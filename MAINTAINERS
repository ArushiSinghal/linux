

	List of maintainers and how to submit kernel changes

Please try to follow the guidelines below.  This will make things
easier on the maintainers.  Not all of these guidelines matter for every
trivial patch so apply some common sense.

1.	Always _test_ your changes, however small, on at least 4 or
	5 people, preferably many more.

2.	Try to release a few ALPHA test versions to the net. Announce
	them onto the kernel channel and await results. This is especially
	important for device drivers, because often that's the only way
	you will find things like the fact version 3 firmware needs
	a magic fix you didn't know about, or some clown changed the
	chips on a board and not its name.  (Don't laugh!  Look at the
	SMC etherpower for that.)

3.	Make sure your changes compile correctly in multiple
	configurations. In particular check that changes work both as a
	module and built into the kernel.

4.	When you are happy with a change make it generally available for
	testing and await feedback.

5.	Make a patch available to the relevant maintainer in the list. Use
	'diff -u' to make the patch easy to merge. Be prepared to get your
	changes sent back with seemingly silly requests about formatting
	and variable names.  These aren't as silly as they seem. One
	job the maintainers (and especially Linus) do is to keep things
	looking the same. Sometimes this means that the clever hack in
	your driver to get around a problem actually needs to become a
	generalized kernel feature ready for next time.

	PLEASE check your patch with the automated style checker
	(scripts/checkpatch.pl) to catch trivial style violations.
	See Documentation/CodingStyle for guidance here.

	PLEASE CC: the maintainers and mailing lists that are generated
	by scripts/get_maintainer.pl.  The results returned by the
	script will be best if you have git installed and are making
	your changes in a branch derived from Linus' latest git tree.
	See Documentation/SubmittingPatches for details.

	PLEASE try to include any credit lines you want added with the
	patch. It avoids people being missed off by mistake and makes
	it easier to know who wants adding and who doesn't.

	PLEASE document known bugs. If it doesn't work for everything
	or does something very odd once a month document it.

	PLEASE remember that submissions must be made under the terms
	of the Linux Foundation certificate of contribution and should
	include a Signed-off-by: line.  The current version of this
	"Developer's Certificate of Origin" (DCO) is listed in the file
	Documentation/SubmittingPatches.

6.	Make sure you have the right to send any changes you make. If you
	do changes at work you may find your employer owns the patch
	not you.

7.	When sending security related changes or reports to a maintainer
	please Cc: security@kernel.org, especially if the maintainer
	does not respond.

8.	Happy hacking.

Descriptions of section entries:

	P: Person (obsolete)
	M: Mail patches to: FullName <address@domain>
	R: Designated reviewer: FullName <address@domain>
	   These reviewers should be CCed on patches.
	L: Mailing list that is relevant to this area
	W: Web-page with status/info
	Q: Patchwork web based patch tracking system site
	T: SCM tree type and location.
	   Type is one of: git, hg, quilt, stgit, topgit
	S: Status, one of the following:
	   Supported:	Someone is actually paid to look after this.
	   Maintained:	Someone actually looks after it.
	   Odd Fixes:	It has a maintainer but they don't have time to do
			much other than throw the odd patch in. See below..
	   Orphan:	No current maintainer [but maybe you could take the
			role as you write your new code].
	   Obsolete:	Old code. Something tagged obsolete generally means
			it has been replaced by a better system and you
			should be using that.
	F: Files and directories with wildcard patterns.
	   A trailing slash includes all files and subdirectory files.
	   F:	drivers/net/	all files in and below drivers/net
	   F:	drivers/net/*	all files in drivers/net, but not below
	   F:	*/net/*		all files in "any top level directory"/net
	   One pattern per line.  Multiple F: lines acceptable.
	N: Files and directories with regex patterns.
	   N:	[^a-z]tegra	all files whose path contains the word tegra
	   One pattern per line.  Multiple N: lines acceptable.
	   scripts/get_maintainer.pl has different behavior for files that
	   match F: pattern and matches of N: patterns.  By default,
	   get_maintainer will not look at git log history when an F: pattern
	   match occurs.  When an N: match occurs, git log history is used
	   to also notify the people that have git commit signatures.
	X: Files and directories that are NOT maintained, same rules as F:
	   Files exclusions are tested before file matches.
	   Can be useful for excluding a specific subdirectory, for instance:
	   F:	net/
	   X:	net/ipv6/
	   matches all files in and below net excluding net/ipv6/
	K: Keyword perl extended regex pattern to match content in a
	   patch or file.  For instance:
	   K: of_get_profile
	      matches patches or files that contain "of_get_profile"
	   K: \b(printk|pr_(info|err))\b
	      matches patches or files that contain one or more of the words
	      printk, pr_info or pr_err
	   One regex pattern per line.  Multiple K: lines acceptable.

Note: For the hard of thinking, this list is meant to remain in alphabetical
order. If you could add yourselves to it in alphabetical order that would be
so much easier [Ed]

Maintainers List (try to look for most precise areas first)

		-----------------------------------

3C59X NETWORK DRIVER
M:	Steffen Klassert <klassert@mathematik.tu-chemnitz.de>
L:	netdev@vger.kernel.org
S:	Maintained
F:	Documentation/networking/vortex.txt
F:	drivers/net/ethernet/3com/3c59x.c

3CR990 NETWORK DRIVER
M:	David Dillow <dave@thedillows.org>
L:	netdev@vger.kernel.org
S:	Maintained
F:	drivers/net/ethernet/3com/typhoon*

3WARE SAS/SATA-RAID SCSI DRIVERS (3W-XXXX, 3W-9XXX, 3W-SAS)
M:	Adam Radford <linuxraid@lsi.com>
L:	linux-scsi@vger.kernel.org
W:	http://www.lsi.com
S:	Supported
F:	drivers/scsi/3w-*

53C700 AND 53C700-66 SCSI DRIVER
M:	"James E.J. Bottomley" <James.Bottomley@HansenPartnership.com>
L:	linux-scsi@vger.kernel.org
S:	Maintained
F:	drivers/scsi/53c700*

6LOWPAN GENERIC (BTLE/IEEE 802.15.4)
M:	Alexander Aring <alex.aring@gmail.com>
M:	Jukka Rissanen <jukka.rissanen@linux.intel.com>
L:	linux-bluetooth@vger.kernel.org
L:	linux-wpan@vger.kernel.org
S:	Maintained
F:	net/6lowpan/
F:	include/net/6lowpan.h
F:	Documentation/networking/6lowpan.txt

6PACK NETWORK DRIVER FOR AX.25
M:	Andreas Koensgen <ajk@comnets.uni-bremen.de>
L:	linux-hams@vger.kernel.org
S:	Maintained
F:	drivers/net/hamradio/6pack.c

8169 10/100/1000 GIGABIT ETHERNET DRIVER
M:	Realtek linux nic maintainers <nic_swsd@realtek.com>
L:	netdev@vger.kernel.org
S:	Maintained
F:	drivers/net/ethernet/realtek/r8169.c

8250/16?50 (AND CLONE UARTS) SERIAL DRIVER
M:	Greg Kroah-Hartman <gregkh@linuxfoundation.org>
L:	linux-serial@vger.kernel.org
W:	http://serial.sourceforge.net
S:	Maintained
T:	git git://git.kernel.org/pub/scm/linux/kernel/git/gregkh/tty.git
F:	drivers/tty/serial/8250*
F:	include/linux/serial_8250.h

8390 NETWORK DRIVERS [WD80x3/SMC-ELITE, SMC-ULTRA, NE2000, 3C503, etc.]
L:	netdev@vger.kernel.org
S:	Orphan / Obsolete
F:	drivers/net/ethernet/8390/

9P FILE SYSTEM
M:	Eric Van Hensbergen <ericvh@gmail.com>
M:	Ron Minnich <rminnich@sandia.gov>
M:	Latchesar Ionkov <lucho@ionkov.net>
L:	v9fs-developer@lists.sourceforge.net
W:	http://swik.net/v9fs
Q:	http://patchwork.kernel.org/project/v9fs-devel/list/
T:	git git://git.kernel.org/pub/scm/linux/kernel/git/ericvh/v9fs.git
S:	Maintained
F:	Documentation/filesystems/9p.txt
F:	fs/9p/
F:	net/9p/
F:	include/net/9p/
F:	include/uapi/linux/virtio_9p.h
F:	include/trace/events/9p.h


A8293 MEDIA DRIVER
M:	Antti Palosaari <crope@iki.fi>
L:	linux-media@vger.kernel.org
W:	https://linuxtv.org
W:	http://palosaari.fi/linux/
Q:	http://patchwork.linuxtv.org/project/linux-media/list/
T:	git git://linuxtv.org/anttip/media_tree.git
S:	Maintained
F:	drivers/media/dvb-frontends/a8293*

AACRAID SCSI RAID DRIVER
M:	Adaptec OEM Raid Solutions <aacraid@adaptec.com>
L:	linux-scsi@vger.kernel.org
W:	http://www.adaptec.com/
S:	Supported
F:	Documentation/scsi/aacraid.txt
F:	drivers/scsi/aacraid/

ABI/API
L:	linux-api@vger.kernel.org
F:	include/linux/syscalls.h
F:	kernel/sys_ni.c

ABIT UGURU 1,2 HARDWARE MONITOR DRIVER
M:	Hans de Goede <hdegoede@redhat.com>
L:	lm-sensors@lm-sensors.org
S:	Maintained
F:	drivers/hwmon/abituguru.c

ABIT UGURU 3 HARDWARE MONITOR DRIVER
M:	Alistair John Strachan <alistair@devzero.co.uk>
L:	lm-sensors@lm-sensors.org
S:	Maintained
F:	drivers/hwmon/abituguru3.c

ACCES 104-IDI-48 GPIO DRIVER
M:	"William Breathitt Gray" <vilhelm.gray@gmail.com>
L:	linux-gpio@vger.kernel.org
S:	Maintained
F:	drivers/gpio/gpio-104-idi-48.c

ACCES 104-IDIO-16 GPIO DRIVER
M:	"William Breathitt Gray" <vilhelm.gray@gmail.com>
L:	linux-gpio@vger.kernel.org
S:	Maintained
F:	drivers/gpio/gpio-104-idio-16.c

ACENIC DRIVER
M:	Jes Sorensen <jes@trained-monkey.org>
L:	linux-acenic@sunsite.dk
S:	Maintained
F:	drivers/net/ethernet/alteon/acenic*

ACER ASPIRE ONE TEMPERATURE AND FAN DRIVER
M:	Peter Feuerer <peter@piie.net>
L:	platform-driver-x86@vger.kernel.org
W:	http://piie.net/?section=acerhdf
S:	Maintained
F:	drivers/platform/x86/acerhdf.c

ACER WMI LAPTOP EXTRAS
M:	"Lee, Chun-Yi" <jlee@suse.com>
L:	platform-driver-x86@vger.kernel.org
S:	Maintained
F:	drivers/platform/x86/acer-wmi.c

ACPI
M:	"Rafael J. Wysocki" <rjw@rjwysocki.net>
M:	Len Brown <lenb@kernel.org>
L:	linux-acpi@vger.kernel.org
W:	https://01.org/linux-acpi
Q:	https://patchwork.kernel.org/project/linux-acpi/list/
T:	git git://git.kernel.org/pub/scm/linux/kernel/git/rafael/linux-pm
S:	Supported
F:	drivers/acpi/
F:	drivers/pnp/pnpacpi/
F:	include/linux/acpi.h
F:	include/acpi/
F:	Documentation/acpi/
F:	Documentation/ABI/testing/sysfs-bus-acpi
F:	drivers/pci/*acpi*
F:	drivers/pci/*/*acpi*
F:	drivers/pci/*/*/*acpi*
F:	tools/power/acpi/

ACPI COMPONENT ARCHITECTURE (ACPICA)
M:	Robert Moore <robert.moore@intel.com>
M:	Lv Zheng <lv.zheng@intel.com>
M:	"Rafael J. Wysocki" <rafael.j.wysocki@intel.com>
L:	linux-acpi@vger.kernel.org
L:	devel@acpica.org
W:	https://acpica.org/
W:	https://github.com/acpica/acpica/
Q:	https://patchwork.kernel.org/project/linux-acpi/list/
T:	git git://git.kernel.org/pub/scm/linux/kernel/git/rafael/linux-pm
S:	Supported
F:	drivers/acpi/acpica/
F:	include/acpi/
F:	tools/power/acpi/

ACPI FAN DRIVER
M:	Zhang Rui <rui.zhang@intel.com>
L:	linux-acpi@vger.kernel.org
W:	https://01.org/linux-acpi
S:	Supported
F:	drivers/acpi/fan.c

ACPI THERMAL DRIVER
M:	Zhang Rui <rui.zhang@intel.com>
L:	linux-acpi@vger.kernel.org
W:	https://01.org/linux-acpi
S:	Supported
F:	drivers/acpi/*thermal*

ACPI VIDEO DRIVER
M:	Zhang Rui <rui.zhang@intel.com>
L:	linux-acpi@vger.kernel.org
W:	https://01.org/linux-acpi
S:	Supported
F:	drivers/acpi/acpi_video.c

ACPI WMI DRIVER
L:	platform-driver-x86@vger.kernel.org
S:	Orphan
F:	drivers/platform/x86/wmi.c

AD1889 ALSA SOUND DRIVER
M:	Thibaut Varene <T-Bone@parisc-linux.org>
W:	http://wiki.parisc-linux.org/AD1889
L:	linux-parisc@vger.kernel.org
S:	Maintained
F:	sound/pci/ad1889.*

AD525X ANALOG DEVICES DIGITAL POTENTIOMETERS DRIVER
M:	Michael Hennerich <michael.hennerich@analog.com>
W:	http://wiki.analog.com/AD5254
W:	http://ez.analog.com/community/linux-device-drivers
S:	Supported
F:	drivers/misc/ad525x_dpot.c

AD5398 CURRENT REGULATOR DRIVER (AD5398/AD5821)
M:	Michael Hennerich <michael.hennerich@analog.com>
W:	http://wiki.analog.com/AD5398
W:	http://ez.analog.com/community/linux-device-drivers
S:	Supported
F:	drivers/regulator/ad5398.c

AD714X CAPACITANCE TOUCH SENSOR DRIVER (AD7142/3/7/8/7A)
M:	Michael Hennerich <michael.hennerich@analog.com>
W:	http://wiki.analog.com/AD7142
W:	http://ez.analog.com/community/linux-device-drivers
S:	Supported
F:	drivers/input/misc/ad714x.c

AD7877 TOUCHSCREEN DRIVER
M:	Michael Hennerich <michael.hennerich@analog.com>
W:	http://wiki.analog.com/AD7877
W:	http://ez.analog.com/community/linux-device-drivers
S:	Supported
F:	drivers/input/touchscreen/ad7877.c

AD7879 TOUCHSCREEN DRIVER (AD7879/AD7889)
M:	Michael Hennerich <michael.hennerich@analog.com>
W:	http://wiki.analog.com/AD7879
W:	http://ez.analog.com/community/linux-device-drivers
S:	Supported
F:	drivers/input/touchscreen/ad7879.c

ADDRESS SPACE LAYOUT RANDOMIZATION (ASLR)
M:	Jiri Kosina <jikos@kernel.org>
S:	Maintained

ADF7242 IEEE 802.15.4 RADIO DRIVER
M:	Michael Hennerich <michael.hennerich@analog.com>
W:	https://wiki.analog.com/ADF7242
W:	http://ez.analog.com/community/linux-device-drivers
L:	linux-wpan@vger.kernel.org
S:	Supported
F:	drivers/net/ieee802154/adf7242.c
F:	Documentation/devicetree/bindings/net/ieee802154/adf7242.txt

ADM1025 HARDWARE MONITOR DRIVER
M:	Jean Delvare <jdelvare@suse.com>
L:	lm-sensors@lm-sensors.org
S:	Maintained
F:	Documentation/hwmon/adm1025
F:	drivers/hwmon/adm1025.c

ADM1029 HARDWARE MONITOR DRIVER
M:	Corentin Labbe <clabbe.montjoie@gmail.com>
L:	lm-sensors@lm-sensors.org
S:	Maintained
F:	drivers/hwmon/adm1029.c

ADM8211 WIRELESS DRIVER
L:	linux-wireless@vger.kernel.org
W:	http://wireless.kernel.org/
S:	Orphan
F:	drivers/net/wireless/admtek/adm8211.*

ADP1653 FLASH CONTROLLER DRIVER
M:	Sakari Ailus <sakari.ailus@iki.fi>
L:	linux-media@vger.kernel.org
S:	Maintained
F:	drivers/media/i2c/adp1653.c
F:	include/media/i2c/adp1653.h

ADP5520 BACKLIGHT DRIVER WITH IO EXPANDER (ADP5520/ADP5501)
M:	Michael Hennerich <michael.hennerich@analog.com>
W:	http://wiki.analog.com/ADP5520
W:	http://ez.analog.com/community/linux-device-drivers
S:	Supported
F:	drivers/mfd/adp5520.c
F:	drivers/video/backlight/adp5520_bl.c
F:	drivers/leds/leds-adp5520.c
F:	drivers/gpio/gpio-adp5520.c
F:	drivers/input/keyboard/adp5520-keys.c

ADP5588 QWERTY KEYPAD AND IO EXPANDER DRIVER (ADP5588/ADP5587)
M:	Michael Hennerich <michael.hennerich@analog.com>
W:	http://wiki.analog.com/ADP5588
W:	http://ez.analog.com/community/linux-device-drivers
S:	Supported
F:	drivers/input/keyboard/adp5588-keys.c
F:	drivers/gpio/gpio-adp5588.c

ADP8860 BACKLIGHT DRIVER (ADP8860/ADP8861/ADP8863)
M:	Michael Hennerich <michael.hennerich@analog.com>
W:	http://wiki.analog.com/ADP8860
W:	http://ez.analog.com/community/linux-device-drivers
S:	Supported
F:	drivers/video/backlight/adp8860_bl.c

ADS1015 HARDWARE MONITOR DRIVER
M:	Dirk Eibach <eibach@gdsys.de>
L:	lm-sensors@lm-sensors.org
S:	Maintained
F:	Documentation/hwmon/ads1015
F:	drivers/hwmon/ads1015.c
F:	include/linux/i2c/ads1015.h

ADT746X FAN DRIVER
M:	Colin Leroy <colin@colino.net>
S:	Maintained
F:	drivers/macintosh/therm_adt746x.c

ADT7475 HARDWARE MONITOR DRIVER
M:	Jean Delvare <jdelvare@suse.com>
L:	lm-sensors@lm-sensors.org
S:	Maintained
F:	Documentation/hwmon/adt7475
F:	drivers/hwmon/adt7475.c

ADXL34X THREE-AXIS DIGITAL ACCELEROMETER DRIVER (ADXL345/ADXL346)
M:	Michael Hennerich <michael.hennerich@analog.com>
W:	http://wiki.analog.com/ADXL345
W:	http://ez.analog.com/community/linux-device-drivers
S:	Supported
F:	drivers/input/misc/adxl34x.c

ADVANSYS SCSI DRIVER
M:	Matthew Wilcox <matthew@wil.cx>
M:	Hannes Reinecke <hare@suse.com>
L:	linux-scsi@vger.kernel.org
S:	Maintained
F:	Documentation/scsi/advansys.txt
F:	drivers/scsi/advansys.c

AEDSP16 DRIVER
M:	Riccardo Facchetti <fizban@tin.it>
S:	Maintained
F:	sound/oss/aedsp16.c

AF9013 MEDIA DRIVER
M:	Antti Palosaari <crope@iki.fi>
L:	linux-media@vger.kernel.org
W:	https://linuxtv.org
W:	http://palosaari.fi/linux/
Q:	http://patchwork.linuxtv.org/project/linux-media/list/
T:	git git://linuxtv.org/anttip/media_tree.git
S:	Maintained
F:	drivers/media/dvb-frontends/af9013*

AF9033 MEDIA DRIVER
M:	Antti Palosaari <crope@iki.fi>
L:	linux-media@vger.kernel.org
W:	https://linuxtv.org
W:	http://palosaari.fi/linux/
Q:	http://patchwork.linuxtv.org/project/linux-media/list/
T:	git git://linuxtv.org/anttip/media_tree.git
S:	Maintained
F:	drivers/media/dvb-frontends/af9033*

AFFS FILE SYSTEM
L:	linux-fsdevel@vger.kernel.org
S:	Orphan
F:	Documentation/filesystems/affs.txt
F:	fs/affs/

AFS FILESYSTEM & AF_RXRPC SOCKET DOMAIN
M:	David Howells <dhowells@redhat.com>
L:	linux-afs@lists.infradead.org
S:	Supported
F:	fs/afs/
F:	include/net/af_rxrpc.h
F:	net/rxrpc/af_rxrpc.c

AGPGART DRIVER
M:	David Airlie <airlied@linux.ie>
T:	git git://people.freedesktop.org/~airlied/linux (part of drm maint)
S:	Maintained
F:	drivers/char/agp/
F:	include/linux/agp*
F:	include/uapi/linux/agp*

AHA152X SCSI DRIVER
M:	"Juergen E. Fischer" <fischer@norbit.de>
L:	linux-scsi@vger.kernel.org
S:	Maintained
F:	drivers/scsi/aha152x*
F:	drivers/scsi/pcmcia/aha152x*

AIC7XXX / AIC79XX SCSI DRIVER
M:	Hannes Reinecke <hare@suse.com>
L:	linux-scsi@vger.kernel.org
S:	Maintained
F:	drivers/scsi/aic7xxx/

AIMSLAB FM RADIO RECEIVER DRIVER
M:	Hans Verkuil <hverkuil@xs4all.nl>
L:	linux-media@vger.kernel.org
T:	git git://linuxtv.org/media_tree.git
W:	https://linuxtv.org
S:	Maintained
F:	drivers/media/radio/radio-aimslab*

AIO
M:	Benjamin LaHaise <bcrl@kvack.org>
L:	linux-aio@kvack.org
S:	Supported
F:	fs/aio.c
F:	include/linux/*aio*.h

AIRSPY MEDIA DRIVER
M:	Antti Palosaari <crope@iki.fi>
L:	linux-media@vger.kernel.org
W:	https://linuxtv.org
W:	http://palosaari.fi/linux/
Q:	http://patchwork.linuxtv.org/project/linux-media/list/
T:	git git://linuxtv.org/anttip/media_tree.git
S:	Maintained
F:	drivers/media/usb/airspy/

ALCATEL SPEEDTOUCH USB DRIVER
M:	Duncan Sands <duncan.sands@free.fr>
L:	linux-usb@vger.kernel.org
W:	http://www.linux-usb.org/SpeedTouch/
S:	Maintained
F:	drivers/usb/atm/speedtch.c
F:	drivers/usb/atm/usbatm.c

ALCHEMY AU1XX0 MMC DRIVER
M:	Manuel Lauss <manuel.lauss@gmail.com>
S:	Maintained
F:	drivers/mmc/host/au1xmmc.c

ALI1563 I2C DRIVER
M:	Rudolf Marek <r.marek@assembler.cz>
L:	linux-i2c@vger.kernel.org
S:	Maintained
F:	Documentation/i2c/busses/i2c-ali1563
F:	drivers/i2c/busses/i2c-ali1563.c

ALLWINNER SECURITY SYSTEM
M:	Corentin Labbe <clabbe.montjoie@gmail.com>
L:	linux-crypto@vger.kernel.org
S:	Maintained
F:	drivers/crypto/sunxi-ss/

ALPHA PORT
M:	Richard Henderson <rth@twiddle.net>
M:	Ivan Kokshaysky <ink@jurassic.park.msu.ru>
M:	Matt Turner <mattst88@gmail.com>
S:	Odd Fixes
L:	linux-alpha@vger.kernel.org
F:	arch/alpha/

ALTERA MAILBOX DRIVER
M:	Ley Foon Tan <lftan@altera.com>
L:	nios2-dev@lists.rocketboards.org (moderated for non-subscribers)
S:	Maintained
F:	drivers/mailbox/mailbox-altera.c

ALTERA PIO DRIVER
M:	Tien Hock Loh <thloh@altera.com>
L:	linux-gpio@vger.kernel.org
S:	Maintained
F:	drivers/gpio/gpio-altera.c

ALTERA TRIPLE SPEED ETHERNET DRIVER
M:	Vince Bridgers <vbridger@opensource.altera.com>
L:	netdev@vger.kernel.org
L:	nios2-dev@lists.rocketboards.org (moderated for non-subscribers)
S:	Maintained
F:	drivers/net/ethernet/altera/

ALTERA UART/JTAG UART SERIAL DRIVERS
M:	Tobias Klauser <tklauser@distanz.ch>
L:	linux-serial@vger.kernel.org
L:	nios2-dev@lists.rocketboards.org (moderated for non-subscribers)
S:	Maintained
F:	drivers/tty/serial/altera_uart.c
F:	drivers/tty/serial/altera_jtaguart.c
F:	include/linux/altera_uart.h
F:	include/linux/altera_jtaguart.h

AMD CRYPTOGRAPHIC COPROCESSOR (CCP) DRIVER
M:	Tom Lendacky <thomas.lendacky@amd.com>
L:	linux-crypto@vger.kernel.org
S:	Supported
F:	drivers/crypto/ccp/
F:	include/linux/ccp.h

AMD FAM15H PROCESSOR POWER MONITORING DRIVER
M:	Huang Rui <ray.huang@amd.com>
L:	lm-sensors@lm-sensors.org
S:	Supported
F:	Documentation/hwmon/fam15h_power
F:	drivers/hwmon/fam15h_power.c

AMD GEODE CS5536 USB DEVICE CONTROLLER DRIVER
L:	linux-geode@lists.infradead.org (moderated for non-subscribers)
S:	Orphan
F:	drivers/usb/gadget/udc/amd5536udc.*

AMD GEODE PROCESSOR/CHIPSET SUPPORT
P:	Andres Salomon <dilinger@queued.net>
L:	linux-geode@lists.infradead.org (moderated for non-subscribers)
W:	http://www.amd.com/us-en/ConnectivitySolutions/TechnicalResources/0,,50_2334_2452_11363,00.html
S:	Supported
F:	drivers/char/hw_random/geode-rng.c
F:	drivers/crypto/geode*
F:	drivers/video/fbdev/geode/
F:	arch/x86/include/asm/geode.h

AMD IOMMU (AMD-VI)
M:	Joerg Roedel <joro@8bytes.org>
L:	iommu@lists.linux-foundation.org
T:	git git://git.kernel.org/pub/scm/linux/kernel/git/joro/iommu.git
S:	Maintained
F:	drivers/iommu/amd_iommu*.[ch]
F:	include/linux/amd-iommu.h

AMD KFD
M:	Oded Gabbay <oded.gabbay@gmail.com>
L:	dri-devel@lists.freedesktop.org
T:	git git://people.freedesktop.org/~gabbayo/linux.git
S:	Supported
F:	drivers/gpu/drm/amd/amdgpu/amdgpu_amdkfd.c
F:	drivers/gpu/drm/amd/amdgpu/amdgpu_amdkfd.h
F:	drivers/gpu/drm/amd/amdgpu/amdgpu_amdkfd_gfx_v7.c
F:	drivers/gpu/drm/amd/amdgpu/amdgpu_amdkfd_gfx_v8.c
F:	drivers/gpu/drm/amd/amdkfd/
F:	drivers/gpu/drm/amd/include/cik_structs.h
F:	drivers/gpu/drm/amd/include/kgd_kfd_interface.h
F:	drivers/gpu/drm/amd/include/vi_structs.h
F:	drivers/gpu/drm/radeon/radeon_kfd.c
F:	drivers/gpu/drm/radeon/radeon_kfd.h
F:	include/uapi/linux/kfd_ioctl.h

AMD XGBE DRIVER
M:	Tom Lendacky <thomas.lendacky@amd.com>
L:	netdev@vger.kernel.org
S:	Supported
F:	drivers/net/ethernet/amd/xgbe/

AMS (Apple Motion Sensor) DRIVER
M:	Michael Hanselmann <linux-kernel@hansmi.ch>
S:	Supported
F:	drivers/macintosh/ams/

ANALOG DEVICES INC AD9389B DRIVER
M:	Hans Verkuil <hans.verkuil@cisco.com>
L:	linux-media@vger.kernel.org
S:	Maintained
F:	drivers/media/i2c/ad9389b*

ANALOG DEVICES INC ADV7180 DRIVER
M:	Lars-Peter Clausen <lars@metafoo.de>
L:	linux-media@vger.kernel.org
W:	http://ez.analog.com/community/linux-device-drivers
S:	Supported
F:	drivers/media/i2c/adv7180.c

ANALOG DEVICES INC ADV7511 DRIVER
M:	Hans Verkuil <hans.verkuil@cisco.com>
L:	linux-media@vger.kernel.org
S:	Maintained
F:	drivers/media/i2c/adv7511*

ANALOG DEVICES INC ADV7604 DRIVER
M:	Hans Verkuil <hans.verkuil@cisco.com>
L:	linux-media@vger.kernel.org
S:	Maintained
F:	drivers/media/i2c/adv7604*

ANALOG DEVICES INC ADV7842 DRIVER
M:	Hans Verkuil <hans.verkuil@cisco.com>
L:	linux-media@vger.kernel.org
S:	Maintained
F:	drivers/media/i2c/adv7842*

ANALOG DEVICES INC ASOC CODEC DRIVERS
M:	Lars-Peter Clausen <lars@metafoo.de>
L:	alsa-devel@alsa-project.org (moderated for non-subscribers)
W:	http://wiki.analog.com/
W:	http://ez.analog.com/community/linux-device-drivers
S:	Supported
F:	sound/soc/codecs/adau*
F:	sound/soc/codecs/adav*
F:	sound/soc/codecs/ad1*
F:	sound/soc/codecs/ad7*
F:	sound/soc/codecs/ssm*
F:	sound/soc/codecs/sigmadsp.*

ANALOG DEVICES INC ASOC DRIVERS
L:	adi-buildroot-devel@lists.sourceforge.net (moderated for non-subscribers)
L:	alsa-devel@alsa-project.org (moderated for non-subscribers)
W:	http://blackfin.uclinux.org/
S:	Supported
F:	sound/soc/blackfin/*

ANALOG DEVICES INC IIO DRIVERS
M:	Lars-Peter Clausen <lars@metafoo.de>
M:	Michael Hennerich <Michael.Hennerich@analog.com>
W:	http://wiki.analog.com/
W:	http://ez.analog.com/community/linux-device-drivers
S:	Supported
F:	drivers/iio/*/ad*
X:	drivers/iio/*/adjd*
F:	drivers/staging/iio/*/ad*
F:	staging/iio/trigger/iio-trig-bfin-timer.c

ANALOG DEVICES INC DMA DRIVERS
M:	Lars-Peter Clausen <lars@metafoo.de>
W:	http://ez.analog.com/community/linux-device-drivers
S:	Supported
F:	drivers/dma/dma-axi-dmac.c

ANDROID DRIVERS
M:	Greg Kroah-Hartman <gregkh@linuxfoundation.org>
M:	Arve Hjønnevåg <arve@android.com>
M:	Riley Andrews <riandrews@android.com>
T:	git git://git.kernel.org/pub/scm/linux/kernel/git/gregkh/staging.git
L:	devel@driverdev.osuosl.org
S:	Supported
F:	drivers/android/
F:	drivers/staging/android/

AOA (Apple Onboard Audio) ALSA DRIVER
M:	Johannes Berg <johannes@sipsolutions.net>
L:	linuxppc-dev@lists.ozlabs.org
L:	alsa-devel@alsa-project.org (moderated for non-subscribers)
S:	Maintained
F:	sound/aoa/

APM DRIVER
M:	Jiri Kosina <jikos@kernel.org>
S:	Odd fixes
T:	git git://git.kernel.org/pub/scm/linux/kernel/git/jikos/apm.git
F:	arch/x86/kernel/apm_32.c
F:	include/linux/apm_bios.h
F:	include/uapi/linux/apm_bios.h
F:	drivers/char/apm-emulation.c

APPLE BCM5974 MULTITOUCH DRIVER
M:	Henrik Rydberg <rydberg@bitmath.org>
L:	linux-input@vger.kernel.org
S:	Odd fixes
F:	drivers/input/mouse/bcm5974.c

APPLE SMC DRIVER
M:	Henrik Rydberg <rydberg@bitmath.org>
L:	lm-sensors@lm-sensors.org
S:	Odd fixes
F:	drivers/hwmon/applesmc.c

APPLETALK NETWORK LAYER
M:	Arnaldo Carvalho de Melo <acme@ghostprotocols.net>
S:	Maintained
F:	drivers/net/appletalk/
F:	net/appletalk/

APPLIED MICRO (APM) X-GENE DEVICE TREE SUPPORT
M:	Duc Dang <dhdang@apm.com>
S:	Supported
F:	arch/arm64/boot/dts/apm/

APPLIED MICRO (APM) X-GENE SOC ETHERNET DRIVER
M:	Iyappan Subramanian <isubramanian@apm.com>
M:	Keyur Chudgar <kchudgar@apm.com>
S:	Supported
F:	drivers/net/ethernet/apm/xgene/
F:	Documentation/devicetree/bindings/net/apm-xgene-enet.txt

APTINA CAMERA SENSOR PLL
M:	Laurent Pinchart <Laurent.pinchart@ideasonboard.com>
L:	linux-media@vger.kernel.org
S:	Maintained
F:	drivers/media/i2c/aptina-pll.*

ARC FRAMEBUFFER DRIVER
M:	Jaya Kumar <jayalk@intworks.biz>
S:	Maintained
F:	drivers/video/fbdev/arcfb.c
F:	drivers/video/fbdev/core/fb_defio.c

ARCNET NETWORK LAYER
M:	Michael Grzeschik <m.grzeschik@pengutronix.de>
L:	netdev@vger.kernel.org
S:	Maintained
F:	drivers/net/arcnet/
F:	include/uapi/linux/if_arcnet.h

ARM MFM AND FLOPPY DRIVERS
M:	Ian Molton <spyro@f2s.com>
S:	Maintained
F:	arch/arm/lib/floppydma.S
F:	arch/arm/include/asm/floppy.h

ARM PMU PROFILING AND DEBUGGING
M:	Will Deacon <will.deacon@arm.com>
R:	Mark Rutland <mark.rutland@arm.com>
S:	Maintained
F:	arch/arm*/kernel/perf_*
F:	arch/arm/oprofile/common.c
F:	arch/arm*/kernel/hw_breakpoint.c
F:	arch/arm*/include/asm/hw_breakpoint.h
F:	arch/arm*/include/asm/perf_event.h
F:	drivers/perf/arm_pmu.c
F:	include/linux/perf/arm_pmu.h

ARM PORT
M:	Russell King <linux@arm.linux.org.uk>
L:	linux-arm-kernel@lists.infradead.org (moderated for non-subscribers)
W:	http://www.arm.linux.org.uk/
S:	Maintained
F:	arch/arm/

ARM SUB-ARCHITECTURES
L:	linux-arm-kernel@lists.infradead.org (moderated for non-subscribers)
S:	Maintained
F:	arch/arm/mach-*/
F:	arch/arm/plat-*/
T:	git git://git.kernel.org/pub/scm/linux/kernel/git/arm/arm-soc.git

ARM PRIMECELL AACI PL041 DRIVER
M:	Russell King <linux@arm.linux.org.uk>
S:	Maintained
F:	sound/arm/aaci.*

ARM PRIMECELL CLCD PL110 DRIVER
M:	Russell King <linux@arm.linux.org.uk>
S:	Maintained
F:	drivers/video/fbdev/amba-clcd.*

ARM PRIMECELL KMI PL050 DRIVER
M:	Russell King <linux@arm.linux.org.uk>
S:	Maintained
F:	drivers/input/serio/ambakmi.*
F:	include/linux/amba/kmi.h

ARM PRIMECELL MMCI PL180/1 DRIVER
M:	Russell King <linux@arm.linux.org.uk>
S:	Maintained
F:	drivers/mmc/host/mmci.*
F:	include/linux/amba/mmci.h

ARM PRIMECELL UART PL010 AND PL011 DRIVERS
M:	Russell King <linux@arm.linux.org.uk>
S:	Maintained
F:	drivers/tty/serial/amba-pl01*.c
F:	include/linux/amba/serial.h

ARM PRIMECELL BUS SUPPORT
M:	Russell King <linux@arm.linux.org.uk>
S:	Maintained
F:	drivers/amba/
F:	include/linux/amba/bus.h

ARM/ADS SPHERE MACHINE SUPPORT
M:	Lennert Buytenhek <kernel@wantstofly.org>
L:	linux-arm-kernel@lists.infradead.org (moderated for non-subscribers)
S:	Maintained

ARM/AFEB9260 MACHINE SUPPORT
M:	Sergey Lapin <slapin@ossfans.org>
L:	linux-arm-kernel@lists.infradead.org (moderated for non-subscribers)
S:	Maintained

ARM/AJECO 1ARM MACHINE SUPPORT
M:	Lennert Buytenhek <kernel@wantstofly.org>
L:	linux-arm-kernel@lists.infradead.org (moderated for non-subscribers)
S:	Maintained

ARM/Allwinner sunXi SoC support
M:	Maxime Ripard <maxime.ripard@free-electrons.com>
M:	Chen-Yu Tsai <wens@csie.org>
L:	linux-arm-kernel@lists.infradead.org (moderated for non-subscribers)
S:	Maintained
N:	sun[x456789]i

ARM/Allwinner SoC Clock Support
M:	Emilio López <emilio@elopez.com.ar>
S:	Maintained
F:	drivers/clk/sunxi/

ARM/Amlogic Meson SoC support
M:	Carlo Caione <carlo@caione.org>
L:	linux-arm-kernel@lists.infradead.org (moderated for non-subscribers)
L:	linux-meson@googlegroups.com
W:	http://linux-meson.com/
S:	Maintained
F:	arch/arm/mach-meson/
F:	arch/arm/boot/dts/meson*
N:	meson

ARM/Annapurna Labs ALPINE ARCHITECTURE
M:	Tsahee Zidenberg <tsahee@annapurnalabs.com>
M:	Antoine Tenart <antoine.tenart@free-electrons.com>
S:	Maintained
F:	arch/arm/mach-alpine/
F:	arch/arm/boot/dts/alpine*
F:	arch/arm64/boot/dts/al/
F:	drivers/*/*alpine*

ARM/ATMEL AT91RM9200, AT91SAM9 AND SAMA5 SOC SUPPORT
M:	Nicolas Ferre <nicolas.ferre@atmel.com>
M:	Alexandre Belloni <alexandre.belloni@free-electrons.com>
M:	Jean-Christophe Plagniol-Villard <plagnioj@jcrosoft.com>
L:	linux-arm-kernel@lists.infradead.org (moderated for non-subscribers)
W:	http://www.linux4sam.org
T:	git git://git.kernel.org/pub/scm/linux/kernel/git/nferre/linux-at91.git
S:	Supported
F:	arch/arm/mach-at91/
F:	include/soc/at91/
F:	arch/arm/boot/dts/at91*.dts
F:	arch/arm/boot/dts/at91*.dtsi
F:	arch/arm/boot/dts/sama*.dts
F:	arch/arm/boot/dts/sama*.dtsi
F:	arch/arm/include/debug/at91.S

ARM/ATMEL AT91 Clock Support
M:	Boris Brezillon <boris.brezillon@free-electrons.com>
S:	Maintained
F:	drivers/clk/at91

ARM/CALXEDA HIGHBANK ARCHITECTURE
M:	Rob Herring <robh@kernel.org>
L:	linux-arm-kernel@lists.infradead.org (moderated for non-subscribers)
S:	Maintained
F:	arch/arm/mach-highbank/
F:	arch/arm/boot/dts/highbank.dts
F:	arch/arm/boot/dts/ecx-*.dts*

ARM/CAVIUM NETWORKS CNS3XXX MACHINE SUPPORT
M:	Krzysztof Halasa <khalasa@piap.pl>
S:	Maintained
F:	arch/arm/mach-cns3xxx/

ARM/CAVIUM THUNDER NETWORK DRIVER
M:	Sunil Goutham <sgoutham@cavium.com>
M:	Robert Richter <rric@kernel.org>
L:	linux-arm-kernel@lists.infradead.org (moderated for non-subscribers)
S:	Supported
F:	drivers/net/ethernet/cavium/thunder/

ARM/CIRRUS LOGIC CLPS711X ARM ARCHITECTURE
M:	Alexander Shiyan <shc_work@mail.ru>
L:	linux-arm-kernel@lists.infradead.org (moderated for non-subscribers)
S:	Odd Fixes
N:	clps711x

ARM/CIRRUS LOGIC EP93XX ARM ARCHITECTURE
M:	Hartley Sweeten <hsweeten@visionengravers.com>
M:	Ryan Mallon <rmallon@gmail.com>
L:	linux-arm-kernel@lists.infradead.org (moderated for non-subscribers)
S:	Maintained
F:	arch/arm/mach-ep93xx/
F:	arch/arm/mach-ep93xx/include/mach/

ARM/CIRRUS LOGIC EDB9315A MACHINE SUPPORT
M:	Lennert Buytenhek <kernel@wantstofly.org>
L:	linux-arm-kernel@lists.infradead.org (moderated for non-subscribers)
S:	Maintained

ARM/CLKDEV SUPPORT
M:	Russell King <linux@arm.linux.org.uk>
L:	linux-arm-kernel@lists.infradead.org (moderated for non-subscribers)
S:	Maintained
F:	arch/arm/include/asm/clkdev.h
F:	drivers/clk/clkdev.c

ARM/COMPULAB CM-X270/EM-X270 and CM-X300 MACHINE SUPPORT
M:	Mike Rapoport <mike@compulab.co.il>
L:	linux-arm-kernel@lists.infradead.org (moderated for non-subscribers)
S:	Maintained

ARM/CONTEC MICRO9 MACHINE SUPPORT
M:	Hubert Feurstein <hubert.feurstein@contec.at>
S:	Maintained
F:	arch/arm/mach-ep93xx/micro9.c

ARM/CORESIGHT FRAMEWORK AND DRIVERS
M:	Mathieu Poirier <mathieu.poirier@linaro.org>
L:	linux-arm-kernel@lists.infradead.org (moderated for non-subscribers)
S:	Maintained
F:	drivers/hwtracing/coresight/*
F:	Documentation/trace/coresight.txt
F:	Documentation/devicetree/bindings/arm/coresight.txt
F:	Documentation/ABI/testing/sysfs-bus-coresight-devices-*

ARM/CORGI MACHINE SUPPORT
M:	Richard Purdie <rpurdie@rpsys.net>
S:	Maintained

ARM/CORTINA SYSTEMS GEMINI ARM ARCHITECTURE
M:	Hans Ulli Kroll <ulli.kroll@googlemail.com>
L:	linux-arm-kernel@lists.infradead.org (moderated for non-subscribers)
T:	git git://github.com/ulli-kroll/linux.git
S:	Maintained
F:	arch/arm/mach-gemini/
F:	drivers/rtc/rtc-gemini.c

ARM/CSR SIRFPRIMA2 MACHINE SUPPORT
M:	Barry Song <baohua@kernel.org>
L:	linux-arm-kernel@lists.infradead.org (moderated for non-subscribers)
T:	git git://git.kernel.org/pub/scm/linux/kernel/git/baohua/linux.git
S:	Maintained
F:	arch/arm/boot/dts/prima2*
F:	arch/arm/mach-prima2/
F:	drivers/clk/sirf/
F:	drivers/clocksource/timer-prima2.c
F:	drivers/clocksource/timer-atlas7.c
N:	[^a-z]sirf

ARM/CONEXANT DIGICOLOR MACHINE SUPPORT
M:	Baruch Siach <baruch@tkos.co.il>
L:	linux-arm-kernel@lists.infradead.org (moderated for non-subscribers)
S:	Maintained
F:	arch/arm/boot/dts/cx92755*
N:	digicolor

ARM/EBSA110 MACHINE SUPPORT
M:	Russell King <linux@arm.linux.org.uk>
L:	linux-arm-kernel@lists.infradead.org (moderated for non-subscribers)
W:	http://www.arm.linux.org.uk/
S:	Maintained
F:	arch/arm/mach-ebsa110/
F:	drivers/net/ethernet/amd/am79c961a.*

ARM/ENERGY MICRO (SILICON LABS) EFM32 SUPPORT
M:	Uwe Kleine-König <kernel@pengutronix.de>
L:	linux-arm-kernel@lists.infradead.org (moderated for non-subscribers)
S:	Maintained
N:	efm32

ARM/EZX SMARTPHONES (A780, A910, A1200, E680, ROKR E2 and ROKR E6)
M:	Daniel Ribeiro <drwyrm@gmail.com>
M:	Stefan Schmidt <stefan@openezx.org>
M:	Harald Welte <laforge@openezx.org>
L:	openezx-devel@lists.openezx.org (moderated for non-subscribers)
W:	http://www.openezx.org/
S:	Maintained
T:	topgit git://git.openezx.org/openezx.git
F:	arch/arm/mach-pxa/ezx.c

ARM/FARADAY FA526 PORT
M:	Hans Ulli Kroll <ulli.kroll@googlemail.com>
L:	linux-arm-kernel@lists.infradead.org (moderated for non-subscribers)
S:	Maintained
T:	git git://git.berlios.de/gemini-board
F:	arch/arm/mm/*-fa*

ARM/FOOTBRIDGE ARCHITECTURE
M:	Russell King <linux@arm.linux.org.uk>
L:	linux-arm-kernel@lists.infradead.org (moderated for non-subscribers)
W:	http://www.arm.linux.org.uk/
S:	Maintained
F:	arch/arm/include/asm/hardware/dec21285.h
F:	arch/arm/mach-footbridge/

ARM/FREESCALE IMX / MXC ARM ARCHITECTURE
M:	Shawn Guo <shawnguo@kernel.org>
M:	Sascha Hauer <kernel@pengutronix.de>
L:	linux-arm-kernel@lists.infradead.org (moderated for non-subscribers)
S:	Maintained
T:	git git://git.kernel.org/pub/scm/linux/kernel/git/shawnguo/linux.git
F:	arch/arm/mach-imx/
F:	arch/arm/mach-mxs/
F:	arch/arm/boot/dts/imx*
F:	arch/arm/configs/imx*_defconfig
F:	drivers/clk/imx/
F:	include/soc/imx/

ARM/FREESCALE VYBRID ARM ARCHITECTURE
M:	Shawn Guo <shawnguo@kernel.org>
M:	Sascha Hauer <kernel@pengutronix.de>
R:	Stefan Agner <stefan@agner.ch>
L:	linux-arm-kernel@lists.infradead.org (moderated for non-subscribers)
S:	Maintained
T:	git git://git.kernel.org/pub/scm/linux/kernel/git/shawnguo/linux.git
F:	arch/arm/mach-imx/*vf610*
F:	arch/arm/boot/dts/vf*

ARM/GLOMATION GESBC9312SX MACHINE SUPPORT
M:	Lennert Buytenhek <kernel@wantstofly.org>
L:	linux-arm-kernel@lists.infradead.org (moderated for non-subscribers)
S:	Maintained

ARM/GUMSTIX MACHINE SUPPORT
M:	Steve Sakoman <sakoman@gmail.com>
L:	linux-arm-kernel@lists.infradead.org (moderated for non-subscribers)
S:	Maintained

ARM/H4700 (HP IPAQ HX4700) MACHINE SUPPORT
M:	Philipp Zabel <philipp.zabel@gmail.com>
M:	Paul Parsons <lost.distance@yahoo.com>
L:	linux-arm-kernel@lists.infradead.org (moderated for non-subscribers)
S:	Maintained
F:	arch/arm/mach-pxa/hx4700.c
F:	arch/arm/mach-pxa/include/mach/hx4700.h
F:	sound/soc/pxa/hx4700.c

ARM/HISILICON SOC SUPPORT
M:	Wei Xu <xuwei5@hisilicon.com>
L:	linux-arm-kernel@lists.infradead.org (moderated for non-subscribers)
W:	http://www.hisilicon.com
S:	Supported
T:	git git://github.com/hisilicon/linux-hisi.git
F:	arch/arm/mach-hisi/
F:	arch/arm/boot/dts/hi3*
F:	arch/arm/boot/dts/hip*
F:	arch/arm/boot/dts/hisi*
F:	arch/arm64/boot/dts/hisilicon/

ARM/HP JORNADA 7XX MACHINE SUPPORT
M:	Kristoffer Ericson <kristoffer.ericson@gmail.com>
W:	www.jlime.com
S:	Maintained
T:	git git://git.kernel.org/pub/scm/linux/kernel/git/kristoffer/linux-hpc.git
F:	arch/arm/mach-sa1100/jornada720.c
F:	arch/arm/mach-sa1100/include/mach/jornada720.h

ARM/IGEP MACHINE SUPPORT
M:	Enric Balletbo i Serra <eballetbo@gmail.com>
M:	Javier Martinez Canillas <javier@dowhile0.org>
L:	linux-omap@vger.kernel.org
L:	linux-arm-kernel@lists.infradead.org (moderated for non-subscribers)
S:	Maintained
F:	arch/arm/boot/dts/omap3-igep*

ARM/INCOME PXA270 SUPPORT
M:	Marek Vasut <marek.vasut@gmail.com>
L:	linux-arm-kernel@lists.infradead.org (moderated for non-subscribers)
S:	Maintained
F:	arch/arm/mach-pxa/colibri-pxa270-income.c

ARM/INTEL IOP32X ARM ARCHITECTURE
M:	Lennert Buytenhek <kernel@wantstofly.org>
L:	linux-arm-kernel@lists.infradead.org (moderated for non-subscribers)
S:	Maintained

ARM/INTEL IOP33X ARM ARCHITECTURE
L:	linux-arm-kernel@lists.infradead.org (moderated for non-subscribers)
S:	Orphan

ARM/INTEL IOP13XX ARM ARCHITECTURE
M:	Lennert Buytenhek <kernel@wantstofly.org>
L:	linux-arm-kernel@lists.infradead.org (moderated for non-subscribers)
S:	Maintained

ARM/INTEL IQ81342EX MACHINE SUPPORT
M:	Lennert Buytenhek <kernel@wantstofly.org>
L:	linux-arm-kernel@lists.infradead.org (moderated for non-subscribers)
S:	Maintained

ARM/INTEL IXDP2850 MACHINE SUPPORT
M:	Lennert Buytenhek <kernel@wantstofly.org>
L:	linux-arm-kernel@lists.infradead.org (moderated for non-subscribers)
S:	Maintained

ARM/INTEL IXP4XX ARM ARCHITECTURE
M:	Imre Kaloz <kaloz@openwrt.org>
M:	Krzysztof Halasa <khalasa@piap.pl>
L:	linux-arm-kernel@lists.infradead.org (moderated for non-subscribers)
S:	Maintained
F:	arch/arm/mach-ixp4xx/

ARM/INTEL RESEARCH IMOTE/STARGATE 2 MACHINE SUPPORT
M:	Jonathan Cameron <jic23@cam.ac.uk>
L:	linux-arm-kernel@lists.infradead.org (moderated for non-subscribers)
S:	Maintained
F:	arch/arm/mach-pxa/stargate2.c
F:	drivers/pcmcia/pxa2xx_stargate2.c

ARM/INTEL XSC3 (MANZANO) ARM CORE
M:	Lennert Buytenhek <kernel@wantstofly.org>
L:	linux-arm-kernel@lists.infradead.org (moderated for non-subscribers)
S:	Maintained

ARM/IP FABRICS DOUBLE ESPRESSO MACHINE SUPPORT
M:	Lennert Buytenhek <kernel@wantstofly.org>
L:	linux-arm-kernel@lists.infradead.org (moderated for non-subscribers)
S:	Maintained

ARM/TEXAS INSTRUMENT KEYSTONE ARCHITECTURE
M:	Santosh Shilimkar <ssantosh@kernel.org>
L:	linux-arm-kernel@lists.infradead.org (moderated for non-subscribers)
S:	Maintained
F:	arch/arm/mach-keystone/
F:	arch/arm/boot/dts/k2*
T:	git git://git.kernel.org/pub/scm/linux/kernel/git/ssantosh/linux-keystone.git

ARM/TEXAS INSTRUMENT KEYSTONE CLOCK FRAMEWORK
M:	Santosh Shilimkar <ssantosh@kernel.org>
L:	linux-kernel@vger.kernel.org
S:	Maintained
F:	drivers/clk/keystone/

ARM/TEXAS INSTRUMENT KEYSTONE ClOCKSOURCE
M:	Santosh Shilimkar <ssantosh@kernel.org>
L:	linux-arm-kernel@lists.infradead.org (moderated for non-subscribers)
L:	linux-kernel@vger.kernel.org
S:	Maintained
F:	drivers/clocksource/timer-keystone.c

ARM/TEXAS INSTRUMENT KEYSTONE RESET DRIVER
M:	Santosh Shilimkar <ssantosh@kernel.org>
L:	linux-kernel@vger.kernel.org
S:	Maintained
F:	drivers/power/reset/keystone-reset.c

ARM/TEXAS INSTRUMENT AEMIF/EMIF DRIVERS
M:	Santosh Shilimkar <ssantosh@kernel.org>
L:	linux-kernel@vger.kernel.org
S:	Maintained
F:	drivers/memory/*emif*

ARM/LOGICPD PXA270 MACHINE SUPPORT
M:	Lennert Buytenhek <kernel@wantstofly.org>
L:	linux-arm-kernel@lists.infradead.org (moderated for non-subscribers)
S:	Maintained

ARM/LPC18XX ARCHITECTURE
M:	Joachim Eastwood <manabian@gmail.com>
L:	linux-arm-kernel@lists.infradead.org (moderated for non-subscribers)
S:	Maintained
F:	arch/arm/boot/dts/lpc43*
F:	drivers/clk/nxp/clk-lpc18xx*
F:	drivers/clocksource/time-lpc32xx.c
F:	drivers/i2c/busses/i2c-lpc2k.c
F:	drivers/memory/pl172.c
F:	drivers/mtd/spi-nor/nxp-spifi.c
F:	drivers/rtc/rtc-lpc24xx.c
N:	lpc18xx

ARM/MAGICIAN MACHINE SUPPORT
M:	Philipp Zabel <philipp.zabel@gmail.com>
S:	Maintained

ARM/Marvell Kirkwood and Armada 370, 375, 38x, XP SOC support
M:	Jason Cooper <jason@lakedaemon.net>
M:	Andrew Lunn <andrew@lunn.ch>
M:	Gregory Clement <gregory.clement@free-electrons.com>
M:	Sebastian Hesselbarth <sebastian.hesselbarth@gmail.com>
L:	linux-arm-kernel@lists.infradead.org (moderated for non-subscribers)
S:	Maintained
F:	arch/arm/mach-mvebu/
F:	drivers/rtc/rtc-armada38x.c
F:	arch/arm/boot/dts/armada*
F:	arch/arm/boot/dts/kirkwood*


ARM/Marvell Berlin SoC support
M:	Sebastian Hesselbarth <sebastian.hesselbarth@gmail.com>
L:	linux-arm-kernel@lists.infradead.org (moderated for non-subscribers)
S:	Maintained
F:	arch/arm/mach-berlin/
F:	arch/arm/boot/dts/berlin*
F:	arch/arm64/boot/dts/marvell/berlin*


ARM/Marvell Dove/MV78xx0/Orion SOC support
M:	Jason Cooper <jason@lakedaemon.net>
M:	Andrew Lunn <andrew@lunn.ch>
M:	Sebastian Hesselbarth <sebastian.hesselbarth@gmail.com>
M:	Gregory Clement <gregory.clement@free-electrons.com>
L:	linux-arm-kernel@lists.infradead.org (moderated for non-subscribers)
S:	Maintained
F:	arch/arm/mach-dove/
F:	arch/arm/mach-mv78xx0/
F:	arch/arm/mach-orion5x/
F:	arch/arm/plat-orion/
F:	arch/arm/boot/dts/dove*
F:	arch/arm/boot/dts/orion5x*


ARM/Orion SoC/Technologic Systems TS-78xx platform support
M:	Alexander Clouter <alex@digriz.org.uk>
L:	linux-arm-kernel@lists.infradead.org (moderated for non-subscribers)
W:	http://www.digriz.org.uk/ts78xx/kernel
S:	Maintained
F:	arch/arm/mach-orion5x/ts78xx-*

ARM/Mediatek RTC DRIVER
M:	Eddie Huang <eddie.huang@mediatek.com>
L:	linux-arm-kernel@lists.infradead.org (moderated for non-subscribers)
L:	linux-mediatek@lists.infradead.org (moderated for non-subscribers)
S:	Maintained
F:	drivers/rtc/rtc-mt6397.c

ARM/Mediatek SoC support
M:	Matthias Brugger <matthias.bgg@gmail.com>
L:	linux-arm-kernel@lists.infradead.org (moderated for non-subscribers)
L:	linux-mediatek@lists.infradead.org (moderated for non-subscribers)
S:	Maintained
F:	arch/arm/boot/dts/mt6*
F:	arch/arm/boot/dts/mt8*
F:	arch/arm/mach-mediatek/
N:	mtk
K:	mediatek

ARM/Mediatek USB3 PHY DRIVER
M:	Chunfeng Yun <chunfeng.yun@mediatek.com>
L:	linux-arm-kernel@lists.infradead.org (moderated for non-subscribers)
L:	linux-mediatek@lists.infradead.org (moderated for non-subscribers)
S:	Maintained
F:	drivers/phy/phy-mt65xx-usb3.c

ARM/MICREL KS8695 ARCHITECTURE
M:	Greg Ungerer <gerg@uclinux.org>
L:	linux-arm-kernel@lists.infradead.org (moderated for non-subscribers)
F:	arch/arm/mach-ks8695/
S:	Odd Fixes

ARM/MIOA701 MACHINE SUPPORT
M:	Robert Jarzmik <robert.jarzmik@free.fr>
L:	linux-arm-kernel@lists.infradead.org (moderated for non-subscribers)
F:	arch/arm/mach-pxa/mioa701.c
S:	Maintained

ARM/NEC MOBILEPRO 900/c MACHINE SUPPORT
M:	Michael Petchkovsky <mkpetch@internode.on.net>
S:	Maintained

ARM/NOMADIK ARCHITECTURE
M:	Alessandro Rubini <rubini@unipv.it>
M:	Linus Walleij <linus.walleij@linaro.org>
L:	linux-arm-kernel@lists.infradead.org (moderated for non-subscribers)
S:	Maintained
F:	arch/arm/mach-nomadik/
F:	drivers/pinctrl/nomadik/
F:	drivers/i2c/busses/i2c-nomadik.c
T:	git git://git.kernel.org/pub/scm/linux/kernel/git/linusw/linux-nomadik.git

ARM/OPENMOKO NEO FREERUNNER (GTA02) MACHINE SUPPORT
M:	Nelson Castillo <arhuaco@freaks-unidos.net>
L:	openmoko-kernel@lists.openmoko.org (subscribers-only)
W:	http://wiki.openmoko.org/wiki/Neo_FreeRunner
S:	Supported

ARM/TOSA MACHINE SUPPORT
M:	Dmitry Eremin-Solenikov <dbaryshkov@gmail.com>
M:	Dirk Opfer <dirk@opfer-online.de>
S:	Maintained

ARM/PALMTX,PALMT5,PALMLD,PALMTE2,PALMTC SUPPORT
M:	Marek Vasut <marek.vasut@gmail.com>
L:	linux-arm-kernel@lists.infradead.org
W:	http://hackndev.com
S:	Maintained
F:	arch/arm/mach-pxa/include/mach/palmtx.h
F:	arch/arm/mach-pxa/palmtx.c
F:	arch/arm/mach-pxa/include/mach/palmt5.h
F:	arch/arm/mach-pxa/palmt5.c
F:	arch/arm/mach-pxa/include/mach/palmld.h
F:	arch/arm/mach-pxa/palmld.c
F:	arch/arm/mach-pxa/include/mach/palmte2.h
F:	arch/arm/mach-pxa/palmte2.c
F:	arch/arm/mach-pxa/include/mach/palmtc.h
F:	arch/arm/mach-pxa/palmtc.c

ARM/PALM TREO SUPPORT
M:	Tomas Cech <sleep_walker@suse.com>
L:	linux-arm-kernel@lists.infradead.org
W:	http://hackndev.com
S:	Maintained
F:	arch/arm/mach-pxa/include/mach/palmtreo.h
F:	arch/arm/mach-pxa/palmtreo.c

ARM/PALMZ72 SUPPORT
M:	Sergey Lapin <slapin@ossfans.org>
L:	linux-arm-kernel@lists.infradead.org
W:	http://hackndev.com
S:	Maintained
F:	arch/arm/mach-pxa/include/mach/palmz72.h
F:	arch/arm/mach-pxa/palmz72.c

ARM/PLEB SUPPORT
M:	Peter Chubb <pleb@gelato.unsw.edu.au>
W:	http://www.disy.cse.unsw.edu.au/Hardware/PLEB
S:	Maintained

ARM/PT DIGITAL BOARD PORT
M:	Stefan Eletzhofer <stefan.eletzhofer@eletztrick.de>
L:	linux-arm-kernel@lists.infradead.org (moderated for non-subscribers)
W:	http://www.arm.linux.org.uk/
S:	Maintained

ARM/QUALCOMM SUPPORT
M:	Andy Gross <andy.gross@linaro.org>
M:	David Brown <david.brown@linaro.org>
L:	linux-arm-msm@vger.kernel.org
L:	linux-soc@vger.kernel.org
S:	Maintained
F:	arch/arm/boot/dts/qcom-*.dts
F:	arch/arm/boot/dts/qcom-*.dtsi
F:	arch/arm/mach-qcom/
F:	arch/arm64/boot/dts/qcom/*
F:	drivers/soc/qcom/
F:	drivers/tty/serial/msm_serial.h
F:	drivers/tty/serial/msm_serial.c
F:	drivers/*/pm8???-*
F:	drivers/mfd/ssbi.c
F:	drivers/firmware/qcom_scm.c
T:	git git://git.kernel.org/pub/scm/linux/kernel/git/agross/linux.git

ARM/RADISYS ENP2611 MACHINE SUPPORT
M:	Lennert Buytenhek <kernel@wantstofly.org>
L:	linux-arm-kernel@lists.infradead.org (moderated for non-subscribers)
S:	Maintained

ARM/RENESAS ARM64 ARCHITECTURE
M:	Simon Horman <horms@verge.net.au>
M:	Magnus Damm <magnus.damm@gmail.com>
L:	linux-renesas-soc@vger.kernel.org
Q:	http://patchwork.kernel.org/project/linux-renesas-soc/list/
T:	git git://git.kernel.org/pub/scm/linux/kernel/git/horms/renesas.git next
S:	Supported
F:	arch/arm64/boot/dts/renesas/

ARM/RISCPC ARCHITECTURE
M:	Russell King <linux@arm.linux.org.uk>
L:	linux-arm-kernel@lists.infradead.org (moderated for non-subscribers)
W:	http://www.arm.linux.org.uk/
S:	Maintained
F:	arch/arm/include/asm/hardware/entry-macro-iomd.S
F:	arch/arm/include/asm/hardware/ioc.h
F:	arch/arm/include/asm/hardware/iomd.h
F:	arch/arm/include/asm/hardware/memc.h
F:	arch/arm/mach-rpc/
F:	drivers/net/ethernet/8390/etherh.c
F:	drivers/net/ethernet/i825xx/ether1*
F:	drivers/net/ethernet/seeq/ether3*
F:	drivers/scsi/arm/

ARM/Rockchip SoC support
M:	Heiko Stuebner <heiko@sntech.de>
L:	linux-arm-kernel@lists.infradead.org (moderated for non-subscribers)
L:	linux-rockchip@lists.infradead.org
T:	git git://git.kernel.org/pub/scm/linux/kernel/git/mmind/linux-rockchip.git
S:	Maintained
F:	arch/arm/boot/dts/rk3*
F:	arch/arm/mach-rockchip/
F:	drivers/clk/rockchip/
F:	drivers/i2c/busses/i2c-rk3x.c
F:	drivers/*/*rockchip*
F:	drivers/*/*/*rockchip*
F:	sound/soc/rockchip/
N:	rockchip

ARM/SAMSUNG EXYNOS ARM ARCHITECTURES
M:	Kukjin Kim <kgene@kernel.org>
M:	Krzysztof Kozlowski <k.kozlowski@samsung.com>
L:	linux-arm-kernel@lists.infradead.org (moderated for non-subscribers)
L:	linux-samsung-soc@vger.kernel.org (moderated for non-subscribers)
S:	Maintained
F:	arch/arm/boot/dts/s3c*
F:	arch/arm/boot/dts/s5p*
F:	arch/arm/boot/dts/samsung*
F:	arch/arm/boot/dts/exynos*
F:	arch/arm64/boot/dts/exynos/
F:	arch/arm/plat-samsung/
F:	arch/arm/mach-s3c24*/
F:	arch/arm/mach-s3c64xx/
F:	arch/arm/mach-s5p*/
F:	arch/arm/mach-exynos*/
F:	drivers/*/*s3c2410*
F:	drivers/*/*/*s3c2410*
F:	drivers/spi/spi-s3c*
F:	sound/soc/samsung/*
F:	Documentation/arm/Samsung/
F:	Documentation/devicetree/bindings/arm/samsung/
F:	Documentation/devicetree/bindings/sram/samsung-sram.txt
F:	Documentation/devicetree/bindings/power/pd-samsung.txt
N:	exynos

ARM/SAMSUNG MOBILE MACHINE SUPPORT
M:	Kyungmin Park <kyungmin.park@samsung.com>
L:	linux-arm-kernel@lists.infradead.org (moderated for non-subscribers)
S:	Maintained
F:	arch/arm/mach-s5pv210/

ARM/SAMSUNG S5P SERIES 2D GRAPHICS ACCELERATION (G2D) SUPPORT
M:	Kyungmin Park <kyungmin.park@samsung.com>
M:	Kamil Debski <k.debski@samsung.com>
L:	linux-arm-kernel@lists.infradead.org
L:	linux-media@vger.kernel.org
S:	Maintained
F:	drivers/media/platform/s5p-g2d/

ARM/SAMSUNG S5P SERIES Multi Format Codec (MFC) SUPPORT
M:	Kyungmin Park <kyungmin.park@samsung.com>
M:	Kamil Debski <k.debski@samsung.com>
M:	Jeongtae Park <jtp.park@samsung.com>
L:	linux-arm-kernel@lists.infradead.org
L:	linux-media@vger.kernel.org
S:	Maintained
F:	arch/arm/plat-samsung/s5p-dev-mfc.c
F:	drivers/media/platform/s5p-mfc/

ARM/SAMSUNG S5P SERIES TV SUBSYSTEM SUPPORT
M:	Kyungmin Park <kyungmin.park@samsung.com>
M:	Tomasz Stanislawski <t.stanislaws@samsung.com>
L:	linux-arm-kernel@lists.infradead.org
L:	linux-media@vger.kernel.org
S:	Maintained
F:	drivers/media/platform/s5p-tv/

ARM/SAMSUNG S5P SERIES JPEG CODEC SUPPORT
M:	Andrzej Pietrasiewicz <andrzej.p@samsung.com>
M:	Jacek Anaszewski <j.anaszewski@samsung.com>
L:	linux-arm-kernel@lists.infradead.org
L:	linux-media@vger.kernel.org
S:	Maintained
F:	drivers/media/platform/s5p-jpeg/

ARM/SHMOBILE ARM ARCHITECTURE
M:	Simon Horman <horms@verge.net.au>
M:	Magnus Damm <magnus.damm@gmail.com>
L:	linux-renesas-soc@vger.kernel.org
Q:	http://patchwork.kernel.org/project/linux-renesas-soc/list/
T:	git git://git.kernel.org/pub/scm/linux/kernel/git/horms/renesas.git next
S:	Supported
F:	arch/arm/boot/dts/emev2*
F:	arch/arm/boot/dts/r7s*
F:	arch/arm/boot/dts/r8a*
F:	arch/arm/boot/dts/sh*
F:	arch/arm/configs/shmobile_defconfig
F:	arch/arm/include/debug/renesas-scif.S
F:	arch/arm/mach-shmobile/
F:	drivers/sh/

ARM/SOCFPGA ARCHITECTURE
M:	Dinh Nguyen <dinguyen@opensource.altera.com>
S:	Maintained
F:	arch/arm/mach-socfpga/
F:	arch/arm/boot/dts/socfpga*
F:	arch/arm/configs/socfpga_defconfig
F:	arch/arm64/boot/dts/altera/
W:	http://www.rocketboards.org
T:	git git://git.kernel.org/pub/scm/linux/kernel/git/dinguyen/linux.git

ARM/SOCFPGA CLOCK FRAMEWORK SUPPORT
M:	Dinh Nguyen <dinguyen@opensource.altera.com>
S:	Maintained
F:	drivers/clk/socfpga/

ARM/SOCFPGA EDAC SUPPORT
M:	Thor Thayer <tthayer@opensource.altera.com>
S:	Maintained
F:	drivers/edac/altera_edac.

ARM/STI ARCHITECTURE
M:	Srinivas Kandagatla <srinivas.kandagatla@gmail.com>
M:	Maxime Coquelin <maxime.coquelin@st.com>
M:	Patrice Chotard <patrice.chotard@st.com>
L:	linux-arm-kernel@lists.infradead.org (moderated for non-subscribers)
L:	kernel@stlinux.com
W:	http://www.stlinux.com
S:	Maintained
F:	arch/arm/mach-sti/
F:	arch/arm/boot/dts/sti*
F:	drivers/char/hw_random/st-rng.c
F:	drivers/clocksource/arm_global_timer.c
F:	drivers/clocksource/clksrc_st_lpc.c
F:	drivers/i2c/busses/i2c-st.c
F:	drivers/media/rc/st_rc.c
F:	drivers/media/platform/sti/c8sectpfe/
F:	drivers/mmc/host/sdhci-st.c
F:	drivers/phy/phy-miphy28lp.c
F:	drivers/phy/phy-miphy365x.c
F:	drivers/phy/phy-stih407-usb.c
F:	drivers/phy/phy-stih41x-usb.c
F:	drivers/pinctrl/pinctrl-st.c
F:	drivers/reset/sti/
F:	drivers/rtc/rtc-st-lpc.c
F:	drivers/tty/serial/st-asc.c
F:	drivers/usb/dwc3/dwc3-st.c
F:	drivers/usb/host/ehci-st.c
F:	drivers/usb/host/ohci-st.c
F:	drivers/watchdog/st_lpc_wdt.c
F:	drivers/ata/ahci_st.c

ARM/STM32 ARCHITECTURE
M:	Maxime Coquelin <mcoquelin.stm32@gmail.com>
L:	linux-arm-kernel@lists.infradead.org (moderated for non-subscribers)
S:	Maintained
T:	git git://git.kernel.org/pub/scm/linux/kernel/git/mcoquelin/stm32.git
N:	stm32
F:	drivers/clocksource/armv7m_systick.c

ARM/TANGO ARCHITECTURE
M:	Marc Gonzalez <marc_gonzalez@sigmadesigns.com>
L:	linux-arm-kernel@lists.infradead.org
S:	Maintained
F:	arch/arm/mach-tango/
F:	arch/arm/boot/dts/tango*

ARM/TECHNOLOGIC SYSTEMS TS7250 MACHINE SUPPORT
M:	Lennert Buytenhek <kernel@wantstofly.org>
L:	linux-arm-kernel@lists.infradead.org (moderated for non-subscribers)
S:	Maintained

ARM/TETON BGA MACHINE SUPPORT
M:	"Mark F. Brown" <mark.brown314@gmail.com>
L:	linux-arm-kernel@lists.infradead.org (moderated for non-subscribers)
S:	Maintained

ARM/THECUS N2100 MACHINE SUPPORT
M:	Lennert Buytenhek <kernel@wantstofly.org>
L:	linux-arm-kernel@lists.infradead.org (moderated for non-subscribers)
S:	Maintained

ARM/NUVOTON W90X900 ARM ARCHITECTURE
M:	Wan ZongShun <mcuos.com@gmail.com>
L:	linux-arm-kernel@lists.infradead.org (moderated for non-subscribers)
W:	http://www.mcuos.com
S:	Maintained
F:	arch/arm/mach-w90x900/
F:	drivers/input/keyboard/w90p910_keypad.c
F:	drivers/input/touchscreen/w90p910_ts.c
F:	drivers/watchdog/nuc900_wdt.c
F:	drivers/net/ethernet/nuvoton/w90p910_ether.c
F:	drivers/mtd/nand/nuc900_nand.c
F:	drivers/rtc/rtc-nuc900.c
F:	drivers/spi/spi-nuc900.c
F:	drivers/usb/host/ehci-w90x900.c
F:	drivers/video/fbdev/nuc900fb.c

ARM/U300 MACHINE SUPPORT
M:	Linus Walleij <linus.walleij@linaro.org>
L:	linux-arm-kernel@lists.infradead.org (moderated for non-subscribers)
S:	Supported
F:	arch/arm/mach-u300/
F:	drivers/clocksource/timer-u300.c
F:	drivers/i2c/busses/i2c-stu300.c
F:	drivers/rtc/rtc-coh901331.c
F:	drivers/watchdog/coh901327_wdt.c
F:	drivers/dma/coh901318*
F:	drivers/mfd/ab3100*
F:	drivers/rtc/rtc-ab3100.c
F:	drivers/rtc/rtc-coh901331.c
T:	git git://git.kernel.org/pub/scm/linux/kernel/git/linusw/linux-stericsson.git

ARM/UNIPHIER ARCHITECTURE
M:	Masahiro Yamada <yamada.masahiro@socionext.com>
L:	linux-arm-kernel@lists.infradead.org (moderated for non-subscribers)
S:	Maintained
F:	arch/arm/boot/dts/uniphier*
F:	arch/arm/include/asm/hardware/cache-uniphier.h
F:	arch/arm/mach-uniphier/
F:	arch/arm/mm/cache-uniphier.c
F:	arch/arm64/boot/dts/socionext/
F:	drivers/bus/uniphier-system-bus.c
F:	drivers/i2c/busses/i2c-uniphier*
F:	drivers/pinctrl/uniphier/
F:	drivers/tty/serial/8250/8250_uniphier.c
N:	uniphier

ARM/Ux500 ARM ARCHITECTURE
M:	Linus Walleij <linus.walleij@linaro.org>
L:	linux-arm-kernel@lists.infradead.org (moderated for non-subscribers)
S:	Maintained
F:	arch/arm/mach-ux500/
F:	drivers/clocksource/clksrc-dbx500-prcmu.c
F:	drivers/dma/ste_dma40*
F:	drivers/hwspinlock/u8500_hsem.c
F:	drivers/mfd/abx500*
F:	drivers/mfd/ab8500*
F:	drivers/mfd/dbx500*
F:	drivers/mfd/db8500*
F:	drivers/pinctrl/nomadik/pinctrl-ab*
F:	drivers/pinctrl/nomadik/pinctrl-nomadik*
F:	drivers/rtc/rtc-ab8500.c
F:	drivers/rtc/rtc-pl031.c
T:	git git://git.kernel.org/pub/scm/linux/kernel/git/linusw/linux-stericsson.git

ARM/Ux500 CLOCK FRAMEWORK SUPPORT
M:	Ulf Hansson <ulf.hansson@linaro.org>
L:	linux-arm-kernel@lists.infradead.org (moderated for non-subscribers)
T:	git git://git.linaro.org/people/ulfh/clk.git
S:	Maintained
F:	drivers/clk/ux500/
F:	include/linux/platform_data/clk-ux500.h

ARM/VERSATILE EXPRESS PLATFORM
M:	Liviu Dudau <liviu.dudau@arm.com>
M:	Sudeep Holla <sudeep.holla@arm.com>
M:	Lorenzo Pieralisi <lorenzo.pieralisi@arm.com>
L:	linux-arm-kernel@lists.infradead.org (moderated for non-subscribers)
S:	Maintained
F:	arch/arm/boot/dts/vexpress*
F:	arch/arm64/boot/dts/arm/
F:	arch/arm/mach-vexpress/
F:	*/*/vexpress*
F:	*/*/*/vexpress*
F:	drivers/clk/versatile/clk-vexpress-osc.c
F:	drivers/clocksource/versatile.c

ARM/VFP SUPPORT
M:	Russell King <linux@arm.linux.org.uk>
L:	linux-arm-kernel@lists.infradead.org (moderated for non-subscribers)
W:	http://www.arm.linux.org.uk/
S:	Maintained
F:	arch/arm/vfp/

ARM/VOIPAC PXA270 SUPPORT
M:	Marek Vasut <marek.vasut@gmail.com>
L:	linux-arm-kernel@lists.infradead.org (moderated for non-subscribers)
S:	Maintained
F:	arch/arm/mach-pxa/vpac270.c
F:	arch/arm/mach-pxa/include/mach/vpac270.h

ARM/VT8500 ARM ARCHITECTURE
M:	Tony Prisk <linux@prisktech.co.nz>
L:	linux-arm-kernel@lists.infradead.org (moderated for non-subscribers)
S:	Maintained
F:	arch/arm/mach-vt8500/
F:	drivers/clocksource/vt8500_timer.c
F:	drivers/i2c/busses/i2c-wmt.c
F:	drivers/mmc/host/wmt-sdmmc.c
F:	drivers/pwm/pwm-vt8500.c
F:	drivers/rtc/rtc-vt8500.c
F:	drivers/tty/serial/vt8500_serial.c
F:	drivers/usb/host/ehci-platform.c
F:	drivers/usb/host/uhci-platform.c
F:	drivers/video/fbdev/vt8500lcdfb.*
F:	drivers/video/fbdev/wm8505fb*
F:	drivers/video/fbdev/wmt_ge_rops.*

ARM/ZIPIT Z2 SUPPORT
M:	Marek Vasut <marek.vasut@gmail.com>
L:	linux-arm-kernel@lists.infradead.org (moderated for non-subscribers)
S:	Maintained
F:	arch/arm/mach-pxa/z2.c
F:	arch/arm/mach-pxa/include/mach/z2.h

ARM/ZTE ARCHITECTURE
M:	Jun Nie <jun.nie@linaro.org>
L:	linux-arm-kernel@lists.infradead.org (moderated for non-subscribers)
S:	Maintained
F:	arch/arm/mach-zx/
F:	drivers/clk/zte/
F:	Documentation/devicetree/bindings/arm/zte.txt
F:	Documentation/devicetree/bindings/clock/zx296702-clk.txt

ARM/ZYNQ ARCHITECTURE
M:	Michal Simek <michal.simek@xilinx.com>
R:	Sören Brinkmann <soren.brinkmann@xilinx.com>
L:	linux-arm-kernel@lists.infradead.org (moderated for non-subscribers)
W:	http://wiki.xilinx.com
T:	git https://github.com/Xilinx/linux-xlnx.git
S:	Supported
F:	arch/arm/mach-zynq/
F:	drivers/cpuidle/cpuidle-zynq.c
F:	drivers/block/xsysace.c
N:	zynq
N:	xilinx
F:	drivers/clocksource/cadence_ttc_timer.c
F:	drivers/i2c/busses/i2c-cadence.c
F:	drivers/mmc/host/sdhci-of-arasan.c
F:	drivers/edac/synopsys_edac.c

ARM SMMU DRIVERS
M:	Will Deacon <will.deacon@arm.com>
L:	linux-arm-kernel@lists.infradead.org (moderated for non-subscribers)
S:	Maintained
F:	drivers/iommu/arm-smmu.c
F:	drivers/iommu/arm-smmu-v3.c
F:	drivers/iommu/io-pgtable-arm.c

ARM64 PORT (AARCH64 ARCHITECTURE)
M:	Catalin Marinas <catalin.marinas@arm.com>
M:	Will Deacon <will.deacon@arm.com>
L:	linux-arm-kernel@lists.infradead.org (moderated for non-subscribers)
T:	git git://git.kernel.org/pub/scm/linux/kernel/git/arm64/linux.git
S:	Maintained
F:	arch/arm64/
F:	Documentation/arm64/

AS3645A LED FLASH CONTROLLER DRIVER
M:	Laurent Pinchart <laurent.pinchart@ideasonboard.com>
L:	linux-media@vger.kernel.org
T:	git git://linuxtv.org/media_tree.git
S:	Maintained
F:	drivers/media/i2c/as3645a.c
F:	include/media/i2c/as3645a.h

ASC7621 HARDWARE MONITOR DRIVER
M:	George Joseph <george.joseph@fairview5.com>
L:	lm-sensors@lm-sensors.org
S:	Maintained
F:	Documentation/hwmon/asc7621
F:	drivers/hwmon/asc7621.c

ASUS NOTEBOOKS AND EEEPC ACPI/WMI EXTRAS DRIVERS
M:	Corentin Chary <corentin.chary@gmail.com>
L:	acpi4asus-user@lists.sourceforge.net
L:	platform-driver-x86@vger.kernel.org
W:	http://acpi4asus.sf.net
S:	Maintained
F:	drivers/platform/x86/asus*.c
F:	drivers/platform/x86/eeepc*.c

ASUS WIRELESS RADIO CONTROL DRIVER
M:	João Paulo Rechi Vita <jprvita@gmail.com>
L:	platform-driver-x86@vger.kernel.org
S:	Maintained
F:	drivers/platform/x86/asus-wireless.c

ASYNCHRONOUS TRANSFERS/TRANSFORMS (IOAT) API
R:	Dan Williams <dan.j.williams@intel.com>
W:	http://sourceforge.net/projects/xscaleiop
S:	Odd fixes
F:	Documentation/crypto/async-tx-api.txt
F:	crypto/async_tx/
F:	drivers/dma/
F:	include/linux/dmaengine.h
F:	include/linux/async_tx.h

AT24 EEPROM DRIVER
M:	Wolfram Sang <wsa@the-dreams.de>
L:	linux-i2c@vger.kernel.org
S:	Maintained
F:	drivers/misc/eeprom/at24.c
F:	include/linux/platform_data/at24.h

ATA OVER ETHERNET (AOE) DRIVER
M:	"Ed L. Cashin" <ed.cashin@acm.org>
W:	http://www.openaoe.org/
S:	Supported
F:	Documentation/aoe/
F:	drivers/block/aoe/

ATHEROS 71XX/9XXX GPIO DRIVER
M:	Alban Bedel <albeu@free.fr>
W:	https://github.com/AlbanBedel/linux
T:	git git://github.com/AlbanBedel/linux
S:	Maintained
F:	drivers/gpio/gpio-ath79.c
F:	Documentation/devicetree/bindings/gpio/gpio-ath79.txt

ATHEROS ATH GENERIC UTILITIES
M:	"Luis R. Rodriguez" <mcgrof@do-not-panic.com>
L:	linux-wireless@vger.kernel.org
S:	Supported
F:	drivers/net/wireless/ath/*

ATHEROS ATH5K WIRELESS DRIVER
M:	Jiri Slaby <jirislaby@gmail.com>
M:	Nick Kossifidis <mickflemm@gmail.com>
M:	"Luis R. Rodriguez" <mcgrof@do-not-panic.com>
L:	linux-wireless@vger.kernel.org
W:	http://wireless.kernel.org/en/users/Drivers/ath5k
S:	Maintained
F:	drivers/net/wireless/ath/ath5k/

ATHEROS ATH6KL WIRELESS DRIVER
M:	Kalle Valo <kvalo@qca.qualcomm.com>
L:	linux-wireless@vger.kernel.org
W:	http://wireless.kernel.org/en/users/Drivers/ath6kl
T:	git git://git.kernel.org/pub/scm/linux/kernel/git/kvalo/ath.git
S:	Supported
F:	drivers/net/wireless/ath/ath6kl/

WILOCITY WIL6210 WIRELESS DRIVER
M:	Maya Erez <qca_merez@qca.qualcomm.com>
L:	linux-wireless@vger.kernel.org
L:	wil6210@qca.qualcomm.com
S:	Supported
W:	http://wireless.kernel.org/en/users/Drivers/wil6210
F:	drivers/net/wireless/ath/wil6210/
F:	include/uapi/linux/wil6210_uapi.h

CARL9170 LINUX COMMUNITY WIRELESS DRIVER
M:	Christian Lamparter <chunkeey@googlemail.com>
L:	linux-wireless@vger.kernel.org
W:	http://wireless.kernel.org/en/users/Drivers/carl9170
S:	Maintained
F:	drivers/net/wireless/ath/carl9170/

ATK0110 HWMON DRIVER
M:	Luca Tettamanti <kronos.it@gmail.com>
L:	lm-sensors@lm-sensors.org
S:	Maintained
F:	drivers/hwmon/asus_atk0110.c

ATI_REMOTE2 DRIVER
M:	Ville Syrjala <syrjala@sci.fi>
S:	Maintained
F:	drivers/input/misc/ati_remote2.c

ATLX ETHERNET DRIVERS
M:	Jay Cliburn <jcliburn@gmail.com>
M:	Chris Snook <chris.snook@gmail.com>
L:	netdev@vger.kernel.org
W:	http://sourceforge.net/projects/atl1
W:	http://atl1.sourceforge.net
S:	Maintained
F:	drivers/net/ethernet/atheros/

ATM
M:	Chas Williams <3chas3@gmail.com>
L:	linux-atm-general@lists.sourceforge.net (moderated for non-subscribers)
L:	netdev@vger.kernel.org
W:	http://linux-atm.sourceforge.net
S:	Maintained
F:	drivers/atm/
F:	include/linux/atm*
F:	include/uapi/linux/atm*

ATMEL AT91 / AT32 MCI DRIVER
M:	Ludovic Desroches <ludovic.desroches@atmel.com>
S:	Maintained
F:	drivers/mmc/host/atmel-mci.c

ATMEL AT91 / AT32 SERIAL DRIVER
M:	Nicolas Ferre <nicolas.ferre@atmel.com>
S:	Supported
F:	drivers/tty/serial/atmel_serial.c

ATMEL Audio ALSA driver
M:	Nicolas Ferre <nicolas.ferre@atmel.com>
L:	alsa-devel@alsa-project.org (moderated for non-subscribers)
S:	Supported
F:	sound/soc/atmel

ATMEL DMA DRIVER
M:	Nicolas Ferre <nicolas.ferre@atmel.com>
L:	linux-arm-kernel@lists.infradead.org (moderated for non-subscribers)
S:	Supported
F:	drivers/dma/at_hdmac.c
F:	drivers/dma/at_hdmac_regs.h
F:	include/linux/platform_data/dma-atmel.h

ATMEL XDMA DRIVER
M:	Ludovic Desroches <ludovic.desroches@atmel.com>
L:	linux-arm-kernel@lists.infradead.org
L:	dmaengine@vger.kernel.org
S:	Supported
F:	drivers/dma/at_xdmac.c

ATMEL I2C DRIVER
M:	Ludovic Desroches <ludovic.desroches@atmel.com>
L:	linux-i2c@vger.kernel.org
S:	Supported
F:	drivers/i2c/busses/i2c-at91.c

ATMEL ISI DRIVER
M:	Ludovic Desroches <ludovic.desroches@atmel.com>
L:	linux-media@vger.kernel.org
S:	Supported
F:	drivers/media/platform/soc_camera/atmel-isi.c
F:	include/media/atmel-isi.h

ATMEL LCDFB DRIVER
M:	Nicolas Ferre <nicolas.ferre@atmel.com>
L:	linux-fbdev@vger.kernel.org
S:	Maintained
F:	drivers/video/fbdev/atmel_lcdfb.c
F:	include/video/atmel_lcdc.h

ATMEL MACB ETHERNET DRIVER
M:	Nicolas Ferre <nicolas.ferre@atmel.com>
S:	Supported
F:	drivers/net/ethernet/cadence/

ATMEL NAND DRIVER
M:	Wenyou Yang <wenyou.yang@atmel.com>
M:	Josh Wu <rainyfeeling@outlook.com>
L:	linux-mtd@lists.infradead.org
S:	Supported
F:	drivers/mtd/nand/atmel_nand*

ATMEL SDMMC DRIVER
M:	Ludovic Desroches <ludovic.desroches@atmel.com>
L:	linux-mmc@vger.kernel.org
S:	Supported
F:	drivers/mmc/host/sdhci-of-at91.c

ATMEL SPI DRIVER
M:	Nicolas Ferre <nicolas.ferre@atmel.com>
S:	Supported
F:	drivers/spi/spi-atmel.*

ATMEL SSC DRIVER
M:	Nicolas Ferre <nicolas.ferre@atmel.com>
L:	linux-arm-kernel@lists.infradead.org (moderated for non-subscribers)
S:	Supported
F:	drivers/misc/atmel-ssc.c
F:	include/linux/atmel-ssc.h

ATMEL Timer Counter (TC) AND CLOCKSOURCE DRIVERS
M:	Nicolas Ferre <nicolas.ferre@atmel.com>
L:	linux-arm-kernel@lists.infradead.org (moderated for non-subscribers)
S:	Supported
F:	drivers/misc/atmel_tclib.c
F:	drivers/clocksource/tcb_clksrc.c

ATMEL USBA UDC DRIVER
M:	Nicolas Ferre <nicolas.ferre@atmel.com>
L:	linux-arm-kernel@lists.infradead.org (moderated for non-subscribers)
S:	Supported
F:	drivers/usb/gadget/udc/atmel_usba_udc.*

ATMEL WIRELESS DRIVER
M:	Simon Kelley <simon@thekelleys.org.uk>
L:	linux-wireless@vger.kernel.org
W:	http://www.thekelleys.org.uk/atmel
W:	http://atmelwlandriver.sourceforge.net/
S:	Maintained
F:	drivers/net/wireless/atmel/atmel*

ATMEL MAXTOUCH DRIVER
M:	Nick Dyer <nick.dyer@itdev.co.uk>
T:	git git://github.com/atmel-maxtouch/linux.git
S:	Supported
F:	Documentation/devicetree/bindings/input/atmel,maxtouch.txt
F:	drivers/input/touchscreen/atmel_mxt_ts.c
F:	include/linux/platform_data/atmel_mxt_ts.h

ATTO EXPRESSSAS SAS/SATA RAID SCSI DRIVER
M:	Bradley Grove <linuxdrivers@attotech.com>
L:	linux-scsi@vger.kernel.org
W:	http://www.attotech.com
S:	Supported
F:	drivers/scsi/esas2r

ATUSB IEEE 802.15.4 RADIO DRIVER
M:	Stefan Schmidt <stefan@osg.samsung.com>
L:	linux-wpan@vger.kernel.org
S:	Maintained
F:	drivers/net/ieee802154/atusb.c
F:	drivers/net/ieee802154/atusb.h
F:	drivers/net/ieee802154/at86rf230.h

AUDIT SUBSYSTEM
M:	Paul Moore <paul@paul-moore.com>
M:	Eric Paris <eparis@redhat.com>
L:	linux-audit@redhat.com (moderated for non-subscribers)
W:	http://people.redhat.com/sgrubb/audit/
T:	git git://git.infradead.org/users/pcmoore/audit
S:	Maintained
F:	include/linux/audit.h
F:	include/uapi/linux/audit.h
F:	kernel/audit*

AUXILIARY DISPLAY DRIVERS
M:	Miguel Ojeda Sandonis <miguel.ojeda.sandonis@gmail.com>
W:	http://miguelojeda.es/auxdisplay.htm
W:	http://jair.lab.fi.uva.es/~migojed/auxdisplay.htm
S:	Maintained
F:	drivers/auxdisplay/
F:	include/linux/cfag12864b.h

AVR32 ARCHITECTURE
M:	Haavard Skinnemoen <hskinnemoen@gmail.com>
M:	Hans-Christian Egtvedt <egtvedt@samfundet.no>
W:	http://www.atmel.com/products/AVR32/
W:	http://mirror.egtvedt.no/avr32linux.org/
W:	http://avrfreaks.net/
S:	Maintained
F:	arch/avr32/

AVR32/AT32AP MACHINE SUPPORT
M:	Haavard Skinnemoen <hskinnemoen@gmail.com>
M:	Hans-Christian Egtvedt <egtvedt@samfundet.no>
S:	Maintained
F:	arch/avr32/mach-at32ap/

AX.25 NETWORK LAYER
M:	Ralf Baechle <ralf@linux-mips.org>
L:	linux-hams@vger.kernel.org
W:	http://www.linux-ax25.org/
S:	Maintained
F:	include/uapi/linux/ax25.h
F:	include/net/ax25.h
F:	net/ax25/

AZ6007 DVB DRIVER
M:	Mauro Carvalho Chehab <mchehab@osg.samsung.com>
L:	linux-media@vger.kernel.org
W:	https://linuxtv.org
T:	git git://linuxtv.org/media_tree.git
S:	Maintained
F:	drivers/media/usb/dvb-usb-v2/az6007.c

AZTECH FM RADIO RECEIVER DRIVER
M:	Hans Verkuil <hverkuil@xs4all.nl>
L:	linux-media@vger.kernel.org
T:	git git://linuxtv.org/media_tree.git
W:	https://linuxtv.org
S:	Maintained
F:	drivers/media/radio/radio-aztech*

B43 WIRELESS DRIVER
L:	linux-wireless@vger.kernel.org
L:	b43-dev@lists.infradead.org
W:	http://wireless.kernel.org/en/users/Drivers/b43
S:	Odd Fixes
F:	drivers/net/wireless/broadcom/b43/

B43LEGACY WIRELESS DRIVER
M:	Larry Finger <Larry.Finger@lwfinger.net>
L:	linux-wireless@vger.kernel.org
L:	b43-dev@lists.infradead.org
W:	http://wireless.kernel.org/en/users/Drivers/b43
S:	Maintained
F:	drivers/net/wireless/broadcom/b43legacy/

BACKLIGHT CLASS/SUBSYSTEM
M:	Jingoo Han <jingoohan1@gmail.com>
M:	Lee Jones <lee.jones@linaro.org>
T:	git git://git.kernel.org/pub/scm/linux/kernel/git/lee/backlight.git
S:	Maintained
F:	drivers/video/backlight/
F:	include/linux/backlight.h

BATMAN ADVANCED
M:	Marek Lindner <mareklindner@neomailbox.ch>
M:	Simon Wunderlich <sw@simonwunderlich.de>
M:	Antonio Quartulli <a@unstable.cc>
L:	b.a.t.m.a.n@lists.open-mesh.org
W:	http://www.open-mesh.org/
S:	Maintained
F:	net/batman-adv/

BAYCOM/HDLCDRV DRIVERS FOR AX.25
M:	Thomas Sailer <t.sailer@alumni.ethz.ch>
L:	linux-hams@vger.kernel.org
W:	http://www.baycom.org/~tom/ham/ham.html
S:	Maintained
F:	drivers/net/hamradio/baycom*

BCACHE (BLOCK LAYER CACHE)
M:	Kent Overstreet <kent.overstreet@gmail.com>
L:	linux-bcache@vger.kernel.org
W:	http://bcache.evilpiepirate.org
S:	Maintained
F:	drivers/md/bcache/

BDISP ST MEDIA DRIVER
M:	Fabien Dessenne <fabien.dessenne@st.com>
L:	linux-media@vger.kernel.org
T:	git git://linuxtv.org/media_tree.git
W:	https://linuxtv.org
S:	Supported
F:	drivers/media/platform/sti/bdisp

BEFS FILE SYSTEM
S:	Orphan
F:	Documentation/filesystems/befs.txt
F:	fs/befs/

BECKHOFF CX5020 ETHERCAT MASTER DRIVER
M:	Dariusz Marcinkiewicz <reksio@newterm.pl>
L:	netdev@vger.kernel.org
S:	Maintained
F:	drivers/net/ethernet/ec_bhf.c

BFS FILE SYSTEM
M:	"Tigran A. Aivazian" <tigran@aivazian.fsnet.co.uk>
S:	Maintained
F:	Documentation/filesystems/bfs.txt
F:	fs/bfs/
F:	include/uapi/linux/bfs_fs.h

BLACKFIN ARCHITECTURE
M:	Steven Miao <realmz6@gmail.com>
L:	adi-buildroot-devel@lists.sourceforge.net (moderated for non-subscribers)
T:	git git://git.code.sf.net/p/adi-linux/code
W:	http://blackfin.uclinux.org
S:	Supported
F:	arch/blackfin/

BLACKFIN EMAC DRIVER
L:	adi-buildroot-devel@lists.sourceforge.net (moderated for non-subscribers)
W:	http://blackfin.uclinux.org
S:	Supported
F:	drivers/net/ethernet/adi/

BLACKFIN RTC DRIVER
L:	adi-buildroot-devel@lists.sourceforge.net (moderated for non-subscribers)
W:	http://blackfin.uclinux.org
S:	Supported
F:	drivers/rtc/rtc-bfin.c

BLACKFIN SDH DRIVER
M:	Sonic Zhang <sonic.zhang@analog.com>
L:	adi-buildroot-devel@lists.sourceforge.net (moderated for non-subscribers)
W:	http://blackfin.uclinux.org
S:	Supported
F:	drivers/mmc/host/bfin_sdh.c

BLACKFIN SERIAL DRIVER
M:	Sonic Zhang <sonic.zhang@analog.com>
L:	adi-buildroot-devel@lists.sourceforge.net (moderated for non-subscribers)
W:	http://blackfin.uclinux.org
S:	Supported
F:	drivers/tty/serial/bfin_uart.c

BLACKFIN WATCHDOG DRIVER
L:	adi-buildroot-devel@lists.sourceforge.net (moderated for non-subscribers)
W:	http://blackfin.uclinux.org
S:	Supported
F:	drivers/watchdog/bfin_wdt.c

BLACKFIN I2C TWI DRIVER
M:	Sonic Zhang <sonic.zhang@analog.com>
L:	adi-buildroot-devel@lists.sourceforge.net (moderated for non-subscribers)
W:	http://blackfin.uclinux.org/
S:	Supported
F:	drivers/i2c/busses/i2c-bfin-twi.c

BLACKFIN MEDIA DRIVER
M:	Scott Jiang <scott.jiang.linux@gmail.com>
L:	adi-buildroot-devel@lists.sourceforge.net (moderated for non-subscribers)
W:	http://blackfin.uclinux.org/
S:	Supported
F:	drivers/media/platform/blackfin/
F:	drivers/media/i2c/adv7183*
F:	drivers/media/i2c/vs6624*

BLINKM RGB LED DRIVER
M:	Jan-Simon Moeller <jansimon.moeller@gmx.de>
S:	Maintained
F:	drivers/leds/leds-blinkm.c

BLOCK LAYER
M:	Jens Axboe <axboe@kernel.dk>
L:	linux-block@vger.kernel.org
T:	git git://git.kernel.org/pub/scm/linux/kernel/git/axboe/linux-block.git
S:	Maintained
F:	block/
F:	kernel/trace/blktrace.c

BLOCK2MTD DRIVER
M:	Joern Engel <joern@lazybastard.org>
L:	linux-mtd@lists.infradead.org
S:	Maintained
F:	drivers/mtd/devices/block2mtd.c

BLUETOOTH DRIVERS
M:	Marcel Holtmann <marcel@holtmann.org>
M:	Gustavo Padovan <gustavo@padovan.org>
M:	Johan Hedberg <johan.hedberg@gmail.com>
L:	linux-bluetooth@vger.kernel.org
W:	http://www.bluez.org/
T:	git git://git.kernel.org/pub/scm/linux/kernel/git/bluetooth/bluetooth.git
T:	git git://git.kernel.org/pub/scm/linux/kernel/git/bluetooth/bluetooth-next.git
S:	Maintained
F:	drivers/bluetooth/

BLUETOOTH SUBSYSTEM
M:	Marcel Holtmann <marcel@holtmann.org>
M:	Gustavo Padovan <gustavo@padovan.org>
M:	Johan Hedberg <johan.hedberg@gmail.com>
L:	linux-bluetooth@vger.kernel.org
W:	http://www.bluez.org/
T:	git git://git.kernel.org/pub/scm/linux/kernel/git/bluetooth/bluetooth.git
T:	git git://git.kernel.org/pub/scm/linux/kernel/git/bluetooth/bluetooth-next.git
S:	Maintained
F:	net/bluetooth/
F:	include/net/bluetooth/

BONDING DRIVER
M:	Jay Vosburgh <j.vosburgh@gmail.com>
M:	Veaceslav Falico <vfalico@gmail.com>
M:	Andy Gospodarek <gospo@cumulusnetworks.com>
L:	netdev@vger.kernel.org
W:	http://sourceforge.net/projects/bonding/
S:	Supported
F:	drivers/net/bonding/
F:	include/uapi/linux/if_bonding.h

BPF (Safe dynamic programs and tools)
M:	Alexei Starovoitov <ast@kernel.org>
L:	netdev@vger.kernel.org
L:	linux-kernel@vger.kernel.org
S:	Supported
F:	kernel/bpf/

BROADCOM B44 10/100 ETHERNET DRIVER
M:	Gary Zambrano <zambrano@broadcom.com>
L:	netdev@vger.kernel.org
S:	Supported
F:	drivers/net/ethernet/broadcom/b44.*

BROADCOM GENET ETHERNET DRIVER
M:	Florian Fainelli <f.fainelli@gmail.com>
L:	netdev@vger.kernel.org
S:	Supported
F:	drivers/net/ethernet/broadcom/genet/

BROADCOM BNX2 GIGABIT ETHERNET DRIVER
M:	Sony Chacko <sony.chacko@qlogic.com>
M:	Dept-HSGLinuxNICDev@qlogic.com
L:	netdev@vger.kernel.org
S:	Supported
F:	drivers/net/ethernet/broadcom/bnx2.*
F:	drivers/net/ethernet/broadcom/bnx2_*

BROADCOM BNX2X 10 GIGABIT ETHERNET DRIVER
M:	Ariel Elior <ariel.elior@qlogic.com>
L:	netdev@vger.kernel.org
S:	Supported
F:	drivers/net/ethernet/broadcom/bnx2x/

BROADCOM BCM281XX/BCM11XXX/BCM216XX ARM ARCHITECTURE
M:	Florian Fainelli <f.fainelli@gmail.com>
M:	Ray Jui <rjui@broadcom.com>
M:	Scott Branden <sbranden@broadcom.com>
L:	bcm-kernel-feedback-list@broadcom.com
T:	git git://github.com/broadcom/mach-bcm
S:	Maintained
F:	arch/arm/mach-bcm/
F:	arch/arm/boot/dts/bcm113*
F:	arch/arm/boot/dts/bcm216*
F:	arch/arm/boot/dts/bcm281*
F:	arch/arm64/boot/dts/broadcom/
F:	arch/arm/configs/bcm_defconfig
F:	drivers/mmc/host/sdhci-bcm-kona.c
F:	drivers/clocksource/bcm_kona_timer.c

BROADCOM BCM2835 ARM ARCHITECTURE
M:	Stephen Warren <swarren@wwwdotorg.org>
M:	Lee Jones <lee@kernel.org>
M:	Eric Anholt <eric@anholt.net>
L:	linux-rpi-kernel@lists.infradead.org (moderated for non-subscribers)
L:	linux-arm-kernel@lists.infradead.org (moderated for non-subscribers)
T:	git git://git.kernel.org/pub/scm/linux/kernel/git/rpi/linux-rpi.git
S:	Maintained
N:	bcm2835

BROADCOM BCM47XX MIPS ARCHITECTURE
M:	Hauke Mehrtens <hauke@hauke-m.de>
M:	Rafał Miłecki <zajec5@gmail.com>
L:	linux-mips@linux-mips.org
S:	Maintained
F:	arch/mips/bcm47xx/*
F:	arch/mips/include/asm/mach-bcm47xx/*

BROADCOM BCM5301X ARM ARCHITECTURE
M:	Hauke Mehrtens <hauke@hauke-m.de>
L:	linux-arm-kernel@lists.infradead.org
S:	Maintained
F:	arch/arm/mach-bcm/bcm_5301x.c
F:	arch/arm/boot/dts/bcm5301x.dtsi
F:	arch/arm/boot/dts/bcm470*

BROADCOM BCM63XX ARM ARCHITECTURE
M:	Florian Fainelli <f.fainelli@gmail.com>
L:	linux-arm-kernel@lists.infradead.org
T:	git git://github.com/broadcom/arm-bcm63xx.git
S:	Maintained
F:	arch/arm/mach-bcm/bcm63xx.c
F:	arch/arm/include/debug/bcm63xx.S

BROADCOM BCM63XX/BCM33XX UDC DRIVER
M:	Kevin Cernekee <cernekee@gmail.com>
L:	linux-usb@vger.kernel.org
S:	Maintained
F:	drivers/usb/gadget/udc/bcm63xx_udc.*

BROADCOM BCM7XXX ARM ARCHITECTURE
M:	Brian Norris <computersforpeace@gmail.com>
M:	Gregory Fong <gregory.0xf0@gmail.com>
M:	Florian Fainelli <f.fainelli@gmail.com>
L:	linux-arm-kernel@lists.infradead.org (moderated for non-subscribers)
L:	bcm-kernel-feedback-list@broadcom.com
T:	git git://github.com/broadcom/stblinux.git
S:	Maintained
F:	arch/arm/mach-bcm/*brcmstb*
F:	arch/arm/boot/dts/bcm7*.dts*
F:	drivers/bus/brcmstb_gisb.c
N:	brcmstb

BROADCOM BMIPS MIPS ARCHITECTURE
M:	Kevin Cernekee <cernekee@gmail.com>
M:	Florian Fainelli <f.fainelli@gmail.com>
L:	linux-mips@linux-mips.org
T:	git git://github.com/broadcom/stblinux.git
S:	Maintained
F:	arch/mips/bmips/*
F:	arch/mips/include/asm/mach-bmips/*
F:	arch/mips/kernel/*bmips*
F:	arch/mips/boot/dts/brcm/bcm*.dts*
F:	drivers/irqchip/irq-bcm63*
F:	drivers/irqchip/irq-bcm7*
F:	drivers/irqchip/irq-brcmstb*
F:	include/linux/bcm963xx_nvram.h
F:	include/linux/bcm963xx_tag.h

BROADCOM TG3 GIGABIT ETHERNET DRIVER
M:	Prashant Sreedharan <prashant@broadcom.com>
M:	Michael Chan <mchan@broadcom.com>
L:	netdev@vger.kernel.org
S:	Supported
F:	drivers/net/ethernet/broadcom/tg3.*

BROADCOM BRCM80211 IEEE802.11n WIRELESS DRIVER
M:	Brett Rudley <brudley@broadcom.com>
M:	Arend van Spriel <arend@broadcom.com>
M:	Franky (Zhenhui) Lin <frankyl@broadcom.com>
M:	Hante Meuleman <meuleman@broadcom.com>
L:	linux-wireless@vger.kernel.org
L:	brcm80211-dev-list@broadcom.com
S:	Supported
F:	drivers/net/wireless/broadcom/brcm80211/

BROADCOM BNX2FC 10 GIGABIT FCOE DRIVER
M:	QLogic-Storage-Upstream@qlogic.com
L:	linux-scsi@vger.kernel.org
S:	Supported
F:	drivers/scsi/bnx2fc/

BROADCOM BNX2I 1/10 GIGABIT iSCSI DRIVER
M:	QLogic-Storage-Upstream@qlogic.com
L:	linux-scsi@vger.kernel.org
S:	Supported
F:	drivers/scsi/bnx2i/

BROADCOM IPROC ARM ARCHITECTURE
M:	Ray Jui <rjui@broadcom.com>
M:	Scott Branden <sbranden@broadcom.com>
M:	Jon Mason <jonmason@broadcom.com>
L:	linux-arm-kernel@lists.infradead.org (moderated for non-subscribers)
L:	bcm-kernel-feedback-list@broadcom.com
T:	git git://github.com/broadcom/cygnus-linux.git
S:	Maintained
N:	iproc
N:	cygnus
N:	nsp
N:	bcm9113*
N:	bcm9583*
N:	bcm9585*
N:	bcm9586*
N:	bcm988312
N:	bcm113*
N:	bcm583*
N:	bcm585*
N:	bcm586*
N:	bcm88312

BROADCOM BRCMSTB GPIO DRIVER
M:	Gregory Fong <gregory.0xf0@gmail.com>
L:	bcm-kernel-feedback-list@broadcom.com
S:	Supported
F:	drivers/gpio/gpio-brcmstb.c
F:	Documentation/devicetree/bindings/gpio/brcm,brcmstb-gpio.txt

BROADCOM KONA GPIO DRIVER
M:	Ray Jui <rjui@broadcom.com>
L:	bcm-kernel-feedback-list@broadcom.com
S:	Supported
F:	drivers/gpio/gpio-bcm-kona.c
F:	Documentation/devicetree/bindings/gpio/brcm,kona-gpio.txt

BROADCOM NVRAM DRIVER
M:	Rafał Miłecki <zajec5@gmail.com>
L:	linux-mips@linux-mips.org
S:	Maintained
F:	drivers/firmware/broadcom/*

BROADCOM STB NAND FLASH DRIVER
M:	Brian Norris <computersforpeace@gmail.com>
M:	Kamal Dasu <kdasu.kdev@gmail.com>
L:	linux-mtd@lists.infradead.org
L:	bcm-kernel-feedback-list@broadcom.com
S:	Maintained
F:	drivers/mtd/nand/brcmnand/

BROADCOM SPECIFIC AMBA DRIVER (BCMA)
M:	Rafał Miłecki <zajec5@gmail.com>
L:	linux-wireless@vger.kernel.org
S:	Maintained
F:	drivers/bcma/
F:	include/linux/bcma/

BROADCOM SYSTEMPORT ETHERNET DRIVER
M:	Florian Fainelli <f.fainelli@gmail.com>
L:	netdev@vger.kernel.org
S:	Supported
F:	drivers/net/ethernet/broadcom/bcmsysport.*

BROCADE BFA FC SCSI DRIVER
M:	Anil Gurumurthy <anil.gurumurthy@qlogic.com>
M:	Sudarsana Kalluru <sudarsana.kalluru@qlogic.com>
L:	linux-scsi@vger.kernel.org
S:	Supported
F:	drivers/scsi/bfa/

BROCADE BNA 10 GIGABIT ETHERNET DRIVER
M:	Rasesh Mody <rasesh.mody@qlogic.com>
L:	netdev@vger.kernel.org
S:	Supported
F:	drivers/net/ethernet/brocade/bna/

BSG (block layer generic sg v4 driver)
M:	FUJITA Tomonori <fujita.tomonori@lab.ntt.co.jp>
L:	linux-scsi@vger.kernel.org
S:	Supported
F:	block/bsg.c
F:	include/linux/bsg.h
F:	include/uapi/linux/bsg.h

BT87X AUDIO DRIVER
M:	Clemens Ladisch <clemens@ladisch.de>
L:	alsa-devel@alsa-project.org (moderated for non-subscribers)
T:	git git://git.alsa-project.org/alsa-kernel.git
S:	Maintained
F:	Documentation/sound/alsa/Bt87x.txt
F:	sound/pci/bt87x.c

BT8XXGPIO DRIVER
M:	Michael Buesch <m@bues.ch>
W:	http://bu3sch.de/btgpio.php
S:	Maintained
F:	drivers/gpio/gpio-bt8xx.c

BTRFS FILE SYSTEM
M:	Chris Mason <clm@fb.com>
M:	Josef Bacik <jbacik@fb.com>
M:	David Sterba <dsterba@suse.com>
L:	linux-btrfs@vger.kernel.org
W:	http://btrfs.wiki.kernel.org/
Q:	http://patchwork.kernel.org/project/linux-btrfs/list/
T:	git git://git.kernel.org/pub/scm/linux/kernel/git/mason/linux-btrfs.git
S:	Maintained
F:	Documentation/filesystems/btrfs.txt
F:	fs/btrfs/

BTTV VIDEO4LINUX DRIVER
M:	Mauro Carvalho Chehab <mchehab@osg.samsung.com>
L:	linux-media@vger.kernel.org
W:	https://linuxtv.org
T:	git git://linuxtv.org/media_tree.git
S:	Odd fixes
F:	Documentation/video4linux/bttv/
F:	drivers/media/pci/bt8xx/bttv*

BUSLOGIC SCSI DRIVER
M:	Khalid Aziz <khalid@gonehiking.org>
L:	linux-scsi@vger.kernel.org
S:	Maintained
F:	drivers/scsi/BusLogic.*
F:	drivers/scsi/FlashPoint.*

C-MEDIA CMI8788 DRIVER
M:	Clemens Ladisch <clemens@ladisch.de>
L:	alsa-devel@alsa-project.org (moderated for non-subscribers)
T:	git git://git.alsa-project.org/alsa-kernel.git
S:	Maintained
F:	sound/pci/oxygen/

C6X ARCHITECTURE
M:	Mark Salter <msalter@redhat.com>
M:	Aurelien Jacquiot <a-jacquiot@ti.com>
L:	linux-c6x-dev@linux-c6x.org
W:	http://www.linux-c6x.org/wiki/index.php/Main_Page
S:	Maintained
F:	arch/c6x/

CACHEFILES: FS-CACHE BACKEND FOR CACHING ON MOUNTED FILESYSTEMS
M:	David Howells <dhowells@redhat.com>
L:	linux-cachefs@redhat.com (moderated for non-subscribers)
S:	Supported
F:	Documentation/filesystems/caching/cachefiles.txt
F:	fs/cachefiles/

CADET FM/AM RADIO RECEIVER DRIVER
M:	Hans Verkuil <hverkuil@xs4all.nl>
L:	linux-media@vger.kernel.org
T:	git git://linuxtv.org/media_tree.git
W:	https://linuxtv.org
S:	Maintained
F:	drivers/media/radio/radio-cadet*

CAFE CMOS INTEGRATED CAMERA CONTROLLER DRIVER
M:	Jonathan Corbet <corbet@lwn.net>
L:	linux-media@vger.kernel.org
T:	git git://linuxtv.org/media_tree.git
S:	Maintained
F:	Documentation/video4linux/cafe_ccic
F:	drivers/media/platform/marvell-ccic/

CAIF NETWORK LAYER
M:	Dmitry Tarnyagin <dmitry.tarnyagin@lockless.no>
L:	netdev@vger.kernel.org
S:	Supported
F:	Documentation/networking/caif/
F:	drivers/net/caif/
F:	include/uapi/linux/caif/
F:	include/net/caif/
F:	net/caif/

CALGARY x86-64 IOMMU
M:	Muli Ben-Yehuda <muli@il.ibm.com>
M:	"Jon D. Mason" <jdmason@kudzu.us>
L:	discuss@x86-64.org
S:	Maintained
F:	arch/x86/kernel/pci-calgary_64.c
F:	arch/x86/kernel/tce_64.c
F:	arch/x86/include/asm/calgary.h
F:	arch/x86/include/asm/tce.h

CAN NETWORK LAYER
M:	Oliver Hartkopp <socketcan@hartkopp.net>
M:	Marc Kleine-Budde <mkl@pengutronix.de>
L:	linux-can@vger.kernel.org
W:	https://github.com/linux-can
T:	git git://git.kernel.org/pub/scm/linux/kernel/git/mkl/linux-can.git
T:	git git://git.kernel.org/pub/scm/linux/kernel/git/mkl/linux-can-next.git
S:	Maintained
F:	Documentation/networking/can.txt
F:	net/can/
F:	include/linux/can/core.h
F:	include/uapi/linux/can.h
F:	include/uapi/linux/can/bcm.h
F:	include/uapi/linux/can/raw.h
F:	include/uapi/linux/can/gw.h

CAN NETWORK DRIVERS
M:	Wolfgang Grandegger <wg@grandegger.com>
M:	Marc Kleine-Budde <mkl@pengutronix.de>
L:	linux-can@vger.kernel.org
W:	https://github.com/linux-can
T:	git git://git.kernel.org/pub/scm/linux/kernel/git/mkl/linux-can.git
T:	git git://git.kernel.org/pub/scm/linux/kernel/git/mkl/linux-can-next.git
S:	Maintained
F:	drivers/net/can/
F:	include/linux/can/dev.h
F:	include/linux/can/platform/
F:	include/uapi/linux/can/error.h
F:	include/uapi/linux/can/netlink.h

CAPABILITIES
M:	Serge Hallyn <serge.hallyn@canonical.com>
L:	linux-security-module@vger.kernel.org
S:	Supported
F:	include/linux/capability.h
F:	include/uapi/linux/capability.h
F:	security/commoncap.c
F:	kernel/capability.c

CAPELLA MICROSYSTEMS LIGHT SENSOR DRIVER
M:	Kevin Tsai <ktsai@capellamicro.com>
S:	Maintained
F:	drivers/iio/light/cm*
F:	Documentation/devicetree/bindings/i2c/trivial-devices.txt

CAVIUM LIQUIDIO NETWORK DRIVER
M:     Derek Chickles <derek.chickles@caviumnetworks.com>
M:     Satanand Burla <satananda.burla@caviumnetworks.com>
M:     Felix Manlunas <felix.manlunas@caviumnetworks.com>
M:     Raghu Vatsavayi <raghu.vatsavayi@caviumnetworks.com>
L:     netdev@vger.kernel.org
W:     http://www.cavium.com
S:     Supported
F:     drivers/net/ethernet/cavium/liquidio/

CC2520 IEEE-802.15.4 RADIO DRIVER
M:	Varka Bhadram <varkabhadram@gmail.com>
L:	linux-wpan@vger.kernel.org
S:	Maintained
F:	drivers/net/ieee802154/cc2520.c
F:	include/linux/spi/cc2520.h
F:	Documentation/devicetree/bindings/net/ieee802154/cc2520.txt

CELL BROADBAND ENGINE ARCHITECTURE
M:	Arnd Bergmann <arnd@arndb.de>
L:	linuxppc-dev@lists.ozlabs.org
W:	http://www.ibm.com/developerworks/power/cell/
S:	Supported
F:	arch/powerpc/include/asm/cell*.h
F:	arch/powerpc/include/asm/spu*.h
F:	arch/powerpc/include/uapi/asm/spu*.h
F:	arch/powerpc/oprofile/*cell*
F:	arch/powerpc/platforms/cell/

CEPH COMMON CODE (LIBCEPH)
M:	Ilya Dryomov <idryomov@gmail.com>
M:	"Yan, Zheng" <zyan@redhat.com>
M:	Sage Weil <sage@redhat.com>
L:	ceph-devel@vger.kernel.org
W:	http://ceph.com/
T:	git git://git.kernel.org/pub/scm/linux/kernel/git/sage/ceph-client.git
T:	git git://github.com/ceph/ceph-client.git
S:	Supported
F:	net/ceph/
F:	include/linux/ceph/
F:	include/linux/crush/

CEPH DISTRIBUTED FILE SYSTEM CLIENT (CEPH)
M:	"Yan, Zheng" <zyan@redhat.com>
M:	Sage Weil <sage@redhat.com>
M:	Ilya Dryomov <idryomov@gmail.com>
L:	ceph-devel@vger.kernel.org
W:	http://ceph.com/
T:	git git://git.kernel.org/pub/scm/linux/kernel/git/sage/ceph-client.git
T:	git git://github.com/ceph/ceph-client.git
S:	Supported
F:	Documentation/filesystems/ceph.txt
F:	fs/ceph/

CERTIFICATE HANDLING:
M:	David Howells <dhowells@redhat.com>
M:	David Woodhouse <dwmw2@infradead.org>
L:	keyrings@vger.kernel.org
S:	Maintained
F:	Documentation/module-signing.txt
F:	certs/
F:	scripts/sign-file.c
F:	scripts/extract-cert.c

CERTIFIED WIRELESS USB (WUSB) SUBSYSTEM:
L:	linux-usb@vger.kernel.org
S:	Orphan
F:	Documentation/usb/WUSB-Design-overview.txt
F:	Documentation/usb/wusb-cbaf
F:	drivers/usb/host/hwa-hc.c
F:	drivers/usb/host/whci/
F:	drivers/usb/wusbcore/
F:	include/linux/usb/wusb*

CFAG12864B LCD DRIVER
M:	Miguel Ojeda Sandonis <miguel.ojeda.sandonis@gmail.com>
W:	http://miguelojeda.es/auxdisplay.htm
W:	http://jair.lab.fi.uva.es/~migojed/auxdisplay.htm
S:	Maintained
F:	drivers/auxdisplay/cfag12864b.c
F:	include/linux/cfag12864b.h

CFAG12864BFB LCD FRAMEBUFFER DRIVER
M:	Miguel Ojeda Sandonis <miguel.ojeda.sandonis@gmail.com>
W:	http://miguelojeda.es/auxdisplay.htm
W:	http://jair.lab.fi.uva.es/~migojed/auxdisplay.htm
S:	Maintained
F:	drivers/auxdisplay/cfag12864bfb.c
F:	include/linux/cfag12864b.h

CFG80211 and NL80211
M:	Johannes Berg <johannes@sipsolutions.net>
L:	linux-wireless@vger.kernel.org
W:	http://wireless.kernel.org/
T:	git git://git.kernel.org/pub/scm/linux/kernel/git/jberg/mac80211.git
T:	git git://git.kernel.org/pub/scm/linux/kernel/git/jberg/mac80211-next.git
S:	Maintained
F:	include/uapi/linux/nl80211.h
F:	include/net/cfg80211.h
F:	net/wireless/*
X:	net/wireless/wext*

CHAR and MISC DRIVERS
M:	Arnd Bergmann <arnd@arndb.de>
M:	Greg Kroah-Hartman <gregkh@linuxfoundation.org>
T:	git git://git.kernel.org/pub/scm/linux/kernel/git/gregkh/char-misc.git
S:	Supported
F:	drivers/char/*
F:	drivers/misc/*
F:	include/linux/miscdevice.h

CHECKPATCH
M:	Andy Whitcroft <apw@canonical.com>
M:	Joe Perches <joe@perches.com>
S:	Maintained
F:	scripts/checkpatch.pl

CHINESE DOCUMENTATION
M:	Harry Wei <harryxiyou@gmail.com>
L:	xiyoulinuxkernelgroup@googlegroups.com (subscribers-only)
L:	linux-kernel@zh-kernel.org (moderated for non-subscribers)
S:	Maintained
F:	Documentation/zh_CN/

CHIPIDEA USB HIGH SPEED DUAL ROLE CONTROLLER
M:	Peter Chen <Peter.Chen@nxp.com>
T:	git git://git.kernel.org/pub/scm/linux/kernel/git/peter.chen/usb.git
L:	linux-usb@vger.kernel.org
S:	Maintained
F:	drivers/usb/chipidea/

CHIPONE ICN8318 I2C TOUCHSCREEN DRIVER
M:	Hans de Goede <hdegoede@redhat.com>
L:	linux-input@vger.kernel.org
S:	Maintained
F:	Documentation/devicetree/bindings/input/touchscreen/chipone_icn8318.txt
F:	drivers/input/touchscreen/chipone_icn8318.c

CHROME HARDWARE PLATFORM SUPPORT
M:	Olof Johansson <olof@lixom.net>
S:	Maintained
T:	git git://git.kernel.org/pub/scm/linux/kernel/git/olof/chrome-platform.git
F:	drivers/platform/chrome/

CISCO VIC ETHERNET NIC DRIVER
M:	Christian Benvenuti <benve@cisco.com>
M:	Sujith Sankar <ssujith@cisco.com>
M:	Govindarajulu Varadarajan <_govind@gmx.com>
M:	Neel Patel <neepatel@cisco.com>
S:	Supported
F:	drivers/net/ethernet/cisco/enic/

CISCO VIC LOW LATENCY NIC DRIVER
M:	Christian Benvenuti <benve@cisco.com>
M:	Dave Goodell <dgoodell@cisco.com>
S:	Supported
F:	drivers/infiniband/hw/usnic/

CIRRUS LOGIC EP93XX ETHERNET DRIVER
M:	Hartley Sweeten <hsweeten@visionengravers.com>
L:	netdev@vger.kernel.org
S:	Maintained
F:	drivers/net/ethernet/cirrus/ep93xx_eth.c

CIRRUS LOGIC AUDIO CODEC DRIVERS
M:	Brian Austin <brian.austin@cirrus.com>
M:	Paul Handrigan <Paul.Handrigan@cirrus.com>
L:	alsa-devel@alsa-project.org (moderated for non-subscribers)
S:	Maintained
F:	sound/soc/codecs/cs*

CLEANCACHE API
M:	Konrad Rzeszutek Wilk <konrad.wilk@oracle.com>
L:	linux-kernel@vger.kernel.org
S:	Maintained
F:	mm/cleancache.c
F:	include/linux/cleancache.h

CLK API
M:	Russell King <linux@arm.linux.org.uk>
L:	linux-clk@vger.kernel.org
S:	Maintained
F:	include/linux/clk.h

CLOCKSOURCE, CLOCKEVENT DRIVERS
M:	Daniel Lezcano <daniel.lezcano@linaro.org>
M:	Thomas Gleixner <tglx@linutronix.de>
L:	linux-kernel@vger.kernel.org
T:	git git://git.kernel.org/pub/scm/linux/kernel/git/tip/tip.git timers/core
S:	Supported
F:	drivers/clocksource

CISCO FCOE HBA DRIVER
M:	Hiral Patel <hiralpat@cisco.com>
M:	Suma Ramars <sramars@cisco.com>
M:	Brian Uchino <buchino@cisco.com>
L:	linux-scsi@vger.kernel.org
S:	Supported
F:	drivers/scsi/fnic/

CISCO SCSI HBA DRIVER
M:	Narsimhulu Musini <nmusini@cisco.com>
M:	Sesidhar Baddela <sebaddel@cisco.com>
L:	linux-scsi@vger.kernel.org
S:	Supported
F:	drivers/scsi/snic/

CMPC ACPI DRIVER
M:	Thadeu Lima de Souza Cascardo <cascardo@holoscopio.com>
M:	Daniel Oliveira Nascimento <don@syst.com.br>
L:	platform-driver-x86@vger.kernel.org
S:	Supported
F:	drivers/platform/x86/classmate-laptop.c

COBALT MEDIA DRIVER
M:	Hans Verkuil <hans.verkuil@cisco.com>
L:	linux-media@vger.kernel.org
T:	git git://linuxtv.org/media_tree.git
W:	https://linuxtv.org
S:	Supported
F:	drivers/media/pci/cobalt/

COCCINELLE/Semantic Patches (SmPL)
M:	Julia Lawall <Julia.Lawall@lip6.fr>
M:	Gilles Muller <Gilles.Muller@lip6.fr>
M:	Nicolas Palix <nicolas.palix@imag.fr>
M:	Michal Marek <mmarek@suse.com>
L:	cocci@systeme.lip6.fr (moderated for non-subscribers)
T:	git git://git.kernel.org/pub/scm/linux/kernel/git/mmarek/kbuild.git misc
W:	http://coccinelle.lip6.fr/
S:	Supported
F:	Documentation/coccinelle.txt
F:	scripts/coccinelle/
F:	scripts/coccicheck

CODA FILE SYSTEM
M:	Jan Harkes <jaharkes@cs.cmu.edu>
M:	coda@cs.cmu.edu
L:	codalist@coda.cs.cmu.edu
W:	http://www.coda.cs.cmu.edu/
S:	Maintained
F:	Documentation/filesystems/coda.txt
F:	fs/coda/
F:	include/linux/coda*.h
F:	include/uapi/linux/coda*.h

CODA V4L2 MEM2MEM DRIVER
M:	Philipp Zabel <p.zabel@pengutronix.de>
L:	linux-media@vger.kernel.org
S:	Maintained
F:	Documentation/devicetree/bindings/media/coda.txt
F:	drivers/media/platform/coda/

COMMON CLK FRAMEWORK
M:	Michael Turquette <mturquette@baylibre.com>
M:	Stephen Boyd <sboyd@codeaurora.org>
L:	linux-clk@vger.kernel.org
T:	git git://git.kernel.org/pub/scm/linux/kernel/git/clk/linux.git
S:	Maintained
F:	drivers/clk/
X:	drivers/clk/clkdev.c
F:	include/linux/clk-pr*
F:	include/linux/clk/

COMMON INTERNET FILE SYSTEM (CIFS)
M:	Steve French <sfrench@samba.org>
L:	linux-cifs@vger.kernel.org
L:	samba-technical@lists.samba.org (moderated for non-subscribers)
W:	http://linux-cifs.samba.org/
T:	git git://git.samba.org/sfrench/cifs-2.6.git
S:	Supported
F:	Documentation/filesystems/cifs/
F:	fs/cifs/

COMPACTPCI HOTPLUG CORE
M:	Scott Murray <scott@spiteful.org>
L:	linux-pci@vger.kernel.org
S:	Maintained
F:	drivers/pci/hotplug/cpci_hotplug*

COMPACTPCI HOTPLUG ZIATECH ZT5550 DRIVER
M:	Scott Murray <scott@spiteful.org>
L:	linux-pci@vger.kernel.org
S:	Maintained
F:	drivers/pci/hotplug/cpcihp_zt5550.*

COMPACTPCI HOTPLUG GENERIC DRIVER
M:	Scott Murray <scott@spiteful.org>
L:	linux-pci@vger.kernel.org
S:	Maintained
F:	drivers/pci/hotplug/cpcihp_generic.c

COMPAL LAPTOP SUPPORT
M:	Cezary Jackiewicz <cezary.jackiewicz@gmail.com>
L:	platform-driver-x86@vger.kernel.org
S:	Maintained
F:	drivers/platform/x86/compal-laptop.c

CONEXANT ACCESSRUNNER USB DRIVER
L:	accessrunner-general@lists.sourceforge.net
W:	http://accessrunner.sourceforge.net/
S:	Orphan
F:	drivers/usb/atm/cxacru.c

CONFIGFS
M:	Joel Becker <jlbec@evilplan.org>
M:	Christoph Hellwig <hch@lst.de>
T:	git git://git.infradead.org/users/hch/configfs.git
S:	Supported
F:	fs/configfs/
F:	include/linux/configfs.h

CONNECTOR
M:	Evgeniy Polyakov <zbr@ioremap.net>
L:	netdev@vger.kernel.org
S:	Maintained
F:	drivers/connector/

CONTROL GROUP (CGROUP)
M:	Tejun Heo <tj@kernel.org>
M:	Li Zefan <lizefan@huawei.com>
M:	Johannes Weiner <hannes@cmpxchg.org>
L:	cgroups@vger.kernel.org
T:	git git://git.kernel.org/pub/scm/linux/kernel/git/tj/cgroup.git
S:	Maintained
F:	Documentation/cgroups/
F:	include/linux/cgroup*
F:	kernel/cgroup*

CONTROL GROUP - CPUSET
M:	Li Zefan <lizefan@huawei.com>
L:	cgroups@vger.kernel.org
W:	http://www.bullopensource.org/cpuset/
W:	http://oss.sgi.com/projects/cpusets/
T:	git git://git.kernel.org/pub/scm/linux/kernel/git/tj/cgroup.git
S:	Maintained
F:	Documentation/cgroups/cpusets.txt
F:	include/linux/cpuset.h
F:	kernel/cpuset.c

CONTROL GROUP - MEMORY RESOURCE CONTROLLER (MEMCG)
M:	Johannes Weiner <hannes@cmpxchg.org>
M:	Michal Hocko <mhocko@kernel.org>
M:	Vladimir Davydov <vdavydov@virtuozzo.com>
L:	cgroups@vger.kernel.org
L:	linux-mm@kvack.org
S:	Maintained
F:	mm/memcontrol.c
F:	mm/swap_cgroup.c

CORETEMP HARDWARE MONITORING DRIVER
M:	Fenghua Yu <fenghua.yu@intel.com>
L:	lm-sensors@lm-sensors.org
S:	Maintained
F:	Documentation/hwmon/coretemp
F:	drivers/hwmon/coretemp.c

COSA/SRP SYNC SERIAL DRIVER
M:	Jan "Yenya" Kasprzak <kas@fi.muni.cz>
W:	http://www.fi.muni.cz/~kas/cosa/
S:	Maintained
F:	drivers/net/wan/cosa*

CPMAC ETHERNET DRIVER
M:	Florian Fainelli <florian@openwrt.org>
L:	netdev@vger.kernel.org
S:	Maintained
F:	drivers/net/ethernet/ti/cpmac.c

CPU FREQUENCY DRIVERS
M:	"Rafael J. Wysocki" <rjw@rjwysocki.net>
M:	Viresh Kumar <viresh.kumar@linaro.org>
L:	linux-pm@vger.kernel.org
S:	Maintained
T:	git git://git.kernel.org/pub/scm/linux/kernel/git/rafael/linux-pm.git
T:	git git://git.linaro.org/people/vireshk/linux.git (For ARM Updates)
F:	drivers/cpufreq/
F:	include/linux/cpufreq.h

CPU FREQUENCY DRIVERS - ARM BIG LITTLE
M:	Viresh Kumar <viresh.kumar@linaro.org>
M:	Sudeep Holla <sudeep.holla@arm.com>
L:	linux-pm@vger.kernel.org
W:	http://www.arm.com/products/processors/technologies/biglittleprocessing.php
S:	Maintained
F:	drivers/cpufreq/arm_big_little.h
F:	drivers/cpufreq/arm_big_little.c
F:	drivers/cpufreq/arm_big_little_dt.c

CPUIDLE DRIVER - ARM BIG LITTLE
M:	Lorenzo Pieralisi <lorenzo.pieralisi@arm.com>
M:	Daniel Lezcano <daniel.lezcano@linaro.org>
L:	linux-pm@vger.kernel.org
L:	linux-arm-kernel@lists.infradead.org
T:	git git://git.kernel.org/pub/scm/linux/kernel/git/rafael/linux-pm.git
S:	Maintained
F:	drivers/cpuidle/cpuidle-big_little.c

CPUIDLE DRIVER - ARM EXYNOS
M:	Bartlomiej Zolnierkiewicz <b.zolnierkie@samsung.com>
M:	Daniel Lezcano <daniel.lezcano@linaro.org>
M:	Kukjin Kim <kgene@kernel.org>
L:	linux-pm@vger.kernel.org
L:	linux-samsung-soc@vger.kernel.org
S:	Supported
F:	drivers/cpuidle/cpuidle-exynos.c
F:	arch/arm/mach-exynos/pm.c

CPUIDLE DRIVERS
M:	"Rafael J. Wysocki" <rjw@rjwysocki.net>
M:	Daniel Lezcano <daniel.lezcano@linaro.org>
L:	linux-pm@vger.kernel.org
S:	Maintained
T:	git git://git.kernel.org/pub/scm/linux/kernel/git/rafael/linux-pm.git
F:	drivers/cpuidle/*
F:	include/linux/cpuidle.h

CPUID/MSR DRIVER
M:	"H. Peter Anvin" <hpa@zytor.com>
S:	Maintained
F:	arch/x86/kernel/cpuid.c
F:	arch/x86/kernel/msr.c

CPU POWER MONITORING SUBSYSTEM
M:	Thomas Renninger <trenn@suse.com>
L:	linux-pm@vger.kernel.org
S:	Maintained
F:	tools/power/cpupower/

CRAMFS FILESYSTEM
W:	http://sourceforge.net/projects/cramfs/
S:	Orphan / Obsolete
F:	Documentation/filesystems/cramfs.txt
F:	fs/cramfs/

CRIS PORT
M:	Mikael Starvik <starvik@axis.com>
M:	Jesper Nilsson <jesper.nilsson@axis.com>
L:	linux-cris-kernel@axis.com
W:	http://developer.axis.com
T:	git git://git.kernel.org/pub/scm/linux/kernel/git/jesper/cris.git
S:	Maintained
F:	arch/cris/
F:	drivers/tty/serial/crisv10.*

CRYPTO API
M:	Herbert Xu <herbert@gondor.apana.org.au>
M:	"David S. Miller" <davem@davemloft.net>
L:	linux-crypto@vger.kernel.org
T:	git git://git.kernel.org/pub/scm/linux/kernel/git/herbert/cryptodev-2.6.git
T:	git git://git.kernel.org/pub/scm/linux/kernel/git/herbert/crypto-2.6.git
S:	Maintained
F:	Documentation/crypto/
F:	Documentation/DocBook/crypto-API.tmpl
F:	arch/*/crypto/
F:	crypto/
F:	drivers/crypto/
F:	include/crypto/

CRYPTOGRAPHIC RANDOM NUMBER GENERATOR
M:	Neil Horman <nhorman@tuxdriver.com>
L:	linux-crypto@vger.kernel.org
S:	Maintained
F:	crypto/ansi_cprng.c
F:	crypto/rng.c

CS3308 MEDIA DRIVER
M:	Hans Verkuil <hverkuil@xs4all.nl>
L:	linux-media@vger.kernel.org
T:	git git://linuxtv.org/media_tree.git
W:	http://linuxtv.org
S:	Odd Fixes
F:	drivers/media/i2c/cs3308.c
F:	drivers/media/i2c/cs3308.h

CS5535 Audio ALSA driver
M:	Jaya Kumar <jayakumar.alsa@gmail.com>
S:	Maintained
F:	sound/pci/cs5535audio/

CW1200 WLAN driver
M:	Solomon Peachy <pizza@shaftnet.org>
S:	Maintained
F:	drivers/net/wireless/st/cw1200/

CX18 VIDEO4LINUX DRIVER
M:	Andy Walls <awalls@md.metrocast.net>
L:	ivtv-devel@ivtvdriver.org (subscribers-only)
L:	linux-media@vger.kernel.org
T:	git git://linuxtv.org/media_tree.git
W:	https://linuxtv.org
W:	http://www.ivtvdriver.org/index.php/Cx18
S:	Maintained
F:	Documentation/video4linux/cx18.txt
F:	drivers/media/pci/cx18/
F:	include/uapi/linux/ivtv*

CX2341X MPEG ENCODER HELPER MODULE
M:	Hans Verkuil <hverkuil@xs4all.nl>
L:	linux-media@vger.kernel.org
T:	git git://linuxtv.org/media_tree.git
W:	https://linuxtv.org
S:	Maintained
F:	drivers/media/common/cx2341x*
F:	include/media/cx2341x*

CX24120 MEDIA DRIVER
M:	Jemma Denson <jdenson@gmail.com>
M:	Patrick Boettcher <patrick.boettcher@posteo.de>
L:	linux-media@vger.kernel.org
W:	https://linuxtv.org
Q:	http://patchwork.linuxtv.org/project/linux-media/list/
S:	Maintained
F:	drivers/media/dvb-frontends/cx24120*

CX88 VIDEO4LINUX DRIVER
M:	Mauro Carvalho Chehab <mchehab@osg.samsung.com>
L:	linux-media@vger.kernel.org
W:	https://linuxtv.org
T:	git git://linuxtv.org/media_tree.git
S:	Odd fixes
F:	Documentation/video4linux/cx88/
F:	drivers/media/pci/cx88/

CXD2820R MEDIA DRIVER
M:	Antti Palosaari <crope@iki.fi>
L:	linux-media@vger.kernel.org
W:	https://linuxtv.org
W:	http://palosaari.fi/linux/
Q:	http://patchwork.linuxtv.org/project/linux-media/list/
T:	git git://linuxtv.org/anttip/media_tree.git
S:	Maintained
F:	drivers/media/dvb-frontends/cxd2820r*

CXGB3 ETHERNET DRIVER (CXGB3)
M:	Santosh Raspatur <santosh@chelsio.com>
L:	netdev@vger.kernel.org
W:	http://www.chelsio.com
S:	Supported
F:	drivers/net/ethernet/chelsio/cxgb3/

CXGB3 ISCSI DRIVER (CXGB3I)
M:	Karen Xie <kxie@chelsio.com>
L:	linux-scsi@vger.kernel.org
W:	http://www.chelsio.com
S:	Supported
F:	drivers/scsi/cxgbi/cxgb3i

CXGB3 IWARP RNIC DRIVER (IW_CXGB3)
M:	Steve Wise <swise@chelsio.com>
L:	linux-rdma@vger.kernel.org
W:	http://www.openfabrics.org
S:	Supported
F:	drivers/infiniband/hw/cxgb3/

CXGB4 ETHERNET DRIVER (CXGB4)
M:	Hariprasad S <hariprasad@chelsio.com>
L:	netdev@vger.kernel.org
W:	http://www.chelsio.com
S:	Supported
F:	drivers/net/ethernet/chelsio/cxgb4/

CXGB4 ISCSI DRIVER (CXGB4I)
M:	Karen Xie <kxie@chelsio.com>
L:	linux-scsi@vger.kernel.org
W:	http://www.chelsio.com
S:	Supported
F:	drivers/scsi/cxgbi/cxgb4i

CXGB4 IWARP RNIC DRIVER (IW_CXGB4)
M:	Steve Wise <swise@chelsio.com>
L:	linux-rdma@vger.kernel.org
W:	http://www.openfabrics.org
S:	Supported
F:	drivers/infiniband/hw/cxgb4/

CXGB4VF ETHERNET DRIVER (CXGB4VF)
M:	Casey Leedom <leedom@chelsio.com>
L:	netdev@vger.kernel.org
W:	http://www.chelsio.com
S:	Supported
F:	drivers/net/ethernet/chelsio/cxgb4vf/

CXL (IBM Coherent Accelerator Processor Interface CAPI) DRIVER
M:	Ian Munsie <imunsie@au1.ibm.com>
M:	Michael Neuling <mikey@neuling.org>
L:	linuxppc-dev@lists.ozlabs.org
S:	Supported
F:	drivers/misc/cxl/
F:	include/misc/cxl*
F:	include/uapi/misc/cxl.h
F:	Documentation/powerpc/cxl.txt
F:	Documentation/powerpc/cxl.txt
F:	Documentation/ABI/testing/sysfs-class-cxl

CXLFLASH (IBM Coherent Accelerator Processor Interface CAPI Flash) SCSI DRIVER
M:	Manoj N. Kumar <manoj@linux.vnet.ibm.com>
M:	Matthew R. Ochs <mrochs@linux.vnet.ibm.com>
L:	linux-scsi@vger.kernel.org
S:	Supported
F:	drivers/scsi/cxlflash/
F:	include/uapi/scsi/cxlflash_ioctls.h
F:	Documentation/powerpc/cxlflash.txt

STMMAC ETHERNET DRIVER
M:	Giuseppe Cavallaro <peppe.cavallaro@st.com>
L:	netdev@vger.kernel.org
W:	http://www.stlinux.com
S:	Supported
F:	drivers/net/ethernet/stmicro/stmmac/

CYBERPRO FB DRIVER
M:	Russell King <linux@arm.linux.org.uk>
L:	linux-arm-kernel@lists.infradead.org (moderated for non-subscribers)
W:	http://www.arm.linux.org.uk/
S:	Maintained
F:	drivers/video/fbdev/cyber2000fb.*

CYCLADES ASYNC MUX DRIVER
W:	http://www.cyclades.com/
S:	Orphan
F:	drivers/tty/cyclades.c
F:	include/linux/cyclades.h
F:	include/uapi/linux/cyclades.h

CYCLADES PC300 DRIVER
W:	http://www.cyclades.com/
S:	Orphan
F:	drivers/net/wan/pc300*

CYPRESS_FIRMWARE MEDIA DRIVER
M:	Antti Palosaari <crope@iki.fi>
L:	linux-media@vger.kernel.org
W:	https://linuxtv.org
W:	http://palosaari.fi/linux/
Q:	http://patchwork.linuxtv.org/project/linux-media/list/
T:	git git://linuxtv.org/anttip/media_tree.git
S:	Maintained
F:	drivers/media/common/cypress_firmware*

CYTTSP TOUCHSCREEN DRIVER
M:	Ferruh Yigit <fery@cypress.com>
L:	linux-input@vger.kernel.org
S:	Supported
F:	drivers/input/touchscreen/cyttsp*
F:	include/linux/input/cyttsp.h

DALLAS/MAXIM DS1685-FAMILY REAL TIME CLOCK
M:	Joshua Kinard <kumba@gentoo.org>
S:	Maintained
F:	drivers/rtc/rtc-ds1685.c
F:	include/linux/rtc/ds1685.h

DAMA SLAVE for AX.25
M:	Joerg Reuter <jreuter@yaina.de>
W:	http://yaina.de/jreuter/
W:	http://www.qsl.net/dl1bke/
L:	linux-hams@vger.kernel.org
S:	Maintained
F:	net/ax25/af_ax25.c
F:	net/ax25/ax25_dev.c
F:	net/ax25/ax25_ds_*
F:	net/ax25/ax25_in.c
F:	net/ax25/ax25_out.c
F:	net/ax25/ax25_timer.c
F:	net/ax25/sysctl_net_ax25.c

DAVICOM FAST ETHERNET (DMFE) NETWORK DRIVER
L:	netdev@vger.kernel.org
S:	Orphan
F:	Documentation/networking/dmfe.txt
F:	drivers/net/ethernet/dec/tulip/dmfe.c

DC390/AM53C974 SCSI driver
M:	Hannes Reinecke <hare@suse.com>
L:	linux-scsi@vger.kernel.org
S:	Maintained
F:	drivers/scsi/am53c974.c

DC395x SCSI driver
M:	Oliver Neukum <oliver@neukum.org>
M:	Ali Akcaagac <aliakc@web.de>
M:	Jamie Lenehan <lenehan@twibble.org>
L:	dc395x@twibble.org
W:	http://twibble.org/dist/dc395x/
W:	http://lists.twibble.org/mailman/listinfo/dc395x/
S:	Maintained
F:	Documentation/scsi/dc395x.txt
F:	drivers/scsi/dc395x.*

DCCP PROTOCOL
M:	Gerrit Renker <gerrit@erg.abdn.ac.uk>
L:	dccp@vger.kernel.org
W:	http://www.linuxfoundation.org/collaborate/workgroups/networking/dccp
S:	Maintained
F:	include/linux/dccp.h
F:	include/uapi/linux/dccp.h
F:	include/linux/tfrc.h
F:	net/dccp/

DECnet NETWORK LAYER
W:	http://linux-decnet.sourceforge.net
L:	linux-decnet-user@lists.sourceforge.net
S:	Orphan
F:	Documentation/networking/decnet.txt
F:	net/decnet/

DECSTATION PLATFORM SUPPORT
M:	"Maciej W. Rozycki" <macro@linux-mips.org>
L:	linux-mips@linux-mips.org
W:	http://www.linux-mips.org/wiki/DECstation
S:	Maintained
F:	arch/mips/dec/
F:	arch/mips/include/asm/dec/
F:	arch/mips/include/asm/mach-dec/

DEFXX FDDI NETWORK DRIVER
M:	"Maciej W. Rozycki" <macro@linux-mips.org>
S:	Maintained
F:	drivers/net/fddi/defxx.*

DELL LAPTOP DRIVER
M:	Matthew Garrett <mjg59@srcf.ucam.org>
M:	Pali Rohár <pali.rohar@gmail.com>
L:	platform-driver-x86@vger.kernel.org
S:	Maintained
F:	drivers/platform/x86/dell-laptop.c

DELL LAPTOP RBTN DRIVER
M:	Pali Rohár <pali.rohar@gmail.com>
S:	Maintained
F:	drivers/platform/x86/dell-rbtn.*

DELL LAPTOP FREEFALL DRIVER
M:	Pali Rohár <pali.rohar@gmail.com>
S:	Maintained
F:	drivers/platform/x86/dell-smo8800.c

DELL LAPTOP SMM DRIVER
M:	Pali Rohár <pali.rohar@gmail.com>
S:	Maintained
F:	drivers/hwmon/dell-smm-hwmon.c
F:	include/uapi/linux/i8k.h

DELL SYSTEMS MANAGEMENT BASE DRIVER (dcdbas)
M:	Doug Warzecha <Douglas_Warzecha@dell.com>
S:	Maintained
F:	Documentation/dcdbas.txt
F:	drivers/firmware/dcdbas.*

DELL WMI EXTRAS DRIVER
M:	Matthew Garrett <mjg59@srcf.ucam.org>
M:	Pali Rohár <pali.rohar@gmail.com>
S:	Maintained
F:	drivers/platform/x86/dell-wmi.c

DESIGNWARE USB2 DRD IP DRIVER
M:	John Youn <johnyoun@synopsys.com>
L:	linux-usb@vger.kernel.org
T:	git git://git.kernel.org/pub/scm/linux/kernel/git/balbi/usb.git
S:	Maintained
F:	drivers/usb/dwc2/

DESIGNWARE USB3 DRD IP DRIVER
M:	Felipe Balbi <balbi@kernel.org>
L:	linux-usb@vger.kernel.org
T:	git git://git.kernel.org/pub/scm/linux/kernel/git/balbi/usb.git
S:	Maintained
F:	drivers/usb/dwc3/

DEVICE COREDUMP (DEV_COREDUMP)
M:	Johannes Berg <johannes@sipsolutions.net>
L:	linux-kernel@vger.kernel.org
S:	Maintained
F:	drivers/base/devcoredump.c
F:	include/linux/devcoredump.h

DEVICE FREQUENCY (DEVFREQ)
M:	MyungJoo Ham <myungjoo.ham@samsung.com>
M:	Kyungmin Park <kyungmin.park@samsung.com>
L:	linux-pm@vger.kernel.org
T:	git git://git.kernel.org/pub/scm/linux/kernel/git/mzx/devfreq.git
S:	Maintained
F:	drivers/devfreq/
F:	include/linux/devfreq.h
F:	Documentation/devicetree/bindings/devfreq/

DEVICE FREQUENCY EVENT (DEVFREQ-EVENT)
M:	Chanwoo Choi <cw00.choi@samsung.com>
L:	linux-pm@vger.kernel.org
T:	git git://git.kernel.org/pub/scm/linux/kernel/git/mzx/devfreq.git
S:	Supported
F:	drivers/devfreq/event/
F:	drivers/devfreq/devfreq-event.c
F:	include/linux/devfreq-event.h
F:	Documentation/devicetree/bindings/devfreq/event/

DEVICE NUMBER REGISTRY
M:	Torben Mathiasen <device@lanana.org>
W:	http://lanana.org/docs/device-list/index.html
S:	Maintained

DEVICE-MAPPER  (LVM)
M:	Alasdair Kergon <agk@redhat.com>
M:	Mike Snitzer <snitzer@redhat.com>
M:	dm-devel@redhat.com
L:	dm-devel@redhat.com
W:	http://sources.redhat.com/dm
Q:	http://patchwork.kernel.org/project/dm-devel/list/
T:	git git://git.kernel.org/pub/scm/linux/kernel/git/device-mapper/linux-dm.git
T:	quilt http://people.redhat.com/agk/patches/linux/editing/
S:	Maintained
F:	Documentation/device-mapper/
F:	drivers/md/dm*
F:	drivers/md/persistent-data/
F:	include/linux/device-mapper.h
F:	include/linux/dm-*.h
F:	include/uapi/linux/dm-*.h

DIALOG SEMICONDUCTOR DRIVERS
M:	Support Opensource <support.opensource@diasemi.com>
W:	http://www.dialog-semiconductor.com/products
S:	Supported
F:	Documentation/hwmon/da90??
F:	Documentation/devicetree/bindings/sound/da[79]*.txt
F:	drivers/gpio/gpio-da90??.c
F:	drivers/hwmon/da90??-hwmon.c
F:	drivers/iio/adc/da91??-*.c
F:	drivers/input/misc/da90??_onkey.c
F:	drivers/input/touchscreen/da9052_tsi.c
F:	drivers/leds/leds-da90??.c
F:	drivers/mfd/da903x.c
F:	drivers/mfd/da90??-*.c
F:	drivers/mfd/da91??-*.c
F:	drivers/power/da9052-battery.c
F:	drivers/power/da91??-*.c
F:	drivers/regulator/da903x.c
F:	drivers/regulator/da9???-regulator.[ch]
F:	drivers/rtc/rtc-da90??.c
F:	drivers/video/backlight/da90??_bl.c
F:	drivers/watchdog/da90??_wdt.c
F:	include/linux/mfd/da903x.h
F:	include/linux/mfd/da9052/
F:	include/linux/mfd/da9055/
F:	include/linux/mfd/da9063/
F:	include/linux/mfd/da9150/
F:	include/sound/da[79]*.h
F:	sound/soc/codecs/da[79]*.[ch]

DIGI NEO AND CLASSIC PCI PRODUCTS
M:	Lidza Louina <lidza.louina@gmail.com>
M:	Mark Hounschell <markh@compro.net>
L:	driverdev-devel@linuxdriverproject.org
S:	Maintained
F:	drivers/staging/dgnc/

DIGI EPCA PCI PRODUCTS
M:	Lidza Louina <lidza.louina@gmail.com>
M:	Daeseok Youn <daeseok.youn@gmail.com>
L:	driverdev-devel@linuxdriverproject.org
S:	Maintained
F:	drivers/staging/dgap/

DIOLAN U2C-12 I2C DRIVER
M:	Guenter Roeck <linux@roeck-us.net>
L:	linux-i2c@vger.kernel.org
S:	Maintained
F:	drivers/i2c/busses/i2c-diolan-u2c.c

DIRECT ACCESS (DAX)
M:	Matthew Wilcox <willy@linux.intel.com>
L:	linux-fsdevel@vger.kernel.org
S:	Supported
F:	fs/dax.c

DIRECTORY NOTIFICATION (DNOTIFY)
M:	Eric Paris <eparis@parisplace.org>
S:	Maintained
F:	Documentation/filesystems/dnotify.txt
F:	fs/notify/dnotify/
F:	include/linux/dnotify.h

DISK GEOMETRY AND PARTITION HANDLING
M:	Andries Brouwer <aeb@cwi.nl>
W:	http://www.win.tue.nl/~aeb/linux/Large-Disk.html
W:	http://www.win.tue.nl/~aeb/linux/zip/zip-1.html
W:	http://www.win.tue.nl/~aeb/partitions/partition_types-1.html
S:	Maintained

DISKQUOTA
M:	Jan Kara <jack@suse.com>
S:	Maintained
F:	Documentation/filesystems/quota.txt
F:	fs/quota/
F:	include/linux/quota*.h
F:	include/uapi/linux/quota*.h

DISPLAYLINK USB 2.0 FRAMEBUFFER DRIVER (UDLFB)
M:	Bernie Thompson <bernie@plugable.com>
L:	linux-fbdev@vger.kernel.org
S:	Maintained
W:	http://plugable.com/category/projects/udlfb/
F:	drivers/video/fbdev/udlfb.c
F:	include/video/udlfb.h
F:	Documentation/fb/udlfb.txt

DISTRIBUTED LOCK MANAGER (DLM)
M:	Christine Caulfield <ccaulfie@redhat.com>
M:	David Teigland <teigland@redhat.com>
L:	cluster-devel@redhat.com
W:	http://sources.redhat.com/cluster/
T:	git git://git.kernel.org/pub/scm/linux/kernel/git/teigland/linux-dlm.git
S:	Supported
F:	fs/dlm/

DMA BUFFER SHARING FRAMEWORK
M:	Sumit Semwal <sumit.semwal@linaro.org>
S:	Maintained
L:	linux-media@vger.kernel.org
L:	dri-devel@lists.freedesktop.org
L:	linaro-mm-sig@lists.linaro.org (moderated for non-subscribers)
F:	drivers/dma-buf/
F:	include/linux/dma-buf*
F:	include/linux/reservation.h
F:	include/linux/*fence.h
F:	Documentation/dma-buf-sharing.txt
T:	git git://git.linaro.org/people/sumitsemwal/linux-dma-buf.git

DMA GENERIC OFFLOAD ENGINE SUBSYSTEM
M:	Vinod Koul <vinod.koul@intel.com>
L:	dmaengine@vger.kernel.org
Q:	https://patchwork.kernel.org/project/linux-dmaengine/list/
S:	Maintained
F:	drivers/dma/
F:	include/linux/dmaengine.h
F:	Documentation/dmaengine/
T:	git git://git.infradead.org/users/vkoul/slave-dma.git

DME1737 HARDWARE MONITOR DRIVER
M:	Juerg Haefliger <juergh@gmail.com>
L:	lm-sensors@lm-sensors.org
S:	Maintained
F:	Documentation/hwmon/dme1737
F:	drivers/hwmon/dme1737.c

DMI/SMBIOS SUPPORT
M:	Jean Delvare <jdelvare@suse.com>
S:	Maintained
T:	quilt http://jdelvare.nerim.net/devel/linux/jdelvare-dmi/
F:	Documentation/ABI/testing/sysfs-firmware-dmi-tables
F:	drivers/firmware/dmi-id.c
F:	drivers/firmware/dmi_scan.c
F:	include/linux/dmi.h

DOCUMENTATION
M:	Jonathan Corbet <corbet@lwn.net>
L:	linux-doc@vger.kernel.org
S:	Maintained
F:	Documentation/
F:	scripts/docproc.c
F:	scripts/kernel-doc*
X:	Documentation/ABI/
X:	Documentation/devicetree/
X:	Documentation/acpi
X:	Documentation/power
X:	Documentation/spi
X:	Documentation/DocBook/media
T:	git git://git.lwn.net/linux.git docs-next

DOUBLETALK DRIVER
M:	"James R. Van Zandt" <jrv@vanzandt.mv.com>
L:	blinux-list@redhat.com
S:	Maintained
F:	drivers/char/dtlk.c
F:	include/linux/dtlk.h

DPT_I2O SCSI RAID DRIVER
M:	Adaptec OEM Raid Solutions <aacraid@adaptec.com>
L:	linux-scsi@vger.kernel.org
W:	http://www.adaptec.com/
S:	Maintained
F:	drivers/scsi/dpt*
F:	drivers/scsi/dpt/

DRBD DRIVER
M:	Philipp Reisner <philipp.reisner@linbit.com>
M:	Lars Ellenberg <lars.ellenberg@linbit.com>
L:	drbd-dev@lists.linbit.com
W:	http://www.drbd.org
T:	git git://git.linbit.com/linux-drbd.git
T:	git git://git.linbit.com/drbd-8.4.git
S:	Supported
F:	drivers/block/drbd/
F:	lib/lru_cache.c
F:	Documentation/blockdev/drbd/

DRIVER CORE, KOBJECTS, DEBUGFS, KERNFS AND SYSFS
M:	Greg Kroah-Hartman <gregkh@linuxfoundation.org>
T:	git git://git.kernel.org/pub/scm/linux/kernel/git/gregkh/driver-core.git
S:	Supported
F:	Documentation/kobject.txt
F:	drivers/base/
F:	fs/debugfs/
F:	fs/kernfs/
F:	fs/sysfs/
F:	include/linux/debugfs.h
F:	include/linux/kobj*
F:	lib/kobj*

DRM DRIVERS
M:	David Airlie <airlied@linux.ie>
L:	dri-devel@lists.freedesktop.org
T:	git git://people.freedesktop.org/~airlied/linux
S:	Maintained
F:	drivers/gpu/drm/
F:	drivers/gpu/vga/
F:	include/drm/
F:	include/uapi/drm/

RADEON DRM DRIVERS
M:	Alex Deucher <alexander.deucher@amd.com>
M:	Christian König <christian.koenig@amd.com>
L:	dri-devel@lists.freedesktop.org
T:	git git://people.freedesktop.org/~agd5f/linux
S:	Supported
F:	drivers/gpu/drm/radeon/
F:	include/uapi/drm/radeon*

DRM PANEL DRIVERS
M:	Thierry Reding <thierry.reding@gmail.com>
L:	dri-devel@lists.freedesktop.org
T:	git git://anongit.freedesktop.org/tegra/linux.git
S:	Maintained
F:	drivers/gpu/drm/drm_panel.c
F:	drivers/gpu/drm/panel/
F:	include/drm/drm_panel.h
F:	Documentation/devicetree/bindings/display/panel/

INTEL DRM DRIVERS (excluding Poulsbo, Moorestown and derivative chipsets)
M:	Daniel Vetter <daniel.vetter@intel.com>
M:	Jani Nikula <jani.nikula@linux.intel.com>
L:	intel-gfx@lists.freedesktop.org
L:	dri-devel@lists.freedesktop.org
W:	https://01.org/linuxgraphics/
Q:	http://patchwork.freedesktop.org/project/intel-gfx/
T:	git git://anongit.freedesktop.org/drm-intel
S:	Supported
F:	drivers/gpu/drm/i915/
F:	include/drm/i915*
F:	include/uapi/drm/i915*

DRM DRIVERS FOR ATMEL HLCDC
M:	Boris Brezillon <boris.brezillon@free-electrons.com>
L:	dri-devel@lists.freedesktop.org
S:	Supported
F:	drivers/gpu/drm/atmel-hlcdc/
F:	Documentation/devicetree/bindings/drm/atmel/

DRM DRIVERS FOR EXYNOS
M:	Inki Dae <inki.dae@samsung.com>
M:	Joonyoung Shim <jy0922.shim@samsung.com>
M:	Seung-Woo Kim <sw0312.kim@samsung.com>
M:	Kyungmin Park <kyungmin.park@samsung.com>
L:	dri-devel@lists.freedesktop.org
T:	git git://git.kernel.org/pub/scm/linux/kernel/git/daeinki/drm-exynos.git
S:	Supported
F:	drivers/gpu/drm/exynos/
F:	include/drm/exynos*
F:	include/uapi/drm/exynos*

DRM DRIVERS FOR FREESCALE DCU
M:	Jianwei Wang <jianwei.wang.chn@gmail.com>
M:	Alison Wang <alison.wang@freescale.com>
L:	dri-devel@lists.freedesktop.org
S:	Supported
F:	drivers/gpu/drm/fsl-dcu/
F:	Documentation/devicetree/bindings/display/fsl,dcu.txt
F:	Documentation/devicetree/bindings/display/panel/nec,nl4827hc19_05b.txt

DRM DRIVERS FOR FREESCALE IMX
M:	Philipp Zabel <p.zabel@pengutronix.de>
L:	dri-devel@lists.freedesktop.org
S:	Maintained
F:	drivers/gpu/drm/imx/
F:	drivers/gpu/ipu-v3/
F:	Documentation/devicetree/bindings/display/imx/

DRM DRIVERS FOR GMA500 (Poulsbo, Moorestown and derivative chipsets)
M:	Patrik Jakobsson <patrik.r.jakobsson@gmail.com>
L:	dri-devel@lists.freedesktop.org
T:	git git://github.com/patjak/drm-gma500
S:	Maintained
F:	drivers/gpu/drm/gma500
F:	include/drm/gma500*

DRM DRIVERS FOR NVIDIA TEGRA
M:	Thierry Reding <thierry.reding@gmail.com>
M:	Terje Bergström <tbergstrom@nvidia.com>
L:	dri-devel@lists.freedesktop.org
L:	linux-tegra@vger.kernel.org
T:	git git://anongit.freedesktop.org/tegra/linux.git
S:	Supported
F:	drivers/gpu/drm/tegra/
F:	drivers/gpu/host1x/
F:	include/linux/host1x.h
F:	include/uapi/drm/tegra_drm.h
F:	Documentation/devicetree/bindings/display/tegra/nvidia,tegra20-host1x.txt

DRM DRIVERS FOR RENESAS
M:	Laurent Pinchart <laurent.pinchart@ideasonboard.com>
L:	dri-devel@lists.freedesktop.org
L:	linux-renesas-soc@vger.kernel.org
T:	git git://people.freedesktop.org/~airlied/linux
S:	Supported
F:	drivers/gpu/drm/rcar-du/
F:	drivers/gpu/drm/shmobile/
F:	include/linux/platform_data/shmob_drm.h

DRM DRIVERS FOR ROCKCHIP
M:	Mark Yao <mark.yao@rock-chips.com>
L:	dri-devel@lists.freedesktop.org
S:	Maintained
F:	drivers/gpu/drm/rockchip/
F:	Documentation/devicetree/bindings/display/rockchip*

DRM DRIVERS FOR STI
M:	Benjamin Gaignard <benjamin.gaignard@linaro.org>
M:	Vincent Abriou <vincent.abriou@st.com>
L:	dri-devel@lists.freedesktop.org
T:	git http://git.linaro.org/people/benjamin.gaignard/kernel.git
S:	Maintained
F:	drivers/gpu/drm/sti
F:	Documentation/devicetree/bindings/display/st,stih4xx.txt

DRM DRIVERS FOR VIVANTE GPU IP
M:	Lucas Stach <l.stach@pengutronix.de>
R:	Russell King <linux+etnaviv@arm.linux.org.uk>
R:	Christian Gmeiner <christian.gmeiner@gmail.com>
L:	dri-devel@lists.freedesktop.org
S:	Maintained
F:	drivers/gpu/drm/etnaviv
F:	Documentation/devicetree/bindings/display/etnaviv

DSBR100 USB FM RADIO DRIVER
M:	Alexey Klimov <klimov.linux@gmail.com>
L:	linux-media@vger.kernel.org
T:	git git://linuxtv.org/media_tree.git
S:	Maintained
F:	drivers/media/radio/dsbr100.c

DSCC4 DRIVER
M:	Francois Romieu <romieu@fr.zoreil.com>
L:	netdev@vger.kernel.org
S:	Maintained
F:	drivers/net/wan/dscc4.c

DT3155 MEDIA DRIVER
M:	Hans Verkuil <hverkuil@xs4all.nl>
L:	linux-media@vger.kernel.org
T:	git git://linuxtv.org/media_tree.git
W:	https://linuxtv.org
S:	Odd Fixes
F:	drivers/media/pci/dt3155/

DVB_USB_AF9015 MEDIA DRIVER
M:	Antti Palosaari <crope@iki.fi>
L:	linux-media@vger.kernel.org
W:	https://linuxtv.org
W:	http://palosaari.fi/linux/
Q:	http://patchwork.linuxtv.org/project/linux-media/list/
T:	git git://linuxtv.org/anttip/media_tree.git
S:	Maintained
F:	drivers/media/usb/dvb-usb-v2/af9015*

DVB_USB_AF9035 MEDIA DRIVER
M:	Antti Palosaari <crope@iki.fi>
L:	linux-media@vger.kernel.org
W:	https://linuxtv.org
W:	http://palosaari.fi/linux/
Q:	http://patchwork.linuxtv.org/project/linux-media/list/
T:	git git://linuxtv.org/anttip/media_tree.git
S:	Maintained
F:	drivers/media/usb/dvb-usb-v2/af9035*

DVB_USB_ANYSEE MEDIA DRIVER
M:	Antti Palosaari <crope@iki.fi>
L:	linux-media@vger.kernel.org
W:	https://linuxtv.org
W:	http://palosaari.fi/linux/
Q:	http://patchwork.linuxtv.org/project/linux-media/list/
T:	git git://linuxtv.org/anttip/media_tree.git
S:	Maintained
F:	drivers/media/usb/dvb-usb-v2/anysee*

DVB_USB_AU6610 MEDIA DRIVER
M:	Antti Palosaari <crope@iki.fi>
L:	linux-media@vger.kernel.org
W:	https://linuxtv.org
W:	http://palosaari.fi/linux/
Q:	http://patchwork.linuxtv.org/project/linux-media/list/
T:	git git://linuxtv.org/anttip/media_tree.git
S:	Maintained
F:	drivers/media/usb/dvb-usb-v2/au6610*

DVB_USB_CE6230 MEDIA DRIVER
M:	Antti Palosaari <crope@iki.fi>
L:	linux-media@vger.kernel.org
W:	https://linuxtv.org
W:	http://palosaari.fi/linux/
Q:	http://patchwork.linuxtv.org/project/linux-media/list/
T:	git git://linuxtv.org/anttip/media_tree.git
S:	Maintained
F:	drivers/media/usb/dvb-usb-v2/ce6230*

DVB_USB_CXUSB MEDIA DRIVER
M:	Michael Krufky <mkrufky@linuxtv.org>
L:	linux-media@vger.kernel.org
W:	https://linuxtv.org
W:	http://github.com/mkrufky
Q:	http://patchwork.linuxtv.org/project/linux-media/list/
T:	git git://linuxtv.org/media_tree.git
S:	Maintained
F:	drivers/media/usb/dvb-usb/cxusb*

DVB_USB_EC168 MEDIA DRIVER
M:	Antti Palosaari <crope@iki.fi>
L:	linux-media@vger.kernel.org
W:	https://linuxtv.org
W:	http://palosaari.fi/linux/
Q:	http://patchwork.linuxtv.org/project/linux-media/list/
T:	git git://linuxtv.org/anttip/media_tree.git
S:	Maintained
F:	drivers/media/usb/dvb-usb-v2/ec168*

DVB_USB_GL861 MEDIA DRIVER
M:	Antti Palosaari <crope@iki.fi>
L:	linux-media@vger.kernel.org
W:	https://linuxtv.org
Q:	http://patchwork.linuxtv.org/project/linux-media/list/
T:	git git://linuxtv.org/anttip/media_tree.git
S:	Maintained
F:	drivers/media/usb/dvb-usb-v2/gl861*

DVB_USB_MXL111SF MEDIA DRIVER
M:	Michael Krufky <mkrufky@linuxtv.org>
L:	linux-media@vger.kernel.org
W:	https://linuxtv.org
W:	http://github.com/mkrufky
Q:	http://patchwork.linuxtv.org/project/linux-media/list/
T:	git git://linuxtv.org/mkrufky/mxl111sf.git
S:	Maintained
F:	drivers/media/usb/dvb-usb-v2/mxl111sf*

DVB_USB_RTL28XXU MEDIA DRIVER
M:	Antti Palosaari <crope@iki.fi>
L:	linux-media@vger.kernel.org
W:	https://linuxtv.org
W:	http://palosaari.fi/linux/
Q:	http://patchwork.linuxtv.org/project/linux-media/list/
T:	git git://linuxtv.org/anttip/media_tree.git
S:	Maintained
F:	drivers/media/usb/dvb-usb-v2/rtl28xxu*

DVB_USB_V2 MEDIA DRIVER
M:	Antti Palosaari <crope@iki.fi>
L:	linux-media@vger.kernel.org
W:	https://linuxtv.org
W:	http://palosaari.fi/linux/
Q:	http://patchwork.linuxtv.org/project/linux-media/list/
T:	git git://linuxtv.org/anttip/media_tree.git
S:	Maintained
F:	drivers/media/usb/dvb-usb-v2/dvb_usb*
F:	drivers/media/usb/dvb-usb-v2/usb_urb.c

DYNAMIC DEBUG
M:	Jason Baron <jbaron@akamai.com>
S:	Maintained
F:	lib/dynamic_debug.c
F:	include/linux/dynamic_debug.h

DZ DECSTATION DZ11 SERIAL DRIVER
M:	"Maciej W. Rozycki" <macro@linux-mips.org>
S:	Maintained
F:	drivers/tty/serial/dz.*

E3X0 POWER BUTTON DRIVER
M:	Moritz Fischer <moritz.fischer@ettus.com>
L:	usrp-users@lists.ettus.com
W:	http://www.ettus.com
S:	Supported
F:	drivers/input/misc/e3x0-button.c
F:	Documentation/devicetree/bindings/input/e3x0-button.txt

E4000 MEDIA DRIVER
M:	Antti Palosaari <crope@iki.fi>
L:	linux-media@vger.kernel.org
W:	https://linuxtv.org
W:	http://palosaari.fi/linux/
Q:	http://patchwork.linuxtv.org/project/linux-media/list/
T:	git git://linuxtv.org/anttip/media_tree.git
S:	Maintained
F:	drivers/media/tuners/e4000*

EATA ISA/EISA/PCI SCSI DRIVER
M:	Dario Ballabio <ballabio_dario@emc.com>
L:	linux-scsi@vger.kernel.org
S:	Maintained
F:	drivers/scsi/eata.c

EC100 MEDIA DRIVER
M:	Antti Palosaari <crope@iki.fi>
L:	linux-media@vger.kernel.org
W:	https://linuxtv.org
W:	http://palosaari.fi/linux/
Q:	http://patchwork.linuxtv.org/project/linux-media/list/
T:	git git://linuxtv.org/anttip/media_tree.git
S:	Maintained
F:	drivers/media/dvb-frontends/ec100*

ECRYPT FILE SYSTEM
M:	Tyler Hicks <tyhicks@canonical.com>
L:	ecryptfs@vger.kernel.org
W:	http://ecryptfs.org
W:	https://launchpad.net/ecryptfs
T:	git git://git.kernel.org/pub/scm/linux/kernel/git/tyhicks/ecryptfs.git
S:	Supported
F:	Documentation/filesystems/ecryptfs.txt
F:	fs/ecryptfs/

EDAC-CORE
M:	Doug Thompson <dougthompson@xmission.com>
M:	Borislav Petkov <bp@alien8.de>
M:	Mauro Carvalho Chehab <mchehab@osg.samsung.com>
L:	linux-edac@vger.kernel.org
T:	git git://git.kernel.org/pub/scm/linux/kernel/git/bp/bp.git for-next
T:	git git://git.kernel.org/pub/scm/linux/kernel/git/mchehab/linux-edac.git linux_next
S:	Supported
F:	Documentation/edac.txt
F:	drivers/edac/
F:	include/linux/edac.h

EDAC-AMD64
M:	Doug Thompson <dougthompson@xmission.com>
M:	Borislav Petkov <bp@alien8.de>
L:	linux-edac@vger.kernel.org
S:	Maintained
F:	drivers/edac/amd64_edac*

EDAC-CALXEDA
M:	Doug Thompson <dougthompson@xmission.com>
M:	Robert Richter <rric@kernel.org>
L:	linux-edac@vger.kernel.org
S:	Maintained
F:	drivers/edac/highbank*

EDAC-CAVIUM
M:	Ralf Baechle <ralf@linux-mips.org>
M:	David Daney <david.daney@cavium.com>
L:	linux-edac@vger.kernel.org
L:	linux-mips@linux-mips.org
S:	Supported
F:	drivers/edac/octeon_edac*

EDAC-E752X
M:	Mark Gross <mark.gross@intel.com>
M:	Doug Thompson <dougthompson@xmission.com>
L:	linux-edac@vger.kernel.org
S:	Maintained
F:	drivers/edac/e752x_edac.c

EDAC-E7XXX
M:	Doug Thompson <dougthompson@xmission.com>
L:	linux-edac@vger.kernel.org
S:	Maintained
F:	drivers/edac/e7xxx_edac.c

EDAC-GHES
M:	Mauro Carvalho Chehab <mchehab@osg.samsung.com>
L:	linux-edac@vger.kernel.org
S:	Maintained
F:	drivers/edac/ghes_edac.c

EDAC-I82443BXGX
M:	Tim Small <tim@buttersideup.com>
L:	linux-edac@vger.kernel.org
S:	Maintained
F:	drivers/edac/i82443bxgx_edac.c

EDAC-I3000
M:	Jason Uhlenkott <juhlenko@akamai.com>
L:	linux-edac@vger.kernel.org
S:	Maintained
F:	drivers/edac/i3000_edac.c

EDAC-I5000
M:	Doug Thompson <dougthompson@xmission.com>
L:	linux-edac@vger.kernel.org
S:	Maintained
F:	drivers/edac/i5000_edac.c

EDAC-I5400
M:	Mauro Carvalho Chehab <mchehab@osg.samsung.com>
L:	linux-edac@vger.kernel.org
S:	Maintained
F:	drivers/edac/i5400_edac.c

EDAC-I7300
M:	Mauro Carvalho Chehab <mchehab@osg.samsung.com>
L:	linux-edac@vger.kernel.org
S:	Maintained
F:	drivers/edac/i7300_edac.c

EDAC-I7CORE
M:	Mauro Carvalho Chehab <mchehab@osg.samsung.com>
L:	linux-edac@vger.kernel.org
S:	Maintained
F:	drivers/edac/i7core_edac.c

EDAC-I82975X
M:	Ranganathan Desikan <ravi@jetztechnologies.com>
M:	"Arvind R." <arvino55@gmail.com>
L:	linux-edac@vger.kernel.org
S:	Maintained
F:	drivers/edac/i82975x_edac.c

EDAC-IE31200
M:	Jason Baron <jbaron@akamai.com>
L:	linux-edac@vger.kernel.org
S:	Maintained
F:	drivers/edac/ie31200_edac.c

EDAC-MPC85XX
M:	Johannes Thumshirn <morbidrsa@gmail.com>
L:	linux-edac@vger.kernel.org
S:	Maintained
F:	drivers/edac/mpc85xx_edac.[ch]

EDAC-PASEMI
M:	Egor Martovetsky <egor@pasemi.com>
L:	linux-edac@vger.kernel.org
S:	Maintained
F:	drivers/edac/pasemi_edac.c

EDAC-R82600
M:	Tim Small <tim@buttersideup.com>
L:	linux-edac@vger.kernel.org
S:	Maintained
F:	drivers/edac/r82600_edac.c

EDAC-SBRIDGE
M:	Mauro Carvalho Chehab <mchehab@osg.samsung.com>
L:	linux-edac@vger.kernel.org
S:	Maintained
F:	drivers/edac/sb_edac.c

EDAC-XGENE
APPLIED MICRO (APM) X-GENE SOC EDAC
M:     Loc Ho <lho@apm.com>
S:     Supported
F:     drivers/edac/xgene_edac.c
F:     Documentation/devicetree/bindings/edac/apm-xgene-edac.txt

EDIROL UA-101/UA-1000 DRIVER
M:	Clemens Ladisch <clemens@ladisch.de>
L:	alsa-devel@alsa-project.org (moderated for non-subscribers)
T:	git git://git.alsa-project.org/alsa-kernel.git
S:	Maintained
F:	sound/usb/misc/ua101.c

EXTENSIBLE FIRMWARE INTERFACE (EFI)
M:	Matt Fleming <matt@codeblueprint.co.uk>
L:	linux-efi@vger.kernel.org
T:	git git://git.kernel.org/pub/scm/linux/kernel/git/mfleming/efi.git
S:	Maintained
F:	Documentation/efi-stub.txt
F:	arch/ia64/kernel/efi.c
F:	arch/x86/boot/compressed/eboot.[ch]
F:	arch/x86/include/asm/efi.h
F:	arch/x86/platform/efi/*
F:	drivers/firmware/efi/*
F:	include/linux/efi*.h

EFI VARIABLE FILESYSTEM
M:	Matthew Garrett <matthew.garrett@nebula.com>
M:	Jeremy Kerr <jk@ozlabs.org>
M:	Matt Fleming <matt@codeblueprint.co.uk>
T:	git git://git.kernel.org/pub/scm/linux/kernel/git/mfleming/efi.git
L:	linux-efi@vger.kernel.org
S:	Maintained
F:	fs/efivarfs/

EFIFB FRAMEBUFFER DRIVER
L:	linux-fbdev@vger.kernel.org
M:	Peter Jones <pjones@redhat.com>
S:	Maintained
F:	drivers/video/fbdev/efifb.c

EFS FILESYSTEM
W:	http://aeschi.ch.eu.org/efs/
S:	Orphan
F:	fs/efs/

EHEA (IBM pSeries eHEA 10Gb ethernet adapter) DRIVER
M:	Thadeu Lima de Souza Cascardo <cascardo@linux.vnet.ibm.com>
L:	netdev@vger.kernel.org
S:	Maintained
F:	drivers/net/ethernet/ibm/ehea/

EM28XX VIDEO4LINUX DRIVER
M:	Mauro Carvalho Chehab <mchehab@osg.samsung.com>
L:	linux-media@vger.kernel.org
W:	https://linuxtv.org
T:	git git://linuxtv.org/media_tree.git
S:	Maintained
F:	drivers/media/usb/em28xx/

EMBEDDED LINUX
M:	Paul Gortmaker <paul.gortmaker@windriver.com>
M:	Matt Mackall <mpm@selenic.com>
M:	David Woodhouse <dwmw2@infradead.org>
L:	linux-embedded@vger.kernel.org
S:	Maintained

EMULEX/AVAGO LPFC FC/FCOE SCSI DRIVER
M:	James Smart <james.smart@avagotech.com>
M:	Dick Kennedy <dick.kennedy@avagotech.com>
L:	linux-scsi@vger.kernel.org
W:	http://www.avagotech.com
S:	Supported
F:	drivers/scsi/lpfc/

ENE CB710 FLASH CARD READER DRIVER
M:	Michał Mirosław <mirq-linux@rere.qmqm.pl>
S:	Maintained
F:	drivers/misc/cb710/
F:	drivers/mmc/host/cb710-mmc.*
F:	include/linux/cb710.h

ENE KB2426 (ENE0100/ENE020XX) INFRARED RECEIVER
M:	Maxim Levitsky <maximlevitsky@gmail.com>
S:	Maintained
F:	drivers/media/rc/ene_ir.*

ENHANCED ERROR HANDLING (EEH)
M:	Gavin Shan <shangw@linux.vnet.ibm.com>
L:	linuxppc-dev@lists.ozlabs.org
S:	Supported
F:	Documentation/powerpc/eeh-pci-error-recovery.txt
F:	arch/powerpc/kernel/eeh*.c

EPSON S1D13XXX FRAMEBUFFER DRIVER
M:	Kristoffer Ericson <kristoffer.ericson@gmail.com>
S:	Maintained
T:	git git://git.kernel.org/pub/scm/linux/kernel/git/kristoffer/linux-hpc.git
F:	drivers/video/fbdev/s1d13xxxfb.c
F:	include/video/s1d13xxxfb.h

ET131X NETWORK DRIVER
M:	Mark Einon <mark.einon@gmail.com>
S:	Odd Fixes
F:	drivers/net/ethernet/agere/

ETHERNET BRIDGE
M:	Stephen Hemminger <stephen@networkplumber.org>
L:	bridge@lists.linux-foundation.org
L:	netdev@vger.kernel.org
W:	http://www.linuxfoundation.org/en/Net:Bridge
S:	Maintained
F:	include/linux/netfilter_bridge/
F:	net/bridge/

ETHERNET PHY LIBRARY
M:	Florian Fainelli <f.fainelli@gmail.com>
L:	netdev@vger.kernel.org
S:	Maintained
F:	include/linux/phy.h
F:	include/linux/phy_fixed.h
F:	drivers/net/phy/
F:	Documentation/networking/phy.txt
F:	drivers/of/of_mdio.c
F:	drivers/of/of_net.c

EXT2 FILE SYSTEM
M:	Jan Kara <jack@suse.com>
L:	linux-ext4@vger.kernel.org
S:	Maintained
F:	Documentation/filesystems/ext2.txt
F:	fs/ext2/
F:	include/linux/ext2*

EXT4 FILE SYSTEM
M:	"Theodore Ts'o" <tytso@mit.edu>
M:	Andreas Dilger <adilger.kernel@dilger.ca>
L:	linux-ext4@vger.kernel.org
W:	http://ext4.wiki.kernel.org
Q:	http://patchwork.ozlabs.org/project/linux-ext4/list/
T:	git git://git.kernel.org/pub/scm/linux/kernel/git/tytso/ext4.git
S:	Maintained
F:	Documentation/filesystems/ext4.txt
F:	fs/ext4/

Extended Verification Module (EVM)
M:	Mimi Zohar <zohar@linux.vnet.ibm.com>
L:	linux-ima-devel@lists.sourceforge.net
L:	linux-security-module@vger.kernel.org
S:	Supported
F:	security/integrity/evm/

EXTERNAL CONNECTOR SUBSYSTEM (EXTCON)
M:	MyungJoo Ham <myungjoo.ham@samsung.com>
M:	Chanwoo Choi <cw00.choi@samsung.com>
L:	linux-kernel@vger.kernel.org
T:	git git://git.kernel.org/pub/scm/linux/kernel/git/chanwoo/extcon.git
S:	Maintained
F:	drivers/extcon/
F:	include/linux/extcon/
F:	include/linux/extcon.h
F:	Documentation/extcon/
F:	Documentation/devicetree/bindings/extcon/

EXYNOS DP DRIVER
M:	Jingoo Han <jingoohan1@gmail.com>
L:	dri-devel@lists.freedesktop.org
S:	Maintained
F:	drivers/gpu/drm/exynos/exynos_dp*

EXYNOS MIPI DISPLAY DRIVERS
M:	Inki Dae <inki.dae@samsung.com>
M:	Donghwa Lee <dh09.lee@samsung.com>
M:	Kyungmin Park <kyungmin.park@samsung.com>
L:	linux-fbdev@vger.kernel.org
S:	Maintained
F:	drivers/video/fbdev/exynos/exynos_mipi*
F:	include/video/exynos_mipi*

F71805F HARDWARE MONITORING DRIVER
M:	Jean Delvare <jdelvare@suse.com>
L:	lm-sensors@lm-sensors.org
S:	Maintained
F:	Documentation/hwmon/f71805f
F:	drivers/hwmon/f71805f.c

FC0011 TUNER DRIVER
M:	Michael Buesch <m@bues.ch>
L:	linux-media@vger.kernel.org
S:	Maintained
F:	drivers/media/tuners/fc0011.h
F:	drivers/media/tuners/fc0011.c

FC2580 MEDIA DRIVER
M:	Antti Palosaari <crope@iki.fi>
L:	linux-media@vger.kernel.org
W:	https://linuxtv.org
W:	http://palosaari.fi/linux/
Q:	http://patchwork.linuxtv.org/project/linux-media/list/
T:	git git://linuxtv.org/anttip/media_tree.git
S:	Maintained
F:	drivers/media/tuners/fc2580*

FANOTIFY
M:	Eric Paris <eparis@redhat.com>
S:	Maintained
F:	fs/notify/fanotify/
F:	include/linux/fanotify.h
F:	include/uapi/linux/fanotify.h

FARSYNC SYNCHRONOUS DRIVER
M:	Kevin Curtis <kevin.curtis@farsite.co.uk>
W:	http://www.farsite.co.uk/
S:	Supported
F:	drivers/net/wan/farsync.*

FAULT INJECTION SUPPORT
M:	Akinobu Mita <akinobu.mita@gmail.com>
S:	Supported
F:	Documentation/fault-injection/
F:	lib/fault-inject.c

FBTFT Framebuffer drivers
M:	Thomas Petazzoni <thomas.petazzoni@free-electrons.com>
M:	Noralf Trønnes <noralf@tronnes.org>
S:	Maintained
F:	drivers/staging/fbtft/

FCOE SUBSYSTEM (libfc, libfcoe, fcoe)
M:	Vasu Dev <vasu.dev@intel.com>
L:	fcoe-devel@open-fcoe.org
W:	www.Open-FCoE.org
S:	Supported
F:	drivers/scsi/libfc/
F:	drivers/scsi/fcoe/
F:	include/scsi/fc/
F:	include/scsi/libfc.h
F:	include/scsi/libfcoe.h
F:	include/uapi/scsi/fc/

FILE LOCKING (flock() and fcntl()/lockf())
M:	Jeff Layton <jlayton@poochiereds.net>
M:	"J. Bruce Fields" <bfields@fieldses.org>
L:	linux-fsdevel@vger.kernel.org
S:	Maintained
F:	include/linux/fcntl.h
F:	include/linux/fs.h
F:	include/uapi/linux/fcntl.h
F:	include/uapi/linux/fs.h
F:	fs/fcntl.c
F:	fs/locks.c

FILESYSTEMS (VFS and infrastructure)
M:	Alexander Viro <viro@zeniv.linux.org.uk>
L:	linux-fsdevel@vger.kernel.org
S:	Maintained
F:	fs/*

FINTEK F75375S HARDWARE MONITOR AND FAN CONTROLLER DRIVER
M:	Riku Voipio <riku.voipio@iki.fi>
L:	lm-sensors@lm-sensors.org
S:	Maintained
F:	drivers/hwmon/f75375s.c
F:	include/linux/f75375s.h

FIREWIRE AUDIO DRIVERS
M:	Clemens Ladisch <clemens@ladisch.de>
L:	alsa-devel@alsa-project.org (moderated for non-subscribers)
T:	git git://git.alsa-project.org/alsa-kernel.git
S:	Maintained
F:	sound/firewire/

FIREWIRE MEDIA DRIVERS (firedtv)
M:	Stefan Richter <stefanr@s5r6.in-berlin.de>
L:	linux-media@vger.kernel.org
L:	linux1394-devel@lists.sourceforge.net
T:	git git://git.kernel.org/pub/scm/linux/kernel/git/mchehab/linux-media.git
S:	Maintained
F:	drivers/media/firewire/

FIREWIRE SBP-2 TARGET
M:	Chris Boot <bootc@bootc.net>
L:	linux-scsi@vger.kernel.org
L:	target-devel@vger.kernel.org
L:	linux1394-devel@lists.sourceforge.net
T:	git git://git.kernel.org/pub/scm/linux/kernel/git/nab/lio-core-2.6.git master
S:	Maintained
F:	drivers/target/sbp/

FIREWIRE SUBSYSTEM
M:	Stefan Richter <stefanr@s5r6.in-berlin.de>
L:	linux1394-devel@lists.sourceforge.net
W:	http://ieee1394.wiki.kernel.org/
T:	git git://git.kernel.org/pub/scm/linux/kernel/git/ieee1394/linux1394.git
S:	Maintained
F:	drivers/firewire/
F:	include/linux/firewire.h
F:	include/uapi/linux/firewire*.h
F:	tools/firewire/

FIRMWARE LOADER (request_firmware)
M:	Ming Lei <ming.lei@canonical.com>
L:	linux-kernel@vger.kernel.org
S:	Maintained
F:	Documentation/firmware_class/
F:	drivers/base/firmware*.c
F:	include/linux/firmware.h

FLASH ADAPTER DRIVER (IBM Flash Adapter 900GB Full Height PCI Flash Card)
M:	Joshua Morris <josh.h.morris@us.ibm.com>
M:	Philip Kelleher <pjk1939@linux.vnet.ibm.com>
S:	Maintained
F:	drivers/block/rsxx/

FLOPPY DRIVER
M:	Jiri Kosina <jikos@kernel.org>
T:	git git://git.kernel.org/pub/scm/linux/kernel/git/jikos/floppy.git
S:	Odd fixes
F:	drivers/block/floppy.c

FMC SUBSYSTEM
M:	Alessandro Rubini <rubini@gnudd.com>
W:	http://www.ohwr.org/projects/fmc-bus
S:	Supported
F:	drivers/fmc/
F:	include/linux/fmc*.h
F:	include/linux/ipmi-fru.h
K:	fmc_d.*register

FPGA MANAGER FRAMEWORK
M:	Alan Tull <atull@opensource.altera.com>
R:	Moritz Fischer <moritz.fischer@ettus.com>
S:	Maintained
F:	drivers/fpga/
F:	include/linux/fpga/fpga-mgr.h
W:	http://www.rocketboards.org

FPU EMULATOR
M:	Bill Metzenthen <billm@melbpc.org.au>
W:	http://floatingpoint.sourceforge.net/emulator/index.html
S:	Maintained
F:	arch/x86/math-emu/

FRAME RELAY DLCI/FRAD (Sangoma drivers too)
L:	netdev@vger.kernel.org
S:	Orphan
F:	drivers/net/wan/dlci.c
F:	drivers/net/wan/sdla.c

FRAMEBUFFER LAYER
M:	Jean-Christophe Plagniol-Villard <plagnioj@jcrosoft.com>
M:	Tomi Valkeinen <tomi.valkeinen@ti.com>
L:	linux-fbdev@vger.kernel.org
W:	http://linux-fbdev.sourceforge.net/
Q:	http://patchwork.kernel.org/project/linux-fbdev/list/
T:	git git://git.kernel.org/pub/scm/linux/kernel/git/plagnioj/linux-fbdev.git
S:	Maintained
F:	Documentation/fb/
F:	drivers/video/
F:	include/video/
F:	include/linux/fb.h
F:	include/uapi/video/
F:	include/uapi/linux/fb.h

FREESCALE DIU FRAMEBUFFER DRIVER
M:	Timur Tabi <timur@tabi.org>
L:	linux-fbdev@vger.kernel.org
S:	Maintained
F:	drivers/video/fbdev/fsl-diu-fb.*

FREESCALE DMA DRIVER
M:	Li Yang <leoli@freescale.com>
M:	Zhang Wei <zw@zh-kernel.org>
L:	linuxppc-dev@lists.ozlabs.org
S:	Maintained
F:	drivers/dma/fsldma.*

FREESCALE GPMI NAND DRIVER
M:	Han Xu <han.xu@nxp.com>
L:	linux-mtd@lists.infradead.org
S:	Maintained
F:	drivers/mtd/nand/gpmi-nand/*

FREESCALE I2C CPM DRIVER
M:	Jochen Friedrich <jochen@scram.de>
L:	linuxppc-dev@lists.ozlabs.org
L:	linux-i2c@vger.kernel.org
S:	Maintained
F:	drivers/i2c/busses/i2c-cpm.c

FREESCALE IMX / MXC FRAMEBUFFER DRIVER
M:	Sascha Hauer <kernel@pengutronix.de>
L:	linux-fbdev@vger.kernel.org
L:	linux-arm-kernel@lists.infradead.org (moderated for non-subscribers)
S:	Maintained
F:	include/linux/platform_data/video-imxfb.h
F:	drivers/video/fbdev/imxfb.c

FREESCALE QUAD SPI DRIVER
M:	Han Xu <han.xu@nxp.com>
L:	linux-mtd@lists.infradead.org
S:	Maintained
F:	drivers/mtd/spi-nor/fsl-quadspi.c

FREESCALE SOC FS_ENET DRIVER
M:	Pantelis Antoniou <pantelis.antoniou@gmail.com>
M:	Vitaly Bordug <vbordug@ru.mvista.com>
L:	linuxppc-dev@lists.ozlabs.org
L:	netdev@vger.kernel.org
S:	Maintained
F:	drivers/net/ethernet/freescale/fs_enet/
F:	include/linux/fs_enet_pd.h

FREESCALE IMX / MXC FEC DRIVER
M:	Fugang Duan <fugang.duan@nxp.com>
L:	netdev@vger.kernel.org
S:	Maintained
F:	drivers/net/ethernet/freescale/fec_main.c
F:	drivers/net/ethernet/freescale/fec_ptp.c
F:	drivers/net/ethernet/freescale/fec.h
F:	Documentation/devicetree/bindings/net/fsl-fec.txt

FREESCALE QUICC ENGINE LIBRARY
L:	linuxppc-dev@lists.ozlabs.org
S:	Orphan
F:	drivers/soc/fsl/qe/
F:	include/soc/fsl/*qe*.h
F:	include/soc/fsl/*ucc*.h

FREESCALE USB PERIPHERAL DRIVERS
M:	Li Yang <leoli@freescale.com>
L:	linux-usb@vger.kernel.org
L:	linuxppc-dev@lists.ozlabs.org
S:	Maintained
F:	drivers/usb/gadget/udc/fsl*

FREESCALE QUICC ENGINE UCC ETHERNET DRIVER
M:	Li Yang <leoli@freescale.com>
L:	netdev@vger.kernel.org
L:	linuxppc-dev@lists.ozlabs.org
S:	Maintained
F:	drivers/net/ethernet/freescale/ucc_geth*

FREESCALE eTSEC ETHERNET DRIVER (GIANFAR)
M:	Claudiu Manoil <claudiu.manoil@freescale.com>
L:	netdev@vger.kernel.org
S:	Maintained
F:	drivers/net/ethernet/freescale/gianfar*
X:	drivers/net/ethernet/freescale/gianfar_ptp.c
F:	Documentation/devicetree/bindings/net/fsl-tsec-phy.txt

FREESCALE QUICC ENGINE UCC UART DRIVER
M:	Timur Tabi <timur@tabi.org>
L:	linuxppc-dev@lists.ozlabs.org
S:	Maintained
F:	drivers/tty/serial/ucc_uart.c

FREESCALE SOC SOUND DRIVERS
M:	Timur Tabi <timur@tabi.org>
M:	Nicolin Chen <nicoleotsuka@gmail.com>
M:	Xiubo Li <Xiubo.Lee@gmail.com>
L:	alsa-devel@alsa-project.org (moderated for non-subscribers)
L:	linuxppc-dev@lists.ozlabs.org
S:	Maintained
F:	sound/soc/fsl/fsl*
F:	sound/soc/fsl/imx*
F:	sound/soc/fsl/mpc8610_hpcd.c

FREESCALE QORIQ MANAGEMENT COMPLEX DRIVER
M:	"J. German Rivera" <German.Rivera@freescale.com>
L:	linux-kernel@vger.kernel.org
S:	Maintained
F:	drivers/staging/fsl-mc/

FREEVXFS FILESYSTEM
M:	Christoph Hellwig <hch@infradead.org>
W:	ftp://ftp.openlinux.org/pub/people/hch/vxfs
S:	Maintained
F:	fs/freevxfs/

FREEZER
M:	"Rafael J. Wysocki" <rjw@rjwysocki.net>
M:	Pavel Machek <pavel@ucw.cz>
L:	linux-pm@vger.kernel.org
S:	Supported
F:	Documentation/power/freezing-of-tasks.txt
F:	include/linux/freezer.h
F:	kernel/freezer.c

FRONTSWAP API
M:	Konrad Rzeszutek Wilk <konrad.wilk@oracle.com>
L:	linux-kernel@vger.kernel.org
S:	Maintained
F:	mm/frontswap.c
F:	include/linux/frontswap.h

FS-CACHE: LOCAL CACHING FOR NETWORK FILESYSTEMS
M:	David Howells <dhowells@redhat.com>
L:	linux-cachefs@redhat.com (moderated for non-subscribers)
S:	Supported
F:	Documentation/filesystems/caching/
F:	fs/fscache/
F:	include/linux/fscache*.h

F2FS FILE SYSTEM
M:	Jaegeuk Kim <jaegeuk@kernel.org>
M:	Changman Lee <cm224.lee@samsung.com>
R:	Chao Yu <chao2.yu@samsung.com>
L:	linux-f2fs-devel@lists.sourceforge.net
W:	http://en.wikipedia.org/wiki/F2FS
T:	git git://git.kernel.org/pub/scm/linux/kernel/git/jaegeuk/f2fs.git
S:	Maintained
F:	Documentation/filesystems/f2fs.txt
F:	Documentation/ABI/testing/sysfs-fs-f2fs
F:	fs/f2fs/
F:	include/linux/f2fs_fs.h
F:	include/trace/events/f2fs.h

FUJITSU FR-V (FRV) PORT
S:	Orphan
F:	arch/frv/

FUJITSU LAPTOP EXTRAS
M:	Jonathan Woithe <jwoithe@just42.net>
L:	platform-driver-x86@vger.kernel.org
S:	Maintained
F:	drivers/platform/x86/fujitsu-laptop.c

FUJITSU M-5MO LS CAMERA ISP DRIVER
M:	Kyungmin Park <kyungmin.park@samsung.com>
M:	Heungjun Kim <riverful.kim@samsung.com>
L:	linux-media@vger.kernel.org
S:	Maintained
F:	drivers/media/i2c/m5mols/
F:	include/media/i2c/m5mols.h

FUJITSU TABLET EXTRAS
M:	Robert Gerlach <khnz@gmx.de>
L:	platform-driver-x86@vger.kernel.org
S:	Maintained
F:	drivers/platform/x86/fujitsu-tablet.c

FUSE: FILESYSTEM IN USERSPACE
M:	Miklos Szeredi <miklos@szeredi.hu>
L:	fuse-devel@lists.sourceforge.net
W:	http://fuse.sourceforge.net/
T:	git git://git.kernel.org/pub/scm/linux/kernel/git/mszeredi/fuse.git
S:	Maintained
F:	fs/fuse/
F:	include/uapi/linux/fuse.h
F:	Documentation/filesystems/fuse.txt

FUTURE DOMAIN TMC-16x0 SCSI DRIVER (16-bit)
M:	Rik Faith <faith@cs.unc.edu>
L:	linux-scsi@vger.kernel.org
S:	Odd Fixes (e.g., new signatures)
F:	drivers/scsi/fdomain.*

GCOV BASED KERNEL PROFILING
M:	Peter Oberparleiter <oberpar@linux.vnet.ibm.com>
S:	Maintained
F:	kernel/gcov/
F:	Documentation/gcov.txt

GDT SCSI DISK ARRAY CONTROLLER DRIVER
M:	Achim Leubner <achim_leubner@adaptec.com>
L:	linux-scsi@vger.kernel.org
W:	http://www.icp-vortex.com/
S:	Supported
F:	drivers/scsi/gdt*

GDB KERNEL DEBUGGING HELPER SCRIPTS
M:	Jan Kiszka <jan.kiszka@siemens.com>
S:	Supported
F:	scripts/gdb/

GEMTEK FM RADIO RECEIVER DRIVER
M:	Hans Verkuil <hverkuil@xs4all.nl>
L:	linux-media@vger.kernel.org
T:	git git://linuxtv.org/media_tree.git
W:	https://linuxtv.org
S:	Maintained
F:	drivers/media/radio/radio-gemtek*

GENERIC GPIO I2C DRIVER
M:	Haavard Skinnemoen <hskinnemoen@gmail.com>
S:	Supported
F:	drivers/i2c/busses/i2c-gpio.c
F:	include/linux/i2c-gpio.h

GENERIC GPIO I2C MULTIPLEXER DRIVER
M:	Peter Korsgaard <peter.korsgaard@barco.com>
L:	linux-i2c@vger.kernel.org
S:	Supported
F:	drivers/i2c/muxes/i2c-mux-gpio.c
F:	include/linux/i2c-mux-gpio.h
F:	Documentation/i2c/muxes/i2c-mux-gpio

GENERIC HDLC (WAN) DRIVERS
M:	Krzysztof Halasa <khc@pm.waw.pl>
W:	http://www.kernel.org/pub/linux/utils/net/hdlc/
S:	Maintained
F:	drivers/net/wan/c101.c
F:	drivers/net/wan/hd6457*
F:	drivers/net/wan/hdlc*
F:	drivers/net/wan/n2.c
F:	drivers/net/wan/pc300too.c
F:	drivers/net/wan/pci200syn.c
F:	drivers/net/wan/wanxl*

GENERIC INCLUDE/ASM HEADER FILES
M:	Arnd Bergmann <arnd@arndb.de>
L:	linux-arch@vger.kernel.org
T:	git git://git.kernel.org/pub/scm/linux/kernel/git/arnd/asm-generic.git
S:	Maintained
F:	include/asm-generic/
F:	include/uapi/asm-generic/

GENERIC PHY FRAMEWORK
M:	Kishon Vijay Abraham I <kishon@ti.com>
L:	linux-kernel@vger.kernel.org
T:	git git://git.kernel.org/pub/scm/linux/kernel/git/kishon/linux-phy.git
S:	Supported
F:	drivers/phy/
F:	include/linux/phy/

GENERIC PM DOMAINS
M:	"Rafael J. Wysocki" <rjw@rjwysocki.net>
M:	Kevin Hilman <khilman@kernel.org>
M:	Ulf Hansson <ulf.hansson@linaro.org>
L:	linux-pm@vger.kernel.org
S:	Supported
F:	drivers/base/power/domain*.c
F:	include/linux/pm_domain.h

GENERIC UIO DRIVER FOR PCI DEVICES
M:	"Michael S. Tsirkin" <mst@redhat.com>
L:	kvm@vger.kernel.org
S:	Supported
F:	drivers/uio/uio_pci_generic.c

GET_MAINTAINER SCRIPT
M:	Joe Perches <joe@perches.com>
S:	Maintained
F:	scripts/get_maintainer.pl

GFS2 FILE SYSTEM
M:	Steven Whitehouse <swhiteho@redhat.com>
M:	Bob Peterson <rpeterso@redhat.com>
L:	cluster-devel@redhat.com
W:	http://sources.redhat.com/cluster/
T:	git git://git.kernel.org/pub/scm/linux/kernel/git/gfs2/linux-gfs2.git
S:	Supported
F:	Documentation/filesystems/gfs2*.txt
F:	fs/gfs2/
F:	include/uapi/linux/gfs2_ondisk.h

GIGASET ISDN DRIVERS
M:	Paul Bolle <pebolle@tiscali.nl>
L:	gigaset307x-common@lists.sourceforge.net
W:	http://gigaset307x.sourceforge.net/
S:	Odd Fixes
F:	Documentation/isdn/README.gigaset
F:	drivers/isdn/gigaset/
F:	include/uapi/linux/gigaset_dev.h

GO7007 MPEG CODEC
M:	Hans Verkuil <hans.verkuil@cisco.com>
L:	linux-media@vger.kernel.org
S:	Maintained
F:	drivers/media/usb/go7007/

GOODIX TOUCHSCREEN
M:	Bastien Nocera <hadess@hadess.net>
L:	linux-input@vger.kernel.org
S:	Maintained
F:	drivers/input/touchscreen/goodix.c

GPIO SUBSYSTEM
M:	Linus Walleij <linus.walleij@linaro.org>
M:	Alexandre Courbot <gnurou@gmail.com>
L:	linux-gpio@vger.kernel.org
T:	git git://git.kernel.org/pub/scm/linux/kernel/git/linusw/linux-gpio.git
S:	Maintained
F:	Documentation/gpio/
F:	drivers/gpio/
F:	include/linux/gpio/
F:	include/linux/gpio.h
F:	include/asm-generic/gpio.h

GRE DEMULTIPLEXER DRIVER
M:	Dmitry Kozlov <xeb@mail.ru>
L:	netdev@vger.kernel.org
S:	Maintained
F:	net/ipv4/gre_demux.c
F:	net/ipv4/gre_offload.c
F:	include/net/gre.h

GRETH 10/100/1G Ethernet MAC device driver
M:	Kristoffer Glembo <kristoffer@gaisler.com>
L:	netdev@vger.kernel.org
S:	Maintained
F:	drivers/net/ethernet/aeroflex/

GSPCA FINEPIX SUBDRIVER
M:	Frank Zago <frank@zago.net>
L:	linux-media@vger.kernel.org
T:	git git://linuxtv.org/media_tree.git
S:	Maintained
F:	drivers/media/usb/gspca/finepix.c

GSPCA GL860 SUBDRIVER
M:	Olivier Lorin <o.lorin@laposte.net>
L:	linux-media@vger.kernel.org
T:	git git://linuxtv.org/media_tree.git
S:	Maintained
F:	drivers/media/usb/gspca/gl860/

GSPCA M5602 SUBDRIVER
M:	Erik Andren <erik.andren@gmail.com>
L:	linux-media@vger.kernel.org
T:	git git://linuxtv.org/media_tree.git
S:	Maintained
F:	drivers/media/usb/gspca/m5602/

GSPCA PAC207 SONIXB SUBDRIVER
M:	Hans de Goede <hdegoede@redhat.com>
L:	linux-media@vger.kernel.org
T:	git git://linuxtv.org/media_tree.git
S:	Maintained
F:	drivers/media/usb/gspca/pac207.c

GSPCA SN9C20X SUBDRIVER
M:	Brian Johnson <brijohn@gmail.com>
L:	linux-media@vger.kernel.org
T:	git git://linuxtv.org/media_tree.git
S:	Maintained
F:	drivers/media/usb/gspca/sn9c20x.c

GSPCA T613 SUBDRIVER
M:	Leandro Costantino <lcostantino@gmail.com>
L:	linux-media@vger.kernel.org
T:	git git://linuxtv.org/media_tree.git
S:	Maintained
F:	drivers/media/usb/gspca/t613.c

GSPCA USB WEBCAM DRIVER
M:	Hans de Goede <hdegoede@redhat.com>
L:	linux-media@vger.kernel.org
T:	git git://linuxtv.org/media_tree.git
S:	Maintained
F:	drivers/media/usb/gspca/

GUID PARTITION TABLE (GPT)
M:	Davidlohr Bueso <dave@stgolabs.net>
L:	linux-efi@vger.kernel.org
S:	Maintained
F:	block/partitions/efi.*

STK1160 USB VIDEO CAPTURE DRIVER
M:	Ezequiel Garcia <ezequiel@vanguardiasur.com.ar>
L:	linux-media@vger.kernel.org
T:	git git://linuxtv.org/media_tree.git
S:	Maintained
F:	drivers/media/usb/stk1160/

H8/300 ARCHITECTURE
M:	Yoshinori Sato <ysato@users.sourceforge.jp>
L:	uclinux-h8-devel@lists.sourceforge.jp (moderated for non-subscribers)
W:	http://uclinux-h8.sourceforge.jp
T:	git git://git.sourceforge.jp/gitroot/uclinux-h8/linux.git
S:	Maintained
F:	arch/h8300/
F:	drivers/clocksource/h8300_*.c
F:	drivers/clk/h8300/
F:	drivers/irqchip/irq-renesas-h8*.c

HARD DRIVE ACTIVE PROTECTION SYSTEM (HDAPS) DRIVER
M:	Frank Seidel <frank@f-seidel.de>
L:	platform-driver-x86@vger.kernel.org
W:	http://www.kernel.org/pub/linux/kernel/people/fseidel/hdaps/
S:	Maintained
F:	drivers/platform/x86/hdaps.c

HDPVR USB VIDEO ENCODER DRIVER
M:	Hans Verkuil <hverkuil@xs4all.nl>
L:	linux-media@vger.kernel.org
T:	git git://linuxtv.org/media_tree.git
W:	https://linuxtv.org
S:	Odd Fixes
F:	drivers/media/usb/hdpvr/

HWPOISON MEMORY FAILURE HANDLING
M:	Naoya Horiguchi <n-horiguchi@ah.jp.nec.com>
L:	linux-mm@kvack.org
S:	Maintained
F:	mm/memory-failure.c
F:	mm/hwpoison-inject.c

HYPERVISOR VIRTUAL CONSOLE DRIVER
L:	linuxppc-dev@lists.ozlabs.org
S:	Odd Fixes
F:	drivers/tty/hvc/

HACKRF MEDIA DRIVER
M:	Antti Palosaari <crope@iki.fi>
L:	linux-media@vger.kernel.org
W:	https://linuxtv.org
W:	http://palosaari.fi/linux/
Q:	http://patchwork.linuxtv.org/project/linux-media/list/
T:	git git://linuxtv.org/anttip/media_tree.git
S:	Maintained
F:	drivers/media/usb/hackrf/

HARDWARE MONITORING
M:	Jean Delvare <jdelvare@suse.com>
M:	Guenter Roeck <linux@roeck-us.net>
L:	lm-sensors@lm-sensors.org
W:	http://www.lm-sensors.org/
T:	quilt http://jdelvare.nerim.net/devel/linux/jdelvare-hwmon/
T:	git git://git.kernel.org/pub/scm/linux/kernel/git/groeck/linux-staging.git
S:	Maintained
F:	Documentation/hwmon/
F:	drivers/hwmon/
F:	include/linux/hwmon*.h

HARDWARE RANDOM NUMBER GENERATOR CORE
M:	Matt Mackall <mpm@selenic.com>
M:	Herbert Xu <herbert@gondor.apana.org.au>
L:	linux-crypto@vger.kernel.org
S:	Odd fixes
F:	Documentation/hw_random.txt
F:	drivers/char/hw_random/
F:	include/linux/hw_random.h

HARDWARE SPINLOCK CORE
M:	Ohad Ben-Cohen <ohad@wizery.com>
S:	Maintained
T:	git git://git.kernel.org/pub/scm/linux/kernel/git/ohad/hwspinlock.git
F:	Documentation/hwspinlock.txt
F:	drivers/hwspinlock/hwspinlock_*
F:	include/linux/hwspinlock.h

HARMONY SOUND DRIVER
L:	linux-parisc@vger.kernel.org
S:	Maintained
F:	sound/parisc/harmony.*

HD29L2 MEDIA DRIVER
M:	Antti Palosaari <crope@iki.fi>
L:	linux-media@vger.kernel.org
W:	https://linuxtv.org
W:	http://palosaari.fi/linux/
Q:	http://patchwork.linuxtv.org/project/linux-media/list/
T:	git git://linuxtv.org/anttip/media_tree.git
S:	Maintained
F:	drivers/media/dvb-frontends/hd29l2*

HEWLETT-PACKARD SMART2 RAID DRIVER
L:	iss_storagedev@hp.com
S:	Orphan
F:	Documentation/blockdev/cpqarray.txt
F:	drivers/block/cpqarray.*

HEWLETT-PACKARD SMART ARRAY RAID DRIVER (hpsa)
M:	Don Brace <don.brace@microsemi.com>
L:	iss_storagedev@hp.com
L:	esc.storagedev@microsemi.com
L:	linux-scsi@vger.kernel.org
S:	Supported
F:	Documentation/scsi/hpsa.txt
F:	drivers/scsi/hpsa*.[ch]
F:	include/linux/cciss*.h
F:	include/uapi/linux/cciss*.h

HEWLETT-PACKARD SMART CISS RAID DRIVER (cciss)
M:	Don Brace <don.brace@pmcs.com>
L:	iss_storagedev@hp.com
L:	storagedev@pmcs.com
L:	linux-scsi@vger.kernel.org
S:	Supported
F:	Documentation/blockdev/cciss.txt
F:	drivers/block/cciss*
F:	include/linux/cciss_ioctl.h
F:	include/uapi/linux/cciss_ioctl.h

HFS FILESYSTEM
L:	linux-fsdevel@vger.kernel.org
S:	Orphan
F:	Documentation/filesystems/hfs.txt
F:	fs/hfs/

HFSPLUS FILESYSTEM
L:	linux-fsdevel@vger.kernel.org
S:	Orphan
F:	Documentation/filesystems/hfsplus.txt
F:	fs/hfsplus/

HGA FRAMEBUFFER DRIVER
M:	Ferenc Bakonyi <fero@drama.obuda.kando.hu>
L:	linux-nvidia@lists.surfsouth.com
W:	http://drama.obuda.kando.hu/~fero/cgi-bin/hgafb.shtml
S:	Maintained
F:	drivers/video/fbdev/hgafb.c

HIBERNATION (aka Software Suspend, aka swsusp)
M:	"Rafael J. Wysocki" <rjw@rjwysocki.net>
M:	Pavel Machek <pavel@ucw.cz>
L:	linux-pm@vger.kernel.org
S:	Supported
F:	arch/x86/power/
F:	drivers/base/power/
F:	kernel/power/
F:	include/linux/suspend.h
F:	include/linux/freezer.h
F:	include/linux/pm.h
F:	arch/*/include/asm/suspend*.h

HID CORE LAYER
M:	Jiri Kosina <jikos@kernel.org>
R:	Benjamin Tissoires <benjamin.tissoires@redhat.com>
L:	linux-input@vger.kernel.org
T:	git git://git.kernel.org/pub/scm/linux/kernel/git/jikos/hid.git
S:	Maintained
F:	drivers/hid/
F:	include/linux/hid*
F:	include/uapi/linux/hid*

HID SENSOR HUB DRIVERS
M:	Jiri Kosina <jikos@kernel.org>
M:	Jonathan Cameron <jic23@kernel.org>
M:	Srinivas Pandruvada <srinivas.pandruvada@linux.intel.com>
L:	linux-input@vger.kernel.org
L:	linux-iio@vger.kernel.org
S:	Maintained
F:	Documentation/hid/hid-sensor*
F:	drivers/hid/hid-sensor-*
F:	drivers/iio/*/hid-*
F:	include/linux/hid-sensor-*

HIGH-RESOLUTION TIMERS, CLOCKEVENTS, DYNTICKS
M:	Thomas Gleixner <tglx@linutronix.de>
L:	linux-kernel@vger.kernel.org
T:	git git://git.kernel.org/pub/scm/linux/kernel/git/tip/tip.git timers/core
S:	Maintained
F:	Documentation/timers/
F:	kernel/time/hrtimer.c
F:	kernel/time/clockevents.c
F:	kernel/time/tick*.*
F:	kernel/time/timer_*.c
F:	include/linux/clockchips.h
F:	include/linux/hrtimer.h

HIGH-SPEED SCC DRIVER FOR AX.25
L:	linux-hams@vger.kernel.org
S:	Orphan
F:	drivers/net/hamradio/dmascc.c
F:	drivers/net/hamradio/scc.c

HIGHPOINT ROCKETRAID 3xxx RAID DRIVER
M:	HighPoint Linux Team <linux@highpoint-tech.com>
W:	http://www.highpoint-tech.com
S:	Supported
F:	Documentation/scsi/hptiop.txt
F:	drivers/scsi/hptiop.c

HIPPI
M:	Jes Sorensen <jes@trained-monkey.org>
L:	linux-hippi@sunsite.dk
S:	Maintained
F:	include/linux/hippidevice.h
F:	include/uapi/linux/if_hippi.h
F:	net/802/hippi.c
F:	drivers/net/hippi/

HISILICON SAS Controller
M:	John Garry <john.garry@huawei.com>
W:	http://www.hisilicon.com
S:	Supported
F:	drivers/scsi/hisi_sas/
F:	Documentation/devicetree/bindings/scsi/hisilicon-sas.txt

HOST AP DRIVER
M:	Jouni Malinen <j@w1.fi>
L:	hostap@shmoo.com (subscribers-only)
L:	linux-wireless@vger.kernel.org
W:	http://hostap.epitest.fi/
S:	Maintained
F:	drivers/net/wireless/intersil/hostap/

HP COMPAQ TC1100 TABLET WMI EXTRAS DRIVER
L:	platform-driver-x86@vger.kernel.org
S:	Orphan
F:	drivers/platform/x86/tc1100-wmi.c

HP100:	Driver for HP 10/100 Mbit/s Voice Grade Network Adapter Series
M:	Jaroslav Kysela <perex@perex.cz>
S:	Maintained
F:	drivers/net/ethernet/hp/hp100.*

HPET:	High Precision Event Timers driver
M:	Clemens Ladisch <clemens@ladisch.de>
S:	Maintained
F:	Documentation/timers/hpet.txt
F:	drivers/char/hpet.c
F:	include/linux/hpet.h
F:	include/uapi/linux/hpet.h

HPET:	x86
S:	Orphan
F:	arch/x86/kernel/hpet.c
F:	arch/x86/include/asm/hpet.h

HPFS FILESYSTEM
M:	Mikulas Patocka <mikulas@artax.karlin.mff.cuni.cz>
W:	http://artax.karlin.mff.cuni.cz/~mikulas/vyplody/hpfs/index-e.cgi
S:	Maintained
F:	fs/hpfs/

HSI SUBSYSTEM
M:	Sebastian Reichel <sre@kernel.org>
T:	git git://git.kernel.org/pub/scm/linux/kernel/git/sre/linux-hsi.git
S:	Maintained
F:	Documentation/ABI/testing/sysfs-bus-hsi
F:	Documentation/hsi.txt
F:	drivers/hsi/
F:	include/linux/hsi/
F:	include/uapi/linux/hsi/

HSO 3G MODEM DRIVER
M:	Jan Dumon <j.dumon@option.com>
W:	http://www.pharscape.org
S:	Maintained
F:	drivers/net/usb/hso.c

HSR NETWORK PROTOCOL
M:	Arvid Brodin <arvid.brodin@alten.se>
L:	netdev@vger.kernel.org
S:	Maintained
F:	net/hsr/

HTCPEN TOUCHSCREEN DRIVER
M:	Pau Oliva Fora <pof@eslack.org>
L:	linux-input@vger.kernel.org
S:	Maintained
F:	drivers/input/touchscreen/htcpen.c

HUGETLB FILESYSTEM
M:	Nadia Yvette Chambers <nyc@holomorphy.com>
S:	Maintained
F:	fs/hugetlbfs/

Hyper-V CORE AND DRIVERS
M:	"K. Y. Srinivasan" <kys@microsoft.com>
M:	Haiyang Zhang <haiyangz@microsoft.com>
L:	devel@linuxdriverproject.org
S:	Maintained
F:	arch/x86/include/asm/mshyperv.h
F:	arch/x86/include/uapi/asm/hyperv.h
F:	arch/x86/kernel/cpu/mshyperv.c
F:	drivers/hid/hid-hyperv.c
F:	drivers/hv/
F:	drivers/input/serio/hyperv-keyboard.c
F:	drivers/pci/host/pci-hyperv.c
F:	drivers/net/hyperv/
F:	drivers/scsi/storvsc_drv.c
F:	drivers/video/fbdev/hyperv_fb.c
F:	include/linux/hyperv.h
F:	tools/hv/
F:	Documentation/ABI/stable/sysfs-bus-vmbus

I2C OVER PARALLEL PORT
M:	Jean Delvare <jdelvare@suse.com>
L:	linux-i2c@vger.kernel.org
S:	Maintained
F:	Documentation/i2c/busses/i2c-parport
F:	Documentation/i2c/busses/i2c-parport-light
F:	drivers/i2c/busses/i2c-parport.c
F:	drivers/i2c/busses/i2c-parport-light.c

I2C/SMBUS CONTROLLER DRIVERS FOR PC
M:	Jean Delvare <jdelvare@suse.com>
L:	linux-i2c@vger.kernel.org
S:	Maintained
F:	Documentation/i2c/busses/i2c-ali1535
F:	Documentation/i2c/busses/i2c-ali1563
F:	Documentation/i2c/busses/i2c-ali15x3
F:	Documentation/i2c/busses/i2c-amd756
F:	Documentation/i2c/busses/i2c-amd8111
F:	Documentation/i2c/busses/i2c-i801
F:	Documentation/i2c/busses/i2c-nforce2
F:	Documentation/i2c/busses/i2c-piix4
F:	Documentation/i2c/busses/i2c-sis5595
F:	Documentation/i2c/busses/i2c-sis630
F:	Documentation/i2c/busses/i2c-sis96x
F:	Documentation/i2c/busses/i2c-via
F:	Documentation/i2c/busses/i2c-viapro
F:	drivers/i2c/busses/i2c-ali1535.c
F:	drivers/i2c/busses/i2c-ali1563.c
F:	drivers/i2c/busses/i2c-ali15x3.c
F:	drivers/i2c/busses/i2c-amd756.c
F:	drivers/i2c/busses/i2c-amd756-s4882.c
F:	drivers/i2c/busses/i2c-amd8111.c
F:	drivers/i2c/busses/i2c-i801.c
F:	drivers/i2c/busses/i2c-isch.c
F:	drivers/i2c/busses/i2c-nforce2.c
F:	drivers/i2c/busses/i2c-nforce2-s4985.c
F:	drivers/i2c/busses/i2c-piix4.c
F:	drivers/i2c/busses/i2c-sis5595.c
F:	drivers/i2c/busses/i2c-sis630.c
F:	drivers/i2c/busses/i2c-sis96x.c
F:	drivers/i2c/busses/i2c-via.c
F:	drivers/i2c/busses/i2c-viapro.c

I2C/SMBUS ISMT DRIVER
M:	Seth Heasley <seth.heasley@intel.com>
M:	Neil Horman <nhorman@tuxdriver.com>
L:	linux-i2c@vger.kernel.org
F:	drivers/i2c/busses/i2c-ismt.c
F:	Documentation/i2c/busses/i2c-ismt

I2C/SMBUS STUB DRIVER
M:	Jean Delvare <jdelvare@suse.com>
L:	linux-i2c@vger.kernel.org
S:	Maintained
F:	drivers/i2c/i2c-stub.c

I2C SUBSYSTEM
M:	Wolfram Sang <wsa@the-dreams.de>
L:	linux-i2c@vger.kernel.org
W:	https://i2c.wiki.kernel.org/
Q:	https://patchwork.ozlabs.org/project/linux-i2c/list/
T:	git git://git.kernel.org/pub/scm/linux/kernel/git/wsa/linux.git
S:	Maintained
F:	Documentation/devicetree/bindings/i2c/
F:	Documentation/i2c/
F:	drivers/i2c/
F:	drivers/i2c/*/
F:	include/linux/i2c.h
F:	include/linux/i2c-*.h
F:	include/uapi/linux/i2c.h
F:	include/uapi/linux/i2c-*.h

I2C ACPI SUPPORT
M:	Mika Westerberg <mika.westerberg@linux.intel.com>
L:	linux-i2c@vger.kernel.org
L:	linux-acpi@vger.kernel.org
S:	Maintained

I2C-TAOS-EVM DRIVER
M:	Jean Delvare <jdelvare@suse.com>
L:	linux-i2c@vger.kernel.org
S:	Maintained
F:	Documentation/i2c/busses/i2c-taos-evm
F:	drivers/i2c/busses/i2c-taos-evm.c

I2C-TINY-USB DRIVER
M:	Till Harbaum <till@harbaum.org>
L:	linux-i2c@vger.kernel.org
W:	http://www.harbaum.org/till/i2c_tiny_usb
S:	Maintained
F:	drivers/i2c/busses/i2c-tiny-usb.c

i386 BOOT CODE
M:	"H. Peter Anvin" <hpa@zytor.com>
S:	Maintained
F:	arch/x86/boot/

i386 SETUP CODE / CPU ERRATA WORKAROUNDS
M:	"H. Peter Anvin" <hpa@zytor.com>
T:	git git://git.kernel.org/pub/scm/linux/kernel/git/hpa/linux-2.6-x86setup.git
S:	Maintained

IA64 (Itanium) PLATFORM
M:	Tony Luck <tony.luck@intel.com>
M:	Fenghua Yu <fenghua.yu@intel.com>
L:	linux-ia64@vger.kernel.org
T:	git git://git.kernel.org/pub/scm/linux/kernel/git/aegl/linux.git
S:	Maintained
F:	arch/ia64/

IBM Power VMX Cryptographic instructions
M:	Leonidas S. Barbosa <leosilva@linux.vnet.ibm.com>
M:	Paulo Flabiano Smorigo <pfsmorigo@linux.vnet.ibm.com>
L:	linux-crypto@vger.kernel.org
S:	Supported
F:	drivers/crypto/vmx/Makefile
F:	drivers/crypto/vmx/Kconfig
F:	drivers/crypto/vmx/vmx.c
F:	drivers/crypto/vmx/aes*
F:	drivers/crypto/vmx/ghash*
F:	drivers/crypto/vmx/ppc-xlate.pl

IBM Power in-Nest Crypto Acceleration
M:	Leonidas S. Barbosa <leosilva@linux.vnet.ibm.com>
M:	Paulo Flabiano Smorigo <pfsmorigo@linux.vnet.ibm.com>
L:	linux-crypto@vger.kernel.org
S:	Supported
F:	drivers/crypto/nx/Makefile
F:	drivers/crypto/nx/Kconfig
F:	drivers/crypto/nx/nx-aes*
F:	drivers/crypto/nx/nx-sha*
F:	drivers/crypto/nx/nx.*
F:	drivers/crypto/nx/nx_csbcpb.h
F:	drivers/crypto/nx/nx_debugfs.h

IBM Power 842 compression accelerator
M:	Dan Streetman <ddstreet@ieee.org>
S:	Supported
F:	drivers/crypto/nx/Makefile
F:	drivers/crypto/nx/Kconfig
F:	drivers/crypto/nx/nx-842*
F:	include/linux/sw842.h
F:	crypto/842.c
F:	lib/842/

IBM Power Linux RAID adapter
M:	Brian King <brking@us.ibm.com>
S:	Supported
F:	drivers/scsi/ipr.*

IBM Power Virtual Ethernet Device Driver
M:	Thomas Falcon <tlfalcon@linux.vnet.ibm.com>
L:	netdev@vger.kernel.org
S:	Supported
F:	drivers/net/ethernet/ibm/ibmveth.*

IBM Power SRIOV Virtual NIC Device Driver
M:	Thomas Falcon <tlfalcon@linux.vnet.ibm.com>
M:	John Allen <jallen@linux.vnet.ibm.com>
L:	netdev@vger.kernel.org
S:	Supported
F:	drivers/net/ethernet/ibm/ibmvnic.*

IBM Power Virtual SCSI Device Drivers
M:	Tyrel Datwyler <tyreld@linux.vnet.ibm.com>
L:	linux-scsi@vger.kernel.org
S:	Supported
F:	drivers/scsi/ibmvscsi/ibmvscsi*
F:	drivers/scsi/ibmvscsi/viosrp.h

IBM Power Virtual FC Device Drivers
M:	Tyrel Datwyler <tyreld@linux.vnet.ibm.com>
L:	linux-scsi@vger.kernel.org
S:	Supported
F:	drivers/scsi/ibmvscsi/ibmvfc*

IBM ServeRAID RAID DRIVER
S:	Orphan
F:	drivers/scsi/ips.*

ICH LPC AND GPIO DRIVER
M:	Peter Tyser <ptyser@xes-inc.com>
S:	Maintained
F:	drivers/mfd/lpc_ich.c
F:	drivers/gpio/gpio-ich.c

IDE SUBSYSTEM
M:	"David S. Miller" <davem@davemloft.net>
L:	linux-ide@vger.kernel.org
Q:	http://patchwork.ozlabs.org/project/linux-ide/list/
T:	git git://git.kernel.org/pub/scm/linux/kernel/git/davem/ide.git
S:	Maintained
F:	Documentation/ide/
F:	drivers/ide/
F:	include/linux/ide.h

IDEAPAD LAPTOP EXTRAS DRIVER
M:	Ike Panhc <ike.pan@canonical.com>
L:	platform-driver-x86@vger.kernel.org
W:	http://launchpad.net/ideapad-laptop
S:	Maintained
F:	drivers/platform/x86/ideapad-laptop.c

IDEAPAD LAPTOP SLIDEBAR DRIVER
M:	Andrey Moiseev <o2g.org.ru@gmail.com>
L:	linux-input@vger.kernel.org
W:	https://github.com/o2genum/ideapad-slidebar
S:	Maintained
F:	drivers/input/misc/ideapad_slidebar.c

IDE/ATAPI DRIVERS
M:	Borislav Petkov <bp@alien8.de>
L:	linux-ide@vger.kernel.org
S:	Maintained
F:	Documentation/cdrom/ide-cd
F:	drivers/ide/ide-cd*

IDLE-I7300
M:	Andy Henroid <andrew.d.henroid@intel.com>
L:	linux-pm@vger.kernel.org
S:	Supported
F:	drivers/idle/i7300_idle.c

IEEE 802.15.4 SUBSYSTEM
M:	Alexander Aring <alex.aring@gmail.com>
L:	linux-wpan@vger.kernel.org
W:	https://github.com/linux-wpan
T:	git git://github.com/linux-wpan/linux-wpan-next.git
S:	Maintained
F:	net/ieee802154/
F:	net/mac802154/
F:	drivers/net/ieee802154/
F:	include/linux/nl802154.h
F:	include/linux/ieee802154.h
F:	include/net/nl802154.h
F:	include/net/mac802154.h
F:	include/net/af_ieee802154.h
F:	include/net/cfg802154.h
F:	include/net/ieee802154_netdev.h
F:	Documentation/networking/ieee802154.txt

IGORPLUG-USB IR RECEIVER
M:	Sean Young <sean@mess.org>
L:	linux-media@vger.kernel.org
S:	Maintained
F:	drivers/media/rc/igorplugusb.c

IGUANAWORKS USB IR TRANSCEIVER
M:	Sean Young <sean@mess.org>
L:	linux-media@vger.kernel.org
S:	Maintained
F:	drivers/media/rc/iguanair.c

IIO SUBSYSTEM AND DRIVERS
M:	Jonathan Cameron <jic23@kernel.org>
R:	Hartmut Knaack <knaack.h@gmx.de>
R:	Lars-Peter Clausen <lars@metafoo.de>
R:	Peter Meerwald <pmeerw@pmeerw.net>
L:	linux-iio@vger.kernel.org
S:	Maintained
F:	drivers/iio/
F:	drivers/staging/iio/
F:	include/linux/iio/
F:	tools/iio/

IKANOS/ADI EAGLE ADSL USB DRIVER
M:	Matthieu Castet <castet.matthieu@free.fr>
M:	Stanislaw Gruszka <stf_xl@wp.pl>
S:	Maintained
F:	drivers/usb/atm/ueagle-atm.c

INA209 HARDWARE MONITOR DRIVER
M:	Guenter Roeck <linux@roeck-us.net>
L:	lm-sensors@lm-sensors.org
S:	Maintained
F:	Documentation/hwmon/ina209
F:	Documentation/devicetree/bindings/i2c/ina209.txt
F:	drivers/hwmon/ina209.c

INA2XX HARDWARE MONITOR DRIVER
M:	Guenter Roeck <linux@roeck-us.net>
L:	lm-sensors@lm-sensors.org
S:	Maintained
F:	Documentation/hwmon/ina2xx
F:	drivers/hwmon/ina2xx.c
F:	include/linux/platform_data/ina2xx.h

INDUSTRY PACK SUBSYSTEM (IPACK)
M:	Samuel Iglesias Gonsalvez <siglesias@igalia.com>
M:	Jens Taprogge <jens.taprogge@taprogge.org>
M:	Greg Kroah-Hartman <gregkh@linuxfoundation.org>
L:	industrypack-devel@lists.sourceforge.net
W:	http://industrypack.sourceforge.net
S:	Maintained
F:	drivers/ipack/

INGENIC JZ4780 DMA Driver
M:	Zubair Lutfullah Kakakhel <Zubair.Kakakhel@imgtec.com>
S:	Maintained
F:	drivers/dma/dma-jz4780.c

INTEGRITY MEASUREMENT ARCHITECTURE (IMA)
M:	Mimi Zohar <zohar@linux.vnet.ibm.com>
M:	Dmitry Kasatkin <dmitry.kasatkin@gmail.com>
L:	linux-ima-devel@lists.sourceforge.net
L:	linux-ima-user@lists.sourceforge.net
L:	linux-security-module@vger.kernel.org
T:	git git://git.kernel.org/pub/scm/linux/kernel/git/zohar/linux-integrity.git
S:	Supported
F:	security/integrity/ima/

IMGTEC IR DECODER DRIVER
M:	James Hogan <james.hogan@imgtec.com>
S:	Maintained
F:	drivers/media/rc/img-ir/

IMS TWINTURBO FRAMEBUFFER DRIVER
L:	linux-fbdev@vger.kernel.org
S:	Orphan
F:	drivers/video/fbdev/imsttfb.c

INFINIBAND SUBSYSTEM
M:	Doug Ledford <dledford@redhat.com>
M:	Sean Hefty <sean.hefty@intel.com>
M:	Hal Rosenstock <hal.rosenstock@gmail.com>
L:	linux-rdma@vger.kernel.org
W:	http://www.openfabrics.org/
Q:	http://patchwork.kernel.org/project/linux-rdma/list/
T:	git git://git.kernel.org/pub/scm/linux/kernel/git/dledford/rdma.git
S:	Supported
F:	Documentation/infiniband/
F:	drivers/infiniband/
F:	drivers/staging/rdma/
F:	include/uapi/linux/if_infiniband.h
F:	include/uapi/rdma/
F:	include/rdma/

INOTIFY
M:	John McCutchan <john@johnmccutchan.com>
M:	Robert Love <rlove@rlove.org>
M:	Eric Paris <eparis@parisplace.org>
S:	Maintained
F:	Documentation/filesystems/inotify.txt
F:	fs/notify/inotify/
F:	include/linux/inotify.h
F:	include/uapi/linux/inotify.h

INPUT (KEYBOARD, MOUSE, JOYSTICK, TOUCHSCREEN) DRIVERS
M:	Dmitry Torokhov <dmitry.torokhov@gmail.com>
L:	linux-input@vger.kernel.org
Q:	http://patchwork.kernel.org/project/linux-input/list/
T:	git git://git.kernel.org/pub/scm/linux/kernel/git/dtor/input.git
S:	Maintained
F:	drivers/input/
F:	include/linux/input.h
F:	include/uapi/linux/input.h
F:	include/linux/input/

INPUT MULTITOUCH (MT) PROTOCOL
M:	Henrik Rydberg <rydberg@bitmath.org>
L:	linux-input@vger.kernel.org
S:	Odd fixes
F:	Documentation/input/multi-touch-protocol.txt
F:	drivers/input/input-mt.c
K:	\b(ABS|SYN)_MT_

INTEL ASoC BDW/HSW DRIVERS
M:	Jie Yang <yang.jie@linux.intel.com>
L:	alsa-devel@alsa-project.org (moderated for non-subscribers)
S:	Supported
F:	sound/soc/intel/common/sst-dsp*
F:	sound/soc/intel/common/sst-firmware.c
F:	sound/soc/intel/boards/broadwell.c
F:	sound/soc/intel/haswell/

INTEL C600 SERIES SAS CONTROLLER DRIVER
M:	Intel SCU Linux support <intel-linux-scu@intel.com>
M:	Artur Paszkiewicz <artur.paszkiewicz@intel.com>
L:	linux-scsi@vger.kernel.org
T:	git git://git.code.sf.net/p/intel-sas/isci
S:	Supported
F:	drivers/scsi/isci/

INTEL HID EVENT DRIVER
M:	Alex Hung <alex.hung@canonical.com>
L:	platform-driver-x86@vger.kernel.org
S:	Maintained
F:	drivers/platform/x86/intel-hid.c

INTEL IDLE DRIVER
M:	Len Brown <lenb@kernel.org>
L:	linux-pm@vger.kernel.org
T:	git git://git.kernel.org/pub/scm/linux/kernel/git/lenb/linux.git
S:	Supported
F:	drivers/idle/intel_idle.c

INTEL PSTATE DRIVER
M:	Srinivas Pandruvada <srinivas.pandruvada@linux.intel.com>
M:	Len Brown <lenb@kernel.org>
L:	linux-pm@vger.kernel.org
S:	Supported
F:	drivers/cpufreq/intel_pstate.c

INTEL FRAMEBUFFER DRIVER (excluding 810 and 815)
M:	Maik Broemme <mbroemme@plusserver.de>
L:	linux-fbdev@vger.kernel.org
S:	Maintained
F:	Documentation/fb/intelfb.txt
F:	drivers/video/fbdev/intelfb/

INTEL 810/815 FRAMEBUFFER DRIVER
M:	Antonino Daplas <adaplas@gmail.com>
L:	linux-fbdev@vger.kernel.org
S:	Maintained
F:	drivers/video/fbdev/i810/

INTEL MENLOW THERMAL DRIVER
M:	Sujith Thomas <sujith.thomas@intel.com>
L:	platform-driver-x86@vger.kernel.org
W:	https://01.org/linux-acpi
S:	Supported
F:	drivers/platform/x86/intel_menlow.c

INTEL I/OAT DMA DRIVER
M:	Dave Jiang <dave.jiang@intel.com>
R:	Dan Williams <dan.j.williams@intel.com>
L:	dmaengine@vger.kernel.org
Q:	https://patchwork.kernel.org/project/linux-dmaengine/list/
S:	Supported
F:	drivers/dma/ioat*

INTEL IOMMU (VT-d)
M:	David Woodhouse <dwmw2@infradead.org>
L:	iommu@lists.linux-foundation.org
T:	git git://git.infradead.org/iommu-2.6.git
S:	Supported
F:	drivers/iommu/intel-iommu.c
F:	include/linux/intel-iommu.h

INTEL IOP-ADMA DMA DRIVER
R:	Dan Williams <dan.j.williams@intel.com>
S:	Odd fixes
F:	drivers/dma/iop-adma.c

INTEL IXP4XX QMGR, NPE, ETHERNET and HSS SUPPORT
M:	Krzysztof Halasa <khalasa@piap.pl>
S:	Maintained
F:	arch/arm/mach-ixp4xx/include/mach/qmgr.h
F:	arch/arm/mach-ixp4xx/include/mach/npe.h
F:	arch/arm/mach-ixp4xx/ixp4xx_qmgr.c
F:	arch/arm/mach-ixp4xx/ixp4xx_npe.c
F:	drivers/net/ethernet/xscale/ixp4xx_eth.c
F:	drivers/net/wan/ixp4xx_hss.c

INTEL IXP4XX RANDOM NUMBER GENERATOR SUPPORT
M:	Deepak Saxena <dsaxena@plexity.net>
S:	Maintained
F:	drivers/char/hw_random/ixp4xx-rng.c

INTEL ETHERNET DRIVERS
M:	Jeff Kirsher <jeffrey.t.kirsher@intel.com>
R:	Jesse Brandeburg <jesse.brandeburg@intel.com>
R:	Shannon Nelson <shannon.nelson@intel.com>
R:	Carolyn Wyborny <carolyn.wyborny@intel.com>
R:	Don Skidmore <donald.c.skidmore@intel.com>
R:	Bruce Allan <bruce.w.allan@intel.com>
R:	John Ronciak <john.ronciak@intel.com>
R:	Mitch Williams <mitch.a.williams@intel.com>
L:	intel-wired-lan@lists.osuosl.org
W:	http://www.intel.com/support/feedback.htm
W:	http://e1000.sourceforge.net/
Q:	http://patchwork.ozlabs.org/project/intel-wired-lan/list/
T:	git git://git.kernel.org/pub/scm/linux/kernel/git/jkirsher/net-queue.git
T:	git git://git.kernel.org/pub/scm/linux/kernel/git/jkirsher/next-queue.git
S:	Supported
F:	Documentation/networking/e100.txt
F:	Documentation/networking/e1000.txt
F:	Documentation/networking/e1000e.txt
F:	Documentation/networking/igb.txt
F:	Documentation/networking/igbvf.txt
F:	Documentation/networking/ixgb.txt
F:	Documentation/networking/ixgbe.txt
F:	Documentation/networking/ixgbevf.txt
F:	Documentation/networking/i40e.txt
F:	Documentation/networking/i40evf.txt
F:	drivers/net/ethernet/intel/
F:	drivers/net/ethernet/intel/*/

INTEL-MID GPIO DRIVER
M:	David Cohen <david.a.cohen@linux.intel.com>
L:	linux-gpio@vger.kernel.org
S:	Maintained
F:	drivers/gpio/gpio-intel-mid.c

INTEL PRO/WIRELESS 2100, 2200BG, 2915ABG NETWORK CONNECTION SUPPORT
M:	Stanislav Yakovlev <stas.yakovlev@gmail.com>
L:	linux-wireless@vger.kernel.org
S:	Maintained
F:	Documentation/networking/README.ipw2100
F:	Documentation/networking/README.ipw2200
F:	drivers/net/wireless/intel/ipw2x00/

INTEL(R) TRACE HUB
M:	Alexander Shishkin <alexander.shishkin@linux.intel.com>
S:	Supported
F:	Documentation/trace/intel_th.txt
F:	drivers/hwtracing/intel_th/

INTEL(R) TRUSTED EXECUTION TECHNOLOGY (TXT)
M:	Ning Sun <ning.sun@intel.com>
L:	tboot-devel@lists.sourceforge.net
W:	http://tboot.sourceforge.net
T:	hg http://tboot.hg.sourceforge.net:8000/hgroot/tboot/tboot
S:	Supported
F:	Documentation/intel_txt.txt
F:	include/linux/tboot.h
F:	arch/x86/kernel/tboot.c

INTEL WIRELESS WIMAX CONNECTION 2400
M:	Inaky Perez-Gonzalez <inaky.perez-gonzalez@intel.com>
M:	linux-wimax@intel.com
L:	wimax@linuxwimax.org (subscribers-only)
S:	Supported
W:	http://linuxwimax.org
F:	Documentation/wimax/README.i2400m
F:	drivers/net/wimax/i2400m/
F:	include/uapi/linux/wimax/i2400m.h

INTEL WIRELESS 3945ABG/BG, 4965AGN (iwlegacy)
M:	Stanislaw Gruszka <sgruszka@redhat.com>
L:	linux-wireless@vger.kernel.org
S:	Supported
F:	drivers/net/wireless/intel/iwlegacy/

INTEL WIRELESS WIFI LINK (iwlwifi)
M:	Johannes Berg <johannes.berg@intel.com>
M:	Emmanuel Grumbach <emmanuel.grumbach@intel.com>
M:	Intel Linux Wireless <linuxwifi@intel.com>
L:	linux-wireless@vger.kernel.org
W:	http://intellinuxwireless.org
T:	git git://git.kernel.org/pub/scm/linux/kernel/git/iwlwifi/iwlwifi.git
S:	Supported
F:	drivers/net/wireless/intel/iwlwifi/

INTEL MANAGEMENT ENGINE (mei)
M:	Tomas Winkler <tomas.winkler@intel.com>
L:	linux-kernel@vger.kernel.org
S:	Supported
F:	include/uapi/linux/mei.h
F:	include/linux/mei_cl_bus.h
F:	drivers/misc/mei/*
F:	Documentation/misc-devices/mei/*

INTEL MIC DRIVERS (mic)
M:	Sudeep Dutt <sudeep.dutt@intel.com>
M:	Ashutosh Dixit <ashutosh.dixit@intel.com>
S:	Supported
W:	https://github.com/sudeepdutt/mic
W:	http://software.intel.com/en-us/mic-developer
F:	include/linux/mic_bus.h
F:	include/linux/scif.h
F:	include/uapi/linux/mic_common.h
F: 	include/uapi/linux/mic_ioctl.h
F:	include/uapi/linux/scif_ioctl.h
F:	drivers/misc/mic/
F:	drivers/dma/mic_x100_dma.c
F:	drivers/dma/mic_x100_dma.h
F:	Documentation/mic/

INTEL PMC/P-Unit IPC DRIVER
M:	Zha Qipeng<qipeng.zha@intel.com>
L:	platform-driver-x86@vger.kernel.org
S:	Maintained
F:	drivers/platform/x86/intel_pmc_ipc.c
F:	drivers/platform/x86/intel_punit_ipc.c
F:	arch/x86/include/asm/intel_pmc_ipc.h
F:	arch/x86/include/asm/intel_punit_ipc.h

INTEL TELEMETRY DRIVER
M:	Souvik Kumar Chakravarty <souvik.k.chakravarty@intel.com>
L:	platform-driver-x86@vger.kernel.org
S:	Maintained
F:	arch/x86/include/asm/intel_telemetry.h
F:	drivers/platform/x86/intel_telemetry*

IOC3 ETHERNET DRIVER
M:	Ralf Baechle <ralf@linux-mips.org>
L:	linux-mips@linux-mips.org
S:	Maintained
F:	drivers/net/ethernet/sgi/ioc3-eth.c

IOC3 SERIAL DRIVER
M:	Pat Gefre <pfg@sgi.com>
L:	linux-serial@vger.kernel.org
S:	Maintained
F:	drivers/tty/serial/ioc3_serial.c

IOMMU DRIVERS
M:	Joerg Roedel <joro@8bytes.org>
L:	iommu@lists.linux-foundation.org
T:	git git://git.kernel.org/pub/scm/linux/kernel/git/joro/iommu.git
S:	Maintained
F:	drivers/iommu/

IP MASQUERADING
M:	Juanjo Ciarlante <jjciarla@raiz.uncu.edu.ar>
S:	Maintained
F:	net/ipv4/netfilter/ipt_MASQUERADE.c

IPMI SUBSYSTEM
M:	Corey Minyard <minyard@acm.org>
L:	openipmi-developer@lists.sourceforge.net (moderated for non-subscribers)
W:	http://openipmi.sourceforge.net/
S:	Supported
F:	Documentation/IPMI.txt
F:	drivers/char/ipmi/
F:	include/linux/ipmi*
F:	include/uapi/linux/ipmi*

QCOM AUDIO (ASoC) DRIVERS
M:	Patrick Lai <plai@codeaurora.org>
M:	Banajit Goswami <bgoswami@codeaurora.org>
L:	alsa-devel@alsa-project.org (moderated for non-subscribers)
S:	Supported
F:	sound/soc/qcom/

IPS SCSI RAID DRIVER
M:	Adaptec OEM Raid Solutions <aacraid@adaptec.com>
L:	linux-scsi@vger.kernel.org
W:	http://www.adaptec.com/
S:	Maintained
F:	drivers/scsi/ips*

IPVS
M:	Wensong Zhang <wensong@linux-vs.org>
M:	Simon Horman <horms@verge.net.au>
M:	Julian Anastasov <ja@ssi.bg>
L:	netdev@vger.kernel.org
L:	lvs-devel@vger.kernel.org
S:	Maintained
T:	git git://git.kernel.org/pub/scm/linux/kernel/git/horms/ipvs-next.git
T:	git git://git.kernel.org/pub/scm/linux/kernel/git/horms/ipvs.git
F:	Documentation/networking/ipvs-sysctl.txt
F:	include/net/ip_vs.h
F:	include/uapi/linux/ip_vs.h
F:	net/netfilter/ipvs/

IPWIRELESS DRIVER
M:	Jiri Kosina <jikos@kernel.org>
M:	David Sterba <dsterba@suse.com>
S:	Odd Fixes
F:	drivers/tty/ipwireless/

IPX NETWORK LAYER
M:	Arnaldo Carvalho de Melo <acme@ghostprotocols.net>
L:	netdev@vger.kernel.org
S:	Maintained
F:	include/net/ipx.h
F:	include/uapi/linux/ipx.h
F:	net/ipx/

IRDA SUBSYSTEM
M:	Samuel Ortiz <samuel@sortiz.org>
L:	irda-users@lists.sourceforge.net (subscribers-only)
L:	netdev@vger.kernel.org
W:	http://irda.sourceforge.net/
S:	Maintained
T:	git git://git.kernel.org/pub/scm/linux/kernel/git/sameo/irda-2.6.git
F:	Documentation/networking/irda.txt
F:	drivers/net/irda/
F:	include/net/irda/
F:	net/irda/

IRQ SUBSYSTEM
M:	Thomas Gleixner <tglx@linutronix.de>
L:	linux-kernel@vger.kernel.org
S:	Maintained
T:	git git://git.kernel.org/pub/scm/linux/kernel/git/tip/tip.git irq/core
F:	kernel/irq/

IRQCHIP DRIVERS
M:	Thomas Gleixner <tglx@linutronix.de>
M:	Jason Cooper <jason@lakedaemon.net>
M:	Marc Zyngier <marc.zyngier@arm.com>
L:	linux-kernel@vger.kernel.org
S:	Maintained
T:	git git://git.kernel.org/pub/scm/linux/kernel/git/tip/tip.git irq/core
T:	git git://git.infradead.org/users/jcooper/linux.git irqchip/core
F:	Documentation/devicetree/bindings/interrupt-controller/
F:	drivers/irqchip/

IRQ DOMAINS (IRQ NUMBER MAPPING LIBRARY)
M:	Jiang Liu <jiang.liu@linux.intel.com>
M:	Marc Zyngier <marc.zyngier@arm.com>
S:	Maintained
T:	git git://git.kernel.org/pub/scm/linux/kernel/git/tip/tip.git irq/core
F:	Documentation/IRQ-domain.txt
F:	include/linux/irqdomain.h
F:	kernel/irq/irqdomain.c
F:	kernel/irq/msi.c

ISAPNP
M:	Jaroslav Kysela <perex@perex.cz>
S:	Maintained
F:	Documentation/isapnp.txt
F:	drivers/pnp/isapnp/
F:	include/linux/isapnp.h

ISA RADIO MODULE
M:	Hans Verkuil <hverkuil@xs4all.nl>
L:	linux-media@vger.kernel.org
T:	git git://linuxtv.org/media_tree.git
W:	https://linuxtv.org
S:	Maintained
F:	drivers/media/radio/radio-isa*

iSCSI BOOT FIRMWARE TABLE (iBFT) DRIVER
M:	Peter Jones <pjones@redhat.com>
M:	Konrad Rzeszutek Wilk <konrad@kernel.org>
S:	Maintained
F:	drivers/firmware/iscsi_ibft*

ISCSI
M:	Mike Christie <michaelc@cs.wisc.edu>
L:	open-iscsi@googlegroups.com
W:	www.open-iscsi.org
T:	git git://git.kernel.org/pub/scm/linux/kernel/git/mnc/linux-2.6-iscsi.git
S:	Maintained
F:	drivers/scsi/*iscsi*
F:	include/scsi/*iscsi*

ISCSI EXTENSIONS FOR RDMA (ISER) INITIATOR
M:	Or Gerlitz <ogerlitz@mellanox.com>
M:	Sagi Grimberg <sagig@mellanox.com>
M:	Roi Dayan <roid@mellanox.com>
L:	linux-rdma@vger.kernel.org
S:	Supported
W:	http://www.openfabrics.org
W:	www.open-iscsi.org
Q:	http://patchwork.kernel.org/project/linux-rdma/list/
F:	drivers/infiniband/ulp/iser/

ISCSI EXTENSIONS FOR RDMA (ISER) TARGET
M:	Sagi Grimberg <sagig@mellanox.com>
T:	git git://git.kernel.org/pub/scm/linux/kernel/git/nab/target-pending.git master
L:	linux-rdma@vger.kernel.org
L:	target-devel@vger.kernel.org
S:	Supported
W:	http://www.linux-iscsi.org
F:	drivers/infiniband/ulp/isert

ISDN SUBSYSTEM
M:	Karsten Keil <isdn@linux-pingi.de>
L:	isdn4linux@listserv.isdn4linux.de (subscribers-only)
L:	netdev@vger.kernel.org
W:	http://www.isdn4linux.de
T:	git git://git.kernel.org/pub/scm/linux/kernel/git/kkeil/isdn-2.6.git
S:	Maintained
F:	Documentation/isdn/
F:	drivers/isdn/
F:	include/linux/isdn.h
F:	include/linux/isdn/
F:	include/uapi/linux/isdn.h
F:	include/uapi/linux/isdn/

ISDN SUBSYSTEM (Eicon active card driver)
M:	Armin Schindler <mac@melware.de>
L:	isdn4linux@listserv.isdn4linux.de (subscribers-only)
W:	http://www.melware.de
S:	Maintained
F:	drivers/isdn/hardware/eicon/

IT87 HARDWARE MONITORING DRIVER
M:	Jean Delvare <jdelvare@suse.com>
L:	lm-sensors@lm-sensors.org
S:	Maintained
F:	Documentation/hwmon/it87
F:	drivers/hwmon/it87.c

IT913X MEDIA DRIVER
M:	Antti Palosaari <crope@iki.fi>
L:	linux-media@vger.kernel.org
W:	https://linuxtv.org
W:	http://palosaari.fi/linux/
Q:	http://patchwork.linuxtv.org/project/linux-media/list/
T:	git git://linuxtv.org/anttip/media_tree.git
S:	Maintained
F:	drivers/media/tuners/it913x*

IVTV VIDEO4LINUX DRIVER
M:	Andy Walls <awalls@md.metrocast.net>
L:	ivtv-devel@ivtvdriver.org (subscribers-only)
L:	linux-media@vger.kernel.org
T:	git git://linuxtv.org/media_tree.git
W:	http://www.ivtvdriver.org
S:	Maintained
F:	Documentation/video4linux/*.ivtv
F:	drivers/media/pci/ivtv/
F:	include/uapi/linux/ivtv*

IX2505V MEDIA DRIVER
M:	Malcolm Priestley <tvboxspy@gmail.com>
L:	linux-media@vger.kernel.org
W:	https://linuxtv.org
Q:	http://patchwork.linuxtv.org/project/linux-media/list/
S:	Maintained
F:	drivers/media/dvb-frontends/ix2505v*

JC42.4 TEMPERATURE SENSOR DRIVER
M:	Guenter Roeck <linux@roeck-us.net>
L:	lm-sensors@lm-sensors.org
S:	Maintained
F:	drivers/hwmon/jc42.c
F:	Documentation/hwmon/jc42

JFS FILESYSTEM
M:	Dave Kleikamp <shaggy@kernel.org>
L:	jfs-discussion@lists.sourceforge.net
W:	http://jfs.sourceforge.net/
T:	git git://git.kernel.org/pub/scm/linux/kernel/git/shaggy/jfs-2.6.git
S:	Maintained
F:	Documentation/filesystems/jfs.txt
F:	fs/jfs/

JME NETWORK DRIVER
M:	Guo-Fu Tseng <cooldavid@cooldavid.org>
L:	netdev@vger.kernel.org
S:	Maintained
F:	drivers/net/ethernet/jme.*

JOURNALLING FLASH FILE SYSTEM V2 (JFFS2)
M:	David Woodhouse <dwmw2@infradead.org>
L:	linux-mtd@lists.infradead.org
W:	http://www.linux-mtd.infradead.org/doc/jffs2.html
S:	Maintained
F:	fs/jffs2/
F:	include/uapi/linux/jffs2.h

JOURNALLING LAYER FOR BLOCK DEVICES (JBD2)
M:	"Theodore Ts'o" <tytso@mit.edu>
M:	Jan Kara <jack@suse.com>
L:	linux-ext4@vger.kernel.org
S:	Maintained
F:	fs/jbd2/
F:	include/linux/jbd2.h

JPU V4L2 MEM2MEM DRIVER FOR RENESAS
M:	Mikhail Ulyanov <mikhail.ulyanov@cogentembedded.com>
L:	linux-media@vger.kernel.org
S:	Maintained
F:	drivers/media/platform/rcar_jpu.c

JSM Neo PCI based serial card
M:	Thadeu Lima de Souza Cascardo <cascardo@linux.vnet.ibm.com>
L:	linux-serial@vger.kernel.org
S:	Maintained
F:	drivers/tty/serial/jsm/

K10TEMP HARDWARE MONITORING DRIVER
M:	Clemens Ladisch <clemens@ladisch.de>
L:	lm-sensors@lm-sensors.org
S:	Maintained
F:	Documentation/hwmon/k10temp
F:	drivers/hwmon/k10temp.c

K8TEMP HARDWARE MONITORING DRIVER
M:	Rudolf Marek <r.marek@assembler.cz>
L:	lm-sensors@lm-sensors.org
S:	Maintained
F:	Documentation/hwmon/k8temp
F:	drivers/hwmon/k8temp.c

KCONFIG
M:	"Yann E. MORIN" <yann.morin.1998@free.fr>
L:	linux-kbuild@vger.kernel.org
T:	git git://gitorious.org/linux-kconfig/linux-kconfig
S:	Maintained
F:	Documentation/kbuild/kconfig-language.txt
F:	scripts/kconfig/

KDUMP
M:	Vivek Goyal <vgoyal@redhat.com>
M:	Haren Myneni <hbabu@us.ibm.com>
L:	kexec@lists.infradead.org
W:	http://lse.sourceforge.net/kdump/
S:	Maintained
F:	Documentation/kdump/

KEENE FM RADIO TRANSMITTER DRIVER
M:	Hans Verkuil <hverkuil@xs4all.nl>
L:	linux-media@vger.kernel.org
T:	git git://linuxtv.org/media_tree.git
W:	https://linuxtv.org
S:	Maintained
F:	drivers/media/radio/radio-keene*

KERNEL AUTOMOUNTER v4 (AUTOFS4)
M:	Ian Kent <raven@themaw.net>
L:	autofs@vger.kernel.org
S:	Maintained
F:	fs/autofs4/

KERNEL BUILD + files below scripts/ (unless maintained elsewhere)
M:	Michal Marek <mmarek@suse.com>
T:	git git://git.kernel.org/pub/scm/linux/kernel/git/mmarek/kbuild.git for-next
T:	git git://git.kernel.org/pub/scm/linux/kernel/git/mmarek/kbuild.git rc-fixes
L:	linux-kbuild@vger.kernel.org
S:	Maintained
F:	Documentation/kbuild/
F:	Makefile
F:	scripts/Makefile.*
F:	scripts/basic/
F:	scripts/mk*
F:	scripts/package/

KERNEL JANITORS
L:	kernel-janitors@vger.kernel.org
W:	http://kernelnewbies.org/KernelJanitors
S:	Odd Fixes

KERNEL NFSD, SUNRPC, AND LOCKD SERVERS
M:	"J. Bruce Fields" <bfields@fieldses.org>
M:	Jeff Layton <jlayton@poochiereds.net>
L:	linux-nfs@vger.kernel.org
W:	http://nfs.sourceforge.net/
T:	git git://linux-nfs.org/~bfields/linux.git
S:	Supported
F:	fs/nfsd/
F:	include/uapi/linux/nfsd/
F:	fs/lockd/
F:	fs/nfs_common/
F:	net/sunrpc/
F:	include/linux/lockd/
F:	include/linux/sunrpc/
F:	include/uapi/linux/sunrpc/

KERNEL SELFTEST FRAMEWORK
M:	Shuah Khan <shuahkh@osg.samsung.com>
L:	linux-kselftest@vger.kernel.org
T:	git git://git.kernel.org/pub/scm/shuah/linux-kselftest
S:	Maintained
F:	tools/testing/selftests

KERNEL VIRTUAL MACHINE (KVM)
M:	Gleb Natapov <gleb@kernel.org>
M:	Paolo Bonzini <pbonzini@redhat.com>
L:	kvm@vger.kernel.org
W:	http://www.linux-kvm.org
T:	git git://git.kernel.org/pub/scm/virt/kvm/kvm.git
S:	Supported
F:	Documentation/*/kvm*.txt
F:	Documentation/virtual/kvm/
F:	arch/*/kvm/
F:	arch/x86/kernel/kvm.c
F:	arch/x86/kernel/kvmclock.c
F:	arch/*/include/asm/kvm*
F:	include/linux/kvm*
F:	include/uapi/linux/kvm*
F:	virt/kvm/

KERNEL VIRTUAL MACHINE (KVM) FOR AMD-V
M:	Joerg Roedel <joro@8bytes.org>
L:	kvm@vger.kernel.org
W:	http://www.linux-kvm.org/
S:	Maintained
F:	arch/x86/include/asm/svm.h
F:	arch/x86/kvm/svm.c

KERNEL VIRTUAL MACHINE (KVM) FOR POWERPC
M:	Alexander Graf <agraf@suse.com>
L:	kvm-ppc@vger.kernel.org
W:	http://www.linux-kvm.org/
T:	git git://github.com/agraf/linux-2.6.git
S:	Supported
F:	arch/powerpc/include/asm/kvm*
F:	arch/powerpc/kvm/

KERNEL VIRTUAL MACHINE for s390 (KVM/s390)
M:	Christian Borntraeger <borntraeger@de.ibm.com>
M:	Cornelia Huck <cornelia.huck@de.ibm.com>
L:	linux-s390@vger.kernel.org
W:	http://www.ibm.com/developerworks/linux/linux390/
T:	git git://git.kernel.org/pub/scm/linux/kernel/git/kvms390/linux.git
S:	Supported
F:	Documentation/s390/kvm.txt
F:	arch/s390/include/asm/kvm*
F:	arch/s390/kvm/

KERNEL VIRTUAL MACHINE (KVM) FOR ARM
M:	Christoffer Dall <christoffer.dall@linaro.org>
M:	Marc Zyngier <marc.zyngier@arm.com>
L:	linux-arm-kernel@lists.infradead.org (moderated for non-subscribers)
L:	kvmarm@lists.cs.columbia.edu
W:	http://systems.cs.columbia.edu/projects/kvm-arm
T:	git git://git.kernel.org/pub/scm/linux/kernel/git/kvmarm/kvmarm.git
S:	Supported
F:	arch/arm/include/uapi/asm/kvm*
F:	arch/arm/include/asm/kvm*
F:	arch/arm/kvm/
F:	virt/kvm/arm/
F:	include/kvm/arm_*

KERNEL VIRTUAL MACHINE FOR ARM64 (KVM/arm64)
M:	Christoffer Dall <christoffer.dall@linaro.org>
M:	Marc Zyngier <marc.zyngier@arm.com>
L:	linux-arm-kernel@lists.infradead.org (moderated for non-subscribers)
L:	kvmarm@lists.cs.columbia.edu
S:	Maintained
F:	arch/arm64/include/uapi/asm/kvm*
F:	arch/arm64/include/asm/kvm*
F:	arch/arm64/kvm/

KERNEL VIRTUAL MACHINE FOR MIPS (KVM/mips)
M:	James Hogan <james.hogan@imgtec.com>
L:	linux-mips@linux-mips.org
S:	Supported
F:	arch/mips/include/uapi/asm/kvm*
F:	arch/mips/include/asm/kvm*
F:	arch/mips/kvm/

KEXEC
M:	Eric Biederman <ebiederm@xmission.com>
W:	http://kernel.org/pub/linux/utils/kernel/kexec/
L:	kexec@lists.infradead.org
S:	Maintained
F:	include/linux/kexec.h
F:	include/uapi/linux/kexec.h
F:	kernel/kexec.c

KEYS/KEYRINGS:
M:	David Howells <dhowells@redhat.com>
L:	keyrings@vger.kernel.org
S:	Maintained
F:	Documentation/security/keys.txt
F:	include/linux/key.h
F:	include/linux/key-type.h
F:	include/keys/
F:	security/keys/

KEYS-TRUSTED
M:	David Safford <safford@us.ibm.com>
M:	Mimi Zohar <zohar@linux.vnet.ibm.com>
L:	linux-security-module@vger.kernel.org
L:	keyrings@vger.kernel.org
S:	Supported
F:	Documentation/security/keys-trusted-encrypted.txt
F:	include/keys/trusted-type.h
F:	security/keys/trusted.c
F:	security/keys/trusted.h

KEYS-ENCRYPTED
M:	Mimi Zohar <zohar@linux.vnet.ibm.com>
M:	David Safford <safford@us.ibm.com>
L:	linux-security-module@vger.kernel.org
L:	keyrings@vger.kernel.org
S:	Supported
F:	Documentation/security/keys-trusted-encrypted.txt
F:	include/keys/encrypted-type.h
F:	security/keys/encrypted-keys/

KGDB / KDB /debug_core
M:	Jason Wessel <jason.wessel@windriver.com>
W:	http://kgdb.wiki.kernel.org/
L:	kgdb-bugreport@lists.sourceforge.net
T:	git git://git.kernel.org/pub/scm/linux/kernel/git/jwessel/kgdb.git
S:	Maintained
F:	Documentation/DocBook/kgdb.tmpl
F:	drivers/misc/kgdbts.c
F:	drivers/tty/serial/kgdboc.c
F:	include/linux/kdb.h
F:	include/linux/kgdb.h
F:	kernel/debug/

KMEMCHECK
M:	Vegard Nossum <vegardno@ifi.uio.no>
M:	Pekka Enberg <penberg@kernel.org>
S:	Maintained
F:	Documentation/kmemcheck.txt
F:	arch/x86/include/asm/kmemcheck.h
F:	arch/x86/mm/kmemcheck/
F:	include/linux/kmemcheck.h
F:	mm/kmemcheck.c

KMEMLEAK
M:	Catalin Marinas <catalin.marinas@arm.com>
S:	Maintained
F:	Documentation/kmemleak.txt
F:	include/linux/kmemleak.h
F:	mm/kmemleak.c
F:	mm/kmemleak-test.c

KPROBES
M:	Ananth N Mavinakayanahalli <ananth@in.ibm.com>
M:	Anil S Keshavamurthy <anil.s.keshavamurthy@intel.com>
M:	"David S. Miller" <davem@davemloft.net>
M:	Masami Hiramatsu <masami.hiramatsu.pt@hitachi.com>
S:	Maintained
F:	Documentation/kprobes.txt
F:	include/linux/kprobes.h
F:	kernel/kprobes.c

KS0108 LCD CONTROLLER DRIVER
M:	Miguel Ojeda Sandonis <miguel.ojeda.sandonis@gmail.com>
W:	http://miguelojeda.es/auxdisplay.htm
W:	http://jair.lab.fi.uva.es/~migojed/auxdisplay.htm
S:	Maintained
F:	Documentation/auxdisplay/ks0108
F:	drivers/auxdisplay/ks0108.c
F:	include/linux/ks0108.h

L3MDEV
M:	David Ahern <dsa@cumulusnetworks.com>
L:	netdev@vger.kernel.org
S:	Maintained
F:	net/l3mdev
F:	include/net/l3mdev.h

LANTIQ MIPS ARCHITECTURE
M:	John Crispin <blogic@openwrt.org>
L:	linux-mips@linux-mips.org
S:	Maintained
F:	arch/mips/lantiq

LAPB module
L:	linux-x25@vger.kernel.org
S:	Orphan
F:	Documentation/networking/lapb-module.txt
F:	include/*/lapb.h
F:	net/lapb/

LASI 53c700 driver for PARISC
M:	"James E.J. Bottomley" <James.Bottomley@HansenPartnership.com>
L:	linux-scsi@vger.kernel.org
S:	Maintained
F:	Documentation/scsi/53c700.txt
F:	drivers/scsi/53c700*

LED SUBSYSTEM
M:	Richard Purdie <rpurdie@rpsys.net>
M:	Jacek Anaszewski <j.anaszewski@samsung.com>
L:	linux-leds@vger.kernel.org
T:	git git://git.kernel.org/pub/scm/linux/kernel/git/j.anaszewski/linux-leds.git
S:	Maintained
F:	drivers/leds/
F:	include/linux/leds.h

LEGACY EEPROM DRIVER
M:	Jean Delvare <jdelvare@suse.com>
S:	Maintained
F:	Documentation/misc-devices/eeprom
F:	drivers/misc/eeprom/eeprom.c

LEGO USB Tower driver
M:	Juergen Stuber <starblue@users.sourceforge.net>
L:	legousb-devel@lists.sourceforge.net
W:	http://legousb.sourceforge.net/
S:	Maintained
F:	drivers/usb/misc/legousbtower.c

LG2160 MEDIA DRIVER
M:	Michael Krufky <mkrufky@linuxtv.org>
L:	linux-media@vger.kernel.org
W:	https://linuxtv.org
W:	http://github.com/mkrufky
Q:	http://patchwork.linuxtv.org/project/linux-media/list/
T:	git git://linuxtv.org/mkrufky/tuners.git
S:	Maintained
F:	drivers/media/dvb-frontends/lg2160.*

LGDT3305 MEDIA DRIVER
M:	Michael Krufky <mkrufky@linuxtv.org>
L:	linux-media@vger.kernel.org
W:	https://linuxtv.org
W:	http://github.com/mkrufky
Q:	http://patchwork.linuxtv.org/project/linux-media/list/
T:	git git://linuxtv.org/mkrufky/tuners.git
S:	Maintained
F:	drivers/media/dvb-frontends/lgdt3305.*

LGUEST
M:	Rusty Russell <rusty@rustcorp.com.au>
L:	lguest@lists.ozlabs.org
W:	http://lguest.ozlabs.org/
S:	Odd Fixes
F:	arch/x86/include/asm/lguest*.h
F:	arch/x86/lguest/
F:	drivers/lguest/
F:	include/linux/lguest*.h
F:	tools/lguest/

LIBATA SUBSYSTEM (Serial and Parallel ATA drivers)
M:	Tejun Heo <tj@kernel.org>
L:	linux-ide@vger.kernel.org
T:	git git://git.kernel.org/pub/scm/linux/kernel/git/tj/libata.git
S:	Maintained
F:	drivers/ata/
F:	include/linux/ata.h
F:	include/linux/libata.h

LIBATA PATA ARASAN COMPACT FLASH CONTROLLER
M:	Viresh Kumar <vireshk@kernel.org>
L:	linux-ide@vger.kernel.org
T:	git git://git.kernel.org/pub/scm/linux/kernel/git/tj/libata.git
S:	Maintained
F:	include/linux/pata_arasan_cf_data.h
F:	drivers/ata/pata_arasan_cf.c

LIBATA PATA DRIVERS
M:	Bartlomiej Zolnierkiewicz <b.zolnierkie@samsung.com>
M:	Tejun Heo <tj@kernel.org>
L:	linux-ide@vger.kernel.org
T:	git git://git.kernel.org/pub/scm/linux/kernel/git/tj/libata.git
S:	Maintained
F:	drivers/ata/pata_*.c
F:	drivers/ata/ata_generic.c

LIBATA SATA AHCI PLATFORM devices support
M:	Hans de Goede <hdegoede@redhat.com>
M:	Tejun Heo <tj@kernel.org>
L:	linux-ide@vger.kernel.org
T:	git git://git.kernel.org/pub/scm/linux/kernel/git/tj/libata.git
S:	Maintained
F:	drivers/ata/ahci_platform.c
F:	drivers/ata/libahci_platform.c
F:	include/linux/ahci_platform.h

LIBATA SATA PROMISE TX2/TX4 CONTROLLER DRIVER
M:	Mikael Pettersson <mikpelinux@gmail.com>
L:	linux-ide@vger.kernel.org
T:	git git://git.kernel.org/pub/scm/linux/kernel/git/tj/libata.git
S:	Maintained
F:	drivers/ata/sata_promise.*

LIBLOCKDEP
M:	Sasha Levin <sasha.levin@oracle.com>
S:	Maintained
F:	tools/lib/lockdep/

LIBNVDIMM: NON-VOLATILE MEMORY DEVICE SUBSYSTEM
M:	Dan Williams <dan.j.williams@intel.com>
L:	linux-nvdimm@lists.01.org
Q:	https://patchwork.kernel.org/project/linux-nvdimm/list/
T:	git git://git.kernel.org/pub/scm/linux/kernel/git/nvdimm/nvdimm.git
S:	Supported
F:	drivers/nvdimm/*
F:	include/linux/nd.h
F:	include/linux/libnvdimm.h
F:	include/uapi/linux/ndctl.h

LIBNVDIMM BLK: MMIO-APERTURE DRIVER
M:	Ross Zwisler <ross.zwisler@linux.intel.com>
L:	linux-nvdimm@lists.01.org
Q:	https://patchwork.kernel.org/project/linux-nvdimm/list/
S:	Supported
F:	drivers/nvdimm/blk.c
F:	drivers/nvdimm/region_devs.c
F:	drivers/acpi/nfit*

LIBNVDIMM BTT: BLOCK TRANSLATION TABLE
M:	Vishal Verma <vishal.l.verma@intel.com>
L:	linux-nvdimm@lists.01.org
Q:	https://patchwork.kernel.org/project/linux-nvdimm/list/
S:	Supported
F:	drivers/nvdimm/btt*

LIBNVDIMM PMEM: PERSISTENT MEMORY DRIVER
M:	Ross Zwisler <ross.zwisler@linux.intel.com>
L:	linux-nvdimm@lists.01.org
Q:	https://patchwork.kernel.org/project/linux-nvdimm/list/
S:	Supported
F:	drivers/nvdimm/pmem.c
F:	include/linux/pmem.h
F:	arch/*/include/asm/pmem.h

LIGHTNVM PLATFORM SUPPORT
M:	Matias Bjorling <mb@lightnvm.io>
W:	http://github/OpenChannelSSD
L:	linux-block@vger.kernel.org
S:	Maintained
F:	drivers/lightnvm/
F:	include/linux/lightnvm.h
F:	include/uapi/linux/lightnvm.h

LINUX FOR IBM pSERIES (RS/6000)
M:	Paul Mackerras <paulus@au.ibm.com>
W:	http://www.ibm.com/linux/ltc/projects/ppc
S:	Supported
F:	arch/powerpc/boot/rs6000.h

LINUX FOR POWERPC (32-BIT AND 64-BIT)
M:	Benjamin Herrenschmidt <benh@kernel.crashing.org>
M:	Paul Mackerras <paulus@samba.org>
M:	Michael Ellerman <mpe@ellerman.id.au>
W:	http://www.penguinppc.org/
L:	linuxppc-dev@lists.ozlabs.org
Q:	http://patchwork.ozlabs.org/project/linuxppc-dev/list/
T:	git git://git.kernel.org/pub/scm/linux/kernel/git/powerpc/linux.git
S:	Supported
F:	Documentation/powerpc/
F:	arch/powerpc/

LINUX FOR POWER MACINTOSH
M:	Benjamin Herrenschmidt <benh@kernel.crashing.org>
W:	http://www.penguinppc.org/
L:	linuxppc-dev@lists.ozlabs.org
S:	Maintained
F:	arch/powerpc/platforms/powermac/
F:	drivers/macintosh/

LINUX FOR POWERPC EMBEDDED MPC5XXX
M:	Anatolij Gustschin <agust@denx.de>
L:	linuxppc-dev@lists.ozlabs.org
T:	git git://git.denx.de/linux-denx-agust.git
S:	Maintained
F:	arch/powerpc/platforms/512x/
F:	arch/powerpc/platforms/52xx/

LINUX FOR POWERPC EMBEDDED PPC4XX
M:	Alistair Popple <alistair@popple.id.au>
M:	Matt Porter <mporter@kernel.crashing.org>
W:	http://www.penguinppc.org/
L:	linuxppc-dev@lists.ozlabs.org
S:	Maintained
F:	arch/powerpc/platforms/40x/
F:	arch/powerpc/platforms/44x/

LINUX FOR POWERPC EMBEDDED XILINX VIRTEX
L:	linuxppc-dev@lists.ozlabs.org
S:	Orphan
F:	arch/powerpc/*/*virtex*
F:	arch/powerpc/*/*/*virtex*

LINUX FOR POWERPC EMBEDDED PPC8XX
M:	Vitaly Bordug <vitb@kernel.crashing.org>
W:	http://www.penguinppc.org/
L:	linuxppc-dev@lists.ozlabs.org
S:	Maintained
F:	arch/powerpc/platforms/8xx/

LINUX FOR POWERPC EMBEDDED PPC83XX AND PPC85XX
M:	Scott Wood <oss@buserror.net>
M:	Kumar Gala <galak@kernel.crashing.org>
W:	http://www.penguinppc.org/
L:	linuxppc-dev@lists.ozlabs.org
T:	git git://git.kernel.org/pub/scm/linux/kernel/git/scottwood/linux.git
S:	Maintained
F:	arch/powerpc/platforms/83xx/
F:	arch/powerpc/platforms/85xx/

LINUX FOR POWERPC PA SEMI PWRFICIENT
M:	Olof Johansson <olof@lixom.net>
L:	linuxppc-dev@lists.ozlabs.org
S:	Maintained
F:	arch/powerpc/platforms/pasemi/
F:	drivers/*/*pasemi*
F:	drivers/*/*/*pasemi*

LINUX SECURITY MODULE (LSM) FRAMEWORK
M:	Chris Wright <chrisw@sous-sol.org>
L:	linux-security-module@vger.kernel.org
S:	Supported

LIS3LV02D ACCELEROMETER DRIVER
M:	Eric Piel <eric.piel@tremplin-utc.net>
S:	Maintained
F:	Documentation/misc-devices/lis3lv02d
F:	drivers/misc/lis3lv02d/
F:	drivers/platform/x86/hp_accel.c

LIVE PATCHING
M:	Josh Poimboeuf <jpoimboe@redhat.com>
M:	Seth Jennings <sjenning@redhat.com>
M:	Jiri Kosina <jikos@kernel.org>
M:	Vojtech Pavlik <vojtech@suse.com>
S:	Maintained
F:	kernel/livepatch/
F:	include/linux/livepatch.h
F:	arch/x86/include/asm/livepatch.h
F:	arch/x86/kernel/livepatch.c
F:	Documentation/ABI/testing/sysfs-kernel-livepatch
F:	samples/livepatch/
L:	live-patching@vger.kernel.org
T:	git git://git.kernel.org/pub/scm/linux/kernel/git/jikos/livepatching.git

LLC (802.2)
M:	Arnaldo Carvalho de Melo <acme@ghostprotocols.net>
S:	Maintained
F:	include/linux/llc.h
F:	include/uapi/linux/llc.h
F:	include/net/llc*
F:	net/llc/

LM73 HARDWARE MONITOR DRIVER
M:	Guillaume Ligneul <guillaume.ligneul@gmail.com>
L:	lm-sensors@lm-sensors.org
S:	Maintained
F:	drivers/hwmon/lm73.c

LM78 HARDWARE MONITOR DRIVER
M:	Jean Delvare <jdelvare@suse.com>
L:	lm-sensors@lm-sensors.org
S:	Maintained
F:	Documentation/hwmon/lm78
F:	drivers/hwmon/lm78.c

LM83 HARDWARE MONITOR DRIVER
M:	Jean Delvare <jdelvare@suse.com>
L:	lm-sensors@lm-sensors.org
S:	Maintained
F:	Documentation/hwmon/lm83
F:	drivers/hwmon/lm83.c

LM90 HARDWARE MONITOR DRIVER
M:	Jean Delvare <jdelvare@suse.com>
L:	lm-sensors@lm-sensors.org
S:	Maintained
F:	Documentation/hwmon/lm90
F:	Documentation/devicetree/bindings/hwmon/lm90.txt
F:	drivers/hwmon/lm90.c

LM95234 HARDWARE MONITOR DRIVER
M:	Guenter Roeck <linux@roeck-us.net>
L:	lm-sensors@lm-sensors.org
S:	Maintained
F:	Documentation/hwmon/lm95234
F:	drivers/hwmon/lm95234.c

LME2510 MEDIA DRIVER
M:	Malcolm Priestley <tvboxspy@gmail.com>
L:	linux-media@vger.kernel.org
W:	https://linuxtv.org
Q:	http://patchwork.linuxtv.org/project/linux-media/list/
S:	Maintained
F:	drivers/media/usb/dvb-usb-v2/lmedm04*

LOCKDEP AND LOCKSTAT
M:	Peter Zijlstra <peterz@infradead.org>
M:	Ingo Molnar <mingo@redhat.com>
L:	linux-kernel@vger.kernel.org
T:	git git://git.kernel.org/pub/scm/linux/kernel/git/tip/tip.git core/locking
S:	Maintained
F:	Documentation/locking/lockdep*.txt
F:	Documentation/locking/lockstat.txt
F:	include/linux/lockdep.h
F:	kernel/locking/

LOGICAL DISK MANAGER SUPPORT (LDM, Windows 2000/XP/Vista Dynamic Disks)
M:	"Richard Russon (FlatCap)" <ldm@flatcap.org>
L:	linux-ntfs-dev@lists.sourceforge.net
W:	http://www.linux-ntfs.org/content/view/19/37/
S:	Maintained
F:	Documentation/ldm.txt
F:	block/partitions/ldm.*

LogFS
M:	Joern Engel <joern@logfs.org>
M:	Prasad Joshi <prasadjoshi.linux@gmail.com>
L:	logfs@logfs.org
W:	logfs.org
S:	Maintained
F:	fs/logfs/

LPC32XX MACHINE SUPPORT
M:	Roland Stigge <stigge@antcom.de>
L:	linux-arm-kernel@lists.infradead.org (moderated for non-subscribers)
S:	Maintained
F:	arch/arm/mach-lpc32xx/

LSILOGIC MPT FUSION DRIVERS (FC/SAS/SPI)
M:	Sathya Prakash <sathya.prakash@broadcom.com>
M:	Chaitra P B <chaitra.basappa@broadcom.com>
M:	Suganath Prabu Subramani <suganath-prabu.subramani@broadcom.com>
L:	MPT-FusionLinux.pdl@broadcom.com
L:	linux-scsi@vger.kernel.org
W:	http://www.avagotech.com/support/
S:	Supported
F:	drivers/message/fusion/
F:	drivers/scsi/mpt2sas/
F:	drivers/scsi/mpt3sas/

LSILOGIC/SYMBIOS/NCR 53C8XX and 53C1010 PCI-SCSI drivers
M:	Matthew Wilcox <matthew@wil.cx>
L:	linux-scsi@vger.kernel.org
S:	Maintained
F:	drivers/scsi/sym53c8xx_2/

LTC4261 HARDWARE MONITOR DRIVER
M:	Guenter Roeck <linux@roeck-us.net>
L:	lm-sensors@lm-sensors.org
S:	Maintained
F:	Documentation/hwmon/ltc4261
F:	drivers/hwmon/ltc4261.c

LTP (Linux Test Project)
M:	Mike Frysinger <vapier@gentoo.org>
M:	Cyril Hrubis <chrubis@suse.cz>
M:	Wanlong Gao <wanlong.gao@gmail.com>
M:	Jan Stancek <jstancek@redhat.com>
M:	Stanislav Kholmanskikh <stanislav.kholmanskikh@oracle.com>
M:	Alexey Kodanev <alexey.kodanev@oracle.com>
L:	ltp@lists.linux.it (subscribers-only)
W:	http://linux-test-project.github.io/
T:	git git://github.com/linux-test-project/ltp.git
S:	Maintained

M32R ARCHITECTURE
W:	http://www.linux-m32r.org/
S:	Orphan
F:	arch/m32r/

M68K ARCHITECTURE
M:	Geert Uytterhoeven <geert@linux-m68k.org>
L:	linux-m68k@lists.linux-m68k.org
W:	http://www.linux-m68k.org/
T:	git git://git.kernel.org/pub/scm/linux/kernel/git/geert/linux-m68k.git
S:	Maintained
F:	arch/m68k/
F:	drivers/zorro/

M68K ON APPLE MACINTOSH
M:	Joshua Thompson <funaho@jurai.org>
W:	http://www.mac.linux-m68k.org/
L:	linux-m68k@lists.linux-m68k.org
S:	Maintained
F:	arch/m68k/mac/

M68K ON HP9000/300
M:	Philip Blundell <philb@gnu.org>
W:	http://www.tazenda.demon.co.uk/phil/linux-hp
S:	Maintained
F:	arch/m68k/hp300/

M88DS3103 MEDIA DRIVER
M:	Antti Palosaari <crope@iki.fi>
L:	linux-media@vger.kernel.org
W:	https://linuxtv.org
W:	http://palosaari.fi/linux/
Q:	http://patchwork.linuxtv.org/project/linux-media/list/
T:	git git://linuxtv.org/anttip/media_tree.git
S:	Maintained
F:	drivers/media/dvb-frontends/m88ds3103*

M88RS2000 MEDIA DRIVER
M:	Malcolm Priestley <tvboxspy@gmail.com>
L:	linux-media@vger.kernel.org
W:	https://linuxtv.org
Q:	http://patchwork.linuxtv.org/project/linux-media/list/
S:	Maintained
F:	drivers/media/dvb-frontends/m88rs2000*

MA901 MASTERKIT USB FM RADIO DRIVER
M:	Alexey Klimov <klimov.linux@gmail.com>
L:	linux-media@vger.kernel.org
T:	git git://linuxtv.org/media_tree.git
S:	Maintained
F:	drivers/media/radio/radio-ma901.c

MAC80211
M:	Johannes Berg <johannes@sipsolutions.net>
L:	linux-wireless@vger.kernel.org
W:	http://wireless.kernel.org/
T:	git git://git.kernel.org/pub/scm/linux/kernel/git/jberg/mac80211.git
T:	git git://git.kernel.org/pub/scm/linux/kernel/git/jberg/mac80211-next.git
S:	Maintained
F:	Documentation/networking/mac80211-injection.txt
F:	include/net/mac80211.h
F:	net/mac80211/
F:	drivers/net/wireless/mac80211_hwsim.[ch]

MACVLAN DRIVER
M:	Patrick McHardy <kaber@trash.net>
L:	netdev@vger.kernel.org
S:	Maintained
F:	drivers/net/macvlan.c
F:	include/linux/if_macvlan.h

MAILBOX API
M:	Jassi Brar <jassisinghbrar@gmail.com>
L:	linux-kernel@vger.kernel.org
S:	Maintained
F:	drivers/mailbox/
F:	include/linux/mailbox_client.h
F:	include/linux/mailbox_controller.h

MAN-PAGES: MANUAL PAGES FOR LINUX -- Sections 2, 3, 4, 5, and 7
M:	Michael Kerrisk <mtk.manpages@gmail.com>
W:	http://www.kernel.org/doc/man-pages
L:	linux-man@vger.kernel.org
S:	Maintained

MARVELL ARMADA DRM SUPPORT
M:	Russell King <rmk+kernel@arm.linux.org.uk>
S:	Maintained
F:	drivers/gpu/drm/armada/

MARVELL 88E6352 DSA support
M:	Guenter Roeck <linux@roeck-us.net>
S:	Maintained
F:	drivers/net/dsa/mv88e6352.c

MARVELL CRYPTO DRIVER
M:	Boris Brezillon <boris.brezillon@free-electrons.com>
M:	Arnaud Ebalard <arno@natisbad.org>
F:	drivers/crypto/marvell/
S:	Maintained
L:	linux-crypto@vger.kernel.org

MARVELL GIGABIT ETHERNET DRIVERS (skge/sky2)
M:	Mirko Lindner <mlindner@marvell.com>
M:	Stephen Hemminger <stephen@networkplumber.org>
L:	netdev@vger.kernel.org
S:	Maintained
F:	drivers/net/ethernet/marvell/sk*

MARVELL LIBERTAS WIRELESS DRIVER
L:	libertas-dev@lists.infradead.org
S:	Orphan
F:	drivers/net/wireless/marvell/libertas/

MARVELL MV643XX ETHERNET DRIVER
M:	Sebastian Hesselbarth <sebastian.hesselbarth@gmail.com>
L:	netdev@vger.kernel.org
S:	Maintained
F:	drivers/net/ethernet/marvell/mv643xx_eth.*
F:	include/linux/mv643xx.h

MARVELL MVNETA ETHERNET DRIVER
M:	Thomas Petazzoni <thomas.petazzoni@free-electrons.com>
L:	netdev@vger.kernel.org
S:	Maintained
F:	drivers/net/ethernet/marvell/mvneta.*

MARVELL MWIFIEX WIRELESS DRIVER
M:	Amitkumar Karwar <akarwar@marvell.com>
M:	Nishant Sarmukadam <nishants@marvell.com>
L:	linux-wireless@vger.kernel.org
S:	Maintained
F:	drivers/net/wireless/marvell/mwifiex/

MARVELL MWL8K WIRELESS DRIVER
M:	Lennert Buytenhek <buytenh@wantstofly.org>
L:	linux-wireless@vger.kernel.org
S:	Odd Fixes
F:	drivers/net/wireless/marvell/mwl8k.c

MARVELL SOC MMC/SD/SDIO CONTROLLER DRIVER
M:	Nicolas Pitre <nico@fluxnic.net>
S:	Odd Fixes
F:	drivers/mmc/host/mvsdio.*

MATROX FRAMEBUFFER DRIVER
L:	linux-fbdev@vger.kernel.org
S:	Orphan
F:	drivers/video/fbdev/matrox/matroxfb_*
F:	include/uapi/linux/matroxfb.h

MAX16065 HARDWARE MONITOR DRIVER
M:	Guenter Roeck <linux@roeck-us.net>
L:	lm-sensors@lm-sensors.org
S:	Maintained
F:	Documentation/hwmon/max16065
F:	drivers/hwmon/max16065.c

MAX20751 HARDWARE MONITOR DRIVER
M:	Guenter Roeck <linux@roeck-us.net>
L:	lm-sensors@lm-sensors.org
S:	Maintained
F:	Documentation/hwmon/max20751
F:	drivers/hwmon/max20751.c

MAX6650 HARDWARE MONITOR AND FAN CONTROLLER DRIVER
M:	"Hans J. Koch" <hjk@hansjkoch.de>
L:	lm-sensors@lm-sensors.org
S:	Maintained
F:	Documentation/hwmon/max6650
F:	drivers/hwmon/max6650.c

MAX6697 HARDWARE MONITOR DRIVER
M:	Guenter Roeck <linux@roeck-us.net>
L:	lm-sensors@lm-sensors.org
S:	Maintained
F:	Documentation/hwmon/max6697
F:	Documentation/devicetree/bindings/i2c/max6697.txt
F:	drivers/hwmon/max6697.c
F:	include/linux/platform_data/max6697.h

MAXIM MUIC CHARGER DRIVERS FOR EXYNOS BASED BOARDS
M:	Krzysztof Kozlowski <k.kozlowski@samsung.com>
L:	linux-pm@vger.kernel.org
S:	Supported
F:	drivers/power/max14577_charger.c
F:	drivers/power/max77693_charger.c

MAXIM MAX77802 MULTIFUNCTION PMIC DEVICE DRIVERS
M:	Javier Martinez Canillas <javier@osg.samsung.com>
L:	linux-kernel@vger.kernel.org
S:	Supported
F:	drivers/*/*max77802*.c
F:	Documentation/devicetree/bindings/*/*max77802.txt
F:	include/dt-bindings/*/*max77802.h

MAXIM PMIC AND MUIC DRIVERS FOR EXYNOS BASED BOARDS
M:	Chanwoo Choi <cw00.choi@samsung.com>
M:	Krzysztof Kozlowski <k.kozlowski@samsung.com>
L:	linux-kernel@vger.kernel.org
S:	Supported
F:	drivers/*/max14577.c
F:	drivers/*/max77686*.c
F:	drivers/*/max77693.c
F:	drivers/extcon/extcon-max14577.c
F:	drivers/extcon/extcon-max77693.c
F:	drivers/rtc/rtc-max77686.c
F:	drivers/clk/clk-max77686.c
F:	Documentation/devicetree/bindings/mfd/max14577.txt
F:	Documentation/devicetree/bindings/*/max77686.txt
F:	Documentation/devicetree/bindings/mfd/max77693.txt
F:	Documentation/devicetree/bindings/clock/maxim,max77686.txt
F:	include/linux/mfd/max14577*.h
F:	include/linux/mfd/max77686*.h
F:	include/linux/mfd/max77693*.h

MAXIRADIO FM RADIO RECEIVER DRIVER
M:	Hans Verkuil <hverkuil@xs4all.nl>
L:	linux-media@vger.kernel.org
T:	git git://linuxtv.org/media_tree.git
W:	https://linuxtv.org
S:	Maintained
F:	drivers/media/radio/radio-maxiradio*

MCP4531 MICROCHIP DIGITAL POTENTIOMETER DRIVER
M:	Peter Rosin <peda@axentia.se>
L:	linux-iio@vger.kernel.org
S:	Maintained
F:	drivers/iio/potentiometer/mcp4531.c

MEDIA DRIVERS FOR RENESAS - VSP1
M:	Laurent Pinchart <laurent.pinchart@ideasonboard.com>
L:	linux-media@vger.kernel.org
L:	linux-renesas-soc@vger.kernel.org
T:	git git://linuxtv.org/media_tree.git
S:	Supported
F:	Documentation/devicetree/bindings/media/renesas,vsp1.txt
F:	drivers/media/platform/vsp1/

MEDIA DRIVERS FOR ASCOT2E
M:	Sergey Kozlov <serjk@netup.ru>
L:	linux-media@vger.kernel.org
W:	https://linuxtv.org
W:	http://netup.tv/
T:	git git://linuxtv.org/media_tree.git
S:	Supported
F:	drivers/media/dvb-frontends/ascot2e*

MEDIA DRIVERS FOR CXD2841ER
M:	Sergey Kozlov <serjk@netup.ru>
L:	linux-media@vger.kernel.org
W:	https://linuxtv.org
W:	http://netup.tv/
T:	git git://linuxtv.org/media_tree.git
S:	Supported
F:	drivers/media/dvb-frontends/cxd2841er*

MEDIA DRIVERS FOR HORUS3A
M:	Sergey Kozlov <serjk@netup.ru>
L:	linux-media@vger.kernel.org
W:	https://linuxtv.org
W:	http://netup.tv/
T:	git git://linuxtv.org/media_tree.git
S:	Supported
F:	drivers/media/dvb-frontends/horus3a*

MEDIA DRIVERS FOR LNBH25
M:	Sergey Kozlov <serjk@netup.ru>
L:	linux-media@vger.kernel.org
W:	https://linuxtv.org
W:	http://netup.tv/
T:	git git://linuxtv.org/media_tree.git
S:	Supported
F:	drivers/media/dvb-frontends/lnbh25*

MEDIA DRIVERS FOR NETUP PCI UNIVERSAL DVB devices
M:	Sergey Kozlov <serjk@netup.ru>
L:	linux-media@vger.kernel.org
W:	https://linuxtv.org
W:	http://netup.tv/
T:	git git://linuxtv.org/media_tree.git
S:	Supported
F:	drivers/media/pci/netup_unidvb/*

MEDIA INPUT INFRASTRUCTURE (V4L/DVB)
M:	Mauro Carvalho Chehab <mchehab@osg.samsung.com>
P:	LinuxTV.org Project
L:	linux-media@vger.kernel.org
W:	https://linuxtv.org
Q:	http://patchwork.kernel.org/project/linux-media/list/
T:	git git://linuxtv.org/media_tree.git
S:	Maintained
F:	Documentation/dvb/
F:	Documentation/video4linux/
F:	Documentation/DocBook/media/
F:	drivers/media/
F:	drivers/staging/media/
F:	include/linux/platform_data/media/
F:	include/media/
F:	include/uapi/linux/dvb/
F:	include/uapi/linux/videodev2.h
F:	include/uapi/linux/media.h
F:	include/uapi/linux/v4l2-*
F:	include/uapi/linux/meye.h
F:	include/uapi/linux/ivtv*
F:	include/uapi/linux/uvcvideo.h

MEDIATEK MT7601U WIRELESS LAN DRIVER
M:	Jakub Kicinski <kubakici@wp.pl>
L:	linux-wireless@vger.kernel.org
S:	Maintained
F:	drivers/net/wireless/mediatek/mt7601u/

MEGARAID SCSI/SAS DRIVERS
M:	Kashyap Desai <kashyap.desai@avagotech.com>
M:	Sumit Saxena <sumit.saxena@avagotech.com>
M:	Uday Lingala <uday.lingala@avagotech.com>
L:	megaraidlinux.pdl@avagotech.com
L:	linux-scsi@vger.kernel.org
W:	http://www.lsi.com
S:	Maintained
F:	Documentation/scsi/megaraid.txt
F:	drivers/scsi/megaraid.*
F:	drivers/scsi/megaraid/

MELLANOX ETHERNET DRIVER (mlx4_en)
M: 	Eugenia Emantayev <eugenia@mellanox.com>
L:	netdev@vger.kernel.org
S:	Supported
W:	http://www.mellanox.com
Q:	http://patchwork.ozlabs.org/project/netdev/list/
F:	drivers/net/ethernet/mellanox/mlx4/en_*

MELLANOX ETHERNET DRIVER (mlx5e)
M:	Saeed Mahameed <saeedm@mellanox.com>
L:	netdev@vger.kernel.org
S:	Supported
W:	http://www.mellanox.com
Q:	http://patchwork.ozlabs.org/project/netdev/list/
F:	drivers/net/ethernet/mellanox/mlx5/core/en_*

MELLANOX ETHERNET SWITCH DRIVERS
M:	Jiri Pirko <jiri@mellanox.com>
M:	Ido Schimmel <idosch@mellanox.com>
L:	netdev@vger.kernel.org
S:	Supported
W:	http://www.mellanox.com
Q:	http://patchwork.ozlabs.org/project/netdev/list/
F:	drivers/net/ethernet/mellanox/mlxsw/

MEMBARRIER SUPPORT
M:	Mathieu Desnoyers <mathieu.desnoyers@efficios.com>
M:	"Paul E. McKenney" <paulmck@linux.vnet.ibm.com>
L:	linux-kernel@vger.kernel.org
S:	Supported
F:	kernel/membarrier.c
F:	include/uapi/linux/membarrier.h

MEMORY MANAGEMENT
L:	linux-mm@kvack.org
W:	http://www.linux-mm.org
S:	Maintained
F:	include/linux/mm.h
F:	include/linux/gfp.h
F:	include/linux/mmzone.h
F:	include/linux/memory_hotplug.h
F:	include/linux/vmalloc.h
F:	mm/

MEMORY TECHNOLOGY DEVICES (MTD)
M:	David Woodhouse <dwmw2@infradead.org>
M:	Brian Norris <computersforpeace@gmail.com>
L:	linux-mtd@lists.infradead.org
W:	http://www.linux-mtd.infradead.org/
Q:	http://patchwork.ozlabs.org/project/linux-mtd/list/
T:	git git://git.infradead.org/linux-mtd.git
T:	git git://git.infradead.org/l2-mtd.git
S:	Maintained
F:	drivers/mtd/
F:	include/linux/mtd/
F:	include/uapi/mtd/

MEN A21 WATCHDOG DRIVER
M:	Johannes Thumshirn <morbidrsa@gmail.com>
L:	linux-watchdog@vger.kernel.org
S:	Maintained
F:	drivers/watchdog/mena21_wdt.c

MEN CHAMELEON BUS (mcb)
M:	Johannes Thumshirn <morbidrsa@gmail.com>
S:	Maintained
F:	drivers/mcb/
F:	include/linux/mcb.h
F:	Documentation/men-chameleon-bus.txt

MEN F21BMC (Board Management Controller)
M:	Andreas Werner <andreas.werner@men.de>
S:	Supported
F:	drivers/mfd/menf21bmc.c
F:	drivers/watchdog/menf21bmc_wdt.c
F:	drivers/leds/leds-menf21bmc.c
F:	drivers/hwmon/menf21bmc_hwmon.c
F:	Documentation/hwmon/menf21bmc

METAG ARCHITECTURE
M:	James Hogan <james.hogan@imgtec.com>
L:	linux-metag@vger.kernel.org
T:	git git://git.kernel.org/pub/scm/linux/kernel/git/jhogan/metag.git
S:	Odd Fixes
F:	arch/metag/
F:	Documentation/metag/
F:	Documentation/devicetree/bindings/metag/
F:	Documentation/devicetree/bindings/interrupt-controller/img,*
F:	drivers/clocksource/metag_generic.c
F:	drivers/irqchip/irq-metag.c
F:	drivers/irqchip/irq-metag-ext.c
F:	drivers/tty/metag_da.c

MICROBLAZE ARCHITECTURE
M:	Michal Simek <monstr@monstr.eu>
W:	http://www.monstr.eu/fdt/
T:	git git://git.monstr.eu/linux-2.6-microblaze.git
S:	Supported
F:	arch/microblaze/

MICROSOFT SURFACE PRO 3 BUTTON DRIVER
M:	Chen Yu <yu.c.chen@intel.com>
L:	platform-driver-x86@vger.kernel.org
S:	Supported
F:	drivers/platform/x86/surfacepro3_button.c

MICROTEK X6 SCANNER
M:	Oliver Neukum <oliver@neukum.org>
S:	Maintained
F:	drivers/usb/image/microtek.*

MIPS
M:	Ralf Baechle <ralf@linux-mips.org>
L:	linux-mips@linux-mips.org
W:	http://www.linux-mips.org/
T:	git git://git.linux-mips.org/pub/scm/ralf/linux.git
Q:	http://patchwork.linux-mips.org/project/linux-mips/list/
S:	Supported
F:	Documentation/mips/
F:	arch/mips/

MIROSOUND PCM20 FM RADIO RECEIVER DRIVER
M:	Hans Verkuil <hverkuil@xs4all.nl>
L:	linux-media@vger.kernel.org
T:	git git://linuxtv.org/media_tree.git
W:	https://linuxtv.org
S:	Odd Fixes
F:	drivers/media/radio/radio-miropcm20*

MELLANOX MLX4 core VPI driver
M:	Yishai Hadas <yishaih@mellanox.com>
L:	netdev@vger.kernel.org
L:	linux-rdma@vger.kernel.org
W:	http://www.mellanox.com
Q:	http://patchwork.ozlabs.org/project/netdev/list/
S:	Supported
F:	drivers/net/ethernet/mellanox/mlx4/
F:	include/linux/mlx4/

MELLANOX MLX4 IB driver
M:	Yishai Hadas <yishaih@mellanox.com>
L:	linux-rdma@vger.kernel.org
W:	http://www.mellanox.com
Q:	http://patchwork.kernel.org/project/linux-rdma/list/
S:	Supported
F:	drivers/infiniband/hw/mlx4/
F:	include/linux/mlx4/

MELLANOX MLX5 core VPI driver
M:	Matan Barak <matanb@mellanox.com>
M:	Leon Romanovsky <leonro@mellanox.com>
L:	netdev@vger.kernel.org
L:	linux-rdma@vger.kernel.org
W:	http://www.mellanox.com
Q:	http://patchwork.ozlabs.org/project/netdev/list/
S:	Supported
F:	drivers/net/ethernet/mellanox/mlx5/core/
F:	include/linux/mlx5/

MELLANOX MLX5 IB driver
M:	Matan Barak <matanb@mellanox.com>
M:	Leon Romanovsky <leonro@mellanox.com>
L:	linux-rdma@vger.kernel.org
W:	http://www.mellanox.com
Q:	http://patchwork.kernel.org/project/linux-rdma/list/
S:	Supported
F:	drivers/infiniband/hw/mlx5/
F:	include/linux/mlx5/

MELEXIS MLX90614 DRIVER
M:	Crt Mori <cmo@melexis.com>
L:	linux-iio@vger.kernel.org
W:	http://www.melexis.com
S:	Supported
F:	drivers/iio/temperature/mlx90614.c

MN88472 MEDIA DRIVER
M:	Antti Palosaari <crope@iki.fi>
L:	linux-media@vger.kernel.org
W:	https://linuxtv.org
W:	http://palosaari.fi/linux/
Q:	http://patchwork.linuxtv.org/project/linux-media/list/
T:	git git://linuxtv.org/anttip/media_tree.git
S:	Maintained
F:	drivers/staging/media/mn88472/
F:	drivers/media/dvb-frontends/mn88472.h

MN88473 MEDIA DRIVER
M:	Antti Palosaari <crope@iki.fi>
L:	linux-media@vger.kernel.org
W:	https://linuxtv.org
W:	http://palosaari.fi/linux/
Q:	http://patchwork.linuxtv.org/project/linux-media/list/
S:	Maintained
F:	drivers/media/dvb-frontends/mn88473*

MODULE SUPPORT
M:	Rusty Russell <rusty@rustcorp.com.au>
S:	Maintained
F:	include/linux/module.h
F:	kernel/module.c

MOTION EYE VAIO PICTUREBOOK CAMERA DRIVER
W:	http://popies.net/meye/
S:	Orphan
F:	Documentation/video4linux/meye.txt
F:	drivers/media/pci/meye/
F:	include/uapi/linux/meye.h

MOXA SMARTIO/INDUSTIO/INTELLIO SERIAL CARD
M:	Jiri Slaby <jirislaby@gmail.com>
S:	Maintained
F:	Documentation/serial/moxa-smartio
F:	drivers/tty/mxser.*

MR800 AVERMEDIA USB FM RADIO DRIVER
M:	Alexey Klimov <klimov.linux@gmail.com>
L:	linux-media@vger.kernel.org
T:	git git://linuxtv.org/media_tree.git
S:	Maintained
F:	drivers/media/radio/radio-mr800.c

MRF24J40 IEEE 802.15.4 RADIO DRIVER
M:	Alan Ott <alan@signal11.us>
L:	linux-wpan@vger.kernel.org
S:	Maintained
F:	drivers/net/ieee802154/mrf24j40.c
F:	Documentation/devicetree/bindings/net/ieee802154/mrf24j40.txt

MSI LAPTOP SUPPORT
M:	"Lee, Chun-Yi" <jlee@suse.com>
L:	platform-driver-x86@vger.kernel.org
S:	Maintained
F:	drivers/platform/x86/msi-laptop.c

MSI WMI SUPPORT
L:	platform-driver-x86@vger.kernel.org
S:	Orphan
F:	drivers/platform/x86/msi-wmi.c

MSI001 MEDIA DRIVER
M:	Antti Palosaari <crope@iki.fi>
L:	linux-media@vger.kernel.org
W:	https://linuxtv.org
W:	http://palosaari.fi/linux/
Q:	http://patchwork.linuxtv.org/project/linux-media/list/
T:	git git://linuxtv.org/anttip/media_tree.git
S:	Maintained
F:	drivers/media/tuners/msi001*

MSI2500 MEDIA DRIVER
M:	Antti Palosaari <crope@iki.fi>
L:	linux-media@vger.kernel.org
W:	https://linuxtv.org
W:	http://palosaari.fi/linux/
Q:	http://patchwork.linuxtv.org/project/linux-media/list/
T:	git git://linuxtv.org/anttip/media_tree.git
S:	Maintained
F:	drivers/media/usb/msi2500/

MSYSTEMS DISKONCHIP G3 MTD DRIVER
M:	Robert Jarzmik <robert.jarzmik@free.fr>
L:	linux-mtd@lists.infradead.org
S:	Maintained
F:	drivers/mtd/devices/docg3*

MT9M032 APTINA SENSOR DRIVER
M:	Laurent Pinchart <laurent.pinchart@ideasonboard.com>
L:	linux-media@vger.kernel.org
T:	git git://linuxtv.org/media_tree.git
S:	Maintained
F:	drivers/media/i2c/mt9m032.c
F:	include/media/i2c/mt9m032.h

MT9P031 APTINA CAMERA SENSOR
M:	Laurent Pinchart <laurent.pinchart@ideasonboard.com>
L:	linux-media@vger.kernel.org
T:	git git://linuxtv.org/media_tree.git
S:	Maintained
F:	drivers/media/i2c/mt9p031.c
F:	include/media/i2c/mt9p031.h

MT9T001 APTINA CAMERA SENSOR
M:	Laurent Pinchart <laurent.pinchart@ideasonboard.com>
L:	linux-media@vger.kernel.org
T:	git git://linuxtv.org/media_tree.git
S:	Maintained
F:	drivers/media/i2c/mt9t001.c
F:	include/media/i2c/mt9t001.h

MT9V032 APTINA CAMERA SENSOR
M:	Laurent Pinchart <laurent.pinchart@ideasonboard.com>
L:	linux-media@vger.kernel.org
T:	git git://linuxtv.org/media_tree.git
S:	Maintained
F:	Documentation/devicetree/bindings/media/i2c/mt9v032.txt
F:	drivers/media/i2c/mt9v032.c
F:	include/media/i2c/mt9v032.h

MULTIFUNCTION DEVICES (MFD)
M:	Lee Jones <lee.jones@linaro.org>
T:	git git://git.kernel.org/pub/scm/linux/kernel/git/lee/mfd.git
S:	Supported
F:	drivers/mfd/
F:	include/linux/mfd/

MULTIMEDIA CARD (MMC), SECURE DIGITAL (SD) AND SDIO SUBSYSTEM
M:	Ulf Hansson <ulf.hansson@linaro.org>
L:	linux-mmc@vger.kernel.org
T:	git git://git.linaro.org/people/ulf.hansson/mmc.git
S:	Maintained
F:	drivers/mmc/
F:	include/linux/mmc/
F:	include/uapi/linux/mmc/

MULTIMEDIA CARD (MMC) ETC. OVER SPI
S:	Orphan
F:	drivers/mmc/host/mmc_spi.c
F:	include/linux/spi/mmc_spi.h

MULTISOUND SOUND DRIVER
M:	Andrew Veliath <andrewtv@usa.net>
S:	Maintained
F:	Documentation/sound/oss/MultiSound
F:	sound/oss/msnd*

MULTITECH MULTIPORT CARD (ISICOM)
S:	Orphan
F:	drivers/tty/isicom.c
F:	include/linux/isicom.h

MUSB MULTIPOINT HIGH SPEED DUAL-ROLE CONTROLLER
<<<<<<< HEAD
M:	Felipe Balbi <balbi@kernel.org>
=======
M:	Bin Liu <b-liu@ti.com>
>>>>>>> 26f2b92c
L:	linux-usb@vger.kernel.org
T:	git git://git.kernel.org/pub/scm/linux/kernel/git/balbi/usb.git
S:	Maintained
F:	drivers/usb/musb/

MXL5007T MEDIA DRIVER
M:	Michael Krufky <mkrufky@linuxtv.org>
L:	linux-media@vger.kernel.org
W:	https://linuxtv.org
W:	http://github.com/mkrufky
Q:	http://patchwork.linuxtv.org/project/linux-media/list/
T:	git git://linuxtv.org/mkrufky/tuners.git
S:	Maintained
F:	drivers/media/tuners/mxl5007t.*

MYRICOM MYRI-10G 10GbE DRIVER (MYRI10GE)
M:	Hyong-Youb Kim <hykim@myri.com>
L:	netdev@vger.kernel.org
W:	https://www.myricom.com/support/downloads/myri10ge.html
S:	Supported
F:	drivers/net/ethernet/myricom/myri10ge/

NAND FLASH SUBSYSTEM
M:	Boris Brezillon <boris.brezillon@free-electrons.com>
R:	Richard Weinberger <richard@nod.at>
L:	linux-mtd@lists.infradead.org
W:	http://www.linux-mtd.infradead.org/
Q:	http://patchwork.ozlabs.org/project/linux-mtd/list/
T:	git git://github.com/linux-nand/linux.git
S:	Maintained
F:	drivers/mtd/nand/
F:	include/linux/mtd/nand*.h

NATSEMI ETHERNET DRIVER (DP8381x)
S:	Orphan
F:	drivers/net/ethernet/natsemi/natsemi.c

NATIVE INSTRUMENTS USB SOUND INTERFACE DRIVER
M:	Daniel Mack <zonque@gmail.com>
S:	Maintained
L:	alsa-devel@alsa-project.org (moderated for non-subscribers)
W:	http://www.native-instruments.com
F:	sound/usb/caiaq/

NCP FILESYSTEM
M:	Petr Vandrovec <petr@vandrovec.name>
S:	Odd Fixes
F:	fs/ncpfs/

NCR 5380 SCSI DRIVERS
M:	Finn Thain <fthain@telegraphics.com.au>
M:	Michael Schmitz <schmitzmic@gmail.com>
L:	linux-scsi@vger.kernel.org
S:	Maintained
F:	Documentation/scsi/g_NCR5380.txt
F:	drivers/scsi/NCR5380.*
F:	drivers/scsi/arm/cumana_1.c
F:	drivers/scsi/arm/oak.c
F:	drivers/scsi/atari_NCR5380.c
F:	drivers/scsi/atari_scsi.*
F:	drivers/scsi/dmx3191d.c
F:	drivers/scsi/dtc.*
F:	drivers/scsi/g_NCR5380.*
F:	drivers/scsi/g_NCR5380_mmio.c
F:	drivers/scsi/mac_scsi.*
F:	drivers/scsi/pas16.*
F:	drivers/scsi/sun3_scsi.*
F:	drivers/scsi/sun3_scsi_vme.c
F:	drivers/scsi/t128.*

NCR DUAL 700 SCSI DRIVER (MICROCHANNEL)
M:	"James E.J. Bottomley" <James.Bottomley@HansenPartnership.com>
L:	linux-scsi@vger.kernel.org
S:	Maintained
F:	drivers/scsi/NCR_D700.*

NCT6775 HARDWARE MONITOR DRIVER
M:	Guenter Roeck <linux@roeck-us.net>
L:	lm-sensors@lm-sensors.org
S:	Maintained
F:	Documentation/hwmon/nct6775
F:	drivers/hwmon/nct6775.c

NETEFFECT IWARP RNIC DRIVER (IW_NES)
M:	Faisal Latif <faisal.latif@intel.com>
L:	linux-rdma@vger.kernel.org
W:	http://www.intel.com/Products/Server/Adapters/Server-Cluster/Server-Cluster-overview.htm
S:	Supported
F:	drivers/infiniband/hw/nes/

NETEM NETWORK EMULATOR
M:	Stephen Hemminger <stephen@networkplumber.org>
L:	netem@lists.linux-foundation.org
S:	Maintained
F:	net/sched/sch_netem.c

NETERION 10GbE DRIVERS (s2io/vxge)
M:	Jon Mason <jdmason@kudzu.us>
L:	netdev@vger.kernel.org
S:	Supported
F:	Documentation/networking/s2io.txt
F:	Documentation/networking/vxge.txt
F:	drivers/net/ethernet/neterion/

NETFILTER ({IP,IP6,ARP,EB,NF}TABLES)
M:	Pablo Neira Ayuso <pablo@netfilter.org>
M:	Patrick McHardy <kaber@trash.net>
M:	Jozsef Kadlecsik <kadlec@blackhole.kfki.hu>
L:	netfilter-devel@vger.kernel.org
L:	coreteam@netfilter.org
W:	http://www.netfilter.org/
W:	http://www.iptables.org/
Q:	http://patchwork.ozlabs.org/project/netfilter-devel/list/
T:	git git://git.kernel.org/pub/scm/linux/kernel/git/pablo/nf.git
T:	git git://git.kernel.org/pub/scm/linux/kernel/git/pablo/nf-next.git
S:	Supported
F:	include/linux/netfilter*
F:	include/linux/netfilter/
F:	include/net/netfilter/
F:	include/uapi/linux/netfilter*
F:	include/uapi/linux/netfilter/
F:	net/*/netfilter.c
F:	net/*/netfilter/
F:	net/netfilter/
F:	net/bridge/br_netfilter*.c

NETLABEL
M:	Paul Moore <paul@paul-moore.com>
W:	http://netlabel.sf.net
L:	netdev@vger.kernel.org
S:	Maintained
F:	Documentation/netlabel/
F:	include/net/netlabel.h
F:	net/netlabel/

NETROM NETWORK LAYER
M:	Ralf Baechle <ralf@linux-mips.org>
L:	linux-hams@vger.kernel.org
W:	http://www.linux-ax25.org/
S:	Maintained
F:	include/net/netrom.h
F:	include/uapi/linux/netrom.h
F:	net/netrom/

NETRONOME ETHERNET DRIVERS
M:	Jakub Kicinski <jakub.kicinski@netronome.com>
M:	Rolf Neugebauer <rolf.neugebauer@netronome.com>
L:	oss-drivers@netronome.com
S:	Maintained
F:	drivers/net/ethernet/netronome/

NETWORK BLOCK DEVICE (NBD)
M:	Markus Pargmann <mpa@pengutronix.de>
S:	Maintained
L:	nbd-general@lists.sourceforge.net
T:	git git://git.pengutronix.de/git/mpa/linux-nbd.git
F:	Documentation/blockdev/nbd.txt
F:	drivers/block/nbd.c
F:	include/uapi/linux/nbd.h

NETWORK DROP MONITOR
M:	Neil Horman <nhorman@tuxdriver.com>
L:	netdev@vger.kernel.org
S:	Maintained
W:	https://fedorahosted.org/dropwatch/
F:	net/core/drop_monitor.c

NETWORKING [GENERAL]
M:	"David S. Miller" <davem@davemloft.net>
L:	netdev@vger.kernel.org
W:	http://www.linuxfoundation.org/en/Net
Q:	http://patchwork.ozlabs.org/project/netdev/list/
T:	git git://git.kernel.org/pub/scm/linux/kernel/git/davem/net.git
T:	git git://git.kernel.org/pub/scm/linux/kernel/git/davem/net-next.git
S:	Maintained
F:	net/
F:	include/net/
F:	include/linux/in.h
F:	include/linux/net.h
F:	include/linux/netdevice.h
F:	include/uapi/linux/in.h
F:	include/uapi/linux/net.h
F:	include/uapi/linux/netdevice.h
F:	include/uapi/linux/net_namespace.h
F:	tools/net/
F:	tools/testing/selftests/net/
F:	lib/random32.c
F:	lib/test_bpf.c

NETWORKING [IPv4/IPv6]
M:	"David S. Miller" <davem@davemloft.net>
M:	Alexey Kuznetsov <kuznet@ms2.inr.ac.ru>
M:	James Morris <jmorris@namei.org>
M:	Hideaki YOSHIFUJI <yoshfuji@linux-ipv6.org>
M:	Patrick McHardy <kaber@trash.net>
L:	netdev@vger.kernel.org
T:	git git://git.kernel.org/pub/scm/linux/kernel/git/davem/net.git
S:	Maintained
F:	net/ipv4/
F:	net/ipv6/
F:	include/net/ip*
F:	arch/x86/net/*

NETWORKING [IPSEC]
M:	Steffen Klassert <steffen.klassert@secunet.com>
M:	Herbert Xu <herbert@gondor.apana.org.au>
M:	"David S. Miller" <davem@davemloft.net>
L:	netdev@vger.kernel.org
T:	git git://git.kernel.org/pub/scm/linux/kernel/git/klassert/ipsec.git
T:	git git://git.kernel.org/pub/scm/linux/kernel/git/klassert/ipsec-next.git
S:	Maintained
F:	net/core/flow.c
F:	net/xfrm/
F:	net/key/
F:	net/ipv4/xfrm*
F:	net/ipv4/esp4.c
F:	net/ipv4/ah4.c
F:	net/ipv4/ipcomp.c
F:	net/ipv4/ip_vti.c
F:	net/ipv6/xfrm*
F:	net/ipv6/esp6.c
F:	net/ipv6/ah6.c
F:	net/ipv6/ipcomp6.c
F:	net/ipv6/ip6_vti.c
F:	include/uapi/linux/xfrm.h
F:	include/net/xfrm.h

NETWORKING [LABELED] (NetLabel, CIPSO, Labeled IPsec, SECMARK)
M:	Paul Moore <paul@paul-moore.com>
L:	netdev@vger.kernel.org
S:	Maintained

NETWORKING [WIRELESS]
L:	linux-wireless@vger.kernel.org
Q:	http://patchwork.kernel.org/project/linux-wireless/list/

NETWORKING DRIVERS
L:	netdev@vger.kernel.org
W:	http://www.linuxfoundation.org/en/Net
Q:	http://patchwork.ozlabs.org/project/netdev/list/
T:	git git://git.kernel.org/pub/scm/linux/kernel/git/davem/net.git
T:	git git://git.kernel.org/pub/scm/linux/kernel/git/davem/net-next.git
S:	Odd Fixes
F:	drivers/net/
F:	include/linux/if_*
F:	include/linux/netdevice.h
F:	include/linux/etherdevice.h
F:	include/linux/fcdevice.h
F:	include/linux/fddidevice.h
F:	include/linux/hippidevice.h
F:	include/linux/inetdevice.h
F:	include/uapi/linux/if_*
F:	include/uapi/linux/netdevice.h

NETWORKING DRIVERS (WIRELESS)
M:	Kalle Valo <kvalo@codeaurora.org>
L:	linux-wireless@vger.kernel.org
Q:	http://patchwork.kernel.org/project/linux-wireless/list/
T:	git git://git.kernel.org/pub/scm/linux/kernel/git/kvalo/wireless-drivers.git
T:	git git://git.kernel.org/pub/scm/linux/kernel/git/kvalo/wireless-drivers-next.git
S:	Maintained
F:	drivers/net/wireless/

NETXEN (1/10) GbE SUPPORT
M:	Manish Chopra <manish.chopra@qlogic.com>
M:	Sony Chacko <sony.chacko@qlogic.com>
M:	Rajesh Borundia <rajesh.borundia@qlogic.com>
L:	netdev@vger.kernel.org
W:	http://www.qlogic.com
S:	Supported
F:	drivers/net/ethernet/qlogic/netxen/

NFC SUBSYSTEM
M:	Lauro Ramos Venancio <lauro.venancio@openbossa.org>
M:	Aloisio Almeida Jr <aloisio.almeida@openbossa.org>
M:	Samuel Ortiz <sameo@linux.intel.com>
L:	linux-wireless@vger.kernel.org
L:	linux-nfc@lists.01.org (subscribers-only)
S:	Supported
F:	net/nfc/
F:	include/net/nfc/
F:	include/uapi/linux/nfc.h
F:	drivers/nfc/
F:	include/linux/platform_data/microread.h
F:	include/linux/platform_data/nfcmrvl.h
F:	include/linux/platform_data/nxp-nci.h
F:	include/linux/platform_data/pn544.h
F:	include/linux/platform_data/st21nfca.h
F:	include/linux/platform_data/st-nci.h
F:	Documentation/devicetree/bindings/net/nfc/

NFS, SUNRPC, AND LOCKD CLIENTS
M:	Trond Myklebust <trond.myklebust@primarydata.com>
M:	Anna Schumaker <anna.schumaker@netapp.com>
L:	linux-nfs@vger.kernel.org
W:	http://client.linux-nfs.org
T:	git git://git.linux-nfs.org/projects/trondmy/linux-nfs.git
S:	Maintained
F:	fs/lockd/
F:	fs/nfs/
F:	fs/nfs_common/
F:	net/sunrpc/
F:	include/linux/lockd/
F:	include/linux/nfs*
F:	include/linux/sunrpc/
F:	include/uapi/linux/nfs*
F:	include/uapi/linux/sunrpc/

NILFS2 FILESYSTEM
M:	Ryusuke Konishi <konishi.ryusuke@lab.ntt.co.jp>
L:	linux-nilfs@vger.kernel.org
W:	http://nilfs.sourceforge.net/
T:	git git://github.com/konis/nilfs2.git
S:	Supported
F:	Documentation/filesystems/nilfs2.txt
F:	fs/nilfs2/
F:	include/linux/nilfs2_fs.h
F:	include/trace/events/nilfs2.h

NINJA SCSI-3 / NINJA SCSI-32Bi (16bit/CardBus) PCMCIA SCSI HOST ADAPTER DRIVER
M:	YOKOTA Hiroshi <yokota@netlab.is.tsukuba.ac.jp>
W:	http://www.netlab.is.tsukuba.ac.jp/~yokota/izumi/ninja/
S:	Maintained
F:	Documentation/scsi/NinjaSCSI.txt
F:	drivers/scsi/pcmcia/nsp_*

NINJA SCSI-32Bi/UDE PCI/CARDBUS SCSI HOST ADAPTER DRIVER
M:	GOTO Masanori <gotom@debian.or.jp>
M:	YOKOTA Hiroshi <yokota@netlab.is.tsukuba.ac.jp>
W:	http://www.netlab.is.tsukuba.ac.jp/~yokota/izumi/ninja/
S:	Maintained
F:	Documentation/scsi/NinjaSCSI.txt
F:	drivers/scsi/nsp32*

NIOS2 ARCHITECTURE
M:	Ley Foon Tan <lftan@altera.com>
L:	nios2-dev@lists.rocketboards.org (moderated for non-subscribers)
T:	git git://git.kernel.org/pub/scm/linux/kernel/git/lftan/nios2.git
S:	Maintained
F:	arch/nios2/

NOKIA N900 POWER SUPPLY DRIVERS
R:	Pali Rohár <pali.rohar@gmail.com>
F:	include/linux/power/bq2415x_charger.h
F:	include/linux/power/bq27xxx_battery.h
F:	include/linux/power/isp1704_charger.h
F:	drivers/power/bq2415x_charger.c
F:	drivers/power/bq27xxx_battery.c
F:	drivers/power/bq27xxx_battery_i2c.c
F:	drivers/power/isp1704_charger.c
F:	drivers/power/rx51_battery.c

NTB DRIVER CORE
M:	Jon Mason <jdmason@kudzu.us>
M:	Dave Jiang <dave.jiang@intel.com>
M:	Allen Hubbe <Allen.Hubbe@emc.com>
L:	linux-ntb@googlegroups.com
S:	Supported
W:	https://github.com/jonmason/ntb/wiki
T:	git git://github.com/jonmason/ntb.git
F:	drivers/ntb/
F:	drivers/net/ntb_netdev.c
F:	include/linux/ntb.h
F:	include/linux/ntb_transport.h

NTB INTEL DRIVER
M:	Jon Mason <jdmason@kudzu.us>
M:	Dave Jiang <dave.jiang@intel.com>
L:	linux-ntb@googlegroups.com
S:	Supported
W:	https://github.com/jonmason/ntb/wiki
T:	git git://github.com/jonmason/ntb.git
F:	drivers/ntb/hw/intel/

NTB AMD DRIVER
M:	Xiangliang Yu <Xiangliang.Yu@amd.com>
L:	linux-ntb@googlegroups.com
S:	Supported
F:	drivers/ntb/hw/amd/

NTFS FILESYSTEM
M:	Anton Altaparmakov <anton@tuxera.com>
L:	linux-ntfs-dev@lists.sourceforge.net
W:	http://www.tuxera.com/
T:	git git://git.kernel.org/pub/scm/linux/kernel/git/aia21/ntfs.git
S:	Supported
F:	Documentation/filesystems/ntfs.txt
F:	fs/ntfs/

NVIDIA (rivafb and nvidiafb) FRAMEBUFFER DRIVER
M:	Antonino Daplas <adaplas@gmail.com>
L:	linux-fbdev@vger.kernel.org
S:	Maintained
F:	drivers/video/fbdev/riva/
F:	drivers/video/fbdev/nvidia/

NVM EXPRESS DRIVER
M:	Keith Busch <keith.busch@intel.com>
M:	Jens Axboe <axboe@fb.com>
L:	linux-nvme@lists.infradead.org
T:	git git://git.kernel.org/pub/scm/linux/kernel/git/axboe/linux-block.git
W:	https://kernel.googlesource.com/pub/scm/linux/kernel/git/axboe/linux-block/
S:	Supported
F:	drivers/nvme/host/
F:	include/linux/nvme.h

NVMEM FRAMEWORK
M:	Srinivas Kandagatla <srinivas.kandagatla@linaro.org>
M:	Maxime Ripard <maxime.ripard@free-electrons.com>
S:	Maintained
F:	drivers/nvmem/
F:	Documentation/devicetree/bindings/nvmem/
F:	include/linux/nvmem-consumer.h
F:	include/linux/nvmem-provider.h

NXP-NCI NFC DRIVER
M:	Clément Perrochaud <clement.perrochaud@effinnov.com>
R:	Charles Gorand <charles.gorand@effinnov.com>
L:	linux-nfc@lists.01.org (moderated for non-subscribers)
S:	Supported
F:	drivers/nfc/nxp-nci

NXP TDA998X DRM DRIVER
M:	Russell King <rmk+kernel@arm.linux.org.uk>
S:	Supported
F:	drivers/gpu/drm/i2c/tda998x_drv.c
F:	include/drm/i2c/tda998x.h

NXP TFA9879 DRIVER
M:	Peter Rosin <peda@axentia.se>
L:	alsa-devel@alsa-project.org (moderated for non-subscribers)
S:	Maintained
F:	sound/soc/codecs/tfa9879*

OMAP SUPPORT
M:	Tony Lindgren <tony@atomide.com>
L:	linux-omap@vger.kernel.org
W:	http://www.muru.com/linux/omap/
W:	http://linux.omap.com/
Q:	http://patchwork.kernel.org/project/linux-omap/list/
T:	git git://git.kernel.org/pub/scm/linux/kernel/git/tmlind/linux-omap.git
S:	Maintained
F:	arch/arm/*omap*/
F:	arch/arm/configs/omap1_defconfig
F:	arch/arm/configs/omap2plus_defconfig
F:	drivers/i2c/busses/i2c-omap.c
F:	drivers/irqchip/irq-omap-intc.c
F:	drivers/mfd/*omap*.c
F:	drivers/mfd/menelaus.c
F:	drivers/mfd/palmas.c
F:	drivers/mfd/tps65217.c
F:	drivers/mfd/tps65218.c
F:	drivers/mfd/tps65910.c
F:	drivers/mfd/twl-core.[ch]
F:	drivers/mfd/twl4030*.c
F:	drivers/mfd/twl6030*.c
F:	drivers/mfd/twl6040*.c
F:	drivers/regulator/palmas-regulator*.c
F:	drivers/regulator/pbias-regulator.c
F:	drivers/regulator/tps65217-regulator.c
F:	drivers/regulator/tps65218-regulator.c
F:	drivers/regulator/tps65910-regulator.c
F:	drivers/regulator/twl-regulator.c
F:	include/linux/i2c-omap.h

OMAP DEVICE TREE SUPPORT
M:	Benoît Cousson <bcousson@baylibre.com>
M:	Tony Lindgren <tony@atomide.com>
L:	linux-omap@vger.kernel.org
L:	devicetree@vger.kernel.org
S:	Maintained
F:	arch/arm/boot/dts/*omap*
F:	arch/arm/boot/dts/*am3*
F:	arch/arm/boot/dts/*am4*
F:	arch/arm/boot/dts/*am5*
F:	arch/arm/boot/dts/*dra7*

OMAP CLOCK FRAMEWORK SUPPORT
M:	Paul Walmsley <paul@pwsan.com>
L:	linux-omap@vger.kernel.org
S:	Maintained
F:	arch/arm/*omap*/*clock*

OMAP POWER MANAGEMENT SUPPORT
M:	Kevin Hilman <khilman@deeprootsystems.com>
L:	linux-omap@vger.kernel.org
S:	Maintained
F:	arch/arm/*omap*/*pm*
F:	drivers/cpufreq/omap-cpufreq.c

OMAP POWERDOMAIN SOC ADAPTATION LAYER SUPPORT
M:	Rajendra Nayak <rnayak@ti.com>
M:	Paul Walmsley <paul@pwsan.com>
L:	linux-omap@vger.kernel.org
S:	Maintained
F:	arch/arm/mach-omap2/prm*

OMAP AUDIO SUPPORT
M:	Peter Ujfalusi <peter.ujfalusi@ti.com>
M:	Jarkko Nikula <jarkko.nikula@bitmer.com>
L:	alsa-devel@alsa-project.org (moderated for non-subscribers)
L:	linux-omap@vger.kernel.org
S:	Maintained
F:	sound/soc/omap/

OMAP GENERAL PURPOSE MEMORY CONTROLLER SUPPORT
M:	Roger Quadros <rogerq@ti.com>
M:	Tony Lindgren <tony@atomide.com>
L:	linux-omap@vger.kernel.org
S:	Maintained
F:	drivers/memory/omap-gpmc.c
F:	arch/arm/mach-omap2/*gpmc*

OMAP FRAMEBUFFER SUPPORT
M:	Tomi Valkeinen <tomi.valkeinen@ti.com>
L:	linux-fbdev@vger.kernel.org
L:	linux-omap@vger.kernel.org
S:	Maintained
F:	drivers/video/fbdev/omap/

OMAP DISPLAY SUBSYSTEM and FRAMEBUFFER SUPPORT (DSS2)
M:	Tomi Valkeinen <tomi.valkeinen@ti.com>
L:	linux-omap@vger.kernel.org
L:	linux-fbdev@vger.kernel.org
S:	Maintained
F:	drivers/video/fbdev/omap2/
F:	Documentation/arm/OMAP/DSS

OMAP HARDWARE SPINLOCK SUPPORT
M:	Ohad Ben-Cohen <ohad@wizery.com>
L:	linux-omap@vger.kernel.org
S:	Maintained
F:	drivers/hwspinlock/omap_hwspinlock.c

OMAP MMC SUPPORT
M:	Jarkko Lavinen <jarkko.lavinen@nokia.com>
L:	linux-omap@vger.kernel.org
S:	Maintained
F:	drivers/mmc/host/omap.c

OMAP HS MMC SUPPORT
L:	linux-mmc@vger.kernel.org
L:	linux-omap@vger.kernel.org
S:	Orphan
F:	drivers/mmc/host/omap_hsmmc.c

OMAP RANDOM NUMBER GENERATOR SUPPORT
M:	Deepak Saxena <dsaxena@plexity.net>
S:	Maintained
F:	drivers/char/hw_random/omap-rng.c

OMAP HWMOD SUPPORT
M:	Benoît Cousson <bcousson@baylibre.com>
M:	Paul Walmsley <paul@pwsan.com>
L:	linux-omap@vger.kernel.org
S:	Maintained
F:	arch/arm/mach-omap2/omap_hwmod.*

OMAP HWMOD DATA
M:	Paul Walmsley <paul@pwsan.com>
L:	linux-omap@vger.kernel.org
S:	Maintained
F:	arch/arm/mach-omap2/omap_hwmod*data*

OMAP HWMOD DATA FOR OMAP4-BASED DEVICES
M:	Benoît Cousson <bcousson@baylibre.com>
L:	linux-omap@vger.kernel.org
S:	Maintained
F:	arch/arm/mach-omap2/omap_hwmod_44xx_data.c

OMAP IMAGING SUBSYSTEM (OMAP3 ISP and OMAP4 ISS)
M:	Laurent Pinchart <laurent.pinchart@ideasonboard.com>
L:	linux-media@vger.kernel.org
S:	Maintained
F:	Documentation/devicetree/bindings/media/ti,omap3isp.txt
F:	drivers/media/platform/omap3isp/
F:	drivers/staging/media/omap4iss/

OMAP USB SUPPORT
<<<<<<< HEAD
M:	Felipe Balbi <balbi@kernel.org>
=======
>>>>>>> 26f2b92c
L:	linux-usb@vger.kernel.org
L:	linux-omap@vger.kernel.org
S:	Orphan
F:	drivers/usb/*/*omap*
F:	arch/arm/*omap*/usb*

OMAP GPIO DRIVER
M:	Grygorii Strashko <grygorii.strashko@ti.com>
M:	Santosh Shilimkar <ssantosh@kernel.org>
M:	Kevin Hilman <khilman@deeprootsystems.com>
L:	linux-omap@vger.kernel.org
S:	Maintained
F:	Documentation/devicetree/bindings/gpio/gpio-omap.txt
F:	drivers/gpio/gpio-omap.c

OMAP/NEWFLOW NANOBONE MACHINE SUPPORT
M:	Mark Jackson <mpfj@newflow.co.uk>
L:	linux-omap@vger.kernel.org
S:	Maintained
F:	arch/arm/boot/dts/am335x-nano.dts

OMFS FILESYSTEM
M:	Bob Copeland <me@bobcopeland.com>
L:	linux-karma-devel@lists.sourceforge.net
S:	Maintained
F:	Documentation/filesystems/omfs.txt
F:	fs/omfs/

OMNIKEY CARDMAN 4000 DRIVER
M:	Harald Welte <laforge@gnumonks.org>
S:	Maintained
F:	drivers/char/pcmcia/cm4000_cs.c
F:	include/linux/cm4000_cs.h
F:	include/uapi/linux/cm4000_cs.h

OMNIKEY CARDMAN 4040 DRIVER
M:	Harald Welte <laforge@gnumonks.org>
S:	Maintained
F:	drivers/char/pcmcia/cm4040_cs.*

OMNIVISION OV7670 SENSOR DRIVER
M:	Jonathan Corbet <corbet@lwn.net>
L:	linux-media@vger.kernel.org
T:	git git://linuxtv.org/media_tree.git
S:	Maintained
F:	drivers/media/i2c/ov7670.c

ONENAND FLASH DRIVER
M:	Kyungmin Park <kyungmin.park@samsung.com>
L:	linux-mtd@lists.infradead.org
S:	Maintained
F:	drivers/mtd/onenand/
F:	include/linux/mtd/onenand*.h

ONSTREAM SCSI TAPE DRIVER
M:	Willem Riede <osst@riede.org>
L:	osst-users@lists.sourceforge.net
L:	linux-scsi@vger.kernel.org
S:	Maintained
F:	Documentation/scsi/osst.txt
F:	drivers/scsi/osst.*
F:	drivers/scsi/osst_*.h
F:	drivers/scsi/st.h

OPENCORES I2C BUS DRIVER
M:	Peter Korsgaard <jacmet@sunsite.dk>
L:	linux-i2c@vger.kernel.org
S:	Maintained
F:	Documentation/i2c/busses/i2c-ocores
F:	drivers/i2c/busses/i2c-ocores.c

OPEN FIRMWARE AND FLATTENED DEVICE TREE
M:	Rob Herring <robh+dt@kernel.org>
M:	Frank Rowand <frowand.list@gmail.com>
M:	Grant Likely <grant.likely@linaro.org>
L:	devicetree@vger.kernel.org
W:	http://www.devicetree.org/
T:	git git://git.kernel.org/pub/scm/linux/kernel/git/glikely/linux.git
S:	Maintained
F:	drivers/of/
F:	include/linux/of*.h
F:	scripts/dtc/

OPEN FIRMWARE AND FLATTENED DEVICE TREE BINDINGS
M:	Rob Herring <robh+dt@kernel.org>
M:	Pawel Moll <pawel.moll@arm.com>
M:	Mark Rutland <mark.rutland@arm.com>
M:	Ian Campbell <ijc+devicetree@hellion.org.uk>
M:	Kumar Gala <galak@codeaurora.org>
L:	devicetree@vger.kernel.org
T:	git git://git.kernel.org/pub/scm/linux/kernel/git/robh/linux.git
S:	Maintained
F:	Documentation/devicetree/
F:	arch/*/boot/dts/
F:	include/dt-bindings/

OPEN FIRMWARE AND DEVICE TREE OVERLAYS
M:	Pantelis Antoniou <pantelis.antoniou@konsulko.com>
L:	devicetree@vger.kernel.org
S:	Maintained
F:	Documentation/devicetree/dynamic-resolution-notes.txt
F:	Documentation/devicetree/overlay-notes.txt
F:	drivers/of/overlay.c
F:	drivers/of/resolver.c

OPENRISC ARCHITECTURE
M:	Jonas Bonn <jonas@southpole.se>
W:	http://openrisc.net
L:	linux@lists.openrisc.net (moderated for non-subscribers)
S:	Maintained
T:	git git://openrisc.net/~jonas/linux
F:	arch/openrisc/

OPENVSWITCH
M:	Pravin Shelar <pshelar@nicira.com>
L:	netdev@vger.kernel.org
L:	dev@openvswitch.org
W:	http://openvswitch.org
S:	Maintained
F:	net/openvswitch/
F:	include/uapi/linux/openvswitch.h

OPERATING PERFORMANCE POINTS (OPP)
M:	Viresh Kumar <vireshk@kernel.org>
M:	Nishanth Menon <nm@ti.com>
M:	Stephen Boyd <sboyd@codeaurora.org>
L:	linux-pm@vger.kernel.org
S:	Maintained
T:	git git://git.kernel.org/pub/scm/linux/kernel/git/vireshk/pm.git
F:	drivers/base/power/opp/
F:	include/linux/pm_opp.h
F:	Documentation/power/opp.txt
F:	Documentation/devicetree/bindings/opp/

OPL4 DRIVER
M:	Clemens Ladisch <clemens@ladisch.de>
L:	alsa-devel@alsa-project.org (moderated for non-subscribers)
T:	git git://git.alsa-project.org/alsa-kernel.git
S:	Maintained
F:	sound/drivers/opl4/

OPROFILE
M:	Robert Richter <rric@kernel.org>
L:	oprofile-list@lists.sf.net
S:	Maintained
F:	arch/*/include/asm/oprofile*.h
F:	arch/*/oprofile/
F:	drivers/oprofile/
F:	include/linux/oprofile.h

ORACLE CLUSTER FILESYSTEM 2 (OCFS2)
M:	Mark Fasheh <mfasheh@suse.com>
M:	Joel Becker <jlbec@evilplan.org>
L:	ocfs2-devel@oss.oracle.com (moderated for non-subscribers)
W:	http://ocfs2.wiki.kernel.org
S:	Supported
F:	Documentation/filesystems/ocfs2.txt
F:	Documentation/filesystems/dlmfs.txt
F:	fs/ocfs2/

ORINOCO DRIVER
L:	linux-wireless@vger.kernel.org
W:	http://wireless.kernel.org/en/users/Drivers/orinoco
W:	http://www.nongnu.org/orinoco/
S:	Orphan
F:	drivers/net/wireless/intersil/orinoco/

OSD LIBRARY and FILESYSTEM
M:	Boaz Harrosh <ooo@electrozaur.com>
M:	Benny Halevy <bhalevy@primarydata.com>
L:	osd-dev@open-osd.org
W:	http://open-osd.org
T:	git git://git.open-osd.org/open-osd.git
S:	Maintained
F:	drivers/scsi/osd/
F:	include/scsi/osd_*
F:	fs/exofs/

OVERLAY FILESYSTEM
M:	Miklos Szeredi <miklos@szeredi.hu>
L:	linux-unionfs@vger.kernel.org
T:	git git://git.kernel.org/pub/scm/linux/kernel/git/mszeredi/vfs.git
S:	Supported
F:	fs/overlayfs/
F:	Documentation/filesystems/overlayfs.txt

P54 WIRELESS DRIVER
M:	Christian Lamparter <chunkeey@googlemail.com>
L:	linux-wireless@vger.kernel.org
W:	http://wireless.kernel.org/en/users/Drivers/p54
S:	Maintained
F:	drivers/net/wireless/intersil/p54/

PA SEMI ETHERNET DRIVER
M:	Olof Johansson <olof@lixom.net>
L:	netdev@vger.kernel.org
S:	Maintained
F:	drivers/net/ethernet/pasemi/*

PA SEMI SMBUS DRIVER
M:	Olof Johansson <olof@lixom.net>
L:	linux-i2c@vger.kernel.org
S:	Maintained
F:	drivers/i2c/busses/i2c-pasemi.c

PADATA PARALLEL EXECUTION MECHANISM
M:	Steffen Klassert <steffen.klassert@secunet.com>
L:	linux-crypto@vger.kernel.org
S:	Maintained
F:	kernel/padata.c
F:	include/linux/padata.h
F:	Documentation/padata.txt

PANASONIC LAPTOP ACPI EXTRAS DRIVER
M:	Harald Welte <laforge@gnumonks.org>
L:	platform-driver-x86@vger.kernel.org
S:	Maintained
F:	drivers/platform/x86/panasonic-laptop.c

PANASONIC MN10300/AM33/AM34 PORT
M:	David Howells <dhowells@redhat.com>
M:	Koichi Yasutake <yasutake.koichi@jp.panasonic.com>
L:	linux-am33-list@redhat.com (moderated for non-subscribers)
W:	ftp://ftp.redhat.com/pub/redhat/gnupro/AM33/
S:	Maintained
F:	Documentation/mn10300/
F:	arch/mn10300/

PARALLEL PORT SUBSYSTEM
M:	Sudip Mukherjee <sudipm.mukherjee@gmail.com>
M:	Sudip Mukherjee <sudip@vectorindia.org>
L:	linux-parport@lists.infradead.org (subscribers-only)
S:	Maintained
F:	drivers/parport/
F:	include/linux/parport*.h
F:	drivers/char/ppdev.c
F:	include/uapi/linux/ppdev.h
F:	Documentation/parport*.txt

PARAVIRT_OPS INTERFACE
M:	Jeremy Fitzhardinge <jeremy@goop.org>
M:	Chris Wright <chrisw@sous-sol.org>
M:	Alok Kataria <akataria@vmware.com>
M:	Rusty Russell <rusty@rustcorp.com.au>
L:	virtualization@lists.linux-foundation.org
S:	Supported
F:	Documentation/virtual/paravirt_ops.txt
F:	arch/*/kernel/paravirt*
F:	arch/*/include/asm/paravirt.h

PARIDE DRIVERS FOR PARALLEL PORT IDE DEVICES
M:	Tim Waugh <tim@cyberelk.net>
L:	linux-parport@lists.infradead.org (subscribers-only)
S:	Maintained
F:	Documentation/blockdev/paride.txt
F:	drivers/block/paride/

PARISC ARCHITECTURE
M:	"James E.J. Bottomley" <jejb@parisc-linux.org>
M:	Helge Deller <deller@gmx.de>
L:	linux-parisc@vger.kernel.org
W:	http://www.parisc-linux.org/
Q:	http://patchwork.kernel.org/project/linux-parisc/list/
T:	git git://git.kernel.org/pub/scm/linux/kernel/git/jejb/parisc-2.6.git
T:	git git://git.kernel.org/pub/scm/linux/kernel/git/deller/parisc-linux.git
S:	Maintained
F:	arch/parisc/
F:	Documentation/parisc/
F:	drivers/parisc/
F:	drivers/char/agp/parisc-agp.c
F:	drivers/input/serio/gscps2.c
F:	drivers/parport/parport_gsc.*
F:	drivers/tty/serial/8250/8250_gsc.c
F:	drivers/video/fbdev/sti*
F:	drivers/video/console/sti*
F:	drivers/video/logo/logo_parisc*

PC87360 HARDWARE MONITORING DRIVER
M:	Jim Cromie <jim.cromie@gmail.com>
L:	lm-sensors@lm-sensors.org
S:	Maintained
F:	Documentation/hwmon/pc87360
F:	drivers/hwmon/pc87360.c

PC8736x GPIO DRIVER
M:	Jim Cromie <jim.cromie@gmail.com>
S:	Maintained
F:	drivers/char/pc8736x_gpio.c

PC87427 HARDWARE MONITORING DRIVER
M:	Jean Delvare <jdelvare@suse.com>
L:	lm-sensors@lm-sensors.org
S:	Maintained
F:	Documentation/hwmon/pc87427
F:	drivers/hwmon/pc87427.c

PCA9532 LED DRIVER
M:	Riku Voipio <riku.voipio@iki.fi>
S:	Maintained
F:	drivers/leds/leds-pca9532.c
F:	include/linux/leds-pca9532.h

PCA9541 I2C BUS MASTER SELECTOR DRIVER
M:	Guenter Roeck <linux@roeck-us.net>
L:	linux-i2c@vger.kernel.org
S:	Maintained
F:	drivers/i2c/muxes/i2c-mux-pca9541.c

PCDP - PRIMARY CONSOLE AND DEBUG PORT
M:	Khalid Aziz <khalid@gonehiking.org>
S:	Maintained
F:	drivers/firmware/pcdp.*

PCI ERROR RECOVERY
M:	Linas Vepstas <linasvepstas@gmail.com>
L:	linux-pci@vger.kernel.org
S:	Supported
F:	Documentation/PCI/pci-error-recovery.txt

PCI SUBSYSTEM
M:	Bjorn Helgaas <bhelgaas@google.com>
L:	linux-pci@vger.kernel.org
Q:	http://patchwork.ozlabs.org/project/linux-pci/list/
T:	git git://git.kernel.org/pub/scm/linux/kernel/git/helgaas/pci.git
S:	Supported
F:	Documentation/PCI/
F:	drivers/pci/
F:	include/linux/pci*
F:	arch/x86/pci/
F:	arch/x86/kernel/quirks.c

PCI DRIVER FOR ALTERA PCIE IP
M:	Ley Foon Tan <lftan@altera.com>
L:	rfi@lists.rocketboards.org (moderated for non-subscribers)
L:	linux-pci@vger.kernel.org
S:	Supported
F:	Documentation/devicetree/bindings/pci/altera-pcie.txt
F:	drivers/pci/host/pcie-altera.c

PCI DRIVER FOR ARM VERSATILE PLATFORM
M:	Rob Herring <robh@kernel.org>
L:	linux-pci@vger.kernel.org
L:	linux-arm-kernel@lists.infradead.org
S:	Maintained
F:	Documentation/devicetree/bindings/pci/versatile.txt
F:	drivers/pci/host/pci-versatile.c

PCI DRIVER FOR APPLIEDMICRO XGENE
M:	Tanmay Inamdar <tinamdar@apm.com>
L:	linux-pci@vger.kernel.org
L:	linux-arm-kernel@lists.infradead.org
S:	Maintained
F:	Documentation/devicetree/bindings/pci/xgene-pci.txt
F:	drivers/pci/host/pci-xgene.c

PCI DRIVER FOR FREESCALE LAYERSCAPE
M:	Minghuan Lian <minghuan.Lian@freescale.com>
M:	Mingkai Hu <mingkai.hu@freescale.com>
M:	Roy Zang <tie-fei.zang@freescale.com>
L:	linuxppc-dev@lists.ozlabs.org
L:	linux-pci@vger.kernel.org
L:	linux-arm-kernel@lists.infradead.org
S:	Maintained
F:	drivers/pci/host/*layerscape*

PCI DRIVER FOR IMX6
M:	Richard Zhu <Richard.Zhu@freescale.com>
M:	Lucas Stach <l.stach@pengutronix.de>
L:	linux-pci@vger.kernel.org
L:	linux-arm-kernel@lists.infradead.org (moderated for non-subscribers)
S:	Maintained
F:	drivers/pci/host/*imx6*

PCI DRIVER FOR TI KEYSTONE
M:	Murali Karicheri <m-karicheri2@ti.com>
L:	linux-pci@vger.kernel.org
L:	linux-arm-kernel@lists.infradead.org (moderated for non-subscribers)
S:	Maintained
F:	drivers/pci/host/*keystone*

PCI DRIVER FOR MVEBU (Marvell Armada 370 and Armada XP SOC support)
M:	Thomas Petazzoni <thomas.petazzoni@free-electrons.com>
M:	Jason Cooper <jason@lakedaemon.net>
L:	linux-pci@vger.kernel.org
L:	linux-arm-kernel@lists.infradead.org (moderated for non-subscribers)
S:	Maintained
F:	drivers/pci/host/*mvebu*

PCI DRIVER FOR NVIDIA TEGRA
M:	Thierry Reding <thierry.reding@gmail.com>
L:	linux-tegra@vger.kernel.org
L:	linux-pci@vger.kernel.org
S:	Supported
F:	Documentation/devicetree/bindings/pci/nvidia,tegra20-pcie.txt
F:	drivers/pci/host/pci-tegra.c

PCI DRIVER FOR TI DRA7XX
M:	Kishon Vijay Abraham I <kishon@ti.com>
L:	linux-omap@vger.kernel.org
L:	linux-pci@vger.kernel.org
S:	Supported
F:	Documentation/devicetree/bindings/pci/ti-pci.txt
F:	drivers/pci/host/pci-dra7xx.c

PCI DRIVER FOR RENESAS R-CAR
M:	Simon Horman <horms@verge.net.au>
L:	linux-pci@vger.kernel.org
L:	linux-renesas-soc@vger.kernel.org
S:	Maintained
F:	drivers/pci/host/*rcar*

PCI DRIVER FOR SAMSUNG EXYNOS
M:	Jingoo Han <jingoohan1@gmail.com>
L:	linux-pci@vger.kernel.org
L:	linux-arm-kernel@lists.infradead.org (moderated for non-subscribers)
L:	linux-samsung-soc@vger.kernel.org (moderated for non-subscribers)
S:	Maintained
F:	drivers/pci/host/pci-exynos.c

PCI DRIVER FOR SYNOPSIS DESIGNWARE
M:	Jingoo Han <jingoohan1@gmail.com>
M:	Pratyush Anand <pratyush.anand@gmail.com>
L:	linux-pci@vger.kernel.org
S:	Maintained
F:	drivers/pci/host/*designware*

PCI DRIVER FOR SYNOPSYS PROTOTYPING DEVICE
M:	Joao Pinto <jpinto@synopsys.com>
L:	linux-pci@vger.kernel.org
S:	Maintained
F:	Documentation/devicetree/bindings/pci/designware-pcie.txt
F:	drivers/pci/host/pcie-designware-plat.c

PCI DRIVER FOR GENERIC OF HOSTS
M:	Will Deacon <will.deacon@arm.com>
L:	linux-pci@vger.kernel.org
L:	linux-arm-kernel@lists.infradead.org (moderated for non-subscribers)
S:	Maintained
F:	Documentation/devicetree/bindings/pci/host-generic-pci.txt
F:	drivers/pci/host/pci-host-common.c
F:	drivers/pci/host/pci-host-generic.c

PCI DRIVER FOR INTEL VOLUME MANAGEMENT DEVICE (VMD)
M:	Keith Busch <keith.busch@intel.com>
L:	linux-pci@vger.kernel.org
S:	Supported
F:	arch/x86/pci/vmd.c

PCIE DRIVER FOR ST SPEAR13XX
M:	Pratyush Anand <pratyush.anand@gmail.com>
L:	linux-pci@vger.kernel.org
S:	Maintained
F:	drivers/pci/host/*spear*

PCI MSI DRIVER FOR ALTERA MSI IP
M:	Ley Foon Tan <lftan@altera.com>
L:	rfi@lists.rocketboards.org (moderated for non-subscribers)
L:	linux-pci@vger.kernel.org
S:	Supported
F:	Documentation/devicetree/bindings/pci/altera-pcie-msi.txt
F:	drivers/pci/host/pcie-altera-msi.c

PCI MSI DRIVER FOR APPLIEDMICRO XGENE
M:	Duc Dang <dhdang@apm.com>
L:	linux-pci@vger.kernel.org
L:	linux-arm-kernel@lists.infradead.org
S:	Maintained
F:	Documentation/devicetree/bindings/pci/xgene-pci-msi.txt
F:	drivers/pci/host/pci-xgene-msi.c

PCIE DRIVER FOR HISILICON
M:	Zhou Wang <wangzhou1@hisilicon.com>
M:	Gabriele Paoloni <gabriele.paoloni@huawei.com>
L:	linux-pci@vger.kernel.org
S:	Maintained
F:	Documentation/devicetree/bindings/pci/hisilicon-pcie.txt
F:	drivers/pci/host/pcie-hisi.c

PCIE DRIVER FOR QUALCOMM MSM
M:     Stanimir Varbanov <svarbanov@mm-sol.com>
L:     linux-pci@vger.kernel.org
L:     linux-arm-msm@vger.kernel.org
S:     Maintained
F:     drivers/pci/host/*qcom*

PCIE DRIVER FOR CAVIUM THUNDERX
M:	David Daney <david.daney@cavium.com>
L:	linux-pci@vger.kernel.org
L:	linux-arm-kernel@lists.infradead.org (moderated for non-subscribers)
S:	Supported
F:	Documentation/devicetree/bindings/pci/pci-thunder-*
F:	drivers/pci/host/pci-thunder-*

PCMCIA SUBSYSTEM
P:	Linux PCMCIA Team
L:	linux-pcmcia@lists.infradead.org
W:	http://lists.infradead.org/mailman/listinfo/linux-pcmcia
T:	git git://git.kernel.org/pub/scm/linux/kernel/git/brodo/pcmcia.git
S:	Maintained
F:	Documentation/pcmcia/
F:	drivers/pcmcia/
F:	include/pcmcia/

PCNET32 NETWORK DRIVER
M:	Don Fry <pcnet32@frontier.com>
L:	netdev@vger.kernel.org
S:	Maintained
F:	drivers/net/ethernet/amd/pcnet32.c

PCRYPT PARALLEL CRYPTO ENGINE
M:	Steffen Klassert <steffen.klassert@secunet.com>
L:	linux-crypto@vger.kernel.org
S:	Maintained
F:	crypto/pcrypt.c
F:	include/crypto/pcrypt.h

PER-CPU MEMORY ALLOCATOR
M:	Tejun Heo <tj@kernel.org>
M:	Christoph Lameter <cl@linux-foundation.org>
T:	git git://git.kernel.org/pub/scm/linux/kernel/git/tj/percpu.git
S:	Maintained
F:	include/linux/percpu*.h
F:	mm/percpu*.c
F:	arch/*/include/asm/percpu.h

PER-TASK DELAY ACCOUNTING
M:	Balbir Singh <bsingharora@gmail.com>
S:	Maintained
F:	include/linux/delayacct.h
F:	kernel/delayacct.c

PERFORMANCE EVENTS SUBSYSTEM
M:	Peter Zijlstra <peterz@infradead.org>
M:	Ingo Molnar <mingo@redhat.com>
M:	Arnaldo Carvalho de Melo <acme@kernel.org>
R:	Alexander Shishkin <alexander.shishkin@linux.intel.com>
L:	linux-kernel@vger.kernel.org
T:	git git://git.kernel.org/pub/scm/linux/kernel/git/tip/tip.git perf/core
S:	Supported
F:	kernel/events/*
F:	include/linux/perf_event.h
F:	include/uapi/linux/perf_event.h
F:	arch/*/kernel/perf_event*.c
F:	arch/*/kernel/*/perf_event*.c
F:	arch/*/kernel/*/*/perf_event*.c
F:	arch/*/include/asm/perf_event.h
F:	arch/*/kernel/perf_callchain.c
F:	tools/perf/

PERSONALITY HANDLING
M:	Christoph Hellwig <hch@infradead.org>
L:	linux-abi-devel@lists.sourceforge.net
S:	Maintained
F:	include/linux/personality.h
F:	include/uapi/linux/personality.h

PHONET PROTOCOL
M:	Remi Denis-Courmont <courmisch@gmail.com>
S:	Supported
F:	Documentation/networking/phonet.txt
F:	include/linux/phonet.h
F:	include/net/phonet/
F:	include/uapi/linux/phonet.h
F:	net/phonet/

PHRAM MTD DRIVER
M:	Joern Engel <joern@lazybastard.org>
L:	linux-mtd@lists.infradead.org
S:	Maintained
F:	drivers/mtd/devices/phram.c

PICOLCD HID DRIVER
M:	Bruno Prémont <bonbons@linux-vserver.org>
L:	linux-input@vger.kernel.org
S:	Maintained
F:	drivers/hid/hid-picolcd*

PICOXCELL SUPPORT
M:	Jamie Iles <jamie@jamieiles.com>
L:	linux-arm-kernel@lists.infradead.org (moderated for non-subscribers)
T:	git git://github.com/jamieiles/linux-2.6-ji.git
S:	Supported
F:	arch/arm/boot/dts/picoxcell*
F:	arch/arm/mach-picoxcell/
F:	drivers/crypto/picoxcell*

PIN CONTROL SUBSYSTEM
M:	Linus Walleij <linus.walleij@linaro.org>
L:	linux-gpio@vger.kernel.org
T:	git git://git.kernel.org/pub/scm/linux/kernel/git/linusw/linux-pinctrl.git
S:	Maintained
F:	drivers/pinctrl/
F:	include/linux/pinctrl/

PIN CONTROLLER - ATMEL AT91
M:	Jean-Christophe Plagniol-Villard <plagnioj@jcrosoft.com>
L:	linux-arm-kernel@lists.infradead.org (moderated for non-subscribers)
S:	Maintained
F:	drivers/pinctrl/pinctrl-at91.*

PIN CONTROLLER - ATMEL AT91 PIO4
M:	Ludovic Desroches <ludovic.desroches@atmel.com>
L:	linux-arm-kernel@lists.infradead.org (moderated for non-subscribers)
L:	linux-gpio@vger.kernel.org
S:	Supported
F:	drivers/pinctrl/pinctrl-at91-pio4.*

PIN CONTROLLER - INTEL
M:	Mika Westerberg <mika.westerberg@linux.intel.com>
M:	Heikki Krogerus <heikki.krogerus@linux.intel.com>
S:	Maintained
F:	drivers/pinctrl/intel/

PIN CONTROLLER - RENESAS
M:	Laurent Pinchart <laurent.pinchart@ideasonboard.com>
M:	Geert Uytterhoeven <geert+renesas@glider.be>
L:	linux-renesas-soc@vger.kernel.org
S:	Maintained
F:	drivers/pinctrl/sh-pfc/

PIN CONTROLLER - SAMSUNG
M:	Tomasz Figa <tomasz.figa@gmail.com>
L:	linux-arm-kernel@lists.infradead.org (moderated for non-subscribers)
L:	linux-samsung-soc@vger.kernel.org (moderated for non-subscribers)
S:	Maintained
F:	drivers/pinctrl/samsung/

PIN CONTROLLER - SINGLE
M:	Tony Lindgren <tony@atomide.com>
M:	Haojian Zhuang <haojian.zhuang@linaro.org>
L:	linux-arm-kernel@lists.infradead.org (moderated for non-subscribers)
L:	linux-omap@vger.kernel.org
S:	Maintained
F:	drivers/pinctrl/pinctrl-single.c

PIN CONTROLLER - ST SPEAR
M:	Viresh Kumar <vireshk@kernel.org>
L:	spear-devel@list.st.com
L:	linux-arm-kernel@lists.infradead.org (moderated for non-subscribers)
W:	http://www.st.com/spear
S:	Maintained
F:	drivers/pinctrl/spear/

PKTCDVD DRIVER
M:	Jiri Kosina <jikos@kernel.org>
S:	Maintained
F:	drivers/block/pktcdvd.c
F:	include/linux/pktcdvd.h
F:	include/uapi/linux/pktcdvd.h

PKUNITY SOC DRIVERS
M:	Guan Xuetao <gxt@mprc.pku.edu.cn>
W:	http://mprc.pku.edu.cn/~guanxuetao/linux
S:	Maintained
T:	git git://github.com/gxt/linux.git
F:	drivers/input/serio/i8042-unicore32io.h
F:	drivers/i2c/busses/i2c-puv3.c
F:	drivers/video/fbdev/fb-puv3.c
F:	drivers/rtc/rtc-puv3.c

PMBUS HARDWARE MONITORING DRIVERS
M:	Guenter Roeck <linux@roeck-us.net>
L:	lm-sensors@lm-sensors.org
W:	http://www.lm-sensors.org/
W:	http://www.roeck-us.net/linux/drivers/
T:	git git://git.kernel.org/pub/scm/linux/kernel/git/groeck/linux-staging.git
S:	Maintained
F:	Documentation/hwmon/pmbus
F:	drivers/hwmon/pmbus/
F:	include/linux/i2c/pmbus.h

PMC SIERRA MaxRAID DRIVER
L:	linux-scsi@vger.kernel.org
W:	http://www.pmc-sierra.com/
S:	Orphan
F:	drivers/scsi/pmcraid.*

PMC SIERRA PM8001 DRIVER
M:	Jack Wang <jinpu.wang@profitbricks.com>
M:	lindar_liu@usish.com
L:	pmchba@pmcs.com
L:	linux-scsi@vger.kernel.org
S:	Supported
F:	drivers/scsi/pm8001/

POSIX CLOCKS and TIMERS
M:	Thomas Gleixner <tglx@linutronix.de>
L:	linux-kernel@vger.kernel.org
T:	git git://git.kernel.org/pub/scm/linux/kernel/git/tip/tip.git timers/core
S:	Maintained
F:	fs/timerfd.c
F:	include/linux/timer*
F:	kernel/time/*timer*

POWER MANAGEMENT CORE
M:	"Rafael J. Wysocki" <rjw@rjwysocki.net>
L:	linux-pm@vger.kernel.org
T:	git git://git.kernel.org/pub/scm/linux/kernel/git/rafael/linux-pm
S:	Supported
F:	drivers/base/power/
F:	include/linux/pm.h
F:	include/linux/pm_*
F:	include/linux/powercap.h
F:	drivers/powercap/

POWER SUPPLY CLASS/SUBSYSTEM and DRIVERS
M:	Sebastian Reichel <sre@kernel.org>
M:	Dmitry Eremin-Solenikov <dbaryshkov@gmail.com>
M:	David Woodhouse <dwmw2@infradead.org>
L:	linux-pm@vger.kernel.org
T:	git git://git.infradead.org/battery-2.6.git
S:	Maintained
F:	include/linux/power_supply.h
F:	drivers/power/
X:	drivers/power/avs/

POWER STATE COORDINATION INTERFACE (PSCI)
M:	Mark Rutland <mark.rutland@arm.com>
M:	Lorenzo Pieralisi <lorenzo.pieralisi@arm.com>
L:	linux-arm-kernel@lists.infradead.org
S:	Maintained
F:	drivers/firmware/psci.c
F:	include/linux/psci.h
F:	include/uapi/linux/psci.h

PNP SUPPORT
M:	"Rafael J. Wysocki" <rafael.j.wysocki@intel.com>
S:	Maintained
F:	drivers/pnp/

PPP PROTOCOL DRIVERS AND COMPRESSORS
M:	Paul Mackerras <paulus@samba.org>
L:	linux-ppp@vger.kernel.org
S:	Maintained
F:	drivers/net/ppp/ppp_*

PPP OVER ATM (RFC 2364)
M:	Mitchell Blank Jr <mitch@sfgoth.com>
S:	Maintained
F:	net/atm/pppoatm.c
F:	include/uapi/linux/atmppp.h

PPP OVER ETHERNET
M:	Michal Ostrowski <mostrows@earthlink.net>
S:	Maintained
F:	drivers/net/ppp/pppoe.c
F:	drivers/net/ppp/pppox.c

PPP OVER L2TP
M:	James Chapman <jchapman@katalix.com>
S:	Maintained
F:	net/l2tp/l2tp_ppp.c
F:	include/linux/if_pppol2tp.h
F:	include/uapi/linux/if_pppol2tp.h

PPS SUPPORT
M:	Rodolfo Giometti <giometti@enneenne.com>
W:	http://wiki.enneenne.com/index.php/LinuxPPS_support
L:	linuxpps@ml.enneenne.com (subscribers-only)
S:	Maintained
F:	Documentation/pps/
F:	drivers/pps/
F:	include/linux/pps*.h

PPTP DRIVER
M:	Dmitry Kozlov <xeb@mail.ru>
L:	netdev@vger.kernel.org
S:	Maintained
F:	drivers/net/ppp/pptp.c
W:	http://sourceforge.net/projects/accel-pptp

PREEMPTIBLE KERNEL
M:	Robert Love <rml@tech9.net>
L:	kpreempt-tech@lists.sourceforge.net
W:	ftp://ftp.kernel.org/pub/linux/kernel/people/rml/preempt-kernel
S:	Supported
F:	Documentation/preempt-locking.txt
F:	include/linux/preempt.h

PRISM54 WIRELESS DRIVER
M:	"Luis R. Rodriguez" <mcgrof@gmail.com>
L:	linux-wireless@vger.kernel.org
W:	http://wireless.kernel.org/en/users/Drivers/p54
S:	Obsolete
F:	drivers/net/wireless/intersil/prism54/

PS3 NETWORK SUPPORT
M:	Geoff Levand <geoff@infradead.org>
L:	netdev@vger.kernel.org
L:	linuxppc-dev@lists.ozlabs.org
S:	Maintained
F:	drivers/net/ethernet/toshiba/ps3_gelic_net.*

PS3 PLATFORM SUPPORT
M:	Geoff Levand <geoff@infradead.org>
L:	linuxppc-dev@lists.ozlabs.org
S:	Maintained
F:	arch/powerpc/boot/ps3*
F:	arch/powerpc/include/asm/lv1call.h
F:	arch/powerpc/include/asm/ps3*.h
F:	arch/powerpc/platforms/ps3/
F:	drivers/*/ps3*
F:	drivers/ps3/
F:	drivers/rtc/rtc-ps3.c
F:	drivers/usb/host/*ps3.c
F:	sound/ppc/snd_ps3*

PS3VRAM DRIVER
M:	Jim Paris <jim@jtan.com>
M:	Geoff Levand <geoff@infradead.org>
L:	linuxppc-dev@lists.ozlabs.org
S:	Maintained
F:	drivers/block/ps3vram.c

PSTORE FILESYSTEM
M:	Anton Vorontsov <anton@enomsg.org>
M:	Colin Cross <ccross@android.com>
M:	Kees Cook <keescook@chromium.org>
M:	Tony Luck <tony.luck@intel.com>
S:	Maintained
T:	git git://git.kernel.org/pub/scm/linux/kernel/git/aegl/linux.git
F:	fs/pstore/
F:	include/linux/pstore*
F:	drivers/firmware/efi/efi-pstore.c
F:	drivers/acpi/apei/erst.c

PTP HARDWARE CLOCK SUPPORT
M:	Richard Cochran <richardcochran@gmail.com>
L:	netdev@vger.kernel.org
S:	Maintained
W:	http://linuxptp.sourceforge.net/
F:	Documentation/ABI/testing/sysfs-ptp
F:	Documentation/ptp/*
F:	drivers/net/ethernet/freescale/gianfar_ptp.c
F:	drivers/net/phy/dp83640*
F:	drivers/ptp/*
F:	include/linux/ptp_cl*

PTRACE SUPPORT
M:	Roland McGrath <roland@hack.frob.com>
M:	Oleg Nesterov <oleg@redhat.com>
S:	Maintained
F:	include/asm-generic/syscall.h
F:	include/linux/ptrace.h
F:	include/linux/regset.h
F:	include/linux/tracehook.h
F:	include/uapi/linux/ptrace.h
F:	kernel/ptrace.c

PVRUSB2 VIDEO4LINUX DRIVER
M:	Mike Isely <isely@pobox.com>
L:	pvrusb2@isely.net	(subscribers-only)
L:	linux-media@vger.kernel.org
W:	http://www.isely.net/pvrusb2/
T:	git git://linuxtv.org/media_tree.git
S:	Maintained
F:	Documentation/video4linux/README.pvrusb2
F:	drivers/media/usb/pvrusb2/

PWC WEBCAM DRIVER
M:	Hans de Goede <hdegoede@redhat.com>
L:	linux-media@vger.kernel.org
T:	git git://linuxtv.org/media_tree.git
S:	Maintained
F:	drivers/media/usb/pwc/*

PWM FAN DRIVER
M:	Kamil Debski <k.debski@samsung.com>
L:	lm-sensors@lm-sensors.org
S:	Supported
F:	Documentation/devicetree/bindings/hwmon/pwm-fan.txt
F:	Documentation/hwmon/pwm-fan
F:	drivers/hwmon/pwm-fan.c

PWM SUBSYSTEM
M:	Thierry Reding <thierry.reding@gmail.com>
L:	linux-pwm@vger.kernel.org
S:	Maintained
T:	git git://git.kernel.org/pub/scm/linux/kernel/git/thierry.reding/linux-pwm.git
F:	Documentation/pwm.txt
F:	Documentation/devicetree/bindings/pwm/
F:	include/linux/pwm.h
F:	drivers/pwm/
F:	drivers/video/backlight/pwm_bl.c
F:	include/linux/pwm_backlight.h

PXA2xx/PXA3xx SUPPORT
M:	Daniel Mack <daniel@zonque.org>
M:	Haojian Zhuang <haojian.zhuang@gmail.com>
M:	Robert Jarzmik <robert.jarzmik@free.fr>
L:	linux-arm-kernel@lists.infradead.org (moderated for non-subscribers)
T:	git git://github.com/hzhuang1/linux.git
T:	git git://github.com/rjarzmik/linux.git
S:	Maintained
F:	arch/arm/boot/dts/pxa*
F:	arch/arm/mach-pxa/
F:	drivers/dma/pxa*
F:	drivers/pcmcia/pxa2xx*
F:	drivers/pinctrl/pxa/
F:	drivers/spi/spi-pxa2xx*
F:	drivers/usb/gadget/udc/pxa2*
F:	include/sound/pxa2xx-lib.h
F:	sound/arm/pxa*
F:	sound/soc/pxa/

PXA GPIO DRIVER
M:	Robert Jarzmik <robert.jarzmik@free.fr>
L:	linux-gpio@vger.kernel.org
S:	Maintained
F:	drivers/gpio/gpio-pxa.c

PXA3xx NAND FLASH DRIVER
M:	Ezequiel Garcia <ezequiel.garcia@free-electrons.com>
L:	linux-mtd@lists.infradead.org
S:	Maintained
F:	drivers/mtd/nand/pxa3xx_nand.c

MMP SUPPORT
M:	Eric Miao <eric.y.miao@gmail.com>
M:	Haojian Zhuang <haojian.zhuang@gmail.com>
L:	linux-arm-kernel@lists.infradead.org (moderated for non-subscribers)
T:	git git://github.com/hzhuang1/linux.git
T:	git git://git.linaro.org/people/ycmiao/pxa-linux.git
S:	Maintained
F:	arch/arm/boot/dts/mmp*
F:	arch/arm/mach-mmp/

PXA MMCI DRIVER
S:	Orphan

PXA RTC DRIVER
M:	Robert Jarzmik <robert.jarzmik@free.fr>
L:	rtc-linux@googlegroups.com
S:	Maintained

QAT DRIVER
M:	Tadeusz Struk <tadeusz.struk@intel.com>
L:	qat-linux@intel.com
S:	Supported
F:	drivers/crypto/qat/

QIB DRIVER
M:	Mike Marciniszyn <infinipath@intel.com>
L:	linux-rdma@vger.kernel.org
S:	Supported
F:	drivers/infiniband/hw/qib/

QLOGIC QLA1280 SCSI DRIVER
M:	Michael Reed <mdr@sgi.com>
L:	linux-scsi@vger.kernel.org
S:	Maintained
F:	drivers/scsi/qla1280.[ch]

QLOGIC QLA2XXX FC-SCSI DRIVER
M:	qla2xxx-upstream@qlogic.com
L:	linux-scsi@vger.kernel.org
S:	Supported
F:	Documentation/scsi/LICENSE.qla2xxx
F:	drivers/scsi/qla2xxx/

QLOGIC QLA4XXX iSCSI DRIVER
M:	QLogic-Storage-Upstream@qlogic.com
L:	linux-scsi@vger.kernel.org
S:	Supported
F:	Documentation/scsi/LICENSE.qla4xxx
F:	drivers/scsi/qla4xxx/

QLOGIC QLA3XXX NETWORK DRIVER
M:	Jitendra Kalsaria <jitendra.kalsaria@qlogic.com>
M:	Ron Mercer <ron.mercer@qlogic.com>
M:	linux-driver@qlogic.com
L:	netdev@vger.kernel.org
S:	Supported
F:	Documentation/networking/LICENSE.qla3xxx
F:	drivers/net/ethernet/qlogic/qla3xxx.*

QLOGIC QLCNIC (1/10)Gb ETHERNET DRIVER
M:	Dept-GELinuxNICDev@qlogic.com
L:	netdev@vger.kernel.org
S:	Supported
F:	drivers/net/ethernet/qlogic/qlcnic/

QLOGIC QLGE 10Gb ETHERNET DRIVER
M:	Harish Patil <harish.patil@qlogic.com>
M:	Sudarsana Kalluru <sudarsana.kalluru@qlogic.com>
M:	Dept-GELinuxNICDev@qlogic.com
M:	linux-driver@qlogic.com
L:	netdev@vger.kernel.org
S:	Supported
F:	drivers/net/ethernet/qlogic/qlge/

QLOGIC QL4xxx ETHERNET DRIVER
M:	Yuval Mintz <Yuval.Mintz@qlogic.com>
M:	Ariel Elior <Ariel.Elior@qlogic.com>
M:	everest-linux-l2@qlogic.com
L:	netdev@vger.kernel.org
S:	Supported
F:	drivers/net/ethernet/qlogic/qed/
F:	include/linux/qed/
F:	drivers/net/ethernet/qlogic/qede/

QNX4 FILESYSTEM
M:	Anders Larsen <al@alarsen.net>
W:	http://www.alarsen.net/linux/qnx4fs/
S:	Maintained
F:	fs/qnx4/
F:	include/uapi/linux/qnx4_fs.h
F:	include/uapi/linux/qnxtypes.h

QT1010 MEDIA DRIVER
M:	Antti Palosaari <crope@iki.fi>
L:	linux-media@vger.kernel.org
W:	https://linuxtv.org
W:	http://palosaari.fi/linux/
Q:	http://patchwork.linuxtv.org/project/linux-media/list/
T:	git git://linuxtv.org/anttip/media_tree.git
S:	Maintained
F:	drivers/media/tuners/qt1010*

QUALCOMM ATHEROS ATH9K WIRELESS DRIVER
M:	QCA ath9k Development <ath9k-devel@qca.qualcomm.com>
L:	linux-wireless@vger.kernel.org
L:	ath9k-devel@lists.ath9k.org
W:	http://wireless.kernel.org/en/users/Drivers/ath9k
S:	Supported
F:	drivers/net/wireless/ath/ath9k/

QUALCOMM ATHEROS ATH10K WIRELESS DRIVER
M:	Kalle Valo <kvalo@qca.qualcomm.com>
L:	ath10k@lists.infradead.org
W:	http://wireless.kernel.org/en/users/Drivers/ath10k
T:	git git://git.kernel.org/pub/scm/linux/kernel/git/kvalo/ath.git
S:	Supported
F:	drivers/net/wireless/ath/ath10k/

QUALCOMM HEXAGON ARCHITECTURE
M:	Richard Kuo <rkuo@codeaurora.org>
L:	linux-hexagon@vger.kernel.org
T:	git git://git.kernel.org/pub/scm/linux/kernel/git/rkuo/linux-hexagon-kernel.git
S:	Supported
F:	arch/hexagon/

QUALCOMM WCN36XX WIRELESS DRIVER
M:	Eugene Krasnikov <k.eugene.e@gmail.com>
L:	wcn36xx@lists.infradead.org
W:	http://wireless.kernel.org/en/users/Drivers/wcn36xx
T:	git git://github.com/KrasnikovEugene/wcn36xx.git
S:	Supported
F:	drivers/net/wireless/ath/wcn36xx/

RADOS BLOCK DEVICE (RBD)
M:	Ilya Dryomov <idryomov@gmail.com>
M:	Sage Weil <sage@redhat.com>
M:	Alex Elder <elder@kernel.org>
L:	ceph-devel@vger.kernel.org
W:	http://ceph.com/
T:	git git://git.kernel.org/pub/scm/linux/kernel/git/sage/ceph-client.git
T:	git git://github.com/ceph/ceph-client.git
S:	Supported
F:	Documentation/ABI/testing/sysfs-bus-rbd
F:	drivers/block/rbd.c
F:	drivers/block/rbd_types.h

RADEON FRAMEBUFFER DISPLAY DRIVER
M:	Benjamin Herrenschmidt <benh@kernel.crashing.org>
L:	linux-fbdev@vger.kernel.org
S:	Maintained
F:	drivers/video/fbdev/aty/radeon*
F:	include/uapi/linux/radeonfb.h

RADIOSHARK RADIO DRIVER
M:	Hans de Goede <hdegoede@redhat.com>
L:	linux-media@vger.kernel.org
T:	git git://linuxtv.org/media_tree.git
S:	Maintained
F:	drivers/media/radio/radio-shark.c

RADIOSHARK2 RADIO DRIVER
M:	Hans de Goede <hdegoede@redhat.com>
L:	linux-media@vger.kernel.org
T:	git git://linuxtv.org/media_tree.git
S:	Maintained
F:	drivers/media/radio/radio-shark2.c
F:	drivers/media/radio/radio-tea5777.c

RAGE128 FRAMEBUFFER DISPLAY DRIVER
M:	Paul Mackerras <paulus@samba.org>
L:	linux-fbdev@vger.kernel.org
S:	Maintained
F:	drivers/video/fbdev/aty/aty128fb.c

RALINK MIPS ARCHITECTURE
M:	John Crispin <blogic@openwrt.org>
L:	linux-mips@linux-mips.org
S:	Maintained
F:	arch/mips/ralink

RALINK RT2X00 WIRELESS LAN DRIVER
P:	rt2x00 project
M:	Stanislaw Gruszka <sgruszka@redhat.com>
M:	Helmut Schaa <helmut.schaa@googlemail.com>
L:	linux-wireless@vger.kernel.org
S:	Maintained
F:	drivers/net/wireless/ralink/rt2x00/

RAMDISK RAM BLOCK DEVICE DRIVER
M:	Jens Axboe <axboe@kernel.dk>
S:	Maintained
F:	Documentation/blockdev/ramdisk.txt
F:	drivers/block/brd.c

RANDOM NUMBER DRIVER
M:	"Theodore Ts'o" <tytso@mit.edu>
S:	Maintained
F:	drivers/char/random.c

RAPIDIO SUBSYSTEM
M:	Matt Porter <mporter@kernel.crashing.org>
M:	Alexandre Bounine <alexandre.bounine@idt.com>
S:	Maintained
F:	drivers/rapidio/

RAYLINK/WEBGEAR 802.11 WIRELESS LAN DRIVER
L:	linux-wireless@vger.kernel.org
S:	Orphan
F:	drivers/net/wireless/ray*

RCUTORTURE MODULE
M:	Josh Triplett <josh@joshtriplett.org>
M:	"Paul E. McKenney" <paulmck@linux.vnet.ibm.com>
L:	linux-kernel@vger.kernel.org
S:	Supported
T:	git git://git.kernel.org/pub/scm/linux/kernel/git/paulmck/linux-rcu.git
F:	Documentation/RCU/torture.txt
F:	kernel/rcu/rcutorture.c

RCUTORTURE TEST FRAMEWORK
M:	"Paul E. McKenney" <paulmck@linux.vnet.ibm.com>
M:	Josh Triplett <josh@joshtriplett.org>
R:	Steven Rostedt <rostedt@goodmis.org>
R:	Mathieu Desnoyers <mathieu.desnoyers@efficios.com>
R:	Lai Jiangshan <jiangshanlai@gmail.com>
L:	linux-kernel@vger.kernel.org
S:	Supported
T:	git git://git.kernel.org/pub/scm/linux/kernel/git/paulmck/linux-rcu.git
F:	tools/testing/selftests/rcutorture

RDC R-321X SoC
M:	Florian Fainelli <florian@openwrt.org>
S:	Maintained

RDC R6040 FAST ETHERNET DRIVER
M:	Florian Fainelli <florian@openwrt.org>
L:	netdev@vger.kernel.org
S:	Maintained
F:	drivers/net/ethernet/rdc/r6040.c

RDS - RELIABLE DATAGRAM SOCKETS
M:	Chien Yen <chien.yen@oracle.com>
L:	rds-devel@oss.oracle.com (moderated for non-subscribers)
S:	Supported
F:	net/rds/

READ-COPY UPDATE (RCU)
M:	"Paul E. McKenney" <paulmck@linux.vnet.ibm.com>
M:	Josh Triplett <josh@joshtriplett.org>
R:	Steven Rostedt <rostedt@goodmis.org>
R:	Mathieu Desnoyers <mathieu.desnoyers@efficios.com>
R:	Lai Jiangshan <jiangshanlai@gmail.com>
L:	linux-kernel@vger.kernel.org
W:	http://www.rdrop.com/users/paulmck/RCU/
S:	Supported
T:	git git://git.kernel.org/pub/scm/linux/kernel/git/paulmck/linux-rcu.git
F:	Documentation/RCU/
X:	Documentation/RCU/torture.txt
F:	include/linux/rcu*
X:	include/linux/srcu.h
F:	kernel/rcu/
X:	kernel/torture.c

REAL TIME CLOCK (RTC) SUBSYSTEM
M:	Alessandro Zummo <a.zummo@towertech.it>
M:	Alexandre Belloni <alexandre.belloni@free-electrons.com>
L:	rtc-linux@googlegroups.com
Q:	http://patchwork.ozlabs.org/project/rtc-linux/list/
T:	git git://git.kernel.org/pub/scm/linux/kernel/git/abelloni/linux.git
S:	Maintained
F:	Documentation/rtc.txt
F:	drivers/rtc/
F:	include/linux/rtc.h
F:	include/uapi/linux/rtc.h

REALTEK AUDIO CODECS
M:	Bard Liao <bardliao@realtek.com>
M:	Oder Chiou <oder_chiou@realtek.com>
S:	Maintained
F:	sound/soc/codecs/rt*
F:	include/sound/rt*.h

REISERFS FILE SYSTEM
L:	reiserfs-devel@vger.kernel.org
S:	Supported
F:	fs/reiserfs/

REGISTER MAP ABSTRACTION
M:	Mark Brown <broonie@kernel.org>
L:	linux-kernel@vger.kernel.org
T:	git git://git.kernel.org/pub/scm/linux/kernel/git/broonie/regmap.git
S:	Supported
F:	drivers/base/regmap/
F:	include/linux/regmap.h

REMOTE PROCESSOR (REMOTEPROC) SUBSYSTEM
M:	Ohad Ben-Cohen <ohad@wizery.com>
T:	git git://git.kernel.org/pub/scm/linux/kernel/git/ohad/remoteproc.git
S:	Maintained
F:	drivers/remoteproc/
F:	Documentation/remoteproc.txt
F:	include/linux/remoteproc.h

REMOTE PROCESSOR MESSAGING (RPMSG) SUBSYSTEM
M:	Ohad Ben-Cohen <ohad@wizery.com>
T:	git git://git.kernel.org/pub/scm/linux/kernel/git/ohad/rpmsg.git
S:	Maintained
F:	drivers/rpmsg/
F:	Documentation/rpmsg.txt
F:	include/linux/rpmsg.h

RENESAS ETHERNET DRIVERS
R:	Sergei Shtylyov <sergei.shtylyov@cogentembedded.com>
L:	netdev@vger.kernel.org
L:	linux-renesas-soc@vger.kernel.org
F:	drivers/net/ethernet/renesas/
F:	include/linux/sh_eth.h

RENESAS USB2 PHY DRIVER
M:	Yoshihiro Shimoda <yoshihiro.shimoda.uh@renesas.com>
L:	linux-renesas-soc@vger.kernel.org
S:	Maintained
F:	drivers/phy/phy-rcar-gen3-usb2.c

RESET CONTROLLER FRAMEWORK
M:	Philipp Zabel <p.zabel@pengutronix.de>
T:	git git://git.pengutronix.de/git/pza/linux
S:	Maintained
F:	drivers/reset/
F:	Documentation/devicetree/bindings/reset/
F:	include/dt-bindings/reset/
F:	include/linux/reset.h
F:	include/linux/reset-controller.h

RFKILL
M:	Johannes Berg <johannes@sipsolutions.net>
L:	linux-wireless@vger.kernel.org
W:	http://wireless.kernel.org/
T:	git git://git.kernel.org/pub/scm/linux/kernel/git/jberg/mac80211.git
T:	git git://git.kernel.org/pub/scm/linux/kernel/git/jberg/mac80211-next.git
S:	Maintained
F:	Documentation/rfkill.txt
F:	net/rfkill/

RHASHTABLE
M:	Thomas Graf <tgraf@suug.ch>
L:	netdev@vger.kernel.org
S:	Maintained
F:	lib/rhashtable.c
F:	include/linux/rhashtable.h

RICOH SMARTMEDIA/XD DRIVER
M:	Maxim Levitsky <maximlevitsky@gmail.com>
S:	Maintained
F:	drivers/mtd/nand/r852.c
F:	drivers/mtd/nand/r852.h

RICOH R5C592 MEMORYSTICK DRIVER
M:	Maxim Levitsky <maximlevitsky@gmail.com>
S:	Maintained
F:	drivers/memstick/host/r592.*

ROCCAT DRIVERS
M:	Stefan Achatz <erazor_de@users.sourceforge.net>
W:	http://sourceforge.net/projects/roccat/
S:	Maintained
F:	drivers/hid/hid-roccat*
F:	include/linux/hid-roccat*
F:	Documentation/ABI/*/sysfs-driver-hid-roccat*

ROCKER DRIVER
M:	Jiri Pirko <jiri@resnulli.us>
M:	Scott Feldman <sfeldma@gmail.com>
L:	netdev@vger.kernel.org
S:	Supported
F:	drivers/net/ethernet/rocker/

ROCKETPORT DRIVER
P:	Comtrol Corp.
W:	http://www.comtrol.com
S:	Maintained
F:	Documentation/serial/rocket.txt
F:	drivers/tty/rocket*

ROCKETPORT EXPRESS/INFINITY DRIVER
M:	Kevin Cernekee <cernekee@gmail.com>
L:	linux-serial@vger.kernel.org
S:	Odd Fixes
F:	drivers/tty/serial/rp2.*

ROSE NETWORK LAYER
M:	Ralf Baechle <ralf@linux-mips.org>
L:	linux-hams@vger.kernel.org
W:	http://www.linux-ax25.org/
S:	Maintained
F:	include/net/rose.h
F:	include/uapi/linux/rose.h
F:	net/rose/

RTL2830 MEDIA DRIVER
M:	Antti Palosaari <crope@iki.fi>
L:	linux-media@vger.kernel.org
W:	https://linuxtv.org
W:	http://palosaari.fi/linux/
Q:	http://patchwork.linuxtv.org/project/linux-media/list/
T:	git git://linuxtv.org/anttip/media_tree.git
S:	Maintained
F:	drivers/media/dvb-frontends/rtl2830*

RTL2832 MEDIA DRIVER
M:	Antti Palosaari <crope@iki.fi>
L:	linux-media@vger.kernel.org
W:	https://linuxtv.org
W:	http://palosaari.fi/linux/
Q:	http://patchwork.linuxtv.org/project/linux-media/list/
T:	git git://linuxtv.org/anttip/media_tree.git
S:	Maintained
F:	drivers/media/dvb-frontends/rtl2832*

RTL2832_SDR MEDIA DRIVER
M:	Antti Palosaari <crope@iki.fi>
L:	linux-media@vger.kernel.org
W:	https://linuxtv.org
W:	http://palosaari.fi/linux/
Q:	http://patchwork.linuxtv.org/project/linux-media/list/
T:	git git://linuxtv.org/anttip/media_tree.git
S:	Maintained
F:	drivers/media/dvb-frontends/rtl2832_sdr*

RTL8180 WIRELESS DRIVER
L:	linux-wireless@vger.kernel.org
W:	http://wireless.kernel.org/
T:	git git://git.kernel.org/pub/scm/linux/kernel/git/linville/wireless-testing.git
S:	Orphan
F:	drivers/net/wireless/realtek/rtl818x/rtl8180/

RTL8187 WIRELESS DRIVER
M:	Herton Ronaldo Krzesinski <herton@canonical.com>
M:	Hin-Tak Leung <htl10@users.sourceforge.net>
M:	Larry Finger <Larry.Finger@lwfinger.net>
L:	linux-wireless@vger.kernel.org
W:	http://wireless.kernel.org/
T:	git git://git.kernel.org/pub/scm/linux/kernel/git/linville/wireless-testing.git
S:	Maintained
F:	drivers/net/wireless/realtek/rtl818x/rtl8187/

RTL8192CE WIRELESS DRIVER
M:	Larry Finger <Larry.Finger@lwfinger.net>
M:	Chaoming Li <chaoming_li@realsil.com.cn>
L:	linux-wireless@vger.kernel.org
W:	http://wireless.kernel.org/
T:	git git://git.kernel.org/pub/scm/linux/kernel/git/linville/wireless-testing.git
S:	Maintained
F:	drivers/net/wireless/realtek/rtlwifi/
F:	drivers/net/wireless/realtek/rtlwifi/rtl8192ce/

RTL8XXXU WIRELESS DRIVER (rtl8xxxu)
M:	Jes Sorensen <Jes.Sorensen@redhat.com>
L:	linux-wireless@vger.kernel.org
T:	git git://git.kernel.org/pub/scm/linux/kernel/git/jes/linux.git rtl8723au-mac80211
S:	Maintained
F:	drivers/net/wireless/realtek/rtl8xxxu/

S3 SAVAGE FRAMEBUFFER DRIVER
M:	Antonino Daplas <adaplas@gmail.com>
L:	linux-fbdev@vger.kernel.org
S:	Maintained
F:	drivers/video/fbdev/savage/

S390
M:	Martin Schwidefsky <schwidefsky@de.ibm.com>
M:	Heiko Carstens <heiko.carstens@de.ibm.com>
L:	linux-s390@vger.kernel.org
W:	http://www.ibm.com/developerworks/linux/linux390/
T:	git git://git.kernel.org/pub/scm/linux/kernel/git/s390/linux.git
S:	Supported
F:	arch/s390/
F:	drivers/s390/
F:	Documentation/s390/
F:	Documentation/DocBook/s390*

S390 COMMON I/O LAYER
M:	Sebastian Ott <sebott@linux.vnet.ibm.com>
M:	Peter Oberparleiter <oberpar@linux.vnet.ibm.com>
L:	linux-s390@vger.kernel.org
W:	http://www.ibm.com/developerworks/linux/linux390/
S:	Supported
F:	drivers/s390/cio/

S390 DASD DRIVER
M:	Stefan Weinhuber <wein@de.ibm.com>
M:	Stefan Haberland <stefan.haberland@de.ibm.com>
L:	linux-s390@vger.kernel.org
W:	http://www.ibm.com/developerworks/linux/linux390/
S:	Supported
F:	drivers/s390/block/dasd*
F:	block/partitions/ibm.c

S390 NETWORK DRIVERS
M:	Ursula Braun <ubraun@linux.vnet.ibm.com>
L:	linux-s390@vger.kernel.org
W:	http://www.ibm.com/developerworks/linux/linux390/
S:	Supported
F:	drivers/s390/net/

S390 PCI SUBSYSTEM
M:	Sebastian Ott <sebott@linux.vnet.ibm.com>
M:	Gerald Schaefer <gerald.schaefer@de.ibm.com>
L:	linux-s390@vger.kernel.org
W:	http://www.ibm.com/developerworks/linux/linux390/
S:	Supported
F:	arch/s390/pci/
F:	drivers/pci/hotplug/s390_pci_hpc.c

S390 ZCRYPT DRIVER
M:	Ingo Tuchscherer <ingo.tuchscherer@de.ibm.com>
L:	linux-s390@vger.kernel.org
W:	http://www.ibm.com/developerworks/linux/linux390/
S:	Supported
F:	drivers/s390/crypto/

S390 ZFCP DRIVER
M:	Steffen Maier <maier@linux.vnet.ibm.com>
L:	linux-s390@vger.kernel.org
W:	http://www.ibm.com/developerworks/linux/linux390/
S:	Supported
F:	drivers/s390/scsi/zfcp_*

S390 IUCV NETWORK LAYER
M:	Ursula Braun <ubraun@linux.vnet.ibm.com>
L:	linux-s390@vger.kernel.org
W:	http://www.ibm.com/developerworks/linux/linux390/
S:	Supported
F:	drivers/s390/net/*iucv*
F:	include/net/iucv/
F:	net/iucv/

S390 IOMMU (PCI)
M:	Gerald Schaefer <gerald.schaefer@de.ibm.com>
L:	linux-s390@vger.kernel.org
W:	http://www.ibm.com/developerworks/linux/linux390/
S:	Supported
F:	drivers/iommu/s390-iommu.c

S3C24XX SD/MMC Driver
M:	Ben Dooks <ben-linux@fluff.org>
L:	linux-arm-kernel@lists.infradead.org (moderated for non-subscribers)
S:	Supported
F:	drivers/mmc/host/s3cmci.*

SAA6588 RDS RECEIVER DRIVER
M:	Hans Verkuil <hverkuil@xs4all.nl>
L:	linux-media@vger.kernel.org
T:	git git://linuxtv.org/media_tree.git
W:	https://linuxtv.org
S:	Odd Fixes
F:	drivers/media/i2c/saa6588*

SAA7134 VIDEO4LINUX DRIVER
M:	Mauro Carvalho Chehab <mchehab@osg.samsung.com>
L:	linux-media@vger.kernel.org
W:	https://linuxtv.org
T:	git git://linuxtv.org/media_tree.git
S:	Odd fixes
F:	Documentation/video4linux/*.saa7134
F:	drivers/media/pci/saa7134/

SAA7146 VIDEO4LINUX-2 DRIVER
M:	Hans Verkuil <hverkuil@xs4all.nl>
L:	linux-media@vger.kernel.org
T:	git git://linuxtv.org/media_tree.git
S:	Maintained
F:	drivers/media/common/saa7146/
F:	drivers/media/pci/saa7146/
F:	include/media/saa7146*

SAMSUNG LAPTOP DRIVER
M:	Corentin Chary <corentin.chary@gmail.com>
L:	platform-driver-x86@vger.kernel.org
S:	Maintained
F:	drivers/platform/x86/samsung-laptop.c

SAMSUNG AUDIO (ASoC) DRIVERS
M:	Sangbeom Kim <sbkim73@samsung.com>
L:	alsa-devel@alsa-project.org (moderated for non-subscribers)
S:	Supported
F:	sound/soc/samsung/

SAMSUNG FRAMEBUFFER DRIVER
M:	Jingoo Han <jingoohan1@gmail.com>
L:	linux-fbdev@vger.kernel.org
S:	Maintained
F:	drivers/video/fbdev/s3c-fb.c

SAMSUNG MULTIFUNCTION PMIC DEVICE DRIVERS
M:	Sangbeom Kim <sbkim73@samsung.com>
M:	Krzysztof Kozlowski <k.kozlowski@samsung.com>
L:	linux-kernel@vger.kernel.org
L:	linux-samsung-soc@vger.kernel.org
S:	Supported
F:	drivers/mfd/sec*.c
F:	drivers/regulator/s2m*.c
F:	drivers/regulator/s5m*.c
F:	drivers/clk/clk-s2mps11.c
F:	drivers/rtc/rtc-s5m.c
F:	include/linux/mfd/samsung/
F:	Documentation/devicetree/bindings/mfd/samsung,sec-core.txt
F:	Documentation/devicetree/bindings/regulator/samsung,s2m*.txt
F:	Documentation/devicetree/bindings/regulator/samsung,s5m*.txt
F:	Documentation/devicetree/bindings/clock/samsung,s2mps11.txt

SAMSUNG S5P/EXYNOS4 SOC SERIES CAMERA SUBSYSTEM DRIVERS
M:	Kyungmin Park <kyungmin.park@samsung.com>
M:	Sylwester Nawrocki <s.nawrocki@samsung.com>
L:	linux-media@vger.kernel.org
Q:	https://patchwork.linuxtv.org/project/linux-media/list/
S:	Supported
F:	drivers/media/platform/exynos4-is/

SAMSUNG S3C24XX/S3C64XX SOC SERIES CAMIF DRIVER
M:	Sylwester Nawrocki <sylvester.nawrocki@gmail.com>
L:	linux-media@vger.kernel.org
L:	linux-samsung-soc@vger.kernel.org (moderated for non-subscribers)
S:	Maintained
F:	drivers/media/platform/s3c-camif/
F:	include/media/drv-intf/s3c_camif.h

SAMSUNG S5C73M3 CAMERA DRIVER
M:	Kyungmin Park <kyungmin.park@samsung.com>
M:	Andrzej Hajda <a.hajda@samsung.com>
L:	linux-media@vger.kernel.org
S:	Supported
F:	drivers/media/i2c/s5c73m3/*

SAMSUNG S5K5BAF CAMERA DRIVER
M:	Kyungmin Park <kyungmin.park@samsung.com>
M:	Andrzej Hajda <a.hajda@samsung.com>
L:	linux-media@vger.kernel.org
S:	Supported
F:	drivers/media/i2c/s5k5baf.c

SAMSUNG S3FWRN5 NFC DRIVER
M:	Robert Baldyga <r.baldyga@samsung.com>
L:	linux-nfc@lists.01.org (moderated for non-subscribers)
S:	Supported
F:	drivers/nfc/s3fwrn5

SAMSUNG SOC CLOCK DRIVERS
M:	Sylwester Nawrocki <s.nawrocki@samsung.com>
M:	Tomasz Figa <tomasz.figa@gmail.com>
S:	Supported
L:	linux-samsung-soc@vger.kernel.org (moderated for non-subscribers)
F:	drivers/clk/samsung/

SAMSUNG SXGBE DRIVERS
M:	Byungho An <bh74.an@samsung.com>
M:	Girish K S <ks.giri@samsung.com>
M:	Vipul Pandya <vipul.pandya@samsung.com>
S:	Supported
L:	netdev@vger.kernel.org
F:	drivers/net/ethernet/samsung/sxgbe/

SAMSUNG THERMAL DRIVER
M:	Lukasz Majewski <l.majewski@samsung.com>
L:	linux-pm@vger.kernel.org
L:	linux-samsung-soc@vger.kernel.org
S:	Supported
T:	git https://github.com/lmajewski/linux-samsung-thermal.git
F:	drivers/thermal/samsung/

SAMSUNG USB2 PHY DRIVER
M:	Kamil Debski <k.debski@samsung.com>
L:	linux-kernel@vger.kernel.org
S:	Supported
F:	Documentation/devicetree/bindings/phy/samsung-phy.txt
F:	Documentation/phy/samsung-usb2.txt
F:	drivers/phy/phy-exynos4210-usb2.c
F:	drivers/phy/phy-exynos4x12-usb2.c
F:	drivers/phy/phy-exynos5250-usb2.c
F:	drivers/phy/phy-s5pv210-usb2.c
F:	drivers/phy/phy-samsung-usb2.c
F:	drivers/phy/phy-samsung-usb2.h

SERIAL DRIVERS
M:	Greg Kroah-Hartman <gregkh@linuxfoundation.org>
L:	linux-serial@vger.kernel.org
S:	Maintained
F:	drivers/tty/serial/

SYNOPSYS DESIGNWARE DMAC DRIVER
M:	Viresh Kumar <vireshk@kernel.org>
M:	Andy Shevchenko <andriy.shevchenko@linux.intel.com>
S:	Maintained
F:	include/linux/dma/dw.h
F:	include/linux/platform_data/dma-dw.h
F:	drivers/dma/dw/

SYNOPSYS DESIGNWARE ETHERNET QOS 4.10a driver
M: Lars Persson <lars.persson@axis.com>
L: netdev@vger.kernel.org
S: Supported
F: Documentation/devicetree/bindings/net/snps,dwc-qos-ethernet.txt
F: drivers/net/ethernet/synopsys/dwc_eth_qos.c

SYNOPSYS DESIGNWARE I2C DRIVER
M:	Andy Shevchenko <andriy.shevchenko@linux.intel.com>
M:	Jarkko Nikula <jarkko.nikula@linux.intel.com>
M:	Mika Westerberg <mika.westerberg@linux.intel.com>
L:	linux-i2c@vger.kernel.org
S:	Maintained
F:	drivers/i2c/busses/i2c-designware-*
F:	include/linux/platform_data/i2c-designware.h

SYNOPSYS DESIGNWARE MMC/SD/SDIO DRIVER
M:	Jaehoon Chung <jh80.chung@samsung.com>
L:	linux-mmc@vger.kernel.org
S:	Maintained
F:	include/linux/mmc/dw_mmc.h
F:	drivers/mmc/host/dw_mmc*

SYSTEM TRACE MODULE CLASS
M:	Alexander Shishkin <alexander.shishkin@linux.intel.com>
S:	Maintained
F:	Documentation/trace/stm.txt
F:	drivers/hwtracing/stm/
F:	include/linux/stm.h
F:	include/uapi/linux/stm.h

THUNDERBOLT DRIVER
M:	Andreas Noever <andreas.noever@gmail.com>
S:	Maintained
F:	drivers/thunderbolt/

TI BQ27XXX POWER SUPPLY DRIVER
R:	Andrew F. Davis <afd@ti.com>
F:	include/linux/power/bq27xxx_battery.h
F:	drivers/power/bq27xxx_battery.c
F:	drivers/power/bq27xxx_battery_i2c.c

TIMEKEEPING, CLOCKSOURCE CORE, NTP, ALARMTIMER
M:	John Stultz <john.stultz@linaro.org>
M:	Thomas Gleixner <tglx@linutronix.de>
L:	linux-kernel@vger.kernel.org
T:	git git://git.kernel.org/pub/scm/linux/kernel/git/tip/tip.git timers/core
S:	Supported
F:	include/linux/clocksource.h
F:	include/linux/time.h
F:	include/linux/timex.h
F:	include/uapi/linux/time.h
F:	include/uapi/linux/timex.h
F:	kernel/time/clocksource.c
F:	kernel/time/time*.c
F:	kernel/time/alarmtimer.c
F:	kernel/time/ntp.c
F:	tools/testing/selftests/timers/

SC1200 WDT DRIVER
M:	Zwane Mwaikambo <zwanem@gmail.com>
S:	Maintained
F:	drivers/watchdog/sc1200wdt.c

SCHEDULER
M:	Ingo Molnar <mingo@redhat.com>
M:	Peter Zijlstra <peterz@infradead.org>
L:	linux-kernel@vger.kernel.org
T:	git git://git.kernel.org/pub/scm/linux/kernel/git/tip/tip.git sched/core
S:	Maintained
F:	kernel/sched/
F:	include/linux/sched.h
F:	include/uapi/linux/sched.h
F:	include/linux/wait.h

SCORE ARCHITECTURE
M:	Chen Liqin <liqin.linux@gmail.com>
M:	Lennox Wu <lennox.wu@gmail.com>
W:	http://www.sunplus.com
S:	Supported
F:	arch/score/

SYSTEM CONTROL & POWER INTERFACE (SCPI) Message Protocol drivers
M:	Sudeep Holla <sudeep.holla@arm.com>
L:	linux-arm-kernel@lists.infradead.org
S:	Maintained
F:	Documentation/devicetree/bindings/arm/arm,scpi.txt
F:	drivers/clk/clk-scpi.c
F:	drivers/cpufreq/scpi-cpufreq.c
F:	drivers/firmware/arm_scpi.c
F:	include/linux/scpi_protocol.h

SCSI CDROM DRIVER
M:	Jens Axboe <axboe@kernel.dk>
L:	linux-scsi@vger.kernel.org
W:	http://www.kernel.dk
S:	Maintained
F:	drivers/scsi/sr*

SCSI RDMA PROTOCOL (SRP) INITIATOR
M:	Bart Van Assche <bart.vanassche@sandisk.com>
L:	linux-rdma@vger.kernel.org
S:	Supported
W:	http://www.openfabrics.org
Q:	http://patchwork.kernel.org/project/linux-rdma/list/
T:	git git://git.kernel.org/pub/scm/linux/kernel/git/dad/srp-initiator.git
F:	drivers/infiniband/ulp/srp/
F:	include/scsi/srp.h

SCSI SG DRIVER
M:	Doug Gilbert <dgilbert@interlog.com>
L:	linux-scsi@vger.kernel.org
W:	http://sg.danny.cz/sg
S:	Maintained
F:	Documentation/scsi/scsi-generic.txt
F:	drivers/scsi/sg.c
F:	include/scsi/sg.h

SCSI SUBSYSTEM
M:	"James E.J. Bottomley" <jejb@linux.vnet.ibm.com>
T:	git git://git.kernel.org/pub/scm/linux/kernel/git/jejb/scsi.git
M:	"Martin K. Petersen" <martin.petersen@oracle.com>
T:	git git://git.kernel.org/pub/scm/linux/kernel/git/mkp/scsi.git
L:	linux-scsi@vger.kernel.org
S:	Maintained
F:	drivers/scsi/
F:	include/scsi/

SCSI TAPE DRIVER
M:	Kai Mäkisara <Kai.Makisara@kolumbus.fi>
L:	linux-scsi@vger.kernel.org
S:	Maintained
F:	Documentation/scsi/st.txt
F:	drivers/scsi/st.*
F:	drivers/scsi/st_*.h

SCTP PROTOCOL
M:	Vlad Yasevich <vyasevich@gmail.com>
M:	Neil Horman <nhorman@tuxdriver.com>
L:	linux-sctp@vger.kernel.org
W:	http://lksctp.sourceforge.net
S:	Maintained
F:	Documentation/networking/sctp.txt
F:	include/linux/sctp.h
F:	include/uapi/linux/sctp.h
F:	include/net/sctp/
F:	net/sctp/

SCx200 CPU SUPPORT
M:	Jim Cromie <jim.cromie@gmail.com>
S:	Odd Fixes
F:	Documentation/i2c/busses/scx200_acb
F:	arch/x86/platform/scx200/
F:	drivers/watchdog/scx200_wdt.c
F:	drivers/i2c/busses/scx200*
F:	drivers/mtd/maps/scx200_docflash.c
F:	include/linux/scx200.h

SCx200 GPIO DRIVER
M:	Jim Cromie <jim.cromie@gmail.com>
S:	Maintained
F:	drivers/char/scx200_gpio.c
F:	include/linux/scx200_gpio.h

SCx200 HRT CLOCKSOURCE DRIVER
M:	Jim Cromie <jim.cromie@gmail.com>
S:	Maintained
F:	drivers/clocksource/scx200_hrt.c

SDRICOH_CS MMC/SD HOST CONTROLLER INTERFACE DRIVER
M:	Sascha Sommer <saschasommer@freenet.de>
L:	sdricohcs-devel@lists.sourceforge.net (subscribers-only)
S:	Maintained
F:	drivers/mmc/host/sdricoh_cs.c

SECURE DIGITAL HOST CONTROLLER INTERFACE (SDHCI) DRIVER
L:	linux-mmc@vger.kernel.org
S:	Orphan
F:	drivers/mmc/host/sdhci.*
F:	drivers/mmc/host/sdhci-pltfm.[ch]

SECURE COMPUTING
M:	Kees Cook <keescook@chromium.org>
R:	Andy Lutomirski <luto@amacapital.net>
R:	Will Drewry <wad@chromium.org>
T:	git git://git.kernel.org/pub/scm/linux/kernel/git/kees/linux.git seccomp
S:	Supported
F:	kernel/seccomp.c
F:	include/uapi/linux/seccomp.h
F:	include/linux/seccomp.h
F:	tools/testing/selftests/seccomp/*
K:	\bsecure_computing
K:	\bTIF_SECCOMP\b

SECURE DIGITAL HOST CONTROLLER INTERFACE (SDHCI) SAMSUNG DRIVER
M:	Ben Dooks <ben-linux@fluff.org>
M:	Jaehoon Chung <jh80.chung@samsung.com>
L:	linux-mmc@vger.kernel.org
S:	Maintained
F:	drivers/mmc/host/sdhci-s3c*

SECURE DIGITAL HOST CONTROLLER INTERFACE (SDHCI) ST SPEAR DRIVER
M:	Viresh Kumar <vireshk@kernel.org>
L:	spear-devel@list.st.com
L:	linux-mmc@vger.kernel.org
S:	Maintained
F:	drivers/mmc/host/sdhci-spear.c

SECURITY SUBSYSTEM
M:	James Morris <james.l.morris@oracle.com>
M:	"Serge E. Hallyn" <serge@hallyn.com>
L:	linux-security-module@vger.kernel.org (suggested Cc:)
T:	git git://git.kernel.org/pub/scm/linux/kernel/git/jmorris/linux-security.git
W:	http://kernsec.org/
S:	Supported
F:	security/

SECURITY CONTACT
M:	Security Officers <security@kernel.org>
S:	Supported

SELINUX SECURITY MODULE
M:	Paul Moore <paul@paul-moore.com>
M:	Stephen Smalley <sds@tycho.nsa.gov>
M:	Eric Paris <eparis@parisplace.org>
L:	selinux@tycho.nsa.gov (moderated for non-subscribers)
W:	http://selinuxproject.org
T:	git git://git.infradead.org/users/pcmoore/selinux
S:	Supported
F:	include/linux/selinux*
F:	security/selinux/
F:	scripts/selinux/

APPARMOR SECURITY MODULE
M:	John Johansen <john.johansen@canonical.com>
L:	apparmor@lists.ubuntu.com (subscribers-only, general discussion)
W:	apparmor.wiki.kernel.org
T:	git git://git.kernel.org/pub/scm/linux/kernel/git/jj/apparmor-dev.git
S:	Supported
F:	security/apparmor/

YAMA SECURITY MODULE
M:	Kees Cook <keescook@chromium.org>
T:	git git://git.kernel.org/pub/scm/linux/kernel/git/kees/linux.git yama/tip
S:	Supported
F:	security/yama/

SENSABLE PHANTOM
M:	Jiri Slaby <jirislaby@gmail.com>
S:	Maintained
F:	drivers/misc/phantom.c
F:	include/uapi/linux/phantom.h

SERVER ENGINES 10Gbps iSCSI - BladeEngine 2 DRIVER
M:	Jayamohan Kallickal <jayamohan.kallickal@avagotech.com>
M:	Ketan Mukadam <ketan.mukadam@avagotech.com>
M:	John Soni Jose <sony.john@avagotech.com>
L:	linux-scsi@vger.kernel.org
W:	http://www.avagotech.com
S:	Supported
F:	drivers/scsi/be2iscsi/

Emulex 10Gbps NIC BE2, BE3-R, Lancer, Skyhawk-R DRIVER
M:	Sathya Perla <sathya.perla@broadcom.com>
M:	Ajit Khaparde <ajit.khaparde@broadcom.com>
M:	Padmanabh Ratnakar <padmanabh.ratnakar@broadcom.com>
M:	Sriharsha Basavapatna <sriharsha.basavapatna@broadcom.com>
M:	Somnath Kotur <somnath.kotur@broadcom.com>
L:	netdev@vger.kernel.org
W:	http://www.emulex.com
S:	Supported
F:	drivers/net/ethernet/emulex/benet/

EMULEX ONECONNECT ROCE DRIVER
M:	Selvin Xavier <selvin.xavier@avagotech.com>
M:	Devesh Sharma <devesh.sharma@avagotech.com>
M:	Mitesh Ahuja <mitesh.ahuja@avagotech.com>
L:	linux-rdma@vger.kernel.org
W:	http://www.emulex.com
S:	Supported
F:	drivers/infiniband/hw/ocrdma/

SFC NETWORK DRIVER
M:	Solarflare linux maintainers <linux-net-drivers@solarflare.com>
M:	Shradha Shah <sshah@solarflare.com>
L:	netdev@vger.kernel.org
S:	Supported
F:	drivers/net/ethernet/sfc/

SGI GRU DRIVER
M:	Dimitri Sivanich <sivanich@sgi.com>
S:	Maintained
F:	drivers/misc/sgi-gru/

SGI SN-IA64 (Altix) SERIAL CONSOLE DRIVER
M:	Pat Gefre <pfg@sgi.com>
L:	linux-ia64@vger.kernel.org
S:	Supported
F:	Documentation/ia64/serial.txt
F:	drivers/tty/serial/ioc?_serial.c
F:	include/linux/ioc?.h

SGI XP/XPC/XPNET DRIVER
M:	Cliff Whickman <cpw@sgi.com>
M:	Robin Holt <robinmholt@gmail.com>
S:	Maintained
F:	drivers/misc/sgi-xp/

SI2157 MEDIA DRIVER
M:	Antti Palosaari <crope@iki.fi>
L:	linux-media@vger.kernel.org
W:	https://linuxtv.org
W:	http://palosaari.fi/linux/
Q:	http://patchwork.linuxtv.org/project/linux-media/list/
T:	git git://linuxtv.org/anttip/media_tree.git
S:	Maintained
F:	drivers/media/tuners/si2157*

SI2168 MEDIA DRIVER
M:	Antti Palosaari <crope@iki.fi>
L:	linux-media@vger.kernel.org
W:	https://linuxtv.org
W:	http://palosaari.fi/linux/
Q:	http://patchwork.linuxtv.org/project/linux-media/list/
T:	git git://linuxtv.org/anttip/media_tree.git
S:	Maintained
F:	drivers/media/dvb-frontends/si2168*

SI470X FM RADIO RECEIVER I2C DRIVER
M:	Hans Verkuil <hverkuil@xs4all.nl>
L:	linux-media@vger.kernel.org
T:	git git://linuxtv.org/media_tree.git
W:	https://linuxtv.org
S:	Odd Fixes
F:	drivers/media/radio/si470x/radio-si470x-i2c.c

SI470X FM RADIO RECEIVER USB DRIVER
M:	Hans Verkuil <hverkuil@xs4all.nl>
L:	linux-media@vger.kernel.org
T:	git git://linuxtv.org/media_tree.git
W:	https://linuxtv.org
S:	Maintained
F:	drivers/media/radio/si470x/radio-si470x-common.c
F:	drivers/media/radio/si470x/radio-si470x.h
F:	drivers/media/radio/si470x/radio-si470x-usb.c

SI4713 FM RADIO TRANSMITTER I2C DRIVER
M:	Eduardo Valentin <edubezval@gmail.com>
L:	linux-media@vger.kernel.org
T:	git git://linuxtv.org/media_tree.git
W:	https://linuxtv.org
S:	Odd Fixes
F:	drivers/media/radio/si4713/si4713.?

SI4713 FM RADIO TRANSMITTER PLATFORM DRIVER
M:	Eduardo Valentin <edubezval@gmail.com>
L:	linux-media@vger.kernel.org
T:	git git://linuxtv.org/media_tree.git
W:	https://linuxtv.org
S:	Odd Fixes
F:	drivers/media/radio/si4713/radio-platform-si4713.c

SI4713 FM RADIO TRANSMITTER USB DRIVER
M:	Hans Verkuil <hverkuil@xs4all.nl>
L:	linux-media@vger.kernel.org
T:	git git://linuxtv.org/media_tree.git
W:	https://linuxtv.org
S:	Maintained
F:	drivers/media/radio/si4713/radio-usb-si4713.c

SIANO DVB DRIVER
M:	Mauro Carvalho Chehab <mchehab@osg.samsung.com>
L:	linux-media@vger.kernel.org
W:	https://linuxtv.org
T:	git git://linuxtv.org/media_tree.git
S:	Odd fixes
F:	drivers/media/common/siano/
F:	drivers/media/usb/siano/
F:	drivers/media/usb/siano/
F:	drivers/media/mmc/siano/

SIMPLEFB FB DRIVER
M:	Hans de Goede <hdegoede@redhat.com>
L:	linux-fbdev@vger.kernel.org
S:	Maintained
F:	Documentation/devicetree/bindings/display/simple-framebuffer.txt
F:	drivers/video/fbdev/simplefb.c
F:	include/linux/platform_data/simplefb.h

SH_VEU V4L2 MEM2MEM DRIVER
L:	linux-media@vger.kernel.org
S:	Orphan
F:	drivers/media/platform/sh_veu.c

SH_VOU V4L2 OUTPUT DRIVER
L:	linux-media@vger.kernel.org
S:	Orphan
F:	drivers/media/platform/sh_vou.c
F:	include/media/drv-intf/sh_vou.h

SIMPLE FIRMWARE INTERFACE (SFI)
M:	Len Brown <lenb@kernel.org>
L:	sfi-devel@simplefirmware.org
W:	http://simplefirmware.org/
T:	git git://git.kernel.org/pub/scm/linux/kernel/git/lenb/linux-sfi-2.6.git
S:	Supported
F:	arch/x86/platform/sfi/
F:	drivers/sfi/
F:	include/linux/sfi*.h

SIMTEC EB110ATX (Chalice CATS)
P:	Ben Dooks
P:	Vincent Sanders <vince@simtec.co.uk>
M:	Simtec Linux Team <linux@simtec.co.uk>
W:	http://www.simtec.co.uk/products/EB110ATX/
S:	Supported

SIMTEC EB2410ITX (BAST)
P:	Ben Dooks
P:	Vincent Sanders <vince@simtec.co.uk>
M:	Simtec Linux Team <linux@simtec.co.uk>
W:	http://www.simtec.co.uk/products/EB2410ITX/
S:	Supported
F:	arch/arm/mach-s3c24xx/mach-bast.c
F:	arch/arm/mach-s3c24xx/bast-ide.c
F:	arch/arm/mach-s3c24xx/bast-irq.c

TI DAVINCI MACHINE SUPPORT
M:	Sekhar Nori <nsekhar@ti.com>
M:	Kevin Hilman <khilman@deeprootsystems.com>
T:	git git://gitorious.org/linux-davinci/linux-davinci.git
Q:	http://patchwork.kernel.org/project/linux-davinci/list/
S:	Supported
F:	arch/arm/mach-davinci/
F:	drivers/i2c/busses/i2c-davinci.c

TI DAVINCI SERIES MEDIA DRIVER
M:	"Lad, Prabhakar" <prabhakar.csengg@gmail.com>
L:	linux-media@vger.kernel.org
W:	https://linuxtv.org
Q:	http://patchwork.linuxtv.org/project/linux-media/list/
T:	git git://linuxtv.org/mhadli/v4l-dvb-davinci_devices.git
S:	Maintained
F:	drivers/media/platform/davinci/
F:	include/media/davinci/

TI AM437X VPFE DRIVER
M:	"Lad, Prabhakar" <prabhakar.csengg@gmail.com>
L:	linux-media@vger.kernel.org
W:	https://linuxtv.org
Q:	http://patchwork.linuxtv.org/project/linux-media/list/
T:	git git://linuxtv.org/mhadli/v4l-dvb-davinci_devices.git
S:	Maintained
F:	drivers/media/platform/am437x/

OV2659 OMNIVISION SENSOR DRIVER
M:	"Lad, Prabhakar" <prabhakar.csengg@gmail.com>
L:	linux-media@vger.kernel.org
W:	https://linuxtv.org
Q:	http://patchwork.linuxtv.org/project/linux-media/list/
T:	git git://linuxtv.org/mhadli/v4l-dvb-davinci_devices.git
S:	Maintained
F:	drivers/media/i2c/ov2659.c
F:	include/media/i2c/ov2659.h

SILICON MOTION SM712 FRAME BUFFER DRIVER
M:	Sudip Mukherjee <sudipm.mukherjee@gmail.com>
M:	Teddy Wang <teddy.wang@siliconmotion.com>
M:	Sudip Mukherjee <sudip@vectorindia.org>
L:	linux-fbdev@vger.kernel.org
S:	Maintained
F:	drivers/video/fbdev/sm712*
F:	Documentation/fb/sm712fb.txt

SIS 190 ETHERNET DRIVER
M:	Francois Romieu <romieu@fr.zoreil.com>
L:	netdev@vger.kernel.org
S:	Maintained
F:	drivers/net/ethernet/sis/sis190.c

SIS 900/7016 FAST ETHERNET DRIVER
M:	Daniele Venzano <venza@brownhat.org>
W:	http://www.brownhat.org/sis900.html
L:	netdev@vger.kernel.org
S:	Maintained
F:	drivers/net/ethernet/sis/sis900.*

SIS FRAMEBUFFER DRIVER
M:	Thomas Winischhofer <thomas@winischhofer.net>
W:	http://www.winischhofer.net/linuxsisvga.shtml
S:	Maintained
F:	Documentation/fb/sisfb.txt
F:	drivers/video/fbdev/sis/
F:	include/video/sisfb.h

SIS USB2VGA DRIVER
M:	Thomas Winischhofer <thomas@winischhofer.net>
W:	http://www.winischhofer.at/linuxsisusbvga.shtml
S:	Maintained
F:	drivers/usb/misc/sisusbvga/

SLAB ALLOCATOR
M:	Christoph Lameter <cl@linux.com>
M:	Pekka Enberg <penberg@kernel.org>
M:	David Rientjes <rientjes@google.com>
M:	Joonsoo Kim <iamjoonsoo.kim@lge.com>
M:	Andrew Morton <akpm@linux-foundation.org>
L:	linux-mm@kvack.org
S:	Maintained
F:	include/linux/sl?b*.h
F:	mm/sl?b*

SLEEPABLE READ-COPY UPDATE (SRCU)
M:	Lai Jiangshan <jiangshanlai@gmail.com>
M:	"Paul E. McKenney" <paulmck@linux.vnet.ibm.com>
M:	Josh Triplett <josh@joshtriplett.org>
R:	Steven Rostedt <rostedt@goodmis.org>
R:	Mathieu Desnoyers <mathieu.desnoyers@efficios.com>
L:	linux-kernel@vger.kernel.org
W:	http://www.rdrop.com/users/paulmck/RCU/
S:	Supported
T:	git git://git.kernel.org/pub/scm/linux/kernel/git/paulmck/linux-rcu.git
F:	include/linux/srcu.h
F:	kernel/rcu/srcu.c

SMACK SECURITY MODULE
M:	Casey Schaufler <casey@schaufler-ca.com>
L:	linux-security-module@vger.kernel.org
W:	http://schaufler-ca.com
T:	git git://git.gitorious.org/smack-next/kernel.git
S:	Maintained
F:	Documentation/security/Smack.txt
F:	security/smack/

DRIVERS FOR ADAPTIVE VOLTAGE SCALING (AVS)
M:	Kevin Hilman <khilman@kernel.org>
M:	Nishanth Menon <nm@ti.com>
S:	Maintained
F:	drivers/power/avs/
F:	include/linux/power/smartreflex.h
L:	linux-pm@vger.kernel.org

SMC91x ETHERNET DRIVER
M:	Nicolas Pitre <nico@fluxnic.net>
S:	Odd Fixes
F:	drivers/net/ethernet/smsc/smc91x.*

SMIA AND SMIA++ IMAGE SENSOR DRIVER
M:	Sakari Ailus <sakari.ailus@iki.fi>
L:	linux-media@vger.kernel.org
S:	Maintained
F:	drivers/media/i2c/smiapp/
F:	include/media/i2c/smiapp.h
F:	drivers/media/i2c/smiapp-pll.c
F:	drivers/media/i2c/smiapp-pll.h
F:	include/uapi/linux/smiapp.h
F:	Documentation/devicetree/bindings/media/i2c/nokia,smia.txt

SMM665 HARDWARE MONITOR DRIVER
M:	Guenter Roeck <linux@roeck-us.net>
L:	lm-sensors@lm-sensors.org
S:	Maintained
F:	Documentation/hwmon/smm665
F:	drivers/hwmon/smm665.c

SMSC EMC2103 HARDWARE MONITOR DRIVER
M:	Steve Glendinning <steve.glendinning@shawell.net>
L:	lm-sensors@lm-sensors.org
S:	Maintained
F:	Documentation/hwmon/emc2103
F:	drivers/hwmon/emc2103.c

SMSC SCH5627 HARDWARE MONITOR DRIVER
M:	Hans de Goede <hdegoede@redhat.com>
L:	lm-sensors@lm-sensors.org
S:	Supported
F:	Documentation/hwmon/sch5627
F:	drivers/hwmon/sch5627.c

SMSC47B397 HARDWARE MONITOR DRIVER
M:	Jean Delvare <jdelvare@suse.com>
L:	lm-sensors@lm-sensors.org
S:	Maintained
F:	Documentation/hwmon/smsc47b397
F:	drivers/hwmon/smsc47b397.c

SMSC911x ETHERNET DRIVER
M:	Steve Glendinning <steve.glendinning@shawell.net>
L:	netdev@vger.kernel.org
S:	Maintained
F:	include/linux/smsc911x.h
F:	drivers/net/ethernet/smsc/smsc911x.*

SMSC9420 PCI ETHERNET DRIVER
M:	Steve Glendinning <steve.glendinning@shawell.net>
L:	netdev@vger.kernel.org
S:	Maintained
F:	drivers/net/ethernet/smsc/smsc9420.*

SMSC UFX6000 and UFX7000 USB to VGA DRIVER
M:	Steve Glendinning <steve.glendinning@shawell.net>
L:	linux-fbdev@vger.kernel.org
S:	Maintained
F:	drivers/video/fbdev/smscufx.c

SOC-CAMERA V4L2 SUBSYSTEM
M:	Guennadi Liakhovetski <g.liakhovetski@gmx.de>
L:	linux-media@vger.kernel.org
T:	git git://linuxtv.org/media_tree.git
S:	Maintained
F:	include/media/soc*
F:	drivers/media/i2c/soc_camera/
F:	drivers/media/platform/soc_camera/

SOEKRIS NET48XX LED SUPPORT
M:	Chris Boot <bootc@bootc.net>
S:	Maintained
F:	drivers/leds/leds-net48xx.c

SOFTLOGIC 6x10 MPEG CODEC
M:	Bluecherry Maintainers <maintainers@bluecherrydvr.com>
M:	Andrey Utkin <andrey.utkin@corp.bluecherry.net>
M:	Andrey Utkin <andrey.krieger.utkin@gmail.com>
M:	Ismael Luceno <ismael@iodev.co.uk>
L:	linux-media@vger.kernel.org
S:	Supported
F:	drivers/media/pci/solo6x10/

SOFTWARE RAID (Multiple Disks) SUPPORT
M:	Shaohua Li <shli@kernel.org>
L:	linux-raid@vger.kernel.org
T:	git git://neil.brown.name/md
S:	Supported
F:	drivers/md/
F:	include/linux/raid/
F:	include/uapi/linux/raid/

SONIC NETWORK DRIVER
M:	Thomas Bogendoerfer <tsbogend@alpha.franken.de>
L:	netdev@vger.kernel.org
S:	Maintained
F:	drivers/net/ethernet/natsemi/sonic.*

SONICS SILICON BACKPLANE DRIVER (SSB)
M:	Michael Buesch <m@bues.ch>
L:	linux-wireless@vger.kernel.org
S:	Maintained
F:	drivers/ssb/
F:	include/linux/ssb/

SONY VAIO CONTROL DEVICE DRIVER
M:	Mattia Dongili <malattia@linux.it>
L:	platform-driver-x86@vger.kernel.org
W:	http://www.linux.it/~malattia/wiki/index.php/Sony_drivers
S:	Maintained
F:	Documentation/laptops/sony-laptop.txt
F:	drivers/char/sonypi.c
F:	drivers/platform/x86/sony-laptop.c
F:	include/linux/sony-laptop.h

SONY MEMORYSTICK CARD SUPPORT
M:	Alex Dubov <oakad@yahoo.com>
W:	http://tifmxx.berlios.de/
S:	Maintained
F:	drivers/memstick/host/tifm_ms.c

SONY MEMORYSTICK STANDARD SUPPORT
M:	Maxim Levitsky <maximlevitsky@gmail.com>
S:	Maintained
F:	drivers/memstick/core/ms_block.*

SOUND
M:	Jaroslav Kysela <perex@perex.cz>
M:	Takashi Iwai <tiwai@suse.com>
L:	alsa-devel@alsa-project.org (moderated for non-subscribers)
W:	http://www.alsa-project.org/
T:	git git://git.kernel.org/pub/scm/linux/kernel/git/tiwai/sound.git
T:	git git://git.alsa-project.org/alsa-kernel.git
Q:	http://patchwork.kernel.org/project/alsa-devel/list/
S:	Maintained
F:	Documentation/sound/
F:	include/sound/
F:	include/uapi/sound/
F:	sound/

SOUND - COMPRESSED AUDIO
M:	Vinod Koul <vinod.koul@intel.com>
L:	alsa-devel@alsa-project.org (moderated for non-subscribers)
T:	git git://git.kernel.org/pub/scm/linux/kernel/git/tiwai/sound.git
S:	Supported
F:	Documentation/sound/alsa/compress_offload.txt
F:	include/sound/compress_driver.h
F:	include/uapi/sound/compress_*
F:	sound/core/compress_offload.c
F:	sound/soc/soc-compress.c

SOUND - SOC LAYER / DYNAMIC AUDIO POWER MANAGEMENT (ASoC)
M:	Liam Girdwood <lgirdwood@gmail.com>
M:	Mark Brown <broonie@kernel.org>
T:	git git://git.kernel.org/pub/scm/linux/kernel/git/broonie/sound.git
L:	alsa-devel@alsa-project.org (moderated for non-subscribers)
W:	http://alsa-project.org/main/index.php/ASoC
S:	Supported
F:	Documentation/sound/alsa/soc/
F:	sound/soc/
F:	include/sound/soc*

SOUND - DMAENGINE HELPERS
M:	Lars-Peter Clausen <lars@metafoo.de>
S:	Supported
F:	include/sound/dmaengine_pcm.h
F:	sound/core/pcm_dmaengine.c
F:	sound/soc/soc-generic-dmaengine-pcm.c

SP2 MEDIA DRIVER
M:	Olli Salonen <olli.salonen@iki.fi>
L:	linux-media@vger.kernel.org
W:	https://linuxtv.org
Q:	http://patchwork.linuxtv.org/project/linux-media/list/
S:	Maintained
F:	drivers/media/dvb-frontends/sp2*

SPARC + UltraSPARC (sparc/sparc64)
M:	"David S. Miller" <davem@davemloft.net>
L:	sparclinux@vger.kernel.org
Q:	http://patchwork.ozlabs.org/project/sparclinux/list/
T:	git git://git.kernel.org/pub/scm/linux/kernel/git/davem/sparc.git
T:	git git://git.kernel.org/pub/scm/linux/kernel/git/davem/sparc-next.git
S:	Maintained
F:	arch/sparc/
F:	drivers/sbus/

SPARC SERIAL DRIVERS
M:	"David S. Miller" <davem@davemloft.net>
L:	sparclinux@vger.kernel.org
T:	git git://git.kernel.org/pub/scm/linux/kernel/git/davem/sparc.git
T:	git git://git.kernel.org/pub/scm/linux/kernel/git/davem/sparc-next.git
S:	Maintained
F:	include/linux/sunserialcore.h
F:	drivers/tty/serial/suncore.c
F:	drivers/tty/serial/sunhv.c
F:	drivers/tty/serial/sunsab.c
F:	drivers/tty/serial/sunsab.h
F:	drivers/tty/serial/sunsu.c
F:	drivers/tty/serial/sunzilog.c
F:	drivers/tty/serial/sunzilog.h

SPARSE CHECKER
M:	"Christopher Li" <sparse@chrisli.org>
L:	linux-sparse@vger.kernel.org
W:	https://sparse.wiki.kernel.org/
T:	git git://git.kernel.org/pub/scm/devel/sparse/sparse.git
T:	git git://git.kernel.org/pub/scm/devel/sparse/chrisl/sparse.git
S:	Maintained
F:	include/linux/compiler.h

SPEAR PLATFORM SUPPORT
M:	Viresh Kumar <vireshk@kernel.org>
M:	Shiraz Hashim <shiraz.linux.kernel@gmail.com>
L:	spear-devel@list.st.com
L:	linux-arm-kernel@lists.infradead.org (moderated for non-subscribers)
W:	http://www.st.com/spear
S:	Maintained
F:	arch/arm/boot/dts/spear*
F:	arch/arm/mach-spear/

SPEAR CLOCK FRAMEWORK SUPPORT
M:	Viresh Kumar <vireshk@kernel.org>
L:	spear-devel@list.st.com
L:	linux-arm-kernel@lists.infradead.org (moderated for non-subscribers)
W:	http://www.st.com/spear
S:	Maintained
F:	drivers/clk/spear/

SPI SUBSYSTEM
M:	Mark Brown <broonie@kernel.org>
L:	linux-spi@vger.kernel.org
T:	git git://git.kernel.org/pub/scm/linux/kernel/git/broonie/spi.git
Q:	http://patchwork.kernel.org/project/spi-devel-general/list/
S:	Maintained
F:	Documentation/spi/
F:	drivers/spi/
F:	include/linux/spi/
F:	include/uapi/linux/spi/

SPIDERNET NETWORK DRIVER for CELL
M:	Ishizaki Kou <kou.ishizaki@toshiba.co.jp>
L:	netdev@vger.kernel.org
S:	Supported
F:	Documentation/networking/spider_net.txt
F:	drivers/net/ethernet/toshiba/spider_net*

SPU FILE SYSTEM
M:	Jeremy Kerr <jk@ozlabs.org>
L:	linuxppc-dev@lists.ozlabs.org
W:	http://www.ibm.com/developerworks/power/cell/
S:	Supported
F:	Documentation/filesystems/spufs.txt
F:	arch/powerpc/platforms/cell/spufs/

SQUASHFS FILE SYSTEM
M:	Phillip Lougher <phillip@squashfs.org.uk>
L:	squashfs-devel@lists.sourceforge.net (subscribers-only)
W:	http://squashfs.org.uk
T:	git git://git.kernel.org/pub/scm/linux/kernel/git/pkl/squashfs-next.git
S:	Maintained
F:	Documentation/filesystems/squashfs.txt
F:	fs/squashfs/

SRM (Alpha) environment access
M:	Jan-Benedict Glaw <jbglaw@lug-owl.de>
S:	Maintained
F:	arch/alpha/kernel/srm_env.c

STABLE BRANCH
M:	Greg Kroah-Hartman <gregkh@linuxfoundation.org>
L:	stable@vger.kernel.org
S:	Supported
F:	Documentation/stable_kernel_rules.txt

STAGING SUBSYSTEM
M:	Greg Kroah-Hartman <gregkh@linuxfoundation.org>
T:	git git://git.kernel.org/pub/scm/linux/kernel/git/gregkh/staging.git
L:	devel@driverdev.osuosl.org
S:	Supported
F:	drivers/staging/

STAGING - COMEDI
M:	Ian Abbott <abbotti@mev.co.uk>
M:	H Hartley Sweeten <hsweeten@visionengravers.com>
S:	Odd Fixes
F:	drivers/staging/comedi/

STAGING - FLARION FT1000 DRIVERS
M:	Marek Belisko <marek.belisko@gmail.com>
S:	Odd Fixes
F:	drivers/staging/ft1000/

STAGING - INDUSTRIAL IO
M:	Jonathan Cameron <jic23@kernel.org>
L:	linux-iio@vger.kernel.org
S:	Odd Fixes
F:	drivers/staging/iio/

STAGING - LIRC (LINUX INFRARED REMOTE CONTROL) DRIVERS
M:	Jarod Wilson <jarod@wilsonet.com>
W:	http://www.lirc.org/
S:	Odd Fixes
F:	drivers/staging/media/lirc/

STAGING - LUSTRE PARALLEL FILESYSTEM
M:	Oleg Drokin <oleg.drokin@intel.com>
M:	Andreas Dilger <andreas.dilger@intel.com>
L:	lustre-devel@lists.lustre.org (moderated for non-subscribers)
W:	http://wiki.lustre.org/
S:	Maintained
F:	drivers/staging/lustre

STAGING - NVIDIA COMPLIANT EMBEDDED CONTROLLER INTERFACE (nvec)
M:	Marc Dietrich <marvin24@gmx.de>
L:	ac100@lists.launchpad.net (moderated for non-subscribers)
L:	linux-tegra@vger.kernel.org
S:	Maintained
F:	drivers/staging/nvec/

STAGING - OLPC SECONDARY DISPLAY CONTROLLER (DCON)
M:	Jens Frederich <jfrederich@gmail.com>
M:	Daniel Drake <dsd@laptop.org>
M:	Jon Nettleton <jon.nettleton@gmail.com>
W:	http://wiki.laptop.org/go/DCON
S:	Maintained
F:	drivers/staging/olpc_dcon/

STAGING - PARALLEL LCD/KEYPAD PANEL DRIVER
M:	Willy Tarreau <willy@meta-x.org>
S:	Odd Fixes
F:	drivers/staging/panel/

STAGING - REALTEK RTL8712U DRIVERS
M:	Larry Finger <Larry.Finger@lwfinger.net>
M:	Florian Schilhabel <florian.c.schilhabel@googlemail.com>.
S:	Odd Fixes
F:	drivers/staging/rtl8712/

STAGING - REALTEK RTL8723U WIRELESS DRIVER
M:	Larry Finger <Larry.Finger@lwfinger.net>
M:	Jes Sorensen <Jes.Sorensen@redhat.com>
L:	linux-wireless@vger.kernel.org
S:	Maintained
F:	drivers/staging/rtl8723au/

STAGING - SILICON MOTION SM750 FRAME BUFFER DRIVER
M:	Sudip Mukherjee <sudipm.mukherjee@gmail.com>
M:	Teddy Wang <teddy.wang@siliconmotion.com>
M:	Sudip Mukherjee <sudip@vectorindia.org>
L:	linux-fbdev@vger.kernel.org
S:	Maintained
F:	drivers/staging/sm750fb/

STAGING - SLICOSS
M:	Lior Dotan <liodot@gmail.com>
M:	Christopher Harrer <charrer@alacritech.com>
S:	Odd Fixes
F:	drivers/staging/slicoss/

STAGING - SPEAKUP CONSOLE SPEECH DRIVER
M:	William Hubbs <w.d.hubbs@gmail.com>
M:	Chris Brannon <chris@the-brannons.com>
M:	Kirk Reiser <kirk@reisers.ca>
M:	Samuel Thibault <samuel.thibault@ens-lyon.org>
L:	speakup@linux-speakup.org
W:	http://www.linux-speakup.org/
S:	Odd Fixes
F:	drivers/staging/speakup/

STAGING - VIA VT665X DRIVERS
M:	Forest Bond <forest@alittletooquiet.net>
S:	Odd Fixes
F:	drivers/staging/vt665?/

STAGING - WILC1000 WIFI DRIVER
M:	Johnny Kim <johnny.kim@atmel.com>
M:	Austin Shin <austin.shin@atmel.com>
M:	Chris Park <chris.park@atmel.com>
M:	Tony Cho <tony.cho@atmel.com>
M:	Glen Lee <glen.lee@atmel.com>
M:	Leo Kim <leo.kim@atmel.com>
L:	linux-wireless@vger.kernel.org
S:	Supported
F:	drivers/staging/wilc1000/

STAGING - XGI Z7,Z9,Z11 PCI DISPLAY DRIVER
M:	Arnaud Patard <arnaud.patard@rtp-net.org>
S:	Odd Fixes
F:	drivers/staging/xgifb/

HFI1 DRIVER
M:	Mike Marciniszyn <infinipath@intel.com>
L:	linux-rdma@vger.kernel.org
S:	Supported
F:	drivers/staging/rdma/hfi1

STARFIRE/DURALAN NETWORK DRIVER
M:	Ion Badulescu <ionut@badula.org>
S:	Odd Fixes
F:	drivers/net/ethernet/adaptec/starfire*

SUN3/3X
M:	Sam Creasey <sammy@sammy.net>
W:	http://sammy.net/sun3/
S:	Maintained
F:	arch/m68k/kernel/*sun3*
F:	arch/m68k/sun3*/
F:	arch/m68k/include/asm/sun3*
F:	drivers/net/ethernet/i825xx/sun3*

SUN4I LOW RES ADC ATTACHED TABLET KEYS DRIVER
M:	Hans de Goede <hdegoede@redhat.com>
L:	linux-input@vger.kernel.org
S:	Maintained
F:	Documentation/devicetree/bindings/input/sun4i-lradc-keys.txt
F:	drivers/input/keyboard/sun4i-lradc-keys.c

SUNDANCE NETWORK DRIVER
M:	Denis Kirjanov <kda@linux-powerpc.org>
L:	netdev@vger.kernel.org
S:	Maintained
F:	drivers/net/ethernet/dlink/sundance.c

SUPERH
M:	Yoshinori Sato <ysato@users.sourceforge.jp>
M:	Rich Felker <dalias@libc.org>
L:	linux-sh@vger.kernel.org
Q:	http://patchwork.kernel.org/project/linux-sh/list/
S:	Maintained
F:	Documentation/sh/
F:	arch/sh/
F:	drivers/sh/

SUSPEND TO RAM
M:	"Rafael J. Wysocki" <rjw@rjwysocki.net>
M:	Len Brown <len.brown@intel.com>
M:	Pavel Machek <pavel@ucw.cz>
L:	linux-pm@vger.kernel.org
S:	Supported
F:	Documentation/power/
F:	arch/x86/kernel/acpi/
F:	drivers/base/power/
F:	kernel/power/
F:	include/linux/suspend.h
F:	include/linux/freezer.h
F:	include/linux/pm.h

SVGA HANDLING
M:	Martin Mares <mj@ucw.cz>
L:	linux-video@atrey.karlin.mff.cuni.cz
S:	Maintained
F:	Documentation/svga.txt
F:	arch/x86/boot/video*

SWIOTLB SUBSYSTEM
M:	Konrad Rzeszutek Wilk <konrad.wilk@oracle.com>
L:	linux-kernel@vger.kernel.org
T:	git git://git.kernel.org/pub/scm/linux/kernel/git/konrad/swiotlb.git
S:	Supported
F:	lib/swiotlb.c
F:	arch/*/kernel/pci-swiotlb.c
F:	include/linux/swiotlb.h

SWITCHDEV
M:	Jiri Pirko <jiri@resnulli.us>
L:	netdev@vger.kernel.org
S:	Supported
F:	net/switchdev/
F:	include/net/switchdev.h

SYNOPSYS ARC ARCHITECTURE
M:	Vineet Gupta <vgupta@synopsys.com>
L:	linux-snps-arc@lists.infradead.org
S:	Supported
F:	arch/arc/
F:	Documentation/devicetree/bindings/arc/*
F:	Documentation/devicetree/bindings/interrupt-controller/snps,arc*
F:	drivers/tty/serial/arc_uart.c
T:	git git://git.kernel.org/pub/scm/linux/kernel/git/vgupta/arc.git

SYNOPSYS ARC SDP platform support
M:	Alexey Brodkin <abrodkin@synopsys.com>
S:	Supported
F:	arch/arc/plat-axs10x
F:	arch/arc/boot/dts/ax*
F:	Documentation/devicetree/bindings/arc/axs10*

SYSTEM CONFIGURATION (SYSCON)
M:	Lee Jones <lee.jones@linaro.org>
M:	Arnd Bergmann <arnd@arndb.de>
T:	git git://git.kernel.org/pub/scm/linux/kernel/git/lee/mfd.git
S:	Supported
F:	drivers/mfd/syscon.c

SYSV FILESYSTEM
M:	Christoph Hellwig <hch@infradead.org>
S:	Maintained
F:	Documentation/filesystems/sysv-fs.txt
F:	fs/sysv/
F:	include/linux/sysv_fs.h

TARGET SUBSYSTEM
M:	"Nicholas A. Bellinger" <nab@linux-iscsi.org>
L:	linux-scsi@vger.kernel.org
L:	target-devel@vger.kernel.org
W:	http://www.linux-iscsi.org
W:	http://groups.google.com/group/linux-iscsi-target-dev
T:	git git://git.kernel.org/pub/scm/linux/kernel/git/nab/target-pending.git master
S:	Supported
F:	drivers/target/
F:	include/target/
F:	Documentation/target/

TASKSTATS STATISTICS INTERFACE
M:	Balbir Singh <bsingharora@gmail.com>
S:	Maintained
F:	Documentation/accounting/taskstats*
F:	include/linux/taskstats*
F:	kernel/taskstats.c

TC CLASSIFIER
M:	Jamal Hadi Salim <jhs@mojatatu.com>
L:	netdev@vger.kernel.org
S:	Maintained
F:	include/net/pkt_cls.h
F:	include/uapi/linux/pkt_cls.h
F:	net/sched/

TCP LOW PRIORITY MODULE
M:	"Wong Hoi Sing, Edison" <hswong3i@gmail.com>
M:	"Hung Hing Lun, Mike" <hlhung3i@gmail.com>
W:	http://tcp-lp-mod.sourceforge.net/
S:	Maintained
F:	net/ipv4/tcp_lp.c

TDA10071 MEDIA DRIVER
M:	Antti Palosaari <crope@iki.fi>
L:	linux-media@vger.kernel.org
W:	https://linuxtv.org
W:	http://palosaari.fi/linux/
Q:	http://patchwork.linuxtv.org/project/linux-media/list/
T:	git git://linuxtv.org/anttip/media_tree.git
S:	Maintained
F:	drivers/media/dvb-frontends/tda10071*

TDA18212 MEDIA DRIVER
M:	Antti Palosaari <crope@iki.fi>
L:	linux-media@vger.kernel.org
W:	https://linuxtv.org
W:	http://palosaari.fi/linux/
Q:	http://patchwork.linuxtv.org/project/linux-media/list/
T:	git git://linuxtv.org/anttip/media_tree.git
S:	Maintained
F:	drivers/media/tuners/tda18212*

TDA18218 MEDIA DRIVER
M:	Antti Palosaari <crope@iki.fi>
L:	linux-media@vger.kernel.org
W:	https://linuxtv.org
W:	http://palosaari.fi/linux/
Q:	http://patchwork.linuxtv.org/project/linux-media/list/
T:	git git://linuxtv.org/anttip/media_tree.git
S:	Maintained
F:	drivers/media/tuners/tda18218*

TDA18271 MEDIA DRIVER
M:	Michael Krufky <mkrufky@linuxtv.org>
L:	linux-media@vger.kernel.org
W:	https://linuxtv.org
W:	http://github.com/mkrufky
Q:	http://patchwork.linuxtv.org/project/linux-media/list/
T:	git git://linuxtv.org/mkrufky/tuners.git
S:	Maintained
F:	drivers/media/tuners/tda18271*

TDA827x MEDIA DRIVER
M:	Michael Krufky <mkrufky@linuxtv.org>
L:	linux-media@vger.kernel.org
W:	https://linuxtv.org
W:	http://github.com/mkrufky
Q:	http://patchwork.linuxtv.org/project/linux-media/list/
T:	git git://linuxtv.org/mkrufky/tuners.git
S:	Maintained
F:	drivers/media/tuners/tda8290.*

TDA8290 MEDIA DRIVER
M:	Michael Krufky <mkrufky@linuxtv.org>
L:	linux-media@vger.kernel.org
W:	https://linuxtv.org
W:	http://github.com/mkrufky
Q:	http://patchwork.linuxtv.org/project/linux-media/list/
T:	git git://linuxtv.org/mkrufky/tuners.git
S:	Maintained
F:	drivers/media/tuners/tda8290.*

TDA9840 MEDIA DRIVER
M:	Hans Verkuil <hverkuil@xs4all.nl>
L:	linux-media@vger.kernel.org
T:	git git://linuxtv.org/media_tree.git
W:	https://linuxtv.org
S:	Maintained
F:	drivers/media/i2c/tda9840*

TEA5761 TUNER DRIVER
M:	Mauro Carvalho Chehab <mchehab@osg.samsung.com>
L:	linux-media@vger.kernel.org
W:	https://linuxtv.org
T:	git git://linuxtv.org/media_tree.git
S:	Odd fixes
F:	drivers/media/tuners/tea5761.*

TEA5767 TUNER DRIVER
M:	Mauro Carvalho Chehab <mchehab@osg.samsung.com>
L:	linux-media@vger.kernel.org
W:	https://linuxtv.org
T:	git git://linuxtv.org/media_tree.git
S:	Maintained
F:	drivers/media/tuners/tea5767.*

TEA6415C MEDIA DRIVER
M:	Hans Verkuil <hverkuil@xs4all.nl>
L:	linux-media@vger.kernel.org
T:	git git://linuxtv.org/media_tree.git
W:	https://linuxtv.org
S:	Maintained
F:	drivers/media/i2c/tea6415c*

TEA6420 MEDIA DRIVER
M:	Hans Verkuil <hverkuil@xs4all.nl>
L:	linux-media@vger.kernel.org
T:	git git://linuxtv.org/media_tree.git
W:	https://linuxtv.org
S:	Maintained
F:	drivers/media/i2c/tea6420*

TEAM DRIVER
M:	Jiri Pirko <jiri@resnulli.us>
L:	netdev@vger.kernel.org
S:	Supported
F:	drivers/net/team/
F:	include/linux/if_team.h
F:	include/uapi/linux/if_team.h

TECHNOLOGIC SYSTEMS TS-5500 PLATFORM SUPPORT
M:	"Savoir-faire Linux Inc." <kernel@savoirfairelinux.com>
S:	Maintained
F:	arch/x86/platform/ts5500/

TECHNOTREND USB IR RECEIVER
M:	Sean Young <sean@mess.org>
L:	linux-media@vger.kernel.org
S:	Maintained
F:	drivers/media/rc/ttusbir.c

TEGRA ARCHITECTURE SUPPORT
M:	Stephen Warren <swarren@wwwdotorg.org>
M:	Thierry Reding <thierry.reding@gmail.com>
M:	Alexandre Courbot <gnurou@gmail.com>
L:	linux-tegra@vger.kernel.org
Q:	http://patchwork.ozlabs.org/project/linux-tegra/list/
T:	git git://git.kernel.org/pub/scm/linux/kernel/git/tegra/linux.git
S:	Supported
N:	[^a-z]tegra

TEGRA CLOCK DRIVER
M:	Peter De Schrijver <pdeschrijver@nvidia.com>
M:	Prashant Gaikwad <pgaikwad@nvidia.com>
S:	Supported
F:	drivers/clk/tegra/

TEGRA DMA DRIVER
M:	Laxman Dewangan <ldewangan@nvidia.com>
S:	Supported
F:	drivers/dma/tegra20-apb-dma.c

TEGRA I2C DRIVER
M:	Laxman Dewangan <ldewangan@nvidia.com>
S:	Supported
F:	drivers/i2c/busses/i2c-tegra.c

TEGRA IOMMU DRIVERS
M:	Hiroshi Doyu <hdoyu@nvidia.com>
S:	Supported
F:	drivers/iommu/tegra*

TEGRA KBC DRIVER
M:	Rakesh Iyer <riyer@nvidia.com>
M:	Laxman Dewangan <ldewangan@nvidia.com>
S:	Supported
F:	drivers/input/keyboard/tegra-kbc.c

TEGRA PWM DRIVER
M:	Thierry Reding <thierry.reding@gmail.com>
S:	Supported
F:	drivers/pwm/pwm-tegra.c

TEGRA SERIAL DRIVER
M:	Laxman Dewangan <ldewangan@nvidia.com>
S:	Supported
F:	drivers/tty/serial/serial-tegra.c

TEGRA SPI DRIVER
M:	Laxman Dewangan <ldewangan@nvidia.com>
S:	Supported
F:	drivers/spi/spi-tegra*

TEHUTI ETHERNET DRIVER
M:	Andy Gospodarek <andy@greyhouse.net>
L:	netdev@vger.kernel.org
S:	Supported
F:	drivers/net/ethernet/tehuti/*

Telecom Clock Driver for MCPL0010
M:	Mark Gross <mark.gross@intel.com>
S:	Supported
F:	drivers/char/tlclk.c

TENSILICA XTENSA PORT (xtensa)
M:	Chris Zankel <chris@zankel.net>
M:	Max Filippov <jcmvbkbc@gmail.com>
L:	linux-xtensa@linux-xtensa.org
T:	git git://github.com/czankel/xtensa-linux.git
S:	Maintained
F:	arch/xtensa/
F:	drivers/irqchip/irq-xtensa-*

THANKO'S RAREMONO AM/FM/SW RADIO RECEIVER USB DRIVER
M:	Hans Verkuil <hverkuil@xs4all.nl>
L:	linux-media@vger.kernel.org
T:	git git://linuxtv.org/media_tree.git
W:	https://linuxtv.org
S:	Maintained
F:	drivers/media/radio/radio-raremono.c

THERMAL
M:	Zhang Rui <rui.zhang@intel.com>
M:	Eduardo Valentin <edubezval@gmail.com>
L:	linux-pm@vger.kernel.org
T:	git git://git.kernel.org/pub/scm/linux/kernel/git/rzhang/linux.git
T:	git git://git.kernel.org/pub/scm/linux/kernel/git/evalenti/linux-soc-thermal.git
Q:	https://patchwork.kernel.org/project/linux-pm/list/
S:	Supported
F:	drivers/thermal/
F:	include/linux/thermal.h
F:	include/uapi/linux/thermal.h
F:	include/linux/cpu_cooling.h
F:	Documentation/devicetree/bindings/thermal/

THERMAL/CPU_COOLING
M:	Amit Daniel Kachhap <amit.kachhap@gmail.com>
M:	Viresh Kumar <viresh.kumar@linaro.org>
M:	Javi Merino <javi.merino@arm.com>
L:	linux-pm@vger.kernel.org
S:	Supported
F:	Documentation/thermal/cpu-cooling-api.txt
F:	drivers/thermal/cpu_cooling.c
F:	include/linux/cpu_cooling.h

THINGM BLINK(1) USB RGB LED DRIVER
M:	Vivien Didelot <vivien.didelot@savoirfairelinux.com>
S:	Maintained
F:	drivers/hid/hid-thingm.c

THINKPAD ACPI EXTRAS DRIVER
M:	Henrique de Moraes Holschuh <ibm-acpi@hmh.eng.br>
L:	ibm-acpi-devel@lists.sourceforge.net
L:	platform-driver-x86@vger.kernel.org
W:	http://ibm-acpi.sourceforge.net
W:	http://thinkwiki.org/wiki/Ibm-acpi
T:	git git://repo.or.cz/linux-2.6/linux-acpi-2.6/ibm-acpi-2.6.git
S:	Maintained
F:	drivers/platform/x86/thinkpad_acpi.c

TI BANDGAP AND THERMAL DRIVER
M:	Eduardo Valentin <edubezval@gmail.com>
L:	linux-pm@vger.kernel.org
L:	linux-omap@vger.kernel.org
S:	Maintained
F:	drivers/thermal/ti-soc-thermal/

TI VPE/CAL DRIVERS
M:	Benoit Parrot <bparrot@ti.com>
L:	linux-media@vger.kernel.org
W:	http://linuxtv.org/
Q:	http://patchwork.linuxtv.org/project/linux-media/list/
S:	Maintained
F:	drivers/media/platform/ti-vpe/

TI CDCE706 CLOCK DRIVER
M:	Max Filippov <jcmvbkbc@gmail.com>
S:	Maintained
F:	drivers/clk/clk-cdce706.c

TI CLOCK DRIVER
M:	Tero Kristo <t-kristo@ti.com>
L:	linux-omap@vger.kernel.org
S:	Maintained
F:	drivers/clk/ti/
F:	include/linux/clk/ti.h

TI FLASH MEDIA INTERFACE DRIVER
M:	Alex Dubov <oakad@yahoo.com>
S:	Maintained
F:	drivers/misc/tifm*
F:	drivers/mmc/host/tifm_sd.c
F:	include/linux/tifm.h

TI KEYSTONE MULTICORE NAVIGATOR DRIVERS
M:	Santosh Shilimkar <ssantosh@kernel.org>
L:	linux-kernel@vger.kernel.org
L:	linux-arm-kernel@lists.infradead.org (moderated for non-subscribers)
S:	Maintained
F:	drivers/soc/ti/*
T:	git git://git.kernel.org/pub/scm/linux/kernel/git/ssantosh/linux-keystone.git


TI LM49xxx FAMILY ASoC CODEC DRIVERS
M:	M R Swami Reddy <mr.swami.reddy@ti.com>
M:	Vishwas A Deshpande <vishwas.a.deshpande@ti.com>
L:	alsa-devel@alsa-project.org (moderated for non-subscribers)
S:	Maintained
F:	sound/soc/codecs/lm49453*
F:	sound/soc/codecs/isabelle*

TI LP855x BACKLIGHT DRIVER
M:	Milo Kim <milo.kim@ti.com>
S:	Maintained
F:	Documentation/backlight/lp855x-driver.txt
F:	drivers/video/backlight/lp855x_bl.c
F:	include/linux/platform_data/lp855x.h

TI LP8727 CHARGER DRIVER
M:	Milo Kim <milo.kim@ti.com>
S:	Maintained
F:	drivers/power/lp8727_charger.c
F:	include/linux/platform_data/lp8727.h

TI LP8788 MFD DRIVER
M:	Milo Kim <milo.kim@ti.com>
S:	Maintained
F:	drivers/iio/adc/lp8788_adc.c
F:	drivers/leds/leds-lp8788.c
F:	drivers/mfd/lp8788*.c
F:	drivers/power/lp8788-charger.c
F:	drivers/regulator/lp8788-*.c
F:	include/linux/mfd/lp8788*.h

TI NETCP ETHERNET DRIVER
M:	Wingman Kwok <w-kwok2@ti.com>
M:	Murali Karicheri <m-karicheri2@ti.com>
L:	netdev@vger.kernel.org
S:	Maintained
F:	drivers/net/ethernet/ti/netcp*

TI TAS571X FAMILY ASoC CODEC DRIVER
M:	Kevin Cernekee <cernekee@chromium.org>
L:	alsa-devel@alsa-project.org (moderated for non-subscribers)
S:	Odd Fixes
F:	sound/soc/codecs/tas571x*

TI TWL4030 SERIES SOC CODEC DRIVER
M:	Peter Ujfalusi <peter.ujfalusi@ti.com>
L:	alsa-devel@alsa-project.org (moderated for non-subscribers)
S:	Maintained
F:	sound/soc/codecs/twl4030*

TI WILINK WIRELESS DRIVERS
L:	linux-wireless@vger.kernel.org
W:	http://wireless.kernel.org/en/users/Drivers/wl12xx
W:	http://wireless.kernel.org/en/users/Drivers/wl1251
T:	git git://git.kernel.org/pub/scm/linux/kernel/git/luca/wl12xx.git
S:	Orphan
F:	drivers/net/wireless/ti/
F:	include/linux/wl12xx.h

TIPC NETWORK LAYER
M:	Jon Maloy <jon.maloy@ericsson.com>
M:	Ying Xue <ying.xue@windriver.com>
L:	netdev@vger.kernel.org (core kernel code)
L:	tipc-discussion@lists.sourceforge.net (user apps, general discussion)
W:	http://tipc.sourceforge.net/
S:	Maintained
F:	include/uapi/linux/tipc*.h
F:	net/tipc/

TILE ARCHITECTURE
M:	Chris Metcalf <cmetcalf@ezchip.com>
W:	http://www.ezchip.com/scm/
T:	git git://git.kernel.org/pub/scm/linux/kernel/git/cmetcalf/linux-tile.git
S:	Supported
F:	arch/tile/
F:	drivers/char/tile-srom.c
F:	drivers/edac/tile_edac.c
F:	drivers/net/ethernet/tile/
F:	drivers/rtc/rtc-tile.c
F:	drivers/tty/hvc/hvc_tile.c
F:	drivers/tty/serial/tilegx.c
F:	drivers/usb/host/*-tilegx.c
F:	include/linux/usb/tilegx.h

TLAN NETWORK DRIVER
M:	Samuel Chessman <chessman@tux.org>
L:	tlan-devel@lists.sourceforge.net (subscribers-only)
W:	http://sourceforge.net/projects/tlan/
S:	Maintained
F:	Documentation/networking/tlan.txt
F:	drivers/net/ethernet/ti/tlan.*

TOMOYO SECURITY MODULE
M:	Kentaro Takeda <takedakn@nttdata.co.jp>
M:	Tetsuo Handa <penguin-kernel@I-love.SAKURA.ne.jp>
L:	tomoyo-dev-en@lists.sourceforge.jp (subscribers-only, for developers in English)
L:	tomoyo-users-en@lists.sourceforge.jp (subscribers-only, for users in English)
L:	tomoyo-dev@lists.sourceforge.jp (subscribers-only, for developers in Japanese)
L:	tomoyo-users@lists.sourceforge.jp (subscribers-only, for users in Japanese)
W:	http://tomoyo.sourceforge.jp/
T:	quilt http://svn.sourceforge.jp/svnroot/tomoyo/trunk/2.5.x/tomoyo-lsm/patches/
S:	Maintained
F:	security/tomoyo/

TOPSTAR LAPTOP EXTRAS DRIVER
M:	Herton Ronaldo Krzesinski <herton@canonical.com>
L:	platform-driver-x86@vger.kernel.org
S:	Maintained
F:	drivers/platform/x86/topstar-laptop.c

TOSHIBA ACPI EXTRAS DRIVER
M:	Azael Avalos <coproscefalo@gmail.com>
L:	platform-driver-x86@vger.kernel.org
S:	Maintained
F:	drivers/platform/x86/toshiba_acpi.c

TOSHIBA BLUETOOTH DRIVER
M:	Azael Avalos <coproscefalo@gmail.com>
L:	platform-driver-x86@vger.kernel.org
S:	Maintained
F:	drivers/platform/x86/toshiba_bluetooth.c

TOSHIBA HDD ACTIVE PROTECTION SENSOR DRIVER
M:	Azael Avalos <coproscefalo@gmail.com>
L:	platform-driver-x86@vger.kernel.org
S:	Maintained
F:	drivers/platform/x86/toshiba_haps.c

TOSHIBA WMI HOTKEYS DRIVER
M:	Azael Avalos <coproscefalo@gmail.com>
L:	platform-driver-x86@vger.kernel.org
S:	Maintained
F:	drivers/platform/x86/toshiba-wmi.c

TOSHIBA SMM DRIVER
M:	Jonathan Buzzard <jonathan@buzzard.org.uk>
W:	http://www.buzzard.org.uk/toshiba/
S:	Maintained
F:	drivers/char/toshiba.c
F:	include/linux/toshiba.h
F:	include/uapi/linux/toshiba.h

TOSHIBA TC358743 DRIVER
M:	Mats Randgaard <matrandg@cisco.com>
L:	linux-media@vger.kernel.org
S:	Maintained
F:	drivers/media/i2c/tc358743*
F:	include/media/i2c/tc358743.h

TMIO MMC DRIVER
M:	Ian Molton <ian@mnementh.co.uk>
L:	linux-mmc@vger.kernel.org
S:	Maintained
F:	drivers/mmc/host/tmio_mmc*
F:	drivers/mmc/host/sh_mobile_sdhi.c
F:	include/linux/mmc/tmio.h
F:	include/linux/mmc/sh_mobile_sdhi.h

TMP401 HARDWARE MONITOR DRIVER
M:	Guenter Roeck <linux@roeck-us.net>
L:	lm-sensors@lm-sensors.org
S:	Maintained
F:	Documentation/hwmon/tmp401
F:	drivers/hwmon/tmp401.c

TMPFS (SHMEM FILESYSTEM)
M:	Hugh Dickins <hughd@google.com>
L:	linux-mm@kvack.org
S:	Maintained
F:	include/linux/shmem_fs.h
F:	mm/shmem.c

TM6000 VIDEO4LINUX DRIVER
M:	Mauro Carvalho Chehab <mchehab@osg.samsung.com>
L:	linux-media@vger.kernel.org
W:	https://linuxtv.org
T:	git git://linuxtv.org/media_tree.git
S:	Odd fixes
F:	drivers/media/usb/tm6000/

TW68 VIDEO4LINUX DRIVER
M:	Hans Verkuil <hverkuil@xs4all.nl>
L:	linux-media@vger.kernel.org
T:	git git://linuxtv.org/media_tree.git
W:	https://linuxtv.org
S:	Odd Fixes
F:	drivers/media/pci/tw68/

TPM DEVICE DRIVER
M:	Peter Huewe <peterhuewe@gmx.de>
M:	Marcel Selhorst <tpmdd@selhorst.net>
M:	Jarkko Sakkinen <jarkko.sakkinen@linux.intel.com>
R:	Jason Gunthorpe <jgunthorpe@obsidianresearch.com>
W:	http://tpmdd.sourceforge.net
L:	tpmdd-devel@lists.sourceforge.net (moderated for non-subscribers)
Q:	git git://github.com/PeterHuewe/linux-tpmdd.git
T:	git https://github.com/PeterHuewe/linux-tpmdd
S:	Maintained
F:	drivers/char/tpm/

TPM IBM_VTPM DEVICE DRIVER
M:	Ashley Lai <ashleydlai@gmail.com>
W:	http://tpmdd.sourceforge.net
L:	tpmdd-devel@lists.sourceforge.net (moderated for non-subscribers)
S:	Maintained
F:	drivers/char/tpm/tpm_ibmvtpm*

TRACING
M:	Steven Rostedt <rostedt@goodmis.org>
M:	Ingo Molnar <mingo@redhat.com>
T:	git git://git.kernel.org/pub/scm/linux/kernel/git/tip/tip.git perf/core
S:	Maintained
F:	Documentation/trace/ftrace.txt
F:	arch/*/*/*/ftrace.h
F:	arch/*/kernel/ftrace.c
F:	include/*/ftrace.h
F:	include/linux/trace*.h
F:	include/trace/
F:	kernel/trace/
F:	tools/testing/selftests/ftrace/

TRIVIAL PATCHES
M:	Jiri Kosina <trivial@kernel.org>
T:	git git://git.kernel.org/pub/scm/linux/kernel/git/jikos/trivial.git
S:	Maintained
K:	^Subject:.*(?i)trivial

TTY LAYER
M:	Greg Kroah-Hartman <gregkh@linuxfoundation.org>
M:	Jiri Slaby <jslaby@suse.com>
S:	Supported
T:	git git://git.kernel.org/pub/scm/linux/kernel/git/gregkh/tty.git
F:	Documentation/serial/
F:	drivers/tty/
F:	drivers/tty/serial/serial_core.c
F:	include/linux/serial_core.h
F:	include/linux/serial.h
F:	include/linux/tty.h
F:	include/uapi/linux/serial_core.h
F:	include/uapi/linux/serial.h
F:	include/uapi/linux/tty.h

TUA9001 MEDIA DRIVER
M:	Antti Palosaari <crope@iki.fi>
L:	linux-media@vger.kernel.org
W:	https://linuxtv.org
W:	http://palosaari.fi/linux/
Q:	http://patchwork.linuxtv.org/project/linux-media/list/
T:	git git://linuxtv.org/anttip/media_tree.git
S:	Maintained
F:	drivers/media/tuners/tua9001*

TULIP NETWORK DRIVERS
L:	netdev@vger.kernel.org
L:	linux-parisc@vger.kernel.org
S:	Orphan
F:	drivers/net/ethernet/dec/tulip/

TUN/TAP driver
M:	Maxim Krasnyansky <maxk@qti.qualcomm.com>
W:	http://vtun.sourceforge.net/tun
S:	Maintained
F:	Documentation/networking/tuntap.txt
F:	arch/um/os-Linux/drivers/

TURBOCHANNEL SUBSYSTEM
M:	"Maciej W. Rozycki" <macro@linux-mips.org>
M:	Ralf Baechle <ralf@linux-mips.org>
L:	linux-mips@linux-mips.org
Q:	http://patchwork.linux-mips.org/project/linux-mips/list/
S:	Maintained
F:	drivers/tc/
F:	include/linux/tc.h

U14-34F SCSI DRIVER
M:	Dario Ballabio <ballabio_dario@emc.com>
L:	linux-scsi@vger.kernel.org
S:	Maintained
F:	drivers/scsi/u14-34f.c

UBI FILE SYSTEM (UBIFS)
M:	Artem Bityutskiy <dedekind1@gmail.com>
M:	Adrian Hunter <adrian.hunter@intel.com>
L:	linux-mtd@lists.infradead.org
T:	git git://git.infradead.org/ubifs-2.6.git
W:	http://www.linux-mtd.infradead.org/doc/ubifs.html
S:	Maintained
F:	Documentation/filesystems/ubifs.txt
F:	fs/ubifs/

UCLINUX (M68KNOMMU AND COLDFIRE)
M:	Greg Ungerer <gerg@uclinux.org>
W:	http://www.uclinux.org/
L:	linux-m68k@lists.linux-m68k.org
L:	uclinux-dev@uclinux.org  (subscribers-only)
T:	git git://git.kernel.org/pub/scm/linux/kernel/git/gerg/m68knommu.git
S:	Maintained
F:	arch/m68k/coldfire/
F:	arch/m68k/68*/
F:	arch/m68k/*/*_no.*
F:	arch/m68k/include/asm/*_no.*

UDF FILESYSTEM
M:	Jan Kara <jack@suse.com>
S:	Maintained
F:	Documentation/filesystems/udf.txt
F:	fs/udf/

UFS FILESYSTEM
M:	Evgeniy Dushistov <dushistov@mail.ru>
S:	Maintained
F:	Documentation/filesystems/ufs.txt
F:	fs/ufs/

UHID USERSPACE HID IO DRIVER:
M:	David Herrmann <dh.herrmann@googlemail.com>
L:	linux-input@vger.kernel.org
S:	Maintained
F:	drivers/hid/uhid.c
F:	include/uapi/linux/uhid.h

ULTRA-WIDEBAND (UWB) SUBSYSTEM:
L:	linux-usb@vger.kernel.org
S:	Orphan
F:	drivers/uwb/
F:	include/linux/uwb.h
F:	include/linux/uwb/

UNICORE32 ARCHITECTURE:
M:	Guan Xuetao <gxt@mprc.pku.edu.cn>
W:	http://mprc.pku.edu.cn/~guanxuetao/linux
S:	Maintained
T:	git git://github.com/gxt/linux.git
F:	arch/unicore32/

UNIFDEF
M:	Tony Finch <dot@dotat.at>
W:	http://dotat.at/prog/unifdef
S:	Maintained
F:	scripts/unifdef.c

UNIFORM CDROM DRIVER
M:	Jens Axboe <axboe@kernel.dk>
W:	http://www.kernel.dk
S:	Maintained
F:	Documentation/cdrom/
F:	drivers/cdrom/cdrom.c
F:	include/linux/cdrom.h
F:	include/uapi/linux/cdrom.h

UNISYS S-PAR DRIVERS
M:	Benjamin Romer <benjamin.romer@unisys.com>
M:	David Kershner <david.kershner@unisys.com>
L:	sparmaintainer@unisys.com (Unisys internal)
S:	Supported
F:	drivers/staging/unisys/

UNIVERSAL FLASH STORAGE HOST CONTROLLER DRIVER
M:	Vinayak Holikatti <vinholikatti@gmail.com>
L:	linux-scsi@vger.kernel.org
S:	Supported
F:	Documentation/scsi/ufs.txt
F:	drivers/scsi/ufs/

UNSORTED BLOCK IMAGES (UBI)
M:	Artem Bityutskiy <dedekind1@gmail.com>
M:	Richard Weinberger <richard@nod.at>
W:	http://www.linux-mtd.infradead.org/
L:	linux-mtd@lists.infradead.org
T:	git git://git.infradead.org/ubifs-2.6.git
S:	Supported
F:	drivers/mtd/ubi/
F:	include/linux/mtd/ubi.h
F:	include/uapi/mtd/ubi-user.h

USB ACM DRIVER
M:	Oliver Neukum <oliver@neukum.org>
L:	linux-usb@vger.kernel.org
S:	Maintained
F:	Documentation/usb/acm.txt
F:	drivers/usb/class/cdc-acm.*

USB AR5523 WIRELESS DRIVER
M:	Pontus Fuchs <pontus.fuchs@gmail.com>
L:	linux-wireless@vger.kernel.org
S:	Maintained
F:	drivers/net/wireless/ath/ar5523/

USB ATTACHED SCSI
M:	Hans de Goede <hdegoede@redhat.com>
M:	Gerd Hoffmann <kraxel@redhat.com>
L:	linux-usb@vger.kernel.org
L:	linux-scsi@vger.kernel.org
S:	Maintained
F:	drivers/usb/storage/uas.c

USB CDC ETHERNET DRIVER
M:	Oliver Neukum <oliver@neukum.org>
L:	linux-usb@vger.kernel.org
S:	Maintained
F:	drivers/net/usb/cdc_*.c
F:	include/uapi/linux/usb/cdc.h

USB CHAOSKEY DRIVER
M:	Keith Packard <keithp@keithp.com>
L:	linux-usb@vger.kernel.org
S:	Maintained
F:	drivers/usb/misc/chaoskey.c

USB CYPRESS C67X00 DRIVER
M:	Peter Korsgaard <jacmet@sunsite.dk>
L:	linux-usb@vger.kernel.org
S:	Maintained
F:	drivers/usb/c67x00/

USB DAVICOM DM9601 DRIVER
M:	Peter Korsgaard <jacmet@sunsite.dk>
L:	netdev@vger.kernel.org
W:	http://www.linux-usb.org/usbnet
S:	Maintained
F:	drivers/net/usb/dm9601.c

USB DIAMOND RIO500 DRIVER
M:	Cesar Miquel <miquel@df.uba.ar>
L:	rio500-users@lists.sourceforge.net
W:	http://rio500.sourceforge.net
S:	Maintained
F:	drivers/usb/misc/rio500*

USB EHCI DRIVER
M:	Alan Stern <stern@rowland.harvard.edu>
L:	linux-usb@vger.kernel.org
S:	Maintained
F:	Documentation/usb/ehci.txt
F:	drivers/usb/host/ehci*

USB GADGET/PERIPHERAL SUBSYSTEM
M:	Felipe Balbi <balbi@kernel.org>
L:	linux-usb@vger.kernel.org
W:	http://www.linux-usb.org/gadget
T:	git git://git.kernel.org/pub/scm/linux/kernel/git/balbi/usb.git
S:	Maintained
F:	drivers/usb/gadget/
F:	include/linux/usb/gadget*

USB HID/HIDBP DRIVERS (USB KEYBOARDS, MICE, REMOTE CONTROLS, ...)
M:	Jiri Kosina <jikos@kernel.org>
R:	Benjamin Tissoires <benjamin.tissoires@redhat.com>
L:	linux-usb@vger.kernel.org
T:	git git://git.kernel.org/pub/scm/linux/kernel/git/jikos/hid.git
S:	Maintained
F:	Documentation/hid/hiddev.txt
F:	drivers/hid/usbhid/

USB ISP116X DRIVER
M:	Olav Kongas <ok@artecdesign.ee>
L:	linux-usb@vger.kernel.org
S:	Maintained
F:	drivers/usb/host/isp116x*
F:	include/linux/usb/isp116x.h

USB MASS STORAGE DRIVER
M:	Matthew Dharm <mdharm-usb@one-eyed-alien.net>
L:	linux-usb@vger.kernel.org
L:	usb-storage@lists.one-eyed-alien.net
S:	Maintained
W:	http://www.one-eyed-alien.net/~mdharm/linux-usb/
F:	drivers/usb/storage/

USB MIDI DRIVER
M:	Clemens Ladisch <clemens@ladisch.de>
L:	alsa-devel@alsa-project.org (moderated for non-subscribers)
T:	git git://git.alsa-project.org/alsa-kernel.git
S:	Maintained
F:	sound/usb/midi.*

USB NETWORKING DRIVERS
L:	linux-usb@vger.kernel.org
S:	Odd Fixes
F:	drivers/net/usb/

USB OHCI DRIVER
M:	Alan Stern <stern@rowland.harvard.edu>
L:	linux-usb@vger.kernel.org
S:	Maintained
F:	Documentation/usb/ohci.txt
F:	drivers/usb/host/ohci*

USB OTG FSM (Finite State Machine)
M:	Peter Chen <Peter.Chen@nxp.com>
T:	git git://git.kernel.org/pub/scm/linux/kernel/git/peter.chen/usb.git
L:	linux-usb@vger.kernel.org
S:	Maintained
F:	drivers/usb/common/usb-otg-fsm.c

USB OVER IP DRIVER
M:	Valentina Manea <valentina.manea.m@gmail.com>
M:	Shuah Khan <shuah.kh@samsung.com>
L:	linux-usb@vger.kernel.org
S:	Maintained
F:	drivers/usb/usbip/
F:	tools/usb/usbip/

USB PEGASUS DRIVER
M:	Petko Manolov <petkan@nucleusys.com>
L:	linux-usb@vger.kernel.org
L:	netdev@vger.kernel.org
T:	git git://github.com/petkan/pegasus.git
W:	https://github.com/petkan/pegasus
S:	Maintained
F:	drivers/net/usb/pegasus.*

USB PHY LAYER
M:	Felipe Balbi <balbi@kernel.org>
L:	linux-usb@vger.kernel.org
T:	git git://git.kernel.org/pub/scm/linux/kernel/git/balbi/usb.git
S:	Maintained
F:	drivers/usb/phy/

USB PRINTER DRIVER (usblp)
M:	Pete Zaitcev <zaitcev@redhat.com>
L:	linux-usb@vger.kernel.org
S:	Supported
F:	drivers/usb/class/usblp.c

USB QMI WWAN NETWORK DRIVER
M:	Bjørn Mork <bjorn@mork.no>
L:	netdev@vger.kernel.org
S:	Maintained
F:	Documentation/ABI/testing/sysfs-class-net-qmi
F:	drivers/net/usb/qmi_wwan.c

USB RTL8150 DRIVER
M:	Petko Manolov <petkan@nucleusys.com>
L:	linux-usb@vger.kernel.org
L:	netdev@vger.kernel.org
T:	git git://github.com/petkan/rtl8150.git
W:	https://github.com/petkan/rtl8150
S:	Maintained
F:	drivers/net/usb/rtl8150.c

USB SERIAL SUBSYSTEM
M:	Johan Hovold <johan@kernel.org>
L:	linux-usb@vger.kernel.org
S:	Maintained
F:	Documentation/usb/usb-serial.txt
F:	drivers/usb/serial/
F:	include/linux/usb/serial.h

USB SMSC75XX ETHERNET DRIVER
M:	Steve Glendinning <steve.glendinning@shawell.net>
L:	netdev@vger.kernel.org
S:	Maintained
F:	drivers/net/usb/smsc75xx.*

USB SMSC95XX ETHERNET DRIVER
M:	Steve Glendinning <steve.glendinning@shawell.net>
L:	netdev@vger.kernel.org
S:	Maintained
F:	drivers/net/usb/smsc95xx.*

USB SUBSYSTEM
M:	Greg Kroah-Hartman <gregkh@linuxfoundation.org>
L:	linux-usb@vger.kernel.org
W:	http://www.linux-usb.org
T:	git git://git.kernel.org/pub/scm/linux/kernel/git/gregkh/usb.git
S:	Supported
F:	Documentation/usb/
F:	drivers/usb/
F:	include/linux/usb.h
F:	include/linux/usb/

USB UHCI DRIVER
M:	Alan Stern <stern@rowland.harvard.edu>
L:	linux-usb@vger.kernel.org
S:	Maintained
F:	drivers/usb/host/uhci*

USB "USBNET" DRIVER FRAMEWORK
M:	Oliver Neukum <oneukum@suse.com>
L:	netdev@vger.kernel.org
W:	http://www.linux-usb.org/usbnet
S:	Maintained
F:	drivers/net/usb/usbnet.c
F:	include/linux/usb/usbnet.h

USB VIDEO CLASS
M:	Laurent Pinchart <laurent.pinchart@ideasonboard.com>
L:	linux-uvc-devel@lists.sourceforge.net (subscribers-only)
L:	linux-media@vger.kernel.org
T:	git git://linuxtv.org/media_tree.git
W:	http://www.ideasonboard.org/uvc/
S:	Maintained
F:	drivers/media/usb/uvc/
F:	include/uapi/linux/uvcvideo.h

USB VISION DRIVER
M:	Hans Verkuil <hverkuil@xs4all.nl>
L:	linux-media@vger.kernel.org
T:	git git://linuxtv.org/media_tree.git
W:	https://linuxtv.org
S:	Odd Fixes
F:	drivers/media/usb/usbvision/

USB WEBCAM GADGET
M:	Laurent Pinchart <laurent.pinchart@ideasonboard.com>
L:	linux-usb@vger.kernel.org
S:	Maintained
F:	drivers/usb/gadget/function/*uvc*
F:	drivers/usb/gadget/legacy/webcam.c

USB WIRELESS RNDIS DRIVER (rndis_wlan)
M:	Jussi Kivilinna <jussi.kivilinna@iki.fi>
L:	linux-wireless@vger.kernel.org
S:	Maintained
F:	drivers/net/wireless/rndis_wlan.c

USB XHCI DRIVER
M:	Mathias Nyman <mathias.nyman@intel.com>
L:	linux-usb@vger.kernel.org
S:	Supported
F:	drivers/usb/host/xhci*
F:	drivers/usb/host/pci-quirks*

USB ZD1201 DRIVER
L:	linux-wireless@vger.kernel.org
W:	http://linux-lc100020.sourceforge.net
S:	Orphan
F:	drivers/net/wireless/zydas/zd1201.*

USB ZR364XX DRIVER
M:	Antoine Jacquet <royale@zerezo.com>
L:	linux-usb@vger.kernel.org
L:	linux-media@vger.kernel.org
T:	git git://linuxtv.org/media_tree.git
W:	http://royale.zerezo.com/zr364xx/
S:	Maintained
F:	Documentation/video4linux/zr364xx.txt
F:	drivers/media/usb/zr364xx/

ULPI BUS
M:	Heikki Krogerus <heikki.krogerus@linux.intel.com>
L:	linux-usb@vger.kernel.org
S:	Maintained
F:	drivers/usb/common/ulpi.c
F:	include/linux/ulpi/

USER-MODE LINUX (UML)
M:	Jeff Dike <jdike@addtoit.com>
M:	Richard Weinberger <richard@nod.at>
L:	user-mode-linux-devel@lists.sourceforge.net
L:	user-mode-linux-user@lists.sourceforge.net
W:	http://user-mode-linux.sourceforge.net
T:	git git://git.kernel.org/pub/scm/linux/kernel/git/rw/uml.git
S:	Maintained
F:	Documentation/virtual/uml/
F:	arch/um/
F:	arch/x86/um/
F:	fs/hostfs/
F:	fs/hppfs/

USERSPACE I/O (UIO)
M:	"Hans J. Koch" <hjk@hansjkoch.de>
M:	Greg Kroah-Hartman <gregkh@linuxfoundation.org>
S:	Maintained
T:	git git://git.kernel.org/pub/scm/linux/kernel/git/gregkh/char-misc.git
F:	Documentation/DocBook/uio-howto.tmpl
F:	drivers/uio/
F:	include/linux/uio*.h

UTIL-LINUX PACKAGE
M:	Karel Zak <kzak@redhat.com>
L:	util-linux@vger.kernel.org
W:	http://en.wikipedia.org/wiki/Util-linux
T:	git git://git.kernel.org/pub/scm/utils/util-linux/util-linux.git
S:	Maintained

UVESAFB DRIVER
M:	Michal Januszewski <spock@gentoo.org>
L:	linux-fbdev@vger.kernel.org
W:	http://dev.gentoo.org/~spock/projects/uvesafb/
S:	Maintained
F:	Documentation/fb/uvesafb.txt
F:	drivers/video/fbdev/uvesafb.*

VF610 NAND DRIVER
M:	Stefan Agner <stefan@agner.ch>
L:	linux-mtd@lists.infradead.org
S:	Supported
F:	drivers/mtd/nand/vf610_nfc.c

VFAT/FAT/MSDOS FILESYSTEM
M:	OGAWA Hirofumi <hirofumi@mail.parknet.co.jp>
S:	Maintained
F:	Documentation/filesystems/vfat.txt
F:	fs/fat/

VFIO DRIVER
M:	Alex Williamson <alex.williamson@redhat.com>
L:	kvm@vger.kernel.org
T:	git git://github.com/awilliam/linux-vfio.git
S:	Maintained
F:	Documentation/vfio.txt
F:	drivers/vfio/
F:	include/linux/vfio.h
F:	include/uapi/linux/vfio.h

VFIO PLATFORM DRIVER
M:	Baptiste Reynal <b.reynal@virtualopensystems.com>
L:	kvm@vger.kernel.org
S:	Maintained
F:	drivers/vfio/platform/

VIDEOBUF2 FRAMEWORK
M:	Pawel Osciak <pawel@osciak.com>
M:	Marek Szyprowski <m.szyprowski@samsung.com>
M:	Kyungmin Park <kyungmin.park@samsung.com>
L:	linux-media@vger.kernel.org
S:	Maintained
F:	drivers/media/v4l2-core/videobuf2-*
F:	include/media/videobuf2-*

VIRTUAL SERIO DEVICE DRIVER
M:	Stephen Chandler Paul <thatslyude@gmail.com>
S:	Maintained
F:	drivers/input/serio/userio.c
F:	include/uapi/linux/userio.h

VIRTIO CONSOLE DRIVER
M:	Amit Shah <amit.shah@redhat.com>
L:	virtualization@lists.linux-foundation.org
S:	Maintained
F:	drivers/char/virtio_console.c
F:	include/linux/virtio_console.h
F:	include/uapi/linux/virtio_console.h

VIRTIO CORE, NET AND BLOCK DRIVERS
M:	"Michael S. Tsirkin" <mst@redhat.com>
L:	virtualization@lists.linux-foundation.org
S:	Maintained
F:	drivers/virtio/
F:	tools/virtio/
F:	drivers/net/virtio_net.c
F:	drivers/block/virtio_blk.c
F:	include/linux/virtio_*.h
F:	include/uapi/linux/virtio_*.h

VIRTIO DRIVERS FOR S390
M:	Christian Borntraeger <borntraeger@de.ibm.com>
M:	Cornelia Huck <cornelia.huck@de.ibm.com>
L:	linux-s390@vger.kernel.org
L:	virtualization@lists.linux-foundation.org
L:	kvm@vger.kernel.org
S:	Supported
F:	drivers/s390/virtio/

VIRTIO GPU DRIVER
M:	David Airlie <airlied@linux.ie>
M:	Gerd Hoffmann <kraxel@redhat.com>
L:	dri-devel@lists.freedesktop.org
L:	virtualization@lists.linux-foundation.org
S:	Maintained
F:	drivers/gpu/drm/virtio/
F:	include/uapi/linux/virtio_gpu.h

VIRTIO HOST (VHOST)
M:	"Michael S. Tsirkin" <mst@redhat.com>
L:	kvm@vger.kernel.org
L:	virtualization@lists.linux-foundation.org
L:	netdev@vger.kernel.org
T:	git git://git.kernel.org/pub/scm/linux/kernel/git/mst/vhost.git
S:	Maintained
F:	drivers/vhost/
F:	include/uapi/linux/vhost.h

VIRTIO INPUT DRIVER
M:	Gerd Hoffmann <kraxel@redhat.com>
S:	Maintained
F:	drivers/virtio/virtio_input.c
F:	include/uapi/linux/virtio_input.h

VIA RHINE NETWORK DRIVER
S:	Orphan
F:	drivers/net/ethernet/via/via-rhine.c

VIA SD/MMC CARD CONTROLLER DRIVER
M:	Bruce Chang <brucechang@via.com.tw>
M:	Harald Welte <HaraldWelte@viatech.com>
S:	Maintained
F:	drivers/mmc/host/via-sdmmc.c

VIA UNICHROME(PRO)/CHROME9 FRAMEBUFFER DRIVER
M:	Florian Tobias Schandinat <FlorianSchandinat@gmx.de>
L:	linux-fbdev@vger.kernel.org
S:	Maintained
F:	include/linux/via-core.h
F:	include/linux/via-gpio.h
F:	include/linux/via_i2c.h
F:	drivers/video/fbdev/via/

VIA VELOCITY NETWORK DRIVER
M:	Francois Romieu <romieu@fr.zoreil.com>
L:	netdev@vger.kernel.org
S:	Maintained
F:	drivers/net/ethernet/via/via-velocity.*

VIRT LIB
M:	Alex Williamson <alex.williamson@redhat.com>
M:	Paolo Bonzini <pbonzini@redhat.com>
L:	kvm@vger.kernel.org
S:	Supported
F:	virt/lib/

VIVID VIRTUAL VIDEO DRIVER
M:	Hans Verkuil <hverkuil@xs4all.nl>
L:	linux-media@vger.kernel.org
T:	git git://linuxtv.org/media_tree.git
W:	https://linuxtv.org
S:	Maintained
F:	drivers/media/platform/vivid/*

VLAN (802.1Q)
M:	Patrick McHardy <kaber@trash.net>
L:	netdev@vger.kernel.org
S:	Maintained
F:	drivers/net/macvlan.c
F:	include/linux/if_*vlan.h
F:	net/8021q/

VLYNQ BUS
M:	Florian Fainelli <florian@openwrt.org>
L:	openwrt-devel@lists.openwrt.org (subscribers-only)
S:	Maintained
F:	drivers/vlynq/vlynq.c
F:	include/linux/vlynq.h

VME SUBSYSTEM
M:	Martyn Welch <martyn@welchs.me.uk>
M:	Manohar Vanga <manohar.vanga@gmail.com>
M:	Greg Kroah-Hartman <gregkh@linuxfoundation.org>
L:	devel@driverdev.osuosl.org
S:	Maintained
T:	git git://git.kernel.org/pub/scm/linux/kernel/git/gregkh/driver-core.git
F:	Documentation/vme_api.txt
F:	drivers/staging/vme/
F:	drivers/vme/
F:	include/linux/vme*

VMWARE HYPERVISOR INTERFACE
M:	Alok Kataria <akataria@vmware.com>
L:	virtualization@lists.linux-foundation.org
S:	Supported
F:	arch/x86/kernel/cpu/vmware.c

VMWARE BALLOON DRIVER
M:	Xavier Deguillard <xdeguillard@vmware.com>
M:	Philip Moltmann <moltmann@vmware.com>
M:	"VMware, Inc." <pv-drivers@vmware.com>
L:	linux-kernel@vger.kernel.org
S:	Maintained
F:	drivers/misc/vmw_balloon.c

VMWARE VMMOUSE SUBDRIVER
M:	"VMware Graphics" <linux-graphics-maintainer@vmware.com>
M:	"VMware, Inc." <pv-drivers@vmware.com>
L:	linux-input@vger.kernel.org
S:	Maintained
F:	drivers/input/mouse/vmmouse.c
F:	drivers/input/mouse/vmmouse.h

VMWARE VMXNET3 ETHERNET DRIVER
M:	Shrikrishna Khare <skhare@vmware.com>
M:	"VMware, Inc." <pv-drivers@vmware.com>
L:	netdev@vger.kernel.org
S:	Maintained
F:	drivers/net/vmxnet3/

VMware PVSCSI driver
M:	Arvind Kumar <arvindkumar@vmware.com>
M:	VMware PV-Drivers <pv-drivers@vmware.com>
L:	linux-scsi@vger.kernel.org
S:	Maintained
F:	drivers/scsi/vmw_pvscsi.c
F:	drivers/scsi/vmw_pvscsi.h

VOLTAGE AND CURRENT REGULATOR FRAMEWORK
M:	Liam Girdwood <lgirdwood@gmail.com>
M:	Mark Brown <broonie@kernel.org>
L:	linux-kernel@vger.kernel.org
W:	http://www.slimlogic.co.uk/?p=48
T:	git git://git.kernel.org/pub/scm/linux/kernel/git/broonie/regulator.git
S:	Supported
F:	drivers/regulator/
F:	include/linux/regulator/

VRF
M:	David Ahern <dsa@cumulusnetworks.com>
M:	Shrijeet Mukherjee <shm@cumulusnetworks.com>
L:	netdev@vger.kernel.org
S:	Maintained
F:	drivers/net/vrf.c
F:	Documentation/networking/vrf.txt

VT1211 HARDWARE MONITOR DRIVER
M:	Juerg Haefliger <juergh@gmail.com>
L:	lm-sensors@lm-sensors.org
S:	Maintained
F:	Documentation/hwmon/vt1211
F:	drivers/hwmon/vt1211.c

VT8231 HARDWARE MONITOR DRIVER
M:	Roger Lucas <vt8231@hiddenengine.co.uk>
L:	lm-sensors@lm-sensors.org
S:	Maintained
F:	drivers/hwmon/vt8231.c

VUB300 USB to SDIO/SD/MMC bridge chip
M:	Tony Olech <tony.olech@elandigitalsystems.com>
L:	linux-mmc@vger.kernel.org
L:	linux-usb@vger.kernel.org
S:	Supported
F:	drivers/mmc/host/vub300.c

W1 DALLAS'S 1-WIRE BUS
M:	Evgeniy Polyakov <zbr@ioremap.net>
S:	Maintained
F:	Documentation/w1/
F:	drivers/w1/

W83791D HARDWARE MONITORING DRIVER
M:	Marc Hulsman <m.hulsman@tudelft.nl>
L:	lm-sensors@lm-sensors.org
S:	Maintained
F:	Documentation/hwmon/w83791d
F:	drivers/hwmon/w83791d.c

W83793 HARDWARE MONITORING DRIVER
M:	Rudolf Marek <r.marek@assembler.cz>
L:	lm-sensors@lm-sensors.org
S:	Maintained
F:	Documentation/hwmon/w83793
F:	drivers/hwmon/w83793.c

W83795 HARDWARE MONITORING DRIVER
M:	Jean Delvare <jdelvare@suse.com>
L:	lm-sensors@lm-sensors.org
S:	Maintained
F:	drivers/hwmon/w83795.c

W83L51xD SD/MMC CARD INTERFACE DRIVER
M:	Pierre Ossman <pierre@ossman.eu>
S:	Maintained
F:	drivers/mmc/host/wbsd.*

WACOM PROTOCOL 4 SERIAL TABLETS
M:	Julian Squires <julian@cipht.net>
M:	Hans de Goede <hdegoede@redhat.com>
L:	linux-input@vger.kernel.org
S:	Maintained
F:	drivers/input/tablet/wacom_serial4.c

WATCHDOG DEVICE DRIVERS
M:	Wim Van Sebroeck <wim@iguana.be>
R:	Guenter Roeck <linux@roeck-us.net>
L:	linux-watchdog@vger.kernel.org
W:	http://www.linux-watchdog.org/
T:	git git://www.linux-watchdog.org/linux-watchdog.git
S:	Maintained
F:	Documentation/watchdog/
F:	drivers/watchdog/
F:	include/linux/watchdog.h
F:	include/uapi/linux/watchdog.h

WD7000 SCSI DRIVER
M:	Miroslav Zagorac <zaga@fly.cc.fer.hr>
L:	linux-scsi@vger.kernel.org
S:	Maintained
F:	drivers/scsi/wd7000.c

WIIMOTE HID DRIVER
M:	David Herrmann <dh.herrmann@googlemail.com>
L:	linux-input@vger.kernel.org
S:	Maintained
F:	drivers/hid/hid-wiimote*

WINBOND CIR DRIVER
M:	David Härdeman <david@hardeman.nu>
S:	Maintained
F:	drivers/media/rc/winbond-cir.c

WIMAX STACK
M:	Inaky Perez-Gonzalez <inaky.perez-gonzalez@intel.com>
M:	linux-wimax@intel.com
L:	wimax@linuxwimax.org (subscribers-only)
S:	Supported
W:	http://linuxwimax.org
F:	Documentation/wimax/README.wimax
F:	include/linux/wimax/debug.h
F:	include/net/wimax.h
F:	include/uapi/linux/wimax.h
F:	net/wimax/

WISTRON LAPTOP BUTTON DRIVER
M:	Miloslav Trmac <mitr@volny.cz>
S:	Maintained
F:	drivers/input/misc/wistron_btns.c

WL3501 WIRELESS PCMCIA CARD DRIVER
M:	Arnaldo Carvalho de Melo <acme@ghostprotocols.net>
L:	linux-wireless@vger.kernel.org
W:	http://oops.ghostprotocols.net:81/blog
S:	Maintained
F:	drivers/net/wireless/wl3501*

WOLFSON MICROELECTRONICS DRIVERS
L:	patches@opensource.wolfsonmicro.com
T:	git https://github.com/CirrusLogic/linux-drivers.git
W:	https://github.com/CirrusLogic/linux-drivers/wiki
S:	Supported
F:	Documentation/hwmon/wm83??
F:	Documentation/devicetree/bindings/extcon/extcon-arizona.txt
F:	Documentation/devicetree/bindings/regulator/arizona-regulator.txt
F:	Documentation/devicetree/bindings/mfd/arizona.txt
F:	arch/arm/mach-s3c64xx/mach-crag6410*
F:	drivers/clk/clk-wm83*.c
F:	drivers/extcon/extcon-arizona.c
F:	drivers/leds/leds-wm83*.c
F:	drivers/gpio/gpio-*wm*.c
F:	drivers/gpio/gpio-arizona.c
F:	drivers/hwmon/wm83??-hwmon.c
F:	drivers/input/misc/wm831x-on.c
F:	drivers/input/touchscreen/wm831x-ts.c
F:	drivers/input/touchscreen/wm97*.c
F:	drivers/mfd/arizona*
F:	drivers/mfd/wm*.c
F:	drivers/mfd/cs47l24*
F:	drivers/power/wm83*.c
F:	drivers/rtc/rtc-wm83*.c
F:	drivers/regulator/wm8*.c
F:	drivers/video/backlight/wm83*_bl.c
F:	drivers/watchdog/wm83*_wdt.c
F:	include/linux/mfd/arizona/
F:	include/linux/mfd/wm831x/
F:	include/linux/mfd/wm8350/
F:	include/linux/mfd/wm8400*
F:	include/linux/wm97xx.h
F:	include/sound/wm????.h
F:	sound/soc/codecs/arizona.?
F:	sound/soc/codecs/wm*
F:	sound/soc/codecs/cs47l24*

WORKQUEUE
M:	Tejun Heo <tj@kernel.org>
R:	Lai Jiangshan <jiangshanlai@gmail.com>
T:	git git://git.kernel.org/pub/scm/linux/kernel/git/tj/wq.git
S:	Maintained
F:	include/linux/workqueue.h
F:	kernel/workqueue.c
F:	Documentation/workqueue.txt

X.25 NETWORK LAYER
M:	Andrew Hendry <andrew.hendry@gmail.com>
L:	linux-x25@vger.kernel.org
S:	Odd Fixes
F:	Documentation/networking/x25*
F:	include/net/x25*
F:	net/x25/

X86 ARCHITECTURE (32-BIT AND 64-BIT)
M:	Thomas Gleixner <tglx@linutronix.de>
M:	Ingo Molnar <mingo@redhat.com>
M:	"H. Peter Anvin" <hpa@zytor.com>
M:	x86@kernel.org
L:	linux-kernel@vger.kernel.org
T:	git git://git.kernel.org/pub/scm/linux/kernel/git/tip/tip.git x86/core
S:	Maintained
F:	Documentation/x86/
F:	arch/x86/

X86 PLATFORM DRIVERS
M:	Darren Hart <dvhart@infradead.org>
L:	platform-driver-x86@vger.kernel.org
T:	git git://git.infradead.org/users/dvhart/linux-platform-drivers-x86.git
S:	Maintained
F:	drivers/platform/x86/
F:	drivers/platform/olpc/

X86 MCE INFRASTRUCTURE
M:	Tony Luck <tony.luck@intel.com>
M:	Borislav Petkov <bp@alien8.de>
L:	linux-edac@vger.kernel.org
S:	Maintained
F:	arch/x86/kernel/cpu/mcheck/*

X86 MICROCODE UPDATE SUPPORT
M:	Borislav Petkov <bp@alien8.de>
S:	Maintained
F:	arch/x86/kernel/cpu/microcode/*

X86 VDSO
M:	Andy Lutomirski <luto@amacapital.net>
L:	linux-kernel@vger.kernel.org
T:	git git://git.kernel.org/pub/scm/linux/kernel/git/tip/tip.git x86/vdso
S:	Maintained
F:	arch/x86/entry/vdso/

XC2028/3028 TUNER DRIVER
M:	Mauro Carvalho Chehab <mchehab@osg.samsung.com>
L:	linux-media@vger.kernel.org
W:	https://linuxtv.org
T:	git git://linuxtv.org/media_tree.git
S:	Maintained
F:	drivers/media/tuners/tuner-xc2028.*

XEN HYPERVISOR INTERFACE
M:	Konrad Rzeszutek Wilk <konrad.wilk@oracle.com>
M:	Boris Ostrovsky <boris.ostrovsky@oracle.com>
M:	David Vrabel <david.vrabel@citrix.com>
L:	xen-devel@lists.xenproject.org (moderated for non-subscribers)
T:	git git://git.kernel.org/pub/scm/linux/kernel/git/xen/tip.git
S:	Supported
F:	arch/x86/xen/
F:	drivers/*/xen-*front.c
F:	drivers/xen/
F:	arch/x86/include/asm/xen/
F:	include/xen/
F:	include/uapi/xen/

XEN HYPERVISOR ARM
M:	Stefano Stabellini <stefano.stabellini@eu.citrix.com>
L:	xen-devel@lists.xenproject.org (moderated for non-subscribers)
S:	Supported
F:	arch/arm/xen/
F:	arch/arm/include/asm/xen/

XEN HYPERVISOR ARM64
M:	Stefano Stabellini <stefano.stabellini@eu.citrix.com>
L:	xen-devel@lists.xenproject.org (moderated for non-subscribers)
S:	Supported
F:	arch/arm64/xen/
F:	arch/arm64/include/asm/xen/

XEN NETWORK BACKEND DRIVER
M:	Wei Liu <wei.liu2@citrix.com>
L:	xen-devel@lists.xenproject.org (moderated for non-subscribers)
L:	netdev@vger.kernel.org
S:	Supported
F:	drivers/net/xen-netback/*

XEN PCI SUBSYSTEM
M:	Konrad Rzeszutek Wilk <konrad.wilk@oracle.com>
L:	xen-devel@lists.xenproject.org (moderated for non-subscribers)
S:	Supported
F:	arch/x86/pci/*xen*
F:	drivers/pci/*xen*

XEN BLOCK SUBSYSTEM
M:	Konrad Rzeszutek Wilk <konrad.wilk@oracle.com>
M:	Roger Pau Monné <roger.pau@citrix.com>
L:	xen-devel@lists.xenproject.org (moderated for non-subscribers)
S:	Supported
F:	drivers/block/xen-blkback/*
F:	drivers/block/xen*

XEN PVSCSI DRIVERS
M:	Juergen Gross <jgross@suse.com>
L:	xen-devel@lists.xenproject.org (moderated for non-subscribers)
L:	linux-scsi@vger.kernel.org
S:	Supported
F:	drivers/scsi/xen-scsifront.c
F:	drivers/xen/xen-scsiback.c
F:	include/xen/interface/io/vscsiif.h

XEN SWIOTLB SUBSYSTEM
M:	Konrad Rzeszutek Wilk <konrad.wilk@oracle.com>
L:	xen-devel@lists.xenproject.org (moderated for non-subscribers)
S:	Supported
F:	arch/x86/xen/*swiotlb*
F:	drivers/xen/*swiotlb*

XFS FILESYSTEM
P:	Silicon Graphics Inc
M:	Dave Chinner <david@fromorbit.com>
M:	xfs@oss.sgi.com
L:	xfs@oss.sgi.com
W:	http://oss.sgi.com/projects/xfs
T:	git git://git.kernel.org/pub/scm/linux/kernel/git/dgc/linux-xfs.git
S:	Supported
F:	Documentation/filesystems/xfs.txt
F:	fs/xfs/

XILINX AXI ETHERNET DRIVER
M:	Anirudha Sarangi <anirudh@xilinx.com>
M:	John Linn <John.Linn@xilinx.com>
S:	Maintained
F:	drivers/net/ethernet/xilinx/xilinx_axienet*

XILINX UARTLITE SERIAL DRIVER
M:	Peter Korsgaard <jacmet@sunsite.dk>
L:	linux-serial@vger.kernel.org
S:	Maintained
F:	drivers/tty/serial/uartlite.c

XILINX VIDEO IP CORES
M:	Hyun Kwon <hyun.kwon@xilinx.com>
M:	Laurent Pinchart <laurent.pinchart@ideasonboard.com>
L:	linux-media@vger.kernel.org
T:	git git://linuxtv.org/media_tree.git
S:	Supported
F:	Documentation/devicetree/bindings/media/xilinx/
F:	drivers/media/platform/xilinx/
F:	include/uapi/linux/xilinx-v4l2-controls.h

XILLYBUS DRIVER
M:	Eli Billauer <eli.billauer@gmail.com>
L:	linux-kernel@vger.kernel.org
S:	Supported
F:	drivers/char/xillybus/

XTENSA XTFPGA PLATFORM SUPPORT
M:	Max Filippov <jcmvbkbc@gmail.com>
L:	linux-xtensa@linux-xtensa.org
S:	Maintained
F:	drivers/spi/spi-xtensa-xtfpga.c
F:	sound/soc/xtensa/xtfpga-i2s.c

YAM DRIVER FOR AX.25
M:	Jean-Paul Roubelat <jpr@f6fbb.org>
L:	linux-hams@vger.kernel.org
S:	Maintained
F:	drivers/net/hamradio/yam*
F:	include/linux/yam.h

YEALINK PHONE DRIVER
M:	Henk Vergonet <Henk.Vergonet@gmail.com>
L:	usbb2k-api-dev@nongnu.org
S:	Maintained
F:	Documentation/input/yealink.txt
F:	drivers/input/misc/yealink.*

Z8530 DRIVER FOR AX.25
M:	Joerg Reuter <jreuter@yaina.de>
W:	http://yaina.de/jreuter/
W:	http://www.qsl.net/dl1bke/
L:	linux-hams@vger.kernel.org
S:	Maintained
F:	Documentation/networking/z8530drv.txt
F:	drivers/net/hamradio/*scc.c
F:	drivers/net/hamradio/z8530.h

ZBUD COMPRESSED PAGE ALLOCATOR
M:	Seth Jennings <sjenning@redhat.com>
L:	linux-mm@kvack.org
S:	Maintained
F:	mm/zbud.c
F:	include/linux/zbud.h

ZD1211RW WIRELESS DRIVER
M:	Daniel Drake <dsd@gentoo.org>
M:	Ulrich Kunitz <kune@deine-taler.de>
W:	http://zd1211.ath.cx/wiki/DriverRewrite
L:	linux-wireless@vger.kernel.org
L:	zd1211-devs@lists.sourceforge.net (subscribers-only)
S:	Maintained
F:	drivers/net/wireless/zydas/zd1211rw/

ZPOOL COMPRESSED PAGE STORAGE API
M:	Dan Streetman <ddstreet@ieee.org>
L:	linux-mm@kvack.org
S:	Maintained
F:	mm/zpool.c
F:	include/linux/zpool.h

ZR36067 VIDEO FOR LINUX DRIVER
L:	mjpeg-users@lists.sourceforge.net
L:	linux-media@vger.kernel.org
W:	http://mjpeg.sourceforge.net/driver-zoran/
T:	hg https://linuxtv.org/hg/v4l-dvb
S:	Odd Fixes
F:	drivers/media/pci/zoran/

ZRAM COMPRESSED RAM BLOCK DEVICE DRVIER
M:	Minchan Kim <minchan@kernel.org>
M:	Nitin Gupta <ngupta@vflare.org>
R:	Sergey Senozhatsky <sergey.senozhatsky.work@gmail.com>
L:	linux-kernel@vger.kernel.org
S:	Maintained
F:	drivers/block/zram/
F:	Documentation/blockdev/zram.txt

ZS DECSTATION Z85C30 SERIAL DRIVER
M:	"Maciej W. Rozycki" <macro@linux-mips.org>
S:	Maintained
F:	drivers/tty/serial/zs.*

ZSMALLOC COMPRESSED SLAB MEMORY ALLOCATOR
M:	Minchan Kim <minchan@kernel.org>
M:	Nitin Gupta <ngupta@vflare.org>
R:	Sergey Senozhatsky <sergey.senozhatsky.work@gmail.com>
L:	linux-mm@kvack.org
S:	Maintained
F:	mm/zsmalloc.c
F:	include/linux/zsmalloc.h
F:	Documentation/vm/zsmalloc.txt

ZSWAP COMPRESSED SWAP CACHING
M:	Seth Jennings <sjenning@redhat.com>
L:	linux-mm@kvack.org
S:	Maintained
F:	mm/zswap.c

THE REST
M:	Linus Torvalds <torvalds@linux-foundation.org>
L:	linux-kernel@vger.kernel.org
Q:	http://patchwork.kernel.org/project/LKML/list/
T:	git git://git.kernel.org/pub/scm/linux/kernel/git/torvalds/linux.git
S:	Buried alive in reporters
F:	*
F:	*/<|MERGE_RESOLUTION|>--- conflicted
+++ resolved
@@ -7375,11 +7375,7 @@
 F:	include/linux/isicom.h
 
 MUSB MULTIPOINT HIGH SPEED DUAL-ROLE CONTROLLER
-<<<<<<< HEAD
-M:	Felipe Balbi <balbi@kernel.org>
-=======
 M:	Bin Liu <b-liu@ti.com>
->>>>>>> 26f2b92c
 L:	linux-usb@vger.kernel.org
 T:	git git://git.kernel.org/pub/scm/linux/kernel/git/balbi/usb.git
 S:	Maintained
@@ -7959,10 +7955,6 @@
 F:	drivers/staging/media/omap4iss/
 
 OMAP USB SUPPORT
-<<<<<<< HEAD
-M:	Felipe Balbi <balbi@kernel.org>
-=======
->>>>>>> 26f2b92c
 L:	linux-usb@vger.kernel.org
 L:	linux-omap@vger.kernel.org
 S:	Orphan
