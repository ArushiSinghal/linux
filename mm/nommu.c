--- conflicted
+++ resolved
@@ -14,8 +14,6 @@
  */
 
 #define pr_fmt(fmt) KBUILD_MODNAME ": " fmt
-
-#define __DISABLE_GUP_DEPRECATED
 
 #include <linux/export.h>
 #include <linux/mm.h>
@@ -161,11 +159,7 @@
  *   slab page or a secondary page from a compound page
  * - don't permit access to VMAs that don't support it, such as I/O mappings
  */
-<<<<<<< HEAD
-long get_user_pages6(unsigned long start, unsigned long nr_pages,
-=======
 long get_user_pages(unsigned long start, unsigned long nr_pages,
->>>>>>> ed596a4a
 		    int write, int force, struct page **pages,
 		    struct vm_area_struct **vmas)
 {
@@ -179,23 +173,15 @@
 	return __get_user_pages(current, current->mm, start, nr_pages, flags,
 				pages, vmas, NULL);
 }
-EXPORT_SYMBOL(get_user_pages6);
-
-<<<<<<< HEAD
-long get_user_pages_locked6(unsigned long start, unsigned long nr_pages,
-			    int write, int force, struct page **pages,
-			    int *locked)
-{
-	return get_user_pages6(start, nr_pages, write, force, pages, NULL);
-=======
+EXPORT_SYMBOL(get_user_pages);
+
 long get_user_pages_locked(unsigned long start, unsigned long nr_pages,
 			    int write, int force, struct page **pages,
 			    int *locked)
 {
 	return get_user_pages(start, nr_pages, write, force, pages, NULL);
->>>>>>> ed596a4a
-}
-EXPORT_SYMBOL(get_user_pages_locked6);
+}
+EXPORT_SYMBOL(get_user_pages_locked);
 
 long __get_user_pages_unlocked(struct task_struct *tsk, struct mm_struct *mm,
 			       unsigned long start, unsigned long nr_pages,
@@ -211,17 +197,13 @@
 }
 EXPORT_SYMBOL(__get_user_pages_unlocked);
 
-<<<<<<< HEAD
-long get_user_pages_unlocked5(unsigned long start, unsigned long nr_pages,
-=======
 long get_user_pages_unlocked(unsigned long start, unsigned long nr_pages,
->>>>>>> ed596a4a
 			     int write, int force, struct page **pages)
 {
 	return __get_user_pages_unlocked(current, current->mm, start, nr_pages,
 					 write, force, pages, 0);
 }
-EXPORT_SYMBOL(get_user_pages_unlocked5);
+EXPORT_SYMBOL(get_user_pages_unlocked);
 
 /**
  * follow_pfn - look up PFN at a user virtual address
@@ -2004,31 +1986,4 @@
 	sysctl_admin_reserve_kbytes = min(free_kbytes / 32, 1UL << 13);
 	return 0;
 }
-subsys_initcall(init_admin_reserve);
-
-long get_user_pages8(struct task_struct *tsk, struct mm_struct *mm,
-		     unsigned long start, unsigned long nr_pages,
-		     int write, int force, struct page **pages,
-		     struct vm_area_struct **vmas)
-{
-	return get_user_pages6(start, nr_pages, write, force, pages, vmas);
-}
-EXPORT_SYMBOL(get_user_pages8);
-
-long get_user_pages_locked8(struct task_struct *tsk, struct mm_struct *mm,
-			    unsigned long start, unsigned long nr_pages,
-			    int write, int force, struct page **pages,
-			    int *locked)
-{
-	return get_user_pages_locked6(start, nr_pages, write,
-				      force, pages, locked);
-}
-EXPORT_SYMBOL(get_user_pages_locked8);
-
-long get_user_pages_unlocked7(struct task_struct *tsk, struct mm_struct *mm,
-			      unsigned long start, unsigned long nr_pages,
-			      int write, int force, struct page **pages)
-{
-	return get_user_pages_unlocked5(start, nr_pages, write, force, pages);
-}
-EXPORT_SYMBOL(get_user_pages_unlocked7);
+subsys_initcall(init_admin_reserve);