--- conflicted
+++ resolved
@@ -252,14 +252,10 @@
 void free_page_and_swap_cache(struct page *page)
 {
 	free_swap_cache(page);
-<<<<<<< HEAD
-	put_page(page);
-=======
 	if (is_huge_zero_page(page))
 		put_huge_zero_page();
 	else
 		put_page(page);
->>>>>>> 33688abb
 }
 
 /*
