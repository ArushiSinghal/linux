--- conflicted
+++ resolved
@@ -2225,17 +2225,11 @@
 			error = shmem_getpage(inode, index, &page, SGP_FALLOC);
 		if (error) {
 			/* Remove the !PageUptodate pages we added */
-<<<<<<< HEAD
-			shmem_undo_range(inode,
-				(loff_t)start << PAGE_SHIFT,
-				((loff_t)index << PAGE_SHIFT) - 1, true);
-=======
 			if (index > start) {
 				shmem_undo_range(inode,
 				    (loff_t)start << PAGE_SHIFT,
 				    ((loff_t)index << PAGE_SHIFT) - 1, true);
 			}
->>>>>>> dbcb7665
 			goto undone;
 		}
 
