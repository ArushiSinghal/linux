/*
 *  linux/mm/page_alloc.c
 *
 *  Manages the free list, the system allocates free pages here.
 *  Note that kmalloc() lives in slab.c
 *
 *  Copyright (C) 1991, 1992, 1993, 1994  Linus Torvalds
 *  Swap reorganised 29.12.95, Stephen Tweedie
 *  Support of BIGMEM added by Gerhard Wichert, Siemens AG, July 1999
 *  Reshaped it to be a zoned allocator, Ingo Molnar, Red Hat, 1999
 *  Discontiguous memory support, Kanoj Sarcar, SGI, Nov 1999
 *  Zone balancing, Kanoj Sarcar, SGI, Jan 2000
 *  Per cpu hot/cold page lists, bulk allocation, Martin J. Bligh, Sept 2002
 *          (lots of bits borrowed from Ingo Molnar & Andrew Morton)
 */

#include <linux/stddef.h>
#include <linux/mm.h>
#include <linux/swap.h>
#include <linux/interrupt.h>
#include <linux/pagemap.h>
#include <linux/jiffies.h>
#include <linux/bootmem.h>
#include <linux/memblock.h>
#include <linux/compiler.h>
#include <linux/kernel.h>
#include <linux/kmemcheck.h>
#include <linux/kasan.h>
#include <linux/module.h>
#include <linux/suspend.h>
#include <linux/pagevec.h>
#include <linux/blkdev.h>
#include <linux/slab.h>
#include <linux/ratelimit.h>
#include <linux/oom.h>
#include <linux/notifier.h>
#include <linux/topology.h>
#include <linux/sysctl.h>
#include <linux/cpu.h>
#include <linux/cpuset.h>
#include <linux/memory_hotplug.h>
#include <linux/nodemask.h>
#include <linux/vmalloc.h>
#include <linux/vmstat.h>
#include <linux/mempolicy.h>
#include <linux/memremap.h>
#include <linux/stop_machine.h>
#include <linux/sort.h>
#include <linux/pfn.h>
#include <linux/backing-dev.h>
#include <linux/fault-inject.h>
#include <linux/page-isolation.h>
#include <linux/page_ext.h>
#include <linux/debugobjects.h>
#include <linux/kmemleak.h>
#include <linux/compaction.h>
#include <trace/events/kmem.h>
#include <linux/prefetch.h>
#include <linux/mm_inline.h>
#include <linux/migrate.h>
#include <linux/page_ext.h>
#include <linux/hugetlb.h>
#include <linux/sched/rt.h>
#include <linux/page_owner.h>
#include <linux/kthread.h>
<<<<<<< HEAD
#include <linux/memcontrol.h>
=======
#include <linux/random.h>
>>>>>>> 6fbe1601

#include <asm/sections.h>
#include <asm/tlbflush.h>
#include <asm/div64.h>
#include "internal.h"

/* prevent >1 _updater_ of zone percpu pageset ->high and ->batch fields */
static DEFINE_MUTEX(pcp_batch_high_lock);
#define MIN_PERCPU_PAGELIST_FRACTION	(8)

#ifdef CONFIG_USE_PERCPU_NUMA_NODE_ID
DEFINE_PER_CPU(int, numa_node);
EXPORT_PER_CPU_SYMBOL(numa_node);
#endif

#ifdef CONFIG_HAVE_MEMORYLESS_NODES
/*
 * N.B., Do NOT reference the '_numa_mem_' per cpu variable directly.
 * It will not be defined when CONFIG_HAVE_MEMORYLESS_NODES is not defined.
 * Use the accessor functions set_numa_mem(), numa_mem_id() and cpu_to_mem()
 * defined in <linux/topology.h>.
 */
DEFINE_PER_CPU(int, _numa_mem_);		/* Kernel "local memory" node */
EXPORT_PER_CPU_SYMBOL(_numa_mem_);
int _node_numa_mem_[MAX_NUMNODES];
#endif

/*
 * Array of node states.
 */
nodemask_t node_states[NR_NODE_STATES] __read_mostly = {
	[N_POSSIBLE] = NODE_MASK_ALL,
	[N_ONLINE] = { { [0] = 1UL } },
#ifndef CONFIG_NUMA
	[N_NORMAL_MEMORY] = { { [0] = 1UL } },
#ifdef CONFIG_HIGHMEM
	[N_HIGH_MEMORY] = { { [0] = 1UL } },
#endif
#ifdef CONFIG_MOVABLE_NODE
	[N_MEMORY] = { { [0] = 1UL } },
#endif
	[N_CPU] = { { [0] = 1UL } },
#endif	/* NUMA */
};
EXPORT_SYMBOL(node_states);

/* Protect totalram_pages and zone->managed_pages */
static DEFINE_SPINLOCK(managed_page_count_lock);

unsigned long totalram_pages __read_mostly;
unsigned long totalreserve_pages __read_mostly;
unsigned long totalcma_pages __read_mostly;

int percpu_pagelist_fraction;
gfp_t gfp_allowed_mask __read_mostly = GFP_BOOT_MASK;

/*
 * A cached value of the page's pageblock's migratetype, used when the page is
 * put on a pcplist. Used to avoid the pageblock migratetype lookup when
 * freeing from pcplists in most cases, at the cost of possibly becoming stale.
 * Also the migratetype set in the page does not necessarily match the pcplist
 * index, e.g. page might have MIGRATE_CMA set but be on a pcplist with any
 * other index - this ensures that it will be put on the correct CMA freelist.
 */
static inline int get_pcppage_migratetype(struct page *page)
{
	return page->index;
}

static inline void set_pcppage_migratetype(struct page *page, int migratetype)
{
	page->index = migratetype;
}

#ifdef CONFIG_PM_SLEEP
/*
 * The following functions are used by the suspend/hibernate code to temporarily
 * change gfp_allowed_mask in order to avoid using I/O during memory allocations
 * while devices are suspended.  To avoid races with the suspend/hibernate code,
 * they should always be called with pm_mutex held (gfp_allowed_mask also should
 * only be modified with pm_mutex held, unless the suspend/hibernate code is
 * guaranteed not to run in parallel with that modification).
 */

static gfp_t saved_gfp_mask;

void pm_restore_gfp_mask(void)
{
	WARN_ON(!mutex_is_locked(&pm_mutex));
	if (saved_gfp_mask) {
		gfp_allowed_mask = saved_gfp_mask;
		saved_gfp_mask = 0;
	}
}

void pm_restrict_gfp_mask(void)
{
	WARN_ON(!mutex_is_locked(&pm_mutex));
	WARN_ON(saved_gfp_mask);
	saved_gfp_mask = gfp_allowed_mask;
	gfp_allowed_mask &= ~(__GFP_IO | __GFP_FS);
}

bool pm_suspended_storage(void)
{
	if ((gfp_allowed_mask & (__GFP_IO | __GFP_FS)) == (__GFP_IO | __GFP_FS))
		return false;
	return true;
}
#endif /* CONFIG_PM_SLEEP */

#ifdef CONFIG_HUGETLB_PAGE_SIZE_VARIABLE
unsigned int pageblock_order __read_mostly;
#endif

static void __free_pages_ok(struct page *page, unsigned int order);

/*
 * results with 256, 32 in the lowmem_reserve sysctl:
 *	1G machine -> (16M dma, 800M-16M normal, 1G-800M high)
 *	1G machine -> (16M dma, 784M normal, 224M high)
 *	NORMAL allocation will leave 784M/256 of ram reserved in the ZONE_DMA
 *	HIGHMEM allocation will leave 224M/32 of ram reserved in ZONE_NORMAL
 *	HIGHMEM allocation will leave (224M+784M)/256 of ram reserved in ZONE_DMA
 *
 * TBD: should special case ZONE_DMA32 machines here - in those we normally
 * don't need any ZONE_NORMAL reservation
 */
int sysctl_lowmem_reserve_ratio[MAX_NR_ZONES-1] = {
#ifdef CONFIG_ZONE_DMA
	 256,
#endif
#ifdef CONFIG_ZONE_DMA32
	 256,
#endif
#ifdef CONFIG_HIGHMEM
	 32,
#endif
	 32,
};

EXPORT_SYMBOL(totalram_pages);

static char * const zone_names[MAX_NR_ZONES] = {
#ifdef CONFIG_ZONE_DMA
	 "DMA",
#endif
#ifdef CONFIG_ZONE_DMA32
	 "DMA32",
#endif
	 "Normal",
#ifdef CONFIG_HIGHMEM
	 "HighMem",
#endif
	 "Movable",
#ifdef CONFIG_ZONE_DEVICE
	 "Device",
#endif
};

char * const migratetype_names[MIGRATE_TYPES] = {
	"Unmovable",
	"Movable",
	"Reclaimable",
	"HighAtomic",
#ifdef CONFIG_CMA
	"CMA",
#endif
#ifdef CONFIG_MEMORY_ISOLATION
	"Isolate",
#endif
};

compound_page_dtor * const compound_page_dtors[] = {
	NULL,
	free_compound_page,
#ifdef CONFIG_HUGETLB_PAGE
	free_huge_page,
#endif
#ifdef CONFIG_TRANSPARENT_HUGEPAGE
	free_transhuge_page,
#endif
};

int min_free_kbytes = 1024;
int user_min_free_kbytes = -1;
int watermark_scale_factor = 10;

static unsigned long __meminitdata nr_kernel_pages;
static unsigned long __meminitdata nr_all_pages;
static unsigned long __meminitdata dma_reserve;

#ifdef CONFIG_HAVE_MEMBLOCK_NODE_MAP
static unsigned long __meminitdata arch_zone_lowest_possible_pfn[MAX_NR_ZONES];
static unsigned long __meminitdata arch_zone_highest_possible_pfn[MAX_NR_ZONES];
static unsigned long __initdata required_kernelcore;
static unsigned long __initdata required_movablecore;
static unsigned long __meminitdata zone_movable_pfn[MAX_NUMNODES];
static bool mirrored_kernelcore;

/* movable_zone is the "real" zone pages in ZONE_MOVABLE are taken from */
int movable_zone;
EXPORT_SYMBOL(movable_zone);
#endif /* CONFIG_HAVE_MEMBLOCK_NODE_MAP */

#if MAX_NUMNODES > 1
int nr_node_ids __read_mostly = MAX_NUMNODES;
int nr_online_nodes __read_mostly = 1;
EXPORT_SYMBOL(nr_node_ids);
EXPORT_SYMBOL(nr_online_nodes);
#endif

int page_group_by_mobility_disabled __read_mostly;

#ifdef CONFIG_DEFERRED_STRUCT_PAGE_INIT
static inline void reset_deferred_meminit(pg_data_t *pgdat)
{
	pgdat->first_deferred_pfn = ULONG_MAX;
}

/* Returns true if the struct page for the pfn is uninitialised */
static inline bool __meminit early_page_uninitialised(unsigned long pfn)
{
	int nid = early_pfn_to_nid(pfn);
<<<<<<< HEAD
=======

	if (node_online(nid) && pfn >= NODE_DATA(nid)->first_deferred_pfn)
		return true;

	return false;
}
>>>>>>> 6fbe1601

	if (node_online(nid) && pfn >= NODE_DATA(nid)->first_deferred_pfn)
		return true;

	return false;
}

/*
 * Returns false when the remaining initialisation should be deferred until
 * later in the boot cycle when it can be parallelised.
 */
static inline bool update_defer_init(pg_data_t *pgdat,
				unsigned long pfn, unsigned long zone_end,
				unsigned long *nr_initialised)
{
	unsigned long max_initialise;

	/* Always populate low zones for address-contrained allocations */
	if (zone_end < pgdat_end_pfn(pgdat))
		return true;
	/*
	 * Initialise at least 2G of a node but also take into account that
	 * two large system hashes that can take up 1GB for 0.25TB/node.
	 */
	max_initialise = max(2UL << (30 - PAGE_SHIFT),
		(pgdat->node_spanned_pages >> 8));

	(*nr_initialised)++;
	if ((*nr_initialised > max_initialise) &&
	    (pfn & (PAGES_PER_SECTION - 1)) == 0) {
		pgdat->first_deferred_pfn = pfn;
		return false;
	}

	return true;
}
#else
static inline void reset_deferred_meminit(pg_data_t *pgdat)
{
}

static inline bool early_page_uninitialised(unsigned long pfn)
{
	return false;
}

static inline bool update_defer_init(pg_data_t *pgdat,
				unsigned long pfn, unsigned long zone_end,
				unsigned long *nr_initialised)
{
	return true;
}
#endif

/* Return a pointer to the bitmap storing bits affecting a block of pages */
static inline unsigned long *get_pageblock_bitmap(struct page *page,
							unsigned long pfn)
{
#ifdef CONFIG_SPARSEMEM
	return __pfn_to_section(pfn)->pageblock_flags;
#else
	return page_zone(page)->pageblock_flags;
#endif /* CONFIG_SPARSEMEM */
}

static inline int pfn_to_bitidx(struct page *page, unsigned long pfn)
{
#ifdef CONFIG_SPARSEMEM
	pfn &= (PAGES_PER_SECTION-1);
	return (pfn >> pageblock_order) * NR_PAGEBLOCK_BITS;
#else
	pfn = pfn - round_down(page_zone(page)->zone_start_pfn, pageblock_nr_pages);
	return (pfn >> pageblock_order) * NR_PAGEBLOCK_BITS;
#endif /* CONFIG_SPARSEMEM */
}

/**
 * get_pfnblock_flags_mask - Return the requested group of flags for the pageblock_nr_pages block of pages
 * @page: The page within the block of interest
 * @pfn: The target page frame number
 * @end_bitidx: The last bit of interest to retrieve
 * @mask: mask of bits that the caller is interested in
 *
 * Return: pageblock_bits flags
 */
static __always_inline unsigned long __get_pfnblock_flags_mask(struct page *page,
					unsigned long pfn,
					unsigned long end_bitidx,
					unsigned long mask)
{
	unsigned long *bitmap;
	unsigned long bitidx, word_bitidx;
	unsigned long word;

	bitmap = get_pageblock_bitmap(page, pfn);
	bitidx = pfn_to_bitidx(page, pfn);
	word_bitidx = bitidx / BITS_PER_LONG;
	bitidx &= (BITS_PER_LONG-1);

	word = bitmap[word_bitidx];
	bitidx += end_bitidx;
	return (word >> (BITS_PER_LONG - bitidx - 1)) & mask;
}

unsigned long get_pfnblock_flags_mask(struct page *page, unsigned long pfn,
					unsigned long end_bitidx,
					unsigned long mask)
{
	return __get_pfnblock_flags_mask(page, pfn, end_bitidx, mask);
}

static __always_inline int get_pfnblock_migratetype(struct page *page, unsigned long pfn)
{
	return __get_pfnblock_flags_mask(page, pfn, PB_migrate_end, MIGRATETYPE_MASK);
}

/**
 * set_pfnblock_flags_mask - Set the requested group of flags for a pageblock_nr_pages block of pages
 * @page: The page within the block of interest
 * @flags: The flags to set
 * @pfn: The target page frame number
 * @end_bitidx: The last bit of interest
 * @mask: mask of bits that the caller is interested in
 */
void set_pfnblock_flags_mask(struct page *page, unsigned long flags,
					unsigned long pfn,
					unsigned long end_bitidx,
					unsigned long mask)
{
	unsigned long *bitmap;
	unsigned long bitidx, word_bitidx;
	unsigned long old_word, word;

	BUILD_BUG_ON(NR_PAGEBLOCK_BITS != 4);

	bitmap = get_pageblock_bitmap(page, pfn);
	bitidx = pfn_to_bitidx(page, pfn);
	word_bitidx = bitidx / BITS_PER_LONG;
	bitidx &= (BITS_PER_LONG-1);

	VM_BUG_ON_PAGE(!zone_spans_pfn(page_zone(page), pfn), page);

	bitidx += end_bitidx;
	mask <<= (BITS_PER_LONG - bitidx - 1);
	flags <<= (BITS_PER_LONG - bitidx - 1);

	word = READ_ONCE(bitmap[word_bitidx]);
	for (;;) {
		old_word = cmpxchg(&bitmap[word_bitidx], word, (word & ~mask) | flags);
		if (word == old_word)
			break;
		word = old_word;
	}
}

void set_pageblock_migratetype(struct page *page, int migratetype)
{
	if (unlikely(page_group_by_mobility_disabled &&
		     migratetype < MIGRATE_PCPTYPES))
		migratetype = MIGRATE_UNMOVABLE;

	set_pageblock_flags_group(page, (unsigned long)migratetype,
					PB_migrate, PB_migrate_end);
}

#ifdef CONFIG_DEBUG_VM
static int page_outside_zone_boundaries(struct zone *zone, struct page *page)
{
	int ret = 0;
	unsigned seq;
	unsigned long pfn = page_to_pfn(page);
	unsigned long sp, start_pfn;

	do {
		seq = zone_span_seqbegin(zone);
		start_pfn = zone->zone_start_pfn;
		sp = zone->spanned_pages;
		if (!zone_spans_pfn(zone, pfn))
			ret = 1;
	} while (zone_span_seqretry(zone, seq));

	if (ret)
		pr_err("page 0x%lx outside node %d zone %s [ 0x%lx - 0x%lx ]\n",
			pfn, zone_to_nid(zone), zone->name,
			start_pfn, start_pfn + sp);

	return ret;
}

static int page_is_consistent(struct zone *zone, struct page *page)
{
	if (!pfn_valid_within(page_to_pfn(page)))
		return 0;
	if (zone != page_zone(page))
		return 0;

	return 1;
}
/*
 * Temporary debugging check for pages not lying within a given zone.
 */
static int bad_range(struct zone *zone, struct page *page)
{
	if (page_outside_zone_boundaries(zone, page))
		return 1;
	if (!page_is_consistent(zone, page))
		return 1;

	return 0;
}
#else
static inline int bad_range(struct zone *zone, struct page *page)
{
	return 0;
}
#endif

static void bad_page(struct page *page, const char *reason,
		unsigned long bad_flags)
{
	static unsigned long resume;
	static unsigned long nr_shown;
	static unsigned long nr_unshown;

	/*
	 * Allow a burst of 60 reports, then keep quiet for that minute;
	 * or allow a steady drip of one report per second.
	 */
	if (nr_shown == 60) {
		if (time_before(jiffies, resume)) {
			nr_unshown++;
			goto out;
		}
		if (nr_unshown) {
			pr_alert(
			      "BUG: Bad page state: %lu messages suppressed\n",
				nr_unshown);
			nr_unshown = 0;
		}
		nr_shown = 0;
	}
	if (nr_shown++ == 0)
		resume = jiffies + 60 * HZ;

	pr_alert("BUG: Bad page state in process %s  pfn:%05lx\n",
		current->comm, page_to_pfn(page));
	__dump_page(page, reason);
	bad_flags &= page->flags;
	if (bad_flags)
		pr_alert("bad because of flags: %#lx(%pGp)\n",
						bad_flags, &bad_flags);
	dump_page_owner(page);

	print_modules();
	dump_stack();
out:
	/* Leave bad fields for debug, except PageBuddy could make trouble */
	page_mapcount_reset(page); /* remove PageBuddy */
	add_taint(TAINT_BAD_PAGE, LOCKDEP_NOW_UNRELIABLE);
}

/*
 * Higher-order pages are called "compound pages".  They are structured thusly:
 *
 * The first PAGE_SIZE page is called the "head page" and have PG_head set.
 *
 * The remaining PAGE_SIZE pages are called "tail pages". PageTail() is encoded
 * in bit 0 of page->compound_head. The rest of bits is pointer to head page.
 *
 * The first tail page's ->compound_dtor holds the offset in array of compound
 * page destructors. See compound_page_dtors.
 *
 * The first tail page's ->compound_order holds the order of allocation.
 * This usage means that zero-order pages may not be compound.
 */

void free_compound_page(struct page *page)
{
	__free_pages_ok(page, compound_order(page));
}

void prep_compound_page(struct page *page, unsigned int order)
{
	int i;
	int nr_pages = 1 << order;

	set_compound_page_dtor(page, COMPOUND_PAGE_DTOR);
	set_compound_order(page, order);
	__SetPageHead(page);
	for (i = 1; i < nr_pages; i++) {
		struct page *p = page + i;
		set_page_count(p, 0);
		p->mapping = TAIL_MAPPING;
		set_compound_head(p, page);
	}
	atomic_set(compound_mapcount_ptr(page), -1);
}

#ifdef CONFIG_DEBUG_PAGEALLOC
unsigned int _debug_guardpage_minorder;
bool _debug_pagealloc_enabled __read_mostly
			= IS_ENABLED(CONFIG_DEBUG_PAGEALLOC_ENABLE_DEFAULT);
EXPORT_SYMBOL(_debug_pagealloc_enabled);
bool _debug_guardpage_enabled __read_mostly;

static int __init early_debug_pagealloc(char *buf)
{
	if (!buf)
		return -EINVAL;
	return kstrtobool(buf, &_debug_pagealloc_enabled);
}
early_param("debug_pagealloc", early_debug_pagealloc);

static bool need_debug_guardpage(void)
{
	/* If we don't use debug_pagealloc, we don't need guard page */
	if (!debug_pagealloc_enabled())
		return false;

	return true;
}

static void init_debug_guardpage(void)
{
	if (!debug_pagealloc_enabled())
		return;

	_debug_guardpage_enabled = true;
}

struct page_ext_operations debug_guardpage_ops = {
	.need = need_debug_guardpage,
	.init = init_debug_guardpage,
};

static int __init debug_guardpage_minorder_setup(char *buf)
{
	unsigned long res;

	if (kstrtoul(buf, 10, &res) < 0 ||  res > MAX_ORDER / 2) {
		pr_err("Bad debug_guardpage_minorder value\n");
		return 0;
	}
	_debug_guardpage_minorder = res;
	pr_info("Setting debug_guardpage_minorder to %lu\n", res);
	return 0;
}
__setup("debug_guardpage_minorder=", debug_guardpage_minorder_setup);

static inline void set_page_guard(struct zone *zone, struct page *page,
				unsigned int order, int migratetype)
{
	struct page_ext *page_ext;

	if (!debug_guardpage_enabled())
		return;

	page_ext = lookup_page_ext(page);
	if (unlikely(!page_ext))
		return;

	__set_bit(PAGE_EXT_DEBUG_GUARD, &page_ext->flags);

	INIT_LIST_HEAD(&page->lru);
	set_page_private(page, order);
	/* Guard pages are not available for any usage */
	__mod_zone_freepage_state(zone, -(1 << order), migratetype);
}

static inline void clear_page_guard(struct zone *zone, struct page *page,
				unsigned int order, int migratetype)
{
	struct page_ext *page_ext;

	if (!debug_guardpage_enabled())
		return;

	page_ext = lookup_page_ext(page);
	if (unlikely(!page_ext))
		return;

	__clear_bit(PAGE_EXT_DEBUG_GUARD, &page_ext->flags);

	set_page_private(page, 0);
	if (!is_migrate_isolate(migratetype))
		__mod_zone_freepage_state(zone, (1 << order), migratetype);
}
#else
struct page_ext_operations debug_guardpage_ops = { NULL, };
static inline void set_page_guard(struct zone *zone, struct page *page,
				unsigned int order, int migratetype) {}
static inline void clear_page_guard(struct zone *zone, struct page *page,
				unsigned int order, int migratetype) {}
#endif

static inline void set_page_order(struct page *page, unsigned int order)
{
	set_page_private(page, order);
	__SetPageBuddy(page);
}

static inline void rmv_page_order(struct page *page)
{
	__ClearPageBuddy(page);
	set_page_private(page, 0);
}

/*
 * This function checks whether a page is free && is the buddy
 * we can do coalesce a page and its buddy if
 * (a) the buddy is not in a hole &&
 * (b) the buddy is in the buddy system &&
 * (c) a page and its buddy have the same order &&
 * (d) a page and its buddy are in the same zone.
 *
 * For recording whether a page is in the buddy system, we set ->_mapcount
 * PAGE_BUDDY_MAPCOUNT_VALUE.
 * Setting, clearing, and testing _mapcount PAGE_BUDDY_MAPCOUNT_VALUE is
 * serialized by zone->lock.
 *
 * For recording page's order, we use page_private(page).
 */
static inline int page_is_buddy(struct page *page, struct page *buddy,
							unsigned int order)
{
	if (!pfn_valid_within(page_to_pfn(buddy)))
		return 0;

	if (page_is_guard(buddy) && page_order(buddy) == order) {
		if (page_zone_id(page) != page_zone_id(buddy))
			return 0;

		VM_BUG_ON_PAGE(page_count(buddy) != 0, buddy);

		return 1;
	}

	if (PageBuddy(buddy) && page_order(buddy) == order) {
		/*
		 * zone check is done late to avoid uselessly
		 * calculating zone/node ids for pages that could
		 * never merge.
		 */
		if (page_zone_id(page) != page_zone_id(buddy))
			return 0;

		VM_BUG_ON_PAGE(page_count(buddy) != 0, buddy);

		return 1;
	}
	return 0;
}

/*
 * Freeing function for a buddy system allocator.
 *
 * The concept of a buddy system is to maintain direct-mapped table
 * (containing bit values) for memory blocks of various "orders".
 * The bottom level table contains the map for the smallest allocatable
 * units of memory (here, pages), and each level above it describes
 * pairs of units from the levels below, hence, "buddies".
 * At a high level, all that happens here is marking the table entry
 * at the bottom level available, and propagating the changes upward
 * as necessary, plus some accounting needed to play nicely with other
 * parts of the VM system.
 * At each level, we keep a list of pages, which are heads of continuous
 * free pages of length of (1 << order) and marked with _mapcount
 * PAGE_BUDDY_MAPCOUNT_VALUE. Page's order is recorded in page_private(page)
 * field.
 * So when we are allocating or freeing one, we can derive the state of the
 * other.  That is, if we allocate a small block, and both were
 * free, the remainder of the region must be split into blocks.
 * If a block is freed, and its buddy is also free, then this
 * triggers coalescing into a block of larger size.
 *
 * -- nyc
 */

static inline void __free_one_page(struct page *page,
		unsigned long pfn,
		struct zone *zone, unsigned int order,
		int migratetype)
{
	unsigned long page_idx;
	unsigned long combined_idx;
	unsigned long uninitialized_var(buddy_idx);
	struct page *buddy;
	unsigned int max_order;

	max_order = min_t(unsigned int, MAX_ORDER, pageblock_order + 1);

	VM_BUG_ON(!zone_is_initialized(zone));
	VM_BUG_ON_PAGE(page->flags & PAGE_FLAGS_CHECK_AT_PREP, page);

	VM_BUG_ON(migratetype == -1);
	if (likely(!is_migrate_isolate(migratetype)))
		__mod_zone_freepage_state(zone, 1 << order, migratetype);

	page_idx = pfn & ((1 << MAX_ORDER) - 1);

	VM_BUG_ON_PAGE(page_idx & ((1 << order) - 1), page);
	VM_BUG_ON_PAGE(bad_range(zone, page), page);

continue_merging:
	while (order < max_order - 1) {
		buddy_idx = __find_buddy_index(page_idx, order);
		buddy = page + (buddy_idx - page_idx);
		if (!page_is_buddy(page, buddy, order))
			goto done_merging;
		/*
		 * Our buddy is free or it is CONFIG_DEBUG_PAGEALLOC guard page,
		 * merge with it and move up one order.
		 */
		if (page_is_guard(buddy)) {
			clear_page_guard(zone, buddy, order, migratetype);
		} else {
			list_del(&buddy->lru);
			zone->free_area[order].nr_free--;
			rmv_page_order(buddy);
		}
		combined_idx = buddy_idx & page_idx;
		page = page + (combined_idx - page_idx);
		page_idx = combined_idx;
		order++;
	}
	if (max_order < MAX_ORDER) {
		/* If we are here, it means order is >= pageblock_order.
		 * We want to prevent merge between freepages on isolate
		 * pageblock and normal pageblock. Without this, pageblock
		 * isolation could cause incorrect freepage or CMA accounting.
		 *
		 * We don't want to hit this code for the more frequent
		 * low-order merging.
		 */
		if (unlikely(has_isolate_pageblock(zone))) {
			int buddy_mt;

			buddy_idx = __find_buddy_index(page_idx, order);
			buddy = page + (buddy_idx - page_idx);
			buddy_mt = get_pageblock_migratetype(buddy);

			if (migratetype != buddy_mt
					&& (is_migrate_isolate(migratetype) ||
						is_migrate_isolate(buddy_mt)))
				goto done_merging;
		}
		max_order++;
		goto continue_merging;
	}

done_merging:
	set_page_order(page, order);

	/*
	 * If this is not the largest possible page, check if the buddy
	 * of the next-highest order is free. If it is, it's possible
	 * that pages are being freed that will coalesce soon. In case,
	 * that is happening, add the free page to the tail of the list
	 * so it's less likely to be used soon and more likely to be merged
	 * as a higher order page
	 */
	if ((order < MAX_ORDER-2) && pfn_valid_within(page_to_pfn(buddy))) {
		struct page *higher_page, *higher_buddy;
		combined_idx = buddy_idx & page_idx;
		higher_page = page + (combined_idx - page_idx);
		buddy_idx = __find_buddy_index(combined_idx, order + 1);
		higher_buddy = higher_page + (buddy_idx - combined_idx);
		if (page_is_buddy(higher_page, higher_buddy, order + 1)) {
			list_add_tail(&page->lru,
				&zone->free_area[order].free_list[migratetype]);
			goto out;
		}
	}

	list_add(&page->lru, &zone->free_area[order].free_list[migratetype]);
out:
	zone->free_area[order].nr_free++;
}

/*
 * A bad page could be due to a number of fields. Instead of multiple branches,
 * try and check multiple fields with one check. The caller must do a detailed
 * check if necessary.
 */
static inline bool page_expected_state(struct page *page,
					unsigned long check_flags)
{
	if (unlikely(atomic_read(&page->_mapcount) != -1))
		return false;

	if (unlikely((unsigned long)page->mapping |
			page_ref_count(page) |
#ifdef CONFIG_MEMCG
			(unsigned long)page->mem_cgroup |
#endif
			(page->flags & check_flags)))
		return false;

	return true;
}

static void free_pages_check_bad(struct page *page)
{
	const char *bad_reason;
	unsigned long bad_flags;

	bad_reason = NULL;
	bad_flags = 0;

	if (unlikely(atomic_read(&page->_mapcount) != -1))
		bad_reason = "nonzero mapcount";
	if (unlikely(page->mapping != NULL))
		bad_reason = "non-NULL mapping";
	if (unlikely(page_ref_count(page) != 0))
		bad_reason = "nonzero _refcount";
	if (unlikely(page->flags & PAGE_FLAGS_CHECK_AT_FREE)) {
		bad_reason = "PAGE_FLAGS_CHECK_AT_FREE flag(s) set";
		bad_flags = PAGE_FLAGS_CHECK_AT_FREE;
	}
#ifdef CONFIG_MEMCG
	if (unlikely(page->mem_cgroup))
		bad_reason = "page still charged to cgroup";
#endif
	bad_page(page, bad_reason, bad_flags);
}

static inline int free_pages_check(struct page *page)
{
	if (likely(page_expected_state(page, PAGE_FLAGS_CHECK_AT_FREE)))
		return 0;

	/* Something has gone sideways, find it */
	free_pages_check_bad(page);
	return 1;
}

static int free_tail_pages_check(struct page *head_page, struct page *page)
{
	int ret = 1;

	/*
	 * We rely page->lru.next never has bit 0 set, unless the page
	 * is PageTail(). Let's make sure that's true even for poisoned ->lru.
	 */
	BUILD_BUG_ON((unsigned long)LIST_POISON1 & 1);

	if (!IS_ENABLED(CONFIG_DEBUG_VM)) {
		ret = 0;
		goto out;
	}
	switch (page - head_page) {
	case 1:
		/* the first tail page: ->mapping is compound_mapcount() */
		if (unlikely(compound_mapcount(page))) {
			bad_page(page, "nonzero compound_mapcount", 0);
			goto out;
		}
		break;
	case 2:
		/*
		 * the second tail page: ->mapping is
		 * page_deferred_list().next -- ignore value.
		 */
		break;
	default:
		if (page->mapping != TAIL_MAPPING) {
			bad_page(page, "corrupted mapping in tail page", 0);
			goto out;
		}
		break;
	}
	if (unlikely(!PageTail(page))) {
		bad_page(page, "PageTail not set", 0);
		goto out;
	}
	if (unlikely(compound_head(page) != head_page)) {
		bad_page(page, "compound_head not consistent", 0);
		goto out;
	}
	ret = 0;
out:
	page->mapping = NULL;
	clear_compound_head(page);
	return ret;
}

static __always_inline bool free_pages_prepare(struct page *page,
					unsigned int order, bool check_free)
{
	int bad = 0;

	VM_BUG_ON_PAGE(PageTail(page), page);

	trace_mm_page_free(page, order);
	kmemcheck_free_shadow(page, order);

	/*
	 * Check tail pages before head page information is cleared to
	 * avoid checking PageCompound for order-0 pages.
	 */
	if (unlikely(order)) {
		bool compound = PageCompound(page);
		int i;

		VM_BUG_ON_PAGE(compound && compound_order(page) != order, page);

		if (compound)
			ClearPageDoubleMap(page);
		for (i = 1; i < (1 << order); i++) {
			if (compound)
				bad += free_tail_pages_check(page, page + i);
			if (unlikely(free_pages_check(page + i))) {
				bad++;
				continue;
			}
			(page + i)->flags &= ~PAGE_FLAGS_CHECK_AT_PREP;
		}
	}
	if (PageMappingFlags(page))
		page->mapping = NULL;
	if (memcg_kmem_enabled() && PageKmemcg(page)) {
		memcg_kmem_uncharge(page, order);
		__ClearPageKmemcg(page);
	}
	if (check_free)
		bad += free_pages_check(page);
	if (bad)
		return false;

	page_cpupid_reset_last(page);
	page->flags &= ~PAGE_FLAGS_CHECK_AT_PREP;
	reset_page_owner(page, order);

	if (!PageHighMem(page)) {
		debug_check_no_locks_freed(page_address(page),
					   PAGE_SIZE << order);
		debug_check_no_obj_freed(page_address(page),
					   PAGE_SIZE << order);
	}
	arch_free_page(page, order);
	kernel_poison_pages(page, 1 << order, 0);
	kernel_map_pages(page, 1 << order, 0);
	kasan_free_pages(page, order);

	return true;
}

#ifdef CONFIG_DEBUG_VM
static inline bool free_pcp_prepare(struct page *page)
{
	return free_pages_prepare(page, 0, true);
}

static inline bool bulkfree_pcp_prepare(struct page *page)
{
	return false;
}
#else
static bool free_pcp_prepare(struct page *page)
{
	return free_pages_prepare(page, 0, false);
}

static bool bulkfree_pcp_prepare(struct page *page)
{
	return free_pages_check(page);
}
#endif /* CONFIG_DEBUG_VM */

/*
 * Frees a number of pages from the PCP lists
 * Assumes all pages on list are in same zone, and of same order.
 * count is the number of pages to free.
 *
 * If the zone was previously in an "all pages pinned" state then look to
 * see if this freeing clears that state.
 *
 * And clear the zone's pages_scanned counter, to hold off the "all pages are
 * pinned" detection logic.
 */
static void free_pcppages_bulk(struct zone *zone, int count,
					struct per_cpu_pages *pcp)
{
	int migratetype = 0;
	int batch_free = 0;
	unsigned long nr_scanned;
	bool isolated_pageblocks;

	spin_lock(&zone->lock);
	isolated_pageblocks = has_isolate_pageblock(zone);
	nr_scanned = node_page_state(zone->zone_pgdat, NR_PAGES_SCANNED);
	if (nr_scanned)
		__mod_node_page_state(zone->zone_pgdat, NR_PAGES_SCANNED, -nr_scanned);

	while (count) {
		struct page *page;
		struct list_head *list;

		/*
		 * Remove pages from lists in a round-robin fashion. A
		 * batch_free count is maintained that is incremented when an
		 * empty list is encountered.  This is so more pages are freed
		 * off fuller lists instead of spinning excessively around empty
		 * lists
		 */
		do {
			batch_free++;
			if (++migratetype == MIGRATE_PCPTYPES)
				migratetype = 0;
			list = &pcp->lists[migratetype];
		} while (list_empty(list));

		/* This is the only non-empty list. Free them all. */
		if (batch_free == MIGRATE_PCPTYPES)
			batch_free = count;

		do {
			int mt;	/* migratetype of the to-be-freed page */

			page = list_last_entry(list, struct page, lru);
			/* must delete as __free_one_page list manipulates */
			list_del(&page->lru);

			mt = get_pcppage_migratetype(page);
			/* MIGRATE_ISOLATE page should not go to pcplists */
			VM_BUG_ON_PAGE(is_migrate_isolate(mt), page);
			/* Pageblock could have been isolated meanwhile */
			if (unlikely(isolated_pageblocks))
				mt = get_pageblock_migratetype(page);

			if (bulkfree_pcp_prepare(page))
				continue;

			__free_one_page(page, page_to_pfn(page), zone, 0, mt);
			trace_mm_page_pcpu_drain(page, 0, mt);
		} while (--count && --batch_free && !list_empty(list));
	}
	spin_unlock(&zone->lock);
}

static void free_one_page(struct zone *zone,
				struct page *page, unsigned long pfn,
				unsigned int order,
				int migratetype)
{
	unsigned long nr_scanned;
	spin_lock(&zone->lock);
	nr_scanned = node_page_state(zone->zone_pgdat, NR_PAGES_SCANNED);
	if (nr_scanned)
		__mod_node_page_state(zone->zone_pgdat, NR_PAGES_SCANNED, -nr_scanned);

	if (unlikely(has_isolate_pageblock(zone) ||
		is_migrate_isolate(migratetype))) {
		migratetype = get_pfnblock_migratetype(page, pfn);
	}
	__free_one_page(page, pfn, zone, order, migratetype);
	spin_unlock(&zone->lock);
}

static void __meminit __init_single_page(struct page *page, unsigned long pfn,
				unsigned long zone, int nid)
{
	set_page_links(page, zone, nid, pfn);
	init_page_count(page);
	page_mapcount_reset(page);
	page_cpupid_reset_last(page);

	INIT_LIST_HEAD(&page->lru);
#ifdef WANT_PAGE_VIRTUAL
	/* The shift won't overflow because ZONE_NORMAL is below 4G. */
	if (!is_highmem_idx(zone))
		set_page_address(page, __va(pfn << PAGE_SHIFT));
#endif
}

static void __meminit __init_single_pfn(unsigned long pfn, unsigned long zone,
					int nid)
{
	return __init_single_page(pfn_to_page(pfn), pfn, zone, nid);
}

#ifdef CONFIG_DEFERRED_STRUCT_PAGE_INIT
static void init_reserved_page(unsigned long pfn)
{
	pg_data_t *pgdat;
	int nid, zid;

	if (!early_page_uninitialised(pfn))
		return;

	nid = early_pfn_to_nid(pfn);
	pgdat = NODE_DATA(nid);

	for (zid = 0; zid < MAX_NR_ZONES; zid++) {
		struct zone *zone = &pgdat->node_zones[zid];

		if (pfn >= zone->zone_start_pfn && pfn < zone_end_pfn(zone))
			break;
	}
	__init_single_pfn(pfn, zid, nid);
}
#else
static inline void init_reserved_page(unsigned long pfn)
{
}
#endif /* CONFIG_DEFERRED_STRUCT_PAGE_INIT */

/*
 * Initialised pages do not have PageReserved set. This function is
 * called for each range allocated by the bootmem allocator and
 * marks the pages PageReserved. The remaining valid pages are later
 * sent to the buddy page allocator.
 */
void __meminit reserve_bootmem_region(phys_addr_t start, phys_addr_t end)
{
	unsigned long start_pfn = PFN_DOWN(start);
	unsigned long end_pfn = PFN_UP(end);

	for (; start_pfn < end_pfn; start_pfn++) {
		if (pfn_valid(start_pfn)) {
			struct page *page = pfn_to_page(start_pfn);

			init_reserved_page(start_pfn);

			/* Avoid false-positive PageTail() */
			INIT_LIST_HEAD(&page->lru);

			SetPageReserved(page);
		}
	}
}

static void __free_pages_ok(struct page *page, unsigned int order)
{
	unsigned long flags;
	int migratetype;
	unsigned long pfn = page_to_pfn(page);

	if (!free_pages_prepare(page, order, true))
		return;

	migratetype = get_pfnblock_migratetype(page, pfn);
	local_irq_save(flags);
	__count_vm_events(PGFREE, 1 << order);
	free_one_page(page_zone(page), page, pfn, order, migratetype);
	local_irq_restore(flags);
}

bool __meminitdata extra_latent_entropy;

static int __init setup_extra_latent_entropy(char *str)
{
	extra_latent_entropy = true;
	return 0;
}
early_param("extra_latent_entropy", setup_extra_latent_entropy);

#ifdef CONFIG_GCC_PLUGIN_LATENT_ENTROPY
volatile u64 latent_entropy __latent_entropy;
EXPORT_SYMBOL(latent_entropy);
#endif

static void __init __free_pages_boot_core(struct page *page, unsigned int order)
{
	unsigned int nr_pages = 1 << order;
	struct page *p = page;
	unsigned int loop;

	prefetchw(p);
	for (loop = 0; loop < (nr_pages - 1); loop++, p++) {
		prefetchw(p + 1);
		__ClearPageReserved(p);
		set_page_count(p, 0);
	}
	__ClearPageReserved(p);
	set_page_count(p, 0);

	if (extra_latent_entropy && !PageHighMem(page) &&
		page_to_pfn(page) < 0x100000) {
		u64 hash = 0;
		size_t index, end = PAGE_SIZE * nr_pages / sizeof(hash);
		const u64 *data = lowmem_page_address(page);

		for (index = 0; index < end; index++)
			hash ^= hash + data[index];
#ifdef CONFIG_GCC_PLUGIN_LATENT_ENTROPY
		latent_entropy ^= hash;
		add_device_randomness((const void *)&latent_entropy,
				      sizeof(latent_entropy));
#else
		add_device_randomness((const void *)&hash, sizeof(hash));
#endif
	}

	page_zone(page)->managed_pages += nr_pages;
	set_page_refcounted(page);
	__free_pages(page, order);
}

#if defined(CONFIG_HAVE_ARCH_EARLY_PFN_TO_NID) || \
	defined(CONFIG_HAVE_MEMBLOCK_NODE_MAP)

static struct mminit_pfnnid_cache early_pfnnid_cache __meminitdata;

int __meminit early_pfn_to_nid(unsigned long pfn)
{
	static DEFINE_SPINLOCK(early_pfn_lock);
	int nid;

	spin_lock(&early_pfn_lock);
	nid = __early_pfn_to_nid(pfn, &early_pfnnid_cache);
	if (nid < 0)
		nid = first_online_node;
	spin_unlock(&early_pfn_lock);

	return nid;
}
#endif

#ifdef CONFIG_NODES_SPAN_OTHER_NODES
static inline bool __meminit meminit_pfn_in_nid(unsigned long pfn, int node,
					struct mminit_pfnnid_cache *state)
{
	int nid;

	nid = __early_pfn_to_nid(pfn, state);
	if (nid >= 0 && nid != node)
		return false;
	return true;
}

/* Only safe to use early in boot when initialisation is single-threaded */
static inline bool __meminit early_pfn_in_nid(unsigned long pfn, int node)
{
	return meminit_pfn_in_nid(pfn, node, &early_pfnnid_cache);
}

#else

static inline bool __meminit early_pfn_in_nid(unsigned long pfn, int node)
{
	return true;
}
static inline bool __meminit meminit_pfn_in_nid(unsigned long pfn, int node,
					struct mminit_pfnnid_cache *state)
{
	return true;
}
#endif


void __init __free_pages_bootmem(struct page *page, unsigned long pfn,
							unsigned int order)
{
	if (early_page_uninitialised(pfn))
		return;
	return __free_pages_boot_core(page, order);
}

/*
 * Check that the whole (or subset of) a pageblock given by the interval of
 * [start_pfn, end_pfn) is valid and within the same zone, before scanning it
 * with the migration of free compaction scanner. The scanners then need to
 * use only pfn_valid_within() check for arches that allow holes within
 * pageblocks.
 *
 * Return struct page pointer of start_pfn, or NULL if checks were not passed.
 *
 * It's possible on some configurations to have a setup like node0 node1 node0
 * i.e. it's possible that all pages within a zones range of pages do not
 * belong to a single zone. We assume that a border between node0 and node1
 * can occur within a single pageblock, but not a node0 node1 node0
 * interleaving within a single pageblock. It is therefore sufficient to check
 * the first and last page of a pageblock and avoid checking each individual
 * page in a pageblock.
 */
struct page *__pageblock_pfn_to_page(unsigned long start_pfn,
				     unsigned long end_pfn, struct zone *zone)
{
	struct page *start_page;
	struct page *end_page;

	/* end_pfn is one past the range we are checking */
	end_pfn--;

	if (!pfn_valid(start_pfn) || !pfn_valid(end_pfn))
		return NULL;

	start_page = pfn_to_page(start_pfn);

	if (page_zone(start_page) != zone)
		return NULL;

	end_page = pfn_to_page(end_pfn);

	/* This gives a shorter code than deriving page_zone(end_page) */
	if (page_zone_id(start_page) != page_zone_id(end_page))
		return NULL;

	return start_page;
}

void set_zone_contiguous(struct zone *zone)
{
	unsigned long block_start_pfn = zone->zone_start_pfn;
	unsigned long block_end_pfn;

	block_end_pfn = ALIGN(block_start_pfn + 1, pageblock_nr_pages);
	for (; block_start_pfn < zone_end_pfn(zone);
			block_start_pfn = block_end_pfn,
			 block_end_pfn += pageblock_nr_pages) {

		block_end_pfn = min(block_end_pfn, zone_end_pfn(zone));

		if (!__pageblock_pfn_to_page(block_start_pfn,
					     block_end_pfn, zone))
			return;
	}

	/* We confirm that there is no hole */
	zone->contiguous = true;
}

void clear_zone_contiguous(struct zone *zone)
{
	zone->contiguous = false;
}

#ifdef CONFIG_DEFERRED_STRUCT_PAGE_INIT
static void __init deferred_free_range(struct page *page,
					unsigned long pfn, int nr_pages)
{
	int i;

	if (!page)
		return;

	/* Free a large naturally-aligned chunk if possible */
	if (nr_pages == MAX_ORDER_NR_PAGES &&
	    (pfn & (MAX_ORDER_NR_PAGES-1)) == 0) {
		set_pageblock_migratetype(page, MIGRATE_MOVABLE);
		__free_pages_boot_core(page, MAX_ORDER-1);
		return;
	}

	for (i = 0; i < nr_pages; i++, page++)
		__free_pages_boot_core(page, 0);
}

/* Completion tracking for deferred_init_memmap() threads */
static atomic_t pgdat_init_n_undone __initdata;
static __initdata DECLARE_COMPLETION(pgdat_init_all_done_comp);

static inline void __init pgdat_init_report_one_done(void)
{
	if (atomic_dec_and_test(&pgdat_init_n_undone))
		complete(&pgdat_init_all_done_comp);
}

/* Initialise remaining memory on a node */
static int __init deferred_init_memmap(void *data)
{
	pg_data_t *pgdat = data;
	int nid = pgdat->node_id;
	struct mminit_pfnnid_cache nid_init_state = { };
	unsigned long start = jiffies;
	unsigned long nr_pages = 0;
	unsigned long walk_start, walk_end;
	int i, zid;
	struct zone *zone;
	unsigned long first_init_pfn = pgdat->first_deferred_pfn;
	const struct cpumask *cpumask = cpumask_of_node(pgdat->node_id);

	if (first_init_pfn == ULONG_MAX) {
		pgdat_init_report_one_done();
		return 0;
	}

	/* Bind memory initialisation thread to a local node if possible */
	if (!cpumask_empty(cpumask))
		set_cpus_allowed_ptr(current, cpumask);

	/* Sanity check boundaries */
	BUG_ON(pgdat->first_deferred_pfn < pgdat->node_start_pfn);
	BUG_ON(pgdat->first_deferred_pfn > pgdat_end_pfn(pgdat));
	pgdat->first_deferred_pfn = ULONG_MAX;

	/* Only the highest zone is deferred so find it */
	for (zid = 0; zid < MAX_NR_ZONES; zid++) {
		zone = pgdat->node_zones + zid;
		if (first_init_pfn < zone_end_pfn(zone))
			break;
	}

	for_each_mem_pfn_range(i, nid, &walk_start, &walk_end, NULL) {
		unsigned long pfn, end_pfn;
		struct page *page = NULL;
		struct page *free_base_page = NULL;
		unsigned long free_base_pfn = 0;
		int nr_to_free = 0;

		end_pfn = min(walk_end, zone_end_pfn(zone));
		pfn = first_init_pfn;
		if (pfn < walk_start)
			pfn = walk_start;
		if (pfn < zone->zone_start_pfn)
			pfn = zone->zone_start_pfn;

		for (; pfn < end_pfn; pfn++) {
			if (!pfn_valid_within(pfn))
				goto free_range;

			/*
			 * Ensure pfn_valid is checked every
			 * MAX_ORDER_NR_PAGES for memory holes
			 */
			if ((pfn & (MAX_ORDER_NR_PAGES - 1)) == 0) {
				if (!pfn_valid(pfn)) {
					page = NULL;
					goto free_range;
				}
			}

			if (!meminit_pfn_in_nid(pfn, nid, &nid_init_state)) {
				page = NULL;
				goto free_range;
			}

			/* Minimise pfn page lookups and scheduler checks */
			if (page && (pfn & (MAX_ORDER_NR_PAGES - 1)) != 0) {
				page++;
			} else {
				nr_pages += nr_to_free;
				deferred_free_range(free_base_page,
						free_base_pfn, nr_to_free);
				free_base_page = NULL;
				free_base_pfn = nr_to_free = 0;

				page = pfn_to_page(pfn);
				cond_resched();
			}

			if (page->flags) {
				VM_BUG_ON(page_zone(page) != zone);
				goto free_range;
			}

			__init_single_page(page, pfn, zid, nid);
			if (!free_base_page) {
				free_base_page = page;
				free_base_pfn = pfn;
				nr_to_free = 0;
			}
			nr_to_free++;

			/* Where possible, batch up pages for a single free */
			continue;
free_range:
			/* Free the current block of pages to allocator */
			nr_pages += nr_to_free;
			deferred_free_range(free_base_page, free_base_pfn,
								nr_to_free);
			free_base_page = NULL;
			free_base_pfn = nr_to_free = 0;
		}

		first_init_pfn = max(end_pfn, first_init_pfn);
	}

	/* Sanity check that the next zone really is unpopulated */
	WARN_ON(++zid < MAX_NR_ZONES && populated_zone(++zone));

	pr_info("node %d initialised, %lu pages in %ums\n", nid, nr_pages,
					jiffies_to_msecs(jiffies - start));

	pgdat_init_report_one_done();
	return 0;
}
#endif /* CONFIG_DEFERRED_STRUCT_PAGE_INIT */

void __init page_alloc_init_late(void)
{
	struct zone *zone;

#ifdef CONFIG_DEFERRED_STRUCT_PAGE_INIT
	int nid;

	/* There will be num_node_state(N_MEMORY) threads */
	atomic_set(&pgdat_init_n_undone, num_node_state(N_MEMORY));
	for_each_node_state(nid, N_MEMORY) {
		kthread_run(deferred_init_memmap, NODE_DATA(nid), "pgdatinit%d", nid);
	}

	/* Block until all are initialised */
	wait_for_completion(&pgdat_init_all_done_comp);

	/* Reinit limits that are based on free pages after the kernel is up */
	files_maxfiles_init();
#endif

	for_each_populated_zone(zone)
		set_zone_contiguous(zone);
}

#ifdef CONFIG_CMA
/* Free whole pageblock and set its migration type to MIGRATE_CMA. */
void __init init_cma_reserved_pageblock(struct page *page)
{
	unsigned i = pageblock_nr_pages;
	struct page *p = page;

	do {
		__ClearPageReserved(p);
		set_page_count(p, 0);
	} while (++p, --i);

	set_pageblock_migratetype(page, MIGRATE_CMA);

	if (pageblock_order >= MAX_ORDER) {
		i = pageblock_nr_pages;
		p = page;
		do {
			set_page_refcounted(p);
			__free_pages(p, MAX_ORDER - 1);
			p += MAX_ORDER_NR_PAGES;
		} while (i -= MAX_ORDER_NR_PAGES);
	} else {
		set_page_refcounted(page);
		__free_pages(page, pageblock_order);
	}

	adjust_managed_page_count(page, pageblock_nr_pages);
}
#endif

/*
 * The order of subdivision here is critical for the IO subsystem.
 * Please do not alter this order without good reasons and regression
 * testing. Specifically, as large blocks of memory are subdivided,
 * the order in which smaller blocks are delivered depends on the order
 * they're subdivided in this function. This is the primary factor
 * influencing the order in which pages are delivered to the IO
 * subsystem according to empirical testing, and this is also justified
 * by considering the behavior of a buddy system containing a single
 * large block of memory acted on by a series of small allocations.
 * This behavior is a critical factor in sglist merging's success.
 *
 * -- nyc
 */
static inline void expand(struct zone *zone, struct page *page,
	int low, int high, struct free_area *area,
	int migratetype)
{
	unsigned long size = 1 << high;

	while (high > low) {
		area--;
		high--;
		size >>= 1;
		VM_BUG_ON_PAGE(bad_range(zone, &page[size]), &page[size]);

		if (IS_ENABLED(CONFIG_DEBUG_PAGEALLOC) &&
			debug_guardpage_enabled() &&
			high < debug_guardpage_minorder()) {
			/*
			 * Mark as guard pages (or page), that will allow to
			 * merge back to allocator when buddy will be freed.
			 * Corresponding page table entries will not be touched,
			 * pages will stay not present in virtual address space
			 */
			set_page_guard(zone, &page[size], high, migratetype);
			continue;
		}
		list_add(&page[size].lru, &area->free_list[migratetype]);
		area->nr_free++;
		set_page_order(&page[size], high);
	}
}

static void check_new_page_bad(struct page *page)
{
	const char *bad_reason = NULL;
	unsigned long bad_flags = 0;

	if (unlikely(atomic_read(&page->_mapcount) != -1))
		bad_reason = "nonzero mapcount";
	if (unlikely(page->mapping != NULL))
		bad_reason = "non-NULL mapping";
	if (unlikely(page_ref_count(page) != 0))
		bad_reason = "nonzero _count";
	if (unlikely(page->flags & __PG_HWPOISON)) {
		bad_reason = "HWPoisoned (hardware-corrupted)";
		bad_flags = __PG_HWPOISON;
		/* Don't complain about hwpoisoned pages */
		page_mapcount_reset(page); /* remove PageBuddy */
		return;
	}
	if (unlikely(page->flags & PAGE_FLAGS_CHECK_AT_PREP)) {
		bad_reason = "PAGE_FLAGS_CHECK_AT_PREP flag set";
		bad_flags = PAGE_FLAGS_CHECK_AT_PREP;
	}
#ifdef CONFIG_MEMCG
	if (unlikely(page->mem_cgroup))
		bad_reason = "page still charged to cgroup";
#endif
	bad_page(page, bad_reason, bad_flags);
}

/*
 * This page is about to be returned from the page allocator
 */
static inline int check_new_page(struct page *page)
{
	if (likely(page_expected_state(page,
				PAGE_FLAGS_CHECK_AT_PREP|__PG_HWPOISON)))
		return 0;

	check_new_page_bad(page);
	return 1;
}

static inline bool free_pages_prezeroed(bool poisoned)
{
	return IS_ENABLED(CONFIG_PAGE_POISONING_ZERO) &&
		page_poisoning_enabled() && poisoned;
}

#ifdef CONFIG_DEBUG_VM
static bool check_pcp_refill(struct page *page)
{
	return false;
}

static bool check_new_pcp(struct page *page)
{
	return check_new_page(page);
}
#else
static bool check_pcp_refill(struct page *page)
{
	return check_new_page(page);
}
static bool check_new_pcp(struct page *page)
{
	return false;
}
#endif /* CONFIG_DEBUG_VM */

static bool check_new_pages(struct page *page, unsigned int order)
{
	int i;
	for (i = 0; i < (1 << order); i++) {
		struct page *p = page + i;

		if (unlikely(check_new_page(p)))
			return true;
	}

	return false;
}

inline void post_alloc_hook(struct page *page, unsigned int order,
				gfp_t gfp_flags)
{
	set_page_private(page, 0);
	set_page_refcounted(page);

	arch_alloc_page(page, order);
	kernel_map_pages(page, 1 << order, 1);
	kernel_poison_pages(page, 1 << order, 1);
	kasan_alloc_pages(page, order);
	set_page_owner(page, order, gfp_flags);
}

static void prep_new_page(struct page *page, unsigned int order, gfp_t gfp_flags,
							unsigned int alloc_flags)
{
	int i;
	bool poisoned = true;

	for (i = 0; i < (1 << order); i++) {
		struct page *p = page + i;
		if (poisoned)
			poisoned &= page_is_poisoned(p);
	}

	post_alloc_hook(page, order, gfp_flags);

	if (!free_pages_prezeroed(poisoned) && (gfp_flags & __GFP_ZERO))
		for (i = 0; i < (1 << order); i++)
			clear_highpage(page + i);

	if (order && (gfp_flags & __GFP_COMP))
		prep_compound_page(page, order);

	/*
	 * page is set pfmemalloc when ALLOC_NO_WATERMARKS was necessary to
	 * allocate the page. The expectation is that the caller is taking
	 * steps that will free more memory. The caller should avoid the page
	 * being used for !PFMEMALLOC purposes.
	 */
	if (alloc_flags & ALLOC_NO_WATERMARKS)
		set_page_pfmemalloc(page);
	else
		clear_page_pfmemalloc(page);
}

/*
 * Go through the free lists for the given migratetype and remove
 * the smallest available page from the freelists
 */
static inline
struct page *__rmqueue_smallest(struct zone *zone, unsigned int order,
						int migratetype)
{
	unsigned int current_order;
	struct free_area *area;
	struct page *page;

	/* Find a page of the appropriate size in the preferred list */
	for (current_order = order; current_order < MAX_ORDER; ++current_order) {
		area = &(zone->free_area[current_order]);
		page = list_first_entry_or_null(&area->free_list[migratetype],
							struct page, lru);
		if (!page)
			continue;
		list_del(&page->lru);
		rmv_page_order(page);
		area->nr_free--;
		expand(zone, page, order, current_order, area, migratetype);
		set_pcppage_migratetype(page, migratetype);
		return page;
	}

	return NULL;
}


/*
 * This array describes the order lists are fallen back to when
 * the free lists for the desirable migrate type are depleted
 */
static int fallbacks[MIGRATE_TYPES][4] = {
	[MIGRATE_UNMOVABLE]   = { MIGRATE_RECLAIMABLE, MIGRATE_MOVABLE,   MIGRATE_TYPES },
	[MIGRATE_RECLAIMABLE] = { MIGRATE_UNMOVABLE,   MIGRATE_MOVABLE,   MIGRATE_TYPES },
	[MIGRATE_MOVABLE]     = { MIGRATE_RECLAIMABLE, MIGRATE_UNMOVABLE, MIGRATE_TYPES },
#ifdef CONFIG_CMA
	[MIGRATE_CMA]         = { MIGRATE_TYPES }, /* Never used */
#endif
#ifdef CONFIG_MEMORY_ISOLATION
	[MIGRATE_ISOLATE]     = { MIGRATE_TYPES }, /* Never used */
#endif
};

#ifdef CONFIG_CMA
static struct page *__rmqueue_cma_fallback(struct zone *zone,
					unsigned int order)
{
	return __rmqueue_smallest(zone, order, MIGRATE_CMA);
}
#else
static inline struct page *__rmqueue_cma_fallback(struct zone *zone,
					unsigned int order) { return NULL; }
#endif

/*
 * Move the free pages in a range to the free lists of the requested type.
 * Note that start_page and end_pages are not aligned on a pageblock
 * boundary. If alignment is required, use move_freepages_block()
 */
int move_freepages(struct zone *zone,
			  struct page *start_page, struct page *end_page,
			  int migratetype)
{
	struct page *page;
	unsigned int order;
	int pages_moved = 0;

#ifndef CONFIG_HOLES_IN_ZONE
	/*
	 * page_zone is not safe to call in this context when
	 * CONFIG_HOLES_IN_ZONE is set. This bug check is probably redundant
	 * anyway as we check zone boundaries in move_freepages_block().
	 * Remove at a later date when no bug reports exist related to
	 * grouping pages by mobility
	 */
	VM_BUG_ON(page_zone(start_page) != page_zone(end_page));
#endif

	for (page = start_page; page <= end_page;) {
		/* Make sure we are not inadvertently changing nodes */
		VM_BUG_ON_PAGE(page_to_nid(page) != zone_to_nid(zone), page);

		if (!pfn_valid_within(page_to_pfn(page))) {
			page++;
			continue;
		}

		if (!PageBuddy(page)) {
			page++;
			continue;
		}

		order = page_order(page);
		list_move(&page->lru,
			  &zone->free_area[order].free_list[migratetype]);
		page += 1 << order;
		pages_moved += 1 << order;
	}

	return pages_moved;
}

int move_freepages_block(struct zone *zone, struct page *page,
				int migratetype)
{
	unsigned long start_pfn, end_pfn;
	struct page *start_page, *end_page;

	start_pfn = page_to_pfn(page);
	start_pfn = start_pfn & ~(pageblock_nr_pages-1);
	start_page = pfn_to_page(start_pfn);
	end_page = start_page + pageblock_nr_pages - 1;
	end_pfn = start_pfn + pageblock_nr_pages - 1;

	/* Do not cross zone boundaries */
	if (!zone_spans_pfn(zone, start_pfn))
		start_page = page;
	if (!zone_spans_pfn(zone, end_pfn))
		return 0;

	return move_freepages(zone, start_page, end_page, migratetype);
}

static void change_pageblock_range(struct page *pageblock_page,
					int start_order, int migratetype)
{
	int nr_pageblocks = 1 << (start_order - pageblock_order);

	while (nr_pageblocks--) {
		set_pageblock_migratetype(pageblock_page, migratetype);
		pageblock_page += pageblock_nr_pages;
	}
}

/*
 * When we are falling back to another migratetype during allocation, try to
 * steal extra free pages from the same pageblocks to satisfy further
 * allocations, instead of polluting multiple pageblocks.
 *
 * If we are stealing a relatively large buddy page, it is likely there will
 * be more free pages in the pageblock, so try to steal them all. For
 * reclaimable and unmovable allocations, we steal regardless of page size,
 * as fragmentation caused by those allocations polluting movable pageblocks
 * is worse than movable allocations stealing from unmovable and reclaimable
 * pageblocks.
 */
static bool can_steal_fallback(unsigned int order, int start_mt)
{
	/*
	 * Leaving this order check is intended, although there is
	 * relaxed order check in next check. The reason is that
	 * we can actually steal whole pageblock if this condition met,
	 * but, below check doesn't guarantee it and that is just heuristic
	 * so could be changed anytime.
	 */
	if (order >= pageblock_order)
		return true;

	if (order >= pageblock_order / 2 ||
		start_mt == MIGRATE_RECLAIMABLE ||
		start_mt == MIGRATE_UNMOVABLE ||
		page_group_by_mobility_disabled)
		return true;

	return false;
}

/*
 * This function implements actual steal behaviour. If order is large enough,
 * we can steal whole pageblock. If not, we first move freepages in this
 * pageblock and check whether half of pages are moved or not. If half of
 * pages are moved, we can change migratetype of pageblock and permanently
 * use it's pages as requested migratetype in the future.
 */
static void steal_suitable_fallback(struct zone *zone, struct page *page,
							  int start_type)
{
	unsigned int current_order = page_order(page);
	int pages;

	/* Take ownership for orders >= pageblock_order */
	if (current_order >= pageblock_order) {
		change_pageblock_range(page, current_order, start_type);
		return;
	}

	pages = move_freepages_block(zone, page, start_type);

	/* Claim the whole block if over half of it is free */
	if (pages >= (1 << (pageblock_order-1)) ||
			page_group_by_mobility_disabled)
		set_pageblock_migratetype(page, start_type);
}

/*
 * Check whether there is a suitable fallback freepage with requested order.
 * If only_stealable is true, this function returns fallback_mt only if
 * we can steal other freepages all together. This would help to reduce
 * fragmentation due to mixed migratetype pages in one pageblock.
 */
int find_suitable_fallback(struct free_area *area, unsigned int order,
			int migratetype, bool only_stealable, bool *can_steal)
{
	int i;
	int fallback_mt;

	if (area->nr_free == 0)
		return -1;

	*can_steal = false;
	for (i = 0;; i++) {
		fallback_mt = fallbacks[migratetype][i];
		if (fallback_mt == MIGRATE_TYPES)
			break;

		if (list_empty(&area->free_list[fallback_mt]))
			continue;

		if (can_steal_fallback(order, migratetype))
			*can_steal = true;

		if (!only_stealable)
			return fallback_mt;

		if (*can_steal)
			return fallback_mt;
	}

	return -1;
}

/*
 * Reserve a pageblock for exclusive use of high-order atomic allocations if
 * there are no empty page blocks that contain a page with a suitable order
 */
static void reserve_highatomic_pageblock(struct page *page, struct zone *zone,
				unsigned int alloc_order)
{
	int mt;
	unsigned long max_managed, flags;

	/*
	 * Limit the number reserved to 1 pageblock or roughly 1% of a zone.
	 * Check is race-prone but harmless.
	 */
	max_managed = (zone->managed_pages / 100) + pageblock_nr_pages;
	if (zone->nr_reserved_highatomic >= max_managed)
		return;

	spin_lock_irqsave(&zone->lock, flags);

	/* Recheck the nr_reserved_highatomic limit under the lock */
	if (zone->nr_reserved_highatomic >= max_managed)
		goto out_unlock;

	/* Yoink! */
	mt = get_pageblock_migratetype(page);
	if (mt != MIGRATE_HIGHATOMIC &&
			!is_migrate_isolate(mt) && !is_migrate_cma(mt)) {
		zone->nr_reserved_highatomic += pageblock_nr_pages;
		set_pageblock_migratetype(page, MIGRATE_HIGHATOMIC);
		move_freepages_block(zone, page, MIGRATE_HIGHATOMIC);
	}

out_unlock:
	spin_unlock_irqrestore(&zone->lock, flags);
}

/*
 * Used when an allocation is about to fail under memory pressure. This
 * potentially hurts the reliability of high-order allocations when under
 * intense memory pressure but failed atomic allocations should be easier
 * to recover from than an OOM.
 */
static void unreserve_highatomic_pageblock(const struct alloc_context *ac)
{
	struct zonelist *zonelist = ac->zonelist;
	unsigned long flags;
	struct zoneref *z;
	struct zone *zone;
	struct page *page;
	int order;

	for_each_zone_zonelist_nodemask(zone, z, zonelist, ac->high_zoneidx,
								ac->nodemask) {
		/* Preserve at least one pageblock */
		if (zone->nr_reserved_highatomic <= pageblock_nr_pages)
			continue;

		spin_lock_irqsave(&zone->lock, flags);
		for (order = 0; order < MAX_ORDER; order++) {
			struct free_area *area = &(zone->free_area[order]);

			page = list_first_entry_or_null(
					&area->free_list[MIGRATE_HIGHATOMIC],
					struct page, lru);
			if (!page)
				continue;

			/*
			 * It should never happen but changes to locking could
			 * inadvertently allow a per-cpu drain to add pages
			 * to MIGRATE_HIGHATOMIC while unreserving so be safe
			 * and watch for underflows.
			 */
			zone->nr_reserved_highatomic -= min(pageblock_nr_pages,
				zone->nr_reserved_highatomic);

			/*
			 * Convert to ac->migratetype and avoid the normal
			 * pageblock stealing heuristics. Minimally, the caller
			 * is doing the work and needs the pages. More
			 * importantly, if the block was always converted to
			 * MIGRATE_UNMOVABLE or another type then the number
			 * of pageblocks that cannot be completely freed
			 * may increase.
			 */
			set_pageblock_migratetype(page, ac->migratetype);
			move_freepages_block(zone, page, ac->migratetype);
			spin_unlock_irqrestore(&zone->lock, flags);
			return;
		}
		spin_unlock_irqrestore(&zone->lock, flags);
	}
}

/* Remove an element from the buddy allocator from the fallback list */
static inline struct page *
__rmqueue_fallback(struct zone *zone, unsigned int order, int start_migratetype)
{
	struct free_area *area;
	unsigned int current_order;
	struct page *page;
	int fallback_mt;
	bool can_steal;

	/* Find the largest possible block of pages in the other list */
	for (current_order = MAX_ORDER-1;
				current_order >= order && current_order <= MAX_ORDER-1;
				--current_order) {
		area = &(zone->free_area[current_order]);
		fallback_mt = find_suitable_fallback(area, current_order,
				start_migratetype, false, &can_steal);
		if (fallback_mt == -1)
			continue;

		page = list_first_entry(&area->free_list[fallback_mt],
						struct page, lru);
		if (can_steal)
			steal_suitable_fallback(zone, page, start_migratetype);

		/* Remove the page from the freelists */
		area->nr_free--;
		list_del(&page->lru);
		rmv_page_order(page);

		expand(zone, page, order, current_order, area,
					start_migratetype);
		/*
		 * The pcppage_migratetype may differ from pageblock's
		 * migratetype depending on the decisions in
		 * find_suitable_fallback(). This is OK as long as it does not
		 * differ for MIGRATE_CMA pageblocks. Those can be used as
		 * fallback only via special __rmqueue_cma_fallback() function
		 */
		set_pcppage_migratetype(page, start_migratetype);

		trace_mm_page_alloc_extfrag(page, order, current_order,
			start_migratetype, fallback_mt);

		return page;
	}

	return NULL;
}

/*
 * Do the hard work of removing an element from the buddy allocator.
 * Call me with the zone->lock already held.
 */
static struct page *__rmqueue(struct zone *zone, unsigned int order,
				int migratetype)
{
	struct page *page;

	page = __rmqueue_smallest(zone, order, migratetype);
	if (unlikely(!page)) {
		if (migratetype == MIGRATE_MOVABLE)
			page = __rmqueue_cma_fallback(zone, order);

		if (!page)
			page = __rmqueue_fallback(zone, order, migratetype);
	}

	trace_mm_page_alloc_zone_locked(page, order, migratetype);
	return page;
}

/*
 * Obtain a specified number of elements from the buddy allocator, all under
 * a single hold of the lock, for efficiency.  Add them to the supplied list.
 * Returns the number of new pages which were placed at *list.
 */
static int rmqueue_bulk(struct zone *zone, unsigned int order,
			unsigned long count, struct list_head *list,
			int migratetype, bool cold)
{
	int i;

	spin_lock(&zone->lock);
	for (i = 0; i < count; ++i) {
		struct page *page = __rmqueue(zone, order, migratetype);
		if (unlikely(page == NULL))
			break;

		if (unlikely(check_pcp_refill(page)))
			continue;

		/*
		 * Split buddy pages returned by expand() are received here
		 * in physical page order. The page is added to the callers and
		 * list and the list head then moves forward. From the callers
		 * perspective, the linked list is ordered by page number in
		 * some conditions. This is useful for IO devices that can
		 * merge IO requests if the physical pages are ordered
		 * properly.
		 */
		if (likely(!cold))
			list_add(&page->lru, list);
		else
			list_add_tail(&page->lru, list);
		list = &page->lru;
		if (is_migrate_cma(get_pcppage_migratetype(page)))
			__mod_zone_page_state(zone, NR_FREE_CMA_PAGES,
					      -(1 << order));
	}
	__mod_zone_page_state(zone, NR_FREE_PAGES, -(i << order));
	spin_unlock(&zone->lock);
	return i;
}

#ifdef CONFIG_NUMA
/*
 * Called from the vmstat counter updater to drain pagesets of this
 * currently executing processor on remote nodes after they have
 * expired.
 *
 * Note that this function must be called with the thread pinned to
 * a single processor.
 */
void drain_zone_pages(struct zone *zone, struct per_cpu_pages *pcp)
{
	unsigned long flags;
	int to_drain, batch;

	local_irq_save(flags);
	batch = READ_ONCE(pcp->batch);
	to_drain = min(pcp->count, batch);
	if (to_drain > 0) {
		free_pcppages_bulk(zone, to_drain, pcp);
		pcp->count -= to_drain;
	}
	local_irq_restore(flags);
}
#endif

/*
 * Drain pcplists of the indicated processor and zone.
 *
 * The processor must either be the current processor and the
 * thread pinned to the current processor or a processor that
 * is not online.
 */
static void drain_pages_zone(unsigned int cpu, struct zone *zone)
{
	unsigned long flags;
	struct per_cpu_pageset *pset;
	struct per_cpu_pages *pcp;

	local_irq_save(flags);
	pset = per_cpu_ptr(zone->pageset, cpu);

	pcp = &pset->pcp;
	if (pcp->count) {
		free_pcppages_bulk(zone, pcp->count, pcp);
		pcp->count = 0;
	}
	local_irq_restore(flags);
}

/*
 * Drain pcplists of all zones on the indicated processor.
 *
 * The processor must either be the current processor and the
 * thread pinned to the current processor or a processor that
 * is not online.
 */
static void drain_pages(unsigned int cpu)
{
	struct zone *zone;

	for_each_populated_zone(zone) {
		drain_pages_zone(cpu, zone);
	}
}

/*
 * Spill all of this CPU's per-cpu pages back into the buddy allocator.
 *
 * The CPU has to be pinned. When zone parameter is non-NULL, spill just
 * the single zone's pages.
 */
void drain_local_pages(struct zone *zone)
{
	int cpu = smp_processor_id();

	if (zone)
		drain_pages_zone(cpu, zone);
	else
		drain_pages(cpu);
}

/*
 * Spill all the per-cpu pages from all CPUs back into the buddy allocator.
 *
 * When zone parameter is non-NULL, spill just the single zone's pages.
 *
 * Note that this code is protected against sending an IPI to an offline
 * CPU but does not guarantee sending an IPI to newly hotplugged CPUs:
 * on_each_cpu_mask() blocks hotplug and won't talk to offlined CPUs but
 * nothing keeps CPUs from showing up after we populated the cpumask and
 * before the call to on_each_cpu_mask().
 */
void drain_all_pages(struct zone *zone)
{
	int cpu;

	/*
	 * Allocate in the BSS so we wont require allocation in
	 * direct reclaim path for CONFIG_CPUMASK_OFFSTACK=y
	 */
	static cpumask_t cpus_with_pcps;

	/*
	 * We don't care about racing with CPU hotplug event
	 * as offline notification will cause the notified
	 * cpu to drain that CPU pcps and on_each_cpu_mask
	 * disables preemption as part of its processing
	 */
	for_each_online_cpu(cpu) {
		struct per_cpu_pageset *pcp;
		struct zone *z;
		bool has_pcps = false;

		if (zone) {
			pcp = per_cpu_ptr(zone->pageset, cpu);
			if (pcp->pcp.count)
				has_pcps = true;
		} else {
			for_each_populated_zone(z) {
				pcp = per_cpu_ptr(z->pageset, cpu);
				if (pcp->pcp.count) {
					has_pcps = true;
					break;
				}
			}
		}

		if (has_pcps)
			cpumask_set_cpu(cpu, &cpus_with_pcps);
		else
			cpumask_clear_cpu(cpu, &cpus_with_pcps);
	}
	on_each_cpu_mask(&cpus_with_pcps, (smp_call_func_t) drain_local_pages,
								zone, 1);
}

#ifdef CONFIG_HIBERNATION

void mark_free_pages(struct zone *zone)
{
	unsigned long pfn, max_zone_pfn;
	unsigned long flags;
	unsigned int order, t;
	struct page *page;

	if (zone_is_empty(zone))
		return;

	spin_lock_irqsave(&zone->lock, flags);

	max_zone_pfn = zone_end_pfn(zone);
	for (pfn = zone->zone_start_pfn; pfn < max_zone_pfn; pfn++)
		if (pfn_valid(pfn)) {
			page = pfn_to_page(pfn);

			if (page_zone(page) != zone)
				continue;

			if (!swsusp_page_is_forbidden(page))
				swsusp_unset_page_free(page);
		}

	for_each_migratetype_order(order, t) {
		list_for_each_entry(page,
				&zone->free_area[order].free_list[t], lru) {
			unsigned long i;

			pfn = page_to_pfn(page);
			for (i = 0; i < (1UL << order); i++)
				swsusp_set_page_free(pfn_to_page(pfn + i));
		}
	}
	spin_unlock_irqrestore(&zone->lock, flags);
}
#endif /* CONFIG_PM */

/*
 * Free a 0-order page
 * cold == true ? free a cold page : free a hot page
 */
void free_hot_cold_page(struct page *page, bool cold)
{
	struct zone *zone = page_zone(page);
	struct per_cpu_pages *pcp;
	unsigned long flags;
	unsigned long pfn = page_to_pfn(page);
	int migratetype;

	if (!free_pcp_prepare(page))
		return;

	migratetype = get_pfnblock_migratetype(page, pfn);
	set_pcppage_migratetype(page, migratetype);
	local_irq_save(flags);
	__count_vm_event(PGFREE);

	/*
	 * We only track unmovable, reclaimable and movable on pcp lists.
	 * Free ISOLATE pages back to the allocator because they are being
	 * offlined but treat RESERVE as movable pages so we can get those
	 * areas back if necessary. Otherwise, we may have to free
	 * excessively into the page allocator
	 */
	if (migratetype >= MIGRATE_PCPTYPES) {
		if (unlikely(is_migrate_isolate(migratetype))) {
			free_one_page(zone, page, pfn, 0, migratetype);
			goto out;
		}
		migratetype = MIGRATE_MOVABLE;
	}

	pcp = &this_cpu_ptr(zone->pageset)->pcp;
	if (!cold)
		list_add(&page->lru, &pcp->lists[migratetype]);
	else
		list_add_tail(&page->lru, &pcp->lists[migratetype]);
	pcp->count++;
	if (pcp->count >= pcp->high) {
		unsigned long batch = READ_ONCE(pcp->batch);
		free_pcppages_bulk(zone, batch, pcp);
		pcp->count -= batch;
	}

out:
	local_irq_restore(flags);
}

/*
 * Free a list of 0-order pages
 */
void free_hot_cold_page_list(struct list_head *list, bool cold)
{
	struct page *page, *next;

	list_for_each_entry_safe(page, next, list, lru) {
		trace_mm_page_free_batched(page, cold);
		free_hot_cold_page(page, cold);
	}
}

/*
 * split_page takes a non-compound higher-order page, and splits it into
 * n (1<<order) sub-pages: page[0..n]
 * Each sub-page must be freed individually.
 *
 * Note: this is probably too low level an operation for use in drivers.
 * Please consult with lkml before using this in your driver.
 */
void split_page(struct page *page, unsigned int order)
{
	int i;

	VM_BUG_ON_PAGE(PageCompound(page), page);
	VM_BUG_ON_PAGE(!page_count(page), page);

#ifdef CONFIG_KMEMCHECK
	/*
	 * Split shadow pages too, because free(page[0]) would
	 * otherwise free the whole shadow.
	 */
	if (kmemcheck_page_is_tracked(page))
		split_page(virt_to_page(page[0].shadow), order);
#endif

	for (i = 1; i < (1 << order); i++)
		set_page_refcounted(page + i);
	split_page_owner(page, order);
}
EXPORT_SYMBOL_GPL(split_page);

int __isolate_free_page(struct page *page, unsigned int order)
{
	unsigned long watermark;
	struct zone *zone;
	int mt;

	BUG_ON(!PageBuddy(page));

	zone = page_zone(page);
	mt = get_pageblock_migratetype(page);

	if (!is_migrate_isolate(mt)) {
		/* Obey watermarks as if the page was being allocated */
		watermark = low_wmark_pages(zone) + (1 << order);
		if (!zone_watermark_ok(zone, 0, watermark, 0, 0))
			return 0;

		__mod_zone_freepage_state(zone, -(1UL << order), mt);
	}

	/* Remove page from free list */
	list_del(&page->lru);
	zone->free_area[order].nr_free--;
	rmv_page_order(page);

	/*
	 * Set the pageblock if the isolated page is at least half of a
	 * pageblock
	 */
	if (order >= pageblock_order - 1) {
		struct page *endpage = page + (1 << order) - 1;
		for (; page < endpage; page += pageblock_nr_pages) {
			int mt = get_pageblock_migratetype(page);
			if (!is_migrate_isolate(mt) && !is_migrate_cma(mt))
				set_pageblock_migratetype(page,
							  MIGRATE_MOVABLE);
		}
	}


	return 1UL << order;
}

/*
 * Update NUMA hit/miss statistics
 *
 * Must be called with interrupts disabled.
 *
 * When __GFP_OTHER_NODE is set assume the node of the preferred
 * zone is the local node. This is useful for daemons who allocate
 * memory on behalf of other processes.
 */
static inline void zone_statistics(struct zone *preferred_zone, struct zone *z,
								gfp_t flags)
{
#ifdef CONFIG_NUMA
	int local_nid = numa_node_id();
	enum zone_stat_item local_stat = NUMA_LOCAL;

	if (unlikely(flags & __GFP_OTHER_NODE)) {
		local_stat = NUMA_OTHER;
		local_nid = preferred_zone->node;
	}

	if (z->node == local_nid) {
		__inc_zone_state(z, NUMA_HIT);
		__inc_zone_state(z, local_stat);
	} else {
		__inc_zone_state(z, NUMA_MISS);
		__inc_zone_state(preferred_zone, NUMA_FOREIGN);
	}
#endif
}

/*
 * Allocate a page from the given zone. Use pcplists for order-0 allocations.
 */
static inline
struct page *buffered_rmqueue(struct zone *preferred_zone,
			struct zone *zone, unsigned int order,
			gfp_t gfp_flags, unsigned int alloc_flags,
			int migratetype)
{
	unsigned long flags;
	struct page *page;
	bool cold = ((gfp_flags & __GFP_COLD) != 0);

	if (likely(order == 0)) {
		struct per_cpu_pages *pcp;
		struct list_head *list;

		local_irq_save(flags);
		do {
			pcp = &this_cpu_ptr(zone->pageset)->pcp;
			list = &pcp->lists[migratetype];
			if (list_empty(list)) {
				pcp->count += rmqueue_bulk(zone, 0,
						pcp->batch, list,
						migratetype, cold);
				if (unlikely(list_empty(list)))
					goto failed;
			}

			if (cold)
				page = list_last_entry(list, struct page, lru);
			else
				page = list_first_entry(list, struct page, lru);

<<<<<<< HEAD
=======
			__dec_zone_state(zone, NR_ALLOC_BATCH);
>>>>>>> 6fbe1601
			list_del(&page->lru);
			pcp->count--;

		} while (check_new_pcp(page));
	} else {
		/*
		 * We most definitely don't want callers attempting to
		 * allocate greater than order-1 page units with __GFP_NOFAIL.
		 */
		WARN_ON_ONCE((gfp_flags & __GFP_NOFAIL) && (order > 1));
		spin_lock_irqsave(&zone->lock, flags);

		do {
			page = NULL;
			if (alloc_flags & ALLOC_HARDER) {
				page = __rmqueue_smallest(zone, order, MIGRATE_HIGHATOMIC);
				if (page)
					trace_mm_page_alloc_zone_locked(page, order, migratetype);
			}
			if (!page)
				page = __rmqueue(zone, order, migratetype);
		} while (page && check_new_pages(page, order));
		spin_unlock(&zone->lock);
		if (!page)
			goto failed;
		__mod_zone_freepage_state(zone, -(1 << order),
					  get_pcppage_migratetype(page));
	}

	__count_zid_vm_events(PGALLOC, page_zonenum(page), 1 << order);
	zone_statistics(preferred_zone, zone, gfp_flags);
	local_irq_restore(flags);

	VM_BUG_ON_PAGE(bad_range(zone, page), page);
	return page;

failed:
	local_irq_restore(flags);
	return NULL;
}

#ifdef CONFIG_FAIL_PAGE_ALLOC

static struct {
	struct fault_attr attr;

	bool ignore_gfp_highmem;
	bool ignore_gfp_reclaim;
	u32 min_order;
} fail_page_alloc = {
	.attr = FAULT_ATTR_INITIALIZER,
	.ignore_gfp_reclaim = true,
	.ignore_gfp_highmem = true,
	.min_order = 1,
};

static int __init setup_fail_page_alloc(char *str)
{
	return setup_fault_attr(&fail_page_alloc.attr, str);
}
__setup("fail_page_alloc=", setup_fail_page_alloc);

static bool should_fail_alloc_page(gfp_t gfp_mask, unsigned int order)
{
	if (order < fail_page_alloc.min_order)
		return false;
	if (gfp_mask & __GFP_NOFAIL)
		return false;
	if (fail_page_alloc.ignore_gfp_highmem && (gfp_mask & __GFP_HIGHMEM))
		return false;
	if (fail_page_alloc.ignore_gfp_reclaim &&
			(gfp_mask & __GFP_DIRECT_RECLAIM))
		return false;

	return should_fail(&fail_page_alloc.attr, 1 << order);
}

#ifdef CONFIG_FAULT_INJECTION_DEBUG_FS

static int __init fail_page_alloc_debugfs(void)
{
	umode_t mode = S_IFREG | S_IRUSR | S_IWUSR;
	struct dentry *dir;

	dir = fault_create_debugfs_attr("fail_page_alloc", NULL,
					&fail_page_alloc.attr);
	if (IS_ERR(dir))
		return PTR_ERR(dir);

	if (!debugfs_create_bool("ignore-gfp-wait", mode, dir,
				&fail_page_alloc.ignore_gfp_reclaim))
		goto fail;
	if (!debugfs_create_bool("ignore-gfp-highmem", mode, dir,
				&fail_page_alloc.ignore_gfp_highmem))
		goto fail;
	if (!debugfs_create_u32("min-order", mode, dir,
				&fail_page_alloc.min_order))
		goto fail;

	return 0;
fail:
	debugfs_remove_recursive(dir);

	return -ENOMEM;
}

late_initcall(fail_page_alloc_debugfs);

#endif /* CONFIG_FAULT_INJECTION_DEBUG_FS */

#else /* CONFIG_FAIL_PAGE_ALLOC */

static inline bool should_fail_alloc_page(gfp_t gfp_mask, unsigned int order)
{
	return false;
}

#endif /* CONFIG_FAIL_PAGE_ALLOC */

/*
 * Return true if free base pages are above 'mark'. For high-order checks it
 * will return true of the order-0 watermark is reached and there is at least
 * one free page of a suitable size. Checking now avoids taking the zone lock
 * to check in the allocation paths if no pages are free.
 */
bool __zone_watermark_ok(struct zone *z, unsigned int order, unsigned long mark,
			 int classzone_idx, unsigned int alloc_flags,
			 long free_pages)
{
	long min = mark;
	int o;
	const bool alloc_harder = (alloc_flags & ALLOC_HARDER);

	/* free_pages may go negative - that's OK */
	free_pages -= (1 << order) - 1;

	if (alloc_flags & ALLOC_HIGH)
		min -= min / 2;

	/*
	 * If the caller does not have rights to ALLOC_HARDER then subtract
	 * the high-atomic reserves. This will over-estimate the size of the
	 * atomic reserve but it avoids a search.
	 */
	if (likely(!alloc_harder))
		free_pages -= z->nr_reserved_highatomic;
	else
		min -= min / 4;

#ifdef CONFIG_CMA
	/* If allocation can't use CMA areas don't use free CMA pages */
	if (!(alloc_flags & ALLOC_CMA))
		free_pages -= zone_page_state(z, NR_FREE_CMA_PAGES);
#endif

	/*
	 * Check watermarks for an order-0 allocation request. If these
	 * are not met, then a high-order request also cannot go ahead
	 * even if a suitable page happened to be free.
	 */
	if (free_pages <= min + z->lowmem_reserve[classzone_idx])
		return false;

	/* If this is an order-0 request then the watermark is fine */
	if (!order)
		return true;

	/* For a high-order request, check at least one suitable page is free */
	for (o = order; o < MAX_ORDER; o++) {
		struct free_area *area = &z->free_area[o];
		int mt;

		if (!area->nr_free)
			continue;

		if (alloc_harder)
			return true;

		for (mt = 0; mt < MIGRATE_PCPTYPES; mt++) {
			if (!list_empty(&area->free_list[mt]))
				return true;
		}

#ifdef CONFIG_CMA
		if ((alloc_flags & ALLOC_CMA) &&
		    !list_empty(&area->free_list[MIGRATE_CMA])) {
			return true;
		}
#endif
	}
	return false;
}

bool zone_watermark_ok(struct zone *z, unsigned int order, unsigned long mark,
		      int classzone_idx, unsigned int alloc_flags)
{
	return __zone_watermark_ok(z, order, mark, classzone_idx, alloc_flags,
					zone_page_state(z, NR_FREE_PAGES));
}

static inline bool zone_watermark_fast(struct zone *z, unsigned int order,
		unsigned long mark, int classzone_idx, unsigned int alloc_flags)
{
	long free_pages = zone_page_state(z, NR_FREE_PAGES);
	long cma_pages = 0;

#ifdef CONFIG_CMA
	/* If allocation can't use CMA areas don't use free CMA pages */
	if (!(alloc_flags & ALLOC_CMA))
		cma_pages = zone_page_state(z, NR_FREE_CMA_PAGES);
#endif

	/*
	 * Fast check for order-0 only. If this fails then the reserves
	 * need to be calculated. There is a corner case where the check
	 * passes but only the high-order atomic reserve are free. If
	 * the caller is !atomic then it'll uselessly search the free
	 * list. That corner case is then slower but it is harmless.
	 */
	if (!order && (free_pages - cma_pages) > mark + z->lowmem_reserve[classzone_idx])
		return true;

	return __zone_watermark_ok(z, order, mark, classzone_idx, alloc_flags,
					free_pages);
}

bool zone_watermark_ok_safe(struct zone *z, unsigned int order,
			unsigned long mark, int classzone_idx)
{
	long free_pages = zone_page_state(z, NR_FREE_PAGES);

	if (z->percpu_drift_mark && free_pages < z->percpu_drift_mark)
		free_pages = zone_page_state_snapshot(z, NR_FREE_PAGES);

	return __zone_watermark_ok(z, order, mark, classzone_idx, 0,
								free_pages);
}

#ifdef CONFIG_NUMA
static bool zone_allows_reclaim(struct zone *local_zone, struct zone *zone)
{
	return node_distance(zone_to_nid(local_zone), zone_to_nid(zone)) <
				RECLAIM_DISTANCE;
}
#else	/* CONFIG_NUMA */
static bool zone_allows_reclaim(struct zone *local_zone, struct zone *zone)
{
	return true;
}
#endif	/* CONFIG_NUMA */

/*
 * get_page_from_freelist goes through the zonelist trying to allocate
 * a page.
 */
static struct page *
get_page_from_freelist(gfp_t gfp_mask, unsigned int order, int alloc_flags,
						const struct alloc_context *ac)
{
	struct zoneref *z = ac->preferred_zoneref;
	struct zone *zone;
	struct pglist_data *last_pgdat_dirty_limit = NULL;

	/*
	 * Scan zonelist, looking for a zone with enough free.
	 * See also __cpuset_node_allowed() comment in kernel/cpuset.c.
	 */
	for_next_zone_zonelist_nodemask(zone, z, ac->zonelist, ac->high_zoneidx,
								ac->nodemask) {
		struct page *page;
		unsigned long mark;

		if (cpusets_enabled() &&
			(alloc_flags & ALLOC_CPUSET) &&
			!__cpuset_zone_allowed(zone, gfp_mask))
				continue;
		/*
		 * When allocating a page cache page for writing, we
		 * want to get it from a node that is within its dirty
		 * limit, such that no single node holds more than its
		 * proportional share of globally allowed dirty pages.
		 * The dirty limits take into account the node's
		 * lowmem reserves and high watermark so that kswapd
		 * should be able to balance it without having to
		 * write pages from its LRU list.
		 *
		 * XXX: For now, allow allocations to potentially
		 * exceed the per-node dirty limit in the slowpath
		 * (spread_dirty_pages unset) before going into reclaim,
		 * which is important when on a NUMA setup the allowed
		 * nodes are together not big enough to reach the
		 * global limit.  The proper fix for these situations
		 * will require awareness of nodes in the
		 * dirty-throttling and the flusher threads.
		 */
		if (ac->spread_dirty_pages) {
			if (last_pgdat_dirty_limit == zone->zone_pgdat)
				continue;

			if (!node_dirty_ok(zone->zone_pgdat)) {
				last_pgdat_dirty_limit = zone->zone_pgdat;
				continue;
			}
		}

		mark = zone->watermark[alloc_flags & ALLOC_WMARK_MASK];
		if (!zone_watermark_fast(zone, order, mark,
				       ac_classzone_idx(ac), alloc_flags)) {
			int ret;

			/* Checked here to keep the fast path fast */
			BUILD_BUG_ON(ALLOC_NO_WATERMARKS < NR_WMARK);
			if (alloc_flags & ALLOC_NO_WATERMARKS)
				goto try_this_zone;

			if (node_reclaim_mode == 0 ||
			    !zone_allows_reclaim(ac->preferred_zoneref->zone, zone))
				continue;

			ret = node_reclaim(zone->zone_pgdat, gfp_mask, order);
			switch (ret) {
			case NODE_RECLAIM_NOSCAN:
				/* did not scan */
				continue;
			case NODE_RECLAIM_FULL:
				/* scanned but unreclaimable */
				continue;
			default:
				/* did we reclaim enough */
				if (zone_watermark_ok(zone, order, mark,
						ac_classzone_idx(ac), alloc_flags))
					goto try_this_zone;

				continue;
			}
		}

try_this_zone:
		page = buffered_rmqueue(ac->preferred_zoneref->zone, zone, order,
				gfp_mask, alloc_flags, ac->migratetype);
		if (page) {
			prep_new_page(page, order, gfp_mask, alloc_flags);

			/*
			 * If this is a high-order atomic allocation then check
			 * if the pageblock should be reserved for the future
			 */
			if (unlikely(order && (alloc_flags & ALLOC_HARDER)))
				reserve_highatomic_pageblock(page, zone, order);

			return page;
		}
	}

<<<<<<< HEAD
=======
	/*
	 * The first pass makes sure allocations are spread fairly within the
	 * local node.  However, the local node might have free pages left
	 * after the fairness batches are exhausted, and remote zones haven't
	 * even been considered yet.  Try once more without fairness, and
	 * include remote zones now, before entering the slowpath and waking
	 * kswapd: prefer spilling to a remote zone over swapping locally.
	 */
	if (fair_skipped) {
reset_fair:
		apply_fair = false;
		fair_skipped = false;
		reset_alloc_batches(ac->preferred_zoneref->zone);
		z = ac->preferred_zoneref;
		goto zonelist_scan;
	}

>>>>>>> 6fbe1601
	return NULL;
}

/*
 * Large machines with many possible nodes should not always dump per-node
 * meminfo in irq context.
 */
static inline bool should_suppress_show_mem(void)
{
	bool ret = false;

#if NODES_SHIFT > 8
	ret = in_interrupt();
#endif
	return ret;
}

static DEFINE_RATELIMIT_STATE(nopage_rs,
		DEFAULT_RATELIMIT_INTERVAL,
		DEFAULT_RATELIMIT_BURST);

void warn_alloc_failed(gfp_t gfp_mask, unsigned int order, const char *fmt, ...)
{
	unsigned int filter = SHOW_MEM_FILTER_NODES;

	if ((gfp_mask & __GFP_NOWARN) || !__ratelimit(&nopage_rs) ||
	    debug_guardpage_minorder() > 0)
		return;

	/*
	 * This documents exceptions given to allocations in certain
	 * contexts that are allowed to allocate outside current's set
	 * of allowed nodes.
	 */
	if (!(gfp_mask & __GFP_NOMEMALLOC))
		if (test_thread_flag(TIF_MEMDIE) ||
		    (current->flags & (PF_MEMALLOC | PF_EXITING)))
			filter &= ~SHOW_MEM_FILTER_NODES;
	if (in_interrupt() || !(gfp_mask & __GFP_DIRECT_RECLAIM))
		filter &= ~SHOW_MEM_FILTER_NODES;

	if (fmt) {
		struct va_format vaf;
		va_list args;

		va_start(args, fmt);

		vaf.fmt = fmt;
		vaf.va = &args;

		pr_warn("%pV", &vaf);

		va_end(args);
	}

	pr_warn("%s: page allocation failure: order:%u, mode:%#x(%pGg)\n",
		current->comm, order, gfp_mask, &gfp_mask);
	dump_stack();
	if (!should_suppress_show_mem())
		show_mem(filter);
}

static inline struct page *
__alloc_pages_may_oom(gfp_t gfp_mask, unsigned int order,
	const struct alloc_context *ac, unsigned long *did_some_progress)
{
	struct oom_control oc = {
		.zonelist = ac->zonelist,
		.nodemask = ac->nodemask,
		.memcg = NULL,
		.gfp_mask = gfp_mask,
		.order = order,
	};
	struct page *page;

	*did_some_progress = 0;

	/*
	 * Acquire the oom lock.  If that fails, somebody else is
	 * making progress for us.
	 */
	if (!mutex_trylock(&oom_lock)) {
		*did_some_progress = 1;
		schedule_timeout_uninterruptible(1);
		return NULL;
	}

	/*
	 * Go through the zonelist yet one more time, keep very high watermark
	 * here, this is only to catch a parallel oom killing, we must fail if
	 * we're still under heavy pressure.
	 */
	page = get_page_from_freelist(gfp_mask | __GFP_HARDWALL, order,
					ALLOC_WMARK_HIGH|ALLOC_CPUSET, ac);
	if (page)
		goto out;

	if (!(gfp_mask & __GFP_NOFAIL)) {
		/* Coredumps can quickly deplete all memory reserves */
		if (current->flags & PF_DUMPCORE)
			goto out;
		/* The OOM killer will not help higher order allocs */
		if (order > PAGE_ALLOC_COSTLY_ORDER)
			goto out;
		/* The OOM killer does not needlessly kill tasks for lowmem */
		if (ac->high_zoneidx < ZONE_NORMAL)
			goto out;
		if (pm_suspended_storage())
			goto out;
		/*
		 * XXX: GFP_NOFS allocations should rather fail than rely on
		 * other request to make a forward progress.
		 * We are in an unfortunate situation where out_of_memory cannot
		 * do much for this context but let's try it to at least get
		 * access to memory reserved if the current task is killed (see
		 * out_of_memory). Once filesystems are ready to handle allocation
		 * failures more gracefully we should just bail out here.
		 */

		/* The OOM killer may not free memory on a specific node */
		if (gfp_mask & __GFP_THISNODE)
			goto out;
	}
	/* Exhausted what can be done so it's blamo time */
	if (out_of_memory(&oc) || WARN_ON_ONCE(gfp_mask & __GFP_NOFAIL)) {
		*did_some_progress = 1;

		if (gfp_mask & __GFP_NOFAIL) {
			page = get_page_from_freelist(gfp_mask, order,
					ALLOC_NO_WATERMARKS|ALLOC_CPUSET, ac);
			/*
			 * fallback to ignore cpuset restriction if our nodes
			 * are depleted
			 */
			if (!page)
				page = get_page_from_freelist(gfp_mask, order,
					ALLOC_NO_WATERMARKS, ac);
		}
	}
out:
	mutex_unlock(&oom_lock);
	return page;
}

/*
 * Maximum number of compaction retries wit a progress before OOM
 * killer is consider as the only way to move forward.
 */
#define MAX_COMPACT_RETRIES 16

#ifdef CONFIG_COMPACTION
/* Try memory compaction for high-order allocations before reclaim */
static struct page *
__alloc_pages_direct_compact(gfp_t gfp_mask, unsigned int order,
		unsigned int alloc_flags, const struct alloc_context *ac,
		enum compact_priority prio, enum compact_result *compact_result)
{
	struct page *page;

	if (!order)
		return NULL;

	current->flags |= PF_MEMALLOC;
	*compact_result = try_to_compact_pages(gfp_mask, order, alloc_flags, ac,
									prio);
	current->flags &= ~PF_MEMALLOC;

	if (*compact_result <= COMPACT_INACTIVE)
		return NULL;

	/*
	 * At least in one zone compaction wasn't deferred or skipped, so let's
	 * count a compaction stall
	 */
	count_vm_event(COMPACTSTALL);

	page = get_page_from_freelist(gfp_mask, order, alloc_flags, ac);

	if (page) {
		struct zone *zone = page_zone(page);

		zone->compact_blockskip_flush = false;
		compaction_defer_reset(zone, order, true);
		count_vm_event(COMPACTSUCCESS);
		return page;
	}

	/*
	 * It's bad if compaction run occurs and fails. The most likely reason
	 * is that pages exist, but not enough to satisfy watermarks.
	 */
	count_vm_event(COMPACTFAIL);

	cond_resched();

	return NULL;
}

static inline bool
should_compact_retry(struct alloc_context *ac, int order, int alloc_flags,
		     enum compact_result compact_result,
		     enum compact_priority *compact_priority,
		     int compaction_retries)
{
	int max_retries = MAX_COMPACT_RETRIES;

	if (!order)
		return false;

	/*
	 * compaction considers all the zone as desperately out of memory
	 * so it doesn't really make much sense to retry except when the
	 * failure could be caused by insufficient priority
	 */
	if (compaction_failed(compact_result)) {
		if (*compact_priority > MIN_COMPACT_PRIORITY) {
			(*compact_priority)--;
			return true;
		}
		return false;
	}

	/*
	 * make sure the compaction wasn't deferred or didn't bail out early
	 * due to locks contention before we declare that we should give up.
	 * But do not retry if the given zonelist is not suitable for
	 * compaction.
	 */
	if (compaction_withdrawn(compact_result))
		return compaction_zonelist_suitable(ac, order, alloc_flags);

	/*
	 * !costly requests are much more important than __GFP_REPEAT
	 * costly ones because they are de facto nofail and invoke OOM
	 * killer to move on while costly can fail and users are ready
	 * to cope with that. 1/4 retries is rather arbitrary but we
	 * would need much more detailed feedback from compaction to
	 * make a better decision.
	 */
	if (order > PAGE_ALLOC_COSTLY_ORDER)
		max_retries /= 4;
	if (compaction_retries <= max_retries)
		return true;

	return false;
}
#else
static inline struct page *
__alloc_pages_direct_compact(gfp_t gfp_mask, unsigned int order,
		unsigned int alloc_flags, const struct alloc_context *ac,
		enum compact_priority prio, enum compact_result *compact_result)
{
	*compact_result = COMPACT_SKIPPED;
	return NULL;
}

static inline bool
should_compact_retry(struct alloc_context *ac, unsigned int order, int alloc_flags,
		     enum compact_result compact_result,
		     enum compact_priority *compact_priority,
		     int compaction_retries)
{
	struct zone *zone;
	struct zoneref *z;

	if (!order || order > PAGE_ALLOC_COSTLY_ORDER)
		return false;

	/*
	 * There are setups with compaction disabled which would prefer to loop
	 * inside the allocator rather than hit the oom killer prematurely.
	 * Let's give them a good hope and keep retrying while the order-0
	 * watermarks are OK.
	 */
	for_each_zone_zonelist_nodemask(zone, z, ac->zonelist, ac->high_zoneidx,
					ac->nodemask) {
		if (zone_watermark_ok(zone, 0, min_wmark_pages(zone),
					ac_classzone_idx(ac), alloc_flags))
			return true;
	}
	return false;
}
#endif /* CONFIG_COMPACTION */

/* Perform direct synchronous page reclaim */
static int
__perform_reclaim(gfp_t gfp_mask, unsigned int order,
					const struct alloc_context *ac)
{
	struct reclaim_state reclaim_state;
	int progress;

	cond_resched();

	/* We now go into synchronous reclaim */
	cpuset_memory_pressure_bump();
	current->flags |= PF_MEMALLOC;
	lockdep_set_current_reclaim_state(gfp_mask);
	reclaim_state.reclaimed_slab = 0;
	current->reclaim_state = &reclaim_state;

	progress = try_to_free_pages(ac->zonelist, order, gfp_mask,
								ac->nodemask);

	current->reclaim_state = NULL;
	lockdep_clear_current_reclaim_state();
	current->flags &= ~PF_MEMALLOC;

	cond_resched();

	return progress;
}

/* The really slow allocator path where we enter direct reclaim */
static inline struct page *
__alloc_pages_direct_reclaim(gfp_t gfp_mask, unsigned int order,
		unsigned int alloc_flags, const struct alloc_context *ac,
		unsigned long *did_some_progress)
{
	struct page *page = NULL;
	bool drained = false;

	*did_some_progress = __perform_reclaim(gfp_mask, order, ac);
	if (unlikely(!(*did_some_progress)))
		return NULL;

retry:
	page = get_page_from_freelist(gfp_mask, order, alloc_flags, ac);

	/*
	 * If an allocation failed after direct reclaim, it could be because
	 * pages are pinned on the per-cpu lists or in high alloc reserves.
	 * Shrink them them and try again
	 */
	if (!page && !drained) {
		unreserve_highatomic_pageblock(ac);
		drain_all_pages(NULL);
		drained = true;
		goto retry;
	}

	return page;
}

static void wake_all_kswapds(unsigned int order, const struct alloc_context *ac)
{
	struct zoneref *z;
	struct zone *zone;
	pg_data_t *last_pgdat = NULL;

	for_each_zone_zonelist_nodemask(zone, z, ac->zonelist,
					ac->high_zoneidx, ac->nodemask) {
		if (last_pgdat != zone->zone_pgdat)
			wakeup_kswapd(zone, order, ac->high_zoneidx);
		last_pgdat = zone->zone_pgdat;
	}
}

static inline unsigned int
gfp_to_alloc_flags(gfp_t gfp_mask)
{
	unsigned int alloc_flags = ALLOC_WMARK_MIN | ALLOC_CPUSET;

	/* __GFP_HIGH is assumed to be the same as ALLOC_HIGH to save a branch. */
	BUILD_BUG_ON(__GFP_HIGH != (__force gfp_t) ALLOC_HIGH);

	/*
	 * The caller may dip into page reserves a bit more if the caller
	 * cannot run direct reclaim, or if the caller has realtime scheduling
	 * policy or is asking for __GFP_HIGH memory.  GFP_ATOMIC requests will
	 * set both ALLOC_HARDER (__GFP_ATOMIC) and ALLOC_HIGH (__GFP_HIGH).
	 */
	alloc_flags |= (__force int) (gfp_mask & __GFP_HIGH);

	if (gfp_mask & __GFP_ATOMIC) {
		/*
		 * Not worth trying to allocate harder for __GFP_NOMEMALLOC even
		 * if it can't schedule.
		 */
		if (!(gfp_mask & __GFP_NOMEMALLOC))
			alloc_flags |= ALLOC_HARDER;
		/*
		 * Ignore cpuset mems for GFP_ATOMIC rather than fail, see the
		 * comment for __cpuset_node_allowed().
		 */
		alloc_flags &= ~ALLOC_CPUSET;
	} else if (unlikely(rt_task(current)) && !in_interrupt())
		alloc_flags |= ALLOC_HARDER;

#ifdef CONFIG_CMA
	if (gfpflags_to_migratetype(gfp_mask) == MIGRATE_MOVABLE)
		alloc_flags |= ALLOC_CMA;
#endif
	return alloc_flags;
}

bool gfp_pfmemalloc_allowed(gfp_t gfp_mask)
{
	if (unlikely(gfp_mask & __GFP_NOMEMALLOC))
		return false;

	if (gfp_mask & __GFP_MEMALLOC)
		return true;
	if (in_serving_softirq() && (current->flags & PF_MEMALLOC))
		return true;
	if (!in_interrupt() &&
			((current->flags & PF_MEMALLOC) ||
			 unlikely(test_thread_flag(TIF_MEMDIE))))
		return true;

	return false;
}

/*
 * Maximum number of reclaim retries without any progress before OOM killer
 * is consider as the only way to move forward.
 */
#define MAX_RECLAIM_RETRIES 16

/*
 * Checks whether it makes sense to retry the reclaim to make a forward progress
 * for the given allocation request.
 * The reclaim feedback represented by did_some_progress (any progress during
 * the last reclaim round) and no_progress_loops (number of reclaim rounds without
 * any progress in a row) is considered as well as the reclaimable pages on the
 * applicable zone list (with a backoff mechanism which is a function of
 * no_progress_loops).
 *
 * Returns true if a retry is viable or false to enter the oom path.
 */
static inline bool
should_reclaim_retry(gfp_t gfp_mask, unsigned order,
		     struct alloc_context *ac, int alloc_flags,
		     bool did_some_progress, int no_progress_loops)
{
	struct zone *zone;
	struct zoneref *z;

	/*
	 * Make sure we converge to OOM if we cannot make any progress
	 * several times in the row.
	 */
	if (no_progress_loops > MAX_RECLAIM_RETRIES)
		return false;

	/*
	 * Keep reclaiming pages while there is a chance this will lead
	 * somewhere.  If none of the target zones can satisfy our allocation
	 * request even if all reclaimable pages are considered then we are
	 * screwed and have to go OOM.
	 */
	for_each_zone_zonelist_nodemask(zone, z, ac->zonelist, ac->high_zoneidx,
					ac->nodemask) {
		unsigned long available;
		unsigned long reclaimable;

		available = reclaimable = zone_reclaimable_pages(zone);
		available -= DIV_ROUND_UP(no_progress_loops * available,
					  MAX_RECLAIM_RETRIES);
		available += zone_page_state_snapshot(zone, NR_FREE_PAGES);

		/*
		 * Would the allocation succeed if we reclaimed the whole
		 * available?
		 */
		if (__zone_watermark_ok(zone, order, min_wmark_pages(zone),
				ac_classzone_idx(ac), alloc_flags, available)) {
			/*
			 * If we didn't make any progress and have a lot of
			 * dirty + writeback pages then we should wait for
			 * an IO to complete to slow down the reclaim and
			 * prevent from pre mature OOM
			 */
			if (!did_some_progress) {
				unsigned long write_pending;

				write_pending = zone_page_state_snapshot(zone,
							NR_ZONE_WRITE_PENDING);

				if (2 * write_pending > reclaimable) {
					congestion_wait(BLK_RW_ASYNC, HZ/10);
					return true;
				}
			}

			/*
			 * Memory allocation/reclaim might be called from a WQ
			 * context and the current implementation of the WQ
			 * concurrency control doesn't recognize that
			 * a particular WQ is congested if the worker thread is
			 * looping without ever sleeping. Therefore we have to
			 * do a short sleep here rather than calling
			 * cond_resched().
			 */
			if (current->flags & PF_WQ_WORKER)
				schedule_timeout_uninterruptible(1);
			else
				cond_resched();

			return true;
		}
	}

	return false;
}

static inline struct page *
__alloc_pages_slowpath(gfp_t gfp_mask, unsigned int order,
						struct alloc_context *ac)
{
	bool can_direct_reclaim = gfp_mask & __GFP_DIRECT_RECLAIM;
	struct page *page = NULL;
	unsigned int alloc_flags;
	unsigned long did_some_progress;
	enum compact_priority compact_priority = DEF_COMPACT_PRIORITY;
	enum compact_result compact_result;
	int compaction_retries = 0;
	int no_progress_loops = 0;

	/*
	 * In the slowpath, we sanity check order to avoid ever trying to
	 * reclaim >= MAX_ORDER areas which will never succeed. Callers may
	 * be using allocators in order of preference for an area that is
	 * too large.
	 */
	if (order >= MAX_ORDER) {
		WARN_ON_ONCE(!(gfp_mask & __GFP_NOWARN));
		return NULL;
	}

	/*
	 * We also sanity check to catch abuse of atomic reserves being used by
	 * callers that are not in atomic context.
	 */
	if (WARN_ON_ONCE((gfp_mask & (__GFP_ATOMIC|__GFP_DIRECT_RECLAIM)) ==
				(__GFP_ATOMIC|__GFP_DIRECT_RECLAIM)))
		gfp_mask &= ~__GFP_ATOMIC;

	/*
	 * The fast path uses conservative alloc_flags to succeed only until
	 * kswapd needs to be woken up, and to avoid the cost of setting up
	 * alloc_flags precisely. So we do that now.
	 */
	alloc_flags = gfp_to_alloc_flags(gfp_mask);

	if (gfp_mask & __GFP_KSWAPD_RECLAIM)
		wake_all_kswapds(order, ac);

	/*
	 * The adjusted alloc_flags might result in immediate success, so try
	 * that first
	 */
<<<<<<< HEAD
	page = get_page_from_freelist(gfp_mask, order, alloc_flags, ac);
	if (page)
		goto got_pg;

	/*
	 * For costly allocations, try direct compaction first, as it's likely
	 * that we have enough base pages and don't need to reclaim. Don't try
	 * that for allocations that are allowed to ignore watermarks, as the
	 * ALLOC_NO_WATERMARKS attempt didn't yet happen.
	 */
	if (can_direct_reclaim && order > PAGE_ALLOC_COSTLY_ORDER &&
		!gfp_pfmemalloc_allowed(gfp_mask)) {
		page = __alloc_pages_direct_compact(gfp_mask, order,
						alloc_flags, ac,
						INIT_COMPACT_PRIORITY,
						&compact_result);
		if (page)
			goto got_pg;

		/*
		 * Checks for costly allocations with __GFP_NORETRY, which
		 * includes THP page fault allocations
		 */
		if (gfp_mask & __GFP_NORETRY) {
			/*
			 * If compaction is deferred for high-order allocations,
			 * it is because sync compaction recently failed. If
			 * this is the case and the caller requested a THP
			 * allocation, we do not want to heavily disrupt the
			 * system, so we fail the allocation instead of entering
			 * direct reclaim.
			 */
			if (compact_result == COMPACT_DEFERRED)
				goto nopage;

			/*
			 * Looks like reclaim/compaction is worth trying, but
			 * sync compaction could be very expensive, so keep
			 * using async compaction.
			 */
			compact_priority = INIT_COMPACT_PRIORITY;
		}
	}

retry:
	/* Ensure kswapd doesn't accidentally go to sleep as long as we loop */
	if (gfp_mask & __GFP_KSWAPD_RECLAIM)
		wake_all_kswapds(order, ac);

	if (gfp_pfmemalloc_allowed(gfp_mask))
		alloc_flags = ALLOC_NO_WATERMARKS;

	/*
	 * Reset the zonelist iterators if memory policies can be ignored.
	 * These allocations are high priority and system rather than user
	 * orientated.
	 */
	if (!(alloc_flags & ALLOC_CPUSET) || (alloc_flags & ALLOC_NO_WATERMARKS)) {
		ac->zonelist = node_zonelist(numa_node_id(), gfp_mask);
		ac->preferred_zoneref = first_zones_zonelist(ac->zonelist,
					ac->high_zoneidx, ac->nodemask);
=======
	alloc_flags = gfp_to_alloc_flags(gfp_mask);

	/*
	 * Reset the zonelist iterators if memory policies can be ignored.
	 * These allocations are high priority and system rather than user
	 * orientated.
	 */
	if ((alloc_flags & ALLOC_NO_WATERMARKS) || !(alloc_flags & ALLOC_CPUSET)) {
		ac->zonelist = node_zonelist(numa_node_id(), gfp_mask);
		ac->preferred_zoneref = first_zones_zonelist(ac->zonelist,
					ac->high_zoneidx, ac->nodemask);
	}

	/* This is the last chance, in general, before the goto nopage. */
	page = get_page_from_freelist(gfp_mask, order,
				alloc_flags & ~ALLOC_NO_WATERMARKS, ac);
	if (page)
		goto got_pg;

	/* Allocate without watermarks if the context allows */
	if (alloc_flags & ALLOC_NO_WATERMARKS) {
		page = get_page_from_freelist(gfp_mask, order,
						ALLOC_NO_WATERMARKS, ac);
		if (page)
			goto got_pg;
>>>>>>> 6fbe1601
	}

	/* Attempt with potentially adjusted zonelist and alloc_flags */
	page = get_page_from_freelist(gfp_mask, order, alloc_flags, ac);
	if (page)
		goto got_pg;

	/* Caller is not willing to reclaim, we can't balance anything */
	if (!can_direct_reclaim) {
		/*
		 * All existing users of the __GFP_NOFAIL are blockable, so warn
		 * of any new users that actually allow this type of allocation
		 * to fail.
		 */
		WARN_ON_ONCE(gfp_mask & __GFP_NOFAIL);
		goto nopage;
	}

	/* Avoid recursion of direct reclaim */
	if (current->flags & PF_MEMALLOC) {
		/*
		 * __GFP_NOFAIL request from this context is rather bizarre
		 * because we cannot reclaim anything and only can loop waiting
		 * for somebody to do a work for us.
		 */
		if (WARN_ON_ONCE(gfp_mask & __GFP_NOFAIL)) {
			cond_resched();
			goto retry;
		}
		goto nopage;
	}

	/* Avoid allocations with no watermarks from looping endlessly */
	if (test_thread_flag(TIF_MEMDIE) && !(gfp_mask & __GFP_NOFAIL))
		goto nopage;


	/* Try direct reclaim and then allocating */
	page = __alloc_pages_direct_reclaim(gfp_mask, order, alloc_flags, ac,
							&did_some_progress);
	if (page)
		goto got_pg;

	/* Try direct compaction and then allocating */
	page = __alloc_pages_direct_compact(gfp_mask, order, alloc_flags, ac,
					compact_priority, &compact_result);
	if (page)
		goto got_pg;

	if (order && compaction_made_progress(compact_result))
		compaction_retries++;

	/* Do not loop if specifically requested */
	if (gfp_mask & __GFP_NORETRY)
		goto nopage;

	/*
	 * Do not retry costly high order allocations unless they are
	 * __GFP_REPEAT
	 */
	if (order > PAGE_ALLOC_COSTLY_ORDER && !(gfp_mask & __GFP_REPEAT))
		goto nopage;

	/*
	 * Costly allocations might have made a progress but this doesn't mean
	 * their order will become available due to high fragmentation so
	 * always increment the no progress counter for them
	 */
	if (did_some_progress && order <= PAGE_ALLOC_COSTLY_ORDER)
		no_progress_loops = 0;
	else
		no_progress_loops++;

	if (should_reclaim_retry(gfp_mask, order, ac, alloc_flags,
				 did_some_progress > 0, no_progress_loops))
		goto retry;

	/*
	 * It doesn't make any sense to retry for the compaction if the order-0
	 * reclaim is not able to make any progress because the current
	 * implementation of the compaction depends on the sufficient amount
	 * of free memory (see __compaction_suitable)
	 */
	if (did_some_progress > 0 &&
			should_compact_retry(ac, order, alloc_flags,
				compact_result, &compact_priority,
				compaction_retries))
		goto retry;

	/* Reclaim has failed us, start killing things */
	page = __alloc_pages_may_oom(gfp_mask, order, ac, &did_some_progress);
	if (page)
		goto got_pg;

	/* Retry as long as the OOM killer is making progress */
	if (did_some_progress) {
		no_progress_loops = 0;
		goto retry;
	}

nopage:
	warn_alloc_failed(gfp_mask, order, NULL);
got_pg:
	return page;
}

/*
 * This is the 'heart' of the zoned buddy allocator.
 */
struct page *
__alloc_pages_nodemask(gfp_t gfp_mask, unsigned int order,
			struct zonelist *zonelist, nodemask_t *nodemask)
{
	struct page *page;
	unsigned int cpuset_mems_cookie;
	unsigned int alloc_flags = ALLOC_WMARK_LOW;
	gfp_t alloc_mask = gfp_mask; /* The gfp_t that was actually used for allocation */
	struct alloc_context ac = {
		.high_zoneidx = gfp_zone(gfp_mask),
		.zonelist = zonelist,
		.nodemask = nodemask,
		.migratetype = gfpflags_to_migratetype(gfp_mask),
	};

	if (cpusets_enabled()) {
		alloc_mask |= __GFP_HARDWALL;
		alloc_flags |= ALLOC_CPUSET;
		if (!ac.nodemask)
			ac.nodemask = &cpuset_current_mems_allowed;
	}

	gfp_mask &= gfp_allowed_mask;

	lockdep_trace_alloc(gfp_mask);

	might_sleep_if(gfp_mask & __GFP_DIRECT_RECLAIM);

	if (should_fail_alloc_page(gfp_mask, order))
		return NULL;

	/*
	 * Check the zones suitable for the gfp_mask contain at least one
	 * valid zone. It's possible to have an empty zonelist as a result
	 * of __GFP_THISNODE and a memoryless node
	 */
	if (unlikely(!zonelist->_zonerefs->zone))
		return NULL;

	if (IS_ENABLED(CONFIG_CMA) && ac.migratetype == MIGRATE_MOVABLE)
		alloc_flags |= ALLOC_CMA;

retry_cpuset:
	cpuset_mems_cookie = read_mems_allowed_begin();

	/* Dirty zone balancing only done in the fast path */
	ac.spread_dirty_pages = (gfp_mask & __GFP_WRITE);

	/*
	 * The preferred zone is used for statistics but crucially it is
	 * also used as the starting point for the zonelist iterator. It
	 * may get reset for allocations that ignore memory policies.
	 */
	ac.preferred_zoneref = first_zones_zonelist(ac.zonelist,
					ac.high_zoneidx, ac.nodemask);
	if (!ac.preferred_zoneref) {
		page = NULL;
		goto no_zone;
	}

	/* First allocation attempt */
	page = get_page_from_freelist(alloc_mask, order, alloc_flags, &ac);
	if (likely(page))
		goto out;

	/*
	 * Runtime PM, block IO and its error handling path can deadlock
	 * because I/O on the device might not complete.
	 */
	alloc_mask = memalloc_noio_flags(gfp_mask);
	ac.spread_dirty_pages = false;

	/*
	 * Restore the original nodemask if it was potentially replaced with
	 * &cpuset_current_mems_allowed to optimize the fast-path attempt.
	 */
	if (cpusets_enabled())
		ac.nodemask = nodemask;
	page = __alloc_pages_slowpath(alloc_mask, order, &ac);

no_zone:
	/*
	 * When updating a task's mems_allowed, it is possible to race with
	 * parallel threads in such a way that an allocation can fail while
	 * the mask is being updated. If a page allocation is about to fail,
	 * check if the cpuset changed during allocation and if so, retry.
	 */
	if (unlikely(!page && read_mems_allowed_retry(cpuset_mems_cookie))) {
		alloc_mask = gfp_mask;
		goto retry_cpuset;
	}

out:
	if (memcg_kmem_enabled() && (gfp_mask & __GFP_ACCOUNT) && page) {
		if (unlikely(memcg_kmem_charge(page, gfp_mask, order))) {
			__free_pages(page, order);
			page = NULL;
		} else
			__SetPageKmemcg(page);
	}

	if (kmemcheck_enabled && page)
		kmemcheck_pagealloc_alloc(page, order, gfp_mask);

	trace_mm_page_alloc(page, order, alloc_mask, ac.migratetype);

	return page;
}
EXPORT_SYMBOL(__alloc_pages_nodemask);

/*
 * Common helper functions.
 */
unsigned long __get_free_pages(gfp_t gfp_mask, unsigned int order)
{
	struct page *page;

	/*
	 * __get_free_pages() returns a 32-bit address, which cannot represent
	 * a highmem page
	 */
	VM_BUG_ON((gfp_mask & __GFP_HIGHMEM) != 0);

	page = alloc_pages(gfp_mask, order);
	if (!page)
		return 0;
	return (unsigned long) page_address(page);
}
EXPORT_SYMBOL(__get_free_pages);

unsigned long get_zeroed_page(gfp_t gfp_mask)
{
	return __get_free_pages(gfp_mask | __GFP_ZERO, 0);
}
EXPORT_SYMBOL(get_zeroed_page);

void __free_pages(struct page *page, unsigned int order)
{
	if (put_page_testzero(page)) {
		if (order == 0)
			free_hot_cold_page(page, false);
		else
			__free_pages_ok(page, order);
	}
}

EXPORT_SYMBOL(__free_pages);

void free_pages(unsigned long addr, unsigned int order)
{
	if (addr != 0) {
		VM_BUG_ON(!virt_addr_valid((void *)addr));
		__free_pages(virt_to_page((void *)addr), order);
	}
}

EXPORT_SYMBOL(free_pages);

/*
 * Page Fragment:
 *  An arbitrary-length arbitrary-offset area of memory which resides
 *  within a 0 or higher order page.  Multiple fragments within that page
 *  are individually refcounted, in the page's reference counter.
 *
 * The page_frag functions below provide a simple allocation framework for
 * page fragments.  This is used by the network stack and network device
 * drivers to provide a backing region of memory for use as either an
 * sk_buff->head, or to be used in the "frags" portion of skb_shared_info.
 */
static struct page *__page_frag_refill(struct page_frag_cache *nc,
				       gfp_t gfp_mask)
{
	struct page *page = NULL;
	gfp_t gfp = gfp_mask;

#if (PAGE_SIZE < PAGE_FRAG_CACHE_MAX_SIZE)
	gfp_mask |= __GFP_COMP | __GFP_NOWARN | __GFP_NORETRY |
		    __GFP_NOMEMALLOC;
	page = alloc_pages_node(NUMA_NO_NODE, gfp_mask,
				PAGE_FRAG_CACHE_MAX_ORDER);
	nc->size = page ? PAGE_FRAG_CACHE_MAX_SIZE : PAGE_SIZE;
#endif
	if (unlikely(!page))
		page = alloc_pages_node(NUMA_NO_NODE, gfp, 0);

	nc->va = page ? page_address(page) : NULL;

	return page;
}

void *__alloc_page_frag(struct page_frag_cache *nc,
			unsigned int fragsz, gfp_t gfp_mask)
{
	unsigned int size = PAGE_SIZE;
	struct page *page;
	int offset;

	if (unlikely(!nc->va)) {
refill:
		page = __page_frag_refill(nc, gfp_mask);
		if (!page)
			return NULL;

#if (PAGE_SIZE < PAGE_FRAG_CACHE_MAX_SIZE)
		/* if size can vary use size else just use PAGE_SIZE */
		size = nc->size;
#endif
		/* Even if we own the page, we do not use atomic_set().
		 * This would break get_page_unless_zero() users.
		 */
		page_ref_add(page, size - 1);

		/* reset page count bias and offset to start of new frag */
		nc->pfmemalloc = page_is_pfmemalloc(page);
		nc->pagecnt_bias = size;
		nc->offset = size;
	}

	offset = nc->offset - fragsz;
	if (unlikely(offset < 0)) {
		page = virt_to_page(nc->va);

		if (!page_ref_sub_and_test(page, nc->pagecnt_bias))
			goto refill;

#if (PAGE_SIZE < PAGE_FRAG_CACHE_MAX_SIZE)
		/* if size can vary use size else just use PAGE_SIZE */
		size = nc->size;
#endif
		/* OK, page count is 0, we can safely set it */
		set_page_count(page, size);

		/* reset page count bias and offset to start of new frag */
		nc->pagecnt_bias = size;
		offset = size - fragsz;
	}

	nc->pagecnt_bias--;
	nc->offset = offset;

	return nc->va + offset;
}
EXPORT_SYMBOL(__alloc_page_frag);

/*
 * Frees a page fragment allocated out of either a compound or order 0 page.
 */
void __free_page_frag(void *addr)
{
	struct page *page = virt_to_head_page(addr);

	if (unlikely(put_page_testzero(page)))
		__free_pages_ok(page, compound_order(page));
}
EXPORT_SYMBOL(__free_page_frag);

static void *make_alloc_exact(unsigned long addr, unsigned int order,
		size_t size)
{
	if (addr) {
		unsigned long alloc_end = addr + (PAGE_SIZE << order);
		unsigned long used = addr + PAGE_ALIGN(size);

		split_page(virt_to_page((void *)addr), order);
		while (used < alloc_end) {
			free_page(used);
			used += PAGE_SIZE;
		}
	}
	return (void *)addr;
}

/**
 * alloc_pages_exact - allocate an exact number physically-contiguous pages.
 * @size: the number of bytes to allocate
 * @gfp_mask: GFP flags for the allocation
 *
 * This function is similar to alloc_pages(), except that it allocates the
 * minimum number of pages to satisfy the request.  alloc_pages() can only
 * allocate memory in power-of-two pages.
 *
 * This function is also limited by MAX_ORDER.
 *
 * Memory allocated by this function must be released by free_pages_exact().
 */
void *alloc_pages_exact(size_t size, gfp_t gfp_mask)
{
	unsigned int order = get_order(size);
	unsigned long addr;

	addr = __get_free_pages(gfp_mask, order);
	return make_alloc_exact(addr, order, size);
}
EXPORT_SYMBOL(alloc_pages_exact);

/**
 * alloc_pages_exact_nid - allocate an exact number of physically-contiguous
 *			   pages on a node.
 * @nid: the preferred node ID where memory should be allocated
 * @size: the number of bytes to allocate
 * @gfp_mask: GFP flags for the allocation
 *
 * Like alloc_pages_exact(), but try to allocate on node nid first before falling
 * back.
 */
void * __meminit alloc_pages_exact_nid(int nid, size_t size, gfp_t gfp_mask)
{
	unsigned int order = get_order(size);
	struct page *p = alloc_pages_node(nid, gfp_mask, order);
	if (!p)
		return NULL;
	return make_alloc_exact((unsigned long)page_address(p), order, size);
}

/**
 * free_pages_exact - release memory allocated via alloc_pages_exact()
 * @virt: the value returned by alloc_pages_exact.
 * @size: size of allocation, same value as passed to alloc_pages_exact().
 *
 * Release the memory allocated by a previous call to alloc_pages_exact.
 */
void free_pages_exact(void *virt, size_t size)
{
	unsigned long addr = (unsigned long)virt;
	unsigned long end = addr + PAGE_ALIGN(size);

	while (addr < end) {
		free_page(addr);
		addr += PAGE_SIZE;
	}
}
EXPORT_SYMBOL(free_pages_exact);

/**
 * nr_free_zone_pages - count number of pages beyond high watermark
 * @offset: The zone index of the highest zone
 *
 * nr_free_zone_pages() counts the number of counts pages which are beyond the
 * high watermark within all zones at or below a given zone index.  For each
 * zone, the number of pages is calculated as:
 *     managed_pages - high_pages
 */
static unsigned long nr_free_zone_pages(int offset)
{
	struct zoneref *z;
	struct zone *zone;

	/* Just pick one node, since fallback list is circular */
	unsigned long sum = 0;

	struct zonelist *zonelist = node_zonelist(numa_node_id(), GFP_KERNEL);

	for_each_zone_zonelist(zone, z, zonelist, offset) {
		unsigned long size = zone->managed_pages;
		unsigned long high = high_wmark_pages(zone);
		if (size > high)
			sum += size - high;
	}

	return sum;
}

/**
 * nr_free_buffer_pages - count number of pages beyond high watermark
 *
 * nr_free_buffer_pages() counts the number of pages which are beyond the high
 * watermark within ZONE_DMA and ZONE_NORMAL.
 */
unsigned long nr_free_buffer_pages(void)
{
	return nr_free_zone_pages(gfp_zone(GFP_USER));
}
EXPORT_SYMBOL_GPL(nr_free_buffer_pages);

/**
 * nr_free_pagecache_pages - count number of pages beyond high watermark
 *
 * nr_free_pagecache_pages() counts the number of pages which are beyond the
 * high watermark within all zones.
 */
unsigned long nr_free_pagecache_pages(void)
{
	return nr_free_zone_pages(gfp_zone(GFP_HIGHUSER_MOVABLE));
}

static inline void show_node(struct zone *zone)
{
	if (IS_ENABLED(CONFIG_NUMA))
		printk("Node %d ", zone_to_nid(zone));
}

long si_mem_available(void)
{
	long available;
	unsigned long pagecache;
	unsigned long wmark_low = 0;
	unsigned long pages[NR_LRU_LISTS];
	struct zone *zone;
	int lru;

	for (lru = LRU_BASE; lru < NR_LRU_LISTS; lru++)
		pages[lru] = global_page_state(NR_LRU_BASE + lru);

	for_each_zone(zone)
		wmark_low += zone->watermark[WMARK_LOW];

	/*
	 * Estimate the amount of memory available for userspace allocations,
	 * without causing swapping.
	 */
	available = global_page_state(NR_FREE_PAGES) - totalreserve_pages;

	/*
	 * Not all the page cache can be freed, otherwise the system will
	 * start swapping. Assume at least half of the page cache, or the
	 * low watermark worth of cache, needs to stay.
	 */
	pagecache = pages[LRU_ACTIVE_FILE] + pages[LRU_INACTIVE_FILE];
	pagecache -= min(pagecache / 2, wmark_low);
	available += pagecache;

	/*
	 * Part of the reclaimable slab consists of items that are in use,
	 * and cannot be freed. Cap this estimate at the low watermark.
	 */
	available += global_page_state(NR_SLAB_RECLAIMABLE) -
		     min(global_page_state(NR_SLAB_RECLAIMABLE) / 2, wmark_low);

	if (available < 0)
		available = 0;
	return available;
}
EXPORT_SYMBOL_GPL(si_mem_available);

void si_meminfo(struct sysinfo *val)
{
	val->totalram = totalram_pages;
	val->sharedram = global_node_page_state(NR_SHMEM);
	val->freeram = global_page_state(NR_FREE_PAGES);
	val->bufferram = nr_blockdev_pages();
	val->totalhigh = totalhigh_pages;
	val->freehigh = nr_free_highpages();
	val->mem_unit = PAGE_SIZE;
}

EXPORT_SYMBOL(si_meminfo);

#ifdef CONFIG_NUMA
void si_meminfo_node(struct sysinfo *val, int nid)
{
	int zone_type;		/* needs to be signed */
	unsigned long managed_pages = 0;
	unsigned long managed_highpages = 0;
	unsigned long free_highpages = 0;
	pg_data_t *pgdat = NODE_DATA(nid);

	for (zone_type = 0; zone_type < MAX_NR_ZONES; zone_type++)
		managed_pages += pgdat->node_zones[zone_type].managed_pages;
	val->totalram = managed_pages;
	val->sharedram = node_page_state(pgdat, NR_SHMEM);
	val->freeram = sum_zone_node_page_state(nid, NR_FREE_PAGES);
#ifdef CONFIG_HIGHMEM
	for (zone_type = 0; zone_type < MAX_NR_ZONES; zone_type++) {
		struct zone *zone = &pgdat->node_zones[zone_type];

		if (is_highmem(zone)) {
			managed_highpages += zone->managed_pages;
			free_highpages += zone_page_state(zone, NR_FREE_PAGES);
		}
	}
	val->totalhigh = managed_highpages;
	val->freehigh = free_highpages;
#else
	val->totalhigh = managed_highpages;
	val->freehigh = free_highpages;
#endif
	val->mem_unit = PAGE_SIZE;
}
#endif

/*
 * Determine whether the node should be displayed or not, depending on whether
 * SHOW_MEM_FILTER_NODES was passed to show_free_areas().
 */
bool skip_free_areas_node(unsigned int flags, int nid)
{
	bool ret = false;
	unsigned int cpuset_mems_cookie;

	if (!(flags & SHOW_MEM_FILTER_NODES))
		goto out;

	do {
		cpuset_mems_cookie = read_mems_allowed_begin();
		ret = !node_isset(nid, cpuset_current_mems_allowed);
	} while (read_mems_allowed_retry(cpuset_mems_cookie));
out:
	return ret;
}

#define K(x) ((x) << (PAGE_SHIFT-10))

static void show_migration_types(unsigned char type)
{
	static const char types[MIGRATE_TYPES] = {
		[MIGRATE_UNMOVABLE]	= 'U',
		[MIGRATE_MOVABLE]	= 'M',
		[MIGRATE_RECLAIMABLE]	= 'E',
		[MIGRATE_HIGHATOMIC]	= 'H',
#ifdef CONFIG_CMA
		[MIGRATE_CMA]		= 'C',
#endif
#ifdef CONFIG_MEMORY_ISOLATION
		[MIGRATE_ISOLATE]	= 'I',
#endif
	};
	char tmp[MIGRATE_TYPES + 1];
	char *p = tmp;
	int i;

	for (i = 0; i < MIGRATE_TYPES; i++) {
		if (type & (1 << i))
			*p++ = types[i];
	}

	*p = '\0';
	printk("(%s) ", tmp);
}

/*
 * Show free area list (used inside shift_scroll-lock stuff)
 * We also calculate the percentage fragmentation. We do this by counting the
 * memory on each free list with the exception of the first item on the list.
 *
 * Bits in @filter:
 * SHOW_MEM_FILTER_NODES: suppress nodes that are not allowed by current's
 *   cpuset.
 */
void show_free_areas(unsigned int filter)
{
	unsigned long free_pcp = 0;
	int cpu;
	struct zone *zone;
	pg_data_t *pgdat;

	for_each_populated_zone(zone) {
		if (skip_free_areas_node(filter, zone_to_nid(zone)))
			continue;

		for_each_online_cpu(cpu)
			free_pcp += per_cpu_ptr(zone->pageset, cpu)->pcp.count;
	}

	printk("active_anon:%lu inactive_anon:%lu isolated_anon:%lu\n"
		" active_file:%lu inactive_file:%lu isolated_file:%lu\n"
		" unevictable:%lu dirty:%lu writeback:%lu unstable:%lu\n"
		" slab_reclaimable:%lu slab_unreclaimable:%lu\n"
		" mapped:%lu shmem:%lu pagetables:%lu bounce:%lu\n"
		" free:%lu free_pcp:%lu free_cma:%lu\n",
		global_node_page_state(NR_ACTIVE_ANON),
		global_node_page_state(NR_INACTIVE_ANON),
		global_node_page_state(NR_ISOLATED_ANON),
		global_node_page_state(NR_ACTIVE_FILE),
		global_node_page_state(NR_INACTIVE_FILE),
		global_node_page_state(NR_ISOLATED_FILE),
		global_node_page_state(NR_UNEVICTABLE),
		global_node_page_state(NR_FILE_DIRTY),
		global_node_page_state(NR_WRITEBACK),
		global_node_page_state(NR_UNSTABLE_NFS),
		global_page_state(NR_SLAB_RECLAIMABLE),
		global_page_state(NR_SLAB_UNRECLAIMABLE),
		global_node_page_state(NR_FILE_MAPPED),
		global_node_page_state(NR_SHMEM),
		global_page_state(NR_PAGETABLE),
		global_page_state(NR_BOUNCE),
		global_page_state(NR_FREE_PAGES),
		free_pcp,
		global_page_state(NR_FREE_CMA_PAGES));

	for_each_online_pgdat(pgdat) {
		printk("Node %d"
			" active_anon:%lukB"
			" inactive_anon:%lukB"
			" active_file:%lukB"
			" inactive_file:%lukB"
			" unevictable:%lukB"
			" isolated(anon):%lukB"
			" isolated(file):%lukB"
			" mapped:%lukB"
			" dirty:%lukB"
			" writeback:%lukB"
			" shmem:%lukB"
#ifdef CONFIG_TRANSPARENT_HUGEPAGE
			" shmem_thp: %lukB"
			" shmem_pmdmapped: %lukB"
			" anon_thp: %lukB"
#endif
			" writeback_tmp:%lukB"
			" unstable:%lukB"
			" pages_scanned:%lu"
			" all_unreclaimable? %s"
			"\n",
			pgdat->node_id,
			K(node_page_state(pgdat, NR_ACTIVE_ANON)),
			K(node_page_state(pgdat, NR_INACTIVE_ANON)),
			K(node_page_state(pgdat, NR_ACTIVE_FILE)),
			K(node_page_state(pgdat, NR_INACTIVE_FILE)),
			K(node_page_state(pgdat, NR_UNEVICTABLE)),
			K(node_page_state(pgdat, NR_ISOLATED_ANON)),
			K(node_page_state(pgdat, NR_ISOLATED_FILE)),
			K(node_page_state(pgdat, NR_FILE_MAPPED)),
			K(node_page_state(pgdat, NR_FILE_DIRTY)),
			K(node_page_state(pgdat, NR_WRITEBACK)),
#ifdef CONFIG_TRANSPARENT_HUGEPAGE
			K(node_page_state(pgdat, NR_SHMEM_THPS) * HPAGE_PMD_NR),
			K(node_page_state(pgdat, NR_SHMEM_PMDMAPPED)
					* HPAGE_PMD_NR),
			K(node_page_state(pgdat, NR_ANON_THPS) * HPAGE_PMD_NR),
#endif
			K(node_page_state(pgdat, NR_SHMEM)),
			K(node_page_state(pgdat, NR_WRITEBACK_TEMP)),
			K(node_page_state(pgdat, NR_UNSTABLE_NFS)),
			node_page_state(pgdat, NR_PAGES_SCANNED),
			!pgdat_reclaimable(pgdat) ? "yes" : "no");
	}

	for_each_populated_zone(zone) {
		int i;

		if (skip_free_areas_node(filter, zone_to_nid(zone)))
			continue;

		free_pcp = 0;
		for_each_online_cpu(cpu)
			free_pcp += per_cpu_ptr(zone->pageset, cpu)->pcp.count;

		show_node(zone);
		printk("%s"
			" free:%lukB"
			" min:%lukB"
			" low:%lukB"
			" high:%lukB"
			" active_anon:%lukB"
			" inactive_anon:%lukB"
			" active_file:%lukB"
			" inactive_file:%lukB"
			" unevictable:%lukB"
			" writepending:%lukB"
			" present:%lukB"
			" managed:%lukB"
			" mlocked:%lukB"
			" slab_reclaimable:%lukB"
			" slab_unreclaimable:%lukB"
			" kernel_stack:%lukB"
			" pagetables:%lukB"
			" bounce:%lukB"
			" free_pcp:%lukB"
			" local_pcp:%ukB"
			" free_cma:%lukB"
			"\n",
			zone->name,
			K(zone_page_state(zone, NR_FREE_PAGES)),
			K(min_wmark_pages(zone)),
			K(low_wmark_pages(zone)),
			K(high_wmark_pages(zone)),
			K(zone_page_state(zone, NR_ZONE_ACTIVE_ANON)),
			K(zone_page_state(zone, NR_ZONE_INACTIVE_ANON)),
			K(zone_page_state(zone, NR_ZONE_ACTIVE_FILE)),
			K(zone_page_state(zone, NR_ZONE_INACTIVE_FILE)),
			K(zone_page_state(zone, NR_ZONE_UNEVICTABLE)),
			K(zone_page_state(zone, NR_ZONE_WRITE_PENDING)),
			K(zone->present_pages),
			K(zone->managed_pages),
			K(zone_page_state(zone, NR_MLOCK)),
			K(zone_page_state(zone, NR_SLAB_RECLAIMABLE)),
			K(zone_page_state(zone, NR_SLAB_UNRECLAIMABLE)),
			zone_page_state(zone, NR_KERNEL_STACK_KB),
			K(zone_page_state(zone, NR_PAGETABLE)),
			K(zone_page_state(zone, NR_BOUNCE)),
			K(free_pcp),
			K(this_cpu_read(zone->pageset->pcp.count)),
			K(zone_page_state(zone, NR_FREE_CMA_PAGES)));
		printk("lowmem_reserve[]:");
		for (i = 0; i < MAX_NR_ZONES; i++)
			printk(" %ld", zone->lowmem_reserve[i]);
		printk("\n");
	}

	for_each_populated_zone(zone) {
		unsigned int order;
		unsigned long nr[MAX_ORDER], flags, total = 0;
		unsigned char types[MAX_ORDER];

		if (skip_free_areas_node(filter, zone_to_nid(zone)))
			continue;
		show_node(zone);
		printk("%s: ", zone->name);

		spin_lock_irqsave(&zone->lock, flags);
		for (order = 0; order < MAX_ORDER; order++) {
			struct free_area *area = &zone->free_area[order];
			int type;

			nr[order] = area->nr_free;
			total += nr[order] << order;

			types[order] = 0;
			for (type = 0; type < MIGRATE_TYPES; type++) {
				if (!list_empty(&area->free_list[type]))
					types[order] |= 1 << type;
			}
		}
		spin_unlock_irqrestore(&zone->lock, flags);
		for (order = 0; order < MAX_ORDER; order++) {
			printk("%lu*%lukB ", nr[order], K(1UL) << order);
			if (nr[order])
				show_migration_types(types[order]);
		}
		printk("= %lukB\n", K(total));
	}

	hugetlb_show_meminfo();

	printk("%ld total pagecache pages\n", global_node_page_state(NR_FILE_PAGES));

	show_swap_cache_info();
}

static void zoneref_set_zone(struct zone *zone, struct zoneref *zoneref)
{
	zoneref->zone = zone;
	zoneref->zone_idx = zone_idx(zone);
}

/*
 * Builds allocation fallback zone lists.
 *
 * Add all populated zones of a node to the zonelist.
 */
static int build_zonelists_node(pg_data_t *pgdat, struct zonelist *zonelist,
				int nr_zones)
{
	struct zone *zone;
	enum zone_type zone_type = MAX_NR_ZONES;

	do {
		zone_type--;
		zone = pgdat->node_zones + zone_type;
		if (populated_zone(zone)) {
			zoneref_set_zone(zone,
				&zonelist->_zonerefs[nr_zones++]);
			check_highest_zone(zone_type);
		}
	} while (zone_type);

	return nr_zones;
}


/*
 *  zonelist_order:
 *  0 = automatic detection of better ordering.
 *  1 = order by ([node] distance, -zonetype)
 *  2 = order by (-zonetype, [node] distance)
 *
 *  If not NUMA, ZONELIST_ORDER_ZONE and ZONELIST_ORDER_NODE will create
 *  the same zonelist. So only NUMA can configure this param.
 */
#define ZONELIST_ORDER_DEFAULT  0
#define ZONELIST_ORDER_NODE     1
#define ZONELIST_ORDER_ZONE     2

/* zonelist order in the kernel.
 * set_zonelist_order() will set this to NODE or ZONE.
 */
static int current_zonelist_order = ZONELIST_ORDER_DEFAULT;
static char zonelist_order_name[3][8] = {"Default", "Node", "Zone"};


#ifdef CONFIG_NUMA
/* The value user specified ....changed by config */
static int user_zonelist_order = ZONELIST_ORDER_DEFAULT;
/* string for sysctl */
#define NUMA_ZONELIST_ORDER_LEN	16
char numa_zonelist_order[16] = "default";

/*
 * interface for configure zonelist ordering.
 * command line option "numa_zonelist_order"
 *	= "[dD]efault	- default, automatic configuration.
 *	= "[nN]ode 	- order by node locality, then by zone within node
 *	= "[zZ]one      - order by zone, then by locality within zone
 */

static int __parse_numa_zonelist_order(char *s)
{
	if (*s == 'd' || *s == 'D') {
		user_zonelist_order = ZONELIST_ORDER_DEFAULT;
	} else if (*s == 'n' || *s == 'N') {
		user_zonelist_order = ZONELIST_ORDER_NODE;
	} else if (*s == 'z' || *s == 'Z') {
		user_zonelist_order = ZONELIST_ORDER_ZONE;
	} else {
		pr_warn("Ignoring invalid numa_zonelist_order value:  %s\n", s);
		return -EINVAL;
	}
	return 0;
}

static __init int setup_numa_zonelist_order(char *s)
{
	int ret;

	if (!s)
		return 0;

	ret = __parse_numa_zonelist_order(s);
	if (ret == 0)
		strlcpy(numa_zonelist_order, s, NUMA_ZONELIST_ORDER_LEN);

	return ret;
}
early_param("numa_zonelist_order", setup_numa_zonelist_order);

/*
 * sysctl handler for numa_zonelist_order
 */
int numa_zonelist_order_handler(struct ctl_table *table, int write,
		void __user *buffer, size_t *length,
		loff_t *ppos)
{
	char saved_string[NUMA_ZONELIST_ORDER_LEN];
	int ret;
	static DEFINE_MUTEX(zl_order_mutex);

	mutex_lock(&zl_order_mutex);
	if (write) {
		if (strlen((char *)table->data) >= NUMA_ZONELIST_ORDER_LEN) {
			ret = -EINVAL;
			goto out;
		}
		strcpy(saved_string, (char *)table->data);
	}
	ret = proc_dostring(table, write, buffer, length, ppos);
	if (ret)
		goto out;
	if (write) {
		int oldval = user_zonelist_order;

		ret = __parse_numa_zonelist_order((char *)table->data);
		if (ret) {
			/*
			 * bogus value.  restore saved string
			 */
			strncpy((char *)table->data, saved_string,
				NUMA_ZONELIST_ORDER_LEN);
			user_zonelist_order = oldval;
		} else if (oldval != user_zonelist_order) {
			mutex_lock(&zonelists_mutex);
			build_all_zonelists(NULL, NULL);
			mutex_unlock(&zonelists_mutex);
		}
	}
out:
	mutex_unlock(&zl_order_mutex);
	return ret;
}


#define MAX_NODE_LOAD (nr_online_nodes)
static int node_load[MAX_NUMNODES];

/**
 * find_next_best_node - find the next node that should appear in a given node's fallback list
 * @node: node whose fallback list we're appending
 * @used_node_mask: nodemask_t of already used nodes
 *
 * We use a number of factors to determine which is the next node that should
 * appear on a given node's fallback list.  The node should not have appeared
 * already in @node's fallback list, and it should be the next closest node
 * according to the distance array (which contains arbitrary distance values
 * from each node to each node in the system), and should also prefer nodes
 * with no CPUs, since presumably they'll have very little allocation pressure
 * on them otherwise.
 * It returns -1 if no node is found.
 */
static int find_next_best_node(int node, nodemask_t *used_node_mask)
{
	int n, val;
	int min_val = INT_MAX;
	int best_node = NUMA_NO_NODE;
	const struct cpumask *tmp = cpumask_of_node(0);

	/* Use the local node if we haven't already */
	if (!node_isset(node, *used_node_mask)) {
		node_set(node, *used_node_mask);
		return node;
	}

	for_each_node_state(n, N_MEMORY) {

		/* Don't want a node to appear more than once */
		if (node_isset(n, *used_node_mask))
			continue;

		/* Use the distance array to find the distance */
		val = node_distance(node, n);

		/* Penalize nodes under us ("prefer the next node") */
		val += (n < node);

		/* Give preference to headless and unused nodes */
		tmp = cpumask_of_node(n);
		if (!cpumask_empty(tmp))
			val += PENALTY_FOR_NODE_WITH_CPUS;

		/* Slight preference for less loaded node */
		val *= (MAX_NODE_LOAD*MAX_NUMNODES);
		val += node_load[n];

		if (val < min_val) {
			min_val = val;
			best_node = n;
		}
	}

	if (best_node >= 0)
		node_set(best_node, *used_node_mask);

	return best_node;
}


/*
 * Build zonelists ordered by node and zones within node.
 * This results in maximum locality--normal zone overflows into local
 * DMA zone, if any--but risks exhausting DMA zone.
 */
static void build_zonelists_in_node_order(pg_data_t *pgdat, int node)
{
	int j;
	struct zonelist *zonelist;

	zonelist = &pgdat->node_zonelists[0];
	for (j = 0; zonelist->_zonerefs[j].zone != NULL; j++)
		;
	j = build_zonelists_node(NODE_DATA(node), zonelist, j);
	zonelist->_zonerefs[j].zone = NULL;
	zonelist->_zonerefs[j].zone_idx = 0;
}

/*
 * Build gfp_thisnode zonelists
 */
static void build_thisnode_zonelists(pg_data_t *pgdat)
{
	int j;
	struct zonelist *zonelist;

	zonelist = &pgdat->node_zonelists[1];
	j = build_zonelists_node(pgdat, zonelist, 0);
	zonelist->_zonerefs[j].zone = NULL;
	zonelist->_zonerefs[j].zone_idx = 0;
}

/*
 * Build zonelists ordered by zone and nodes within zones.
 * This results in conserving DMA zone[s] until all Normal memory is
 * exhausted, but results in overflowing to remote node while memory
 * may still exist in local DMA zone.
 */
static int node_order[MAX_NUMNODES];

static void build_zonelists_in_zone_order(pg_data_t *pgdat, int nr_nodes)
{
	int pos, j, node;
	int zone_type;		/* needs to be signed */
	struct zone *z;
	struct zonelist *zonelist;

	zonelist = &pgdat->node_zonelists[0];
	pos = 0;
	for (zone_type = MAX_NR_ZONES - 1; zone_type >= 0; zone_type--) {
		for (j = 0; j < nr_nodes; j++) {
			node = node_order[j];
			z = &NODE_DATA(node)->node_zones[zone_type];
			if (populated_zone(z)) {
				zoneref_set_zone(z,
					&zonelist->_zonerefs[pos++]);
				check_highest_zone(zone_type);
			}
		}
	}
	zonelist->_zonerefs[pos].zone = NULL;
	zonelist->_zonerefs[pos].zone_idx = 0;
}

#if defined(CONFIG_64BIT)
/*
 * Devices that require DMA32/DMA are relatively rare and do not justify a
 * penalty to every machine in case the specialised case applies. Default
 * to Node-ordering on 64-bit NUMA machines
 */
static int default_zonelist_order(void)
{
	return ZONELIST_ORDER_NODE;
}
#else
/*
 * On 32-bit, the Normal zone needs to be preserved for allocations accessible
 * by the kernel. If processes running on node 0 deplete the low memory zone
 * then reclaim will occur more frequency increasing stalls and potentially
 * be easier to OOM if a large percentage of the zone is under writeback or
 * dirty. The problem is significantly worse if CONFIG_HIGHPTE is not set.
 * Hence, default to zone ordering on 32-bit.
 */
static int default_zonelist_order(void)
{
	return ZONELIST_ORDER_ZONE;
}
#endif /* CONFIG_64BIT */

static void set_zonelist_order(void)
{
	if (user_zonelist_order == ZONELIST_ORDER_DEFAULT)
		current_zonelist_order = default_zonelist_order();
	else
		current_zonelist_order = user_zonelist_order;
}

static void build_zonelists(pg_data_t *pgdat)
{
	int i, node, load;
	nodemask_t used_mask;
	int local_node, prev_node;
	struct zonelist *zonelist;
	unsigned int order = current_zonelist_order;

	/* initialize zonelists */
	for (i = 0; i < MAX_ZONELISTS; i++) {
		zonelist = pgdat->node_zonelists + i;
		zonelist->_zonerefs[0].zone = NULL;
		zonelist->_zonerefs[0].zone_idx = 0;
	}

	/* NUMA-aware ordering of nodes */
	local_node = pgdat->node_id;
	load = nr_online_nodes;
	prev_node = local_node;
	nodes_clear(used_mask);

	memset(node_order, 0, sizeof(node_order));
	i = 0;

	while ((node = find_next_best_node(local_node, &used_mask)) >= 0) {
		/*
		 * We don't want to pressure a particular node.
		 * So adding penalty to the first node in same
		 * distance group to make it round-robin.
		 */
		if (node_distance(local_node, node) !=
		    node_distance(local_node, prev_node))
			node_load[node] = load;

		prev_node = node;
		load--;
		if (order == ZONELIST_ORDER_NODE)
			build_zonelists_in_node_order(pgdat, node);
		else
			node_order[i++] = node;	/* remember order */
	}

	if (order == ZONELIST_ORDER_ZONE) {
		/* calculate node order -- i.e., DMA last! */
		build_zonelists_in_zone_order(pgdat, i);
	}

	build_thisnode_zonelists(pgdat);
}

#ifdef CONFIG_HAVE_MEMORYLESS_NODES
/*
 * Return node id of node used for "local" allocations.
 * I.e., first node id of first zone in arg node's generic zonelist.
 * Used for initializing percpu 'numa_mem', which is used primarily
 * for kernel allocations, so use GFP_KERNEL flags to locate zonelist.
 */
int local_memory_node(int node)
{
	struct zoneref *z;

	z = first_zones_zonelist(node_zonelist(node, GFP_KERNEL),
				   gfp_zone(GFP_KERNEL),
				   NULL);
	return z->zone->node;
}
#endif

#else	/* CONFIG_NUMA */

static void set_zonelist_order(void)
{
	current_zonelist_order = ZONELIST_ORDER_ZONE;
}

static void build_zonelists(pg_data_t *pgdat)
{
	int node, local_node;
	enum zone_type j;
	struct zonelist *zonelist;

	local_node = pgdat->node_id;

	zonelist = &pgdat->node_zonelists[0];
	j = build_zonelists_node(pgdat, zonelist, 0);

	/*
	 * Now we build the zonelist so that it contains the zones
	 * of all the other nodes.
	 * We don't want to pressure a particular node, so when
	 * building the zones for node N, we make sure that the
	 * zones coming right after the local ones are those from
	 * node N+1 (modulo N)
	 */
	for (node = local_node + 1; node < MAX_NUMNODES; node++) {
		if (!node_online(node))
			continue;
		j = build_zonelists_node(NODE_DATA(node), zonelist, j);
	}
	for (node = 0; node < local_node; node++) {
		if (!node_online(node))
			continue;
		j = build_zonelists_node(NODE_DATA(node), zonelist, j);
	}

	zonelist->_zonerefs[j].zone = NULL;
	zonelist->_zonerefs[j].zone_idx = 0;
}

#endif	/* CONFIG_NUMA */

/*
 * Boot pageset table. One per cpu which is going to be used for all
 * zones and all nodes. The parameters will be set in such a way
 * that an item put on a list will immediately be handed over to
 * the buddy list. This is safe since pageset manipulation is done
 * with interrupts disabled.
 *
 * The boot_pagesets must be kept even after bootup is complete for
 * unused processors and/or zones. They do play a role for bootstrapping
 * hotplugged processors.
 *
 * zoneinfo_show() and maybe other functions do
 * not check if the processor is online before following the pageset pointer.
 * Other parts of the kernel may not check if the zone is available.
 */
static void setup_pageset(struct per_cpu_pageset *p, unsigned long batch);
static DEFINE_PER_CPU(struct per_cpu_pageset, boot_pageset);
static void setup_zone_pageset(struct zone *zone);

/*
 * Global mutex to protect against size modification of zonelists
 * as well as to serialize pageset setup for the new populated zone.
 */
DEFINE_MUTEX(zonelists_mutex);

/* return values int ....just for stop_machine() */
static int __build_all_zonelists(void *data)
{
	int nid;
	int cpu;
	pg_data_t *self = data;

#ifdef CONFIG_NUMA
	memset(node_load, 0, sizeof(node_load));
#endif

	if (self && !node_online(self->node_id)) {
		build_zonelists(self);
	}

	for_each_online_node(nid) {
		pg_data_t *pgdat = NODE_DATA(nid);

		build_zonelists(pgdat);
	}

	/*
	 * Initialize the boot_pagesets that are going to be used
	 * for bootstrapping processors. The real pagesets for
	 * each zone will be allocated later when the per cpu
	 * allocator is available.
	 *
	 * boot_pagesets are used also for bootstrapping offline
	 * cpus if the system is already booted because the pagesets
	 * are needed to initialize allocators on a specific cpu too.
	 * F.e. the percpu allocator needs the page allocator which
	 * needs the percpu allocator in order to allocate its pagesets
	 * (a chicken-egg dilemma).
	 */
	for_each_possible_cpu(cpu) {
		setup_pageset(&per_cpu(boot_pageset, cpu), 0);

#ifdef CONFIG_HAVE_MEMORYLESS_NODES
		/*
		 * We now know the "local memory node" for each node--
		 * i.e., the node of the first zone in the generic zonelist.
		 * Set up numa_mem percpu variable for on-line cpus.  During
		 * boot, only the boot cpu should be on-line;  we'll init the
		 * secondary cpus' numa_mem as they come on-line.  During
		 * node/memory hotplug, we'll fixup all on-line cpus.
		 */
		if (cpu_online(cpu))
			set_cpu_numa_mem(cpu, local_memory_node(cpu_to_node(cpu)));
#endif
	}

	return 0;
}

static noinline void __init
build_all_zonelists_init(void)
{
	__build_all_zonelists(NULL);
	mminit_verify_zonelist();
	cpuset_init_current_mems_allowed();
}

/*
 * Called with zonelists_mutex held always
 * unless system_state == SYSTEM_BOOTING.
 *
 * __ref due to (1) call of __meminit annotated setup_zone_pageset
 * [we're only called with non-NULL zone through __meminit paths] and
 * (2) call of __init annotated helper build_all_zonelists_init
 * [protected by SYSTEM_BOOTING].
 */
void __ref build_all_zonelists(pg_data_t *pgdat, struct zone *zone)
{
	set_zonelist_order();

	if (system_state == SYSTEM_BOOTING) {
		build_all_zonelists_init();
	} else {
#ifdef CONFIG_MEMORY_HOTPLUG
		if (zone)
			setup_zone_pageset(zone);
#endif
		/* we have to stop all cpus to guarantee there is no user
		   of zonelist */
		stop_machine(__build_all_zonelists, pgdat, NULL);
		/* cpuset refresh routine should be here */
	}
	vm_total_pages = nr_free_pagecache_pages();
	/*
	 * Disable grouping by mobility if the number of pages in the
	 * system is too low to allow the mechanism to work. It would be
	 * more accurate, but expensive to check per-zone. This check is
	 * made on memory-hotadd so a system can start with mobility
	 * disabled and enable it later
	 */
	if (vm_total_pages < (pageblock_nr_pages * MIGRATE_TYPES))
		page_group_by_mobility_disabled = 1;
	else
		page_group_by_mobility_disabled = 0;

	pr_info("Built %i zonelists in %s order, mobility grouping %s.  Total pages: %ld\n",
		nr_online_nodes,
		zonelist_order_name[current_zonelist_order],
		page_group_by_mobility_disabled ? "off" : "on",
		vm_total_pages);
#ifdef CONFIG_NUMA
	pr_info("Policy zone: %s\n", zone_names[policy_zone]);
#endif
}

/*
 * Helper functions to size the waitqueue hash table.
 * Essentially these want to choose hash table sizes sufficiently
 * large so that collisions trying to wait on pages are rare.
 * But in fact, the number of active page waitqueues on typical
 * systems is ridiculously low, less than 200. So this is even
 * conservative, even though it seems large.
 *
 * The constant PAGES_PER_WAITQUEUE specifies the ratio of pages to
 * waitqueues, i.e. the size of the waitq table given the number of pages.
 */
#define PAGES_PER_WAITQUEUE	256

#ifndef CONFIG_MEMORY_HOTPLUG
static inline unsigned long wait_table_hash_nr_entries(unsigned long pages)
{
	unsigned long size = 1;

	pages /= PAGES_PER_WAITQUEUE;

	while (size < pages)
		size <<= 1;

	/*
	 * Once we have dozens or even hundreds of threads sleeping
	 * on IO we've got bigger problems than wait queue collision.
	 * Limit the size of the wait table to a reasonable size.
	 */
	size = min(size, 4096UL);

	return max(size, 4UL);
}
#else
/*
 * A zone's size might be changed by hot-add, so it is not possible to determine
 * a suitable size for its wait_table.  So we use the maximum size now.
 *
 * The max wait table size = 4096 x sizeof(wait_queue_head_t).   ie:
 *
 *    i386 (preemption config)    : 4096 x 16 = 64Kbyte.
 *    ia64, x86-64 (no preemption): 4096 x 20 = 80Kbyte.
 *    ia64, x86-64 (preemption)   : 4096 x 24 = 96Kbyte.
 *
 * The maximum entries are prepared when a zone's memory is (512K + 256) pages
 * or more by the traditional way. (See above).  It equals:
 *
 *    i386, x86-64, powerpc(4K page size) : =  ( 2G + 1M)byte.
 *    ia64(16K page size)                 : =  ( 8G + 4M)byte.
 *    powerpc (64K page size)             : =  (32G +16M)byte.
 */
static inline unsigned long wait_table_hash_nr_entries(unsigned long pages)
{
	return 4096UL;
}
#endif

/*
 * This is an integer logarithm so that shifts can be used later
 * to extract the more random high bits from the multiplicative
 * hash function before the remainder is taken.
 */
static inline unsigned long wait_table_bits(unsigned long size)
{
	return ffz(~size);
}

/*
 * Initially all pages are reserved - free ones are freed
 * up by free_all_bootmem() once the early boot process is
 * done. Non-atomic initialization, single-pass.
 */
void __meminit memmap_init_zone(unsigned long size, int nid, unsigned long zone,
		unsigned long start_pfn, enum memmap_context context)
{
	struct vmem_altmap *altmap = to_vmem_altmap(__pfn_to_phys(start_pfn));
	unsigned long end_pfn = start_pfn + size;
	pg_data_t *pgdat = NODE_DATA(nid);
	unsigned long pfn;
	unsigned long nr_initialised = 0;
#ifdef CONFIG_HAVE_MEMBLOCK_NODE_MAP
	struct memblock_region *r = NULL, *tmp;
#endif

	if (highest_memmap_pfn < end_pfn - 1)
		highest_memmap_pfn = end_pfn - 1;

	/*
	 * Honor reservation requested by the driver for this ZONE_DEVICE
	 * memory
	 */
	if (altmap && start_pfn == altmap->base_pfn)
		start_pfn += altmap->reserve;

	for (pfn = start_pfn; pfn < end_pfn; pfn++) {
		/*
		 * There can be holes in boot-time mem_map[]s handed to this
		 * function.  They do not exist on hotplugged memory.
		 */
		if (context != MEMMAP_EARLY)
			goto not_early;

		if (!early_pfn_valid(pfn))
			continue;
		if (!early_pfn_in_nid(pfn, nid))
			continue;
		if (!update_defer_init(pgdat, pfn, end_pfn, &nr_initialised))
			break;

#ifdef CONFIG_HAVE_MEMBLOCK_NODE_MAP
		/*
		 * If not mirrored_kernelcore and ZONE_MOVABLE exists, range
		 * from zone_movable_pfn[nid] to end of each node should be
		 * ZONE_MOVABLE not ZONE_NORMAL. skip it.
		 */
		if (!mirrored_kernelcore && zone_movable_pfn[nid])
			if (zone == ZONE_NORMAL && pfn >= zone_movable_pfn[nid])
				continue;

		/*
		 * Check given memblock attribute by firmware which can affect
		 * kernel memory layout.  If zone==ZONE_MOVABLE but memory is
		 * mirrored, it's an overlapped memmap init. skip it.
		 */
		if (mirrored_kernelcore && zone == ZONE_MOVABLE) {
			if (!r || pfn >= memblock_region_memory_end_pfn(r)) {
				for_each_memblock(memory, tmp)
					if (pfn < memblock_region_memory_end_pfn(tmp))
						break;
				r = tmp;
			}
			if (pfn >= memblock_region_memory_base_pfn(r) &&
			    memblock_is_mirror(r)) {
				/* already initialized as NORMAL */
				pfn = memblock_region_memory_end_pfn(r);
				continue;
			}
		}
#endif

not_early:
		/*
		 * Mark the block movable so that blocks are reserved for
		 * movable at startup. This will force kernel allocations
		 * to reserve their blocks rather than leaking throughout
		 * the address space during boot when many long-lived
		 * kernel allocations are made.
		 *
		 * bitmap is created for zone's valid pfn range. but memmap
		 * can be created for invalid pages (for alignment)
		 * check here not to call set_pageblock_migratetype() against
		 * pfn out of zone.
		 */
		if (!(pfn & (pageblock_nr_pages - 1))) {
			struct page *page = pfn_to_page(pfn);

			__init_single_page(page, pfn, zone, nid);
			set_pageblock_migratetype(page, MIGRATE_MOVABLE);
		} else {
			__init_single_pfn(pfn, zone, nid);
		}
	}
}

static void __meminit zone_init_free_lists(struct zone *zone)
{
	unsigned int order, t;
	for_each_migratetype_order(order, t) {
		INIT_LIST_HEAD(&zone->free_area[order].free_list[t]);
		zone->free_area[order].nr_free = 0;
	}
}

#ifndef __HAVE_ARCH_MEMMAP_INIT
#define memmap_init(size, nid, zone, start_pfn) \
	memmap_init_zone((size), (nid), (zone), (start_pfn), MEMMAP_EARLY)
#endif

static int zone_batchsize(struct zone *zone)
{
#ifdef CONFIG_MMU
	int batch;

	/*
	 * The per-cpu-pages pools are set to around 1000th of the
	 * size of the zone.  But no more than 1/2 of a meg.
	 *
	 * OK, so we don't know how big the cache is.  So guess.
	 */
	batch = zone->managed_pages / 1024;
	if (batch * PAGE_SIZE > 512 * 1024)
		batch = (512 * 1024) / PAGE_SIZE;
	batch /= 4;		/* We effectively *= 4 below */
	if (batch < 1)
		batch = 1;

	/*
	 * Clamp the batch to a 2^n - 1 value. Having a power
	 * of 2 value was found to be more likely to have
	 * suboptimal cache aliasing properties in some cases.
	 *
	 * For example if 2 tasks are alternately allocating
	 * batches of pages, one task can end up with a lot
	 * of pages of one half of the possible page colors
	 * and the other with pages of the other colors.
	 */
	batch = rounddown_pow_of_two(batch + batch/2) - 1;

	return batch;

#else
	/* The deferral and batching of frees should be suppressed under NOMMU
	 * conditions.
	 *
	 * The problem is that NOMMU needs to be able to allocate large chunks
	 * of contiguous memory as there's no hardware page translation to
	 * assemble apparent contiguous memory from discontiguous pages.
	 *
	 * Queueing large contiguous runs of pages for batching, however,
	 * causes the pages to actually be freed in smaller chunks.  As there
	 * can be a significant delay between the individual batches being
	 * recycled, this leads to the once large chunks of space being
	 * fragmented and becoming unavailable for high-order allocations.
	 */
	return 0;
#endif
}

/*
 * pcp->high and pcp->batch values are related and dependent on one another:
 * ->batch must never be higher then ->high.
 * The following function updates them in a safe manner without read side
 * locking.
 *
 * Any new users of pcp->batch and pcp->high should ensure they can cope with
 * those fields changing asynchronously (acording the the above rule).
 *
 * mutex_is_locked(&pcp_batch_high_lock) required when calling this function
 * outside of boot time (or some other assurance that no concurrent updaters
 * exist).
 */
static void pageset_update(struct per_cpu_pages *pcp, unsigned long high,
		unsigned long batch)
{
       /* start with a fail safe value for batch */
	pcp->batch = 1;
	smp_wmb();

       /* Update high, then batch, in order */
	pcp->high = high;
	smp_wmb();

	pcp->batch = batch;
}

/* a companion to pageset_set_high() */
static void pageset_set_batch(struct per_cpu_pageset *p, unsigned long batch)
{
	pageset_update(&p->pcp, 6 * batch, max(1UL, 1 * batch));
}

static void pageset_init(struct per_cpu_pageset *p)
{
	struct per_cpu_pages *pcp;
	int migratetype;

	memset(p, 0, sizeof(*p));

	pcp = &p->pcp;
	pcp->count = 0;
	for (migratetype = 0; migratetype < MIGRATE_PCPTYPES; migratetype++)
		INIT_LIST_HEAD(&pcp->lists[migratetype]);
}

static void setup_pageset(struct per_cpu_pageset *p, unsigned long batch)
{
	pageset_init(p);
	pageset_set_batch(p, batch);
}

/*
 * pageset_set_high() sets the high water mark for hot per_cpu_pagelist
 * to the value high for the pageset p.
 */
static void pageset_set_high(struct per_cpu_pageset *p,
				unsigned long high)
{
	unsigned long batch = max(1UL, high / 4);
	if ((high / 4) > (PAGE_SHIFT * 8))
		batch = PAGE_SHIFT * 8;

	pageset_update(&p->pcp, high, batch);
}

static void pageset_set_high_and_batch(struct zone *zone,
				       struct per_cpu_pageset *pcp)
{
	if (percpu_pagelist_fraction)
		pageset_set_high(pcp,
			(zone->managed_pages /
				percpu_pagelist_fraction));
	else
		pageset_set_batch(pcp, zone_batchsize(zone));
}

static void __meminit zone_pageset_init(struct zone *zone, int cpu)
{
	struct per_cpu_pageset *pcp = per_cpu_ptr(zone->pageset, cpu);

	pageset_init(pcp);
	pageset_set_high_and_batch(zone, pcp);
}

static void __meminit setup_zone_pageset(struct zone *zone)
{
	int cpu;
	zone->pageset = alloc_percpu(struct per_cpu_pageset);
	for_each_possible_cpu(cpu)
		zone_pageset_init(zone, cpu);

	if (!zone->zone_pgdat->per_cpu_nodestats) {
		zone->zone_pgdat->per_cpu_nodestats =
			alloc_percpu(struct per_cpu_nodestat);
	}
}

/*
 * Allocate per cpu pagesets and initialize them.
 * Before this call only boot pagesets were available.
 */
void __init setup_per_cpu_pageset(void)
{
	struct zone *zone;

	for_each_populated_zone(zone)
		setup_zone_pageset(zone);
}

static noinline __ref
int zone_wait_table_init(struct zone *zone, unsigned long zone_size_pages)
{
	int i;
	size_t alloc_size;

	/*
	 * The per-page waitqueue mechanism uses hashed waitqueues
	 * per zone.
	 */
	zone->wait_table_hash_nr_entries =
		 wait_table_hash_nr_entries(zone_size_pages);
	zone->wait_table_bits =
		wait_table_bits(zone->wait_table_hash_nr_entries);
	alloc_size = zone->wait_table_hash_nr_entries
					* sizeof(wait_queue_head_t);

	if (!slab_is_available()) {
		zone->wait_table = (wait_queue_head_t *)
			memblock_virt_alloc_node_nopanic(
				alloc_size, zone->zone_pgdat->node_id);
	} else {
		/*
		 * This case means that a zone whose size was 0 gets new memory
		 * via memory hot-add.
		 * But it may be the case that a new node was hot-added.  In
		 * this case vmalloc() will not be able to use this new node's
		 * memory - this wait_table must be initialized to use this new
		 * node itself as well.
		 * To use this new node's memory, further consideration will be
		 * necessary.
		 */
		zone->wait_table = vmalloc(alloc_size);
	}
	if (!zone->wait_table)
		return -ENOMEM;

	for (i = 0; i < zone->wait_table_hash_nr_entries; ++i)
		init_waitqueue_head(zone->wait_table + i);

	return 0;
}

static __meminit void zone_pcp_init(struct zone *zone)
{
	/*
	 * per cpu subsystem is not up at this point. The following code
	 * relies on the ability of the linker to provide the
	 * offset of a (static) per cpu variable into the per cpu area.
	 */
	zone->pageset = &boot_pageset;

	if (populated_zone(zone))
		printk(KERN_DEBUG "  %s zone: %lu pages, LIFO batch:%u\n",
			zone->name, zone->present_pages,
					 zone_batchsize(zone));
}

int __meminit init_currently_empty_zone(struct zone *zone,
					unsigned long zone_start_pfn,
					unsigned long size)
{
	struct pglist_data *pgdat = zone->zone_pgdat;
	int ret;
	ret = zone_wait_table_init(zone, size);
	if (ret)
		return ret;
	pgdat->nr_zones = zone_idx(zone) + 1;

	zone->zone_start_pfn = zone_start_pfn;

	mminit_dprintk(MMINIT_TRACE, "memmap_init",
			"Initialising map node %d zone %lu pfns %lu -> %lu\n",
			pgdat->node_id,
			(unsigned long)zone_idx(zone),
			zone_start_pfn, (zone_start_pfn + size));

	zone_init_free_lists(zone);

	return 0;
}

#ifdef CONFIG_HAVE_MEMBLOCK_NODE_MAP
#ifndef CONFIG_HAVE_ARCH_EARLY_PFN_TO_NID

/*
 * Required by SPARSEMEM. Given a PFN, return what node the PFN is on.
 */
int __meminit __early_pfn_to_nid(unsigned long pfn,
					struct mminit_pfnnid_cache *state)
{
	unsigned long start_pfn, end_pfn;
	int nid;

	if (state->last_start <= pfn && pfn < state->last_end)
		return state->last_nid;

	nid = memblock_search_pfn_nid(pfn, &start_pfn, &end_pfn);
	if (nid != -1) {
		state->last_start = start_pfn;
		state->last_end = end_pfn;
		state->last_nid = nid;
	}

	return nid;
}
#endif /* CONFIG_HAVE_ARCH_EARLY_PFN_TO_NID */

/**
 * free_bootmem_with_active_regions - Call memblock_free_early_nid for each active range
 * @nid: The node to free memory on. If MAX_NUMNODES, all nodes are freed.
 * @max_low_pfn: The highest PFN that will be passed to memblock_free_early_nid
 *
 * If an architecture guarantees that all ranges registered contain no holes
 * and may be freed, this this function may be used instead of calling
 * memblock_free_early_nid() manually.
 */
void __init free_bootmem_with_active_regions(int nid, unsigned long max_low_pfn)
{
	unsigned long start_pfn, end_pfn;
	int i, this_nid;

	for_each_mem_pfn_range(i, nid, &start_pfn, &end_pfn, &this_nid) {
		start_pfn = min(start_pfn, max_low_pfn);
		end_pfn = min(end_pfn, max_low_pfn);

		if (start_pfn < end_pfn)
			memblock_free_early_nid(PFN_PHYS(start_pfn),
					(end_pfn - start_pfn) << PAGE_SHIFT,
					this_nid);
	}
}

/**
 * sparse_memory_present_with_active_regions - Call memory_present for each active range
 * @nid: The node to call memory_present for. If MAX_NUMNODES, all nodes will be used.
 *
 * If an architecture guarantees that all ranges registered contain no holes and may
 * be freed, this function may be used instead of calling memory_present() manually.
 */
void __init sparse_memory_present_with_active_regions(int nid)
{
	unsigned long start_pfn, end_pfn;
	int i, this_nid;

	for_each_mem_pfn_range(i, nid, &start_pfn, &end_pfn, &this_nid)
		memory_present(this_nid, start_pfn, end_pfn);
}

/**
 * get_pfn_range_for_nid - Return the start and end page frames for a node
 * @nid: The nid to return the range for. If MAX_NUMNODES, the min and max PFN are returned.
 * @start_pfn: Passed by reference. On return, it will have the node start_pfn.
 * @end_pfn: Passed by reference. On return, it will have the node end_pfn.
 *
 * It returns the start and end page frame of a node based on information
 * provided by memblock_set_node(). If called for a node
 * with no available memory, a warning is printed and the start and end
 * PFNs will be 0.
 */
void __meminit get_pfn_range_for_nid(unsigned int nid,
			unsigned long *start_pfn, unsigned long *end_pfn)
{
	unsigned long this_start_pfn, this_end_pfn;
	int i;

	*start_pfn = -1UL;
	*end_pfn = 0;

	for_each_mem_pfn_range(i, nid, &this_start_pfn, &this_end_pfn, NULL) {
		*start_pfn = min(*start_pfn, this_start_pfn);
		*end_pfn = max(*end_pfn, this_end_pfn);
	}

	if (*start_pfn == -1UL)
		*start_pfn = 0;
}

/*
 * This finds a zone that can be used for ZONE_MOVABLE pages. The
 * assumption is made that zones within a node are ordered in monotonic
 * increasing memory addresses so that the "highest" populated zone is used
 */
static void __init find_usable_zone_for_movable(void)
{
	int zone_index;
	for (zone_index = MAX_NR_ZONES - 1; zone_index >= 0; zone_index--) {
		if (zone_index == ZONE_MOVABLE)
			continue;

		if (arch_zone_highest_possible_pfn[zone_index] >
				arch_zone_lowest_possible_pfn[zone_index])
			break;
	}

	VM_BUG_ON(zone_index == -1);
	movable_zone = zone_index;
}

/*
 * The zone ranges provided by the architecture do not include ZONE_MOVABLE
 * because it is sized independent of architecture. Unlike the other zones,
 * the starting point for ZONE_MOVABLE is not fixed. It may be different
 * in each node depending on the size of each node and how evenly kernelcore
 * is distributed. This helper function adjusts the zone ranges
 * provided by the architecture for a given node by using the end of the
 * highest usable zone for ZONE_MOVABLE. This preserves the assumption that
 * zones within a node are in order of monotonic increases memory addresses
 */
static void __meminit adjust_zone_range_for_zone_movable(int nid,
					unsigned long zone_type,
					unsigned long node_start_pfn,
					unsigned long node_end_pfn,
					unsigned long *zone_start_pfn,
					unsigned long *zone_end_pfn)
{
	/* Only adjust if ZONE_MOVABLE is on this node */
	if (zone_movable_pfn[nid]) {
		/* Size ZONE_MOVABLE */
		if (zone_type == ZONE_MOVABLE) {
			*zone_start_pfn = zone_movable_pfn[nid];
			*zone_end_pfn = min(node_end_pfn,
				arch_zone_highest_possible_pfn[movable_zone]);

		/* Check if this whole range is within ZONE_MOVABLE */
		} else if (*zone_start_pfn >= zone_movable_pfn[nid])
			*zone_start_pfn = *zone_end_pfn;
	}
}

/*
 * Return the number of pages a zone spans in a node, including holes
 * present_pages = zone_spanned_pages_in_node() - zone_absent_pages_in_node()
 */
static unsigned long __meminit zone_spanned_pages_in_node(int nid,
					unsigned long zone_type,
					unsigned long node_start_pfn,
					unsigned long node_end_pfn,
					unsigned long *zone_start_pfn,
					unsigned long *zone_end_pfn,
					unsigned long *ignored)
{
	/* When hotadd a new node from cpu_up(), the node should be empty */
	if (!node_start_pfn && !node_end_pfn)
		return 0;

	/* Get the start and end of the zone */
	*zone_start_pfn = arch_zone_lowest_possible_pfn[zone_type];
	*zone_end_pfn = arch_zone_highest_possible_pfn[zone_type];
	adjust_zone_range_for_zone_movable(nid, zone_type,
				node_start_pfn, node_end_pfn,
				zone_start_pfn, zone_end_pfn);

	/* Check that this node has pages within the zone's required range */
	if (*zone_end_pfn < node_start_pfn || *zone_start_pfn > node_end_pfn)
		return 0;

	/* Move the zone boundaries inside the node if necessary */
	*zone_end_pfn = min(*zone_end_pfn, node_end_pfn);
	*zone_start_pfn = max(*zone_start_pfn, node_start_pfn);

	/* Return the spanned pages */
	return *zone_end_pfn - *zone_start_pfn;
}

/*
 * Return the number of holes in a range on a node. If nid is MAX_NUMNODES,
 * then all holes in the requested range will be accounted for.
 */
unsigned long __meminit __absent_pages_in_range(int nid,
				unsigned long range_start_pfn,
				unsigned long range_end_pfn)
{
	unsigned long nr_absent = range_end_pfn - range_start_pfn;
	unsigned long start_pfn, end_pfn;
	int i;

	for_each_mem_pfn_range(i, nid, &start_pfn, &end_pfn, NULL) {
		start_pfn = clamp(start_pfn, range_start_pfn, range_end_pfn);
		end_pfn = clamp(end_pfn, range_start_pfn, range_end_pfn);
		nr_absent -= end_pfn - start_pfn;
	}
	return nr_absent;
}

/**
 * absent_pages_in_range - Return number of page frames in holes within a range
 * @start_pfn: The start PFN to start searching for holes
 * @end_pfn: The end PFN to stop searching for holes
 *
 * It returns the number of pages frames in memory holes within a range.
 */
unsigned long __init absent_pages_in_range(unsigned long start_pfn,
							unsigned long end_pfn)
{
	return __absent_pages_in_range(MAX_NUMNODES, start_pfn, end_pfn);
}

/* Return the number of page frames in holes in a zone on a node */
static unsigned long __meminit zone_absent_pages_in_node(int nid,
					unsigned long zone_type,
					unsigned long node_start_pfn,
					unsigned long node_end_pfn,
					unsigned long *ignored)
{
	unsigned long zone_low = arch_zone_lowest_possible_pfn[zone_type];
	unsigned long zone_high = arch_zone_highest_possible_pfn[zone_type];
	unsigned long zone_start_pfn, zone_end_pfn;
	unsigned long nr_absent;

	/* When hotadd a new node from cpu_up(), the node should be empty */
	if (!node_start_pfn && !node_end_pfn)
		return 0;

	zone_start_pfn = clamp(node_start_pfn, zone_low, zone_high);
	zone_end_pfn = clamp(node_end_pfn, zone_low, zone_high);

	adjust_zone_range_for_zone_movable(nid, zone_type,
			node_start_pfn, node_end_pfn,
			&zone_start_pfn, &zone_end_pfn);
	nr_absent = __absent_pages_in_range(nid, zone_start_pfn, zone_end_pfn);

	/*
	 * ZONE_MOVABLE handling.
	 * Treat pages to be ZONE_MOVABLE in ZONE_NORMAL as absent pages
	 * and vice versa.
	 */
	if (zone_movable_pfn[nid]) {
		if (mirrored_kernelcore) {
			unsigned long start_pfn, end_pfn;
			struct memblock_region *r;

			for_each_memblock(memory, r) {
				start_pfn = clamp(memblock_region_memory_base_pfn(r),
						  zone_start_pfn, zone_end_pfn);
				end_pfn = clamp(memblock_region_memory_end_pfn(r),
						zone_start_pfn, zone_end_pfn);

				if (zone_type == ZONE_MOVABLE &&
				    memblock_is_mirror(r))
					nr_absent += end_pfn - start_pfn;

				if (zone_type == ZONE_NORMAL &&
				    !memblock_is_mirror(r))
					nr_absent += end_pfn - start_pfn;
			}
		} else {
			if (zone_type == ZONE_NORMAL)
				nr_absent += node_end_pfn - zone_movable_pfn[nid];
		}
	}

	return nr_absent;
}

#else /* CONFIG_HAVE_MEMBLOCK_NODE_MAP */
static inline unsigned long __meminit zone_spanned_pages_in_node(int nid,
					unsigned long zone_type,
					unsigned long node_start_pfn,
					unsigned long node_end_pfn,
					unsigned long *zone_start_pfn,
					unsigned long *zone_end_pfn,
					unsigned long *zones_size)
{
	unsigned int zone;

	*zone_start_pfn = node_start_pfn;
	for (zone = 0; zone < zone_type; zone++)
		*zone_start_pfn += zones_size[zone];

	*zone_end_pfn = *zone_start_pfn + zones_size[zone_type];

	return zones_size[zone_type];
}

static inline unsigned long __meminit zone_absent_pages_in_node(int nid,
						unsigned long zone_type,
						unsigned long node_start_pfn,
						unsigned long node_end_pfn,
						unsigned long *zholes_size)
{
	if (!zholes_size)
		return 0;

	return zholes_size[zone_type];
}

#endif /* CONFIG_HAVE_MEMBLOCK_NODE_MAP */

static void __meminit calculate_node_totalpages(struct pglist_data *pgdat,
						unsigned long node_start_pfn,
						unsigned long node_end_pfn,
						unsigned long *zones_size,
						unsigned long *zholes_size)
{
	unsigned long realtotalpages = 0, totalpages = 0;
	enum zone_type i;

	for (i = 0; i < MAX_NR_ZONES; i++) {
		struct zone *zone = pgdat->node_zones + i;
		unsigned long zone_start_pfn, zone_end_pfn;
		unsigned long size, real_size;

		size = zone_spanned_pages_in_node(pgdat->node_id, i,
						  node_start_pfn,
						  node_end_pfn,
						  &zone_start_pfn,
						  &zone_end_pfn,
						  zones_size);
		real_size = size - zone_absent_pages_in_node(pgdat->node_id, i,
						  node_start_pfn, node_end_pfn,
						  zholes_size);
		if (size)
			zone->zone_start_pfn = zone_start_pfn;
		else
			zone->zone_start_pfn = 0;
		zone->spanned_pages = size;
		zone->present_pages = real_size;

		totalpages += size;
		realtotalpages += real_size;
	}

	pgdat->node_spanned_pages = totalpages;
	pgdat->node_present_pages = realtotalpages;
	printk(KERN_DEBUG "On node %d totalpages: %lu\n", pgdat->node_id,
							realtotalpages);
}

#ifndef CONFIG_SPARSEMEM
/*
 * Calculate the size of the zone->blockflags rounded to an unsigned long
 * Start by making sure zonesize is a multiple of pageblock_order by rounding
 * up. Then use 1 NR_PAGEBLOCK_BITS worth of bits per pageblock, finally
 * round what is now in bits to nearest long in bits, then return it in
 * bytes.
 */
static unsigned long __init usemap_size(unsigned long zone_start_pfn, unsigned long zonesize)
{
	unsigned long usemapsize;

	zonesize += zone_start_pfn & (pageblock_nr_pages-1);
	usemapsize = roundup(zonesize, pageblock_nr_pages);
	usemapsize = usemapsize >> pageblock_order;
	usemapsize *= NR_PAGEBLOCK_BITS;
	usemapsize = roundup(usemapsize, 8 * sizeof(unsigned long));

	return usemapsize / 8;
}

static void __init setup_usemap(struct pglist_data *pgdat,
				struct zone *zone,
				unsigned long zone_start_pfn,
				unsigned long zonesize)
{
	unsigned long usemapsize = usemap_size(zone_start_pfn, zonesize);
	zone->pageblock_flags = NULL;
	if (usemapsize)
		zone->pageblock_flags =
			memblock_virt_alloc_node_nopanic(usemapsize,
							 pgdat->node_id);
}
#else
static inline void setup_usemap(struct pglist_data *pgdat, struct zone *zone,
				unsigned long zone_start_pfn, unsigned long zonesize) {}
#endif /* CONFIG_SPARSEMEM */

#ifdef CONFIG_HUGETLB_PAGE_SIZE_VARIABLE

/* Initialise the number of pages represented by NR_PAGEBLOCK_BITS */
void __paginginit set_pageblock_order(void)
{
	unsigned int order;

	/* Check that pageblock_nr_pages has not already been setup */
	if (pageblock_order)
		return;

	if (HPAGE_SHIFT > PAGE_SHIFT)
		order = HUGETLB_PAGE_ORDER;
	else
		order = MAX_ORDER - 1;

	/*
	 * Assume the largest contiguous order of interest is a huge page.
	 * This value may be variable depending on boot parameters on IA64 and
	 * powerpc.
	 */
	pageblock_order = order;
}
#else /* CONFIG_HUGETLB_PAGE_SIZE_VARIABLE */

/*
 * When CONFIG_HUGETLB_PAGE_SIZE_VARIABLE is not set, set_pageblock_order()
 * is unused as pageblock_order is set at compile-time. See
 * include/linux/pageblock-flags.h for the values of pageblock_order based on
 * the kernel config
 */
void __paginginit set_pageblock_order(void)
{
}

#endif /* CONFIG_HUGETLB_PAGE_SIZE_VARIABLE */

static unsigned long __paginginit calc_memmap_size(unsigned long spanned_pages,
						   unsigned long present_pages)
{
	unsigned long pages = spanned_pages;

	/*
	 * Provide a more accurate estimation if there are holes within
	 * the zone and SPARSEMEM is in use. If there are holes within the
	 * zone, each populated memory region may cost us one or two extra
	 * memmap pages due to alignment because memmap pages for each
	 * populated regions may not naturally algined on page boundary.
	 * So the (present_pages >> 4) heuristic is a tradeoff for that.
	 */
	if (spanned_pages > present_pages + (present_pages >> 4) &&
	    IS_ENABLED(CONFIG_SPARSEMEM))
		pages = present_pages;

	return PAGE_ALIGN(pages * sizeof(struct page)) >> PAGE_SHIFT;
}

/*
 * Set up the zone data structures:
 *   - mark all pages reserved
 *   - mark all memory queues empty
 *   - clear the memory bitmaps
 *
 * NOTE: pgdat should get zeroed by caller.
 */
static void __paginginit free_area_init_core(struct pglist_data *pgdat)
{
	enum zone_type j;
	int nid = pgdat->node_id;
	int ret;

	pgdat_resize_init(pgdat);
#ifdef CONFIG_NUMA_BALANCING
	spin_lock_init(&pgdat->numabalancing_migrate_lock);
	pgdat->numabalancing_migrate_nr_pages = 0;
	pgdat->numabalancing_migrate_next_window = jiffies;
#endif
#ifdef CONFIG_TRANSPARENT_HUGEPAGE
	spin_lock_init(&pgdat->split_queue_lock);
	INIT_LIST_HEAD(&pgdat->split_queue);
	pgdat->split_queue_len = 0;
#endif
	init_waitqueue_head(&pgdat->kswapd_wait);
	init_waitqueue_head(&pgdat->pfmemalloc_wait);
#ifdef CONFIG_COMPACTION
	init_waitqueue_head(&pgdat->kcompactd_wait);
#endif
	pgdat_page_ext_init(pgdat);
	spin_lock_init(&pgdat->lru_lock);
	lruvec_init(node_lruvec(pgdat));

	for (j = 0; j < MAX_NR_ZONES; j++) {
		struct zone *zone = pgdat->node_zones + j;
		unsigned long size, realsize, freesize, memmap_pages;
		unsigned long zone_start_pfn = zone->zone_start_pfn;

		size = zone->spanned_pages;
		realsize = freesize = zone->present_pages;

		/*
		 * Adjust freesize so that it accounts for how much memory
		 * is used by this zone for memmap. This affects the watermark
		 * and per-cpu initialisations
		 */
		memmap_pages = calc_memmap_size(size, realsize);
		if (!is_highmem_idx(j)) {
			if (freesize >= memmap_pages) {
				freesize -= memmap_pages;
				if (memmap_pages)
					printk(KERN_DEBUG
					       "  %s zone: %lu pages used for memmap\n",
					       zone_names[j], memmap_pages);
			} else
				pr_warn("  %s zone: %lu pages exceeds freesize %lu\n",
					zone_names[j], memmap_pages, freesize);
		}

		/* Account for reserved pages */
		if (j == 0 && freesize > dma_reserve) {
			freesize -= dma_reserve;
			printk(KERN_DEBUG "  %s zone: %lu pages reserved\n",
					zone_names[0], dma_reserve);
		}

		if (!is_highmem_idx(j))
			nr_kernel_pages += freesize;
		/* Charge for highmem memmap if there are enough kernel pages */
		else if (nr_kernel_pages > memmap_pages * 2)
			nr_kernel_pages -= memmap_pages;
		nr_all_pages += freesize;

		/*
		 * Set an approximate value for lowmem here, it will be adjusted
		 * when the bootmem allocator frees pages into the buddy system.
		 * And all highmem pages will be managed by the buddy system.
		 */
		zone->managed_pages = is_highmem_idx(j) ? realsize : freesize;
#ifdef CONFIG_NUMA
		zone->node = nid;
		pgdat->min_unmapped_pages += (freesize*sysctl_min_unmapped_ratio)
						/ 100;
		pgdat->min_slab_pages += (freesize * sysctl_min_slab_ratio) / 100;
#endif
		zone->name = zone_names[j];
		zone->zone_pgdat = pgdat;
		spin_lock_init(&zone->lock);
		zone_seqlock_init(zone);
		zone_pcp_init(zone);

		if (!size)
			continue;

		set_pageblock_order();
		setup_usemap(pgdat, zone, zone_start_pfn, size);
		ret = init_currently_empty_zone(zone, zone_start_pfn, size);
		BUG_ON(ret);
		memmap_init(size, nid, j, zone_start_pfn);
	}
}

static void __ref alloc_node_mem_map(struct pglist_data *pgdat)
{
	unsigned long __maybe_unused start = 0;
	unsigned long __maybe_unused offset = 0;

	/* Skip empty nodes */
	if (!pgdat->node_spanned_pages)
		return;

#ifdef CONFIG_FLAT_NODE_MEM_MAP
	start = pgdat->node_start_pfn & ~(MAX_ORDER_NR_PAGES - 1);
	offset = pgdat->node_start_pfn - start;
	/* ia64 gets its own node_mem_map, before this, without bootmem */
	if (!pgdat->node_mem_map) {
		unsigned long size, end;
		struct page *map;

		/*
		 * The zone's endpoints aren't required to be MAX_ORDER
		 * aligned but the node_mem_map endpoints must be in order
		 * for the buddy allocator to function correctly.
		 */
		end = pgdat_end_pfn(pgdat);
		end = ALIGN(end, MAX_ORDER_NR_PAGES);
		size =  (end - start) * sizeof(struct page);
		map = alloc_remap(pgdat->node_id, size);
		if (!map)
			map = memblock_virt_alloc_node_nopanic(size,
							       pgdat->node_id);
		pgdat->node_mem_map = map + offset;
	}
#ifndef CONFIG_NEED_MULTIPLE_NODES
	/*
	 * With no DISCONTIG, the global mem_map is just set as node 0's
	 */
	if (pgdat == NODE_DATA(0)) {
		mem_map = NODE_DATA(0)->node_mem_map;
#if defined(CONFIG_HAVE_MEMBLOCK_NODE_MAP) || defined(CONFIG_FLATMEM)
		if (page_to_pfn(mem_map) != pgdat->node_start_pfn)
			mem_map -= offset;
#endif /* CONFIG_HAVE_MEMBLOCK_NODE_MAP */
	}
#endif
#endif /* CONFIG_FLAT_NODE_MEM_MAP */
}

void __paginginit free_area_init_node(int nid, unsigned long *zones_size,
		unsigned long node_start_pfn, unsigned long *zholes_size)
{
	pg_data_t *pgdat = NODE_DATA(nid);
	unsigned long start_pfn = 0;
	unsigned long end_pfn = 0;

	/* pg_data_t should be reset to zero when it's allocated */
	WARN_ON(pgdat->nr_zones || pgdat->kswapd_classzone_idx);

	reset_deferred_meminit(pgdat);
	pgdat->node_id = nid;
	pgdat->node_start_pfn = node_start_pfn;
	pgdat->per_cpu_nodestats = NULL;
#ifdef CONFIG_HAVE_MEMBLOCK_NODE_MAP
	get_pfn_range_for_nid(nid, &start_pfn, &end_pfn);
	pr_info("Initmem setup node %d [mem %#018Lx-%#018Lx]\n", nid,
		(u64)start_pfn << PAGE_SHIFT,
		end_pfn ? ((u64)end_pfn << PAGE_SHIFT) - 1 : 0);
#else
	start_pfn = node_start_pfn;
#endif
	calculate_node_totalpages(pgdat, start_pfn, end_pfn,
				  zones_size, zholes_size);

	alloc_node_mem_map(pgdat);
#ifdef CONFIG_FLAT_NODE_MEM_MAP
	printk(KERN_DEBUG "free_area_init_node: node %d, pgdat %08lx, node_mem_map %08lx\n",
		nid, (unsigned long)pgdat,
		(unsigned long)pgdat->node_mem_map);
#endif

	free_area_init_core(pgdat);
}

#ifdef CONFIG_HAVE_MEMBLOCK_NODE_MAP

#if MAX_NUMNODES > 1
/*
 * Figure out the number of possible node ids.
 */
void __init setup_nr_node_ids(void)
{
	unsigned int highest;

	highest = find_last_bit(node_possible_map.bits, MAX_NUMNODES);
	nr_node_ids = highest + 1;
}
#endif

/**
 * node_map_pfn_alignment - determine the maximum internode alignment
 *
 * This function should be called after node map is populated and sorted.
 * It calculates the maximum power of two alignment which can distinguish
 * all the nodes.
 *
 * For example, if all nodes are 1GiB and aligned to 1GiB, the return value
 * would indicate 1GiB alignment with (1 << (30 - PAGE_SHIFT)).  If the
 * nodes are shifted by 256MiB, 256MiB.  Note that if only the last node is
 * shifted, 1GiB is enough and this function will indicate so.
 *
 * This is used to test whether pfn -> nid mapping of the chosen memory
 * model has fine enough granularity to avoid incorrect mapping for the
 * populated node map.
 *
 * Returns the determined alignment in pfn's.  0 if there is no alignment
 * requirement (single node).
 */
unsigned long __init node_map_pfn_alignment(void)
{
	unsigned long accl_mask = 0, last_end = 0;
	unsigned long start, end, mask;
	int last_nid = -1;
	int i, nid;

	for_each_mem_pfn_range(i, MAX_NUMNODES, &start, &end, &nid) {
		if (!start || last_nid < 0 || last_nid == nid) {
			last_nid = nid;
			last_end = end;
			continue;
		}

		/*
		 * Start with a mask granular enough to pin-point to the
		 * start pfn and tick off bits one-by-one until it becomes
		 * too coarse to separate the current node from the last.
		 */
		mask = ~((1 << __ffs(start)) - 1);
		while (mask && last_end <= (start & (mask << 1)))
			mask <<= 1;

		/* accumulate all internode masks */
		accl_mask |= mask;
	}

	/* convert mask to number of pages */
	return ~accl_mask + 1;
}

/* Find the lowest pfn for a node */
static unsigned long __init find_min_pfn_for_node(int nid)
{
	unsigned long min_pfn = ULONG_MAX;
	unsigned long start_pfn;
	int i;

	for_each_mem_pfn_range(i, nid, &start_pfn, NULL, NULL)
		min_pfn = min(min_pfn, start_pfn);

	if (min_pfn == ULONG_MAX) {
		pr_warn("Could not find start_pfn for node %d\n", nid);
		return 0;
	}

	return min_pfn;
}

/**
 * find_min_pfn_with_active_regions - Find the minimum PFN registered
 *
 * It returns the minimum PFN based on information provided via
 * memblock_set_node().
 */
unsigned long __init find_min_pfn_with_active_regions(void)
{
	return find_min_pfn_for_node(MAX_NUMNODES);
}

/*
 * early_calculate_totalpages()
 * Sum pages in active regions for movable zone.
 * Populate N_MEMORY for calculating usable_nodes.
 */
static unsigned long __init early_calculate_totalpages(void)
{
	unsigned long totalpages = 0;
	unsigned long start_pfn, end_pfn;
	int i, nid;

	for_each_mem_pfn_range(i, MAX_NUMNODES, &start_pfn, &end_pfn, &nid) {
		unsigned long pages = end_pfn - start_pfn;

		totalpages += pages;
		if (pages)
			node_set_state(nid, N_MEMORY);
	}
	return totalpages;
}

/*
 * Find the PFN the Movable zone begins in each node. Kernel memory
 * is spread evenly between nodes as long as the nodes have enough
 * memory. When they don't, some nodes will have more kernelcore than
 * others
 */
static void __init find_zone_movable_pfns_for_nodes(void)
{
	int i, nid;
	unsigned long usable_startpfn;
	unsigned long kernelcore_node, kernelcore_remaining;
	/* save the state before borrow the nodemask */
	nodemask_t saved_node_state = node_states[N_MEMORY];
	unsigned long totalpages = early_calculate_totalpages();
	int usable_nodes = nodes_weight(node_states[N_MEMORY]);
	struct memblock_region *r;

	/* Need to find movable_zone earlier when movable_node is specified. */
	find_usable_zone_for_movable();

	/*
	 * If movable_node is specified, ignore kernelcore and movablecore
	 * options.
	 */
	if (movable_node_is_enabled()) {
		for_each_memblock(memory, r) {
			if (!memblock_is_hotpluggable(r))
				continue;

			nid = r->nid;

			usable_startpfn = PFN_DOWN(r->base);
			zone_movable_pfn[nid] = zone_movable_pfn[nid] ?
				min(usable_startpfn, zone_movable_pfn[nid]) :
				usable_startpfn;
		}

		goto out2;
	}

	/*
	 * If kernelcore=mirror is specified, ignore movablecore option
	 */
	if (mirrored_kernelcore) {
		bool mem_below_4gb_not_mirrored = false;

		for_each_memblock(memory, r) {
			if (memblock_is_mirror(r))
				continue;

			nid = r->nid;

			usable_startpfn = memblock_region_memory_base_pfn(r);

			if (usable_startpfn < 0x100000) {
				mem_below_4gb_not_mirrored = true;
				continue;
			}

			zone_movable_pfn[nid] = zone_movable_pfn[nid] ?
				min(usable_startpfn, zone_movable_pfn[nid]) :
				usable_startpfn;
		}

		if (mem_below_4gb_not_mirrored)
			pr_warn("This configuration results in unmirrored kernel memory.");

		goto out2;
	}

	/*
	 * If movablecore=nn[KMG] was specified, calculate what size of
	 * kernelcore that corresponds so that memory usable for
	 * any allocation type is evenly spread. If both kernelcore
	 * and movablecore are specified, then the value of kernelcore
	 * will be used for required_kernelcore if it's greater than
	 * what movablecore would have allowed.
	 */
	if (required_movablecore) {
		unsigned long corepages;

		/*
		 * Round-up so that ZONE_MOVABLE is at least as large as what
		 * was requested by the user
		 */
		required_movablecore =
			roundup(required_movablecore, MAX_ORDER_NR_PAGES);
		required_movablecore = min(totalpages, required_movablecore);
		corepages = totalpages - required_movablecore;

		required_kernelcore = max(required_kernelcore, corepages);
	}

	/*
	 * If kernelcore was not specified or kernelcore size is larger
	 * than totalpages, there is no ZONE_MOVABLE.
	 */
	if (!required_kernelcore || required_kernelcore >= totalpages)
		goto out;

	/* usable_startpfn is the lowest possible pfn ZONE_MOVABLE can be at */
	usable_startpfn = arch_zone_lowest_possible_pfn[movable_zone];

restart:
	/* Spread kernelcore memory as evenly as possible throughout nodes */
	kernelcore_node = required_kernelcore / usable_nodes;
	for_each_node_state(nid, N_MEMORY) {
		unsigned long start_pfn, end_pfn;

		/*
		 * Recalculate kernelcore_node if the division per node
		 * now exceeds what is necessary to satisfy the requested
		 * amount of memory for the kernel
		 */
		if (required_kernelcore < kernelcore_node)
			kernelcore_node = required_kernelcore / usable_nodes;

		/*
		 * As the map is walked, we track how much memory is usable
		 * by the kernel using kernelcore_remaining. When it is
		 * 0, the rest of the node is usable by ZONE_MOVABLE
		 */
		kernelcore_remaining = kernelcore_node;

		/* Go through each range of PFNs within this node */
		for_each_mem_pfn_range(i, nid, &start_pfn, &end_pfn, NULL) {
			unsigned long size_pages;

			start_pfn = max(start_pfn, zone_movable_pfn[nid]);
			if (start_pfn >= end_pfn)
				continue;

			/* Account for what is only usable for kernelcore */
			if (start_pfn < usable_startpfn) {
				unsigned long kernel_pages;
				kernel_pages = min(end_pfn, usable_startpfn)
								- start_pfn;

				kernelcore_remaining -= min(kernel_pages,
							kernelcore_remaining);
				required_kernelcore -= min(kernel_pages,
							required_kernelcore);

				/* Continue if range is now fully accounted */
				if (end_pfn <= usable_startpfn) {

					/*
					 * Push zone_movable_pfn to the end so
					 * that if we have to rebalance
					 * kernelcore across nodes, we will
					 * not double account here
					 */
					zone_movable_pfn[nid] = end_pfn;
					continue;
				}
				start_pfn = usable_startpfn;
			}

			/*
			 * The usable PFN range for ZONE_MOVABLE is from
			 * start_pfn->end_pfn. Calculate size_pages as the
			 * number of pages used as kernelcore
			 */
			size_pages = end_pfn - start_pfn;
			if (size_pages > kernelcore_remaining)
				size_pages = kernelcore_remaining;
			zone_movable_pfn[nid] = start_pfn + size_pages;

			/*
			 * Some kernelcore has been met, update counts and
			 * break if the kernelcore for this node has been
			 * satisfied
			 */
			required_kernelcore -= min(required_kernelcore,
								size_pages);
			kernelcore_remaining -= size_pages;
			if (!kernelcore_remaining)
				break;
		}
	}

	/*
	 * If there is still required_kernelcore, we do another pass with one
	 * less node in the count. This will push zone_movable_pfn[nid] further
	 * along on the nodes that still have memory until kernelcore is
	 * satisfied
	 */
	usable_nodes--;
	if (usable_nodes && required_kernelcore > usable_nodes)
		goto restart;

out2:
	/* Align start of ZONE_MOVABLE on all nids to MAX_ORDER_NR_PAGES */
	for (nid = 0; nid < MAX_NUMNODES; nid++)
		zone_movable_pfn[nid] =
			roundup(zone_movable_pfn[nid], MAX_ORDER_NR_PAGES);

out:
	/* restore the node_state */
	node_states[N_MEMORY] = saved_node_state;
}

/* Any regular or high memory on that node ? */
static void check_for_memory(pg_data_t *pgdat, int nid)
{
	enum zone_type zone_type;

	if (N_MEMORY == N_NORMAL_MEMORY)
		return;

	for (zone_type = 0; zone_type <= ZONE_MOVABLE - 1; zone_type++) {
		struct zone *zone = &pgdat->node_zones[zone_type];
		if (populated_zone(zone)) {
			node_set_state(nid, N_HIGH_MEMORY);
			if (N_NORMAL_MEMORY != N_HIGH_MEMORY &&
			    zone_type <= ZONE_NORMAL)
				node_set_state(nid, N_NORMAL_MEMORY);
			break;
		}
	}
}

/**
 * free_area_init_nodes - Initialise all pg_data_t and zone data
 * @max_zone_pfn: an array of max PFNs for each zone
 *
 * This will call free_area_init_node() for each active node in the system.
 * Using the page ranges provided by memblock_set_node(), the size of each
 * zone in each node and their holes is calculated. If the maximum PFN
 * between two adjacent zones match, it is assumed that the zone is empty.
 * For example, if arch_max_dma_pfn == arch_max_dma32_pfn, it is assumed
 * that arch_max_dma32_pfn has no pages. It is also assumed that a zone
 * starts where the previous one ended. For example, ZONE_DMA32 starts
 * at arch_max_dma_pfn.
 */
void __init free_area_init_nodes(unsigned long *max_zone_pfn)
{
	unsigned long start_pfn, end_pfn;
	int i, nid;

	/* Record where the zone boundaries are */
	memset(arch_zone_lowest_possible_pfn, 0,
				sizeof(arch_zone_lowest_possible_pfn));
	memset(arch_zone_highest_possible_pfn, 0,
				sizeof(arch_zone_highest_possible_pfn));

	start_pfn = find_min_pfn_with_active_regions();

	for (i = 0; i < MAX_NR_ZONES; i++) {
		if (i == ZONE_MOVABLE)
			continue;

		end_pfn = max(max_zone_pfn[i], start_pfn);
		arch_zone_lowest_possible_pfn[i] = start_pfn;
		arch_zone_highest_possible_pfn[i] = end_pfn;

		start_pfn = end_pfn;
	}
	arch_zone_lowest_possible_pfn[ZONE_MOVABLE] = 0;
	arch_zone_highest_possible_pfn[ZONE_MOVABLE] = 0;

	/* Find the PFNs that ZONE_MOVABLE begins at in each node */
	memset(zone_movable_pfn, 0, sizeof(zone_movable_pfn));
	find_zone_movable_pfns_for_nodes();

	/* Print out the zone ranges */
	pr_info("Zone ranges:\n");
	for (i = 0; i < MAX_NR_ZONES; i++) {
		if (i == ZONE_MOVABLE)
			continue;
		pr_info("  %-8s ", zone_names[i]);
		if (arch_zone_lowest_possible_pfn[i] ==
				arch_zone_highest_possible_pfn[i])
			pr_cont("empty\n");
		else
			pr_cont("[mem %#018Lx-%#018Lx]\n",
				(u64)arch_zone_lowest_possible_pfn[i]
					<< PAGE_SHIFT,
				((u64)arch_zone_highest_possible_pfn[i]
					<< PAGE_SHIFT) - 1);
	}

	/* Print out the PFNs ZONE_MOVABLE begins at in each node */
	pr_info("Movable zone start for each node\n");
	for (i = 0; i < MAX_NUMNODES; i++) {
		if (zone_movable_pfn[i])
			pr_info("  Node %d: %#018Lx\n", i,
			       (u64)zone_movable_pfn[i] << PAGE_SHIFT);
	}

	/* Print out the early node map */
	pr_info("Early memory node ranges\n");
	for_each_mem_pfn_range(i, MAX_NUMNODES, &start_pfn, &end_pfn, &nid)
		pr_info("  node %3d: [mem %#018Lx-%#018Lx]\n", nid,
			(u64)start_pfn << PAGE_SHIFT,
			((u64)end_pfn << PAGE_SHIFT) - 1);

	/* Initialise every node */
	mminit_verify_pageflags_layout();
	setup_nr_node_ids();
	for_each_online_node(nid) {
		pg_data_t *pgdat = NODE_DATA(nid);
		free_area_init_node(nid, NULL,
				find_min_pfn_for_node(nid), NULL);

		/* Any memory on that node */
		if (pgdat->node_present_pages)
			node_set_state(nid, N_MEMORY);
		check_for_memory(pgdat, nid);
	}
}

static int __init cmdline_parse_core(char *p, unsigned long *core)
{
	unsigned long long coremem;
	if (!p)
		return -EINVAL;

	coremem = memparse(p, &p);
	*core = coremem >> PAGE_SHIFT;

	/* Paranoid check that UL is enough for the coremem value */
	WARN_ON((coremem >> PAGE_SHIFT) > ULONG_MAX);

	return 0;
}

/*
 * kernelcore=size sets the amount of memory for use for allocations that
 * cannot be reclaimed or migrated.
 */
static int __init cmdline_parse_kernelcore(char *p)
{
	/* parse kernelcore=mirror */
	if (parse_option_str(p, "mirror")) {
		mirrored_kernelcore = true;
		return 0;
	}

	return cmdline_parse_core(p, &required_kernelcore);
}

/*
 * movablecore=size sets the amount of memory for use for allocations that
 * can be reclaimed or migrated.
 */
static int __init cmdline_parse_movablecore(char *p)
{
	return cmdline_parse_core(p, &required_movablecore);
}

early_param("kernelcore", cmdline_parse_kernelcore);
early_param("movablecore", cmdline_parse_movablecore);

#endif /* CONFIG_HAVE_MEMBLOCK_NODE_MAP */

void adjust_managed_page_count(struct page *page, long count)
{
	spin_lock(&managed_page_count_lock);
	page_zone(page)->managed_pages += count;
	totalram_pages += count;
#ifdef CONFIG_HIGHMEM
	if (PageHighMem(page))
		totalhigh_pages += count;
#endif
	spin_unlock(&managed_page_count_lock);
}
EXPORT_SYMBOL(adjust_managed_page_count);

unsigned long free_reserved_area(void *start, void *end, int poison, char *s)
{
	void *pos;
	unsigned long pages = 0;

	start = (void *)PAGE_ALIGN((unsigned long)start);
	end = (void *)((unsigned long)end & PAGE_MASK);
	for (pos = start; pos < end; pos += PAGE_SIZE, pages++) {
		if ((unsigned int)poison <= 0xFF)
			memset(pos, poison, PAGE_SIZE);
		free_reserved_page(virt_to_page(pos));
	}

	if (pages && s)
		pr_info("Freeing %s memory: %ldK (%p - %p)\n",
			s, pages << (PAGE_SHIFT - 10), start, end);

	return pages;
}
EXPORT_SYMBOL(free_reserved_area);

#ifdef	CONFIG_HIGHMEM
void free_highmem_page(struct page *page)
{
	__free_reserved_page(page);
	totalram_pages++;
	page_zone(page)->managed_pages++;
	totalhigh_pages++;
}
#endif


void __init mem_init_print_info(const char *str)
{
	unsigned long physpages, codesize, datasize, rosize, bss_size;
	unsigned long init_code_size, init_data_size;

	physpages = get_num_physpages();
	codesize = _etext - _stext;
	datasize = _edata - _sdata;
	rosize = __end_rodata - __start_rodata;
	bss_size = __bss_stop - __bss_start;
	init_data_size = __init_end - __init_begin;
	init_code_size = _einittext - _sinittext;

	/*
	 * Detect special cases and adjust section sizes accordingly:
	 * 1) .init.* may be embedded into .data sections
	 * 2) .init.text.* may be out of [__init_begin, __init_end],
	 *    please refer to arch/tile/kernel/vmlinux.lds.S.
	 * 3) .rodata.* may be embedded into .text or .data sections.
	 */
#define adj_init_size(start, end, size, pos, adj) \
	do { \
		if (start <= pos && pos < end && size > adj) \
			size -= adj; \
	} while (0)

	adj_init_size(__init_begin, __init_end, init_data_size,
		     _sinittext, init_code_size);
	adj_init_size(_stext, _etext, codesize, _sinittext, init_code_size);
	adj_init_size(_sdata, _edata, datasize, __init_begin, init_data_size);
	adj_init_size(_stext, _etext, codesize, __start_rodata, rosize);
	adj_init_size(_sdata, _edata, datasize, __start_rodata, rosize);

#undef	adj_init_size

	pr_info("Memory: %luK/%luK available (%luK kernel code, %luK rwdata, %luK rodata, %luK init, %luK bss, %luK reserved, %luK cma-reserved"
#ifdef	CONFIG_HIGHMEM
		", %luK highmem"
#endif
		"%s%s)\n",
		nr_free_pages() << (PAGE_SHIFT - 10),
		physpages << (PAGE_SHIFT - 10),
		codesize >> 10, datasize >> 10, rosize >> 10,
		(init_data_size + init_code_size) >> 10, bss_size >> 10,
		(physpages - totalram_pages - totalcma_pages) << (PAGE_SHIFT - 10),
		totalcma_pages << (PAGE_SHIFT - 10),
#ifdef	CONFIG_HIGHMEM
		totalhigh_pages << (PAGE_SHIFT - 10),
#endif
		str ? ", " : "", str ? str : "");
}

/**
 * set_dma_reserve - set the specified number of pages reserved in the first zone
 * @new_dma_reserve: The number of pages to mark reserved
 *
 * The per-cpu batchsize and zone watermarks are determined by managed_pages.
 * In the DMA zone, a significant percentage may be consumed by kernel image
 * and other unfreeable allocations which can skew the watermarks badly. This
 * function may optionally be used to account for unfreeable pages in the
 * first zone (e.g., ZONE_DMA). The effect will be lower watermarks and
 * smaller per-cpu batchsize.
 */
void __init set_dma_reserve(unsigned long new_dma_reserve)
{
	dma_reserve = new_dma_reserve;
}

void __init free_area_init(unsigned long *zones_size)
{
	free_area_init_node(0, zones_size,
			__pa(PAGE_OFFSET) >> PAGE_SHIFT, NULL);
}

static int page_alloc_cpu_notify(struct notifier_block *self,
				 unsigned long action, void *hcpu)
{
	int cpu = (unsigned long)hcpu;

	if (action == CPU_DEAD || action == CPU_DEAD_FROZEN) {
		lru_add_drain_cpu(cpu);
		drain_pages(cpu);

		/*
		 * Spill the event counters of the dead processor
		 * into the current processors event counters.
		 * This artificially elevates the count of the current
		 * processor.
		 */
		vm_events_fold_cpu(cpu);

		/*
		 * Zero the differential counters of the dead processor
		 * so that the vm statistics are consistent.
		 *
		 * This is only okay since the processor is dead and cannot
		 * race with what we are doing.
		 */
		cpu_vm_stats_fold(cpu);
	}
	return NOTIFY_OK;
}

void __init page_alloc_init(void)
{
	hotcpu_notifier(page_alloc_cpu_notify, 0);
}

/*
 * calculate_totalreserve_pages - called when sysctl_lowmem_reserve_ratio
 *	or min_free_kbytes changes.
 */
static void calculate_totalreserve_pages(void)
{
	struct pglist_data *pgdat;
	unsigned long reserve_pages = 0;
	enum zone_type i, j;

	for_each_online_pgdat(pgdat) {

		pgdat->totalreserve_pages = 0;

		for (i = 0; i < MAX_NR_ZONES; i++) {
			struct zone *zone = pgdat->node_zones + i;
			long max = 0;

			/* Find valid and maximum lowmem_reserve in the zone */
			for (j = i; j < MAX_NR_ZONES; j++) {
				if (zone->lowmem_reserve[j] > max)
					max = zone->lowmem_reserve[j];
			}

			/* we treat the high watermark as reserved pages. */
			max += high_wmark_pages(zone);

			if (max > zone->managed_pages)
				max = zone->managed_pages;

			pgdat->totalreserve_pages += max;

			reserve_pages += max;
		}
	}
	totalreserve_pages = reserve_pages;
}

/*
 * setup_per_zone_lowmem_reserve - called whenever
 *	sysctl_lowmem_reserve_ratio changes.  Ensures that each zone
 *	has a correct pages reserved value, so an adequate number of
 *	pages are left in the zone after a successful __alloc_pages().
 */
static void setup_per_zone_lowmem_reserve(void)
{
	struct pglist_data *pgdat;
	enum zone_type j, idx;

	for_each_online_pgdat(pgdat) {
		for (j = 0; j < MAX_NR_ZONES; j++) {
			struct zone *zone = pgdat->node_zones + j;
			unsigned long managed_pages = zone->managed_pages;

			zone->lowmem_reserve[j] = 0;

			idx = j;
			while (idx) {
				struct zone *lower_zone;

				idx--;

				if (sysctl_lowmem_reserve_ratio[idx] < 1)
					sysctl_lowmem_reserve_ratio[idx] = 1;

				lower_zone = pgdat->node_zones + idx;
				lower_zone->lowmem_reserve[j] = managed_pages /
					sysctl_lowmem_reserve_ratio[idx];
				managed_pages += lower_zone->managed_pages;
			}
		}
	}

	/* update totalreserve_pages */
	calculate_totalreserve_pages();
}

static void __setup_per_zone_wmarks(void)
{
	unsigned long pages_min = min_free_kbytes >> (PAGE_SHIFT - 10);
	unsigned long lowmem_pages = 0;
	struct zone *zone;
	unsigned long flags;

	/* Calculate total number of !ZONE_HIGHMEM pages */
	for_each_zone(zone) {
		if (!is_highmem(zone))
			lowmem_pages += zone->managed_pages;
	}

	for_each_zone(zone) {
		u64 tmp;

		spin_lock_irqsave(&zone->lock, flags);
		tmp = (u64)pages_min * zone->managed_pages;
		do_div(tmp, lowmem_pages);
		if (is_highmem(zone)) {
			/*
			 * __GFP_HIGH and PF_MEMALLOC allocations usually don't
			 * need highmem pages, so cap pages_min to a small
			 * value here.
			 *
			 * The WMARK_HIGH-WMARK_LOW and (WMARK_LOW-WMARK_MIN)
			 * deltas control asynch page reclaim, and so should
			 * not be capped for highmem.
			 */
			unsigned long min_pages;

			min_pages = zone->managed_pages / 1024;
			min_pages = clamp(min_pages, SWAP_CLUSTER_MAX, 128UL);
			zone->watermark[WMARK_MIN] = min_pages;
		} else {
			/*
			 * If it's a lowmem zone, reserve a number of pages
			 * proportionate to the zone's size.
			 */
			zone->watermark[WMARK_MIN] = tmp;
		}

		/*
		 * Set the kswapd watermarks distance according to the
		 * scale factor in proportion to available memory, but
		 * ensure a minimum size on small systems.
		 */
		tmp = max_t(u64, tmp >> 2,
			    mult_frac(zone->managed_pages,
				      watermark_scale_factor, 10000));

		zone->watermark[WMARK_LOW]  = min_wmark_pages(zone) + tmp;
		zone->watermark[WMARK_HIGH] = min_wmark_pages(zone) + tmp * 2;

		spin_unlock_irqrestore(&zone->lock, flags);
	}

	/* update totalreserve_pages */
	calculate_totalreserve_pages();
}

/**
 * setup_per_zone_wmarks - called when min_free_kbytes changes
 * or when memory is hot-{added|removed}
 *
 * Ensures that the watermark[min,low,high] values for each zone are set
 * correctly with respect to min_free_kbytes.
 */
void setup_per_zone_wmarks(void)
{
	mutex_lock(&zonelists_mutex);
	__setup_per_zone_wmarks();
	mutex_unlock(&zonelists_mutex);
}

/*
 * Initialise min_free_kbytes.
 *
 * For small machines we want it small (128k min).  For large machines
 * we want it large (64MB max).  But it is not linear, because network
 * bandwidth does not increase linearly with machine size.  We use
 *
 *	min_free_kbytes = 4 * sqrt(lowmem_kbytes), for better accuracy:
 *	min_free_kbytes = sqrt(lowmem_kbytes * 16)
 *
 * which yields
 *
 * 16MB:	512k
 * 32MB:	724k
 * 64MB:	1024k
 * 128MB:	1448k
 * 256MB:	2048k
 * 512MB:	2896k
 * 1024MB:	4096k
 * 2048MB:	5792k
 * 4096MB:	8192k
 * 8192MB:	11584k
 * 16384MB:	16384k
 */
int __meminit init_per_zone_wmark_min(void)
{
	unsigned long lowmem_kbytes;
	int new_min_free_kbytes;

	lowmem_kbytes = nr_free_buffer_pages() * (PAGE_SIZE >> 10);
	new_min_free_kbytes = int_sqrt(lowmem_kbytes * 16);

	if (new_min_free_kbytes > user_min_free_kbytes) {
		min_free_kbytes = new_min_free_kbytes;
		if (min_free_kbytes < 128)
			min_free_kbytes = 128;
		if (min_free_kbytes > 65536)
			min_free_kbytes = 65536;
	} else {
		pr_warn("min_free_kbytes is not updated to %d because user defined value %d is preferred\n",
				new_min_free_kbytes, user_min_free_kbytes);
	}
	setup_per_zone_wmarks();
	refresh_zone_stat_thresholds();
	setup_per_zone_lowmem_reserve();
	return 0;
}
core_initcall(init_per_zone_wmark_min)

/*
 * min_free_kbytes_sysctl_handler - just a wrapper around proc_dointvec() so
 *	that we can call two helper functions whenever min_free_kbytes
 *	changes.
 */
int min_free_kbytes_sysctl_handler(struct ctl_table *table, int write,
	void __user *buffer, size_t *length, loff_t *ppos)
{
	int rc;

	rc = proc_dointvec_minmax(table, write, buffer, length, ppos);
	if (rc)
		return rc;

	if (write) {
		user_min_free_kbytes = min_free_kbytes;
		setup_per_zone_wmarks();
	}
	return 0;
}

int watermark_scale_factor_sysctl_handler(struct ctl_table *table, int write,
	void __user *buffer, size_t *length, loff_t *ppos)
{
	int rc;

	rc = proc_dointvec_minmax(table, write, buffer, length, ppos);
	if (rc)
		return rc;

	if (write)
		setup_per_zone_wmarks();

	return 0;
}

#ifdef CONFIG_NUMA
int sysctl_min_unmapped_ratio_sysctl_handler(struct ctl_table *table, int write,
	void __user *buffer, size_t *length, loff_t *ppos)
{
	struct pglist_data *pgdat;
	struct zone *zone;
	int rc;

	rc = proc_dointvec_minmax(table, write, buffer, length, ppos);
	if (rc)
		return rc;

	for_each_online_pgdat(pgdat)
		pgdat->min_slab_pages = 0;

	for_each_zone(zone)
		zone->zone_pgdat->min_unmapped_pages += (zone->managed_pages *
				sysctl_min_unmapped_ratio) / 100;
	return 0;
}

int sysctl_min_slab_ratio_sysctl_handler(struct ctl_table *table, int write,
	void __user *buffer, size_t *length, loff_t *ppos)
{
	struct pglist_data *pgdat;
	struct zone *zone;
	int rc;

	rc = proc_dointvec_minmax(table, write, buffer, length, ppos);
	if (rc)
		return rc;

	for_each_online_pgdat(pgdat)
		pgdat->min_slab_pages = 0;

	for_each_zone(zone)
		zone->zone_pgdat->min_slab_pages += (zone->managed_pages *
				sysctl_min_slab_ratio) / 100;
	return 0;
}
#endif

/*
 * lowmem_reserve_ratio_sysctl_handler - just a wrapper around
 *	proc_dointvec() so that we can call setup_per_zone_lowmem_reserve()
 *	whenever sysctl_lowmem_reserve_ratio changes.
 *
 * The reserve ratio obviously has absolutely no relation with the
 * minimum watermarks. The lowmem reserve ratio can only make sense
 * if in function of the boot time zone sizes.
 */
int lowmem_reserve_ratio_sysctl_handler(struct ctl_table *table, int write,
	void __user *buffer, size_t *length, loff_t *ppos)
{
	proc_dointvec_minmax(table, write, buffer, length, ppos);
	setup_per_zone_lowmem_reserve();
	return 0;
}

/*
 * percpu_pagelist_fraction - changes the pcp->high for each zone on each
 * cpu.  It is the fraction of total pages in each zone that a hot per cpu
 * pagelist can have before it gets flushed back to buddy allocator.
 */
int percpu_pagelist_fraction_sysctl_handler(struct ctl_table *table, int write,
	void __user *buffer, size_t *length, loff_t *ppos)
{
	struct zone *zone;
	int old_percpu_pagelist_fraction;
	int ret;

	mutex_lock(&pcp_batch_high_lock);
	old_percpu_pagelist_fraction = percpu_pagelist_fraction;

	ret = proc_dointvec_minmax(table, write, buffer, length, ppos);
	if (!write || ret < 0)
		goto out;

	/* Sanity checking to avoid pcp imbalance */
	if (percpu_pagelist_fraction &&
	    percpu_pagelist_fraction < MIN_PERCPU_PAGELIST_FRACTION) {
		percpu_pagelist_fraction = old_percpu_pagelist_fraction;
		ret = -EINVAL;
		goto out;
	}

	/* No change? */
	if (percpu_pagelist_fraction == old_percpu_pagelist_fraction)
		goto out;

	for_each_populated_zone(zone) {
		unsigned int cpu;

		for_each_possible_cpu(cpu)
			pageset_set_high_and_batch(zone,
					per_cpu_ptr(zone->pageset, cpu));
	}
out:
	mutex_unlock(&pcp_batch_high_lock);
	return ret;
}

#ifdef CONFIG_NUMA
int hashdist = HASHDIST_DEFAULT;

static int __init set_hashdist(char *str)
{
	if (!str)
		return 0;
	hashdist = simple_strtoul(str, &str, 0);
	return 1;
}
__setup("hashdist=", set_hashdist);
#endif

/*
 * allocate a large system hash table from bootmem
 * - it is assumed that the hash table must contain an exact power-of-2
 *   quantity of entries
 * - limit is the number of hash buckets, not the total allocation size
 */
void *__init alloc_large_system_hash(const char *tablename,
				     unsigned long bucketsize,
				     unsigned long numentries,
				     int scale,
				     int flags,
				     unsigned int *_hash_shift,
				     unsigned int *_hash_mask,
				     unsigned long low_limit,
				     unsigned long high_limit)
{
	unsigned long long max = high_limit;
	unsigned long log2qty, size;
	void *table = NULL;

	/* allow the kernel cmdline to have a say */
	if (!numentries) {
		/* round applicable memory size up to nearest megabyte */
		numentries = nr_kernel_pages;

		/* It isn't necessary when PAGE_SIZE >= 1MB */
		if (PAGE_SHIFT < 20)
			numentries = round_up(numentries, (1<<20)/PAGE_SIZE);

		/* limit to 1 bucket per 2^scale bytes of low memory */
		if (scale > PAGE_SHIFT)
			numentries >>= (scale - PAGE_SHIFT);
		else
			numentries <<= (PAGE_SHIFT - scale);

		/* Make sure we've got at least a 0-order allocation.. */
		if (unlikely(flags & HASH_SMALL)) {
			/* Makes no sense without HASH_EARLY */
			WARN_ON(!(flags & HASH_EARLY));
			if (!(numentries >> *_hash_shift)) {
				numentries = 1UL << *_hash_shift;
				BUG_ON(!numentries);
			}
		} else if (unlikely((numentries * bucketsize) < PAGE_SIZE))
			numentries = PAGE_SIZE / bucketsize;
	}
	numentries = roundup_pow_of_two(numentries);

	/* limit allocation size to 1/16 total memory by default */
	if (max == 0) {
		max = ((unsigned long long)nr_all_pages << PAGE_SHIFT) >> 4;
		do_div(max, bucketsize);
	}
	max = min(max, 0x80000000ULL);

	if (numentries < low_limit)
		numentries = low_limit;
	if (numentries > max)
		numentries = max;

	log2qty = ilog2(numentries);

	do {
		size = bucketsize << log2qty;
		if (flags & HASH_EARLY)
			table = memblock_virt_alloc_nopanic(size, 0);
		else if (hashdist)
			table = __vmalloc(size, GFP_ATOMIC, PAGE_KERNEL);
		else {
			/*
			 * If bucketsize is not a power-of-two, we may free
			 * some pages at the end of hash table which
			 * alloc_pages_exact() automatically does
			 */
			if (get_order(size) < MAX_ORDER) {
				table = alloc_pages_exact(size, GFP_ATOMIC);
				kmemleak_alloc(table, size, 1, GFP_ATOMIC);
			}
		}
	} while (!table && size > PAGE_SIZE && --log2qty);

	if (!table)
		panic("Failed to allocate %s hash table\n", tablename);

	pr_info("%s hash table entries: %ld (order: %d, %lu bytes)\n",
		tablename, 1UL << log2qty, ilog2(size) - PAGE_SHIFT, size);

	if (_hash_shift)
		*_hash_shift = log2qty;
	if (_hash_mask)
		*_hash_mask = (1 << log2qty) - 1;

	return table;
}

/*
 * This function checks whether pageblock includes unmovable pages or not.
 * If @count is not zero, it is okay to include less @count unmovable pages
 *
 * PageLRU check without isolation or lru_lock could race so that
 * MIGRATE_MOVABLE block might include unmovable pages. It means you can't
 * expect this function should be exact.
 */
bool has_unmovable_pages(struct zone *zone, struct page *page, int count,
			 bool skip_hwpoisoned_pages)
{
	unsigned long pfn, iter, found;
	int mt;

	/*
	 * For avoiding noise data, lru_add_drain_all() should be called
	 * If ZONE_MOVABLE, the zone never contains unmovable pages
	 */
	if (zone_idx(zone) == ZONE_MOVABLE)
		return false;
	mt = get_pageblock_migratetype(page);
	if (mt == MIGRATE_MOVABLE || is_migrate_cma(mt))
		return false;

	pfn = page_to_pfn(page);
	for (found = 0, iter = 0; iter < pageblock_nr_pages; iter++) {
		unsigned long check = pfn + iter;

		if (!pfn_valid_within(check))
			continue;

		page = pfn_to_page(check);

		/*
		 * Hugepages are not in LRU lists, but they're movable.
		 * We need not scan over tail pages bacause we don't
		 * handle each tail page individually in migration.
		 */
		if (PageHuge(page)) {
			iter = round_up(iter + 1, 1<<compound_order(page)) - 1;
			continue;
		}

		/*
		 * We can't use page_count without pin a page
		 * because another CPU can free compound page.
		 * This check already skips compound tails of THP
		 * because their page->_refcount is zero at all time.
		 */
		if (!page_ref_count(page)) {
			if (PageBuddy(page))
				iter += (1 << page_order(page)) - 1;
			continue;
		}

		/*
		 * The HWPoisoned page may be not in buddy system, and
		 * page_count() is not 0.
		 */
		if (skip_hwpoisoned_pages && PageHWPoison(page))
			continue;

		if (!PageLRU(page))
			found++;
		/*
		 * If there are RECLAIMABLE pages, we need to check
		 * it.  But now, memory offline itself doesn't call
		 * shrink_node_slabs() and it still to be fixed.
		 */
		/*
		 * If the page is not RAM, page_count()should be 0.
		 * we don't need more check. This is an _used_ not-movable page.
		 *
		 * The problematic thing here is PG_reserved pages. PG_reserved
		 * is set to both of a memory hole page and a _used_ kernel
		 * page at boot.
		 */
		if (found > count)
			return true;
	}
	return false;
}

bool is_pageblock_removable_nolock(struct page *page)
{
	struct zone *zone;
	unsigned long pfn;

	/*
	 * We have to be careful here because we are iterating over memory
	 * sections which are not zone aware so we might end up outside of
	 * the zone but still within the section.
	 * We have to take care about the node as well. If the node is offline
	 * its NODE_DATA will be NULL - see page_zone.
	 */
	if (!node_online(page_to_nid(page)))
		return false;

	zone = page_zone(page);
	pfn = page_to_pfn(page);
	if (!zone_spans_pfn(zone, pfn))
		return false;

	return !has_unmovable_pages(zone, page, 0, true);
}

#if (defined(CONFIG_MEMORY_ISOLATION) && defined(CONFIG_COMPACTION)) || defined(CONFIG_CMA)

static unsigned long pfn_max_align_down(unsigned long pfn)
{
	return pfn & ~(max_t(unsigned long, MAX_ORDER_NR_PAGES,
			     pageblock_nr_pages) - 1);
}

static unsigned long pfn_max_align_up(unsigned long pfn)
{
	return ALIGN(pfn, max_t(unsigned long, MAX_ORDER_NR_PAGES,
				pageblock_nr_pages));
}

/* [start, end) must belong to a single zone. */
static int __alloc_contig_migrate_range(struct compact_control *cc,
					unsigned long start, unsigned long end)
{
	/* This function is based on compact_zone() from compaction.c. */
	unsigned long nr_reclaimed;
	unsigned long pfn = start;
	unsigned int tries = 0;
	int ret = 0;

	migrate_prep();

	while (pfn < end || !list_empty(&cc->migratepages)) {
		if (fatal_signal_pending(current)) {
			ret = -EINTR;
			break;
		}

		if (list_empty(&cc->migratepages)) {
			cc->nr_migratepages = 0;
			pfn = isolate_migratepages_range(cc, pfn, end);
			if (!pfn) {
				ret = -EINTR;
				break;
			}
			tries = 0;
		} else if (++tries == 5) {
			ret = ret < 0 ? ret : -EBUSY;
			break;
		}

		nr_reclaimed = reclaim_clean_pages_from_list(cc->zone,
							&cc->migratepages);
		cc->nr_migratepages -= nr_reclaimed;

		ret = migrate_pages(&cc->migratepages, alloc_migrate_target,
				    NULL, 0, cc->mode, MR_CMA);
	}
	if (ret < 0) {
		putback_movable_pages(&cc->migratepages);
		return ret;
	}
	return 0;
}

/**
 * alloc_contig_range() -- tries to allocate given range of pages
 * @start:	start PFN to allocate
 * @end:	one-past-the-last PFN to allocate
 * @migratetype:	migratetype of the underlaying pageblocks (either
 *			#MIGRATE_MOVABLE or #MIGRATE_CMA).  All pageblocks
 *			in range must have the same migratetype and it must
 *			be either of the two.
 *
 * The PFN range does not have to be pageblock or MAX_ORDER_NR_PAGES
 * aligned, however it's the caller's responsibility to guarantee that
 * we are the only thread that changes migrate type of pageblocks the
 * pages fall in.
 *
 * The PFN range must belong to a single zone.
 *
 * Returns zero on success or negative error code.  On success all
 * pages which PFN is in [start, end) are allocated for the caller and
 * need to be freed with free_contig_range().
 */
int alloc_contig_range(unsigned long start, unsigned long end,
		       unsigned migratetype)
{
	unsigned long outer_start, outer_end;
	unsigned int order;
	int ret = 0;

	struct compact_control cc = {
		.nr_migratepages = 0,
		.order = -1,
		.zone = page_zone(pfn_to_page(start)),
		.mode = MIGRATE_SYNC,
		.ignore_skip_hint = true,
	};
	INIT_LIST_HEAD(&cc.migratepages);

	/*
	 * What we do here is we mark all pageblocks in range as
	 * MIGRATE_ISOLATE.  Because pageblock and max order pages may
	 * have different sizes, and due to the way page allocator
	 * work, we align the range to biggest of the two pages so
	 * that page allocator won't try to merge buddies from
	 * different pageblocks and change MIGRATE_ISOLATE to some
	 * other migration type.
	 *
	 * Once the pageblocks are marked as MIGRATE_ISOLATE, we
	 * migrate the pages from an unaligned range (ie. pages that
	 * we are interested in).  This will put all the pages in
	 * range back to page allocator as MIGRATE_ISOLATE.
	 *
	 * When this is done, we take the pages in range from page
	 * allocator removing them from the buddy system.  This way
	 * page allocator will never consider using them.
	 *
	 * This lets us mark the pageblocks back as
	 * MIGRATE_CMA/MIGRATE_MOVABLE so that free pages in the
	 * aligned range but not in the unaligned, original range are
	 * put back to page allocator so that buddy can use them.
	 */

	ret = start_isolate_page_range(pfn_max_align_down(start),
				       pfn_max_align_up(end), migratetype,
				       false);
	if (ret)
		return ret;

	/*
	 * In case of -EBUSY, we'd like to know which page causes problem.
	 * So, just fall through. We will check it in test_pages_isolated().
	 */
	ret = __alloc_contig_migrate_range(&cc, start, end);
	if (ret && ret != -EBUSY)
		goto done;

	/*
	 * Pages from [start, end) are within a MAX_ORDER_NR_PAGES
	 * aligned blocks that are marked as MIGRATE_ISOLATE.  What's
	 * more, all pages in [start, end) are free in page allocator.
	 * What we are going to do is to allocate all pages from
	 * [start, end) (that is remove them from page allocator).
	 *
	 * The only problem is that pages at the beginning and at the
	 * end of interesting range may be not aligned with pages that
	 * page allocator holds, ie. they can be part of higher order
	 * pages.  Because of this, we reserve the bigger range and
	 * once this is done free the pages we are not interested in.
	 *
	 * We don't have to hold zone->lock here because the pages are
	 * isolated thus they won't get removed from buddy.
	 */

	lru_add_drain_all();
	drain_all_pages(cc.zone);

	order = 0;
	outer_start = start;
	while (!PageBuddy(pfn_to_page(outer_start))) {
		if (++order >= MAX_ORDER) {
			outer_start = start;
			break;
		}
		outer_start &= ~0UL << order;
	}

	if (outer_start != start) {
		order = page_order(pfn_to_page(outer_start));

		/*
		 * outer_start page could be small order buddy page and
		 * it doesn't include start page. Adjust outer_start
		 * in this case to report failed page properly
		 * on tracepoint in test_pages_isolated()
		 */
		if (outer_start + (1UL << order) <= start)
			outer_start = start;
	}

	/* Make sure the range is really isolated. */
	if (test_pages_isolated(outer_start, end, false)) {
		pr_info("%s: [%lx, %lx) PFNs busy\n",
			__func__, outer_start, end);
		ret = -EBUSY;
		goto done;
	}

	/* Grab isolated pages from freelists. */
	outer_end = isolate_freepages_range(&cc, outer_start, end);
	if (!outer_end) {
		ret = -EBUSY;
		goto done;
	}

	/* Free head and tail (if any) */
	if (start != outer_start)
		free_contig_range(outer_start, start - outer_start);
	if (end != outer_end)
		free_contig_range(end, outer_end - end);

done:
	undo_isolate_page_range(pfn_max_align_down(start),
				pfn_max_align_up(end), migratetype);
	return ret;
}

void free_contig_range(unsigned long pfn, unsigned nr_pages)
{
	unsigned int count = 0;

	for (; nr_pages--; pfn++) {
		struct page *page = pfn_to_page(pfn);

		count += page_count(page) != 1;
		__free_page(page);
	}
	WARN(count != 0, "%d pages are still in use!\n", count);
}
#endif

#ifdef CONFIG_MEMORY_HOTPLUG
/*
 * The zone indicated has a new number of managed_pages; batch sizes and percpu
 * page high values need to be recalulated.
 */
void __meminit zone_pcp_update(struct zone *zone)
{
	unsigned cpu;
	mutex_lock(&pcp_batch_high_lock);
	for_each_possible_cpu(cpu)
		pageset_set_high_and_batch(zone,
				per_cpu_ptr(zone->pageset, cpu));
	mutex_unlock(&pcp_batch_high_lock);
}
#endif

void zone_pcp_reset(struct zone *zone)
{
	unsigned long flags;
	int cpu;
	struct per_cpu_pageset *pset;

	/* avoid races with drain_pages()  */
	local_irq_save(flags);
	if (zone->pageset != &boot_pageset) {
		for_each_online_cpu(cpu) {
			pset = per_cpu_ptr(zone->pageset, cpu);
			drain_zonestat(zone, pset);
		}
		free_percpu(zone->pageset);
		zone->pageset = &boot_pageset;
	}
	local_irq_restore(flags);
}

#ifdef CONFIG_MEMORY_HOTREMOVE
/*
 * All pages in the range must be in a single zone and isolated
 * before calling this.
 */
void
__offline_isolated_pages(unsigned long start_pfn, unsigned long end_pfn)
{
	struct page *page;
	struct zone *zone;
	unsigned int order, i;
	unsigned long pfn;
	unsigned long flags;
	/* find the first valid pfn */
	for (pfn = start_pfn; pfn < end_pfn; pfn++)
		if (pfn_valid(pfn))
			break;
	if (pfn == end_pfn)
		return;
	zone = page_zone(pfn_to_page(pfn));
	spin_lock_irqsave(&zone->lock, flags);
	pfn = start_pfn;
	while (pfn < end_pfn) {
		if (!pfn_valid(pfn)) {
			pfn++;
			continue;
		}
		page = pfn_to_page(pfn);
		/*
		 * The HWPoisoned page may be not in buddy system, and
		 * page_count() is not 0.
		 */
		if (unlikely(!PageBuddy(page) && PageHWPoison(page))) {
			pfn++;
			SetPageReserved(page);
			continue;
		}

		BUG_ON(page_count(page));
		BUG_ON(!PageBuddy(page));
		order = page_order(page);
#ifdef CONFIG_DEBUG_VM
		pr_info("remove from free list %lx %d %lx\n",
			pfn, 1 << order, end_pfn);
#endif
		list_del(&page->lru);
		rmv_page_order(page);
		zone->free_area[order].nr_free--;
		for (i = 0; i < (1 << order); i++)
			SetPageReserved((page+i));
		pfn += (1 << order);
	}
	spin_unlock_irqrestore(&zone->lock, flags);
}
#endif

bool is_free_buddy_page(struct page *page)
{
	struct zone *zone = page_zone(page);
	unsigned long pfn = page_to_pfn(page);
	unsigned long flags;
	unsigned int order;

	spin_lock_irqsave(&zone->lock, flags);
	for (order = 0; order < MAX_ORDER; order++) {
		struct page *page_head = page - (pfn & ((1 << order) - 1));

		if (PageBuddy(page_head) && page_order(page_head) >= order)
			break;
	}
	spin_unlock_irqrestore(&zone->lock, flags);

	return order < MAX_ORDER;
}<|MERGE_RESOLUTION|>--- conflicted
+++ resolved
@@ -63,11 +63,8 @@
 #include <linux/sched/rt.h>
 #include <linux/page_owner.h>
 #include <linux/kthread.h>
-<<<<<<< HEAD
+#include <linux/random.h>
 #include <linux/memcontrol.h>
-=======
-#include <linux/random.h>
->>>>>>> 6fbe1601
 
 #include <asm/sections.h>
 #include <asm/tlbflush.h>
@@ -292,15 +289,6 @@
 static inline bool __meminit early_page_uninitialised(unsigned long pfn)
 {
 	int nid = early_pfn_to_nid(pfn);
-<<<<<<< HEAD
-=======
-
-	if (node_online(nid) && pfn >= NODE_DATA(nid)->first_deferred_pfn)
-		return true;
-
-	return false;
-}
->>>>>>> 6fbe1601
 
 	if (node_online(nid) && pfn >= NODE_DATA(nid)->first_deferred_pfn)
 		return true;
@@ -2631,10 +2619,6 @@
 			else
 				page = list_first_entry(list, struct page, lru);
 
-<<<<<<< HEAD
-=======
-			__dec_zone_state(zone, NR_ALLOC_BATCH);
->>>>>>> 6fbe1601
 			list_del(&page->lru);
 			pcp->count--;
 
@@ -2989,26 +2973,6 @@
 		}
 	}
 
-<<<<<<< HEAD
-=======
-	/*
-	 * The first pass makes sure allocations are spread fairly within the
-	 * local node.  However, the local node might have free pages left
-	 * after the fairness batches are exhausted, and remote zones haven't
-	 * even been considered yet.  Try once more without fairness, and
-	 * include remote zones now, before entering the slowpath and waking
-	 * kswapd: prefer spilling to a remote zone over swapping locally.
-	 */
-	if (fair_skipped) {
-reset_fair:
-		apply_fair = false;
-		fair_skipped = false;
-		reset_alloc_batches(ac->preferred_zoneref->zone);
-		z = ac->preferred_zoneref;
-		goto zonelist_scan;
-	}
-
->>>>>>> 6fbe1601
 	return NULL;
 }
 
@@ -3561,7 +3525,6 @@
 	 * The adjusted alloc_flags might result in immediate success, so try
 	 * that first
 	 */
-<<<<<<< HEAD
 	page = get_page_from_freelist(gfp_mask, order, alloc_flags, ac);
 	if (page)
 		goto got_pg;
@@ -3623,33 +3586,6 @@
 		ac->zonelist = node_zonelist(numa_node_id(), gfp_mask);
 		ac->preferred_zoneref = first_zones_zonelist(ac->zonelist,
 					ac->high_zoneidx, ac->nodemask);
-=======
-	alloc_flags = gfp_to_alloc_flags(gfp_mask);
-
-	/*
-	 * Reset the zonelist iterators if memory policies can be ignored.
-	 * These allocations are high priority and system rather than user
-	 * orientated.
-	 */
-	if ((alloc_flags & ALLOC_NO_WATERMARKS) || !(alloc_flags & ALLOC_CPUSET)) {
-		ac->zonelist = node_zonelist(numa_node_id(), gfp_mask);
-		ac->preferred_zoneref = first_zones_zonelist(ac->zonelist,
-					ac->high_zoneidx, ac->nodemask);
-	}
-
-	/* This is the last chance, in general, before the goto nopage. */
-	page = get_page_from_freelist(gfp_mask, order,
-				alloc_flags & ~ALLOC_NO_WATERMARKS, ac);
-	if (page)
-		goto got_pg;
-
-	/* Allocate without watermarks if the context allows */
-	if (alloc_flags & ALLOC_NO_WATERMARKS) {
-		page = get_page_from_freelist(gfp_mask, order,
-						ALLOC_NO_WATERMARKS, ac);
-		if (page)
-			goto got_pg;
->>>>>>> 6fbe1601
 	}
 
 	/* Attempt with potentially adjusted zonelist and alloc_flags */
