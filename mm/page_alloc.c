/*
 *  linux/mm/page_alloc.c
 *
 *  Manages the free list, the system allocates free pages here.
 *  Note that kmalloc() lives in slab.c
 *
 *  Copyright (C) 1991, 1992, 1993, 1994  Linus Torvalds
 *  Swap reorganised 29.12.95, Stephen Tweedie
 *  Support of BIGMEM added by Gerhard Wichert, Siemens AG, July 1999
 *  Reshaped it to be a zoned allocator, Ingo Molnar, Red Hat, 1999
 *  Discontiguous memory support, Kanoj Sarcar, SGI, Nov 1999
 *  Zone balancing, Kanoj Sarcar, SGI, Jan 2000
 *  Per cpu hot/cold page lists, bulk allocation, Martin J. Bligh, Sept 2002
 *          (lots of bits borrowed from Ingo Molnar & Andrew Morton)
 */

#include <linux/stddef.h>
#include <linux/mm.h>
#include <linux/swap.h>
#include <linux/interrupt.h>
#include <linux/pagemap.h>
#include <linux/jiffies.h>
#include <linux/bootmem.h>
#include <linux/memblock.h>
#include <linux/compiler.h>
#include <linux/kernel.h>
#include <linux/kmemcheck.h>
#include <linux/kasan.h>
#include <linux/module.h>
#include <linux/suspend.h>
#include <linux/pagevec.h>
#include <linux/blkdev.h>
#include <linux/slab.h>
#include <linux/ratelimit.h>
#include <linux/oom.h>
#include <linux/notifier.h>
#include <linux/topology.h>
#include <linux/sysctl.h>
#include <linux/cpu.h>
#include <linux/cpuset.h>
#include <linux/memory_hotplug.h>
#include <linux/nodemask.h>
#include <linux/vmalloc.h>
#include <linux/vmstat.h>
#include <linux/mempolicy.h>
#include <linux/memremap.h>
#include <linux/stop_machine.h>
#include <linux/sort.h>
#include <linux/pfn.h>
#include <linux/backing-dev.h>
#include <linux/fault-inject.h>
#include <linux/page-isolation.h>
#include <linux/page_ext.h>
#include <linux/debugobjects.h>
#include <linux/kmemleak.h>
#include <linux/compaction.h>
#include <trace/events/kmem.h>
#include <linux/prefetch.h>
#include <linux/mm_inline.h>
#include <linux/migrate.h>
#include <linux/page_ext.h>
#include <linux/hugetlb.h>
#include <linux/sched/rt.h>
#include <linux/page_owner.h>
#include <linux/kthread.h>

#include <asm/sections.h>
#include <asm/tlbflush.h>
#include <asm/div64.h>
#include "internal.h"

/* prevent >1 _updater_ of zone percpu pageset ->high and ->batch fields */
static DEFINE_MUTEX(pcp_batch_high_lock);
#define MIN_PERCPU_PAGELIST_FRACTION	(8)

#ifdef CONFIG_USE_PERCPU_NUMA_NODE_ID
DEFINE_PER_CPU(int, numa_node);
EXPORT_PER_CPU_SYMBOL(numa_node);
#endif

#ifdef CONFIG_HAVE_MEMORYLESS_NODES
/*
 * N.B., Do NOT reference the '_numa_mem_' per cpu variable directly.
 * It will not be defined when CONFIG_HAVE_MEMORYLESS_NODES is not defined.
 * Use the accessor functions set_numa_mem(), numa_mem_id() and cpu_to_mem()
 * defined in <linux/topology.h>.
 */
DEFINE_PER_CPU(int, _numa_mem_);		/* Kernel "local memory" node */
EXPORT_PER_CPU_SYMBOL(_numa_mem_);
int _node_numa_mem_[MAX_NUMNODES];
#endif

/*
 * Array of node states.
 */
nodemask_t node_states[NR_NODE_STATES] __read_mostly = {
	[N_POSSIBLE] = NODE_MASK_ALL,
	[N_ONLINE] = { { [0] = 1UL } },
#ifndef CONFIG_NUMA
	[N_NORMAL_MEMORY] = { { [0] = 1UL } },
#ifdef CONFIG_HIGHMEM
	[N_HIGH_MEMORY] = { { [0] = 1UL } },
#endif
#ifdef CONFIG_MOVABLE_NODE
	[N_MEMORY] = { { [0] = 1UL } },
#endif
	[N_CPU] = { { [0] = 1UL } },
#endif	/* NUMA */
};
EXPORT_SYMBOL(node_states);

/* Protect totalram_pages and zone->managed_pages */
static DEFINE_SPINLOCK(managed_page_count_lock);

unsigned long totalram_pages __read_mostly;
unsigned long totalreserve_pages __read_mostly;
unsigned long totalcma_pages __read_mostly;

int percpu_pagelist_fraction;
gfp_t gfp_allowed_mask __read_mostly = GFP_BOOT_MASK;

/*
 * A cached value of the page's pageblock's migratetype, used when the page is
 * put on a pcplist. Used to avoid the pageblock migratetype lookup when
 * freeing from pcplists in most cases, at the cost of possibly becoming stale.
 * Also the migratetype set in the page does not necessarily match the pcplist
 * index, e.g. page might have MIGRATE_CMA set but be on a pcplist with any
 * other index - this ensures that it will be put on the correct CMA freelist.
 */
static inline int get_pcppage_migratetype(struct page *page)
{
	return page->index;
}

static inline void set_pcppage_migratetype(struct page *page, int migratetype)
{
	page->index = migratetype;
}

#ifdef CONFIG_PM_SLEEP
/*
 * The following functions are used by the suspend/hibernate code to temporarily
 * change gfp_allowed_mask in order to avoid using I/O during memory allocations
 * while devices are suspended.  To avoid races with the suspend/hibernate code,
 * they should always be called with pm_mutex held (gfp_allowed_mask also should
 * only be modified with pm_mutex held, unless the suspend/hibernate code is
 * guaranteed not to run in parallel with that modification).
 */

static gfp_t saved_gfp_mask;

void pm_restore_gfp_mask(void)
{
	WARN_ON(!mutex_is_locked(&pm_mutex));
	if (saved_gfp_mask) {
		gfp_allowed_mask = saved_gfp_mask;
		saved_gfp_mask = 0;
	}
}

void pm_restrict_gfp_mask(void)
{
	WARN_ON(!mutex_is_locked(&pm_mutex));
	WARN_ON(saved_gfp_mask);
	saved_gfp_mask = gfp_allowed_mask;
	gfp_allowed_mask &= ~(__GFP_IO | __GFP_FS);
}

bool pm_suspended_storage(void)
{
	if ((gfp_allowed_mask & (__GFP_IO | __GFP_FS)) == (__GFP_IO | __GFP_FS))
		return false;
	return true;
}
#endif /* CONFIG_PM_SLEEP */

#ifdef CONFIG_HUGETLB_PAGE_SIZE_VARIABLE
unsigned int pageblock_order __read_mostly;
#endif

static void __free_pages_ok(struct page *page, unsigned int order);

/*
 * results with 256, 32 in the lowmem_reserve sysctl:
 *	1G machine -> (16M dma, 800M-16M normal, 1G-800M high)
 *	1G machine -> (16M dma, 784M normal, 224M high)
 *	NORMAL allocation will leave 784M/256 of ram reserved in the ZONE_DMA
 *	HIGHMEM allocation will leave 224M/32 of ram reserved in ZONE_NORMAL
 *	HIGHMEM allocation will leave (224M+784M)/256 of ram reserved in ZONE_DMA
 *
 * TBD: should special case ZONE_DMA32 machines here - in those we normally
 * don't need any ZONE_NORMAL reservation
 */
int sysctl_lowmem_reserve_ratio[MAX_NR_ZONES-1] = {
#ifdef CONFIG_ZONE_DMA
	 256,
#endif
#ifdef CONFIG_ZONE_DMA32
	 256,
#endif
#ifdef CONFIG_HIGHMEM
	 32,
#endif
	 32,
};

EXPORT_SYMBOL(totalram_pages);

static char * const zone_names[MAX_NR_ZONES] = {
#ifdef CONFIG_ZONE_DMA
	 "DMA",
#endif
#ifdef CONFIG_ZONE_DMA32
	 "DMA32",
#endif
	 "Normal",
#ifdef CONFIG_HIGHMEM
	 "HighMem",
#endif
	 "Movable",
#ifdef CONFIG_ZONE_DEVICE
	 "Device",
#endif
};

char * const migratetype_names[MIGRATE_TYPES] = {
	"Unmovable",
	"Movable",
	"Reclaimable",
	"HighAtomic",
#ifdef CONFIG_CMA
	"CMA",
#endif
#ifdef CONFIG_MEMORY_ISOLATION
	"Isolate",
#endif
};

compound_page_dtor * const compound_page_dtors[] = {
	NULL,
	free_compound_page,
#ifdef CONFIG_HUGETLB_PAGE
	free_huge_page,
#endif
#ifdef CONFIG_TRANSPARENT_HUGEPAGE
	free_transhuge_page,
#endif
};

int min_free_kbytes = 1024;
int user_min_free_kbytes = -1;

static unsigned long __meminitdata nr_kernel_pages;
static unsigned long __meminitdata nr_all_pages;
static unsigned long __meminitdata dma_reserve;

#ifdef CONFIG_HAVE_MEMBLOCK_NODE_MAP
static unsigned long __meminitdata arch_zone_lowest_possible_pfn[MAX_NR_ZONES];
static unsigned long __meminitdata arch_zone_highest_possible_pfn[MAX_NR_ZONES];
static unsigned long __initdata required_kernelcore;
static unsigned long __initdata required_movablecore;
static unsigned long __meminitdata zone_movable_pfn[MAX_NUMNODES];
static bool mirrored_kernelcore;

/* movable_zone is the "real" zone pages in ZONE_MOVABLE are taken from */
int movable_zone;
EXPORT_SYMBOL(movable_zone);
#endif /* CONFIG_HAVE_MEMBLOCK_NODE_MAP */

#if MAX_NUMNODES > 1
int nr_node_ids __read_mostly = MAX_NUMNODES;
int nr_online_nodes __read_mostly = 1;
EXPORT_SYMBOL(nr_node_ids);
EXPORT_SYMBOL(nr_online_nodes);
#endif

int page_group_by_mobility_disabled __read_mostly;

#ifdef CONFIG_DEFERRED_STRUCT_PAGE_INIT
static inline void reset_deferred_meminit(pg_data_t *pgdat)
{
	pgdat->first_deferred_pfn = ULONG_MAX;
}

/* Returns true if the struct page for the pfn is uninitialised */
static inline bool __meminit early_page_uninitialised(unsigned long pfn)
{
	if (pfn >= NODE_DATA(early_pfn_to_nid(pfn))->first_deferred_pfn)
		return true;

	return false;
}

static inline bool early_page_nid_uninitialised(unsigned long pfn, int nid)
{
	if (pfn >= NODE_DATA(nid)->first_deferred_pfn)
		return true;

	return false;
}

/*
 * Returns false when the remaining initialisation should be deferred until
 * later in the boot cycle when it can be parallelised.
 */
static inline bool update_defer_init(pg_data_t *pgdat,
				unsigned long pfn, unsigned long zone_end,
				unsigned long *nr_initialised)
{
	/* Always populate low zones for address-contrained allocations */
	if (zone_end < pgdat_end_pfn(pgdat))
		return true;

	/* Initialise at least 2G of the highest zone */
	(*nr_initialised)++;
	if (*nr_initialised > (2UL << (30 - PAGE_SHIFT)) &&
	    (pfn & (PAGES_PER_SECTION - 1)) == 0) {
		pgdat->first_deferred_pfn = pfn;
		return false;
	}

	return true;
}
#else
static inline void reset_deferred_meminit(pg_data_t *pgdat)
{
}

static inline bool early_page_uninitialised(unsigned long pfn)
{
	return false;
}

static inline bool early_page_nid_uninitialised(unsigned long pfn, int nid)
{
	return false;
}

static inline bool update_defer_init(pg_data_t *pgdat,
				unsigned long pfn, unsigned long zone_end,
				unsigned long *nr_initialised)
{
	return true;
}
#endif


void set_pageblock_migratetype(struct page *page, int migratetype)
{
	if (unlikely(page_group_by_mobility_disabled &&
		     migratetype < MIGRATE_PCPTYPES))
		migratetype = MIGRATE_UNMOVABLE;

	set_pageblock_flags_group(page, (unsigned long)migratetype,
					PB_migrate, PB_migrate_end);
}

#ifdef CONFIG_DEBUG_VM
static int page_outside_zone_boundaries(struct zone *zone, struct page *page)
{
	int ret = 0;
	unsigned seq;
	unsigned long pfn = page_to_pfn(page);
	unsigned long sp, start_pfn;

	do {
		seq = zone_span_seqbegin(zone);
		start_pfn = zone->zone_start_pfn;
		sp = zone->spanned_pages;
		if (!zone_spans_pfn(zone, pfn))
			ret = 1;
	} while (zone_span_seqretry(zone, seq));

	if (ret)
		pr_err("page 0x%lx outside node %d zone %s [ 0x%lx - 0x%lx ]\n",
			pfn, zone_to_nid(zone), zone->name,
			start_pfn, start_pfn + sp);

	return ret;
}

static int page_is_consistent(struct zone *zone, struct page *page)
{
	if (!pfn_valid_within(page_to_pfn(page)))
		return 0;
	if (zone != page_zone(page))
		return 0;

	return 1;
}
/*
 * Temporary debugging check for pages not lying within a given zone.
 */
static int bad_range(struct zone *zone, struct page *page)
{
	if (page_outside_zone_boundaries(zone, page))
		return 1;
	if (!page_is_consistent(zone, page))
		return 1;

	return 0;
}
#else
static inline int bad_range(struct zone *zone, struct page *page)
{
	return 0;
}
#endif

static void bad_page(struct page *page, const char *reason,
		unsigned long bad_flags)
{
	static unsigned long resume;
	static unsigned long nr_shown;
	static unsigned long nr_unshown;

	/* Don't complain about poisoned pages */
	if (PageHWPoison(page)) {
		page_mapcount_reset(page); /* remove PageBuddy */
		return;
	}

	/*
	 * Allow a burst of 60 reports, then keep quiet for that minute;
	 * or allow a steady drip of one report per second.
	 */
	if (nr_shown == 60) {
		if (time_before(jiffies, resume)) {
			nr_unshown++;
			goto out;
		}
		if (nr_unshown) {
			pr_alert(
			      "BUG: Bad page state: %lu messages suppressed\n",
				nr_unshown);
			nr_unshown = 0;
		}
		nr_shown = 0;
	}
	if (nr_shown++ == 0)
		resume = jiffies + 60 * HZ;

	pr_alert("BUG: Bad page state in process %s  pfn:%05lx\n",
		current->comm, page_to_pfn(page));
	__dump_page(page, reason);
	bad_flags &= page->flags;
	if (bad_flags)
		pr_alert("bad because of flags: %#lx(%pgp)\n",
						bad_flags, &bad_flags);
	dump_page_owner(page);

	print_modules();
	dump_stack();
out:
	/* Leave bad fields for debug, except PageBuddy could make trouble */
	page_mapcount_reset(page); /* remove PageBuddy */
	add_taint(TAINT_BAD_PAGE, LOCKDEP_NOW_UNRELIABLE);
}

/*
 * Higher-order pages are called "compound pages".  They are structured thusly:
 *
 * The first PAGE_SIZE page is called the "head page" and have PG_head set.
 *
 * The remaining PAGE_SIZE pages are called "tail pages". PageTail() is encoded
 * in bit 0 of page->compound_head. The rest of bits is pointer to head page.
 *
 * The first tail page's ->compound_dtor holds the offset in array of compound
 * page destructors. See compound_page_dtors.
 *
 * The first tail page's ->compound_order holds the order of allocation.
 * This usage means that zero-order pages may not be compound.
 */

void free_compound_page(struct page *page)
{
	__free_pages_ok(page, compound_order(page));
}

void prep_compound_page(struct page *page, unsigned int order)
{
	int i;
	int nr_pages = 1 << order;

	set_compound_page_dtor(page, COMPOUND_PAGE_DTOR);
	set_compound_order(page, order);
	__SetPageHead(page);
	for (i = 1; i < nr_pages; i++) {
		struct page *p = page + i;
		set_page_count(p, 0);
		p->mapping = TAIL_MAPPING;
		set_compound_head(p, page);
	}
	atomic_set(compound_mapcount_ptr(page), -1);
}

#ifdef CONFIG_DEBUG_PAGEALLOC
unsigned int _debug_guardpage_minorder;
bool _debug_pagealloc_enabled __read_mostly;
bool _debug_guardpage_enabled __read_mostly;

static int __init early_debug_pagealloc(char *buf)
{
	if (!buf)
		return -EINVAL;

	if (strcmp(buf, "on") == 0)
		_debug_pagealloc_enabled = true;

	return 0;
}
early_param("debug_pagealloc", early_debug_pagealloc);

static bool need_debug_guardpage(void)
{
	/* If we don't use debug_pagealloc, we don't need guard page */
	if (!debug_pagealloc_enabled())
		return false;

	return true;
}

static void init_debug_guardpage(void)
{
	if (!debug_pagealloc_enabled())
		return;

	_debug_guardpage_enabled = true;
}

struct page_ext_operations debug_guardpage_ops = {
	.need = need_debug_guardpage,
	.init = init_debug_guardpage,
};

static int __init debug_guardpage_minorder_setup(char *buf)
{
	unsigned long res;

	if (kstrtoul(buf, 10, &res) < 0 ||  res > MAX_ORDER / 2) {
		printk(KERN_ERR "Bad debug_guardpage_minorder value\n");
		return 0;
	}
	_debug_guardpage_minorder = res;
	printk(KERN_INFO "Setting debug_guardpage_minorder to %lu\n", res);
	return 0;
}
__setup("debug_guardpage_minorder=", debug_guardpage_minorder_setup);

static inline void set_page_guard(struct zone *zone, struct page *page,
				unsigned int order, int migratetype)
{
	struct page_ext *page_ext;

	if (!debug_guardpage_enabled())
		return;

	page_ext = lookup_page_ext(page);
	__set_bit(PAGE_EXT_DEBUG_GUARD, &page_ext->flags);

	INIT_LIST_HEAD(&page->lru);
	set_page_private(page, order);
	/* Guard pages are not available for any usage */
	__mod_zone_freepage_state(zone, -(1 << order), migratetype);
}

static inline void clear_page_guard(struct zone *zone, struct page *page,
				unsigned int order, int migratetype)
{
	struct page_ext *page_ext;

	if (!debug_guardpage_enabled())
		return;

	page_ext = lookup_page_ext(page);
	__clear_bit(PAGE_EXT_DEBUG_GUARD, &page_ext->flags);

	set_page_private(page, 0);
	if (!is_migrate_isolate(migratetype))
		__mod_zone_freepage_state(zone, (1 << order), migratetype);
}
#else
struct page_ext_operations debug_guardpage_ops = { NULL, };
static inline void set_page_guard(struct zone *zone, struct page *page,
				unsigned int order, int migratetype) {}
static inline void clear_page_guard(struct zone *zone, struct page *page,
				unsigned int order, int migratetype) {}
#endif

static inline void set_page_order(struct page *page, unsigned int order)
{
	set_page_private(page, order);
	__SetPageBuddy(page);
}

static inline void rmv_page_order(struct page *page)
{
	__ClearPageBuddy(page);
	set_page_private(page, 0);
}

/*
 * This function checks whether a page is free && is the buddy
 * we can do coalesce a page and its buddy if
 * (a) the buddy is not in a hole &&
 * (b) the buddy is in the buddy system &&
 * (c) a page and its buddy have the same order &&
 * (d) a page and its buddy are in the same zone.
 *
 * For recording whether a page is in the buddy system, we set ->_mapcount
 * PAGE_BUDDY_MAPCOUNT_VALUE.
 * Setting, clearing, and testing _mapcount PAGE_BUDDY_MAPCOUNT_VALUE is
 * serialized by zone->lock.
 *
 * For recording page's order, we use page_private(page).
 */
static inline int page_is_buddy(struct page *page, struct page *buddy,
							unsigned int order)
{
	if (!pfn_valid_within(page_to_pfn(buddy)))
		return 0;

	if (page_is_guard(buddy) && page_order(buddy) == order) {
		if (page_zone_id(page) != page_zone_id(buddy))
			return 0;

		VM_BUG_ON_PAGE(page_count(buddy) != 0, buddy);

		return 1;
	}

	if (PageBuddy(buddy) && page_order(buddy) == order) {
		/*
		 * zone check is done late to avoid uselessly
		 * calculating zone/node ids for pages that could
		 * never merge.
		 */
		if (page_zone_id(page) != page_zone_id(buddy))
			return 0;

		VM_BUG_ON_PAGE(page_count(buddy) != 0, buddy);

		return 1;
	}
	return 0;
}

/*
 * Freeing function for a buddy system allocator.
 *
 * The concept of a buddy system is to maintain direct-mapped table
 * (containing bit values) for memory blocks of various "orders".
 * The bottom level table contains the map for the smallest allocatable
 * units of memory (here, pages), and each level above it describes
 * pairs of units from the levels below, hence, "buddies".
 * At a high level, all that happens here is marking the table entry
 * at the bottom level available, and propagating the changes upward
 * as necessary, plus some accounting needed to play nicely with other
 * parts of the VM system.
 * At each level, we keep a list of pages, which are heads of continuous
 * free pages of length of (1 << order) and marked with _mapcount
 * PAGE_BUDDY_MAPCOUNT_VALUE. Page's order is recorded in page_private(page)
 * field.
 * So when we are allocating or freeing one, we can derive the state of the
 * other.  That is, if we allocate a small block, and both were
 * free, the remainder of the region must be split into blocks.
 * If a block is freed, and its buddy is also free, then this
 * triggers coalescing into a block of larger size.
 *
 * -- nyc
 */

static inline void __free_one_page(struct page *page,
		unsigned long pfn,
		struct zone *zone, unsigned int order,
		int migratetype)
{
	unsigned long page_idx;
	unsigned long combined_idx;
	unsigned long uninitialized_var(buddy_idx);
	struct page *buddy;
	unsigned int max_order = MAX_ORDER;

	VM_BUG_ON(!zone_is_initialized(zone));
	VM_BUG_ON_PAGE(page->flags & PAGE_FLAGS_CHECK_AT_PREP, page);

	VM_BUG_ON(migratetype == -1);
	if (is_migrate_isolate(migratetype)) {
		/*
		 * We restrict max order of merging to prevent merge
		 * between freepages on isolate pageblock and normal
		 * pageblock. Without this, pageblock isolation
		 * could cause incorrect freepage accounting.
		 */
		max_order = min_t(unsigned int, MAX_ORDER, pageblock_order + 1);
	} else {
		__mod_zone_freepage_state(zone, 1 << order, migratetype);
	}

	page_idx = pfn & ((1 << max_order) - 1);

	VM_BUG_ON_PAGE(page_idx & ((1 << order) - 1), page);
	VM_BUG_ON_PAGE(bad_range(zone, page), page);

	while (order < max_order - 1) {
		buddy_idx = __find_buddy_index(page_idx, order);
		buddy = page + (buddy_idx - page_idx);
		if (!page_is_buddy(page, buddy, order))
			break;
		/*
		 * Our buddy is free or it is CONFIG_DEBUG_PAGEALLOC guard page,
		 * merge with it and move up one order.
		 */
		if (page_is_guard(buddy)) {
			clear_page_guard(zone, buddy, order, migratetype);
		} else {
			list_del(&buddy->lru);
			zone->free_area[order].nr_free--;
			rmv_page_order(buddy);
		}
		combined_idx = buddy_idx & page_idx;
		page = page + (combined_idx - page_idx);
		page_idx = combined_idx;
		order++;
	}
	set_page_order(page, order);

	/*
	 * If this is not the largest possible page, check if the buddy
	 * of the next-highest order is free. If it is, it's possible
	 * that pages are being freed that will coalesce soon. In case,
	 * that is happening, add the free page to the tail of the list
	 * so it's less likely to be used soon and more likely to be merged
	 * as a higher order page
	 */
	if ((order < MAX_ORDER-2) && pfn_valid_within(page_to_pfn(buddy))) {
		struct page *higher_page, *higher_buddy;
		combined_idx = buddy_idx & page_idx;
		higher_page = page + (combined_idx - page_idx);
		buddy_idx = __find_buddy_index(combined_idx, order + 1);
		higher_buddy = higher_page + (buddy_idx - combined_idx);
		if (page_is_buddy(higher_page, higher_buddy, order + 1)) {
			list_add_tail(&page->lru,
				&zone->free_area[order].free_list[migratetype]);
			goto out;
		}
	}

	list_add(&page->lru, &zone->free_area[order].free_list[migratetype]);
out:
	zone->free_area[order].nr_free++;
}

static inline int free_pages_check(struct page *page)
{
	const char *bad_reason = NULL;
	unsigned long bad_flags = 0;

	if (unlikely(atomic_read(&page->_mapcount) != -1))
		bad_reason = "nonzero mapcount";
	if (unlikely(page->mapping != NULL))
		bad_reason = "non-NULL mapping";
	if (unlikely(atomic_read(&page->_count) != 0))
		bad_reason = "nonzero _count";
	if (unlikely(page->flags & PAGE_FLAGS_CHECK_AT_FREE)) {
		bad_reason = "PAGE_FLAGS_CHECK_AT_FREE flag(s) set";
		bad_flags = PAGE_FLAGS_CHECK_AT_FREE;
	}
#ifdef CONFIG_MEMCG
	if (unlikely(page->mem_cgroup))
		bad_reason = "page still charged to cgroup";
#endif
	if (unlikely(bad_reason)) {
		bad_page(page, bad_reason, bad_flags);
		return 1;
	}
	page_cpupid_reset_last(page);
	if (page->flags & PAGE_FLAGS_CHECK_AT_PREP)
		page->flags &= ~PAGE_FLAGS_CHECK_AT_PREP;
	return 0;
}

/*
 * Frees a number of pages from the PCP lists
 * Assumes all pages on list are in same zone, and of same order.
 * count is the number of pages to free.
 *
 * If the zone was previously in an "all pages pinned" state then look to
 * see if this freeing clears that state.
 *
 * And clear the zone's pages_scanned counter, to hold off the "all pages are
 * pinned" detection logic.
 */
static void free_pcppages_bulk(struct zone *zone, int count,
					struct per_cpu_pages *pcp)
{
	int migratetype = 0;
	int batch_free = 0;
	int to_free = count;
	unsigned long nr_scanned;

	spin_lock(&zone->lock);
	nr_scanned = zone_page_state(zone, NR_PAGES_SCANNED);
	if (nr_scanned)
		__mod_zone_page_state(zone, NR_PAGES_SCANNED, -nr_scanned);

	while (to_free) {
		struct page *page;
		struct list_head *list;

		/*
		 * Remove pages from lists in a round-robin fashion. A
		 * batch_free count is maintained that is incremented when an
		 * empty list is encountered.  This is so more pages are freed
		 * off fuller lists instead of spinning excessively around empty
		 * lists
		 */
		do {
			batch_free++;
			if (++migratetype == MIGRATE_PCPTYPES)
				migratetype = 0;
			list = &pcp->lists[migratetype];
		} while (list_empty(list));

		/* This is the only non-empty list. Free them all. */
		if (batch_free == MIGRATE_PCPTYPES)
			batch_free = to_free;

		do {
			int mt;	/* migratetype of the to-be-freed page */

			page = list_last_entry(list, struct page, lru);
			/* must delete as __free_one_page list manipulates */
			list_del(&page->lru);

			mt = get_pcppage_migratetype(page);
			/* MIGRATE_ISOLATE page should not go to pcplists */
			VM_BUG_ON_PAGE(is_migrate_isolate(mt), page);
			/* Pageblock could have been isolated meanwhile */
			if (unlikely(has_isolate_pageblock(zone)))
				mt = get_pageblock_migratetype(page);

			__free_one_page(page, page_to_pfn(page), zone, 0, mt);
			trace_mm_page_pcpu_drain(page, 0, mt);
		} while (--to_free && --batch_free && !list_empty(list));
	}
	spin_unlock(&zone->lock);
}

static void free_one_page(struct zone *zone,
				struct page *page, unsigned long pfn,
				unsigned int order,
				int migratetype)
{
	unsigned long nr_scanned;
	spin_lock(&zone->lock);
	nr_scanned = zone_page_state(zone, NR_PAGES_SCANNED);
	if (nr_scanned)
		__mod_zone_page_state(zone, NR_PAGES_SCANNED, -nr_scanned);

	if (unlikely(has_isolate_pageblock(zone) ||
		is_migrate_isolate(migratetype))) {
		migratetype = get_pfnblock_migratetype(page, pfn);
	}
	__free_one_page(page, pfn, zone, order, migratetype);
	spin_unlock(&zone->lock);
}

static int free_tail_pages_check(struct page *head_page, struct page *page)
{
	int ret = 1;

	/*
	 * We rely page->lru.next never has bit 0 set, unless the page
	 * is PageTail(). Let's make sure that's true even for poisoned ->lru.
	 */
	BUILD_BUG_ON((unsigned long)LIST_POISON1 & 1);

	if (!IS_ENABLED(CONFIG_DEBUG_VM)) {
		ret = 0;
		goto out;
	}
	switch (page - head_page) {
	case 1:
		/* the first tail page: ->mapping is compound_mapcount() */
		if (unlikely(compound_mapcount(page))) {
			bad_page(page, "nonzero compound_mapcount", 0);
			goto out;
		}
		break;
	case 2:
		/*
		 * the second tail page: ->mapping is
		 * page_deferred_list().next -- ignore value.
		 */
		break;
	default:
		if (page->mapping != TAIL_MAPPING) {
			bad_page(page, "corrupted mapping in tail page", 0);
			goto out;
		}
		break;
	}
	if (unlikely(!PageTail(page))) {
		bad_page(page, "PageTail not set", 0);
		goto out;
	}
	if (unlikely(compound_head(page) != head_page)) {
		bad_page(page, "compound_head not consistent", 0);
		goto out;
	}
	ret = 0;
out:
	page->mapping = NULL;
	clear_compound_head(page);
	return ret;
}

static void __meminit __init_single_page(struct page *page, unsigned long pfn,
				unsigned long zone, int nid)
{
	set_page_links(page, zone, nid, pfn);
	init_page_count(page);
	page_mapcount_reset(page);
	page_cpupid_reset_last(page);

	INIT_LIST_HEAD(&page->lru);
#ifdef WANT_PAGE_VIRTUAL
	/* The shift won't overflow because ZONE_NORMAL is below 4G. */
	if (!is_highmem_idx(zone))
		set_page_address(page, __va(pfn << PAGE_SHIFT));
#endif
}

static void __meminit __init_single_pfn(unsigned long pfn, unsigned long zone,
					int nid)
{
	return __init_single_page(pfn_to_page(pfn), pfn, zone, nid);
}

#ifdef CONFIG_DEFERRED_STRUCT_PAGE_INIT
static void init_reserved_page(unsigned long pfn)
{
	pg_data_t *pgdat;
	int nid, zid;

	if (!early_page_uninitialised(pfn))
		return;

	nid = early_pfn_to_nid(pfn);
	pgdat = NODE_DATA(nid);

	for (zid = 0; zid < MAX_NR_ZONES; zid++) {
		struct zone *zone = &pgdat->node_zones[zid];

		if (pfn >= zone->zone_start_pfn && pfn < zone_end_pfn(zone))
			break;
	}
	__init_single_pfn(pfn, zid, nid);
}
#else
static inline void init_reserved_page(unsigned long pfn)
{
}
#endif /* CONFIG_DEFERRED_STRUCT_PAGE_INIT */

/*
 * Initialised pages do not have PageReserved set. This function is
 * called for each range allocated by the bootmem allocator and
 * marks the pages PageReserved. The remaining valid pages are later
 * sent to the buddy page allocator.
 */
void __meminit reserve_bootmem_region(unsigned long start, unsigned long end)
{
	unsigned long start_pfn = PFN_DOWN(start);
	unsigned long end_pfn = PFN_UP(end);

	for (; start_pfn < end_pfn; start_pfn++) {
		if (pfn_valid(start_pfn)) {
			struct page *page = pfn_to_page(start_pfn);

			init_reserved_page(start_pfn);

			/* Avoid false-positive PageTail() */
			INIT_LIST_HEAD(&page->lru);

			SetPageReserved(page);
		}
	}
}

static bool free_pages_prepare(struct page *page, unsigned int order)
{
	bool compound = PageCompound(page);
	int i, bad = 0;

	VM_BUG_ON_PAGE(PageTail(page), page);
	VM_BUG_ON_PAGE(compound && compound_order(page) != order, page);

	trace_mm_page_free(page, order);
	kmemcheck_free_shadow(page, order);
	kasan_free_pages(page, order);

	if (PageAnon(page))
		page->mapping = NULL;
	bad += free_pages_check(page);
	for (i = 1; i < (1 << order); i++) {
		if (compound)
			bad += free_tail_pages_check(page, page + i);
		bad += free_pages_check(page + i);
	}
	if (bad)
		return false;

	reset_page_owner(page, order);

	if (!PageHighMem(page)) {
		debug_check_no_locks_freed(page_address(page),
					   PAGE_SIZE << order);
		debug_check_no_obj_freed(page_address(page),
					   PAGE_SIZE << order);
	}
	arch_free_page(page, order);
	kernel_map_pages(page, 1 << order, 0);

	return true;
}

static void __free_pages_ok(struct page *page, unsigned int order)
{
	unsigned long flags;
	int migratetype;
	unsigned long pfn = page_to_pfn(page);

	if (!free_pages_prepare(page, order))
		return;

	migratetype = get_pfnblock_migratetype(page, pfn);
	local_irq_save(flags);
	__count_vm_events(PGFREE, 1 << order);
	free_one_page(page_zone(page), page, pfn, order, migratetype);
	local_irq_restore(flags);
}

static void __init __free_pages_boot_core(struct page *page,
					unsigned long pfn, unsigned int order)
{
	unsigned int nr_pages = 1 << order;
	struct page *p = page;
	unsigned int loop;

	prefetchw(p);
	for (loop = 0; loop < (nr_pages - 1); loop++, p++) {
		prefetchw(p + 1);
		__ClearPageReserved(p);
		set_page_count(p, 0);
	}
	__ClearPageReserved(p);
	set_page_count(p, 0);

	page_zone(page)->managed_pages += nr_pages;
	set_page_refcounted(page);
	__free_pages(page, order);
}

#if defined(CONFIG_HAVE_ARCH_EARLY_PFN_TO_NID) || \
	defined(CONFIG_HAVE_MEMBLOCK_NODE_MAP)

static struct mminit_pfnnid_cache early_pfnnid_cache __meminitdata;

int __meminit early_pfn_to_nid(unsigned long pfn)
{
	static DEFINE_SPINLOCK(early_pfn_lock);
	int nid;

	spin_lock(&early_pfn_lock);
	nid = __early_pfn_to_nid(pfn, &early_pfnnid_cache);
	if (nid < 0)
		nid = 0;
	spin_unlock(&early_pfn_lock);

	return nid;
}
#endif

#ifdef CONFIG_NODES_SPAN_OTHER_NODES
static inline bool __meminit meminit_pfn_in_nid(unsigned long pfn, int node,
					struct mminit_pfnnid_cache *state)
{
	int nid;

	nid = __early_pfn_to_nid(pfn, state);
	if (nid >= 0 && nid != node)
		return false;
	return true;
}

/* Only safe to use early in boot when initialisation is single-threaded */
static inline bool __meminit early_pfn_in_nid(unsigned long pfn, int node)
{
	return meminit_pfn_in_nid(pfn, node, &early_pfnnid_cache);
}

#else

static inline bool __meminit early_pfn_in_nid(unsigned long pfn, int node)
{
	return true;
}
static inline bool __meminit meminit_pfn_in_nid(unsigned long pfn, int node,
					struct mminit_pfnnid_cache *state)
{
	return true;
}
#endif


void __init __free_pages_bootmem(struct page *page, unsigned long pfn,
							unsigned int order)
{
	if (early_page_uninitialised(pfn))
		return;
	return __free_pages_boot_core(page, pfn, order);
}

#ifdef CONFIG_DEFERRED_STRUCT_PAGE_INIT
static void __init deferred_free_range(struct page *page,
					unsigned long pfn, int nr_pages)
{
	int i;

	if (!page)
		return;

	/* Free a large naturally-aligned chunk if possible */
	if (nr_pages == MAX_ORDER_NR_PAGES &&
	    (pfn & (MAX_ORDER_NR_PAGES-1)) == 0) {
		set_pageblock_migratetype(page, MIGRATE_MOVABLE);
		__free_pages_boot_core(page, pfn, MAX_ORDER-1);
		return;
	}

	for (i = 0; i < nr_pages; i++, page++, pfn++)
		__free_pages_boot_core(page, pfn, 0);
}

/* Completion tracking for deferred_init_memmap() threads */
static atomic_t pgdat_init_n_undone __initdata;
static __initdata DECLARE_COMPLETION(pgdat_init_all_done_comp);

static inline void __init pgdat_init_report_one_done(void)
{
	if (atomic_dec_and_test(&pgdat_init_n_undone))
		complete(&pgdat_init_all_done_comp);
}

/* Initialise remaining memory on a node */
static int __init deferred_init_memmap(void *data)
{
	pg_data_t *pgdat = data;
	int nid = pgdat->node_id;
	struct mminit_pfnnid_cache nid_init_state = { };
	unsigned long start = jiffies;
	unsigned long nr_pages = 0;
	unsigned long walk_start, walk_end;
	int i, zid;
	struct zone *zone;
	unsigned long first_init_pfn = pgdat->first_deferred_pfn;
	const struct cpumask *cpumask = cpumask_of_node(pgdat->node_id);

	if (first_init_pfn == ULONG_MAX) {
		pgdat_init_report_one_done();
		return 0;
	}

	/* Bind memory initialisation thread to a local node if possible */
	if (!cpumask_empty(cpumask))
		set_cpus_allowed_ptr(current, cpumask);

	/* Sanity check boundaries */
	BUG_ON(pgdat->first_deferred_pfn < pgdat->node_start_pfn);
	BUG_ON(pgdat->first_deferred_pfn > pgdat_end_pfn(pgdat));
	pgdat->first_deferred_pfn = ULONG_MAX;

	/* Only the highest zone is deferred so find it */
	for (zid = 0; zid < MAX_NR_ZONES; zid++) {
		zone = pgdat->node_zones + zid;
		if (first_init_pfn < zone_end_pfn(zone))
			break;
	}

	for_each_mem_pfn_range(i, nid, &walk_start, &walk_end, NULL) {
		unsigned long pfn, end_pfn;
		struct page *page = NULL;
		struct page *free_base_page = NULL;
		unsigned long free_base_pfn = 0;
		int nr_to_free = 0;

		end_pfn = min(walk_end, zone_end_pfn(zone));
		pfn = first_init_pfn;
		if (pfn < walk_start)
			pfn = walk_start;
		if (pfn < zone->zone_start_pfn)
			pfn = zone->zone_start_pfn;

		for (; pfn < end_pfn; pfn++) {
			if (!pfn_valid_within(pfn))
				goto free_range;

			/*
			 * Ensure pfn_valid is checked every
			 * MAX_ORDER_NR_PAGES for memory holes
			 */
			if ((pfn & (MAX_ORDER_NR_PAGES - 1)) == 0) {
				if (!pfn_valid(pfn)) {
					page = NULL;
					goto free_range;
				}
			}

			if (!meminit_pfn_in_nid(pfn, nid, &nid_init_state)) {
				page = NULL;
				goto free_range;
			}

			/* Minimise pfn page lookups and scheduler checks */
			if (page && (pfn & (MAX_ORDER_NR_PAGES - 1)) != 0) {
				page++;
			} else {
				nr_pages += nr_to_free;
				deferred_free_range(free_base_page,
						free_base_pfn, nr_to_free);
				free_base_page = NULL;
				free_base_pfn = nr_to_free = 0;

				page = pfn_to_page(pfn);
				cond_resched();
			}

			if (page->flags) {
				VM_BUG_ON(page_zone(page) != zone);
				goto free_range;
			}

			__init_single_page(page, pfn, zid, nid);
			if (!free_base_page) {
				free_base_page = page;
				free_base_pfn = pfn;
				nr_to_free = 0;
			}
			nr_to_free++;

			/* Where possible, batch up pages for a single free */
			continue;
free_range:
			/* Free the current block of pages to allocator */
			nr_pages += nr_to_free;
			deferred_free_range(free_base_page, free_base_pfn,
								nr_to_free);
			free_base_page = NULL;
			free_base_pfn = nr_to_free = 0;
		}

		first_init_pfn = max(end_pfn, first_init_pfn);
	}

	/* Sanity check that the next zone really is unpopulated */
	WARN_ON(++zid < MAX_NR_ZONES && populated_zone(++zone));

	pr_info("node %d initialised, %lu pages in %ums\n", nid, nr_pages,
					jiffies_to_msecs(jiffies - start));

	pgdat_init_report_one_done();
	return 0;
}

void __init page_alloc_init_late(void)
{
	int nid;

	/* There will be num_node_state(N_MEMORY) threads */
	atomic_set(&pgdat_init_n_undone, num_node_state(N_MEMORY));
	for_each_node_state(nid, N_MEMORY) {
		kthread_run(deferred_init_memmap, NODE_DATA(nid), "pgdatinit%d", nid);
	}

	/* Block until all are initialised */
	wait_for_completion(&pgdat_init_all_done_comp);

	/* Reinit limits that are based on free pages after the kernel is up */
	files_maxfiles_init();
}
#endif /* CONFIG_DEFERRED_STRUCT_PAGE_INIT */

#ifdef CONFIG_CMA
/* Free whole pageblock and set its migration type to MIGRATE_CMA. */
void __init init_cma_reserved_pageblock(struct page *page)
{
	unsigned i = pageblock_nr_pages;
	struct page *p = page;

	do {
		__ClearPageReserved(p);
		set_page_count(p, 0);
	} while (++p, --i);

	set_pageblock_migratetype(page, MIGRATE_CMA);

	if (pageblock_order >= MAX_ORDER) {
		i = pageblock_nr_pages;
		p = page;
		do {
			set_page_refcounted(p);
			__free_pages(p, MAX_ORDER - 1);
			p += MAX_ORDER_NR_PAGES;
		} while (i -= MAX_ORDER_NR_PAGES);
	} else {
		set_page_refcounted(page);
		__free_pages(page, pageblock_order);
	}

	adjust_managed_page_count(page, pageblock_nr_pages);
}
#endif

/*
 * The order of subdivision here is critical for the IO subsystem.
 * Please do not alter this order without good reasons and regression
 * testing. Specifically, as large blocks of memory are subdivided,
 * the order in which smaller blocks are delivered depends on the order
 * they're subdivided in this function. This is the primary factor
 * influencing the order in which pages are delivered to the IO
 * subsystem according to empirical testing, and this is also justified
 * by considering the behavior of a buddy system containing a single
 * large block of memory acted on by a series of small allocations.
 * This behavior is a critical factor in sglist merging's success.
 *
 * -- nyc
 */
static inline void expand(struct zone *zone, struct page *page,
	int low, int high, struct free_area *area,
	int migratetype)
{
	unsigned long size = 1 << high;

	while (high > low) {
		area--;
		high--;
		size >>= 1;
		VM_BUG_ON_PAGE(bad_range(zone, &page[size]), &page[size]);

		if (IS_ENABLED(CONFIG_DEBUG_PAGEALLOC) &&
			debug_guardpage_enabled() &&
			high < debug_guardpage_minorder()) {
			/*
			 * Mark as guard pages (or page), that will allow to
			 * merge back to allocator when buddy will be freed.
			 * Corresponding page table entries will not be touched,
			 * pages will stay not present in virtual address space
			 */
			set_page_guard(zone, &page[size], high, migratetype);
			continue;
		}
		list_add(&page[size].lru, &area->free_list[migratetype]);
		area->nr_free++;
		set_page_order(&page[size], high);
	}
}

/*
 * This page is about to be returned from the page allocator
 */
static inline int check_new_page(struct page *page)
{
	const char *bad_reason = NULL;
	unsigned long bad_flags = 0;

	if (unlikely(atomic_read(&page->_mapcount) != -1))
		bad_reason = "nonzero mapcount";
	if (unlikely(page->mapping != NULL))
		bad_reason = "non-NULL mapping";
	if (unlikely(atomic_read(&page->_count) != 0))
		bad_reason = "nonzero _count";
	if (unlikely(page->flags & __PG_HWPOISON)) {
		bad_reason = "HWPoisoned (hardware-corrupted)";
		bad_flags = __PG_HWPOISON;
	}
	if (unlikely(page->flags & PAGE_FLAGS_CHECK_AT_PREP)) {
		bad_reason = "PAGE_FLAGS_CHECK_AT_PREP flag set";
		bad_flags = PAGE_FLAGS_CHECK_AT_PREP;
	}
#ifdef CONFIG_MEMCG
	if (unlikely(page->mem_cgroup))
		bad_reason = "page still charged to cgroup";
#endif
	if (unlikely(bad_reason)) {
		bad_page(page, bad_reason, bad_flags);
		return 1;
	}
	return 0;
}

static int prep_new_page(struct page *page, unsigned int order, gfp_t gfp_flags,
								int alloc_flags)
{
	int i;

	for (i = 0; i < (1 << order); i++) {
		struct page *p = page + i;
		if (unlikely(check_new_page(p)))
			return 1;
	}

	set_page_private(page, 0);
	set_page_refcounted(page);

	arch_alloc_page(page, order);
	kernel_map_pages(page, 1 << order, 1);
	kasan_alloc_pages(page, order);

	if (gfp_flags & __GFP_ZERO)
		for (i = 0; i < (1 << order); i++)
			clear_highpage(page + i);

	if (order && (gfp_flags & __GFP_COMP))
		prep_compound_page(page, order);

	set_page_owner(page, order, gfp_flags);

	/*
	 * page is set pfmemalloc when ALLOC_NO_WATERMARKS was necessary to
	 * allocate the page. The expectation is that the caller is taking
	 * steps that will free more memory. The caller should avoid the page
	 * being used for !PFMEMALLOC purposes.
	 */
	if (alloc_flags & ALLOC_NO_WATERMARKS)
		set_page_pfmemalloc(page);
	else
		clear_page_pfmemalloc(page);

	return 0;
}

/*
 * Go through the free lists for the given migratetype and remove
 * the smallest available page from the freelists
 */
static inline
struct page *__rmqueue_smallest(struct zone *zone, unsigned int order,
						int migratetype)
{
	unsigned int current_order;
	struct free_area *area;
	struct page *page;

	/* Find a page of the appropriate size in the preferred list */
	for (current_order = order; current_order < MAX_ORDER; ++current_order) {
		area = &(zone->free_area[current_order]);
		page = list_first_entry_or_null(&area->free_list[migratetype],
							struct page, lru);
		if (!page)
			continue;
		list_del(&page->lru);
		rmv_page_order(page);
		area->nr_free--;
		expand(zone, page, order, current_order, area, migratetype);
		set_pcppage_migratetype(page, migratetype);
		return page;
	}

	return NULL;
}


/*
 * This array describes the order lists are fallen back to when
 * the free lists for the desirable migrate type are depleted
 */
static int fallbacks[MIGRATE_TYPES][4] = {
	[MIGRATE_UNMOVABLE]   = { MIGRATE_RECLAIMABLE, MIGRATE_MOVABLE,   MIGRATE_TYPES },
	[MIGRATE_RECLAIMABLE] = { MIGRATE_UNMOVABLE,   MIGRATE_MOVABLE,   MIGRATE_TYPES },
	[MIGRATE_MOVABLE]     = { MIGRATE_RECLAIMABLE, MIGRATE_UNMOVABLE, MIGRATE_TYPES },
#ifdef CONFIG_CMA
	[MIGRATE_CMA]         = { MIGRATE_TYPES }, /* Never used */
#endif
#ifdef CONFIG_MEMORY_ISOLATION
	[MIGRATE_ISOLATE]     = { MIGRATE_TYPES }, /* Never used */
#endif
};

#ifdef CONFIG_CMA
static struct page *__rmqueue_cma_fallback(struct zone *zone,
					unsigned int order)
{
	return __rmqueue_smallest(zone, order, MIGRATE_CMA);
}
#else
static inline struct page *__rmqueue_cma_fallback(struct zone *zone,
					unsigned int order) { return NULL; }
#endif

/*
 * Move the free pages in a range to the free lists of the requested type.
 * Note that start_page and end_pages are not aligned on a pageblock
 * boundary. If alignment is required, use move_freepages_block()
 */
int move_freepages(struct zone *zone,
			  struct page *start_page, struct page *end_page,
			  int migratetype)
{
	struct page *page;
	unsigned int order;
	int pages_moved = 0;

#ifndef CONFIG_HOLES_IN_ZONE
	/*
	 * page_zone is not safe to call in this context when
	 * CONFIG_HOLES_IN_ZONE is set. This bug check is probably redundant
	 * anyway as we check zone boundaries in move_freepages_block().
	 * Remove at a later date when no bug reports exist related to
	 * grouping pages by mobility
	 */
	VM_BUG_ON(page_zone(start_page) != page_zone(end_page));
#endif

	for (page = start_page; page <= end_page;) {
		/* Make sure we are not inadvertently changing nodes */
		VM_BUG_ON_PAGE(page_to_nid(page) != zone_to_nid(zone), page);

		if (!pfn_valid_within(page_to_pfn(page))) {
			page++;
			continue;
		}

		if (!PageBuddy(page)) {
			page++;
			continue;
		}

		order = page_order(page);
		list_move(&page->lru,
			  &zone->free_area[order].free_list[migratetype]);
		page += 1 << order;
		pages_moved += 1 << order;
	}

	return pages_moved;
}

int move_freepages_block(struct zone *zone, struct page *page,
				int migratetype)
{
	unsigned long start_pfn, end_pfn;
	struct page *start_page, *end_page;

	start_pfn = page_to_pfn(page);
	start_pfn = start_pfn & ~(pageblock_nr_pages-1);
	start_page = pfn_to_page(start_pfn);
	end_page = start_page + pageblock_nr_pages - 1;
	end_pfn = start_pfn + pageblock_nr_pages - 1;

	/* Do not cross zone boundaries */
	if (!zone_spans_pfn(zone, start_pfn))
		start_page = page;
	if (!zone_spans_pfn(zone, end_pfn))
		return 0;

	return move_freepages(zone, start_page, end_page, migratetype);
}

static void change_pageblock_range(struct page *pageblock_page,
					int start_order, int migratetype)
{
	int nr_pageblocks = 1 << (start_order - pageblock_order);

	while (nr_pageblocks--) {
		set_pageblock_migratetype(pageblock_page, migratetype);
		pageblock_page += pageblock_nr_pages;
	}
}

/*
 * When we are falling back to another migratetype during allocation, try to
 * steal extra free pages from the same pageblocks to satisfy further
 * allocations, instead of polluting multiple pageblocks.
 *
 * If we are stealing a relatively large buddy page, it is likely there will
 * be more free pages in the pageblock, so try to steal them all. For
 * reclaimable and unmovable allocations, we steal regardless of page size,
 * as fragmentation caused by those allocations polluting movable pageblocks
 * is worse than movable allocations stealing from unmovable and reclaimable
 * pageblocks.
 */
static bool can_steal_fallback(unsigned int order, int start_mt)
{
	/*
	 * Leaving this order check is intended, although there is
	 * relaxed order check in next check. The reason is that
	 * we can actually steal whole pageblock if this condition met,
	 * but, below check doesn't guarantee it and that is just heuristic
	 * so could be changed anytime.
	 */
	if (order >= pageblock_order)
		return true;

	if (order >= pageblock_order / 2 ||
		start_mt == MIGRATE_RECLAIMABLE ||
		start_mt == MIGRATE_UNMOVABLE ||
		page_group_by_mobility_disabled)
		return true;

	return false;
}

/*
 * This function implements actual steal behaviour. If order is large enough,
 * we can steal whole pageblock. If not, we first move freepages in this
 * pageblock and check whether half of pages are moved or not. If half of
 * pages are moved, we can change migratetype of pageblock and permanently
 * use it's pages as requested migratetype in the future.
 */
static void steal_suitable_fallback(struct zone *zone, struct page *page,
							  int start_type)
{
	unsigned int current_order = page_order(page);
	int pages;

	/* Take ownership for orders >= pageblock_order */
	if (current_order >= pageblock_order) {
		change_pageblock_range(page, current_order, start_type);
		return;
	}

	pages = move_freepages_block(zone, page, start_type);

	/* Claim the whole block if over half of it is free */
	if (pages >= (1 << (pageblock_order-1)) ||
			page_group_by_mobility_disabled)
		set_pageblock_migratetype(page, start_type);
}

/*
 * Check whether there is a suitable fallback freepage with requested order.
 * If only_stealable is true, this function returns fallback_mt only if
 * we can steal other freepages all together. This would help to reduce
 * fragmentation due to mixed migratetype pages in one pageblock.
 */
int find_suitable_fallback(struct free_area *area, unsigned int order,
			int migratetype, bool only_stealable, bool *can_steal)
{
	int i;
	int fallback_mt;

	if (area->nr_free == 0)
		return -1;

	*can_steal = false;
	for (i = 0;; i++) {
		fallback_mt = fallbacks[migratetype][i];
		if (fallback_mt == MIGRATE_TYPES)
			break;

		if (list_empty(&area->free_list[fallback_mt]))
			continue;

		if (can_steal_fallback(order, migratetype))
			*can_steal = true;

		if (!only_stealable)
			return fallback_mt;

		if (*can_steal)
			return fallback_mt;
	}

	return -1;
}

/*
 * Reserve a pageblock for exclusive use of high-order atomic allocations if
 * there are no empty page blocks that contain a page with a suitable order
 */
static void reserve_highatomic_pageblock(struct page *page, struct zone *zone,
				unsigned int alloc_order)
{
	int mt;
	unsigned long max_managed, flags;

	/*
	 * Limit the number reserved to 1 pageblock or roughly 1% of a zone.
	 * Check is race-prone but harmless.
	 */
	max_managed = (zone->managed_pages / 100) + pageblock_nr_pages;
	if (zone->nr_reserved_highatomic >= max_managed)
		return;

	spin_lock_irqsave(&zone->lock, flags);

	/* Recheck the nr_reserved_highatomic limit under the lock */
	if (zone->nr_reserved_highatomic >= max_managed)
		goto out_unlock;

	/* Yoink! */
	mt = get_pageblock_migratetype(page);
	if (mt != MIGRATE_HIGHATOMIC &&
			!is_migrate_isolate(mt) && !is_migrate_cma(mt)) {
		zone->nr_reserved_highatomic += pageblock_nr_pages;
		set_pageblock_migratetype(page, MIGRATE_HIGHATOMIC);
		move_freepages_block(zone, page, MIGRATE_HIGHATOMIC);
	}

out_unlock:
	spin_unlock_irqrestore(&zone->lock, flags);
}

/*
 * Used when an allocation is about to fail under memory pressure. This
 * potentially hurts the reliability of high-order allocations when under
 * intense memory pressure but failed atomic allocations should be easier
 * to recover from than an OOM.
 */
static void unreserve_highatomic_pageblock(const struct alloc_context *ac)
{
	struct zonelist *zonelist = ac->zonelist;
	unsigned long flags;
	struct zoneref *z;
	struct zone *zone;
	struct page *page;
	int order;

	for_each_zone_zonelist_nodemask(zone, z, zonelist, ac->high_zoneidx,
								ac->nodemask) {
		/* Preserve at least one pageblock */
		if (zone->nr_reserved_highatomic <= pageblock_nr_pages)
			continue;

		spin_lock_irqsave(&zone->lock, flags);
		for (order = 0; order < MAX_ORDER; order++) {
			struct free_area *area = &(zone->free_area[order]);

			page = list_first_entry_or_null(
					&area->free_list[MIGRATE_HIGHATOMIC],
					struct page, lru);
			if (!page)
				continue;

			/*
			 * It should never happen but changes to locking could
			 * inadvertently allow a per-cpu drain to add pages
			 * to MIGRATE_HIGHATOMIC while unreserving so be safe
			 * and watch for underflows.
			 */
			zone->nr_reserved_highatomic -= min(pageblock_nr_pages,
				zone->nr_reserved_highatomic);

			/*
			 * Convert to ac->migratetype and avoid the normal
			 * pageblock stealing heuristics. Minimally, the caller
			 * is doing the work and needs the pages. More
			 * importantly, if the block was always converted to
			 * MIGRATE_UNMOVABLE or another type then the number
			 * of pageblocks that cannot be completely freed
			 * may increase.
			 */
			set_pageblock_migratetype(page, ac->migratetype);
			move_freepages_block(zone, page, ac->migratetype);
			spin_unlock_irqrestore(&zone->lock, flags);
			return;
		}
		spin_unlock_irqrestore(&zone->lock, flags);
	}
}

/* Remove an element from the buddy allocator from the fallback list */
static inline struct page *
__rmqueue_fallback(struct zone *zone, unsigned int order, int start_migratetype)
{
	struct free_area *area;
	unsigned int current_order;
	struct page *page;
	int fallback_mt;
	bool can_steal;

	/* Find the largest possible block of pages in the other list */
	for (current_order = MAX_ORDER-1;
				current_order >= order && current_order <= MAX_ORDER-1;
				--current_order) {
		area = &(zone->free_area[current_order]);
		fallback_mt = find_suitable_fallback(area, current_order,
				start_migratetype, false, &can_steal);
		if (fallback_mt == -1)
			continue;

		page = list_first_entry(&area->free_list[fallback_mt],
						struct page, lru);
		if (can_steal)
			steal_suitable_fallback(zone, page, start_migratetype);

		/* Remove the page from the freelists */
		area->nr_free--;
		list_del(&page->lru);
		rmv_page_order(page);

		expand(zone, page, order, current_order, area,
					start_migratetype);
		/*
		 * The pcppage_migratetype may differ from pageblock's
		 * migratetype depending on the decisions in
		 * find_suitable_fallback(). This is OK as long as it does not
		 * differ for MIGRATE_CMA pageblocks. Those can be used as
		 * fallback only via special __rmqueue_cma_fallback() function
		 */
		set_pcppage_migratetype(page, start_migratetype);

		trace_mm_page_alloc_extfrag(page, order, current_order,
			start_migratetype, fallback_mt);

		return page;
	}

	return NULL;
}

/*
 * Do the hard work of removing an element from the buddy allocator.
 * Call me with the zone->lock already held.
 */
static struct page *__rmqueue(struct zone *zone, unsigned int order,
				int migratetype)
{
	struct page *page;

	page = __rmqueue_smallest(zone, order, migratetype);
	if (unlikely(!page)) {
		if (migratetype == MIGRATE_MOVABLE)
			page = __rmqueue_cma_fallback(zone, order);

		if (!page)
			page = __rmqueue_fallback(zone, order, migratetype);
	}

	trace_mm_page_alloc_zone_locked(page, order, migratetype);
	return page;
}

/*
 * Obtain a specified number of elements from the buddy allocator, all under
 * a single hold of the lock, for efficiency.  Add them to the supplied list.
 * Returns the number of new pages which were placed at *list.
 */
static int rmqueue_bulk(struct zone *zone, unsigned int order,
			unsigned long count, struct list_head *list,
			int migratetype, bool cold)
{
	int i;

	spin_lock(&zone->lock);
	for (i = 0; i < count; ++i) {
		struct page *page = __rmqueue(zone, order, migratetype);
		if (unlikely(page == NULL))
			break;

		/*
		 * Split buddy pages returned by expand() are received here
		 * in physical page order. The page is added to the callers and
		 * list and the list head then moves forward. From the callers
		 * perspective, the linked list is ordered by page number in
		 * some conditions. This is useful for IO devices that can
		 * merge IO requests if the physical pages are ordered
		 * properly.
		 */
		if (likely(!cold))
			list_add(&page->lru, list);
		else
			list_add_tail(&page->lru, list);
		list = &page->lru;
		if (is_migrate_cma(get_pcppage_migratetype(page)))
			__mod_zone_page_state(zone, NR_FREE_CMA_PAGES,
					      -(1 << order));
	}
	__mod_zone_page_state(zone, NR_FREE_PAGES, -(i << order));
	spin_unlock(&zone->lock);
	return i;
}

#ifdef CONFIG_NUMA
/*
 * Called from the vmstat counter updater to drain pagesets of this
 * currently executing processor on remote nodes after they have
 * expired.
 *
 * Note that this function must be called with the thread pinned to
 * a single processor.
 */
void drain_zone_pages(struct zone *zone, struct per_cpu_pages *pcp)
{
	unsigned long flags;
	int to_drain, batch;

	local_irq_save(flags);
	batch = READ_ONCE(pcp->batch);
	to_drain = min(pcp->count, batch);
	if (to_drain > 0) {
		free_pcppages_bulk(zone, to_drain, pcp);
		pcp->count -= to_drain;
	}
	local_irq_restore(flags);
}
#endif

/*
 * Drain pcplists of the indicated processor and zone.
 *
 * The processor must either be the current processor and the
 * thread pinned to the current processor or a processor that
 * is not online.
 */
static void drain_pages_zone(unsigned int cpu, struct zone *zone)
{
	unsigned long flags;
	struct per_cpu_pageset *pset;
	struct per_cpu_pages *pcp;

	local_irq_save(flags);
	pset = per_cpu_ptr(zone->pageset, cpu);

	pcp = &pset->pcp;
	if (pcp->count) {
		free_pcppages_bulk(zone, pcp->count, pcp);
		pcp->count = 0;
	}
	local_irq_restore(flags);
}

/*
 * Drain pcplists of all zones on the indicated processor.
 *
 * The processor must either be the current processor and the
 * thread pinned to the current processor or a processor that
 * is not online.
 */
static void drain_pages(unsigned int cpu)
{
	struct zone *zone;

	for_each_populated_zone(zone) {
		drain_pages_zone(cpu, zone);
	}
}

/*
 * Spill all of this CPU's per-cpu pages back into the buddy allocator.
 *
 * The CPU has to be pinned. When zone parameter is non-NULL, spill just
 * the single zone's pages.
 */
void drain_local_pages(struct zone *zone)
{
	int cpu = smp_processor_id();

	if (zone)
		drain_pages_zone(cpu, zone);
	else
		drain_pages(cpu);
}

/*
 * Spill all the per-cpu pages from all CPUs back into the buddy allocator.
 *
 * When zone parameter is non-NULL, spill just the single zone's pages.
 *
 * Note that this code is protected against sending an IPI to an offline
 * CPU but does not guarantee sending an IPI to newly hotplugged CPUs:
 * on_each_cpu_mask() blocks hotplug and won't talk to offlined CPUs but
 * nothing keeps CPUs from showing up after we populated the cpumask and
 * before the call to on_each_cpu_mask().
 */
void drain_all_pages(struct zone *zone)
{
	int cpu;

	/*
	 * Allocate in the BSS so we wont require allocation in
	 * direct reclaim path for CONFIG_CPUMASK_OFFSTACK=y
	 */
	static cpumask_t cpus_with_pcps;

	/*
	 * We don't care about racing with CPU hotplug event
	 * as offline notification will cause the notified
	 * cpu to drain that CPU pcps and on_each_cpu_mask
	 * disables preemption as part of its processing
	 */
	for_each_online_cpu(cpu) {
		struct per_cpu_pageset *pcp;
		struct zone *z;
		bool has_pcps = false;

		if (zone) {
			pcp = per_cpu_ptr(zone->pageset, cpu);
			if (pcp->pcp.count)
				has_pcps = true;
		} else {
			for_each_populated_zone(z) {
				pcp = per_cpu_ptr(z->pageset, cpu);
				if (pcp->pcp.count) {
					has_pcps = true;
					break;
				}
			}
		}

		if (has_pcps)
			cpumask_set_cpu(cpu, &cpus_with_pcps);
		else
			cpumask_clear_cpu(cpu, &cpus_with_pcps);
	}
	on_each_cpu_mask(&cpus_with_pcps, (smp_call_func_t) drain_local_pages,
								zone, 1);
}

#ifdef CONFIG_HIBERNATION

void mark_free_pages(struct zone *zone)
{
	unsigned long pfn, max_zone_pfn;
	unsigned long flags;
	unsigned int order, t;
	struct page *page;

	if (zone_is_empty(zone))
		return;

	spin_lock_irqsave(&zone->lock, flags);

	max_zone_pfn = zone_end_pfn(zone);
	for (pfn = zone->zone_start_pfn; pfn < max_zone_pfn; pfn++)
		if (pfn_valid(pfn)) {
			page = pfn_to_page(pfn);
			if (!swsusp_page_is_forbidden(page))
				swsusp_unset_page_free(page);
		}

	for_each_migratetype_order(order, t) {
		list_for_each_entry(page,
				&zone->free_area[order].free_list[t], lru) {
			unsigned long i;

			pfn = page_to_pfn(page);
			for (i = 0; i < (1UL << order); i++)
				swsusp_set_page_free(pfn_to_page(pfn + i));
		}
	}
	spin_unlock_irqrestore(&zone->lock, flags);
}
#endif /* CONFIG_PM */

/*
 * Free a 0-order page
 * cold == true ? free a cold page : free a hot page
 */
void free_hot_cold_page(struct page *page, bool cold)
{
	struct zone *zone = page_zone(page);
	struct per_cpu_pages *pcp;
	unsigned long flags;
	unsigned long pfn = page_to_pfn(page);
	int migratetype;

	if (!free_pages_prepare(page, 0))
		return;

	migratetype = get_pfnblock_migratetype(page, pfn);
	set_pcppage_migratetype(page, migratetype);
	local_irq_save(flags);
	__count_vm_event(PGFREE);

	/*
	 * We only track unmovable, reclaimable and movable on pcp lists.
	 * Free ISOLATE pages back to the allocator because they are being
	 * offlined but treat RESERVE as movable pages so we can get those
	 * areas back if necessary. Otherwise, we may have to free
	 * excessively into the page allocator
	 */
	if (migratetype >= MIGRATE_PCPTYPES) {
		if (unlikely(is_migrate_isolate(migratetype))) {
			free_one_page(zone, page, pfn, 0, migratetype);
			goto out;
		}
		migratetype = MIGRATE_MOVABLE;
	}

	pcp = &this_cpu_ptr(zone->pageset)->pcp;
	if (!cold)
		list_add(&page->lru, &pcp->lists[migratetype]);
	else
		list_add_tail(&page->lru, &pcp->lists[migratetype]);
	pcp->count++;
	if (pcp->count >= pcp->high) {
		unsigned long batch = READ_ONCE(pcp->batch);
		free_pcppages_bulk(zone, batch, pcp);
		pcp->count -= batch;
	}

out:
	local_irq_restore(flags);
}

/*
 * Free a list of 0-order pages
 */
void free_hot_cold_page_list(struct list_head *list, bool cold)
{
	struct page *page, *next;

	list_for_each_entry_safe(page, next, list, lru) {
		trace_mm_page_free_batched(page, cold);
		free_hot_cold_page(page, cold);
	}
}

/*
 * split_page takes a non-compound higher-order page, and splits it into
 * n (1<<order) sub-pages: page[0..n]
 * Each sub-page must be freed individually.
 *
 * Note: this is probably too low level an operation for use in drivers.
 * Please consult with lkml before using this in your driver.
 */
void split_page(struct page *page, unsigned int order)
{
	int i;
	gfp_t gfp_mask;

	VM_BUG_ON_PAGE(PageCompound(page), page);
	VM_BUG_ON_PAGE(!page_count(page), page);

#ifdef CONFIG_KMEMCHECK
	/*
	 * Split shadow pages too, because free(page[0]) would
	 * otherwise free the whole shadow.
	 */
	if (kmemcheck_page_is_tracked(page))
		split_page(virt_to_page(page[0].shadow), order);
#endif

	gfp_mask = get_page_owner_gfp(page);
	set_page_owner(page, 0, gfp_mask);
	for (i = 1; i < (1 << order); i++) {
		set_page_refcounted(page + i);
		set_page_owner(page + i, 0, gfp_mask);
	}
}
EXPORT_SYMBOL_GPL(split_page);

int __isolate_free_page(struct page *page, unsigned int order)
{
	unsigned long watermark;
	struct zone *zone;
	int mt;

	BUG_ON(!PageBuddy(page));

	zone = page_zone(page);
	mt = get_pageblock_migratetype(page);

	if (!is_migrate_isolate(mt)) {
		/* Obey watermarks as if the page was being allocated */
		watermark = low_wmark_pages(zone) + (1 << order);
		if (!zone_watermark_ok(zone, 0, watermark, 0, 0))
			return 0;

		__mod_zone_freepage_state(zone, -(1UL << order), mt);
	}

	/* Remove page from free list */
	list_del(&page->lru);
	zone->free_area[order].nr_free--;
	rmv_page_order(page);

	set_page_owner(page, order, __GFP_MOVABLE);

	/* Set the pageblock if the isolated page is at least a pageblock */
	if (order >= pageblock_order - 1) {
		struct page *endpage = page + (1 << order) - 1;
		for (; page < endpage; page += pageblock_nr_pages) {
			int mt = get_pageblock_migratetype(page);
			if (!is_migrate_isolate(mt) && !is_migrate_cma(mt))
				set_pageblock_migratetype(page,
							  MIGRATE_MOVABLE);
		}
	}


	return 1UL << order;
}

/*
 * Similar to split_page except the page is already free. As this is only
 * being used for migration, the migratetype of the block also changes.
 * As this is called with interrupts disabled, the caller is responsible
 * for calling arch_alloc_page() and kernel_map_page() after interrupts
 * are enabled.
 *
 * Note: this is probably too low level an operation for use in drivers.
 * Please consult with lkml before using this in your driver.
 */
int split_free_page(struct page *page)
{
	unsigned int order;
	int nr_pages;

	order = page_order(page);

	nr_pages = __isolate_free_page(page, order);
	if (!nr_pages)
		return 0;

	/* Split into individual pages */
	set_page_refcounted(page);
	split_page(page, order);
	return nr_pages;
}

/*
 * Allocate a page from the given zone. Use pcplists for order-0 allocations.
 */
static inline
struct page *buffered_rmqueue(struct zone *preferred_zone,
			struct zone *zone, unsigned int order,
			gfp_t gfp_flags, int alloc_flags, int migratetype)
{
	unsigned long flags;
	struct page *page;
	bool cold = ((gfp_flags & __GFP_COLD) != 0);

	if (likely(order == 0)) {
		struct per_cpu_pages *pcp;
		struct list_head *list;

		local_irq_save(flags);
		pcp = &this_cpu_ptr(zone->pageset)->pcp;
		list = &pcp->lists[migratetype];
		if (list_empty(list)) {
			pcp->count += rmqueue_bulk(zone, 0,
					pcp->batch, list,
					migratetype, cold);
			if (unlikely(list_empty(list)))
				goto failed;
		}

		if (cold)
			page = list_last_entry(list, struct page, lru);
		else
			page = list_first_entry(list, struct page, lru);

		list_del(&page->lru);
		pcp->count--;
	} else {
		if (unlikely(gfp_flags & __GFP_NOFAIL)) {
			/*
			 * __GFP_NOFAIL is not to be used in new code.
			 *
			 * All __GFP_NOFAIL callers should be fixed so that they
			 * properly detect and handle allocation failures.
			 *
			 * We most definitely don't want callers attempting to
			 * allocate greater than order-1 page units with
			 * __GFP_NOFAIL.
			 */
			WARN_ON_ONCE(order > 1);
		}
		spin_lock_irqsave(&zone->lock, flags);

		page = NULL;
		if (alloc_flags & ALLOC_HARDER) {
			page = __rmqueue_smallest(zone, order, MIGRATE_HIGHATOMIC);
			if (page)
				trace_mm_page_alloc_zone_locked(page, order, migratetype);
		}
		if (!page)
			page = __rmqueue(zone, order, migratetype);
		spin_unlock(&zone->lock);
		if (!page)
			goto failed;
		__mod_zone_freepage_state(zone, -(1 << order),
					  get_pcppage_migratetype(page));
	}

	__mod_zone_page_state(zone, NR_ALLOC_BATCH, -(1 << order));
	if (atomic_long_read(&zone->vm_stat[NR_ALLOC_BATCH]) <= 0 &&
	    !test_bit(ZONE_FAIR_DEPLETED, &zone->flags))
		set_bit(ZONE_FAIR_DEPLETED, &zone->flags);

	__count_zone_vm_events(PGALLOC, zone, 1 << order);
	zone_statistics(preferred_zone, zone, gfp_flags);
	local_irq_restore(flags);

	VM_BUG_ON_PAGE(bad_range(zone, page), page);
	return page;

failed:
	local_irq_restore(flags);
	return NULL;
}

#ifdef CONFIG_FAIL_PAGE_ALLOC

static struct {
	struct fault_attr attr;

	bool ignore_gfp_highmem;
	bool ignore_gfp_reclaim;
	u32 min_order;
} fail_page_alloc = {
	.attr = FAULT_ATTR_INITIALIZER,
	.ignore_gfp_reclaim = true,
	.ignore_gfp_highmem = true,
	.min_order = 1,
};

static int __init setup_fail_page_alloc(char *str)
{
	return setup_fault_attr(&fail_page_alloc.attr, str);
}
__setup("fail_page_alloc=", setup_fail_page_alloc);

static bool should_fail_alloc_page(gfp_t gfp_mask, unsigned int order)
{
	if (order < fail_page_alloc.min_order)
		return false;
	if (gfp_mask & __GFP_NOFAIL)
		return false;
	if (fail_page_alloc.ignore_gfp_highmem && (gfp_mask & __GFP_HIGHMEM))
		return false;
	if (fail_page_alloc.ignore_gfp_reclaim &&
			(gfp_mask & __GFP_DIRECT_RECLAIM))
		return false;

	return should_fail(&fail_page_alloc.attr, 1 << order);
}

#ifdef CONFIG_FAULT_INJECTION_DEBUG_FS

static int __init fail_page_alloc_debugfs(void)
{
	umode_t mode = S_IFREG | S_IRUSR | S_IWUSR;
	struct dentry *dir;

	dir = fault_create_debugfs_attr("fail_page_alloc", NULL,
					&fail_page_alloc.attr);
	if (IS_ERR(dir))
		return PTR_ERR(dir);

	if (!debugfs_create_bool("ignore-gfp-wait", mode, dir,
				&fail_page_alloc.ignore_gfp_reclaim))
		goto fail;
	if (!debugfs_create_bool("ignore-gfp-highmem", mode, dir,
				&fail_page_alloc.ignore_gfp_highmem))
		goto fail;
	if (!debugfs_create_u32("min-order", mode, dir,
				&fail_page_alloc.min_order))
		goto fail;

	return 0;
fail:
	debugfs_remove_recursive(dir);

	return -ENOMEM;
}

late_initcall(fail_page_alloc_debugfs);

#endif /* CONFIG_FAULT_INJECTION_DEBUG_FS */

#else /* CONFIG_FAIL_PAGE_ALLOC */

static inline bool should_fail_alloc_page(gfp_t gfp_mask, unsigned int order)
{
	return false;
}

#endif /* CONFIG_FAIL_PAGE_ALLOC */

/*
 * Return true if free base pages are above 'mark'. For high-order checks it
 * will return true of the order-0 watermark is reached and there is at least
 * one free page of a suitable size. Checking now avoids taking the zone lock
 * to check in the allocation paths if no pages are free.
 */
static bool __zone_watermark_ok(struct zone *z, unsigned int order,
			unsigned long mark, int classzone_idx, int alloc_flags,
			long free_pages)
{
	long min = mark;
	int o;
	const int alloc_harder = (alloc_flags & ALLOC_HARDER);

	/* free_pages may go negative - that's OK */
	free_pages -= (1 << order) - 1;

	if (alloc_flags & ALLOC_HIGH)
		min -= min / 2;

	/*
	 * If the caller does not have rights to ALLOC_HARDER then subtract
	 * the high-atomic reserves. This will over-estimate the size of the
	 * atomic reserve but it avoids a search.
	 */
	if (likely(!alloc_harder))
		free_pages -= z->nr_reserved_highatomic;
	else
		min -= min / 4;

#ifdef CONFIG_CMA
	/* If allocation can't use CMA areas don't use free CMA pages */
	if (!(alloc_flags & ALLOC_CMA))
		free_pages -= zone_page_state(z, NR_FREE_CMA_PAGES);
#endif

	/*
	 * Check watermarks for an order-0 allocation request. If these
	 * are not met, then a high-order request also cannot go ahead
	 * even if a suitable page happened to be free.
	 */
	if (free_pages <= min + z->lowmem_reserve[classzone_idx])
		return false;

	/* If this is an order-0 request then the watermark is fine */
	if (!order)
		return true;

	/* For a high-order request, check at least one suitable page is free */
	for (o = order; o < MAX_ORDER; o++) {
		struct free_area *area = &z->free_area[o];
		int mt;

		if (!area->nr_free)
			continue;

		if (alloc_harder)
			return true;

		for (mt = 0; mt < MIGRATE_PCPTYPES; mt++) {
			if (!list_empty(&area->free_list[mt]))
				return true;
		}

#ifdef CONFIG_CMA
		if ((alloc_flags & ALLOC_CMA) &&
		    !list_empty(&area->free_list[MIGRATE_CMA])) {
			return true;
		}
#endif
	}
	return false;
}

bool zone_watermark_ok(struct zone *z, unsigned int order, unsigned long mark,
		      int classzone_idx, int alloc_flags)
{
	return __zone_watermark_ok(z, order, mark, classzone_idx, alloc_flags,
					zone_page_state(z, NR_FREE_PAGES));
}

bool zone_watermark_ok_safe(struct zone *z, unsigned int order,
			unsigned long mark, int classzone_idx)
{
	long free_pages = zone_page_state(z, NR_FREE_PAGES);

	if (z->percpu_drift_mark && free_pages < z->percpu_drift_mark)
		free_pages = zone_page_state_snapshot(z, NR_FREE_PAGES);

	return __zone_watermark_ok(z, order, mark, classzone_idx, 0,
								free_pages);
}

#ifdef CONFIG_NUMA
static bool zone_local(struct zone *local_zone, struct zone *zone)
{
	return local_zone->node == zone->node;
}

static bool zone_allows_reclaim(struct zone *local_zone, struct zone *zone)
{
	return node_distance(zone_to_nid(local_zone), zone_to_nid(zone)) <
				RECLAIM_DISTANCE;
}
#else	/* CONFIG_NUMA */
static bool zone_local(struct zone *local_zone, struct zone *zone)
{
	return true;
}

static bool zone_allows_reclaim(struct zone *local_zone, struct zone *zone)
{
	return true;
}
#endif	/* CONFIG_NUMA */

static void reset_alloc_batches(struct zone *preferred_zone)
{
	struct zone *zone = preferred_zone->zone_pgdat->node_zones;

	do {
		mod_zone_page_state(zone, NR_ALLOC_BATCH,
			high_wmark_pages(zone) - low_wmark_pages(zone) -
			atomic_long_read(&zone->vm_stat[NR_ALLOC_BATCH]));
		clear_bit(ZONE_FAIR_DEPLETED, &zone->flags);
	} while (zone++ != preferred_zone);
}

/*
 * get_page_from_freelist goes through the zonelist trying to allocate
 * a page.
 */
static struct page *
get_page_from_freelist(gfp_t gfp_mask, unsigned int order, int alloc_flags,
						const struct alloc_context *ac)
{
	struct zonelist *zonelist = ac->zonelist;
	struct zoneref *z;
	struct page *page = NULL;
	struct zone *zone;
	int nr_fair_skipped = 0;
	bool zonelist_rescan;

zonelist_scan:
	zonelist_rescan = false;

	/*
	 * Scan zonelist, looking for a zone with enough free.
	 * See also __cpuset_node_allowed() comment in kernel/cpuset.c.
	 */
	for_each_zone_zonelist_nodemask(zone, z, zonelist, ac->high_zoneidx,
								ac->nodemask) {
		unsigned long mark;

		if (cpusets_enabled() &&
			(alloc_flags & ALLOC_CPUSET) &&
			!cpuset_zone_allowed(zone, gfp_mask))
				continue;
		/*
		 * Distribute pages in proportion to the individual
		 * zone size to ensure fair page aging.  The zone a
		 * page was allocated in should have no effect on the
		 * time the page has in memory before being reclaimed.
		 */
		if (alloc_flags & ALLOC_FAIR) {
			if (!zone_local(ac->preferred_zone, zone))
				break;
			if (test_bit(ZONE_FAIR_DEPLETED, &zone->flags)) {
				nr_fair_skipped++;
				continue;
			}
		}
		/*
		 * When allocating a page cache page for writing, we
		 * want to get it from a zone that is within its dirty
		 * limit, such that no single zone holds more than its
		 * proportional share of globally allowed dirty pages.
		 * The dirty limits take into account the zone's
		 * lowmem reserves and high watermark so that kswapd
		 * should be able to balance it without having to
		 * write pages from its LRU list.
		 *
		 * This may look like it could increase pressure on
		 * lower zones by failing allocations in higher zones
		 * before they are full.  But the pages that do spill
		 * over are limited as the lower zones are protected
		 * by this very same mechanism.  It should not become
		 * a practical burden to them.
		 *
		 * XXX: For now, allow allocations to potentially
		 * exceed the per-zone dirty limit in the slowpath
		 * (spread_dirty_pages unset) before going into reclaim,
		 * which is important when on a NUMA setup the allowed
		 * zones are together not big enough to reach the
		 * global limit.  The proper fix for these situations
		 * will require awareness of zones in the
		 * dirty-throttling and the flusher threads.
		 */
		if (ac->spread_dirty_pages && !zone_dirty_ok(zone))
			continue;

		mark = zone->watermark[alloc_flags & ALLOC_WMARK_MASK];
		if (!zone_watermark_ok(zone, order, mark,
				       ac->classzone_idx, alloc_flags)) {
			int ret;

			/* Checked here to keep the fast path fast */
			BUILD_BUG_ON(ALLOC_NO_WATERMARKS < NR_WMARK);
			if (alloc_flags & ALLOC_NO_WATERMARKS)
				goto try_this_zone;

			if (zone_reclaim_mode == 0 ||
			    !zone_allows_reclaim(ac->preferred_zone, zone))
				continue;

			ret = zone_reclaim(zone, gfp_mask, order);
			switch (ret) {
			case ZONE_RECLAIM_NOSCAN:
				/* did not scan */
				continue;
			case ZONE_RECLAIM_FULL:
				/* scanned but unreclaimable */
				continue;
			default:
				/* did we reclaim enough */
				if (zone_watermark_ok(zone, order, mark,
						ac->classzone_idx, alloc_flags))
					goto try_this_zone;

				continue;
			}
		}

try_this_zone:
		page = buffered_rmqueue(ac->preferred_zone, zone, order,
				gfp_mask, alloc_flags, ac->migratetype);
		if (page) {
			if (prep_new_page(page, order, gfp_mask, alloc_flags))
				goto try_this_zone;

			/*
			 * If this is a high-order atomic allocation then check
			 * if the pageblock should be reserved for the future
			 */
			if (unlikely(order && (alloc_flags & ALLOC_HARDER)))
				reserve_highatomic_pageblock(page, zone, order);

			return page;
		}
	}

	/*
	 * The first pass makes sure allocations are spread fairly within the
	 * local node.  However, the local node might have free pages left
	 * after the fairness batches are exhausted, and remote zones haven't
	 * even been considered yet.  Try once more without fairness, and
	 * include remote zones now, before entering the slowpath and waking
	 * kswapd: prefer spilling to a remote zone over swapping locally.
	 */
	if (alloc_flags & ALLOC_FAIR) {
		alloc_flags &= ~ALLOC_FAIR;
		if (nr_fair_skipped) {
			zonelist_rescan = true;
			reset_alloc_batches(ac->preferred_zone);
		}
		if (nr_online_nodes > 1)
			zonelist_rescan = true;
	}

	if (zonelist_rescan)
		goto zonelist_scan;

	return NULL;
}

/*
 * Large machines with many possible nodes should not always dump per-node
 * meminfo in irq context.
 */
static inline bool should_suppress_show_mem(void)
{
	bool ret = false;

#if NODES_SHIFT > 8
	ret = in_interrupt();
#endif
	return ret;
}

static DEFINE_RATELIMIT_STATE(nopage_rs,
		DEFAULT_RATELIMIT_INTERVAL,
		DEFAULT_RATELIMIT_BURST);

void warn_alloc_failed(gfp_t gfp_mask, unsigned int order, const char *fmt, ...)
{
	unsigned int filter = SHOW_MEM_FILTER_NODES;

	if ((gfp_mask & __GFP_NOWARN) || !__ratelimit(&nopage_rs) ||
	    debug_guardpage_minorder() > 0)
		return;

	/*
	 * This documents exceptions given to allocations in certain
	 * contexts that are allowed to allocate outside current's set
	 * of allowed nodes.
	 */
	if (!(gfp_mask & __GFP_NOMEMALLOC))
		if (test_thread_flag(TIF_MEMDIE) ||
		    (current->flags & (PF_MEMALLOC | PF_EXITING)))
			filter &= ~SHOW_MEM_FILTER_NODES;
	if (in_interrupt() || !(gfp_mask & __GFP_DIRECT_RECLAIM))
		filter &= ~SHOW_MEM_FILTER_NODES;

	if (fmt) {
		struct va_format vaf;
		va_list args;

		va_start(args, fmt);

		vaf.fmt = fmt;
		vaf.va = &args;

		pr_warn("%pV", &vaf);

		va_end(args);
	}

	pr_warn("%s: page allocation failure: order:%u, mode:%#x(%pgg)\n",
		current->comm, order, gfp_mask, &gfp_mask);
	dump_stack();
	if (!should_suppress_show_mem())
		show_mem(filter);
}

static inline struct page *
__alloc_pages_may_oom(gfp_t gfp_mask, unsigned int order,
	const struct alloc_context *ac, unsigned long *did_some_progress)
{
	struct oom_control oc = {
		.zonelist = ac->zonelist,
		.nodemask = ac->nodemask,
		.gfp_mask = gfp_mask,
		.order = order,
	};
	struct page *page;

	*did_some_progress = 0;

	/*
	 * Acquire the oom lock.  If that fails, somebody else is
	 * making progress for us.
	 */
	if (!mutex_trylock(&oom_lock)) {
		*did_some_progress = 1;
		schedule_timeout_uninterruptible(1);
		return NULL;
	}

	/*
	 * Go through the zonelist yet one more time, keep very high watermark
	 * here, this is only to catch a parallel oom killing, we must fail if
	 * we're still under heavy pressure.
	 */
	page = get_page_from_freelist(gfp_mask | __GFP_HARDWALL, order,
					ALLOC_WMARK_HIGH|ALLOC_CPUSET, ac);
	if (page)
		goto out;

	if (!(gfp_mask & __GFP_NOFAIL)) {
		/* Coredumps can quickly deplete all memory reserves */
		if (current->flags & PF_DUMPCORE)
			goto out;
		/* The OOM killer will not help higher order allocs */
		if (order > PAGE_ALLOC_COSTLY_ORDER)
			goto out;
		/* The OOM killer does not needlessly kill tasks for lowmem */
		if (ac->high_zoneidx < ZONE_NORMAL)
			goto out;
		/* The OOM killer does not compensate for IO-less reclaim */
		if (!(gfp_mask & __GFP_FS)) {
			/*
			 * XXX: Page reclaim didn't yield anything,
			 * and the OOM killer can't be invoked, but
			 * keep looping as per tradition.
			 */
			*did_some_progress = 1;
			goto out;
		}
		if (pm_suspended_storage())
			goto out;
		/* The OOM killer may not free memory on a specific node */
		if (gfp_mask & __GFP_THISNODE)
			goto out;
	}
	/* Exhausted what can be done so it's blamo time */
	if (out_of_memory(&oc) || WARN_ON_ONCE(gfp_mask & __GFP_NOFAIL)) {
		*did_some_progress = 1;

		if (gfp_mask & __GFP_NOFAIL) {
			page = get_page_from_freelist(gfp_mask, order,
					ALLOC_NO_WATERMARKS|ALLOC_CPUSET, ac);
			/*
			 * fallback to ignore cpuset restriction if our nodes
			 * are depleted
			 */
			if (!page)
				page = get_page_from_freelist(gfp_mask, order,
					ALLOC_NO_WATERMARKS, ac);
		}
	}
out:
	mutex_unlock(&oom_lock);
	return page;
}

#ifdef CONFIG_COMPACTION
/* Try memory compaction for high-order allocations before reclaim */
static struct page *
__alloc_pages_direct_compact(gfp_t gfp_mask, unsigned int order,
		int alloc_flags, const struct alloc_context *ac,
		enum migrate_mode mode, int *contended_compaction,
		bool *deferred_compaction)
{
	unsigned long compact_result;
	struct page *page;

	if (!order)
		return NULL;

	current->flags |= PF_MEMALLOC;
	compact_result = try_to_compact_pages(gfp_mask, order, alloc_flags, ac,
						mode, contended_compaction);
	current->flags &= ~PF_MEMALLOC;

	switch (compact_result) {
	case COMPACT_DEFERRED:
		*deferred_compaction = true;
		/* fall-through */
	case COMPACT_SKIPPED:
		return NULL;
	default:
		break;
	}

	/*
	 * At least in one zone compaction wasn't deferred or skipped, so let's
	 * count a compaction stall
	 */
	count_vm_event(COMPACTSTALL);

	page = get_page_from_freelist(gfp_mask, order,
					alloc_flags & ~ALLOC_NO_WATERMARKS, ac);

	if (page) {
		struct zone *zone = page_zone(page);

		zone->compact_blockskip_flush = false;
		compaction_defer_reset(zone, order, true);
		count_vm_event(COMPACTSUCCESS);
		return page;
	}

	/*
	 * It's bad if compaction run occurs and fails. The most likely reason
	 * is that pages exist, but not enough to satisfy watermarks.
	 */
	count_vm_event(COMPACTFAIL);

	cond_resched();

	return NULL;
}
#else
static inline struct page *
__alloc_pages_direct_compact(gfp_t gfp_mask, unsigned int order,
		int alloc_flags, const struct alloc_context *ac,
		enum migrate_mode mode, int *contended_compaction,
		bool *deferred_compaction)
{
	return NULL;
}
#endif /* CONFIG_COMPACTION */

/* Perform direct synchronous page reclaim */
static int
__perform_reclaim(gfp_t gfp_mask, unsigned int order,
					const struct alloc_context *ac)
{
	struct reclaim_state reclaim_state;
	int progress;

	cond_resched();

	/* We now go into synchronous reclaim */
	cpuset_memory_pressure_bump();
	current->flags |= PF_MEMALLOC;
	lockdep_set_current_reclaim_state(gfp_mask);
	reclaim_state.reclaimed_slab = 0;
	current->reclaim_state = &reclaim_state;

	progress = try_to_free_pages(ac->zonelist, order, gfp_mask,
								ac->nodemask);

	current->reclaim_state = NULL;
	lockdep_clear_current_reclaim_state();
	current->flags &= ~PF_MEMALLOC;

	cond_resched();

	return progress;
}

/* The really slow allocator path where we enter direct reclaim */
static inline struct page *
__alloc_pages_direct_reclaim(gfp_t gfp_mask, unsigned int order,
		int alloc_flags, const struct alloc_context *ac,
		unsigned long *did_some_progress)
{
	struct page *page = NULL;
	bool drained = false;

	*did_some_progress = __perform_reclaim(gfp_mask, order, ac);
	if (unlikely(!(*did_some_progress)))
		return NULL;

retry:
	page = get_page_from_freelist(gfp_mask, order,
					alloc_flags & ~ALLOC_NO_WATERMARKS, ac);

	/*
	 * If an allocation failed after direct reclaim, it could be because
	 * pages are pinned on the per-cpu lists or in high alloc reserves.
	 * Shrink them them and try again
	 */
	if (!page && !drained) {
		unreserve_highatomic_pageblock(ac);
		drain_all_pages(NULL);
		drained = true;
		goto retry;
	}

	return page;
}

static void wake_all_kswapds(unsigned int order, const struct alloc_context *ac)
{
	struct zoneref *z;
	struct zone *zone;

	for_each_zone_zonelist_nodemask(zone, z, ac->zonelist,
						ac->high_zoneidx, ac->nodemask)
		wakeup_kswapd(zone, order, zone_idx(ac->preferred_zone));
}

static inline int
gfp_to_alloc_flags(gfp_t gfp_mask)
{
	int alloc_flags = ALLOC_WMARK_MIN | ALLOC_CPUSET;

	/* __GFP_HIGH is assumed to be the same as ALLOC_HIGH to save a branch. */
	BUILD_BUG_ON(__GFP_HIGH != (__force gfp_t) ALLOC_HIGH);

	/*
	 * The caller may dip into page reserves a bit more if the caller
	 * cannot run direct reclaim, or if the caller has realtime scheduling
	 * policy or is asking for __GFP_HIGH memory.  GFP_ATOMIC requests will
	 * set both ALLOC_HARDER (__GFP_ATOMIC) and ALLOC_HIGH (__GFP_HIGH).
	 */
	alloc_flags |= (__force int) (gfp_mask & __GFP_HIGH);

	if (gfp_mask & __GFP_ATOMIC) {
		/*
		 * Not worth trying to allocate harder for __GFP_NOMEMALLOC even
		 * if it can't schedule.
		 */
		if (!(gfp_mask & __GFP_NOMEMALLOC))
			alloc_flags |= ALLOC_HARDER;
		/*
		 * Ignore cpuset mems for GFP_ATOMIC rather than fail, see the
		 * comment for __cpuset_node_allowed().
		 */
		alloc_flags &= ~ALLOC_CPUSET;
	} else if (unlikely(rt_task(current)) && !in_interrupt())
		alloc_flags |= ALLOC_HARDER;

	if (likely(!(gfp_mask & __GFP_NOMEMALLOC))) {
		if (gfp_mask & __GFP_MEMALLOC)
			alloc_flags |= ALLOC_NO_WATERMARKS;
		else if (in_serving_softirq() && (current->flags & PF_MEMALLOC))
			alloc_flags |= ALLOC_NO_WATERMARKS;
		else if (!in_interrupt() &&
				((current->flags & PF_MEMALLOC) ||
				 unlikely(test_thread_flag(TIF_MEMDIE))))
			alloc_flags |= ALLOC_NO_WATERMARKS;
	}
#ifdef CONFIG_CMA
	if (gfpflags_to_migratetype(gfp_mask) == MIGRATE_MOVABLE)
		alloc_flags |= ALLOC_CMA;
#endif
	return alloc_flags;
}

bool gfp_pfmemalloc_allowed(gfp_t gfp_mask)
{
	return !!(gfp_to_alloc_flags(gfp_mask) & ALLOC_NO_WATERMARKS);
}

static inline bool is_thp_gfp_mask(gfp_t gfp_mask)
{
	return (gfp_mask & (GFP_TRANSHUGE | __GFP_KSWAPD_RECLAIM)) == GFP_TRANSHUGE;
}

/*
 * Maximum number of reclaim retries without any progress before OOM killer
 * is consider as the only way to move forward.
 */
#define MAX_RECLAIM_RETRIES 16

/*
 * Checks whether it makes sense to retry the reclaim to make a forward progress
 * for the given allocation request.
 * The reclaim feedback represented by did_some_progress (any progress during
 * the last reclaim round) and no_progress_loops (number of reclaim rounds
 * without any progress in a row) is considered as well as the reclaimable pages
 * on the applicable zone list (with a backoff mechanism which is a function of
 * no_progress_loops).
 *
 * Returns true if a retry is viable or false to enter the oom path.
 */
static inline bool
should_reclaim_retry(gfp_t gfp_mask, unsigned order,
		     struct alloc_context *ac, int alloc_flags,
		     bool did_some_progress,
		     int no_progress_loops)
{
	struct zone *zone;
	struct zoneref *z;

	/*
	 * Make sure we converge to OOM if we cannot make any progress
	 * several times in the row.
	 */
	if (no_progress_loops > MAX_RECLAIM_RETRIES)
		return false;

	/* Do not retry high order allocations unless they are __GFP_REPEAT */
	if (order > PAGE_ALLOC_COSTLY_ORDER && !(gfp_mask & __GFP_REPEAT))
		return false;

	/*
	 * Keep reclaiming pages while there is a chance this will lead
	 * somewhere.  If none of the target zones can satisfy our allocation
	 * request even if all reclaimable pages are considered then we are
	 * screwed and have to go OOM.
	 */
	for_each_zone_zonelist_nodemask(zone, z, ac->zonelist,
			ac->high_zoneidx, ac->nodemask) {
		unsigned long available;
		unsigned long reclaimable;

		available = reclaimable = zone_reclaimable_pages(zone);
		available -= DIV_ROUND_UP(no_progress_loops * available,
					  MAX_RECLAIM_RETRIES);
		available += zone_page_state_snapshot(zone, NR_FREE_PAGES);

		/*
		 * Would the allocation succeed if we reclaimed the whole
		 * available?
		 */
		if (__zone_watermark_ok(zone, order, min_wmark_pages(zone),
				ac->high_zoneidx, alloc_flags, available)) {
			unsigned long writeback;
			unsigned long dirty;

			writeback = zone_page_state_snapshot(zone, NR_WRITEBACK);
			dirty = zone_page_state_snapshot(zone, NR_FILE_DIRTY);

			/*
			 * If we didn't make any progress and have a lot of
			 * dirty + writeback pages then we should wait for
			 * an IO to complete to slow down the reclaim and
			 * prevent from pre mature OOM
			 */
			if (!did_some_progress && 2*(writeback + dirty) > reclaimable) {
				congestion_wait(BLK_RW_ASYNC, HZ/10);
				return true;
			}

			/*
			 * Memory allocation/reclaim might be called from a WQ
			 * context and the current implementation of the WQ
			 * concurrency control doesn't recognize that
			 * a particular WQ is congested if the worker thread is
			 * looping without ever sleeping. Therefore we have to
			 * do a short sleep here rather than calling
			 * cond_resched().
			 */
			if (current->flags & PF_WQ_WORKER)
				schedule_timeout(1);
			else
				cond_resched();

			return true;
		}
	}

	return false;
}

static inline struct page *
__alloc_pages_slowpath(gfp_t gfp_mask, unsigned int order,
						struct alloc_context *ac)
{
	bool can_direct_reclaim = gfp_mask & __GFP_DIRECT_RECLAIM;
	struct page *page = NULL;
	int alloc_flags;
	unsigned long did_some_progress;
	enum migrate_mode migration_mode = MIGRATE_ASYNC;
	bool deferred_compaction = false;
	int contended_compaction = COMPACT_CONTENDED_NONE;
	int no_progress_loops = 0;

	/*
	 * In the slowpath, we sanity check order to avoid ever trying to
	 * reclaim >= MAX_ORDER areas which will never succeed. Callers may
	 * be using allocators in order of preference for an area that is
	 * too large.
	 */
	if (order >= MAX_ORDER) {
		WARN_ON_ONCE(!(gfp_mask & __GFP_NOWARN));
		return NULL;
	}

	/*
	 * We also sanity check to catch abuse of atomic reserves being used by
	 * callers that are not in atomic context.
	 */
	if (WARN_ON_ONCE((gfp_mask & (__GFP_ATOMIC|__GFP_DIRECT_RECLAIM)) ==
				(__GFP_ATOMIC|__GFP_DIRECT_RECLAIM)))
		gfp_mask &= ~__GFP_ATOMIC;

	/*
	 * If this allocation cannot block and it is for a specific node, then
	 * fail early.  There's no need to wakeup kswapd or retry for a
	 * speculative node-specific allocation.
	 */
	if (IS_ENABLED(CONFIG_NUMA) && (gfp_mask & __GFP_THISNODE) && !can_direct_reclaim)
		goto nopage;

retry:
	if (gfp_mask & __GFP_KSWAPD_RECLAIM)
		wake_all_kswapds(order, ac);

	/*
	 * OK, we're below the kswapd watermark and have kicked background
	 * reclaim. Now things get more complex, so set up alloc_flags according
	 * to how we want to proceed.
	 */
	alloc_flags = gfp_to_alloc_flags(gfp_mask);

	/*
	 * Find the true preferred zone if the allocation is unconstrained by
	 * cpusets.
	 */
	if (!(alloc_flags & ALLOC_CPUSET) && !ac->nodemask) {
		struct zoneref *preferred_zoneref;
		preferred_zoneref = first_zones_zonelist(ac->zonelist,
				ac->high_zoneidx, NULL, &ac->preferred_zone);
		ac->classzone_idx = zonelist_zone_idx(preferred_zoneref);
	}

	/* This is the last chance, in general, before the goto nopage. */
	page = get_page_from_freelist(gfp_mask, order,
				alloc_flags & ~ALLOC_NO_WATERMARKS, ac);
	if (page)
		goto got_pg;

	/* Allocate without watermarks if the context allows */
	if (alloc_flags & ALLOC_NO_WATERMARKS) {
		/*
		 * Ignore mempolicies if ALLOC_NO_WATERMARKS on the grounds
		 * the allocation is high priority and these type of
		 * allocations are system rather than user orientated
		 */
		ac->zonelist = node_zonelist(numa_node_id(), gfp_mask);
		page = get_page_from_freelist(gfp_mask, order,
						ALLOC_NO_WATERMARKS, ac);
		if (page)
			goto got_pg;
	}

	/* Caller is not willing to reclaim, we can't balance anything */
	if (!can_direct_reclaim) {
		/*
		 * All existing users of the __GFP_NOFAIL are blockable, so warn
		 * of any new users that actually allow this type of allocation
		 * to fail.
		 */
		WARN_ON_ONCE(gfp_mask & __GFP_NOFAIL);
		goto nopage;
	}

	/* Avoid recursion of direct reclaim */
	if (current->flags & PF_MEMALLOC) {
		/*
		 * __GFP_NOFAIL request from this context is rather bizarre
		 * because we cannot reclaim anything and only can loop waiting
		 * for somebody to do a work for us.
		 */
		if (WARN_ON_ONCE(gfp_mask & __GFP_NOFAIL)) {
			cond_resched();
			goto retry;
		}
		goto nopage;
	}

	/* Avoid allocations with no watermarks from looping endlessly */
	if (test_thread_flag(TIF_MEMDIE) && !(gfp_mask & __GFP_NOFAIL))
		goto nopage;

	/*
	 * Try direct compaction. The first pass is asynchronous. Subsequent
	 * attempts after direct reclaim are synchronous
	 */
	page = __alloc_pages_direct_compact(gfp_mask, order, alloc_flags, ac,
					migration_mode,
					&contended_compaction,
					&deferred_compaction);
	if (page)
		goto got_pg;

	/* Checks for THP-specific high-order allocations */
	if (is_thp_gfp_mask(gfp_mask)) {
		/*
		 * If compaction is deferred for high-order allocations, it is
		 * because sync compaction recently failed. If this is the case
		 * and the caller requested a THP allocation, we do not want
		 * to heavily disrupt the system, so we fail the allocation
		 * instead of entering direct reclaim.
		 */
		if (deferred_compaction)
			goto nopage;

		/*
		 * In all zones where compaction was attempted (and not
		 * deferred or skipped), lock contention has been detected.
		 * For THP allocation we do not want to disrupt the others
		 * so we fallback to base pages instead.
		 */
		if (contended_compaction == COMPACT_CONTENDED_LOCK)
			goto nopage;

		/*
		 * If compaction was aborted due to need_resched(), we do not
		 * want to further increase allocation latency, unless it is
		 * khugepaged trying to collapse.
		 */
		if (contended_compaction == COMPACT_CONTENDED_SCHED
			&& !(current->flags & PF_KTHREAD))
			goto nopage;
	}

	/*
	 * It can become very expensive to allocate transparent hugepages at
	 * fault, so use asynchronous memory compaction for THP unless it is
	 * khugepaged trying to collapse.
	 */
	if (!is_thp_gfp_mask(gfp_mask) || (current->flags & PF_KTHREAD))
		migration_mode = MIGRATE_SYNC_LIGHT;

	/* Try direct reclaim and then allocating */
	page = __alloc_pages_direct_reclaim(gfp_mask, order, alloc_flags, ac,
							&did_some_progress);
	if (page)
		goto got_pg;

	/* Do not loop if specifically requested */
	if (gfp_mask & __GFP_NORETRY)
		goto noretry;

	/*
	 * Costly allocations might have made a progress but this doesn't mean
	 * their order will become available due to high fragmentation so do
	 * not reset the no progress counter for them
	 */
	if (did_some_progress && order <= PAGE_ALLOC_COSTLY_ORDER)
		no_progress_loops = 0;
	else
		no_progress_loops++;

	if (should_reclaim_retry(gfp_mask, order, ac, alloc_flags,
				 did_some_progress > 0, no_progress_loops))
		goto retry;

	/* Reclaim has failed us, start killing things */
	page = __alloc_pages_may_oom(gfp_mask, order, ac, &did_some_progress);
	if (page)
		goto got_pg;

	/* Retry as long as the OOM killer is making progress */
	if (did_some_progress) {
		no_progress_loops = 0;
		goto retry;
	}

noretry:
	/*
	 * High-order allocations do not necessarily loop after
	 * direct reclaim and reclaim/compaction depends on compaction
	 * being called after reclaim so call directly if necessary
	 */
	page = __alloc_pages_direct_compact(gfp_mask, order, alloc_flags,
					    ac, migration_mode,
					    &contended_compaction,
					    &deferred_compaction);
	if (page)
		goto got_pg;
nopage:
	warn_alloc_failed(gfp_mask, order, NULL);
got_pg:
	return page;
}

/*
 * This is the 'heart' of the zoned buddy allocator.
 */
struct page *
__alloc_pages_nodemask(gfp_t gfp_mask, unsigned int order,
			struct zonelist *zonelist, nodemask_t *nodemask)
{
	struct zoneref *preferred_zoneref;
	struct page *page = NULL;
	unsigned int cpuset_mems_cookie;
	int alloc_flags = ALLOC_WMARK_LOW|ALLOC_CPUSET|ALLOC_FAIR;
	gfp_t alloc_mask; /* The gfp_t that was actually used for allocation */
	struct alloc_context ac = {
		.high_zoneidx = gfp_zone(gfp_mask),
		.nodemask = nodemask,
		.migratetype = gfpflags_to_migratetype(gfp_mask),
	};

	gfp_mask &= gfp_allowed_mask;

	lockdep_trace_alloc(gfp_mask);

	might_sleep_if(gfp_mask & __GFP_DIRECT_RECLAIM);

	if (should_fail_alloc_page(gfp_mask, order))
		return NULL;

	/*
	 * Check the zones suitable for the gfp_mask contain at least one
	 * valid zone. It's possible to have an empty zonelist as a result
	 * of __GFP_THISNODE and a memoryless node
	 */
	if (unlikely(!zonelist->_zonerefs->zone))
		return NULL;

	if (IS_ENABLED(CONFIG_CMA) && ac.migratetype == MIGRATE_MOVABLE)
		alloc_flags |= ALLOC_CMA;

retry_cpuset:
	cpuset_mems_cookie = read_mems_allowed_begin();

	/* We set it here, as __alloc_pages_slowpath might have changed it */
	ac.zonelist = zonelist;

	/* Dirty zone balancing only done in the fast path */
	ac.spread_dirty_pages = (gfp_mask & __GFP_WRITE);

	/* The preferred zone is used for statistics later */
	preferred_zoneref = first_zones_zonelist(ac.zonelist, ac.high_zoneidx,
				ac.nodemask ? : &cpuset_current_mems_allowed,
				&ac.preferred_zone);
	if (!ac.preferred_zone)
		goto out;
	ac.classzone_idx = zonelist_zone_idx(preferred_zoneref);

	/* First allocation attempt */
	alloc_mask = gfp_mask|__GFP_HARDWALL;
	page = get_page_from_freelist(alloc_mask, order, alloc_flags, &ac);
	if (unlikely(!page)) {
		/*
		 * Runtime PM, block IO and its error handling path
		 * can deadlock because I/O on the device might not
		 * complete.
		 */
		alloc_mask = memalloc_noio_flags(gfp_mask);
		ac.spread_dirty_pages = false;

		page = __alloc_pages_slowpath(alloc_mask, order, &ac);
	}

	if (kmemcheck_enabled && page)
		kmemcheck_pagealloc_alloc(page, order, gfp_mask);

	trace_mm_page_alloc(page, order, alloc_mask, ac.migratetype);

out:
	/*
	 * When updating a task's mems_allowed, it is possible to race with
	 * parallel threads in such a way that an allocation can fail while
	 * the mask is being updated. If a page allocation is about to fail,
	 * check if the cpuset changed during allocation and if so, retry.
	 */
	if (unlikely(!page && read_mems_allowed_retry(cpuset_mems_cookie)))
		goto retry_cpuset;

	return page;
}
EXPORT_SYMBOL(__alloc_pages_nodemask);

/*
 * Common helper functions.
 */
unsigned long __get_free_pages(gfp_t gfp_mask, unsigned int order)
{
	struct page *page;

	/*
	 * __get_free_pages() returns a 32-bit address, which cannot represent
	 * a highmem page
	 */
	VM_BUG_ON((gfp_mask & __GFP_HIGHMEM) != 0);

	page = alloc_pages(gfp_mask, order);
	if (!page)
		return 0;
	return (unsigned long) page_address(page);
}
EXPORT_SYMBOL(__get_free_pages);

unsigned long get_zeroed_page(gfp_t gfp_mask)
{
	return __get_free_pages(gfp_mask | __GFP_ZERO, 0);
}
EXPORT_SYMBOL(get_zeroed_page);

void __free_pages(struct page *page, unsigned int order)
{
	if (put_page_testzero(page)) {
		if (order == 0)
			free_hot_cold_page(page, false);
		else
			__free_pages_ok(page, order);
	}
}

EXPORT_SYMBOL(__free_pages);

void free_pages(unsigned long addr, unsigned int order)
{
	if (addr != 0) {
		VM_BUG_ON(!virt_addr_valid((void *)addr));
		__free_pages(virt_to_page((void *)addr), order);
	}
}

EXPORT_SYMBOL(free_pages);

/*
 * Page Fragment:
 *  An arbitrary-length arbitrary-offset area of memory which resides
 *  within a 0 or higher order page.  Multiple fragments within that page
 *  are individually refcounted, in the page's reference counter.
 *
 * The page_frag functions below provide a simple allocation framework for
 * page fragments.  This is used by the network stack and network device
 * drivers to provide a backing region of memory for use as either an
 * sk_buff->head, or to be used in the "frags" portion of skb_shared_info.
 */
static struct page *__page_frag_refill(struct page_frag_cache *nc,
				       gfp_t gfp_mask)
{
	struct page *page = NULL;
	gfp_t gfp = gfp_mask;

#if (PAGE_SIZE < PAGE_FRAG_CACHE_MAX_SIZE)
	gfp_mask |= __GFP_COMP | __GFP_NOWARN | __GFP_NORETRY |
		    __GFP_NOMEMALLOC;
	page = alloc_pages_node(NUMA_NO_NODE, gfp_mask,
				PAGE_FRAG_CACHE_MAX_ORDER);
	nc->size = page ? PAGE_FRAG_CACHE_MAX_SIZE : PAGE_SIZE;
#endif
	if (unlikely(!page))
		page = alloc_pages_node(NUMA_NO_NODE, gfp, 0);

	nc->va = page ? page_address(page) : NULL;

	return page;
}

void *__alloc_page_frag(struct page_frag_cache *nc,
			unsigned int fragsz, gfp_t gfp_mask)
{
	unsigned int size = PAGE_SIZE;
	struct page *page;
	int offset;

	if (unlikely(!nc->va)) {
refill:
		page = __page_frag_refill(nc, gfp_mask);
		if (!page)
			return NULL;

#if (PAGE_SIZE < PAGE_FRAG_CACHE_MAX_SIZE)
		/* if size can vary use size else just use PAGE_SIZE */
		size = nc->size;
#endif
		/* Even if we own the page, we do not use atomic_set().
		 * This would break get_page_unless_zero() users.
		 */
		atomic_add(size - 1, &page->_count);

		/* reset page count bias and offset to start of new frag */
		nc->pfmemalloc = page_is_pfmemalloc(page);
		nc->pagecnt_bias = size;
		nc->offset = size;
	}

	offset = nc->offset - fragsz;
	if (unlikely(offset < 0)) {
		page = virt_to_page(nc->va);

		if (!atomic_sub_and_test(nc->pagecnt_bias, &page->_count))
			goto refill;

#if (PAGE_SIZE < PAGE_FRAG_CACHE_MAX_SIZE)
		/* if size can vary use size else just use PAGE_SIZE */
		size = nc->size;
#endif
		/* OK, page count is 0, we can safely set it */
		atomic_set(&page->_count, size);

		/* reset page count bias and offset to start of new frag */
		nc->pagecnt_bias = size;
		offset = size - fragsz;
	}

	nc->pagecnt_bias--;
	nc->offset = offset;

	return nc->va + offset;
}
EXPORT_SYMBOL(__alloc_page_frag);

/*
 * Frees a page fragment allocated out of either a compound or order 0 page.
 */
void __free_page_frag(void *addr)
{
	struct page *page = virt_to_head_page(addr);

	if (unlikely(put_page_testzero(page)))
		__free_pages_ok(page, compound_order(page));
}
EXPORT_SYMBOL(__free_page_frag);

/*
 * alloc_kmem_pages charges newly allocated pages to the kmem resource counter
 * of the current memory cgroup if __GFP_ACCOUNT is set, other than that it is
 * equivalent to alloc_pages.
 *
 * It should be used when the caller would like to use kmalloc, but since the
 * allocation is large, it has to fall back to the page allocator.
 */
struct page *alloc_kmem_pages(gfp_t gfp_mask, unsigned int order)
{
	struct page *page;

	page = alloc_pages(gfp_mask, order);
	if (page && memcg_kmem_charge(page, gfp_mask, order) != 0) {
		__free_pages(page, order);
		page = NULL;
	}
	return page;
}

struct page *alloc_kmem_pages_node(int nid, gfp_t gfp_mask, unsigned int order)
{
	struct page *page;

	page = alloc_pages_node(nid, gfp_mask, order);
	if (page && memcg_kmem_charge(page, gfp_mask, order) != 0) {
		__free_pages(page, order);
		page = NULL;
	}
	return page;
}

/*
 * __free_kmem_pages and free_kmem_pages will free pages allocated with
 * alloc_kmem_pages.
 */
void __free_kmem_pages(struct page *page, unsigned int order)
{
	memcg_kmem_uncharge(page, order);
	__free_pages(page, order);
}

void free_kmem_pages(unsigned long addr, unsigned int order)
{
	if (addr != 0) {
		VM_BUG_ON(!virt_addr_valid((void *)addr));
		__free_kmem_pages(virt_to_page((void *)addr), order);
	}
}

static void *make_alloc_exact(unsigned long addr, unsigned int order,
		size_t size)
{
	if (addr) {
		unsigned long alloc_end = addr + (PAGE_SIZE << order);
		unsigned long used = addr + PAGE_ALIGN(size);

		split_page(virt_to_page((void *)addr), order);
		while (used < alloc_end) {
			free_page(used);
			used += PAGE_SIZE;
		}
	}
	return (void *)addr;
}

/**
 * alloc_pages_exact - allocate an exact number physically-contiguous pages.
 * @size: the number of bytes to allocate
 * @gfp_mask: GFP flags for the allocation
 *
 * This function is similar to alloc_pages(), except that it allocates the
 * minimum number of pages to satisfy the request.  alloc_pages() can only
 * allocate memory in power-of-two pages.
 *
 * This function is also limited by MAX_ORDER.
 *
 * Memory allocated by this function must be released by free_pages_exact().
 */
void *alloc_pages_exact(size_t size, gfp_t gfp_mask)
{
	unsigned int order = get_order(size);
	unsigned long addr;

	addr = __get_free_pages(gfp_mask, order);
	return make_alloc_exact(addr, order, size);
}
EXPORT_SYMBOL(alloc_pages_exact);

/**
 * alloc_pages_exact_nid - allocate an exact number of physically-contiguous
 *			   pages on a node.
 * @nid: the preferred node ID where memory should be allocated
 * @size: the number of bytes to allocate
 * @gfp_mask: GFP flags for the allocation
 *
 * Like alloc_pages_exact(), but try to allocate on node nid first before falling
 * back.
 */
void * __meminit alloc_pages_exact_nid(int nid, size_t size, gfp_t gfp_mask)
{
	unsigned int order = get_order(size);
	struct page *p = alloc_pages_node(nid, gfp_mask, order);
	if (!p)
		return NULL;
	return make_alloc_exact((unsigned long)page_address(p), order, size);
}

/**
 * free_pages_exact - release memory allocated via alloc_pages_exact()
 * @virt: the value returned by alloc_pages_exact.
 * @size: size of allocation, same value as passed to alloc_pages_exact().
 *
 * Release the memory allocated by a previous call to alloc_pages_exact.
 */
void free_pages_exact(void *virt, size_t size)
{
	unsigned long addr = (unsigned long)virt;
	unsigned long end = addr + PAGE_ALIGN(size);

	while (addr < end) {
		free_page(addr);
		addr += PAGE_SIZE;
	}
}
EXPORT_SYMBOL(free_pages_exact);

/**
 * nr_free_zone_pages - count number of pages beyond high watermark
 * @offset: The zone index of the highest zone
 *
 * nr_free_zone_pages() counts the number of counts pages which are beyond the
 * high watermark within all zones at or below a given zone index.  For each
 * zone, the number of pages is calculated as:
 *     managed_pages - high_pages
 */
static unsigned long nr_free_zone_pages(int offset)
{
	struct zoneref *z;
	struct zone *zone;

	/* Just pick one node, since fallback list is circular */
	unsigned long sum = 0;

	struct zonelist *zonelist = node_zonelist(numa_node_id(), GFP_KERNEL);

	for_each_zone_zonelist(zone, z, zonelist, offset) {
		unsigned long size = zone->managed_pages;
		unsigned long high = high_wmark_pages(zone);
		if (size > high)
			sum += size - high;
	}

	return sum;
}

/**
 * nr_free_buffer_pages - count number of pages beyond high watermark
 *
 * nr_free_buffer_pages() counts the number of pages which are beyond the high
 * watermark within ZONE_DMA and ZONE_NORMAL.
 */
unsigned long nr_free_buffer_pages(void)
{
	return nr_free_zone_pages(gfp_zone(GFP_USER));
}
EXPORT_SYMBOL_GPL(nr_free_buffer_pages);

/**
 * nr_free_pagecache_pages - count number of pages beyond high watermark
 *
 * nr_free_pagecache_pages() counts the number of pages which are beyond the
 * high watermark within all zones.
 */
unsigned long nr_free_pagecache_pages(void)
{
	return nr_free_zone_pages(gfp_zone(GFP_HIGHUSER_MOVABLE));
}

static inline void show_node(struct zone *zone)
{
	if (IS_ENABLED(CONFIG_NUMA))
		printk("Node %d ", zone_to_nid(zone));
}

void si_meminfo(struct sysinfo *val)
{
	val->totalram = totalram_pages;
	val->sharedram = global_page_state(NR_SHMEM);
	val->freeram = global_page_state(NR_FREE_PAGES);
	val->bufferram = nr_blockdev_pages();
	val->totalhigh = totalhigh_pages;
	val->freehigh = nr_free_highpages();
	val->mem_unit = PAGE_SIZE;
}

EXPORT_SYMBOL(si_meminfo);

#ifdef CONFIG_NUMA
void si_meminfo_node(struct sysinfo *val, int nid)
{
	int zone_type;		/* needs to be signed */
	unsigned long managed_pages = 0;
	pg_data_t *pgdat = NODE_DATA(nid);

	for (zone_type = 0; zone_type < MAX_NR_ZONES; zone_type++)
		managed_pages += pgdat->node_zones[zone_type].managed_pages;
	val->totalram = managed_pages;
	val->sharedram = node_page_state(nid, NR_SHMEM);
	val->freeram = node_page_state(nid, NR_FREE_PAGES);
#ifdef CONFIG_HIGHMEM
	val->totalhigh = pgdat->node_zones[ZONE_HIGHMEM].managed_pages;
	val->freehigh = zone_page_state(&pgdat->node_zones[ZONE_HIGHMEM],
			NR_FREE_PAGES);
#else
	val->totalhigh = 0;
	val->freehigh = 0;
#endif
	val->mem_unit = PAGE_SIZE;
}
#endif

/*
 * Determine whether the node should be displayed or not, depending on whether
 * SHOW_MEM_FILTER_NODES was passed to show_free_areas().
 */
bool skip_free_areas_node(unsigned int flags, int nid)
{
	bool ret = false;
	unsigned int cpuset_mems_cookie;

	if (!(flags & SHOW_MEM_FILTER_NODES))
		goto out;

	do {
		cpuset_mems_cookie = read_mems_allowed_begin();
		ret = !node_isset(nid, cpuset_current_mems_allowed);
	} while (read_mems_allowed_retry(cpuset_mems_cookie));
out:
	return ret;
}

#define K(x) ((x) << (PAGE_SHIFT-10))

static void show_migration_types(unsigned char type)
{
	static const char types[MIGRATE_TYPES] = {
		[MIGRATE_UNMOVABLE]	= 'U',
		[MIGRATE_MOVABLE]	= 'M',
		[MIGRATE_RECLAIMABLE]	= 'E',
		[MIGRATE_HIGHATOMIC]	= 'H',
#ifdef CONFIG_CMA
		[MIGRATE_CMA]		= 'C',
#endif
#ifdef CONFIG_MEMORY_ISOLATION
		[MIGRATE_ISOLATE]	= 'I',
#endif
	};
	char tmp[MIGRATE_TYPES + 1];
	char *p = tmp;
	int i;

	for (i = 0; i < MIGRATE_TYPES; i++) {
		if (type & (1 << i))
			*p++ = types[i];
	}

	*p = '\0';
	printk("(%s) ", tmp);
}

/*
 * Show free area list (used inside shift_scroll-lock stuff)
 * We also calculate the percentage fragmentation. We do this by counting the
 * memory on each free list with the exception of the first item on the list.
 *
 * Bits in @filter:
 * SHOW_MEM_FILTER_NODES: suppress nodes that are not allowed by current's
 *   cpuset.
 */
void show_free_areas(unsigned int filter)
{
	unsigned long free_pcp = 0;
	int cpu;
	struct zone *zone;

	for_each_populated_zone(zone) {
		if (skip_free_areas_node(filter, zone_to_nid(zone)))
			continue;

		for_each_online_cpu(cpu)
			free_pcp += per_cpu_ptr(zone->pageset, cpu)->pcp.count;
	}

	printk("active_anon:%lu inactive_anon:%lu isolated_anon:%lu\n"
		" active_file:%lu inactive_file:%lu isolated_file:%lu\n"
		" unevictable:%lu dirty:%lu writeback:%lu unstable:%lu\n"
		" slab_reclaimable:%lu slab_unreclaimable:%lu\n"
		" mapped:%lu shmem:%lu pagetables:%lu bounce:%lu\n"
		" free:%lu free_pcp:%lu free_cma:%lu\n",
		global_page_state(NR_ACTIVE_ANON),
		global_page_state(NR_INACTIVE_ANON),
		global_page_state(NR_ISOLATED_ANON),
		global_page_state(NR_ACTIVE_FILE),
		global_page_state(NR_INACTIVE_FILE),
		global_page_state(NR_ISOLATED_FILE),
		global_page_state(NR_UNEVICTABLE),
		global_page_state(NR_FILE_DIRTY),
		global_page_state(NR_WRITEBACK),
		global_page_state(NR_UNSTABLE_NFS),
		global_page_state(NR_SLAB_RECLAIMABLE),
		global_page_state(NR_SLAB_UNRECLAIMABLE),
		global_page_state(NR_FILE_MAPPED),
		global_page_state(NR_SHMEM),
		global_page_state(NR_PAGETABLE),
		global_page_state(NR_BOUNCE),
		global_page_state(NR_FREE_PAGES),
		free_pcp,
		global_page_state(NR_FREE_CMA_PAGES));

	for_each_populated_zone(zone) {
		int i;

		if (skip_free_areas_node(filter, zone_to_nid(zone)))
			continue;

		free_pcp = 0;
		for_each_online_cpu(cpu)
			free_pcp += per_cpu_ptr(zone->pageset, cpu)->pcp.count;

		show_node(zone);
		printk("%s"
			" free:%lukB"
			" min:%lukB"
			" low:%lukB"
			" high:%lukB"
			" active_anon:%lukB"
			" inactive_anon:%lukB"
			" active_file:%lukB"
			" inactive_file:%lukB"
			" unevictable:%lukB"
			" isolated(anon):%lukB"
			" isolated(file):%lukB"
			" present:%lukB"
			" managed:%lukB"
			" mlocked:%lukB"
			" dirty:%lukB"
			" writeback:%lukB"
			" mapped:%lukB"
			" shmem:%lukB"
			" slab_reclaimable:%lukB"
			" slab_unreclaimable:%lukB"
			" kernel_stack:%lukB"
			" pagetables:%lukB"
			" unstable:%lukB"
			" bounce:%lukB"
			" free_pcp:%lukB"
			" local_pcp:%ukB"
			" free_cma:%lukB"
			" writeback_tmp:%lukB"
			" pages_scanned:%lu"
			" all_unreclaimable? %s"
			"\n",
			zone->name,
			K(zone_page_state(zone, NR_FREE_PAGES)),
			K(min_wmark_pages(zone)),
			K(low_wmark_pages(zone)),
			K(high_wmark_pages(zone)),
			K(zone_page_state(zone, NR_ACTIVE_ANON)),
			K(zone_page_state(zone, NR_INACTIVE_ANON)),
			K(zone_page_state(zone, NR_ACTIVE_FILE)),
			K(zone_page_state(zone, NR_INACTIVE_FILE)),
			K(zone_page_state(zone, NR_UNEVICTABLE)),
			K(zone_page_state(zone, NR_ISOLATED_ANON)),
			K(zone_page_state(zone, NR_ISOLATED_FILE)),
			K(zone->present_pages),
			K(zone->managed_pages),
			K(zone_page_state(zone, NR_MLOCK)),
			K(zone_page_state(zone, NR_FILE_DIRTY)),
			K(zone_page_state(zone, NR_WRITEBACK)),
			K(zone_page_state(zone, NR_FILE_MAPPED)),
			K(zone_page_state(zone, NR_SHMEM)),
			K(zone_page_state(zone, NR_SLAB_RECLAIMABLE)),
			K(zone_page_state(zone, NR_SLAB_UNRECLAIMABLE)),
			zone_page_state(zone, NR_KERNEL_STACK) *
				THREAD_SIZE / 1024,
			K(zone_page_state(zone, NR_PAGETABLE)),
			K(zone_page_state(zone, NR_UNSTABLE_NFS)),
			K(zone_page_state(zone, NR_BOUNCE)),
			K(free_pcp),
			K(this_cpu_read(zone->pageset->pcp.count)),
			K(zone_page_state(zone, NR_FREE_CMA_PAGES)),
			K(zone_page_state(zone, NR_WRITEBACK_TEMP)),
			K(zone_page_state(zone, NR_PAGES_SCANNED)),
			(!zone_reclaimable(zone) ? "yes" : "no")
			);
		printk("lowmem_reserve[]:");
		for (i = 0; i < MAX_NR_ZONES; i++)
			printk(" %ld", zone->lowmem_reserve[i]);
		printk("\n");
	}

	for_each_populated_zone(zone) {
		unsigned int order;
		unsigned long nr[MAX_ORDER], flags, total = 0;
		unsigned char types[MAX_ORDER];

		if (skip_free_areas_node(filter, zone_to_nid(zone)))
			continue;
		show_node(zone);
		printk("%s: ", zone->name);

		spin_lock_irqsave(&zone->lock, flags);
		for (order = 0; order < MAX_ORDER; order++) {
			struct free_area *area = &zone->free_area[order];
			int type;

			nr[order] = area->nr_free;
			total += nr[order] << order;

			types[order] = 0;
			for (type = 0; type < MIGRATE_TYPES; type++) {
				if (!list_empty(&area->free_list[type]))
					types[order] |= 1 << type;
			}
		}
		spin_unlock_irqrestore(&zone->lock, flags);
		for (order = 0; order < MAX_ORDER; order++) {
			printk("%lu*%lukB ", nr[order], K(1UL) << order);
			if (nr[order])
				show_migration_types(types[order]);
		}
		printk("= %lukB\n", K(total));
	}

	hugetlb_show_meminfo();

	printk("%ld total pagecache pages\n", global_page_state(NR_FILE_PAGES));

	show_swap_cache_info();
}

static void zoneref_set_zone(struct zone *zone, struct zoneref *zoneref)
{
	zoneref->zone = zone;
	zoneref->zone_idx = zone_idx(zone);
}

/*
 * Builds allocation fallback zone lists.
 *
 * Add all populated zones of a node to the zonelist.
 */
static int build_zonelists_node(pg_data_t *pgdat, struct zonelist *zonelist,
				int nr_zones)
{
	struct zone *zone;
	enum zone_type zone_type = MAX_NR_ZONES;

	do {
		zone_type--;
		zone = pgdat->node_zones + zone_type;
		if (populated_zone(zone)) {
			zoneref_set_zone(zone,
				&zonelist->_zonerefs[nr_zones++]);
			check_highest_zone(zone_type);
		}
	} while (zone_type);

	return nr_zones;
}


/*
 *  zonelist_order:
 *  0 = automatic detection of better ordering.
 *  1 = order by ([node] distance, -zonetype)
 *  2 = order by (-zonetype, [node] distance)
 *
 *  If not NUMA, ZONELIST_ORDER_ZONE and ZONELIST_ORDER_NODE will create
 *  the same zonelist. So only NUMA can configure this param.
 */
#define ZONELIST_ORDER_DEFAULT  0
#define ZONELIST_ORDER_NODE     1
#define ZONELIST_ORDER_ZONE     2

/* zonelist order in the kernel.
 * set_zonelist_order() will set this to NODE or ZONE.
 */
static int current_zonelist_order = ZONELIST_ORDER_DEFAULT;
static char zonelist_order_name[3][8] = {"Default", "Node", "Zone"};


#ifdef CONFIG_NUMA
/* The value user specified ....changed by config */
static int user_zonelist_order = ZONELIST_ORDER_DEFAULT;
/* string for sysctl */
#define NUMA_ZONELIST_ORDER_LEN	16
char numa_zonelist_order[16] = "default";

/*
 * interface for configure zonelist ordering.
 * command line option "numa_zonelist_order"
 *	= "[dD]efault	- default, automatic configuration.
 *	= "[nN]ode 	- order by node locality, then by zone within node
 *	= "[zZ]one      - order by zone, then by locality within zone
 */

static int __parse_numa_zonelist_order(char *s)
{
	if (*s == 'd' || *s == 'D') {
		user_zonelist_order = ZONELIST_ORDER_DEFAULT;
	} else if (*s == 'n' || *s == 'N') {
		user_zonelist_order = ZONELIST_ORDER_NODE;
	} else if (*s == 'z' || *s == 'Z') {
		user_zonelist_order = ZONELIST_ORDER_ZONE;
	} else {
		printk(KERN_WARNING
			"Ignoring invalid numa_zonelist_order value:  "
			"%s\n", s);
		return -EINVAL;
	}
	return 0;
}

static __init int setup_numa_zonelist_order(char *s)
{
	int ret;

	if (!s)
		return 0;

	ret = __parse_numa_zonelist_order(s);
	if (ret == 0)
		strlcpy(numa_zonelist_order, s, NUMA_ZONELIST_ORDER_LEN);

	return ret;
}
early_param("numa_zonelist_order", setup_numa_zonelist_order);

/*
 * sysctl handler for numa_zonelist_order
 */
int numa_zonelist_order_handler(struct ctl_table *table, int write,
		void __user *buffer, size_t *length,
		loff_t *ppos)
{
	char saved_string[NUMA_ZONELIST_ORDER_LEN];
	int ret;
	static DEFINE_MUTEX(zl_order_mutex);

	mutex_lock(&zl_order_mutex);
	if (write) {
		if (strlen((char *)table->data) >= NUMA_ZONELIST_ORDER_LEN) {
			ret = -EINVAL;
			goto out;
		}
		strcpy(saved_string, (char *)table->data);
	}
	ret = proc_dostring(table, write, buffer, length, ppos);
	if (ret)
		goto out;
	if (write) {
		int oldval = user_zonelist_order;

		ret = __parse_numa_zonelist_order((char *)table->data);
		if (ret) {
			/*
			 * bogus value.  restore saved string
			 */
			strncpy((char *)table->data, saved_string,
				NUMA_ZONELIST_ORDER_LEN);
			user_zonelist_order = oldval;
		} else if (oldval != user_zonelist_order) {
			mutex_lock(&zonelists_mutex);
			build_all_zonelists(NULL, NULL);
			mutex_unlock(&zonelists_mutex);
		}
	}
out:
	mutex_unlock(&zl_order_mutex);
	return ret;
}


#define MAX_NODE_LOAD (nr_online_nodes)
static int node_load[MAX_NUMNODES];

/**
 * find_next_best_node - find the next node that should appear in a given node's fallback list
 * @node: node whose fallback list we're appending
 * @used_node_mask: nodemask_t of already used nodes
 *
 * We use a number of factors to determine which is the next node that should
 * appear on a given node's fallback list.  The node should not have appeared
 * already in @node's fallback list, and it should be the next closest node
 * according to the distance array (which contains arbitrary distance values
 * from each node to each node in the system), and should also prefer nodes
 * with no CPUs, since presumably they'll have very little allocation pressure
 * on them otherwise.
 * It returns -1 if no node is found.
 */
static int find_next_best_node(int node, nodemask_t *used_node_mask)
{
	int n, val;
	int min_val = INT_MAX;
	int best_node = NUMA_NO_NODE;
	const struct cpumask *tmp = cpumask_of_node(0);

	/* Use the local node if we haven't already */
	if (!node_isset(node, *used_node_mask)) {
		node_set(node, *used_node_mask);
		return node;
	}

	for_each_node_state(n, N_MEMORY) {

		/* Don't want a node to appear more than once */
		if (node_isset(n, *used_node_mask))
			continue;

		/* Use the distance array to find the distance */
		val = node_distance(node, n);

		/* Penalize nodes under us ("prefer the next node") */
		val += (n < node);

		/* Give preference to headless and unused nodes */
		tmp = cpumask_of_node(n);
		if (!cpumask_empty(tmp))
			val += PENALTY_FOR_NODE_WITH_CPUS;

		/* Slight preference for less loaded node */
		val *= (MAX_NODE_LOAD*MAX_NUMNODES);
		val += node_load[n];

		if (val < min_val) {
			min_val = val;
			best_node = n;
		}
	}

	if (best_node >= 0)
		node_set(best_node, *used_node_mask);

	return best_node;
}


/*
 * Build zonelists ordered by node and zones within node.
 * This results in maximum locality--normal zone overflows into local
 * DMA zone, if any--but risks exhausting DMA zone.
 */
static void build_zonelists_in_node_order(pg_data_t *pgdat, int node)
{
	int j;
	struct zonelist *zonelist;

	zonelist = &pgdat->node_zonelists[0];
	for (j = 0; zonelist->_zonerefs[j].zone != NULL; j++)
		;
	j = build_zonelists_node(NODE_DATA(node), zonelist, j);
	zonelist->_zonerefs[j].zone = NULL;
	zonelist->_zonerefs[j].zone_idx = 0;
}

/*
 * Build gfp_thisnode zonelists
 */
static void build_thisnode_zonelists(pg_data_t *pgdat)
{
	int j;
	struct zonelist *zonelist;

	zonelist = &pgdat->node_zonelists[1];
	j = build_zonelists_node(pgdat, zonelist, 0);
	zonelist->_zonerefs[j].zone = NULL;
	zonelist->_zonerefs[j].zone_idx = 0;
}

/*
 * Build zonelists ordered by zone and nodes within zones.
 * This results in conserving DMA zone[s] until all Normal memory is
 * exhausted, but results in overflowing to remote node while memory
 * may still exist in local DMA zone.
 */
static int node_order[MAX_NUMNODES];

static void build_zonelists_in_zone_order(pg_data_t *pgdat, int nr_nodes)
{
	int pos, j, node;
	int zone_type;		/* needs to be signed */
	struct zone *z;
	struct zonelist *zonelist;

	zonelist = &pgdat->node_zonelists[0];
	pos = 0;
	for (zone_type = MAX_NR_ZONES - 1; zone_type >= 0; zone_type--) {
		for (j = 0; j < nr_nodes; j++) {
			node = node_order[j];
			z = &NODE_DATA(node)->node_zones[zone_type];
			if (populated_zone(z)) {
				zoneref_set_zone(z,
					&zonelist->_zonerefs[pos++]);
				check_highest_zone(zone_type);
			}
		}
	}
	zonelist->_zonerefs[pos].zone = NULL;
	zonelist->_zonerefs[pos].zone_idx = 0;
}

#if defined(CONFIG_64BIT)
/*
 * Devices that require DMA32/DMA are relatively rare and do not justify a
 * penalty to every machine in case the specialised case applies. Default
 * to Node-ordering on 64-bit NUMA machines
 */
static int default_zonelist_order(void)
{
	return ZONELIST_ORDER_NODE;
}
#else
/*
 * On 32-bit, the Normal zone needs to be preserved for allocations accessible
 * by the kernel. If processes running on node 0 deplete the low memory zone
 * then reclaim will occur more frequency increasing stalls and potentially
 * be easier to OOM if a large percentage of the zone is under writeback or
 * dirty. The problem is significantly worse if CONFIG_HIGHPTE is not set.
 * Hence, default to zone ordering on 32-bit.
 */
static int default_zonelist_order(void)
{
	return ZONELIST_ORDER_ZONE;
}
#endif /* CONFIG_64BIT */

static void set_zonelist_order(void)
{
	if (user_zonelist_order == ZONELIST_ORDER_DEFAULT)
		current_zonelist_order = default_zonelist_order();
	else
		current_zonelist_order = user_zonelist_order;
}

static void build_zonelists(pg_data_t *pgdat)
{
	int i, node, load;
	nodemask_t used_mask;
	int local_node, prev_node;
	struct zonelist *zonelist;
	unsigned int order = current_zonelist_order;

	/* initialize zonelists */
	for (i = 0; i < MAX_ZONELISTS; i++) {
		zonelist = pgdat->node_zonelists + i;
		zonelist->_zonerefs[0].zone = NULL;
		zonelist->_zonerefs[0].zone_idx = 0;
	}

	/* NUMA-aware ordering of nodes */
	local_node = pgdat->node_id;
	load = nr_online_nodes;
	prev_node = local_node;
	nodes_clear(used_mask);

	memset(node_order, 0, sizeof(node_order));
	i = 0;

	while ((node = find_next_best_node(local_node, &used_mask)) >= 0) {
		/*
		 * We don't want to pressure a particular node.
		 * So adding penalty to the first node in same
		 * distance group to make it round-robin.
		 */
		if (node_distance(local_node, node) !=
		    node_distance(local_node, prev_node))
			node_load[node] = load;

		prev_node = node;
		load--;
		if (order == ZONELIST_ORDER_NODE)
			build_zonelists_in_node_order(pgdat, node);
		else
			node_order[i++] = node;	/* remember order */
	}

	if (order == ZONELIST_ORDER_ZONE) {
		/* calculate node order -- i.e., DMA last! */
		build_zonelists_in_zone_order(pgdat, i);
	}

	build_thisnode_zonelists(pgdat);
}

#ifdef CONFIG_HAVE_MEMORYLESS_NODES
/*
 * Return node id of node used for "local" allocations.
 * I.e., first node id of first zone in arg node's generic zonelist.
 * Used for initializing percpu 'numa_mem', which is used primarily
 * for kernel allocations, so use GFP_KERNEL flags to locate zonelist.
 */
int local_memory_node(int node)
{
	struct zone *zone;

	(void)first_zones_zonelist(node_zonelist(node, GFP_KERNEL),
				   gfp_zone(GFP_KERNEL),
				   NULL,
				   &zone);
	return zone->node;
}
#endif

#else	/* CONFIG_NUMA */

static void set_zonelist_order(void)
{
	current_zonelist_order = ZONELIST_ORDER_ZONE;
}

static void build_zonelists(pg_data_t *pgdat)
{
	int node, local_node;
	enum zone_type j;
	struct zonelist *zonelist;

	local_node = pgdat->node_id;

	zonelist = &pgdat->node_zonelists[0];
	j = build_zonelists_node(pgdat, zonelist, 0);

	/*
	 * Now we build the zonelist so that it contains the zones
	 * of all the other nodes.
	 * We don't want to pressure a particular node, so when
	 * building the zones for node N, we make sure that the
	 * zones coming right after the local ones are those from
	 * node N+1 (modulo N)
	 */
	for (node = local_node + 1; node < MAX_NUMNODES; node++) {
		if (!node_online(node))
			continue;
		j = build_zonelists_node(NODE_DATA(node), zonelist, j);
	}
	for (node = 0; node < local_node; node++) {
		if (!node_online(node))
			continue;
		j = build_zonelists_node(NODE_DATA(node), zonelist, j);
	}

	zonelist->_zonerefs[j].zone = NULL;
	zonelist->_zonerefs[j].zone_idx = 0;
}

#endif	/* CONFIG_NUMA */

/*
 * Boot pageset table. One per cpu which is going to be used for all
 * zones and all nodes. The parameters will be set in such a way
 * that an item put on a list will immediately be handed over to
 * the buddy list. This is safe since pageset manipulation is done
 * with interrupts disabled.
 *
 * The boot_pagesets must be kept even after bootup is complete for
 * unused processors and/or zones. They do play a role for bootstrapping
 * hotplugged processors.
 *
 * zoneinfo_show() and maybe other functions do
 * not check if the processor is online before following the pageset pointer.
 * Other parts of the kernel may not check if the zone is available.
 */
static void setup_pageset(struct per_cpu_pageset *p, unsigned long batch);
static DEFINE_PER_CPU(struct per_cpu_pageset, boot_pageset);
static void setup_zone_pageset(struct zone *zone);

/*
 * Global mutex to protect against size modification of zonelists
 * as well as to serialize pageset setup for the new populated zone.
 */
DEFINE_MUTEX(zonelists_mutex);

/* return values int ....just for stop_machine() */
static int __build_all_zonelists(void *data)
{
	int nid;
	int cpu;
	pg_data_t *self = data;

#ifdef CONFIG_NUMA
	memset(node_load, 0, sizeof(node_load));
#endif

	if (self && !node_online(self->node_id)) {
		build_zonelists(self);
	}

	for_each_online_node(nid) {
		pg_data_t *pgdat = NODE_DATA(nid);

		build_zonelists(pgdat);
	}

	/*
	 * Initialize the boot_pagesets that are going to be used
	 * for bootstrapping processors. The real pagesets for
	 * each zone will be allocated later when the per cpu
	 * allocator is available.
	 *
	 * boot_pagesets are used also for bootstrapping offline
	 * cpus if the system is already booted because the pagesets
	 * are needed to initialize allocators on a specific cpu too.
	 * F.e. the percpu allocator needs the page allocator which
	 * needs the percpu allocator in order to allocate its pagesets
	 * (a chicken-egg dilemma).
	 */
	for_each_possible_cpu(cpu) {
		setup_pageset(&per_cpu(boot_pageset, cpu), 0);

#ifdef CONFIG_HAVE_MEMORYLESS_NODES
		/*
		 * We now know the "local memory node" for each node--
		 * i.e., the node of the first zone in the generic zonelist.
		 * Set up numa_mem percpu variable for on-line cpus.  During
		 * boot, only the boot cpu should be on-line;  we'll init the
		 * secondary cpus' numa_mem as they come on-line.  During
		 * node/memory hotplug, we'll fixup all on-line cpus.
		 */
		if (cpu_online(cpu))
			set_cpu_numa_mem(cpu, local_memory_node(cpu_to_node(cpu)));
#endif
	}

	return 0;
}

static noinline void __init
build_all_zonelists_init(void)
{
	__build_all_zonelists(NULL);
	mminit_verify_zonelist();
	cpuset_init_current_mems_allowed();
}

/*
 * Called with zonelists_mutex held always
 * unless system_state == SYSTEM_BOOTING.
 *
 * __ref due to (1) call of __meminit annotated setup_zone_pageset
 * [we're only called with non-NULL zone through __meminit paths] and
 * (2) call of __init annotated helper build_all_zonelists_init
 * [protected by SYSTEM_BOOTING].
 */
void __ref build_all_zonelists(pg_data_t *pgdat, struct zone *zone)
{
	set_zonelist_order();

	if (system_state == SYSTEM_BOOTING) {
		build_all_zonelists_init();
	} else {
#ifdef CONFIG_MEMORY_HOTPLUG
		if (zone)
			setup_zone_pageset(zone);
#endif
		/* we have to stop all cpus to guarantee there is no user
		   of zonelist */
		stop_machine(__build_all_zonelists, pgdat, NULL);
		/* cpuset refresh routine should be here */
	}
	vm_total_pages = nr_free_pagecache_pages();
	/*
	 * Disable grouping by mobility if the number of pages in the
	 * system is too low to allow the mechanism to work. It would be
	 * more accurate, but expensive to check per-zone. This check is
	 * made on memory-hotadd so a system can start with mobility
	 * disabled and enable it later
	 */
	if (vm_total_pages < (pageblock_nr_pages * MIGRATE_TYPES))
		page_group_by_mobility_disabled = 1;
	else
		page_group_by_mobility_disabled = 0;

	pr_info("Built %i zonelists in %s order, mobility grouping %s.  "
		"Total pages: %ld\n",
			nr_online_nodes,
			zonelist_order_name[current_zonelist_order],
			page_group_by_mobility_disabled ? "off" : "on",
			vm_total_pages);
#ifdef CONFIG_NUMA
	pr_info("Policy zone: %s\n", zone_names[policy_zone]);
#endif
}

/*
 * Helper functions to size the waitqueue hash table.
 * Essentially these want to choose hash table sizes sufficiently
 * large so that collisions trying to wait on pages are rare.
 * But in fact, the number of active page waitqueues on typical
 * systems is ridiculously low, less than 200. So this is even
 * conservative, even though it seems large.
 *
 * The constant PAGES_PER_WAITQUEUE specifies the ratio of pages to
 * waitqueues, i.e. the size of the waitq table given the number of pages.
 */
#define PAGES_PER_WAITQUEUE	256

#ifndef CONFIG_MEMORY_HOTPLUG
static inline unsigned long wait_table_hash_nr_entries(unsigned long pages)
{
	unsigned long size = 1;

	pages /= PAGES_PER_WAITQUEUE;

	while (size < pages)
		size <<= 1;

	/*
	 * Once we have dozens or even hundreds of threads sleeping
	 * on IO we've got bigger problems than wait queue collision.
	 * Limit the size of the wait table to a reasonable size.
	 */
	size = min(size, 4096UL);

	return max(size, 4UL);
}
#else
/*
 * A zone's size might be changed by hot-add, so it is not possible to determine
 * a suitable size for its wait_table.  So we use the maximum size now.
 *
 * The max wait table size = 4096 x sizeof(wait_queue_head_t).   ie:
 *
 *    i386 (preemption config)    : 4096 x 16 = 64Kbyte.
 *    ia64, x86-64 (no preemption): 4096 x 20 = 80Kbyte.
 *    ia64, x86-64 (preemption)   : 4096 x 24 = 96Kbyte.
 *
 * The maximum entries are prepared when a zone's memory is (512K + 256) pages
 * or more by the traditional way. (See above).  It equals:
 *
 *    i386, x86-64, powerpc(4K page size) : =  ( 2G + 1M)byte.
 *    ia64(16K page size)                 : =  ( 8G + 4M)byte.
 *    powerpc (64K page size)             : =  (32G +16M)byte.
 */
static inline unsigned long wait_table_hash_nr_entries(unsigned long pages)
{
	return 4096UL;
}
#endif

/*
 * This is an integer logarithm so that shifts can be used later
 * to extract the more random high bits from the multiplicative
 * hash function before the remainder is taken.
 */
static inline unsigned long wait_table_bits(unsigned long size)
{
	return ffz(~size);
}

/*
 * Initially all pages are reserved - free ones are freed
 * up by free_all_bootmem() once the early boot process is
 * done. Non-atomic initialization, single-pass.
 */
void __meminit memmap_init_zone(unsigned long size, int nid, unsigned long zone,
		unsigned long start_pfn, enum memmap_context context)
{
	struct vmem_altmap *altmap = to_vmem_altmap(__pfn_to_phys(start_pfn));
	unsigned long end_pfn = start_pfn + size;
	pg_data_t *pgdat = NODE_DATA(nid);
	unsigned long pfn;
	struct zone *z;
	unsigned long nr_initialised = 0;
	struct memblock_region *r = NULL, *tmp;

	if (highest_memmap_pfn < end_pfn - 1)
		highest_memmap_pfn = end_pfn - 1;

	/*
	 * Honor reservation requested by the driver for this ZONE_DEVICE
	 * memory
	 */
	if (altmap && start_pfn == altmap->base_pfn)
		start_pfn += altmap->reserve;

	z = &pgdat->node_zones[zone];
	for (pfn = start_pfn; pfn < end_pfn; pfn++) {
		/*
		 * There can be holes in boot-time mem_map[]s
		 * handed to this function.  They do not
		 * exist on hotplugged memory.
		 */
		if (context == MEMMAP_EARLY) {
			if (!early_pfn_valid(pfn))
				continue;
			if (!early_pfn_in_nid(pfn, nid))
				continue;
			if (!update_defer_init(pgdat, pfn, end_pfn,
						&nr_initialised))
				break;

#ifdef CONFIG_HAVE_MEMBLOCK_NODE_MAP
			/*
			 * if not mirrored_kernelcore and ZONE_MOVABLE exists,
			 * range from zone_movable_pfn[nid] to end of each node
			 * should be ZONE_MOVABLE not ZONE_NORMAL. skip it.
			 */
			if (!mirrored_kernelcore && zone_movable_pfn[nid])
				if (zone == ZONE_NORMAL &&
				    pfn >= zone_movable_pfn[nid])
					continue;
			/*
			 * check given memblock attribute by firmware which
			 * can affect kernel memory layout.
			 * if zone==ZONE_MOVABLE but memory is mirrored,
			 * it's an overlapped memmap init. skip it.
			 */
			if (mirrored_kernelcore && zone == ZONE_MOVABLE) {
				if (!r ||
				    pfn >= memblock_region_memory_end_pfn(r)) {
					for_each_memblock(memory, tmp)
						if (pfn < memblock_region_memory_end_pfn(tmp))
							break;
					r = tmp;
				}
				if (pfn >= memblock_region_memory_base_pfn(r) &&
				    memblock_is_mirror(r)) {
					/* already initialized as NORMAL */
					pfn = memblock_region_memory_end_pfn(r);
					continue;
				}
			}
#endif
		}

		/*
		 * Mark the block movable so that blocks are reserved for
		 * movable at startup. This will force kernel allocations
		 * to reserve their blocks rather than leaking throughout
		 * the address space during boot when many long-lived
		 * kernel allocations are made.
		 *
		 * bitmap is created for zone's valid pfn range. but memmap
		 * can be created for invalid pages (for alignment)
		 * check here not to call set_pageblock_migratetype() against
		 * pfn out of zone.
		 */
		if (!(pfn & (pageblock_nr_pages - 1))) {
			struct page *page = pfn_to_page(pfn);

			__init_single_page(page, pfn, zone, nid);
			set_pageblock_migratetype(page, MIGRATE_MOVABLE);
		} else {
			__init_single_pfn(pfn, zone, nid);
		}
	}
}

static void __meminit zone_init_free_lists(struct zone *zone)
{
	unsigned int order, t;
	for_each_migratetype_order(order, t) {
		INIT_LIST_HEAD(&zone->free_area[order].free_list[t]);
		zone->free_area[order].nr_free = 0;
	}
}

#ifndef __HAVE_ARCH_MEMMAP_INIT
#define memmap_init(size, nid, zone, start_pfn) \
	memmap_init_zone((size), (nid), (zone), (start_pfn), MEMMAP_EARLY)
#endif

static int zone_batchsize(struct zone *zone)
{
#ifdef CONFIG_MMU
	int batch;

	/*
	 * The per-cpu-pages pools are set to around 1000th of the
	 * size of the zone.  But no more than 1/2 of a meg.
	 *
	 * OK, so we don't know how big the cache is.  So guess.
	 */
	batch = zone->managed_pages / 1024;
	if (batch * PAGE_SIZE > 512 * 1024)
		batch = (512 * 1024) / PAGE_SIZE;
	batch /= 4;		/* We effectively *= 4 below */
	if (batch < 1)
		batch = 1;

	/*
	 * Clamp the batch to a 2^n - 1 value. Having a power
	 * of 2 value was found to be more likely to have
	 * suboptimal cache aliasing properties in some cases.
	 *
	 * For example if 2 tasks are alternately allocating
	 * batches of pages, one task can end up with a lot
	 * of pages of one half of the possible page colors
	 * and the other with pages of the other colors.
	 */
	batch = rounddown_pow_of_two(batch + batch/2) - 1;

	return batch;

#else
	/* The deferral and batching of frees should be suppressed under NOMMU
	 * conditions.
	 *
	 * The problem is that NOMMU needs to be able to allocate large chunks
	 * of contiguous memory as there's no hardware page translation to
	 * assemble apparent contiguous memory from discontiguous pages.
	 *
	 * Queueing large contiguous runs of pages for batching, however,
	 * causes the pages to actually be freed in smaller chunks.  As there
	 * can be a significant delay between the individual batches being
	 * recycled, this leads to the once large chunks of space being
	 * fragmented and becoming unavailable for high-order allocations.
	 */
	return 0;
#endif
}

/*
 * pcp->high and pcp->batch values are related and dependent on one another:
 * ->batch must never be higher then ->high.
 * The following function updates them in a safe manner without read side
 * locking.
 *
 * Any new users of pcp->batch and pcp->high should ensure they can cope with
 * those fields changing asynchronously (acording the the above rule).
 *
 * mutex_is_locked(&pcp_batch_high_lock) required when calling this function
 * outside of boot time (or some other assurance that no concurrent updaters
 * exist).
 */
static void pageset_update(struct per_cpu_pages *pcp, unsigned long high,
		unsigned long batch)
{
       /* start with a fail safe value for batch */
	pcp->batch = 1;
	smp_wmb();

       /* Update high, then batch, in order */
	pcp->high = high;
	smp_wmb();

	pcp->batch = batch;
}

/* a companion to pageset_set_high() */
static void pageset_set_batch(struct per_cpu_pageset *p, unsigned long batch)
{
	pageset_update(&p->pcp, 6 * batch, max(1UL, 1 * batch));
}

static void pageset_init(struct per_cpu_pageset *p)
{
	struct per_cpu_pages *pcp;
	int migratetype;

	memset(p, 0, sizeof(*p));

	pcp = &p->pcp;
	pcp->count = 0;
	for (migratetype = 0; migratetype < MIGRATE_PCPTYPES; migratetype++)
		INIT_LIST_HEAD(&pcp->lists[migratetype]);
}

static void setup_pageset(struct per_cpu_pageset *p, unsigned long batch)
{
	pageset_init(p);
	pageset_set_batch(p, batch);
}

/*
 * pageset_set_high() sets the high water mark for hot per_cpu_pagelist
 * to the value high for the pageset p.
 */
static void pageset_set_high(struct per_cpu_pageset *p,
				unsigned long high)
{
	unsigned long batch = max(1UL, high / 4);
	if ((high / 4) > (PAGE_SHIFT * 8))
		batch = PAGE_SHIFT * 8;

	pageset_update(&p->pcp, high, batch);
}

static void pageset_set_high_and_batch(struct zone *zone,
				       struct per_cpu_pageset *pcp)
{
	if (percpu_pagelist_fraction)
		pageset_set_high(pcp,
			(zone->managed_pages /
				percpu_pagelist_fraction));
	else
		pageset_set_batch(pcp, zone_batchsize(zone));
}

static void __meminit zone_pageset_init(struct zone *zone, int cpu)
{
	struct per_cpu_pageset *pcp = per_cpu_ptr(zone->pageset, cpu);

	pageset_init(pcp);
	pageset_set_high_and_batch(zone, pcp);
}

static void __meminit setup_zone_pageset(struct zone *zone)
{
	int cpu;
	zone->pageset = alloc_percpu(struct per_cpu_pageset);
	for_each_possible_cpu(cpu)
		zone_pageset_init(zone, cpu);
}

/*
 * Allocate per cpu pagesets and initialize them.
 * Before this call only boot pagesets were available.
 */
void __init setup_per_cpu_pageset(void)
{
	struct zone *zone;

	for_each_populated_zone(zone)
		setup_zone_pageset(zone);
}

static noinline __init_refok
int zone_wait_table_init(struct zone *zone, unsigned long zone_size_pages)
{
	int i;
	size_t alloc_size;

	/*
	 * The per-page waitqueue mechanism uses hashed waitqueues
	 * per zone.
	 */
	zone->wait_table_hash_nr_entries =
		 wait_table_hash_nr_entries(zone_size_pages);
	zone->wait_table_bits =
		wait_table_bits(zone->wait_table_hash_nr_entries);
	alloc_size = zone->wait_table_hash_nr_entries
					* sizeof(wait_queue_head_t);

	if (!slab_is_available()) {
		zone->wait_table = (wait_queue_head_t *)
			memblock_virt_alloc_node_nopanic(
				alloc_size, zone->zone_pgdat->node_id);
	} else {
		/*
		 * This case means that a zone whose size was 0 gets new memory
		 * via memory hot-add.
		 * But it may be the case that a new node was hot-added.  In
		 * this case vmalloc() will not be able to use this new node's
		 * memory - this wait_table must be initialized to use this new
		 * node itself as well.
		 * To use this new node's memory, further consideration will be
		 * necessary.
		 */
		zone->wait_table = vmalloc(alloc_size);
	}
	if (!zone->wait_table)
		return -ENOMEM;

	for (i = 0; i < zone->wait_table_hash_nr_entries; ++i)
		init_waitqueue_head(zone->wait_table + i);

	return 0;
}

static __meminit void zone_pcp_init(struct zone *zone)
{
	/*
	 * per cpu subsystem is not up at this point. The following code
	 * relies on the ability of the linker to provide the
	 * offset of a (static) per cpu variable into the per cpu area.
	 */
	zone->pageset = &boot_pageset;

	if (populated_zone(zone))
		printk(KERN_DEBUG "  %s zone: %lu pages, LIFO batch:%u\n",
			zone->name, zone->present_pages,
					 zone_batchsize(zone));
}

int __meminit init_currently_empty_zone(struct zone *zone,
					unsigned long zone_start_pfn,
					unsigned long size)
{
	struct pglist_data *pgdat = zone->zone_pgdat;
	int ret;
	ret = zone_wait_table_init(zone, size);
	if (ret)
		return ret;
	pgdat->nr_zones = zone_idx(zone) + 1;

	zone->zone_start_pfn = zone_start_pfn;

	mminit_dprintk(MMINIT_TRACE, "memmap_init",
			"Initialising map node %d zone %lu pfns %lu -> %lu\n",
			pgdat->node_id,
			(unsigned long)zone_idx(zone),
			zone_start_pfn, (zone_start_pfn + size));

	zone_init_free_lists(zone);

	return 0;
}

#ifdef CONFIG_HAVE_MEMBLOCK_NODE_MAP
#ifndef CONFIG_HAVE_ARCH_EARLY_PFN_TO_NID

/*
 * Required by SPARSEMEM. Given a PFN, return what node the PFN is on.
 */
int __meminit __early_pfn_to_nid(unsigned long pfn,
					struct mminit_pfnnid_cache *state)
{
	unsigned long start_pfn, end_pfn;
	int nid;

	if (state->last_start <= pfn && pfn < state->last_end)
		return state->last_nid;

	nid = memblock_search_pfn_nid(pfn, &start_pfn, &end_pfn);
	if (nid != -1) {
		state->last_start = start_pfn;
		state->last_end = end_pfn;
		state->last_nid = nid;
	}

	return nid;
}
#endif /* CONFIG_HAVE_ARCH_EARLY_PFN_TO_NID */

/**
 * free_bootmem_with_active_regions - Call memblock_free_early_nid for each active range
 * @nid: The node to free memory on. If MAX_NUMNODES, all nodes are freed.
 * @max_low_pfn: The highest PFN that will be passed to memblock_free_early_nid
 *
 * If an architecture guarantees that all ranges registered contain no holes
 * and may be freed, this this function may be used instead of calling
 * memblock_free_early_nid() manually.
 */
void __init free_bootmem_with_active_regions(int nid, unsigned long max_low_pfn)
{
	unsigned long start_pfn, end_pfn;
	int i, this_nid;

	for_each_mem_pfn_range(i, nid, &start_pfn, &end_pfn, &this_nid) {
		start_pfn = min(start_pfn, max_low_pfn);
		end_pfn = min(end_pfn, max_low_pfn);

		if (start_pfn < end_pfn)
			memblock_free_early_nid(PFN_PHYS(start_pfn),
					(end_pfn - start_pfn) << PAGE_SHIFT,
					this_nid);
	}
}

/**
 * sparse_memory_present_with_active_regions - Call memory_present for each active range
 * @nid: The node to call memory_present for. If MAX_NUMNODES, all nodes will be used.
 *
 * If an architecture guarantees that all ranges registered contain no holes and may
 * be freed, this function may be used instead of calling memory_present() manually.
 */
void __init sparse_memory_present_with_active_regions(int nid)
{
	unsigned long start_pfn, end_pfn;
	int i, this_nid;

	for_each_mem_pfn_range(i, nid, &start_pfn, &end_pfn, &this_nid)
		memory_present(this_nid, start_pfn, end_pfn);
}

/**
 * get_pfn_range_for_nid - Return the start and end page frames for a node
 * @nid: The nid to return the range for. If MAX_NUMNODES, the min and max PFN are returned.
 * @start_pfn: Passed by reference. On return, it will have the node start_pfn.
 * @end_pfn: Passed by reference. On return, it will have the node end_pfn.
 *
 * It returns the start and end page frame of a node based on information
 * provided by memblock_set_node(). If called for a node
 * with no available memory, a warning is printed and the start and end
 * PFNs will be 0.
 */
void __meminit get_pfn_range_for_nid(unsigned int nid,
			unsigned long *start_pfn, unsigned long *end_pfn)
{
	unsigned long this_start_pfn, this_end_pfn;
	int i;

	*start_pfn = -1UL;
	*end_pfn = 0;

	for_each_mem_pfn_range(i, nid, &this_start_pfn, &this_end_pfn, NULL) {
		*start_pfn = min(*start_pfn, this_start_pfn);
		*end_pfn = max(*end_pfn, this_end_pfn);
	}

	if (*start_pfn == -1UL)
		*start_pfn = 0;
}

/*
 * This finds a zone that can be used for ZONE_MOVABLE pages. The
 * assumption is made that zones within a node are ordered in monotonic
 * increasing memory addresses so that the "highest" populated zone is used
 */
static void __init find_usable_zone_for_movable(void)
{
	int zone_index;
	for (zone_index = MAX_NR_ZONES - 1; zone_index >= 0; zone_index--) {
		if (zone_index == ZONE_MOVABLE)
			continue;

		if (arch_zone_highest_possible_pfn[zone_index] >
				arch_zone_lowest_possible_pfn[zone_index])
			break;
	}

	VM_BUG_ON(zone_index == -1);
	movable_zone = zone_index;
}

/*
 * The zone ranges provided by the architecture do not include ZONE_MOVABLE
 * because it is sized independent of architecture. Unlike the other zones,
 * the starting point for ZONE_MOVABLE is not fixed. It may be different
 * in each node depending on the size of each node and how evenly kernelcore
 * is distributed. This helper function adjusts the zone ranges
 * provided by the architecture for a given node by using the end of the
 * highest usable zone for ZONE_MOVABLE. This preserves the assumption that
 * zones within a node are in order of monotonic increases memory addresses
 */
static void __meminit adjust_zone_range_for_zone_movable(int nid,
					unsigned long zone_type,
					unsigned long node_start_pfn,
					unsigned long node_end_pfn,
					unsigned long *zone_start_pfn,
					unsigned long *zone_end_pfn)
{
	/* Only adjust if ZONE_MOVABLE is on this node */
	if (zone_movable_pfn[nid]) {
		/* Size ZONE_MOVABLE */
		if (zone_type == ZONE_MOVABLE) {
			*zone_start_pfn = zone_movable_pfn[nid];
			*zone_end_pfn = min(node_end_pfn,
				arch_zone_highest_possible_pfn[movable_zone]);

		/* Check if this whole range is within ZONE_MOVABLE */
		} else if (*zone_start_pfn >= zone_movable_pfn[nid])
			*zone_start_pfn = *zone_end_pfn;
	}
}

/*
 * Return the number of pages a zone spans in a node, including holes
 * present_pages = zone_spanned_pages_in_node() - zone_absent_pages_in_node()
 */
static unsigned long __meminit zone_spanned_pages_in_node(int nid,
					unsigned long zone_type,
					unsigned long node_start_pfn,
					unsigned long node_end_pfn,
					unsigned long *zone_start_pfn,
					unsigned long *zone_end_pfn,
					unsigned long *ignored)
{
	/* When hotadd a new node from cpu_up(), the node should be empty */
	if (!node_start_pfn && !node_end_pfn)
		return 0;

	/* Get the start and end of the zone */
	*zone_start_pfn = arch_zone_lowest_possible_pfn[zone_type];
	*zone_end_pfn = arch_zone_highest_possible_pfn[zone_type];
	adjust_zone_range_for_zone_movable(nid, zone_type,
				node_start_pfn, node_end_pfn,
				zone_start_pfn, zone_end_pfn);

	/* Check that this node has pages within the zone's required range */
	if (*zone_end_pfn < node_start_pfn || *zone_start_pfn > node_end_pfn)
		return 0;

	/* Move the zone boundaries inside the node if necessary */
	*zone_end_pfn = min(*zone_end_pfn, node_end_pfn);
	*zone_start_pfn = max(*zone_start_pfn, node_start_pfn);

	/* Return the spanned pages */
	return *zone_end_pfn - *zone_start_pfn;
}

/*
 * Return the number of holes in a range on a node. If nid is MAX_NUMNODES,
 * then all holes in the requested range will be accounted for.
 */
unsigned long __meminit __absent_pages_in_range(int nid,
				unsigned long range_start_pfn,
				unsigned long range_end_pfn)
{
	unsigned long nr_absent = range_end_pfn - range_start_pfn;
	unsigned long start_pfn, end_pfn;
	int i;

	for_each_mem_pfn_range(i, nid, &start_pfn, &end_pfn, NULL) {
		start_pfn = clamp(start_pfn, range_start_pfn, range_end_pfn);
		end_pfn = clamp(end_pfn, range_start_pfn, range_end_pfn);
		nr_absent -= end_pfn - start_pfn;
	}
	return nr_absent;
}

/**
 * absent_pages_in_range - Return number of page frames in holes within a range
 * @start_pfn: The start PFN to start searching for holes
 * @end_pfn: The end PFN to stop searching for holes
 *
 * It returns the number of pages frames in memory holes within a range.
 */
unsigned long __init absent_pages_in_range(unsigned long start_pfn,
							unsigned long end_pfn)
{
	return __absent_pages_in_range(MAX_NUMNODES, start_pfn, end_pfn);
}

/* Return the number of page frames in holes in a zone on a node */
static unsigned long __meminit zone_absent_pages_in_node(int nid,
					unsigned long zone_type,
					unsigned long node_start_pfn,
					unsigned long node_end_pfn,
					unsigned long *ignored)
{
	unsigned long zone_low = arch_zone_lowest_possible_pfn[zone_type];
	unsigned long zone_high = arch_zone_highest_possible_pfn[zone_type];
	unsigned long zone_start_pfn, zone_end_pfn;
	unsigned long nr_absent;

	/* When hotadd a new node from cpu_up(), the node should be empty */
	if (!node_start_pfn && !node_end_pfn)
		return 0;

	zone_start_pfn = clamp(node_start_pfn, zone_low, zone_high);
	zone_end_pfn = clamp(node_end_pfn, zone_low, zone_high);

	adjust_zone_range_for_zone_movable(nid, zone_type,
			node_start_pfn, node_end_pfn,
			&zone_start_pfn, &zone_end_pfn);
	nr_absent = __absent_pages_in_range(nid, zone_start_pfn, zone_end_pfn);

	/*
	 * ZONE_MOVABLE handling.
	 * Treat pages to be ZONE_MOVABLE in ZONE_NORMAL as absent pages
	 * and vice versa.
	 */
	if (zone_movable_pfn[nid]) {
		if (mirrored_kernelcore) {
			unsigned long start_pfn, end_pfn;
			struct memblock_region *r;

			for_each_memblock(memory, r) {
				start_pfn = clamp(memblock_region_memory_base_pfn(r),
						  zone_start_pfn, zone_end_pfn);
				end_pfn = clamp(memblock_region_memory_end_pfn(r),
						zone_start_pfn, zone_end_pfn);

				if (zone_type == ZONE_MOVABLE &&
				    memblock_is_mirror(r))
					nr_absent += end_pfn - start_pfn;

				if (zone_type == ZONE_NORMAL &&
				    !memblock_is_mirror(r))
					nr_absent += end_pfn - start_pfn;
			}
		} else {
			if (zone_type == ZONE_NORMAL)
				nr_absent += node_end_pfn - zone_movable_pfn[nid];
		}
	}

	return nr_absent;
}

#else /* CONFIG_HAVE_MEMBLOCK_NODE_MAP */
static inline unsigned long __meminit zone_spanned_pages_in_node(int nid,
					unsigned long zone_type,
					unsigned long node_start_pfn,
					unsigned long node_end_pfn,
					unsigned long *zone_start_pfn,
					unsigned long *zone_end_pfn,
					unsigned long *zones_size)
{
	*zone_start_pfn = node_start_pfn;
	*zone_end_pfn = node_end_pfn;
	return zones_size[zone_type];
}

static inline unsigned long __meminit zone_absent_pages_in_node(int nid,
						unsigned long zone_type,
						unsigned long node_start_pfn,
						unsigned long node_end_pfn,
						unsigned long *zholes_size)
{
	if (!zholes_size)
		return 0;

	return zholes_size[zone_type];
}

#endif /* CONFIG_HAVE_MEMBLOCK_NODE_MAP */

static void __meminit calculate_node_totalpages(struct pglist_data *pgdat,
						unsigned long node_start_pfn,
						unsigned long node_end_pfn,
						unsigned long *zones_size,
						unsigned long *zholes_size)
{
	unsigned long realtotalpages = 0, totalpages = 0;
	enum zone_type i;

	for (i = 0; i < MAX_NR_ZONES; i++) {
		struct zone *zone = pgdat->node_zones + i;
		unsigned long zone_start_pfn, zone_end_pfn;
		unsigned long size, real_size;

		size = zone_spanned_pages_in_node(pgdat->node_id, i,
						  node_start_pfn,
						  node_end_pfn,
						  &zone_start_pfn,
						  &zone_end_pfn,
						  zones_size);
		real_size = size - zone_absent_pages_in_node(pgdat->node_id, i,
						  node_start_pfn, node_end_pfn,
						  zholes_size);
		if (size)
			zone->zone_start_pfn = zone_start_pfn;
		else
			zone->zone_start_pfn = 0;
		zone->spanned_pages = size;
		zone->present_pages = real_size;

		totalpages += size;
		realtotalpages += real_size;
	}

	pgdat->node_spanned_pages = totalpages;
	pgdat->node_present_pages = realtotalpages;
	printk(KERN_DEBUG "On node %d totalpages: %lu\n", pgdat->node_id,
							realtotalpages);
}

#ifndef CONFIG_SPARSEMEM
/*
 * Calculate the size of the zone->blockflags rounded to an unsigned long
 * Start by making sure zonesize is a multiple of pageblock_order by rounding
 * up. Then use 1 NR_PAGEBLOCK_BITS worth of bits per pageblock, finally
 * round what is now in bits to nearest long in bits, then return it in
 * bytes.
 */
static unsigned long __init usemap_size(unsigned long zone_start_pfn, unsigned long zonesize)
{
	unsigned long usemapsize;

	zonesize += zone_start_pfn & (pageblock_nr_pages-1);
	usemapsize = roundup(zonesize, pageblock_nr_pages);
	usemapsize = usemapsize >> pageblock_order;
	usemapsize *= NR_PAGEBLOCK_BITS;
	usemapsize = roundup(usemapsize, 8 * sizeof(unsigned long));

	return usemapsize / 8;
}

static void __init setup_usemap(struct pglist_data *pgdat,
				struct zone *zone,
				unsigned long zone_start_pfn,
				unsigned long zonesize)
{
	unsigned long usemapsize = usemap_size(zone_start_pfn, zonesize);
	zone->pageblock_flags = NULL;
	if (usemapsize)
		zone->pageblock_flags =
			memblock_virt_alloc_node_nopanic(usemapsize,
							 pgdat->node_id);
}
#else
static inline void setup_usemap(struct pglist_data *pgdat, struct zone *zone,
				unsigned long zone_start_pfn, unsigned long zonesize) {}
#endif /* CONFIG_SPARSEMEM */

#ifdef CONFIG_HUGETLB_PAGE_SIZE_VARIABLE

/* Initialise the number of pages represented by NR_PAGEBLOCK_BITS */
void __paginginit set_pageblock_order(void)
{
	unsigned int order;

	/* Check that pageblock_nr_pages has not already been setup */
	if (pageblock_order)
		return;

	if (HPAGE_SHIFT > PAGE_SHIFT)
		order = HUGETLB_PAGE_ORDER;
	else
		order = MAX_ORDER - 1;

	/*
	 * Assume the largest contiguous order of interest is a huge page.
	 * This value may be variable depending on boot parameters on IA64 and
	 * powerpc.
	 */
	pageblock_order = order;
}
#else /* CONFIG_HUGETLB_PAGE_SIZE_VARIABLE */

/*
 * When CONFIG_HUGETLB_PAGE_SIZE_VARIABLE is not set, set_pageblock_order()
 * is unused as pageblock_order is set at compile-time. See
 * include/linux/pageblock-flags.h for the values of pageblock_order based on
 * the kernel config
 */
void __paginginit set_pageblock_order(void)
{
}

#endif /* CONFIG_HUGETLB_PAGE_SIZE_VARIABLE */

static unsigned long __paginginit calc_memmap_size(unsigned long spanned_pages,
						   unsigned long present_pages)
{
	unsigned long pages = spanned_pages;

	/*
	 * Provide a more accurate estimation if there are holes within
	 * the zone and SPARSEMEM is in use. If there are holes within the
	 * zone, each populated memory region may cost us one or two extra
	 * memmap pages due to alignment because memmap pages for each
	 * populated regions may not naturally algined on page boundary.
	 * So the (present_pages >> 4) heuristic is a tradeoff for that.
	 */
	if (spanned_pages > present_pages + (present_pages >> 4) &&
	    IS_ENABLED(CONFIG_SPARSEMEM))
		pages = present_pages;

	return PAGE_ALIGN(pages * sizeof(struct page)) >> PAGE_SHIFT;
}

/*
 * Set up the zone data structures:
 *   - mark all pages reserved
 *   - mark all memory queues empty
 *   - clear the memory bitmaps
 *
 * NOTE: pgdat should get zeroed by caller.
 */
static void __paginginit free_area_init_core(struct pglist_data *pgdat)
{
	enum zone_type j;
	int nid = pgdat->node_id;
	int ret;

	pgdat_resize_init(pgdat);
#ifdef CONFIG_NUMA_BALANCING
	spin_lock_init(&pgdat->numabalancing_migrate_lock);
	pgdat->numabalancing_migrate_nr_pages = 0;
	pgdat->numabalancing_migrate_next_window = jiffies;
#endif
	init_waitqueue_head(&pgdat->kswapd_wait);
	init_waitqueue_head(&pgdat->pfmemalloc_wait);
	pgdat_page_ext_init(pgdat);

	for (j = 0; j < MAX_NR_ZONES; j++) {
		struct zone *zone = pgdat->node_zones + j;
		unsigned long size, realsize, freesize, memmap_pages;
		unsigned long zone_start_pfn = zone->zone_start_pfn;

		size = zone->spanned_pages;
		realsize = freesize = zone->present_pages;

		/*
		 * Adjust freesize so that it accounts for how much memory
		 * is used by this zone for memmap. This affects the watermark
		 * and per-cpu initialisations
		 */
		memmap_pages = calc_memmap_size(size, realsize);
		if (!is_highmem_idx(j)) {
			if (freesize >= memmap_pages) {
				freesize -= memmap_pages;
				if (memmap_pages)
					printk(KERN_DEBUG
					       "  %s zone: %lu pages used for memmap\n",
					       zone_names[j], memmap_pages);
			} else
				printk(KERN_WARNING
					"  %s zone: %lu pages exceeds freesize %lu\n",
					zone_names[j], memmap_pages, freesize);
		}

		/* Account for reserved pages */
		if (j == 0 && freesize > dma_reserve) {
			freesize -= dma_reserve;
			printk(KERN_DEBUG "  %s zone: %lu pages reserved\n",
					zone_names[0], dma_reserve);
		}

		if (!is_highmem_idx(j))
			nr_kernel_pages += freesize;
		/* Charge for highmem memmap if there are enough kernel pages */
		else if (nr_kernel_pages > memmap_pages * 2)
			nr_kernel_pages -= memmap_pages;
		nr_all_pages += freesize;

		/*
		 * Set an approximate value for lowmem here, it will be adjusted
		 * when the bootmem allocator frees pages into the buddy system.
		 * And all highmem pages will be managed by the buddy system.
		 */
		zone->managed_pages = is_highmem_idx(j) ? realsize : freesize;
#ifdef CONFIG_NUMA
		zone->node = nid;
		zone->min_unmapped_pages = (freesize*sysctl_min_unmapped_ratio)
						/ 100;
		zone->min_slab_pages = (freesize * sysctl_min_slab_ratio) / 100;
#endif
		zone->name = zone_names[j];
		spin_lock_init(&zone->lock);
		spin_lock_init(&zone->lru_lock);
		zone_seqlock_init(zone);
		zone->zone_pgdat = pgdat;
		zone_pcp_init(zone);

		/* For bootup, initialized properly in watermark setup */
		mod_zone_page_state(zone, NR_ALLOC_BATCH, zone->managed_pages);

		lruvec_init(&zone->lruvec);
		if (!size)
			continue;

		set_pageblock_order();
		setup_usemap(pgdat, zone, zone_start_pfn, size);
		ret = init_currently_empty_zone(zone, zone_start_pfn, size);
		BUG_ON(ret);
		memmap_init(size, nid, j, zone_start_pfn);
	}
}

static void __init_refok alloc_node_mem_map(struct pglist_data *pgdat)
{
	unsigned long __maybe_unused start = 0;
	unsigned long __maybe_unused offset = 0;

	/* Skip empty nodes */
	if (!pgdat->node_spanned_pages)
		return;

#ifdef CONFIG_FLAT_NODE_MEM_MAP
	start = pgdat->node_start_pfn & ~(MAX_ORDER_NR_PAGES - 1);
	offset = pgdat->node_start_pfn - start;
	/* ia64 gets its own node_mem_map, before this, without bootmem */
	if (!pgdat->node_mem_map) {
		unsigned long size, end;
		struct page *map;

		/*
		 * The zone's endpoints aren't required to be MAX_ORDER
		 * aligned but the node_mem_map endpoints must be in order
		 * for the buddy allocator to function correctly.
		 */
		end = pgdat_end_pfn(pgdat);
		end = ALIGN(end, MAX_ORDER_NR_PAGES);
		size =  (end - start) * sizeof(struct page);
		map = alloc_remap(pgdat->node_id, size);
		if (!map)
			map = memblock_virt_alloc_node_nopanic(size,
							       pgdat->node_id);
		pgdat->node_mem_map = map + offset;
	}
#ifndef CONFIG_NEED_MULTIPLE_NODES
	/*
	 * With no DISCONTIG, the global mem_map is just set as node 0's
	 */
	if (pgdat == NODE_DATA(0)) {
		mem_map = NODE_DATA(0)->node_mem_map;
#if defined(CONFIG_HAVE_MEMBLOCK_NODE_MAP) || defined(CONFIG_FLATMEM)
		if (page_to_pfn(mem_map) != pgdat->node_start_pfn)
			mem_map -= offset;
#endif /* CONFIG_HAVE_MEMBLOCK_NODE_MAP */
	}
#endif
#endif /* CONFIG_FLAT_NODE_MEM_MAP */
}

void __paginginit free_area_init_node(int nid, unsigned long *zones_size,
		unsigned long node_start_pfn, unsigned long *zholes_size)
{
	pg_data_t *pgdat = NODE_DATA(nid);
	unsigned long start_pfn = 0;
	unsigned long end_pfn = 0;

	/* pg_data_t should be reset to zero when it's allocated */
	WARN_ON(pgdat->nr_zones || pgdat->classzone_idx);

	reset_deferred_meminit(pgdat);
	pgdat->node_id = nid;
	pgdat->node_start_pfn = node_start_pfn;
#ifdef CONFIG_HAVE_MEMBLOCK_NODE_MAP
	get_pfn_range_for_nid(nid, &start_pfn, &end_pfn);
	pr_info("Initmem setup node %d [mem %#018Lx-%#018Lx]\n", nid,
		(u64)start_pfn << PAGE_SHIFT,
		end_pfn ? ((u64)end_pfn << PAGE_SHIFT) - 1 : 0);
#endif
	calculate_node_totalpages(pgdat, start_pfn, end_pfn,
				  zones_size, zholes_size);

	alloc_node_mem_map(pgdat);
#ifdef CONFIG_FLAT_NODE_MEM_MAP
	printk(KERN_DEBUG "free_area_init_node: node %d, pgdat %08lx, node_mem_map %08lx\n",
		nid, (unsigned long)pgdat,
		(unsigned long)pgdat->node_mem_map);
#endif

	free_area_init_core(pgdat);
}

#ifdef CONFIG_HAVE_MEMBLOCK_NODE_MAP

#if MAX_NUMNODES > 1
/*
 * Figure out the number of possible node ids.
 */
void __init setup_nr_node_ids(void)
{
	unsigned int highest;

	highest = find_last_bit(node_possible_map.bits, MAX_NUMNODES);
	nr_node_ids = highest + 1;
}
#endif

/**
 * node_map_pfn_alignment - determine the maximum internode alignment
 *
 * This function should be called after node map is populated and sorted.
 * It calculates the maximum power of two alignment which can distinguish
 * all the nodes.
 *
 * For example, if all nodes are 1GiB and aligned to 1GiB, the return value
 * would indicate 1GiB alignment with (1 << (30 - PAGE_SHIFT)).  If the
 * nodes are shifted by 256MiB, 256MiB.  Note that if only the last node is
 * shifted, 1GiB is enough and this function will indicate so.
 *
 * This is used to test whether pfn -> nid mapping of the chosen memory
 * model has fine enough granularity to avoid incorrect mapping for the
 * populated node map.
 *
 * Returns the determined alignment in pfn's.  0 if there is no alignment
 * requirement (single node).
 */
unsigned long __init node_map_pfn_alignment(void)
{
	unsigned long accl_mask = 0, last_end = 0;
	unsigned long start, end, mask;
	int last_nid = -1;
	int i, nid;

	for_each_mem_pfn_range(i, MAX_NUMNODES, &start, &end, &nid) {
		if (!start || last_nid < 0 || last_nid == nid) {
			last_nid = nid;
			last_end = end;
			continue;
		}

		/*
		 * Start with a mask granular enough to pin-point to the
		 * start pfn and tick off bits one-by-one until it becomes
		 * too coarse to separate the current node from the last.
		 */
		mask = ~((1 << __ffs(start)) - 1);
		while (mask && last_end <= (start & (mask << 1)))
			mask <<= 1;

		/* accumulate all internode masks */
		accl_mask |= mask;
	}

	/* convert mask to number of pages */
	return ~accl_mask + 1;
}

/* Find the lowest pfn for a node */
static unsigned long __init find_min_pfn_for_node(int nid)
{
	unsigned long min_pfn = ULONG_MAX;
	unsigned long start_pfn;
	int i;

	for_each_mem_pfn_range(i, nid, &start_pfn, NULL, NULL)
		min_pfn = min(min_pfn, start_pfn);

	if (min_pfn == ULONG_MAX) {
		printk(KERN_WARNING
			"Could not find start_pfn for node %d\n", nid);
		return 0;
	}

	return min_pfn;
}

/**
 * find_min_pfn_with_active_regions - Find the minimum PFN registered
 *
 * It returns the minimum PFN based on information provided via
 * memblock_set_node().
 */
unsigned long __init find_min_pfn_with_active_regions(void)
{
	return find_min_pfn_for_node(MAX_NUMNODES);
}

/*
 * early_calculate_totalpages()
 * Sum pages in active regions for movable zone.
 * Populate N_MEMORY for calculating usable_nodes.
 */
static unsigned long __init early_calculate_totalpages(void)
{
	unsigned long totalpages = 0;
	unsigned long start_pfn, end_pfn;
	int i, nid;

	for_each_mem_pfn_range(i, MAX_NUMNODES, &start_pfn, &end_pfn, &nid) {
		unsigned long pages = end_pfn - start_pfn;

		totalpages += pages;
		if (pages)
			node_set_state(nid, N_MEMORY);
	}
	return totalpages;
}

/*
 * Find the PFN the Movable zone begins in each node. Kernel memory
 * is spread evenly between nodes as long as the nodes have enough
 * memory. When they don't, some nodes will have more kernelcore than
 * others
 */
static void __init find_zone_movable_pfns_for_nodes(void)
{
	int i, nid;
	unsigned long usable_startpfn;
	unsigned long kernelcore_node, kernelcore_remaining;
	/* save the state before borrow the nodemask */
	nodemask_t saved_node_state = node_states[N_MEMORY];
	unsigned long totalpages = early_calculate_totalpages();
	int usable_nodes = nodes_weight(node_states[N_MEMORY]);
	struct memblock_region *r;

	/* Need to find movable_zone earlier when movable_node is specified. */
	find_usable_zone_for_movable();

	/*
	 * If movable_node is specified, ignore kernelcore and movablecore
	 * options.
	 */
	if (movable_node_is_enabled()) {
		for_each_memblock(memory, r) {
			if (!memblock_is_hotpluggable(r))
				continue;

			nid = r->nid;

			usable_startpfn = PFN_DOWN(r->base);
			zone_movable_pfn[nid] = zone_movable_pfn[nid] ?
				min(usable_startpfn, zone_movable_pfn[nid]) :
				usable_startpfn;
		}

		goto out2;
	}

	/*
<<<<<<< HEAD
	 * If movablecore=nn[KMGTPE] was specified, calculate what size of
=======
	 * If kernelcore=mirror is specified, ignore movablecore option
	 */
	if (mirrored_kernelcore) {
		bool mem_below_4gb_not_mirrored = false;

		for_each_memblock(memory, r) {
			if (memblock_is_mirror(r))
				continue;

			nid = r->nid;

			usable_startpfn = memblock_region_memory_base_pfn(r);

			if (usable_startpfn < 0x100000) {
				mem_below_4gb_not_mirrored = true;
				continue;
			}

			zone_movable_pfn[nid] = zone_movable_pfn[nid] ?
				min(usable_startpfn, zone_movable_pfn[nid]) :
				usable_startpfn;
		}

		if (mem_below_4gb_not_mirrored)
			pr_warn("This configuration results in unmirrored kernel memory.");

		goto out2;
	}

	/*
	 * If movablecore=nn[KMG] was specified, calculate what size of
>>>>>>> cd31fe16
	 * kernelcore that corresponds so that memory usable for
	 * any allocation type is evenly spread. If both kernelcore
	 * and movablecore are specified, then the value of kernelcore
	 * will be used for required_kernelcore if it's greater than
	 * what movablecore would have allowed.
	 */
	if (required_movablecore) {
		unsigned long corepages;

		/*
		 * Round-up so that ZONE_MOVABLE is at least as large as what
		 * was requested by the user
		 */
		required_movablecore =
			roundup(required_movablecore, MAX_ORDER_NR_PAGES);
		required_movablecore = min(totalpages, required_movablecore);
		corepages = totalpages - required_movablecore;

		required_kernelcore = max(required_kernelcore, corepages);
	}

	/*
	 * If kernelcore was not specified or kernelcore size is larger
	 * than totalpages, there is no ZONE_MOVABLE.
	 */
	if (!required_kernelcore || required_kernelcore >= totalpages)
		goto out;

	/* usable_startpfn is the lowest possible pfn ZONE_MOVABLE can be at */
	usable_startpfn = arch_zone_lowest_possible_pfn[movable_zone];

restart:
	/* Spread kernelcore memory as evenly as possible throughout nodes */
	kernelcore_node = required_kernelcore / usable_nodes;
	for_each_node_state(nid, N_MEMORY) {
		unsigned long start_pfn, end_pfn;

		/*
		 * Recalculate kernelcore_node if the division per node
		 * now exceeds what is necessary to satisfy the requested
		 * amount of memory for the kernel
		 */
		if (required_kernelcore < kernelcore_node)
			kernelcore_node = required_kernelcore / usable_nodes;

		/*
		 * As the map is walked, we track how much memory is usable
		 * by the kernel using kernelcore_remaining. When it is
		 * 0, the rest of the node is usable by ZONE_MOVABLE
		 */
		kernelcore_remaining = kernelcore_node;

		/* Go through each range of PFNs within this node */
		for_each_mem_pfn_range(i, nid, &start_pfn, &end_pfn, NULL) {
			unsigned long size_pages;

			start_pfn = max(start_pfn, zone_movable_pfn[nid]);
			if (start_pfn >= end_pfn)
				continue;

			/* Account for what is only usable for kernelcore */
			if (start_pfn < usable_startpfn) {
				unsigned long kernel_pages;
				kernel_pages = min(end_pfn, usable_startpfn)
								- start_pfn;

				kernelcore_remaining -= min(kernel_pages,
							kernelcore_remaining);
				required_kernelcore -= min(kernel_pages,
							required_kernelcore);

				/* Continue if range is now fully accounted */
				if (end_pfn <= usable_startpfn) {

					/*
					 * Push zone_movable_pfn to the end so
					 * that if we have to rebalance
					 * kernelcore across nodes, we will
					 * not double account here
					 */
					zone_movable_pfn[nid] = end_pfn;
					continue;
				}
				start_pfn = usable_startpfn;
			}

			/*
			 * The usable PFN range for ZONE_MOVABLE is from
			 * start_pfn->end_pfn. Calculate size_pages as the
			 * number of pages used as kernelcore
			 */
			size_pages = end_pfn - start_pfn;
			if (size_pages > kernelcore_remaining)
				size_pages = kernelcore_remaining;
			zone_movable_pfn[nid] = start_pfn + size_pages;

			/*
			 * Some kernelcore has been met, update counts and
			 * break if the kernelcore for this node has been
			 * satisfied
			 */
			required_kernelcore -= min(required_kernelcore,
								size_pages);
			kernelcore_remaining -= size_pages;
			if (!kernelcore_remaining)
				break;
		}
	}

	/*
	 * If there is still required_kernelcore, we do another pass with one
	 * less node in the count. This will push zone_movable_pfn[nid] further
	 * along on the nodes that still have memory until kernelcore is
	 * satisfied
	 */
	usable_nodes--;
	if (usable_nodes && required_kernelcore > usable_nodes)
		goto restart;

out2:
	/* Align start of ZONE_MOVABLE on all nids to MAX_ORDER_NR_PAGES */
	for (nid = 0; nid < MAX_NUMNODES; nid++)
		zone_movable_pfn[nid] =
			roundup(zone_movable_pfn[nid], MAX_ORDER_NR_PAGES);

out:
	/* restore the node_state */
	node_states[N_MEMORY] = saved_node_state;
}

/* Any regular or high memory on that node ? */
static void check_for_memory(pg_data_t *pgdat, int nid)
{
	enum zone_type zone_type;

	if (N_MEMORY == N_NORMAL_MEMORY)
		return;

	for (zone_type = 0; zone_type <= ZONE_MOVABLE - 1; zone_type++) {
		struct zone *zone = &pgdat->node_zones[zone_type];
		if (populated_zone(zone)) {
			node_set_state(nid, N_HIGH_MEMORY);
			if (N_NORMAL_MEMORY != N_HIGH_MEMORY &&
			    zone_type <= ZONE_NORMAL)
				node_set_state(nid, N_NORMAL_MEMORY);
			break;
		}
	}
}

/**
 * free_area_init_nodes - Initialise all pg_data_t and zone data
 * @max_zone_pfn: an array of max PFNs for each zone
 *
 * This will call free_area_init_node() for each active node in the system.
 * Using the page ranges provided by memblock_set_node(), the size of each
 * zone in each node and their holes is calculated. If the maximum PFN
 * between two adjacent zones match, it is assumed that the zone is empty.
 * For example, if arch_max_dma_pfn == arch_max_dma32_pfn, it is assumed
 * that arch_max_dma32_pfn has no pages. It is also assumed that a zone
 * starts where the previous one ended. For example, ZONE_DMA32 starts
 * at arch_max_dma_pfn.
 */
void __init free_area_init_nodes(unsigned long *max_zone_pfn)
{
	unsigned long start_pfn, end_pfn;
	int i, nid;

	/* Record where the zone boundaries are */
	memset(arch_zone_lowest_possible_pfn, 0,
				sizeof(arch_zone_lowest_possible_pfn));
	memset(arch_zone_highest_possible_pfn, 0,
				sizeof(arch_zone_highest_possible_pfn));
	arch_zone_lowest_possible_pfn[0] = find_min_pfn_with_active_regions();
	arch_zone_highest_possible_pfn[0] = max_zone_pfn[0];
	for (i = 1; i < MAX_NR_ZONES; i++) {
		if (i == ZONE_MOVABLE)
			continue;
		arch_zone_lowest_possible_pfn[i] =
			arch_zone_highest_possible_pfn[i-1];
		arch_zone_highest_possible_pfn[i] =
			max(max_zone_pfn[i], arch_zone_lowest_possible_pfn[i]);
	}
	arch_zone_lowest_possible_pfn[ZONE_MOVABLE] = 0;
	arch_zone_highest_possible_pfn[ZONE_MOVABLE] = 0;

	/* Find the PFNs that ZONE_MOVABLE begins at in each node */
	memset(zone_movable_pfn, 0, sizeof(zone_movable_pfn));
	find_zone_movable_pfns_for_nodes();

	/* Print out the zone ranges */
	pr_info("Zone ranges:\n");
	for (i = 0; i < MAX_NR_ZONES; i++) {
		if (i == ZONE_MOVABLE)
			continue;
		pr_info("  %-8s ", zone_names[i]);
		if (arch_zone_lowest_possible_pfn[i] ==
				arch_zone_highest_possible_pfn[i])
			pr_cont("empty\n");
		else
			pr_cont("[mem %#018Lx-%#018Lx]\n",
				(u64)arch_zone_lowest_possible_pfn[i]
					<< PAGE_SHIFT,
				((u64)arch_zone_highest_possible_pfn[i]
					<< PAGE_SHIFT) - 1);
	}

	/* Print out the PFNs ZONE_MOVABLE begins at in each node */
	pr_info("Movable zone start for each node\n");
	for (i = 0; i < MAX_NUMNODES; i++) {
		if (zone_movable_pfn[i])
			pr_info("  Node %d: %#018Lx\n", i,
			       (u64)zone_movable_pfn[i] << PAGE_SHIFT);
	}

	/* Print out the early node map */
	pr_info("Early memory node ranges\n");
	for_each_mem_pfn_range(i, MAX_NUMNODES, &start_pfn, &end_pfn, &nid)
		pr_info("  node %3d: [mem %#018Lx-%#018Lx]\n", nid,
			(u64)start_pfn << PAGE_SHIFT,
			((u64)end_pfn << PAGE_SHIFT) - 1);

	/* Initialise every node */
	mminit_verify_pageflags_layout();
	setup_nr_node_ids();
	for_each_online_node(nid) {
		pg_data_t *pgdat = NODE_DATA(nid);
		free_area_init_node(nid, NULL,
				find_min_pfn_for_node(nid), NULL);

		/* Any memory on that node */
		if (pgdat->node_present_pages)
			node_set_state(nid, N_MEMORY);
		check_for_memory(pgdat, nid);
	}
}

static int __init cmdline_parse_core(char *p, unsigned long *core)
{
	unsigned long long coremem;
	if (!p)
		return -EINVAL;

	coremem = memparse(p, &p);
	*core = coremem >> PAGE_SHIFT;

	/* Paranoid check that UL is enough for the coremem value */
	WARN_ON((coremem >> PAGE_SHIFT) > ULONG_MAX);

	return 0;
}

/*
 * kernelcore=size sets the amount of memory for use for allocations that
 * cannot be reclaimed or migrated.
 */
static int __init cmdline_parse_kernelcore(char *p)
{
	/* parse kernelcore=mirror */
	if (parse_option_str(p, "mirror")) {
		mirrored_kernelcore = true;
		return 0;
	}

	return cmdline_parse_core(p, &required_kernelcore);
}

/*
 * movablecore=size sets the amount of memory for use for allocations that
 * can be reclaimed or migrated.
 */
static int __init cmdline_parse_movablecore(char *p)
{
	return cmdline_parse_core(p, &required_movablecore);
}

early_param("kernelcore", cmdline_parse_kernelcore);
early_param("movablecore", cmdline_parse_movablecore);

#endif /* CONFIG_HAVE_MEMBLOCK_NODE_MAP */

void adjust_managed_page_count(struct page *page, long count)
{
	spin_lock(&managed_page_count_lock);
	page_zone(page)->managed_pages += count;
	totalram_pages += count;
#ifdef CONFIG_HIGHMEM
	if (PageHighMem(page))
		totalhigh_pages += count;
#endif
	spin_unlock(&managed_page_count_lock);
}
EXPORT_SYMBOL(adjust_managed_page_count);

unsigned long free_reserved_area(void *start, void *end, int poison, char *s)
{
	void *pos;
	unsigned long pages = 0;

	start = (void *)PAGE_ALIGN((unsigned long)start);
	end = (void *)((unsigned long)end & PAGE_MASK);
	for (pos = start; pos < end; pos += PAGE_SIZE, pages++) {
		if ((unsigned int)poison <= 0xFF)
			memset(pos, poison, PAGE_SIZE);
		free_reserved_page(virt_to_page(pos));
	}

	if (pages && s)
		pr_info("Freeing %s memory: %ldK (%p - %p)\n",
			s, pages << (PAGE_SHIFT - 10), start, end);

	return pages;
}
EXPORT_SYMBOL(free_reserved_area);

#ifdef	CONFIG_HIGHMEM
void free_highmem_page(struct page *page)
{
	__free_reserved_page(page);
	totalram_pages++;
	page_zone(page)->managed_pages++;
	totalhigh_pages++;
}
#endif


void __init mem_init_print_info(const char *str)
{
	unsigned long physpages, codesize, datasize, rosize, bss_size;
	unsigned long init_code_size, init_data_size;

	physpages = get_num_physpages();
	codesize = _etext - _stext;
	datasize = _edata - _sdata;
	rosize = __end_rodata - __start_rodata;
	bss_size = __bss_stop - __bss_start;
	init_data_size = __init_end - __init_begin;
	init_code_size = _einittext - _sinittext;

	/*
	 * Detect special cases and adjust section sizes accordingly:
	 * 1) .init.* may be embedded into .data sections
	 * 2) .init.text.* may be out of [__init_begin, __init_end],
	 *    please refer to arch/tile/kernel/vmlinux.lds.S.
	 * 3) .rodata.* may be embedded into .text or .data sections.
	 */
#define adj_init_size(start, end, size, pos, adj) \
	do { \
		if (start <= pos && pos < end && size > adj) \
			size -= adj; \
	} while (0)

	adj_init_size(__init_begin, __init_end, init_data_size,
		     _sinittext, init_code_size);
	adj_init_size(_stext, _etext, codesize, _sinittext, init_code_size);
	adj_init_size(_sdata, _edata, datasize, __init_begin, init_data_size);
	adj_init_size(_stext, _etext, codesize, __start_rodata, rosize);
	adj_init_size(_sdata, _edata, datasize, __start_rodata, rosize);

#undef	adj_init_size

	pr_info("Memory: %luK/%luK available "
	       "(%luK kernel code, %luK rwdata, %luK rodata, "
	       "%luK init, %luK bss, %luK reserved, %luK cma-reserved"
#ifdef	CONFIG_HIGHMEM
	       ", %luK highmem"
#endif
	       "%s%s)\n",
	       nr_free_pages() << (PAGE_SHIFT-10), physpages << (PAGE_SHIFT-10),
	       codesize >> 10, datasize >> 10, rosize >> 10,
	       (init_data_size + init_code_size) >> 10, bss_size >> 10,
	       (physpages - totalram_pages - totalcma_pages) << (PAGE_SHIFT-10),
	       totalcma_pages << (PAGE_SHIFT-10),
#ifdef	CONFIG_HIGHMEM
	       totalhigh_pages << (PAGE_SHIFT-10),
#endif
	       str ? ", " : "", str ? str : "");
}

/**
 * set_dma_reserve - set the specified number of pages reserved in the first zone
 * @new_dma_reserve: The number of pages to mark reserved
 *
 * The per-cpu batchsize and zone watermarks are determined by managed_pages.
 * In the DMA zone, a significant percentage may be consumed by kernel image
 * and other unfreeable allocations which can skew the watermarks badly. This
 * function may optionally be used to account for unfreeable pages in the
 * first zone (e.g., ZONE_DMA). The effect will be lower watermarks and
 * smaller per-cpu batchsize.
 */
void __init set_dma_reserve(unsigned long new_dma_reserve)
{
	dma_reserve = new_dma_reserve;
}

void __init free_area_init(unsigned long *zones_size)
{
	free_area_init_node(0, zones_size,
			__pa(PAGE_OFFSET) >> PAGE_SHIFT, NULL);
}

static int page_alloc_cpu_notify(struct notifier_block *self,
				 unsigned long action, void *hcpu)
{
	int cpu = (unsigned long)hcpu;

	if (action == CPU_DEAD || action == CPU_DEAD_FROZEN) {
		lru_add_drain_cpu(cpu);
		drain_pages(cpu);

		/*
		 * Spill the event counters of the dead processor
		 * into the current processors event counters.
		 * This artificially elevates the count of the current
		 * processor.
		 */
		vm_events_fold_cpu(cpu);

		/*
		 * Zero the differential counters of the dead processor
		 * so that the vm statistics are consistent.
		 *
		 * This is only okay since the processor is dead and cannot
		 * race with what we are doing.
		 */
		cpu_vm_stats_fold(cpu);
	}
	return NOTIFY_OK;
}

void __init page_alloc_init(void)
{
	hotcpu_notifier(page_alloc_cpu_notify, 0);
}

/*
 * calculate_totalreserve_pages - called when sysctl_lowmem_reserve_ratio
 *	or min_free_kbytes changes.
 */
static void calculate_totalreserve_pages(void)
{
	struct pglist_data *pgdat;
	unsigned long reserve_pages = 0;
	enum zone_type i, j;

	for_each_online_pgdat(pgdat) {
		for (i = 0; i < MAX_NR_ZONES; i++) {
			struct zone *zone = pgdat->node_zones + i;
			long max = 0;

			/* Find valid and maximum lowmem_reserve in the zone */
			for (j = i; j < MAX_NR_ZONES; j++) {
				if (zone->lowmem_reserve[j] > max)
					max = zone->lowmem_reserve[j];
			}

			/* we treat the high watermark as reserved pages. */
			max += high_wmark_pages(zone);

			if (max > zone->managed_pages)
				max = zone->managed_pages;

			zone->totalreserve_pages = max;

			reserve_pages += max;
		}
	}
	totalreserve_pages = reserve_pages;
}

/*
 * setup_per_zone_lowmem_reserve - called whenever
 *	sysctl_lowmem_reserve_ratio changes.  Ensures that each zone
 *	has a correct pages reserved value, so an adequate number of
 *	pages are left in the zone after a successful __alloc_pages().
 */
static void setup_per_zone_lowmem_reserve(void)
{
	struct pglist_data *pgdat;
	enum zone_type j, idx;

	for_each_online_pgdat(pgdat) {
		for (j = 0; j < MAX_NR_ZONES; j++) {
			struct zone *zone = pgdat->node_zones + j;
			unsigned long managed_pages = zone->managed_pages;

			zone->lowmem_reserve[j] = 0;

			idx = j;
			while (idx) {
				struct zone *lower_zone;

				idx--;

				if (sysctl_lowmem_reserve_ratio[idx] < 1)
					sysctl_lowmem_reserve_ratio[idx] = 1;

				lower_zone = pgdat->node_zones + idx;
				lower_zone->lowmem_reserve[j] = managed_pages /
					sysctl_lowmem_reserve_ratio[idx];
				managed_pages += lower_zone->managed_pages;
			}
		}
	}

	/* update totalreserve_pages */
	calculate_totalreserve_pages();
}

static void __setup_per_zone_wmarks(void)
{
	unsigned long pages_min = min_free_kbytes >> (PAGE_SHIFT - 10);
	unsigned long lowmem_pages = 0;
	struct zone *zone;
	unsigned long flags;

	/* Calculate total number of !ZONE_HIGHMEM pages */
	for_each_zone(zone) {
		if (!is_highmem(zone))
			lowmem_pages += zone->managed_pages;
	}

	for_each_zone(zone) {
		u64 tmp;

		spin_lock_irqsave(&zone->lock, flags);
		tmp = (u64)pages_min * zone->managed_pages;
		do_div(tmp, lowmem_pages);
		if (is_highmem(zone)) {
			/*
			 * __GFP_HIGH and PF_MEMALLOC allocations usually don't
			 * need highmem pages, so cap pages_min to a small
			 * value here.
			 *
			 * The WMARK_HIGH-WMARK_LOW and (WMARK_LOW-WMARK_MIN)
			 * deltas control asynch page reclaim, and so should
			 * not be capped for highmem.
			 */
			unsigned long min_pages;

			min_pages = zone->managed_pages / 1024;
			min_pages = clamp(min_pages, SWAP_CLUSTER_MAX, 128UL);
			zone->watermark[WMARK_MIN] = min_pages;
		} else {
			/*
			 * If it's a lowmem zone, reserve a number of pages
			 * proportionate to the zone's size.
			 */
			zone->watermark[WMARK_MIN] = tmp;
		}

		zone->watermark[WMARK_LOW]  = min_wmark_pages(zone) + (tmp >> 2);
		zone->watermark[WMARK_HIGH] = min_wmark_pages(zone) + (tmp >> 1);

		__mod_zone_page_state(zone, NR_ALLOC_BATCH,
			high_wmark_pages(zone) - low_wmark_pages(zone) -
			atomic_long_read(&zone->vm_stat[NR_ALLOC_BATCH]));

		spin_unlock_irqrestore(&zone->lock, flags);
	}

	/* update totalreserve_pages */
	calculate_totalreserve_pages();
}

/**
 * setup_per_zone_wmarks - called when min_free_kbytes changes
 * or when memory is hot-{added|removed}
 *
 * Ensures that the watermark[min,low,high] values for each zone are set
 * correctly with respect to min_free_kbytes.
 */
void setup_per_zone_wmarks(void)
{
	mutex_lock(&zonelists_mutex);
	__setup_per_zone_wmarks();
	mutex_unlock(&zonelists_mutex);
}

/*
 * The inactive anon list should be small enough that the VM never has to
 * do too much work, but large enough that each inactive page has a chance
 * to be referenced again before it is swapped out.
 *
 * The inactive_anon ratio is the target ratio of ACTIVE_ANON to
 * INACTIVE_ANON pages on this zone's LRU, maintained by the
 * pageout code. A zone->inactive_ratio of 3 means 3:1 or 25% of
 * the anonymous pages are kept on the inactive list.
 *
 * total     target    max
 * memory    ratio     inactive anon
 * -------------------------------------
 *   10MB       1         5MB
 *  100MB       1        50MB
 *    1GB       3       250MB
 *   10GB      10       0.9GB
 *  100GB      31         3GB
 *    1TB     101        10GB
 *   10TB     320        32GB
 */
static void __meminit calculate_zone_inactive_ratio(struct zone *zone)
{
	unsigned int gb, ratio;

	/* Zone size in gigabytes */
	gb = zone->managed_pages >> (30 - PAGE_SHIFT);
	if (gb)
		ratio = int_sqrt(10 * gb);
	else
		ratio = 1;

	zone->inactive_ratio = ratio;
}

static void __meminit setup_per_zone_inactive_ratio(void)
{
	struct zone *zone;

	for_each_zone(zone)
		calculate_zone_inactive_ratio(zone);
}

/*
 * Initialise min_free_kbytes.
 *
 * For small machines we want it small (128k min).  For large machines
 * we want it large (64MB max).  But it is not linear, because network
 * bandwidth does not increase linearly with machine size.  We use
 *
 *	min_free_kbytes = 4 * sqrt(lowmem_kbytes), for better accuracy:
 *	min_free_kbytes = sqrt(lowmem_kbytes * 16)
 *
 * which yields
 *
 * 16MB:	512k
 * 32MB:	724k
 * 64MB:	1024k
 * 128MB:	1448k
 * 256MB:	2048k
 * 512MB:	2896k
 * 1024MB:	4096k
 * 2048MB:	5792k
 * 4096MB:	8192k
 * 8192MB:	11584k
 * 16384MB:	16384k
 */
int __meminit init_per_zone_wmark_min(void)
{
	unsigned long lowmem_kbytes;
	int new_min_free_kbytes;

	lowmem_kbytes = nr_free_buffer_pages() * (PAGE_SIZE >> 10);
	new_min_free_kbytes = int_sqrt(lowmem_kbytes * 16);

	if (new_min_free_kbytes > user_min_free_kbytes) {
		min_free_kbytes = new_min_free_kbytes;
		if (min_free_kbytes < 128)
			min_free_kbytes = 128;
		if (min_free_kbytes > 65536)
			min_free_kbytes = 65536;
	} else {
		pr_warn("min_free_kbytes is not updated to %d because user defined value %d is preferred\n",
				new_min_free_kbytes, user_min_free_kbytes);
	}
	setup_per_zone_wmarks();
	refresh_zone_stat_thresholds();
	setup_per_zone_lowmem_reserve();
	setup_per_zone_inactive_ratio();
	return 0;
}
module_init(init_per_zone_wmark_min)

/*
 * min_free_kbytes_sysctl_handler - just a wrapper around proc_dointvec() so
 *	that we can call two helper functions whenever min_free_kbytes
 *	changes.
 */
int min_free_kbytes_sysctl_handler(struct ctl_table *table, int write,
	void __user *buffer, size_t *length, loff_t *ppos)
{
	int rc;

	rc = proc_dointvec_minmax(table, write, buffer, length, ppos);
	if (rc)
		return rc;

	if (write) {
		user_min_free_kbytes = min_free_kbytes;
		setup_per_zone_wmarks();
	}
	return 0;
}

#ifdef CONFIG_NUMA
int sysctl_min_unmapped_ratio_sysctl_handler(struct ctl_table *table, int write,
	void __user *buffer, size_t *length, loff_t *ppos)
{
	struct zone *zone;
	int rc;

	rc = proc_dointvec_minmax(table, write, buffer, length, ppos);
	if (rc)
		return rc;

	for_each_zone(zone)
		zone->min_unmapped_pages = (zone->managed_pages *
				sysctl_min_unmapped_ratio) / 100;
	return 0;
}

int sysctl_min_slab_ratio_sysctl_handler(struct ctl_table *table, int write,
	void __user *buffer, size_t *length, loff_t *ppos)
{
	struct zone *zone;
	int rc;

	rc = proc_dointvec_minmax(table, write, buffer, length, ppos);
	if (rc)
		return rc;

	for_each_zone(zone)
		zone->min_slab_pages = (zone->managed_pages *
				sysctl_min_slab_ratio) / 100;
	return 0;
}
#endif

/*
 * lowmem_reserve_ratio_sysctl_handler - just a wrapper around
 *	proc_dointvec() so that we can call setup_per_zone_lowmem_reserve()
 *	whenever sysctl_lowmem_reserve_ratio changes.
 *
 * The reserve ratio obviously has absolutely no relation with the
 * minimum watermarks. The lowmem reserve ratio can only make sense
 * if in function of the boot time zone sizes.
 */
int lowmem_reserve_ratio_sysctl_handler(struct ctl_table *table, int write,
	void __user *buffer, size_t *length, loff_t *ppos)
{
	proc_dointvec_minmax(table, write, buffer, length, ppos);
	setup_per_zone_lowmem_reserve();
	return 0;
}

/*
 * percpu_pagelist_fraction - changes the pcp->high for each zone on each
 * cpu.  It is the fraction of total pages in each zone that a hot per cpu
 * pagelist can have before it gets flushed back to buddy allocator.
 */
int percpu_pagelist_fraction_sysctl_handler(struct ctl_table *table, int write,
	void __user *buffer, size_t *length, loff_t *ppos)
{
	struct zone *zone;
	int old_percpu_pagelist_fraction;
	int ret;

	mutex_lock(&pcp_batch_high_lock);
	old_percpu_pagelist_fraction = percpu_pagelist_fraction;

	ret = proc_dointvec_minmax(table, write, buffer, length, ppos);
	if (!write || ret < 0)
		goto out;

	/* Sanity checking to avoid pcp imbalance */
	if (percpu_pagelist_fraction &&
	    percpu_pagelist_fraction < MIN_PERCPU_PAGELIST_FRACTION) {
		percpu_pagelist_fraction = old_percpu_pagelist_fraction;
		ret = -EINVAL;
		goto out;
	}

	/* No change? */
	if (percpu_pagelist_fraction == old_percpu_pagelist_fraction)
		goto out;

	for_each_populated_zone(zone) {
		unsigned int cpu;

		for_each_possible_cpu(cpu)
			pageset_set_high_and_batch(zone,
					per_cpu_ptr(zone->pageset, cpu));
	}
out:
	mutex_unlock(&pcp_batch_high_lock);
	return ret;
}

#ifdef CONFIG_NUMA
int hashdist = HASHDIST_DEFAULT;

static int __init set_hashdist(char *str)
{
	if (!str)
		return 0;
	hashdist = simple_strtoul(str, &str, 0);
	return 1;
}
__setup("hashdist=", set_hashdist);
#endif

/*
 * allocate a large system hash table from bootmem
 * - it is assumed that the hash table must contain an exact power-of-2
 *   quantity of entries
 * - limit is the number of hash buckets, not the total allocation size
 */
void *__init alloc_large_system_hash(const char *tablename,
				     unsigned long bucketsize,
				     unsigned long numentries,
				     int scale,
				     int flags,
				     unsigned int *_hash_shift,
				     unsigned int *_hash_mask,
				     unsigned long low_limit,
				     unsigned long high_limit)
{
	unsigned long long max = high_limit;
	unsigned long log2qty, size;
	void *table = NULL;

	/* allow the kernel cmdline to have a say */
	if (!numentries) {
		/* round applicable memory size up to nearest megabyte */
		numentries = nr_kernel_pages;

		/* It isn't necessary when PAGE_SIZE >= 1MB */
		if (PAGE_SHIFT < 20)
			numentries = round_up(numentries, (1<<20)/PAGE_SIZE);

		/* limit to 1 bucket per 2^scale bytes of low memory */
		if (scale > PAGE_SHIFT)
			numentries >>= (scale - PAGE_SHIFT);
		else
			numentries <<= (PAGE_SHIFT - scale);

		/* Make sure we've got at least a 0-order allocation.. */
		if (unlikely(flags & HASH_SMALL)) {
			/* Makes no sense without HASH_EARLY */
			WARN_ON(!(flags & HASH_EARLY));
			if (!(numentries >> *_hash_shift)) {
				numentries = 1UL << *_hash_shift;
				BUG_ON(!numentries);
			}
		} else if (unlikely((numentries * bucketsize) < PAGE_SIZE))
			numentries = PAGE_SIZE / bucketsize;
	}
	numentries = roundup_pow_of_two(numentries);

	/* limit allocation size to 1/16 total memory by default */
	if (max == 0) {
		max = ((unsigned long long)nr_all_pages << PAGE_SHIFT) >> 4;
		do_div(max, bucketsize);
	}
	max = min(max, 0x80000000ULL);

	if (numentries < low_limit)
		numentries = low_limit;
	if (numentries > max)
		numentries = max;

	log2qty = ilog2(numentries);

	do {
		size = bucketsize << log2qty;
		if (flags & HASH_EARLY)
			table = memblock_virt_alloc_nopanic(size, 0);
		else if (hashdist)
			table = __vmalloc(size, GFP_ATOMIC, PAGE_KERNEL);
		else {
			/*
			 * If bucketsize is not a power-of-two, we may free
			 * some pages at the end of hash table which
			 * alloc_pages_exact() automatically does
			 */
			if (get_order(size) < MAX_ORDER) {
				table = alloc_pages_exact(size, GFP_ATOMIC);
				kmemleak_alloc(table, size, 1, GFP_ATOMIC);
			}
		}
	} while (!table && size > PAGE_SIZE && --log2qty);

	if (!table)
		panic("Failed to allocate %s hash table\n", tablename);

	printk(KERN_INFO "%s hash table entries: %ld (order: %d, %lu bytes)\n",
	       tablename,
	       (1UL << log2qty),
	       ilog2(size) - PAGE_SHIFT,
	       size);

	if (_hash_shift)
		*_hash_shift = log2qty;
	if (_hash_mask)
		*_hash_mask = (1 << log2qty) - 1;

	return table;
}

/* Return a pointer to the bitmap storing bits affecting a block of pages */
static inline unsigned long *get_pageblock_bitmap(struct zone *zone,
							unsigned long pfn)
{
#ifdef CONFIG_SPARSEMEM
	return __pfn_to_section(pfn)->pageblock_flags;
#else
	return zone->pageblock_flags;
#endif /* CONFIG_SPARSEMEM */
}

static inline int pfn_to_bitidx(struct zone *zone, unsigned long pfn)
{
#ifdef CONFIG_SPARSEMEM
	pfn &= (PAGES_PER_SECTION-1);
	return (pfn >> pageblock_order) * NR_PAGEBLOCK_BITS;
#else
	pfn = pfn - round_down(zone->zone_start_pfn, pageblock_nr_pages);
	return (pfn >> pageblock_order) * NR_PAGEBLOCK_BITS;
#endif /* CONFIG_SPARSEMEM */
}

/**
 * get_pfnblock_flags_mask - Return the requested group of flags for the pageblock_nr_pages block of pages
 * @page: The page within the block of interest
 * @pfn: The target page frame number
 * @end_bitidx: The last bit of interest to retrieve
 * @mask: mask of bits that the caller is interested in
 *
 * Return: pageblock_bits flags
 */
unsigned long get_pfnblock_flags_mask(struct page *page, unsigned long pfn,
					unsigned long end_bitidx,
					unsigned long mask)
{
	struct zone *zone;
	unsigned long *bitmap;
	unsigned long bitidx, word_bitidx;
	unsigned long word;

	zone = page_zone(page);
	bitmap = get_pageblock_bitmap(zone, pfn);
	bitidx = pfn_to_bitidx(zone, pfn);
	word_bitidx = bitidx / BITS_PER_LONG;
	bitidx &= (BITS_PER_LONG-1);

	word = bitmap[word_bitidx];
	bitidx += end_bitidx;
	return (word >> (BITS_PER_LONG - bitidx - 1)) & mask;
}

/**
 * set_pfnblock_flags_mask - Set the requested group of flags for a pageblock_nr_pages block of pages
 * @page: The page within the block of interest
 * @flags: The flags to set
 * @pfn: The target page frame number
 * @end_bitidx: The last bit of interest
 * @mask: mask of bits that the caller is interested in
 */
void set_pfnblock_flags_mask(struct page *page, unsigned long flags,
					unsigned long pfn,
					unsigned long end_bitidx,
					unsigned long mask)
{
	struct zone *zone;
	unsigned long *bitmap;
	unsigned long bitidx, word_bitidx;
	unsigned long old_word, word;

	BUILD_BUG_ON(NR_PAGEBLOCK_BITS != 4);

	zone = page_zone(page);
	bitmap = get_pageblock_bitmap(zone, pfn);
	bitidx = pfn_to_bitidx(zone, pfn);
	word_bitidx = bitidx / BITS_PER_LONG;
	bitidx &= (BITS_PER_LONG-1);

	VM_BUG_ON_PAGE(!zone_spans_pfn(zone, pfn), page);

	bitidx += end_bitidx;
	mask <<= (BITS_PER_LONG - bitidx - 1);
	flags <<= (BITS_PER_LONG - bitidx - 1);

	word = READ_ONCE(bitmap[word_bitidx]);
	for (;;) {
		old_word = cmpxchg(&bitmap[word_bitidx], word, (word & ~mask) | flags);
		if (word == old_word)
			break;
		word = old_word;
	}
}

/*
 * This function checks whether pageblock includes unmovable pages or not.
 * If @count is not zero, it is okay to include less @count unmovable pages
 *
 * PageLRU check without isolation or lru_lock could race so that
 * MIGRATE_MOVABLE block might include unmovable pages. It means you can't
 * expect this function should be exact.
 */
bool has_unmovable_pages(struct zone *zone, struct page *page, int count,
			 bool skip_hwpoisoned_pages)
{
	unsigned long pfn, iter, found;
	int mt;

	/*
	 * For avoiding noise data, lru_add_drain_all() should be called
	 * If ZONE_MOVABLE, the zone never contains unmovable pages
	 */
	if (zone_idx(zone) == ZONE_MOVABLE)
		return false;
	mt = get_pageblock_migratetype(page);
	if (mt == MIGRATE_MOVABLE || is_migrate_cma(mt))
		return false;

	pfn = page_to_pfn(page);
	for (found = 0, iter = 0; iter < pageblock_nr_pages; iter++) {
		unsigned long check = pfn + iter;

		if (!pfn_valid_within(check))
			continue;

		page = pfn_to_page(check);

		/*
		 * Hugepages are not in LRU lists, but they're movable.
		 * We need not scan over tail pages bacause we don't
		 * handle each tail page individually in migration.
		 */
		if (PageHuge(page)) {
			iter = round_up(iter + 1, 1<<compound_order(page)) - 1;
			continue;
		}

		/*
		 * We can't use page_count without pin a page
		 * because another CPU can free compound page.
		 * This check already skips compound tails of THP
		 * because their page->_count is zero at all time.
		 */
		if (!atomic_read(&page->_count)) {
			if (PageBuddy(page))
				iter += (1 << page_order(page)) - 1;
			continue;
		}

		/*
		 * The HWPoisoned page may be not in buddy system, and
		 * page_count() is not 0.
		 */
		if (skip_hwpoisoned_pages && PageHWPoison(page))
			continue;

		if (!PageLRU(page))
			found++;
		/*
		 * If there are RECLAIMABLE pages, we need to check
		 * it.  But now, memory offline itself doesn't call
		 * shrink_node_slabs() and it still to be fixed.
		 */
		/*
		 * If the page is not RAM, page_count()should be 0.
		 * we don't need more check. This is an _used_ not-movable page.
		 *
		 * The problematic thing here is PG_reserved pages. PG_reserved
		 * is set to both of a memory hole page and a _used_ kernel
		 * page at boot.
		 */
		if (found > count)
			return true;
	}
	return false;
}

bool is_pageblock_removable_nolock(struct page *page)
{
	struct zone *zone;
	unsigned long pfn;

	/*
	 * We have to be careful here because we are iterating over memory
	 * sections which are not zone aware so we might end up outside of
	 * the zone but still within the section.
	 * We have to take care about the node as well. If the node is offline
	 * its NODE_DATA will be NULL - see page_zone.
	 */
	if (!node_online(page_to_nid(page)))
		return false;

	zone = page_zone(page);
	pfn = page_to_pfn(page);
	if (!zone_spans_pfn(zone, pfn))
		return false;

	return !has_unmovable_pages(zone, page, 0, true);
}

#ifdef CONFIG_CMA

static unsigned long pfn_max_align_down(unsigned long pfn)
{
	return pfn & ~(max_t(unsigned long, MAX_ORDER_NR_PAGES,
			     pageblock_nr_pages) - 1);
}

static unsigned long pfn_max_align_up(unsigned long pfn)
{
	return ALIGN(pfn, max_t(unsigned long, MAX_ORDER_NR_PAGES,
				pageblock_nr_pages));
}

/* [start, end) must belong to a single zone. */
static int __alloc_contig_migrate_range(struct compact_control *cc,
					unsigned long start, unsigned long end)
{
	/* This function is based on compact_zone() from compaction.c. */
	unsigned long nr_reclaimed;
	unsigned long pfn = start;
	unsigned int tries = 0;
	int ret = 0;

	migrate_prep();

	while (pfn < end || !list_empty(&cc->migratepages)) {
		if (fatal_signal_pending(current)) {
			ret = -EINTR;
			break;
		}

		if (list_empty(&cc->migratepages)) {
			cc->nr_migratepages = 0;
			pfn = isolate_migratepages_range(cc, pfn, end);
			if (!pfn) {
				ret = -EINTR;
				break;
			}
			tries = 0;
		} else if (++tries == 5) {
			ret = ret < 0 ? ret : -EBUSY;
			break;
		}

		nr_reclaimed = reclaim_clean_pages_from_list(cc->zone,
							&cc->migratepages);
		cc->nr_migratepages -= nr_reclaimed;

		ret = migrate_pages(&cc->migratepages, alloc_migrate_target,
				    NULL, 0, cc->mode, MR_CMA);
	}
	if (ret < 0) {
		putback_movable_pages(&cc->migratepages);
		return ret;
	}
	return 0;
}

/**
 * alloc_contig_range() -- tries to allocate given range of pages
 * @start:	start PFN to allocate
 * @end:	one-past-the-last PFN to allocate
 * @migratetype:	migratetype of the underlaying pageblocks (either
 *			#MIGRATE_MOVABLE or #MIGRATE_CMA).  All pageblocks
 *			in range must have the same migratetype and it must
 *			be either of the two.
 *
 * The PFN range does not have to be pageblock or MAX_ORDER_NR_PAGES
 * aligned, however it's the caller's responsibility to guarantee that
 * we are the only thread that changes migrate type of pageblocks the
 * pages fall in.
 *
 * The PFN range must belong to a single zone.
 *
 * Returns zero on success or negative error code.  On success all
 * pages which PFN is in [start, end) are allocated for the caller and
 * need to be freed with free_contig_range().
 */
int alloc_contig_range(unsigned long start, unsigned long end,
		       unsigned migratetype)
{
	unsigned long outer_start, outer_end;
	unsigned int order;
	int ret = 0;

	struct compact_control cc = {
		.nr_migratepages = 0,
		.order = -1,
		.zone = page_zone(pfn_to_page(start)),
		.mode = MIGRATE_SYNC,
		.ignore_skip_hint = true,
	};
	INIT_LIST_HEAD(&cc.migratepages);

	/*
	 * What we do here is we mark all pageblocks in range as
	 * MIGRATE_ISOLATE.  Because pageblock and max order pages may
	 * have different sizes, and due to the way page allocator
	 * work, we align the range to biggest of the two pages so
	 * that page allocator won't try to merge buddies from
	 * different pageblocks and change MIGRATE_ISOLATE to some
	 * other migration type.
	 *
	 * Once the pageblocks are marked as MIGRATE_ISOLATE, we
	 * migrate the pages from an unaligned range (ie. pages that
	 * we are interested in).  This will put all the pages in
	 * range back to page allocator as MIGRATE_ISOLATE.
	 *
	 * When this is done, we take the pages in range from page
	 * allocator removing them from the buddy system.  This way
	 * page allocator will never consider using them.
	 *
	 * This lets us mark the pageblocks back as
	 * MIGRATE_CMA/MIGRATE_MOVABLE so that free pages in the
	 * aligned range but not in the unaligned, original range are
	 * put back to page allocator so that buddy can use them.
	 */

	ret = start_isolate_page_range(pfn_max_align_down(start),
				       pfn_max_align_up(end), migratetype,
				       false);
	if (ret)
		return ret;

	/*
	 * In case of -EBUSY, we'd like to know which page causes problem.
	 * So, just fall through. We will check it in test_pages_isolated().
	 */
	ret = __alloc_contig_migrate_range(&cc, start, end);
	if (ret && ret != -EBUSY)
		goto done;

	/*
	 * Pages from [start, end) are within a MAX_ORDER_NR_PAGES
	 * aligned blocks that are marked as MIGRATE_ISOLATE.  What's
	 * more, all pages in [start, end) are free in page allocator.
	 * What we are going to do is to allocate all pages from
	 * [start, end) (that is remove them from page allocator).
	 *
	 * The only problem is that pages at the beginning and at the
	 * end of interesting range may be not aligned with pages that
	 * page allocator holds, ie. they can be part of higher order
	 * pages.  Because of this, we reserve the bigger range and
	 * once this is done free the pages we are not interested in.
	 *
	 * We don't have to hold zone->lock here because the pages are
	 * isolated thus they won't get removed from buddy.
	 */

	lru_add_drain_all();
	drain_all_pages(cc.zone);

	order = 0;
	outer_start = start;
	while (!PageBuddy(pfn_to_page(outer_start))) {
		if (++order >= MAX_ORDER) {
			outer_start = start;
			break;
		}
		outer_start &= ~0UL << order;
	}

	if (outer_start != start) {
		order = page_order(pfn_to_page(outer_start));

		/*
		 * outer_start page could be small order buddy page and
		 * it doesn't include start page. Adjust outer_start
		 * in this case to report failed page properly
		 * on tracepoint in test_pages_isolated()
		 */
		if (outer_start + (1UL << order) <= start)
			outer_start = start;
	}

	/* Make sure the range is really isolated. */
	if (test_pages_isolated(outer_start, end, false)) {
		pr_info("%s: [%lx, %lx) PFNs busy\n",
			__func__, outer_start, end);
		ret = -EBUSY;
		goto done;
	}

	/* Grab isolated pages from freelists. */
	outer_end = isolate_freepages_range(&cc, outer_start, end);
	if (!outer_end) {
		ret = -EBUSY;
		goto done;
	}

	/* Free head and tail (if any) */
	if (start != outer_start)
		free_contig_range(outer_start, start - outer_start);
	if (end != outer_end)
		free_contig_range(end, outer_end - end);

done:
	undo_isolate_page_range(pfn_max_align_down(start),
				pfn_max_align_up(end), migratetype);
	return ret;
}

void free_contig_range(unsigned long pfn, unsigned nr_pages)
{
	unsigned int count = 0;

	for (; nr_pages--; pfn++) {
		struct page *page = pfn_to_page(pfn);

		count += page_count(page) != 1;
		__free_page(page);
	}
	WARN(count != 0, "%d pages are still in use!\n", count);
}
#endif

#ifdef CONFIG_MEMORY_HOTPLUG
/*
 * The zone indicated has a new number of managed_pages; batch sizes and percpu
 * page high values need to be recalulated.
 */
void __meminit zone_pcp_update(struct zone *zone)
{
	unsigned cpu;
	mutex_lock(&pcp_batch_high_lock);
	for_each_possible_cpu(cpu)
		pageset_set_high_and_batch(zone,
				per_cpu_ptr(zone->pageset, cpu));
	mutex_unlock(&pcp_batch_high_lock);
}
#endif

void zone_pcp_reset(struct zone *zone)
{
	unsigned long flags;
	int cpu;
	struct per_cpu_pageset *pset;

	/* avoid races with drain_pages()  */
	local_irq_save(flags);
	if (zone->pageset != &boot_pageset) {
		for_each_online_cpu(cpu) {
			pset = per_cpu_ptr(zone->pageset, cpu);
			drain_zonestat(zone, pset);
		}
		free_percpu(zone->pageset);
		zone->pageset = &boot_pageset;
	}
	local_irq_restore(flags);
}

#ifdef CONFIG_MEMORY_HOTREMOVE
/*
 * All pages in the range must be isolated before calling this.
 */
void
__offline_isolated_pages(unsigned long start_pfn, unsigned long end_pfn)
{
	struct page *page;
	struct zone *zone;
	unsigned int order, i;
	unsigned long pfn;
	unsigned long flags;
	/* find the first valid pfn */
	for (pfn = start_pfn; pfn < end_pfn; pfn++)
		if (pfn_valid(pfn))
			break;
	if (pfn == end_pfn)
		return;
	zone = page_zone(pfn_to_page(pfn));
	spin_lock_irqsave(&zone->lock, flags);
	pfn = start_pfn;
	while (pfn < end_pfn) {
		if (!pfn_valid(pfn)) {
			pfn++;
			continue;
		}
		page = pfn_to_page(pfn);
		/*
		 * The HWPoisoned page may be not in buddy system, and
		 * page_count() is not 0.
		 */
		if (unlikely(!PageBuddy(page) && PageHWPoison(page))) {
			pfn++;
			SetPageReserved(page);
			continue;
		}

		BUG_ON(page_count(page));
		BUG_ON(!PageBuddy(page));
		order = page_order(page);
#ifdef CONFIG_DEBUG_VM
		printk(KERN_INFO "remove from free list %lx %d %lx\n",
		       pfn, 1 << order, end_pfn);
#endif
		list_del(&page->lru);
		rmv_page_order(page);
		zone->free_area[order].nr_free--;
		for (i = 0; i < (1 << order); i++)
			SetPageReserved((page+i));
		pfn += (1 << order);
	}
	spin_unlock_irqrestore(&zone->lock, flags);
}
#endif

#ifdef CONFIG_MEMORY_FAILURE
bool is_free_buddy_page(struct page *page)
{
	struct zone *zone = page_zone(page);
	unsigned long pfn = page_to_pfn(page);
	unsigned long flags;
	unsigned int order;

	spin_lock_irqsave(&zone->lock, flags);
	for (order = 0; order < MAX_ORDER; order++) {
		struct page *page_head = page - (pfn & ((1 << order) - 1));

		if (PageBuddy(page_head) && page_order(page_head) >= order)
			break;
	}
	spin_unlock_irqrestore(&zone->lock, flags);

	return order < MAX_ORDER;
}
#endif<|MERGE_RESOLUTION|>--- conflicted
+++ resolved
@@ -5720,9 +5720,6 @@
 	}
 
 	/*
-<<<<<<< HEAD
-	 * If movablecore=nn[KMGTPE] was specified, calculate what size of
-=======
 	 * If kernelcore=mirror is specified, ignore movablecore option
 	 */
 	if (mirrored_kernelcore) {
@@ -5753,8 +5750,7 @@
 	}
 
 	/*
-	 * If movablecore=nn[KMG] was specified, calculate what size of
->>>>>>> cd31fe16
+	 * If movablecore=nn[KMGTPE] was specified, calculate what size of
 	 * kernelcore that corresponds so that memory usable for
 	 * any allocation type is evenly spread. If both kernelcore
 	 * and movablecore are specified, then the value of kernelcore
