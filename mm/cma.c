--- conflicted
+++ resolved
@@ -183,12 +183,8 @@
 		return -EINVAL;
 
 	/* ensure minimal alignment required by mm core */
-<<<<<<< HEAD
-	alignment = PAGE_SIZE << max_t(unsigned long, MAX_ORDER - 1, pageblock_order);
-=======
 	alignment = PAGE_SIZE <<
 			max_t(unsigned long, MAX_ORDER - 1, pageblock_order);
->>>>>>> 24fda78c
 
 	/* alignment should be aligned with order_per_bit */
 	if (!IS_ALIGNED(alignment >> PAGE_SHIFT, 1 << order_per_bit))
@@ -271,13 +267,8 @@
 	 * migratetype page by page allocator's buddy algorithm. In the case,
 	 * you couldn't get a contiguous memory, which is not what we want.
 	 */
-<<<<<<< HEAD
-	alignment = max(alignment,
-		(phys_addr_t)PAGE_SIZE << max_t(unsigned long, MAX_ORDER - 1, pageblock_order));
-=======
 	alignment = max(alignment,  (phys_addr_t)PAGE_SIZE <<
 			  max_t(unsigned long, MAX_ORDER - 1, pageblock_order));
->>>>>>> 24fda78c
 	base = ALIGN(base, alignment);
 	size = ALIGN(size, alignment);
 	limit &= ~(alignment - 1);
