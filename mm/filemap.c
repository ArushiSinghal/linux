--- conflicted
+++ resolved
@@ -483,18 +483,8 @@
 {
 	int err = 0;
 
-<<<<<<< HEAD
-	if (dax_mapping(mapping) && mapping->nrexceptional) {
-		err = dax_writeback_mapping_range(mapping, lstart, lend);
-		if (err)
-			return err;
-	}
-
-	if (mapping->nrpages) {
-=======
 	if ((!dax_mapping(mapping) && mapping->nrpages) ||
 	    (dax_mapping(mapping) && mapping->nrexceptional)) {
->>>>>>> f3c87e99
 		err = __filemap_fdatawrite_range(mapping, lstart, lend,
 						 WB_SYNC_ALL);
 		/* See comment of filemap_write_and_wait() */
