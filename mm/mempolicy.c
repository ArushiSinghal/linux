/*
 * Simple NUMA memory policy for the Linux kernel.
 *
 * Copyright 2003,2004 Andi Kleen, SuSE Labs.
 * (C) Copyright 2005 Christoph Lameter, Silicon Graphics, Inc.
 * Subject to the GNU Public License, version 2.
 *
 * NUMA policy allows the user to give hints in which node(s) memory should
 * be allocated.
 *
 * Support four policies per VMA and per process:
 *
 * The VMA policy has priority over the process policy for a page fault.
 *
 * interleave     Allocate memory interleaved over a set of nodes,
 *                with normal fallback if it fails.
 *                For VMA based allocations this interleaves based on the
 *                offset into the backing object or offset into the mapping
 *                for anonymous memory. For process policy an process counter
 *                is used.
 *
 * bind           Only allocate memory on a specific set of nodes,
 *                no fallback.
 *                FIXME: memory is allocated starting with the first node
 *                to the last. It would be better if bind would truly restrict
 *                the allocation to memory nodes instead
 *
 * preferred       Try a specific node first before normal fallback.
 *                As a special case NUMA_NO_NODE here means do the allocation
 *                on the local CPU. This is normally identical to default,
 *                but useful to set in a VMA when you have a non default
 *                process policy.
 *
 * default        Allocate on the local node first, or when on a VMA
 *                use the process policy. This is what Linux always did
 *		  in a NUMA aware kernel and still does by, ahem, default.
 *
 * The process policy is applied for most non interrupt memory allocations
 * in that process' context. Interrupts ignore the policies and always
 * try to allocate on the local CPU. The VMA policy is only applied for memory
 * allocations for a VMA in the VM.
 *
 * Currently there are a few corner cases in swapping where the policy
 * is not applied, but the majority should be handled. When process policy
 * is used it is not remembered over swap outs/swap ins.
 *
 * Only the highest zone in the zone hierarchy gets policied. Allocations
 * requesting a lower zone just use default policy. This implies that
 * on systems with highmem kernel lowmem allocation don't get policied.
 * Same with GFP_DMA allocations.
 *
 * For shmfs/tmpfs/hugetlbfs shared memory the policy is shared between
 * all users and remembered even when nobody has memory mapped.
 */

/* Notebook:
   fix mmap readahead to honour policy and enable policy for any page cache
   object
   statistics for bigpages
   global policy for page cache? currently it uses process policy. Requires
   first item above.
   handle mremap for shared memory (currently ignored for the policy)
   grows down?
   make bind policy root only? It can trigger oom much faster and the
   kernel is not always grateful with that.
*/

#define pr_fmt(fmt) KBUILD_MODNAME ": " fmt

#include <linux/mempolicy.h>
#include <linux/mm.h>
#include <linux/highmem.h>
#include <linux/hugetlb.h>
#include <linux/kernel.h>
#include <linux/sched.h>
#include <linux/nodemask.h>
#include <linux/cpuset.h>
#include <linux/slab.h>
#include <linux/string.h>
#include <linux/export.h>
#include <linux/nsproxy.h>
#include <linux/interrupt.h>
#include <linux/init.h>
#include <linux/compat.h>
#include <linux/swap.h>
#include <linux/seq_file.h>
#include <linux/proc_fs.h>
#include <linux/migrate.h>
#include <linux/ksm.h>
#include <linux/rmap.h>
#include <linux/security.h>
#include <linux/syscalls.h>
#include <linux/ctype.h>
#include <linux/mm_inline.h>
#include <linux/mmu_notifier.h>
#include <linux/printk.h>

#include <asm/tlbflush.h>
#include <asm/uaccess.h>
#include <linux/random.h>

#include "internal.h"

/* Internal flags */
#define MPOL_MF_DISCONTIG_OK (MPOL_MF_INTERNAL << 0)	/* Skip checks for continuous vmas */
#define MPOL_MF_INVERT (MPOL_MF_INTERNAL << 1)		/* Invert check for nodemask */

static struct kmem_cache *policy_cache;
static struct kmem_cache *sn_cache;

/* Highest zone. An specific allocation for a zone below that is not
   policied. */
enum zone_type policy_zone = 0;

/*
 * run-time system-wide default policy => local allocation
 */
static struct mempolicy default_policy = {
	.refcnt = ATOMIC_INIT(1), /* never free it */
	.mode = MPOL_PREFERRED,
	.flags = MPOL_F_LOCAL,
};

static struct mempolicy preferred_node_policy[MAX_NUMNODES];

struct mempolicy *get_task_policy(struct task_struct *p)
{
	struct mempolicy *pol = p->mempolicy;
	int node;

	if (pol)
		return pol;

	node = numa_node_id();
	if (node != NUMA_NO_NODE) {
		pol = &preferred_node_policy[node];
		/* preferred_node_policy is not initialised early in boot */
		if (pol->mode)
			return pol;
	}

	return &default_policy;
}

static const struct mempolicy_operations {
	int (*create)(struct mempolicy *pol, const nodemask_t *nodes);
	/*
	 * If read-side task has no lock to protect task->mempolicy, write-side
	 * task will rebind the task->mempolicy by two step. The first step is
	 * setting all the newly nodes, and the second step is cleaning all the
	 * disallowed nodes. In this way, we can avoid finding no node to alloc
	 * page.
	 * If we have a lock to protect task->mempolicy in read-side, we do
	 * rebind directly.
	 *
	 * step:
	 * 	MPOL_REBIND_ONCE - do rebind work at once
	 * 	MPOL_REBIND_STEP1 - set all the newly nodes
	 * 	MPOL_REBIND_STEP2 - clean all the disallowed nodes
	 */
	void (*rebind)(struct mempolicy *pol, const nodemask_t *nodes,
			enum mpol_rebind_step step);
} mpol_ops[MPOL_MAX];

static inline int mpol_store_user_nodemask(const struct mempolicy *pol)
{
	return pol->flags & MPOL_MODE_FLAGS;
}

static void mpol_relative_nodemask(nodemask_t *ret, const nodemask_t *orig,
				   const nodemask_t *rel)
{
	nodemask_t tmp;
	nodes_fold(tmp, *orig, nodes_weight(*rel));
	nodes_onto(*ret, tmp, *rel);
}

static int mpol_new_interleave(struct mempolicy *pol, const nodemask_t *nodes)
{
	if (nodes_empty(*nodes))
		return -EINVAL;
	pol->v.nodes = *nodes;
	return 0;
}

static int mpol_new_preferred(struct mempolicy *pol, const nodemask_t *nodes)
{
	if (!nodes)
		pol->flags |= MPOL_F_LOCAL;	/* local allocation */
	else if (nodes_empty(*nodes))
		return -EINVAL;			/*  no allowed nodes */
	else
		pol->v.preferred_node = first_node(*nodes);
	return 0;
}

static int mpol_new_bind(struct mempolicy *pol, const nodemask_t *nodes)
{
	if (nodes_empty(*nodes))
		return -EINVAL;
	pol->v.nodes = *nodes;
	return 0;
}

/*
 * mpol_set_nodemask is called after mpol_new() to set up the nodemask, if
 * any, for the new policy.  mpol_new() has already validated the nodes
 * parameter with respect to the policy mode and flags.  But, we need to
 * handle an empty nodemask with MPOL_PREFERRED here.
 *
 * Must be called holding task's alloc_lock to protect task's mems_allowed
 * and mempolicy.  May also be called holding the mmap_semaphore for write.
 */
static int mpol_set_nodemask(struct mempolicy *pol,
		     const nodemask_t *nodes, struct nodemask_scratch *nsc)
{
	int ret;

	/* if mode is MPOL_DEFAULT, pol is NULL. This is right. */
	if (pol == NULL)
		return 0;
	/* Check N_MEMORY */
	nodes_and(nsc->mask1,
		  cpuset_current_mems_allowed, node_states[N_MEMORY]);

	VM_BUG_ON(!nodes);
	if (pol->mode == MPOL_PREFERRED && nodes_empty(*nodes))
		nodes = NULL;	/* explicit local allocation */
	else {
		if (pol->flags & MPOL_F_RELATIVE_NODES)
			mpol_relative_nodemask(&nsc->mask2, nodes, &nsc->mask1);
		else
			nodes_and(nsc->mask2, *nodes, nsc->mask1);

		if (mpol_store_user_nodemask(pol))
			pol->w.user_nodemask = *nodes;
		else
			pol->w.cpuset_mems_allowed =
						cpuset_current_mems_allowed;
	}

	if (nodes)
		ret = mpol_ops[pol->mode].create(pol, &nsc->mask2);
	else
		ret = mpol_ops[pol->mode].create(pol, NULL);
	return ret;
}

/*
 * This function just creates a new policy, does some check and simple
 * initialization. You must invoke mpol_set_nodemask() to set nodes.
 */
static struct mempolicy *mpol_new(unsigned short mode, unsigned short flags,
				  nodemask_t *nodes)
{
	struct mempolicy *policy;

	pr_debug("setting mode %d flags %d nodes[0] %lx\n",
		 mode, flags, nodes ? nodes_addr(*nodes)[0] : NUMA_NO_NODE);

	if (mode == MPOL_DEFAULT) {
		if (nodes && !nodes_empty(*nodes))
			return ERR_PTR(-EINVAL);
		return NULL;
	}
	VM_BUG_ON(!nodes);

	/*
	 * MPOL_PREFERRED cannot be used with MPOL_F_STATIC_NODES or
	 * MPOL_F_RELATIVE_NODES if the nodemask is empty (local allocation).
	 * All other modes require a valid pointer to a non-empty nodemask.
	 */
	if (mode == MPOL_PREFERRED) {
		if (nodes_empty(*nodes)) {
			if (((flags & MPOL_F_STATIC_NODES) ||
			     (flags & MPOL_F_RELATIVE_NODES)))
				return ERR_PTR(-EINVAL);
		}
	} else if (mode == MPOL_LOCAL) {
		if (!nodes_empty(*nodes))
			return ERR_PTR(-EINVAL);
		mode = MPOL_PREFERRED;
	} else if (nodes_empty(*nodes))
		return ERR_PTR(-EINVAL);
	policy = kmem_cache_alloc(policy_cache, GFP_KERNEL);
	if (!policy)
		return ERR_PTR(-ENOMEM);
	atomic_set(&policy->refcnt, 1);
	policy->mode = mode;
	policy->flags = flags;

	return policy;
}

/* Slow path of a mpol destructor. */
void __mpol_put(struct mempolicy *p)
{
	if (!atomic_dec_and_test(&p->refcnt))
		return;
	kmem_cache_free(policy_cache, p);
}

static void mpol_rebind_default(struct mempolicy *pol, const nodemask_t *nodes,
				enum mpol_rebind_step step)
{
}

/*
 * step:
 * 	MPOL_REBIND_ONCE  - do rebind work at once
 * 	MPOL_REBIND_STEP1 - set all the newly nodes
 * 	MPOL_REBIND_STEP2 - clean all the disallowed nodes
 */
static void mpol_rebind_nodemask(struct mempolicy *pol, const nodemask_t *nodes,
				 enum mpol_rebind_step step)
{
	nodemask_t tmp;

	if (pol->flags & MPOL_F_STATIC_NODES)
		nodes_and(tmp, pol->w.user_nodemask, *nodes);
	else if (pol->flags & MPOL_F_RELATIVE_NODES)
		mpol_relative_nodemask(&tmp, &pol->w.user_nodemask, nodes);
	else {
		/*
		 * if step == 1, we use ->w.cpuset_mems_allowed to cache the
		 * result
		 */
		if (step == MPOL_REBIND_ONCE || step == MPOL_REBIND_STEP1) {
			nodes_remap(tmp, pol->v.nodes,
					pol->w.cpuset_mems_allowed, *nodes);
			pol->w.cpuset_mems_allowed = step ? tmp : *nodes;
		} else if (step == MPOL_REBIND_STEP2) {
			tmp = pol->w.cpuset_mems_allowed;
			pol->w.cpuset_mems_allowed = *nodes;
		} else
			BUG();
	}

	if (nodes_empty(tmp))
		tmp = *nodes;

	if (step == MPOL_REBIND_STEP1)
		nodes_or(pol->v.nodes, pol->v.nodes, tmp);
	else if (step == MPOL_REBIND_ONCE || step == MPOL_REBIND_STEP2)
		pol->v.nodes = tmp;
	else
		BUG();

	if (!node_isset(current->il_next, tmp)) {
		current->il_next = next_node(current->il_next, tmp);
		if (current->il_next >= MAX_NUMNODES)
			current->il_next = first_node(tmp);
		if (current->il_next >= MAX_NUMNODES)
			current->il_next = numa_node_id();
	}
}

static void mpol_rebind_preferred(struct mempolicy *pol,
				  const nodemask_t *nodes,
				  enum mpol_rebind_step step)
{
	nodemask_t tmp;

	if (pol->flags & MPOL_F_STATIC_NODES) {
		int node = first_node(pol->w.user_nodemask);

		if (node_isset(node, *nodes)) {
			pol->v.preferred_node = node;
			pol->flags &= ~MPOL_F_LOCAL;
		} else
			pol->flags |= MPOL_F_LOCAL;
	} else if (pol->flags & MPOL_F_RELATIVE_NODES) {
		mpol_relative_nodemask(&tmp, &pol->w.user_nodemask, nodes);
		pol->v.preferred_node = first_node(tmp);
	} else if (!(pol->flags & MPOL_F_LOCAL)) {
		pol->v.preferred_node = node_remap(pol->v.preferred_node,
						   pol->w.cpuset_mems_allowed,
						   *nodes);
		pol->w.cpuset_mems_allowed = *nodes;
	}
}

/*
 * mpol_rebind_policy - Migrate a policy to a different set of nodes
 *
 * If read-side task has no lock to protect task->mempolicy, write-side
 * task will rebind the task->mempolicy by two step. The first step is
 * setting all the newly nodes, and the second step is cleaning all the
 * disallowed nodes. In this way, we can avoid finding no node to alloc
 * page.
 * If we have a lock to protect task->mempolicy in read-side, we do
 * rebind directly.
 *
 * step:
 * 	MPOL_REBIND_ONCE  - do rebind work at once
 * 	MPOL_REBIND_STEP1 - set all the newly nodes
 * 	MPOL_REBIND_STEP2 - clean all the disallowed nodes
 */
static void mpol_rebind_policy(struct mempolicy *pol, const nodemask_t *newmask,
				enum mpol_rebind_step step)
{
	if (!pol)
		return;
	if (!mpol_store_user_nodemask(pol) && step == MPOL_REBIND_ONCE &&
	    nodes_equal(pol->w.cpuset_mems_allowed, *newmask))
		return;

	if (step == MPOL_REBIND_STEP1 && (pol->flags & MPOL_F_REBINDING))
		return;

	if (step == MPOL_REBIND_STEP2 && !(pol->flags & MPOL_F_REBINDING))
		BUG();

	if (step == MPOL_REBIND_STEP1)
		pol->flags |= MPOL_F_REBINDING;
	else if (step == MPOL_REBIND_STEP2)
		pol->flags &= ~MPOL_F_REBINDING;
	else if (step >= MPOL_REBIND_NSTEP)
		BUG();

	mpol_ops[pol->mode].rebind(pol, newmask, step);
}

/*
 * Wrapper for mpol_rebind_policy() that just requires task
 * pointer, and updates task mempolicy.
 *
 * Called with task's alloc_lock held.
 */

void mpol_rebind_task(struct task_struct *tsk, const nodemask_t *new,
			enum mpol_rebind_step step)
{
	mpol_rebind_policy(tsk->mempolicy, new, step);
}

/*
 * Rebind each vma in mm to new nodemask.
 *
 * Call holding a reference to mm.  Takes mm->mmap_sem during call.
 */

void mpol_rebind_mm(struct mm_struct *mm, nodemask_t *new)
{
	struct vm_area_struct *vma;

	down_write(&mm->mmap_sem);
	for (vma = mm->mmap; vma; vma = vma->vm_next)
		mpol_rebind_policy(vma->vm_policy, new, MPOL_REBIND_ONCE);
	up_write(&mm->mmap_sem);
}

static const struct mempolicy_operations mpol_ops[MPOL_MAX] = {
	[MPOL_DEFAULT] = {
		.rebind = mpol_rebind_default,
	},
	[MPOL_INTERLEAVE] = {
		.create = mpol_new_interleave,
		.rebind = mpol_rebind_nodemask,
	},
	[MPOL_PREFERRED] = {
		.create = mpol_new_preferred,
		.rebind = mpol_rebind_preferred,
	},
	[MPOL_BIND] = {
		.create = mpol_new_bind,
		.rebind = mpol_rebind_nodemask,
	},
};

static void migrate_page_add(struct page *page, struct list_head *pagelist,
				unsigned long flags);

struct queue_pages {
	struct list_head *pagelist;
	unsigned long flags;
	nodemask_t *nmask;
	struct vm_area_struct *prev;
};

/*
 * Scan through pages checking if pages follow certain conditions,
 * and move them to the pagelist if they do.
 */
static int queue_pages_pte_range(pmd_t *pmd, unsigned long addr,
			unsigned long end, struct mm_walk *walk)
{
	struct vm_area_struct *vma = walk->vma;
	struct page *page;
	struct queue_pages *qp = walk->private;
	unsigned long flags = qp->flags;
	int nid, ret;
	pte_t *pte;
	spinlock_t *ptl;

	if (pmd_trans_huge(*pmd)) {
		ptl = pmd_lock(walk->mm, pmd);
		if (pmd_trans_huge(*pmd)) {
			page = pmd_page(*pmd);
			if (is_huge_zero_page(page)) {
				spin_unlock(ptl);
				split_huge_pmd(vma, pmd, addr);
			} else {
				get_page(page);
				spin_unlock(ptl);
				lock_page(page);
				ret = split_huge_page(page);
				unlock_page(page);
				put_page(page);
				if (ret)
					return 0;
			}
		} else {
			spin_unlock(ptl);
		}
	}

retry:
	pte = pte_offset_map_lock(walk->mm, pmd, addr, &ptl);
	for (; addr != end; pte++, addr += PAGE_SIZE) {
		if (!pte_present(*pte))
			continue;
		page = vm_normal_page(vma, addr, *pte);
		if (!page)
			continue;
		/*
		 * vm_normal_page() filters out zero pages, but there might
		 * still be PageReserved pages to skip, perhaps in a VDSO.
		 */
		if (PageReserved(page))
			continue;
		nid = page_to_nid(page);
		if (node_isset(nid, *qp->nmask) == !!(flags & MPOL_MF_INVERT))
			continue;
		if (PageTransCompound(page) && PageAnon(page)) {
			get_page(page);
			pte_unmap_unlock(pte, ptl);
			lock_page(page);
			ret = split_huge_page(page);
			unlock_page(page);
			put_page(page);
			/* Failed to split -- skip. */
			if (ret) {
				pte = pte_offset_map_lock(walk->mm, pmd,
						addr, &ptl);
				continue;
			}
			goto retry;
		}

		migrate_page_add(page, qp->pagelist, flags);
	}
	pte_unmap_unlock(pte - 1, ptl);
	cond_resched();
	return 0;
}

static int queue_pages_hugetlb(pte_t *pte, unsigned long hmask,
			       unsigned long addr, unsigned long end,
			       struct mm_walk *walk)
{
#ifdef CONFIG_HUGETLB_PAGE
	struct queue_pages *qp = walk->private;
	unsigned long flags = qp->flags;
	int nid;
	struct page *page;
	spinlock_t *ptl;
	pte_t entry;

	ptl = huge_pte_lock(hstate_vma(walk->vma), walk->mm, pte);
	entry = huge_ptep_get(pte);
	if (!pte_present(entry))
		goto unlock;
	page = pte_page(entry);
	nid = page_to_nid(page);
	if (node_isset(nid, *qp->nmask) == !!(flags & MPOL_MF_INVERT))
		goto unlock;
	/* With MPOL_MF_MOVE, we migrate only unshared hugepage. */
	if (flags & (MPOL_MF_MOVE_ALL) ||
	    (flags & MPOL_MF_MOVE && page_mapcount(page) == 1))
		isolate_huge_page(page, qp->pagelist);
unlock:
	spin_unlock(ptl);
#else
	BUG();
#endif
	return 0;
}

#ifdef CONFIG_NUMA_BALANCING
/*
 * This is used to mark a range of virtual addresses to be inaccessible.
 * These are later cleared by a NUMA hinting fault. Depending on these
 * faults, pages may be migrated for better NUMA placement.
 *
 * This is assuming that NUMA faults are handled using PROT_NONE. If
 * an architecture makes a different choice, it will need further
 * changes to the core.
 */
unsigned long change_prot_numa(struct vm_area_struct *vma,
			unsigned long addr, unsigned long end)
{
	int nr_updated;

	nr_updated = change_protection(vma, addr, end, PAGE_NONE, 0, 1);
	if (nr_updated)
		count_vm_numa_events(NUMA_PTE_UPDATES, nr_updated);

	return nr_updated;
}
#else
static unsigned long change_prot_numa(struct vm_area_struct *vma,
			unsigned long addr, unsigned long end)
{
	return 0;
}
#endif /* CONFIG_NUMA_BALANCING */

static int queue_pages_test_walk(unsigned long start, unsigned long end,
				struct mm_walk *walk)
{
	struct vm_area_struct *vma = walk->vma;
	struct queue_pages *qp = walk->private;
	unsigned long endvma = vma->vm_end;
	unsigned long flags = qp->flags;

	if (!vma_migratable(vma))
		return 1;

	if (endvma > end)
		endvma = end;
	if (vma->vm_start > start)
		start = vma->vm_start;

	if (!(flags & MPOL_MF_DISCONTIG_OK)) {
		if (!vma->vm_next && vma->vm_end < end)
			return -EFAULT;
		if (qp->prev && qp->prev->vm_end < vma->vm_start)
			return -EFAULT;
	}

	qp->prev = vma;

	if (flags & MPOL_MF_LAZY) {
		/* Similar to task_numa_work, skip inaccessible VMAs */
<<<<<<< HEAD
		if (vma->vm_flags & (VM_READ | VM_EXEC | VM_WRITE))
=======
		if (!is_vm_hugetlb_page(vma) &&
			(vma->vm_flags & (VM_READ | VM_EXEC | VM_WRITE)) &&
			!(vma->vm_flags & VM_MIXEDMAP))
>>>>>>> 6f40fed1
			change_prot_numa(vma, start, endvma);
		return 1;
	}

	/* queue pages from current vma */
	if (flags & (MPOL_MF_MOVE | MPOL_MF_MOVE_ALL))
		return 0;
	return 1;
}

/*
 * Walk through page tables and collect pages to be migrated.
 *
 * If pages found in a given range are on a set of nodes (determined by
 * @nodes and @flags,) it's isolated and queued to the pagelist which is
 * passed via @private.)
 */
static int
queue_pages_range(struct mm_struct *mm, unsigned long start, unsigned long end,
		nodemask_t *nodes, unsigned long flags,
		struct list_head *pagelist)
{
	struct queue_pages qp = {
		.pagelist = pagelist,
		.flags = flags,
		.nmask = nodes,
		.prev = NULL,
	};
	struct mm_walk queue_pages_walk = {
		.hugetlb_entry = queue_pages_hugetlb,
		.pmd_entry = queue_pages_pte_range,
		.test_walk = queue_pages_test_walk,
		.mm = mm,
		.private = &qp,
	};

	return walk_page_range(start, end, &queue_pages_walk);
}

/*
 * Apply policy to a single VMA
 * This must be called with the mmap_sem held for writing.
 */
static int vma_replace_policy(struct vm_area_struct *vma,
						struct mempolicy *pol)
{
	int err;
	struct mempolicy *old;
	struct mempolicy *new;

	pr_debug("vma %lx-%lx/%lx vm_ops %p vm_file %p set_policy %p\n",
		 vma->vm_start, vma->vm_end, vma->vm_pgoff,
		 vma->vm_ops, vma->vm_file,
		 vma->vm_ops ? vma->vm_ops->set_policy : NULL);

	new = mpol_dup(pol);
	if (IS_ERR(new))
		return PTR_ERR(new);

	if (vma->vm_ops && vma->vm_ops->set_policy) {
		err = vma->vm_ops->set_policy(vma, new);
		if (err)
			goto err_out;
	}

	old = vma->vm_policy;
	vma->vm_policy = new; /* protected by mmap_sem */
	mpol_put(old);

	return 0;
 err_out:
	mpol_put(new);
	return err;
}

/* Step 2: apply policy to a range and do splits. */
static int mbind_range(struct mm_struct *mm, unsigned long start,
		       unsigned long end, struct mempolicy *new_pol)
{
	struct vm_area_struct *next;
	struct vm_area_struct *prev;
	struct vm_area_struct *vma;
	int err = 0;
	pgoff_t pgoff;
	unsigned long vmstart;
	unsigned long vmend;

	vma = find_vma(mm, start);
	if (!vma || vma->vm_start > start)
		return -EFAULT;

	prev = vma->vm_prev;
	if (start > vma->vm_start)
		prev = vma;

	for (; vma && vma->vm_start < end; prev = vma, vma = next) {
		next = vma->vm_next;
		vmstart = max(start, vma->vm_start);
		vmend   = min(end, vma->vm_end);

		if (mpol_equal(vma_policy(vma), new_pol))
			continue;

		pgoff = vma->vm_pgoff +
			((vmstart - vma->vm_start) >> PAGE_SHIFT);
		prev = vma_merge(mm, prev, vmstart, vmend, vma->vm_flags,
				 vma->anon_vma, vma->vm_file, pgoff,
				 new_pol, vma->vm_userfaultfd_ctx);
		if (prev) {
			vma = prev;
			next = vma->vm_next;
			if (mpol_equal(vma_policy(vma), new_pol))
				continue;
			/* vma_merge() joined vma && vma->next, case 8 */
			goto replace;
		}
		if (vma->vm_start != vmstart) {
			err = split_vma(vma->vm_mm, vma, vmstart, 1);
			if (err)
				goto out;
		}
		if (vma->vm_end != vmend) {
			err = split_vma(vma->vm_mm, vma, vmend, 0);
			if (err)
				goto out;
		}
 replace:
		err = vma_replace_policy(vma, new_pol);
		if (err)
			goto out;
	}

 out:
	return err;
}

/* Set the process memory policy */
static long do_set_mempolicy(unsigned short mode, unsigned short flags,
			     nodemask_t *nodes)
{
	struct mempolicy *new, *old;
	NODEMASK_SCRATCH(scratch);
	int ret;

	if (!scratch)
		return -ENOMEM;

	new = mpol_new(mode, flags, nodes);
	if (IS_ERR(new)) {
		ret = PTR_ERR(new);
		goto out;
	}

	task_lock(current);
	ret = mpol_set_nodemask(new, nodes, scratch);
	if (ret) {
		task_unlock(current);
		mpol_put(new);
		goto out;
	}
	old = current->mempolicy;
	current->mempolicy = new;
	if (new && new->mode == MPOL_INTERLEAVE &&
	    nodes_weight(new->v.nodes))
		current->il_next = first_node(new->v.nodes);
	task_unlock(current);
	mpol_put(old);
	ret = 0;
out:
	NODEMASK_SCRATCH_FREE(scratch);
	return ret;
}

/*
 * Return nodemask for policy for get_mempolicy() query
 *
 * Called with task's alloc_lock held
 */
static void get_policy_nodemask(struct mempolicy *p, nodemask_t *nodes)
{
	nodes_clear(*nodes);
	if (p == &default_policy)
		return;

	switch (p->mode) {
	case MPOL_BIND:
		/* Fall through */
	case MPOL_INTERLEAVE:
		*nodes = p->v.nodes;
		break;
	case MPOL_PREFERRED:
		if (!(p->flags & MPOL_F_LOCAL))
			node_set(p->v.preferred_node, *nodes);
		/* else return empty node mask for local allocation */
		break;
	default:
		BUG();
	}
}

static int lookup_node(unsigned long addr)
{
	struct page *p;
	int err;

	err = get_user_pages(addr & PAGE_MASK, 1, 0, 0, &p, NULL);
	if (err >= 0) {
		err = page_to_nid(p);
		put_page(p);
	}
	return err;
}

/* Retrieve NUMA policy */
static long do_get_mempolicy(int *policy, nodemask_t *nmask,
			     unsigned long addr, unsigned long flags)
{
	int err;
	struct mm_struct *mm = current->mm;
	struct vm_area_struct *vma = NULL;
	struct mempolicy *pol = current->mempolicy;

	if (flags &
		~(unsigned long)(MPOL_F_NODE|MPOL_F_ADDR|MPOL_F_MEMS_ALLOWED))
		return -EINVAL;

	if (flags & MPOL_F_MEMS_ALLOWED) {
		if (flags & (MPOL_F_NODE|MPOL_F_ADDR))
			return -EINVAL;
		*policy = 0;	/* just so it's initialized */
		task_lock(current);
		*nmask  = cpuset_current_mems_allowed;
		task_unlock(current);
		return 0;
	}

	if (flags & MPOL_F_ADDR) {
		/*
		 * Do NOT fall back to task policy if the
		 * vma/shared policy at addr is NULL.  We
		 * want to return MPOL_DEFAULT in this case.
		 */
		down_read(&mm->mmap_sem);
		vma = find_vma_intersection(mm, addr, addr+1);
		if (!vma) {
			up_read(&mm->mmap_sem);
			return -EFAULT;
		}
		if (vma->vm_ops && vma->vm_ops->get_policy)
			pol = vma->vm_ops->get_policy(vma, addr);
		else
			pol = vma->vm_policy;
	} else if (addr)
		return -EINVAL;

	if (!pol)
		pol = &default_policy;	/* indicates default behavior */

	if (flags & MPOL_F_NODE) {
		if (flags & MPOL_F_ADDR) {
			err = lookup_node(addr);
			if (err < 0)
				goto out;
			*policy = err;
		} else if (pol == current->mempolicy &&
				pol->mode == MPOL_INTERLEAVE) {
			*policy = current->il_next;
		} else {
			err = -EINVAL;
			goto out;
		}
	} else {
		*policy = pol == &default_policy ? MPOL_DEFAULT :
						pol->mode;
		/*
		 * Internal mempolicy flags must be masked off before exposing
		 * the policy to userspace.
		 */
		*policy |= (pol->flags & MPOL_MODE_FLAGS);
	}

	if (vma) {
		up_read(&current->mm->mmap_sem);
		vma = NULL;
	}

	err = 0;
	if (nmask) {
		if (mpol_store_user_nodemask(pol)) {
			*nmask = pol->w.user_nodemask;
		} else {
			task_lock(current);
			get_policy_nodemask(pol, nmask);
			task_unlock(current);
		}
	}

 out:
	mpol_cond_put(pol);
	if (vma)
		up_read(&current->mm->mmap_sem);
	return err;
}

#ifdef CONFIG_MIGRATION
/*
 * page migration
 */
static void migrate_page_add(struct page *page, struct list_head *pagelist,
				unsigned long flags)
{
	/*
	 * Avoid migrating a page that is shared with others.
	 */
	if ((flags & MPOL_MF_MOVE_ALL) || page_mapcount(page) == 1) {
		if (!isolate_lru_page(page)) {
			list_add_tail(&page->lru, pagelist);
			inc_zone_page_state(page, NR_ISOLATED_ANON +
					    page_is_file_cache(page));
		}
	}
}

static struct page *new_node_page(struct page *page, unsigned long node, int **x)
{
	if (PageHuge(page))
		return alloc_huge_page_node(page_hstate(compound_head(page)),
					node);
	else
		return __alloc_pages_node(node, GFP_HIGHUSER_MOVABLE |
						    __GFP_THISNODE, 0);
}

/*
 * Migrate pages from one node to a target node.
 * Returns error or the number of pages not migrated.
 */
static int migrate_to_node(struct mm_struct *mm, int source, int dest,
			   int flags)
{
	nodemask_t nmask;
	LIST_HEAD(pagelist);
	int err = 0;

	nodes_clear(nmask);
	node_set(source, nmask);

	/*
	 * This does not "check" the range but isolates all pages that
	 * need migration.  Between passing in the full user address
	 * space range and MPOL_MF_DISCONTIG_OK, this call can not fail.
	 */
	VM_BUG_ON(!(flags & (MPOL_MF_MOVE | MPOL_MF_MOVE_ALL)));
	queue_pages_range(mm, mm->mmap->vm_start, mm->task_size, &nmask,
			flags | MPOL_MF_DISCONTIG_OK, &pagelist);

	if (!list_empty(&pagelist)) {
		err = migrate_pages(&pagelist, new_node_page, NULL, dest,
					MIGRATE_SYNC, MR_SYSCALL);
		if (err)
			putback_movable_pages(&pagelist);
	}

	return err;
}

/*
 * Move pages between the two nodesets so as to preserve the physical
 * layout as much as possible.
 *
 * Returns the number of page that could not be moved.
 */
int do_migrate_pages(struct mm_struct *mm, const nodemask_t *from,
		     const nodemask_t *to, int flags)
{
	int busy = 0;
	int err;
	nodemask_t tmp;

	err = migrate_prep();
	if (err)
		return err;

	down_read(&mm->mmap_sem);

	/*
	 * Find a 'source' bit set in 'tmp' whose corresponding 'dest'
	 * bit in 'to' is not also set in 'tmp'.  Clear the found 'source'
	 * bit in 'tmp', and return that <source, dest> pair for migration.
	 * The pair of nodemasks 'to' and 'from' define the map.
	 *
	 * If no pair of bits is found that way, fallback to picking some
	 * pair of 'source' and 'dest' bits that are not the same.  If the
	 * 'source' and 'dest' bits are the same, this represents a node
	 * that will be migrating to itself, so no pages need move.
	 *
	 * If no bits are left in 'tmp', or if all remaining bits left
	 * in 'tmp' correspond to the same bit in 'to', return false
	 * (nothing left to migrate).
	 *
	 * This lets us pick a pair of nodes to migrate between, such that
	 * if possible the dest node is not already occupied by some other
	 * source node, minimizing the risk of overloading the memory on a
	 * node that would happen if we migrated incoming memory to a node
	 * before migrating outgoing memory source that same node.
	 *
	 * A single scan of tmp is sufficient.  As we go, we remember the
	 * most recent <s, d> pair that moved (s != d).  If we find a pair
	 * that not only moved, but what's better, moved to an empty slot
	 * (d is not set in tmp), then we break out then, with that pair.
	 * Otherwise when we finish scanning from_tmp, we at least have the
	 * most recent <s, d> pair that moved.  If we get all the way through
	 * the scan of tmp without finding any node that moved, much less
	 * moved to an empty node, then there is nothing left worth migrating.
	 */

	tmp = *from;
	while (!nodes_empty(tmp)) {
		int s,d;
		int source = NUMA_NO_NODE;
		int dest = 0;

		for_each_node_mask(s, tmp) {

			/*
			 * do_migrate_pages() tries to maintain the relative
			 * node relationship of the pages established between
			 * threads and memory areas.
                         *
			 * However if the number of source nodes is not equal to
			 * the number of destination nodes we can not preserve
			 * this node relative relationship.  In that case, skip
			 * copying memory from a node that is in the destination
			 * mask.
			 *
			 * Example: [2,3,4] -> [3,4,5] moves everything.
			 *          [0-7] - > [3,4,5] moves only 0,1,2,6,7.
			 */

			if ((nodes_weight(*from) != nodes_weight(*to)) &&
						(node_isset(s, *to)))
				continue;

			d = node_remap(s, *from, *to);
			if (s == d)
				continue;

			source = s;	/* Node moved. Memorize */
			dest = d;

			/* dest not in remaining from nodes? */
			if (!node_isset(dest, tmp))
				break;
		}
		if (source == NUMA_NO_NODE)
			break;

		node_clear(source, tmp);
		err = migrate_to_node(mm, source, dest, flags);
		if (err > 0)
			busy += err;
		if (err < 0)
			break;
	}
	up_read(&mm->mmap_sem);
	if (err < 0)
		return err;
	return busy;

}

/*
 * Allocate a new page for page migration based on vma policy.
 * Start by assuming the page is mapped by the same vma as contains @start.
 * Search forward from there, if not.  N.B., this assumes that the
 * list of pages handed to migrate_pages()--which is how we get here--
 * is in virtual address order.
 */
static struct page *new_page(struct page *page, unsigned long start, int **x)
{
	struct vm_area_struct *vma;
	unsigned long uninitialized_var(address);

	vma = find_vma(current->mm, start);
	while (vma) {
		address = page_address_in_vma(page, vma);
		if (address != -EFAULT)
			break;
		vma = vma->vm_next;
	}

	if (PageHuge(page)) {
		BUG_ON(!vma);
		return alloc_huge_page_noerr(vma, address, 1);
	}
	/*
	 * if !vma, alloc_page_vma() will use task or system default policy
	 */
	return alloc_page_vma(GFP_HIGHUSER_MOVABLE, vma, address);
}
#else

static void migrate_page_add(struct page *page, struct list_head *pagelist,
				unsigned long flags)
{
}

int do_migrate_pages(struct mm_struct *mm, const nodemask_t *from,
		     const nodemask_t *to, int flags)
{
	return -ENOSYS;
}

static struct page *new_page(struct page *page, unsigned long start, int **x)
{
	return NULL;
}
#endif

static long do_mbind(unsigned long start, unsigned long len,
		     unsigned short mode, unsigned short mode_flags,
		     nodemask_t *nmask, unsigned long flags)
{
	struct mm_struct *mm = current->mm;
	struct mempolicy *new;
	unsigned long end;
	int err;
	LIST_HEAD(pagelist);

	if (flags & ~(unsigned long)MPOL_MF_VALID)
		return -EINVAL;
	if ((flags & MPOL_MF_MOVE_ALL) && !capable(CAP_SYS_NICE))
		return -EPERM;

	if (start & ~PAGE_MASK)
		return -EINVAL;

	if (mode == MPOL_DEFAULT)
		flags &= ~MPOL_MF_STRICT;

	len = (len + PAGE_SIZE - 1) & PAGE_MASK;
	end = start + len;

	if (end < start)
		return -EINVAL;
	if (end == start)
		return 0;

	new = mpol_new(mode, mode_flags, nmask);
	if (IS_ERR(new))
		return PTR_ERR(new);

	if (flags & MPOL_MF_LAZY)
		new->flags |= MPOL_F_MOF;

	/*
	 * If we are using the default policy then operation
	 * on discontinuous address spaces is okay after all
	 */
	if (!new)
		flags |= MPOL_MF_DISCONTIG_OK;

	pr_debug("mbind %lx-%lx mode:%d flags:%d nodes:%lx\n",
		 start, start + len, mode, mode_flags,
		 nmask ? nodes_addr(*nmask)[0] : NUMA_NO_NODE);

	if (flags & (MPOL_MF_MOVE | MPOL_MF_MOVE_ALL)) {

		err = migrate_prep();
		if (err)
			goto mpol_out;
	}
	{
		NODEMASK_SCRATCH(scratch);
		if (scratch) {
			down_write(&mm->mmap_sem);
			task_lock(current);
			err = mpol_set_nodemask(new, nmask, scratch);
			task_unlock(current);
			if (err)
				up_write(&mm->mmap_sem);
		} else
			err = -ENOMEM;
		NODEMASK_SCRATCH_FREE(scratch);
	}
	if (err)
		goto mpol_out;

	err = queue_pages_range(mm, start, end, nmask,
			  flags | MPOL_MF_INVERT, &pagelist);
	if (!err)
		err = mbind_range(mm, start, end, new);

	if (!err) {
		int nr_failed = 0;

		if (!list_empty(&pagelist)) {
			WARN_ON_ONCE(flags & MPOL_MF_LAZY);
			nr_failed = migrate_pages(&pagelist, new_page, NULL,
				start, MIGRATE_SYNC, MR_MEMPOLICY_MBIND);
			if (nr_failed)
				putback_movable_pages(&pagelist);
		}

		if (nr_failed && (flags & MPOL_MF_STRICT))
			err = -EIO;
	} else
		putback_movable_pages(&pagelist);

	up_write(&mm->mmap_sem);
 mpol_out:
	mpol_put(new);
	return err;
}

/*
 * User space interface with variable sized bitmaps for nodelists.
 */

/* Copy a node mask from user space. */
static int get_nodes(nodemask_t *nodes, const unsigned long __user *nmask,
		     unsigned long maxnode)
{
	unsigned long k;
	unsigned long nlongs;
	unsigned long endmask;

	--maxnode;
	nodes_clear(*nodes);
	if (maxnode == 0 || !nmask)
		return 0;
	if (maxnode > PAGE_SIZE*BITS_PER_BYTE)
		return -EINVAL;

	nlongs = BITS_TO_LONGS(maxnode);
	if ((maxnode % BITS_PER_LONG) == 0)
		endmask = ~0UL;
	else
		endmask = (1UL << (maxnode % BITS_PER_LONG)) - 1;

	/* When the user specified more nodes than supported just check
	   if the non supported part is all zero. */
	if (nlongs > BITS_TO_LONGS(MAX_NUMNODES)) {
		if (nlongs > PAGE_SIZE/sizeof(long))
			return -EINVAL;
		for (k = BITS_TO_LONGS(MAX_NUMNODES); k < nlongs; k++) {
			unsigned long t;
			if (get_user(t, nmask + k))
				return -EFAULT;
			if (k == nlongs - 1) {
				if (t & endmask)
					return -EINVAL;
			} else if (t)
				return -EINVAL;
		}
		nlongs = BITS_TO_LONGS(MAX_NUMNODES);
		endmask = ~0UL;
	}

	if (copy_from_user(nodes_addr(*nodes), nmask, nlongs*sizeof(unsigned long)))
		return -EFAULT;
	nodes_addr(*nodes)[nlongs-1] &= endmask;
	return 0;
}

/* Copy a kernel node mask to user space */
static int copy_nodes_to_user(unsigned long __user *mask, unsigned long maxnode,
			      nodemask_t *nodes)
{
	unsigned long copy = ALIGN(maxnode-1, 64) / 8;
	const int nbytes = BITS_TO_LONGS(MAX_NUMNODES) * sizeof(long);

	if (copy > nbytes) {
		if (copy > PAGE_SIZE)
			return -EINVAL;
		if (clear_user((char __user *)mask + nbytes, copy - nbytes))
			return -EFAULT;
		copy = nbytes;
	}
	return copy_to_user(mask, nodes_addr(*nodes), copy) ? -EFAULT : 0;
}

SYSCALL_DEFINE6(mbind, unsigned long, start, unsigned long, len,
		unsigned long, mode, const unsigned long __user *, nmask,
		unsigned long, maxnode, unsigned, flags)
{
	nodemask_t nodes;
	int err;
	unsigned short mode_flags;

	mode_flags = mode & MPOL_MODE_FLAGS;
	mode &= ~MPOL_MODE_FLAGS;
	if (mode >= MPOL_MAX)
		return -EINVAL;
	if ((mode_flags & MPOL_F_STATIC_NODES) &&
	    (mode_flags & MPOL_F_RELATIVE_NODES))
		return -EINVAL;
	err = get_nodes(&nodes, nmask, maxnode);
	if (err)
		return err;
	return do_mbind(start, len, mode, mode_flags, &nodes, flags);
}

/* Set the process memory policy */
SYSCALL_DEFINE3(set_mempolicy, int, mode, const unsigned long __user *, nmask,
		unsigned long, maxnode)
{
	int err;
	nodemask_t nodes;
	unsigned short flags;

	flags = mode & MPOL_MODE_FLAGS;
	mode &= ~MPOL_MODE_FLAGS;
	if ((unsigned int)mode >= MPOL_MAX)
		return -EINVAL;
	if ((flags & MPOL_F_STATIC_NODES) && (flags & MPOL_F_RELATIVE_NODES))
		return -EINVAL;
	err = get_nodes(&nodes, nmask, maxnode);
	if (err)
		return err;
	return do_set_mempolicy(mode, flags, &nodes);
}

SYSCALL_DEFINE4(migrate_pages, pid_t, pid, unsigned long, maxnode,
		const unsigned long __user *, old_nodes,
		const unsigned long __user *, new_nodes)
{
	const struct cred *cred = current_cred(), *tcred;
	struct mm_struct *mm = NULL;
	struct task_struct *task;
	nodemask_t task_nodes;
	int err;
	nodemask_t *old;
	nodemask_t *new;
	NODEMASK_SCRATCH(scratch);

	if (!scratch)
		return -ENOMEM;

	old = &scratch->mask1;
	new = &scratch->mask2;

	err = get_nodes(old, old_nodes, maxnode);
	if (err)
		goto out;

	err = get_nodes(new, new_nodes, maxnode);
	if (err)
		goto out;

	/* Find the mm_struct */
	rcu_read_lock();
	task = pid ? find_task_by_vpid(pid) : current;
	if (!task) {
		rcu_read_unlock();
		err = -ESRCH;
		goto out;
	}
	get_task_struct(task);

	err = -EINVAL;

	/*
	 * Check if this process has the right to modify the specified
	 * process. The right exists if the process has administrative
	 * capabilities, superuser privileges or the same
	 * userid as the target process.
	 */
	tcred = __task_cred(task);
	if (!uid_eq(cred->euid, tcred->suid) && !uid_eq(cred->euid, tcred->uid) &&
	    !uid_eq(cred->uid,  tcred->suid) && !uid_eq(cred->uid,  tcred->uid) &&
	    !capable(CAP_SYS_NICE)) {
		rcu_read_unlock();
		err = -EPERM;
		goto out_put;
	}
	rcu_read_unlock();

	task_nodes = cpuset_mems_allowed(task);
	/* Is the user allowed to access the target nodes? */
	if (!nodes_subset(*new, task_nodes) && !capable(CAP_SYS_NICE)) {
		err = -EPERM;
		goto out_put;
	}

	if (!nodes_subset(*new, node_states[N_MEMORY])) {
		err = -EINVAL;
		goto out_put;
	}

	err = security_task_movememory(task);
	if (err)
		goto out_put;

	mm = get_task_mm(task);
	put_task_struct(task);

	if (!mm) {
		err = -EINVAL;
		goto out;
	}

	err = do_migrate_pages(mm, old, new,
		capable(CAP_SYS_NICE) ? MPOL_MF_MOVE_ALL : MPOL_MF_MOVE);

	mmput(mm);
out:
	NODEMASK_SCRATCH_FREE(scratch);

	return err;

out_put:
	put_task_struct(task);
	goto out;

}


/* Retrieve NUMA policy */
SYSCALL_DEFINE5(get_mempolicy, int __user *, policy,
		unsigned long __user *, nmask, unsigned long, maxnode,
		unsigned long, addr, unsigned long, flags)
{
	int err;
	int uninitialized_var(pval);
	nodemask_t nodes;

	if (nmask != NULL && maxnode < MAX_NUMNODES)
		return -EINVAL;

	err = do_get_mempolicy(&pval, &nodes, addr, flags);

	if (err)
		return err;

	if (policy && put_user(pval, policy))
		return -EFAULT;

	if (nmask)
		err = copy_nodes_to_user(nmask, maxnode, &nodes);

	return err;
}

#ifdef CONFIG_COMPAT

COMPAT_SYSCALL_DEFINE5(get_mempolicy, int __user *, policy,
		       compat_ulong_t __user *, nmask,
		       compat_ulong_t, maxnode,
		       compat_ulong_t, addr, compat_ulong_t, flags)
{
	long err;
	unsigned long __user *nm = NULL;
	unsigned long nr_bits, alloc_size;
	DECLARE_BITMAP(bm, MAX_NUMNODES);

	nr_bits = min_t(unsigned long, maxnode-1, MAX_NUMNODES);
	alloc_size = ALIGN(nr_bits, BITS_PER_LONG) / 8;

	if (nmask)
		nm = compat_alloc_user_space(alloc_size);

	err = sys_get_mempolicy(policy, nm, nr_bits+1, addr, flags);

	if (!err && nmask) {
		unsigned long copy_size;
		copy_size = min_t(unsigned long, sizeof(bm), alloc_size);
		err = copy_from_user(bm, nm, copy_size);
		/* ensure entire bitmap is zeroed */
		err |= clear_user(nmask, ALIGN(maxnode-1, 8) / 8);
		err |= compat_put_bitmap(nmask, bm, nr_bits);
	}

	return err;
}

COMPAT_SYSCALL_DEFINE3(set_mempolicy, int, mode, compat_ulong_t __user *, nmask,
		       compat_ulong_t, maxnode)
{
	long err = 0;
	unsigned long __user *nm = NULL;
	unsigned long nr_bits, alloc_size;
	DECLARE_BITMAP(bm, MAX_NUMNODES);

	nr_bits = min_t(unsigned long, maxnode-1, MAX_NUMNODES);
	alloc_size = ALIGN(nr_bits, BITS_PER_LONG) / 8;

	if (nmask) {
		err = compat_get_bitmap(bm, nmask, nr_bits);
		nm = compat_alloc_user_space(alloc_size);
		err |= copy_to_user(nm, bm, alloc_size);
	}

	if (err)
		return -EFAULT;

	return sys_set_mempolicy(mode, nm, nr_bits+1);
}

COMPAT_SYSCALL_DEFINE6(mbind, compat_ulong_t, start, compat_ulong_t, len,
		       compat_ulong_t, mode, compat_ulong_t __user *, nmask,
		       compat_ulong_t, maxnode, compat_ulong_t, flags)
{
	long err = 0;
	unsigned long __user *nm = NULL;
	unsigned long nr_bits, alloc_size;
	nodemask_t bm;

	nr_bits = min_t(unsigned long, maxnode-1, MAX_NUMNODES);
	alloc_size = ALIGN(nr_bits, BITS_PER_LONG) / 8;

	if (nmask) {
		err = compat_get_bitmap(nodes_addr(bm), nmask, nr_bits);
		nm = compat_alloc_user_space(alloc_size);
		err |= copy_to_user(nm, nodes_addr(bm), alloc_size);
	}

	if (err)
		return -EFAULT;

	return sys_mbind(start, len, mode, nm, nr_bits+1, flags);
}

#endif

struct mempolicy *__get_vma_policy(struct vm_area_struct *vma,
						unsigned long addr)
{
	struct mempolicy *pol = NULL;

	if (vma) {
		if (vma->vm_ops && vma->vm_ops->get_policy) {
			pol = vma->vm_ops->get_policy(vma, addr);
		} else if (vma->vm_policy) {
			pol = vma->vm_policy;

			/*
			 * shmem_alloc_page() passes MPOL_F_SHARED policy with
			 * a pseudo vma whose vma->vm_ops=NULL. Take a reference
			 * count on these policies which will be dropped by
			 * mpol_cond_put() later
			 */
			if (mpol_needs_cond_ref(pol))
				mpol_get(pol);
		}
	}

	return pol;
}

/*
 * get_vma_policy(@vma, @addr)
 * @vma: virtual memory area whose policy is sought
 * @addr: address in @vma for shared policy lookup
 *
 * Returns effective policy for a VMA at specified address.
 * Falls back to current->mempolicy or system default policy, as necessary.
 * Shared policies [those marked as MPOL_F_SHARED] require an extra reference
 * count--added by the get_policy() vm_op, as appropriate--to protect against
 * freeing by another task.  It is the caller's responsibility to free the
 * extra reference for shared policies.
 */
static struct mempolicy *get_vma_policy(struct vm_area_struct *vma,
						unsigned long addr)
{
	struct mempolicy *pol = __get_vma_policy(vma, addr);

	if (!pol)
		pol = get_task_policy(current);

	return pol;
}

bool vma_policy_mof(struct vm_area_struct *vma)
{
	struct mempolicy *pol;

	if (vma->vm_ops && vma->vm_ops->get_policy) {
		bool ret = false;

		pol = vma->vm_ops->get_policy(vma, vma->vm_start);
		if (pol && (pol->flags & MPOL_F_MOF))
			ret = true;
		mpol_cond_put(pol);

		return ret;
	}

	pol = vma->vm_policy;
	if (!pol)
		pol = get_task_policy(current);

	return pol->flags & MPOL_F_MOF;
}

static int apply_policy_zone(struct mempolicy *policy, enum zone_type zone)
{
	enum zone_type dynamic_policy_zone = policy_zone;

	BUG_ON(dynamic_policy_zone == ZONE_MOVABLE);

	/*
	 * if policy->v.nodes has movable memory only,
	 * we apply policy when gfp_zone(gfp) = ZONE_MOVABLE only.
	 *
	 * policy->v.nodes is intersect with node_states[N_MEMORY].
	 * so if the following test faile, it implies
	 * policy->v.nodes has movable memory only.
	 */
	if (!nodes_intersects(policy->v.nodes, node_states[N_HIGH_MEMORY]))
		dynamic_policy_zone = ZONE_MOVABLE;

	return zone >= dynamic_policy_zone;
}

/*
 * Return a nodemask representing a mempolicy for filtering nodes for
 * page allocation
 */
static nodemask_t *policy_nodemask(gfp_t gfp, struct mempolicy *policy)
{
	/* Lower zones don't get a nodemask applied for MPOL_BIND */
	if (unlikely(policy->mode == MPOL_BIND) &&
			apply_policy_zone(policy, gfp_zone(gfp)) &&
			cpuset_nodemask_valid_mems_allowed(&policy->v.nodes))
		return &policy->v.nodes;

	return NULL;
}

/* Return a zonelist indicated by gfp for node representing a mempolicy */
static struct zonelist *policy_zonelist(gfp_t gfp, struct mempolicy *policy,
	int nd)
{
	switch (policy->mode) {
	case MPOL_PREFERRED:
		if (!(policy->flags & MPOL_F_LOCAL))
			nd = policy->v.preferred_node;
		break;
	case MPOL_BIND:
		/*
		 * Normally, MPOL_BIND allocations are node-local within the
		 * allowed nodemask.  However, if __GFP_THISNODE is set and the
		 * current node isn't part of the mask, we use the zonelist for
		 * the first node in the mask instead.
		 */
		if (unlikely(gfp & __GFP_THISNODE) &&
				unlikely(!node_isset(nd, policy->v.nodes)))
			nd = first_node(policy->v.nodes);
		break;
	default:
		BUG();
	}
	return node_zonelist(nd, gfp);
}

/* Do dynamic interleaving for a process */
static unsigned interleave_nodes(struct mempolicy *policy)
{
	unsigned nid, next;
	struct task_struct *me = current;

	nid = me->il_next;
	next = next_node(nid, policy->v.nodes);
	if (next >= MAX_NUMNODES)
		next = first_node(policy->v.nodes);
	if (next < MAX_NUMNODES)
		me->il_next = next;
	return nid;
}

/*
 * Depending on the memory policy provide a node from which to allocate the
 * next slab entry.
 */
unsigned int mempolicy_slab_node(void)
{
	struct mempolicy *policy;
	int node = numa_mem_id();

	if (in_interrupt())
		return node;

	policy = current->mempolicy;
	if (!policy || policy->flags & MPOL_F_LOCAL)
		return node;

	switch (policy->mode) {
	case MPOL_PREFERRED:
		/*
		 * handled MPOL_F_LOCAL above
		 */
		return policy->v.preferred_node;

	case MPOL_INTERLEAVE:
		return interleave_nodes(policy);

	case MPOL_BIND: {
		/*
		 * Follow bind policy behavior and start allocation at the
		 * first node.
		 */
		struct zonelist *zonelist;
		struct zone *zone;
		enum zone_type highest_zoneidx = gfp_zone(GFP_KERNEL);
		zonelist = &NODE_DATA(node)->node_zonelists[0];
		(void)first_zones_zonelist(zonelist, highest_zoneidx,
							&policy->v.nodes,
							&zone);
		return zone ? zone->node : node;
	}

	default:
		BUG();
	}
}

/* Do static interleaving for a VMA with known offset. */
static unsigned offset_il_node(struct mempolicy *pol,
		struct vm_area_struct *vma, unsigned long off)
{
	unsigned nnodes = nodes_weight(pol->v.nodes);
	unsigned target;
	int c;
	int nid = NUMA_NO_NODE;

	if (!nnodes)
		return numa_node_id();
	target = (unsigned int)off % nnodes;
	c = 0;
	do {
		nid = next_node(nid, pol->v.nodes);
		c++;
	} while (c <= target);
	return nid;
}

/* Determine a node number for interleave */
static inline unsigned interleave_nid(struct mempolicy *pol,
		 struct vm_area_struct *vma, unsigned long addr, int shift)
{
	if (vma) {
		unsigned long off;

		/*
		 * for small pages, there is no difference between
		 * shift and PAGE_SHIFT, so the bit-shift is safe.
		 * for huge pages, since vm_pgoff is in units of small
		 * pages, we need to shift off the always 0 bits to get
		 * a useful offset.
		 */
		BUG_ON(shift < PAGE_SHIFT);
		off = vma->vm_pgoff >> (shift - PAGE_SHIFT);
		off += (addr - vma->vm_start) >> shift;
		return offset_il_node(pol, vma, off);
	} else
		return interleave_nodes(pol);
}

/*
 * Return the bit number of a random bit set in the nodemask.
 * (returns NUMA_NO_NODE if nodemask is empty)
 */
int node_random(const nodemask_t *maskp)
{
	int w, bit = NUMA_NO_NODE;

	w = nodes_weight(*maskp);
	if (w)
		bit = bitmap_ord_to_pos(maskp->bits,
			get_random_int() % w, MAX_NUMNODES);
	return bit;
}

#ifdef CONFIG_HUGETLBFS
/*
 * huge_zonelist(@vma, @addr, @gfp_flags, @mpol)
 * @vma: virtual memory area whose policy is sought
 * @addr: address in @vma for shared policy lookup and interleave policy
 * @gfp_flags: for requested zone
 * @mpol: pointer to mempolicy pointer for reference counted mempolicy
 * @nodemask: pointer to nodemask pointer for MPOL_BIND nodemask
 *
 * Returns a zonelist suitable for a huge page allocation and a pointer
 * to the struct mempolicy for conditional unref after allocation.
 * If the effective policy is 'BIND, returns a pointer to the mempolicy's
 * @nodemask for filtering the zonelist.
 *
 * Must be protected by read_mems_allowed_begin()
 */
struct zonelist *huge_zonelist(struct vm_area_struct *vma, unsigned long addr,
				gfp_t gfp_flags, struct mempolicy **mpol,
				nodemask_t **nodemask)
{
	struct zonelist *zl;

	*mpol = get_vma_policy(vma, addr);
	*nodemask = NULL;	/* assume !MPOL_BIND */

	if (unlikely((*mpol)->mode == MPOL_INTERLEAVE)) {
		zl = node_zonelist(interleave_nid(*mpol, vma, addr,
				huge_page_shift(hstate_vma(vma))), gfp_flags);
	} else {
		zl = policy_zonelist(gfp_flags, *mpol, numa_node_id());
		if ((*mpol)->mode == MPOL_BIND)
			*nodemask = &(*mpol)->v.nodes;
	}
	return zl;
}

/*
 * init_nodemask_of_mempolicy
 *
 * If the current task's mempolicy is "default" [NULL], return 'false'
 * to indicate default policy.  Otherwise, extract the policy nodemask
 * for 'bind' or 'interleave' policy into the argument nodemask, or
 * initialize the argument nodemask to contain the single node for
 * 'preferred' or 'local' policy and return 'true' to indicate presence
 * of non-default mempolicy.
 *
 * We don't bother with reference counting the mempolicy [mpol_get/put]
 * because the current task is examining it's own mempolicy and a task's
 * mempolicy is only ever changed by the task itself.
 *
 * N.B., it is the caller's responsibility to free a returned nodemask.
 */
bool init_nodemask_of_mempolicy(nodemask_t *mask)
{
	struct mempolicy *mempolicy;
	int nid;

	if (!(mask && current->mempolicy))
		return false;

	task_lock(current);
	mempolicy = current->mempolicy;
	switch (mempolicy->mode) {
	case MPOL_PREFERRED:
		if (mempolicy->flags & MPOL_F_LOCAL)
			nid = numa_node_id();
		else
			nid = mempolicy->v.preferred_node;
		init_nodemask_of_node(mask, nid);
		break;

	case MPOL_BIND:
		/* Fall through */
	case MPOL_INTERLEAVE:
		*mask =  mempolicy->v.nodes;
		break;

	default:
		BUG();
	}
	task_unlock(current);

	return true;
}
#endif

/*
 * mempolicy_nodemask_intersects
 *
 * If tsk's mempolicy is "default" [NULL], return 'true' to indicate default
 * policy.  Otherwise, check for intersection between mask and the policy
 * nodemask for 'bind' or 'interleave' policy.  For 'perferred' or 'local'
 * policy, always return true since it may allocate elsewhere on fallback.
 *
 * Takes task_lock(tsk) to prevent freeing of its mempolicy.
 */
bool mempolicy_nodemask_intersects(struct task_struct *tsk,
					const nodemask_t *mask)
{
	struct mempolicy *mempolicy;
	bool ret = true;

	if (!mask)
		return ret;
	task_lock(tsk);
	mempolicy = tsk->mempolicy;
	if (!mempolicy)
		goto out;

	switch (mempolicy->mode) {
	case MPOL_PREFERRED:
		/*
		 * MPOL_PREFERRED and MPOL_F_LOCAL are only preferred nodes to
		 * allocate from, they may fallback to other nodes when oom.
		 * Thus, it's possible for tsk to have allocated memory from
		 * nodes in mask.
		 */
		break;
	case MPOL_BIND:
	case MPOL_INTERLEAVE:
		ret = nodes_intersects(mempolicy->v.nodes, *mask);
		break;
	default:
		BUG();
	}
out:
	task_unlock(tsk);
	return ret;
}

/* Allocate a page in interleaved policy.
   Own path because it needs to do special accounting. */
static struct page *alloc_page_interleave(gfp_t gfp, unsigned order,
					unsigned nid)
{
	struct zonelist *zl;
	struct page *page;

	zl = node_zonelist(nid, gfp);
	page = __alloc_pages(gfp, order, zl);
	if (page && page_zone(page) == zonelist_zone(&zl->_zonerefs[0]))
		inc_zone_page_state(page, NUMA_INTERLEAVE_HIT);
	return page;
}

/**
 * 	alloc_pages_vma	- Allocate a page for a VMA.
 *
 * 	@gfp:
 *      %GFP_USER    user allocation.
 *      %GFP_KERNEL  kernel allocations,
 *      %GFP_HIGHMEM highmem/user allocations,
 *      %GFP_FS      allocation should not call back into a file system.
 *      %GFP_ATOMIC  don't sleep.
 *
 *	@order:Order of the GFP allocation.
 * 	@vma:  Pointer to VMA or NULL if not available.
 *	@addr: Virtual Address of the allocation. Must be inside the VMA.
 *	@node: Which node to prefer for allocation (modulo policy).
 *	@hugepage: for hugepages try only the preferred node if possible
 *
 * 	This function allocates a page from the kernel page pool and applies
 *	a NUMA policy associated with the VMA or the current process.
 *	When VMA is not NULL caller must hold down_read on the mmap_sem of the
 *	mm_struct of the VMA to prevent it from going away. Should be used for
 *	all allocations for pages that will be mapped into user space. Returns
 *	NULL when no page can be allocated.
 */
struct page *
alloc_pages_vma(gfp_t gfp, int order, struct vm_area_struct *vma,
		unsigned long addr, int node, bool hugepage)
{
	struct mempolicy *pol;
	struct page *page;
	unsigned int cpuset_mems_cookie;
	struct zonelist *zl;
	nodemask_t *nmask;

retry_cpuset:
	pol = get_vma_policy(vma, addr);
	cpuset_mems_cookie = read_mems_allowed_begin();

	if (pol->mode == MPOL_INTERLEAVE) {
		unsigned nid;

		nid = interleave_nid(pol, vma, addr, PAGE_SHIFT + order);
		mpol_cond_put(pol);
		page = alloc_page_interleave(gfp, order, nid);
		goto out;
	}

	if (unlikely(IS_ENABLED(CONFIG_TRANSPARENT_HUGEPAGE) && hugepage)) {
		int hpage_node = node;

		/*
		 * For hugepage allocation and non-interleave policy which
		 * allows the current node (or other explicitly preferred
		 * node) we only try to allocate from the current/preferred
		 * node and don't fall back to other nodes, as the cost of
		 * remote accesses would likely offset THP benefits.
		 *
		 * If the policy is interleave, or does not allow the current
		 * node in its nodemask, we allocate the standard way.
		 */
		if (pol->mode == MPOL_PREFERRED &&
						!(pol->flags & MPOL_F_LOCAL))
			hpage_node = pol->v.preferred_node;

		nmask = policy_nodemask(gfp, pol);
		if (!nmask || node_isset(hpage_node, *nmask)) {
			mpol_cond_put(pol);
			page = __alloc_pages_node(hpage_node,
						gfp | __GFP_THISNODE, order);
			goto out;
		}
	}

	nmask = policy_nodemask(gfp, pol);
	zl = policy_zonelist(gfp, pol, node);
	mpol_cond_put(pol);
	page = __alloc_pages_nodemask(gfp, order, zl, nmask);
out:
	if (unlikely(!page && read_mems_allowed_retry(cpuset_mems_cookie)))
		goto retry_cpuset;
	return page;
}

/**
 * 	alloc_pages_current - Allocate pages.
 *
 *	@gfp:
 *		%GFP_USER   user allocation,
 *      	%GFP_KERNEL kernel allocation,
 *      	%GFP_HIGHMEM highmem allocation,
 *      	%GFP_FS     don't call back into a file system.
 *      	%GFP_ATOMIC don't sleep.
 *	@order: Power of two of allocation size in pages. 0 is a single page.
 *
 *	Allocate a page from the kernel page pool.  When not in
 *	interrupt context and apply the current process NUMA policy.
 *	Returns NULL when no page can be allocated.
 *
 *	Don't call cpuset_update_task_memory_state() unless
 *	1) it's ok to take cpuset_sem (can WAIT), and
 *	2) allocating for current task (not interrupt).
 */
struct page *alloc_pages_current(gfp_t gfp, unsigned order)
{
	struct mempolicy *pol = &default_policy;
	struct page *page;
	unsigned int cpuset_mems_cookie;

	if (!in_interrupt() && !(gfp & __GFP_THISNODE))
		pol = get_task_policy(current);

retry_cpuset:
	cpuset_mems_cookie = read_mems_allowed_begin();

	/*
	 * No reference counting needed for current->mempolicy
	 * nor system default_policy
	 */
	if (pol->mode == MPOL_INTERLEAVE)
		page = alloc_page_interleave(gfp, order, interleave_nodes(pol));
	else
		page = __alloc_pages_nodemask(gfp, order,
				policy_zonelist(gfp, pol, numa_node_id()),
				policy_nodemask(gfp, pol));

	if (unlikely(!page && read_mems_allowed_retry(cpuset_mems_cookie)))
		goto retry_cpuset;

	return page;
}
EXPORT_SYMBOL(alloc_pages_current);

int vma_dup_policy(struct vm_area_struct *src, struct vm_area_struct *dst)
{
	struct mempolicy *pol = mpol_dup(vma_policy(src));

	if (IS_ERR(pol))
		return PTR_ERR(pol);
	dst->vm_policy = pol;
	return 0;
}

/*
 * If mpol_dup() sees current->cpuset == cpuset_being_rebound, then it
 * rebinds the mempolicy its copying by calling mpol_rebind_policy()
 * with the mems_allowed returned by cpuset_mems_allowed().  This
 * keeps mempolicies cpuset relative after its cpuset moves.  See
 * further kernel/cpuset.c update_nodemask().
 *
 * current's mempolicy may be rebinded by the other task(the task that changes
 * cpuset's mems), so we needn't do rebind work for current task.
 */

/* Slow path of a mempolicy duplicate */
struct mempolicy *__mpol_dup(struct mempolicy *old)
{
	struct mempolicy *new = kmem_cache_alloc(policy_cache, GFP_KERNEL);

	if (!new)
		return ERR_PTR(-ENOMEM);

	/* task's mempolicy is protected by alloc_lock */
	if (old == current->mempolicy) {
		task_lock(current);
		*new = *old;
		task_unlock(current);
	} else
		*new = *old;

	if (current_cpuset_is_being_rebound()) {
		nodemask_t mems = cpuset_mems_allowed(current);
		if (new->flags & MPOL_F_REBINDING)
			mpol_rebind_policy(new, &mems, MPOL_REBIND_STEP2);
		else
			mpol_rebind_policy(new, &mems, MPOL_REBIND_ONCE);
	}
	atomic_set(&new->refcnt, 1);
	return new;
}

/* Slow path of a mempolicy comparison */
bool __mpol_equal(struct mempolicy *a, struct mempolicy *b)
{
	if (!a || !b)
		return false;
	if (a->mode != b->mode)
		return false;
	if (a->flags != b->flags)
		return false;
	if (mpol_store_user_nodemask(a))
		if (!nodes_equal(a->w.user_nodemask, b->w.user_nodemask))
			return false;

	switch (a->mode) {
	case MPOL_BIND:
		/* Fall through */
	case MPOL_INTERLEAVE:
		return !!nodes_equal(a->v.nodes, b->v.nodes);
	case MPOL_PREFERRED:
		return a->v.preferred_node == b->v.preferred_node;
	default:
		BUG();
		return false;
	}
}

/*
 * Shared memory backing store policy support.
 *
 * Remember policies even when nobody has shared memory mapped.
 * The policies are kept in Red-Black tree linked from the inode.
 * They are protected by the sp->lock rwlock, which should be held
 * for any accesses to the tree.
 */

/*
 * lookup first element intersecting start-end.  Caller holds sp->lock for
 * reading or for writing
 */
static struct sp_node *
sp_lookup(struct shared_policy *sp, unsigned long start, unsigned long end)
{
	struct rb_node *n = sp->root.rb_node;

	while (n) {
		struct sp_node *p = rb_entry(n, struct sp_node, nd);

		if (start >= p->end)
			n = n->rb_right;
		else if (end <= p->start)
			n = n->rb_left;
		else
			break;
	}
	if (!n)
		return NULL;
	for (;;) {
		struct sp_node *w = NULL;
		struct rb_node *prev = rb_prev(n);
		if (!prev)
			break;
		w = rb_entry(prev, struct sp_node, nd);
		if (w->end <= start)
			break;
		n = prev;
	}
	return rb_entry(n, struct sp_node, nd);
}

/*
 * Insert a new shared policy into the list.  Caller holds sp->lock for
 * writing.
 */
static void sp_insert(struct shared_policy *sp, struct sp_node *new)
{
	struct rb_node **p = &sp->root.rb_node;
	struct rb_node *parent = NULL;
	struct sp_node *nd;

	while (*p) {
		parent = *p;
		nd = rb_entry(parent, struct sp_node, nd);
		if (new->start < nd->start)
			p = &(*p)->rb_left;
		else if (new->end > nd->end)
			p = &(*p)->rb_right;
		else
			BUG();
	}
	rb_link_node(&new->nd, parent, p);
	rb_insert_color(&new->nd, &sp->root);
	pr_debug("inserting %lx-%lx: %d\n", new->start, new->end,
		 new->policy ? new->policy->mode : 0);
}

/* Find shared policy intersecting idx */
struct mempolicy *
mpol_shared_policy_lookup(struct shared_policy *sp, unsigned long idx)
{
	struct mempolicy *pol = NULL;
	struct sp_node *sn;

	if (!sp->root.rb_node)
		return NULL;
	read_lock(&sp->lock);
	sn = sp_lookup(sp, idx, idx+1);
	if (sn) {
		mpol_get(sn->policy);
		pol = sn->policy;
	}
	read_unlock(&sp->lock);
	return pol;
}

static void sp_free(struct sp_node *n)
{
	mpol_put(n->policy);
	kmem_cache_free(sn_cache, n);
}

/**
 * mpol_misplaced - check whether current page node is valid in policy
 *
 * @page: page to be checked
 * @vma: vm area where page mapped
 * @addr: virtual address where page mapped
 *
 * Lookup current policy node id for vma,addr and "compare to" page's
 * node id.
 *
 * Returns:
 *	-1	- not misplaced, page is in the right node
 *	node	- node id where the page should be
 *
 * Policy determination "mimics" alloc_page_vma().
 * Called from fault path where we know the vma and faulting address.
 */
int mpol_misplaced(struct page *page, struct vm_area_struct *vma, unsigned long addr)
{
	struct mempolicy *pol;
	struct zone *zone;
	int curnid = page_to_nid(page);
	unsigned long pgoff;
	int thiscpu = raw_smp_processor_id();
	int thisnid = cpu_to_node(thiscpu);
	int polnid = -1;
	int ret = -1;

	BUG_ON(!vma);

	pol = get_vma_policy(vma, addr);
	if (!(pol->flags & MPOL_F_MOF))
		goto out;

	switch (pol->mode) {
	case MPOL_INTERLEAVE:
		BUG_ON(addr >= vma->vm_end);
		BUG_ON(addr < vma->vm_start);

		pgoff = vma->vm_pgoff;
		pgoff += (addr - vma->vm_start) >> PAGE_SHIFT;
		polnid = offset_il_node(pol, vma, pgoff);
		break;

	case MPOL_PREFERRED:
		if (pol->flags & MPOL_F_LOCAL)
			polnid = numa_node_id();
		else
			polnid = pol->v.preferred_node;
		break;

	case MPOL_BIND:
		/*
		 * allows binding to multiple nodes.
		 * use current page if in policy nodemask,
		 * else select nearest allowed node, if any.
		 * If no allowed nodes, use current [!misplaced].
		 */
		if (node_isset(curnid, pol->v.nodes))
			goto out;
		(void)first_zones_zonelist(
				node_zonelist(numa_node_id(), GFP_HIGHUSER),
				gfp_zone(GFP_HIGHUSER),
				&pol->v.nodes, &zone);
		polnid = zone->node;
		break;

	default:
		BUG();
	}

	/* Migrate the page towards the node whose CPU is referencing it */
	if (pol->flags & MPOL_F_MORON) {
		polnid = thisnid;

		if (!should_numa_migrate_memory(current, page, curnid, thiscpu))
			goto out;
	}

	if (curnid != polnid)
		ret = polnid;
out:
	mpol_cond_put(pol);

	return ret;
}

static void sp_delete(struct shared_policy *sp, struct sp_node *n)
{
	pr_debug("deleting %lx-l%lx\n", n->start, n->end);
	rb_erase(&n->nd, &sp->root);
	sp_free(n);
}

static void sp_node_init(struct sp_node *node, unsigned long start,
			unsigned long end, struct mempolicy *pol)
{
	node->start = start;
	node->end = end;
	node->policy = pol;
}

static struct sp_node *sp_alloc(unsigned long start, unsigned long end,
				struct mempolicy *pol)
{
	struct sp_node *n;
	struct mempolicy *newpol;

	n = kmem_cache_alloc(sn_cache, GFP_KERNEL);
	if (!n)
		return NULL;

	newpol = mpol_dup(pol);
	if (IS_ERR(newpol)) {
		kmem_cache_free(sn_cache, n);
		return NULL;
	}
	newpol->flags |= MPOL_F_SHARED;
	sp_node_init(n, start, end, newpol);

	return n;
}

/* Replace a policy range. */
static int shared_policy_replace(struct shared_policy *sp, unsigned long start,
				 unsigned long end, struct sp_node *new)
{
	struct sp_node *n;
	struct sp_node *n_new = NULL;
	struct mempolicy *mpol_new = NULL;
	int ret = 0;

restart:
	write_lock(&sp->lock);
	n = sp_lookup(sp, start, end);
	/* Take care of old policies in the same range. */
	while (n && n->start < end) {
		struct rb_node *next = rb_next(&n->nd);
		if (n->start >= start) {
			if (n->end <= end)
				sp_delete(sp, n);
			else
				n->start = end;
		} else {
			/* Old policy spanning whole new range. */
			if (n->end > end) {
				if (!n_new)
					goto alloc_new;

				*mpol_new = *n->policy;
				atomic_set(&mpol_new->refcnt, 1);
				sp_node_init(n_new, end, n->end, mpol_new);
				n->end = start;
				sp_insert(sp, n_new);
				n_new = NULL;
				mpol_new = NULL;
				break;
			} else
				n->end = start;
		}
		if (!next)
			break;
		n = rb_entry(next, struct sp_node, nd);
	}
	if (new)
		sp_insert(sp, new);
	write_unlock(&sp->lock);
	ret = 0;

err_out:
	if (mpol_new)
		mpol_put(mpol_new);
	if (n_new)
		kmem_cache_free(sn_cache, n_new);

	return ret;

alloc_new:
	write_unlock(&sp->lock);
	ret = -ENOMEM;
	n_new = kmem_cache_alloc(sn_cache, GFP_KERNEL);
	if (!n_new)
		goto err_out;
	mpol_new = kmem_cache_alloc(policy_cache, GFP_KERNEL);
	if (!mpol_new)
		goto err_out;
	goto restart;
}

/**
 * mpol_shared_policy_init - initialize shared policy for inode
 * @sp: pointer to inode shared policy
 * @mpol:  struct mempolicy to install
 *
 * Install non-NULL @mpol in inode's shared policy rb-tree.
 * On entry, the current task has a reference on a non-NULL @mpol.
 * This must be released on exit.
 * This is called at get_inode() calls and we can use GFP_KERNEL.
 */
void mpol_shared_policy_init(struct shared_policy *sp, struct mempolicy *mpol)
{
	int ret;

	sp->root = RB_ROOT;		/* empty tree == default mempolicy */
	rwlock_init(&sp->lock);

	if (mpol) {
		struct vm_area_struct pvma;
		struct mempolicy *new;
		NODEMASK_SCRATCH(scratch);

		if (!scratch)
			goto put_mpol;
		/* contextualize the tmpfs mount point mempolicy */
		new = mpol_new(mpol->mode, mpol->flags, &mpol->w.user_nodemask);
		if (IS_ERR(new))
			goto free_scratch; /* no valid nodemask intersection */

		task_lock(current);
		ret = mpol_set_nodemask(new, &mpol->w.user_nodemask, scratch);
		task_unlock(current);
		if (ret)
			goto put_new;

		/* Create pseudo-vma that contains just the policy */
		memset(&pvma, 0, sizeof(struct vm_area_struct));
		pvma.vm_end = TASK_SIZE;	/* policy covers entire file */
		mpol_set_shared_policy(sp, &pvma, new); /* adds ref */

put_new:
		mpol_put(new);			/* drop initial ref */
free_scratch:
		NODEMASK_SCRATCH_FREE(scratch);
put_mpol:
		mpol_put(mpol);	/* drop our incoming ref on sb mpol */
	}
}

int mpol_set_shared_policy(struct shared_policy *info,
			struct vm_area_struct *vma, struct mempolicy *npol)
{
	int err;
	struct sp_node *new = NULL;
	unsigned long sz = vma_pages(vma);

	pr_debug("set_shared_policy %lx sz %lu %d %d %lx\n",
		 vma->vm_pgoff,
		 sz, npol ? npol->mode : -1,
		 npol ? npol->flags : -1,
		 npol ? nodes_addr(npol->v.nodes)[0] : NUMA_NO_NODE);

	if (npol) {
		new = sp_alloc(vma->vm_pgoff, vma->vm_pgoff + sz, npol);
		if (!new)
			return -ENOMEM;
	}
	err = shared_policy_replace(info, vma->vm_pgoff, vma->vm_pgoff+sz, new);
	if (err && new)
		sp_free(new);
	return err;
}

/* Free a backing policy store on inode delete. */
void mpol_free_shared_policy(struct shared_policy *p)
{
	struct sp_node *n;
	struct rb_node *next;

	if (!p->root.rb_node)
		return;
	write_lock(&p->lock);
	next = rb_first(&p->root);
	while (next) {
		n = rb_entry(next, struct sp_node, nd);
		next = rb_next(&n->nd);
		sp_delete(p, n);
	}
	write_unlock(&p->lock);
}

#ifdef CONFIG_NUMA_BALANCING
static int __initdata numabalancing_override;

static void __init check_numabalancing_enable(void)
{
	bool numabalancing_default = false;

	if (IS_ENABLED(CONFIG_NUMA_BALANCING_DEFAULT_ENABLED))
		numabalancing_default = true;

	/* Parsed by setup_numabalancing. override == 1 enables, -1 disables */
	if (numabalancing_override)
		set_numabalancing_state(numabalancing_override == 1);

	if (num_online_nodes() > 1 && !numabalancing_override) {
		pr_info("%s automatic NUMA balancing. Configure with numa_balancing= or the kernel.numa_balancing sysctl\n",
			numabalancing_default ? "Enabling" : "Disabling");
		set_numabalancing_state(numabalancing_default);
	}
}

static int __init setup_numabalancing(char *str)
{
	int ret = 0;
	if (!str)
		goto out;

	if (!strcmp(str, "enable")) {
		numabalancing_override = 1;
		ret = 1;
	} else if (!strcmp(str, "disable")) {
		numabalancing_override = -1;
		ret = 1;
	}
out:
	if (!ret)
		pr_warn("Unable to parse numa_balancing=\n");

	return ret;
}
__setup("numa_balancing=", setup_numabalancing);
#else
static inline void __init check_numabalancing_enable(void)
{
}
#endif /* CONFIG_NUMA_BALANCING */

/* assumes fs == KERNEL_DS */
void __init numa_policy_init(void)
{
	nodemask_t interleave_nodes;
	unsigned long largest = 0;
	int nid, prefer = 0;

	policy_cache = kmem_cache_create("numa_policy",
					 sizeof(struct mempolicy),
					 0, SLAB_PANIC, NULL);

	sn_cache = kmem_cache_create("shared_policy_node",
				     sizeof(struct sp_node),
				     0, SLAB_PANIC, NULL);

	for_each_node(nid) {
		preferred_node_policy[nid] = (struct mempolicy) {
			.refcnt = ATOMIC_INIT(1),
			.mode = MPOL_PREFERRED,
			.flags = MPOL_F_MOF | MPOL_F_MORON,
			.v = { .preferred_node = nid, },
		};
	}

	/*
	 * Set interleaving policy for system init. Interleaving is only
	 * enabled across suitably sized nodes (default is >= 16MB), or
	 * fall back to the largest node if they're all smaller.
	 */
	nodes_clear(interleave_nodes);
	for_each_node_state(nid, N_MEMORY) {
		unsigned long total_pages = node_present_pages(nid);

		/* Preserve the largest node */
		if (largest < total_pages) {
			largest = total_pages;
			prefer = nid;
		}

		/* Interleave this node? */
		if ((total_pages << PAGE_SHIFT) >= (16 << 20))
			node_set(nid, interleave_nodes);
	}

	/* All too small, use the largest */
	if (unlikely(nodes_empty(interleave_nodes)))
		node_set(prefer, interleave_nodes);

	if (do_set_mempolicy(MPOL_INTERLEAVE, 0, &interleave_nodes))
		pr_err("%s: interleaving failed\n", __func__);

	check_numabalancing_enable();
}

/* Reset policy of current process to default */
void numa_default_policy(void)
{
	do_set_mempolicy(MPOL_DEFAULT, 0, NULL);
}

/*
 * Parse and format mempolicy from/to strings
 */

/*
 * "local" is implemented internally by MPOL_PREFERRED with MPOL_F_LOCAL flag.
 */
static const char * const policy_modes[] =
{
	[MPOL_DEFAULT]    = "default",
	[MPOL_PREFERRED]  = "prefer",
	[MPOL_BIND]       = "bind",
	[MPOL_INTERLEAVE] = "interleave",
	[MPOL_LOCAL]      = "local",
};


#ifdef CONFIG_TMPFS
/**
 * mpol_parse_str - parse string to mempolicy, for tmpfs mpol mount option.
 * @str:  string containing mempolicy to parse
 * @mpol:  pointer to struct mempolicy pointer, returned on success.
 *
 * Format of input:
 *	<mode>[=<flags>][:<nodelist>]
 *
 * On success, returns 0, else 1
 */
int mpol_parse_str(char *str, struct mempolicy **mpol)
{
	struct mempolicy *new = NULL;
	unsigned short mode;
	unsigned short mode_flags;
	nodemask_t nodes;
	char *nodelist = strchr(str, ':');
	char *flags = strchr(str, '=');
	int err = 1;

	if (nodelist) {
		/* NUL-terminate mode or flags string */
		*nodelist++ = '\0';
		if (nodelist_parse(nodelist, nodes))
			goto out;
		if (!nodes_subset(nodes, node_states[N_MEMORY]))
			goto out;
	} else
		nodes_clear(nodes);

	if (flags)
		*flags++ = '\0';	/* terminate mode string */

	for (mode = 0; mode < MPOL_MAX; mode++) {
		if (!strcmp(str, policy_modes[mode])) {
			break;
		}
	}
	if (mode >= MPOL_MAX)
		goto out;

	switch (mode) {
	case MPOL_PREFERRED:
		/*
		 * Insist on a nodelist of one node only
		 */
		if (nodelist) {
			char *rest = nodelist;
			while (isdigit(*rest))
				rest++;
			if (*rest)
				goto out;
		}
		break;
	case MPOL_INTERLEAVE:
		/*
		 * Default to online nodes with memory if no nodelist
		 */
		if (!nodelist)
			nodes = node_states[N_MEMORY];
		break;
	case MPOL_LOCAL:
		/*
		 * Don't allow a nodelist;  mpol_new() checks flags
		 */
		if (nodelist)
			goto out;
		mode = MPOL_PREFERRED;
		break;
	case MPOL_DEFAULT:
		/*
		 * Insist on a empty nodelist
		 */
		if (!nodelist)
			err = 0;
		goto out;
	case MPOL_BIND:
		/*
		 * Insist on a nodelist
		 */
		if (!nodelist)
			goto out;
	}

	mode_flags = 0;
	if (flags) {
		/*
		 * Currently, we only support two mutually exclusive
		 * mode flags.
		 */
		if (!strcmp(flags, "static"))
			mode_flags |= MPOL_F_STATIC_NODES;
		else if (!strcmp(flags, "relative"))
			mode_flags |= MPOL_F_RELATIVE_NODES;
		else
			goto out;
	}

	new = mpol_new(mode, mode_flags, &nodes);
	if (IS_ERR(new))
		goto out;

	/*
	 * Save nodes for mpol_to_str() to show the tmpfs mount options
	 * for /proc/mounts, /proc/pid/mounts and /proc/pid/mountinfo.
	 */
	if (mode != MPOL_PREFERRED)
		new->v.nodes = nodes;
	else if (nodelist)
		new->v.preferred_node = first_node(nodes);
	else
		new->flags |= MPOL_F_LOCAL;

	/*
	 * Save nodes for contextualization: this will be used to "clone"
	 * the mempolicy in a specific context [cpuset] at a later time.
	 */
	new->w.user_nodemask = nodes;

	err = 0;

out:
	/* Restore string for error message */
	if (nodelist)
		*--nodelist = ':';
	if (flags)
		*--flags = '=';
	if (!err)
		*mpol = new;
	return err;
}
#endif /* CONFIG_TMPFS */

/**
 * mpol_to_str - format a mempolicy structure for printing
 * @buffer:  to contain formatted mempolicy string
 * @maxlen:  length of @buffer
 * @pol:  pointer to mempolicy to be formatted
 *
 * Convert @pol into a string.  If @buffer is too short, truncate the string.
 * Recommend a @maxlen of at least 32 for the longest mode, "interleave", the
 * longest flag, "relative", and to display at least a few node ids.
 */
void mpol_to_str(char *buffer, int maxlen, struct mempolicy *pol)
{
	char *p = buffer;
	nodemask_t nodes = NODE_MASK_NONE;
	unsigned short mode = MPOL_DEFAULT;
	unsigned short flags = 0;

	if (pol && pol != &default_policy && !(pol->flags & MPOL_F_MORON)) {
		mode = pol->mode;
		flags = pol->flags;
	}

	switch (mode) {
	case MPOL_DEFAULT:
		break;
	case MPOL_PREFERRED:
		if (flags & MPOL_F_LOCAL)
			mode = MPOL_LOCAL;
		else
			node_set(pol->v.preferred_node, nodes);
		break;
	case MPOL_BIND:
	case MPOL_INTERLEAVE:
		nodes = pol->v.nodes;
		break;
	default:
		WARN_ON_ONCE(1);
		snprintf(p, maxlen, "unknown");
		return;
	}

	p += snprintf(p, maxlen, "%s", policy_modes[mode]);

	if (flags & MPOL_MODE_FLAGS) {
		p += snprintf(p, buffer + maxlen - p, "=");

		/*
		 * Currently, the only defined flags are mutually exclusive
		 */
		if (flags & MPOL_F_STATIC_NODES)
			p += snprintf(p, buffer + maxlen - p, "static");
		else if (flags & MPOL_F_RELATIVE_NODES)
			p += snprintf(p, buffer + maxlen - p, "relative");
	}

	if (!nodes_empty(nodes))
		p += scnprintf(p, buffer + maxlen - p, ":%*pbl",
			       nodemask_pr_args(&nodes));
}<|MERGE_RESOLUTION|>--- conflicted
+++ resolved
@@ -643,13 +643,9 @@
 
 	if (flags & MPOL_MF_LAZY) {
 		/* Similar to task_numa_work, skip inaccessible VMAs */
-<<<<<<< HEAD
-		if (vma->vm_flags & (VM_READ | VM_EXEC | VM_WRITE))
-=======
 		if (!is_vm_hugetlb_page(vma) &&
 			(vma->vm_flags & (VM_READ | VM_EXEC | VM_WRITE)) &&
 			!(vma->vm_flags & VM_MIXEDMAP))
->>>>>>> 6f40fed1
 			change_prot_numa(vma, start, endvma);
 		return 1;
 	}
