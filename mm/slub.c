--- conflicted
+++ resolved
@@ -2945,15 +2945,6 @@
 			c = this_cpu_ptr(s->cpu_slab);
 			continue; /* goto for-loop */
 		}
-<<<<<<< HEAD
-
-		/* kmem_cache debug support */
-		s = slab_pre_alloc_hook(s, flags);
-		if (unlikely(!s))
-			goto error;
-
-=======
->>>>>>> c5257ff1
 		c->freelist = get_freepointer(s, object);
 		p[i] = object;
 	}
@@ -2968,14 +2959,6 @@
 			memset(p[j], 0, s->object_size);
 	}
 
-<<<<<<< HEAD
-	return true;
-
-error:
-	__kmem_cache_free_bulk(s, i, p);
-	local_irq_enable();
-	return false;
-=======
 	/* memcg and kmem_cache debug support */
 	slab_post_alloc_hook(s, flags, size, p);
 	return i;
@@ -2984,7 +2967,6 @@
 	slab_post_alloc_hook(s, flags, i, p);
 	__kmem_cache_free_bulk(s, i, p);
 	return 0;
->>>>>>> c5257ff1
 }
 EXPORT_SYMBOL(kmem_cache_alloc_bulk);
 
