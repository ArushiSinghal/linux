--- conflicted
+++ resolved
@@ -104,15 +104,8 @@
 
 static void kasan_poison_element(mempool_t *pool, void *element)
 {
-<<<<<<< HEAD
-	if (pool->alloc == mempool_alloc_slab)
-		kasan_poison_slab_free(pool->pool_data, element);
-	if (pool->alloc == mempool_kmalloc)
-		kasan_kfree(element);
-=======
 	if (pool->alloc == mempool_alloc_slab || pool->alloc == mempool_kmalloc)
 		kasan_poison_kfree(element);
->>>>>>> 6bd4e65d
 	if (pool->alloc == mempool_alloc_pages)
 		kasan_free_pages(element, (unsigned long)pool->pool_data);
 }
