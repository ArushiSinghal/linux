/*
 *  linux/mm/oom_kill.c
 * 
 *  Copyright (C)  1998,2000  Rik van Riel
 *	Thanks go out to Claus Fischer for some serious inspiration and
 *	for goading me into coding this file...
 *  Copyright (C)  2010  Google, Inc.
 *	Rewritten by David Rientjes
 *
 *  The routines in this file are used to kill a process when
 *  we're seriously out of memory. This gets called from __alloc_pages()
 *  in mm/page_alloc.c when we really run out of memory.
 *
 *  Since we won't call these routines often (on a well-configured
 *  machine) this file will double as a 'coding guide' and a signpost
 *  for newbie kernel hackers. It features several pointers to major
 *  kernel subsystems and hints as to where to find out what things do.
 */

#include <linux/oom.h>
#include <linux/mm.h>
#include <linux/err.h>
#include <linux/gfp.h>
#include <linux/sched.h>
#include <linux/swap.h>
#include <linux/timex.h>
#include <linux/jiffies.h>
#include <linux/cpuset.h>
#include <linux/export.h>
#include <linux/notifier.h>
#include <linux/memcontrol.h>
#include <linux/mempolicy.h>
#include <linux/security.h>
#include <linux/ptrace.h>
#include <linux/freezer.h>
#include <linux/ftrace.h>
#include <linux/ratelimit.h>
#include <linux/kthread.h>
#include <linux/init.h>

#include <asm/tlb.h>
#include "internal.h"

#define CREATE_TRACE_POINTS
#include <trace/events/oom.h>

int sysctl_panic_on_oom;
int sysctl_oom_kill_allocating_task;
int sysctl_oom_dump_tasks = 1;

DEFINE_MUTEX(oom_lock);

#ifdef CONFIG_NUMA
/**
 * has_intersects_mems_allowed() - check task eligiblity for kill
 * @start: task struct of which task to consider
 * @mask: nodemask passed to page allocator for mempolicy ooms
 *
 * Task eligibility is determined by whether or not a candidate task, @tsk,
 * shares the same mempolicy nodes as current if it is bound by such a policy
 * and whether or not it has the same set of allowed cpuset nodes.
 */
static bool has_intersects_mems_allowed(struct task_struct *start,
					const nodemask_t *mask)
{
	struct task_struct *tsk;
	bool ret = false;

	rcu_read_lock();
	for_each_thread(start, tsk) {
		if (mask) {
			/*
			 * If this is a mempolicy constrained oom, tsk's
			 * cpuset is irrelevant.  Only return true if its
			 * mempolicy intersects current, otherwise it may be
			 * needlessly killed.
			 */
			ret = mempolicy_nodemask_intersects(tsk, mask);
		} else {
			/*
			 * This is not a mempolicy constrained oom, so only
			 * check the mems of tsk's cpuset.
			 */
			ret = cpuset_mems_allowed_intersects(current, tsk);
		}
		if (ret)
			break;
	}
	rcu_read_unlock();

	return ret;
}
#else
static bool has_intersects_mems_allowed(struct task_struct *tsk,
					const nodemask_t *mask)
{
	return true;
}
#endif /* CONFIG_NUMA */

/*
 * The process p may have detached its own ->mm while exiting or through
 * use_mm(), but one or more of its subthreads may still have a valid
 * pointer.  Return p, or any of its subthreads with a valid ->mm, with
 * task_lock() held.
 */
struct task_struct *find_lock_task_mm(struct task_struct *p)
{
	struct task_struct *t;

	rcu_read_lock();

	for_each_thread(p, t) {
		task_lock(t);
		if (likely(t->mm))
			goto found;
		task_unlock(t);
	}
	t = NULL;
found:
	rcu_read_unlock();

	return t;
}

/*
 * order == -1 means the oom kill is required by sysrq, otherwise only
 * for display purposes.
 */
static inline bool is_sysrq_oom(struct oom_control *oc)
{
	return oc->order == -1;
}

/* return true if the task is not adequate as candidate victim task. */
static bool oom_unkillable_task(struct task_struct *p,
		struct mem_cgroup *memcg, const nodemask_t *nodemask)
{
	if (is_global_init(p))
		return true;
	if (p->flags & PF_KTHREAD)
		return true;

	/* When mem_cgroup_out_of_memory() and p is not member of the group */
	if (memcg && !task_in_mem_cgroup(p, memcg))
		return true;

	/* p may not have freeable memory in nodemask */
	if (!has_intersects_mems_allowed(p, nodemask))
		return true;

	return false;
}

/**
 * oom_badness - heuristic function to determine which candidate task to kill
 * @p: task struct of which task we should calculate
 * @totalpages: total present RAM allowed for page allocation
 *
 * The heuristic for determining which task to kill is made to be as simple and
 * predictable as possible.  The goal is to return the highest value for the
 * task consuming the most memory to avoid subsequent oom failures.
 */
unsigned long oom_badness(struct task_struct *p, struct mem_cgroup *memcg,
			  const nodemask_t *nodemask, unsigned long totalpages)
{
	long points;
	long adj;

	if (oom_unkillable_task(p, memcg, nodemask))
		return 0;

	p = find_lock_task_mm(p);
	if (!p)
		return 0;

	/*
	 * Do not even consider tasks which are explicitly marked oom
	 * unkillable or have been already oom reaped.
	 */
	adj = (long)p->signal->oom_score_adj;
	if (adj == OOM_SCORE_ADJ_MIN ||
			test_bit(MMF_OOM_REAPED, &p->mm->flags)) {
		task_unlock(p);
		return 0;
	}

	/*
	 * The baseline for the badness score is the proportion of RAM that each
	 * task's rss, pagetable and swap space use.
	 */
	points = get_mm_rss(p->mm) + get_mm_counter(p->mm, MM_SWAPENTS) +
		atomic_long_read(&p->mm->nr_ptes) + mm_nr_pmds(p->mm);
	task_unlock(p);

	/*
	 * Root processes get 3% bonus, just like the __vm_enough_memory()
	 * implementation used by LSMs.
	 */
	if (has_capability_noaudit(p, CAP_SYS_ADMIN))
		points -= (points * 3) / 100;

	/* Normalize to oom_score_adj units */
	adj *= totalpages / 1000;
	points += adj;

	/*
	 * Never return 0 for an eligible task regardless of the root bonus and
	 * oom_score_adj (oom_score_adj can't be OOM_SCORE_ADJ_MIN here).
	 */
	return points > 0 ? points : 1;
}

/*
 * Determine the type of allocation constraint.
 */
#ifdef CONFIG_NUMA
static enum oom_constraint constrained_alloc(struct oom_control *oc,
					     unsigned long *totalpages)
{
	struct zone *zone;
	struct zoneref *z;
	enum zone_type high_zoneidx = gfp_zone(oc->gfp_mask);
	bool cpuset_limited = false;
	int nid;

	/* Default to all available memory */
	*totalpages = totalram_pages + total_swap_pages;

	if (!oc->zonelist)
		return CONSTRAINT_NONE;
	/*
	 * Reach here only when __GFP_NOFAIL is used. So, we should avoid
	 * to kill current.We have to random task kill in this case.
	 * Hopefully, CONSTRAINT_THISNODE...but no way to handle it, now.
	 */
	if (oc->gfp_mask & __GFP_THISNODE)
		return CONSTRAINT_NONE;

	/*
	 * This is not a __GFP_THISNODE allocation, so a truncated nodemask in
	 * the page allocator means a mempolicy is in effect.  Cpuset policy
	 * is enforced in get_page_from_freelist().
	 */
	if (oc->nodemask &&
	    !nodes_subset(node_states[N_MEMORY], *oc->nodemask)) {
		*totalpages = total_swap_pages;
		for_each_node_mask(nid, *oc->nodemask)
			*totalpages += node_spanned_pages(nid);
		return CONSTRAINT_MEMORY_POLICY;
	}

	/* Check this allocation failure is caused by cpuset's wall function */
	for_each_zone_zonelist_nodemask(zone, z, oc->zonelist,
			high_zoneidx, oc->nodemask)
		if (!cpuset_zone_allowed(zone, oc->gfp_mask))
			cpuset_limited = true;

	if (cpuset_limited) {
		*totalpages = total_swap_pages;
		for_each_node_mask(nid, cpuset_current_mems_allowed)
			*totalpages += node_spanned_pages(nid);
		return CONSTRAINT_CPUSET;
	}
	return CONSTRAINT_NONE;
}
#else
static enum oom_constraint constrained_alloc(struct oom_control *oc,
					     unsigned long *totalpages)
{
	*totalpages = totalram_pages + total_swap_pages;
	return CONSTRAINT_NONE;
}
#endif

enum oom_scan_t oom_scan_process_thread(struct oom_control *oc,
			struct task_struct *task, unsigned long totalpages)
{
	if (oom_unkillable_task(task, NULL, oc->nodemask))
		return OOM_SCAN_CONTINUE;

	/*
	 * This task already has access to memory reserves and is being killed.
	 * Don't allow any other task to have access to the reserves.
	 */
	if (!is_sysrq_oom(oc) && atomic_read(&task->signal->oom_victims))
		return OOM_SCAN_ABORT;

	/*
	 * If task is allocating a lot of memory and has been marked to be
	 * killed first if it triggers an oom, then select it.
	 */
	if (oom_task_origin(task))
		return OOM_SCAN_SELECT;

	return OOM_SCAN_OK;
}

/*
 * Simple selection loop. We chose the process with the highest
 * number of 'points'.  Returns -1 on scan abort.
 */
static struct task_struct *select_bad_process(struct oom_control *oc,
		unsigned int *ppoints, unsigned long totalpages)
{
	struct task_struct *p;
	struct task_struct *chosen = NULL;
	unsigned long chosen_points = 0;

	rcu_read_lock();
	for_each_process(p) {
		unsigned int points;

		switch (oom_scan_process_thread(oc, p, totalpages)) {
		case OOM_SCAN_SELECT:
			chosen = p;
			chosen_points = ULONG_MAX;
			/* fall through */
		case OOM_SCAN_CONTINUE:
			continue;
		case OOM_SCAN_ABORT:
			rcu_read_unlock();
			return (struct task_struct *)(-1UL);
		case OOM_SCAN_OK:
			break;
		};
		points = oom_badness(p, NULL, oc->nodemask, totalpages);
		if (!points || points < chosen_points)
			continue;

		chosen = p;
		chosen_points = points;
	}
	if (chosen)
		get_task_struct(chosen);
	rcu_read_unlock();

	*ppoints = chosen_points * 1000 / totalpages;
	return chosen;
}

/**
 * dump_tasks - dump current memory state of all system tasks
 * @memcg: current's memory controller, if constrained
 * @nodemask: nodemask passed to page allocator for mempolicy ooms
 *
 * Dumps the current memory state of all eligible tasks.  Tasks not in the same
 * memcg, not in the same cpuset, or bound to a disjoint set of mempolicy nodes
 * are not shown.
 * State information includes task's pid, uid, tgid, vm size, rss, nr_ptes,
 * swapents, oom_score_adj value, and name.
 */
static void dump_tasks(struct mem_cgroup *memcg, const nodemask_t *nodemask)
{
	struct task_struct *p;
	struct task_struct *task;

	pr_info("[ pid ]   uid  tgid total_vm      rss nr_ptes nr_pmds swapents oom_score_adj name\n");
	rcu_read_lock();
	for_each_process(p) {
		if (oom_unkillable_task(p, memcg, nodemask))
			continue;

		task = find_lock_task_mm(p);
		if (!task) {
			/*
			 * This is a kthread or all of p's threads have already
			 * detached their mm's.  There's no need to report
			 * them; they can't be oom killed anyway.
			 */
			continue;
		}

		pr_info("[%5d] %5d %5d %8lu %8lu %7ld %7ld %8lu         %5hd %s\n",
			task->pid, from_kuid(&init_user_ns, task_uid(task)),
			task->tgid, task->mm->total_vm, get_mm_rss(task->mm),
			atomic_long_read(&task->mm->nr_ptes),
			mm_nr_pmds(task->mm),
			get_mm_counter(task->mm, MM_SWAPENTS),
			task->signal->oom_score_adj, task->comm);
		task_unlock(task);
	}
	rcu_read_unlock();
}

static void dump_header(struct oom_control *oc, struct task_struct *p,
			struct mem_cgroup *memcg)
{
	pr_warn("%s invoked oom-killer: gfp_mask=%#x(%pGg), order=%d, oom_score_adj=%hd\n",
		current->comm, oc->gfp_mask, &oc->gfp_mask, oc->order,
		current->signal->oom_score_adj);

	cpuset_print_current_mems_allowed();
	dump_stack();
	if (memcg)
		mem_cgroup_print_oom_info(memcg, p);
	else
		show_mem(SHOW_MEM_FILTER_NODES);
	if (sysctl_oom_dump_tasks)
		dump_tasks(memcg, oc->nodemask);
}

/*
 * Number of OOM victims in flight
 */
static atomic_t oom_victims = ATOMIC_INIT(0);
static DECLARE_WAIT_QUEUE_HEAD(oom_victims_wait);

bool oom_killer_disabled __read_mostly;

#define K(x) ((x) << (PAGE_SHIFT-10))

/*
 * task->mm can be NULL if the task is the exited group leader.  So to
 * determine whether the task is using a particular mm, we examine all the
 * task's threads: if one of those is using this mm then this task was also
 * using it.
 */
static bool process_shares_mm(struct task_struct *p, struct mm_struct *mm)
{
	struct task_struct *t;

	for_each_thread(p, t) {
		struct mm_struct *t_mm = READ_ONCE(t->mm);
		if (t_mm)
			return t_mm == mm;
	}
	return false;
}


#ifdef CONFIG_MMU
/*
 * OOM Reaper kernel thread which tries to reap the memory used by the OOM
 * victim (if that is possible) to help the OOM killer to move on.
 */
static struct task_struct *oom_reaper_th;
static DECLARE_WAIT_QUEUE_HEAD(oom_reaper_wait);
static struct task_struct *oom_reaper_list;
static DEFINE_SPINLOCK(oom_reaper_lock);

static bool __oom_reap_task(struct task_struct *tsk)
{
	struct mmu_gather tlb;
	struct vm_area_struct *vma;
	struct mm_struct *mm = NULL;
	struct task_struct *p;
	struct zap_details details = {.check_swap_entries = true,
				      .ignore_dirty = true};
	bool ret = true;

	/*
	 * We have to make sure to not race with the victim exit path
	 * and cause premature new oom victim selection:
	 * __oom_reap_task		exit_mm
	 *   atomic_inc_not_zero
	 *				  mmput
	 *				    atomic_dec_and_test
	 *				  exit_oom_victim
	 *				[...]
	 *				out_of_memory
	 *				  select_bad_process
	 *				    # no TIF_MEMDIE task selects new victim
	 *  unmap_page_range # frees some memory
	 */
	mutex_lock(&oom_lock);

	/*
	 * Make sure we find the associated mm_struct even when the particular
	 * thread has already terminated and cleared its mm.
	 * We might have race with exit path so consider our work done if there
	 * is no mm.
	 */
	p = find_lock_task_mm(tsk);
	if (!p)
		goto unlock_oom;
<<<<<<< HEAD

	mm = p->mm;
	if (!atomic_inc_not_zero(&mm->mm_users)) {
		task_unlock(p);
		goto unlock_oom;
	}

=======
	mm = p->mm;
	atomic_inc(&mm->mm_users);
>>>>>>> 6bd4e65d
	task_unlock(p);

	if (!down_read_trylock(&mm->mmap_sem)) {
		ret = false;
		goto unlock_oom;
	}

	tlb_gather_mmu(&tlb, mm, 0, -1);
	for (vma = mm->mmap ; vma; vma = vma->vm_next) {
		if (is_vm_hugetlb_page(vma))
			continue;

		/*
		 * mlocked VMAs require explicit munlocking before unmap.
		 * Let's keep it simple here and skip such VMAs.
		 */
		if (vma->vm_flags & VM_LOCKED)
			continue;

		/*
		 * Only anonymous pages have a good chance to be dropped
		 * without additional steps which we cannot afford as we
		 * are OOM already.
		 *
		 * We do not even care about fs backed pages because all
		 * which are reclaimable have already been reclaimed and
		 * we do not want to block exit_mmap by keeping mm ref
		 * count elevated without a good reason.
		 */
		if (vma_is_anonymous(vma) || !(vma->vm_flags & VM_SHARED))
			unmap_page_range(&tlb, vma, vma->vm_start, vma->vm_end,
					 &details);
	}
	tlb_finish_mmu(&tlb, 0, -1);
	pr_info("oom_reaper: reaped process %d (%s), now anon-rss:%lukB, file-rss:%lukB, shmem-rss:%lukB\n",
			task_pid_nr(tsk), tsk->comm,
			K(get_mm_counter(mm, MM_ANONPAGES)),
			K(get_mm_counter(mm, MM_FILEPAGES)),
			K(get_mm_counter(mm, MM_SHMEMPAGES)));
	up_read(&mm->mmap_sem);

	/*
	 * This task can be safely ignored because we cannot do much more
	 * to release its memory.
	 */
	set_bit(MMF_OOM_REAPED, &mm->flags);
unlock_oom:
	mutex_unlock(&oom_lock);
	/*
	 * Drop our reference but make sure the mmput slow path is called from a
	 * different context because we shouldn't risk we get stuck there and
	 * put the oom_reaper out of the way.
	 */
	if (mm)
		mmput_async(mm);
	return ret;
}

#define MAX_OOM_REAP_RETRIES 10
static void oom_reap_task(struct task_struct *tsk)
{
	int attempts = 0;

	/* Retry the down_read_trylock(mmap_sem) a few times */
	while (attempts++ < MAX_OOM_REAP_RETRIES && !__oom_reap_task(tsk))
		schedule_timeout_idle(HZ/10);

	if (attempts > MAX_OOM_REAP_RETRIES) {
		pr_info("oom_reaper: unable to reap pid:%d (%s)\n",
				task_pid_nr(tsk), tsk->comm);
		debug_show_all_locks();
	}

	/*
	 * Clear TIF_MEMDIE because the task shouldn't be sitting on a
	 * reasonably reclaimable memory anymore or it is not a good candidate
	 * for the oom victim right now because it cannot release its memory
	 * itself nor by the oom reaper.
	 */
	tsk->oom_reaper_list = NULL;
	exit_oom_victim(tsk);

	/* Drop a reference taken by wake_oom_reaper */
	put_task_struct(tsk);
}

static int oom_reaper(void *unused)
{
	set_freezable();

	while (true) {
		struct task_struct *tsk = NULL;

		wait_event_freezable(oom_reaper_wait, oom_reaper_list != NULL);
		spin_lock(&oom_reaper_lock);
		if (oom_reaper_list != NULL) {
			tsk = oom_reaper_list;
			oom_reaper_list = tsk->oom_reaper_list;
		}
		spin_unlock(&oom_reaper_lock);

		if (tsk)
			oom_reap_task(tsk);
	}

	return 0;
}

static void wake_oom_reaper(struct task_struct *tsk)
{
	if (!oom_reaper_th)
		return;

	/* tsk is already queued? */
	if (tsk == oom_reaper_list || tsk->oom_reaper_list)
		return;

	get_task_struct(tsk);

	spin_lock(&oom_reaper_lock);
	tsk->oom_reaper_list = oom_reaper_list;
	oom_reaper_list = tsk;
	spin_unlock(&oom_reaper_lock);
	wake_up(&oom_reaper_wait);
}

/* Check if we can reap the given task. This has to be called with stable
 * tsk->mm
 */
void try_oom_reaper(struct task_struct *tsk)
{
	struct mm_struct *mm = tsk->mm;
	struct task_struct *p;

	if (!mm)
		return;

	/*
	 * There might be other threads/processes which are either not
	 * dying or even not killable.
	 */
	if (atomic_read(&mm->mm_users) > 1) {
		rcu_read_lock();
		for_each_process(p) {
			if (!process_shares_mm(p, mm))
				continue;
			if (fatal_signal_pending(p))
				continue;

			/*
			 * If the task is exiting make sure the whole thread group
			 * is exiting and cannot acces mm anymore.
			 */
			if (signal_group_exit(p->signal))
				continue;

			/* Give up */
			rcu_read_unlock();
			return;
		}
		rcu_read_unlock();
	}

	wake_oom_reaper(tsk);
}

static int __init oom_init(void)
{
	oom_reaper_th = kthread_run(oom_reaper, NULL, "oom_reaper");
	if (IS_ERR(oom_reaper_th)) {
		pr_err("Unable to start OOM reaper %ld. Continuing regardless\n",
				PTR_ERR(oom_reaper_th));
		oom_reaper_th = NULL;
	}
	return 0;
}
subsys_initcall(oom_init)
#else
static void wake_oom_reaper(struct task_struct *tsk)
{
}
#endif

/**
 * mark_oom_victim - mark the given task as OOM victim
 * @tsk: task to mark
 *
 * Has to be called with oom_lock held and never after
 * oom has been disabled already.
 */
void mark_oom_victim(struct task_struct *tsk)
{
	WARN_ON(oom_killer_disabled);
	/* OOM killer might race with memcg OOM */
	if (test_and_set_tsk_thread_flag(tsk, TIF_MEMDIE))
		return;
	atomic_inc(&tsk->signal->oom_victims);
	/*
	 * Make sure that the task is woken up from uninterruptible sleep
	 * if it is frozen because OOM killer wouldn't be able to free
	 * any memory and livelock. freezing_slow_path will tell the freezer
	 * that TIF_MEMDIE tasks should be ignored.
	 */
	__thaw_task(tsk);
	atomic_inc(&oom_victims);
}

/**
 * exit_oom_victim - note the exit of an OOM victim
 */
void exit_oom_victim(struct task_struct *tsk)
{
	if (!test_and_clear_tsk_thread_flag(tsk, TIF_MEMDIE))
		return;
	atomic_dec(&tsk->signal->oom_victims);

	if (!atomic_dec_return(&oom_victims))
		wake_up_all(&oom_victims_wait);
}

/**
 * oom_killer_disable - disable OOM killer
 *
 * Forces all page allocations to fail rather than trigger OOM killer.
 * Will block and wait until all OOM victims are killed.
 *
 * The function cannot be called when there are runnable user tasks because
 * the userspace would see unexpected allocation failures as a result. Any
 * new usage of this function should be consulted with MM people.
 *
 * Returns true if successful and false if the OOM killer cannot be
 * disabled.
 */
bool oom_killer_disable(void)
{
	/*
	 * Make sure to not race with an ongoing OOM killer. Check that the
	 * current is not killed (possibly due to sharing the victim's memory).
	 */
	if (mutex_lock_killable(&oom_lock))
		return false;
	oom_killer_disabled = true;
	mutex_unlock(&oom_lock);

	wait_event(oom_victims_wait, !atomic_read(&oom_victims));

	return true;
}

/**
 * oom_killer_enable - enable OOM killer
 */
void oom_killer_enable(void)
{
	oom_killer_disabled = false;
}

/*
 * Must be called while holding a reference to p, which will be released upon
 * returning.
 */
void oom_kill_process(struct oom_control *oc, struct task_struct *p,
		      unsigned int points, unsigned long totalpages,
		      struct mem_cgroup *memcg, const char *message)
{
	struct task_struct *victim = p;
	struct task_struct *child;
	struct task_struct *t;
	struct mm_struct *mm;
	unsigned int victim_points = 0;
	static DEFINE_RATELIMIT_STATE(oom_rs, DEFAULT_RATELIMIT_INTERVAL,
					      DEFAULT_RATELIMIT_BURST);
	bool can_oom_reap = true;

	/*
	 * If the task is already exiting, don't alarm the sysadmin or kill
	 * its children or threads, just set TIF_MEMDIE so it can die quickly
	 */
	task_lock(p);
	if (p->mm && task_will_free_mem(p)) {
		mark_oom_victim(p);
		try_oom_reaper(p);
		task_unlock(p);
		put_task_struct(p);
		return;
	}
	task_unlock(p);

	if (__ratelimit(&oom_rs))
		dump_header(oc, p, memcg);

	pr_err("%s: Kill process %d (%s) score %u or sacrifice child\n",
		message, task_pid_nr(p), p->comm, points);

	/*
	 * If any of p's children has a different mm and is eligible for kill,
	 * the one with the highest oom_badness() score is sacrificed for its
	 * parent.  This attempts to lose the minimal amount of work done while
	 * still freeing memory.
	 */
	read_lock(&tasklist_lock);
	for_each_thread(p, t) {
		list_for_each_entry(child, &t->children, sibling) {
			unsigned int child_points;

			if (process_shares_mm(child, p->mm))
				continue;
			/*
			 * oom_badness() returns 0 if the thread is unkillable
			 */
			child_points = oom_badness(child, memcg, oc->nodemask,
								totalpages);
			if (child_points > victim_points) {
				put_task_struct(victim);
				victim = child;
				victim_points = child_points;
				get_task_struct(victim);
			}
		}
	}
	read_unlock(&tasklist_lock);

	p = find_lock_task_mm(victim);
	if (!p) {
		put_task_struct(victim);
		return;
	} else if (victim != p) {
		get_task_struct(p);
		put_task_struct(victim);
		victim = p;
	}

	/* Get a reference to safely compare mm after task_unlock(victim) */
	mm = victim->mm;
	atomic_inc(&mm->mm_count);
	/*
	 * We should send SIGKILL before setting TIF_MEMDIE in order to prevent
	 * the OOM victim from depleting the memory reserves from the user
	 * space under its control.
	 */
	do_send_sig_info(SIGKILL, SEND_SIG_FORCED, victim, true);
	mark_oom_victim(victim);
	pr_err("Killed process %d (%s) total-vm:%lukB, anon-rss:%lukB, file-rss:%lukB, shmem-rss:%lukB\n",
		task_pid_nr(victim), victim->comm, K(victim->mm->total_vm),
		K(get_mm_counter(victim->mm, MM_ANONPAGES)),
		K(get_mm_counter(victim->mm, MM_FILEPAGES)),
		K(get_mm_counter(victim->mm, MM_SHMEMPAGES)));
	task_unlock(victim);

	/*
	 * Kill all user processes sharing victim->mm in other thread groups, if
	 * any.  They don't get access to memory reserves, though, to avoid
	 * depletion of all memory.  This prevents mm->mmap_sem livelock when an
	 * oom killed thread cannot exit because it requires the semaphore and
	 * its contended by another thread trying to allocate memory itself.
	 * That thread will now get access to memory reserves since it has a
	 * pending fatal signal.
	 */
	rcu_read_lock();
	for_each_process(p) {
		if (!process_shares_mm(p, mm))
			continue;
		if (same_thread_group(p, victim))
			continue;
		if (unlikely(p->flags & PF_KTHREAD) || is_global_init(p) ||
		    p->signal->oom_score_adj == OOM_SCORE_ADJ_MIN) {
			/*
			 * We cannot use oom_reaper for the mm shared by this
			 * process because it wouldn't get killed and so the
			 * memory might be still used.
			 */
			can_oom_reap = false;
			continue;
		}
		do_send_sig_info(SIGKILL, SEND_SIG_FORCED, p, true);
	}
	rcu_read_unlock();

	if (can_oom_reap)
		wake_oom_reaper(victim);

	mmdrop(mm);
	put_task_struct(victim);
}
#undef K

/*
 * Determines whether the kernel must panic because of the panic_on_oom sysctl.
 */
void check_panic_on_oom(struct oom_control *oc, enum oom_constraint constraint,
			struct mem_cgroup *memcg)
{
	if (likely(!sysctl_panic_on_oom))
		return;
	if (sysctl_panic_on_oom != 2) {
		/*
		 * panic_on_oom == 1 only affects CONSTRAINT_NONE, the kernel
		 * does not panic for cpuset, mempolicy, or memcg allocation
		 * failures.
		 */
		if (constraint != CONSTRAINT_NONE)
			return;
	}
	/* Do not panic for oom kills triggered by sysrq */
	if (is_sysrq_oom(oc))
		return;
	dump_header(oc, NULL, memcg);
	panic("Out of memory: %s panic_on_oom is enabled\n",
		sysctl_panic_on_oom == 2 ? "compulsory" : "system-wide");
}

static BLOCKING_NOTIFIER_HEAD(oom_notify_list);

int register_oom_notifier(struct notifier_block *nb)
{
	return blocking_notifier_chain_register(&oom_notify_list, nb);
}
EXPORT_SYMBOL_GPL(register_oom_notifier);

int unregister_oom_notifier(struct notifier_block *nb)
{
	return blocking_notifier_chain_unregister(&oom_notify_list, nb);
}
EXPORT_SYMBOL_GPL(unregister_oom_notifier);

/**
 * out_of_memory - kill the "best" process when we run out of memory
 * @oc: pointer to struct oom_control
 *
 * If we run out of memory, we have the choice between either
 * killing a random task (bad), letting the system crash (worse)
 * OR try to be smart about which process to kill. Note that we
 * don't have to be perfect here, we just have to be good.
 */
bool out_of_memory(struct oom_control *oc)
{
	struct task_struct *p;
	unsigned long totalpages;
	unsigned long freed = 0;
	unsigned int uninitialized_var(points);
	enum oom_constraint constraint = CONSTRAINT_NONE;

	if (oom_killer_disabled)
		return false;

	blocking_notifier_call_chain(&oom_notify_list, 0, &freed);
	if (freed > 0)
		/* Got some memory back in the last second. */
		return true;

	/*
	 * If current has a pending SIGKILL or is exiting, then automatically
	 * select it.  The goal is to allow it to allocate so that it may
	 * quickly exit and free its memory.
	 *
	 * But don't select if current has already released its mm and cleared
	 * TIF_MEMDIE flag at exit_mm(), otherwise an OOM livelock may occur.
	 */
	if (current->mm &&
	    (fatal_signal_pending(current) || task_will_free_mem(current))) {
		mark_oom_victim(current);
		try_oom_reaper(current);
		return true;
	}

	/*
	 * The OOM killer does not compensate for IO-less reclaim.
	 * pagefault_out_of_memory lost its gfp context so we have to
	 * make sure exclude 0 mask - all other users should have at least
	 * ___GFP_DIRECT_RECLAIM to get here.
	 */
	if (oc->gfp_mask && !(oc->gfp_mask & (__GFP_FS|__GFP_NOFAIL)))
		return true;

	/*
	 * Check if there were limitations on the allocation (only relevant for
	 * NUMA) that may require different handling.
	 */
	constraint = constrained_alloc(oc, &totalpages);
	if (constraint != CONSTRAINT_MEMORY_POLICY)
		oc->nodemask = NULL;
	check_panic_on_oom(oc, constraint, NULL);

	if (sysctl_oom_kill_allocating_task && current->mm &&
	    !oom_unkillable_task(current, NULL, oc->nodemask) &&
	    current->signal->oom_score_adj != OOM_SCORE_ADJ_MIN) {
		get_task_struct(current);
		oom_kill_process(oc, current, 0, totalpages, NULL,
				 "Out of memory (oom_kill_allocating_task)");
		return true;
	}

	p = select_bad_process(oc, &points, totalpages);
	/* Found nothing?!?! Either we hang forever, or we panic. */
	if (!p && !is_sysrq_oom(oc)) {
		dump_header(oc, NULL, NULL);
		panic("Out of memory and no killable processes...\n");
	}
	if (p && p != (void *)-1UL) {
		oom_kill_process(oc, p, points, totalpages, NULL,
				 "Out of memory");
		/*
		 * Give the killed process a good chance to exit before trying
		 * to allocate memory again.
		 */
		schedule_timeout_killable(1);
	}
	return true;
}

/*
 * The pagefault handler calls here because it is out of memory, so kill a
 * memory-hogging task.  If any populated zone has ZONE_OOM_LOCKED set, a
 * parallel oom killing is already in progress so do nothing.
 */
void pagefault_out_of_memory(void)
{
	struct oom_control oc = {
		.zonelist = NULL,
		.nodemask = NULL,
		.gfp_mask = 0,
		.order = 0,
	};

	if (mem_cgroup_oom_synchronize(true))
		return;

	if (!mutex_trylock(&oom_lock))
		return;

	if (!out_of_memory(&oc)) {
		/*
		 * There shouldn't be any user tasks runnable while the
		 * OOM killer is disabled, so the current task has to
		 * be a racing OOM victim for which oom_killer_disable()
		 * is waiting for.
		 */
		WARN_ON(test_thread_flag(TIF_MEMDIE));
	}

	mutex_unlock(&oom_lock);
}<|MERGE_RESOLUTION|>--- conflicted
+++ resolved
@@ -474,18 +474,8 @@
 	p = find_lock_task_mm(tsk);
 	if (!p)
 		goto unlock_oom;
-<<<<<<< HEAD
-
-	mm = p->mm;
-	if (!atomic_inc_not_zero(&mm->mm_users)) {
-		task_unlock(p);
-		goto unlock_oom;
-	}
-
-=======
 	mm = p->mm;
 	atomic_inc(&mm->mm_users);
->>>>>>> 6bd4e65d
 	task_unlock(p);
 
 	if (!down_read_trylock(&mm->mmap_sem)) {
