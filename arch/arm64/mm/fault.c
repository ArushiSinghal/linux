/*
 * Based on arch/arm/mm/fault.c
 *
 * Copyright (C) 1995  Linus Torvalds
 * Copyright (C) 1995-2004 Russell King
 * Copyright (C) 2012 ARM Ltd.
 *
 * This program is free software; you can redistribute it and/or modify
 * it under the terms of the GNU General Public License version 2 as
 * published by the Free Software Foundation.
 *
 * This program is distributed in the hope that it will be useful,
 * but WITHOUT ANY WARRANTY; without even the implied warranty of
 * MERCHANTABILITY or FITNESS FOR A PARTICULAR PURPOSE.  See the
 * GNU General Public License for more details.
 *
 * You should have received a copy of the GNU General Public License
 * along with this program.  If not, see <http://www.gnu.org/licenses/>.
 */

#include <linux/module.h>
#include <linux/signal.h>
#include <linux/mm.h>
#include <linux/hardirq.h>
#include <linux/init.h>
#include <linux/kprobes.h>
#include <linux/uaccess.h>
#include <linux/page-flags.h>
#include <linux/sched.h>
#include <linux/highmem.h>
#include <linux/perf_event.h>

#include <asm/cpufeature.h>
#include <asm/exception.h>
#include <asm/debug-monitors.h>
#include <asm/esr.h>
#include <asm/sysreg.h>
#include <asm/system_misc.h>
#include <asm/pgtable.h>
#include <asm/tlbflush.h>

static const char *fault_name(unsigned int esr);

/*
 * Dump out the page tables associated with 'addr' in mm 'mm'.
 */
void show_pte(struct mm_struct *mm, unsigned long addr)
{
	pgd_t *pgd;

	if (!mm)
		mm = &init_mm;

	pr_alert("pgd = %p\n", mm->pgd);
	pgd = pgd_offset(mm, addr);
	pr_alert("[%08lx] *pgd=%016llx", addr, pgd_val(*pgd));

	do {
		pud_t *pud;
		pmd_t *pmd;
		pte_t *pte;

		if (pgd_none(*pgd) || pgd_bad(*pgd))
			break;

		pud = pud_offset(pgd, addr);
		printk(", *pud=%016llx", pud_val(*pud));
		if (pud_none(*pud) || pud_bad(*pud))
			break;

		pmd = pmd_offset(pud, addr);
		printk(", *pmd=%016llx", pmd_val(*pmd));
		if (pmd_none(*pmd) || pmd_bad(*pmd))
			break;

		pte = pte_offset_map(pmd, addr);
		printk(", *pte=%016llx", pte_val(*pte));
		pte_unmap(pte);
	} while(0);

	printk("\n");
}

#ifdef CONFIG_ARM64_HW_AFDBM
/*
 * This function sets the access flags (dirty, accessed), as well as write
 * permission, and only to a more permissive setting.
 *
 * It needs to cope with hardware update of the accessed/dirty state by other
 * agents in the system and can safely skip the __sync_icache_dcache() call as,
 * like set_pte_at(), the PTE is never changed from no-exec to exec here.
 *
 * Returns whether or not the PTE actually changed.
 */
int ptep_set_access_flags(struct vm_area_struct *vma,
			  unsigned long address, pte_t *ptep,
			  pte_t entry, int dirty)
{
	pteval_t old_pteval;
	unsigned int tmp;

	if (pte_same(*ptep, entry))
		return 0;

	/* only preserve the access flags and write permission */
	pte_val(entry) &= PTE_AF | PTE_WRITE | PTE_DIRTY;

	/*
	 * PTE_RDONLY is cleared by default in the asm below, so set it in
	 * back if necessary (read-only or clean PTE).
	 */
<<<<<<< HEAD
	if (!pte_write(entry) || !dirty)
=======
	if (!pte_write(entry) || !pte_sw_dirty(entry))
>>>>>>> 33688abb
		pte_val(entry) |= PTE_RDONLY;

	/*
	 * Setting the flags must be done atomically to avoid racing with the
	 * hardware update of the access/dirty state.
	 */
	asm volatile("//	ptep_set_access_flags\n"
	"	prfm	pstl1strm, %2\n"
	"1:	ldxr	%0, %2\n"
	"	and	%0, %0, %3		// clear PTE_RDONLY\n"
	"	orr	%0, %0, %4		// set flags\n"
	"	stxr	%w1, %0, %2\n"
	"	cbnz	%w1, 1b\n"
	: "=&r" (old_pteval), "=&r" (tmp), "+Q" (pte_val(*ptep))
	: "L" (~PTE_RDONLY), "r" (pte_val(entry)));

	flush_tlb_fix_spurious_fault(vma, address);
	return 1;
}
#endif

/*
 * The kernel tried to access some page that wasn't present.
 */
static void __do_kernel_fault(struct mm_struct *mm, unsigned long addr,
			      unsigned int esr, struct pt_regs *regs)
{
	/*
	 * Are we prepared to handle this kernel fault?
	 */
	if (fixup_exception(regs))
		return;

	/*
	 * No handler, we'll have to terminate things with extreme prejudice.
	 */
	bust_spinlocks(1);
	pr_alert("Unable to handle kernel %s at virtual address %08lx\n",
		 (addr < PAGE_SIZE) ? "NULL pointer dereference" :
		 "paging request", addr);

	show_pte(mm, addr);
	die("Oops", regs, esr);
	bust_spinlocks(0);
	do_exit(SIGKILL);
}

/*
 * Something tried to access memory that isn't in our memory map. User mode
 * accesses just cause a SIGSEGV
 */
static void __do_user_fault(struct task_struct *tsk, unsigned long addr,
			    unsigned int esr, unsigned int sig, int code,
			    struct pt_regs *regs)
{
	struct siginfo si;

	if (unhandled_signal(tsk, sig) && show_unhandled_signals_ratelimited()) {
		pr_info("%s[%d]: unhandled %s (%d) at 0x%08lx, esr 0x%03x\n",
			tsk->comm, task_pid_nr(tsk), fault_name(esr), sig,
			addr, esr);
		show_pte(tsk->mm, addr);
		show_regs(regs);
	}

	tsk->thread.fault_address = addr;
	tsk->thread.fault_code = esr;
	si.si_signo = sig;
	si.si_errno = 0;
	si.si_code = code;
	si.si_addr = (void __user *)addr;
	force_sig_info(sig, &si, tsk);
}

static void do_bad_area(unsigned long addr, unsigned int esr, struct pt_regs *regs)
{
	struct task_struct *tsk = current;
	struct mm_struct *mm = tsk->active_mm;

	/*
	 * If we are in kernel mode at this point, we have no context to
	 * handle this fault with.
	 */
	if (user_mode(regs))
		__do_user_fault(tsk, addr, esr, SIGSEGV, SEGV_MAPERR, regs);
	else
		__do_kernel_fault(mm, addr, esr, regs);
}

#define VM_FAULT_BADMAP		0x010000
#define VM_FAULT_BADACCESS	0x020000

#define ESR_LNX_EXEC		(1 << 24)

static int __do_page_fault(struct mm_struct *mm, unsigned long addr,
			   unsigned int mm_flags, unsigned long vm_flags,
			   struct task_struct *tsk)
{
	struct vm_area_struct *vma;
	int fault;

	vma = find_vma(mm, addr);
	fault = VM_FAULT_BADMAP;
	if (unlikely(!vma))
		goto out;
	if (unlikely(vma->vm_start > addr))
		goto check_stack;

	/*
	 * Ok, we have a good vm_area for this memory access, so we can handle
	 * it.
	 */
good_area:
	/*
	 * Check that the permissions on the VMA allow for the fault which
	 * occurred. If we encountered a write or exec fault, we must have
	 * appropriate permissions, otherwise we allow any permission.
	 */
	if (!(vma->vm_flags & vm_flags)) {
		fault = VM_FAULT_BADACCESS;
		goto out;
	}

	return handle_mm_fault(mm, vma, addr & PAGE_MASK, mm_flags);

check_stack:
	if (vma->vm_flags & VM_GROWSDOWN && !expand_stack(vma, addr))
		goto good_area;
out:
	return fault;
}

static inline int permission_fault(unsigned int esr)
{
	unsigned int ec       = (esr & ESR_ELx_EC_MASK) >> ESR_ELx_EC_SHIFT;
	unsigned int fsc_type = esr & ESR_ELx_FSC_TYPE;

	return (ec == ESR_ELx_EC_DABT_CUR && fsc_type == ESR_ELx_FSC_PERM);
}

static int __kprobes do_page_fault(unsigned long addr, unsigned int esr,
				   struct pt_regs *regs)
{
	struct task_struct *tsk;
	struct mm_struct *mm;
	int fault, sig, code;
	unsigned long vm_flags = VM_READ | VM_WRITE | VM_EXEC;
	unsigned int mm_flags = FAULT_FLAG_ALLOW_RETRY | FAULT_FLAG_KILLABLE;

	tsk = current;
	mm  = tsk->mm;

	/*
	 * If we're in an interrupt or have no user context, we must not take
	 * the fault.
	 */
	if (faulthandler_disabled() || !mm)
		goto no_context;

	if (user_mode(regs))
		mm_flags |= FAULT_FLAG_USER;

	if (esr & ESR_LNX_EXEC) {
		vm_flags = VM_EXEC;
	} else if ((esr & ESR_ELx_WNR) && !(esr & ESR_ELx_CM)) {
		vm_flags = VM_WRITE;
		mm_flags |= FAULT_FLAG_WRITE;
	}

	if (permission_fault(esr) && (addr < USER_DS)) {
		if (get_fs() == KERNEL_DS)
			die("Accessing user space memory with fs=KERNEL_DS", regs, esr);

		if (!search_exception_tables(regs->pc))
			die("Accessing user space memory outside uaccess.h routines", regs, esr);
	}

	/*
	 * As per x86, we may deadlock here. However, since the kernel only
	 * validly references user space from well defined areas of the code,
	 * we can bug out early if this is from code which shouldn't.
	 */
	if (!down_read_trylock(&mm->mmap_sem)) {
		if (!user_mode(regs) && !search_exception_tables(regs->pc))
			goto no_context;
retry:
		down_read(&mm->mmap_sem);
	} else {
		/*
		 * The above down_read_trylock() might have succeeded in which
		 * case, we'll have missed the might_sleep() from down_read().
		 */
		might_sleep();
#ifdef CONFIG_DEBUG_VM
		if (!user_mode(regs) && !search_exception_tables(regs->pc))
			goto no_context;
#endif
	}

	fault = __do_page_fault(mm, addr, mm_flags, vm_flags, tsk);

	/*
	 * If we need to retry but a fatal signal is pending, handle the
	 * signal first. We do not need to release the mmap_sem because it
	 * would already be released in __lock_page_or_retry in mm/filemap.c.
	 */
	if ((fault & VM_FAULT_RETRY) && fatal_signal_pending(current))
		return 0;

	/*
	 * Major/minor page fault accounting is only done on the initial
	 * attempt. If we go through a retry, it is extremely likely that the
	 * page will be found in page cache at that point.
	 */

	perf_sw_event(PERF_COUNT_SW_PAGE_FAULTS, 1, regs, addr);
	if (mm_flags & FAULT_FLAG_ALLOW_RETRY) {
		if (fault & VM_FAULT_MAJOR) {
			tsk->maj_flt++;
			perf_sw_event(PERF_COUNT_SW_PAGE_FAULTS_MAJ, 1, regs,
				      addr);
		} else {
			tsk->min_flt++;
			perf_sw_event(PERF_COUNT_SW_PAGE_FAULTS_MIN, 1, regs,
				      addr);
		}
		if (fault & VM_FAULT_RETRY) {
			/*
			 * Clear FAULT_FLAG_ALLOW_RETRY to avoid any risk of
			 * starvation.
			 */
			mm_flags &= ~FAULT_FLAG_ALLOW_RETRY;
			mm_flags |= FAULT_FLAG_TRIED;
			goto retry;
		}
	}

	up_read(&mm->mmap_sem);

	/*
	 * Handle the "normal" case first - VM_FAULT_MAJOR
	 */
	if (likely(!(fault & (VM_FAULT_ERROR | VM_FAULT_BADMAP |
			      VM_FAULT_BADACCESS))))
		return 0;

	/*
	 * If we are in kernel mode at this point, we have no context to
	 * handle this fault with.
	 */
	if (!user_mode(regs))
		goto no_context;

	if (fault & VM_FAULT_OOM) {
		/*
		 * We ran out of memory, call the OOM killer, and return to
		 * userspace (which will retry the fault, or kill us if we got
		 * oom-killed).
		 */
		pagefault_out_of_memory();
		return 0;
	}

	if (fault & VM_FAULT_SIGBUS) {
		/*
		 * We had some memory, but were unable to successfully fix up
		 * this page fault.
		 */
		sig = SIGBUS;
		code = BUS_ADRERR;
	} else {
		/*
		 * Something tried to access memory that isn't in our memory
		 * map.
		 */
		sig = SIGSEGV;
		code = fault == VM_FAULT_BADACCESS ?
			SEGV_ACCERR : SEGV_MAPERR;
	}

	__do_user_fault(tsk, addr, esr, sig, code, regs);
	return 0;

no_context:
	__do_kernel_fault(mm, addr, esr, regs);
	return 0;
}

/*
 * First Level Translation Fault Handler
 *
 * We enter here because the first level page table doesn't contain a valid
 * entry for the address.
 *
 * If the address is in kernel space (>= TASK_SIZE), then we are probably
 * faulting in the vmalloc() area.
 *
 * If the init_task's first level page tables contains the relevant entry, we
 * copy the it to this task.  If not, we send the process a signal, fixup the
 * exception, or oops the kernel.
 *
 * NOTE! We MUST NOT take any locks for this case. We may be in an interrupt
 * or a critical region, and should only copy the information from the master
 * page table, nothing more.
 */
static int __kprobes do_translation_fault(unsigned long addr,
					  unsigned int esr,
					  struct pt_regs *regs)
{
	if (addr < TASK_SIZE)
		return do_page_fault(addr, esr, regs);

	do_bad_area(addr, esr, regs);
	return 0;
}

static int do_alignment_fault(unsigned long addr, unsigned int esr,
			      struct pt_regs *regs)
{
	do_bad_area(addr, esr, regs);
	return 0;
}

/*
 * This abort handler always returns "fault".
 */
static int do_bad(unsigned long addr, unsigned int esr, struct pt_regs *regs)
{
	return 1;
}

static const struct fault_info {
	int	(*fn)(unsigned long addr, unsigned int esr, struct pt_regs *regs);
	int	sig;
	int	code;
	const char *name;
} fault_info[] = {
	{ do_bad,		SIGBUS,  0,		"ttbr address size fault"	},
	{ do_bad,		SIGBUS,  0,		"level 1 address size fault"	},
	{ do_bad,		SIGBUS,  0,		"level 2 address size fault"	},
	{ do_bad,		SIGBUS,  0,		"level 3 address size fault"	},
	{ do_translation_fault,	SIGSEGV, SEGV_MAPERR,	"level 0 translation fault"	},
	{ do_translation_fault,	SIGSEGV, SEGV_MAPERR,	"level 1 translation fault"	},
	{ do_translation_fault,	SIGSEGV, SEGV_MAPERR,	"level 2 translation fault"	},
	{ do_page_fault,	SIGSEGV, SEGV_MAPERR,	"level 3 translation fault"	},
	{ do_bad,		SIGBUS,  0,		"unknown 8"			},
	{ do_page_fault,	SIGSEGV, SEGV_ACCERR,	"level 1 access flag fault"	},
	{ do_page_fault,	SIGSEGV, SEGV_ACCERR,	"level 2 access flag fault"	},
	{ do_page_fault,	SIGSEGV, SEGV_ACCERR,	"level 3 access flag fault"	},
	{ do_bad,		SIGBUS,  0,		"unknown 12"			},
	{ do_page_fault,	SIGSEGV, SEGV_ACCERR,	"level 1 permission fault"	},
	{ do_page_fault,	SIGSEGV, SEGV_ACCERR,	"level 2 permission fault"	},
	{ do_page_fault,	SIGSEGV, SEGV_ACCERR,	"level 3 permission fault"	},
	{ do_bad,		SIGBUS,  0,		"synchronous external abort"	},
	{ do_bad,		SIGBUS,  0,		"unknown 17"			},
	{ do_bad,		SIGBUS,  0,		"unknown 18"			},
	{ do_bad,		SIGBUS,  0,		"unknown 19"			},
	{ do_bad,		SIGBUS,  0,		"synchronous abort (translation table walk)" },
	{ do_bad,		SIGBUS,  0,		"synchronous abort (translation table walk)" },
	{ do_bad,		SIGBUS,  0,		"synchronous abort (translation table walk)" },
	{ do_bad,		SIGBUS,  0,		"synchronous abort (translation table walk)" },
	{ do_bad,		SIGBUS,  0,		"synchronous parity error"	},
	{ do_bad,		SIGBUS,  0,		"unknown 25"			},
	{ do_bad,		SIGBUS,  0,		"unknown 26"			},
	{ do_bad,		SIGBUS,  0,		"unknown 27"			},
	{ do_bad,		SIGBUS,  0,		"synchronous parity error (translation table walk)" },
	{ do_bad,		SIGBUS,  0,		"synchronous parity error (translation table walk)" },
	{ do_bad,		SIGBUS,  0,		"synchronous parity error (translation table walk)" },
	{ do_bad,		SIGBUS,  0,		"synchronous parity error (translation table walk)" },
	{ do_bad,		SIGBUS,  0,		"unknown 32"			},
	{ do_alignment_fault,	SIGBUS,  BUS_ADRALN,	"alignment fault"		},
	{ do_bad,		SIGBUS,  0,		"unknown 34"			},
	{ do_bad,		SIGBUS,  0,		"unknown 35"			},
	{ do_bad,		SIGBUS,  0,		"unknown 36"			},
	{ do_bad,		SIGBUS,  0,		"unknown 37"			},
	{ do_bad,		SIGBUS,  0,		"unknown 38"			},
	{ do_bad,		SIGBUS,  0,		"unknown 39"			},
	{ do_bad,		SIGBUS,  0,		"unknown 40"			},
	{ do_bad,		SIGBUS,  0,		"unknown 41"			},
	{ do_bad,		SIGBUS,  0,		"unknown 42"			},
	{ do_bad,		SIGBUS,  0,		"unknown 43"			},
	{ do_bad,		SIGBUS,  0,		"unknown 44"			},
	{ do_bad,		SIGBUS,  0,		"unknown 45"			},
	{ do_bad,		SIGBUS,  0,		"unknown 46"			},
	{ do_bad,		SIGBUS,  0,		"unknown 47"			},
	{ do_bad,		SIGBUS,  0,		"TLB conflict abort"		},
	{ do_bad,		SIGBUS,  0,		"unknown 49"			},
	{ do_bad,		SIGBUS,  0,		"unknown 50"			},
	{ do_bad,		SIGBUS,  0,		"unknown 51"			},
	{ do_bad,		SIGBUS,  0,		"implementation fault (lockdown abort)" },
	{ do_bad,		SIGBUS,  0,		"implementation fault (unsupported exclusive)" },
	{ do_bad,		SIGBUS,  0,		"unknown 54"			},
	{ do_bad,		SIGBUS,  0,		"unknown 55"			},
	{ do_bad,		SIGBUS,  0,		"unknown 56"			},
	{ do_bad,		SIGBUS,  0,		"unknown 57"			},
	{ do_bad,		SIGBUS,  0,		"unknown 58" 			},
	{ do_bad,		SIGBUS,  0,		"unknown 59"			},
	{ do_bad,		SIGBUS,  0,		"unknown 60"			},
	{ do_bad,		SIGBUS,  0,		"section domain fault"		},
	{ do_bad,		SIGBUS,  0,		"page domain fault"		},
	{ do_bad,		SIGBUS,  0,		"unknown 63"			},
};

static const char *fault_name(unsigned int esr)
{
	const struct fault_info *inf = fault_info + (esr & 63);
	return inf->name;
}

/*
 * Dispatch a data abort to the relevant handler.
 */
asmlinkage void __exception do_mem_abort(unsigned long addr, unsigned int esr,
					 struct pt_regs *regs)
{
	const struct fault_info *inf = fault_info + (esr & 63);
	struct siginfo info;

	if (!inf->fn(addr, esr, regs))
		return;

	pr_alert("Unhandled fault: %s (0x%08x) at 0x%016lx\n",
		 inf->name, esr, addr);

	info.si_signo = inf->sig;
	info.si_errno = 0;
	info.si_code  = inf->code;
	info.si_addr  = (void __user *)addr;
	arm64_notify_die("", regs, &info, esr);
}

/*
 * Handle stack alignment exceptions.
 */
asmlinkage void __exception do_sp_pc_abort(unsigned long addr,
					   unsigned int esr,
					   struct pt_regs *regs)
{
	struct siginfo info;
	struct task_struct *tsk = current;

	if (show_unhandled_signals && unhandled_signal(tsk, SIGBUS))
		pr_info_ratelimited("%s[%d]: %s exception: pc=%p sp=%p\n",
				    tsk->comm, task_pid_nr(tsk),
				    esr_get_class_string(esr), (void *)regs->pc,
				    (void *)regs->sp);

	info.si_signo = SIGBUS;
	info.si_errno = 0;
	info.si_code  = BUS_ADRALN;
	info.si_addr  = (void __user *)addr;
	arm64_notify_die("Oops - SP/PC alignment exception", regs, &info, esr);
}

int __init early_brk64(unsigned long addr, unsigned int esr,
		       struct pt_regs *regs);

/*
 * __refdata because early_brk64 is __init, but the reference to it is
 * clobbered at arch_initcall time.
 * See traps.c and debug-monitors.c:debug_traps_init().
 */
static struct fault_info __refdata debug_fault_info[] = {
	{ do_bad,	SIGTRAP,	TRAP_HWBKPT,	"hardware breakpoint"	},
	{ do_bad,	SIGTRAP,	TRAP_HWBKPT,	"hardware single-step"	},
	{ do_bad,	SIGTRAP,	TRAP_HWBKPT,	"hardware watchpoint"	},
	{ do_bad,	SIGBUS,		0,		"unknown 3"		},
	{ do_bad,	SIGTRAP,	TRAP_BRKPT,	"aarch32 BKPT"		},
	{ do_bad,	SIGTRAP,	0,		"aarch32 vector catch"	},
	{ early_brk64,	SIGTRAP,	TRAP_BRKPT,	"aarch64 BRK"		},
	{ do_bad,	SIGBUS,		0,		"unknown 7"		},
};

void __init hook_debug_fault_code(int nr,
				  int (*fn)(unsigned long, unsigned int, struct pt_regs *),
				  int sig, int code, const char *name)
{
	BUG_ON(nr < 0 || nr >= ARRAY_SIZE(debug_fault_info));

	debug_fault_info[nr].fn		= fn;
	debug_fault_info[nr].sig	= sig;
	debug_fault_info[nr].code	= code;
	debug_fault_info[nr].name	= name;
}

asmlinkage int __exception do_debug_exception(unsigned long addr,
					      unsigned int esr,
					      struct pt_regs *regs)
{
	const struct fault_info *inf = debug_fault_info + DBG_ESR_EVT(esr);
	struct siginfo info;
	int rv;

	/*
	 * Tell lockdep we disabled irqs in entry.S. Do nothing if they were
	 * already disabled to preserve the last enabled/disabled addresses.
	 */
	if (interrupts_enabled(regs))
		trace_hardirqs_off();

	if (!inf->fn(addr, esr, regs)) {
		rv = 1;
	} else {
		pr_alert("Unhandled debug exception: %s (0x%08x) at 0x%016lx\n",
			 inf->name, esr, addr);

		info.si_signo = inf->sig;
		info.si_errno = 0;
		info.si_code  = inf->code;
		info.si_addr  = (void __user *)addr;
		arm64_notify_die("", regs, &info, 0);
		rv = 0;
	}

	if (interrupts_enabled(regs))
		trace_hardirqs_on();

	return rv;
}

#ifdef CONFIG_ARM64_PAN
void cpu_enable_pan(void *__unused)
{
	config_sctlr_el1(SCTLR_EL1_SPAN, 0);
}
#endif /* CONFIG_ARM64_PAN */

#ifdef CONFIG_ARM64_UAO
/*
 * Kernel threads have fs=KERNEL_DS by default, and don't need to call
 * set_fs(), devtmpfs in particular relies on this behaviour.
 * We need to enable the feature at runtime (instead of adding it to
 * PSR_MODE_EL1h) as the feature may not be implemented by the cpu.
 */
void cpu_enable_uao(void *__unused)
{
	asm(SET_PSTATE_UAO(1));
}
#endif /* CONFIG_ARM64_UAO */<|MERGE_RESOLUTION|>--- conflicted
+++ resolved
@@ -109,11 +109,7 @@
 	 * PTE_RDONLY is cleared by default in the asm below, so set it in
 	 * back if necessary (read-only or clean PTE).
 	 */
-<<<<<<< HEAD
-	if (!pte_write(entry) || !dirty)
-=======
 	if (!pte_write(entry) || !pte_sw_dirty(entry))
->>>>>>> 33688abb
 		pte_val(entry) |= PTE_RDONLY;
 
 	/*
