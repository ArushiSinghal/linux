--- conflicted
+++ resolved
@@ -927,8 +927,6 @@
 				};
 			};
 		};
-<<<<<<< HEAD
-=======
 
 		tpiu@820000 {
 			compatible = "arm,coresight-tpiu", "arm,primecell";
@@ -1169,7 +1167,6 @@
 				};
 			};
 		};
->>>>>>> 52091eda
 	};
 
 	smd {
