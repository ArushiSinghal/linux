--- conflicted
+++ resolved
@@ -126,12 +126,12 @@
 	pinctrl-names = "default";
 };
 
-<<<<<<< HEAD
 &ir {
 	status = "okay";
 	pinctrl-0 = <&remote_input_ao_pins>;
 	pinctrl-names = "default";
-=======
+};
+
 &sd_emmc_b {
 	status = "okay";
 	pinctrl-0 = <&sdcard_pins>;
@@ -166,5 +166,4 @@
 	voltage-ranges = <1800 3300>;
 	vmmc-supply = <&vcc3v3>;
 	vmmcq-sumpply = <&vcc1v8>;
->>>>>>> 41750067
 };