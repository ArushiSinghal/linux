--- conflicted
+++ resolved
@@ -58,7 +58,6 @@
 		reg = <0x0 0x0 0x0 0x40000000>;
 	};
 
-<<<<<<< HEAD
 	usb_vbus: regulator-usb0-vbus {
 		compatible = "regulator-fixed";
 
@@ -69,7 +68,8 @@
 
 		gpio = <&gpio GPIODV_24 GPIO_ACTIVE_HIGH>;
 		enable-active-high;
-=======
+	};
+
 	mmc_iv: gpio-regulator {
 		compatible = "regulator-gpio";
 
@@ -104,7 +104,6 @@
 	emmc_pwrseq: emmc-pwrseq {
 		compatible = "mmc-pwrseq-emmc";
 		reset-gpios = <&gpio BOOT_9 GPIO_ACTIVE_LOW>;
->>>>>>> 41750067
 	};
 };
 
@@ -121,7 +120,6 @@
 	pinctrl-names = "default";
 };
 
-<<<<<<< HEAD
 &ir {
 	status = "okay";
 	pinctrl-0 = <&remote_input_ao_pins>;
@@ -143,7 +141,8 @@
 
 &usb1 {
 	status = "okay";
-=======
+};
+
 &sd_emmc_b {
 	status = "okay";
 	pinctrl-0 = <&sdcard_pins>;
@@ -178,5 +177,4 @@
 	voltage-ranges = <1800 3300>;
 	vmmc-supply = <&vcc_3v3>;
 	vmmcq-sumpply = <&vddio_boot>;
->>>>>>> 41750067
 };