/*
 * Copyright (c) 2016 Andreas Färber
 * Copyright (c) 2016 BayLibre, Inc.
 * Author: Kevin Hilman <khilman@kernel.org>
 *
 * This file is dual-licensed: you can use it either under the terms
 * of the GPL or the X11 license, at your option. Note that this dual
 * licensing only applies to this file, and not this project as a
 * whole.
 *
 *  a) This library is free software; you can redistribute it and/or
 *     modify it under the terms of the GNU General Public License as
 *     published by the Free Software Foundation; either version 2 of the
 *     License, or (at your option) any later version.
 *
 *     This library is distributed in the hope that it will be useful,
 *     but WITHOUT ANY WARRANTY; without even the implied warranty of
 *     MERCHANTABILITY or FITNESS FOR A PARTICULAR PURPOSE.  See the
 *     GNU General Public License for more details.
 *
 * Or, alternatively,
 *
 *  b) Permission is hereby granted, free of charge, to any person
 *     obtaining a copy of this software and associated documentation
 *     files (the "Software"), to deal in the Software without
 *     restriction, including without limitation the rights to use,
 *     copy, modify, merge, publish, distribute, sublicense, and/or
 *     sell copies of the Software, and to permit persons to whom the
 *     Software is furnished to do so, subject to the following
 *     conditions:
 *
 *     The above copyright notice and this permission notice shall be
 *     included in all copies or substantial portions of the Software.
 *
 *     THE SOFTWARE IS PROVIDED "AS IS", WITHOUT WARRANTY OF ANY KIND,
 *     EXPRESS OR IMPLIED, INCLUDING BUT NOT LIMITED TO THE WARRANTIES
 *     OF MERCHANTABILITY, FITNESS FOR A PARTICULAR PURPOSE AND
 *     NONINFRINGEMENT. IN NO EVENT SHALL THE AUTHORS OR COPYRIGHT
 *     HOLDERS BE LIABLE FOR ANY CLAIM, DAMAGES OR OTHER LIABILITY,
 *     WHETHER IN AN ACTION OF CONTRACT, TORT OR OTHERWISE, ARISING
 *     FROM, OUT OF OR IN CONNECTION WITH THE SOFTWARE OR THE USE OR
 *     OTHER DEALINGS IN THE SOFTWARE.
 */

#include "meson-gxbb.dtsi"

/ {
	aliases {
		serial0 = &uart_AO;
	};

	chosen {
		stdout-path = "serial0:115200n8";
	};

	memory@0 {
		device_type = "memory";
		reg = <0x0 0x0 0x0 0x40000000>;
	};

<<<<<<< HEAD
	usb_vbus: regulator-usb0-vbus {
		compatible = "regulator-fixed";

		regulator-name = "USB0_VBUS";

		regulator-min-microvolt = <5000000>;
		regulator-max-microvolt = <5000000>;

		gpio = <&gpio GPIODV_24 GPIO_ACTIVE_HIGH>;
		enable-active-high;
=======
	vddio_card: gpio-regulator {
		compatible = "regulator-gpio";

		regulator-name = "VDDIO_CARD";
		regulator-min-microvolt = <1800000>;
		regulator-max-microvolt = <3300000>;

		gpios = <&gpio_ao GPIOAO_5 GPIO_ACTIVE_HIGH>;
		gpios-states = <1>;

		/* Based on P200 schematics, signal CARD_1.8V/3.3V_CTR */
		states = <1800000 0
			  3300000 1>;
	};

	vddio_boot: regulator-vddio_boot {
		compatible = "regulator-fixed";
		regulator-name = "VDDIO_BOOT";
		regulator-min-microvolt = <1800000>;
		regulator-max-microvolt = <1800000>;
	};

	vddao_3v3: regulator-vddao_3v3 {
		compatible = "regulator-fixed";
		regulator-name = "VDDAO_3V3";
		regulator-min-microvolt = <3300000>;
		regulator-max-microvolt = <3300000>;
	};

	vcc_3v3: regulator-vcc_3v3 {
		compatible = "regulator-fixed";
		regulator-name = "VCC_3V3";
		regulator-min-microvolt = <3300000>;
		regulator-max-microvolt = <3300000>;
	};

	emmc_pwrseq: emmc-pwrseq {
		compatible = "mmc-pwrseq-emmc";
		reset-gpios = <&gpio BOOT_9 GPIO_ACTIVE_LOW>;
>>>>>>> 98bfda47
	};
};

/* This UART is brought out to the DB9 connector */
&uart_AO {
	status = "okay";
	pinctrl-0 = <&uart_ao_a_pins>;
	pinctrl-names = "default";
};

&ethmac {
	status = "okay";
	pinctrl-0 = <&eth_pins>;
	pinctrl-names = "default";
};

<<<<<<< HEAD
&ir {
	status = "okay";
	pinctrl-0 = <&remote_input_ao_pins>;
	pinctrl-names = "default";
};

&usb0_phy {
	status = "okay";
	phy-supply = <&usb_vbus>;
};

&usb1_phy {
	status = "okay";
};

&usb0 {
	status = "okay";
};

&usb1 {
	status = "okay";
=======
/* SD card */
&sd_emmc_b {
	status = "okay";
	pinctrl-0 = <&sdcard_pins>;
	pinctrl-names = "default";

	bus-width = <4>;
	cap-sd-highspeed;
	max-frequency = <100000000>;
	disable-wp;

	cd-gpios = <&gpio CARD_6 GPIO_ACTIVE_HIGH>;
	cd-inverted;

	vmmc-supply = <&vddao_3v3>;
	vqmmc-supply = <&vddio_card>;
};

/* eMMC */
&sd_emmc_c {
	status = "okay";
	pinctrl-0 = <&emmc_pins>;
	pinctrl-names = "default";

	bus-width = <8>;
	cap-sd-highspeed;
	cap-mmc-highspeed;
	max-frequency = <200000000>;
	non-removable;
	disable-wp;
	mmc-ddr-1_8v;
	mmc-hs200-1_8v;

	mmc-pwrseq = <&emmc_pwrseq>;
	vmmc-supply = <&vcc_3v3>;
	vqmmc-supply = <&vddio_boot>;
>>>>>>> 98bfda47
};<|MERGE_RESOLUTION|>--- conflicted
+++ resolved
@@ -58,7 +58,6 @@
 		reg = <0x0 0x0 0x0 0x40000000>;
 	};
 
-<<<<<<< HEAD
 	usb_vbus: regulator-usb0-vbus {
 		compatible = "regulator-fixed";
 
@@ -69,7 +68,8 @@
 
 		gpio = <&gpio GPIODV_24 GPIO_ACTIVE_HIGH>;
 		enable-active-high;
-=======
+        };
+	
 	vddio_card: gpio-regulator {
 		compatible = "regulator-gpio";
 
@@ -109,7 +109,6 @@
 	emmc_pwrseq: emmc-pwrseq {
 		compatible = "mmc-pwrseq-emmc";
 		reset-gpios = <&gpio BOOT_9 GPIO_ACTIVE_LOW>;
->>>>>>> 98bfda47
 	};
 };
 
@@ -126,7 +125,6 @@
 	pinctrl-names = "default";
 };
 
-<<<<<<< HEAD
 &ir {
 	status = "okay";
 	pinctrl-0 = <&remote_input_ao_pins>;
@@ -148,7 +146,8 @@
 
 &usb1 {
 	status = "okay";
-=======
+};
+
 /* SD card */
 &sd_emmc_b {
 	status = "okay";
@@ -185,5 +184,4 @@
 	mmc-pwrseq = <&emmc_pwrseq>;
 	vmmc-supply = <&vcc_3v3>;
 	vqmmc-supply = <&vddio_boot>;
->>>>>>> 98bfda47
 };