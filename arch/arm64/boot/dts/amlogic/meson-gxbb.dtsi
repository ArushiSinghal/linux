--- conflicted
+++ resolved
@@ -45,10 +45,7 @@
 #include <dt-bindings/interrupt-controller/arm-gic.h>
 #include <dt-bindings/gpio/meson-gxbb-gpio.h>
 #include <dt-bindings/reset/amlogic,meson-gxbb-reset.h>
-<<<<<<< HEAD
-=======
 #include <dt-bindings/clock/gxbb-clkc.h>
->>>>>>> cc989c0b
 
 / {
 	compatible = "amlogic,meson-gxbb";
@@ -225,14 +222,11 @@
 			#size-cells = <2>;
 			ranges = <0x0 0x0 0x0 0xc8834000 0x0 0x2000>;
 
-<<<<<<< HEAD
-=======
 			rng {
 				compatible = "amlogic,meson-rng";
 				reg = <0x0 0x0 0x0 0x4>;
 			};
 
->>>>>>> cc989c0b
 			pinctrl_periphs: pinctrl@4b0 {
 				compatible = "amlogic,meson-gxbb-periphs-pinctrl";
 				#address-cells = <2>;
@@ -322,15 +316,12 @@
 			#address-cells = <2>;
 			#size-cells = <2>;
 			ranges = <0x0 0x0 0x0 0xc883c000 0x0 0x2000>;
-<<<<<<< HEAD
-=======
 
 			clkc: clock-controller@0 {
 				compatible = "amlogic,gxbb-clkc";
 				#clock-cells = <1>;
 				reg = <0x0 0x0 0x0 0x3db>;
 			};
->>>>>>> cc989c0b
 		};
 
 		apb: apb@d0000000 {
@@ -347,11 +338,7 @@
 			       0x0 0xc8834540 0x0 0x4>;
 			interrupts = <0 8 1>;
 			interrupt-names = "macirq";
-<<<<<<< HEAD
-			clocks = <&xtal>;
-=======
 			clocks = <&clkc CLKID_ETH>;
->>>>>>> cc989c0b
 			clock-names = "stmmaceth";
 			phy-mode = "rgmii";
 			status = "disabled";
