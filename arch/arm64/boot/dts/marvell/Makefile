# Berlin SoC Family
dtb-$(CONFIG_ARCH_BERLIN) += berlin4ct-dmp.dtb
dtb-$(CONFIG_ARCH_BERLIN) += berlin4ct-stb.dtb

# Mvebu SoC Family
dtb-$(CONFIG_ARCH_MVEBU) += armada-3720-db.dtb
<<<<<<< HEAD
=======
dtb-$(CONFIG_ARCH_MVEBU) += armada-7040-db.dtb
>>>>>>> 5be603bd

always		:= $(dtb-y)
subdir-y	:= $(dts-dirs)
clean-files	:= *.dtb<|MERGE_RESOLUTION|>--- conflicted
+++ resolved
@@ -4,10 +4,7 @@
 
 # Mvebu SoC Family
 dtb-$(CONFIG_ARCH_MVEBU) += armada-3720-db.dtb
-<<<<<<< HEAD
-=======
 dtb-$(CONFIG_ARCH_MVEBU) += armada-7040-db.dtb
->>>>>>> 5be603bd
 
 always		:= $(dtb-y)
 subdir-y	:= $(dts-dirs)
