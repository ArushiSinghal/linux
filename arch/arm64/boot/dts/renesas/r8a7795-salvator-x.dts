--- conflicted
+++ resolved
@@ -357,8 +357,6 @@
 
 &xhci0 {
 	status = "okay";
-<<<<<<< HEAD
-=======
 };
 
 &usb2_phy1 {
@@ -389,5 +387,4 @@
 
 &ohci2 {
 	status = "okay";
->>>>>>> 0fd85e71
 };