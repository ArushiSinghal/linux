--- conflicted
+++ resolved
@@ -985,8 +985,6 @@
 			#dma-cells = <1>;
 			dma-channels = <2>;
 		};
-<<<<<<< HEAD
-=======
 
 		sdhi0: sd@ee100000 {
 			compatible = "renesas,sdhi-r8a7795";
@@ -1025,6 +1023,5 @@
 			cap-mmc-highspeed;
 			status = "disabled";
 		};
->>>>>>> 41481108
 	};
 };