--- conflicted
+++ resolved
@@ -18,8 +18,6 @@
 	compatible = "samsung,tm2e", "samsung,exynos5433";
 };
 
-<<<<<<< HEAD
-=======
 &cmu_disp {
 	/*
 	 * TM2 and TM2e differ only by DISP_PLL rate, but define all assigned
@@ -54,7 +52,6 @@
 	assigned-clock-rates = <278000000>, <400000000>;
 };
 
->>>>>>> 9689628e
 &ldo31_reg {
 	regulator-name = "TSP_VDD_1.8V_AP";
 	regulator-min-microvolt = <1800000>;
