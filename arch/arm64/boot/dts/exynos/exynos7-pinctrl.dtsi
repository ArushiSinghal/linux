/*
 * Samsung's Exynos7 SoC pin-mux and pin-config device tree source
 *
 * Copyright (c) 2014 Samsung Electronics Co., Ltd.
 *		http://www.samsung.com
 *
 * Samsung's Exynos7 SoC pin-mux and pin-config options are listed as
 * device tree nodes in this file.
 *
 * This program is free software; you can redistribute it and/or modify
 * it under the terms of the GNU General Public License version 2 as
 * published by the Free Software Foundation.
*/

#include <dt-bindings/pinctrl/samsung.h>

&pinctrl_alive {
	gpa0: gpa0 {
		gpio-controller;
		#gpio-cells = <2>;

		interrupt-controller;
		interrupt-parent = <&gic>;
		#interrupt-cells = <2>;
		interrupts = <GIC_SPI 0 IRQ_TYPE_LEVEL_HIGH>,
			     <GIC_SPI 1 IRQ_TYPE_LEVEL_HIGH>,
			     <GIC_SPI 2 IRQ_TYPE_LEVEL_HIGH>,
			     <GIC_SPI 3 IRQ_TYPE_LEVEL_HIGH>,
			     <GIC_SPI 4 IRQ_TYPE_LEVEL_HIGH>,
			     <GIC_SPI 5 IRQ_TYPE_LEVEL_HIGH>,
			     <GIC_SPI 6 IRQ_TYPE_LEVEL_HIGH>,
			     <GIC_SPI 7 IRQ_TYPE_LEVEL_HIGH>;
	};

	gpa1: gpa1 {
		gpio-controller;
		#gpio-cells = <2>;

		interrupt-controller;
		interrupt-parent = <&gic>;
		#interrupt-cells = <2>;
		interrupts = <GIC_SPI 8 IRQ_TYPE_LEVEL_HIGH>,
			     <GIC_SPI 9 IRQ_TYPE_LEVEL_HIGH>,
			     <GIC_SPI 10 IRQ_TYPE_LEVEL_HIGH>,
			     <GIC_SPI 11 IRQ_TYPE_LEVEL_HIGH>,
			     <GIC_SPI 12 IRQ_TYPE_LEVEL_HIGH>,
			     <GIC_SPI 13 IRQ_TYPE_LEVEL_HIGH>,
			     <GIC_SPI 14 IRQ_TYPE_LEVEL_HIGH>,
			     <GIC_SPI 15 IRQ_TYPE_LEVEL_HIGH>;
	};

	gpa2: gpa2 {
		gpio-controller;
		#gpio-cells = <2>;

		interrupt-controller;
		#interrupt-cells = <2>;
	};

	gpa3: gpa3 {
		gpio-controller;
		#gpio-cells = <2>;

		interrupt-controller;
		#interrupt-cells = <2>;
	};
};

&pinctrl_bus0 {
	gpb0: gpb0 {
		gpio-controller;
		#gpio-cells = <2>;

		interrupt-controller;
		#interrupt-cells = <2>;
	};

	gpc0: gpc0 {
		gpio-controller;
		#gpio-cells = <2>;

		interrupt-controller;
		#interrupt-cells = <2>;
	};

	gpc1: gpc1 {
		gpio-controller;
		#gpio-cells = <2>;

		interrupt-controller;
		#interrupt-cells = <2>;
	};

	gpc2: gpc2 {
		gpio-controller;
		#gpio-cells = <2>;

		interrupt-controller;
		#interrupt-cells = <2>;
	};

	gpc3: gpc3 {
		gpio-controller;
		#gpio-cells = <2>;

		interrupt-controller;
		#interrupt-cells = <2>;
	};

	gpd0: gpd0 {
		gpio-controller;
		#gpio-cells = <2>;

		interrupt-controller;
		#interrupt-cells = <2>;
	};

	gpd1: gpd1 {
		gpio-controller;
		#gpio-cells = <2>;

		interrupt-controller;
		#interrupt-cells = <2>;
	};

	gpd2: gpd2 {
		gpio-controller;
		#gpio-cells = <2>;

		interrupt-controller;
		#interrupt-cells = <2>;
	};

	gpd4: gpd4 {
		gpio-controller;
		#gpio-cells = <2>;

		interrupt-controller;
		#interrupt-cells = <2>;
	};

	gpd5: gpd5 {
		gpio-controller;
		#gpio-cells = <2>;

		interrupt-controller;
		#interrupt-cells = <2>;
	};

	gpd6: gpd6 {
		gpio-controller;
		#gpio-cells = <2>;

		interrupt-controller;
		#interrupt-cells = <2>;
	};

	gpd7: gpd7 {
		gpio-controller;
		#gpio-cells = <2>;

		interrupt-controller;
		#interrupt-cells = <2>;
	};

	gpd8: gpd8 {
		gpio-controller;
		#gpio-cells = <2>;

		interrupt-controller;
		#interrupt-cells = <2>;
	};

	gpg0: gpg0 {
		gpio-controller;
		#gpio-cells = <2>;

		interrupt-controller;
		#interrupt-cells = <2>;
	};

	gpg3: gpg3 {
		gpio-controller;
		#gpio-cells = <2>;

		interrupt-controller;
		#interrupt-cells = <2>;
	};

	hs_i2c10_bus: hs-i2c10-bus {
		samsung,pins = "gpb0-1", "gpb0-0";
		samsung,pin-function = <EXYNOS_PIN_FUNC_2>;
		samsung,pin-pud = <EXYNOS_PIN_PULL_UP>;
		samsung,pin-drv = <EXYNOS4_PIN_DRV_LV1>;
	};

	hs_i2c11_bus: hs-i2c11-bus {
		samsung,pins = "gpb0-3", "gpb0-2";
		samsung,pin-function = <EXYNOS_PIN_FUNC_2>;
		samsung,pin-pud = <EXYNOS_PIN_PULL_UP>;
		samsung,pin-drv = <EXYNOS4_PIN_DRV_LV1>;
	};

	hs_i2c2_bus: hs-i2c2-bus {
		samsung,pins = "gpd0-3", "gpd0-2";
		samsung,pin-function = <EXYNOS_PIN_FUNC_3>;
		samsung,pin-pud = <EXYNOS_PIN_PULL_UP>;
		samsung,pin-drv = <EXYNOS4_PIN_DRV_LV1>;
	};

	uart0_data: uart0-data {
		samsung,pins = "gpd0-0", "gpd0-1";
		samsung,pin-function = <EXYNOS_PIN_FUNC_2>;
		samsung,pin-pud = <EXYNOS_PIN_PULL_NONE>;
		samsung,pin-drv = <EXYNOS4_PIN_DRV_LV1>;
	};

	uart0_fctl: uart0-fctl {
		samsung,pins = "gpd0-2", "gpd0-3";
		samsung,pin-function = <EXYNOS_PIN_FUNC_2>;
		samsung,pin-pud = <EXYNOS_PIN_PULL_NONE>;
		samsung,pin-drv = <EXYNOS4_PIN_DRV_LV1>;
	};

	uart2_data: uart2-data {
		samsung,pins = "gpd1-4", "gpd1-5";
		samsung,pin-function = <EXYNOS_PIN_FUNC_2>;
		samsung,pin-pud = <EXYNOS_PIN_PULL_NONE>;
		samsung,pin-drv = <EXYNOS4_PIN_DRV_LV1>;
	};

	hs_i2c3_bus: hs-i2c3-bus {
		samsung,pins = "gpd1-3", "gpd1-2";
		samsung,pin-function = <EXYNOS_PIN_FUNC_3>;
		samsung,pin-pud = <EXYNOS_PIN_PULL_UP>;
		samsung,pin-drv = <EXYNOS4_PIN_DRV_LV1>;
	};

	uart1_data: uart1-data {
		samsung,pins = "gpd1-0", "gpd1-1";
		samsung,pin-function = <EXYNOS_PIN_FUNC_2>;
		samsung,pin-pud = <EXYNOS_PIN_PULL_NONE>;
		samsung,pin-drv = <EXYNOS4_PIN_DRV_LV1>;
	};

	uart1_fctl: uart1-fctl {
		samsung,pins = "gpd1-2", "gpd1-3";
		samsung,pin-function = <EXYNOS_PIN_FUNC_2>;
		samsung,pin-pud = <EXYNOS_PIN_PULL_NONE>;
		samsung,pin-drv = <EXYNOS4_PIN_DRV_LV1>;
	};

	hs_i2c0_bus: hs-i2c0-bus {
		samsung,pins = "gpd2-1", "gpd2-0";
		samsung,pin-function = <EXYNOS_PIN_FUNC_2>;
		samsung,pin-pud = <EXYNOS_PIN_PULL_UP>;
		samsung,pin-drv = <EXYNOS4_PIN_DRV_LV1>;
	};

	hs_i2c1_bus: hs-i2c1-bus {
		samsung,pins = "gpd2-3", "gpd2-2";
		samsung,pin-function = <EXYNOS_PIN_FUNC_2>;
		samsung,pin-pud = <EXYNOS_PIN_PULL_UP>;
		samsung,pin-drv = <EXYNOS4_PIN_DRV_LV1>;
	};

	hs_i2c9_bus: hs-i2c9-bus {
		samsung,pins = "gpd2-7", "gpd2-6";
		samsung,pin-function = <EXYNOS_PIN_FUNC_3>;
		samsung,pin-pud = <EXYNOS_PIN_PULL_UP>;
		samsung,pin-drv = <EXYNOS4_PIN_DRV_LV1>;
	};

	pwm0_out: pwm0-out {
		samsung,pins = "gpd2-4";
		samsung,pin-function = <EXYNOS_PIN_FUNC_2>;
		samsung,pin-pud = <EXYNOS_PIN_PULL_NONE>;
		samsung,pin-drv = <EXYNOS4_PIN_DRV_LV1>;
	};

	pwm1_out: pwm1-out {
		samsung,pins = "gpd2-5";
		samsung,pin-function = <EXYNOS_PIN_FUNC_2>;
		samsung,pin-pud = <EXYNOS_PIN_PULL_NONE>;
		samsung,pin-drv = <EXYNOS4_PIN_DRV_LV1>;
	};

	pwm2_out: pwm2-out {
		samsung,pins = "gpd2-6";
		samsung,pin-function = <EXYNOS_PIN_FUNC_2>;
		samsung,pin-pud = <EXYNOS_PIN_PULL_NONE>;
		samsung,pin-drv = <EXYNOS4_PIN_DRV_LV1>;
	};

	pwm3_out: pwm3-out {
		samsung,pins = "gpd2-7";
		samsung,pin-function = <EXYNOS_PIN_FUNC_2>;
		samsung,pin-pud = <EXYNOS_PIN_PULL_NONE>;
		samsung,pin-drv = <EXYNOS4_PIN_DRV_LV1>;
	};

	hs_i2c8_bus: hs-i2c8-bus {
		samsung,pins = "gpd5-3", "gpd5-2";
		samsung,pin-function = <EXYNOS_PIN_FUNC_3>;
		samsung,pin-pud = <EXYNOS_PIN_PULL_UP>;
		samsung,pin-drv = <EXYNOS4_PIN_DRV_LV1>;
	};

	uart3_data: uart3-data {
		samsung,pins = "gpd5-0", "gpd5-1";
		samsung,pin-function = <EXYNOS_PIN_FUNC_3>;
		samsung,pin-pud = <EXYNOS_PIN_PULL_NONE>;
		samsung,pin-drv = <EXYNOS4_PIN_DRV_LV1>;
	};

	spi2_bus: spi2-bus {
		samsung,pins = "gpd5-0", "gpd5-1", "gpd5-2", "gpd5-3";
		samsung,pin-function = <EXYNOS_PIN_FUNC_2>;
		samsung,pin-pud = <EXYNOS_PIN_PULL_UP>;
		samsung,pin-drv = <EXYNOS4_PIN_DRV_LV1>;
	};

	spi1_bus: spi1-bus {
		samsung,pins = "gpd6-2", "gpd6-3", "gpd6-4", "gpd6-5";
		samsung,pin-function = <EXYNOS_PIN_FUNC_2>;
		samsung,pin-pud = <EXYNOS_PIN_PULL_UP>;
		samsung,pin-drv = <EXYNOS4_PIN_DRV_LV1>;
	};

	spi0_bus: spi0-bus {
		samsung,pins = "gpd8-0", "gpd8-1", "gpd6-0", "gpd6-1";
		samsung,pin-function = <EXYNOS_PIN_FUNC_2>;
		samsung,pin-pud = <EXYNOS_PIN_PULL_UP>;
		samsung,pin-drv = <EXYNOS4_PIN_DRV_LV1>;
	};

	hs_i2c4_bus: hs-i2c4-bus {
		samsung,pins = "gpg3-1", "gpg3-0";
		samsung,pin-function = <EXYNOS_PIN_FUNC_2>;
		samsung,pin-pud = <EXYNOS_PIN_PULL_UP>;
		samsung,pin-drv = <EXYNOS4_PIN_DRV_LV1>;
	};

	hs_i2c5_bus: hs-i2c5-bus {
		samsung,pins = "gpg3-3", "gpg3-2";
		samsung,pin-function = <EXYNOS_PIN_FUNC_2>;
		samsung,pin-pud = <EXYNOS_PIN_PULL_UP>;
		samsung,pin-drv = <EXYNOS4_PIN_DRV_LV1>;
	};
};

&pinctrl_nfc {
	gpj0: gpj0 {
		gpio-controller;
		#gpio-cells = <2>;

		interrupt-controller;
		#interrupt-cells = <2>;
	};

	hs_i2c6_bus: hs-i2c6-bus {
		samsung,pins = "gpj0-1", "gpj0-0";
		samsung,pin-function = <EXYNOS_PIN_FUNC_2>;
		samsung,pin-pud = <EXYNOS_PIN_PULL_UP>;
		samsung,pin-drv = <EXYNOS4_PIN_DRV_LV1>;
	};
};

&pinctrl_touch {
	gpj1: gpj1 {
		gpio-controller;
		#gpio-cells = <2>;

		interrupt-controller;
		#interrupt-cells = <2>;
	};

	hs_i2c7_bus: hs-i2c7-bus {
		samsung,pins = "gpj1-1", "gpj1-0";
		samsung,pin-function = <EXYNOS_PIN_FUNC_2>;
		samsung,pin-pud = <EXYNOS_PIN_PULL_UP>;
		samsung,pin-drv = <EXYNOS4_PIN_DRV_LV1>;
	};
};

&pinctrl_ff {
	gpg4: gpg4 {
		gpio-controller;
		#gpio-cells = <2>;

		interrupt-controller;
		#interrupt-cells = <2>;
	};

	spi3_bus: spi3-bus {
		samsung,pins = "gpg4-0", "gpg4-1", "gpg4-2", "gpg4-3";
		samsung,pin-function = <EXYNOS_PIN_FUNC_2>;
		samsung,pin-pud = <EXYNOS_PIN_PULL_UP>;
		samsung,pin-drv = <EXYNOS4_PIN_DRV_LV1>;
	};
};

&pinctrl_ese {
	gpv7: gpv7 {
		gpio-controller;
		#gpio-cells = <2>;

		interrupt-controller;
		#interrupt-cells = <2>;
	};

	spi4_bus: spi4-bus {
		samsung,pins = "gpv7-0", "gpv7-1", "gpv7-2", "gpv7-3";
		samsung,pin-function = <EXYNOS_PIN_FUNC_2>;
		samsung,pin-pud = <EXYNOS_PIN_PULL_UP>;
		samsung,pin-drv = <EXYNOS4_PIN_DRV_LV1>;
	};
};

&pinctrl_fsys0 {
	gpr4: gpr4 {
		gpio-controller;
		#gpio-cells = <2>;

		interrupt-controller;
		#interrupt-cells = <2>;
	};

	sd2_clk: sd2-clk {
		samsung,pins = "gpr4-0";
		samsung,pin-function = <EXYNOS_PIN_FUNC_2>;
		samsung,pin-pud = <EXYNOS_PIN_PULL_NONE>;
		samsung,pin-drv = <EXYNOS4_PIN_DRV_LV4>;
	};

	sd2_cmd: sd2-cmd {
		samsung,pins = "gpr4-1";
		samsung,pin-function = <EXYNOS_PIN_FUNC_2>;
		samsung,pin-pud = <EXYNOS_PIN_PULL_NONE>;
		samsung,pin-drv = <EXYNOS4_PIN_DRV_LV4>;
	};

	sd2_cd: sd2-cd {
		samsung,pins = "gpr4-2";
		samsung,pin-function = <EXYNOS_PIN_FUNC_2>;
		samsung,pin-pud = <EXYNOS_PIN_PULL_UP>;
		samsung,pin-drv = <EXYNOS4_PIN_DRV_LV4>;
	};

	sd2_bus1: sd2-bus-width1 {
		samsung,pins = "gpr4-3";
		samsung,pin-function = <EXYNOS_PIN_FUNC_2>;
		samsung,pin-pud = <EXYNOS_PIN_PULL_UP>;
		samsung,pin-drv = <EXYNOS4_PIN_DRV_LV4>;
	};

	sd2_bus4: sd2-bus-width4 {
		samsung,pins = "gpr4-4", "gpr4-5", "gpr4-6";
		samsung,pin-function = <EXYNOS_PIN_FUNC_2>;
		samsung,pin-pud = <EXYNOS_PIN_PULL_UP>;
		samsung,pin-drv = <EXYNOS4_PIN_DRV_LV4>;
	};
};

&pinctrl_fsys1 {
	gpr0: gpr0 {
		gpio-controller;
		#gpio-cells = <2>;

		interrupt-controller;
		#interrupt-cells = <2>;
	};

	gpr1: gpr1 {
		gpio-controller;
		#gpio-cells = <2>;

		interrupt-controller;
		#interrupt-cells = <2>;
	};

	gpr2: gpr2 {
		gpio-controller;
		#gpio-cells = <2>;

		interrupt-controller;
		#interrupt-cells = <2>;
	};

	gpr3: gpr3 {
		gpio-controller;
		#gpio-cells = <2>;

		interrupt-controller;
		#interrupt-cells = <2>;
	};

	sd0_clk: sd0-clk {
		samsung,pins = "gpr0-0";
<<<<<<< HEAD
		samsung,pin-function = <2>;
		samsung,pin-pud = <0>;
		samsung,pin-drv = <4>;
=======
		samsung,pin-function = <EXYNOS_PIN_FUNC_2>;
		samsung,pin-pud = <EXYNOS_PIN_PULL_NONE>;
		samsung,pin-drv = <EXYNOS7_FSYS1_PIN_DRV_LV2>;
>>>>>>> 9689628e
	};

	sd0_cmd: sd0-cmd {
		samsung,pins = "gpr0-1";
<<<<<<< HEAD
		samsung,pin-function = <2>;
		samsung,pin-pud = <3>;
		samsung,pin-drv = <4>;
=======
		samsung,pin-function = <EXYNOS_PIN_FUNC_2>;
		samsung,pin-pud = <EXYNOS_PIN_PULL_UP>;
		samsung,pin-drv = <EXYNOS7_FSYS1_PIN_DRV_LV2>;
>>>>>>> 9689628e
	};

	sd0_ds: sd0-ds {
		samsung,pins = "gpr0-2";
<<<<<<< HEAD
		samsung,pin-function = <2>;
		samsung,pin-pud = <1>;
		samsung,pin-drv = <4>;
=======
		samsung,pin-function = <EXYNOS_PIN_FUNC_2>;
		samsung,pin-pud = <EXYNOS_PIN_PULL_DOWN>;
		samsung,pin-drv = <EXYNOS7_FSYS1_PIN_DRV_LV2>;
>>>>>>> 9689628e
	};

	sd0_qrdy: sd0-qrdy {
		samsung,pins = "gpr0-3";
<<<<<<< HEAD
		samsung,pin-function = <2>;
		samsung,pin-pud = <1>;
		samsung,pin-drv = <4>;
=======
		samsung,pin-function = <EXYNOS_PIN_FUNC_2>;
		samsung,pin-pud = <EXYNOS_PIN_PULL_DOWN>;
		samsung,pin-drv = <EXYNOS7_FSYS1_PIN_DRV_LV2>;
>>>>>>> 9689628e
	};

	sd0_bus1: sd0-bus-width1 {
		samsung,pins = "gpr1-0";
<<<<<<< HEAD
		samsung,pin-function = <2>;
		samsung,pin-pud = <3>;
		samsung,pin-drv = <4>;
=======
		samsung,pin-function = <EXYNOS_PIN_FUNC_2>;
		samsung,pin-pud = <EXYNOS_PIN_PULL_UP>;
		samsung,pin-drv = <EXYNOS7_FSYS1_PIN_DRV_LV2>;
>>>>>>> 9689628e
	};

	sd0_bus4: sd0-bus-width4 {
		samsung,pins = "gpr1-1", "gpr1-2", "gpr1-3";
<<<<<<< HEAD
		samsung,pin-function = <2>;
		samsung,pin-pud = <3>;
		samsung,pin-drv = <4>;
=======
		samsung,pin-function = <EXYNOS_PIN_FUNC_2>;
		samsung,pin-pud = <EXYNOS_PIN_PULL_UP>;
		samsung,pin-drv = <EXYNOS7_FSYS1_PIN_DRV_LV2>;
>>>>>>> 9689628e
	};

	sd0_bus8: sd0-bus-width8 {
		samsung,pins = "gpr1-4", "gpr1-5", "gpr1-6", "gpr1-7";
<<<<<<< HEAD
		samsung,pin-function = <2>;
		samsung,pin-pud = <3>;
		samsung,pin-drv = <4>;
=======
		samsung,pin-function = <EXYNOS_PIN_FUNC_2>;
		samsung,pin-pud = <EXYNOS_PIN_PULL_UP>;
		samsung,pin-drv = <EXYNOS7_FSYS1_PIN_DRV_LV2>;
>>>>>>> 9689628e
	};

	sd1_clk: sd1-clk {
		samsung,pins = "gpr2-0";
		samsung,pin-function = <EXYNOS_PIN_FUNC_2>;
		samsung,pin-pud = <EXYNOS_PIN_PULL_NONE>;
		samsung,pin-drv = <EXYNOS7_FSYS1_PIN_DRV_LV3>;
	};

	sd1_cmd: sd1-cmd {
		samsung,pins = "gpr2-1";
		samsung,pin-function = <EXYNOS_PIN_FUNC_2>;
		samsung,pin-pud = <EXYNOS_PIN_PULL_NONE>;
		samsung,pin-drv = <EXYNOS7_FSYS1_PIN_DRV_LV3>;
	};

	sd1_ds: sd1-ds {
		samsung,pins = "gpr2-2";
		samsung,pin-function = <EXYNOS_PIN_FUNC_2>;
		samsung,pin-pud = <EXYNOS_PIN_PULL_DOWN>;
		samsung,pin-drv = <EXYNOS7_FSYS1_PIN_DRV_LV4>;
	};

	sd1_qrdy: sd1-qrdy {
		samsung,pins = "gpr2-3";
		samsung,pin-function = <EXYNOS_PIN_FUNC_2>;
		samsung,pin-pud = <EXYNOS_PIN_PULL_DOWN>;
		samsung,pin-drv = <EXYNOS7_FSYS1_PIN_DRV_LV4>;
	};

	sd1_int: sd1-int {
		samsung,pins = "gpr2-4";
		samsung,pin-function = <EXYNOS_PIN_FUNC_2>;
		samsung,pin-pud = <EXYNOS_PIN_PULL_DOWN>;
		samsung,pin-drv = <EXYNOS7_FSYS1_PIN_DRV_LV4>;
	};

	sd1_bus1: sd1-bus-width1 {
		samsung,pins = "gpr3-0";
		samsung,pin-function = <EXYNOS_PIN_FUNC_2>;
		samsung,pin-pud = <EXYNOS_PIN_PULL_UP>;
		samsung,pin-drv = <EXYNOS7_FSYS1_PIN_DRV_LV3>;
	};

	sd1_bus4: sd1-bus-width4 {
		samsung,pins = "gpr3-1", "gpr3-2", "gpr3-3";
		samsung,pin-function = <EXYNOS_PIN_FUNC_2>;
		samsung,pin-pud = <EXYNOS_PIN_PULL_UP>;
		samsung,pin-drv = <EXYNOS7_FSYS1_PIN_DRV_LV3>;
	};

	sd1_bus8: sd1-bus-width8 {
		samsung,pins = "gpr3-4", "gpr3-5", "gpr3-6", "gpr3-7";
		samsung,pin-function = <EXYNOS_PIN_FUNC_2>;
		samsung,pin-pud = <EXYNOS_PIN_PULL_UP>;
		samsung,pin-drv = <EXYNOS7_FSYS1_PIN_DRV_LV3>;
	};
};

&pinctrl_bus1 {
	gpf0: gpf0 {
		gpio-controller;
		#gpio-cells = <2>;

		interrupt-controller;
		#interrupt-cells = <2>;
	};

	gpf1: gpf1 {
		gpio-controller;
		#gpio-cells = <2>;

		interrupt-controller;
		#interrupt-cells = <2>;
	};

	gpf2: gpf2 {
		gpio-controller;
		#gpio-cells = <2>;

		interrupt-controller;
		#interrupt-cells = <2>;
	};

	gpf3: gpf3 {
		gpio-controller;
		#gpio-cells = <2>;

		interrupt-controller;
		#interrupt-cells = <2>;
	};

	gpf4: gpf4 {
		gpio-controller;
		#gpio-cells = <2>;

		interrupt-controller;
		#interrupt-cells = <2>;
	};

	gpf5: gpf5 {
		gpio-controller;
		#gpio-cells = <2>;

		interrupt-controller;
		#interrupt-cells = <2>;
	};

	gpg1: gpg1 {
		gpio-controller;
		#gpio-cells = <2>;

		interrupt-controller;
		#interrupt-cells = <2>;
	};

	gpg2: gpg2 {
		gpio-controller;
		#gpio-cells = <2>;

		interrupt-controller;
		#interrupt-cells = <2>;
	};

	gph1: gph1 {
		gpio-controller;
		#gpio-cells = <2>;

		interrupt-controller;
		#interrupt-cells = <2>;
	};

	gpv6: gpv6 {
		gpio-controller;
		#gpio-cells = <2>;

		interrupt-controller;
		#interrupt-cells = <2>;
	};

	spi5_bus: spi5-bus {
		samsung,pins = "gpf2-0", "gpf2-1", "gpf2-2", "gpf2-3";
		samsung,pin-function = <EXYNOS_PIN_FUNC_2>;
		samsung,pin-pud = <EXYNOS_PIN_PULL_UP>;
		samsung,pin-drv = <EXYNOS4_PIN_DRV_LV1>;
	};

	ufs_refclk_out: ufs-refclk-out {
		samsung,pins = "gpg2-4";
		samsung,pin-function = <EXYNOS_PIN_FUNC_2>;
		samsung,pin-pud = <EXYNOS_PIN_PULL_NONE>;
		samsung,pin-drv = <EXYNOS4_PIN_DRV_LV2>;
	};

	ufs_rst_n: ufs-rst-n {
		samsung,pins = "gph1-5";
		samsung,pin-function = <EXYNOS_PIN_FUNC_2>;
		samsung,pin-pud = <EXYNOS_PIN_PULL_UP>;
		samsung,pin-drv = <EXYNOS4_PIN_DRV_LV1>;
	};
};<|MERGE_RESOLUTION|>--- conflicted
+++ resolved
@@ -497,93 +497,51 @@
 
 	sd0_clk: sd0-clk {
 		samsung,pins = "gpr0-0";
-<<<<<<< HEAD
-		samsung,pin-function = <2>;
-		samsung,pin-pud = <0>;
-		samsung,pin-drv = <4>;
-=======
 		samsung,pin-function = <EXYNOS_PIN_FUNC_2>;
 		samsung,pin-pud = <EXYNOS_PIN_PULL_NONE>;
 		samsung,pin-drv = <EXYNOS7_FSYS1_PIN_DRV_LV2>;
->>>>>>> 9689628e
 	};
 
 	sd0_cmd: sd0-cmd {
 		samsung,pins = "gpr0-1";
-<<<<<<< HEAD
-		samsung,pin-function = <2>;
-		samsung,pin-pud = <3>;
-		samsung,pin-drv = <4>;
-=======
 		samsung,pin-function = <EXYNOS_PIN_FUNC_2>;
 		samsung,pin-pud = <EXYNOS_PIN_PULL_UP>;
 		samsung,pin-drv = <EXYNOS7_FSYS1_PIN_DRV_LV2>;
->>>>>>> 9689628e
 	};
 
 	sd0_ds: sd0-ds {
 		samsung,pins = "gpr0-2";
-<<<<<<< HEAD
-		samsung,pin-function = <2>;
-		samsung,pin-pud = <1>;
-		samsung,pin-drv = <4>;
-=======
 		samsung,pin-function = <EXYNOS_PIN_FUNC_2>;
 		samsung,pin-pud = <EXYNOS_PIN_PULL_DOWN>;
 		samsung,pin-drv = <EXYNOS7_FSYS1_PIN_DRV_LV2>;
->>>>>>> 9689628e
 	};
 
 	sd0_qrdy: sd0-qrdy {
 		samsung,pins = "gpr0-3";
-<<<<<<< HEAD
-		samsung,pin-function = <2>;
-		samsung,pin-pud = <1>;
-		samsung,pin-drv = <4>;
-=======
 		samsung,pin-function = <EXYNOS_PIN_FUNC_2>;
 		samsung,pin-pud = <EXYNOS_PIN_PULL_DOWN>;
 		samsung,pin-drv = <EXYNOS7_FSYS1_PIN_DRV_LV2>;
->>>>>>> 9689628e
 	};
 
 	sd0_bus1: sd0-bus-width1 {
 		samsung,pins = "gpr1-0";
-<<<<<<< HEAD
-		samsung,pin-function = <2>;
-		samsung,pin-pud = <3>;
-		samsung,pin-drv = <4>;
-=======
 		samsung,pin-function = <EXYNOS_PIN_FUNC_2>;
 		samsung,pin-pud = <EXYNOS_PIN_PULL_UP>;
 		samsung,pin-drv = <EXYNOS7_FSYS1_PIN_DRV_LV2>;
->>>>>>> 9689628e
 	};
 
 	sd0_bus4: sd0-bus-width4 {
 		samsung,pins = "gpr1-1", "gpr1-2", "gpr1-3";
-<<<<<<< HEAD
-		samsung,pin-function = <2>;
-		samsung,pin-pud = <3>;
-		samsung,pin-drv = <4>;
-=======
 		samsung,pin-function = <EXYNOS_PIN_FUNC_2>;
 		samsung,pin-pud = <EXYNOS_PIN_PULL_UP>;
 		samsung,pin-drv = <EXYNOS7_FSYS1_PIN_DRV_LV2>;
->>>>>>> 9689628e
 	};
 
 	sd0_bus8: sd0-bus-width8 {
 		samsung,pins = "gpr1-4", "gpr1-5", "gpr1-6", "gpr1-7";
-<<<<<<< HEAD
-		samsung,pin-function = <2>;
-		samsung,pin-pud = <3>;
-		samsung,pin-drv = <4>;
-=======
 		samsung,pin-function = <EXYNOS_PIN_FUNC_2>;
 		samsung,pin-pud = <EXYNOS_PIN_PULL_UP>;
 		samsung,pin-drv = <EXYNOS7_FSYS1_PIN_DRV_LV2>;
->>>>>>> 9689628e
 	};
 
 	sd1_clk: sd1-clk {
