/*
 * ARM Ltd.
 *
 * ARMv8 Foundation model DTS (GICv2 configuration)
 */

#include "foundation-v8.dtsi"

/ {
	gic: interrupt-controller@2c001000 {
		compatible = "arm,cortex-a15-gic", "arm,cortex-a9-gic";
		#interrupt-cells = <3>;
		#address-cells = <2>;
		interrupt-controller;
		reg = <0x0 0x2c001000 0 0x1000>,
		      <0x0 0x2c002000 0 0x2000>,
		      <0x0 0x2c004000 0 0x2000>,
		      <0x0 0x2c006000 0 0x2000>;
		interrupts = <1 9 0xf04>;
	};
<<<<<<< HEAD
=======

	timer {
		compatible = "arm,armv8-timer";
		interrupts = <1 13 0xf08>,
			     <1 14 0xf08>,
			     <1 11 0xf08>,
			     <1 10 0xf08>;
		clock-frequency = <100000000>;
	};

	pmu {
		compatible = "arm,armv8-pmuv3";
		interrupts = <0 60 4>,
			     <0 61 4>,
			     <0 62 4>,
			     <0 63 4>;
	};

	smb {
		compatible = "arm,vexpress,v2m-p1", "simple-bus";
		arm,v2m-memory-map = "rs1";
		#address-cells = <2>; /* SMB chipselect number and offset */
		#size-cells = <1>;

		ranges = <0 0 0 0x08000000 0x04000000>,
			 <1 0 0 0x14000000 0x04000000>,
			 <2 0 0 0x18000000 0x04000000>,
			 <3 0 0 0x1c000000 0x04000000>,
			 <4 0 0 0x0c000000 0x04000000>,
			 <5 0 0 0x10000000 0x04000000>;

		#interrupt-cells = <1>;
		interrupt-map-mask = <0 0 63>;
		interrupt-map = <0 0  0 &gic 0  0 4>,
				<0 0  1 &gic 0  1 4>,
				<0 0  2 &gic 0  2 4>,
				<0 0  3 &gic 0  3 4>,
				<0 0  4 &gic 0  4 4>,
				<0 0  5 &gic 0  5 4>,
				<0 0  6 &gic 0  6 4>,
				<0 0  7 &gic 0  7 4>,
				<0 0  8 &gic 0  8 4>,
				<0 0  9 &gic 0  9 4>,
				<0 0 10 &gic 0 10 4>,
				<0 0 11 &gic 0 11 4>,
				<0 0 12 &gic 0 12 4>,
				<0 0 13 &gic 0 13 4>,
				<0 0 14 &gic 0 14 4>,
				<0 0 15 &gic 0 15 4>,
				<0 0 16 &gic 0 16 4>,
				<0 0 17 &gic 0 17 4>,
				<0 0 18 &gic 0 18 4>,
				<0 0 19 &gic 0 19 4>,
				<0 0 20 &gic 0 20 4>,
				<0 0 21 &gic 0 21 4>,
				<0 0 22 &gic 0 22 4>,
				<0 0 23 &gic 0 23 4>,
				<0 0 24 &gic 0 24 4>,
				<0 0 25 &gic 0 25 4>,
				<0 0 26 &gic 0 26 4>,
				<0 0 27 &gic 0 27 4>,
				<0 0 28 &gic 0 28 4>,
				<0 0 29 &gic 0 29 4>,
				<0 0 30 &gic 0 30 4>,
				<0 0 31 &gic 0 31 4>,
				<0 0 32 &gic 0 32 4>,
				<0 0 33 &gic 0 33 4>,
				<0 0 34 &gic 0 34 4>,
				<0 0 35 &gic 0 35 4>,
				<0 0 36 &gic 0 36 4>,
				<0 0 37 &gic 0 37 4>,
				<0 0 38 &gic 0 38 4>,
				<0 0 39 &gic 0 39 4>,
				<0 0 40 &gic 0 40 4>,
				<0 0 41 &gic 0 41 4>,
				<0 0 42 &gic 0 42 4>;

		ethernet@2,02000000 {
			compatible = "smsc,lan91c111";
			reg = <2 0x02000000 0x10000>;
			interrupts = <15>;
		};

		v2m_clk24mhz: clk24mhz {
			compatible = "fixed-clock";
			#clock-cells = <0>;
			clock-frequency = <24000000>;
			clock-output-names = "v2m:clk24mhz";
		};

		v2m_refclk1mhz: refclk1mhz {
			compatible = "fixed-clock";
			#clock-cells = <0>;
			clock-frequency = <1000000>;
			clock-output-names = "v2m:refclk1mhz";
		};

		v2m_refclk32khz: refclk32khz {
			compatible = "fixed-clock";
			#clock-cells = <0>;
			clock-frequency = <32768>;
			clock-output-names = "v2m:refclk32khz";
		};

		iofpga@3,00000000 {
			compatible = "arm,amba-bus", "simple-bus";
			#address-cells = <1>;
			#size-cells = <1>;
			ranges = <0 3 0 0x200000>;

			v2m_sysreg: sysreg@010000 {
				compatible = "arm,vexpress-sysreg";
				reg = <0x010000 0x1000>;
			};

			v2m_serial0: uart@090000 {
				compatible = "arm,pl011", "arm,primecell";
				reg = <0x090000 0x1000>;
				interrupts = <5>;
				clocks = <&v2m_clk24mhz>, <&v2m_clk24mhz>;
				clock-names = "uartclk", "apb_pclk";
			};

			v2m_serial1: uart@0a0000 {
				compatible = "arm,pl011", "arm,primecell";
				reg = <0x0a0000 0x1000>;
				interrupts = <6>;
				clocks = <&v2m_clk24mhz>, <&v2m_clk24mhz>;
				clock-names = "uartclk", "apb_pclk";
			};

			v2m_serial2: uart@0b0000 {
				compatible = "arm,pl011", "arm,primecell";
				reg = <0x0b0000 0x1000>;
				interrupts = <7>;
				clocks = <&v2m_clk24mhz>, <&v2m_clk24mhz>;
				clock-names = "uartclk", "apb_pclk";
			};

			v2m_serial3: uart@0c0000 {
				compatible = "arm,pl011", "arm,primecell";
				reg = <0x0c0000 0x1000>;
				interrupts = <8>;
				clocks = <&v2m_clk24mhz>, <&v2m_clk24mhz>;
				clock-names = "uartclk", "apb_pclk";
			};

			virtio_block@0130000 {
				compatible = "virtio,mmio";
				reg = <0x130000 0x200>;
				interrupts = <42>;
			};
		};
	};
	watchdog@2a440000 {
		compatible = "arm,sbsa-gwdt";
		reg = <0x0 0x2a440000 0 0x1000>,
			<0x0 0x2a450000 0 0x1000>;
		interrupts = <0 27 4>;
		timeout-sec = <30>;
	};
>>>>>>> c0732e8a
};<|MERGE_RESOLUTION|>--- conflicted
+++ resolved
@@ -18,162 +18,6 @@
 		      <0x0 0x2c006000 0 0x2000>;
 		interrupts = <1 9 0xf04>;
 	};
-<<<<<<< HEAD
-=======
-
-	timer {
-		compatible = "arm,armv8-timer";
-		interrupts = <1 13 0xf08>,
-			     <1 14 0xf08>,
-			     <1 11 0xf08>,
-			     <1 10 0xf08>;
-		clock-frequency = <100000000>;
-	};
-
-	pmu {
-		compatible = "arm,armv8-pmuv3";
-		interrupts = <0 60 4>,
-			     <0 61 4>,
-			     <0 62 4>,
-			     <0 63 4>;
-	};
-
-	smb {
-		compatible = "arm,vexpress,v2m-p1", "simple-bus";
-		arm,v2m-memory-map = "rs1";
-		#address-cells = <2>; /* SMB chipselect number and offset */
-		#size-cells = <1>;
-
-		ranges = <0 0 0 0x08000000 0x04000000>,
-			 <1 0 0 0x14000000 0x04000000>,
-			 <2 0 0 0x18000000 0x04000000>,
-			 <3 0 0 0x1c000000 0x04000000>,
-			 <4 0 0 0x0c000000 0x04000000>,
-			 <5 0 0 0x10000000 0x04000000>;
-
-		#interrupt-cells = <1>;
-		interrupt-map-mask = <0 0 63>;
-		interrupt-map = <0 0  0 &gic 0  0 4>,
-				<0 0  1 &gic 0  1 4>,
-				<0 0  2 &gic 0  2 4>,
-				<0 0  3 &gic 0  3 4>,
-				<0 0  4 &gic 0  4 4>,
-				<0 0  5 &gic 0  5 4>,
-				<0 0  6 &gic 0  6 4>,
-				<0 0  7 &gic 0  7 4>,
-				<0 0  8 &gic 0  8 4>,
-				<0 0  9 &gic 0  9 4>,
-				<0 0 10 &gic 0 10 4>,
-				<0 0 11 &gic 0 11 4>,
-				<0 0 12 &gic 0 12 4>,
-				<0 0 13 &gic 0 13 4>,
-				<0 0 14 &gic 0 14 4>,
-				<0 0 15 &gic 0 15 4>,
-				<0 0 16 &gic 0 16 4>,
-				<0 0 17 &gic 0 17 4>,
-				<0 0 18 &gic 0 18 4>,
-				<0 0 19 &gic 0 19 4>,
-				<0 0 20 &gic 0 20 4>,
-				<0 0 21 &gic 0 21 4>,
-				<0 0 22 &gic 0 22 4>,
-				<0 0 23 &gic 0 23 4>,
-				<0 0 24 &gic 0 24 4>,
-				<0 0 25 &gic 0 25 4>,
-				<0 0 26 &gic 0 26 4>,
-				<0 0 27 &gic 0 27 4>,
-				<0 0 28 &gic 0 28 4>,
-				<0 0 29 &gic 0 29 4>,
-				<0 0 30 &gic 0 30 4>,
-				<0 0 31 &gic 0 31 4>,
-				<0 0 32 &gic 0 32 4>,
-				<0 0 33 &gic 0 33 4>,
-				<0 0 34 &gic 0 34 4>,
-				<0 0 35 &gic 0 35 4>,
-				<0 0 36 &gic 0 36 4>,
-				<0 0 37 &gic 0 37 4>,
-				<0 0 38 &gic 0 38 4>,
-				<0 0 39 &gic 0 39 4>,
-				<0 0 40 &gic 0 40 4>,
-				<0 0 41 &gic 0 41 4>,
-				<0 0 42 &gic 0 42 4>;
-
-		ethernet@2,02000000 {
-			compatible = "smsc,lan91c111";
-			reg = <2 0x02000000 0x10000>;
-			interrupts = <15>;
-		};
-
-		v2m_clk24mhz: clk24mhz {
-			compatible = "fixed-clock";
-			#clock-cells = <0>;
-			clock-frequency = <24000000>;
-			clock-output-names = "v2m:clk24mhz";
-		};
-
-		v2m_refclk1mhz: refclk1mhz {
-			compatible = "fixed-clock";
-			#clock-cells = <0>;
-			clock-frequency = <1000000>;
-			clock-output-names = "v2m:refclk1mhz";
-		};
-
-		v2m_refclk32khz: refclk32khz {
-			compatible = "fixed-clock";
-			#clock-cells = <0>;
-			clock-frequency = <32768>;
-			clock-output-names = "v2m:refclk32khz";
-		};
-
-		iofpga@3,00000000 {
-			compatible = "arm,amba-bus", "simple-bus";
-			#address-cells = <1>;
-			#size-cells = <1>;
-			ranges = <0 3 0 0x200000>;
-
-			v2m_sysreg: sysreg@010000 {
-				compatible = "arm,vexpress-sysreg";
-				reg = <0x010000 0x1000>;
-			};
-
-			v2m_serial0: uart@090000 {
-				compatible = "arm,pl011", "arm,primecell";
-				reg = <0x090000 0x1000>;
-				interrupts = <5>;
-				clocks = <&v2m_clk24mhz>, <&v2m_clk24mhz>;
-				clock-names = "uartclk", "apb_pclk";
-			};
-
-			v2m_serial1: uart@0a0000 {
-				compatible = "arm,pl011", "arm,primecell";
-				reg = <0x0a0000 0x1000>;
-				interrupts = <6>;
-				clocks = <&v2m_clk24mhz>, <&v2m_clk24mhz>;
-				clock-names = "uartclk", "apb_pclk";
-			};
-
-			v2m_serial2: uart@0b0000 {
-				compatible = "arm,pl011", "arm,primecell";
-				reg = <0x0b0000 0x1000>;
-				interrupts = <7>;
-				clocks = <&v2m_clk24mhz>, <&v2m_clk24mhz>;
-				clock-names = "uartclk", "apb_pclk";
-			};
-
-			v2m_serial3: uart@0c0000 {
-				compatible = "arm,pl011", "arm,primecell";
-				reg = <0x0c0000 0x1000>;
-				interrupts = <8>;
-				clocks = <&v2m_clk24mhz>, <&v2m_clk24mhz>;
-				clock-names = "uartclk", "apb_pclk";
-			};
-
-			virtio_block@0130000 {
-				compatible = "virtio,mmio";
-				reg = <0x130000 0x200>;
-				interrupts = <42>;
-			};
-		};
-	};
 	watchdog@2a440000 {
 		compatible = "arm,sbsa-gwdt";
 		reg = <0x0 0x2a440000 0 0x1000>,
@@ -181,5 +25,4 @@
 		interrupts = <0 27 4>;
 		timeout-sec = <30>;
 	};
->>>>>>> c0732e8a
 };