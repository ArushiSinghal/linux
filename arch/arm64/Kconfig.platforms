menu "Platform selection"

config ARCH_SUNXI
	bool "Allwinner sunxi 64-bit SoC Family"
<<<<<<< HEAD
=======
	select GENERIC_IRQ_CHIP
>>>>>>> ed596a4a
	help
	  This enables support for Allwinner sunxi based SoCs like the A64.

config ARCH_ALPINE
	bool "Annapurna Labs Alpine platform"
	select ALPINE_MSI
	help
	  This enables support for the Annapurna Labs Alpine
	  Soc family.

config ARCH_BCM_IPROC
	bool "Broadcom iProc SoC Family"
	select COMMON_CLK_IPROC
	select PINCTRL
	select ARCH_REQUIRE_GPIOLIB
	help
	  This enables support for Broadcom iProc based SoCs

config ARCH_BERLIN
	bool "Marvell Berlin SoC Family"
	select ARCH_REQUIRE_GPIOLIB
	select DW_APB_ICTL
	select PINCTRL
	help
	  This enables support for Marvell Berlin SoC Family

config ARCH_EXYNOS
	bool "ARMv8 based Samsung Exynos SoC family"
	select COMMON_CLK_SAMSUNG
	select HAVE_S3C2410_WATCHDOG if WATCHDOG
	select HAVE_S3C_RTC if RTC_CLASS
	select PINCTRL
	select PINCTRL_EXYNOS
	help
	  This enables support for ARMv8 based Samsung Exynos SoC family.

config ARCH_LAYERSCAPE
	bool "ARMv8 based Freescale Layerscape SoC family"
	help
	  This enables support for the Freescale Layerscape SoC family.

config ARCH_HISI
	bool "Hisilicon SoC Family"
	select HISILICON_IRQ_MBIGEN
	help
	  This enables support for Hisilicon ARMv8 SoC family

config ARCH_MEDIATEK
	bool "Mediatek MT65xx & MT81xx ARMv8 SoC"
	select ARM_GIC
	select PINCTRL
	select MTK_TIMER
	help
	  Support for Mediatek MT65xx & MT81xx ARMv8 SoCs

config ARCH_MESON
	bool "Amlogic Platforms"
	help
	  This enables support for the Amlogic S905 SoCs.

config ARCH_MVEBU
	bool "Marvell EBU SoC Family"
	select ARMADA_AP806_CORE_CLK
	select ARMADA_AP806_RING_CLK
	select MVEBU_ODMI
	help
	  This enables support for Marvell EBU familly, including:
	   - Armada 3700 SoC Family
	   - Armada 7K SoC Family
	   - Armada 8K SoC Family

config ARCH_QCOM
	bool "Qualcomm Platforms"
	select PINCTRL
	help
	  This enables support for the ARMv8 based Qualcomm chipsets.

config ARCH_ROCKCHIP
	bool "Rockchip Platforms"
	select ARCH_HAS_RESET_CONTROLLER
	select ARCH_REQUIRE_GPIOLIB
	select PINCTRL
	select PINCTRL_ROCKCHIP
	select ROCKCHIP_TIMER
	help
	  This enables support for the ARMv8 based Rockchip chipsets,
	  like the RK3368.

config ARCH_SEATTLE
	bool "AMD Seattle SoC Family"
	help
	  This enables support for AMD Seattle SOC Family

config ARCH_SHMOBILE
	bool

config ARCH_RENESAS
	bool "Renesas SoC Platforms"
	select ARCH_SHMOBILE
	select PINCTRL
	select PM
	select PM_GENERIC_DOMAINS
	select RENESAS_IRQC
	help
	  This enables support for the ARMv8 based Renesas SoCs.

config ARCH_R8A7795
	bool "Renesas R-Car H3 SoC Platform"
	depends on ARCH_RENESAS
	help
	  This enables support for the Renesas R-Car H3 SoC.

config ARCH_STRATIX10
	bool "Altera's Stratix 10 SoCFPGA Family"
	help
	  This enables support for Altera's Stratix 10 SoCFPGA Family.

config ARCH_TEGRA
	bool "NVIDIA Tegra SoC Family"
	select ARCH_HAS_RESET_CONTROLLER
	select ARCH_REQUIRE_GPIOLIB
	select CLKDEV_LOOKUP
	select CLKSRC_MMIO
	select CLKSRC_OF
	select GENERIC_CLOCKEVENTS
	select HAVE_CLK
	select PINCTRL
	select RESET_CONTROLLER
	help
	  This enables support for the NVIDIA Tegra SoC family.

config ARCH_SPRD
	bool "Spreadtrum SoC platform"
	help
	  Support for Spreadtrum ARM based SoCs

config ARCH_THUNDER
	bool "Cavium Inc. Thunder SoC Family"
	help
	  This enables support for Cavium's Thunder Family of SoCs.

config ARCH_UNIPHIER
	bool "Socionext UniPhier SoC Family"
	select PINCTRL
	help
	  This enables support for Socionext UniPhier SoC family.

config ARCH_VEXPRESS
	bool "ARMv8 software model (Versatile Express)"
	select ARCH_REQUIRE_GPIOLIB
	select COMMON_CLK_VERSATILE
	select POWER_RESET_VEXPRESS
	select VEXPRESS_CONFIG
	help
	  This enables support for the ARMv8 software model (Versatile
	  Express).

config ARCH_VULCAN
	bool "Broadcom Vulcan SOC Family"
	help
	  This enables support for Broadcom Vulcan SoC Family

config ARCH_XGENE
	bool "AppliedMicro X-Gene SOC Family"
	help
	  This enables support for AppliedMicro X-Gene SOC Family

config ARCH_ZYNQMP
	bool "Xilinx ZynqMP Family"
	help
	  This enables support for Xilinx ZynqMP Family

endmenu<|MERGE_RESOLUTION|>--- conflicted
+++ resolved
@@ -2,10 +2,7 @@
 
 config ARCH_SUNXI
 	bool "Allwinner sunxi 64-bit SoC Family"
-<<<<<<< HEAD
-=======
 	select GENERIC_IRQ_CHIP
->>>>>>> ed596a4a
 	help
 	  This enables support for Allwinner sunxi based SoCs like the A64.
 
