--- conflicted
+++ resolved
@@ -172,11 +172,7 @@
 	if (rc < 0)
 		goto out;
 
-<<<<<<< HEAD
-	skip = roundup(cprm->file->f_pos - total + sz, 4) - cprm->file->f_pos;
-=======
 	skip = roundup(cprm->pos - total + sz, 4) - cprm->pos;
->>>>>>> 33688abb
 	if (!dump_skip(cprm, skip))
 		goto Eio;
 out:
