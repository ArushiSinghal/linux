--- conflicted
+++ resolved
@@ -110,13 +110,9 @@
 	bdnz	2b
 	isync
 	blr
-<<<<<<< HEAD
-	.previous .text
+_ASM_NOKPROBE_SYMBOL(flush_icache_range)
 EXPORT_SYMBOL(flush_icache_range)
-=======
-_ASM_NOKPROBE_SYMBOL(flush_icache_range)
-
->>>>>>> b7b7013c
+
 /*
  * Like above, but only do the D-cache.
  *
