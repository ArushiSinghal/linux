#
# Makefile for the linux kernel.
#

CFLAGS_ptrace.o		+= -DUTS_MACHINE='"$(UTS_MACHINE)"'

subdir-ccflags-$(CONFIG_PPC_WERROR) := -Werror

ifeq ($(CONFIG_PPC64),y)
CFLAGS_prom_init.o	+= $(NO_MINIMAL_TOC)
endif
ifeq ($(CONFIG_PPC32),y)
CFLAGS_prom_init.o      += -fPIC
CFLAGS_btext.o		+= -fPIC
endif

CFLAGS_cputable.o += $(DISABLE_LATENT_ENTROPY_PLUGIN)
CFLAGS_init.o += $(DISABLE_LATENT_ENTROPY_PLUGIN)
CFLAGS_btext.o += $(DISABLE_LATENT_ENTROPY_PLUGIN)
CFLAGS_prom.o += $(DISABLE_LATENT_ENTROPY_PLUGIN)

ifdef CONFIG_FUNCTION_TRACER
# Do not trace early boot code
CFLAGS_REMOVE_cputable.o = -mno-sched-epilog $(CC_FLAGS_FTRACE)
CFLAGS_REMOVE_prom_init.o = -mno-sched-epilog $(CC_FLAGS_FTRACE)
CFLAGS_REMOVE_btext.o = -mno-sched-epilog $(CC_FLAGS_FTRACE)
CFLAGS_REMOVE_prom.o = -mno-sched-epilog $(CC_FLAGS_FTRACE)
# do not trace tracer code
CFLAGS_REMOVE_ftrace.o = -mno-sched-epilog $(CC_FLAGS_FTRACE)
# timers used by tracing
CFLAGS_REMOVE_time.o = -mno-sched-epilog $(CC_FLAGS_FTRACE)
endif

obj-y				:= cputable.o ptrace.o syscalls.o \
				   irq.o align.o signal_32.o pmc.o vdso.o \
				   process.o systbl.o idle.o \
				   signal.o sysfs.o cacheinfo.o time.o \
				   prom.o traps.o setup-common.o \
				   udbg.o misc.o io.o dma.o misc_$(BITS).o \
				   of_platform.o prom_parse.o
obj-$(CONFIG_PPC64)		+= setup_64.o sys_ppc32.o \
				   signal_64.o ptrace32.o \
				   paca.o nvram_64.o firmware.o
obj-$(CONFIG_VDSO32)		+= vdso32/
obj-$(CONFIG_HAVE_HW_BREAKPOINT)	+= hw_breakpoint.o
obj-$(CONFIG_PPC_BOOK3S_64)	+= cpu_setup_ppc970.o cpu_setup_pa6t.o
obj-$(CONFIG_PPC_BOOK3S_64)	+= cpu_setup_power.o
obj-$(CONFIG_PPC_BOOK3S_64)	+= mce.o mce_power.o
obj-$(CONFIG_PPC_BOOK3E_64)	+= exceptions-64e.o idle_book3e.o
obj-$(CONFIG_PPC64)		+= vdso64/
obj-$(CONFIG_ALTIVEC)		+= vecemu.o
obj-$(CONFIG_PPC_970_NAP)	+= idle_power4.o
obj-$(CONFIG_PPC_P7_NAP)	+= idle_book3s.o
procfs-y			:= proc_powerpc.o
obj-$(CONFIG_PROC_FS)		+= $(procfs-y)
rtaspci-$(CONFIG_PPC64)-$(CONFIG_PCI)	:= rtas_pci.o
obj-$(CONFIG_PPC_RTAS)		+= rtas.o rtas-rtc.o $(rtaspci-y-y)
obj-$(CONFIG_PPC_RTAS_DAEMON)	+= rtasd.o
obj-$(CONFIG_RTAS_FLASH)	+= rtas_flash.o
obj-$(CONFIG_RTAS_PROC)		+= rtas-proc.o
obj-$(CONFIG_IBMVIO)		+= vio.o
obj-$(CONFIG_IBMEBUS)           += ibmebus.o
obj-$(CONFIG_EEH)              += eeh.o eeh_pe.o eeh_dev.o eeh_cache.o \
				  eeh_driver.o eeh_event.o eeh_sysfs.o
obj-$(CONFIG_GENERIC_TBSYNC)	+= smp-tbsync.o
obj-$(CONFIG_CRASH_DUMP)	+= crash_dump.o
obj-$(CONFIG_FA_DUMP)		+= fadump.o
ifeq ($(CONFIG_PPC32),y)
obj-$(CONFIG_E500)		+= idle_e500.o
endif
obj-$(CONFIG_6xx)		+= idle_6xx.o l2cr_6xx.o cpu_setup_6xx.o
obj-$(CONFIG_TAU)		+= tau_6xx.o
obj-$(CONFIG_HIBERNATION)	+= swsusp.o suspend.o
ifeq ($(CONFIG_FSL_BOOKE),y)
obj-$(CONFIG_HIBERNATION)	+= swsusp_booke.o
else
obj-$(CONFIG_HIBERNATION)	+= swsusp_$(BITS).o
endif
obj64-$(CONFIG_HIBERNATION)	+= swsusp_asm64.o
obj-$(CONFIG_MODULES)		+= module.o module_$(BITS).o
obj-$(CONFIG_44x)		+= cpu_setup_44x.o
obj-$(CONFIG_PPC_FSL_BOOK3E)	+= cpu_setup_fsl_booke.o
obj-$(CONFIG_PPC_DOORBELL)	+= dbell.o
obj-$(CONFIG_JUMP_LABEL)	+= jump_label.o

extra-y				:= head_$(BITS).o
extra-$(CONFIG_40x)		:= head_40x.o
extra-$(CONFIG_44x)		:= head_44x.o
extra-$(CONFIG_FSL_BOOKE)	:= head_fsl_booke.o
extra-$(CONFIG_8xx)		:= head_8xx.o
extra-y				+= vmlinux.lds

obj-$(CONFIG_RELOCATABLE)	+= reloc_$(BITS).o

obj-$(CONFIG_PPC32)		+= entry_32.o setup_32.o
obj-$(CONFIG_PPC64)		+= dma-iommu.o iommu.o
obj-$(CONFIG_KGDB)		+= kgdb.o
obj-$(CONFIG_BOOTX_TEXT)	+= btext.o
obj-$(CONFIG_SMP)		+= smp.o
obj-$(CONFIG_KPROBES)		+= kprobes.o
obj-$(CONFIG_UPROBES)		+= uprobes.o
obj-$(CONFIG_PPC_UDBG_16550)	+= legacy_serial.o udbg_16550.o
obj-$(CONFIG_STACKTRACE)	+= stacktrace.o
obj-$(CONFIG_SWIOTLB)		+= dma-swiotlb.o

pci64-$(CONFIG_PPC64)		+= pci_dn.o pci-hotplug.o isa-bridge.o
obj-$(CONFIG_PCI)		+= pci_$(BITS).o $(pci64-y) \
				   pci-common.o pci_of_scan.o
obj-$(CONFIG_PCI_MSI)		+= msi.o
<<<<<<< HEAD
obj-$(CONFIG_KEXEC)		+= machine_kexec.o crash.o \
				   machine_kexec_$(BITS).o
=======
obj-$(CONFIG_KEXEC_CORE)	+= machine_kexec.o crash.o \
				   machine_kexec_$(CONFIG_WORD_SIZE).o
obj-$(CONFIG_KEXEC_FILE)	+= kexec_elf_$(CONFIG_WORD_SIZE).o

ifeq ($(CONFIG_HAVE_IMA_KEXEC)$(CONFIG_IMA),yy)
obj-y				+= ima_kexec.o
endif

>>>>>>> b9188bd2
obj-$(CONFIG_AUDIT)		+= audit.o
obj64-$(CONFIG_AUDIT)		+= compat_audit.o

obj-$(CONFIG_PPC_IO_WORKAROUNDS)	+= io-workarounds.o

obj-$(CONFIG_DYNAMIC_FTRACE)	+= ftrace.o
obj-$(CONFIG_FUNCTION_GRAPH_TRACER)	+= ftrace.o
obj-$(CONFIG_FTRACE_SYSCALLS)	+= ftrace.o
obj-$(CONFIG_TRACING)		+= trace_clock.o

ifneq ($(CONFIG_PPC_INDIRECT_PIO),y)
obj-y				+= iomap.o
endif

ifneq ($(CONFIG_MODULES)$(CONFIG_KEXEC_FILE),)
ifeq ($(CONFIG_WORD_SIZE),64)
obj-y				+= elf_util.o elf_util_64.o
endif
endif

obj64-$(CONFIG_PPC_TRANSACTIONAL_MEM)	+= tm.o

obj-$(CONFIG_PPC64)		+= $(obj64-y)
obj-$(CONFIG_PPC32)		+= $(obj32-y)

ifneq ($(CONFIG_XMON)$(CONFIG_KEXEC_CORE),)
obj-y				+= ppc_save_regs.o
endif

obj-$(CONFIG_EPAPR_PARAVIRT)	+= epapr_paravirt.o epapr_hcalls.o
obj-$(CONFIG_KVM_GUEST)		+= kvm.o kvm_emul.o

# Disable GCOV & sanitizers in odd or sensitive code
GCOV_PROFILE_prom_init.o := n
UBSAN_SANITIZE_prom_init.o := n
GCOV_PROFILE_ftrace.o := n
UBSAN_SANITIZE_ftrace.o := n
GCOV_PROFILE_machine_kexec_64.o := n
UBSAN_SANITIZE_machine_kexec_64.o := n
GCOV_PROFILE_machine_kexec_32.o := n
UBSAN_SANITIZE_machine_kexec_32.o := n
GCOV_PROFILE_kprobes.o := n
UBSAN_SANITIZE_kprobes.o := n
UBSAN_SANITIZE_vdso.o := n

extra-$(CONFIG_PPC_FPU)		+= fpu.o
extra-$(CONFIG_ALTIVEC)		+= vector.o
extra-$(CONFIG_PPC64)		+= entry_64.o
extra-$(CONFIG_PPC_OF_BOOT_TRAMPOLINE)	+= prom_init.o

extra-y				+= systbl_chk.i
$(obj)/systbl.o:		systbl_chk

quiet_cmd_systbl_chk = CALL    $<
      cmd_systbl_chk = $(CONFIG_SHELL) $< $(obj)/systbl_chk.i

PHONY += systbl_chk
systbl_chk: $(src)/systbl_chk.sh $(obj)/systbl_chk.i
	$(call cmd,systbl_chk)

ifeq ($(CONFIG_PPC_OF_BOOT_TRAMPOLINE),y)
$(obj)/built-in.o:		prom_init_check

quiet_cmd_prom_init_check = CALL    $<
      cmd_prom_init_check = $(CONFIG_SHELL) $< "$(NM)" "$(obj)/prom_init.o"

PHONY += prom_init_check
prom_init_check: $(src)/prom_init_check.sh $(obj)/prom_init.o
	$(call cmd,prom_init_check)
endif

clean-files := vmlinux.lds<|MERGE_RESOLUTION|>--- conflicted
+++ resolved
@@ -107,19 +107,14 @@
 obj-$(CONFIG_PCI)		+= pci_$(BITS).o $(pci64-y) \
 				   pci-common.o pci_of_scan.o
 obj-$(CONFIG_PCI_MSI)		+= msi.o
-<<<<<<< HEAD
-obj-$(CONFIG_KEXEC)		+= machine_kexec.o crash.o \
+obj-$(CONFIG_KEXEC_CORE)	+= machine_kexec.o crash.o \
 				   machine_kexec_$(BITS).o
-=======
-obj-$(CONFIG_KEXEC_CORE)	+= machine_kexec.o crash.o \
-				   machine_kexec_$(CONFIG_WORD_SIZE).o
-obj-$(CONFIG_KEXEC_FILE)	+= kexec_elf_$(CONFIG_WORD_SIZE).o
+obj-$(CONFIG_KEXEC_FILE)	+= kexec_elf_$(BITS).o
 
 ifeq ($(CONFIG_HAVE_IMA_KEXEC)$(CONFIG_IMA),yy)
 obj-y				+= ima_kexec.o
 endif
 
->>>>>>> b9188bd2
 obj-$(CONFIG_AUDIT)		+= audit.o
 obj64-$(CONFIG_AUDIT)		+= compat_audit.o
 
@@ -135,7 +130,7 @@
 endif
 
 ifneq ($(CONFIG_MODULES)$(CONFIG_KEXEC_FILE),)
-ifeq ($(CONFIG_WORD_SIZE),64)
+ifeq ($(BITS),64)
 obj-y				+= elf_util.o elf_util_64.o
 endif
 endif
