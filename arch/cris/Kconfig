config MMU
	bool
	default y

config ZONE_DMA
	bool
	default y

config RWSEM_GENERIC_SPINLOCK
	bool
	default y

config RWSEM_XCHGADD_ALGORITHM
	bool

config ARCH_HAS_ILOG2_U32
	bool
	default n

config ARCH_HAS_ILOG2_U64
	bool
	default n

config GENERIC_HWEIGHT
	bool
	default y

config GENERIC_CALIBRATE_DELAY
	bool
	default y

config NO_IOPORT_MAP
	def_bool y

config FORCE_MAX_ZONEORDER
	int
	default 6

config TRACE_IRQFLAGS_SUPPORT
	depends on ETRAX_ARCH_V32
	def_bool y

config STACKTRACE_SUPPORT
	def_bool y

config LOCKDEP_SUPPORT
	depends on ETRAX_ARCH_V32
	def_bool y

config CRIS
	bool
	default y
	select HAVE_IDE
	select GENERIC_ATOMIC64
	select HAVE_UID16
	select VIRT_TO_BUS
	select ARCH_WANT_IPC_PARSE_VERSION
	select GENERIC_IRQ_SHOW
	select GENERIC_IOMAP
	select MODULES_USE_ELF_RELA
	select CLONE_BACKWARDS2
	select OLD_SIGSUSPEND
	select OLD_SIGACTION
<<<<<<< HEAD
	select GPIOLIB
=======
	select ARCH_REQUIRE_GPIOLIB
	select HAVE_EXIT_THREAD if ETRAX_ARCH_V32
>>>>>>> a758ba86
	select IRQ_DOMAIN if ETRAX_ARCH_V32
	select OF if ETRAX_ARCH_V32
	select OF_EARLY_FLATTREE if ETRAX_ARCH_V32
	select CLKSRC_MMIO if ETRAX_ARCH_V32
	select GENERIC_CLOCKEVENTS if ETRAX_ARCH_V32
	select GENERIC_SCHED_CLOCK if ETRAX_ARCH_V32
	select HAVE_DEBUG_BUGVERBOSE if ETRAX_ARCH_V32
	select HAVE_NMI

config HZ
	int
	default 100

config NR_CPUS
	int
	default "1"

config BUILTIN_DTB
	string "DTB to build into the kernel image"
	depends on OF

source "init/Kconfig"

source "kernel/Kconfig.freezer"

menu "General setup"

source "fs/Kconfig.binfmt"

config ETRAX_CMDLINE
	string "Kernel command line"
	default "root=/dev/mtdblock3"
	help
	  Pass additional commands to the kernel.

config ETRAX_WATCHDOG
	bool "Enable ETRAX watchdog"
	help
	  Enable the built-in watchdog timer support on ETRAX based embedded
	  network computers.

config ETRAX_WATCHDOG_NICE_DOGGY
	bool "Disable watchdog during Oops printouts"
	depends on ETRAX_WATCHDOG
	help
	  By enabling this you make sure that the watchdog does not bite while
	  printing oopses. Recommended for development systems but not for
	  production releases.

config ETRAX_FAST_TIMER
       bool "Enable ETRAX fast timer API"
       help
         This options enables the API to a fast timer implementation using
	 timer1 to get sub jiffie resolution timers (primarily one-shot
	 timers).
	 This is needed if CONFIG_ETRAX_SERIAL_FAST_TIMER is enabled.

config ETRAX_KMALLOCED_MODULES
	bool "Enable module allocation with kmalloc"
	help
	  Enable module allocation with kmalloc instead of vmalloc.

source "kernel/Kconfig.preempt"

source mm/Kconfig

endmenu

menu "Hardware setup"

choice
	prompt "Processor type"
	default ETRAX100LX

config ETRAX100LX
	bool "ETRAX-100LX-v1"
	select ARCH_USES_GETTIMEOFFSET
	help
	  Support version 1 of the ETRAX 100LX.

config ETRAX100LX_V2
	bool "ETRAX-100LX-v2"
	select ARCH_USES_GETTIMEOFFSET
	help
	  Support version 2 of the ETRAX 100LX.

config ETRAXFS
	bool "ETRAX-FS-V32"
	help
	  Support CRIS V32.

config CRIS_MACH_ARTPEC3
        bool "ARTPEC-3"
        help
          Support Axis ARTPEC-3.

endchoice

config ETRAX_ARCH_V10
       bool
       default y if ETRAX100LX || ETRAX100LX_V2
       default n if !(ETRAX100LX || ETRAX100LX_V2)
       select TTY

config ETRAX_ARCH_V32
       bool
       default y if (ETRAXFS || CRIS_MACH_ARTPEC3)
       default n if !(ETRAXFS || CRIS_MACH_ARTPEC3)

config ETRAX_DRAM_SIZE
	int "DRAM size (dec, in MB)"
	default "8"
	help
	  Size of DRAM (decimal in MB) typically 2, 8 or 16.

config ETRAX_VMEM_SIZE
       int "Video memory size (dec, in MB)"
       depends on ETRAX_ARCH_V32 && !ETRAXFS
       default 8 if !ETRAXFS
       help
	Size of Video accessible memory (decimal, in MB).

config ETRAX_FLASH_BUSWIDTH
	int "Buswidth of NOR flash in bytes"
	default "2"
	help
	  Width in bytes of the NOR Flash bus (1, 2 or 4). Is usually 2.

config ETRAX_FLASH1_SIZE
       int "FLASH1 size (dec, in MB. 0 = Unknown)"
       default "0"

choice
	prompt "Product debug-port"
	default ETRAX_DEBUG_PORT0

config ETRAX_DEBUG_PORT0
	bool "Serial-0"
	help
	  Choose a serial port for the ETRAX debug console.  Default to
	  port 0.

config ETRAX_DEBUG_PORT1
	bool "Serial-1"
	help
	  Use serial port 1 for the console.

config ETRAX_DEBUG_PORT2
	bool "Serial-2"
	help
	  Use serial port 2 for the console.

config ETRAX_DEBUG_PORT3
	bool "Serial-3"
	help
	  Use serial port 3 for the console.

config ETRAX_DEBUG_PORT_NULL
	bool "disabled"
	help
	  Disable serial-port debugging.

endchoice

choice
	prompt "Kernel GDB port"
	depends on ETRAX_KGDB
	default ETRAX_KGDB_PORT0
	help
	  Choose a serial port for kernel debugging.  NOTE: This port should
	  not be enabled under Drivers for built-in interfaces (as it has its
	  own initialization code) and should not be the same as the debug port.

config ETRAX_KGDB_PORT0
	bool "Serial-0"
	help
	  Use serial port 0 for kernel debugging.

config ETRAX_KGDB_PORT1
	bool "Serial-1"
	help
	  Use serial port 1 for kernel debugging.

config ETRAX_KGDB_PORT2
	bool "Serial-2"
	help
	  Use serial port 2 for kernel debugging.

config ETRAX_KGDB_PORT3
	bool "Serial-3"
	help
	  Use serial port 3 for kernel debugging.

endchoice

source arch/cris/arch-v10/Kconfig
source arch/cris/arch-v32/Kconfig

endmenu

source "net/Kconfig"

# bring in ETRAX built-in drivers
menu "Drivers for built-in interfaces"
source arch/cris/arch-v10/drivers/Kconfig
source arch/cris/arch-v32/drivers/Kconfig

config ETRAX_AXISFLASHMAP
	bool "Axis flash-map support"
	select MTD
	select MTD_CFI
	select MTD_CFI_AMDSTD
	select MTD_JEDECPROBE if ETRAX_ARCH_V32
	select MTD_BLOCK
	select MTD_COMPLEX_MAPPINGS
	help
	  This option enables MTD mapping of flash devices.  Needed to use
	  flash memories.  If unsure, say Y.

config ETRAX_SYNCHRONOUS_SERIAL
	bool "Synchronous serial-port support"
	help
	  Select this to enable the synchronous serial port driver.

config ETRAX_SYNCHRONOUS_SERIAL_PORT0
	bool "Synchronous serial port 0 enabled"
	depends on ETRAX_SYNCHRONOUS_SERIAL
	help
	  Enabled synchronous serial port 0.

config ETRAX_SYNCHRONOUS_SERIAL0_DMA
	bool "Enable DMA on synchronous serial port 0."
	depends on ETRAX_SYNCHRONOUS_SERIAL_PORT0
	help
	  A synchronous serial port can run in manual or DMA mode.
	  Selecting this option will make it run in DMA mode.

config ETRAX_SYNCHRONOUS_SERIAL_PORT1
	bool "Synchronous serial port 1 enabled"
	depends on ETRAX_SYNCHRONOUS_SERIAL && (ETRAXFS || ETRAX_ARCH_V10)
	help
	  Enabled synchronous serial port 1.

config ETRAX_SYNCHRONOUS_SERIAL1_DMA
	bool "Enable DMA on synchronous serial port 1."
	depends on ETRAX_SYNCHRONOUS_SERIAL_PORT1
	help
	  A synchronous serial port can run in manual or DMA mode.
	  Selecting this option will make it run in DMA mode.

choice
	prompt "Network LED behavior"
	depends on ETRAX_ETHERNET
	default ETRAX_NETWORK_LED_ON_WHEN_ACTIVITY

config ETRAX_NETWORK_LED_ON_WHEN_LINK
	bool "LED_on_when_link"
	help
	  Selecting LED_on_when_link will light the LED when there is a
	  connection and will flash off when there is activity.

	  Selecting LED_on_when_activity will light the LED only when
	  there is activity.

	  This setting will also affect the behaviour of other activity LEDs
	  e.g. Bluetooth.

config ETRAX_NETWORK_LED_ON_WHEN_ACTIVITY
	bool "LED_on_when_activity"
	help
	  Selecting LED_on_when_link will light the LED when there is a
	  connection and will flash off when there is activity.

	  Selecting LED_on_when_activity will light the LED only when
	  there is activity.

	  This setting will also affect the behaviour of other activity LEDs
	  e.g. Bluetooth.

endchoice

choice
	prompt "Ser0 DMA out channel"
	depends on ETRAX_SERIAL_PORT0
	default ETRAX_SERIAL_PORT0_DMA6_OUT if ETRAX_ARCH_V32
	default ETRAX_SERIAL_PORT0_NO_DMA_OUT if ETRAX_ARCH_V10

config ETRAX_SERIAL_PORT0_NO_DMA_OUT
	bool "Ser0 uses no DMA for output"
	help
	  Do not use DMA for ser0 output.

config ETRAX_SERIAL_PORT0_DMA6_OUT
	bool "Ser0 uses DMA6 for output"
	depends on ETRAXFS
	help
	  Enables the DMA6 output channel for ser0 (ttyS0).
	  If you do not enable DMA, an interrupt for each character will be
	  used when transmitting data.
	  Normally you want to use DMA, unless you use the DMA channel for
	  something else.

config ETRAX_SERIAL_PORT0_DMA0_OUT
	bool "Ser0 uses DMA0 for output"
	depends on CRIS_MACH_ARTPEC3
	help
	  Enables the DMA0 output channel for ser0 (ttyS0).
	  If you do not enable DMA, an interrupt for each character will be
	  used when transmitting data.
	  Normally you want to use DMA, unless you use the DMA channel for
	  something else.

endchoice

choice
	prompt "Ser0 DMA in channel "
	depends on ETRAX_SERIAL_PORT0
	default ETRAX_SERIAL_PORT0_NO_DMA_IN if ETRAX_ARCH_V32
	default ETRAX_SERIAL_PORT0_DMA7_IN if ETRAX_ARCH_V10
	help
	  What DMA channel to use for ser0.

config ETRAX_SERIAL_PORT0_NO_DMA_IN
	bool "Ser0 uses no DMA for input"
	help
	  Do not use DMA for ser0 input.

config ETRAX_SERIAL_PORT0_DMA7_IN
	bool "Ser0 uses DMA7 for input"
	depends on ETRAXFS
	help
	  Enables the DMA7 input channel for ser0 (ttyS0).
	  If you do not enable DMA, an interrupt for each character will be
	  used when receiving data.
	  Normally you want to use DMA, unless you use the DMA channel for
	  something else.

config ETRAX_SERIAL_PORT0_DMA1_IN
	bool "Ser0 uses DMA1 for input"
	depends on CRIS_MACH_ARTPEC3
	help
	  Enables the DMA1 input channel for ser0 (ttyS0).
	  If you do not enable DMA, an interrupt for each character will be
	  used when receiving data.
	  Normally you want to use DMA, unless you use the DMA channel for
	  something else.

endchoice

choice
	prompt "Ser1 DMA in channel "
	depends on ETRAX_SERIAL_PORT1
	default ETRAX_SERIAL_PORT1_NO_DMA_IN if ETRAX_ARCH_V32
	default ETRAX_SERIAL_PORT1_DMA9_IN if ETRAX_ARCH_V10
	help
	  What DMA channel to use for ser1.

config ETRAX_SERIAL_PORT1_NO_DMA_IN
	bool "Ser1 uses no DMA for input"
	help
	  Do not use DMA for ser1 input.

config ETRAX_SERIAL_PORT1_DMA5_IN
	bool "Ser1 uses DMA5 for input"
	depends on ETRAX_ARCH_V32
	help
	  Enables the DMA5 input channel for ser1 (ttyS1).
	  If you do not enable DMA, an interrupt for each character will be
	  used when receiving data.
	  Normally you want this on, unless you use the DMA channel for
	  something else.

config ETRAX_SERIAL_PORT1_DMA9_IN
	depends on ETRAX_ARCH_V10
	bool "Ser1 uses DMA9 for input"

endchoice


choice
	prompt "Ser1 DMA out channel"
	depends on ETRAX_SERIAL_PORT1
	default ETRAX_SERIAL_PORT1_NO_DMA_OUT if ETRAX_ARCH_V32
	default ETRAX_SERIAL_PORT1_DMA8_OUT if ETRAX_ARCH_V10
	help
	  What DMA channel to use for ser1.

config ETRAX_SERIAL_PORT1_NO_DMA_OUT
	bool "Ser1 uses no DMA for output"
	help
	  Do not use DMA for ser1 output.

config ETRAX_SERIAL_PORT1_DMA8_OUT
	depends on ETRAX_ARCH_V10
	bool "Ser1 uses DMA8 for output"

config ETRAX_SERIAL_PORT1_DMA4_OUT
	depends on ETRAX_ARCH_V32
	bool "Ser1 uses DMA4 for output"
	help
	  Enables the DMA4 output channel for ser1 (ttyS1).
	  If you do not enable DMA, an interrupt for each character will be
	  used when transmitting data.
	  Normally you want this on, unless you use the DMA channel for
	  something else.

endchoice

choice
	prompt "Ser2 DMA out channel"
	depends on ETRAX_SERIAL_PORT2
	default ETRAX_SERIAL_PORT2_NO_DMA_OUT if ETRAX_ARCH_V32
	default ETRAX_SERIAL_PORT2_DMA2_OUT if ETRAX_ARCH_V10

config ETRAX_SERIAL_PORT2_NO_DMA_OUT
	bool "Ser2 uses no DMA for output"
	help
	  Do not use DMA for ser2 output.

config ETRAX_SERIAL_PORT2_DMA2_OUT
	bool "Ser2 uses DMA2 for output"
	depends on ETRAXFS || ETRAX_ARCH_V10
	help
	  Enables the DMA2 output channel for ser2 (ttyS2).
	  If you do not enable DMA, an interrupt for each character will be
	  used when transmitting data.
	  Normally you want to use DMA, unless you use the DMA channel for
	  something else.

config ETRAX_SERIAL_PORT2_DMA6_OUT
	bool "Ser2 uses DMA6 for output"
	depends on CRIS_MACH_ARTPEC3
	help
	  Enables the DMA6 output channel for ser2 (ttyS2).
	  If you do not enable DMA, an interrupt for each character will be
	  used when transmitting data.
	  Normally you want to use DMA, unless you use the DMA channel for
	  something else.

endchoice

choice
	prompt "Ser2 DMA in channel"
	depends on ETRAX_SERIAL_PORT2
	default ETRAX_SERIAL_PORT2_NO_DMA_IN if ETRAX_ARCH_V32
	default ETRAX_SERIAL_PORT2_DMA3_IN if ETRAX_ARCH_V10
	help
	  What DMA channel to use for ser2.

config ETRAX_SERIAL_PORT2_NO_DMA_IN
	bool "Ser2 uses no DMA for input"
	help
	  Do not use DMA for ser2 input.

config ETRAX_SERIAL_PORT2_DMA3_IN
	bool "Ser2 uses DMA3 for input"
	depends on ETRAXFS || ETRAX_ARCH_V10
	help
	  Enables the DMA3 input channel for ser2 (ttyS2).
	  If you do not enable DMA, an interrupt for each character will be
	  used when receiving data.
	  Normally you want to use DMA, unless you use the DMA channel for
	  something else.

config ETRAX_SERIAL_PORT2_DMA7_IN
	bool "Ser2 uses DMA7 for input"
	depends on CRIS_MACH_ARTPEC3
	help
	  Enables the DMA7 input channel for ser2 (ttyS2).
	  If you do not enable DMA, an interrupt for each character will be
	  used when receiving data.
	  Normally you want to use DMA, unless you use the DMA channel for
	  something else.

endchoice

choice
	prompt "Ser3 DMA in channel"
	depends on ETRAX_SERIAL_PORT3
	default ETRAX_SERIAL_PORT3_NO_DMA_IN if ETRAX_ARCH_V32
	default ETRAX_SERIAL_PORT3_DMA5_IN if ETRAX_ARCH_V10
	help
	  What DMA channel to use for ser3.

config ETRAX_SERIAL_PORT3_NO_DMA_IN
	bool "Ser3 uses no DMA for input"
	help
	  Do not use DMA for ser3 input.

config ETRAX_SERIAL_PORT3_DMA5_IN
	depends on ETRAX_ARCH_V10
	bool "DMA 5"

endchoice

choice
	prompt "Ser3 DMA out channel"
	depends on ETRAX_SERIAL_PORT3
	default ETRAX_SERIAL_PORT3_NO_DMA_OUT if ETRAX_ARCH_V32
	default ETRAX_SERIAL_PORT3_DMA4_OUT if ETRAX_ARCH_V10

config ETRAX_SERIAL_PORT3_NO_DMA_OUT
	bool "Ser3 uses no DMA for output"
	help
	  Do not use DMA for ser3 output.

config ETRAX_SERIAL_PORT3_DMA4_OUT
	depends on ETRAX_ARCH_V10
	bool "DMA 4"

endchoice

endmenu

source "drivers/Kconfig"

source "fs/Kconfig"

source "arch/cris/Kconfig.debug"

source "security/Kconfig"

source "crypto/Kconfig"

source "lib/Kconfig"<|MERGE_RESOLUTION|>--- conflicted
+++ resolved
@@ -61,12 +61,8 @@
 	select CLONE_BACKWARDS2
 	select OLD_SIGSUSPEND
 	select OLD_SIGACTION
-<<<<<<< HEAD
 	select GPIOLIB
-=======
-	select ARCH_REQUIRE_GPIOLIB
 	select HAVE_EXIT_THREAD if ETRAX_ARCH_V32
->>>>>>> a758ba86
 	select IRQ_DOMAIN if ETRAX_ARCH_V32
 	select OF if ETRAX_ARCH_V32
 	select OF_EARLY_FLATTREE if ETRAX_ARCH_V32
