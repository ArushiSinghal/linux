--- conflicted
+++ resolved
@@ -17,12 +17,9 @@
 	select HAVE_MEMBLOCK
 	select HAVE_DMA_ATTRS
 	select CLKSRC_OF
-<<<<<<< HEAD
+	select H8300_TMR8
 	select HAVE_ARCH_KGDB
 	select HAVE_KERNEL_LZO
-=======
-	select H8300_TMR8
->>>>>>> 2c487121
 
 config RWSEM_GENERIC_SPINLOCK
 	def_bool y
