<<<<<<< HEAD
#include <asm-generic/dma-mapping-broken.h>
=======
/*
 * Copyright (C) 2006 Atmark Techno, Inc.
 *
 * This file is subject to the terms and conditions of the GNU General Public
 * License. See the file "COPYING" in the main directory of this archive
 * for more details.
 */

#ifndef _ASM_MICROBLAZE_DMA_MAPPING_H
#define _ASM_MICROBLAZE_DMA_MAPPING_H

#include <asm/cacheflush.h>
#include <linux/io.h>
#include <linux/bug.h>
#include <linux/scatterlist.h>

struct scatterlist;

#define dma_alloc_noncoherent(d, s, h, f) dma_alloc_coherent(d, s, h, f)
#define dma_free_noncoherent(d, s, v, h) dma_free_coherent(d, s, v, h)

/* FIXME */
static inline int
dma_supported(struct device *dev, u64 mask)
{
	return 1;
}

static inline dma_addr_t
dma_map_page(struct device *dev, struct page *page,
	unsigned long offset, size_t size,
	enum dma_data_direction direction)
{
	BUG();
	return 0;
}

static inline void
dma_unmap_page(struct device *dev, dma_addr_t dma_address, size_t size,
	enum dma_data_direction direction)
{
	BUG();
}

static inline int
dma_map_sg(struct device *dev, struct scatterlist *sgl, int nents,
	enum dma_data_direction direction)
{
	struct scatterlist *sg;
	int i;

	for_each_sg(sgl, sg, nents, i) {
		sg->dma_address = sg_phys(sg);
		consistent_sync_page(sg_page(sg), sg->offset, sg->length,
					direction);
	}

	return nents;
}

static inline void
dma_unmap_sg(struct device *dev, struct scatterlist *sg, int nhwentries,
	enum dma_data_direction direction)
{
}

static inline void
dma_sync_single_for_cpu(struct device *dev, dma_addr_t dma_handle, size_t size,
			enum dma_data_direction direction)
{
	BUG();
}

static inline void
dma_sync_single_for_device(struct device *dev, dma_addr_t dma_handle,
		size_t size, enum dma_data_direction direction)
{
	BUG();
}

static inline void
dma_sync_sg_for_cpu(struct device *dev, struct scatterlist *sg, int nelems,
		enum dma_data_direction direction)
{
	BUG();
}

static inline void
dma_sync_sg_for_device(struct device *dev, struct scatterlist *sg, int nelems,
		enum dma_data_direction direction)
{
	BUG();
}

static inline int dma_mapping_error(struct device *dev, dma_addr_t dma_addr)
{
	return 0;
}

static inline void *dma_alloc_coherent(struct device *dev, size_t size,
				dma_addr_t *dma_handle, int flag)
{
	return consistent_alloc(flag, size, dma_handle);
}

static inline void dma_free_coherent(struct device *dev, size_t size,
			void *vaddr, dma_addr_t dma_handle)
{
	BUG();
}

static inline dma_addr_t
dma_map_single(struct device *dev, void *ptr, size_t size,
	enum dma_data_direction direction)
{
	BUG_ON(direction == DMA_NONE);

	return virt_to_bus(ptr);
}

static inline void dma_unmap_single(struct device *dev, dma_addr_t dma_addr,
				    size_t size,
				    enum dma_data_direction direction)
{
	switch (direction) {
	case DMA_FROM_DEVICE:
		flush_dcache_range((unsigned)dma_addr,
			(unsigned)dma_addr + size);
			/* Fall through */
	case DMA_TO_DEVICE:
		break;
	default:
		BUG();
	}
}

#endif /* _ASM_MICROBLAZE_DMA_MAPPING_H */
>>>>>>> ee1dea1f
<|MERGE_RESOLUTION|>--- conflicted
+++ resolved
@@ -1,6 +1,3 @@
-<<<<<<< HEAD
-#include <asm-generic/dma-mapping-broken.h>
-=======
 /*
  * Copyright (C) 2006 Atmark Techno, Inc.
  *
@@ -137,5 +134,4 @@
 	}
 }
 
-#endif /* _ASM_MICROBLAZE_DMA_MAPPING_H */
->>>>>>> ee1dea1f
+#endif /* _ASM_MICROBLAZE_DMA_MAPPING_H */