--- conflicted
+++ resolved
@@ -843,10 +843,9 @@
 	  the stack to map directly to the KASAN shadow map using a formula
 	  that is incorrect if the stack is in vmalloc space.
 
-<<<<<<< HEAD
 config ARCH_WANT_RELAX_ORDER
 	bool
-=======
+
 config ARCH_OPTIONAL_KERNEL_RWX
 	def_bool n
 
@@ -880,6 +879,5 @@
 	  If this is set, module text and rodata memory will be made read-only,
 	  and non-text memory will be made non-executable. This provides
 	  protection against certain security exploits (e.g. writing to text)
->>>>>>> da1564ee
 
 source "kernel/gcov/Kconfig"