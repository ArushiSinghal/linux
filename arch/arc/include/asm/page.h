/*
 * Copyright (C) 2004, 2007-2010, 2011-2012 Synopsys, Inc. (www.synopsys.com)
 *
 * This program is free software; you can redistribute it and/or modify
 * it under the terms of the GNU General Public License version 2 as
 * published by the Free Software Foundation.
 */
#ifndef __ASM_ARC_PAGE_H
#define __ASM_ARC_PAGE_H

#include <uapi/asm/page.h>

#ifndef __ASSEMBLY__

#define clear_page(paddr)		memset((paddr), 0, PAGE_SIZE)
#define copy_page(to, from)		memcpy((to), (from), PAGE_SIZE)

struct vm_area_struct;
struct page;

#define __HAVE_ARCH_COPY_USER_HIGHPAGE

void copy_user_highpage(struct page *to, struct page *from,
			unsigned long u_vaddr, struct vm_area_struct *vma);
void clear_user_page(void *to, unsigned long u_vaddr, struct page *page);

#undef STRICT_MM_TYPECHECKS

#ifdef STRICT_MM_TYPECHECKS
/*
 * These are used to make use of C type-checking..
 */
typedef struct {
	unsigned long pte;
} pte_t;
typedef struct {
	unsigned long pgd;
} pgd_t;
typedef struct {
	unsigned long pgprot;
} pgprot_t;

#define pte_val(x)      ((x).pte)
#define pgd_val(x)      ((x).pgd)
#define pgprot_val(x)   ((x).pgprot)

#define __pte(x)        ((pte_t) { (x) })
#define __pgd(x)        ((pgd_t) { (x) })
#define __pgprot(x)     ((pgprot_t) { (x) })

#define pte_pgprot(x) __pgprot(pte_val(x))

#else /* !STRICT_MM_TYPECHECKS */

#ifdef CONFIG_ARC_HAS_PAE40
typedef unsigned long long pte_t;
#else
typedef unsigned long pte_t;
#endif
typedef unsigned long pgd_t;
typedef unsigned long pgprot_t;

#define pte_val(x)	(x)
#define pgd_val(x)	(x)
#define pgprot_val(x)	(x)
#define __pte(x)	(x)
#define __pgd(x)	(x)
#define __pgprot(x)	(x)
#define pte_pgprot(x)	(x)

#endif

typedef pte_t * pgtable_t;

<<<<<<< HEAD
#define virt_to_pfn(kaddr)	(__pa(kaddr) >> PAGE_SHIFT)

#define ARCH_PFN_OFFSET		virt_to_pfn(CONFIG_LINUX_LINK_BASE)

#define pfn_valid(pfn)		(((pfn) - ARCH_PFN_OFFSET) < max_mapnr)
=======
/*
 * Use virt_to_pfn with caution:
 * If used in pte or paddr related macros, it could cause truncation
 * in PAE40 builds
 * As a rule of thumb, only use it in helpers starting with virt_
 * You have been warned !
 */
#define virt_to_pfn(kaddr)	(__pa(kaddr) >> PAGE_SHIFT)

#define ARCH_PFN_OFFSET		virt_to_pfn(CONFIG_LINUX_LINK_BASE)

#ifdef CONFIG_FLATMEM
#define pfn_valid(pfn)		(((pfn) - ARCH_PFN_OFFSET) < max_mapnr)
#endif
>>>>>>> ed596a4a

/*
 * __pa, __va, virt_to_page (ALERT: deprecated, don't use them)
 *
 * These macros have historically been misnamed
 * virt here means link-address/program-address as embedded in object code.
 * And for ARC, link-addr = physical address
 */
#define __pa(vaddr)  ((unsigned long)(vaddr))
#define __va(paddr)  ((void *)((unsigned long)(paddr)))

<<<<<<< HEAD
#define virt_to_page(kaddr)	\
	(mem_map + virt_to_pfn((kaddr) - CONFIG_LINUX_LINK_BASE))

=======
#define virt_to_page(kaddr)	pfn_to_page(virt_to_pfn(kaddr))
>>>>>>> ed596a4a
#define virt_addr_valid(kaddr)  pfn_valid(virt_to_pfn(kaddr))

/* Default Permissions for stack/heaps pages (Non Executable) */
#define VM_DATA_DEFAULT_FLAGS   (VM_READ | VM_WRITE | VM_MAYREAD | VM_MAYWRITE)

#define WANT_PAGE_VIRTUAL   1

#include <asm-generic/memory_model.h>   /* page_to_pfn, pfn_to_page */
#include <asm-generic/getorder.h>

#endif /* !__ASSEMBLY__ */

#endif<|MERGE_RESOLUTION|>--- conflicted
+++ resolved
@@ -72,13 +72,6 @@
 
 typedef pte_t * pgtable_t;
 
-<<<<<<< HEAD
-#define virt_to_pfn(kaddr)	(__pa(kaddr) >> PAGE_SHIFT)
-
-#define ARCH_PFN_OFFSET		virt_to_pfn(CONFIG_LINUX_LINK_BASE)
-
-#define pfn_valid(pfn)		(((pfn) - ARCH_PFN_OFFSET) < max_mapnr)
-=======
 /*
  * Use virt_to_pfn with caution:
  * If used in pte or paddr related macros, it could cause truncation
@@ -93,7 +86,6 @@
 #ifdef CONFIG_FLATMEM
 #define pfn_valid(pfn)		(((pfn) - ARCH_PFN_OFFSET) < max_mapnr)
 #endif
->>>>>>> ed596a4a
 
 /*
  * __pa, __va, virt_to_page (ALERT: deprecated, don't use them)
@@ -105,13 +97,7 @@
 #define __pa(vaddr)  ((unsigned long)(vaddr))
 #define __va(paddr)  ((void *)((unsigned long)(paddr)))
 
-<<<<<<< HEAD
-#define virt_to_page(kaddr)	\
-	(mem_map + virt_to_pfn((kaddr) - CONFIG_LINUX_LINK_BASE))
-
-=======
 #define virt_to_page(kaddr)	pfn_to_page(virt_to_pfn(kaddr))
->>>>>>> ed596a4a
 #define virt_addr_valid(kaddr)  pfn_valid(virt_to_pfn(kaddr))
 
 /* Default Permissions for stack/heaps pages (Non Executable) */
