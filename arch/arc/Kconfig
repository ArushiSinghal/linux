#
# Copyright (C) 2004, 2007-2010, 2011-2012 Synopsys, Inc. (www.synopsys.com)
#
# This program is free software; you can redistribute it and/or modify
# it under the terms of the GNU General Public License version 2 as
# published by the Free Software Foundation.
#

config ARC
	def_bool y
	select ARCH_SUPPORTS_ATOMIC_RMW if ARC_HAS_LLSC
	select BUILDTIME_EXTABLE_SORT
	select CLKSRC_OF
	select CLONE_BACKWARDS
<<<<<<< HEAD
=======
	select COMMON_CLK
	# ARC Busybox based initramfs absolutely relies on DEVTMPFS for /dev
	select DEVTMPFS if !INITRAMFS_SOURCE=""
>>>>>>> 38a39d18
	select GENERIC_ATOMIC64
	select GENERIC_CLOCKEVENTS
	select GENERIC_FIND_FIRST_BIT
	# for now, we don't need GENERIC_IRQ_PROBE, CONFIG_GENERIC_IRQ_CHIP
	select GENERIC_IRQ_SHOW
	select GENERIC_PENDING_IRQ if SMP
	select GENERIC_SMP_IDLE_THREAD
	select HAVE_ARCH_KGDB
	select HAVE_ARCH_TRACEHOOK
	select HAVE_FUTEX_CMPXCHG
	select HAVE_IOREMAP_PROT
	select HAVE_KPROBES
	select HAVE_KRETPROBES
	select HAVE_MEMBLOCK
	select HAVE_MOD_ARCH_SPECIFIC if ARC_DW2_UNWIND
	select HAVE_OPROFILE
	select HAVE_PERF_EVENTS
	select IRQ_DOMAIN
	select MODULES_USE_ELF_RELA
	select NO_BOOTMEM
	select OF
	select OF_EARLY_FLATTREE
	select PERF_USE_VMALLOC
	select HAVE_DEBUG_STACKOVERFLOW

config TRACE_IRQFLAGS_SUPPORT
	def_bool y

config LOCKDEP_SUPPORT
	def_bool y

config SCHED_OMIT_FRAME_POINTER
	def_bool y

config GENERIC_CSUM
	def_bool y

config RWSEM_GENERIC_SPINLOCK
	def_bool y

config ARCH_FLATMEM_ENABLE
	def_bool y

config MMU
	def_bool y

config NO_IOPORT_MAP
	def_bool y

config GENERIC_CALIBRATE_DELAY
	def_bool y

config GENERIC_HWEIGHT
	def_bool y

config STACKTRACE_SUPPORT
	def_bool y
	select STACKTRACE

config HAVE_ARCH_TRANSPARENT_HUGEPAGE
	def_bool y
	depends on ARC_MMU_V4

source "init/Kconfig"
source "kernel/Kconfig.freezer"

menu "ARC Architecture Configuration"

menu "ARC Platform/SoC/Board"

source "arch/arc/plat-sim/Kconfig"
source "arch/arc/plat-tb10x/Kconfig"
source "arch/arc/plat-axs10x/Kconfig"
#New platform adds here

endmenu

choice
	prompt "ARC Instruction Set"
	default ISA_ARCOMPACT

config ISA_ARCOMPACT
	bool "ARCompact ISA"
	help
	  The original ARC ISA of ARC600/700 cores

config ISA_ARCV2
	bool "ARC ISA v2"
	help
	  ISA for the Next Generation ARC-HS cores

endchoice

menu "ARC CPU Configuration"

choice
	prompt "ARC Core"
	default ARC_CPU_770 if ISA_ARCOMPACT
	default ARC_CPU_HS if ISA_ARCV2

if ISA_ARCOMPACT

config ARC_CPU_750D
	bool "ARC750D"
	select ARC_CANT_LLSC
	help
	  Support for ARC750 core

config ARC_CPU_770
	bool "ARC770"
	select ARC_HAS_SWAPE
	help
	  Support for ARC770 core introduced with Rel 4.10 (Summer 2011)
	  This core has a bunch of cool new features:
	  -MMU-v3: Variable Page Sz (4k, 8k, 16k), bigger J-TLB (128x4)
                   Shared Address Spaces (for sharing TLB entires in MMU)
	  -Caches: New Prog Model, Region Flush
	  -Insns: endian swap, load-locked/store-conditional, time-stamp-ctr

endif	#ISA_ARCOMPACT

config ARC_CPU_HS
	bool "ARC-HS"
	depends on ISA_ARCV2
	help
	  Support for ARC HS38x Cores based on ARCv2 ISA
	  The notable features are:
	    - SMP configurations of upto 4 core with coherency
	    - Optional L2 Cache and IO-Coherency
	    - Revised Interrupt Architecture (multiple priorites, reg banks,
	        auto stack switch, auto regfile save/restore)
	    - MMUv4 (PIPT dcache, Huge Pages)
	    - Instructions for
		* 64bit load/store: LDD, STD
		* Hardware assisted divide/remainder: DIV, REM
		* Function prologue/epilogue: ENTER_S, LEAVE_S
		* IRQ enable/disable: CLRI, SETI
		* pop count: FFS, FLS
		* SETcc, BMSKN, XBFU...

endchoice

config CPU_BIG_ENDIAN
	bool "Enable Big Endian Mode"
	default n
	help
	  Build kernel for Big Endian Mode of ARC CPU

config SMP
	bool "Symmetric Multi-Processing"
	default n
	select ARC_HAS_COH_CACHES if ISA_ARCV2
	select ARC_MCIP if ISA_ARCV2
	help
	  This enables support for systems with more than one CPU.

if SMP

config ARC_HAS_COH_CACHES
	def_bool n

config ARC_HAS_REENTRANT_IRQ_LV2
	def_bool n

config ARC_MCIP
	bool "ARConnect Multicore IP (MCIP) Support "
	depends on ISA_ARCV2
	help
	  This IP block enables SMP in ARC-HS38 cores.
	  It provides for cross-core interrupts, multi-core debug
	  hardware semaphores, shared memory,....

config NR_CPUS
	int "Maximum number of CPUs (2-4096)"
	range 2 4096
	default "4"

config ARC_SMP_HALT_ON_RESET
	bool "Enable Halt-on-reset boot mode"
	default y if ARC_UBOOT_SUPPORT
	help
	  In SMP configuration cores can be configured as Halt-on-reset
	  or they could all start at same time. For Halt-on-reset, non
	  masters are parked until Master kicks them so they can start of
	  at designated entry point. For other case, all jump to common
	  entry point and spin wait for Master's signal.

endif	#SMP

menuconfig ARC_CACHE
	bool "Enable Cache Support"
	default y
	# if SMP, cache enabled ONLY if ARC implementation has cache coherency
	depends on !SMP || ARC_HAS_COH_CACHES

if ARC_CACHE

config ARC_CACHE_LINE_SHIFT
	int "Cache Line Length (as power of 2)"
	range 5 7
	default "6"
	help
	  Starting with ARC700 4.9, Cache line length is configurable,
	  This option specifies "N", with Line-len = 2 power N
	  So line lengths of 32, 64, 128 are specified by 5,6,7, respectively
	  Linux only supports same line lengths for I and D caches.

config ARC_HAS_ICACHE
	bool "Use Instruction Cache"
	default y

config ARC_HAS_DCACHE
	bool "Use Data Cache"
	default y

config ARC_CACHE_PAGES
	bool "Per Page Cache Control"
	default y
	depends on ARC_HAS_ICACHE || ARC_HAS_DCACHE
	help
	  This can be used to over-ride the global I/D Cache Enable on a
	  per-page basis (but only for pages accessed via MMU such as
	  Kernel Virtual address or User Virtual Address)
	  TLB entries have a per-page Cache Enable Bit.
	  Note that Global I/D ENABLE + Per Page DISABLE works but corollary
	  Global DISABLE + Per Page ENABLE won't work

config ARC_CACHE_VIPT_ALIASING
	bool "Support VIPT Aliasing D$"
	depends on ARC_HAS_DCACHE && ISA_ARCOMPACT
	default n

endif	#ARC_CACHE

config ARC_HAS_ICCM
	bool "Use ICCM"
	help
	  Single Cycle RAMS to store Fast Path Code
	default n

config ARC_ICCM_SZ
	int "ICCM Size in KB"
	default "64"
	depends on ARC_HAS_ICCM

config ARC_HAS_DCCM
	bool "Use DCCM"
	help
	  Single Cycle RAMS to store Fast Path Data
	default n

config ARC_DCCM_SZ
	int "DCCM Size in KB"
	default "64"
	depends on ARC_HAS_DCCM

config ARC_DCCM_BASE
	hex "DCCM map address"
	default "0xA0000000"
	depends on ARC_HAS_DCCM

choice
	prompt "MMU Version"
	default ARC_MMU_V3 if ARC_CPU_770
	default ARC_MMU_V2 if ARC_CPU_750D
	default ARC_MMU_V4 if ARC_CPU_HS

if ISA_ARCOMPACT

config ARC_MMU_V1
	bool "MMU v1"
	help
	  Orig ARC700 MMU

config ARC_MMU_V2
	bool "MMU v2"
	help
	  Fixed the deficiency of v1 - possible thrashing in memcpy sceanrio
	  when 2 D-TLB and 1 I-TLB entries index into same 2way set.

config ARC_MMU_V3
	bool "MMU v3"
	depends on ARC_CPU_770
	help
	  Introduced with ARC700 4.10: New Features
	  Variable Page size (1k-16k), var JTLB size 128 x (2 or 4)
	  Shared Address Spaces (SASID)

endif

config ARC_MMU_V4
	bool "MMU v4"
	depends on ISA_ARCV2

endchoice


choice
	prompt "MMU Page Size"
	default ARC_PAGE_SIZE_8K

config ARC_PAGE_SIZE_8K
	bool "8KB"
	help
	  Choose between 8k vs 16k

config ARC_PAGE_SIZE_16K
	bool "16KB"
	depends on ARC_MMU_V3 || ARC_MMU_V4

config ARC_PAGE_SIZE_4K
	bool "4KB"
	depends on ARC_MMU_V3 || ARC_MMU_V4

endchoice

choice
	prompt "MMU Super Page Size"
	depends on ISA_ARCV2 && TRANSPARENT_HUGEPAGE
	default ARC_HUGEPAGE_2M

config ARC_HUGEPAGE_2M
	bool "2MB"

config ARC_HUGEPAGE_16M
	bool "16MB"

endchoice

if ISA_ARCOMPACT

config ARC_COMPACT_IRQ_LEVELS
	bool "ARCompact IRQ Priorities: High(2)/Low(1)"
	default n
	# Timer HAS to be high priority, for any other high priority config
	select ARC_IRQ3_LV2
	# if SMP, LV2 enabled ONLY if ARC implementation has LV2 re-entrancy
	depends on !SMP || ARC_HAS_REENTRANT_IRQ_LV2

if ARC_COMPACT_IRQ_LEVELS

config ARC_IRQ3_LV2
	bool

config ARC_IRQ5_LV2
	bool

config ARC_IRQ6_LV2
	bool

endif	#ARC_COMPACT_IRQ_LEVELS

config ARC_FPU_SAVE_RESTORE
	bool "Enable FPU state persistence across context switch"
	default n
	help
	  Double Precision Floating Point unit had dedictaed regs which
	  need to be saved/restored across context-switch.
	  Note that ARC FPU is overly simplistic, unlike say x86, which has
	  hardware pieces to allow software to conditionally save/restore,
	  based on actual usage of FPU by a task. Thus our implemn does
	  this for all tasks in system.

endif	#ISA_ARCOMPACT

config ARC_CANT_LLSC
	def_bool n

config ARC_HAS_LLSC
	bool "Insn: LLOCK/SCOND (efficient atomic ops)"
	default y
	depends on !ARC_CANT_LLSC

config ARC_STAR_9000923308
	bool "Workaround for llock/scond livelock"
	default y
	depends on ISA_ARCV2 && SMP && ARC_HAS_LLSC

config ARC_HAS_SWAPE
	bool "Insn: SWAPE (endian-swap)"
	default y

if ISA_ARCV2

config ARC_HAS_LL64
	bool "Insn: 64bit LDD/STD"
	help
	  Enable gcc to generate 64-bit load/store instructions
	  ISA mandates even/odd registers to allow encoding of two
	  dest operands with 2 possible source operands.
	default y

config ARC_HAS_DIV_REM
	bool "Insn: div, divu, rem, remu"
	default y

config ARC_HAS_RTC
	bool "Local 64-bit r/o cycle counter"
	default n
	depends on !SMP

config ARC_HAS_GFRC
	bool "SMP synchronized 64-bit cycle counter"
	default y
	depends on SMP

config ARC_NUMBER_OF_INTERRUPTS
	int "Number of interrupts"
	range 8 240
	default 32
	help
	  This defines the number of interrupts on the ARCv2HS core.
	  It affects the size of vector table.
	  The initial 8 IRQs are fixed (Timer, ICI etc) and although configurable
	  in hardware, it keep things simple for Linux to assume they are always
	  present.

endif	# ISA_ARCV2

endmenu   # "ARC CPU Configuration"

config LINUX_LINK_BASE
	hex "Linux Link Address"
	default "0x80000000"
	help
	  ARC700 divides the 32 bit phy address space into two equal halves
	  -Lower 2G (0 - 0x7FFF_FFFF ) is user virtual, translated by MMU
	  -Upper 2G (0x8000_0000 onwards) is untranslated, for kernel
	  Typically Linux kernel is linked at the start of untransalted addr,
	  hence the default value of 0x8zs.
	  However some customers have peripherals mapped at this addr, so
	  Linux needs to be scooted a bit.
	  If you don't know what the above means, leave this setting alone.
	  This needs to match memory start address specified in Device Tree

config HIGHMEM
	bool "High Memory Support"
	help
	  With ARC 2G:2G address split, only upper 2G is directly addressable by
	  kernel. Enable this to potentially allow access to rest of 2G and PAE
	  in future

config ARC_HAS_PAE40
	bool "Support for the 40-bit Physical Address Extension"
	default n
	depends on ISA_ARCV2
	select HIGHMEM
	help
	  Enable access to physical memory beyond 4G, only supported on
	  ARC cores with 40 bit Physical Addressing support

config ARCH_PHYS_ADDR_T_64BIT
	def_bool ARC_HAS_PAE40

config ARCH_DMA_ADDR_T_64BIT
	bool

config ARC_CURR_IN_REG
	bool "Dedicate Register r25 for current_task pointer"
	default y
	help
	  This reserved Register R25 to point to Current Task in
	  kernel mode. This saves memory access for each such access


config ARC_EMUL_UNALIGNED
	bool "Emulate unaligned memory access (userspace only)"
	default N
	select SYSCTL_ARCH_UNALIGN_NO_WARN
	select SYSCTL_ARCH_UNALIGN_ALLOW
	depends on ISA_ARCOMPACT
	help
	  This enables misaligned 16 & 32 bit memory access from user space.
	  Use ONLY-IF-ABS-NECESSARY as it will be very slow and also can hide
	  potential bugs in code

config HZ
	int "Timer Frequency"
	default 100

config ARC_METAWARE_HLINK
	bool "Support for Metaware debugger assisted Host access"
	default n
	help
	  This options allows a Linux userland apps to directly access
	  host file system (open/creat/read/write etc) with help from
	  Metaware Debugger. This can come in handy for Linux-host communication
	  when there is no real usable peripheral such as EMAC.

menuconfig ARC_DBG
	bool "ARC debugging"
	default y

if ARC_DBG

config ARC_DW2_UNWIND
	bool "Enable DWARF specific kernel stack unwind"
	default y
	select KALLSYMS
	help
	  Compiles the kernel with DWARF unwind information and can be used
	  to get stack backtraces.

	  If you say Y here the resulting kernel image will be slightly larger
	  but not slower, and it will give very useful debugging information.
	  If you don't debug the kernel, you can say N, but we may not be able
	  to solve problems without frame unwind information

config ARC_DBG_TLB_PARANOIA
	bool "Paranoia Checks in Low Level TLB Handlers"
	default n

config ARC_DBG_TLB_MISS_COUNT
	bool "Profile TLB Misses"
	default n
	select DEBUG_FS
	help
	  Counts number of I and D TLB Misses and exports them via Debugfs
	  The counters can be cleared via Debugfs as well

endif

config ARC_UBOOT_SUPPORT
	bool "Support uboot arg Handling"
	default n
	help
	  ARC Linux by default checks for uboot provided args as pointers to
	  external cmdline or DTB. This however breaks in absence of uboot,
	  when booting from Metaware debugger directly, as the registers are
	  not zeroed out on reset by mdb and/or ARCv2 based cores. The bogus
	  registers look like uboot args to kernel which then chokes.
	  So only enable the uboot arg checking/processing if users are sure
	  of uboot being in play.

config ARC_BUILTIN_DTB_NAME
	string "Built in DTB"
	help
	  Set the name of the DTB to embed in the vmlinux binary
	  Leaving it blank selects the minimal "skeleton" dtb

source "kernel/Kconfig.preempt"

menu "Executable file formats"
source "fs/Kconfig.binfmt"
endmenu

endmenu	 # "ARC Architecture Configuration"

source "mm/Kconfig"

config FORCE_MAX_ZONEORDER
	int "Maximum zone order"
	default "12" if ARC_HUGEPAGE_16M
	default "11"

source "net/Kconfig"
source "drivers/Kconfig"
source "fs/Kconfig"
source "arch/arc/Kconfig.debug"
source "security/Kconfig"
source "crypto/Kconfig"
source "lib/Kconfig"
source "kernel/power/Kconfig"<|MERGE_RESOLUTION|>--- conflicted
+++ resolved
@@ -12,12 +12,7 @@
 	select BUILDTIME_EXTABLE_SORT
 	select CLKSRC_OF
 	select CLONE_BACKWARDS
-<<<<<<< HEAD
-=======
 	select COMMON_CLK
-	# ARC Busybox based initramfs absolutely relies on DEVTMPFS for /dev
-	select DEVTMPFS if !INITRAMFS_SOURCE=""
->>>>>>> 38a39d18
 	select GENERIC_ATOMIC64
 	select GENERIC_CLOCKEVENTS
 	select GENERIC_FIND_FIRST_BIT
