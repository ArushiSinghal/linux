--- conflicted
+++ resolved
@@ -4,11 +4,6 @@
 generic-y += bug.h
 generic-y += bugs.h
 generic-y += clkdev.h
-<<<<<<< HEAD
-generic-y += div64.h
-=======
-generic-y += cputime.h
->>>>>>> 668802c2
 generic-y += emergency-restart.h
 generic-y += errno.h
 generic-y += exec.h
