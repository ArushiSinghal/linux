--- conflicted
+++ resolved
@@ -26,21 +26,6 @@
 #define wmb()				barrier()
 #define dma_rmb()			mb()
 #define dma_wmb()			mb()
-<<<<<<< HEAD
-#define smp_mb()			mb()
-#define smp_rmb()			rmb()
-#define smp_wmb()			wmb()
-
-#define read_barrier_depends()		do { } while (0)
-#define smp_read_barrier_depends()	do { } while (0)
-
-#define smp_mb__before_atomic()		smp_mb()
-#define smp_mb__after_atomic()		smp_mb()
-
-#define smp_store_mb(var, value)	do { WRITE_ONCE(var, value); smp_mb(); } while (0)
-
-#define smp_store_release(p, v)						\
-=======
 #define __smp_mb()			mb()
 #define __smp_rmb()			rmb()
 #define __smp_wmb()			wmb()
@@ -49,7 +34,6 @@
 #define smp_wmb()			__smp_wmb()
 
 #define __smp_store_release(p, v)					\
->>>>>>> a40c6c36
 do {									\
 	compiletime_assert_atomic_type(*p);				\
 	barrier();							\
