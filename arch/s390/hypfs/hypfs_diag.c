--- conflicted
+++ resolved
@@ -210,31 +210,6 @@
 }
 
 /* Diagnose 204 functions */
-<<<<<<< HEAD
-
-static inline int __diag204(unsigned long subcode, unsigned long size, void *addr)
-{
-	register unsigned long _subcode asm("0") = subcode;
-	register unsigned long _size asm("1") = size;
-
-	asm volatile(
-		"	diag	%2,%0,0x204\n"
-		"0:	nopr	%%r7\n"
-		EX_TABLE(0b,0b)
-		: "+d" (_subcode), "+d" (_size) : "d" (addr) : "memory");
-	if (_subcode)
-		return -1;
-	return _size;
-}
-
-static int diag204(unsigned long subcode, unsigned long size, void *addr)
-{
-	diag_stat_inc(DIAG_STAT_X204);
-	return __diag204(subcode, size, addr);
-}
-
-=======
->>>>>>> 64672c95
 /*
  * For the old diag subcode 4 with simple data format we have to use real
  * memory. If we use subcode 6 or 7 with extended data format, we can (and
