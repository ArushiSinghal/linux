/*
 * hosting zSeries kernel virtual machines
 *
 * Copyright IBM Corp. 2008, 2009
 *
 * This program is free software; you can redistribute it and/or modify
 * it under the terms of the GNU General Public License (version 2 only)
 * as published by the Free Software Foundation.
 *
 *    Author(s): Carsten Otte <cotte@de.ibm.com>
 *               Christian Borntraeger <borntraeger@de.ibm.com>
 *               Heiko Carstens <heiko.carstens@de.ibm.com>
 *               Christian Ehrhardt <ehrhardt@de.ibm.com>
 *               Jason J. Herne <jjherne@us.ibm.com>
 */

#include <linux/compiler.h>
#include <linux/err.h>
#include <linux/fs.h>
#include <linux/hrtimer.h>
#include <linux/init.h>
#include <linux/kvm.h>
#include <linux/kvm_host.h>
#include <linux/module.h>
#include <linux/random.h>
#include <linux/slab.h>
#include <linux/timer.h>
#include <linux/vmalloc.h>
#include <asm/asm-offsets.h>
#include <asm/lowcore.h>
#include <asm/etr.h>
#include <asm/pgtable.h>
#include <asm/gmap.h>
#include <asm/nmi.h>
#include <asm/switch_to.h>
#include <asm/isc.h>
#include <asm/sclp.h>
#include "kvm-s390.h"
#include "gaccess.h"

#define KMSG_COMPONENT "kvm-s390"
#undef pr_fmt
#define pr_fmt(fmt) KMSG_COMPONENT ": " fmt

#define CREATE_TRACE_POINTS
#include "trace.h"
#include "trace-s390.h"

#define MEM_OP_MAX_SIZE 65536	/* Maximum transfer size for KVM_S390_MEM_OP */
#define LOCAL_IRQS 32
#define VCPU_IRQS_MAX_BUF (sizeof(struct kvm_s390_irq) * \
			   (KVM_MAX_VCPUS + LOCAL_IRQS))

#define VCPU_STAT(x) offsetof(struct kvm_vcpu, stat.x), KVM_STAT_VCPU

struct kvm_stats_debugfs_item debugfs_entries[] = {
	{ "userspace_handled", VCPU_STAT(exit_userspace) },
	{ "exit_null", VCPU_STAT(exit_null) },
	{ "exit_validity", VCPU_STAT(exit_validity) },
	{ "exit_stop_request", VCPU_STAT(exit_stop_request) },
	{ "exit_external_request", VCPU_STAT(exit_external_request) },
	{ "exit_external_interrupt", VCPU_STAT(exit_external_interrupt) },
	{ "exit_instruction", VCPU_STAT(exit_instruction) },
	{ "exit_program_interruption", VCPU_STAT(exit_program_interruption) },
	{ "exit_instr_and_program_int", VCPU_STAT(exit_instr_and_program) },
	{ "halt_successful_poll", VCPU_STAT(halt_successful_poll) },
	{ "halt_attempted_poll", VCPU_STAT(halt_attempted_poll) },
	{ "halt_poll_invalid", VCPU_STAT(halt_poll_invalid) },
	{ "halt_wakeup", VCPU_STAT(halt_wakeup) },
	{ "instruction_lctlg", VCPU_STAT(instruction_lctlg) },
	{ "instruction_lctl", VCPU_STAT(instruction_lctl) },
	{ "instruction_stctl", VCPU_STAT(instruction_stctl) },
	{ "instruction_stctg", VCPU_STAT(instruction_stctg) },
	{ "deliver_emergency_signal", VCPU_STAT(deliver_emergency_signal) },
	{ "deliver_external_call", VCPU_STAT(deliver_external_call) },
	{ "deliver_service_signal", VCPU_STAT(deliver_service_signal) },
	{ "deliver_virtio_interrupt", VCPU_STAT(deliver_virtio_interrupt) },
	{ "deliver_stop_signal", VCPU_STAT(deliver_stop_signal) },
	{ "deliver_prefix_signal", VCPU_STAT(deliver_prefix_signal) },
	{ "deliver_restart_signal", VCPU_STAT(deliver_restart_signal) },
	{ "deliver_program_interruption", VCPU_STAT(deliver_program_int) },
	{ "exit_wait_state", VCPU_STAT(exit_wait_state) },
	{ "instruction_pfmf", VCPU_STAT(instruction_pfmf) },
	{ "instruction_stidp", VCPU_STAT(instruction_stidp) },
	{ "instruction_spx", VCPU_STAT(instruction_spx) },
	{ "instruction_stpx", VCPU_STAT(instruction_stpx) },
	{ "instruction_stap", VCPU_STAT(instruction_stap) },
	{ "instruction_storage_key", VCPU_STAT(instruction_storage_key) },
	{ "instruction_ipte_interlock", VCPU_STAT(instruction_ipte_interlock) },
	{ "instruction_stsch", VCPU_STAT(instruction_stsch) },
	{ "instruction_chsc", VCPU_STAT(instruction_chsc) },
	{ "instruction_essa", VCPU_STAT(instruction_essa) },
	{ "instruction_stsi", VCPU_STAT(instruction_stsi) },
	{ "instruction_stfl", VCPU_STAT(instruction_stfl) },
	{ "instruction_tprot", VCPU_STAT(instruction_tprot) },
	{ "instruction_sigp_sense", VCPU_STAT(instruction_sigp_sense) },
	{ "instruction_sigp_sense_running", VCPU_STAT(instruction_sigp_sense_running) },
	{ "instruction_sigp_external_call", VCPU_STAT(instruction_sigp_external_call) },
	{ "instruction_sigp_emergency", VCPU_STAT(instruction_sigp_emergency) },
	{ "instruction_sigp_cond_emergency", VCPU_STAT(instruction_sigp_cond_emergency) },
	{ "instruction_sigp_start", VCPU_STAT(instruction_sigp_start) },
	{ "instruction_sigp_stop", VCPU_STAT(instruction_sigp_stop) },
	{ "instruction_sigp_stop_store_status", VCPU_STAT(instruction_sigp_stop_store_status) },
	{ "instruction_sigp_store_status", VCPU_STAT(instruction_sigp_store_status) },
	{ "instruction_sigp_store_adtl_status", VCPU_STAT(instruction_sigp_store_adtl_status) },
	{ "instruction_sigp_set_arch", VCPU_STAT(instruction_sigp_arch) },
	{ "instruction_sigp_set_prefix", VCPU_STAT(instruction_sigp_prefix) },
	{ "instruction_sigp_restart", VCPU_STAT(instruction_sigp_restart) },
	{ "instruction_sigp_cpu_reset", VCPU_STAT(instruction_sigp_cpu_reset) },
	{ "instruction_sigp_init_cpu_reset", VCPU_STAT(instruction_sigp_init_cpu_reset) },
	{ "instruction_sigp_unknown", VCPU_STAT(instruction_sigp_unknown) },
	{ "diagnose_10", VCPU_STAT(diagnose_10) },
	{ "diagnose_44", VCPU_STAT(diagnose_44) },
	{ "diagnose_9c", VCPU_STAT(diagnose_9c) },
	{ "diagnose_258", VCPU_STAT(diagnose_258) },
	{ "diagnose_308", VCPU_STAT(diagnose_308) },
	{ "diagnose_500", VCPU_STAT(diagnose_500) },
	{ NULL }
};

/* upper facilities limit for kvm */
unsigned long kvm_s390_fac_list_mask[16] = {
	0xffe6000000000000UL,
	0x005e000000000000UL,
};

unsigned long kvm_s390_fac_list_mask_size(void)
{
	BUILD_BUG_ON(ARRAY_SIZE(kvm_s390_fac_list_mask) > S390_ARCH_FAC_MASK_SIZE_U64);
	return ARRAY_SIZE(kvm_s390_fac_list_mask);
}

static struct gmap_notifier gmap_notifier;
debug_info_t *kvm_s390_dbf;

/* Section: not file related */
int kvm_arch_hardware_enable(void)
{
	/* every s390 is virtualization enabled ;-) */
	return 0;
}

static void kvm_gmap_notifier(struct gmap *gmap, unsigned long address);

/*
 * This callback is executed during stop_machine(). All CPUs are therefore
 * temporarily stopped. In order not to change guest behavior, we have to
 * disable preemption whenever we touch the epoch of kvm and the VCPUs,
 * so a CPU won't be stopped while calculating with the epoch.
 */
static int kvm_clock_sync(struct notifier_block *notifier, unsigned long val,
			  void *v)
{
	struct kvm *kvm;
	struct kvm_vcpu *vcpu;
	int i;
	unsigned long long *delta = v;

	list_for_each_entry(kvm, &vm_list, vm_list) {
		kvm->arch.epoch -= *delta;
		kvm_for_each_vcpu(i, vcpu, kvm) {
			vcpu->arch.sie_block->epoch -= *delta;
			if (vcpu->arch.cputm_enabled)
				vcpu->arch.cputm_start += *delta;
		}
	}
	return NOTIFY_OK;
}

static struct notifier_block kvm_clock_notifier = {
	.notifier_call = kvm_clock_sync,
};

int kvm_arch_hardware_setup(void)
{
	gmap_notifier.notifier_call = kvm_gmap_notifier;
	gmap_register_ipte_notifier(&gmap_notifier);
	atomic_notifier_chain_register(&s390_epoch_delta_notifier,
				       &kvm_clock_notifier);
	return 0;
}

void kvm_arch_hardware_unsetup(void)
{
	gmap_unregister_ipte_notifier(&gmap_notifier);
	atomic_notifier_chain_unregister(&s390_epoch_delta_notifier,
					 &kvm_clock_notifier);
}

int kvm_arch_init(void *opaque)
{
	kvm_s390_dbf = debug_register("kvm-trace", 32, 1, 7 * sizeof(long));
	if (!kvm_s390_dbf)
		return -ENOMEM;

	if (debug_register_view(kvm_s390_dbf, &debug_sprintf_view)) {
		debug_unregister(kvm_s390_dbf);
		return -ENOMEM;
	}

	/* Register floating interrupt controller interface. */
	return kvm_register_device_ops(&kvm_flic_ops, KVM_DEV_TYPE_FLIC);
}

void kvm_arch_exit(void)
{
	debug_unregister(kvm_s390_dbf);
}

/* Section: device related */
long kvm_arch_dev_ioctl(struct file *filp,
			unsigned int ioctl, unsigned long arg)
{
	if (ioctl == KVM_S390_ENABLE_SIE)
		return s390_enable_sie();
	return -EINVAL;
}

int kvm_vm_ioctl_check_extension(struct kvm *kvm, long ext)
{
	int r;

	switch (ext) {
	case KVM_CAP_S390_PSW:
	case KVM_CAP_S390_GMAP:
	case KVM_CAP_SYNC_MMU:
#ifdef CONFIG_KVM_S390_UCONTROL
	case KVM_CAP_S390_UCONTROL:
#endif
	case KVM_CAP_ASYNC_PF:
	case KVM_CAP_SYNC_REGS:
	case KVM_CAP_ONE_REG:
	case KVM_CAP_ENABLE_CAP:
	case KVM_CAP_S390_CSS_SUPPORT:
	case KVM_CAP_IOEVENTFD:
	case KVM_CAP_DEVICE_CTRL:
	case KVM_CAP_ENABLE_CAP_VM:
	case KVM_CAP_S390_IRQCHIP:
	case KVM_CAP_VM_ATTRIBUTES:
	case KVM_CAP_MP_STATE:
	case KVM_CAP_S390_INJECT_IRQ:
	case KVM_CAP_S390_USER_SIGP:
	case KVM_CAP_S390_USER_STSI:
	case KVM_CAP_S390_SKEYS:
	case KVM_CAP_S390_IRQ_STATE:
		r = 1;
		break;
	case KVM_CAP_S390_MEM_OP:
		r = MEM_OP_MAX_SIZE;
		break;
	case KVM_CAP_NR_VCPUS:
	case KVM_CAP_MAX_VCPUS:
		r = sclp.has_esca ? KVM_S390_ESCA_CPU_SLOTS
				  : KVM_S390_BSCA_CPU_SLOTS;
		break;
	case KVM_CAP_NR_MEMSLOTS:
		r = KVM_USER_MEM_SLOTS;
		break;
	case KVM_CAP_S390_COW:
		r = MACHINE_HAS_ESOP;
		break;
	case KVM_CAP_S390_VECTOR_REGISTERS:
		r = MACHINE_HAS_VX;
		break;
	case KVM_CAP_S390_RI:
		r = test_facility(64);
		break;
	default:
		r = 0;
	}
	return r;
}

static void kvm_s390_sync_dirty_log(struct kvm *kvm,
					struct kvm_memory_slot *memslot)
{
	gfn_t cur_gfn, last_gfn;
	unsigned long address;
	struct gmap *gmap = kvm->arch.gmap;

	/* Loop over all guest pages */
	last_gfn = memslot->base_gfn + memslot->npages;
	for (cur_gfn = memslot->base_gfn; cur_gfn <= last_gfn; cur_gfn++) {
		address = gfn_to_hva_memslot(memslot, cur_gfn);

		if (test_and_clear_guest_dirty(gmap->mm, address))
			mark_page_dirty(kvm, cur_gfn);
		if (fatal_signal_pending(current))
			return;
		cond_resched();
	}
}

/* Section: vm related */
static void sca_del_vcpu(struct kvm_vcpu *vcpu);

/*
 * Get (and clear) the dirty memory log for a memory slot.
 */
int kvm_vm_ioctl_get_dirty_log(struct kvm *kvm,
			       struct kvm_dirty_log *log)
{
	int r;
	unsigned long n;
	struct kvm_memslots *slots;
	struct kvm_memory_slot *memslot;
	int is_dirty = 0;

	mutex_lock(&kvm->slots_lock);

	r = -EINVAL;
	if (log->slot >= KVM_USER_MEM_SLOTS)
		goto out;

	slots = kvm_memslots(kvm);
	memslot = id_to_memslot(slots, log->slot);
	r = -ENOENT;
	if (!memslot->dirty_bitmap)
		goto out;

	kvm_s390_sync_dirty_log(kvm, memslot);
	r = kvm_get_dirty_log(kvm, log, &is_dirty);
	if (r)
		goto out;

	/* Clear the dirty log */
	if (is_dirty) {
		n = kvm_dirty_bitmap_bytes(memslot);
		memset(memslot->dirty_bitmap, 0, n);
	}
	r = 0;
out:
	mutex_unlock(&kvm->slots_lock);
	return r;
}

static int kvm_vm_ioctl_enable_cap(struct kvm *kvm, struct kvm_enable_cap *cap)
{
	int r;

	if (cap->flags)
		return -EINVAL;

	switch (cap->cap) {
	case KVM_CAP_S390_IRQCHIP:
		VM_EVENT(kvm, 3, "%s", "ENABLE: CAP_S390_IRQCHIP");
		kvm->arch.use_irqchip = 1;
		r = 0;
		break;
	case KVM_CAP_S390_USER_SIGP:
		VM_EVENT(kvm, 3, "%s", "ENABLE: CAP_S390_USER_SIGP");
		kvm->arch.user_sigp = 1;
		r = 0;
		break;
	case KVM_CAP_S390_VECTOR_REGISTERS:
		mutex_lock(&kvm->lock);
		if (atomic_read(&kvm->online_vcpus)) {
			r = -EBUSY;
		} else if (MACHINE_HAS_VX) {
			set_kvm_facility(kvm->arch.model.fac_mask, 129);
			set_kvm_facility(kvm->arch.model.fac_list, 129);
			r = 0;
		} else
			r = -EINVAL;
		mutex_unlock(&kvm->lock);
		VM_EVENT(kvm, 3, "ENABLE: CAP_S390_VECTOR_REGISTERS %s",
			 r ? "(not available)" : "(success)");
		break;
	case KVM_CAP_S390_RI:
		r = -EINVAL;
		mutex_lock(&kvm->lock);
		if (atomic_read(&kvm->online_vcpus)) {
			r = -EBUSY;
		} else if (test_facility(64)) {
			set_kvm_facility(kvm->arch.model.fac_mask, 64);
			set_kvm_facility(kvm->arch.model.fac_list, 64);
			r = 0;
		}
		mutex_unlock(&kvm->lock);
		VM_EVENT(kvm, 3, "ENABLE: CAP_S390_RI %s",
			 r ? "(not available)" : "(success)");
		break;
	case KVM_CAP_S390_USER_STSI:
		VM_EVENT(kvm, 3, "%s", "ENABLE: CAP_S390_USER_STSI");
		kvm->arch.user_stsi = 1;
		r = 0;
		break;
	default:
		r = -EINVAL;
		break;
	}
	return r;
}

static int kvm_s390_get_mem_control(struct kvm *kvm, struct kvm_device_attr *attr)
{
	int ret;

	switch (attr->attr) {
	case KVM_S390_VM_MEM_LIMIT_SIZE:
		ret = 0;
		VM_EVENT(kvm, 3, "QUERY: max guest memory: %lu bytes",
			 kvm->arch.mem_limit);
		if (put_user(kvm->arch.mem_limit, (u64 __user *)attr->addr))
			ret = -EFAULT;
		break;
	default:
		ret = -ENXIO;
		break;
	}
	return ret;
}

static int kvm_s390_set_mem_control(struct kvm *kvm, struct kvm_device_attr *attr)
{
	int ret;
	unsigned int idx;
	switch (attr->attr) {
	case KVM_S390_VM_MEM_ENABLE_CMMA:
		/* enable CMMA only for z10 and later (EDAT_1) */
		ret = -EINVAL;
		if (!MACHINE_IS_LPAR || !MACHINE_HAS_EDAT1)
			break;

		ret = -EBUSY;
		VM_EVENT(kvm, 3, "%s", "ENABLE: CMMA support");
		mutex_lock(&kvm->lock);
		if (atomic_read(&kvm->online_vcpus) == 0) {
			kvm->arch.use_cmma = 1;
			ret = 0;
		}
		mutex_unlock(&kvm->lock);
		break;
	case KVM_S390_VM_MEM_CLR_CMMA:
		ret = -EINVAL;
		if (!kvm->arch.use_cmma)
			break;

		VM_EVENT(kvm, 3, "%s", "RESET: CMMA states");
		mutex_lock(&kvm->lock);
		idx = srcu_read_lock(&kvm->srcu);
		s390_reset_cmma(kvm->arch.gmap->mm);
		srcu_read_unlock(&kvm->srcu, idx);
		mutex_unlock(&kvm->lock);
		ret = 0;
		break;
	case KVM_S390_VM_MEM_LIMIT_SIZE: {
		unsigned long new_limit;

		if (kvm_is_ucontrol(kvm))
			return -EINVAL;

		if (get_user(new_limit, (u64 __user *)attr->addr))
			return -EFAULT;

		if (kvm->arch.mem_limit != KVM_S390_NO_MEM_LIMIT &&
		    new_limit > kvm->arch.mem_limit)
			return -E2BIG;

		if (!new_limit)
			return -EINVAL;

		/* gmap_alloc takes last usable address */
		if (new_limit != KVM_S390_NO_MEM_LIMIT)
			new_limit -= 1;

		ret = -EBUSY;
		mutex_lock(&kvm->lock);
		if (atomic_read(&kvm->online_vcpus) == 0) {
			/* gmap_alloc will round the limit up */
			struct gmap *new = gmap_alloc(current->mm, new_limit);

			if (!new) {
				ret = -ENOMEM;
			} else {
				gmap_free(kvm->arch.gmap);
				new->private = kvm;
				kvm->arch.gmap = new;
				ret = 0;
			}
		}
		mutex_unlock(&kvm->lock);
		VM_EVENT(kvm, 3, "SET: max guest address: %lu", new_limit);
		VM_EVENT(kvm, 3, "New guest asce: 0x%pK",
			 (void *) kvm->arch.gmap->asce);
		break;
	}
	default:
		ret = -ENXIO;
		break;
	}
	return ret;
}

static void kvm_s390_vcpu_crypto_setup(struct kvm_vcpu *vcpu);

static int kvm_s390_vm_set_crypto(struct kvm *kvm, struct kvm_device_attr *attr)
{
	struct kvm_vcpu *vcpu;
	int i;

	if (!test_kvm_facility(kvm, 76))
		return -EINVAL;

	mutex_lock(&kvm->lock);
	switch (attr->attr) {
	case KVM_S390_VM_CRYPTO_ENABLE_AES_KW:
		get_random_bytes(
			kvm->arch.crypto.crycb->aes_wrapping_key_mask,
			sizeof(kvm->arch.crypto.crycb->aes_wrapping_key_mask));
		kvm->arch.crypto.aes_kw = 1;
		VM_EVENT(kvm, 3, "%s", "ENABLE: AES keywrapping support");
		break;
	case KVM_S390_VM_CRYPTO_ENABLE_DEA_KW:
		get_random_bytes(
			kvm->arch.crypto.crycb->dea_wrapping_key_mask,
			sizeof(kvm->arch.crypto.crycb->dea_wrapping_key_mask));
		kvm->arch.crypto.dea_kw = 1;
		VM_EVENT(kvm, 3, "%s", "ENABLE: DEA keywrapping support");
		break;
	case KVM_S390_VM_CRYPTO_DISABLE_AES_KW:
		kvm->arch.crypto.aes_kw = 0;
		memset(kvm->arch.crypto.crycb->aes_wrapping_key_mask, 0,
			sizeof(kvm->arch.crypto.crycb->aes_wrapping_key_mask));
		VM_EVENT(kvm, 3, "%s", "DISABLE: AES keywrapping support");
		break;
	case KVM_S390_VM_CRYPTO_DISABLE_DEA_KW:
		kvm->arch.crypto.dea_kw = 0;
		memset(kvm->arch.crypto.crycb->dea_wrapping_key_mask, 0,
			sizeof(kvm->arch.crypto.crycb->dea_wrapping_key_mask));
		VM_EVENT(kvm, 3, "%s", "DISABLE: DEA keywrapping support");
		break;
	default:
		mutex_unlock(&kvm->lock);
		return -ENXIO;
	}

	kvm_for_each_vcpu(i, vcpu, kvm) {
		kvm_s390_vcpu_crypto_setup(vcpu);
		exit_sie(vcpu);
	}
	mutex_unlock(&kvm->lock);
	return 0;
}

static int kvm_s390_set_tod_high(struct kvm *kvm, struct kvm_device_attr *attr)
{
	u8 gtod_high;

	if (copy_from_user(&gtod_high, (void __user *)attr->addr,
					   sizeof(gtod_high)))
		return -EFAULT;

	if (gtod_high != 0)
		return -EINVAL;
	VM_EVENT(kvm, 3, "SET: TOD extension: 0x%x", gtod_high);

	return 0;
}

static int kvm_s390_set_tod_low(struct kvm *kvm, struct kvm_device_attr *attr)
{
	u64 gtod;

	if (copy_from_user(&gtod, (void __user *)attr->addr, sizeof(gtod)))
		return -EFAULT;

	kvm_s390_set_tod_clock(kvm, gtod);
	VM_EVENT(kvm, 3, "SET: TOD base: 0x%llx", gtod);
	return 0;
}

static int kvm_s390_set_tod(struct kvm *kvm, struct kvm_device_attr *attr)
{
	int ret;

	if (attr->flags)
		return -EINVAL;

	switch (attr->attr) {
	case KVM_S390_VM_TOD_HIGH:
		ret = kvm_s390_set_tod_high(kvm, attr);
		break;
	case KVM_S390_VM_TOD_LOW:
		ret = kvm_s390_set_tod_low(kvm, attr);
		break;
	default:
		ret = -ENXIO;
		break;
	}
	return ret;
}

static int kvm_s390_get_tod_high(struct kvm *kvm, struct kvm_device_attr *attr)
{
	u8 gtod_high = 0;

	if (copy_to_user((void __user *)attr->addr, &gtod_high,
					 sizeof(gtod_high)))
		return -EFAULT;
	VM_EVENT(kvm, 3, "QUERY: TOD extension: 0x%x", gtod_high);

	return 0;
}

static int kvm_s390_get_tod_low(struct kvm *kvm, struct kvm_device_attr *attr)
{
	u64 gtod;

	gtod = kvm_s390_get_tod_clock_fast(kvm);
	if (copy_to_user((void __user *)attr->addr, &gtod, sizeof(gtod)))
		return -EFAULT;
	VM_EVENT(kvm, 3, "QUERY: TOD base: 0x%llx", gtod);

	return 0;
}

static int kvm_s390_get_tod(struct kvm *kvm, struct kvm_device_attr *attr)
{
	int ret;

	if (attr->flags)
		return -EINVAL;

	switch (attr->attr) {
	case KVM_S390_VM_TOD_HIGH:
		ret = kvm_s390_get_tod_high(kvm, attr);
		break;
	case KVM_S390_VM_TOD_LOW:
		ret = kvm_s390_get_tod_low(kvm, attr);
		break;
	default:
		ret = -ENXIO;
		break;
	}
	return ret;
}

static int kvm_s390_set_processor(struct kvm *kvm, struct kvm_device_attr *attr)
{
	struct kvm_s390_vm_cpu_processor *proc;
	u16 lowest_ibc, unblocked_ibc;
	int ret = 0;

	mutex_lock(&kvm->lock);
	if (atomic_read(&kvm->online_vcpus)) {
		ret = -EBUSY;
		goto out;
	}
	proc = kzalloc(sizeof(*proc), GFP_KERNEL);
	if (!proc) {
		ret = -ENOMEM;
		goto out;
	}
	if (!copy_from_user(proc, (void __user *)attr->addr,
			    sizeof(*proc))) {
		kvm->arch.model.cpuid = proc->cpuid;
		lowest_ibc = sclp.ibc >> 16 & 0xfff;
		unblocked_ibc = sclp.ibc & 0xfff;
		if (lowest_ibc) {
			if (proc->ibc > unblocked_ibc)
				kvm->arch.model.ibc = unblocked_ibc;
			else if (proc->ibc < lowest_ibc)
				kvm->arch.model.ibc = lowest_ibc;
			else
				kvm->arch.model.ibc = proc->ibc;
		}
		memcpy(kvm->arch.model.fac_list, proc->fac_list,
		       S390_ARCH_FAC_LIST_SIZE_BYTE);
	} else
		ret = -EFAULT;
	kfree(proc);
out:
	mutex_unlock(&kvm->lock);
	return ret;
}

static int kvm_s390_set_cpu_model(struct kvm *kvm, struct kvm_device_attr *attr)
{
	int ret = -ENXIO;

	switch (attr->attr) {
	case KVM_S390_VM_CPU_PROCESSOR:
		ret = kvm_s390_set_processor(kvm, attr);
		break;
	}
	return ret;
}

static int kvm_s390_get_processor(struct kvm *kvm, struct kvm_device_attr *attr)
{
	struct kvm_s390_vm_cpu_processor *proc;
	int ret = 0;

	proc = kzalloc(sizeof(*proc), GFP_KERNEL);
	if (!proc) {
		ret = -ENOMEM;
		goto out;
	}
	proc->cpuid = kvm->arch.model.cpuid;
	proc->ibc = kvm->arch.model.ibc;
	memcpy(&proc->fac_list, kvm->arch.model.fac_list,
	       S390_ARCH_FAC_LIST_SIZE_BYTE);
	if (copy_to_user((void __user *)attr->addr, proc, sizeof(*proc)))
		ret = -EFAULT;
	kfree(proc);
out:
	return ret;
}

static int kvm_s390_get_machine(struct kvm *kvm, struct kvm_device_attr *attr)
{
	struct kvm_s390_vm_cpu_machine *mach;
	int ret = 0;

	mach = kzalloc(sizeof(*mach), GFP_KERNEL);
	if (!mach) {
		ret = -ENOMEM;
		goto out;
	}
	get_cpu_id((struct cpuid *) &mach->cpuid);
	mach->ibc = sclp.ibc;
	memcpy(&mach->fac_mask, kvm->arch.model.fac_mask,
	       S390_ARCH_FAC_LIST_SIZE_BYTE);
	memcpy((unsigned long *)&mach->fac_list, S390_lowcore.stfle_fac_list,
	       S390_ARCH_FAC_LIST_SIZE_BYTE);
	if (copy_to_user((void __user *)attr->addr, mach, sizeof(*mach)))
		ret = -EFAULT;
	kfree(mach);
out:
	return ret;
}

static int kvm_s390_get_cpu_model(struct kvm *kvm, struct kvm_device_attr *attr)
{
	int ret = -ENXIO;

	switch (attr->attr) {
	case KVM_S390_VM_CPU_PROCESSOR:
		ret = kvm_s390_get_processor(kvm, attr);
		break;
	case KVM_S390_VM_CPU_MACHINE:
		ret = kvm_s390_get_machine(kvm, attr);
		break;
	}
	return ret;
}

static int kvm_s390_vm_set_attr(struct kvm *kvm, struct kvm_device_attr *attr)
{
	int ret;

	switch (attr->group) {
	case KVM_S390_VM_MEM_CTRL:
		ret = kvm_s390_set_mem_control(kvm, attr);
		break;
	case KVM_S390_VM_TOD:
		ret = kvm_s390_set_tod(kvm, attr);
		break;
	case KVM_S390_VM_CPU_MODEL:
		ret = kvm_s390_set_cpu_model(kvm, attr);
		break;
	case KVM_S390_VM_CRYPTO:
		ret = kvm_s390_vm_set_crypto(kvm, attr);
		break;
	default:
		ret = -ENXIO;
		break;
	}

	return ret;
}

static int kvm_s390_vm_get_attr(struct kvm *kvm, struct kvm_device_attr *attr)
{
	int ret;

	switch (attr->group) {
	case KVM_S390_VM_MEM_CTRL:
		ret = kvm_s390_get_mem_control(kvm, attr);
		break;
	case KVM_S390_VM_TOD:
		ret = kvm_s390_get_tod(kvm, attr);
		break;
	case KVM_S390_VM_CPU_MODEL:
		ret = kvm_s390_get_cpu_model(kvm, attr);
		break;
	default:
		ret = -ENXIO;
		break;
	}

	return ret;
}

static int kvm_s390_vm_has_attr(struct kvm *kvm, struct kvm_device_attr *attr)
{
	int ret;

	switch (attr->group) {
	case KVM_S390_VM_MEM_CTRL:
		switch (attr->attr) {
		case KVM_S390_VM_MEM_ENABLE_CMMA:
		case KVM_S390_VM_MEM_CLR_CMMA:
		case KVM_S390_VM_MEM_LIMIT_SIZE:
			ret = 0;
			break;
		default:
			ret = -ENXIO;
			break;
		}
		break;
	case KVM_S390_VM_TOD:
		switch (attr->attr) {
		case KVM_S390_VM_TOD_LOW:
		case KVM_S390_VM_TOD_HIGH:
			ret = 0;
			break;
		default:
			ret = -ENXIO;
			break;
		}
		break;
	case KVM_S390_VM_CPU_MODEL:
		switch (attr->attr) {
		case KVM_S390_VM_CPU_PROCESSOR:
		case KVM_S390_VM_CPU_MACHINE:
			ret = 0;
			break;
		default:
			ret = -ENXIO;
			break;
		}
		break;
	case KVM_S390_VM_CRYPTO:
		switch (attr->attr) {
		case KVM_S390_VM_CRYPTO_ENABLE_AES_KW:
		case KVM_S390_VM_CRYPTO_ENABLE_DEA_KW:
		case KVM_S390_VM_CRYPTO_DISABLE_AES_KW:
		case KVM_S390_VM_CRYPTO_DISABLE_DEA_KW:
			ret = 0;
			break;
		default:
			ret = -ENXIO;
			break;
		}
		break;
	default:
		ret = -ENXIO;
		break;
	}

	return ret;
}

static long kvm_s390_get_skeys(struct kvm *kvm, struct kvm_s390_skeys *args)
{
	uint8_t *keys;
	uint64_t hva;
	unsigned long curkey;
	int i, r = 0;

	if (args->flags != 0)
		return -EINVAL;

	/* Is this guest using storage keys? */
	if (!mm_use_skey(current->mm))
		return KVM_S390_GET_SKEYS_NONE;

	/* Enforce sane limit on memory allocation */
	if (args->count < 1 || args->count > KVM_S390_SKEYS_MAX)
		return -EINVAL;

	keys = kmalloc_array(args->count, sizeof(uint8_t),
			     GFP_KERNEL | __GFP_NOWARN);
	if (!keys)
		keys = vmalloc(sizeof(uint8_t) * args->count);
	if (!keys)
		return -ENOMEM;

	for (i = 0; i < args->count; i++) {
		hva = gfn_to_hva(kvm, args->start_gfn + i);
		if (kvm_is_error_hva(hva)) {
			r = -EFAULT;
			goto out;
		}

		curkey = get_guest_storage_key(current->mm, hva);
		if (IS_ERR_VALUE(curkey)) {
			r = curkey;
			goto out;
		}
		keys[i] = curkey;
	}

	r = copy_to_user((uint8_t __user *)args->skeydata_addr, keys,
			 sizeof(uint8_t) * args->count);
	if (r)
		r = -EFAULT;
out:
	kvfree(keys);
	return r;
}

static long kvm_s390_set_skeys(struct kvm *kvm, struct kvm_s390_skeys *args)
{
	uint8_t *keys;
	uint64_t hva;
	int i, r = 0;

	if (args->flags != 0)
		return -EINVAL;

	/* Enforce sane limit on memory allocation */
	if (args->count < 1 || args->count > KVM_S390_SKEYS_MAX)
		return -EINVAL;

	keys = kmalloc_array(args->count, sizeof(uint8_t),
			     GFP_KERNEL | __GFP_NOWARN);
	if (!keys)
		keys = vmalloc(sizeof(uint8_t) * args->count);
	if (!keys)
		return -ENOMEM;

	r = copy_from_user(keys, (uint8_t __user *)args->skeydata_addr,
			   sizeof(uint8_t) * args->count);
	if (r) {
		r = -EFAULT;
		goto out;
	}

	/* Enable storage key handling for the guest */
	r = s390_enable_skey();
	if (r)
		goto out;

	for (i = 0; i < args->count; i++) {
		hva = gfn_to_hva(kvm, args->start_gfn + i);
		if (kvm_is_error_hva(hva)) {
			r = -EFAULT;
			goto out;
		}

		/* Lowest order bit is reserved */
		if (keys[i] & 0x01) {
			r = -EINVAL;
			goto out;
		}

		r = set_guest_storage_key(current->mm, hva,
					  (unsigned long)keys[i], 0);
		if (r)
			goto out;
	}
out:
	kvfree(keys);
	return r;
}

long kvm_arch_vm_ioctl(struct file *filp,
		       unsigned int ioctl, unsigned long arg)
{
	struct kvm *kvm = filp->private_data;
	void __user *argp = (void __user *)arg;
	struct kvm_device_attr attr;
	int r;

	switch (ioctl) {
	case KVM_S390_INTERRUPT: {
		struct kvm_s390_interrupt s390int;

		r = -EFAULT;
		if (copy_from_user(&s390int, argp, sizeof(s390int)))
			break;
		r = kvm_s390_inject_vm(kvm, &s390int);
		break;
	}
	case KVM_ENABLE_CAP: {
		struct kvm_enable_cap cap;
		r = -EFAULT;
		if (copy_from_user(&cap, argp, sizeof(cap)))
			break;
		r = kvm_vm_ioctl_enable_cap(kvm, &cap);
		break;
	}
	case KVM_CREATE_IRQCHIP: {
		struct kvm_irq_routing_entry routing;

		r = -EINVAL;
		if (kvm->arch.use_irqchip) {
			/* Set up dummy routing. */
			memset(&routing, 0, sizeof(routing));
			r = kvm_set_irq_routing(kvm, &routing, 0, 0);
		}
		break;
	}
	case KVM_SET_DEVICE_ATTR: {
		r = -EFAULT;
		if (copy_from_user(&attr, (void __user *)arg, sizeof(attr)))
			break;
		r = kvm_s390_vm_set_attr(kvm, &attr);
		break;
	}
	case KVM_GET_DEVICE_ATTR: {
		r = -EFAULT;
		if (copy_from_user(&attr, (void __user *)arg, sizeof(attr)))
			break;
		r = kvm_s390_vm_get_attr(kvm, &attr);
		break;
	}
	case KVM_HAS_DEVICE_ATTR: {
		r = -EFAULT;
		if (copy_from_user(&attr, (void __user *)arg, sizeof(attr)))
			break;
		r = kvm_s390_vm_has_attr(kvm, &attr);
		break;
	}
	case KVM_S390_GET_SKEYS: {
		struct kvm_s390_skeys args;

		r = -EFAULT;
		if (copy_from_user(&args, argp,
				   sizeof(struct kvm_s390_skeys)))
			break;
		r = kvm_s390_get_skeys(kvm, &args);
		break;
	}
	case KVM_S390_SET_SKEYS: {
		struct kvm_s390_skeys args;

		r = -EFAULT;
		if (copy_from_user(&args, argp,
				   sizeof(struct kvm_s390_skeys)))
			break;
		r = kvm_s390_set_skeys(kvm, &args);
		break;
	}
	default:
		r = -ENOTTY;
	}

	return r;
}

static int kvm_s390_query_ap_config(u8 *config)
{
	u32 fcn_code = 0x04000000UL;
	u32 cc = 0;

	memset(config, 0, 128);
	asm volatile(
		"lgr 0,%1\n"
		"lgr 2,%2\n"
		".long 0xb2af0000\n"		/* PQAP(QCI) */
		"0: ipm %0\n"
		"srl %0,28\n"
		"1:\n"
		EX_TABLE(0b, 1b)
		: "+r" (cc)
		: "r" (fcn_code), "r" (config)
		: "cc", "0", "2", "memory"
	);

	return cc;
}

static int kvm_s390_apxa_installed(void)
{
	u8 config[128];
	int cc;

	if (test_facility(12)) {
		cc = kvm_s390_query_ap_config(config);

		if (cc)
			pr_err("PQAP(QCI) failed with cc=%d", cc);
		else
			return config[0] & 0x40;
	}

	return 0;
}

static void kvm_s390_set_crycb_format(struct kvm *kvm)
{
	kvm->arch.crypto.crycbd = (__u32)(unsigned long) kvm->arch.crypto.crycb;

	if (kvm_s390_apxa_installed())
		kvm->arch.crypto.crycbd |= CRYCB_FORMAT2;
	else
		kvm->arch.crypto.crycbd |= CRYCB_FORMAT1;
}

static u64 kvm_s390_get_initial_cpuid(void)
{
	struct cpuid cpuid;

	get_cpu_id(&cpuid);
	cpuid.version = 0xff;
	return *((u64 *) &cpuid);
}

static void kvm_s390_crypto_init(struct kvm *kvm)
{
	if (!test_kvm_facility(kvm, 76))
		return;

	kvm->arch.crypto.crycb = &kvm->arch.sie_page2->crycb;
	kvm_s390_set_crycb_format(kvm);

	/* Enable AES/DEA protected key functions by default */
	kvm->arch.crypto.aes_kw = 1;
	kvm->arch.crypto.dea_kw = 1;
	get_random_bytes(kvm->arch.crypto.crycb->aes_wrapping_key_mask,
			 sizeof(kvm->arch.crypto.crycb->aes_wrapping_key_mask));
	get_random_bytes(kvm->arch.crypto.crycb->dea_wrapping_key_mask,
			 sizeof(kvm->arch.crypto.crycb->dea_wrapping_key_mask));
}

static void sca_dispose(struct kvm *kvm)
{
	if (kvm->arch.use_esca)
		free_pages_exact(kvm->arch.sca, sizeof(struct esca_block));
	else
		free_page((unsigned long)(kvm->arch.sca));
	kvm->arch.sca = NULL;
}

int kvm_arch_init_vm(struct kvm *kvm, unsigned long type)
{
	int i, rc;
	char debug_name[16];
	static unsigned long sca_offset;

	rc = -EINVAL;
#ifdef CONFIG_KVM_S390_UCONTROL
	if (type & ~KVM_VM_S390_UCONTROL)
		goto out_err;
	if ((type & KVM_VM_S390_UCONTROL) && (!capable(CAP_SYS_ADMIN)))
		goto out_err;
#else
	if (type)
		goto out_err;
#endif

	rc = s390_enable_sie();
	if (rc)
		goto out_err;

	rc = -ENOMEM;

	kvm->arch.use_esca = 0; /* start with basic SCA */
	rwlock_init(&kvm->arch.sca_lock);
	kvm->arch.sca = (struct bsca_block *) get_zeroed_page(GFP_KERNEL);
	if (!kvm->arch.sca)
		goto out_err;
	spin_lock(&kvm_lock);
	sca_offset += 16;
	if (sca_offset + sizeof(struct bsca_block) > PAGE_SIZE)
		sca_offset = 0;
	kvm->arch.sca = (struct bsca_block *)
			((char *) kvm->arch.sca + sca_offset);
	spin_unlock(&kvm_lock);

	sprintf(debug_name, "kvm-%u", current->pid);

	kvm->arch.dbf = debug_register(debug_name, 32, 1, 7 * sizeof(long));
	if (!kvm->arch.dbf)
		goto out_err;

	kvm->arch.sie_page2 =
	     (struct sie_page2 *) get_zeroed_page(GFP_KERNEL | GFP_DMA);
	if (!kvm->arch.sie_page2)
		goto out_err;

	/* Populate the facility mask initially. */
	memcpy(kvm->arch.model.fac_mask, S390_lowcore.stfle_fac_list,
	       S390_ARCH_FAC_LIST_SIZE_BYTE);
	for (i = 0; i < S390_ARCH_FAC_LIST_SIZE_U64; i++) {
		if (i < kvm_s390_fac_list_mask_size())
			kvm->arch.model.fac_mask[i] &= kvm_s390_fac_list_mask[i];
		else
			kvm->arch.model.fac_mask[i] = 0UL;
	}

	/* Populate the facility list initially. */
	kvm->arch.model.fac_list = kvm->arch.sie_page2->fac_list;
	memcpy(kvm->arch.model.fac_list, kvm->arch.model.fac_mask,
	       S390_ARCH_FAC_LIST_SIZE_BYTE);

	kvm->arch.model.cpuid = kvm_s390_get_initial_cpuid();
	kvm->arch.model.ibc = sclp.ibc & 0x0fff;

	kvm_s390_crypto_init(kvm);

	spin_lock_init(&kvm->arch.float_int.lock);
	for (i = 0; i < FIRQ_LIST_COUNT; i++)
		INIT_LIST_HEAD(&kvm->arch.float_int.lists[i]);
	init_waitqueue_head(&kvm->arch.ipte_wq);
	mutex_init(&kvm->arch.ipte_mutex);

	debug_register_view(kvm->arch.dbf, &debug_sprintf_view);
	VM_EVENT(kvm, 3, "vm created with type %lu", type);

	if (type & KVM_VM_S390_UCONTROL) {
		kvm->arch.gmap = NULL;
		kvm->arch.mem_limit = KVM_S390_NO_MEM_LIMIT;
	} else {
		if (sclp.hamax == U64_MAX)
			kvm->arch.mem_limit = TASK_MAX_SIZE;
		else
			kvm->arch.mem_limit = min_t(unsigned long, TASK_MAX_SIZE,
						    sclp.hamax + 1);
		kvm->arch.gmap = gmap_alloc(current->mm, kvm->arch.mem_limit - 1);
		if (!kvm->arch.gmap)
			goto out_err;
		kvm->arch.gmap->private = kvm;
		kvm->arch.gmap->pfault_enabled = 0;
	}

	kvm->arch.css_support = 0;
	kvm->arch.use_irqchip = 0;
	kvm->arch.epoch = 0;

	spin_lock_init(&kvm->arch.start_stop_lock);
	KVM_EVENT(3, "vm 0x%pK created by pid %u", kvm, current->pid);

	return 0;
out_err:
	free_page((unsigned long)kvm->arch.sie_page2);
	debug_unregister(kvm->arch.dbf);
	sca_dispose(kvm);
	KVM_EVENT(3, "creation of vm failed: %d", rc);
	return rc;
}

void kvm_arch_vcpu_destroy(struct kvm_vcpu *vcpu)
{
	VCPU_EVENT(vcpu, 3, "%s", "free cpu");
	trace_kvm_s390_destroy_vcpu(vcpu->vcpu_id);
	kvm_s390_clear_local_irqs(vcpu);
	kvm_clear_async_pf_completion_queue(vcpu);
	if (!kvm_is_ucontrol(vcpu->kvm))
		sca_del_vcpu(vcpu);

	if (kvm_is_ucontrol(vcpu->kvm))
		gmap_free(vcpu->arch.gmap);

	if (vcpu->kvm->arch.use_cmma)
		kvm_s390_vcpu_unsetup_cmma(vcpu);
	free_page((unsigned long)(vcpu->arch.sie_block));

	kvm_vcpu_uninit(vcpu);
	kmem_cache_free(kvm_vcpu_cache, vcpu);
}

static void kvm_free_vcpus(struct kvm *kvm)
{
	unsigned int i;
	struct kvm_vcpu *vcpu;

	kvm_for_each_vcpu(i, vcpu, kvm)
		kvm_arch_vcpu_destroy(vcpu);

	mutex_lock(&kvm->lock);
	for (i = 0; i < atomic_read(&kvm->online_vcpus); i++)
		kvm->vcpus[i] = NULL;

	atomic_set(&kvm->online_vcpus, 0);
	mutex_unlock(&kvm->lock);
}

void kvm_arch_destroy_vm(struct kvm *kvm)
{
	kvm_free_vcpus(kvm);
	sca_dispose(kvm);
	debug_unregister(kvm->arch.dbf);
	free_page((unsigned long)kvm->arch.sie_page2);
	if (!kvm_is_ucontrol(kvm))
		gmap_free(kvm->arch.gmap);
	kvm_s390_destroy_adapters(kvm);
	kvm_s390_clear_float_irqs(kvm);
	KVM_EVENT(3, "vm 0x%pK destroyed", kvm);
}

/* Section: vcpu related */
static int __kvm_ucontrol_vcpu_init(struct kvm_vcpu *vcpu)
{
	vcpu->arch.gmap = gmap_alloc(current->mm, -1UL);
	if (!vcpu->arch.gmap)
		return -ENOMEM;
	vcpu->arch.gmap->private = vcpu->kvm;

	return 0;
}

static void sca_del_vcpu(struct kvm_vcpu *vcpu)
{
	read_lock(&vcpu->kvm->arch.sca_lock);
	if (vcpu->kvm->arch.use_esca) {
		struct esca_block *sca = vcpu->kvm->arch.sca;

		clear_bit_inv(vcpu->vcpu_id, (unsigned long *) sca->mcn);
		sca->cpu[vcpu->vcpu_id].sda = 0;
	} else {
		struct bsca_block *sca = vcpu->kvm->arch.sca;

		clear_bit_inv(vcpu->vcpu_id, (unsigned long *) &sca->mcn);
		sca->cpu[vcpu->vcpu_id].sda = 0;
	}
	read_unlock(&vcpu->kvm->arch.sca_lock);
}

static void sca_add_vcpu(struct kvm_vcpu *vcpu)
{
	read_lock(&vcpu->kvm->arch.sca_lock);
	if (vcpu->kvm->arch.use_esca) {
		struct esca_block *sca = vcpu->kvm->arch.sca;

		sca->cpu[vcpu->vcpu_id].sda = (__u64) vcpu->arch.sie_block;
		vcpu->arch.sie_block->scaoh = (__u32)(((__u64)sca) >> 32);
		vcpu->arch.sie_block->scaol = (__u32)(__u64)sca & ~0x3fU;
		vcpu->arch.sie_block->ecb2 |= 0x04U;
		set_bit_inv(vcpu->vcpu_id, (unsigned long *) sca->mcn);
	} else {
		struct bsca_block *sca = vcpu->kvm->arch.sca;

		sca->cpu[vcpu->vcpu_id].sda = (__u64) vcpu->arch.sie_block;
		vcpu->arch.sie_block->scaoh = (__u32)(((__u64)sca) >> 32);
		vcpu->arch.sie_block->scaol = (__u32)(__u64)sca;
		set_bit_inv(vcpu->vcpu_id, (unsigned long *) &sca->mcn);
	}
	read_unlock(&vcpu->kvm->arch.sca_lock);
}

/* Basic SCA to Extended SCA data copy routines */
static inline void sca_copy_entry(struct esca_entry *d, struct bsca_entry *s)
{
	d->sda = s->sda;
	d->sigp_ctrl.c = s->sigp_ctrl.c;
	d->sigp_ctrl.scn = s->sigp_ctrl.scn;
}

static void sca_copy_b_to_e(struct esca_block *d, struct bsca_block *s)
{
	int i;

	d->ipte_control = s->ipte_control;
	d->mcn[0] = s->mcn;
	for (i = 0; i < KVM_S390_BSCA_CPU_SLOTS; i++)
		sca_copy_entry(&d->cpu[i], &s->cpu[i]);
}

static int sca_switch_to_extended(struct kvm *kvm)
{
	struct bsca_block *old_sca = kvm->arch.sca;
	struct esca_block *new_sca;
	struct kvm_vcpu *vcpu;
	unsigned int vcpu_idx;
	u32 scaol, scaoh;

	new_sca = alloc_pages_exact(sizeof(*new_sca), GFP_KERNEL|__GFP_ZERO);
	if (!new_sca)
		return -ENOMEM;

	scaoh = (u32)((u64)(new_sca) >> 32);
	scaol = (u32)(u64)(new_sca) & ~0x3fU;

	kvm_s390_vcpu_block_all(kvm);
	write_lock(&kvm->arch.sca_lock);

	sca_copy_b_to_e(new_sca, old_sca);

	kvm_for_each_vcpu(vcpu_idx, vcpu, kvm) {
		vcpu->arch.sie_block->scaoh = scaoh;
		vcpu->arch.sie_block->scaol = scaol;
		vcpu->arch.sie_block->ecb2 |= 0x04U;
	}
	kvm->arch.sca = new_sca;
	kvm->arch.use_esca = 1;

	write_unlock(&kvm->arch.sca_lock);
	kvm_s390_vcpu_unblock_all(kvm);

	free_page((unsigned long)old_sca);

	VM_EVENT(kvm, 2, "Switched to ESCA (0x%pK -> 0x%pK)",
		 old_sca, kvm->arch.sca);
	return 0;
}

static int sca_can_add_vcpu(struct kvm *kvm, unsigned int id)
{
	int rc;

	if (id < KVM_S390_BSCA_CPU_SLOTS)
		return true;
	if (!sclp.has_esca)
		return false;

	mutex_lock(&kvm->lock);
	rc = kvm->arch.use_esca ? 0 : sca_switch_to_extended(kvm);
	mutex_unlock(&kvm->lock);

	return rc == 0 && id < KVM_S390_ESCA_CPU_SLOTS;
}

int kvm_arch_vcpu_init(struct kvm_vcpu *vcpu)
{
	vcpu->arch.pfault_token = KVM_S390_PFAULT_TOKEN_INVALID;
	kvm_clear_async_pf_completion_queue(vcpu);
	vcpu->run->kvm_valid_regs = KVM_SYNC_PREFIX |
				    KVM_SYNC_GPRS |
				    KVM_SYNC_ACRS |
				    KVM_SYNC_CRS |
				    KVM_SYNC_ARCH0 |
				    KVM_SYNC_PFAULT;
	if (test_kvm_facility(vcpu->kvm, 64))
		vcpu->run->kvm_valid_regs |= KVM_SYNC_RICCB;
	/* fprs can be synchronized via vrs, even if the guest has no vx. With
	 * MACHINE_HAS_VX, (load|store)_fpu_regs() will work with vrs format.
	 */
	if (MACHINE_HAS_VX)
		vcpu->run->kvm_valid_regs |= KVM_SYNC_VRS;
	else
		vcpu->run->kvm_valid_regs |= KVM_SYNC_FPRS;

	if (kvm_is_ucontrol(vcpu->kvm))
		return __kvm_ucontrol_vcpu_init(vcpu);

	return 0;
}

/* needs disabled preemption to protect from TOD sync and vcpu_load/put */
static void __start_cpu_timer_accounting(struct kvm_vcpu *vcpu)
{
	WARN_ON_ONCE(vcpu->arch.cputm_start != 0);
	raw_write_seqcount_begin(&vcpu->arch.cputm_seqcount);
	vcpu->arch.cputm_start = get_tod_clock_fast();
	raw_write_seqcount_end(&vcpu->arch.cputm_seqcount);
}

/* needs disabled preemption to protect from TOD sync and vcpu_load/put */
static void __stop_cpu_timer_accounting(struct kvm_vcpu *vcpu)
{
	WARN_ON_ONCE(vcpu->arch.cputm_start == 0);
	raw_write_seqcount_begin(&vcpu->arch.cputm_seqcount);
	vcpu->arch.sie_block->cputm -= get_tod_clock_fast() - vcpu->arch.cputm_start;
	vcpu->arch.cputm_start = 0;
	raw_write_seqcount_end(&vcpu->arch.cputm_seqcount);
}

/* needs disabled preemption to protect from TOD sync and vcpu_load/put */
static void __enable_cpu_timer_accounting(struct kvm_vcpu *vcpu)
{
	WARN_ON_ONCE(vcpu->arch.cputm_enabled);
	vcpu->arch.cputm_enabled = true;
	__start_cpu_timer_accounting(vcpu);
}

/* needs disabled preemption to protect from TOD sync and vcpu_load/put */
static void __disable_cpu_timer_accounting(struct kvm_vcpu *vcpu)
{
	WARN_ON_ONCE(!vcpu->arch.cputm_enabled);
	__stop_cpu_timer_accounting(vcpu);
	vcpu->arch.cputm_enabled = false;
}

static void enable_cpu_timer_accounting(struct kvm_vcpu *vcpu)
{
	preempt_disable(); /* protect from TOD sync and vcpu_load/put */
	__enable_cpu_timer_accounting(vcpu);
	preempt_enable();
}

static void disable_cpu_timer_accounting(struct kvm_vcpu *vcpu)
{
	preempt_disable(); /* protect from TOD sync and vcpu_load/put */
	__disable_cpu_timer_accounting(vcpu);
	preempt_enable();
}

/* set the cpu timer - may only be called from the VCPU thread itself */
void kvm_s390_set_cpu_timer(struct kvm_vcpu *vcpu, __u64 cputm)
{
	preempt_disable(); /* protect from TOD sync and vcpu_load/put */
	raw_write_seqcount_begin(&vcpu->arch.cputm_seqcount);
	if (vcpu->arch.cputm_enabled)
		vcpu->arch.cputm_start = get_tod_clock_fast();
	vcpu->arch.sie_block->cputm = cputm;
	raw_write_seqcount_end(&vcpu->arch.cputm_seqcount);
	preempt_enable();
}

/* update and get the cpu timer - can also be called from other VCPU threads */
__u64 kvm_s390_get_cpu_timer(struct kvm_vcpu *vcpu)
{
	unsigned int seq;
	__u64 value;

	if (unlikely(!vcpu->arch.cputm_enabled))
		return vcpu->arch.sie_block->cputm;

	preempt_disable(); /* protect from TOD sync and vcpu_load/put */
	do {
		seq = raw_read_seqcount(&vcpu->arch.cputm_seqcount);
		/*
		 * If the writer would ever execute a read in the critical
		 * section, e.g. in irq context, we have a deadlock.
		 */
		WARN_ON_ONCE((seq & 1) && smp_processor_id() == vcpu->cpu);
		value = vcpu->arch.sie_block->cputm;
		/* if cputm_start is 0, accounting is being started/stopped */
		if (likely(vcpu->arch.cputm_start))
			value -= get_tod_clock_fast() - vcpu->arch.cputm_start;
	} while (read_seqcount_retry(&vcpu->arch.cputm_seqcount, seq & ~1));
	preempt_enable();
	return value;
}

void kvm_arch_vcpu_load(struct kvm_vcpu *vcpu, int cpu)
{
	/* Save host register state */
	save_fpu_regs();
	vcpu->arch.host_fpregs.fpc = current->thread.fpu.fpc;
	vcpu->arch.host_fpregs.regs = current->thread.fpu.regs;

	if (MACHINE_HAS_VX)
		current->thread.fpu.regs = vcpu->run->s.regs.vrs;
	else
		current->thread.fpu.regs = vcpu->run->s.regs.fprs;
	current->thread.fpu.fpc = vcpu->run->s.regs.fpc;
	if (test_fp_ctl(current->thread.fpu.fpc))
		/* User space provided an invalid FPC, let's clear it */
		current->thread.fpu.fpc = 0;

	save_access_regs(vcpu->arch.host_acrs);
	restore_access_regs(vcpu->run->s.regs.acrs);
	gmap_enable(vcpu->arch.gmap);
	atomic_or(CPUSTAT_RUNNING, &vcpu->arch.sie_block->cpuflags);
	if (vcpu->arch.cputm_enabled && !is_vcpu_idle(vcpu))
		__start_cpu_timer_accounting(vcpu);
	vcpu->cpu = cpu;
}

void kvm_arch_vcpu_put(struct kvm_vcpu *vcpu)
{
	vcpu->cpu = -1;
	if (vcpu->arch.cputm_enabled && !is_vcpu_idle(vcpu))
		__stop_cpu_timer_accounting(vcpu);
	atomic_andnot(CPUSTAT_RUNNING, &vcpu->arch.sie_block->cpuflags);
	gmap_disable(vcpu->arch.gmap);

	/* Save guest register state */
	save_fpu_regs();
	vcpu->run->s.regs.fpc = current->thread.fpu.fpc;

	/* Restore host register state */
	current->thread.fpu.fpc = vcpu->arch.host_fpregs.fpc;
	current->thread.fpu.regs = vcpu->arch.host_fpregs.regs;

	save_access_regs(vcpu->run->s.regs.acrs);
	restore_access_regs(vcpu->arch.host_acrs);
}

static void kvm_s390_vcpu_initial_reset(struct kvm_vcpu *vcpu)
{
	/* this equals initial cpu reset in pop, but we don't switch to ESA */
	vcpu->arch.sie_block->gpsw.mask = 0UL;
	vcpu->arch.sie_block->gpsw.addr = 0UL;
	kvm_s390_set_prefix(vcpu, 0);
	kvm_s390_set_cpu_timer(vcpu, 0);
	vcpu->arch.sie_block->ckc       = 0UL;
	vcpu->arch.sie_block->todpr     = 0;
	memset(vcpu->arch.sie_block->gcr, 0, 16 * sizeof(__u64));
	vcpu->arch.sie_block->gcr[0]  = 0xE0UL;
	vcpu->arch.sie_block->gcr[14] = 0xC2000000UL;
	/* make sure the new fpc will be lazily loaded */
	save_fpu_regs();
	current->thread.fpu.fpc = 0;
	vcpu->arch.sie_block->gbea = 1;
	vcpu->arch.sie_block->pp = 0;
	vcpu->arch.pfault_token = KVM_S390_PFAULT_TOKEN_INVALID;
	kvm_clear_async_pf_completion_queue(vcpu);
	if (!kvm_s390_user_cpu_state_ctrl(vcpu->kvm))
		kvm_s390_vcpu_stop(vcpu);
	kvm_s390_clear_local_irqs(vcpu);
}

void kvm_arch_vcpu_postcreate(struct kvm_vcpu *vcpu)
{
	mutex_lock(&vcpu->kvm->lock);
	preempt_disable();
	vcpu->arch.sie_block->epoch = vcpu->kvm->arch.epoch;
	preempt_enable();
	mutex_unlock(&vcpu->kvm->lock);
	if (!kvm_is_ucontrol(vcpu->kvm)) {
		vcpu->arch.gmap = vcpu->kvm->arch.gmap;
		sca_add_vcpu(vcpu);
	}

}

static void kvm_s390_vcpu_crypto_setup(struct kvm_vcpu *vcpu)
{
	if (!test_kvm_facility(vcpu->kvm, 76))
		return;

	vcpu->arch.sie_block->ecb3 &= ~(ECB3_AES | ECB3_DEA);

	if (vcpu->kvm->arch.crypto.aes_kw)
		vcpu->arch.sie_block->ecb3 |= ECB3_AES;
	if (vcpu->kvm->arch.crypto.dea_kw)
		vcpu->arch.sie_block->ecb3 |= ECB3_DEA;

	vcpu->arch.sie_block->crycbd = vcpu->kvm->arch.crypto.crycbd;
}

void kvm_s390_vcpu_unsetup_cmma(struct kvm_vcpu *vcpu)
{
	free_page(vcpu->arch.sie_block->cbrlo);
	vcpu->arch.sie_block->cbrlo = 0;
}

int kvm_s390_vcpu_setup_cmma(struct kvm_vcpu *vcpu)
{
	vcpu->arch.sie_block->cbrlo = get_zeroed_page(GFP_KERNEL);
	if (!vcpu->arch.sie_block->cbrlo)
		return -ENOMEM;

	vcpu->arch.sie_block->ecb2 |= 0x80;
	vcpu->arch.sie_block->ecb2 &= ~0x08;
	return 0;
}

static void kvm_s390_vcpu_setup_model(struct kvm_vcpu *vcpu)
{
	struct kvm_s390_cpu_model *model = &vcpu->kvm->arch.model;

	vcpu->arch.sie_block->ibc = model->ibc;
	if (test_kvm_facility(vcpu->kvm, 7))
		vcpu->arch.sie_block->fac = (u32)(u64) model->fac_list;
}

int kvm_arch_vcpu_setup(struct kvm_vcpu *vcpu)
{
	int rc = 0;

	atomic_set(&vcpu->arch.sie_block->cpuflags, CPUSTAT_ZARCH |
						    CPUSTAT_SM |
						    CPUSTAT_STOPPED);

	if (test_kvm_facility(vcpu->kvm, 78))
		atomic_or(CPUSTAT_GED2, &vcpu->arch.sie_block->cpuflags);
	else if (test_kvm_facility(vcpu->kvm, 8))
		atomic_or(CPUSTAT_GED, &vcpu->arch.sie_block->cpuflags);

	kvm_s390_vcpu_setup_model(vcpu);

	vcpu->arch.sie_block->ecb = 0x02;
	if (test_kvm_facility(vcpu->kvm, 9))
		vcpu->arch.sie_block->ecb |= 0x04;
	if (test_kvm_facility(vcpu->kvm, 50) && test_kvm_facility(vcpu->kvm, 73))
		vcpu->arch.sie_block->ecb |= 0x10;

	if (test_kvm_facility(vcpu->kvm, 8))
		vcpu->arch.sie_block->ecb2 |= 0x08;
	vcpu->arch.sie_block->eca   = 0xC1002000U;
	if (sclp.has_siif)
		vcpu->arch.sie_block->eca |= 1;
	if (sclp.has_sigpif)
		vcpu->arch.sie_block->eca |= 0x10000000U;
	if (test_kvm_facility(vcpu->kvm, 64))
		vcpu->arch.sie_block->ecb3 |= 0x01;
	if (test_kvm_facility(vcpu->kvm, 129)) {
		vcpu->arch.sie_block->eca |= 0x00020000;
		vcpu->arch.sie_block->ecd |= 0x20000000;
	}
	vcpu->arch.sie_block->riccbd = (unsigned long) &vcpu->run->s.regs.riccb;
	vcpu->arch.sie_block->ictl |= ICTL_ISKE | ICTL_SSKE | ICTL_RRBE;

	if (vcpu->kvm->arch.use_cmma) {
		rc = kvm_s390_vcpu_setup_cmma(vcpu);
		if (rc)
			return rc;
	}
	hrtimer_init(&vcpu->arch.ckc_timer, CLOCK_MONOTONIC, HRTIMER_MODE_REL);
	vcpu->arch.ckc_timer.function = kvm_s390_idle_wakeup;

	kvm_s390_vcpu_crypto_setup(vcpu);

	return rc;
}

struct kvm_vcpu *kvm_arch_vcpu_create(struct kvm *kvm,
				      unsigned int id)
{
	struct kvm_vcpu *vcpu;
	struct sie_page *sie_page;
	int rc = -EINVAL;

	if (!kvm_is_ucontrol(kvm) && !sca_can_add_vcpu(kvm, id))
		goto out;

	rc = -ENOMEM;

	vcpu = kmem_cache_zalloc(kvm_vcpu_cache, GFP_KERNEL);
	if (!vcpu)
		goto out;

	sie_page = (struct sie_page *) get_zeroed_page(GFP_KERNEL);
	if (!sie_page)
		goto out_free_cpu;

	vcpu->arch.sie_block = &sie_page->sie_block;
	vcpu->arch.sie_block->itdba = (unsigned long) &sie_page->itdb;

	vcpu->arch.sie_block->icpua = id;
	spin_lock_init(&vcpu->arch.local_int.lock);
	vcpu->arch.local_int.float_int = &kvm->arch.float_int;
	vcpu->arch.local_int.wq = &vcpu->wq;
	vcpu->arch.local_int.cpuflags = &vcpu->arch.sie_block->cpuflags;
	seqcount_init(&vcpu->arch.cputm_seqcount);

	rc = kvm_vcpu_init(vcpu, kvm, id);
	if (rc)
		goto out_free_sie_block;
	VM_EVENT(kvm, 3, "create cpu %d at 0x%pK, sie block at 0x%pK", id, vcpu,
		 vcpu->arch.sie_block);
	trace_kvm_s390_create_vcpu(id, vcpu, vcpu->arch.sie_block);

	return vcpu;
out_free_sie_block:
	free_page((unsigned long)(vcpu->arch.sie_block));
out_free_cpu:
	kmem_cache_free(kvm_vcpu_cache, vcpu);
out:
	return ERR_PTR(rc);
}

int kvm_arch_vcpu_runnable(struct kvm_vcpu *vcpu)
{
	return kvm_s390_vcpu_has_irq(vcpu, 0);
}

void kvm_s390_vcpu_block(struct kvm_vcpu *vcpu)
{
	atomic_or(PROG_BLOCK_SIE, &vcpu->arch.sie_block->prog20);
	exit_sie(vcpu);
}

void kvm_s390_vcpu_unblock(struct kvm_vcpu *vcpu)
{
	atomic_andnot(PROG_BLOCK_SIE, &vcpu->arch.sie_block->prog20);
}

static void kvm_s390_vcpu_request(struct kvm_vcpu *vcpu)
{
	atomic_or(PROG_REQUEST, &vcpu->arch.sie_block->prog20);
	exit_sie(vcpu);
}

static void kvm_s390_vcpu_request_handled(struct kvm_vcpu *vcpu)
{
	atomic_andnot(PROG_REQUEST, &vcpu->arch.sie_block->prog20);
}

/*
 * Kick a guest cpu out of SIE and wait until SIE is not running.
 * If the CPU is not running (e.g. waiting as idle) the function will
 * return immediately. */
void exit_sie(struct kvm_vcpu *vcpu)
{
	atomic_or(CPUSTAT_STOP_INT, &vcpu->arch.sie_block->cpuflags);
	while (vcpu->arch.sie_block->prog0c & PROG_IN_SIE)
		cpu_relax();
}

/* Kick a guest cpu out of SIE to process a request synchronously */
void kvm_s390_sync_request(int req, struct kvm_vcpu *vcpu)
{
	kvm_make_request(req, vcpu);
	kvm_s390_vcpu_request(vcpu);
}

static void kvm_gmap_notifier(struct gmap *gmap, unsigned long address)
{
	int i;
	struct kvm *kvm = gmap->private;
	struct kvm_vcpu *vcpu;

	kvm_for_each_vcpu(i, vcpu, kvm) {
		/* match against both prefix pages */
		if (kvm_s390_get_prefix(vcpu) == (address & ~0x1000UL)) {
			VCPU_EVENT(vcpu, 2, "gmap notifier for %lx", address);
			kvm_s390_sync_request(KVM_REQ_MMU_RELOAD, vcpu);
		}
	}
}

int kvm_arch_vcpu_should_kick(struct kvm_vcpu *vcpu)
{
	/* kvm common code refers to this, but never calls it */
	BUG();
	return 0;
}

static int kvm_arch_vcpu_ioctl_get_one_reg(struct kvm_vcpu *vcpu,
					   struct kvm_one_reg *reg)
{
	int r = -EINVAL;

	switch (reg->id) {
	case KVM_REG_S390_TODPR:
		r = put_user(vcpu->arch.sie_block->todpr,
			     (u32 __user *)reg->addr);
		break;
	case KVM_REG_S390_EPOCHDIFF:
		r = put_user(vcpu->arch.sie_block->epoch,
			     (u64 __user *)reg->addr);
		break;
	case KVM_REG_S390_CPU_TIMER:
		r = put_user(kvm_s390_get_cpu_timer(vcpu),
			     (u64 __user *)reg->addr);
		break;
	case KVM_REG_S390_CLOCK_COMP:
		r = put_user(vcpu->arch.sie_block->ckc,
			     (u64 __user *)reg->addr);
		break;
	case KVM_REG_S390_PFTOKEN:
		r = put_user(vcpu->arch.pfault_token,
			     (u64 __user *)reg->addr);
		break;
	case KVM_REG_S390_PFCOMPARE:
		r = put_user(vcpu->arch.pfault_compare,
			     (u64 __user *)reg->addr);
		break;
	case KVM_REG_S390_PFSELECT:
		r = put_user(vcpu->arch.pfault_select,
			     (u64 __user *)reg->addr);
		break;
	case KVM_REG_S390_PP:
		r = put_user(vcpu->arch.sie_block->pp,
			     (u64 __user *)reg->addr);
		break;
	case KVM_REG_S390_GBEA:
		r = put_user(vcpu->arch.sie_block->gbea,
			     (u64 __user *)reg->addr);
		break;
	default:
		break;
	}

	return r;
}

static int kvm_arch_vcpu_ioctl_set_one_reg(struct kvm_vcpu *vcpu,
					   struct kvm_one_reg *reg)
{
	int r = -EINVAL;
	__u64 val;

	switch (reg->id) {
	case KVM_REG_S390_TODPR:
		r = get_user(vcpu->arch.sie_block->todpr,
			     (u32 __user *)reg->addr);
		break;
	case KVM_REG_S390_EPOCHDIFF:
		r = get_user(vcpu->arch.sie_block->epoch,
			     (u64 __user *)reg->addr);
		break;
	case KVM_REG_S390_CPU_TIMER:
		r = get_user(val, (u64 __user *)reg->addr);
		if (!r)
			kvm_s390_set_cpu_timer(vcpu, val);
		break;
	case KVM_REG_S390_CLOCK_COMP:
		r = get_user(vcpu->arch.sie_block->ckc,
			     (u64 __user *)reg->addr);
		break;
	case KVM_REG_S390_PFTOKEN:
		r = get_user(vcpu->arch.pfault_token,
			     (u64 __user *)reg->addr);
		if (vcpu->arch.pfault_token == KVM_S390_PFAULT_TOKEN_INVALID)
			kvm_clear_async_pf_completion_queue(vcpu);
		break;
	case KVM_REG_S390_PFCOMPARE:
		r = get_user(vcpu->arch.pfault_compare,
			     (u64 __user *)reg->addr);
		break;
	case KVM_REG_S390_PFSELECT:
		r = get_user(vcpu->arch.pfault_select,
			     (u64 __user *)reg->addr);
		break;
	case KVM_REG_S390_PP:
		r = get_user(vcpu->arch.sie_block->pp,
			     (u64 __user *)reg->addr);
		break;
	case KVM_REG_S390_GBEA:
		r = get_user(vcpu->arch.sie_block->gbea,
			     (u64 __user *)reg->addr);
		break;
	default:
		break;
	}

	return r;
}

static int kvm_arch_vcpu_ioctl_initial_reset(struct kvm_vcpu *vcpu)
{
	kvm_s390_vcpu_initial_reset(vcpu);
	return 0;
}

int kvm_arch_vcpu_ioctl_set_regs(struct kvm_vcpu *vcpu, struct kvm_regs *regs)
{
	memcpy(&vcpu->run->s.regs.gprs, &regs->gprs, sizeof(regs->gprs));
	return 0;
}

int kvm_arch_vcpu_ioctl_get_regs(struct kvm_vcpu *vcpu, struct kvm_regs *regs)
{
	memcpy(&regs->gprs, &vcpu->run->s.regs.gprs, sizeof(regs->gprs));
	return 0;
}

int kvm_arch_vcpu_ioctl_set_sregs(struct kvm_vcpu *vcpu,
				  struct kvm_sregs *sregs)
{
	memcpy(&vcpu->run->s.regs.acrs, &sregs->acrs, sizeof(sregs->acrs));
	memcpy(&vcpu->arch.sie_block->gcr, &sregs->crs, sizeof(sregs->crs));
	restore_access_regs(vcpu->run->s.regs.acrs);
	return 0;
}

int kvm_arch_vcpu_ioctl_get_sregs(struct kvm_vcpu *vcpu,
				  struct kvm_sregs *sregs)
{
	memcpy(&sregs->acrs, &vcpu->run->s.regs.acrs, sizeof(sregs->acrs));
	memcpy(&sregs->crs, &vcpu->arch.sie_block->gcr, sizeof(sregs->crs));
	return 0;
}

int kvm_arch_vcpu_ioctl_set_fpu(struct kvm_vcpu *vcpu, struct kvm_fpu *fpu)
{
	/* make sure the new values will be lazily loaded */
	save_fpu_regs();
	if (test_fp_ctl(fpu->fpc))
		return -EINVAL;
	current->thread.fpu.fpc = fpu->fpc;
	if (MACHINE_HAS_VX)
		convert_fp_to_vx(current->thread.fpu.vxrs, (freg_t *)fpu->fprs);
	else
		memcpy(current->thread.fpu.fprs, &fpu->fprs, sizeof(fpu->fprs));
	return 0;
}

int kvm_arch_vcpu_ioctl_get_fpu(struct kvm_vcpu *vcpu, struct kvm_fpu *fpu)
{
	/* make sure we have the latest values */
	save_fpu_regs();
	if (MACHINE_HAS_VX)
		convert_vx_to_fp((freg_t *)fpu->fprs, current->thread.fpu.vxrs);
	else
		memcpy(fpu->fprs, current->thread.fpu.fprs, sizeof(fpu->fprs));
	fpu->fpc = current->thread.fpu.fpc;
	return 0;
}

static int kvm_arch_vcpu_ioctl_set_initial_psw(struct kvm_vcpu *vcpu, psw_t psw)
{
	int rc = 0;

	if (!is_vcpu_stopped(vcpu))
		rc = -EBUSY;
	else {
		vcpu->run->psw_mask = psw.mask;
		vcpu->run->psw_addr = psw.addr;
	}
	return rc;
}

int kvm_arch_vcpu_ioctl_translate(struct kvm_vcpu *vcpu,
				  struct kvm_translation *tr)
{
	return -EINVAL; /* not implemented yet */
}

#define VALID_GUESTDBG_FLAGS (KVM_GUESTDBG_SINGLESTEP | \
			      KVM_GUESTDBG_USE_HW_BP | \
			      KVM_GUESTDBG_ENABLE)

int kvm_arch_vcpu_ioctl_set_guest_debug(struct kvm_vcpu *vcpu,
					struct kvm_guest_debug *dbg)
{
	int rc = 0;

	vcpu->guest_debug = 0;
	kvm_s390_clear_bp_data(vcpu);

	if (dbg->control & ~VALID_GUESTDBG_FLAGS)
		return -EINVAL;

	if (dbg->control & KVM_GUESTDBG_ENABLE) {
		vcpu->guest_debug = dbg->control;
		/* enforce guest PER */
		atomic_or(CPUSTAT_P, &vcpu->arch.sie_block->cpuflags);

		if (dbg->control & KVM_GUESTDBG_USE_HW_BP)
			rc = kvm_s390_import_bp_data(vcpu, dbg);
	} else {
		atomic_andnot(CPUSTAT_P, &vcpu->arch.sie_block->cpuflags);
		vcpu->arch.guestdbg.last_bp = 0;
	}

	if (rc) {
		vcpu->guest_debug = 0;
		kvm_s390_clear_bp_data(vcpu);
		atomic_andnot(CPUSTAT_P, &vcpu->arch.sie_block->cpuflags);
	}

	return rc;
}

int kvm_arch_vcpu_ioctl_get_mpstate(struct kvm_vcpu *vcpu,
				    struct kvm_mp_state *mp_state)
{
	/* CHECK_STOP and LOAD are not supported yet */
	return is_vcpu_stopped(vcpu) ? KVM_MP_STATE_STOPPED :
				       KVM_MP_STATE_OPERATING;
}

int kvm_arch_vcpu_ioctl_set_mpstate(struct kvm_vcpu *vcpu,
				    struct kvm_mp_state *mp_state)
{
	int rc = 0;

	/* user space knows about this interface - let it control the state */
	vcpu->kvm->arch.user_cpu_state_ctrl = 1;

	switch (mp_state->mp_state) {
	case KVM_MP_STATE_STOPPED:
		kvm_s390_vcpu_stop(vcpu);
		break;
	case KVM_MP_STATE_OPERATING:
		kvm_s390_vcpu_start(vcpu);
		break;
	case KVM_MP_STATE_LOAD:
	case KVM_MP_STATE_CHECK_STOP:
		/* fall through - CHECK_STOP and LOAD are not supported yet */
	default:
		rc = -ENXIO;
	}

	return rc;
}

static bool ibs_enabled(struct kvm_vcpu *vcpu)
{
	return atomic_read(&vcpu->arch.sie_block->cpuflags) & CPUSTAT_IBS;
}

static int kvm_s390_handle_requests(struct kvm_vcpu *vcpu)
{
retry:
	kvm_s390_vcpu_request_handled(vcpu);
	if (!vcpu->requests)
		return 0;
	/*
	 * We use MMU_RELOAD just to re-arm the ipte notifier for the
	 * guest prefix page. gmap_ipte_notify will wait on the ptl lock.
	 * This ensures that the ipte instruction for this request has
	 * already finished. We might race against a second unmapper that
	 * wants to set the blocking bit. Lets just retry the request loop.
	 */
	if (kvm_check_request(KVM_REQ_MMU_RELOAD, vcpu)) {
		int rc;
		rc = gmap_ipte_notify(vcpu->arch.gmap,
				      kvm_s390_get_prefix(vcpu),
				      PAGE_SIZE * 2);
		if (rc)
			return rc;
		goto retry;
	}

	if (kvm_check_request(KVM_REQ_TLB_FLUSH, vcpu)) {
		vcpu->arch.sie_block->ihcpu = 0xffff;
		goto retry;
	}

	if (kvm_check_request(KVM_REQ_ENABLE_IBS, vcpu)) {
		if (!ibs_enabled(vcpu)) {
			trace_kvm_s390_enable_disable_ibs(vcpu->vcpu_id, 1);
			atomic_or(CPUSTAT_IBS,
					&vcpu->arch.sie_block->cpuflags);
		}
		goto retry;
	}

	if (kvm_check_request(KVM_REQ_DISABLE_IBS, vcpu)) {
		if (ibs_enabled(vcpu)) {
			trace_kvm_s390_enable_disable_ibs(vcpu->vcpu_id, 0);
			atomic_andnot(CPUSTAT_IBS,
					  &vcpu->arch.sie_block->cpuflags);
		}
		goto retry;
	}

	/* nothing to do, just clear the request */
	clear_bit(KVM_REQ_UNHALT, &vcpu->requests);

	return 0;
}

void kvm_s390_set_tod_clock(struct kvm *kvm, u64 tod)
{
	struct kvm_vcpu *vcpu;
	int i;

	mutex_lock(&kvm->lock);
	preempt_disable();
	kvm->arch.epoch = tod - get_tod_clock();
	kvm_s390_vcpu_block_all(kvm);
	kvm_for_each_vcpu(i, vcpu, kvm)
		vcpu->arch.sie_block->epoch = kvm->arch.epoch;
	kvm_s390_vcpu_unblock_all(kvm);
	preempt_enable();
	mutex_unlock(&kvm->lock);
}

/**
 * kvm_arch_fault_in_page - fault-in guest page if necessary
 * @vcpu: The corresponding virtual cpu
 * @gpa: Guest physical address
 * @writable: Whether the page should be writable or not
 *
 * Make sure that a guest page has been faulted-in on the host.
 *
 * Return: Zero on success, negative error code otherwise.
 */
long kvm_arch_fault_in_page(struct kvm_vcpu *vcpu, gpa_t gpa, int writable)
{
	return gmap_fault(vcpu->arch.gmap, gpa,
			  writable ? FAULT_FLAG_WRITE : 0);
}

static void __kvm_inject_pfault_token(struct kvm_vcpu *vcpu, bool start_token,
				      unsigned long token)
{
	struct kvm_s390_interrupt inti;
	struct kvm_s390_irq irq;

	if (start_token) {
		irq.u.ext.ext_params2 = token;
		irq.type = KVM_S390_INT_PFAULT_INIT;
		WARN_ON_ONCE(kvm_s390_inject_vcpu(vcpu, &irq));
	} else {
		inti.type = KVM_S390_INT_PFAULT_DONE;
		inti.parm64 = token;
		WARN_ON_ONCE(kvm_s390_inject_vm(vcpu->kvm, &inti));
	}
}

void kvm_arch_async_page_not_present(struct kvm_vcpu *vcpu,
				     struct kvm_async_pf *work)
{
	trace_kvm_s390_pfault_init(vcpu, work->arch.pfault_token);
	__kvm_inject_pfault_token(vcpu, true, work->arch.pfault_token);
}

void kvm_arch_async_page_present(struct kvm_vcpu *vcpu,
				 struct kvm_async_pf *work)
{
	trace_kvm_s390_pfault_done(vcpu, work->arch.pfault_token);
	__kvm_inject_pfault_token(vcpu, false, work->arch.pfault_token);
}

void kvm_arch_async_page_ready(struct kvm_vcpu *vcpu,
			       struct kvm_async_pf *work)
{
	/* s390 will always inject the page directly */
}

bool kvm_arch_can_inject_async_page_present(struct kvm_vcpu *vcpu)
{
	/*
	 * s390 will always inject the page directly,
	 * but we still want check_async_completion to cleanup
	 */
	return true;
}

static int kvm_arch_setup_async_pf(struct kvm_vcpu *vcpu)
{
	hva_t hva;
	struct kvm_arch_async_pf arch;
	int rc;

	if (vcpu->arch.pfault_token == KVM_S390_PFAULT_TOKEN_INVALID)
		return 0;
	if ((vcpu->arch.sie_block->gpsw.mask & vcpu->arch.pfault_select) !=
	    vcpu->arch.pfault_compare)
		return 0;
	if (psw_extint_disabled(vcpu))
		return 0;
	if (kvm_s390_vcpu_has_irq(vcpu, 0))
		return 0;
	if (!(vcpu->arch.sie_block->gcr[0] & 0x200ul))
		return 0;
	if (!vcpu->arch.gmap->pfault_enabled)
		return 0;

	hva = gfn_to_hva(vcpu->kvm, gpa_to_gfn(current->thread.gmap_addr));
	hva += current->thread.gmap_addr & ~PAGE_MASK;
	if (read_guest_real(vcpu, vcpu->arch.pfault_token, &arch.pfault_token, 8))
		return 0;

	rc = kvm_setup_async_pf(vcpu, current->thread.gmap_addr, hva, &arch);
	return rc;
}

static int vcpu_pre_run(struct kvm_vcpu *vcpu)
{
	int rc, cpuflags;

	/*
	 * On s390 notifications for arriving pages will be delivered directly
	 * to the guest but the house keeping for completed pfaults is
	 * handled outside the worker.
	 */
	kvm_check_async_pf_completion(vcpu);

	vcpu->arch.sie_block->gg14 = vcpu->run->s.regs.gprs[14];
	vcpu->arch.sie_block->gg15 = vcpu->run->s.regs.gprs[15];

	if (need_resched())
		schedule();

	if (test_cpu_flag(CIF_MCCK_PENDING))
		s390_handle_mcck();

	if (!kvm_is_ucontrol(vcpu->kvm)) {
		rc = kvm_s390_deliver_pending_interrupts(vcpu);
		if (rc)
			return rc;
	}

	rc = kvm_s390_handle_requests(vcpu);
	if (rc)
		return rc;

	if (guestdbg_enabled(vcpu)) {
		kvm_s390_backup_guest_per_regs(vcpu);
		kvm_s390_patch_guest_per_regs(vcpu);
	}

	vcpu->arch.sie_block->icptcode = 0;
	cpuflags = atomic_read(&vcpu->arch.sie_block->cpuflags);
	VCPU_EVENT(vcpu, 6, "entering sie flags %x", cpuflags);
	trace_kvm_s390_sie_enter(vcpu, cpuflags);

	return 0;
}

static int vcpu_post_run_fault_in_sie(struct kvm_vcpu *vcpu)
{
	struct kvm_s390_pgm_info pgm_info = {
		.code = PGM_ADDRESSING,
	};
	u8 opcode, ilen;
	int rc;

	VCPU_EVENT(vcpu, 3, "%s", "fault in sie instruction");
	trace_kvm_s390_sie_fault(vcpu);

	/*
	 * We want to inject an addressing exception, which is defined as a
	 * suppressing or terminating exception. However, since we came here
	 * by a DAT access exception, the PSW still points to the faulting
	 * instruction since DAT exceptions are nullifying. So we've got
	 * to look up the current opcode to get the length of the instruction
	 * to be able to forward the PSW.
	 */
	rc = read_guest_instr(vcpu, &opcode, 1);
	ilen = insn_length(opcode);
	if (rc < 0) {
		return rc;
	} else if (rc) {
		/* Instruction-Fetching Exceptions - we can't detect the ilen.
		 * Forward by arbitrary ilc, injection will take care of
		 * nullification if necessary.
		 */
		pgm_info = vcpu->arch.pgm;
		ilen = 4;
	}
	pgm_info.flags = ilen | KVM_S390_PGM_FLAGS_ILC_VALID;
	kvm_s390_forward_psw(vcpu, ilen);
	return kvm_s390_inject_prog_irq(vcpu, &pgm_info);
}

static int vcpu_post_run(struct kvm_vcpu *vcpu, int exit_reason)
{
	VCPU_EVENT(vcpu, 6, "exit sie icptcode %d",
		   vcpu->arch.sie_block->icptcode);
	trace_kvm_s390_sie_exit(vcpu, vcpu->arch.sie_block->icptcode);

	if (guestdbg_enabled(vcpu))
		kvm_s390_restore_guest_per_regs(vcpu);

	vcpu->run->s.regs.gprs[14] = vcpu->arch.sie_block->gg14;
	vcpu->run->s.regs.gprs[15] = vcpu->arch.sie_block->gg15;

	if (vcpu->arch.sie_block->icptcode > 0) {
		int rc = kvm_handle_sie_intercept(vcpu);

		if (rc != -EOPNOTSUPP)
			return rc;
		vcpu->run->exit_reason = KVM_EXIT_S390_SIEIC;
		vcpu->run->s390_sieic.icptcode = vcpu->arch.sie_block->icptcode;
		vcpu->run->s390_sieic.ipa = vcpu->arch.sie_block->ipa;
		vcpu->run->s390_sieic.ipb = vcpu->arch.sie_block->ipb;
		return -EREMOTE;
	} else if (exit_reason != -EFAULT) {
		vcpu->stat.exit_null++;
		return 0;
	} else if (kvm_is_ucontrol(vcpu->kvm)) {
		vcpu->run->exit_reason = KVM_EXIT_S390_UCONTROL;
		vcpu->run->s390_ucontrol.trans_exc_code =
						current->thread.gmap_addr;
		vcpu->run->s390_ucontrol.pgm_code = 0x10;
		return -EREMOTE;
	} else if (current->thread.gmap_pfault) {
		trace_kvm_s390_major_guest_pfault(vcpu);
		current->thread.gmap_pfault = 0;
		if (kvm_arch_setup_async_pf(vcpu))
			return 0;
		return kvm_arch_fault_in_page(vcpu, current->thread.gmap_addr, 1);
	}
	return vcpu_post_run_fault_in_sie(vcpu);
}

static int __vcpu_run(struct kvm_vcpu *vcpu)
{
	int rc, exit_reason;

	/*
	 * We try to hold kvm->srcu during most of vcpu_run (except when run-
	 * ning the guest), so that memslots (and other stuff) are protected
	 */
	vcpu->srcu_idx = srcu_read_lock(&vcpu->kvm->srcu);

	do {
		rc = vcpu_pre_run(vcpu);
		if (rc)
			break;

		srcu_read_unlock(&vcpu->kvm->srcu, vcpu->srcu_idx);
		/*
		 * As PF_VCPU will be used in fault handler, between
		 * guest_enter and guest_exit should be no uaccess.
		 */
		local_irq_disable();
		__kvm_guest_enter();
		__disable_cpu_timer_accounting(vcpu);
		local_irq_enable();
		exit_reason = sie64a(vcpu->arch.sie_block,
				     vcpu->run->s.regs.gprs);
		local_irq_disable();
		__enable_cpu_timer_accounting(vcpu);
		__kvm_guest_exit();
		local_irq_enable();
		vcpu->srcu_idx = srcu_read_lock(&vcpu->kvm->srcu);

		rc = vcpu_post_run(vcpu, exit_reason);
	} while (!signal_pending(current) && !guestdbg_exit_pending(vcpu) && !rc);

	srcu_read_unlock(&vcpu->kvm->srcu, vcpu->srcu_idx);
	return rc;
}

static void sync_regs(struct kvm_vcpu *vcpu, struct kvm_run *kvm_run)
{
	vcpu->arch.sie_block->gpsw.mask = kvm_run->psw_mask;
	vcpu->arch.sie_block->gpsw.addr = kvm_run->psw_addr;
	if (kvm_run->kvm_dirty_regs & KVM_SYNC_PREFIX)
		kvm_s390_set_prefix(vcpu, kvm_run->s.regs.prefix);
	if (kvm_run->kvm_dirty_regs & KVM_SYNC_CRS) {
		memcpy(&vcpu->arch.sie_block->gcr, &kvm_run->s.regs.crs, 128);
		/* some control register changes require a tlb flush */
		kvm_make_request(KVM_REQ_TLB_FLUSH, vcpu);
	}
	if (kvm_run->kvm_dirty_regs & KVM_SYNC_ARCH0) {
		kvm_s390_set_cpu_timer(vcpu, kvm_run->s.regs.cputm);
		vcpu->arch.sie_block->ckc = kvm_run->s.regs.ckc;
		vcpu->arch.sie_block->todpr = kvm_run->s.regs.todpr;
		vcpu->arch.sie_block->pp = kvm_run->s.regs.pp;
		vcpu->arch.sie_block->gbea = kvm_run->s.regs.gbea;
	}
	if (kvm_run->kvm_dirty_regs & KVM_SYNC_PFAULT) {
		vcpu->arch.pfault_token = kvm_run->s.regs.pft;
		vcpu->arch.pfault_select = kvm_run->s.regs.pfs;
		vcpu->arch.pfault_compare = kvm_run->s.regs.pfc;
		if (vcpu->arch.pfault_token == KVM_S390_PFAULT_TOKEN_INVALID)
			kvm_clear_async_pf_completion_queue(vcpu);
	}
	kvm_run->kvm_dirty_regs = 0;
}

static void store_regs(struct kvm_vcpu *vcpu, struct kvm_run *kvm_run)
{
	kvm_run->psw_mask = vcpu->arch.sie_block->gpsw.mask;
	kvm_run->psw_addr = vcpu->arch.sie_block->gpsw.addr;
	kvm_run->s.regs.prefix = kvm_s390_get_prefix(vcpu);
	memcpy(&kvm_run->s.regs.crs, &vcpu->arch.sie_block->gcr, 128);
	kvm_run->s.regs.cputm = kvm_s390_get_cpu_timer(vcpu);
	kvm_run->s.regs.ckc = vcpu->arch.sie_block->ckc;
	kvm_run->s.regs.todpr = vcpu->arch.sie_block->todpr;
	kvm_run->s.regs.pp = vcpu->arch.sie_block->pp;
	kvm_run->s.regs.gbea = vcpu->arch.sie_block->gbea;
	kvm_run->s.regs.pft = vcpu->arch.pfault_token;
	kvm_run->s.regs.pfs = vcpu->arch.pfault_select;
	kvm_run->s.regs.pfc = vcpu->arch.pfault_compare;
}

int kvm_arch_vcpu_ioctl_run(struct kvm_vcpu *vcpu, struct kvm_run *kvm_run)
{
	int rc;
	sigset_t sigsaved;

	if (guestdbg_exit_pending(vcpu)) {
		kvm_s390_prepare_debug_exit(vcpu);
		return 0;
	}

	if (vcpu->sigset_active)
		sigprocmask(SIG_SETMASK, &vcpu->sigset, &sigsaved);

	if (!kvm_s390_user_cpu_state_ctrl(vcpu->kvm)) {
		kvm_s390_vcpu_start(vcpu);
	} else if (is_vcpu_stopped(vcpu)) {
		pr_err_ratelimited("can't run stopped vcpu %d\n",
				   vcpu->vcpu_id);
		return -EINVAL;
	}

	sync_regs(vcpu, kvm_run);
	enable_cpu_timer_accounting(vcpu);

	might_fault();
	rc = __vcpu_run(vcpu);

	if (signal_pending(current) && !rc) {
		kvm_run->exit_reason = KVM_EXIT_INTR;
		rc = -EINTR;
	}

	if (guestdbg_exit_pending(vcpu) && !rc)  {
		kvm_s390_prepare_debug_exit(vcpu);
		rc = 0;
	}

	if (rc == -EREMOTE) {
		/* userspace support is needed, kvm_run has been prepared */
		rc = 0;
	}

	disable_cpu_timer_accounting(vcpu);
	store_regs(vcpu, kvm_run);

	if (vcpu->sigset_active)
		sigprocmask(SIG_SETMASK, &sigsaved, NULL);

	vcpu->stat.exit_userspace++;
	return rc;
}

/*
 * store status at address
 * we use have two special cases:
 * KVM_S390_STORE_STATUS_NOADDR: -> 0x1200 on 64 bit
 * KVM_S390_STORE_STATUS_PREFIXED: -> prefix
 */
int kvm_s390_store_status_unloaded(struct kvm_vcpu *vcpu, unsigned long gpa)
{
	unsigned char archmode = 1;
	freg_t fprs[NUM_FPRS];
	unsigned int px;
	u64 clkcomp, cputm;
	int rc;

	px = kvm_s390_get_prefix(vcpu);
	if (gpa == KVM_S390_STORE_STATUS_NOADDR) {
		if (write_guest_abs(vcpu, 163, &archmode, 1))
			return -EFAULT;
		gpa = 0;
	} else if (gpa == KVM_S390_STORE_STATUS_PREFIXED) {
		if (write_guest_real(vcpu, 163, &archmode, 1))
			return -EFAULT;
		gpa = px;
	} else
		gpa -= __LC_FPREGS_SAVE_AREA;

	/* manually convert vector registers if necessary */
	if (MACHINE_HAS_VX) {
		convert_vx_to_fp(fprs, (__vector128 *) vcpu->run->s.regs.vrs);
		rc = write_guest_abs(vcpu, gpa + __LC_FPREGS_SAVE_AREA,
				     fprs, 128);
	} else {
		rc = write_guest_abs(vcpu, gpa + __LC_FPREGS_SAVE_AREA,
				     vcpu->run->s.regs.fprs, 128);
	}
	rc |= write_guest_abs(vcpu, gpa + __LC_GPREGS_SAVE_AREA,
			      vcpu->run->s.regs.gprs, 128);
	rc |= write_guest_abs(vcpu, gpa + __LC_PSW_SAVE_AREA,
			      &vcpu->arch.sie_block->gpsw, 16);
	rc |= write_guest_abs(vcpu, gpa + __LC_PREFIX_SAVE_AREA,
			      &px, 4);
	rc |= write_guest_abs(vcpu, gpa + __LC_FP_CREG_SAVE_AREA,
			      &vcpu->run->s.regs.fpc, 4);
	rc |= write_guest_abs(vcpu, gpa + __LC_TOD_PROGREG_SAVE_AREA,
			      &vcpu->arch.sie_block->todpr, 4);
	cputm = kvm_s390_get_cpu_timer(vcpu);
	rc |= write_guest_abs(vcpu, gpa + __LC_CPU_TIMER_SAVE_AREA,
			      &cputm, 8);
	clkcomp = vcpu->arch.sie_block->ckc >> 8;
	rc |= write_guest_abs(vcpu, gpa + __LC_CLOCK_COMP_SAVE_AREA,
			      &clkcomp, 8);
	rc |= write_guest_abs(vcpu, gpa + __LC_AREGS_SAVE_AREA,
			      &vcpu->run->s.regs.acrs, 64);
	rc |= write_guest_abs(vcpu, gpa + __LC_CREGS_SAVE_AREA,
			      &vcpu->arch.sie_block->gcr, 128);
	return rc ? -EFAULT : 0;
}

int kvm_s390_vcpu_store_status(struct kvm_vcpu *vcpu, unsigned long addr)
{
	/*
	 * The guest FPRS and ACRS are in the host FPRS/ACRS due to the lazy
	 * copying in vcpu load/put. Lets update our copies before we save
	 * it into the save area
	 */
	save_fpu_regs();
	vcpu->run->s.regs.fpc = current->thread.fpu.fpc;
	save_access_regs(vcpu->run->s.regs.acrs);

	return kvm_s390_store_status_unloaded(vcpu, addr);
}

/*
 * store additional status at address
 */
int kvm_s390_store_adtl_status_unloaded(struct kvm_vcpu *vcpu,
					unsigned long gpa)
{
	/* Only bits 0-53 are used for address formation */
	if (!(gpa & ~0x3ff))
		return 0;

	return write_guest_abs(vcpu, gpa & ~0x3ff,
			       (void *)&vcpu->run->s.regs.vrs, 512);
}

int kvm_s390_vcpu_store_adtl_status(struct kvm_vcpu *vcpu, unsigned long addr)
{
	if (!test_kvm_facility(vcpu->kvm, 129))
		return 0;

	/*
	 * The guest VXRS are in the host VXRs due to the lazy
	 * copying in vcpu load/put. We can simply call save_fpu_regs()
	 * to save the current register state because we are in the
	 * middle of a load/put cycle.
	 *
	 * Let's update our copies before we save it into the save area.
	 */
	save_fpu_regs();

	return kvm_s390_store_adtl_status_unloaded(vcpu, addr);
}

static void __disable_ibs_on_vcpu(struct kvm_vcpu *vcpu)
{
	kvm_check_request(KVM_REQ_ENABLE_IBS, vcpu);
	kvm_s390_sync_request(KVM_REQ_DISABLE_IBS, vcpu);
}

static void __disable_ibs_on_all_vcpus(struct kvm *kvm)
{
	unsigned int i;
	struct kvm_vcpu *vcpu;

	kvm_for_each_vcpu(i, vcpu, kvm) {
		__disable_ibs_on_vcpu(vcpu);
	}
}

static void __enable_ibs_on_vcpu(struct kvm_vcpu *vcpu)
{
	kvm_check_request(KVM_REQ_DISABLE_IBS, vcpu);
	kvm_s390_sync_request(KVM_REQ_ENABLE_IBS, vcpu);
}

void kvm_s390_vcpu_start(struct kvm_vcpu *vcpu)
{
	int i, online_vcpus, started_vcpus = 0;

	if (!is_vcpu_stopped(vcpu))
		return;

	trace_kvm_s390_vcpu_start_stop(vcpu->vcpu_id, 1);
	/* Only one cpu at a time may enter/leave the STOPPED state. */
	spin_lock(&vcpu->kvm->arch.start_stop_lock);
	online_vcpus = atomic_read(&vcpu->kvm->online_vcpus);

	for (i = 0; i < online_vcpus; i++) {
		if (!is_vcpu_stopped(vcpu->kvm->vcpus[i]))
			started_vcpus++;
	}

	if (started_vcpus == 0) {
		/* we're the only active VCPU -> speed it up */
		__enable_ibs_on_vcpu(vcpu);
	} else if (started_vcpus == 1) {
		/*
		 * As we are starting a second VCPU, we have to disable
		 * the IBS facility on all VCPUs to remove potentially
		 * oustanding ENABLE requests.
		 */
		__disable_ibs_on_all_vcpus(vcpu->kvm);
	}

	atomic_andnot(CPUSTAT_STOPPED, &vcpu->arch.sie_block->cpuflags);
	/*
	 * Another VCPU might have used IBS while we were offline.
	 * Let's play safe and flush the VCPU at startup.
	 */
	kvm_make_request(KVM_REQ_TLB_FLUSH, vcpu);
	spin_unlock(&vcpu->kvm->arch.start_stop_lock);
	return;
}

void kvm_s390_vcpu_stop(struct kvm_vcpu *vcpu)
{
	int i, online_vcpus, started_vcpus = 0;
	struct kvm_vcpu *started_vcpu = NULL;

	if (is_vcpu_stopped(vcpu))
		return;

	trace_kvm_s390_vcpu_start_stop(vcpu->vcpu_id, 0);
	/* Only one cpu at a time may enter/leave the STOPPED state. */
	spin_lock(&vcpu->kvm->arch.start_stop_lock);
	online_vcpus = atomic_read(&vcpu->kvm->online_vcpus);

	/* SIGP STOP and SIGP STOP AND STORE STATUS has been fully processed */
	kvm_s390_clear_stop_irq(vcpu);

	atomic_or(CPUSTAT_STOPPED, &vcpu->arch.sie_block->cpuflags);
	__disable_ibs_on_vcpu(vcpu);

	for (i = 0; i < online_vcpus; i++) {
		if (!is_vcpu_stopped(vcpu->kvm->vcpus[i])) {
			started_vcpus++;
			started_vcpu = vcpu->kvm->vcpus[i];
		}
	}

	if (started_vcpus == 1) {
		/*
		 * As we only have one VCPU left, we want to enable the
		 * IBS facility for that VCPU to speed it up.
		 */
		__enable_ibs_on_vcpu(started_vcpu);
	}

	spin_unlock(&vcpu->kvm->arch.start_stop_lock);
	return;
}

static int kvm_vcpu_ioctl_enable_cap(struct kvm_vcpu *vcpu,
				     struct kvm_enable_cap *cap)
{
	int r;

	if (cap->flags)
		return -EINVAL;

	switch (cap->cap) {
	case KVM_CAP_S390_CSS_SUPPORT:
		if (!vcpu->kvm->arch.css_support) {
			vcpu->kvm->arch.css_support = 1;
			VM_EVENT(vcpu->kvm, 3, "%s", "ENABLE: CSS support");
			trace_kvm_s390_enable_css(vcpu->kvm);
		}
		r = 0;
		break;
	default:
		r = -EINVAL;
		break;
	}
	return r;
}

static long kvm_s390_guest_mem_op(struct kvm_vcpu *vcpu,
				  struct kvm_s390_mem_op *mop)
{
	void __user *uaddr = (void __user *)mop->buf;
	void *tmpbuf = NULL;
	int r, srcu_idx;
	const u64 supported_flags = KVM_S390_MEMOP_F_INJECT_EXCEPTION
				    | KVM_S390_MEMOP_F_CHECK_ONLY;

	if (mop->flags & ~supported_flags)
		return -EINVAL;

	if (mop->size > MEM_OP_MAX_SIZE)
		return -E2BIG;

	if (!(mop->flags & KVM_S390_MEMOP_F_CHECK_ONLY)) {
		tmpbuf = vmalloc(mop->size);
		if (!tmpbuf)
			return -ENOMEM;
	}

	srcu_idx = srcu_read_lock(&vcpu->kvm->srcu);

	switch (mop->op) {
	case KVM_S390_MEMOP_LOGICAL_READ:
		if (mop->flags & KVM_S390_MEMOP_F_CHECK_ONLY) {
			r = check_gva_range(vcpu, mop->gaddr, mop->ar,
					    mop->size, GACC_FETCH);
			break;
		}
		r = read_guest(vcpu, mop->gaddr, mop->ar, tmpbuf, mop->size);
		if (r == 0) {
			if (copy_to_user(uaddr, tmpbuf, mop->size))
				r = -EFAULT;
		}
		break;
	case KVM_S390_MEMOP_LOGICAL_WRITE:
		if (mop->flags & KVM_S390_MEMOP_F_CHECK_ONLY) {
			r = check_gva_range(vcpu, mop->gaddr, mop->ar,
					    mop->size, GACC_STORE);
			break;
		}
		if (copy_from_user(tmpbuf, uaddr, mop->size)) {
			r = -EFAULT;
			break;
		}
		r = write_guest(vcpu, mop->gaddr, mop->ar, tmpbuf, mop->size);
		break;
	default:
		r = -EINVAL;
	}

	srcu_read_unlock(&vcpu->kvm->srcu, srcu_idx);

	if (r > 0 && (mop->flags & KVM_S390_MEMOP_F_INJECT_EXCEPTION) != 0)
		kvm_s390_inject_prog_irq(vcpu, &vcpu->arch.pgm);

	vfree(tmpbuf);
	return r;
}

long kvm_arch_vcpu_ioctl(struct file *filp,
			 unsigned int ioctl, unsigned long arg)
{
	struct kvm_vcpu *vcpu = filp->private_data;
	void __user *argp = (void __user *)arg;
	int idx;
	long r;

	switch (ioctl) {
	case KVM_S390_IRQ: {
		struct kvm_s390_irq s390irq;

		r = -EFAULT;
		if (copy_from_user(&s390irq, argp, sizeof(s390irq)))
			break;
		r = kvm_s390_inject_vcpu(vcpu, &s390irq);
		break;
	}
	case KVM_S390_INTERRUPT: {
		struct kvm_s390_interrupt s390int;
		struct kvm_s390_irq s390irq;

		r = -EFAULT;
		if (copy_from_user(&s390int, argp, sizeof(s390int)))
			break;
		if (s390int_to_s390irq(&s390int, &s390irq))
			return -EINVAL;
		r = kvm_s390_inject_vcpu(vcpu, &s390irq);
		break;
	}
	case KVM_S390_STORE_STATUS:
		idx = srcu_read_lock(&vcpu->kvm->srcu);
		r = kvm_s390_vcpu_store_status(vcpu, arg);
		srcu_read_unlock(&vcpu->kvm->srcu, idx);
		break;
	case KVM_S390_SET_INITIAL_PSW: {
		psw_t psw;

		r = -EFAULT;
		if (copy_from_user(&psw, argp, sizeof(psw)))
			break;
		r = kvm_arch_vcpu_ioctl_set_initial_psw(vcpu, psw);
		break;
	}
	case KVM_S390_INITIAL_RESET:
		r = kvm_arch_vcpu_ioctl_initial_reset(vcpu);
		break;
	case KVM_SET_ONE_REG:
	case KVM_GET_ONE_REG: {
		struct kvm_one_reg reg;
		r = -EFAULT;
		if (copy_from_user(&reg, argp, sizeof(reg)))
			break;
		if (ioctl == KVM_SET_ONE_REG)
			r = kvm_arch_vcpu_ioctl_set_one_reg(vcpu, &reg);
		else
			r = kvm_arch_vcpu_ioctl_get_one_reg(vcpu, &reg);
		break;
	}
#ifdef CONFIG_KVM_S390_UCONTROL
	case KVM_S390_UCAS_MAP: {
		struct kvm_s390_ucas_mapping ucasmap;

		if (copy_from_user(&ucasmap, argp, sizeof(ucasmap))) {
			r = -EFAULT;
			break;
		}

		if (!kvm_is_ucontrol(vcpu->kvm)) {
			r = -EINVAL;
			break;
		}

		r = gmap_map_segment(vcpu->arch.gmap, ucasmap.user_addr,
				     ucasmap.vcpu_addr, ucasmap.length);
		break;
	}
	case KVM_S390_UCAS_UNMAP: {
		struct kvm_s390_ucas_mapping ucasmap;

		if (copy_from_user(&ucasmap, argp, sizeof(ucasmap))) {
			r = -EFAULT;
			break;
		}

		if (!kvm_is_ucontrol(vcpu->kvm)) {
			r = -EINVAL;
			break;
		}

		r = gmap_unmap_segment(vcpu->arch.gmap, ucasmap.vcpu_addr,
			ucasmap.length);
		break;
	}
#endif
	case KVM_S390_VCPU_FAULT: {
		r = gmap_fault(vcpu->arch.gmap, arg, 0);
		break;
	}
	case KVM_ENABLE_CAP:
	{
		struct kvm_enable_cap cap;
		r = -EFAULT;
		if (copy_from_user(&cap, argp, sizeof(cap)))
			break;
		r = kvm_vcpu_ioctl_enable_cap(vcpu, &cap);
		break;
	}
	case KVM_S390_MEM_OP: {
		struct kvm_s390_mem_op mem_op;

		if (copy_from_user(&mem_op, argp, sizeof(mem_op)) == 0)
			r = kvm_s390_guest_mem_op(vcpu, &mem_op);
		else
			r = -EFAULT;
		break;
	}
	case KVM_S390_SET_IRQ_STATE: {
		struct kvm_s390_irq_state irq_state;

		r = -EFAULT;
		if (copy_from_user(&irq_state, argp, sizeof(irq_state)))
			break;
		if (irq_state.len > VCPU_IRQS_MAX_BUF ||
		    irq_state.len == 0 ||
		    irq_state.len % sizeof(struct kvm_s390_irq) > 0) {
			r = -EINVAL;
			break;
		}
		r = kvm_s390_set_irq_state(vcpu,
					   (void __user *) irq_state.buf,
					   irq_state.len);
		break;
	}
	case KVM_S390_GET_IRQ_STATE: {
		struct kvm_s390_irq_state irq_state;

		r = -EFAULT;
		if (copy_from_user(&irq_state, argp, sizeof(irq_state)))
			break;
		if (irq_state.len == 0) {
			r = -EINVAL;
			break;
		}
		r = kvm_s390_get_irq_state(vcpu,
					   (__u8 __user *)  irq_state.buf,
					   irq_state.len);
		break;
	}
	default:
		r = -ENOTTY;
	}
	return r;
}

int kvm_arch_vcpu_fault(struct kvm_vcpu *vcpu, struct vm_fault *vmf)
{
#ifdef CONFIG_KVM_S390_UCONTROL
	if ((vmf->pgoff == KVM_S390_SIE_PAGE_OFFSET)
		 && (kvm_is_ucontrol(vcpu->kvm))) {
		vmf->page = virt_to_page(vcpu->arch.sie_block);
		get_page(vmf->page);
		return 0;
	}
#endif
	return VM_FAULT_SIGBUS;
}

int kvm_arch_create_memslot(struct kvm *kvm, struct kvm_memory_slot *slot,
			    unsigned long npages)
{
	return 0;
}

/* Section: memory related */
int kvm_arch_prepare_memory_region(struct kvm *kvm,
				   struct kvm_memory_slot *memslot,
				   const struct kvm_userspace_memory_region *mem,
				   enum kvm_mr_change change)
{
	/* A few sanity checks. We can have memory slots which have to be
	   located/ended at a segment boundary (1MB). The memory in userland is
	   ok to be fragmented into various different vmas. It is okay to mmap()
	   and munmap() stuff in this slot after doing this call at any time */

	if (mem->userspace_addr & 0xffffful)
		return -EINVAL;

	if (mem->memory_size & 0xffffful)
		return -EINVAL;

	if (mem->guest_phys_addr + mem->memory_size > kvm->arch.mem_limit)
		return -EINVAL;

	return 0;
}

void kvm_arch_commit_memory_region(struct kvm *kvm,
				const struct kvm_userspace_memory_region *mem,
				const struct kvm_memory_slot *old,
				const struct kvm_memory_slot *new,
				enum kvm_mr_change change)
{
	int rc;

	/* If the basics of the memslot do not change, we do not want
	 * to update the gmap. Every update causes several unnecessary
	 * segment translation exceptions. This is usually handled just
	 * fine by the normal fault handler + gmap, but it will also
	 * cause faults on the prefix page of running guest CPUs.
	 */
	if (old->userspace_addr == mem->userspace_addr &&
	    old->base_gfn * PAGE_SIZE == mem->guest_phys_addr &&
	    old->npages * PAGE_SIZE == mem->memory_size)
		return;

	rc = gmap_map_segment(kvm->arch.gmap, mem->userspace_addr,
		mem->guest_phys_addr, mem->memory_size);
	if (rc)
		pr_warn("failed to commit memory region\n");
	return;
}

<<<<<<< HEAD
static inline unsigned long nonhyp_mask(int i)
{
	unsigned int nonhyp_fai = (sclp.hmfai << i * 2) >> 30;

	return 0x0000ffffffffffffUL >> (nonhyp_fai << 4);
=======
void kvm_arch_vcpu_block_finish(struct kvm_vcpu *vcpu)
{
	vcpu->valid_wakeup = false;
>>>>>>> 5c14ad93
}

static int __init kvm_s390_init(void)
{
	int i;

	if (!sclp.has_sief2) {
		pr_info("SIE not available\n");
		return -ENODEV;
	}

	for (i = 0; i < 16; i++)
		kvm_s390_fac_list_mask[i] |=
			S390_lowcore.stfle_fac_list[i] & nonhyp_mask(i);

	return kvm_init(NULL, sizeof(struct kvm_vcpu), 0, THIS_MODULE);
}

static void __exit kvm_s390_exit(void)
{
	kvm_exit();
}

module_init(kvm_s390_init);
module_exit(kvm_s390_exit);

/*
 * Enable autoloading of the kvm module.
 * Note that we add the module alias here instead of virt/kvm/kvm_main.c
 * since x86 takes a different approach.
 */
#include <linux/miscdevice.h>
MODULE_ALIAS_MISCDEV(KVM_MINOR);
MODULE_ALIAS("devname:kvm");<|MERGE_RESOLUTION|>--- conflicted
+++ resolved
@@ -2986,17 +2986,16 @@
 	return;
 }
 
-<<<<<<< HEAD
 static inline unsigned long nonhyp_mask(int i)
 {
 	unsigned int nonhyp_fai = (sclp.hmfai << i * 2) >> 30;
 
 	return 0x0000ffffffffffffUL >> (nonhyp_fai << 4);
-=======
+}
+
 void kvm_arch_vcpu_block_finish(struct kvm_vcpu *vcpu)
 {
 	vcpu->valid_wakeup = false;
->>>>>>> 5c14ad93
 }
 
 static int __init kvm_s390_init(void)
