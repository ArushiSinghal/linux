--- conflicted
+++ resolved
@@ -1418,10 +1418,6 @@
 	return 0;
 }
 
-<<<<<<< HEAD
-void kvm_arch_vcpu_load(struct kvm_vcpu *vcpu, int cpu)
-{
-=======
 /* needs disabled preemption to protect from TOD sync and vcpu_load/put */
 static void __start_cpu_timer_accounting(struct kvm_vcpu *vcpu)
 {
@@ -1511,23 +1507,15 @@
 
 void kvm_arch_vcpu_load(struct kvm_vcpu *vcpu, int cpu)
 {
->>>>>>> 6f40fed1
 	/* Save host register state */
 	save_fpu_regs();
 	vcpu->arch.host_fpregs.fpc = current->thread.fpu.fpc;
 	vcpu->arch.host_fpregs.regs = current->thread.fpu.regs;
 
-<<<<<<< HEAD
-	/* Depending on MACHINE_HAS_VX, data stored to vrs either
-	 * has vector register or floating point register format.
-	 */
-	current->thread.fpu.regs = vcpu->run->s.regs.vrs;
-=======
 	if (MACHINE_HAS_VX)
 		current->thread.fpu.regs = vcpu->run->s.regs.vrs;
 	else
 		current->thread.fpu.regs = vcpu->run->s.regs.fprs;
->>>>>>> 6f40fed1
 	current->thread.fpu.fpc = vcpu->run->s.regs.fpc;
 	if (test_fp_ctl(current->thread.fpu.fpc))
 		/* User space provided an invalid FPC, let's clear it */
@@ -1717,10 +1705,7 @@
 	vcpu->arch.local_int.float_int = &kvm->arch.float_int;
 	vcpu->arch.local_int.wq = &vcpu->wq;
 	vcpu->arch.local_int.cpuflags = &vcpu->arch.sie_block->cpuflags;
-<<<<<<< HEAD
-=======
 	seqcount_init(&vcpu->arch.cputm_seqcount);
->>>>>>> 6f40fed1
 
 	rc = kvm_vcpu_init(vcpu, kvm, id);
 	if (rc)
@@ -2503,20 +2488,12 @@
 
 	/* manually convert vector registers if necessary */
 	if (MACHINE_HAS_VX) {
-<<<<<<< HEAD
-		convert_vx_to_fp(fprs, current->thread.fpu.vxrs);
-=======
 		convert_vx_to_fp(fprs, (__vector128 *) vcpu->run->s.regs.vrs);
->>>>>>> 6f40fed1
 		rc = write_guest_abs(vcpu, gpa + __LC_FPREGS_SAVE_AREA,
 				     fprs, 128);
 	} else {
 		rc = write_guest_abs(vcpu, gpa + __LC_FPREGS_SAVE_AREA,
-<<<<<<< HEAD
-				     vcpu->run->s.regs.vrs, 128);
-=======
 				     vcpu->run->s.regs.fprs, 128);
->>>>>>> 6f40fed1
 	}
 	rc |= write_guest_abs(vcpu, gpa + __LC_GPREGS_SAVE_AREA,
 			      vcpu->run->s.regs.gprs, 128);
