--- conflicted
+++ resolved
@@ -224,41 +224,10 @@
 
 static int __perf_callchain_kernel(void *data, unsigned long address)
 {
-<<<<<<< HEAD
-	struct stack_frame *sf;
-	struct pt_regs *regs;
-
-	while (1) {
-		if (sp < low || sp > high - sizeof(*sf))
-			return sp;
-		sf = (struct stack_frame *) sp;
-		perf_callchain_store(entry, sf->gprs[8]);
-		/* Follow the backchain. */
-		while (1) {
-			low = sp;
-			sp = sf->back_chain;
-			if (!sp)
-				break;
-			if (sp <= low || sp > high - sizeof(*sf))
-				return sp;
-			sf = (struct stack_frame *) sp;
-			perf_callchain_store(entry, sf->gprs[8]);
-		}
-		/* Zero backchain detected, check for interrupt frame. */
-		sp = (unsigned long) (sf + 1);
-		if (sp <= low || sp > high - sizeof(*regs))
-			return sp;
-		regs = (struct pt_regs *) sp;
-		perf_callchain_store(entry, sf->gprs[8]);
-		low = sp;
-		sp = regs->gprs[15];
-	}
-=======
 	struct perf_callchain_entry *entry = data;
 
 	perf_callchain_store(entry, address);
 	return 0;
->>>>>>> 26f2b92c
 }
 
 void perf_callchain_kernel(struct perf_callchain_entry *entry,
