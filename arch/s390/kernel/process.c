--- conflicted
+++ resolved
@@ -187,11 +187,7 @@
 
 asmlinkage void execve_tail(void)
 {
-<<<<<<< HEAD
-	current->thread.fp_regs.fpc = 0;
-=======
 	current->thread.fpu.fpc = 0;
->>>>>>> 9fe8ecca
 	asm volatile("sfpc %0" : : "d" (0));
 }
 
