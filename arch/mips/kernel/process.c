--- conflicted
+++ resolved
@@ -73,14 +73,6 @@
 	regs->regs[29] = sp;
 }
 
-<<<<<<< HEAD
-void exit_thread(void)
-=======
-void flush_thread(void)
->>>>>>> 6e912c50
-{
-}
-
 int arch_dup_task_struct(struct task_struct *dst, struct task_struct *src)
 {
 	/*
