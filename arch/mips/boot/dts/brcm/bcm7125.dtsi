/ {
	#address-cells = <1>;
	#size-cells = <1>;
	compatible = "brcm,bcm7125";

	cpus {
		#address-cells = <1>;
		#size-cells = <0>;

		mips-hpt-frequency = <202500000>;

		cpu@0 {
			compatible = "brcm,bmips4380";
			device_type = "cpu";
			reg = <0>;
		};

		cpu@1 {
			compatible = "brcm,bmips4380";
			device_type = "cpu";
			reg = <1>;
		};
	};

	aliases {
		uart0 = &uart0;
	};

	cpu_intc: cpu_intc {
		#address-cells = <0>;
		compatible = "mti,cpu-interrupt-controller";

		interrupt-controller;
		#interrupt-cells = <1>;
	};

	clocks {
		uart_clk: uart_clk {
			compatible = "fixed-clock";
			#clock-cells = <0>;
			clock-frequency = <81000000>;
		};
	};

	rdb {
		#address-cells = <1>;
		#size-cells = <1>;

		compatible = "simple-bus";
		ranges = <0 0x10000000 0x01000000>;

		periph_intc: periph_intc@441400 {
			compatible = "brcm,bcm7038-l1-intc";
			reg = <0x441400 0x30>, <0x441600 0x30>;

			interrupt-controller;
			#interrupt-cells = <1>;

			interrupt-parent = <&cpu_intc>;
			interrupts = <2>, <3>;
		};

		sun_l2_intc: sun_l2_intc@401800 {
			compatible = "brcm,l2-intc";
			reg = <0x401800 0x30>;
			interrupt-controller;
			#interrupt-cells = <1>;
			interrupt-parent = <&periph_intc>;
			interrupts = <23>;
		};

		gisb-arb@400000 {
			compatible = "brcm,bcm7400-gisb-arb";
			reg = <0x400000 0xdc>;
			native-endian;
			interrupt-parent = <&sun_l2_intc>;
			interrupts = <0>, <2>;
			brcm,gisb-arb-master-mask = <0x2f7>;
			brcm,gisb-arb-master-names = "ssp_0", "cpu_0", "pci_0",
						     "bsp_0", "rdc_0", "rptd_0",
						     "avd_0", "jtag_0";
		};

		upg_irq0_intc: upg_irq0_intc@406780 {
			compatible = "brcm,bcm7120-l2-intc";
			reg = <0x406780 0x8>;

			brcm,int-map-mask = <0x44>;
			brcm,int-fwd-mask = <0x70000>;

			interrupt-controller;
			#interrupt-cells = <1>;

			interrupt-parent = <&periph_intc>;
			interrupts = <18>;
		};

		sun_top_ctrl: syscon@404000 {
			compatible = "brcm,bcm7125-sun-top-ctrl", "syscon";
			reg = <0x404000 0x60c>;
<<<<<<< HEAD
			little-endian;
=======
			native-endian;
>>>>>>> 02ce716f
		};

		reboot {
			compatible = "brcm,bcm7038-reboot";
			syscon = <&sun_top_ctrl 0x8 0x14>;
		};

		uart0: serial@406b00 {
			compatible = "ns16550a";
			reg = <0x406b00 0x20>;
			reg-io-width = <0x4>;
			reg-shift = <0x2>;
			native-endian;
			interrupt-parent = <&periph_intc>;
			interrupts = <21>;
			clocks = <&uart_clk>;
			status = "disabled";
		};

		ehci0: usb@488300 {
			compatible = "brcm,bcm7125-ehci", "generic-ehci";
			reg = <0x488300 0x100>;
			native-endian;
			interrupt-parent = <&periph_intc>;
			interrupts = <60>;
			status = "disabled";
		};

		ohci0: usb@488400 {
			compatible = "brcm,bcm7125-ohci", "generic-ohci";
			reg = <0x488400 0x100>;
			native-endian;
			interrupt-parent = <&periph_intc>;
			interrupts = <61>;
			status = "disabled";
		};
	};
};<|MERGE_RESOLUTION|>--- conflicted
+++ resolved
@@ -98,11 +98,7 @@
 		sun_top_ctrl: syscon@404000 {
 			compatible = "brcm,bcm7125-sun-top-ctrl", "syscon";
 			reg = <0x404000 0x60c>;
-<<<<<<< HEAD
-			little-endian;
-=======
 			native-endian;
->>>>>>> 02ce716f
 		};
 
 		reboot {
