/ {
	#address-cells = <1>;
	#size-cells = <1>;
	compatible = "brcm,bcm7360";

	cpus {
		#address-cells = <1>;
		#size-cells = <0>;

		mips-hpt-frequency = <375000000>;

		cpu@0 {
			compatible = "brcm,bmips3300";
			device_type = "cpu";
			reg = <0>;
		};
	};

	aliases {
		uart0 = &uart0;
		uart1 = &uart1;
		uart2 = &uart2;
	};

	cpu_intc: cpu_intc {
		#address-cells = <0>;
		compatible = "mti,cpu-interrupt-controller";

		interrupt-controller;
		#interrupt-cells = <1>;
	};

	clocks {
		uart_clk: uart_clk {
			compatible = "fixed-clock";
			#clock-cells = <0>;
			clock-frequency = <81000000>;
		};
	};

	rdb {
		#address-cells = <1>;
		#size-cells = <1>;

		compatible = "simple-bus";
		ranges = <0 0x10000000 0x01000000>;

		periph_intc: periph_intc@411400 {
			compatible = "brcm,bcm7038-l1-intc";
			reg = <0x411400 0x30>;

			interrupt-controller;
			#interrupt-cells = <1>;

			interrupt-parent = <&cpu_intc>;
			interrupts = <2>;
		};

		sun_l2_intc: sun_l2_intc@403000 {
			compatible = "brcm,l2-intc";
			reg = <0x403000 0x30>;
			interrupt-controller;
			#interrupt-cells = <1>;
			interrupt-parent = <&periph_intc>;
			interrupts = <48>;
		};

		gisb-arb@400000 {
			compatible = "brcm,bcm7400-gisb-arb";
			reg = <0x400000 0xdc>;
			native-endian;
			interrupt-parent = <&sun_l2_intc>;
			interrupts = <0>, <2>;
			brcm,gisb-arb-master-mask = <0x2f3>;
			brcm,gisb-arb-master-names = "ssp_0", "cpu_0", "bsp_0",
						     "rdc_0", "raaga_0",
						     "avd_0", "jtag_0";
		};

		upg_irq0_intc: upg_irq0_intc@406600 {
			compatible = "brcm,bcm7120-l2-intc";
			reg = <0x406600 0x8>;

			brcm,int-map-mask = <0x44>, <0x7000000>;
			brcm,int-fwd-mask = <0x70000>;

			interrupt-controller;
			#interrupt-cells = <1>;

			interrupt-parent = <&periph_intc>;
			interrupts = <56>, <54>;
			interrupt-names = "upg_main", "upg_bsc";
		};

		upg_aon_irq0_intc: upg_aon_irq0_intc@408b80 {
			compatible = "brcm,bcm7120-l2-intc";
			reg = <0x408b80 0x8>;

			brcm,int-map-mask = <0x40>, <0x8000000>, <0x100000>;
			brcm,int-fwd-mask = <0>;
			brcm,irq-can-wake;

			interrupt-controller;
			#interrupt-cells = <1>;

			interrupt-parent = <&periph_intc>;
			interrupts = <57>, <55>, <59>;
			interrupt-names = "upg_main_aon", "upg_bsc_aon",
					  "upg_spi";
		};

		sun_top_ctrl: syscon@404000 {
			compatible = "brcm,bcm7360-sun-top-ctrl", "syscon";
			reg = <0x404000 0x51c>;
<<<<<<< HEAD
			little-endian;
=======
			native-endian;
>>>>>>> 02ce716f
		};

		reboot {
			compatible = "brcm,brcmstb-reboot";
			syscon = <&sun_top_ctrl 0x304 0x308>;
		};

		uart0: serial@406800 {
			compatible = "ns16550a";
			reg = <0x406800 0x20>;
			reg-io-width = <0x4>;
			reg-shift = <0x2>;
			native-endian;
			interrupt-parent = <&periph_intc>;
			interrupts = <61>;
			clocks = <&uart_clk>;
			status = "disabled";
		};

		uart1: serial@406840 {
			compatible = "ns16550a";
			reg = <0x406840 0x20>;
			reg-io-width = <0x4>;
			reg-shift = <0x2>;
			native-endian;
			interrupt-parent = <&periph_intc>;
			interrupts = <62>;
			clocks = <&uart_clk>;
			status = "disabled";
		};

		uart2: serial@406880 {
			compatible = "ns16550a";
			reg = <0x406880 0x20>;
			reg-io-width = <0x4>;
			reg-shift = <0x2>;
			native-endian;
			interrupt-parent = <&periph_intc>;
			interrupts = <63>;
			clocks = <&uart_clk>;
			status = "disabled";
		};

		bsca: i2c@406200 {
		      clock-frequency = <390000>;
		      compatible = "brcm,brcmstb-i2c";
		      interrupt-parent = <&upg_irq0_intc>;
		      reg = <0x406200 0x58>;
		      interrupts = <24>;
		      interrupt-names = "upg_bsca";
		      status = "disabled";
		};

		bscb: i2c@406280 {
		      clock-frequency = <390000>;
		      compatible = "brcm,brcmstb-i2c";
		      interrupt-parent = <&upg_irq0_intc>;
		      reg = <0x406280 0x58>;
		      interrupts = <25>;
		      interrupt-names = "upg_bscb";
		      status = "disabled";
		};

		bscc: i2c@406300 {
		      clock-frequency = <390000>;
		      compatible = "brcm,brcmstb-i2c";
		      interrupt-parent = <&upg_irq0_intc>;
		      reg = <0x406300 0x58>;
		      interrupts = <26>;
		      interrupt-names = "upg_bscc";
		      status = "disabled";
		};

		bscd: i2c@408980 {
		      clock-frequency = <390000>;
		      compatible = "brcm,brcmstb-i2c";
		      interrupt-parent = <&upg_aon_irq0_intc>;
		      reg = <0x408980 0x58>;
		      interrupts = <27>;
		      interrupt-names = "upg_bscd";
		      status = "disabled";
		};

		enet0: ethernet@430000 {
			phy-mode = "internal";
			phy-handle = <&phy1>;
			mac-address = [ 00 10 18 36 23 1a ];
			compatible = "brcm,genet-v2";
			#address-cells = <0x1>;
			#size-cells = <0x1>;
			reg = <0x430000 0x4c8c>;
			interrupts = <24>, <25>;
			interrupt-parent = <&periph_intc>;
			status = "disabled";

			mdio@e14 {
				compatible = "brcm,genet-mdio-v2";
				#address-cells = <0x1>;
				#size-cells = <0x0>;
				reg = <0xe14 0x8>;

				phy1: ethernet-phy@1 {
					max-speed = <100>;
					reg = <0x1>;
					compatible = "brcm,40nm-ephy",
						"ethernet-phy-ieee802.3-c22";
				};
			};
		};

		ehci0: usb@480300 {
			compatible = "brcm,bcm7360-ehci", "generic-ehci";
			reg = <0x480300 0x100>;
			native-endian;
			interrupt-parent = <&periph_intc>;
			interrupts = <65>;
			status = "disabled";
		};

		ohci0: usb@480400 {
			compatible = "brcm,bcm7360-ohci", "generic-ohci";
			reg = <0x480400 0x100>;
			native-endian;
			no-big-frame-no;
			interrupt-parent = <&periph_intc>;
			interrupts = <66>;
			status = "disabled";
		};
	};
};<|MERGE_RESOLUTION|>--- conflicted
+++ resolved
@@ -112,11 +112,7 @@
 		sun_top_ctrl: syscon@404000 {
 			compatible = "brcm,bcm7360-sun-top-ctrl", "syscon";
 			reg = <0x404000 0x51c>;
-<<<<<<< HEAD
-			little-endian;
-=======
-			native-endian;
->>>>>>> 02ce716f
+			native-endian;
 		};
 
 		reboot {
