#include <linux/perf_event.h>
#include <asm/intel-family.h>

enum perf_msr_id {
	PERF_MSR_TSC			= 0,
	PERF_MSR_APERF			= 1,
	PERF_MSR_MPERF			= 2,
	PERF_MSR_PPERF			= 3,
	PERF_MSR_SMI			= 4,
	PERF_MSR_PTSC			= 5,
	PERF_MSR_IRPERF			= 6,

	PERF_MSR_EVENT_MAX,
};

static bool test_aperfmperf(int idx)
{
	return boot_cpu_has(X86_FEATURE_APERFMPERF);
}

static bool test_ptsc(int idx)
{
	return boot_cpu_has(X86_FEATURE_PTSC);
}

static bool test_irperf(int idx)
{
	return boot_cpu_has(X86_FEATURE_IRPERF);
}

static bool test_intel(int idx)
{
	if (boot_cpu_data.x86_vendor != X86_VENDOR_INTEL ||
	    boot_cpu_data.x86 != 6)
		return false;

	switch (boot_cpu_data.x86_model) {
	case INTEL_FAM6_NEHALEM:
<<<<<<< HEAD
=======
	case INTEL_FAM6_NEHALEM_G:
>>>>>>> 64bfbcf8
	case INTEL_FAM6_NEHALEM_EP:
	case INTEL_FAM6_NEHALEM_EX:

	case INTEL_FAM6_WESTMERE:
<<<<<<< HEAD
	case INTEL_FAM6_WESTMERE2:
=======
>>>>>>> 64bfbcf8
	case INTEL_FAM6_WESTMERE_EP:
	case INTEL_FAM6_WESTMERE_EX:

	case INTEL_FAM6_SANDYBRIDGE:
	case INTEL_FAM6_SANDYBRIDGE_X:

	case INTEL_FAM6_IVYBRIDGE:
	case INTEL_FAM6_IVYBRIDGE_X:

	case INTEL_FAM6_HASWELL_CORE:
	case INTEL_FAM6_HASWELL_X:
	case INTEL_FAM6_HASWELL_ULT:
	case INTEL_FAM6_HASWELL_GT3E:

	case INTEL_FAM6_BROADWELL_CORE:
	case INTEL_FAM6_BROADWELL_XEON_D:
	case INTEL_FAM6_BROADWELL_GT3E:
	case INTEL_FAM6_BROADWELL_X:

	case INTEL_FAM6_ATOM_SILVERMONT1:
	case INTEL_FAM6_ATOM_SILVERMONT2:
	case INTEL_FAM6_ATOM_AIRMONT:
		if (idx == PERF_MSR_SMI)
			return true;
		break;

	case INTEL_FAM6_SKYLAKE_MOBILE:
	case INTEL_FAM6_SKYLAKE_DESKTOP:
	case INTEL_FAM6_SKYLAKE_X:
	case INTEL_FAM6_KABYLAKE_MOBILE:
	case INTEL_FAM6_KABYLAKE_DESKTOP:
		if (idx == PERF_MSR_SMI || idx == PERF_MSR_PPERF)
			return true;
		break;
	}

	return false;
}

struct perf_msr {
	u64	msr;
	struct	perf_pmu_events_attr *attr;
	bool	(*test)(int idx);
};

PMU_EVENT_ATTR_STRING(tsc,    evattr_tsc,    "event=0x00");
PMU_EVENT_ATTR_STRING(aperf,  evattr_aperf,  "event=0x01");
PMU_EVENT_ATTR_STRING(mperf,  evattr_mperf,  "event=0x02");
PMU_EVENT_ATTR_STRING(pperf,  evattr_pperf,  "event=0x03");
PMU_EVENT_ATTR_STRING(smi,    evattr_smi,    "event=0x04");
PMU_EVENT_ATTR_STRING(ptsc,   evattr_ptsc,   "event=0x05");
PMU_EVENT_ATTR_STRING(irperf, evattr_irperf, "event=0x06");

static struct perf_msr msr[] = {
	[PERF_MSR_TSC]    = { 0,		&evattr_tsc,	NULL,		 },
	[PERF_MSR_APERF]  = { MSR_IA32_APERF,	&evattr_aperf,	test_aperfmperf, },
	[PERF_MSR_MPERF]  = { MSR_IA32_MPERF,	&evattr_mperf,	test_aperfmperf, },
	[PERF_MSR_PPERF]  = { MSR_PPERF,	&evattr_pperf,	test_intel,	 },
	[PERF_MSR_SMI]    = { MSR_SMI_COUNT,	&evattr_smi,	test_intel,	 },
	[PERF_MSR_PTSC]   = { MSR_F15H_PTSC,	&evattr_ptsc,	test_ptsc,	 },
	[PERF_MSR_IRPERF] = { MSR_F17H_IRPERF,	&evattr_irperf,	test_irperf,	 },
};

static struct attribute *events_attrs[PERF_MSR_EVENT_MAX + 1] = {
	NULL,
};

static struct attribute_group events_attr_group = {
	.name = "events",
	.attrs = events_attrs,
};

PMU_FORMAT_ATTR(event, "config:0-63");
static struct attribute *format_attrs[] = {
	&format_attr_event.attr,
	NULL,
};
static struct attribute_group format_attr_group = {
	.name = "format",
	.attrs = format_attrs,
};

static const struct attribute_group *attr_groups[] = {
	&events_attr_group,
	&format_attr_group,
	NULL,
};

static int msr_event_init(struct perf_event *event)
{
	u64 cfg = event->attr.config;

	if (event->attr.type != event->pmu->type)
		return -ENOENT;

	if (cfg >= PERF_MSR_EVENT_MAX)
		return -EINVAL;

	/* unsupported modes and filters */
	if (event->attr.exclude_user   ||
	    event->attr.exclude_kernel ||
	    event->attr.exclude_hv     ||
	    event->attr.exclude_idle   ||
	    event->attr.exclude_host   ||
	    event->attr.exclude_guest  ||
	    event->attr.sample_period) /* no sampling */
		return -EINVAL;

	if (!msr[cfg].attr)
		return -EINVAL;

	event->hw.idx = -1;
	event->hw.event_base = msr[cfg].msr;
	event->hw.config = cfg;

	return 0;
}

static inline u64 msr_read_counter(struct perf_event *event)
{
	u64 now;

	if (event->hw.event_base)
		rdmsrl(event->hw.event_base, now);
	else
		rdtscll(now);

	return now;
}
static void msr_event_update(struct perf_event *event)
{
	u64 prev, now;
	s64 delta;

	/* Careful, an NMI might modify the previous event value. */
again:
	prev = local64_read(&event->hw.prev_count);
	now = msr_read_counter(event);

	if (local64_cmpxchg(&event->hw.prev_count, prev, now) != prev)
		goto again;

	delta = now - prev;
	if (unlikely(event->hw.event_base == MSR_SMI_COUNT))
		delta = sign_extend64(delta, 31);

	local64_add(delta, &event->count);
}

static void msr_event_start(struct perf_event *event, int flags)
{
	u64 now;

	now = msr_read_counter(event);
	local64_set(&event->hw.prev_count, now);
}

static void msr_event_stop(struct perf_event *event, int flags)
{
	msr_event_update(event);
}

static void msr_event_del(struct perf_event *event, int flags)
{
	msr_event_stop(event, PERF_EF_UPDATE);
}

static int msr_event_add(struct perf_event *event, int flags)
{
	if (flags & PERF_EF_START)
		msr_event_start(event, flags);

	return 0;
}

static struct pmu pmu_msr = {
	.task_ctx_nr	= perf_sw_context,
	.attr_groups	= attr_groups,
	.event_init	= msr_event_init,
	.add		= msr_event_add,
	.del		= msr_event_del,
	.start		= msr_event_start,
	.stop		= msr_event_stop,
	.read		= msr_event_update,
	.capabilities	= PERF_PMU_CAP_NO_INTERRUPT,
};

static int __init msr_init(void)
{
	int i, j = 0;

	if (!boot_cpu_has(X86_FEATURE_TSC)) {
		pr_cont("no MSR PMU driver.\n");
		return 0;
	}

	/* Probe the MSRs. */
	for (i = PERF_MSR_TSC + 1; i < PERF_MSR_EVENT_MAX; i++) {
		u64 val;

		/*
		 * Virt sucks arse; you cannot tell if a R/O MSR is present :/
		 */
		if (!msr[i].test(i) || rdmsrl_safe(msr[i].msr, &val))
			msr[i].attr = NULL;
	}

	/* List remaining MSRs in the sysfs attrs. */
	for (i = 0; i < PERF_MSR_EVENT_MAX; i++) {
		if (msr[i].attr)
			events_attrs[j++] = &msr[i].attr->attr.attr;
	}
	events_attrs[j] = NULL;

	perf_pmu_register(&pmu_msr, "msr", -1);

	return 0;
}
device_initcall(msr_init);<|MERGE_RESOLUTION|>--- conflicted
+++ resolved
@@ -36,18 +36,11 @@
 
 	switch (boot_cpu_data.x86_model) {
 	case INTEL_FAM6_NEHALEM:
-<<<<<<< HEAD
-=======
 	case INTEL_FAM6_NEHALEM_G:
->>>>>>> 64bfbcf8
 	case INTEL_FAM6_NEHALEM_EP:
 	case INTEL_FAM6_NEHALEM_EX:
 
 	case INTEL_FAM6_WESTMERE:
-<<<<<<< HEAD
-	case INTEL_FAM6_WESTMERE2:
-=======
->>>>>>> 64bfbcf8
 	case INTEL_FAM6_WESTMERE_EP:
 	case INTEL_FAM6_WESTMERE_EX:
 
