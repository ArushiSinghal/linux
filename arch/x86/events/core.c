--- conflicted
+++ resolved
@@ -2268,31 +2268,6 @@
 	cyc2ns_read_end(data);
 }
 
-<<<<<<< HEAD
-/*
- * callchain support
- */
-
-static int backtrace_stack(void *data, const char *name)
-{
-	return 0;
-}
-
-static int backtrace_address(void *data, unsigned long addr, int reliable)
-{
-	struct perf_callchain_entry_ctx *entry = data;
-
-	return perf_callchain_store(entry, addr);
-}
-
-static const struct stacktrace_ops backtrace_ops = {
-	.stack			= backtrace_stack,
-	.address		= backtrace_address,
-	.walk_stack		= print_context_stack_bp,
-};
-
-=======
->>>>>>> c8fe4609
 void
 perf_callchain_kernel(struct perf_callchain_entry_ctx *entry, struct pt_regs *regs)
 {
