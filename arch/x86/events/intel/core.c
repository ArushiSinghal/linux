--- conflicted
+++ resolved
@@ -3609,10 +3609,7 @@
 		 */
 		x86_pmu.pebs_aliases = NULL;
 		x86_pmu.pebs_prec_dist = true;
-<<<<<<< HEAD
-=======
 		x86_pmu.lbr_pt_coexist = true;
->>>>>>> 1b6de591
 		x86_pmu.flags |= PMU_FL_HAS_RSP_1;
 		pr_cont("Goldmont events, ");
 		break;
