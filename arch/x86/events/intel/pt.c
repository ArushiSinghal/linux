--- conflicted
+++ resolved
@@ -179,8 +179,6 @@
 	int ret;
 	long i;
 
-<<<<<<< HEAD
-=======
 	rdmsrl(MSR_PLATFORM_INFO, reg);
 	pt_pmu.max_nonturbo_ratio = (reg & 0xff00) >> 8;
 
@@ -198,7 +196,6 @@
 		pt_pmu.tsc_art_den = eax;
 	}
 
->>>>>>> c1d1ed30
 	if (boot_cpu_has(X86_FEATURE_VMX)) {
 		/*
 		 * Intel SDM, 36.5 "Tracing post-VMXON" says that
@@ -417,19 +414,11 @@
 static void pt_config_stop(struct perf_event *event)
 {
 	u64 ctl = READ_ONCE(event->hw.config);
-<<<<<<< HEAD
 
 	/* may be already stopped by a PMI */
 	if (!(ctl & RTIT_CTL_TRACEEN))
 		return;
 
-=======
-
-	/* may be already stopped by a PMI */
-	if (!(ctl & RTIT_CTL_TRACEEN))
-		return;
-
->>>>>>> c1d1ed30
 	ctl &= ~RTIT_CTL_TRACEEN;
 	wrmsrl(MSR_IA32_RTIT_CTL, ctl);
 
@@ -1236,13 +1225,6 @@
 	struct pt_buffer *buf;
 
 	if (READ_ONCE(pt->vmx_on))
-<<<<<<< HEAD
-		return;
-
-	if (!buf || pt_buffer_is_full(buf, pt)) {
-		event->hw.state = PERF_HES_STOPPED;
-=======
->>>>>>> c1d1ed30
 		return;
 
 	buf = perf_aux_output_begin(&pt->handle, event);
@@ -1278,11 +1260,7 @@
 	 * Protect against the PMI racing with disabling wrmsr,
 	 * see comment in intel_pt_interrupt().
 	 */
-<<<<<<< HEAD
-	ACCESS_ONCE(pt->handle_nmi) = 0;
-=======
 	WRITE_ONCE(pt->handle_nmi, 0);
->>>>>>> c1d1ed30
 
 	pt_config_stop(event);
 
