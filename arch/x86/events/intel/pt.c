--- conflicted
+++ resolved
@@ -1045,8 +1045,6 @@
 	kfree(buf);
 }
 
-<<<<<<< HEAD
-=======
 static int pt_addr_filters_init(struct perf_event *event)
 {
 	struct pt_filters *filters;
@@ -1123,7 +1121,6 @@
 	filters->nr_filters = range;
 }
 
->>>>>>> 1b6de591
 /**
  * intel_pt_interrupt() - PT PMI handler
  */
@@ -1240,11 +1237,7 @@
 			goto fail_end_stop;
 	}
 
-<<<<<<< HEAD
-	ACCESS_ONCE(pt->handle_nmi) = 1;
-=======
 	WRITE_ONCE(pt->handle_nmi, 1);
->>>>>>> 1b6de591
 	hwc->state = 0;
 
 	pt_config_buffer(buf->cur->table, buf->cur_idx,
