/*
 * Intel(R) Processor Trace PMU driver for perf
 * Copyright (c) 2013-2014, Intel Corporation.
 *
 * This program is free software; you can redistribute it and/or modify it
 * under the terms and conditions of the GNU General Public License,
 * version 2, as published by the Free Software Foundation.
 *
 * This program is distributed in the hope it will be useful, but WITHOUT
 * ANY WARRANTY; without even the implied warranty of MERCHANTABILITY or
 * FITNESS FOR A PARTICULAR PURPOSE.  See the GNU General Public License for
 * more details.
 *
 * Intel PT is specified in the Intel Architecture Instruction Set Extensions
 * Programming Reference:
 * http://software.intel.com/en-us/intel-isa-extensions
 */

#ifndef __INTEL_PT_H__
#define __INTEL_PT_H__

/*
 * PT MSR bit definitions
 */
#define RTIT_CTL_TRACEEN		BIT(0)
#define RTIT_CTL_CYCLEACC		BIT(1)
#define RTIT_CTL_OS			BIT(2)
#define RTIT_CTL_USR			BIT(3)
#define RTIT_CTL_CR3EN			BIT(7)
#define RTIT_CTL_TOPA			BIT(8)
#define RTIT_CTL_MTC_EN			BIT(9)
#define RTIT_CTL_TSC_EN			BIT(10)
#define RTIT_CTL_DISRETC		BIT(11)
#define RTIT_CTL_BRANCH_EN		BIT(13)
#define RTIT_CTL_MTC_RANGE_OFFSET	14
#define RTIT_CTL_MTC_RANGE		(0x0full << RTIT_CTL_MTC_RANGE_OFFSET)
#define RTIT_CTL_CYC_THRESH_OFFSET	19
#define RTIT_CTL_CYC_THRESH		(0x0full << RTIT_CTL_CYC_THRESH_OFFSET)
#define RTIT_CTL_PSB_FREQ_OFFSET	24
#define RTIT_CTL_PSB_FREQ      		(0x0full << RTIT_CTL_PSB_FREQ_OFFSET)
#define RTIT_CTL_ADDR0_OFFSET		32
#define RTIT_CTL_ADDR0      		(0x0full << RTIT_CTL_ADDR0_OFFSET)
#define RTIT_CTL_ADDR1_OFFSET		36
#define RTIT_CTL_ADDR1      		(0x0full << RTIT_CTL_ADDR1_OFFSET)
#define RTIT_CTL_ADDR2_OFFSET		40
#define RTIT_CTL_ADDR2      		(0x0full << RTIT_CTL_ADDR2_OFFSET)
#define RTIT_CTL_ADDR3_OFFSET		44
#define RTIT_CTL_ADDR3      		(0x0full << RTIT_CTL_ADDR3_OFFSET)
#define RTIT_STATUS_FILTEREN		BIT(0)
#define RTIT_STATUS_CONTEXTEN		BIT(1)
#define RTIT_STATUS_TRIGGEREN		BIT(2)
#define RTIT_STATUS_BUFFOVF		BIT(3)
#define RTIT_STATUS_ERROR		BIT(4)
#define RTIT_STATUS_STOPPED		BIT(5)

/*
 * Single-entry ToPA: when this close to region boundary, switch
 * buffers to avoid losing data.
 */
#define TOPA_PMI_MARGIN 512

#define TOPA_SHIFT 12

static inline unsigned int sizes(unsigned int tsz)
{
	return 1 << (tsz + TOPA_SHIFT);
};

struct topa_entry {
	u64	end	: 1;
	u64	rsvd0	: 1;
	u64	intr	: 1;
	u64	rsvd1	: 1;
	u64	stop	: 1;
	u64	rsvd2	: 1;
	u64	size	: 4;
	u64	rsvd3	: 2;
	u64	base	: 36;
	u64	rsvd4	: 16;
};

#define PT_CPUID_LEAVES		2
#define PT_CPUID_REGS_NUM	4 /* number of regsters (eax, ebx, ecx, edx) */

/* TSC to Core Crystal Clock Ratio */
#define CPUID_TSC_LEAF		0x15

enum pt_capabilities {
	PT_CAP_max_subleaf = 0,
	PT_CAP_cr3_filtering,
	PT_CAP_psb_cyc,
	PT_CAP_ip_filtering,
	PT_CAP_mtc,
	PT_CAP_topa_output,
	PT_CAP_topa_multiple_entries,
	PT_CAP_single_range_output,
	PT_CAP_payloads_lip,
	PT_CAP_num_address_ranges,
	PT_CAP_mtc_periods,
	PT_CAP_cycle_thresholds,
	PT_CAP_psb_periods,
};

struct pt_pmu {
	struct pmu		pmu;
	u32			caps[PT_CPUID_REGS_NUM * PT_CPUID_LEAVES];
	bool			vmx;
<<<<<<< HEAD
=======
	unsigned long		max_nonturbo_ratio;
	unsigned int		tsc_art_num;
	unsigned int		tsc_art_den;
>>>>>>> c1d1ed30
};

/**
 * struct pt_buffer - buffer configuration; one buffer per task_struct or
 *		cpu, depending on perf event configuration
 * @cpu:	cpu for per-cpu allocation
 * @tables:	list of ToPA tables in this buffer
 * @first:	shorthand for first topa table
 * @last:	shorthand for last topa table
 * @cur:	current topa table
 * @nr_pages:	buffer size in pages
 * @cur_idx:	current output region's index within @cur table
 * @output_off:	offset within the current output region
 * @data_size:	running total of the amount of data in this buffer
 * @lost:	if data was lost/truncated
 * @head:	logical write offset inside the buffer
 * @snapshot:	if this is for a snapshot/overwrite counter
 * @stop_pos:	STOP topa entry in the buffer
 * @intr_pos:	INT topa entry in the buffer
 * @data_pages:	array of pages from perf
 * @topa_index:	table of topa entries indexed by page offset
 */
struct pt_buffer {
	int			cpu;
	struct list_head	tables;
	struct topa		*first, *last, *cur;
	unsigned int		cur_idx;
	size_t			output_off;
	unsigned long		nr_pages;
	local_t			data_size;
	local_t			lost;
	local64_t		head;
	bool			snapshot;
	unsigned long		stop_pos, intr_pos;
	void			**data_pages;
	struct topa_entry	*topa_index[0];
};

#define PT_FILTERS_NUM	4

/**
 * struct pt_filter - IP range filter configuration
 * @msr_a:	range start, goes to RTIT_ADDRn_A
 * @msr_b:	range end, goes to RTIT_ADDRn_B
 * @config:	4-bit field in RTIT_CTL
 */
struct pt_filter {
	unsigned long	msr_a;
	unsigned long	msr_b;
	unsigned long	config;
};

/**
 * struct pt_filters - IP range filtering context
 * @filter:	filters defined for this context
 * @nr_filters:	number of defined filters in the @filter array
 */
struct pt_filters {
	struct pt_filter	filter[PT_FILTERS_NUM];
	unsigned int		nr_filters;
};

/**
 * struct pt - per-cpu pt context
 * @handle:	perf output handle
 * @filters:		last configured filters
 * @handle_nmi:	do handle PT PMI on this cpu, there's an active event
 * @vmx_on:	1 if VMX is ON on this cpu
 */
struct pt {
	struct perf_output_handle handle;
	struct pt_filters	filters;
	int			handle_nmi;
	int			vmx_on;
};

#endif /* __INTEL_PT_H__ */<|MERGE_RESOLUTION|>--- conflicted
+++ resolved
@@ -105,12 +105,9 @@
 	struct pmu		pmu;
 	u32			caps[PT_CPUID_REGS_NUM * PT_CPUID_LEAVES];
 	bool			vmx;
-<<<<<<< HEAD
-=======
 	unsigned long		max_nonturbo_ratio;
 	unsigned int		tsc_art_num;
 	unsigned int		tsc_art_den;
->>>>>>> c1d1ed30
 };
 
 /**
