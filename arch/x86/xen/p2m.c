/*
 * Xen leaves the responsibility for maintaining p2m mappings to the
 * guests themselves, but it must also access and update the p2m array
 * during suspend/resume when all the pages are reallocated.
 *
 * The logical flat p2m table is mapped to a linear kernel memory area.
 * For accesses by Xen a three-level tree linked via mfns only is set up to
 * allow the address space to be sparse.
 *
 *               Xen
 *                |
 *          p2m_top_mfn
 *              /   \
 * p2m_mid_mfn p2m_mid_mfn
 *         /           /
 *  p2m p2m p2m ...
 *
 * The p2m_mid_mfn pages are mapped by p2m_top_mfn_p.
 *
 * The p2m_top_mfn level is limited to 1 page, so the maximum representable
 * pseudo-physical address space is:
 *  P2M_TOP_PER_PAGE * P2M_MID_PER_PAGE * P2M_PER_PAGE pages
 *
 * P2M_PER_PAGE depends on the architecture, as a mfn is always
 * unsigned long (8 bytes on 64-bit, 4 bytes on 32), leading to
 * 512 and 1024 entries respectively.
 *
 * In short, these structures contain the Machine Frame Number (MFN) of the PFN.
 *
 * However not all entries are filled with MFNs. Specifically for all other
 * leaf entries, or for the top  root, or middle one, for which there is a void
 * entry, we assume it is  "missing". So (for example)
 *  pfn_to_mfn(0x90909090)=INVALID_P2M_ENTRY.
 * We have a dedicated page p2m_missing with all entries being
 * INVALID_P2M_ENTRY. This page may be referenced multiple times in the p2m
 * list/tree in case there are multiple areas with P2M_PER_PAGE invalid pfns.
 *
 * We also have the possibility of setting 1-1 mappings on certain regions, so
 * that:
 *  pfn_to_mfn(0xc0000)=0xc0000
 *
 * The benefit of this is, that we can assume for non-RAM regions (think
 * PCI BARs, or ACPI spaces), we can create mappings easily because we
 * get the PFN value to match the MFN.
 *
 * For this to work efficiently we have one new page p2m_identity. All entries
 * in p2m_identity are set to INVALID_P2M_ENTRY type (Xen toolstack only
 * recognizes that and MFNs, no other fancy value).
 *
 * On lookup we spot that the entry points to p2m_identity and return the
 * identity value instead of dereferencing and returning INVALID_P2M_ENTRY.
 * If the entry points to an allocated page, we just proceed as before and
 * return the PFN. If the PFN has IDENTITY_FRAME_BIT set we unmask that in
 * appropriate functions (pfn_to_mfn).
 *
 * The reason for having the IDENTITY_FRAME_BIT instead of just returning the
 * PFN is that we could find ourselves where pfn_to_mfn(pfn)==pfn for a
 * non-identity pfn. To protect ourselves against we elect to set (and get) the
 * IDENTITY_FRAME_BIT on all identity mapped PFNs.
 */

#include <linux/init.h>
#include <linux/module.h>
#include <linux/list.h>
#include <linux/hash.h>
#include <linux/sched.h>
#include <linux/seq_file.h>
#include <linux/bootmem.h>
#include <linux/slab.h>
#include <linux/vmalloc.h>

#include <asm/cache.h>
#include <asm/setup.h>
#include <asm/uaccess.h>

#include <asm/xen/page.h>
#include <asm/xen/hypercall.h>
#include <asm/xen/hypervisor.h>
#include <xen/balloon.h>
#include <xen/grant_table.h>

#include "multicalls.h"
#include "xen-ops.h"

#define P2M_MID_PER_PAGE	(PAGE_SIZE / sizeof(unsigned long *))
#define P2M_TOP_PER_PAGE	(PAGE_SIZE / sizeof(unsigned long **))

#define MAX_P2M_PFN	(P2M_TOP_PER_PAGE * P2M_MID_PER_PAGE * P2M_PER_PAGE)

#define PMDS_PER_MID_PAGE	(P2M_MID_PER_PAGE / PTRS_PER_PTE)

unsigned long *xen_p2m_addr __read_mostly;
EXPORT_SYMBOL_GPL(xen_p2m_addr);
unsigned long xen_p2m_size __read_mostly;
EXPORT_SYMBOL_GPL(xen_p2m_size);
unsigned long xen_max_p2m_pfn __read_mostly;
EXPORT_SYMBOL_GPL(xen_max_p2m_pfn);

#ifdef CONFIG_XEN_BALLOON_MEMORY_HOTPLUG_LIMIT
#define P2M_LIMIT CONFIG_XEN_BALLOON_MEMORY_HOTPLUG_LIMIT
#else
#define P2M_LIMIT 0
#endif

static DEFINE_SPINLOCK(p2m_update_lock);

static unsigned long *p2m_mid_missing_mfn;
static unsigned long *p2m_top_mfn;
static unsigned long **p2m_top_mfn_p;
static unsigned long *p2m_missing;
static unsigned long *p2m_identity;
static pte_t *p2m_missing_pte;
static pte_t *p2m_identity_pte;

/*
 * Hint at last populated PFN.
 *
 * Used to set HYPERVISOR_shared_info->arch.max_pfn so the toolstack
 * can avoid scanning the whole P2M (which may be sized to account for
 * hotplugged memory).
 */
static unsigned long xen_p2m_last_pfn;

static inline unsigned p2m_top_index(unsigned long pfn)
{
	BUG_ON(pfn >= MAX_P2M_PFN);
	return pfn / (P2M_MID_PER_PAGE * P2M_PER_PAGE);
}

static inline unsigned p2m_mid_index(unsigned long pfn)
{
	return (pfn / P2M_PER_PAGE) % P2M_MID_PER_PAGE;
}

static inline unsigned p2m_index(unsigned long pfn)
{
	return pfn % P2M_PER_PAGE;
}

static void p2m_top_mfn_init(unsigned long *top)
{
	unsigned i;

	for (i = 0; i < P2M_TOP_PER_PAGE; i++)
		top[i] = virt_to_mfn(p2m_mid_missing_mfn);
}

static void p2m_top_mfn_p_init(unsigned long **top)
{
	unsigned i;

	for (i = 0; i < P2M_TOP_PER_PAGE; i++)
		top[i] = p2m_mid_missing_mfn;
}

static void p2m_mid_mfn_init(unsigned long *mid, unsigned long *leaf)
{
	unsigned i;

	for (i = 0; i < P2M_MID_PER_PAGE; i++)
		mid[i] = virt_to_mfn(leaf);
}

static void p2m_init(unsigned long *p2m)
{
	unsigned i;

	for (i = 0; i < P2M_PER_PAGE; i++)
		p2m[i] = INVALID_P2M_ENTRY;
}

static void p2m_init_identity(unsigned long *p2m, unsigned long pfn)
{
	unsigned i;

	for (i = 0; i < P2M_PER_PAGE; i++)
		p2m[i] = IDENTITY_FRAME(pfn + i);
}

static void * __ref alloc_p2m_page(void)
{
	if (unlikely(!slab_is_available()))
		return alloc_bootmem_align(PAGE_SIZE, PAGE_SIZE);

	return (void *)__get_free_page(GFP_KERNEL | __GFP_REPEAT);
}

static void __ref free_p2m_page(void *p)
{
	if (unlikely(!slab_is_available())) {
		free_bootmem((unsigned long)p, PAGE_SIZE);
		return;
	}

	free_page((unsigned long)p);
}

/*
 * Build the parallel p2m_top_mfn and p2m_mid_mfn structures
 *
 * This is called both at boot time, and after resuming from suspend:
 * - At boot time we're called rather early, and must use alloc_bootmem*()
 *   to allocate memory.
 *
 * - After resume we're called from within stop_machine, but the mfn
 *   tree should already be completely allocated.
 */
void __ref xen_build_mfn_list_list(void)
{
	unsigned long pfn, mfn;
	pte_t *ptep;
	unsigned int level, topidx, mididx;
	unsigned long *mid_mfn_p;

	if (xen_feature(XENFEAT_auto_translated_physmap) ||
	    xen_start_info->flags & SIF_VIRT_P2M_4TOOLS)
		return;

	/* Pre-initialize p2m_top_mfn to be completely missing */
	if (p2m_top_mfn == NULL) {
		p2m_mid_missing_mfn = alloc_p2m_page();
		p2m_mid_mfn_init(p2m_mid_missing_mfn, p2m_missing);

		p2m_top_mfn_p = alloc_p2m_page();
		p2m_top_mfn_p_init(p2m_top_mfn_p);

		p2m_top_mfn = alloc_p2m_page();
		p2m_top_mfn_init(p2m_top_mfn);
	} else {
		/* Reinitialise, mfn's all change after migration */
		p2m_mid_mfn_init(p2m_mid_missing_mfn, p2m_missing);
	}

	for (pfn = 0; pfn < xen_max_p2m_pfn && pfn < MAX_P2M_PFN;
	     pfn += P2M_PER_PAGE) {
		topidx = p2m_top_index(pfn);
		mididx = p2m_mid_index(pfn);

		mid_mfn_p = p2m_top_mfn_p[topidx];
		ptep = lookup_address((unsigned long)(xen_p2m_addr + pfn),
				      &level);
		BUG_ON(!ptep || level != PG_LEVEL_4K);
		mfn = pte_mfn(*ptep);
		ptep = (pte_t *)((unsigned long)ptep & ~(PAGE_SIZE - 1));

		/* Don't bother allocating any mfn mid levels if
		 * they're just missing, just update the stored mfn,
		 * since all could have changed over a migrate.
		 */
		if (ptep == p2m_missing_pte || ptep == p2m_identity_pte) {
			BUG_ON(mididx);
			BUG_ON(mid_mfn_p != p2m_mid_missing_mfn);
			p2m_top_mfn[topidx] = virt_to_mfn(p2m_mid_missing_mfn);
			pfn += (P2M_MID_PER_PAGE - 1) * P2M_PER_PAGE;
			continue;
		}

		if (mid_mfn_p == p2m_mid_missing_mfn) {
			mid_mfn_p = alloc_p2m_page();
			p2m_mid_mfn_init(mid_mfn_p, p2m_missing);

			p2m_top_mfn_p[topidx] = mid_mfn_p;
		}

		p2m_top_mfn[topidx] = virt_to_mfn(mid_mfn_p);
		mid_mfn_p[mididx] = mfn;
	}
}

void xen_setup_mfn_list_list(void)
{
	if (xen_feature(XENFEAT_auto_translated_physmap))
		return;

	BUG_ON(HYPERVISOR_shared_info == &xen_dummy_shared_info);

	if (xen_start_info->flags & SIF_VIRT_P2M_4TOOLS)
		HYPERVISOR_shared_info->arch.pfn_to_mfn_frame_list_list = ~0UL;
	else
		HYPERVISOR_shared_info->arch.pfn_to_mfn_frame_list_list =
			virt_to_mfn(p2m_top_mfn);
	HYPERVISOR_shared_info->arch.max_pfn = xen_p2m_last_pfn;
	HYPERVISOR_shared_info->arch.p2m_generation = 0;
	HYPERVISOR_shared_info->arch.p2m_vaddr = (unsigned long)xen_p2m_addr;
	HYPERVISOR_shared_info->arch.p2m_cr3 =
		xen_pfn_to_cr3(virt_to_mfn(swapper_pg_dir));
}

/* Set up p2m_top to point to the domain-builder provided p2m pages */
void __init xen_build_dynamic_phys_to_machine(void)
{
	unsigned long pfn;

	 if (xen_feature(XENFEAT_auto_translated_physmap))
		return;

	xen_p2m_addr = (unsigned long *)xen_start_info->mfn_list;
	xen_p2m_size = ALIGN(xen_start_info->nr_pages, P2M_PER_PAGE);

	for (pfn = xen_start_info->nr_pages; pfn < xen_p2m_size; pfn++)
		xen_p2m_addr[pfn] = INVALID_P2M_ENTRY;

	xen_max_p2m_pfn = xen_p2m_size;
}

#define P2M_TYPE_IDENTITY	0
#define P2M_TYPE_MISSING	1
#define P2M_TYPE_PFN		2
#define P2M_TYPE_UNKNOWN	3

static int xen_p2m_elem_type(unsigned long pfn)
{
	unsigned long mfn;

	if (pfn >= xen_p2m_size)
		return P2M_TYPE_IDENTITY;

	mfn = xen_p2m_addr[pfn];

	if (mfn == INVALID_P2M_ENTRY)
		return P2M_TYPE_MISSING;

	if (mfn & IDENTITY_FRAME_BIT)
		return P2M_TYPE_IDENTITY;

	return P2M_TYPE_PFN;
}

static void __init xen_rebuild_p2m_list(unsigned long *p2m)
{
	unsigned int i, chunk;
	unsigned long pfn;
	unsigned long *mfns;
	pte_t *ptep;
	pmd_t *pmdp;
	int type;

	p2m_missing = alloc_p2m_page();
	p2m_init(p2m_missing);
	p2m_identity = alloc_p2m_page();
	p2m_init(p2m_identity);

	p2m_missing_pte = alloc_p2m_page();
	paravirt_alloc_pte(&init_mm, __pa(p2m_missing_pte) >> PAGE_SHIFT);
	p2m_identity_pte = alloc_p2m_page();
	paravirt_alloc_pte(&init_mm, __pa(p2m_identity_pte) >> PAGE_SHIFT);
	for (i = 0; i < PTRS_PER_PTE; i++) {
		set_pte(p2m_missing_pte + i,
			pfn_pte(PFN_DOWN(__pa(p2m_missing)), PAGE_KERNEL_RO));
		set_pte(p2m_identity_pte + i,
			pfn_pte(PFN_DOWN(__pa(p2m_identity)), PAGE_KERNEL_RO));
	}

	for (pfn = 0; pfn < xen_max_p2m_pfn; pfn += chunk) {
		/*
		 * Try to map missing/identity PMDs or p2m-pages if possible.
		 * We have to respect the structure of the mfn_list_list
		 * which will be built just afterwards.
		 * Chunk size to test is one p2m page if we are in the middle
		 * of a mfn_list_list mid page and the complete mid page area
		 * if we are at index 0 of the mid page. Please note that a
		 * mid page might cover more than one PMD, e.g. on 32 bit PAE
		 * kernels.
		 */
		chunk = (pfn & (P2M_PER_PAGE * P2M_MID_PER_PAGE - 1)) ?
			P2M_PER_PAGE : P2M_PER_PAGE * P2M_MID_PER_PAGE;

		type = xen_p2m_elem_type(pfn);
		i = 0;
		if (type != P2M_TYPE_PFN)
			for (i = 1; i < chunk; i++)
				if (xen_p2m_elem_type(pfn + i) != type)
					break;
		if (i < chunk)
			/* Reset to minimal chunk size. */
			chunk = P2M_PER_PAGE;

		if (type == P2M_TYPE_PFN || i < chunk) {
			/* Use initial p2m page contents. */
#ifdef CONFIG_X86_64
			mfns = alloc_p2m_page();
			copy_page(mfns, xen_p2m_addr + pfn);
#else
			mfns = xen_p2m_addr + pfn;
#endif
			ptep = populate_extra_pte((unsigned long)(p2m + pfn));
			set_pte(ptep,
				pfn_pte(PFN_DOWN(__pa(mfns)), PAGE_KERNEL));
			continue;
		}

		if (chunk == P2M_PER_PAGE) {
			/* Map complete missing or identity p2m-page. */
			mfns = (type == P2M_TYPE_MISSING) ?
				p2m_missing : p2m_identity;
			ptep = populate_extra_pte((unsigned long)(p2m + pfn));
			set_pte(ptep,
				pfn_pte(PFN_DOWN(__pa(mfns)), PAGE_KERNEL_RO));
			continue;
		}

		/* Complete missing or identity PMD(s) can be mapped. */
		ptep = (type == P2M_TYPE_MISSING) ?
			p2m_missing_pte : p2m_identity_pte;
		for (i = 0; i < PMDS_PER_MID_PAGE; i++) {
			pmdp = populate_extra_pmd(
				(unsigned long)(p2m + pfn) + i * PMD_SIZE);
			set_pmd(pmdp, __pmd(__pa(ptep) | _KERNPG_TABLE));
		}
	}
}

void __init xen_vmalloc_p2m_tree(void)
{
	static struct vm_struct vm;
	unsigned long p2m_limit;

	xen_p2m_last_pfn = xen_max_p2m_pfn;

	p2m_limit = (phys_addr_t)P2M_LIMIT * 1024 * 1024 * 1024 / PAGE_SIZE;
	vm.flags = VM_ALLOC;
	vm.size = ALIGN(sizeof(unsigned long) * max(xen_max_p2m_pfn, p2m_limit),
			PMD_SIZE * PMDS_PER_MID_PAGE);
	vm_area_register_early(&vm, PMD_SIZE * PMDS_PER_MID_PAGE);
	pr_notice("p2m virtual area at %p, size is %lx\n", vm.addr, vm.size);

	xen_max_p2m_pfn = vm.size / sizeof(unsigned long);

	xen_rebuild_p2m_list(vm.addr);

	xen_p2m_addr = vm.addr;
	xen_p2m_size = xen_max_p2m_pfn;

	xen_inv_extra_mem();
}

unsigned long get_phys_to_machine(unsigned long pfn)
{
	pte_t *ptep;
	unsigned int level;

	if (unlikely(pfn >= xen_p2m_size)) {
		if (pfn < xen_max_p2m_pfn)
			return xen_chk_extra_mem(pfn);

		return IDENTITY_FRAME(pfn);
	}

	ptep = lookup_address((unsigned long)(xen_p2m_addr + pfn), &level);
	BUG_ON(!ptep || level != PG_LEVEL_4K);

	/*
	 * The INVALID_P2M_ENTRY is filled in both p2m_*identity
	 * and in p2m_*missing, so returning the INVALID_P2M_ENTRY
	 * would be wrong.
	 */
	if (pte_pfn(*ptep) == PFN_DOWN(__pa(p2m_identity)))
		return IDENTITY_FRAME(pfn);

	return xen_p2m_addr[pfn];
}
EXPORT_SYMBOL_GPL(get_phys_to_machine);

/*
 * Allocate new pmd(s). It is checked whether the old pmd is still in place.
 * If not, nothing is changed. This is okay as the only reason for allocating
 * a new pmd is to replace p2m_missing_pte or p2m_identity_pte by a individual
 * pmd. In case of PAE/x86-32 there are multiple pmds to allocate!
 */
static pte_t *alloc_p2m_pmd(unsigned long addr, pte_t *pte_pg)
{
	pte_t *ptechk;
	pte_t *pte_newpg[PMDS_PER_MID_PAGE];
	pmd_t *pmdp;
	unsigned int level;
	unsigned long flags;
	unsigned long vaddr;
	int i;

	/* Do all allocations first to bail out in error case. */
	for (i = 0; i < PMDS_PER_MID_PAGE; i++) {
		pte_newpg[i] = alloc_p2m_page();
		if (!pte_newpg[i]) {
			for (i--; i >= 0; i--)
				free_p2m_page(pte_newpg[i]);

			return NULL;
		}
	}

	vaddr = addr & ~(PMD_SIZE * PMDS_PER_MID_PAGE - 1);

	for (i = 0; i < PMDS_PER_MID_PAGE; i++) {
		copy_page(pte_newpg[i], pte_pg);
		paravirt_alloc_pte(&init_mm, __pa(pte_newpg[i]) >> PAGE_SHIFT);

		pmdp = lookup_pmd_address(vaddr);
		BUG_ON(!pmdp);

		spin_lock_irqsave(&p2m_update_lock, flags);

		ptechk = lookup_address(vaddr, &level);
		if (ptechk == pte_pg) {
			HYPERVISOR_shared_info->arch.p2m_generation++;
			wmb(); /* Tools are synchronizing via p2m_generation. */
			set_pmd(pmdp,
				__pmd(__pa(pte_newpg[i]) | _KERNPG_TABLE));
			wmb(); /* Tools are synchronizing via p2m_generation. */
			HYPERVISOR_shared_info->arch.p2m_generation++;
			pte_newpg[i] = NULL;
		}

		spin_unlock_irqrestore(&p2m_update_lock, flags);

		if (pte_newpg[i]) {
			paravirt_release_pte(__pa(pte_newpg[i]) >> PAGE_SHIFT);
			free_p2m_page(pte_newpg[i]);
		}

		vaddr += PMD_SIZE;
	}

	return lookup_address(addr, &level);
}

/*
 * Fully allocate the p2m structure for a given pfn.  We need to check
 * that both the top and mid levels are allocated, and make sure the
 * parallel mfn tree is kept in sync.  We may race with other cpus, so
 * the new pages are installed with cmpxchg; if we lose the race then
 * simply free the page we allocated and use the one that's there.
 */
int xen_alloc_p2m_entry(unsigned long pfn)
{
	unsigned topidx;
	unsigned long *top_mfn_p, *mid_mfn;
	pte_t *ptep, *pte_pg;
	unsigned int level;
	unsigned long flags;
	unsigned long addr = (unsigned long)(xen_p2m_addr + pfn);
	unsigned long p2m_pfn;

	if (xen_feature(XENFEAT_auto_translated_physmap))
		return 0;

	ptep = lookup_address(addr, &level);
	BUG_ON(!ptep || level != PG_LEVEL_4K);
	pte_pg = (pte_t *)((unsigned long)ptep & ~(PAGE_SIZE - 1));

	if (pte_pg == p2m_missing_pte || pte_pg == p2m_identity_pte) {
		/* PMD level is missing, allocate a new one */
		ptep = alloc_p2m_pmd(addr, pte_pg);
		if (!ptep)
			return -ENOMEM;
	}

	if (p2m_top_mfn && pfn < MAX_P2M_PFN) {
		topidx = p2m_top_index(pfn);
		top_mfn_p = &p2m_top_mfn[topidx];
		mid_mfn = ACCESS_ONCE(p2m_top_mfn_p[topidx]);

		BUG_ON(virt_to_mfn(mid_mfn) != *top_mfn_p);

		if (mid_mfn == p2m_mid_missing_mfn) {
			/* Separately check the mid mfn level */
			unsigned long missing_mfn;
			unsigned long mid_mfn_mfn;
			unsigned long old_mfn;

			mid_mfn = alloc_p2m_page();
			if (!mid_mfn)
				return -ENOMEM;

			p2m_mid_mfn_init(mid_mfn, p2m_missing);

			missing_mfn = virt_to_mfn(p2m_mid_missing_mfn);
			mid_mfn_mfn = virt_to_mfn(mid_mfn);
			old_mfn = cmpxchg(top_mfn_p, missing_mfn, mid_mfn_mfn);
			if (old_mfn != missing_mfn) {
				free_p2m_page(mid_mfn);
				mid_mfn = mfn_to_virt(old_mfn);
			} else {
				p2m_top_mfn_p[topidx] = mid_mfn;
			}
		}
	} else {
		mid_mfn = NULL;
	}

	p2m_pfn = pte_pfn(READ_ONCE(*ptep));
	if (p2m_pfn == PFN_DOWN(__pa(p2m_identity)) ||
	    p2m_pfn == PFN_DOWN(__pa(p2m_missing))) {
		/* p2m leaf page is missing */
		unsigned long *p2m;

		p2m = alloc_p2m_page();
		if (!p2m)
			return -ENOMEM;

		if (p2m_pfn == PFN_DOWN(__pa(p2m_missing)))
			p2m_init(p2m);
		else
			p2m_init_identity(p2m, pfn & ~(P2M_PER_PAGE - 1));

		spin_lock_irqsave(&p2m_update_lock, flags);

		if (pte_pfn(*ptep) == p2m_pfn) {
			HYPERVISOR_shared_info->arch.p2m_generation++;
			wmb(); /* Tools are synchronizing via p2m_generation. */
			set_pte(ptep,
				pfn_pte(PFN_DOWN(__pa(p2m)), PAGE_KERNEL));
			wmb(); /* Tools are synchronizing via p2m_generation. */
			HYPERVISOR_shared_info->arch.p2m_generation++;
			if (mid_mfn)
				mid_mfn[p2m_mid_index(pfn)] = virt_to_mfn(p2m);
			p2m = NULL;
		}

		spin_unlock_irqrestore(&p2m_update_lock, flags);

		if (p2m)
			free_p2m_page(p2m);
	}

<<<<<<< HEAD
	/* Expanded the p2m? */
	if (pfn > xen_p2m_last_pfn) {
		xen_p2m_last_pfn = pfn;
		HYPERVISOR_shared_info->arch.max_pfn = xen_p2m_last_pfn;
	}

	return true;
=======
	return 0;
>>>>>>> 10e5d40c
}
EXPORT_SYMBOL(xen_alloc_p2m_entry);

unsigned long __init set_phys_range_identity(unsigned long pfn_s,
				      unsigned long pfn_e)
{
	unsigned long pfn;

	if (unlikely(pfn_s >= xen_p2m_size))
		return 0;

	if (unlikely(xen_feature(XENFEAT_auto_translated_physmap)))
		return pfn_e - pfn_s;

	if (pfn_s > pfn_e)
		return 0;

	if (pfn_e > xen_p2m_size)
		pfn_e = xen_p2m_size;

	for (pfn = pfn_s; pfn < pfn_e; pfn++)
		xen_p2m_addr[pfn] = IDENTITY_FRAME(pfn);

	return pfn - pfn_s;
}

bool __set_phys_to_machine(unsigned long pfn, unsigned long mfn)
{
	pte_t *ptep;
	unsigned int level;

	/* don't track P2M changes in autotranslate guests */
	if (unlikely(xen_feature(XENFEAT_auto_translated_physmap)))
		return true;

	if (unlikely(pfn >= xen_p2m_size)) {
		BUG_ON(mfn != INVALID_P2M_ENTRY);
		return true;
	}

	/*
	 * The interface requires atomic updates on p2m elements.
	 * xen_safe_write_ulong() is using __put_user which does an atomic
	 * store via asm().
	 */
	if (likely(!xen_safe_write_ulong(xen_p2m_addr + pfn, mfn)))
		return true;

	ptep = lookup_address((unsigned long)(xen_p2m_addr + pfn), &level);
	BUG_ON(!ptep || level != PG_LEVEL_4K);

	if (pte_pfn(*ptep) == PFN_DOWN(__pa(p2m_missing)))
		return mfn == INVALID_P2M_ENTRY;

	if (pte_pfn(*ptep) == PFN_DOWN(__pa(p2m_identity)))
		return mfn == IDENTITY_FRAME(pfn);

	return false;
}

bool set_phys_to_machine(unsigned long pfn, unsigned long mfn)
{
	if (unlikely(!__set_phys_to_machine(pfn, mfn))) {
		int ret;

		ret = xen_alloc_p2m_entry(pfn);
		if (ret < 0)
			return false;

		return __set_phys_to_machine(pfn, mfn);
	}

	return true;
}

int set_foreign_p2m_mapping(struct gnttab_map_grant_ref *map_ops,
			    struct gnttab_map_grant_ref *kmap_ops,
			    struct page **pages, unsigned int count)
{
	int i, ret = 0;
	pte_t *pte;

	if (xen_feature(XENFEAT_auto_translated_physmap))
		return 0;

	if (kmap_ops) {
		ret = HYPERVISOR_grant_table_op(GNTTABOP_map_grant_ref,
						kmap_ops, count);
		if (ret)
			goto out;
	}

	for (i = 0; i < count; i++) {
		unsigned long mfn, pfn;

		/* Do not add to override if the map failed. */
		if (map_ops[i].status)
			continue;

		if (map_ops[i].flags & GNTMAP_contains_pte) {
			pte = (pte_t *)(mfn_to_virt(PFN_DOWN(map_ops[i].host_addr)) +
				(map_ops[i].host_addr & ~PAGE_MASK));
			mfn = pte_mfn(*pte);
		} else {
			mfn = PFN_DOWN(map_ops[i].dev_bus_addr);
		}
		pfn = page_to_pfn(pages[i]);

		WARN(pfn_to_mfn(pfn) != INVALID_P2M_ENTRY, "page must be ballooned");

		if (unlikely(!set_phys_to_machine(pfn, FOREIGN_FRAME(mfn)))) {
			ret = -ENOMEM;
			goto out;
		}
	}

out:
	return ret;
}
EXPORT_SYMBOL_GPL(set_foreign_p2m_mapping);

int clear_foreign_p2m_mapping(struct gnttab_unmap_grant_ref *unmap_ops,
			      struct gnttab_unmap_grant_ref *kunmap_ops,
			      struct page **pages, unsigned int count)
{
	int i, ret = 0;

	if (xen_feature(XENFEAT_auto_translated_physmap))
		return 0;

	for (i = 0; i < count; i++) {
		unsigned long mfn = __pfn_to_mfn(page_to_pfn(pages[i]));
		unsigned long pfn = page_to_pfn(pages[i]);

		if (mfn == INVALID_P2M_ENTRY || !(mfn & FOREIGN_FRAME_BIT)) {
			ret = -EINVAL;
			goto out;
		}

		set_phys_to_machine(pfn, INVALID_P2M_ENTRY);
	}
	if (kunmap_ops)
		ret = HYPERVISOR_grant_table_op(GNTTABOP_unmap_grant_ref,
						kunmap_ops, count);
out:
	return ret;
}
EXPORT_SYMBOL_GPL(clear_foreign_p2m_mapping);

#ifdef CONFIG_XEN_DEBUG_FS
#include <linux/debugfs.h>
#include "debugfs.h"
static int p2m_dump_show(struct seq_file *m, void *v)
{
	static const char * const type_name[] = {
				[P2M_TYPE_IDENTITY] = "identity",
				[P2M_TYPE_MISSING] = "missing",
				[P2M_TYPE_PFN] = "pfn",
				[P2M_TYPE_UNKNOWN] = "abnormal"};
	unsigned long pfn, first_pfn;
	int type, prev_type;

	prev_type = xen_p2m_elem_type(0);
	first_pfn = 0;

	for (pfn = 0; pfn < xen_p2m_size; pfn++) {
		type = xen_p2m_elem_type(pfn);
		if (type != prev_type) {
			seq_printf(m, " [0x%lx->0x%lx] %s\n", first_pfn, pfn,
				   type_name[prev_type]);
			prev_type = type;
			first_pfn = pfn;
		}
	}
	seq_printf(m, " [0x%lx->0x%lx] %s\n", first_pfn, pfn,
		   type_name[prev_type]);
	return 0;
}

static int p2m_dump_open(struct inode *inode, struct file *filp)
{
	return single_open(filp, p2m_dump_show, NULL);
}

static const struct file_operations p2m_dump_fops = {
	.open		= p2m_dump_open,
	.read		= seq_read,
	.llseek		= seq_lseek,
	.release	= single_release,
};

static struct dentry *d_mmu_debug;

static int __init xen_p2m_debugfs(void)
{
	struct dentry *d_xen = xen_init_debugfs();

	if (d_xen == NULL)
		return -ENOMEM;

	d_mmu_debug = debugfs_create_dir("mmu", d_xen);

	debugfs_create_file("p2m", 0600, d_mmu_debug, NULL, &p2m_dump_fops);
	return 0;
}
fs_initcall(xen_p2m_debugfs);
#endif /* CONFIG_XEN_DEBUG_FS */<|MERGE_RESOLUTION|>--- conflicted
+++ resolved
@@ -622,17 +622,13 @@
 			free_p2m_page(p2m);
 	}
 
-<<<<<<< HEAD
 	/* Expanded the p2m? */
 	if (pfn > xen_p2m_last_pfn) {
 		xen_p2m_last_pfn = pfn;
 		HYPERVISOR_shared_info->arch.max_pfn = xen_p2m_last_pfn;
 	}
 
-	return true;
-=======
 	return 0;
->>>>>>> 10e5d40c
 }
 EXPORT_SYMBOL(xen_alloc_p2m_entry);
 
