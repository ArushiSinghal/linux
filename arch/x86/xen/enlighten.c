--- conflicted
+++ resolved
@@ -1832,7 +1832,6 @@
 
 	switch (action) {
 	case CPU_UP_PREPARE:
-<<<<<<< HEAD
 		if (xen_hvm_domain()) {
 			/*
 			 * This can happen if CPU was offlined earlier and
@@ -1843,17 +1842,11 @@
 				xen_uninit_lock_cpu(cpu);
 			}
 
+			if (cpu_acpi_id(cpu) != U32_MAX)
+				per_cpu(xen_vcpu_id, cpu) = cpu_acpi_id(cpu);
+			else
+				per_cpu(xen_vcpu_id, cpu) = cpu;
 			xen_vcpu_setup(cpu);
-=======
-		if (cpu_acpi_id(cpu) != U32_MAX)
-			per_cpu(xen_vcpu_id, cpu) = cpu_acpi_id(cpu);
-		else
-			per_cpu(xen_vcpu_id, cpu) = cpu;
-		xen_vcpu_setup(cpu);
-		if (xen_have_vector_callback) {
-			if (xen_feature(XENFEAT_hvm_safe_pvclock))
-				xen_setup_timer(cpu);
->>>>>>> d34c30cc
 		}
 
 		if (xen_pv_domain() ||
