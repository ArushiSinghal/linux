--- conflicted
+++ resolved
@@ -11127,9 +11127,6 @@
 	return ret;
 }
 
-<<<<<<< HEAD
-static struct kvm_x86_ops vmx_x86_ops __ro_after_init = {
-=======
 static void vmx_setup_mce(struct kvm_vcpu *vcpu)
 {
 	if (vcpu->arch.mcg_cap & MCG_LMCE_P)
@@ -11140,8 +11137,7 @@
 			~FEATURE_CONTROL_LMCE;
 }
 
-static struct kvm_x86_ops vmx_x86_ops = {
->>>>>>> 84260972
+static struct kvm_x86_ops vmx_x86_ops __ro_after_init = {
 	.cpu_has_kvm_support = cpu_has_kvm_support,
 	.disabled_by_bios = vmx_disabled_by_bios,
 	.hardware_setup = hardware_setup,
