--- conflicted
+++ resolved
@@ -9105,23 +9105,8 @@
 	vmx->nested.current_vmptr = -1ull;
 	vmx->nested.current_vmcs12 = NULL;
 
-<<<<<<< HEAD
-=======
-	/*
-	 * If PML is turned on, failure on enabling PML just results in failure
-	 * of creating the vcpu, therefore we can simplify PML logic (by
-	 * avoiding dealing with cases, such as enabling PML partially on vcpus
-	 * for the guest, etc.
-	 */
-	if (enable_pml) {
-		err = vmx_create_pml_buffer(vmx);
-		if (err)
-			goto free_vmcs;
-	}
-
 	vmx->msr_ia32_feature_control_valid_bits = FEATURE_CONTROL_LOCKED;
 
->>>>>>> 912902ce
 	return &vmx->vcpu;
 
 free_vmcs:
@@ -11176,9 +11161,6 @@
 	return ret;
 }
 
-<<<<<<< HEAD
-static struct kvm_x86_ops vmx_x86_ops __ro_after_init = {
-=======
 static void vmx_setup_mce(struct kvm_vcpu *vcpu)
 {
 	if (vcpu->arch.mcg_cap & MCG_LMCE_P)
@@ -11189,8 +11171,7 @@
 			~FEATURE_CONTROL_LMCE;
 }
 
-static struct kvm_x86_ops vmx_x86_ops = {
->>>>>>> 912902ce
+static struct kvm_x86_ops vmx_x86_ops __ro_after_init = {
 	.cpu_has_kvm_support = cpu_has_kvm_support,
 	.disabled_by_bios = vmx_disabled_by_bios,
 	.hardware_setup = hardware_setup,
