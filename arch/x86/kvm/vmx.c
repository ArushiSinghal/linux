/*
 * Kernel-based Virtual Machine driver for Linux
 *
 * This module enables machines with Intel VT-x extensions to run virtual
 * machines without emulation or binary translation.
 *
 * Copyright (C) 2006 Qumranet, Inc.
 * Copyright 2010 Red Hat, Inc. and/or its affiliates.
 *
 * Authors:
 *   Avi Kivity   <avi@qumranet.com>
 *   Yaniv Kamay  <yaniv@qumranet.com>
 *
 * This work is licensed under the terms of the GNU GPL, version 2.  See
 * the COPYING file in the top-level directory.
 *
 */

#include "irq.h"
#include "mmu.h"
#include "cpuid.h"
#include "lapic.h"

#include <linux/kvm_host.h>
#include <linux/module.h>
#include <linux/kernel.h>
#include <linux/mm.h>
#include <linux/highmem.h>
#include <linux/sched.h>
#include <linux/moduleparam.h>
#include <linux/mod_devicetable.h>
#include <linux/trace_events.h>
#include <linux/slab.h>
#include <linux/tboot.h>
#include <linux/hrtimer.h>
#include "kvm_cache_regs.h"
#include "x86.h"

#include <asm/cpu.h>
#include <asm/io.h>
#include <asm/desc.h>
#include <asm/vmx.h>
#include <asm/virtext.h>
#include <asm/mce.h>
#include <asm/fpu/internal.h>
#include <asm/perf_event.h>
#include <asm/debugreg.h>
#include <asm/kexec.h>
#include <asm/apic.h>
#include <asm/irq_remapping.h>

#include "trace.h"
#include "pmu.h"

#define __ex(x) __kvm_handle_fault_on_reboot(x)
#define __ex_clear(x, reg) \
	____kvm_handle_fault_on_reboot(x, "xor " reg " , " reg)

MODULE_AUTHOR("Qumranet");
MODULE_LICENSE("GPL");

static const struct x86_cpu_id vmx_cpu_id[] = {
	X86_FEATURE_MATCH(X86_FEATURE_VMX),
	{}
};
MODULE_DEVICE_TABLE(x86cpu, vmx_cpu_id);

static bool __read_mostly enable_vpid = 1;
module_param_named(vpid, enable_vpid, bool, 0444);

static bool __read_mostly flexpriority_enabled = 1;
module_param_named(flexpriority, flexpriority_enabled, bool, S_IRUGO);

static bool __read_mostly enable_ept = 1;
module_param_named(ept, enable_ept, bool, S_IRUGO);

static bool __read_mostly enable_unrestricted_guest = 1;
module_param_named(unrestricted_guest,
			enable_unrestricted_guest, bool, S_IRUGO);

static bool __read_mostly enable_ept_ad_bits = 1;
module_param_named(eptad, enable_ept_ad_bits, bool, S_IRUGO);

static bool __read_mostly emulate_invalid_guest_state = true;
module_param(emulate_invalid_guest_state, bool, S_IRUGO);

static bool __read_mostly vmm_exclusive = 1;
module_param(vmm_exclusive, bool, S_IRUGO);

static bool __read_mostly fasteoi = 1;
module_param(fasteoi, bool, S_IRUGO);

static bool __read_mostly enable_apicv = 1;
module_param(enable_apicv, bool, S_IRUGO);

static bool __read_mostly enable_shadow_vmcs = 1;
module_param_named(enable_shadow_vmcs, enable_shadow_vmcs, bool, S_IRUGO);
/*
 * If nested=1, nested virtualization is supported, i.e., guests may use
 * VMX and be a hypervisor for its own guests. If nested=0, guests may not
 * use VMX instructions.
 */
static bool __read_mostly nested = 0;
module_param(nested, bool, S_IRUGO);

static u64 __read_mostly host_xss;

static bool __read_mostly enable_pml = 1;
module_param_named(pml, enable_pml, bool, S_IRUGO);

#define KVM_VMX_TSC_MULTIPLIER_MAX     0xffffffffffffffffULL

/* Guest_tsc -> host_tsc conversion requires 64-bit division.  */
static int __read_mostly cpu_preemption_timer_multi;
static bool __read_mostly enable_preemption_timer = 1;
#ifdef CONFIG_X86_64
module_param_named(preemption_timer, enable_preemption_timer, bool, S_IRUGO);
#endif

#define KVM_GUEST_CR0_MASK (X86_CR0_NW | X86_CR0_CD)
#define KVM_VM_CR0_ALWAYS_ON_UNRESTRICTED_GUEST (X86_CR0_WP | X86_CR0_NE)
#define KVM_VM_CR0_ALWAYS_ON						\
	(KVM_VM_CR0_ALWAYS_ON_UNRESTRICTED_GUEST | X86_CR0_PG | X86_CR0_PE)
#define KVM_CR4_GUEST_OWNED_BITS				      \
	(X86_CR4_PVI | X86_CR4_DE | X86_CR4_PCE | X86_CR4_OSFXSR      \
	 | X86_CR4_OSXMMEXCPT | X86_CR4_TSD)

#define KVM_PMODE_VM_CR4_ALWAYS_ON (X86_CR4_PAE | X86_CR4_VMXE)
#define KVM_RMODE_VM_CR4_ALWAYS_ON (X86_CR4_VME | X86_CR4_PAE | X86_CR4_VMXE)

#define RMODE_GUEST_OWNED_EFLAGS_BITS (~(X86_EFLAGS_IOPL | X86_EFLAGS_VM))

#define VMX_MISC_EMULATED_PREEMPTION_TIMER_RATE 5

/*
 * These 2 parameters are used to config the controls for Pause-Loop Exiting:
 * ple_gap:    upper bound on the amount of time between two successive
 *             executions of PAUSE in a loop. Also indicate if ple enabled.
 *             According to test, this time is usually smaller than 128 cycles.
 * ple_window: upper bound on the amount of time a guest is allowed to execute
 *             in a PAUSE loop. Tests indicate that most spinlocks are held for
 *             less than 2^12 cycles
 * Time is measured based on a counter that runs at the same rate as the TSC,
 * refer SDM volume 3b section 21.6.13 & 22.1.3.
 */
#define KVM_VMX_DEFAULT_PLE_GAP           128
#define KVM_VMX_DEFAULT_PLE_WINDOW        4096
#define KVM_VMX_DEFAULT_PLE_WINDOW_GROW   2
#define KVM_VMX_DEFAULT_PLE_WINDOW_SHRINK 0
#define KVM_VMX_DEFAULT_PLE_WINDOW_MAX    \
		INT_MAX / KVM_VMX_DEFAULT_PLE_WINDOW_GROW

static int ple_gap = KVM_VMX_DEFAULT_PLE_GAP;
module_param(ple_gap, int, S_IRUGO);

static int ple_window = KVM_VMX_DEFAULT_PLE_WINDOW;
module_param(ple_window, int, S_IRUGO);

/* Default doubles per-vcpu window every exit. */
static int ple_window_grow = KVM_VMX_DEFAULT_PLE_WINDOW_GROW;
module_param(ple_window_grow, int, S_IRUGO);

/* Default resets per-vcpu window every exit to ple_window. */
static int ple_window_shrink = KVM_VMX_DEFAULT_PLE_WINDOW_SHRINK;
module_param(ple_window_shrink, int, S_IRUGO);

/* Default is to compute the maximum so we can never overflow. */
static int ple_window_actual_max = KVM_VMX_DEFAULT_PLE_WINDOW_MAX;
static int ple_window_max        = KVM_VMX_DEFAULT_PLE_WINDOW_MAX;
module_param(ple_window_max, int, S_IRUGO);

extern const ulong vmx_return;

#define NR_AUTOLOAD_MSRS 8
#define VMCS02_POOL_SIZE 1

struct vmcs {
	u32 revision_id;
	u32 abort;
	char data[0];
};

/*
 * Track a VMCS that may be loaded on a certain CPU. If it is (cpu!=-1), also
 * remember whether it was VMLAUNCHed, and maintain a linked list of all VMCSs
 * loaded on this CPU (so we can clear them if the CPU goes down).
 */
struct loaded_vmcs {
	struct vmcs *vmcs;
	int cpu;
	int launched;
	struct list_head loaded_vmcss_on_cpu_link;
};

struct shared_msr_entry {
	unsigned index;
	u64 data;
	u64 mask;
};

/*
 * struct vmcs12 describes the state that our guest hypervisor (L1) keeps for a
 * single nested guest (L2), hence the name vmcs12. Any VMX implementation has
 * a VMCS structure, and vmcs12 is our emulated VMX's VMCS. This structure is
 * stored in guest memory specified by VMPTRLD, but is opaque to the guest,
 * which must access it using VMREAD/VMWRITE/VMCLEAR instructions.
 * More than one of these structures may exist, if L1 runs multiple L2 guests.
 * nested_vmx_run() will use the data here to build a vmcs02: a VMCS for the
 * underlying hardware which will be used to run L2.
 * This structure is packed to ensure that its layout is identical across
 * machines (necessary for live migration).
 * If there are changes in this struct, VMCS12_REVISION must be changed.
 */
typedef u64 natural_width;
struct __packed vmcs12 {
	/* According to the Intel spec, a VMCS region must start with the
	 * following two fields. Then follow implementation-specific data.
	 */
	u32 revision_id;
	u32 abort;

	u32 launch_state; /* set to 0 by VMCLEAR, to 1 by VMLAUNCH */
	u32 padding[7]; /* room for future expansion */

	u64 io_bitmap_a;
	u64 io_bitmap_b;
	u64 msr_bitmap;
	u64 vm_exit_msr_store_addr;
	u64 vm_exit_msr_load_addr;
	u64 vm_entry_msr_load_addr;
	u64 tsc_offset;
	u64 virtual_apic_page_addr;
	u64 apic_access_addr;
	u64 posted_intr_desc_addr;
	u64 ept_pointer;
	u64 eoi_exit_bitmap0;
	u64 eoi_exit_bitmap1;
	u64 eoi_exit_bitmap2;
	u64 eoi_exit_bitmap3;
	u64 xss_exit_bitmap;
	u64 guest_physical_address;
	u64 vmcs_link_pointer;
	u64 guest_ia32_debugctl;
	u64 guest_ia32_pat;
	u64 guest_ia32_efer;
	u64 guest_ia32_perf_global_ctrl;
	u64 guest_pdptr0;
	u64 guest_pdptr1;
	u64 guest_pdptr2;
	u64 guest_pdptr3;
	u64 guest_bndcfgs;
	u64 host_ia32_pat;
	u64 host_ia32_efer;
	u64 host_ia32_perf_global_ctrl;
	u64 padding64[8]; /* room for future expansion */
	/*
	 * To allow migration of L1 (complete with its L2 guests) between
	 * machines of different natural widths (32 or 64 bit), we cannot have
	 * unsigned long fields with no explict size. We use u64 (aliased
	 * natural_width) instead. Luckily, x86 is little-endian.
	 */
	natural_width cr0_guest_host_mask;
	natural_width cr4_guest_host_mask;
	natural_width cr0_read_shadow;
	natural_width cr4_read_shadow;
	natural_width cr3_target_value0;
	natural_width cr3_target_value1;
	natural_width cr3_target_value2;
	natural_width cr3_target_value3;
	natural_width exit_qualification;
	natural_width guest_linear_address;
	natural_width guest_cr0;
	natural_width guest_cr3;
	natural_width guest_cr4;
	natural_width guest_es_base;
	natural_width guest_cs_base;
	natural_width guest_ss_base;
	natural_width guest_ds_base;
	natural_width guest_fs_base;
	natural_width guest_gs_base;
	natural_width guest_ldtr_base;
	natural_width guest_tr_base;
	natural_width guest_gdtr_base;
	natural_width guest_idtr_base;
	natural_width guest_dr7;
	natural_width guest_rsp;
	natural_width guest_rip;
	natural_width guest_rflags;
	natural_width guest_pending_dbg_exceptions;
	natural_width guest_sysenter_esp;
	natural_width guest_sysenter_eip;
	natural_width host_cr0;
	natural_width host_cr3;
	natural_width host_cr4;
	natural_width host_fs_base;
	natural_width host_gs_base;
	natural_width host_tr_base;
	natural_width host_gdtr_base;
	natural_width host_idtr_base;
	natural_width host_ia32_sysenter_esp;
	natural_width host_ia32_sysenter_eip;
	natural_width host_rsp;
	natural_width host_rip;
	natural_width paddingl[8]; /* room for future expansion */
	u32 pin_based_vm_exec_control;
	u32 cpu_based_vm_exec_control;
	u32 exception_bitmap;
	u32 page_fault_error_code_mask;
	u32 page_fault_error_code_match;
	u32 cr3_target_count;
	u32 vm_exit_controls;
	u32 vm_exit_msr_store_count;
	u32 vm_exit_msr_load_count;
	u32 vm_entry_controls;
	u32 vm_entry_msr_load_count;
	u32 vm_entry_intr_info_field;
	u32 vm_entry_exception_error_code;
	u32 vm_entry_instruction_len;
	u32 tpr_threshold;
	u32 secondary_vm_exec_control;
	u32 vm_instruction_error;
	u32 vm_exit_reason;
	u32 vm_exit_intr_info;
	u32 vm_exit_intr_error_code;
	u32 idt_vectoring_info_field;
	u32 idt_vectoring_error_code;
	u32 vm_exit_instruction_len;
	u32 vmx_instruction_info;
	u32 guest_es_limit;
	u32 guest_cs_limit;
	u32 guest_ss_limit;
	u32 guest_ds_limit;
	u32 guest_fs_limit;
	u32 guest_gs_limit;
	u32 guest_ldtr_limit;
	u32 guest_tr_limit;
	u32 guest_gdtr_limit;
	u32 guest_idtr_limit;
	u32 guest_es_ar_bytes;
	u32 guest_cs_ar_bytes;
	u32 guest_ss_ar_bytes;
	u32 guest_ds_ar_bytes;
	u32 guest_fs_ar_bytes;
	u32 guest_gs_ar_bytes;
	u32 guest_ldtr_ar_bytes;
	u32 guest_tr_ar_bytes;
	u32 guest_interruptibility_info;
	u32 guest_activity_state;
	u32 guest_sysenter_cs;
	u32 host_ia32_sysenter_cs;
	u32 vmx_preemption_timer_value;
	u32 padding32[7]; /* room for future expansion */
	u16 virtual_processor_id;
	u16 posted_intr_nv;
	u16 guest_es_selector;
	u16 guest_cs_selector;
	u16 guest_ss_selector;
	u16 guest_ds_selector;
	u16 guest_fs_selector;
	u16 guest_gs_selector;
	u16 guest_ldtr_selector;
	u16 guest_tr_selector;
	u16 guest_intr_status;
	u16 host_es_selector;
	u16 host_cs_selector;
	u16 host_ss_selector;
	u16 host_ds_selector;
	u16 host_fs_selector;
	u16 host_gs_selector;
	u16 host_tr_selector;
};

/*
 * VMCS12_REVISION is an arbitrary id that should be changed if the content or
 * layout of struct vmcs12 is changed. MSR_IA32_VMX_BASIC returns this id, and
 * VMPTRLD verifies that the VMCS region that L1 is loading contains this id.
 */
#define VMCS12_REVISION 0x11e57ed0

/*
 * VMCS12_SIZE is the number of bytes L1 should allocate for the VMXON region
 * and any VMCS region. Although only sizeof(struct vmcs12) are used by the
 * current implementation, 4K are reserved to avoid future complications.
 */
#define VMCS12_SIZE 0x1000

/* Used to remember the last vmcs02 used for some recently used vmcs12s */
struct vmcs02_list {
	struct list_head list;
	gpa_t vmptr;
	struct loaded_vmcs vmcs02;
};

/*
 * The nested_vmx structure is part of vcpu_vmx, and holds information we need
 * for correct emulation of VMX (i.e., nested VMX) on this vcpu.
 */
struct nested_vmx {
	/* Has the level1 guest done vmxon? */
	bool vmxon;
	gpa_t vmxon_ptr;

	/* The guest-physical address of the current VMCS L1 keeps for L2 */
	gpa_t current_vmptr;
	/* The host-usable pointer to the above */
	struct page *current_vmcs12_page;
	struct vmcs12 *current_vmcs12;
	/*
	 * Cache of the guest's VMCS, existing outside of guest memory.
	 * Loaded from guest memory during VMPTRLD. Flushed to guest
	 * memory during VMXOFF, VMCLEAR, VMPTRLD.
	 */
	struct vmcs12 *cached_vmcs12;
	struct vmcs *current_shadow_vmcs;
	/*
	 * Indicates if the shadow vmcs must be updated with the
	 * data hold by vmcs12
	 */
	bool sync_shadow_vmcs;

	/* vmcs02_list cache of VMCSs recently used to run L2 guests */
	struct list_head vmcs02_pool;
	int vmcs02_num;
	u64 vmcs01_tsc_offset;
	/* L2 must run next, and mustn't decide to exit to L1. */
	bool nested_run_pending;
	/*
	 * Guest pages referred to in vmcs02 with host-physical pointers, so
	 * we must keep them pinned while L2 runs.
	 */
	struct page *apic_access_page;
	struct page *virtual_apic_page;
	struct page *pi_desc_page;
	struct pi_desc *pi_desc;
	bool pi_pending;
	u16 posted_intr_nv;

	struct hrtimer preemption_timer;
	bool preemption_timer_expired;

	/* to migrate it to L2 if VM_ENTRY_LOAD_DEBUG_CONTROLS is off */
	u64 vmcs01_debugctl;

	u16 vpid02;
	u16 last_vpid;

	u32 nested_vmx_procbased_ctls_low;
	u32 nested_vmx_procbased_ctls_high;
	u32 nested_vmx_true_procbased_ctls_low;
	u32 nested_vmx_secondary_ctls_low;
	u32 nested_vmx_secondary_ctls_high;
	u32 nested_vmx_pinbased_ctls_low;
	u32 nested_vmx_pinbased_ctls_high;
	u32 nested_vmx_exit_ctls_low;
	u32 nested_vmx_exit_ctls_high;
	u32 nested_vmx_true_exit_ctls_low;
	u32 nested_vmx_entry_ctls_low;
	u32 nested_vmx_entry_ctls_high;
	u32 nested_vmx_true_entry_ctls_low;
	u32 nested_vmx_misc_low;
	u32 nested_vmx_misc_high;
	u32 nested_vmx_ept_caps;
	u32 nested_vmx_vpid_caps;
};

#define POSTED_INTR_ON  0
#define POSTED_INTR_SN  1

/* Posted-Interrupt Descriptor */
struct pi_desc {
	u32 pir[8];     /* Posted interrupt requested */
	union {
		struct {
				/* bit 256 - Outstanding Notification */
			u16	on	: 1,
				/* bit 257 - Suppress Notification */
				sn	: 1,
				/* bit 271:258 - Reserved */
				rsvd_1	: 14;
				/* bit 279:272 - Notification Vector */
			u8	nv;
				/* bit 287:280 - Reserved */
			u8	rsvd_2;
				/* bit 319:288 - Notification Destination */
			u32	ndst;
		};
		u64 control;
	};
	u32 rsvd[6];
} __aligned(64);

static bool pi_test_and_set_on(struct pi_desc *pi_desc)
{
	return test_and_set_bit(POSTED_INTR_ON,
			(unsigned long *)&pi_desc->control);
}

static bool pi_test_and_clear_on(struct pi_desc *pi_desc)
{
	return test_and_clear_bit(POSTED_INTR_ON,
			(unsigned long *)&pi_desc->control);
}

static int pi_test_and_set_pir(int vector, struct pi_desc *pi_desc)
{
	return test_and_set_bit(vector, (unsigned long *)pi_desc->pir);
}

static inline void pi_clear_sn(struct pi_desc *pi_desc)
{
	return clear_bit(POSTED_INTR_SN,
			(unsigned long *)&pi_desc->control);
}

static inline void pi_set_sn(struct pi_desc *pi_desc)
{
	return set_bit(POSTED_INTR_SN,
			(unsigned long *)&pi_desc->control);
}

static inline int pi_test_on(struct pi_desc *pi_desc)
{
	return test_bit(POSTED_INTR_ON,
			(unsigned long *)&pi_desc->control);
}

static inline int pi_test_sn(struct pi_desc *pi_desc)
{
	return test_bit(POSTED_INTR_SN,
			(unsigned long *)&pi_desc->control);
}

struct vcpu_vmx {
	struct kvm_vcpu       vcpu;
	unsigned long         host_rsp;
	u8                    fail;
	bool                  nmi_known_unmasked;
	u32                   exit_intr_info;
	u32                   idt_vectoring_info;
	ulong                 rflags;
	struct shared_msr_entry *guest_msrs;
	int                   nmsrs;
	int                   save_nmsrs;
	unsigned long	      host_idt_base;
#ifdef CONFIG_X86_64
	u64 		      msr_host_kernel_gs_base;
	u64 		      msr_guest_kernel_gs_base;
#endif
	u32 vm_entry_controls_shadow;
	u32 vm_exit_controls_shadow;
	/*
	 * loaded_vmcs points to the VMCS currently used in this vcpu. For a
	 * non-nested (L1) guest, it always points to vmcs01. For a nested
	 * guest (L2), it points to a different VMCS.
	 */
	struct loaded_vmcs    vmcs01;
	struct loaded_vmcs   *loaded_vmcs;
	bool                  __launched; /* temporary, used in vmx_vcpu_run */
	struct msr_autoload {
		unsigned nr;
		struct vmx_msr_entry guest[NR_AUTOLOAD_MSRS];
		struct vmx_msr_entry host[NR_AUTOLOAD_MSRS];
	} msr_autoload;
	struct {
		int           loaded;
		u16           fs_sel, gs_sel, ldt_sel;
#ifdef CONFIG_X86_64
		u16           ds_sel, es_sel;
#endif
		int           gs_ldt_reload_needed;
		int           fs_reload_needed;
		u64           msr_host_bndcfgs;
		unsigned long vmcs_host_cr4;	/* May not match real cr4 */
	} host_state;
	struct {
		int vm86_active;
		ulong save_rflags;
		struct kvm_segment segs[8];
	} rmode;
	struct {
		u32 bitmask; /* 4 bits per segment (1 bit per field) */
		struct kvm_save_segment {
			u16 selector;
			unsigned long base;
			u32 limit;
			u32 ar;
		} seg[8];
	} segment_cache;
	int vpid;
	bool emulation_required;

	/* Support for vnmi-less CPUs */
	int soft_vnmi_blocked;
	ktime_t entry_time;
	s64 vnmi_blocked_time;
	u32 exit_reason;

	/* Posted interrupt descriptor */
	struct pi_desc pi_desc;

	/* Support for a guest hypervisor (nested VMX) */
	struct nested_vmx nested;

	/* Dynamic PLE window. */
	int ple_window;
	bool ple_window_dirty;

	/* Support for PML */
#define PML_ENTITY_NUM		512
	struct page *pml_pg;

	/* apic deadline value in host tsc */
	u64 hv_deadline_tsc;

	u64 current_tsc_ratio;

	bool guest_pkru_valid;
	u32 guest_pkru;
	u32 host_pkru;

	/*
	 * Only bits masked by msr_ia32_feature_control_valid_bits can be set in
	 * msr_ia32_feature_control. FEATURE_CONTROL_LOCKED is always included
	 * in msr_ia32_feature_control_valid_bits.
	 */
	u64 msr_ia32_feature_control;
	u64 msr_ia32_feature_control_valid_bits;
};

enum segment_cache_field {
	SEG_FIELD_SEL = 0,
	SEG_FIELD_BASE = 1,
	SEG_FIELD_LIMIT = 2,
	SEG_FIELD_AR = 3,

	SEG_FIELD_NR = 4
};

static inline struct vcpu_vmx *to_vmx(struct kvm_vcpu *vcpu)
{
	return container_of(vcpu, struct vcpu_vmx, vcpu);
}

static struct pi_desc *vcpu_to_pi_desc(struct kvm_vcpu *vcpu)
{
	return &(to_vmx(vcpu)->pi_desc);
}

#define VMCS12_OFFSET(x) offsetof(struct vmcs12, x)
#define FIELD(number, name)	[number] = VMCS12_OFFSET(name)
#define FIELD64(number, name)	[number] = VMCS12_OFFSET(name), \
				[number##_HIGH] = VMCS12_OFFSET(name)+4


static unsigned long shadow_read_only_fields[] = {
	/*
	 * We do NOT shadow fields that are modified when L0
	 * traps and emulates any vmx instruction (e.g. VMPTRLD,
	 * VMXON...) executed by L1.
	 * For example, VM_INSTRUCTION_ERROR is read
	 * by L1 if a vmx instruction fails (part of the error path).
	 * Note the code assumes this logic. If for some reason
	 * we start shadowing these fields then we need to
	 * force a shadow sync when L0 emulates vmx instructions
	 * (e.g. force a sync if VM_INSTRUCTION_ERROR is modified
	 * by nested_vmx_failValid)
	 */
	VM_EXIT_REASON,
	VM_EXIT_INTR_INFO,
	VM_EXIT_INSTRUCTION_LEN,
	IDT_VECTORING_INFO_FIELD,
	IDT_VECTORING_ERROR_CODE,
	VM_EXIT_INTR_ERROR_CODE,
	EXIT_QUALIFICATION,
	GUEST_LINEAR_ADDRESS,
	GUEST_PHYSICAL_ADDRESS
};
static int max_shadow_read_only_fields =
	ARRAY_SIZE(shadow_read_only_fields);

static unsigned long shadow_read_write_fields[] = {
	TPR_THRESHOLD,
	GUEST_RIP,
	GUEST_RSP,
	GUEST_CR0,
	GUEST_CR3,
	GUEST_CR4,
	GUEST_INTERRUPTIBILITY_INFO,
	GUEST_RFLAGS,
	GUEST_CS_SELECTOR,
	GUEST_CS_AR_BYTES,
	GUEST_CS_LIMIT,
	GUEST_CS_BASE,
	GUEST_ES_BASE,
	GUEST_BNDCFGS,
	CR0_GUEST_HOST_MASK,
	CR0_READ_SHADOW,
	CR4_READ_SHADOW,
	TSC_OFFSET,
	EXCEPTION_BITMAP,
	CPU_BASED_VM_EXEC_CONTROL,
	VM_ENTRY_EXCEPTION_ERROR_CODE,
	VM_ENTRY_INTR_INFO_FIELD,
	VM_ENTRY_INSTRUCTION_LEN,
	VM_ENTRY_EXCEPTION_ERROR_CODE,
	HOST_FS_BASE,
	HOST_GS_BASE,
	HOST_FS_SELECTOR,
	HOST_GS_SELECTOR
};
static int max_shadow_read_write_fields =
	ARRAY_SIZE(shadow_read_write_fields);

static const unsigned short vmcs_field_to_offset_table[] = {
	FIELD(VIRTUAL_PROCESSOR_ID, virtual_processor_id),
	FIELD(POSTED_INTR_NV, posted_intr_nv),
	FIELD(GUEST_ES_SELECTOR, guest_es_selector),
	FIELD(GUEST_CS_SELECTOR, guest_cs_selector),
	FIELD(GUEST_SS_SELECTOR, guest_ss_selector),
	FIELD(GUEST_DS_SELECTOR, guest_ds_selector),
	FIELD(GUEST_FS_SELECTOR, guest_fs_selector),
	FIELD(GUEST_GS_SELECTOR, guest_gs_selector),
	FIELD(GUEST_LDTR_SELECTOR, guest_ldtr_selector),
	FIELD(GUEST_TR_SELECTOR, guest_tr_selector),
	FIELD(GUEST_INTR_STATUS, guest_intr_status),
	FIELD(HOST_ES_SELECTOR, host_es_selector),
	FIELD(HOST_CS_SELECTOR, host_cs_selector),
	FIELD(HOST_SS_SELECTOR, host_ss_selector),
	FIELD(HOST_DS_SELECTOR, host_ds_selector),
	FIELD(HOST_FS_SELECTOR, host_fs_selector),
	FIELD(HOST_GS_SELECTOR, host_gs_selector),
	FIELD(HOST_TR_SELECTOR, host_tr_selector),
	FIELD64(IO_BITMAP_A, io_bitmap_a),
	FIELD64(IO_BITMAP_B, io_bitmap_b),
	FIELD64(MSR_BITMAP, msr_bitmap),
	FIELD64(VM_EXIT_MSR_STORE_ADDR, vm_exit_msr_store_addr),
	FIELD64(VM_EXIT_MSR_LOAD_ADDR, vm_exit_msr_load_addr),
	FIELD64(VM_ENTRY_MSR_LOAD_ADDR, vm_entry_msr_load_addr),
	FIELD64(TSC_OFFSET, tsc_offset),
	FIELD64(VIRTUAL_APIC_PAGE_ADDR, virtual_apic_page_addr),
	FIELD64(APIC_ACCESS_ADDR, apic_access_addr),
	FIELD64(POSTED_INTR_DESC_ADDR, posted_intr_desc_addr),
	FIELD64(EPT_POINTER, ept_pointer),
	FIELD64(EOI_EXIT_BITMAP0, eoi_exit_bitmap0),
	FIELD64(EOI_EXIT_BITMAP1, eoi_exit_bitmap1),
	FIELD64(EOI_EXIT_BITMAP2, eoi_exit_bitmap2),
	FIELD64(EOI_EXIT_BITMAP3, eoi_exit_bitmap3),
	FIELD64(XSS_EXIT_BITMAP, xss_exit_bitmap),
	FIELD64(GUEST_PHYSICAL_ADDRESS, guest_physical_address),
	FIELD64(VMCS_LINK_POINTER, vmcs_link_pointer),
	FIELD64(GUEST_IA32_DEBUGCTL, guest_ia32_debugctl),
	FIELD64(GUEST_IA32_PAT, guest_ia32_pat),
	FIELD64(GUEST_IA32_EFER, guest_ia32_efer),
	FIELD64(GUEST_IA32_PERF_GLOBAL_CTRL, guest_ia32_perf_global_ctrl),
	FIELD64(GUEST_PDPTR0, guest_pdptr0),
	FIELD64(GUEST_PDPTR1, guest_pdptr1),
	FIELD64(GUEST_PDPTR2, guest_pdptr2),
	FIELD64(GUEST_PDPTR3, guest_pdptr3),
	FIELD64(GUEST_BNDCFGS, guest_bndcfgs),
	FIELD64(HOST_IA32_PAT, host_ia32_pat),
	FIELD64(HOST_IA32_EFER, host_ia32_efer),
	FIELD64(HOST_IA32_PERF_GLOBAL_CTRL, host_ia32_perf_global_ctrl),
	FIELD(PIN_BASED_VM_EXEC_CONTROL, pin_based_vm_exec_control),
	FIELD(CPU_BASED_VM_EXEC_CONTROL, cpu_based_vm_exec_control),
	FIELD(EXCEPTION_BITMAP, exception_bitmap),
	FIELD(PAGE_FAULT_ERROR_CODE_MASK, page_fault_error_code_mask),
	FIELD(PAGE_FAULT_ERROR_CODE_MATCH, page_fault_error_code_match),
	FIELD(CR3_TARGET_COUNT, cr3_target_count),
	FIELD(VM_EXIT_CONTROLS, vm_exit_controls),
	FIELD(VM_EXIT_MSR_STORE_COUNT, vm_exit_msr_store_count),
	FIELD(VM_EXIT_MSR_LOAD_COUNT, vm_exit_msr_load_count),
	FIELD(VM_ENTRY_CONTROLS, vm_entry_controls),
	FIELD(VM_ENTRY_MSR_LOAD_COUNT, vm_entry_msr_load_count),
	FIELD(VM_ENTRY_INTR_INFO_FIELD, vm_entry_intr_info_field),
	FIELD(VM_ENTRY_EXCEPTION_ERROR_CODE, vm_entry_exception_error_code),
	FIELD(VM_ENTRY_INSTRUCTION_LEN, vm_entry_instruction_len),
	FIELD(TPR_THRESHOLD, tpr_threshold),
	FIELD(SECONDARY_VM_EXEC_CONTROL, secondary_vm_exec_control),
	FIELD(VM_INSTRUCTION_ERROR, vm_instruction_error),
	FIELD(VM_EXIT_REASON, vm_exit_reason),
	FIELD(VM_EXIT_INTR_INFO, vm_exit_intr_info),
	FIELD(VM_EXIT_INTR_ERROR_CODE, vm_exit_intr_error_code),
	FIELD(IDT_VECTORING_INFO_FIELD, idt_vectoring_info_field),
	FIELD(IDT_VECTORING_ERROR_CODE, idt_vectoring_error_code),
	FIELD(VM_EXIT_INSTRUCTION_LEN, vm_exit_instruction_len),
	FIELD(VMX_INSTRUCTION_INFO, vmx_instruction_info),
	FIELD(GUEST_ES_LIMIT, guest_es_limit),
	FIELD(GUEST_CS_LIMIT, guest_cs_limit),
	FIELD(GUEST_SS_LIMIT, guest_ss_limit),
	FIELD(GUEST_DS_LIMIT, guest_ds_limit),
	FIELD(GUEST_FS_LIMIT, guest_fs_limit),
	FIELD(GUEST_GS_LIMIT, guest_gs_limit),
	FIELD(GUEST_LDTR_LIMIT, guest_ldtr_limit),
	FIELD(GUEST_TR_LIMIT, guest_tr_limit),
	FIELD(GUEST_GDTR_LIMIT, guest_gdtr_limit),
	FIELD(GUEST_IDTR_LIMIT, guest_idtr_limit),
	FIELD(GUEST_ES_AR_BYTES, guest_es_ar_bytes),
	FIELD(GUEST_CS_AR_BYTES, guest_cs_ar_bytes),
	FIELD(GUEST_SS_AR_BYTES, guest_ss_ar_bytes),
	FIELD(GUEST_DS_AR_BYTES, guest_ds_ar_bytes),
	FIELD(GUEST_FS_AR_BYTES, guest_fs_ar_bytes),
	FIELD(GUEST_GS_AR_BYTES, guest_gs_ar_bytes),
	FIELD(GUEST_LDTR_AR_BYTES, guest_ldtr_ar_bytes),
	FIELD(GUEST_TR_AR_BYTES, guest_tr_ar_bytes),
	FIELD(GUEST_INTERRUPTIBILITY_INFO, guest_interruptibility_info),
	FIELD(GUEST_ACTIVITY_STATE, guest_activity_state),
	FIELD(GUEST_SYSENTER_CS, guest_sysenter_cs),
	FIELD(HOST_IA32_SYSENTER_CS, host_ia32_sysenter_cs),
	FIELD(VMX_PREEMPTION_TIMER_VALUE, vmx_preemption_timer_value),
	FIELD(CR0_GUEST_HOST_MASK, cr0_guest_host_mask),
	FIELD(CR4_GUEST_HOST_MASK, cr4_guest_host_mask),
	FIELD(CR0_READ_SHADOW, cr0_read_shadow),
	FIELD(CR4_READ_SHADOW, cr4_read_shadow),
	FIELD(CR3_TARGET_VALUE0, cr3_target_value0),
	FIELD(CR3_TARGET_VALUE1, cr3_target_value1),
	FIELD(CR3_TARGET_VALUE2, cr3_target_value2),
	FIELD(CR3_TARGET_VALUE3, cr3_target_value3),
	FIELD(EXIT_QUALIFICATION, exit_qualification),
	FIELD(GUEST_LINEAR_ADDRESS, guest_linear_address),
	FIELD(GUEST_CR0, guest_cr0),
	FIELD(GUEST_CR3, guest_cr3),
	FIELD(GUEST_CR4, guest_cr4),
	FIELD(GUEST_ES_BASE, guest_es_base),
	FIELD(GUEST_CS_BASE, guest_cs_base),
	FIELD(GUEST_SS_BASE, guest_ss_base),
	FIELD(GUEST_DS_BASE, guest_ds_base),
	FIELD(GUEST_FS_BASE, guest_fs_base),
	FIELD(GUEST_GS_BASE, guest_gs_base),
	FIELD(GUEST_LDTR_BASE, guest_ldtr_base),
	FIELD(GUEST_TR_BASE, guest_tr_base),
	FIELD(GUEST_GDTR_BASE, guest_gdtr_base),
	FIELD(GUEST_IDTR_BASE, guest_idtr_base),
	FIELD(GUEST_DR7, guest_dr7),
	FIELD(GUEST_RSP, guest_rsp),
	FIELD(GUEST_RIP, guest_rip),
	FIELD(GUEST_RFLAGS, guest_rflags),
	FIELD(GUEST_PENDING_DBG_EXCEPTIONS, guest_pending_dbg_exceptions),
	FIELD(GUEST_SYSENTER_ESP, guest_sysenter_esp),
	FIELD(GUEST_SYSENTER_EIP, guest_sysenter_eip),
	FIELD(HOST_CR0, host_cr0),
	FIELD(HOST_CR3, host_cr3),
	FIELD(HOST_CR4, host_cr4),
	FIELD(HOST_FS_BASE, host_fs_base),
	FIELD(HOST_GS_BASE, host_gs_base),
	FIELD(HOST_TR_BASE, host_tr_base),
	FIELD(HOST_GDTR_BASE, host_gdtr_base),
	FIELD(HOST_IDTR_BASE, host_idtr_base),
	FIELD(HOST_IA32_SYSENTER_ESP, host_ia32_sysenter_esp),
	FIELD(HOST_IA32_SYSENTER_EIP, host_ia32_sysenter_eip),
	FIELD(HOST_RSP, host_rsp),
	FIELD(HOST_RIP, host_rip),
};

static inline short vmcs_field_to_offset(unsigned long field)
{
	BUILD_BUG_ON(ARRAY_SIZE(vmcs_field_to_offset_table) > SHRT_MAX);

	if (field >= ARRAY_SIZE(vmcs_field_to_offset_table) ||
	    vmcs_field_to_offset_table[field] == 0)
		return -ENOENT;

	return vmcs_field_to_offset_table[field];
}

static inline struct vmcs12 *get_vmcs12(struct kvm_vcpu *vcpu)
{
	return to_vmx(vcpu)->nested.cached_vmcs12;
}

static struct page *nested_get_page(struct kvm_vcpu *vcpu, gpa_t addr)
{
	struct page *page = kvm_vcpu_gfn_to_page(vcpu, addr >> PAGE_SHIFT);
	if (is_error_page(page))
		return NULL;

	return page;
}

static void nested_release_page(struct page *page)
{
	kvm_release_page_dirty(page);
}

static void nested_release_page_clean(struct page *page)
{
	kvm_release_page_clean(page);
}

static unsigned long nested_ept_get_cr3(struct kvm_vcpu *vcpu);
static u64 construct_eptp(unsigned long root_hpa);
static void kvm_cpu_vmxon(u64 addr);
static void kvm_cpu_vmxoff(void);
static bool vmx_xsaves_supported(void);
static int vmx_set_tss_addr(struct kvm *kvm, unsigned int addr);
static void vmx_set_segment(struct kvm_vcpu *vcpu,
			    struct kvm_segment *var, int seg);
static void vmx_get_segment(struct kvm_vcpu *vcpu,
			    struct kvm_segment *var, int seg);
static bool guest_state_valid(struct kvm_vcpu *vcpu);
static u32 vmx_segment_access_rights(struct kvm_segment *var);
static void copy_vmcs12_to_shadow(struct vcpu_vmx *vmx);
static void copy_shadow_to_vmcs12(struct vcpu_vmx *vmx);
static int alloc_identity_pagetable(struct kvm *kvm);

static DEFINE_PER_CPU(struct vmcs *, vmxarea);
static DEFINE_PER_CPU(struct vmcs *, current_vmcs);
/*
 * We maintain a per-CPU linked-list of VMCS loaded on that CPU. This is needed
 * when a CPU is brought down, and we need to VMCLEAR all VMCSs loaded on it.
 */
static DEFINE_PER_CPU(struct list_head, loaded_vmcss_on_cpu);
static DEFINE_PER_CPU(struct desc_ptr, host_gdt);

/*
 * We maintian a per-CPU linked-list of vCPU, so in wakeup_handler() we
 * can find which vCPU should be waken up.
 */
static DEFINE_PER_CPU(struct list_head, blocked_vcpu_on_cpu);
static DEFINE_PER_CPU(spinlock_t, blocked_vcpu_on_cpu_lock);

static unsigned long *vmx_io_bitmap_a;
static unsigned long *vmx_io_bitmap_b;
static unsigned long *vmx_msr_bitmap_legacy;
static unsigned long *vmx_msr_bitmap_longmode;
static unsigned long *vmx_msr_bitmap_legacy_x2apic;
static unsigned long *vmx_msr_bitmap_longmode_x2apic;
static unsigned long *vmx_msr_bitmap_nested;
static unsigned long *vmx_vmread_bitmap;
static unsigned long *vmx_vmwrite_bitmap;

static bool cpu_has_load_ia32_efer;
static bool cpu_has_load_perf_global_ctrl;

static DECLARE_BITMAP(vmx_vpid_bitmap, VMX_NR_VPIDS);
static DEFINE_SPINLOCK(vmx_vpid_lock);

static struct vmcs_config {
	int size;
	int order;
	u32 revision_id;
	u32 pin_based_exec_ctrl;
	u32 cpu_based_exec_ctrl;
	u32 cpu_based_2nd_exec_ctrl;
	u32 vmexit_ctrl;
	u32 vmentry_ctrl;
} vmcs_config;

static struct vmx_capability {
	u32 ept;
	u32 vpid;
} vmx_capability;

#define VMX_SEGMENT_FIELD(seg)					\
	[VCPU_SREG_##seg] = {                                   \
		.selector = GUEST_##seg##_SELECTOR,		\
		.base = GUEST_##seg##_BASE,		   	\
		.limit = GUEST_##seg##_LIMIT,		   	\
		.ar_bytes = GUEST_##seg##_AR_BYTES,	   	\
	}

static const struct kvm_vmx_segment_field {
	unsigned selector;
	unsigned base;
	unsigned limit;
	unsigned ar_bytes;
} kvm_vmx_segment_fields[] = {
	VMX_SEGMENT_FIELD(CS),
	VMX_SEGMENT_FIELD(DS),
	VMX_SEGMENT_FIELD(ES),
	VMX_SEGMENT_FIELD(FS),
	VMX_SEGMENT_FIELD(GS),
	VMX_SEGMENT_FIELD(SS),
	VMX_SEGMENT_FIELD(TR),
	VMX_SEGMENT_FIELD(LDTR),
};

static u64 host_efer;

static void ept_save_pdptrs(struct kvm_vcpu *vcpu);

/*
 * Keep MSR_STAR at the end, as setup_msrs() will try to optimize it
 * away by decrementing the array size.
 */
static const u32 vmx_msr_index[] = {
#ifdef CONFIG_X86_64
	MSR_SYSCALL_MASK, MSR_LSTAR, MSR_CSTAR,
#endif
	MSR_EFER, MSR_TSC_AUX, MSR_STAR,
};

static inline bool is_exception_n(u32 intr_info, u8 vector)
{
	return (intr_info & (INTR_INFO_INTR_TYPE_MASK | INTR_INFO_VECTOR_MASK |
			     INTR_INFO_VALID_MASK)) ==
		(INTR_TYPE_HARD_EXCEPTION | vector | INTR_INFO_VALID_MASK);
}

static inline bool is_debug(u32 intr_info)
{
	return is_exception_n(intr_info, DB_VECTOR);
}

static inline bool is_breakpoint(u32 intr_info)
{
	return is_exception_n(intr_info, BP_VECTOR);
}

static inline bool is_page_fault(u32 intr_info)
{
	return is_exception_n(intr_info, PF_VECTOR);
}

static inline bool is_no_device(u32 intr_info)
{
	return is_exception_n(intr_info, NM_VECTOR);
}

static inline bool is_invalid_opcode(u32 intr_info)
{
	return is_exception_n(intr_info, UD_VECTOR);
}

static inline bool is_external_interrupt(u32 intr_info)
{
	return (intr_info & (INTR_INFO_INTR_TYPE_MASK | INTR_INFO_VALID_MASK))
		== (INTR_TYPE_EXT_INTR | INTR_INFO_VALID_MASK);
}

static inline bool is_machine_check(u32 intr_info)
{
	return (intr_info & (INTR_INFO_INTR_TYPE_MASK | INTR_INFO_VECTOR_MASK |
			     INTR_INFO_VALID_MASK)) ==
		(INTR_TYPE_HARD_EXCEPTION | MC_VECTOR | INTR_INFO_VALID_MASK);
}

static inline bool cpu_has_vmx_msr_bitmap(void)
{
	return vmcs_config.cpu_based_exec_ctrl & CPU_BASED_USE_MSR_BITMAPS;
}

static inline bool cpu_has_vmx_tpr_shadow(void)
{
	return vmcs_config.cpu_based_exec_ctrl & CPU_BASED_TPR_SHADOW;
}

static inline bool cpu_need_tpr_shadow(struct kvm_vcpu *vcpu)
{
	return cpu_has_vmx_tpr_shadow() && lapic_in_kernel(vcpu);
}

static inline bool cpu_has_secondary_exec_ctrls(void)
{
	return vmcs_config.cpu_based_exec_ctrl &
		CPU_BASED_ACTIVATE_SECONDARY_CONTROLS;
}

static inline bool cpu_has_vmx_virtualize_apic_accesses(void)
{
	return vmcs_config.cpu_based_2nd_exec_ctrl &
		SECONDARY_EXEC_VIRTUALIZE_APIC_ACCESSES;
}

static inline bool cpu_has_vmx_virtualize_x2apic_mode(void)
{
	return vmcs_config.cpu_based_2nd_exec_ctrl &
		SECONDARY_EXEC_VIRTUALIZE_X2APIC_MODE;
}

static inline bool cpu_has_vmx_apic_register_virt(void)
{
	return vmcs_config.cpu_based_2nd_exec_ctrl &
		SECONDARY_EXEC_APIC_REGISTER_VIRT;
}

static inline bool cpu_has_vmx_virtual_intr_delivery(void)
{
	return vmcs_config.cpu_based_2nd_exec_ctrl &
		SECONDARY_EXEC_VIRTUAL_INTR_DELIVERY;
}

/*
 * Comment's format: document - errata name - stepping - processor name.
 * Refer from
 * https://www.virtualbox.org/svn/vbox/trunk/src/VBox/VMM/VMMR0/HMR0.cpp
 */
static u32 vmx_preemption_cpu_tfms[] = {
/* 323344.pdf - BA86   - D0 - Xeon 7500 Series */
0x000206E6,
/* 323056.pdf - AAX65  - C2 - Xeon L3406 */
/* 322814.pdf - AAT59  - C2 - i7-600, i5-500, i5-400 and i3-300 Mobile */
/* 322911.pdf - AAU65  - C2 - i5-600, i3-500 Desktop and Pentium G6950 */
0x00020652,
/* 322911.pdf - AAU65  - K0 - i5-600, i3-500 Desktop and Pentium G6950 */
0x00020655,
/* 322373.pdf - AAO95  - B1 - Xeon 3400 Series */
/* 322166.pdf - AAN92  - B1 - i7-800 and i5-700 Desktop */
/*
 * 320767.pdf - AAP86  - B1 -
 * i7-900 Mobile Extreme, i7-800 and i7-700 Mobile
 */
0x000106E5,
/* 321333.pdf - AAM126 - C0 - Xeon 3500 */
0x000106A0,
/* 321333.pdf - AAM126 - C1 - Xeon 3500 */
0x000106A1,
/* 320836.pdf - AAJ124 - C0 - i7-900 Desktop Extreme and i7-900 Desktop */
0x000106A4,
 /* 321333.pdf - AAM126 - D0 - Xeon 3500 */
 /* 321324.pdf - AAK139 - D0 - Xeon 5500 */
 /* 320836.pdf - AAJ124 - D0 - i7-900 Extreme and i7-900 Desktop */
0x000106A5,
};

static inline bool cpu_has_broken_vmx_preemption_timer(void)
{
	u32 eax = cpuid_eax(0x00000001), i;

	/* Clear the reserved bits */
	eax &= ~(0x3U << 14 | 0xfU << 28);
	for (i = 0; i < ARRAY_SIZE(vmx_preemption_cpu_tfms); i++)
		if (eax == vmx_preemption_cpu_tfms[i])
			return true;

	return false;
}

static inline bool cpu_has_vmx_preemption_timer(void)
{
	return vmcs_config.pin_based_exec_ctrl &
		PIN_BASED_VMX_PREEMPTION_TIMER;
}

static inline bool cpu_has_vmx_posted_intr(void)
{
	return IS_ENABLED(CONFIG_X86_LOCAL_APIC) &&
		vmcs_config.pin_based_exec_ctrl & PIN_BASED_POSTED_INTR;
}

static inline bool cpu_has_vmx_apicv(void)
{
	return cpu_has_vmx_apic_register_virt() &&
		cpu_has_vmx_virtual_intr_delivery() &&
		cpu_has_vmx_posted_intr();
}

static inline bool cpu_has_vmx_flexpriority(void)
{
	return cpu_has_vmx_tpr_shadow() &&
		cpu_has_vmx_virtualize_apic_accesses();
}

static inline bool cpu_has_vmx_ept_execute_only(void)
{
	return vmx_capability.ept & VMX_EPT_EXECUTE_ONLY_BIT;
}

static inline bool cpu_has_vmx_ept_2m_page(void)
{
	return vmx_capability.ept & VMX_EPT_2MB_PAGE_BIT;
}

static inline bool cpu_has_vmx_ept_1g_page(void)
{
	return vmx_capability.ept & VMX_EPT_1GB_PAGE_BIT;
}

static inline bool cpu_has_vmx_ept_4levels(void)
{
	return vmx_capability.ept & VMX_EPT_PAGE_WALK_4_BIT;
}

static inline bool cpu_has_vmx_ept_ad_bits(void)
{
	return vmx_capability.ept & VMX_EPT_AD_BIT;
}

static inline bool cpu_has_vmx_invept_context(void)
{
	return vmx_capability.ept & VMX_EPT_EXTENT_CONTEXT_BIT;
}

static inline bool cpu_has_vmx_invept_global(void)
{
	return vmx_capability.ept & VMX_EPT_EXTENT_GLOBAL_BIT;
}

static inline bool cpu_has_vmx_invvpid_single(void)
{
	return vmx_capability.vpid & VMX_VPID_EXTENT_SINGLE_CONTEXT_BIT;
}

static inline bool cpu_has_vmx_invvpid_global(void)
{
	return vmx_capability.vpid & VMX_VPID_EXTENT_GLOBAL_CONTEXT_BIT;
}

static inline bool cpu_has_vmx_ept(void)
{
	return vmcs_config.cpu_based_2nd_exec_ctrl &
		SECONDARY_EXEC_ENABLE_EPT;
}

static inline bool cpu_has_vmx_unrestricted_guest(void)
{
	return vmcs_config.cpu_based_2nd_exec_ctrl &
		SECONDARY_EXEC_UNRESTRICTED_GUEST;
}

static inline bool cpu_has_vmx_ple(void)
{
	return vmcs_config.cpu_based_2nd_exec_ctrl &
		SECONDARY_EXEC_PAUSE_LOOP_EXITING;
}

static inline bool cpu_need_virtualize_apic_accesses(struct kvm_vcpu *vcpu)
{
	return flexpriority_enabled && lapic_in_kernel(vcpu);
}

static inline bool cpu_has_vmx_vpid(void)
{
	return vmcs_config.cpu_based_2nd_exec_ctrl &
		SECONDARY_EXEC_ENABLE_VPID;
}

static inline bool cpu_has_vmx_rdtscp(void)
{
	return vmcs_config.cpu_based_2nd_exec_ctrl &
		SECONDARY_EXEC_RDTSCP;
}

static inline bool cpu_has_vmx_invpcid(void)
{
	return vmcs_config.cpu_based_2nd_exec_ctrl &
		SECONDARY_EXEC_ENABLE_INVPCID;
}

static inline bool cpu_has_virtual_nmis(void)
{
	return vmcs_config.pin_based_exec_ctrl & PIN_BASED_VIRTUAL_NMIS;
}

static inline bool cpu_has_vmx_wbinvd_exit(void)
{
	return vmcs_config.cpu_based_2nd_exec_ctrl &
		SECONDARY_EXEC_WBINVD_EXITING;
}

static inline bool cpu_has_vmx_shadow_vmcs(void)
{
	u64 vmx_msr;
	rdmsrl(MSR_IA32_VMX_MISC, vmx_msr);
	/* check if the cpu supports writing r/o exit information fields */
	if (!(vmx_msr & MSR_IA32_VMX_MISC_VMWRITE_SHADOW_RO_FIELDS))
		return false;

	return vmcs_config.cpu_based_2nd_exec_ctrl &
		SECONDARY_EXEC_SHADOW_VMCS;
}

static inline bool cpu_has_vmx_pml(void)
{
	return vmcs_config.cpu_based_2nd_exec_ctrl & SECONDARY_EXEC_ENABLE_PML;
}

static inline bool cpu_has_vmx_tsc_scaling(void)
{
	return vmcs_config.cpu_based_2nd_exec_ctrl &
		SECONDARY_EXEC_TSC_SCALING;
}

static inline bool report_flexpriority(void)
{
	return flexpriority_enabled;
}

static inline bool nested_cpu_has(struct vmcs12 *vmcs12, u32 bit)
{
	return vmcs12->cpu_based_vm_exec_control & bit;
}

static inline bool nested_cpu_has2(struct vmcs12 *vmcs12, u32 bit)
{
	return (vmcs12->cpu_based_vm_exec_control &
			CPU_BASED_ACTIVATE_SECONDARY_CONTROLS) &&
		(vmcs12->secondary_vm_exec_control & bit);
}

static inline bool nested_cpu_has_virtual_nmis(struct vmcs12 *vmcs12)
{
	return vmcs12->pin_based_vm_exec_control & PIN_BASED_VIRTUAL_NMIS;
}

static inline bool nested_cpu_has_preemption_timer(struct vmcs12 *vmcs12)
{
	return vmcs12->pin_based_vm_exec_control &
		PIN_BASED_VMX_PREEMPTION_TIMER;
}

static inline int nested_cpu_has_ept(struct vmcs12 *vmcs12)
{
	return nested_cpu_has2(vmcs12, SECONDARY_EXEC_ENABLE_EPT);
}

static inline bool nested_cpu_has_xsaves(struct vmcs12 *vmcs12)
{
	return nested_cpu_has2(vmcs12, SECONDARY_EXEC_XSAVES) &&
		vmx_xsaves_supported();
}

static inline bool nested_cpu_has_virt_x2apic_mode(struct vmcs12 *vmcs12)
{
	return nested_cpu_has2(vmcs12, SECONDARY_EXEC_VIRTUALIZE_X2APIC_MODE);
}

static inline bool nested_cpu_has_vpid(struct vmcs12 *vmcs12)
{
	return nested_cpu_has2(vmcs12, SECONDARY_EXEC_ENABLE_VPID);
}

static inline bool nested_cpu_has_apic_reg_virt(struct vmcs12 *vmcs12)
{
	return nested_cpu_has2(vmcs12, SECONDARY_EXEC_APIC_REGISTER_VIRT);
}

static inline bool nested_cpu_has_vid(struct vmcs12 *vmcs12)
{
	return nested_cpu_has2(vmcs12, SECONDARY_EXEC_VIRTUAL_INTR_DELIVERY);
}

static inline bool nested_cpu_has_posted_intr(struct vmcs12 *vmcs12)
{
	return vmcs12->pin_based_vm_exec_control & PIN_BASED_POSTED_INTR;
}

static inline bool is_exception(u32 intr_info)
{
	return (intr_info & (INTR_INFO_INTR_TYPE_MASK | INTR_INFO_VALID_MASK))
		== (INTR_TYPE_HARD_EXCEPTION | INTR_INFO_VALID_MASK);
}

static void nested_vmx_vmexit(struct kvm_vcpu *vcpu, u32 exit_reason,
			      u32 exit_intr_info,
			      unsigned long exit_qualification);
static void nested_vmx_entry_failure(struct kvm_vcpu *vcpu,
			struct vmcs12 *vmcs12,
			u32 reason, unsigned long qualification);

static int __find_msr_index(struct vcpu_vmx *vmx, u32 msr)
{
	int i;

	for (i = 0; i < vmx->nmsrs; ++i)
		if (vmx_msr_index[vmx->guest_msrs[i].index] == msr)
			return i;
	return -1;
}

static inline void __invvpid(int ext, u16 vpid, gva_t gva)
{
    struct {
	u64 vpid : 16;
	u64 rsvd : 48;
	u64 gva;
    } operand = { vpid, 0, gva };

    asm volatile (__ex(ASM_VMX_INVVPID)
		  /* CF==1 or ZF==1 --> rc = -1 */
		  "; ja 1f ; ud2 ; 1:"
		  : : "a"(&operand), "c"(ext) : "cc", "memory");
}

static inline void __invept(int ext, u64 eptp, gpa_t gpa)
{
	struct {
		u64 eptp, gpa;
	} operand = {eptp, gpa};

	asm volatile (__ex(ASM_VMX_INVEPT)
			/* CF==1 or ZF==1 --> rc = -1 */
			"; ja 1f ; ud2 ; 1:\n"
			: : "a" (&operand), "c" (ext) : "cc", "memory");
}

static struct shared_msr_entry *find_msr_entry(struct vcpu_vmx *vmx, u32 msr)
{
	int i;

	i = __find_msr_index(vmx, msr);
	if (i >= 0)
		return &vmx->guest_msrs[i];
	return NULL;
}

static void vmcs_clear(struct vmcs *vmcs)
{
	u64 phys_addr = __pa(vmcs);
	u8 error;

	asm volatile (__ex(ASM_VMX_VMCLEAR_RAX) "; setna %0"
		      : "=qm"(error) : "a"(&phys_addr), "m"(phys_addr)
		      : "cc", "memory");
	if (error)
		printk(KERN_ERR "kvm: vmclear fail: %p/%llx\n",
		       vmcs, phys_addr);
}

static inline void loaded_vmcs_init(struct loaded_vmcs *loaded_vmcs)
{
	vmcs_clear(loaded_vmcs->vmcs);
	loaded_vmcs->cpu = -1;
	loaded_vmcs->launched = 0;
}

static void vmcs_load(struct vmcs *vmcs)
{
	u64 phys_addr = __pa(vmcs);
	u8 error;

	asm volatile (__ex(ASM_VMX_VMPTRLD_RAX) "; setna %0"
			: "=qm"(error) : "a"(&phys_addr), "m"(phys_addr)
			: "cc", "memory");
	if (error)
		printk(KERN_ERR "kvm: vmptrld %p/%llx failed\n",
		       vmcs, phys_addr);
}

#ifdef CONFIG_KEXEC_CORE
/*
 * This bitmap is used to indicate whether the vmclear
 * operation is enabled on all cpus. All disabled by
 * default.
 */
static cpumask_t crash_vmclear_enabled_bitmap = CPU_MASK_NONE;

static inline void crash_enable_local_vmclear(int cpu)
{
	cpumask_set_cpu(cpu, &crash_vmclear_enabled_bitmap);
}

static inline void crash_disable_local_vmclear(int cpu)
{
	cpumask_clear_cpu(cpu, &crash_vmclear_enabled_bitmap);
}

static inline int crash_local_vmclear_enabled(int cpu)
{
	return cpumask_test_cpu(cpu, &crash_vmclear_enabled_bitmap);
}

static void crash_vmclear_local_loaded_vmcss(void)
{
	int cpu = raw_smp_processor_id();
	struct loaded_vmcs *v;

	if (!crash_local_vmclear_enabled(cpu))
		return;

	list_for_each_entry(v, &per_cpu(loaded_vmcss_on_cpu, cpu),
			    loaded_vmcss_on_cpu_link)
		vmcs_clear(v->vmcs);
}
#else
static inline void crash_enable_local_vmclear(int cpu) { }
static inline void crash_disable_local_vmclear(int cpu) { }
#endif /* CONFIG_KEXEC_CORE */

static void __loaded_vmcs_clear(void *arg)
{
	struct loaded_vmcs *loaded_vmcs = arg;
	int cpu = raw_smp_processor_id();

	if (loaded_vmcs->cpu != cpu)
		return; /* vcpu migration can race with cpu offline */
	if (per_cpu(current_vmcs, cpu) == loaded_vmcs->vmcs)
		per_cpu(current_vmcs, cpu) = NULL;
	crash_disable_local_vmclear(cpu);
	list_del(&loaded_vmcs->loaded_vmcss_on_cpu_link);

	/*
	 * we should ensure updating loaded_vmcs->loaded_vmcss_on_cpu_link
	 * is before setting loaded_vmcs->vcpu to -1 which is done in
	 * loaded_vmcs_init. Otherwise, other cpu can see vcpu = -1 fist
	 * then adds the vmcs into percpu list before it is deleted.
	 */
	smp_wmb();

	loaded_vmcs_init(loaded_vmcs);
	crash_enable_local_vmclear(cpu);
}

static void loaded_vmcs_clear(struct loaded_vmcs *loaded_vmcs)
{
	int cpu = loaded_vmcs->cpu;

	if (cpu != -1)
		smp_call_function_single(cpu,
			 __loaded_vmcs_clear, loaded_vmcs, 1);
}

static inline void vpid_sync_vcpu_single(int vpid)
{
	if (vpid == 0)
		return;

	if (cpu_has_vmx_invvpid_single())
		__invvpid(VMX_VPID_EXTENT_SINGLE_CONTEXT, vpid, 0);
}

static inline void vpid_sync_vcpu_global(void)
{
	if (cpu_has_vmx_invvpid_global())
		__invvpid(VMX_VPID_EXTENT_ALL_CONTEXT, 0, 0);
}

static inline void vpid_sync_context(int vpid)
{
	if (cpu_has_vmx_invvpid_single())
		vpid_sync_vcpu_single(vpid);
	else
		vpid_sync_vcpu_global();
}

static inline void ept_sync_global(void)
{
	if (cpu_has_vmx_invept_global())
		__invept(VMX_EPT_EXTENT_GLOBAL, 0, 0);
}

static inline void ept_sync_context(u64 eptp)
{
	if (enable_ept) {
		if (cpu_has_vmx_invept_context())
			__invept(VMX_EPT_EXTENT_CONTEXT, eptp, 0);
		else
			ept_sync_global();
	}
}

static __always_inline void vmcs_check16(unsigned long field)
{
        BUILD_BUG_ON_MSG(__builtin_constant_p(field) && ((field) & 0x6001) == 0x2000,
			 "16-bit accessor invalid for 64-bit field");
        BUILD_BUG_ON_MSG(__builtin_constant_p(field) && ((field) & 0x6001) == 0x2001,
			 "16-bit accessor invalid for 64-bit high field");
        BUILD_BUG_ON_MSG(__builtin_constant_p(field) && ((field) & 0x6000) == 0x4000,
			 "16-bit accessor invalid for 32-bit high field");
        BUILD_BUG_ON_MSG(__builtin_constant_p(field) && ((field) & 0x6000) == 0x6000,
			 "16-bit accessor invalid for natural width field");
}

static __always_inline void vmcs_check32(unsigned long field)
{
        BUILD_BUG_ON_MSG(__builtin_constant_p(field) && ((field) & 0x6000) == 0,
			 "32-bit accessor invalid for 16-bit field");
        BUILD_BUG_ON_MSG(__builtin_constant_p(field) && ((field) & 0x6000) == 0x6000,
			 "32-bit accessor invalid for natural width field");
}

static __always_inline void vmcs_check64(unsigned long field)
{
        BUILD_BUG_ON_MSG(__builtin_constant_p(field) && ((field) & 0x6000) == 0,
			 "64-bit accessor invalid for 16-bit field");
        BUILD_BUG_ON_MSG(__builtin_constant_p(field) && ((field) & 0x6001) == 0x2001,
			 "64-bit accessor invalid for 64-bit high field");
        BUILD_BUG_ON_MSG(__builtin_constant_p(field) && ((field) & 0x6000) == 0x4000,
			 "64-bit accessor invalid for 32-bit field");
        BUILD_BUG_ON_MSG(__builtin_constant_p(field) && ((field) & 0x6000) == 0x6000,
			 "64-bit accessor invalid for natural width field");
}

static __always_inline void vmcs_checkl(unsigned long field)
{
        BUILD_BUG_ON_MSG(__builtin_constant_p(field) && ((field) & 0x6000) == 0,
			 "Natural width accessor invalid for 16-bit field");
        BUILD_BUG_ON_MSG(__builtin_constant_p(field) && ((field) & 0x6001) == 0x2000,
			 "Natural width accessor invalid for 64-bit field");
        BUILD_BUG_ON_MSG(__builtin_constant_p(field) && ((field) & 0x6001) == 0x2001,
			 "Natural width accessor invalid for 64-bit high field");
        BUILD_BUG_ON_MSG(__builtin_constant_p(field) && ((field) & 0x6000) == 0x4000,
			 "Natural width accessor invalid for 32-bit field");
}

static __always_inline unsigned long __vmcs_readl(unsigned long field)
{
	unsigned long value;

	asm volatile (__ex_clear(ASM_VMX_VMREAD_RDX_RAX, "%0")
		      : "=a"(value) : "d"(field) : "cc");
	return value;
}

static __always_inline u16 vmcs_read16(unsigned long field)
{
	vmcs_check16(field);
	return __vmcs_readl(field);
}

static __always_inline u32 vmcs_read32(unsigned long field)
{
	vmcs_check32(field);
	return __vmcs_readl(field);
}

static __always_inline u64 vmcs_read64(unsigned long field)
{
	vmcs_check64(field);
#ifdef CONFIG_X86_64
	return __vmcs_readl(field);
#else
	return __vmcs_readl(field) | ((u64)__vmcs_readl(field+1) << 32);
#endif
}

static __always_inline unsigned long vmcs_readl(unsigned long field)
{
	vmcs_checkl(field);
	return __vmcs_readl(field);
}

static noinline void vmwrite_error(unsigned long field, unsigned long value)
{
	printk(KERN_ERR "vmwrite error: reg %lx value %lx (err %d)\n",
	       field, value, vmcs_read32(VM_INSTRUCTION_ERROR));
	dump_stack();
}

static __always_inline void __vmcs_writel(unsigned long field, unsigned long value)
{
	u8 error;

	asm volatile (__ex(ASM_VMX_VMWRITE_RAX_RDX) "; setna %0"
		       : "=q"(error) : "a"(value), "d"(field) : "cc");
	if (unlikely(error))
		vmwrite_error(field, value);
}

static __always_inline void vmcs_write16(unsigned long field, u16 value)
{
	vmcs_check16(field);
	__vmcs_writel(field, value);
}

static __always_inline void vmcs_write32(unsigned long field, u32 value)
{
	vmcs_check32(field);
	__vmcs_writel(field, value);
}

static __always_inline void vmcs_write64(unsigned long field, u64 value)
{
	vmcs_check64(field);
	__vmcs_writel(field, value);
#ifndef CONFIG_X86_64
	asm volatile ("");
	__vmcs_writel(field+1, value >> 32);
#endif
}

static __always_inline void vmcs_writel(unsigned long field, unsigned long value)
{
	vmcs_checkl(field);
	__vmcs_writel(field, value);
}

static __always_inline void vmcs_clear_bits(unsigned long field, u32 mask)
{
        BUILD_BUG_ON_MSG(__builtin_constant_p(field) && ((field) & 0x6000) == 0x2000,
			 "vmcs_clear_bits does not support 64-bit fields");
	__vmcs_writel(field, __vmcs_readl(field) & ~mask);
}

static __always_inline void vmcs_set_bits(unsigned long field, u32 mask)
{
        BUILD_BUG_ON_MSG(__builtin_constant_p(field) && ((field) & 0x6000) == 0x2000,
			 "vmcs_set_bits does not support 64-bit fields");
	__vmcs_writel(field, __vmcs_readl(field) | mask);
}

static inline void vm_entry_controls_reset_shadow(struct vcpu_vmx *vmx)
{
	vmx->vm_entry_controls_shadow = vmcs_read32(VM_ENTRY_CONTROLS);
}

static inline void vm_entry_controls_init(struct vcpu_vmx *vmx, u32 val)
{
	vmcs_write32(VM_ENTRY_CONTROLS, val);
	vmx->vm_entry_controls_shadow = val;
}

static inline void vm_entry_controls_set(struct vcpu_vmx *vmx, u32 val)
{
	if (vmx->vm_entry_controls_shadow != val)
		vm_entry_controls_init(vmx, val);
}

static inline u32 vm_entry_controls_get(struct vcpu_vmx *vmx)
{
	return vmx->vm_entry_controls_shadow;
}


static inline void vm_entry_controls_setbit(struct vcpu_vmx *vmx, u32 val)
{
	vm_entry_controls_set(vmx, vm_entry_controls_get(vmx) | val);
}

static inline void vm_entry_controls_clearbit(struct vcpu_vmx *vmx, u32 val)
{
	vm_entry_controls_set(vmx, vm_entry_controls_get(vmx) & ~val);
}

static inline void vm_exit_controls_reset_shadow(struct vcpu_vmx *vmx)
{
	vmx->vm_exit_controls_shadow = vmcs_read32(VM_EXIT_CONTROLS);
}

static inline void vm_exit_controls_init(struct vcpu_vmx *vmx, u32 val)
{
	vmcs_write32(VM_EXIT_CONTROLS, val);
	vmx->vm_exit_controls_shadow = val;
}

static inline void vm_exit_controls_set(struct vcpu_vmx *vmx, u32 val)
{
	if (vmx->vm_exit_controls_shadow != val)
		vm_exit_controls_init(vmx, val);
}

static inline u32 vm_exit_controls_get(struct vcpu_vmx *vmx)
{
	return vmx->vm_exit_controls_shadow;
}


static inline void vm_exit_controls_setbit(struct vcpu_vmx *vmx, u32 val)
{
	vm_exit_controls_set(vmx, vm_exit_controls_get(vmx) | val);
}

static inline void vm_exit_controls_clearbit(struct vcpu_vmx *vmx, u32 val)
{
	vm_exit_controls_set(vmx, vm_exit_controls_get(vmx) & ~val);
}

static void vmx_segment_cache_clear(struct vcpu_vmx *vmx)
{
	vmx->segment_cache.bitmask = 0;
}

static bool vmx_segment_cache_test_set(struct vcpu_vmx *vmx, unsigned seg,
				       unsigned field)
{
	bool ret;
	u32 mask = 1 << (seg * SEG_FIELD_NR + field);

	if (!(vmx->vcpu.arch.regs_avail & (1 << VCPU_EXREG_SEGMENTS))) {
		vmx->vcpu.arch.regs_avail |= (1 << VCPU_EXREG_SEGMENTS);
		vmx->segment_cache.bitmask = 0;
	}
	ret = vmx->segment_cache.bitmask & mask;
	vmx->segment_cache.bitmask |= mask;
	return ret;
}

static u16 vmx_read_guest_seg_selector(struct vcpu_vmx *vmx, unsigned seg)
{
	u16 *p = &vmx->segment_cache.seg[seg].selector;

	if (!vmx_segment_cache_test_set(vmx, seg, SEG_FIELD_SEL))
		*p = vmcs_read16(kvm_vmx_segment_fields[seg].selector);
	return *p;
}

static ulong vmx_read_guest_seg_base(struct vcpu_vmx *vmx, unsigned seg)
{
	ulong *p = &vmx->segment_cache.seg[seg].base;

	if (!vmx_segment_cache_test_set(vmx, seg, SEG_FIELD_BASE))
		*p = vmcs_readl(kvm_vmx_segment_fields[seg].base);
	return *p;
}

static u32 vmx_read_guest_seg_limit(struct vcpu_vmx *vmx, unsigned seg)
{
	u32 *p = &vmx->segment_cache.seg[seg].limit;

	if (!vmx_segment_cache_test_set(vmx, seg, SEG_FIELD_LIMIT))
		*p = vmcs_read32(kvm_vmx_segment_fields[seg].limit);
	return *p;
}

static u32 vmx_read_guest_seg_ar(struct vcpu_vmx *vmx, unsigned seg)
{
	u32 *p = &vmx->segment_cache.seg[seg].ar;

	if (!vmx_segment_cache_test_set(vmx, seg, SEG_FIELD_AR))
		*p = vmcs_read32(kvm_vmx_segment_fields[seg].ar_bytes);
	return *p;
}

static void update_exception_bitmap(struct kvm_vcpu *vcpu)
{
	u32 eb;

	eb = (1u << PF_VECTOR) | (1u << UD_VECTOR) | (1u << MC_VECTOR) |
	     (1u << NM_VECTOR) | (1u << DB_VECTOR) | (1u << AC_VECTOR);
	if ((vcpu->guest_debug &
	     (KVM_GUESTDBG_ENABLE | KVM_GUESTDBG_USE_SW_BP)) ==
	    (KVM_GUESTDBG_ENABLE | KVM_GUESTDBG_USE_SW_BP))
		eb |= 1u << BP_VECTOR;
	if (to_vmx(vcpu)->rmode.vm86_active)
		eb = ~0;
	if (enable_ept)
		eb &= ~(1u << PF_VECTOR); /* bypass_guest_pf = 0 */
	if (vcpu->fpu_active)
		eb &= ~(1u << NM_VECTOR);

	/* When we are running a nested L2 guest and L1 specified for it a
	 * certain exception bitmap, we must trap the same exceptions and pass
	 * them to L1. When running L2, we will only handle the exceptions
	 * specified above if L1 did not want them.
	 */
	if (is_guest_mode(vcpu))
		eb |= get_vmcs12(vcpu)->exception_bitmap;

	vmcs_write32(EXCEPTION_BITMAP, eb);
}

static void clear_atomic_switch_msr_special(struct vcpu_vmx *vmx,
		unsigned long entry, unsigned long exit)
{
	vm_entry_controls_clearbit(vmx, entry);
	vm_exit_controls_clearbit(vmx, exit);
}

static void clear_atomic_switch_msr(struct vcpu_vmx *vmx, unsigned msr)
{
	unsigned i;
	struct msr_autoload *m = &vmx->msr_autoload;

	switch (msr) {
	case MSR_EFER:
		if (cpu_has_load_ia32_efer) {
			clear_atomic_switch_msr_special(vmx,
					VM_ENTRY_LOAD_IA32_EFER,
					VM_EXIT_LOAD_IA32_EFER);
			return;
		}
		break;
	case MSR_CORE_PERF_GLOBAL_CTRL:
		if (cpu_has_load_perf_global_ctrl) {
			clear_atomic_switch_msr_special(vmx,
					VM_ENTRY_LOAD_IA32_PERF_GLOBAL_CTRL,
					VM_EXIT_LOAD_IA32_PERF_GLOBAL_CTRL);
			return;
		}
		break;
	}

	for (i = 0; i < m->nr; ++i)
		if (m->guest[i].index == msr)
			break;

	if (i == m->nr)
		return;
	--m->nr;
	m->guest[i] = m->guest[m->nr];
	m->host[i] = m->host[m->nr];
	vmcs_write32(VM_ENTRY_MSR_LOAD_COUNT, m->nr);
	vmcs_write32(VM_EXIT_MSR_LOAD_COUNT, m->nr);
}

static void add_atomic_switch_msr_special(struct vcpu_vmx *vmx,
		unsigned long entry, unsigned long exit,
		unsigned long guest_val_vmcs, unsigned long host_val_vmcs,
		u64 guest_val, u64 host_val)
{
	vmcs_write64(guest_val_vmcs, guest_val);
	vmcs_write64(host_val_vmcs, host_val);
	vm_entry_controls_setbit(vmx, entry);
	vm_exit_controls_setbit(vmx, exit);
}

static void add_atomic_switch_msr(struct vcpu_vmx *vmx, unsigned msr,
				  u64 guest_val, u64 host_val)
{
	unsigned i;
	struct msr_autoload *m = &vmx->msr_autoload;

	switch (msr) {
	case MSR_EFER:
		if (cpu_has_load_ia32_efer) {
			add_atomic_switch_msr_special(vmx,
					VM_ENTRY_LOAD_IA32_EFER,
					VM_EXIT_LOAD_IA32_EFER,
					GUEST_IA32_EFER,
					HOST_IA32_EFER,
					guest_val, host_val);
			return;
		}
		break;
	case MSR_CORE_PERF_GLOBAL_CTRL:
		if (cpu_has_load_perf_global_ctrl) {
			add_atomic_switch_msr_special(vmx,
					VM_ENTRY_LOAD_IA32_PERF_GLOBAL_CTRL,
					VM_EXIT_LOAD_IA32_PERF_GLOBAL_CTRL,
					GUEST_IA32_PERF_GLOBAL_CTRL,
					HOST_IA32_PERF_GLOBAL_CTRL,
					guest_val, host_val);
			return;
		}
		break;
	case MSR_IA32_PEBS_ENABLE:
		/* PEBS needs a quiescent period after being disabled (to write
		 * a record).  Disabling PEBS through VMX MSR swapping doesn't
		 * provide that period, so a CPU could write host's record into
		 * guest's memory.
		 */
		wrmsrl(MSR_IA32_PEBS_ENABLE, 0);
	}

	for (i = 0; i < m->nr; ++i)
		if (m->guest[i].index == msr)
			break;

	if (i == NR_AUTOLOAD_MSRS) {
		printk_once(KERN_WARNING "Not enough msr switch entries. "
				"Can't add msr %x\n", msr);
		return;
	} else if (i == m->nr) {
		++m->nr;
		vmcs_write32(VM_ENTRY_MSR_LOAD_COUNT, m->nr);
		vmcs_write32(VM_EXIT_MSR_LOAD_COUNT, m->nr);
	}

	m->guest[i].index = msr;
	m->guest[i].value = guest_val;
	m->host[i].index = msr;
	m->host[i].value = host_val;
}

static void reload_tss(void)
{
	/*
	 * VT restores TR but not its size.  Useless.
	 */
	struct desc_ptr *gdt = this_cpu_ptr(&host_gdt);
	struct desc_struct *descs;

	descs = (void *)gdt->address;
	descs[GDT_ENTRY_TSS].type = 9; /* available TSS */
	load_TR_desc();
}

static bool update_transition_efer(struct vcpu_vmx *vmx, int efer_offset)
{
	u64 guest_efer = vmx->vcpu.arch.efer;
	u64 ignore_bits = 0;

	if (!enable_ept) {
		/*
		 * NX is needed to handle CR0.WP=1, CR4.SMEP=1.  Testing
		 * host CPUID is more efficient than testing guest CPUID
		 * or CR4.  Host SMEP is anyway a requirement for guest SMEP.
		 */
		if (boot_cpu_has(X86_FEATURE_SMEP))
			guest_efer |= EFER_NX;
		else if (!(guest_efer & EFER_NX))
			ignore_bits |= EFER_NX;
	}

	/*
	 * LMA and LME handled by hardware; SCE meaningless outside long mode.
	 */
	ignore_bits |= EFER_SCE;
#ifdef CONFIG_X86_64
	ignore_bits |= EFER_LMA | EFER_LME;
	/* SCE is meaningful only in long mode on Intel */
	if (guest_efer & EFER_LMA)
		ignore_bits &= ~(u64)EFER_SCE;
#endif

	clear_atomic_switch_msr(vmx, MSR_EFER);

	/*
	 * On EPT, we can't emulate NX, so we must switch EFER atomically.
	 * On CPUs that support "load IA32_EFER", always switch EFER
	 * atomically, since it's faster than switching it manually.
	 */
	if (cpu_has_load_ia32_efer ||
	    (enable_ept && ((vmx->vcpu.arch.efer ^ host_efer) & EFER_NX))) {
		if (!(guest_efer & EFER_LMA))
			guest_efer &= ~EFER_LME;
		if (guest_efer != host_efer)
			add_atomic_switch_msr(vmx, MSR_EFER,
					      guest_efer, host_efer);
		return false;
	} else {
		guest_efer &= ~ignore_bits;
		guest_efer |= host_efer & ignore_bits;

		vmx->guest_msrs[efer_offset].data = guest_efer;
		vmx->guest_msrs[efer_offset].mask = ~ignore_bits;

		return true;
	}
}

static unsigned long segment_base(u16 selector)
{
	struct desc_ptr *gdt = this_cpu_ptr(&host_gdt);
	struct desc_struct *d;
	unsigned long table_base;
	unsigned long v;

	if (!(selector & ~3))
		return 0;

	table_base = gdt->address;

	if (selector & 4) {           /* from ldt */
		u16 ldt_selector = kvm_read_ldt();

		if (!(ldt_selector & ~3))
			return 0;

		table_base = segment_base(ldt_selector);
	}
	d = (struct desc_struct *)(table_base + (selector & ~7));
	v = get_desc_base(d);
#ifdef CONFIG_X86_64
       if (d->s == 0 && (d->type == 2 || d->type == 9 || d->type == 11))
               v |= ((unsigned long)((struct ldttss_desc64 *)d)->base3) << 32;
#endif
	return v;
}

static inline unsigned long kvm_read_tr_base(void)
{
	u16 tr;
	asm("str %0" : "=g"(tr));
	return segment_base(tr);
}

static void vmx_save_host_state(struct kvm_vcpu *vcpu)
{
	struct vcpu_vmx *vmx = to_vmx(vcpu);
	int i;

	if (vmx->host_state.loaded)
		return;

	vmx->host_state.loaded = 1;
	/*
	 * Set host fs and gs selectors.  Unfortunately, 22.2.3 does not
	 * allow segment selectors with cpl > 0 or ti == 1.
	 */
	vmx->host_state.ldt_sel = kvm_read_ldt();
	vmx->host_state.gs_ldt_reload_needed = vmx->host_state.ldt_sel;
	savesegment(fs, vmx->host_state.fs_sel);
	if (!(vmx->host_state.fs_sel & 7)) {
		vmcs_write16(HOST_FS_SELECTOR, vmx->host_state.fs_sel);
		vmx->host_state.fs_reload_needed = 0;
	} else {
		vmcs_write16(HOST_FS_SELECTOR, 0);
		vmx->host_state.fs_reload_needed = 1;
	}
	savesegment(gs, vmx->host_state.gs_sel);
	if (!(vmx->host_state.gs_sel & 7))
		vmcs_write16(HOST_GS_SELECTOR, vmx->host_state.gs_sel);
	else {
		vmcs_write16(HOST_GS_SELECTOR, 0);
		vmx->host_state.gs_ldt_reload_needed = 1;
	}

#ifdef CONFIG_X86_64
	savesegment(ds, vmx->host_state.ds_sel);
	savesegment(es, vmx->host_state.es_sel);
#endif

#ifdef CONFIG_X86_64
	vmcs_writel(HOST_FS_BASE, read_msr(MSR_FS_BASE));
	vmcs_writel(HOST_GS_BASE, read_msr(MSR_GS_BASE));
#else
	vmcs_writel(HOST_FS_BASE, segment_base(vmx->host_state.fs_sel));
	vmcs_writel(HOST_GS_BASE, segment_base(vmx->host_state.gs_sel));
#endif

#ifdef CONFIG_X86_64
	rdmsrl(MSR_KERNEL_GS_BASE, vmx->msr_host_kernel_gs_base);
	if (is_long_mode(&vmx->vcpu))
		wrmsrl(MSR_KERNEL_GS_BASE, vmx->msr_guest_kernel_gs_base);
#endif
	if (boot_cpu_has(X86_FEATURE_MPX))
		rdmsrl(MSR_IA32_BNDCFGS, vmx->host_state.msr_host_bndcfgs);
	for (i = 0; i < vmx->save_nmsrs; ++i)
		kvm_set_shared_msr(vmx->guest_msrs[i].index,
				   vmx->guest_msrs[i].data,
				   vmx->guest_msrs[i].mask);
}

static void __vmx_load_host_state(struct vcpu_vmx *vmx)
{
	if (!vmx->host_state.loaded)
		return;

	++vmx->vcpu.stat.host_state_reload;
	vmx->host_state.loaded = 0;
#ifdef CONFIG_X86_64
	if (is_long_mode(&vmx->vcpu))
		rdmsrl(MSR_KERNEL_GS_BASE, vmx->msr_guest_kernel_gs_base);
#endif
	if (vmx->host_state.gs_ldt_reload_needed) {
		kvm_load_ldt(vmx->host_state.ldt_sel);
#ifdef CONFIG_X86_64
		load_gs_index(vmx->host_state.gs_sel);
#else
		loadsegment(gs, vmx->host_state.gs_sel);
#endif
	}
	if (vmx->host_state.fs_reload_needed)
		loadsegment(fs, vmx->host_state.fs_sel);
#ifdef CONFIG_X86_64
	if (unlikely(vmx->host_state.ds_sel | vmx->host_state.es_sel)) {
		loadsegment(ds, vmx->host_state.ds_sel);
		loadsegment(es, vmx->host_state.es_sel);
	}
#endif
	reload_tss();
#ifdef CONFIG_X86_64
	wrmsrl(MSR_KERNEL_GS_BASE, vmx->msr_host_kernel_gs_base);
#endif
	if (vmx->host_state.msr_host_bndcfgs)
		wrmsrl(MSR_IA32_BNDCFGS, vmx->host_state.msr_host_bndcfgs);
	/*
	 * If the FPU is not active (through the host task or
	 * the guest vcpu), then restore the cr0.TS bit.
	 */
	if (!fpregs_active() && !vmx->vcpu.guest_fpu_loaded)
		stts();
	load_gdt(this_cpu_ptr(&host_gdt));
}

static void vmx_load_host_state(struct vcpu_vmx *vmx)
{
	preempt_disable();
	__vmx_load_host_state(vmx);
	preempt_enable();
}

static void vmx_vcpu_pi_load(struct kvm_vcpu *vcpu, int cpu)
{
	struct pi_desc *pi_desc = vcpu_to_pi_desc(vcpu);
	struct pi_desc old, new;
	unsigned int dest;

	if (!kvm_arch_has_assigned_device(vcpu->kvm) ||
		!irq_remapping_cap(IRQ_POSTING_CAP)  ||
		!kvm_vcpu_apicv_active(vcpu))
		return;

	do {
		old.control = new.control = pi_desc->control;

		/*
		 * If 'nv' field is POSTED_INTR_WAKEUP_VECTOR, there
		 * are two possible cases:
		 * 1. After running 'pre_block', context switch
		 *    happened. For this case, 'sn' was set in
		 *    vmx_vcpu_put(), so we need to clear it here.
		 * 2. After running 'pre_block', we were blocked,
		 *    and woken up by some other guy. For this case,
		 *    we don't need to do anything, 'pi_post_block'
		 *    will do everything for us. However, we cannot
		 *    check whether it is case #1 or case #2 here
		 *    (maybe, not needed), so we also clear sn here,
		 *    I think it is not a big deal.
		 */
		if (pi_desc->nv != POSTED_INTR_WAKEUP_VECTOR) {
			if (vcpu->cpu != cpu) {
				dest = cpu_physical_id(cpu);

				if (x2apic_enabled())
					new.ndst = dest;
				else
					new.ndst = (dest << 8) & 0xFF00;
			}

			/* set 'NV' to 'notification vector' */
			new.nv = POSTED_INTR_VECTOR;
		}

		/* Allow posting non-urgent interrupts */
		new.sn = 0;
	} while (cmpxchg(&pi_desc->control, old.control,
			new.control) != old.control);
}

/*
 * Switches to specified vcpu, until a matching vcpu_put(), but assumes
 * vcpu mutex is already taken.
 */
static void vmx_vcpu_load(struct kvm_vcpu *vcpu, int cpu)
{
	struct vcpu_vmx *vmx = to_vmx(vcpu);
	u64 phys_addr = __pa(per_cpu(vmxarea, cpu));
	bool already_loaded = vmx->loaded_vmcs->cpu == cpu;

	if (!vmm_exclusive)
		kvm_cpu_vmxon(phys_addr);
	else if (!already_loaded)
		loaded_vmcs_clear(vmx->loaded_vmcs);

	if (!already_loaded) {
		local_irq_disable();
		crash_disable_local_vmclear(cpu);

		/*
		 * Read loaded_vmcs->cpu should be before fetching
		 * loaded_vmcs->loaded_vmcss_on_cpu_link.
		 * See the comments in __loaded_vmcs_clear().
		 */
		smp_rmb();

		list_add(&vmx->loaded_vmcs->loaded_vmcss_on_cpu_link,
			 &per_cpu(loaded_vmcss_on_cpu, cpu));
		crash_enable_local_vmclear(cpu);
		local_irq_enable();
	}

	if (per_cpu(current_vmcs, cpu) != vmx->loaded_vmcs->vmcs) {
		per_cpu(current_vmcs, cpu) = vmx->loaded_vmcs->vmcs;
		vmcs_load(vmx->loaded_vmcs->vmcs);
	}

	if (!already_loaded) {
		struct desc_ptr *gdt = this_cpu_ptr(&host_gdt);
		unsigned long sysenter_esp;

		kvm_make_request(KVM_REQ_TLB_FLUSH, vcpu);

		/*
		 * Linux uses per-cpu TSS and GDT, so set these when switching
		 * processors.
		 */
		vmcs_writel(HOST_TR_BASE, kvm_read_tr_base()); /* 22.2.4 */
		vmcs_writel(HOST_GDTR_BASE, gdt->address);   /* 22.2.4 */

		rdmsrl(MSR_IA32_SYSENTER_ESP, sysenter_esp);
		vmcs_writel(HOST_IA32_SYSENTER_ESP, sysenter_esp); /* 22.2.3 */

		vmx->loaded_vmcs->cpu = cpu;
	}

	/* Setup TSC multiplier */
	if (kvm_has_tsc_control &&
	    vmx->current_tsc_ratio != vcpu->arch.tsc_scaling_ratio) {
		vmx->current_tsc_ratio = vcpu->arch.tsc_scaling_ratio;
		vmcs_write64(TSC_MULTIPLIER, vmx->current_tsc_ratio);
	}

	vmx_vcpu_pi_load(vcpu, cpu);
	vmx->host_pkru = read_pkru();
}

static void vmx_vcpu_pi_put(struct kvm_vcpu *vcpu)
{
	struct pi_desc *pi_desc = vcpu_to_pi_desc(vcpu);

	if (!kvm_arch_has_assigned_device(vcpu->kvm) ||
		!irq_remapping_cap(IRQ_POSTING_CAP)  ||
		!kvm_vcpu_apicv_active(vcpu))
		return;

	/* Set SN when the vCPU is preempted */
	if (vcpu->preempted)
		pi_set_sn(pi_desc);
}

static void vmx_vcpu_put(struct kvm_vcpu *vcpu)
{
	vmx_vcpu_pi_put(vcpu);

	__vmx_load_host_state(to_vmx(vcpu));
	if (!vmm_exclusive) {
		__loaded_vmcs_clear(to_vmx(vcpu)->loaded_vmcs);
		vcpu->cpu = -1;
		kvm_cpu_vmxoff();
	}
}

static void vmx_fpu_activate(struct kvm_vcpu *vcpu)
{
	ulong cr0;

	if (vcpu->fpu_active)
		return;
	vcpu->fpu_active = 1;
	cr0 = vmcs_readl(GUEST_CR0);
	cr0 &= ~(X86_CR0_TS | X86_CR0_MP);
	cr0 |= kvm_read_cr0_bits(vcpu, X86_CR0_TS | X86_CR0_MP);
	vmcs_writel(GUEST_CR0, cr0);
	update_exception_bitmap(vcpu);
	vcpu->arch.cr0_guest_owned_bits = X86_CR0_TS;
	if (is_guest_mode(vcpu))
		vcpu->arch.cr0_guest_owned_bits &=
			~get_vmcs12(vcpu)->cr0_guest_host_mask;
	vmcs_writel(CR0_GUEST_HOST_MASK, ~vcpu->arch.cr0_guest_owned_bits);
}

static void vmx_decache_cr0_guest_bits(struct kvm_vcpu *vcpu);

/*
 * Return the cr0 value that a nested guest would read. This is a combination
 * of the real cr0 used to run the guest (guest_cr0), and the bits shadowed by
 * its hypervisor (cr0_read_shadow).
 */
static inline unsigned long nested_read_cr0(struct vmcs12 *fields)
{
	return (fields->guest_cr0 & ~fields->cr0_guest_host_mask) |
		(fields->cr0_read_shadow & fields->cr0_guest_host_mask);
}
static inline unsigned long nested_read_cr4(struct vmcs12 *fields)
{
	return (fields->guest_cr4 & ~fields->cr4_guest_host_mask) |
		(fields->cr4_read_shadow & fields->cr4_guest_host_mask);
}

static void vmx_fpu_deactivate(struct kvm_vcpu *vcpu)
{
	/* Note that there is no vcpu->fpu_active = 0 here. The caller must
	 * set this *before* calling this function.
	 */
	vmx_decache_cr0_guest_bits(vcpu);
	vmcs_set_bits(GUEST_CR0, X86_CR0_TS | X86_CR0_MP);
	update_exception_bitmap(vcpu);
	vcpu->arch.cr0_guest_owned_bits = 0;
	vmcs_writel(CR0_GUEST_HOST_MASK, ~vcpu->arch.cr0_guest_owned_bits);
	if (is_guest_mode(vcpu)) {
		/*
		 * L1's specified read shadow might not contain the TS bit,
		 * so now that we turned on shadowing of this bit, we need to
		 * set this bit of the shadow. Like in nested_vmx_run we need
		 * nested_read_cr0(vmcs12), but vmcs12->guest_cr0 is not yet
		 * up-to-date here because we just decached cr0.TS (and we'll
		 * only update vmcs12->guest_cr0 on nested exit).
		 */
		struct vmcs12 *vmcs12 = get_vmcs12(vcpu);
		vmcs12->guest_cr0 = (vmcs12->guest_cr0 & ~X86_CR0_TS) |
			(vcpu->arch.cr0 & X86_CR0_TS);
		vmcs_writel(CR0_READ_SHADOW, nested_read_cr0(vmcs12));
	} else
		vmcs_writel(CR0_READ_SHADOW, vcpu->arch.cr0);
}

static unsigned long vmx_get_rflags(struct kvm_vcpu *vcpu)
{
	unsigned long rflags, save_rflags;

	if (!test_bit(VCPU_EXREG_RFLAGS, (ulong *)&vcpu->arch.regs_avail)) {
		__set_bit(VCPU_EXREG_RFLAGS, (ulong *)&vcpu->arch.regs_avail);
		rflags = vmcs_readl(GUEST_RFLAGS);
		if (to_vmx(vcpu)->rmode.vm86_active) {
			rflags &= RMODE_GUEST_OWNED_EFLAGS_BITS;
			save_rflags = to_vmx(vcpu)->rmode.save_rflags;
			rflags |= save_rflags & ~RMODE_GUEST_OWNED_EFLAGS_BITS;
		}
		to_vmx(vcpu)->rflags = rflags;
	}
	return to_vmx(vcpu)->rflags;
}

static void vmx_set_rflags(struct kvm_vcpu *vcpu, unsigned long rflags)
{
	__set_bit(VCPU_EXREG_RFLAGS, (ulong *)&vcpu->arch.regs_avail);
	to_vmx(vcpu)->rflags = rflags;
	if (to_vmx(vcpu)->rmode.vm86_active) {
		to_vmx(vcpu)->rmode.save_rflags = rflags;
		rflags |= X86_EFLAGS_IOPL | X86_EFLAGS_VM;
	}
	vmcs_writel(GUEST_RFLAGS, rflags);
}

static u32 vmx_get_pkru(struct kvm_vcpu *vcpu)
{
	return to_vmx(vcpu)->guest_pkru;
}

static u32 vmx_get_interrupt_shadow(struct kvm_vcpu *vcpu)
{
	u32 interruptibility = vmcs_read32(GUEST_INTERRUPTIBILITY_INFO);
	int ret = 0;

	if (interruptibility & GUEST_INTR_STATE_STI)
		ret |= KVM_X86_SHADOW_INT_STI;
	if (interruptibility & GUEST_INTR_STATE_MOV_SS)
		ret |= KVM_X86_SHADOW_INT_MOV_SS;

	return ret;
}

static void vmx_set_interrupt_shadow(struct kvm_vcpu *vcpu, int mask)
{
	u32 interruptibility_old = vmcs_read32(GUEST_INTERRUPTIBILITY_INFO);
	u32 interruptibility = interruptibility_old;

	interruptibility &= ~(GUEST_INTR_STATE_STI | GUEST_INTR_STATE_MOV_SS);

	if (mask & KVM_X86_SHADOW_INT_MOV_SS)
		interruptibility |= GUEST_INTR_STATE_MOV_SS;
	else if (mask & KVM_X86_SHADOW_INT_STI)
		interruptibility |= GUEST_INTR_STATE_STI;

	if ((interruptibility != interruptibility_old))
		vmcs_write32(GUEST_INTERRUPTIBILITY_INFO, interruptibility);
}

static void skip_emulated_instruction(struct kvm_vcpu *vcpu)
{
	unsigned long rip;

	rip = kvm_rip_read(vcpu);
	rip += vmcs_read32(VM_EXIT_INSTRUCTION_LEN);
	kvm_rip_write(vcpu, rip);

	/* skipping an emulated instruction also counts */
	vmx_set_interrupt_shadow(vcpu, 0);
}

/*
 * KVM wants to inject page-faults which it got to the guest. This function
 * checks whether in a nested guest, we need to inject them to L1 or L2.
 */
static int nested_vmx_check_exception(struct kvm_vcpu *vcpu, unsigned nr)
{
	struct vmcs12 *vmcs12 = get_vmcs12(vcpu);

	if (!(vmcs12->exception_bitmap & (1u << nr)))
		return 0;

	nested_vmx_vmexit(vcpu, to_vmx(vcpu)->exit_reason,
			  vmcs_read32(VM_EXIT_INTR_INFO),
			  vmcs_readl(EXIT_QUALIFICATION));
	return 1;
}

static void vmx_queue_exception(struct kvm_vcpu *vcpu, unsigned nr,
				bool has_error_code, u32 error_code,
				bool reinject)
{
	struct vcpu_vmx *vmx = to_vmx(vcpu);
	u32 intr_info = nr | INTR_INFO_VALID_MASK;

	if (!reinject && is_guest_mode(vcpu) &&
	    nested_vmx_check_exception(vcpu, nr))
		return;

	if (has_error_code) {
		vmcs_write32(VM_ENTRY_EXCEPTION_ERROR_CODE, error_code);
		intr_info |= INTR_INFO_DELIVER_CODE_MASK;
	}

	if (vmx->rmode.vm86_active) {
		int inc_eip = 0;
		if (kvm_exception_is_soft(nr))
			inc_eip = vcpu->arch.event_exit_inst_len;
		if (kvm_inject_realmode_interrupt(vcpu, nr, inc_eip) != EMULATE_DONE)
			kvm_make_request(KVM_REQ_TRIPLE_FAULT, vcpu);
		return;
	}

	if (kvm_exception_is_soft(nr)) {
		vmcs_write32(VM_ENTRY_INSTRUCTION_LEN,
			     vmx->vcpu.arch.event_exit_inst_len);
		intr_info |= INTR_TYPE_SOFT_EXCEPTION;
	} else
		intr_info |= INTR_TYPE_HARD_EXCEPTION;

	vmcs_write32(VM_ENTRY_INTR_INFO_FIELD, intr_info);
}

static bool vmx_rdtscp_supported(void)
{
	return cpu_has_vmx_rdtscp();
}

static bool vmx_invpcid_supported(void)
{
	return cpu_has_vmx_invpcid() && enable_ept;
}

/*
 * Swap MSR entry in host/guest MSR entry array.
 */
static void move_msr_up(struct vcpu_vmx *vmx, int from, int to)
{
	struct shared_msr_entry tmp;

	tmp = vmx->guest_msrs[to];
	vmx->guest_msrs[to] = vmx->guest_msrs[from];
	vmx->guest_msrs[from] = tmp;
}

static void vmx_set_msr_bitmap(struct kvm_vcpu *vcpu)
{
	unsigned long *msr_bitmap;

	if (is_guest_mode(vcpu))
		msr_bitmap = vmx_msr_bitmap_nested;
	else if (cpu_has_secondary_exec_ctrls() &&
		 (vmcs_read32(SECONDARY_VM_EXEC_CONTROL) &
		  SECONDARY_EXEC_VIRTUALIZE_X2APIC_MODE)) {
		if (is_long_mode(vcpu))
			msr_bitmap = vmx_msr_bitmap_longmode_x2apic;
		else
			msr_bitmap = vmx_msr_bitmap_legacy_x2apic;
	} else {
		if (is_long_mode(vcpu))
			msr_bitmap = vmx_msr_bitmap_longmode;
		else
			msr_bitmap = vmx_msr_bitmap_legacy;
	}

	vmcs_write64(MSR_BITMAP, __pa(msr_bitmap));
}

/*
 * Set up the vmcs to automatically save and restore system
 * msrs.  Don't touch the 64-bit msrs if the guest is in legacy
 * mode, as fiddling with msrs is very expensive.
 */
static void setup_msrs(struct vcpu_vmx *vmx)
{
	int save_nmsrs, index;

	save_nmsrs = 0;
#ifdef CONFIG_X86_64
	if (is_long_mode(&vmx->vcpu)) {
		index = __find_msr_index(vmx, MSR_SYSCALL_MASK);
		if (index >= 0)
			move_msr_up(vmx, index, save_nmsrs++);
		index = __find_msr_index(vmx, MSR_LSTAR);
		if (index >= 0)
			move_msr_up(vmx, index, save_nmsrs++);
		index = __find_msr_index(vmx, MSR_CSTAR);
		if (index >= 0)
			move_msr_up(vmx, index, save_nmsrs++);
		index = __find_msr_index(vmx, MSR_TSC_AUX);
		if (index >= 0 && guest_cpuid_has_rdtscp(&vmx->vcpu))
			move_msr_up(vmx, index, save_nmsrs++);
		/*
		 * MSR_STAR is only needed on long mode guests, and only
		 * if efer.sce is enabled.
		 */
		index = __find_msr_index(vmx, MSR_STAR);
		if ((index >= 0) && (vmx->vcpu.arch.efer & EFER_SCE))
			move_msr_up(vmx, index, save_nmsrs++);
	}
#endif
	index = __find_msr_index(vmx, MSR_EFER);
	if (index >= 0 && update_transition_efer(vmx, index))
		move_msr_up(vmx, index, save_nmsrs++);

	vmx->save_nmsrs = save_nmsrs;

	if (cpu_has_vmx_msr_bitmap())
		vmx_set_msr_bitmap(&vmx->vcpu);
}

/*
 * reads and returns guest's timestamp counter "register"
 * guest_tsc = (host_tsc * tsc multiplier) >> 48 + tsc_offset
 * -- Intel TSC Scaling for Virtualization White Paper, sec 1.3
 */
static u64 guest_read_tsc(struct kvm_vcpu *vcpu)
{
	u64 host_tsc, tsc_offset;

	host_tsc = rdtsc();
	tsc_offset = vmcs_read64(TSC_OFFSET);
	return kvm_scale_tsc(vcpu, host_tsc) + tsc_offset;
}

/*
 * Like guest_read_tsc, but always returns L1's notion of the timestamp
 * counter, even if a nested guest (L2) is currently running.
 */
static u64 vmx_read_l1_tsc(struct kvm_vcpu *vcpu, u64 host_tsc)
{
	u64 tsc_offset;

	tsc_offset = is_guest_mode(vcpu) ?
		to_vmx(vcpu)->nested.vmcs01_tsc_offset :
		vmcs_read64(TSC_OFFSET);
	return host_tsc + tsc_offset;
}

static u64 vmx_read_tsc_offset(struct kvm_vcpu *vcpu)
{
	return vmcs_read64(TSC_OFFSET);
}

/*
 * writes 'offset' into guest's timestamp counter offset register
 */
static void vmx_write_tsc_offset(struct kvm_vcpu *vcpu, u64 offset)
{
	if (is_guest_mode(vcpu)) {
		/*
		 * We're here if L1 chose not to trap WRMSR to TSC. According
		 * to the spec, this should set L1's TSC; The offset that L1
		 * set for L2 remains unchanged, and still needs to be added
		 * to the newly set TSC to get L2's TSC.
		 */
		struct vmcs12 *vmcs12;
		to_vmx(vcpu)->nested.vmcs01_tsc_offset = offset;
		/* recalculate vmcs02.TSC_OFFSET: */
		vmcs12 = get_vmcs12(vcpu);
		vmcs_write64(TSC_OFFSET, offset +
			(nested_cpu_has(vmcs12, CPU_BASED_USE_TSC_OFFSETING) ?
			 vmcs12->tsc_offset : 0));
	} else {
		trace_kvm_write_tsc_offset(vcpu->vcpu_id,
					   vmcs_read64(TSC_OFFSET), offset);
		vmcs_write64(TSC_OFFSET, offset);
	}
}

static void vmx_adjust_tsc_offset_guest(struct kvm_vcpu *vcpu, s64 adjustment)
{
	u64 offset = vmcs_read64(TSC_OFFSET);

	vmcs_write64(TSC_OFFSET, offset + adjustment);
	if (is_guest_mode(vcpu)) {
		/* Even when running L2, the adjustment needs to apply to L1 */
		to_vmx(vcpu)->nested.vmcs01_tsc_offset += adjustment;
	} else
		trace_kvm_write_tsc_offset(vcpu->vcpu_id, offset,
					   offset + adjustment);
}

static bool guest_cpuid_has_vmx(struct kvm_vcpu *vcpu)
{
	struct kvm_cpuid_entry2 *best = kvm_find_cpuid_entry(vcpu, 1, 0);
	return best && (best->ecx & (1 << (X86_FEATURE_VMX & 31)));
}

/*
 * nested_vmx_allowed() checks whether a guest should be allowed to use VMX
 * instructions and MSRs (i.e., nested VMX). Nested VMX is disabled for
 * all guests if the "nested" module option is off, and can also be disabled
 * for a single guest by disabling its VMX cpuid bit.
 */
static inline bool nested_vmx_allowed(struct kvm_vcpu *vcpu)
{
	return nested && guest_cpuid_has_vmx(vcpu);
}

/*
 * nested_vmx_setup_ctls_msrs() sets up variables containing the values to be
 * returned for the various VMX controls MSRs when nested VMX is enabled.
 * The same values should also be used to verify that vmcs12 control fields are
 * valid during nested entry from L1 to L2.
 * Each of these control msrs has a low and high 32-bit half: A low bit is on
 * if the corresponding bit in the (32-bit) control field *must* be on, and a
 * bit in the high half is on if the corresponding bit in the control field
 * may be on. See also vmx_control_verify().
 */
static void nested_vmx_setup_ctls_msrs(struct vcpu_vmx *vmx)
{
	/*
	 * Note that as a general rule, the high half of the MSRs (bits in
	 * the control fields which may be 1) should be initialized by the
	 * intersection of the underlying hardware's MSR (i.e., features which
	 * can be supported) and the list of features we want to expose -
	 * because they are known to be properly supported in our code.
	 * Also, usually, the low half of the MSRs (bits which must be 1) can
	 * be set to 0, meaning that L1 may turn off any of these bits. The
	 * reason is that if one of these bits is necessary, it will appear
	 * in vmcs01 and prepare_vmcs02, when it bitwise-or's the control
	 * fields of vmcs01 and vmcs02, will turn these bits off - and
	 * nested_vmx_exit_handled() will not pass related exits to L1.
	 * These rules have exceptions below.
	 */

	/* pin-based controls */
	rdmsr(MSR_IA32_VMX_PINBASED_CTLS,
		vmx->nested.nested_vmx_pinbased_ctls_low,
		vmx->nested.nested_vmx_pinbased_ctls_high);
	vmx->nested.nested_vmx_pinbased_ctls_low |=
		PIN_BASED_ALWAYSON_WITHOUT_TRUE_MSR;
	vmx->nested.nested_vmx_pinbased_ctls_high &=
		PIN_BASED_EXT_INTR_MASK |
		PIN_BASED_NMI_EXITING |
		PIN_BASED_VIRTUAL_NMIS;
	vmx->nested.nested_vmx_pinbased_ctls_high |=
		PIN_BASED_ALWAYSON_WITHOUT_TRUE_MSR |
		PIN_BASED_VMX_PREEMPTION_TIMER;
	if (kvm_vcpu_apicv_active(&vmx->vcpu))
		vmx->nested.nested_vmx_pinbased_ctls_high |=
			PIN_BASED_POSTED_INTR;

	/* exit controls */
	rdmsr(MSR_IA32_VMX_EXIT_CTLS,
		vmx->nested.nested_vmx_exit_ctls_low,
		vmx->nested.nested_vmx_exit_ctls_high);
	vmx->nested.nested_vmx_exit_ctls_low =
		VM_EXIT_ALWAYSON_WITHOUT_TRUE_MSR;

	vmx->nested.nested_vmx_exit_ctls_high &=
#ifdef CONFIG_X86_64
		VM_EXIT_HOST_ADDR_SPACE_SIZE |
#endif
		VM_EXIT_LOAD_IA32_PAT | VM_EXIT_SAVE_IA32_PAT;
	vmx->nested.nested_vmx_exit_ctls_high |=
		VM_EXIT_ALWAYSON_WITHOUT_TRUE_MSR |
		VM_EXIT_LOAD_IA32_EFER | VM_EXIT_SAVE_IA32_EFER |
		VM_EXIT_SAVE_VMX_PREEMPTION_TIMER | VM_EXIT_ACK_INTR_ON_EXIT;

	if (kvm_mpx_supported())
		vmx->nested.nested_vmx_exit_ctls_high |= VM_EXIT_CLEAR_BNDCFGS;

	/* We support free control of debug control saving. */
	vmx->nested.nested_vmx_true_exit_ctls_low =
		vmx->nested.nested_vmx_exit_ctls_low &
		~VM_EXIT_SAVE_DEBUG_CONTROLS;

	/* entry controls */
	rdmsr(MSR_IA32_VMX_ENTRY_CTLS,
		vmx->nested.nested_vmx_entry_ctls_low,
		vmx->nested.nested_vmx_entry_ctls_high);
	vmx->nested.nested_vmx_entry_ctls_low =
		VM_ENTRY_ALWAYSON_WITHOUT_TRUE_MSR;
	vmx->nested.nested_vmx_entry_ctls_high &=
#ifdef CONFIG_X86_64
		VM_ENTRY_IA32E_MODE |
#endif
		VM_ENTRY_LOAD_IA32_PAT;
	vmx->nested.nested_vmx_entry_ctls_high |=
		(VM_ENTRY_ALWAYSON_WITHOUT_TRUE_MSR | VM_ENTRY_LOAD_IA32_EFER);
	if (kvm_mpx_supported())
		vmx->nested.nested_vmx_entry_ctls_high |= VM_ENTRY_LOAD_BNDCFGS;

	/* We support free control of debug control loading. */
	vmx->nested.nested_vmx_true_entry_ctls_low =
		vmx->nested.nested_vmx_entry_ctls_low &
		~VM_ENTRY_LOAD_DEBUG_CONTROLS;

	/* cpu-based controls */
	rdmsr(MSR_IA32_VMX_PROCBASED_CTLS,
		vmx->nested.nested_vmx_procbased_ctls_low,
		vmx->nested.nested_vmx_procbased_ctls_high);
	vmx->nested.nested_vmx_procbased_ctls_low =
		CPU_BASED_ALWAYSON_WITHOUT_TRUE_MSR;
	vmx->nested.nested_vmx_procbased_ctls_high &=
		CPU_BASED_VIRTUAL_INTR_PENDING |
		CPU_BASED_VIRTUAL_NMI_PENDING | CPU_BASED_USE_TSC_OFFSETING |
		CPU_BASED_HLT_EXITING | CPU_BASED_INVLPG_EXITING |
		CPU_BASED_MWAIT_EXITING | CPU_BASED_CR3_LOAD_EXITING |
		CPU_BASED_CR3_STORE_EXITING |
#ifdef CONFIG_X86_64
		CPU_BASED_CR8_LOAD_EXITING | CPU_BASED_CR8_STORE_EXITING |
#endif
		CPU_BASED_MOV_DR_EXITING | CPU_BASED_UNCOND_IO_EXITING |
		CPU_BASED_USE_IO_BITMAPS | CPU_BASED_MONITOR_TRAP_FLAG |
		CPU_BASED_MONITOR_EXITING | CPU_BASED_RDPMC_EXITING |
		CPU_BASED_RDTSC_EXITING | CPU_BASED_PAUSE_EXITING |
		CPU_BASED_TPR_SHADOW | CPU_BASED_ACTIVATE_SECONDARY_CONTROLS;
	/*
	 * We can allow some features even when not supported by the
	 * hardware. For example, L1 can specify an MSR bitmap - and we
	 * can use it to avoid exits to L1 - even when L0 runs L2
	 * without MSR bitmaps.
	 */
	vmx->nested.nested_vmx_procbased_ctls_high |=
		CPU_BASED_ALWAYSON_WITHOUT_TRUE_MSR |
		CPU_BASED_USE_MSR_BITMAPS;

	/* We support free control of CR3 access interception. */
	vmx->nested.nested_vmx_true_procbased_ctls_low =
		vmx->nested.nested_vmx_procbased_ctls_low &
		~(CPU_BASED_CR3_LOAD_EXITING | CPU_BASED_CR3_STORE_EXITING);

	/* secondary cpu-based controls */
	rdmsr(MSR_IA32_VMX_PROCBASED_CTLS2,
		vmx->nested.nested_vmx_secondary_ctls_low,
		vmx->nested.nested_vmx_secondary_ctls_high);
	vmx->nested.nested_vmx_secondary_ctls_low = 0;
	vmx->nested.nested_vmx_secondary_ctls_high &=
		SECONDARY_EXEC_VIRTUALIZE_APIC_ACCESSES |
		SECONDARY_EXEC_RDTSCP |
		SECONDARY_EXEC_VIRTUALIZE_X2APIC_MODE |
		SECONDARY_EXEC_ENABLE_VPID |
		SECONDARY_EXEC_APIC_REGISTER_VIRT |
		SECONDARY_EXEC_VIRTUAL_INTR_DELIVERY |
		SECONDARY_EXEC_WBINVD_EXITING |
		SECONDARY_EXEC_XSAVES;

	if (enable_ept) {
		/* nested EPT: emulate EPT also to L1 */
		vmx->nested.nested_vmx_secondary_ctls_high |=
			SECONDARY_EXEC_ENABLE_EPT;
		vmx->nested.nested_vmx_ept_caps = VMX_EPT_PAGE_WALK_4_BIT |
			 VMX_EPTP_WB_BIT | VMX_EPT_2MB_PAGE_BIT |
			 VMX_EPT_INVEPT_BIT;
		if (cpu_has_vmx_ept_execute_only())
			vmx->nested.nested_vmx_ept_caps |=
				VMX_EPT_EXECUTE_ONLY_BIT;
		vmx->nested.nested_vmx_ept_caps &= vmx_capability.ept;
		vmx->nested.nested_vmx_ept_caps |= VMX_EPT_EXTENT_GLOBAL_BIT |
			VMX_EPT_EXTENT_CONTEXT_BIT;
	} else
		vmx->nested.nested_vmx_ept_caps = 0;

	/*
	 * Old versions of KVM use the single-context version without
	 * checking for support, so declare that it is supported even
	 * though it is treated as global context.  The alternative is
	 * not failing the single-context invvpid, and it is worse.
	 */
	if (enable_vpid)
		vmx->nested.nested_vmx_vpid_caps = VMX_VPID_INVVPID_BIT |
				VMX_VPID_EXTENT_SINGLE_CONTEXT_BIT |
				VMX_VPID_EXTENT_GLOBAL_CONTEXT_BIT;
	else
		vmx->nested.nested_vmx_vpid_caps = 0;

	if (enable_unrestricted_guest)
		vmx->nested.nested_vmx_secondary_ctls_high |=
			SECONDARY_EXEC_UNRESTRICTED_GUEST;

	/* miscellaneous data */
	rdmsr(MSR_IA32_VMX_MISC,
		vmx->nested.nested_vmx_misc_low,
		vmx->nested.nested_vmx_misc_high);
	vmx->nested.nested_vmx_misc_low &= VMX_MISC_SAVE_EFER_LMA;
	vmx->nested.nested_vmx_misc_low |=
		VMX_MISC_EMULATED_PREEMPTION_TIMER_RATE |
		VMX_MISC_ACTIVITY_HLT;
	vmx->nested.nested_vmx_misc_high = 0;
}

static inline bool vmx_control_verify(u32 control, u32 low, u32 high)
{
	/*
	 * Bits 0 in high must be 0, and bits 1 in low must be 1.
	 */
	return ((control & high) | low) == control;
}

static inline u64 vmx_control_msr(u32 low, u32 high)
{
	return low | ((u64)high << 32);
}

/* Returns 0 on success, non-0 otherwise. */
static int vmx_get_vmx_msr(struct kvm_vcpu *vcpu, u32 msr_index, u64 *pdata)
{
	struct vcpu_vmx *vmx = to_vmx(vcpu);

	switch (msr_index) {
	case MSR_IA32_VMX_BASIC:
		/*
		 * This MSR reports some information about VMX support. We
		 * should return information about the VMX we emulate for the
		 * guest, and the VMCS structure we give it - not about the
		 * VMX support of the underlying hardware.
		 */
		*pdata = VMCS12_REVISION | VMX_BASIC_TRUE_CTLS |
			   ((u64)VMCS12_SIZE << VMX_BASIC_VMCS_SIZE_SHIFT) |
			   (VMX_BASIC_MEM_TYPE_WB << VMX_BASIC_MEM_TYPE_SHIFT);
		break;
	case MSR_IA32_VMX_TRUE_PINBASED_CTLS:
	case MSR_IA32_VMX_PINBASED_CTLS:
		*pdata = vmx_control_msr(
			vmx->nested.nested_vmx_pinbased_ctls_low,
			vmx->nested.nested_vmx_pinbased_ctls_high);
		break;
	case MSR_IA32_VMX_TRUE_PROCBASED_CTLS:
		*pdata = vmx_control_msr(
			vmx->nested.nested_vmx_true_procbased_ctls_low,
			vmx->nested.nested_vmx_procbased_ctls_high);
		break;
	case MSR_IA32_VMX_PROCBASED_CTLS:
		*pdata = vmx_control_msr(
			vmx->nested.nested_vmx_procbased_ctls_low,
			vmx->nested.nested_vmx_procbased_ctls_high);
		break;
	case MSR_IA32_VMX_TRUE_EXIT_CTLS:
		*pdata = vmx_control_msr(
			vmx->nested.nested_vmx_true_exit_ctls_low,
			vmx->nested.nested_vmx_exit_ctls_high);
		break;
	case MSR_IA32_VMX_EXIT_CTLS:
		*pdata = vmx_control_msr(
			vmx->nested.nested_vmx_exit_ctls_low,
			vmx->nested.nested_vmx_exit_ctls_high);
		break;
	case MSR_IA32_VMX_TRUE_ENTRY_CTLS:
		*pdata = vmx_control_msr(
			vmx->nested.nested_vmx_true_entry_ctls_low,
			vmx->nested.nested_vmx_entry_ctls_high);
		break;
	case MSR_IA32_VMX_ENTRY_CTLS:
		*pdata = vmx_control_msr(
			vmx->nested.nested_vmx_entry_ctls_low,
			vmx->nested.nested_vmx_entry_ctls_high);
		break;
	case MSR_IA32_VMX_MISC:
		*pdata = vmx_control_msr(
			vmx->nested.nested_vmx_misc_low,
			vmx->nested.nested_vmx_misc_high);
		break;
	/*
	 * These MSRs specify bits which the guest must keep fixed (on or off)
	 * while L1 is in VMXON mode (in L1's root mode, or running an L2).
	 * We picked the standard core2 setting.
	 */
#define VMXON_CR0_ALWAYSON	(X86_CR0_PE | X86_CR0_PG | X86_CR0_NE)
#define VMXON_CR4_ALWAYSON	X86_CR4_VMXE
	case MSR_IA32_VMX_CR0_FIXED0:
		*pdata = VMXON_CR0_ALWAYSON;
		break;
	case MSR_IA32_VMX_CR0_FIXED1:
		*pdata = -1ULL;
		break;
	case MSR_IA32_VMX_CR4_FIXED0:
		*pdata = VMXON_CR4_ALWAYSON;
		break;
	case MSR_IA32_VMX_CR4_FIXED1:
		*pdata = -1ULL;
		break;
	case MSR_IA32_VMX_VMCS_ENUM:
		*pdata = 0x2e; /* highest index: VMX_PREEMPTION_TIMER_VALUE */
		break;
	case MSR_IA32_VMX_PROCBASED_CTLS2:
		*pdata = vmx_control_msr(
			vmx->nested.nested_vmx_secondary_ctls_low,
			vmx->nested.nested_vmx_secondary_ctls_high);
		break;
	case MSR_IA32_VMX_EPT_VPID_CAP:
		*pdata = vmx->nested.nested_vmx_ept_caps |
			((u64)vmx->nested.nested_vmx_vpid_caps << 32);
		break;
	default:
		return 1;
	}

	return 0;
}

static inline bool vmx_feature_control_msr_valid(struct kvm_vcpu *vcpu,
						 uint64_t val)
{
	uint64_t valid_bits = to_vmx(vcpu)->msr_ia32_feature_control_valid_bits;

	return !(val & ~valid_bits);
}

/*
 * Reads an msr value (of 'msr_index') into 'pdata'.
 * Returns 0 on success, non-0 otherwise.
 * Assumes vcpu_load() was already called.
 */
static int vmx_get_msr(struct kvm_vcpu *vcpu, struct msr_data *msr_info)
{
	struct shared_msr_entry *msr;

	switch (msr_info->index) {
#ifdef CONFIG_X86_64
	case MSR_FS_BASE:
		msr_info->data = vmcs_readl(GUEST_FS_BASE);
		break;
	case MSR_GS_BASE:
		msr_info->data = vmcs_readl(GUEST_GS_BASE);
		break;
	case MSR_KERNEL_GS_BASE:
		vmx_load_host_state(to_vmx(vcpu));
		msr_info->data = to_vmx(vcpu)->msr_guest_kernel_gs_base;
		break;
#endif
	case MSR_EFER:
		return kvm_get_msr_common(vcpu, msr_info);
	case MSR_IA32_TSC:
		msr_info->data = guest_read_tsc(vcpu);
		break;
	case MSR_IA32_SYSENTER_CS:
		msr_info->data = vmcs_read32(GUEST_SYSENTER_CS);
		break;
	case MSR_IA32_SYSENTER_EIP:
		msr_info->data = vmcs_readl(GUEST_SYSENTER_EIP);
		break;
	case MSR_IA32_SYSENTER_ESP:
		msr_info->data = vmcs_readl(GUEST_SYSENTER_ESP);
		break;
	case MSR_IA32_BNDCFGS:
		if (!kvm_mpx_supported())
			return 1;
		msr_info->data = vmcs_read64(GUEST_BNDCFGS);
		break;
	case MSR_IA32_MCG_EXT_CTL:
		if (!msr_info->host_initiated &&
		    !(to_vmx(vcpu)->msr_ia32_feature_control &
		      FEATURE_CONTROL_LMCE))
			return 1;
		msr_info->data = vcpu->arch.mcg_ext_ctl;
		break;
	case MSR_IA32_FEATURE_CONTROL:
		msr_info->data = to_vmx(vcpu)->msr_ia32_feature_control;
		break;
	case MSR_IA32_VMX_BASIC ... MSR_IA32_VMX_VMFUNC:
		if (!nested_vmx_allowed(vcpu))
			return 1;
		return vmx_get_vmx_msr(vcpu, msr_info->index, &msr_info->data);
	case MSR_IA32_XSS:
		if (!vmx_xsaves_supported())
			return 1;
		msr_info->data = vcpu->arch.ia32_xss;
		break;
	case MSR_TSC_AUX:
		if (!guest_cpuid_has_rdtscp(vcpu) && !msr_info->host_initiated)
			return 1;
		/* Otherwise falls through */
	default:
		msr = find_msr_entry(to_vmx(vcpu), msr_info->index);
		if (msr) {
			msr_info->data = msr->data;
			break;
		}
		return kvm_get_msr_common(vcpu, msr_info);
	}

	return 0;
}

static void vmx_leave_nested(struct kvm_vcpu *vcpu);

/*
 * Writes msr value into into the appropriate "register".
 * Returns 0 on success, non-0 otherwise.
 * Assumes vcpu_load() was already called.
 */
static int vmx_set_msr(struct kvm_vcpu *vcpu, struct msr_data *msr_info)
{
	struct vcpu_vmx *vmx = to_vmx(vcpu);
	struct shared_msr_entry *msr;
	int ret = 0;
	u32 msr_index = msr_info->index;
	u64 data = msr_info->data;

	switch (msr_index) {
	case MSR_EFER:
		ret = kvm_set_msr_common(vcpu, msr_info);
		break;
#ifdef CONFIG_X86_64
	case MSR_FS_BASE:
		vmx_segment_cache_clear(vmx);
		vmcs_writel(GUEST_FS_BASE, data);
		break;
	case MSR_GS_BASE:
		vmx_segment_cache_clear(vmx);
		vmcs_writel(GUEST_GS_BASE, data);
		break;
	case MSR_KERNEL_GS_BASE:
		vmx_load_host_state(vmx);
		vmx->msr_guest_kernel_gs_base = data;
		break;
#endif
	case MSR_IA32_SYSENTER_CS:
		vmcs_write32(GUEST_SYSENTER_CS, data);
		break;
	case MSR_IA32_SYSENTER_EIP:
		vmcs_writel(GUEST_SYSENTER_EIP, data);
		break;
	case MSR_IA32_SYSENTER_ESP:
		vmcs_writel(GUEST_SYSENTER_ESP, data);
		break;
	case MSR_IA32_BNDCFGS:
		if (!kvm_mpx_supported())
			return 1;
		vmcs_write64(GUEST_BNDCFGS, data);
		break;
	case MSR_IA32_TSC:
		kvm_write_tsc(vcpu, msr_info);
		break;
	case MSR_IA32_CR_PAT:
		if (vmcs_config.vmentry_ctrl & VM_ENTRY_LOAD_IA32_PAT) {
			if (!kvm_mtrr_valid(vcpu, MSR_IA32_CR_PAT, data))
				return 1;
			vmcs_write64(GUEST_IA32_PAT, data);
			vcpu->arch.pat = data;
			break;
		}
		ret = kvm_set_msr_common(vcpu, msr_info);
		break;
	case MSR_IA32_TSC_ADJUST:
		ret = kvm_set_msr_common(vcpu, msr_info);
		break;
	case MSR_IA32_MCG_EXT_CTL:
		if ((!msr_info->host_initiated &&
		     !(to_vmx(vcpu)->msr_ia32_feature_control &
		       FEATURE_CONTROL_LMCE)) ||
		    (data & ~MCG_EXT_CTL_LMCE_EN))
			return 1;
		vcpu->arch.mcg_ext_ctl = data;
		break;
	case MSR_IA32_FEATURE_CONTROL:
		if (!vmx_feature_control_msr_valid(vcpu, data) ||
		    (to_vmx(vcpu)->msr_ia32_feature_control &
		     FEATURE_CONTROL_LOCKED && !msr_info->host_initiated))
			return 1;
		vmx->msr_ia32_feature_control = data;
		if (msr_info->host_initiated && data == 0)
			vmx_leave_nested(vcpu);
		break;
	case MSR_IA32_VMX_BASIC ... MSR_IA32_VMX_VMFUNC:
		return 1; /* they are read-only */
	case MSR_IA32_XSS:
		if (!vmx_xsaves_supported())
			return 1;
		/*
		 * The only supported bit as of Skylake is bit 8, but
		 * it is not supported on KVM.
		 */
		if (data != 0)
			return 1;
		vcpu->arch.ia32_xss = data;
		if (vcpu->arch.ia32_xss != host_xss)
			add_atomic_switch_msr(vmx, MSR_IA32_XSS,
				vcpu->arch.ia32_xss, host_xss);
		else
			clear_atomic_switch_msr(vmx, MSR_IA32_XSS);
		break;
	case MSR_TSC_AUX:
		if (!guest_cpuid_has_rdtscp(vcpu) && !msr_info->host_initiated)
			return 1;
		/* Check reserved bit, higher 32 bits should be zero */
		if ((data >> 32) != 0)
			return 1;
		/* Otherwise falls through */
	default:
		msr = find_msr_entry(vmx, msr_index);
		if (msr) {
			u64 old_msr_data = msr->data;
			msr->data = data;
			if (msr - vmx->guest_msrs < vmx->save_nmsrs) {
				preempt_disable();
				ret = kvm_set_shared_msr(msr->index, msr->data,
							 msr->mask);
				preempt_enable();
				if (ret)
					msr->data = old_msr_data;
			}
			break;
		}
		ret = kvm_set_msr_common(vcpu, msr_info);
	}

	return ret;
}

static void vmx_cache_reg(struct kvm_vcpu *vcpu, enum kvm_reg reg)
{
	__set_bit(reg, (unsigned long *)&vcpu->arch.regs_avail);
	switch (reg) {
	case VCPU_REGS_RSP:
		vcpu->arch.regs[VCPU_REGS_RSP] = vmcs_readl(GUEST_RSP);
		break;
	case VCPU_REGS_RIP:
		vcpu->arch.regs[VCPU_REGS_RIP] = vmcs_readl(GUEST_RIP);
		break;
	case VCPU_EXREG_PDPTR:
		if (enable_ept)
			ept_save_pdptrs(vcpu);
		break;
	default:
		break;
	}
}

static __init int cpu_has_kvm_support(void)
{
	return cpu_has_vmx();
}

static __init int vmx_disabled_by_bios(void)
{
	u64 msr;

	rdmsrl(MSR_IA32_FEATURE_CONTROL, msr);
	if (msr & FEATURE_CONTROL_LOCKED) {
		/* launched w/ TXT and VMX disabled */
		if (!(msr & FEATURE_CONTROL_VMXON_ENABLED_INSIDE_SMX)
			&& tboot_enabled())
			return 1;
		/* launched w/o TXT and VMX only enabled w/ TXT */
		if (!(msr & FEATURE_CONTROL_VMXON_ENABLED_OUTSIDE_SMX)
			&& (msr & FEATURE_CONTROL_VMXON_ENABLED_INSIDE_SMX)
			&& !tboot_enabled()) {
			printk(KERN_WARNING "kvm: disable TXT in the BIOS or "
				"activate TXT before enabling KVM\n");
			return 1;
		}
		/* launched w/o TXT and VMX disabled */
		if (!(msr & FEATURE_CONTROL_VMXON_ENABLED_OUTSIDE_SMX)
			&& !tboot_enabled())
			return 1;
	}

	return 0;
}

static void kvm_cpu_vmxon(u64 addr)
{
	intel_pt_handle_vmx(1);

	asm volatile (ASM_VMX_VMXON_RAX
			: : "a"(&addr), "m"(addr)
			: "memory", "cc");
}

static int hardware_enable(void)
{
	int cpu = raw_smp_processor_id();
	u64 phys_addr = __pa(per_cpu(vmxarea, cpu));
	u64 old, test_bits;

	if (cr4_read_shadow() & X86_CR4_VMXE)
		return -EBUSY;

	INIT_LIST_HEAD(&per_cpu(loaded_vmcss_on_cpu, cpu));
	INIT_LIST_HEAD(&per_cpu(blocked_vcpu_on_cpu, cpu));
	spin_lock_init(&per_cpu(blocked_vcpu_on_cpu_lock, cpu));

	/*
	 * Now we can enable the vmclear operation in kdump
	 * since the loaded_vmcss_on_cpu list on this cpu
	 * has been initialized.
	 *
	 * Though the cpu is not in VMX operation now, there
	 * is no problem to enable the vmclear operation
	 * for the loaded_vmcss_on_cpu list is empty!
	 */
	crash_enable_local_vmclear(cpu);

	rdmsrl(MSR_IA32_FEATURE_CONTROL, old);

	test_bits = FEATURE_CONTROL_LOCKED;
	test_bits |= FEATURE_CONTROL_VMXON_ENABLED_OUTSIDE_SMX;
	if (tboot_enabled())
		test_bits |= FEATURE_CONTROL_VMXON_ENABLED_INSIDE_SMX;

	if ((old & test_bits) != test_bits) {
		/* enable and lock */
		wrmsrl(MSR_IA32_FEATURE_CONTROL, old | test_bits);
	}
	cr4_set_bits(X86_CR4_VMXE);

	if (vmm_exclusive) {
		kvm_cpu_vmxon(phys_addr);
		ept_sync_global();
	}

	native_store_gdt(this_cpu_ptr(&host_gdt));

	return 0;
}

static void vmclear_local_loaded_vmcss(void)
{
	int cpu = raw_smp_processor_id();
	struct loaded_vmcs *v, *n;

	list_for_each_entry_safe(v, n, &per_cpu(loaded_vmcss_on_cpu, cpu),
				 loaded_vmcss_on_cpu_link)
		__loaded_vmcs_clear(v);
}


/* Just like cpu_vmxoff(), but with the __kvm_handle_fault_on_reboot()
 * tricks.
 */
static void kvm_cpu_vmxoff(void)
{
	asm volatile (__ex(ASM_VMX_VMXOFF) : : : "cc");

	intel_pt_handle_vmx(0);
}

static void hardware_disable(void)
{
	if (vmm_exclusive) {
		vmclear_local_loaded_vmcss();
		kvm_cpu_vmxoff();
	}
	cr4_clear_bits(X86_CR4_VMXE);
}

static __init int adjust_vmx_controls(u32 ctl_min, u32 ctl_opt,
				      u32 msr, u32 *result)
{
	u32 vmx_msr_low, vmx_msr_high;
	u32 ctl = ctl_min | ctl_opt;

	rdmsr(msr, vmx_msr_low, vmx_msr_high);

	ctl &= vmx_msr_high; /* bit == 0 in high word ==> must be zero */
	ctl |= vmx_msr_low;  /* bit == 1 in low word  ==> must be one  */

	/* Ensure minimum (required) set of control bits are supported. */
	if (ctl_min & ~ctl)
		return -EIO;

	*result = ctl;
	return 0;
}

static __init bool allow_1_setting(u32 msr, u32 ctl)
{
	u32 vmx_msr_low, vmx_msr_high;

	rdmsr(msr, vmx_msr_low, vmx_msr_high);
	return vmx_msr_high & ctl;
}

static __init int setup_vmcs_config(struct vmcs_config *vmcs_conf)
{
	u32 vmx_msr_low, vmx_msr_high;
	u32 min, opt, min2, opt2;
	u32 _pin_based_exec_control = 0;
	u32 _cpu_based_exec_control = 0;
	u32 _cpu_based_2nd_exec_control = 0;
	u32 _vmexit_control = 0;
	u32 _vmentry_control = 0;

	min = CPU_BASED_HLT_EXITING |
#ifdef CONFIG_X86_64
	      CPU_BASED_CR8_LOAD_EXITING |
	      CPU_BASED_CR8_STORE_EXITING |
#endif
	      CPU_BASED_CR3_LOAD_EXITING |
	      CPU_BASED_CR3_STORE_EXITING |
	      CPU_BASED_USE_IO_BITMAPS |
	      CPU_BASED_MOV_DR_EXITING |
	      CPU_BASED_USE_TSC_OFFSETING |
	      CPU_BASED_MWAIT_EXITING |
	      CPU_BASED_MONITOR_EXITING |
	      CPU_BASED_INVLPG_EXITING |
	      CPU_BASED_RDPMC_EXITING;

	opt = CPU_BASED_TPR_SHADOW |
	      CPU_BASED_USE_MSR_BITMAPS |
	      CPU_BASED_ACTIVATE_SECONDARY_CONTROLS;
	if (adjust_vmx_controls(min, opt, MSR_IA32_VMX_PROCBASED_CTLS,
				&_cpu_based_exec_control) < 0)
		return -EIO;
#ifdef CONFIG_X86_64
	if ((_cpu_based_exec_control & CPU_BASED_TPR_SHADOW))
		_cpu_based_exec_control &= ~CPU_BASED_CR8_LOAD_EXITING &
					   ~CPU_BASED_CR8_STORE_EXITING;
#endif
	if (_cpu_based_exec_control & CPU_BASED_ACTIVATE_SECONDARY_CONTROLS) {
		min2 = 0;
		opt2 = SECONDARY_EXEC_VIRTUALIZE_APIC_ACCESSES |
			SECONDARY_EXEC_VIRTUALIZE_X2APIC_MODE |
			SECONDARY_EXEC_WBINVD_EXITING |
			SECONDARY_EXEC_ENABLE_VPID |
			SECONDARY_EXEC_ENABLE_EPT |
			SECONDARY_EXEC_UNRESTRICTED_GUEST |
			SECONDARY_EXEC_PAUSE_LOOP_EXITING |
			SECONDARY_EXEC_RDTSCP |
			SECONDARY_EXEC_ENABLE_INVPCID |
			SECONDARY_EXEC_APIC_REGISTER_VIRT |
			SECONDARY_EXEC_VIRTUAL_INTR_DELIVERY |
			SECONDARY_EXEC_SHADOW_VMCS |
			SECONDARY_EXEC_XSAVES |
			SECONDARY_EXEC_ENABLE_PML |
			SECONDARY_EXEC_TSC_SCALING;
		if (adjust_vmx_controls(min2, opt2,
					MSR_IA32_VMX_PROCBASED_CTLS2,
					&_cpu_based_2nd_exec_control) < 0)
			return -EIO;
	}
#ifndef CONFIG_X86_64
	if (!(_cpu_based_2nd_exec_control &
				SECONDARY_EXEC_VIRTUALIZE_APIC_ACCESSES))
		_cpu_based_exec_control &= ~CPU_BASED_TPR_SHADOW;
#endif

	if (!(_cpu_based_exec_control & CPU_BASED_TPR_SHADOW))
		_cpu_based_2nd_exec_control &= ~(
				SECONDARY_EXEC_APIC_REGISTER_VIRT |
				SECONDARY_EXEC_VIRTUALIZE_X2APIC_MODE |
				SECONDARY_EXEC_VIRTUAL_INTR_DELIVERY);

	if (_cpu_based_2nd_exec_control & SECONDARY_EXEC_ENABLE_EPT) {
		/* CR3 accesses and invlpg don't need to cause VM Exits when EPT
		   enabled */
		_cpu_based_exec_control &= ~(CPU_BASED_CR3_LOAD_EXITING |
					     CPU_BASED_CR3_STORE_EXITING |
					     CPU_BASED_INVLPG_EXITING);
		rdmsr(MSR_IA32_VMX_EPT_VPID_CAP,
		      vmx_capability.ept, vmx_capability.vpid);
	}

	min = VM_EXIT_SAVE_DEBUG_CONTROLS | VM_EXIT_ACK_INTR_ON_EXIT;
#ifdef CONFIG_X86_64
	min |= VM_EXIT_HOST_ADDR_SPACE_SIZE;
#endif
	opt = VM_EXIT_SAVE_IA32_PAT | VM_EXIT_LOAD_IA32_PAT |
		VM_EXIT_CLEAR_BNDCFGS;
	if (adjust_vmx_controls(min, opt, MSR_IA32_VMX_EXIT_CTLS,
				&_vmexit_control) < 0)
		return -EIO;

	min = PIN_BASED_EXT_INTR_MASK | PIN_BASED_NMI_EXITING;
	opt = PIN_BASED_VIRTUAL_NMIS | PIN_BASED_POSTED_INTR |
		 PIN_BASED_VMX_PREEMPTION_TIMER;
	if (adjust_vmx_controls(min, opt, MSR_IA32_VMX_PINBASED_CTLS,
				&_pin_based_exec_control) < 0)
		return -EIO;

	if (cpu_has_broken_vmx_preemption_timer())
		_pin_based_exec_control &= ~PIN_BASED_VMX_PREEMPTION_TIMER;
	if (!(_cpu_based_2nd_exec_control &
		SECONDARY_EXEC_VIRTUAL_INTR_DELIVERY))
		_pin_based_exec_control &= ~PIN_BASED_POSTED_INTR;

	min = VM_ENTRY_LOAD_DEBUG_CONTROLS;
	opt = VM_ENTRY_LOAD_IA32_PAT | VM_ENTRY_LOAD_BNDCFGS;
	if (adjust_vmx_controls(min, opt, MSR_IA32_VMX_ENTRY_CTLS,
				&_vmentry_control) < 0)
		return -EIO;

	rdmsr(MSR_IA32_VMX_BASIC, vmx_msr_low, vmx_msr_high);

	/* IA-32 SDM Vol 3B: VMCS size is never greater than 4kB. */
	if ((vmx_msr_high & 0x1fff) > PAGE_SIZE)
		return -EIO;

#ifdef CONFIG_X86_64
	/* IA-32 SDM Vol 3B: 64-bit CPUs always have VMX_BASIC_MSR[48]==0. */
	if (vmx_msr_high & (1u<<16))
		return -EIO;
#endif

	/* Require Write-Back (WB) memory type for VMCS accesses. */
	if (((vmx_msr_high >> 18) & 15) != 6)
		return -EIO;

	vmcs_conf->size = vmx_msr_high & 0x1fff;
	vmcs_conf->order = get_order(vmcs_config.size);
	vmcs_conf->revision_id = vmx_msr_low;

	vmcs_conf->pin_based_exec_ctrl = _pin_based_exec_control;
	vmcs_conf->cpu_based_exec_ctrl = _cpu_based_exec_control;
	vmcs_conf->cpu_based_2nd_exec_ctrl = _cpu_based_2nd_exec_control;
	vmcs_conf->vmexit_ctrl         = _vmexit_control;
	vmcs_conf->vmentry_ctrl        = _vmentry_control;

	cpu_has_load_ia32_efer =
		allow_1_setting(MSR_IA32_VMX_ENTRY_CTLS,
				VM_ENTRY_LOAD_IA32_EFER)
		&& allow_1_setting(MSR_IA32_VMX_EXIT_CTLS,
				   VM_EXIT_LOAD_IA32_EFER);

	cpu_has_load_perf_global_ctrl =
		allow_1_setting(MSR_IA32_VMX_ENTRY_CTLS,
				VM_ENTRY_LOAD_IA32_PERF_GLOBAL_CTRL)
		&& allow_1_setting(MSR_IA32_VMX_EXIT_CTLS,
				   VM_EXIT_LOAD_IA32_PERF_GLOBAL_CTRL);

	/*
	 * Some cpus support VM_ENTRY_(LOAD|SAVE)_IA32_PERF_GLOBAL_CTRL
	 * but due to errata below it can't be used. Workaround is to use
	 * msr load mechanism to switch IA32_PERF_GLOBAL_CTRL.
	 *
	 * VM Exit May Incorrectly Clear IA32_PERF_GLOBAL_CTRL [34:32]
	 *
	 * AAK155             (model 26)
	 * AAP115             (model 30)
	 * AAT100             (model 37)
	 * BC86,AAY89,BD102   (model 44)
	 * BA97               (model 46)
	 *
	 */
	if (cpu_has_load_perf_global_ctrl && boot_cpu_data.x86 == 0x6) {
		switch (boot_cpu_data.x86_model) {
		case 26:
		case 30:
		case 37:
		case 44:
		case 46:
			cpu_has_load_perf_global_ctrl = false;
			printk_once(KERN_WARNING"kvm: VM_EXIT_LOAD_IA32_PERF_GLOBAL_CTRL "
					"does not work properly. Using workaround\n");
			break;
		default:
			break;
		}
	}

	if (boot_cpu_has(X86_FEATURE_XSAVES))
		rdmsrl(MSR_IA32_XSS, host_xss);

	return 0;
}

static struct vmcs *alloc_vmcs_cpu(int cpu)
{
	int node = cpu_to_node(cpu);
	struct page *pages;
	struct vmcs *vmcs;

	pages = __alloc_pages_node(node, GFP_KERNEL, vmcs_config.order);
	if (!pages)
		return NULL;
	vmcs = page_address(pages);
	memset(vmcs, 0, vmcs_config.size);
	vmcs->revision_id = vmcs_config.revision_id; /* vmcs revision id */
	return vmcs;
}

static struct vmcs *alloc_vmcs(void)
{
	return alloc_vmcs_cpu(raw_smp_processor_id());
}

static void free_vmcs(struct vmcs *vmcs)
{
	free_pages((unsigned long)vmcs, vmcs_config.order);
}

/*
 * Free a VMCS, but before that VMCLEAR it on the CPU where it was last loaded
 */
static void free_loaded_vmcs(struct loaded_vmcs *loaded_vmcs)
{
	if (!loaded_vmcs->vmcs)
		return;
	loaded_vmcs_clear(loaded_vmcs);
	free_vmcs(loaded_vmcs->vmcs);
	loaded_vmcs->vmcs = NULL;
}

static void free_kvm_area(void)
{
	int cpu;

	for_each_possible_cpu(cpu) {
		free_vmcs(per_cpu(vmxarea, cpu));
		per_cpu(vmxarea, cpu) = NULL;
	}
}

static void init_vmcs_shadow_fields(void)
{
	int i, j;

	/* No checks for read only fields yet */

	for (i = j = 0; i < max_shadow_read_write_fields; i++) {
		switch (shadow_read_write_fields[i]) {
		case GUEST_BNDCFGS:
			if (!kvm_mpx_supported())
				continue;
			break;
		default:
			break;
		}

		if (j < i)
			shadow_read_write_fields[j] =
				shadow_read_write_fields[i];
		j++;
	}
	max_shadow_read_write_fields = j;

	/* shadowed fields guest access without vmexit */
	for (i = 0; i < max_shadow_read_write_fields; i++) {
		clear_bit(shadow_read_write_fields[i],
			  vmx_vmwrite_bitmap);
		clear_bit(shadow_read_write_fields[i],
			  vmx_vmread_bitmap);
	}
	for (i = 0; i < max_shadow_read_only_fields; i++)
		clear_bit(shadow_read_only_fields[i],
			  vmx_vmread_bitmap);
}

static __init int alloc_kvm_area(void)
{
	int cpu;

	for_each_possible_cpu(cpu) {
		struct vmcs *vmcs;

		vmcs = alloc_vmcs_cpu(cpu);
		if (!vmcs) {
			free_kvm_area();
			return -ENOMEM;
		}

		per_cpu(vmxarea, cpu) = vmcs;
	}
	return 0;
}

static bool emulation_required(struct kvm_vcpu *vcpu)
{
	return emulate_invalid_guest_state && !guest_state_valid(vcpu);
}

static void fix_pmode_seg(struct kvm_vcpu *vcpu, int seg,
		struct kvm_segment *save)
{
	if (!emulate_invalid_guest_state) {
		/*
		 * CS and SS RPL should be equal during guest entry according
		 * to VMX spec, but in reality it is not always so. Since vcpu
		 * is in the middle of the transition from real mode to
		 * protected mode it is safe to assume that RPL 0 is a good
		 * default value.
		 */
		if (seg == VCPU_SREG_CS || seg == VCPU_SREG_SS)
			save->selector &= ~SEGMENT_RPL_MASK;
		save->dpl = save->selector & SEGMENT_RPL_MASK;
		save->s = 1;
	}
	vmx_set_segment(vcpu, save, seg);
}

static void enter_pmode(struct kvm_vcpu *vcpu)
{
	unsigned long flags;
	struct vcpu_vmx *vmx = to_vmx(vcpu);

	/*
	 * Update real mode segment cache. It may be not up-to-date if sement
	 * register was written while vcpu was in a guest mode.
	 */
	vmx_get_segment(vcpu, &vmx->rmode.segs[VCPU_SREG_ES], VCPU_SREG_ES);
	vmx_get_segment(vcpu, &vmx->rmode.segs[VCPU_SREG_DS], VCPU_SREG_DS);
	vmx_get_segment(vcpu, &vmx->rmode.segs[VCPU_SREG_FS], VCPU_SREG_FS);
	vmx_get_segment(vcpu, &vmx->rmode.segs[VCPU_SREG_GS], VCPU_SREG_GS);
	vmx_get_segment(vcpu, &vmx->rmode.segs[VCPU_SREG_SS], VCPU_SREG_SS);
	vmx_get_segment(vcpu, &vmx->rmode.segs[VCPU_SREG_CS], VCPU_SREG_CS);

	vmx->rmode.vm86_active = 0;

	vmx_segment_cache_clear(vmx);

	vmx_set_segment(vcpu, &vmx->rmode.segs[VCPU_SREG_TR], VCPU_SREG_TR);

	flags = vmcs_readl(GUEST_RFLAGS);
	flags &= RMODE_GUEST_OWNED_EFLAGS_BITS;
	flags |= vmx->rmode.save_rflags & ~RMODE_GUEST_OWNED_EFLAGS_BITS;
	vmcs_writel(GUEST_RFLAGS, flags);

	vmcs_writel(GUEST_CR4, (vmcs_readl(GUEST_CR4) & ~X86_CR4_VME) |
			(vmcs_readl(CR4_READ_SHADOW) & X86_CR4_VME));

	update_exception_bitmap(vcpu);

	fix_pmode_seg(vcpu, VCPU_SREG_CS, &vmx->rmode.segs[VCPU_SREG_CS]);
	fix_pmode_seg(vcpu, VCPU_SREG_SS, &vmx->rmode.segs[VCPU_SREG_SS]);
	fix_pmode_seg(vcpu, VCPU_SREG_ES, &vmx->rmode.segs[VCPU_SREG_ES]);
	fix_pmode_seg(vcpu, VCPU_SREG_DS, &vmx->rmode.segs[VCPU_SREG_DS]);
	fix_pmode_seg(vcpu, VCPU_SREG_FS, &vmx->rmode.segs[VCPU_SREG_FS]);
	fix_pmode_seg(vcpu, VCPU_SREG_GS, &vmx->rmode.segs[VCPU_SREG_GS]);
}

static void fix_rmode_seg(int seg, struct kvm_segment *save)
{
	const struct kvm_vmx_segment_field *sf = &kvm_vmx_segment_fields[seg];
	struct kvm_segment var = *save;

	var.dpl = 0x3;
	if (seg == VCPU_SREG_CS)
		var.type = 0x3;

	if (!emulate_invalid_guest_state) {
		var.selector = var.base >> 4;
		var.base = var.base & 0xffff0;
		var.limit = 0xffff;
		var.g = 0;
		var.db = 0;
		var.present = 1;
		var.s = 1;
		var.l = 0;
		var.unusable = 0;
		var.type = 0x3;
		var.avl = 0;
		if (save->base & 0xf)
			printk_once(KERN_WARNING "kvm: segment base is not "
					"paragraph aligned when entering "
					"protected mode (seg=%d)", seg);
	}

	vmcs_write16(sf->selector, var.selector);
	vmcs_write32(sf->base, var.base);
	vmcs_write32(sf->limit, var.limit);
	vmcs_write32(sf->ar_bytes, vmx_segment_access_rights(&var));
}

static void enter_rmode(struct kvm_vcpu *vcpu)
{
	unsigned long flags;
	struct vcpu_vmx *vmx = to_vmx(vcpu);

	vmx_get_segment(vcpu, &vmx->rmode.segs[VCPU_SREG_TR], VCPU_SREG_TR);
	vmx_get_segment(vcpu, &vmx->rmode.segs[VCPU_SREG_ES], VCPU_SREG_ES);
	vmx_get_segment(vcpu, &vmx->rmode.segs[VCPU_SREG_DS], VCPU_SREG_DS);
	vmx_get_segment(vcpu, &vmx->rmode.segs[VCPU_SREG_FS], VCPU_SREG_FS);
	vmx_get_segment(vcpu, &vmx->rmode.segs[VCPU_SREG_GS], VCPU_SREG_GS);
	vmx_get_segment(vcpu, &vmx->rmode.segs[VCPU_SREG_SS], VCPU_SREG_SS);
	vmx_get_segment(vcpu, &vmx->rmode.segs[VCPU_SREG_CS], VCPU_SREG_CS);

	vmx->rmode.vm86_active = 1;

	/*
	 * Very old userspace does not call KVM_SET_TSS_ADDR before entering
	 * vcpu. Warn the user that an update is overdue.
	 */
	if (!vcpu->kvm->arch.tss_addr)
		printk_once(KERN_WARNING "kvm: KVM_SET_TSS_ADDR need to be "
			     "called before entering vcpu\n");

	vmx_segment_cache_clear(vmx);

	vmcs_writel(GUEST_TR_BASE, vcpu->kvm->arch.tss_addr);
	vmcs_write32(GUEST_TR_LIMIT, RMODE_TSS_SIZE - 1);
	vmcs_write32(GUEST_TR_AR_BYTES, 0x008b);

	flags = vmcs_readl(GUEST_RFLAGS);
	vmx->rmode.save_rflags = flags;

	flags |= X86_EFLAGS_IOPL | X86_EFLAGS_VM;

	vmcs_writel(GUEST_RFLAGS, flags);
	vmcs_writel(GUEST_CR4, vmcs_readl(GUEST_CR4) | X86_CR4_VME);
	update_exception_bitmap(vcpu);

	fix_rmode_seg(VCPU_SREG_SS, &vmx->rmode.segs[VCPU_SREG_SS]);
	fix_rmode_seg(VCPU_SREG_CS, &vmx->rmode.segs[VCPU_SREG_CS]);
	fix_rmode_seg(VCPU_SREG_ES, &vmx->rmode.segs[VCPU_SREG_ES]);
	fix_rmode_seg(VCPU_SREG_DS, &vmx->rmode.segs[VCPU_SREG_DS]);
	fix_rmode_seg(VCPU_SREG_GS, &vmx->rmode.segs[VCPU_SREG_GS]);
	fix_rmode_seg(VCPU_SREG_FS, &vmx->rmode.segs[VCPU_SREG_FS]);

	kvm_mmu_reset_context(vcpu);
}

static void vmx_set_efer(struct kvm_vcpu *vcpu, u64 efer)
{
	struct vcpu_vmx *vmx = to_vmx(vcpu);
	struct shared_msr_entry *msr = find_msr_entry(vmx, MSR_EFER);

	if (!msr)
		return;

	/*
	 * Force kernel_gs_base reloading before EFER changes, as control
	 * of this msr depends on is_long_mode().
	 */
	vmx_load_host_state(to_vmx(vcpu));
	vcpu->arch.efer = efer;
	if (efer & EFER_LMA) {
		vm_entry_controls_setbit(to_vmx(vcpu), VM_ENTRY_IA32E_MODE);
		msr->data = efer;
	} else {
		vm_entry_controls_clearbit(to_vmx(vcpu), VM_ENTRY_IA32E_MODE);

		msr->data = efer & ~EFER_LME;
	}
	setup_msrs(vmx);
}

#ifdef CONFIG_X86_64

static void enter_lmode(struct kvm_vcpu *vcpu)
{
	u32 guest_tr_ar;

	vmx_segment_cache_clear(to_vmx(vcpu));

	guest_tr_ar = vmcs_read32(GUEST_TR_AR_BYTES);
	if ((guest_tr_ar & VMX_AR_TYPE_MASK) != VMX_AR_TYPE_BUSY_64_TSS) {
		pr_debug_ratelimited("%s: tss fixup for long mode. \n",
				     __func__);
		vmcs_write32(GUEST_TR_AR_BYTES,
			     (guest_tr_ar & ~VMX_AR_TYPE_MASK)
			     | VMX_AR_TYPE_BUSY_64_TSS);
	}
	vmx_set_efer(vcpu, vcpu->arch.efer | EFER_LMA);
}

static void exit_lmode(struct kvm_vcpu *vcpu)
{
	vm_entry_controls_clearbit(to_vmx(vcpu), VM_ENTRY_IA32E_MODE);
	vmx_set_efer(vcpu, vcpu->arch.efer & ~EFER_LMA);
}

#endif

static inline void __vmx_flush_tlb(struct kvm_vcpu *vcpu, int vpid)
{
	vpid_sync_context(vpid);
	if (enable_ept) {
		if (!VALID_PAGE(vcpu->arch.mmu.root_hpa))
			return;
		ept_sync_context(construct_eptp(vcpu->arch.mmu.root_hpa));
	}
}

static void vmx_flush_tlb(struct kvm_vcpu *vcpu)
{
	__vmx_flush_tlb(vcpu, to_vmx(vcpu)->vpid);
}

static void vmx_decache_cr0_guest_bits(struct kvm_vcpu *vcpu)
{
	ulong cr0_guest_owned_bits = vcpu->arch.cr0_guest_owned_bits;

	vcpu->arch.cr0 &= ~cr0_guest_owned_bits;
	vcpu->arch.cr0 |= vmcs_readl(GUEST_CR0) & cr0_guest_owned_bits;
}

static void vmx_decache_cr3(struct kvm_vcpu *vcpu)
{
	if (enable_ept && is_paging(vcpu))
		vcpu->arch.cr3 = vmcs_readl(GUEST_CR3);
	__set_bit(VCPU_EXREG_CR3, (ulong *)&vcpu->arch.regs_avail);
}

static void vmx_decache_cr4_guest_bits(struct kvm_vcpu *vcpu)
{
	ulong cr4_guest_owned_bits = vcpu->arch.cr4_guest_owned_bits;

	vcpu->arch.cr4 &= ~cr4_guest_owned_bits;
	vcpu->arch.cr4 |= vmcs_readl(GUEST_CR4) & cr4_guest_owned_bits;
}

static void ept_load_pdptrs(struct kvm_vcpu *vcpu)
{
	struct kvm_mmu *mmu = vcpu->arch.walk_mmu;

	if (!test_bit(VCPU_EXREG_PDPTR,
		      (unsigned long *)&vcpu->arch.regs_dirty))
		return;

	if (is_paging(vcpu) && is_pae(vcpu) && !is_long_mode(vcpu)) {
		vmcs_write64(GUEST_PDPTR0, mmu->pdptrs[0]);
		vmcs_write64(GUEST_PDPTR1, mmu->pdptrs[1]);
		vmcs_write64(GUEST_PDPTR2, mmu->pdptrs[2]);
		vmcs_write64(GUEST_PDPTR3, mmu->pdptrs[3]);
	}
}

static void ept_save_pdptrs(struct kvm_vcpu *vcpu)
{
	struct kvm_mmu *mmu = vcpu->arch.walk_mmu;

	if (is_paging(vcpu) && is_pae(vcpu) && !is_long_mode(vcpu)) {
		mmu->pdptrs[0] = vmcs_read64(GUEST_PDPTR0);
		mmu->pdptrs[1] = vmcs_read64(GUEST_PDPTR1);
		mmu->pdptrs[2] = vmcs_read64(GUEST_PDPTR2);
		mmu->pdptrs[3] = vmcs_read64(GUEST_PDPTR3);
	}

	__set_bit(VCPU_EXREG_PDPTR,
		  (unsigned long *)&vcpu->arch.regs_avail);
	__set_bit(VCPU_EXREG_PDPTR,
		  (unsigned long *)&vcpu->arch.regs_dirty);
}

static int vmx_set_cr4(struct kvm_vcpu *vcpu, unsigned long cr4);

static void ept_update_paging_mode_cr0(unsigned long *hw_cr0,
					unsigned long cr0,
					struct kvm_vcpu *vcpu)
{
	if (!test_bit(VCPU_EXREG_CR3, (ulong *)&vcpu->arch.regs_avail))
		vmx_decache_cr3(vcpu);
	if (!(cr0 & X86_CR0_PG)) {
		/* From paging/starting to nonpaging */
		vmcs_write32(CPU_BASED_VM_EXEC_CONTROL,
			     vmcs_read32(CPU_BASED_VM_EXEC_CONTROL) |
			     (CPU_BASED_CR3_LOAD_EXITING |
			      CPU_BASED_CR3_STORE_EXITING));
		vcpu->arch.cr0 = cr0;
		vmx_set_cr4(vcpu, kvm_read_cr4(vcpu));
	} else if (!is_paging(vcpu)) {
		/* From nonpaging to paging */
		vmcs_write32(CPU_BASED_VM_EXEC_CONTROL,
			     vmcs_read32(CPU_BASED_VM_EXEC_CONTROL) &
			     ~(CPU_BASED_CR3_LOAD_EXITING |
			       CPU_BASED_CR3_STORE_EXITING));
		vcpu->arch.cr0 = cr0;
		vmx_set_cr4(vcpu, kvm_read_cr4(vcpu));
	}

	if (!(cr0 & X86_CR0_WP))
		*hw_cr0 &= ~X86_CR0_WP;
}

static void vmx_set_cr0(struct kvm_vcpu *vcpu, unsigned long cr0)
{
	struct vcpu_vmx *vmx = to_vmx(vcpu);
	unsigned long hw_cr0;

	hw_cr0 = (cr0 & ~KVM_GUEST_CR0_MASK);
	if (enable_unrestricted_guest)
		hw_cr0 |= KVM_VM_CR0_ALWAYS_ON_UNRESTRICTED_GUEST;
	else {
		hw_cr0 |= KVM_VM_CR0_ALWAYS_ON;

		if (vmx->rmode.vm86_active && (cr0 & X86_CR0_PE))
			enter_pmode(vcpu);

		if (!vmx->rmode.vm86_active && !(cr0 & X86_CR0_PE))
			enter_rmode(vcpu);
	}

#ifdef CONFIG_X86_64
	if (vcpu->arch.efer & EFER_LME) {
		if (!is_paging(vcpu) && (cr0 & X86_CR0_PG))
			enter_lmode(vcpu);
		if (is_paging(vcpu) && !(cr0 & X86_CR0_PG))
			exit_lmode(vcpu);
	}
#endif

	if (enable_ept)
		ept_update_paging_mode_cr0(&hw_cr0, cr0, vcpu);

	if (!vcpu->fpu_active)
		hw_cr0 |= X86_CR0_TS | X86_CR0_MP;

	vmcs_writel(CR0_READ_SHADOW, cr0);
	vmcs_writel(GUEST_CR0, hw_cr0);
	vcpu->arch.cr0 = cr0;

	/* depends on vcpu->arch.cr0 to be set to a new value */
	vmx->emulation_required = emulation_required(vcpu);
}

static u64 construct_eptp(unsigned long root_hpa)
{
	u64 eptp;

	/* TODO write the value reading from MSR */
	eptp = VMX_EPT_DEFAULT_MT |
		VMX_EPT_DEFAULT_GAW << VMX_EPT_GAW_EPTP_SHIFT;
	if (enable_ept_ad_bits)
		eptp |= VMX_EPT_AD_ENABLE_BIT;
	eptp |= (root_hpa & PAGE_MASK);

	return eptp;
}

static void vmx_set_cr3(struct kvm_vcpu *vcpu, unsigned long cr3)
{
	unsigned long guest_cr3;
	u64 eptp;

	guest_cr3 = cr3;
	if (enable_ept) {
		eptp = construct_eptp(cr3);
		vmcs_write64(EPT_POINTER, eptp);
		if (is_paging(vcpu) || is_guest_mode(vcpu))
			guest_cr3 = kvm_read_cr3(vcpu);
		else
			guest_cr3 = vcpu->kvm->arch.ept_identity_map_addr;
		ept_load_pdptrs(vcpu);
	}

	vmx_flush_tlb(vcpu);
	vmcs_writel(GUEST_CR3, guest_cr3);
}

static int vmx_set_cr4(struct kvm_vcpu *vcpu, unsigned long cr4)
{
	/*
	 * Pass through host's Machine Check Enable value to hw_cr4, which
	 * is in force while we are in guest mode.  Do not let guests control
	 * this bit, even if host CR4.MCE == 0.
	 */
	unsigned long hw_cr4 =
		(cr4_read_shadow() & X86_CR4_MCE) |
		(cr4 & ~X86_CR4_MCE) |
		(to_vmx(vcpu)->rmode.vm86_active ?
		 KVM_RMODE_VM_CR4_ALWAYS_ON : KVM_PMODE_VM_CR4_ALWAYS_ON);

	if (cr4 & X86_CR4_VMXE) {
		/*
		 * To use VMXON (and later other VMX instructions), a guest
		 * must first be able to turn on cr4.VMXE (see handle_vmon()).
		 * So basically the check on whether to allow nested VMX
		 * is here.
		 */
		if (!nested_vmx_allowed(vcpu))
			return 1;
	}
	if (to_vmx(vcpu)->nested.vmxon &&
	    ((cr4 & VMXON_CR4_ALWAYSON) != VMXON_CR4_ALWAYSON))
		return 1;

	vcpu->arch.cr4 = cr4;
	if (enable_ept) {
		if (!is_paging(vcpu)) {
			hw_cr4 &= ~X86_CR4_PAE;
			hw_cr4 |= X86_CR4_PSE;
		} else if (!(cr4 & X86_CR4_PAE)) {
			hw_cr4 &= ~X86_CR4_PAE;
		}
	}

	if (!enable_unrestricted_guest && !is_paging(vcpu))
		/*
		 * SMEP/SMAP/PKU is disabled if CPU is in non-paging mode in
		 * hardware.  To emulate this behavior, SMEP/SMAP/PKU needs
		 * to be manually disabled when guest switches to non-paging
		 * mode.
		 *
		 * If !enable_unrestricted_guest, the CPU is always running
		 * with CR0.PG=1 and CR4 needs to be modified.
		 * If enable_unrestricted_guest, the CPU automatically
		 * disables SMEP/SMAP/PKU when the guest sets CR0.PG=0.
		 */
		hw_cr4 &= ~(X86_CR4_SMEP | X86_CR4_SMAP | X86_CR4_PKE);

	vmcs_writel(CR4_READ_SHADOW, cr4);
	vmcs_writel(GUEST_CR4, hw_cr4);
	return 0;
}

static void vmx_get_segment(struct kvm_vcpu *vcpu,
			    struct kvm_segment *var, int seg)
{
	struct vcpu_vmx *vmx = to_vmx(vcpu);
	u32 ar;

	if (vmx->rmode.vm86_active && seg != VCPU_SREG_LDTR) {
		*var = vmx->rmode.segs[seg];
		if (seg == VCPU_SREG_TR
		    || var->selector == vmx_read_guest_seg_selector(vmx, seg))
			return;
		var->base = vmx_read_guest_seg_base(vmx, seg);
		var->selector = vmx_read_guest_seg_selector(vmx, seg);
		return;
	}
	var->base = vmx_read_guest_seg_base(vmx, seg);
	var->limit = vmx_read_guest_seg_limit(vmx, seg);
	var->selector = vmx_read_guest_seg_selector(vmx, seg);
	ar = vmx_read_guest_seg_ar(vmx, seg);
	var->unusable = (ar >> 16) & 1;
	var->type = ar & 15;
	var->s = (ar >> 4) & 1;
	var->dpl = (ar >> 5) & 3;
	/*
	 * Some userspaces do not preserve unusable property. Since usable
	 * segment has to be present according to VMX spec we can use present
	 * property to amend userspace bug by making unusable segment always
	 * nonpresent. vmx_segment_access_rights() already marks nonpresent
	 * segment as unusable.
	 */
	var->present = !var->unusable;
	var->avl = (ar >> 12) & 1;
	var->l = (ar >> 13) & 1;
	var->db = (ar >> 14) & 1;
	var->g = (ar >> 15) & 1;
}

static u64 vmx_get_segment_base(struct kvm_vcpu *vcpu, int seg)
{
	struct kvm_segment s;

	if (to_vmx(vcpu)->rmode.vm86_active) {
		vmx_get_segment(vcpu, &s, seg);
		return s.base;
	}
	return vmx_read_guest_seg_base(to_vmx(vcpu), seg);
}

static int vmx_get_cpl(struct kvm_vcpu *vcpu)
{
	struct vcpu_vmx *vmx = to_vmx(vcpu);

	if (unlikely(vmx->rmode.vm86_active))
		return 0;
	else {
		int ar = vmx_read_guest_seg_ar(vmx, VCPU_SREG_SS);
		return VMX_AR_DPL(ar);
	}
}

static u32 vmx_segment_access_rights(struct kvm_segment *var)
{
	u32 ar;

	if (var->unusable || !var->present)
		ar = 1 << 16;
	else {
		ar = var->type & 15;
		ar |= (var->s & 1) << 4;
		ar |= (var->dpl & 3) << 5;
		ar |= (var->present & 1) << 7;
		ar |= (var->avl & 1) << 12;
		ar |= (var->l & 1) << 13;
		ar |= (var->db & 1) << 14;
		ar |= (var->g & 1) << 15;
	}

	return ar;
}

static void vmx_set_segment(struct kvm_vcpu *vcpu,
			    struct kvm_segment *var, int seg)
{
	struct vcpu_vmx *vmx = to_vmx(vcpu);
	const struct kvm_vmx_segment_field *sf = &kvm_vmx_segment_fields[seg];

	vmx_segment_cache_clear(vmx);

	if (vmx->rmode.vm86_active && seg != VCPU_SREG_LDTR) {
		vmx->rmode.segs[seg] = *var;
		if (seg == VCPU_SREG_TR)
			vmcs_write16(sf->selector, var->selector);
		else if (var->s)
			fix_rmode_seg(seg, &vmx->rmode.segs[seg]);
		goto out;
	}

	vmcs_writel(sf->base, var->base);
	vmcs_write32(sf->limit, var->limit);
	vmcs_write16(sf->selector, var->selector);

	/*
	 *   Fix the "Accessed" bit in AR field of segment registers for older
	 * qemu binaries.
	 *   IA32 arch specifies that at the time of processor reset the
	 * "Accessed" bit in the AR field of segment registers is 1. And qemu
	 * is setting it to 0 in the userland code. This causes invalid guest
	 * state vmexit when "unrestricted guest" mode is turned on.
	 *    Fix for this setup issue in cpu_reset is being pushed in the qemu
	 * tree. Newer qemu binaries with that qemu fix would not need this
	 * kvm hack.
	 */
	if (enable_unrestricted_guest && (seg != VCPU_SREG_LDTR))
		var->type |= 0x1; /* Accessed */

	vmcs_write32(sf->ar_bytes, vmx_segment_access_rights(var));

out:
	vmx->emulation_required = emulation_required(vcpu);
}

static void vmx_get_cs_db_l_bits(struct kvm_vcpu *vcpu, int *db, int *l)
{
	u32 ar = vmx_read_guest_seg_ar(to_vmx(vcpu), VCPU_SREG_CS);

	*db = (ar >> 14) & 1;
	*l = (ar >> 13) & 1;
}

static void vmx_get_idt(struct kvm_vcpu *vcpu, struct desc_ptr *dt)
{
	dt->size = vmcs_read32(GUEST_IDTR_LIMIT);
	dt->address = vmcs_readl(GUEST_IDTR_BASE);
}

static void vmx_set_idt(struct kvm_vcpu *vcpu, struct desc_ptr *dt)
{
	vmcs_write32(GUEST_IDTR_LIMIT, dt->size);
	vmcs_writel(GUEST_IDTR_BASE, dt->address);
}

static void vmx_get_gdt(struct kvm_vcpu *vcpu, struct desc_ptr *dt)
{
	dt->size = vmcs_read32(GUEST_GDTR_LIMIT);
	dt->address = vmcs_readl(GUEST_GDTR_BASE);
}

static void vmx_set_gdt(struct kvm_vcpu *vcpu, struct desc_ptr *dt)
{
	vmcs_write32(GUEST_GDTR_LIMIT, dt->size);
	vmcs_writel(GUEST_GDTR_BASE, dt->address);
}

static bool rmode_segment_valid(struct kvm_vcpu *vcpu, int seg)
{
	struct kvm_segment var;
	u32 ar;

	vmx_get_segment(vcpu, &var, seg);
	var.dpl = 0x3;
	if (seg == VCPU_SREG_CS)
		var.type = 0x3;
	ar = vmx_segment_access_rights(&var);

	if (var.base != (var.selector << 4))
		return false;
	if (var.limit != 0xffff)
		return false;
	if (ar != 0xf3)
		return false;

	return true;
}

static bool code_segment_valid(struct kvm_vcpu *vcpu)
{
	struct kvm_segment cs;
	unsigned int cs_rpl;

	vmx_get_segment(vcpu, &cs, VCPU_SREG_CS);
	cs_rpl = cs.selector & SEGMENT_RPL_MASK;

	if (cs.unusable)
		return false;
	if (~cs.type & (VMX_AR_TYPE_CODE_MASK|VMX_AR_TYPE_ACCESSES_MASK))
		return false;
	if (!cs.s)
		return false;
	if (cs.type & VMX_AR_TYPE_WRITEABLE_MASK) {
		if (cs.dpl > cs_rpl)
			return false;
	} else {
		if (cs.dpl != cs_rpl)
			return false;
	}
	if (!cs.present)
		return false;

	/* TODO: Add Reserved field check, this'll require a new member in the kvm_segment_field structure */
	return true;
}

static bool stack_segment_valid(struct kvm_vcpu *vcpu)
{
	struct kvm_segment ss;
	unsigned int ss_rpl;

	vmx_get_segment(vcpu, &ss, VCPU_SREG_SS);
	ss_rpl = ss.selector & SEGMENT_RPL_MASK;

	if (ss.unusable)
		return true;
	if (ss.type != 3 && ss.type != 7)
		return false;
	if (!ss.s)
		return false;
	if (ss.dpl != ss_rpl) /* DPL != RPL */
		return false;
	if (!ss.present)
		return false;

	return true;
}

static bool data_segment_valid(struct kvm_vcpu *vcpu, int seg)
{
	struct kvm_segment var;
	unsigned int rpl;

	vmx_get_segment(vcpu, &var, seg);
	rpl = var.selector & SEGMENT_RPL_MASK;

	if (var.unusable)
		return true;
	if (!var.s)
		return false;
	if (!var.present)
		return false;
	if (~var.type & (VMX_AR_TYPE_CODE_MASK|VMX_AR_TYPE_WRITEABLE_MASK)) {
		if (var.dpl < rpl) /* DPL < RPL */
			return false;
	}

	/* TODO: Add other members to kvm_segment_field to allow checking for other access
	 * rights flags
	 */
	return true;
}

static bool tr_valid(struct kvm_vcpu *vcpu)
{
	struct kvm_segment tr;

	vmx_get_segment(vcpu, &tr, VCPU_SREG_TR);

	if (tr.unusable)
		return false;
	if (tr.selector & SEGMENT_TI_MASK)	/* TI = 1 */
		return false;
	if (tr.type != 3 && tr.type != 11) /* TODO: Check if guest is in IA32e mode */
		return false;
	if (!tr.present)
		return false;

	return true;
}

static bool ldtr_valid(struct kvm_vcpu *vcpu)
{
	struct kvm_segment ldtr;

	vmx_get_segment(vcpu, &ldtr, VCPU_SREG_LDTR);

	if (ldtr.unusable)
		return true;
	if (ldtr.selector & SEGMENT_TI_MASK)	/* TI = 1 */
		return false;
	if (ldtr.type != 2)
		return false;
	if (!ldtr.present)
		return false;

	return true;
}

static bool cs_ss_rpl_check(struct kvm_vcpu *vcpu)
{
	struct kvm_segment cs, ss;

	vmx_get_segment(vcpu, &cs, VCPU_SREG_CS);
	vmx_get_segment(vcpu, &ss, VCPU_SREG_SS);

	return ((cs.selector & SEGMENT_RPL_MASK) ==
		 (ss.selector & SEGMENT_RPL_MASK));
}

/*
 * Check if guest state is valid. Returns true if valid, false if
 * not.
 * We assume that registers are always usable
 */
static bool guest_state_valid(struct kvm_vcpu *vcpu)
{
	if (enable_unrestricted_guest)
		return true;

	/* real mode guest state checks */
	if (!is_protmode(vcpu) || (vmx_get_rflags(vcpu) & X86_EFLAGS_VM)) {
		if (!rmode_segment_valid(vcpu, VCPU_SREG_CS))
			return false;
		if (!rmode_segment_valid(vcpu, VCPU_SREG_SS))
			return false;
		if (!rmode_segment_valid(vcpu, VCPU_SREG_DS))
			return false;
		if (!rmode_segment_valid(vcpu, VCPU_SREG_ES))
			return false;
		if (!rmode_segment_valid(vcpu, VCPU_SREG_FS))
			return false;
		if (!rmode_segment_valid(vcpu, VCPU_SREG_GS))
			return false;
	} else {
	/* protected mode guest state checks */
		if (!cs_ss_rpl_check(vcpu))
			return false;
		if (!code_segment_valid(vcpu))
			return false;
		if (!stack_segment_valid(vcpu))
			return false;
		if (!data_segment_valid(vcpu, VCPU_SREG_DS))
			return false;
		if (!data_segment_valid(vcpu, VCPU_SREG_ES))
			return false;
		if (!data_segment_valid(vcpu, VCPU_SREG_FS))
			return false;
		if (!data_segment_valid(vcpu, VCPU_SREG_GS))
			return false;
		if (!tr_valid(vcpu))
			return false;
		if (!ldtr_valid(vcpu))
			return false;
	}
	/* TODO:
	 * - Add checks on RIP
	 * - Add checks on RFLAGS
	 */

	return true;
}

static int init_rmode_tss(struct kvm *kvm)
{
	gfn_t fn;
	u16 data = 0;
	int idx, r;

	idx = srcu_read_lock(&kvm->srcu);
	fn = kvm->arch.tss_addr >> PAGE_SHIFT;
	r = kvm_clear_guest_page(kvm, fn, 0, PAGE_SIZE);
	if (r < 0)
		goto out;
	data = TSS_BASE_SIZE + TSS_REDIRECTION_SIZE;
	r = kvm_write_guest_page(kvm, fn++, &data,
			TSS_IOPB_BASE_OFFSET, sizeof(u16));
	if (r < 0)
		goto out;
	r = kvm_clear_guest_page(kvm, fn++, 0, PAGE_SIZE);
	if (r < 0)
		goto out;
	r = kvm_clear_guest_page(kvm, fn, 0, PAGE_SIZE);
	if (r < 0)
		goto out;
	data = ~0;
	r = kvm_write_guest_page(kvm, fn, &data,
				 RMODE_TSS_SIZE - 2 * PAGE_SIZE - 1,
				 sizeof(u8));
out:
	srcu_read_unlock(&kvm->srcu, idx);
	return r;
}

static int init_rmode_identity_map(struct kvm *kvm)
{
	int i, idx, r = 0;
	kvm_pfn_t identity_map_pfn;
	u32 tmp;

	if (!enable_ept)
		return 0;

	/* Protect kvm->arch.ept_identity_pagetable_done. */
	mutex_lock(&kvm->slots_lock);

	if (likely(kvm->arch.ept_identity_pagetable_done))
		goto out2;

	identity_map_pfn = kvm->arch.ept_identity_map_addr >> PAGE_SHIFT;

	r = alloc_identity_pagetable(kvm);
	if (r < 0)
		goto out2;

	idx = srcu_read_lock(&kvm->srcu);
	r = kvm_clear_guest_page(kvm, identity_map_pfn, 0, PAGE_SIZE);
	if (r < 0)
		goto out;
	/* Set up identity-mapping pagetable for EPT in real mode */
	for (i = 0; i < PT32_ENT_PER_PAGE; i++) {
		tmp = (i << 22) + (_PAGE_PRESENT | _PAGE_RW | _PAGE_USER |
			_PAGE_ACCESSED | _PAGE_DIRTY | _PAGE_PSE);
		r = kvm_write_guest_page(kvm, identity_map_pfn,
				&tmp, i * sizeof(tmp), sizeof(tmp));
		if (r < 0)
			goto out;
	}
	kvm->arch.ept_identity_pagetable_done = true;

out:
	srcu_read_unlock(&kvm->srcu, idx);

out2:
	mutex_unlock(&kvm->slots_lock);
	return r;
}

static void seg_setup(int seg)
{
	const struct kvm_vmx_segment_field *sf = &kvm_vmx_segment_fields[seg];
	unsigned int ar;

	vmcs_write16(sf->selector, 0);
	vmcs_writel(sf->base, 0);
	vmcs_write32(sf->limit, 0xffff);
	ar = 0x93;
	if (seg == VCPU_SREG_CS)
		ar |= 0x08; /* code segment */

	vmcs_write32(sf->ar_bytes, ar);
}

static int alloc_apic_access_page(struct kvm *kvm)
{
	struct page *page;
	int r = 0;

	mutex_lock(&kvm->slots_lock);
	if (kvm->arch.apic_access_page_done)
		goto out;
	r = __x86_set_memory_region(kvm, APIC_ACCESS_PAGE_PRIVATE_MEMSLOT,
				    APIC_DEFAULT_PHYS_BASE, PAGE_SIZE);
	if (r)
		goto out;

	page = gfn_to_page(kvm, APIC_DEFAULT_PHYS_BASE >> PAGE_SHIFT);
	if (is_error_page(page)) {
		r = -EFAULT;
		goto out;
	}

	/*
	 * Do not pin the page in memory, so that memory hot-unplug
	 * is able to migrate it.
	 */
	put_page(page);
	kvm->arch.apic_access_page_done = true;
out:
	mutex_unlock(&kvm->slots_lock);
	return r;
}

static int alloc_identity_pagetable(struct kvm *kvm)
{
	/* Called with kvm->slots_lock held. */

	int r = 0;

	BUG_ON(kvm->arch.ept_identity_pagetable_done);

	r = __x86_set_memory_region(kvm, IDENTITY_PAGETABLE_PRIVATE_MEMSLOT,
				    kvm->arch.ept_identity_map_addr, PAGE_SIZE);

	return r;
}

static int allocate_vpid(void)
{
	int vpid;

	if (!enable_vpid)
		return 0;
	spin_lock(&vmx_vpid_lock);
	vpid = find_first_zero_bit(vmx_vpid_bitmap, VMX_NR_VPIDS);
	if (vpid < VMX_NR_VPIDS)
		__set_bit(vpid, vmx_vpid_bitmap);
	else
		vpid = 0;
	spin_unlock(&vmx_vpid_lock);
	return vpid;
}

static void free_vpid(int vpid)
{
	if (!enable_vpid || vpid == 0)
		return;
	spin_lock(&vmx_vpid_lock);
	__clear_bit(vpid, vmx_vpid_bitmap);
	spin_unlock(&vmx_vpid_lock);
}

#define MSR_TYPE_R	1
#define MSR_TYPE_W	2
static void __vmx_disable_intercept_for_msr(unsigned long *msr_bitmap,
						u32 msr, int type)
{
	int f = sizeof(unsigned long);

	if (!cpu_has_vmx_msr_bitmap())
		return;

	/*
	 * See Intel PRM Vol. 3, 20.6.9 (MSR-Bitmap Address). Early manuals
	 * have the write-low and read-high bitmap offsets the wrong way round.
	 * We can control MSRs 0x00000000-0x00001fff and 0xc0000000-0xc0001fff.
	 */
	if (msr <= 0x1fff) {
		if (type & MSR_TYPE_R)
			/* read-low */
			__clear_bit(msr, msr_bitmap + 0x000 / f);

		if (type & MSR_TYPE_W)
			/* write-low */
			__clear_bit(msr, msr_bitmap + 0x800 / f);

	} else if ((msr >= 0xc0000000) && (msr <= 0xc0001fff)) {
		msr &= 0x1fff;
		if (type & MSR_TYPE_R)
			/* read-high */
			__clear_bit(msr, msr_bitmap + 0x400 / f);

		if (type & MSR_TYPE_W)
			/* write-high */
			__clear_bit(msr, msr_bitmap + 0xc00 / f);

	}
}

static void __vmx_enable_intercept_for_msr(unsigned long *msr_bitmap,
						u32 msr, int type)
{
	int f = sizeof(unsigned long);

	if (!cpu_has_vmx_msr_bitmap())
		return;

	/*
	 * See Intel PRM Vol. 3, 20.6.9 (MSR-Bitmap Address). Early manuals
	 * have the write-low and read-high bitmap offsets the wrong way round.
	 * We can control MSRs 0x00000000-0x00001fff and 0xc0000000-0xc0001fff.
	 */
	if (msr <= 0x1fff) {
		if (type & MSR_TYPE_R)
			/* read-low */
			__set_bit(msr, msr_bitmap + 0x000 / f);

		if (type & MSR_TYPE_W)
			/* write-low */
			__set_bit(msr, msr_bitmap + 0x800 / f);

	} else if ((msr >= 0xc0000000) && (msr <= 0xc0001fff)) {
		msr &= 0x1fff;
		if (type & MSR_TYPE_R)
			/* read-high */
			__set_bit(msr, msr_bitmap + 0x400 / f);

		if (type & MSR_TYPE_W)
			/* write-high */
			__set_bit(msr, msr_bitmap + 0xc00 / f);

	}
}

/*
 * If a msr is allowed by L0, we should check whether it is allowed by L1.
 * The corresponding bit will be cleared unless both of L0 and L1 allow it.
 */
static void nested_vmx_disable_intercept_for_msr(unsigned long *msr_bitmap_l1,
					       unsigned long *msr_bitmap_nested,
					       u32 msr, int type)
{
	int f = sizeof(unsigned long);

	if (!cpu_has_vmx_msr_bitmap()) {
		WARN_ON(1);
		return;
	}

	/*
	 * See Intel PRM Vol. 3, 20.6.9 (MSR-Bitmap Address). Early manuals
	 * have the write-low and read-high bitmap offsets the wrong way round.
	 * We can control MSRs 0x00000000-0x00001fff and 0xc0000000-0xc0001fff.
	 */
	if (msr <= 0x1fff) {
		if (type & MSR_TYPE_R &&
		   !test_bit(msr, msr_bitmap_l1 + 0x000 / f))
			/* read-low */
			__clear_bit(msr, msr_bitmap_nested + 0x000 / f);

		if (type & MSR_TYPE_W &&
		   !test_bit(msr, msr_bitmap_l1 + 0x800 / f))
			/* write-low */
			__clear_bit(msr, msr_bitmap_nested + 0x800 / f);

	} else if ((msr >= 0xc0000000) && (msr <= 0xc0001fff)) {
		msr &= 0x1fff;
		if (type & MSR_TYPE_R &&
		   !test_bit(msr, msr_bitmap_l1 + 0x400 / f))
			/* read-high */
			__clear_bit(msr, msr_bitmap_nested + 0x400 / f);

		if (type & MSR_TYPE_W &&
		   !test_bit(msr, msr_bitmap_l1 + 0xc00 / f))
			/* write-high */
			__clear_bit(msr, msr_bitmap_nested + 0xc00 / f);

	}
}

static void vmx_disable_intercept_for_msr(u32 msr, bool longmode_only)
{
	if (!longmode_only)
		__vmx_disable_intercept_for_msr(vmx_msr_bitmap_legacy,
						msr, MSR_TYPE_R | MSR_TYPE_W);
	__vmx_disable_intercept_for_msr(vmx_msr_bitmap_longmode,
						msr, MSR_TYPE_R | MSR_TYPE_W);
}

static void vmx_enable_intercept_msr_read_x2apic(u32 msr)
{
	__vmx_enable_intercept_for_msr(vmx_msr_bitmap_legacy_x2apic,
			msr, MSR_TYPE_R);
	__vmx_enable_intercept_for_msr(vmx_msr_bitmap_longmode_x2apic,
			msr, MSR_TYPE_R);
}

static void vmx_disable_intercept_msr_read_x2apic(u32 msr)
{
	__vmx_disable_intercept_for_msr(vmx_msr_bitmap_legacy_x2apic,
			msr, MSR_TYPE_R);
	__vmx_disable_intercept_for_msr(vmx_msr_bitmap_longmode_x2apic,
			msr, MSR_TYPE_R);
}

static void vmx_disable_intercept_msr_write_x2apic(u32 msr)
{
	__vmx_disable_intercept_for_msr(vmx_msr_bitmap_legacy_x2apic,
			msr, MSR_TYPE_W);
	__vmx_disable_intercept_for_msr(vmx_msr_bitmap_longmode_x2apic,
			msr, MSR_TYPE_W);
}

static bool vmx_get_enable_apicv(void)
{
	return enable_apicv;
}

static int vmx_complete_nested_posted_interrupt(struct kvm_vcpu *vcpu)
{
	struct vcpu_vmx *vmx = to_vmx(vcpu);
	int max_irr;
	void *vapic_page;
	u16 status;

	if (vmx->nested.pi_desc &&
	    vmx->nested.pi_pending) {
		vmx->nested.pi_pending = false;
		if (!pi_test_and_clear_on(vmx->nested.pi_desc))
			return 0;

		max_irr = find_last_bit(
			(unsigned long *)vmx->nested.pi_desc->pir, 256);

		if (max_irr == 256)
			return 0;

		vapic_page = kmap(vmx->nested.virtual_apic_page);
		if (!vapic_page) {
			WARN_ON(1);
			return -ENOMEM;
		}
		__kvm_apic_update_irr(vmx->nested.pi_desc->pir, vapic_page);
		kunmap(vmx->nested.virtual_apic_page);

		status = vmcs_read16(GUEST_INTR_STATUS);
		if ((u8)max_irr > ((u8)status & 0xff)) {
			status &= ~0xff;
			status |= (u8)max_irr;
			vmcs_write16(GUEST_INTR_STATUS, status);
		}
	}
	return 0;
}

static inline bool kvm_vcpu_trigger_posted_interrupt(struct kvm_vcpu *vcpu)
{
#ifdef CONFIG_SMP
	if (vcpu->mode == IN_GUEST_MODE) {
		struct vcpu_vmx *vmx = to_vmx(vcpu);

		/*
		 * Currently, we don't support urgent interrupt,
		 * all interrupts are recognized as non-urgent
		 * interrupt, so we cannot post interrupts when
		 * 'SN' is set.
		 *
		 * If the vcpu is in guest mode, it means it is
		 * running instead of being scheduled out and
		 * waiting in the run queue, and that's the only
		 * case when 'SN' is set currently, warning if
		 * 'SN' is set.
		 */
		WARN_ON_ONCE(pi_test_sn(&vmx->pi_desc));

		apic->send_IPI_mask(get_cpu_mask(vcpu->cpu),
				POSTED_INTR_VECTOR);
		return true;
	}
#endif
	return false;
}

static int vmx_deliver_nested_posted_interrupt(struct kvm_vcpu *vcpu,
						int vector)
{
	struct vcpu_vmx *vmx = to_vmx(vcpu);

	if (is_guest_mode(vcpu) &&
	    vector == vmx->nested.posted_intr_nv) {
		/* the PIR and ON have been set by L1. */
		kvm_vcpu_trigger_posted_interrupt(vcpu);
		/*
		 * If a posted intr is not recognized by hardware,
		 * we will accomplish it in the next vmentry.
		 */
		vmx->nested.pi_pending = true;
		kvm_make_request(KVM_REQ_EVENT, vcpu);
		return 0;
	}
	return -1;
}
/*
 * Send interrupt to vcpu via posted interrupt way.
 * 1. If target vcpu is running(non-root mode), send posted interrupt
 * notification to vcpu and hardware will sync PIR to vIRR atomically.
 * 2. If target vcpu isn't running(root mode), kick it to pick up the
 * interrupt from PIR in next vmentry.
 */
static void vmx_deliver_posted_interrupt(struct kvm_vcpu *vcpu, int vector)
{
	struct vcpu_vmx *vmx = to_vmx(vcpu);
	int r;

	r = vmx_deliver_nested_posted_interrupt(vcpu, vector);
	if (!r)
		return;

	if (pi_test_and_set_pir(vector, &vmx->pi_desc))
		return;

	r = pi_test_and_set_on(&vmx->pi_desc);
	kvm_make_request(KVM_REQ_EVENT, vcpu);
	if (r || !kvm_vcpu_trigger_posted_interrupt(vcpu))
		kvm_vcpu_kick(vcpu);
}

static void vmx_sync_pir_to_irr(struct kvm_vcpu *vcpu)
{
	struct vcpu_vmx *vmx = to_vmx(vcpu);

	if (!pi_test_and_clear_on(&vmx->pi_desc))
		return;

	kvm_apic_update_irr(vcpu, vmx->pi_desc.pir);
}

/*
 * Set up the vmcs's constant host-state fields, i.e., host-state fields that
 * will not change in the lifetime of the guest.
 * Note that host-state that does change is set elsewhere. E.g., host-state
 * that is set differently for each CPU is set in vmx_vcpu_load(), not here.
 */
static void vmx_set_constant_host_state(struct vcpu_vmx *vmx)
{
	u32 low32, high32;
	unsigned long tmpl;
	struct desc_ptr dt;
	unsigned long cr4;

	vmcs_writel(HOST_CR0, read_cr0() & ~X86_CR0_TS);  /* 22.2.3 */
	vmcs_writel(HOST_CR3, read_cr3());  /* 22.2.3  FIXME: shadow tables */

	/* Save the most likely value for this task's CR4 in the VMCS. */
	cr4 = cr4_read_shadow();
	vmcs_writel(HOST_CR4, cr4);			/* 22.2.3, 22.2.5 */
	vmx->host_state.vmcs_host_cr4 = cr4;

	vmcs_write16(HOST_CS_SELECTOR, __KERNEL_CS);  /* 22.2.4 */
#ifdef CONFIG_X86_64
	/*
	 * Load null selectors, so we can avoid reloading them in
	 * __vmx_load_host_state(), in case userspace uses the null selectors
	 * too (the expected case).
	 */
	vmcs_write16(HOST_DS_SELECTOR, 0);
	vmcs_write16(HOST_ES_SELECTOR, 0);
#else
	vmcs_write16(HOST_DS_SELECTOR, __KERNEL_DS);  /* 22.2.4 */
	vmcs_write16(HOST_ES_SELECTOR, __KERNEL_DS);  /* 22.2.4 */
#endif
	vmcs_write16(HOST_SS_SELECTOR, __KERNEL_DS);  /* 22.2.4 */
	vmcs_write16(HOST_TR_SELECTOR, GDT_ENTRY_TSS*8);  /* 22.2.4 */

	native_store_idt(&dt);
	vmcs_writel(HOST_IDTR_BASE, dt.address);   /* 22.2.4 */
	vmx->host_idt_base = dt.address;

	vmcs_writel(HOST_RIP, vmx_return); /* 22.2.5 */

	rdmsr(MSR_IA32_SYSENTER_CS, low32, high32);
	vmcs_write32(HOST_IA32_SYSENTER_CS, low32);
	rdmsrl(MSR_IA32_SYSENTER_EIP, tmpl);
	vmcs_writel(HOST_IA32_SYSENTER_EIP, tmpl);   /* 22.2.3 */

	if (vmcs_config.vmexit_ctrl & VM_EXIT_LOAD_IA32_PAT) {
		rdmsr(MSR_IA32_CR_PAT, low32, high32);
		vmcs_write64(HOST_IA32_PAT, low32 | ((u64) high32 << 32));
	}
}

static void set_cr4_guest_host_mask(struct vcpu_vmx *vmx)
{
	vmx->vcpu.arch.cr4_guest_owned_bits = KVM_CR4_GUEST_OWNED_BITS;
	if (enable_ept)
		vmx->vcpu.arch.cr4_guest_owned_bits |= X86_CR4_PGE;
	if (is_guest_mode(&vmx->vcpu))
		vmx->vcpu.arch.cr4_guest_owned_bits &=
			~get_vmcs12(&vmx->vcpu)->cr4_guest_host_mask;
	vmcs_writel(CR4_GUEST_HOST_MASK, ~vmx->vcpu.arch.cr4_guest_owned_bits);
}

static u32 vmx_pin_based_exec_ctrl(struct vcpu_vmx *vmx)
{
	u32 pin_based_exec_ctrl = vmcs_config.pin_based_exec_ctrl;

	if (!kvm_vcpu_apicv_active(&vmx->vcpu))
		pin_based_exec_ctrl &= ~PIN_BASED_POSTED_INTR;
	/* Enable the preemption timer dynamically */
	pin_based_exec_ctrl &= ~PIN_BASED_VMX_PREEMPTION_TIMER;
	return pin_based_exec_ctrl;
}

static void vmx_refresh_apicv_exec_ctrl(struct kvm_vcpu *vcpu)
{
	struct vcpu_vmx *vmx = to_vmx(vcpu);

	vmcs_write32(PIN_BASED_VM_EXEC_CONTROL, vmx_pin_based_exec_ctrl(vmx));
	if (cpu_has_secondary_exec_ctrls()) {
		if (kvm_vcpu_apicv_active(vcpu))
			vmcs_set_bits(SECONDARY_VM_EXEC_CONTROL,
				      SECONDARY_EXEC_APIC_REGISTER_VIRT |
				      SECONDARY_EXEC_VIRTUAL_INTR_DELIVERY);
		else
			vmcs_clear_bits(SECONDARY_VM_EXEC_CONTROL,
					SECONDARY_EXEC_APIC_REGISTER_VIRT |
					SECONDARY_EXEC_VIRTUAL_INTR_DELIVERY);
	}

	if (cpu_has_vmx_msr_bitmap())
		vmx_set_msr_bitmap(vcpu);
}

static u32 vmx_exec_control(struct vcpu_vmx *vmx)
{
	u32 exec_control = vmcs_config.cpu_based_exec_ctrl;

	if (vmx->vcpu.arch.switch_db_regs & KVM_DEBUGREG_WONT_EXIT)
		exec_control &= ~CPU_BASED_MOV_DR_EXITING;

	if (!cpu_need_tpr_shadow(&vmx->vcpu)) {
		exec_control &= ~CPU_BASED_TPR_SHADOW;
#ifdef CONFIG_X86_64
		exec_control |= CPU_BASED_CR8_STORE_EXITING |
				CPU_BASED_CR8_LOAD_EXITING;
#endif
	}
	if (!enable_ept)
		exec_control |= CPU_BASED_CR3_STORE_EXITING |
				CPU_BASED_CR3_LOAD_EXITING  |
				CPU_BASED_INVLPG_EXITING;
	return exec_control;
}

static u32 vmx_secondary_exec_control(struct vcpu_vmx *vmx)
{
	u32 exec_control = vmcs_config.cpu_based_2nd_exec_ctrl;
	if (!cpu_need_virtualize_apic_accesses(&vmx->vcpu))
		exec_control &= ~SECONDARY_EXEC_VIRTUALIZE_APIC_ACCESSES;
	if (vmx->vpid == 0)
		exec_control &= ~SECONDARY_EXEC_ENABLE_VPID;
	if (!enable_ept) {
		exec_control &= ~SECONDARY_EXEC_ENABLE_EPT;
		enable_unrestricted_guest = 0;
		/* Enable INVPCID for non-ept guests may cause performance regression. */
		exec_control &= ~SECONDARY_EXEC_ENABLE_INVPCID;
	}
	if (!enable_unrestricted_guest)
		exec_control &= ~SECONDARY_EXEC_UNRESTRICTED_GUEST;
	if (!ple_gap)
		exec_control &= ~SECONDARY_EXEC_PAUSE_LOOP_EXITING;
	if (!kvm_vcpu_apicv_active(&vmx->vcpu))
		exec_control &= ~(SECONDARY_EXEC_APIC_REGISTER_VIRT |
				  SECONDARY_EXEC_VIRTUAL_INTR_DELIVERY);
	exec_control &= ~SECONDARY_EXEC_VIRTUALIZE_X2APIC_MODE;
	/* SECONDARY_EXEC_SHADOW_VMCS is enabled when L1 executes VMPTRLD
	   (handle_vmptrld).
	   We can NOT enable shadow_vmcs here because we don't have yet
	   a current VMCS12
	*/
	exec_control &= ~SECONDARY_EXEC_SHADOW_VMCS;

	if (!enable_pml)
		exec_control &= ~SECONDARY_EXEC_ENABLE_PML;

	return exec_control;
}

static void ept_set_mmio_spte_mask(void)
{
	/*
	 * EPT Misconfigurations can be generated if the value of bits 2:0
	 * of an EPT paging-structure entry is 110b (write/execute).
	 * Also, magic bits (0x3ull << 62) is set to quickly identify mmio
	 * spte.
	 */
	kvm_mmu_set_mmio_spte_mask((0x3ull << 62) | 0x6ull);
}

#define VMX_XSS_EXIT_BITMAP 0
/*
 * Sets up the vmcs for emulated real mode.
 */
static int vmx_vcpu_setup(struct vcpu_vmx *vmx)
{
#ifdef CONFIG_X86_64
	unsigned long a;
#endif
	int i;

	/* I/O */
	vmcs_write64(IO_BITMAP_A, __pa(vmx_io_bitmap_a));
	vmcs_write64(IO_BITMAP_B, __pa(vmx_io_bitmap_b));

	if (enable_shadow_vmcs) {
		vmcs_write64(VMREAD_BITMAP, __pa(vmx_vmread_bitmap));
		vmcs_write64(VMWRITE_BITMAP, __pa(vmx_vmwrite_bitmap));
	}
	if (cpu_has_vmx_msr_bitmap())
		vmcs_write64(MSR_BITMAP, __pa(vmx_msr_bitmap_legacy));

	vmcs_write64(VMCS_LINK_POINTER, -1ull); /* 22.3.1.5 */

	/* Control */
	vmcs_write32(PIN_BASED_VM_EXEC_CONTROL, vmx_pin_based_exec_ctrl(vmx));
	vmx->hv_deadline_tsc = -1;

	vmcs_write32(CPU_BASED_VM_EXEC_CONTROL, vmx_exec_control(vmx));

	if (cpu_has_secondary_exec_ctrls()) {
		vmcs_write32(SECONDARY_VM_EXEC_CONTROL,
				vmx_secondary_exec_control(vmx));
	}

	if (kvm_vcpu_apicv_active(&vmx->vcpu)) {
		vmcs_write64(EOI_EXIT_BITMAP0, 0);
		vmcs_write64(EOI_EXIT_BITMAP1, 0);
		vmcs_write64(EOI_EXIT_BITMAP2, 0);
		vmcs_write64(EOI_EXIT_BITMAP3, 0);

		vmcs_write16(GUEST_INTR_STATUS, 0);

		vmcs_write16(POSTED_INTR_NV, POSTED_INTR_VECTOR);
		vmcs_write64(POSTED_INTR_DESC_ADDR, __pa((&vmx->pi_desc)));
	}

	if (ple_gap) {
		vmcs_write32(PLE_GAP, ple_gap);
		vmx->ple_window = ple_window;
		vmx->ple_window_dirty = true;
	}

	vmcs_write32(PAGE_FAULT_ERROR_CODE_MASK, 0);
	vmcs_write32(PAGE_FAULT_ERROR_CODE_MATCH, 0);
	vmcs_write32(CR3_TARGET_COUNT, 0);           /* 22.2.1 */

	vmcs_write16(HOST_FS_SELECTOR, 0);            /* 22.2.4 */
	vmcs_write16(HOST_GS_SELECTOR, 0);            /* 22.2.4 */
	vmx_set_constant_host_state(vmx);
#ifdef CONFIG_X86_64
	rdmsrl(MSR_FS_BASE, a);
	vmcs_writel(HOST_FS_BASE, a); /* 22.2.4 */
	rdmsrl(MSR_GS_BASE, a);
	vmcs_writel(HOST_GS_BASE, a); /* 22.2.4 */
#else
	vmcs_writel(HOST_FS_BASE, 0); /* 22.2.4 */
	vmcs_writel(HOST_GS_BASE, 0); /* 22.2.4 */
#endif

	vmcs_write32(VM_EXIT_MSR_STORE_COUNT, 0);
	vmcs_write32(VM_EXIT_MSR_LOAD_COUNT, 0);
	vmcs_write64(VM_EXIT_MSR_LOAD_ADDR, __pa(vmx->msr_autoload.host));
	vmcs_write32(VM_ENTRY_MSR_LOAD_COUNT, 0);
	vmcs_write64(VM_ENTRY_MSR_LOAD_ADDR, __pa(vmx->msr_autoload.guest));

	if (vmcs_config.vmentry_ctrl & VM_ENTRY_LOAD_IA32_PAT)
		vmcs_write64(GUEST_IA32_PAT, vmx->vcpu.arch.pat);

	for (i = 0; i < ARRAY_SIZE(vmx_msr_index); ++i) {
		u32 index = vmx_msr_index[i];
		u32 data_low, data_high;
		int j = vmx->nmsrs;

		if (rdmsr_safe(index, &data_low, &data_high) < 0)
			continue;
		if (wrmsr_safe(index, data_low, data_high) < 0)
			continue;
		vmx->guest_msrs[j].index = i;
		vmx->guest_msrs[j].data = 0;
		vmx->guest_msrs[j].mask = -1ull;
		++vmx->nmsrs;
	}


	vm_exit_controls_init(vmx, vmcs_config.vmexit_ctrl);

	/* 22.2.1, 20.8.1 */
	vm_entry_controls_init(vmx, vmcs_config.vmentry_ctrl);

	vmcs_writel(CR0_GUEST_HOST_MASK, ~0UL);
	set_cr4_guest_host_mask(vmx);

	if (vmx_xsaves_supported())
		vmcs_write64(XSS_EXIT_BITMAP, VMX_XSS_EXIT_BITMAP);

	if (enable_pml) {
		ASSERT(vmx->pml_pg);
		vmcs_write64(PML_ADDRESS, page_to_phys(vmx->pml_pg));
		vmcs_write16(GUEST_PML_INDEX, PML_ENTITY_NUM - 1);
	}

	return 0;
}

static void vmx_vcpu_reset(struct kvm_vcpu *vcpu, bool init_event)
{
	struct vcpu_vmx *vmx = to_vmx(vcpu);
	struct msr_data apic_base_msr;
	u64 cr0;

	vmx->rmode.vm86_active = 0;

	vmx->soft_vnmi_blocked = 0;

	vmx->vcpu.arch.regs[VCPU_REGS_RDX] = get_rdx_init_val();
	kvm_set_cr8(vcpu, 0);

	if (!init_event) {
		apic_base_msr.data = APIC_DEFAULT_PHYS_BASE |
				     MSR_IA32_APICBASE_ENABLE;
		if (kvm_vcpu_is_reset_bsp(vcpu))
			apic_base_msr.data |= MSR_IA32_APICBASE_BSP;
		apic_base_msr.host_initiated = true;
		kvm_set_apic_base(vcpu, &apic_base_msr);
	}

	vmx_segment_cache_clear(vmx);

	seg_setup(VCPU_SREG_CS);
	vmcs_write16(GUEST_CS_SELECTOR, 0xf000);
	vmcs_writel(GUEST_CS_BASE, 0xffff0000ul);

	seg_setup(VCPU_SREG_DS);
	seg_setup(VCPU_SREG_ES);
	seg_setup(VCPU_SREG_FS);
	seg_setup(VCPU_SREG_GS);
	seg_setup(VCPU_SREG_SS);

	vmcs_write16(GUEST_TR_SELECTOR, 0);
	vmcs_writel(GUEST_TR_BASE, 0);
	vmcs_write32(GUEST_TR_LIMIT, 0xffff);
	vmcs_write32(GUEST_TR_AR_BYTES, 0x008b);

	vmcs_write16(GUEST_LDTR_SELECTOR, 0);
	vmcs_writel(GUEST_LDTR_BASE, 0);
	vmcs_write32(GUEST_LDTR_LIMIT, 0xffff);
	vmcs_write32(GUEST_LDTR_AR_BYTES, 0x00082);

	if (!init_event) {
		vmcs_write32(GUEST_SYSENTER_CS, 0);
		vmcs_writel(GUEST_SYSENTER_ESP, 0);
		vmcs_writel(GUEST_SYSENTER_EIP, 0);
		vmcs_write64(GUEST_IA32_DEBUGCTL, 0);
	}

	vmcs_writel(GUEST_RFLAGS, 0x02);
	kvm_rip_write(vcpu, 0xfff0);

	vmcs_writel(GUEST_GDTR_BASE, 0);
	vmcs_write32(GUEST_GDTR_LIMIT, 0xffff);

	vmcs_writel(GUEST_IDTR_BASE, 0);
	vmcs_write32(GUEST_IDTR_LIMIT, 0xffff);

	vmcs_write32(GUEST_ACTIVITY_STATE, GUEST_ACTIVITY_ACTIVE);
	vmcs_write32(GUEST_INTERRUPTIBILITY_INFO, 0);
	vmcs_writel(GUEST_PENDING_DBG_EXCEPTIONS, 0);

	setup_msrs(vmx);

	vmcs_write32(VM_ENTRY_INTR_INFO_FIELD, 0);  /* 22.2.1 */

	if (cpu_has_vmx_tpr_shadow() && !init_event) {
		vmcs_write64(VIRTUAL_APIC_PAGE_ADDR, 0);
		if (cpu_need_tpr_shadow(vcpu))
			vmcs_write64(VIRTUAL_APIC_PAGE_ADDR,
				     __pa(vcpu->arch.apic->regs));
		vmcs_write32(TPR_THRESHOLD, 0);
	}

	kvm_make_request(KVM_REQ_APIC_PAGE_RELOAD, vcpu);

	if (kvm_vcpu_apicv_active(vcpu))
		memset(&vmx->pi_desc, 0, sizeof(struct pi_desc));

	if (vmx->vpid != 0)
		vmcs_write16(VIRTUAL_PROCESSOR_ID, vmx->vpid);

	cr0 = X86_CR0_NW | X86_CR0_CD | X86_CR0_ET;
	vmx->vcpu.arch.cr0 = cr0;
	vmx_set_cr0(vcpu, cr0); /* enter rmode */
	vmx_set_cr4(vcpu, 0);
	vmx_set_efer(vcpu, 0);
	vmx_fpu_activate(vcpu);
	update_exception_bitmap(vcpu);

	vpid_sync_context(vmx->vpid);
}

/*
 * In nested virtualization, check if L1 asked to exit on external interrupts.
 * For most existing hypervisors, this will always return true.
 */
static bool nested_exit_on_intr(struct kvm_vcpu *vcpu)
{
	return get_vmcs12(vcpu)->pin_based_vm_exec_control &
		PIN_BASED_EXT_INTR_MASK;
}

/*
 * In nested virtualization, check if L1 has set
 * VM_EXIT_ACK_INTR_ON_EXIT
 */
static bool nested_exit_intr_ack_set(struct kvm_vcpu *vcpu)
{
	return get_vmcs12(vcpu)->vm_exit_controls &
		VM_EXIT_ACK_INTR_ON_EXIT;
}

static bool nested_exit_on_nmi(struct kvm_vcpu *vcpu)
{
	return get_vmcs12(vcpu)->pin_based_vm_exec_control &
		PIN_BASED_NMI_EXITING;
}

static void enable_irq_window(struct kvm_vcpu *vcpu)
{
	u32 cpu_based_vm_exec_control;

	cpu_based_vm_exec_control = vmcs_read32(CPU_BASED_VM_EXEC_CONTROL);
	cpu_based_vm_exec_control |= CPU_BASED_VIRTUAL_INTR_PENDING;
	vmcs_write32(CPU_BASED_VM_EXEC_CONTROL, cpu_based_vm_exec_control);
}

static void enable_nmi_window(struct kvm_vcpu *vcpu)
{
	u32 cpu_based_vm_exec_control;

	if (!cpu_has_virtual_nmis() ||
	    vmcs_read32(GUEST_INTERRUPTIBILITY_INFO) & GUEST_INTR_STATE_STI) {
		enable_irq_window(vcpu);
		return;
	}

	cpu_based_vm_exec_control = vmcs_read32(CPU_BASED_VM_EXEC_CONTROL);
	cpu_based_vm_exec_control |= CPU_BASED_VIRTUAL_NMI_PENDING;
	vmcs_write32(CPU_BASED_VM_EXEC_CONTROL, cpu_based_vm_exec_control);
}

static void vmx_inject_irq(struct kvm_vcpu *vcpu)
{
	struct vcpu_vmx *vmx = to_vmx(vcpu);
	uint32_t intr;
	int irq = vcpu->arch.interrupt.nr;

	trace_kvm_inj_virq(irq);

	++vcpu->stat.irq_injections;
	if (vmx->rmode.vm86_active) {
		int inc_eip = 0;
		if (vcpu->arch.interrupt.soft)
			inc_eip = vcpu->arch.event_exit_inst_len;
		if (kvm_inject_realmode_interrupt(vcpu, irq, inc_eip) != EMULATE_DONE)
			kvm_make_request(KVM_REQ_TRIPLE_FAULT, vcpu);
		return;
	}
	intr = irq | INTR_INFO_VALID_MASK;
	if (vcpu->arch.interrupt.soft) {
		intr |= INTR_TYPE_SOFT_INTR;
		vmcs_write32(VM_ENTRY_INSTRUCTION_LEN,
			     vmx->vcpu.arch.event_exit_inst_len);
	} else
		intr |= INTR_TYPE_EXT_INTR;
	vmcs_write32(VM_ENTRY_INTR_INFO_FIELD, intr);
}

static void vmx_inject_nmi(struct kvm_vcpu *vcpu)
{
	struct vcpu_vmx *vmx = to_vmx(vcpu);

	if (is_guest_mode(vcpu))
		return;

	if (!cpu_has_virtual_nmis()) {
		/*
		 * Tracking the NMI-blocked state in software is built upon
		 * finding the next open IRQ window. This, in turn, depends on
		 * well-behaving guests: They have to keep IRQs disabled at
		 * least as long as the NMI handler runs. Otherwise we may
		 * cause NMI nesting, maybe breaking the guest. But as this is
		 * highly unlikely, we can live with the residual risk.
		 */
		vmx->soft_vnmi_blocked = 1;
		vmx->vnmi_blocked_time = 0;
	}

	++vcpu->stat.nmi_injections;
	vmx->nmi_known_unmasked = false;
	if (vmx->rmode.vm86_active) {
		if (kvm_inject_realmode_interrupt(vcpu, NMI_VECTOR, 0) != EMULATE_DONE)
			kvm_make_request(KVM_REQ_TRIPLE_FAULT, vcpu);
		return;
	}
	vmcs_write32(VM_ENTRY_INTR_INFO_FIELD,
			INTR_TYPE_NMI_INTR | INTR_INFO_VALID_MASK | NMI_VECTOR);
}

static bool vmx_get_nmi_mask(struct kvm_vcpu *vcpu)
{
	if (!cpu_has_virtual_nmis())
		return to_vmx(vcpu)->soft_vnmi_blocked;
	if (to_vmx(vcpu)->nmi_known_unmasked)
		return false;
	return vmcs_read32(GUEST_INTERRUPTIBILITY_INFO)	& GUEST_INTR_STATE_NMI;
}

static void vmx_set_nmi_mask(struct kvm_vcpu *vcpu, bool masked)
{
	struct vcpu_vmx *vmx = to_vmx(vcpu);

	if (!cpu_has_virtual_nmis()) {
		if (vmx->soft_vnmi_blocked != masked) {
			vmx->soft_vnmi_blocked = masked;
			vmx->vnmi_blocked_time = 0;
		}
	} else {
		vmx->nmi_known_unmasked = !masked;
		if (masked)
			vmcs_set_bits(GUEST_INTERRUPTIBILITY_INFO,
				      GUEST_INTR_STATE_NMI);
		else
			vmcs_clear_bits(GUEST_INTERRUPTIBILITY_INFO,
					GUEST_INTR_STATE_NMI);
	}
}

static int vmx_nmi_allowed(struct kvm_vcpu *vcpu)
{
	if (to_vmx(vcpu)->nested.nested_run_pending)
		return 0;

	if (!cpu_has_virtual_nmis() && to_vmx(vcpu)->soft_vnmi_blocked)
		return 0;

	return	!(vmcs_read32(GUEST_INTERRUPTIBILITY_INFO) &
		  (GUEST_INTR_STATE_MOV_SS | GUEST_INTR_STATE_STI
		   | GUEST_INTR_STATE_NMI));
}

static int vmx_interrupt_allowed(struct kvm_vcpu *vcpu)
{
	return (!to_vmx(vcpu)->nested.nested_run_pending &&
		vmcs_readl(GUEST_RFLAGS) & X86_EFLAGS_IF) &&
		!(vmcs_read32(GUEST_INTERRUPTIBILITY_INFO) &
			(GUEST_INTR_STATE_STI | GUEST_INTR_STATE_MOV_SS));
}

static int vmx_set_tss_addr(struct kvm *kvm, unsigned int addr)
{
	int ret;

	ret = x86_set_memory_region(kvm, TSS_PRIVATE_MEMSLOT, addr,
				    PAGE_SIZE * 3);
	if (ret)
		return ret;
	kvm->arch.tss_addr = addr;
	return init_rmode_tss(kvm);
}

static bool rmode_exception(struct kvm_vcpu *vcpu, int vec)
{
	switch (vec) {
	case BP_VECTOR:
		/*
		 * Update instruction length as we may reinject the exception
		 * from user space while in guest debugging mode.
		 */
		to_vmx(vcpu)->vcpu.arch.event_exit_inst_len =
			vmcs_read32(VM_EXIT_INSTRUCTION_LEN);
		if (vcpu->guest_debug & KVM_GUESTDBG_USE_SW_BP)
			return false;
		/* fall through */
	case DB_VECTOR:
		if (vcpu->guest_debug &
			(KVM_GUESTDBG_SINGLESTEP | KVM_GUESTDBG_USE_HW_BP))
			return false;
		/* fall through */
	case DE_VECTOR:
	case OF_VECTOR:
	case BR_VECTOR:
	case UD_VECTOR:
	case DF_VECTOR:
	case SS_VECTOR:
	case GP_VECTOR:
	case MF_VECTOR:
		return true;
	break;
	}
	return false;
}

static int handle_rmode_exception(struct kvm_vcpu *vcpu,
				  int vec, u32 err_code)
{
	/*
	 * Instruction with address size override prefix opcode 0x67
	 * Cause the #SS fault with 0 error code in VM86 mode.
	 */
	if (((vec == GP_VECTOR) || (vec == SS_VECTOR)) && err_code == 0) {
		if (emulate_instruction(vcpu, 0) == EMULATE_DONE) {
			if (vcpu->arch.halt_request) {
				vcpu->arch.halt_request = 0;
				return kvm_vcpu_halt(vcpu);
			}
			return 1;
		}
		return 0;
	}

	/*
	 * Forward all other exceptions that are valid in real mode.
	 * FIXME: Breaks guest debugging in real mode, needs to be fixed with
	 *        the required debugging infrastructure rework.
	 */
	kvm_queue_exception(vcpu, vec);
	return 1;
}

/*
 * Trigger machine check on the host. We assume all the MSRs are already set up
 * by the CPU and that we still run on the same CPU as the MCE occurred on.
 * We pass a fake environment to the machine check handler because we want
 * the guest to be always treated like user space, no matter what context
 * it used internally.
 */
static void kvm_machine_check(void)
{
#if defined(CONFIG_X86_MCE) && defined(CONFIG_X86_64)
	struct pt_regs regs = {
		.cs = 3, /* Fake ring 3 no matter what the guest ran on */
		.flags = X86_EFLAGS_IF,
	};

	do_machine_check(&regs, 0);
#endif
}

static int handle_machine_check(struct kvm_vcpu *vcpu)
{
	/* already handled by vcpu_run */
	return 1;
}

static int handle_exception(struct kvm_vcpu *vcpu)
{
	struct vcpu_vmx *vmx = to_vmx(vcpu);
	struct kvm_run *kvm_run = vcpu->run;
	u32 intr_info, ex_no, error_code;
	unsigned long cr2, rip, dr6;
	u32 vect_info;
	enum emulation_result er;

	vect_info = vmx->idt_vectoring_info;
	intr_info = vmx->exit_intr_info;

	if (is_machine_check(intr_info))
		return handle_machine_check(vcpu);

	if ((intr_info & INTR_INFO_INTR_TYPE_MASK) == INTR_TYPE_NMI_INTR)
		return 1;  /* already handled by vmx_vcpu_run() */

	if (is_no_device(intr_info)) {
		vmx_fpu_activate(vcpu);
		return 1;
	}

	if (is_invalid_opcode(intr_info)) {
		if (is_guest_mode(vcpu)) {
			kvm_queue_exception(vcpu, UD_VECTOR);
			return 1;
		}
		er = emulate_instruction(vcpu, EMULTYPE_TRAP_UD);
		if (er != EMULATE_DONE)
			kvm_queue_exception(vcpu, UD_VECTOR);
		return 1;
	}

	error_code = 0;
	if (intr_info & INTR_INFO_DELIVER_CODE_MASK)
		error_code = vmcs_read32(VM_EXIT_INTR_ERROR_CODE);

	/*
	 * The #PF with PFEC.RSVD = 1 indicates the guest is accessing
	 * MMIO, it is better to report an internal error.
	 * See the comments in vmx_handle_exit.
	 */
	if ((vect_info & VECTORING_INFO_VALID_MASK) &&
	    !(is_page_fault(intr_info) && !(error_code & PFERR_RSVD_MASK))) {
		vcpu->run->exit_reason = KVM_EXIT_INTERNAL_ERROR;
		vcpu->run->internal.suberror = KVM_INTERNAL_ERROR_SIMUL_EX;
		vcpu->run->internal.ndata = 3;
		vcpu->run->internal.data[0] = vect_info;
		vcpu->run->internal.data[1] = intr_info;
		vcpu->run->internal.data[2] = error_code;
		return 0;
	}

	if (is_page_fault(intr_info)) {
		/* EPT won't cause page fault directly */
		BUG_ON(enable_ept);
		cr2 = vmcs_readl(EXIT_QUALIFICATION);
		trace_kvm_page_fault(cr2, error_code);

		if (kvm_event_needs_reinjection(vcpu))
			kvm_mmu_unprotect_page_virt(vcpu, cr2);
		return kvm_mmu_page_fault(vcpu, cr2, error_code, NULL, 0);
	}

	ex_no = intr_info & INTR_INFO_VECTOR_MASK;

	if (vmx->rmode.vm86_active && rmode_exception(vcpu, ex_no))
		return handle_rmode_exception(vcpu, ex_no, error_code);

	switch (ex_no) {
	case AC_VECTOR:
		kvm_queue_exception_e(vcpu, AC_VECTOR, error_code);
		return 1;
	case DB_VECTOR:
		dr6 = vmcs_readl(EXIT_QUALIFICATION);
		if (!(vcpu->guest_debug &
		      (KVM_GUESTDBG_SINGLESTEP | KVM_GUESTDBG_USE_HW_BP))) {
			vcpu->arch.dr6 &= ~15;
			vcpu->arch.dr6 |= dr6 | DR6_RTM;
			if (!(dr6 & ~DR6_RESERVED)) /* icebp */
				skip_emulated_instruction(vcpu);

			kvm_queue_exception(vcpu, DB_VECTOR);
			return 1;
		}
		kvm_run->debug.arch.dr6 = dr6 | DR6_FIXED_1;
		kvm_run->debug.arch.dr7 = vmcs_readl(GUEST_DR7);
		/* fall through */
	case BP_VECTOR:
		/*
		 * Update instruction length as we may reinject #BP from
		 * user space while in guest debugging mode. Reading it for
		 * #DB as well causes no harm, it is not used in that case.
		 */
		vmx->vcpu.arch.event_exit_inst_len =
			vmcs_read32(VM_EXIT_INSTRUCTION_LEN);
		kvm_run->exit_reason = KVM_EXIT_DEBUG;
		rip = kvm_rip_read(vcpu);
		kvm_run->debug.arch.pc = vmcs_readl(GUEST_CS_BASE) + rip;
		kvm_run->debug.arch.exception = ex_no;
		break;
	default:
		kvm_run->exit_reason = KVM_EXIT_EXCEPTION;
		kvm_run->ex.exception = ex_no;
		kvm_run->ex.error_code = error_code;
		break;
	}
	return 0;
}

static int handle_external_interrupt(struct kvm_vcpu *vcpu)
{
	++vcpu->stat.irq_exits;
	return 1;
}

static int handle_triple_fault(struct kvm_vcpu *vcpu)
{
	vcpu->run->exit_reason = KVM_EXIT_SHUTDOWN;
	return 0;
}

static int handle_io(struct kvm_vcpu *vcpu)
{
	unsigned long exit_qualification;
	int size, in, string;
	unsigned port;

	exit_qualification = vmcs_readl(EXIT_QUALIFICATION);
	string = (exit_qualification & 16) != 0;
	in = (exit_qualification & 8) != 0;

	++vcpu->stat.io_exits;

	if (string || in)
		return emulate_instruction(vcpu, 0) == EMULATE_DONE;

	port = exit_qualification >> 16;
	size = (exit_qualification & 7) + 1;
	skip_emulated_instruction(vcpu);

	return kvm_fast_pio_out(vcpu, size, port);
}

static void
vmx_patch_hypercall(struct kvm_vcpu *vcpu, unsigned char *hypercall)
{
	/*
	 * Patch in the VMCALL instruction:
	 */
	hypercall[0] = 0x0f;
	hypercall[1] = 0x01;
	hypercall[2] = 0xc1;
}

static bool nested_cr0_valid(struct kvm_vcpu *vcpu, unsigned long val)
{
	unsigned long always_on = VMXON_CR0_ALWAYSON;
	struct vmcs12 *vmcs12 = get_vmcs12(vcpu);

	if (to_vmx(vcpu)->nested.nested_vmx_secondary_ctls_high &
		SECONDARY_EXEC_UNRESTRICTED_GUEST &&
	    nested_cpu_has2(vmcs12, SECONDARY_EXEC_UNRESTRICTED_GUEST))
		always_on &= ~(X86_CR0_PE | X86_CR0_PG);
	return (val & always_on) == always_on;
}

/* called to set cr0 as appropriate for a mov-to-cr0 exit. */
static int handle_set_cr0(struct kvm_vcpu *vcpu, unsigned long val)
{
	if (is_guest_mode(vcpu)) {
		struct vmcs12 *vmcs12 = get_vmcs12(vcpu);
		unsigned long orig_val = val;

		/*
		 * We get here when L2 changed cr0 in a way that did not change
		 * any of L1's shadowed bits (see nested_vmx_exit_handled_cr),
		 * but did change L0 shadowed bits. So we first calculate the
		 * effective cr0 value that L1 would like to write into the
		 * hardware. It consists of the L2-owned bits from the new
		 * value combined with the L1-owned bits from L1's guest_cr0.
		 */
		val = (val & ~vmcs12->cr0_guest_host_mask) |
			(vmcs12->guest_cr0 & vmcs12->cr0_guest_host_mask);

		if (!nested_cr0_valid(vcpu, val))
			return 1;

		if (kvm_set_cr0(vcpu, val))
			return 1;
		vmcs_writel(CR0_READ_SHADOW, orig_val);
		return 0;
	} else {
		if (to_vmx(vcpu)->nested.vmxon &&
		    ((val & VMXON_CR0_ALWAYSON) != VMXON_CR0_ALWAYSON))
			return 1;
		return kvm_set_cr0(vcpu, val);
	}
}

static int handle_set_cr4(struct kvm_vcpu *vcpu, unsigned long val)
{
	if (is_guest_mode(vcpu)) {
		struct vmcs12 *vmcs12 = get_vmcs12(vcpu);
		unsigned long orig_val = val;

		/* analogously to handle_set_cr0 */
		val = (val & ~vmcs12->cr4_guest_host_mask) |
			(vmcs12->guest_cr4 & vmcs12->cr4_guest_host_mask);
		if (kvm_set_cr4(vcpu, val))
			return 1;
		vmcs_writel(CR4_READ_SHADOW, orig_val);
		return 0;
	} else
		return kvm_set_cr4(vcpu, val);
}

/* called to set cr0 as appropriate for clts instruction exit. */
static void handle_clts(struct kvm_vcpu *vcpu)
{
	if (is_guest_mode(vcpu)) {
		/*
		 * We get here when L2 did CLTS, and L1 didn't shadow CR0.TS
		 * but we did (!fpu_active). We need to keep GUEST_CR0.TS on,
		 * just pretend it's off (also in arch.cr0 for fpu_activate).
		 */
		vmcs_writel(CR0_READ_SHADOW,
			vmcs_readl(CR0_READ_SHADOW) & ~X86_CR0_TS);
		vcpu->arch.cr0 &= ~X86_CR0_TS;
	} else
		vmx_set_cr0(vcpu, kvm_read_cr0_bits(vcpu, ~X86_CR0_TS));
}

static int handle_cr(struct kvm_vcpu *vcpu)
{
	unsigned long exit_qualification, val;
	int cr;
	int reg;
	int err;

	exit_qualification = vmcs_readl(EXIT_QUALIFICATION);
	cr = exit_qualification & 15;
	reg = (exit_qualification >> 8) & 15;
	switch ((exit_qualification >> 4) & 3) {
	case 0: /* mov to cr */
		val = kvm_register_readl(vcpu, reg);
		trace_kvm_cr_write(cr, val);
		switch (cr) {
		case 0:
			err = handle_set_cr0(vcpu, val);
			kvm_complete_insn_gp(vcpu, err);
			return 1;
		case 3:
			err = kvm_set_cr3(vcpu, val);
			kvm_complete_insn_gp(vcpu, err);
			return 1;
		case 4:
			err = handle_set_cr4(vcpu, val);
			kvm_complete_insn_gp(vcpu, err);
			return 1;
		case 8: {
				u8 cr8_prev = kvm_get_cr8(vcpu);
				u8 cr8 = (u8)val;
				err = kvm_set_cr8(vcpu, cr8);
				kvm_complete_insn_gp(vcpu, err);
				if (lapic_in_kernel(vcpu))
					return 1;
				if (cr8_prev <= cr8)
					return 1;
				vcpu->run->exit_reason = KVM_EXIT_SET_TPR;
				return 0;
			}
		}
		break;
	case 2: /* clts */
		handle_clts(vcpu);
		trace_kvm_cr_write(0, kvm_read_cr0(vcpu));
		skip_emulated_instruction(vcpu);
		vmx_fpu_activate(vcpu);
		return 1;
	case 1: /*mov from cr*/
		switch (cr) {
		case 3:
			val = kvm_read_cr3(vcpu);
			kvm_register_write(vcpu, reg, val);
			trace_kvm_cr_read(cr, val);
			skip_emulated_instruction(vcpu);
			return 1;
		case 8:
			val = kvm_get_cr8(vcpu);
			kvm_register_write(vcpu, reg, val);
			trace_kvm_cr_read(cr, val);
			skip_emulated_instruction(vcpu);
			return 1;
		}
		break;
	case 3: /* lmsw */
		val = (exit_qualification >> LMSW_SOURCE_DATA_SHIFT) & 0x0f;
		trace_kvm_cr_write(0, (kvm_read_cr0(vcpu) & ~0xful) | val);
		kvm_lmsw(vcpu, val);

		skip_emulated_instruction(vcpu);
		return 1;
	default:
		break;
	}
	vcpu->run->exit_reason = 0;
	vcpu_unimpl(vcpu, "unhandled control register: op %d cr %d\n",
	       (int)(exit_qualification >> 4) & 3, cr);
	return 0;
}

static int handle_dr(struct kvm_vcpu *vcpu)
{
	unsigned long exit_qualification;
	int dr, dr7, reg;

	exit_qualification = vmcs_readl(EXIT_QUALIFICATION);
	dr = exit_qualification & DEBUG_REG_ACCESS_NUM;

	/* First, if DR does not exist, trigger UD */
	if (!kvm_require_dr(vcpu, dr))
		return 1;

	/* Do not handle if the CPL > 0, will trigger GP on re-entry */
	if (!kvm_require_cpl(vcpu, 0))
		return 1;
	dr7 = vmcs_readl(GUEST_DR7);
	if (dr7 & DR7_GD) {
		/*
		 * As the vm-exit takes precedence over the debug trap, we
		 * need to emulate the latter, either for the host or the
		 * guest debugging itself.
		 */
		if (vcpu->guest_debug & KVM_GUESTDBG_USE_HW_BP) {
			vcpu->run->debug.arch.dr6 = vcpu->arch.dr6;
			vcpu->run->debug.arch.dr7 = dr7;
			vcpu->run->debug.arch.pc = kvm_get_linear_rip(vcpu);
			vcpu->run->debug.arch.exception = DB_VECTOR;
			vcpu->run->exit_reason = KVM_EXIT_DEBUG;
			return 0;
		} else {
			vcpu->arch.dr6 &= ~15;
			vcpu->arch.dr6 |= DR6_BD | DR6_RTM;
			kvm_queue_exception(vcpu, DB_VECTOR);
			return 1;
		}
	}

	if (vcpu->guest_debug == 0) {
		vmcs_clear_bits(CPU_BASED_VM_EXEC_CONTROL,
				CPU_BASED_MOV_DR_EXITING);

		/*
		 * No more DR vmexits; force a reload of the debug registers
		 * and reenter on this instruction.  The next vmexit will
		 * retrieve the full state of the debug registers.
		 */
		vcpu->arch.switch_db_regs |= KVM_DEBUGREG_WONT_EXIT;
		return 1;
	}

	reg = DEBUG_REG_ACCESS_REG(exit_qualification);
	if (exit_qualification & TYPE_MOV_FROM_DR) {
		unsigned long val;

		if (kvm_get_dr(vcpu, dr, &val))
			return 1;
		kvm_register_write(vcpu, reg, val);
	} else
		if (kvm_set_dr(vcpu, dr, kvm_register_readl(vcpu, reg)))
			return 1;

	skip_emulated_instruction(vcpu);
	return 1;
}

static u64 vmx_get_dr6(struct kvm_vcpu *vcpu)
{
	return vcpu->arch.dr6;
}

static void vmx_set_dr6(struct kvm_vcpu *vcpu, unsigned long val)
{
}

static void vmx_sync_dirty_debug_regs(struct kvm_vcpu *vcpu)
{
	get_debugreg(vcpu->arch.db[0], 0);
	get_debugreg(vcpu->arch.db[1], 1);
	get_debugreg(vcpu->arch.db[2], 2);
	get_debugreg(vcpu->arch.db[3], 3);
	get_debugreg(vcpu->arch.dr6, 6);
	vcpu->arch.dr7 = vmcs_readl(GUEST_DR7);

	vcpu->arch.switch_db_regs &= ~KVM_DEBUGREG_WONT_EXIT;
	vmcs_set_bits(CPU_BASED_VM_EXEC_CONTROL, CPU_BASED_MOV_DR_EXITING);
}

static void vmx_set_dr7(struct kvm_vcpu *vcpu, unsigned long val)
{
	vmcs_writel(GUEST_DR7, val);
}

static int handle_cpuid(struct kvm_vcpu *vcpu)
{
	kvm_emulate_cpuid(vcpu);
	return 1;
}

static int handle_rdmsr(struct kvm_vcpu *vcpu)
{
	u32 ecx = vcpu->arch.regs[VCPU_REGS_RCX];
	struct msr_data msr_info;

	msr_info.index = ecx;
	msr_info.host_initiated = false;
	if (vmx_get_msr(vcpu, &msr_info)) {
		trace_kvm_msr_read_ex(ecx);
		kvm_inject_gp(vcpu, 0);
		return 1;
	}

	trace_kvm_msr_read(ecx, msr_info.data);

	/* FIXME: handling of bits 32:63 of rax, rdx */
	vcpu->arch.regs[VCPU_REGS_RAX] = msr_info.data & -1u;
	vcpu->arch.regs[VCPU_REGS_RDX] = (msr_info.data >> 32) & -1u;
	skip_emulated_instruction(vcpu);
	return 1;
}

static int handle_wrmsr(struct kvm_vcpu *vcpu)
{
	struct msr_data msr;
	u32 ecx = vcpu->arch.regs[VCPU_REGS_RCX];
	u64 data = (vcpu->arch.regs[VCPU_REGS_RAX] & -1u)
		| ((u64)(vcpu->arch.regs[VCPU_REGS_RDX] & -1u) << 32);

	msr.data = data;
	msr.index = ecx;
	msr.host_initiated = false;
	if (kvm_set_msr(vcpu, &msr) != 0) {
		trace_kvm_msr_write_ex(ecx, data);
		kvm_inject_gp(vcpu, 0);
		return 1;
	}

	trace_kvm_msr_write(ecx, data);
	skip_emulated_instruction(vcpu);
	return 1;
}

static int handle_tpr_below_threshold(struct kvm_vcpu *vcpu)
{
	kvm_make_request(KVM_REQ_EVENT, vcpu);
	return 1;
}

static int handle_interrupt_window(struct kvm_vcpu *vcpu)
{
	u32 cpu_based_vm_exec_control;

	/* clear pending irq */
	cpu_based_vm_exec_control = vmcs_read32(CPU_BASED_VM_EXEC_CONTROL);
	cpu_based_vm_exec_control &= ~CPU_BASED_VIRTUAL_INTR_PENDING;
	vmcs_write32(CPU_BASED_VM_EXEC_CONTROL, cpu_based_vm_exec_control);

	kvm_make_request(KVM_REQ_EVENT, vcpu);

	++vcpu->stat.irq_window_exits;
	return 1;
}

static int handle_halt(struct kvm_vcpu *vcpu)
{
	return kvm_emulate_halt(vcpu);
}

static int handle_vmcall(struct kvm_vcpu *vcpu)
{
	return kvm_emulate_hypercall(vcpu);
}

static int handle_invd(struct kvm_vcpu *vcpu)
{
	return emulate_instruction(vcpu, 0) == EMULATE_DONE;
}

static int handle_invlpg(struct kvm_vcpu *vcpu)
{
	unsigned long exit_qualification = vmcs_readl(EXIT_QUALIFICATION);

	kvm_mmu_invlpg(vcpu, exit_qualification);
	skip_emulated_instruction(vcpu);
	return 1;
}

static int handle_rdpmc(struct kvm_vcpu *vcpu)
{
	int err;

	err = kvm_rdpmc(vcpu);
	kvm_complete_insn_gp(vcpu, err);

	return 1;
}

static int handle_wbinvd(struct kvm_vcpu *vcpu)
{
	kvm_emulate_wbinvd(vcpu);
	return 1;
}

static int handle_xsetbv(struct kvm_vcpu *vcpu)
{
	u64 new_bv = kvm_read_edx_eax(vcpu);
	u32 index = kvm_register_read(vcpu, VCPU_REGS_RCX);

	if (kvm_set_xcr(vcpu, index, new_bv) == 0)
		skip_emulated_instruction(vcpu);
	return 1;
}

static int handle_xsaves(struct kvm_vcpu *vcpu)
{
	skip_emulated_instruction(vcpu);
	WARN(1, "this should never happen\n");
	return 1;
}

static int handle_xrstors(struct kvm_vcpu *vcpu)
{
	skip_emulated_instruction(vcpu);
	WARN(1, "this should never happen\n");
	return 1;
}

static int handle_apic_access(struct kvm_vcpu *vcpu)
{
	if (likely(fasteoi)) {
		unsigned long exit_qualification = vmcs_readl(EXIT_QUALIFICATION);
		int access_type, offset;

		access_type = exit_qualification & APIC_ACCESS_TYPE;
		offset = exit_qualification & APIC_ACCESS_OFFSET;
		/*
		 * Sane guest uses MOV to write EOI, with written value
		 * not cared. So make a short-circuit here by avoiding
		 * heavy instruction emulation.
		 */
		if ((access_type == TYPE_LINEAR_APIC_INST_WRITE) &&
		    (offset == APIC_EOI)) {
			kvm_lapic_set_eoi(vcpu);
			skip_emulated_instruction(vcpu);
			return 1;
		}
	}
	return emulate_instruction(vcpu, 0) == EMULATE_DONE;
}

static int handle_apic_eoi_induced(struct kvm_vcpu *vcpu)
{
	unsigned long exit_qualification = vmcs_readl(EXIT_QUALIFICATION);
	int vector = exit_qualification & 0xff;

	/* EOI-induced VM exit is trap-like and thus no need to adjust IP */
	kvm_apic_set_eoi_accelerated(vcpu, vector);
	return 1;
}

static int handle_apic_write(struct kvm_vcpu *vcpu)
{
	unsigned long exit_qualification = vmcs_readl(EXIT_QUALIFICATION);
	u32 offset = exit_qualification & 0xfff;

	/* APIC-write VM exit is trap-like and thus no need to adjust IP */
	kvm_apic_write_nodecode(vcpu, offset);
	return 1;
}

static int handle_task_switch(struct kvm_vcpu *vcpu)
{
	struct vcpu_vmx *vmx = to_vmx(vcpu);
	unsigned long exit_qualification;
	bool has_error_code = false;
	u32 error_code = 0;
	u16 tss_selector;
	int reason, type, idt_v, idt_index;

	idt_v = (vmx->idt_vectoring_info & VECTORING_INFO_VALID_MASK);
	idt_index = (vmx->idt_vectoring_info & VECTORING_INFO_VECTOR_MASK);
	type = (vmx->idt_vectoring_info & VECTORING_INFO_TYPE_MASK);

	exit_qualification = vmcs_readl(EXIT_QUALIFICATION);

	reason = (u32)exit_qualification >> 30;
	if (reason == TASK_SWITCH_GATE && idt_v) {
		switch (type) {
		case INTR_TYPE_NMI_INTR:
			vcpu->arch.nmi_injected = false;
			vmx_set_nmi_mask(vcpu, true);
			break;
		case INTR_TYPE_EXT_INTR:
		case INTR_TYPE_SOFT_INTR:
			kvm_clear_interrupt_queue(vcpu);
			break;
		case INTR_TYPE_HARD_EXCEPTION:
			if (vmx->idt_vectoring_info &
			    VECTORING_INFO_DELIVER_CODE_MASK) {
				has_error_code = true;
				error_code =
					vmcs_read32(IDT_VECTORING_ERROR_CODE);
			}
			/* fall through */
		case INTR_TYPE_SOFT_EXCEPTION:
			kvm_clear_exception_queue(vcpu);
			break;
		default:
			break;
		}
	}
	tss_selector = exit_qualification;

	if (!idt_v || (type != INTR_TYPE_HARD_EXCEPTION &&
		       type != INTR_TYPE_EXT_INTR &&
		       type != INTR_TYPE_NMI_INTR))
		skip_emulated_instruction(vcpu);

	if (kvm_task_switch(vcpu, tss_selector,
			    type == INTR_TYPE_SOFT_INTR ? idt_index : -1, reason,
			    has_error_code, error_code) == EMULATE_FAIL) {
		vcpu->run->exit_reason = KVM_EXIT_INTERNAL_ERROR;
		vcpu->run->internal.suberror = KVM_INTERNAL_ERROR_EMULATION;
		vcpu->run->internal.ndata = 0;
		return 0;
	}

	/*
	 * TODO: What about debug traps on tss switch?
	 *       Are we supposed to inject them and update dr6?
	 */

	return 1;
}

static int handle_ept_violation(struct kvm_vcpu *vcpu)
{
	unsigned long exit_qualification;
	gpa_t gpa;
	u32 error_code;
	int gla_validity;

	exit_qualification = vmcs_readl(EXIT_QUALIFICATION);

	gla_validity = (exit_qualification >> 7) & 0x3;
	if (gla_validity != 0x3 && gla_validity != 0x1 && gla_validity != 0) {
		printk(KERN_ERR "EPT: Handling EPT violation failed!\n");
		printk(KERN_ERR "EPT: GPA: 0x%lx, GVA: 0x%lx\n",
			(long unsigned int)vmcs_read64(GUEST_PHYSICAL_ADDRESS),
			vmcs_readl(GUEST_LINEAR_ADDRESS));
		printk(KERN_ERR "EPT: Exit qualification is 0x%lx\n",
			(long unsigned int)exit_qualification);
		vcpu->run->exit_reason = KVM_EXIT_UNKNOWN;
		vcpu->run->hw.hardware_exit_reason = EXIT_REASON_EPT_VIOLATION;
		return 0;
	}

	/*
	 * EPT violation happened while executing iret from NMI,
	 * "blocked by NMI" bit has to be set before next VM entry.
	 * There are errata that may cause this bit to not be set:
	 * AAK134, BY25.
	 */
	if (!(to_vmx(vcpu)->idt_vectoring_info & VECTORING_INFO_VALID_MASK) &&
			cpu_has_virtual_nmis() &&
			(exit_qualification & INTR_INFO_UNBLOCK_NMI))
		vmcs_set_bits(GUEST_INTERRUPTIBILITY_INFO, GUEST_INTR_STATE_NMI);

	gpa = vmcs_read64(GUEST_PHYSICAL_ADDRESS);
	trace_kvm_page_fault(gpa, exit_qualification);

	/* it is a read fault? */
	error_code = (exit_qualification << 2) & PFERR_USER_MASK;
	/* it is a write fault? */
	error_code |= exit_qualification & PFERR_WRITE_MASK;
	/* It is a fetch fault? */
	error_code |= (exit_qualification << 2) & PFERR_FETCH_MASK;
	/* ept page table is present? */
	error_code |= (exit_qualification & 0x38) != 0;

	vcpu->arch.exit_qualification = exit_qualification;

	return kvm_mmu_page_fault(vcpu, gpa, error_code, NULL, 0);
}

static int handle_ept_misconfig(struct kvm_vcpu *vcpu)
{
	int ret;
	gpa_t gpa;

	gpa = vmcs_read64(GUEST_PHYSICAL_ADDRESS);
	if (!kvm_io_bus_write(vcpu, KVM_FAST_MMIO_BUS, gpa, 0, NULL)) {
		skip_emulated_instruction(vcpu);
		trace_kvm_fast_mmio(gpa);
		return 1;
	}

	ret = handle_mmio_page_fault(vcpu, gpa, true);
	if (likely(ret == RET_MMIO_PF_EMULATE))
		return x86_emulate_instruction(vcpu, gpa, 0, NULL, 0) ==
					      EMULATE_DONE;

	if (unlikely(ret == RET_MMIO_PF_INVALID))
		return kvm_mmu_page_fault(vcpu, gpa, 0, NULL, 0);

	if (unlikely(ret == RET_MMIO_PF_RETRY))
		return 1;

	/* It is the real ept misconfig */
	WARN_ON(1);

	vcpu->run->exit_reason = KVM_EXIT_UNKNOWN;
	vcpu->run->hw.hardware_exit_reason = EXIT_REASON_EPT_MISCONFIG;

	return 0;
}

static int handle_nmi_window(struct kvm_vcpu *vcpu)
{
	u32 cpu_based_vm_exec_control;

	/* clear pending NMI */
	cpu_based_vm_exec_control = vmcs_read32(CPU_BASED_VM_EXEC_CONTROL);
	cpu_based_vm_exec_control &= ~CPU_BASED_VIRTUAL_NMI_PENDING;
	vmcs_write32(CPU_BASED_VM_EXEC_CONTROL, cpu_based_vm_exec_control);
	++vcpu->stat.nmi_window_exits;
	kvm_make_request(KVM_REQ_EVENT, vcpu);

	return 1;
}

static int handle_invalid_guest_state(struct kvm_vcpu *vcpu)
{
	struct vcpu_vmx *vmx = to_vmx(vcpu);
	enum emulation_result err = EMULATE_DONE;
	int ret = 1;
	u32 cpu_exec_ctrl;
	bool intr_window_requested;
	unsigned count = 130;

	cpu_exec_ctrl = vmcs_read32(CPU_BASED_VM_EXEC_CONTROL);
	intr_window_requested = cpu_exec_ctrl & CPU_BASED_VIRTUAL_INTR_PENDING;

	while (vmx->emulation_required && count-- != 0) {
		if (intr_window_requested && vmx_interrupt_allowed(vcpu))
			return handle_interrupt_window(&vmx->vcpu);

		if (test_bit(KVM_REQ_EVENT, &vcpu->requests))
			return 1;

		err = emulate_instruction(vcpu, EMULTYPE_NO_REEXECUTE);

		if (err == EMULATE_USER_EXIT) {
			++vcpu->stat.mmio_exits;
			ret = 0;
			goto out;
		}

		if (err != EMULATE_DONE) {
			vcpu->run->exit_reason = KVM_EXIT_INTERNAL_ERROR;
			vcpu->run->internal.suberror = KVM_INTERNAL_ERROR_EMULATION;
			vcpu->run->internal.ndata = 0;
			return 0;
		}

		if (vcpu->arch.halt_request) {
			vcpu->arch.halt_request = 0;
			ret = kvm_vcpu_halt(vcpu);
			goto out;
		}

		if (signal_pending(current))
			goto out;
		if (need_resched())
			schedule();
	}

out:
	return ret;
}

static int __grow_ple_window(int val)
{
	if (ple_window_grow < 1)
		return ple_window;

	val = min(val, ple_window_actual_max);

	if (ple_window_grow < ple_window)
		val *= ple_window_grow;
	else
		val += ple_window_grow;

	return val;
}

static int __shrink_ple_window(int val, int modifier, int minimum)
{
	if (modifier < 1)
		return ple_window;

	if (modifier < ple_window)
		val /= modifier;
	else
		val -= modifier;

	return max(val, minimum);
}

static void grow_ple_window(struct kvm_vcpu *vcpu)
{
	struct vcpu_vmx *vmx = to_vmx(vcpu);
	int old = vmx->ple_window;

	vmx->ple_window = __grow_ple_window(old);

	if (vmx->ple_window != old)
		vmx->ple_window_dirty = true;

	trace_kvm_ple_window_grow(vcpu->vcpu_id, vmx->ple_window, old);
}

static void shrink_ple_window(struct kvm_vcpu *vcpu)
{
	struct vcpu_vmx *vmx = to_vmx(vcpu);
	int old = vmx->ple_window;

	vmx->ple_window = __shrink_ple_window(old,
	                                      ple_window_shrink, ple_window);

	if (vmx->ple_window != old)
		vmx->ple_window_dirty = true;

	trace_kvm_ple_window_shrink(vcpu->vcpu_id, vmx->ple_window, old);
}

/*
 * ple_window_actual_max is computed to be one grow_ple_window() below
 * ple_window_max. (See __grow_ple_window for the reason.)
 * This prevents overflows, because ple_window_max is int.
 * ple_window_max effectively rounded down to a multiple of ple_window_grow in
 * this process.
 * ple_window_max is also prevented from setting vmx->ple_window < ple_window.
 */
static void update_ple_window_actual_max(void)
{
	ple_window_actual_max =
			__shrink_ple_window(max(ple_window_max, ple_window),
			                    ple_window_grow, INT_MIN);
}

/*
 * Handler for POSTED_INTERRUPT_WAKEUP_VECTOR.
 */
static void wakeup_handler(void)
{
	struct kvm_vcpu *vcpu;
	int cpu = smp_processor_id();

	spin_lock(&per_cpu(blocked_vcpu_on_cpu_lock, cpu));
	list_for_each_entry(vcpu, &per_cpu(blocked_vcpu_on_cpu, cpu),
			blocked_vcpu_list) {
		struct pi_desc *pi_desc = vcpu_to_pi_desc(vcpu);

		if (pi_test_on(pi_desc) == 1)
			kvm_vcpu_kick(vcpu);
	}
	spin_unlock(&per_cpu(blocked_vcpu_on_cpu_lock, cpu));
}

static __init int hardware_setup(void)
{
	int r = -ENOMEM, i, msr;

	rdmsrl_safe(MSR_EFER, &host_efer);

	for (i = 0; i < ARRAY_SIZE(vmx_msr_index); ++i)
		kvm_define_shared_msr(i, vmx_msr_index[i]);

	vmx_io_bitmap_a = (unsigned long *)__get_free_page(GFP_KERNEL);
	if (!vmx_io_bitmap_a)
		return r;

	vmx_io_bitmap_b = (unsigned long *)__get_free_page(GFP_KERNEL);
	if (!vmx_io_bitmap_b)
		goto out;

	vmx_msr_bitmap_legacy = (unsigned long *)__get_free_page(GFP_KERNEL);
	if (!vmx_msr_bitmap_legacy)
		goto out1;

	vmx_msr_bitmap_legacy_x2apic =
				(unsigned long *)__get_free_page(GFP_KERNEL);
	if (!vmx_msr_bitmap_legacy_x2apic)
		goto out2;

	vmx_msr_bitmap_longmode = (unsigned long *)__get_free_page(GFP_KERNEL);
	if (!vmx_msr_bitmap_longmode)
		goto out3;

	vmx_msr_bitmap_longmode_x2apic =
				(unsigned long *)__get_free_page(GFP_KERNEL);
	if (!vmx_msr_bitmap_longmode_x2apic)
		goto out4;

	if (nested) {
		vmx_msr_bitmap_nested =
			(unsigned long *)__get_free_page(GFP_KERNEL);
		if (!vmx_msr_bitmap_nested)
			goto out5;
	}

	vmx_vmread_bitmap = (unsigned long *)__get_free_page(GFP_KERNEL);
	if (!vmx_vmread_bitmap)
		goto out6;

	vmx_vmwrite_bitmap = (unsigned long *)__get_free_page(GFP_KERNEL);
	if (!vmx_vmwrite_bitmap)
		goto out7;

	memset(vmx_vmread_bitmap, 0xff, PAGE_SIZE);
	memset(vmx_vmwrite_bitmap, 0xff, PAGE_SIZE);

	/*
	 * Allow direct access to the PC debug port (it is often used for I/O
	 * delays, but the vmexits simply slow things down).
	 */
	memset(vmx_io_bitmap_a, 0xff, PAGE_SIZE);
	clear_bit(0x80, vmx_io_bitmap_a);

	memset(vmx_io_bitmap_b, 0xff, PAGE_SIZE);

	memset(vmx_msr_bitmap_legacy, 0xff, PAGE_SIZE);
	memset(vmx_msr_bitmap_longmode, 0xff, PAGE_SIZE);
	if (nested)
		memset(vmx_msr_bitmap_nested, 0xff, PAGE_SIZE);

	if (setup_vmcs_config(&vmcs_config) < 0) {
		r = -EIO;
		goto out8;
	}

	if (boot_cpu_has(X86_FEATURE_NX))
		kvm_enable_efer_bits(EFER_NX);

	if (!cpu_has_vmx_vpid())
		enable_vpid = 0;
	if (!cpu_has_vmx_shadow_vmcs())
		enable_shadow_vmcs = 0;
	if (enable_shadow_vmcs)
		init_vmcs_shadow_fields();

	if (!cpu_has_vmx_ept() ||
	    !cpu_has_vmx_ept_4levels()) {
		enable_ept = 0;
		enable_unrestricted_guest = 0;
		enable_ept_ad_bits = 0;
	}

	if (!cpu_has_vmx_ept_ad_bits())
		enable_ept_ad_bits = 0;

	if (!cpu_has_vmx_unrestricted_guest())
		enable_unrestricted_guest = 0;

	if (!cpu_has_vmx_flexpriority())
		flexpriority_enabled = 0;

	/*
	 * set_apic_access_page_addr() is used to reload apic access
	 * page upon invalidation.  No need to do anything if not
	 * using the APIC_ACCESS_ADDR VMCS field.
	 */
	if (!flexpriority_enabled)
		kvm_x86_ops->set_apic_access_page_addr = NULL;

	if (!cpu_has_vmx_tpr_shadow())
		kvm_x86_ops->update_cr8_intercept = NULL;

	if (enable_ept && !cpu_has_vmx_ept_2m_page())
		kvm_disable_largepages();

	if (!cpu_has_vmx_ple())
		ple_gap = 0;

	if (!cpu_has_vmx_apicv())
		enable_apicv = 0;

	if (cpu_has_vmx_tsc_scaling()) {
		kvm_has_tsc_control = true;
		kvm_max_tsc_scaling_ratio = KVM_VMX_TSC_MULTIPLIER_MAX;
		kvm_tsc_scaling_ratio_frac_bits = 48;
	}

	vmx_disable_intercept_for_msr(MSR_FS_BASE, false);
	vmx_disable_intercept_for_msr(MSR_GS_BASE, false);
	vmx_disable_intercept_for_msr(MSR_KERNEL_GS_BASE, true);
	vmx_disable_intercept_for_msr(MSR_IA32_SYSENTER_CS, false);
	vmx_disable_intercept_for_msr(MSR_IA32_SYSENTER_ESP, false);
	vmx_disable_intercept_for_msr(MSR_IA32_SYSENTER_EIP, false);
	vmx_disable_intercept_for_msr(MSR_IA32_BNDCFGS, true);

	memcpy(vmx_msr_bitmap_legacy_x2apic,
			vmx_msr_bitmap_legacy, PAGE_SIZE);
	memcpy(vmx_msr_bitmap_longmode_x2apic,
			vmx_msr_bitmap_longmode, PAGE_SIZE);

	set_bit(0, vmx_vpid_bitmap); /* 0 is reserved for host */

	for (msr = 0x800; msr <= 0x8ff; msr++)
		vmx_disable_intercept_msr_read_x2apic(msr);

	/* TMCCT */
	vmx_enable_intercept_msr_read_x2apic(0x839);
	/* TPR */
	vmx_disable_intercept_msr_write_x2apic(0x808);
	/* EOI */
	vmx_disable_intercept_msr_write_x2apic(0x80b);
	/* SELF-IPI */
	vmx_disable_intercept_msr_write_x2apic(0x83f);

	if (enable_ept) {
		kvm_mmu_set_mask_ptes(VMX_EPT_READABLE_MASK,
			(enable_ept_ad_bits) ? VMX_EPT_ACCESS_BIT : 0ull,
			(enable_ept_ad_bits) ? VMX_EPT_DIRTY_BIT : 0ull,
			0ull, VMX_EPT_EXECUTABLE_MASK,
			cpu_has_vmx_ept_execute_only() ?
				      0ull : VMX_EPT_READABLE_MASK);
		ept_set_mmio_spte_mask();
		kvm_enable_tdp();
	} else
		kvm_disable_tdp();

	update_ple_window_actual_max();

	/*
	 * Only enable PML when hardware supports PML feature, and both EPT
	 * and EPT A/D bit features are enabled -- PML depends on them to work.
	 */
	if (!enable_ept || !enable_ept_ad_bits || !cpu_has_vmx_pml())
		enable_pml = 0;

	if (!enable_pml) {
		kvm_x86_ops->slot_enable_log_dirty = NULL;
		kvm_x86_ops->slot_disable_log_dirty = NULL;
		kvm_x86_ops->flush_log_dirty = NULL;
		kvm_x86_ops->enable_log_dirty_pt_masked = NULL;
	}

	if (cpu_has_vmx_preemption_timer() && enable_preemption_timer) {
		u64 vmx_msr;

		rdmsrl(MSR_IA32_VMX_MISC, vmx_msr);
		cpu_preemption_timer_multi =
			 vmx_msr & VMX_MISC_PREEMPTION_TIMER_RATE_MASK;
	} else {
		kvm_x86_ops->set_hv_timer = NULL;
		kvm_x86_ops->cancel_hv_timer = NULL;
	}

	kvm_set_posted_intr_wakeup_handler(wakeup_handler);

	kvm_mce_cap_supported |= MCG_LMCE_P;

	return alloc_kvm_area();

out8:
	free_page((unsigned long)vmx_vmwrite_bitmap);
out7:
	free_page((unsigned long)vmx_vmread_bitmap);
out6:
	if (nested)
		free_page((unsigned long)vmx_msr_bitmap_nested);
out5:
	free_page((unsigned long)vmx_msr_bitmap_longmode_x2apic);
out4:
	free_page((unsigned long)vmx_msr_bitmap_longmode);
out3:
	free_page((unsigned long)vmx_msr_bitmap_legacy_x2apic);
out2:
	free_page((unsigned long)vmx_msr_bitmap_legacy);
out1:
	free_page((unsigned long)vmx_io_bitmap_b);
out:
	free_page((unsigned long)vmx_io_bitmap_a);

    return r;
}

static __exit void hardware_unsetup(void)
{
	free_page((unsigned long)vmx_msr_bitmap_legacy_x2apic);
	free_page((unsigned long)vmx_msr_bitmap_longmode_x2apic);
	free_page((unsigned long)vmx_msr_bitmap_legacy);
	free_page((unsigned long)vmx_msr_bitmap_longmode);
	free_page((unsigned long)vmx_io_bitmap_b);
	free_page((unsigned long)vmx_io_bitmap_a);
	free_page((unsigned long)vmx_vmwrite_bitmap);
	free_page((unsigned long)vmx_vmread_bitmap);
	if (nested)
		free_page((unsigned long)vmx_msr_bitmap_nested);

	free_kvm_area();
}

/*
 * Indicate a busy-waiting vcpu in spinlock. We do not enable the PAUSE
 * exiting, so only get here on cpu with PAUSE-Loop-Exiting.
 */
static int handle_pause(struct kvm_vcpu *vcpu)
{
	if (ple_gap)
		grow_ple_window(vcpu);

	skip_emulated_instruction(vcpu);
	kvm_vcpu_on_spin(vcpu);

	return 1;
}

static int handle_nop(struct kvm_vcpu *vcpu)
{
	skip_emulated_instruction(vcpu);
	return 1;
}

static int handle_mwait(struct kvm_vcpu *vcpu)
{
	printk_once(KERN_WARNING "kvm: MWAIT instruction emulated as NOP!\n");
	return handle_nop(vcpu);
}

static int handle_monitor_trap(struct kvm_vcpu *vcpu)
{
	return 1;
}

static int handle_monitor(struct kvm_vcpu *vcpu)
{
	printk_once(KERN_WARNING "kvm: MONITOR instruction emulated as NOP!\n");
	return handle_nop(vcpu);
}

/*
 * To run an L2 guest, we need a vmcs02 based on the L1-specified vmcs12.
 * We could reuse a single VMCS for all the L2 guests, but we also want the
 * option to allocate a separate vmcs02 for each separate loaded vmcs12 - this
 * allows keeping them loaded on the processor, and in the future will allow
 * optimizations where prepare_vmcs02 doesn't need to set all the fields on
 * every entry if they never change.
 * So we keep, in vmx->nested.vmcs02_pool, a cache of size VMCS02_POOL_SIZE
 * (>=0) with a vmcs02 for each recently loaded vmcs12s, most recent first.
 *
 * The following functions allocate and free a vmcs02 in this pool.
 */

/* Get a VMCS from the pool to use as vmcs02 for the current vmcs12. */
static struct loaded_vmcs *nested_get_current_vmcs02(struct vcpu_vmx *vmx)
{
	struct vmcs02_list *item;
	list_for_each_entry(item, &vmx->nested.vmcs02_pool, list)
		if (item->vmptr == vmx->nested.current_vmptr) {
			list_move(&item->list, &vmx->nested.vmcs02_pool);
			return &item->vmcs02;
		}

	if (vmx->nested.vmcs02_num >= max(VMCS02_POOL_SIZE, 1)) {
		/* Recycle the least recently used VMCS. */
		item = list_last_entry(&vmx->nested.vmcs02_pool,
				       struct vmcs02_list, list);
		item->vmptr = vmx->nested.current_vmptr;
		list_move(&item->list, &vmx->nested.vmcs02_pool);
		return &item->vmcs02;
	}

	/* Create a new VMCS */
	item = kmalloc(sizeof(struct vmcs02_list), GFP_KERNEL);
	if (!item)
		return NULL;
	item->vmcs02.vmcs = alloc_vmcs();
	if (!item->vmcs02.vmcs) {
		kfree(item);
		return NULL;
	}
	loaded_vmcs_init(&item->vmcs02);
	item->vmptr = vmx->nested.current_vmptr;
	list_add(&(item->list), &(vmx->nested.vmcs02_pool));
	vmx->nested.vmcs02_num++;
	return &item->vmcs02;
}

/* Free and remove from pool a vmcs02 saved for a vmcs12 (if there is one) */
static void nested_free_vmcs02(struct vcpu_vmx *vmx, gpa_t vmptr)
{
	struct vmcs02_list *item;
	list_for_each_entry(item, &vmx->nested.vmcs02_pool, list)
		if (item->vmptr == vmptr) {
			free_loaded_vmcs(&item->vmcs02);
			list_del(&item->list);
			kfree(item);
			vmx->nested.vmcs02_num--;
			return;
		}
}

/*
 * Free all VMCSs saved for this vcpu, except the one pointed by
 * vmx->loaded_vmcs. We must be running L1, so vmx->loaded_vmcs
 * must be &vmx->vmcs01.
 */
static void nested_free_all_saved_vmcss(struct vcpu_vmx *vmx)
{
	struct vmcs02_list *item, *n;

	WARN_ON(vmx->loaded_vmcs != &vmx->vmcs01);
	list_for_each_entry_safe(item, n, &vmx->nested.vmcs02_pool, list) {
		/*
		 * Something will leak if the above WARN triggers.  Better than
		 * a use-after-free.
		 */
		if (vmx->loaded_vmcs == &item->vmcs02)
			continue;

		free_loaded_vmcs(&item->vmcs02);
		list_del(&item->list);
		kfree(item);
		vmx->nested.vmcs02_num--;
	}
}

/*
 * The following 3 functions, nested_vmx_succeed()/failValid()/failInvalid(),
 * set the success or error code of an emulated VMX instruction, as specified
 * by Vol 2B, VMX Instruction Reference, "Conventions".
 */
static void nested_vmx_succeed(struct kvm_vcpu *vcpu)
{
	vmx_set_rflags(vcpu, vmx_get_rflags(vcpu)
			& ~(X86_EFLAGS_CF | X86_EFLAGS_PF | X86_EFLAGS_AF |
			    X86_EFLAGS_ZF | X86_EFLAGS_SF | X86_EFLAGS_OF));
}

static void nested_vmx_failInvalid(struct kvm_vcpu *vcpu)
{
	vmx_set_rflags(vcpu, (vmx_get_rflags(vcpu)
			& ~(X86_EFLAGS_PF | X86_EFLAGS_AF | X86_EFLAGS_ZF |
			    X86_EFLAGS_SF | X86_EFLAGS_OF))
			| X86_EFLAGS_CF);
}

static void nested_vmx_failValid(struct kvm_vcpu *vcpu,
					u32 vm_instruction_error)
{
	if (to_vmx(vcpu)->nested.current_vmptr == -1ull) {
		/*
		 * failValid writes the error number to the current VMCS, which
		 * can't be done there isn't a current VMCS.
		 */
		nested_vmx_failInvalid(vcpu);
		return;
	}
	vmx_set_rflags(vcpu, (vmx_get_rflags(vcpu)
			& ~(X86_EFLAGS_CF | X86_EFLAGS_PF | X86_EFLAGS_AF |
			    X86_EFLAGS_SF | X86_EFLAGS_OF))
			| X86_EFLAGS_ZF);
	get_vmcs12(vcpu)->vm_instruction_error = vm_instruction_error;
	/*
	 * We don't need to force a shadow sync because
	 * VM_INSTRUCTION_ERROR is not shadowed
	 */
}

static void nested_vmx_abort(struct kvm_vcpu *vcpu, u32 indicator)
{
	/* TODO: not to reset guest simply here. */
	kvm_make_request(KVM_REQ_TRIPLE_FAULT, vcpu);
	pr_warn("kvm: nested vmx abort, indicator %d\n", indicator);
}

static enum hrtimer_restart vmx_preemption_timer_fn(struct hrtimer *timer)
{
	struct vcpu_vmx *vmx =
		container_of(timer, struct vcpu_vmx, nested.preemption_timer);

	vmx->nested.preemption_timer_expired = true;
	kvm_make_request(KVM_REQ_EVENT, &vmx->vcpu);
	kvm_vcpu_kick(&vmx->vcpu);

	return HRTIMER_NORESTART;
}

/*
 * Decode the memory-address operand of a vmx instruction, as recorded on an
 * exit caused by such an instruction (run by a guest hypervisor).
 * On success, returns 0. When the operand is invalid, returns 1 and throws
 * #UD or #GP.
 */
static int get_vmx_mem_address(struct kvm_vcpu *vcpu,
				 unsigned long exit_qualification,
				 u32 vmx_instruction_info, bool wr, gva_t *ret)
{
	gva_t off;
	bool exn;
	struct kvm_segment s;

	/*
	 * According to Vol. 3B, "Information for VM Exits Due to Instruction
	 * Execution", on an exit, vmx_instruction_info holds most of the
	 * addressing components of the operand. Only the displacement part
	 * is put in exit_qualification (see 3B, "Basic VM-Exit Information").
	 * For how an actual address is calculated from all these components,
	 * refer to Vol. 1, "Operand Addressing".
	 */
	int  scaling = vmx_instruction_info & 3;
	int  addr_size = (vmx_instruction_info >> 7) & 7;
	bool is_reg = vmx_instruction_info & (1u << 10);
	int  seg_reg = (vmx_instruction_info >> 15) & 7;
	int  index_reg = (vmx_instruction_info >> 18) & 0xf;
	bool index_is_valid = !(vmx_instruction_info & (1u << 22));
	int  base_reg       = (vmx_instruction_info >> 23) & 0xf;
	bool base_is_valid  = !(vmx_instruction_info & (1u << 27));

	if (is_reg) {
		kvm_queue_exception(vcpu, UD_VECTOR);
		return 1;
	}

	/* Addr = segment_base + offset */
	/* offset = base + [index * scale] + displacement */
	off = exit_qualification; /* holds the displacement */
	if (base_is_valid)
		off += kvm_register_read(vcpu, base_reg);
	if (index_is_valid)
		off += kvm_register_read(vcpu, index_reg)<<scaling;
	vmx_get_segment(vcpu, &s, seg_reg);
	*ret = s.base + off;

	if (addr_size == 1) /* 32 bit */
		*ret &= 0xffffffff;

	/* Checks for #GP/#SS exceptions. */
	exn = false;
	if (is_long_mode(vcpu)) {
		/* Long mode: #GP(0)/#SS(0) if the memory address is in a
		 * non-canonical form. This is the only check on the memory
		 * destination for long mode!
		 */
		exn = is_noncanonical_address(*ret);
	} else if (is_protmode(vcpu)) {
		/* Protected mode: apply checks for segment validity in the
		 * following order:
		 * - segment type check (#GP(0) may be thrown)
		 * - usability check (#GP(0)/#SS(0))
		 * - limit check (#GP(0)/#SS(0))
		 */
		if (wr)
			/* #GP(0) if the destination operand is located in a
			 * read-only data segment or any code segment.
			 */
			exn = ((s.type & 0xa) == 0 || (s.type & 8));
		else
			/* #GP(0) if the source operand is located in an
			 * execute-only code segment
			 */
			exn = ((s.type & 0xa) == 8);
		if (exn) {
			kvm_queue_exception_e(vcpu, GP_VECTOR, 0);
			return 1;
		}
		/* Protected mode: #GP(0)/#SS(0) if the segment is unusable.
		 */
		exn = (s.unusable != 0);
		/* Protected mode: #GP(0)/#SS(0) if the memory
		 * operand is outside the segment limit.
		 */
		exn = exn || (off + sizeof(u64) > s.limit);
	}
	if (exn) {
		kvm_queue_exception_e(vcpu,
				      seg_reg == VCPU_SREG_SS ?
						SS_VECTOR : GP_VECTOR,
				      0);
		return 1;
	}

	return 0;
}

/*
 * This function performs the various checks including
 * - if it's 4KB aligned
 * - No bits beyond the physical address width are set
 * - Returns 0 on success or else 1
 * (Intel SDM Section 30.3)
 */
static int nested_vmx_check_vmptr(struct kvm_vcpu *vcpu, int exit_reason,
				  gpa_t *vmpointer)
{
	gva_t gva;
	gpa_t vmptr;
	struct x86_exception e;
	struct page *page;
	struct vcpu_vmx *vmx = to_vmx(vcpu);
	int maxphyaddr = cpuid_maxphyaddr(vcpu);

	if (get_vmx_mem_address(vcpu, vmcs_readl(EXIT_QUALIFICATION),
			vmcs_read32(VMX_INSTRUCTION_INFO), false, &gva))
		return 1;

	if (kvm_read_guest_virt(&vcpu->arch.emulate_ctxt, gva, &vmptr,
				sizeof(vmptr), &e)) {
		kvm_inject_page_fault(vcpu, &e);
		return 1;
	}

	switch (exit_reason) {
	case EXIT_REASON_VMON:
		/*
		 * SDM 3: 24.11.5
		 * The first 4 bytes of VMXON region contain the supported
		 * VMCS revision identifier
		 *
		 * Note - IA32_VMX_BASIC[48] will never be 1
		 * for the nested case;
		 * which replaces physical address width with 32
		 *
		 */
		if (!PAGE_ALIGNED(vmptr) || (vmptr >> maxphyaddr)) {
			nested_vmx_failInvalid(vcpu);
			skip_emulated_instruction(vcpu);
			return 1;
		}

		page = nested_get_page(vcpu, vmptr);
		if (page == NULL ||
		    *(u32 *)kmap(page) != VMCS12_REVISION) {
			nested_vmx_failInvalid(vcpu);
			kunmap(page);
			skip_emulated_instruction(vcpu);
			return 1;
		}
		kunmap(page);
		vmx->nested.vmxon_ptr = vmptr;
		break;
	case EXIT_REASON_VMCLEAR:
		if (!PAGE_ALIGNED(vmptr) || (vmptr >> maxphyaddr)) {
			nested_vmx_failValid(vcpu,
					     VMXERR_VMCLEAR_INVALID_ADDRESS);
			skip_emulated_instruction(vcpu);
			return 1;
		}

		if (vmptr == vmx->nested.vmxon_ptr) {
			nested_vmx_failValid(vcpu,
					     VMXERR_VMCLEAR_VMXON_POINTER);
			skip_emulated_instruction(vcpu);
			return 1;
		}
		break;
	case EXIT_REASON_VMPTRLD:
		if (!PAGE_ALIGNED(vmptr) || (vmptr >> maxphyaddr)) {
			nested_vmx_failValid(vcpu,
					     VMXERR_VMPTRLD_INVALID_ADDRESS);
			skip_emulated_instruction(vcpu);
			return 1;
		}

		if (vmptr == vmx->nested.vmxon_ptr) {
			nested_vmx_failValid(vcpu,
					     VMXERR_VMCLEAR_VMXON_POINTER);
			skip_emulated_instruction(vcpu);
			return 1;
		}
		break;
	default:
		return 1; /* shouldn't happen */
	}

	if (vmpointer)
		*vmpointer = vmptr;
	return 0;
}

/*
 * Emulate the VMXON instruction.
 * Currently, we just remember that VMX is active, and do not save or even
 * inspect the argument to VMXON (the so-called "VMXON pointer") because we
 * do not currently need to store anything in that guest-allocated memory
 * region. Consequently, VMCLEAR and VMPTRLD also do not verify that the their
 * argument is different from the VMXON pointer (which the spec says they do).
 */
static int handle_vmon(struct kvm_vcpu *vcpu)
{
	struct kvm_segment cs;
	struct vcpu_vmx *vmx = to_vmx(vcpu);
	struct vmcs *shadow_vmcs;
	const u64 VMXON_NEEDED_FEATURES = FEATURE_CONTROL_LOCKED
		| FEATURE_CONTROL_VMXON_ENABLED_OUTSIDE_SMX;

	/* The Intel VMX Instruction Reference lists a bunch of bits that
	 * are prerequisite to running VMXON, most notably cr4.VMXE must be
	 * set to 1 (see vmx_set_cr4() for when we allow the guest to set this).
	 * Otherwise, we should fail with #UD. We test these now:
	 */
	if (!kvm_read_cr4_bits(vcpu, X86_CR4_VMXE) ||
	    !kvm_read_cr0_bits(vcpu, X86_CR0_PE) ||
	    (vmx_get_rflags(vcpu) & X86_EFLAGS_VM)) {
		kvm_queue_exception(vcpu, UD_VECTOR);
		return 1;
	}

	vmx_get_segment(vcpu, &cs, VCPU_SREG_CS);
	if (is_long_mode(vcpu) && !cs.l) {
		kvm_queue_exception(vcpu, UD_VECTOR);
		return 1;
	}

	if (vmx_get_cpl(vcpu)) {
		kvm_inject_gp(vcpu, 0);
		return 1;
	}

	if (nested_vmx_check_vmptr(vcpu, EXIT_REASON_VMON, NULL))
		return 1;

	if (vmx->nested.vmxon) {
		nested_vmx_failValid(vcpu, VMXERR_VMXON_IN_VMX_ROOT_OPERATION);
		skip_emulated_instruction(vcpu);
		return 1;
	}

	if ((vmx->msr_ia32_feature_control & VMXON_NEEDED_FEATURES)
			!= VMXON_NEEDED_FEATURES) {
		kvm_inject_gp(vcpu, 0);
		return 1;
	}

	vmx->nested.cached_vmcs12 = kmalloc(VMCS12_SIZE, GFP_KERNEL);
	if (!vmx->nested.cached_vmcs12)
		return -ENOMEM;

	if (enable_shadow_vmcs) {
		shadow_vmcs = alloc_vmcs();
		if (!shadow_vmcs) {
			kfree(vmx->nested.cached_vmcs12);
			return -ENOMEM;
		}
		/* mark vmcs as shadow */
		shadow_vmcs->revision_id |= (1u << 31);
		/* init shadow vmcs */
		vmcs_clear(shadow_vmcs);
		vmx->nested.current_shadow_vmcs = shadow_vmcs;
	}

	INIT_LIST_HEAD(&(vmx->nested.vmcs02_pool));
	vmx->nested.vmcs02_num = 0;

	hrtimer_init(&vmx->nested.preemption_timer, CLOCK_MONOTONIC,
		     HRTIMER_MODE_REL);
	vmx->nested.preemption_timer.function = vmx_preemption_timer_fn;

	vmx->nested.vmxon = true;

	skip_emulated_instruction(vcpu);
	nested_vmx_succeed(vcpu);
	return 1;
}

/*
 * Intel's VMX Instruction Reference specifies a common set of prerequisites
 * for running VMX instructions (except VMXON, whose prerequisites are
 * slightly different). It also specifies what exception to inject otherwise.
 */
static int nested_vmx_check_permission(struct kvm_vcpu *vcpu)
{
	struct kvm_segment cs;
	struct vcpu_vmx *vmx = to_vmx(vcpu);

	if (!vmx->nested.vmxon) {
		kvm_queue_exception(vcpu, UD_VECTOR);
		return 0;
	}

	vmx_get_segment(vcpu, &cs, VCPU_SREG_CS);
	if ((vmx_get_rflags(vcpu) & X86_EFLAGS_VM) ||
	    (is_long_mode(vcpu) && !cs.l)) {
		kvm_queue_exception(vcpu, UD_VECTOR);
		return 0;
	}

	if (vmx_get_cpl(vcpu)) {
		kvm_inject_gp(vcpu, 0);
		return 0;
	}

	return 1;
}

static inline void nested_release_vmcs12(struct vcpu_vmx *vmx)
{
	if (vmx->nested.current_vmptr == -1ull)
		return;

	/* current_vmptr and current_vmcs12 are always set/reset together */
	if (WARN_ON(vmx->nested.current_vmcs12 == NULL))
		return;

	if (enable_shadow_vmcs) {
		/* copy to memory all shadowed fields in case
		   they were modified */
		copy_shadow_to_vmcs12(vmx);
		vmx->nested.sync_shadow_vmcs = false;
		vmcs_clear_bits(SECONDARY_VM_EXEC_CONTROL,
				SECONDARY_EXEC_SHADOW_VMCS);
		vmcs_write64(VMCS_LINK_POINTER, -1ull);
	}
	vmx->nested.posted_intr_nv = -1;

	/* Flush VMCS12 to guest memory */
	memcpy(vmx->nested.current_vmcs12, vmx->nested.cached_vmcs12,
	       VMCS12_SIZE);

	kunmap(vmx->nested.current_vmcs12_page);
	nested_release_page(vmx->nested.current_vmcs12_page);
	vmx->nested.current_vmptr = -1ull;
	vmx->nested.current_vmcs12 = NULL;
}

/*
 * Free whatever needs to be freed from vmx->nested when L1 goes down, or
 * just stops using VMX.
 */
static void free_nested(struct vcpu_vmx *vmx)
{
	if (!vmx->nested.vmxon)
		return;

	vmx->nested.vmxon = false;
	free_vpid(vmx->nested.vpid02);
	nested_release_vmcs12(vmx);
	if (enable_shadow_vmcs)
		free_vmcs(vmx->nested.current_shadow_vmcs);
	kfree(vmx->nested.cached_vmcs12);
	/* Unpin physical memory we referred to in current vmcs02 */
	if (vmx->nested.apic_access_page) {
		nested_release_page(vmx->nested.apic_access_page);
		vmx->nested.apic_access_page = NULL;
	}
	if (vmx->nested.virtual_apic_page) {
		nested_release_page(vmx->nested.virtual_apic_page);
		vmx->nested.virtual_apic_page = NULL;
	}
	if (vmx->nested.pi_desc_page) {
		kunmap(vmx->nested.pi_desc_page);
		nested_release_page(vmx->nested.pi_desc_page);
		vmx->nested.pi_desc_page = NULL;
		vmx->nested.pi_desc = NULL;
	}

	nested_free_all_saved_vmcss(vmx);
}

/* Emulate the VMXOFF instruction */
static int handle_vmoff(struct kvm_vcpu *vcpu)
{
	if (!nested_vmx_check_permission(vcpu))
		return 1;
	free_nested(to_vmx(vcpu));
	skip_emulated_instruction(vcpu);
	nested_vmx_succeed(vcpu);
	return 1;
}

/* Emulate the VMCLEAR instruction */
static int handle_vmclear(struct kvm_vcpu *vcpu)
{
	struct vcpu_vmx *vmx = to_vmx(vcpu);
	gpa_t vmptr;
	struct vmcs12 *vmcs12;
	struct page *page;

	if (!nested_vmx_check_permission(vcpu))
		return 1;

	if (nested_vmx_check_vmptr(vcpu, EXIT_REASON_VMCLEAR, &vmptr))
		return 1;

	if (vmptr == vmx->nested.current_vmptr)
		nested_release_vmcs12(vmx);

	page = nested_get_page(vcpu, vmptr);
	if (page == NULL) {
		/*
		 * For accurate processor emulation, VMCLEAR beyond available
		 * physical memory should do nothing at all. However, it is
		 * possible that a nested vmx bug, not a guest hypervisor bug,
		 * resulted in this case, so let's shut down before doing any
		 * more damage:
		 */
		kvm_make_request(KVM_REQ_TRIPLE_FAULT, vcpu);
		return 1;
	}
	vmcs12 = kmap(page);
	vmcs12->launch_state = 0;
	kunmap(page);
	nested_release_page(page);

	nested_free_vmcs02(vmx, vmptr);

	skip_emulated_instruction(vcpu);
	nested_vmx_succeed(vcpu);
	return 1;
}

static int nested_vmx_run(struct kvm_vcpu *vcpu, bool launch);

/* Emulate the VMLAUNCH instruction */
static int handle_vmlaunch(struct kvm_vcpu *vcpu)
{
	return nested_vmx_run(vcpu, true);
}

/* Emulate the VMRESUME instruction */
static int handle_vmresume(struct kvm_vcpu *vcpu)
{

	return nested_vmx_run(vcpu, false);
}

enum vmcs_field_type {
	VMCS_FIELD_TYPE_U16 = 0,
	VMCS_FIELD_TYPE_U64 = 1,
	VMCS_FIELD_TYPE_U32 = 2,
	VMCS_FIELD_TYPE_NATURAL_WIDTH = 3
};

static inline int vmcs_field_type(unsigned long field)
{
	if (0x1 & field)	/* the *_HIGH fields are all 32 bit */
		return VMCS_FIELD_TYPE_U32;
	return (field >> 13) & 0x3 ;
}

static inline int vmcs_field_readonly(unsigned long field)
{
	return (((field >> 10) & 0x3) == 1);
}

/*
 * Read a vmcs12 field. Since these can have varying lengths and we return
 * one type, we chose the biggest type (u64) and zero-extend the return value
 * to that size. Note that the caller, handle_vmread, might need to use only
 * some of the bits we return here (e.g., on 32-bit guests, only 32 bits of
 * 64-bit fields are to be returned).
 */
static inline int vmcs12_read_any(struct kvm_vcpu *vcpu,
				  unsigned long field, u64 *ret)
{
	short offset = vmcs_field_to_offset(field);
	char *p;

	if (offset < 0)
		return offset;

	p = ((char *)(get_vmcs12(vcpu))) + offset;

	switch (vmcs_field_type(field)) {
	case VMCS_FIELD_TYPE_NATURAL_WIDTH:
		*ret = *((natural_width *)p);
		return 0;
	case VMCS_FIELD_TYPE_U16:
		*ret = *((u16 *)p);
		return 0;
	case VMCS_FIELD_TYPE_U32:
		*ret = *((u32 *)p);
		return 0;
	case VMCS_FIELD_TYPE_U64:
		*ret = *((u64 *)p);
		return 0;
	default:
		WARN_ON(1);
		return -ENOENT;
	}
}


static inline int vmcs12_write_any(struct kvm_vcpu *vcpu,
				   unsigned long field, u64 field_value){
	short offset = vmcs_field_to_offset(field);
	char *p = ((char *) get_vmcs12(vcpu)) + offset;
	if (offset < 0)
		return offset;

	switch (vmcs_field_type(field)) {
	case VMCS_FIELD_TYPE_U16:
		*(u16 *)p = field_value;
		return 0;
	case VMCS_FIELD_TYPE_U32:
		*(u32 *)p = field_value;
		return 0;
	case VMCS_FIELD_TYPE_U64:
		*(u64 *)p = field_value;
		return 0;
	case VMCS_FIELD_TYPE_NATURAL_WIDTH:
		*(natural_width *)p = field_value;
		return 0;
	default:
		WARN_ON(1);
		return -ENOENT;
	}

}

static void copy_shadow_to_vmcs12(struct vcpu_vmx *vmx)
{
	int i;
	unsigned long field;
	u64 field_value;
	struct vmcs *shadow_vmcs = vmx->nested.current_shadow_vmcs;
	const unsigned long *fields = shadow_read_write_fields;
	const int num_fields = max_shadow_read_write_fields;

	preempt_disable();

	vmcs_load(shadow_vmcs);

	for (i = 0; i < num_fields; i++) {
		field = fields[i];
		switch (vmcs_field_type(field)) {
		case VMCS_FIELD_TYPE_U16:
			field_value = vmcs_read16(field);
			break;
		case VMCS_FIELD_TYPE_U32:
			field_value = vmcs_read32(field);
			break;
		case VMCS_FIELD_TYPE_U64:
			field_value = vmcs_read64(field);
			break;
		case VMCS_FIELD_TYPE_NATURAL_WIDTH:
			field_value = vmcs_readl(field);
			break;
		default:
			WARN_ON(1);
			continue;
		}
		vmcs12_write_any(&vmx->vcpu, field, field_value);
	}

	vmcs_clear(shadow_vmcs);
	vmcs_load(vmx->loaded_vmcs->vmcs);

	preempt_enable();
}

static void copy_vmcs12_to_shadow(struct vcpu_vmx *vmx)
{
	const unsigned long *fields[] = {
		shadow_read_write_fields,
		shadow_read_only_fields
	};
	const int max_fields[] = {
		max_shadow_read_write_fields,
		max_shadow_read_only_fields
	};
	int i, q;
	unsigned long field;
	u64 field_value = 0;
	struct vmcs *shadow_vmcs = vmx->nested.current_shadow_vmcs;

	vmcs_load(shadow_vmcs);

	for (q = 0; q < ARRAY_SIZE(fields); q++) {
		for (i = 0; i < max_fields[q]; i++) {
			field = fields[q][i];
			vmcs12_read_any(&vmx->vcpu, field, &field_value);

			switch (vmcs_field_type(field)) {
			case VMCS_FIELD_TYPE_U16:
				vmcs_write16(field, (u16)field_value);
				break;
			case VMCS_FIELD_TYPE_U32:
				vmcs_write32(field, (u32)field_value);
				break;
			case VMCS_FIELD_TYPE_U64:
				vmcs_write64(field, (u64)field_value);
				break;
			case VMCS_FIELD_TYPE_NATURAL_WIDTH:
				vmcs_writel(field, (long)field_value);
				break;
			default:
				WARN_ON(1);
				break;
			}
		}
	}

	vmcs_clear(shadow_vmcs);
	vmcs_load(vmx->loaded_vmcs->vmcs);
}

/*
 * VMX instructions which assume a current vmcs12 (i.e., that VMPTRLD was
 * used before) all generate the same failure when it is missing.
 */
static int nested_vmx_check_vmcs12(struct kvm_vcpu *vcpu)
{
	struct vcpu_vmx *vmx = to_vmx(vcpu);
	if (vmx->nested.current_vmptr == -1ull) {
		nested_vmx_failInvalid(vcpu);
		skip_emulated_instruction(vcpu);
		return 0;
	}
	return 1;
}

static int handle_vmread(struct kvm_vcpu *vcpu)
{
	unsigned long field;
	u64 field_value;
	unsigned long exit_qualification = vmcs_readl(EXIT_QUALIFICATION);
	u32 vmx_instruction_info = vmcs_read32(VMX_INSTRUCTION_INFO);
	gva_t gva = 0;

	if (!nested_vmx_check_permission(vcpu) ||
	    !nested_vmx_check_vmcs12(vcpu))
		return 1;

	/* Decode instruction info and find the field to read */
	field = kvm_register_readl(vcpu, (((vmx_instruction_info) >> 28) & 0xf));
	/* Read the field, zero-extended to a u64 field_value */
	if (vmcs12_read_any(vcpu, field, &field_value) < 0) {
		nested_vmx_failValid(vcpu, VMXERR_UNSUPPORTED_VMCS_COMPONENT);
		skip_emulated_instruction(vcpu);
		return 1;
	}
	/*
	 * Now copy part of this value to register or memory, as requested.
	 * Note that the number of bits actually copied is 32 or 64 depending
	 * on the guest's mode (32 or 64 bit), not on the given field's length.
	 */
	if (vmx_instruction_info & (1u << 10)) {
		kvm_register_writel(vcpu, (((vmx_instruction_info) >> 3) & 0xf),
			field_value);
	} else {
		if (get_vmx_mem_address(vcpu, exit_qualification,
				vmx_instruction_info, true, &gva))
			return 1;
		/* _system ok, as nested_vmx_check_permission verified cpl=0 */
		kvm_write_guest_virt_system(&vcpu->arch.emulate_ctxt, gva,
			     &field_value, (is_long_mode(vcpu) ? 8 : 4), NULL);
	}

	nested_vmx_succeed(vcpu);
	skip_emulated_instruction(vcpu);
	return 1;
}


static int handle_vmwrite(struct kvm_vcpu *vcpu)
{
	unsigned long field;
	gva_t gva;
	unsigned long exit_qualification = vmcs_readl(EXIT_QUALIFICATION);
	u32 vmx_instruction_info = vmcs_read32(VMX_INSTRUCTION_INFO);
	/* The value to write might be 32 or 64 bits, depending on L1's long
	 * mode, and eventually we need to write that into a field of several
	 * possible lengths. The code below first zero-extends the value to 64
	 * bit (field_value), and then copies only the appropriate number of
	 * bits into the vmcs12 field.
	 */
	u64 field_value = 0;
	struct x86_exception e;

	if (!nested_vmx_check_permission(vcpu) ||
	    !nested_vmx_check_vmcs12(vcpu))
		return 1;

	if (vmx_instruction_info & (1u << 10))
		field_value = kvm_register_readl(vcpu,
			(((vmx_instruction_info) >> 3) & 0xf));
	else {
		if (get_vmx_mem_address(vcpu, exit_qualification,
				vmx_instruction_info, false, &gva))
			return 1;
		if (kvm_read_guest_virt(&vcpu->arch.emulate_ctxt, gva,
			   &field_value, (is_64_bit_mode(vcpu) ? 8 : 4), &e)) {
			kvm_inject_page_fault(vcpu, &e);
			return 1;
		}
	}


	field = kvm_register_readl(vcpu, (((vmx_instruction_info) >> 28) & 0xf));
	if (vmcs_field_readonly(field)) {
		nested_vmx_failValid(vcpu,
			VMXERR_VMWRITE_READ_ONLY_VMCS_COMPONENT);
		skip_emulated_instruction(vcpu);
		return 1;
	}

	if (vmcs12_write_any(vcpu, field, field_value) < 0) {
		nested_vmx_failValid(vcpu, VMXERR_UNSUPPORTED_VMCS_COMPONENT);
		skip_emulated_instruction(vcpu);
		return 1;
	}

	nested_vmx_succeed(vcpu);
	skip_emulated_instruction(vcpu);
	return 1;
}

/* Emulate the VMPTRLD instruction */
static int handle_vmptrld(struct kvm_vcpu *vcpu)
{
	struct vcpu_vmx *vmx = to_vmx(vcpu);
	gpa_t vmptr;

	if (!nested_vmx_check_permission(vcpu))
		return 1;

	if (nested_vmx_check_vmptr(vcpu, EXIT_REASON_VMPTRLD, &vmptr))
		return 1;

	if (vmx->nested.current_vmptr != vmptr) {
		struct vmcs12 *new_vmcs12;
		struct page *page;
		page = nested_get_page(vcpu, vmptr);
		if (page == NULL) {
			nested_vmx_failInvalid(vcpu);
			skip_emulated_instruction(vcpu);
			return 1;
		}
		new_vmcs12 = kmap(page);
		if (new_vmcs12->revision_id != VMCS12_REVISION) {
			kunmap(page);
			nested_release_page_clean(page);
			nested_vmx_failValid(vcpu,
				VMXERR_VMPTRLD_INCORRECT_VMCS_REVISION_ID);
			skip_emulated_instruction(vcpu);
			return 1;
		}

		nested_release_vmcs12(vmx);
		vmx->nested.current_vmptr = vmptr;
		vmx->nested.current_vmcs12 = new_vmcs12;
		vmx->nested.current_vmcs12_page = page;
		/*
		 * Load VMCS12 from guest memory since it is not already
		 * cached.
		 */
		memcpy(vmx->nested.cached_vmcs12,
		       vmx->nested.current_vmcs12, VMCS12_SIZE);

		if (enable_shadow_vmcs) {
			vmcs_set_bits(SECONDARY_VM_EXEC_CONTROL,
				      SECONDARY_EXEC_SHADOW_VMCS);
			vmcs_write64(VMCS_LINK_POINTER,
				     __pa(vmx->nested.current_shadow_vmcs));
			vmx->nested.sync_shadow_vmcs = true;
		}
	}

	nested_vmx_succeed(vcpu);
	skip_emulated_instruction(vcpu);
	return 1;
}

/* Emulate the VMPTRST instruction */
static int handle_vmptrst(struct kvm_vcpu *vcpu)
{
	unsigned long exit_qualification = vmcs_readl(EXIT_QUALIFICATION);
	u32 vmx_instruction_info = vmcs_read32(VMX_INSTRUCTION_INFO);
	gva_t vmcs_gva;
	struct x86_exception e;

	if (!nested_vmx_check_permission(vcpu))
		return 1;

	if (get_vmx_mem_address(vcpu, exit_qualification,
			vmx_instruction_info, true, &vmcs_gva))
		return 1;
	/* ok to use *_system, as nested_vmx_check_permission verified cpl=0 */
	if (kvm_write_guest_virt_system(&vcpu->arch.emulate_ctxt, vmcs_gva,
				 (void *)&to_vmx(vcpu)->nested.current_vmptr,
				 sizeof(u64), &e)) {
		kvm_inject_page_fault(vcpu, &e);
		return 1;
	}
	nested_vmx_succeed(vcpu);
	skip_emulated_instruction(vcpu);
	return 1;
}

/* Emulate the INVEPT instruction */
static int handle_invept(struct kvm_vcpu *vcpu)
{
	struct vcpu_vmx *vmx = to_vmx(vcpu);
	u32 vmx_instruction_info, types;
	unsigned long type;
	gva_t gva;
	struct x86_exception e;
	struct {
		u64 eptp, gpa;
	} operand;

	if (!(vmx->nested.nested_vmx_secondary_ctls_high &
	      SECONDARY_EXEC_ENABLE_EPT) ||
	    !(vmx->nested.nested_vmx_ept_caps & VMX_EPT_INVEPT_BIT)) {
		kvm_queue_exception(vcpu, UD_VECTOR);
		return 1;
	}

	if (!nested_vmx_check_permission(vcpu))
		return 1;

	if (!kvm_read_cr0_bits(vcpu, X86_CR0_PE)) {
		kvm_queue_exception(vcpu, UD_VECTOR);
		return 1;
	}

	vmx_instruction_info = vmcs_read32(VMX_INSTRUCTION_INFO);
	type = kvm_register_readl(vcpu, (vmx_instruction_info >> 28) & 0xf);

	types = (vmx->nested.nested_vmx_ept_caps >> VMX_EPT_EXTENT_SHIFT) & 6;

	if (!(types & (1UL << type))) {
		nested_vmx_failValid(vcpu,
				VMXERR_INVALID_OPERAND_TO_INVEPT_INVVPID);
		skip_emulated_instruction(vcpu);
		return 1;
	}

	/* According to the Intel VMX instruction reference, the memory
	 * operand is read even if it isn't needed (e.g., for type==global)
	 */
	if (get_vmx_mem_address(vcpu, vmcs_readl(EXIT_QUALIFICATION),
			vmx_instruction_info, false, &gva))
		return 1;
	if (kvm_read_guest_virt(&vcpu->arch.emulate_ctxt, gva, &operand,
				sizeof(operand), &e)) {
		kvm_inject_page_fault(vcpu, &e);
		return 1;
	}

	switch (type) {
	case VMX_EPT_EXTENT_GLOBAL:
	/*
	 * TODO: track mappings and invalidate
	 * single context requests appropriately
	 */
	case VMX_EPT_EXTENT_CONTEXT:
		kvm_mmu_sync_roots(vcpu);
		kvm_make_request(KVM_REQ_TLB_FLUSH, vcpu);
		nested_vmx_succeed(vcpu);
		break;
	default:
		BUG_ON(1);
		break;
	}

	skip_emulated_instruction(vcpu);
	return 1;
}

static int handle_invvpid(struct kvm_vcpu *vcpu)
{
	struct vcpu_vmx *vmx = to_vmx(vcpu);
	u32 vmx_instruction_info;
	unsigned long type, types;
	gva_t gva;
	struct x86_exception e;
	int vpid;

	if (!(vmx->nested.nested_vmx_secondary_ctls_high &
	      SECONDARY_EXEC_ENABLE_VPID) ||
			!(vmx->nested.nested_vmx_vpid_caps & VMX_VPID_INVVPID_BIT)) {
		kvm_queue_exception(vcpu, UD_VECTOR);
		return 1;
	}

	if (!nested_vmx_check_permission(vcpu))
		return 1;

	vmx_instruction_info = vmcs_read32(VMX_INSTRUCTION_INFO);
	type = kvm_register_readl(vcpu, (vmx_instruction_info >> 28) & 0xf);

	types = (vmx->nested.nested_vmx_vpid_caps >> 8) & 0x7;

	if (!(types & (1UL << type))) {
		nested_vmx_failValid(vcpu,
			VMXERR_INVALID_OPERAND_TO_INVEPT_INVVPID);
		skip_emulated_instruction(vcpu);
		return 1;
	}

	/* according to the intel vmx instruction reference, the memory
	 * operand is read even if it isn't needed (e.g., for type==global)
	 */
	if (get_vmx_mem_address(vcpu, vmcs_readl(EXIT_QUALIFICATION),
			vmx_instruction_info, false, &gva))
		return 1;
	if (kvm_read_guest_virt(&vcpu->arch.emulate_ctxt, gva, &vpid,
				sizeof(u32), &e)) {
		kvm_inject_page_fault(vcpu, &e);
		return 1;
	}

	switch (type) {
	case VMX_VPID_EXTENT_SINGLE_CONTEXT:
		/*
		 * Old versions of KVM use the single-context version so we
		 * have to support it; just treat it the same as all-context.
		 */
	case VMX_VPID_EXTENT_ALL_CONTEXT:
		__vmx_flush_tlb(vcpu, to_vmx(vcpu)->nested.vpid02);
		nested_vmx_succeed(vcpu);
		break;
	default:
		/* Trap individual address invalidation invvpid calls */
		BUG_ON(1);
		break;
	}

	skip_emulated_instruction(vcpu);
	return 1;
}

static int handle_pml_full(struct kvm_vcpu *vcpu)
{
	unsigned long exit_qualification;

	trace_kvm_pml_full(vcpu->vcpu_id);

	exit_qualification = vmcs_readl(EXIT_QUALIFICATION);

	/*
	 * PML buffer FULL happened while executing iret from NMI,
	 * "blocked by NMI" bit has to be set before next VM entry.
	 */
	if (!(to_vmx(vcpu)->idt_vectoring_info & VECTORING_INFO_VALID_MASK) &&
			cpu_has_virtual_nmis() &&
			(exit_qualification & INTR_INFO_UNBLOCK_NMI))
		vmcs_set_bits(GUEST_INTERRUPTIBILITY_INFO,
				GUEST_INTR_STATE_NMI);

	/*
	 * PML buffer already flushed at beginning of VMEXIT. Nothing to do
	 * here.., and there's no userspace involvement needed for PML.
	 */
	return 1;
}

static int handle_preemption_timer(struct kvm_vcpu *vcpu)
{
	kvm_lapic_expired_hv_timer(vcpu);
	return 1;
}

/*
 * The exit handlers return 1 if the exit was handled fully and guest execution
 * may resume.  Otherwise they set the kvm_run parameter to indicate what needs
 * to be done to userspace and return 0.
 */
static int (*const kvm_vmx_exit_handlers[])(struct kvm_vcpu *vcpu) = {
	[EXIT_REASON_EXCEPTION_NMI]           = handle_exception,
	[EXIT_REASON_EXTERNAL_INTERRUPT]      = handle_external_interrupt,
	[EXIT_REASON_TRIPLE_FAULT]            = handle_triple_fault,
	[EXIT_REASON_NMI_WINDOW]	      = handle_nmi_window,
	[EXIT_REASON_IO_INSTRUCTION]          = handle_io,
	[EXIT_REASON_CR_ACCESS]               = handle_cr,
	[EXIT_REASON_DR_ACCESS]               = handle_dr,
	[EXIT_REASON_CPUID]                   = handle_cpuid,
	[EXIT_REASON_MSR_READ]                = handle_rdmsr,
	[EXIT_REASON_MSR_WRITE]               = handle_wrmsr,
	[EXIT_REASON_PENDING_INTERRUPT]       = handle_interrupt_window,
	[EXIT_REASON_HLT]                     = handle_halt,
	[EXIT_REASON_INVD]		      = handle_invd,
	[EXIT_REASON_INVLPG]		      = handle_invlpg,
	[EXIT_REASON_RDPMC]                   = handle_rdpmc,
	[EXIT_REASON_VMCALL]                  = handle_vmcall,
	[EXIT_REASON_VMCLEAR]	              = handle_vmclear,
	[EXIT_REASON_VMLAUNCH]                = handle_vmlaunch,
	[EXIT_REASON_VMPTRLD]                 = handle_vmptrld,
	[EXIT_REASON_VMPTRST]                 = handle_vmptrst,
	[EXIT_REASON_VMREAD]                  = handle_vmread,
	[EXIT_REASON_VMRESUME]                = handle_vmresume,
	[EXIT_REASON_VMWRITE]                 = handle_vmwrite,
	[EXIT_REASON_VMOFF]                   = handle_vmoff,
	[EXIT_REASON_VMON]                    = handle_vmon,
	[EXIT_REASON_TPR_BELOW_THRESHOLD]     = handle_tpr_below_threshold,
	[EXIT_REASON_APIC_ACCESS]             = handle_apic_access,
	[EXIT_REASON_APIC_WRITE]              = handle_apic_write,
	[EXIT_REASON_EOI_INDUCED]             = handle_apic_eoi_induced,
	[EXIT_REASON_WBINVD]                  = handle_wbinvd,
	[EXIT_REASON_XSETBV]                  = handle_xsetbv,
	[EXIT_REASON_TASK_SWITCH]             = handle_task_switch,
	[EXIT_REASON_MCE_DURING_VMENTRY]      = handle_machine_check,
	[EXIT_REASON_EPT_VIOLATION]	      = handle_ept_violation,
	[EXIT_REASON_EPT_MISCONFIG]           = handle_ept_misconfig,
	[EXIT_REASON_PAUSE_INSTRUCTION]       = handle_pause,
	[EXIT_REASON_MWAIT_INSTRUCTION]	      = handle_mwait,
	[EXIT_REASON_MONITOR_TRAP_FLAG]       = handle_monitor_trap,
	[EXIT_REASON_MONITOR_INSTRUCTION]     = handle_monitor,
	[EXIT_REASON_INVEPT]                  = handle_invept,
	[EXIT_REASON_INVVPID]                 = handle_invvpid,
	[EXIT_REASON_XSAVES]                  = handle_xsaves,
	[EXIT_REASON_XRSTORS]                 = handle_xrstors,
	[EXIT_REASON_PML_FULL]		      = handle_pml_full,
	[EXIT_REASON_PREEMPTION_TIMER]	      = handle_preemption_timer,
};

static const int kvm_vmx_max_exit_handlers =
	ARRAY_SIZE(kvm_vmx_exit_handlers);

static bool nested_vmx_exit_handled_io(struct kvm_vcpu *vcpu,
				       struct vmcs12 *vmcs12)
{
	unsigned long exit_qualification;
	gpa_t bitmap, last_bitmap;
	unsigned int port;
	int size;
	u8 b;

	if (!nested_cpu_has(vmcs12, CPU_BASED_USE_IO_BITMAPS))
		return nested_cpu_has(vmcs12, CPU_BASED_UNCOND_IO_EXITING);

	exit_qualification = vmcs_readl(EXIT_QUALIFICATION);

	port = exit_qualification >> 16;
	size = (exit_qualification & 7) + 1;

	last_bitmap = (gpa_t)-1;
	b = -1;

	while (size > 0) {
		if (port < 0x8000)
			bitmap = vmcs12->io_bitmap_a;
		else if (port < 0x10000)
			bitmap = vmcs12->io_bitmap_b;
		else
			return true;
		bitmap += (port & 0x7fff) / 8;

		if (last_bitmap != bitmap)
			if (kvm_vcpu_read_guest(vcpu, bitmap, &b, 1))
				return true;
		if (b & (1 << (port & 7)))
			return true;

		port++;
		size--;
		last_bitmap = bitmap;
	}

	return false;
}

/*
 * Return 1 if we should exit from L2 to L1 to handle an MSR access access,
 * rather than handle it ourselves in L0. I.e., check whether L1 expressed
 * disinterest in the current event (read or write a specific MSR) by using an
 * MSR bitmap. This may be the case even when L0 doesn't use MSR bitmaps.
 */
static bool nested_vmx_exit_handled_msr(struct kvm_vcpu *vcpu,
	struct vmcs12 *vmcs12, u32 exit_reason)
{
	u32 msr_index = vcpu->arch.regs[VCPU_REGS_RCX];
	gpa_t bitmap;

	if (!nested_cpu_has(vmcs12, CPU_BASED_USE_MSR_BITMAPS))
		return true;

	/*
	 * The MSR_BITMAP page is divided into four 1024-byte bitmaps,
	 * for the four combinations of read/write and low/high MSR numbers.
	 * First we need to figure out which of the four to use:
	 */
	bitmap = vmcs12->msr_bitmap;
	if (exit_reason == EXIT_REASON_MSR_WRITE)
		bitmap += 2048;
	if (msr_index >= 0xc0000000) {
		msr_index -= 0xc0000000;
		bitmap += 1024;
	}

	/* Then read the msr_index'th bit from this bitmap: */
	if (msr_index < 1024*8) {
		unsigned char b;
		if (kvm_vcpu_read_guest(vcpu, bitmap + msr_index/8, &b, 1))
			return true;
		return 1 & (b >> (msr_index & 7));
	} else
		return true; /* let L1 handle the wrong parameter */
}

/*
 * Return 1 if we should exit from L2 to L1 to handle a CR access exit,
 * rather than handle it ourselves in L0. I.e., check if L1 wanted to
 * intercept (via guest_host_mask etc.) the current event.
 */
static bool nested_vmx_exit_handled_cr(struct kvm_vcpu *vcpu,
	struct vmcs12 *vmcs12)
{
	unsigned long exit_qualification = vmcs_readl(EXIT_QUALIFICATION);
	int cr = exit_qualification & 15;
	int reg = (exit_qualification >> 8) & 15;
	unsigned long val = kvm_register_readl(vcpu, reg);

	switch ((exit_qualification >> 4) & 3) {
	case 0: /* mov to cr */
		switch (cr) {
		case 0:
			if (vmcs12->cr0_guest_host_mask &
			    (val ^ vmcs12->cr0_read_shadow))
				return true;
			break;
		case 3:
			if ((vmcs12->cr3_target_count >= 1 &&
					vmcs12->cr3_target_value0 == val) ||
				(vmcs12->cr3_target_count >= 2 &&
					vmcs12->cr3_target_value1 == val) ||
				(vmcs12->cr3_target_count >= 3 &&
					vmcs12->cr3_target_value2 == val) ||
				(vmcs12->cr3_target_count >= 4 &&
					vmcs12->cr3_target_value3 == val))
				return false;
			if (nested_cpu_has(vmcs12, CPU_BASED_CR3_LOAD_EXITING))
				return true;
			break;
		case 4:
			if (vmcs12->cr4_guest_host_mask &
			    (vmcs12->cr4_read_shadow ^ val))
				return true;
			break;
		case 8:
			if (nested_cpu_has(vmcs12, CPU_BASED_CR8_LOAD_EXITING))
				return true;
			break;
		}
		break;
	case 2: /* clts */
		if ((vmcs12->cr0_guest_host_mask & X86_CR0_TS) &&
		    (vmcs12->cr0_read_shadow & X86_CR0_TS))
			return true;
		break;
	case 1: /* mov from cr */
		switch (cr) {
		case 3:
			if (vmcs12->cpu_based_vm_exec_control &
			    CPU_BASED_CR3_STORE_EXITING)
				return true;
			break;
		case 8:
			if (vmcs12->cpu_based_vm_exec_control &
			    CPU_BASED_CR8_STORE_EXITING)
				return true;
			break;
		}
		break;
	case 3: /* lmsw */
		/*
		 * lmsw can change bits 1..3 of cr0, and only set bit 0 of
		 * cr0. Other attempted changes are ignored, with no exit.
		 */
		if (vmcs12->cr0_guest_host_mask & 0xe &
		    (val ^ vmcs12->cr0_read_shadow))
			return true;
		if ((vmcs12->cr0_guest_host_mask & 0x1) &&
		    !(vmcs12->cr0_read_shadow & 0x1) &&
		    (val & 0x1))
			return true;
		break;
	}
	return false;
}

/*
 * Return 1 if we should exit from L2 to L1 to handle an exit, or 0 if we
 * should handle it ourselves in L0 (and then continue L2). Only call this
 * when in is_guest_mode (L2).
 */
static bool nested_vmx_exit_handled(struct kvm_vcpu *vcpu)
{
	u32 intr_info = vmcs_read32(VM_EXIT_INTR_INFO);
	struct vcpu_vmx *vmx = to_vmx(vcpu);
	struct vmcs12 *vmcs12 = get_vmcs12(vcpu);
	u32 exit_reason = vmx->exit_reason;

	trace_kvm_nested_vmexit(kvm_rip_read(vcpu), exit_reason,
				vmcs_readl(EXIT_QUALIFICATION),
				vmx->idt_vectoring_info,
				intr_info,
				vmcs_read32(VM_EXIT_INTR_ERROR_CODE),
				KVM_ISA_VMX);

	if (vmx->nested.nested_run_pending)
		return false;

	if (unlikely(vmx->fail)) {
		pr_info_ratelimited("%s failed vm entry %x\n", __func__,
				    vmcs_read32(VM_INSTRUCTION_ERROR));
		return true;
	}

	switch (exit_reason) {
	case EXIT_REASON_EXCEPTION_NMI:
		if (!is_exception(intr_info))
			return false;
		else if (is_page_fault(intr_info))
			return enable_ept;
		else if (is_no_device(intr_info) &&
			 !(vmcs12->guest_cr0 & X86_CR0_TS))
			return false;
		else if (is_debug(intr_info) &&
			 vcpu->guest_debug &
			 (KVM_GUESTDBG_SINGLESTEP | KVM_GUESTDBG_USE_HW_BP))
			return false;
		else if (is_breakpoint(intr_info) &&
			 vcpu->guest_debug & KVM_GUESTDBG_USE_SW_BP)
			return false;
		return vmcs12->exception_bitmap &
				(1u << (intr_info & INTR_INFO_VECTOR_MASK));
	case EXIT_REASON_EXTERNAL_INTERRUPT:
		return false;
	case EXIT_REASON_TRIPLE_FAULT:
		return true;
	case EXIT_REASON_PENDING_INTERRUPT:
		return nested_cpu_has(vmcs12, CPU_BASED_VIRTUAL_INTR_PENDING);
	case EXIT_REASON_NMI_WINDOW:
		return nested_cpu_has(vmcs12, CPU_BASED_VIRTUAL_NMI_PENDING);
	case EXIT_REASON_TASK_SWITCH:
		return true;
	case EXIT_REASON_CPUID:
		if (kvm_register_read(vcpu, VCPU_REGS_RAX) == 0xa)
			return false;
		return true;
	case EXIT_REASON_HLT:
		return nested_cpu_has(vmcs12, CPU_BASED_HLT_EXITING);
	case EXIT_REASON_INVD:
		return true;
	case EXIT_REASON_INVLPG:
		return nested_cpu_has(vmcs12, CPU_BASED_INVLPG_EXITING);
	case EXIT_REASON_RDPMC:
		return nested_cpu_has(vmcs12, CPU_BASED_RDPMC_EXITING);
	case EXIT_REASON_RDTSC: case EXIT_REASON_RDTSCP:
		return nested_cpu_has(vmcs12, CPU_BASED_RDTSC_EXITING);
	case EXIT_REASON_VMCALL: case EXIT_REASON_VMCLEAR:
	case EXIT_REASON_VMLAUNCH: case EXIT_REASON_VMPTRLD:
	case EXIT_REASON_VMPTRST: case EXIT_REASON_VMREAD:
	case EXIT_REASON_VMRESUME: case EXIT_REASON_VMWRITE:
	case EXIT_REASON_VMOFF: case EXIT_REASON_VMON:
	case EXIT_REASON_INVEPT: case EXIT_REASON_INVVPID:
		/*
		 * VMX instructions trap unconditionally. This allows L1 to
		 * emulate them for its L2 guest, i.e., allows 3-level nesting!
		 */
		return true;
	case EXIT_REASON_CR_ACCESS:
		return nested_vmx_exit_handled_cr(vcpu, vmcs12);
	case EXIT_REASON_DR_ACCESS:
		return nested_cpu_has(vmcs12, CPU_BASED_MOV_DR_EXITING);
	case EXIT_REASON_IO_INSTRUCTION:
		return nested_vmx_exit_handled_io(vcpu, vmcs12);
	case EXIT_REASON_MSR_READ:
	case EXIT_REASON_MSR_WRITE:
		return nested_vmx_exit_handled_msr(vcpu, vmcs12, exit_reason);
	case EXIT_REASON_INVALID_STATE:
		return true;
	case EXIT_REASON_MWAIT_INSTRUCTION:
		return nested_cpu_has(vmcs12, CPU_BASED_MWAIT_EXITING);
	case EXIT_REASON_MONITOR_TRAP_FLAG:
		return nested_cpu_has(vmcs12, CPU_BASED_MONITOR_TRAP_FLAG);
	case EXIT_REASON_MONITOR_INSTRUCTION:
		return nested_cpu_has(vmcs12, CPU_BASED_MONITOR_EXITING);
	case EXIT_REASON_PAUSE_INSTRUCTION:
		return nested_cpu_has(vmcs12, CPU_BASED_PAUSE_EXITING) ||
			nested_cpu_has2(vmcs12,
				SECONDARY_EXEC_PAUSE_LOOP_EXITING);
	case EXIT_REASON_MCE_DURING_VMENTRY:
		return false;
	case EXIT_REASON_TPR_BELOW_THRESHOLD:
		return nested_cpu_has(vmcs12, CPU_BASED_TPR_SHADOW);
	case EXIT_REASON_APIC_ACCESS:
		return nested_cpu_has2(vmcs12,
			SECONDARY_EXEC_VIRTUALIZE_APIC_ACCESSES);
	case EXIT_REASON_APIC_WRITE:
	case EXIT_REASON_EOI_INDUCED:
		/* apic_write and eoi_induced should exit unconditionally. */
		return true;
	case EXIT_REASON_EPT_VIOLATION:
		/*
		 * L0 always deals with the EPT violation. If nested EPT is
		 * used, and the nested mmu code discovers that the address is
		 * missing in the guest EPT table (EPT12), the EPT violation
		 * will be injected with nested_ept_inject_page_fault()
		 */
		return false;
	case EXIT_REASON_EPT_MISCONFIG:
		/*
		 * L2 never uses directly L1's EPT, but rather L0's own EPT
		 * table (shadow on EPT) or a merged EPT table that L0 built
		 * (EPT on EPT). So any problems with the structure of the
		 * table is L0's fault.
		 */
		return false;
	case EXIT_REASON_WBINVD:
		return nested_cpu_has2(vmcs12, SECONDARY_EXEC_WBINVD_EXITING);
	case EXIT_REASON_XSETBV:
		return true;
	case EXIT_REASON_XSAVES: case EXIT_REASON_XRSTORS:
		/*
		 * This should never happen, since it is not possible to
		 * set XSS to a non-zero value---neither in L1 nor in L2.
		 * If if it were, XSS would have to be checked against
		 * the XSS exit bitmap in vmcs12.
		 */
		return nested_cpu_has2(vmcs12, SECONDARY_EXEC_XSAVES);
	case EXIT_REASON_PREEMPTION_TIMER:
		return false;
	default:
		return true;
	}
}

static void vmx_get_exit_info(struct kvm_vcpu *vcpu, u64 *info1, u64 *info2)
{
	*info1 = vmcs_readl(EXIT_QUALIFICATION);
	*info2 = vmcs_read32(VM_EXIT_INTR_INFO);
}

static void vmx_destroy_pml_buffer(struct vcpu_vmx *vmx)
{
	if (vmx->pml_pg) {
		__free_page(vmx->pml_pg);
		vmx->pml_pg = NULL;
	}
}

static void vmx_flush_pml_buffer(struct kvm_vcpu *vcpu)
{
	struct vcpu_vmx *vmx = to_vmx(vcpu);
	u64 *pml_buf;
	u16 pml_idx;

	pml_idx = vmcs_read16(GUEST_PML_INDEX);

	/* Do nothing if PML buffer is empty */
	if (pml_idx == (PML_ENTITY_NUM - 1))
		return;

	/* PML index always points to next available PML buffer entity */
	if (pml_idx >= PML_ENTITY_NUM)
		pml_idx = 0;
	else
		pml_idx++;

	pml_buf = page_address(vmx->pml_pg);
	for (; pml_idx < PML_ENTITY_NUM; pml_idx++) {
		u64 gpa;

		gpa = pml_buf[pml_idx];
		WARN_ON(gpa & (PAGE_SIZE - 1));
		kvm_vcpu_mark_page_dirty(vcpu, gpa >> PAGE_SHIFT);
	}

	/* reset PML index */
	vmcs_write16(GUEST_PML_INDEX, PML_ENTITY_NUM - 1);
}

/*
 * Flush all vcpus' PML buffer and update logged GPAs to dirty_bitmap.
 * Called before reporting dirty_bitmap to userspace.
 */
static void kvm_flush_pml_buffers(struct kvm *kvm)
{
	int i;
	struct kvm_vcpu *vcpu;
	/*
	 * We only need to kick vcpu out of guest mode here, as PML buffer
	 * is flushed at beginning of all VMEXITs, and it's obvious that only
	 * vcpus running in guest are possible to have unflushed GPAs in PML
	 * buffer.
	 */
	kvm_for_each_vcpu(i, vcpu, kvm)
		kvm_vcpu_kick(vcpu);
}

static void vmx_dump_sel(char *name, uint32_t sel)
{
	pr_err("%s sel=0x%04x, attr=0x%05x, limit=0x%08x, base=0x%016lx\n",
	       name, vmcs_read32(sel),
	       vmcs_read32(sel + GUEST_ES_AR_BYTES - GUEST_ES_SELECTOR),
	       vmcs_read32(sel + GUEST_ES_LIMIT - GUEST_ES_SELECTOR),
	       vmcs_readl(sel + GUEST_ES_BASE - GUEST_ES_SELECTOR));
}

static void vmx_dump_dtsel(char *name, uint32_t limit)
{
	pr_err("%s                           limit=0x%08x, base=0x%016lx\n",
	       name, vmcs_read32(limit),
	       vmcs_readl(limit + GUEST_GDTR_BASE - GUEST_GDTR_LIMIT));
}

static void dump_vmcs(void)
{
	u32 vmentry_ctl = vmcs_read32(VM_ENTRY_CONTROLS);
	u32 vmexit_ctl = vmcs_read32(VM_EXIT_CONTROLS);
	u32 cpu_based_exec_ctrl = vmcs_read32(CPU_BASED_VM_EXEC_CONTROL);
	u32 pin_based_exec_ctrl = vmcs_read32(PIN_BASED_VM_EXEC_CONTROL);
	u32 secondary_exec_control = 0;
	unsigned long cr4 = vmcs_readl(GUEST_CR4);
	u64 efer = vmcs_read64(GUEST_IA32_EFER);
	int i, n;

	if (cpu_has_secondary_exec_ctrls())
		secondary_exec_control = vmcs_read32(SECONDARY_VM_EXEC_CONTROL);

	pr_err("*** Guest State ***\n");
	pr_err("CR0: actual=0x%016lx, shadow=0x%016lx, gh_mask=%016lx\n",
	       vmcs_readl(GUEST_CR0), vmcs_readl(CR0_READ_SHADOW),
	       vmcs_readl(CR0_GUEST_HOST_MASK));
	pr_err("CR4: actual=0x%016lx, shadow=0x%016lx, gh_mask=%016lx\n",
	       cr4, vmcs_readl(CR4_READ_SHADOW), vmcs_readl(CR4_GUEST_HOST_MASK));
	pr_err("CR3 = 0x%016lx\n", vmcs_readl(GUEST_CR3));
	if ((secondary_exec_control & SECONDARY_EXEC_ENABLE_EPT) &&
	    (cr4 & X86_CR4_PAE) && !(efer & EFER_LMA))
	{
		pr_err("PDPTR0 = 0x%016llx  PDPTR1 = 0x%016llx\n",
		       vmcs_read64(GUEST_PDPTR0), vmcs_read64(GUEST_PDPTR1));
		pr_err("PDPTR2 = 0x%016llx  PDPTR3 = 0x%016llx\n",
		       vmcs_read64(GUEST_PDPTR2), vmcs_read64(GUEST_PDPTR3));
	}
	pr_err("RSP = 0x%016lx  RIP = 0x%016lx\n",
	       vmcs_readl(GUEST_RSP), vmcs_readl(GUEST_RIP));
	pr_err("RFLAGS=0x%08lx         DR7 = 0x%016lx\n",
	       vmcs_readl(GUEST_RFLAGS), vmcs_readl(GUEST_DR7));
	pr_err("Sysenter RSP=%016lx CS:RIP=%04x:%016lx\n",
	       vmcs_readl(GUEST_SYSENTER_ESP),
	       vmcs_read32(GUEST_SYSENTER_CS), vmcs_readl(GUEST_SYSENTER_EIP));
	vmx_dump_sel("CS:  ", GUEST_CS_SELECTOR);
	vmx_dump_sel("DS:  ", GUEST_DS_SELECTOR);
	vmx_dump_sel("SS:  ", GUEST_SS_SELECTOR);
	vmx_dump_sel("ES:  ", GUEST_ES_SELECTOR);
	vmx_dump_sel("FS:  ", GUEST_FS_SELECTOR);
	vmx_dump_sel("GS:  ", GUEST_GS_SELECTOR);
	vmx_dump_dtsel("GDTR:", GUEST_GDTR_LIMIT);
	vmx_dump_sel("LDTR:", GUEST_LDTR_SELECTOR);
	vmx_dump_dtsel("IDTR:", GUEST_IDTR_LIMIT);
	vmx_dump_sel("TR:  ", GUEST_TR_SELECTOR);
	if ((vmexit_ctl & (VM_EXIT_SAVE_IA32_PAT | VM_EXIT_SAVE_IA32_EFER)) ||
	    (vmentry_ctl & (VM_ENTRY_LOAD_IA32_PAT | VM_ENTRY_LOAD_IA32_EFER)))
		pr_err("EFER =     0x%016llx  PAT = 0x%016llx\n",
		       efer, vmcs_read64(GUEST_IA32_PAT));
	pr_err("DebugCtl = 0x%016llx  DebugExceptions = 0x%016lx\n",
	       vmcs_read64(GUEST_IA32_DEBUGCTL),
	       vmcs_readl(GUEST_PENDING_DBG_EXCEPTIONS));
	if (vmentry_ctl & VM_ENTRY_LOAD_IA32_PERF_GLOBAL_CTRL)
		pr_err("PerfGlobCtl = 0x%016llx\n",
		       vmcs_read64(GUEST_IA32_PERF_GLOBAL_CTRL));
	if (vmentry_ctl & VM_ENTRY_LOAD_BNDCFGS)
		pr_err("BndCfgS = 0x%016llx\n", vmcs_read64(GUEST_BNDCFGS));
	pr_err("Interruptibility = %08x  ActivityState = %08x\n",
	       vmcs_read32(GUEST_INTERRUPTIBILITY_INFO),
	       vmcs_read32(GUEST_ACTIVITY_STATE));
	if (secondary_exec_control & SECONDARY_EXEC_VIRTUAL_INTR_DELIVERY)
		pr_err("InterruptStatus = %04x\n",
		       vmcs_read16(GUEST_INTR_STATUS));

	pr_err("*** Host State ***\n");
	pr_err("RIP = 0x%016lx  RSP = 0x%016lx\n",
	       vmcs_readl(HOST_RIP), vmcs_readl(HOST_RSP));
	pr_err("CS=%04x SS=%04x DS=%04x ES=%04x FS=%04x GS=%04x TR=%04x\n",
	       vmcs_read16(HOST_CS_SELECTOR), vmcs_read16(HOST_SS_SELECTOR),
	       vmcs_read16(HOST_DS_SELECTOR), vmcs_read16(HOST_ES_SELECTOR),
	       vmcs_read16(HOST_FS_SELECTOR), vmcs_read16(HOST_GS_SELECTOR),
	       vmcs_read16(HOST_TR_SELECTOR));
	pr_err("FSBase=%016lx GSBase=%016lx TRBase=%016lx\n",
	       vmcs_readl(HOST_FS_BASE), vmcs_readl(HOST_GS_BASE),
	       vmcs_readl(HOST_TR_BASE));
	pr_err("GDTBase=%016lx IDTBase=%016lx\n",
	       vmcs_readl(HOST_GDTR_BASE), vmcs_readl(HOST_IDTR_BASE));
	pr_err("CR0=%016lx CR3=%016lx CR4=%016lx\n",
	       vmcs_readl(HOST_CR0), vmcs_readl(HOST_CR3),
	       vmcs_readl(HOST_CR4));
	pr_err("Sysenter RSP=%016lx CS:RIP=%04x:%016lx\n",
	       vmcs_readl(HOST_IA32_SYSENTER_ESP),
	       vmcs_read32(HOST_IA32_SYSENTER_CS),
	       vmcs_readl(HOST_IA32_SYSENTER_EIP));
	if (vmexit_ctl & (VM_EXIT_LOAD_IA32_PAT | VM_EXIT_LOAD_IA32_EFER))
		pr_err("EFER = 0x%016llx  PAT = 0x%016llx\n",
		       vmcs_read64(HOST_IA32_EFER),
		       vmcs_read64(HOST_IA32_PAT));
	if (vmexit_ctl & VM_EXIT_LOAD_IA32_PERF_GLOBAL_CTRL)
		pr_err("PerfGlobCtl = 0x%016llx\n",
		       vmcs_read64(HOST_IA32_PERF_GLOBAL_CTRL));

	pr_err("*** Control State ***\n");
	pr_err("PinBased=%08x CPUBased=%08x SecondaryExec=%08x\n",
	       pin_based_exec_ctrl, cpu_based_exec_ctrl, secondary_exec_control);
	pr_err("EntryControls=%08x ExitControls=%08x\n", vmentry_ctl, vmexit_ctl);
	pr_err("ExceptionBitmap=%08x PFECmask=%08x PFECmatch=%08x\n",
	       vmcs_read32(EXCEPTION_BITMAP),
	       vmcs_read32(PAGE_FAULT_ERROR_CODE_MASK),
	       vmcs_read32(PAGE_FAULT_ERROR_CODE_MATCH));
	pr_err("VMEntry: intr_info=%08x errcode=%08x ilen=%08x\n",
	       vmcs_read32(VM_ENTRY_INTR_INFO_FIELD),
	       vmcs_read32(VM_ENTRY_EXCEPTION_ERROR_CODE),
	       vmcs_read32(VM_ENTRY_INSTRUCTION_LEN));
	pr_err("VMExit: intr_info=%08x errcode=%08x ilen=%08x\n",
	       vmcs_read32(VM_EXIT_INTR_INFO),
	       vmcs_read32(VM_EXIT_INTR_ERROR_CODE),
	       vmcs_read32(VM_EXIT_INSTRUCTION_LEN));
	pr_err("        reason=%08x qualification=%016lx\n",
	       vmcs_read32(VM_EXIT_REASON), vmcs_readl(EXIT_QUALIFICATION));
	pr_err("IDTVectoring: info=%08x errcode=%08x\n",
	       vmcs_read32(IDT_VECTORING_INFO_FIELD),
	       vmcs_read32(IDT_VECTORING_ERROR_CODE));
	pr_err("TSC Offset = 0x%016llx\n", vmcs_read64(TSC_OFFSET));
	if (secondary_exec_control & SECONDARY_EXEC_TSC_SCALING)
		pr_err("TSC Multiplier = 0x%016llx\n",
		       vmcs_read64(TSC_MULTIPLIER));
	if (cpu_based_exec_ctrl & CPU_BASED_TPR_SHADOW)
		pr_err("TPR Threshold = 0x%02x\n", vmcs_read32(TPR_THRESHOLD));
	if (pin_based_exec_ctrl & PIN_BASED_POSTED_INTR)
		pr_err("PostedIntrVec = 0x%02x\n", vmcs_read16(POSTED_INTR_NV));
	if ((secondary_exec_control & SECONDARY_EXEC_ENABLE_EPT))
		pr_err("EPT pointer = 0x%016llx\n", vmcs_read64(EPT_POINTER));
	n = vmcs_read32(CR3_TARGET_COUNT);
	for (i = 0; i + 1 < n; i += 4)
		pr_err("CR3 target%u=%016lx target%u=%016lx\n",
		       i, vmcs_readl(CR3_TARGET_VALUE0 + i * 2),
		       i + 1, vmcs_readl(CR3_TARGET_VALUE0 + i * 2 + 2));
	if (i < n)
		pr_err("CR3 target%u=%016lx\n",
		       i, vmcs_readl(CR3_TARGET_VALUE0 + i * 2));
	if (secondary_exec_control & SECONDARY_EXEC_PAUSE_LOOP_EXITING)
		pr_err("PLE Gap=%08x Window=%08x\n",
		       vmcs_read32(PLE_GAP), vmcs_read32(PLE_WINDOW));
	if (secondary_exec_control & SECONDARY_EXEC_ENABLE_VPID)
		pr_err("Virtual processor ID = 0x%04x\n",
		       vmcs_read16(VIRTUAL_PROCESSOR_ID));
}

/*
 * The guest has exited.  See if we can fix it or if we need userspace
 * assistance.
 */
static int vmx_handle_exit(struct kvm_vcpu *vcpu)
{
	struct vcpu_vmx *vmx = to_vmx(vcpu);
	u32 exit_reason = vmx->exit_reason;
	u32 vectoring_info = vmx->idt_vectoring_info;

	trace_kvm_exit(exit_reason, vcpu, KVM_ISA_VMX);

	/*
	 * Flush logged GPAs PML buffer, this will make dirty_bitmap more
	 * updated. Another good is, in kvm_vm_ioctl_get_dirty_log, before
	 * querying dirty_bitmap, we only need to kick all vcpus out of guest
	 * mode as if vcpus is in root mode, the PML buffer must has been
	 * flushed already.
	 */
	if (enable_pml)
		vmx_flush_pml_buffer(vcpu);

	/* If guest state is invalid, start emulating */
	if (vmx->emulation_required)
		return handle_invalid_guest_state(vcpu);

	if (is_guest_mode(vcpu) && nested_vmx_exit_handled(vcpu)) {
		nested_vmx_vmexit(vcpu, exit_reason,
				  vmcs_read32(VM_EXIT_INTR_INFO),
				  vmcs_readl(EXIT_QUALIFICATION));
		return 1;
	}

	if (exit_reason & VMX_EXIT_REASONS_FAILED_VMENTRY) {
		dump_vmcs();
		vcpu->run->exit_reason = KVM_EXIT_FAIL_ENTRY;
		vcpu->run->fail_entry.hardware_entry_failure_reason
			= exit_reason;
		return 0;
	}

	if (unlikely(vmx->fail)) {
		vcpu->run->exit_reason = KVM_EXIT_FAIL_ENTRY;
		vcpu->run->fail_entry.hardware_entry_failure_reason
			= vmcs_read32(VM_INSTRUCTION_ERROR);
		return 0;
	}

	/*
	 * Note:
	 * Do not try to fix EXIT_REASON_EPT_MISCONFIG if it caused by
	 * delivery event since it indicates guest is accessing MMIO.
	 * The vm-exit can be triggered again after return to guest that
	 * will cause infinite loop.
	 */
	if ((vectoring_info & VECTORING_INFO_VALID_MASK) &&
			(exit_reason != EXIT_REASON_EXCEPTION_NMI &&
			exit_reason != EXIT_REASON_EPT_VIOLATION &&
			exit_reason != EXIT_REASON_PML_FULL &&
			exit_reason != EXIT_REASON_TASK_SWITCH)) {
		vcpu->run->exit_reason = KVM_EXIT_INTERNAL_ERROR;
		vcpu->run->internal.suberror = KVM_INTERNAL_ERROR_DELIVERY_EV;
		vcpu->run->internal.ndata = 2;
		vcpu->run->internal.data[0] = vectoring_info;
		vcpu->run->internal.data[1] = exit_reason;
		return 0;
	}

	if (unlikely(!cpu_has_virtual_nmis() && vmx->soft_vnmi_blocked &&
	    !(is_guest_mode(vcpu) && nested_cpu_has_virtual_nmis(
					get_vmcs12(vcpu))))) {
		if (vmx_interrupt_allowed(vcpu)) {
			vmx->soft_vnmi_blocked = 0;
		} else if (vmx->vnmi_blocked_time > 1000000000LL &&
			   vcpu->arch.nmi_pending) {
			/*
			 * This CPU don't support us in finding the end of an
			 * NMI-blocked window if the guest runs with IRQs
			 * disabled. So we pull the trigger after 1 s of
			 * futile waiting, but inform the user about this.
			 */
			printk(KERN_WARNING "%s: Breaking out of NMI-blocked "
			       "state on VCPU %d after 1 s timeout\n",
			       __func__, vcpu->vcpu_id);
			vmx->soft_vnmi_blocked = 0;
		}
	}

	if (exit_reason < kvm_vmx_max_exit_handlers
	    && kvm_vmx_exit_handlers[exit_reason])
		return kvm_vmx_exit_handlers[exit_reason](vcpu);
	else {
		WARN_ONCE(1, "vmx: unexpected exit reason 0x%x\n", exit_reason);
		kvm_queue_exception(vcpu, UD_VECTOR);
		return 1;
	}
}

static void update_cr8_intercept(struct kvm_vcpu *vcpu, int tpr, int irr)
{
	struct vmcs12 *vmcs12 = get_vmcs12(vcpu);

	if (is_guest_mode(vcpu) &&
		nested_cpu_has(vmcs12, CPU_BASED_TPR_SHADOW))
		return;

	if (irr == -1 || tpr < irr) {
		vmcs_write32(TPR_THRESHOLD, 0);
		return;
	}

	vmcs_write32(TPR_THRESHOLD, irr);
}

static void vmx_set_virtual_x2apic_mode(struct kvm_vcpu *vcpu, bool set)
{
	u32 sec_exec_control;

	/*
	 * There is not point to enable virtualize x2apic without enable
	 * apicv
	 */
	if (!cpu_has_vmx_virtualize_x2apic_mode() ||
				!kvm_vcpu_apicv_active(vcpu))
		return;

	if (!cpu_need_tpr_shadow(vcpu))
		return;

	sec_exec_control = vmcs_read32(SECONDARY_VM_EXEC_CONTROL);

	if (set) {
		sec_exec_control &= ~SECONDARY_EXEC_VIRTUALIZE_APIC_ACCESSES;
		sec_exec_control |= SECONDARY_EXEC_VIRTUALIZE_X2APIC_MODE;
	} else {
		sec_exec_control &= ~SECONDARY_EXEC_VIRTUALIZE_X2APIC_MODE;
		sec_exec_control |= SECONDARY_EXEC_VIRTUALIZE_APIC_ACCESSES;
	}
	vmcs_write32(SECONDARY_VM_EXEC_CONTROL, sec_exec_control);

	vmx_set_msr_bitmap(vcpu);
}

static void vmx_set_apic_access_page_addr(struct kvm_vcpu *vcpu, hpa_t hpa)
{
	struct vcpu_vmx *vmx = to_vmx(vcpu);

	/*
	 * Currently we do not handle the nested case where L2 has an
	 * APIC access page of its own; that page is still pinned.
	 * Hence, we skip the case where the VCPU is in guest mode _and_
	 * L1 prepared an APIC access page for L2.
	 *
	 * For the case where L1 and L2 share the same APIC access page
	 * (flexpriority=Y but SECONDARY_EXEC_VIRTUALIZE_APIC_ACCESSES clear
	 * in the vmcs12), this function will only update either the vmcs01
	 * or the vmcs02.  If the former, the vmcs02 will be updated by
	 * prepare_vmcs02.  If the latter, the vmcs01 will be updated in
	 * the next L2->L1 exit.
	 */
	if (!is_guest_mode(vcpu) ||
	    !nested_cpu_has2(get_vmcs12(&vmx->vcpu),
			     SECONDARY_EXEC_VIRTUALIZE_APIC_ACCESSES))
		vmcs_write64(APIC_ACCESS_ADDR, hpa);
}

static void vmx_hwapic_isr_update(struct kvm_vcpu *vcpu, int max_isr)
{
	u16 status;
	u8 old;

	if (max_isr == -1)
		max_isr = 0;

	status = vmcs_read16(GUEST_INTR_STATUS);
	old = status >> 8;
	if (max_isr != old) {
		status &= 0xff;
		status |= max_isr << 8;
		vmcs_write16(GUEST_INTR_STATUS, status);
	}
}

static void vmx_set_rvi(int vector)
{
	u16 status;
	u8 old;

	if (vector == -1)
		vector = 0;

	status = vmcs_read16(GUEST_INTR_STATUS);
	old = (u8)status & 0xff;
	if ((u8)vector != old) {
		status &= ~0xff;
		status |= (u8)vector;
		vmcs_write16(GUEST_INTR_STATUS, status);
	}
}

static void vmx_hwapic_irr_update(struct kvm_vcpu *vcpu, int max_irr)
{
	if (!is_guest_mode(vcpu)) {
		vmx_set_rvi(max_irr);
		return;
	}

	if (max_irr == -1)
		return;

	/*
	 * In guest mode.  If a vmexit is needed, vmx_check_nested_events
	 * handles it.
	 */
	if (nested_exit_on_intr(vcpu))
		return;

	/*
	 * Else, fall back to pre-APICv interrupt injection since L2
	 * is run without virtual interrupt delivery.
	 */
	if (!kvm_event_needs_reinjection(vcpu) &&
	    vmx_interrupt_allowed(vcpu)) {
		kvm_queue_interrupt(vcpu, max_irr, false);
		vmx_inject_irq(vcpu);
	}
}

static void vmx_load_eoi_exitmap(struct kvm_vcpu *vcpu, u64 *eoi_exit_bitmap)
{
	if (!kvm_vcpu_apicv_active(vcpu))
		return;

	vmcs_write64(EOI_EXIT_BITMAP0, eoi_exit_bitmap[0]);
	vmcs_write64(EOI_EXIT_BITMAP1, eoi_exit_bitmap[1]);
	vmcs_write64(EOI_EXIT_BITMAP2, eoi_exit_bitmap[2]);
	vmcs_write64(EOI_EXIT_BITMAP3, eoi_exit_bitmap[3]);
}

static void vmx_complete_atomic_exit(struct vcpu_vmx *vmx)
{
	u32 exit_intr_info;

	if (!(vmx->exit_reason == EXIT_REASON_MCE_DURING_VMENTRY
	      || vmx->exit_reason == EXIT_REASON_EXCEPTION_NMI))
		return;

	vmx->exit_intr_info = vmcs_read32(VM_EXIT_INTR_INFO);
	exit_intr_info = vmx->exit_intr_info;

	/* Handle machine checks before interrupts are enabled */
	if (is_machine_check(exit_intr_info))
		kvm_machine_check();

	/* We need to handle NMIs before interrupts are enabled */
	if ((exit_intr_info & INTR_INFO_INTR_TYPE_MASK) == INTR_TYPE_NMI_INTR &&
	    (exit_intr_info & INTR_INFO_VALID_MASK)) {
		kvm_before_handle_nmi(&vmx->vcpu);
		asm("int $2");
		kvm_after_handle_nmi(&vmx->vcpu);
	}
}

static void vmx_handle_external_intr(struct kvm_vcpu *vcpu)
{
	u32 exit_intr_info = vmcs_read32(VM_EXIT_INTR_INFO);
	register void *__sp asm(_ASM_SP);

	/*
	 * If external interrupt exists, IF bit is set in rflags/eflags on the
	 * interrupt stack frame, and interrupt will be enabled on a return
	 * from interrupt handler.
	 */
	if ((exit_intr_info & (INTR_INFO_VALID_MASK | INTR_INFO_INTR_TYPE_MASK))
			== (INTR_INFO_VALID_MASK | INTR_TYPE_EXT_INTR)) {
		unsigned int vector;
		unsigned long entry;
		gate_desc *desc;
		struct vcpu_vmx *vmx = to_vmx(vcpu);
#ifdef CONFIG_X86_64
		unsigned long tmp;
#endif

		vector =  exit_intr_info & INTR_INFO_VECTOR_MASK;
		desc = (gate_desc *)vmx->host_idt_base + vector;
		entry = gate_offset(*desc);
		asm volatile(
#ifdef CONFIG_X86_64
			"mov %%" _ASM_SP ", %[sp]\n\t"
			"and $0xfffffffffffffff0, %%" _ASM_SP "\n\t"
			"push $%c[ss]\n\t"
			"push %[sp]\n\t"
#endif
			"pushf\n\t"
			__ASM_SIZE(push) " $%c[cs]\n\t"
			"call *%[entry]\n\t"
			:
#ifdef CONFIG_X86_64
			[sp]"=&r"(tmp),
#endif
			"+r"(__sp)
			:
			[entry]"r"(entry),
			[ss]"i"(__KERNEL_DS),
			[cs]"i"(__KERNEL_CS)
			);
	}
}

static bool vmx_has_high_real_mode_segbase(void)
{
	return enable_unrestricted_guest || emulate_invalid_guest_state;
}

static bool vmx_mpx_supported(void)
{
	return (vmcs_config.vmexit_ctrl & VM_EXIT_CLEAR_BNDCFGS) &&
		(vmcs_config.vmentry_ctrl & VM_ENTRY_LOAD_BNDCFGS);
}

static bool vmx_xsaves_supported(void)
{
	return vmcs_config.cpu_based_2nd_exec_ctrl &
		SECONDARY_EXEC_XSAVES;
}

static void vmx_recover_nmi_blocking(struct vcpu_vmx *vmx)
{
	u32 exit_intr_info;
	bool unblock_nmi;
	u8 vector;
	bool idtv_info_valid;

	idtv_info_valid = vmx->idt_vectoring_info & VECTORING_INFO_VALID_MASK;

	if (cpu_has_virtual_nmis()) {
		if (vmx->nmi_known_unmasked)
			return;
		/*
		 * Can't use vmx->exit_intr_info since we're not sure what
		 * the exit reason is.
		 */
		exit_intr_info = vmcs_read32(VM_EXIT_INTR_INFO);
		unblock_nmi = (exit_intr_info & INTR_INFO_UNBLOCK_NMI) != 0;
		vector = exit_intr_info & INTR_INFO_VECTOR_MASK;
		/*
		 * SDM 3: 27.7.1.2 (September 2008)
		 * Re-set bit "block by NMI" before VM entry if vmexit caused by
		 * a guest IRET fault.
		 * SDM 3: 23.2.2 (September 2008)
		 * Bit 12 is undefined in any of the following cases:
		 *  If the VM exit sets the valid bit in the IDT-vectoring
		 *   information field.
		 *  If the VM exit is due to a double fault.
		 */
		if ((exit_intr_info & INTR_INFO_VALID_MASK) && unblock_nmi &&
		    vector != DF_VECTOR && !idtv_info_valid)
			vmcs_set_bits(GUEST_INTERRUPTIBILITY_INFO,
				      GUEST_INTR_STATE_NMI);
		else
			vmx->nmi_known_unmasked =
				!(vmcs_read32(GUEST_INTERRUPTIBILITY_INFO)
				  & GUEST_INTR_STATE_NMI);
	} else if (unlikely(vmx->soft_vnmi_blocked))
		vmx->vnmi_blocked_time +=
			ktime_to_ns(ktime_sub(ktime_get(), vmx->entry_time));
}

static void __vmx_complete_interrupts(struct kvm_vcpu *vcpu,
				      u32 idt_vectoring_info,
				      int instr_len_field,
				      int error_code_field)
{
	u8 vector;
	int type;
	bool idtv_info_valid;

	idtv_info_valid = idt_vectoring_info & VECTORING_INFO_VALID_MASK;

	vcpu->arch.nmi_injected = false;
	kvm_clear_exception_queue(vcpu);
	kvm_clear_interrupt_queue(vcpu);

	if (!idtv_info_valid)
		return;

	kvm_make_request(KVM_REQ_EVENT, vcpu);

	vector = idt_vectoring_info & VECTORING_INFO_VECTOR_MASK;
	type = idt_vectoring_info & VECTORING_INFO_TYPE_MASK;

	switch (type) {
	case INTR_TYPE_NMI_INTR:
		vcpu->arch.nmi_injected = true;
		/*
		 * SDM 3: 27.7.1.2 (September 2008)
		 * Clear bit "block by NMI" before VM entry if a NMI
		 * delivery faulted.
		 */
		vmx_set_nmi_mask(vcpu, false);
		break;
	case INTR_TYPE_SOFT_EXCEPTION:
		vcpu->arch.event_exit_inst_len = vmcs_read32(instr_len_field);
		/* fall through */
	case INTR_TYPE_HARD_EXCEPTION:
		if (idt_vectoring_info & VECTORING_INFO_DELIVER_CODE_MASK) {
			u32 err = vmcs_read32(error_code_field);
			kvm_requeue_exception_e(vcpu, vector, err);
		} else
			kvm_requeue_exception(vcpu, vector);
		break;
	case INTR_TYPE_SOFT_INTR:
		vcpu->arch.event_exit_inst_len = vmcs_read32(instr_len_field);
		/* fall through */
	case INTR_TYPE_EXT_INTR:
		kvm_queue_interrupt(vcpu, vector, type == INTR_TYPE_SOFT_INTR);
		break;
	default:
		break;
	}
}

static void vmx_complete_interrupts(struct vcpu_vmx *vmx)
{
	__vmx_complete_interrupts(&vmx->vcpu, vmx->idt_vectoring_info,
				  VM_EXIT_INSTRUCTION_LEN,
				  IDT_VECTORING_ERROR_CODE);
}

static void vmx_cancel_injection(struct kvm_vcpu *vcpu)
{
	__vmx_complete_interrupts(vcpu,
				  vmcs_read32(VM_ENTRY_INTR_INFO_FIELD),
				  VM_ENTRY_INSTRUCTION_LEN,
				  VM_ENTRY_EXCEPTION_ERROR_CODE);

	vmcs_write32(VM_ENTRY_INTR_INFO_FIELD, 0);
}

static void atomic_switch_perf_msrs(struct vcpu_vmx *vmx)
{
	int i, nr_msrs;
	struct perf_guest_switch_msr *msrs;

	msrs = perf_guest_get_msrs(&nr_msrs);

	if (!msrs)
		return;

	for (i = 0; i < nr_msrs; i++)
		if (msrs[i].host == msrs[i].guest)
			clear_atomic_switch_msr(vmx, msrs[i].msr);
		else
			add_atomic_switch_msr(vmx, msrs[i].msr, msrs[i].guest,
					msrs[i].host);
}

void vmx_arm_hv_timer(struct kvm_vcpu *vcpu)
{
	struct vcpu_vmx *vmx = to_vmx(vcpu);
	u64 tscl;
	u32 delta_tsc;

	if (vmx->hv_deadline_tsc == -1)
		return;

	tscl = rdtsc();
	if (vmx->hv_deadline_tsc > tscl)
		/* sure to be 32 bit only because checked on set_hv_timer */
		delta_tsc = (u32)((vmx->hv_deadline_tsc - tscl) >>
			cpu_preemption_timer_multi);
	else
		delta_tsc = 0;

	vmcs_write32(VMX_PREEMPTION_TIMER_VALUE, delta_tsc);
}

static void __noclone vmx_vcpu_run(struct kvm_vcpu *vcpu)
{
	struct vcpu_vmx *vmx = to_vmx(vcpu);
	unsigned long debugctlmsr, cr4;

	/* Record the guest's net vcpu time for enforced NMI injections. */
	if (unlikely(!cpu_has_virtual_nmis() && vmx->soft_vnmi_blocked))
		vmx->entry_time = ktime_get();

	/* Don't enter VMX if guest state is invalid, let the exit handler
	   start emulation until we arrive back to a valid state */
	if (vmx->emulation_required)
		return;

	if (vmx->ple_window_dirty) {
		vmx->ple_window_dirty = false;
		vmcs_write32(PLE_WINDOW, vmx->ple_window);
	}

	if (vmx->nested.sync_shadow_vmcs) {
		copy_vmcs12_to_shadow(vmx);
		vmx->nested.sync_shadow_vmcs = false;
	}

	if (test_bit(VCPU_REGS_RSP, (unsigned long *)&vcpu->arch.regs_dirty))
		vmcs_writel(GUEST_RSP, vcpu->arch.regs[VCPU_REGS_RSP]);
	if (test_bit(VCPU_REGS_RIP, (unsigned long *)&vcpu->arch.regs_dirty))
		vmcs_writel(GUEST_RIP, vcpu->arch.regs[VCPU_REGS_RIP]);

	cr4 = cr4_read_shadow();
	if (unlikely(cr4 != vmx->host_state.vmcs_host_cr4)) {
		vmcs_writel(HOST_CR4, cr4);
		vmx->host_state.vmcs_host_cr4 = cr4;
	}

	/* When single-stepping over STI and MOV SS, we must clear the
	 * corresponding interruptibility bits in the guest state. Otherwise
	 * vmentry fails as it then expects bit 14 (BS) in pending debug
	 * exceptions being set, but that's not correct for the guest debugging
	 * case. */
	if (vcpu->guest_debug & KVM_GUESTDBG_SINGLESTEP)
		vmx_set_interrupt_shadow(vcpu, 0);

	if (vmx->guest_pkru_valid)
		__write_pkru(vmx->guest_pkru);

	atomic_switch_perf_msrs(vmx);
	debugctlmsr = get_debugctlmsr();

	vmx_arm_hv_timer(vcpu);

	vmx->__launched = vmx->loaded_vmcs->launched;
	asm(
		/* Store host registers */
		"push %%" _ASM_DX "; push %%" _ASM_BP ";"
		"push %%" _ASM_CX " \n\t" /* placeholder for guest rcx */
		"push %%" _ASM_CX " \n\t"
		"cmp %%" _ASM_SP ", %c[host_rsp](%0) \n\t"
		"je 1f \n\t"
		"mov %%" _ASM_SP ", %c[host_rsp](%0) \n\t"
		__ex(ASM_VMX_VMWRITE_RSP_RDX) "\n\t"
		"1: \n\t"
		/* Reload cr2 if changed */
		"mov %c[cr2](%0), %%" _ASM_AX " \n\t"
		"mov %%cr2, %%" _ASM_DX " \n\t"
		"cmp %%" _ASM_AX ", %%" _ASM_DX " \n\t"
		"je 2f \n\t"
		"mov %%" _ASM_AX", %%cr2 \n\t"
		"2: \n\t"
		/* Check if vmlaunch of vmresume is needed */
		"cmpl $0, %c[launched](%0) \n\t"
		/* Load guest registers.  Don't clobber flags. */
		"mov %c[rax](%0), %%" _ASM_AX " \n\t"
		"mov %c[rbx](%0), %%" _ASM_BX " \n\t"
		"mov %c[rdx](%0), %%" _ASM_DX " \n\t"
		"mov %c[rsi](%0), %%" _ASM_SI " \n\t"
		"mov %c[rdi](%0), %%" _ASM_DI " \n\t"
		"mov %c[rbp](%0), %%" _ASM_BP " \n\t"
#ifdef CONFIG_X86_64
		"mov %c[r8](%0),  %%r8  \n\t"
		"mov %c[r9](%0),  %%r9  \n\t"
		"mov %c[r10](%0), %%r10 \n\t"
		"mov %c[r11](%0), %%r11 \n\t"
		"mov %c[r12](%0), %%r12 \n\t"
		"mov %c[r13](%0), %%r13 \n\t"
		"mov %c[r14](%0), %%r14 \n\t"
		"mov %c[r15](%0), %%r15 \n\t"
#endif
		"mov %c[rcx](%0), %%" _ASM_CX " \n\t" /* kills %0 (ecx) */

		/* Enter guest mode */
		"jne 1f \n\t"
		__ex(ASM_VMX_VMLAUNCH) "\n\t"
		"jmp 2f \n\t"
		"1: " __ex(ASM_VMX_VMRESUME) "\n\t"
		"2: "
		/* Save guest registers, load host registers, keep flags */
		"mov %0, %c[wordsize](%%" _ASM_SP ") \n\t"
		"pop %0 \n\t"
		"mov %%" _ASM_AX ", %c[rax](%0) \n\t"
		"mov %%" _ASM_BX ", %c[rbx](%0) \n\t"
		__ASM_SIZE(pop) " %c[rcx](%0) \n\t"
		"mov %%" _ASM_DX ", %c[rdx](%0) \n\t"
		"mov %%" _ASM_SI ", %c[rsi](%0) \n\t"
		"mov %%" _ASM_DI ", %c[rdi](%0) \n\t"
		"mov %%" _ASM_BP ", %c[rbp](%0) \n\t"
#ifdef CONFIG_X86_64
		"mov %%r8,  %c[r8](%0) \n\t"
		"mov %%r9,  %c[r9](%0) \n\t"
		"mov %%r10, %c[r10](%0) \n\t"
		"mov %%r11, %c[r11](%0) \n\t"
		"mov %%r12, %c[r12](%0) \n\t"
		"mov %%r13, %c[r13](%0) \n\t"
		"mov %%r14, %c[r14](%0) \n\t"
		"mov %%r15, %c[r15](%0) \n\t"
#endif
		"mov %%cr2, %%" _ASM_AX "   \n\t"
		"mov %%" _ASM_AX ", %c[cr2](%0) \n\t"

		"pop  %%" _ASM_BP "; pop  %%" _ASM_DX " \n\t"
		"setbe %c[fail](%0) \n\t"
		".pushsection .rodata \n\t"
		".global vmx_return \n\t"
		"vmx_return: " _ASM_PTR " 2b \n\t"
		".popsection"
	      : : "c"(vmx), "d"((unsigned long)HOST_RSP),
		[launched]"i"(offsetof(struct vcpu_vmx, __launched)),
		[fail]"i"(offsetof(struct vcpu_vmx, fail)),
		[host_rsp]"i"(offsetof(struct vcpu_vmx, host_rsp)),
		[rax]"i"(offsetof(struct vcpu_vmx, vcpu.arch.regs[VCPU_REGS_RAX])),
		[rbx]"i"(offsetof(struct vcpu_vmx, vcpu.arch.regs[VCPU_REGS_RBX])),
		[rcx]"i"(offsetof(struct vcpu_vmx, vcpu.arch.regs[VCPU_REGS_RCX])),
		[rdx]"i"(offsetof(struct vcpu_vmx, vcpu.arch.regs[VCPU_REGS_RDX])),
		[rsi]"i"(offsetof(struct vcpu_vmx, vcpu.arch.regs[VCPU_REGS_RSI])),
		[rdi]"i"(offsetof(struct vcpu_vmx, vcpu.arch.regs[VCPU_REGS_RDI])),
		[rbp]"i"(offsetof(struct vcpu_vmx, vcpu.arch.regs[VCPU_REGS_RBP])),
#ifdef CONFIG_X86_64
		[r8]"i"(offsetof(struct vcpu_vmx, vcpu.arch.regs[VCPU_REGS_R8])),
		[r9]"i"(offsetof(struct vcpu_vmx, vcpu.arch.regs[VCPU_REGS_R9])),
		[r10]"i"(offsetof(struct vcpu_vmx, vcpu.arch.regs[VCPU_REGS_R10])),
		[r11]"i"(offsetof(struct vcpu_vmx, vcpu.arch.regs[VCPU_REGS_R11])),
		[r12]"i"(offsetof(struct vcpu_vmx, vcpu.arch.regs[VCPU_REGS_R12])),
		[r13]"i"(offsetof(struct vcpu_vmx, vcpu.arch.regs[VCPU_REGS_R13])),
		[r14]"i"(offsetof(struct vcpu_vmx, vcpu.arch.regs[VCPU_REGS_R14])),
		[r15]"i"(offsetof(struct vcpu_vmx, vcpu.arch.regs[VCPU_REGS_R15])),
#endif
		[cr2]"i"(offsetof(struct vcpu_vmx, vcpu.arch.cr2)),
		[wordsize]"i"(sizeof(ulong))
	      : "cc", "memory"
#ifdef CONFIG_X86_64
		, "rax", "rbx", "rdi", "rsi"
		, "r8", "r9", "r10", "r11", "r12", "r13", "r14", "r15"
#else
		, "eax", "ebx", "edi", "esi"
#endif
	      );

	/* MSR_IA32_DEBUGCTLMSR is zeroed on vmexit. Restore it if needed */
	if (debugctlmsr)
		update_debugctlmsr(debugctlmsr);

#ifndef CONFIG_X86_64
	/*
	 * The sysexit path does not restore ds/es, so we must set them to
	 * a reasonable value ourselves.
	 *
	 * We can't defer this to vmx_load_host_state() since that function
	 * may be executed in interrupt context, which saves and restore segments
	 * around it, nullifying its effect.
	 */
	loadsegment(ds, __USER_DS);
	loadsegment(es, __USER_DS);
#endif

	vcpu->arch.regs_avail = ~((1 << VCPU_REGS_RIP) | (1 << VCPU_REGS_RSP)
				  | (1 << VCPU_EXREG_RFLAGS)
				  | (1 << VCPU_EXREG_PDPTR)
				  | (1 << VCPU_EXREG_SEGMENTS)
				  | (1 << VCPU_EXREG_CR3));
	vcpu->arch.regs_dirty = 0;

	vmx->idt_vectoring_info = vmcs_read32(IDT_VECTORING_INFO_FIELD);

	vmx->loaded_vmcs->launched = 1;

	vmx->exit_reason = vmcs_read32(VM_EXIT_REASON);

	/*
	 * eager fpu is enabled if PKEY is supported and CR4 is switched
	 * back on host, so it is safe to read guest PKRU from current
	 * XSAVE.
	 */
	if (boot_cpu_has(X86_FEATURE_OSPKE)) {
		vmx->guest_pkru = __read_pkru();
		if (vmx->guest_pkru != vmx->host_pkru) {
			vmx->guest_pkru_valid = true;
			__write_pkru(vmx->host_pkru);
		} else
			vmx->guest_pkru_valid = false;
	}

	/*
	 * the KVM_REQ_EVENT optimization bit is only on for one entry, and if
	 * we did not inject a still-pending event to L1 now because of
	 * nested_run_pending, we need to re-enable this bit.
	 */
	if (vmx->nested.nested_run_pending)
		kvm_make_request(KVM_REQ_EVENT, vcpu);

	vmx->nested.nested_run_pending = 0;

	vmx_complete_atomic_exit(vmx);
	vmx_recover_nmi_blocking(vmx);
	vmx_complete_interrupts(vmx);
}

static void vmx_load_vmcs01(struct kvm_vcpu *vcpu)
{
	struct vcpu_vmx *vmx = to_vmx(vcpu);
	int cpu;

	if (vmx->loaded_vmcs == &vmx->vmcs01)
		return;

	cpu = get_cpu();
	vmx->loaded_vmcs = &vmx->vmcs01;
	vmx_vcpu_put(vcpu);
	vmx_vcpu_load(vcpu, cpu);
	vcpu->cpu = cpu;
	put_cpu();
}

/*
 * Ensure that the current vmcs of the logical processor is the
 * vmcs01 of the vcpu before calling free_nested().
 */
static void vmx_free_vcpu_nested(struct kvm_vcpu *vcpu)
{
       struct vcpu_vmx *vmx = to_vmx(vcpu);
       int r;

       r = vcpu_load(vcpu);
       BUG_ON(r);
       vmx_load_vmcs01(vcpu);
       free_nested(vmx);
       vcpu_put(vcpu);
}

static void vmx_free_vcpu(struct kvm_vcpu *vcpu)
{
	struct vcpu_vmx *vmx = to_vmx(vcpu);

	if (enable_pml)
		vmx_destroy_pml_buffer(vmx);
	free_vpid(vmx->vpid);
	leave_guest_mode(vcpu);
	vmx_free_vcpu_nested(vcpu);
	free_loaded_vmcs(vmx->loaded_vmcs);
	kfree(vmx->guest_msrs);
	kvm_vcpu_uninit(vcpu);
	kmem_cache_free(kvm_vcpu_cache, vmx);
}

static struct kvm_vcpu *vmx_create_vcpu(struct kvm *kvm, unsigned int id)
{
	int err;
	struct vcpu_vmx *vmx = kmem_cache_zalloc(kvm_vcpu_cache, GFP_KERNEL);
	int cpu;

	if (!vmx)
		return ERR_PTR(-ENOMEM);

	vmx->vpid = allocate_vpid();

	err = kvm_vcpu_init(&vmx->vcpu, kvm, id);
	if (err)
		goto free_vcpu;

	err = -ENOMEM;

	/*
	 * If PML is turned on, failure on enabling PML just results in failure
	 * of creating the vcpu, therefore we can simplify PML logic (by
	 * avoiding dealing with cases, such as enabling PML partially on vcpus
	 * for the guest, etc.
	 */
	if (enable_pml) {
		vmx->pml_pg = alloc_page(GFP_KERNEL | __GFP_ZERO);
		if (!vmx->pml_pg)
			goto uninit_vcpu;
	}

	vmx->guest_msrs = kmalloc(PAGE_SIZE, GFP_KERNEL);
	BUILD_BUG_ON(ARRAY_SIZE(vmx_msr_index) * sizeof(vmx->guest_msrs[0])
		     > PAGE_SIZE);

	if (!vmx->guest_msrs)
		goto free_pml;

	vmx->loaded_vmcs = &vmx->vmcs01;
	vmx->loaded_vmcs->vmcs = alloc_vmcs();
	if (!vmx->loaded_vmcs->vmcs)
		goto free_msrs;
	if (!vmm_exclusive)
		kvm_cpu_vmxon(__pa(per_cpu(vmxarea, raw_smp_processor_id())));
	loaded_vmcs_init(vmx->loaded_vmcs);
	if (!vmm_exclusive)
		kvm_cpu_vmxoff();

	cpu = get_cpu();
	vmx_vcpu_load(&vmx->vcpu, cpu);
	vmx->vcpu.cpu = cpu;
	err = vmx_vcpu_setup(vmx);
	vmx_vcpu_put(&vmx->vcpu);
	put_cpu();
	if (err)
		goto free_vmcs;
	if (cpu_need_virtualize_apic_accesses(&vmx->vcpu)) {
		err = alloc_apic_access_page(kvm);
		if (err)
			goto free_vmcs;
	}

	if (enable_ept) {
		if (!kvm->arch.ept_identity_map_addr)
			kvm->arch.ept_identity_map_addr =
				VMX_EPT_IDENTITY_PAGETABLE_ADDR;
		err = init_rmode_identity_map(kvm);
		if (err)
			goto free_vmcs;
	}

	if (nested) {
		nested_vmx_setup_ctls_msrs(vmx);
		vmx->nested.vpid02 = allocate_vpid();
	}

	vmx->nested.posted_intr_nv = -1;
	vmx->nested.current_vmptr = -1ull;
	vmx->nested.current_vmcs12 = NULL;

	vmx->msr_ia32_feature_control_valid_bits = FEATURE_CONTROL_LOCKED;

	return &vmx->vcpu;

free_vmcs:
	free_vpid(vmx->nested.vpid02);
	free_loaded_vmcs(vmx->loaded_vmcs);
free_msrs:
	kfree(vmx->guest_msrs);
free_pml:
	vmx_destroy_pml_buffer(vmx);
uninit_vcpu:
	kvm_vcpu_uninit(&vmx->vcpu);
free_vcpu:
	free_vpid(vmx->vpid);
	kmem_cache_free(kvm_vcpu_cache, vmx);
	return ERR_PTR(err);
}

static void __init vmx_check_processor_compat(void *rtn)
{
	struct vmcs_config vmcs_conf;

	*(int *)rtn = 0;
	if (setup_vmcs_config(&vmcs_conf) < 0)
		*(int *)rtn = -EIO;
	if (memcmp(&vmcs_config, &vmcs_conf, sizeof(struct vmcs_config)) != 0) {
		printk(KERN_ERR "kvm: CPU %d feature inconsistency!\n",
				smp_processor_id());
		*(int *)rtn = -EIO;
	}
}

static int get_ept_level(void)
{
	return VMX_EPT_DEFAULT_GAW + 1;
}

static u64 vmx_get_mt_mask(struct kvm_vcpu *vcpu, gfn_t gfn, bool is_mmio)
{
	u8 cache;
	u64 ipat = 0;

	/* For VT-d and EPT combination
	 * 1. MMIO: always map as UC
	 * 2. EPT with VT-d:
	 *   a. VT-d without snooping control feature: can't guarantee the
	 *	result, try to trust guest.
	 *   b. VT-d with snooping control feature: snooping control feature of
	 *	VT-d engine can guarantee the cache correctness. Just set it
	 *	to WB to keep consistent with host. So the same as item 3.
	 * 3. EPT without VT-d: always map as WB and set IPAT=1 to keep
	 *    consistent with host MTRR
	 */
	if (is_mmio) {
		cache = MTRR_TYPE_UNCACHABLE;
		goto exit;
	}

	if (!kvm_arch_has_noncoherent_dma(vcpu->kvm)) {
		ipat = VMX_EPT_IPAT_BIT;
		cache = MTRR_TYPE_WRBACK;
		goto exit;
	}

	if (kvm_read_cr0(vcpu) & X86_CR0_CD) {
		ipat = VMX_EPT_IPAT_BIT;
		if (kvm_check_has_quirk(vcpu->kvm, KVM_X86_QUIRK_CD_NW_CLEARED))
			cache = MTRR_TYPE_WRBACK;
		else
			cache = MTRR_TYPE_UNCACHABLE;
		goto exit;
	}

	cache = kvm_mtrr_get_guest_memory_type(vcpu, gfn);

exit:
	return (cache << VMX_EPT_MT_EPTE_SHIFT) | ipat;
}

static int vmx_get_lpage_level(void)
{
	if (enable_ept && !cpu_has_vmx_ept_1g_page())
		return PT_DIRECTORY_LEVEL;
	else
		/* For shadow and EPT supported 1GB page */
		return PT_PDPE_LEVEL;
}

static void vmcs_set_secondary_exec_control(u32 new_ctl)
{
	/*
	 * These bits in the secondary execution controls field
	 * are dynamic, the others are mostly based on the hypervisor
	 * architecture and the guest's CPUID.  Do not touch the
	 * dynamic bits.
	 */
	u32 mask =
		SECONDARY_EXEC_SHADOW_VMCS |
		SECONDARY_EXEC_VIRTUALIZE_X2APIC_MODE |
		SECONDARY_EXEC_VIRTUALIZE_APIC_ACCESSES;

	u32 cur_ctl = vmcs_read32(SECONDARY_VM_EXEC_CONTROL);

	vmcs_write32(SECONDARY_VM_EXEC_CONTROL,
		     (new_ctl & ~mask) | (cur_ctl & mask));
}

static void vmx_cpuid_update(struct kvm_vcpu *vcpu)
{
	struct kvm_cpuid_entry2 *best;
	struct vcpu_vmx *vmx = to_vmx(vcpu);
	u32 secondary_exec_ctl = vmx_secondary_exec_control(vmx);

	if (vmx_rdtscp_supported()) {
		bool rdtscp_enabled = guest_cpuid_has_rdtscp(vcpu);
		if (!rdtscp_enabled)
			secondary_exec_ctl &= ~SECONDARY_EXEC_RDTSCP;

		if (nested) {
			if (rdtscp_enabled)
				vmx->nested.nested_vmx_secondary_ctls_high |=
					SECONDARY_EXEC_RDTSCP;
			else
				vmx->nested.nested_vmx_secondary_ctls_high &=
					~SECONDARY_EXEC_RDTSCP;
		}
	}

	/* Exposing INVPCID only when PCID is exposed */
	best = kvm_find_cpuid_entry(vcpu, 0x7, 0);
	if (vmx_invpcid_supported() &&
	    (!best || !(best->ebx & bit(X86_FEATURE_INVPCID)) ||
	    !guest_cpuid_has_pcid(vcpu))) {
		secondary_exec_ctl &= ~SECONDARY_EXEC_ENABLE_INVPCID;

		if (best)
			best->ebx &= ~bit(X86_FEATURE_INVPCID);
	}

	if (cpu_has_secondary_exec_ctrls())
		vmcs_set_secondary_exec_control(secondary_exec_ctl);

	if (nested_vmx_allowed(vcpu))
		to_vmx(vcpu)->msr_ia32_feature_control_valid_bits |=
			FEATURE_CONTROL_VMXON_ENABLED_OUTSIDE_SMX;
	else
		to_vmx(vcpu)->msr_ia32_feature_control_valid_bits &=
			~FEATURE_CONTROL_VMXON_ENABLED_OUTSIDE_SMX;
}

static void vmx_set_supported_cpuid(u32 func, struct kvm_cpuid_entry2 *entry)
{
	if (func == 1 && nested)
		entry->ecx |= bit(X86_FEATURE_VMX);
}

static void nested_ept_inject_page_fault(struct kvm_vcpu *vcpu,
		struct x86_exception *fault)
{
	struct vmcs12 *vmcs12 = get_vmcs12(vcpu);
	u32 exit_reason;

	if (fault->error_code & PFERR_RSVD_MASK)
		exit_reason = EXIT_REASON_EPT_MISCONFIG;
	else
		exit_reason = EXIT_REASON_EPT_VIOLATION;
	nested_vmx_vmexit(vcpu, exit_reason, 0, vcpu->arch.exit_qualification);
	vmcs12->guest_physical_address = fault->address;
}

/* Callbacks for nested_ept_init_mmu_context: */

static unsigned long nested_ept_get_cr3(struct kvm_vcpu *vcpu)
{
	/* return the page table to be shadowed - in our case, EPT12 */
	return get_vmcs12(vcpu)->ept_pointer;
}

static void nested_ept_init_mmu_context(struct kvm_vcpu *vcpu)
{
	WARN_ON(mmu_is_nested(vcpu));
	kvm_init_shadow_ept_mmu(vcpu,
			to_vmx(vcpu)->nested.nested_vmx_ept_caps &
			VMX_EPT_EXECUTE_ONLY_BIT);
	vcpu->arch.mmu.set_cr3           = vmx_set_cr3;
	vcpu->arch.mmu.get_cr3           = nested_ept_get_cr3;
	vcpu->arch.mmu.inject_page_fault = nested_ept_inject_page_fault;

	vcpu->arch.walk_mmu              = &vcpu->arch.nested_mmu;
}

static void nested_ept_uninit_mmu_context(struct kvm_vcpu *vcpu)
{
	vcpu->arch.walk_mmu = &vcpu->arch.mmu;
}

static bool nested_vmx_is_page_fault_vmexit(struct vmcs12 *vmcs12,
					    u16 error_code)
{
	bool inequality, bit;

	bit = (vmcs12->exception_bitmap & (1u << PF_VECTOR)) != 0;
	inequality =
		(error_code & vmcs12->page_fault_error_code_mask) !=
		 vmcs12->page_fault_error_code_match;
	return inequality ^ bit;
}

static void vmx_inject_page_fault_nested(struct kvm_vcpu *vcpu,
		struct x86_exception *fault)
{
	struct vmcs12 *vmcs12 = get_vmcs12(vcpu);

	WARN_ON(!is_guest_mode(vcpu));

	if (nested_vmx_is_page_fault_vmexit(vmcs12, fault->error_code))
		nested_vmx_vmexit(vcpu, to_vmx(vcpu)->exit_reason,
				  vmcs_read32(VM_EXIT_INTR_INFO),
				  vmcs_readl(EXIT_QUALIFICATION));
	else
		kvm_inject_page_fault(vcpu, fault);
}

static bool nested_get_vmcs12_pages(struct kvm_vcpu *vcpu,
					struct vmcs12 *vmcs12)
{
	struct vcpu_vmx *vmx = to_vmx(vcpu);
	int maxphyaddr = cpuid_maxphyaddr(vcpu);

	if (nested_cpu_has2(vmcs12, SECONDARY_EXEC_VIRTUALIZE_APIC_ACCESSES)) {
		if (!PAGE_ALIGNED(vmcs12->apic_access_addr) ||
		    vmcs12->apic_access_addr >> maxphyaddr)
			return false;

		/*
		 * Translate L1 physical address to host physical
		 * address for vmcs02. Keep the page pinned, so this
		 * physical address remains valid. We keep a reference
		 * to it so we can release it later.
		 */
		if (vmx->nested.apic_access_page) /* shouldn't happen */
			nested_release_page(vmx->nested.apic_access_page);
		vmx->nested.apic_access_page =
			nested_get_page(vcpu, vmcs12->apic_access_addr);
	}

	if (nested_cpu_has(vmcs12, CPU_BASED_TPR_SHADOW)) {
		if (!PAGE_ALIGNED(vmcs12->virtual_apic_page_addr) ||
		    vmcs12->virtual_apic_page_addr >> maxphyaddr)
			return false;

		if (vmx->nested.virtual_apic_page) /* shouldn't happen */
			nested_release_page(vmx->nested.virtual_apic_page);
		vmx->nested.virtual_apic_page =
			nested_get_page(vcpu, vmcs12->virtual_apic_page_addr);

		/*
		 * Failing the vm entry is _not_ what the processor does
		 * but it's basically the only possibility we have.
		 * We could still enter the guest if CR8 load exits are
		 * enabled, CR8 store exits are enabled, and virtualize APIC
		 * access is disabled; in this case the processor would never
		 * use the TPR shadow and we could simply clear the bit from
		 * the execution control.  But such a configuration is useless,
		 * so let's keep the code simple.
		 */
		if (!vmx->nested.virtual_apic_page)
			return false;
	}

	if (nested_cpu_has_posted_intr(vmcs12)) {
		if (!IS_ALIGNED(vmcs12->posted_intr_desc_addr, 64) ||
		    vmcs12->posted_intr_desc_addr >> maxphyaddr)
			return false;

		if (vmx->nested.pi_desc_page) { /* shouldn't happen */
			kunmap(vmx->nested.pi_desc_page);
			nested_release_page(vmx->nested.pi_desc_page);
		}
		vmx->nested.pi_desc_page =
			nested_get_page(vcpu, vmcs12->posted_intr_desc_addr);
		if (!vmx->nested.pi_desc_page)
			return false;

		vmx->nested.pi_desc =
			(struct pi_desc *)kmap(vmx->nested.pi_desc_page);
		if (!vmx->nested.pi_desc) {
			nested_release_page_clean(vmx->nested.pi_desc_page);
			return false;
		}
		vmx->nested.pi_desc =
			(struct pi_desc *)((void *)vmx->nested.pi_desc +
			(unsigned long)(vmcs12->posted_intr_desc_addr &
			(PAGE_SIZE - 1)));
	}

	return true;
}

static void vmx_start_preemption_timer(struct kvm_vcpu *vcpu)
{
	u64 preemption_timeout = get_vmcs12(vcpu)->vmx_preemption_timer_value;
	struct vcpu_vmx *vmx = to_vmx(vcpu);

	if (vcpu->arch.virtual_tsc_khz == 0)
		return;

	/* Make sure short timeouts reliably trigger an immediate vmexit.
	 * hrtimer_start does not guarantee this. */
	if (preemption_timeout <= 1) {
		vmx_preemption_timer_fn(&vmx->nested.preemption_timer);
		return;
	}

	preemption_timeout <<= VMX_MISC_EMULATED_PREEMPTION_TIMER_RATE;
	preemption_timeout *= 1000000;
	do_div(preemption_timeout, vcpu->arch.virtual_tsc_khz);
	hrtimer_start(&vmx->nested.preemption_timer,
		      ns_to_ktime(preemption_timeout), HRTIMER_MODE_REL);
}

static int nested_vmx_check_msr_bitmap_controls(struct kvm_vcpu *vcpu,
						struct vmcs12 *vmcs12)
{
	int maxphyaddr;
	u64 addr;

	if (!nested_cpu_has(vmcs12, CPU_BASED_USE_MSR_BITMAPS))
		return 0;

	if (vmcs12_read_any(vcpu, MSR_BITMAP, &addr)) {
		WARN_ON(1);
		return -EINVAL;
	}
	maxphyaddr = cpuid_maxphyaddr(vcpu);

	if (!PAGE_ALIGNED(vmcs12->msr_bitmap) ||
	   ((addr + PAGE_SIZE) >> maxphyaddr))
		return -EINVAL;

	return 0;
}

/*
 * Merge L0's and L1's MSR bitmap, return false to indicate that
 * we do not use the hardware.
 */
static inline bool nested_vmx_merge_msr_bitmap(struct kvm_vcpu *vcpu,
					       struct vmcs12 *vmcs12)
{
	int msr;
	struct page *page;
	unsigned long *msr_bitmap;

	if (!nested_cpu_has_virt_x2apic_mode(vmcs12))
		return false;

	page = nested_get_page(vcpu, vmcs12->msr_bitmap);
	if (!page) {
		WARN_ON(1);
		return false;
	}
	msr_bitmap = (unsigned long *)kmap(page);
	if (!msr_bitmap) {
		nested_release_page_clean(page);
		WARN_ON(1);
		return false;
	}

	if (nested_cpu_has_virt_x2apic_mode(vmcs12)) {
		if (nested_cpu_has_apic_reg_virt(vmcs12))
			for (msr = 0x800; msr <= 0x8ff; msr++)
				nested_vmx_disable_intercept_for_msr(
					msr_bitmap,
					vmx_msr_bitmap_nested,
					msr, MSR_TYPE_R);
		/* TPR is allowed */
		nested_vmx_disable_intercept_for_msr(msr_bitmap,
				vmx_msr_bitmap_nested,
				APIC_BASE_MSR + (APIC_TASKPRI >> 4),
				MSR_TYPE_R | MSR_TYPE_W);
		if (nested_cpu_has_vid(vmcs12)) {
			/* EOI and self-IPI are allowed */
			nested_vmx_disable_intercept_for_msr(
				msr_bitmap,
				vmx_msr_bitmap_nested,
				APIC_BASE_MSR + (APIC_EOI >> 4),
				MSR_TYPE_W);
			nested_vmx_disable_intercept_for_msr(
				msr_bitmap,
				vmx_msr_bitmap_nested,
				APIC_BASE_MSR + (APIC_SELF_IPI >> 4),
				MSR_TYPE_W);
		}
	} else {
		/*
		 * Enable reading intercept of all the x2apic
		 * MSRs. We should not rely on vmcs12 to do any
		 * optimizations here, it may have been modified
		 * by L1.
		 */
		for (msr = 0x800; msr <= 0x8ff; msr++)
			__vmx_enable_intercept_for_msr(
				vmx_msr_bitmap_nested,
				msr,
				MSR_TYPE_R);

		__vmx_enable_intercept_for_msr(
				vmx_msr_bitmap_nested,
				APIC_BASE_MSR + (APIC_TASKPRI >> 4),
				MSR_TYPE_W);
		__vmx_enable_intercept_for_msr(
				vmx_msr_bitmap_nested,
				APIC_BASE_MSR + (APIC_EOI >> 4),
				MSR_TYPE_W);
		__vmx_enable_intercept_for_msr(
				vmx_msr_bitmap_nested,
				APIC_BASE_MSR + (APIC_SELF_IPI >> 4),
				MSR_TYPE_W);
	}
	kunmap(page);
	nested_release_page_clean(page);

	return true;
}

static int nested_vmx_check_apicv_controls(struct kvm_vcpu *vcpu,
					   struct vmcs12 *vmcs12)
{
	if (!nested_cpu_has_virt_x2apic_mode(vmcs12) &&
	    !nested_cpu_has_apic_reg_virt(vmcs12) &&
	    !nested_cpu_has_vid(vmcs12) &&
	    !nested_cpu_has_posted_intr(vmcs12))
		return 0;

	/*
	 * If virtualize x2apic mode is enabled,
	 * virtualize apic access must be disabled.
	 */
	if (nested_cpu_has_virt_x2apic_mode(vmcs12) &&
	    nested_cpu_has2(vmcs12, SECONDARY_EXEC_VIRTUALIZE_APIC_ACCESSES))
		return -EINVAL;

	/*
	 * If virtual interrupt delivery is enabled,
	 * we must exit on external interrupts.
	 */
	if (nested_cpu_has_vid(vmcs12) &&
	   !nested_exit_on_intr(vcpu))
		return -EINVAL;

	/*
	 * bits 15:8 should be zero in posted_intr_nv,
	 * the descriptor address has been already checked
	 * in nested_get_vmcs12_pages.
	 */
	if (nested_cpu_has_posted_intr(vmcs12) &&
	   (!nested_cpu_has_vid(vmcs12) ||
	    !nested_exit_intr_ack_set(vcpu) ||
	    vmcs12->posted_intr_nv & 0xff00))
		return -EINVAL;

	/* tpr shadow is needed by all apicv features. */
	if (!nested_cpu_has(vmcs12, CPU_BASED_TPR_SHADOW))
		return -EINVAL;

	return 0;
}

static int nested_vmx_check_msr_switch(struct kvm_vcpu *vcpu,
				       unsigned long count_field,
				       unsigned long addr_field)
{
	int maxphyaddr;
	u64 count, addr;

	if (vmcs12_read_any(vcpu, count_field, &count) ||
	    vmcs12_read_any(vcpu, addr_field, &addr)) {
		WARN_ON(1);
		return -EINVAL;
	}
	if (count == 0)
		return 0;
	maxphyaddr = cpuid_maxphyaddr(vcpu);
	if (!IS_ALIGNED(addr, 16) || addr >> maxphyaddr ||
	    (addr + count * sizeof(struct vmx_msr_entry) - 1) >> maxphyaddr) {
		pr_warn_ratelimited(
			"nVMX: invalid MSR switch (0x%lx, %d, %llu, 0x%08llx)",
			addr_field, maxphyaddr, count, addr);
		return -EINVAL;
	}
	return 0;
}

static int nested_vmx_check_msr_switch_controls(struct kvm_vcpu *vcpu,
						struct vmcs12 *vmcs12)
{
	if (vmcs12->vm_exit_msr_load_count == 0 &&
	    vmcs12->vm_exit_msr_store_count == 0 &&
	    vmcs12->vm_entry_msr_load_count == 0)
		return 0; /* Fast path */
	if (nested_vmx_check_msr_switch(vcpu, VM_EXIT_MSR_LOAD_COUNT,
					VM_EXIT_MSR_LOAD_ADDR) ||
	    nested_vmx_check_msr_switch(vcpu, VM_EXIT_MSR_STORE_COUNT,
					VM_EXIT_MSR_STORE_ADDR) ||
	    nested_vmx_check_msr_switch(vcpu, VM_ENTRY_MSR_LOAD_COUNT,
					VM_ENTRY_MSR_LOAD_ADDR))
		return -EINVAL;
	return 0;
}

static int nested_vmx_msr_check_common(struct kvm_vcpu *vcpu,
				       struct vmx_msr_entry *e)
{
	/* x2APIC MSR accesses are not allowed */
	if (vcpu->arch.apic_base & X2APIC_ENABLE && e->index >> 8 == 0x8)
		return -EINVAL;
	if (e->index == MSR_IA32_UCODE_WRITE || /* SDM Table 35-2 */
	    e->index == MSR_IA32_UCODE_REV)
		return -EINVAL;
	if (e->reserved != 0)
		return -EINVAL;
	return 0;
}

static int nested_vmx_load_msr_check(struct kvm_vcpu *vcpu,
				     struct vmx_msr_entry *e)
{
	if (e->index == MSR_FS_BASE ||
	    e->index == MSR_GS_BASE ||
	    e->index == MSR_IA32_SMM_MONITOR_CTL || /* SMM is not supported */
	    nested_vmx_msr_check_common(vcpu, e))
		return -EINVAL;
	return 0;
}

static int nested_vmx_store_msr_check(struct kvm_vcpu *vcpu,
				      struct vmx_msr_entry *e)
{
	if (e->index == MSR_IA32_SMBASE || /* SMM is not supported */
	    nested_vmx_msr_check_common(vcpu, e))
		return -EINVAL;
	return 0;
}

/*
 * Load guest's/host's msr at nested entry/exit.
 * return 0 for success, entry index for failure.
 */
static u32 nested_vmx_load_msr(struct kvm_vcpu *vcpu, u64 gpa, u32 count)
{
	u32 i;
	struct vmx_msr_entry e;
	struct msr_data msr;

	msr.host_initiated = false;
	for (i = 0; i < count; i++) {
		if (kvm_vcpu_read_guest(vcpu, gpa + i * sizeof(e),
					&e, sizeof(e))) {
			pr_warn_ratelimited(
				"%s cannot read MSR entry (%u, 0x%08llx)\n",
				__func__, i, gpa + i * sizeof(e));
			goto fail;
		}
		if (nested_vmx_load_msr_check(vcpu, &e)) {
			pr_warn_ratelimited(
				"%s check failed (%u, 0x%x, 0x%x)\n",
				__func__, i, e.index, e.reserved);
			goto fail;
		}
		msr.index = e.index;
		msr.data = e.value;
		if (kvm_set_msr(vcpu, &msr)) {
			pr_warn_ratelimited(
				"%s cannot write MSR (%u, 0x%x, 0x%llx)\n",
				__func__, i, e.index, e.value);
			goto fail;
		}
	}
	return 0;
fail:
	return i + 1;
}

static int nested_vmx_store_msr(struct kvm_vcpu *vcpu, u64 gpa, u32 count)
{
	u32 i;
	struct vmx_msr_entry e;

	for (i = 0; i < count; i++) {
		struct msr_data msr_info;
		if (kvm_vcpu_read_guest(vcpu,
					gpa + i * sizeof(e),
					&e, 2 * sizeof(u32))) {
			pr_warn_ratelimited(
				"%s cannot read MSR entry (%u, 0x%08llx)\n",
				__func__, i, gpa + i * sizeof(e));
			return -EINVAL;
		}
		if (nested_vmx_store_msr_check(vcpu, &e)) {
			pr_warn_ratelimited(
				"%s check failed (%u, 0x%x, 0x%x)\n",
				__func__, i, e.index, e.reserved);
			return -EINVAL;
		}
		msr_info.host_initiated = false;
		msr_info.index = e.index;
		if (kvm_get_msr(vcpu, &msr_info)) {
			pr_warn_ratelimited(
				"%s cannot read MSR (%u, 0x%x)\n",
				__func__, i, e.index);
			return -EINVAL;
		}
		if (kvm_vcpu_write_guest(vcpu,
					 gpa + i * sizeof(e) +
					     offsetof(struct vmx_msr_entry, value),
					 &msr_info.data, sizeof(msr_info.data))) {
			pr_warn_ratelimited(
				"%s cannot write MSR (%u, 0x%x, 0x%llx)\n",
				__func__, i, e.index, msr_info.data);
			return -EINVAL;
		}
	}
	return 0;
}

/*
 * prepare_vmcs02 is called when the L1 guest hypervisor runs its nested
 * L2 guest. L1 has a vmcs for L2 (vmcs12), and this function "merges" it
 * with L0's requirements for its guest (a.k.a. vmcs01), so we can run the L2
 * guest in a way that will both be appropriate to L1's requests, and our
 * needs. In addition to modifying the active vmcs (which is vmcs02), this
 * function also has additional necessary side-effects, like setting various
 * vcpu->arch fields.
 */
static void prepare_vmcs02(struct kvm_vcpu *vcpu, struct vmcs12 *vmcs12)
{
	struct vcpu_vmx *vmx = to_vmx(vcpu);
	u32 exec_control;

	vmcs_write16(GUEST_ES_SELECTOR, vmcs12->guest_es_selector);
	vmcs_write16(GUEST_CS_SELECTOR, vmcs12->guest_cs_selector);
	vmcs_write16(GUEST_SS_SELECTOR, vmcs12->guest_ss_selector);
	vmcs_write16(GUEST_DS_SELECTOR, vmcs12->guest_ds_selector);
	vmcs_write16(GUEST_FS_SELECTOR, vmcs12->guest_fs_selector);
	vmcs_write16(GUEST_GS_SELECTOR, vmcs12->guest_gs_selector);
	vmcs_write16(GUEST_LDTR_SELECTOR, vmcs12->guest_ldtr_selector);
	vmcs_write16(GUEST_TR_SELECTOR, vmcs12->guest_tr_selector);
	vmcs_write32(GUEST_ES_LIMIT, vmcs12->guest_es_limit);
	vmcs_write32(GUEST_CS_LIMIT, vmcs12->guest_cs_limit);
	vmcs_write32(GUEST_SS_LIMIT, vmcs12->guest_ss_limit);
	vmcs_write32(GUEST_DS_LIMIT, vmcs12->guest_ds_limit);
	vmcs_write32(GUEST_FS_LIMIT, vmcs12->guest_fs_limit);
	vmcs_write32(GUEST_GS_LIMIT, vmcs12->guest_gs_limit);
	vmcs_write32(GUEST_LDTR_LIMIT, vmcs12->guest_ldtr_limit);
	vmcs_write32(GUEST_TR_LIMIT, vmcs12->guest_tr_limit);
	vmcs_write32(GUEST_GDTR_LIMIT, vmcs12->guest_gdtr_limit);
	vmcs_write32(GUEST_IDTR_LIMIT, vmcs12->guest_idtr_limit);
	vmcs_write32(GUEST_ES_AR_BYTES, vmcs12->guest_es_ar_bytes);
	vmcs_write32(GUEST_CS_AR_BYTES, vmcs12->guest_cs_ar_bytes);
	vmcs_write32(GUEST_SS_AR_BYTES, vmcs12->guest_ss_ar_bytes);
	vmcs_write32(GUEST_DS_AR_BYTES, vmcs12->guest_ds_ar_bytes);
	vmcs_write32(GUEST_FS_AR_BYTES, vmcs12->guest_fs_ar_bytes);
	vmcs_write32(GUEST_GS_AR_BYTES, vmcs12->guest_gs_ar_bytes);
	vmcs_write32(GUEST_LDTR_AR_BYTES, vmcs12->guest_ldtr_ar_bytes);
	vmcs_write32(GUEST_TR_AR_BYTES, vmcs12->guest_tr_ar_bytes);
	vmcs_writel(GUEST_ES_BASE, vmcs12->guest_es_base);
	vmcs_writel(GUEST_CS_BASE, vmcs12->guest_cs_base);
	vmcs_writel(GUEST_SS_BASE, vmcs12->guest_ss_base);
	vmcs_writel(GUEST_DS_BASE, vmcs12->guest_ds_base);
	vmcs_writel(GUEST_FS_BASE, vmcs12->guest_fs_base);
	vmcs_writel(GUEST_GS_BASE, vmcs12->guest_gs_base);
	vmcs_writel(GUEST_LDTR_BASE, vmcs12->guest_ldtr_base);
	vmcs_writel(GUEST_TR_BASE, vmcs12->guest_tr_base);
	vmcs_writel(GUEST_GDTR_BASE, vmcs12->guest_gdtr_base);
	vmcs_writel(GUEST_IDTR_BASE, vmcs12->guest_idtr_base);

	if (vmcs12->vm_entry_controls & VM_ENTRY_LOAD_DEBUG_CONTROLS) {
		kvm_set_dr(vcpu, 7, vmcs12->guest_dr7);
		vmcs_write64(GUEST_IA32_DEBUGCTL, vmcs12->guest_ia32_debugctl);
	} else {
		kvm_set_dr(vcpu, 7, vcpu->arch.dr7);
		vmcs_write64(GUEST_IA32_DEBUGCTL, vmx->nested.vmcs01_debugctl);
	}
	vmcs_write32(VM_ENTRY_INTR_INFO_FIELD,
		vmcs12->vm_entry_intr_info_field);
	vmcs_write32(VM_ENTRY_EXCEPTION_ERROR_CODE,
		vmcs12->vm_entry_exception_error_code);
	vmcs_write32(VM_ENTRY_INSTRUCTION_LEN,
		vmcs12->vm_entry_instruction_len);
	vmcs_write32(GUEST_INTERRUPTIBILITY_INFO,
		vmcs12->guest_interruptibility_info);
	vmcs_write32(GUEST_SYSENTER_CS, vmcs12->guest_sysenter_cs);
	vmx_set_rflags(vcpu, vmcs12->guest_rflags);
	vmcs_writel(GUEST_PENDING_DBG_EXCEPTIONS,
		vmcs12->guest_pending_dbg_exceptions);
	vmcs_writel(GUEST_SYSENTER_ESP, vmcs12->guest_sysenter_esp);
	vmcs_writel(GUEST_SYSENTER_EIP, vmcs12->guest_sysenter_eip);

	if (nested_cpu_has_xsaves(vmcs12))
		vmcs_write64(XSS_EXIT_BITMAP, vmcs12->xss_exit_bitmap);
	vmcs_write64(VMCS_LINK_POINTER, -1ull);

	exec_control = vmcs12->pin_based_vm_exec_control;

	/* Preemption timer setting is only taken from vmcs01.  */
	exec_control &= ~PIN_BASED_VMX_PREEMPTION_TIMER;
	exec_control |= vmcs_config.pin_based_exec_ctrl;
	if (vmx->hv_deadline_tsc == -1)
		exec_control &= ~PIN_BASED_VMX_PREEMPTION_TIMER;

	/* Posted interrupts setting is only taken from vmcs12.  */
	if (nested_cpu_has_posted_intr(vmcs12)) {
		/*
		 * Note that we use L0's vector here and in
		 * vmx_deliver_nested_posted_interrupt.
		 */
		vmx->nested.posted_intr_nv = vmcs12->posted_intr_nv;
		vmx->nested.pi_pending = false;
		vmcs_write16(POSTED_INTR_NV, POSTED_INTR_VECTOR);
		vmcs_write64(POSTED_INTR_DESC_ADDR,
			page_to_phys(vmx->nested.pi_desc_page) +
			(unsigned long)(vmcs12->posted_intr_desc_addr &
			(PAGE_SIZE - 1)));
	} else
		exec_control &= ~PIN_BASED_POSTED_INTR;

	vmcs_write32(PIN_BASED_VM_EXEC_CONTROL, exec_control);

	vmx->nested.preemption_timer_expired = false;
	if (nested_cpu_has_preemption_timer(vmcs12))
		vmx_start_preemption_timer(vcpu);

	/*
	 * Whether page-faults are trapped is determined by a combination of
	 * 3 settings: PFEC_MASK, PFEC_MATCH and EXCEPTION_BITMAP.PF.
	 * If enable_ept, L0 doesn't care about page faults and we should
	 * set all of these to L1's desires. However, if !enable_ept, L0 does
	 * care about (at least some) page faults, and because it is not easy
	 * (if at all possible?) to merge L0 and L1's desires, we simply ask
	 * to exit on each and every L2 page fault. This is done by setting
	 * MASK=MATCH=0 and (see below) EB.PF=1.
	 * Note that below we don't need special code to set EB.PF beyond the
	 * "or"ing of the EB of vmcs01 and vmcs12, because when enable_ept,
	 * vmcs01's EB.PF is 0 so the "or" will take vmcs12's value, and when
	 * !enable_ept, EB.PF is 1, so the "or" will always be 1.
	 *
	 * A problem with this approach (when !enable_ept) is that L1 may be
	 * injected with more page faults than it asked for. This could have
	 * caused problems, but in practice existing hypervisors don't care.
	 * To fix this, we will need to emulate the PFEC checking (on the L1
	 * page tables), using walk_addr(), when injecting PFs to L1.
	 */
	vmcs_write32(PAGE_FAULT_ERROR_CODE_MASK,
		enable_ept ? vmcs12->page_fault_error_code_mask : 0);
	vmcs_write32(PAGE_FAULT_ERROR_CODE_MATCH,
		enable_ept ? vmcs12->page_fault_error_code_match : 0);

	if (cpu_has_secondary_exec_ctrls()) {
		exec_control = vmx_secondary_exec_control(vmx);

		/* Take the following fields only from vmcs12 */
		exec_control &= ~(SECONDARY_EXEC_VIRTUALIZE_APIC_ACCESSES |
				  SECONDARY_EXEC_RDTSCP |
				  SECONDARY_EXEC_VIRTUAL_INTR_DELIVERY |
				  SECONDARY_EXEC_APIC_REGISTER_VIRT);
		if (nested_cpu_has(vmcs12,
				CPU_BASED_ACTIVATE_SECONDARY_CONTROLS))
			exec_control |= vmcs12->secondary_vm_exec_control;

		if (exec_control & SECONDARY_EXEC_VIRTUALIZE_APIC_ACCESSES) {
			/*
			 * If translation failed, no matter: This feature asks
			 * to exit when accessing the given address, and if it
			 * can never be accessed, this feature won't do
			 * anything anyway.
			 */
			if (!vmx->nested.apic_access_page)
				exec_control &=
				  ~SECONDARY_EXEC_VIRTUALIZE_APIC_ACCESSES;
			else
				vmcs_write64(APIC_ACCESS_ADDR,
				  page_to_phys(vmx->nested.apic_access_page));
		} else if (!(nested_cpu_has_virt_x2apic_mode(vmcs12)) &&
			    cpu_need_virtualize_apic_accesses(&vmx->vcpu)) {
			exec_control |=
				SECONDARY_EXEC_VIRTUALIZE_APIC_ACCESSES;
			kvm_vcpu_reload_apic_access_page(vcpu);
		}

		if (exec_control & SECONDARY_EXEC_VIRTUAL_INTR_DELIVERY) {
			vmcs_write64(EOI_EXIT_BITMAP0,
				vmcs12->eoi_exit_bitmap0);
			vmcs_write64(EOI_EXIT_BITMAP1,
				vmcs12->eoi_exit_bitmap1);
			vmcs_write64(EOI_EXIT_BITMAP2,
				vmcs12->eoi_exit_bitmap2);
			vmcs_write64(EOI_EXIT_BITMAP3,
				vmcs12->eoi_exit_bitmap3);
			vmcs_write16(GUEST_INTR_STATUS,
				vmcs12->guest_intr_status);
		}

		vmcs_write32(SECONDARY_VM_EXEC_CONTROL, exec_control);
	}


	/*
	 * Set host-state according to L0's settings (vmcs12 is irrelevant here)
	 * Some constant fields are set here by vmx_set_constant_host_state().
	 * Other fields are different per CPU, and will be set later when
	 * vmx_vcpu_load() is called, and when vmx_save_host_state() is called.
	 */
	vmx_set_constant_host_state(vmx);

	/*
	 * HOST_RSP is normally set correctly in vmx_vcpu_run() just before
	 * entry, but only if the current (host) sp changed from the value
	 * we wrote last (vmx->host_rsp). This cache is no longer relevant
	 * if we switch vmcs, and rather than hold a separate cache per vmcs,
	 * here we just force the write to happen on entry.
	 */
	vmx->host_rsp = 0;

	exec_control = vmx_exec_control(vmx); /* L0's desires */
	exec_control &= ~CPU_BASED_VIRTUAL_INTR_PENDING;
	exec_control &= ~CPU_BASED_VIRTUAL_NMI_PENDING;
	exec_control &= ~CPU_BASED_TPR_SHADOW;
	exec_control |= vmcs12->cpu_based_vm_exec_control;

	if (exec_control & CPU_BASED_TPR_SHADOW) {
		vmcs_write64(VIRTUAL_APIC_PAGE_ADDR,
				page_to_phys(vmx->nested.virtual_apic_page));
		vmcs_write32(TPR_THRESHOLD, vmcs12->tpr_threshold);
	}

	if (cpu_has_vmx_msr_bitmap() &&
	    exec_control & CPU_BASED_USE_MSR_BITMAPS) {
		nested_vmx_merge_msr_bitmap(vcpu, vmcs12);
		/* MSR_BITMAP will be set by following vmx_set_efer. */
	} else
		exec_control &= ~CPU_BASED_USE_MSR_BITMAPS;

	/*
	 * Merging of IO bitmap not currently supported.
	 * Rather, exit every time.
	 */
	exec_control &= ~CPU_BASED_USE_IO_BITMAPS;
	exec_control |= CPU_BASED_UNCOND_IO_EXITING;

	vmcs_write32(CPU_BASED_VM_EXEC_CONTROL, exec_control);

	/* EXCEPTION_BITMAP and CR0_GUEST_HOST_MASK should basically be the
	 * bitwise-or of what L1 wants to trap for L2, and what we want to
	 * trap. Note that CR0.TS also needs updating - we do this later.
	 */
	update_exception_bitmap(vcpu);
	vcpu->arch.cr0_guest_owned_bits &= ~vmcs12->cr0_guest_host_mask;
	vmcs_writel(CR0_GUEST_HOST_MASK, ~vcpu->arch.cr0_guest_owned_bits);

	/* L2->L1 exit controls are emulated - the hardware exit is to L0 so
	 * we should use its exit controls. Note that VM_EXIT_LOAD_IA32_EFER
	 * bits are further modified by vmx_set_efer() below.
	 */
	vmcs_write32(VM_EXIT_CONTROLS, vmcs_config.vmexit_ctrl);

	/* vmcs12's VM_ENTRY_LOAD_IA32_EFER and VM_ENTRY_IA32E_MODE are
	 * emulated by vmx_set_efer(), below.
	 */
	vm_entry_controls_init(vmx, 
		(vmcs12->vm_entry_controls & ~VM_ENTRY_LOAD_IA32_EFER &
			~VM_ENTRY_IA32E_MODE) |
		(vmcs_config.vmentry_ctrl & ~VM_ENTRY_IA32E_MODE));

	if (vmcs12->vm_entry_controls & VM_ENTRY_LOAD_IA32_PAT) {
		vmcs_write64(GUEST_IA32_PAT, vmcs12->guest_ia32_pat);
		vcpu->arch.pat = vmcs12->guest_ia32_pat;
	} else if (vmcs_config.vmentry_ctrl & VM_ENTRY_LOAD_IA32_PAT)
		vmcs_write64(GUEST_IA32_PAT, vmx->vcpu.arch.pat);


	set_cr4_guest_host_mask(vmx);

	if (vmcs12->vm_entry_controls & VM_ENTRY_LOAD_BNDCFGS)
		vmcs_write64(GUEST_BNDCFGS, vmcs12->guest_bndcfgs);

	if (vmcs12->cpu_based_vm_exec_control & CPU_BASED_USE_TSC_OFFSETING)
		vmcs_write64(TSC_OFFSET,
			vmx->nested.vmcs01_tsc_offset + vmcs12->tsc_offset);
	else
		vmcs_write64(TSC_OFFSET, vmx->nested.vmcs01_tsc_offset);

	if (enable_vpid) {
		/*
		 * There is no direct mapping between vpid02 and vpid12, the
		 * vpid02 is per-vCPU for L0 and reused while the value of
		 * vpid12 is changed w/ one invvpid during nested vmentry.
		 * The vpid12 is allocated by L1 for L2, so it will not
		 * influence global bitmap(for vpid01 and vpid02 allocation)
		 * even if spawn a lot of nested vCPUs.
		 */
		if (nested_cpu_has_vpid(vmcs12) && vmx->nested.vpid02) {
			vmcs_write16(VIRTUAL_PROCESSOR_ID, vmx->nested.vpid02);
			if (vmcs12->virtual_processor_id != vmx->nested.last_vpid) {
				vmx->nested.last_vpid = vmcs12->virtual_processor_id;
				__vmx_flush_tlb(vcpu, to_vmx(vcpu)->nested.vpid02);
			}
		} else {
			vmcs_write16(VIRTUAL_PROCESSOR_ID, vmx->vpid);
			vmx_flush_tlb(vcpu);
		}

	}

	if (nested_cpu_has_ept(vmcs12)) {
		kvm_mmu_unload(vcpu);
		nested_ept_init_mmu_context(vcpu);
	}

	if (vmcs12->vm_entry_controls & VM_ENTRY_LOAD_IA32_EFER)
		vcpu->arch.efer = vmcs12->guest_ia32_efer;
	else if (vmcs12->vm_entry_controls & VM_ENTRY_IA32E_MODE)
		vcpu->arch.efer |= (EFER_LMA | EFER_LME);
	else
		vcpu->arch.efer &= ~(EFER_LMA | EFER_LME);
	/* Note: modifies VM_ENTRY/EXIT_CONTROLS and GUEST/HOST_IA32_EFER */
	vmx_set_efer(vcpu, vcpu->arch.efer);

	/*
	 * This sets GUEST_CR0 to vmcs12->guest_cr0, with possibly a modified
	 * TS bit (for lazy fpu) and bits which we consider mandatory enabled.
	 * The CR0_READ_SHADOW is what L2 should have expected to read given
	 * the specifications by L1; It's not enough to take
	 * vmcs12->cr0_read_shadow because on our cr0_guest_host_mask we we
	 * have more bits than L1 expected.
	 */
	vmx_set_cr0(vcpu, vmcs12->guest_cr0);
	vmcs_writel(CR0_READ_SHADOW, nested_read_cr0(vmcs12));

	vmx_set_cr4(vcpu, vmcs12->guest_cr4);
	vmcs_writel(CR4_READ_SHADOW, nested_read_cr4(vmcs12));

	/* shadow page tables on either EPT or shadow page tables */
	kvm_set_cr3(vcpu, vmcs12->guest_cr3);
	kvm_mmu_reset_context(vcpu);

	if (!enable_ept)
		vcpu->arch.walk_mmu->inject_page_fault = vmx_inject_page_fault_nested;

	/*
	 * L1 may access the L2's PDPTR, so save them to construct vmcs12
	 */
	if (enable_ept) {
		vmcs_write64(GUEST_PDPTR0, vmcs12->guest_pdptr0);
		vmcs_write64(GUEST_PDPTR1, vmcs12->guest_pdptr1);
		vmcs_write64(GUEST_PDPTR2, vmcs12->guest_pdptr2);
		vmcs_write64(GUEST_PDPTR3, vmcs12->guest_pdptr3);
	}

	kvm_register_write(vcpu, VCPU_REGS_RSP, vmcs12->guest_rsp);
	kvm_register_write(vcpu, VCPU_REGS_RIP, vmcs12->guest_rip);
}

/*
 * nested_vmx_run() handles a nested entry, i.e., a VMLAUNCH or VMRESUME on L1
 * for running an L2 nested guest.
 */
static int nested_vmx_run(struct kvm_vcpu *vcpu, bool launch)
{
	struct vmcs12 *vmcs12;
	struct vcpu_vmx *vmx = to_vmx(vcpu);
	int cpu;
	struct loaded_vmcs *vmcs02;
	bool ia32e;
	u32 msr_entry_idx;

	if (!nested_vmx_check_permission(vcpu) ||
	    !nested_vmx_check_vmcs12(vcpu))
		return 1;

	skip_emulated_instruction(vcpu);
	vmcs12 = get_vmcs12(vcpu);

	if (enable_shadow_vmcs)
		copy_shadow_to_vmcs12(vmx);

	/*
	 * The nested entry process starts with enforcing various prerequisites
	 * on vmcs12 as required by the Intel SDM, and act appropriately when
	 * they fail: As the SDM explains, some conditions should cause the
	 * instruction to fail, while others will cause the instruction to seem
	 * to succeed, but return an EXIT_REASON_INVALID_STATE.
	 * To speed up the normal (success) code path, we should avoid checking
	 * for misconfigurations which will anyway be caught by the processor
	 * when using the merged vmcs02.
	 */
	if (vmcs12->launch_state == launch) {
		nested_vmx_failValid(vcpu,
			launch ? VMXERR_VMLAUNCH_NONCLEAR_VMCS
			       : VMXERR_VMRESUME_NONLAUNCHED_VMCS);
		return 1;
	}

	if (vmcs12->guest_activity_state != GUEST_ACTIVITY_ACTIVE &&
	    vmcs12->guest_activity_state != GUEST_ACTIVITY_HLT) {
		nested_vmx_failValid(vcpu, VMXERR_ENTRY_INVALID_CONTROL_FIELD);
		return 1;
	}

	if (!nested_get_vmcs12_pages(vcpu, vmcs12)) {
		nested_vmx_failValid(vcpu, VMXERR_ENTRY_INVALID_CONTROL_FIELD);
		return 1;
	}

	if (nested_vmx_check_msr_bitmap_controls(vcpu, vmcs12)) {
		nested_vmx_failValid(vcpu, VMXERR_ENTRY_INVALID_CONTROL_FIELD);
		return 1;
	}

	if (nested_vmx_check_apicv_controls(vcpu, vmcs12)) {
		nested_vmx_failValid(vcpu, VMXERR_ENTRY_INVALID_CONTROL_FIELD);
		return 1;
	}

	if (nested_vmx_check_msr_switch_controls(vcpu, vmcs12)) {
		nested_vmx_failValid(vcpu, VMXERR_ENTRY_INVALID_CONTROL_FIELD);
		return 1;
	}

	if (!vmx_control_verify(vmcs12->cpu_based_vm_exec_control,
				vmx->nested.nested_vmx_true_procbased_ctls_low,
				vmx->nested.nested_vmx_procbased_ctls_high) ||
	    !vmx_control_verify(vmcs12->secondary_vm_exec_control,
				vmx->nested.nested_vmx_secondary_ctls_low,
				vmx->nested.nested_vmx_secondary_ctls_high) ||
	    !vmx_control_verify(vmcs12->pin_based_vm_exec_control,
				vmx->nested.nested_vmx_pinbased_ctls_low,
				vmx->nested.nested_vmx_pinbased_ctls_high) ||
	    !vmx_control_verify(vmcs12->vm_exit_controls,
				vmx->nested.nested_vmx_true_exit_ctls_low,
				vmx->nested.nested_vmx_exit_ctls_high) ||
	    !vmx_control_verify(vmcs12->vm_entry_controls,
				vmx->nested.nested_vmx_true_entry_ctls_low,
				vmx->nested.nested_vmx_entry_ctls_high))
	{
		nested_vmx_failValid(vcpu, VMXERR_ENTRY_INVALID_CONTROL_FIELD);
		return 1;
	}

	if (((vmcs12->host_cr0 & VMXON_CR0_ALWAYSON) != VMXON_CR0_ALWAYSON) ||
	    ((vmcs12->host_cr4 & VMXON_CR4_ALWAYSON) != VMXON_CR4_ALWAYSON)) {
		nested_vmx_failValid(vcpu,
			VMXERR_ENTRY_INVALID_HOST_STATE_FIELD);
		return 1;
	}

	if (!nested_cr0_valid(vcpu, vmcs12->guest_cr0) ||
	    ((vmcs12->guest_cr4 & VMXON_CR4_ALWAYSON) != VMXON_CR4_ALWAYSON)) {
		nested_vmx_entry_failure(vcpu, vmcs12,
			EXIT_REASON_INVALID_STATE, ENTRY_FAIL_DEFAULT);
		return 1;
	}
	if (vmcs12->vmcs_link_pointer != -1ull) {
		nested_vmx_entry_failure(vcpu, vmcs12,
			EXIT_REASON_INVALID_STATE, ENTRY_FAIL_VMCS_LINK_PTR);
		return 1;
	}

	/*
	 * If the load IA32_EFER VM-entry control is 1, the following checks
	 * are performed on the field for the IA32_EFER MSR:
	 * - Bits reserved in the IA32_EFER MSR must be 0.
	 * - Bit 10 (corresponding to IA32_EFER.LMA) must equal the value of
	 *   the IA-32e mode guest VM-exit control. It must also be identical
	 *   to bit 8 (LME) if bit 31 in the CR0 field (corresponding to
	 *   CR0.PG) is 1.
	 */
	if (vmcs12->vm_entry_controls & VM_ENTRY_LOAD_IA32_EFER) {
		ia32e = (vmcs12->vm_entry_controls & VM_ENTRY_IA32E_MODE) != 0;
		if (!kvm_valid_efer(vcpu, vmcs12->guest_ia32_efer) ||
		    ia32e != !!(vmcs12->guest_ia32_efer & EFER_LMA) ||
		    ((vmcs12->guest_cr0 & X86_CR0_PG) &&
		     ia32e != !!(vmcs12->guest_ia32_efer & EFER_LME))) {
			nested_vmx_entry_failure(vcpu, vmcs12,
				EXIT_REASON_INVALID_STATE, ENTRY_FAIL_DEFAULT);
			return 1;
		}
	}

	/*
	 * If the load IA32_EFER VM-exit control is 1, bits reserved in the
	 * IA32_EFER MSR must be 0 in the field for that register. In addition,
	 * the values of the LMA and LME bits in the field must each be that of
	 * the host address-space size VM-exit control.
	 */
	if (vmcs12->vm_exit_controls & VM_EXIT_LOAD_IA32_EFER) {
		ia32e = (vmcs12->vm_exit_controls &
			 VM_EXIT_HOST_ADDR_SPACE_SIZE) != 0;
		if (!kvm_valid_efer(vcpu, vmcs12->host_ia32_efer) ||
		    ia32e != !!(vmcs12->host_ia32_efer & EFER_LMA) ||
		    ia32e != !!(vmcs12->host_ia32_efer & EFER_LME)) {
			nested_vmx_entry_failure(vcpu, vmcs12,
				EXIT_REASON_INVALID_STATE, ENTRY_FAIL_DEFAULT);
			return 1;
		}
	}

	/*
	 * We're finally done with prerequisite checking, and can start with
	 * the nested entry.
	 */

	vmcs02 = nested_get_current_vmcs02(vmx);
	if (!vmcs02)
		return -ENOMEM;

	enter_guest_mode(vcpu);

	vmx->nested.vmcs01_tsc_offset = vmcs_read64(TSC_OFFSET);

	if (!(vmcs12->vm_entry_controls & VM_ENTRY_LOAD_DEBUG_CONTROLS))
		vmx->nested.vmcs01_debugctl = vmcs_read64(GUEST_IA32_DEBUGCTL);

	cpu = get_cpu();
	vmx->loaded_vmcs = vmcs02;
	vmx_vcpu_put(vcpu);
	vmx_vcpu_load(vcpu, cpu);
	vcpu->cpu = cpu;
	put_cpu();

	vmx_segment_cache_clear(vmx);

	prepare_vmcs02(vcpu, vmcs12);

	msr_entry_idx = nested_vmx_load_msr(vcpu,
					    vmcs12->vm_entry_msr_load_addr,
					    vmcs12->vm_entry_msr_load_count);
	if (msr_entry_idx) {
		leave_guest_mode(vcpu);
		vmx_load_vmcs01(vcpu);
		nested_vmx_entry_failure(vcpu, vmcs12,
				EXIT_REASON_MSR_LOAD_FAIL, msr_entry_idx);
		return 1;
	}

	vmcs12->launch_state = 1;

	if (vmcs12->guest_activity_state == GUEST_ACTIVITY_HLT)
		return kvm_vcpu_halt(vcpu);

	vmx->nested.nested_run_pending = 1;

	/*
	 * Note no nested_vmx_succeed or nested_vmx_fail here. At this point
	 * we are no longer running L1, and VMLAUNCH/VMRESUME has not yet
	 * returned as far as L1 is concerned. It will only return (and set
	 * the success flag) when L2 exits (see nested_vmx_vmexit()).
	 */
	return 1;
}

/*
 * On a nested exit from L2 to L1, vmcs12.guest_cr0 might not be up-to-date
 * because L2 may have changed some cr0 bits directly (CRO_GUEST_HOST_MASK).
 * This function returns the new value we should put in vmcs12.guest_cr0.
 * It's not enough to just return the vmcs02 GUEST_CR0. Rather,
 *  1. Bits that neither L0 nor L1 trapped, were set directly by L2 and are now
 *     available in vmcs02 GUEST_CR0. (Note: It's enough to check that L0
 *     didn't trap the bit, because if L1 did, so would L0).
 *  2. Bits that L1 asked to trap (and therefore L0 also did) could not have
 *     been modified by L2, and L1 knows it. So just leave the old value of
 *     the bit from vmcs12.guest_cr0. Note that the bit from vmcs02 GUEST_CR0
 *     isn't relevant, because if L0 traps this bit it can set it to anything.
 *  3. Bits that L1 didn't trap, but L0 did. L1 believes the guest could have
 *     changed these bits, and therefore they need to be updated, but L0
 *     didn't necessarily allow them to be changed in GUEST_CR0 - and rather
 *     put them in vmcs02 CR0_READ_SHADOW. So take these bits from there.
 */
static inline unsigned long
vmcs12_guest_cr0(struct kvm_vcpu *vcpu, struct vmcs12 *vmcs12)
{
	return
	/*1*/	(vmcs_readl(GUEST_CR0) & vcpu->arch.cr0_guest_owned_bits) |
	/*2*/	(vmcs12->guest_cr0 & vmcs12->cr0_guest_host_mask) |
	/*3*/	(vmcs_readl(CR0_READ_SHADOW) & ~(vmcs12->cr0_guest_host_mask |
			vcpu->arch.cr0_guest_owned_bits));
}

static inline unsigned long
vmcs12_guest_cr4(struct kvm_vcpu *vcpu, struct vmcs12 *vmcs12)
{
	return
	/*1*/	(vmcs_readl(GUEST_CR4) & vcpu->arch.cr4_guest_owned_bits) |
	/*2*/	(vmcs12->guest_cr4 & vmcs12->cr4_guest_host_mask) |
	/*3*/	(vmcs_readl(CR4_READ_SHADOW) & ~(vmcs12->cr4_guest_host_mask |
			vcpu->arch.cr4_guest_owned_bits));
}

static void vmcs12_save_pending_event(struct kvm_vcpu *vcpu,
				       struct vmcs12 *vmcs12)
{
	u32 idt_vectoring;
	unsigned int nr;

	if (vcpu->arch.exception.pending && vcpu->arch.exception.reinject) {
		nr = vcpu->arch.exception.nr;
		idt_vectoring = nr | VECTORING_INFO_VALID_MASK;

		if (kvm_exception_is_soft(nr)) {
			vmcs12->vm_exit_instruction_len =
				vcpu->arch.event_exit_inst_len;
			idt_vectoring |= INTR_TYPE_SOFT_EXCEPTION;
		} else
			idt_vectoring |= INTR_TYPE_HARD_EXCEPTION;

		if (vcpu->arch.exception.has_error_code) {
			idt_vectoring |= VECTORING_INFO_DELIVER_CODE_MASK;
			vmcs12->idt_vectoring_error_code =
				vcpu->arch.exception.error_code;
		}

		vmcs12->idt_vectoring_info_field = idt_vectoring;
	} else if (vcpu->arch.nmi_injected) {
		vmcs12->idt_vectoring_info_field =
			INTR_TYPE_NMI_INTR | INTR_INFO_VALID_MASK | NMI_VECTOR;
	} else if (vcpu->arch.interrupt.pending) {
		nr = vcpu->arch.interrupt.nr;
		idt_vectoring = nr | VECTORING_INFO_VALID_MASK;

		if (vcpu->arch.interrupt.soft) {
			idt_vectoring |= INTR_TYPE_SOFT_INTR;
			vmcs12->vm_entry_instruction_len =
				vcpu->arch.event_exit_inst_len;
		} else
			idt_vectoring |= INTR_TYPE_EXT_INTR;

		vmcs12->idt_vectoring_info_field = idt_vectoring;
	}
}

static int vmx_check_nested_events(struct kvm_vcpu *vcpu, bool external_intr)
{
	struct vcpu_vmx *vmx = to_vmx(vcpu);

	if (nested_cpu_has_preemption_timer(get_vmcs12(vcpu)) &&
	    vmx->nested.preemption_timer_expired) {
		if (vmx->nested.nested_run_pending)
			return -EBUSY;
		nested_vmx_vmexit(vcpu, EXIT_REASON_PREEMPTION_TIMER, 0, 0);
		return 0;
	}

	if (vcpu->arch.nmi_pending && nested_exit_on_nmi(vcpu)) {
		if (vmx->nested.nested_run_pending ||
		    vcpu->arch.interrupt.pending)
			return -EBUSY;
		nested_vmx_vmexit(vcpu, EXIT_REASON_EXCEPTION_NMI,
				  NMI_VECTOR | INTR_TYPE_NMI_INTR |
				  INTR_INFO_VALID_MASK, 0);
		/*
		 * The NMI-triggered VM exit counts as injection:
		 * clear this one and block further NMIs.
		 */
		vcpu->arch.nmi_pending = 0;
		vmx_set_nmi_mask(vcpu, true);
		return 0;
	}

	if ((kvm_cpu_has_interrupt(vcpu) || external_intr) &&
	    nested_exit_on_intr(vcpu)) {
		if (vmx->nested.nested_run_pending)
			return -EBUSY;
		nested_vmx_vmexit(vcpu, EXIT_REASON_EXTERNAL_INTERRUPT, 0, 0);
		return 0;
	}

	return vmx_complete_nested_posted_interrupt(vcpu);
}

static u32 vmx_get_preemption_timer_value(struct kvm_vcpu *vcpu)
{
	ktime_t remaining =
		hrtimer_get_remaining(&to_vmx(vcpu)->nested.preemption_timer);
	u64 value;

	if (ktime_to_ns(remaining) <= 0)
		return 0;

	value = ktime_to_ns(remaining) * vcpu->arch.virtual_tsc_khz;
	do_div(value, 1000000);
	return value >> VMX_MISC_EMULATED_PREEMPTION_TIMER_RATE;
}

/*
 * prepare_vmcs12 is part of what we need to do when the nested L2 guest exits
 * and we want to prepare to run its L1 parent. L1 keeps a vmcs for L2 (vmcs12),
 * and this function updates it to reflect the changes to the guest state while
 * L2 was running (and perhaps made some exits which were handled directly by L0
 * without going back to L1), and to reflect the exit reason.
 * Note that we do not have to copy here all VMCS fields, just those that
 * could have changed by the L2 guest or the exit - i.e., the guest-state and
 * exit-information fields only. Other fields are modified by L1 with VMWRITE,
 * which already writes to vmcs12 directly.
 */
static void prepare_vmcs12(struct kvm_vcpu *vcpu, struct vmcs12 *vmcs12,
			   u32 exit_reason, u32 exit_intr_info,
			   unsigned long exit_qualification)
{
	/* update guest state fields: */
	vmcs12->guest_cr0 = vmcs12_guest_cr0(vcpu, vmcs12);
	vmcs12->guest_cr4 = vmcs12_guest_cr4(vcpu, vmcs12);

	vmcs12->guest_rsp = kvm_register_read(vcpu, VCPU_REGS_RSP);
	vmcs12->guest_rip = kvm_register_read(vcpu, VCPU_REGS_RIP);
	vmcs12->guest_rflags = vmcs_readl(GUEST_RFLAGS);

	vmcs12->guest_es_selector = vmcs_read16(GUEST_ES_SELECTOR);
	vmcs12->guest_cs_selector = vmcs_read16(GUEST_CS_SELECTOR);
	vmcs12->guest_ss_selector = vmcs_read16(GUEST_SS_SELECTOR);
	vmcs12->guest_ds_selector = vmcs_read16(GUEST_DS_SELECTOR);
	vmcs12->guest_fs_selector = vmcs_read16(GUEST_FS_SELECTOR);
	vmcs12->guest_gs_selector = vmcs_read16(GUEST_GS_SELECTOR);
	vmcs12->guest_ldtr_selector = vmcs_read16(GUEST_LDTR_SELECTOR);
	vmcs12->guest_tr_selector = vmcs_read16(GUEST_TR_SELECTOR);
	vmcs12->guest_es_limit = vmcs_read32(GUEST_ES_LIMIT);
	vmcs12->guest_cs_limit = vmcs_read32(GUEST_CS_LIMIT);
	vmcs12->guest_ss_limit = vmcs_read32(GUEST_SS_LIMIT);
	vmcs12->guest_ds_limit = vmcs_read32(GUEST_DS_LIMIT);
	vmcs12->guest_fs_limit = vmcs_read32(GUEST_FS_LIMIT);
	vmcs12->guest_gs_limit = vmcs_read32(GUEST_GS_LIMIT);
	vmcs12->guest_ldtr_limit = vmcs_read32(GUEST_LDTR_LIMIT);
	vmcs12->guest_tr_limit = vmcs_read32(GUEST_TR_LIMIT);
	vmcs12->guest_gdtr_limit = vmcs_read32(GUEST_GDTR_LIMIT);
	vmcs12->guest_idtr_limit = vmcs_read32(GUEST_IDTR_LIMIT);
	vmcs12->guest_es_ar_bytes = vmcs_read32(GUEST_ES_AR_BYTES);
	vmcs12->guest_cs_ar_bytes = vmcs_read32(GUEST_CS_AR_BYTES);
	vmcs12->guest_ss_ar_bytes = vmcs_read32(GUEST_SS_AR_BYTES);
	vmcs12->guest_ds_ar_bytes = vmcs_read32(GUEST_DS_AR_BYTES);
	vmcs12->guest_fs_ar_bytes = vmcs_read32(GUEST_FS_AR_BYTES);
	vmcs12->guest_gs_ar_bytes = vmcs_read32(GUEST_GS_AR_BYTES);
	vmcs12->guest_ldtr_ar_bytes = vmcs_read32(GUEST_LDTR_AR_BYTES);
	vmcs12->guest_tr_ar_bytes = vmcs_read32(GUEST_TR_AR_BYTES);
	vmcs12->guest_es_base = vmcs_readl(GUEST_ES_BASE);
	vmcs12->guest_cs_base = vmcs_readl(GUEST_CS_BASE);
	vmcs12->guest_ss_base = vmcs_readl(GUEST_SS_BASE);
	vmcs12->guest_ds_base = vmcs_readl(GUEST_DS_BASE);
	vmcs12->guest_fs_base = vmcs_readl(GUEST_FS_BASE);
	vmcs12->guest_gs_base = vmcs_readl(GUEST_GS_BASE);
	vmcs12->guest_ldtr_base = vmcs_readl(GUEST_LDTR_BASE);
	vmcs12->guest_tr_base = vmcs_readl(GUEST_TR_BASE);
	vmcs12->guest_gdtr_base = vmcs_readl(GUEST_GDTR_BASE);
	vmcs12->guest_idtr_base = vmcs_readl(GUEST_IDTR_BASE);

	vmcs12->guest_interruptibility_info =
		vmcs_read32(GUEST_INTERRUPTIBILITY_INFO);
	vmcs12->guest_pending_dbg_exceptions =
		vmcs_readl(GUEST_PENDING_DBG_EXCEPTIONS);
	if (vcpu->arch.mp_state == KVM_MP_STATE_HALTED)
		vmcs12->guest_activity_state = GUEST_ACTIVITY_HLT;
	else
		vmcs12->guest_activity_state = GUEST_ACTIVITY_ACTIVE;

	if (nested_cpu_has_preemption_timer(vmcs12)) {
		if (vmcs12->vm_exit_controls &
		    VM_EXIT_SAVE_VMX_PREEMPTION_TIMER)
			vmcs12->vmx_preemption_timer_value =
				vmx_get_preemption_timer_value(vcpu);
		hrtimer_cancel(&to_vmx(vcpu)->nested.preemption_timer);
	}

	/*
	 * In some cases (usually, nested EPT), L2 is allowed to change its
	 * own CR3 without exiting. If it has changed it, we must keep it.
	 * Of course, if L0 is using shadow page tables, GUEST_CR3 was defined
	 * by L0, not L1 or L2, so we mustn't unconditionally copy it to vmcs12.
	 *
	 * Additionally, restore L2's PDPTR to vmcs12.
	 */
	if (enable_ept) {
		vmcs12->guest_cr3 = vmcs_readl(GUEST_CR3);
		vmcs12->guest_pdptr0 = vmcs_read64(GUEST_PDPTR0);
		vmcs12->guest_pdptr1 = vmcs_read64(GUEST_PDPTR1);
		vmcs12->guest_pdptr2 = vmcs_read64(GUEST_PDPTR2);
		vmcs12->guest_pdptr3 = vmcs_read64(GUEST_PDPTR3);
	}

	if (nested_cpu_has_vid(vmcs12))
		vmcs12->guest_intr_status = vmcs_read16(GUEST_INTR_STATUS);

	vmcs12->vm_entry_controls =
		(vmcs12->vm_entry_controls & ~VM_ENTRY_IA32E_MODE) |
		(vm_entry_controls_get(to_vmx(vcpu)) & VM_ENTRY_IA32E_MODE);

	if (vmcs12->vm_exit_controls & VM_EXIT_SAVE_DEBUG_CONTROLS) {
		kvm_get_dr(vcpu, 7, (unsigned long *)&vmcs12->guest_dr7);
		vmcs12->guest_ia32_debugctl = vmcs_read64(GUEST_IA32_DEBUGCTL);
	}

	/* TODO: These cannot have changed unless we have MSR bitmaps and
	 * the relevant bit asks not to trap the change */
	if (vmcs12->vm_exit_controls & VM_EXIT_SAVE_IA32_PAT)
		vmcs12->guest_ia32_pat = vmcs_read64(GUEST_IA32_PAT);
	if (vmcs12->vm_exit_controls & VM_EXIT_SAVE_IA32_EFER)
		vmcs12->guest_ia32_efer = vcpu->arch.efer;
	vmcs12->guest_sysenter_cs = vmcs_read32(GUEST_SYSENTER_CS);
	vmcs12->guest_sysenter_esp = vmcs_readl(GUEST_SYSENTER_ESP);
	vmcs12->guest_sysenter_eip = vmcs_readl(GUEST_SYSENTER_EIP);
	if (kvm_mpx_supported())
		vmcs12->guest_bndcfgs = vmcs_read64(GUEST_BNDCFGS);
	if (nested_cpu_has_xsaves(vmcs12))
		vmcs12->xss_exit_bitmap = vmcs_read64(XSS_EXIT_BITMAP);

	/* update exit information fields: */

	vmcs12->vm_exit_reason = exit_reason;
	vmcs12->exit_qualification = exit_qualification;

	vmcs12->vm_exit_intr_info = exit_intr_info;
	if ((vmcs12->vm_exit_intr_info &
	     (INTR_INFO_VALID_MASK | INTR_INFO_DELIVER_CODE_MASK)) ==
	    (INTR_INFO_VALID_MASK | INTR_INFO_DELIVER_CODE_MASK))
		vmcs12->vm_exit_intr_error_code =
			vmcs_read32(VM_EXIT_INTR_ERROR_CODE);
	vmcs12->idt_vectoring_info_field = 0;
	vmcs12->vm_exit_instruction_len = vmcs_read32(VM_EXIT_INSTRUCTION_LEN);
	vmcs12->vmx_instruction_info = vmcs_read32(VMX_INSTRUCTION_INFO);

	if (!(vmcs12->vm_exit_reason & VMX_EXIT_REASONS_FAILED_VMENTRY)) {
		/* vm_entry_intr_info_field is cleared on exit. Emulate this
		 * instead of reading the real value. */
		vmcs12->vm_entry_intr_info_field &= ~INTR_INFO_VALID_MASK;

		/*
		 * Transfer the event that L0 or L1 may wanted to inject into
		 * L2 to IDT_VECTORING_INFO_FIELD.
		 */
		vmcs12_save_pending_event(vcpu, vmcs12);
	}

	/*
	 * Drop what we picked up for L2 via vmx_complete_interrupts. It is
	 * preserved above and would only end up incorrectly in L1.
	 */
	vcpu->arch.nmi_injected = false;
	kvm_clear_exception_queue(vcpu);
	kvm_clear_interrupt_queue(vcpu);
}

/*
 * A part of what we need to when the nested L2 guest exits and we want to
 * run its L1 parent, is to reset L1's guest state to the host state specified
 * in vmcs12.
 * This function is to be called not only on normal nested exit, but also on
 * a nested entry failure, as explained in Intel's spec, 3B.23.7 ("VM-Entry
 * Failures During or After Loading Guest State").
 * This function should be called when the active VMCS is L1's (vmcs01).
 */
static void load_vmcs12_host_state(struct kvm_vcpu *vcpu,
				   struct vmcs12 *vmcs12)
{
	struct kvm_segment seg;

	if (vmcs12->vm_exit_controls & VM_EXIT_LOAD_IA32_EFER)
		vcpu->arch.efer = vmcs12->host_ia32_efer;
	else if (vmcs12->vm_exit_controls & VM_EXIT_HOST_ADDR_SPACE_SIZE)
		vcpu->arch.efer |= (EFER_LMA | EFER_LME);
	else
		vcpu->arch.efer &= ~(EFER_LMA | EFER_LME);
	vmx_set_efer(vcpu, vcpu->arch.efer);

	kvm_register_write(vcpu, VCPU_REGS_RSP, vmcs12->host_rsp);
	kvm_register_write(vcpu, VCPU_REGS_RIP, vmcs12->host_rip);
	vmx_set_rflags(vcpu, X86_EFLAGS_FIXED);
	/*
	 * Note that calling vmx_set_cr0 is important, even if cr0 hasn't
	 * actually changed, because it depends on the current state of
	 * fpu_active (which may have changed).
	 * Note that vmx_set_cr0 refers to efer set above.
	 */
	vmx_set_cr0(vcpu, vmcs12->host_cr0);
	/*
	 * If we did fpu_activate()/fpu_deactivate() during L2's run, we need
	 * to apply the same changes to L1's vmcs. We just set cr0 correctly,
	 * but we also need to update cr0_guest_host_mask and exception_bitmap.
	 */
	update_exception_bitmap(vcpu);
	vcpu->arch.cr0_guest_owned_bits = (vcpu->fpu_active ? X86_CR0_TS : 0);
	vmcs_writel(CR0_GUEST_HOST_MASK, ~vcpu->arch.cr0_guest_owned_bits);

	/*
	 * Note that CR4_GUEST_HOST_MASK is already set in the original vmcs01
	 * (KVM doesn't change it)- no reason to call set_cr4_guest_host_mask();
	 */
	vcpu->arch.cr4_guest_owned_bits = ~vmcs_readl(CR4_GUEST_HOST_MASK);
	kvm_set_cr4(vcpu, vmcs12->host_cr4);

	nested_ept_uninit_mmu_context(vcpu);

	kvm_set_cr3(vcpu, vmcs12->host_cr3);
	kvm_mmu_reset_context(vcpu);

	if (!enable_ept)
		vcpu->arch.walk_mmu->inject_page_fault = kvm_inject_page_fault;

	if (enable_vpid) {
		/*
		 * Trivially support vpid by letting L2s share their parent
		 * L1's vpid. TODO: move to a more elaborate solution, giving
		 * each L2 its own vpid and exposing the vpid feature to L1.
		 */
		vmx_flush_tlb(vcpu);
	}


	vmcs_write32(GUEST_SYSENTER_CS, vmcs12->host_ia32_sysenter_cs);
	vmcs_writel(GUEST_SYSENTER_ESP, vmcs12->host_ia32_sysenter_esp);
	vmcs_writel(GUEST_SYSENTER_EIP, vmcs12->host_ia32_sysenter_eip);
	vmcs_writel(GUEST_IDTR_BASE, vmcs12->host_idtr_base);
	vmcs_writel(GUEST_GDTR_BASE, vmcs12->host_gdtr_base);

	/* If not VM_EXIT_CLEAR_BNDCFGS, the L2 value propagates to L1.  */
	if (vmcs12->vm_exit_controls & VM_EXIT_CLEAR_BNDCFGS)
		vmcs_write64(GUEST_BNDCFGS, 0);

	if (vmcs12->vm_exit_controls & VM_EXIT_LOAD_IA32_PAT) {
		vmcs_write64(GUEST_IA32_PAT, vmcs12->host_ia32_pat);
		vcpu->arch.pat = vmcs12->host_ia32_pat;
	}
	if (vmcs12->vm_exit_controls & VM_EXIT_LOAD_IA32_PERF_GLOBAL_CTRL)
		vmcs_write64(GUEST_IA32_PERF_GLOBAL_CTRL,
			vmcs12->host_ia32_perf_global_ctrl);

	/* Set L1 segment info according to Intel SDM
	    27.5.2 Loading Host Segment and Descriptor-Table Registers */
	seg = (struct kvm_segment) {
		.base = 0,
		.limit = 0xFFFFFFFF,
		.selector = vmcs12->host_cs_selector,
		.type = 11,
		.present = 1,
		.s = 1,
		.g = 1
	};
	if (vmcs12->vm_exit_controls & VM_EXIT_HOST_ADDR_SPACE_SIZE)
		seg.l = 1;
	else
		seg.db = 1;
	vmx_set_segment(vcpu, &seg, VCPU_SREG_CS);
	seg = (struct kvm_segment) {
		.base = 0,
		.limit = 0xFFFFFFFF,
		.type = 3,
		.present = 1,
		.s = 1,
		.db = 1,
		.g = 1
	};
	seg.selector = vmcs12->host_ds_selector;
	vmx_set_segment(vcpu, &seg, VCPU_SREG_DS);
	seg.selector = vmcs12->host_es_selector;
	vmx_set_segment(vcpu, &seg, VCPU_SREG_ES);
	seg.selector = vmcs12->host_ss_selector;
	vmx_set_segment(vcpu, &seg, VCPU_SREG_SS);
	seg.selector = vmcs12->host_fs_selector;
	seg.base = vmcs12->host_fs_base;
	vmx_set_segment(vcpu, &seg, VCPU_SREG_FS);
	seg.selector = vmcs12->host_gs_selector;
	seg.base = vmcs12->host_gs_base;
	vmx_set_segment(vcpu, &seg, VCPU_SREG_GS);
	seg = (struct kvm_segment) {
		.base = vmcs12->host_tr_base,
		.limit = 0x67,
		.selector = vmcs12->host_tr_selector,
		.type = 11,
		.present = 1
	};
	vmx_set_segment(vcpu, &seg, VCPU_SREG_TR);

	kvm_set_dr(vcpu, 7, 0x400);
	vmcs_write64(GUEST_IA32_DEBUGCTL, 0);

	if (cpu_has_vmx_msr_bitmap())
		vmx_set_msr_bitmap(vcpu);

	if (nested_vmx_load_msr(vcpu, vmcs12->vm_exit_msr_load_addr,
				vmcs12->vm_exit_msr_load_count))
		nested_vmx_abort(vcpu, VMX_ABORT_LOAD_HOST_MSR_FAIL);
}

/*
 * Emulate an exit from nested guest (L2) to L1, i.e., prepare to run L1
 * and modify vmcs12 to make it see what it would expect to see there if
 * L2 was its real guest. Must only be called when in L2 (is_guest_mode())
 */
static void nested_vmx_vmexit(struct kvm_vcpu *vcpu, u32 exit_reason,
			      u32 exit_intr_info,
			      unsigned long exit_qualification)
{
	struct vcpu_vmx *vmx = to_vmx(vcpu);
	struct vmcs12 *vmcs12 = get_vmcs12(vcpu);

	/* trying to cancel vmlaunch/vmresume is a bug */
	WARN_ON_ONCE(vmx->nested.nested_run_pending);

	leave_guest_mode(vcpu);
	prepare_vmcs12(vcpu, vmcs12, exit_reason, exit_intr_info,
		       exit_qualification);

	if (nested_vmx_store_msr(vcpu, vmcs12->vm_exit_msr_store_addr,
				 vmcs12->vm_exit_msr_store_count))
		nested_vmx_abort(vcpu, VMX_ABORT_SAVE_GUEST_MSR_FAIL);

	vmx_load_vmcs01(vcpu);

	if ((exit_reason == EXIT_REASON_EXTERNAL_INTERRUPT)
	    && nested_exit_intr_ack_set(vcpu)) {
		int irq = kvm_cpu_get_interrupt(vcpu);
		WARN_ON(irq < 0);
		vmcs12->vm_exit_intr_info = irq |
			INTR_INFO_VALID_MASK | INTR_TYPE_EXT_INTR;
	}

	trace_kvm_nested_vmexit_inject(vmcs12->vm_exit_reason,
				       vmcs12->exit_qualification,
				       vmcs12->idt_vectoring_info_field,
				       vmcs12->vm_exit_intr_info,
				       vmcs12->vm_exit_intr_error_code,
				       KVM_ISA_VMX);

	vm_entry_controls_reset_shadow(vmx);
	vm_exit_controls_reset_shadow(vmx);
	vmx_segment_cache_clear(vmx);

	/* if no vmcs02 cache requested, remove the one we used */
	if (VMCS02_POOL_SIZE == 0)
		nested_free_vmcs02(vmx, vmx->nested.current_vmptr);

	load_vmcs12_host_state(vcpu, vmcs12);

	/* Update any VMCS fields that might have changed while L2 ran */
	vmcs_write64(TSC_OFFSET, vmx->nested.vmcs01_tsc_offset);
	if (vmx->hv_deadline_tsc == -1)
		vmcs_clear_bits(PIN_BASED_VM_EXEC_CONTROL,
				PIN_BASED_VMX_PREEMPTION_TIMER);
	else
		vmcs_set_bits(PIN_BASED_VM_EXEC_CONTROL,
			      PIN_BASED_VMX_PREEMPTION_TIMER);

	/* This is needed for same reason as it was needed in prepare_vmcs02 */
	vmx->host_rsp = 0;

	/* Unpin physical memory we referred to in vmcs02 */
	if (vmx->nested.apic_access_page) {
		nested_release_page(vmx->nested.apic_access_page);
		vmx->nested.apic_access_page = NULL;
	}
	if (vmx->nested.virtual_apic_page) {
		nested_release_page(vmx->nested.virtual_apic_page);
		vmx->nested.virtual_apic_page = NULL;
	}
	if (vmx->nested.pi_desc_page) {
		kunmap(vmx->nested.pi_desc_page);
		nested_release_page(vmx->nested.pi_desc_page);
		vmx->nested.pi_desc_page = NULL;
		vmx->nested.pi_desc = NULL;
	}

	/*
	 * We are now running in L2, mmu_notifier will force to reload the
	 * page's hpa for L2 vmcs. Need to reload it for L1 before entering L1.
	 */
	kvm_vcpu_reload_apic_access_page(vcpu);

	/*
	 * Exiting from L2 to L1, we're now back to L1 which thinks it just
	 * finished a VMLAUNCH or VMRESUME instruction, so we need to set the
	 * success or failure flag accordingly.
	 */
	if (unlikely(vmx->fail)) {
		vmx->fail = 0;
		nested_vmx_failValid(vcpu, vmcs_read32(VM_INSTRUCTION_ERROR));
	} else
		nested_vmx_succeed(vcpu);
	if (enable_shadow_vmcs)
		vmx->nested.sync_shadow_vmcs = true;

	/* in case we halted in L2 */
	vcpu->arch.mp_state = KVM_MP_STATE_RUNNABLE;
}

/*
 * Forcibly leave nested mode in order to be able to reset the VCPU later on.
 */
static void vmx_leave_nested(struct kvm_vcpu *vcpu)
{
	if (is_guest_mode(vcpu))
		nested_vmx_vmexit(vcpu, -1, 0, 0);
	free_nested(to_vmx(vcpu));
}

/*
 * L1's failure to enter L2 is a subset of a normal exit, as explained in
 * 23.7 "VM-entry failures during or after loading guest state" (this also
 * lists the acceptable exit-reason and exit-qualification parameters).
 * It should only be called before L2 actually succeeded to run, and when
 * vmcs01 is current (it doesn't leave_guest_mode() or switch vmcss).
 */
static void nested_vmx_entry_failure(struct kvm_vcpu *vcpu,
			struct vmcs12 *vmcs12,
			u32 reason, unsigned long qualification)
{
	load_vmcs12_host_state(vcpu, vmcs12);
	vmcs12->vm_exit_reason = reason | VMX_EXIT_REASONS_FAILED_VMENTRY;
	vmcs12->exit_qualification = qualification;
	nested_vmx_succeed(vcpu);
	if (enable_shadow_vmcs)
		to_vmx(vcpu)->nested.sync_shadow_vmcs = true;
}

static int vmx_check_intercept(struct kvm_vcpu *vcpu,
			       struct x86_instruction_info *info,
			       enum x86_intercept_stage stage)
{
	return X86EMUL_CONTINUE;
}

#ifdef CONFIG_X86_64
/* (a << shift) / divisor, return 1 if overflow otherwise 0 */
static inline int u64_shl_div_u64(u64 a, unsigned int shift,
				  u64 divisor, u64 *result)
{
	u64 low = a << shift, high = a >> (64 - shift);

	/* To avoid the overflow on divq */
	if (high >= divisor)
		return 1;

	/* Low hold the result, high hold rem which is discarded */
	asm("divq %2\n\t" : "=a" (low), "=d" (high) :
	    "rm" (divisor), "0" (low), "1" (high));
	*result = low;

	return 0;
}

static int vmx_set_hv_timer(struct kvm_vcpu *vcpu, u64 guest_deadline_tsc)
{
	struct vcpu_vmx *vmx = to_vmx(vcpu);
	u64 tscl = rdtsc();
	u64 guest_tscl = kvm_read_l1_tsc(vcpu, tscl);
	u64 delta_tsc = max(guest_deadline_tsc, guest_tscl) - guest_tscl;

	/* Convert to host delta tsc if tsc scaling is enabled */
	if (vcpu->arch.tsc_scaling_ratio != kvm_default_tsc_scaling_ratio &&
			u64_shl_div_u64(delta_tsc,
				kvm_tsc_scaling_ratio_frac_bits,
				vcpu->arch.tsc_scaling_ratio,
				&delta_tsc))
		return -ERANGE;

	/*
	 * If the delta tsc can't fit in the 32 bit after the multi shift,
	 * we can't use the preemption timer.
	 * It's possible that it fits on later vmentries, but checking
	 * on every vmentry is costly so we just use an hrtimer.
	 */
	if (delta_tsc >> (cpu_preemption_timer_multi + 32))
		return -ERANGE;

	vmx->hv_deadline_tsc = tscl + delta_tsc;
	vmcs_set_bits(PIN_BASED_VM_EXEC_CONTROL,
			PIN_BASED_VMX_PREEMPTION_TIMER);
	return 0;
}

static void vmx_cancel_hv_timer(struct kvm_vcpu *vcpu)
{
	struct vcpu_vmx *vmx = to_vmx(vcpu);
	vmx->hv_deadline_tsc = -1;
	vmcs_clear_bits(PIN_BASED_VM_EXEC_CONTROL,
			PIN_BASED_VMX_PREEMPTION_TIMER);
}
#endif

static void vmx_sched_in(struct kvm_vcpu *vcpu, int cpu)
{
	if (ple_gap)
		shrink_ple_window(vcpu);
}

static void vmx_slot_enable_log_dirty(struct kvm *kvm,
				     struct kvm_memory_slot *slot)
{
	kvm_mmu_slot_leaf_clear_dirty(kvm, slot);
	kvm_mmu_slot_largepage_remove_write_access(kvm, slot);
}

static void vmx_slot_disable_log_dirty(struct kvm *kvm,
				       struct kvm_memory_slot *slot)
{
	kvm_mmu_slot_set_dirty(kvm, slot);
}

static void vmx_flush_log_dirty(struct kvm *kvm)
{
	kvm_flush_pml_buffers(kvm);
}

static void vmx_enable_log_dirty_pt_masked(struct kvm *kvm,
					   struct kvm_memory_slot *memslot,
					   gfn_t offset, unsigned long mask)
{
	kvm_mmu_clear_dirty_pt_masked(kvm, memslot, offset, mask);
}

/*
 * This routine does the following things for vCPU which is going
 * to be blocked if VT-d PI is enabled.
 * - Store the vCPU to the wakeup list, so when interrupts happen
 *   we can find the right vCPU to wake up.
 * - Change the Posted-interrupt descriptor as below:
 *      'NDST' <-- vcpu->pre_pcpu
 *      'NV' <-- POSTED_INTR_WAKEUP_VECTOR
 * - If 'ON' is set during this process, which means at least one
 *   interrupt is posted for this vCPU, we cannot block it, in
 *   this case, return 1, otherwise, return 0.
 *
 */
static int pi_pre_block(struct kvm_vcpu *vcpu)
{
	unsigned long flags;
	unsigned int dest;
	struct pi_desc old, new;
	struct pi_desc *pi_desc = vcpu_to_pi_desc(vcpu);

	if (!kvm_arch_has_assigned_device(vcpu->kvm) ||
		!irq_remapping_cap(IRQ_POSTING_CAP)  ||
		!kvm_vcpu_apicv_active(vcpu))
		return 0;

	vcpu->pre_pcpu = vcpu->cpu;
	spin_lock_irqsave(&per_cpu(blocked_vcpu_on_cpu_lock,
			  vcpu->pre_pcpu), flags);
	list_add_tail(&vcpu->blocked_vcpu_list,
		      &per_cpu(blocked_vcpu_on_cpu,
		      vcpu->pre_pcpu));
	spin_unlock_irqrestore(&per_cpu(blocked_vcpu_on_cpu_lock,
			       vcpu->pre_pcpu), flags);

	do {
		old.control = new.control = pi_desc->control;

		/*
		 * We should not block the vCPU if
		 * an interrupt is posted for it.
		 */
		if (pi_test_on(pi_desc) == 1) {
			spin_lock_irqsave(&per_cpu(blocked_vcpu_on_cpu_lock,
					  vcpu->pre_pcpu), flags);
			list_del(&vcpu->blocked_vcpu_list);
			spin_unlock_irqrestore(
					&per_cpu(blocked_vcpu_on_cpu_lock,
					vcpu->pre_pcpu), flags);
			vcpu->pre_pcpu = -1;

			return 1;
		}

		WARN((pi_desc->sn == 1),
		     "Warning: SN field of posted-interrupts "
		     "is set before blocking\n");

		/*
		 * Since vCPU can be preempted during this process,
		 * vcpu->cpu could be different with pre_pcpu, we
		 * need to set pre_pcpu as the destination of wakeup
		 * notification event, then we can find the right vCPU
		 * to wakeup in wakeup handler if interrupts happen
		 * when the vCPU is in blocked state.
		 */
		dest = cpu_physical_id(vcpu->pre_pcpu);

		if (x2apic_enabled())
			new.ndst = dest;
		else
			new.ndst = (dest << 8) & 0xFF00;

		/* set 'NV' to 'wakeup vector' */
		new.nv = POSTED_INTR_WAKEUP_VECTOR;
	} while (cmpxchg(&pi_desc->control, old.control,
			new.control) != old.control);

	return 0;
}

static int vmx_pre_block(struct kvm_vcpu *vcpu)
{
	if (pi_pre_block(vcpu))
		return 1;

	if (kvm_lapic_hv_timer_in_use(vcpu))
		kvm_lapic_switch_to_sw_timer(vcpu);

	return 0;
}

static void pi_post_block(struct kvm_vcpu *vcpu)
{
	struct pi_desc *pi_desc = vcpu_to_pi_desc(vcpu);
	struct pi_desc old, new;
	unsigned int dest;
	unsigned long flags;

	if (!kvm_arch_has_assigned_device(vcpu->kvm) ||
		!irq_remapping_cap(IRQ_POSTING_CAP)  ||
		!kvm_vcpu_apicv_active(vcpu))
		return;

	do {
		old.control = new.control = pi_desc->control;

		dest = cpu_physical_id(vcpu->cpu);

		if (x2apic_enabled())
			new.ndst = dest;
		else
			new.ndst = (dest << 8) & 0xFF00;

		/* Allow posting non-urgent interrupts */
		new.sn = 0;

		/* set 'NV' to 'notification vector' */
		new.nv = POSTED_INTR_VECTOR;
	} while (cmpxchg(&pi_desc->control, old.control,
			new.control) != old.control);

	if(vcpu->pre_pcpu != -1) {
		spin_lock_irqsave(
			&per_cpu(blocked_vcpu_on_cpu_lock,
			vcpu->pre_pcpu), flags);
		list_del(&vcpu->blocked_vcpu_list);
		spin_unlock_irqrestore(
			&per_cpu(blocked_vcpu_on_cpu_lock,
			vcpu->pre_pcpu), flags);
		vcpu->pre_pcpu = -1;
	}
}

static void vmx_post_block(struct kvm_vcpu *vcpu)
{
	if (kvm_x86_ops->set_hv_timer)
		kvm_lapic_switch_to_hv_timer(vcpu);

	pi_post_block(vcpu);
}

/*
 * vmx_update_pi_irte - set IRTE for Posted-Interrupts
 *
 * @kvm: kvm
 * @host_irq: host irq of the interrupt
 * @guest_irq: gsi of the interrupt
 * @set: set or unset PI
 * returns 0 on success, < 0 on failure
 */
static int vmx_update_pi_irte(struct kvm *kvm, unsigned int host_irq,
			      uint32_t guest_irq, bool set)
{
	struct kvm_kernel_irq_routing_entry *e;
	struct kvm_irq_routing_table *irq_rt;
	struct kvm_lapic_irq irq;
	struct kvm_vcpu *vcpu;
	struct vcpu_data vcpu_info;
	int idx, ret = -EINVAL;

	if (!kvm_arch_has_assigned_device(kvm) ||
		!irq_remapping_cap(IRQ_POSTING_CAP) ||
		!kvm_vcpu_apicv_active(kvm->vcpus[0]))
		return 0;

	idx = srcu_read_lock(&kvm->irq_srcu);
	irq_rt = srcu_dereference(kvm->irq_routing, &kvm->irq_srcu);
	BUG_ON(guest_irq >= irq_rt->nr_rt_entries);

	hlist_for_each_entry(e, &irq_rt->map[guest_irq], link) {
		if (e->type != KVM_IRQ_ROUTING_MSI)
			continue;
		/*
		 * VT-d PI cannot support posting multicast/broadcast
		 * interrupts to a vCPU, we still use interrupt remapping
		 * for these kind of interrupts.
		 *
		 * For lowest-priority interrupts, we only support
		 * those with single CPU as the destination, e.g. user
		 * configures the interrupts via /proc/irq or uses
		 * irqbalance to make the interrupts single-CPU.
		 *
		 * We will support full lowest-priority interrupt later.
		 */

		kvm_set_msi_irq(kvm, e, &irq);
		if (!kvm_intr_is_single_vcpu(kvm, &irq, &vcpu)) {
			/*
			 * Make sure the IRTE is in remapped mode if
			 * we don't handle it in posted mode.
			 */
			ret = irq_set_vcpu_affinity(host_irq, NULL);
			if (ret < 0) {
				printk(KERN_INFO
				   "failed to back to remapped mode, irq: %u\n",
				   host_irq);
				goto out;
			}

			continue;
		}

		vcpu_info.pi_desc_addr = __pa(vcpu_to_pi_desc(vcpu));
		vcpu_info.vector = irq.vector;

		trace_kvm_pi_irte_update(vcpu->vcpu_id, host_irq, e->gsi,
				vcpu_info.vector, vcpu_info.pi_desc_addr, set);

		if (set)
			ret = irq_set_vcpu_affinity(host_irq, &vcpu_info);
		else {
			/* suppress notification event before unposting */
			pi_set_sn(vcpu_to_pi_desc(vcpu));
			ret = irq_set_vcpu_affinity(host_irq, NULL);
			pi_clear_sn(vcpu_to_pi_desc(vcpu));
		}

		if (ret < 0) {
			printk(KERN_INFO "%s: failed to update PI IRTE\n",
					__func__);
			goto out;
		}
	}

	ret = 0;
out:
	srcu_read_unlock(&kvm->irq_srcu, idx);
	return ret;
}

<<<<<<< HEAD
static void vmx_setup_mce(struct kvm_vcpu *vcpu)
{
	if (vcpu->arch.mcg_cap & MCG_LMCE_P)
		to_vmx(vcpu)->msr_ia32_feature_control_valid_bits |=
			FEATURE_CONTROL_LMCE;
	else
		to_vmx(vcpu)->msr_ia32_feature_control_valid_bits &=
			~FEATURE_CONTROL_LMCE;
}

static struct kvm_x86_ops vmx_x86_ops = {
=======
static struct kvm_x86_ops vmx_x86_ops __ro_after_init = {
>>>>>>> 6fbe1601
	.cpu_has_kvm_support = cpu_has_kvm_support,
	.disabled_by_bios = vmx_disabled_by_bios,
	.hardware_setup = hardware_setup,
	.hardware_unsetup = hardware_unsetup,
	.check_processor_compatibility = vmx_check_processor_compat,
	.hardware_enable = hardware_enable,
	.hardware_disable = hardware_disable,
	.cpu_has_accelerated_tpr = report_flexpriority,
	.cpu_has_high_real_mode_segbase = vmx_has_high_real_mode_segbase,

	.vcpu_create = vmx_create_vcpu,
	.vcpu_free = vmx_free_vcpu,
	.vcpu_reset = vmx_vcpu_reset,

	.prepare_guest_switch = vmx_save_host_state,
	.vcpu_load = vmx_vcpu_load,
	.vcpu_put = vmx_vcpu_put,

	.update_bp_intercept = update_exception_bitmap,
	.get_msr = vmx_get_msr,
	.set_msr = vmx_set_msr,
	.get_segment_base = vmx_get_segment_base,
	.get_segment = vmx_get_segment,
	.set_segment = vmx_set_segment,
	.get_cpl = vmx_get_cpl,
	.get_cs_db_l_bits = vmx_get_cs_db_l_bits,
	.decache_cr0_guest_bits = vmx_decache_cr0_guest_bits,
	.decache_cr3 = vmx_decache_cr3,
	.decache_cr4_guest_bits = vmx_decache_cr4_guest_bits,
	.set_cr0 = vmx_set_cr0,
	.set_cr3 = vmx_set_cr3,
	.set_cr4 = vmx_set_cr4,
	.set_efer = vmx_set_efer,
	.get_idt = vmx_get_idt,
	.set_idt = vmx_set_idt,
	.get_gdt = vmx_get_gdt,
	.set_gdt = vmx_set_gdt,
	.get_dr6 = vmx_get_dr6,
	.set_dr6 = vmx_set_dr6,
	.set_dr7 = vmx_set_dr7,
	.sync_dirty_debug_regs = vmx_sync_dirty_debug_regs,
	.cache_reg = vmx_cache_reg,
	.get_rflags = vmx_get_rflags,
	.set_rflags = vmx_set_rflags,

	.get_pkru = vmx_get_pkru,

	.fpu_activate = vmx_fpu_activate,
	.fpu_deactivate = vmx_fpu_deactivate,

	.tlb_flush = vmx_flush_tlb,

	.run = vmx_vcpu_run,
	.handle_exit = vmx_handle_exit,
	.skip_emulated_instruction = skip_emulated_instruction,
	.set_interrupt_shadow = vmx_set_interrupt_shadow,
	.get_interrupt_shadow = vmx_get_interrupt_shadow,
	.patch_hypercall = vmx_patch_hypercall,
	.set_irq = vmx_inject_irq,
	.set_nmi = vmx_inject_nmi,
	.queue_exception = vmx_queue_exception,
	.cancel_injection = vmx_cancel_injection,
	.interrupt_allowed = vmx_interrupt_allowed,
	.nmi_allowed = vmx_nmi_allowed,
	.get_nmi_mask = vmx_get_nmi_mask,
	.set_nmi_mask = vmx_set_nmi_mask,
	.enable_nmi_window = enable_nmi_window,
	.enable_irq_window = enable_irq_window,
	.update_cr8_intercept = update_cr8_intercept,
	.set_virtual_x2apic_mode = vmx_set_virtual_x2apic_mode,
	.set_apic_access_page_addr = vmx_set_apic_access_page_addr,
	.get_enable_apicv = vmx_get_enable_apicv,
	.refresh_apicv_exec_ctrl = vmx_refresh_apicv_exec_ctrl,
	.load_eoi_exitmap = vmx_load_eoi_exitmap,
	.hwapic_irr_update = vmx_hwapic_irr_update,
	.hwapic_isr_update = vmx_hwapic_isr_update,
	.sync_pir_to_irr = vmx_sync_pir_to_irr,
	.deliver_posted_interrupt = vmx_deliver_posted_interrupt,

	.set_tss_addr = vmx_set_tss_addr,
	.get_tdp_level = get_ept_level,
	.get_mt_mask = vmx_get_mt_mask,

	.get_exit_info = vmx_get_exit_info,

	.get_lpage_level = vmx_get_lpage_level,

	.cpuid_update = vmx_cpuid_update,

	.rdtscp_supported = vmx_rdtscp_supported,
	.invpcid_supported = vmx_invpcid_supported,

	.set_supported_cpuid = vmx_set_supported_cpuid,

	.has_wbinvd_exit = cpu_has_vmx_wbinvd_exit,

	.read_tsc_offset = vmx_read_tsc_offset,
	.write_tsc_offset = vmx_write_tsc_offset,
	.adjust_tsc_offset_guest = vmx_adjust_tsc_offset_guest,
	.read_l1_tsc = vmx_read_l1_tsc,

	.set_tdp_cr3 = vmx_set_cr3,

	.check_intercept = vmx_check_intercept,
	.handle_external_intr = vmx_handle_external_intr,
	.mpx_supported = vmx_mpx_supported,
	.xsaves_supported = vmx_xsaves_supported,

	.check_nested_events = vmx_check_nested_events,

	.sched_in = vmx_sched_in,

	.slot_enable_log_dirty = vmx_slot_enable_log_dirty,
	.slot_disable_log_dirty = vmx_slot_disable_log_dirty,
	.flush_log_dirty = vmx_flush_log_dirty,
	.enable_log_dirty_pt_masked = vmx_enable_log_dirty_pt_masked,

	.pre_block = vmx_pre_block,
	.post_block = vmx_post_block,

	.pmu_ops = &intel_pmu_ops,

	.update_pi_irte = vmx_update_pi_irte,

#ifdef CONFIG_X86_64
	.set_hv_timer = vmx_set_hv_timer,
	.cancel_hv_timer = vmx_cancel_hv_timer,
#endif

	.setup_mce = vmx_setup_mce,
};

static int __init vmx_init(void)
{
	int r = kvm_init(&vmx_x86_ops, sizeof(struct vcpu_vmx),
                     __alignof__(struct vcpu_vmx), THIS_MODULE);
	if (r)
		return r;

#ifdef CONFIG_KEXEC_CORE
	rcu_assign_pointer(crash_vmclear_loaded_vmcss,
			   crash_vmclear_local_loaded_vmcss);
#endif

	return 0;
}

static void __exit vmx_exit(void)
{
#ifdef CONFIG_KEXEC_CORE
	RCU_INIT_POINTER(crash_vmclear_loaded_vmcss, NULL);
	synchronize_rcu();
#endif

	kvm_exit();
}

module_init(vmx_init)
module_exit(vmx_exit)<|MERGE_RESOLUTION|>--- conflicted
+++ resolved
@@ -11165,7 +11165,6 @@
 	return ret;
 }
 
-<<<<<<< HEAD
 static void vmx_setup_mce(struct kvm_vcpu *vcpu)
 {
 	if (vcpu->arch.mcg_cap & MCG_LMCE_P)
@@ -11176,10 +11175,7 @@
 			~FEATURE_CONTROL_LMCE;
 }
 
-static struct kvm_x86_ops vmx_x86_ops = {
-=======
 static struct kvm_x86_ops vmx_x86_ops __ro_after_init = {
->>>>>>> 6fbe1601
 	.cpu_has_kvm_support = cpu_has_kvm_support,
 	.disabled_by_bios = vmx_disabled_by_bios,
 	.hardware_setup = hardware_setup,
