/*
 * Kernel-based Virtual Machine driver for Linux
 *
 * This module enables machines with Intel VT-x extensions to run virtual
 * machines without emulation or binary translation.
 *
 * MMU support
 *
 * Copyright (C) 2006 Qumranet, Inc.
 * Copyright 2010 Red Hat, Inc. and/or its affiliates.
 *
 * Authors:
 *   Yaniv Kamay  <yaniv@qumranet.com>
 *   Avi Kivity   <avi@qumranet.com>
 *
 * This work is licensed under the terms of the GNU GPL, version 2.  See
 * the COPYING file in the top-level directory.
 *
 */

#include "irq.h"
#include "mmu.h"
#include "x86.h"
#include "kvm_cache_regs.h"
#include "cpuid.h"

#include <linux/kvm_host.h>
#include <linux/types.h>
#include <linux/string.h>
#include <linux/mm.h>
#include <linux/highmem.h>
#include <linux/module.h>
#include <linux/swap.h>
#include <linux/hugetlb.h>
#include <linux/compiler.h>
#include <linux/srcu.h>
#include <linux/slab.h>
#include <linux/uaccess.h>

#include <asm/page.h>
#include <asm/cmpxchg.h>
#include <asm/io.h>
#include <asm/vmx.h>

/*
 * When setting this variable to true it enables Two-Dimensional-Paging
 * where the hardware walks 2 page tables:
 * 1. the guest-virtual to guest-physical
 * 2. while doing 1. it walks guest-physical to host-physical
 * If the hardware supports that we don't need to do shadow paging.
 */
bool tdp_enabled = false;

enum {
	AUDIT_PRE_PAGE_FAULT,
	AUDIT_POST_PAGE_FAULT,
	AUDIT_PRE_PTE_WRITE,
	AUDIT_POST_PTE_WRITE,
	AUDIT_PRE_SYNC,
	AUDIT_POST_SYNC
};

#undef MMU_DEBUG

#ifdef MMU_DEBUG
static bool dbg = 0;
module_param(dbg, bool, 0644);

#define pgprintk(x...) do { if (dbg) printk(x); } while (0)
#define rmap_printk(x...) do { if (dbg) printk(x); } while (0)
#define MMU_WARN_ON(x) WARN_ON(x)
#else
#define pgprintk(x...) do { } while (0)
#define rmap_printk(x...) do { } while (0)
#define MMU_WARN_ON(x) do { } while (0)
#endif

#define PTE_PREFETCH_NUM		8

#define PT_FIRST_AVAIL_BITS_SHIFT 10
#define PT64_SECOND_AVAIL_BITS_SHIFT 52

#define PT64_LEVEL_BITS 9

#define PT64_LEVEL_SHIFT(level) \
		(PAGE_SHIFT + (level - 1) * PT64_LEVEL_BITS)

#define PT64_INDEX(address, level)\
	(((address) >> PT64_LEVEL_SHIFT(level)) & ((1 << PT64_LEVEL_BITS) - 1))


#define PT32_LEVEL_BITS 10

#define PT32_LEVEL_SHIFT(level) \
		(PAGE_SHIFT + (level - 1) * PT32_LEVEL_BITS)

#define PT32_LVL_OFFSET_MASK(level) \
	(PT32_BASE_ADDR_MASK & ((1ULL << (PAGE_SHIFT + (((level) - 1) \
						* PT32_LEVEL_BITS))) - 1))

#define PT32_INDEX(address, level)\
	(((address) >> PT32_LEVEL_SHIFT(level)) & ((1 << PT32_LEVEL_BITS) - 1))


#define PT64_BASE_ADDR_MASK (((1ULL << 52) - 1) & ~(u64)(PAGE_SIZE-1))
#define PT64_DIR_BASE_ADDR_MASK \
	(PT64_BASE_ADDR_MASK & ~((1ULL << (PAGE_SHIFT + PT64_LEVEL_BITS)) - 1))
#define PT64_LVL_ADDR_MASK(level) \
	(PT64_BASE_ADDR_MASK & ~((1ULL << (PAGE_SHIFT + (((level) - 1) \
						* PT64_LEVEL_BITS))) - 1))
#define PT64_LVL_OFFSET_MASK(level) \
	(PT64_BASE_ADDR_MASK & ((1ULL << (PAGE_SHIFT + (((level) - 1) \
						* PT64_LEVEL_BITS))) - 1))

#define PT32_BASE_ADDR_MASK PAGE_MASK
#define PT32_DIR_BASE_ADDR_MASK \
	(PAGE_MASK & ~((1ULL << (PAGE_SHIFT + PT32_LEVEL_BITS)) - 1))
#define PT32_LVL_ADDR_MASK(level) \
	(PAGE_MASK & ~((1ULL << (PAGE_SHIFT + (((level) - 1) \
					    * PT32_LEVEL_BITS))) - 1))

#define PT64_PERM_MASK (PT_PRESENT_MASK | PT_WRITABLE_MASK | shadow_user_mask \
			| shadow_x_mask | shadow_nx_mask)

#define ACC_EXEC_MASK    1
#define ACC_WRITE_MASK   PT_WRITABLE_MASK
#define ACC_USER_MASK    PT_USER_MASK
#define ACC_ALL          (ACC_EXEC_MASK | ACC_WRITE_MASK | ACC_USER_MASK)

#include <trace/events/kvm.h>

#define CREATE_TRACE_POINTS
#include "mmutrace.h"

#define SPTE_HOST_WRITEABLE	(1ULL << PT_FIRST_AVAIL_BITS_SHIFT)
#define SPTE_MMU_WRITEABLE	(1ULL << (PT_FIRST_AVAIL_BITS_SHIFT + 1))

#define SHADOW_PT_INDEX(addr, level) PT64_INDEX(addr, level)

/* make pte_list_desc fit well in cache line */
#define PTE_LIST_EXT 3

struct pte_list_desc {
	u64 *sptes[PTE_LIST_EXT];
	struct pte_list_desc *more;
};

struct kvm_shadow_walk_iterator {
	u64 addr;
	hpa_t shadow_addr;
	u64 *sptep;
	int level;
	unsigned index;
};

#define for_each_shadow_entry(_vcpu, _addr, _walker)    \
	for (shadow_walk_init(&(_walker), _vcpu, _addr);	\
	     shadow_walk_okay(&(_walker));			\
	     shadow_walk_next(&(_walker)))

#define for_each_shadow_entry_lockless(_vcpu, _addr, _walker, spte)	\
	for (shadow_walk_init(&(_walker), _vcpu, _addr);		\
	     shadow_walk_okay(&(_walker)) &&				\
		({ spte = mmu_spte_get_lockless(_walker.sptep); 1; });	\
	     __shadow_walk_next(&(_walker), spte))

static struct kmem_cache *pte_list_desc_cache;
static struct kmem_cache *mmu_page_header_cache;
static struct percpu_counter kvm_total_used_mmu_pages;

static u64 __read_mostly shadow_nx_mask;
static u64 __read_mostly shadow_x_mask;	/* mutual exclusive with nx_mask */
static u64 __read_mostly shadow_user_mask;
static u64 __read_mostly shadow_accessed_mask;
static u64 __read_mostly shadow_dirty_mask;
static u64 __read_mostly shadow_mmio_mask;

static void mmu_spte_set(u64 *sptep, u64 spte);
static void mmu_free_roots(struct kvm_vcpu *vcpu);

void kvm_mmu_set_mmio_spte_mask(u64 mmio_mask)
{
	shadow_mmio_mask = mmio_mask;
}
EXPORT_SYMBOL_GPL(kvm_mmu_set_mmio_spte_mask);

/*
 * the low bit of the generation number is always presumed to be zero.
 * This disables mmio caching during memslot updates.  The concept is
 * similar to a seqcount but instead of retrying the access we just punt
 * and ignore the cache.
 *
 * spte bits 3-11 are used as bits 1-9 of the generation number,
 * the bits 52-61 are used as bits 10-19 of the generation number.
 */
#define MMIO_SPTE_GEN_LOW_SHIFT		2
#define MMIO_SPTE_GEN_HIGH_SHIFT	52

#define MMIO_GEN_SHIFT			20
#define MMIO_GEN_LOW_SHIFT		10
#define MMIO_GEN_LOW_MASK		((1 << MMIO_GEN_LOW_SHIFT) - 2)
#define MMIO_GEN_MASK			((1 << MMIO_GEN_SHIFT) - 1)

static u64 generation_mmio_spte_mask(unsigned int gen)
{
	u64 mask;

	WARN_ON(gen & ~MMIO_GEN_MASK);

	mask = (gen & MMIO_GEN_LOW_MASK) << MMIO_SPTE_GEN_LOW_SHIFT;
	mask |= ((u64)gen >> MMIO_GEN_LOW_SHIFT) << MMIO_SPTE_GEN_HIGH_SHIFT;
	return mask;
}

static unsigned int get_mmio_spte_generation(u64 spte)
{
	unsigned int gen;

	spte &= ~shadow_mmio_mask;

	gen = (spte >> MMIO_SPTE_GEN_LOW_SHIFT) & MMIO_GEN_LOW_MASK;
	gen |= (spte >> MMIO_SPTE_GEN_HIGH_SHIFT) << MMIO_GEN_LOW_SHIFT;
	return gen;
}

static unsigned int kvm_current_mmio_generation(struct kvm_vcpu *vcpu)
{
	return kvm_vcpu_memslots(vcpu)->generation & MMIO_GEN_MASK;
}

static void mark_mmio_spte(struct kvm_vcpu *vcpu, u64 *sptep, u64 gfn,
			   unsigned access)
{
	unsigned int gen = kvm_current_mmio_generation(vcpu);
	u64 mask = generation_mmio_spte_mask(gen);

	access &= ACC_WRITE_MASK | ACC_USER_MASK;
	mask |= shadow_mmio_mask | access | gfn << PAGE_SHIFT;

	trace_mark_mmio_spte(sptep, gfn, access, gen);
	mmu_spte_set(sptep, mask);
}

static bool is_mmio_spte(u64 spte)
{
	return (spte & shadow_mmio_mask) == shadow_mmio_mask;
}

static gfn_t get_mmio_spte_gfn(u64 spte)
{
	u64 mask = generation_mmio_spte_mask(MMIO_GEN_MASK) | shadow_mmio_mask;
	return (spte & ~mask) >> PAGE_SHIFT;
}

static unsigned get_mmio_spte_access(u64 spte)
{
	u64 mask = generation_mmio_spte_mask(MMIO_GEN_MASK) | shadow_mmio_mask;
	return (spte & ~mask) & ~PAGE_MASK;
}

static bool set_mmio_spte(struct kvm_vcpu *vcpu, u64 *sptep, gfn_t gfn,
			  kvm_pfn_t pfn, unsigned access)
{
	if (unlikely(is_noslot_pfn(pfn))) {
		mark_mmio_spte(vcpu, sptep, gfn, access);
		return true;
	}

	return false;
}

static bool check_mmio_spte(struct kvm_vcpu *vcpu, u64 spte)
{
	unsigned int kvm_gen, spte_gen;

	kvm_gen = kvm_current_mmio_generation(vcpu);
	spte_gen = get_mmio_spte_generation(spte);

	trace_check_mmio_spte(spte, kvm_gen, spte_gen);
	return likely(kvm_gen == spte_gen);
}

void kvm_mmu_set_mask_ptes(u64 user_mask, u64 accessed_mask,
		u64 dirty_mask, u64 nx_mask, u64 x_mask)
{
	shadow_user_mask = user_mask;
	shadow_accessed_mask = accessed_mask;
	shadow_dirty_mask = dirty_mask;
	shadow_nx_mask = nx_mask;
	shadow_x_mask = x_mask;
}
EXPORT_SYMBOL_GPL(kvm_mmu_set_mask_ptes);

static int is_cpuid_PSE36(void)
{
	return 1;
}

static int is_nx(struct kvm_vcpu *vcpu)
{
	return vcpu->arch.efer & EFER_NX;
}

static int is_shadow_present_pte(u64 pte)
{
	return pte & PT_PRESENT_MASK && !is_mmio_spte(pte);
}

static int is_large_pte(u64 pte)
{
	return pte & PT_PAGE_SIZE_MASK;
}

static int is_last_spte(u64 pte, int level)
{
	if (level == PT_PAGE_TABLE_LEVEL)
		return 1;
	if (is_large_pte(pte))
		return 1;
	return 0;
}

static kvm_pfn_t spte_to_pfn(u64 pte)
{
	return (pte & PT64_BASE_ADDR_MASK) >> PAGE_SHIFT;
}

static gfn_t pse36_gfn_delta(u32 gpte)
{
	int shift = 32 - PT32_DIR_PSE36_SHIFT - PAGE_SHIFT;

	return (gpte & PT32_DIR_PSE36_MASK) << shift;
}

#ifdef CONFIG_X86_64
static void __set_spte(u64 *sptep, u64 spte)
{
	*sptep = spte;
}

static void __update_clear_spte_fast(u64 *sptep, u64 spte)
{
	*sptep = spte;
}

static u64 __update_clear_spte_slow(u64 *sptep, u64 spte)
{
	return xchg(sptep, spte);
}

static u64 __get_spte_lockless(u64 *sptep)
{
	return ACCESS_ONCE(*sptep);
}
#else
union split_spte {
	struct {
		u32 spte_low;
		u32 spte_high;
	};
	u64 spte;
};

static void count_spte_clear(u64 *sptep, u64 spte)
{
	struct kvm_mmu_page *sp =  page_header(__pa(sptep));

	if (is_shadow_present_pte(spte))
		return;

	/* Ensure the spte is completely set before we increase the count */
	smp_wmb();
	sp->clear_spte_count++;
}

static void __set_spte(u64 *sptep, u64 spte)
{
	union split_spte *ssptep, sspte;

	ssptep = (union split_spte *)sptep;
	sspte = (union split_spte)spte;

	ssptep->spte_high = sspte.spte_high;

	/*
	 * If we map the spte from nonpresent to present, We should store
	 * the high bits firstly, then set present bit, so cpu can not
	 * fetch this spte while we are setting the spte.
	 */
	smp_wmb();

	ssptep->spte_low = sspte.spte_low;
}

static void __update_clear_spte_fast(u64 *sptep, u64 spte)
{
	union split_spte *ssptep, sspte;

	ssptep = (union split_spte *)sptep;
	sspte = (union split_spte)spte;

	ssptep->spte_low = sspte.spte_low;

	/*
	 * If we map the spte from present to nonpresent, we should clear
	 * present bit firstly to avoid vcpu fetch the old high bits.
	 */
	smp_wmb();

	ssptep->spte_high = sspte.spte_high;
	count_spte_clear(sptep, spte);
}

static u64 __update_clear_spte_slow(u64 *sptep, u64 spte)
{
	union split_spte *ssptep, sspte, orig;

	ssptep = (union split_spte *)sptep;
	sspte = (union split_spte)spte;

	/* xchg acts as a barrier before the setting of the high bits */
	orig.spte_low = xchg(&ssptep->spte_low, sspte.spte_low);
	orig.spte_high = ssptep->spte_high;
	ssptep->spte_high = sspte.spte_high;
	count_spte_clear(sptep, spte);

	return orig.spte;
}

/*
 * The idea using the light way get the spte on x86_32 guest is from
 * gup_get_pte(arch/x86/mm/gup.c).
 *
 * An spte tlb flush may be pending, because kvm_set_pte_rmapp
 * coalesces them and we are running out of the MMU lock.  Therefore
 * we need to protect against in-progress updates of the spte.
 *
 * Reading the spte while an update is in progress may get the old value
 * for the high part of the spte.  The race is fine for a present->non-present
 * change (because the high part of the spte is ignored for non-present spte),
 * but for a present->present change we must reread the spte.
 *
 * All such changes are done in two steps (present->non-present and
 * non-present->present), hence it is enough to count the number of
 * present->non-present updates: if it changed while reading the spte,
 * we might have hit the race.  This is done using clear_spte_count.
 */
static u64 __get_spte_lockless(u64 *sptep)
{
	struct kvm_mmu_page *sp =  page_header(__pa(sptep));
	union split_spte spte, *orig = (union split_spte *)sptep;
	int count;

retry:
	count = sp->clear_spte_count;
	smp_rmb();

	spte.spte_low = orig->spte_low;
	smp_rmb();

	spte.spte_high = orig->spte_high;
	smp_rmb();

	if (unlikely(spte.spte_low != orig->spte_low ||
	      count != sp->clear_spte_count))
		goto retry;

	return spte.spte;
}
#endif

static bool spte_is_locklessly_modifiable(u64 spte)
{
	return (spte & (SPTE_HOST_WRITEABLE | SPTE_MMU_WRITEABLE)) ==
		(SPTE_HOST_WRITEABLE | SPTE_MMU_WRITEABLE);
}

static bool spte_has_volatile_bits(u64 spte)
{
	/*
	 * Always atomicly update spte if it can be updated
	 * out of mmu-lock, it can ensure dirty bit is not lost,
	 * also, it can help us to get a stable is_writable_pte()
	 * to ensure tlb flush is not missed.
	 */
	if (spte_is_locklessly_modifiable(spte))
		return true;

	if (!shadow_accessed_mask)
		return false;

	if (!is_shadow_present_pte(spte))
		return false;

	if ((spte & shadow_accessed_mask) &&
	      (!is_writable_pte(spte) || (spte & shadow_dirty_mask)))
		return false;

	return true;
}

static bool spte_is_bit_cleared(u64 old_spte, u64 new_spte, u64 bit_mask)
{
	return (old_spte & bit_mask) && !(new_spte & bit_mask);
}

static bool spte_is_bit_changed(u64 old_spte, u64 new_spte, u64 bit_mask)
{
	return (old_spte & bit_mask) != (new_spte & bit_mask);
}

/* Rules for using mmu_spte_set:
 * Set the sptep from nonpresent to present.
 * Note: the sptep being assigned *must* be either not present
 * or in a state where the hardware will not attempt to update
 * the spte.
 */
static void mmu_spte_set(u64 *sptep, u64 new_spte)
{
	WARN_ON(is_shadow_present_pte(*sptep));
	__set_spte(sptep, new_spte);
}

/* Rules for using mmu_spte_update:
 * Update the state bits, it means the mapped pfn is not changged.
 *
 * Whenever we overwrite a writable spte with a read-only one we
 * should flush remote TLBs. Otherwise rmap_write_protect
 * will find a read-only spte, even though the writable spte
 * might be cached on a CPU's TLB, the return value indicates this
 * case.
 */
static bool mmu_spte_update(u64 *sptep, u64 new_spte)
{
	u64 old_spte = *sptep;
	bool ret = false;

	WARN_ON(!is_shadow_present_pte(new_spte));

	if (!is_shadow_present_pte(old_spte)) {
		mmu_spte_set(sptep, new_spte);
		return ret;
	}

	if (!spte_has_volatile_bits(old_spte))
		__update_clear_spte_fast(sptep, new_spte);
	else
		old_spte = __update_clear_spte_slow(sptep, new_spte);

	/*
	 * For the spte updated out of mmu-lock is safe, since
	 * we always atomicly update it, see the comments in
	 * spte_has_volatile_bits().
	 */
	if (spte_is_locklessly_modifiable(old_spte) &&
	      !is_writable_pte(new_spte))
		ret = true;

	if (!shadow_accessed_mask)
		return ret;

	/*
	 * Flush TLB when accessed/dirty bits are changed in the page tables,
	 * to guarantee consistency between TLB and page tables.
	 */
	if (spte_is_bit_changed(old_spte, new_spte,
                                shadow_accessed_mask | shadow_dirty_mask))
		ret = true;

	if (spte_is_bit_cleared(old_spte, new_spte, shadow_accessed_mask))
		kvm_set_pfn_accessed(spte_to_pfn(old_spte));
	if (spte_is_bit_cleared(old_spte, new_spte, shadow_dirty_mask))
		kvm_set_pfn_dirty(spte_to_pfn(old_spte));

	return ret;
}

/*
 * Rules for using mmu_spte_clear_track_bits:
 * It sets the sptep from present to nonpresent, and track the
 * state bits, it is used to clear the last level sptep.
 */
static int mmu_spte_clear_track_bits(u64 *sptep)
{
	kvm_pfn_t pfn;
	u64 old_spte = *sptep;

	if (!spte_has_volatile_bits(old_spte))
		__update_clear_spte_fast(sptep, 0ull);
	else
		old_spte = __update_clear_spte_slow(sptep, 0ull);

	if (!is_shadow_present_pte(old_spte))
		return 0;

	pfn = spte_to_pfn(old_spte);

	/*
	 * KVM does not hold the refcount of the page used by
	 * kvm mmu, before reclaiming the page, we should
	 * unmap it from mmu first.
	 */
	WARN_ON(!kvm_is_reserved_pfn(pfn) && !page_count(pfn_to_page(pfn)));

	if (!shadow_accessed_mask || old_spte & shadow_accessed_mask)
		kvm_set_pfn_accessed(pfn);
	if (!shadow_dirty_mask || (old_spte & shadow_dirty_mask))
		kvm_set_pfn_dirty(pfn);
	return 1;
}

/*
 * Rules for using mmu_spte_clear_no_track:
 * Directly clear spte without caring the state bits of sptep,
 * it is used to set the upper level spte.
 */
static void mmu_spte_clear_no_track(u64 *sptep)
{
	__update_clear_spte_fast(sptep, 0ull);
}

static u64 mmu_spte_get_lockless(u64 *sptep)
{
	return __get_spte_lockless(sptep);
}

static void walk_shadow_page_lockless_begin(struct kvm_vcpu *vcpu)
{
	/*
	 * Prevent page table teardown by making any free-er wait during
	 * kvm_flush_remote_tlbs() IPI to all active vcpus.
	 */
	local_irq_disable();
	vcpu->mode = READING_SHADOW_PAGE_TABLES;
	/*
	 * Make sure a following spte read is not reordered ahead of the write
	 * to vcpu->mode.
	 */
	smp_mb();
}

static void walk_shadow_page_lockless_end(struct kvm_vcpu *vcpu)
{
	/*
	 * Make sure the write to vcpu->mode is not reordered in front of
	 * reads to sptes.  If it does, kvm_commit_zap_page() can see us
	 * OUTSIDE_GUEST_MODE and proceed to free the shadow page table.
	 */
	smp_mb();
	vcpu->mode = OUTSIDE_GUEST_MODE;
	local_irq_enable();
}

static int mmu_topup_memory_cache(struct kvm_mmu_memory_cache *cache,
				  struct kmem_cache *base_cache, int min)
{
	void *obj;

	if (cache->nobjs >= min)
		return 0;
	while (cache->nobjs < ARRAY_SIZE(cache->objects)) {
		obj = kmem_cache_zalloc(base_cache, GFP_KERNEL);
		if (!obj)
			return -ENOMEM;
		cache->objects[cache->nobjs++] = obj;
	}
	return 0;
}

static int mmu_memory_cache_free_objects(struct kvm_mmu_memory_cache *cache)
{
	return cache->nobjs;
}

static void mmu_free_memory_cache(struct kvm_mmu_memory_cache *mc,
				  struct kmem_cache *cache)
{
	while (mc->nobjs)
		kmem_cache_free(cache, mc->objects[--mc->nobjs]);
}

static int mmu_topup_memory_cache_page(struct kvm_mmu_memory_cache *cache,
				       int min)
{
	void *page;

	if (cache->nobjs >= min)
		return 0;
	while (cache->nobjs < ARRAY_SIZE(cache->objects)) {
		page = (void *)__get_free_page(GFP_KERNEL);
		if (!page)
			return -ENOMEM;
		cache->objects[cache->nobjs++] = page;
	}
	return 0;
}

static void mmu_free_memory_cache_page(struct kvm_mmu_memory_cache *mc)
{
	while (mc->nobjs)
		free_page((unsigned long)mc->objects[--mc->nobjs]);
}

static int mmu_topup_memory_caches(struct kvm_vcpu *vcpu)
{
	int r;

	r = mmu_topup_memory_cache(&vcpu->arch.mmu_pte_list_desc_cache,
				   pte_list_desc_cache, 8 + PTE_PREFETCH_NUM);
	if (r)
		goto out;
	r = mmu_topup_memory_cache_page(&vcpu->arch.mmu_page_cache, 8);
	if (r)
		goto out;
	r = mmu_topup_memory_cache(&vcpu->arch.mmu_page_header_cache,
				   mmu_page_header_cache, 4);
out:
	return r;
}

static void mmu_free_memory_caches(struct kvm_vcpu *vcpu)
{
	mmu_free_memory_cache(&vcpu->arch.mmu_pte_list_desc_cache,
				pte_list_desc_cache);
	mmu_free_memory_cache_page(&vcpu->arch.mmu_page_cache);
	mmu_free_memory_cache(&vcpu->arch.mmu_page_header_cache,
				mmu_page_header_cache);
}

static void *mmu_memory_cache_alloc(struct kvm_mmu_memory_cache *mc)
{
	void *p;

	BUG_ON(!mc->nobjs);
	p = mc->objects[--mc->nobjs];
	return p;
}

static struct pte_list_desc *mmu_alloc_pte_list_desc(struct kvm_vcpu *vcpu)
{
	return mmu_memory_cache_alloc(&vcpu->arch.mmu_pte_list_desc_cache);
}

static void mmu_free_pte_list_desc(struct pte_list_desc *pte_list_desc)
{
	kmem_cache_free(pte_list_desc_cache, pte_list_desc);
}

static gfn_t kvm_mmu_page_get_gfn(struct kvm_mmu_page *sp, int index)
{
	if (!sp->role.direct)
		return sp->gfns[index];

	return sp->gfn + (index << ((sp->role.level - 1) * PT64_LEVEL_BITS));
}

static void kvm_mmu_page_set_gfn(struct kvm_mmu_page *sp, int index, gfn_t gfn)
{
	if (sp->role.direct)
		BUG_ON(gfn != kvm_mmu_page_get_gfn(sp, index));
	else
		sp->gfns[index] = gfn;
}

/*
 * Return the pointer to the large page information for a given gfn,
 * handling slots that are not large page aligned.
 */
static struct kvm_lpage_info *lpage_info_slot(gfn_t gfn,
					      struct kvm_memory_slot *slot,
					      int level)
{
	unsigned long idx;

	idx = gfn_to_index(gfn, slot->base_gfn, level);
	return &slot->arch.lpage_info[level - 2][idx];
}

static void account_shadowed(struct kvm *kvm, struct kvm_mmu_page *sp)
{
	struct kvm_memslots *slots;
	struct kvm_memory_slot *slot;
	struct kvm_lpage_info *linfo;
	gfn_t gfn;
	int i;

	gfn = sp->gfn;
	slots = kvm_memslots_for_spte_role(kvm, sp->role);
	slot = __gfn_to_memslot(slots, gfn);
	for (i = PT_DIRECTORY_LEVEL; i <= PT_MAX_HUGEPAGE_LEVEL; ++i) {
		linfo = lpage_info_slot(gfn, slot, i);
		linfo->write_count += 1;
	}
	kvm->arch.indirect_shadow_pages++;
}

static void unaccount_shadowed(struct kvm *kvm, struct kvm_mmu_page *sp)
{
	struct kvm_memslots *slots;
	struct kvm_memory_slot *slot;
	struct kvm_lpage_info *linfo;
	gfn_t gfn;
	int i;

	gfn = sp->gfn;
	slots = kvm_memslots_for_spte_role(kvm, sp->role);
	slot = __gfn_to_memslot(slots, gfn);
	for (i = PT_DIRECTORY_LEVEL; i <= PT_MAX_HUGEPAGE_LEVEL; ++i) {
		linfo = lpage_info_slot(gfn, slot, i);
		linfo->write_count -= 1;
		WARN_ON(linfo->write_count < 0);
	}
	kvm->arch.indirect_shadow_pages--;
}

static int __has_wrprotected_page(gfn_t gfn, int level,
				  struct kvm_memory_slot *slot)
{
	struct kvm_lpage_info *linfo;

	if (slot) {
		linfo = lpage_info_slot(gfn, slot, level);
		return linfo->write_count;
	}

	return 1;
}

static int has_wrprotected_page(struct kvm_vcpu *vcpu, gfn_t gfn, int level)
{
	struct kvm_memory_slot *slot;

	slot = kvm_vcpu_gfn_to_memslot(vcpu, gfn);
	return __has_wrprotected_page(gfn, level, slot);
}

static int host_mapping_level(struct kvm *kvm, gfn_t gfn)
{
	unsigned long page_size;
	int i, ret = 0;

	page_size = kvm_host_page_size(kvm, gfn);

	for (i = PT_PAGE_TABLE_LEVEL; i <= PT_MAX_HUGEPAGE_LEVEL; ++i) {
		if (page_size >= KVM_HPAGE_SIZE(i))
			ret = i;
		else
			break;
	}

	return ret;
}

static inline bool memslot_valid_for_gpte(struct kvm_memory_slot *slot,
					  bool no_dirty_log)
{
	if (!slot || slot->flags & KVM_MEMSLOT_INVALID)
		return false;
	if (no_dirty_log && slot->dirty_bitmap)
		return false;

	return true;
}

static struct kvm_memory_slot *
gfn_to_memslot_dirty_bitmap(struct kvm_vcpu *vcpu, gfn_t gfn,
			    bool no_dirty_log)
{
	struct kvm_memory_slot *slot;

	slot = kvm_vcpu_gfn_to_memslot(vcpu, gfn);
	if (!memslot_valid_for_gpte(slot, no_dirty_log))
		slot = NULL;

	return slot;
}

static int mapping_level(struct kvm_vcpu *vcpu, gfn_t large_gfn,
			 bool *force_pt_level)
{
	int host_level, level, max_level;
	struct kvm_memory_slot *slot;

	if (unlikely(*force_pt_level))
		return PT_PAGE_TABLE_LEVEL;

	slot = kvm_vcpu_gfn_to_memslot(vcpu, large_gfn);
	*force_pt_level = !memslot_valid_for_gpte(slot, true);
	if (unlikely(*force_pt_level))
		return PT_PAGE_TABLE_LEVEL;

	host_level = host_mapping_level(vcpu->kvm, large_gfn);

	if (host_level == PT_PAGE_TABLE_LEVEL)
		return host_level;

	max_level = min(kvm_x86_ops->get_lpage_level(), host_level);

	for (level = PT_DIRECTORY_LEVEL; level <= max_level; ++level)
		if (__has_wrprotected_page(large_gfn, level, slot))
			break;

	return level - 1;
}

/*
 * About rmap_head encoding:
 *
 * If the bit zero of rmap_head->val is clear, then it points to the only spte
 * in this rmap chain. Otherwise, (rmap_head->val & ~1) points to a struct
 * pte_list_desc containing more mappings.
 */

/*
 * Returns the number of pointers in the rmap chain, not counting the new one.
 */
static int pte_list_add(struct kvm_vcpu *vcpu, u64 *spte,
			struct kvm_rmap_head *rmap_head)
{
	struct pte_list_desc *desc;
	int i, count = 0;

	if (!rmap_head->val) {
		rmap_printk("pte_list_add: %p %llx 0->1\n", spte, *spte);
		rmap_head->val = (unsigned long)spte;
	} else if (!(rmap_head->val & 1)) {
		rmap_printk("pte_list_add: %p %llx 1->many\n", spte, *spte);
		desc = mmu_alloc_pte_list_desc(vcpu);
		desc->sptes[0] = (u64 *)rmap_head->val;
		desc->sptes[1] = spte;
		rmap_head->val = (unsigned long)desc | 1;
		++count;
	} else {
		rmap_printk("pte_list_add: %p %llx many->many\n", spte, *spte);
		desc = (struct pte_list_desc *)(rmap_head->val & ~1ul);
		while (desc->sptes[PTE_LIST_EXT-1] && desc->more) {
			desc = desc->more;
			count += PTE_LIST_EXT;
		}
		if (desc->sptes[PTE_LIST_EXT-1]) {
			desc->more = mmu_alloc_pte_list_desc(vcpu);
			desc = desc->more;
		}
		for (i = 0; desc->sptes[i]; ++i)
			++count;
		desc->sptes[i] = spte;
	}
	return count;
}

static void
pte_list_desc_remove_entry(struct kvm_rmap_head *rmap_head,
			   struct pte_list_desc *desc, int i,
			   struct pte_list_desc *prev_desc)
{
	int j;

	for (j = PTE_LIST_EXT - 1; !desc->sptes[j] && j > i; --j)
		;
	desc->sptes[i] = desc->sptes[j];
	desc->sptes[j] = NULL;
	if (j != 0)
		return;
	if (!prev_desc && !desc->more)
		rmap_head->val = (unsigned long)desc->sptes[0];
	else
		if (prev_desc)
			prev_desc->more = desc->more;
		else
			rmap_head->val = (unsigned long)desc->more | 1;
	mmu_free_pte_list_desc(desc);
}

static void pte_list_remove(u64 *spte, struct kvm_rmap_head *rmap_head)
{
	struct pte_list_desc *desc;
	struct pte_list_desc *prev_desc;
	int i;

	if (!rmap_head->val) {
		printk(KERN_ERR "pte_list_remove: %p 0->BUG\n", spte);
		BUG();
	} else if (!(rmap_head->val & 1)) {
		rmap_printk("pte_list_remove:  %p 1->0\n", spte);
		if ((u64 *)rmap_head->val != spte) {
			printk(KERN_ERR "pte_list_remove:  %p 1->BUG\n", spte);
			BUG();
		}
		rmap_head->val = 0;
	} else {
		rmap_printk("pte_list_remove:  %p many->many\n", spte);
		desc = (struct pte_list_desc *)(rmap_head->val & ~1ul);
		prev_desc = NULL;
		while (desc) {
			for (i = 0; i < PTE_LIST_EXT && desc->sptes[i]; ++i) {
				if (desc->sptes[i] == spte) {
					pte_list_desc_remove_entry(rmap_head,
							desc, i, prev_desc);
					return;
				}
			}
			prev_desc = desc;
			desc = desc->more;
		}
		pr_err("pte_list_remove: %p many->many\n", spte);
		BUG();
	}
}

static struct kvm_rmap_head *__gfn_to_rmap(gfn_t gfn, int level,
					   struct kvm_memory_slot *slot)
{
	unsigned long idx;

	idx = gfn_to_index(gfn, slot->base_gfn, level);
	return &slot->arch.rmap[level - PT_PAGE_TABLE_LEVEL][idx];
}

static struct kvm_rmap_head *gfn_to_rmap(struct kvm *kvm, gfn_t gfn,
					 struct kvm_mmu_page *sp)
{
	struct kvm_memslots *slots;
	struct kvm_memory_slot *slot;

	slots = kvm_memslots_for_spte_role(kvm, sp->role);
	slot = __gfn_to_memslot(slots, gfn);
	return __gfn_to_rmap(gfn, sp->role.level, slot);
}

static bool rmap_can_add(struct kvm_vcpu *vcpu)
{
	struct kvm_mmu_memory_cache *cache;

	cache = &vcpu->arch.mmu_pte_list_desc_cache;
	return mmu_memory_cache_free_objects(cache);
}

static int rmap_add(struct kvm_vcpu *vcpu, u64 *spte, gfn_t gfn)
{
	struct kvm_mmu_page *sp;
	struct kvm_rmap_head *rmap_head;

	sp = page_header(__pa(spte));
	kvm_mmu_page_set_gfn(sp, spte - sp->spt, gfn);
	rmap_head = gfn_to_rmap(vcpu->kvm, gfn, sp);
	return pte_list_add(vcpu, spte, rmap_head);
}

static void rmap_remove(struct kvm *kvm, u64 *spte)
{
	struct kvm_mmu_page *sp;
	gfn_t gfn;
	struct kvm_rmap_head *rmap_head;

	sp = page_header(__pa(spte));
	gfn = kvm_mmu_page_get_gfn(sp, spte - sp->spt);
	rmap_head = gfn_to_rmap(kvm, gfn, sp);
	pte_list_remove(spte, rmap_head);
}

/*
 * Used by the following functions to iterate through the sptes linked by a
 * rmap.  All fields are private and not assumed to be used outside.
 */
struct rmap_iterator {
	/* private fields */
	struct pte_list_desc *desc;	/* holds the sptep if not NULL */
	int pos;			/* index of the sptep */
};

/*
 * Iteration must be started by this function.  This should also be used after
 * removing/dropping sptes from the rmap link because in such cases the
 * information in the itererator may not be valid.
 *
 * Returns sptep if found, NULL otherwise.
 */
static u64 *rmap_get_first(struct kvm_rmap_head *rmap_head,
			   struct rmap_iterator *iter)
{
	u64 *sptep;

	if (!rmap_head->val)
		return NULL;

	if (!(rmap_head->val & 1)) {
		iter->desc = NULL;
		sptep = (u64 *)rmap_head->val;
		goto out;
	}

	iter->desc = (struct pte_list_desc *)(rmap_head->val & ~1ul);
	iter->pos = 0;
	sptep = iter->desc->sptes[iter->pos];
out:
	BUG_ON(!is_shadow_present_pte(*sptep));
	return sptep;
}

/*
 * Must be used with a valid iterator: e.g. after rmap_get_first().
 *
 * Returns sptep if found, NULL otherwise.
 */
static u64 *rmap_get_next(struct rmap_iterator *iter)
{
	u64 *sptep;

	if (iter->desc) {
		if (iter->pos < PTE_LIST_EXT - 1) {
			++iter->pos;
			sptep = iter->desc->sptes[iter->pos];
			if (sptep)
				goto out;
		}

		iter->desc = iter->desc->more;

		if (iter->desc) {
			iter->pos = 0;
			/* desc->sptes[0] cannot be NULL */
			sptep = iter->desc->sptes[iter->pos];
			goto out;
		}
	}

	return NULL;
out:
	BUG_ON(!is_shadow_present_pte(*sptep));
	return sptep;
}

#define for_each_rmap_spte(_rmap_head_, _iter_, _spte_)			\
	for (_spte_ = rmap_get_first(_rmap_head_, _iter_);		\
	     _spte_; _spte_ = rmap_get_next(_iter_))

static void drop_spte(struct kvm *kvm, u64 *sptep)
{
	if (mmu_spte_clear_track_bits(sptep))
		rmap_remove(kvm, sptep);
}


static bool __drop_large_spte(struct kvm *kvm, u64 *sptep)
{
	if (is_large_pte(*sptep)) {
		WARN_ON(page_header(__pa(sptep))->role.level ==
			PT_PAGE_TABLE_LEVEL);
		drop_spte(kvm, sptep);
		--kvm->stat.lpages;
		return true;
	}

	return false;
}

static void drop_large_spte(struct kvm_vcpu *vcpu, u64 *sptep)
{
	if (__drop_large_spte(vcpu->kvm, sptep))
		kvm_flush_remote_tlbs(vcpu->kvm);
}

/*
 * Write-protect on the specified @sptep, @pt_protect indicates whether
 * spte write-protection is caused by protecting shadow page table.
 *
 * Note: write protection is difference between dirty logging and spte
 * protection:
 * - for dirty logging, the spte can be set to writable at anytime if
 *   its dirty bitmap is properly set.
 * - for spte protection, the spte can be writable only after unsync-ing
 *   shadow page.
 *
 * Return true if tlb need be flushed.
 */
static bool spte_write_protect(struct kvm *kvm, u64 *sptep, bool pt_protect)
{
	u64 spte = *sptep;

	if (!is_writable_pte(spte) &&
	      !(pt_protect && spte_is_locklessly_modifiable(spte)))
		return false;

	rmap_printk("rmap_write_protect: spte %p %llx\n", sptep, *sptep);

	if (pt_protect)
		spte &= ~SPTE_MMU_WRITEABLE;
	spte = spte & ~PT_WRITABLE_MASK;

	return mmu_spte_update(sptep, spte);
}

static bool __rmap_write_protect(struct kvm *kvm,
				 struct kvm_rmap_head *rmap_head,
				 bool pt_protect)
{
	u64 *sptep;
	struct rmap_iterator iter;
	bool flush = false;

	for_each_rmap_spte(rmap_head, &iter, sptep)
		flush |= spte_write_protect(kvm, sptep, pt_protect);

	return flush;
}

static bool spte_clear_dirty(struct kvm *kvm, u64 *sptep)
{
	u64 spte = *sptep;

	rmap_printk("rmap_clear_dirty: spte %p %llx\n", sptep, *sptep);

	spte &= ~shadow_dirty_mask;

	return mmu_spte_update(sptep, spte);
}

static bool __rmap_clear_dirty(struct kvm *kvm, struct kvm_rmap_head *rmap_head)
{
	u64 *sptep;
	struct rmap_iterator iter;
	bool flush = false;

	for_each_rmap_spte(rmap_head, &iter, sptep)
		flush |= spte_clear_dirty(kvm, sptep);

	return flush;
}

static bool spte_set_dirty(struct kvm *kvm, u64 *sptep)
{
	u64 spte = *sptep;

	rmap_printk("rmap_set_dirty: spte %p %llx\n", sptep, *sptep);

	spte |= shadow_dirty_mask;

	return mmu_spte_update(sptep, spte);
}

static bool __rmap_set_dirty(struct kvm *kvm, struct kvm_rmap_head *rmap_head)
{
	u64 *sptep;
	struct rmap_iterator iter;
	bool flush = false;

	for_each_rmap_spte(rmap_head, &iter, sptep)
		flush |= spte_set_dirty(kvm, sptep);

	return flush;
}

/**
 * kvm_mmu_write_protect_pt_masked - write protect selected PT level pages
 * @kvm: kvm instance
 * @slot: slot to protect
 * @gfn_offset: start of the BITS_PER_LONG pages we care about
 * @mask: indicates which pages we should protect
 *
 * Used when we do not need to care about huge page mappings: e.g. during dirty
 * logging we do not have any such mappings.
 */
static void kvm_mmu_write_protect_pt_masked(struct kvm *kvm,
				     struct kvm_memory_slot *slot,
				     gfn_t gfn_offset, unsigned long mask)
{
	struct kvm_rmap_head *rmap_head;

	while (mask) {
		rmap_head = __gfn_to_rmap(slot->base_gfn + gfn_offset + __ffs(mask),
					  PT_PAGE_TABLE_LEVEL, slot);
		__rmap_write_protect(kvm, rmap_head, false);

		/* clear the first set bit */
		mask &= mask - 1;
	}
}

/**
 * kvm_mmu_clear_dirty_pt_masked - clear MMU D-bit for PT level pages
 * @kvm: kvm instance
 * @slot: slot to clear D-bit
 * @gfn_offset: start of the BITS_PER_LONG pages we care about
 * @mask: indicates which pages we should clear D-bit
 *
 * Used for PML to re-log the dirty GPAs after userspace querying dirty_bitmap.
 */
void kvm_mmu_clear_dirty_pt_masked(struct kvm *kvm,
				     struct kvm_memory_slot *slot,
				     gfn_t gfn_offset, unsigned long mask)
{
	struct kvm_rmap_head *rmap_head;

	while (mask) {
		rmap_head = __gfn_to_rmap(slot->base_gfn + gfn_offset + __ffs(mask),
					  PT_PAGE_TABLE_LEVEL, slot);
		__rmap_clear_dirty(kvm, rmap_head);

		/* clear the first set bit */
		mask &= mask - 1;
	}
}
EXPORT_SYMBOL_GPL(kvm_mmu_clear_dirty_pt_masked);

/**
 * kvm_arch_mmu_enable_log_dirty_pt_masked - enable dirty logging for selected
 * PT level pages.
 *
 * It calls kvm_mmu_write_protect_pt_masked to write protect selected pages to
 * enable dirty logging for them.
 *
 * Used when we do not need to care about huge page mappings: e.g. during dirty
 * logging we do not have any such mappings.
 */
void kvm_arch_mmu_enable_log_dirty_pt_masked(struct kvm *kvm,
				struct kvm_memory_slot *slot,
				gfn_t gfn_offset, unsigned long mask)
{
	if (kvm_x86_ops->enable_log_dirty_pt_masked)
		kvm_x86_ops->enable_log_dirty_pt_masked(kvm, slot, gfn_offset,
				mask);
	else
		kvm_mmu_write_protect_pt_masked(kvm, slot, gfn_offset, mask);
}

static bool rmap_write_protect(struct kvm_vcpu *vcpu, u64 gfn)
{
	struct kvm_memory_slot *slot;
	struct kvm_rmap_head *rmap_head;
	int i;
	bool write_protected = false;

	slot = kvm_vcpu_gfn_to_memslot(vcpu, gfn);

	for (i = PT_PAGE_TABLE_LEVEL; i <= PT_MAX_HUGEPAGE_LEVEL; ++i) {
		rmap_head = __gfn_to_rmap(gfn, i, slot);
		write_protected |= __rmap_write_protect(vcpu->kvm, rmap_head, true);
	}

	return write_protected;
}

static bool kvm_zap_rmapp(struct kvm *kvm, struct kvm_rmap_head *rmap_head)
{
	u64 *sptep;
	struct rmap_iterator iter;
	bool flush = false;

	while ((sptep = rmap_get_first(rmap_head, &iter))) {
		rmap_printk("%s: spte %p %llx.\n", __func__, sptep, *sptep);

		drop_spte(kvm, sptep);
		flush = true;
	}

	return flush;
}

static int kvm_unmap_rmapp(struct kvm *kvm, struct kvm_rmap_head *rmap_head,
			   struct kvm_memory_slot *slot, gfn_t gfn, int level,
			   unsigned long data)
{
	return kvm_zap_rmapp(kvm, rmap_head);
}

static int kvm_set_pte_rmapp(struct kvm *kvm, struct kvm_rmap_head *rmap_head,
			     struct kvm_memory_slot *slot, gfn_t gfn, int level,
			     unsigned long data)
{
	u64 *sptep;
	struct rmap_iterator iter;
	int need_flush = 0;
	u64 new_spte;
	pte_t *ptep = (pte_t *)data;
	kvm_pfn_t new_pfn;

	WARN_ON(pte_huge(*ptep));
	new_pfn = pte_pfn(*ptep);

restart:
	for_each_rmap_spte(rmap_head, &iter, sptep) {
		rmap_printk("kvm_set_pte_rmapp: spte %p %llx gfn %llx (%d)\n",
			     sptep, *sptep, gfn, level);

		need_flush = 1;

		if (pte_write(*ptep)) {
			drop_spte(kvm, sptep);
			goto restart;
		} else {
			new_spte = *sptep & ~PT64_BASE_ADDR_MASK;
			new_spte |= (u64)new_pfn << PAGE_SHIFT;

			new_spte &= ~PT_WRITABLE_MASK;
			new_spte &= ~SPTE_HOST_WRITEABLE;
			new_spte &= ~shadow_accessed_mask;

			mmu_spte_clear_track_bits(sptep);
			mmu_spte_set(sptep, new_spte);
		}
	}

	if (need_flush)
		kvm_flush_remote_tlbs(kvm);

	return 0;
}

struct slot_rmap_walk_iterator {
	/* input fields. */
	struct kvm_memory_slot *slot;
	gfn_t start_gfn;
	gfn_t end_gfn;
	int start_level;
	int end_level;

	/* output fields. */
	gfn_t gfn;
	struct kvm_rmap_head *rmap;
	int level;

	/* private field. */
	struct kvm_rmap_head *end_rmap;
};

static void
rmap_walk_init_level(struct slot_rmap_walk_iterator *iterator, int level)
{
	iterator->level = level;
	iterator->gfn = iterator->start_gfn;
	iterator->rmap = __gfn_to_rmap(iterator->gfn, level, iterator->slot);
	iterator->end_rmap = __gfn_to_rmap(iterator->end_gfn, level,
					   iterator->slot);
}

static void
slot_rmap_walk_init(struct slot_rmap_walk_iterator *iterator,
		    struct kvm_memory_slot *slot, int start_level,
		    int end_level, gfn_t start_gfn, gfn_t end_gfn)
{
	iterator->slot = slot;
	iterator->start_level = start_level;
	iterator->end_level = end_level;
	iterator->start_gfn = start_gfn;
	iterator->end_gfn = end_gfn;

	rmap_walk_init_level(iterator, iterator->start_level);
}

static bool slot_rmap_walk_okay(struct slot_rmap_walk_iterator *iterator)
{
	return !!iterator->rmap;
}

static void slot_rmap_walk_next(struct slot_rmap_walk_iterator *iterator)
{
	if (++iterator->rmap <= iterator->end_rmap) {
		iterator->gfn += (1UL << KVM_HPAGE_GFN_SHIFT(iterator->level));
		return;
	}

	if (++iterator->level > iterator->end_level) {
		iterator->rmap = NULL;
		return;
	}

	rmap_walk_init_level(iterator, iterator->level);
}

#define for_each_slot_rmap_range(_slot_, _start_level_, _end_level_,	\
	   _start_gfn, _end_gfn, _iter_)				\
	for (slot_rmap_walk_init(_iter_, _slot_, _start_level_,		\
				 _end_level_, _start_gfn, _end_gfn);	\
	     slot_rmap_walk_okay(_iter_);				\
	     slot_rmap_walk_next(_iter_))

static int kvm_handle_hva_range(struct kvm *kvm,
				unsigned long start,
				unsigned long end,
				unsigned long data,
				int (*handler)(struct kvm *kvm,
					       struct kvm_rmap_head *rmap_head,
					       struct kvm_memory_slot *slot,
					       gfn_t gfn,
					       int level,
					       unsigned long data))
{
	struct kvm_memslots *slots;
	struct kvm_memory_slot *memslot;
	struct slot_rmap_walk_iterator iterator;
	int ret = 0;
	int i;

	for (i = 0; i < KVM_ADDRESS_SPACE_NUM; i++) {
		slots = __kvm_memslots(kvm, i);
		kvm_for_each_memslot(memslot, slots) {
			unsigned long hva_start, hva_end;
			gfn_t gfn_start, gfn_end;

			hva_start = max(start, memslot->userspace_addr);
			hva_end = min(end, memslot->userspace_addr +
				      (memslot->npages << PAGE_SHIFT));
			if (hva_start >= hva_end)
				continue;
			/*
			 * {gfn(page) | page intersects with [hva_start, hva_end)} =
			 * {gfn_start, gfn_start+1, ..., gfn_end-1}.
			 */
			gfn_start = hva_to_gfn_memslot(hva_start, memslot);
			gfn_end = hva_to_gfn_memslot(hva_end + PAGE_SIZE - 1, memslot);

			for_each_slot_rmap_range(memslot, PT_PAGE_TABLE_LEVEL,
						 PT_MAX_HUGEPAGE_LEVEL,
						 gfn_start, gfn_end - 1,
						 &iterator)
				ret |= handler(kvm, iterator.rmap, memslot,
					       iterator.gfn, iterator.level, data);
		}
	}

	return ret;
}

static int kvm_handle_hva(struct kvm *kvm, unsigned long hva,
			  unsigned long data,
			  int (*handler)(struct kvm *kvm,
					 struct kvm_rmap_head *rmap_head,
					 struct kvm_memory_slot *slot,
					 gfn_t gfn, int level,
					 unsigned long data))
{
	return kvm_handle_hva_range(kvm, hva, hva + 1, data, handler);
}

int kvm_unmap_hva(struct kvm *kvm, unsigned long hva)
{
	return kvm_handle_hva(kvm, hva, 0, kvm_unmap_rmapp);
}

int kvm_unmap_hva_range(struct kvm *kvm, unsigned long start, unsigned long end)
{
	return kvm_handle_hva_range(kvm, start, end, 0, kvm_unmap_rmapp);
}

void kvm_set_spte_hva(struct kvm *kvm, unsigned long hva, pte_t pte)
{
	kvm_handle_hva(kvm, hva, (unsigned long)&pte, kvm_set_pte_rmapp);
}

static int kvm_age_rmapp(struct kvm *kvm, struct kvm_rmap_head *rmap_head,
			 struct kvm_memory_slot *slot, gfn_t gfn, int level,
			 unsigned long data)
{
	u64 *sptep;
	struct rmap_iterator uninitialized_var(iter);
	int young = 0;

	BUG_ON(!shadow_accessed_mask);

	for_each_rmap_spte(rmap_head, &iter, sptep) {
		if (*sptep & shadow_accessed_mask) {
			young = 1;
			clear_bit((ffs(shadow_accessed_mask) - 1),
				 (unsigned long *)sptep);
		}
	}

	trace_kvm_age_page(gfn, level, slot, young);
	return young;
}

static int kvm_test_age_rmapp(struct kvm *kvm, struct kvm_rmap_head *rmap_head,
			      struct kvm_memory_slot *slot, gfn_t gfn,
			      int level, unsigned long data)
{
	u64 *sptep;
	struct rmap_iterator iter;
	int young = 0;

	/*
	 * If there's no access bit in the secondary pte set by the
	 * hardware it's up to gup-fast/gup to set the access bit in
	 * the primary pte or in the page structure.
	 */
	if (!shadow_accessed_mask)
		goto out;

	for_each_rmap_spte(rmap_head, &iter, sptep) {
		if (*sptep & shadow_accessed_mask) {
			young = 1;
			break;
		}
	}
out:
	return young;
}

#define RMAP_RECYCLE_THRESHOLD 1000

static void rmap_recycle(struct kvm_vcpu *vcpu, u64 *spte, gfn_t gfn)
{
	struct kvm_rmap_head *rmap_head;
	struct kvm_mmu_page *sp;

	sp = page_header(__pa(spte));

	rmap_head = gfn_to_rmap(vcpu->kvm, gfn, sp);

	kvm_unmap_rmapp(vcpu->kvm, rmap_head, NULL, gfn, sp->role.level, 0);
	kvm_flush_remote_tlbs(vcpu->kvm);
}

int kvm_age_hva(struct kvm *kvm, unsigned long start, unsigned long end)
{
	/*
	 * In case of absence of EPT Access and Dirty Bits supports,
	 * emulate the accessed bit for EPT, by checking if this page has
	 * an EPT mapping, and clearing it if it does. On the next access,
	 * a new EPT mapping will be established.
	 * This has some overhead, but not as much as the cost of swapping
	 * out actively used pages or breaking up actively used hugepages.
	 */
	if (!shadow_accessed_mask) {
		/*
		 * We are holding the kvm->mmu_lock, and we are blowing up
		 * shadow PTEs. MMU notifier consumers need to be kept at bay.
		 * This is correct as long as we don't decouple the mmu_lock
		 * protected regions (like invalidate_range_start|end does).
		 */
		kvm->mmu_notifier_seq++;
		return kvm_handle_hva_range(kvm, start, end, 0,
					    kvm_unmap_rmapp);
	}

	return kvm_handle_hva_range(kvm, start, end, 0, kvm_age_rmapp);
}

int kvm_test_age_hva(struct kvm *kvm, unsigned long hva)
{
	return kvm_handle_hva(kvm, hva, 0, kvm_test_age_rmapp);
}

#ifdef MMU_DEBUG
static int is_empty_shadow_page(u64 *spt)
{
	u64 *pos;
	u64 *end;

	for (pos = spt, end = pos + PAGE_SIZE / sizeof(u64); pos != end; pos++)
		if (is_shadow_present_pte(*pos)) {
			printk(KERN_ERR "%s: %p %llx\n", __func__,
			       pos, *pos);
			return 0;
		}
	return 1;
}
#endif

/*
 * This value is the sum of all of the kvm instances's
 * kvm->arch.n_used_mmu_pages values.  We need a global,
 * aggregate version in order to make the slab shrinker
 * faster
 */
static inline void kvm_mod_used_mmu_pages(struct kvm *kvm, int nr)
{
	kvm->arch.n_used_mmu_pages += nr;
	percpu_counter_add(&kvm_total_used_mmu_pages, nr);
}

static void kvm_mmu_free_page(struct kvm_mmu_page *sp)
{
	MMU_WARN_ON(!is_empty_shadow_page(sp->spt));
	hlist_del(&sp->hash_link);
	list_del(&sp->link);
	free_page((unsigned long)sp->spt);
	if (!sp->role.direct)
		free_page((unsigned long)sp->gfns);
	kmem_cache_free(mmu_page_header_cache, sp);
}

static unsigned kvm_page_table_hashfn(gfn_t gfn)
{
	return gfn & ((1 << KVM_MMU_HASH_SHIFT) - 1);
}

static void mmu_page_add_parent_pte(struct kvm_vcpu *vcpu,
				    struct kvm_mmu_page *sp, u64 *parent_pte)
{
	if (!parent_pte)
		return;

	pte_list_add(vcpu, parent_pte, &sp->parent_ptes);
}

static void mmu_page_remove_parent_pte(struct kvm_mmu_page *sp,
				       u64 *parent_pte)
{
	pte_list_remove(parent_pte, &sp->parent_ptes);
}

static void drop_parent_pte(struct kvm_mmu_page *sp,
			    u64 *parent_pte)
{
	mmu_page_remove_parent_pte(sp, parent_pte);
	mmu_spte_clear_no_track(parent_pte);
}

static struct kvm_mmu_page *kvm_mmu_alloc_page(struct kvm_vcpu *vcpu, int direct)
{
	struct kvm_mmu_page *sp;

	sp = mmu_memory_cache_alloc(&vcpu->arch.mmu_page_header_cache);
	sp->spt = mmu_memory_cache_alloc(&vcpu->arch.mmu_page_cache);
	if (!direct)
		sp->gfns = mmu_memory_cache_alloc(&vcpu->arch.mmu_page_cache);
	set_page_private(virt_to_page(sp->spt), (unsigned long)sp);

	/*
	 * The active_mmu_pages list is the FIFO list, do not move the
	 * page until it is zapped. kvm_zap_obsolete_pages depends on
	 * this feature. See the comments in kvm_zap_obsolete_pages().
	 */
	list_add(&sp->link, &vcpu->kvm->arch.active_mmu_pages);
	kvm_mod_used_mmu_pages(vcpu->kvm, +1);
	return sp;
}

static void mark_unsync(u64 *spte);
static void kvm_mmu_mark_parents_unsync(struct kvm_mmu_page *sp)
{
	u64 *sptep;
	struct rmap_iterator iter;

	for_each_rmap_spte(&sp->parent_ptes, &iter, sptep) {
		mark_unsync(sptep);
	}
}

static void mark_unsync(u64 *spte)
{
	struct kvm_mmu_page *sp;
	unsigned int index;

	sp = page_header(__pa(spte));
	index = spte - sp->spt;
	if (__test_and_set_bit(index, sp->unsync_child_bitmap))
		return;
	if (sp->unsync_children++)
		return;
	kvm_mmu_mark_parents_unsync(sp);
}

static int nonpaging_sync_page(struct kvm_vcpu *vcpu,
			       struct kvm_mmu_page *sp)
{
	return 1;
}

static void nonpaging_invlpg(struct kvm_vcpu *vcpu, gva_t gva)
{
}

static void nonpaging_update_pte(struct kvm_vcpu *vcpu,
				 struct kvm_mmu_page *sp, u64 *spte,
				 const void *pte)
{
	WARN_ON(1);
}

#define KVM_PAGE_ARRAY_NR 16

struct kvm_mmu_pages {
	struct mmu_page_and_offset {
		struct kvm_mmu_page *sp;
		unsigned int idx;
	} page[KVM_PAGE_ARRAY_NR];
	unsigned int nr;
};

static int mmu_pages_add(struct kvm_mmu_pages *pvec, struct kvm_mmu_page *sp,
			 int idx)
{
	int i;

	if (sp->unsync)
		for (i=0; i < pvec->nr; i++)
			if (pvec->page[i].sp == sp)
				return 0;

	pvec->page[pvec->nr].sp = sp;
	pvec->page[pvec->nr].idx = idx;
	pvec->nr++;
	return (pvec->nr == KVM_PAGE_ARRAY_NR);
}

static inline void clear_unsync_child_bit(struct kvm_mmu_page *sp, int idx)
{
	--sp->unsync_children;
	WARN_ON((int)sp->unsync_children < 0);
	__clear_bit(idx, sp->unsync_child_bitmap);
}

static int __mmu_unsync_walk(struct kvm_mmu_page *sp,
			   struct kvm_mmu_pages *pvec)
{
	int i, ret, nr_unsync_leaf = 0;

	for_each_set_bit(i, sp->unsync_child_bitmap, 512) {
		struct kvm_mmu_page *child;
		u64 ent = sp->spt[i];

		if (!is_shadow_present_pte(ent) || is_large_pte(ent)) {
			clear_unsync_child_bit(sp, i);
			continue;
		}

		child = page_header(ent & PT64_BASE_ADDR_MASK);

		if (child->unsync_children) {
			if (mmu_pages_add(pvec, child, i))
				return -ENOSPC;

			ret = __mmu_unsync_walk(child, pvec);
			if (!ret) {
				clear_unsync_child_bit(sp, i);
				continue;
			} else if (ret > 0) {
				nr_unsync_leaf += ret;
			} else
				return ret;
		} else if (child->unsync) {
			nr_unsync_leaf++;
			if (mmu_pages_add(pvec, child, i))
				return -ENOSPC;
		} else
			clear_unsync_child_bit(sp, i);
	}

	return nr_unsync_leaf;
}

static int mmu_unsync_walk(struct kvm_mmu_page *sp,
			   struct kvm_mmu_pages *pvec)
{
	if (!sp->unsync_children)
		return 0;

	mmu_pages_add(pvec, sp, 0);
	return __mmu_unsync_walk(sp, pvec);
}

static void kvm_unlink_unsync_page(struct kvm *kvm, struct kvm_mmu_page *sp)
{
	WARN_ON(!sp->unsync);
	trace_kvm_mmu_sync_page(sp);
	sp->unsync = 0;
	--kvm->stat.mmu_unsync;
}

static int kvm_mmu_prepare_zap_page(struct kvm *kvm, struct kvm_mmu_page *sp,
				    struct list_head *invalid_list);
static void kvm_mmu_commit_zap_page(struct kvm *kvm,
				    struct list_head *invalid_list);

/*
 * NOTE: we should pay more attention on the zapped-obsolete page
 * (is_obsolete_sp(sp) && sp->role.invalid) when you do hash list walk
 * since it has been deleted from active_mmu_pages but still can be found
 * at hast list.
 *
 * for_each_gfn_indirect_valid_sp has skipped that kind of page and
 * kvm_mmu_get_page(), the only user of for_each_gfn_sp(), has skipped
 * all the obsolete pages.
 */
#define for_each_gfn_sp(_kvm, _sp, _gfn)				\
	hlist_for_each_entry(_sp,					\
	  &(_kvm)->arch.mmu_page_hash[kvm_page_table_hashfn(_gfn)], hash_link) \
		if ((_sp)->gfn != (_gfn)) {} else

#define for_each_gfn_indirect_valid_sp(_kvm, _sp, _gfn)			\
	for_each_gfn_sp(_kvm, _sp, _gfn)				\
		if ((_sp)->role.direct || (_sp)->role.invalid) {} else

/* @sp->gfn should be write-protected at the call site */
static int __kvm_sync_page(struct kvm_vcpu *vcpu, struct kvm_mmu_page *sp,
			   struct list_head *invalid_list, bool clear_unsync)
{
	if (sp->role.cr4_pae != !!is_pae(vcpu)) {
		kvm_mmu_prepare_zap_page(vcpu->kvm, sp, invalid_list);
		return 1;
	}

	if (clear_unsync)
		kvm_unlink_unsync_page(vcpu->kvm, sp);

	if (vcpu->arch.mmu.sync_page(vcpu, sp)) {
		kvm_mmu_prepare_zap_page(vcpu->kvm, sp, invalid_list);
		return 1;
	}

	kvm_make_request(KVM_REQ_TLB_FLUSH, vcpu);
	return 0;
}

static int kvm_sync_page_transient(struct kvm_vcpu *vcpu,
				   struct kvm_mmu_page *sp)
{
	LIST_HEAD(invalid_list);
	int ret;

	ret = __kvm_sync_page(vcpu, sp, &invalid_list, false);
	if (ret)
		kvm_mmu_commit_zap_page(vcpu->kvm, &invalid_list);

	return ret;
}

#ifdef CONFIG_KVM_MMU_AUDIT
#include "mmu_audit.c"
#else
static void kvm_mmu_audit(struct kvm_vcpu *vcpu, int point) { }
static void mmu_audit_disable(void) { }
#endif

static int kvm_sync_page(struct kvm_vcpu *vcpu, struct kvm_mmu_page *sp,
			 struct list_head *invalid_list)
{
	return __kvm_sync_page(vcpu, sp, invalid_list, true);
}

/* @gfn should be write-protected at the call site */
static void kvm_sync_pages(struct kvm_vcpu *vcpu,  gfn_t gfn)
{
	struct kvm_mmu_page *s;
	LIST_HEAD(invalid_list);
	bool flush = false;

	for_each_gfn_indirect_valid_sp(vcpu->kvm, s, gfn) {
		if (!s->unsync)
			continue;

		WARN_ON(s->role.level != PT_PAGE_TABLE_LEVEL);
		kvm_unlink_unsync_page(vcpu->kvm, s);
		if ((s->role.cr4_pae != !!is_pae(vcpu)) ||
			(vcpu->arch.mmu.sync_page(vcpu, s))) {
			kvm_mmu_prepare_zap_page(vcpu->kvm, s, &invalid_list);
			continue;
		}
		flush = true;
	}

	kvm_mmu_commit_zap_page(vcpu->kvm, &invalid_list);
	if (flush)
		kvm_make_request(KVM_REQ_TLB_FLUSH, vcpu);
}

struct mmu_page_path {
	struct kvm_mmu_page *parent[PT64_ROOT_LEVEL-1];
	unsigned int idx[PT64_ROOT_LEVEL-1];
};

#define for_each_sp(pvec, sp, parents, i)			\
		for (i = mmu_pages_next(&pvec, &parents, -1),	\
			sp = pvec.page[i].sp;			\
			i < pvec.nr && ({ sp = pvec.page[i].sp; 1;});	\
			i = mmu_pages_next(&pvec, &parents, i))

static int mmu_pages_next(struct kvm_mmu_pages *pvec,
			  struct mmu_page_path *parents,
			  int i)
{
	int n;

	for (n = i+1; n < pvec->nr; n++) {
		struct kvm_mmu_page *sp = pvec->page[n].sp;

		if (sp->role.level == PT_PAGE_TABLE_LEVEL) {
			parents->idx[0] = pvec->page[n].idx;
			return n;
		}

		parents->parent[sp->role.level-2] = sp;
		parents->idx[sp->role.level-1] = pvec->page[n].idx;
	}

	return n;
}

static void mmu_pages_clear_parents(struct mmu_page_path *parents)
{
	struct kvm_mmu_page *sp;
	unsigned int level = 0;

	do {
		unsigned int idx = parents->idx[level];

		sp = parents->parent[level];
		if (!sp)
			return;

		clear_unsync_child_bit(sp, idx);
		level++;
	} while (level < PT64_ROOT_LEVEL-1 && !sp->unsync_children);
}

static void kvm_mmu_pages_init(struct kvm_mmu_page *parent,
			       struct mmu_page_path *parents,
			       struct kvm_mmu_pages *pvec)
{
	parents->parent[parent->role.level-1] = NULL;
	pvec->nr = 0;
}

static void mmu_sync_children(struct kvm_vcpu *vcpu,
			      struct kvm_mmu_page *parent)
{
	int i;
	struct kvm_mmu_page *sp;
	struct mmu_page_path parents;
	struct kvm_mmu_pages pages;
	LIST_HEAD(invalid_list);

	kvm_mmu_pages_init(parent, &parents, &pages);
	while (mmu_unsync_walk(parent, &pages)) {
		bool protected = false;

		for_each_sp(pages, sp, parents, i)
			protected |= rmap_write_protect(vcpu, sp->gfn);

		if (protected)
			kvm_flush_remote_tlbs(vcpu->kvm);

		for_each_sp(pages, sp, parents, i) {
			kvm_sync_page(vcpu, sp, &invalid_list);
			mmu_pages_clear_parents(&parents);
		}
		kvm_mmu_commit_zap_page(vcpu->kvm, &invalid_list);
		cond_resched_lock(&vcpu->kvm->mmu_lock);
		kvm_mmu_pages_init(parent, &parents, &pages);
	}
}

static void init_shadow_page_table(struct kvm_mmu_page *sp)
{
	int i;

	for (i = 0; i < PT64_ENT_PER_PAGE; ++i)
		sp->spt[i] = 0ull;
}

static void __clear_sp_write_flooding_count(struct kvm_mmu_page *sp)
{
	sp->write_flooding_count = 0;
}

static void clear_sp_write_flooding_count(u64 *spte)
{
	struct kvm_mmu_page *sp =  page_header(__pa(spte));

	__clear_sp_write_flooding_count(sp);
}

static bool is_obsolete_sp(struct kvm *kvm, struct kvm_mmu_page *sp)
{
	return unlikely(sp->mmu_valid_gen != kvm->arch.mmu_valid_gen);
}

static struct kvm_mmu_page *kvm_mmu_get_page(struct kvm_vcpu *vcpu,
					     gfn_t gfn,
					     gva_t gaddr,
					     unsigned level,
					     int direct,
					     unsigned access)
{
	union kvm_mmu_page_role role;
	unsigned quadrant;
	struct kvm_mmu_page *sp;
	bool need_sync = false;

	role = vcpu->arch.mmu.base_role;
	role.level = level;
	role.direct = direct;
	if (role.direct)
		role.cr4_pae = 0;
	role.access = access;
	if (!vcpu->arch.mmu.direct_map
	    && vcpu->arch.mmu.root_level <= PT32_ROOT_LEVEL) {
		quadrant = gaddr >> (PAGE_SHIFT + (PT64_PT_BITS * level));
		quadrant &= (1 << ((PT32_PT_BITS - PT64_PT_BITS) * level)) - 1;
		role.quadrant = quadrant;
	}
	for_each_gfn_sp(vcpu->kvm, sp, gfn) {
		if (is_obsolete_sp(vcpu->kvm, sp))
			continue;

		if (!need_sync && sp->unsync)
			need_sync = true;

		if (sp->role.word != role.word)
			continue;

		if (sp->unsync && kvm_sync_page_transient(vcpu, sp))
			break;

		if (sp->unsync_children)
			kvm_make_request(KVM_REQ_MMU_SYNC, vcpu);

		__clear_sp_write_flooding_count(sp);
		trace_kvm_mmu_get_page(sp, false);
		return sp;
	}

	++vcpu->kvm->stat.mmu_cache_miss;

	sp = kvm_mmu_alloc_page(vcpu, direct);

	sp->gfn = gfn;
	sp->role = role;
	hlist_add_head(&sp->hash_link,
		&vcpu->kvm->arch.mmu_page_hash[kvm_page_table_hashfn(gfn)]);
	if (!direct) {
		if (rmap_write_protect(vcpu, gfn))
			kvm_flush_remote_tlbs(vcpu->kvm);
		if (level > PT_PAGE_TABLE_LEVEL && need_sync)
			kvm_sync_pages(vcpu, gfn);

		account_shadowed(vcpu->kvm, sp);
	}
	sp->mmu_valid_gen = vcpu->kvm->arch.mmu_valid_gen;
	init_shadow_page_table(sp);
	trace_kvm_mmu_get_page(sp, true);
	return sp;
}

static void shadow_walk_init(struct kvm_shadow_walk_iterator *iterator,
			     struct kvm_vcpu *vcpu, u64 addr)
{
	iterator->addr = addr;
	iterator->shadow_addr = vcpu->arch.mmu.root_hpa;
	iterator->level = vcpu->arch.mmu.shadow_root_level;

	if (iterator->level == PT64_ROOT_LEVEL &&
	    vcpu->arch.mmu.root_level < PT64_ROOT_LEVEL &&
	    !vcpu->arch.mmu.direct_map)
		--iterator->level;

	if (iterator->level == PT32E_ROOT_LEVEL) {
		iterator->shadow_addr
			= vcpu->arch.mmu.pae_root[(addr >> 30) & 3];
		iterator->shadow_addr &= PT64_BASE_ADDR_MASK;
		--iterator->level;
		if (!iterator->shadow_addr)
			iterator->level = 0;
	}
}

static bool shadow_walk_okay(struct kvm_shadow_walk_iterator *iterator)
{
	if (iterator->level < PT_PAGE_TABLE_LEVEL)
		return false;

	iterator->index = SHADOW_PT_INDEX(iterator->addr, iterator->level);
	iterator->sptep	= ((u64 *)__va(iterator->shadow_addr)) + iterator->index;
	return true;
}

static void __shadow_walk_next(struct kvm_shadow_walk_iterator *iterator,
			       u64 spte)
{
	if (is_last_spte(spte, iterator->level)) {
		iterator->level = 0;
		return;
	}

	iterator->shadow_addr = spte & PT64_BASE_ADDR_MASK;
	--iterator->level;
}

static void shadow_walk_next(struct kvm_shadow_walk_iterator *iterator)
{
	return __shadow_walk_next(iterator, *iterator->sptep);
}

static void link_shadow_page(struct kvm_vcpu *vcpu, u64 *sptep,
			     struct kvm_mmu_page *sp)
{
	u64 spte;

	BUILD_BUG_ON(VMX_EPT_READABLE_MASK != PT_PRESENT_MASK ||
			VMX_EPT_WRITABLE_MASK != PT_WRITABLE_MASK);

	spte = __pa(sp->spt) | PT_PRESENT_MASK | PT_WRITABLE_MASK |
	       shadow_user_mask | shadow_x_mask | shadow_accessed_mask;

	mmu_spte_set(sptep, spte);

	mmu_page_add_parent_pte(vcpu, sp, sptep);

	if (sp->unsync_children || sp->unsync)
		mark_unsync(sptep);
}

static void validate_direct_spte(struct kvm_vcpu *vcpu, u64 *sptep,
				   unsigned direct_access)
{
	if (is_shadow_present_pte(*sptep) && !is_large_pte(*sptep)) {
		struct kvm_mmu_page *child;

		/*
		 * For the direct sp, if the guest pte's dirty bit
		 * changed form clean to dirty, it will corrupt the
		 * sp's access: allow writable in the read-only sp,
		 * so we should update the spte at this point to get
		 * a new sp with the correct access.
		 */
		child = page_header(*sptep & PT64_BASE_ADDR_MASK);
		if (child->role.access == direct_access)
			return;

		drop_parent_pte(child, sptep);
		kvm_flush_remote_tlbs(vcpu->kvm);
	}
}

static bool mmu_page_zap_pte(struct kvm *kvm, struct kvm_mmu_page *sp,
			     u64 *spte)
{
	u64 pte;
	struct kvm_mmu_page *child;

	pte = *spte;
	if (is_shadow_present_pte(pte)) {
		if (is_last_spte(pte, sp->role.level)) {
			drop_spte(kvm, spte);
			if (is_large_pte(pte))
				--kvm->stat.lpages;
		} else {
			child = page_header(pte & PT64_BASE_ADDR_MASK);
			drop_parent_pte(child, spte);
		}
		return true;
	}

	if (is_mmio_spte(pte))
		mmu_spte_clear_no_track(spte);

	return false;
}

static void kvm_mmu_page_unlink_children(struct kvm *kvm,
					 struct kvm_mmu_page *sp)
{
	unsigned i;

	for (i = 0; i < PT64_ENT_PER_PAGE; ++i)
		mmu_page_zap_pte(kvm, sp, sp->spt + i);
}

static void kvm_mmu_unlink_parents(struct kvm *kvm, struct kvm_mmu_page *sp)
{
	u64 *sptep;
	struct rmap_iterator iter;

	while ((sptep = rmap_get_first(&sp->parent_ptes, &iter)))
		drop_parent_pte(sp, sptep);
}

static int mmu_zap_unsync_children(struct kvm *kvm,
				   struct kvm_mmu_page *parent,
				   struct list_head *invalid_list)
{
	int i, zapped = 0;
	struct mmu_page_path parents;
	struct kvm_mmu_pages pages;

	if (parent->role.level == PT_PAGE_TABLE_LEVEL)
		return 0;

	kvm_mmu_pages_init(parent, &parents, &pages);
	while (mmu_unsync_walk(parent, &pages)) {
		struct kvm_mmu_page *sp;

		for_each_sp(pages, sp, parents, i) {
			kvm_mmu_prepare_zap_page(kvm, sp, invalid_list);
			mmu_pages_clear_parents(&parents);
			zapped++;
		}
		kvm_mmu_pages_init(parent, &parents, &pages);
	}

	return zapped;
}

static int kvm_mmu_prepare_zap_page(struct kvm *kvm, struct kvm_mmu_page *sp,
				    struct list_head *invalid_list)
{
	int ret;

	trace_kvm_mmu_prepare_zap_page(sp);
	++kvm->stat.mmu_shadow_zapped;
	ret = mmu_zap_unsync_children(kvm, sp, invalid_list);
	kvm_mmu_page_unlink_children(kvm, sp);
	kvm_mmu_unlink_parents(kvm, sp);

	if (!sp->role.invalid && !sp->role.direct)
		unaccount_shadowed(kvm, sp);

	if (sp->unsync)
		kvm_unlink_unsync_page(kvm, sp);
	if (!sp->root_count) {
		/* Count self */
		ret++;
		list_move(&sp->link, invalid_list);
		kvm_mod_used_mmu_pages(kvm, -1);
	} else {
		list_move(&sp->link, &kvm->arch.active_mmu_pages);

		/*
		 * The obsolete pages can not be used on any vcpus.
		 * See the comments in kvm_mmu_invalidate_zap_all_pages().
		 */
		if (!sp->role.invalid && !is_obsolete_sp(kvm, sp))
			kvm_reload_remote_mmus(kvm);
	}

	sp->role.invalid = 1;
	return ret;
}

static void kvm_mmu_commit_zap_page(struct kvm *kvm,
				    struct list_head *invalid_list)
{
	struct kvm_mmu_page *sp, *nsp;

	if (list_empty(invalid_list))
		return;

	/*
	 * wmb: make sure everyone sees our modifications to the page tables
	 * rmb: make sure we see changes to vcpu->mode
	 */
	smp_mb();

	/*
	 * Wait for all vcpus to exit guest mode and/or lockless shadow
	 * page table walks.
	 */
	kvm_flush_remote_tlbs(kvm);

	list_for_each_entry_safe(sp, nsp, invalid_list, link) {
		WARN_ON(!sp->role.invalid || sp->root_count);
		kvm_mmu_free_page(sp);
	}
}

static bool prepare_zap_oldest_mmu_page(struct kvm *kvm,
					struct list_head *invalid_list)
{
	struct kvm_mmu_page *sp;

	if (list_empty(&kvm->arch.active_mmu_pages))
		return false;

	sp = list_entry(kvm->arch.active_mmu_pages.prev,
			struct kvm_mmu_page, link);
	kvm_mmu_prepare_zap_page(kvm, sp, invalid_list);

	return true;
}

/*
 * Changing the number of mmu pages allocated to the vm
 * Note: if goal_nr_mmu_pages is too small, you will get dead lock
 */
void kvm_mmu_change_mmu_pages(struct kvm *kvm, unsigned int goal_nr_mmu_pages)
{
	LIST_HEAD(invalid_list);

	spin_lock(&kvm->mmu_lock);

	if (kvm->arch.n_used_mmu_pages > goal_nr_mmu_pages) {
		/* Need to free some mmu pages to achieve the goal. */
		while (kvm->arch.n_used_mmu_pages > goal_nr_mmu_pages)
			if (!prepare_zap_oldest_mmu_page(kvm, &invalid_list))
				break;

		kvm_mmu_commit_zap_page(kvm, &invalid_list);
		goal_nr_mmu_pages = kvm->arch.n_used_mmu_pages;
	}

	kvm->arch.n_max_mmu_pages = goal_nr_mmu_pages;

	spin_unlock(&kvm->mmu_lock);
}

int kvm_mmu_unprotect_page(struct kvm *kvm, gfn_t gfn)
{
	struct kvm_mmu_page *sp;
	LIST_HEAD(invalid_list);
	int r;

	pgprintk("%s: looking for gfn %llx\n", __func__, gfn);
	r = 0;
	spin_lock(&kvm->mmu_lock);
	for_each_gfn_indirect_valid_sp(kvm, sp, gfn) {
		pgprintk("%s: gfn %llx role %x\n", __func__, gfn,
			 sp->role.word);
		r = 1;
		kvm_mmu_prepare_zap_page(kvm, sp, &invalid_list);
	}
	kvm_mmu_commit_zap_page(kvm, &invalid_list);
	spin_unlock(&kvm->mmu_lock);

	return r;
}
EXPORT_SYMBOL_GPL(kvm_mmu_unprotect_page);

static void __kvm_unsync_page(struct kvm_vcpu *vcpu, struct kvm_mmu_page *sp)
{
	trace_kvm_mmu_unsync_page(sp);
	++vcpu->kvm->stat.mmu_unsync;
	sp->unsync = 1;

	kvm_mmu_mark_parents_unsync(sp);
}

static void kvm_unsync_pages(struct kvm_vcpu *vcpu,  gfn_t gfn)
{
	struct kvm_mmu_page *s;

	for_each_gfn_indirect_valid_sp(vcpu->kvm, s, gfn) {
		if (s->unsync)
			continue;
		WARN_ON(s->role.level != PT_PAGE_TABLE_LEVEL);
		__kvm_unsync_page(vcpu, s);
	}
}

static int mmu_need_write_protect(struct kvm_vcpu *vcpu, gfn_t gfn,
				  bool can_unsync)
{
	struct kvm_mmu_page *s;
	bool need_unsync = false;

	for_each_gfn_indirect_valid_sp(vcpu->kvm, s, gfn) {
		if (!can_unsync)
			return 1;

		if (s->role.level != PT_PAGE_TABLE_LEVEL)
			return 1;

		if (!s->unsync)
			need_unsync = true;
	}
	if (need_unsync)
		kvm_unsync_pages(vcpu, gfn);
	return 0;
}

static bool kvm_is_mmio_pfn(kvm_pfn_t pfn)
{
	if (pfn_valid(pfn))
		return !is_zero_pfn(pfn) && PageReserved(pfn_to_page(pfn));

	return true;
}

static int set_spte(struct kvm_vcpu *vcpu, u64 *sptep,
		    unsigned pte_access, int level,
		    gfn_t gfn, kvm_pfn_t pfn, bool speculative,
		    bool can_unsync, bool host_writable)
{
	u64 spte;
	int ret = 0;

	if (set_mmio_spte(vcpu, sptep, gfn, pfn, pte_access))
		return 0;

	spte = PT_PRESENT_MASK;
	if (!speculative)
		spte |= shadow_accessed_mask;

	if (pte_access & ACC_EXEC_MASK)
		spte |= shadow_x_mask;
	else
		spte |= shadow_nx_mask;

	if (pte_access & ACC_USER_MASK)
		spte |= shadow_user_mask;

	if (level > PT_PAGE_TABLE_LEVEL)
		spte |= PT_PAGE_SIZE_MASK;
	if (tdp_enabled)
		spte |= kvm_x86_ops->get_mt_mask(vcpu, gfn,
			kvm_is_mmio_pfn(pfn));

	if (host_writable)
		spte |= SPTE_HOST_WRITEABLE;
	else
		pte_access &= ~ACC_WRITE_MASK;

	spte |= (u64)pfn << PAGE_SHIFT;

	if (pte_access & ACC_WRITE_MASK) {

		/*
		 * Other vcpu creates new sp in the window between
		 * mapping_level() and acquiring mmu-lock. We can
		 * allow guest to retry the access, the mapping can
		 * be fixed if guest refault.
		 */
		if (level > PT_PAGE_TABLE_LEVEL &&
		    has_wrprotected_page(vcpu, gfn, level))
			goto done;

		spte |= PT_WRITABLE_MASK | SPTE_MMU_WRITEABLE;

		/*
		 * Optimization: for pte sync, if spte was writable the hash
		 * lookup is unnecessary (and expensive). Write protection
		 * is responsibility of mmu_get_page / kvm_sync_page.
		 * Same reasoning can be applied to dirty page accounting.
		 */
		if (!can_unsync && is_writable_pte(*sptep))
			goto set_pte;

		if (mmu_need_write_protect(vcpu, gfn, can_unsync)) {
			pgprintk("%s: found shadow page for %llx, marking ro\n",
				 __func__, gfn);
			ret = 1;
			pte_access &= ~ACC_WRITE_MASK;
			spte &= ~(PT_WRITABLE_MASK | SPTE_MMU_WRITEABLE);
		}
	}

	if (pte_access & ACC_WRITE_MASK) {
		kvm_vcpu_mark_page_dirty(vcpu, gfn);
		spte |= shadow_dirty_mask;
	}

set_pte:
	if (mmu_spte_update(sptep, spte))
		kvm_flush_remote_tlbs(vcpu->kvm);
done:
	return ret;
}

<<<<<<< HEAD
static bool mmu_set_spte(struct kvm_vcpu *vcpu, u64 *sptep, unsigned pte_access,
			 int write_fault, int level, gfn_t gfn, pfn_t pfn,
			 bool speculative, bool host_writable)
=======
static void mmu_set_spte(struct kvm_vcpu *vcpu, u64 *sptep,
			 unsigned pte_access, int write_fault, int *emulate,
			 int level, gfn_t gfn, kvm_pfn_t pfn, bool speculative,
			 bool host_writable)
>>>>>>> 3e30826f
{
	int was_rmapped = 0;
	int rmap_count;
	bool emulate = false;

	pgprintk("%s: spte %llx write_fault %d gfn %llx\n", __func__,
		 *sptep, write_fault, gfn);

	if (is_shadow_present_pte(*sptep)) {
		/*
		 * If we overwrite a PTE page pointer with a 2MB PMD, unlink
		 * the parent of the now unreachable PTE.
		 */
		if (level > PT_PAGE_TABLE_LEVEL &&
		    !is_large_pte(*sptep)) {
			struct kvm_mmu_page *child;
			u64 pte = *sptep;

			child = page_header(pte & PT64_BASE_ADDR_MASK);
			drop_parent_pte(child, sptep);
			kvm_flush_remote_tlbs(vcpu->kvm);
		} else if (pfn != spte_to_pfn(*sptep)) {
			pgprintk("hfn old %llx new %llx\n",
				 spte_to_pfn(*sptep), pfn);
			drop_spte(vcpu->kvm, sptep);
			kvm_flush_remote_tlbs(vcpu->kvm);
		} else
			was_rmapped = 1;
	}

	if (set_spte(vcpu, sptep, pte_access, level, gfn, pfn, speculative,
	      true, host_writable)) {
		if (write_fault)
			emulate = true;
		kvm_make_request(KVM_REQ_TLB_FLUSH, vcpu);
	}

	if (unlikely(is_mmio_spte(*sptep)))
		emulate = true;

	pgprintk("%s: setting spte %llx\n", __func__, *sptep);
	pgprintk("instantiating %s PTE (%s) at %llx (%llx) addr %p\n",
		 is_large_pte(*sptep)? "2MB" : "4kB",
		 *sptep & PT_PRESENT_MASK ?"RW":"R", gfn,
		 *sptep, sptep);
	if (!was_rmapped && is_large_pte(*sptep))
		++vcpu->kvm->stat.lpages;

	if (is_shadow_present_pte(*sptep)) {
		if (!was_rmapped) {
			rmap_count = rmap_add(vcpu, sptep, gfn);
			if (rmap_count > RMAP_RECYCLE_THRESHOLD)
				rmap_recycle(vcpu, sptep, gfn);
		}
	}

	kvm_release_pfn_clean(pfn);

	return emulate;
}

static kvm_pfn_t pte_prefetch_gfn_to_pfn(struct kvm_vcpu *vcpu, gfn_t gfn,
				     bool no_dirty_log)
{
	struct kvm_memory_slot *slot;

	slot = gfn_to_memslot_dirty_bitmap(vcpu, gfn, no_dirty_log);
	if (!slot)
		return KVM_PFN_ERR_FAULT;

	return gfn_to_pfn_memslot_atomic(slot, gfn);
}

static int direct_pte_prefetch_many(struct kvm_vcpu *vcpu,
				    struct kvm_mmu_page *sp,
				    u64 *start, u64 *end)
{
	struct page *pages[PTE_PREFETCH_NUM];
	struct kvm_memory_slot *slot;
	unsigned access = sp->role.access;
	int i, ret;
	gfn_t gfn;

	gfn = kvm_mmu_page_get_gfn(sp, start - sp->spt);
	slot = gfn_to_memslot_dirty_bitmap(vcpu, gfn, access & ACC_WRITE_MASK);
	if (!slot)
		return -1;

	ret = gfn_to_page_many_atomic(slot, gfn, pages, end - start);
	if (ret <= 0)
		return -1;

	for (i = 0; i < ret; i++, gfn++, start++)
		mmu_set_spte(vcpu, start, access, 0, sp->role.level, gfn,
			     page_to_pfn(pages[i]), true, true);

	return 0;
}

static void __direct_pte_prefetch(struct kvm_vcpu *vcpu,
				  struct kvm_mmu_page *sp, u64 *sptep)
{
	u64 *spte, *start = NULL;
	int i;

	WARN_ON(!sp->role.direct);

	i = (sptep - sp->spt) & ~(PTE_PREFETCH_NUM - 1);
	spte = sp->spt + i;

	for (i = 0; i < PTE_PREFETCH_NUM; i++, spte++) {
		if (is_shadow_present_pte(*spte) || spte == sptep) {
			if (!start)
				continue;
			if (direct_pte_prefetch_many(vcpu, sp, start, spte) < 0)
				break;
			start = NULL;
		} else if (!start)
			start = spte;
	}
}

static void direct_pte_prefetch(struct kvm_vcpu *vcpu, u64 *sptep)
{
	struct kvm_mmu_page *sp;

	/*
	 * Since it's no accessed bit on EPT, it's no way to
	 * distinguish between actually accessed translations
	 * and prefetched, so disable pte prefetch if EPT is
	 * enabled.
	 */
	if (!shadow_accessed_mask)
		return;

	sp = page_header(__pa(sptep));
	if (sp->role.level > PT_PAGE_TABLE_LEVEL)
		return;

	__direct_pte_prefetch(vcpu, sp, sptep);
}

<<<<<<< HEAD
static int __direct_map(struct kvm_vcpu *vcpu, int write, int map_writable,
			int level, gfn_t gfn, pfn_t pfn, bool prefault)
=======
static int __direct_map(struct kvm_vcpu *vcpu, gpa_t v, int write,
			int map_writable, int level, gfn_t gfn, kvm_pfn_t pfn,
			bool prefault)
>>>>>>> 3e30826f
{
	struct kvm_shadow_walk_iterator iterator;
	struct kvm_mmu_page *sp;
	int emulate = 0;
	gfn_t pseudo_gfn;

	if (!VALID_PAGE(vcpu->arch.mmu.root_hpa))
		return 0;

	for_each_shadow_entry(vcpu, (u64)gfn << PAGE_SHIFT, iterator) {
		if (iterator.level == level) {
			emulate = mmu_set_spte(vcpu, iterator.sptep, ACC_ALL,
					       write, level, gfn, pfn, prefault,
					       map_writable);
			direct_pte_prefetch(vcpu, iterator.sptep);
			++vcpu->stat.pf_fixed;
			break;
		}

		drop_large_spte(vcpu, iterator.sptep);
		if (!is_shadow_present_pte(*iterator.sptep)) {
			u64 base_addr = iterator.addr;

			base_addr &= PT64_LVL_ADDR_MASK(iterator.level);
			pseudo_gfn = base_addr >> PAGE_SHIFT;
			sp = kvm_mmu_get_page(vcpu, pseudo_gfn, iterator.addr,
					      iterator.level - 1, 1, ACC_ALL);

			link_shadow_page(vcpu, iterator.sptep, sp);
		}
	}
	return emulate;
}

static void kvm_send_hwpoison_signal(unsigned long address, struct task_struct *tsk)
{
	siginfo_t info;

	info.si_signo	= SIGBUS;
	info.si_errno	= 0;
	info.si_code	= BUS_MCEERR_AR;
	info.si_addr	= (void __user *)address;
	info.si_addr_lsb = PAGE_SHIFT;

	send_sig_info(SIGBUS, &info, tsk);
}

static int kvm_handle_bad_page(struct kvm_vcpu *vcpu, gfn_t gfn, kvm_pfn_t pfn)
{
	/*
	 * Do not cache the mmio info caused by writing the readonly gfn
	 * into the spte otherwise read access on readonly gfn also can
	 * caused mmio page fault and treat it as mmio access.
	 * Return 1 to tell kvm to emulate it.
	 */
	if (pfn == KVM_PFN_ERR_RO_FAULT)
		return 1;

	if (pfn == KVM_PFN_ERR_HWPOISON) {
		kvm_send_hwpoison_signal(kvm_vcpu_gfn_to_hva(vcpu, gfn), current);
		return 0;
	}

	return -EFAULT;
}

static void transparent_hugepage_adjust(struct kvm_vcpu *vcpu,
					gfn_t *gfnp, kvm_pfn_t *pfnp,
					int *levelp)
{
	kvm_pfn_t pfn = *pfnp;
	gfn_t gfn = *gfnp;
	int level = *levelp;

	/*
	 * Check if it's a transparent hugepage. If this would be an
	 * hugetlbfs page, level wouldn't be set to
	 * PT_PAGE_TABLE_LEVEL and there would be no adjustment done
	 * here.
	 */
	if (!is_error_noslot_pfn(pfn) && !kvm_is_reserved_pfn(pfn) &&
	    level == PT_PAGE_TABLE_LEVEL &&
	    PageTransCompound(pfn_to_page(pfn)) &&
	    !has_wrprotected_page(vcpu, gfn, PT_DIRECTORY_LEVEL)) {
		unsigned long mask;
		/*
		 * mmu_notifier_retry was successful and we hold the
		 * mmu_lock here, so the pmd can't become splitting
		 * from under us, and in turn
		 * __split_huge_page_refcount() can't run from under
		 * us and we can safely transfer the refcount from
		 * PG_tail to PG_head as we switch the pfn to tail to
		 * head.
		 */
		*levelp = level = PT_DIRECTORY_LEVEL;
		mask = KVM_PAGES_PER_HPAGE(level) - 1;
		VM_BUG_ON((gfn & mask) != (pfn & mask));
		if (pfn & mask) {
			gfn &= ~mask;
			*gfnp = gfn;
			kvm_release_pfn_clean(pfn);
			pfn &= ~mask;
			kvm_get_pfn(pfn);
			*pfnp = pfn;
		}
	}
}

static bool handle_abnormal_pfn(struct kvm_vcpu *vcpu, gva_t gva, gfn_t gfn,
				kvm_pfn_t pfn, unsigned access, int *ret_val)
{
	bool ret = true;

	/* The pfn is invalid, report the error! */
	if (unlikely(is_error_pfn(pfn))) {
		*ret_val = kvm_handle_bad_page(vcpu, gfn, pfn);
		goto exit;
	}

	if (unlikely(is_noslot_pfn(pfn)))
		vcpu_cache_mmio_info(vcpu, gva, gfn, access);

	ret = false;
exit:
	return ret;
}

static bool page_fault_can_be_fast(u32 error_code)
{
	/*
	 * Do not fix the mmio spte with invalid generation number which
	 * need to be updated by slow page fault path.
	 */
	if (unlikely(error_code & PFERR_RSVD_MASK))
		return false;

	/*
	 * #PF can be fast only if the shadow page table is present and it
	 * is caused by write-protect, that means we just need change the
	 * W bit of the spte which can be done out of mmu-lock.
	 */
	if (!(error_code & PFERR_PRESENT_MASK) ||
	      !(error_code & PFERR_WRITE_MASK))
		return false;

	return true;
}

static bool
fast_pf_fix_direct_spte(struct kvm_vcpu *vcpu, struct kvm_mmu_page *sp,
			u64 *sptep, u64 spte)
{
	gfn_t gfn;

	WARN_ON(!sp->role.direct);

	/*
	 * The gfn of direct spte is stable since it is calculated
	 * by sp->gfn.
	 */
	gfn = kvm_mmu_page_get_gfn(sp, sptep - sp->spt);

	/*
	 * Theoretically we could also set dirty bit (and flush TLB) here in
	 * order to eliminate unnecessary PML logging. See comments in
	 * set_spte. But fast_page_fault is very unlikely to happen with PML
	 * enabled, so we do not do this. This might result in the same GPA
	 * to be logged in PML buffer again when the write really happens, and
	 * eventually to be called by mark_page_dirty twice. But it's also no
	 * harm. This also avoids the TLB flush needed after setting dirty bit
	 * so non-PML cases won't be impacted.
	 *
	 * Compare with set_spte where instead shadow_dirty_mask is set.
	 */
	if (cmpxchg64(sptep, spte, spte | PT_WRITABLE_MASK) == spte)
		kvm_vcpu_mark_page_dirty(vcpu, gfn);

	return true;
}

/*
 * Return value:
 * - true: let the vcpu to access on the same address again.
 * - false: let the real page fault path to fix it.
 */
static bool fast_page_fault(struct kvm_vcpu *vcpu, gva_t gva, int level,
			    u32 error_code)
{
	struct kvm_shadow_walk_iterator iterator;
	struct kvm_mmu_page *sp;
	bool ret = false;
	u64 spte = 0ull;

	if (!VALID_PAGE(vcpu->arch.mmu.root_hpa))
		return false;

	if (!page_fault_can_be_fast(error_code))
		return false;

	walk_shadow_page_lockless_begin(vcpu);
	for_each_shadow_entry_lockless(vcpu, gva, iterator, spte)
		if (!is_shadow_present_pte(spte) || iterator.level < level)
			break;

	/*
	 * If the mapping has been changed, let the vcpu fault on the
	 * same address again.
	 */
	if (!is_shadow_present_pte(spte)) {
		ret = true;
		goto exit;
	}

	sp = page_header(__pa(iterator.sptep));
	if (!is_last_spte(spte, sp->role.level))
		goto exit;

	/*
	 * Check if it is a spurious fault caused by TLB lazily flushed.
	 *
	 * Need not check the access of upper level table entries since
	 * they are always ACC_ALL.
	 */
	 if (is_writable_pte(spte)) {
		ret = true;
		goto exit;
	}

	/*
	 * Currently, to simplify the code, only the spte write-protected
	 * by dirty-log can be fast fixed.
	 */
	if (!spte_is_locklessly_modifiable(spte))
		goto exit;

	/*
	 * Do not fix write-permission on the large spte since we only dirty
	 * the first page into the dirty-bitmap in fast_pf_fix_direct_spte()
	 * that means other pages are missed if its slot is dirty-logged.
	 *
	 * Instead, we let the slow page fault path create a normal spte to
	 * fix the access.
	 *
	 * See the comments in kvm_arch_commit_memory_region().
	 */
	if (sp->role.level > PT_PAGE_TABLE_LEVEL)
		goto exit;

	/*
	 * Currently, fast page fault only works for direct mapping since
	 * the gfn is not stable for indirect shadow page.
	 * See Documentation/virtual/kvm/locking.txt to get more detail.
	 */
	ret = fast_pf_fix_direct_spte(vcpu, sp, iterator.sptep, spte);
exit:
	trace_fast_page_fault(vcpu, gva, error_code, iterator.sptep,
			      spte, ret);
	walk_shadow_page_lockless_end(vcpu);

	return ret;
}

static bool try_async_pf(struct kvm_vcpu *vcpu, bool prefault, gfn_t gfn,
			 gva_t gva, kvm_pfn_t *pfn, bool write, bool *writable);
static void make_mmu_pages_available(struct kvm_vcpu *vcpu);

static int nonpaging_map(struct kvm_vcpu *vcpu, gva_t v, u32 error_code,
			 gfn_t gfn, bool prefault)
{
	int r;
	int level;
	bool force_pt_level = false;
	kvm_pfn_t pfn;
	unsigned long mmu_seq;
	bool map_writable, write = error_code & PFERR_WRITE_MASK;

	level = mapping_level(vcpu, gfn, &force_pt_level);
	if (likely(!force_pt_level)) {
		/*
		 * This path builds a PAE pagetable - so we can map
		 * 2mb pages at maximum. Therefore check if the level
		 * is larger than that.
		 */
		if (level > PT_DIRECTORY_LEVEL)
			level = PT_DIRECTORY_LEVEL;

		gfn &= ~(KVM_PAGES_PER_HPAGE(level) - 1);
	}

	if (fast_page_fault(vcpu, v, level, error_code))
		return 0;

	mmu_seq = vcpu->kvm->mmu_notifier_seq;
	smp_rmb();

	if (try_async_pf(vcpu, prefault, gfn, v, &pfn, write, &map_writable))
		return 0;

	if (handle_abnormal_pfn(vcpu, v, gfn, pfn, ACC_ALL, &r))
		return r;

	spin_lock(&vcpu->kvm->mmu_lock);
	if (mmu_notifier_retry(vcpu->kvm, mmu_seq))
		goto out_unlock;
	make_mmu_pages_available(vcpu);
	if (likely(!force_pt_level))
		transparent_hugepage_adjust(vcpu, &gfn, &pfn, &level);
	r = __direct_map(vcpu, write, map_writable, level, gfn, pfn, prefault);
	spin_unlock(&vcpu->kvm->mmu_lock);

	return r;

out_unlock:
	spin_unlock(&vcpu->kvm->mmu_lock);
	kvm_release_pfn_clean(pfn);
	return 0;
}


static void mmu_free_roots(struct kvm_vcpu *vcpu)
{
	int i;
	struct kvm_mmu_page *sp;
	LIST_HEAD(invalid_list);

	if (!VALID_PAGE(vcpu->arch.mmu.root_hpa))
		return;

	if (vcpu->arch.mmu.shadow_root_level == PT64_ROOT_LEVEL &&
	    (vcpu->arch.mmu.root_level == PT64_ROOT_LEVEL ||
	     vcpu->arch.mmu.direct_map)) {
		hpa_t root = vcpu->arch.mmu.root_hpa;

		spin_lock(&vcpu->kvm->mmu_lock);
		sp = page_header(root);
		--sp->root_count;
		if (!sp->root_count && sp->role.invalid) {
			kvm_mmu_prepare_zap_page(vcpu->kvm, sp, &invalid_list);
			kvm_mmu_commit_zap_page(vcpu->kvm, &invalid_list);
		}
		spin_unlock(&vcpu->kvm->mmu_lock);
		vcpu->arch.mmu.root_hpa = INVALID_PAGE;
		return;
	}

	spin_lock(&vcpu->kvm->mmu_lock);
	for (i = 0; i < 4; ++i) {
		hpa_t root = vcpu->arch.mmu.pae_root[i];

		if (root) {
			root &= PT64_BASE_ADDR_MASK;
			sp = page_header(root);
			--sp->root_count;
			if (!sp->root_count && sp->role.invalid)
				kvm_mmu_prepare_zap_page(vcpu->kvm, sp,
							 &invalid_list);
		}
		vcpu->arch.mmu.pae_root[i] = INVALID_PAGE;
	}
	kvm_mmu_commit_zap_page(vcpu->kvm, &invalid_list);
	spin_unlock(&vcpu->kvm->mmu_lock);
	vcpu->arch.mmu.root_hpa = INVALID_PAGE;
}

static int mmu_check_root(struct kvm_vcpu *vcpu, gfn_t root_gfn)
{
	int ret = 0;

	if (!kvm_is_visible_gfn(vcpu->kvm, root_gfn)) {
		kvm_make_request(KVM_REQ_TRIPLE_FAULT, vcpu);
		ret = 1;
	}

	return ret;
}

static int mmu_alloc_direct_roots(struct kvm_vcpu *vcpu)
{
	struct kvm_mmu_page *sp;
	unsigned i;

	if (vcpu->arch.mmu.shadow_root_level == PT64_ROOT_LEVEL) {
		spin_lock(&vcpu->kvm->mmu_lock);
		make_mmu_pages_available(vcpu);
		sp = kvm_mmu_get_page(vcpu, 0, 0, PT64_ROOT_LEVEL, 1, ACC_ALL);
		++sp->root_count;
		spin_unlock(&vcpu->kvm->mmu_lock);
		vcpu->arch.mmu.root_hpa = __pa(sp->spt);
	} else if (vcpu->arch.mmu.shadow_root_level == PT32E_ROOT_LEVEL) {
		for (i = 0; i < 4; ++i) {
			hpa_t root = vcpu->arch.mmu.pae_root[i];

			MMU_WARN_ON(VALID_PAGE(root));
			spin_lock(&vcpu->kvm->mmu_lock);
			make_mmu_pages_available(vcpu);
			sp = kvm_mmu_get_page(vcpu, i << (30 - PAGE_SHIFT),
					i << 30, PT32_ROOT_LEVEL, 1, ACC_ALL);
			root = __pa(sp->spt);
			++sp->root_count;
			spin_unlock(&vcpu->kvm->mmu_lock);
			vcpu->arch.mmu.pae_root[i] = root | PT_PRESENT_MASK;
		}
		vcpu->arch.mmu.root_hpa = __pa(vcpu->arch.mmu.pae_root);
	} else
		BUG();

	return 0;
}

static int mmu_alloc_shadow_roots(struct kvm_vcpu *vcpu)
{
	struct kvm_mmu_page *sp;
	u64 pdptr, pm_mask;
	gfn_t root_gfn;
	int i;

	root_gfn = vcpu->arch.mmu.get_cr3(vcpu) >> PAGE_SHIFT;

	if (mmu_check_root(vcpu, root_gfn))
		return 1;

	/*
	 * Do we shadow a long mode page table? If so we need to
	 * write-protect the guests page table root.
	 */
	if (vcpu->arch.mmu.root_level == PT64_ROOT_LEVEL) {
		hpa_t root = vcpu->arch.mmu.root_hpa;

		MMU_WARN_ON(VALID_PAGE(root));

		spin_lock(&vcpu->kvm->mmu_lock);
		make_mmu_pages_available(vcpu);
		sp = kvm_mmu_get_page(vcpu, root_gfn, 0, PT64_ROOT_LEVEL,
				      0, ACC_ALL);
		root = __pa(sp->spt);
		++sp->root_count;
		spin_unlock(&vcpu->kvm->mmu_lock);
		vcpu->arch.mmu.root_hpa = root;
		return 0;
	}

	/*
	 * We shadow a 32 bit page table. This may be a legacy 2-level
	 * or a PAE 3-level page table. In either case we need to be aware that
	 * the shadow page table may be a PAE or a long mode page table.
	 */
	pm_mask = PT_PRESENT_MASK;
	if (vcpu->arch.mmu.shadow_root_level == PT64_ROOT_LEVEL)
		pm_mask |= PT_ACCESSED_MASK | PT_WRITABLE_MASK | PT_USER_MASK;

	for (i = 0; i < 4; ++i) {
		hpa_t root = vcpu->arch.mmu.pae_root[i];

		MMU_WARN_ON(VALID_PAGE(root));
		if (vcpu->arch.mmu.root_level == PT32E_ROOT_LEVEL) {
			pdptr = vcpu->arch.mmu.get_pdptr(vcpu, i);
			if (!is_present_gpte(pdptr)) {
				vcpu->arch.mmu.pae_root[i] = 0;
				continue;
			}
			root_gfn = pdptr >> PAGE_SHIFT;
			if (mmu_check_root(vcpu, root_gfn))
				return 1;
		}
		spin_lock(&vcpu->kvm->mmu_lock);
		make_mmu_pages_available(vcpu);
		sp = kvm_mmu_get_page(vcpu, root_gfn, i << 30, PT32_ROOT_LEVEL,
				      0, ACC_ALL);
		root = __pa(sp->spt);
		++sp->root_count;
		spin_unlock(&vcpu->kvm->mmu_lock);

		vcpu->arch.mmu.pae_root[i] = root | pm_mask;
	}
	vcpu->arch.mmu.root_hpa = __pa(vcpu->arch.mmu.pae_root);

	/*
	 * If we shadow a 32 bit page table with a long mode page
	 * table we enter this path.
	 */
	if (vcpu->arch.mmu.shadow_root_level == PT64_ROOT_LEVEL) {
		if (vcpu->arch.mmu.lm_root == NULL) {
			/*
			 * The additional page necessary for this is only
			 * allocated on demand.
			 */

			u64 *lm_root;

			lm_root = (void*)get_zeroed_page(GFP_KERNEL);
			if (lm_root == NULL)
				return 1;

			lm_root[0] = __pa(vcpu->arch.mmu.pae_root) | pm_mask;

			vcpu->arch.mmu.lm_root = lm_root;
		}

		vcpu->arch.mmu.root_hpa = __pa(vcpu->arch.mmu.lm_root);
	}

	return 0;
}

static int mmu_alloc_roots(struct kvm_vcpu *vcpu)
{
	if (vcpu->arch.mmu.direct_map)
		return mmu_alloc_direct_roots(vcpu);
	else
		return mmu_alloc_shadow_roots(vcpu);
}

static void mmu_sync_roots(struct kvm_vcpu *vcpu)
{
	int i;
	struct kvm_mmu_page *sp;

	if (vcpu->arch.mmu.direct_map)
		return;

	if (!VALID_PAGE(vcpu->arch.mmu.root_hpa))
		return;

	vcpu_clear_mmio_info(vcpu, MMIO_GVA_ANY);
	kvm_mmu_audit(vcpu, AUDIT_PRE_SYNC);
	if (vcpu->arch.mmu.root_level == PT64_ROOT_LEVEL) {
		hpa_t root = vcpu->arch.mmu.root_hpa;
		sp = page_header(root);
		mmu_sync_children(vcpu, sp);
		kvm_mmu_audit(vcpu, AUDIT_POST_SYNC);
		return;
	}
	for (i = 0; i < 4; ++i) {
		hpa_t root = vcpu->arch.mmu.pae_root[i];

		if (root && VALID_PAGE(root)) {
			root &= PT64_BASE_ADDR_MASK;
			sp = page_header(root);
			mmu_sync_children(vcpu, sp);
		}
	}
	kvm_mmu_audit(vcpu, AUDIT_POST_SYNC);
}

void kvm_mmu_sync_roots(struct kvm_vcpu *vcpu)
{
	spin_lock(&vcpu->kvm->mmu_lock);
	mmu_sync_roots(vcpu);
	spin_unlock(&vcpu->kvm->mmu_lock);
}
EXPORT_SYMBOL_GPL(kvm_mmu_sync_roots);

static gpa_t nonpaging_gva_to_gpa(struct kvm_vcpu *vcpu, gva_t vaddr,
				  u32 access, struct x86_exception *exception)
{
	if (exception)
		exception->error_code = 0;
	return vaddr;
}

static gpa_t nonpaging_gva_to_gpa_nested(struct kvm_vcpu *vcpu, gva_t vaddr,
					 u32 access,
					 struct x86_exception *exception)
{
	if (exception)
		exception->error_code = 0;
	return vcpu->arch.nested_mmu.translate_gpa(vcpu, vaddr, access, exception);
}

static bool
__is_rsvd_bits_set(struct rsvd_bits_validate *rsvd_check, u64 pte, int level)
{
	int bit7 = (pte >> 7) & 1, low6 = pte & 0x3f;

	return (pte & rsvd_check->rsvd_bits_mask[bit7][level-1]) |
		((rsvd_check->bad_mt_xwr & (1ull << low6)) != 0);
}

static bool is_rsvd_bits_set(struct kvm_mmu *mmu, u64 gpte, int level)
{
	return __is_rsvd_bits_set(&mmu->guest_rsvd_check, gpte, level);
}

static bool is_shadow_zero_bits_set(struct kvm_mmu *mmu, u64 spte, int level)
{
	return __is_rsvd_bits_set(&mmu->shadow_zero_check, spte, level);
}

static bool quickly_check_mmio_pf(struct kvm_vcpu *vcpu, u64 addr, bool direct)
{
	if (direct)
		return vcpu_match_mmio_gpa(vcpu, addr);

	return vcpu_match_mmio_gva(vcpu, addr);
}

/* return true if reserved bit is detected on spte. */
static bool
walk_shadow_page_get_mmio_spte(struct kvm_vcpu *vcpu, u64 addr, u64 *sptep)
{
	struct kvm_shadow_walk_iterator iterator;
	u64 sptes[PT64_ROOT_LEVEL], spte = 0ull;
	int root, leaf;
	bool reserved = false;

	if (!VALID_PAGE(vcpu->arch.mmu.root_hpa))
		goto exit;

	walk_shadow_page_lockless_begin(vcpu);

	for (shadow_walk_init(&iterator, vcpu, addr),
		 leaf = root = iterator.level;
	     shadow_walk_okay(&iterator);
	     __shadow_walk_next(&iterator, spte)) {
		spte = mmu_spte_get_lockless(iterator.sptep);

		sptes[leaf - 1] = spte;
		leaf--;

		if (!is_shadow_present_pte(spte))
			break;

		reserved |= is_shadow_zero_bits_set(&vcpu->arch.mmu, spte,
						    iterator.level);
	}

	walk_shadow_page_lockless_end(vcpu);

	if (reserved) {
		pr_err("%s: detect reserved bits on spte, addr 0x%llx, dump hierarchy:\n",
		       __func__, addr);
		while (root > leaf) {
			pr_err("------ spte 0x%llx level %d.\n",
			       sptes[root - 1], root);
			root--;
		}
	}
exit:
	*sptep = spte;
	return reserved;
}

int handle_mmio_page_fault(struct kvm_vcpu *vcpu, u64 addr, bool direct)
{
	u64 spte;
	bool reserved;

	if (quickly_check_mmio_pf(vcpu, addr, direct))
		return RET_MMIO_PF_EMULATE;

	reserved = walk_shadow_page_get_mmio_spte(vcpu, addr, &spte);
	if (WARN_ON(reserved))
		return RET_MMIO_PF_BUG;

	if (is_mmio_spte(spte)) {
		gfn_t gfn = get_mmio_spte_gfn(spte);
		unsigned access = get_mmio_spte_access(spte);

		if (!check_mmio_spte(vcpu, spte))
			return RET_MMIO_PF_INVALID;

		if (direct)
			addr = 0;

		trace_handle_mmio_page_fault(addr, gfn, access);
		vcpu_cache_mmio_info(vcpu, addr, gfn, access);
		return RET_MMIO_PF_EMULATE;
	}

	/*
	 * If the page table is zapped by other cpus, let CPU fault again on
	 * the address.
	 */
	return RET_MMIO_PF_RETRY;
}
EXPORT_SYMBOL_GPL(handle_mmio_page_fault);

static int nonpaging_page_fault(struct kvm_vcpu *vcpu, gva_t gva,
				u32 error_code, bool prefault)
{
	gfn_t gfn;
	int r;

	pgprintk("%s: gva %lx error %x\n", __func__, gva, error_code);

	if (unlikely(error_code & PFERR_RSVD_MASK)) {
		r = handle_mmio_page_fault(vcpu, gva, true);

		if (likely(r != RET_MMIO_PF_INVALID))
			return r;
	}

	r = mmu_topup_memory_caches(vcpu);
	if (r)
		return r;

	MMU_WARN_ON(!VALID_PAGE(vcpu->arch.mmu.root_hpa));

	gfn = gva >> PAGE_SHIFT;

	return nonpaging_map(vcpu, gva & PAGE_MASK,
			     error_code, gfn, prefault);
}

static int kvm_arch_setup_async_pf(struct kvm_vcpu *vcpu, gva_t gva, gfn_t gfn)
{
	struct kvm_arch_async_pf arch;

	arch.token = (vcpu->arch.apf.id++ << 12) | vcpu->vcpu_id;
	arch.gfn = gfn;
	arch.direct_map = vcpu->arch.mmu.direct_map;
	arch.cr3 = vcpu->arch.mmu.get_cr3(vcpu);

	return kvm_setup_async_pf(vcpu, gva, kvm_vcpu_gfn_to_hva(vcpu, gfn), &arch);
}

static bool can_do_async_pf(struct kvm_vcpu *vcpu)
{
	if (unlikely(!lapic_in_kernel(vcpu) ||
		     kvm_event_needs_reinjection(vcpu)))
		return false;

	return kvm_x86_ops->interrupt_allowed(vcpu);
}

static bool try_async_pf(struct kvm_vcpu *vcpu, bool prefault, gfn_t gfn,
			 gva_t gva, kvm_pfn_t *pfn, bool write, bool *writable)
{
	struct kvm_memory_slot *slot;
	bool async;

	slot = kvm_vcpu_gfn_to_memslot(vcpu, gfn);
	async = false;
	*pfn = __gfn_to_pfn_memslot(slot, gfn, false, &async, write, writable);
	if (!async)
		return false; /* *pfn has correct page already */

	if (!prefault && can_do_async_pf(vcpu)) {
		trace_kvm_try_async_get_page(gva, gfn);
		if (kvm_find_async_pf_gfn(vcpu, gfn)) {
			trace_kvm_async_pf_doublefault(gva, gfn);
			kvm_make_request(KVM_REQ_APF_HALT, vcpu);
			return true;
		} else if (kvm_arch_setup_async_pf(vcpu, gva, gfn))
			return true;
	}

	*pfn = __gfn_to_pfn_memslot(slot, gfn, false, NULL, write, writable);
	return false;
}

static bool
check_hugepage_cache_consistency(struct kvm_vcpu *vcpu, gfn_t gfn, int level)
{
	int page_num = KVM_PAGES_PER_HPAGE(level);

	gfn &= ~(page_num - 1);

	return kvm_mtrr_check_gfn_range_consistency(vcpu, gfn, page_num);
}

static int tdp_page_fault(struct kvm_vcpu *vcpu, gva_t gpa, u32 error_code,
			  bool prefault)
{
	kvm_pfn_t pfn;
	int r;
	int level;
	bool force_pt_level;
	gfn_t gfn = gpa >> PAGE_SHIFT;
	unsigned long mmu_seq;
	int write = error_code & PFERR_WRITE_MASK;
	bool map_writable;

	MMU_WARN_ON(!VALID_PAGE(vcpu->arch.mmu.root_hpa));

	if (unlikely(error_code & PFERR_RSVD_MASK)) {
		r = handle_mmio_page_fault(vcpu, gpa, true);

		if (likely(r != RET_MMIO_PF_INVALID))
			return r;
	}

	r = mmu_topup_memory_caches(vcpu);
	if (r)
		return r;

	force_pt_level = !check_hugepage_cache_consistency(vcpu, gfn,
							   PT_DIRECTORY_LEVEL);
	level = mapping_level(vcpu, gfn, &force_pt_level);
	if (likely(!force_pt_level)) {
		if (level > PT_DIRECTORY_LEVEL &&
		    !check_hugepage_cache_consistency(vcpu, gfn, level))
			level = PT_DIRECTORY_LEVEL;
		gfn &= ~(KVM_PAGES_PER_HPAGE(level) - 1);
	}

	if (fast_page_fault(vcpu, gpa, level, error_code))
		return 0;

	mmu_seq = vcpu->kvm->mmu_notifier_seq;
	smp_rmb();

	if (try_async_pf(vcpu, prefault, gfn, gpa, &pfn, write, &map_writable))
		return 0;

	if (handle_abnormal_pfn(vcpu, 0, gfn, pfn, ACC_ALL, &r))
		return r;

	spin_lock(&vcpu->kvm->mmu_lock);
	if (mmu_notifier_retry(vcpu->kvm, mmu_seq))
		goto out_unlock;
	make_mmu_pages_available(vcpu);
	if (likely(!force_pt_level))
		transparent_hugepage_adjust(vcpu, &gfn, &pfn, &level);
	r = __direct_map(vcpu, write, map_writable, level, gfn, pfn, prefault);
	spin_unlock(&vcpu->kvm->mmu_lock);

	return r;

out_unlock:
	spin_unlock(&vcpu->kvm->mmu_lock);
	kvm_release_pfn_clean(pfn);
	return 0;
}

static void nonpaging_init_context(struct kvm_vcpu *vcpu,
				   struct kvm_mmu *context)
{
	context->page_fault = nonpaging_page_fault;
	context->gva_to_gpa = nonpaging_gva_to_gpa;
	context->sync_page = nonpaging_sync_page;
	context->invlpg = nonpaging_invlpg;
	context->update_pte = nonpaging_update_pte;
	context->root_level = 0;
	context->shadow_root_level = PT32E_ROOT_LEVEL;
	context->root_hpa = INVALID_PAGE;
	context->direct_map = true;
	context->nx = false;
}

void kvm_mmu_new_cr3(struct kvm_vcpu *vcpu)
{
	mmu_free_roots(vcpu);
}

static unsigned long get_cr3(struct kvm_vcpu *vcpu)
{
	return kvm_read_cr3(vcpu);
}

static void inject_page_fault(struct kvm_vcpu *vcpu,
			      struct x86_exception *fault)
{
	vcpu->arch.mmu.inject_page_fault(vcpu, fault);
}

static bool sync_mmio_spte(struct kvm_vcpu *vcpu, u64 *sptep, gfn_t gfn,
			   unsigned access, int *nr_present)
{
	if (unlikely(is_mmio_spte(*sptep))) {
		if (gfn != get_mmio_spte_gfn(*sptep)) {
			mmu_spte_clear_no_track(sptep);
			return true;
		}

		(*nr_present)++;
		mark_mmio_spte(vcpu, sptep, gfn, access);
		return true;
	}

	return false;
}

static inline bool is_last_gpte(struct kvm_mmu *mmu, unsigned level, unsigned gpte)
{
	unsigned index;

	index = level - 1;
	index |= (gpte & PT_PAGE_SIZE_MASK) >> (PT_PAGE_SIZE_SHIFT - 2);
	return mmu->last_pte_bitmap & (1 << index);
}

#define PTTYPE_EPT 18 /* arbitrary */
#define PTTYPE PTTYPE_EPT
#include "paging_tmpl.h"
#undef PTTYPE

#define PTTYPE 64
#include "paging_tmpl.h"
#undef PTTYPE

#define PTTYPE 32
#include "paging_tmpl.h"
#undef PTTYPE

static void
__reset_rsvds_bits_mask(struct kvm_vcpu *vcpu,
			struct rsvd_bits_validate *rsvd_check,
			int maxphyaddr, int level, bool nx, bool gbpages,
			bool pse, bool amd)
{
	u64 exb_bit_rsvd = 0;
	u64 gbpages_bit_rsvd = 0;
	u64 nonleaf_bit8_rsvd = 0;

	rsvd_check->bad_mt_xwr = 0;

	if (!nx)
		exb_bit_rsvd = rsvd_bits(63, 63);
	if (!gbpages)
		gbpages_bit_rsvd = rsvd_bits(7, 7);

	/*
	 * Non-leaf PML4Es and PDPEs reserve bit 8 (which would be the G bit for
	 * leaf entries) on AMD CPUs only.
	 */
	if (amd)
		nonleaf_bit8_rsvd = rsvd_bits(8, 8);

	switch (level) {
	case PT32_ROOT_LEVEL:
		/* no rsvd bits for 2 level 4K page table entries */
		rsvd_check->rsvd_bits_mask[0][1] = 0;
		rsvd_check->rsvd_bits_mask[0][0] = 0;
		rsvd_check->rsvd_bits_mask[1][0] =
			rsvd_check->rsvd_bits_mask[0][0];

		if (!pse) {
			rsvd_check->rsvd_bits_mask[1][1] = 0;
			break;
		}

		if (is_cpuid_PSE36())
			/* 36bits PSE 4MB page */
			rsvd_check->rsvd_bits_mask[1][1] = rsvd_bits(17, 21);
		else
			/* 32 bits PSE 4MB page */
			rsvd_check->rsvd_bits_mask[1][1] = rsvd_bits(13, 21);
		break;
	case PT32E_ROOT_LEVEL:
		rsvd_check->rsvd_bits_mask[0][2] =
			rsvd_bits(maxphyaddr, 63) |
			rsvd_bits(5, 8) | rsvd_bits(1, 2);	/* PDPTE */
		rsvd_check->rsvd_bits_mask[0][1] = exb_bit_rsvd |
			rsvd_bits(maxphyaddr, 62);	/* PDE */
		rsvd_check->rsvd_bits_mask[0][0] = exb_bit_rsvd |
			rsvd_bits(maxphyaddr, 62); 	/* PTE */
		rsvd_check->rsvd_bits_mask[1][1] = exb_bit_rsvd |
			rsvd_bits(maxphyaddr, 62) |
			rsvd_bits(13, 20);		/* large page */
		rsvd_check->rsvd_bits_mask[1][0] =
			rsvd_check->rsvd_bits_mask[0][0];
		break;
	case PT64_ROOT_LEVEL:
		rsvd_check->rsvd_bits_mask[0][3] = exb_bit_rsvd |
			nonleaf_bit8_rsvd | rsvd_bits(7, 7) |
			rsvd_bits(maxphyaddr, 51);
		rsvd_check->rsvd_bits_mask[0][2] = exb_bit_rsvd |
			nonleaf_bit8_rsvd | gbpages_bit_rsvd |
			rsvd_bits(maxphyaddr, 51);
		rsvd_check->rsvd_bits_mask[0][1] = exb_bit_rsvd |
			rsvd_bits(maxphyaddr, 51);
		rsvd_check->rsvd_bits_mask[0][0] = exb_bit_rsvd |
			rsvd_bits(maxphyaddr, 51);
		rsvd_check->rsvd_bits_mask[1][3] =
			rsvd_check->rsvd_bits_mask[0][3];
		rsvd_check->rsvd_bits_mask[1][2] = exb_bit_rsvd |
			gbpages_bit_rsvd | rsvd_bits(maxphyaddr, 51) |
			rsvd_bits(13, 29);
		rsvd_check->rsvd_bits_mask[1][1] = exb_bit_rsvd |
			rsvd_bits(maxphyaddr, 51) |
			rsvd_bits(13, 20);		/* large page */
		rsvd_check->rsvd_bits_mask[1][0] =
			rsvd_check->rsvd_bits_mask[0][0];
		break;
	}
}

static void reset_rsvds_bits_mask(struct kvm_vcpu *vcpu,
				  struct kvm_mmu *context)
{
	__reset_rsvds_bits_mask(vcpu, &context->guest_rsvd_check,
				cpuid_maxphyaddr(vcpu), context->root_level,
				context->nx, guest_cpuid_has_gbpages(vcpu),
				is_pse(vcpu), guest_cpuid_is_amd(vcpu));
}

static void
__reset_rsvds_bits_mask_ept(struct rsvd_bits_validate *rsvd_check,
			    int maxphyaddr, bool execonly)
{
	u64 bad_mt_xwr;

	rsvd_check->rsvd_bits_mask[0][3] =
		rsvd_bits(maxphyaddr, 51) | rsvd_bits(3, 7);
	rsvd_check->rsvd_bits_mask[0][2] =
		rsvd_bits(maxphyaddr, 51) | rsvd_bits(3, 6);
	rsvd_check->rsvd_bits_mask[0][1] =
		rsvd_bits(maxphyaddr, 51) | rsvd_bits(3, 6);
	rsvd_check->rsvd_bits_mask[0][0] = rsvd_bits(maxphyaddr, 51);

	/* large page */
	rsvd_check->rsvd_bits_mask[1][3] = rsvd_check->rsvd_bits_mask[0][3];
	rsvd_check->rsvd_bits_mask[1][2] =
		rsvd_bits(maxphyaddr, 51) | rsvd_bits(12, 29);
	rsvd_check->rsvd_bits_mask[1][1] =
		rsvd_bits(maxphyaddr, 51) | rsvd_bits(12, 20);
	rsvd_check->rsvd_bits_mask[1][0] = rsvd_check->rsvd_bits_mask[0][0];

	bad_mt_xwr = 0xFFull << (2 * 8);	/* bits 3..5 must not be 2 */
	bad_mt_xwr |= 0xFFull << (3 * 8);	/* bits 3..5 must not be 3 */
	bad_mt_xwr |= 0xFFull << (7 * 8);	/* bits 3..5 must not be 7 */
	bad_mt_xwr |= REPEAT_BYTE(1ull << 2);	/* bits 0..2 must not be 010 */
	bad_mt_xwr |= REPEAT_BYTE(1ull << 6);	/* bits 0..2 must not be 110 */
	if (!execonly) {
		/* bits 0..2 must not be 100 unless VMX capabilities allow it */
		bad_mt_xwr |= REPEAT_BYTE(1ull << 4);
	}
	rsvd_check->bad_mt_xwr = bad_mt_xwr;
}

static void reset_rsvds_bits_mask_ept(struct kvm_vcpu *vcpu,
		struct kvm_mmu *context, bool execonly)
{
	__reset_rsvds_bits_mask_ept(&context->guest_rsvd_check,
				    cpuid_maxphyaddr(vcpu), execonly);
}

/*
 * the page table on host is the shadow page table for the page
 * table in guest or amd nested guest, its mmu features completely
 * follow the features in guest.
 */
void
reset_shadow_zero_bits_mask(struct kvm_vcpu *vcpu, struct kvm_mmu *context)
{
	/*
	 * Passing "true" to the last argument is okay; it adds a check
	 * on bit 8 of the SPTEs which KVM doesn't use anyway.
	 */
	__reset_rsvds_bits_mask(vcpu, &context->shadow_zero_check,
				boot_cpu_data.x86_phys_bits,
				context->shadow_root_level, context->nx,
				guest_cpuid_has_gbpages(vcpu), is_pse(vcpu),
				true);
}
EXPORT_SYMBOL_GPL(reset_shadow_zero_bits_mask);

static inline bool boot_cpu_is_amd(void)
{
	WARN_ON_ONCE(!tdp_enabled);
	return shadow_x_mask == 0;
}

/*
 * the direct page table on host, use as much mmu features as
 * possible, however, kvm currently does not do execution-protection.
 */
static void
reset_tdp_shadow_zero_bits_mask(struct kvm_vcpu *vcpu,
				struct kvm_mmu *context)
{
	if (boot_cpu_is_amd())
		__reset_rsvds_bits_mask(vcpu, &context->shadow_zero_check,
					boot_cpu_data.x86_phys_bits,
					context->shadow_root_level, false,
					cpu_has_gbpages, true, true);
	else
		__reset_rsvds_bits_mask_ept(&context->shadow_zero_check,
					    boot_cpu_data.x86_phys_bits,
					    false);

}

/*
 * as the comments in reset_shadow_zero_bits_mask() except it
 * is the shadow page table for intel nested guest.
 */
static void
reset_ept_shadow_zero_bits_mask(struct kvm_vcpu *vcpu,
				struct kvm_mmu *context, bool execonly)
{
	__reset_rsvds_bits_mask_ept(&context->shadow_zero_check,
				    boot_cpu_data.x86_phys_bits, execonly);
}

static void update_permission_bitmask(struct kvm_vcpu *vcpu,
				      struct kvm_mmu *mmu, bool ept)
{
	unsigned bit, byte, pfec;
	u8 map;
	bool fault, x, w, u, wf, uf, ff, smapf, cr4_smap, cr4_smep, smap = 0;

	cr4_smep = kvm_read_cr4_bits(vcpu, X86_CR4_SMEP);
	cr4_smap = kvm_read_cr4_bits(vcpu, X86_CR4_SMAP);
	for (byte = 0; byte < ARRAY_SIZE(mmu->permissions); ++byte) {
		pfec = byte << 1;
		map = 0;
		wf = pfec & PFERR_WRITE_MASK;
		uf = pfec & PFERR_USER_MASK;
		ff = pfec & PFERR_FETCH_MASK;
		/*
		 * PFERR_RSVD_MASK bit is set in PFEC if the access is not
		 * subject to SMAP restrictions, and cleared otherwise. The
		 * bit is only meaningful if the SMAP bit is set in CR4.
		 */
		smapf = !(pfec & PFERR_RSVD_MASK);
		for (bit = 0; bit < 8; ++bit) {
			x = bit & ACC_EXEC_MASK;
			w = bit & ACC_WRITE_MASK;
			u = bit & ACC_USER_MASK;

			if (!ept) {
				/* Not really needed: !nx will cause pte.nx to fault */
				x |= !mmu->nx;
				/* Allow supervisor writes if !cr0.wp */
				w |= !is_write_protection(vcpu) && !uf;
				/* Disallow supervisor fetches of user code if cr4.smep */
				x &= !(cr4_smep && u && !uf);

				/*
				 * SMAP:kernel-mode data accesses from user-mode
				 * mappings should fault. A fault is considered
				 * as a SMAP violation if all of the following
				 * conditions are ture:
				 *   - X86_CR4_SMAP is set in CR4
				 *   - An user page is accessed
				 *   - Page fault in kernel mode
				 *   - if CPL = 3 or X86_EFLAGS_AC is clear
				 *
				 *   Here, we cover the first three conditions.
				 *   The fourth is computed dynamically in
				 *   permission_fault() and is in smapf.
				 *
				 *   Also, SMAP does not affect instruction
				 *   fetches, add the !ff check here to make it
				 *   clearer.
				 */
				smap = cr4_smap && u && !uf && !ff;
			} else
				/* Not really needed: no U/S accesses on ept  */
				u = 1;

			fault = (ff && !x) || (uf && !u) || (wf && !w) ||
				(smapf && smap);
			map |= fault << bit;
		}
		mmu->permissions[byte] = map;
	}
}

static void update_last_pte_bitmap(struct kvm_vcpu *vcpu, struct kvm_mmu *mmu)
{
	u8 map;
	unsigned level, root_level = mmu->root_level;
	const unsigned ps_set_index = 1 << 2;  /* bit 2 of index: ps */

	if (root_level == PT32E_ROOT_LEVEL)
		--root_level;
	/* PT_PAGE_TABLE_LEVEL always terminates */
	map = 1 | (1 << ps_set_index);
	for (level = PT_DIRECTORY_LEVEL; level <= root_level; ++level) {
		if (level <= PT_PDPE_LEVEL
		    && (mmu->root_level >= PT32E_ROOT_LEVEL || is_pse(vcpu)))
			map |= 1 << (ps_set_index | (level - 1));
	}
	mmu->last_pte_bitmap = map;
}

static void paging64_init_context_common(struct kvm_vcpu *vcpu,
					 struct kvm_mmu *context,
					 int level)
{
	context->nx = is_nx(vcpu);
	context->root_level = level;

	reset_rsvds_bits_mask(vcpu, context);
	update_permission_bitmask(vcpu, context, false);
	update_last_pte_bitmap(vcpu, context);

	MMU_WARN_ON(!is_pae(vcpu));
	context->page_fault = paging64_page_fault;
	context->gva_to_gpa = paging64_gva_to_gpa;
	context->sync_page = paging64_sync_page;
	context->invlpg = paging64_invlpg;
	context->update_pte = paging64_update_pte;
	context->shadow_root_level = level;
	context->root_hpa = INVALID_PAGE;
	context->direct_map = false;
}

static void paging64_init_context(struct kvm_vcpu *vcpu,
				  struct kvm_mmu *context)
{
	paging64_init_context_common(vcpu, context, PT64_ROOT_LEVEL);
}

static void paging32_init_context(struct kvm_vcpu *vcpu,
				  struct kvm_mmu *context)
{
	context->nx = false;
	context->root_level = PT32_ROOT_LEVEL;

	reset_rsvds_bits_mask(vcpu, context);
	update_permission_bitmask(vcpu, context, false);
	update_last_pte_bitmap(vcpu, context);

	context->page_fault = paging32_page_fault;
	context->gva_to_gpa = paging32_gva_to_gpa;
	context->sync_page = paging32_sync_page;
	context->invlpg = paging32_invlpg;
	context->update_pte = paging32_update_pte;
	context->shadow_root_level = PT32E_ROOT_LEVEL;
	context->root_hpa = INVALID_PAGE;
	context->direct_map = false;
}

static void paging32E_init_context(struct kvm_vcpu *vcpu,
				   struct kvm_mmu *context)
{
	paging64_init_context_common(vcpu, context, PT32E_ROOT_LEVEL);
}

static void init_kvm_tdp_mmu(struct kvm_vcpu *vcpu)
{
	struct kvm_mmu *context = &vcpu->arch.mmu;

	context->base_role.word = 0;
	context->base_role.smm = is_smm(vcpu);
	context->page_fault = tdp_page_fault;
	context->sync_page = nonpaging_sync_page;
	context->invlpg = nonpaging_invlpg;
	context->update_pte = nonpaging_update_pte;
	context->shadow_root_level = kvm_x86_ops->get_tdp_level();
	context->root_hpa = INVALID_PAGE;
	context->direct_map = true;
	context->set_cr3 = kvm_x86_ops->set_tdp_cr3;
	context->get_cr3 = get_cr3;
	context->get_pdptr = kvm_pdptr_read;
	context->inject_page_fault = kvm_inject_page_fault;

	if (!is_paging(vcpu)) {
		context->nx = false;
		context->gva_to_gpa = nonpaging_gva_to_gpa;
		context->root_level = 0;
	} else if (is_long_mode(vcpu)) {
		context->nx = is_nx(vcpu);
		context->root_level = PT64_ROOT_LEVEL;
		reset_rsvds_bits_mask(vcpu, context);
		context->gva_to_gpa = paging64_gva_to_gpa;
	} else if (is_pae(vcpu)) {
		context->nx = is_nx(vcpu);
		context->root_level = PT32E_ROOT_LEVEL;
		reset_rsvds_bits_mask(vcpu, context);
		context->gva_to_gpa = paging64_gva_to_gpa;
	} else {
		context->nx = false;
		context->root_level = PT32_ROOT_LEVEL;
		reset_rsvds_bits_mask(vcpu, context);
		context->gva_to_gpa = paging32_gva_to_gpa;
	}

	update_permission_bitmask(vcpu, context, false);
	update_last_pte_bitmap(vcpu, context);
	reset_tdp_shadow_zero_bits_mask(vcpu, context);
}

void kvm_init_shadow_mmu(struct kvm_vcpu *vcpu)
{
	bool smep = kvm_read_cr4_bits(vcpu, X86_CR4_SMEP);
	bool smap = kvm_read_cr4_bits(vcpu, X86_CR4_SMAP);
	struct kvm_mmu *context = &vcpu->arch.mmu;

	MMU_WARN_ON(VALID_PAGE(context->root_hpa));

	if (!is_paging(vcpu))
		nonpaging_init_context(vcpu, context);
	else if (is_long_mode(vcpu))
		paging64_init_context(vcpu, context);
	else if (is_pae(vcpu))
		paging32E_init_context(vcpu, context);
	else
		paging32_init_context(vcpu, context);

	context->base_role.nxe = is_nx(vcpu);
	context->base_role.cr4_pae = !!is_pae(vcpu);
	context->base_role.cr0_wp  = is_write_protection(vcpu);
	context->base_role.smep_andnot_wp
		= smep && !is_write_protection(vcpu);
	context->base_role.smap_andnot_wp
		= smap && !is_write_protection(vcpu);
	context->base_role.smm = is_smm(vcpu);
	reset_shadow_zero_bits_mask(vcpu, context);
}
EXPORT_SYMBOL_GPL(kvm_init_shadow_mmu);

void kvm_init_shadow_ept_mmu(struct kvm_vcpu *vcpu, bool execonly)
{
	struct kvm_mmu *context = &vcpu->arch.mmu;

	MMU_WARN_ON(VALID_PAGE(context->root_hpa));

	context->shadow_root_level = kvm_x86_ops->get_tdp_level();

	context->nx = true;
	context->page_fault = ept_page_fault;
	context->gva_to_gpa = ept_gva_to_gpa;
	context->sync_page = ept_sync_page;
	context->invlpg = ept_invlpg;
	context->update_pte = ept_update_pte;
	context->root_level = context->shadow_root_level;
	context->root_hpa = INVALID_PAGE;
	context->direct_map = false;

	update_permission_bitmask(vcpu, context, true);
	reset_rsvds_bits_mask_ept(vcpu, context, execonly);
	reset_ept_shadow_zero_bits_mask(vcpu, context, execonly);
}
EXPORT_SYMBOL_GPL(kvm_init_shadow_ept_mmu);

static void init_kvm_softmmu(struct kvm_vcpu *vcpu)
{
	struct kvm_mmu *context = &vcpu->arch.mmu;

	kvm_init_shadow_mmu(vcpu);
	context->set_cr3           = kvm_x86_ops->set_cr3;
	context->get_cr3           = get_cr3;
	context->get_pdptr         = kvm_pdptr_read;
	context->inject_page_fault = kvm_inject_page_fault;
}

static void init_kvm_nested_mmu(struct kvm_vcpu *vcpu)
{
	struct kvm_mmu *g_context = &vcpu->arch.nested_mmu;

	g_context->get_cr3           = get_cr3;
	g_context->get_pdptr         = kvm_pdptr_read;
	g_context->inject_page_fault = kvm_inject_page_fault;

	/*
	 * Note that arch.mmu.gva_to_gpa translates l2_gva to l1_gpa. The
	 * translation of l2_gpa to l1_gpa addresses is done using the
	 * arch.nested_mmu.gva_to_gpa function. Basically the gva_to_gpa
	 * functions between mmu and nested_mmu are swapped.
	 */
	if (!is_paging(vcpu)) {
		g_context->nx = false;
		g_context->root_level = 0;
		g_context->gva_to_gpa = nonpaging_gva_to_gpa_nested;
	} else if (is_long_mode(vcpu)) {
		g_context->nx = is_nx(vcpu);
		g_context->root_level = PT64_ROOT_LEVEL;
		reset_rsvds_bits_mask(vcpu, g_context);
		g_context->gva_to_gpa = paging64_gva_to_gpa_nested;
	} else if (is_pae(vcpu)) {
		g_context->nx = is_nx(vcpu);
		g_context->root_level = PT32E_ROOT_LEVEL;
		reset_rsvds_bits_mask(vcpu, g_context);
		g_context->gva_to_gpa = paging64_gva_to_gpa_nested;
	} else {
		g_context->nx = false;
		g_context->root_level = PT32_ROOT_LEVEL;
		reset_rsvds_bits_mask(vcpu, g_context);
		g_context->gva_to_gpa = paging32_gva_to_gpa_nested;
	}

	update_permission_bitmask(vcpu, g_context, false);
	update_last_pte_bitmap(vcpu, g_context);
}

static void init_kvm_mmu(struct kvm_vcpu *vcpu)
{
	if (mmu_is_nested(vcpu))
		init_kvm_nested_mmu(vcpu);
	else if (tdp_enabled)
		init_kvm_tdp_mmu(vcpu);
	else
		init_kvm_softmmu(vcpu);
}

void kvm_mmu_reset_context(struct kvm_vcpu *vcpu)
{
	kvm_mmu_unload(vcpu);
	init_kvm_mmu(vcpu);
}
EXPORT_SYMBOL_GPL(kvm_mmu_reset_context);

int kvm_mmu_load(struct kvm_vcpu *vcpu)
{
	int r;

	r = mmu_topup_memory_caches(vcpu);
	if (r)
		goto out;
	r = mmu_alloc_roots(vcpu);
	kvm_mmu_sync_roots(vcpu);
	if (r)
		goto out;
	/* set_cr3() should ensure TLB has been flushed */
	vcpu->arch.mmu.set_cr3(vcpu, vcpu->arch.mmu.root_hpa);
out:
	return r;
}
EXPORT_SYMBOL_GPL(kvm_mmu_load);

void kvm_mmu_unload(struct kvm_vcpu *vcpu)
{
	mmu_free_roots(vcpu);
	WARN_ON(VALID_PAGE(vcpu->arch.mmu.root_hpa));
}
EXPORT_SYMBOL_GPL(kvm_mmu_unload);

static void mmu_pte_write_new_pte(struct kvm_vcpu *vcpu,
				  struct kvm_mmu_page *sp, u64 *spte,
				  const void *new)
{
	if (sp->role.level != PT_PAGE_TABLE_LEVEL) {
		++vcpu->kvm->stat.mmu_pde_zapped;
		return;
        }

	++vcpu->kvm->stat.mmu_pte_updated;
	vcpu->arch.mmu.update_pte(vcpu, sp, spte, new);
}

static bool need_remote_flush(u64 old, u64 new)
{
	if (!is_shadow_present_pte(old))
		return false;
	if (!is_shadow_present_pte(new))
		return true;
	if ((old ^ new) & PT64_BASE_ADDR_MASK)
		return true;
	old ^= shadow_nx_mask;
	new ^= shadow_nx_mask;
	return (old & ~new & PT64_PERM_MASK) != 0;
}

static void mmu_pte_write_flush_tlb(struct kvm_vcpu *vcpu, bool zap_page,
				    bool remote_flush, bool local_flush)
{
	if (zap_page)
		return;

	if (remote_flush)
		kvm_flush_remote_tlbs(vcpu->kvm);
	else if (local_flush)
		kvm_make_request(KVM_REQ_TLB_FLUSH, vcpu);
}

static u64 mmu_pte_write_fetch_gpte(struct kvm_vcpu *vcpu, gpa_t *gpa,
				    const u8 *new, int *bytes)
{
	u64 gentry;
	int r;

	/*
	 * Assume that the pte write on a page table of the same type
	 * as the current vcpu paging mode since we update the sptes only
	 * when they have the same mode.
	 */
	if (is_pae(vcpu) && *bytes == 4) {
		/* Handle a 32-bit guest writing two halves of a 64-bit gpte */
		*gpa &= ~(gpa_t)7;
		*bytes = 8;
		r = kvm_vcpu_read_guest(vcpu, *gpa, &gentry, 8);
		if (r)
			gentry = 0;
		new = (const u8 *)&gentry;
	}

	switch (*bytes) {
	case 4:
		gentry = *(const u32 *)new;
		break;
	case 8:
		gentry = *(const u64 *)new;
		break;
	default:
		gentry = 0;
		break;
	}

	return gentry;
}

/*
 * If we're seeing too many writes to a page, it may no longer be a page table,
 * or we may be forking, in which case it is better to unmap the page.
 */
static bool detect_write_flooding(struct kvm_mmu_page *sp)
{
	/*
	 * Skip write-flooding detected for the sp whose level is 1, because
	 * it can become unsync, then the guest page is not write-protected.
	 */
	if (sp->role.level == PT_PAGE_TABLE_LEVEL)
		return false;

	return ++sp->write_flooding_count >= 3;
}

/*
 * Misaligned accesses are too much trouble to fix up; also, they usually
 * indicate a page is not used as a page table.
 */
static bool detect_write_misaligned(struct kvm_mmu_page *sp, gpa_t gpa,
				    int bytes)
{
	unsigned offset, pte_size, misaligned;

	pgprintk("misaligned: gpa %llx bytes %d role %x\n",
		 gpa, bytes, sp->role.word);

	offset = offset_in_page(gpa);
	pte_size = sp->role.cr4_pae ? 8 : 4;

	/*
	 * Sometimes, the OS only writes the last one bytes to update status
	 * bits, for example, in linux, andb instruction is used in clear_bit().
	 */
	if (!(offset & (pte_size - 1)) && bytes == 1)
		return false;

	misaligned = (offset ^ (offset + bytes - 1)) & ~(pte_size - 1);
	misaligned |= bytes < 4;

	return misaligned;
}

static u64 *get_written_sptes(struct kvm_mmu_page *sp, gpa_t gpa, int *nspte)
{
	unsigned page_offset, quadrant;
	u64 *spte;
	int level;

	page_offset = offset_in_page(gpa);
	level = sp->role.level;
	*nspte = 1;
	if (!sp->role.cr4_pae) {
		page_offset <<= 1;	/* 32->64 */
		/*
		 * A 32-bit pde maps 4MB while the shadow pdes map
		 * only 2MB.  So we need to double the offset again
		 * and zap two pdes instead of one.
		 */
		if (level == PT32_ROOT_LEVEL) {
			page_offset &= ~7; /* kill rounding error */
			page_offset <<= 1;
			*nspte = 2;
		}
		quadrant = page_offset >> PAGE_SHIFT;
		page_offset &= ~PAGE_MASK;
		if (quadrant != sp->role.quadrant)
			return NULL;
	}

	spte = &sp->spt[page_offset / sizeof(*spte)];
	return spte;
}

void kvm_mmu_pte_write(struct kvm_vcpu *vcpu, gpa_t gpa,
		       const u8 *new, int bytes)
{
	gfn_t gfn = gpa >> PAGE_SHIFT;
	struct kvm_mmu_page *sp;
	LIST_HEAD(invalid_list);
	u64 entry, gentry, *spte;
	int npte;
	bool remote_flush, local_flush, zap_page;
	union kvm_mmu_page_role mask = { };

	mask.cr0_wp = 1;
	mask.cr4_pae = 1;
	mask.nxe = 1;
	mask.smep_andnot_wp = 1;
	mask.smap_andnot_wp = 1;
	mask.smm = 1;

	/*
	 * If we don't have indirect shadow pages, it means no page is
	 * write-protected, so we can exit simply.
	 */
	if (!ACCESS_ONCE(vcpu->kvm->arch.indirect_shadow_pages))
		return;

	zap_page = remote_flush = local_flush = false;

	pgprintk("%s: gpa %llx bytes %d\n", __func__, gpa, bytes);

	gentry = mmu_pte_write_fetch_gpte(vcpu, &gpa, new, &bytes);

	/*
	 * No need to care whether allocation memory is successful
	 * or not since pte prefetch is skiped if it does not have
	 * enough objects in the cache.
	 */
	mmu_topup_memory_caches(vcpu);

	spin_lock(&vcpu->kvm->mmu_lock);
	++vcpu->kvm->stat.mmu_pte_write;
	kvm_mmu_audit(vcpu, AUDIT_PRE_PTE_WRITE);

	for_each_gfn_indirect_valid_sp(vcpu->kvm, sp, gfn) {
		if (detect_write_misaligned(sp, gpa, bytes) ||
		      detect_write_flooding(sp)) {
			zap_page |= !!kvm_mmu_prepare_zap_page(vcpu->kvm, sp,
						     &invalid_list);
			++vcpu->kvm->stat.mmu_flooded;
			continue;
		}

		spte = get_written_sptes(sp, gpa, &npte);
		if (!spte)
			continue;

		local_flush = true;
		while (npte--) {
			entry = *spte;
			mmu_page_zap_pte(vcpu->kvm, sp, spte);
			if (gentry &&
			      !((sp->role.word ^ vcpu->arch.mmu.base_role.word)
			      & mask.word) && rmap_can_add(vcpu))
				mmu_pte_write_new_pte(vcpu, sp, spte, &gentry);
			if (need_remote_flush(entry, *spte))
				remote_flush = true;
			++spte;
		}
	}
	mmu_pte_write_flush_tlb(vcpu, zap_page, remote_flush, local_flush);
	kvm_mmu_commit_zap_page(vcpu->kvm, &invalid_list);
	kvm_mmu_audit(vcpu, AUDIT_POST_PTE_WRITE);
	spin_unlock(&vcpu->kvm->mmu_lock);
}

int kvm_mmu_unprotect_page_virt(struct kvm_vcpu *vcpu, gva_t gva)
{
	gpa_t gpa;
	int r;

	if (vcpu->arch.mmu.direct_map)
		return 0;

	gpa = kvm_mmu_gva_to_gpa_read(vcpu, gva, NULL);

	r = kvm_mmu_unprotect_page(vcpu->kvm, gpa >> PAGE_SHIFT);

	return r;
}
EXPORT_SYMBOL_GPL(kvm_mmu_unprotect_page_virt);

static void make_mmu_pages_available(struct kvm_vcpu *vcpu)
{
	LIST_HEAD(invalid_list);

	if (likely(kvm_mmu_available_pages(vcpu->kvm) >= KVM_MIN_FREE_MMU_PAGES))
		return;

	while (kvm_mmu_available_pages(vcpu->kvm) < KVM_REFILL_PAGES) {
		if (!prepare_zap_oldest_mmu_page(vcpu->kvm, &invalid_list))
			break;

		++vcpu->kvm->stat.mmu_recycled;
	}
	kvm_mmu_commit_zap_page(vcpu->kvm, &invalid_list);
}

static bool is_mmio_page_fault(struct kvm_vcpu *vcpu, gva_t addr)
{
	if (vcpu->arch.mmu.direct_map || mmu_is_nested(vcpu))
		return vcpu_match_mmio_gpa(vcpu, addr);

	return vcpu_match_mmio_gva(vcpu, addr);
}

int kvm_mmu_page_fault(struct kvm_vcpu *vcpu, gva_t cr2, u32 error_code,
		       void *insn, int insn_len)
{
	int r, emulation_type = EMULTYPE_RETRY;
	enum emulation_result er;

	r = vcpu->arch.mmu.page_fault(vcpu, cr2, error_code, false);
	if (r < 0)
		goto out;

	if (!r) {
		r = 1;
		goto out;
	}

	if (is_mmio_page_fault(vcpu, cr2))
		emulation_type = 0;

	er = x86_emulate_instruction(vcpu, cr2, emulation_type, insn, insn_len);

	switch (er) {
	case EMULATE_DONE:
		return 1;
	case EMULATE_USER_EXIT:
		++vcpu->stat.mmio_exits;
		/* fall through */
	case EMULATE_FAIL:
		return 0;
	default:
		BUG();
	}
out:
	return r;
}
EXPORT_SYMBOL_GPL(kvm_mmu_page_fault);

void kvm_mmu_invlpg(struct kvm_vcpu *vcpu, gva_t gva)
{
	vcpu->arch.mmu.invlpg(vcpu, gva);
	kvm_make_request(KVM_REQ_TLB_FLUSH, vcpu);
	++vcpu->stat.invlpg;
}
EXPORT_SYMBOL_GPL(kvm_mmu_invlpg);

void kvm_enable_tdp(void)
{
	tdp_enabled = true;
}
EXPORT_SYMBOL_GPL(kvm_enable_tdp);

void kvm_disable_tdp(void)
{
	tdp_enabled = false;
}
EXPORT_SYMBOL_GPL(kvm_disable_tdp);

static void free_mmu_pages(struct kvm_vcpu *vcpu)
{
	free_page((unsigned long)vcpu->arch.mmu.pae_root);
	if (vcpu->arch.mmu.lm_root != NULL)
		free_page((unsigned long)vcpu->arch.mmu.lm_root);
}

static int alloc_mmu_pages(struct kvm_vcpu *vcpu)
{
	struct page *page;
	int i;

	/*
	 * When emulating 32-bit mode, cr3 is only 32 bits even on x86_64.
	 * Therefore we need to allocate shadow page tables in the first
	 * 4GB of memory, which happens to fit the DMA32 zone.
	 */
	page = alloc_page(GFP_KERNEL | __GFP_DMA32);
	if (!page)
		return -ENOMEM;

	vcpu->arch.mmu.pae_root = page_address(page);
	for (i = 0; i < 4; ++i)
		vcpu->arch.mmu.pae_root[i] = INVALID_PAGE;

	return 0;
}

int kvm_mmu_create(struct kvm_vcpu *vcpu)
{
	vcpu->arch.walk_mmu = &vcpu->arch.mmu;
	vcpu->arch.mmu.root_hpa = INVALID_PAGE;
	vcpu->arch.mmu.translate_gpa = translate_gpa;
	vcpu->arch.nested_mmu.translate_gpa = translate_nested_gpa;

	return alloc_mmu_pages(vcpu);
}

void kvm_mmu_setup(struct kvm_vcpu *vcpu)
{
	MMU_WARN_ON(VALID_PAGE(vcpu->arch.mmu.root_hpa));

	init_kvm_mmu(vcpu);
}

/* The return value indicates if tlb flush on all vcpus is needed. */
typedef bool (*slot_level_handler) (struct kvm *kvm, struct kvm_rmap_head *rmap_head);

/* The caller should hold mmu-lock before calling this function. */
static bool
slot_handle_level_range(struct kvm *kvm, struct kvm_memory_slot *memslot,
			slot_level_handler fn, int start_level, int end_level,
			gfn_t start_gfn, gfn_t end_gfn, bool lock_flush_tlb)
{
	struct slot_rmap_walk_iterator iterator;
	bool flush = false;

	for_each_slot_rmap_range(memslot, start_level, end_level, start_gfn,
			end_gfn, &iterator) {
		if (iterator.rmap)
			flush |= fn(kvm, iterator.rmap);

		if (need_resched() || spin_needbreak(&kvm->mmu_lock)) {
			if (flush && lock_flush_tlb) {
				kvm_flush_remote_tlbs(kvm);
				flush = false;
			}
			cond_resched_lock(&kvm->mmu_lock);
		}
	}

	if (flush && lock_flush_tlb) {
		kvm_flush_remote_tlbs(kvm);
		flush = false;
	}

	return flush;
}

static bool
slot_handle_level(struct kvm *kvm, struct kvm_memory_slot *memslot,
		  slot_level_handler fn, int start_level, int end_level,
		  bool lock_flush_tlb)
{
	return slot_handle_level_range(kvm, memslot, fn, start_level,
			end_level, memslot->base_gfn,
			memslot->base_gfn + memslot->npages - 1,
			lock_flush_tlb);
}

static bool
slot_handle_all_level(struct kvm *kvm, struct kvm_memory_slot *memslot,
		      slot_level_handler fn, bool lock_flush_tlb)
{
	return slot_handle_level(kvm, memslot, fn, PT_PAGE_TABLE_LEVEL,
				 PT_MAX_HUGEPAGE_LEVEL, lock_flush_tlb);
}

static bool
slot_handle_large_level(struct kvm *kvm, struct kvm_memory_slot *memslot,
			slot_level_handler fn, bool lock_flush_tlb)
{
	return slot_handle_level(kvm, memslot, fn, PT_PAGE_TABLE_LEVEL + 1,
				 PT_MAX_HUGEPAGE_LEVEL, lock_flush_tlb);
}

static bool
slot_handle_leaf(struct kvm *kvm, struct kvm_memory_slot *memslot,
		 slot_level_handler fn, bool lock_flush_tlb)
{
	return slot_handle_level(kvm, memslot, fn, PT_PAGE_TABLE_LEVEL,
				 PT_PAGE_TABLE_LEVEL, lock_flush_tlb);
}

void kvm_zap_gfn_range(struct kvm *kvm, gfn_t gfn_start, gfn_t gfn_end)
{
	struct kvm_memslots *slots;
	struct kvm_memory_slot *memslot;
	int i;

	spin_lock(&kvm->mmu_lock);
	for (i = 0; i < KVM_ADDRESS_SPACE_NUM; i++) {
		slots = __kvm_memslots(kvm, i);
		kvm_for_each_memslot(memslot, slots) {
			gfn_t start, end;

			start = max(gfn_start, memslot->base_gfn);
			end = min(gfn_end, memslot->base_gfn + memslot->npages);
			if (start >= end)
				continue;

			slot_handle_level_range(kvm, memslot, kvm_zap_rmapp,
						PT_PAGE_TABLE_LEVEL, PT_MAX_HUGEPAGE_LEVEL,
						start, end - 1, true);
		}
	}

	spin_unlock(&kvm->mmu_lock);
}

static bool slot_rmap_write_protect(struct kvm *kvm,
				    struct kvm_rmap_head *rmap_head)
{
	return __rmap_write_protect(kvm, rmap_head, false);
}

void kvm_mmu_slot_remove_write_access(struct kvm *kvm,
				      struct kvm_memory_slot *memslot)
{
	bool flush;

	spin_lock(&kvm->mmu_lock);
	flush = slot_handle_all_level(kvm, memslot, slot_rmap_write_protect,
				      false);
	spin_unlock(&kvm->mmu_lock);

	/*
	 * kvm_mmu_slot_remove_write_access() and kvm_vm_ioctl_get_dirty_log()
	 * which do tlb flush out of mmu-lock should be serialized by
	 * kvm->slots_lock otherwise tlb flush would be missed.
	 */
	lockdep_assert_held(&kvm->slots_lock);

	/*
	 * We can flush all the TLBs out of the mmu lock without TLB
	 * corruption since we just change the spte from writable to
	 * readonly so that we only need to care the case of changing
	 * spte from present to present (changing the spte from present
	 * to nonpresent will flush all the TLBs immediately), in other
	 * words, the only case we care is mmu_spte_update() where we
	 * haved checked SPTE_HOST_WRITEABLE | SPTE_MMU_WRITEABLE
	 * instead of PT_WRITABLE_MASK, that means it does not depend
	 * on PT_WRITABLE_MASK anymore.
	 */
	if (flush)
		kvm_flush_remote_tlbs(kvm);
}

static bool kvm_mmu_zap_collapsible_spte(struct kvm *kvm,
					 struct kvm_rmap_head *rmap_head)
{
	u64 *sptep;
	struct rmap_iterator iter;
	int need_tlb_flush = 0;
	kvm_pfn_t pfn;
	struct kvm_mmu_page *sp;

restart:
	for_each_rmap_spte(rmap_head, &iter, sptep) {
		sp = page_header(__pa(sptep));
		pfn = spte_to_pfn(*sptep);

		/*
		 * We cannot do huge page mapping for indirect shadow pages,
		 * which are found on the last rmap (level = 1) when not using
		 * tdp; such shadow pages are synced with the page table in
		 * the guest, and the guest page table is using 4K page size
		 * mapping if the indirect sp has level = 1.
		 */
		if (sp->role.direct &&
			!kvm_is_reserved_pfn(pfn) &&
			PageTransCompound(pfn_to_page(pfn))) {
			drop_spte(kvm, sptep);
			need_tlb_flush = 1;
			goto restart;
		}
	}

	return need_tlb_flush;
}

void kvm_mmu_zap_collapsible_sptes(struct kvm *kvm,
				   const struct kvm_memory_slot *memslot)
{
	/* FIXME: const-ify all uses of struct kvm_memory_slot.  */
	spin_lock(&kvm->mmu_lock);
	slot_handle_leaf(kvm, (struct kvm_memory_slot *)memslot,
			 kvm_mmu_zap_collapsible_spte, true);
	spin_unlock(&kvm->mmu_lock);
}

void kvm_mmu_slot_leaf_clear_dirty(struct kvm *kvm,
				   struct kvm_memory_slot *memslot)
{
	bool flush;

	spin_lock(&kvm->mmu_lock);
	flush = slot_handle_leaf(kvm, memslot, __rmap_clear_dirty, false);
	spin_unlock(&kvm->mmu_lock);

	lockdep_assert_held(&kvm->slots_lock);

	/*
	 * It's also safe to flush TLBs out of mmu lock here as currently this
	 * function is only used for dirty logging, in which case flushing TLB
	 * out of mmu lock also guarantees no dirty pages will be lost in
	 * dirty_bitmap.
	 */
	if (flush)
		kvm_flush_remote_tlbs(kvm);
}
EXPORT_SYMBOL_GPL(kvm_mmu_slot_leaf_clear_dirty);

void kvm_mmu_slot_largepage_remove_write_access(struct kvm *kvm,
					struct kvm_memory_slot *memslot)
{
	bool flush;

	spin_lock(&kvm->mmu_lock);
	flush = slot_handle_large_level(kvm, memslot, slot_rmap_write_protect,
					false);
	spin_unlock(&kvm->mmu_lock);

	/* see kvm_mmu_slot_remove_write_access */
	lockdep_assert_held(&kvm->slots_lock);

	if (flush)
		kvm_flush_remote_tlbs(kvm);
}
EXPORT_SYMBOL_GPL(kvm_mmu_slot_largepage_remove_write_access);

void kvm_mmu_slot_set_dirty(struct kvm *kvm,
			    struct kvm_memory_slot *memslot)
{
	bool flush;

	spin_lock(&kvm->mmu_lock);
	flush = slot_handle_all_level(kvm, memslot, __rmap_set_dirty, false);
	spin_unlock(&kvm->mmu_lock);

	lockdep_assert_held(&kvm->slots_lock);

	/* see kvm_mmu_slot_leaf_clear_dirty */
	if (flush)
		kvm_flush_remote_tlbs(kvm);
}
EXPORT_SYMBOL_GPL(kvm_mmu_slot_set_dirty);

#define BATCH_ZAP_PAGES	10
static void kvm_zap_obsolete_pages(struct kvm *kvm)
{
	struct kvm_mmu_page *sp, *node;
	int batch = 0;

restart:
	list_for_each_entry_safe_reverse(sp, node,
	      &kvm->arch.active_mmu_pages, link) {
		int ret;

		/*
		 * No obsolete page exists before new created page since
		 * active_mmu_pages is the FIFO list.
		 */
		if (!is_obsolete_sp(kvm, sp))
			break;

		/*
		 * Since we are reversely walking the list and the invalid
		 * list will be moved to the head, skip the invalid page
		 * can help us to avoid the infinity list walking.
		 */
		if (sp->role.invalid)
			continue;

		/*
		 * Need not flush tlb since we only zap the sp with invalid
		 * generation number.
		 */
		if (batch >= BATCH_ZAP_PAGES &&
		      cond_resched_lock(&kvm->mmu_lock)) {
			batch = 0;
			goto restart;
		}

		ret = kvm_mmu_prepare_zap_page(kvm, sp,
				&kvm->arch.zapped_obsolete_pages);
		batch += ret;

		if (ret)
			goto restart;
	}

	/*
	 * Should flush tlb before free page tables since lockless-walking
	 * may use the pages.
	 */
	kvm_mmu_commit_zap_page(kvm, &kvm->arch.zapped_obsolete_pages);
}

/*
 * Fast invalidate all shadow pages and use lock-break technique
 * to zap obsolete pages.
 *
 * It's required when memslot is being deleted or VM is being
 * destroyed, in these cases, we should ensure that KVM MMU does
 * not use any resource of the being-deleted slot or all slots
 * after calling the function.
 */
void kvm_mmu_invalidate_zap_all_pages(struct kvm *kvm)
{
	spin_lock(&kvm->mmu_lock);
	trace_kvm_mmu_invalidate_zap_all_pages(kvm);
	kvm->arch.mmu_valid_gen++;

	/*
	 * Notify all vcpus to reload its shadow page table
	 * and flush TLB. Then all vcpus will switch to new
	 * shadow page table with the new mmu_valid_gen.
	 *
	 * Note: we should do this under the protection of
	 * mmu-lock, otherwise, vcpu would purge shadow page
	 * but miss tlb flush.
	 */
	kvm_reload_remote_mmus(kvm);

	kvm_zap_obsolete_pages(kvm);
	spin_unlock(&kvm->mmu_lock);
}

static bool kvm_has_zapped_obsolete_pages(struct kvm *kvm)
{
	return unlikely(!list_empty_careful(&kvm->arch.zapped_obsolete_pages));
}

void kvm_mmu_invalidate_mmio_sptes(struct kvm *kvm, struct kvm_memslots *slots)
{
	/*
	 * The very rare case: if the generation-number is round,
	 * zap all shadow pages.
	 */
	if (unlikely((slots->generation & MMIO_GEN_MASK) == 0)) {
		printk_ratelimited(KERN_DEBUG "kvm: zapping shadow pages for mmio generation wraparound\n");
		kvm_mmu_invalidate_zap_all_pages(kvm);
	}
}

static unsigned long
mmu_shrink_scan(struct shrinker *shrink, struct shrink_control *sc)
{
	struct kvm *kvm;
	int nr_to_scan = sc->nr_to_scan;
	unsigned long freed = 0;

	spin_lock(&kvm_lock);

	list_for_each_entry(kvm, &vm_list, vm_list) {
		int idx;
		LIST_HEAD(invalid_list);

		/*
		 * Never scan more than sc->nr_to_scan VM instances.
		 * Will not hit this condition practically since we do not try
		 * to shrink more than one VM and it is very unlikely to see
		 * !n_used_mmu_pages so many times.
		 */
		if (!nr_to_scan--)
			break;
		/*
		 * n_used_mmu_pages is accessed without holding kvm->mmu_lock
		 * here. We may skip a VM instance errorneosly, but we do not
		 * want to shrink a VM that only started to populate its MMU
		 * anyway.
		 */
		if (!kvm->arch.n_used_mmu_pages &&
		      !kvm_has_zapped_obsolete_pages(kvm))
			continue;

		idx = srcu_read_lock(&kvm->srcu);
		spin_lock(&kvm->mmu_lock);

		if (kvm_has_zapped_obsolete_pages(kvm)) {
			kvm_mmu_commit_zap_page(kvm,
			      &kvm->arch.zapped_obsolete_pages);
			goto unlock;
		}

		if (prepare_zap_oldest_mmu_page(kvm, &invalid_list))
			freed++;
		kvm_mmu_commit_zap_page(kvm, &invalid_list);

unlock:
		spin_unlock(&kvm->mmu_lock);
		srcu_read_unlock(&kvm->srcu, idx);

		/*
		 * unfair on small ones
		 * per-vm shrinkers cry out
		 * sadness comes quickly
		 */
		list_move_tail(&kvm->vm_list, &vm_list);
		break;
	}

	spin_unlock(&kvm_lock);
	return freed;
}

static unsigned long
mmu_shrink_count(struct shrinker *shrink, struct shrink_control *sc)
{
	return percpu_counter_read_positive(&kvm_total_used_mmu_pages);
}

static struct shrinker mmu_shrinker = {
	.count_objects = mmu_shrink_count,
	.scan_objects = mmu_shrink_scan,
	.seeks = DEFAULT_SEEKS * 10,
};

static void mmu_destroy_caches(void)
{
	if (pte_list_desc_cache)
		kmem_cache_destroy(pte_list_desc_cache);
	if (mmu_page_header_cache)
		kmem_cache_destroy(mmu_page_header_cache);
}

int kvm_mmu_module_init(void)
{
	pte_list_desc_cache = kmem_cache_create("pte_list_desc",
					    sizeof(struct pte_list_desc),
					    0, 0, NULL);
	if (!pte_list_desc_cache)
		goto nomem;

	mmu_page_header_cache = kmem_cache_create("kvm_mmu_page_header",
						  sizeof(struct kvm_mmu_page),
						  0, 0, NULL);
	if (!mmu_page_header_cache)
		goto nomem;

	if (percpu_counter_init(&kvm_total_used_mmu_pages, 0, GFP_KERNEL))
		goto nomem;

	register_shrinker(&mmu_shrinker);

	return 0;

nomem:
	mmu_destroy_caches();
	return -ENOMEM;
}

/*
 * Caculate mmu pages needed for kvm.
 */
unsigned int kvm_mmu_calculate_mmu_pages(struct kvm *kvm)
{
	unsigned int nr_mmu_pages;
	unsigned int  nr_pages = 0;
	struct kvm_memslots *slots;
	struct kvm_memory_slot *memslot;
	int i;

	for (i = 0; i < KVM_ADDRESS_SPACE_NUM; i++) {
		slots = __kvm_memslots(kvm, i);

		kvm_for_each_memslot(memslot, slots)
			nr_pages += memslot->npages;
	}

	nr_mmu_pages = nr_pages * KVM_PERMILLE_MMU_PAGES / 1000;
	nr_mmu_pages = max(nr_mmu_pages,
			   (unsigned int) KVM_MIN_ALLOC_MMU_PAGES);

	return nr_mmu_pages;
}

void kvm_mmu_destroy(struct kvm_vcpu *vcpu)
{
	kvm_mmu_unload(vcpu);
	free_mmu_pages(vcpu);
	mmu_free_memory_caches(vcpu);
}

void kvm_mmu_module_exit(void)
{
	mmu_destroy_caches();
	percpu_counter_destroy(&kvm_total_used_mmu_pages);
	unregister_shrinker(&mmu_shrinker);
	mmu_audit_disable();
}<|MERGE_RESOLUTION|>--- conflicted
+++ resolved
@@ -2546,16 +2546,9 @@
 	return ret;
 }
 
-<<<<<<< HEAD
 static bool mmu_set_spte(struct kvm_vcpu *vcpu, u64 *sptep, unsigned pte_access,
-			 int write_fault, int level, gfn_t gfn, pfn_t pfn,
+			 int write_fault, int level, gfn_t gfn, kvm_pfn_t pfn,
 			 bool speculative, bool host_writable)
-=======
-static void mmu_set_spte(struct kvm_vcpu *vcpu, u64 *sptep,
-			 unsigned pte_access, int write_fault, int *emulate,
-			 int level, gfn_t gfn, kvm_pfn_t pfn, bool speculative,
-			 bool host_writable)
->>>>>>> 3e30826f
 {
 	int was_rmapped = 0;
 	int rmap_count;
@@ -2698,14 +2691,8 @@
 	__direct_pte_prefetch(vcpu, sp, sptep);
 }
 
-<<<<<<< HEAD
 static int __direct_map(struct kvm_vcpu *vcpu, int write, int map_writable,
-			int level, gfn_t gfn, pfn_t pfn, bool prefault)
-=======
-static int __direct_map(struct kvm_vcpu *vcpu, gpa_t v, int write,
-			int map_writable, int level, gfn_t gfn, kvm_pfn_t pfn,
-			bool prefault)
->>>>>>> 3e30826f
+			int level, gfn_t gfn, kvm_pfn_t pfn, bool prefault)
 {
 	struct kvm_shadow_walk_iterator iterator;
 	struct kvm_mmu_page *sp;
