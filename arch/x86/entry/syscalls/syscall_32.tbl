--- conflicted
+++ resolved
@@ -384,10 +384,5 @@
 375	i386	membarrier		sys_membarrier
 376	i386	mlock2			sys_mlock2
 377	i386	copy_file_range		sys_copy_file_range
-<<<<<<< HEAD
-378	i386	preadv2			sys_preadv2
-379	i386	pwritev2		sys_pwritev2
-=======
 378	i386	preadv2			sys_preadv2			compat_sys_preadv2
-379	i386	pwritev2		sys_pwritev2			compat_sys_pwritev2
->>>>>>> ed596a4a
+379	i386	pwritev2		sys_pwritev2			compat_sys_pwritev2