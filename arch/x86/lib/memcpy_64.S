/* Copyright 2002 Andi Kleen */

#include <linux/linkage.h>
<<<<<<< HEAD
=======
#include <asm/errno.h>
>>>>>>> e05968d2
#include <asm/cpufeatures.h>
#include <asm/alternative-asm.h>

/*
 * We build a jump to memcpy_orig by default which gets NOPped out on
 * the majority of x86 CPUs which set REP_GOOD. In addition, CPUs which
 * have the enhanced REP MOVSB/STOSB feature (ERMS), change those NOPs
 * to a jmp to memcpy_erms which does the REP; MOVSB mem copy.
 */

.weak memcpy

/*
 * memcpy - Copy a memory block.
 *
 * Input:
 *  rdi destination
 *  rsi source
 *  rdx count
 *
 * Output:
 * rax original destination
 */
ENTRY(__memcpy)
ENTRY(memcpy)
	ALTERNATIVE_2 "jmp memcpy_orig", "", X86_FEATURE_REP_GOOD, \
		      "jmp memcpy_erms", X86_FEATURE_ERMS

	movq %rdi, %rax
	movq %rdx, %rcx
	shrq $3, %rcx
	andl $7, %edx
	rep movsq
	movl %edx, %ecx
	rep movsb
	ret
ENDPROC(memcpy)
ENDPROC(__memcpy)

/*
 * memcpy_erms() - enhanced fast string memcpy. This is faster and
 * simpler than memcpy. Use memcpy_erms when possible.
 */
ENTRY(memcpy_erms)
	movq %rdi, %rax
	movq %rdx, %rcx
	rep movsb
	ret
ENDPROC(memcpy_erms)

ENTRY(memcpy_orig)
	movq %rdi, %rax

	cmpq $0x20, %rdx
	jb .Lhandle_tail

	/*
	 * We check whether memory false dependence could occur,
	 * then jump to corresponding copy mode.
	 */
	cmp  %dil, %sil
	jl .Lcopy_backward
	subq $0x20, %rdx
.Lcopy_forward_loop:
	subq $0x20,	%rdx

	/*
	 * Move in blocks of 4x8 bytes:
	 */
	movq 0*8(%rsi),	%r8
	movq 1*8(%rsi),	%r9
	movq 2*8(%rsi),	%r10
	movq 3*8(%rsi),	%r11
	leaq 4*8(%rsi),	%rsi

	movq %r8,	0*8(%rdi)
	movq %r9,	1*8(%rdi)
	movq %r10,	2*8(%rdi)
	movq %r11,	3*8(%rdi)
	leaq 4*8(%rdi),	%rdi
	jae  .Lcopy_forward_loop
	addl $0x20,	%edx
	jmp  .Lhandle_tail

.Lcopy_backward:
	/*
	 * Calculate copy position to tail.
	 */
	addq %rdx,	%rsi
	addq %rdx,	%rdi
	subq $0x20,	%rdx
	/*
	 * At most 3 ALU operations in one cycle,
	 * so append NOPS in the same 16 bytes trunk.
	 */
	.p2align 4
.Lcopy_backward_loop:
	subq $0x20,	%rdx
	movq -1*8(%rsi),	%r8
	movq -2*8(%rsi),	%r9
	movq -3*8(%rsi),	%r10
	movq -4*8(%rsi),	%r11
	leaq -4*8(%rsi),	%rsi
	movq %r8,		-1*8(%rdi)
	movq %r9,		-2*8(%rdi)
	movq %r10,		-3*8(%rdi)
	movq %r11,		-4*8(%rdi)
	leaq -4*8(%rdi),	%rdi
	jae  .Lcopy_backward_loop

	/*
	 * Calculate copy position to head.
	 */
	addl $0x20,	%edx
	subq %rdx,	%rsi
	subq %rdx,	%rdi
.Lhandle_tail:
	cmpl $16,	%edx
	jb   .Lless_16bytes

	/*
	 * Move data from 16 bytes to 31 bytes.
	 */
	movq 0*8(%rsi), %r8
	movq 1*8(%rsi),	%r9
	movq -2*8(%rsi, %rdx),	%r10
	movq -1*8(%rsi, %rdx),	%r11
	movq %r8,	0*8(%rdi)
	movq %r9,	1*8(%rdi)
	movq %r10,	-2*8(%rdi, %rdx)
	movq %r11,	-1*8(%rdi, %rdx)
	retq
	.p2align 4
.Lless_16bytes:
	cmpl $8,	%edx
	jb   .Lless_8bytes
	/*
	 * Move data from 8 bytes to 15 bytes.
	 */
	movq 0*8(%rsi),	%r8
	movq -1*8(%rsi, %rdx),	%r9
	movq %r8,	0*8(%rdi)
	movq %r9,	-1*8(%rdi, %rdx)
	retq
	.p2align 4
.Lless_8bytes:
	cmpl $4,	%edx
	jb   .Lless_3bytes

	/*
	 * Move data from 4 bytes to 7 bytes.
	 */
	movl (%rsi), %ecx
	movl -4(%rsi, %rdx), %r8d
	movl %ecx, (%rdi)
	movl %r8d, -4(%rdi, %rdx)
	retq
	.p2align 4
.Lless_3bytes:
	subl $1, %edx
	jb .Lend
	/*
	 * Move data from 1 bytes to 3 bytes.
	 */
	movzbl (%rsi), %ecx
	jz .Lstore_1byte
	movzbq 1(%rsi), %r8
	movzbq (%rsi, %rdx), %r9
	movb %r8b, 1(%rdi)
	movb %r9b, (%rdi, %rdx)
.Lstore_1byte:
	movb %cl, (%rdi)

.Lend:
	retq
ENDPROC(memcpy_orig)

#ifndef CONFIG_UML
/*
 * memcpy_mcsafe - memory copy with machine check exception handling
 * Note that we only catch machine checks when reading the source addresses.
 * Writes to target are posted and don't generate machine checks.
 */
ENTRY(memcpy_mcsafe)
	cmpl $8, %edx
	/* Less than 8 bytes? Go to byte copy loop */
	jb .L_no_whole_words

	/* Check for bad alignment of source */
	testl $7, %esi
	/* Already aligned */
	jz .L_8byte_aligned

	/* Copy one byte at a time until source is 8-byte aligned */
	movl %esi, %ecx
	andl $7, %ecx
	subl $8, %ecx
	negl %ecx
	subl %ecx, %edx
.L_copy_leading_bytes:
	movb (%rsi), %al
	movb %al, (%rdi)
	incq %rsi
	incq %rdi
	decl %ecx
	jnz .L_copy_leading_bytes

.L_8byte_aligned:
	/* Figure out how many whole cache lines (64-bytes) to copy */
	movl %edx, %ecx
	andl $63, %edx
	shrl $6, %ecx
	jz .L_no_whole_cache_lines

	/* Loop copying whole cache lines */
.L_cache_w0: movq (%rsi), %r8
.L_cache_w1: movq 1*8(%rsi), %r9
.L_cache_w2: movq 2*8(%rsi), %r10
.L_cache_w3: movq 3*8(%rsi), %r11
	movq %r8, (%rdi)
	movq %r9, 1*8(%rdi)
	movq %r10, 2*8(%rdi)
	movq %r11, 3*8(%rdi)
.L_cache_w4: movq 4*8(%rsi), %r8
.L_cache_w5: movq 5*8(%rsi), %r9
.L_cache_w6: movq 6*8(%rsi), %r10
.L_cache_w7: movq 7*8(%rsi), %r11
	movq %r8, 4*8(%rdi)
	movq %r9, 5*8(%rdi)
	movq %r10, 6*8(%rdi)
	movq %r11, 7*8(%rdi)
	leaq 64(%rsi), %rsi
	leaq 64(%rdi), %rdi
	decl %ecx
	jnz .L_cache_w0

	/* Are there any trailing 8-byte words? */
.L_no_whole_cache_lines:
	movl %edx, %ecx
	andl $7, %edx
	shrl $3, %ecx
	jz .L_no_whole_words

	/* Copy trailing words */
.L_copy_trailing_words:
	movq (%rsi), %r8
	mov %r8, (%rdi)
	leaq 8(%rsi), %rsi
	leaq 8(%rdi), %rdi
	decl %ecx
	jnz .L_copy_trailing_words

	/* Any trailing bytes? */
.L_no_whole_words:
	andl %edx, %edx
	jz .L_done_memcpy_trap

	/* Copy trailing bytes */
	movl %edx, %ecx
.L_copy_trailing_bytes:
	movb (%rsi), %al
	movb %al, (%rdi)
	incq %rsi
	incq %rdi
	decl %ecx
	jnz .L_copy_trailing_bytes

<<<<<<< HEAD
	/* Copy successful. Return true */
=======
	/* Copy successful. Return zero */
>>>>>>> e05968d2
.L_done_memcpy_trap:
	xorq %rax, %rax
	ret
ENDPROC(memcpy_mcsafe)

	.section .fixup, "ax"
<<<<<<< HEAD
	/* Return false for any failure */
.L_memcpy_mcsafe_fail:
	mov	$1, %rax
=======
	/* Return -EFAULT for any failure */
.L_memcpy_mcsafe_fail:
	mov	$-EFAULT, %rax
>>>>>>> e05968d2
	ret

	.previous

	_ASM_EXTABLE_FAULT(.L_copy_leading_bytes, .L_memcpy_mcsafe_fail)
	_ASM_EXTABLE_FAULT(.L_cache_w0, .L_memcpy_mcsafe_fail)
	_ASM_EXTABLE_FAULT(.L_cache_w1, .L_memcpy_mcsafe_fail)
	_ASM_EXTABLE_FAULT(.L_cache_w3, .L_memcpy_mcsafe_fail)
	_ASM_EXTABLE_FAULT(.L_cache_w3, .L_memcpy_mcsafe_fail)
	_ASM_EXTABLE_FAULT(.L_cache_w4, .L_memcpy_mcsafe_fail)
	_ASM_EXTABLE_FAULT(.L_cache_w5, .L_memcpy_mcsafe_fail)
	_ASM_EXTABLE_FAULT(.L_cache_w6, .L_memcpy_mcsafe_fail)
	_ASM_EXTABLE_FAULT(.L_cache_w7, .L_memcpy_mcsafe_fail)
	_ASM_EXTABLE_FAULT(.L_copy_trailing_words, .L_memcpy_mcsafe_fail)
	_ASM_EXTABLE_FAULT(.L_copy_trailing_bytes, .L_memcpy_mcsafe_fail)
#endif<|MERGE_RESOLUTION|>--- conflicted
+++ resolved
@@ -1,10 +1,7 @@
 /* Copyright 2002 Andi Kleen */
 
 #include <linux/linkage.h>
-<<<<<<< HEAD
-=======
 #include <asm/errno.h>
->>>>>>> e05968d2
 #include <asm/cpufeatures.h>
 #include <asm/alternative-asm.h>
 
@@ -272,26 +269,16 @@
 	decl %ecx
 	jnz .L_copy_trailing_bytes
 
-<<<<<<< HEAD
-	/* Copy successful. Return true */
-=======
 	/* Copy successful. Return zero */
->>>>>>> e05968d2
 .L_done_memcpy_trap:
 	xorq %rax, %rax
 	ret
 ENDPROC(memcpy_mcsafe)
 
 	.section .fixup, "ax"
-<<<<<<< HEAD
-	/* Return false for any failure */
-.L_memcpy_mcsafe_fail:
-	mov	$1, %rax
-=======
 	/* Return -EFAULT for any failure */
 .L_memcpy_mcsafe_fail:
 	mov	$-EFAULT, %rax
->>>>>>> e05968d2
 	ret
 
 	.previous
