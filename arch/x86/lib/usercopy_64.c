--- conflicted
+++ resolved
@@ -5,13 +5,8 @@
  * Copyright 1997 Linus Torvalds
  * Copyright 2002 Andi Kleen <ak@suse.de>
  */
-<<<<<<< HEAD
 #include <linux/export.h>
-#include <asm/uaccess.h>
-=======
-#include <linux/module.h>
 #include <linux/uaccess.h>
->>>>>>> 3ebfd81f
 
 /*
  * Zero Userspace
