#define pr_fmt(fmt) "efi: " fmt

#include <linux/init.h>
#include <linux/kernel.h>
#include <linux/string.h>
#include <linux/time.h>
#include <linux/types.h>
#include <linux/efi.h>
#include <linux/slab.h>
#include <linux/memblock.h>
#include <linux/bootmem.h>
#include <linux/acpi.h>
#include <linux/dmi.h>
#include <asm/efi.h>
#include <asm/uv/uv.h>

#define EFI_MIN_RESERVE 5120

#define EFI_DUMMY_GUID \
	EFI_GUID(0x4424ac57, 0xbe4b, 0x47dd, 0x9e, 0x97, 0xed, 0x50, 0xf0, 0x9f, 0x92, 0xa9)

static efi_char16_t efi_dummy_name[6] = { 'D', 'U', 'M', 'M', 'Y', 0 };

static bool efi_no_storage_paranoia;

/*
 * Some firmware implementations refuse to boot if there's insufficient
 * space in the variable store. The implementation of garbage collection
 * in some FW versions causes stale (deleted) variables to take up space
 * longer than intended and space is only freed once the store becomes
 * almost completely full.
 *
 * Enabling this option disables the space checks in
 * efi_query_variable_store() and forces garbage collection.
 *
 * Only enable this option if deleting EFI variables does not free up
 * space in your variable store, e.g. if despite deleting variables
 * you're unable to create new ones.
 */
static int __init setup_storage_paranoia(char *arg)
{
	efi_no_storage_paranoia = true;
	return 0;
}
early_param("efi_no_storage_paranoia", setup_storage_paranoia);

/*
 * Deleting the dummy variable which kicks off garbage collection
*/
void efi_delete_dummy_variable(void)
{
	efi.set_variable(efi_dummy_name, &EFI_DUMMY_GUID,
			 EFI_VARIABLE_NON_VOLATILE |
			 EFI_VARIABLE_BOOTSERVICE_ACCESS |
			 EFI_VARIABLE_RUNTIME_ACCESS,
			 0, NULL);
}

/*
 * In the nonblocking case we do not attempt to perform garbage
 * collection if we do not have enough free space. Rather, we do the
 * bare minimum check and give up immediately if the available space
 * is below EFI_MIN_RESERVE.
 *
 * This function is intended to be small and simple because it is
 * invoked from crash handler paths.
 */
static efi_status_t
query_variable_store_nonblocking(u32 attributes, unsigned long size)
{
	efi_status_t status;
	u64 storage_size, remaining_size, max_size;

	status = efi.query_variable_info_nonblocking(attributes, &storage_size,
						     &remaining_size,
						     &max_size);
	if (status != EFI_SUCCESS)
		return status;

	if (remaining_size - size < EFI_MIN_RESERVE)
		return EFI_OUT_OF_RESOURCES;

	return EFI_SUCCESS;
}

/*
 * Some firmware implementations refuse to boot if there's insufficient space
 * in the variable store. Ensure that we never use more than a safe limit.
 *
 * Return EFI_SUCCESS if it is safe to write 'size' bytes to the variable
 * store.
 */
efi_status_t efi_query_variable_store(u32 attributes, unsigned long size,
				      bool nonblocking)
{
	efi_status_t status;
	u64 storage_size, remaining_size, max_size;

	if (!(attributes & EFI_VARIABLE_NON_VOLATILE))
		return 0;

	if (nonblocking)
		return query_variable_store_nonblocking(attributes, size);

	status = efi.query_variable_info(attributes, &storage_size,
					 &remaining_size, &max_size);
	if (status != EFI_SUCCESS)
		return status;

	/*
	 * We account for that by refusing the write if permitting it would
	 * reduce the available space to under 5KB. This figure was provided by
	 * Samsung, so should be safe.
	 */
	if ((remaining_size - size < EFI_MIN_RESERVE) &&
		!efi_no_storage_paranoia) {

		/*
		 * Triggering garbage collection may require that the firmware
		 * generate a real EFI_OUT_OF_RESOURCES error. We can force
		 * that by attempting to use more space than is available.
		 */
		unsigned long dummy_size = remaining_size + 1024;
		void *dummy = kzalloc(dummy_size, GFP_ATOMIC);

		if (!dummy)
			return EFI_OUT_OF_RESOURCES;

		status = efi.set_variable(efi_dummy_name, &EFI_DUMMY_GUID,
					  EFI_VARIABLE_NON_VOLATILE |
					  EFI_VARIABLE_BOOTSERVICE_ACCESS |
					  EFI_VARIABLE_RUNTIME_ACCESS,
					  dummy_size, dummy);

		if (status == EFI_SUCCESS) {
			/*
			 * This should have failed, so if it didn't make sure
			 * that we delete it...
			 */
			efi_delete_dummy_variable();
		}

		kfree(dummy);

		/*
		 * The runtime code may now have triggered a garbage collection
		 * run, so check the variable info again
		 */
		status = efi.query_variable_info(attributes, &storage_size,
						 &remaining_size, &max_size);

		if (status != EFI_SUCCESS)
			return status;

		/*
		 * There still isn't enough room, so return an error
		 */
		if (remaining_size - size < EFI_MIN_RESERVE)
			return EFI_OUT_OF_RESOURCES;
	}

	return EFI_SUCCESS;
}
EXPORT_SYMBOL_GPL(efi_query_variable_store);

/*
 * The UEFI specification makes it clear that the operating system is
 * free to do whatever it wants with boot services code after
 * ExitBootServices() has been called. Ignoring this recommendation a
 * significant bunch of EFI implementations continue calling into boot
 * services code (SetVirtualAddressMap). In order to work around such
 * buggy implementations we reserve boot services region during EFI
 * init and make sure it stays executable. Then, after
 * SetVirtualAddressMap(), it is discarded.
 *
 * However, some boot services regions contain data that is required
 * by drivers, so we need to track which memory ranges can never be
 * freed. This is done by tagging those regions with the
 * EFI_MEMORY_RUNTIME attribute.
 *
 * Any driver that wants to mark a region as reserved must use
 * efi_mem_reserve() which will insert a new EFI memory descriptor
 * into efi.memmap (splitting existing regions if necessary) and tag
 * it with EFI_MEMORY_RUNTIME.
 */
void __init efi_arch_mem_reserve(phys_addr_t addr, u64 size)
{
	phys_addr_t new_phys, new_size;
	struct efi_mem_range mr;
	efi_memory_desc_t md;
	int num_entries;
	void *new;

	if (efi_mem_desc_lookup(addr, &md)) {
		pr_err("Failed to lookup EFI memory descriptor for %pa\n", &addr);
		return;
	}

	if (addr + size > md.phys_addr + (md.num_pages << EFI_PAGE_SHIFT)) {
		pr_err("Region spans EFI memory descriptors, %pa\n", &addr);
		return;
	}

<<<<<<< HEAD
	mr.range.start = addr;
	mr.range.end = addr + size;
=======
	size += addr % EFI_PAGE_SIZE;
	size = round_up(size, EFI_PAGE_SIZE);
	addr = round_down(addr, EFI_PAGE_SIZE);

	mr.range.start = addr;
	mr.range.end = addr + size - 1;
>>>>>>> 2ab78a72
	mr.attribute = md.attribute | EFI_MEMORY_RUNTIME;

	num_entries = efi_memmap_split_count(&md, &mr.range);
	num_entries += efi.memmap.nr_map;

	new_size = efi.memmap.desc_size * num_entries;

	new_phys = memblock_alloc(new_size, 0);
	if (!new_phys) {
		pr_err("Could not allocate boot services memmap\n");
		return;
	}

	new = early_memremap(new_phys, new_size);
	if (!new) {
		pr_err("Failed to map new boot services memmap\n");
		return;
	}

	efi_memmap_insert(&efi.memmap, new, &mr);
	early_memunmap(new, new_size);

	efi_memmap_install(new_phys, num_entries);
}

/*
 * Helper function for efi_reserve_boot_services() to figure out if we
 * can free regions in efi_free_boot_services().
 *
 * Use this function to ensure we do not free regions owned by somebody
 * else. We must only reserve (and then free) regions:
 *
 * - Not within any part of the kernel
 * - Not the BIOS reserved area (E820_RESERVED, E820_NVS, etc)
 */
static bool can_free_region(u64 start, u64 size)
{
	if (start + size > __pa_symbol(_text) && start <= __pa_symbol(_end))
		return false;

	if (!e820_all_mapped(start, start+size, E820_RAM))
		return false;

	return true;
}

void __init efi_reserve_boot_services(void)
{
	efi_memory_desc_t *md;

	for_each_efi_memory_desc(md) {
		u64 start = md->phys_addr;
		u64 size = md->num_pages << EFI_PAGE_SHIFT;
		bool already_reserved;

		if (md->type != EFI_BOOT_SERVICES_CODE &&
		    md->type != EFI_BOOT_SERVICES_DATA)
			continue;

		already_reserved = memblock_is_region_reserved(start, size);

		/*
		 * Because the following memblock_reserve() is paired
		 * with free_bootmem_late() for this region in
		 * efi_free_boot_services(), we must be extremely
		 * careful not to reserve, and subsequently free,
		 * critical regions of memory (like the kernel image) or
		 * those regions that somebody else has already
		 * reserved.
		 *
		 * A good example of a critical region that must not be
		 * freed is page zero (first 4Kb of memory), which may
		 * contain boot services code/data but is marked
		 * E820_RESERVED by trim_bios_range().
		 */
		if (!already_reserved) {
			memblock_reserve(start, size);

			/*
			 * If we are the first to reserve the region, no
			 * one else cares about it. We own it and can
			 * free it later.
			 */
			if (can_free_region(start, size))
				continue;
		}

		/*
		 * We don't own the region. We must not free it.
		 *
		 * Setting this bit for a boot services region really
		 * doesn't make sense as far as the firmware is
		 * concerned, but it does provide us with a way to tag
		 * those regions that must not be paired with
		 * free_bootmem_late().
		 */
		md->attribute |= EFI_MEMORY_RUNTIME;
	}
}

void __init efi_free_boot_services(void)
{
	phys_addr_t new_phys, new_size;
	efi_memory_desc_t *md;
	int num_entries = 0;
	void *new, *new_md;

	for_each_efi_memory_desc(md) {
		unsigned long long start = md->phys_addr;
		unsigned long long size = md->num_pages << EFI_PAGE_SHIFT;
		size_t rm_size;

		if (md->type != EFI_BOOT_SERVICES_CODE &&
		    md->type != EFI_BOOT_SERVICES_DATA) {
			num_entries++;
			continue;
		}

		/* Do not free, someone else owns it: */
		if (md->attribute & EFI_MEMORY_RUNTIME) {
			num_entries++;
			continue;
		}

		/*
		 * Nasty quirk: if all sub-1MB memory is used for boot
		 * services, we can get here without having allocated the
		 * real mode trampoline.  It's too late to hand boot services
		 * memory back to the memblock allocator, so instead
		 * try to manually allocate the trampoline if needed.
		 *
		 * I've seen this on a Dell XPS 13 9350 with firmware
		 * 1.4.4 with SGX enabled booting Linux via Fedora 24's
		 * grub2-efi on a hard disk.  (And no, I don't know why
		 * this happened, but Linux should still try to boot rather
		 * panicing early.)
		 */
		rm_size = real_mode_size_needed();
		if (rm_size && (start + rm_size) < (1<<20) && size >= rm_size) {
			set_real_mode_mem(start, rm_size);
			start += rm_size;
			size -= rm_size;
		}

		free_bootmem_late(start, size);
	}

	new_size = efi.memmap.desc_size * num_entries;
	new_phys = memblock_alloc(new_size, 0);
	if (!new_phys) {
		pr_err("Failed to allocate new EFI memmap\n");
		return;
	}

	new = memremap(new_phys, new_size, MEMREMAP_WB);
	if (!new) {
		pr_err("Failed to map new EFI memmap\n");
		return;
	}

	/*
	 * Build a new EFI memmap that excludes any boot services
	 * regions that are not tagged EFI_MEMORY_RUNTIME, since those
	 * regions have now been freed.
	 */
	new_md = new;
	for_each_efi_memory_desc(md) {
		if (!(md->attribute & EFI_MEMORY_RUNTIME) &&
		    (md->type == EFI_BOOT_SERVICES_CODE ||
		     md->type == EFI_BOOT_SERVICES_DATA))
			continue;

		memcpy(new_md, md, efi.memmap.desc_size);
		new_md += efi.memmap.desc_size;
	}

	memunmap(new);

	if (efi_memmap_install(new_phys, num_entries)) {
		pr_err("Could not install new EFI memmap\n");
		return;
	}
}

/*
 * A number of config table entries get remapped to virtual addresses
 * after entering EFI virtual mode. However, the kexec kernel requires
 * their physical addresses therefore we pass them via setup_data and
 * correct those entries to their respective physical addresses here.
 *
 * Currently only handles smbios which is necessary for some firmware
 * implementation.
 */
int __init efi_reuse_config(u64 tables, int nr_tables)
{
	int i, sz, ret = 0;
	void *p, *tablep;
	struct efi_setup_data *data;

	if (!efi_setup)
		return 0;

	if (!efi_enabled(EFI_64BIT))
		return 0;

	data = early_memremap(efi_setup, sizeof(*data));
	if (!data) {
		ret = -ENOMEM;
		goto out;
	}

	if (!data->smbios)
		goto out_memremap;

	sz = sizeof(efi_config_table_64_t);

	p = tablep = early_memremap(tables, nr_tables * sz);
	if (!p) {
		pr_err("Could not map Configuration table!\n");
		ret = -ENOMEM;
		goto out_memremap;
	}

	for (i = 0; i < efi.systab->nr_tables; i++) {
		efi_guid_t guid;

		guid = ((efi_config_table_64_t *)p)->guid;

		if (!efi_guidcmp(guid, SMBIOS_TABLE_GUID))
			((efi_config_table_64_t *)p)->table = data->smbios;
		p += sz;
	}
	early_memunmap(tablep, nr_tables * sz);

out_memremap:
	early_memunmap(data, sizeof(*data));
out:
	return ret;
}

static const struct dmi_system_id sgi_uv1_dmi[] = {
	{ NULL, "SGI UV1",
		{	DMI_MATCH(DMI_PRODUCT_NAME,	"Stoutland Platform"),
			DMI_MATCH(DMI_PRODUCT_VERSION,	"1.0"),
			DMI_MATCH(DMI_BIOS_VENDOR,	"SGI.COM"),
		}
	},
	{ } /* NULL entry stops DMI scanning */
};

void __init efi_apply_memmap_quirks(void)
{
	/*
	 * Once setup is done earlier, unmap the EFI memory map on mismatched
	 * firmware/kernel architectures since there is no support for runtime
	 * services.
	 */
	if (!efi_runtime_supported()) {
		pr_info("Setup done, disabling due to 32/64-bit mismatch\n");
		efi_memmap_unmap();
	}

	/* UV2+ BIOS has a fix for this issue.  UV1 still needs the quirk. */
	if (dmi_check_system(sgi_uv1_dmi))
		set_bit(EFI_OLD_MEMMAP, &efi.flags);
}

/*
 * For most modern platforms the preferred method of powering off is via
 * ACPI. However, there are some that are known to require the use of
 * EFI runtime services and for which ACPI does not work at all.
 *
 * Using EFI is a last resort, to be used only if no other option
 * exists.
 */
bool efi_reboot_required(void)
{
	if (!acpi_gbl_reduced_hardware)
		return false;

	efi_reboot_quirk_mode = EFI_RESET_WARM;
	return true;
}

bool efi_poweroff_required(void)
{
	return acpi_gbl_reduced_hardware || acpi_no_s5;
}<|MERGE_RESOLUTION|>--- conflicted
+++ resolved
@@ -201,17 +201,12 @@
 		return;
 	}
 
-<<<<<<< HEAD
-	mr.range.start = addr;
-	mr.range.end = addr + size;
-=======
 	size += addr % EFI_PAGE_SIZE;
 	size = round_up(size, EFI_PAGE_SIZE);
 	addr = round_down(addr, EFI_PAGE_SIZE);
 
 	mr.range.start = addr;
 	mr.range.end = addr + size - 1;
->>>>>>> 2ab78a72
 	mr.attribute = md.attribute | EFI_MEMORY_RUNTIME;
 
 	num_entries = efi_memmap_split_count(&md, &mr.range);
