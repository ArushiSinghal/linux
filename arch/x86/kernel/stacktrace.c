/*
 * Stack trace management functions
 *
 *  Copyright (C) 2006-2009 Red Hat, Inc., Ingo Molnar <mingo@redhat.com>
 */
#include <linux/sched.h>
#include <linux/stacktrace.h>
#include <linux/export.h>
#include <linux/uaccess.h>
#include <asm/stacktrace.h>
#include <asm/unwind.h>

<<<<<<< HEAD
static int save_stack_stack(void *data, const char *name)
=======
static int save_stack_address(struct stack_trace *trace, unsigned long addr,
			      bool nosched)
>>>>>>> c8fe4609
{
	if (nosched && in_sched_functions(addr))
		return 0;

	if (trace->skip > 0) {
		trace->skip--;
		return 0;
	}

	if (trace->nr_entries >= trace->max_entries)
		return -1;

	trace->entries[trace->nr_entries++] = addr;
	return 0;
}

static void __save_stack_trace(struct stack_trace *trace,
			       struct task_struct *task, struct pt_regs *regs,
			       bool nosched)
{
	struct unwind_state state;
	unsigned long addr;

	if (regs)
		save_stack_address(trace, regs->ip, nosched);

	for (unwind_start(&state, task, regs, NULL); !unwind_done(&state);
	     unwind_next_frame(&state)) {
		addr = unwind_get_return_address(&state);
		if (!addr || save_stack_address(trace, addr, nosched))
			break;
	}

	if (trace->nr_entries < trace->max_entries)
		trace->entries[trace->nr_entries++] = ULONG_MAX;
}

/*
 * Save stack-backtrace addresses into a stack_trace buffer.
 */
void save_stack_trace(struct stack_trace *trace)
{
	__save_stack_trace(trace, current, NULL, false);
}
EXPORT_SYMBOL_GPL(save_stack_trace);

void save_stack_trace_regs(struct pt_regs *regs, struct stack_trace *trace)
{
	__save_stack_trace(trace, current, regs, false);
}

void save_stack_trace_tsk(struct task_struct *tsk, struct stack_trace *trace)
{
	if (!try_get_task_stack(tsk))
		return;

<<<<<<< HEAD
	dump_trace(tsk, NULL, NULL, 0, &save_stack_ops_nosched, trace);
	if (trace->nr_entries < trace->max_entries)
		trace->entries[trace->nr_entries++] = ULONG_MAX;
=======
	__save_stack_trace(trace, tsk, NULL, true);
>>>>>>> c8fe4609

	put_task_stack(tsk);
}
EXPORT_SYMBOL_GPL(save_stack_trace_tsk);

/* Userspace stacktrace - based on kernel/trace/trace_sysprof.c */

struct stack_frame_user {
	const void __user	*next_fp;
	unsigned long		ret_addr;
};

static int
copy_stack_frame(const void __user *fp, struct stack_frame_user *frame)
{
	int ret;

	if (!access_ok(VERIFY_READ, fp, sizeof(*frame)))
		return 0;

	ret = 1;
	pagefault_disable();
	if (__copy_from_user_inatomic(frame, fp, sizeof(*frame)))
		ret = 0;
	pagefault_enable();

	return ret;
}

static inline void __save_stack_trace_user(struct stack_trace *trace)
{
	const struct pt_regs *regs = task_pt_regs(current);
	const void __user *fp = (const void __user *)regs->bp;

	if (trace->nr_entries < trace->max_entries)
		trace->entries[trace->nr_entries++] = regs->ip;

	while (trace->nr_entries < trace->max_entries) {
		struct stack_frame_user frame;

		frame.next_fp = NULL;
		frame.ret_addr = 0;
		if (!copy_stack_frame(fp, &frame))
			break;
		if ((unsigned long)fp < regs->sp)
			break;
		if (frame.ret_addr) {
			trace->entries[trace->nr_entries++] =
				frame.ret_addr;
		}
		if (fp == frame.next_fp)
			break;
		fp = frame.next_fp;
	}
}

void save_stack_trace_user(struct stack_trace *trace)
{
	/*
	 * Trace user stack if we are not a kernel thread
	 */
	if (current->mm) {
		__save_stack_trace_user(trace);
	}
	if (trace->nr_entries < trace->max_entries)
		trace->entries[trace->nr_entries++] = ULONG_MAX;
}
<|MERGE_RESOLUTION|>--- conflicted
+++ resolved
@@ -10,12 +10,8 @@
 #include <asm/stacktrace.h>
 #include <asm/unwind.h>
 
-<<<<<<< HEAD
-static int save_stack_stack(void *data, const char *name)
-=======
 static int save_stack_address(struct stack_trace *trace, unsigned long addr,
 			      bool nosched)
->>>>>>> c8fe4609
 {
 	if (nosched && in_sched_functions(addr))
 		return 0;
@@ -72,13 +68,7 @@
 	if (!try_get_task_stack(tsk))
 		return;
 
-<<<<<<< HEAD
-	dump_trace(tsk, NULL, NULL, 0, &save_stack_ops_nosched, trace);
-	if (trace->nr_entries < trace->max_entries)
-		trace->entries[trace->nr_entries++] = ULONG_MAX;
-=======
 	__save_stack_trace(trace, tsk, NULL, true);
->>>>>>> c8fe4609
 
 	put_task_stack(tsk);
 }
