/*
 * ld script for the x86 kernel
 *
 * Historic 32-bit version written by Martin Mares <mj@atrey.karlin.mff.cuni.cz>
 *
 * Modernisation, unification and other changes and fixes:
 *   Copyright (C) 2007-2009  Sam Ravnborg <sam@ravnborg.org>
 *
 *
 * Don't define absolute symbols until and unless you know that symbol
 * value is should remain constant even if kernel image is relocated
 * at run time. Absolute symbols are not relocated. If symbol value should
 * change if kernel is relocated, make the symbol section relative and
 * put it inside the section definition.
 */

#ifdef CONFIG_X86_32
#define LOAD_OFFSET __PAGE_OFFSET
#else
#define LOAD_OFFSET __START_KERNEL_map
#endif

#include <asm-generic/vmlinux.lds.h>
#include <asm/asm-offsets.h>
#include <asm/thread_info.h>
#include <asm/page_types.h>
#include <asm/cache.h>
#include <asm/boot.h>

#undef i386     /* in case the preprocessor is a 32bit one */

OUTPUT_FORMAT(CONFIG_OUTPUT_FORMAT, CONFIG_OUTPUT_FORMAT, CONFIG_OUTPUT_FORMAT)

#ifdef CONFIG_X86_32
OUTPUT_ARCH(i386)
ENTRY(phys_startup_32)
jiffies = jiffies_64;
#else
OUTPUT_ARCH(i386:x86-64)
ENTRY(phys_startup_64)
jiffies_64 = jiffies;
#endif

#if defined(CONFIG_X86_64)
/*
 * On 64-bit, align RODATA to 2MB so we retain large page mappings for
 * boundaries spanning kernel text, rodata and data sections.
 *
 * However, kernel identity mappings will have different RWX permissions
 * to the pages mapping to text and to the pages padding (which are freed) the
 * text section. Hence kernel identity mappings will be broken to smaller
 * pages. For 64-bit, kernel text and kernel identity mappings are different,
 * so we can enable protection checks as well as retain 2MB large page
 * mappings for kernel text.
 */
#define X64_ALIGN_RODATA_BEGIN	. = ALIGN(HPAGE_SIZE);

#define X64_ALIGN_RODATA_END					\
		. = ALIGN(HPAGE_SIZE);				\
		__end_rodata_hpage_align = .;

#else

#define X64_ALIGN_RODATA_BEGIN
#define X64_ALIGN_RODATA_END

#endif

PHDRS {
	text PT_LOAD FLAGS(5);          /* R_E */
	data PT_LOAD FLAGS(6);          /* RW_ */
#ifdef CONFIG_X86_64
#ifdef CONFIG_SMP
	percpu PT_LOAD FLAGS(6);        /* RW_ */
#endif
	init PT_LOAD FLAGS(7);          /* RWE */
#endif
	note PT_NOTE FLAGS(0);          /* ___ */
}

SECTIONS
{
#ifdef CONFIG_X86_32
	. = LOAD_OFFSET + LOAD_PHYSICAL_ADDR;
	phys_startup_32 = ABSOLUTE(startup_32 - LOAD_OFFSET);
#else
	. = __START_KERNEL;
	phys_startup_64 = ABSOLUTE(startup_64 - LOAD_OFFSET);
#endif

	/* Text and read-only data */
	.text :  AT(ADDR(.text) - LOAD_OFFSET) {
		_text = .;
		/* bootstrapping code */
		HEAD_TEXT
		. = ALIGN(8);
		_stext = .;
		TEXT_TEXT
		SCHED_TEXT
		LOCK_TEXT
		KPROBES_TEXT
		ENTRY_TEXT
		IRQENTRY_TEXT
		SOFTIRQENTRY_TEXT
		*(.fixup)
		*(.gnu.warning)
		/* End of text section */
		_etext = .;
	} :text = 0x9090

	NOTES :text :note

	EXCEPTION_TABLE(16) :text = 0x9090

	/* .text should occupy whole number of pages */
	. = ALIGN(PAGE_SIZE);
	X64_ALIGN_RODATA_BEGIN
	RO_DATA(PAGE_SIZE)
	X64_ALIGN_RODATA_END

	/* Data */
	.data : AT(ADDR(.data) - LOAD_OFFSET) {
		/* Start of data section */
		_sdata = .;

		/* init_task */
		INIT_TASK_DATA(THREAD_SIZE)

#ifdef CONFIG_X86_32
		/* 32 bit has nosave before _edata */
		NOSAVE_DATA
#endif

		PAGE_ALIGNED_DATA(PAGE_SIZE)

		CACHELINE_ALIGNED_DATA(L1_CACHE_BYTES)

		DATA_DATA
		CONSTRUCTORS

		/* rarely changed data like cpu maps */
		READ_MOSTLY_DATA(INTERNODE_CACHE_BYTES)

		/* End of data section */
		_edata = .;
	} :data


	. = ALIGN(PAGE_SIZE);
	__vvar_page = .;

	.vvar : AT(ADDR(.vvar) - LOAD_OFFSET) {
		/* work around gold bug 13023 */
		__vvar_beginning_hack = .;

		/* Place all vvars at the offsets in asm/vvar.h. */
#define EMIT_VVAR(name, offset) 			\
		. = __vvar_beginning_hack + offset;	\
		*(.vvar_ ## name)
#define __VVAR_KERNEL_LDS
#include <asm/vvar.h>
#undef __VVAR_KERNEL_LDS
#undef EMIT_VVAR

		/*
		 * Pad the rest of the page with zeros.  Otherwise the loader
		 * can leave garbage here.
		 */
		. = __vvar_beginning_hack + PAGE_SIZE;
	} :data

       . = ALIGN(__vvar_page + PAGE_SIZE, PAGE_SIZE);

	/* Init code and data - will be freed after init */
	. = ALIGN(PAGE_SIZE);
	.init.begin : AT(ADDR(.init.begin) - LOAD_OFFSET) {
		__init_begin = .; /* paired with __init_end */
	}

#if defined(CONFIG_X86_64) && defined(CONFIG_SMP)
	/*
	 * percpu offsets are zero-based on SMP.  PERCPU_VADDR() changes the
	 * output PHDR, so the next output section - .init.text - should
	 * start another segment - init.
	 */
	PERCPU_VADDR(INTERNODE_CACHE_BYTES, 0, :percpu)
	ASSERT(SIZEOF(.data..percpu) < CONFIG_PHYSICAL_START,
	       "per-CPU data too large - increase CONFIG_PHYSICAL_START")
#endif

	INIT_TEXT_SECTION(PAGE_SIZE)
#ifdef CONFIG_X86_64
	:init
#endif

	/*
	 * Section for code used exclusively before alternatives are run. All
	 * references to such code must be patched out by alternatives, normally
	 * by using X86_FEATURE_ALWAYS CPU feature bit.
	 *
	 * See static_cpu_has() for an example.
	 */
	.altinstr_aux : AT(ADDR(.altinstr_aux) - LOAD_OFFSET) {
		*(.altinstr_aux)
	}

	INIT_DATA_SECTION(16)

	.x86_cpu_dev.init : AT(ADDR(.x86_cpu_dev.init) - LOAD_OFFSET) {
		__x86_cpu_dev_start = .;
		*(.x86_cpu_dev.init)
		__x86_cpu_dev_end = .;
	}

#ifdef CONFIG_X86_INTEL_MID
	.x86_intel_mid_dev.init : AT(ADDR(.x86_intel_mid_dev.init) - \
								LOAD_OFFSET) {
		__x86_intel_mid_dev_start = .;
		*(.x86_intel_mid_dev.init)
		__x86_intel_mid_dev_end = .;
	}
#endif

	/*
	 * start address and size of operations which during runtime
	 * can be patched with virtualization friendly instructions or
	 * baremetal native ones. Think page table operations.
	 * Details in paravirt_types.h
	 */
	. = ALIGN(8);
	.parainstructions : AT(ADDR(.parainstructions) - LOAD_OFFSET) {
		__parainstructions = .;
		*(.parainstructions)
		__parainstructions_end = .;
	}

	/*
	 * struct alt_inst entries. From the header (alternative.h):
	 * "Alternative instructions for different CPU types or capabilities"
	 * Think locking instructions on spinlocks.
	 */
	. = ALIGN(8);
	.altinstructions : AT(ADDR(.altinstructions) - LOAD_OFFSET) {
		__alt_instructions = .;
		*(.altinstructions)
		__alt_instructions_end = .;
	}

	/*
	 * And here are the replacement instructions. The linker sticks
	 * them as binary blobs. The .altinstructions has enough data to
	 * get the address and the length of them to patch the kernel safely.
	 */
	.altinstr_replacement : AT(ADDR(.altinstr_replacement) - LOAD_OFFSET) {
		*(.altinstr_replacement)
	}

	/*
	 * struct iommu_table_entry entries are injected in this section.
	 * It is an array of IOMMUs which during run time gets sorted depending
	 * on its dependency order. After rootfs_initcall is complete
	 * this section can be safely removed.
	 */
	.iommu_table : AT(ADDR(.iommu_table) - LOAD_OFFSET) {
		__iommu_table = .;
		*(.iommu_table)
		__iommu_table_end = .;
	}

	. = ALIGN(8);
	.apicdrivers : AT(ADDR(.apicdrivers) - LOAD_OFFSET) {
		__apicdrivers = .;
		*(.apicdrivers);
		__apicdrivers_end = .;
	}

	. = ALIGN(8);
	/*
	 * .exit.text is discard at runtime, not link time, to deal with
	 *  references from .altinstructions and .eh_frame
	 */
	.exit.text : AT(ADDR(.exit.text) - LOAD_OFFSET) {
		EXIT_TEXT
	}

	.exit.data : AT(ADDR(.exit.data) - LOAD_OFFSET) {
		EXIT_DATA
	}

#if !defined(CONFIG_X86_64) || !defined(CONFIG_SMP)
	PERCPU_SECTION(INTERNODE_CACHE_BYTES)
#endif

	. = ALIGN(PAGE_SIZE);

	/* freed after init ends here */
	.init.end : AT(ADDR(.init.end) - LOAD_OFFSET) {
		__init_end = .;
	}

	/*
	 * smp_locks might be freed after init
	 * start/end must be page aligned
	 */
	. = ALIGN(PAGE_SIZE);
	.smp_locks : AT(ADDR(.smp_locks) - LOAD_OFFSET) {
		__smp_locks = .;
		*(.smp_locks)
		. = ALIGN(PAGE_SIZE);
		__smp_locks_end = .;
	}

#ifdef CONFIG_X86_64
	.data_nosave : AT(ADDR(.data_nosave) - LOAD_OFFSET) {
		NOSAVE_DATA
	}
#endif

	/* BSS */
	. = ALIGN(PAGE_SIZE);
	.bss : AT(ADDR(.bss) - LOAD_OFFSET) {
		__bss_start = .;
		*(.bss..page_aligned)
		*(.bss)
		. = ALIGN(PAGE_SIZE);
		__bss_stop = .;
	}

	. = ALIGN(PAGE_SIZE);
	.brk : AT(ADDR(.brk) - LOAD_OFFSET) {
		__brk_base = .;
		. += 64 * 1024;		/* 64k alignment slop space */
		*(.brk_reservation)	/* areas brk users have reserved */
		__brk_limit = .;
	}

<<<<<<< HEAD
	. = ALIGN(PAGE_SIZE);
=======
	. = ALIGN(PAGE_SIZE);		/* keep VO_INIT_SIZE page aligned */
>>>>>>> ed596a4a
	_end = .;

        STABS_DEBUG
        DWARF_DEBUG

	/* Sections to be discarded */
	DISCARDS
	/DISCARD/ : {
		*(.eh_frame)
		*(__func_stack_frame_non_standard)
	}
}


#ifdef CONFIG_X86_32
/*
 * The ASSERT() sink to . is intentional, for binutils 2.14 compatibility:
 */
. = ASSERT((_end - LOAD_OFFSET <= KERNEL_IMAGE_SIZE),
	   "kernel image bigger than KERNEL_IMAGE_SIZE");
#else
/*
 * Per-cpu symbols which need to be offset from __per_cpu_load
 * for the boot processor.
 */
#define INIT_PER_CPU(x) init_per_cpu__##x = x + __per_cpu_load
INIT_PER_CPU(gdt_page);
INIT_PER_CPU(irq_stack_union);

/*
 * Build-time check on the image size:
 */
. = ASSERT((_end - _text <= KERNEL_IMAGE_SIZE),
	   "kernel image bigger than KERNEL_IMAGE_SIZE");

#ifdef CONFIG_SMP
. = ASSERT((irq_stack_union == 0),
           "irq_stack_union is not at start of per-cpu area");
#endif

#endif /* CONFIG_X86_32 */

#ifdef CONFIG_KEXEC_CORE
#include <asm/kexec.h>

. = ASSERT(kexec_control_code_size <= KEXEC_CONTROL_CODE_MAX_SIZE,
           "kexec control code size is too big");
#endif
<|MERGE_RESOLUTION|>--- conflicted
+++ resolved
@@ -334,11 +334,7 @@
 		__brk_limit = .;
 	}
 
-<<<<<<< HEAD
-	. = ALIGN(PAGE_SIZE);
-=======
 	. = ALIGN(PAGE_SIZE);		/* keep VO_INIT_SIZE page aligned */
->>>>>>> ed596a4a
 	_end = .;
 
         STABS_DEBUG
