--- conflicted
+++ resolved
@@ -301,8 +301,6 @@
 	wrmsr(MSR_CU_DEF_ERR, low, high);
 }
 
-<<<<<<< HEAD
-=======
 static u32 get_block_address(u32 current_addr, u32 low, u32 high,
 			     unsigned int bank, unsigned int block)
 {
@@ -348,7 +346,6 @@
 	return addr;
 }
 
->>>>>>> 92b0729c
 static int
 prepare_threshold_block(unsigned int bank, unsigned int block, u32 addr,
 			int offset, u32 misc_high)
