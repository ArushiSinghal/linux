#define pr_fmt(fmt) KBUILD_MODNAME ": " fmt

#include <linux/kernel.h>
#include <linux/sched.h>
#include <linux/init.h>
#include <linux/module.h>
#include <linux/timer.h>
#include <linux/acpi_pmtmr.h>
#include <linux/cpufreq.h>
#include <linux/delay.h>
#include <linux/clocksource.h>
#include <linux/percpu.h>
#include <linux/timex.h>
#include <linux/static_key.h>

#include <asm/hpet.h>
#include <asm/timer.h>
#include <asm/vgtod.h>
#include <asm/time.h>
#include <asm/delay.h>
#include <asm/hypervisor.h>
#include <asm/nmi.h>
#include <asm/x86_init.h>
#include <asm/geode.h>

unsigned int __read_mostly cpu_khz;	/* TSC clocks / usec, not used here */
EXPORT_SYMBOL(cpu_khz);

unsigned int __read_mostly tsc_khz;
EXPORT_SYMBOL(tsc_khz);

/*
 * TSC can be unstable due to cpufreq or due to unsynced TSCs
 */
static int __read_mostly tsc_unstable;

/* native_sched_clock() is called before tsc_init(), so
   we must start with the TSC soft disabled to prevent
   erroneous rdtsc usage on !cpu_has_tsc processors */
static int __read_mostly tsc_disabled = -1;

static DEFINE_STATIC_KEY_FALSE(__use_tsc);

int tsc_clocksource_reliable;

static u32 art_to_tsc_numerator;
static u32 art_to_tsc_denominator;
static u64 art_to_tsc_offset;
struct clocksource *art_related_clocksource;

/*
 * Use a ring-buffer like data structure, where a writer advances the head by
 * writing a new data entry and a reader advances the tail when it observes a
 * new entry.
 *
 * Writers are made to wait on readers until there's space to write a new
 * entry.
 *
 * This means that we can always use an {offset, mul} pair to compute a ns
 * value that is 'roughly' in the right direction, even if we're writing a new
 * {offset, mul} pair during the clock read.
 *
 * The down-side is that we can no longer guarantee strict monotonicity anymore
 * (assuming the TSC was that to begin with), because while we compute the
 * intersection point of the two clock slopes and make sure the time is
 * continuous at the point of switching; we can no longer guarantee a reader is
 * strictly before or after the switch point.
 *
 * It does mean a reader no longer needs to disable IRQs in order to avoid
 * CPU-Freq updates messing with his times, and similarly an NMI reader will
 * no longer run the risk of hitting half-written state.
 */

struct cyc2ns {
	struct cyc2ns_data data[2];	/*  0 + 2*24 = 48 */
	struct cyc2ns_data *head;	/* 48 + 8    = 56 */
	struct cyc2ns_data *tail;	/* 56 + 8    = 64 */
}; /* exactly fits one cacheline */

static DEFINE_PER_CPU_ALIGNED(struct cyc2ns, cyc2ns);

struct cyc2ns_data *cyc2ns_read_begin(void)
{
	struct cyc2ns_data *head;

	preempt_disable();

	head = this_cpu_read(cyc2ns.head);
	/*
	 * Ensure we observe the entry when we observe the pointer to it.
	 * matches the wmb from cyc2ns_write_end().
	 */
	smp_read_barrier_depends();
	head->__count++;
	barrier();

	return head;
}

void cyc2ns_read_end(struct cyc2ns_data *head)
{
	barrier();
	/*
	 * If we're the outer most nested read; update the tail pointer
	 * when we're done. This notifies possible pending writers
	 * that we've observed the head pointer and that the other
	 * entry is now free.
	 */
	if (!--head->__count) {
		/*
		 * x86-TSO does not reorder writes with older reads;
		 * therefore once this write becomes visible to another
		 * cpu, we must be finished reading the cyc2ns_data.
		 *
		 * matches with cyc2ns_write_begin().
		 */
		this_cpu_write(cyc2ns.tail, head);
	}
	preempt_enable();
}

/*
 * Begin writing a new @data entry for @cpu.
 *
 * Assumes some sort of write side lock; currently 'provided' by the assumption
 * that cpufreq will call its notifiers sequentially.
 */
static struct cyc2ns_data *cyc2ns_write_begin(int cpu)
{
	struct cyc2ns *c2n = &per_cpu(cyc2ns, cpu);
	struct cyc2ns_data *data = c2n->data;

	if (data == c2n->head)
		data++;

	/* XXX send an IPI to @cpu in order to guarantee a read? */

	/*
	 * When we observe the tail write from cyc2ns_read_end(),
	 * the cpu must be done with that entry and its safe
	 * to start writing to it.
	 */
	while (c2n->tail == data)
		cpu_relax();

	return data;
}

static void cyc2ns_write_end(int cpu, struct cyc2ns_data *data)
{
	struct cyc2ns *c2n = &per_cpu(cyc2ns, cpu);

	/*
	 * Ensure the @data writes are visible before we publish the
	 * entry. Matches the data-depencency in cyc2ns_read_begin().
	 */
	smp_wmb();

	ACCESS_ONCE(c2n->head) = data;
}

/*
 * Accelerators for sched_clock()
 * convert from cycles(64bits) => nanoseconds (64bits)
 *  basic equation:
 *              ns = cycles / (freq / ns_per_sec)
 *              ns = cycles * (ns_per_sec / freq)
 *              ns = cycles * (10^9 / (cpu_khz * 10^3))
 *              ns = cycles * (10^6 / cpu_khz)
 *
 *      Then we use scaling math (suggested by george@mvista.com) to get:
 *              ns = cycles * (10^6 * SC / cpu_khz) / SC
 *              ns = cycles * cyc2ns_scale / SC
 *
 *      And since SC is a constant power of two, we can convert the div
 *  into a shift. The larger SC is, the more accurate the conversion, but
 *  cyc2ns_scale needs to be a 32-bit value so that 32-bit multiplication
 *  (64-bit result) can be used.
 *
 *  We can use khz divisor instead of mhz to keep a better precision.
 *  (mathieu.desnoyers@polymtl.ca)
 *
 *                      -johnstul@us.ibm.com "math is hard, lets go shopping!"
 */

static void cyc2ns_data_init(struct cyc2ns_data *data)
{
	data->cyc2ns_mul = 0;
	data->cyc2ns_shift = 0;
	data->cyc2ns_offset = 0;
	data->__count = 0;
}

static void cyc2ns_init(int cpu)
{
	struct cyc2ns *c2n = &per_cpu(cyc2ns, cpu);

	cyc2ns_data_init(&c2n->data[0]);
	cyc2ns_data_init(&c2n->data[1]);

	c2n->head = c2n->data;
	c2n->tail = c2n->data;
}

static inline unsigned long long cycles_2_ns(unsigned long long cyc)
{
	struct cyc2ns_data *data, *tail;
	unsigned long long ns;

	/*
	 * See cyc2ns_read_*() for details; replicated in order to avoid
	 * an extra few instructions that came with the abstraction.
	 * Notable, it allows us to only do the __count and tail update
	 * dance when its actually needed.
	 */

	preempt_disable_notrace();
	data = this_cpu_read(cyc2ns.head);
	tail = this_cpu_read(cyc2ns.tail);

	if (likely(data == tail)) {
		ns = data->cyc2ns_offset;
		ns += mul_u64_u32_shr(cyc, data->cyc2ns_mul, data->cyc2ns_shift);
	} else {
		data->__count++;

		barrier();

		ns = data->cyc2ns_offset;
		ns += mul_u64_u32_shr(cyc, data->cyc2ns_mul, data->cyc2ns_shift);

		barrier();

		if (!--data->__count)
			this_cpu_write(cyc2ns.tail, data);
	}
	preempt_enable_notrace();

	return ns;
}

static void set_cyc2ns_scale(unsigned long cpu_khz, int cpu)
{
	unsigned long long tsc_now, ns_now;
	struct cyc2ns_data *data;
	unsigned long flags;

	local_irq_save(flags);
	sched_clock_idle_sleep_event();

	if (!cpu_khz)
		goto done;

	data = cyc2ns_write_begin(cpu);

	tsc_now = rdtsc();
	ns_now = cycles_2_ns(tsc_now);

	/*
	 * Compute a new multiplier as per the above comment and ensure our
	 * time function is continuous; see the comment near struct
	 * cyc2ns_data.
	 */
	clocks_calc_mult_shift(&data->cyc2ns_mul, &data->cyc2ns_shift, cpu_khz,
			       NSEC_PER_MSEC, 0);

	/*
	 * cyc2ns_shift is exported via arch_perf_update_userpage() where it is
	 * not expected to be greater than 31 due to the original published
	 * conversion algorithm shifting a 32-bit value (now specifies a 64-bit
	 * value) - refer perf_event_mmap_page documentation in perf_event.h.
	 */
	if (data->cyc2ns_shift == 32) {
		data->cyc2ns_shift = 31;
		data->cyc2ns_mul >>= 1;
	}

	data->cyc2ns_offset = ns_now -
		mul_u64_u32_shr(tsc_now, data->cyc2ns_mul, data->cyc2ns_shift);

	cyc2ns_write_end(cpu, data);

done:
	sched_clock_idle_wakeup_event(0);
	local_irq_restore(flags);
}
/*
 * Scheduler clock - returns current time in nanosec units.
 */
u64 native_sched_clock(void)
{
	if (static_branch_likely(&__use_tsc)) {
		u64 tsc_now = rdtsc();

		/* return the value in ns */
		return cycles_2_ns(tsc_now);
	}

	/*
	 * Fall back to jiffies if there's no TSC available:
	 * ( But note that we still use it if the TSC is marked
	 *   unstable. We do this because unlike Time Of Day,
	 *   the scheduler clock tolerates small errors and it's
	 *   very important for it to be as fast as the platform
	 *   can achieve it. )
	 */

	/* No locking but a rare wrong value is not a big deal: */
	return (jiffies_64 - INITIAL_JIFFIES) * (1000000000 / HZ);
}

/*
 * Generate a sched_clock if you already have a TSC value.
 */
u64 native_sched_clock_from_tsc(u64 tsc)
{
	return cycles_2_ns(tsc);
}

/* We need to define a real function for sched_clock, to override the
   weak default version */
#ifdef CONFIG_PARAVIRT
unsigned long long sched_clock(void)
{
	return paravirt_sched_clock();
}
#else
unsigned long long
sched_clock(void) __attribute__((alias("native_sched_clock")));
#endif

int check_tsc_unstable(void)
{
	return tsc_unstable;
}
EXPORT_SYMBOL_GPL(check_tsc_unstable);

int check_tsc_disabled(void)
{
	return tsc_disabled;
}
EXPORT_SYMBOL_GPL(check_tsc_disabled);

#ifdef CONFIG_X86_TSC
int __init notsc_setup(char *str)
{
	pr_warn("Kernel compiled with CONFIG_X86_TSC, cannot disable TSC completely\n");
	tsc_disabled = 1;
	return 1;
}
#else
/*
 * disable flag for tsc. Takes effect by clearing the TSC cpu flag
 * in cpu/common.c
 */
int __init notsc_setup(char *str)
{
	setup_clear_cpu_cap(X86_FEATURE_TSC);
	return 1;
}
#endif

__setup("notsc", notsc_setup);

static int no_sched_irq_time;

static int __init tsc_setup(char *str)
{
	if (!strcmp(str, "reliable"))
		tsc_clocksource_reliable = 1;
	if (!strncmp(str, "noirqtime", 9))
		no_sched_irq_time = 1;
	return 1;
}

__setup("tsc=", tsc_setup);

#define MAX_RETRIES     5
#define SMI_TRESHOLD    50000

/*
 * Read TSC and the reference counters. Take care of SMI disturbance
 */
static u64 tsc_read_refs(u64 *p, int hpet)
{
	u64 t1, t2;
	int i;

	for (i = 0; i < MAX_RETRIES; i++) {
		t1 = get_cycles();
		if (hpet)
			*p = hpet_readl(HPET_COUNTER) & 0xFFFFFFFF;
		else
			*p = acpi_pm_read_early();
		t2 = get_cycles();
		if ((t2 - t1) < SMI_TRESHOLD)
			return t2;
	}
	return ULLONG_MAX;
}

/*
 * Calculate the TSC frequency from HPET reference
 */
static unsigned long calc_hpet_ref(u64 deltatsc, u64 hpet1, u64 hpet2)
{
	u64 tmp;

	if (hpet2 < hpet1)
		hpet2 += 0x100000000ULL;
	hpet2 -= hpet1;
	tmp = ((u64)hpet2 * hpet_readl(HPET_PERIOD));
	do_div(tmp, 1000000);
	do_div(deltatsc, tmp);

	return (unsigned long) deltatsc;
}

/*
 * Calculate the TSC frequency from PMTimer reference
 */
static unsigned long calc_pmtimer_ref(u64 deltatsc, u64 pm1, u64 pm2)
{
	u64 tmp;

	if (!pm1 && !pm2)
		return ULONG_MAX;

	if (pm2 < pm1)
		pm2 += (u64)ACPI_PM_OVRRUN;
	pm2 -= pm1;
	tmp = pm2 * 1000000000LL;
	do_div(tmp, PMTMR_TICKS_PER_SEC);
	do_div(deltatsc, tmp);

	return (unsigned long) deltatsc;
}

#define CAL_MS		10
#define CAL_LATCH	(PIT_TICK_RATE / (1000 / CAL_MS))
#define CAL_PIT_LOOPS	1000

#define CAL2_MS		50
#define CAL2_LATCH	(PIT_TICK_RATE / (1000 / CAL2_MS))
#define CAL2_PIT_LOOPS	5000


/*
 * Try to calibrate the TSC against the Programmable
 * Interrupt Timer and return the frequency of the TSC
 * in kHz.
 *
 * Return ULONG_MAX on failure to calibrate.
 */
static unsigned long pit_calibrate_tsc(u32 latch, unsigned long ms, int loopmin)
{
	u64 tsc, t1, t2, delta;
	unsigned long tscmin, tscmax;
	int pitcnt;

	/* Set the Gate high, disable speaker */
	outb((inb(0x61) & ~0x02) | 0x01, 0x61);

	/*
	 * Setup CTC channel 2* for mode 0, (interrupt on terminal
	 * count mode), binary count. Set the latch register to 50ms
	 * (LSB then MSB) to begin countdown.
	 */
	outb(0xb0, 0x43);
	outb(latch & 0xff, 0x42);
	outb(latch >> 8, 0x42);

	tsc = t1 = t2 = get_cycles();

	pitcnt = 0;
	tscmax = 0;
	tscmin = ULONG_MAX;
	while ((inb(0x61) & 0x20) == 0) {
		t2 = get_cycles();
		delta = t2 - tsc;
		tsc = t2;
		if ((unsigned long) delta < tscmin)
			tscmin = (unsigned int) delta;
		if ((unsigned long) delta > tscmax)
			tscmax = (unsigned int) delta;
		pitcnt++;
	}

	/*
	 * Sanity checks:
	 *
	 * If we were not able to read the PIT more than loopmin
	 * times, then we have been hit by a massive SMI
	 *
	 * If the maximum is 10 times larger than the minimum,
	 * then we got hit by an SMI as well.
	 */
	if (pitcnt < loopmin || tscmax > 10 * tscmin)
		return ULONG_MAX;

	/* Calculate the PIT value */
	delta = t2 - t1;
	do_div(delta, ms);
	return delta;
}

/*
 * This reads the current MSB of the PIT counter, and
 * checks if we are running on sufficiently fast and
 * non-virtualized hardware.
 *
 * Our expectations are:
 *
 *  - the PIT is running at roughly 1.19MHz
 *
 *  - each IO is going to take about 1us on real hardware,
 *    but we allow it to be much faster (by a factor of 10) or
 *    _slightly_ slower (ie we allow up to a 2us read+counter
 *    update - anything else implies a unacceptably slow CPU
 *    or PIT for the fast calibration to work.
 *
 *  - with 256 PIT ticks to read the value, we have 214us to
 *    see the same MSB (and overhead like doing a single TSC
 *    read per MSB value etc).
 *
 *  - We're doing 2 reads per loop (LSB, MSB), and we expect
 *    them each to take about a microsecond on real hardware.
 *    So we expect a count value of around 100. But we'll be
 *    generous, and accept anything over 50.
 *
 *  - if the PIT is stuck, and we see *many* more reads, we
 *    return early (and the next caller of pit_expect_msb()
 *    then consider it a failure when they don't see the
 *    next expected value).
 *
 * These expectations mean that we know that we have seen the
 * transition from one expected value to another with a fairly
 * high accuracy, and we didn't miss any events. We can thus
 * use the TSC value at the transitions to calculate a pretty
 * good value for the TSC frequencty.
 */
static inline int pit_verify_msb(unsigned char val)
{
	/* Ignore LSB */
	inb(0x42);
	return inb(0x42) == val;
}

static inline int pit_expect_msb(unsigned char val, u64 *tscp, unsigned long *deltap)
{
	int count;
	u64 tsc = 0, prev_tsc = 0;

	for (count = 0; count < 50000; count++) {
		if (!pit_verify_msb(val))
			break;
		prev_tsc = tsc;
		tsc = get_cycles();
	}
	*deltap = get_cycles() - prev_tsc;
	*tscp = tsc;

	/*
	 * We require _some_ success, but the quality control
	 * will be based on the error terms on the TSC values.
	 */
	return count > 5;
}

/*
 * How many MSB values do we want to see? We aim for
 * a maximum error rate of 500ppm (in practice the
 * real error is much smaller), but refuse to spend
 * more than 50ms on it.
 */
#define MAX_QUICK_PIT_MS 50
#define MAX_QUICK_PIT_ITERATIONS (MAX_QUICK_PIT_MS * PIT_TICK_RATE / 1000 / 256)

static unsigned long quick_pit_calibrate(void)
{
	int i;
	u64 tsc, delta;
	unsigned long d1, d2;

	/* Set the Gate high, disable speaker */
	outb((inb(0x61) & ~0x02) | 0x01, 0x61);

	/*
	 * Counter 2, mode 0 (one-shot), binary count
	 *
	 * NOTE! Mode 2 decrements by two (and then the
	 * output is flipped each time, giving the same
	 * final output frequency as a decrement-by-one),
	 * so mode 0 is much better when looking at the
	 * individual counts.
	 */
	outb(0xb0, 0x43);

	/* Start at 0xffff */
	outb(0xff, 0x42);
	outb(0xff, 0x42);

	/*
	 * The PIT starts counting at the next edge, so we
	 * need to delay for a microsecond. The easiest way
	 * to do that is to just read back the 16-bit counter
	 * once from the PIT.
	 */
	pit_verify_msb(0);

	if (pit_expect_msb(0xff, &tsc, &d1)) {
		for (i = 1; i <= MAX_QUICK_PIT_ITERATIONS; i++) {
			if (!pit_expect_msb(0xff-i, &delta, &d2))
				break;

			delta -= tsc;

			/*
			 * Extrapolate the error and fail fast if the error will
			 * never be below 500 ppm.
			 */
			if (i == 1 &&
			    d1 + d2 >= (delta * MAX_QUICK_PIT_ITERATIONS) >> 11)
				return 0;

			/*
			 * Iterate until the error is less than 500 ppm
			 */
			if (d1+d2 >= delta >> 11)
				continue;

			/*
			 * Check the PIT one more time to verify that
			 * all TSC reads were stable wrt the PIT.
			 *
			 * This also guarantees serialization of the
			 * last cycle read ('d2') in pit_expect_msb.
			 */
			if (!pit_verify_msb(0xfe - i))
				break;
			goto success;
		}
	}
	pr_info("Fast TSC calibration failed\n");
	return 0;

success:
	/*
	 * Ok, if we get here, then we've seen the
	 * MSB of the PIT decrement 'i' times, and the
	 * error has shrunk to less than 500 ppm.
	 *
	 * As a result, we can depend on there not being
	 * any odd delays anywhere, and the TSC reads are
	 * reliable (within the error).
	 *
	 * kHz = ticks / time-in-seconds / 1000;
	 * kHz = (t2 - t1) / (I * 256 / PIT_TICK_RATE) / 1000
	 * kHz = ((t2 - t1) * PIT_TICK_RATE) / (I * 256 * 1000)
	 */
	delta *= PIT_TICK_RATE;
	do_div(delta, i*256*1000);
	pr_info("Fast TSC calibration using PIT\n");
	return delta;
}

/**
 * native_calibrate_tsc - calibrate the tsc on boot
 */
unsigned long native_calibrate_tsc(void)
{
	u64 tsc1, tsc2, delta, ref1, ref2;
	unsigned long tsc_pit_min = ULONG_MAX, tsc_ref_min = ULONG_MAX;
	unsigned long flags, latch, ms, fast_calibrate;
	int hpet = is_hpet_enabled(), i, loopmin;

	/* Calibrate TSC using MSR for Intel Atom SoCs */
	local_irq_save(flags);
	fast_calibrate = try_msr_calibrate_tsc();
	local_irq_restore(flags);
	if (fast_calibrate)
		return fast_calibrate;

	local_irq_save(flags);
	fast_calibrate = quick_pit_calibrate();
	local_irq_restore(flags);
	if (fast_calibrate)
		return fast_calibrate;

	/*
	 * Run 5 calibration loops to get the lowest frequency value
	 * (the best estimate). We use two different calibration modes
	 * here:
	 *
	 * 1) PIT loop. We set the PIT Channel 2 to oneshot mode and
	 * load a timeout of 50ms. We read the time right after we
	 * started the timer and wait until the PIT count down reaches
	 * zero. In each wait loop iteration we read the TSC and check
	 * the delta to the previous read. We keep track of the min
	 * and max values of that delta. The delta is mostly defined
	 * by the IO time of the PIT access, so we can detect when a
	 * SMI/SMM disturbance happened between the two reads. If the
	 * maximum time is significantly larger than the minimum time,
	 * then we discard the result and have another try.
	 *
	 * 2) Reference counter. If available we use the HPET or the
	 * PMTIMER as a reference to check the sanity of that value.
	 * We use separate TSC readouts and check inside of the
	 * reference read for a SMI/SMM disturbance. We dicard
	 * disturbed values here as well. We do that around the PIT
	 * calibration delay loop as we have to wait for a certain
	 * amount of time anyway.
	 */

	/* Preset PIT loop values */
	latch = CAL_LATCH;
	ms = CAL_MS;
	loopmin = CAL_PIT_LOOPS;

	for (i = 0; i < 3; i++) {
		unsigned long tsc_pit_khz;

		/*
		 * Read the start value and the reference count of
		 * hpet/pmtimer when available. Then do the PIT
		 * calibration, which will take at least 50ms, and
		 * read the end value.
		 */
		local_irq_save(flags);
		tsc1 = tsc_read_refs(&ref1, hpet);
		tsc_pit_khz = pit_calibrate_tsc(latch, ms, loopmin);
		tsc2 = tsc_read_refs(&ref2, hpet);
		local_irq_restore(flags);

		/* Pick the lowest PIT TSC calibration so far */
		tsc_pit_min = min(tsc_pit_min, tsc_pit_khz);

		/* hpet or pmtimer available ? */
		if (ref1 == ref2)
			continue;

		/* Check, whether the sampling was disturbed by an SMI */
		if (tsc1 == ULLONG_MAX || tsc2 == ULLONG_MAX)
			continue;

		tsc2 = (tsc2 - tsc1) * 1000000LL;
		if (hpet)
			tsc2 = calc_hpet_ref(tsc2, ref1, ref2);
		else
			tsc2 = calc_pmtimer_ref(tsc2, ref1, ref2);

		tsc_ref_min = min(tsc_ref_min, (unsigned long) tsc2);

		/* Check the reference deviation */
		delta = ((u64) tsc_pit_min) * 100;
		do_div(delta, tsc_ref_min);

		/*
		 * If both calibration results are inside a 10% window
		 * then we can be sure, that the calibration
		 * succeeded. We break out of the loop right away. We
		 * use the reference value, as it is more precise.
		 */
		if (delta >= 90 && delta <= 110) {
			pr_info("PIT calibration matches %s. %d loops\n",
				hpet ? "HPET" : "PMTIMER", i + 1);
			return tsc_ref_min;
		}

		/*
		 * Check whether PIT failed more than once. This
		 * happens in virtualized environments. We need to
		 * give the virtual PC a slightly longer timeframe for
		 * the HPET/PMTIMER to make the result precise.
		 */
		if (i == 1 && tsc_pit_min == ULONG_MAX) {
			latch = CAL2_LATCH;
			ms = CAL2_MS;
			loopmin = CAL2_PIT_LOOPS;
		}
	}

	/*
	 * Now check the results.
	 */
	if (tsc_pit_min == ULONG_MAX) {
		/* PIT gave no useful value */
		pr_warn("Unable to calibrate against PIT\n");

		/* We don't have an alternative source, disable TSC */
		if (!hpet && !ref1 && !ref2) {
			pr_notice("No reference (HPET/PMTIMER) available\n");
			return 0;
		}

		/* The alternative source failed as well, disable TSC */
		if (tsc_ref_min == ULONG_MAX) {
			pr_warn("HPET/PMTIMER calibration failed\n");
			return 0;
		}

		/* Use the alternative source */
		pr_info("using %s reference calibration\n",
			hpet ? "HPET" : "PMTIMER");

		return tsc_ref_min;
	}

	/* We don't have an alternative source, use the PIT calibration value */
	if (!hpet && !ref1 && !ref2) {
		pr_info("Using PIT calibration value\n");
		return tsc_pit_min;
	}

	/* The alternative source failed, use the PIT calibration value */
	if (tsc_ref_min == ULONG_MAX) {
		pr_warn("HPET/PMTIMER calibration failed. Using PIT calibration.\n");
		return tsc_pit_min;
	}

	/*
	 * The calibration values differ too much. In doubt, we use
	 * the PIT value as we know that there are PMTIMERs around
	 * running at double speed. At least we let the user know:
	 */
	pr_warn("PIT calibration deviates from %s: %lu %lu\n",
		hpet ? "HPET" : "PMTIMER", tsc_pit_min, tsc_ref_min);
	pr_info("Using PIT calibration value\n");
	return tsc_pit_min;
}

int recalibrate_cpu_khz(void)
{
#ifndef CONFIG_SMP
	unsigned long cpu_khz_old = cpu_khz;

	if (cpu_has_tsc) {
		tsc_khz = x86_platform.calibrate_tsc();
		cpu_khz = tsc_khz;
		cpu_data(0).loops_per_jiffy =
			cpufreq_scale(cpu_data(0).loops_per_jiffy,
					cpu_khz_old, cpu_khz);
		return 0;
	} else
		return -ENODEV;
#else
	return -ENODEV;
#endif
}

EXPORT_SYMBOL(recalibrate_cpu_khz);


static unsigned long long cyc2ns_suspend;

void tsc_save_sched_clock_state(void)
{
	if (!sched_clock_stable())
		return;

	cyc2ns_suspend = sched_clock();
}

/*
 * Even on processors with invariant TSC, TSC gets reset in some the
 * ACPI system sleep states. And in some systems BIOS seem to reinit TSC to
 * arbitrary value (still sync'd across cpu's) during resume from such sleep
 * states. To cope up with this, recompute the cyc2ns_offset for each cpu so
 * that sched_clock() continues from the point where it was left off during
 * suspend.
 */
void tsc_restore_sched_clock_state(void)
{
	unsigned long long offset;
	unsigned long flags;
	int cpu;

	if (!sched_clock_stable())
		return;

	local_irq_save(flags);

	/*
	 * We're coming out of suspend, there's no concurrency yet; don't
	 * bother being nice about the RCU stuff, just write to both
	 * data fields.
	 */

	this_cpu_write(cyc2ns.data[0].cyc2ns_offset, 0);
	this_cpu_write(cyc2ns.data[1].cyc2ns_offset, 0);

	offset = cyc2ns_suspend - sched_clock();

	for_each_possible_cpu(cpu) {
		per_cpu(cyc2ns.data[0].cyc2ns_offset, cpu) = offset;
		per_cpu(cyc2ns.data[1].cyc2ns_offset, cpu) = offset;
	}

	local_irq_restore(flags);
}

#ifdef CONFIG_CPU_FREQ

/* Frequency scaling support. Adjust the TSC based timer when the cpu frequency
 * changes.
 *
 * RED-PEN: On SMP we assume all CPUs run with the same frequency.  It's
 * not that important because current Opteron setups do not support
 * scaling on SMP anyroads.
 *
 * Should fix up last_tsc too. Currently gettimeofday in the
 * first tick after the change will be slightly wrong.
 */

static unsigned int  ref_freq;
static unsigned long loops_per_jiffy_ref;
static unsigned long tsc_khz_ref;

static int time_cpufreq_notifier(struct notifier_block *nb, unsigned long val,
				void *data)
{
	struct cpufreq_freqs *freq = data;
	unsigned long *lpj;

	if (cpu_has(&cpu_data(freq->cpu), X86_FEATURE_CONSTANT_TSC))
		return 0;

	lpj = &boot_cpu_data.loops_per_jiffy;
#ifdef CONFIG_SMP
	if (!(freq->flags & CPUFREQ_CONST_LOOPS))
		lpj = &cpu_data(freq->cpu).loops_per_jiffy;
#endif

	if (!ref_freq) {
		ref_freq = freq->old;
		loops_per_jiffy_ref = *lpj;
		tsc_khz_ref = tsc_khz;
	}
	if ((val == CPUFREQ_PRECHANGE  && freq->old < freq->new) ||
			(val == CPUFREQ_POSTCHANGE && freq->old > freq->new)) {
		*lpj = cpufreq_scale(loops_per_jiffy_ref, ref_freq, freq->new);

		tsc_khz = cpufreq_scale(tsc_khz_ref, ref_freq, freq->new);
		if (!(freq->flags & CPUFREQ_CONST_LOOPS))
			mark_tsc_unstable("cpufreq changes");

		set_cyc2ns_scale(tsc_khz, freq->cpu);
	}

	return 0;
}

static struct notifier_block time_cpufreq_notifier_block = {
	.notifier_call  = time_cpufreq_notifier
};

static int __init cpufreq_tsc(void)
{
	if (!cpu_has_tsc)
		return 0;
	if (boot_cpu_has(X86_FEATURE_CONSTANT_TSC))
		return 0;
	cpufreq_register_notifier(&time_cpufreq_notifier_block,
				CPUFREQ_TRANSITION_NOTIFIER);
	return 0;
}

core_initcall(cpufreq_tsc);

#endif /* CONFIG_CPU_FREQ */

#define ART_CPUID_LEAF (0x15)
#define ART_MIN_DENOMINATOR (1)


/*
 * If ART is present detect the numerator:denominator to convert to TSC
 */
static void detect_art(void)
{
	unsigned int unused[2];

	if (boot_cpu_data.cpuid_level < ART_CPUID_LEAF)
		return;

	cpuid(ART_CPUID_LEAF, &art_to_tsc_denominator,
	      &art_to_tsc_numerator, unused, unused+1);

	/* Don't enable ART in a VM, non-stop TSC required */
	if (boot_cpu_has(X86_FEATURE_HYPERVISOR) ||
	    !boot_cpu_has(X86_FEATURE_NONSTOP_TSC) ||
	    art_to_tsc_denominator < ART_MIN_DENOMINATOR)
		return;

	if (rdmsrl_safe(MSR_IA32_TSC_ADJUST, &art_to_tsc_offset))
		return;

	/* Make this sticky over multiple CPU init calls */
	setup_force_cpu_cap(X86_FEATURE_ART);
}


/* clocksource code */

static struct clocksource clocksource_tsc;

/*
 * We used to compare the TSC to the cycle_last value in the clocksource
 * structure to avoid a nasty time-warp. This can be observed in a
 * very small window right after one CPU updated cycle_last under
 * xtime/vsyscall_gtod lock and the other CPU reads a TSC value which
 * is smaller than the cycle_last reference value due to a TSC which
 * is slighty behind. This delta is nowhere else observable, but in
 * that case it results in a forward time jump in the range of hours
 * due to the unsigned delta calculation of the time keeping core
 * code, which is necessary to support wrapping clocksources like pm
 * timer.
 *
 * This sanity check is now done in the core timekeeping code.
 * checking the result of read_tsc() - cycle_last for being negative.
 * That works because CLOCKSOURCE_MASK(64) does not mask out any bit.
 */
static cycle_t read_tsc(struct clocksource *cs)
{
	return (cycle_t)rdtsc_ordered();
}

/*
 * .mask MUST be CLOCKSOURCE_MASK(64). See comment above read_tsc()
 */
static struct clocksource clocksource_tsc = {
	.name                   = "tsc",
	.rating                 = 300,
	.read                   = read_tsc,
	.mask                   = CLOCKSOURCE_MASK(64),
	.flags                  = CLOCK_SOURCE_IS_CONTINUOUS |
				  CLOCK_SOURCE_MUST_VERIFY,
	.archdata               = { .vclock_mode = VCLOCK_TSC },
};

void mark_tsc_unstable(char *reason)
{
	if (!tsc_unstable) {
		tsc_unstable = 1;
		clear_sched_clock_stable();
		disable_sched_clock_irqtime();
		pr_info("Marking TSC unstable due to %s\n", reason);
		/* Change only the rating, when not registered */
		if (clocksource_tsc.mult)
			clocksource_mark_unstable(&clocksource_tsc);
		else {
			clocksource_tsc.flags |= CLOCK_SOURCE_UNSTABLE;
			clocksource_tsc.rating = 0;
		}
	}
}

EXPORT_SYMBOL_GPL(mark_tsc_unstable);

static void __init check_system_tsc_reliable(void)
{
#if defined(CONFIG_MGEODEGX1) || defined(CONFIG_MGEODE_LX) || defined(CONFIG_X86_GENERIC)
	if (is_geode_lx()) {
		/* RTSC counts during suspend */
#define RTSC_SUSP 0x100
		unsigned long res_low, res_high;

		rdmsr_safe(MSR_GEODE_BUSCONT_CONF0, &res_low, &res_high);
		/* Geode_LX - the OLPC CPU has a very reliable TSC */
		if (res_low & RTSC_SUSP)
			tsc_clocksource_reliable = 1;
	}
#endif
	if (boot_cpu_has(X86_FEATURE_TSC_RELIABLE))
		tsc_clocksource_reliable = 1;
}

/*
 * Make an educated guess if the TSC is trustworthy and synchronized
 * over all CPUs.
 */
int unsynchronized_tsc(void)
{
	if (!cpu_has_tsc || tsc_unstable)
		return 1;

#ifdef CONFIG_SMP
	if (apic_is_clustered_box())
		return 1;
#endif

	if (boot_cpu_has(X86_FEATURE_CONSTANT_TSC))
		return 0;

	if (tsc_clocksource_reliable)
		return 0;
	/*
	 * Intel systems are normally all synchronized.
	 * Exceptions must mark TSC as unstable:
	 */
	if (boot_cpu_data.x86_vendor != X86_VENDOR_INTEL) {
		/* assume multi socket systems are not synchronized: */
		if (num_possible_cpus() > 1)
			return 1;
	}

	return 0;
}

/*
 * Convert ART to TSC given numerator/denominator found in detect_art()
 */
struct system_counterval_t convert_art_to_tsc(cycle_t art)
{
	u64 tmp, res, rem;

	rem = do_div(art, art_to_tsc_denominator);

	res = art * art_to_tsc_numerator;
	tmp = rem * art_to_tsc_numerator;

	do_div(tmp, art_to_tsc_denominator);
	res += tmp + art_to_tsc_offset;

	return (struct system_counterval_t) {.cs = art_related_clocksource,
			.cycles = res};
}
EXPORT_SYMBOL(convert_art_to_tsc);

static void tsc_refine_calibration_work(struct work_struct *work);
static DECLARE_DELAYED_WORK(tsc_irqwork, tsc_refine_calibration_work);
/**
 * tsc_refine_calibration_work - Further refine tsc freq calibration
 * @work - ignored.
 *
 * This functions uses delayed work over a period of a
 * second to further refine the TSC freq value. Since this is
 * timer based, instead of loop based, we don't block the boot
 * process while this longer calibration is done.
 *
 * If there are any calibration anomalies (too many SMIs, etc),
 * or the refined calibration is off by 1% of the fast early
 * calibration, we throw out the new calibration and use the
 * early calibration.
 */
static void tsc_refine_calibration_work(struct work_struct *work)
{
	static u64 tsc_start = -1, ref_start;
	static int hpet;
	u64 tsc_stop, ref_stop, delta;
	unsigned long freq;

	/* Don't bother refining TSC on unstable systems */
	if (check_tsc_unstable())
		goto out;

	/*
	 * Since the work is started early in boot, we may be
	 * delayed the first time we expire. So set the workqueue
	 * again once we know timers are working.
	 */
	if (tsc_start == -1) {
		/*
		 * Only set hpet once, to avoid mixing hardware
		 * if the hpet becomes enabled later.
		 */
		hpet = is_hpet_enabled();
		schedule_delayed_work(&tsc_irqwork, HZ);
		tsc_start = tsc_read_refs(&ref_start, hpet);
		return;
	}

	tsc_stop = tsc_read_refs(&ref_stop, hpet);

	/* hpet or pmtimer available ? */
	if (ref_start == ref_stop)
		goto out;

	/* Check, whether the sampling was disturbed by an SMI */
	if (tsc_start == ULLONG_MAX || tsc_stop == ULLONG_MAX)
		goto out;

	delta = tsc_stop - tsc_start;
	delta *= 1000000LL;
	if (hpet)
		freq = calc_hpet_ref(delta, ref_start, ref_stop);
	else
		freq = calc_pmtimer_ref(delta, ref_start, ref_stop);

	/* Make sure we're within 1% */
	if (abs(tsc_khz - freq) > tsc_khz/100)
		goto out;

	tsc_khz = freq;
	pr_info("Refined TSC clocksource calibration: %lu.%03lu MHz\n",
		(unsigned long)tsc_khz / 1000,
		(unsigned long)tsc_khz % 1000);

out:
	if (boot_cpu_has(X86_FEATURE_ART))
		art_related_clocksource = &clocksource_tsc;
	clocksource_register_khz(&clocksource_tsc, tsc_khz);
}


static int __init init_tsc_clocksource(void)
{
	if (!cpu_has_tsc || tsc_disabled > 0 || !tsc_khz)
		return 0;

	if (tsc_clocksource_reliable)
		clocksource_tsc.flags &= ~CLOCK_SOURCE_MUST_VERIFY;
	/* lower the rating if we already know its unstable: */
	if (check_tsc_unstable()) {
		clocksource_tsc.rating = 0;
		clocksource_tsc.flags &= ~CLOCK_SOURCE_IS_CONTINUOUS;
	}

	if (boot_cpu_has(X86_FEATURE_NONSTOP_TSC_S3))
		clocksource_tsc.flags |= CLOCK_SOURCE_SUSPEND_NONSTOP;

	/*
	 * Trust the results of the earlier calibration on systems
	 * exporting a reliable TSC.
	 */
	if (boot_cpu_has(X86_FEATURE_TSC_RELIABLE)) {
		clocksource_register_khz(&clocksource_tsc, tsc_khz);
		return 0;
	}

	schedule_delayed_work(&tsc_irqwork, 0);
	return 0;
}
/*
 * We use device_initcall here, to ensure we run after the hpet
 * is fully initialized, which may occur at fs_initcall time.
 */
device_initcall(init_tsc_clocksource);

void __init tsc_init(void)
{
	u64 lpj;
	int cpu;

	if (!cpu_has_tsc) {
		setup_clear_cpu_cap(X86_FEATURE_TSC_DEADLINE_TIMER);
		return;
	}

	tsc_khz = x86_platform.calibrate_tsc();
	cpu_khz = tsc_khz;

	if (!tsc_khz) {
		mark_tsc_unstable("could not calculate TSC khz");
		setup_clear_cpu_cap(X86_FEATURE_TSC_DEADLINE_TIMER);
		return;
	}

	pr_info("Detected %lu.%03lu MHz processor\n",
		(unsigned long)cpu_khz / 1000,
		(unsigned long)cpu_khz % 1000);

	/*
	 * Secondary CPUs do not run through tsc_init(), so set up
	 * all the scale factors for all CPUs, assuming the same
	 * speed as the bootup CPU. (cpufreq notifiers will fix this
	 * up if their speed diverges)
	 */
	for_each_possible_cpu(cpu) {
		cyc2ns_init(cpu);
		set_cyc2ns_scale(cpu_khz, cpu);
	}

	if (tsc_disabled > 0)
		return;

	/* now allow native_sched_clock() to use rdtsc */

	tsc_disabled = 0;
	static_branch_enable(&__use_tsc);

	if (!no_sched_irq_time)
		enable_sched_clock_irqtime();

	lpj = ((u64)tsc_khz * 1000);
	do_div(lpj, HZ);
	lpj_fine = lpj;

	use_tsc_delay();

	if (unsynchronized_tsc())
		mark_tsc_unstable("TSCs unsynchronized");

	check_system_tsc_reliable();

	detect_art();
}

#ifdef CONFIG_SMP
/*
 * If we have a constant TSC and are using the TSC for the delay loop,
 * we can skip clock calibration if another cpu in the same socket has already
 * been calibrated. This assumes that CONSTANT_TSC applies to all
 * cpus in the socket - this should be a safe assumption.
 */
unsigned long calibrate_delay_is_known(void)
{
	int sibling, cpu = smp_processor_id();
<<<<<<< HEAD
=======
	struct cpumask *mask = topology_core_cpumask(cpu);
>>>>>>> e05968d2

	if (!tsc_disabled && !cpu_has(&cpu_data(cpu), X86_FEATURE_CONSTANT_TSC))
		return 0;

<<<<<<< HEAD
	sibling = cpumask_any_but(topology_core_cpumask(cpu), cpu);
=======
	if (!mask)
		return 0;

	sibling = cpumask_any_but(mask, cpu);
>>>>>>> e05968d2
	if (sibling < nr_cpu_ids)
		return cpu_data(sibling).loops_per_jiffy;
	return 0;
}
#endif<|MERGE_RESOLUTION|>--- conflicted
+++ resolved
@@ -1306,22 +1306,15 @@
 unsigned long calibrate_delay_is_known(void)
 {
 	int sibling, cpu = smp_processor_id();
-<<<<<<< HEAD
-=======
 	struct cpumask *mask = topology_core_cpumask(cpu);
->>>>>>> e05968d2
 
 	if (!tsc_disabled && !cpu_has(&cpu_data(cpu), X86_FEATURE_CONSTANT_TSC))
 		return 0;
 
-<<<<<<< HEAD
-	sibling = cpumask_any_but(topology_core_cpumask(cpu), cpu);
-=======
 	if (!mask)
 		return 0;
 
 	sibling = cpumask_any_but(mask, cpu);
->>>>>>> e05968d2
 	if (sibling < nr_cpu_ids)
 		return cpu_data(sibling).loops_per_jiffy;
 	return 0;
