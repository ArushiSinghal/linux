/*
 *  Copyright (C) 1991, 1992  Linus Torvalds
 *  Copyright (C) 2000, 2001, 2002 Andi Kleen, SuSE Labs
 */
#include <linux/kallsyms.h>
#include <linux/kprobes.h>
#include <linux/uaccess.h>
#include <linux/hardirq.h>
#include <linux/kdebug.h>
#include <linux/export.h>
#include <linux/ptrace.h>
#include <linux/kexec.h>
#include <linux/sysfs.h>
#include <linux/bug.h>
#include <linux/nmi.h>

#include <asm/stacktrace.h>

void stack_type_str(enum stack_type type, const char **begin, const char **end)
{
	switch (type) {
	case STACK_TYPE_IRQ:
	case STACK_TYPE_SOFTIRQ:
		*begin = "IRQ";
		*end   = "EOI";
		break;
	default:
		*begin = NULL;
		*end   = NULL;
	}
}

static bool in_hardirq_stack(unsigned long *stack, struct stack_info *info)
<<<<<<< HEAD
{
	unsigned long *begin = (unsigned long *)this_cpu_read(hardirq_stack);
	unsigned long *end   = begin + (THREAD_SIZE / sizeof(long));

	/*
	 * This is a software stack, so 'end' can be a valid stack pointer.
	 * It just means the stack is empty.
	 */
	if (stack < begin || stack > end)
		return false;

	info->type	= STACK_TYPE_IRQ;
	info->begin	= begin;
	info->end	= end;

	/*
	 * See irq_32.c -- the next stack pointer is stored at the beginning of
	 * the stack.
	 */
	info->next_sp	= (unsigned long *)*begin;

	return true;
}

static bool in_softirq_stack(unsigned long *stack, struct stack_info *info)
{
	unsigned long *begin = (unsigned long *)this_cpu_read(softirq_stack);
	unsigned long *end   = begin + (THREAD_SIZE / sizeof(long));

	/*
	 * This is a software stack, so 'end' can be a valid stack pointer.
	 * It just means the stack is empty.
	 */
	if (stack < begin || stack > end)
		return false;

	info->type	= STACK_TYPE_SOFTIRQ;
	info->begin	= begin;
	info->end	= end;

	/*
	 * The next stack pointer is stored at the beginning of the stack.
	 * See irq_32.c.
	 */
	info->next_sp	= (unsigned long *)*begin;

	return true;
}

int get_stack_info(unsigned long *stack, struct task_struct *task,
		   struct stack_info *info, unsigned long *visit_mask)
{
	if (!stack)
		goto unknown;

	task = task ? : current;

	if (in_task_stack(stack, task, info))
		goto recursion_check;

	if (task != current)
		goto unknown;

	if (in_hardirq_stack(stack, info))
		goto recursion_check;

	if (in_softirq_stack(stack, info))
		goto recursion_check;

	goto unknown;

recursion_check:
	/*
	 * Make sure we don't iterate through any given stack more than once.
	 * If it comes up a second time then there's something wrong going on:
	 * just break out and report an unknown stack type.
	 */
	if (visit_mask) {
		if (*visit_mask & (1UL << info->type))
			goto unknown;
		*visit_mask |= 1UL << info->type;
	}

	return 0;

unknown:
	info->type = STACK_TYPE_UNKNOWN;
	return -EINVAL;
=======
{
	unsigned long *begin = (unsigned long *)this_cpu_read(hardirq_stack);
	unsigned long *end   = begin + (THREAD_SIZE / sizeof(long));

	/*
	 * This is a software stack, so 'end' can be a valid stack pointer.
	 * It just means the stack is empty.
	 */
	if (stack < begin || stack > end)
		return false;

	info->type	= STACK_TYPE_IRQ;
	info->begin	= begin;
	info->end	= end;

	/*
	 * See irq_32.c -- the next stack pointer is stored at the beginning of
	 * the stack.
	 */
	info->next_sp	= (unsigned long *)*begin;

	return true;
>>>>>>> c8fe4609
}

static bool in_softirq_stack(unsigned long *stack, struct stack_info *info)
{
<<<<<<< HEAD
	unsigned long visit_mask = 0;
	int graph = 0;

	task = task ? : current;
	stack = stack ? : get_stack_pointer(task, regs);
	bp = bp ? : (unsigned long)get_frame_pointer(task, regs);

	for (;;) {
		const char *begin_str, *end_str;
		struct stack_info info;

		if (get_stack_info(stack, task, &info, &visit_mask))
			break;

		stack_type_str(info.type, &begin_str, &end_str);

		if (begin_str && ops->stack(data, begin_str) < 0)
			break;

		bp = ops->walk_stack(task, stack, bp, ops, data, &info, &graph);

		if (end_str && ops->stack(data, end_str) < 0)
			break;

		stack = info.next_sp;

		touch_nmi_watchdog();
	}
=======
	unsigned long *begin = (unsigned long *)this_cpu_read(softirq_stack);
	unsigned long *end   = begin + (THREAD_SIZE / sizeof(long));

	/*
	 * This is a software stack, so 'end' can be a valid stack pointer.
	 * It just means the stack is empty.
	 */
	if (stack < begin || stack > end)
		return false;

	info->type	= STACK_TYPE_SOFTIRQ;
	info->begin	= begin;
	info->end	= end;

	/*
	 * The next stack pointer is stored at the beginning of the stack.
	 * See irq_32.c.
	 */
	info->next_sp	= (unsigned long *)*begin;

	return true;
}

int get_stack_info(unsigned long *stack, struct task_struct *task,
		   struct stack_info *info, unsigned long *visit_mask)
{
	if (!stack)
		goto unknown;

	task = task ? : current;

	if (in_task_stack(stack, task, info))
		goto recursion_check;

	if (task != current)
		goto unknown;

	if (in_hardirq_stack(stack, info))
		goto recursion_check;

	if (in_softirq_stack(stack, info))
		goto recursion_check;

	goto unknown;

recursion_check:
	/*
	 * Make sure we don't iterate through any given stack more than once.
	 * If it comes up a second time then there's something wrong going on:
	 * just break out and report an unknown stack type.
	 */
	if (visit_mask) {
		if (*visit_mask & (1UL << info->type))
			goto unknown;
		*visit_mask |= 1UL << info->type;
	}

	return 0;

unknown:
	info->type = STACK_TYPE_UNKNOWN;
	return -EINVAL;
>>>>>>> c8fe4609
}

void show_stack_log_lvl(struct task_struct *task, struct pt_regs *regs,
			unsigned long *sp, char *log_lvl)
{
	unsigned long *stack;
	int i;

	if (!try_get_task_stack(task))
		return;

	sp = sp ? : get_stack_pointer(task, regs);

	stack = sp;
	for (i = 0; i < kstack_depth_to_print; i++) {
		if (kstack_end(stack))
			break;
		if ((i % STACKSLOTS_PER_LINE) == 0) {
			if (i != 0)
				pr_cont("\n");
			printk("%s %08lx", log_lvl, *stack++);
		} else
			pr_cont(" %08lx", *stack++);
		touch_nmi_watchdog();
	}
	pr_cont("\n");
<<<<<<< HEAD
	show_trace_log_lvl(task, regs, sp, bp, log_lvl);
=======
	show_trace_log_lvl(task, regs, sp, log_lvl);
>>>>>>> c8fe4609

	put_task_stack(task);
}


void show_regs(struct pt_regs *regs)
{
	int i;

	show_regs_print_info(KERN_EMERG);
	__show_regs(regs, !user_mode(regs));

	/*
	 * When in-kernel, we also print out the stack and code at the
	 * time of the fault..
	 */
	if (!user_mode(regs)) {
		unsigned int code_prologue = code_bytes * 43 / 64;
		unsigned int code_len = code_bytes;
		unsigned char c;
		u8 *ip;

		pr_emerg("Stack:\n");
<<<<<<< HEAD
		show_stack_log_lvl(current, regs, NULL, 0, KERN_EMERG);
=======
		show_stack_log_lvl(current, regs, NULL, KERN_EMERG);
>>>>>>> c8fe4609

		pr_emerg("Code:");

		ip = (u8 *)regs->ip - code_prologue;
		if (ip < (u8 *)PAGE_OFFSET || probe_kernel_address(ip, c)) {
			/* try starting at IP */
			ip = (u8 *)regs->ip;
			code_len = code_len - code_prologue + 1;
		}
		for (i = 0; i < code_len; i++, ip++) {
			if (ip < (u8 *)PAGE_OFFSET ||
					probe_kernel_address(ip, c)) {
				pr_cont("  Bad EIP value.");
				break;
			}
			if (ip == (u8 *)regs->ip)
				pr_cont(" <%02x>", c);
			else
				pr_cont(" %02x", c);
		}
	}
	pr_cont("\n");
}

int is_valid_bugaddr(unsigned long ip)
{
	unsigned short ud2;

	if (ip < PAGE_OFFSET)
		return 0;
	if (probe_kernel_address((unsigned short *)ip, ud2))
		return 0;

	return ud2 == 0x0b0f;
}<|MERGE_RESOLUTION|>--- conflicted
+++ resolved
@@ -31,7 +31,6 @@
 }
 
 static bool in_hardirq_stack(unsigned long *stack, struct stack_info *info)
-<<<<<<< HEAD
 {
 	unsigned long *begin = (unsigned long *)this_cpu_read(hardirq_stack);
 	unsigned long *end   = begin + (THREAD_SIZE / sizeof(long));
@@ -120,127 +119,6 @@
 unknown:
 	info->type = STACK_TYPE_UNKNOWN;
 	return -EINVAL;
-=======
-{
-	unsigned long *begin = (unsigned long *)this_cpu_read(hardirq_stack);
-	unsigned long *end   = begin + (THREAD_SIZE / sizeof(long));
-
-	/*
-	 * This is a software stack, so 'end' can be a valid stack pointer.
-	 * It just means the stack is empty.
-	 */
-	if (stack < begin || stack > end)
-		return false;
-
-	info->type	= STACK_TYPE_IRQ;
-	info->begin	= begin;
-	info->end	= end;
-
-	/*
-	 * See irq_32.c -- the next stack pointer is stored at the beginning of
-	 * the stack.
-	 */
-	info->next_sp	= (unsigned long *)*begin;
-
-	return true;
->>>>>>> c8fe4609
-}
-
-static bool in_softirq_stack(unsigned long *stack, struct stack_info *info)
-{
-<<<<<<< HEAD
-	unsigned long visit_mask = 0;
-	int graph = 0;
-
-	task = task ? : current;
-	stack = stack ? : get_stack_pointer(task, regs);
-	bp = bp ? : (unsigned long)get_frame_pointer(task, regs);
-
-	for (;;) {
-		const char *begin_str, *end_str;
-		struct stack_info info;
-
-		if (get_stack_info(stack, task, &info, &visit_mask))
-			break;
-
-		stack_type_str(info.type, &begin_str, &end_str);
-
-		if (begin_str && ops->stack(data, begin_str) < 0)
-			break;
-
-		bp = ops->walk_stack(task, stack, bp, ops, data, &info, &graph);
-
-		if (end_str && ops->stack(data, end_str) < 0)
-			break;
-
-		stack = info.next_sp;
-
-		touch_nmi_watchdog();
-	}
-=======
-	unsigned long *begin = (unsigned long *)this_cpu_read(softirq_stack);
-	unsigned long *end   = begin + (THREAD_SIZE / sizeof(long));
-
-	/*
-	 * This is a software stack, so 'end' can be a valid stack pointer.
-	 * It just means the stack is empty.
-	 */
-	if (stack < begin || stack > end)
-		return false;
-
-	info->type	= STACK_TYPE_SOFTIRQ;
-	info->begin	= begin;
-	info->end	= end;
-
-	/*
-	 * The next stack pointer is stored at the beginning of the stack.
-	 * See irq_32.c.
-	 */
-	info->next_sp	= (unsigned long *)*begin;
-
-	return true;
-}
-
-int get_stack_info(unsigned long *stack, struct task_struct *task,
-		   struct stack_info *info, unsigned long *visit_mask)
-{
-	if (!stack)
-		goto unknown;
-
-	task = task ? : current;
-
-	if (in_task_stack(stack, task, info))
-		goto recursion_check;
-
-	if (task != current)
-		goto unknown;
-
-	if (in_hardirq_stack(stack, info))
-		goto recursion_check;
-
-	if (in_softirq_stack(stack, info))
-		goto recursion_check;
-
-	goto unknown;
-
-recursion_check:
-	/*
-	 * Make sure we don't iterate through any given stack more than once.
-	 * If it comes up a second time then there's something wrong going on:
-	 * just break out and report an unknown stack type.
-	 */
-	if (visit_mask) {
-		if (*visit_mask & (1UL << info->type))
-			goto unknown;
-		*visit_mask |= 1UL << info->type;
-	}
-
-	return 0;
-
-unknown:
-	info->type = STACK_TYPE_UNKNOWN;
-	return -EINVAL;
->>>>>>> c8fe4609
 }
 
 void show_stack_log_lvl(struct task_struct *task, struct pt_regs *regs,
@@ -267,11 +145,7 @@
 		touch_nmi_watchdog();
 	}
 	pr_cont("\n");
-<<<<<<< HEAD
-	show_trace_log_lvl(task, regs, sp, bp, log_lvl);
-=======
 	show_trace_log_lvl(task, regs, sp, log_lvl);
->>>>>>> c8fe4609
 
 	put_task_stack(task);
 }
@@ -295,11 +169,7 @@
 		u8 *ip;
 
 		pr_emerg("Stack:\n");
-<<<<<<< HEAD
-		show_stack_log_lvl(current, regs, NULL, 0, KERN_EMERG);
-=======
 		show_stack_log_lvl(current, regs, NULL, KERN_EMERG);
->>>>>>> c8fe4609
 
 		pr_emerg("Code:");
 
