#
# Makefile for the linux kernel.
#

extra-y                := head_$(BITS).o head$(BITS).o head.o vmlinux.lds

CPPFLAGS_vmlinux.lds += -U$(UTS_MACHINE)

ifdef CONFIG_FUNCTION_TRACER
# Do not profile debug and lowlevel utilities
CFLAGS_REMOVE_tsc.o = -pg
CFLAGS_REMOVE_paravirt-spinlocks.o = -pg
CFLAGS_REMOVE_pvclock.o = -pg
CFLAGS_REMOVE_kvmclock.o = -pg
CFLAGS_REMOVE_ftrace.o = -pg
CFLAGS_REMOVE_early_printk.o = -pg
endif

<<<<<<< HEAD
KASAN_SANITIZE_head$(BITS).o				:= n
KASAN_SANITIZE_dumpstack.o				:= n
KASAN_SANITIZE_dumpstack_$(BITS).o			:= n

OBJECT_FILES_NON_STANDARD_head_$(BITS).o		:= y
OBJECT_FILES_NON_STANDARD_relocate_kernel_$(BITS).o	:= y
OBJECT_FILES_NON_STANDARD_mcount_$(BITS).o		:= y
OBJECT_FILES_NON_STANDARD_test_nx.o			:= y
=======
KASAN_SANITIZE_head$(BITS).o := n
KASAN_SANITIZE_dumpstack.o := n
KASAN_SANITIZE_dumpstack_$(BITS).o := n
KASAN_SANITIZE_stacktrace.o := n

# If instrumentation of this dir is enabled, boot hangs during first second.
# Probably could be more selective here, but note that files related to irqs,
# boot, dumpstack/stacktrace, etc are either non-interesting or can lead to
# non-deterministic coverage.
KCOV_INSTRUMENT		:= n
>>>>>>> e424752f

CFLAGS_irq.o := -I$(src)/../include/asm/trace

obj-y			:= process_$(BITS).o signal.o
obj-$(CONFIG_COMPAT)	+= signal_compat.o
obj-y			+= traps.o irq.o irq_$(BITS).o dumpstack_$(BITS).o
obj-y			+= time.o ioport.o dumpstack.o nmi.o
obj-$(CONFIG_MODIFY_LDT_SYSCALL)	+= ldt.o
obj-y			+= setup.o x86_init.o i8259.o irqinit.o jump_label.o
obj-$(CONFIG_IRQ_WORK)  += irq_work.o
obj-y			+= probe_roms.o
obj-$(CONFIG_X86_32)	+= i386_ksyms_32.o
obj-$(CONFIG_X86_64)	+= sys_x86_64.o x8664_ksyms_64.o
obj-$(CONFIG_X86_64)	+= mcount_64.o
obj-$(CONFIG_X86_ESPFIX64)	+= espfix_64.o
obj-$(CONFIG_SYSFS)	+= ksysfs.o
obj-y			+= bootflag.o e820.o
obj-y			+= pci-dma.o quirks.o topology.o kdebugfs.o
obj-y			+= alternative.o i8253.o pci-nommu.o hw_breakpoint.o
obj-y			+= tsc.o tsc_msr.o io_delay.o rtc.o
obj-y			+= pci-iommu_table.o
obj-y			+= resource.o

obj-y				+= process.o
obj-y				+= fpu/
obj-y				+= ptrace.o
obj-$(CONFIG_X86_32)		+= tls.o
obj-$(CONFIG_IA32_EMULATION)	+= tls.o
obj-y				+= step.o
obj-$(CONFIG_INTEL_TXT)		+= tboot.o
obj-$(CONFIG_ISA_DMA_API)	+= i8237.o
obj-$(CONFIG_STACKTRACE)	+= stacktrace.o
obj-y				+= cpu/
obj-y				+= acpi/
obj-y				+= reboot.o
obj-$(CONFIG_X86_MSR)		+= msr.o
obj-$(CONFIG_X86_CPUID)		+= cpuid.o
obj-$(CONFIG_PCI)		+= early-quirks.o
apm-y				:= apm_32.o
obj-$(CONFIG_APM)		+= apm.o
obj-$(CONFIG_SMP)		+= smp.o
obj-$(CONFIG_SMP)		+= smpboot.o
obj-$(CONFIG_SMP)		+= tsc_sync.o
obj-$(CONFIG_SMP)		+= setup_percpu.o
obj-$(CONFIG_X86_MPPARSE)	+= mpparse.o
obj-y				+= apic/
obj-$(CONFIG_X86_REBOOTFIXUPS)	+= reboot_fixups_32.o
obj-$(CONFIG_DYNAMIC_FTRACE)	+= ftrace.o
obj-$(CONFIG_LIVEPATCH)		+= livepatch.o
obj-$(CONFIG_FUNCTION_GRAPH_TRACER) += ftrace.o
obj-$(CONFIG_FTRACE_SYSCALLS)	+= ftrace.o
obj-$(CONFIG_X86_TSC)		+= trace_clock.o
obj-$(CONFIG_KEXEC_CORE)	+= machine_kexec_$(BITS).o
obj-$(CONFIG_KEXEC_CORE)	+= relocate_kernel_$(BITS).o crash.o
obj-$(CONFIG_KEXEC_FILE)	+= kexec-bzimage64.o
obj-$(CONFIG_CRASH_DUMP)	+= crash_dump_$(BITS).o
obj-y				+= kprobes/
obj-$(CONFIG_MODULES)		+= module.o
obj-$(CONFIG_DOUBLEFAULT)	+= doublefault.o
obj-$(CONFIG_KGDB)		+= kgdb.o
obj-$(CONFIG_VM86)		+= vm86_32.o
obj-$(CONFIG_EARLY_PRINTK)	+= early_printk.o

obj-$(CONFIG_HPET_TIMER) 	+= hpet.o
obj-$(CONFIG_APB_TIMER)		+= apb_timer.o

obj-$(CONFIG_AMD_NB)		+= amd_nb.o
obj-$(CONFIG_DEBUG_RODATA_TEST)	+= test_rodata.o
obj-$(CONFIG_DEBUG_NX_TEST)	+= test_nx.o
obj-$(CONFIG_DEBUG_NMI_SELFTEST) += nmi_selftest.o

obj-$(CONFIG_KVM_GUEST)		+= kvm.o kvmclock.o
obj-$(CONFIG_PARAVIRT)		+= paravirt.o paravirt_patch_$(BITS).o
obj-$(CONFIG_PARAVIRT_SPINLOCKS)+= paravirt-spinlocks.o
obj-$(CONFIG_PARAVIRT_CLOCK)	+= pvclock.o
obj-$(CONFIG_X86_PMEM_LEGACY_DEVICE) += pmem.o

obj-$(CONFIG_PCSPKR_PLATFORM)	+= pcspeaker.o

obj-$(CONFIG_X86_CHECK_BIOS_CORRUPTION) += check.o

obj-$(CONFIG_SWIOTLB)			+= pci-swiotlb.o
obj-$(CONFIG_OF)			+= devicetree.o
obj-$(CONFIG_UPROBES)			+= uprobes.o
obj-y					+= sysfb.o
obj-$(CONFIG_X86_SYSFB)			+= sysfb_simplefb.o
obj-$(CONFIG_EFI)			+= sysfb_efi.o

obj-$(CONFIG_PERF_EVENTS)		+= perf_regs.o
obj-$(CONFIG_TRACING)			+= tracepoint.o

###
# 64 bit specific files
ifeq ($(CONFIG_X86_64),y)
	obj-$(CONFIG_AUDIT)		+= audit_64.o

	obj-$(CONFIG_GART_IOMMU)	+= amd_gart_64.o aperture_64.o
	obj-$(CONFIG_CALGARY_IOMMU)	+= pci-calgary_64.o tce_64.o

	obj-$(CONFIG_PCI_MMCONFIG)	+= mmconf-fam10h_64.o
	obj-y				+= vsmp_64.o
endif<|MERGE_RESOLUTION|>--- conflicted
+++ resolved
@@ -16,27 +16,21 @@
 CFLAGS_REMOVE_early_printk.o = -pg
 endif
 
-<<<<<<< HEAD
 KASAN_SANITIZE_head$(BITS).o				:= n
 KASAN_SANITIZE_dumpstack.o				:= n
 KASAN_SANITIZE_dumpstack_$(BITS).o			:= n
+KASAN_SANITIZE_stacktrace.o := n
 
 OBJECT_FILES_NON_STANDARD_head_$(BITS).o		:= y
 OBJECT_FILES_NON_STANDARD_relocate_kernel_$(BITS).o	:= y
 OBJECT_FILES_NON_STANDARD_mcount_$(BITS).o		:= y
 OBJECT_FILES_NON_STANDARD_test_nx.o			:= y
-=======
-KASAN_SANITIZE_head$(BITS).o := n
-KASAN_SANITIZE_dumpstack.o := n
-KASAN_SANITIZE_dumpstack_$(BITS).o := n
-KASAN_SANITIZE_stacktrace.o := n
 
 # If instrumentation of this dir is enabled, boot hangs during first second.
 # Probably could be more selective here, but note that files related to irqs,
 # boot, dumpstack/stacktrace, etc are either non-interesting or can lead to
 # non-deterministic coverage.
 KCOV_INSTRUMENT		:= n
->>>>>>> e424752f
 
 CFLAGS_irq.o := -I$(src)/../include/asm/trace
 
