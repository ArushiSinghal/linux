/*
 * Copyright (C) 2009 Thomas Gleixner <tglx@linutronix.de>
 *
 *  For licencing details see kernel-base/COPYING
 */
#include <linux/init.h>
#include <linux/ioport.h>
#include <linux/export.h>
#include <linux/pci.h>

#include <asm/bios_ebda.h>
#include <asm/paravirt.h>
#include <asm/pci_x86.h>
#include <asm/mpspec.h>
#include <asm/setup.h>
#include <asm/apic.h>
#include <asm/e820.h>
#include <asm/time.h>
#include <asm/irq.h>
#include <asm/io_apic.h>
#include <asm/hpet.h>
#include <asm/pat.h>
#include <asm/tsc.h>
#include <asm/iommu.h>
#include <asm/mach_traps.h>

void x86_init_noop(void) { }
void __init x86_init_uint_noop(unsigned int unused) { }
int __init iommu_init_noop(void) { return 0; }
void iommu_shutdown_noop(void) { }

/*
 * The platform setup functions are preset with the default functions
 * for standard PC hardware.
 */
struct x86_init_ops x86_init __initdata = {

	.resources = {
		.probe_roms		= probe_roms,
		.reserve_resources	= reserve_standard_io_resources,
		.memory_setup		= default_machine_specific_memory_setup,
	},

	.mpparse = {
		.mpc_record		= x86_init_uint_noop,
		.setup_ioapic_ids	= x86_init_noop,
		.mpc_apic_id		= default_mpc_apic_id,
		.smp_read_mpc_oem	= default_smp_read_mpc_oem,
		.mpc_oem_bus_info	= default_mpc_oem_bus_info,
		.find_smp_config	= default_find_smp_config,
		.get_smp_config		= default_get_smp_config,
	},

	.irqs = {
		.pre_vector_init	= init_ISA_irqs,
		.intr_init		= native_init_IRQ,
		.trap_init		= x86_init_noop,
	},

	.oem = {
		.arch_setup		= x86_init_noop,
		.banner			= default_banner,
	},

	.paging = {
		.pagetable_init		= native_pagetable_init,
	},

	.timers = {
		.setup_percpu_clockev	= setup_boot_APIC_clock,
		.timer_init		= hpet_time_init,
		.wallclock_init		= x86_init_noop,
	},

	.iommu = {
		.iommu_init		= iommu_init_noop,
	},

	.pci = {
		.init			= x86_default_pci_init,
		.init_irq		= x86_default_pci_init_irq,
		.fixup_irqs		= x86_default_pci_fixup_irqs,
	},
};

struct x86_cpuinit_ops x86_cpuinit = {
	.early_percpu_clock_init	= x86_init_noop,
	.setup_percpu_clockev		= setup_secondary_APIC_clock,
};

static void default_nmi_init(void) { };
static int default_i8042_detect(void) { return 1; };

<<<<<<< HEAD
struct x86_platform_ops x86_platform __ro_after_init = {
=======
struct x86_platform_ops x86_platform = {
>>>>>>> ff6cc802
	.calibrate_cpu			= native_calibrate_cpu,
	.calibrate_tsc			= native_calibrate_tsc,
	.get_wallclock			= mach_get_cmos_time,
	.set_wallclock			= mach_set_rtc_mmss,
	.iommu_shutdown			= iommu_shutdown_noop,
	.is_untracked_pat_range		= is_ISA_range,
	.nmi_init			= default_nmi_init,
	.get_nmi_reason			= default_get_nmi_reason,
	.i8042_detect			= default_i8042_detect,
	.save_sched_clock_state 	= tsc_save_sched_clock_state,
	.restore_sched_clock_state 	= tsc_restore_sched_clock_state,
};

EXPORT_SYMBOL_GPL(x86_platform);

#if defined(CONFIG_PCI_MSI)
struct x86_msi_ops x86_msi __ro_after_init = {
	.setup_msi_irqs		= native_setup_msi_irqs,
	.teardown_msi_irq	= native_teardown_msi_irq,
	.teardown_msi_irqs	= default_teardown_msi_irqs,
	.restore_msi_irqs	= default_restore_msi_irqs,
};

/* MSI arch specific hooks */
int arch_setup_msi_irqs(struct pci_dev *dev, int nvec, int type)
{
	return x86_msi.setup_msi_irqs(dev, nvec, type);
}

void arch_teardown_msi_irqs(struct pci_dev *dev)
{
	x86_msi.teardown_msi_irqs(dev);
}

void arch_teardown_msi_irq(unsigned int irq)
{
	x86_msi.teardown_msi_irq(irq);
}

void arch_restore_msi_irqs(struct pci_dev *dev)
{
	x86_msi.restore_msi_irqs(dev);
}
#endif

struct x86_io_apic_ops x86_io_apic_ops __ro_after_init = {
	.read			= native_io_apic_read,
	.disable		= native_disable_io_apic,
};<|MERGE_RESOLUTION|>--- conflicted
+++ resolved
@@ -91,11 +91,7 @@
 static void default_nmi_init(void) { };
 static int default_i8042_detect(void) { return 1; };
 
-<<<<<<< HEAD
 struct x86_platform_ops x86_platform __ro_after_init = {
-=======
-struct x86_platform_ops x86_platform = {
->>>>>>> ff6cc802
 	.calibrate_cpu			= native_calibrate_cpu,
 	.calibrate_tsc			= native_calibrate_tsc,
 	.get_wallclock			= mach_get_cmos_time,
