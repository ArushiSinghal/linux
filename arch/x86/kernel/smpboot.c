--- conflicted
+++ resolved
@@ -274,14 +274,6 @@
 	if (test_and_set_bit(pkg, physical_package_map))
 		goto found;
 
-<<<<<<< HEAD
-	if (pkg < __max_logical_packages) {
-		set_bit(pkg, logical_package_map);
-		physical_to_logical_pkg[pkg] = pkg;
-		goto found;
-	}
-=======
->>>>>>> e05968d2
 	new = find_first_zero_bit(logical_package_map, __max_logical_packages);
 	if (new >= __max_logical_packages) {
 		physical_to_logical_pkg[pkg] = -1;
@@ -320,11 +312,6 @@
 	/*
 	 * Today neither Intel nor AMD support heterogenous systems. That
 	 * might change in the future....
-<<<<<<< HEAD
-	 */
-	ncpus = boot_cpu_data.x86_max_cores * smp_num_siblings;
-	__max_logical_packages = DIV_ROUND_UP(nr_cpu_ids, ncpus);
-=======
 	 *
 	 * While ideally we'd want '* smp_num_siblings' in the below @ncpus
 	 * computation, this won't actually work since some Intel BIOSes
@@ -346,7 +333,6 @@
 	 */
 	ncpus = boot_cpu_data.x86_max_cores;
 	__max_logical_packages = DIV_ROUND_UP(total_cpus, ncpus);
->>>>>>> e05968d2
 
 	/*
 	 * Possibly larger than what we need as the number of apic ids per
