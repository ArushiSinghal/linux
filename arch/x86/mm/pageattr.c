--- conflicted
+++ resolved
@@ -1055,11 +1055,7 @@
 	/*
 	 * Map everything starting from the Gb boundary, possibly with 1G pages
 	 */
-<<<<<<< HEAD
-	while (cpu_has_gbpages && end - start >= PUD_SIZE) {
-=======
 	while (boot_cpu_has(X86_FEATURE_GBPAGES) && end - start >= PUD_SIZE) {
->>>>>>> ed596a4a
 		set_pud(pud, __pud(cpa->pfn << PAGE_SHIFT | _PAGE_PSE |
 				   massage_pgprot(pud_pgprot)));
 
