--- conflicted
+++ resolved
@@ -357,6 +357,8 @@
 };
 
 #define HWID_MCATYPE(hwid, mcatype) (((hwid) << 16) | (mcatype))
+extern int mce_threshold_create_device(unsigned int cpu);
+extern int mce_threshold_remove_device(unsigned int cpu);
 
 struct smca_hwid {
 	unsigned int bank_type;	/* Use with smca_bank_types for easy indexing. */
@@ -370,19 +372,13 @@
 	u32 id;
 };
 
-<<<<<<< HEAD
 extern struct smca_bank smca_banks[MAX_NR_BANKS];
 
 extern const char *smca_get_long_name(enum smca_bank_types t);
-=======
-extern struct smca_bank_info smca_banks[MAX_NR_BANKS];
-extern int mce_threshold_create_device(unsigned int cpu);
-extern int mce_threshold_remove_device(unsigned int cpu);
-#else
-
+
+#else /* !CONFIG_X86_MCE_AMD: */
 static inline int mce_threshold_create_device(unsigned int cpu) { return 0; };
 static inline int mce_threshold_remove_device(unsigned int cpu) { return 0; };
->>>>>>> 9c6bafab
 #endif
 
 #endif /* _ASM_X86_MCE_H */