--- conflicted
+++ resolved
@@ -310,9 +310,5 @@
 #endif
 #define X86_BUG_NULL_SEG	X86_BUG(10) /* Nulling a selector preserves the base */
 #define X86_BUG_SWAPGS_FENCE	X86_BUG(11) /* SWAPGS without input dep on GS */
-<<<<<<< HEAD
-
-=======
 #define X86_BUG_MONITOR		X86_BUG(12) /* IPI required to wake up remote CPU */
->>>>>>> 211f47a5
 #endif /* _ASM_X86_CPUFEATURES_H */