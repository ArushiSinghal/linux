/* rwsem.h: R/W semaphores implemented using XADD/CMPXCHG for i486+
 *
 * Written by David Howells (dhowells@redhat.com).
 *
 * Derived from asm-x86/semaphore.h
 *
 *
 * The MSW of the count is the negated number of active writers and waiting
 * lockers, and the LSW is the total number of active locks
 *
 * The lock count is initialized to 0 (no active and no waiting lockers).
 *
 * When a writer subtracts WRITE_BIAS, it'll get 0xffff0001 for the case of an
 * uncontended lock. This can be determined because XADD returns the old value.
 * Readers increment by 1 and see a positive value when uncontended, negative
 * if there are writers (and maybe) readers waiting (in which case it goes to
 * sleep).
 *
 * The value of WAITING_BIAS supports up to 32766 waiting processes. This can
 * be extended to 65534 by manually checking the whole MSW rather than relying
 * on the S flag.
 *
 * The value of ACTIVE_BIAS supports up to 65535 active processes.
 *
 * This should be totally fair - if anything is waiting, a process that wants a
 * lock will go to the back of the queue. When the currently active lock is
 * released, if there's a writer at the front of the queue, then that and only
 * that will be woken up; if there's a bunch of consecutive readers at the
 * front, then they'll all be woken up, but no other readers will be.
 */

#ifndef _ASM_X86_RWSEM_H
#define _ASM_X86_RWSEM_H

#ifndef _LINUX_RWSEM_H
#error "please don't include asm/rwsem.h directly, use linux/rwsem.h instead"
#endif

#ifdef __KERNEL__
#include <asm/asm.h>

/*
 * The bias values and the counter type limits the number of
 * potential readers/writers to 32767 for 32 bits and 2147483647
 * for 64 bits.
 */

#ifdef CONFIG_X86_64
# define RWSEM_ACTIVE_MASK		0xffffffffL
#else
# define RWSEM_ACTIVE_MASK		0x0000ffffL
#endif

#define RWSEM_UNLOCKED_VALUE		0x00000000L
#define RWSEM_ACTIVE_BIAS		0x00000001L
#define RWSEM_WAITING_BIAS		(-RWSEM_ACTIVE_MASK-1)
#define RWSEM_ACTIVE_READ_BIAS		RWSEM_ACTIVE_BIAS
#define RWSEM_ACTIVE_WRITE_BIAS		(RWSEM_WAITING_BIAS + RWSEM_ACTIVE_BIAS)

/*
 * lock for reading
 */
static inline void __down_read(struct rw_semaphore *sem)
{
	asm volatile("# beginning down_read\n\t"
		     LOCK_PREFIX _ASM_INC "(%1)\n\t"
		     /* adds 0x00000001 */
		     "  jns        1f\n"
		     "  call call_rwsem_down_read_failed\n"
		     "1:\n\t"
		     "# ending down_read\n\t"
		     : "+m" (sem->count)
		     : "a" (sem)
		     : "memory", "cc");
}

/*
 * trylock for reading -- returns 1 if successful, 0 if contention
 */
static inline int __down_read_trylock(struct rw_semaphore *sem)
{
	long result, tmp;
	asm volatile("# beginning __down_read_trylock\n\t"
		     "  mov          %0,%1\n\t"
		     "1:\n\t"
		     "  mov          %1,%2\n\t"
		     "  add          %3,%2\n\t"
		     "  jle	     2f\n\t"
		     LOCK_PREFIX "  cmpxchg  %2,%0\n\t"
		     "  jnz	     1b\n\t"
		     "2:\n\t"
		     "# ending __down_read_trylock\n\t"
		     : "+m" (sem->count), "=&a" (result), "=&r" (tmp)
		     : "i" (RWSEM_ACTIVE_READ_BIAS)
		     : "memory", "cc");
	return result >= 0 ? 1 : 0;
}

/*
 * lock for writing
 */
<<<<<<< HEAD
#define ____down_write(sem, slow_path)			\
({							\
	long tmp;					\
	struct rw_semaphore* ret;			\
	asm volatile("# beginning down_write\n\t"	\
		     LOCK_PREFIX "  xadd      %1,(%3)\n\t"	\
		     /* adds 0xffff0001, returns the old value */ \
		     "  test " __ASM_SEL(%w1,%k1) "," __ASM_SEL(%w1,%k1) "\n\t" \
		     /* was the active mask 0 before? */\
		     "  jz        1f\n"			\
		     "  call " slow_path "\n"		\
		     "1:\n"				\
		     "# ending down_write"		\
		     : "+m" (sem->count), "=d" (tmp), "=a" (ret)	\
		     : "a" (sem), "1" (RWSEM_ACTIVE_WRITE_BIAS) \
		     : "memory", "cc");			\
	ret;						\
=======
#define ____down_write(sem, slow_path)						\
({										\
	long tmp = RWSEM_ACTIVE_WRITE_BIAS;					\
	struct rw_semaphore* ret;						\
										\
	asm volatile("# beginning down_write\n\t"				\
		     LOCK_PREFIX "  xadd      %[tmp],(%[sem])\n\t"		\
		     /* adds 0xffff0001, returns the old value */		\
		     "  test " __ASM_SEL(%w[tmp],%k[tmp]) ","			\
			       __ASM_SEL(%w[tmp],%k[tmp]) "\n\t"		\
		     /* was the active mask 0 before? */			\
		     "  jz        1f\n"						\
		     "  call " slow_path "\n"					\
		     "1:\n"							\
		     "# ending down_write"					\
		     : "+m" (sem->count), "=a" (ret)				\
		     : [sem] "a" (sem), [tmp] "r" (tmp)				\
		     : "memory", "cc");						\
	ret;									\
>>>>>>> 73764b36
})

static inline void __down_write(struct rw_semaphore *sem)
{
	____down_write(sem, "call_rwsem_down_write_failed");
}

static inline int __down_write_killable(struct rw_semaphore *sem)
{
	if (IS_ERR(____down_write(sem, "call_rwsem_down_write_failed_killable")))
		return -EINTR;

	return 0;
}

/*
 * trylock for writing -- returns 1 if successful, 0 if contention
 */
static inline int __down_write_trylock(struct rw_semaphore *sem)
{
	long result, tmp;
	asm volatile("# beginning __down_write_trylock\n\t"
		     "  mov          %0,%1\n\t"
		     "1:\n\t"
		     "  test " __ASM_SEL(%w1,%k1) "," __ASM_SEL(%w1,%k1) "\n\t"
		     /* was the active mask 0 before? */
		     "  jnz          2f\n\t"
		     "  mov          %1,%2\n\t"
		     "  add          %3,%2\n\t"
		     LOCK_PREFIX "  cmpxchg  %2,%0\n\t"
		     "  jnz	     1b\n\t"
		     "2:\n\t"
		     "  sete         %b1\n\t"
		     "  movzbl       %b1, %k1\n\t"
		     "# ending __down_write_trylock\n\t"
		     : "+m" (sem->count), "=&a" (result), "=&r" (tmp)
		     : "er" (RWSEM_ACTIVE_WRITE_BIAS)
		     : "memory", "cc");
	return result;
}

/*
 * unlock after reading
 */
static inline void __up_read(struct rw_semaphore *sem)
{
	long tmp;
	asm volatile("# beginning __up_read\n\t"
		     LOCK_PREFIX "  xadd      %1,(%2)\n\t"
		     /* subtracts 1, returns the old value */
		     "  jns        1f\n\t"
		     "  call call_rwsem_wake\n" /* expects old value in %edx */
		     "1:\n"
		     "# ending __up_read\n"
		     : "+m" (sem->count), "=d" (tmp)
		     : "a" (sem), "1" (-RWSEM_ACTIVE_READ_BIAS)
		     : "memory", "cc");
}

/*
 * unlock after writing
 */
static inline void __up_write(struct rw_semaphore *sem)
{
	long tmp;
	asm volatile("# beginning __up_write\n\t"
		     LOCK_PREFIX "  xadd      %1,(%2)\n\t"
		     /* subtracts 0xffff0001, returns the old value */
		     "  jns        1f\n\t"
		     "  call call_rwsem_wake\n" /* expects old value in %edx */
		     "1:\n\t"
		     "# ending __up_write\n"
		     : "+m" (sem->count), "=d" (tmp)
		     : "a" (sem), "1" (-RWSEM_ACTIVE_WRITE_BIAS)
		     : "memory", "cc");
}

/*
 * downgrade write lock to read lock
 */
static inline void __downgrade_write(struct rw_semaphore *sem)
{
	asm volatile("# beginning __downgrade_write\n\t"
		     LOCK_PREFIX _ASM_ADD "%2,(%1)\n\t"
		     /*
		      * transitions 0xZZZZ0001 -> 0xYYYY0001 (i386)
		      *     0xZZZZZZZZ00000001 -> 0xYYYYYYYY00000001 (x86_64)
		      */
		     "  jns       1f\n\t"
		     "  call call_rwsem_downgrade_wake\n"
		     "1:\n\t"
		     "# ending __downgrade_write\n"
		     : "+m" (sem->count)
		     : "a" (sem), "er" (-RWSEM_WAITING_BIAS)
		     : "memory", "cc");
}

/*
 * implement atomic add functionality
 */
static inline void rwsem_atomic_add(long delta, struct rw_semaphore *sem)
{
	asm volatile(LOCK_PREFIX _ASM_ADD "%1,%0"
		     : "+m" (sem->count)
		     : "er" (delta));
}

/*
 * implement exchange and add functionality
 */
static inline long rwsem_atomic_update(long delta, struct rw_semaphore *sem)
{
	return delta + xadd(&sem->count, delta);
}

#endif /* __KERNEL__ */
#endif /* _ASM_X86_RWSEM_H */<|MERGE_RESOLUTION|>--- conflicted
+++ resolved
@@ -99,25 +99,6 @@
 /*
  * lock for writing
  */
-<<<<<<< HEAD
-#define ____down_write(sem, slow_path)			\
-({							\
-	long tmp;					\
-	struct rw_semaphore* ret;			\
-	asm volatile("# beginning down_write\n\t"	\
-		     LOCK_PREFIX "  xadd      %1,(%3)\n\t"	\
-		     /* adds 0xffff0001, returns the old value */ \
-		     "  test " __ASM_SEL(%w1,%k1) "," __ASM_SEL(%w1,%k1) "\n\t" \
-		     /* was the active mask 0 before? */\
-		     "  jz        1f\n"			\
-		     "  call " slow_path "\n"		\
-		     "1:\n"				\
-		     "# ending down_write"		\
-		     : "+m" (sem->count), "=d" (tmp), "=a" (ret)	\
-		     : "a" (sem), "1" (RWSEM_ACTIVE_WRITE_BIAS) \
-		     : "memory", "cc");			\
-	ret;						\
-=======
 #define ____down_write(sem, slow_path)						\
 ({										\
 	long tmp = RWSEM_ACTIVE_WRITE_BIAS;					\
@@ -137,7 +118,6 @@
 		     : [sem] "a" (sem), [tmp] "r" (tmp)				\
 		     : "memory", "cc");						\
 	ret;									\
->>>>>>> 73764b36
 })
 
 static inline void __down_write(struct rw_semaphore *sem)
