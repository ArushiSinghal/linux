#ifndef _ASM_X86_UACCESS_H
#define _ASM_X86_UACCESS_H
/*
 * User space memory access functions
 */
#include <linux/errno.h>
#include <linux/compiler.h>
#include <linux/kasan-checks.h>
#include <linux/thread_info.h>
#include <linux/string.h>
#include <asm/asm.h>
#include <asm/page.h>
#include <asm/smap.h>
#include <asm/extable.h>

#define VERIFY_READ 0
#define VERIFY_WRITE 1

/*
 * The fs value determines whether argument validity checking should be
 * performed or not.  If get_fs() == USER_DS, checking is performed, with
 * get_fs() == KERNEL_DS, checking is bypassed.
 *
 * For historical reasons, these macros are grossly misnamed.
 */

#define MAKE_MM_SEG(s)	((mm_segment_t) { (s) })

#define KERNEL_DS	MAKE_MM_SEG(-1UL)
#define USER_DS 	MAKE_MM_SEG(TASK_SIZE_MAX)

#define get_ds()	(KERNEL_DS)
#define get_fs()	(current->thread.addr_limit)
#define set_fs(x)	(current->thread.addr_limit = (x))

#define segment_eq(a, b)	((a).seg == (b).seg)

#define user_addr_max() (current->thread.addr_limit.seg)
#define __addr_ok(addr) 	\
	((unsigned long __force)(addr) < user_addr_max())

/*
 * Test whether a block of memory is a valid user space address.
 * Returns 0 if the range is valid, nonzero otherwise.
 */
static inline bool __chk_range_not_ok(unsigned long addr, unsigned long size, unsigned long limit)
{
	/*
	 * If we have used "sizeof()" for the size,
	 * we know it won't overflow the limit (but
	 * it might overflow the 'addr', so it's
	 * important to subtract the size from the
	 * limit, not add it to the address).
	 */
	if (__builtin_constant_p(size))
		return unlikely(addr > limit - size);

	/* Arbitrary sizes? Be careful about overflow */
	addr += size;
	if (unlikely(addr < size))
		return true;
	return unlikely(addr > limit);
}

#define __range_not_ok(addr, size, limit)				\
({									\
	__chk_user_ptr(addr);						\
	__chk_range_not_ok((unsigned long __force)(addr), size, limit); \
})

#ifdef CONFIG_DEBUG_ATOMIC_SLEEP
# define WARN_ON_IN_IRQ()	WARN_ON_ONCE(!in_task())
#else
# define WARN_ON_IN_IRQ()
#endif

/**
 * access_ok: - Checks if a user space pointer is valid
 * @type: Type of access: %VERIFY_READ or %VERIFY_WRITE.  Note that
 *        %VERIFY_WRITE is a superset of %VERIFY_READ - if it is safe
 *        to write to a block, it is always safe to read from it.
 * @addr: User space pointer to start of block to check
 * @size: Size of block to check
 *
 * Context: User context only. This function may sleep if pagefaults are
 *          enabled.
 *
 * Checks if a pointer to a block of memory in user space is valid.
 *
 * Returns true (nonzero) if the memory block may be valid, false (zero)
 * if it is definitely invalid.
 *
 * Note that, depending on architecture, this function probably just
 * checks that the pointer is in the user space range - after calling
 * this function, memory access functions may still return -EFAULT.
 */
<<<<<<< HEAD
#define access_ok(type, addr, size) \
	likely(!__range_not_ok(addr, size, user_addr_max()))
=======
#define access_ok(type, addr, size)					\
({									\
	WARN_ON_IN_IRQ();						\
	likely(!__range_not_ok(addr, size, user_addr_max()));		\
})
>>>>>>> 405182c2

/*
 * These are the main single-value transfer routines.  They automatically
 * use the right size if we just have the right pointer type.
 *
 * This gets kind of ugly. We want to return _two_ values in "get_user()"
 * and yet we don't want to do any pointers, because that is too much
 * of a performance impact. Thus we have a few rather ugly macros here,
 * and hide all the ugliness from the user.
 *
 * The "__xxx" versions of the user access functions are versions that
 * do not verify the address space, that must have been done previously
 * with a separate "access_ok()" call (this is used when we do multiple
 * accesses to the same area of user memory).
 */

extern int __get_user_1(void);
extern int __get_user_2(void);
extern int __get_user_4(void);
extern int __get_user_8(void);
extern int __get_user_bad(void);

#define __uaccess_begin() stac()
#define __uaccess_end()   clac()

/*
 * This is a type: either unsigned long, if the argument fits into
 * that type, or otherwise unsigned long long.
 */
#define __inttype(x) \
__typeof__(__builtin_choose_expr(sizeof(x) > sizeof(0UL), 0ULL, 0UL))

/**
 * get_user: - Get a simple variable from user space.
 * @x:   Variable to store result.
 * @ptr: Source address, in user space.
 *
 * Context: User context only. This function may sleep if pagefaults are
 *          enabled.
 *
 * This macro copies a single simple variable from user space to kernel
 * space.  It supports simple types like char and int, but not larger
 * data types like structures or arrays.
 *
 * @ptr must have pointer-to-simple-variable type, and the result of
 * dereferencing @ptr must be assignable to @x without a cast.
 *
 * Returns zero on success, or -EFAULT on error.
 * On error, the variable @x is set to zero.
 */
/*
 * Careful: we have to cast the result to the type of the pointer
 * for sign reasons.
 *
 * The use of _ASM_DX as the register specifier is a bit of a
 * simplification, as gcc only cares about it as the starting point
 * and not size: for a 64-bit value it will use %ecx:%edx on 32 bits
 * (%ecx being the next register in gcc's x86 register sequence), and
 * %rdx on 64 bits.
 *
 * Clang/LLVM cares about the size of the register, but still wants
 * the base register for something that ends up being a pair.
 */
#define get_user(x, ptr)						\
({									\
	int __ret_gu;							\
	register __inttype(*(ptr)) __val_gu asm("%"_ASM_DX);		\
	register void *__sp asm(_ASM_SP);				\
	__chk_user_ptr(ptr);						\
	might_fault();							\
	asm volatile("call __get_user_%P4"				\
		     : "=a" (__ret_gu), "=r" (__val_gu), "+r" (__sp)	\
		     : "0" (ptr), "i" (sizeof(*(ptr))));		\
	(x) = (__force __typeof__(*(ptr))) __val_gu;			\
	__builtin_expect(__ret_gu, 0);					\
})

#define __put_user_x(size, x, ptr, __ret_pu)			\
	asm volatile("call __put_user_" #size : "=a" (__ret_pu)	\
		     : "0" ((typeof(*(ptr)))(x)), "c" (ptr) : "ebx")



#ifdef CONFIG_X86_32
#define __put_user_asm_u64(x, addr, err, errret)			\
	asm volatile("\n"						\
		     "1:	movl %%eax,0(%2)\n"			\
		     "2:	movl %%edx,4(%2)\n"			\
		     "3:"						\
		     ".section .fixup,\"ax\"\n"				\
		     "4:	movl %3,%0\n"				\
		     "	jmp 3b\n"					\
		     ".previous\n"					\
		     _ASM_EXTABLE(1b, 4b)				\
		     _ASM_EXTABLE(2b, 4b)				\
		     : "=r" (err)					\
		     : "A" (x), "r" (addr), "i" (errret), "0" (err))

#define __put_user_asm_ex_u64(x, addr)					\
	asm volatile("\n"						\
		     "1:	movl %%eax,0(%1)\n"			\
		     "2:	movl %%edx,4(%1)\n"			\
		     "3:"						\
		     _ASM_EXTABLE_EX(1b, 2b)				\
		     _ASM_EXTABLE_EX(2b, 3b)				\
		     : : "A" (x), "r" (addr))

#define __put_user_x8(x, ptr, __ret_pu)				\
	asm volatile("call __put_user_8" : "=a" (__ret_pu)	\
		     : "A" ((typeof(*(ptr)))(x)), "c" (ptr) : "ebx")
#else
#define __put_user_asm_u64(x, ptr, retval, errret) \
	__put_user_asm(x, ptr, retval, "q", "", "er", errret)
#define __put_user_asm_ex_u64(x, addr)	\
	__put_user_asm_ex(x, addr, "q", "", "er")
#define __put_user_x8(x, ptr, __ret_pu) __put_user_x(8, x, ptr, __ret_pu)
#endif

extern void __put_user_bad(void);

/*
 * Strange magic calling convention: pointer in %ecx,
 * value in %eax(:%edx), return value in %eax. clobbers %rbx
 */
extern void __put_user_1(void);
extern void __put_user_2(void);
extern void __put_user_4(void);
extern void __put_user_8(void);

/**
 * put_user: - Write a simple value into user space.
 * @x:   Value to copy to user space.
 * @ptr: Destination address, in user space.
 *
 * Context: User context only. This function may sleep if pagefaults are
 *          enabled.
 *
 * This macro copies a single simple value from kernel space to user
 * space.  It supports simple types like char and int, but not larger
 * data types like structures or arrays.
 *
 * @ptr must have pointer-to-simple-variable type, and @x must be assignable
 * to the result of dereferencing @ptr.
 *
 * Returns zero on success, or -EFAULT on error.
 */
#define put_user(x, ptr)					\
({								\
	int __ret_pu;						\
	__typeof__(*(ptr)) __pu_val;				\
	__chk_user_ptr(ptr);					\
	might_fault();						\
	__pu_val = x;						\
	switch (sizeof(*(ptr))) {				\
	case 1:							\
		__put_user_x(1, __pu_val, ptr, __ret_pu);	\
		break;						\
	case 2:							\
		__put_user_x(2, __pu_val, ptr, __ret_pu);	\
		break;						\
	case 4:							\
		__put_user_x(4, __pu_val, ptr, __ret_pu);	\
		break;						\
	case 8:							\
		__put_user_x8(__pu_val, ptr, __ret_pu);		\
		break;						\
	default:						\
		__put_user_x(X, __pu_val, ptr, __ret_pu);	\
		break;						\
	}							\
	__builtin_expect(__ret_pu, 0);				\
})

#define __put_user_size(x, ptr, size, retval, errret)			\
do {									\
	retval = 0;							\
	__chk_user_ptr(ptr);						\
	switch (size) {							\
	case 1:								\
		__put_user_asm(x, ptr, retval, "b", "b", "iq", errret);	\
		break;							\
	case 2:								\
		__put_user_asm(x, ptr, retval, "w", "w", "ir", errret);	\
		break;							\
	case 4:								\
		__put_user_asm(x, ptr, retval, "l", "k", "ir", errret);	\
		break;							\
	case 8:								\
		__put_user_asm_u64((__typeof__(*ptr))(x), ptr, retval,	\
				   errret);				\
		break;							\
	default:							\
		__put_user_bad();					\
	}								\
} while (0)

/*
 * This doesn't do __uaccess_begin/end - the exception handling
 * around it must do that.
 */
#define __put_user_size_ex(x, ptr, size)				\
do {									\
	__chk_user_ptr(ptr);						\
	switch (size) {							\
	case 1:								\
		__put_user_asm_ex(x, ptr, "b", "b", "iq");		\
		break;							\
	case 2:								\
		__put_user_asm_ex(x, ptr, "w", "w", "ir");		\
		break;							\
	case 4:								\
		__put_user_asm_ex(x, ptr, "l", "k", "ir");		\
		break;							\
	case 8:								\
		__put_user_asm_ex_u64((__typeof__(*ptr))(x), ptr);	\
		break;							\
	default:							\
		__put_user_bad();					\
	}								\
} while (0)

#ifdef CONFIG_X86_32
#define __get_user_asm_u64(x, ptr, retval, errret)			\
({									\
	__typeof__(ptr) __ptr = (ptr);					\
	asm volatile(ASM_STAC "\n"					\
		     "1:	movl %2,%%eax\n"			\
		     "2:	movl %3,%%edx\n"			\
		     "3: " ASM_CLAC "\n"				\
		     ".section .fixup,\"ax\"\n"				\
		     "4:	mov %4,%0\n"				\
		     "	xorl %%eax,%%eax\n"				\
		     "	xorl %%edx,%%edx\n"				\
		     "	jmp 3b\n"					\
		     ".previous\n"					\
		     _ASM_EXTABLE(1b, 4b)				\
		     _ASM_EXTABLE(2b, 4b)				\
		     : "=r" (retval), "=A"(x)				\
		     : "m" (__m(__ptr)), "m" __m(((u32 *)(__ptr)) + 1),	\
		       "i" (errret), "0" (retval));			\
})

#define __get_user_asm_ex_u64(x, ptr)			(x) = __get_user_bad()
#else
#define __get_user_asm_u64(x, ptr, retval, errret) \
	 __get_user_asm(x, ptr, retval, "q", "", "=r", errret)
#define __get_user_asm_ex_u64(x, ptr) \
	 __get_user_asm_ex(x, ptr, "q", "", "=r")
#endif

#define __get_user_size(x, ptr, size, retval, errret)			\
do {									\
	retval = 0;							\
	__chk_user_ptr(ptr);						\
	switch (size) {							\
	case 1:								\
		__get_user_asm(x, ptr, retval, "b", "b", "=q", errret);	\
		break;							\
	case 2:								\
		__get_user_asm(x, ptr, retval, "w", "w", "=r", errret);	\
		break;							\
	case 4:								\
		__get_user_asm(x, ptr, retval, "l", "k", "=r", errret);	\
		break;							\
	case 8:								\
		__get_user_asm_u64(x, ptr, retval, errret);		\
		break;							\
	default:							\
		(x) = __get_user_bad();					\
	}								\
} while (0)

#define __get_user_asm(x, addr, err, itype, rtype, ltype, errret)	\
	asm volatile("\n"						\
		     "1:	mov"itype" %2,%"rtype"1\n"		\
		     "2:\n"						\
		     ".section .fixup,\"ax\"\n"				\
		     "3:	mov %3,%0\n"				\
		     "	xor"itype" %"rtype"1,%"rtype"1\n"		\
		     "	jmp 2b\n"					\
		     ".previous\n"					\
		     _ASM_EXTABLE(1b, 3b)				\
		     : "=r" (err), ltype(x)				\
		     : "m" (__m(addr)), "i" (errret), "0" (err))

/*
 * This doesn't do __uaccess_begin/end - the exception handling
 * around it must do that.
 */
#define __get_user_size_ex(x, ptr, size)				\
do {									\
	__chk_user_ptr(ptr);						\
	switch (size) {							\
	case 1:								\
		__get_user_asm_ex(x, ptr, "b", "b", "=q");		\
		break;							\
	case 2:								\
		__get_user_asm_ex(x, ptr, "w", "w", "=r");		\
		break;							\
	case 4:								\
		__get_user_asm_ex(x, ptr, "l", "k", "=r");		\
		break;							\
	case 8:								\
		__get_user_asm_ex_u64(x, ptr);				\
		break;							\
	default:							\
		(x) = __get_user_bad();					\
	}								\
} while (0)

#define __get_user_asm_ex(x, addr, itype, rtype, ltype)			\
	asm volatile("1:	mov"itype" %1,%"rtype"0\n"		\
		     "2:\n"						\
		     ".section .fixup,\"ax\"\n"				\
                     "3:xor"itype" %"rtype"0,%"rtype"0\n"		\
		     "  jmp 2b\n"					\
		     ".previous\n"					\
		     _ASM_EXTABLE_EX(1b, 3b)				\
		     : ltype(x) : "m" (__m(addr)))

#define __put_user_nocheck(x, ptr, size)			\
({								\
	int __pu_err;						\
	__uaccess_begin();					\
	__put_user_size((x), (ptr), (size), __pu_err, -EFAULT);	\
	__uaccess_end();					\
	__builtin_expect(__pu_err, 0);				\
})

#define __get_user_nocheck(x, ptr, size)				\
({									\
	int __gu_err;							\
	__inttype(*(ptr)) __gu_val;					\
	__uaccess_begin();						\
	__get_user_size(__gu_val, (ptr), (size), __gu_err, -EFAULT);	\
	__uaccess_end();						\
	(x) = (__force __typeof__(*(ptr)))__gu_val;			\
	__builtin_expect(__gu_err, 0);					\
})

/* FIXME: this hack is definitely wrong -AK */
struct __large_struct { unsigned long buf[100]; };
#define __m(x) (*(struct __large_struct __user *)(x))

/*
 * Tell gcc we read from memory instead of writing: this is because
 * we do not write to any memory gcc knows about, so there are no
 * aliasing issues.
 */
#define __put_user_asm(x, addr, err, itype, rtype, ltype, errret)	\
	asm volatile("\n"						\
		     "1:	mov"itype" %"rtype"1,%2\n"		\
		     "2:\n"						\
		     ".section .fixup,\"ax\"\n"				\
		     "3:	mov %3,%0\n"				\
		     "	jmp 2b\n"					\
		     ".previous\n"					\
		     _ASM_EXTABLE(1b, 3b)				\
		     : "=r"(err)					\
		     : ltype(x), "m" (__m(addr)), "i" (errret), "0" (err))

#define __put_user_asm_ex(x, addr, itype, rtype, ltype)			\
	asm volatile("1:	mov"itype" %"rtype"0,%1\n"		\
		     "2:\n"						\
		     _ASM_EXTABLE_EX(1b, 2b)				\
		     : : ltype(x), "m" (__m(addr)))

/*
 * uaccess_try and catch
 */
#define uaccess_try	do {						\
	current->thread.uaccess_err = 0;				\
	__uaccess_begin();						\
	barrier();

#define uaccess_catch(err)						\
	__uaccess_end();						\
	(err) |= (current->thread.uaccess_err ? -EFAULT : 0);		\
} while (0)

/**
 * __get_user: - Get a simple variable from user space, with less checking.
 * @x:   Variable to store result.
 * @ptr: Source address, in user space.
 *
 * Context: User context only. This function may sleep if pagefaults are
 *          enabled.
 *
 * This macro copies a single simple variable from user space to kernel
 * space.  It supports simple types like char and int, but not larger
 * data types like structures or arrays.
 *
 * @ptr must have pointer-to-simple-variable type, and the result of
 * dereferencing @ptr must be assignable to @x without a cast.
 *
 * Caller must check the pointer with access_ok() before calling this
 * function.
 *
 * Returns zero on success, or -EFAULT on error.
 * On error, the variable @x is set to zero.
 */

#define __get_user(x, ptr)						\
	__get_user_nocheck((x), (ptr), sizeof(*(ptr)))

/**
 * __put_user: - Write a simple value into user space, with less checking.
 * @x:   Value to copy to user space.
 * @ptr: Destination address, in user space.
 *
 * Context: User context only. This function may sleep if pagefaults are
 *          enabled.
 *
 * This macro copies a single simple value from kernel space to user
 * space.  It supports simple types like char and int, but not larger
 * data types like structures or arrays.
 *
 * @ptr must have pointer-to-simple-variable type, and @x must be assignable
 * to the result of dereferencing @ptr.
 *
 * Caller must check the pointer with access_ok() before calling this
 * function.
 *
 * Returns zero on success, or -EFAULT on error.
 */

#define __put_user(x, ptr)						\
	__put_user_nocheck((__typeof__(*(ptr)))(x), (ptr), sizeof(*(ptr)))

#define __get_user_unaligned __get_user
#define __put_user_unaligned __put_user

/*
 * {get|put}_user_try and catch
 *
 * get_user_try {
 *	get_user_ex(...);
 * } get_user_catch(err)
 */
#define get_user_try		uaccess_try
#define get_user_catch(err)	uaccess_catch(err)

#define get_user_ex(x, ptr)	do {					\
	unsigned long __gue_val;					\
	__get_user_size_ex((__gue_val), (ptr), (sizeof(*(ptr))));	\
	(x) = (__force __typeof__(*(ptr)))__gue_val;			\
} while (0)

#define put_user_try		uaccess_try
#define put_user_catch(err)	uaccess_catch(err)

#define put_user_ex(x, ptr)						\
	__put_user_size_ex((__typeof__(*(ptr)))(x), (ptr), sizeof(*(ptr)))

extern unsigned long
copy_from_user_nmi(void *to, const void __user *from, unsigned long n);
extern __must_check long
strncpy_from_user(char *dst, const char __user *src, long count);

extern __must_check long strlen_user(const char __user *str);
extern __must_check long strnlen_user(const char __user *str, long n);

unsigned long __must_check clear_user(void __user *mem, unsigned long len);
unsigned long __must_check __clear_user(void __user *mem, unsigned long len);

extern void __cmpxchg_wrong_size(void)
	__compiletime_error("Bad argument size for cmpxchg");

#define __user_atomic_cmpxchg_inatomic(uval, ptr, old, new, size)	\
({									\
	int __ret = 0;							\
	__typeof__(ptr) __uval = (uval);				\
	__typeof__(*(ptr)) __old = (old);				\
	__typeof__(*(ptr)) __new = (new);				\
	__uaccess_begin();						\
	switch (size) {							\
	case 1:								\
	{								\
		asm volatile("\n"					\
			"1:\t" LOCK_PREFIX "cmpxchgb %4, %2\n"		\
			"2:\n"						\
			"\t.section .fixup, \"ax\"\n"			\
			"3:\tmov     %3, %0\n"				\
			"\tjmp     2b\n"				\
			"\t.previous\n"					\
			_ASM_EXTABLE(1b, 3b)				\
			: "+r" (__ret), "=a" (__old), "+m" (*(ptr))	\
			: "i" (-EFAULT), "q" (__new), "1" (__old)	\
			: "memory"					\
		);							\
		break;							\
	}								\
	case 2:								\
	{								\
		asm volatile("\n"					\
			"1:\t" LOCK_PREFIX "cmpxchgw %4, %2\n"		\
			"2:\n"						\
			"\t.section .fixup, \"ax\"\n"			\
			"3:\tmov     %3, %0\n"				\
			"\tjmp     2b\n"				\
			"\t.previous\n"					\
			_ASM_EXTABLE(1b, 3b)				\
			: "+r" (__ret), "=a" (__old), "+m" (*(ptr))	\
			: "i" (-EFAULT), "r" (__new), "1" (__old)	\
			: "memory"					\
		);							\
		break;							\
	}								\
	case 4:								\
	{								\
		asm volatile("\n"					\
			"1:\t" LOCK_PREFIX "cmpxchgl %4, %2\n"		\
			"2:\n"						\
			"\t.section .fixup, \"ax\"\n"			\
			"3:\tmov     %3, %0\n"				\
			"\tjmp     2b\n"				\
			"\t.previous\n"					\
			_ASM_EXTABLE(1b, 3b)				\
			: "+r" (__ret), "=a" (__old), "+m" (*(ptr))	\
			: "i" (-EFAULT), "r" (__new), "1" (__old)	\
			: "memory"					\
		);							\
		break;							\
	}								\
	case 8:								\
	{								\
		if (!IS_ENABLED(CONFIG_X86_64))				\
			__cmpxchg_wrong_size();				\
									\
		asm volatile("\n"					\
			"1:\t" LOCK_PREFIX "cmpxchgq %4, %2\n"		\
			"2:\n"						\
			"\t.section .fixup, \"ax\"\n"			\
			"3:\tmov     %3, %0\n"				\
			"\tjmp     2b\n"				\
			"\t.previous\n"					\
			_ASM_EXTABLE(1b, 3b)				\
			: "+r" (__ret), "=a" (__old), "+m" (*(ptr))	\
			: "i" (-EFAULT), "r" (__new), "1" (__old)	\
			: "memory"					\
		);							\
		break;							\
	}								\
	default:							\
		__cmpxchg_wrong_size();					\
	}								\
	__uaccess_end();						\
	*__uval = __old;						\
	__ret;								\
})

#define user_atomic_cmpxchg_inatomic(uval, ptr, old, new)		\
({									\
	access_ok(VERIFY_WRITE, (ptr), sizeof(*(ptr))) ?		\
		__user_atomic_cmpxchg_inatomic((uval), (ptr),		\
				(old), (new), sizeof(*(ptr))) :		\
		-EFAULT;						\
})

/*
 * movsl can be slow when source and dest are not both 8-byte aligned
 */
#ifdef CONFIG_X86_INTEL_USERCOPY
extern struct movsl_mask {
	int mask;
} ____cacheline_aligned_in_smp movsl_mask;
#endif

#define ARCH_HAS_NOCACHE_UACCESS 1

#ifdef CONFIG_X86_32
# include <asm/uaccess_32.h>
#else
# include <asm/uaccess_64.h>
#endif

unsigned long __must_check _copy_from_user(void *to, const void __user *from,
					   unsigned n);
unsigned long __must_check _copy_to_user(void __user *to, const void *from,
					 unsigned n);

extern void __compiletime_error("usercopy buffer size is too small")
__bad_copy_user(void);

static inline void copy_user_overflow(int size, unsigned long count)
{
	WARN(1, "Buffer overflow detected (%d < %lu)!\n", size, count);
}

static __always_inline unsigned long __must_check
copy_from_user(void *to, const void __user *from, unsigned long n)
{
	int sz = __compiletime_object_size(to);

	might_fault();

	kasan_check_write(to, n);

	if (likely(sz < 0 || sz >= n)) {
		check_object_size(to, n, false);
		n = _copy_from_user(to, from, n);
	} else if (!__builtin_constant_p(n))
		copy_user_overflow(sz, n);
	else
		__bad_copy_user();

	return n;
}

static __always_inline unsigned long __must_check
copy_to_user(void __user *to, const void *from, unsigned long n)
{
	int sz = __compiletime_object_size(from);

	kasan_check_read(from, n);

	might_fault();

	if (likely(sz < 0 || sz >= n)) {
		check_object_size(from, n, true);
		n = _copy_to_user(to, from, n);
	} else if (!__builtin_constant_p(n))
		copy_user_overflow(sz, n);
	else
		__bad_copy_user();

	return n;
}

/*
 * We rely on the nested NMI work to allow atomic faults from the NMI path; the
 * nested NMI paths are careful to preserve CR2.
 *
 * Caller must use pagefault_enable/disable, or run in interrupt context,
 * and also do a uaccess_ok() check
 */
#define __copy_from_user_nmi __copy_from_user_inatomic

/*
 * The "unsafe" user accesses aren't really "unsafe", but the naming
 * is a big fat warning: you have to not only do the access_ok()
 * checking before using them, but you have to surround them with the
 * user_access_begin/end() pair.
 */
#define user_access_begin()	__uaccess_begin()
#define user_access_end()	__uaccess_end()

#define unsafe_put_user(x, ptr, err_label)					\
do {										\
	int __pu_err;								\
	__put_user_size((x), (ptr), sizeof(*(ptr)), __pu_err, -EFAULT);		\
	if (unlikely(__pu_err)) goto err_label;					\
} while (0)

#define unsafe_get_user(x, ptr, err_label)					\
do {										\
	int __gu_err;								\
	unsigned long __gu_val;							\
	__get_user_size(__gu_val, (ptr), sizeof(*(ptr)), __gu_err, -EFAULT);	\
	(x) = (__force __typeof__(*(ptr)))__gu_val;				\
	if (unlikely(__gu_err)) goto err_label;					\
} while (0)

#endif /* _ASM_X86_UACCESS_H */
<|MERGE_RESOLUTION|>--- conflicted
+++ resolved
@@ -94,16 +94,11 @@
  * checks that the pointer is in the user space range - after calling
  * this function, memory access functions may still return -EFAULT.
  */
-<<<<<<< HEAD
-#define access_ok(type, addr, size) \
-	likely(!__range_not_ok(addr, size, user_addr_max()))
-=======
 #define access_ok(type, addr, size)					\
 ({									\
 	WARN_ON_IN_IRQ();						\
 	likely(!__range_not_ok(addr, size, user_addr_max()));		\
 })
->>>>>>> 405182c2
 
 /*
  * These are the main single-value transfer routines.  They automatically
