--- conflicted
+++ resolved
@@ -87,15 +87,9 @@
  *
  * Low level memory copy function that catches machine checks
  *
-<<<<<<< HEAD
- * Return true for success, false for fail
- */
-bool memcpy_mcsafe(void *dst, const void *src, size_t cnt);
-=======
  * Return 0 for success, -EFAULT for fail
  */
 int memcpy_mcsafe(void *dst, const void *src, size_t cnt);
->>>>>>> e05968d2
 
 #endif /* __KERNEL__ */
 
