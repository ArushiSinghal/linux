/*
 *  linux/arch/arm/mach-pxa/pxa27x.c
 *
 *  Author:	Nicolas Pitre
 *  Created:	Nov 05, 2002
 *  Copyright:	MontaVista Software Inc.
 *
 * Code specific to PXA27x aka Bulverde.
 *
 * This program is free software; you can redistribute it and/or modify
 * it under the terms of the GNU General Public License version 2 as
 * published by the Free Software Foundation.
 */
#include <linux/gpio.h>
#include <linux/gpio-pxa.h>
#include <linux/module.h>
#include <linux/kernel.h>
#include <linux/init.h>
#include <linux/suspend.h>
#include <linux/platform_device.h>
#include <linux/syscore_ops.h>
#include <linux/io.h>
#include <linux/irq.h>
#include <linux/i2c/pxa-i2c.h>

#include <asm/mach/map.h>
#include <mach/hardware.h>
#include <asm/irq.h>
#include <asm/suspend.h>
#include <mach/irqs.h>
#include <mach/pxa27x.h>
#include <mach/reset.h>
#include <linux/platform_data/usb-ohci-pxa27x.h>
#include <mach/pm.h>
#include <mach/dma.h>
#include <mach/smemc.h>

#include "generic.h"
#include "devices.h"
#include <linux/clk-provider.h>
#include <linux/clkdev.h>

void pxa27x_clear_otgph(void)
{
	if (cpu_is_pxa27x() && (PSSR & PSSR_OTGPH))
		PSSR |= PSSR_OTGPH;
}
EXPORT_SYMBOL(pxa27x_clear_otgph);

static unsigned long ac97_reset_config[] = {
	GPIO113_AC97_nRESET_GPIO_HIGH,
	GPIO113_AC97_nRESET,
	GPIO95_AC97_nRESET_GPIO_HIGH,
	GPIO95_AC97_nRESET,
};

void pxa27x_configure_ac97reset(int reset_gpio, bool to_gpio)
{
	/*
	 * This helper function is used to work around a bug in the pxa27x's
	 * ac97 controller during a warm reset.  The configuration of the
	 * reset_gpio is changed as follows:
	 * to_gpio == true: configured to generic output gpio and driven high
	 * to_gpio == false: configured to ac97 controller alt fn AC97_nRESET
	 */

	if (reset_gpio == 113)
		pxa2xx_mfp_config(to_gpio ? &ac97_reset_config[0] :
				  &ac97_reset_config[1], 1);

	if (reset_gpio == 95)
		pxa2xx_mfp_config(to_gpio ? &ac97_reset_config[2] :
				  &ac97_reset_config[3], 1);
}
EXPORT_SYMBOL_GPL(pxa27x_configure_ac97reset);

#ifdef CONFIG_PM

#define SAVE(x)		sleep_save[SLEEP_SAVE_##x] = x
#define RESTORE(x)	x = sleep_save[SLEEP_SAVE_##x]

/*
 * allow platforms to override default PWRMODE setting used for PM_SUSPEND_MEM
 */
static unsigned int pwrmode = PWRMODE_SLEEP;

int __init pxa27x_set_pwrmode(unsigned int mode)
{
	switch (mode) {
	case PWRMODE_SLEEP:
	case PWRMODE_DEEPSLEEP:
		pwrmode = mode;
		return 0;
	}

	return -EINVAL;
}

/*
 * List of global PXA peripheral registers to preserve.
 * More ones like CP and general purpose register values are preserved
 * with the stack pointer in sleep.S.
 */
enum {
	SLEEP_SAVE_PSTR,
	SLEEP_SAVE_MDREFR,
	SLEEP_SAVE_PCFR,
	SLEEP_SAVE_COUNT
};

void pxa27x_cpu_pm_save(unsigned long *sleep_save)
{
	sleep_save[SLEEP_SAVE_MDREFR] = __raw_readl(MDREFR);
	SAVE(PCFR);

	SAVE(PSTR);
}

void pxa27x_cpu_pm_restore(unsigned long *sleep_save)
{
	__raw_writel(sleep_save[SLEEP_SAVE_MDREFR], MDREFR);
	RESTORE(PCFR);

	PSSR = PSSR_RDH | PSSR_PH;

	RESTORE(PSTR);
}

void pxa27x_cpu_pm_enter(suspend_state_t state)
{
	extern void pxa_cpu_standby(void);
#ifndef CONFIG_IWMMXT
	u64 acc0;

	asm volatile("mra %Q0, %R0, acc0" : "=r" (acc0));
#endif

	/* ensure voltage-change sequencer not initiated, which hangs */
	PCFR &= ~PCFR_FVC;

	/* Clear edge-detect status register. */
	PEDR = 0xDF12FE1B;

	/* Clear reset status */
	RCSR = RCSR_HWR | RCSR_WDR | RCSR_SMR | RCSR_GPR;

	switch (state) {
	case PM_SUSPEND_STANDBY:
		pxa_cpu_standby();
		break;
	case PM_SUSPEND_MEM:
		cpu_suspend(pwrmode, pxa27x_finish_suspend);
#ifndef CONFIG_IWMMXT
		asm volatile("mar acc0, %Q0, %R0" : "=r" (acc0));
#endif
		break;
	}
}

static int pxa27x_cpu_pm_valid(suspend_state_t state)
{
	return state == PM_SUSPEND_MEM || state == PM_SUSPEND_STANDBY;
}

static int pxa27x_cpu_pm_prepare(void)
{
	/* set resume return address */
	PSPR = virt_to_phys(cpu_resume);
	return 0;
}

static void pxa27x_cpu_pm_finish(void)
{
	/* ensure not to come back here if it wasn't intended */
	PSPR = 0;
}

static struct pxa_cpu_pm_fns pxa27x_cpu_pm_fns = {
	.save_count	= SLEEP_SAVE_COUNT,
	.save		= pxa27x_cpu_pm_save,
	.restore	= pxa27x_cpu_pm_restore,
	.valid		= pxa27x_cpu_pm_valid,
	.enter		= pxa27x_cpu_pm_enter,
	.prepare	= pxa27x_cpu_pm_prepare,
	.finish		= pxa27x_cpu_pm_finish,
};

static void __init pxa27x_init_pm(void)
{
	pxa_cpu_pm_fns = &pxa27x_cpu_pm_fns;
}
#else
static inline void pxa27x_init_pm(void) {}
#endif

/* PXA27x:  Various gpios can issue wakeup events.  This logic only
 * handles the simple cases, not the WEMUX2 and WEMUX3 options
 */
static int pxa27x_set_wake(struct irq_data *d, unsigned int on)
{
	int gpio = pxa_irq_to_gpio(d->irq);
	uint32_t mask;

	if (gpio >= 0 && gpio < 128)
		return gpio_set_wake(gpio, on);

	if (d->irq == IRQ_KEYPAD)
		return keypad_set_wake(on);

	switch (d->irq) {
	case IRQ_RTCAlrm:
		mask = PWER_RTC;
		break;
	case IRQ_USB:
		mask = 1u << 26;
		break;
	default:
		return -EINVAL;
	}

	if (on)
		PWER |= mask;
	else
		PWER &=~mask;

	return 0;
}

void __init pxa27x_init_irq(void)
{
	pxa_init_irq(34, pxa27x_set_wake);
}

void __init pxa27x_dt_init_irq(void)
{
	if (IS_ENABLED(CONFIG_OF))
		pxa_dt_irq_init(pxa27x_set_wake);
}

static struct map_desc pxa27x_io_desc[] __initdata = {
	{	/* Mem Ctl */
		.virtual	= (unsigned long)SMEMC_VIRT,
		.pfn		= __phys_to_pfn(PXA2XX_SMEMC_BASE),
		.length		= SMEMC_SIZE,
		.type		= MT_DEVICE
	}, {	/* UNCACHED_PHYS_0 */
		.virtual	= UNCACHED_PHYS_0,
		.pfn		= __phys_to_pfn(0x00000000),
		.length		= UNCACHED_PHYS_0_SIZE,
		.type		= MT_DEVICE
	},
};

void __init pxa27x_map_io(void)
{
	pxa_map_io();
	iotable_init(ARRAY_AND_SIZE(pxa27x_io_desc));
	pxa27x_get_clk_frequency_khz(1);
}

/*
 * device registration specific to PXA27x.
 */
void __init pxa27x_set_i2c_power_info(struct i2c_pxa_platform_data *info)
{
	local_irq_disable();
	PCFR |= PCFR_PI2CEN;
	local_irq_enable();
	pxa_register_device(&pxa27x_device_i2c_power, info);
}

static struct pxa_gpio_platform_data pxa27x_gpio_info __initdata = {
	.irq_base	= PXA_GPIO_TO_IRQ(0),
	.gpio_set_wake	= gpio_set_wake,
};

static struct platform_device *devices[] __initdata = {
	&pxa27x_device_udc,
	&pxa_device_pmu,
	&pxa_device_i2s,
	&pxa_device_asoc_ssp1,
	&pxa_device_asoc_ssp2,
	&pxa_device_asoc_ssp3,
	&pxa_device_asoc_platform,
	&sa1100_device_rtc,
	&pxa_device_rtc,
	&pxa27x_device_ssp1,
	&pxa27x_device_ssp2,
	&pxa27x_device_ssp3,
	&pxa27x_device_pwm0,
	&pxa27x_device_pwm1,
};

static int __init pxa27x_init(void)
{
	int ret = 0;

	if (cpu_is_pxa27x()) {

		reset_status = RCSR;

		if ((ret = pxa_init_dma(IRQ_DMA, 32)))
			return ret;

		pxa27x_init_pm();

		register_syscore_ops(&pxa_irq_syscore_ops);
		register_syscore_ops(&pxa2xx_mfp_syscore_ops);

		if (!of_have_populated_dt()) {
			pxa_register_device(&pxa27x_device_gpio,
					    &pxa27x_gpio_info);
<<<<<<< HEAD
=======
			pxa2xx_set_dmac_info(32);
>>>>>>> 9fe8ecca
			ret = platform_add_devices(devices,
						   ARRAY_SIZE(devices));
		}
	}

	return ret;
}

postcore_initcall(pxa27x_init);<|MERGE_RESOLUTION|>--- conflicted
+++ resolved
@@ -310,10 +310,7 @@
 		if (!of_have_populated_dt()) {
 			pxa_register_device(&pxa27x_device_gpio,
 					    &pxa27x_gpio_info);
-<<<<<<< HEAD
-=======
 			pxa2xx_set_dmac_info(32);
->>>>>>> 9fe8ecca
 			ret = platform_add_devices(devices,
 						   ARRAY_SIZE(devices));
 		}
