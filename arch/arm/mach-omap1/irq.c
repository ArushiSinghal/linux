/*
 * linux/arch/arm/mach-omap1/irq.c
 *
 * Interrupt handler for all OMAP boards
 *
 * Copyright (C) 2004 Nokia Corporation
 * Written by Tony Lindgren <tony@atomide.com>
 * Major cleanups by Juha Yrjölä <juha.yrjola@nokia.com>
 *
 * Completely re-written to support various OMAP chips with bank specific
 * interrupt handlers.
 *
 * Some snippets of the code taken from the older OMAP interrupt handler
 * Copyright (C) 2001 RidgeRun, Inc. Greg Lonnon <glonnon@ridgerun.com>
 *
 * GPIO interrupt handler moved to gpio.c by Juha Yrjola
 *
 * This program is free software; you can redistribute it and/or modify it
 * under the terms of the GNU General Public License as published by the
 * Free Software Foundation; either version 2 of the License, or (at your
 * option) any later version.
 *
 * THIS SOFTWARE IS PROVIDED ``AS IS'' AND ANY EXPRESS OR IMPLIED
 * WARRANTIES, INCLUDING, BUT NOT LIMITED TO, THE IMPLIED WARRANTIES OF
 * MERCHANTABILITY AND FITNESS FOR A PARTICULAR PURPOSE ARE DISCLAIMED. IN
 * NO EVENT SHALL THE AUTHOR BE LIABLE FOR ANY DIRECT, INDIRECT,
 * INCIDENTAL, SPECIAL, EXEMPLARY, OR CONSEQUENTIAL DAMAGES (INCLUDING, BUT
 * NOT LIMITED TO, PROCUREMENT OF SUBSTITUTE GOODS OR SERVICES; LOSS OF
 * USE, DATA, OR PROFITS; OR BUSINESS INTERRUPTION) HOWEVER CAUSED AND ON
 * ANY THEORY OF LIABILITY, WHETHER IN CONTRACT, STRICT LIABILITY, OR TORT
 * (INCLUDING NEGLIGENCE OR OTHERWISE) ARISING IN ANY WAY OUT OF THE USE OF
 * THIS SOFTWARE, EVEN IF ADVISED OF THE POSSIBILITY OF SUCH DAMAGE.
 *
 * You should have received a copy of the  GNU General Public License along
 * with this program; if not, write  to the Free Software Foundation, Inc.,
 * 675 Mass Ave, Cambridge, MA 02139, USA.
 */
#include <linux/gpio.h>
#include <linux/init.h>
#include <linux/module.h>
#include <linux/sched.h>
#include <linux/interrupt.h>
#include <linux/io.h>

#include <asm/irq.h>
#include <asm/exception.h>
#include <asm/mach/irq.h>

#include "soc.h"

#include <mach/hardware.h>

#include "common.h"

#define IRQ_BANK(irq) ((irq) >> 5)
#define IRQ_BIT(irq)  ((irq) & 0x1f)

struct omap_irq_bank {
	unsigned long base_reg;
	void __iomem *va;
	unsigned long trigger_map;
	unsigned long wake_enable;
};

static u32 omap_l2_irq;
static unsigned int irq_bank_count;
static struct omap_irq_bank *irq_banks;
static struct irq_domain *domain;

static inline unsigned int irq_bank_readl(int bank, int offset)
{
	return readl_relaxed(irq_banks[bank].va + offset);
}
static inline void irq_bank_writel(unsigned long value, int bank, int offset)
{
	writel_relaxed(value, irq_banks[bank].va + offset);
}

static void omap_ack_irq(int irq)
{
	if (irq > 31)
		writel_relaxed(0x1, irq_banks[1].va + IRQ_CONTROL_REG_OFFSET);

	writel_relaxed(0x1, irq_banks[0].va + IRQ_CONTROL_REG_OFFSET);
}

static void omap_mask_ack_irq(struct irq_data *d)
{
	struct irq_chip_type *ct = irq_data_get_chip_type(d);

	ct->chip.irq_mask(d);
	omap_ack_irq(d->irq);
}

/*
 * Allows tuning the IRQ type and priority
 *
 * NOTE: There is currently no OMAP fiq handler for Linux. Read the
 *	 mailing list threads on FIQ handlers if you are planning to
 *	 add a FIQ handler for OMAP.
 */
static void omap_irq_set_cfg(int irq, int fiq, int priority, int trigger)
{
	signed int bank;
	unsigned long val, offset;

	bank = IRQ_BANK(irq);
	/* FIQ is only available on bank 0 interrupts */
	fiq = bank ? 0 : (fiq & 0x1);
	val = fiq | ((priority & 0x1f) << 2) | ((trigger & 0x1) << 1);
	offset = IRQ_ILR0_REG_OFFSET + IRQ_BIT(irq) * 0x4;
	irq_bank_writel(val, bank, offset);
}

#if defined (CONFIG_ARCH_OMAP730) || defined (CONFIG_ARCH_OMAP850)
static struct omap_irq_bank omap7xx_irq_banks[] = {
	{ .base_reg = OMAP_IH1_BASE,		.trigger_map = 0xb3f8e22f },
	{ .base_reg = OMAP_IH2_BASE,		.trigger_map = 0xfdb9c1f2 },
	{ .base_reg = OMAP_IH2_BASE + 0x100,	.trigger_map = 0x800040f3 },
};
#endif

#ifdef CONFIG_ARCH_OMAP15XX
static struct omap_irq_bank omap1510_irq_banks[] = {
	{ .base_reg = OMAP_IH1_BASE,		.trigger_map = 0xb3febfff },
	{ .base_reg = OMAP_IH2_BASE,		.trigger_map = 0xffbfffed },
};
static struct omap_irq_bank omap310_irq_banks[] = {
	{ .base_reg = OMAP_IH1_BASE,		.trigger_map = 0xb3faefc3 },
	{ .base_reg = OMAP_IH2_BASE,		.trigger_map = 0x65b3c061 },
};
#endif

#if defined(CONFIG_ARCH_OMAP16XX)

static struct omap_irq_bank omap1610_irq_banks[] = {
	{ .base_reg = OMAP_IH1_BASE,		.trigger_map = 0xb3fefe8f },
	{ .base_reg = OMAP_IH2_BASE,		.trigger_map = 0xfdb7c1fd },
	{ .base_reg = OMAP_IH2_BASE + 0x100,	.trigger_map = 0xffffb7ff },
	{ .base_reg = OMAP_IH2_BASE + 0x200,	.trigger_map = 0xffffffff },
};
#endif

asmlinkage void __exception_irq_entry omap1_handle_irq(struct pt_regs *regs)
{
	void __iomem *l1 = irq_banks[0].va;
	void __iomem *l2 = irq_banks[1].va;
	u32 irqnr;

	do {
		irqnr = readl_relaxed(l1 + IRQ_ITR_REG_OFFSET);
		irqnr &= ~(readl_relaxed(l1 + IRQ_MIR_REG_OFFSET) & 0xffffffff);
		if (!irqnr)
			break;

		irqnr = readl_relaxed(l1 + IRQ_SIR_FIQ_REG_OFFSET);
		if (irqnr)
			goto irq;

		irqnr = readl_relaxed(l1 + IRQ_SIR_IRQ_REG_OFFSET);
		if (irqnr == omap_l2_irq) {
			irqnr = readl_relaxed(l2 + IRQ_SIR_IRQ_REG_OFFSET);
			if (irqnr)
				irqnr += 32;
		}
irq:
		if (irqnr)
			handle_domain_irq(domain, irqnr, regs);
		else
			break;
	} while (irqnr);
}

static __init void
omap_alloc_gc(void __iomem *base, unsigned int irq_start, unsigned int num)
{
	struct irq_chip_generic *gc;
	struct irq_chip_type *ct;

	gc = irq_alloc_generic_chip("MPU", 1, irq_start, base,
				    handle_level_irq);
	ct = gc->chip_types;
	ct->chip.irq_ack = omap_mask_ack_irq;
	ct->chip.irq_mask = irq_gc_mask_set_bit;
	ct->chip.irq_unmask = irq_gc_mask_clr_bit;
	ct->chip.irq_set_wake = irq_gc_set_wake;
	ct->regs.mask = IRQ_MIR_REG_OFFSET;
	irq_setup_generic_chip(gc, IRQ_MSK(num), IRQ_GC_INIT_MASK_CACHE,
			       IRQ_NOREQUEST | IRQ_NOPROBE, 0);
}

void __init omap1_init_irq(void)
{
	struct irq_chip_type *ct;
	struct irq_data *d = NULL;
	int i, j, irq_base;
	unsigned long nr_irqs;

#if defined(CONFIG_ARCH_OMAP730) || defined(CONFIG_ARCH_OMAP850)
	if (cpu_is_omap7xx()) {
		irq_banks = omap7xx_irq_banks;
		irq_bank_count = ARRAY_SIZE(omap7xx_irq_banks);
	}
#endif
#ifdef CONFIG_ARCH_OMAP15XX
	if (cpu_is_omap1510()) {
		irq_banks = omap1510_irq_banks;
		irq_bank_count = ARRAY_SIZE(omap1510_irq_banks);
	}
	if (cpu_is_omap310()) {
		irq_banks = omap310_irq_banks;
		irq_bank_count = ARRAY_SIZE(omap310_irq_banks);
	}
#endif
#if defined(CONFIG_ARCH_OMAP16XX)
	if (cpu_is_omap16xx()) {
		irq_banks = omap1610_irq_banks;
		irq_bank_count = ARRAY_SIZE(omap1610_irq_banks);
	}
#endif

	for (i = 0; i < irq_bank_count; i++) {
		irq_banks[i].va = ioremap(irq_banks[i].base_reg, 0xff);
		if (WARN_ON(!irq_banks[i].va))
			return;
	}

	nr_irqs = irq_bank_count * 32;

	irq_base = irq_alloc_descs(-1, 0, nr_irqs, 0);
	if (irq_base < 0) {
		pr_warn("Couldn't allocate IRQ numbers\n");
		irq_base = 0;
	}
	omap_l2_irq = cpu_is_omap7xx() ? irq_base + 1 : irq_base;
	omap_l2_irq -= NR_IRQS_LEGACY;

	domain = irq_domain_add_legacy(NULL, nr_irqs, irq_base, 0,
				       &irq_domain_simple_ops, NULL);

	pr_info("Total of %lu interrupts in %i interrupt banks\n",
		nr_irqs, irq_bank_count);

	/* Mask and clear all interrupts */
	for (i = 0; i < irq_bank_count; i++) {
		irq_bank_writel(~0x0, i, IRQ_MIR_REG_OFFSET);
		irq_bank_writel(0x0, i, IRQ_ITR_REG_OFFSET);
	}

	/* Clear any pending interrupts */
	irq_bank_writel(0x03, 0, IRQ_CONTROL_REG_OFFSET);
	irq_bank_writel(0x03, 1, IRQ_CONTROL_REG_OFFSET);

	/* Enable interrupts in global mask */
	if (cpu_is_omap7xx())
		irq_bank_writel(0x0, 0, IRQ_GMR_REG_OFFSET);

	/* Install the interrupt handlers for each bank */
	for (i = 0; i < irq_bank_count; i++) {
		for (j = i * 32; j < (i + 1) * 32; j++) {
			int irq_trigger;

			irq_trigger = irq_banks[i].trigger_map >> IRQ_BIT(j);
			omap_irq_set_cfg(j, 0, 0, irq_trigger);
<<<<<<< HEAD
			set_irq_flags(j, IRQF_VALID);
=======
			irq_clear_status_flags(j, IRQ_NOREQUEST);
>>>>>>> 9fe8ecca
		}
		omap_alloc_gc(irq_banks[i].va, irq_base + i * 32, 32);
	}

	/* Unmask level 2 handler */
	d = irq_get_irq_data(irq_find_mapping(domain, omap_l2_irq));
	if (d) {
		ct = irq_data_get_chip_type(d);
		ct->chip.irq_unmask(d);
	}
}<|MERGE_RESOLUTION|>--- conflicted
+++ resolved
@@ -262,11 +262,7 @@
 
 			irq_trigger = irq_banks[i].trigger_map >> IRQ_BIT(j);
 			omap_irq_set_cfg(j, 0, 0, irq_trigger);
-<<<<<<< HEAD
-			set_irq_flags(j, IRQF_VALID);
-=======
 			irq_clear_status_flags(j, IRQ_NOREQUEST);
->>>>>>> 9fe8ecca
 		}
 		omap_alloc_gc(irq_banks[i].va, irq_base + i * 32, 32);
 	}
