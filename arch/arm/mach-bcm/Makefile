--- conflicted
+++ resolved
@@ -39,15 +39,8 @@
 
 # BCM63XXx
 ifeq ($(CONFIG_ARCH_BCM_63XX),y)
-<<<<<<< HEAD
-CFLAGS_bcm63xx_headsmp.o	+= -march=armv7-a
-obj-y				+= bcm63xx.o
-obj-$(CONFIG_SMP)		+= bcm63xx_smp.o bcm63xx_headsmp.o \
-				   bcm63xx_pmb.o
-=======
 obj-y				+= bcm63xx.o
 obj-$(CONFIG_SMP)		+= bcm63xx_smp.o bcm63xx_pmb.o
->>>>>>> 9fe8ecca
 endif
 
 ifeq ($(CONFIG_ARCH_BRCMSTB),y)
