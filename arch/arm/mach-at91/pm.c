/*
 * arch/arm/mach-at91/pm.c
 * AT91 Power Management
 *
 * Copyright (C) 2005 David Brownell
 *
 * This program is free software; you can redistribute it and/or modify
 * it under the terms of the GNU General Public License as published by
 * the Free Software Foundation; either version 2 of the License, or
 * (at your option) any later version.
 */

#include <linux/gpio.h>
#include <linux/suspend.h>
#include <linux/sched.h>
#include <linux/proc_fs.h>
#include <linux/genalloc.h>
#include <linux/interrupt.h>
#include <linux/sysfs.h>
#include <linux/module.h>
#include <linux/of.h>
#include <linux/of_platform.h>
#include <linux/of_address.h>
#include <linux/platform_device.h>
#include <linux/io.h>
#include <linux/clk/at91_pmc.h>

#include <asm/irq.h>
#include <linux/atomic.h>
#include <asm/mach/time.h>
#include <asm/mach/irq.h>

#include <mach/cpu.h>
#include <mach/hardware.h>

#include "generic.h"
#include "pm.h"

static struct {
	unsigned long uhp_udp_mask;
	int memctrl;
} at91_pm_data;

static void (*at91_pm_standby)(void);
void __iomem *at91_ramc_base[2];

static int at91_pm_valid_state(suspend_state_t state)
{
	switch (state) {
		case PM_SUSPEND_ON:
		case PM_SUSPEND_STANDBY:
		case PM_SUSPEND_MEM:
			return 1;

		default:
			return 0;
	}
}


static suspend_state_t target_state;

/*
 * Called after processes are frozen, but before we shutdown devices.
 */
static int at91_pm_begin(suspend_state_t state)
{
	target_state = state;
	return 0;
}

/*
 * Verify that all the clocks are correct before entering
 * slow-clock mode.
 */
static int at91_pm_verify_clocks(void)
{
	unsigned long scsr;
	int i;

	scsr = at91_pmc_read(AT91_PMC_SCSR);

	/* USB must not be using PLLB */
	if ((scsr & at91_pm_data.uhp_udp_mask) != 0) {
		pr_err("AT91: PM - Suspend-to-RAM with USB still active\n");
		return 0;
	}

	/* PCK0..PCK3 must be disabled, or configured to use clk32k */
	for (i = 0; i < 4; i++) {
		u32 css;

		if ((scsr & (AT91_PMC_PCK0 << i)) == 0)
			continue;

		css = at91_pmc_read(AT91_PMC_PCKR(i)) & AT91_PMC_CSS;
		if (css != AT91_PMC_CSS_SLOW) {
			pr_err("AT91: PM - Suspend-to-RAM with PCK%d src %d\n", i, css);
			return 0;
		}
	}

	return 1;
}

/*
 * Call this from platform driver suspend() to see how deeply to suspend.
 * For example, some controllers (like OHCI) need one of the PLL clocks
 * in order to act as a wakeup source, and those are not available when
 * going into slow clock mode.
 *
 * REVISIT: generalize as clk_will_be_available(clk)?  Other platforms have
 * the very same problem (but not using at91 main_clk), and it'd be better
 * to add one generic API rather than lots of platform-specific ones.
 */
int at91_suspend_entering_slow_clock(void)
{
	return (target_state == PM_SUSPEND_MEM);
}
EXPORT_SYMBOL(at91_suspend_entering_slow_clock);


static void (*slow_clock)(void __iomem *pmc, void __iomem *ramc0,
			  void __iomem *ramc1, int memctrl);

#ifdef CONFIG_AT91_SLOW_CLOCK
extern void at91_slow_clock(void __iomem *pmc, void __iomem *ramc0,
			    void __iomem *ramc1, int memctrl);
extern u32 at91_slow_clock_sz;
#endif

static int at91_pm_enter(suspend_state_t state)
{
	at91_pinctrl_gpio_suspend();

	switch (state) {
		/*
		 * Suspend-to-RAM is like STANDBY plus slow clock mode, so
		 * drivers must suspend more deeply:  only the master clock
		 * controller may be using the main oscillator.
		 */
		case PM_SUSPEND_MEM:
			/*
			 * Ensure that clocks are in a valid state.
			 */
			if (!at91_pm_verify_clocks())
				goto error;

			/*
			 * Enter slow clock mode by switching over to clk32k and
			 * turning off the main oscillator; reverse on wakeup.
			 */
			if (slow_clock) {
#ifdef CONFIG_AT91_SLOW_CLOCK
				/* copy slow_clock handler to SRAM, and call it */
				memcpy(slow_clock, at91_slow_clock, at91_slow_clock_sz);
#endif
				slow_clock(at91_pmc_base, at91_ramc_base[0],
					   at91_ramc_base[1],
					   at91_pm_data.memctrl);
				break;
			} else {
				pr_info("AT91: PM - no slow clock mode enabled ...\n");
				/* FALLTHROUGH leaving master clock alone */
			}

		/*
		 * STANDBY mode has *all* drivers suspended; ignores irqs not
		 * marked as 'wakeup' event sources; and reduces DRAM power.
		 * But otherwise it's identical to PM_SUSPEND_ON:  cpu idle, and
		 * nothing fancy done with main or cpu clocks.
		 */
		case PM_SUSPEND_STANDBY:
			/*
			 * NOTE: the Wait-for-Interrupt instruction needs to be
			 * in icache so no SDRAM accesses are needed until the
			 * wakeup IRQ occurs and self-refresh is terminated.
			 * For ARM 926 based chips, this requirement is weaker
			 * as at91sam9 can access a RAM in self-refresh mode.
			 */
			if (at91_pm_standby)
				at91_pm_standby();
			break;

		case PM_SUSPEND_ON:
			cpu_do_idle();
			break;

		default:
			pr_debug("AT91: PM - bogus suspend state %d\n", state);
			goto error;
	}

error:
	target_state = PM_SUSPEND_ON;

	at91_pinctrl_gpio_resume();
	return 0;
}

/*
 * Called right prior to thawing processes.
 */
static void at91_pm_end(void)
{
	target_state = PM_SUSPEND_ON;
}


static const struct platform_suspend_ops at91_pm_ops = {
	.valid	= at91_pm_valid_state,
	.begin	= at91_pm_begin,
	.enter	= at91_pm_enter,
	.end	= at91_pm_end,
};

static struct platform_device at91_cpuidle_device = {
	.name = "cpuidle-at91",
};

void at91_pm_set_standby(void (*at91_standby)(void))
{
	if (at91_standby) {
		at91_cpuidle_device.dev.platform_data = at91_standby;
		at91_pm_standby = at91_standby;
	}
}

static const struct of_device_id ramc_ids[] __initconst = {
	{ .compatible = "atmel,at91rm9200-sdramc", .data = at91rm9200_standby },
	{ .compatible = "atmel,at91sam9260-sdramc", .data = at91sam9_sdram_standby },
	{ .compatible = "atmel,at91sam9g45-ddramc", .data = at91_ddr_standby },
	{ .compatible = "atmel,sama5d3-ddramc", .data = at91_ddr_standby },
	{ /*sentinel*/ }
};

static __init void at91_dt_ramc(void)
<<<<<<< HEAD
{
	struct device_node *np;
	const struct of_device_id *of_id;
	int idx = 0;
	const void *standby = NULL;

	for_each_matching_node_and_match(np, ramc_ids, &of_id) {
		at91_ramc_base[idx] = of_iomap(np, 0);
		if (!at91_ramc_base[idx])
			panic(pr_fmt("unable to map ramc[%d] cpu registers\n"), idx);

		if (!standby)
			standby = of_id->data;

		idx++;
	}

	if (!idx)
		panic(pr_fmt("unable to find compatible ram controller node in dtb\n"));

	if (!standby) {
		pr_warn("ramc no standby function available\n");
		return;
	}

	at91_pm_set_standby(standby);
}

#ifdef CONFIG_AT91_SLOW_CLOCK
static void __init at91_pm_sram_init(void)
{
	struct gen_pool *sram_pool;
	phys_addr_t sram_pbase;
	unsigned long sram_base;
	struct device_node *node;
	struct platform_device *pdev;

	node = of_find_compatible_node(NULL, NULL, "mmio-sram");
	if (!node) {
		pr_warn("%s: failed to find sram node!\n", __func__);
		return;
	}

	pdev = of_find_device_by_node(node);
	if (!pdev) {
		pr_warn("%s: failed to find sram device!\n", __func__);
		goto put_node;
	}

	sram_pool = dev_get_gen_pool(&pdev->dev);
	if (!sram_pool) {
		pr_warn("%s: sram pool unavailable!\n", __func__);
		goto put_node;
	}

	sram_base = gen_pool_alloc(sram_pool, at91_slow_clock_sz);
	if (!sram_base) {
		pr_warn("%s: unable to alloc ocram!\n", __func__);
		goto put_node;
	}

	sram_pbase = gen_pool_virt_to_phys(sram_pool, sram_base);
	slow_clock = __arm_ioremap_exec(sram_pbase, at91_slow_clock_sz, false);

put_node:
	of_node_put(node);
}
#endif


static void __init at91_pm_init(void)
=======
>>>>>>> 007760cf
{
	struct device_node *np;
	const struct of_device_id *of_id;
	int idx = 0;
	const void *standby = NULL;

	for_each_matching_node_and_match(np, ramc_ids, &of_id) {
		at91_ramc_base[idx] = of_iomap(np, 0);
		if (!at91_ramc_base[idx])
			panic(pr_fmt("unable to map ramc[%d] cpu registers\n"), idx);

		if (!standby)
			standby = of_id->data;

		idx++;
	}

	if (!idx)
		panic(pr_fmt("unable to find compatible ram controller node in dtb\n"));

	if (!standby) {
		pr_warn("ramc no standby function available\n");
		return;
	}

	at91_pm_set_standby(standby);
}

#ifdef CONFIG_AT91_SLOW_CLOCK
<<<<<<< HEAD
=======
static void __init at91_pm_sram_init(void)
{
	struct gen_pool *sram_pool;
	phys_addr_t sram_pbase;
	unsigned long sram_base;
	struct device_node *node;
	struct platform_device *pdev = NULL;

	for_each_compatible_node(node, NULL, "mmio-sram") {
		pdev = of_find_device_by_node(node);
		if (pdev) {
			of_node_put(node);
			break;
		}
	}

	if (!pdev) {
		pr_warn("%s: failed to find sram device!\n", __func__);
		return;
	}

	sram_pool = dev_get_gen_pool(&pdev->dev);
	if (!sram_pool) {
		pr_warn("%s: sram pool unavailable!\n", __func__);
		return;
	}

	sram_base = gen_pool_alloc(sram_pool, at91_slow_clock_sz);
	if (!sram_base) {
		pr_warn("%s: unable to alloc ocram!\n", __func__);
		return;
	}

	sram_pbase = gen_pool_virt_to_phys(sram_pool, sram_base);
	slow_clock = __arm_ioremap_exec(sram_pbase, at91_slow_clock_sz, false);
}
#endif


static void __init at91_pm_init(void)
{
#ifdef CONFIG_AT91_SLOW_CLOCK
>>>>>>> 007760cf
	at91_pm_sram_init();
#endif

	pr_info("AT91: Power Management%s\n", (slow_clock ? " (with slow clock mode)" : ""));

	if (at91_cpuidle_device.dev.platform_data)
		platform_device_register(&at91_cpuidle_device);

	suspend_set_ops(&at91_pm_ops);
}

void __init at91rm9200_pm_init(void)
{
	at91_dt_ramc();

	/*
	 * AT91RM9200 SDRAM low-power mode cannot be used with self-refresh.
	 */
	at91_ramc_write(0, AT91RM9200_SDRAMC_LPR, 0);

	at91_pm_data.uhp_udp_mask = AT91RM9200_PMC_UHP | AT91RM9200_PMC_UDP;
	at91_pm_data.memctrl = AT91_MEMCTRL_MC;

	at91_pm_init();
}

void __init at91sam9260_pm_init(void)
{
	at91_dt_ramc();
	at91_pm_data.memctrl = AT91_MEMCTRL_SDRAMC;
	at91_pm_data.uhp_udp_mask = AT91SAM926x_PMC_UHP | AT91SAM926x_PMC_UDP;
	return at91_pm_init();
}

void __init at91sam9g45_pm_init(void)
{
	at91_dt_ramc();
	at91_pm_data.uhp_udp_mask = AT91SAM926x_PMC_UHP;
	at91_pm_data.memctrl = AT91_MEMCTRL_DDRSDR;
	return at91_pm_init();
}

void __init at91sam9x5_pm_init(void)
{
	at91_dt_ramc();
	at91_pm_data.uhp_udp_mask = AT91SAM926x_PMC_UHP | AT91SAM926x_PMC_UDP;
	at91_pm_data.memctrl = AT91_MEMCTRL_DDRSDR;
	return at91_pm_init();
}<|MERGE_RESOLUTION|>--- conflicted
+++ resolved
@@ -235,7 +235,6 @@
 };
 
 static __init void at91_dt_ramc(void)
-<<<<<<< HEAD
 {
 	struct device_node *np;
 	const struct of_device_id *of_id;
@@ -265,81 +264,6 @@
 }
 
 #ifdef CONFIG_AT91_SLOW_CLOCK
-static void __init at91_pm_sram_init(void)
-{
-	struct gen_pool *sram_pool;
-	phys_addr_t sram_pbase;
-	unsigned long sram_base;
-	struct device_node *node;
-	struct platform_device *pdev;
-
-	node = of_find_compatible_node(NULL, NULL, "mmio-sram");
-	if (!node) {
-		pr_warn("%s: failed to find sram node!\n", __func__);
-		return;
-	}
-
-	pdev = of_find_device_by_node(node);
-	if (!pdev) {
-		pr_warn("%s: failed to find sram device!\n", __func__);
-		goto put_node;
-	}
-
-	sram_pool = dev_get_gen_pool(&pdev->dev);
-	if (!sram_pool) {
-		pr_warn("%s: sram pool unavailable!\n", __func__);
-		goto put_node;
-	}
-
-	sram_base = gen_pool_alloc(sram_pool, at91_slow_clock_sz);
-	if (!sram_base) {
-		pr_warn("%s: unable to alloc ocram!\n", __func__);
-		goto put_node;
-	}
-
-	sram_pbase = gen_pool_virt_to_phys(sram_pool, sram_base);
-	slow_clock = __arm_ioremap_exec(sram_pbase, at91_slow_clock_sz, false);
-
-put_node:
-	of_node_put(node);
-}
-#endif
-
-
-static void __init at91_pm_init(void)
-=======
->>>>>>> 007760cf
-{
-	struct device_node *np;
-	const struct of_device_id *of_id;
-	int idx = 0;
-	const void *standby = NULL;
-
-	for_each_matching_node_and_match(np, ramc_ids, &of_id) {
-		at91_ramc_base[idx] = of_iomap(np, 0);
-		if (!at91_ramc_base[idx])
-			panic(pr_fmt("unable to map ramc[%d] cpu registers\n"), idx);
-
-		if (!standby)
-			standby = of_id->data;
-
-		idx++;
-	}
-
-	if (!idx)
-		panic(pr_fmt("unable to find compatible ram controller node in dtb\n"));
-
-	if (!standby) {
-		pr_warn("ramc no standby function available\n");
-		return;
-	}
-
-	at91_pm_set_standby(standby);
-}
-
-#ifdef CONFIG_AT91_SLOW_CLOCK
-<<<<<<< HEAD
-=======
 static void __init at91_pm_sram_init(void)
 {
 	struct gen_pool *sram_pool;
@@ -382,7 +306,6 @@
 static void __init at91_pm_init(void)
 {
 #ifdef CONFIG_AT91_SLOW_CLOCK
->>>>>>> 007760cf
 	at91_pm_sram_init();
 #endif
 
