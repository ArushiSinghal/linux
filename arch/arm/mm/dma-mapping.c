--- conflicted
+++ resolved
@@ -1514,11 +1514,7 @@
 		return -ENOMEM;
 
 	for (count = 0, s = sg; count < (size >> PAGE_SHIFT); s = sg_next(s)) {
-<<<<<<< HEAD
 		phys_addr_t phys = page_to_phys(sg_page(s));
-=======
-		phys_addr_t phys = sg_phys(s) & PHYSICAL_PAGE_MASK;
->>>>>>> 2f7b571d
 		unsigned int len = PAGE_ALIGN(s->offset + s->length);
 
 		if (!is_coherent &&
