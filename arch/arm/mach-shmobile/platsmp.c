/*
 * SMP support for R-Mobile / SH-Mobile
 *
 * Copyright (C) 2010  Magnus Damm
 * Copyright (C) 2011  Paul Mundt
 *
 * Based on vexpress, Copyright (C) 2002 ARM Ltd, All Rights Reserved
 *
 * This program is free software; you can redistribute it and/or modify
 * it under the terms of the GNU General Public License version 2 as
 * published by the Free Software Foundation.
 */
#include <linux/init.h>
#include <asm/cacheflush.h>
#include <asm/smp_plat.h>
#include "common.h"

extern unsigned long shmobile_smp_fn[];
extern unsigned long shmobile_smp_arg[];
extern unsigned long shmobile_smp_mpidr[];

void shmobile_smp_hook(unsigned int cpu, unsigned long fn, unsigned long arg)
{
	shmobile_smp_fn[cpu] = 0;
	flush_cache_all();

	shmobile_smp_mpidr[cpu] = cpu_logical_map(cpu);
	shmobile_smp_fn[cpu] = fn;
	shmobile_smp_arg[cpu] = arg;
	flush_cache_all();
}

#ifdef CONFIG_HOTPLUG_CPU
bool shmobile_smp_cpu_can_disable(unsigned int cpu)
{
	return true; /* Hotplug of any CPU is supported */
}
#endif

bool __init shmobile_smp_init_fallback_ops(void)
{
	/* fallback on PSCI/smp_ops if no other DT based method is detected */
<<<<<<< HEAD
=======
	if (!IS_ENABLED(CONFIG_SMP))
		return false;

>>>>>>> 314a0bb0
	return platform_can_secondary_boot() ? true : false;
}<|MERGE_RESOLUTION|>--- conflicted
+++ resolved
@@ -40,11 +40,8 @@
 bool __init shmobile_smp_init_fallback_ops(void)
 {
 	/* fallback on PSCI/smp_ops if no other DT based method is detected */
-<<<<<<< HEAD
-=======
 	if (!IS_ENABLED(CONFIG_SMP))
 		return false;
 
->>>>>>> 314a0bb0
 	return platform_can_secondary_boot() ? true : false;
 }