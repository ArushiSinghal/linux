/*
 * OMAP MPUSS low power code
 *
 * Copyright (C) 2011 Texas Instruments, Inc.
 *	Santosh Shilimkar <santosh.shilimkar@ti.com>
 *
 * OMAP4430 MPUSS mainly consists of dual Cortex-A9 with per-CPU
 * Local timer and Watchdog, GIC, SCU, PL310 L2 cache controller,
 * CPU0 and CPU1 LPRM modules.
 * CPU0, CPU1 and MPUSS each have there own power domain and
 * hence multiple low power combinations of MPUSS are possible.
 *
 * The CPU0 and CPU1 can't support Closed switch Retention (CSWR)
 * because the mode is not supported by hw constraints of dormant
 * mode. While waking up from the dormant mode, a reset  signal
 * to the Cortex-A9 processor must be asserted by the external
 * power controller.
 *
 * With architectural inputs and hardware recommendations, only
 * below modes are supported from power gain vs latency point of view.
 *
 *	CPU0		CPU1		MPUSS
 *	----------------------------------------------
 *	ON		ON		ON
 *	ON(Inactive)	OFF		ON(Inactive)
 *	OFF		OFF		CSWR
 *	OFF		OFF		OSWR
 *	OFF		OFF		OFF(Device OFF *TBD)
 *	----------------------------------------------
 *
 * Note: CPU0 is the master core and it is the last CPU to go down
 * and first to wake-up when MPUSS low power states are excercised
 *
 *
 * This program is free software; you can redistribute it and/or modify
 * it under the terms of the GNU General Public License version 2 as
 * published by the Free Software Foundation.
 */

#include <linux/kernel.h>
#include <linux/io.h>
#include <linux/errno.h>
#include <linux/linkage.h>
#include <linux/smp.h>

#include <asm/cacheflush.h>
#include <asm/tlbflush.h>
#include <asm/smp_scu.h>
#include <asm/pgalloc.h>
#include <asm/suspend.h>
#include <asm/hardware/cache-l2x0.h>

#include "soc.h"
#include "common.h"
#include "omap44xx.h"
#include "omap4-sar-layout.h"
#include "pm.h"
#include "prcm_mpu44xx.h"
#include "prcm_mpu54xx.h"
#include "prminst44xx.h"
#include "prcm44xx.h"
#include "prm44xx.h"
#include "prm-regbits-44xx.h"

static void __iomem *sar_base;

<<<<<<< HEAD
#ifdef CONFIG_SMP
=======
#if defined(CONFIG_PM) && defined(CONFIG_SMP)
>>>>>>> 312cd3b1

struct omap4_cpu_pm_info {
	struct powerdomain *pwrdm;
	void __iomem *scu_sar_addr;
	void __iomem *wkup_sar_addr;
	void __iomem *l2x0_sar_addr;
};

/**
 * struct cpu_pm_ops - CPU pm operations
 * @finish_suspend:	CPU suspend finisher function pointer
 * @resume:		CPU resume function pointer
 * @scu_prepare:	CPU Snoop Control program function pointer
 * @hotplug_restart:	CPU restart function pointer
 *
 * Structure holds functions pointer for CPU low power operations like
 * suspend, resume and scu programming.
 */
struct cpu_pm_ops {
	int (*finish_suspend)(unsigned long cpu_state);
	void (*resume)(void);
	void (*scu_prepare)(unsigned int cpu_id, unsigned int cpu_state);
	void (*hotplug_restart)(void);
};

static DEFINE_PER_CPU(struct omap4_cpu_pm_info, omap4_pm_info);
static struct powerdomain *mpuss_pd;
static u32 cpu_context_offset;

static int default_finish_suspend(unsigned long cpu_state)
{
	omap_do_wfi();
	return 0;
}

static void dummy_cpu_resume(void)
{}

static void dummy_scu_prepare(unsigned int cpu_id, unsigned int cpu_state)
{}

static struct cpu_pm_ops omap_pm_ops = {
	.finish_suspend		= default_finish_suspend,
	.resume			= dummy_cpu_resume,
	.scu_prepare		= dummy_scu_prepare,
	.hotplug_restart	= dummy_cpu_resume,
};

/*
 * Program the wakeup routine address for the CPU0 and CPU1
 * used for OFF or DORMANT wakeup.
 */
static inline void set_cpu_wakeup_addr(unsigned int cpu_id, u32 addr)
{
	struct omap4_cpu_pm_info *pm_info = &per_cpu(omap4_pm_info, cpu_id);

	if (pm_info->wkup_sar_addr)
		writel_relaxed(addr, pm_info->wkup_sar_addr);
}

/*
 * Store the SCU power status value to scratchpad memory
 */
static void scu_pwrst_prepare(unsigned int cpu_id, unsigned int cpu_state)
{
	struct omap4_cpu_pm_info *pm_info = &per_cpu(omap4_pm_info, cpu_id);
	u32 scu_pwr_st;

	switch (cpu_state) {
	case PWRDM_POWER_RET:
		scu_pwr_st = SCU_PM_DORMANT;
		break;
	case PWRDM_POWER_OFF:
		scu_pwr_st = SCU_PM_POWEROFF;
		break;
	case PWRDM_POWER_ON:
	case PWRDM_POWER_INACTIVE:
	default:
		scu_pwr_st = SCU_PM_NORMAL;
		break;
	}

	if (pm_info->scu_sar_addr)
		writel_relaxed(scu_pwr_st, pm_info->scu_sar_addr);
}

/* Helper functions for MPUSS OSWR */
static inline void mpuss_clear_prev_logic_pwrst(void)
{
	u32 reg;

	reg = omap4_prminst_read_inst_reg(OMAP4430_PRM_PARTITION,
		OMAP4430_PRM_MPU_INST, OMAP4_RM_MPU_MPU_CONTEXT_OFFSET);
	omap4_prminst_write_inst_reg(reg, OMAP4430_PRM_PARTITION,
		OMAP4430_PRM_MPU_INST, OMAP4_RM_MPU_MPU_CONTEXT_OFFSET);
}

static inline void cpu_clear_prev_logic_pwrst(unsigned int cpu_id)
{
	u32 reg;

	if (cpu_id) {
		reg = omap4_prcm_mpu_read_inst_reg(OMAP4430_PRCM_MPU_CPU1_INST,
					cpu_context_offset);
		omap4_prcm_mpu_write_inst_reg(reg, OMAP4430_PRCM_MPU_CPU1_INST,
					cpu_context_offset);
	} else {
		reg = omap4_prcm_mpu_read_inst_reg(OMAP4430_PRCM_MPU_CPU0_INST,
					cpu_context_offset);
		omap4_prcm_mpu_write_inst_reg(reg, OMAP4430_PRCM_MPU_CPU0_INST,
					cpu_context_offset);
	}
}

/*
 * Store the CPU cluster state for L2X0 low power operations.
 */
static void l2x0_pwrst_prepare(unsigned int cpu_id, unsigned int save_state)
{
	struct omap4_cpu_pm_info *pm_info = &per_cpu(omap4_pm_info, cpu_id);

	if (pm_info->l2x0_sar_addr)
		writel_relaxed(save_state, pm_info->l2x0_sar_addr);
}

/*
 * Save the L2X0 AUXCTRL and POR value to SAR memory. Its used to
 * in every restore MPUSS OFF path.
 */
#ifdef CONFIG_CACHE_L2X0
static void __init save_l2x0_context(void)
{
	void __iomem *l2x0_base = omap4_get_l2cache_base();

	if (l2x0_base && sar_base) {
		writel_relaxed(l2x0_saved_regs.aux_ctrl,
			       sar_base + L2X0_AUXCTRL_OFFSET);
		writel_relaxed(l2x0_saved_regs.prefetch_ctrl,
			       sar_base + L2X0_PREFETCH_CTRL_OFFSET);
	}
}
#else
static void __init save_l2x0_context(void)
{}
#endif

/**
 * omap4_enter_lowpower: OMAP4 MPUSS Low Power Entry Function
 * The purpose of this function is to manage low power programming
 * of OMAP4 MPUSS subsystem
 * @cpu : CPU ID
 * @power_state: Low power state.
 *
 * MPUSS states for the context save:
 * save_state =
 *	0 - Nothing lost and no need to save: MPUSS INACTIVE
 *	1 - CPUx L1 and logic lost: MPUSS CSWR
 *	2 - CPUx L1 and logic lost + GIC lost: MPUSS OSWR
 *	3 - CPUx L1 and logic lost + GIC + L2 lost: DEVICE OFF
 */
int omap4_enter_lowpower(unsigned int cpu, unsigned int power_state)
{
	struct omap4_cpu_pm_info *pm_info = &per_cpu(omap4_pm_info, cpu);
	unsigned int save_state = 0, cpu_logic_state = PWRDM_POWER_RET;
	unsigned int wakeup_cpu;

	if (omap_rev() == OMAP4430_REV_ES1_0)
		return -ENXIO;

	switch (power_state) {
	case PWRDM_POWER_ON:
	case PWRDM_POWER_INACTIVE:
		save_state = 0;
		break;
	case PWRDM_POWER_OFF:
		cpu_logic_state = PWRDM_POWER_OFF;
		save_state = 1;
		break;
	case PWRDM_POWER_RET:
		if (IS_PM44XX_ERRATUM(PM_OMAP4_CPU_OSWR_DISABLE)) {
			save_state = 0;
			break;
		}
	default:
		/*
		 * CPUx CSWR is invalid hardware state. Also CPUx OSWR
		 * doesn't make much scense, since logic is lost and $L1
		 * needs to be cleaned because of coherency. This makes
		 * CPUx OSWR equivalent to CPUX OFF and hence not supported
		 */
		WARN_ON(1);
		return -ENXIO;
	}

	pwrdm_pre_transition(NULL);

	/*
	 * Check MPUSS next state and save interrupt controller if needed.
	 * In MPUSS OSWR or device OFF, interrupt controller  contest is lost.
	 */
	mpuss_clear_prev_logic_pwrst();
	if ((pwrdm_read_next_pwrst(mpuss_pd) == PWRDM_POWER_RET) &&
		(pwrdm_read_logic_retst(mpuss_pd) == PWRDM_POWER_OFF))
		save_state = 2;

	cpu_clear_prev_logic_pwrst(cpu);
	pwrdm_set_next_pwrst(pm_info->pwrdm, power_state);
	pwrdm_set_logic_retst(pm_info->pwrdm, cpu_logic_state);
	set_cpu_wakeup_addr(cpu, virt_to_phys(omap_pm_ops.resume));
	omap_pm_ops.scu_prepare(cpu, power_state);
	l2x0_pwrst_prepare(cpu, save_state);

	/*
	 * Call low level function  with targeted low power state.
	 */
	if (save_state)
		cpu_suspend(save_state, omap_pm_ops.finish_suspend);
	else
		omap_pm_ops.finish_suspend(save_state);

	if (IS_PM44XX_ERRATUM(PM_OMAP4_ROM_SMP_BOOT_ERRATUM_GICD) && cpu)
		gic_dist_enable();

	/*
	 * Restore the CPUx power state to ON otherwise CPUx
	 * power domain can transitions to programmed low power
	 * state while doing WFI outside the low powe code. On
	 * secure devices, CPUx does WFI which can result in
	 * domain transition
	 */
	wakeup_cpu = smp_processor_id();
	pwrdm_set_next_pwrst(pm_info->pwrdm, PWRDM_POWER_ON);

	pwrdm_post_transition(NULL);

	return 0;
}

/**
 * omap4_hotplug_cpu: OMAP4 CPU hotplug entry
 * @cpu : CPU ID
 * @power_state: CPU low power state.
 */
int omap4_hotplug_cpu(unsigned int cpu, unsigned int power_state)
{
	struct omap4_cpu_pm_info *pm_info = &per_cpu(omap4_pm_info, cpu);
	unsigned int cpu_state = 0;

	if (omap_rev() == OMAP4430_REV_ES1_0)
		return -ENXIO;

	/* Use the achievable power state for the domain */
	power_state = pwrdm_get_valid_lp_state(pm_info->pwrdm,
					       false, power_state);

	if (power_state == PWRDM_POWER_OFF)
		cpu_state = 1;

	pwrdm_clear_all_prev_pwrst(pm_info->pwrdm);
	pwrdm_set_next_pwrst(pm_info->pwrdm, power_state);
	set_cpu_wakeup_addr(cpu, virt_to_phys(omap_pm_ops.hotplug_restart));
	omap_pm_ops.scu_prepare(cpu, power_state);

	/*
	 * CPU never retuns back if targeted power state is OFF mode.
	 * CPU ONLINE follows normal CPU ONLINE ptah via
	 * omap4_secondary_startup().
	 */
	omap_pm_ops.finish_suspend(cpu_state);

	pwrdm_set_next_pwrst(pm_info->pwrdm, PWRDM_POWER_ON);
	return 0;
}


/*
 * Enable Mercury Fast HG retention mode by default.
 */
static void enable_mercury_retention_mode(void)
{
	u32 reg;

	reg = omap4_prcm_mpu_read_inst_reg(OMAP54XX_PRCM_MPU_DEVICE_INST,
				  OMAP54XX_PRCM_MPU_PRM_PSCON_COUNT_OFFSET);
	/* Enable HG_EN, HG_RAMPUP = fast mode */
	reg |= BIT(24) | BIT(25);
	omap4_prcm_mpu_write_inst_reg(reg, OMAP54XX_PRCM_MPU_DEVICE_INST,
				      OMAP54XX_PRCM_MPU_PRM_PSCON_COUNT_OFFSET);
}

/*
 * Initialise OMAP4 MPUSS
 */
int __init omap4_mpuss_init(void)
{
	struct omap4_cpu_pm_info *pm_info;

	if (omap_rev() == OMAP4430_REV_ES1_0) {
		WARN(1, "Power Management not supported on OMAP4430 ES1.0\n");
		return -ENODEV;
	}

	/* Initilaise per CPU PM information */
	pm_info = &per_cpu(omap4_pm_info, 0x0);
	if (sar_base) {
		pm_info->scu_sar_addr = sar_base + SCU_OFFSET0;
		pm_info->wkup_sar_addr = sar_base +
					CPU0_WAKEUP_NS_PA_ADDR_OFFSET;
		pm_info->l2x0_sar_addr = sar_base + L2X0_SAVE_OFFSET0;
	}
	pm_info->pwrdm = pwrdm_lookup("cpu0_pwrdm");
	if (!pm_info->pwrdm) {
		pr_err("Lookup failed for CPU0 pwrdm\n");
		return -ENODEV;
	}

	/* Clear CPU previous power domain state */
	pwrdm_clear_all_prev_pwrst(pm_info->pwrdm);
	cpu_clear_prev_logic_pwrst(0);

	/* Initialise CPU0 power domain state to ON */
	pwrdm_set_next_pwrst(pm_info->pwrdm, PWRDM_POWER_ON);

	pm_info = &per_cpu(omap4_pm_info, 0x1);
	if (sar_base) {
		pm_info->scu_sar_addr = sar_base + SCU_OFFSET1;
		pm_info->wkup_sar_addr = sar_base +
					CPU1_WAKEUP_NS_PA_ADDR_OFFSET;
		pm_info->l2x0_sar_addr = sar_base + L2X0_SAVE_OFFSET1;
	}

	pm_info->pwrdm = pwrdm_lookup("cpu1_pwrdm");
	if (!pm_info->pwrdm) {
		pr_err("Lookup failed for CPU1 pwrdm\n");
		return -ENODEV;
	}

	/* Clear CPU previous power domain state */
	pwrdm_clear_all_prev_pwrst(pm_info->pwrdm);
	cpu_clear_prev_logic_pwrst(1);

	/* Initialise CPU1 power domain state to ON */
	pwrdm_set_next_pwrst(pm_info->pwrdm, PWRDM_POWER_ON);

	mpuss_pd = pwrdm_lookup("mpu_pwrdm");
	if (!mpuss_pd) {
		pr_err("Failed to lookup MPUSS power domain\n");
		return -ENODEV;
	}
	pwrdm_clear_all_prev_pwrst(mpuss_pd);
	mpuss_clear_prev_logic_pwrst();

	if (sar_base) {
		/* Save device type on scratchpad for low level code to use */
		writel_relaxed((omap_type() != OMAP2_DEVICE_TYPE_GP) ? 1 : 0,
			       sar_base + OMAP_TYPE_OFFSET);
		save_l2x0_context();
	}

	if (cpu_is_omap44xx()) {
		omap_pm_ops.finish_suspend = omap4_finish_suspend;
		omap_pm_ops.resume = omap4_cpu_resume;
		omap_pm_ops.scu_prepare = scu_pwrst_prepare;
		omap_pm_ops.hotplug_restart = omap4_secondary_startup;
		cpu_context_offset = OMAP4_RM_CPU0_CPU0_CONTEXT_OFFSET;
	} else if (soc_is_omap54xx() || soc_is_dra7xx()) {
		cpu_context_offset = OMAP54XX_RM_CPU0_CPU0_CONTEXT_OFFSET;
		enable_mercury_retention_mode();
	}

	if (cpu_is_omap446x())
		omap_pm_ops.hotplug_restart = omap4460_secondary_startup;

	return 0;
}

#endif

/*
 * For kexec, we must set CPU1_WAKEUP_NS_PA_ADDR to point to
 * current kernel's secondary_startup() early before
 * clockdomains_init(). Otherwise clockdomain_init() can
 * wake CPU1 and cause a hang.
 */
void __init omap4_mpuss_early_init(void)
{
	unsigned long startup_pa;

	if (!cpu_is_omap44xx())
		return;

	sar_base = omap4_get_sar_ram_base();

	if (cpu_is_omap443x())
		startup_pa = virt_to_phys(omap4_secondary_startup);
	else
		startup_pa = virt_to_phys(omap4460_secondary_startup);

	writel_relaxed(startup_pa, sar_base + CPU1_WAKEUP_NS_PA_ADDR_OFFSET);
}<|MERGE_RESOLUTION|>--- conflicted
+++ resolved
@@ -64,11 +64,7 @@
 
 static void __iomem *sar_base;
 
-<<<<<<< HEAD
-#ifdef CONFIG_SMP
-=======
 #if defined(CONFIG_PM) && defined(CONFIG_SMP)
->>>>>>> 312cd3b1
 
 struct omap4_cpu_pm_info {
 	struct powerdomain *pwrdm;
