--- conflicted
+++ resolved
@@ -351,9 +351,6 @@
 }
 #endif
 
-<<<<<<< HEAD
-static const struct smp_operations rockchip_smp_ops __initconst = {
-=======
 static const struct smp_operations rk3036_smp_ops __initconst = {
 	.smp_prepare_cpus	= rk3036_smp_prepare_cpus,
 	.smp_boot_secondary	= rockchip_boot_secondary,
@@ -363,8 +360,7 @@
 #endif
 };
 
-static struct smp_operations rockchip_smp_ops __initdata = {
->>>>>>> 755651cf
+static const struct smp_operations rockchip_smp_ops __initconst = {
 	.smp_prepare_cpus	= rockchip_smp_prepare_cpus,
 	.smp_boot_secondary	= rockchip_boot_secondary,
 #ifdef CONFIG_HOTPLUG_CPU
