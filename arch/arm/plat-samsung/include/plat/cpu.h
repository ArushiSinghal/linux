/* linux/arch/arm/plat-samsung/include/plat/cpu.h
 *
 * Copyright (c) 2011 Samsung Electronics Co., Ltd.
 *		http://www.samsung.com/
 *
 * Copyright (c) 2004-2005 Simtec Electronics
 *	Ben Dooks <ben@simtec.co.uk>
 *
 * Header file for Samsung CPU support
 *
 * This program is free software; you can redistribute it and/or modify
 * it under the terms of the GNU General Public License version 2 as
 * published by the Free Software Foundation.
*/

/* todo - fix when rmk changes iodescs to use `void __iomem *` */

#ifndef __SAMSUNG_PLAT_CPU_H
#define __SAMSUNG_PLAT_CPU_H

extern unsigned long samsung_cpu_id;

#define S3C2410_CPU_ID		0x32410000
#define S3C2410_CPU_MASK	0xFFFFFFFF

#define S3C24XX_CPU_ID		0x32400000
#define S3C24XX_CPU_MASK	0xFFF00000

#define S3C2412_CPU_ID		0x32412000
#define S3C2412_CPU_MASK	0xFFFFF000

#define S3C6400_CPU_ID		0x36400000
#define S3C6410_CPU_ID		0x36410000
#define S3C64XX_CPU_MASK	0xFFFFF000

#define S5PV210_CPU_ID		0x43110000
#define S5PV210_CPU_MASK	0xFFFFF000

#define IS_SAMSUNG_CPU(name, id, mask)		\
static inline int is_samsung_##name(void)	\
{						\
	return ((samsung_cpu_id & mask) == (id & mask));	\
}

IS_SAMSUNG_CPU(s3c2410, S3C2410_CPU_ID, S3C2410_CPU_MASK)
IS_SAMSUNG_CPU(s3c24xx, S3C24XX_CPU_ID, S3C24XX_CPU_MASK)
IS_SAMSUNG_CPU(s3c2412, S3C2412_CPU_ID, S3C2412_CPU_MASK)
IS_SAMSUNG_CPU(s3c6400, S3C6400_CPU_ID, S3C64XX_CPU_MASK)
IS_SAMSUNG_CPU(s3c6410, S3C6410_CPU_ID, S3C64XX_CPU_MASK)

#if defined(CONFIG_CPU_S3C2410) || defined(CONFIG_CPU_S3C2412) || \
    defined(CONFIG_CPU_S3C2416) || defined(CONFIG_CPU_S3C2440) || \
    defined(CONFIG_CPU_S3C2442) || defined(CONFIG_CPU_S3C244X) || \
    defined(CONFIG_CPU_S3C2443)
# define soc_is_s3c24xx()	is_samsung_s3c24xx()
# define soc_is_s3c2410()	is_samsung_s3c2410()
#else
# define soc_is_s3c24xx()	0
# define soc_is_s3c2410()	0
#endif

#if defined(CONFIG_CPU_S3C2412)
# define soc_is_s3c2412()	is_samsung_s3c2412()
#else
# define soc_is_s3c2412()	0
#endif

#if defined(CONFIG_CPU_S3C6400) || defined(CONFIG_CPU_S3C6410)
# define soc_is_s3c6400()	is_samsung_s3c6400()
# define soc_is_s3c6410()	is_samsung_s3c6410()
# define soc_is_s3c64xx()	(is_samsung_s3c6400() || is_samsung_s3c6410())
#else
# define soc_is_s3c6400()	0
# define soc_is_s3c6410()	0
# define soc_is_s3c64xx()	0
#endif

#define IODESC_ENT(x) { (unsigned long)S3C24XX_VA_##x, __phys_to_pfn(S3C24XX_PA_##x), S3C24XX_SZ_##x, MT_DEVICE }

#ifndef KHZ
#define KHZ (1000)
#endif

#ifndef MHZ
#define MHZ (1000*1000)
#endif

#define print_mhz(m) ((m) / MHZ), (((m) / 1000) % 1000)

/* forward declaration */
struct s3c24xx_uart_resources;
struct platform_device;
struct s3c2410_uartcfg;
struct map_desc;

/* per-cpu initialisation function table. */

struct cpu_table {
	unsigned long	idcode;
	unsigned long	idmask;
	void		(*map_io)(void);
	void		(*init_uarts)(struct s3c2410_uartcfg *cfg, int no);
	void		(*init_clocks)(int xtal);
	int		(*init)(void);
	const char	*name;
};

extern void s3c_init_cpu(unsigned long idcode,
			 struct cpu_table *cpus, unsigned int cputab_size);

/* core initialisation functions */

extern void s3c24xx_init_io(struct map_desc *mach_desc, int size);

extern void s3c64xx_init_cpu(void);
<<<<<<< HEAD
extern void s5p_init_cpu(void __iomem *cpuid_addr);
=======
extern void s5p_init_cpu(const void __iomem *cpuid_addr);
>>>>>>> d11d19d9

extern unsigned int samsung_rev(void);

extern void s3c24xx_init_uarts(struct s3c2410_uartcfg *cfg, int no);

extern void s3c24xx_init_clocks(int xtal);

extern void s3c24xx_init_uartdevs(char *name,
				  struct s3c24xx_uart_resources *res,
				  struct s3c2410_uartcfg *cfg, int no);

extern struct syscore_ops s3c2410_pm_syscore_ops;
extern struct syscore_ops s3c2412_pm_syscore_ops;
extern struct syscore_ops s3c2416_pm_syscore_ops;
extern struct syscore_ops s3c244x_pm_syscore_ops;

/* system device subsystems */

extern struct bus_type s3c2410_subsys;
extern struct bus_type s3c2410a_subsys;
extern struct bus_type s3c2412_subsys;
extern struct bus_type s3c2416_subsys;
extern struct bus_type s3c2440_subsys;
extern struct bus_type s3c2442_subsys;
extern struct bus_type s3c2443_subsys;
extern struct bus_type s3c6410_subsys;

#endif<|MERGE_RESOLUTION|>--- conflicted
+++ resolved
@@ -113,11 +113,7 @@
 extern void s3c24xx_init_io(struct map_desc *mach_desc, int size);
 
 extern void s3c64xx_init_cpu(void);
-<<<<<<< HEAD
-extern void s5p_init_cpu(void __iomem *cpuid_addr);
-=======
 extern void s5p_init_cpu(const void __iomem *cpuid_addr);
->>>>>>> d11d19d9
 
 extern unsigned int samsung_rev(void);
 
