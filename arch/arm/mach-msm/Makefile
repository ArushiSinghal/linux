obj-y += io.o idle.o timer.o
<<<<<<< HEAD
=======
ifdef CONFIG_MSM_PROC_COMM
obj-$(CONFIG_DEBUG_FS) += clock-debug.o
endif
>>>>>>> 07a3cc48

obj-$(CONFIG_MSM_VIC) += irq-vic.o

obj-$(CONFIG_ARCH_MSM7X00A) += dma.o irq.o acpuclock-arm11.o
obj-$(CONFIG_ARCH_MSM7X30) += dma.o
obj-$(CONFIG_ARCH_QSD8X50) += dma.o sirc.o
obj-$(CONFIG_ARCH_MSM8X60) += clock-dummy.o iommu.o iommu_dev.o devices-msm8x60-iommu.o
obj-$(CONFIG_ARCH_MSM8960) += clock-dummy.o

obj-$(CONFIG_MSM_PROC_COMM) += proc_comm.o clock-pcom.o vreg.o
obj-$(CONFIG_MSM_PROC_COMM) += clock.o

obj-$(CONFIG_MSM_SMD) += smd.o smd_debug.o
obj-$(CONFIG_MSM_SMD) += last_radio_log.o
obj-$(CONFIG_MSM_SCM) += scm.o scm-boot.o

obj-$(CONFIG_HOTPLUG_CPU) += hotplug.o
obj-$(CONFIG_SMP) += headsmp.o platsmp.o

obj-$(CONFIG_MACH_TROUT) += board-trout.o board-trout-gpio.o board-trout-mmc.o devices-msm7x00.o
obj-$(CONFIG_MACH_TROUT) += board-trout.o board-trout-gpio.o board-trout-mmc.o board-trout-panel.o devices-msm7x00.o
obj-$(CONFIG_MACH_HALIBUT) += board-halibut.o devices-msm7x00.o
obj-$(CONFIG_ARCH_MSM7X30) += board-msm7x30.o devices-msm7x30.o
obj-$(CONFIG_ARCH_QSD8X50) += board-qsd8x50.o devices-qsd8x50.o
obj-$(CONFIG_ARCH_MSM8X60) += board-msm8x60.o
obj-$(CONFIG_ARCH_MSM8960) += board-msm8960.o

obj-$(CONFIG_ARCH_MSM7X30) += gpiomux-v1.o gpiomux.o
obj-$(CONFIG_ARCH_QSD8X50) += gpiomux-8x50.o gpiomux-v1.o gpiomux.o
obj-$(CONFIG_ARCH_MSM8X60) += gpiomux-8x60.o gpiomux-v2.o gpiomux.o
ifdef CONFIG_MSM_V2_TLMM
ifndef CONFIG_ARCH_MSM8960
# TODO: TLMM Mapping issues need to be resolved
obj-y	+= gpio-v2.o
endif
else
obj-y	+= gpio.o
endif<|MERGE_RESOLUTION|>--- conflicted
+++ resolved
@@ -1,10 +1,7 @@
 obj-y += io.o idle.o timer.o
-<<<<<<< HEAD
-=======
 ifdef CONFIG_MSM_PROC_COMM
 obj-$(CONFIG_DEBUG_FS) += clock-debug.o
 endif
->>>>>>> 07a3cc48
 
 obj-$(CONFIG_MSM_VIC) += irq-vic.o
 
