/*
 * Copyright (C) 2012 - Virtual Open Systems and Columbia University
 * Author: Christoffer Dall <c.dall@virtualopensystems.com>
 *
 * This program is free software; you can redistribute it and/or modify
 * it under the terms of the GNU General Public License, version 2, as
 * published by the Free Software Foundation.
 *
 * This program is distributed in the hope that it will be useful,
 * but WITHOUT ANY WARRANTY; without even the implied warranty of
 * MERCHANTABILITY or FITNESS FOR A PARTICULAR PURPOSE.  See the
 * GNU General Public License for more details.
 *
 * You should have received a copy of the GNU General Public License
 * along with this program; if not, write to the Free Software
 * Foundation, 51 Franklin Street, Fifth Floor, Boston, MA  02110-1301, USA.
 */

#include <linux/cpu.h>
#include <linux/cpu_pm.h>
#include <linux/errno.h>
#include <linux/err.h>
#include <linux/kvm_host.h>
#include <linux/module.h>
#include <linux/vmalloc.h>
#include <linux/fs.h>
#include <linux/mman.h>
#include <linux/sched.h>
#include <linux/kvm.h>
#include <trace/events/kvm.h>

#define CREATE_TRACE_POINTS
#include "trace.h"

#include <asm/uaccess.h>
#include <asm/ptrace.h>
#include <asm/mman.h>
#include <asm/tlbflush.h>
#include <asm/cacheflush.h>
#include <asm/virt.h>
#include <asm/kvm_arm.h>
#include <asm/kvm_asm.h>
#include <asm/kvm_mmu.h>
#include <asm/kvm_emulate.h>
#include <asm/kvm_coproc.h>
#include <asm/kvm_psci.h>
#include <asm/sections.h>

#ifdef REQUIRES_VIRT
__asm__(".arch_extension	virt");
#endif

static DEFINE_PER_CPU(unsigned long, kvm_arm_hyp_stack_page);
static kvm_cpu_context_t __percpu *kvm_host_cpu_state;
static unsigned long hyp_default_vectors;

/* Per-CPU variable containing the currently running vcpu. */
static DEFINE_PER_CPU(struct kvm_vcpu *, kvm_arm_running_vcpu);

/* The VMID used in the VTTBR */
static atomic64_t kvm_vmid_gen = ATOMIC64_INIT(1);
static u32 kvm_next_vmid;
static unsigned int kvm_vmid_bits __read_mostly;
static DEFINE_SPINLOCK(kvm_vmid_lock);

static bool vgic_present;

static void kvm_arm_set_running_vcpu(struct kvm_vcpu *vcpu)
{
	BUG_ON(preemptible());
	__this_cpu_write(kvm_arm_running_vcpu, vcpu);
}

/**
 * kvm_arm_get_running_vcpu - get the vcpu running on the current CPU.
 * Must be called from non-preemptible context
 */
struct kvm_vcpu *kvm_arm_get_running_vcpu(void)
{
	BUG_ON(preemptible());
	return __this_cpu_read(kvm_arm_running_vcpu);
}

/**
 * kvm_arm_get_running_vcpus - get the per-CPU array of currently running vcpus.
 */
struct kvm_vcpu * __percpu *kvm_get_running_vcpus(void)
{
	return &kvm_arm_running_vcpu;
}

int kvm_arch_hardware_enable(void)
{
	return 0;
}

int kvm_arch_vcpu_should_kick(struct kvm_vcpu *vcpu)
{
	return kvm_vcpu_exiting_guest_mode(vcpu) == IN_GUEST_MODE;
}

int kvm_arch_hardware_setup(void)
{
	return 0;
}

void kvm_arch_check_processor_compat(void *rtn)
{
	*(int *)rtn = 0;
}


/**
 * kvm_arch_init_vm - initializes a VM data structure
 * @kvm:	pointer to the KVM struct
 */
int kvm_arch_init_vm(struct kvm *kvm, unsigned long type)
{
	int ret = 0;

	if (type)
		return -EINVAL;

	ret = kvm_alloc_stage2_pgd(kvm);
	if (ret)
		goto out_fail_alloc;

	ret = create_hyp_mappings(kvm, kvm + 1);
	if (ret)
		goto out_free_stage2_pgd;

	kvm_vgic_early_init(kvm);
	kvm_timer_init(kvm);

	/* Mark the initial VMID generation invalid */
	kvm->arch.vmid_gen = 0;

	/* The maximum number of VCPUs is limited by the host's GIC model */
	kvm->arch.max_vcpus = vgic_present ?
				kvm_vgic_get_max_vcpus() : KVM_MAX_VCPUS;

	return ret;
out_free_stage2_pgd:
	kvm_free_stage2_pgd(kvm);
out_fail_alloc:
	return ret;
}

int kvm_arch_vcpu_fault(struct kvm_vcpu *vcpu, struct vm_fault *vmf)
{
	return VM_FAULT_SIGBUS;
}


/**
 * kvm_arch_destroy_vm - destroy the VM data structure
 * @kvm:	pointer to the KVM struct
 */
void kvm_arch_destroy_vm(struct kvm *kvm)
{
	int i;

	kvm_free_stage2_pgd(kvm);

	for (i = 0; i < KVM_MAX_VCPUS; ++i) {
		if (kvm->vcpus[i]) {
			kvm_arch_vcpu_free(kvm->vcpus[i]);
			kvm->vcpus[i] = NULL;
		}
	}

	kvm_vgic_destroy(kvm);
}

int kvm_vm_ioctl_check_extension(struct kvm *kvm, long ext)
{
	int r;
	switch (ext) {
	case KVM_CAP_IRQCHIP:
		r = vgic_present;
		break;
	case KVM_CAP_IOEVENTFD:
	case KVM_CAP_DEVICE_CTRL:
	case KVM_CAP_USER_MEMORY:
	case KVM_CAP_SYNC_MMU:
	case KVM_CAP_DESTROY_MEMORY_REGION_WORKS:
	case KVM_CAP_ONE_REG:
	case KVM_CAP_ARM_PSCI:
	case KVM_CAP_ARM_PSCI_0_2:
	case KVM_CAP_READONLY_MEM:
	case KVM_CAP_MP_STATE:
		r = 1;
		break;
	case KVM_CAP_COALESCED_MMIO:
		r = KVM_COALESCED_MMIO_PAGE_OFFSET;
		break;
	case KVM_CAP_ARM_SET_DEVICE_ADDR:
		r = 1;
		break;
	case KVM_CAP_NR_VCPUS:
		r = num_online_cpus();
		break;
	case KVM_CAP_MAX_VCPUS:
		r = KVM_MAX_VCPUS;
		break;
	default:
		r = kvm_arch_dev_ioctl_check_extension(ext);
		break;
	}
	return r;
}

long kvm_arch_dev_ioctl(struct file *filp,
			unsigned int ioctl, unsigned long arg)
{
	return -EINVAL;
}


struct kvm_vcpu *kvm_arch_vcpu_create(struct kvm *kvm, unsigned int id)
{
	int err;
	struct kvm_vcpu *vcpu;

	if (irqchip_in_kernel(kvm) && vgic_initialized(kvm)) {
		err = -EBUSY;
		goto out;
	}

	if (id >= kvm->arch.max_vcpus) {
		err = -EINVAL;
		goto out;
	}

	vcpu = kmem_cache_zalloc(kvm_vcpu_cache, GFP_KERNEL);
	if (!vcpu) {
		err = -ENOMEM;
		goto out;
	}

	err = kvm_vcpu_init(vcpu, kvm, id);
	if (err)
		goto free_vcpu;

	err = create_hyp_mappings(vcpu, vcpu + 1);
	if (err)
		goto vcpu_uninit;

	return vcpu;
vcpu_uninit:
	kvm_vcpu_uninit(vcpu);
free_vcpu:
	kmem_cache_free(kvm_vcpu_cache, vcpu);
out:
	return ERR_PTR(err);
}

void kvm_arch_vcpu_postcreate(struct kvm_vcpu *vcpu)
{
	kvm_vgic_vcpu_early_init(vcpu);
}

void kvm_arch_vcpu_free(struct kvm_vcpu *vcpu)
{
	kvm_mmu_free_memory_caches(vcpu);
	kvm_timer_vcpu_terminate(vcpu);
	kvm_vgic_vcpu_destroy(vcpu);
	kmem_cache_free(kvm_vcpu_cache, vcpu);
}

void kvm_arch_vcpu_destroy(struct kvm_vcpu *vcpu)
{
	kvm_arch_vcpu_free(vcpu);
}

int kvm_cpu_has_pending_timer(struct kvm_vcpu *vcpu)
{
	return kvm_timer_should_fire(vcpu);
}

void kvm_arch_vcpu_blocking(struct kvm_vcpu *vcpu)
{
	kvm_timer_schedule(vcpu);
}

void kvm_arch_vcpu_unblocking(struct kvm_vcpu *vcpu)
{
	kvm_timer_unschedule(vcpu);
}

int kvm_arch_vcpu_init(struct kvm_vcpu *vcpu)
{
	/* Force users to call KVM_ARM_VCPU_INIT */
	vcpu->arch.target = -1;
	bitmap_zero(vcpu->arch.features, KVM_VCPU_MAX_FEATURES);

	/* Set up the timer */
	kvm_timer_vcpu_init(vcpu);

	kvm_arm_reset_debug_ptr(vcpu);

	return 0;
}

void kvm_arch_vcpu_load(struct kvm_vcpu *vcpu, int cpu)
{
	vcpu->cpu = cpu;
	vcpu->arch.host_cpu_context = this_cpu_ptr(kvm_host_cpu_state);

	kvm_arm_set_running_vcpu(vcpu);
}

void kvm_arch_vcpu_put(struct kvm_vcpu *vcpu)
{
	/*
	 * The arch-generic KVM code expects the cpu field of a vcpu to be -1
	 * if the vcpu is no longer assigned to a cpu.  This is used for the
	 * optimized make_all_cpus_request path.
	 */
	vcpu->cpu = -1;

	kvm_arm_set_running_vcpu(NULL);
}

int kvm_arch_vcpu_ioctl_get_mpstate(struct kvm_vcpu *vcpu,
				    struct kvm_mp_state *mp_state)
{
	if (vcpu->arch.power_off)
		mp_state->mp_state = KVM_MP_STATE_STOPPED;
	else
		mp_state->mp_state = KVM_MP_STATE_RUNNABLE;

	return 0;
}

int kvm_arch_vcpu_ioctl_set_mpstate(struct kvm_vcpu *vcpu,
				    struct kvm_mp_state *mp_state)
{
	switch (mp_state->mp_state) {
	case KVM_MP_STATE_RUNNABLE:
		vcpu->arch.power_off = false;
		break;
	case KVM_MP_STATE_STOPPED:
		vcpu->arch.power_off = true;
		break;
	default:
		return -EINVAL;
	}

	return 0;
}

/**
 * kvm_arch_vcpu_runnable - determine if the vcpu can be scheduled
 * @v:		The VCPU pointer
 *
 * If the guest CPU is not waiting for interrupts or an interrupt line is
 * asserted, the CPU is by definition runnable.
 */
int kvm_arch_vcpu_runnable(struct kvm_vcpu *v)
{
	return ((!!v->arch.irq_lines || kvm_vgic_vcpu_pending_irq(v))
		&& !v->arch.power_off && !v->arch.pause);
}

/* Just ensure a guest exit from a particular CPU */
static void exit_vm_noop(void *info)
{
}

void force_vm_exit(const cpumask_t *mask)
{
	smp_call_function_many(mask, exit_vm_noop, NULL, true);
}

/**
 * need_new_vmid_gen - check that the VMID is still valid
 * @kvm: The VM's VMID to checkt
 *
 * return true if there is a new generation of VMIDs being used
 *
 * The hardware supports only 256 values with the value zero reserved for the
 * host, so we check if an assigned value belongs to a previous generation,
 * which which requires us to assign a new value. If we're the first to use a
 * VMID for the new generation, we must flush necessary caches and TLBs on all
 * CPUs.
 */
static bool need_new_vmid_gen(struct kvm *kvm)
{
	return unlikely(kvm->arch.vmid_gen != atomic64_read(&kvm_vmid_gen));
}

/**
 * update_vttbr - Update the VTTBR with a valid VMID before the guest runs
 * @kvm	The guest that we are about to run
 *
 * Called from kvm_arch_vcpu_ioctl_run before entering the guest to ensure the
 * VM has a valid VMID, otherwise assigns a new one and flushes corresponding
 * caches and TLBs.
 */
static void update_vttbr(struct kvm *kvm)
{
	phys_addr_t pgd_phys;
	u64 vmid;

	if (!need_new_vmid_gen(kvm))
		return;

	spin_lock(&kvm_vmid_lock);

	/*
	 * We need to re-check the vmid_gen here to ensure that if another vcpu
	 * already allocated a valid vmid for this vm, then this vcpu should
	 * use the same vmid.
	 */
	if (!need_new_vmid_gen(kvm)) {
		spin_unlock(&kvm_vmid_lock);
		return;
	}

	/* First user of a new VMID generation? */
	if (unlikely(kvm_next_vmid == 0)) {
		atomic64_inc(&kvm_vmid_gen);
		kvm_next_vmid = 1;

		/*
		 * On SMP we know no other CPUs can use this CPU's or each
		 * other's VMID after force_vm_exit returns since the
		 * kvm_vmid_lock blocks them from reentry to the guest.
		 */
		force_vm_exit(cpu_all_mask);
		/*
		 * Now broadcast TLB + ICACHE invalidation over the inner
		 * shareable domain to make sure all data structures are
		 * clean.
		 */
		kvm_call_hyp(__kvm_flush_vm_context);
	}

	kvm->arch.vmid_gen = atomic64_read(&kvm_vmid_gen);
	kvm->arch.vmid = kvm_next_vmid;
	kvm_next_vmid++;
	kvm_next_vmid &= (1 << kvm_vmid_bits) - 1;

	/* update vttbr to be used with the new vmid */
	pgd_phys = virt_to_phys(kvm_get_hwpgd(kvm));
	BUG_ON(pgd_phys & ~VTTBR_BADDR_MASK);
	vmid = ((u64)(kvm->arch.vmid) << VTTBR_VMID_SHIFT) & VTTBR_VMID_MASK(kvm_vmid_bits);
	kvm->arch.vttbr = pgd_phys | vmid;

	spin_unlock(&kvm_vmid_lock);
}

static int kvm_vcpu_first_run_init(struct kvm_vcpu *vcpu)
{
	struct kvm *kvm = vcpu->kvm;
	int ret;

	if (likely(vcpu->arch.has_run_once))
		return 0;

	vcpu->arch.has_run_once = true;

	/*
	 * Map the VGIC hardware resources before running a vcpu the first
	 * time on this VM.
	 */
	if (unlikely(irqchip_in_kernel(kvm) && !vgic_ready(kvm))) {
		ret = kvm_vgic_map_resources(kvm);
		if (ret)
			return ret;
	}

	/*
	 * Enable the arch timers only if we have an in-kernel VGIC
	 * and it has been properly initialized, since we cannot handle
	 * interrupts from the virtual timer with a userspace gic.
	 */
	if (irqchip_in_kernel(kvm) && vgic_initialized(kvm))
		kvm_timer_enable(kvm);

	return 0;
}

bool kvm_arch_intc_initialized(struct kvm *kvm)
{
	return vgic_initialized(kvm);
}

static void kvm_arm_halt_guest(struct kvm *kvm) __maybe_unused;
static void kvm_arm_resume_guest(struct kvm *kvm) __maybe_unused;

static void kvm_arm_halt_guest(struct kvm *kvm)
{
	int i;
	struct kvm_vcpu *vcpu;

	kvm_for_each_vcpu(i, vcpu, kvm)
		vcpu->arch.pause = true;
	force_vm_exit(cpu_all_mask);
}

static void kvm_arm_resume_guest(struct kvm *kvm)
{
	int i;
	struct kvm_vcpu *vcpu;

	kvm_for_each_vcpu(i, vcpu, kvm) {
		wait_queue_head_t *wq = kvm_arch_vcpu_wq(vcpu);

		vcpu->arch.pause = false;
		wake_up_interruptible(wq);
	}
}

static void vcpu_sleep(struct kvm_vcpu *vcpu)
{
	wait_queue_head_t *wq = kvm_arch_vcpu_wq(vcpu);

	wait_event_interruptible(*wq, ((!vcpu->arch.power_off) &&
				       (!vcpu->arch.pause)));
}

static int kvm_vcpu_initialized(struct kvm_vcpu *vcpu)
{
	return vcpu->arch.target >= 0;
}

/**
 * kvm_arch_vcpu_ioctl_run - the main VCPU run function to execute guest code
 * @vcpu:	The VCPU pointer
 * @run:	The kvm_run structure pointer used for userspace state exchange
 *
 * This function is called through the VCPU_RUN ioctl called from user space. It
 * will execute VM code in a loop until the time slice for the process is used
 * or some emulation is needed from user space in which case the function will
 * return with return value 0 and with the kvm_run structure filled in with the
 * required data for the requested emulation.
 */
int kvm_arch_vcpu_ioctl_run(struct kvm_vcpu *vcpu, struct kvm_run *run)
{
	int ret;
	sigset_t sigsaved;

	if (unlikely(!kvm_vcpu_initialized(vcpu)))
		return -ENOEXEC;

	ret = kvm_vcpu_first_run_init(vcpu);
	if (ret)
		return ret;

	if (run->exit_reason == KVM_EXIT_MMIO) {
		ret = kvm_handle_mmio_return(vcpu, vcpu->run);
		if (ret)
			return ret;
	}

	if (vcpu->sigset_active)
		sigprocmask(SIG_SETMASK, &vcpu->sigset, &sigsaved);

	ret = 1;
	run->exit_reason = KVM_EXIT_UNKNOWN;
	while (ret > 0) {
		/*
		 * Check conditions before entering the guest
		 */
		cond_resched();

		update_vttbr(vcpu->kvm);

		if (vcpu->arch.power_off || vcpu->arch.pause)
			vcpu_sleep(vcpu);

		/*
		 * Preparing the interrupts to be injected also
		 * involves poking the GIC, which must be done in a
		 * non-preemptible context.
		 */
		preempt_disable();
		kvm_timer_flush_hwstate(vcpu);
		kvm_vgic_flush_hwstate(vcpu);

		local_irq_disable();

		/*
		 * Re-check atomic conditions
		 */
		if (signal_pending(current)) {
			ret = -EINTR;
			run->exit_reason = KVM_EXIT_INTR;
		}

		if (ret <= 0 || need_new_vmid_gen(vcpu->kvm) ||
			vcpu->arch.power_off || vcpu->arch.pause) {
			local_irq_enable();
			kvm_timer_sync_hwstate(vcpu);
			kvm_vgic_sync_hwstate(vcpu);
			preempt_enable();
			continue;
		}

		kvm_arm_setup_debug(vcpu);

		/**************************************************************
		 * Enter the guest
		 */
		trace_kvm_entry(*vcpu_pc(vcpu));
		__kvm_guest_enter();
		vcpu->mode = IN_GUEST_MODE;

		ret = kvm_call_hyp(__kvm_vcpu_run, vcpu);

		vcpu->mode = OUTSIDE_GUEST_MODE;
		vcpu->stat.exits++;
		/*
		 * Back from guest
		 *************************************************************/

		kvm_arm_clear_debug(vcpu);

		/*
		 * We may have taken a host interrupt in HYP mode (ie
		 * while executing the guest). This interrupt is still
		 * pending, as we haven't serviced it yet!
		 *
		 * We're now back in SVC mode, with interrupts
		 * disabled.  Enabling the interrupts now will have
		 * the effect of taking the interrupt again, in SVC
		 * mode this time.
		 */
		local_irq_enable();

		/*
		 * We do local_irq_enable() before calling kvm_guest_exit() so
		 * that if a timer interrupt hits while running the guest we
		 * account that tick as being spent in the guest.  We enable
		 * preemption after calling kvm_guest_exit() so that if we get
		 * preempted we make sure ticks after that is not counted as
		 * guest time.
		 */
		kvm_guest_exit();
		trace_kvm_exit(ret, kvm_vcpu_trap_get_class(vcpu), *vcpu_pc(vcpu));

		/*
		 * We must sync the timer state before the vgic state so that
		 * the vgic can properly sample the updated state of the
		 * interrupt line.
		 */
		kvm_timer_sync_hwstate(vcpu);

		kvm_vgic_sync_hwstate(vcpu);

		preempt_enable();

		ret = handle_exit(vcpu, run, ret);
	}

	if (vcpu->sigset_active)
		sigprocmask(SIG_SETMASK, &sigsaved, NULL);
	return ret;
}

static int vcpu_interrupt_line(struct kvm_vcpu *vcpu, int number, bool level)
{
	int bit_index;
	bool set;
	unsigned long *ptr;

	if (number == KVM_ARM_IRQ_CPU_IRQ)
		bit_index = __ffs(HCR_VI);
	else /* KVM_ARM_IRQ_CPU_FIQ */
		bit_index = __ffs(HCR_VF);

	ptr = (unsigned long *)&vcpu->arch.irq_lines;
	if (level)
		set = test_and_set_bit(bit_index, ptr);
	else
		set = test_and_clear_bit(bit_index, ptr);

	/*
	 * If we didn't change anything, no need to wake up or kick other CPUs
	 */
	if (set == level)
		return 0;

	/*
	 * The vcpu irq_lines field was updated, wake up sleeping VCPUs and
	 * trigger a world-switch round on the running physical CPU to set the
	 * virtual IRQ/FIQ fields in the HCR appropriately.
	 */
	kvm_vcpu_kick(vcpu);

	return 0;
}

int kvm_vm_ioctl_irq_line(struct kvm *kvm, struct kvm_irq_level *irq_level,
			  bool line_status)
{
	u32 irq = irq_level->irq;
	unsigned int irq_type, vcpu_idx, irq_num;
	int nrcpus = atomic_read(&kvm->online_vcpus);
	struct kvm_vcpu *vcpu = NULL;
	bool level = irq_level->level;

	irq_type = (irq >> KVM_ARM_IRQ_TYPE_SHIFT) & KVM_ARM_IRQ_TYPE_MASK;
	vcpu_idx = (irq >> KVM_ARM_IRQ_VCPU_SHIFT) & KVM_ARM_IRQ_VCPU_MASK;
	irq_num = (irq >> KVM_ARM_IRQ_NUM_SHIFT) & KVM_ARM_IRQ_NUM_MASK;

	trace_kvm_irq_line(irq_type, vcpu_idx, irq_num, irq_level->level);

	switch (irq_type) {
	case KVM_ARM_IRQ_TYPE_CPU:
		if (irqchip_in_kernel(kvm))
			return -ENXIO;

		if (vcpu_idx >= nrcpus)
			return -EINVAL;

		vcpu = kvm_get_vcpu(kvm, vcpu_idx);
		if (!vcpu)
			return -EINVAL;

		if (irq_num > KVM_ARM_IRQ_CPU_FIQ)
			return -EINVAL;

		return vcpu_interrupt_line(vcpu, irq_num, level);
	case KVM_ARM_IRQ_TYPE_PPI:
		if (!irqchip_in_kernel(kvm))
			return -ENXIO;

		if (vcpu_idx >= nrcpus)
			return -EINVAL;

		vcpu = kvm_get_vcpu(kvm, vcpu_idx);
		if (!vcpu)
			return -EINVAL;

		if (irq_num < VGIC_NR_SGIS || irq_num >= VGIC_NR_PRIVATE_IRQS)
			return -EINVAL;

		return kvm_vgic_inject_irq(kvm, vcpu->vcpu_id, irq_num, level);
	case KVM_ARM_IRQ_TYPE_SPI:
		if (!irqchip_in_kernel(kvm))
			return -ENXIO;

		if (irq_num < VGIC_NR_PRIVATE_IRQS)
			return -EINVAL;

		return kvm_vgic_inject_irq(kvm, 0, irq_num, level);
	}

	return -EINVAL;
}

static int kvm_vcpu_set_target(struct kvm_vcpu *vcpu,
			       const struct kvm_vcpu_init *init)
{
	unsigned int i;
	int phys_target = kvm_target_cpu();

	if (init->target != phys_target)
		return -EINVAL;

	/*
	 * Secondary and subsequent calls to KVM_ARM_VCPU_INIT must
	 * use the same target.
	 */
	if (vcpu->arch.target != -1 && vcpu->arch.target != init->target)
		return -EINVAL;

	/* -ENOENT for unknown features, -EINVAL for invalid combinations. */
	for (i = 0; i < sizeof(init->features) * 8; i++) {
		bool set = (init->features[i / 32] & (1 << (i % 32)));

		if (set && i >= KVM_VCPU_MAX_FEATURES)
			return -ENOENT;

		/*
		 * Secondary and subsequent calls to KVM_ARM_VCPU_INIT must
		 * use the same feature set.
		 */
		if (vcpu->arch.target != -1 && i < KVM_VCPU_MAX_FEATURES &&
		    test_bit(i, vcpu->arch.features) != set)
			return -EINVAL;

		if (set)
			set_bit(i, vcpu->arch.features);
	}

	vcpu->arch.target = phys_target;

	/* Now we know what it is, we can reset it. */
	return kvm_reset_vcpu(vcpu);
}


static int kvm_arch_vcpu_ioctl_vcpu_init(struct kvm_vcpu *vcpu,
					 struct kvm_vcpu_init *init)
{
	int ret;

	ret = kvm_vcpu_set_target(vcpu, init);
	if (ret)
		return ret;

	/*
	 * Ensure a rebooted VM will fault in RAM pages and detect if the
	 * guest MMU is turned off and flush the caches as needed.
	 */
	if (vcpu->arch.has_run_once)
		stage2_unmap_vm(vcpu->kvm);

	vcpu_reset_hcr(vcpu);

	/*
	 * Handle the "start in power-off" case.
	 */
	if (test_bit(KVM_ARM_VCPU_POWER_OFF, vcpu->arch.features))
		vcpu->arch.power_off = true;
	else
		vcpu->arch.power_off = false;

	return 0;
}

long kvm_arch_vcpu_ioctl(struct file *filp,
			 unsigned int ioctl, unsigned long arg)
{
	struct kvm_vcpu *vcpu = filp->private_data;
	void __user *argp = (void __user *)arg;

	switch (ioctl) {
	case KVM_ARM_VCPU_INIT: {
		struct kvm_vcpu_init init;

		if (copy_from_user(&init, argp, sizeof(init)))
			return -EFAULT;

		return kvm_arch_vcpu_ioctl_vcpu_init(vcpu, &init);
	}
	case KVM_SET_ONE_REG:
	case KVM_GET_ONE_REG: {
		struct kvm_one_reg reg;

		if (unlikely(!kvm_vcpu_initialized(vcpu)))
			return -ENOEXEC;

		if (copy_from_user(&reg, argp, sizeof(reg)))
			return -EFAULT;
		if (ioctl == KVM_SET_ONE_REG)
			return kvm_arm_set_reg(vcpu, &reg);
		else
			return kvm_arm_get_reg(vcpu, &reg);
	}
	case KVM_GET_REG_LIST: {
		struct kvm_reg_list __user *user_list = argp;
		struct kvm_reg_list reg_list;
		unsigned n;

		if (unlikely(!kvm_vcpu_initialized(vcpu)))
			return -ENOEXEC;

		if (copy_from_user(&reg_list, user_list, sizeof(reg_list)))
			return -EFAULT;
		n = reg_list.n;
		reg_list.n = kvm_arm_num_regs(vcpu);
		if (copy_to_user(user_list, &reg_list, sizeof(reg_list)))
			return -EFAULT;
		if (n < reg_list.n)
			return -E2BIG;
		return kvm_arm_copy_reg_indices(vcpu, user_list->reg);
	}
	default:
		return -EINVAL;
	}
}

/**
 * kvm_vm_ioctl_get_dirty_log - get and clear the log of dirty pages in a slot
 * @kvm: kvm instance
 * @log: slot id and address to which we copy the log
 *
 * Steps 1-4 below provide general overview of dirty page logging. See
 * kvm_get_dirty_log_protect() function description for additional details.
 *
 * We call kvm_get_dirty_log_protect() to handle steps 1-3, upon return we
 * always flush the TLB (step 4) even if previous step failed  and the dirty
 * bitmap may be corrupt. Regardless of previous outcome the KVM logging API
 * does not preclude user space subsequent dirty log read. Flushing TLB ensures
 * writes will be marked dirty for next log read.
 *
 *   1. Take a snapshot of the bit and clear it if needed.
 *   2. Write protect the corresponding page.
 *   3. Copy the snapshot to the userspace.
 *   4. Flush TLB's if needed.
 */
int kvm_vm_ioctl_get_dirty_log(struct kvm *kvm, struct kvm_dirty_log *log)
{
	bool is_dirty = false;
	int r;

	mutex_lock(&kvm->slots_lock);

	r = kvm_get_dirty_log_protect(kvm, log, &is_dirty);

	if (is_dirty)
		kvm_flush_remote_tlbs(kvm);

	mutex_unlock(&kvm->slots_lock);
	return r;
}

static int kvm_vm_ioctl_set_device_addr(struct kvm *kvm,
					struct kvm_arm_device_addr *dev_addr)
{
	unsigned long dev_id, type;

	dev_id = (dev_addr->id & KVM_ARM_DEVICE_ID_MASK) >>
		KVM_ARM_DEVICE_ID_SHIFT;
	type = (dev_addr->id & KVM_ARM_DEVICE_TYPE_MASK) >>
		KVM_ARM_DEVICE_TYPE_SHIFT;

	switch (dev_id) {
	case KVM_ARM_DEVICE_VGIC_V2:
		if (!vgic_present)
			return -ENXIO;
		return kvm_vgic_addr(kvm, type, &dev_addr->addr, true);
	default:
		return -ENODEV;
	}
}

long kvm_arch_vm_ioctl(struct file *filp,
		       unsigned int ioctl, unsigned long arg)
{
	struct kvm *kvm = filp->private_data;
	void __user *argp = (void __user *)arg;

	switch (ioctl) {
	case KVM_CREATE_IRQCHIP: {
		if (!vgic_present)
			return -ENXIO;
		return kvm_vgic_create(kvm, KVM_DEV_TYPE_ARM_VGIC_V2);
	}
	case KVM_ARM_SET_DEVICE_ADDR: {
		struct kvm_arm_device_addr dev_addr;

		if (copy_from_user(&dev_addr, argp, sizeof(dev_addr)))
			return -EFAULT;
		return kvm_vm_ioctl_set_device_addr(kvm, &dev_addr);
	}
	case KVM_ARM_PREFERRED_TARGET: {
		int err;
		struct kvm_vcpu_init init;

		err = kvm_vcpu_preferred_target(&init);
		if (err)
			return err;

		if (copy_to_user(argp, &init, sizeof(init)))
			return -EFAULT;

		return 0;
	}
	default:
		return -EINVAL;
	}
}

static void cpu_init_stage2(void *dummy)
{
	__cpu_init_stage2();
}

static void cpu_init_hyp_mode(void *dummy)
{
	phys_addr_t boot_pgd_ptr;
	phys_addr_t pgd_ptr;
	unsigned long hyp_stack_ptr;
	unsigned long stack_page;
	unsigned long vector_ptr;

	/* Switch from the HYP stub to our own HYP init vector */
	__hyp_set_vectors(kvm_get_idmap_vector());

	boot_pgd_ptr = kvm_mmu_get_boot_httbr();
	pgd_ptr = kvm_mmu_get_httbr();
	stack_page = __this_cpu_read(kvm_arm_hyp_stack_page);
	hyp_stack_ptr = stack_page + PAGE_SIZE;
	vector_ptr = (unsigned long)kvm_ksym_ref(__kvm_hyp_vector);

	__cpu_init_hyp_mode(boot_pgd_ptr, pgd_ptr, hyp_stack_ptr, vector_ptr);
	__cpu_init_stage2();

	kvm_arm_init_debug();
}

static int hyp_init_cpu_notify(struct notifier_block *self,
			       unsigned long action, void *cpu)
{
	switch (action) {
	case CPU_STARTING:
	case CPU_STARTING_FROZEN:
		if (__hyp_get_vectors() == hyp_default_vectors)
			cpu_init_hyp_mode(NULL);
		break;
	}

	return NOTIFY_OK;
}

static struct notifier_block hyp_init_cpu_nb = {
	.notifier_call = hyp_init_cpu_notify,
};

#ifdef CONFIG_CPU_PM
static int hyp_init_cpu_pm_notifier(struct notifier_block *self,
				    unsigned long cmd,
				    void *v)
{
	if (cmd == CPU_PM_EXIT &&
	    __hyp_get_vectors() == hyp_default_vectors) {
		cpu_init_hyp_mode(NULL);
		return NOTIFY_OK;
	}

	return NOTIFY_DONE;
}

static struct notifier_block hyp_init_cpu_pm_nb = {
	.notifier_call = hyp_init_cpu_pm_notifier,
};

static void __init hyp_cpu_pm_init(void)
{
	cpu_pm_register_notifier(&hyp_init_cpu_pm_nb);
}
#else
static inline void hyp_cpu_pm_init(void)
{
}
#endif

static void teardown_common_resources(void)
{
	free_percpu(kvm_host_cpu_state);
}

static int init_common_resources(void)
{
	kvm_host_cpu_state = alloc_percpu(kvm_cpu_context_t);
	if (!kvm_host_cpu_state) {
		kvm_err("Cannot allocate host CPU state\n");
		return -ENOMEM;
	}

	return 0;
}

static int init_subsystems(void)
{
	int err;

	/*
	 * Init HYP view of VGIC
	 */
	err = kvm_vgic_hyp_init();
	switch (err) {
	case 0:
		vgic_present = true;
		break;
	case -ENODEV:
	case -ENXIO:
		vgic_present = false;
		break;
	default:
		return err;
	}

	/*
	 * Init HYP architected timer support
	 */
	err = kvm_timer_hyp_init();
	if (err)
		return err;

	kvm_perf_init();
	kvm_coproc_table_init();

	return 0;
}

static void teardown_hyp_mode(void)
{
	int cpu;

	if (is_kernel_in_hyp_mode())
		return;

	free_hyp_pgds();
	for_each_possible_cpu(cpu)
		free_page(per_cpu(kvm_arm_hyp_stack_page, cpu));
}

static int init_vhe_mode(void)
{
	/*
	 * Execute the init code on each CPU.
	 */
	on_each_cpu(cpu_init_stage2, NULL, 1);

	/* set size of VMID supported by CPU */
	kvm_vmid_bits = kvm_get_vmid_bits();
	kvm_info("%d-bit VMID\n", kvm_vmid_bits);

	kvm_info("VHE mode initialized successfully\n");
	return 0;
}

/**
 * Inits Hyp-mode on all online CPUs
 */
static int init_hyp_mode(void)
{
	int cpu;
	int err = 0;

	/*
	 * Allocate Hyp PGD and setup Hyp identity mapping
	 */
	err = kvm_mmu_init();
	if (err)
		goto out_err;

	/*
	 * It is probably enough to obtain the default on one
	 * CPU. It's unlikely to be different on the others.
	 */
	hyp_default_vectors = __hyp_get_vectors();

	/*
	 * Allocate stack pages for Hypervisor-mode
	 */
	for_each_possible_cpu(cpu) {
		unsigned long stack_page;

		stack_page = __get_free_page(GFP_KERNEL);
		if (!stack_page) {
			err = -ENOMEM;
			goto out_err;
		}

		per_cpu(kvm_arm_hyp_stack_page, cpu) = stack_page;
	}

	/*
	 * Map the Hyp-code called directly from the host
	 */
<<<<<<< HEAD
	err = create_hyp_mappings(kvm_ksym_ref(__kvm_hyp_code_start),
				  kvm_ksym_ref(__kvm_hyp_code_end));
=======
	err = create_hyp_mappings(__hyp_text_start, __hyp_text_end);
>>>>>>> 67aaab4c
	if (err) {
		kvm_err("Cannot map world-switch code\n");
		goto out_err;
	}

	err = create_hyp_mappings(kvm_ksym_ref(__start_rodata),
				  kvm_ksym_ref(__end_rodata));
	if (err) {
		kvm_err("Cannot map rodata section\n");
		goto out_err;
	}

	/*
	 * Map the Hyp stack pages
	 */
	for_each_possible_cpu(cpu) {
		char *stack_page = (char *)per_cpu(kvm_arm_hyp_stack_page, cpu);
		err = create_hyp_mappings(stack_page, stack_page + PAGE_SIZE);

		if (err) {
			kvm_err("Cannot map hyp stack\n");
			goto out_err;
		}
	}

	for_each_possible_cpu(cpu) {
		kvm_cpu_context_t *cpu_ctxt;

		cpu_ctxt = per_cpu_ptr(kvm_host_cpu_state, cpu);
		err = create_hyp_mappings(cpu_ctxt, cpu_ctxt + 1);

		if (err) {
			kvm_err("Cannot map host CPU state: %d\n", err);
			goto out_err;
		}
	}

	/*
	 * Execute the init code on each CPU.
	 */
	on_each_cpu(cpu_init_hyp_mode, NULL, 1);

#ifndef CONFIG_HOTPLUG_CPU
	free_boot_hyp_pgd();
#endif

	cpu_notifier_register_begin();

	err = __register_cpu_notifier(&hyp_init_cpu_nb);

	cpu_notifier_register_done();

	if (err) {
		kvm_err("Cannot register HYP init CPU notifier (%d)\n", err);
		goto out_err;
	}

	hyp_cpu_pm_init();

	/* set size of VMID supported by CPU */
	kvm_vmid_bits = kvm_get_vmid_bits();
	kvm_info("%d-bit VMID\n", kvm_vmid_bits);

	kvm_info("Hyp mode initialized successfully\n");

	return 0;

out_err:
	teardown_hyp_mode();
	kvm_err("error initializing Hyp mode: %d\n", err);
	return err;
}

static void check_kvm_target_cpu(void *ret)
{
	*(int *)ret = kvm_target_cpu();
}

struct kvm_vcpu *kvm_mpidr_to_vcpu(struct kvm *kvm, unsigned long mpidr)
{
	struct kvm_vcpu *vcpu;
	int i;

	mpidr &= MPIDR_HWID_BITMASK;
	kvm_for_each_vcpu(i, vcpu, kvm) {
		if (mpidr == kvm_vcpu_get_mpidr_aff(vcpu))
			return vcpu;
	}
	return NULL;
}

/**
 * Initialize Hyp-mode and memory mappings on all CPUs.
 */
int kvm_arch_init(void *opaque)
{
	int err;
	int ret, cpu;

	if (!is_hyp_mode_available()) {
		kvm_err("HYP mode not available\n");
		return -ENODEV;
	}

	for_each_online_cpu(cpu) {
		smp_call_function_single(cpu, check_kvm_target_cpu, &ret, 1);
		if (ret < 0) {
			kvm_err("Error, CPU %d not supported!\n", cpu);
			return -ENODEV;
		}
	}

	err = init_common_resources();
	if (err)
		return err;

	if (is_kernel_in_hyp_mode())
		err = init_vhe_mode();
	else
		err = init_hyp_mode();
	if (err)
		goto out_err;

	err = init_subsystems();
	if (err)
		goto out_hyp;

	return 0;

out_hyp:
	teardown_hyp_mode();
out_err:
	teardown_common_resources();
	return err;
}

/* NOP: Compiling as a module not supported */
void kvm_arch_exit(void)
{
	kvm_perf_teardown();
}

static int arm_init(void)
{
	int rc = kvm_init(NULL, sizeof(struct kvm_vcpu), 0, THIS_MODULE);
	return rc;
}

module_init(arm_init);<|MERGE_RESOLUTION|>--- conflicted
+++ resolved
@@ -1156,12 +1156,8 @@
 	/*
 	 * Map the Hyp-code called directly from the host
 	 */
-<<<<<<< HEAD
-	err = create_hyp_mappings(kvm_ksym_ref(__kvm_hyp_code_start),
-				  kvm_ksym_ref(__kvm_hyp_code_end));
-=======
-	err = create_hyp_mappings(__hyp_text_start, __hyp_text_end);
->>>>>>> 67aaab4c
+	err = create_hyp_mappings(kvm_ksym_ref(__hyp_text_start),
+				  kvm_ksym_ref(__hyp_text_end));
 	if (err) {
 		kvm_err("Cannot map world-switch code\n");
 		goto out_err;
