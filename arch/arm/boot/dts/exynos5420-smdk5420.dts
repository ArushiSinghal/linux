--- conflicted
+++ resolved
@@ -355,13 +355,6 @@
 	};
 };
 
-<<<<<<< HEAD
-&mfc {
-	memory-region = <&mfc_left>, <&mfc_right>;
-};
-
-=======
->>>>>>> c310bccb
 &mmc_0 {
 	status = "okay";
 	broken-cd;
