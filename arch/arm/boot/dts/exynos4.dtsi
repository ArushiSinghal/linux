--- conflicted
+++ resolved
@@ -987,10 +987,6 @@
 		interrupts = <0 112 0>;
 		clocks = <&clock CLK_SSS>;
 		clock-names = "secss";
-<<<<<<< HEAD
-		status = "disabled";
-=======
->>>>>>> be28390f
 	};
 
 	prng: rng@10830400 {
