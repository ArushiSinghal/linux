--- conflicted
+++ resolved
@@ -229,8 +229,6 @@
 		};
 	};
 
-<<<<<<< HEAD
-=======
 	mixer: mixer@12C10000 {
 		clock-names = "mixer", "hdmi", "sclk_hdmi", "vp", "mout_mixer",
 			"sclk_mixer";
@@ -239,7 +237,6 @@
 			<&clock CLK_MOUT_MIXER>, <&clock CLK_SCLK_MIXER>;
 	};
 
->>>>>>> 007760cf
 	ppmu_lcd1: ppmu_lcd1@12240000 {
 		compatible = "samsung,exynos-ppmu";
 		reg = <0x12240000 0x2000>;
