--- conflicted
+++ resolved
@@ -165,8 +165,6 @@
 		};
 	};
 
-<<<<<<< HEAD
-=======
 	apmu@e6151000 {
 		compatible = "renesas,r8a7790-apmu", "renesas,apmu";
 		reg = <0 0xe6151000 0 0x188>;
@@ -179,7 +177,6 @@
 		cpus = <&cpu0 &cpu1 &cpu2 &cpu3>;
 	};
 
->>>>>>> 62dffb68
 	gic: interrupt-controller@f1001000 {
 		compatible = "arm,gic-400";
 		#interrupt-cells = <3>;
