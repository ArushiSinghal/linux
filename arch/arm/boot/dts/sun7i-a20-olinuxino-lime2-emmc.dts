 /*
 * Copyright 2015 - Ultimaker B.V.
 * Author Olliver Schinagl <oliver@schinagl.nl>
 *
 * This file is dual-licensed: you can use it either under the terms
 * of the GPL or the X11 license, at your option. Note that this dual
 * licensing only applies to this file, and not this project as a
 * whole.
 *
 *  a) This file is free software; you can redistribute it and/or
 *     modify it under the terms of the GNU General Public License as
 *     published by the Free Software Foundation; either version 2 of the
 *     License, or (at your option) any later version.
 *
 *     This file is distributed in the hope that it will be useful,
 *     but WITHOUT ANY WARRANTY; without even the implied warranty of
 *     MERCHANTABILITY or FITNESS FOR A PARTICULAR PURPOSE.  See the
 *     GNU General Public License for more details.
 *
 * Or, alternatively,
 *
 *  b) Permission is hereby granted, free of charge, to any person
 *     obtaining a copy of this software and associated documentation
 *     files (the "Software"), to deal in the Software without
 *     restriction, including without limitation the rights to use,
 *     copy, modify, merge, publish, distribute, sublicense, and/or
 *     sell copies of the Software, and to permit persons to whom the
 *     Software is furnished to do so, subject to the following
 *     conditions:
 *
 *     The above copyright notice and this permission notice shall be
 *     included in all copies or substantial portions of the Software.
 *
 *     THE SOFTWARE IS PROVIDED "AS IS", WITHOUT WARRANTY OF ANY KIND,
 *     EXPRESS OR IMPLIED, INCLUDING BUT NOT LIMITED TO THE WARRANTIES
 *     OF MERCHANTABILITY, FITNESS FOR A PARTICULAR PURPOSE AND
 *     NONINFRINGEMENT. IN NO EVENT SHALL THE AUTHORS OR COPYRIGHT
 *     HOLDERS BE LIABLE FOR ANY CLAIM, DAMAGES OR OTHER LIABILITY,
 *     WHETHER IN AN ACTION OF CONTRACT, TORT OR OTHERWISE, ARISING
 *     FROM, OUT OF OR IN CONNECTION WITH THE SOFTWARE OR THE USE OR
 *     OTHER DEALINGS IN THE SOFTWARE.
 */

#include "sun7i-a20-olinuxino-lime2.dts"

/ {
	model = "Olimex A20-OLinuXino-LIME2-eMMC";
	compatible = "olimex,a20-olinuxino-lime2-emmc", "allwinner,sun7i-a20";

	mmc2_pwrseq: pwrseq {
		pinctrl-0 = <&mmc2_pins_nrst>;
		pinctrl-names = "default";
		compatible = "mmc-pwrseq-emmc";
		reset-gpios = <&pio 2 16 GPIO_ACTIVE_LOW>;
	};
};

&pio {
<<<<<<< HEAD
	mmc2_pins_nrst: mmc2@0 {
=======
	mmc2_pins_nrst: mmc2-rst-pin {
>>>>>>> e24f5ead
		pins = "PC16";
		function = "gpio_out";
	};
};

&mmc2 {
	pinctrl-names = "default";
	pinctrl-0 = <&mmc2_pins_a>;
	vmmc-supply = <&reg_vcc3v3>;
	vqmmc-supply = <&reg_vcc3v3>;
	bus-width = <4>;
	non-removable;
	mmc-pwrseq = <&mmc2_pwrseq>;
	status = "okay";

	emmc: emmc@0 {
		reg = <0>;
		compatible = "mmc-card";
		broken-hpi;
	};
};<|MERGE_RESOLUTION|>--- conflicted
+++ resolved
@@ -56,11 +56,7 @@
 };
 
 &pio {
-<<<<<<< HEAD
-	mmc2_pins_nrst: mmc2@0 {
-=======
 	mmc2_pins_nrst: mmc2-rst-pin {
->>>>>>> e24f5ead
 		pins = "PC16";
 		function = "gpio_out";
 	};
