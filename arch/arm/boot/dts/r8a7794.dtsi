/*
 * Device Tree Source for the r8a7794 SoC
 *
 * Copyright (C) 2014 Renesas Electronics Corporation
 * Copyright (C) 2014 Ulrich Hecht
 *
 * This file is licensed under the terms of the GNU General Public License
 * version 2.  This program is licensed "as is" without any warranty of any
 * kind, whether express or implied.
 */

#include <dt-bindings/clock/r8a7794-clock.h>
#include <dt-bindings/interrupt-controller/arm-gic.h>
#include <dt-bindings/interrupt-controller/irq.h>

/ {
	compatible = "renesas,r8a7794";
	interrupt-parent = <&gic>;
	#address-cells = <2>;
	#size-cells = <2>;

	aliases {
		i2c0 = &i2c0;
		i2c1 = &i2c1;
		i2c2 = &i2c2;
		i2c3 = &i2c3;
		i2c4 = &i2c4;
		i2c5 = &i2c5;
		i2c6 = &i2c6;
		i2c7 = &i2c7;
		spi0 = &qspi;
		vin0 = &vin0;
		vin1 = &vin1;
	};

	cpus {
		#address-cells = <1>;
		#size-cells = <0>;

		cpu0: cpu@0 {
			device_type = "cpu";
			compatible = "arm,cortex-a7";
			reg = <0>;
			clock-frequency = <1000000000>;
			next-level-cache = <&L2_CA7>;
		};

		cpu1: cpu@1 {
			device_type = "cpu";
			compatible = "arm,cortex-a7";
			reg = <1>;
			clock-frequency = <1000000000>;
			next-level-cache = <&L2_CA7>;
		};
	};

	L2_CA7: cache-controller@1 {
		compatible = "cache";
		cache-unified;
		cache-level = <2>;
	};

	gic: interrupt-controller@f1001000 {
		compatible = "arm,gic-400";
		#interrupt-cells = <3>;
		#address-cells = <0>;
		interrupt-controller;
		reg = <0 0xf1001000 0 0x1000>,
			<0 0xf1002000 0 0x1000>,
			<0 0xf1004000 0 0x2000>,
			<0 0xf1006000 0 0x2000>;
		interrupts = <GIC_PPI 9 (GIC_CPU_MASK_SIMPLE(2) | IRQ_TYPE_LEVEL_HIGH)>;
	};

	gpio0: gpio@e6050000 {
		compatible = "renesas,gpio-r8a7794", "renesas,gpio-rcar";
		reg = <0 0xe6050000 0 0x50>;
		interrupts = <GIC_SPI 4 IRQ_TYPE_LEVEL_HIGH>;
		#gpio-cells = <2>;
		gpio-controller;
		gpio-ranges = <&pfc 0 0 32>;
		#interrupt-cells = <2>;
		interrupt-controller;
		clocks = <&mstp9_clks R8A7794_CLK_GPIO0>;
		power-domains = <&cpg_clocks>;
	};

	gpio1: gpio@e6051000 {
		compatible = "renesas,gpio-r8a7794", "renesas,gpio-rcar";
		reg = <0 0xe6051000 0 0x50>;
		interrupts = <GIC_SPI 5 IRQ_TYPE_LEVEL_HIGH>;
		#gpio-cells = <2>;
		gpio-controller;
		gpio-ranges = <&pfc 0 32 26>;
		#interrupt-cells = <2>;
		interrupt-controller;
		clocks = <&mstp9_clks R8A7794_CLK_GPIO1>;
		power-domains = <&cpg_clocks>;
	};

	gpio2: gpio@e6052000 {
		compatible = "renesas,gpio-r8a7794", "renesas,gpio-rcar";
		reg = <0 0xe6052000 0 0x50>;
		interrupts = <GIC_SPI 6 IRQ_TYPE_LEVEL_HIGH>;
		#gpio-cells = <2>;
		gpio-controller;
		gpio-ranges = <&pfc 0 64 32>;
		#interrupt-cells = <2>;
		interrupt-controller;
		clocks = <&mstp9_clks R8A7794_CLK_GPIO2>;
		power-domains = <&cpg_clocks>;
	};

	gpio3: gpio@e6053000 {
		compatible = "renesas,gpio-r8a7794", "renesas,gpio-rcar";
		reg = <0 0xe6053000 0 0x50>;
		interrupts = <GIC_SPI 7 IRQ_TYPE_LEVEL_HIGH>;
		#gpio-cells = <2>;
		gpio-controller;
		gpio-ranges = <&pfc 0 96 32>;
		#interrupt-cells = <2>;
		interrupt-controller;
		clocks = <&mstp9_clks R8A7794_CLK_GPIO3>;
		power-domains = <&cpg_clocks>;
	};

	gpio4: gpio@e6054000 {
		compatible = "renesas,gpio-r8a7794", "renesas,gpio-rcar";
		reg = <0 0xe6054000 0 0x50>;
		interrupts = <GIC_SPI 8 IRQ_TYPE_LEVEL_HIGH>;
		#gpio-cells = <2>;
		gpio-controller;
		gpio-ranges = <&pfc 0 128 32>;
		#interrupt-cells = <2>;
		interrupt-controller;
		clocks = <&mstp9_clks R8A7794_CLK_GPIO4>;
		power-domains = <&cpg_clocks>;
	};

	gpio5: gpio@e6055000 {
		compatible = "renesas,gpio-r8a7794", "renesas,gpio-rcar";
		reg = <0 0xe6055000 0 0x50>;
		interrupts = <GIC_SPI 9 IRQ_TYPE_LEVEL_HIGH>;
		#gpio-cells = <2>;
		gpio-controller;
		gpio-ranges = <&pfc 0 160 28>;
		#interrupt-cells = <2>;
		interrupt-controller;
		clocks = <&mstp9_clks R8A7794_CLK_GPIO5>;
		power-domains = <&cpg_clocks>;
	};

	gpio6: gpio@e6055400 {
		compatible = "renesas,gpio-r8a7794", "renesas,gpio-rcar";
		reg = <0 0xe6055400 0 0x50>;
		interrupts = <GIC_SPI 10 IRQ_TYPE_LEVEL_HIGH>;
		#gpio-cells = <2>;
		gpio-controller;
		gpio-ranges = <&pfc 0 192 26>;
		#interrupt-cells = <2>;
		interrupt-controller;
		clocks = <&mstp9_clks R8A7794_CLK_GPIO6>;
		power-domains = <&cpg_clocks>;
	};

	cmt0: timer@ffca0000 {
		compatible = "renesas,cmt-48-gen2";
		reg = <0 0xffca0000 0 0x1004>;
		interrupts = <GIC_SPI 142 IRQ_TYPE_LEVEL_HIGH>,
			     <GIC_SPI 143 IRQ_TYPE_LEVEL_HIGH>;
		clocks = <&mstp1_clks R8A7794_CLK_CMT0>;
		clock-names = "fck";
		power-domains = <&cpg_clocks>;

		renesas,channels-mask = <0x60>;

		status = "disabled";
	};

	cmt1: timer@e6130000 {
		compatible = "renesas,cmt-48-gen2";
		reg = <0 0xe6130000 0 0x1004>;
		interrupts = <GIC_SPI 120 IRQ_TYPE_LEVEL_HIGH>,
			     <GIC_SPI 121 IRQ_TYPE_LEVEL_HIGH>,
			     <GIC_SPI 122 IRQ_TYPE_LEVEL_HIGH>,
			     <GIC_SPI 123 IRQ_TYPE_LEVEL_HIGH>,
			     <GIC_SPI 124 IRQ_TYPE_LEVEL_HIGH>,
			     <GIC_SPI 125 IRQ_TYPE_LEVEL_HIGH>,
			     <GIC_SPI 126 IRQ_TYPE_LEVEL_HIGH>,
			     <GIC_SPI 127 IRQ_TYPE_LEVEL_HIGH>;
		clocks = <&mstp3_clks R8A7794_CLK_CMT1>;
		clock-names = "fck";
		power-domains = <&cpg_clocks>;

		renesas,channels-mask = <0xff>;

		status = "disabled";
	};

	timer {
		compatible = "arm,armv7-timer";
		interrupts = <GIC_PPI 13 (GIC_CPU_MASK_SIMPLE(2) | IRQ_TYPE_LEVEL_LOW)>,
			     <GIC_PPI 14 (GIC_CPU_MASK_SIMPLE(2) | IRQ_TYPE_LEVEL_LOW)>,
			     <GIC_PPI 11 (GIC_CPU_MASK_SIMPLE(2) | IRQ_TYPE_LEVEL_LOW)>,
			     <GIC_PPI 10 (GIC_CPU_MASK_SIMPLE(2) | IRQ_TYPE_LEVEL_LOW)>;
	};

	irqc0: interrupt-controller@e61c0000 {
		compatible = "renesas,irqc-r8a7794", "renesas,irqc";
		#interrupt-cells = <2>;
		interrupt-controller;
		reg = <0 0xe61c0000 0 0x200>;
		interrupts = <GIC_SPI 0 IRQ_TYPE_LEVEL_HIGH>,
			     <GIC_SPI 1 IRQ_TYPE_LEVEL_HIGH>,
			     <GIC_SPI 2 IRQ_TYPE_LEVEL_HIGH>,
			     <GIC_SPI 3 IRQ_TYPE_LEVEL_HIGH>,
			     <GIC_SPI 12 IRQ_TYPE_LEVEL_HIGH>,
			     <GIC_SPI 13 IRQ_TYPE_LEVEL_HIGH>,
			     <GIC_SPI 14 IRQ_TYPE_LEVEL_HIGH>,
			     <GIC_SPI 15 IRQ_TYPE_LEVEL_HIGH>,
			     <GIC_SPI 16 IRQ_TYPE_LEVEL_HIGH>,
			     <GIC_SPI 17 IRQ_TYPE_LEVEL_HIGH>;
		clocks = <&mstp4_clks R8A7794_CLK_IRQC>;
		power-domains = <&cpg_clocks>;
	};

	pfc: pin-controller@e6060000 {
		compatible = "renesas,pfc-r8a7794";
		reg = <0 0xe6060000 0 0x11c>;
	};

	dmac0: dma-controller@e6700000 {
		compatible = "renesas,dmac-r8a7794", "renesas,rcar-dmac";
		reg = <0 0xe6700000 0 0x20000>;
		interrupts = <GIC_SPI 197 IRQ_TYPE_LEVEL_HIGH
			      GIC_SPI 200 IRQ_TYPE_LEVEL_HIGH
			      GIC_SPI 201 IRQ_TYPE_LEVEL_HIGH
			      GIC_SPI 202 IRQ_TYPE_LEVEL_HIGH
			      GIC_SPI 203 IRQ_TYPE_LEVEL_HIGH
			      GIC_SPI 204 IRQ_TYPE_LEVEL_HIGH
			      GIC_SPI 205 IRQ_TYPE_LEVEL_HIGH
			      GIC_SPI 206 IRQ_TYPE_LEVEL_HIGH
			      GIC_SPI 207 IRQ_TYPE_LEVEL_HIGH
			      GIC_SPI 208 IRQ_TYPE_LEVEL_HIGH
			      GIC_SPI 209 IRQ_TYPE_LEVEL_HIGH
			      GIC_SPI 210 IRQ_TYPE_LEVEL_HIGH
			      GIC_SPI 211 IRQ_TYPE_LEVEL_HIGH
			      GIC_SPI 212 IRQ_TYPE_LEVEL_HIGH
			      GIC_SPI 213 IRQ_TYPE_LEVEL_HIGH
			      GIC_SPI 214 IRQ_TYPE_LEVEL_HIGH>;
		interrupt-names = "error",
				"ch0", "ch1", "ch2", "ch3",
				"ch4", "ch5", "ch6", "ch7",
				"ch8", "ch9", "ch10", "ch11",
				"ch12", "ch13", "ch14";
		clocks = <&mstp2_clks R8A7794_CLK_SYS_DMAC0>;
		clock-names = "fck";
		power-domains = <&cpg_clocks>;
		#dma-cells = <1>;
		dma-channels = <15>;
	};

	dmac1: dma-controller@e6720000 {
		compatible = "renesas,dmac-r8a7794", "renesas,rcar-dmac";
		reg = <0 0xe6720000 0 0x20000>;
		interrupts = <GIC_SPI 220 IRQ_TYPE_LEVEL_HIGH
			      GIC_SPI 216 IRQ_TYPE_LEVEL_HIGH
			      GIC_SPI 217 IRQ_TYPE_LEVEL_HIGH
			      GIC_SPI 218 IRQ_TYPE_LEVEL_HIGH
			      GIC_SPI 219 IRQ_TYPE_LEVEL_HIGH
			      GIC_SPI 308 IRQ_TYPE_LEVEL_HIGH
			      GIC_SPI 309 IRQ_TYPE_LEVEL_HIGH
			      GIC_SPI 310 IRQ_TYPE_LEVEL_HIGH
			      GIC_SPI 311 IRQ_TYPE_LEVEL_HIGH
			      GIC_SPI 312 IRQ_TYPE_LEVEL_HIGH
			      GIC_SPI 313 IRQ_TYPE_LEVEL_HIGH
			      GIC_SPI 314 IRQ_TYPE_LEVEL_HIGH
			      GIC_SPI 315 IRQ_TYPE_LEVEL_HIGH
			      GIC_SPI 316 IRQ_TYPE_LEVEL_HIGH
			      GIC_SPI 317 IRQ_TYPE_LEVEL_HIGH
			      GIC_SPI 318 IRQ_TYPE_LEVEL_HIGH>;
		interrupt-names = "error",
				"ch0", "ch1", "ch2", "ch3",
				"ch4", "ch5", "ch6", "ch7",
				"ch8", "ch9", "ch10", "ch11",
				"ch12", "ch13", "ch14";
		clocks = <&mstp2_clks R8A7794_CLK_SYS_DMAC1>;
		clock-names = "fck";
		power-domains = <&cpg_clocks>;
		#dma-cells = <1>;
		dma-channels = <15>;
	};

	scifa0: serial@e6c40000 {
		compatible = "renesas,scifa-r8a7794",
			     "renesas,rcar-gen2-scifa", "renesas,scifa";
		reg = <0 0xe6c40000 0 64>;
		interrupts = <GIC_SPI 144 IRQ_TYPE_LEVEL_HIGH>;
		clocks = <&mstp2_clks R8A7794_CLK_SCIFA0>;
		clock-names = "fck";
		dmas = <&dmac0 0x21>, <&dmac0 0x22>,
		       <&dmac1 0x21>, <&dmac1 0x22>;
		dma-names = "tx", "rx", "tx", "rx";
		power-domains = <&cpg_clocks>;
		status = "disabled";
	};

	scifa1: serial@e6c50000 {
		compatible = "renesas,scifa-r8a7794",
			     "renesas,rcar-gen2-scifa", "renesas,scifa";
		reg = <0 0xe6c50000 0 64>;
		interrupts = <GIC_SPI 145 IRQ_TYPE_LEVEL_HIGH>;
		clocks = <&mstp2_clks R8A7794_CLK_SCIFA1>;
		clock-names = "fck";
		dmas = <&dmac0 0x25>, <&dmac0 0x26>,
		       <&dmac1 0x25>, <&dmac1 0x26>;
		dma-names = "tx", "rx", "tx", "rx";
		power-domains = <&cpg_clocks>;
		status = "disabled";
	};

	scifa2: serial@e6c60000 {
		compatible = "renesas,scifa-r8a7794",
			     "renesas,rcar-gen2-scifa", "renesas,scifa";
		reg = <0 0xe6c60000 0 64>;
		interrupts = <GIC_SPI 151 IRQ_TYPE_LEVEL_HIGH>;
		clocks = <&mstp2_clks R8A7794_CLK_SCIFA2>;
		clock-names = "fck";
		dmas = <&dmac0 0x27>, <&dmac0 0x28>,
		       <&dmac1 0x27>, <&dmac1 0x28>;
		dma-names = "tx", "rx", "tx", "rx";
		power-domains = <&cpg_clocks>;
		status = "disabled";
	};

	scifa3: serial@e6c70000 {
		compatible = "renesas,scifa-r8a7794",
			     "renesas,rcar-gen2-scifa", "renesas,scifa";
		reg = <0 0xe6c70000 0 64>;
		interrupts = <GIC_SPI 29 IRQ_TYPE_LEVEL_HIGH>;
		clocks = <&mstp11_clks R8A7794_CLK_SCIFA3>;
		clock-names = "fck";
		dmas = <&dmac0 0x1b>, <&dmac0 0x1c>,
		       <&dmac1 0x1b>, <&dmac1 0x1c>;
		dma-names = "tx", "rx", "tx", "rx";
		power-domains = <&cpg_clocks>;
		status = "disabled";
	};

	scifa4: serial@e6c78000 {
		compatible = "renesas,scifa-r8a7794",
			     "renesas,rcar-gen2-scifa", "renesas,scifa";
		reg = <0 0xe6c78000 0 64>;
		interrupts = <GIC_SPI 30 IRQ_TYPE_LEVEL_HIGH>;
		clocks = <&mstp11_clks R8A7794_CLK_SCIFA4>;
		clock-names = "fck";
		dmas = <&dmac0 0x1f>, <&dmac0 0x20>,
		       <&dmac1 0x1f>, <&dmac1 0x20>;
		dma-names = "tx", "rx", "tx", "rx";
		power-domains = <&cpg_clocks>;
		status = "disabled";
	};

	scifa5: serial@e6c80000 {
		compatible = "renesas,scifa-r8a7794",
			     "renesas,rcar-gen2-scifa", "renesas,scifa";
		reg = <0 0xe6c80000 0 64>;
		interrupts = <GIC_SPI 31 IRQ_TYPE_LEVEL_HIGH>;
		clocks = <&mstp11_clks R8A7794_CLK_SCIFA5>;
		clock-names = "fck";
		dmas = <&dmac0 0x23>, <&dmac0 0x24>,
		       <&dmac1 0x23>, <&dmac1 0x24>;
		dma-names = "tx", "rx", "tx", "rx";
		power-domains = <&cpg_clocks>;
		status = "disabled";
	};

	scifb0: serial@e6c20000 {
		compatible = "renesas,scifb-r8a7794",
			     "renesas,rcar-gen2-scifb", "renesas,scifb";
		reg = <0 0xe6c20000 0 64>;
		interrupts = <GIC_SPI 148 IRQ_TYPE_LEVEL_HIGH>;
		clocks = <&mstp2_clks R8A7794_CLK_SCIFB0>;
		clock-names = "fck";
		dmas = <&dmac0 0x3d>, <&dmac0 0x3e>,
		       <&dmac1 0x3d>, <&dmac1 0x3e>;
		dma-names = "tx", "rx", "tx", "rx";
		power-domains = <&cpg_clocks>;
		status = "disabled";
	};

	scifb1: serial@e6c30000 {
		compatible = "renesas,scifb-r8a7794",
			     "renesas,rcar-gen2-scifb", "renesas,scifb";
		reg = <0 0xe6c30000 0 64>;
		interrupts = <GIC_SPI 149 IRQ_TYPE_LEVEL_HIGH>;
		clocks = <&mstp2_clks R8A7794_CLK_SCIFB1>;
		clock-names = "fck";
		dmas = <&dmac0 0x19>, <&dmac0 0x1a>,
		       <&dmac1 0x19>, <&dmac1 0x1a>;
		dma-names = "tx", "rx", "tx", "rx";
		power-domains = <&cpg_clocks>;
		status = "disabled";
	};

	scifb2: serial@e6ce0000 {
		compatible = "renesas,scifb-r8a7794",
			     "renesas,rcar-gen2-scifb", "renesas,scifb";
		reg = <0 0xe6ce0000 0 64>;
		interrupts = <GIC_SPI 150 IRQ_TYPE_LEVEL_HIGH>;
		clocks = <&mstp2_clks R8A7794_CLK_SCIFB2>;
		clock-names = "fck";
		dmas = <&dmac0 0x1d>, <&dmac0 0x1e>,
		       <&dmac1 0x1d>, <&dmac1 0x1e>;
		dma-names = "tx", "rx", "tx", "rx";
		power-domains = <&cpg_clocks>;
		status = "disabled";
	};

	scif0: serial@e6e60000 {
		compatible = "renesas,scif-r8a7794", "renesas,rcar-gen2-scif",
			     "renesas,scif";
		reg = <0 0xe6e60000 0 64>;
		interrupts = <GIC_SPI 152 IRQ_TYPE_LEVEL_HIGH>;
		clocks = <&mstp7_clks R8A7794_CLK_SCIF0>, <&zs_clk>,
			 <&scif_clk>;
		clock-names = "fck", "brg_int", "scif_clk";
		dmas = <&dmac0 0x29>, <&dmac0 0x2a>,
		       <&dmac1 0x29>, <&dmac1 0x2a>;
		dma-names = "tx", "rx", "tx", "rx";
		power-domains = <&cpg_clocks>;
		status = "disabled";
	};

	scif1: serial@e6e68000 {
		compatible = "renesas,scif-r8a7794", "renesas,rcar-gen2-scif",
			     "renesas,scif";
		reg = <0 0xe6e68000 0 64>;
		interrupts = <GIC_SPI 153 IRQ_TYPE_LEVEL_HIGH>;
		clocks = <&mstp7_clks R8A7794_CLK_SCIF1>, <&zs_clk>,
			 <&scif_clk>;
		clock-names = "fck", "brg_int", "scif_clk";
		dmas = <&dmac0 0x2d>, <&dmac0 0x2e>,
		       <&dmac1 0x2d>, <&dmac1 0x2e>;
		dma-names = "tx", "rx", "tx", "rx";
		power-domains = <&cpg_clocks>;
		status = "disabled";
	};

	scif2: serial@e6e58000 {
		compatible = "renesas,scif-r8a7794", "renesas,rcar-gen2-scif",
			     "renesas,scif";
		reg = <0 0xe6e58000 0 64>;
		interrupts = <GIC_SPI 22 IRQ_TYPE_LEVEL_HIGH>;
		clocks = <&mstp7_clks R8A7794_CLK_SCIF2>, <&zs_clk>,
			 <&scif_clk>;
		clock-names = "fck", "brg_int", "scif_clk";
		dmas = <&dmac0 0x2b>, <&dmac0 0x2c>,
		       <&dmac1 0x2b>, <&dmac1 0x2c>;
		dma-names = "tx", "rx", "tx", "rx";
		power-domains = <&cpg_clocks>;
		status = "disabled";
	};

	scif3: serial@e6ea8000 {
		compatible = "renesas,scif-r8a7794", "renesas,rcar-gen2-scif",
			     "renesas,scif";
		reg = <0 0xe6ea8000 0 64>;
		interrupts = <GIC_SPI 23 IRQ_TYPE_LEVEL_HIGH>;
		clocks = <&mstp7_clks R8A7794_CLK_SCIF3>, <&zs_clk>,
			 <&scif_clk>;
		clock-names = "fck", "brg_int", "scif_clk";
		dmas = <&dmac0 0x2f>, <&dmac0 0x30>,
		       <&dmac1 0x2f>, <&dmac1 0x30>;
		dma-names = "tx", "rx", "tx", "rx";
		power-domains = <&cpg_clocks>;
		status = "disabled";
	};

	scif4: serial@e6ee0000 {
		compatible = "renesas,scif-r8a7794", "renesas,rcar-gen2-scif",
			     "renesas,scif";
		reg = <0 0xe6ee0000 0 64>;
		interrupts = <GIC_SPI 24 IRQ_TYPE_LEVEL_HIGH>;
		clocks = <&mstp7_clks R8A7794_CLK_SCIF4>, <&zs_clk>,
			 <&scif_clk>;
		clock-names = "fck", "brg_int", "scif_clk";
		dmas = <&dmac0 0xfb>, <&dmac0 0xfc>,
		       <&dmac1 0xfb>, <&dmac1 0xfc>;
		dma-names = "tx", "rx", "tx", "rx";
		power-domains = <&cpg_clocks>;
		status = "disabled";
	};

	scif5: serial@e6ee8000 {
		compatible = "renesas,scif-r8a7794", "renesas,rcar-gen2-scif",
			     "renesas,scif";
		reg = <0 0xe6ee8000 0 64>;
		interrupts = <GIC_SPI 25 IRQ_TYPE_LEVEL_HIGH>;
		clocks = <&mstp7_clks R8A7794_CLK_SCIF5>, <&zs_clk>,
			 <&scif_clk>;
		clock-names = "fck", "brg_int", "scif_clk";
		dmas = <&dmac0 0xfd>, <&dmac0 0xfe>,
		       <&dmac1 0xfd>, <&dmac1 0xfe>;
		dma-names = "tx", "rx", "tx", "rx";
		power-domains = <&cpg_clocks>;
		status = "disabled";
	};

	hscif0: serial@e62c0000 {
		compatible = "renesas,hscif-r8a7794",
			     "renesas,rcar-gen2-hscif", "renesas,hscif";
		reg = <0 0xe62c0000 0 96>;
		interrupts = <GIC_SPI 154 IRQ_TYPE_LEVEL_HIGH>;
		clocks = <&mstp7_clks R8A7794_CLK_HSCIF0>, <&zs_clk>,
			 <&scif_clk>;
		clock-names = "fck", "brg_int", "scif_clk";
		dmas = <&dmac0 0x39>, <&dmac0 0x3a>,
		       <&dmac1 0x39>, <&dmac1 0x3a>;
		dma-names = "tx", "rx", "tx", "rx";
		power-domains = <&cpg_clocks>;
		status = "disabled";
	};

	hscif1: serial@e62c8000 {
		compatible = "renesas,hscif-r8a7794",
			     "renesas,rcar-gen2-hscif", "renesas,hscif";
		reg = <0 0xe62c8000 0 96>;
		interrupts = <GIC_SPI 155 IRQ_TYPE_LEVEL_HIGH>;
		clocks = <&mstp7_clks R8A7794_CLK_HSCIF1>, <&zs_clk>,
			 <&scif_clk>;
		clock-names = "fck", "brg_int", "scif_clk";
		dmas = <&dmac0 0x4d>, <&dmac0 0x4e>,
		       <&dmac1 0x4d>, <&dmac1 0x4e>;
		dma-names = "tx", "rx", "tx", "rx";
		power-domains = <&cpg_clocks>;
		status = "disabled";
	};

	hscif2: serial@e62d0000 {
		compatible = "renesas,hscif-r8a7794",
			     "renesas,rcar-gen2-hscif", "renesas,hscif";
		reg = <0 0xe62d0000 0 96>;
		interrupts = <GIC_SPI 21 IRQ_TYPE_LEVEL_HIGH>;
		clocks = <&mstp7_clks R8A7794_CLK_HSCIF2>, <&zs_clk>,
			 <&scif_clk>;
		clock-names = "fck", "brg_int", "scif_clk";
		dmas = <&dmac0 0x3b>, <&dmac0 0x3c>,
		       <&dmac1 0x3b>, <&dmac1 0x3c>;
		dma-names = "tx", "rx", "tx", "rx";
		power-domains = <&cpg_clocks>;
		status = "disabled";
	};

	ether: ethernet@ee700000 {
		compatible = "renesas,ether-r8a7794";
		reg = <0 0xee700000 0 0x400>;
		interrupts = <GIC_SPI 162 IRQ_TYPE_LEVEL_HIGH>;
		clocks = <&mstp8_clks R8A7794_CLK_ETHER>;
		power-domains = <&cpg_clocks>;
		phy-mode = "rmii";
		#address-cells = <1>;
		#size-cells = <0>;
		status = "disabled";
	};

	avb: ethernet@e6800000 {
		compatible = "renesas,etheravb-r8a7794",
			     "renesas,etheravb-rcar-gen2";
		reg = <0 0xe6800000 0 0x800>, <0 0xee0e8000 0 0x4000>;
		interrupts = <GIC_SPI 163 IRQ_TYPE_LEVEL_HIGH>;
		clocks = <&mstp8_clks R8A7794_CLK_ETHERAVB>;
		power-domains = <&cpg_clocks>;
		#address-cells = <1>;
		#size-cells = <0>;
		status = "disabled";
	};

	/* The memory map in the User's Manual maps the cores to bus numbers */
	i2c0: i2c@e6508000 {
		compatible = "renesas,i2c-r8a7794";
		reg = <0 0xe6508000 0 0x40>;
		interrupts = <GIC_SPI 287 IRQ_TYPE_LEVEL_HIGH>;
		clocks = <&mstp9_clks R8A7794_CLK_I2C0>;
		power-domains = <&cpg_clocks>;
		#address-cells = <1>;
		#size-cells = <0>;
		i2c-scl-internal-delay-ns = <6>;
		status = "disabled";
	};

	i2c1: i2c@e6518000 {
		compatible = "renesas,i2c-r8a7794";
		reg = <0 0xe6518000 0 0x40>;
		interrupts = <GIC_SPI 288 IRQ_TYPE_LEVEL_HIGH>;
		clocks = <&mstp9_clks R8A7794_CLK_I2C1>;
		power-domains = <&cpg_clocks>;
		#address-cells = <1>;
		#size-cells = <0>;
		i2c-scl-internal-delay-ns = <6>;
		status = "disabled";
	};

	i2c2: i2c@e6530000 {
		compatible = "renesas,i2c-r8a7794";
		reg = <0 0xe6530000 0 0x40>;
		interrupts = <GIC_SPI 286 IRQ_TYPE_LEVEL_HIGH>;
		clocks = <&mstp9_clks R8A7794_CLK_I2C2>;
		power-domains = <&cpg_clocks>;
		#address-cells = <1>;
		#size-cells = <0>;
		i2c-scl-internal-delay-ns = <6>;
		status = "disabled";
	};

	i2c3: i2c@e6540000 {
		compatible = "renesas,i2c-r8a7794";
		reg = <0 0xe6540000 0 0x40>;
		interrupts = <GIC_SPI 290 IRQ_TYPE_LEVEL_HIGH>;
		clocks = <&mstp9_clks R8A7794_CLK_I2C3>;
		power-domains = <&cpg_clocks>;
		#address-cells = <1>;
		#size-cells = <0>;
		i2c-scl-internal-delay-ns = <6>;
		status = "disabled";
	};

	i2c4: i2c@e6520000 {
		compatible = "renesas,i2c-r8a7794";
		reg = <0 0xe6520000 0 0x40>;
		interrupts = <GIC_SPI 19 IRQ_TYPE_LEVEL_HIGH>;
		clocks = <&mstp9_clks R8A7794_CLK_I2C4>;
		power-domains = <&cpg_clocks>;
		#address-cells = <1>;
		#size-cells = <0>;
		i2c-scl-internal-delay-ns = <6>;
		status = "disabled";
	};

	i2c5: i2c@e6528000 {
		compatible = "renesas,i2c-r8a7794";
		reg = <0 0xe6528000 0 0x40>;
		interrupts = <GIC_SPI 20 IRQ_TYPE_LEVEL_HIGH>;
		clocks = <&mstp9_clks R8A7794_CLK_I2C5>;
		power-domains = <&cpg_clocks>;
		#address-cells = <1>;
		#size-cells = <0>;
		i2c-scl-internal-delay-ns = <6>;
		status = "disabled";
	};

	i2c6: i2c@e6500000 {
		compatible = "renesas,iic-r8a7794", "renesas,rmobile-iic";
		reg = <0 0xe6500000 0 0x425>;
		interrupts = <GIC_SPI 174 IRQ_TYPE_LEVEL_HIGH>;
		clocks = <&mstp3_clks R8A7794_CLK_IIC0>;
		dmas = <&dmac0 0x61>, <&dmac0 0x62>;
		dma-names = "tx", "rx";
		power-domains = <&cpg_clocks>;
		#address-cells = <1>;
		#size-cells = <0>;
		status = "disabled";
	};

	i2c7: i2c@e6510000 {
		compatible = "renesas,iic-r8a7794", "renesas,rmobile-iic";
		reg = <0 0xe6510000 0 0x425>;
		interrupts = <GIC_SPI 175 IRQ_TYPE_LEVEL_HIGH>;
		clocks = <&mstp3_clks R8A7794_CLK_IIC1>;
		dmas = <&dmac0 0x65>, <&dmac0 0x66>;
		dma-names = "tx", "rx";
		power-domains = <&cpg_clocks>;
		#address-cells = <1>;
		#size-cells = <0>;
		status = "disabled";
	};

	mmcif0: mmc@ee200000 {
		compatible = "renesas,mmcif-r8a7794", "renesas,sh-mmcif";
		reg = <0 0xee200000 0 0x80>;
		interrupts = <GIC_SPI 169 IRQ_TYPE_LEVEL_HIGH>;
		clocks = <&mstp3_clks R8A7794_CLK_MMCIF0>;
		dmas = <&dmac0 0xd1>, <&dmac0 0xd2>,
		       <&dmac1 0xd1>, <&dmac1 0xd2>;
		dma-names = "tx", "rx", "tx", "rx";
		power-domains = <&cpg_clocks>;
		reg-io-width = <4>;
		status = "disabled";
	};

	sdhi0: sd@ee100000 {
		compatible = "renesas,sdhi-r8a7794";
		reg = <0 0xee100000 0 0x200>;
		interrupts = <GIC_SPI 165 IRQ_TYPE_LEVEL_HIGH>;
		clocks = <&mstp3_clks R8A7794_CLK_SDHI0>;
		dmas = <&dmac1 0xcd>, <&dmac1 0xce>,
		       <&dmac0 0xcd>, <&dmac0 0xce>;
		dma-names = "tx", "rx", "tx", "rx";
		power-domains = <&cpg_clocks>;
		status = "disabled";
	};

	sdhi1: sd@ee140000 {
		compatible = "renesas,sdhi-r8a7794";
		reg = <0 0xee140000 0 0x100>;
		interrupts = <GIC_SPI 167 IRQ_TYPE_LEVEL_HIGH>;
		clocks = <&mstp3_clks R8A7794_CLK_SDHI1>;
		dmas = <&dmac1 0xc1>, <&dmac1 0xc2>,
		       <&dmac0 0xc1>, <&dmac0 0xc2>;
		dma-names = "tx", "rx", "tx", "rx";
		power-domains = <&cpg_clocks>;
		status = "disabled";
	};

	sdhi2: sd@ee160000 {
		compatible = "renesas,sdhi-r8a7794";
		reg = <0 0xee160000 0 0x100>;
		interrupts = <GIC_SPI 168 IRQ_TYPE_LEVEL_HIGH>;
		clocks = <&mstp3_clks R8A7794_CLK_SDHI2>;
		dmas = <&dmac1 0xd3>, <&dmac1 0xd4>,
		       <&dmac0 0xd3>, <&dmac0 0xd4>;
		dma-names = "tx", "rx", "tx", "rx";
		power-domains = <&cpg_clocks>;
		status = "disabled";
	};

	qspi: spi@e6b10000 {
		compatible = "renesas,qspi-r8a7794", "renesas,qspi";
		reg = <0 0xe6b10000 0 0x2c>;
		interrupts = <GIC_SPI 184 IRQ_TYPE_LEVEL_HIGH>;
		clocks = <&mstp9_clks R8A7794_CLK_QSPI_MOD>;
		dmas = <&dmac0 0x17>, <&dmac0 0x18>,
		       <&dmac1 0x17>, <&dmac1 0x18>;
		dma-names = "tx", "rx", "tx", "rx";
		power-domains = <&cpg_clocks>;
		num-cs = <1>;
		#address-cells = <1>;
		#size-cells = <0>;
		status = "disabled";
	};

	vin0: video@e6ef0000 {
		compatible = "renesas,vin-r8a7794";
		reg = <0 0xe6ef0000 0 0x1000>;
		interrupts = <GIC_SPI 188 IRQ_TYPE_LEVEL_HIGH>;
		clocks = <&mstp8_clks R8A7794_CLK_VIN0>;
		power-domains = <&cpg_clocks>;
		status = "disabled";
	};

	vin1: video@e6ef1000 {
		compatible = "renesas,vin-r8a7794";
		reg = <0 0xe6ef1000 0 0x1000>;
		interrupts = <GIC_SPI 189 IRQ_TYPE_LEVEL_HIGH>;
		clocks = <&mstp8_clks R8A7794_CLK_VIN1>;
		power-domains = <&cpg_clocks>;
		status = "disabled";
	};

	pci0: pci@ee090000 {
		compatible = "renesas,pci-r8a7794", "renesas,pci-rcar-gen2";
		device_type = "pci";
		reg = <0 0xee090000 0 0xc00>,
		      <0 0xee080000 0 0x1100>;
		interrupts = <GIC_SPI 108 IRQ_TYPE_LEVEL_HIGH>;
		clocks = <&mstp7_clks R8A7794_CLK_EHCI>;
		power-domains = <&cpg_clocks>;
		status = "disabled";

		bus-range = <0 0>;
		#address-cells = <3>;
		#size-cells = <2>;
		#interrupt-cells = <1>;
		ranges = <0x02000000 0 0xee080000 0 0xee080000 0 0x00010000>;
		interrupt-map-mask = <0xff00 0 0 0x7>;
		interrupt-map = <0x0000 0 0 1 &gic GIC_SPI 108 IRQ_TYPE_LEVEL_HIGH
				 0x0800 0 0 1 &gic GIC_SPI 108 IRQ_TYPE_LEVEL_HIGH
				 0x1000 0 0 2 &gic GIC_SPI 108 IRQ_TYPE_LEVEL_HIGH>;

		usb@0,1 {
			reg = <0x800 0 0 0 0>;
			device_type = "pci";
			phys = <&usb0 0>;
			phy-names = "usb";
		};

		usb@0,2 {
			reg = <0x1000 0 0 0 0>;
			device_type = "pci";
			phys = <&usb0 0>;
			phy-names = "usb";
		};
	};

	pci1: pci@ee0d0000 {
		compatible = "renesas,pci-r8a7794", "renesas,pci-rcar-gen2";
		device_type = "pci";
		reg = <0 0xee0d0000 0 0xc00>,
		      <0 0xee0c0000 0 0x1100>;
		interrupts = <GIC_SPI 113 IRQ_TYPE_LEVEL_HIGH>;
		clocks = <&mstp7_clks R8A7794_CLK_EHCI>;
		power-domains = <&cpg_clocks>;
		status = "disabled";

		bus-range = <1 1>;
		#address-cells = <3>;
		#size-cells = <2>;
		#interrupt-cells = <1>;
		ranges = <0x02000000 0 0xee0c0000 0 0xee0c0000 0 0x00010000>;
		interrupt-map-mask = <0xff00 0 0 0x7>;
		interrupt-map = <0x0000 0 0 1 &gic GIC_SPI 113 IRQ_TYPE_LEVEL_HIGH
				 0x0800 0 0 1 &gic GIC_SPI 113 IRQ_TYPE_LEVEL_HIGH
				 0x1000 0 0 2 &gic GIC_SPI 113 IRQ_TYPE_LEVEL_HIGH>;

		usb@0,1 {
			reg = <0x800 0 0 0 0>;
			device_type = "pci";
			phys = <&usb2 0>;
			phy-names = "usb";
		};

		usb@0,2 {
			reg = <0x1000 0 0 0 0>;
			device_type = "pci";
			phys = <&usb2 0>;
			phy-names = "usb";
		};
	};

	hsusb: usb@e6590000 {
		compatible = "renesas,usbhs-r8a7794", "renesas,rcar-gen2-usbhs";
		reg = <0 0xe6590000 0 0x100>;
		interrupts = <GIC_SPI 107 IRQ_TYPE_LEVEL_HIGH>;
		clocks = <&mstp7_clks R8A7794_CLK_HSUSB>;
		power-domains = <&cpg_clocks>;
		renesas,buswait = <4>;
		phys = <&usb0 1>;
		phy-names = "usb";
		status = "disabled";
	};

	usbphy: usb-phy@e6590100 {
		compatible = "renesas,usb-phy-r8a7794";
		reg = <0 0xe6590100 0 0x100>;
		#address-cells = <1>;
		#size-cells = <0>;
		clocks = <&mstp7_clks R8A7794_CLK_HSUSB>;
		clock-names = "usbhs";
		power-domains = <&cpg_clocks>;
		status = "disabled";

		usb0: usb-channel@0 {
			reg = <0>;
			#phy-cells = <1>;
		};
		usb2: usb-channel@2 {
			reg = <2>;
			#phy-cells = <1>;
		};
	};

	du: display@feb00000 {
		compatible = "renesas,du-r8a7794";
		reg = <0 0xfeb00000 0 0x40000>;
		reg-names = "du";
		interrupts = <GIC_SPI 256 IRQ_TYPE_LEVEL_HIGH>,
			     <GIC_SPI 268 IRQ_TYPE_LEVEL_HIGH>;
		clocks = <&mstp7_clks R8A7794_CLK_DU0>,
			 <&mstp7_clks R8A7794_CLK_DU0>;
		clock-names = "du.0", "du.1";
		status = "disabled";

		ports {
			#address-cells = <1>;
			#size-cells = <0>;

			port@0 {
				reg = <0>;
				du_out_rgb0: endpoint {
				};
			};
			port@1 {
				reg = <1>;
				du_out_rgb1: endpoint {
				};
			};
		};
	};

	can0: can@e6e80000 {
		compatible = "renesas,can-r8a7794", "renesas,rcar-gen2-can";
		reg = <0 0xe6e80000 0 0x1000>;
		interrupts = <GIC_SPI 186 IRQ_TYPE_LEVEL_HIGH>;
		clocks = <&mstp9_clks R8A7794_CLK_RCAN0>,
			 <&cpg_clocks R8A7794_CLK_RCAN>, <&can_clk>;
		clock-names = "clkp1", "clkp2", "can_clk";
		power-domains = <&cpg_clocks>;
		status = "disabled";
	};

	can1: can@e6e88000 {
		compatible = "renesas,can-r8a7794", "renesas,rcar-gen2-can";
		reg = <0 0xe6e88000 0 0x1000>;
		interrupts = <GIC_SPI 187 IRQ_TYPE_LEVEL_HIGH>;
		clocks = <&mstp9_clks R8A7794_CLK_RCAN1>,
			 <&cpg_clocks R8A7794_CLK_RCAN>, <&can_clk>;
		clock-names = "clkp1", "clkp2", "can_clk";
		power-domains = <&cpg_clocks>;
		status = "disabled";
	};

	clocks {
		#address-cells = <2>;
		#size-cells = <2>;
		ranges;

		/* External root clock */
		extal_clk: extal {
			compatible = "fixed-clock";
			#clock-cells = <0>;
			/* This value must be overriden by the board. */
			clock-frequency = <0>;
<<<<<<< HEAD
=======
		};

		/* External USB clock - can be overridden by the board */
		usb_extal_clk: usb_extal {
			compatible = "fixed-clock";
			#clock-cells = <0>;
			clock-frequency = <48000000>;
		};

		/* External CAN clock */
		can_clk: can {
			compatible = "fixed-clock";
			#clock-cells = <0>;
			/* This value must be overridden by the board. */
			clock-frequency = <0>;
			status = "disabled";
>>>>>>> 6d5b4ac3
		};

		/* External SCIF clock */
		scif_clk: scif {
			compatible = "fixed-clock";
			#clock-cells = <0>;
			/* This value must be overridden by the board. */
			clock-frequency = <0>;
			status = "disabled";
		};

		/* Special CPG clocks */
		cpg_clocks: cpg_clocks@e6150000 {
			compatible = "renesas,r8a7794-cpg-clocks",
				     "renesas,rcar-gen2-cpg-clocks";
			reg = <0 0xe6150000 0 0x1000>;
			clocks = <&extal_clk &usb_extal_clk>;
			#clock-cells = <1>;
			clock-output-names = "main", "pll0", "pll1", "pll3",
					     "lb", "qspi", "sdh", "sd0", "z",
					     "rcan";
			#power-domain-cells = <0>;
		};
		/* Variable factor clocks */
		sd2_clk: sd2@e6150078 {
			compatible = "renesas,r8a7794-div6-clock", "renesas,cpg-div6-clock";
			reg = <0 0xe6150078 0 4>;
			clocks = <&pll1_div2_clk>;
			#clock-cells = <0>;
		};
		sd3_clk: sd3@e615026c {
			compatible = "renesas,r8a7794-div6-clock", "renesas,cpg-div6-clock";
			reg = <0 0xe615026c 0 4>;
			clocks = <&pll1_div2_clk>;
			#clock-cells = <0>;
		};
		mmc0_clk: mmc0@e6150240 {
			compatible = "renesas,r8a7794-div6-clock", "renesas,cpg-div6-clock";
			reg = <0 0xe6150240 0 4>;
			clocks = <&pll1_div2_clk>;
			#clock-cells = <0>;
		};

		/* Fixed factor clocks */
		pll1_div2_clk: pll1_div2 {
			compatible = "fixed-factor-clock";
			clocks = <&cpg_clocks R8A7794_CLK_PLL1>;
			#clock-cells = <0>;
			clock-div = <2>;
			clock-mult = <1>;
		};
		zg_clk: zg {
			compatible = "fixed-factor-clock";
			clocks = <&cpg_clocks R8A7794_CLK_PLL1>;
			#clock-cells = <0>;
			clock-div = <6>;
			clock-mult = <1>;
		};
		zx_clk: zx {
			compatible = "fixed-factor-clock";
			clocks = <&cpg_clocks R8A7794_CLK_PLL1>;
			#clock-cells = <0>;
			clock-div = <3>;
			clock-mult = <1>;
		};
		zs_clk: zs {
			compatible = "fixed-factor-clock";
			clocks = <&cpg_clocks R8A7794_CLK_PLL1>;
			#clock-cells = <0>;
			clock-div = <6>;
			clock-mult = <1>;
		};
		hp_clk: hp {
			compatible = "fixed-factor-clock";
			clocks = <&cpg_clocks R8A7794_CLK_PLL1>;
			#clock-cells = <0>;
			clock-div = <12>;
			clock-mult = <1>;
		};
		i_clk: i {
			compatible = "fixed-factor-clock";
			clocks = <&cpg_clocks R8A7794_CLK_PLL1>;
			#clock-cells = <0>;
			clock-div = <2>;
			clock-mult = <1>;
		};
		b_clk: b {
			compatible = "fixed-factor-clock";
			clocks = <&cpg_clocks R8A7794_CLK_PLL1>;
			#clock-cells = <0>;
			clock-div = <12>;
			clock-mult = <1>;
		};
		p_clk: p {
			compatible = "fixed-factor-clock";
			clocks = <&cpg_clocks R8A7794_CLK_PLL1>;
			#clock-cells = <0>;
			clock-div = <24>;
			clock-mult = <1>;
		};
		cl_clk: cl {
			compatible = "fixed-factor-clock";
			clocks = <&cpg_clocks R8A7794_CLK_PLL1>;
			#clock-cells = <0>;
			clock-div = <48>;
			clock-mult = <1>;
		};
		m2_clk: m2 {
			compatible = "fixed-factor-clock";
			clocks = <&cpg_clocks R8A7794_CLK_PLL1>;
			#clock-cells = <0>;
			clock-div = <8>;
			clock-mult = <1>;
		};
		rclk_clk: rclk {
			compatible = "fixed-factor-clock";
			clocks = <&cpg_clocks R8A7794_CLK_PLL1>;
			#clock-cells = <0>;
			clock-div = <(48 * 1024)>;
			clock-mult = <1>;
		};
		oscclk_clk: oscclk {
			compatible = "fixed-factor-clock";
			clocks = <&cpg_clocks R8A7794_CLK_PLL1>;
			#clock-cells = <0>;
			clock-div = <(12 * 1024)>;
			clock-mult = <1>;
		};
		zb3_clk: zb3 {
			compatible = "fixed-factor-clock";
			clocks = <&cpg_clocks R8A7794_CLK_PLL3>;
			#clock-cells = <0>;
			clock-div = <4>;
			clock-mult = <1>;
		};
		zb3d2_clk: zb3d2 {
			compatible = "fixed-factor-clock";
			clocks = <&cpg_clocks R8A7794_CLK_PLL3>;
			#clock-cells = <0>;
			clock-div = <8>;
			clock-mult = <1>;
		};
		ddr_clk: ddr {
			compatible = "fixed-factor-clock";
			clocks = <&cpg_clocks R8A7794_CLK_PLL3>;
			#clock-cells = <0>;
			clock-div = <8>;
			clock-mult = <1>;
		};
		mp_clk: mp {
			compatible = "fixed-factor-clock";
			clocks = <&pll1_div2_clk>;
			#clock-cells = <0>;
			clock-div = <15>;
			clock-mult = <1>;
		};
		cp_clk: cp {
			compatible = "fixed-factor-clock";
			clocks = <&cpg_clocks R8A7794_CLK_PLL1>;
			#clock-cells = <0>;
			clock-div = <48>;
			clock-mult = <1>;
		};

		acp_clk: acp {
			compatible = "fixed-factor-clock";
			clocks = <&extal_clk>;
			#clock-cells = <0>;
			clock-div = <2>;
			clock-mult = <1>;
		};

		/* Gate clocks */
		mstp0_clks: mstp0_clks@e6150130 {
			compatible = "renesas,r8a7794-mstp-clocks", "renesas,cpg-mstp-clocks";
			reg = <0 0xe6150130 0 4>, <0 0xe6150030 0 4>;
			clocks = <&mp_clk>;
			#clock-cells = <1>;
			clock-indices = <R8A7794_CLK_MSIOF0>;
			clock-output-names = "msiof0";
		};
		mstp1_clks: mstp1_clks@e6150134 {
			compatible = "renesas,r8a7794-mstp-clocks", "renesas,cpg-mstp-clocks";
			reg = <0 0xe6150134 0 4>, <0 0xe6150038 0 4>;
			clocks = <&zs_clk>, <&zs_clk>, <&p_clk>, <&zg_clk>, <&zs_clk>,
				 <&zs_clk>, <&p_clk>, <&p_clk>, <&rclk_clk>, <&cp_clk>,
				 <&zs_clk>, <&zs_clk>;
			#clock-cells = <1>;
			clock-indices = <
				R8A7794_CLK_VCP0 R8A7794_CLK_VPC0 R8A7794_CLK_TMU1
				R8A7794_CLK_3DG R8A7794_CLK_2DDMAC R8A7794_CLK_FDP1_0
				R8A7794_CLK_TMU3 R8A7794_CLK_TMU2 R8A7794_CLK_CMT0
				R8A7794_CLK_TMU0 R8A7794_CLK_VSP1_DU0 R8A7794_CLK_VSP1_S
			>;
			clock-output-names =
				"vcp0", "vpc0", "tmu1", "3dg", "2ddmac", "fdp1-0",
				"tmu3", "tmu2", "cmt0", "tmu0", "vsp1-du0", "vsps";
		};
		mstp2_clks: mstp2_clks@e6150138 {
			compatible = "renesas,r8a7794-mstp-clocks", "renesas,cpg-mstp-clocks";
			reg = <0 0xe6150138 0 4>, <0 0xe6150040 0 4>;
			clocks = <&mp_clk>, <&mp_clk>, <&mp_clk>, <&mp_clk>, <&mp_clk>,
				 <&mp_clk>, <&mp_clk>, <&mp_clk>,
				 <&zs_clk>, <&zs_clk>;
			#clock-cells = <1>;
			clock-indices = <
				R8A7794_CLK_SCIFA2 R8A7794_CLK_SCIFA1 R8A7794_CLK_SCIFA0
				R8A7794_CLK_MSIOF2 R8A7794_CLK_SCIFB0 R8A7794_CLK_SCIFB1
				R8A7794_CLK_MSIOF1 R8A7794_CLK_SCIFB2
				R8A7794_CLK_SYS_DMAC1 R8A7794_CLK_SYS_DMAC0
			>;
			clock-output-names =
				"scifa2", "scifa1", "scifa0", "msiof2", "scifb0",
				"scifb1", "msiof1", "scifb2",
				"sys-dmac1", "sys-dmac0";
		};
		mstp3_clks: mstp3_clks@e615013c {
			compatible = "renesas,r8a7794-mstp-clocks", "renesas,cpg-mstp-clocks";
			reg = <0 0xe615013c 0 4>, <0 0xe6150048 0 4>;
			clocks = <&sd3_clk>, <&sd2_clk>, <&cpg_clocks R8A7794_CLK_SD0>,
				 <&mmc0_clk>, <&hp_clk>, <&hp_clk>, <&rclk_clk>,
				 <&hp_clk>, <&hp_clk>;
			#clock-cells = <1>;
			clock-indices = <
			        R8A7794_CLK_SDHI2 R8A7794_CLK_SDHI1 R8A7794_CLK_SDHI0
				R8A7794_CLK_MMCIF0 R8A7794_CLK_IIC0
				R8A7794_CLK_IIC1 R8A7794_CLK_CMT1
				R8A7794_CLK_USBDMAC0 R8A7794_CLK_USBDMAC1
			>;
			clock-output-names =
			        "sdhi2", "sdhi1", "sdhi0",
				"mmcif0", "i2c6", "i2c7",
				"cmt1", "usbdmac0", "usbdmac1";
		};
		mstp4_clks: mstp4_clks@e6150140 {
			compatible = "renesas,r8a7794-mstp-clocks", "renesas,cpg-mstp-clocks";
			reg = <0 0xe6150140 0 4>, <0 0xe615004c 0 4>;
			clocks = <&cp_clk>;
			#clock-cells = <1>;
			clock-indices = <R8A7794_CLK_IRQC>;
			clock-output-names = "irqc";
		};
		mstp7_clks: mstp7_clks@e615014c {
			compatible = "renesas,r8a7794-mstp-clocks", "renesas,cpg-mstp-clocks";
			reg = <0 0xe615014c 0 4>, <0 0xe61501c4 0 4>;
			clocks = <&mp_clk>, <&mp_clk>,
				 <&zs_clk>, <&p_clk>, <&p_clk>, <&zs_clk>,
				 <&zs_clk>, <&p_clk>, <&p_clk>, <&p_clk>, <&p_clk>,
				 <&zx_clk>;
			#clock-cells = <1>;
			clock-indices = <
				R8A7794_CLK_EHCI R8A7794_CLK_HSUSB
				R8A7794_CLK_HSCIF2 R8A7794_CLK_SCIF5
				R8A7794_CLK_SCIF4 R8A7794_CLK_HSCIF1 R8A7794_CLK_HSCIF0
				R8A7794_CLK_SCIF3 R8A7794_CLK_SCIF2 R8A7794_CLK_SCIF1
				R8A7794_CLK_SCIF0 R8A7794_CLK_DU0
			>;
			clock-output-names =
				"ehci", "hsusb",
				"hscif2", "scif5", "scif4", "hscif1", "hscif0",
				"scif3", "scif2", "scif1", "scif0", "du0";
		};
		mstp8_clks: mstp8_clks@e6150990 {
			compatible = "renesas,r8a7794-mstp-clocks", "renesas,cpg-mstp-clocks";
			reg = <0 0xe6150990 0 4>, <0 0xe61509a0 0 4>;
			clocks = <&zg_clk>, <&zg_clk>, <&hp_clk>, <&p_clk>;
			#clock-cells = <1>;
			clock-indices = <
				R8A7794_CLK_VIN1 R8A7794_CLK_VIN0
				R8A7794_CLK_ETHERAVB R8A7794_CLK_ETHER
			>;
			clock-output-names =
				"vin1", "vin0", "etheravb", "ether";
		};
		mstp9_clks: mstp9_clks@e6150994 {
			compatible = "renesas,r8a7794-mstp-clocks", "renesas,cpg-mstp-clocks";
			reg = <0 0xe6150994 0 4>, <0 0xe61509a4 0 4>;
			clocks = <&cp_clk>, <&cp_clk>, <&cp_clk>, <&cp_clk>,
				 <&cp_clk>, <&cp_clk>, <&cp_clk>, <&p_clk>,
				 <&p_clk>, <&cpg_clocks R8A7794_CLK_QSPI>,
				 <&hp_clk>, <&hp_clk>, <&hp_clk>, <&hp_clk>,
				 <&hp_clk>, <&hp_clk>;
			#clock-cells = <1>;
			clock-indices = <R8A7794_CLK_GPIO6 R8A7794_CLK_GPIO5
					 R8A7794_CLK_GPIO4 R8A7794_CLK_GPIO3
					 R8A7794_CLK_GPIO2 R8A7794_CLK_GPIO1
					 R8A7794_CLK_GPIO0 R8A7794_CLK_RCAN1
					 R8A7794_CLK_RCAN0 R8A7794_CLK_QSPI_MOD
					 R8A7794_CLK_I2C5 R8A7794_CLK_I2C4
					 R8A7794_CLK_I2C3 R8A7794_CLK_I2C2
					 R8A7794_CLK_I2C1 R8A7794_CLK_I2C0>;
			clock-output-names =
				"gpio6", "gpio5", "gpio4", "gpio3", "gpio2",
				"gpio1", "gpio0", "rcan1", "rcan0", "qspi_mod",
				"i2c5", "i2c4", "i2c3", "i2c2", "i2c1", "i2c0";
		};
		mstp11_clks: mstp11_clks@e615099c {
			compatible = "renesas,r8a7794-mstp-clocks", "renesas,cpg-mstp-clocks";
			reg = <0 0xe615099c 0 4>, <0 0xe61509ac 0 4>;
			clocks = <&mp_clk>, <&mp_clk>, <&mp_clk>;
			#clock-cells = <1>;
			clock-indices = <
				R8A7794_CLK_SCIFA3 R8A7794_CLK_SCIFA4 R8A7794_CLK_SCIFA5
			>;
			clock-output-names = "scifa3", "scifa4", "scifa5";
		};
	};

	ipmmu_sy0: mmu@e6280000 {
		compatible = "renesas,ipmmu-r8a7794", "renesas,ipmmu-vmsa";
		reg = <0 0xe6280000 0 0x1000>;
		interrupts = <GIC_SPI 223 IRQ_TYPE_LEVEL_HIGH>,
			     <GIC_SPI 224 IRQ_TYPE_LEVEL_HIGH>;
		#iommu-cells = <1>;
		status = "disabled";
	};

	ipmmu_sy1: mmu@e6290000 {
		compatible = "renesas,ipmmu-r8a7794", "renesas,ipmmu-vmsa";
		reg = <0 0xe6290000 0 0x1000>;
		interrupts = <GIC_SPI 225 IRQ_TYPE_LEVEL_HIGH>;
		#iommu-cells = <1>;
		status = "disabled";
	};

	ipmmu_ds: mmu@e6740000 {
		compatible = "renesas,ipmmu-r8a7794", "renesas,ipmmu-vmsa";
		reg = <0 0xe6740000 0 0x1000>;
		interrupts = <GIC_SPI 198 IRQ_TYPE_LEVEL_HIGH>,
			     <GIC_SPI 199 IRQ_TYPE_LEVEL_HIGH>;
		#iommu-cells = <1>;
		status = "disabled";
	};

	ipmmu_mp: mmu@ec680000 {
		compatible = "renesas,ipmmu-r8a7794", "renesas,ipmmu-vmsa";
		reg = <0 0xec680000 0 0x1000>;
		interrupts = <GIC_SPI 226 IRQ_TYPE_LEVEL_HIGH>;
		#iommu-cells = <1>;
		status = "disabled";
	};

	ipmmu_mx: mmu@fe951000 {
		compatible = "renesas,ipmmu-r8a7794", "renesas,ipmmu-vmsa";
		reg = <0 0xfe951000 0 0x1000>;
		interrupts = <GIC_SPI 222 IRQ_TYPE_LEVEL_HIGH>,
			     <GIC_SPI 221 IRQ_TYPE_LEVEL_HIGH>;
		#iommu-cells = <1>;
		status = "disabled";
	};

	ipmmu_gp: mmu@e62a0000 {
		compatible = "renesas,ipmmu-r8a7794", "renesas,ipmmu-vmsa";
		reg = <0 0xe62a0000 0 0x1000>;
		interrupts = <GIC_SPI 260 IRQ_TYPE_LEVEL_HIGH>,
			     <GIC_SPI 261 IRQ_TYPE_LEVEL_HIGH>;
		#iommu-cells = <1>;
		status = "disabled";
	};
};<|MERGE_RESOLUTION|>--- conflicted
+++ resolved
@@ -920,8 +920,6 @@
 			#clock-cells = <0>;
 			/* This value must be overriden by the board. */
 			clock-frequency = <0>;
-<<<<<<< HEAD
-=======
 		};
 
 		/* External USB clock - can be overridden by the board */
@@ -938,7 +936,6 @@
 			/* This value must be overridden by the board. */
 			clock-frequency = <0>;
 			status = "disabled";
->>>>>>> 6d5b4ac3
 		};
 
 		/* External SCIF clock */
