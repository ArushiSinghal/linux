/*
 * Copyright (C) 2015 Jens Kuske <jenskuske@gmail.com>
 *
 * This file is dual-licensed: you can use it either under the terms
 * of the GPL or the X11 license, at your option. Note that this dual
 * licensing only applies to this file, and not this project as a
 * whole.
 *
 *  a) This file is free software; you can redistribute it and/or
 *     modify it under the terms of the GNU General Public License as
 *     published by the Free Software Foundation; either version 2 of the
 *     License, or (at your option) any later version.
 *
 *     This file is distributed in the hope that it will be useful,
 *     but WITHOUT ANY WARRANTY; without even the implied warranty of
 *     MERCHANTABILITY or FITNESS FOR A PARTICULAR PURPOSE.  See the
 *     GNU General Public License for more details.
 *
 * Or, alternatively,
 *
 *  b) Permission is hereby granted, free of charge, to any person
 *     obtaining a copy of this software and associated documentation
 *     files (the "Software"), to deal in the Software without
 *     restriction, including without limitation the rights to use,
 *     copy, modify, merge, publish, distribute, sublicense, and/or
 *     sell copies of the Software, and to permit persons to whom the
 *     Software is furnished to do so, subject to the following
 *     conditions:
 *
 *     The above copyright notice and this permission notice shall be
 *     included in all copies or substantial portions of the Software.
 *
 *     THE SOFTWARE IS PROVIDED "AS IS", WITHOUT WARRANTY OF ANY KIND,
 *     EXPRESS OR IMPLIED, INCLUDING BUT NOT LIMITED TO THE WARRANTIES
 *     OF MERCHANTABILITY, FITNESS FOR A PARTICULAR PURPOSE AND
 *     NONINFRINGEMENT. IN NO EVENT SHALL THE AUTHORS OR COPYRIGHT
 *     HOLDERS BE LIABLE FOR ANY CLAIM, DAMAGES OR OTHER LIABILITY,
 *     WHETHER IN AN ACTION OF CONTRACT, TORT OR OTHERWISE, ARISING
 *     FROM, OUT OF OR IN CONNECTION WITH THE SOFTWARE OR THE USE OR
 *     OTHER DEALINGS IN THE SOFTWARE.
 */

#include "skeleton.dtsi"

#include <dt-bindings/clock/sun8i-h3-ccu.h>
#include <dt-bindings/interrupt-controller/arm-gic.h>
#include <dt-bindings/pinctrl/sun4i-a10.h>
#include <dt-bindings/reset/sun8i-h3-ccu.h>

/ {
	interrupt-parent = <&gic>;

	cpus {
		#address-cells = <1>;
		#size-cells = <0>;

		cpu@0 {
			compatible = "arm,cortex-a7";
			device_type = "cpu";
			reg = <0>;
		};

		cpu@1 {
			compatible = "arm,cortex-a7";
			device_type = "cpu";
			reg = <1>;
		};

		cpu@2 {
			compatible = "arm,cortex-a7";
			device_type = "cpu";
			reg = <2>;
		};

		cpu@3 {
			compatible = "arm,cortex-a7";
			device_type = "cpu";
			reg = <3>;
		};
	};

	timer {
		compatible = "arm,armv7-timer";
		interrupts = <GIC_PPI 13 (GIC_CPU_MASK_SIMPLE(4) | IRQ_TYPE_LEVEL_LOW)>,
			     <GIC_PPI 14 (GIC_CPU_MASK_SIMPLE(4) | IRQ_TYPE_LEVEL_LOW)>,
			     <GIC_PPI 11 (GIC_CPU_MASK_SIMPLE(4) | IRQ_TYPE_LEVEL_LOW)>,
			     <GIC_PPI 10 (GIC_CPU_MASK_SIMPLE(4) | IRQ_TYPE_LEVEL_LOW)>;
	};

	clocks {
		#address-cells = <1>;
		#size-cells = <1>;
		ranges;

		osc24M: osc24M_clk {
			#clock-cells = <0>;
			compatible = "fixed-clock";
			clock-frequency = <24000000>;
			clock-output-names = "osc24M";
		};

		osc32k: osc32k_clk {
			#clock-cells = <0>;
			compatible = "fixed-clock";
			clock-frequency = <32768>;
			clock-output-names = "osc32k";
		};

		apb0: apb0_clk {
			compatible = "fixed-factor-clock";
			#clock-cells = <0>;
			clock-div = <1>;
			clock-mult = <1>;
			clocks = <&osc24M>;
			clock-output-names = "apb0";
		};

		apb0_gates: clk@01f01428 {
			compatible = "allwinner,sun8i-h3-apb0-gates-clk",
				     "allwinner,sun4i-a10-gates-clk";
			reg = <0x01f01428 0x4>;
			#clock-cells = <1>;
			clocks = <&apb0>;
			clock-indices = <0>, <1>;
			clock-output-names = "apb0_pio", "apb0_ir";
		};

		ir_clk: ir_clk@01f01454 {
			compatible = "allwinner,sun4i-a10-mod0-clk";
			reg = <0x01f01454 0x4>;
			#clock-cells = <0>;
			clocks = <&osc32k>, <&osc24M>;
			clock-output-names = "ir";
		};
	};

	soc {
		compatible = "simple-bus";
		#address-cells = <1>;
		#size-cells = <1>;
		ranges;

		dma: dma-controller@01c02000 {
			compatible = "allwinner,sun8i-h3-dma";
			reg = <0x01c02000 0x1000>;
			interrupts = <GIC_SPI 50 IRQ_TYPE_LEVEL_HIGH>;
			clocks = <&ccu CLK_BUS_DMA>;
			resets = <&ccu RST_BUS_DMA>;
			#dma-cells = <1>;
		};

		mmc0: mmc@01c0f000 {
			compatible = "allwinner,sun7i-a20-mmc";
			reg = <0x01c0f000 0x1000>;
			clocks = <&ccu CLK_BUS_MMC0>,
				 <&ccu CLK_MMC0>,
				 <&ccu CLK_MMC0_OUTPUT>,
				 <&ccu CLK_MMC0_SAMPLE>;
			clock-names = "ahb",
				      "mmc",
				      "output",
				      "sample";
			resets = <&ccu RST_BUS_MMC0>;
			reset-names = "ahb";
			interrupts = <GIC_SPI 60 IRQ_TYPE_LEVEL_HIGH>;
			status = "disabled";
			#address-cells = <1>;
			#size-cells = <0>;
		};

		mmc1: mmc@01c10000 {
			compatible = "allwinner,sun7i-a20-mmc";
			reg = <0x01c10000 0x1000>;
			clocks = <&ccu CLK_BUS_MMC1>,
				 <&ccu CLK_MMC1>,
				 <&ccu CLK_MMC1_OUTPUT>,
				 <&ccu CLK_MMC1_SAMPLE>;
			clock-names = "ahb",
				      "mmc",
				      "output",
				      "sample";
			resets = <&ccu RST_BUS_MMC1>;
			reset-names = "ahb";
			interrupts = <GIC_SPI 61 IRQ_TYPE_LEVEL_HIGH>;
			status = "disabled";
			#address-cells = <1>;
			#size-cells = <0>;
		};

		mmc2: mmc@01c11000 {
			compatible = "allwinner,sun7i-a20-mmc";
			reg = <0x01c11000 0x1000>;
			clocks = <&ccu CLK_BUS_MMC2>,
				 <&ccu CLK_MMC2>,
				 <&ccu CLK_MMC2_OUTPUT>,
				 <&ccu CLK_MMC2_SAMPLE>;
			clock-names = "ahb",
				      "mmc",
				      "output",
				      "sample";
			resets = <&ccu RST_BUS_MMC2>;
			reset-names = "ahb";
			interrupts = <GIC_SPI 62 IRQ_TYPE_LEVEL_HIGH>;
			status = "disabled";
			#address-cells = <1>;
			#size-cells = <0>;
		};

		usbphy: phy@01c19400 {
			compatible = "allwinner,sun8i-h3-usb-phy";
			reg = <0x01c19400 0x2c>,
			      <0x01c1a800 0x4>,
			      <0x01c1b800 0x4>,
			      <0x01c1c800 0x4>,
			      <0x01c1d800 0x4>;
			reg-names = "phy_ctrl",
				    "pmu0",
				    "pmu1",
				    "pmu2",
				    "pmu3";
			clocks = <&ccu CLK_USB_PHY0>,
				 <&ccu CLK_USB_PHY1>,
				 <&ccu CLK_USB_PHY2>,
				 <&ccu CLK_USB_PHY3>;
			clock-names = "usb0_phy",
				      "usb1_phy",
				      "usb2_phy",
				      "usb3_phy";
			resets = <&ccu RST_USB_PHY0>,
				 <&ccu RST_USB_PHY1>,
				 <&ccu RST_USB_PHY2>,
				 <&ccu RST_USB_PHY3>;
			reset-names = "usb0_reset",
				      "usb1_reset",
				      "usb2_reset",
				      "usb3_reset";
			status = "disabled";
			#phy-cells = <1>;
		};

		ehci1: usb@01c1b000 {
			compatible = "allwinner,sun8i-h3-ehci", "generic-ehci";
			reg = <0x01c1b000 0x100>;
			interrupts = <GIC_SPI 74 IRQ_TYPE_LEVEL_HIGH>;
			clocks = <&ccu CLK_BUS_EHCI1>, <&ccu CLK_BUS_OHCI1>;
			resets = <&ccu RST_BUS_EHCI1>, <&ccu RST_BUS_OHCI1>;
			phys = <&usbphy 1>;
			phy-names = "usb";
			status = "disabled";
		};

		ohci1: usb@01c1b400 {
			compatible = "allwinner,sun8i-h3-ohci", "generic-ohci";
			reg = <0x01c1b400 0x100>;
			interrupts = <GIC_SPI 75 IRQ_TYPE_LEVEL_HIGH>;
			clocks = <&ccu CLK_BUS_EHCI1>, <&ccu CLK_BUS_OHCI1>,
				 <&ccu CLK_USB_OHCI1>;
			resets = <&ccu RST_BUS_EHCI1>, <&ccu RST_BUS_OHCI1>;
			phys = <&usbphy 1>;
			phy-names = "usb";
			status = "disabled";
		};

		ehci2: usb@01c1c000 {
			compatible = "allwinner,sun8i-h3-ehci", "generic-ehci";
			reg = <0x01c1c000 0x100>;
			interrupts = <GIC_SPI 76 IRQ_TYPE_LEVEL_HIGH>;
			clocks = <&ccu CLK_BUS_EHCI2>, <&ccu CLK_BUS_OHCI2>;
			resets = <&ccu RST_BUS_EHCI2>, <&ccu RST_BUS_OHCI2>;
			phys = <&usbphy 2>;
			phy-names = "usb";
			status = "disabled";
		};

		ohci2: usb@01c1c400 {
			compatible = "allwinner,sun8i-h3-ohci", "generic-ohci";
			reg = <0x01c1c400 0x100>;
			interrupts = <GIC_SPI 77 IRQ_TYPE_LEVEL_HIGH>;
			clocks = <&ccu CLK_BUS_EHCI2>, <&ccu CLK_BUS_OHCI2>,
				 <&ccu CLK_USB_OHCI2>;
			resets = <&ccu RST_BUS_EHCI2>, <&ccu RST_BUS_OHCI2>;
			phys = <&usbphy 2>;
			phy-names = "usb";
			status = "disabled";
		};

		ehci3: usb@01c1d000 {
			compatible = "allwinner,sun8i-h3-ehci", "generic-ehci";
			reg = <0x01c1d000 0x100>;
			interrupts = <GIC_SPI 78 IRQ_TYPE_LEVEL_HIGH>;
			clocks = <&ccu CLK_BUS_EHCI3>, <&ccu CLK_BUS_OHCI3>;
			resets = <&ccu RST_BUS_EHCI3>, <&ccu RST_BUS_OHCI3>;
			phys = <&usbphy 3>;
			phy-names = "usb";
			status = "disabled";
		};

		ohci3: usb@01c1d400 {
			compatible = "allwinner,sun8i-h3-ohci", "generic-ohci";
			reg = <0x01c1d400 0x100>;
			interrupts = <GIC_SPI 79 IRQ_TYPE_LEVEL_HIGH>;
			clocks = <&ccu CLK_BUS_EHCI3>, <&ccu CLK_BUS_OHCI3>,
				 <&ccu CLK_USB_OHCI3>;
			resets = <&ccu RST_BUS_EHCI3>, <&ccu RST_BUS_OHCI3>;
			phys = <&usbphy 3>;
			phy-names = "usb";
			status = "disabled";
		};

		ccu: clock@01c20000 {
			compatible = "allwinner,sun8i-h3-ccu";
			reg = <0x01c20000 0x400>;
			clocks = <&osc24M>, <&osc32k>;
			clock-names = "hosc", "losc";
			#clock-cells = <1>;
			#reset-cells = <1>;
		};

		pio: pinctrl@01c20800 {
			compatible = "allwinner,sun8i-h3-pinctrl";
			reg = <0x01c20800 0x400>;
			interrupts = <GIC_SPI 11 IRQ_TYPE_LEVEL_HIGH>,
				     <GIC_SPI 17 IRQ_TYPE_LEVEL_HIGH>;
			clocks = <&ccu CLK_BUS_PIO>, <&osc24M>, <&osc32k>;
			clock-names = "apb", "hosc", "losc";
			gpio-controller;
			#gpio-cells = <3>;
			interrupt-controller;
			#interrupt-cells = <3>;

			i2c0_pins: i2c0 {
				pins = "PA11", "PA12";
				function = "i2c0";
			};

			i2c1_pins: i2c1 {
				pins = "PA18", "PA19";
				function = "i2c1";
			};

			i2c2_pins: i2c2 {
				pins = "PE12", "PE13";
				function = "i2c2";
			};

			mmc0_pins_a: mmc0@0 {
				pins = "PF0", "PF1", "PF2", "PF3",
				       "PF4", "PF5";
				function = "mmc0";
				drive-strength = <30>;
<<<<<<< HEAD
=======
				bias-pull-up;
>>>>>>> bc34c1af
			};

			mmc0_cd_pin: mmc0_cd_pin@0 {
				pins = "PF6";
				function = "gpio_in";
				bias-pull-up;
			};

			mmc1_pins_a: mmc1@0 {
				pins = "PG0", "PG1", "PG2", "PG3",
				       "PG4", "PG5";
				function = "mmc1";
				drive-strength = <30>;
<<<<<<< HEAD
=======
				bias-pull-up;
>>>>>>> bc34c1af
			};

			mmc2_8bit_pins: mmc2_8bit {
				pins = "PC5", "PC6", "PC8",
				       "PC9", "PC10", "PC11",
				       "PC12", "PC13", "PC14",
				       "PC15", "PC16";
				function = "mmc2";
				drive-strength = <30>;
<<<<<<< HEAD
=======
				bias-pull-up;
>>>>>>> bc34c1af
			};

			spi0_pins: spi0 {
				pins = "PC0", "PC1", "PC2", "PC3";
				function = "spi0";
			};

			spi1_pins: spi1 {
				pins = "PA15", "PA16", "PA14", "PA13";
				function = "spi1";
			};

			uart0_pins_a: uart0@0 {
				pins = "PA4", "PA5";
				function = "uart0";
			};

			uart1_pins: uart1 {
				pins = "PG6", "PG7";
				function = "uart1";
			};

			uart1_rts_cts_pins: uart1_rts_cts {
				pins = "PG8", "PG9";
				function = "uart1";
			};

			uart2_pins: uart2 {
				pins = "PA0", "PA1";
				function = "uart2";
			};

			uart3_pins: uart3 {
				pins = "PA13", "PA14";
				function = "uart3";
			};
		};

		timer@01c20c00 {
			compatible = "allwinner,sun4i-a10-timer";
			reg = <0x01c20c00 0xa0>;
			interrupts = <GIC_SPI 18 IRQ_TYPE_LEVEL_HIGH>,
				     <GIC_SPI 19 IRQ_TYPE_LEVEL_HIGH>;
			clocks = <&osc24M>;
		};

		spi0: spi@01c68000 {
			compatible = "allwinner,sun8i-h3-spi";
			reg = <0x01c68000 0x1000>;
			interrupts = <GIC_SPI 65 IRQ_TYPE_LEVEL_HIGH>;
			clocks = <&ccu CLK_BUS_SPI0>, <&ccu CLK_SPI0>;
			clock-names = "ahb", "mod";
			dmas = <&dma 23>, <&dma 23>;
			dma-names = "rx", "tx";
			pinctrl-names = "default";
			pinctrl-0 = <&spi0_pins>;
			resets = <&ccu RST_BUS_SPI0>;
			status = "disabled";
			#address-cells = <1>;
			#size-cells = <0>;
		};

		spi1: spi@01c69000 {
			compatible = "allwinner,sun8i-h3-spi";
			reg = <0x01c69000 0x1000>;
			interrupts = <GIC_SPI 66 IRQ_TYPE_LEVEL_HIGH>;
			clocks = <&ccu CLK_BUS_SPI1>, <&ccu CLK_SPI1>;
			clock-names = "ahb", "mod";
			dmas = <&dma 24>, <&dma 24>;
			dma-names = "rx", "tx";
			pinctrl-names = "default";
			pinctrl-0 = <&spi1_pins>;
			resets = <&ccu RST_BUS_SPI1>;
			status = "disabled";
			#address-cells = <1>;
			#size-cells = <0>;
		};

		wdt0: watchdog@01c20ca0 {
			compatible = "allwinner,sun6i-a31-wdt";
			reg = <0x01c20ca0 0x20>;
			interrupts = <GIC_SPI 25 IRQ_TYPE_LEVEL_HIGH>;
		};

		pwm: pwm@01c21400 {
			compatible = "allwinner,sun8i-h3-pwm";
			reg = <0x01c21400 0x8>;
			clocks = <&osc24M>;
			#pwm-cells = <3>;
			status = "disabled";
		};

		codec: codec@01c22c00 {
			#sound-dai-cells = <0>;
			compatible = "allwinner,sun8i-h3-codec";
			reg = <0x01c22c00 0x400>;
			interrupts = <GIC_SPI 29 IRQ_TYPE_LEVEL_HIGH>;
			clocks = <&ccu CLK_BUS_CODEC>, <&ccu CLK_AC_DIG>;
			clock-names = "apb", "codec";
			resets = <&ccu RST_BUS_CODEC>;
			dmas = <&dma 15>, <&dma 15>;
			dma-names = "rx", "tx";
			allwinner,codec-analog-controls = <&codec_analog>;
			status = "disabled";
		};

		uart0: serial@01c28000 {
			compatible = "snps,dw-apb-uart";
			reg = <0x01c28000 0x400>;
			interrupts = <GIC_SPI 0 IRQ_TYPE_LEVEL_HIGH>;
			reg-shift = <2>;
			reg-io-width = <4>;
			clocks = <&ccu CLK_BUS_UART0>;
			resets = <&ccu RST_BUS_UART0>;
			dmas = <&dma 6>, <&dma 6>;
			dma-names = "rx", "tx";
			status = "disabled";
		};

		uart1: serial@01c28400 {
			compatible = "snps,dw-apb-uart";
			reg = <0x01c28400 0x400>;
			interrupts = <GIC_SPI 1 IRQ_TYPE_LEVEL_HIGH>;
			reg-shift = <2>;
			reg-io-width = <4>;
			clocks = <&ccu CLK_BUS_UART1>;
			resets = <&ccu RST_BUS_UART1>;
			dmas = <&dma 7>, <&dma 7>;
			dma-names = "rx", "tx";
			status = "disabled";
		};

		uart2: serial@01c28800 {
			compatible = "snps,dw-apb-uart";
			reg = <0x01c28800 0x400>;
			interrupts = <GIC_SPI 2 IRQ_TYPE_LEVEL_HIGH>;
			reg-shift = <2>;
			reg-io-width = <4>;
			clocks = <&ccu CLK_BUS_UART2>;
			resets = <&ccu RST_BUS_UART2>;
			dmas = <&dma 8>, <&dma 8>;
			dma-names = "rx", "tx";
			status = "disabled";
		};

		uart3: serial@01c28c00 {
			compatible = "snps,dw-apb-uart";
			reg = <0x01c28c00 0x400>;
			interrupts = <GIC_SPI 3 IRQ_TYPE_LEVEL_HIGH>;
			reg-shift = <2>;
			reg-io-width = <4>;
			clocks = <&ccu CLK_BUS_UART3>;
			resets = <&ccu RST_BUS_UART3>;
			dmas = <&dma 9>, <&dma 9>;
			dma-names = "rx", "tx";
			status = "disabled";
		};

		i2c0: i2c@01c2ac00 {
			compatible = "allwinner,sun6i-a31-i2c";
			reg = <0x01c2ac00 0x400>;
			interrupts = <GIC_SPI 6 IRQ_TYPE_LEVEL_HIGH>;
			clocks = <&ccu CLK_BUS_I2C0>;
			resets = <&ccu RST_BUS_I2C0>;
			pinctrl-names = "default";
			pinctrl-0 = <&i2c0_pins>;
			status = "disabled";
			#address-cells = <1>;
			#size-cells = <0>;
		};

		i2c1: i2c@01c2b000 {
			compatible = "allwinner,sun6i-a31-i2c";
			reg = <0x01c2b000 0x400>;
			interrupts = <GIC_SPI 7 IRQ_TYPE_LEVEL_HIGH>;
			clocks = <&ccu CLK_BUS_I2C1>;
			resets = <&ccu RST_BUS_I2C1>;
			pinctrl-names = "default";
			pinctrl-0 = <&i2c1_pins>;
			status = "disabled";
			#address-cells = <1>;
			#size-cells = <0>;
		};

		i2c2: i2c@01c2b400 {
			compatible = "allwinner,sun6i-a31-i2c";
			reg = <0x01c2b000 0x400>;
			interrupts = <GIC_SPI 8 IRQ_TYPE_LEVEL_HIGH>;
			clocks = <&ccu CLK_BUS_I2C2>;
			resets = <&ccu RST_BUS_I2C2>;
			pinctrl-names = "default";
			pinctrl-0 = <&i2c2_pins>;
			status = "disabled";
			#address-cells = <1>;
			#size-cells = <0>;
		};

		gic: interrupt-controller@01c81000 {
			compatible = "arm,cortex-a7-gic", "arm,cortex-a15-gic";
			reg = <0x01c81000 0x1000>,
			      <0x01c82000 0x1000>,
			      <0x01c84000 0x2000>,
			      <0x01c86000 0x2000>;
			interrupt-controller;
			#interrupt-cells = <3>;
			interrupts = <GIC_PPI 9 (GIC_CPU_MASK_SIMPLE(4) | IRQ_TYPE_LEVEL_HIGH)>;
		};

		rtc: rtc@01f00000 {
			compatible = "allwinner,sun6i-a31-rtc";
			reg = <0x01f00000 0x54>;
			interrupts = <GIC_SPI 40 IRQ_TYPE_LEVEL_HIGH>,
				     <GIC_SPI 41 IRQ_TYPE_LEVEL_HIGH>;
		};

		apb0_reset: reset@01f014b0 {
			reg = <0x01f014b0 0x4>;
			compatible = "allwinner,sun6i-a31-clock-reset";
			#reset-cells = <1>;
		};

		codec_analog: codec-analog@01f015c0 {
			compatible = "allwinner,sun8i-h3-codec-analog";
			reg = <0x01f015c0 0x4>;
		};

		ir: ir@01f02000 {
			compatible = "allwinner,sun5i-a13-ir";
			clocks = <&apb0_gates 1>, <&ir_clk>;
			clock-names = "apb", "ir";
			resets = <&apb0_reset 1>;
			interrupts = <GIC_SPI 37 IRQ_TYPE_LEVEL_HIGH>;
			reg = <0x01f02000 0x40>;
			status = "disabled";
		};

		r_pio: pinctrl@01f02c00 {
			compatible = "allwinner,sun8i-h3-r-pinctrl";
			reg = <0x01f02c00 0x400>;
			interrupts = <GIC_SPI 45 IRQ_TYPE_LEVEL_HIGH>;
			clocks = <&apb0_gates 0>, <&osc24M>, <&osc32k>;
			clock-names = "apb", "hosc", "losc";
			resets = <&apb0_reset 0>;
			gpio-controller;
			#gpio-cells = <3>;
			interrupt-controller;
			#interrupt-cells = <3>;

			ir_pins_a: ir@0 {
				pins = "PL11";
				function = "s_cir_rx";
			};
		};
	};
};<|MERGE_RESOLUTION|>--- conflicted
+++ resolved
@@ -348,10 +348,7 @@
 				       "PF4", "PF5";
 				function = "mmc0";
 				drive-strength = <30>;
-<<<<<<< HEAD
-=======
 				bias-pull-up;
->>>>>>> bc34c1af
 			};
 
 			mmc0_cd_pin: mmc0_cd_pin@0 {
@@ -365,10 +362,7 @@
 				       "PG4", "PG5";
 				function = "mmc1";
 				drive-strength = <30>;
-<<<<<<< HEAD
-=======
 				bias-pull-up;
->>>>>>> bc34c1af
 			};
 
 			mmc2_8bit_pins: mmc2_8bit {
@@ -378,10 +372,7 @@
 				       "PC15", "PC16";
 				function = "mmc2";
 				drive-strength = <30>;
-<<<<<<< HEAD
-=======
 				bias-pull-up;
->>>>>>> bc34c1af
 			};
 
 			spi0_pins: spi0 {
