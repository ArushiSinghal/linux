/*
 * Copyright (C) 2015 Jens Kuske <jenskuske@gmail.com>
 *
 * This file is dual-licensed: you can use it either under the terms
 * of the GPL or the X11 license, at your option. Note that this dual
 * licensing only applies to this file, and not this project as a
 * whole.
 *
 *  a) This file is free software; you can redistribute it and/or
 *     modify it under the terms of the GNU General Public License as
 *     published by the Free Software Foundation; either version 2 of the
 *     License, or (at your option) any later version.
 *
 *     This file is distributed in the hope that it will be useful,
 *     but WITHOUT ANY WARRANTY; without even the implied warranty of
 *     MERCHANTABILITY or FITNESS FOR A PARTICULAR PURPOSE.  See the
 *     GNU General Public License for more details.
 *
 * Or, alternatively,
 *
 *  b) Permission is hereby granted, free of charge, to any person
 *     obtaining a copy of this software and associated documentation
 *     files (the "Software"), to deal in the Software without
 *     restriction, including without limitation the rights to use,
 *     copy, modify, merge, publish, distribute, sublicense, and/or
 *     sell copies of the Software, and to permit persons to whom the
 *     Software is furnished to do so, subject to the following
 *     conditions:
 *
 *     The above copyright notice and this permission notice shall be
 *     included in all copies or substantial portions of the Software.
 *
 *     THE SOFTWARE IS PROVIDED "AS IS", WITHOUT WARRANTY OF ANY KIND,
 *     EXPRESS OR IMPLIED, INCLUDING BUT NOT LIMITED TO THE WARRANTIES
 *     OF MERCHANTABILITY, FITNESS FOR A PARTICULAR PURPOSE AND
 *     NONINFRINGEMENT. IN NO EVENT SHALL THE AUTHORS OR COPYRIGHT
 *     HOLDERS BE LIABLE FOR ANY CLAIM, DAMAGES OR OTHER LIABILITY,
 *     WHETHER IN AN ACTION OF CONTRACT, TORT OR OTHERWISE, ARISING
 *     FROM, OUT OF OR IN CONNECTION WITH THE SOFTWARE OR THE USE OR
 *     OTHER DEALINGS IN THE SOFTWARE.
 */

#include "skeleton.dtsi"

#include <dt-bindings/clock/sun8i-h3-ccu.h>
#include <dt-bindings/interrupt-controller/arm-gic.h>
#include <dt-bindings/pinctrl/sun4i-a10.h>
#include <dt-bindings/reset/sun8i-h3-ccu.h>

/ {
	interrupt-parent = <&gic>;

	cpus {
		#address-cells = <1>;
		#size-cells = <0>;

		cpu@0 {
			compatible = "arm,cortex-a7";
			device_type = "cpu";
			reg = <0>;
		};

		cpu@1 {
			compatible = "arm,cortex-a7";
			device_type = "cpu";
			reg = <1>;
		};

		cpu@2 {
			compatible = "arm,cortex-a7";
			device_type = "cpu";
			reg = <2>;
		};

		cpu@3 {
			compatible = "arm,cortex-a7";
			device_type = "cpu";
			reg = <3>;
		};
	};

	timer {
		compatible = "arm,armv7-timer";
		interrupts = <GIC_PPI 13 (GIC_CPU_MASK_SIMPLE(4) | IRQ_TYPE_LEVEL_LOW)>,
			     <GIC_PPI 14 (GIC_CPU_MASK_SIMPLE(4) | IRQ_TYPE_LEVEL_LOW)>,
			     <GIC_PPI 11 (GIC_CPU_MASK_SIMPLE(4) | IRQ_TYPE_LEVEL_LOW)>,
			     <GIC_PPI 10 (GIC_CPU_MASK_SIMPLE(4) | IRQ_TYPE_LEVEL_LOW)>;
	};

	clocks {
		#address-cells = <1>;
		#size-cells = <1>;
		ranges;

		osc24M: osc24M_clk {
			#clock-cells = <0>;
			compatible = "fixed-clock";
			clock-frequency = <24000000>;
			clock-output-names = "osc24M";
		};

		osc32k: osc32k_clk {
			#clock-cells = <0>;
			compatible = "fixed-clock";
			clock-frequency = <32768>;
			clock-output-names = "osc32k";
		};

		apb0: apb0_clk {
			compatible = "fixed-factor-clock";
			#clock-cells = <0>;
			clock-div = <1>;
			clock-mult = <1>;
			clocks = <&osc24M>;
			clock-output-names = "apb0";
		};

		apb0_gates: clk@01f01428 {
			compatible = "allwinner,sun8i-h3-apb0-gates-clk",
				     "allwinner,sun4i-a10-gates-clk";
			reg = <0x01f01428 0x4>;
			#clock-cells = <1>;
			clocks = <&apb0>;
			clock-indices = <0>, <1>;
			clock-output-names = "apb0_pio", "apb0_ir";
		};

		ir_clk: ir_clk@01f01454 {
			compatible = "allwinner,sun4i-a10-mod0-clk";
			reg = <0x01f01454 0x4>;
			#clock-cells = <0>;
			clocks = <&osc32k>, <&osc24M>;
			clock-output-names = "ir";
		};
	};

	soc {
		compatible = "simple-bus";
		#address-cells = <1>;
		#size-cells = <1>;
		ranges;

		dma: dma-controller@01c02000 {
			compatible = "allwinner,sun8i-h3-dma";
			reg = <0x01c02000 0x1000>;
			interrupts = <GIC_SPI 50 IRQ_TYPE_LEVEL_HIGH>;
			clocks = <&ccu CLK_BUS_DMA>;
			resets = <&ccu RST_BUS_DMA>;
			#dma-cells = <1>;
		};

		mmc0: mmc@01c0f000 {
			compatible = "allwinner,sun7i-a20-mmc";
			reg = <0x01c0f000 0x1000>;
			clocks = <&ccu CLK_BUS_MMC0>,
				 <&ccu CLK_MMC0>,
				 <&ccu CLK_MMC0_OUTPUT>,
				 <&ccu CLK_MMC0_SAMPLE>;
			clock-names = "ahb",
				      "mmc",
				      "output",
				      "sample";
			resets = <&ccu RST_BUS_MMC0>;
			reset-names = "ahb";
			interrupts = <GIC_SPI 60 IRQ_TYPE_LEVEL_HIGH>;
			status = "disabled";
			#address-cells = <1>;
			#size-cells = <0>;
		};

		mmc1: mmc@01c10000 {
			compatible = "allwinner,sun7i-a20-mmc";
			reg = <0x01c10000 0x1000>;
			clocks = <&ccu CLK_BUS_MMC1>,
				 <&ccu CLK_MMC1>,
				 <&ccu CLK_MMC1_OUTPUT>,
				 <&ccu CLK_MMC1_SAMPLE>;
			clock-names = "ahb",
				      "mmc",
				      "output",
				      "sample";
			resets = <&ccu RST_BUS_MMC1>;
			reset-names = "ahb";
			interrupts = <GIC_SPI 61 IRQ_TYPE_LEVEL_HIGH>;
			status = "disabled";
			#address-cells = <1>;
			#size-cells = <0>;
		};

		mmc2: mmc@01c11000 {
			compatible = "allwinner,sun7i-a20-mmc";
			reg = <0x01c11000 0x1000>;
			clocks = <&ccu CLK_BUS_MMC2>,
				 <&ccu CLK_MMC2>,
				 <&ccu CLK_MMC2_OUTPUT>,
				 <&ccu CLK_MMC2_SAMPLE>;
			clock-names = "ahb",
				      "mmc",
				      "output",
				      "sample";
			resets = <&ccu RST_BUS_MMC2>;
			reset-names = "ahb";
			interrupts = <GIC_SPI 62 IRQ_TYPE_LEVEL_HIGH>;
			status = "disabled";
			#address-cells = <1>;
			#size-cells = <0>;
		};

		usbphy: phy@01c19400 {
			compatible = "allwinner,sun8i-h3-usb-phy";
			reg = <0x01c19400 0x2c>,
			      <0x01c1a800 0x4>,
			      <0x01c1b800 0x4>,
			      <0x01c1c800 0x4>,
			      <0x01c1d800 0x4>;
			reg-names = "phy_ctrl",
				    "pmu0",
				    "pmu1",
				    "pmu2",
				    "pmu3";
			clocks = <&ccu CLK_USB_PHY0>,
				 <&ccu CLK_USB_PHY1>,
				 <&ccu CLK_USB_PHY2>,
				 <&ccu CLK_USB_PHY3>;
			clock-names = "usb0_phy",
				      "usb1_phy",
				      "usb2_phy",
				      "usb3_phy";
			resets = <&ccu RST_USB_PHY0>,
				 <&ccu RST_USB_PHY1>,
				 <&ccu RST_USB_PHY2>,
				 <&ccu RST_USB_PHY3>;
			reset-names = "usb0_reset",
				      "usb1_reset",
				      "usb2_reset",
				      "usb3_reset";
			status = "disabled";
			#phy-cells = <1>;
		};

		ehci1: usb@01c1b000 {
			compatible = "allwinner,sun8i-h3-ehci", "generic-ehci";
			reg = <0x01c1b000 0x100>;
			interrupts = <GIC_SPI 74 IRQ_TYPE_LEVEL_HIGH>;
			clocks = <&ccu CLK_BUS_EHCI1>, <&ccu CLK_BUS_OHCI1>;
			resets = <&ccu RST_BUS_EHCI1>, <&ccu RST_BUS_OHCI1>;
			phys = <&usbphy 1>;
			phy-names = "usb";
			status = "disabled";
		};

		ohci1: usb@01c1b400 {
			compatible = "allwinner,sun8i-h3-ohci", "generic-ohci";
			reg = <0x01c1b400 0x100>;
			interrupts = <GIC_SPI 75 IRQ_TYPE_LEVEL_HIGH>;
			clocks = <&ccu CLK_BUS_EHCI1>, <&ccu CLK_BUS_OHCI1>,
				 <&ccu CLK_USB_OHCI1>;
			resets = <&ccu RST_BUS_EHCI1>, <&ccu RST_BUS_OHCI1>;
			phys = <&usbphy 1>;
			phy-names = "usb";
			status = "disabled";
		};

		ehci2: usb@01c1c000 {
			compatible = "allwinner,sun8i-h3-ehci", "generic-ehci";
			reg = <0x01c1c000 0x100>;
			interrupts = <GIC_SPI 76 IRQ_TYPE_LEVEL_HIGH>;
			clocks = <&ccu CLK_BUS_EHCI2>, <&ccu CLK_BUS_OHCI2>;
			resets = <&ccu RST_BUS_EHCI2>, <&ccu RST_BUS_OHCI2>;
			phys = <&usbphy 2>;
			phy-names = "usb";
			status = "disabled";
		};

		ohci2: usb@01c1c400 {
			compatible = "allwinner,sun8i-h3-ohci", "generic-ohci";
			reg = <0x01c1c400 0x100>;
			interrupts = <GIC_SPI 77 IRQ_TYPE_LEVEL_HIGH>;
			clocks = <&ccu CLK_BUS_EHCI2>, <&ccu CLK_BUS_OHCI2>,
				 <&ccu CLK_USB_OHCI2>;
			resets = <&ccu RST_BUS_EHCI2>, <&ccu RST_BUS_OHCI2>;
			phys = <&usbphy 2>;
			phy-names = "usb";
			status = "disabled";
		};

		ehci3: usb@01c1d000 {
			compatible = "allwinner,sun8i-h3-ehci", "generic-ehci";
			reg = <0x01c1d000 0x100>;
			interrupts = <GIC_SPI 78 IRQ_TYPE_LEVEL_HIGH>;
			clocks = <&ccu CLK_BUS_EHCI3>, <&ccu CLK_BUS_OHCI3>;
			resets = <&ccu RST_BUS_EHCI3>, <&ccu RST_BUS_OHCI3>;
			phys = <&usbphy 3>;
			phy-names = "usb";
			status = "disabled";
		};

		ohci3: usb@01c1d400 {
			compatible = "allwinner,sun8i-h3-ohci", "generic-ohci";
			reg = <0x01c1d400 0x100>;
			interrupts = <GIC_SPI 79 IRQ_TYPE_LEVEL_HIGH>;
			clocks = <&ccu CLK_BUS_EHCI3>, <&ccu CLK_BUS_OHCI3>,
				 <&ccu CLK_USB_OHCI3>;
			resets = <&ccu RST_BUS_EHCI3>, <&ccu RST_BUS_OHCI3>;
			phys = <&usbphy 3>;
			phy-names = "usb";
			status = "disabled";
		};

		ccu: clock@01c20000 {
			compatible = "allwinner,sun8i-h3-ccu";
			reg = <0x01c20000 0x400>;
			clocks = <&osc24M>, <&osc32k>;
			clock-names = "hosc", "losc";
			#clock-cells = <1>;
			#reset-cells = <1>;
		};

		pio: pinctrl@01c20800 {
			compatible = "allwinner,sun8i-h3-pinctrl";
			reg = <0x01c20800 0x400>;
			interrupts = <GIC_SPI 11 IRQ_TYPE_LEVEL_HIGH>,
				     <GIC_SPI 17 IRQ_TYPE_LEVEL_HIGH>;
			clocks = <&ccu CLK_BUS_PIO>, <&osc24M>, <&osc32k>;
			clock-names = "apb", "hosc", "losc";
			gpio-controller;
			#gpio-cells = <3>;
			interrupt-controller;
			#interrupt-cells = <3>;

			i2c0_pins: i2c0 {
				pins = "PA11", "PA12";
				function = "i2c0";
			};

			i2c1_pins: i2c1 {
				pins = "PA18", "PA19";
				function = "i2c1";
			};

			i2c2_pins: i2c2 {
				pins = "PE12", "PE13";
				function = "i2c2";
			};

			mmc0_pins_a: mmc0@0 {
				pins = "PF0", "PF1", "PF2", "PF3",
				       "PF4", "PF5";
				function = "mmc0";
				drive-strength = <30>;
<<<<<<< HEAD
=======
				bias-pull-up;
>>>>>>> e24f5ead
			};

			mmc0_cd_pin: mmc0_cd_pin@0 {
				pins = "PF6";
				function = "gpio_in";
				bias-pull-up;
			};

			mmc1_pins_a: mmc1@0 {
				pins = "PG0", "PG1", "PG2", "PG3",
				       "PG4", "PG5";
				function = "mmc1";
				drive-strength = <30>;
<<<<<<< HEAD
=======
				bias-pull-up;
>>>>>>> e24f5ead
			};

			mmc2_8bit_pins: mmc2_8bit {
				pins = "PC5", "PC6", "PC8",
				       "PC9", "PC10", "PC11",
				       "PC12", "PC13", "PC14",
				       "PC15", "PC16";
				function = "mmc2";
				drive-strength = <30>;
<<<<<<< HEAD
=======
				bias-pull-up;
			};

			spdif_tx_pins_a: spdif@0 {
				pins = "PA17";
				function = "spdif";
>>>>>>> e24f5ead
			};

			spi0_pins: spi0 {
				pins = "PC0", "PC1", "PC2", "PC3";
				function = "spi0";
			};

			spi1_pins: spi1 {
				pins = "PA15", "PA16", "PA14", "PA13";
				function = "spi1";
			};

			uart0_pins_a: uart0@0 {
				pins = "PA4", "PA5";
				function = "uart0";
			};

			uart1_pins: uart1 {
				pins = "PG6", "PG7";
				function = "uart1";
			};

			uart1_rts_cts_pins: uart1_rts_cts {
				pins = "PG8", "PG9";
				function = "uart1";
			};

			uart2_pins: uart2 {
				pins = "PA0", "PA1";
				function = "uart2";
			};

			uart3_pins: uart3 {
				pins = "PA13", "PA14";
				function = "uart3";
			};
		};

		timer@01c20c00 {
			compatible = "allwinner,sun4i-a10-timer";
			reg = <0x01c20c00 0xa0>;
			interrupts = <GIC_SPI 18 IRQ_TYPE_LEVEL_HIGH>,
				     <GIC_SPI 19 IRQ_TYPE_LEVEL_HIGH>;
			clocks = <&osc24M>;
		};

		spi0: spi@01c68000 {
			compatible = "allwinner,sun8i-h3-spi";
			reg = <0x01c68000 0x1000>;
			interrupts = <GIC_SPI 65 IRQ_TYPE_LEVEL_HIGH>;
			clocks = <&ccu CLK_BUS_SPI0>, <&ccu CLK_SPI0>;
			clock-names = "ahb", "mod";
			dmas = <&dma 23>, <&dma 23>;
			dma-names = "rx", "tx";
			pinctrl-names = "default";
			pinctrl-0 = <&spi0_pins>;
			resets = <&ccu RST_BUS_SPI0>;
			status = "disabled";
			#address-cells = <1>;
			#size-cells = <0>;
		};

		spi1: spi@01c69000 {
			compatible = "allwinner,sun8i-h3-spi";
			reg = <0x01c69000 0x1000>;
			interrupts = <GIC_SPI 66 IRQ_TYPE_LEVEL_HIGH>;
			clocks = <&ccu CLK_BUS_SPI1>, <&ccu CLK_SPI1>;
			clock-names = "ahb", "mod";
			dmas = <&dma 24>, <&dma 24>;
			dma-names = "rx", "tx";
			pinctrl-names = "default";
			pinctrl-0 = <&spi1_pins>;
			resets = <&ccu RST_BUS_SPI1>;
			status = "disabled";
			#address-cells = <1>;
			#size-cells = <0>;
		};

		wdt0: watchdog@01c20ca0 {
			compatible = "allwinner,sun6i-a31-wdt";
			reg = <0x01c20ca0 0x20>;
			interrupts = <GIC_SPI 25 IRQ_TYPE_LEVEL_HIGH>;
		};

		spdif: spdif@01c21000 {
			#sound-dai-cells = <0>;
			compatible = "allwinner,sun8i-h3-spdif";
			reg = <0x01c21000 0x400>;
			interrupts = <GIC_SPI 12 IRQ_TYPE_LEVEL_HIGH>;
			clocks = <&ccu CLK_BUS_SPDIF>, <&ccu CLK_SPDIF>;
			resets = <&ccu RST_BUS_SPDIF>;
			clock-names = "apb", "spdif";
			dmas = <&dma 2>;
			dma-names = "tx";
			status = "disabled";
		};

		pwm: pwm@01c21400 {
			compatible = "allwinner,sun8i-h3-pwm";
			reg = <0x01c21400 0x8>;
			clocks = <&osc24M>;
			#pwm-cells = <3>;
			status = "disabled";
		};

		codec: codec@01c22c00 {
			#sound-dai-cells = <0>;
			compatible = "allwinner,sun8i-h3-codec";
			reg = <0x01c22c00 0x400>;
			interrupts = <GIC_SPI 29 IRQ_TYPE_LEVEL_HIGH>;
			clocks = <&ccu CLK_BUS_CODEC>, <&ccu CLK_AC_DIG>;
			clock-names = "apb", "codec";
			resets = <&ccu RST_BUS_CODEC>;
			dmas = <&dma 15>, <&dma 15>;
			dma-names = "rx", "tx";
			allwinner,codec-analog-controls = <&codec_analog>;
			status = "disabled";
		};

		uart0: serial@01c28000 {
			compatible = "snps,dw-apb-uart";
			reg = <0x01c28000 0x400>;
			interrupts = <GIC_SPI 0 IRQ_TYPE_LEVEL_HIGH>;
			reg-shift = <2>;
			reg-io-width = <4>;
			clocks = <&ccu CLK_BUS_UART0>;
			resets = <&ccu RST_BUS_UART0>;
			dmas = <&dma 6>, <&dma 6>;
			dma-names = "rx", "tx";
			status = "disabled";
		};

		uart1: serial@01c28400 {
			compatible = "snps,dw-apb-uart";
			reg = <0x01c28400 0x400>;
			interrupts = <GIC_SPI 1 IRQ_TYPE_LEVEL_HIGH>;
			reg-shift = <2>;
			reg-io-width = <4>;
			clocks = <&ccu CLK_BUS_UART1>;
			resets = <&ccu RST_BUS_UART1>;
			dmas = <&dma 7>, <&dma 7>;
			dma-names = "rx", "tx";
			status = "disabled";
		};

		uart2: serial@01c28800 {
			compatible = "snps,dw-apb-uart";
			reg = <0x01c28800 0x400>;
			interrupts = <GIC_SPI 2 IRQ_TYPE_LEVEL_HIGH>;
			reg-shift = <2>;
			reg-io-width = <4>;
			clocks = <&ccu CLK_BUS_UART2>;
			resets = <&ccu RST_BUS_UART2>;
			dmas = <&dma 8>, <&dma 8>;
			dma-names = "rx", "tx";
			status = "disabled";
		};

		uart3: serial@01c28c00 {
			compatible = "snps,dw-apb-uart";
			reg = <0x01c28c00 0x400>;
			interrupts = <GIC_SPI 3 IRQ_TYPE_LEVEL_HIGH>;
			reg-shift = <2>;
			reg-io-width = <4>;
			clocks = <&ccu CLK_BUS_UART3>;
			resets = <&ccu RST_BUS_UART3>;
			dmas = <&dma 9>, <&dma 9>;
			dma-names = "rx", "tx";
			status = "disabled";
		};

		i2c0: i2c@01c2ac00 {
			compatible = "allwinner,sun6i-a31-i2c";
			reg = <0x01c2ac00 0x400>;
			interrupts = <GIC_SPI 6 IRQ_TYPE_LEVEL_HIGH>;
			clocks = <&ccu CLK_BUS_I2C0>;
			resets = <&ccu RST_BUS_I2C0>;
			pinctrl-names = "default";
			pinctrl-0 = <&i2c0_pins>;
			status = "disabled";
			#address-cells = <1>;
			#size-cells = <0>;
		};

		i2c1: i2c@01c2b000 {
			compatible = "allwinner,sun6i-a31-i2c";
			reg = <0x01c2b000 0x400>;
			interrupts = <GIC_SPI 7 IRQ_TYPE_LEVEL_HIGH>;
			clocks = <&ccu CLK_BUS_I2C1>;
			resets = <&ccu RST_BUS_I2C1>;
			pinctrl-names = "default";
			pinctrl-0 = <&i2c1_pins>;
			status = "disabled";
			#address-cells = <1>;
			#size-cells = <0>;
		};

		i2c2: i2c@01c2b400 {
			compatible = "allwinner,sun6i-a31-i2c";
			reg = <0x01c2b000 0x400>;
			interrupts = <GIC_SPI 8 IRQ_TYPE_LEVEL_HIGH>;
			clocks = <&ccu CLK_BUS_I2C2>;
			resets = <&ccu RST_BUS_I2C2>;
			pinctrl-names = "default";
			pinctrl-0 = <&i2c2_pins>;
			status = "disabled";
			#address-cells = <1>;
			#size-cells = <0>;
		};

		gic: interrupt-controller@01c81000 {
			compatible = "arm,cortex-a7-gic", "arm,cortex-a15-gic";
			reg = <0x01c81000 0x1000>,
			      <0x01c82000 0x1000>,
			      <0x01c84000 0x2000>,
			      <0x01c86000 0x2000>;
			interrupt-controller;
			#interrupt-cells = <3>;
			interrupts = <GIC_PPI 9 (GIC_CPU_MASK_SIMPLE(4) | IRQ_TYPE_LEVEL_HIGH)>;
		};

		rtc: rtc@01f00000 {
			compatible = "allwinner,sun6i-a31-rtc";
			reg = <0x01f00000 0x54>;
			interrupts = <GIC_SPI 40 IRQ_TYPE_LEVEL_HIGH>,
				     <GIC_SPI 41 IRQ_TYPE_LEVEL_HIGH>;
		};

		apb0_reset: reset@01f014b0 {
			reg = <0x01f014b0 0x4>;
			compatible = "allwinner,sun6i-a31-clock-reset";
			#reset-cells = <1>;
		};

		codec_analog: codec-analog@01f015c0 {
			compatible = "allwinner,sun8i-h3-codec-analog";
			reg = <0x01f015c0 0x4>;
		};

		ir: ir@01f02000 {
			compatible = "allwinner,sun5i-a13-ir";
			clocks = <&apb0_gates 1>, <&ir_clk>;
			clock-names = "apb", "ir";
			resets = <&apb0_reset 1>;
			interrupts = <GIC_SPI 37 IRQ_TYPE_LEVEL_HIGH>;
			reg = <0x01f02000 0x40>;
			status = "disabled";
		};

		r_pio: pinctrl@01f02c00 {
			compatible = "allwinner,sun8i-h3-r-pinctrl";
			reg = <0x01f02c00 0x400>;
			interrupts = <GIC_SPI 45 IRQ_TYPE_LEVEL_HIGH>;
			clocks = <&apb0_gates 0>, <&osc24M>, <&osc32k>;
			clock-names = "apb", "hosc", "losc";
			resets = <&apb0_reset 0>;
			gpio-controller;
			#gpio-cells = <3>;
			interrupt-controller;
			#interrupt-cells = <3>;

			ir_pins_a: ir@0 {
				pins = "PL11";
				function = "s_cir_rx";
			};
		};
	};
};<|MERGE_RESOLUTION|>--- conflicted
+++ resolved
@@ -348,10 +348,7 @@
 				       "PF4", "PF5";
 				function = "mmc0";
 				drive-strength = <30>;
-<<<<<<< HEAD
-=======
 				bias-pull-up;
->>>>>>> e24f5ead
 			};
 
 			mmc0_cd_pin: mmc0_cd_pin@0 {
@@ -365,10 +362,7 @@
 				       "PG4", "PG5";
 				function = "mmc1";
 				drive-strength = <30>;
-<<<<<<< HEAD
-=======
 				bias-pull-up;
->>>>>>> e24f5ead
 			};
 
 			mmc2_8bit_pins: mmc2_8bit {
@@ -378,15 +372,12 @@
 				       "PC15", "PC16";
 				function = "mmc2";
 				drive-strength = <30>;
-<<<<<<< HEAD
-=======
 				bias-pull-up;
 			};
 
 			spdif_tx_pins_a: spdif@0 {
 				pins = "PA17";
 				function = "spdif";
->>>>>>> e24f5ead
 			};
 
 			spi0_pins: spi0 {
