/*
 * Device Tree Source for the r8a7791 SoC
 *
 * Copyright (C) 2013-2015 Renesas Electronics Corporation
 * Copyright (C) 2013-2014 Renesas Solutions Corp.
 * Copyright (C) 2014 Cogent Embedded Inc.
 *
 * This file is licensed under the terms of the GNU General Public License
 * version 2.  This program is licensed "as is" without any warranty of any
 * kind, whether express or implied.
 */

#include <dt-bindings/clock/r8a7791-clock.h>
#include <dt-bindings/interrupt-controller/arm-gic.h>
#include <dt-bindings/interrupt-controller/irq.h>

/ {
	compatible = "renesas,r8a7791";
	interrupt-parent = <&gic>;
	#address-cells = <2>;
	#size-cells = <2>;

	aliases {
		i2c0 = &i2c0;
		i2c1 = &i2c1;
		i2c2 = &i2c2;
		i2c3 = &i2c3;
		i2c4 = &i2c4;
		i2c5 = &i2c5;
		i2c6 = &i2c6;
		i2c7 = &i2c7;
		i2c8 = &i2c8;
		spi0 = &qspi;
		spi1 = &msiof0;
		spi2 = &msiof1;
		spi3 = &msiof2;
		vin0 = &vin0;
		vin1 = &vin1;
		vin2 = &vin2;
	};

	cpus {
		#address-cells = <1>;
		#size-cells = <0>;

		cpu0: cpu@0 {
			device_type = "cpu";
			compatible = "arm,cortex-a15";
			reg = <0>;
			clock-frequency = <1500000000>;
			voltage-tolerance = <1>; /* 1% */
			clocks = <&cpg_clocks R8A7791_CLK_Z>;
			clock-latency = <300000>; /* 300 us */
			next-level-cache = <&L2_CA15>;

			/* kHz - uV - OPPs unknown yet */
			operating-points = <1500000 1000000>,
					   <1312500 1000000>,
					   <1125000 1000000>,
					   < 937500 1000000>,
					   < 750000 1000000>,
					   < 375000 1000000>;
		};

		cpu1: cpu@1 {
			device_type = "cpu";
			compatible = "arm,cortex-a15";
			reg = <1>;
			clock-frequency = <1500000000>;
			next-level-cache = <&L2_CA15>;
		};
	};

	thermal-zones {
		cpu_thermal: cpu-thermal {
			polling-delay-passive	= <0>;
			polling-delay		= <0>;

			thermal-sensors = <&thermal>;

			trips {
				cpu-crit {
					temperature	= <115000>;
					hysteresis	= <0>;
					type		= "critical";
				};
			};
			cooling-maps {
			};
		};
	};

	L2_CA15: cache-controller@0 {
		compatible = "cache";
		cache-unified;
		cache-level = <2>;
	};

	gic: interrupt-controller@f1001000 {
		compatible = "arm,gic-400";
		#interrupt-cells = <3>;
		#address-cells = <0>;
		interrupt-controller;
		reg = <0 0xf1001000 0 0x1000>,
			<0 0xf1002000 0 0x1000>,
			<0 0xf1004000 0 0x2000>,
			<0 0xf1006000 0 0x2000>;
		interrupts = <GIC_PPI 9 (GIC_CPU_MASK_SIMPLE(2) | IRQ_TYPE_LEVEL_HIGH)>;
	};

	gpio0: gpio@e6050000 {
		compatible = "renesas,gpio-r8a7791", "renesas,gpio-rcar";
		reg = <0 0xe6050000 0 0x50>;
		interrupts = <GIC_SPI 4 IRQ_TYPE_LEVEL_HIGH>;
		#gpio-cells = <2>;
		gpio-controller;
		gpio-ranges = <&pfc 0 0 32>;
		#interrupt-cells = <2>;
		interrupt-controller;
		clocks = <&mstp9_clks R8A7791_CLK_GPIO0>;
		power-domains = <&cpg_clocks>;
	};

	gpio1: gpio@e6051000 {
		compatible = "renesas,gpio-r8a7791", "renesas,gpio-rcar";
		reg = <0 0xe6051000 0 0x50>;
		interrupts = <GIC_SPI 5 IRQ_TYPE_LEVEL_HIGH>;
		#gpio-cells = <2>;
		gpio-controller;
		gpio-ranges = <&pfc 0 32 26>;
		#interrupt-cells = <2>;
		interrupt-controller;
		clocks = <&mstp9_clks R8A7791_CLK_GPIO1>;
		power-domains = <&cpg_clocks>;
	};

	gpio2: gpio@e6052000 {
		compatible = "renesas,gpio-r8a7791", "renesas,gpio-rcar";
		reg = <0 0xe6052000 0 0x50>;
		interrupts = <GIC_SPI 6 IRQ_TYPE_LEVEL_HIGH>;
		#gpio-cells = <2>;
		gpio-controller;
		gpio-ranges = <&pfc 0 64 32>;
		#interrupt-cells = <2>;
		interrupt-controller;
		clocks = <&mstp9_clks R8A7791_CLK_GPIO2>;
		power-domains = <&cpg_clocks>;
	};

	gpio3: gpio@e6053000 {
		compatible = "renesas,gpio-r8a7791", "renesas,gpio-rcar";
		reg = <0 0xe6053000 0 0x50>;
		interrupts = <GIC_SPI 7 IRQ_TYPE_LEVEL_HIGH>;
		#gpio-cells = <2>;
		gpio-controller;
		gpio-ranges = <&pfc 0 96 32>;
		#interrupt-cells = <2>;
		interrupt-controller;
		clocks = <&mstp9_clks R8A7791_CLK_GPIO3>;
		power-domains = <&cpg_clocks>;
	};

	gpio4: gpio@e6054000 {
		compatible = "renesas,gpio-r8a7791", "renesas,gpio-rcar";
		reg = <0 0xe6054000 0 0x50>;
		interrupts = <GIC_SPI 8 IRQ_TYPE_LEVEL_HIGH>;
		#gpio-cells = <2>;
		gpio-controller;
		gpio-ranges = <&pfc 0 128 32>;
		#interrupt-cells = <2>;
		interrupt-controller;
		clocks = <&mstp9_clks R8A7791_CLK_GPIO4>;
		power-domains = <&cpg_clocks>;
	};

	gpio5: gpio@e6055000 {
		compatible = "renesas,gpio-r8a7791", "renesas,gpio-rcar";
		reg = <0 0xe6055000 0 0x50>;
		interrupts = <GIC_SPI 9 IRQ_TYPE_LEVEL_HIGH>;
		#gpio-cells = <2>;
		gpio-controller;
		gpio-ranges = <&pfc 0 160 32>;
		#interrupt-cells = <2>;
		interrupt-controller;
		clocks = <&mstp9_clks R8A7791_CLK_GPIO5>;
		power-domains = <&cpg_clocks>;
	};

	gpio6: gpio@e6055400 {
		compatible = "renesas,gpio-r8a7791", "renesas,gpio-rcar";
		reg = <0 0xe6055400 0 0x50>;
		interrupts = <GIC_SPI 10 IRQ_TYPE_LEVEL_HIGH>;
		#gpio-cells = <2>;
		gpio-controller;
		gpio-ranges = <&pfc 0 192 32>;
		#interrupt-cells = <2>;
		interrupt-controller;
		clocks = <&mstp9_clks R8A7791_CLK_GPIO6>;
		power-domains = <&cpg_clocks>;
	};

	gpio7: gpio@e6055800 {
		compatible = "renesas,gpio-r8a7791", "renesas,gpio-rcar";
		reg = <0 0xe6055800 0 0x50>;
		interrupts = <GIC_SPI 11 IRQ_TYPE_LEVEL_HIGH>;
		#gpio-cells = <2>;
		gpio-controller;
		gpio-ranges = <&pfc 0 224 26>;
		#interrupt-cells = <2>;
		interrupt-controller;
		clocks = <&mstp9_clks R8A7791_CLK_GPIO7>;
		power-domains = <&cpg_clocks>;
	};

	thermal: thermal@e61f0000 {
		compatible =	"renesas,thermal-r8a7791",
				"renesas,rcar-gen2-thermal",
				"renesas,rcar-thermal";
		reg = <0 0xe61f0000 0 0x14>, <0 0xe61f0100 0 0x38>;
		interrupts = <GIC_SPI 69 IRQ_TYPE_LEVEL_HIGH>;
		clocks = <&mstp5_clks R8A7791_CLK_THERMAL>;
		power-domains = <&cpg_clocks>;
		#thermal-sensor-cells = <0>;
	};

	timer {
		compatible = "arm,armv7-timer";
		interrupts = <GIC_PPI 13 (GIC_CPU_MASK_SIMPLE(2) | IRQ_TYPE_LEVEL_LOW)>,
			     <GIC_PPI 14 (GIC_CPU_MASK_SIMPLE(2) | IRQ_TYPE_LEVEL_LOW)>,
			     <GIC_PPI 11 (GIC_CPU_MASK_SIMPLE(2) | IRQ_TYPE_LEVEL_LOW)>,
			     <GIC_PPI 10 (GIC_CPU_MASK_SIMPLE(2) | IRQ_TYPE_LEVEL_LOW)>;
	};

	cmt0: timer@ffca0000 {
		compatible = "renesas,cmt-48-r8a7791", "renesas,cmt-48-gen2";
		reg = <0 0xffca0000 0 0x1004>;
		interrupts = <GIC_SPI 142 IRQ_TYPE_LEVEL_HIGH>,
			     <GIC_SPI 143 IRQ_TYPE_LEVEL_HIGH>;
		clocks = <&mstp1_clks R8A7791_CLK_CMT0>;
		clock-names = "fck";
		power-domains = <&cpg_clocks>;

		renesas,channels-mask = <0x60>;

		status = "disabled";
	};

	cmt1: timer@e6130000 {
		compatible = "renesas,cmt-48-r8a7791", "renesas,cmt-48-gen2";
		reg = <0 0xe6130000 0 0x1004>;
		interrupts = <GIC_SPI 120 IRQ_TYPE_LEVEL_HIGH>,
			     <GIC_SPI 121 IRQ_TYPE_LEVEL_HIGH>,
			     <GIC_SPI 122 IRQ_TYPE_LEVEL_HIGH>,
			     <GIC_SPI 123 IRQ_TYPE_LEVEL_HIGH>,
			     <GIC_SPI 124 IRQ_TYPE_LEVEL_HIGH>,
			     <GIC_SPI 125 IRQ_TYPE_LEVEL_HIGH>,
			     <GIC_SPI 126 IRQ_TYPE_LEVEL_HIGH>,
			     <GIC_SPI 127 IRQ_TYPE_LEVEL_HIGH>;
		clocks = <&mstp3_clks R8A7791_CLK_CMT1>;
		clock-names = "fck";
		power-domains = <&cpg_clocks>;

		renesas,channels-mask = <0xff>;

		status = "disabled";
	};

	irqc0: interrupt-controller@e61c0000 {
		compatible = "renesas,irqc-r8a7791", "renesas,irqc";
		#interrupt-cells = <2>;
		interrupt-controller;
		reg = <0 0xe61c0000 0 0x200>;
		interrupts = <GIC_SPI 0 IRQ_TYPE_LEVEL_HIGH>,
			     <GIC_SPI 1 IRQ_TYPE_LEVEL_HIGH>,
			     <GIC_SPI 2 IRQ_TYPE_LEVEL_HIGH>,
			     <GIC_SPI 3 IRQ_TYPE_LEVEL_HIGH>,
			     <GIC_SPI 12 IRQ_TYPE_LEVEL_HIGH>,
			     <GIC_SPI 13 IRQ_TYPE_LEVEL_HIGH>,
			     <GIC_SPI 14 IRQ_TYPE_LEVEL_HIGH>,
			     <GIC_SPI 15 IRQ_TYPE_LEVEL_HIGH>,
			     <GIC_SPI 16 IRQ_TYPE_LEVEL_HIGH>,
			     <GIC_SPI 17 IRQ_TYPE_LEVEL_HIGH>;
		clocks = <&mstp4_clks R8A7791_CLK_IRQC>;
		power-domains = <&cpg_clocks>;
	};

	dmac0: dma-controller@e6700000 {
		compatible = "renesas,dmac-r8a7791", "renesas,rcar-dmac";
		reg = <0 0xe6700000 0 0x20000>;
		interrupts = <GIC_SPI 197 IRQ_TYPE_LEVEL_HIGH
			      GIC_SPI 200 IRQ_TYPE_LEVEL_HIGH
			      GIC_SPI 201 IRQ_TYPE_LEVEL_HIGH
			      GIC_SPI 202 IRQ_TYPE_LEVEL_HIGH
			      GIC_SPI 203 IRQ_TYPE_LEVEL_HIGH
			      GIC_SPI 204 IRQ_TYPE_LEVEL_HIGH
			      GIC_SPI 205 IRQ_TYPE_LEVEL_HIGH
			      GIC_SPI 206 IRQ_TYPE_LEVEL_HIGH
			      GIC_SPI 207 IRQ_TYPE_LEVEL_HIGH
			      GIC_SPI 208 IRQ_TYPE_LEVEL_HIGH
			      GIC_SPI 209 IRQ_TYPE_LEVEL_HIGH
			      GIC_SPI 210 IRQ_TYPE_LEVEL_HIGH
			      GIC_SPI 211 IRQ_TYPE_LEVEL_HIGH
			      GIC_SPI 212 IRQ_TYPE_LEVEL_HIGH
			      GIC_SPI 213 IRQ_TYPE_LEVEL_HIGH
			      GIC_SPI 214 IRQ_TYPE_LEVEL_HIGH>;
		interrupt-names = "error",
				"ch0", "ch1", "ch2", "ch3",
				"ch4", "ch5", "ch6", "ch7",
				"ch8", "ch9", "ch10", "ch11",
				"ch12", "ch13", "ch14";
		clocks = <&mstp2_clks R8A7791_CLK_SYS_DMAC0>;
		clock-names = "fck";
		power-domains = <&cpg_clocks>;
		#dma-cells = <1>;
		dma-channels = <15>;
	};

	dmac1: dma-controller@e6720000 {
		compatible = "renesas,dmac-r8a7791", "renesas,rcar-dmac";
		reg = <0 0xe6720000 0 0x20000>;
		interrupts = <GIC_SPI 220 IRQ_TYPE_LEVEL_HIGH
			      GIC_SPI 216 IRQ_TYPE_LEVEL_HIGH
			      GIC_SPI 217 IRQ_TYPE_LEVEL_HIGH
			      GIC_SPI 218 IRQ_TYPE_LEVEL_HIGH
			      GIC_SPI 219 IRQ_TYPE_LEVEL_HIGH
			      GIC_SPI 308 IRQ_TYPE_LEVEL_HIGH
			      GIC_SPI 309 IRQ_TYPE_LEVEL_HIGH
			      GIC_SPI 310 IRQ_TYPE_LEVEL_HIGH
			      GIC_SPI 311 IRQ_TYPE_LEVEL_HIGH
			      GIC_SPI 312 IRQ_TYPE_LEVEL_HIGH
			      GIC_SPI 313 IRQ_TYPE_LEVEL_HIGH
			      GIC_SPI 314 IRQ_TYPE_LEVEL_HIGH
			      GIC_SPI 315 IRQ_TYPE_LEVEL_HIGH
			      GIC_SPI 316 IRQ_TYPE_LEVEL_HIGH
			      GIC_SPI 317 IRQ_TYPE_LEVEL_HIGH
			      GIC_SPI 318 IRQ_TYPE_LEVEL_HIGH>;
		interrupt-names = "error",
				"ch0", "ch1", "ch2", "ch3",
				"ch4", "ch5", "ch6", "ch7",
				"ch8", "ch9", "ch10", "ch11",
				"ch12", "ch13", "ch14";
		clocks = <&mstp2_clks R8A7791_CLK_SYS_DMAC1>;
		clock-names = "fck";
		power-domains = <&cpg_clocks>;
		#dma-cells = <1>;
		dma-channels = <15>;
	};

	audma0: dma-controller@ec700000 {
		compatible = "renesas,dmac-r8a7791", "renesas,rcar-dmac";
		reg = <0 0xec700000 0 0x10000>;
		interrupts =	<GIC_SPI 346 IRQ_TYPE_LEVEL_HIGH
				 GIC_SPI 320 IRQ_TYPE_LEVEL_HIGH
				 GIC_SPI 321 IRQ_TYPE_LEVEL_HIGH
				 GIC_SPI 322 IRQ_TYPE_LEVEL_HIGH
				 GIC_SPI 323 IRQ_TYPE_LEVEL_HIGH
				 GIC_SPI 324 IRQ_TYPE_LEVEL_HIGH
				 GIC_SPI 325 IRQ_TYPE_LEVEL_HIGH
				 GIC_SPI 326 IRQ_TYPE_LEVEL_HIGH
				 GIC_SPI 327 IRQ_TYPE_LEVEL_HIGH
				 GIC_SPI 328 IRQ_TYPE_LEVEL_HIGH
				 GIC_SPI 329 IRQ_TYPE_LEVEL_HIGH
				 GIC_SPI 330 IRQ_TYPE_LEVEL_HIGH
				 GIC_SPI 331 IRQ_TYPE_LEVEL_HIGH
				 GIC_SPI 332 IRQ_TYPE_LEVEL_HIGH>;
		interrupt-names = "error",
				"ch0", "ch1", "ch2", "ch3",
				"ch4", "ch5", "ch6", "ch7",
				"ch8", "ch9", "ch10", "ch11",
				"ch12";
		clocks = <&mstp5_clks R8A7791_CLK_AUDIO_DMAC0>;
		clock-names = "fck";
		power-domains = <&cpg_clocks>;
		#dma-cells = <1>;
		dma-channels = <13>;
	};

	audma1: dma-controller@ec720000 {
		compatible = "renesas,dmac-r8a7791", "renesas,rcar-dmac";
		reg = <0 0xec720000 0 0x10000>;
		interrupts =	<GIC_SPI 347 IRQ_TYPE_LEVEL_HIGH
				 GIC_SPI 333 IRQ_TYPE_LEVEL_HIGH
				 GIC_SPI 334 IRQ_TYPE_LEVEL_HIGH
				 GIC_SPI 335 IRQ_TYPE_LEVEL_HIGH
				 GIC_SPI 336 IRQ_TYPE_LEVEL_HIGH
				 GIC_SPI 337 IRQ_TYPE_LEVEL_HIGH
				 GIC_SPI 338 IRQ_TYPE_LEVEL_HIGH
				 GIC_SPI 339 IRQ_TYPE_LEVEL_HIGH
				 GIC_SPI 340 IRQ_TYPE_LEVEL_HIGH
				 GIC_SPI 341 IRQ_TYPE_LEVEL_HIGH
				 GIC_SPI 342 IRQ_TYPE_LEVEL_HIGH
				 GIC_SPI 343 IRQ_TYPE_LEVEL_HIGH
				 GIC_SPI 344 IRQ_TYPE_LEVEL_HIGH
				 GIC_SPI 345 IRQ_TYPE_LEVEL_HIGH>;
		interrupt-names = "error",
				"ch0", "ch1", "ch2", "ch3",
				"ch4", "ch5", "ch6", "ch7",
				"ch8", "ch9", "ch10", "ch11",
				"ch12";
		clocks = <&mstp5_clks R8A7791_CLK_AUDIO_DMAC1>;
		clock-names = "fck";
		power-domains = <&cpg_clocks>;
		#dma-cells = <1>;
		dma-channels = <13>;
	};

	usb_dmac0: dma-controller@e65a0000 {
		compatible = "renesas,r8a7791-usb-dmac", "renesas,usb-dmac";
		reg = <0 0xe65a0000 0 0x100>;
		interrupts = <GIC_SPI 109 IRQ_TYPE_LEVEL_HIGH
			      GIC_SPI 109 IRQ_TYPE_LEVEL_HIGH>;
		interrupt-names = "ch0", "ch1";
		clocks = <&mstp3_clks R8A7791_CLK_USBDMAC0>;
		power-domains = <&cpg_clocks>;
		#dma-cells = <1>;
		dma-channels = <2>;
	};

	usb_dmac1: dma-controller@e65b0000 {
		compatible = "renesas,r8a7791-usb-dmac", "renesas,usb-dmac";
		reg = <0 0xe65b0000 0 0x100>;
		interrupts = <GIC_SPI 110 IRQ_TYPE_LEVEL_HIGH
			      GIC_SPI 110 IRQ_TYPE_LEVEL_HIGH>;
		interrupt-names = "ch0", "ch1";
		clocks = <&mstp3_clks R8A7791_CLK_USBDMAC1>;
		power-domains = <&cpg_clocks>;
		#dma-cells = <1>;
		dma-channels = <2>;
	};

	/* The memory map in the User's Manual maps the cores to bus numbers */
	i2c0: i2c@e6508000 {
		#address-cells = <1>;
		#size-cells = <0>;
		compatible = "renesas,i2c-r8a7791";
		reg = <0 0xe6508000 0 0x40>;
		interrupts = <GIC_SPI 287 IRQ_TYPE_LEVEL_HIGH>;
		clocks = <&mstp9_clks R8A7791_CLK_I2C0>;
		power-domains = <&cpg_clocks>;
		i2c-scl-internal-delay-ns = <6>;
		status = "disabled";
	};

	i2c1: i2c@e6518000 {
		#address-cells = <1>;
		#size-cells = <0>;
		compatible = "renesas,i2c-r8a7791";
		reg = <0 0xe6518000 0 0x40>;
		interrupts = <GIC_SPI 288 IRQ_TYPE_LEVEL_HIGH>;
		clocks = <&mstp9_clks R8A7791_CLK_I2C1>;
		power-domains = <&cpg_clocks>;
		i2c-scl-internal-delay-ns = <6>;
		status = "disabled";
	};

	i2c2: i2c@e6530000 {
		#address-cells = <1>;
		#size-cells = <0>;
		compatible = "renesas,i2c-r8a7791";
		reg = <0 0xe6530000 0 0x40>;
		interrupts = <GIC_SPI 286 IRQ_TYPE_LEVEL_HIGH>;
		clocks = <&mstp9_clks R8A7791_CLK_I2C2>;
		power-domains = <&cpg_clocks>;
		i2c-scl-internal-delay-ns = <6>;
		status = "disabled";
	};

	i2c3: i2c@e6540000 {
		#address-cells = <1>;
		#size-cells = <0>;
		compatible = "renesas,i2c-r8a7791";
		reg = <0 0xe6540000 0 0x40>;
		interrupts = <GIC_SPI 290 IRQ_TYPE_LEVEL_HIGH>;
		clocks = <&mstp9_clks R8A7791_CLK_I2C3>;
		power-domains = <&cpg_clocks>;
		i2c-scl-internal-delay-ns = <6>;
		status = "disabled";
	};

	i2c4: i2c@e6520000 {
		#address-cells = <1>;
		#size-cells = <0>;
		compatible = "renesas,i2c-r8a7791";
		reg = <0 0xe6520000 0 0x40>;
		interrupts = <GIC_SPI 19 IRQ_TYPE_LEVEL_HIGH>;
		clocks = <&mstp9_clks R8A7791_CLK_I2C4>;
		power-domains = <&cpg_clocks>;
		i2c-scl-internal-delay-ns = <6>;
		status = "disabled";
	};

	i2c5: i2c@e6528000 {
		/* doesn't need pinmux */
		#address-cells = <1>;
		#size-cells = <0>;
		compatible = "renesas,i2c-r8a7791";
		reg = <0 0xe6528000 0 0x40>;
		interrupts = <GIC_SPI 20 IRQ_TYPE_LEVEL_HIGH>;
		clocks = <&mstp9_clks R8A7791_CLK_I2C5>;
		power-domains = <&cpg_clocks>;
		i2c-scl-internal-delay-ns = <110>;
		status = "disabled";
	};

	i2c6: i2c@e60b0000 {
		/* doesn't need pinmux */
		#address-cells = <1>;
		#size-cells = <0>;
		compatible = "renesas,iic-r8a7791", "renesas,rmobile-iic";
		reg = <0 0xe60b0000 0 0x425>;
		interrupts = <GIC_SPI 173 IRQ_TYPE_LEVEL_HIGH>;
		clocks = <&mstp9_clks R8A7791_CLK_IICDVFS>;
		dmas = <&dmac0 0x77>, <&dmac0 0x78>;
		dma-names = "tx", "rx";
		power-domains = <&cpg_clocks>;
		status = "disabled";
	};

	i2c7: i2c@e6500000 {
		#address-cells = <1>;
		#size-cells = <0>;
		compatible = "renesas,iic-r8a7791", "renesas,rmobile-iic";
		reg = <0 0xe6500000 0 0x425>;
		interrupts = <GIC_SPI 174 IRQ_TYPE_LEVEL_HIGH>;
		clocks = <&mstp3_clks R8A7791_CLK_IIC0>;
		dmas = <&dmac0 0x61>, <&dmac0 0x62>;
		dma-names = "tx", "rx";
		power-domains = <&cpg_clocks>;
		status = "disabled";
	};

	i2c8: i2c@e6510000 {
		#address-cells = <1>;
		#size-cells = <0>;
		compatible = "renesas,iic-r8a7791", "renesas,rmobile-iic";
		reg = <0 0xe6510000 0 0x425>;
		interrupts = <GIC_SPI 175 IRQ_TYPE_LEVEL_HIGH>;
		clocks = <&mstp3_clks R8A7791_CLK_IIC1>;
		dmas = <&dmac0 0x65>, <&dmac0 0x66>;
		dma-names = "tx", "rx";
		power-domains = <&cpg_clocks>;
		status = "disabled";
	};

	pfc: pfc@e6060000 {
		compatible = "renesas,pfc-r8a7791";
		reg = <0 0xe6060000 0 0x250>;
	};

	mmcif0: mmc@ee200000 {
		compatible = "renesas,mmcif-r8a7791", "renesas,sh-mmcif";
		reg = <0 0xee200000 0 0x80>;
		interrupts = <GIC_SPI 169 IRQ_TYPE_LEVEL_HIGH>;
		clocks = <&mstp3_clks R8A7791_CLK_MMCIF0>;
		dmas = <&dmac0 0xd1>, <&dmac0 0xd2>;
		dma-names = "tx", "rx";
		power-domains = <&cpg_clocks>;
		reg-io-width = <4>;
		status = "disabled";
		max-frequency = <97500000>;
	};

	sdhi0: sd@ee100000 {
		compatible = "renesas,sdhi-r8a7791";
		reg = <0 0xee100000 0 0x328>;
		interrupts = <GIC_SPI 165 IRQ_TYPE_LEVEL_HIGH>;
		clocks = <&mstp3_clks R8A7791_CLK_SDHI0>;
		dmas = <&dmac1 0xcd>, <&dmac1 0xce>;
		dma-names = "tx", "rx";
		power-domains = <&cpg_clocks>;
		status = "disabled";
	};

	sdhi1: sd@ee140000 {
		compatible = "renesas,sdhi-r8a7791";
		reg = <0 0xee140000 0 0x100>;
		interrupts = <GIC_SPI 167 IRQ_TYPE_LEVEL_HIGH>;
		clocks = <&mstp3_clks R8A7791_CLK_SDHI1>;
		dmas = <&dmac1 0xc1>, <&dmac1 0xc2>;
		dma-names = "tx", "rx";
		power-domains = <&cpg_clocks>;
		status = "disabled";
	};

	sdhi2: sd@ee160000 {
		compatible = "renesas,sdhi-r8a7791";
		reg = <0 0xee160000 0 0x100>;
		interrupts = <GIC_SPI 168 IRQ_TYPE_LEVEL_HIGH>;
		clocks = <&mstp3_clks R8A7791_CLK_SDHI2>;
		dmas = <&dmac1 0xd3>, <&dmac1 0xd4>;
		dma-names = "tx", "rx";
		power-domains = <&cpg_clocks>;
		status = "disabled";
	};

	scifa0: serial@e6c40000 {
		compatible = "renesas,scifa-r8a7791",
			     "renesas,rcar-gen2-scifa", "renesas,scifa";
		reg = <0 0xe6c40000 0 64>;
		interrupts = <GIC_SPI 144 IRQ_TYPE_LEVEL_HIGH>;
		clocks = <&mstp2_clks R8A7791_CLK_SCIFA0>;
		clock-names = "fck";
		dmas = <&dmac0 0x21>, <&dmac0 0x22>;
		dma-names = "tx", "rx";
		power-domains = <&cpg_clocks>;
		status = "disabled";
	};

	scifa1: serial@e6c50000 {
		compatible = "renesas,scifa-r8a7791",
			     "renesas,rcar-gen2-scifa", "renesas,scifa";
		reg = <0 0xe6c50000 0 64>;
		interrupts = <GIC_SPI 145 IRQ_TYPE_LEVEL_HIGH>;
		clocks = <&mstp2_clks R8A7791_CLK_SCIFA1>;
		clock-names = "fck";
		dmas = <&dmac0 0x25>, <&dmac0 0x26>;
		dma-names = "tx", "rx";
		power-domains = <&cpg_clocks>;
		status = "disabled";
	};

	scifa2: serial@e6c60000 {
		compatible = "renesas,scifa-r8a7791",
			     "renesas,rcar-gen2-scifa", "renesas,scifa";
		reg = <0 0xe6c60000 0 64>;
		interrupts = <GIC_SPI 151 IRQ_TYPE_LEVEL_HIGH>;
		clocks = <&mstp2_clks R8A7791_CLK_SCIFA2>;
		clock-names = "fck";
		dmas = <&dmac0 0x27>, <&dmac0 0x28>;
		dma-names = "tx", "rx";
		power-domains = <&cpg_clocks>;
		status = "disabled";
	};

	scifa3: serial@e6c70000 {
		compatible = "renesas,scifa-r8a7791",
			     "renesas,rcar-gen2-scifa", "renesas,scifa";
		reg = <0 0xe6c70000 0 64>;
		interrupts = <GIC_SPI 29 IRQ_TYPE_LEVEL_HIGH>;
		clocks = <&mstp11_clks R8A7791_CLK_SCIFA3>;
		clock-names = "fck";
		dmas = <&dmac0 0x1b>, <&dmac0 0x1c>;
		dma-names = "tx", "rx";
		power-domains = <&cpg_clocks>;
		status = "disabled";
	};

	scifa4: serial@e6c78000 {
		compatible = "renesas,scifa-r8a7791",
			     "renesas,rcar-gen2-scifa", "renesas,scifa";
		reg = <0 0xe6c78000 0 64>;
		interrupts = <GIC_SPI 30 IRQ_TYPE_LEVEL_HIGH>;
		clocks = <&mstp11_clks R8A7791_CLK_SCIFA4>;
		clock-names = "fck";
		dmas = <&dmac0 0x1f>, <&dmac0 0x20>;
		dma-names = "tx", "rx";
		power-domains = <&cpg_clocks>;
		status = "disabled";
	};

	scifa5: serial@e6c80000 {
		compatible = "renesas,scifa-r8a7791",
			     "renesas,rcar-gen2-scifa", "renesas,scifa";
		reg = <0 0xe6c80000 0 64>;
		interrupts = <GIC_SPI 31 IRQ_TYPE_LEVEL_HIGH>;
		clocks = <&mstp11_clks R8A7791_CLK_SCIFA5>;
		clock-names = "fck";
		dmas = <&dmac0 0x23>, <&dmac0 0x24>;
		dma-names = "tx", "rx";
		power-domains = <&cpg_clocks>;
		status = "disabled";
	};

	scifb0: serial@e6c20000 {
		compatible = "renesas,scifb-r8a7791",
			     "renesas,rcar-gen2-scifb", "renesas,scifb";
		reg = <0 0xe6c20000 0 64>;
		interrupts = <GIC_SPI 148 IRQ_TYPE_LEVEL_HIGH>;
		clocks = <&mstp2_clks R8A7791_CLK_SCIFB0>;
		clock-names = "fck";
		dmas = <&dmac0 0x3d>, <&dmac0 0x3e>;
		dma-names = "tx", "rx";
		power-domains = <&cpg_clocks>;
		status = "disabled";
	};

	scifb1: serial@e6c30000 {
		compatible = "renesas,scifb-r8a7791",
			     "renesas,rcar-gen2-scifb", "renesas,scifb";
		reg = <0 0xe6c30000 0 64>;
		interrupts = <GIC_SPI 149 IRQ_TYPE_LEVEL_HIGH>;
		clocks = <&mstp2_clks R8A7791_CLK_SCIFB1>;
		clock-names = "fck";
		dmas = <&dmac0 0x19>, <&dmac0 0x1a>;
		dma-names = "tx", "rx";
		power-domains = <&cpg_clocks>;
		status = "disabled";
	};

	scifb2: serial@e6ce0000 {
		compatible = "renesas,scifb-r8a7791",
			     "renesas,rcar-gen2-scifb", "renesas,scifb";
		reg = <0 0xe6ce0000 0 64>;
		interrupts = <GIC_SPI 150 IRQ_TYPE_LEVEL_HIGH>;
		clocks = <&mstp2_clks R8A7791_CLK_SCIFB2>;
		clock-names = "fck";
		dmas = <&dmac0 0x1d>, <&dmac0 0x1e>;
		dma-names = "tx", "rx";
		power-domains = <&cpg_clocks>;
		status = "disabled";
	};

	scif0: serial@e6e60000 {
		compatible = "renesas,scif-r8a7791", "renesas,rcar-gen2-scif",
			     "renesas,scif";
		reg = <0 0xe6e60000 0 64>;
		interrupts = <GIC_SPI 152 IRQ_TYPE_LEVEL_HIGH>;
		clocks = <&mstp7_clks R8A7791_CLK_SCIF0>, <&zs_clk>,
			 <&scif_clk>;
		clock-names = "fck", "brg_int", "scif_clk";
		dmas = <&dmac0 0x29>, <&dmac0 0x2a>;
		dma-names = "tx", "rx";
		power-domains = <&cpg_clocks>;
		status = "disabled";
	};

	scif1: serial@e6e68000 {
		compatible = "renesas,scif-r8a7791", "renesas,rcar-gen2-scif",
			     "renesas,scif";
		reg = <0 0xe6e68000 0 64>;
		interrupts = <GIC_SPI 153 IRQ_TYPE_LEVEL_HIGH>;
		clocks = <&mstp7_clks R8A7791_CLK_SCIF1>, <&zs_clk>,
			 <&scif_clk>;
		clock-names = "fck", "brg_int", "scif_clk";
		dmas = <&dmac0 0x2d>, <&dmac0 0x2e>;
		dma-names = "tx", "rx";
		power-domains = <&cpg_clocks>;
		status = "disabled";
	};

	scif2: serial@e6e58000 {
		compatible = "renesas,scif-r8a7791", "renesas,rcar-gen2-scif",
			     "renesas,scif";
		reg = <0 0xe6e58000 0 64>;
		interrupts = <GIC_SPI 22 IRQ_TYPE_LEVEL_HIGH>;
		clocks = <&mstp7_clks R8A7791_CLK_SCIF2>, <&zs_clk>,
			 <&scif_clk>;
		clock-names = "fck", "brg_int", "scif_clk";
		dmas = <&dmac0 0x2b>, <&dmac0 0x2c>;
		dma-names = "tx", "rx";
		power-domains = <&cpg_clocks>;
		status = "disabled";
	};

	scif3: serial@e6ea8000 {
		compatible = "renesas,scif-r8a7791", "renesas,rcar-gen2-scif",
			     "renesas,scif";
		reg = <0 0xe6ea8000 0 64>;
		interrupts = <GIC_SPI 23 IRQ_TYPE_LEVEL_HIGH>;
		clocks = <&mstp7_clks R8A7791_CLK_SCIF3>, <&zs_clk>,
			 <&scif_clk>;
		clock-names = "fck", "brg_int", "scif_clk";
		dmas = <&dmac0 0x2f>, <&dmac0 0x30>;
		dma-names = "tx", "rx";
		power-domains = <&cpg_clocks>;
		status = "disabled";
	};

	scif4: serial@e6ee0000 {
		compatible = "renesas,scif-r8a7791", "renesas,rcar-gen2-scif",
			     "renesas,scif";
		reg = <0 0xe6ee0000 0 64>;
		interrupts = <GIC_SPI 24 IRQ_TYPE_LEVEL_HIGH>;
		clocks = <&mstp7_clks R8A7791_CLK_SCIF4>, <&zs_clk>,
			 <&scif_clk>;
		clock-names = "fck", "brg_int", "scif_clk";
		dmas = <&dmac0 0xfb>, <&dmac0 0xfc>;
		dma-names = "tx", "rx";
		power-domains = <&cpg_clocks>;
		status = "disabled";
	};

	scif5: serial@e6ee8000 {
		compatible = "renesas,scif-r8a7791", "renesas,rcar-gen2-scif",
			     "renesas,scif";
		reg = <0 0xe6ee8000 0 64>;
		interrupts = <GIC_SPI 25 IRQ_TYPE_LEVEL_HIGH>;
		clocks = <&mstp7_clks R8A7791_CLK_SCIF5>, <&zs_clk>,
			 <&scif_clk>;
		clock-names = "fck", "brg_int", "scif_clk";
		dmas = <&dmac0 0xfd>, <&dmac0 0xfe>;
		dma-names = "tx", "rx";
		power-domains = <&cpg_clocks>;
		status = "disabled";
	};

	hscif0: serial@e62c0000 {
		compatible = "renesas,hscif-r8a7791",
			     "renesas,rcar-gen2-hscif", "renesas,hscif";
		reg = <0 0xe62c0000 0 96>;
		interrupts = <GIC_SPI 154 IRQ_TYPE_LEVEL_HIGH>;
		clocks = <&mstp7_clks R8A7791_CLK_HSCIF0>, <&zs_clk>,
			 <&scif_clk>;
		clock-names = "fck", "brg_int", "scif_clk";
		dmas = <&dmac0 0x39>, <&dmac0 0x3a>;
		dma-names = "tx", "rx";
		power-domains = <&cpg_clocks>;
		status = "disabled";
	};

	hscif1: serial@e62c8000 {
		compatible = "renesas,hscif-r8a7791",
			     "renesas,rcar-gen2-hscif", "renesas,hscif";
		reg = <0 0xe62c8000 0 96>;
		interrupts = <GIC_SPI 155 IRQ_TYPE_LEVEL_HIGH>;
		clocks = <&mstp7_clks R8A7791_CLK_HSCIF1>, <&zs_clk>,
			 <&scif_clk>;
		clock-names = "fck", "brg_int", "scif_clk";
		dmas = <&dmac0 0x4d>, <&dmac0 0x4e>;
		dma-names = "tx", "rx";
		power-domains = <&cpg_clocks>;
		status = "disabled";
	};

	hscif2: serial@e62d0000 {
		compatible = "renesas,hscif-r8a7791",
			     "renesas,rcar-gen2-hscif", "renesas,hscif";
		reg = <0 0xe62d0000 0 96>;
		interrupts = <GIC_SPI 21 IRQ_TYPE_LEVEL_HIGH>;
		clocks = <&mstp7_clks R8A7791_CLK_HSCIF2>, <&zs_clk>,
			 <&scif_clk>;
		clock-names = "fck", "brg_int", "scif_clk";
		dmas = <&dmac0 0x3b>, <&dmac0 0x3c>;
		dma-names = "tx", "rx";
		power-domains = <&cpg_clocks>;
		status = "disabled";
	};

	ether: ethernet@ee700000 {
		compatible = "renesas,ether-r8a7791";
		reg = <0 0xee700000 0 0x400>;
		interrupts = <GIC_SPI 162 IRQ_TYPE_LEVEL_HIGH>;
		clocks = <&mstp8_clks R8A7791_CLK_ETHER>;
		power-domains = <&cpg_clocks>;
		phy-mode = "rmii";
		#address-cells = <1>;
		#size-cells = <0>;
		status = "disabled";
	};

	avb: ethernet@e6800000 {
		compatible = "renesas,etheravb-r8a7791",
			     "renesas,etheravb-rcar-gen2";
		reg = <0 0xe6800000 0 0x800>, <0 0xee0e8000 0 0x4000>;
		interrupts = <GIC_SPI 163 IRQ_TYPE_LEVEL_HIGH>;
		clocks = <&mstp8_clks R8A7791_CLK_ETHERAVB>;
		power-domains = <&cpg_clocks>;
		#address-cells = <1>;
		#size-cells = <0>;
		status = "disabled";
	};

	sata0: sata@ee300000 {
		compatible = "renesas,sata-r8a7791";
		reg = <0 0xee300000 0 0x2000>;
		interrupts = <GIC_SPI 105 IRQ_TYPE_LEVEL_HIGH>;
		clocks = <&mstp8_clks R8A7791_CLK_SATA0>;
		power-domains = <&cpg_clocks>;
		status = "disabled";
	};

	sata1: sata@ee500000 {
		compatible = "renesas,sata-r8a7791";
		reg = <0 0xee500000 0 0x2000>;
		interrupts = <GIC_SPI 106 IRQ_TYPE_LEVEL_HIGH>;
		clocks = <&mstp8_clks R8A7791_CLK_SATA1>;
		power-domains = <&cpg_clocks>;
		status = "disabled";
	};

	hsusb: usb@e6590000 {
		compatible = "renesas,usbhs-r8a7791", "renesas,rcar-gen2-usbhs";
		reg = <0 0xe6590000 0 0x100>;
		interrupts = <GIC_SPI 107 IRQ_TYPE_LEVEL_HIGH>;
		clocks = <&mstp7_clks R8A7791_CLK_HSUSB>;
		dmas = <&usb_dmac0 0>, <&usb_dmac0 1>,
		       <&usb_dmac1 0>, <&usb_dmac1 1>;
		dma-names = "ch0", "ch1", "ch2", "ch3";
		power-domains = <&cpg_clocks>;
		renesas,buswait = <4>;
		phys = <&usb0 1>;
		phy-names = "usb";
		status = "disabled";
	};

	usbphy: usb-phy@e6590100 {
		compatible = "renesas,usb-phy-r8a7791";
		reg = <0 0xe6590100 0 0x100>;
		#address-cells = <1>;
		#size-cells = <0>;
		clocks = <&mstp7_clks R8A7791_CLK_HSUSB>;
		clock-names = "usbhs";
		power-domains = <&cpg_clocks>;
		status = "disabled";

		usb0: usb-channel@0 {
			reg = <0>;
			#phy-cells = <1>;
		};
		usb2: usb-channel@2 {
			reg = <2>;
			#phy-cells = <1>;
		};
	};

	vin0: video@e6ef0000 {
		compatible = "renesas,vin-r8a7791";
		reg = <0 0xe6ef0000 0 0x1000>;
		interrupts = <GIC_SPI 188 IRQ_TYPE_LEVEL_HIGH>;
		clocks = <&mstp8_clks R8A7791_CLK_VIN0>;
		power-domains = <&cpg_clocks>;
		status = "disabled";
	};

	vin1: video@e6ef1000 {
		compatible = "renesas,vin-r8a7791";
		reg = <0 0xe6ef1000 0 0x1000>;
		interrupts = <GIC_SPI 189 IRQ_TYPE_LEVEL_HIGH>;
		clocks = <&mstp8_clks R8A7791_CLK_VIN1>;
		power-domains = <&cpg_clocks>;
		status = "disabled";
	};

	vin2: video@e6ef2000 {
		compatible = "renesas,vin-r8a7791";
		reg = <0 0xe6ef2000 0 0x1000>;
		interrupts = <GIC_SPI 190 IRQ_TYPE_LEVEL_HIGH>;
		clocks = <&mstp8_clks R8A7791_CLK_VIN2>;
		power-domains = <&cpg_clocks>;
		status = "disabled";
	};

	vsp1@fe928000 {
		compatible = "renesas,vsp1";
		reg = <0 0xfe928000 0 0x8000>;
		interrupts = <GIC_SPI 267 IRQ_TYPE_LEVEL_HIGH>;
		clocks = <&mstp1_clks R8A7791_CLK_VSP1_S>;
		power-domains = <&cpg_clocks>;

		renesas,has-lut;
		renesas,has-sru;
		renesas,#rpf = <5>;
		renesas,#uds = <3>;
		renesas,#wpf = <4>;
	};

	vsp1@fe930000 {
		compatible = "renesas,vsp1";
		reg = <0 0xfe930000 0 0x8000>;
		interrupts = <GIC_SPI 246 IRQ_TYPE_LEVEL_HIGH>;
		clocks = <&mstp1_clks R8A7791_CLK_VSP1_DU0>;
		power-domains = <&cpg_clocks>;

		renesas,has-lif;
		renesas,has-lut;
		renesas,#rpf = <4>;
		renesas,#uds = <1>;
		renesas,#wpf = <4>;
	};

	vsp1@fe938000 {
		compatible = "renesas,vsp1";
		reg = <0 0xfe938000 0 0x8000>;
		interrupts = <GIC_SPI 247 IRQ_TYPE_LEVEL_HIGH>;
		clocks = <&mstp1_clks R8A7791_CLK_VSP1_DU1>;
		power-domains = <&cpg_clocks>;

		renesas,has-lif;
		renesas,has-lut;
		renesas,#rpf = <4>;
		renesas,#uds = <1>;
		renesas,#wpf = <4>;
	};

	du: display@feb00000 {
		compatible = "renesas,du-r8a7791";
		reg = <0 0xfeb00000 0 0x40000>,
		      <0 0xfeb90000 0 0x1c>;
		reg-names = "du", "lvds.0";
		interrupts = <GIC_SPI 256 IRQ_TYPE_LEVEL_HIGH>,
			     <GIC_SPI 268 IRQ_TYPE_LEVEL_HIGH>;
		clocks = <&mstp7_clks R8A7791_CLK_DU0>,
			 <&mstp7_clks R8A7791_CLK_DU1>,
			 <&mstp7_clks R8A7791_CLK_LVDS0>;
		clock-names = "du.0", "du.1", "lvds.0";
		status = "disabled";

		ports {
			#address-cells = <1>;
			#size-cells = <0>;

			port@0 {
				reg = <0>;
				du_out_rgb: endpoint {
				};
			};
			port@1 {
				reg = <1>;
				du_out_lvds0: endpoint {
				};
			};
		};
	};

	can0: can@e6e80000 {
		compatible = "renesas,can-r8a7791", "renesas,rcar-gen2-can";
		reg = <0 0xe6e80000 0 0x1000>;
		interrupts = <GIC_SPI 186 IRQ_TYPE_LEVEL_HIGH>;
		clocks = <&mstp9_clks R8A7791_CLK_RCAN0>,
			 <&cpg_clocks R8A7791_CLK_RCAN>, <&can_clk>;
		clock-names = "clkp1", "clkp2", "can_clk";
		power-domains = <&cpg_clocks>;
		status = "disabled";
	};

	can1: can@e6e88000 {
		compatible = "renesas,can-r8a7791", "renesas,rcar-gen2-can";
		reg = <0 0xe6e88000 0 0x1000>;
		interrupts = <GIC_SPI 187 IRQ_TYPE_LEVEL_HIGH>;
		clocks = <&mstp9_clks R8A7791_CLK_RCAN1>,
			 <&cpg_clocks R8A7791_CLK_RCAN>, <&can_clk>;
		clock-names = "clkp1", "clkp2", "can_clk";
		power-domains = <&cpg_clocks>;
		status = "disabled";
	};

	jpu: jpeg-codec@fe980000 {
		compatible = "renesas,jpu-r8a7791", "renesas,rcar-gen2-jpu";
		reg = <0 0xfe980000 0 0x10300>;
		interrupts = <GIC_SPI 272 IRQ_TYPE_LEVEL_HIGH>;
		clocks = <&mstp1_clks R8A7791_CLK_JPU>;
		power-domains = <&cpg_clocks>;
	};

	clocks {
		#address-cells = <2>;
		#size-cells = <2>;
		ranges;

		/* External root clock */
		extal_clk: extal {
			compatible = "fixed-clock";
			#clock-cells = <0>;
			/* This value must be overriden by the board. */
			clock-frequency = <0>;
		};

		/*
		 * The external audio clocks are configured as 0 Hz fixed frequency clocks by
		 * default. Boards that provide audio clocks should override them.
		 */
		audio_clk_a: audio_clk_a {
			compatible = "fixed-clock";
			#clock-cells = <0>;
			clock-frequency = <0>;
		};
		audio_clk_b: audio_clk_b {
			compatible = "fixed-clock";
			#clock-cells = <0>;
			clock-frequency = <0>;
		};
		audio_clk_c: audio_clk_c {
			compatible = "fixed-clock";
			#clock-cells = <0>;
			clock-frequency = <0>;
		};

		/* External PCIe clock - can be overridden by the board */
		pcie_bus_clk: pcie_bus {
			compatible = "fixed-clock";
			#clock-cells = <0>;
<<<<<<< HEAD
			clock-frequency = <100000000>;
			status = "disabled";
=======
			clock-frequency = <0>;
>>>>>>> 584a420d
		};

		/* External SCIF clock */
		scif_clk: scif {
			compatible = "fixed-clock";
			#clock-cells = <0>;
			/* This value must be overridden by the board. */
			clock-frequency = <0>;
		};

		/* External USB clock - can be overridden by the board */
		usb_extal_clk: usb_extal {
			compatible = "fixed-clock";
			#clock-cells = <0>;
			clock-frequency = <48000000>;
		};

		/* External CAN clock */
		can_clk: can_clk {
			compatible = "fixed-clock";
			#clock-cells = <0>;
			/* This value must be overridden by the board. */
			clock-frequency = <0>;
<<<<<<< HEAD
			status = "disabled";
=======
>>>>>>> 584a420d
		};

		/* Special CPG clocks */
		cpg_clocks: cpg_clocks@e6150000 {
			compatible = "renesas,r8a7791-cpg-clocks",
				     "renesas,rcar-gen2-cpg-clocks";
			reg = <0 0xe6150000 0 0x1000>;
			clocks = <&extal_clk &usb_extal_clk>;
			#clock-cells = <1>;
			clock-output-names = "main", "pll0", "pll1", "pll3",
					     "lb", "qspi", "sdh", "sd0", "z",
					     "rcan", "adsp";
			#power-domain-cells = <0>;
		};

		/* Variable factor clocks */
		sd2_clk: sd2@e6150078 {
			compatible = "renesas,r8a7791-div6-clock", "renesas,cpg-div6-clock";
			reg = <0 0xe6150078 0 4>;
			clocks = <&pll1_div2_clk>;
			#clock-cells = <0>;
		};
		sd3_clk: sd3@e615026c {
			compatible = "renesas,r8a7791-div6-clock", "renesas,cpg-div6-clock";
			reg = <0 0xe615026c 0 4>;
			clocks = <&pll1_div2_clk>;
			#clock-cells = <0>;
		};
		mmc0_clk: mmc0@e6150240 {
			compatible = "renesas,r8a7791-div6-clock", "renesas,cpg-div6-clock";
			reg = <0 0xe6150240 0 4>;
			clocks = <&pll1_div2_clk>;
			#clock-cells = <0>;
		};
		ssp_clk: ssp@e6150248 {
			compatible = "renesas,r8a7791-div6-clock", "renesas,cpg-div6-clock";
			reg = <0 0xe6150248 0 4>;
			clocks = <&pll1_div2_clk>;
			#clock-cells = <0>;
		};
		ssprs_clk: ssprs@e615024c {
			compatible = "renesas,r8a7791-div6-clock", "renesas,cpg-div6-clock";
			reg = <0 0xe615024c 0 4>;
			clocks = <&pll1_div2_clk>;
			#clock-cells = <0>;
		};

		/* Fixed factor clocks */
		pll1_div2_clk: pll1_div2 {
			compatible = "fixed-factor-clock";
			clocks = <&cpg_clocks R8A7791_CLK_PLL1>;
			#clock-cells = <0>;
			clock-div = <2>;
			clock-mult = <1>;
		};
		zg_clk: zg {
			compatible = "fixed-factor-clock";
			clocks = <&cpg_clocks R8A7791_CLK_PLL1>;
			#clock-cells = <0>;
			clock-div = <3>;
			clock-mult = <1>;
		};
		zx_clk: zx {
			compatible = "fixed-factor-clock";
			clocks = <&cpg_clocks R8A7791_CLK_PLL1>;
			#clock-cells = <0>;
			clock-div = <3>;
			clock-mult = <1>;
		};
		zs_clk: zs {
			compatible = "fixed-factor-clock";
			clocks = <&cpg_clocks R8A7791_CLK_PLL1>;
			#clock-cells = <0>;
			clock-div = <6>;
			clock-mult = <1>;
		};
		hp_clk: hp {
			compatible = "fixed-factor-clock";
			clocks = <&cpg_clocks R8A7791_CLK_PLL1>;
			#clock-cells = <0>;
			clock-div = <12>;
			clock-mult = <1>;
		};
		i_clk: i {
			compatible = "fixed-factor-clock";
			clocks = <&cpg_clocks R8A7791_CLK_PLL1>;
			#clock-cells = <0>;
			clock-div = <2>;
			clock-mult = <1>;
		};
		b_clk: b {
			compatible = "fixed-factor-clock";
			clocks = <&cpg_clocks R8A7791_CLK_PLL1>;
			#clock-cells = <0>;
			clock-div = <12>;
			clock-mult = <1>;
		};
		p_clk: p {
			compatible = "fixed-factor-clock";
			clocks = <&cpg_clocks R8A7791_CLK_PLL1>;
			#clock-cells = <0>;
			clock-div = <24>;
			clock-mult = <1>;
		};
		cl_clk: cl {
			compatible = "fixed-factor-clock";
			clocks = <&cpg_clocks R8A7791_CLK_PLL1>;
			#clock-cells = <0>;
			clock-div = <48>;
			clock-mult = <1>;
		};
		m2_clk: m2 {
			compatible = "fixed-factor-clock";
			clocks = <&cpg_clocks R8A7791_CLK_PLL1>;
			#clock-cells = <0>;
			clock-div = <8>;
			clock-mult = <1>;
		};
		rclk_clk: rclk {
			compatible = "fixed-factor-clock";
			clocks = <&cpg_clocks R8A7791_CLK_PLL1>;
			#clock-cells = <0>;
			clock-div = <(48 * 1024)>;
			clock-mult = <1>;
		};
		oscclk_clk: oscclk {
			compatible = "fixed-factor-clock";
			clocks = <&cpg_clocks R8A7791_CLK_PLL1>;
			#clock-cells = <0>;
			clock-div = <(12 * 1024)>;
			clock-mult = <1>;
		};
		zb3_clk: zb3 {
			compatible = "fixed-factor-clock";
			clocks = <&cpg_clocks R8A7791_CLK_PLL3>;
			#clock-cells = <0>;
			clock-div = <4>;
			clock-mult = <1>;
		};
		zb3d2_clk: zb3d2 {
			compatible = "fixed-factor-clock";
			clocks = <&cpg_clocks R8A7791_CLK_PLL3>;
			#clock-cells = <0>;
			clock-div = <8>;
			clock-mult = <1>;
		};
		ddr_clk: ddr {
			compatible = "fixed-factor-clock";
			clocks = <&cpg_clocks R8A7791_CLK_PLL3>;
			#clock-cells = <0>;
			clock-div = <8>;
			clock-mult = <1>;
		};
		mp_clk: mp {
			compatible = "fixed-factor-clock";
			clocks = <&pll1_div2_clk>;
			#clock-cells = <0>;
			clock-div = <15>;
			clock-mult = <1>;
		};
		cp_clk: cp {
			compatible = "fixed-factor-clock";
			clocks = <&extal_clk>;
			#clock-cells = <0>;
			clock-div = <2>;
			clock-mult = <1>;
		};

		/* Gate clocks */
		mstp0_clks: mstp0_clks@e6150130 {
			compatible = "renesas,r8a7791-mstp-clocks", "renesas,cpg-mstp-clocks";
			reg = <0 0xe6150130 0 4>, <0 0xe6150030 0 4>;
			clocks = <&mp_clk>;
			#clock-cells = <1>;
			clock-indices = <R8A7791_CLK_MSIOF0>;
			clock-output-names = "msiof0";
		};
		mstp1_clks: mstp1_clks@e6150134 {
			compatible = "renesas,r8a7791-mstp-clocks", "renesas,cpg-mstp-clocks";
			reg = <0 0xe6150134 0 4>, <0 0xe6150038 0 4>;
			clocks = <&zs_clk>, <&zs_clk>, <&m2_clk>, <&zs_clk>, <&p_clk>,
				 <&zg_clk>, <&zs_clk>, <&zs_clk>, <&zs_clk>, <&p_clk>,
				 <&p_clk>, <&rclk_clk>, <&cp_clk>, <&zs_clk>, <&zs_clk>,
				 <&zs_clk>;
			#clock-cells = <1>;
			clock-indices = <
				R8A7791_CLK_VCP0 R8A7791_CLK_VPC0 R8A7791_CLK_JPU
				R8A7791_CLK_SSP1 R8A7791_CLK_TMU1 R8A7791_CLK_3DG
				R8A7791_CLK_2DDMAC R8A7791_CLK_FDP1_1 R8A7791_CLK_FDP1_0
				R8A7791_CLK_TMU3 R8A7791_CLK_TMU2 R8A7791_CLK_CMT0
				R8A7791_CLK_TMU0 R8A7791_CLK_VSP1_DU1 R8A7791_CLK_VSP1_DU0
				R8A7791_CLK_VSP1_S
			>;
			clock-output-names =
				"vcp0", "vpc0", "jpu", "ssp1", "tmu1", "3dg",
				"2ddmac", "fdp1-1", "fdp1-0", "tmu3", "tmu2", "cmt0",
				"tmu0", "vsp1-du1", "vsp1-du0", "vsp1-sy";
		};
		mstp2_clks: mstp2_clks@e6150138 {
			compatible = "renesas,r8a7791-mstp-clocks", "renesas,cpg-mstp-clocks";
			reg = <0 0xe6150138 0 4>, <0 0xe6150040 0 4>;
			clocks = <&mp_clk>, <&mp_clk>, <&mp_clk>, <&mp_clk>, <&mp_clk>,
				 <&mp_clk>, <&mp_clk>, <&mp_clk>,
				 <&zs_clk>, <&zs_clk>;
			#clock-cells = <1>;
			clock-indices = <
				R8A7791_CLK_SCIFA2 R8A7791_CLK_SCIFA1 R8A7791_CLK_SCIFA0
				R8A7791_CLK_MSIOF2 R8A7791_CLK_SCIFB0 R8A7791_CLK_SCIFB1
				R8A7791_CLK_MSIOF1 R8A7791_CLK_SCIFB2
				R8A7791_CLK_SYS_DMAC1 R8A7791_CLK_SYS_DMAC0
			>;
			clock-output-names =
				"scifa2", "scifa1", "scifa0", "msiof2", "scifb0",
				"scifb1", "msiof1", "scifb2",
				"sys-dmac1", "sys-dmac0";
		};
		mstp3_clks: mstp3_clks@e615013c {
			compatible = "renesas,r8a7791-mstp-clocks", "renesas,cpg-mstp-clocks";
			reg = <0 0xe615013c 0 4>, <0 0xe6150048 0 4>;
			clocks = <&cp_clk>, <&sd3_clk>, <&sd2_clk>, <&cpg_clocks R8A7791_CLK_SD0>,
				 <&mmc0_clk>, <&hp_clk>, <&mp_clk>, <&hp_clk>, <&mp_clk>, <&rclk_clk>,
				 <&hp_clk>, <&hp_clk>;
			#clock-cells = <1>;
			clock-indices = <
				R8A7791_CLK_TPU0 R8A7791_CLK_SDHI2 R8A7791_CLK_SDHI1 R8A7791_CLK_SDHI0
				R8A7791_CLK_MMCIF0 R8A7791_CLK_IIC0 R8A7791_CLK_PCIEC R8A7791_CLK_IIC1
				R8A7791_CLK_SSUSB R8A7791_CLK_CMT1
				R8A7791_CLK_USBDMAC0 R8A7791_CLK_USBDMAC1
			>;
			clock-output-names =
				"tpu0", "sdhi2", "sdhi1", "sdhi0",
				"mmcif0", "i2c7", "pciec", "i2c8", "ssusb", "cmt1",
				"usbdmac0", "usbdmac1";
		};
		mstp4_clks: mstp4_clks@e6150140 {
			compatible = "renesas,r8a7791-mstp-clocks", "renesas,cpg-mstp-clocks";
			reg = <0 0xe6150140 0 4>, <0 0xe615004c 0 4>;
			clocks = <&cp_clk>;
			#clock-cells = <1>;
			clock-indices = <R8A7791_CLK_IRQC>;
			clock-output-names = "irqc";
		};
		mstp5_clks: mstp5_clks@e6150144 {
			compatible = "renesas,r8a7791-mstp-clocks", "renesas,cpg-mstp-clocks";
			reg = <0 0xe6150144 0 4>, <0 0xe615003c 0 4>;
			clocks = <&hp_clk>, <&hp_clk>, <&cpg_clocks R8A7791_CLK_ADSP>,
				 <&extal_clk>, <&p_clk>;
			#clock-cells = <1>;
			clock-indices = <
				R8A7791_CLK_AUDIO_DMAC0 R8A7791_CLK_AUDIO_DMAC1
				R8A7791_CLK_ADSP_MOD R8A7791_CLK_THERMAL
				R8A7791_CLK_PWM
			>;
			clock-output-names = "audmac0", "audmac1", "adsp_mod",
					     "thermal", "pwm";
		};
		mstp7_clks: mstp7_clks@e615014c {
			compatible = "renesas,r8a7791-mstp-clocks", "renesas,cpg-mstp-clocks";
			reg = <0 0xe615014c 0 4>, <0 0xe61501c4 0 4>;
			clocks = <&mp_clk>,  <&hp_clk>, <&zs_clk>, <&p_clk>, <&p_clk>, <&zs_clk>,
				 <&zs_clk>, <&p_clk>, <&p_clk>, <&p_clk>, <&p_clk>,
				 <&zx_clk>, <&zx_clk>, <&zx_clk>;
			#clock-cells = <1>;
			clock-indices = <
				R8A7791_CLK_EHCI R8A7791_CLK_HSUSB R8A7791_CLK_HSCIF2 R8A7791_CLK_SCIF5
				R8A7791_CLK_SCIF4 R8A7791_CLK_HSCIF1 R8A7791_CLK_HSCIF0
				R8A7791_CLK_SCIF3 R8A7791_CLK_SCIF2 R8A7791_CLK_SCIF1
				R8A7791_CLK_SCIF0 R8A7791_CLK_DU1 R8A7791_CLK_DU0
				R8A7791_CLK_LVDS0
			>;
			clock-output-names =
				"ehci", "hsusb", "hscif2", "scif5", "scif4", "hscif1", "hscif0",
				"scif3", "scif2", "scif1", "scif0", "du1", "du0", "lvds0";
		};
		mstp8_clks: mstp8_clks@e6150990 {
			compatible = "renesas,r8a7791-mstp-clocks", "renesas,cpg-mstp-clocks";
			reg = <0 0xe6150990 0 4>, <0 0xe61509a0 0 4>;
			clocks = <&zx_clk>, <&hp_clk>, <&zg_clk>, <&zg_clk>,
			         <&zg_clk>, <&hp_clk>, <&p_clk>, <&zs_clk>,
				 <&zs_clk>;
			#clock-cells = <1>;
			clock-indices = <
				R8A7791_CLK_IPMMU_SGX R8A7791_CLK_MLB
				R8A7791_CLK_VIN2 R8A7791_CLK_VIN1 R8A7791_CLK_VIN0
				R8A7791_CLK_ETHERAVB R8A7791_CLK_ETHER
				R8A7791_CLK_SATA1 R8A7791_CLK_SATA0
			>;
			clock-output-names =
				"ipmmu_sgx", "mlb", "vin2", "vin1", "vin0",
				"etheravb", "ether", "sata1", "sata0";
		};
		mstp9_clks: mstp9_clks@e6150994 {
			compatible = "renesas,r8a7791-mstp-clocks", "renesas,cpg-mstp-clocks";
			reg = <0 0xe6150994 0 4>, <0 0xe61509a4 0 4>;
			clocks = <&cp_clk>, <&cp_clk>, <&cp_clk>, <&cp_clk>,
				 <&cp_clk>, <&cp_clk>, <&cp_clk>, <&cp_clk>,
				 <&p_clk>, <&p_clk>, <&cpg_clocks R8A7791_CLK_QSPI>, <&hp_clk>,
				 <&cp_clk>, <&hp_clk>, <&hp_clk>, <&hp_clk>,
				 <&hp_clk>, <&hp_clk>;
			#clock-cells = <1>;
			clock-indices = <
				R8A7791_CLK_GPIO7 R8A7791_CLK_GPIO6 R8A7791_CLK_GPIO5 R8A7791_CLK_GPIO4
				R8A7791_CLK_GPIO3 R8A7791_CLK_GPIO2 R8A7791_CLK_GPIO1 R8A7791_CLK_GPIO0
				R8A7791_CLK_RCAN1 R8A7791_CLK_RCAN0 R8A7791_CLK_QSPI_MOD R8A7791_CLK_I2C5
				R8A7791_CLK_IICDVFS R8A7791_CLK_I2C4 R8A7791_CLK_I2C3 R8A7791_CLK_I2C2
				R8A7791_CLK_I2C1 R8A7791_CLK_I2C0
			>;
			clock-output-names =
				"gpio7", "gpio6", "gpio5", "gpio4", "gpio3", "gpio2", "gpio1", "gpio0",
				"rcan1", "rcan0", "qspi_mod", "i2c5", "i2c6", "i2c4", "i2c3", "i2c2",
				"i2c1", "i2c0";
		};
		mstp10_clks: mstp10_clks@e6150998 {
			compatible = "renesas,r8a7791-mstp-clocks", "renesas,cpg-mstp-clocks";
			reg = <0 0xe6150998 0 4>, <0 0xe61509a8 0 4>;
			clocks = <&p_clk>,
				<&p_clk>, <&p_clk>, <&p_clk>, <&p_clk>, <&p_clk>,
				<&p_clk>, <&p_clk>, <&p_clk>, <&p_clk>, <&p_clk>,
				<&p_clk>,
				<&mstp10_clks R8A7791_CLK_SCU_ALL>, <&mstp10_clks R8A7791_CLK_SCU_ALL>,
				<&mstp10_clks R8A7791_CLK_SCU_ALL>, <&mstp10_clks R8A7791_CLK_SCU_ALL>,
				<&mstp10_clks R8A7791_CLK_SCU_ALL>, <&mstp10_clks R8A7791_CLK_SCU_ALL>,
				<&mstp10_clks R8A7791_CLK_SCU_ALL>, <&mstp10_clks R8A7791_CLK_SCU_ALL>,
				<&mstp10_clks R8A7791_CLK_SCU_ALL>, <&mstp10_clks R8A7791_CLK_SCU_ALL>,
				<&mstp10_clks R8A7791_CLK_SCU_ALL>, <&mstp10_clks R8A7791_CLK_SCU_ALL>,
				<&mstp10_clks R8A7791_CLK_SCU_ALL>, <&mstp10_clks R8A7791_CLK_SCU_ALL>;

			#clock-cells = <1>;
			clock-indices = <
				R8A7791_CLK_SSI_ALL
				R8A7791_CLK_SSI9 R8A7791_CLK_SSI8 R8A7791_CLK_SSI7 R8A7791_CLK_SSI6 R8A7791_CLK_SSI5
				R8A7791_CLK_SSI4 R8A7791_CLK_SSI3 R8A7791_CLK_SSI2 R8A7791_CLK_SSI1 R8A7791_CLK_SSI0
				R8A7791_CLK_SCU_ALL
				R8A7791_CLK_SCU_DVC1 R8A7791_CLK_SCU_DVC0
				R8A7791_CLK_SCU_CTU1_MIX1 R8A7791_CLK_SCU_CTU0_MIX0
				R8A7791_CLK_SCU_SRC9 R8A7791_CLK_SCU_SRC8 R8A7791_CLK_SCU_SRC7 R8A7791_CLK_SCU_SRC6 R8A7791_CLK_SCU_SRC5
				R8A7791_CLK_SCU_SRC4 R8A7791_CLK_SCU_SRC3 R8A7791_CLK_SCU_SRC2 R8A7791_CLK_SCU_SRC1 R8A7791_CLK_SCU_SRC0
			>;
			clock-output-names =
				"ssi-all",
				"ssi9", "ssi8", "ssi7", "ssi6", "ssi5",
				"ssi4", "ssi3", "ssi2", "ssi1", "ssi0",
				"scu-all",
				"scu-dvc1", "scu-dvc0",
				"scu-ctu1-mix1", "scu-ctu0-mix0",
				"scu-src9", "scu-src8", "scu-src7", "scu-src6", "scu-src5",
				"scu-src4", "scu-src3", "scu-src2", "scu-src1", "scu-src0";
		};
		mstp11_clks: mstp11_clks@e615099c {
			compatible = "renesas,r8a7791-mstp-clocks", "renesas,cpg-mstp-clocks";
			reg = <0 0xe615099c 0 4>, <0 0xe61509ac 0 4>;
			clocks = <&mp_clk>, <&mp_clk>, <&mp_clk>;
			#clock-cells = <1>;
			clock-indices = <
				R8A7791_CLK_SCIFA3 R8A7791_CLK_SCIFA4 R8A7791_CLK_SCIFA5
			>;
			clock-output-names = "scifa3", "scifa4", "scifa5";
		};
	};

	qspi: spi@e6b10000 {
		compatible = "renesas,qspi-r8a7791", "renesas,qspi";
		reg = <0 0xe6b10000 0 0x2c>;
		interrupts = <GIC_SPI 184 IRQ_TYPE_LEVEL_HIGH>;
		clocks = <&mstp9_clks R8A7791_CLK_QSPI_MOD>;
		dmas = <&dmac0 0x17>, <&dmac0 0x18>;
		dma-names = "tx", "rx";
		power-domains = <&cpg_clocks>;
		num-cs = <1>;
		#address-cells = <1>;
		#size-cells = <0>;
		status = "disabled";
	};

	msiof0: spi@e6e20000 {
		compatible = "renesas,msiof-r8a7791";
		reg = <0 0xe6e20000 0 0x0064>;
		interrupts = <GIC_SPI 156 IRQ_TYPE_LEVEL_HIGH>;
		clocks = <&mstp0_clks R8A7791_CLK_MSIOF0>;
		dmas = <&dmac0 0x51>, <&dmac0 0x52>;
		dma-names = "tx", "rx";
		power-domains = <&cpg_clocks>;
		#address-cells = <1>;
		#size-cells = <0>;
		status = "disabled";
	};

	msiof1: spi@e6e10000 {
		compatible = "renesas,msiof-r8a7791";
		reg = <0 0xe6e10000 0 0x0064>;
		interrupts = <GIC_SPI 157 IRQ_TYPE_LEVEL_HIGH>;
		clocks = <&mstp2_clks R8A7791_CLK_MSIOF1>;
		dmas = <&dmac0 0x55>, <&dmac0 0x56>;
		dma-names = "tx", "rx";
		power-domains = <&cpg_clocks>;
		#address-cells = <1>;
		#size-cells = <0>;
		status = "disabled";
	};

	msiof2: spi@e6e00000 {
		compatible = "renesas,msiof-r8a7791";
		reg = <0 0xe6e00000 0 0x0064>;
		interrupts = <GIC_SPI 158 IRQ_TYPE_LEVEL_HIGH>;
		clocks = <&mstp2_clks R8A7791_CLK_MSIOF2>;
		dmas = <&dmac0 0x41>, <&dmac0 0x42>;
		dma-names = "tx", "rx";
		power-domains = <&cpg_clocks>;
		#address-cells = <1>;
		#size-cells = <0>;
		status = "disabled";
	};

	xhci: usb@ee000000 {
		compatible = "renesas,xhci-r8a7791", "renesas,rcar-gen2-xhci";
		reg = <0 0xee000000 0 0xc00>;
		interrupts = <GIC_SPI 101 IRQ_TYPE_LEVEL_HIGH>;
		clocks = <&mstp3_clks R8A7791_CLK_SSUSB>;
		power-domains = <&cpg_clocks>;
		phys = <&usb2 1>;
		phy-names = "usb";
		status = "disabled";
	};

	pci0: pci@ee090000 {
		compatible = "renesas,pci-r8a7791", "renesas,pci-rcar-gen2";
		device_type = "pci";
		reg = <0 0xee090000 0 0xc00>,
		      <0 0xee080000 0 0x1100>;
		interrupts = <GIC_SPI 108 IRQ_TYPE_LEVEL_HIGH>;
		clocks = <&mstp7_clks R8A7791_CLK_EHCI>;
		power-domains = <&cpg_clocks>;
		status = "disabled";

		bus-range = <0 0>;
		#address-cells = <3>;
		#size-cells = <2>;
		#interrupt-cells = <1>;
		ranges = <0x02000000 0 0xee080000 0 0xee080000 0 0x00010000>;
		interrupt-map-mask = <0xff00 0 0 0x7>;
		interrupt-map = <0x0000 0 0 1 &gic GIC_SPI 108 IRQ_TYPE_LEVEL_HIGH
				 0x0800 0 0 1 &gic GIC_SPI 108 IRQ_TYPE_LEVEL_HIGH
				 0x1000 0 0 2 &gic GIC_SPI 108 IRQ_TYPE_LEVEL_HIGH>;

		usb@0,1 {
			reg = <0x800 0 0 0 0>;
			device_type = "pci";
			phys = <&usb0 0>;
			phy-names = "usb";
		};

		usb@0,2 {
			reg = <0x1000 0 0 0 0>;
			device_type = "pci";
			phys = <&usb0 0>;
			phy-names = "usb";
		};
	};

	pci1: pci@ee0d0000 {
		compatible = "renesas,pci-r8a7791", "renesas,pci-rcar-gen2";
		device_type = "pci";
		reg = <0 0xee0d0000 0 0xc00>,
		      <0 0xee0c0000 0 0x1100>;
		interrupts = <GIC_SPI 113 IRQ_TYPE_LEVEL_HIGH>;
		clocks = <&mstp7_clks R8A7791_CLK_EHCI>;
		power-domains = <&cpg_clocks>;
		status = "disabled";

		bus-range = <1 1>;
		#address-cells = <3>;
		#size-cells = <2>;
		#interrupt-cells = <1>;
		ranges = <0x02000000 0 0xee0c0000 0 0xee0c0000 0 0x00010000>;
		interrupt-map-mask = <0xff00 0 0 0x7>;
		interrupt-map = <0x0000 0 0 1 &gic GIC_SPI 113 IRQ_TYPE_LEVEL_HIGH
				 0x0800 0 0 1 &gic GIC_SPI 113 IRQ_TYPE_LEVEL_HIGH
				 0x1000 0 0 2 &gic GIC_SPI 113 IRQ_TYPE_LEVEL_HIGH>;

		usb@0,1 {
			reg = <0x800 0 0 0 0>;
			device_type = "pci";
			phys = <&usb2 0>;
			phy-names = "usb";
		};

		usb@0,2 {
			reg = <0x1000 0 0 0 0>;
			device_type = "pci";
			phys = <&usb2 0>;
			phy-names = "usb";
		};
	};

	pciec: pcie@fe000000 {
		compatible = "renesas,pcie-r8a7791", "renesas,pcie-rcar-gen2";
		reg = <0 0xfe000000 0 0x80000>;
		#address-cells = <3>;
		#size-cells = <2>;
		bus-range = <0x00 0xff>;
		device_type = "pci";
		ranges = <0x01000000 0 0x00000000 0 0xfe100000 0 0x00100000
			  0x02000000 0 0xfe200000 0 0xfe200000 0 0x00200000
			  0x02000000 0 0x30000000 0 0x30000000 0 0x08000000
			  0x42000000 0 0x38000000 0 0x38000000 0 0x08000000>;
		/* Map all possible DDR as inbound ranges */
		dma-ranges = <0x42000000 0 0x40000000 0 0x40000000 0 0x80000000
			      0x43000000 2 0x00000000 2 0x00000000 1 0x00000000>;
		interrupts = <GIC_SPI 116 IRQ_TYPE_LEVEL_HIGH>,
			     <GIC_SPI 117 IRQ_TYPE_LEVEL_HIGH>,
			     <GIC_SPI 118 IRQ_TYPE_LEVEL_HIGH>;
		#interrupt-cells = <1>;
		interrupt-map-mask = <0 0 0 0>;
		interrupt-map = <0 0 0 0 &gic GIC_SPI 116 IRQ_TYPE_LEVEL_HIGH>;
		clocks = <&mstp3_clks R8A7791_CLK_PCIEC>, <&pcie_bus_clk>;
		clock-names = "pcie", "pcie_bus";
		power-domains = <&cpg_clocks>;
		status = "disabled";
	};

	ipmmu_sy0: mmu@e6280000 {
		compatible = "renesas,ipmmu-r8a7791", "renesas,ipmmu-vmsa";
		reg = <0 0xe6280000 0 0x1000>;
		interrupts = <GIC_SPI 223 IRQ_TYPE_LEVEL_HIGH>,
			     <GIC_SPI 224 IRQ_TYPE_LEVEL_HIGH>;
		#iommu-cells = <1>;
		status = "disabled";
	};

	ipmmu_sy1: mmu@e6290000 {
		compatible = "renesas,ipmmu-r8a7791", "renesas,ipmmu-vmsa";
		reg = <0 0xe6290000 0 0x1000>;
		interrupts = <GIC_SPI 225 IRQ_TYPE_LEVEL_HIGH>;
		#iommu-cells = <1>;
		status = "disabled";
	};

	ipmmu_ds: mmu@e6740000 {
		compatible = "renesas,ipmmu-r8a7791", "renesas,ipmmu-vmsa";
		reg = <0 0xe6740000 0 0x1000>;
		interrupts = <GIC_SPI 198 IRQ_TYPE_LEVEL_HIGH>,
			     <GIC_SPI 199 IRQ_TYPE_LEVEL_HIGH>;
		#iommu-cells = <1>;
		status = "disabled";
	};

	ipmmu_mp: mmu@ec680000 {
		compatible = "renesas,ipmmu-r8a7791", "renesas,ipmmu-vmsa";
		reg = <0 0xec680000 0 0x1000>;
		interrupts = <GIC_SPI 226 IRQ_TYPE_LEVEL_HIGH>;
		#iommu-cells = <1>;
		status = "disabled";
	};

	ipmmu_mx: mmu@fe951000 {
		compatible = "renesas,ipmmu-r8a7791", "renesas,ipmmu-vmsa";
		reg = <0 0xfe951000 0 0x1000>;
		interrupts = <GIC_SPI 222 IRQ_TYPE_LEVEL_HIGH>,
			     <GIC_SPI 221 IRQ_TYPE_LEVEL_HIGH>;
		#iommu-cells = <1>;
		status = "disabled";
	};

	ipmmu_rt: mmu@ffc80000 {
		compatible = "renesas,ipmmu-r8a7791", "renesas,ipmmu-vmsa";
		reg = <0 0xffc80000 0 0x1000>;
		interrupts = <GIC_SPI 307 IRQ_TYPE_LEVEL_HIGH>;
		#iommu-cells = <1>;
		status = "disabled";
	};

	ipmmu_gp: mmu@e62a0000 {
		compatible = "renesas,ipmmu-r8a7791", "renesas,ipmmu-vmsa";
		reg = <0 0xe62a0000 0 0x1000>;
		interrupts = <GIC_SPI 260 IRQ_TYPE_LEVEL_HIGH>,
			     <GIC_SPI 261 IRQ_TYPE_LEVEL_HIGH>;
		#iommu-cells = <1>;
		status = "disabled";
	};

	rcar_sound: sound@ec500000 {
		/*
		 * #sound-dai-cells is required
		 *
		 * Single DAI : #sound-dai-cells = <0>;         <&rcar_sound>;
		 * Multi  DAI : #sound-dai-cells = <1>;         <&rcar_sound N>;
		 */
		compatible =  "renesas,rcar_sound-r8a7791", "renesas,rcar_sound-gen2";
		reg =	<0 0xec500000 0 0x1000>, /* SCU */
			<0 0xec5a0000 0 0x100>,  /* ADG */
			<0 0xec540000 0 0x1000>, /* SSIU */
			<0 0xec541000 0 0x280>,  /* SSI */
			<0 0xec740000 0 0x200>;  /* Audio DMAC peri peri*/
		reg-names = "scu", "adg", "ssiu", "ssi", "audmapp";

		clocks = <&mstp10_clks R8A7791_CLK_SSI_ALL>,
			<&mstp10_clks R8A7791_CLK_SSI9>, <&mstp10_clks R8A7791_CLK_SSI8>,
			<&mstp10_clks R8A7791_CLK_SSI7>, <&mstp10_clks R8A7791_CLK_SSI6>,
			<&mstp10_clks R8A7791_CLK_SSI5>, <&mstp10_clks R8A7791_CLK_SSI4>,
			<&mstp10_clks R8A7791_CLK_SSI3>, <&mstp10_clks R8A7791_CLK_SSI2>,
			<&mstp10_clks R8A7791_CLK_SSI1>, <&mstp10_clks R8A7791_CLK_SSI0>,
			<&mstp10_clks R8A7791_CLK_SCU_SRC9>, <&mstp10_clks R8A7791_CLK_SCU_SRC8>,
			<&mstp10_clks R8A7791_CLK_SCU_SRC7>, <&mstp10_clks R8A7791_CLK_SCU_SRC6>,
			<&mstp10_clks R8A7791_CLK_SCU_SRC5>, <&mstp10_clks R8A7791_CLK_SCU_SRC4>,
			<&mstp10_clks R8A7791_CLK_SCU_SRC3>, <&mstp10_clks R8A7791_CLK_SCU_SRC2>,
			<&mstp10_clks R8A7791_CLK_SCU_SRC1>, <&mstp10_clks R8A7791_CLK_SCU_SRC0>,
			<&mstp10_clks R8A7791_CLK_SCU_CTU0_MIX0>, <&mstp10_clks R8A7791_CLK_SCU_CTU1_MIX1>,
			<&mstp10_clks R8A7791_CLK_SCU_CTU0_MIX0>, <&mstp10_clks R8A7791_CLK_SCU_CTU1_MIX1>,
			<&mstp10_clks R8A7791_CLK_SCU_DVC0>, <&mstp10_clks R8A7791_CLK_SCU_DVC1>,
			<&audio_clk_a>, <&audio_clk_b>, <&audio_clk_c>, <&m2_clk>;
		clock-names = "ssi-all",
				"ssi.9", "ssi.8", "ssi.7", "ssi.6", "ssi.5",
				"ssi.4", "ssi.3", "ssi.2", "ssi.1", "ssi.0",
				"src.9", "src.8", "src.7", "src.6", "src.5",
				"src.4", "src.3", "src.2", "src.1", "src.0",
				"ctu.0", "ctu.1",
				"mix.0", "mix.1",
				"dvc.0", "dvc.1",
				"clk_a", "clk_b", "clk_c", "clk_i";
		power-domains = <&cpg_clocks>;

		status = "disabled";

		rcar_sound,dvc {
			dvc0: dvc@0 {
				dmas = <&audma0 0xbc>;
				dma-names = "tx";
			};
			dvc1: dvc@1 {
				dmas = <&audma0 0xbe>;
				dma-names = "tx";
			};
		};

		rcar_sound,mix {
			mix0: mix@0 { };
			mix1: mix@1 { };
		};

		rcar_sound,ctu {
			ctu00: ctu@0 { };
			ctu01: ctu@1 { };
			ctu02: ctu@2 { };
			ctu03: ctu@3 { };
			ctu10: ctu@4 { };
			ctu11: ctu@5 { };
			ctu12: ctu@6 { };
			ctu13: ctu@7 { };
		};

		rcar_sound,src {
			src0: src@0 {
				interrupts = <GIC_SPI 352 IRQ_TYPE_LEVEL_HIGH>;
				dmas = <&audma0 0x85>, <&audma1 0x9a>;
				dma-names = "rx", "tx";
			};
			src1: src@1 {
				interrupts = <GIC_SPI 353 IRQ_TYPE_LEVEL_HIGH>;
				dmas = <&audma0 0x87>, <&audma1 0x9c>;
				dma-names = "rx", "tx";
			};
			src2: src@2 {
				interrupts = <GIC_SPI 354 IRQ_TYPE_LEVEL_HIGH>;
				dmas = <&audma0 0x89>, <&audma1 0x9e>;
				dma-names = "rx", "tx";
			};
			src3: src@3 {
				interrupts = <GIC_SPI 355 IRQ_TYPE_LEVEL_HIGH>;
				dmas = <&audma0 0x8b>, <&audma1 0xa0>;
				dma-names = "rx", "tx";
			};
			src4: src@4 {
				interrupts = <GIC_SPI 356 IRQ_TYPE_LEVEL_HIGH>;
				dmas = <&audma0 0x8d>, <&audma1 0xb0>;
				dma-names = "rx", "tx";
			};
			src5: src@5 {
				interrupts = <GIC_SPI 357 IRQ_TYPE_LEVEL_HIGH>;
				dmas = <&audma0 0x8f>, <&audma1 0xb2>;
				dma-names = "rx", "tx";
			};
			src6: src@6 {
				interrupts = <GIC_SPI 358 IRQ_TYPE_LEVEL_HIGH>;
				dmas = <&audma0 0x91>, <&audma1 0xb4>;
				dma-names = "rx", "tx";
			};
			src7: src@7 {
				interrupts = <GIC_SPI 359 IRQ_TYPE_LEVEL_HIGH>;
				dmas = <&audma0 0x93>, <&audma1 0xb6>;
				dma-names = "rx", "tx";
			};
			src8: src@8 {
				interrupts = <GIC_SPI 360 IRQ_TYPE_LEVEL_HIGH>;
				dmas = <&audma0 0x95>, <&audma1 0xb8>;
				dma-names = "rx", "tx";
			};
			src9: src@9 {
				interrupts = <GIC_SPI 361 IRQ_TYPE_LEVEL_HIGH>;
				dmas = <&audma0 0x97>, <&audma1 0xba>;
				dma-names = "rx", "tx";
			};
		};

		rcar_sound,ssi {
			ssi0: ssi@0 {
				interrupts = <GIC_SPI 370 IRQ_TYPE_LEVEL_HIGH>;
				dmas = <&audma0 0x01>, <&audma1 0x02>, <&audma0 0x15>, <&audma1 0x16>;
				dma-names = "rx", "tx", "rxu", "txu";
			};
			ssi1: ssi@1 {
				 interrupts = <GIC_SPI 371 IRQ_TYPE_LEVEL_HIGH>;
				dmas = <&audma0 0x03>, <&audma1 0x04>, <&audma0 0x49>, <&audma1 0x4a>;
				dma-names = "rx", "tx", "rxu", "txu";
			};
			ssi2: ssi@2 {
				interrupts = <GIC_SPI 372 IRQ_TYPE_LEVEL_HIGH>;
				dmas = <&audma0 0x05>, <&audma1 0x06>, <&audma0 0x63>, <&audma1 0x64>;
				dma-names = "rx", "tx", "rxu", "txu";
			};
			ssi3: ssi@3 {
				interrupts = <GIC_SPI 373 IRQ_TYPE_LEVEL_HIGH>;
				dmas = <&audma0 0x07>, <&audma1 0x08>, <&audma0 0x6f>, <&audma1 0x70>;
				dma-names = "rx", "tx", "rxu", "txu";
			};
			ssi4: ssi@4 {
				interrupts = <GIC_SPI 374 IRQ_TYPE_LEVEL_HIGH>;
				dmas = <&audma0 0x09>, <&audma1 0x0a>, <&audma0 0x71>, <&audma1 0x72>;
				dma-names = "rx", "tx", "rxu", "txu";
			};
			ssi5: ssi@5 {
				interrupts = <GIC_SPI 375 IRQ_TYPE_LEVEL_HIGH>;
				dmas = <&audma0 0x0b>, <&audma1 0x0c>, <&audma0 0x73>, <&audma1 0x74>;
				dma-names = "rx", "tx", "rxu", "txu";
			};
			ssi6: ssi@6 {
				interrupts = <GIC_SPI 376 IRQ_TYPE_LEVEL_HIGH>;
				dmas = <&audma0 0x0d>, <&audma1 0x0e>, <&audma0 0x75>, <&audma1 0x76>;
				dma-names = "rx", "tx", "rxu", "txu";
			};
			ssi7: ssi@7 {
				interrupts = <GIC_SPI 377 IRQ_TYPE_LEVEL_HIGH>;
				dmas = <&audma0 0x0f>, <&audma1 0x10>, <&audma0 0x79>, <&audma1 0x7a>;
				dma-names = "rx", "tx", "rxu", "txu";
			};
			ssi8: ssi@8 {
				interrupts = <GIC_SPI 378 IRQ_TYPE_LEVEL_HIGH>;
				dmas = <&audma0 0x11>, <&audma1 0x12>, <&audma0 0x7b>, <&audma1 0x7c>;
				dma-names = "rx", "tx", "rxu", "txu";
			};
			ssi9: ssi@9 {
				interrupts = <GIC_SPI 379 IRQ_TYPE_LEVEL_HIGH>;
				dmas = <&audma0 0x13>, <&audma1 0x14>, <&audma0 0x7d>, <&audma1 0x7e>;
				dma-names = "rx", "tx", "rxu", "txu";
			};
		};
	};
};<|MERGE_RESOLUTION|>--- conflicted
+++ resolved
@@ -1079,12 +1079,7 @@
 		pcie_bus_clk: pcie_bus {
 			compatible = "fixed-clock";
 			#clock-cells = <0>;
-<<<<<<< HEAD
-			clock-frequency = <100000000>;
-			status = "disabled";
-=======
 			clock-frequency = <0>;
->>>>>>> 584a420d
 		};
 
 		/* External SCIF clock */
@@ -1108,10 +1103,6 @@
 			#clock-cells = <0>;
 			/* This value must be overridden by the board. */
 			clock-frequency = <0>;
-<<<<<<< HEAD
-			status = "disabled";
-=======
->>>>>>> 584a420d
 		};
 
 		/* Special CPG clocks */
