--- conflicted
+++ resolved
@@ -62,155 +62,6 @@
 		>;
 	};
 
-<<<<<<< HEAD
-	cpsw_default: cpsw_default {
-		pinctrl-single,pins = <
-			/* Slave 1 */
-			AM33XX_IOPAD(0x90c, PIN_INPUT_PULLDOWN | MUX_MODE1)       /* mii1_crs.rmii1_crs_dv */
-			AM33XX_IOPAD(0x914, PIN_OUTPUT_PULLDOWN | MUX_MODE1)      /* mii1_tx_en.rmii1_txen */
-			AM33XX_IOPAD(0x924, PIN_OUTPUT_PULLDOWN | MUX_MODE1)      /* mii1_txd1.rmii1_txd1 */
-			AM33XX_IOPAD(0x928, PIN_OUTPUT_PULLDOWN | MUX_MODE1)      /* mii1_txd0.rmii1_txd0 */
-			AM33XX_IOPAD(0x93c, PIN_INPUT_PULLDOWN | MUX_MODE1)      /* mii1_rxd1.rmii1_rxd1 */
-			AM33XX_IOPAD(0x940, PIN_INPUT_PULLDOWN | MUX_MODE1)      /* mii1_rxd0.rmii1_rxd0 */
-			AM33XX_IOPAD(0x944, PIN_INPUT_PULLDOWN | MUX_MODE0)      /* rmii1_ref_clk.rmii1_refclk */
-
-
-			/* Slave 2 */
-			AM33XX_IOPAD(0x840, PIN_OUTPUT_PULLDOWN | MUX_MODE2)	/* gpmc_a0.rgmii2_tctl */
-			AM33XX_IOPAD(0x844, PIN_INPUT_PULLDOWN | MUX_MODE2)	/* gpmc_a1.rgmii2_rctl */
-			AM33XX_IOPAD(0x848, PIN_OUTPUT_PULLDOWN | MUX_MODE2)	/* gpmc_a2.rgmii2_td3 */
-			AM33XX_IOPAD(0x84c, PIN_OUTPUT_PULLDOWN | MUX_MODE2)	/* gpmc_a3.rgmii2_td2 */
-			AM33XX_IOPAD(0x850, PIN_OUTPUT_PULLDOWN | MUX_MODE2)	/* gpmc_a4.rgmii2_td1 */
-			AM33XX_IOPAD(0x854, PIN_OUTPUT_PULLDOWN | MUX_MODE2)	/* gpmc_a5.rgmii2_td0 */
-			AM33XX_IOPAD(0x858, PIN_OUTPUT_PULLDOWN | MUX_MODE2)	/* gpmc_a6.rgmii2_tclk */
-			AM33XX_IOPAD(0x85c, PIN_INPUT_PULLDOWN | MUX_MODE2)	/* gpmc_a7.rgmii2_rclk */
-			AM33XX_IOPAD(0x860, PIN_INPUT_PULLDOWN | MUX_MODE2)	/* gpmc_a8.rgmii2_rd3 */
-			AM33XX_IOPAD(0x864, PIN_INPUT_PULLDOWN | MUX_MODE2)	/* gpmc_a9.rgmii2_rd2 */
-			AM33XX_IOPAD(0x868, PIN_INPUT_PULLDOWN | MUX_MODE2)	/* gpmc_a10.rgmii2_rd1 */
-			AM33XX_IOPAD(0x86c, PIN_INPUT_PULLDOWN | MUX_MODE2)	/* gpmc_a11.rgmii2_rd0 */
-		>;
-	};
-
-	cpsw_sleep: cpsw_sleep {
-		pinctrl-single,pins = <
-			/* Slave 1 reset value */
-			AM33XX_IOPAD(0x90c, PIN_INPUT_PULLDOWN | MUX_MODE7)
-			AM33XX_IOPAD(0x914, PIN_INPUT_PULLDOWN | MUX_MODE7)
-			AM33XX_IOPAD(0x924, PIN_INPUT_PULLDOWN | MUX_MODE7)
-			AM33XX_IOPAD(0x928, PIN_INPUT_PULLDOWN | MUX_MODE7)
-			AM33XX_IOPAD(0x93c, PIN_INPUT_PULLDOWN | MUX_MODE7)
-			AM33XX_IOPAD(0x940, PIN_INPUT_PULLDOWN | MUX_MODE7)
-			AM33XX_IOPAD(0x944, PIN_INPUT_PULLDOWN | MUX_MODE7)
-
-			/* Slave 2 reset value*/
-			AM33XX_IOPAD(0x840, PIN_INPUT_PULLDOWN | MUX_MODE7)
-			AM33XX_IOPAD(0x844, PIN_INPUT_PULLDOWN | MUX_MODE7)
-			AM33XX_IOPAD(0x848, PIN_INPUT_PULLDOWN | MUX_MODE7)
-			AM33XX_IOPAD(0x84c, PIN_INPUT_PULLDOWN | MUX_MODE7)
-			AM33XX_IOPAD(0x850, PIN_INPUT_PULLDOWN | MUX_MODE7)
-			AM33XX_IOPAD(0x854, PIN_INPUT_PULLDOWN | MUX_MODE7)
-			AM33XX_IOPAD(0x858, PIN_INPUT_PULLDOWN | MUX_MODE7)
-			AM33XX_IOPAD(0x85c, PIN_INPUT_PULLDOWN | MUX_MODE7)
-			AM33XX_IOPAD(0x860, PIN_INPUT_PULLDOWN | MUX_MODE7)
-			AM33XX_IOPAD(0x864, PIN_INPUT_PULLDOWN | MUX_MODE7)
-			AM33XX_IOPAD(0x868, PIN_INPUT_PULLDOWN | MUX_MODE7)
-			AM33XX_IOPAD(0x86c, PIN_INPUT_PULLDOWN | MUX_MODE7)
-		>;
-	};
-
-	davinci_mdio_default: davinci_mdio_default {
-		pinctrl-single,pins = <
-			/* MDIO */
-			AM33XX_IOPAD(0x948, PIN_INPUT_PULLUP | SLEWCTRL_FAST | MUX_MODE0)	/* mdio_data.mdio_data */
-			AM33XX_IOPAD(0x94c, PIN_OUTPUT_PULLUP | MUX_MODE0)			/* mdio_clk.mdio_clk */
-		>;
-	};
-
-	davinci_mdio_sleep: davinci_mdio_sleep {
-		pinctrl-single,pins = <
-			/* MDIO reset value */
-			AM33XX_IOPAD(0x948, PIN_INPUT_PULLDOWN | MUX_MODE7)
-			AM33XX_IOPAD(0x94c, PIN_INPUT_PULLDOWN | MUX_MODE7)
-		>;
-	};
-
-	nandflash_pins_s0: nandflash_pins_s0 {
-		pinctrl-single,pins = <
-			AM33XX_IOPAD(0x800, PIN_INPUT_PULLUP | MUX_MODE0)	/* gpmc_ad0.gpmc_ad0 */
-			AM33XX_IOPAD(0x804, PIN_INPUT_PULLUP | MUX_MODE0)	/* gpmc_ad1.gpmc_ad1 */
-			AM33XX_IOPAD(0x808, PIN_INPUT_PULLUP | MUX_MODE0)	/* gpmc_ad2.gpmc_ad2 */
-			AM33XX_IOPAD(0x80c, PIN_INPUT_PULLUP | MUX_MODE0)	/* gpmc_ad3.gpmc_ad3 */
-			AM33XX_IOPAD(0x810, PIN_INPUT_PULLUP | MUX_MODE0)	/* gpmc_ad4.gpmc_ad4 */
-			AM33XX_IOPAD(0x814, PIN_INPUT_PULLUP | MUX_MODE0)	/* gpmc_ad5.gpmc_ad5 */
-			AM33XX_IOPAD(0x818, PIN_INPUT_PULLUP | MUX_MODE0)	/* gpmc_ad6.gpmc_ad6 */
-			AM33XX_IOPAD(0x81c, PIN_INPUT_PULLUP | MUX_MODE0)	/* gpmc_ad7.gpmc_ad7 */
-			AM33XX_IOPAD(0x870, PIN_INPUT_PULLUP | MUX_MODE0)	/* gpmc_wait0.gpmc_wait0 */
-			AM33XX_IOPAD(0x874, PIN_INPUT_PULLUP | MUX_MODE7)	/* gpmc_wpn.gpio0_30 */
-			AM33XX_IOPAD(0x87c, PIN_OUTPUT | MUX_MODE0)		/* gpmc_csn0.gpmc_csn0  */
-			AM33XX_IOPAD(0x890, PIN_OUTPUT | MUX_MODE0)		/* gpmc_advn_ale.gpmc_advn_ale */
-			AM33XX_IOPAD(0x894, PIN_OUTPUT | MUX_MODE0)		/* gpmc_oen_ren.gpmc_oen_ren */
-			AM33XX_IOPAD(0x898, PIN_OUTPUT | MUX_MODE0)		/* gpmc_wen.gpmc_wen */
-			AM33XX_IOPAD(0x89c, PIN_OUTPUT | MUX_MODE0)		/* gpmc_be0n_cle.gpmc_be0n_cle */
-		>;
-	};
-};
-
-&elm {
-	status = "okay";
-};
-
-&gpmc {
-	pinctrl-names = "default";
-	pinctrl-0 = <&nandflash_pins_s0>;
-	ranges = <0 0 0x08000000 0x10000000>;	/* CS0: NAND */
-	status = "okay";
-
-	nand@0,0 {
-		compatible = "ti,omap2-nand";
-		reg = <0 0 4>; /* CS0, offset 0, IO size 4 */
-		interrupt-parent = <&gpmc>;
-		interrupts = <0 IRQ_TYPE_NONE>, /* fifoevent */
-			     <1 IRQ_TYPE_NONE>;	/* termcount */
-		rb-gpios = <&gpmc 0 GPIO_ACTIVE_HIGH>; /* gpmc_wait0 */
-		nand-bus-width = <8>;
-		ti,nand-ecc-opt = "bch8";
-		ti,nand-xfer-type = "polled";
-
-		gpmc,device-nand = "true";
-		gpmc,device-width = <1>;
-		gpmc,sync-clk-ps = <0>;
-		gpmc,cs-on-ns = <0>;
-		gpmc,cs-rd-off-ns = <44>;
-		gpmc,cs-wr-off-ns = <44>;
-		gpmc,adv-on-ns = <6>;
-		gpmc,adv-rd-off-ns = <34>;
-		gpmc,adv-wr-off-ns = <44>;
-		gpmc,we-on-ns = <0>;
-		gpmc,we-off-ns = <40>;
-		gpmc,oe-on-ns = <0>;
-		gpmc,oe-off-ns = <54>;
-		gpmc,access-ns = <64>;
-		gpmc,rd-cycle-ns = <82>;
-		gpmc,wr-cycle-ns = <82>;
-		gpmc,bus-turnaround-ns = <0>;
-		gpmc,cycle2cycle-delay-ns = <0>;
-		gpmc,clk-activation-ns = <0>;
-		gpmc,wr-access-ns = <40>;
-		gpmc,wr-data-mux-bus-ns = <0>;
-
-		#address-cells = <1>;
-		#size-cells = <1>;
-		elm_id = <&elm>;
-	};
-};
-
-&uart0 {
-	pinctrl-names = "default";
-	pinctrl-0 = <&uart0_pins>;
-
-	status = "okay";
-=======
->>>>>>> 62610698
 };
 
 &uart1 {
