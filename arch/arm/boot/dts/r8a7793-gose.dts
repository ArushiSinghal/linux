--- conflicted
+++ resolved
@@ -158,8 +158,6 @@
 		};
 	};
 
-<<<<<<< HEAD
-=======
 	vcc_sdhi0: regulator@0 {
 		compatible = "regulator-fixed";
 
@@ -232,7 +230,6 @@
 			  1800000 0>;
 	};
 
->>>>>>> 32620eb0
 	audio_clock: audio_clock {
 		compatible = "fixed-clock";
 		#clock-cells = <0>;
@@ -346,8 +343,6 @@
 	phy1_pins: phy1 {
 		groups = "intc_irq0";
 		function = "intc";
-<<<<<<< HEAD
-=======
 	};
 
 	sdhi0_pins: sd0 {
@@ -363,7 +358,6 @@
 	sdhi2_pins: sd2 {
 		renesas,groups = "sdhi2_data4", "sdhi2_ctrl";
 		renesas,function = "sdhi2";
->>>>>>> 32620eb0
 	};
 
 	qspi_pins: spi0 {
