--- conflicted
+++ resolved
@@ -637,11 +637,8 @@
 
 &mmc0 {
 	clock-frequency = <50000000>;
-<<<<<<< HEAD
-=======
 	dmas = <&dmac2 1>;
 	dma-names = "rx-tx";
->>>>>>> 7e02e53c
 	max-frequency = <50000000>;
 	pinctrl-names = "default";
 	pinctrl-0 = <&sd0_clk &sd0_cmd &sd0_cd &sd0_bus4>;
