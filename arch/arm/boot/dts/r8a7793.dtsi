/*
 * Device Tree Source for the r8a7793 SoC
 *
 * Copyright (C) 2014-2015 Renesas Electronics Corporation
 *
 * This file is licensed under the terms of the GNU General Public License
 * version 2.  This program is licensed "as is" without any warranty of any
 * kind, whether express or implied.
 */

#include <dt-bindings/clock/r8a7793-clock.h>
#include <dt-bindings/interrupt-controller/arm-gic.h>
#include <dt-bindings/interrupt-controller/irq.h>

/ {
	compatible = "renesas,r8a7793";
	interrupt-parent = <&gic>;
	#address-cells = <2>;
	#size-cells = <2>;

	aliases {
		i2c0 = &i2c0;
		i2c1 = &i2c1;
		i2c2 = &i2c2;
		i2c3 = &i2c3;
		i2c4 = &i2c4;
		i2c5 = &i2c5;
		i2c6 = &i2c6;
		i2c7 = &i2c7;
		i2c8 = &i2c8;
		spi0 = &qspi;
	};

	cpus {
		#address-cells = <1>;
		#size-cells = <0>;

		cpu0: cpu@0 {
			device_type = "cpu";
			compatible = "arm,cortex-a15";
			reg = <0>;
			clock-frequency = <1500000000>;
			voltage-tolerance = <1>; /* 1% */
			clocks = <&cpg_clocks R8A7793_CLK_Z>;
			clock-latency = <300000>; /* 300 us */

			/* kHz - uV - OPPs unknown yet */
			operating-points = <1500000 1000000>,
					   <1312500 1000000>,
					   <1125000 1000000>,
					   < 937500 1000000>,
					   < 750000 1000000>,
					   < 375000 1000000>;
			next-level-cache = <&L2_CA15>;
		};
	};

	thermal-zones {
		cpu_thermal: cpu-thermal {
			polling-delay-passive	= <0>;
			polling-delay		= <0>;

			thermal-sensors = <&thermal>;

			trips {
				cpu-crit {
					temperature	= <115000>;
					hysteresis	= <0>;
					type		= "critical";
				};
			};
			cooling-maps {
			};
		};
	};

	L2_CA15: cache-controller@0 {
		compatible = "cache";
		cache-unified;
		cache-level = <2>;
	};

	gic: interrupt-controller@f1001000 {
		compatible = "arm,gic-400";
		#interrupt-cells = <3>;
		#address-cells = <0>;
		interrupt-controller;
		reg = <0 0xf1001000 0 0x1000>,
			<0 0xf1002000 0 0x1000>,
			<0 0xf1004000 0 0x2000>,
			<0 0xf1006000 0 0x2000>;
		interrupts = <GIC_PPI 9 (GIC_CPU_MASK_SIMPLE(2) | IRQ_TYPE_LEVEL_HIGH)>;
	};

	gpio0: gpio@e6050000 {
		compatible = "renesas,gpio-r8a7793", "renesas,gpio-rcar";
		reg = <0 0xe6050000 0 0x50>;
		interrupts = <GIC_SPI 4 IRQ_TYPE_LEVEL_HIGH>;
		#gpio-cells = <2>;
		gpio-controller;
		gpio-ranges = <&pfc 0 0 32>;
		#interrupt-cells = <2>;
		interrupt-controller;
		clocks = <&mstp9_clks R8A7793_CLK_GPIO0>;
		power-domains = <&cpg_clocks>;
	};

	gpio1: gpio@e6051000 {
		compatible = "renesas,gpio-r8a7793", "renesas,gpio-rcar";
		reg = <0 0xe6051000 0 0x50>;
		interrupts = <GIC_SPI 5 IRQ_TYPE_LEVEL_HIGH>;
		#gpio-cells = <2>;
		gpio-controller;
		gpio-ranges = <&pfc 0 32 26>;
		#interrupt-cells = <2>;
		interrupt-controller;
		clocks = <&mstp9_clks R8A7793_CLK_GPIO1>;
		power-domains = <&cpg_clocks>;
	};

	gpio2: gpio@e6052000 {
		compatible = "renesas,gpio-r8a7793", "renesas,gpio-rcar";
		reg = <0 0xe6052000 0 0x50>;
		interrupts = <GIC_SPI 6 IRQ_TYPE_LEVEL_HIGH>;
		#gpio-cells = <2>;
		gpio-controller;
		gpio-ranges = <&pfc 0 64 32>;
		#interrupt-cells = <2>;
		interrupt-controller;
		clocks = <&mstp9_clks R8A7793_CLK_GPIO2>;
		power-domains = <&cpg_clocks>;
	};

	gpio3: gpio@e6053000 {
		compatible = "renesas,gpio-r8a7793", "renesas,gpio-rcar";
		reg = <0 0xe6053000 0 0x50>;
		interrupts = <GIC_SPI 7 IRQ_TYPE_LEVEL_HIGH>;
		#gpio-cells = <2>;
		gpio-controller;
		gpio-ranges = <&pfc 0 96 32>;
		#interrupt-cells = <2>;
		interrupt-controller;
		clocks = <&mstp9_clks R8A7793_CLK_GPIO3>;
		power-domains = <&cpg_clocks>;
	};

	gpio4: gpio@e6054000 {
		compatible = "renesas,gpio-r8a7793", "renesas,gpio-rcar";
		reg = <0 0xe6054000 0 0x50>;
		interrupts = <GIC_SPI 8 IRQ_TYPE_LEVEL_HIGH>;
		#gpio-cells = <2>;
		gpio-controller;
		gpio-ranges = <&pfc 0 128 32>;
		#interrupt-cells = <2>;
		interrupt-controller;
		clocks = <&mstp9_clks R8A7793_CLK_GPIO4>;
		power-domains = <&cpg_clocks>;
	};

	gpio5: gpio@e6055000 {
		compatible = "renesas,gpio-r8a7793", "renesas,gpio-rcar";
		reg = <0 0xe6055000 0 0x50>;
		interrupts = <GIC_SPI 9 IRQ_TYPE_LEVEL_HIGH>;
		#gpio-cells = <2>;
		gpio-controller;
		gpio-ranges = <&pfc 0 160 32>;
		#interrupt-cells = <2>;
		interrupt-controller;
		clocks = <&mstp9_clks R8A7793_CLK_GPIO5>;
		power-domains = <&cpg_clocks>;
	};

	gpio6: gpio@e6055400 {
		compatible = "renesas,gpio-r8a7793", "renesas,gpio-rcar";
		reg = <0 0xe6055400 0 0x50>;
		interrupts = <GIC_SPI 10 IRQ_TYPE_LEVEL_HIGH>;
		#gpio-cells = <2>;
		gpio-controller;
		gpio-ranges = <&pfc 0 192 32>;
		#interrupt-cells = <2>;
		interrupt-controller;
		clocks = <&mstp9_clks R8A7793_CLK_GPIO6>;
		power-domains = <&cpg_clocks>;
	};

	gpio7: gpio@e6055800 {
		compatible = "renesas,gpio-r8a7793", "renesas,gpio-rcar";
		reg = <0 0xe6055800 0 0x50>;
		interrupts = <GIC_SPI 11 IRQ_TYPE_LEVEL_HIGH>;
		#gpio-cells = <2>;
		gpio-controller;
		gpio-ranges = <&pfc 0 224 26>;
		#interrupt-cells = <2>;
		interrupt-controller;
		clocks = <&mstp9_clks R8A7793_CLK_GPIO7>;
		power-domains = <&cpg_clocks>;
	};

	thermal: thermal@e61f0000 {
		compatible =	"renesas,thermal-r8a7793",
				"renesas,rcar-gen2-thermal",
				"renesas,rcar-thermal";
		reg = <0 0xe61f0000 0 0x14>, <0 0xe61f0100 0 0x38>;
		interrupts = <GIC_SPI 69 IRQ_TYPE_LEVEL_HIGH>;
		clocks = <&mstp5_clks R8A7793_CLK_THERMAL>;
		power-domains = <&cpg_clocks>;
		#thermal-sensor-cells = <0>;
	};

	timer {
		compatible = "arm,armv7-timer";
		interrupts = <GIC_PPI 13 (GIC_CPU_MASK_SIMPLE(2) | IRQ_TYPE_LEVEL_LOW)>,
			     <GIC_PPI 14 (GIC_CPU_MASK_SIMPLE(2) | IRQ_TYPE_LEVEL_LOW)>,
			     <GIC_PPI 11 (GIC_CPU_MASK_SIMPLE(2) | IRQ_TYPE_LEVEL_LOW)>,
			     <GIC_PPI 10 (GIC_CPU_MASK_SIMPLE(2) | IRQ_TYPE_LEVEL_LOW)>;
	};

	cmt0: timer@ffca0000 {
		compatible = "renesas,cmt-48-r8a7793", "renesas,cmt-48-gen2";
		reg = <0 0xffca0000 0 0x1004>;
		interrupts = <GIC_SPI 142 IRQ_TYPE_LEVEL_HIGH>,
			     <GIC_SPI 143 IRQ_TYPE_LEVEL_HIGH>;
		clocks = <&mstp1_clks R8A7793_CLK_CMT0>;
		clock-names = "fck";
		power-domains = <&cpg_clocks>;

		renesas,channels-mask = <0x60>;

		status = "disabled";
	};

	cmt1: timer@e6130000 {
		compatible = "renesas,cmt-48-r8a7793", "renesas,cmt-48-gen2";
		reg = <0 0xe6130000 0 0x1004>;
		interrupts = <GIC_SPI 120 IRQ_TYPE_LEVEL_HIGH>,
			     <GIC_SPI 121 IRQ_TYPE_LEVEL_HIGH>,
			     <GIC_SPI 122 IRQ_TYPE_LEVEL_HIGH>,
			     <GIC_SPI 123 IRQ_TYPE_LEVEL_HIGH>,
			     <GIC_SPI 124 IRQ_TYPE_LEVEL_HIGH>,
			     <GIC_SPI 125 IRQ_TYPE_LEVEL_HIGH>,
			     <GIC_SPI 126 IRQ_TYPE_LEVEL_HIGH>,
			     <GIC_SPI 127 IRQ_TYPE_LEVEL_HIGH>;
		clocks = <&mstp3_clks R8A7793_CLK_CMT1>;
		clock-names = "fck";
		power-domains = <&cpg_clocks>;

		renesas,channels-mask = <0xff>;

		status = "disabled";
	};

	irqc0: interrupt-controller@e61c0000 {
		compatible = "renesas,irqc-r8a7793", "renesas,irqc";
		#interrupt-cells = <2>;
		interrupt-controller;
		reg = <0 0xe61c0000 0 0x200>;
		interrupts = <GIC_SPI 0 IRQ_TYPE_LEVEL_HIGH>,
			     <GIC_SPI 1 IRQ_TYPE_LEVEL_HIGH>,
			     <GIC_SPI 2 IRQ_TYPE_LEVEL_HIGH>,
			     <GIC_SPI 3 IRQ_TYPE_LEVEL_HIGH>,
			     <GIC_SPI 12 IRQ_TYPE_LEVEL_HIGH>,
			     <GIC_SPI 13 IRQ_TYPE_LEVEL_HIGH>,
			     <GIC_SPI 14 IRQ_TYPE_LEVEL_HIGH>,
			     <GIC_SPI 15 IRQ_TYPE_LEVEL_HIGH>,
			     <GIC_SPI 16 IRQ_TYPE_LEVEL_HIGH>,
			     <GIC_SPI 17 IRQ_TYPE_LEVEL_HIGH>;
		clocks = <&mstp4_clks R8A7793_CLK_IRQC>;
		power-domains = <&cpg_clocks>;
	};

	dmac0: dma-controller@e6700000 {
		compatible = "renesas,dmac-r8a7793", "renesas,rcar-dmac";
		reg = <0 0xe6700000 0 0x20000>;
		interrupts = <GIC_SPI 197 IRQ_TYPE_LEVEL_HIGH
			      GIC_SPI 200 IRQ_TYPE_LEVEL_HIGH
			      GIC_SPI 201 IRQ_TYPE_LEVEL_HIGH
			      GIC_SPI 202 IRQ_TYPE_LEVEL_HIGH
			      GIC_SPI 203 IRQ_TYPE_LEVEL_HIGH
			      GIC_SPI 204 IRQ_TYPE_LEVEL_HIGH
			      GIC_SPI 205 IRQ_TYPE_LEVEL_HIGH
			      GIC_SPI 206 IRQ_TYPE_LEVEL_HIGH
			      GIC_SPI 207 IRQ_TYPE_LEVEL_HIGH
			      GIC_SPI 208 IRQ_TYPE_LEVEL_HIGH
			      GIC_SPI 209 IRQ_TYPE_LEVEL_HIGH
			      GIC_SPI 210 IRQ_TYPE_LEVEL_HIGH
			      GIC_SPI 211 IRQ_TYPE_LEVEL_HIGH
			      GIC_SPI 212 IRQ_TYPE_LEVEL_HIGH
			      GIC_SPI 213 IRQ_TYPE_LEVEL_HIGH
			      GIC_SPI 214 IRQ_TYPE_LEVEL_HIGH>;
		interrupt-names = "error",
				"ch0", "ch1", "ch2", "ch3",
				"ch4", "ch5", "ch6", "ch7",
				"ch8", "ch9", "ch10", "ch11",
				"ch12", "ch13", "ch14";
		clocks = <&mstp2_clks R8A7793_CLK_SYS_DMAC0>;
		clock-names = "fck";
		power-domains = <&cpg_clocks>;
		#dma-cells = <1>;
		dma-channels = <15>;
	};

	dmac1: dma-controller@e6720000 {
		compatible = "renesas,dmac-r8a7793", "renesas,rcar-dmac";
		reg = <0 0xe6720000 0 0x20000>;
		interrupts = <GIC_SPI 220 IRQ_TYPE_LEVEL_HIGH
			      GIC_SPI 216 IRQ_TYPE_LEVEL_HIGH
			      GIC_SPI 217 IRQ_TYPE_LEVEL_HIGH
			      GIC_SPI 218 IRQ_TYPE_LEVEL_HIGH
			      GIC_SPI 219 IRQ_TYPE_LEVEL_HIGH
			      GIC_SPI 308 IRQ_TYPE_LEVEL_HIGH
			      GIC_SPI 309 IRQ_TYPE_LEVEL_HIGH
			      GIC_SPI 310 IRQ_TYPE_LEVEL_HIGH
			      GIC_SPI 311 IRQ_TYPE_LEVEL_HIGH
			      GIC_SPI 312 IRQ_TYPE_LEVEL_HIGH
			      GIC_SPI 313 IRQ_TYPE_LEVEL_HIGH
			      GIC_SPI 314 IRQ_TYPE_LEVEL_HIGH
			      GIC_SPI 315 IRQ_TYPE_LEVEL_HIGH
			      GIC_SPI 316 IRQ_TYPE_LEVEL_HIGH
			      GIC_SPI 317 IRQ_TYPE_LEVEL_HIGH
			      GIC_SPI 318 IRQ_TYPE_LEVEL_HIGH>;
		interrupt-names = "error",
				"ch0", "ch1", "ch2", "ch3",
				"ch4", "ch5", "ch6", "ch7",
				"ch8", "ch9", "ch10", "ch11",
				"ch12", "ch13", "ch14";
		clocks = <&mstp2_clks R8A7793_CLK_SYS_DMAC1>;
		clock-names = "fck";
		power-domains = <&cpg_clocks>;
		#dma-cells = <1>;
		dma-channels = <15>;
	};

	audma0: dma-controller@ec700000 {
		compatible = "renesas,dmac-r8a7793", "renesas,rcar-dmac";
		reg = <0 0xec700000 0 0x10000>;
		interrupts = <GIC_SPI 346 IRQ_TYPE_LEVEL_HIGH
			      GIC_SPI 320 IRQ_TYPE_LEVEL_HIGH
			      GIC_SPI 321 IRQ_TYPE_LEVEL_HIGH
			      GIC_SPI 322 IRQ_TYPE_LEVEL_HIGH
			      GIC_SPI 323 IRQ_TYPE_LEVEL_HIGH
			      GIC_SPI 324 IRQ_TYPE_LEVEL_HIGH
			      GIC_SPI 325 IRQ_TYPE_LEVEL_HIGH
			      GIC_SPI 326 IRQ_TYPE_LEVEL_HIGH
			      GIC_SPI 327 IRQ_TYPE_LEVEL_HIGH
			      GIC_SPI 328 IRQ_TYPE_LEVEL_HIGH
			      GIC_SPI 329 IRQ_TYPE_LEVEL_HIGH
			      GIC_SPI 330 IRQ_TYPE_LEVEL_HIGH
			      GIC_SPI 331 IRQ_TYPE_LEVEL_HIGH
			      GIC_SPI 332 IRQ_TYPE_LEVEL_HIGH>;
		interrupt-names = "error",
				"ch0", "ch1", "ch2", "ch3",
				"ch4", "ch5", "ch6", "ch7",
				"ch8", "ch9", "ch10", "ch11",
				"ch12";
		clocks = <&mstp5_clks R8A7793_CLK_AUDIO_DMAC0>;
		clock-names = "fck";
		power-domains = <&cpg_clocks>;
		#dma-cells = <1>;
		dma-channels = <13>;
	};

	audma1: dma-controller@ec720000 {
		compatible = "renesas,dmac-r8a7793", "renesas,rcar-dmac";
		reg = <0 0xec720000 0 0x10000>;
		interrupts = <GIC_SPI 347 IRQ_TYPE_LEVEL_HIGH
			      GIC_SPI 333 IRQ_TYPE_LEVEL_HIGH
			      GIC_SPI 334 IRQ_TYPE_LEVEL_HIGH
			      GIC_SPI 335 IRQ_TYPE_LEVEL_HIGH
			      GIC_SPI 336 IRQ_TYPE_LEVEL_HIGH
			      GIC_SPI 337 IRQ_TYPE_LEVEL_HIGH
			      GIC_SPI 338 IRQ_TYPE_LEVEL_HIGH
			      GIC_SPI 339 IRQ_TYPE_LEVEL_HIGH
			      GIC_SPI 340 IRQ_TYPE_LEVEL_HIGH
			      GIC_SPI 341 IRQ_TYPE_LEVEL_HIGH
			      GIC_SPI 342 IRQ_TYPE_LEVEL_HIGH
			      GIC_SPI 343 IRQ_TYPE_LEVEL_HIGH
			      GIC_SPI 344 IRQ_TYPE_LEVEL_HIGH
			      GIC_SPI 345 IRQ_TYPE_LEVEL_HIGH>;
		interrupt-names = "error",
				"ch0", "ch1", "ch2", "ch3",
				"ch4", "ch5", "ch6", "ch7",
				"ch8", "ch9", "ch10", "ch11",
				"ch12";
		clocks = <&mstp5_clks R8A7793_CLK_AUDIO_DMAC1>;
		clock-names = "fck";
		power-domains = <&cpg_clocks>;
		#dma-cells = <1>;
		dma-channels = <13>;
	};

	/* The memory map in the User's Manual maps the cores to bus numbers */
	i2c0: i2c@e6508000 {
		#address-cells = <1>;
		#size-cells = <0>;
		compatible = "renesas,i2c-r8a7793";
		reg = <0 0xe6508000 0 0x40>;
		interrupts = <GIC_SPI 287 IRQ_TYPE_LEVEL_HIGH>;
		clocks = <&mstp9_clks R8A7793_CLK_I2C0>;
		power-domains = <&cpg_clocks>;
		i2c-scl-internal-delay-ns = <6>;
		status = "disabled";
	};

	i2c1: i2c@e6518000 {
		#address-cells = <1>;
		#size-cells = <0>;
		compatible = "renesas,i2c-r8a7793";
		reg = <0 0xe6518000 0 0x40>;
		interrupts = <GIC_SPI 288 IRQ_TYPE_LEVEL_HIGH>;
		clocks = <&mstp9_clks R8A7793_CLK_I2C1>;
		power-domains = <&cpg_clocks>;
		i2c-scl-internal-delay-ns = <6>;
		status = "disabled";
	};

	i2c2: i2c@e6530000 {
		#address-cells = <1>;
		#size-cells = <0>;
		compatible = "renesas,i2c-r8a7793";
		reg = <0 0xe6530000 0 0x40>;
		interrupts = <GIC_SPI 286 IRQ_TYPE_LEVEL_HIGH>;
		clocks = <&mstp9_clks R8A7793_CLK_I2C2>;
		power-domains = <&cpg_clocks>;
		i2c-scl-internal-delay-ns = <6>;
		status = "disabled";
	};

	i2c3: i2c@e6540000 {
		#address-cells = <1>;
		#size-cells = <0>;
		compatible = "renesas,i2c-r8a7793";
		reg = <0 0xe6540000 0 0x40>;
		interrupts = <GIC_SPI 290 IRQ_TYPE_LEVEL_HIGH>;
		clocks = <&mstp9_clks R8A7793_CLK_I2C3>;
		power-domains = <&cpg_clocks>;
		i2c-scl-internal-delay-ns = <6>;
		status = "disabled";
	};

	i2c4: i2c@e6520000 {
		#address-cells = <1>;
		#size-cells = <0>;
		compatible = "renesas,i2c-r8a7793";
		reg = <0 0xe6520000 0 0x40>;
		interrupts = <GIC_SPI 19 IRQ_TYPE_LEVEL_HIGH>;
		clocks = <&mstp9_clks R8A7793_CLK_I2C4>;
		power-domains = <&cpg_clocks>;
		i2c-scl-internal-delay-ns = <6>;
		status = "disabled";
	};

	i2c5: i2c@e6528000 {
		/* doesn't need pinmux */
		#address-cells = <1>;
		#size-cells = <0>;
		compatible = "renesas,i2c-r8a7793";
		reg = <0 0xe6528000 0 0x40>;
		interrupts = <GIC_SPI 20 IRQ_TYPE_LEVEL_HIGH>;
		clocks = <&mstp9_clks R8A7793_CLK_I2C5>;
		power-domains = <&cpg_clocks>;
		i2c-scl-internal-delay-ns = <110>;
		status = "disabled";
	};

	i2c6: i2c@e60b0000 {
		/* doesn't need pinmux */
		#address-cells = <1>;
		#size-cells = <0>;
		compatible = "renesas,iic-r8a7793", "renesas,rmobile-iic";
		reg = <0 0xe60b0000 0 0x425>;
		interrupts = <GIC_SPI 173 IRQ_TYPE_LEVEL_HIGH>;
		clocks = <&mstp9_clks R8A7793_CLK_IICDVFS>;
		dmas = <&dmac0 0x77>, <&dmac0 0x78>;
		dma-names = "tx", "rx";
		power-domains = <&cpg_clocks>;
		status = "disabled";
	};

	i2c7: i2c@e6500000 {
		#address-cells = <1>;
		#size-cells = <0>;
		compatible = "renesas,iic-r8a7793", "renesas,rmobile-iic";
		reg = <0 0xe6500000 0 0x425>;
		interrupts = <GIC_SPI 174 IRQ_TYPE_LEVEL_HIGH>;
		clocks = <&mstp3_clks R8A7793_CLK_IIC0>;
		dmas = <&dmac0 0x61>, <&dmac0 0x62>;
		dma-names = "tx", "rx";
		power-domains = <&cpg_clocks>;
		status = "disabled";
	};

	i2c8: i2c@e6510000 {
		#address-cells = <1>;
		#size-cells = <0>;
		compatible = "renesas,iic-r8a7793", "renesas,rmobile-iic";
		reg = <0 0xe6510000 0 0x425>;
		interrupts = <GIC_SPI 175 IRQ_TYPE_LEVEL_HIGH>;
		clocks = <&mstp3_clks R8A7793_CLK_IIC1>;
		dmas = <&dmac0 0x65>, <&dmac0 0x66>;
		dma-names = "tx", "rx";
		power-domains = <&cpg_clocks>;
		status = "disabled";
	};

	pfc: pfc@e6060000 {
		compatible = "renesas,pfc-r8a7793";
		reg = <0 0xe6060000 0 0x250>;
	};

	scifa0: serial@e6c40000 {
		compatible = "renesas,scifa-r8a7793",
			     "renesas,rcar-gen2-scifa", "renesas,scifa";
		reg = <0 0xe6c40000 0 64>;
		interrupts = <GIC_SPI 144 IRQ_TYPE_LEVEL_HIGH>;
		clocks = <&mstp2_clks R8A7793_CLK_SCIFA0>;
		clock-names = "fck";
		dmas = <&dmac0 0x21>, <&dmac0 0x22>;
		dma-names = "tx", "rx";
		power-domains = <&cpg_clocks>;
		status = "disabled";
	};

	scifa1: serial@e6c50000 {
		compatible = "renesas,scifa-r8a7793",
			     "renesas,rcar-gen2-scifa", "renesas,scifa";
		reg = <0 0xe6c50000 0 64>;
		interrupts = <GIC_SPI 145 IRQ_TYPE_LEVEL_HIGH>;
		clocks = <&mstp2_clks R8A7793_CLK_SCIFA1>;
		clock-names = "fck";
		dmas = <&dmac0 0x25>, <&dmac0 0x26>;
		dma-names = "tx", "rx";
		power-domains = <&cpg_clocks>;
		status = "disabled";
	};

	scifa2: serial@e6c60000 {
		compatible = "renesas,scifa-r8a7793",
			     "renesas,rcar-gen2-scifa", "renesas,scifa";
		reg = <0 0xe6c60000 0 64>;
		interrupts = <GIC_SPI 151 IRQ_TYPE_LEVEL_HIGH>;
		clocks = <&mstp2_clks R8A7793_CLK_SCIFA2>;
		clock-names = "fck";
		dmas = <&dmac0 0x27>, <&dmac0 0x28>;
		dma-names = "tx", "rx";
		power-domains = <&cpg_clocks>;
		status = "disabled";
	};

	scifa3: serial@e6c70000 {
		compatible = "renesas,scifa-r8a7793",
			     "renesas,rcar-gen2-scifa", "renesas,scifa";
		reg = <0 0xe6c70000 0 64>;
		interrupts = <GIC_SPI 29 IRQ_TYPE_LEVEL_HIGH>;
		clocks = <&mstp11_clks R8A7793_CLK_SCIFA3>;
		clock-names = "fck";
		dmas = <&dmac0 0x1b>, <&dmac0 0x1c>;
		dma-names = "tx", "rx";
		power-domains = <&cpg_clocks>;
		status = "disabled";
	};

	scifa4: serial@e6c78000 {
		compatible = "renesas,scifa-r8a7793",
			     "renesas,rcar-gen2-scifa", "renesas,scifa";
		reg = <0 0xe6c78000 0 64>;
		interrupts = <GIC_SPI 30 IRQ_TYPE_LEVEL_HIGH>;
		clocks = <&mstp11_clks R8A7793_CLK_SCIFA4>;
		clock-names = "fck";
		dmas = <&dmac0 0x1f>, <&dmac0 0x20>;
		dma-names = "tx", "rx";
		power-domains = <&cpg_clocks>;
		status = "disabled";
	};

	scifa5: serial@e6c80000 {
		compatible = "renesas,scifa-r8a7793",
			     "renesas,rcar-gen2-scifa", "renesas,scifa";
		reg = <0 0xe6c80000 0 64>;
		interrupts = <GIC_SPI 31 IRQ_TYPE_LEVEL_HIGH>;
		clocks = <&mstp11_clks R8A7793_CLK_SCIFA5>;
		clock-names = "fck";
		dmas = <&dmac0 0x23>, <&dmac0 0x24>;
		dma-names = "tx", "rx";
		power-domains = <&cpg_clocks>;
		status = "disabled";
	};

	scifb0: serial@e6c20000 {
		compatible = "renesas,scifb-r8a7793",
			     "renesas,rcar-gen2-scifb", "renesas,scifb";
		reg = <0 0xe6c20000 0 64>;
		interrupts = <GIC_SPI 148 IRQ_TYPE_LEVEL_HIGH>;
		clocks = <&mstp2_clks R8A7793_CLK_SCIFB0>;
		clock-names = "fck";
		dmas = <&dmac0 0x3d>, <&dmac0 0x3e>;
		dma-names = "tx", "rx";
		power-domains = <&cpg_clocks>;
		status = "disabled";
	};

	scifb1: serial@e6c30000 {
		compatible = "renesas,scifb-r8a7793",
			     "renesas,rcar-gen2-scifb", "renesas,scifb";
		reg = <0 0xe6c30000 0 64>;
		interrupts = <GIC_SPI 149 IRQ_TYPE_LEVEL_HIGH>;
		clocks = <&mstp2_clks R8A7793_CLK_SCIFB1>;
		clock-names = "fck";
		dmas = <&dmac0 0x19>, <&dmac0 0x1a>;
		dma-names = "tx", "rx";
		power-domains = <&cpg_clocks>;
		status = "disabled";
	};

	scifb2: serial@e6ce0000 {
		compatible = "renesas,scifb-r8a7793",
			     "renesas,rcar-gen2-scifb", "renesas,scifb";
		reg = <0 0xe6ce0000 0 64>;
		interrupts = <GIC_SPI 150 IRQ_TYPE_LEVEL_HIGH>;
		clocks = <&mstp2_clks R8A7793_CLK_SCIFB2>;
		clock-names = "fck";
		dmas = <&dmac0 0x1d>, <&dmac0 0x1e>;
		dma-names = "tx", "rx";
		power-domains = <&cpg_clocks>;
		status = "disabled";
	};

	scif0: serial@e6e60000 {
		compatible = "renesas,scif-r8a7793", "renesas,rcar-gen2-scif",
			     "renesas,scif";
		reg = <0 0xe6e60000 0 64>;
		interrupts = <GIC_SPI 152 IRQ_TYPE_LEVEL_HIGH>;
		clocks = <&mstp7_clks R8A7793_CLK_SCIF0>, <&zs_clk>,
			 <&scif_clk>;
		clock-names = "fck", "brg_int", "scif_clk";
		dmas = <&dmac0 0x29>, <&dmac0 0x2a>;
		dma-names = "tx", "rx";
		power-domains = <&cpg_clocks>;
		status = "disabled";
	};

	scif1: serial@e6e68000 {
		compatible = "renesas,scif-r8a7793", "renesas,rcar-gen2-scif",
			     "renesas,scif";
		reg = <0 0xe6e68000 0 64>;
		interrupts = <GIC_SPI 153 IRQ_TYPE_LEVEL_HIGH>;
		clocks = <&mstp7_clks R8A7793_CLK_SCIF1>, <&zs_clk>,
			 <&scif_clk>;
		clock-names = "fck", "brg_int", "scif_clk";
		dmas = <&dmac0 0x2d>, <&dmac0 0x2e>;
		dma-names = "tx", "rx";
		power-domains = <&cpg_clocks>;
		status = "disabled";
	};

	scif2: serial@e6e58000 {
		compatible = "renesas,scif-r8a7793", "renesas,rcar-gen2-scif",
			     "renesas,scif";
		reg = <0 0xe6e58000 0 64>;
		interrupts = <GIC_SPI 22 IRQ_TYPE_LEVEL_HIGH>;
		clocks = <&mstp7_clks R8A7793_CLK_SCIF2>, <&zs_clk>,
			 <&scif_clk>;
		clock-names = "fck", "brg_int", "scif_clk";
		dmas = <&dmac0 0x2b>, <&dmac0 0x2c>;
		dma-names = "tx", "rx";
		power-domains = <&cpg_clocks>;
		status = "disabled";
	};

	scif3: serial@e6ea8000 {
		compatible = "renesas,scif-r8a7793", "renesas,rcar-gen2-scif",
			     "renesas,scif";
		reg = <0 0xe6ea8000 0 64>;
		interrupts = <GIC_SPI 23 IRQ_TYPE_LEVEL_HIGH>;
		clocks = <&mstp7_clks R8A7793_CLK_SCIF3>, <&zs_clk>,
			 <&scif_clk>;
		clock-names = "fck", "brg_int", "scif_clk";
		dmas = <&dmac0 0x2f>, <&dmac0 0x30>;
		dma-names = "tx", "rx";
		power-domains = <&cpg_clocks>;
		status = "disabled";
	};

	scif4: serial@e6ee0000 {
		compatible = "renesas,scif-r8a7793", "renesas,rcar-gen2-scif",
			     "renesas,scif";
		reg = <0 0xe6ee0000 0 64>;
		interrupts = <GIC_SPI 24 IRQ_TYPE_LEVEL_HIGH>;
		clocks = <&mstp7_clks R8A7793_CLK_SCIF4>, <&zs_clk>,
			 <&scif_clk>;
		clock-names = "fck", "brg_int", "scif_clk";
		dmas = <&dmac0 0xfb>, <&dmac0 0xfc>;
		dma-names = "tx", "rx";
		power-domains = <&cpg_clocks>;
		status = "disabled";
	};

	scif5: serial@e6ee8000 {
		compatible = "renesas,scif-r8a7793", "renesas,rcar-gen2-scif",
			     "renesas,scif";
		reg = <0 0xe6ee8000 0 64>;
		interrupts = <GIC_SPI 25 IRQ_TYPE_LEVEL_HIGH>;
		clocks = <&mstp7_clks R8A7793_CLK_SCIF5>, <&zs_clk>,
			 <&scif_clk>;
		clock-names = "fck", "brg_int", "scif_clk";
		dmas = <&dmac0 0xfd>, <&dmac0 0xfe>;
		dma-names = "tx", "rx";
		power-domains = <&cpg_clocks>;
		status = "disabled";
	};

	hscif0: serial@e62c0000 {
		compatible = "renesas,hscif-r8a7793",
			     "renesas,rcar-gen2-hscif", "renesas,hscif";
		reg = <0 0xe62c0000 0 96>;
		interrupts = <GIC_SPI 154 IRQ_TYPE_LEVEL_HIGH>;
		clocks = <&mstp7_clks R8A7793_CLK_HSCIF0>, <&zs_clk>,
			 <&scif_clk>;
		clock-names = "fck", "brg_int", "scif_clk";
		dmas = <&dmac0 0x39>, <&dmac0 0x3a>;
		dma-names = "tx", "rx";
		power-domains = <&cpg_clocks>;
		status = "disabled";
	};

	hscif1: serial@e62c8000 {
		compatible = "renesas,hscif-r8a7793",
			     "renesas,rcar-gen2-hscif", "renesas,hscif";
		reg = <0 0xe62c8000 0 96>;
		interrupts = <GIC_SPI 155 IRQ_TYPE_LEVEL_HIGH>;
		clocks = <&mstp7_clks R8A7793_CLK_HSCIF1>, <&zs_clk>,
			 <&scif_clk>;
		clock-names = "fck", "brg_int", "scif_clk";
		dmas = <&dmac0 0x4d>, <&dmac0 0x4e>;
		dma-names = "tx", "rx";
		power-domains = <&cpg_clocks>;
		status = "disabled";
	};

	hscif2: serial@e62d0000 {
		compatible = "renesas,hscif-r8a7793",
			     "renesas,rcar-gen2-hscif", "renesas,hscif";
		reg = <0 0xe62d0000 0 96>;
		interrupts = <GIC_SPI 21 IRQ_TYPE_LEVEL_HIGH>;
		clocks = <&mstp7_clks R8A7793_CLK_HSCIF2>, <&zs_clk>,
			 <&scif_clk>;
		clock-names = "fck", "brg_int", "scif_clk";
		dmas = <&dmac0 0x3b>, <&dmac0 0x3c>;
		dma-names = "tx", "rx";
		power-domains = <&cpg_clocks>;
		status = "disabled";
	};

	ether: ethernet@ee700000 {
		compatible = "renesas,ether-r8a7793";
		reg = <0 0xee700000 0 0x400>;
		interrupts = <GIC_SPI 162 IRQ_TYPE_LEVEL_HIGH>;
		clocks = <&mstp8_clks R8A7793_CLK_ETHER>;
		power-domains = <&cpg_clocks>;
		phy-mode = "rmii";
		#address-cells = <1>;
		#size-cells = <0>;
		status = "disabled";
	};

	qspi: spi@e6b10000 {
		compatible = "renesas,qspi-r8a7793", "renesas,qspi";
		reg = <0 0xe6b10000 0 0x2c>;
		interrupts = <GIC_SPI 184 IRQ_TYPE_LEVEL_HIGH>;
		clocks = <&mstp9_clks R8A7793_CLK_QSPI_MOD>;
		dmas = <&dmac0 0x17>, <&dmac0 0x18>;
		dma-names = "tx", "rx";
		power-domains = <&cpg_clocks>;
		num-cs = <1>;
		#address-cells = <1>;
		#size-cells = <0>;
		status = "disabled";
	};

	du: display@feb00000 {
		compatible = "renesas,du-r8a7793";
		reg = <0 0xfeb00000 0 0x40000>,
		      <0 0xfeb90000 0 0x1c>;
		reg-names = "du", "lvds.0";
		interrupts = <GIC_SPI 256 IRQ_TYPE_LEVEL_HIGH>,
			     <GIC_SPI 268 IRQ_TYPE_LEVEL_HIGH>;
		clocks = <&mstp7_clks R8A7793_CLK_DU0>,
			 <&mstp7_clks R8A7793_CLK_DU1>,
			 <&mstp7_clks R8A7793_CLK_LVDS0>;
		clock-names = "du.0", "du.1", "lvds.0";
		status = "disabled";

		ports {
			#address-cells = <1>;
			#size-cells = <0>;

			port@0 {
				reg = <0>;
				du_out_rgb: endpoint {
				};
			};
			port@1 {
				reg = <1>;
				du_out_lvds0: endpoint {
				};
			};
		};
	};

	can0: can@e6e80000 {
		compatible = "renesas,can-r8a7793", "renesas,rcar-gen2-can";
		reg = <0 0xe6e80000 0 0x1000>;
		interrupts = <GIC_SPI 186 IRQ_TYPE_LEVEL_HIGH>;
		clocks = <&mstp9_clks R8A7793_CLK_RCAN0>,
			 <&cpg_clocks R8A7793_CLK_RCAN>, <&can_clk>;
		clock-names = "clkp1", "clkp2", "can_clk";
		power-domains = <&cpg_clocks>;
		status = "disabled";
	};

	can1: can@e6e88000 {
		compatible = "renesas,can-r8a7793", "renesas,rcar-gen2-can";
		reg = <0 0xe6e88000 0 0x1000>;
		interrupts = <GIC_SPI 187 IRQ_TYPE_LEVEL_HIGH>;
		clocks = <&mstp9_clks R8A7793_CLK_RCAN1>,
			 <&cpg_clocks R8A7793_CLK_RCAN>, <&can_clk>;
		clock-names = "clkp1", "clkp2", "can_clk";
		power-domains = <&cpg_clocks>;
		status = "disabled";
	};

	clocks {
		#address-cells = <2>;
		#size-cells = <2>;
		ranges;

		/* External root clock */
		extal_clk: extal {
			compatible = "fixed-clock";
			#clock-cells = <0>;
			/* This value must be overridden by the board. */
			clock-frequency = <0>;
		};

		/*
		 * The external audio clocks are configured as 0 Hz fixed frequency clocks by
		 * default. Boards that provide audio clocks should override them.
		 */
		audio_clk_a: audio_clk_a {
			compatible = "fixed-clock";
			#clock-cells = <0>;
			clock-frequency = <0>;
		};
		audio_clk_b: audio_clk_b {
			compatible = "fixed-clock";
			#clock-cells = <0>;
			clock-frequency = <0>;
		};
		audio_clk_c: audio_clk_c {
			compatible = "fixed-clock";
			#clock-cells = <0>;
			clock-frequency = <0>;
<<<<<<< HEAD
=======
		};

		/* External USB clock - can be overridden by the board */
		usb_extal_clk: usb_extal {
			compatible = "fixed-clock";
			#clock-cells = <0>;
			clock-frequency = <48000000>;
		};

		/* External CAN clock */
		can_clk: can {
			compatible = "fixed-clock";
			#clock-cells = <0>;
			/* This value must be overridden by the board. */
			clock-frequency = <0>;
			status = "disabled";
>>>>>>> 584a420d
		};

		/* External SCIF clock */
		scif_clk: scif {
			compatible = "fixed-clock";
			#clock-cells = <0>;
			/* This value must be overridden by the board. */
			clock-frequency = <0>;
			status = "disabled";
		};

		/* Special CPG clocks */
		cpg_clocks: cpg_clocks@e6150000 {
			compatible = "renesas,r8a7793-cpg-clocks",
				     "renesas,rcar-gen2-cpg-clocks";
			reg = <0 0xe6150000 0 0x1000>;
			clocks = <&extal_clk &usb_extal_clk>;
			#clock-cells = <1>;
			clock-output-names = "main", "pll0", "pll1", "pll3",
					     "lb", "qspi", "sdh", "sd0", "z",
					     "rcan", "adsp";
			#power-domain-cells = <0>;
		};

		/* Variable factor clocks */
		sd2_clk: sd2@e6150078 {
			compatible = "renesas,r8a7793-div6-clock",
				     "renesas,cpg-div6-clock";
			reg = <0 0xe6150078 0 4>;
			clocks = <&pll1_div2_clk>;
			#clock-cells = <0>;
		};
		sd3_clk: sd3@e615026c {
			compatible = "renesas,r8a7793-div6-clock",
				     "renesas,cpg-div6-clock";
			reg = <0 0xe615026c 0 4>;
			clocks = <&pll1_div2_clk>;
			#clock-cells = <0>;
		};
		mmc0_clk: mmc0@e6150240 {
			compatible = "renesas,r8a7793-div6-clock",
				     "renesas,cpg-div6-clock";
			reg = <0 0xe6150240 0 4>;
			clocks = <&pll1_div2_clk>;
			#clock-cells = <0>;
		};

		/* Fixed factor clocks */
		pll1_div2_clk: pll1_div2 {
			compatible = "fixed-factor-clock";
			clocks = <&cpg_clocks R8A7793_CLK_PLL1>;
			#clock-cells = <0>;
			clock-div = <2>;
			clock-mult = <1>;
		};
		zg_clk: zg {
			compatible = "fixed-factor-clock";
			clocks = <&cpg_clocks R8A7793_CLK_PLL1>;
			#clock-cells = <0>;
			clock-div = <5>;
			clock-mult = <1>;
		};
		zx_clk: zx {
			compatible = "fixed-factor-clock";
			clocks = <&cpg_clocks R8A7793_CLK_PLL1>;
			#clock-cells = <0>;
			clock-div = <3>;
			clock-mult = <1>;
		};
		zs_clk: zs {
			compatible = "fixed-factor-clock";
			clocks = <&cpg_clocks R8A7793_CLK_PLL1>;
			#clock-cells = <0>;
			clock-div = <6>;
			clock-mult = <1>;
		};
		hp_clk: hp {
			compatible = "fixed-factor-clock";
			clocks = <&cpg_clocks R8A7793_CLK_PLL1>;
			#clock-cells = <0>;
			clock-div = <12>;
			clock-mult = <1>;
		};
		p_clk: p {
			compatible = "fixed-factor-clock";
			clocks = <&cpg_clocks R8A7793_CLK_PLL1>;
			#clock-cells = <0>;
			clock-div = <24>;
			clock-mult = <1>;
		};
		m2_clk: m2 {
			compatible = "fixed-factor-clock";
			clocks = <&cpg_clocks R8A7793_CLK_PLL1>;
			#clock-cells = <0>;
			clock-div = <8>;
			clock-mult = <1>;
		};
		rclk_clk: rclk {
			compatible = "fixed-factor-clock";
			clocks = <&cpg_clocks R8A7793_CLK_PLL1>;
			#clock-cells = <0>;
			clock-div = <(48 * 1024)>;
			clock-mult = <1>;
		};
		mp_clk: mp {
			compatible = "fixed-factor-clock";
			clocks = <&pll1_div2_clk>;
			#clock-cells = <0>;
			clock-div = <15>;
			clock-mult = <1>;
		};
		cp_clk: cp {
			compatible = "fixed-factor-clock";
			clocks = <&extal_clk>;
			#clock-cells = <0>;
			clock-div = <2>;
			clock-mult = <1>;
		};

		/* Gate clocks */
		mstp1_clks: mstp1_clks@e6150134 {
			compatible = "renesas,r8a7793-mstp-clocks",
				     "renesas,cpg-mstp-clocks";
			reg = <0 0xe6150134 0 4>, <0 0xe6150038 0 4>;
			clocks = <&zs_clk>, <&zs_clk>, <&zs_clk>, <&p_clk>,
				 <&zg_clk>, <&zs_clk>, <&zs_clk>, <&zs_clk>,
				 <&p_clk>, <&p_clk>, <&rclk_clk>, <&cp_clk>,
				 <&zs_clk>, <&zs_clk>, <&zs_clk>;
			#clock-cells = <1>;
			clock-indices = <
				R8A7793_CLK_VCP0 R8A7793_CLK_VPC0
				R8A7793_CLK_SSP1 R8A7793_CLK_TMU1
				R8A7793_CLK_3DG R8A7793_CLK_2DDMAC
				R8A7793_CLK_FDP1_1 R8A7793_CLK_FDP1_0
				R8A7793_CLK_TMU3 R8A7793_CLK_TMU2
				R8A7793_CLK_CMT0 R8A7793_CLK_TMU0
				R8A7793_CLK_VSP1_DU1 R8A7793_CLK_VSP1_DU0
				R8A7793_CLK_VSP1_S
			>;
			clock-output-names =
				"vcp0", "vpc0", "ssp_dev", "tmu1",
				"pvrsrvkm", "tddmac", "fdp1", "fdp0",
				"tmu3", "tmu2", "cmt0", "tmu0", "vsp1-du1",
				"vsp1-du0", "vsps";
		};
		mstp2_clks: mstp2_clks@e6150138 {
			compatible = "renesas,r8a7793-mstp-clocks", "renesas,cpg-mstp-clocks";
			reg = <0 0xe6150138 0 4>, <0 0xe6150040 0 4>;
			clocks = <&mp_clk>, <&mp_clk>, <&mp_clk>, <&mp_clk>,
				 <&mp_clk>, <&mp_clk>, <&zs_clk>, <&zs_clk>;
			#clock-cells = <1>;
			clock-indices = <
				R8A7793_CLK_SCIFA2 R8A7793_CLK_SCIFA1 R8A7793_CLK_SCIFA0
				R8A7793_CLK_SCIFB0 R8A7793_CLK_SCIFB1 R8A7793_CLK_SCIFB2
				R8A7793_CLK_SYS_DMAC1 R8A7793_CLK_SYS_DMAC0
			>;
			clock-output-names =
				"scifa2", "scifa1", "scifa0", "scifb0",
				"scifb1", "scifb2", "sys-dmac1", "sys-dmac0";
		};
		mstp3_clks: mstp3_clks@e615013c {
			compatible = "renesas,r8a7793-mstp-clocks",
				     "renesas,cpg-mstp-clocks";
			reg = <0 0xe615013c 0 4>, <0 0xe6150048 0 4>;
			clocks = <&cp_clk>, <&sd3_clk>, <&sd2_clk>,
				 <&cpg_clocks R8A7793_CLK_SD0>, <&mmc0_clk>,
				 <&hp_clk>, <&mp_clk>, <&hp_clk>, <&mp_clk>,
				 <&rclk_clk>, <&hp_clk>, <&hp_clk>;
			#clock-cells = <1>;
			clock-indices = <
				R8A7793_CLK_TPU0 R8A7793_CLK_SDHI2
				R8A7793_CLK_SDHI1 R8A7793_CLK_SDHI0
				R8A7793_CLK_MMCIF0 R8A7793_CLK_IIC0
				R8A7793_CLK_PCIEC R8A7793_CLK_IIC1
				R8A7793_CLK_SSUSB R8A7793_CLK_CMT1
				R8A7793_CLK_USBDMAC0 R8A7793_CLK_USBDMAC1
			>;
			clock-output-names =
				"tpu0", "sdhi2", "sdhi1", "sdhi0", "mmcif0",
				"i2c7", "pciec", "i2c8", "ssusb", "cmt1",
				"usbdmac0", "usbdmac1";
		};
		mstp4_clks: mstp4_clks@e6150140 {
			compatible = "renesas,r8a7793-mstp-clocks", "renesas,cpg-mstp-clocks";
			reg = <0 0xe6150140 0 4>, <0 0xe615004c 0 4>;
			clocks = <&cp_clk>;
			#clock-cells = <1>;
			clock-indices = <R8A7793_CLK_IRQC>;
			clock-output-names = "irqc";
		};
		mstp5_clks: mstp5_clks@e6150144 {
			compatible = "renesas,r8a7793-mstp-clocks", "renesas,cpg-mstp-clocks";
			reg = <0 0xe6150144 0 4>, <0 0xe615003c 0 4>;
			clocks = <&hp_clk>, <&hp_clk>, <&extal_clk>;
			#clock-cells = <1>;
			clock-indices = <R8A7793_CLK_AUDIO_DMAC0 R8A7793_CLK_AUDIO_DMAC1
					 R8A7793_CLK_THERMAL>;
			clock-output-names = "audmac0", "audmac1", "thermal";
		};
		mstp7_clks: mstp7_clks@e615014c {
			compatible = "renesas,r8a7793-mstp-clocks",
				     "renesas,cpg-mstp-clocks";
			reg = <0 0xe615014c 0 4>, <0 0xe61501c4 0 4>;
			clocks = <&mp_clk>,  <&hp_clk>, <&zs_clk>, <&p_clk>,
				 <&p_clk>, <&zs_clk>, <&zs_clk>, <&p_clk>,
				 <&p_clk>, <&p_clk>, <&p_clk>, <&zx_clk>,
				 <&zx_clk>, <&zx_clk>;
			#clock-cells = <1>;
			clock-indices = <
				R8A7793_CLK_EHCI R8A7793_CLK_HSUSB
				R8A7793_CLK_HSCIF2 R8A7793_CLK_SCIF5
				R8A7793_CLK_SCIF4 R8A7793_CLK_HSCIF1
				R8A7793_CLK_HSCIF0 R8A7793_CLK_SCIF3
				R8A7793_CLK_SCIF2 R8A7793_CLK_SCIF1
				R8A7793_CLK_SCIF0 R8A7793_CLK_DU1
				R8A7793_CLK_DU0 R8A7793_CLK_LVDS0
			>;
			clock-output-names =
				"ehci", "hsusb", "hscif2", "scif5", "scif4",
				"hscif1", "hscif0", "scif3", "scif2",
				"scif1", "scif0", "du1", "du0", "lvds0";
		};
		mstp8_clks: mstp8_clks@e6150990 {
			compatible = "renesas,r8a7793-mstp-clocks",
				     "renesas,cpg-mstp-clocks";
			reg = <0 0xe6150990 0 4>, <0 0xe61509a0 0 4>;
			clocks = <&zx_clk>, <&zg_clk>, <&zg_clk>, <&zg_clk>,
				 <&p_clk>, <&zs_clk>, <&zs_clk>;
			#clock-cells = <1>;
			clock-indices = <
				R8A7793_CLK_IPMMU_SGX R8A7793_CLK_VIN2
				R8A7793_CLK_VIN1 R8A7793_CLK_VIN0
				R8A7793_CLK_ETHER R8A7793_CLK_SATA1
				R8A7793_CLK_SATA0
			>;
			clock-output-names =
				"ipmmu_sgx", "vin2", "vin1", "vin0", "ether",
				"sata1", "sata0";
		};
		mstp9_clks: mstp9_clks@e6150994 {
			compatible = "renesas,r8a7793-mstp-clocks", "renesas,cpg-mstp-clocks";
			reg = <0 0xe6150994 0 4>, <0 0xe61509a4 0 4>;
			clocks = <&cp_clk>, <&cp_clk>, <&cp_clk>, <&cp_clk>,
				 <&cp_clk>, <&cp_clk>, <&cp_clk>, <&cp_clk>,
				 <&p_clk>, <&p_clk>,
				 <&cpg_clocks R8A7793_CLK_QSPI>, <&hp_clk>,
				 <&cp_clk>, <&hp_clk>, <&hp_clk>, <&hp_clk>,
				 <&hp_clk>, <&hp_clk>;
			#clock-cells = <1>;
			clock-indices = <
				R8A7793_CLK_GPIO7 R8A7793_CLK_GPIO6
				R8A7793_CLK_GPIO5 R8A7793_CLK_GPIO4
				R8A7793_CLK_GPIO3 R8A7793_CLK_GPIO2
				R8A7793_CLK_GPIO1 R8A7793_CLK_GPIO0
				R8A7793_CLK_QSPI_MOD R8A7793_CLK_RCAN1
				R8A7793_CLK_RCAN0 R8A7793_CLK_I2C5
				R8A7793_CLK_IICDVFS R8A7793_CLK_I2C4
				R8A7793_CLK_I2C3 R8A7793_CLK_I2C2
				R8A7793_CLK_I2C1 R8A7793_CLK_I2C0
			>;
			clock-output-names =
				"gpio7", "gpio6", "gpio5", "gpio4",
				"gpio3", "gpio2", "gpio1", "gpio0",
				"rcan1", "rcan0", "qspi_mod", "i2c5",
				"i2c6", "i2c4", "i2c3", "i2c2", "i2c1",
				"i2c0";
		};
		mstp10_clks: mstp10_clks@e6150998 {
			compatible = "renesas,r8a7793-mstp-clocks", "renesas,cpg-mstp-clocks";
			reg = <0 0xe6150998 0 4>, <0 0xe61509a8 0 4>;
			clocks = <&p_clk>,
				<&p_clk>, <&p_clk>, <&p_clk>, <&p_clk>, <&p_clk>,
				<&p_clk>, <&p_clk>, <&p_clk>, <&p_clk>, <&p_clk>,
				<&p_clk>,
				<&mstp10_clks R8A7793_CLK_SCU_ALL>, <&mstp10_clks R8A7793_CLK_SCU_ALL>,
				<&mstp10_clks R8A7793_CLK_SCU_ALL>, <&mstp10_clks R8A7793_CLK_SCU_ALL>,
				<&mstp10_clks R8A7793_CLK_SCU_ALL>, <&mstp10_clks R8A7793_CLK_SCU_ALL>,
				<&mstp10_clks R8A7793_CLK_SCU_ALL>, <&mstp10_clks R8A7793_CLK_SCU_ALL>,
				<&mstp10_clks R8A7793_CLK_SCU_ALL>, <&mstp10_clks R8A7793_CLK_SCU_ALL>,
				<&mstp10_clks R8A7793_CLK_SCU_ALL>, <&mstp10_clks R8A7793_CLK_SCU_ALL>,
				<&mstp10_clks R8A7793_CLK_SCU_ALL>, <&mstp10_clks R8A7793_CLK_SCU_ALL>;

			#clock-cells = <1>;
			clock-indices = <
				R8A7793_CLK_SSI_ALL
				R8A7793_CLK_SSI9 R8A7793_CLK_SSI8 R8A7793_CLK_SSI7 R8A7793_CLK_SSI6 R8A7793_CLK_SSI5
				R8A7793_CLK_SSI4 R8A7793_CLK_SSI3 R8A7793_CLK_SSI2 R8A7793_CLK_SSI1 R8A7793_CLK_SSI0
				R8A7793_CLK_SCU_ALL
				R8A7793_CLK_SCU_DVC1 R8A7793_CLK_SCU_DVC0
				R8A7793_CLK_SCU_CTU1_MIX1 R8A7793_CLK_SCU_CTU0_MIX0
				R8A7793_CLK_SCU_SRC9 R8A7793_CLK_SCU_SRC8 R8A7793_CLK_SCU_SRC7 R8A7793_CLK_SCU_SRC6 R8A7793_CLK_SCU_SRC5
				R8A7793_CLK_SCU_SRC4 R8A7793_CLK_SCU_SRC3 R8A7793_CLK_SCU_SRC2 R8A7793_CLK_SCU_SRC1 R8A7793_CLK_SCU_SRC0
			>;
			clock-output-names =
				"ssi-all",
				"ssi9", "ssi8", "ssi7", "ssi6", "ssi5",
				"ssi4", "ssi3", "ssi2", "ssi1", "ssi0",
				"scu-all",
				"scu-dvc1", "scu-dvc0",
				"scu-ctu1-mix1", "scu-ctu0-mix0",
				"scu-src9", "scu-src8", "scu-src7", "scu-src6", "scu-src5",
				"scu-src4", "scu-src3", "scu-src2", "scu-src1", "scu-src0";
		};
		mstp11_clks: mstp11_clks@e615099c {
			compatible = "renesas,r8a7793-mstp-clocks", "renesas,cpg-mstp-clocks";
			reg = <0 0xe615099c 0 4>, <0 0xe61509ac 0 4>;
			clocks = <&mp_clk>, <&mp_clk>, <&mp_clk>;
			#clock-cells = <1>;
			clock-indices = <
				R8A7793_CLK_SCIFA3 R8A7793_CLK_SCIFA4 R8A7793_CLK_SCIFA5
			>;
			clock-output-names = "scifa3", "scifa4", "scifa5";
		};
	};

	ipmmu_sy0: mmu@e6280000 {
		compatible = "renesas,ipmmu-r8a7793", "renesas,ipmmu-vmsa";
		reg = <0 0xe6280000 0 0x1000>;
		interrupts = <GIC_SPI 223 IRQ_TYPE_LEVEL_HIGH>,
			     <GIC_SPI 224 IRQ_TYPE_LEVEL_HIGH>;
		#iommu-cells = <1>;
		status = "disabled";
	};

	ipmmu_sy1: mmu@e6290000 {
		compatible = "renesas,ipmmu-r8a7793", "renesas,ipmmu-vmsa";
		reg = <0 0xe6290000 0 0x1000>;
		interrupts = <GIC_SPI 225 IRQ_TYPE_LEVEL_HIGH>;
		#iommu-cells = <1>;
		status = "disabled";
	};

	ipmmu_ds: mmu@e6740000 {
		compatible = "renesas,ipmmu-r8a7793", "renesas,ipmmu-vmsa";
		reg = <0 0xe6740000 0 0x1000>;
		interrupts = <GIC_SPI 198 IRQ_TYPE_LEVEL_HIGH>,
			     <GIC_SPI 199 IRQ_TYPE_LEVEL_HIGH>;
		#iommu-cells = <1>;
		status = "disabled";
	};

	ipmmu_mp: mmu@ec680000 {
		compatible = "renesas,ipmmu-r8a7793", "renesas,ipmmu-vmsa";
		reg = <0 0xec680000 0 0x1000>;
		interrupts = <GIC_SPI 226 IRQ_TYPE_LEVEL_HIGH>;
		#iommu-cells = <1>;
		status = "disabled";
	};

	ipmmu_mx: mmu@fe951000 {
		compatible = "renesas,ipmmu-r8a7793", "renesas,ipmmu-vmsa";
		reg = <0 0xfe951000 0 0x1000>;
		interrupts = <GIC_SPI 222 IRQ_TYPE_LEVEL_HIGH>,
			     <GIC_SPI 221 IRQ_TYPE_LEVEL_HIGH>;
		#iommu-cells = <1>;
		status = "disabled";
	};

	ipmmu_rt: mmu@ffc80000 {
		compatible = "renesas,ipmmu-r8a7793", "renesas,ipmmu-vmsa";
		reg = <0 0xffc80000 0 0x1000>;
		interrupts = <GIC_SPI 307 IRQ_TYPE_LEVEL_HIGH>;
		#iommu-cells = <1>;
		status = "disabled";
	};

	ipmmu_gp: mmu@e62a0000 {
		compatible = "renesas,ipmmu-r8a7793", "renesas,ipmmu-vmsa";
		reg = <0 0xe62a0000 0 0x1000>;
		interrupts = <GIC_SPI 260 IRQ_TYPE_LEVEL_HIGH>,
			     <GIC_SPI 261 IRQ_TYPE_LEVEL_HIGH>;
		#iommu-cells = <1>;
		status = "disabled";
	};

	rcar_sound: sound@ec500000 {
		/*
		 * #sound-dai-cells is required
		 *
		 * Single DAI : #sound-dai-cells = <0>;         <&rcar_sound>;
		 * Multi  DAI : #sound-dai-cells = <1>;         <&rcar_sound N>;
		 */
		compatible =  "renesas,rcar_sound-r8a7793", "renesas,rcar_sound-gen2";
		reg =	<0 0xec500000 0 0x1000>, /* SCU */
			<0 0xec5a0000 0 0x100>,  /* ADG */
			<0 0xec540000 0 0x1000>, /* SSIU */
			<0 0xec541000 0 0x280>,  /* SSI */
			<0 0xec740000 0 0x200>;  /* Audio DMAC peri peri*/
		reg-names = "scu", "adg", "ssiu", "ssi", "audmapp";

		clocks = <&mstp10_clks R8A7793_CLK_SSI_ALL>,
			<&mstp10_clks R8A7793_CLK_SSI9>, <&mstp10_clks R8A7793_CLK_SSI8>,
			<&mstp10_clks R8A7793_CLK_SSI7>, <&mstp10_clks R8A7793_CLK_SSI6>,
			<&mstp10_clks R8A7793_CLK_SSI5>, <&mstp10_clks R8A7793_CLK_SSI4>,
			<&mstp10_clks R8A7793_CLK_SSI3>, <&mstp10_clks R8A7793_CLK_SSI2>,
			<&mstp10_clks R8A7793_CLK_SSI1>, <&mstp10_clks R8A7793_CLK_SSI0>,
			<&mstp10_clks R8A7793_CLK_SCU_SRC9>, <&mstp10_clks R8A7793_CLK_SCU_SRC8>,
			<&mstp10_clks R8A7793_CLK_SCU_SRC7>, <&mstp10_clks R8A7793_CLK_SCU_SRC6>,
			<&mstp10_clks R8A7793_CLK_SCU_SRC5>, <&mstp10_clks R8A7793_CLK_SCU_SRC4>,
			<&mstp10_clks R8A7793_CLK_SCU_SRC3>, <&mstp10_clks R8A7793_CLK_SCU_SRC2>,
			<&mstp10_clks R8A7793_CLK_SCU_SRC1>, <&mstp10_clks R8A7793_CLK_SCU_SRC0>,
			<&mstp10_clks R8A7793_CLK_SCU_DVC0>, <&mstp10_clks R8A7793_CLK_SCU_DVC1>,
			<&audio_clk_a>, <&audio_clk_b>, <&audio_clk_c>, <&m2_clk>;
		clock-names = "ssi-all",
				"ssi.9", "ssi.8", "ssi.7", "ssi.6", "ssi.5",
				"ssi.4", "ssi.3", "ssi.2", "ssi.1", "ssi.0",
				"src.9", "src.8", "src.7", "src.6", "src.5",
				"src.4", "src.3", "src.2", "src.1", "src.0",
				"dvc.0", "dvc.1",
				"clk_a", "clk_b", "clk_c", "clk_i";
		power-domains = <&cpg_clocks>;

		status = "disabled";

		rcar_sound,dvc {
			dvc0: dvc@0 {
				dmas = <&audma0 0xbc>;
				dma-names = "tx";
			};
			dvc1: dvc@1 {
				dmas = <&audma0 0xbe>;
				dma-names = "tx";
			};
		};

		rcar_sound,src {
			src0: src@0 {
				interrupts = <GIC_SPI 352 IRQ_TYPE_LEVEL_HIGH>;
				dmas = <&audma0 0x85>, <&audma1 0x9a>;
				dma-names = "rx", "tx";
			};
			src1: src@1 {
				interrupts = <GIC_SPI 353 IRQ_TYPE_LEVEL_HIGH>;
				dmas = <&audma0 0x87>, <&audma1 0x9c>;
				dma-names = "rx", "tx";
			};
			src2: src@2 {
				interrupts = <GIC_SPI 354 IRQ_TYPE_LEVEL_HIGH>;
				dmas = <&audma0 0x89>, <&audma1 0x9e>;
				dma-names = "rx", "tx";
			};
			src3: src@3 {
				interrupts = <GIC_SPI 355 IRQ_TYPE_LEVEL_HIGH>;
				dmas = <&audma0 0x8b>, <&audma1 0xa0>;
				dma-names = "rx", "tx";
			};
			src4: src@4 {
				interrupts = <GIC_SPI 356 IRQ_TYPE_LEVEL_HIGH>;
				dmas = <&audma0 0x8d>, <&audma1 0xb0>;
				dma-names = "rx", "tx";
			};
			src5: src@5 {
				interrupts = <GIC_SPI 357 IRQ_TYPE_LEVEL_HIGH>;
				dmas = <&audma0 0x8f>, <&audma1 0xb2>;
				dma-names = "rx", "tx";
			};
			src6: src@6 {
				interrupts = <GIC_SPI 358 IRQ_TYPE_LEVEL_HIGH>;
				dmas = <&audma0 0x91>, <&audma1 0xb4>;
				dma-names = "rx", "tx";
			};
			src7: src@7 {
				interrupts = <GIC_SPI 359 IRQ_TYPE_LEVEL_HIGH>;
				dmas = <&audma0 0x93>, <&audma1 0xb6>;
				dma-names = "rx", "tx";
			};
			src8: src@8 {
				interrupts = <GIC_SPI 360 IRQ_TYPE_LEVEL_HIGH>;
				dmas = <&audma0 0x95>, <&audma1 0xb8>;
				dma-names = "rx", "tx";
			};
			src9: src@9 {
				interrupts = <GIC_SPI 361 IRQ_TYPE_LEVEL_HIGH>;
				dmas = <&audma0 0x97>, <&audma1 0xba>;
				dma-names = "rx", "tx";
			};
		};

		rcar_sound,ssi {
			ssi0: ssi@0 {
				interrupts = <GIC_SPI 370 IRQ_TYPE_LEVEL_HIGH>;
				dmas = <&audma0 0x01>, <&audma1 0x02>, <&audma0 0x15>, <&audma1 0x16>;
				dma-names = "rx", "tx", "rxu", "txu";
			};
			ssi1: ssi@1 {
				 interrupts = <GIC_SPI 371 IRQ_TYPE_LEVEL_HIGH>;
				dmas = <&audma0 0x03>, <&audma1 0x04>, <&audma0 0x49>, <&audma1 0x4a>;
				dma-names = "rx", "tx", "rxu", "txu";
			};
			ssi2: ssi@2 {
				interrupts = <GIC_SPI 372 IRQ_TYPE_LEVEL_HIGH>;
				dmas = <&audma0 0x05>, <&audma1 0x06>, <&audma0 0x63>, <&audma1 0x64>;
				dma-names = "rx", "tx", "rxu", "txu";
			};
			ssi3: ssi@3 {
				interrupts = <GIC_SPI 373 IRQ_TYPE_LEVEL_HIGH>;
				dmas = <&audma0 0x07>, <&audma1 0x08>, <&audma0 0x6f>, <&audma1 0x70>;
				dma-names = "rx", "tx", "rxu", "txu";
			};
			ssi4: ssi@4 {
				interrupts = <GIC_SPI 374 IRQ_TYPE_LEVEL_HIGH>;
				dmas = <&audma0 0x09>, <&audma1 0x0a>, <&audma0 0x71>, <&audma1 0x72>;
				dma-names = "rx", "tx", "rxu", "txu";
			};
			ssi5: ssi@5 {
				interrupts = <GIC_SPI 375 IRQ_TYPE_LEVEL_HIGH>;
				dmas = <&audma0 0x0b>, <&audma1 0x0c>, <&audma0 0x73>, <&audma1 0x74>;
				dma-names = "rx", "tx", "rxu", "txu";
			};
			ssi6: ssi@6 {
				interrupts = <GIC_SPI 376 IRQ_TYPE_LEVEL_HIGH>;
				dmas = <&audma0 0x0d>, <&audma1 0x0e>, <&audma0 0x75>, <&audma1 0x76>;
				dma-names = "rx", "tx", "rxu", "txu";
			};
			ssi7: ssi@7 {
				interrupts = <GIC_SPI 377 IRQ_TYPE_LEVEL_HIGH>;
				dmas = <&audma0 0x0f>, <&audma1 0x10>, <&audma0 0x79>, <&audma1 0x7a>;
				dma-names = "rx", "tx", "rxu", "txu";
			};
			ssi8: ssi@8 {
				interrupts = <GIC_SPI 378 IRQ_TYPE_LEVEL_HIGH>;
				dmas = <&audma0 0x11>, <&audma1 0x12>, <&audma0 0x7b>, <&audma1 0x7c>;
				dma-names = "rx", "tx", "rxu", "txu";
			};
			ssi9: ssi@9 {
				interrupts = <GIC_SPI 379 IRQ_TYPE_LEVEL_HIGH>;
				dmas = <&audma0 0x13>, <&audma1 0x14>, <&audma0 0x7d>, <&audma1 0x7e>;
				dma-names = "rx", "tx", "rxu", "txu";
			};
		};
	};
};<|MERGE_RESOLUTION|>--- conflicted
+++ resolved
@@ -859,8 +859,6 @@
 			compatible = "fixed-clock";
 			#clock-cells = <0>;
 			clock-frequency = <0>;
-<<<<<<< HEAD
-=======
 		};
 
 		/* External USB clock - can be overridden by the board */
@@ -877,7 +875,6 @@
 			/* This value must be overridden by the board. */
 			clock-frequency = <0>;
 			status = "disabled";
->>>>>>> 584a420d
 		};
 
 		/* External SCIF clock */
