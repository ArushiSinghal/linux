/*
 * Device Tree Source for the r8a7793 SoC
 *
 * Copyright (C) 2014-2015 Renesas Electronics Corporation
 *
 * This file is licensed under the terms of the GNU General Public License
 * version 2.  This program is licensed "as is" without any warranty of any
 * kind, whether express or implied.
 */

#include <dt-bindings/clock/r8a7793-clock.h>
#include <dt-bindings/interrupt-controller/arm-gic.h>
#include <dt-bindings/interrupt-controller/irq.h>
#include <dt-bindings/power/r8a7793-sysc.h>

/ {
	compatible = "renesas,r8a7793";
	interrupt-parent = <&gic>;
	#address-cells = <2>;
	#size-cells = <2>;

	aliases {
		i2c0 = &i2c0;
		i2c1 = &i2c1;
		i2c2 = &i2c2;
		i2c3 = &i2c3;
		i2c4 = &i2c4;
		i2c5 = &i2c5;
		i2c6 = &i2c6;
		i2c7 = &i2c7;
		i2c8 = &i2c8;
		spi0 = &qspi;
	};

	cpus {
		#address-cells = <1>;
		#size-cells = <0>;
		enable-method = "renesas,apmu";

		cpu0: cpu@0 {
			device_type = "cpu";
			compatible = "arm,cortex-a15";
			reg = <0>;
			clock-frequency = <1500000000>;
			voltage-tolerance = <1>; /* 1% */
			clocks = <&cpg_clocks R8A7793_CLK_Z>;
			clock-latency = <300000>; /* 300 us */
			power-domains = <&sysc R8A7793_PD_CA15_CPU0>;

			/* kHz - uV - OPPs unknown yet */
			operating-points = <1500000 1000000>,
					   <1312500 1000000>,
					   <1125000 1000000>,
					   < 937500 1000000>,
					   < 750000 1000000>,
					   < 375000 1000000>;
			next-level-cache = <&L2_CA15>;
		};

<<<<<<< HEAD
=======
		cpu1: cpu@1 {
			device_type = "cpu";
			compatible = "arm,cortex-a15";
			reg = <1>;
			clock-frequency = <1500000000>;
			power-domains = <&sysc R8A7793_PD_CA15_CPU1>;
		};

>>>>>>> 62dffb68
		L2_CA15: cache-controller@0 {
			compatible = "cache";
			reg = <0>;
			power-domains = <&sysc R8A7793_PD_CA15_SCU>;
			cache-unified;
			cache-level = <2>;
		};
<<<<<<< HEAD
=======
	};

	apmu@e6152000 {
		compatible = "renesas,r8a7793-apmu", "renesas,apmu";
		reg = <0 0xe6152000 0 0x188>;
		cpus = <&cpu0 &cpu1>;
>>>>>>> 62dffb68
	};

	thermal-zones {
		cpu_thermal: cpu-thermal {
			polling-delay-passive	= <0>;
			polling-delay		= <0>;

			thermal-sensors = <&thermal>;

			trips {
				cpu-crit {
					temperature	= <115000>;
					hysteresis	= <0>;
					type		= "critical";
				};
			};
			cooling-maps {
			};
		};
	};

	gic: interrupt-controller@f1001000 {
		compatible = "arm,gic-400";
		#interrupt-cells = <3>;
		#address-cells = <0>;
		interrupt-controller;
		reg = <0 0xf1001000 0 0x1000>,
			<0 0xf1002000 0 0x1000>,
			<0 0xf1004000 0 0x2000>,
			<0 0xf1006000 0 0x2000>;
		interrupts = <GIC_PPI 9 (GIC_CPU_MASK_SIMPLE(2) | IRQ_TYPE_LEVEL_HIGH)>;
	};

	gpio0: gpio@e6050000 {
		compatible = "renesas,gpio-r8a7793", "renesas,gpio-rcar";
		reg = <0 0xe6050000 0 0x50>;
		interrupts = <GIC_SPI 4 IRQ_TYPE_LEVEL_HIGH>;
		#gpio-cells = <2>;
		gpio-controller;
		gpio-ranges = <&pfc 0 0 32>;
		#interrupt-cells = <2>;
		interrupt-controller;
		clocks = <&mstp9_clks R8A7793_CLK_GPIO0>;
		power-domains = <&sysc R8A7793_PD_ALWAYS_ON>;
	};

	gpio1: gpio@e6051000 {
		compatible = "renesas,gpio-r8a7793", "renesas,gpio-rcar";
		reg = <0 0xe6051000 0 0x50>;
		interrupts = <GIC_SPI 5 IRQ_TYPE_LEVEL_HIGH>;
		#gpio-cells = <2>;
		gpio-controller;
		gpio-ranges = <&pfc 0 32 26>;
		#interrupt-cells = <2>;
		interrupt-controller;
		clocks = <&mstp9_clks R8A7793_CLK_GPIO1>;
		power-domains = <&sysc R8A7793_PD_ALWAYS_ON>;
	};

	gpio2: gpio@e6052000 {
		compatible = "renesas,gpio-r8a7793", "renesas,gpio-rcar";
		reg = <0 0xe6052000 0 0x50>;
		interrupts = <GIC_SPI 6 IRQ_TYPE_LEVEL_HIGH>;
		#gpio-cells = <2>;
		gpio-controller;
		gpio-ranges = <&pfc 0 64 32>;
		#interrupt-cells = <2>;
		interrupt-controller;
		clocks = <&mstp9_clks R8A7793_CLK_GPIO2>;
		power-domains = <&sysc R8A7793_PD_ALWAYS_ON>;
	};

	gpio3: gpio@e6053000 {
		compatible = "renesas,gpio-r8a7793", "renesas,gpio-rcar";
		reg = <0 0xe6053000 0 0x50>;
		interrupts = <GIC_SPI 7 IRQ_TYPE_LEVEL_HIGH>;
		#gpio-cells = <2>;
		gpio-controller;
		gpio-ranges = <&pfc 0 96 32>;
		#interrupt-cells = <2>;
		interrupt-controller;
		clocks = <&mstp9_clks R8A7793_CLK_GPIO3>;
		power-domains = <&sysc R8A7793_PD_ALWAYS_ON>;
	};

	gpio4: gpio@e6054000 {
		compatible = "renesas,gpio-r8a7793", "renesas,gpio-rcar";
		reg = <0 0xe6054000 0 0x50>;
		interrupts = <GIC_SPI 8 IRQ_TYPE_LEVEL_HIGH>;
		#gpio-cells = <2>;
		gpio-controller;
		gpio-ranges = <&pfc 0 128 32>;
		#interrupt-cells = <2>;
		interrupt-controller;
		clocks = <&mstp9_clks R8A7793_CLK_GPIO4>;
		power-domains = <&sysc R8A7793_PD_ALWAYS_ON>;
	};

	gpio5: gpio@e6055000 {
		compatible = "renesas,gpio-r8a7793", "renesas,gpio-rcar";
		reg = <0 0xe6055000 0 0x50>;
		interrupts = <GIC_SPI 9 IRQ_TYPE_LEVEL_HIGH>;
		#gpio-cells = <2>;
		gpio-controller;
		gpio-ranges = <&pfc 0 160 32>;
		#interrupt-cells = <2>;
		interrupt-controller;
		clocks = <&mstp9_clks R8A7793_CLK_GPIO5>;
		power-domains = <&sysc R8A7793_PD_ALWAYS_ON>;
	};

	gpio6: gpio@e6055400 {
		compatible = "renesas,gpio-r8a7793", "renesas,gpio-rcar";
		reg = <0 0xe6055400 0 0x50>;
		interrupts = <GIC_SPI 10 IRQ_TYPE_LEVEL_HIGH>;
		#gpio-cells = <2>;
		gpio-controller;
		gpio-ranges = <&pfc 0 192 32>;
		#interrupt-cells = <2>;
		interrupt-controller;
		clocks = <&mstp9_clks R8A7793_CLK_GPIO6>;
		power-domains = <&sysc R8A7793_PD_ALWAYS_ON>;
	};

	gpio7: gpio@e6055800 {
		compatible = "renesas,gpio-r8a7793", "renesas,gpio-rcar";
		reg = <0 0xe6055800 0 0x50>;
		interrupts = <GIC_SPI 11 IRQ_TYPE_LEVEL_HIGH>;
		#gpio-cells = <2>;
		gpio-controller;
		gpio-ranges = <&pfc 0 224 26>;
		#interrupt-cells = <2>;
		interrupt-controller;
		clocks = <&mstp9_clks R8A7793_CLK_GPIO7>;
		power-domains = <&sysc R8A7793_PD_ALWAYS_ON>;
	};

	thermal: thermal@e61f0000 {
		compatible =	"renesas,thermal-r8a7793",
				"renesas,rcar-gen2-thermal",
				"renesas,rcar-thermal";
		reg = <0 0xe61f0000 0 0x14>, <0 0xe61f0100 0 0x38>;
		interrupts = <GIC_SPI 69 IRQ_TYPE_LEVEL_HIGH>;
		clocks = <&mstp5_clks R8A7793_CLK_THERMAL>;
		power-domains = <&sysc R8A7793_PD_ALWAYS_ON>;
		#thermal-sensor-cells = <0>;
	};

	timer {
		compatible = "arm,armv7-timer";
		interrupts = <GIC_PPI 13 (GIC_CPU_MASK_SIMPLE(2) | IRQ_TYPE_LEVEL_LOW)>,
			     <GIC_PPI 14 (GIC_CPU_MASK_SIMPLE(2) | IRQ_TYPE_LEVEL_LOW)>,
			     <GIC_PPI 11 (GIC_CPU_MASK_SIMPLE(2) | IRQ_TYPE_LEVEL_LOW)>,
			     <GIC_PPI 10 (GIC_CPU_MASK_SIMPLE(2) | IRQ_TYPE_LEVEL_LOW)>;
	};

	cmt0: timer@ffca0000 {
		compatible = "renesas,cmt-48-r8a7793", "renesas,cmt-48-gen2";
		reg = <0 0xffca0000 0 0x1004>;
		interrupts = <GIC_SPI 142 IRQ_TYPE_LEVEL_HIGH>,
			     <GIC_SPI 143 IRQ_TYPE_LEVEL_HIGH>;
		clocks = <&mstp1_clks R8A7793_CLK_CMT0>;
		clock-names = "fck";
		power-domains = <&sysc R8A7793_PD_ALWAYS_ON>;

		renesas,channels-mask = <0x60>;

		status = "disabled";
	};

	cmt1: timer@e6130000 {
		compatible = "renesas,cmt-48-r8a7793", "renesas,cmt-48-gen2";
		reg = <0 0xe6130000 0 0x1004>;
		interrupts = <GIC_SPI 120 IRQ_TYPE_LEVEL_HIGH>,
			     <GIC_SPI 121 IRQ_TYPE_LEVEL_HIGH>,
			     <GIC_SPI 122 IRQ_TYPE_LEVEL_HIGH>,
			     <GIC_SPI 123 IRQ_TYPE_LEVEL_HIGH>,
			     <GIC_SPI 124 IRQ_TYPE_LEVEL_HIGH>,
			     <GIC_SPI 125 IRQ_TYPE_LEVEL_HIGH>,
			     <GIC_SPI 126 IRQ_TYPE_LEVEL_HIGH>,
			     <GIC_SPI 127 IRQ_TYPE_LEVEL_HIGH>;
		clocks = <&mstp3_clks R8A7793_CLK_CMT1>;
		clock-names = "fck";
		power-domains = <&sysc R8A7793_PD_ALWAYS_ON>;

		renesas,channels-mask = <0xff>;

		status = "disabled";
	};

	irqc0: interrupt-controller@e61c0000 {
		compatible = "renesas,irqc-r8a7793", "renesas,irqc";
		#interrupt-cells = <2>;
		interrupt-controller;
		reg = <0 0xe61c0000 0 0x200>;
		interrupts = <GIC_SPI 0 IRQ_TYPE_LEVEL_HIGH>,
			     <GIC_SPI 1 IRQ_TYPE_LEVEL_HIGH>,
			     <GIC_SPI 2 IRQ_TYPE_LEVEL_HIGH>,
			     <GIC_SPI 3 IRQ_TYPE_LEVEL_HIGH>,
			     <GIC_SPI 12 IRQ_TYPE_LEVEL_HIGH>,
			     <GIC_SPI 13 IRQ_TYPE_LEVEL_HIGH>,
			     <GIC_SPI 14 IRQ_TYPE_LEVEL_HIGH>,
			     <GIC_SPI 15 IRQ_TYPE_LEVEL_HIGH>,
			     <GIC_SPI 16 IRQ_TYPE_LEVEL_HIGH>,
			     <GIC_SPI 17 IRQ_TYPE_LEVEL_HIGH>;
		clocks = <&mstp4_clks R8A7793_CLK_IRQC>;
		power-domains = <&sysc R8A7793_PD_ALWAYS_ON>;
	};

	dmac0: dma-controller@e6700000 {
		compatible = "renesas,dmac-r8a7793", "renesas,rcar-dmac";
		reg = <0 0xe6700000 0 0x20000>;
		interrupts = <GIC_SPI 197 IRQ_TYPE_LEVEL_HIGH
			      GIC_SPI 200 IRQ_TYPE_LEVEL_HIGH
			      GIC_SPI 201 IRQ_TYPE_LEVEL_HIGH
			      GIC_SPI 202 IRQ_TYPE_LEVEL_HIGH
			      GIC_SPI 203 IRQ_TYPE_LEVEL_HIGH
			      GIC_SPI 204 IRQ_TYPE_LEVEL_HIGH
			      GIC_SPI 205 IRQ_TYPE_LEVEL_HIGH
			      GIC_SPI 206 IRQ_TYPE_LEVEL_HIGH
			      GIC_SPI 207 IRQ_TYPE_LEVEL_HIGH
			      GIC_SPI 208 IRQ_TYPE_LEVEL_HIGH
			      GIC_SPI 209 IRQ_TYPE_LEVEL_HIGH
			      GIC_SPI 210 IRQ_TYPE_LEVEL_HIGH
			      GIC_SPI 211 IRQ_TYPE_LEVEL_HIGH
			      GIC_SPI 212 IRQ_TYPE_LEVEL_HIGH
			      GIC_SPI 213 IRQ_TYPE_LEVEL_HIGH
			      GIC_SPI 214 IRQ_TYPE_LEVEL_HIGH>;
		interrupt-names = "error",
				"ch0", "ch1", "ch2", "ch3",
				"ch4", "ch5", "ch6", "ch7",
				"ch8", "ch9", "ch10", "ch11",
				"ch12", "ch13", "ch14";
		clocks = <&mstp2_clks R8A7793_CLK_SYS_DMAC0>;
		clock-names = "fck";
		power-domains = <&sysc R8A7793_PD_ALWAYS_ON>;
		#dma-cells = <1>;
		dma-channels = <15>;
	};

	dmac1: dma-controller@e6720000 {
		compatible = "renesas,dmac-r8a7793", "renesas,rcar-dmac";
		reg = <0 0xe6720000 0 0x20000>;
		interrupts = <GIC_SPI 220 IRQ_TYPE_LEVEL_HIGH
			      GIC_SPI 216 IRQ_TYPE_LEVEL_HIGH
			      GIC_SPI 217 IRQ_TYPE_LEVEL_HIGH
			      GIC_SPI 218 IRQ_TYPE_LEVEL_HIGH
			      GIC_SPI 219 IRQ_TYPE_LEVEL_HIGH
			      GIC_SPI 308 IRQ_TYPE_LEVEL_HIGH
			      GIC_SPI 309 IRQ_TYPE_LEVEL_HIGH
			      GIC_SPI 310 IRQ_TYPE_LEVEL_HIGH
			      GIC_SPI 311 IRQ_TYPE_LEVEL_HIGH
			      GIC_SPI 312 IRQ_TYPE_LEVEL_HIGH
			      GIC_SPI 313 IRQ_TYPE_LEVEL_HIGH
			      GIC_SPI 314 IRQ_TYPE_LEVEL_HIGH
			      GIC_SPI 315 IRQ_TYPE_LEVEL_HIGH
			      GIC_SPI 316 IRQ_TYPE_LEVEL_HIGH
			      GIC_SPI 317 IRQ_TYPE_LEVEL_HIGH
			      GIC_SPI 318 IRQ_TYPE_LEVEL_HIGH>;
		interrupt-names = "error",
				"ch0", "ch1", "ch2", "ch3",
				"ch4", "ch5", "ch6", "ch7",
				"ch8", "ch9", "ch10", "ch11",
				"ch12", "ch13", "ch14";
		clocks = <&mstp2_clks R8A7793_CLK_SYS_DMAC1>;
		clock-names = "fck";
		power-domains = <&sysc R8A7793_PD_ALWAYS_ON>;
		#dma-cells = <1>;
		dma-channels = <15>;
	};

	audma0: dma-controller@ec700000 {
		compatible = "renesas,dmac-r8a7793", "renesas,rcar-dmac";
		reg = <0 0xec700000 0 0x10000>;
		interrupts = <GIC_SPI 346 IRQ_TYPE_LEVEL_HIGH
			      GIC_SPI 320 IRQ_TYPE_LEVEL_HIGH
			      GIC_SPI 321 IRQ_TYPE_LEVEL_HIGH
			      GIC_SPI 322 IRQ_TYPE_LEVEL_HIGH
			      GIC_SPI 323 IRQ_TYPE_LEVEL_HIGH
			      GIC_SPI 324 IRQ_TYPE_LEVEL_HIGH
			      GIC_SPI 325 IRQ_TYPE_LEVEL_HIGH
			      GIC_SPI 326 IRQ_TYPE_LEVEL_HIGH
			      GIC_SPI 327 IRQ_TYPE_LEVEL_HIGH
			      GIC_SPI 328 IRQ_TYPE_LEVEL_HIGH
			      GIC_SPI 329 IRQ_TYPE_LEVEL_HIGH
			      GIC_SPI 330 IRQ_TYPE_LEVEL_HIGH
			      GIC_SPI 331 IRQ_TYPE_LEVEL_HIGH
			      GIC_SPI 332 IRQ_TYPE_LEVEL_HIGH>;
		interrupt-names = "error",
				"ch0", "ch1", "ch2", "ch3",
				"ch4", "ch5", "ch6", "ch7",
				"ch8", "ch9", "ch10", "ch11",
				"ch12";
		clocks = <&mstp5_clks R8A7793_CLK_AUDIO_DMAC0>;
		clock-names = "fck";
		power-domains = <&sysc R8A7793_PD_ALWAYS_ON>;
		#dma-cells = <1>;
		dma-channels = <13>;
	};

	audma1: dma-controller@ec720000 {
		compatible = "renesas,dmac-r8a7793", "renesas,rcar-dmac";
		reg = <0 0xec720000 0 0x10000>;
		interrupts = <GIC_SPI 347 IRQ_TYPE_LEVEL_HIGH
			      GIC_SPI 333 IRQ_TYPE_LEVEL_HIGH
			      GIC_SPI 334 IRQ_TYPE_LEVEL_HIGH
			      GIC_SPI 335 IRQ_TYPE_LEVEL_HIGH
			      GIC_SPI 336 IRQ_TYPE_LEVEL_HIGH
			      GIC_SPI 337 IRQ_TYPE_LEVEL_HIGH
			      GIC_SPI 338 IRQ_TYPE_LEVEL_HIGH
			      GIC_SPI 339 IRQ_TYPE_LEVEL_HIGH
			      GIC_SPI 340 IRQ_TYPE_LEVEL_HIGH
			      GIC_SPI 341 IRQ_TYPE_LEVEL_HIGH
			      GIC_SPI 342 IRQ_TYPE_LEVEL_HIGH
			      GIC_SPI 343 IRQ_TYPE_LEVEL_HIGH
			      GIC_SPI 344 IRQ_TYPE_LEVEL_HIGH
			      GIC_SPI 345 IRQ_TYPE_LEVEL_HIGH>;
		interrupt-names = "error",
				"ch0", "ch1", "ch2", "ch3",
				"ch4", "ch5", "ch6", "ch7",
				"ch8", "ch9", "ch10", "ch11",
				"ch12";
		clocks = <&mstp5_clks R8A7793_CLK_AUDIO_DMAC1>;
		clock-names = "fck";
		power-domains = <&sysc R8A7793_PD_ALWAYS_ON>;
		#dma-cells = <1>;
		dma-channels = <13>;
	};

	/* The memory map in the User's Manual maps the cores to bus numbers */
	i2c0: i2c@e6508000 {
		#address-cells = <1>;
		#size-cells = <0>;
		compatible = "renesas,i2c-r8a7793";
		reg = <0 0xe6508000 0 0x40>;
		interrupts = <GIC_SPI 287 IRQ_TYPE_LEVEL_HIGH>;
		clocks = <&mstp9_clks R8A7793_CLK_I2C0>;
		power-domains = <&sysc R8A7793_PD_ALWAYS_ON>;
		i2c-scl-internal-delay-ns = <6>;
		status = "disabled";
	};

	i2c1: i2c@e6518000 {
		#address-cells = <1>;
		#size-cells = <0>;
		compatible = "renesas,i2c-r8a7793";
		reg = <0 0xe6518000 0 0x40>;
		interrupts = <GIC_SPI 288 IRQ_TYPE_LEVEL_HIGH>;
		clocks = <&mstp9_clks R8A7793_CLK_I2C1>;
		power-domains = <&sysc R8A7793_PD_ALWAYS_ON>;
		i2c-scl-internal-delay-ns = <6>;
		status = "disabled";
	};

	i2c2: i2c@e6530000 {
		#address-cells = <1>;
		#size-cells = <0>;
		compatible = "renesas,i2c-r8a7793";
		reg = <0 0xe6530000 0 0x40>;
		interrupts = <GIC_SPI 286 IRQ_TYPE_LEVEL_HIGH>;
		clocks = <&mstp9_clks R8A7793_CLK_I2C2>;
		power-domains = <&sysc R8A7793_PD_ALWAYS_ON>;
		i2c-scl-internal-delay-ns = <6>;
		status = "disabled";
	};

	i2c3: i2c@e6540000 {
		#address-cells = <1>;
		#size-cells = <0>;
		compatible = "renesas,i2c-r8a7793";
		reg = <0 0xe6540000 0 0x40>;
		interrupts = <GIC_SPI 290 IRQ_TYPE_LEVEL_HIGH>;
		clocks = <&mstp9_clks R8A7793_CLK_I2C3>;
		power-domains = <&sysc R8A7793_PD_ALWAYS_ON>;
		i2c-scl-internal-delay-ns = <6>;
		status = "disabled";
	};

	i2c4: i2c@e6520000 {
		#address-cells = <1>;
		#size-cells = <0>;
		compatible = "renesas,i2c-r8a7793";
		reg = <0 0xe6520000 0 0x40>;
		interrupts = <GIC_SPI 19 IRQ_TYPE_LEVEL_HIGH>;
		clocks = <&mstp9_clks R8A7793_CLK_I2C4>;
		power-domains = <&sysc R8A7793_PD_ALWAYS_ON>;
		i2c-scl-internal-delay-ns = <6>;
		status = "disabled";
	};

	i2c5: i2c@e6528000 {
		/* doesn't need pinmux */
		#address-cells = <1>;
		#size-cells = <0>;
		compatible = "renesas,i2c-r8a7793";
		reg = <0 0xe6528000 0 0x40>;
		interrupts = <GIC_SPI 20 IRQ_TYPE_LEVEL_HIGH>;
		clocks = <&mstp9_clks R8A7793_CLK_I2C5>;
		power-domains = <&sysc R8A7793_PD_ALWAYS_ON>;
		i2c-scl-internal-delay-ns = <110>;
		status = "disabled";
	};

	i2c6: i2c@e60b0000 {
		/* doesn't need pinmux */
		#address-cells = <1>;
		#size-cells = <0>;
		compatible = "renesas,iic-r8a7793", "renesas,rmobile-iic";
		reg = <0 0xe60b0000 0 0x425>;
		interrupts = <GIC_SPI 173 IRQ_TYPE_LEVEL_HIGH>;
		clocks = <&mstp9_clks R8A7793_CLK_IICDVFS>;
		dmas = <&dmac0 0x77>, <&dmac0 0x78>,
		       <&dmac1 0x77>, <&dmac1 0x78>;
		dma-names = "tx", "rx", "tx", "rx";
		power-domains = <&sysc R8A7793_PD_ALWAYS_ON>;
		status = "disabled";
	};

	i2c7: i2c@e6500000 {
		#address-cells = <1>;
		#size-cells = <0>;
		compatible = "renesas,iic-r8a7793", "renesas,rmobile-iic";
		reg = <0 0xe6500000 0 0x425>;
		interrupts = <GIC_SPI 174 IRQ_TYPE_LEVEL_HIGH>;
		clocks = <&mstp3_clks R8A7793_CLK_IIC0>;
		dmas = <&dmac0 0x61>, <&dmac0 0x62>,
		       <&dmac1 0x61>, <&dmac1 0x62>;
		dma-names = "tx", "rx", "tx", "rx";
		power-domains = <&sysc R8A7793_PD_ALWAYS_ON>;
		status = "disabled";
	};

	i2c8: i2c@e6510000 {
		#address-cells = <1>;
		#size-cells = <0>;
		compatible = "renesas,iic-r8a7793", "renesas,rmobile-iic";
		reg = <0 0xe6510000 0 0x425>;
		interrupts = <GIC_SPI 175 IRQ_TYPE_LEVEL_HIGH>;
		clocks = <&mstp3_clks R8A7793_CLK_IIC1>;
		dmas = <&dmac0 0x65>, <&dmac0 0x66>,
		       <&dmac1 0x65>, <&dmac1 0x66>;
		dma-names = "tx", "rx", "tx", "rx";
		power-domains = <&sysc R8A7793_PD_ALWAYS_ON>;
		status = "disabled";
	};

	pfc: pfc@e6060000 {
		compatible = "renesas,pfc-r8a7793";
		reg = <0 0xe6060000 0 0x250>;
	};

	sdhi0: sd@ee100000 {
		compatible = "renesas,sdhi-r8a7793";
		reg = <0 0xee100000 0 0x328>;
		interrupts = <GIC_SPI 165 IRQ_TYPE_LEVEL_HIGH>;
		clocks = <&mstp3_clks R8A7793_CLK_SDHI0>;
		dmas = <&dmac0 0xcd>, <&dmac0 0xce>,
		       <&dmac1 0xcd>, <&dmac1 0xce>;
		dma-names = "tx", "rx", "tx", "rx";
		power-domains = <&sysc R8A7793_PD_ALWAYS_ON>;
		status = "disabled";
	};

	sdhi1: sd@ee140000 {
		compatible = "renesas,sdhi-r8a7793";
		reg = <0 0xee140000 0 0x100>;
		interrupts = <GIC_SPI 167 IRQ_TYPE_LEVEL_HIGH>;
		clocks = <&mstp3_clks R8A7793_CLK_SDHI1>;
		dmas = <&dmac0 0xc1>, <&dmac0 0xc2>,
		       <&dmac1 0xc1>, <&dmac1 0xc2>;
		dma-names = "tx", "rx", "tx", "rx";
		power-domains = <&sysc R8A7793_PD_ALWAYS_ON>;
		status = "disabled";
	};

	sdhi2: sd@ee160000 {
		compatible = "renesas,sdhi-r8a7793";
		reg = <0 0xee160000 0 0x100>;
		interrupts = <GIC_SPI 168 IRQ_TYPE_LEVEL_HIGH>;
		clocks = <&mstp3_clks R8A7793_CLK_SDHI2>;
		dmas = <&dmac0 0xd3>, <&dmac0 0xd4>,
		       <&dmac1 0xd3>, <&dmac1 0xd4>;
		dma-names = "tx", "rx", "tx", "rx";
		power-domains = <&sysc R8A7793_PD_ALWAYS_ON>;
		status = "disabled";
	};

	mmcif0: mmc@ee200000 {
		compatible = "renesas,mmcif-r8a7793", "renesas,sh-mmcif";
		reg = <0 0xee200000 0 0x80>;
		interrupts = <GIC_SPI 169 IRQ_TYPE_LEVEL_HIGH>;
		clocks = <&mstp3_clks R8A7793_CLK_MMCIF0>;
		dmas = <&dmac0 0xd1>, <&dmac0 0xd2>,
		       <&dmac1 0xd1>, <&dmac1 0xd2>;
		dma-names = "tx", "rx", "tx", "rx";
		power-domains = <&sysc R8A7793_PD_ALWAYS_ON>;
		reg-io-width = <4>;
		status = "disabled";
		max-frequency = <97500000>;
	};

	scifa0: serial@e6c40000 {
		compatible = "renesas,scifa-r8a7793",
			     "renesas,rcar-gen2-scifa", "renesas,scifa";
		reg = <0 0xe6c40000 0 64>;
		interrupts = <GIC_SPI 144 IRQ_TYPE_LEVEL_HIGH>;
		clocks = <&mstp2_clks R8A7793_CLK_SCIFA0>;
		clock-names = "fck";
		dmas = <&dmac0 0x21>, <&dmac0 0x22>,
		       <&dmac1 0x21>, <&dmac1 0x22>;
		dma-names = "tx", "rx", "tx", "rx";
		power-domains = <&sysc R8A7793_PD_ALWAYS_ON>;
		status = "disabled";
	};

	scifa1: serial@e6c50000 {
		compatible = "renesas,scifa-r8a7793",
			     "renesas,rcar-gen2-scifa", "renesas,scifa";
		reg = <0 0xe6c50000 0 64>;
		interrupts = <GIC_SPI 145 IRQ_TYPE_LEVEL_HIGH>;
		clocks = <&mstp2_clks R8A7793_CLK_SCIFA1>;
		clock-names = "fck";
		dmas = <&dmac0 0x25>, <&dmac0 0x26>,
		       <&dmac1 0x25>, <&dmac1 0x26>;
		dma-names = "tx", "rx", "tx", "rx";
		power-domains = <&sysc R8A7793_PD_ALWAYS_ON>;
		status = "disabled";
	};

	scifa2: serial@e6c60000 {
		compatible = "renesas,scifa-r8a7793",
			     "renesas,rcar-gen2-scifa", "renesas,scifa";
		reg = <0 0xe6c60000 0 64>;
		interrupts = <GIC_SPI 151 IRQ_TYPE_LEVEL_HIGH>;
		clocks = <&mstp2_clks R8A7793_CLK_SCIFA2>;
		clock-names = "fck";
		dmas = <&dmac0 0x27>, <&dmac0 0x28>,
		       <&dmac1 0x27>, <&dmac1 0x28>;
		dma-names = "tx", "rx", "tx", "rx";
		power-domains = <&sysc R8A7793_PD_ALWAYS_ON>;
		status = "disabled";
	};

	scifa3: serial@e6c70000 {
		compatible = "renesas,scifa-r8a7793",
			     "renesas,rcar-gen2-scifa", "renesas,scifa";
		reg = <0 0xe6c70000 0 64>;
		interrupts = <GIC_SPI 29 IRQ_TYPE_LEVEL_HIGH>;
		clocks = <&mstp11_clks R8A7793_CLK_SCIFA3>;
		clock-names = "fck";
		dmas = <&dmac0 0x1b>, <&dmac0 0x1c>,
		       <&dmac1 0x1b>, <&dmac1 0x1c>;
		dma-names = "tx", "rx", "tx", "rx";
		power-domains = <&sysc R8A7793_PD_ALWAYS_ON>;
		status = "disabled";
	};

	scifa4: serial@e6c78000 {
		compatible = "renesas,scifa-r8a7793",
			     "renesas,rcar-gen2-scifa", "renesas,scifa";
		reg = <0 0xe6c78000 0 64>;
		interrupts = <GIC_SPI 30 IRQ_TYPE_LEVEL_HIGH>;
		clocks = <&mstp11_clks R8A7793_CLK_SCIFA4>;
		clock-names = "fck";
		dmas = <&dmac0 0x1f>, <&dmac0 0x20>,
		       <&dmac1 0x1f>, <&dmac1 0x20>;
		dma-names = "tx", "rx", "tx", "rx";
		power-domains = <&sysc R8A7793_PD_ALWAYS_ON>;
		status = "disabled";
	};

	scifa5: serial@e6c80000 {
		compatible = "renesas,scifa-r8a7793",
			     "renesas,rcar-gen2-scifa", "renesas,scifa";
		reg = <0 0xe6c80000 0 64>;
		interrupts = <GIC_SPI 31 IRQ_TYPE_LEVEL_HIGH>;
		clocks = <&mstp11_clks R8A7793_CLK_SCIFA5>;
		clock-names = "fck";
		dmas = <&dmac0 0x23>, <&dmac0 0x24>,
		       <&dmac1 0x23>, <&dmac1 0x24>;
		dma-names = "tx", "rx", "tx", "rx";
		power-domains = <&sysc R8A7793_PD_ALWAYS_ON>;
		status = "disabled";
	};

	scifb0: serial@e6c20000 {
		compatible = "renesas,scifb-r8a7793",
			     "renesas,rcar-gen2-scifb", "renesas,scifb";
		reg = <0 0xe6c20000 0 64>;
		interrupts = <GIC_SPI 148 IRQ_TYPE_LEVEL_HIGH>;
		clocks = <&mstp2_clks R8A7793_CLK_SCIFB0>;
		clock-names = "fck";
		dmas = <&dmac0 0x3d>, <&dmac0 0x3e>,
		       <&dmac1 0x3d>, <&dmac1 0x3e>;
		dma-names = "tx", "rx", "tx", "rx";
		power-domains = <&sysc R8A7793_PD_ALWAYS_ON>;
		status = "disabled";
	};

	scifb1: serial@e6c30000 {
		compatible = "renesas,scifb-r8a7793",
			     "renesas,rcar-gen2-scifb", "renesas,scifb";
		reg = <0 0xe6c30000 0 64>;
		interrupts = <GIC_SPI 149 IRQ_TYPE_LEVEL_HIGH>;
		clocks = <&mstp2_clks R8A7793_CLK_SCIFB1>;
		clock-names = "fck";
		dmas = <&dmac0 0x19>, <&dmac0 0x1a>,
		       <&dmac1 0x19>, <&dmac1 0x1a>;
		dma-names = "tx", "rx", "tx", "rx";
		power-domains = <&sysc R8A7793_PD_ALWAYS_ON>;
		status = "disabled";
	};

	scifb2: serial@e6ce0000 {
		compatible = "renesas,scifb-r8a7793",
			     "renesas,rcar-gen2-scifb", "renesas,scifb";
		reg = <0 0xe6ce0000 0 64>;
		interrupts = <GIC_SPI 150 IRQ_TYPE_LEVEL_HIGH>;
		clocks = <&mstp2_clks R8A7793_CLK_SCIFB2>;
		clock-names = "fck";
		dmas = <&dmac0 0x1d>, <&dmac0 0x1e>,
		       <&dmac1 0x1d>, <&dmac1 0x1e>;
		dma-names = "tx", "rx", "tx", "rx";
		power-domains = <&sysc R8A7793_PD_ALWAYS_ON>;
		status = "disabled";
	};

	scif0: serial@e6e60000 {
		compatible = "renesas,scif-r8a7793", "renesas,rcar-gen2-scif",
			     "renesas,scif";
		reg = <0 0xe6e60000 0 64>;
		interrupts = <GIC_SPI 152 IRQ_TYPE_LEVEL_HIGH>;
		clocks = <&mstp7_clks R8A7793_CLK_SCIF0>, <&zs_clk>,
			 <&scif_clk>;
		clock-names = "fck", "brg_int", "scif_clk";
		dmas = <&dmac0 0x29>, <&dmac0 0x2a>,
		       <&dmac1 0x29>, <&dmac1 0x2a>;
		dma-names = "tx", "rx", "tx", "rx";
		power-domains = <&sysc R8A7793_PD_ALWAYS_ON>;
		status = "disabled";
	};

	scif1: serial@e6e68000 {
		compatible = "renesas,scif-r8a7793", "renesas,rcar-gen2-scif",
			     "renesas,scif";
		reg = <0 0xe6e68000 0 64>;
		interrupts = <GIC_SPI 153 IRQ_TYPE_LEVEL_HIGH>;
		clocks = <&mstp7_clks R8A7793_CLK_SCIF1>, <&zs_clk>,
			 <&scif_clk>;
		clock-names = "fck", "brg_int", "scif_clk";
		dmas = <&dmac0 0x2d>, <&dmac0 0x2e>,
		       <&dmac1 0x2d>, <&dmac1 0x2e>;
		dma-names = "tx", "rx", "tx", "rx";
		power-domains = <&sysc R8A7793_PD_ALWAYS_ON>;
		status = "disabled";
	};

	scif2: serial@e6e58000 {
		compatible = "renesas,scif-r8a7793", "renesas,rcar-gen2-scif",
			     "renesas,scif";
		reg = <0 0xe6e58000 0 64>;
		interrupts = <GIC_SPI 22 IRQ_TYPE_LEVEL_HIGH>;
		clocks = <&mstp7_clks R8A7793_CLK_SCIF2>, <&zs_clk>,
			 <&scif_clk>;
		clock-names = "fck", "brg_int", "scif_clk";
		dmas = <&dmac0 0x2b>, <&dmac0 0x2c>,
		       <&dmac1 0x2b>, <&dmac1 0x2c>;
		dma-names = "tx", "rx", "tx", "rx";
		power-domains = <&sysc R8A7793_PD_ALWAYS_ON>;
		status = "disabled";
	};

	scif3: serial@e6ea8000 {
		compatible = "renesas,scif-r8a7793", "renesas,rcar-gen2-scif",
			     "renesas,scif";
		reg = <0 0xe6ea8000 0 64>;
		interrupts = <GIC_SPI 23 IRQ_TYPE_LEVEL_HIGH>;
		clocks = <&mstp7_clks R8A7793_CLK_SCIF3>, <&zs_clk>,
			 <&scif_clk>;
		clock-names = "fck", "brg_int", "scif_clk";
		dmas = <&dmac0 0x2f>, <&dmac0 0x30>,
		       <&dmac1 0x2f>, <&dmac1 0x30>;
		dma-names = "tx", "rx", "tx", "rx";
		power-domains = <&sysc R8A7793_PD_ALWAYS_ON>;
		status = "disabled";
	};

	scif4: serial@e6ee0000 {
		compatible = "renesas,scif-r8a7793", "renesas,rcar-gen2-scif",
			     "renesas,scif";
		reg = <0 0xe6ee0000 0 64>;
		interrupts = <GIC_SPI 24 IRQ_TYPE_LEVEL_HIGH>;
		clocks = <&mstp7_clks R8A7793_CLK_SCIF4>, <&zs_clk>,
			 <&scif_clk>;
		clock-names = "fck", "brg_int", "scif_clk";
		dmas = <&dmac0 0xfb>, <&dmac0 0xfc>,
		       <&dmac1 0xfb>, <&dmac1 0xfc>;
		dma-names = "tx", "rx", "tx", "rx";
		power-domains = <&sysc R8A7793_PD_ALWAYS_ON>;
		status = "disabled";
	};

	scif5: serial@e6ee8000 {
		compatible = "renesas,scif-r8a7793", "renesas,rcar-gen2-scif",
			     "renesas,scif";
		reg = <0 0xe6ee8000 0 64>;
		interrupts = <GIC_SPI 25 IRQ_TYPE_LEVEL_HIGH>;
		clocks = <&mstp7_clks R8A7793_CLK_SCIF5>, <&zs_clk>,
			 <&scif_clk>;
		clock-names = "fck", "brg_int", "scif_clk";
		dmas = <&dmac0 0xfd>, <&dmac0 0xfe>,
		       <&dmac1 0xfd>, <&dmac1 0xfe>;
		dma-names = "tx", "rx", "tx", "rx";
		power-domains = <&sysc R8A7793_PD_ALWAYS_ON>;
		status = "disabled";
	};

	hscif0: serial@e62c0000 {
		compatible = "renesas,hscif-r8a7793",
			     "renesas,rcar-gen2-hscif", "renesas,hscif";
		reg = <0 0xe62c0000 0 96>;
		interrupts = <GIC_SPI 154 IRQ_TYPE_LEVEL_HIGH>;
		clocks = <&mstp7_clks R8A7793_CLK_HSCIF0>, <&zs_clk>,
			 <&scif_clk>;
		clock-names = "fck", "brg_int", "scif_clk";
		dmas = <&dmac0 0x39>, <&dmac0 0x3a>,
		       <&dmac1 0x39>, <&dmac1 0x3a>;
		dma-names = "tx", "rx", "tx", "rx";
		power-domains = <&sysc R8A7793_PD_ALWAYS_ON>;
		status = "disabled";
	};

	hscif1: serial@e62c8000 {
		compatible = "renesas,hscif-r8a7793",
			     "renesas,rcar-gen2-hscif", "renesas,hscif";
		reg = <0 0xe62c8000 0 96>;
		interrupts = <GIC_SPI 155 IRQ_TYPE_LEVEL_HIGH>;
		clocks = <&mstp7_clks R8A7793_CLK_HSCIF1>, <&zs_clk>,
			 <&scif_clk>;
		clock-names = "fck", "brg_int", "scif_clk";
		dmas = <&dmac0 0x4d>, <&dmac0 0x4e>,
		       <&dmac1 0x4d>, <&dmac1 0x4e>;
		dma-names = "tx", "rx", "tx", "rx";
		power-domains = <&sysc R8A7793_PD_ALWAYS_ON>;
		status = "disabled";
	};

	hscif2: serial@e62d0000 {
		compatible = "renesas,hscif-r8a7793",
			     "renesas,rcar-gen2-hscif", "renesas,hscif";
		reg = <0 0xe62d0000 0 96>;
		interrupts = <GIC_SPI 21 IRQ_TYPE_LEVEL_HIGH>;
		clocks = <&mstp7_clks R8A7793_CLK_HSCIF2>, <&zs_clk>,
			 <&scif_clk>;
		clock-names = "fck", "brg_int", "scif_clk";
		dmas = <&dmac0 0x3b>, <&dmac0 0x3c>,
		       <&dmac1 0x3b>, <&dmac1 0x3c>;
		dma-names = "tx", "rx", "tx", "rx";
		power-domains = <&sysc R8A7793_PD_ALWAYS_ON>;
		status = "disabled";
	};

	ether: ethernet@ee700000 {
		compatible = "renesas,ether-r8a7793";
		reg = <0 0xee700000 0 0x400>;
		interrupts = <GIC_SPI 162 IRQ_TYPE_LEVEL_HIGH>;
		clocks = <&mstp8_clks R8A7793_CLK_ETHER>;
		power-domains = <&sysc R8A7793_PD_ALWAYS_ON>;
		phy-mode = "rmii";
		#address-cells = <1>;
		#size-cells = <0>;
		status = "disabled";
	};

	qspi: spi@e6b10000 {
		compatible = "renesas,qspi-r8a7793", "renesas,qspi";
		reg = <0 0xe6b10000 0 0x2c>;
		interrupts = <GIC_SPI 184 IRQ_TYPE_LEVEL_HIGH>;
		clocks = <&mstp9_clks R8A7793_CLK_QSPI_MOD>;
		dmas = <&dmac0 0x17>, <&dmac0 0x18>,
		       <&dmac1 0x17>, <&dmac1 0x18>;
		dma-names = "tx", "rx", "tx", "rx";
		power-domains = <&sysc R8A7793_PD_ALWAYS_ON>;
		num-cs = <1>;
		#address-cells = <1>;
		#size-cells = <0>;
		status = "disabled";
	};

	du: display@feb00000 {
		compatible = "renesas,du-r8a7793";
		reg = <0 0xfeb00000 0 0x40000>,
		      <0 0xfeb90000 0 0x1c>;
		reg-names = "du", "lvds.0";
		interrupts = <GIC_SPI 256 IRQ_TYPE_LEVEL_HIGH>,
			     <GIC_SPI 268 IRQ_TYPE_LEVEL_HIGH>;
		clocks = <&mstp7_clks R8A7793_CLK_DU0>,
			 <&mstp7_clks R8A7793_CLK_DU1>,
			 <&mstp7_clks R8A7793_CLK_LVDS0>;
		clock-names = "du.0", "du.1", "lvds.0";
		status = "disabled";

		ports {
			#address-cells = <1>;
			#size-cells = <0>;

			port@0 {
				reg = <0>;
				du_out_rgb: endpoint {
				};
			};
			port@1 {
				reg = <1>;
				du_out_lvds0: endpoint {
				};
			};
		};
	};

	can0: can@e6e80000 {
		compatible = "renesas,can-r8a7793", "renesas,rcar-gen2-can";
		reg = <0 0xe6e80000 0 0x1000>;
		interrupts = <GIC_SPI 186 IRQ_TYPE_LEVEL_HIGH>;
		clocks = <&mstp9_clks R8A7793_CLK_RCAN0>,
			 <&cpg_clocks R8A7793_CLK_RCAN>, <&can_clk>;
		clock-names = "clkp1", "clkp2", "can_clk";
		power-domains = <&sysc R8A7793_PD_ALWAYS_ON>;
		status = "disabled";
	};

	can1: can@e6e88000 {
		compatible = "renesas,can-r8a7793", "renesas,rcar-gen2-can";
		reg = <0 0xe6e88000 0 0x1000>;
		interrupts = <GIC_SPI 187 IRQ_TYPE_LEVEL_HIGH>;
		clocks = <&mstp9_clks R8A7793_CLK_RCAN1>,
			 <&cpg_clocks R8A7793_CLK_RCAN>, <&can_clk>;
		clock-names = "clkp1", "clkp2", "can_clk";
		power-domains = <&sysc R8A7793_PD_ALWAYS_ON>;
		status = "disabled";
	};

	clocks {
		#address-cells = <2>;
		#size-cells = <2>;
		ranges;

		/* External root clock */
		extal_clk: extal {
			compatible = "fixed-clock";
			#clock-cells = <0>;
			/* This value must be overridden by the board. */
			clock-frequency = <0>;
		};

		/*
		 * The external audio clocks are configured as 0 Hz fixed frequency clocks by
		 * default. Boards that provide audio clocks should override them.
		 */
		audio_clk_a: audio_clk_a {
			compatible = "fixed-clock";
			#clock-cells = <0>;
			clock-frequency = <0>;
		};
		audio_clk_b: audio_clk_b {
			compatible = "fixed-clock";
			#clock-cells = <0>;
			clock-frequency = <0>;
		};
		audio_clk_c: audio_clk_c {
			compatible = "fixed-clock";
			#clock-cells = <0>;
			clock-frequency = <0>;
		};

		/* External USB clock - can be overridden by the board */
		usb_extal_clk: usb_extal {
			compatible = "fixed-clock";
			#clock-cells = <0>;
			clock-frequency = <48000000>;
		};

		/* External CAN clock */
		can_clk: can {
			compatible = "fixed-clock";
			#clock-cells = <0>;
			/* This value must be overridden by the board. */
			clock-frequency = <0>;
		};

		/* External SCIF clock */
		scif_clk: scif {
			compatible = "fixed-clock";
			#clock-cells = <0>;
			/* This value must be overridden by the board. */
			clock-frequency = <0>;
		};

		/* Special CPG clocks */
		cpg_clocks: cpg_clocks@e6150000 {
			compatible = "renesas,r8a7793-cpg-clocks",
				     "renesas,rcar-gen2-cpg-clocks";
			reg = <0 0xe6150000 0 0x1000>;
			clocks = <&extal_clk &usb_extal_clk>;
			#clock-cells = <1>;
			clock-output-names = "main", "pll0", "pll1", "pll3",
					     "lb", "qspi", "sdh", "sd0", "z",
					     "rcan", "adsp";
			#power-domain-cells = <0>;
		};

		/* Variable factor clocks */
		sd2_clk: sd2@e6150078 {
			compatible = "renesas,r8a7793-div6-clock",
				     "renesas,cpg-div6-clock";
			reg = <0 0xe6150078 0 4>;
			clocks = <&pll1_div2_clk>;
			#clock-cells = <0>;
		};
		sd3_clk: sd3@e615026c {
			compatible = "renesas,r8a7793-div6-clock",
				     "renesas,cpg-div6-clock";
			reg = <0 0xe615026c 0 4>;
			clocks = <&pll1_div2_clk>;
			#clock-cells = <0>;
		};
		mmc0_clk: mmc0@e6150240 {
			compatible = "renesas,r8a7793-div6-clock",
				     "renesas,cpg-div6-clock";
			reg = <0 0xe6150240 0 4>;
			clocks = <&pll1_div2_clk>;
			#clock-cells = <0>;
		};

		/* Fixed factor clocks */
		pll1_div2_clk: pll1_div2 {
			compatible = "fixed-factor-clock";
			clocks = <&cpg_clocks R8A7793_CLK_PLL1>;
			#clock-cells = <0>;
			clock-div = <2>;
			clock-mult = <1>;
		};
		zg_clk: zg {
			compatible = "fixed-factor-clock";
			clocks = <&cpg_clocks R8A7793_CLK_PLL1>;
			#clock-cells = <0>;
			clock-div = <5>;
			clock-mult = <1>;
		};
		zx_clk: zx {
			compatible = "fixed-factor-clock";
			clocks = <&cpg_clocks R8A7793_CLK_PLL1>;
			#clock-cells = <0>;
			clock-div = <3>;
			clock-mult = <1>;
		};
		zs_clk: zs {
			compatible = "fixed-factor-clock";
			clocks = <&cpg_clocks R8A7793_CLK_PLL1>;
			#clock-cells = <0>;
			clock-div = <6>;
			clock-mult = <1>;
		};
		hp_clk: hp {
			compatible = "fixed-factor-clock";
			clocks = <&cpg_clocks R8A7793_CLK_PLL1>;
			#clock-cells = <0>;
			clock-div = <12>;
			clock-mult = <1>;
		};
		p_clk: p {
			compatible = "fixed-factor-clock";
			clocks = <&cpg_clocks R8A7793_CLK_PLL1>;
			#clock-cells = <0>;
			clock-div = <24>;
			clock-mult = <1>;
		};
		m2_clk: m2 {
			compatible = "fixed-factor-clock";
			clocks = <&cpg_clocks R8A7793_CLK_PLL1>;
			#clock-cells = <0>;
			clock-div = <8>;
			clock-mult = <1>;
		};
		rclk_clk: rclk {
			compatible = "fixed-factor-clock";
			clocks = <&cpg_clocks R8A7793_CLK_PLL1>;
			#clock-cells = <0>;
			clock-div = <(48 * 1024)>;
			clock-mult = <1>;
		};
		mp_clk: mp {
			compatible = "fixed-factor-clock";
			clocks = <&pll1_div2_clk>;
			#clock-cells = <0>;
			clock-div = <15>;
			clock-mult = <1>;
		};
		cp_clk: cp {
			compatible = "fixed-factor-clock";
			clocks = <&extal_clk>;
			#clock-cells = <0>;
			clock-div = <2>;
			clock-mult = <1>;
		};

		/* Gate clocks */
		mstp1_clks: mstp1_clks@e6150134 {
			compatible = "renesas,r8a7793-mstp-clocks",
				     "renesas,cpg-mstp-clocks";
			reg = <0 0xe6150134 0 4>, <0 0xe6150038 0 4>;
			clocks = <&zs_clk>, <&zs_clk>, <&zs_clk>, <&p_clk>,
				 <&zg_clk>, <&zs_clk>, <&zs_clk>, <&zs_clk>,
				 <&p_clk>, <&p_clk>, <&rclk_clk>, <&cp_clk>,
				 <&zs_clk>, <&zs_clk>, <&zs_clk>;
			#clock-cells = <1>;
			clock-indices = <
				R8A7793_CLK_VCP0 R8A7793_CLK_VPC0
				R8A7793_CLK_SSP1 R8A7793_CLK_TMU1
				R8A7793_CLK_3DG R8A7793_CLK_2DDMAC
				R8A7793_CLK_FDP1_1 R8A7793_CLK_FDP1_0
				R8A7793_CLK_TMU3 R8A7793_CLK_TMU2
				R8A7793_CLK_CMT0 R8A7793_CLK_TMU0
				R8A7793_CLK_VSP1_DU1 R8A7793_CLK_VSP1_DU0
				R8A7793_CLK_VSP1_S
			>;
			clock-output-names =
				"vcp0", "vpc0", "ssp_dev", "tmu1",
				"pvrsrvkm", "tddmac", "fdp1", "fdp0",
				"tmu3", "tmu2", "cmt0", "tmu0", "vsp1-du1",
				"vsp1-du0", "vsps";
		};
		mstp2_clks: mstp2_clks@e6150138 {
			compatible = "renesas,r8a7793-mstp-clocks", "renesas,cpg-mstp-clocks";
			reg = <0 0xe6150138 0 4>, <0 0xe6150040 0 4>;
			clocks = <&mp_clk>, <&mp_clk>, <&mp_clk>, <&mp_clk>,
				 <&mp_clk>, <&mp_clk>, <&zs_clk>, <&zs_clk>;
			#clock-cells = <1>;
			clock-indices = <
				R8A7793_CLK_SCIFA2 R8A7793_CLK_SCIFA1 R8A7793_CLK_SCIFA0
				R8A7793_CLK_SCIFB0 R8A7793_CLK_SCIFB1 R8A7793_CLK_SCIFB2
				R8A7793_CLK_SYS_DMAC1 R8A7793_CLK_SYS_DMAC0
			>;
			clock-output-names =
				"scifa2", "scifa1", "scifa0", "scifb0",
				"scifb1", "scifb2", "sys-dmac1", "sys-dmac0";
		};
		mstp3_clks: mstp3_clks@e615013c {
			compatible = "renesas,r8a7793-mstp-clocks",
				     "renesas,cpg-mstp-clocks";
			reg = <0 0xe615013c 0 4>, <0 0xe6150048 0 4>;
			clocks = <&cp_clk>, <&sd3_clk>, <&sd2_clk>,
				 <&cpg_clocks R8A7793_CLK_SD0>, <&mmc0_clk>,
				 <&hp_clk>, <&mp_clk>, <&hp_clk>, <&mp_clk>,
				 <&rclk_clk>, <&hp_clk>, <&hp_clk>;
			#clock-cells = <1>;
			clock-indices = <
				R8A7793_CLK_TPU0 R8A7793_CLK_SDHI2
				R8A7793_CLK_SDHI1 R8A7793_CLK_SDHI0
				R8A7793_CLK_MMCIF0 R8A7793_CLK_IIC0
				R8A7793_CLK_PCIEC R8A7793_CLK_IIC1
				R8A7793_CLK_SSUSB R8A7793_CLK_CMT1
				R8A7793_CLK_USBDMAC0 R8A7793_CLK_USBDMAC1
			>;
			clock-output-names =
				"tpu0", "sdhi2", "sdhi1", "sdhi0", "mmcif0",
				"i2c7", "pciec", "i2c8", "ssusb", "cmt1",
				"usbdmac0", "usbdmac1";
		};
		mstp4_clks: mstp4_clks@e6150140 {
			compatible = "renesas,r8a7793-mstp-clocks", "renesas,cpg-mstp-clocks";
			reg = <0 0xe6150140 0 4>, <0 0xe615004c 0 4>;
			clocks = <&cp_clk>;
			#clock-cells = <1>;
			clock-indices = <R8A7793_CLK_IRQC>;
			clock-output-names = "irqc";
		};
		mstp5_clks: mstp5_clks@e6150144 {
			compatible = "renesas,r8a7793-mstp-clocks", "renesas,cpg-mstp-clocks";
			reg = <0 0xe6150144 0 4>, <0 0xe615003c 0 4>;
			clocks = <&hp_clk>, <&hp_clk>, <&extal_clk>;
			#clock-cells = <1>;
			clock-indices = <R8A7793_CLK_AUDIO_DMAC0 R8A7793_CLK_AUDIO_DMAC1
					 R8A7793_CLK_THERMAL>;
			clock-output-names = "audmac0", "audmac1", "thermal";
		};
		mstp7_clks: mstp7_clks@e615014c {
			compatible = "renesas,r8a7793-mstp-clocks",
				     "renesas,cpg-mstp-clocks";
			reg = <0 0xe615014c 0 4>, <0 0xe61501c4 0 4>;
			clocks = <&mp_clk>,  <&hp_clk>, <&zs_clk>, <&p_clk>,
				 <&p_clk>, <&zs_clk>, <&zs_clk>, <&p_clk>,
				 <&p_clk>, <&p_clk>, <&p_clk>, <&zx_clk>,
				 <&zx_clk>, <&zx_clk>;
			#clock-cells = <1>;
			clock-indices = <
				R8A7793_CLK_EHCI R8A7793_CLK_HSUSB
				R8A7793_CLK_HSCIF2 R8A7793_CLK_SCIF5
				R8A7793_CLK_SCIF4 R8A7793_CLK_HSCIF1
				R8A7793_CLK_HSCIF0 R8A7793_CLK_SCIF3
				R8A7793_CLK_SCIF2 R8A7793_CLK_SCIF1
				R8A7793_CLK_SCIF0 R8A7793_CLK_DU1
				R8A7793_CLK_DU0 R8A7793_CLK_LVDS0
			>;
			clock-output-names =
				"ehci", "hsusb", "hscif2", "scif5", "scif4",
				"hscif1", "hscif0", "scif3", "scif2",
				"scif1", "scif0", "du1", "du0", "lvds0";
		};
		mstp8_clks: mstp8_clks@e6150990 {
			compatible = "renesas,r8a7793-mstp-clocks",
				     "renesas,cpg-mstp-clocks";
			reg = <0 0xe6150990 0 4>, <0 0xe61509a0 0 4>;
			clocks = <&zx_clk>, <&zg_clk>, <&zg_clk>, <&zg_clk>,
				 <&p_clk>, <&zs_clk>, <&zs_clk>;
			#clock-cells = <1>;
			clock-indices = <
				R8A7793_CLK_IPMMU_SGX R8A7793_CLK_VIN2
				R8A7793_CLK_VIN1 R8A7793_CLK_VIN0
				R8A7793_CLK_ETHER R8A7793_CLK_SATA1
				R8A7793_CLK_SATA0
			>;
			clock-output-names =
				"ipmmu_sgx", "vin2", "vin1", "vin0", "ether",
				"sata1", "sata0";
		};
		mstp9_clks: mstp9_clks@e6150994 {
			compatible = "renesas,r8a7793-mstp-clocks", "renesas,cpg-mstp-clocks";
			reg = <0 0xe6150994 0 4>, <0 0xe61509a4 0 4>;
			clocks = <&cp_clk>, <&cp_clk>, <&cp_clk>, <&cp_clk>,
				 <&cp_clk>, <&cp_clk>, <&cp_clk>, <&cp_clk>,
				 <&p_clk>, <&p_clk>,
				 <&cpg_clocks R8A7793_CLK_QSPI>, <&hp_clk>,
				 <&cp_clk>, <&hp_clk>, <&hp_clk>, <&hp_clk>,
				 <&hp_clk>, <&hp_clk>;
			#clock-cells = <1>;
			clock-indices = <
				R8A7793_CLK_GPIO7 R8A7793_CLK_GPIO6
				R8A7793_CLK_GPIO5 R8A7793_CLK_GPIO4
				R8A7793_CLK_GPIO3 R8A7793_CLK_GPIO2
				R8A7793_CLK_GPIO1 R8A7793_CLK_GPIO0
				R8A7793_CLK_QSPI_MOD R8A7793_CLK_RCAN1
				R8A7793_CLK_RCAN0 R8A7793_CLK_I2C5
				R8A7793_CLK_IICDVFS R8A7793_CLK_I2C4
				R8A7793_CLK_I2C3 R8A7793_CLK_I2C2
				R8A7793_CLK_I2C1 R8A7793_CLK_I2C0
			>;
			clock-output-names =
				"gpio7", "gpio6", "gpio5", "gpio4",
				"gpio3", "gpio2", "gpio1", "gpio0",
				"rcan1", "rcan0", "qspi_mod", "i2c5",
				"i2c6", "i2c4", "i2c3", "i2c2", "i2c1",
				"i2c0";
		};
		mstp10_clks: mstp10_clks@e6150998 {
			compatible = "renesas,r8a7793-mstp-clocks", "renesas,cpg-mstp-clocks";
			reg = <0 0xe6150998 0 4>, <0 0xe61509a8 0 4>;
			clocks = <&p_clk>,
				<&p_clk>, <&p_clk>, <&p_clk>, <&p_clk>, <&p_clk>,
				<&p_clk>, <&p_clk>, <&p_clk>, <&p_clk>, <&p_clk>,
				<&p_clk>,
				<&mstp10_clks R8A7793_CLK_SCU_ALL>, <&mstp10_clks R8A7793_CLK_SCU_ALL>,
				<&mstp10_clks R8A7793_CLK_SCU_ALL>, <&mstp10_clks R8A7793_CLK_SCU_ALL>,
				<&mstp10_clks R8A7793_CLK_SCU_ALL>, <&mstp10_clks R8A7793_CLK_SCU_ALL>,
				<&mstp10_clks R8A7793_CLK_SCU_ALL>, <&mstp10_clks R8A7793_CLK_SCU_ALL>,
				<&mstp10_clks R8A7793_CLK_SCU_ALL>, <&mstp10_clks R8A7793_CLK_SCU_ALL>,
				<&mstp10_clks R8A7793_CLK_SCU_ALL>, <&mstp10_clks R8A7793_CLK_SCU_ALL>,
				<&mstp10_clks R8A7793_CLK_SCU_ALL>, <&mstp10_clks R8A7793_CLK_SCU_ALL>;

			#clock-cells = <1>;
			clock-indices = <
				R8A7793_CLK_SSI_ALL
				R8A7793_CLK_SSI9 R8A7793_CLK_SSI8 R8A7793_CLK_SSI7 R8A7793_CLK_SSI6 R8A7793_CLK_SSI5
				R8A7793_CLK_SSI4 R8A7793_CLK_SSI3 R8A7793_CLK_SSI2 R8A7793_CLK_SSI1 R8A7793_CLK_SSI0
				R8A7793_CLK_SCU_ALL
				R8A7793_CLK_SCU_DVC1 R8A7793_CLK_SCU_DVC0
				R8A7793_CLK_SCU_CTU1_MIX1 R8A7793_CLK_SCU_CTU0_MIX0
				R8A7793_CLK_SCU_SRC9 R8A7793_CLK_SCU_SRC8 R8A7793_CLK_SCU_SRC7 R8A7793_CLK_SCU_SRC6 R8A7793_CLK_SCU_SRC5
				R8A7793_CLK_SCU_SRC4 R8A7793_CLK_SCU_SRC3 R8A7793_CLK_SCU_SRC2 R8A7793_CLK_SCU_SRC1 R8A7793_CLK_SCU_SRC0
			>;
			clock-output-names =
				"ssi-all",
				"ssi9", "ssi8", "ssi7", "ssi6", "ssi5",
				"ssi4", "ssi3", "ssi2", "ssi1", "ssi0",
				"scu-all",
				"scu-dvc1", "scu-dvc0",
				"scu-ctu1-mix1", "scu-ctu0-mix0",
				"scu-src9", "scu-src8", "scu-src7", "scu-src6", "scu-src5",
				"scu-src4", "scu-src3", "scu-src2", "scu-src1", "scu-src0";
		};
		mstp11_clks: mstp11_clks@e615099c {
			compatible = "renesas,r8a7793-mstp-clocks", "renesas,cpg-mstp-clocks";
			reg = <0 0xe615099c 0 4>, <0 0xe61509ac 0 4>;
			clocks = <&mp_clk>, <&mp_clk>, <&mp_clk>;
			#clock-cells = <1>;
			clock-indices = <
				R8A7793_CLK_SCIFA3 R8A7793_CLK_SCIFA4 R8A7793_CLK_SCIFA5
			>;
			clock-output-names = "scifa3", "scifa4", "scifa5";
		};
	};

	sysc: system-controller@e6180000 {
		compatible = "renesas,r8a7793-sysc";
		reg = <0 0xe6180000 0 0x0200>;
		#power-domain-cells = <1>;
	};

	ipmmu_sy0: mmu@e6280000 {
		compatible = "renesas,ipmmu-r8a7793", "renesas,ipmmu-vmsa";
		reg = <0 0xe6280000 0 0x1000>;
		interrupts = <GIC_SPI 223 IRQ_TYPE_LEVEL_HIGH>,
			     <GIC_SPI 224 IRQ_TYPE_LEVEL_HIGH>;
		#iommu-cells = <1>;
		status = "disabled";
	};

	ipmmu_sy1: mmu@e6290000 {
		compatible = "renesas,ipmmu-r8a7793", "renesas,ipmmu-vmsa";
		reg = <0 0xe6290000 0 0x1000>;
		interrupts = <GIC_SPI 225 IRQ_TYPE_LEVEL_HIGH>;
		#iommu-cells = <1>;
		status = "disabled";
	};

	ipmmu_ds: mmu@e6740000 {
		compatible = "renesas,ipmmu-r8a7793", "renesas,ipmmu-vmsa";
		reg = <0 0xe6740000 0 0x1000>;
		interrupts = <GIC_SPI 198 IRQ_TYPE_LEVEL_HIGH>,
			     <GIC_SPI 199 IRQ_TYPE_LEVEL_HIGH>;
		#iommu-cells = <1>;
		status = "disabled";
	};

	ipmmu_mp: mmu@ec680000 {
		compatible = "renesas,ipmmu-r8a7793", "renesas,ipmmu-vmsa";
		reg = <0 0xec680000 0 0x1000>;
		interrupts = <GIC_SPI 226 IRQ_TYPE_LEVEL_HIGH>;
		#iommu-cells = <1>;
		status = "disabled";
	};

	ipmmu_mx: mmu@fe951000 {
		compatible = "renesas,ipmmu-r8a7793", "renesas,ipmmu-vmsa";
		reg = <0 0xfe951000 0 0x1000>;
		interrupts = <GIC_SPI 222 IRQ_TYPE_LEVEL_HIGH>,
			     <GIC_SPI 221 IRQ_TYPE_LEVEL_HIGH>;
		#iommu-cells = <1>;
		status = "disabled";
	};

	ipmmu_rt: mmu@ffc80000 {
		compatible = "renesas,ipmmu-r8a7793", "renesas,ipmmu-vmsa";
		reg = <0 0xffc80000 0 0x1000>;
		interrupts = <GIC_SPI 307 IRQ_TYPE_LEVEL_HIGH>;
		#iommu-cells = <1>;
		status = "disabled";
	};

	ipmmu_gp: mmu@e62a0000 {
		compatible = "renesas,ipmmu-r8a7793", "renesas,ipmmu-vmsa";
		reg = <0 0xe62a0000 0 0x1000>;
		interrupts = <GIC_SPI 260 IRQ_TYPE_LEVEL_HIGH>,
			     <GIC_SPI 261 IRQ_TYPE_LEVEL_HIGH>;
		#iommu-cells = <1>;
		status = "disabled";
	};

	rcar_sound: sound@ec500000 {
		/*
		 * #sound-dai-cells is required
		 *
		 * Single DAI : #sound-dai-cells = <0>;         <&rcar_sound>;
		 * Multi  DAI : #sound-dai-cells = <1>;         <&rcar_sound N>;
		 */
		compatible =  "renesas,rcar_sound-r8a7793", "renesas,rcar_sound-gen2";
		reg =	<0 0xec500000 0 0x1000>, /* SCU */
			<0 0xec5a0000 0 0x100>,  /* ADG */
			<0 0xec540000 0 0x1000>, /* SSIU */
			<0 0xec541000 0 0x280>,  /* SSI */
			<0 0xec740000 0 0x200>;  /* Audio DMAC peri peri*/
		reg-names = "scu", "adg", "ssiu", "ssi", "audmapp";

		clocks = <&mstp10_clks R8A7793_CLK_SSI_ALL>,
			<&mstp10_clks R8A7793_CLK_SSI9>, <&mstp10_clks R8A7793_CLK_SSI8>,
			<&mstp10_clks R8A7793_CLK_SSI7>, <&mstp10_clks R8A7793_CLK_SSI6>,
			<&mstp10_clks R8A7793_CLK_SSI5>, <&mstp10_clks R8A7793_CLK_SSI4>,
			<&mstp10_clks R8A7793_CLK_SSI3>, <&mstp10_clks R8A7793_CLK_SSI2>,
			<&mstp10_clks R8A7793_CLK_SSI1>, <&mstp10_clks R8A7793_CLK_SSI0>,
			<&mstp10_clks R8A7793_CLK_SCU_SRC9>, <&mstp10_clks R8A7793_CLK_SCU_SRC8>,
			<&mstp10_clks R8A7793_CLK_SCU_SRC7>, <&mstp10_clks R8A7793_CLK_SCU_SRC6>,
			<&mstp10_clks R8A7793_CLK_SCU_SRC5>, <&mstp10_clks R8A7793_CLK_SCU_SRC4>,
			<&mstp10_clks R8A7793_CLK_SCU_SRC3>, <&mstp10_clks R8A7793_CLK_SCU_SRC2>,
			<&mstp10_clks R8A7793_CLK_SCU_SRC1>, <&mstp10_clks R8A7793_CLK_SCU_SRC0>,
			<&mstp10_clks R8A7793_CLK_SCU_DVC0>, <&mstp10_clks R8A7793_CLK_SCU_DVC1>,
			<&audio_clk_a>, <&audio_clk_b>, <&audio_clk_c>, <&m2_clk>;
		clock-names = "ssi-all",
				"ssi.9", "ssi.8", "ssi.7", "ssi.6", "ssi.5",
				"ssi.4", "ssi.3", "ssi.2", "ssi.1", "ssi.0",
				"src.9", "src.8", "src.7", "src.6", "src.5",
				"src.4", "src.3", "src.2", "src.1", "src.0",
				"dvc.0", "dvc.1",
				"clk_a", "clk_b", "clk_c", "clk_i";
		power-domains = <&sysc R8A7793_PD_ALWAYS_ON>;

		status = "disabled";

		rcar_sound,dvc {
			dvc0: dvc-0 {
				dmas = <&audma0 0xbc>;
				dma-names = "tx";
			};
			dvc1: dvc-1 {
				dmas = <&audma0 0xbe>;
				dma-names = "tx";
			};
		};

		rcar_sound,src {
			src0: src-0 {
				interrupts = <GIC_SPI 352 IRQ_TYPE_LEVEL_HIGH>;
				dmas = <&audma0 0x85>, <&audma1 0x9a>;
				dma-names = "rx", "tx";
			};
			src1: src-1 {
				interrupts = <GIC_SPI 353 IRQ_TYPE_LEVEL_HIGH>;
				dmas = <&audma0 0x87>, <&audma1 0x9c>;
				dma-names = "rx", "tx";
			};
			src2: src-2 {
				interrupts = <GIC_SPI 354 IRQ_TYPE_LEVEL_HIGH>;
				dmas = <&audma0 0x89>, <&audma1 0x9e>;
				dma-names = "rx", "tx";
			};
			src3: src-3 {
				interrupts = <GIC_SPI 355 IRQ_TYPE_LEVEL_HIGH>;
				dmas = <&audma0 0x8b>, <&audma1 0xa0>;
				dma-names = "rx", "tx";
			};
			src4: src-4 {
				interrupts = <GIC_SPI 356 IRQ_TYPE_LEVEL_HIGH>;
				dmas = <&audma0 0x8d>, <&audma1 0xb0>;
				dma-names = "rx", "tx";
			};
			src5: src-5 {
				interrupts = <GIC_SPI 357 IRQ_TYPE_LEVEL_HIGH>;
				dmas = <&audma0 0x8f>, <&audma1 0xb2>;
				dma-names = "rx", "tx";
			};
			src6: src-6 {
				interrupts = <GIC_SPI 358 IRQ_TYPE_LEVEL_HIGH>;
				dmas = <&audma0 0x91>, <&audma1 0xb4>;
				dma-names = "rx", "tx";
			};
			src7: src-7 {
				interrupts = <GIC_SPI 359 IRQ_TYPE_LEVEL_HIGH>;
				dmas = <&audma0 0x93>, <&audma1 0xb6>;
				dma-names = "rx", "tx";
			};
			src8: src-8 {
				interrupts = <GIC_SPI 360 IRQ_TYPE_LEVEL_HIGH>;
				dmas = <&audma0 0x95>, <&audma1 0xb8>;
				dma-names = "rx", "tx";
			};
			src9: src-9 {
				interrupts = <GIC_SPI 361 IRQ_TYPE_LEVEL_HIGH>;
				dmas = <&audma0 0x97>, <&audma1 0xba>;
				dma-names = "rx", "tx";
			};
		};

		rcar_sound,ssi {
			ssi0: ssi-0 {
				interrupts = <GIC_SPI 370 IRQ_TYPE_LEVEL_HIGH>;
				dmas = <&audma0 0x01>, <&audma1 0x02>, <&audma0 0x15>, <&audma1 0x16>;
				dma-names = "rx", "tx", "rxu", "txu";
			};
			ssi1: ssi-1 {
				 interrupts = <GIC_SPI 371 IRQ_TYPE_LEVEL_HIGH>;
				dmas = <&audma0 0x03>, <&audma1 0x04>, <&audma0 0x49>, <&audma1 0x4a>;
				dma-names = "rx", "tx", "rxu", "txu";
			};
			ssi2: ssi-2 {
				interrupts = <GIC_SPI 372 IRQ_TYPE_LEVEL_HIGH>;
				dmas = <&audma0 0x05>, <&audma1 0x06>, <&audma0 0x63>, <&audma1 0x64>;
				dma-names = "rx", "tx", "rxu", "txu";
			};
			ssi3: ssi-3 {
				interrupts = <GIC_SPI 373 IRQ_TYPE_LEVEL_HIGH>;
				dmas = <&audma0 0x07>, <&audma1 0x08>, <&audma0 0x6f>, <&audma1 0x70>;
				dma-names = "rx", "tx", "rxu", "txu";
			};
			ssi4: ssi-4 {
				interrupts = <GIC_SPI 374 IRQ_TYPE_LEVEL_HIGH>;
				dmas = <&audma0 0x09>, <&audma1 0x0a>, <&audma0 0x71>, <&audma1 0x72>;
				dma-names = "rx", "tx", "rxu", "txu";
			};
			ssi5: ssi-5 {
				interrupts = <GIC_SPI 375 IRQ_TYPE_LEVEL_HIGH>;
				dmas = <&audma0 0x0b>, <&audma1 0x0c>, <&audma0 0x73>, <&audma1 0x74>;
				dma-names = "rx", "tx", "rxu", "txu";
			};
			ssi6: ssi-6 {
				interrupts = <GIC_SPI 376 IRQ_TYPE_LEVEL_HIGH>;
				dmas = <&audma0 0x0d>, <&audma1 0x0e>, <&audma0 0x75>, <&audma1 0x76>;
				dma-names = "rx", "tx", "rxu", "txu";
			};
			ssi7: ssi-7 {
				interrupts = <GIC_SPI 377 IRQ_TYPE_LEVEL_HIGH>;
				dmas = <&audma0 0x0f>, <&audma1 0x10>, <&audma0 0x79>, <&audma1 0x7a>;
				dma-names = "rx", "tx", "rxu", "txu";
			};
			ssi8: ssi-8 {
				interrupts = <GIC_SPI 378 IRQ_TYPE_LEVEL_HIGH>;
				dmas = <&audma0 0x11>, <&audma1 0x12>, <&audma0 0x7b>, <&audma1 0x7c>;
				dma-names = "rx", "tx", "rxu", "txu";
			};
			ssi9: ssi-9 {
				interrupts = <GIC_SPI 379 IRQ_TYPE_LEVEL_HIGH>;
				dmas = <&audma0 0x13>, <&audma1 0x14>, <&audma0 0x7d>, <&audma1 0x7e>;
				dma-names = "rx", "tx", "rxu", "txu";
			};
		};
	};
};<|MERGE_RESOLUTION|>--- conflicted
+++ resolved
@@ -57,8 +57,6 @@
 			next-level-cache = <&L2_CA15>;
 		};
 
-<<<<<<< HEAD
-=======
 		cpu1: cpu@1 {
 			device_type = "cpu";
 			compatible = "arm,cortex-a15";
@@ -67,7 +65,6 @@
 			power-domains = <&sysc R8A7793_PD_CA15_CPU1>;
 		};
 
->>>>>>> 62dffb68
 		L2_CA15: cache-controller@0 {
 			compatible = "cache";
 			reg = <0>;
@@ -75,15 +72,12 @@
 			cache-unified;
 			cache-level = <2>;
 		};
-<<<<<<< HEAD
-=======
 	};
 
 	apmu@e6152000 {
 		compatible = "renesas,r8a7793-apmu", "renesas,apmu";
 		reg = <0 0xe6152000 0 0x188>;
 		cpus = <&cpu0 &cpu1>;
->>>>>>> 62dffb68
 	};
 
 	thermal-zones {
