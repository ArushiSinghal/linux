/*
 * Device Tree Source for the r8a7793 SoC
 *
 * Copyright (C) 2014-2015 Renesas Electronics Corporation
 *
 * This file is licensed under the terms of the GNU General Public License
 * version 2.  This program is licensed "as is" without any warranty of any
 * kind, whether express or implied.
 */

#include <dt-bindings/clock/r8a7793-clock.h>
#include <dt-bindings/interrupt-controller/arm-gic.h>
#include <dt-bindings/interrupt-controller/irq.h>

/ {
	compatible = "renesas,r8a7793";
	interrupt-parent = <&gic>;
	#address-cells = <2>;
	#size-cells = <2>;

	aliases {
		spi0 = &qspi;
	};

	cpus {
		#address-cells = <1>;
		#size-cells = <0>;

		cpu0: cpu@0 {
			device_type = "cpu";
			compatible = "arm,cortex-a15";
			reg = <0>;
			clock-frequency = <1500000000>;
			voltage-tolerance = <1>; /* 1% */
			clocks = <&cpg_clocks R8A7793_CLK_Z>;
			clock-latency = <300000>; /* 300 us */

			/* kHz - uV - OPPs unknown yet */
			operating-points = <1500000 1000000>,
					   <1312500 1000000>,
					   <1125000 1000000>,
					   < 937500 1000000>,
					   < 750000 1000000>,
					   < 375000 1000000>;
		};
	};

	gic: interrupt-controller@f1001000 {
		compatible = "arm,gic-400";
		#interrupt-cells = <3>;
		#address-cells = <0>;
		interrupt-controller;
		reg = <0 0xf1001000 0 0x1000>,
			<0 0xf1002000 0 0x1000>,
			<0 0xf1004000 0 0x2000>,
			<0 0xf1006000 0 0x2000>;
		interrupts = <1 9 (GIC_CPU_MASK_SIMPLE(2) | IRQ_TYPE_LEVEL_HIGH)>;
	};

	gpio0: gpio@e6050000 {
		compatible = "renesas,gpio-r8a7793", "renesas,gpio-rcar";
		reg = <0 0xe6050000 0 0x50>;
		interrupts = <0 4 IRQ_TYPE_LEVEL_HIGH>;
		#gpio-cells = <2>;
		gpio-controller;
		gpio-ranges = <&pfc 0 0 32>;
		#interrupt-cells = <2>;
		interrupt-controller;
		clocks = <&mstp9_clks R8A7793_CLK_GPIO0>;
		power-domains = <&cpg_clocks>;
	};

	gpio1: gpio@e6051000 {
		compatible = "renesas,gpio-r8a7793", "renesas,gpio-rcar";
		reg = <0 0xe6051000 0 0x50>;
		interrupts = <0 5 IRQ_TYPE_LEVEL_HIGH>;
		#gpio-cells = <2>;
		gpio-controller;
		gpio-ranges = <&pfc 0 32 26>;
		#interrupt-cells = <2>;
		interrupt-controller;
		clocks = <&mstp9_clks R8A7793_CLK_GPIO1>;
		power-domains = <&cpg_clocks>;
	};

	gpio2: gpio@e6052000 {
		compatible = "renesas,gpio-r8a7793", "renesas,gpio-rcar";
		reg = <0 0xe6052000 0 0x50>;
		interrupts = <0 6 IRQ_TYPE_LEVEL_HIGH>;
		#gpio-cells = <2>;
		gpio-controller;
		gpio-ranges = <&pfc 0 64 32>;
		#interrupt-cells = <2>;
		interrupt-controller;
		clocks = <&mstp9_clks R8A7793_CLK_GPIO2>;
		power-domains = <&cpg_clocks>;
	};

	gpio3: gpio@e6053000 {
		compatible = "renesas,gpio-r8a7793", "renesas,gpio-rcar";
		reg = <0 0xe6053000 0 0x50>;
		interrupts = <0 7 IRQ_TYPE_LEVEL_HIGH>;
		#gpio-cells = <2>;
		gpio-controller;
		gpio-ranges = <&pfc 0 96 32>;
		#interrupt-cells = <2>;
		interrupt-controller;
		clocks = <&mstp9_clks R8A7793_CLK_GPIO3>;
		power-domains = <&cpg_clocks>;
	};

	gpio4: gpio@e6054000 {
		compatible = "renesas,gpio-r8a7793", "renesas,gpio-rcar";
		reg = <0 0xe6054000 0 0x50>;
		interrupts = <0 8 IRQ_TYPE_LEVEL_HIGH>;
		#gpio-cells = <2>;
		gpio-controller;
		gpio-ranges = <&pfc 0 128 32>;
		#interrupt-cells = <2>;
		interrupt-controller;
		clocks = <&mstp9_clks R8A7793_CLK_GPIO4>;
		power-domains = <&cpg_clocks>;
	};

	gpio5: gpio@e6055000 {
		compatible = "renesas,gpio-r8a7793", "renesas,gpio-rcar";
		reg = <0 0xe6055000 0 0x50>;
		interrupts = <0 9 IRQ_TYPE_LEVEL_HIGH>;
		#gpio-cells = <2>;
		gpio-controller;
		gpio-ranges = <&pfc 0 160 32>;
		#interrupt-cells = <2>;
		interrupt-controller;
		clocks = <&mstp9_clks R8A7793_CLK_GPIO5>;
		power-domains = <&cpg_clocks>;
	};

	gpio6: gpio@e6055400 {
		compatible = "renesas,gpio-r8a7793", "renesas,gpio-rcar";
		reg = <0 0xe6055400 0 0x50>;
		interrupts = <0 10 IRQ_TYPE_LEVEL_HIGH>;
		#gpio-cells = <2>;
		gpio-controller;
		gpio-ranges = <&pfc 0 192 32>;
		#interrupt-cells = <2>;
		interrupt-controller;
		clocks = <&mstp9_clks R8A7793_CLK_GPIO6>;
		power-domains = <&cpg_clocks>;
	};

	gpio7: gpio@e6055800 {
		compatible = "renesas,gpio-r8a7793", "renesas,gpio-rcar";
		reg = <0 0xe6055800 0 0x50>;
		interrupts = <0 11 IRQ_TYPE_LEVEL_HIGH>;
		#gpio-cells = <2>;
		gpio-controller;
		gpio-ranges = <&pfc 0 224 26>;
		#interrupt-cells = <2>;
		interrupt-controller;
		clocks = <&mstp9_clks R8A7793_CLK_GPIO7>;
		power-domains = <&cpg_clocks>;
	};

	thermal@e61f0000 {
		compatible = "renesas,thermal-r8a7793", "renesas,rcar-thermal";
		reg = <0 0xe61f0000 0 0x14>, <0 0xe61f0100 0 0x38>;
		interrupts = <0 69 IRQ_TYPE_LEVEL_HIGH>;
		clocks = <&mstp5_clks R8A7793_CLK_THERMAL>;
		power-domains = <&cpg_clocks>;
	};

	timer {
		compatible = "arm,armv7-timer";
		interrupts = <1 13 (GIC_CPU_MASK_SIMPLE(2) | IRQ_TYPE_LEVEL_LOW)>,
			     <1 14 (GIC_CPU_MASK_SIMPLE(2) | IRQ_TYPE_LEVEL_LOW)>,
			     <1 11 (GIC_CPU_MASK_SIMPLE(2) | IRQ_TYPE_LEVEL_LOW)>,
			     <1 10 (GIC_CPU_MASK_SIMPLE(2) | IRQ_TYPE_LEVEL_LOW)>;
	};

	cmt0: timer@ffca0000 {
		compatible = "renesas,cmt-48-r8a7793", "renesas,cmt-48-gen2";
		reg = <0 0xffca0000 0 0x1004>;
		interrupts = <0 142 IRQ_TYPE_LEVEL_HIGH>,
			     <0 143 IRQ_TYPE_LEVEL_HIGH>;
		clocks = <&mstp1_clks R8A7793_CLK_CMT0>;
		clock-names = "fck";
		power-domains = <&cpg_clocks>;

		renesas,channels-mask = <0x60>;

		status = "disabled";
	};

	cmt1: timer@e6130000 {
		compatible = "renesas,cmt-48-r8a7793", "renesas,cmt-48-gen2";
		reg = <0 0xe6130000 0 0x1004>;
		interrupts = <0 120 IRQ_TYPE_LEVEL_HIGH>,
			     <0 121 IRQ_TYPE_LEVEL_HIGH>,
			     <0 122 IRQ_TYPE_LEVEL_HIGH>,
			     <0 123 IRQ_TYPE_LEVEL_HIGH>,
			     <0 124 IRQ_TYPE_LEVEL_HIGH>,
			     <0 125 IRQ_TYPE_LEVEL_HIGH>,
			     <0 126 IRQ_TYPE_LEVEL_HIGH>,
			     <0 127 IRQ_TYPE_LEVEL_HIGH>;
		clocks = <&mstp3_clks R8A7793_CLK_CMT1>;
		clock-names = "fck";
		power-domains = <&cpg_clocks>;

		renesas,channels-mask = <0xff>;

		status = "disabled";
	};

	irqc0: interrupt-controller@e61c0000 {
		compatible = "renesas,irqc-r8a7793", "renesas,irqc";
		#interrupt-cells = <2>;
		interrupt-controller;
		reg = <0 0xe61c0000 0 0x200>;
		interrupts = <0 0 IRQ_TYPE_LEVEL_HIGH>,
			     <0 1 IRQ_TYPE_LEVEL_HIGH>,
			     <0 2 IRQ_TYPE_LEVEL_HIGH>,
			     <0 3 IRQ_TYPE_LEVEL_HIGH>,
			     <0 12 IRQ_TYPE_LEVEL_HIGH>,
			     <0 13 IRQ_TYPE_LEVEL_HIGH>,
			     <0 14 IRQ_TYPE_LEVEL_HIGH>,
			     <0 15 IRQ_TYPE_LEVEL_HIGH>,
			     <0 16 IRQ_TYPE_LEVEL_HIGH>,
			     <0 17 IRQ_TYPE_LEVEL_HIGH>;
		clocks = <&mstp4_clks R8A7793_CLK_IRQC>;
		power-domains = <&cpg_clocks>;
	};

	pfc: pfc@e6060000 {
		compatible = "renesas,pfc-r8a7793";
		reg = <0 0xe6060000 0 0x250>;
<<<<<<< HEAD
		#gpio-range-cells = <3>;
=======
>>>>>>> c546828f
	};

	dmac0: dma-controller@e6700000 {
		compatible = "renesas,dmac-r8a7793", "renesas,rcar-dmac";
		reg = <0 0xe6700000 0 0x20000>;
		interrupts = <0 197 IRQ_TYPE_LEVEL_HIGH
			      0 200 IRQ_TYPE_LEVEL_HIGH
			      0 201 IRQ_TYPE_LEVEL_HIGH
			      0 202 IRQ_TYPE_LEVEL_HIGH
			      0 203 IRQ_TYPE_LEVEL_HIGH
			      0 204 IRQ_TYPE_LEVEL_HIGH
			      0 205 IRQ_TYPE_LEVEL_HIGH
			      0 206 IRQ_TYPE_LEVEL_HIGH
			      0 207 IRQ_TYPE_LEVEL_HIGH
			      0 208 IRQ_TYPE_LEVEL_HIGH
			      0 209 IRQ_TYPE_LEVEL_HIGH
			      0 210 IRQ_TYPE_LEVEL_HIGH
			      0 211 IRQ_TYPE_LEVEL_HIGH
			      0 212 IRQ_TYPE_LEVEL_HIGH
			      0 213 IRQ_TYPE_LEVEL_HIGH
			      0 214 IRQ_TYPE_LEVEL_HIGH>;
		interrupt-names = "error",
				"ch0", "ch1", "ch2", "ch3",
				"ch4", "ch5", "ch6", "ch7",
				"ch8", "ch9", "ch10", "ch11",
				"ch12", "ch13", "ch14";
		clocks = <&mstp2_clks R8A7793_CLK_SYS_DMAC0>;
		clock-names = "fck";
		power-domains = <&cpg_clocks>;
		#dma-cells = <1>;
		dma-channels = <15>;
	};

	dmac1: dma-controller@e6720000 {
		compatible = "renesas,dmac-r8a7793", "renesas,rcar-dmac";
		reg = <0 0xe6720000 0 0x20000>;
		interrupts = <0 220 IRQ_TYPE_LEVEL_HIGH
			      0 216 IRQ_TYPE_LEVEL_HIGH
			      0 217 IRQ_TYPE_LEVEL_HIGH
			      0 218 IRQ_TYPE_LEVEL_HIGH
			      0 219 IRQ_TYPE_LEVEL_HIGH
			      0 308 IRQ_TYPE_LEVEL_HIGH
			      0 309 IRQ_TYPE_LEVEL_HIGH
			      0 310 IRQ_TYPE_LEVEL_HIGH
			      0 311 IRQ_TYPE_LEVEL_HIGH
			      0 312 IRQ_TYPE_LEVEL_HIGH
			      0 313 IRQ_TYPE_LEVEL_HIGH
			      0 314 IRQ_TYPE_LEVEL_HIGH
			      0 315 IRQ_TYPE_LEVEL_HIGH
			      0 316 IRQ_TYPE_LEVEL_HIGH
			      0 317 IRQ_TYPE_LEVEL_HIGH
			      0 318 IRQ_TYPE_LEVEL_HIGH>;
		interrupt-names = "error",
				"ch0", "ch1", "ch2", "ch3",
				"ch4", "ch5", "ch6", "ch7",
				"ch8", "ch9", "ch10", "ch11",
				"ch12", "ch13", "ch14";
		clocks = <&mstp2_clks R8A7793_CLK_SYS_DMAC1>;
		clock-names = "fck";
		power-domains = <&cpg_clocks>;
		#dma-cells = <1>;
		dma-channels = <15>;
	};

<<<<<<< HEAD
=======
	scifa0: serial@e6c40000 {
		compatible = "renesas,scifa-r8a7793", "renesas,scifa";
		reg = <0 0xe6c40000 0 64>;
		interrupts = <0 144 IRQ_TYPE_LEVEL_HIGH>;
		clocks = <&mstp2_clks R8A7793_CLK_SCIFA0>;
		clock-names = "sci_ick";
		dmas = <&dmac0 0x21>, <&dmac0 0x22>;
		dma-names = "tx", "rx";
		power-domains = <&cpg_clocks>;
		status = "disabled";
	};

	scifa1: serial@e6c50000 {
		compatible = "renesas,scifa-r8a7793", "renesas,scifa";
		reg = <0 0xe6c50000 0 64>;
		interrupts = <0 145 IRQ_TYPE_LEVEL_HIGH>;
		clocks = <&mstp2_clks R8A7793_CLK_SCIFA1>;
		clock-names = "sci_ick";
		dmas = <&dmac0 0x25>, <&dmac0 0x26>;
		dma-names = "tx", "rx";
		power-domains = <&cpg_clocks>;
		status = "disabled";
	};

	scifa2: serial@e6c60000 {
		compatible = "renesas,scifa-r8a7793", "renesas,scifa";
		reg = <0 0xe6c60000 0 64>;
		interrupts = <0 151 IRQ_TYPE_LEVEL_HIGH>;
		clocks = <&mstp2_clks R8A7793_CLK_SCIFA2>;
		clock-names = "sci_ick";
		dmas = <&dmac0 0x27>, <&dmac0 0x28>;
		dma-names = "tx", "rx";
		power-domains = <&cpg_clocks>;
		status = "disabled";
	};

	scifa3: serial@e6c70000 {
		compatible = "renesas,scifa-r8a7793", "renesas,scifa";
		reg = <0 0xe6c70000 0 64>;
		interrupts = <0 29 IRQ_TYPE_LEVEL_HIGH>;
		clocks = <&mstp11_clks R8A7793_CLK_SCIFA3>;
		clock-names = "sci_ick";
		dmas = <&dmac0 0x1b>, <&dmac0 0x1c>;
		dma-names = "tx", "rx";
		power-domains = <&cpg_clocks>;
		status = "disabled";
	};

	scifa4: serial@e6c78000 {
		compatible = "renesas,scifa-r8a7793", "renesas,scifa";
		reg = <0 0xe6c78000 0 64>;
		interrupts = <0 30 IRQ_TYPE_LEVEL_HIGH>;
		clocks = <&mstp11_clks R8A7793_CLK_SCIFA4>;
		clock-names = "sci_ick";
		dmas = <&dmac0 0x1f>, <&dmac0 0x20>;
		dma-names = "tx", "rx";
		power-domains = <&cpg_clocks>;
		status = "disabled";
	};

	scifa5: serial@e6c80000 {
		compatible = "renesas,scifa-r8a7793", "renesas,scifa";
		reg = <0 0xe6c80000 0 64>;
		interrupts = <0 31 IRQ_TYPE_LEVEL_HIGH>;
		clocks = <&mstp11_clks R8A7793_CLK_SCIFA5>;
		clock-names = "sci_ick";
		dmas = <&dmac0 0x23>, <&dmac0 0x24>;
		dma-names = "tx", "rx";
		power-domains = <&cpg_clocks>;
		status = "disabled";
	};

	scifb0: serial@e6c20000 {
		compatible = "renesas,scifb-r8a7793", "renesas,scifb";
		reg = <0 0xe6c20000 0 64>;
		interrupts = <0 148 IRQ_TYPE_LEVEL_HIGH>;
		clocks = <&mstp2_clks R8A7793_CLK_SCIFB0>;
		clock-names = "sci_ick";
		dmas = <&dmac0 0x3d>, <&dmac0 0x3e>;
		dma-names = "tx", "rx";
		power-domains = <&cpg_clocks>;
		status = "disabled";
	};

	scifb1: serial@e6c30000 {
		compatible = "renesas,scifb-r8a7793", "renesas,scifb";
		reg = <0 0xe6c30000 0 64>;
		interrupts = <0 149 IRQ_TYPE_LEVEL_HIGH>;
		clocks = <&mstp2_clks R8A7793_CLK_SCIFB1>;
		clock-names = "sci_ick";
		dmas = <&dmac0 0x19>, <&dmac0 0x1a>;
		dma-names = "tx", "rx";
		power-domains = <&cpg_clocks>;
		status = "disabled";
	};

	scifb2: serial@e6ce0000 {
		compatible = "renesas,scifb-r8a7793", "renesas,scifb";
		reg = <0 0xe6ce0000 0 64>;
		interrupts = <0 150 IRQ_TYPE_LEVEL_HIGH>;
		clocks = <&mstp2_clks R8A7793_CLK_SCIFB2>;
		clock-names = "sci_ick";
		dmas = <&dmac0 0x1d>, <&dmac0 0x1e>;
		dma-names = "tx", "rx";
		power-domains = <&cpg_clocks>;
		status = "disabled";
	};

>>>>>>> c546828f
	scif0: serial@e6e60000 {
		compatible = "renesas,scif-r8a7793", "renesas,scif";
		reg = <0 0xe6e60000 0 64>;
		interrupts = <0 152 IRQ_TYPE_LEVEL_HIGH>;
		clocks = <&mstp7_clks R8A7793_CLK_SCIF0>;
		clock-names = "sci_ick";
		dmas = <&dmac0 0x29>, <&dmac0 0x2a>;
		dma-names = "tx", "rx";
		power-domains = <&cpg_clocks>;
		status = "disabled";
	};

	scif1: serial@e6e68000 {
		compatible = "renesas,scif-r8a7793", "renesas,scif";
		reg = <0 0xe6e68000 0 64>;
		interrupts = <0 153 IRQ_TYPE_LEVEL_HIGH>;
		clocks = <&mstp7_clks R8A7793_CLK_SCIF1>;
		clock-names = "sci_ick";
		dmas = <&dmac0 0x2d>, <&dmac0 0x2e>;
		dma-names = "tx", "rx";
		power-domains = <&cpg_clocks>;
		status = "disabled";
	};

	scif2: serial@e6e58000 {
		compatible = "renesas,scif-r8a7793", "renesas,scif";
		reg = <0 0xe6e58000 0 64>;
		interrupts = <0 22 IRQ_TYPE_LEVEL_HIGH>;
		clocks = <&mstp7_clks R8A7793_CLK_SCIF2>;
		clock-names = "sci_ick";
		dmas = <&dmac0 0x2b>, <&dmac0 0x2c>;
		dma-names = "tx", "rx";
		power-domains = <&cpg_clocks>;
		status = "disabled";
	};

	scif3: serial@e6ea8000 {
		compatible = "renesas,scif-r8a7793", "renesas,scif";
		reg = <0 0xe6ea8000 0 64>;
		interrupts = <0 23 IRQ_TYPE_LEVEL_HIGH>;
		clocks = <&mstp7_clks R8A7793_CLK_SCIF3>;
		clock-names = "sci_ick";
		dmas = <&dmac0 0x2f>, <&dmac0 0x30>;
		dma-names = "tx", "rx";
		power-domains = <&cpg_clocks>;
		status = "disabled";
	};

	scif4: serial@e6ee0000 {
		compatible = "renesas,scif-r8a7793", "renesas,scif";
		reg = <0 0xe6ee0000 0 64>;
		interrupts = <0 24 IRQ_TYPE_LEVEL_HIGH>;
		clocks = <&mstp7_clks R8A7793_CLK_SCIF4>;
		clock-names = "sci_ick";
		dmas = <&dmac0 0xfb>, <&dmac0 0xfc>;
		dma-names = "tx", "rx";
		power-domains = <&cpg_clocks>;
		status = "disabled";
	};

	scif5: serial@e6ee8000 {
		compatible = "renesas,scif-r8a7793", "renesas,scif";
		reg = <0 0xe6ee8000 0 64>;
		interrupts = <0 25 IRQ_TYPE_LEVEL_HIGH>;
		clocks = <&mstp7_clks R8A7793_CLK_SCIF5>;
		clock-names = "sci_ick";
		dmas = <&dmac0 0xfd>, <&dmac0 0xfe>;
		dma-names = "tx", "rx";
		power-domains = <&cpg_clocks>;
		status = "disabled";
	};

	hscif0: serial@e62c0000 {
		compatible = "renesas,hscif-r8a7793", "renesas,hscif";
		reg = <0 0xe62c0000 0 96>;
		interrupts = <0 154 IRQ_TYPE_LEVEL_HIGH>;
		clocks = <&mstp7_clks R8A7793_CLK_HSCIF0>;
		clock-names = "sci_ick";
		dmas = <&dmac0 0x39>, <&dmac0 0x3a>;
		dma-names = "tx", "rx";
		power-domains = <&cpg_clocks>;
		status = "disabled";
	};

	hscif1: serial@e62c8000 {
		compatible = "renesas,hscif-r8a7793", "renesas,hscif";
		reg = <0 0xe62c8000 0 96>;
		interrupts = <0 155 IRQ_TYPE_LEVEL_HIGH>;
		clocks = <&mstp7_clks R8A7793_CLK_HSCIF1>;
		clock-names = "sci_ick";
		dmas = <&dmac0 0x4d>, <&dmac0 0x4e>;
		dma-names = "tx", "rx";
		power-domains = <&cpg_clocks>;
		status = "disabled";
	};

	hscif2: serial@e62d0000 {
		compatible = "renesas,hscif-r8a7793", "renesas,hscif";
		reg = <0 0xe62d0000 0 96>;
		interrupts = <0 21 IRQ_TYPE_LEVEL_HIGH>;
		clocks = <&mstp7_clks R8A7793_CLK_HSCIF2>;
		clock-names = "sci_ick";
		dmas = <&dmac0 0x3b>, <&dmac0 0x3c>;
		dma-names = "tx", "rx";
		power-domains = <&cpg_clocks>;
		status = "disabled";
	};

	ether: ethernet@ee700000 {
		compatible = "renesas,ether-r8a7793";
		reg = <0 0xee700000 0 0x400>;
		interrupts = <0 162 IRQ_TYPE_LEVEL_HIGH>;
		clocks = <&mstp8_clks R8A7793_CLK_ETHER>;
		power-domains = <&cpg_clocks>;
		phy-mode = "rmii";
		#address-cells = <1>;
		#size-cells = <0>;
		status = "disabled";
	};

	qspi: spi@e6b10000 {
		compatible = "renesas,qspi-r8a7793", "renesas,qspi";
		reg = <0 0xe6b10000 0 0x2c>;
		interrupts = <0 184 IRQ_TYPE_LEVEL_HIGH>;
		clocks = <&mstp9_clks R8A7793_CLK_QSPI_MOD>;
		dmas = <&dmac0 0x17>, <&dmac0 0x18>;
		dma-names = "tx", "rx";
		power-domains = <&cpg_clocks>;
		num-cs = <1>;
		#address-cells = <1>;
		#size-cells = <0>;
		status = "disabled";
	};

	du: display@feb00000 {
		compatible = "renesas,du-r8a7793";
		reg = <0 0xfeb00000 0 0x40000>,
		      <0 0xfeb90000 0 0x1c>;
		reg-names = "du", "lvds.0";
		interrupts = <0 256 IRQ_TYPE_LEVEL_HIGH>,
			     <0 268 IRQ_TYPE_LEVEL_HIGH>;
		clocks = <&mstp7_clks R8A7793_CLK_DU0>,
			 <&mstp7_clks R8A7793_CLK_DU1>,
			 <&mstp7_clks R8A7793_CLK_LVDS0>;
		clock-names = "du.0", "du.1", "lvds.0";
		status = "disabled";

		ports {
			#address-cells = <1>;
			#size-cells = <0>;

			port@0 {
				reg = <0>;
				du_out_rgb: endpoint {
				};
			};
			port@1 {
				reg = <1>;
				du_out_lvds0: endpoint {
				};
			};
		};
	};

	clocks {
		#address-cells = <2>;
		#size-cells = <2>;
		ranges;

		/* External root clock */
		extal_clk: extal_clk {
			compatible = "fixed-clock";
			#clock-cells = <0>;
			/* This value must be overridden by the board. */
			clock-frequency = <0>;
			clock-output-names = "extal";
		};

		/* Special CPG clocks */
		cpg_clocks: cpg_clocks@e6150000 {
			compatible = "renesas,r8a7793-cpg-clocks",
				     "renesas,rcar-gen2-cpg-clocks";
			reg = <0 0xe6150000 0 0x1000>;
			clocks = <&extal_clk>;
			#clock-cells = <1>;
			clock-output-names = "main", "pll0", "pll1", "pll3",
					     "lb", "qspi", "sdh", "sd0", "z",
					     "rcan", "adsp";
			#power-domain-cells = <0>;
		};

		/* Variable factor clocks */
		sd2_clk: sd2_clk@e6150078 {
			compatible = "renesas,r8a7793-div6-clock",
				     "renesas,cpg-div6-clock";
			reg = <0 0xe6150078 0 4>;
			clocks = <&pll1_div2_clk>;
			#clock-cells = <0>;
			clock-output-names = "sd2";
		};
		sd3_clk: sd3_clk@e615026c {
			compatible = "renesas,r8a7793-div6-clock",
				     "renesas,cpg-div6-clock";
			reg = <0 0xe615026c 0 4>;
			clocks = <&pll1_div2_clk>;
			#clock-cells = <0>;
			clock-output-names = "sd3";
		};
		mmc0_clk: mmc0_clk@e6150240 {
			compatible = "renesas,r8a7793-div6-clock",
				     "renesas,cpg-div6-clock";
			reg = <0 0xe6150240 0 4>;
			clocks = <&pll1_div2_clk>;
			#clock-cells = <0>;
			clock-output-names = "mmc0";
		};

		/* Fixed factor clocks */
		pll1_div2_clk: pll1_div2_clk {
			compatible = "fixed-factor-clock";
			clocks = <&cpg_clocks R8A7793_CLK_PLL1>;
			#clock-cells = <0>;
			clock-div = <2>;
			clock-mult = <1>;
			clock-output-names = "pll1_div2";
		};
		zg_clk: zg_clk {
			compatible = "fixed-factor-clock";
			clocks = <&cpg_clocks R8A7793_CLK_PLL1>;
			#clock-cells = <0>;
			clock-div = <5>;
			clock-mult = <1>;
			clock-output-names = "zg";
		};
		zx_clk: zx_clk {
			compatible = "fixed-factor-clock";
			clocks = <&cpg_clocks R8A7793_CLK_PLL1>;
			#clock-cells = <0>;
			clock-div = <3>;
			clock-mult = <1>;
			clock-output-names = "zx";
		};
		zs_clk: zs_clk {
			compatible = "fixed-factor-clock";
			clocks = <&cpg_clocks R8A7793_CLK_PLL1>;
			#clock-cells = <0>;
			clock-div = <6>;
			clock-mult = <1>;
			clock-output-names = "zs";
		};
		hp_clk: hp_clk {
			compatible = "fixed-factor-clock";
			clocks = <&cpg_clocks R8A7793_CLK_PLL1>;
			#clock-cells = <0>;
			clock-div = <12>;
			clock-mult = <1>;
			clock-output-names = "hp";
		};
		p_clk: p_clk {
			compatible = "fixed-factor-clock";
			clocks = <&cpg_clocks R8A7793_CLK_PLL1>;
			#clock-cells = <0>;
			clock-div = <24>;
			clock-mult = <1>;
			clock-output-names = "p";
		};
		rclk_clk: rclk_clk {
			compatible = "fixed-factor-clock";
			clocks = <&cpg_clocks R8A7793_CLK_PLL1>;
			#clock-cells = <0>;
			clock-div = <(48 * 1024)>;
			clock-mult = <1>;
			clock-output-names = "rclk";
		};
		mp_clk: mp_clk {
			compatible = "fixed-factor-clock";
			clocks = <&pll1_div2_clk>;
			#clock-cells = <0>;
			clock-div = <15>;
			clock-mult = <1>;
			clock-output-names = "mp";
		};
		cp_clk: cp_clk {
			compatible = "fixed-factor-clock";
			clocks = <&extal_clk>;
			#clock-cells = <0>;
			clock-div = <2>;
			clock-mult = <1>;
			clock-output-names = "cp";
		};

		/* Gate clocks */
		mstp1_clks: mstp1_clks@e6150134 {
			compatible = "renesas,r8a7793-mstp-clocks",
				     "renesas,cpg-mstp-clocks";
			reg = <0 0xe6150134 0 4>, <0 0xe6150038 0 4>;
			clocks = <&zs_clk>, <&zs_clk>, <&zs_clk>, <&p_clk>,
				 <&zg_clk>, <&zs_clk>, <&zs_clk>, <&zs_clk>,
				 <&p_clk>, <&p_clk>, <&rclk_clk>, <&cp_clk>,
				 <&zs_clk>, <&zs_clk>, <&zs_clk>;
			#clock-cells = <1>;
			clock-indices = <
				R8A7793_CLK_VCP0 R8A7793_CLK_VPC0
				R8A7793_CLK_SSP1 R8A7793_CLK_TMU1
				R8A7793_CLK_3DG R8A7793_CLK_2DDMAC
				R8A7793_CLK_FDP1_1 R8A7793_CLK_FDP1_0
				R8A7793_CLK_TMU3 R8A7793_CLK_TMU2
				R8A7793_CLK_CMT0 R8A7793_CLK_TMU0
				R8A7793_CLK_VSP1_DU1 R8A7793_CLK_VSP1_DU0
				R8A7793_CLK_VSP1_S
			>;
			clock-output-names =
				"vcp0", "vpc0", "ssp_dev", "tmu1",
				"pvrsrvkm", "tddmac", "fdp1", "fdp0",
				"tmu3", "tmu2", "cmt0", "tmu0", "vsp1-du1",
				"vsp1-du0", "vsps";
		};
		mstp2_clks: mstp2_clks@e6150138 {
			compatible = "renesas,r8a7793-mstp-clocks", "renesas,cpg-mstp-clocks";
			reg = <0 0xe6150138 0 4>, <0 0xe6150040 0 4>;
<<<<<<< HEAD
			clocks = <&zs_clk>, <&zs_clk>;
			#clock-cells = <1>;
			clock-indices = <
				R8A7793_CLK_SYS_DMAC1 R8A7793_CLK_SYS_DMAC0
			>;
			clock-output-names = "sys-dmac1", "sys-dmac0";
=======
			clocks = <&mp_clk>, <&mp_clk>, <&mp_clk>, <&mp_clk>,
				 <&mp_clk>, <&mp_clk>, <&zs_clk>, <&zs_clk>;
			#clock-cells = <1>;
			clock-indices = <
				R8A7793_CLK_SCIFA2 R8A7793_CLK_SCIFA1 R8A7793_CLK_SCIFA0
				R8A7793_CLK_SCIFB0 R8A7793_CLK_SCIFB1 R8A7793_CLK_SCIFB2
				R8A7793_CLK_SYS_DMAC1 R8A7793_CLK_SYS_DMAC0
			>;
			clock-output-names =
				"scifa2", "scifa1", "scifa0", "scifb0",
				"scifb1", "scifb2", "sys-dmac1", "sys-dmac0";
>>>>>>> c546828f
		};
		mstp3_clks: mstp3_clks@e615013c {
			compatible = "renesas,r8a7793-mstp-clocks",
				     "renesas,cpg-mstp-clocks";
			reg = <0 0xe615013c 0 4>, <0 0xe6150048 0 4>;
			clocks = <&cp_clk>, <&sd3_clk>, <&sd2_clk>,
				 <&cpg_clocks R8A7793_CLK_SD0>, <&mmc0_clk>,
				 <&hp_clk>, <&mp_clk>, <&hp_clk>, <&mp_clk>,
				 <&rclk_clk>, <&hp_clk>, <&hp_clk>;
			#clock-cells = <1>;
			clock-indices = <
				R8A7793_CLK_TPU0 R8A7793_CLK_SDHI2
				R8A7793_CLK_SDHI1 R8A7793_CLK_SDHI0
				R8A7793_CLK_MMCIF0 R8A7793_CLK_IIC0
				R8A7793_CLK_PCIEC R8A7793_CLK_IIC1
				R8A7793_CLK_SSUSB R8A7793_CLK_CMT1
				R8A7793_CLK_USBDMAC0 R8A7793_CLK_USBDMAC1
			>;
			clock-output-names =
				"tpu0", "sdhi2", "sdhi1", "sdhi0", "mmcif0",
				"i2c7", "pciec", "i2c8", "ssusb", "cmt1",
				"usbdmac0", "usbdmac1";
		};
		mstp4_clks: mstp4_clks@e6150140 {
			compatible = "renesas,r8a7793-mstp-clocks", "renesas,cpg-mstp-clocks";
			reg = <0 0xe6150140 0 4>, <0 0xe615004c 0 4>;
			clocks = <&cp_clk>;
			#clock-cells = <1>;
			clock-indices = <R8A7793_CLK_IRQC>;
			clock-output-names = "irqc";
		};
		mstp5_clks: mstp5_clks@e6150144 {
			compatible = "renesas,r8a7793-mstp-clocks", "renesas,cpg-mstp-clocks";
			reg = <0 0xe6150144 0 4>, <0 0xe615003c 0 4>;
			clocks = <&extal_clk>;
			#clock-cells = <1>;
			clock-indices = <R8A7793_CLK_THERMAL>;
			clock-output-names = "thermal";
		};
		mstp7_clks: mstp7_clks@e615014c {
			compatible = "renesas,r8a7793-mstp-clocks",
				     "renesas,cpg-mstp-clocks";
			reg = <0 0xe615014c 0 4>, <0 0xe61501c4 0 4>;
			clocks = <&mp_clk>,  <&hp_clk>, <&zs_clk>, <&p_clk>,
				 <&p_clk>, <&zs_clk>, <&zs_clk>, <&p_clk>,
				 <&p_clk>, <&p_clk>, <&p_clk>, <&zx_clk>,
				 <&zx_clk>, <&zx_clk>;
			#clock-cells = <1>;
			clock-indices = <
				R8A7793_CLK_EHCI R8A7793_CLK_HSUSB
				R8A7793_CLK_HSCIF2 R8A7793_CLK_SCIF5
				R8A7793_CLK_SCIF4 R8A7793_CLK_HSCIF1
				R8A7793_CLK_HSCIF0 R8A7793_CLK_SCIF3
				R8A7793_CLK_SCIF2 R8A7793_CLK_SCIF1
				R8A7793_CLK_SCIF0 R8A7793_CLK_DU1
				R8A7793_CLK_DU0 R8A7793_CLK_LVDS0
			>;
			clock-output-names =
				"ehci", "hsusb", "hscif2", "scif5", "scif4",
				"hscif1", "hscif0", "scif3", "scif2",
				"scif1", "scif0", "du1", "du0", "lvds0";
		};
		mstp8_clks: mstp8_clks@e6150990 {
			compatible = "renesas,r8a7793-mstp-clocks",
				     "renesas,cpg-mstp-clocks";
			reg = <0 0xe6150990 0 4>, <0 0xe61509a0 0 4>;
			clocks = <&zx_clk>, <&zg_clk>, <&zg_clk>, <&zg_clk>,
				 <&p_clk>, <&zs_clk>, <&zs_clk>;
			#clock-cells = <1>;
			clock-indices = <
				R8A7793_CLK_IPMMU_SGX R8A7793_CLK_VIN2
				R8A7793_CLK_VIN1 R8A7793_CLK_VIN0
				R8A7793_CLK_ETHER R8A7793_CLK_SATA1
				R8A7793_CLK_SATA0
			>;
			clock-output-names =
				"ipmmu_sgx", "vin2", "vin1", "vin0", "ether",
				"sata1", "sata0";
		};
		mstp9_clks: mstp9_clks@e6150994 {
			compatible = "renesas,r8a7793-mstp-clocks", "renesas,cpg-mstp-clocks";
			reg = <0 0xe6150994 0 4>, <0 0xe61509a4 0 4>;
			clocks = <&cp_clk>, <&cp_clk>, <&cp_clk>, <&cp_clk>,
				 <&cp_clk>, <&cp_clk>, <&cp_clk>, <&cp_clk>,
				 <&cpg_clocks R8A7793_CLK_QSPI>;
			#clock-cells = <1>;
			clock-indices = <
				R8A7793_CLK_GPIO7 R8A7793_CLK_GPIO6
				R8A7793_CLK_GPIO5 R8A7793_CLK_GPIO4
				R8A7793_CLK_GPIO3 R8A7793_CLK_GPIO2
				R8A7793_CLK_GPIO1 R8A7793_CLK_GPIO0
				R8A7793_CLK_QSPI_MOD
			>;
			clock-output-names =
				"gpio7", "gpio6", "gpio5", "gpio4",
				"gpio3", "gpio2", "gpio1", "gpio0",
				"qspi_mod";
		};
<<<<<<< HEAD
	};

	ipmmu_sy0: mmu@e6280000 {
		compatible = "renesas,ipmmu-vmsa";
		reg = <0 0xe6280000 0 0x1000>;
		interrupts = <0 223 IRQ_TYPE_LEVEL_HIGH>,
			     <0 224 IRQ_TYPE_LEVEL_HIGH>;
		#iommu-cells = <1>;
		status = "disabled";
	};

	ipmmu_sy1: mmu@e6290000 {
		compatible = "renesas,ipmmu-vmsa";
		reg = <0 0xe6290000 0 0x1000>;
		interrupts = <0 225 IRQ_TYPE_LEVEL_HIGH>;
		#iommu-cells = <1>;
		status = "disabled";
	};

	ipmmu_ds: mmu@e6740000 {
		compatible = "renesas,ipmmu-vmsa";
		reg = <0 0xe6740000 0 0x1000>;
		interrupts = <0 198 IRQ_TYPE_LEVEL_HIGH>,
			     <0 199 IRQ_TYPE_LEVEL_HIGH>;
		#iommu-cells = <1>;
		status = "disabled";
	};

	ipmmu_mp: mmu@ec680000 {
		compatible = "renesas,ipmmu-vmsa";
		reg = <0 0xec680000 0 0x1000>;
		interrupts = <0 226 IRQ_TYPE_LEVEL_HIGH>;
		#iommu-cells = <1>;
		status = "disabled";
	};

	ipmmu_mx: mmu@fe951000 {
		compatible = "renesas,ipmmu-vmsa";
		reg = <0 0xfe951000 0 0x1000>;
		interrupts = <0 222 IRQ_TYPE_LEVEL_HIGH>,
			     <0 221 IRQ_TYPE_LEVEL_HIGH>;
		#iommu-cells = <1>;
		status = "disabled";
	};

	ipmmu_rt: mmu@ffc80000 {
		compatible = "renesas,ipmmu-vmsa";
		reg = <0 0xffc80000 0 0x1000>;
		interrupts = <0 307 IRQ_TYPE_LEVEL_HIGH>;
		#iommu-cells = <1>;
		status = "disabled";
	};

	ipmmu_gp: mmu@e62a0000 {
		compatible = "renesas,ipmmu-vmsa";
=======
		mstp11_clks: mstp11_clks@e615099c {
			compatible = "renesas,r8a7793-mstp-clocks", "renesas,cpg-mstp-clocks";
			reg = <0 0xe615099c 0 4>, <0 0xe61509ac 0 4>;
			clocks = <&mp_clk>, <&mp_clk>, <&mp_clk>;
			#clock-cells = <1>;
			clock-indices = <
				R8A7793_CLK_SCIFA3 R8A7793_CLK_SCIFA4 R8A7793_CLK_SCIFA5
			>;
			clock-output-names = "scifa3", "scifa4", "scifa5";
		};
	};

	ipmmu_sy0: mmu@e6280000 {
		compatible = "renesas,ipmmu-r8a7793", "renesas,ipmmu-vmsa";
		reg = <0 0xe6280000 0 0x1000>;
		interrupts = <0 223 IRQ_TYPE_LEVEL_HIGH>,
			     <0 224 IRQ_TYPE_LEVEL_HIGH>;
		#iommu-cells = <1>;
		status = "disabled";
	};

	ipmmu_sy1: mmu@e6290000 {
		compatible = "renesas,ipmmu-r8a7793", "renesas,ipmmu-vmsa";
		reg = <0 0xe6290000 0 0x1000>;
		interrupts = <0 225 IRQ_TYPE_LEVEL_HIGH>;
		#iommu-cells = <1>;
		status = "disabled";
	};

	ipmmu_ds: mmu@e6740000 {
		compatible = "renesas,ipmmu-r8a7793", "renesas,ipmmu-vmsa";
		reg = <0 0xe6740000 0 0x1000>;
		interrupts = <0 198 IRQ_TYPE_LEVEL_HIGH>,
			     <0 199 IRQ_TYPE_LEVEL_HIGH>;
		#iommu-cells = <1>;
		status = "disabled";
	};

	ipmmu_mp: mmu@ec680000 {
		compatible = "renesas,ipmmu-r8a7793", "renesas,ipmmu-vmsa";
		reg = <0 0xec680000 0 0x1000>;
		interrupts = <0 226 IRQ_TYPE_LEVEL_HIGH>;
		#iommu-cells = <1>;
		status = "disabled";
	};

	ipmmu_mx: mmu@fe951000 {
		compatible = "renesas,ipmmu-r8a7793", "renesas,ipmmu-vmsa";
		reg = <0 0xfe951000 0 0x1000>;
		interrupts = <0 222 IRQ_TYPE_LEVEL_HIGH>,
			     <0 221 IRQ_TYPE_LEVEL_HIGH>;
		#iommu-cells = <1>;
		status = "disabled";
	};

	ipmmu_rt: mmu@ffc80000 {
		compatible = "renesas,ipmmu-r8a7793", "renesas,ipmmu-vmsa";
		reg = <0 0xffc80000 0 0x1000>;
		interrupts = <0 307 IRQ_TYPE_LEVEL_HIGH>;
		#iommu-cells = <1>;
		status = "disabled";
	};

	ipmmu_gp: mmu@e62a0000 {
		compatible = "renesas,ipmmu-r8a7793", "renesas,ipmmu-vmsa";
>>>>>>> c546828f
		reg = <0 0xe62a0000 0 0x1000>;
		interrupts = <0 260 IRQ_TYPE_LEVEL_HIGH>,
			     <0 261 IRQ_TYPE_LEVEL_HIGH>;
		#iommu-cells = <1>;
		status = "disabled";
	};
};<|MERGE_RESOLUTION|>--- conflicted
+++ resolved
@@ -233,10 +233,6 @@
 	pfc: pfc@e6060000 {
 		compatible = "renesas,pfc-r8a7793";
 		reg = <0 0xe6060000 0 0x250>;
-<<<<<<< HEAD
-		#gpio-range-cells = <3>;
-=======
->>>>>>> c546828f
 	};
 
 	dmac0: dma-controller@e6700000 {
@@ -301,8 +297,6 @@
 		dma-channels = <15>;
 	};
 
-<<<<<<< HEAD
-=======
 	scifa0: serial@e6c40000 {
 		compatible = "renesas,scifa-r8a7793", "renesas,scifa";
 		reg = <0 0xe6c40000 0 64>;
@@ -411,7 +405,6 @@
 		status = "disabled";
 	};
 
->>>>>>> c546828f
 	scif0: serial@e6e60000 {
 		compatible = "renesas,scif-r8a7793", "renesas,scif";
 		reg = <0 0xe6e60000 0 64>;
@@ -732,14 +725,6 @@
 		mstp2_clks: mstp2_clks@e6150138 {
 			compatible = "renesas,r8a7793-mstp-clocks", "renesas,cpg-mstp-clocks";
 			reg = <0 0xe6150138 0 4>, <0 0xe6150040 0 4>;
-<<<<<<< HEAD
-			clocks = <&zs_clk>, <&zs_clk>;
-			#clock-cells = <1>;
-			clock-indices = <
-				R8A7793_CLK_SYS_DMAC1 R8A7793_CLK_SYS_DMAC0
-			>;
-			clock-output-names = "sys-dmac1", "sys-dmac0";
-=======
 			clocks = <&mp_clk>, <&mp_clk>, <&mp_clk>, <&mp_clk>,
 				 <&mp_clk>, <&mp_clk>, <&zs_clk>, <&zs_clk>;
 			#clock-cells = <1>;
@@ -751,7 +736,6 @@
 			clock-output-names =
 				"scifa2", "scifa1", "scifa0", "scifb0",
 				"scifb1", "scifb2", "sys-dmac1", "sys-dmac0";
->>>>>>> c546828f
 		};
 		mstp3_clks: mstp3_clks@e615013c {
 			compatible = "renesas,r8a7793-mstp-clocks",
@@ -850,63 +834,6 @@
 				"gpio3", "gpio2", "gpio1", "gpio0",
 				"qspi_mod";
 		};
-<<<<<<< HEAD
-	};
-
-	ipmmu_sy0: mmu@e6280000 {
-		compatible = "renesas,ipmmu-vmsa";
-		reg = <0 0xe6280000 0 0x1000>;
-		interrupts = <0 223 IRQ_TYPE_LEVEL_HIGH>,
-			     <0 224 IRQ_TYPE_LEVEL_HIGH>;
-		#iommu-cells = <1>;
-		status = "disabled";
-	};
-
-	ipmmu_sy1: mmu@e6290000 {
-		compatible = "renesas,ipmmu-vmsa";
-		reg = <0 0xe6290000 0 0x1000>;
-		interrupts = <0 225 IRQ_TYPE_LEVEL_HIGH>;
-		#iommu-cells = <1>;
-		status = "disabled";
-	};
-
-	ipmmu_ds: mmu@e6740000 {
-		compatible = "renesas,ipmmu-vmsa";
-		reg = <0 0xe6740000 0 0x1000>;
-		interrupts = <0 198 IRQ_TYPE_LEVEL_HIGH>,
-			     <0 199 IRQ_TYPE_LEVEL_HIGH>;
-		#iommu-cells = <1>;
-		status = "disabled";
-	};
-
-	ipmmu_mp: mmu@ec680000 {
-		compatible = "renesas,ipmmu-vmsa";
-		reg = <0 0xec680000 0 0x1000>;
-		interrupts = <0 226 IRQ_TYPE_LEVEL_HIGH>;
-		#iommu-cells = <1>;
-		status = "disabled";
-	};
-
-	ipmmu_mx: mmu@fe951000 {
-		compatible = "renesas,ipmmu-vmsa";
-		reg = <0 0xfe951000 0 0x1000>;
-		interrupts = <0 222 IRQ_TYPE_LEVEL_HIGH>,
-			     <0 221 IRQ_TYPE_LEVEL_HIGH>;
-		#iommu-cells = <1>;
-		status = "disabled";
-	};
-
-	ipmmu_rt: mmu@ffc80000 {
-		compatible = "renesas,ipmmu-vmsa";
-		reg = <0 0xffc80000 0 0x1000>;
-		interrupts = <0 307 IRQ_TYPE_LEVEL_HIGH>;
-		#iommu-cells = <1>;
-		status = "disabled";
-	};
-
-	ipmmu_gp: mmu@e62a0000 {
-		compatible = "renesas,ipmmu-vmsa";
-=======
 		mstp11_clks: mstp11_clks@e615099c {
 			compatible = "renesas,r8a7793-mstp-clocks", "renesas,cpg-mstp-clocks";
 			reg = <0 0xe615099c 0 4>, <0 0xe61509ac 0 4>;
@@ -972,7 +899,6 @@
 
 	ipmmu_gp: mmu@e62a0000 {
 		compatible = "renesas,ipmmu-r8a7793", "renesas,ipmmu-vmsa";
->>>>>>> c546828f
 		reg = <0 0xe62a0000 0 0x1000>;
 		interrupts = <0 260 IRQ_TYPE_LEVEL_HIGH>,
 			     <0 261 IRQ_TYPE_LEVEL_HIGH>;
