--- conflicted
+++ resolved
@@ -904,8 +904,6 @@
 			compatible = "fixed-clock";
 			#clock-cells = <0>;
 			clock-frequency = <0>;
-<<<<<<< HEAD
-=======
 		};
 
 		/* External USB clock - can be overridden by the board */
@@ -922,7 +920,6 @@
 			/* This value must be overridden by the board. */
 			clock-frequency = <0>;
 			status = "disabled";
->>>>>>> 32620eb0
 		};
 
 		/* External SCIF clock */
