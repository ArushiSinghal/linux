/*
 * Copyright (C) 2013 Texas Instruments Incorporated - http://www.ti.com/
 *
 * This program is free software; you can redistribute it and/or modify
 * it under the terms of the GNU General Public License version 2 as
 * published by the Free Software Foundation.
 */
#include "omap5.dtsi"
#include <dt-bindings/interrupt-controller/irq.h>
#include <dt-bindings/interrupt-controller/arm-gic.h>

/ {
	aliases {
		display0 = &hdmi0;
	};

	vmain: fixedregulator-vmain {
		compatible = "regulator-fixed";
		regulator-name = "vmain";
		regulator-min-microvolt = <5000000>;
		regulator-max-microvolt = <5000000>;
	};

	vsys_cobra: fixedregulator-vsys_cobra {
		compatible = "regulator-fixed";
		regulator-name = "vsys_cobra";
		vin-supply = <&vmain>;
		regulator-min-microvolt = <5000000>;
		regulator-max-microvolt = <5000000>;
	};

	vdds_1v8_main: fixedregulator-vdds_1v8_main {
		compatible = "regulator-fixed";
		regulator-name = "vdds_1v8_main";
		vin-supply = <&smps7_reg>;
		regulator-min-microvolt = <1800000>;
		regulator-max-microvolt = <1800000>;
	};

	vmmcsd_fixed: fixedregulator-mmcsd {
		compatible = "regulator-fixed";
		regulator-name = "vmmcsd_fixed";
		regulator-min-microvolt = <3000000>;
		regulator-max-microvolt = <3000000>;
	};

	mmc3_pwrseq: sdhci0_pwrseq {
		compatible = "mmc-pwrseq-simple";
		clocks = <&clk32kgaudio>;
		clock-names = "ext_clock";
	};

	vmmcsdio_fixed: fixedregulator-mmcsdio {
		compatible = "regulator-fixed";
		regulator-name = "vmmcsdio_fixed";
		regulator-min-microvolt = <1800000>;
		regulator-max-microvolt = <1800000>;
		gpio = <&gpio5 12 GPIO_ACTIVE_HIGH>;	/* gpio140 WLAN_EN */
		enable-active-high;
		startup-delay-us = <70000>;
		pinctrl-names = "default";
		pinctrl-0 = <&wlan_pins>;
	};

	/* HS USB Host PHY on PORT 2 */
	hsusb2_phy: hsusb2_phy {
		compatible = "usb-nop-xceiv";
		reset-gpios = <&gpio3 16 GPIO_ACTIVE_LOW>; /* gpio3_80 HUB_NRESET */
		clocks = <&auxclk1_ck>;
		clock-names = "main_clk";
		clock-frequency = <19200000>;
	};

	/* HS USB Host PHY on PORT 3 */
	hsusb3_phy: hsusb3_phy {
		compatible = "usb-nop-xceiv";
		reset-gpios = <&gpio3 15 GPIO_ACTIVE_LOW>; /* gpio3_79 ETH_NRESET */
	};

<<<<<<< HEAD
	leds {
		compatible = "gpio-leds";
		led1 {
			label = "omap5:blue:usr1";
			gpios = <&gpio5 25 GPIO_ACTIVE_HIGH>; /* gpio5_153 D1 LED */
			linux,default-trigger = "heartbeat";
			default-state = "off";
		};
	};

=======
>>>>>>> 90f71274
	tpd12s015: encoder {
		compatible = "ti,tpd12s015";

		pinctrl-names = "default";
		pinctrl-0 = <&tpd12s015_pins>;

		/* gpios defined in the board specific dts */

		ports {
			#address-cells = <1>;
			#size-cells = <0>;

			port@0 {
				reg = <0>;

				tpd12s015_in: endpoint {
					remote-endpoint = <&hdmi_out>;
				};
			};

			port@1 {
				reg = <1>;

				tpd12s015_out: endpoint {
					remote-endpoint = <&hdmi_connector_in>;
				};
			};
		};
	};

	hdmi0: connector {
		compatible = "hdmi-connector";
		label = "hdmi";

		type = "b";

		port {
			hdmi_connector_in: endpoint {
				remote-endpoint = <&tpd12s015_out>;
			};
		};
	};

	sound: sound {
		compatible = "ti,abe-twl6040";
		ti,model = "omap5-uevm";

		ti,mclk-freq = <19200000>;

		ti,mcpdm = <&mcpdm>;

		ti,twl6040 = <&twl6040>;

		/* Audio routing */
		ti,audio-routing =
			"Headset Stereophone", "HSOL",
			"Headset Stereophone", "HSOR",
			"Line Out", "AUXL",
			"Line Out", "AUXR",
			"HSMIC", "Headset Mic",
			"Headset Mic", "Headset Mic Bias",
			"AFML", "Line In",
			"AFMR", "Line In";
	};
};

&gpio8 {
	/* TI trees use GPIO instead of msecure, see also muxing */
	p234 {
		gpio-hog;
		gpios = <10 GPIO_ACTIVE_HIGH>;
		output-high;
		line-name = "gpio8_234/msecure";
	};
};

&omap5_pmx_core {
	pinctrl-names = "default";
	pinctrl-0 = <
			&usbhost_pins
			&led_gpio_pins
	>;

	twl6040_pins: pinmux_twl6040_pins {
		pinctrl-single,pins = <
			OMAP5_IOPAD(0x1be, PIN_OUTPUT | MUX_MODE6)	/* mcspi1_somi.gpio5_141 */
		>;
	};

	mcpdm_pins: pinmux_mcpdm_pins {
		pinctrl-single,pins = <
			OMAP5_IOPAD(0x182, PIN_INPUT_PULLDOWN | MUX_MODE0)	/* abe_clks.abe_clks */
			OMAP5_IOPAD(0x19c, PIN_INPUT_PULLDOWN | MUX_MODE0)	/* abemcpdm_ul_data.abemcpdm_ul_data */
			OMAP5_IOPAD(0x19e, PIN_INPUT_PULLDOWN | MUX_MODE0)	/* abemcpdm_dl_data.abemcpdm_dl_data */
			OMAP5_IOPAD(0x1a0, PIN_INPUT_PULLUP | MUX_MODE0)	/* abemcpdm_frame.abemcpdm_frame */
			OMAP5_IOPAD(0x1a2, PIN_INPUT_PULLDOWN | MUX_MODE0)	/* abemcpdm_lb_clk.abemcpdm_lb_clk */
		>;
	};

	mcbsp1_pins: pinmux_mcbsp1_pins {
		pinctrl-single,pins = <
			OMAP5_IOPAD(0x18c, PIN_INPUT | MUX_MODE1)		/* abedmic_clk2.abemcbsp1_fsx */
			OMAP5_IOPAD(0x18e, PIN_OUTPUT_PULLDOWN | MUX_MODE1)	/* abedmic_clk3.abemcbsp1_dx */
			OMAP5_IOPAD(0x190, PIN_INPUT | MUX_MODE1)		/* abeslimbus1_clock.abemcbsp1_clkx */
			OMAP5_IOPAD(0x192, PIN_INPUT_PULLDOWN | MUX_MODE1)	/* abeslimbus1_data.abemcbsp1_dr */
		>;
	};

	mcbsp2_pins: pinmux_mcbsp2_pins {
		pinctrl-single,pins = <
			OMAP5_IOPAD(0x194, PIN_INPUT_PULLDOWN | MUX_MODE0)	/* abemcbsp2_dr.abemcbsp2_dr */
			OMAP5_IOPAD(0x196, PIN_OUTPUT_PULLDOWN | MUX_MODE0)	/* abemcbsp2_dx.abemcbsp2_dx */
			OMAP5_IOPAD(0x198, PIN_INPUT | MUX_MODE0)		/* abemcbsp2_fsx.abemcbsp2_fsx */
			OMAP5_IOPAD(0x19a, PIN_INPUT | MUX_MODE0)		/* abemcbsp2_clkx.abemcbsp2_clkx */
		>;
	};

	i2c1_pins: pinmux_i2c1_pins {
		pinctrl-single,pins = <
			OMAP5_IOPAD(0x1f2, PIN_INPUT_PULLUP | MUX_MODE0)	/* i2c1_scl */
			OMAP5_IOPAD(0x1f4, PIN_INPUT_PULLUP | MUX_MODE0)	/* i2c1_sda */
		>;
	};

	mcspi2_pins: pinmux_mcspi2_pins {
		pinctrl-single,pins = <
			OMAP5_IOPAD(0x0fc, PIN_INPUT | MUX_MODE0)		/*  mcspi2_clk */
			OMAP5_IOPAD(0x0fe, PIN_INPUT | MUX_MODE0)		/*  mcspi2_simo */
			OMAP5_IOPAD(0x100, PIN_INPUT_PULLUP | MUX_MODE0)	/*  mcspi2_somi */
			OMAP5_IOPAD(0x102, PIN_OUTPUT | MUX_MODE0)		/*  mcspi2_cs0 */
		>;
	};

	mcspi3_pins: pinmux_mcspi3_pins {
		pinctrl-single,pins = <
			OMAP5_IOPAD(0x0b8, PIN_INPUT | MUX_MODE1)		/*  mcspi3_somi */
			OMAP5_IOPAD(0x0ba, PIN_INPUT | MUX_MODE1)		/*  mcspi3_cs0 */
			OMAP5_IOPAD(0x0bc, PIN_INPUT | MUX_MODE1)		/*  mcspi3_simo */
			OMAP5_IOPAD(0x0be, PIN_INPUT | MUX_MODE1)		/*  mcspi3_clk */
		>;
	};

	mmc3_pins: pinmux_mmc3_pins {
		pinctrl-single,pins = <
			OMAP5_IOPAD(0x01a4, PIN_INPUT_PULLUP | MUX_MODE0) /* wlsdio_clk */
			OMAP5_IOPAD(0x01a6, PIN_INPUT_PULLUP | MUX_MODE0) /* wlsdio_cmd */
			OMAP5_IOPAD(0x01a8, PIN_INPUT_PULLUP | MUX_MODE0) /* wlsdio_data0 */
			OMAP5_IOPAD(0x01aa, PIN_INPUT_PULLUP | MUX_MODE0) /* wlsdio_data1 */
			OMAP5_IOPAD(0x01ac, PIN_INPUT_PULLUP | MUX_MODE0) /* wlsdio_data2 */
			OMAP5_IOPAD(0x01ae, PIN_INPUT_PULLUP | MUX_MODE0) /* wlsdio_data3 */
		>;
	};

	wlan_pins: pinmux_wlan_pins {
		pinctrl-single,pins = <
			OMAP5_IOPAD(0x1bc, PIN_OUTPUT | MUX_MODE6) /* mcspi1_clk.gpio5_140 */
		>;
	};

	/* TI trees use GPIO mode; msecure mode does not work reliably? */
	palmas_msecure_pins: palmas_msecure_pins {
		pinctrl-single,pins = <
			OMAP5_IOPAD(0x180, PIN_OUTPUT | MUX_MODE6) /* gpio8_234 */
		>;
	};

	usbhost_pins: pinmux_usbhost_pins {
		pinctrl-single,pins = <
			OMAP5_IOPAD(0x0c4, PIN_INPUT | MUX_MODE0) /* usbb2_hsic_strobe */
			OMAP5_IOPAD(0x0c6, PIN_INPUT | MUX_MODE0) /* usbb2_hsic_data */

			OMAP5_IOPAD(0x1de, PIN_INPUT | MUX_MODE0) /* usbb3_hsic_strobe */
			OMAP5_IOPAD(0x1e0, PIN_INPUT | MUX_MODE0) /* usbb3_hsic_data */

			OMAP5_IOPAD(0x0b0, PIN_OUTPUT | MUX_MODE6) /* gpio3_80 HUB_NRESET */
			OMAP5_IOPAD(0x0ae, PIN_OUTPUT | MUX_MODE6) /* gpio3_79 ETH_NRESET */
		>;
	};

	led_gpio_pins: pinmux_led_gpio_pins {
		pinctrl-single,pins = <
			OMAP5_IOPAD(0x1d6, PIN_OUTPUT | MUX_MODE6) /* uart3_cts_rctx.gpio5_153 */
		>;
	};

	uart1_pins: pinmux_uart1_pins {
		pinctrl-single,pins = <
			OMAP5_IOPAD(0x0a0, PIN_OUTPUT | MUX_MODE0) /* uart1_tx.uart1_cts */
			OMAP5_IOPAD(0x0a2, PIN_INPUT_PULLUP | MUX_MODE0) /* uart1_tx.uart1_cts */
			OMAP5_IOPAD(0x0a4, PIN_INPUT_PULLUP | MUX_MODE0) /* uart1_rx.uart1_rts */
			OMAP5_IOPAD(0x0a6, PIN_OUTPUT | MUX_MODE0) /* uart1_rx.uart1_rts */
		>;
	};

	uart3_pins: pinmux_uart3_pins {
		pinctrl-single,pins = <
			OMAP5_IOPAD(0x1da, PIN_OUTPUT | MUX_MODE0) /* uart3_rts_irsd.uart3_tx_irtx */
			OMAP5_IOPAD(0x1dc, PIN_INPUT_PULLUP | MUX_MODE0) /* uart3_rx_irrx.uart3_usbb3_hsic */
		>;
	};

	uart5_pins: pinmux_uart5_pins {
		pinctrl-single,pins = <
			OMAP5_IOPAD(0x1b0, PIN_INPUT_PULLUP | MUX_MODE0) /* uart5_rx.uart5_rx */
			OMAP5_IOPAD(0x1b2, PIN_OUTPUT | MUX_MODE0) /* uart5_tx.uart5_tx */
			OMAP5_IOPAD(0x1b4, PIN_INPUT_PULLUP | MUX_MODE0) /* uart5_cts.uart5_rts */
			OMAP5_IOPAD(0x1b6, PIN_OUTPUT | MUX_MODE0) /* uart5_cts.uart5_rts */
		>;
	};

	dss_hdmi_pins: pinmux_dss_hdmi_pins {
		pinctrl-single,pins = <
			OMAP5_IOPAD(0x13c, PIN_INPUT_PULLUP | MUX_MODE0)	/* hdmi_cec.hdmi_cec */
			OMAP5_IOPAD(0x140, PIN_INPUT | MUX_MODE0)	/* hdmi_ddc_scl.hdmi_ddc_scl */
			OMAP5_IOPAD(0x142, PIN_INPUT | MUX_MODE0)	/* hdmi_ddc_sda.hdmi_ddc_sda */
		>;
	};

	tpd12s015_pins: pinmux_tpd12s015_pins {
		pinctrl-single,pins = <
			OMAP5_IOPAD(0x13e, PIN_INPUT_PULLDOWN | MUX_MODE6)	/* hdmi_hpd.gpio7_193 */
		>;
	};
};

&omap5_pmx_wkup {
	pinctrl-names = "default";
	pinctrl-0 = <
			&usbhost_wkup_pins
	>;

	palmas_sys_nirq_pins: pinmux_palmas_sys_nirq_pins {
		pinctrl-single,pins = <
			OMAP5_IOPAD(0x068, PIN_INPUT_PULLUP | MUX_MODE0) /* sys_nirq1 */
		>;
	};

	usbhost_wkup_pins: pinmux_usbhost_wkup_pins {
		pinctrl-single,pins = <
			OMAP5_IOPAD(0x05a, PIN_OUTPUT | MUX_MODE0) /* fref_clk1_out, USB hub clk */
		>;
	};

	wlcore_irq_pin: pinmux_wlcore_irq_pin {
		pinctrl-single,pins = <
			OMAP5_IOPAD(0x40, PIN_INPUT | MUX_MODE6)	/* llia_wakereqin.gpio1_wk14 */
		>;
	};
};

&mmc1 {
	vmmc-supply = <&ldo9_reg>;
	bus-width = <4>;
};

&mmc2 {
	vmmc-supply = <&vmmcsd_fixed>;
	bus-width = <8>;
	ti,non-removable;
};

&mmc3 {
	vmmc-supply = <&vmmcsdio_fixed>;
	mmc-pwrseq = <&mmc3_pwrseq>;
	bus-width = <4>;
	non-removable;
	cap-power-off-card;
	pinctrl-names = "default";
	pinctrl-0 = <&mmc3_pins>;
	interrupts-extended = <&wakeupgen GIC_SPI 94 IRQ_TYPE_LEVEL_HIGH
			       &omap5_pmx_core 0x16a>;

	#address-cells = <1>;
	#size-cells = <0>;
	wlcore: wlcore@2 {
		compatible = "ti,wl1271";
		reg = <2>;
		pinctrl-names = "default";
		pinctrl-0 = <&wlcore_irq_pin>;
		interrupt-parent = <&gpio1>;
		interrupts = <14 IRQ_TYPE_LEVEL_HIGH>;	/* gpio 14 */
		ref-clock-frequency = <26000000>;
	};
};

&mmc4 {
	status = "disabled";
};

&mmc5 {
	status = "disabled";
};

&i2c1 {
	pinctrl-names = "default";
	pinctrl-0 = <&i2c1_pins>;

	clock-frequency = <400000>;

	palmas: palmas@48 {
		compatible = "ti,palmas";
		interrupts = <GIC_SPI 7 IRQ_TYPE_NONE>; /* IRQ_SYS_1N */
		reg = <0x48>;
		interrupt-controller;
		#interrupt-cells = <2>;
		ti,system-power-controller;
		ti,mux-pad1 = <0xa1>;
		ti,mux-pad2 = <0x1b>;
		pinctrl-names = "default";
		pinctrl-0 = <&palmas_sys_nirq_pins &palmas_msecure_pins>;

		palmas_gpio: gpio {
			compatible = "ti,palmas-gpio";
			gpio-controller;
			#gpio-cells = <2>;
		};

		extcon_usb3: palmas_usb {
			compatible = "ti,palmas-usb-vid";
			ti,enable-vbus-detection;
			ti,enable-id-detection;
			ti,wakeup;
			id-gpios = <&palmas_gpio 0 GPIO_ACTIVE_HIGH>;
		};

		clk32kgaudio: palmas_clk32k@1 {
			compatible = "ti,palmas-clk32kgaudio";
			#clock-cells = <0>;
		};

		rtc {
			compatible = "ti,palmas-rtc";
			interrupt-parent = <&palmas>;
			interrupts = <8 IRQ_TYPE_NONE>;
			ti,backup-battery-chargeable;
			ti,backup-battery-charge-high-current;
		};

		gpadc {
			compatible = "ti,palmas-gpadc";
			interrupts = <18 0
				      16 0
				      17 0>;
			#io-channel-cells = <1>;
			ti,channel0-current-microamp = <5>;
			ti,channel3-current-microamp = <10>;
		};

		palmas_pmic {
			compatible = "ti,palmas-pmic";
			interrupt-parent = <&palmas>;
			interrupts = <14 IRQ_TYPE_NONE>;
			interrupt-names = "short-irq";

			ti,ldo6-vibrator;

			smps123-in-supply = <&vsys_cobra>;
			smps45-in-supply = <&vsys_cobra>;
			smps6-in-supply = <&vsys_cobra>;
			smps7-in-supply = <&vsys_cobra>;
			smps8-in-supply = <&vsys_cobra>;
			smps9-in-supply = <&vsys_cobra>;
			smps10_out2-in-supply = <&vsys_cobra>;
			smps10_out1-in-supply = <&vsys_cobra>;
			ldo1-in-supply = <&vsys_cobra>;
			ldo2-in-supply = <&vsys_cobra>;
			ldo3-in-supply = <&vdds_1v8_main>;
			ldo4-in-supply = <&vdds_1v8_main>;
			ldo5-in-supply = <&vsys_cobra>;
			ldo6-in-supply = <&vdds_1v8_main>;
			ldo7-in-supply = <&vsys_cobra>;
			ldo8-in-supply = <&vsys_cobra>;
			ldo9-in-supply = <&vmmcsd_fixed>;
			ldoln-in-supply = <&vsys_cobra>;
			ldousb-in-supply = <&vsys_cobra>;

			regulators {
				smps123_reg: smps123 {
					/* VDD_OPP_MPU */
					regulator-name = "smps123";
					regulator-min-microvolt = < 600000>;
					regulator-max-microvolt = <1500000>;
					regulator-always-on;
					regulator-boot-on;
				};

				smps45_reg: smps45 {
					/* VDD_OPP_MM */
					regulator-name = "smps45";
					regulator-min-microvolt = < 600000>;
					regulator-max-microvolt = <1310000>;
					regulator-always-on;
					regulator-boot-on;
				};

				smps6_reg: smps6 {
					/* VDD_DDR3 - over VDD_SMPS6 */
					regulator-name = "smps6";
					regulator-min-microvolt = <1200000>;
					regulator-max-microvolt = <1200000>;
					regulator-always-on;
					regulator-boot-on;
				};

				smps7_reg: smps7 {
					/* VDDS_1v8_OMAP over VDDS_1v8_MAIN */
					regulator-name = "smps7";
					regulator-min-microvolt = <1800000>;
					regulator-max-microvolt = <1800000>;
					regulator-always-on;
					regulator-boot-on;
				};

				smps8_reg: smps8 {
					/* VDD_OPP_CORE */
					regulator-name = "smps8";
					regulator-min-microvolt = < 600000>;
					regulator-max-microvolt = <1310000>;
					regulator-always-on;
					regulator-boot-on;
				};

				smps9_reg: smps9 {
					/* VDDA_2v1_AUD over VDD_2v1 */
					regulator-name = "smps9";
					regulator-min-microvolt = <2100000>;
					regulator-max-microvolt = <2100000>;
					ti,smps-range = <0x80>;
				};

				smps10_out2_reg: smps10_out2 {
					/* VBUS_5V_OTG */
					regulator-name = "smps10_out2";
					regulator-min-microvolt = <5000000>;
					regulator-max-microvolt = <5000000>;
					regulator-always-on;
					regulator-boot-on;
				};

				smps10_out1_reg: smps10_out1 {
					/* VBUS_5V_OTG */
					regulator-name = "smps10_out1";
					regulator-min-microvolt = <5000000>;
					regulator-max-microvolt = <5000000>;
				};

				ldo1_reg: ldo1 {
					/* VDDAPHY_CAM: vdda_csiport */
					regulator-name = "ldo1";
					regulator-min-microvolt = <1800000>;
					regulator-max-microvolt = <1800000>;
				};

				ldo2_reg: ldo2 {
					/* VCC_2V8_DISP: Does not go anywhere */
					regulator-name = "ldo2";
					regulator-min-microvolt = <2800000>;
					regulator-max-microvolt = <2800000>;
					/* Unused */
					status = "disabled";
				};

				ldo3_reg: ldo3 {
					/* VDDAPHY_MDM: vdda_lli */
					regulator-name = "ldo3";
					regulator-min-microvolt = <1500000>;
					regulator-max-microvolt = <1500000>;
					regulator-boot-on;
					/* Only if Modem is used */
					status = "disabled";
				};

				ldo4_reg: ldo4 {
					/* VDDAPHY_DISP: vdda_dsiport/hdmi */
					regulator-name = "ldo4";
					regulator-min-microvolt = <1800000>;
					regulator-max-microvolt = <1800000>;
				};

				ldo5_reg: ldo5 {
					/* VDDA_1V8_PHY: usb/sata/hdmi.. */
					regulator-name = "ldo5";
					regulator-min-microvolt = <1800000>;
					regulator-max-microvolt = <1800000>;
					regulator-always-on;
					regulator-boot-on;
				};

				ldo6_reg: ldo6 {
					/* VDDS_1V2_WKUP: hsic/ldo_emu_wkup */
					regulator-name = "ldo6";
					regulator-min-microvolt = <1200000>;
					regulator-max-microvolt = <1200000>;
					regulator-always-on;
					regulator-boot-on;
				};

				ldo7_reg: ldo7 {
					/* VDD_VPP: vpp1 */
					regulator-name = "ldo7";
					regulator-min-microvolt = <2000000>;
					regulator-max-microvolt = <2000000>;
					/* Only for efuse reprograming! */
					status = "disabled";
				};

				ldo8_reg: ldo8 {
					/* VDD_3v0: Does not go anywhere */
					regulator-name = "ldo8";
					regulator-min-microvolt = <3000000>;
					regulator-max-microvolt = <3000000>;
					regulator-boot-on;
					/* Unused */
					status = "disabled";
				};

				ldo9_reg: ldo9 {
					/* VCC_DV_SDIO: vdds_sdcard */
					regulator-name = "ldo9";
					regulator-min-microvolt = <1800000>;
					regulator-max-microvolt = <3000000>;
					regulator-boot-on;
				};

				ldoln_reg: ldoln {
					/* VDDA_1v8_REF: vdds_osc/mm_l4per.. */
					regulator-name = "ldoln";
					regulator-min-microvolt = <1800000>;
					regulator-max-microvolt = <1800000>;
					regulator-always-on;
					regulator-boot-on;
				};

				ldousb_reg: ldousb {
					/* VDDA_3V_USB: VDDA_USBHS33 */
					regulator-name = "ldousb";
					regulator-min-microvolt = <3250000>;
					regulator-max-microvolt = <3250000>;
					regulator-always-on;
					regulator-boot-on;
				};

				regen3_reg: regen3 {
					/* REGEN3 controls LDO9 supply to card */
					regulator-name = "regen3";
					regulator-always-on;
					regulator-boot-on;
				};
			};
		};

		palmas_power_button: palmas_power_button {
			compatible = "ti,palmas-pwrbutton";
			interrupt-parent = <&palmas>;
			interrupts = <1 IRQ_TYPE_EDGE_FALLING>;
			wakeup-source;
		};
	};

	twl6040: twl@4b {
		compatible = "ti,twl6040";
		#clock-cells = <0>;
		reg = <0x4b>;

		pinctrl-names = "default";
		pinctrl-0 = <&twl6040_pins>;

		interrupts = <GIC_SPI 119 IRQ_TYPE_NONE>; /* IRQ_SYS_2N cascaded to gic */

		/* audpwron gpio defined in the board specific dts */

		vio-supply = <&smps7_reg>;
		v2v1-supply = <&smps9_reg>;
		enable-active-high;

		clocks = <&clk32kgaudio>;
		clock-names = "clk32k";
	};
};

&mcpdm {
	pinctrl-names = "default";
	pinctrl-0 = <&mcpdm_pins>;

	clocks = <&twl6040>;
	clock-names = "pdmclk";

	status = "okay";
};

&mcbsp1 {
	pinctrl-names = "default";
	pinctrl-0 = <&mcbsp1_pins>;
	status = "okay";
};

&mcbsp2 {
	pinctrl-names = "default";
	pinctrl-0 = <&mcbsp2_pins>;
	status = "okay";
};

&usbhshost {
	port2-mode = "ehci-hsic";
	port3-mode = "ehci-hsic";
};

&usbhsehci {
	phys = <0 &hsusb2_phy &hsusb3_phy>;
};

&usb3 {
	extcon = <&extcon_usb3>;
	vbus-supply = <&smps10_out1_reg>;
};

&mcspi1 {

};

&mcspi2 {
	pinctrl-names = "default";
	pinctrl-0 = <&mcspi2_pins>;
};

&mcspi3 {
	pinctrl-names = "default";
	pinctrl-0 = <&mcspi3_pins>;
};

&uart1 {
	pinctrl-names = "default";
	pinctrl-0 = <&uart1_pins>;
};

&uart3 {
	pinctrl-names = "default";
	pinctrl-0 = <&uart3_pins>;
	interrupts-extended = <&wakeupgen GIC_SPI 74 IRQ_TYPE_LEVEL_HIGH>,
			      <&omap5_pmx_core 0x19c>;
};

&uart5 {
	pinctrl-names = "default";
	pinctrl-0 = <&uart5_pins>;
};

&cpu0 {
	cpu0-supply = <&smps123_reg>;
};

&dss {
	status = "ok";
};

&hdmi {
	status = "ok";

	/* vdda-supply populated in board specific dts file */

	pinctrl-names = "default";
	pinctrl-0 = <&dss_hdmi_pins>;

	port {
		hdmi_out: endpoint {
			remote-endpoint = <&tpd12s015_in>;
		};
	};
};<|MERGE_RESOLUTION|>--- conflicted
+++ resolved
@@ -77,19 +77,6 @@
 		reset-gpios = <&gpio3 15 GPIO_ACTIVE_LOW>; /* gpio3_79 ETH_NRESET */
 	};
 
-<<<<<<< HEAD
-	leds {
-		compatible = "gpio-leds";
-		led1 {
-			label = "omap5:blue:usr1";
-			gpios = <&gpio5 25 GPIO_ACTIVE_HIGH>; /* gpio5_153 D1 LED */
-			linux,default-trigger = "heartbeat";
-			default-state = "off";
-		};
-	};
-
-=======
->>>>>>> 90f71274
 	tpd12s015: encoder {
 		compatible = "ti,tpd12s015";
 
