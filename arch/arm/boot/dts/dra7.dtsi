--- conflicted
+++ resolved
@@ -436,11 +436,7 @@
 			interrupts = <GIC_SPI 361 IRQ_TYPE_LEVEL_HIGH>,
 				     <GIC_SPI 360 IRQ_TYPE_LEVEL_HIGH>,
 				     <GIC_SPI 359 IRQ_TYPE_LEVEL_HIGH>;
-<<<<<<< HEAD
-			interrupt-names = "edma3_ccint", "emda3_mperr",
-=======
 			interrupt-names = "edma3_ccint", "edma3_mperr",
->>>>>>> 6d319b7e
 					  "edma3_ccerrint";
 			dma-requests = <64>;
 			#dma-cells = <2>;
