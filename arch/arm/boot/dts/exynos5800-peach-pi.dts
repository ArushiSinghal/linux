--- conflicted
+++ resolved
@@ -664,13 +664,6 @@
 	status = "okay";
 };
 
-<<<<<<< HEAD
-&mfc {
-	memory-region = <&mfc_left>, <&mfc_right>;
-};
-
-=======
->>>>>>> 5bcf9f75
 &mmc_0 {
 	status = "okay";
 	num-slots = <1>;
