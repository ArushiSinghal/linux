/*
 * Copyright 2014 Chen-Yu Tsai
 *
 * Chen-Yu Tsai <wens@csie.org>
 *
 * This file is dual-licensed: you can use it either under the terms
 * of the GPL or the X11 license, at your option. Note that this dual
 * licensing only applies to this file, and not this project as a
 * whole.
 *
 *  a) This file is free software; you can redistribute it and/or
 *     modify it under the terms of the GNU General Public License as
 *     published by the Free Software Foundation; either version 2 of the
 *     License, or (at your option) any later version.
 *
 *     This file is distributed in the hope that it will be useful,
 *     but WITHOUT ANY WARRANTY; without even the implied warranty of
 *     MERCHANTABILITY or FITNESS FOR A PARTICULAR PURPOSE.  See the
 *     GNU General Public License for more details.
 *
 * Or, alternatively,
 *
 *  b) Permission is hereby granted, free of charge, to any person
 *     obtaining a copy of this software and associated documentation
 *     files (the "Software"), to deal in the Software without
 *     restriction, including without limitation the rights to use,
 *     copy, modify, merge, publish, distribute, sublicense, and/or
 *     sell copies of the Software, and to permit persons to whom the
 *     Software is furnished to do so, subject to the following
 *     conditions:
 *
 *     The above copyright notice and this permission notice shall be
 *     included in all copies or substantial portions of the Software.
 *
 *     THE SOFTWARE IS PROVIDED "AS IS", WITHOUT WARRANTY OF ANY KIND,
 *     EXPRESS OR IMPLIED, INCLUDING BUT NOT LIMITED TO THE WARRANTIES
 *     OF MERCHANTABILITY, FITNESS FOR A PARTICULAR PURPOSE AND
 *     NONINFRINGEMENT. IN NO EVENT SHALL THE AUTHORS OR COPYRIGHT
 *     HOLDERS BE LIABLE FOR ANY CLAIM, DAMAGES OR OTHER LIABILITY,
 *     WHETHER IN AN ACTION OF CONTRACT, TORT OR OTHERWISE, ARISING
 *     FROM, OUT OF OR IN CONNECTION WITH THE SOFTWARE OR THE USE OR
 *     OTHER DEALINGS IN THE SOFTWARE.
 */

#include "skeleton64.dtsi"

#include <dt-bindings/interrupt-controller/arm-gic.h>

#include <dt-bindings/pinctrl/sun4i-a10.h>

#include <dt-bindings/clock/sun9i-a80-ccu.h>
#include <dt-bindings/clock/sun9i-a80-de.h>
#include <dt-bindings/clock/sun9i-a80-usb.h>
#include <dt-bindings/reset/sun9i-a80-ccu.h>
#include <dt-bindings/reset/sun9i-a80-de.h>
#include <dt-bindings/reset/sun9i-a80-usb.h>

/ {
	interrupt-parent = <&gic>;

	cpus {
		#address-cells = <1>;
		#size-cells = <0>;

		cpu0: cpu@0 {
			compatible = "arm,cortex-a7";
			device_type = "cpu";
			reg = <0x0>;
		};

		cpu1: cpu@1 {
			compatible = "arm,cortex-a7";
			device_type = "cpu";
			reg = <0x1>;
		};

		cpu2: cpu@2 {
			compatible = "arm,cortex-a7";
			device_type = "cpu";
			reg = <0x2>;
		};

		cpu3: cpu@3 {
			compatible = "arm,cortex-a7";
			device_type = "cpu";
			reg = <0x3>;
		};

		cpu4: cpu@100 {
			compatible = "arm,cortex-a15";
			device_type = "cpu";
			reg = <0x100>;
		};

		cpu5: cpu@101 {
			compatible = "arm,cortex-a15";
			device_type = "cpu";
			reg = <0x101>;
		};

		cpu6: cpu@102 {
			compatible = "arm,cortex-a15";
			device_type = "cpu";
			reg = <0x102>;
		};

		cpu7: cpu@103 {
			compatible = "arm,cortex-a15";
			device_type = "cpu";
			reg = <0x103>;
		};
	};

	memory {
		/* 8GB max. with LPAE */
		reg = <0 0x20000000 0x02 0>;
	};

	timer {
		compatible = "arm,armv7-timer";
		interrupts = <GIC_PPI 13 (GIC_CPU_MASK_SIMPLE(4) | IRQ_TYPE_LEVEL_LOW)>,
			     <GIC_PPI 14 (GIC_CPU_MASK_SIMPLE(4) | IRQ_TYPE_LEVEL_LOW)>,
			     <GIC_PPI 11 (GIC_CPU_MASK_SIMPLE(4) | IRQ_TYPE_LEVEL_LOW)>,
			     <GIC_PPI 10 (GIC_CPU_MASK_SIMPLE(4) | IRQ_TYPE_LEVEL_LOW)>;
		clock-frequency = <24000000>;
		arm,cpu-registers-not-fw-configured;
	};

	clocks {
		#address-cells = <1>;
		#size-cells = <1>;
		/*
		 * map 64 bit address range down to 32 bits,
		 * as the peripherals are all under 512MB.
		 */
		ranges = <0 0 0 0x20000000>;

		/*
		 * This clock is actually configurable from the PRCM address
		 * space. The external 24M oscillator can be turned off, and
		 * the clock switched to an internal 16M RC oscillator. Under
		 * normal operation there's no reason to do this, and the
		 * default is to use the external good one, so just model this
		 * as a fixed clock. Also it is not entirely clear if the
		 * osc24M mux in the PRCM affects the entire clock tree, which
		 * would also throw all the PLL clock rates off, or just the
		 * downstream clocks in the PRCM.
		 */
		osc24M: osc24M_clk {
			#clock-cells = <0>;
			compatible = "fixed-clock";
			clock-frequency = <24000000>;
			clock-output-names = "osc24M";
		};

		/*
		 * The 32k clock is from an external source, normally the
		 * AC100 codec/RTC chip. This serves as a placeholder for
		 * board dts files to specify the source.
		 */
		osc32k: osc32k_clk {
			#clock-cells = <0>;
			compatible = "fixed-factor-clock";
			clock-div = <1>;
			clock-mult = <1>;
			clock-output-names = "osc32k";
		};

		cpus_clk: clk@08001410 {
			compatible = "allwinner,sun9i-a80-cpus-clk";
			reg = <0x08001410 0x4>;
			#clock-cells = <0>;
			clocks = <&osc32k>, <&osc24M>,
				 <&ccu CLK_PLL_PERIPH0>,
				 <&ccu CLK_PLL_AUDIO>;
			clock-output-names = "cpus";
		};

		ahbs: ahbs_clk {
			compatible = "fixed-factor-clock";
			#clock-cells = <0>;
			clock-div = <1>;
			clock-mult = <1>;
			clocks = <&cpus_clk>;
			clock-output-names = "ahbs";
		};

		apbs: clk@0800141c {
			compatible = "allwinner,sun8i-a23-apb0-clk";
			reg = <0x0800141c 0x4>;
			#clock-cells = <0>;
			clocks = <&ahbs>;
			clock-output-names = "apbs";
		};

		apbs_gates: clk@08001428 {
			compatible = "allwinner,sun9i-a80-apbs-gates-clk";
			reg = <0x08001428 0x4>;
			#clock-cells = <1>;
			clocks = <&apbs>;
			clock-indices = <0>, <1>,
					<2>, <3>,
					<4>, <5>,
					<6>, <7>,
					<12>, <13>,
					<16>, <17>,
					<18>, <20>;
			clock-output-names = "apbs_pio", "apbs_ir",
					"apbs_timer", "apbs_rsb",
					"apbs_uart", "apbs_1wire",
					"apbs_i2c0", "apbs_i2c1",
					"apbs_ps2_0", "apbs_ps2_1",
					"apbs_dma", "apbs_i2s0",
					"apbs_i2s1", "apbs_twd";
		};

		r_1wire_clk: clk@08001450 {
			reg = <0x08001450 0x4>;
			#clock-cells = <0>;
			compatible = "allwinner,sun4i-a10-mod0-clk";
			clocks = <&osc32k>, <&osc24M>;
			clock-output-names = "r_1wire";
		};

		r_ir_clk: clk@08001454 {
			reg = <0x08001454 0x4>;
			#clock-cells = <0>;
			compatible = "allwinner,sun4i-a10-mod0-clk";
			clocks = <&osc32k>, <&osc24M>;
			clock-output-names = "r_ir";
		};
	};

	soc {
		compatible = "simple-bus";
		#address-cells = <1>;
		#size-cells = <1>;
		/*
		 * map 64 bit address range down to 32 bits,
		 * as the peripherals are all under 512MB.
		 */
		ranges = <0 0 0 0x20000000>;

		ehci0: usb@00a00000 {
			compatible = "allwinner,sun9i-a80-ehci", "generic-ehci";
			reg = <0x00a00000 0x100>;
			interrupts = <GIC_SPI 72 IRQ_TYPE_LEVEL_HIGH>;
			clocks = <&usb_clocks CLK_BUS_HCI0>;
			resets = <&usb_clocks RST_USB0_HCI>;
			phys = <&usbphy1>;
			phy-names = "usb";
			status = "disabled";
		};

		ohci0: usb@00a00400 {
			compatible = "allwinner,sun9i-a80-ohci", "generic-ohci";
			reg = <0x00a00400 0x100>;
			interrupts = <GIC_SPI 73 IRQ_TYPE_LEVEL_HIGH>;
			clocks = <&usb_clocks CLK_BUS_HCI0>,
				 <&usb_clocks CLK_USB_OHCI0>;
			resets = <&usb_clocks RST_USB0_HCI>;
			phys = <&usbphy1>;
			phy-names = "usb";
			status = "disabled";
		};

		usbphy1: phy@00a00800 {
			compatible = "allwinner,sun9i-a80-usb-phy";
			reg = <0x00a00800 0x4>;
			clocks = <&usb_clocks CLK_USB0_PHY>;
			clock-names = "phy";
			resets = <&usb_clocks RST_USB0_PHY>;
			reset-names = "phy";
			status = "disabled";
			#phy-cells = <0>;
		};

		ehci1: usb@00a01000 {
			compatible = "allwinner,sun9i-a80-ehci", "generic-ehci";
			reg = <0x00a01000 0x100>;
			interrupts = <GIC_SPI 74 IRQ_TYPE_LEVEL_HIGH>;
			clocks = <&usb_clocks CLK_BUS_HCI1>;
			resets = <&usb_clocks RST_USB1_HCI>;
			phys = <&usbphy2>;
			phy-names = "usb";
			status = "disabled";
		};

		usbphy2: phy@00a01800 {
			compatible = "allwinner,sun9i-a80-usb-phy";
			reg = <0x00a01800 0x4>;
			clocks = <&usb_clocks CLK_USB1_HSIC>,
				 <&usb_clocks CLK_USB_HSIC>,
				 <&usb_clocks CLK_USB1_PHY>;
			clock-names = "hsic_480M",
				      "hsic_12M",
				      "phy";
			resets = <&usb_clocks RST_USB1_HSIC>,
				 <&usb_clocks RST_USB1_PHY>;
			reset-names = "hsic",
				      "phy";
			status = "disabled";
			#phy-cells = <0>;
			/* usb1 is always used with HSIC */
			phy_type = "hsic";
		};

		ehci2: usb@00a02000 {
			compatible = "allwinner,sun9i-a80-ehci", "generic-ehci";
			reg = <0x00a02000 0x100>;
			interrupts = <GIC_SPI 76 IRQ_TYPE_LEVEL_HIGH>;
			clocks = <&usb_clocks CLK_BUS_HCI2>;
			resets = <&usb_clocks RST_USB2_HCI>;
			phys = <&usbphy3>;
			phy-names = "usb";
			status = "disabled";
		};

		ohci2: usb@00a02400 {
			compatible = "allwinner,sun9i-a80-ohci", "generic-ohci";
			reg = <0x00a02400 0x100>;
			interrupts = <GIC_SPI 77 IRQ_TYPE_LEVEL_HIGH>;
			clocks = <&usb_clocks CLK_BUS_HCI2>,
				 <&usb_clocks CLK_USB_OHCI2>;
			resets = <&usb_clocks RST_USB2_HCI>;
			phys = <&usbphy3>;
			phy-names = "usb";
			status = "disabled";
		};

		usbphy3: phy@00a02800 {
			compatible = "allwinner,sun9i-a80-usb-phy";
			reg = <0x00a02800 0x4>;
			clocks = <&usb_clocks CLK_USB2_HSIC>,
				 <&usb_clocks CLK_USB_HSIC>,
				 <&usb_clocks CLK_USB2_PHY>;
			clock-names = "hsic_480M",
				      "hsic_12M",
				      "phy";
			resets = <&usb_clocks RST_USB2_HSIC>,
				 <&usb_clocks RST_USB2_PHY>;
			reset-names = "hsic",
				      "phy";
			status = "disabled";
			#phy-cells = <0>;
		};

		usb_clocks: clock@00a08000 {
			compatible = "allwinner,sun9i-a80-usb-clks";
			reg = <0x00a08000 0x8>;
			clocks = <&ccu CLK_BUS_USB>, <&osc24M>;
			clock-names = "bus", "hosc";
			#clock-cells = <1>;
			#reset-cells = <1>;
		};

		mmc0: mmc@01c0f000 {
			compatible = "allwinner,sun9i-a80-mmc";
			reg = <0x01c0f000 0x1000>;
			clocks = <&mmc_config_clk 0>, <&ccu CLK_MMC0>,
				 <&ccu CLK_MMC0_OUTPUT>,
				 <&ccu CLK_MMC0_SAMPLE>;
			clock-names = "ahb", "mmc", "output", "sample";
			resets = <&mmc_config_clk 0>;
			reset-names = "ahb";
			interrupts = <GIC_SPI 60 IRQ_TYPE_LEVEL_HIGH>;
			status = "disabled";
			#address-cells = <1>;
			#size-cells = <0>;
		};

		mmc1: mmc@01c10000 {
			compatible = "allwinner,sun9i-a80-mmc";
			reg = <0x01c10000 0x1000>;
			clocks = <&mmc_config_clk 1>, <&ccu CLK_MMC1>,
				 <&ccu CLK_MMC1_OUTPUT>,
				 <&ccu CLK_MMC1_SAMPLE>;
			clock-names = "ahb", "mmc", "output", "sample";
			resets = <&mmc_config_clk 1>;
			reset-names = "ahb";
			interrupts = <GIC_SPI 61 IRQ_TYPE_LEVEL_HIGH>;
			status = "disabled";
			#address-cells = <1>;
			#size-cells = <0>;
		};

		mmc2: mmc@01c11000 {
			compatible = "allwinner,sun9i-a80-mmc";
			reg = <0x01c11000 0x1000>;
			clocks = <&mmc_config_clk 2>, <&ccu CLK_MMC2>,
				 <&ccu CLK_MMC2_OUTPUT>,
				 <&ccu CLK_MMC2_SAMPLE>;
			clock-names = "ahb", "mmc", "output", "sample";
			resets = <&mmc_config_clk 2>;
			reset-names = "ahb";
			interrupts = <GIC_SPI 62 IRQ_TYPE_LEVEL_HIGH>;
			status = "disabled";
			#address-cells = <1>;
			#size-cells = <0>;
		};

		mmc3: mmc@01c12000 {
			compatible = "allwinner,sun9i-a80-mmc";
			reg = <0x01c12000 0x1000>;
			clocks = <&mmc_config_clk 3>, <&ccu CLK_MMC3>,
				 <&ccu CLK_MMC3_OUTPUT>,
				 <&ccu CLK_MMC3_SAMPLE>;
			clock-names = "ahb", "mmc", "output", "sample";
			resets = <&mmc_config_clk 3>;
			reset-names = "ahb";
			interrupts = <GIC_SPI 63 IRQ_TYPE_LEVEL_HIGH>;
			status = "disabled";
			#address-cells = <1>;
			#size-cells = <0>;
		};

		mmc_config_clk: clk@01c13000 {
			compatible = "allwinner,sun9i-a80-mmc-config-clk";
			reg = <0x01c13000 0x10>;
			clocks = <&ccu CLK_BUS_MMC>;
			clock-names = "ahb";
			resets = <&ccu RST_BUS_MMC>;
			reset-names = "ahb";
			#clock-cells = <1>;
			#reset-cells = <1>;
			clock-output-names = "mmc0_config", "mmc1_config",
					     "mmc2_config", "mmc3_config";
		};

		gic: interrupt-controller@01c41000 {
			compatible = "arm,cortex-a7-gic", "arm,cortex-a15-gic";
			reg = <0x01c41000 0x1000>,
			      <0x01c42000 0x1000>,
			      <0x01c44000 0x2000>,
			      <0x01c46000 0x2000>;
			interrupt-controller;
			#interrupt-cells = <3>;
			interrupts = <GIC_PPI 9 (GIC_CPU_MASK_SIMPLE(4) | IRQ_TYPE_LEVEL_HIGH)>;
		};

		de_clocks: clock@03000000 {
			compatible = "allwinner,sun9i-a80-de-clks";
			reg = <0x03000000 0x30>;
			clocks = <&ccu CLK_DE>,
				 <&ccu CLK_SDRAM>,
				 <&ccu CLK_BUS_DE>;
			clock-names = "mod",
				      "dram",
				      "bus";
			resets = <&ccu RST_BUS_DE>;
			#clock-cells = <1>;
			#reset-cells = <1>;
		};

		ccu: clock@06000000 {
			compatible = "allwinner,sun9i-a80-ccu";
			reg = <0x06000000 0x800>;
			clocks = <&osc24M>, <&osc32k>;
			clock-names = "hosc", "losc";
			#clock-cells = <1>;
			#reset-cells = <1>;
		};

		timer@06000c00 {
			compatible = "allwinner,sun4i-a10-timer";
			reg = <0x06000c00 0xa0>;
			interrupts = <GIC_SPI 18 IRQ_TYPE_LEVEL_HIGH>,
				     <GIC_SPI 19 IRQ_TYPE_LEVEL_HIGH>,
				     <GIC_SPI 20 IRQ_TYPE_LEVEL_HIGH>,
				     <GIC_SPI 21 IRQ_TYPE_LEVEL_HIGH>,
				     <GIC_SPI 22 IRQ_TYPE_LEVEL_HIGH>,
				     <GIC_SPI 23 IRQ_TYPE_LEVEL_HIGH>;

			clocks = <&osc24M>;
		};

		wdt: watchdog@06000ca0 {
			compatible = "allwinner,sun6i-a31-wdt";
			reg = <0x06000ca0 0x20>;
			interrupts = <GIC_SPI 24 IRQ_TYPE_LEVEL_HIGH>;
		};

		pio: pinctrl@06000800 {
			compatible = "allwinner,sun9i-a80-pinctrl";
			reg = <0x06000800 0x400>;
			interrupts = <GIC_SPI 11 IRQ_TYPE_LEVEL_HIGH>,
				     <GIC_SPI 15 IRQ_TYPE_LEVEL_HIGH>,
				     <GIC_SPI 16 IRQ_TYPE_LEVEL_HIGH>,
				     <GIC_SPI 17 IRQ_TYPE_LEVEL_HIGH>,
				     <GIC_SPI 120 IRQ_TYPE_LEVEL_HIGH>;
			clocks = <&ccu CLK_BUS_PIO>, <&osc24M>, <&osc32k>;
			clock-names = "apb", "hosc", "losc";
			gpio-controller;
			interrupt-controller;
			#interrupt-cells = <3>;
			#size-cells = <0>;
			#gpio-cells = <3>;

			i2c3_pins_a: i2c3@0 {
				pins = "PG10", "PG11";
				function = "i2c3";
			};

			mmc0_pins: mmc0 {
				pins = "PF0", "PF1" ,"PF2", "PF3",
				       "PF4", "PF5";
				function = "mmc0";
				drive-strength = <30>;
<<<<<<< HEAD
=======
				bias-pull-up;
>>>>>>> e24f5ead
			};

			mmc1_pins: mmc1 {
				pins = "PG0", "PG1" ,"PG2", "PG3",
						 "PG4", "PG5";
				function = "mmc1";
				drive-strength = <30>;
<<<<<<< HEAD
=======
				bias-pull-up;
>>>>>>> e24f5ead
			};

			mmc2_8bit_pins: mmc2_8bit {
				pins = "PC6", "PC7", "PC8", "PC9",
				       "PC10", "PC11", "PC12",
				       "PC13", "PC14", "PC15",
				       "PC16";
				function = "mmc2";
				drive-strength = <30>;
<<<<<<< HEAD
=======
				bias-pull-up;
>>>>>>> e24f5ead
			};

			uart0_pins_a: uart0@0 {
				pins = "PH12", "PH13";
				function = "uart0";
			};

			uart4_pins_a: uart4@0 {
				pins = "PG12", "PG13", "PG14", "PG15";
				function = "uart4";
			};
		};

		uart0: serial@07000000 {
			compatible = "snps,dw-apb-uart";
			reg = <0x07000000 0x400>;
			interrupts = <GIC_SPI 0 IRQ_TYPE_LEVEL_HIGH>;
			reg-shift = <2>;
			reg-io-width = <4>;
			clocks = <&ccu CLK_BUS_UART0>;
			resets = <&ccu RST_BUS_UART0>;
			status = "disabled";
		};

		uart1: serial@07000400 {
			compatible = "snps,dw-apb-uart";
			reg = <0x07000400 0x400>;
			interrupts = <GIC_SPI 1 IRQ_TYPE_LEVEL_HIGH>;
			reg-shift = <2>;
			reg-io-width = <4>;
			clocks = <&ccu CLK_BUS_UART1>;
			resets = <&ccu RST_BUS_UART1>;
			status = "disabled";
		};

		uart2: serial@07000800 {
			compatible = "snps,dw-apb-uart";
			reg = <0x07000800 0x400>;
			interrupts = <GIC_SPI 2 IRQ_TYPE_LEVEL_HIGH>;
			reg-shift = <2>;
			reg-io-width = <4>;
			clocks = <&ccu CLK_BUS_UART2>;
			resets = <&ccu RST_BUS_UART2>;
			status = "disabled";
		};

		uart3: serial@07000c00 {
			compatible = "snps,dw-apb-uart";
			reg = <0x07000c00 0x400>;
			interrupts = <GIC_SPI 3 IRQ_TYPE_LEVEL_HIGH>;
			reg-shift = <2>;
			reg-io-width = <4>;
			clocks = <&ccu CLK_BUS_UART3>;
			resets = <&ccu RST_BUS_UART3>;
			status = "disabled";
		};

		uart4: serial@07001000 {
			compatible = "snps,dw-apb-uart";
			reg = <0x07001000 0x400>;
			interrupts = <GIC_SPI 4 IRQ_TYPE_LEVEL_HIGH>;
			reg-shift = <2>;
			reg-io-width = <4>;
			clocks = <&ccu CLK_BUS_UART4>;
			resets = <&ccu RST_BUS_UART4>;
			status = "disabled";
		};

		uart5: serial@07001400 {
			compatible = "snps,dw-apb-uart";
			reg = <0x07001400 0x400>;
			interrupts = <GIC_SPI 5 IRQ_TYPE_LEVEL_HIGH>;
			reg-shift = <2>;
			reg-io-width = <4>;
			clocks = <&ccu CLK_BUS_UART5>;
			resets = <&ccu RST_BUS_UART5>;
			status = "disabled";
		};

		i2c0: i2c@07002800 {
			compatible = "allwinner,sun6i-a31-i2c";
			reg = <0x07002800 0x400>;
			interrupts = <GIC_SPI 6 IRQ_TYPE_LEVEL_HIGH>;
			clocks = <&ccu CLK_BUS_I2C0>;
			resets = <&ccu RST_BUS_I2C0>;
			status = "disabled";
			#address-cells = <1>;
			#size-cells = <0>;
		};

		i2c1: i2c@07002c00 {
			compatible = "allwinner,sun6i-a31-i2c";
			reg = <0x07002c00 0x400>;
			interrupts = <GIC_SPI 7 IRQ_TYPE_LEVEL_HIGH>;
			clocks = <&ccu CLK_BUS_I2C1>;
			resets = <&ccu RST_BUS_I2C1>;
			status = "disabled";
			#address-cells = <1>;
			#size-cells = <0>;
		};

		i2c2: i2c@07003000 {
			compatible = "allwinner,sun6i-a31-i2c";
			reg = <0x07003000 0x400>;
			interrupts = <GIC_SPI 8 IRQ_TYPE_LEVEL_HIGH>;
			clocks = <&ccu CLK_BUS_I2C2>;
			resets = <&ccu RST_BUS_I2C2>;
			status = "disabled";
			#address-cells = <1>;
			#size-cells = <0>;
		};

		i2c3: i2c@07003400 {
			compatible = "allwinner,sun6i-a31-i2c";
			reg = <0x07003400 0x400>;
			interrupts = <GIC_SPI 9 IRQ_TYPE_LEVEL_HIGH>;
			clocks = <&ccu CLK_BUS_I2C3>;
			resets = <&ccu RST_BUS_I2C3>;
			status = "disabled";
			#address-cells = <1>;
			#size-cells = <0>;
		};

		i2c4: i2c@07003800 {
			compatible = "allwinner,sun6i-a31-i2c";
			reg = <0x07003800 0x400>;
			interrupts = <GIC_SPI 10 IRQ_TYPE_LEVEL_HIGH>;
			clocks = <&ccu CLK_BUS_I2C4>;
			resets = <&ccu RST_BUS_I2C4>;
			status = "disabled";
			#address-cells = <1>;
			#size-cells = <0>;
		};

		r_wdt: watchdog@08001000 {
			compatible = "allwinner,sun6i-a31-wdt";
			reg = <0x08001000 0x20>;
			interrupts = <GIC_SPI 36 IRQ_TYPE_LEVEL_HIGH>;
		};

		apbs_rst: reset@080014b0 {
			reg = <0x080014b0 0x4>;
			compatible = "allwinner,sun6i-a31-clock-reset";
			#reset-cells = <1>;
		};

		nmi_intc: interrupt-controller@080015a0 {
			compatible = "allwinner,sun9i-a80-nmi";
			interrupt-controller;
			#interrupt-cells = <2>;
			reg = <0x080015a0 0xc>;
			interrupts = <GIC_SPI 32 IRQ_TYPE_LEVEL_HIGH>;
		};

		r_ir: ir@08002000 {
			compatible = "allwinner,sun5i-a13-ir";
			interrupts = <GIC_SPI 37 IRQ_TYPE_LEVEL_HIGH>;
			pinctrl-names = "default";
			pinctrl-0 = <&r_ir_pins>;
			clocks = <&apbs_gates 1>, <&r_ir_clk>;
			clock-names = "apb", "ir";
			resets = <&apbs_rst 1>;
			reg = <0x08002000 0x40>;
			status = "disabled";
		};

		r_uart: serial@08002800 {
			compatible = "snps,dw-apb-uart";
			reg = <0x08002800 0x400>;
			interrupts = <GIC_SPI 38 IRQ_TYPE_LEVEL_HIGH>;
			reg-shift = <2>;
			reg-io-width = <4>;
			clocks = <&apbs_gates 4>;
			resets = <&apbs_rst 4>;
			status = "disabled";
		};

		r_pio: pinctrl@08002c00 {
			compatible = "allwinner,sun9i-a80-r-pinctrl";
			reg = <0x08002c00 0x400>;
			interrupts = <GIC_SPI 45 IRQ_TYPE_LEVEL_HIGH>,
				     <GIC_SPI 46 IRQ_TYPE_LEVEL_HIGH>;
			clocks = <&apbs_gates 0>, <&osc24M>, <&osc32k>;
			clock-names = "apb", "hosc", "losc";
			resets = <&apbs_rst 0>;
			gpio-controller;
			interrupt-controller;
			#interrupt-cells = <3>;
			#gpio-cells = <3>;

			r_ir_pins: r_ir {
				pins = "PL6";
				function = "s_cir_rx";
			};

			r_rsb_pins: r_rsb {
				pins = "PN0", "PN1";
				function = "s_rsb";
				drive-strength = <20>;
				bias-pull-up;
			};
		};

		r_rsb: i2c@08003400 {
			compatible = "allwinner,sun8i-a23-rsb";
			reg = <0x08003400 0x400>;
			interrupts = <GIC_SPI 39 IRQ_TYPE_LEVEL_HIGH>;
			clocks = <&apbs_gates 3>;
			clock-frequency = <3000000>;
			resets = <&apbs_rst 3>;
			pinctrl-names = "default";
			pinctrl-0 = <&r_rsb_pins>;
			status = "disabled";
			#address-cells = <1>;
			#size-cells = <0>;
		};
	};
};<|MERGE_RESOLUTION|>--- conflicted
+++ resolved
@@ -506,10 +506,7 @@
 				       "PF4", "PF5";
 				function = "mmc0";
 				drive-strength = <30>;
-<<<<<<< HEAD
-=======
 				bias-pull-up;
->>>>>>> e24f5ead
 			};
 
 			mmc1_pins: mmc1 {
@@ -517,10 +514,7 @@
 						 "PG4", "PG5";
 				function = "mmc1";
 				drive-strength = <30>;
-<<<<<<< HEAD
-=======
 				bias-pull-up;
->>>>>>> e24f5ead
 			};
 
 			mmc2_8bit_pins: mmc2_8bit {
@@ -530,10 +524,7 @@
 				       "PC16";
 				function = "mmc2";
 				drive-strength = <30>;
-<<<<<<< HEAD
-=======
 				bias-pull-up;
->>>>>>> e24f5ead
 			};
 
 			uart0_pins_a: uart0@0 {
