--- conflicted
+++ resolved
@@ -696,10 +696,7 @@
 				       "PF4", "PF5";
 				function = "mmc0";
 				drive-strength = <30>;
-<<<<<<< HEAD
-=======
 				bias-pull-up;
->>>>>>> bc34c1af
 			};
 
 			mmc1_pins: mmc1 {
@@ -707,10 +704,7 @@
 						 "PG4", "PG5";
 				function = "mmc1";
 				drive-strength = <30>;
-<<<<<<< HEAD
-=======
 				bias-pull-up;
->>>>>>> bc34c1af
 			};
 
 			mmc2_8bit_pins: mmc2_8bit {
@@ -720,10 +714,7 @@
 				       "PC16";
 				function = "mmc2";
 				drive-strength = <30>;
-<<<<<<< HEAD
-=======
 				bias-pull-up;
->>>>>>> bc34c1af
 			};
 
 			uart0_pins_a: uart0@0 {
