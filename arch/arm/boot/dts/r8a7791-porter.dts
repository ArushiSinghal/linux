/*
 * Device Tree Source for the Porter board
 *
 * Copyright (C) 2015 Cogent Embedded, Inc.
 *
 * This file is licensed under the terms of the GNU General Public License
 * version 2.  This program is licensed "as is" without any warranty of any
 * kind, whether express or implied.
 */

/*
 * SSI-AK4642
 *
<<<<<<< HEAD
 * SW3: 1: AK4642
 *      3: ADV7511
=======
 * JP3: 2-1: AK4642
 *      2-3: ADV7511
>>>>>>> 0fd85e71
 *
 * This command is required before playback/capture:
 *
 *	amixer set "LINEOUT Mixer DACL" on
 */

/dts-v1/;
#include "r8a7791.dtsi"
#include <dt-bindings/gpio/gpio.h>

/ {
	model = "Porter";
	compatible = "renesas,porter", "renesas,r8a7791";

	aliases {
		serial0 = &scif0;
	};

	chosen {
		bootargs = "ignore_loglevel rw root=/dev/nfs ip=dhcp";
		stdout-path = "serial0:115200n8";
	};

	memory@40000000 {
		device_type = "memory";
		reg = <0 0x40000000 0 0x40000000>;
	};

	memory@200000000 {
		device_type = "memory";
		reg = <2 0x00000000 0 0x40000000>;
	};

	vcc_sdhi0: regulator@0 {
		compatible = "regulator-fixed";

		regulator-name = "SDHI0 Vcc";
		regulator-min-microvolt = <3300000>;
		regulator-max-microvolt = <3300000>;
		regulator-always-on;
	};

	vccq_sdhi0: regulator@1 {
		compatible = "regulator-gpio";

		regulator-name = "SDHI0 VccQ";
		regulator-min-microvolt = <1800000>;
		regulator-max-microvolt = <3300000>;

		gpios = <&gpio2 12 GPIO_ACTIVE_HIGH>;
		gpios-states = <1>;
		states = <3300000 1
			  1800000 0>;
	};

	vcc_sdhi2: regulator@2 {
		compatible = "regulator-fixed";

		regulator-name = "SDHI2 Vcc";
		regulator-min-microvolt = <3300000>;
		regulator-max-microvolt = <3300000>;
		regulator-always-on;
	};

	vccq_sdhi2: regulator@3 {
		compatible = "regulator-gpio";

		regulator-name = "SDHI2 VccQ";
		regulator-min-microvolt = <1800000>;
		regulator-max-microvolt = <3300000>;

		gpios = <&gpio2 26 GPIO_ACTIVE_HIGH>;
		gpios-states = <1>;
		states = <3300000 1
			  1800000 0>;
	};

	hdmi-out {
		compatible = "hdmi-connector";
		type = "a";

		port {
			hdmi_con: endpoint {
				remote-endpoint = <&adv7511_out>;
			};
		};
	};

	x3_clk: x3-clock {
		compatible = "fixed-clock";
		#clock-cells = <0>;
		clock-frequency = <148500000>;
	};

	x16_clk: x16-clock {
		compatible = "fixed-clock";
		#clock-cells = <0>;
		clock-frequency = <74250000>;
	};

	x14_clk: x14-clock {
		compatible = "fixed-clock";
		#clock-cells = <0>;
		clock-frequency = <11289600>;
		clock-output-names = "audio_clock";
	};

	sound {
		compatible = "simple-audio-card";

		simple-audio-card,format = "left_j";
		simple-audio-card,bitclock-master = <&soundcodec>;
		simple-audio-card,frame-master = <&soundcodec>;

		simple-audio-card,cpu {
			sound-dai = <&rcar_sound>;
		};

		soundcodec: simple-audio-card,codec {
			sound-dai = <&ak4642>;
			clocks = <&x14_clk>;
		};
	};
};

&extal_clk {
	clock-frequency = <20000000>;
};

&pfc {
	pinctrl-0 = <&scif_clk_pins>;
	pinctrl-names = "default";

	scif0_pins: serial0 {
		renesas,groups = "scif0_data_d";
		renesas,function = "scif0";
	};

	scif_clk_pins: scif_clk {
		renesas,groups = "scif_clk";
		renesas,function = "scif_clk";
	};

	ether_pins: ether {
		renesas,groups = "eth_link", "eth_mdio", "eth_rmii";
		renesas,function = "eth";
	};

	phy1_pins: phy1 {
		renesas,groups = "intc_irq0";
		renesas,function = "intc";
	};

	sdhi0_pins: sd0 {
		renesas,groups = "sdhi0_data4", "sdhi0_ctrl";
		renesas,function = "sdhi0";
	};

	sdhi2_pins: sd2 {
		renesas,groups = "sdhi2_data4", "sdhi2_ctrl";
		renesas,function = "sdhi2";
	};

	qspi_pins: spi0 {
		renesas,groups = "qspi_ctrl", "qspi_data4";
		renesas,function = "qspi";
	};

	i2c2_pins: i2c2 {
		renesas,groups = "i2c2";
		renesas,function = "i2c2";
	};

	usb0_pins: usb0 {
		renesas,groups = "usb0";
		renesas,function = "usb0";
	};

	usb1_pins: usb1 {
		renesas,groups = "usb1";
		renesas,function = "usb1";
	};

	vin0_pins: vin0 {
		renesas,groups = "vin0_data8", "vin0_clk";
		renesas,function = "vin0";
	};

	can0_pins: can0 {
		renesas,groups = "can0_data";
		renesas,function = "can0";
	};

	du_pins: du {
		renesas,groups = "du_rgb888", "du_sync", "du_disp", "du_clk_out_0";
		renesas,function = "du";
	};

	ssi_pins: sound {
		renesas,groups = "ssi0129_ctrl", "ssi0_data", "ssi1_data";
		renesas,function = "ssi";
	};

	audio_clk_pins: audio_clk {
		renesas,groups = "audio_clk_a";
		renesas,function = "audio_clk";
	};
};

&scif0 {
	pinctrl-0 = <&scif0_pins>;
	pinctrl-names = "default";

	status = "okay";
};

&scif_clk {
	clock-frequency = <14745600>;
	status = "okay";
};

&ether {
	pinctrl-0 = <&ether_pins &phy1_pins>;
	pinctrl-names = "default";

	phy-handle = <&phy1>;
	renesas,ether-link-active-low;
	status = "ok";

	phy1: ethernet-phy@1 {
		reg = <1>;
		interrupt-parent = <&irqc0>;
		interrupts = <0 IRQ_TYPE_LEVEL_LOW>;
		micrel,led-mode = <1>;
	};
};

&sdhi0 {
	pinctrl-0 = <&sdhi0_pins>;
	pinctrl-names = "default";

	vmmc-supply = <&vcc_sdhi0>;
	vqmmc-supply = <&vccq_sdhi0>;
	cd-gpios = <&gpio6 6 GPIO_ACTIVE_LOW>;
	wp-gpios = <&gpio6 7 GPIO_ACTIVE_HIGH>;
	status = "okay";
};

&sdhi2 {
	pinctrl-0 = <&sdhi2_pins>;
	pinctrl-names = "default";

	vmmc-supply = <&vcc_sdhi2>;
	vqmmc-supply = <&vccq_sdhi2>;
	cd-gpios = <&gpio6 22 GPIO_ACTIVE_LOW>;
	status = "okay";
};

&qspi {
	pinctrl-0 = <&qspi_pins>;
	pinctrl-names = "default";

	status = "okay";

	flash@0 {
		compatible = "spansion,s25fl512s", "jedec,spi-nor";
		reg = <0>;
		spi-max-frequency = <30000000>;
		spi-tx-bus-width = <4>;
		spi-rx-bus-width = <4>;
		m25p,fast-read;

		partitions {
			compatible = "fixed-partitions";
			#address-cells = <1>;
			#size-cells = <1>;

			partition@0 {
				label = "loader_prg";
				reg = <0x00000000 0x00040000>;
				read-only;
			};
			partition@40000 {
				label = "user_prg";
				reg = <0x00040000 0x00400000>;
				read-only;
			};
			partition@440000 {
				label = "flash_fs";
				reg = <0x00440000 0x03bc0000>;
			};
		};
	};
};

&i2c2 {
	pinctrl-0 = <&i2c2_pins>;
	pinctrl-names = "default";

	status = "okay";
	clock-frequency = <400000>;

	ak4642: codec@12 {
		compatible = "asahi-kasei,ak4642";
		#sound-dai-cells = <0>;
		reg = <0x12>;
	};

	composite-in@20 {
		compatible = "adi,adv7180";
		reg = <0x20>;
		remote = <&vin0>;

		port {
			adv7180: endpoint {
				bus-width = <8>;
				remote-endpoint = <&vin0ep>;
			};
		};
	};

	hdmi@39 {
		compatible = "adi,adv7511w";
		reg = <0x39>;
		interrupt-parent = <&gpio3>;
		interrupts = <29 IRQ_TYPE_LEVEL_LOW>;

		adi,input-depth = <8>;
		adi,input-colorspace = "rgb";
		adi,input-clock = "1x";
		adi,input-style = <1>;
		adi,input-justification = "evenly";

		ports {
			#address-cells = <1>;
			#size-cells = <0>;

			port@0 {
				reg = <0>;
				adv7511_in: endpoint {
					remote-endpoint = <&du_out_rgb>;
				};
			};

			port@1 {
				reg = <1>;
				adv7511_out: endpoint {
					remote-endpoint = <&hdmi_con>;
				};
			};
		};
	};
};

&sata0 {
	status = "okay";
};

/* composite video input */
&vin0 {
	status = "ok";
	pinctrl-0 = <&vin0_pins>;
	pinctrl-names = "default";

	port {
		#address-cells = <1>;
		#size-cells = <0>;

		vin0ep: endpoint {
			remote-endpoint = <&adv7180>;
			bus-width = <8>;
		};
	};
};

&pci0 {
	pinctrl-0 = <&usb0_pins>;
	pinctrl-names = "default";

	status = "okay";
};

&pci1 {
	pinctrl-0 = <&usb1_pins>;
	pinctrl-names = "default";

	status = "okay";
};

&hsusb {
	pinctrl-0 = <&usb0_pins>;
	pinctrl-names = "default";

	status = "okay";
	renesas,enable-gpio = <&gpio5 31 GPIO_ACTIVE_HIGH>;
};

&usbphy {
	status = "okay";
};

&pcie_bus_clk {
	status = "okay";
};

&pciec {
	status = "okay";
};

&can0 {
	pinctrl-0 = <&can0_pins>;
	pinctrl-names = "default";

	status = "okay";
};

&du {
	pinctrl-0 = <&du_pins>;
	pinctrl-names = "default";
	status = "okay";

	clocks = <&mstp7_clks R8A7791_CLK_DU0>,
		 <&mstp7_clks R8A7791_CLK_DU1>,
		 <&mstp7_clks R8A7791_CLK_LVDS0>,
		 <&x3_clk>, <&x16_clk>;
	clock-names = "du.0", "du.1", "lvds.0",
		      "dclkin.0", "dclkin.1";

	ports {
		port@1 {
			endpoint {
				remote-endpoint = <&adv7511_in>;
			};
		};
	};
};

&rcar_sound {
	pinctrl-0 = <&ssi_pins &audio_clk_pins>;
	pinctrl-names = "default";
	status = "okay";

	/* Single DAI */
	#sound-dai-cells = <0>;

	rcar_sound,dai {
		dai0 {
			playback = <&ssi0>;
			capture  = <&ssi1>;
		};
	};
};

&ssi1 {
	shared-pin;
};<|MERGE_RESOLUTION|>--- conflicted
+++ resolved
@@ -11,13 +11,8 @@
 /*
  * SSI-AK4642
  *
-<<<<<<< HEAD
- * SW3: 1: AK4642
- *      3: ADV7511
-=======
  * JP3: 2-1: AK4642
  *      2-3: ADV7511
->>>>>>> 0fd85e71
  *
  * This command is required before playback/capture:
  *
