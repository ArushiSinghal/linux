--- conflicted
+++ resolved
@@ -200,10 +200,7 @@
 		m25p,fast-read;
 
 		partitions {
-<<<<<<< HEAD
-=======
 			compatible = "fixed-partitions";
->>>>>>> fdb8ed9f
 			#address-cells = <1>;
 			#size-cells = <1>;
 
