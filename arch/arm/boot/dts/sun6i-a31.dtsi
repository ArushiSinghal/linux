--- conflicted
+++ resolved
@@ -548,10 +548,7 @@
 						 "PF3", "PF4", "PF5";
 				function = "mmc0";
 				drive-strength = <30>;
-<<<<<<< HEAD
-=======
 				bias-pull-up;
->>>>>>> e24f5ead
 			};
 
 			mmc1_pins_a: mmc1@0 {
@@ -559,10 +556,7 @@
 						 "PG4", "PG5";
 				function = "mmc1";
 				drive-strength = <30>;
-<<<<<<< HEAD
-=======
 				bias-pull-up;
->>>>>>> e24f5ead
 			};
 
 			mmc2_pins_a: mmc2@0 {
@@ -580,10 +574,7 @@
 						 "PC24";
 				function = "mmc2";
 				drive-strength = <30>;
-<<<<<<< HEAD
-=======
 				bias-pull-up;
->>>>>>> e24f5ead
 			};
 
 			mmc3_8bit_emmc_pins: mmc3@1 {
@@ -593,15 +584,12 @@
 						 "PC24";
 				function = "mmc3";
 				drive-strength = <40>;
-<<<<<<< HEAD
-=======
 				bias-pull-up;
 			};
 
 			spdif_pins_a: spdif@0 {
 				pins = "PH28";
 				function = "spdif";
->>>>>>> e24f5ead
 			};
 
 			uart0_pins_a: uart0@0 {
