/*
 *  Generic process-grouping system.
 *
 *  Based originally on the cpuset system, extracted by Paul Menage
 *  Copyright (C) 2006 Google, Inc
 *
 *  Notifications support
 *  Copyright (C) 2009 Nokia Corporation
 *  Author: Kirill A. Shutemov
 *
 *  Copyright notices from the original cpuset code:
 *  --------------------------------------------------
 *  Copyright (C) 2003 BULL SA.
 *  Copyright (C) 2004-2006 Silicon Graphics, Inc.
 *
 *  Portions derived from Patrick Mochel's sysfs code.
 *  sysfs is Copyright (c) 2001-3 Patrick Mochel
 *
 *  2003-10-10 Written by Simon Derr.
 *  2003-10-22 Updates by Stephen Hemminger.
 *  2004 May-July Rework by Paul Jackson.
 *  ---------------------------------------------------
 *
 *  This file is subject to the terms and conditions of the GNU General Public
 *  License.  See the file COPYING in the main directory of the Linux
 *  distribution for more details.
 */

#define pr_fmt(fmt) KBUILD_MODNAME ": " fmt

#include <linux/cgroup.h>
#include <linux/cred.h>
#include <linux/ctype.h>
#include <linux/errno.h>
#include <linux/init_task.h>
#include <linux/kernel.h>
#include <linux/list.h>
#include <linux/magic.h>
#include <linux/mm.h>
#include <linux/mutex.h>
#include <linux/mount.h>
#include <linux/pagemap.h>
#include <linux/proc_fs.h>
#include <linux/rcupdate.h>
#include <linux/sched.h>
#include <linux/slab.h>
#include <linux/spinlock.h>
#include <linux/percpu-rwsem.h>
#include <linux/string.h>
#include <linux/sort.h>
#include <linux/kmod.h>
#include <linux/delayacct.h>
#include <linux/cgroupstats.h>
#include <linux/hashtable.h>
#include <linux/pid_namespace.h>
#include <linux/idr.h>
#include <linux/vmalloc.h> /* TODO: replace with more sophisticated array */
#include <linux/kthread.h>
#include <linux/delay.h>
#include <linux/atomic.h>
#include <linux/cpuset.h>
#include <linux/proc_ns.h>
#include <linux/nsproxy.h>
#include <linux/file.h>
#include <net/sock.h>

/*
 * pidlists linger the following amount before being destroyed.  The goal
 * is avoiding frequent destruction in the middle of consecutive read calls
 * Expiring in the middle is a performance problem not a correctness one.
 * 1 sec should be enough.
 */
#define CGROUP_PIDLIST_DESTROY_DELAY	HZ

#define CGROUP_FILE_NAME_MAX		(MAX_CGROUP_TYPE_NAMELEN +	\
					 MAX_CFTYPE_NAME + 2)

/*
 * cgroup_mutex is the master lock.  Any modification to cgroup or its
 * hierarchy must be performed while holding it.
 *
 * css_set_lock protects task->cgroups pointer, the list of css_set
 * objects, and the chain of tasks off each css_set.
 *
 * These locks are exported if CONFIG_PROVE_RCU so that accessors in
 * cgroup.h can use them for lockdep annotations.
 */
#ifdef CONFIG_PROVE_RCU
DEFINE_MUTEX(cgroup_mutex);
DEFINE_SPINLOCK(css_set_lock);
EXPORT_SYMBOL_GPL(cgroup_mutex);
EXPORT_SYMBOL_GPL(css_set_lock);
#else
static DEFINE_MUTEX(cgroup_mutex);
static DEFINE_SPINLOCK(css_set_lock);
#endif

/*
 * Protects cgroup_idr and css_idr so that IDs can be released without
 * grabbing cgroup_mutex.
 */
static DEFINE_SPINLOCK(cgroup_idr_lock);

/*
 * Protects cgroup_file->kn for !self csses.  It synchronizes notifications
 * against file removal/re-creation across css hiding.
 */
static DEFINE_SPINLOCK(cgroup_file_kn_lock);

/*
 * Protects cgroup_subsys->release_agent_path.  Modifying it also requires
 * cgroup_mutex.  Reading requires either cgroup_mutex or this spinlock.
 */
static DEFINE_SPINLOCK(release_agent_path_lock);

struct percpu_rw_semaphore cgroup_threadgroup_rwsem;

#define cgroup_assert_mutex_or_rcu_locked()				\
	RCU_LOCKDEP_WARN(!rcu_read_lock_held() &&			\
			   !lockdep_is_held(&cgroup_mutex),		\
			   "cgroup_mutex or RCU read lock required");

/*
 * cgroup destruction makes heavy use of work items and there can be a lot
 * of concurrent destructions.  Use a separate workqueue so that cgroup
 * destruction work items don't end up filling up max_active of system_wq
 * which may lead to deadlock.
 */
static struct workqueue_struct *cgroup_destroy_wq;

/*
 * pidlist destructions need to be flushed on cgroup destruction.  Use a
 * separate workqueue as flush domain.
 */
static struct workqueue_struct *cgroup_pidlist_destroy_wq;

/* generate an array of cgroup subsystem pointers */
#define SUBSYS(_x) [_x ## _cgrp_id] = &_x ## _cgrp_subsys,
static struct cgroup_subsys *cgroup_subsys[] = {
#include <linux/cgroup_subsys.h>
};
#undef SUBSYS

/* array of cgroup subsystem names */
#define SUBSYS(_x) [_x ## _cgrp_id] = #_x,
static const char *cgroup_subsys_name[] = {
#include <linux/cgroup_subsys.h>
};
#undef SUBSYS

/* array of static_keys for cgroup_subsys_enabled() and cgroup_subsys_on_dfl() */
#define SUBSYS(_x)								\
	DEFINE_STATIC_KEY_TRUE(_x ## _cgrp_subsys_enabled_key);			\
	DEFINE_STATIC_KEY_TRUE(_x ## _cgrp_subsys_on_dfl_key);			\
	EXPORT_SYMBOL_GPL(_x ## _cgrp_subsys_enabled_key);			\
	EXPORT_SYMBOL_GPL(_x ## _cgrp_subsys_on_dfl_key);
#include <linux/cgroup_subsys.h>
#undef SUBSYS

#define SUBSYS(_x) [_x ## _cgrp_id] = &_x ## _cgrp_subsys_enabled_key,
static struct static_key_true *cgroup_subsys_enabled_key[] = {
#include <linux/cgroup_subsys.h>
};
#undef SUBSYS

#define SUBSYS(_x) [_x ## _cgrp_id] = &_x ## _cgrp_subsys_on_dfl_key,
static struct static_key_true *cgroup_subsys_on_dfl_key[] = {
#include <linux/cgroup_subsys.h>
};
#undef SUBSYS

/*
 * The default hierarchy, reserved for the subsystems that are otherwise
 * unattached - it never has more than a single cgroup, and all tasks are
 * part of that cgroup.
 */
struct cgroup_root cgrp_dfl_root;
EXPORT_SYMBOL_GPL(cgrp_dfl_root);

/*
 * The default hierarchy always exists but is hidden until mounted for the
 * first time.  This is for backward compatibility.
 */
static bool cgrp_dfl_visible;

/* Controllers blocked by the commandline in v1 */
static u16 cgroup_no_v1_mask;

/* some controllers are not supported in the default hierarchy */
static u16 cgrp_dfl_inhibit_ss_mask;

/* some controllers are implicitly enabled on the default hierarchy */
static unsigned long cgrp_dfl_implicit_ss_mask;

/* The list of hierarchy roots */

static LIST_HEAD(cgroup_roots);
static int cgroup_root_count;

/* hierarchy ID allocation and mapping, protected by cgroup_mutex */
static DEFINE_IDR(cgroup_hierarchy_idr);

/*
 * Assign a monotonically increasing serial number to csses.  It guarantees
 * cgroups with bigger numbers are newer than those with smaller numbers.
 * Also, as csses are always appended to the parent's ->children list, it
 * guarantees that sibling csses are always sorted in the ascending serial
 * number order on the list.  Protected by cgroup_mutex.
 */
static u64 css_serial_nr_next = 1;

/*
 * These bitmask flags indicate whether tasks in the fork and exit paths have
 * fork/exit handlers to call. This avoids us having to do extra work in the
 * fork/exit path to check which subsystems have fork/exit callbacks.
 */
static u16 have_fork_callback __read_mostly;
static u16 have_exit_callback __read_mostly;
static u16 have_free_callback __read_mostly;

/* cgroup namespace for init task */
struct cgroup_namespace init_cgroup_ns = {
	.count		= { .counter = 2, },
	.user_ns	= &init_user_ns,
	.ns.ops		= &cgroupns_operations,
	.ns.inum	= PROC_CGROUP_INIT_INO,
	.root_cset	= &init_css_set,
};

/* Ditto for the can_fork callback. */
static u16 have_canfork_callback __read_mostly;

static struct file_system_type cgroup2_fs_type;
static struct cftype cgroup_dfl_base_files[];
static struct cftype cgroup_legacy_base_files[];

static int rebind_subsystems(struct cgroup_root *dst_root, u16 ss_mask);
static void cgroup_lock_and_drain_offline(struct cgroup *cgrp);
static int cgroup_apply_control(struct cgroup *cgrp);
static void cgroup_finalize_control(struct cgroup *cgrp, int ret);
static void css_task_iter_advance(struct css_task_iter *it);
static int cgroup_destroy_locked(struct cgroup *cgrp);
static struct cgroup_subsys_state *css_create(struct cgroup *cgrp,
					      struct cgroup_subsys *ss);
static void css_release(struct percpu_ref *ref);
static void kill_css(struct cgroup_subsys_state *css);
static int cgroup_addrm_files(struct cgroup_subsys_state *css,
			      struct cgroup *cgrp, struct cftype cfts[],
			      bool is_add);

/**
 * cgroup_ssid_enabled - cgroup subsys enabled test by subsys ID
 * @ssid: subsys ID of interest
 *
 * cgroup_subsys_enabled() can only be used with literal subsys names which
 * is fine for individual subsystems but unsuitable for cgroup core.  This
 * is slower static_key_enabled() based test indexed by @ssid.
 */
static bool cgroup_ssid_enabled(int ssid)
{
	if (CGROUP_SUBSYS_COUNT == 0)
		return false;

	return static_key_enabled(cgroup_subsys_enabled_key[ssid]);
}

static bool cgroup_ssid_no_v1(int ssid)
{
	return cgroup_no_v1_mask & (1 << ssid);
}

/**
 * cgroup_on_dfl - test whether a cgroup is on the default hierarchy
 * @cgrp: the cgroup of interest
 *
 * The default hierarchy is the v2 interface of cgroup and this function
 * can be used to test whether a cgroup is on the default hierarchy for
 * cases where a subsystem should behave differnetly depending on the
 * interface version.
 *
 * The set of behaviors which change on the default hierarchy are still
 * being determined and the mount option is prefixed with __DEVEL__.
 *
 * List of changed behaviors:
 *
 * - Mount options "noprefix", "xattr", "clone_children", "release_agent"
 *   and "name" are disallowed.
 *
 * - When mounting an existing superblock, mount options should match.
 *
 * - Remount is disallowed.
 *
 * - rename(2) is disallowed.
 *
 * - "tasks" is removed.  Everything should be at process granularity.  Use
 *   "cgroup.procs" instead.
 *
 * - "cgroup.procs" is not sorted.  pids will be unique unless they got
 *   recycled inbetween reads.
 *
 * - "release_agent" and "notify_on_release" are removed.  Replacement
 *   notification mechanism will be implemented.
 *
 * - "cgroup.clone_children" is removed.
 *
 * - "cgroup.subtree_populated" is available.  Its value is 0 if the cgroup
 *   and its descendants contain no task; otherwise, 1.  The file also
 *   generates kernfs notification which can be monitored through poll and
 *   [di]notify when the value of the file changes.
 *
 * - cpuset: tasks will be kept in empty cpusets when hotplug happens and
 *   take masks of ancestors with non-empty cpus/mems, instead of being
 *   moved to an ancestor.
 *
 * - cpuset: a task can be moved into an empty cpuset, and again it takes
 *   masks of ancestors.
 *
 * - memcg: use_hierarchy is on by default and the cgroup file for the flag
 *   is not created.
 *
 * - blkcg: blk-throttle becomes properly hierarchical.
 *
 * - debug: disallowed on the default hierarchy.
 */
static bool cgroup_on_dfl(const struct cgroup *cgrp)
{
	return cgrp->root == &cgrp_dfl_root;
}

/* IDR wrappers which synchronize using cgroup_idr_lock */
static int cgroup_idr_alloc(struct idr *idr, void *ptr, int start, int end,
			    gfp_t gfp_mask)
{
	int ret;

	idr_preload(gfp_mask);
	spin_lock_bh(&cgroup_idr_lock);
	ret = idr_alloc(idr, ptr, start, end, gfp_mask & ~__GFP_DIRECT_RECLAIM);
	spin_unlock_bh(&cgroup_idr_lock);
	idr_preload_end();
	return ret;
}

static void *cgroup_idr_replace(struct idr *idr, void *ptr, int id)
{
	void *ret;

	spin_lock_bh(&cgroup_idr_lock);
	ret = idr_replace(idr, ptr, id);
	spin_unlock_bh(&cgroup_idr_lock);
	return ret;
}

static void cgroup_idr_remove(struct idr *idr, int id)
{
	spin_lock_bh(&cgroup_idr_lock);
	idr_remove(idr, id);
	spin_unlock_bh(&cgroup_idr_lock);
}

static struct cgroup *cgroup_parent(struct cgroup *cgrp)
{
	struct cgroup_subsys_state *parent_css = cgrp->self.parent;

	if (parent_css)
		return container_of(parent_css, struct cgroup, self);
	return NULL;
}

/* subsystems visibly enabled on a cgroup */
static u16 cgroup_control(struct cgroup *cgrp)
{
	struct cgroup *parent = cgroup_parent(cgrp);
	u16 root_ss_mask = cgrp->root->subsys_mask;

	if (parent)
		return parent->subtree_control;

	if (cgroup_on_dfl(cgrp))
		root_ss_mask &= ~(cgrp_dfl_inhibit_ss_mask |
				  cgrp_dfl_implicit_ss_mask);
	return root_ss_mask;
}

/* subsystems enabled on a cgroup */
static u16 cgroup_ss_mask(struct cgroup *cgrp)
{
	struct cgroup *parent = cgroup_parent(cgrp);

	if (parent)
		return parent->subtree_ss_mask;

	return cgrp->root->subsys_mask;
}

/**
 * cgroup_css - obtain a cgroup's css for the specified subsystem
 * @cgrp: the cgroup of interest
 * @ss: the subsystem of interest (%NULL returns @cgrp->self)
 *
 * Return @cgrp's css (cgroup_subsys_state) associated with @ss.  This
 * function must be called either under cgroup_mutex or rcu_read_lock() and
 * the caller is responsible for pinning the returned css if it wants to
 * keep accessing it outside the said locks.  This function may return
 * %NULL if @cgrp doesn't have @subsys_id enabled.
 */
static struct cgroup_subsys_state *cgroup_css(struct cgroup *cgrp,
					      struct cgroup_subsys *ss)
{
	if (ss)
		return rcu_dereference_check(cgrp->subsys[ss->id],
					lockdep_is_held(&cgroup_mutex));
	else
		return &cgrp->self;
}

/**
 * cgroup_e_css - obtain a cgroup's effective css for the specified subsystem
 * @cgrp: the cgroup of interest
 * @ss: the subsystem of interest (%NULL returns @cgrp->self)
 *
 * Similar to cgroup_css() but returns the effective css, which is defined
 * as the matching css of the nearest ancestor including self which has @ss
 * enabled.  If @ss is associated with the hierarchy @cgrp is on, this
 * function is guaranteed to return non-NULL css.
 */
static struct cgroup_subsys_state *cgroup_e_css(struct cgroup *cgrp,
						struct cgroup_subsys *ss)
{
	lockdep_assert_held(&cgroup_mutex);

	if (!ss)
		return &cgrp->self;

	/*
	 * This function is used while updating css associations and thus
	 * can't test the csses directly.  Test ss_mask.
	 */
	while (!(cgroup_ss_mask(cgrp) & (1 << ss->id))) {
		cgrp = cgroup_parent(cgrp);
		if (!cgrp)
			return NULL;
	}

	return cgroup_css(cgrp, ss);
}

/**
 * cgroup_get_e_css - get a cgroup's effective css for the specified subsystem
 * @cgrp: the cgroup of interest
 * @ss: the subsystem of interest
 *
 * Find and get the effective css of @cgrp for @ss.  The effective css is
 * defined as the matching css of the nearest ancestor including self which
 * has @ss enabled.  If @ss is not mounted on the hierarchy @cgrp is on,
 * the root css is returned, so this function always returns a valid css.
 * The returned css must be put using css_put().
 */
struct cgroup_subsys_state *cgroup_get_e_css(struct cgroup *cgrp,
					     struct cgroup_subsys *ss)
{
	struct cgroup_subsys_state *css;

	rcu_read_lock();

	do {
		css = cgroup_css(cgrp, ss);

		if (css && css_tryget_online(css))
			goto out_unlock;
		cgrp = cgroup_parent(cgrp);
	} while (cgrp);

	css = init_css_set.subsys[ss->id];
	css_get(css);
out_unlock:
	rcu_read_unlock();
	return css;
}

/* convenient tests for these bits */
static inline bool cgroup_is_dead(const struct cgroup *cgrp)
{
	return !(cgrp->self.flags & CSS_ONLINE);
}

static void cgroup_get(struct cgroup *cgrp)
{
	WARN_ON_ONCE(cgroup_is_dead(cgrp));
	css_get(&cgrp->self);
}

static bool cgroup_tryget(struct cgroup *cgrp)
{
	return css_tryget(&cgrp->self);
}

struct cgroup_subsys_state *of_css(struct kernfs_open_file *of)
{
	struct cgroup *cgrp = of->kn->parent->priv;
	struct cftype *cft = of_cft(of);

	/*
	 * This is open and unprotected implementation of cgroup_css().
	 * seq_css() is only called from a kernfs file operation which has
	 * an active reference on the file.  Because all the subsystem
	 * files are drained before a css is disassociated with a cgroup,
	 * the matching css from the cgroup's subsys table is guaranteed to
	 * be and stay valid until the enclosing operation is complete.
	 */
	if (cft->ss)
		return rcu_dereference_raw(cgrp->subsys[cft->ss->id]);
	else
		return &cgrp->self;
}
EXPORT_SYMBOL_GPL(of_css);

static int notify_on_release(const struct cgroup *cgrp)
{
	return test_bit(CGRP_NOTIFY_ON_RELEASE, &cgrp->flags);
}

/**
 * for_each_css - iterate all css's of a cgroup
 * @css: the iteration cursor
 * @ssid: the index of the subsystem, CGROUP_SUBSYS_COUNT after reaching the end
 * @cgrp: the target cgroup to iterate css's of
 *
 * Should be called under cgroup_[tree_]mutex.
 */
#define for_each_css(css, ssid, cgrp)					\
	for ((ssid) = 0; (ssid) < CGROUP_SUBSYS_COUNT; (ssid)++)	\
		if (!((css) = rcu_dereference_check(			\
				(cgrp)->subsys[(ssid)],			\
				lockdep_is_held(&cgroup_mutex)))) { }	\
		else

/**
 * for_each_e_css - iterate all effective css's of a cgroup
 * @css: the iteration cursor
 * @ssid: the index of the subsystem, CGROUP_SUBSYS_COUNT after reaching the end
 * @cgrp: the target cgroup to iterate css's of
 *
 * Should be called under cgroup_[tree_]mutex.
 */
#define for_each_e_css(css, ssid, cgrp)					\
	for ((ssid) = 0; (ssid) < CGROUP_SUBSYS_COUNT; (ssid)++)	\
		if (!((css) = cgroup_e_css(cgrp, cgroup_subsys[(ssid)]))) \
			;						\
		else

/**
 * for_each_subsys - iterate all enabled cgroup subsystems
 * @ss: the iteration cursor
 * @ssid: the index of @ss, CGROUP_SUBSYS_COUNT after reaching the end
 */
#define for_each_subsys(ss, ssid)					\
	for ((ssid) = 0; (ssid) < CGROUP_SUBSYS_COUNT &&		\
	     (((ss) = cgroup_subsys[ssid]) || true); (ssid)++)

/**
 * do_each_subsys_mask - filter for_each_subsys with a bitmask
 * @ss: the iteration cursor
 * @ssid: the index of @ss, CGROUP_SUBSYS_COUNT after reaching the end
 * @ss_mask: the bitmask
 *
 * The block will only run for cases where the ssid-th bit (1 << ssid) of
 * @ss_mask is set.
 */
#define do_each_subsys_mask(ss, ssid, ss_mask) do {			\
	unsigned long __ss_mask = (ss_mask);				\
	if (!CGROUP_SUBSYS_COUNT) { /* to avoid spurious gcc warning */	\
		(ssid) = 0;						\
		break;							\
	}								\
	for_each_set_bit(ssid, &__ss_mask, CGROUP_SUBSYS_COUNT) {	\
		(ss) = cgroup_subsys[ssid];				\
		{

#define while_each_subsys_mask()					\
		}							\
	}								\
} while (false)

/* iterate across the hierarchies */
#define for_each_root(root)						\
	list_for_each_entry((root), &cgroup_roots, root_list)

/* iterate over child cgrps, lock should be held throughout iteration */
#define cgroup_for_each_live_child(child, cgrp)				\
	list_for_each_entry((child), &(cgrp)->self.children, self.sibling) \
		if (({ lockdep_assert_held(&cgroup_mutex);		\
		       cgroup_is_dead(child); }))			\
			;						\
		else

/* walk live descendants in preorder */
#define cgroup_for_each_live_descendant_pre(dsct, d_css, cgrp)		\
	css_for_each_descendant_pre((d_css), cgroup_css((cgrp), NULL))	\
		if (({ lockdep_assert_held(&cgroup_mutex);		\
		       (dsct) = (d_css)->cgroup;			\
		       cgroup_is_dead(dsct); }))			\
			;						\
		else

/* walk live descendants in postorder */
#define cgroup_for_each_live_descendant_post(dsct, d_css, cgrp)		\
	css_for_each_descendant_post((d_css), cgroup_css((cgrp), NULL))	\
		if (({ lockdep_assert_held(&cgroup_mutex);		\
		       (dsct) = (d_css)->cgroup;			\
		       cgroup_is_dead(dsct); }))			\
			;						\
		else

static void cgroup_release_agent(struct work_struct *work);
static void check_for_release(struct cgroup *cgrp);

/*
 * A cgroup can be associated with multiple css_sets as different tasks may
 * belong to different cgroups on different hierarchies.  In the other
 * direction, a css_set is naturally associated with multiple cgroups.
 * This M:N relationship is represented by the following link structure
 * which exists for each association and allows traversing the associations
 * from both sides.
 */
struct cgrp_cset_link {
	/* the cgroup and css_set this link associates */
	struct cgroup		*cgrp;
	struct css_set		*cset;

	/* list of cgrp_cset_links anchored at cgrp->cset_links */
	struct list_head	cset_link;

	/* list of cgrp_cset_links anchored at css_set->cgrp_links */
	struct list_head	cgrp_link;
};

/*
 * The default css_set - used by init and its children prior to any
 * hierarchies being mounted. It contains a pointer to the root state
 * for each subsystem. Also used to anchor the list of css_sets. Not
 * reference-counted, to improve performance when child cgroups
 * haven't been created.
 */
struct css_set init_css_set = {
	.refcount		= ATOMIC_INIT(1),
	.cgrp_links		= LIST_HEAD_INIT(init_css_set.cgrp_links),
	.tasks			= LIST_HEAD_INIT(init_css_set.tasks),
	.mg_tasks		= LIST_HEAD_INIT(init_css_set.mg_tasks),
	.mg_preload_node	= LIST_HEAD_INIT(init_css_set.mg_preload_node),
	.mg_node		= LIST_HEAD_INIT(init_css_set.mg_node),
	.task_iters		= LIST_HEAD_INIT(init_css_set.task_iters),
};

static int css_set_count	= 1;	/* 1 for init_css_set */

/**
 * css_set_populated - does a css_set contain any tasks?
 * @cset: target css_set
 */
static bool css_set_populated(struct css_set *cset)
{
	lockdep_assert_held(&css_set_lock);

	return !list_empty(&cset->tasks) || !list_empty(&cset->mg_tasks);
}

/**
 * cgroup_update_populated - updated populated count of a cgroup
 * @cgrp: the target cgroup
 * @populated: inc or dec populated count
 *
 * One of the css_sets associated with @cgrp is either getting its first
 * task or losing the last.  Update @cgrp->populated_cnt accordingly.  The
 * count is propagated towards root so that a given cgroup's populated_cnt
 * is zero iff the cgroup and all its descendants don't contain any tasks.
 *
 * @cgrp's interface file "cgroup.populated" is zero if
 * @cgrp->populated_cnt is zero and 1 otherwise.  When @cgrp->populated_cnt
 * changes from or to zero, userland is notified that the content of the
 * interface file has changed.  This can be used to detect when @cgrp and
 * its descendants become populated or empty.
 */
static void cgroup_update_populated(struct cgroup *cgrp, bool populated)
{
	lockdep_assert_held(&css_set_lock);

	do {
		bool trigger;

		if (populated)
			trigger = !cgrp->populated_cnt++;
		else
			trigger = !--cgrp->populated_cnt;

		if (!trigger)
			break;

		check_for_release(cgrp);
		cgroup_file_notify(&cgrp->events_file);

		cgrp = cgroup_parent(cgrp);
	} while (cgrp);
}

/**
 * css_set_update_populated - update populated state of a css_set
 * @cset: target css_set
 * @populated: whether @cset is populated or depopulated
 *
 * @cset is either getting the first task or losing the last.  Update the
 * ->populated_cnt of all associated cgroups accordingly.
 */
static void css_set_update_populated(struct css_set *cset, bool populated)
{
	struct cgrp_cset_link *link;

	lockdep_assert_held(&css_set_lock);

	list_for_each_entry(link, &cset->cgrp_links, cgrp_link)
		cgroup_update_populated(link->cgrp, populated);
}

/**
 * css_set_move_task - move a task from one css_set to another
 * @task: task being moved
 * @from_cset: css_set @task currently belongs to (may be NULL)
 * @to_cset: new css_set @task is being moved to (may be NULL)
 * @use_mg_tasks: move to @to_cset->mg_tasks instead of ->tasks
 *
 * Move @task from @from_cset to @to_cset.  If @task didn't belong to any
 * css_set, @from_cset can be NULL.  If @task is being disassociated
 * instead of moved, @to_cset can be NULL.
 *
 * This function automatically handles populated_cnt updates and
 * css_task_iter adjustments but the caller is responsible for managing
 * @from_cset and @to_cset's reference counts.
 */
static void css_set_move_task(struct task_struct *task,
			      struct css_set *from_cset, struct css_set *to_cset,
			      bool use_mg_tasks)
{
	lockdep_assert_held(&css_set_lock);

	if (to_cset && !css_set_populated(to_cset))
		css_set_update_populated(to_cset, true);

	if (from_cset) {
		struct css_task_iter *it, *pos;

		WARN_ON_ONCE(list_empty(&task->cg_list));

		/*
		 * @task is leaving, advance task iterators which are
		 * pointing to it so that they can resume at the next
		 * position.  Advancing an iterator might remove it from
		 * the list, use safe walk.  See css_task_iter_advance*()
		 * for details.
		 */
		list_for_each_entry_safe(it, pos, &from_cset->task_iters,
					 iters_node)
			if (it->task_pos == &task->cg_list)
				css_task_iter_advance(it);

		list_del_init(&task->cg_list);
		if (!css_set_populated(from_cset))
			css_set_update_populated(from_cset, false);
	} else {
		WARN_ON_ONCE(!list_empty(&task->cg_list));
	}

	if (to_cset) {
		/*
		 * We are synchronized through cgroup_threadgroup_rwsem
		 * against PF_EXITING setting such that we can't race
		 * against cgroup_exit() changing the css_set to
		 * init_css_set and dropping the old one.
		 */
		WARN_ON_ONCE(task->flags & PF_EXITING);

		rcu_assign_pointer(task->cgroups, to_cset);
		list_add_tail(&task->cg_list, use_mg_tasks ? &to_cset->mg_tasks :
							     &to_cset->tasks);
	}
}

/*
 * hash table for cgroup groups. This improves the performance to find
 * an existing css_set. This hash doesn't (currently) take into
 * account cgroups in empty hierarchies.
 */
#define CSS_SET_HASH_BITS	7
static DEFINE_HASHTABLE(css_set_table, CSS_SET_HASH_BITS);

static unsigned long css_set_hash(struct cgroup_subsys_state *css[])
{
	unsigned long key = 0UL;
	struct cgroup_subsys *ss;
	int i;

	for_each_subsys(ss, i)
		key += (unsigned long)css[i];
	key = (key >> 16) ^ key;

	return key;
}

static void put_css_set_locked(struct css_set *cset)
{
	struct cgrp_cset_link *link, *tmp_link;
	struct cgroup_subsys *ss;
	int ssid;

	lockdep_assert_held(&css_set_lock);

	if (!atomic_dec_and_test(&cset->refcount))
		return;

	/* This css_set is dead. unlink it and release cgroup and css refs */
	for_each_subsys(ss, ssid) {
		list_del(&cset->e_cset_node[ssid]);
		css_put(cset->subsys[ssid]);
	}
	hash_del(&cset->hlist);
	css_set_count--;

	list_for_each_entry_safe(link, tmp_link, &cset->cgrp_links, cgrp_link) {
		list_del(&link->cset_link);
		list_del(&link->cgrp_link);
		if (cgroup_parent(link->cgrp))
			cgroup_put(link->cgrp);
		kfree(link);
	}

	kfree_rcu(cset, rcu_head);
}

static void put_css_set(struct css_set *cset)
{
	unsigned long flags;

	/*
	 * Ensure that the refcount doesn't hit zero while any readers
	 * can see it. Similar to atomic_dec_and_lock(), but for an
	 * rwlock
	 */
	if (atomic_add_unless(&cset->refcount, -1, 1))
		return;

	spin_lock_irqsave(&css_set_lock, flags);
	put_css_set_locked(cset);
	spin_unlock_irqrestore(&css_set_lock, flags);
}

/*
 * refcounted get/put for css_set objects
 */
static inline void get_css_set(struct css_set *cset)
{
	atomic_inc(&cset->refcount);
}

/**
 * compare_css_sets - helper function for find_existing_css_set().
 * @cset: candidate css_set being tested
 * @old_cset: existing css_set for a task
 * @new_cgrp: cgroup that's being entered by the task
 * @template: desired set of css pointers in css_set (pre-calculated)
 *
 * Returns true if "cset" matches "old_cset" except for the hierarchy
 * which "new_cgrp" belongs to, for which it should match "new_cgrp".
 */
static bool compare_css_sets(struct css_set *cset,
			     struct css_set *old_cset,
			     struct cgroup *new_cgrp,
			     struct cgroup_subsys_state *template[])
{
	struct list_head *l1, *l2;

	/*
	 * On the default hierarchy, there can be csets which are
	 * associated with the same set of cgroups but different csses.
	 * Let's first ensure that csses match.
	 */
	if (memcmp(template, cset->subsys, sizeof(cset->subsys)))
		return false;

	/*
	 * Compare cgroup pointers in order to distinguish between
	 * different cgroups in hierarchies.  As different cgroups may
	 * share the same effective css, this comparison is always
	 * necessary.
	 */
	l1 = &cset->cgrp_links;
	l2 = &old_cset->cgrp_links;
	while (1) {
		struct cgrp_cset_link *link1, *link2;
		struct cgroup *cgrp1, *cgrp2;

		l1 = l1->next;
		l2 = l2->next;
		/* See if we reached the end - both lists are equal length. */
		if (l1 == &cset->cgrp_links) {
			BUG_ON(l2 != &old_cset->cgrp_links);
			break;
		} else {
			BUG_ON(l2 == &old_cset->cgrp_links);
		}
		/* Locate the cgroups associated with these links. */
		link1 = list_entry(l1, struct cgrp_cset_link, cgrp_link);
		link2 = list_entry(l2, struct cgrp_cset_link, cgrp_link);
		cgrp1 = link1->cgrp;
		cgrp2 = link2->cgrp;
		/* Hierarchies should be linked in the same order. */
		BUG_ON(cgrp1->root != cgrp2->root);

		/*
		 * If this hierarchy is the hierarchy of the cgroup
		 * that's changing, then we need to check that this
		 * css_set points to the new cgroup; if it's any other
		 * hierarchy, then this css_set should point to the
		 * same cgroup as the old css_set.
		 */
		if (cgrp1->root == new_cgrp->root) {
			if (cgrp1 != new_cgrp)
				return false;
		} else {
			if (cgrp1 != cgrp2)
				return false;
		}
	}
	return true;
}

/**
 * find_existing_css_set - init css array and find the matching css_set
 * @old_cset: the css_set that we're using before the cgroup transition
 * @cgrp: the cgroup that we're moving into
 * @template: out param for the new set of csses, should be clear on entry
 */
static struct css_set *find_existing_css_set(struct css_set *old_cset,
					struct cgroup *cgrp,
					struct cgroup_subsys_state *template[])
{
	struct cgroup_root *root = cgrp->root;
	struct cgroup_subsys *ss;
	struct css_set *cset;
	unsigned long key;
	int i;

	/*
	 * Build the set of subsystem state objects that we want to see in the
	 * new css_set. while subsystems can change globally, the entries here
	 * won't change, so no need for locking.
	 */
	for_each_subsys(ss, i) {
		if (root->subsys_mask & (1UL << i)) {
			/*
			 * @ss is in this hierarchy, so we want the
			 * effective css from @cgrp.
			 */
			template[i] = cgroup_e_css(cgrp, ss);
		} else {
			/*
			 * @ss is not in this hierarchy, so we don't want
			 * to change the css.
			 */
			template[i] = old_cset->subsys[i];
		}
	}

	key = css_set_hash(template);
	hash_for_each_possible(css_set_table, cset, hlist, key) {
		if (!compare_css_sets(cset, old_cset, cgrp, template))
			continue;

		/* This css_set matches what we need */
		return cset;
	}

	/* No existing cgroup group matched */
	return NULL;
}

static void free_cgrp_cset_links(struct list_head *links_to_free)
{
	struct cgrp_cset_link *link, *tmp_link;

	list_for_each_entry_safe(link, tmp_link, links_to_free, cset_link) {
		list_del(&link->cset_link);
		kfree(link);
	}
}

/**
 * allocate_cgrp_cset_links - allocate cgrp_cset_links
 * @count: the number of links to allocate
 * @tmp_links: list_head the allocated links are put on
 *
 * Allocate @count cgrp_cset_link structures and chain them on @tmp_links
 * through ->cset_link.  Returns 0 on success or -errno.
 */
static int allocate_cgrp_cset_links(int count, struct list_head *tmp_links)
{
	struct cgrp_cset_link *link;
	int i;

	INIT_LIST_HEAD(tmp_links);

	for (i = 0; i < count; i++) {
		link = kzalloc(sizeof(*link), GFP_KERNEL);
		if (!link) {
			free_cgrp_cset_links(tmp_links);
			return -ENOMEM;
		}
		list_add(&link->cset_link, tmp_links);
	}
	return 0;
}

/**
 * link_css_set - a helper function to link a css_set to a cgroup
 * @tmp_links: cgrp_cset_link objects allocated by allocate_cgrp_cset_links()
 * @cset: the css_set to be linked
 * @cgrp: the destination cgroup
 */
static void link_css_set(struct list_head *tmp_links, struct css_set *cset,
			 struct cgroup *cgrp)
{
	struct cgrp_cset_link *link;

	BUG_ON(list_empty(tmp_links));

	if (cgroup_on_dfl(cgrp))
		cset->dfl_cgrp = cgrp;

	link = list_first_entry(tmp_links, struct cgrp_cset_link, cset_link);
	link->cset = cset;
	link->cgrp = cgrp;

	/*
	 * Always add links to the tail of the lists so that the lists are
	 * in choronological order.
	 */
	list_move_tail(&link->cset_link, &cgrp->cset_links);
	list_add_tail(&link->cgrp_link, &cset->cgrp_links);

	if (cgroup_parent(cgrp))
		cgroup_get(cgrp);
}

/**
 * find_css_set - return a new css_set with one cgroup updated
 * @old_cset: the baseline css_set
 * @cgrp: the cgroup to be updated
 *
 * Return a new css_set that's equivalent to @old_cset, but with @cgrp
 * substituted into the appropriate hierarchy.
 */
static struct css_set *find_css_set(struct css_set *old_cset,
				    struct cgroup *cgrp)
{
	struct cgroup_subsys_state *template[CGROUP_SUBSYS_COUNT] = { };
	struct css_set *cset;
	struct list_head tmp_links;
	struct cgrp_cset_link *link;
	struct cgroup_subsys *ss;
	unsigned long key;
	int ssid;

	lockdep_assert_held(&cgroup_mutex);

	/* First see if we already have a cgroup group that matches
	 * the desired set */
	spin_lock_irq(&css_set_lock);
	cset = find_existing_css_set(old_cset, cgrp, template);
	if (cset)
		get_css_set(cset);
	spin_unlock_irq(&css_set_lock);

	if (cset)
		return cset;

	cset = kzalloc(sizeof(*cset), GFP_KERNEL);
	if (!cset)
		return NULL;

	/* Allocate all the cgrp_cset_link objects that we'll need */
	if (allocate_cgrp_cset_links(cgroup_root_count, &tmp_links) < 0) {
		kfree(cset);
		return NULL;
	}

	atomic_set(&cset->refcount, 1);
	INIT_LIST_HEAD(&cset->cgrp_links);
	INIT_LIST_HEAD(&cset->tasks);
	INIT_LIST_HEAD(&cset->mg_tasks);
	INIT_LIST_HEAD(&cset->mg_preload_node);
	INIT_LIST_HEAD(&cset->mg_node);
	INIT_LIST_HEAD(&cset->task_iters);
	INIT_HLIST_NODE(&cset->hlist);

	/* Copy the set of subsystem state objects generated in
	 * find_existing_css_set() */
	memcpy(cset->subsys, template, sizeof(cset->subsys));

	spin_lock_irq(&css_set_lock);
	/* Add reference counts and links from the new css_set. */
	list_for_each_entry(link, &old_cset->cgrp_links, cgrp_link) {
		struct cgroup *c = link->cgrp;

		if (c->root == cgrp->root)
			c = cgrp;
		link_css_set(&tmp_links, cset, c);
	}

	BUG_ON(!list_empty(&tmp_links));

	css_set_count++;

	/* Add @cset to the hash table */
	key = css_set_hash(cset->subsys);
	hash_add(css_set_table, &cset->hlist, key);

	for_each_subsys(ss, ssid) {
		struct cgroup_subsys_state *css = cset->subsys[ssid];

		list_add_tail(&cset->e_cset_node[ssid],
			      &css->cgroup->e_csets[ssid]);
		css_get(css);
	}

	spin_unlock_irq(&css_set_lock);

	return cset;
}

static struct cgroup_root *cgroup_root_from_kf(struct kernfs_root *kf_root)
{
	struct cgroup *root_cgrp = kf_root->kn->priv;

	return root_cgrp->root;
}

static int cgroup_init_root_id(struct cgroup_root *root)
{
	int id;

	lockdep_assert_held(&cgroup_mutex);

	id = idr_alloc_cyclic(&cgroup_hierarchy_idr, root, 0, 0, GFP_KERNEL);
	if (id < 0)
		return id;

	root->hierarchy_id = id;
	return 0;
}

static void cgroup_exit_root_id(struct cgroup_root *root)
{
	lockdep_assert_held(&cgroup_mutex);

	idr_remove(&cgroup_hierarchy_idr, root->hierarchy_id);
}

static void cgroup_free_root(struct cgroup_root *root)
{
	if (root) {
		idr_destroy(&root->cgroup_idr);
		kfree(root);
	}
}

static void cgroup_destroy_root(struct cgroup_root *root)
{
	struct cgroup *cgrp = &root->cgrp;
	struct cgrp_cset_link *link, *tmp_link;

	cgroup_lock_and_drain_offline(&cgrp_dfl_root.cgrp);

	BUG_ON(atomic_read(&root->nr_cgrps));
	BUG_ON(!list_empty(&cgrp->self.children));

	/* Rebind all subsystems back to the default hierarchy */
	WARN_ON(rebind_subsystems(&cgrp_dfl_root, root->subsys_mask));

	/*
	 * Release all the links from cset_links to this hierarchy's
	 * root cgroup
	 */
	spin_lock_irq(&css_set_lock);

	list_for_each_entry_safe(link, tmp_link, &cgrp->cset_links, cset_link) {
		list_del(&link->cset_link);
		list_del(&link->cgrp_link);
		kfree(link);
	}

	spin_unlock_irq(&css_set_lock);

	if (!list_empty(&root->root_list)) {
		list_del(&root->root_list);
		cgroup_root_count--;
	}

	cgroup_exit_root_id(root);

	mutex_unlock(&cgroup_mutex);

	kernfs_destroy_root(root->kf_root);
	cgroup_free_root(root);
}

/*
 * look up cgroup associated with current task's cgroup namespace on the
 * specified hierarchy
 */
static struct cgroup *
current_cgns_cgroup_from_root(struct cgroup_root *root)
{
	struct cgroup *res = NULL;
	struct css_set *cset;

	lockdep_assert_held(&css_set_lock);

	rcu_read_lock();

	cset = current->nsproxy->cgroup_ns->root_cset;
	if (cset == &init_css_set) {
		res = &root->cgrp;
	} else {
		struct cgrp_cset_link *link;

		list_for_each_entry(link, &cset->cgrp_links, cgrp_link) {
			struct cgroup *c = link->cgrp;

			if (c->root == root) {
				res = c;
				break;
			}
		}
	}
	rcu_read_unlock();

	BUG_ON(!res);
	return res;
}

/* look up cgroup associated with given css_set on the specified hierarchy */
static struct cgroup *cset_cgroup_from_root(struct css_set *cset,
					    struct cgroup_root *root)
{
	struct cgroup *res = NULL;

	lockdep_assert_held(&cgroup_mutex);
	lockdep_assert_held(&css_set_lock);

	if (cset == &init_css_set) {
		res = &root->cgrp;
	} else {
		struct cgrp_cset_link *link;

		list_for_each_entry(link, &cset->cgrp_links, cgrp_link) {
			struct cgroup *c = link->cgrp;

			if (c->root == root) {
				res = c;
				break;
			}
		}
	}

	BUG_ON(!res);
	return res;
}

/*
 * Return the cgroup for "task" from the given hierarchy. Must be
 * called with cgroup_mutex and css_set_lock held.
 */
static struct cgroup *task_cgroup_from_root(struct task_struct *task,
					    struct cgroup_root *root)
{
	/*
	 * No need to lock the task - since we hold cgroup_mutex the
	 * task can't change groups, so the only thing that can happen
	 * is that it exits and its css is set back to init_css_set.
	 */
	return cset_cgroup_from_root(task_css_set(task), root);
}

/*
 * A task must hold cgroup_mutex to modify cgroups.
 *
 * Any task can increment and decrement the count field without lock.
 * So in general, code holding cgroup_mutex can't rely on the count
 * field not changing.  However, if the count goes to zero, then only
 * cgroup_attach_task() can increment it again.  Because a count of zero
 * means that no tasks are currently attached, therefore there is no
 * way a task attached to that cgroup can fork (the other way to
 * increment the count).  So code holding cgroup_mutex can safely
 * assume that if the count is zero, it will stay zero. Similarly, if
 * a task holds cgroup_mutex on a cgroup with zero count, it
 * knows that the cgroup won't be removed, as cgroup_rmdir()
 * needs that mutex.
 *
 * A cgroup can only be deleted if both its 'count' of using tasks
 * is zero, and its list of 'children' cgroups is empty.  Since all
 * tasks in the system use _some_ cgroup, and since there is always at
 * least one task in the system (init, pid == 1), therefore, root cgroup
 * always has either children cgroups and/or using tasks.  So we don't
 * need a special hack to ensure that root cgroup cannot be deleted.
 *
 * P.S.  One more locking exception.  RCU is used to guard the
 * update of a tasks cgroup pointer by cgroup_attach_task()
 */

static struct kernfs_syscall_ops cgroup_kf_syscall_ops;
static const struct file_operations proc_cgroupstats_operations;

static char *cgroup_file_name(struct cgroup *cgrp, const struct cftype *cft,
			      char *buf)
{
	struct cgroup_subsys *ss = cft->ss;

	if (cft->ss && !(cft->flags & CFTYPE_NO_PREFIX) &&
	    !(cgrp->root->flags & CGRP_ROOT_NOPREFIX))
		snprintf(buf, CGROUP_FILE_NAME_MAX, "%s.%s",
			 cgroup_on_dfl(cgrp) ? ss->name : ss->legacy_name,
			 cft->name);
	else
		strncpy(buf, cft->name, CGROUP_FILE_NAME_MAX);
	return buf;
}

/**
 * cgroup_file_mode - deduce file mode of a control file
 * @cft: the control file in question
 *
 * S_IRUGO for read, S_IWUSR for write.
 */
static umode_t cgroup_file_mode(const struct cftype *cft)
{
	umode_t mode = 0;

	if (cft->read_u64 || cft->read_s64 || cft->seq_show)
		mode |= S_IRUGO;

	if (cft->write_u64 || cft->write_s64 || cft->write) {
		if (cft->flags & CFTYPE_WORLD_WRITABLE)
			mode |= S_IWUGO;
		else
			mode |= S_IWUSR;
	}

	return mode;
}

/**
 * cgroup_calc_subtree_ss_mask - calculate subtree_ss_mask
 * @subtree_control: the new subtree_control mask to consider
 * @this_ss_mask: available subsystems
 *
 * On the default hierarchy, a subsystem may request other subsystems to be
 * enabled together through its ->depends_on mask.  In such cases, more
 * subsystems than specified in "cgroup.subtree_control" may be enabled.
 *
 * This function calculates which subsystems need to be enabled if
 * @subtree_control is to be applied while restricted to @this_ss_mask.
 */
static u16 cgroup_calc_subtree_ss_mask(u16 subtree_control, u16 this_ss_mask)
{
	u16 cur_ss_mask = subtree_control;
	struct cgroup_subsys *ss;
	int ssid;

	lockdep_assert_held(&cgroup_mutex);

	cur_ss_mask |= cgrp_dfl_implicit_ss_mask;

	while (true) {
		u16 new_ss_mask = cur_ss_mask;

		do_each_subsys_mask(ss, ssid, cur_ss_mask) {
			new_ss_mask |= ss->depends_on;
		} while_each_subsys_mask();

		/*
		 * Mask out subsystems which aren't available.  This can
		 * happen only if some depended-upon subsystems were bound
		 * to non-default hierarchies.
		 */
		new_ss_mask &= this_ss_mask;

		if (new_ss_mask == cur_ss_mask)
			break;
		cur_ss_mask = new_ss_mask;
	}

	return cur_ss_mask;
}

/**
 * cgroup_kn_unlock - unlocking helper for cgroup kernfs methods
 * @kn: the kernfs_node being serviced
 *
 * This helper undoes cgroup_kn_lock_live() and should be invoked before
 * the method finishes if locking succeeded.  Note that once this function
 * returns the cgroup returned by cgroup_kn_lock_live() may become
 * inaccessible any time.  If the caller intends to continue to access the
 * cgroup, it should pin it before invoking this function.
 */
static void cgroup_kn_unlock(struct kernfs_node *kn)
{
	struct cgroup *cgrp;

	if (kernfs_type(kn) == KERNFS_DIR)
		cgrp = kn->priv;
	else
		cgrp = kn->parent->priv;

	mutex_unlock(&cgroup_mutex);

	kernfs_unbreak_active_protection(kn);
	cgroup_put(cgrp);
}

/**
 * cgroup_kn_lock_live - locking helper for cgroup kernfs methods
 * @kn: the kernfs_node being serviced
 * @drain_offline: perform offline draining on the cgroup
 *
 * This helper is to be used by a cgroup kernfs method currently servicing
 * @kn.  It breaks the active protection, performs cgroup locking and
 * verifies that the associated cgroup is alive.  Returns the cgroup if
 * alive; otherwise, %NULL.  A successful return should be undone by a
 * matching cgroup_kn_unlock() invocation.  If @drain_offline is %true, the
 * cgroup is drained of offlining csses before return.
 *
 * Any cgroup kernfs method implementation which requires locking the
 * associated cgroup should use this helper.  It avoids nesting cgroup
 * locking under kernfs active protection and allows all kernfs operations
 * including self-removal.
 */
static struct cgroup *cgroup_kn_lock_live(struct kernfs_node *kn,
					  bool drain_offline)
{
	struct cgroup *cgrp;

	if (kernfs_type(kn) == KERNFS_DIR)
		cgrp = kn->priv;
	else
		cgrp = kn->parent->priv;

	/*
	 * We're gonna grab cgroup_mutex which nests outside kernfs
	 * active_ref.  cgroup liveliness check alone provides enough
	 * protection against removal.  Ensure @cgrp stays accessible and
	 * break the active_ref protection.
	 */
	if (!cgroup_tryget(cgrp))
		return NULL;
	kernfs_break_active_protection(kn);

	if (drain_offline)
		cgroup_lock_and_drain_offline(cgrp);
	else
		mutex_lock(&cgroup_mutex);

	if (!cgroup_is_dead(cgrp))
		return cgrp;

	cgroup_kn_unlock(kn);
	return NULL;
}

static void cgroup_rm_file(struct cgroup *cgrp, const struct cftype *cft)
{
	char name[CGROUP_FILE_NAME_MAX];

	lockdep_assert_held(&cgroup_mutex);

	if (cft->file_offset) {
		struct cgroup_subsys_state *css = cgroup_css(cgrp, cft->ss);
		struct cgroup_file *cfile = (void *)css + cft->file_offset;

		spin_lock_irq(&cgroup_file_kn_lock);
		cfile->kn = NULL;
		spin_unlock_irq(&cgroup_file_kn_lock);
	}

	kernfs_remove_by_name(cgrp->kn, cgroup_file_name(cgrp, cft, name));
}

/**
 * css_clear_dir - remove subsys files in a cgroup directory
 * @css: taget css
 */
static void css_clear_dir(struct cgroup_subsys_state *css)
{
	struct cgroup *cgrp = css->cgroup;
	struct cftype *cfts;

	if (!(css->flags & CSS_VISIBLE))
		return;

	css->flags &= ~CSS_VISIBLE;

	list_for_each_entry(cfts, &css->ss->cfts, node)
		cgroup_addrm_files(css, cgrp, cfts, false);
}

/**
 * css_populate_dir - create subsys files in a cgroup directory
 * @css: target css
 *
 * On failure, no file is added.
 */
static int css_populate_dir(struct cgroup_subsys_state *css)
{
	struct cgroup *cgrp = css->cgroup;
	struct cftype *cfts, *failed_cfts;
	int ret;

	if ((css->flags & CSS_VISIBLE) || !cgrp->kn)
		return 0;

	if (!css->ss) {
		if (cgroup_on_dfl(cgrp))
			cfts = cgroup_dfl_base_files;
		else
			cfts = cgroup_legacy_base_files;

		return cgroup_addrm_files(&cgrp->self, cgrp, cfts, true);
	}

	list_for_each_entry(cfts, &css->ss->cfts, node) {
		ret = cgroup_addrm_files(css, cgrp, cfts, true);
		if (ret < 0) {
			failed_cfts = cfts;
			goto err;
		}
	}

	css->flags |= CSS_VISIBLE;

	return 0;
err:
	list_for_each_entry(cfts, &css->ss->cfts, node) {
		if (cfts == failed_cfts)
			break;
		cgroup_addrm_files(css, cgrp, cfts, false);
	}
	return ret;
}

static int rebind_subsystems(struct cgroup_root *dst_root, u16 ss_mask)
{
	struct cgroup *dcgrp = &dst_root->cgrp;
	struct cgroup_subsys *ss;
	int ssid, i, ret;

	lockdep_assert_held(&cgroup_mutex);

	do_each_subsys_mask(ss, ssid, ss_mask) {
		/*
		 * If @ss has non-root csses attached to it, can't move.
		 * If @ss is an implicit controller, it is exempt from this
		 * rule and can be stolen.
		 */
		if (css_next_child(NULL, cgroup_css(&ss->root->cgrp, ss)) &&
		    !ss->implicit_on_dfl)
			return -EBUSY;

		/* can't move between two non-dummy roots either */
		if (ss->root != &cgrp_dfl_root && dst_root != &cgrp_dfl_root)
			return -EBUSY;
	} while_each_subsys_mask();

	do_each_subsys_mask(ss, ssid, ss_mask) {
		struct cgroup_root *src_root = ss->root;
		struct cgroup *scgrp = &src_root->cgrp;
		struct cgroup_subsys_state *css = cgroup_css(scgrp, ss);
		struct css_set *cset;

		WARN_ON(!css || cgroup_css(dcgrp, ss));

		/* disable from the source */
		src_root->subsys_mask &= ~(1 << ssid);
		WARN_ON(cgroup_apply_control(scgrp));
		cgroup_finalize_control(scgrp, 0);

		/* rebind */
		RCU_INIT_POINTER(scgrp->subsys[ssid], NULL);
		rcu_assign_pointer(dcgrp->subsys[ssid], css);
		ss->root = dst_root;
		css->cgroup = dcgrp;

		spin_lock_irq(&css_set_lock);
		hash_for_each(css_set_table, i, cset, hlist)
			list_move_tail(&cset->e_cset_node[ss->id],
				       &dcgrp->e_csets[ss->id]);
		spin_unlock_irq(&css_set_lock);

		/* default hierarchy doesn't enable controllers by default */
		dst_root->subsys_mask |= 1 << ssid;
		if (dst_root == &cgrp_dfl_root) {
			static_branch_enable(cgroup_subsys_on_dfl_key[ssid]);
		} else {
			dcgrp->subtree_control |= 1 << ssid;
			static_branch_disable(cgroup_subsys_on_dfl_key[ssid]);
		}

		ret = cgroup_apply_control(dcgrp);
		if (ret)
			pr_warn("partial failure to rebind %s controller (err=%d)\n",
				ss->name, ret);

		if (ss->bind)
			ss->bind(css);
	} while_each_subsys_mask();

	kernfs_activate(dcgrp->kn);
	return 0;
}

static int cgroup_show_path(struct seq_file *sf, struct kernfs_node *kf_node,
			    struct kernfs_root *kf_root)
{
	int len = 0;
	char *buf = NULL;
	struct cgroup_root *kf_cgroot = cgroup_root_from_kf(kf_root);
	struct cgroup *ns_cgroup;

	buf = kmalloc(PATH_MAX, GFP_KERNEL);
	if (!buf)
		return -ENOMEM;

	spin_lock_irq(&css_set_lock);
	ns_cgroup = current_cgns_cgroup_from_root(kf_cgroot);
	len = kernfs_path_from_node(kf_node, ns_cgroup->kn, buf, PATH_MAX);
	spin_unlock_irq(&css_set_lock);

	if (len >= PATH_MAX)
		len = -ERANGE;
	else if (len > 0) {
		seq_escape(sf, buf, " \t\n\\");
		len = 0;
	}
	kfree(buf);
	return len;
}

static int cgroup_show_options(struct seq_file *seq,
			       struct kernfs_root *kf_root)
{
	struct cgroup_root *root = cgroup_root_from_kf(kf_root);
	struct cgroup_subsys *ss;
	int ssid;

	if (root != &cgrp_dfl_root)
		for_each_subsys(ss, ssid)
			if (root->subsys_mask & (1 << ssid))
				seq_show_option(seq, ss->legacy_name, NULL);
	if (root->flags & CGRP_ROOT_NOPREFIX)
		seq_puts(seq, ",noprefix");
	if (root->flags & CGRP_ROOT_XATTR)
		seq_puts(seq, ",xattr");

	spin_lock(&release_agent_path_lock);
	if (strlen(root->release_agent_path))
		seq_show_option(seq, "release_agent",
				root->release_agent_path);
	spin_unlock(&release_agent_path_lock);

	if (test_bit(CGRP_CPUSET_CLONE_CHILDREN, &root->cgrp.flags))
		seq_puts(seq, ",clone_children");
	if (strlen(root->name))
		seq_show_option(seq, "name", root->name);
	return 0;
}

struct cgroup_sb_opts {
	u16 subsys_mask;
	unsigned int flags;
	char *release_agent;
	bool cpuset_clone_children;
	char *name;
	/* User explicitly requested empty subsystem */
	bool none;
};

static int parse_cgroupfs_options(char *data, struct cgroup_sb_opts *opts)
{
	char *token, *o = data;
	bool all_ss = false, one_ss = false;
	u16 mask = U16_MAX;
	struct cgroup_subsys *ss;
	int nr_opts = 0;
	int i;

#ifdef CONFIG_CPUSETS
	mask = ~((u16)1 << cpuset_cgrp_id);
#endif

	memset(opts, 0, sizeof(*opts));

	while ((token = strsep(&o, ",")) != NULL) {
		nr_opts++;

		if (!*token)
			return -EINVAL;
		if (!strcmp(token, "none")) {
			/* Explicitly have no subsystems */
			opts->none = true;
			continue;
		}
		if (!strcmp(token, "all")) {
			/* Mutually exclusive option 'all' + subsystem name */
			if (one_ss)
				return -EINVAL;
			all_ss = true;
			continue;
		}
		if (!strcmp(token, "noprefix")) {
			opts->flags |= CGRP_ROOT_NOPREFIX;
			continue;
		}
		if (!strcmp(token, "clone_children")) {
			opts->cpuset_clone_children = true;
			continue;
		}
		if (!strcmp(token, "xattr")) {
			opts->flags |= CGRP_ROOT_XATTR;
			continue;
		}
		if (!strncmp(token, "release_agent=", 14)) {
			/* Specifying two release agents is forbidden */
			if (opts->release_agent)
				return -EINVAL;
			opts->release_agent =
				kstrndup(token + 14, PATH_MAX - 1, GFP_KERNEL);
			if (!opts->release_agent)
				return -ENOMEM;
			continue;
		}
		if (!strncmp(token, "name=", 5)) {
			const char *name = token + 5;
			/* Can't specify an empty name */
			if (!strlen(name))
				return -EINVAL;
			/* Must match [\w.-]+ */
			for (i = 0; i < strlen(name); i++) {
				char c = name[i];
				if (isalnum(c))
					continue;
				if ((c == '.') || (c == '-') || (c == '_'))
					continue;
				return -EINVAL;
			}
			/* Specifying two names is forbidden */
			if (opts->name)
				return -EINVAL;
			opts->name = kstrndup(name,
					      MAX_CGROUP_ROOT_NAMELEN - 1,
					      GFP_KERNEL);
			if (!opts->name)
				return -ENOMEM;

			continue;
		}

		for_each_subsys(ss, i) {
			if (strcmp(token, ss->legacy_name))
				continue;
			if (!cgroup_ssid_enabled(i))
				continue;
			if (cgroup_ssid_no_v1(i))
				continue;

			/* Mutually exclusive option 'all' + subsystem name */
			if (all_ss)
				return -EINVAL;
			opts->subsys_mask |= (1 << i);
			one_ss = true;

			break;
		}
		if (i == CGROUP_SUBSYS_COUNT)
			return -ENOENT;
	}

	/*
	 * If the 'all' option was specified select all the subsystems,
	 * otherwise if 'none', 'name=' and a subsystem name options were
	 * not specified, let's default to 'all'
	 */
	if (all_ss || (!one_ss && !opts->none && !opts->name))
		for_each_subsys(ss, i)
			if (cgroup_ssid_enabled(i) && !cgroup_ssid_no_v1(i))
				opts->subsys_mask |= (1 << i);

	/*
	 * We either have to specify by name or by subsystems. (So all
	 * empty hierarchies must have a name).
	 */
	if (!opts->subsys_mask && !opts->name)
		return -EINVAL;

	/*
	 * Option noprefix was introduced just for backward compatibility
	 * with the old cpuset, so we allow noprefix only if mounting just
	 * the cpuset subsystem.
	 */
	if ((opts->flags & CGRP_ROOT_NOPREFIX) && (opts->subsys_mask & mask))
		return -EINVAL;

	/* Can't specify "none" and some subsystems */
	if (opts->subsys_mask && opts->none)
		return -EINVAL;

	return 0;
}

static int cgroup_remount(struct kernfs_root *kf_root, int *flags, char *data)
{
	int ret = 0;
	struct cgroup_root *root = cgroup_root_from_kf(kf_root);
	struct cgroup_sb_opts opts;
	u16 added_mask, removed_mask;

	if (root == &cgrp_dfl_root) {
		pr_err("remount is not allowed\n");
		return -EINVAL;
	}

	cgroup_lock_and_drain_offline(&cgrp_dfl_root.cgrp);

	/* See what subsystems are wanted */
	ret = parse_cgroupfs_options(data, &opts);
	if (ret)
		goto out_unlock;

	if (opts.subsys_mask != root->subsys_mask || opts.release_agent)
		pr_warn("option changes via remount are deprecated (pid=%d comm=%s)\n",
			task_tgid_nr(current), current->comm);

	added_mask = opts.subsys_mask & ~root->subsys_mask;
	removed_mask = root->subsys_mask & ~opts.subsys_mask;

	/* Don't allow flags or name to change at remount */
	if ((opts.flags ^ root->flags) ||
	    (opts.name && strcmp(opts.name, root->name))) {
		pr_err("option or name mismatch, new: 0x%x \"%s\", old: 0x%x \"%s\"\n",
		       opts.flags, opts.name ?: "", root->flags, root->name);
		ret = -EINVAL;
		goto out_unlock;
	}

	/* remounting is not allowed for populated hierarchies */
	if (!list_empty(&root->cgrp.self.children)) {
		ret = -EBUSY;
		goto out_unlock;
	}

	ret = rebind_subsystems(root, added_mask);
	if (ret)
		goto out_unlock;

	WARN_ON(rebind_subsystems(&cgrp_dfl_root, removed_mask));

	if (opts.release_agent) {
		spin_lock(&release_agent_path_lock);
		strcpy(root->release_agent_path, opts.release_agent);
		spin_unlock(&release_agent_path_lock);
	}
 out_unlock:
	kfree(opts.release_agent);
	kfree(opts.name);
	mutex_unlock(&cgroup_mutex);
	return ret;
}

/*
 * To reduce the fork() overhead for systems that are not actually using
 * their cgroups capability, we don't maintain the lists running through
 * each css_set to its tasks until we see the list actually used - in other
 * words after the first mount.
 */
static bool use_task_css_set_links __read_mostly;

static void cgroup_enable_task_cg_lists(void)
{
	struct task_struct *p, *g;

	spin_lock_irq(&css_set_lock);

	if (use_task_css_set_links)
		goto out_unlock;

	use_task_css_set_links = true;

	/*
	 * We need tasklist_lock because RCU is not safe against
	 * while_each_thread(). Besides, a forking task that has passed
	 * cgroup_post_fork() without seeing use_task_css_set_links = 1
	 * is not guaranteed to have its child immediately visible in the
	 * tasklist if we walk through it with RCU.
	 */
	read_lock(&tasklist_lock);
	do_each_thread(g, p) {
		WARN_ON_ONCE(!list_empty(&p->cg_list) ||
			     task_css_set(p) != &init_css_set);

		/*
		 * We should check if the process is exiting, otherwise
		 * it will race with cgroup_exit() in that the list
		 * entry won't be deleted though the process has exited.
		 * Do it while holding siglock so that we don't end up
		 * racing against cgroup_exit().
		 *
		 * Interrupts were already disabled while acquiring
		 * the css_set_lock, so we do not need to disable it
		 * again when acquiring the sighand->siglock here.
		 */
		spin_lock(&p->sighand->siglock);
		if (!(p->flags & PF_EXITING)) {
			struct css_set *cset = task_css_set(p);

			if (!css_set_populated(cset))
				css_set_update_populated(cset, true);
			list_add_tail(&p->cg_list, &cset->tasks);
			get_css_set(cset);
		}
		spin_unlock(&p->sighand->siglock);
	} while_each_thread(g, p);
	read_unlock(&tasklist_lock);
out_unlock:
	spin_unlock_irq(&css_set_lock);
}

static void init_cgroup_housekeeping(struct cgroup *cgrp)
{
	struct cgroup_subsys *ss;
	int ssid;

	INIT_LIST_HEAD(&cgrp->self.sibling);
	INIT_LIST_HEAD(&cgrp->self.children);
	INIT_LIST_HEAD(&cgrp->cset_links);
	INIT_LIST_HEAD(&cgrp->pidlists);
	mutex_init(&cgrp->pidlist_mutex);
	cgrp->self.cgroup = cgrp;
	cgrp->self.flags |= CSS_ONLINE;

	for_each_subsys(ss, ssid)
		INIT_LIST_HEAD(&cgrp->e_csets[ssid]);

	init_waitqueue_head(&cgrp->offline_waitq);
	INIT_WORK(&cgrp->release_agent_work, cgroup_release_agent);
}

static void init_cgroup_root(struct cgroup_root *root,
			     struct cgroup_sb_opts *opts)
{
	struct cgroup *cgrp = &root->cgrp;

	INIT_LIST_HEAD(&root->root_list);
	atomic_set(&root->nr_cgrps, 1);
	cgrp->root = root;
	init_cgroup_housekeeping(cgrp);
	idr_init(&root->cgroup_idr);

	root->flags = opts->flags;
	if (opts->release_agent)
		strcpy(root->release_agent_path, opts->release_agent);
	if (opts->name)
		strcpy(root->name, opts->name);
	if (opts->cpuset_clone_children)
		set_bit(CGRP_CPUSET_CLONE_CHILDREN, &root->cgrp.flags);
}

static int cgroup_setup_root(struct cgroup_root *root, u16 ss_mask)
{
	LIST_HEAD(tmp_links);
	struct cgroup *root_cgrp = &root->cgrp;
	struct css_set *cset;
	int i, ret;

	lockdep_assert_held(&cgroup_mutex);

	ret = cgroup_idr_alloc(&root->cgroup_idr, root_cgrp, 1, 2, GFP_KERNEL);
	if (ret < 0)
		goto out;
	root_cgrp->id = ret;
	root_cgrp->ancestor_ids[0] = ret;

	ret = percpu_ref_init(&root_cgrp->self.refcnt, css_release, 0,
			      GFP_KERNEL);
	if (ret)
		goto out;

	/*
	 * We're accessing css_set_count without locking css_set_lock here,
	 * but that's OK - it can only be increased by someone holding
	 * cgroup_lock, and that's us.  Later rebinding may disable
	 * controllers on the default hierarchy and thus create new csets,
	 * which can't be more than the existing ones.  Allocate 2x.
	 */
	ret = allocate_cgrp_cset_links(2 * css_set_count, &tmp_links);
	if (ret)
		goto cancel_ref;

	ret = cgroup_init_root_id(root);
	if (ret)
		goto cancel_ref;

	root->kf_root = kernfs_create_root(&cgroup_kf_syscall_ops,
					   KERNFS_ROOT_CREATE_DEACTIVATED,
					   root_cgrp);
	if (IS_ERR(root->kf_root)) {
		ret = PTR_ERR(root->kf_root);
		goto exit_root_id;
	}
	root_cgrp->kn = root->kf_root->kn;

	ret = css_populate_dir(&root_cgrp->self);
	if (ret)
		goto destroy_root;

	ret = rebind_subsystems(root, ss_mask);
	if (ret)
		goto destroy_root;

	/*
	 * There must be no failure case after here, since rebinding takes
	 * care of subsystems' refcounts, which are explicitly dropped in
	 * the failure exit path.
	 */
	list_add(&root->root_list, &cgroup_roots);
	cgroup_root_count++;

	/*
	 * Link the root cgroup in this hierarchy into all the css_set
	 * objects.
	 */
	spin_lock_irq(&css_set_lock);
	hash_for_each(css_set_table, i, cset, hlist) {
		link_css_set(&tmp_links, cset, root_cgrp);
		if (css_set_populated(cset))
			cgroup_update_populated(root_cgrp, true);
	}
	spin_unlock_irq(&css_set_lock);

	BUG_ON(!list_empty(&root_cgrp->self.children));
	BUG_ON(atomic_read(&root->nr_cgrps) != 1);

	kernfs_activate(root_cgrp->kn);
	ret = 0;
	goto out;

destroy_root:
	kernfs_destroy_root(root->kf_root);
	root->kf_root = NULL;
exit_root_id:
	cgroup_exit_root_id(root);
cancel_ref:
	percpu_ref_exit(&root_cgrp->self.refcnt);
out:
	free_cgrp_cset_links(&tmp_links);
	return ret;
}

static struct dentry *cgroup_mount(struct file_system_type *fs_type,
			 int flags, const char *unused_dev_name,
			 void *data)
{
	bool is_v2 = fs_type == &cgroup2_fs_type;
	struct super_block *pinned_sb = NULL;
	struct cgroup_namespace *ns = current->nsproxy->cgroup_ns;
	struct cgroup_subsys *ss;
	struct cgroup_root *root;
	struct cgroup_sb_opts opts;
	struct dentry *dentry;
	int ret;
	int i;
	bool new_sb;

	get_cgroup_ns(ns);

	/* Check if the caller has permission to mount. */
	if (!ns_capable(ns->user_ns, CAP_SYS_ADMIN)) {
		put_cgroup_ns(ns);
		return ERR_PTR(-EPERM);
	}

	/*
	 * The first time anyone tries to mount a cgroup, enable the list
	 * linking each css_set to its tasks and fix up all existing tasks.
	 */
	if (!use_task_css_set_links)
		cgroup_enable_task_cg_lists();

	if (is_v2) {
		if (data) {
			pr_err("cgroup2: unknown option \"%s\"\n", (char *)data);
			put_cgroup_ns(ns);
			return ERR_PTR(-EINVAL);
		}
		cgrp_dfl_visible = true;
		root = &cgrp_dfl_root;
		cgroup_get(&root->cgrp);
		goto out_mount;
	}

	cgroup_lock_and_drain_offline(&cgrp_dfl_root.cgrp);

	/* First find the desired set of subsystems */
	ret = parse_cgroupfs_options(data, &opts);
	if (ret)
		goto out_unlock;

	/*
	 * Destruction of cgroup root is asynchronous, so subsystems may
	 * still be dying after the previous unmount.  Let's drain the
	 * dying subsystems.  We just need to ensure that the ones
	 * unmounted previously finish dying and don't care about new ones
	 * starting.  Testing ref liveliness is good enough.
	 */
	for_each_subsys(ss, i) {
		if (!(opts.subsys_mask & (1 << i)) ||
		    ss->root == &cgrp_dfl_root)
			continue;

		if (!percpu_ref_tryget_live(&ss->root->cgrp.self.refcnt)) {
			mutex_unlock(&cgroup_mutex);
			msleep(10);
			ret = restart_syscall();
			goto out_free;
		}
		cgroup_put(&ss->root->cgrp);
	}

	for_each_root(root) {
		bool name_match = false;

		if (root == &cgrp_dfl_root)
			continue;

		/*
		 * If we asked for a name then it must match.  Also, if
		 * name matches but sybsys_mask doesn't, we should fail.
		 * Remember whether name matched.
		 */
		if (opts.name) {
			if (strcmp(opts.name, root->name))
				continue;
			name_match = true;
		}

		/*
		 * If we asked for subsystems (or explicitly for no
		 * subsystems) then they must match.
		 */
		if ((opts.subsys_mask || opts.none) &&
		    (opts.subsys_mask != root->subsys_mask)) {
			if (!name_match)
				continue;
			ret = -EBUSY;
			goto out_unlock;
		}

		if (root->flags ^ opts.flags)
			pr_warn("new mount options do not match the existing superblock, will be ignored\n");

		/*
		 * We want to reuse @root whose lifetime is governed by its
		 * ->cgrp.  Let's check whether @root is alive and keep it
		 * that way.  As cgroup_kill_sb() can happen anytime, we
		 * want to block it by pinning the sb so that @root doesn't
		 * get killed before mount is complete.
		 *
		 * With the sb pinned, tryget_live can reliably indicate
		 * whether @root can be reused.  If it's being killed,
		 * drain it.  We can use wait_queue for the wait but this
		 * path is super cold.  Let's just sleep a bit and retry.
		 */
		pinned_sb = kernfs_pin_sb(root->kf_root, NULL);
		if (IS_ERR(pinned_sb) ||
		    !percpu_ref_tryget_live(&root->cgrp.self.refcnt)) {
			mutex_unlock(&cgroup_mutex);
			if (!IS_ERR_OR_NULL(pinned_sb))
				deactivate_super(pinned_sb);
			msleep(10);
			ret = restart_syscall();
			goto out_free;
		}

		ret = 0;
		goto out_unlock;
	}

	/*
	 * No such thing, create a new one.  name= matching without subsys
	 * specification is allowed for already existing hierarchies but we
	 * can't create new one without subsys specification.
	 */
	if (!opts.subsys_mask && !opts.none) {
		ret = -EINVAL;
		goto out_unlock;
	}

	/* Hierarchies may only be created in the initial cgroup namespace. */
	if (ns != &init_cgroup_ns) {
		ret = -EPERM;
		goto out_unlock;
	}

	root = kzalloc(sizeof(*root), GFP_KERNEL);
	if (!root) {
		ret = -ENOMEM;
		goto out_unlock;
	}

	init_cgroup_root(root, &opts);

	ret = cgroup_setup_root(root, opts.subsys_mask);
	if (ret)
		cgroup_free_root(root);

out_unlock:
	mutex_unlock(&cgroup_mutex);
out_free:
	kfree(opts.release_agent);
	kfree(opts.name);

	if (ret) {
		put_cgroup_ns(ns);
		return ERR_PTR(ret);
	}
out_mount:
	dentry = kernfs_mount(fs_type, flags, root->kf_root,
			      is_v2 ? CGROUP2_SUPER_MAGIC : CGROUP_SUPER_MAGIC,
			      &new_sb);

	/*
	 * In non-init cgroup namespace, instead of root cgroup's
	 * dentry, we return the dentry corresponding to the
	 * cgroupns->root_cgrp.
	 */
	if (!IS_ERR(dentry) && ns != &init_cgroup_ns) {
		struct dentry *nsdentry;
		struct cgroup *cgrp;

		mutex_lock(&cgroup_mutex);
		spin_lock_irq(&css_set_lock);

		cgrp = cset_cgroup_from_root(ns->root_cset, root);

		spin_unlock_irq(&css_set_lock);
		mutex_unlock(&cgroup_mutex);

		nsdentry = kernfs_node_dentry(cgrp->kn, dentry->d_sb);
		dput(dentry);
		dentry = nsdentry;
	}

	if (IS_ERR(dentry) || !new_sb)
		cgroup_put(&root->cgrp);

	/*
	 * If @pinned_sb, we're reusing an existing root and holding an
	 * extra ref on its sb.  Mount is complete.  Put the extra ref.
	 */
	if (pinned_sb) {
		WARN_ON(new_sb);
		deactivate_super(pinned_sb);
	}

	put_cgroup_ns(ns);
	return dentry;
}

static void cgroup_kill_sb(struct super_block *sb)
{
	struct kernfs_root *kf_root = kernfs_root_from_sb(sb);
	struct cgroup_root *root = cgroup_root_from_kf(kf_root);

	/*
	 * If @root doesn't have any mounts or children, start killing it.
	 * This prevents new mounts by disabling percpu_ref_tryget_live().
	 * cgroup_mount() may wait for @root's release.
	 *
	 * And don't kill the default root.
	 */
	if (!list_empty(&root->cgrp.self.children) ||
	    root == &cgrp_dfl_root)
		cgroup_put(&root->cgrp);
	else
		percpu_ref_kill(&root->cgrp.self.refcnt);

	kernfs_kill_sb(sb);
}

static struct file_system_type cgroup_fs_type = {
	.name = "cgroup",
	.mount = cgroup_mount,
	.kill_sb = cgroup_kill_sb,
	.fs_flags = FS_USERNS_MOUNT,
};

static struct file_system_type cgroup2_fs_type = {
	.name = "cgroup2",
	.mount = cgroup_mount,
	.kill_sb = cgroup_kill_sb,
	.fs_flags = FS_USERNS_MOUNT,
};

static char *cgroup_path_ns_locked(struct cgroup *cgrp, char *buf, size_t buflen,
				   struct cgroup_namespace *ns)
{
	struct cgroup *root = cset_cgroup_from_root(ns->root_cset, cgrp->root);
	int ret;

	ret = kernfs_path_from_node(cgrp->kn, root->kn, buf, buflen);
	if (ret < 0 || ret >= buflen)
		return NULL;
	return buf;
}

char *cgroup_path_ns(struct cgroup *cgrp, char *buf, size_t buflen,
		     struct cgroup_namespace *ns)
{
	char *ret;

	mutex_lock(&cgroup_mutex);
	spin_lock_irq(&css_set_lock);

	ret = cgroup_path_ns_locked(cgrp, buf, buflen, ns);

	spin_unlock_irq(&css_set_lock);
	mutex_unlock(&cgroup_mutex);

	return ret;
}
EXPORT_SYMBOL_GPL(cgroup_path_ns);

/**
 * task_cgroup_path - cgroup path of a task in the first cgroup hierarchy
 * @task: target task
 * @buf: the buffer to write the path into
 * @buflen: the length of the buffer
 *
 * Determine @task's cgroup on the first (the one with the lowest non-zero
 * hierarchy_id) cgroup hierarchy and copy its path into @buf.  This
 * function grabs cgroup_mutex and shouldn't be used inside locks used by
 * cgroup controller callbacks.
 *
 * Return value is the same as kernfs_path().
 */
char *task_cgroup_path(struct task_struct *task, char *buf, size_t buflen)
{
	struct cgroup_root *root;
	struct cgroup *cgrp;
	int hierarchy_id = 1;
	char *path = NULL;

	mutex_lock(&cgroup_mutex);
	spin_lock_irq(&css_set_lock);

	root = idr_get_next(&cgroup_hierarchy_idr, &hierarchy_id);

	if (root) {
		cgrp = task_cgroup_from_root(task, root);
		path = cgroup_path_ns_locked(cgrp, buf, buflen, &init_cgroup_ns);
	} else {
		/* if no hierarchy exists, everyone is in "/" */
		if (strlcpy(buf, "/", buflen) < buflen)
			path = buf;
	}

	spin_unlock_irq(&css_set_lock);
	mutex_unlock(&cgroup_mutex);
	return path;
}
EXPORT_SYMBOL_GPL(task_cgroup_path);

/* used to track tasks and other necessary states during migration */
struct cgroup_taskset {
	/* the src and dst cset list running through cset->mg_node */
	struct list_head	src_csets;
	struct list_head	dst_csets;

	/* the subsys currently being processed */
	int			ssid;

	/*
	 * Fields for cgroup_taskset_*() iteration.
	 *
	 * Before migration is committed, the target migration tasks are on
	 * ->mg_tasks of the csets on ->src_csets.  After, on ->mg_tasks of
	 * the csets on ->dst_csets.  ->csets point to either ->src_csets
	 * or ->dst_csets depending on whether migration is committed.
	 *
	 * ->cur_csets and ->cur_task point to the current task position
	 * during iteration.
	 */
	struct list_head	*csets;
	struct css_set		*cur_cset;
	struct task_struct	*cur_task;
};

#define CGROUP_TASKSET_INIT(tset)	(struct cgroup_taskset){	\
	.src_csets		= LIST_HEAD_INIT(tset.src_csets),	\
	.dst_csets		= LIST_HEAD_INIT(tset.dst_csets),	\
	.csets			= &tset.src_csets,			\
}

/**
 * cgroup_taskset_add - try to add a migration target task to a taskset
 * @task: target task
 * @tset: target taskset
 *
 * Add @task, which is a migration target, to @tset.  This function becomes
 * noop if @task doesn't need to be migrated.  @task's css_set should have
 * been added as a migration source and @task->cg_list will be moved from
 * the css_set's tasks list to mg_tasks one.
 */
static void cgroup_taskset_add(struct task_struct *task,
			       struct cgroup_taskset *tset)
{
	struct css_set *cset;

	lockdep_assert_held(&css_set_lock);

	/* @task either already exited or can't exit until the end */
	if (task->flags & PF_EXITING)
		return;

	/* leave @task alone if post_fork() hasn't linked it yet */
	if (list_empty(&task->cg_list))
		return;

	cset = task_css_set(task);
	if (!cset->mg_src_cgrp)
		return;

	list_move_tail(&task->cg_list, &cset->mg_tasks);
	if (list_empty(&cset->mg_node))
		list_add_tail(&cset->mg_node, &tset->src_csets);
	if (list_empty(&cset->mg_dst_cset->mg_node))
		list_move_tail(&cset->mg_dst_cset->mg_node,
			       &tset->dst_csets);
}

/**
 * cgroup_taskset_first - reset taskset and return the first task
 * @tset: taskset of interest
 * @dst_cssp: output variable for the destination css
 *
 * @tset iteration is initialized and the first task is returned.
 */
struct task_struct *cgroup_taskset_first(struct cgroup_taskset *tset,
					 struct cgroup_subsys_state **dst_cssp)
{
	tset->cur_cset = list_first_entry(tset->csets, struct css_set, mg_node);
	tset->cur_task = NULL;

	return cgroup_taskset_next(tset, dst_cssp);
}

/**
 * cgroup_taskset_next - iterate to the next task in taskset
 * @tset: taskset of interest
 * @dst_cssp: output variable for the destination css
 *
 * Return the next task in @tset.  Iteration must have been initialized
 * with cgroup_taskset_first().
 */
struct task_struct *cgroup_taskset_next(struct cgroup_taskset *tset,
					struct cgroup_subsys_state **dst_cssp)
{
	struct css_set *cset = tset->cur_cset;
	struct task_struct *task = tset->cur_task;

	while (&cset->mg_node != tset->csets) {
		if (!task)
			task = list_first_entry(&cset->mg_tasks,
						struct task_struct, cg_list);
		else
			task = list_next_entry(task, cg_list);

		if (&task->cg_list != &cset->mg_tasks) {
			tset->cur_cset = cset;
			tset->cur_task = task;

			/*
			 * This function may be called both before and
			 * after cgroup_taskset_migrate().  The two cases
			 * can be distinguished by looking at whether @cset
			 * has its ->mg_dst_cset set.
			 */
			if (cset->mg_dst_cset)
				*dst_cssp = cset->mg_dst_cset->subsys[tset->ssid];
			else
				*dst_cssp = cset->subsys[tset->ssid];

			return task;
		}

		cset = list_next_entry(cset, mg_node);
		task = NULL;
	}

	return NULL;
}

/**
 * cgroup_taskset_migrate - migrate a taskset
 * @tset: taget taskset
 * @root: cgroup root the migration is taking place on
 *
 * Migrate tasks in @tset as setup by migration preparation functions.
 * This function fails iff one of the ->can_attach callbacks fails and
 * guarantees that either all or none of the tasks in @tset are migrated.
 * @tset is consumed regardless of success.
 */
static int cgroup_taskset_migrate(struct cgroup_taskset *tset,
				  struct cgroup_root *root)
{
	struct cgroup_subsys *ss;
	struct task_struct *task, *tmp_task;
	struct css_set *cset, *tmp_cset;
	int ssid, failed_ssid, ret;

	/* methods shouldn't be called if no task is actually migrating */
	if (list_empty(&tset->src_csets))
		return 0;

	/* check that we can legitimately attach to the cgroup */
	do_each_subsys_mask(ss, ssid, root->subsys_mask) {
		if (ss->can_attach) {
			tset->ssid = ssid;
			ret = ss->can_attach(tset);
			if (ret) {
				failed_ssid = ssid;
				goto out_cancel_attach;
			}
		}
	} while_each_subsys_mask();

	/*
	 * Now that we're guaranteed success, proceed to move all tasks to
	 * the new cgroup.  There are no failure cases after here, so this
	 * is the commit point.
	 */
	spin_lock_irq(&css_set_lock);
	list_for_each_entry(cset, &tset->src_csets, mg_node) {
		list_for_each_entry_safe(task, tmp_task, &cset->mg_tasks, cg_list) {
			struct css_set *from_cset = task_css_set(task);
			struct css_set *to_cset = cset->mg_dst_cset;

			get_css_set(to_cset);
			css_set_move_task(task, from_cset, to_cset, true);
			put_css_set_locked(from_cset);
		}
	}
	spin_unlock_irq(&css_set_lock);

	/*
	 * Migration is committed, all target tasks are now on dst_csets.
	 * Nothing is sensitive to fork() after this point.  Notify
	 * controllers that migration is complete.
	 */
	tset->csets = &tset->dst_csets;

	do_each_subsys_mask(ss, ssid, root->subsys_mask) {
		if (ss->attach) {
			tset->ssid = ssid;
			ss->attach(tset);
		}
	} while_each_subsys_mask();

	ret = 0;
	goto out_release_tset;

out_cancel_attach:
	do_each_subsys_mask(ss, ssid, root->subsys_mask) {
		if (ssid == failed_ssid)
			break;
		if (ss->cancel_attach) {
			tset->ssid = ssid;
			ss->cancel_attach(tset);
		}
	} while_each_subsys_mask();
out_release_tset:
	spin_lock_irq(&css_set_lock);
	list_splice_init(&tset->dst_csets, &tset->src_csets);
	list_for_each_entry_safe(cset, tmp_cset, &tset->src_csets, mg_node) {
		list_splice_tail_init(&cset->mg_tasks, &cset->tasks);
		list_del_init(&cset->mg_node);
	}
	spin_unlock_irq(&css_set_lock);
	return ret;
}

/**
 * cgroup_may_migrate_to - verify whether a cgroup can be migration destination
 * @dst_cgrp: destination cgroup to test
 *
 * On the default hierarchy, except for the root, subtree_control must be
 * zero for migration destination cgroups with tasks so that child cgroups
 * don't compete against tasks.
 */
static bool cgroup_may_migrate_to(struct cgroup *dst_cgrp)
{
	return !cgroup_on_dfl(dst_cgrp) || !cgroup_parent(dst_cgrp) ||
		!dst_cgrp->subtree_control;
}

/**
 * cgroup_migrate_finish - cleanup after attach
 * @preloaded_csets: list of preloaded css_sets
 *
 * Undo cgroup_migrate_add_src() and cgroup_migrate_prepare_dst().  See
 * those functions for details.
 */
static void cgroup_migrate_finish(struct list_head *preloaded_csets)
{
	struct css_set *cset, *tmp_cset;

	lockdep_assert_held(&cgroup_mutex);

	spin_lock_irq(&css_set_lock);
	list_for_each_entry_safe(cset, tmp_cset, preloaded_csets, mg_preload_node) {
		cset->mg_src_cgrp = NULL;
		cset->mg_dst_cgrp = NULL;
		cset->mg_dst_cset = NULL;
		list_del_init(&cset->mg_preload_node);
		put_css_set_locked(cset);
	}
	spin_unlock_irq(&css_set_lock);
}

/**
 * cgroup_migrate_add_src - add a migration source css_set
 * @src_cset: the source css_set to add
 * @dst_cgrp: the destination cgroup
 * @preloaded_csets: list of preloaded css_sets
 *
 * Tasks belonging to @src_cset are about to be migrated to @dst_cgrp.  Pin
 * @src_cset and add it to @preloaded_csets, which should later be cleaned
 * up by cgroup_migrate_finish().
 *
 * This function may be called without holding cgroup_threadgroup_rwsem
 * even if the target is a process.  Threads may be created and destroyed
 * but as long as cgroup_mutex is not dropped, no new css_set can be put
 * into play and the preloaded css_sets are guaranteed to cover all
 * migrations.
 */
static void cgroup_migrate_add_src(struct css_set *src_cset,
				   struct cgroup *dst_cgrp,
				   struct list_head *preloaded_csets)
{
	struct cgroup *src_cgrp;

	lockdep_assert_held(&cgroup_mutex);
	lockdep_assert_held(&css_set_lock);

	/*
	 * If ->dead, @src_set is associated with one or more dead cgroups
	 * and doesn't contain any migratable tasks.  Ignore it early so
	 * that the rest of migration path doesn't get confused by it.
	 */
	if (src_cset->dead)
		return;

	src_cgrp = cset_cgroup_from_root(src_cset, dst_cgrp->root);

	if (!list_empty(&src_cset->mg_preload_node))
		return;

	WARN_ON(src_cset->mg_src_cgrp);
	WARN_ON(src_cset->mg_dst_cgrp);
	WARN_ON(!list_empty(&src_cset->mg_tasks));
	WARN_ON(!list_empty(&src_cset->mg_node));

	src_cset->mg_src_cgrp = src_cgrp;
	src_cset->mg_dst_cgrp = dst_cgrp;
	get_css_set(src_cset);
	list_add(&src_cset->mg_preload_node, preloaded_csets);
}

/**
 * cgroup_migrate_prepare_dst - prepare destination css_sets for migration
 * @preloaded_csets: list of preloaded source css_sets
 *
 * Tasks are about to be moved and all the source css_sets have been
 * preloaded to @preloaded_csets.  This function looks up and pins all
 * destination css_sets, links each to its source, and append them to
 * @preloaded_csets.
 *
 * This function must be called after cgroup_migrate_add_src() has been
 * called on each migration source css_set.  After migration is performed
 * using cgroup_migrate(), cgroup_migrate_finish() must be called on
 * @preloaded_csets.
 */
static int cgroup_migrate_prepare_dst(struct list_head *preloaded_csets)
{
	LIST_HEAD(csets);
	struct css_set *src_cset, *tmp_cset;

	lockdep_assert_held(&cgroup_mutex);

	/* look up the dst cset for each src cset and link it to src */
	list_for_each_entry_safe(src_cset, tmp_cset, preloaded_csets, mg_preload_node) {
		struct css_set *dst_cset;

		dst_cset = find_css_set(src_cset, src_cset->mg_dst_cgrp);
		if (!dst_cset)
			goto err;

		WARN_ON_ONCE(src_cset->mg_dst_cset || dst_cset->mg_dst_cset);

		/*
		 * If src cset equals dst, it's noop.  Drop the src.
		 * cgroup_migrate() will skip the cset too.  Note that we
		 * can't handle src == dst as some nodes are used by both.
		 */
		if (src_cset == dst_cset) {
			src_cset->mg_src_cgrp = NULL;
			src_cset->mg_dst_cgrp = NULL;
			list_del_init(&src_cset->mg_preload_node);
			put_css_set(src_cset);
			put_css_set(dst_cset);
			continue;
		}

		src_cset->mg_dst_cset = dst_cset;

		if (list_empty(&dst_cset->mg_preload_node))
			list_add(&dst_cset->mg_preload_node, &csets);
		else
			put_css_set(dst_cset);
	}

	list_splice_tail(&csets, preloaded_csets);
	return 0;
err:
	cgroup_migrate_finish(&csets);
	return -ENOMEM;
}

/**
 * cgroup_migrate - migrate a process or task to a cgroup
 * @leader: the leader of the process or the task to migrate
 * @threadgroup: whether @leader points to the whole process or a single task
 * @root: cgroup root migration is taking place on
 *
 * Migrate a process or task denoted by @leader.  If migrating a process,
 * the caller must be holding cgroup_threadgroup_rwsem.  The caller is also
 * responsible for invoking cgroup_migrate_add_src() and
 * cgroup_migrate_prepare_dst() on the targets before invoking this
 * function and following up with cgroup_migrate_finish().
 *
 * As long as a controller's ->can_attach() doesn't fail, this function is
 * guaranteed to succeed.  This means that, excluding ->can_attach()
 * failure, when migrating multiple targets, the success or failure can be
 * decided for all targets by invoking group_migrate_prepare_dst() before
 * actually starting migrating.
 */
static int cgroup_migrate(struct task_struct *leader, bool threadgroup,
			  struct cgroup_root *root)
{
	struct cgroup_taskset tset = CGROUP_TASKSET_INIT(tset);
	struct task_struct *task;

	/*
	 * Prevent freeing of tasks while we take a snapshot. Tasks that are
	 * already PF_EXITING could be freed from underneath us unless we
	 * take an rcu_read_lock.
	 */
	spin_lock_irq(&css_set_lock);
	rcu_read_lock();
	task = leader;
	do {
		cgroup_taskset_add(task, &tset);
		if (!threadgroup)
			break;
	} while_each_thread(leader, task);
	rcu_read_unlock();
	spin_unlock_irq(&css_set_lock);

	return cgroup_taskset_migrate(&tset, root);
}

/**
 * cgroup_attach_task - attach a task or a whole threadgroup to a cgroup
 * @dst_cgrp: the cgroup to attach to
 * @leader: the task or the leader of the threadgroup to be attached
 * @threadgroup: attach the whole threadgroup?
 *
 * Call holding cgroup_mutex and cgroup_threadgroup_rwsem.
 */
static int cgroup_attach_task(struct cgroup *dst_cgrp,
			      struct task_struct *leader, bool threadgroup)
{
	LIST_HEAD(preloaded_csets);
	struct task_struct *task;
	int ret;

	if (!cgroup_may_migrate_to(dst_cgrp))
		return -EBUSY;

	/* look up all src csets */
	spin_lock_irq(&css_set_lock);
	rcu_read_lock();
	task = leader;
	do {
		cgroup_migrate_add_src(task_css_set(task), dst_cgrp,
				       &preloaded_csets);
		if (!threadgroup)
			break;
	} while_each_thread(leader, task);
	rcu_read_unlock();
	spin_unlock_irq(&css_set_lock);

	/* prepare dst csets and commit */
	ret = cgroup_migrate_prepare_dst(&preloaded_csets);
	if (!ret)
		ret = cgroup_migrate(leader, threadgroup, dst_cgrp->root);

	cgroup_migrate_finish(&preloaded_csets);
	return ret;
}

static int cgroup_procs_write_permission(struct task_struct *task,
					 struct cgroup *dst_cgrp,
					 struct kernfs_open_file *of)
{
	const struct cred *cred = current_cred();
	const struct cred *tcred = get_task_cred(task);
	int ret = 0;

	/*
	 * even if we're attaching all tasks in the thread group, we only
	 * need to check permissions on one of them.
	 */
	if (!uid_eq(cred->euid, GLOBAL_ROOT_UID) &&
	    !uid_eq(cred->euid, tcred->uid) &&
	    !uid_eq(cred->euid, tcred->suid))
		ret = -EACCES;

	if (!ret && cgroup_on_dfl(dst_cgrp)) {
		struct super_block *sb = of->file->f_path.dentry->d_sb;
		struct cgroup *cgrp;
		struct inode *inode;

		spin_lock_irq(&css_set_lock);
		cgrp = task_cgroup_from_root(task, &cgrp_dfl_root);
		spin_unlock_irq(&css_set_lock);

		while (!cgroup_is_descendant(dst_cgrp, cgrp))
			cgrp = cgroup_parent(cgrp);

		ret = -ENOMEM;
		inode = kernfs_get_inode(sb, cgrp->procs_file.kn);
		if (inode) {
			ret = inode_permission(inode, MAY_WRITE);
			iput(inode);
		}
	}

	put_cred(tcred);
	return ret;
}

/*
 * Find the task_struct of the task to attach by vpid and pass it along to the
 * function to attach either it or all tasks in its threadgroup. Will lock
 * cgroup_mutex and threadgroup.
 */
static ssize_t __cgroup_procs_write(struct kernfs_open_file *of, char *buf,
				    size_t nbytes, loff_t off, bool threadgroup)
{
	struct task_struct *tsk;
	struct cgroup_subsys *ss;
	struct cgroup *cgrp;
	pid_t pid;
	int ssid, ret;

	if (kstrtoint(strstrip(buf), 0, &pid) || pid < 0)
		return -EINVAL;

	cgrp = cgroup_kn_lock_live(of->kn, false);
	if (!cgrp)
		return -ENODEV;

	percpu_down_write(&cgroup_threadgroup_rwsem);
	rcu_read_lock();
	if (pid) {
		tsk = find_task_by_vpid(pid);
		if (!tsk) {
			ret = -ESRCH;
			goto out_unlock_rcu;
		}
	} else {
		tsk = current;
	}

	if (threadgroup)
		tsk = tsk->group_leader;

	/*
	 * Workqueue threads may acquire PF_NO_SETAFFINITY and become
	 * trapped in a cpuset, or RT worker may be born in a cgroup
	 * with no rt_runtime allocated.  Just say no.
	 */
	if (tsk == kthreadd_task || (tsk->flags & PF_NO_SETAFFINITY)) {
		ret = -EINVAL;
		goto out_unlock_rcu;
	}

	get_task_struct(tsk);
	rcu_read_unlock();

	ret = cgroup_procs_write_permission(tsk, cgrp, of);
	if (!ret)
		ret = cgroup_attach_task(cgrp, tsk, threadgroup);

	put_task_struct(tsk);
	goto out_unlock_threadgroup;

out_unlock_rcu:
	rcu_read_unlock();
out_unlock_threadgroup:
	percpu_up_write(&cgroup_threadgroup_rwsem);
	for_each_subsys(ss, ssid)
		if (ss->post_attach)
			ss->post_attach();
	cgroup_kn_unlock(of->kn);
	return ret ?: nbytes;
}

/**
 * cgroup_attach_task_all - attach task 'tsk' to all cgroups of task 'from'
 * @from: attach to all cgroups of a given task
 * @tsk: the task to be attached
 */
int cgroup_attach_task_all(struct task_struct *from, struct task_struct *tsk)
{
	struct cgroup_root *root;
	int retval = 0;

	mutex_lock(&cgroup_mutex);
	percpu_down_write(&cgroup_threadgroup_rwsem);
	for_each_root(root) {
		struct cgroup *from_cgrp;

		if (root == &cgrp_dfl_root)
			continue;

		spin_lock_irq(&css_set_lock);
		from_cgrp = task_cgroup_from_root(from, root);
		spin_unlock_irq(&css_set_lock);

		retval = cgroup_attach_task(from_cgrp, tsk, false);
		if (retval)
			break;
	}
	percpu_up_write(&cgroup_threadgroup_rwsem);
	mutex_unlock(&cgroup_mutex);

	return retval;
}
EXPORT_SYMBOL_GPL(cgroup_attach_task_all);

static ssize_t cgroup_tasks_write(struct kernfs_open_file *of,
				  char *buf, size_t nbytes, loff_t off)
{
	return __cgroup_procs_write(of, buf, nbytes, off, false);
}

static ssize_t cgroup_procs_write(struct kernfs_open_file *of,
				  char *buf, size_t nbytes, loff_t off)
{
	return __cgroup_procs_write(of, buf, nbytes, off, true);
}

static ssize_t cgroup_release_agent_write(struct kernfs_open_file *of,
					  char *buf, size_t nbytes, loff_t off)
{
	struct cgroup *cgrp;

	BUILD_BUG_ON(sizeof(cgrp->root->release_agent_path) < PATH_MAX);

	cgrp = cgroup_kn_lock_live(of->kn, false);
	if (!cgrp)
		return -ENODEV;
	spin_lock(&release_agent_path_lock);
	strlcpy(cgrp->root->release_agent_path, strstrip(buf),
		sizeof(cgrp->root->release_agent_path));
	spin_unlock(&release_agent_path_lock);
	cgroup_kn_unlock(of->kn);
	return nbytes;
}

static int cgroup_release_agent_show(struct seq_file *seq, void *v)
{
	struct cgroup *cgrp = seq_css(seq)->cgroup;

	spin_lock(&release_agent_path_lock);
	seq_puts(seq, cgrp->root->release_agent_path);
	spin_unlock(&release_agent_path_lock);
	seq_putc(seq, '\n');
	return 0;
}

static int cgroup_sane_behavior_show(struct seq_file *seq, void *v)
{
	seq_puts(seq, "0\n");
	return 0;
}

static void cgroup_print_ss_mask(struct seq_file *seq, u16 ss_mask)
{
	struct cgroup_subsys *ss;
	bool printed = false;
	int ssid;

	do_each_subsys_mask(ss, ssid, ss_mask) {
		if (printed)
			seq_putc(seq, ' ');
		seq_printf(seq, "%s", ss->name);
		printed = true;
	} while_each_subsys_mask();
	if (printed)
		seq_putc(seq, '\n');
}

/* show controllers which are enabled from the parent */
static int cgroup_controllers_show(struct seq_file *seq, void *v)
{
	struct cgroup *cgrp = seq_css(seq)->cgroup;

	cgroup_print_ss_mask(seq, cgroup_control(cgrp));
	return 0;
}

/* show controllers which are enabled for a given cgroup's children */
static int cgroup_subtree_control_show(struct seq_file *seq, void *v)
{
	struct cgroup *cgrp = seq_css(seq)->cgroup;

	cgroup_print_ss_mask(seq, cgrp->subtree_control);
	return 0;
}

/**
 * cgroup_update_dfl_csses - update css assoc of a subtree in default hierarchy
 * @cgrp: root of the subtree to update csses for
 *
 * @cgrp's control masks have changed and its subtree's css associations
 * need to be updated accordingly.  This function looks up all css_sets
 * which are attached to the subtree, creates the matching updated css_sets
 * and migrates the tasks to the new ones.
 */
static int cgroup_update_dfl_csses(struct cgroup *cgrp)
{
	LIST_HEAD(preloaded_csets);
	struct cgroup_taskset tset = CGROUP_TASKSET_INIT(tset);
	struct cgroup_subsys_state *d_css;
	struct cgroup *dsct;
	struct css_set *src_cset;
	int ret;

	lockdep_assert_held(&cgroup_mutex);

	percpu_down_write(&cgroup_threadgroup_rwsem);

	/* look up all csses currently attached to @cgrp's subtree */
	spin_lock_irq(&css_set_lock);
	cgroup_for_each_live_descendant_pre(dsct, d_css, cgrp) {
		struct cgrp_cset_link *link;

		list_for_each_entry(link, &dsct->cset_links, cset_link)
			cgroup_migrate_add_src(link->cset, dsct,
					       &preloaded_csets);
	}
	spin_unlock_irq(&css_set_lock);

	/* NULL dst indicates self on default hierarchy */
	ret = cgroup_migrate_prepare_dst(&preloaded_csets);
	if (ret)
		goto out_finish;

	spin_lock_irq(&css_set_lock);
	list_for_each_entry(src_cset, &preloaded_csets, mg_preload_node) {
		struct task_struct *task, *ntask;

		/* src_csets precede dst_csets, break on the first dst_cset */
		if (!src_cset->mg_src_cgrp)
			break;

		/* all tasks in src_csets need to be migrated */
		list_for_each_entry_safe(task, ntask, &src_cset->tasks, cg_list)
			cgroup_taskset_add(task, &tset);
	}
	spin_unlock_irq(&css_set_lock);

	ret = cgroup_taskset_migrate(&tset, cgrp->root);
out_finish:
	cgroup_migrate_finish(&preloaded_csets);
	percpu_up_write(&cgroup_threadgroup_rwsem);
	return ret;
}

/**
 * cgroup_lock_and_drain_offline - lock cgroup_mutex and drain offlined csses
 * @cgrp: root of the target subtree
 *
 * Because css offlining is asynchronous, userland may try to re-enable a
 * controller while the previous css is still around.  This function grabs
 * cgroup_mutex and drains the previous css instances of @cgrp's subtree.
 */
static void cgroup_lock_and_drain_offline(struct cgroup *cgrp)
	__acquires(&cgroup_mutex)
{
	struct cgroup *dsct;
	struct cgroup_subsys_state *d_css;
	struct cgroup_subsys *ss;
	int ssid;

restart:
	mutex_lock(&cgroup_mutex);

	cgroup_for_each_live_descendant_post(dsct, d_css, cgrp) {
		for_each_subsys(ss, ssid) {
			struct cgroup_subsys_state *css = cgroup_css(dsct, ss);
			DEFINE_WAIT(wait);

			if (!css || !percpu_ref_is_dying(&css->refcnt))
				continue;

			cgroup_get(dsct);
			prepare_to_wait(&dsct->offline_waitq, &wait,
					TASK_UNINTERRUPTIBLE);

			mutex_unlock(&cgroup_mutex);
			schedule();
			finish_wait(&dsct->offline_waitq, &wait);

			cgroup_put(dsct);
			goto restart;
		}
	}
}

/**
 * cgroup_save_control - save control masks of a subtree
 * @cgrp: root of the target subtree
 *
 * Save ->subtree_control and ->subtree_ss_mask to the respective old_
 * prefixed fields for @cgrp's subtree including @cgrp itself.
 */
static void cgroup_save_control(struct cgroup *cgrp)
{
	struct cgroup *dsct;
	struct cgroup_subsys_state *d_css;

	cgroup_for_each_live_descendant_pre(dsct, d_css, cgrp) {
		dsct->old_subtree_control = dsct->subtree_control;
		dsct->old_subtree_ss_mask = dsct->subtree_ss_mask;
	}
}

/**
 * cgroup_propagate_control - refresh control masks of a subtree
 * @cgrp: root of the target subtree
 *
 * For @cgrp and its subtree, ensure ->subtree_ss_mask matches
 * ->subtree_control and propagate controller availability through the
 * subtree so that descendants don't have unavailable controllers enabled.
 */
static void cgroup_propagate_control(struct cgroup *cgrp)
{
	struct cgroup *dsct;
	struct cgroup_subsys_state *d_css;

	cgroup_for_each_live_descendant_pre(dsct, d_css, cgrp) {
		dsct->subtree_control &= cgroup_control(dsct);
		dsct->subtree_ss_mask =
			cgroup_calc_subtree_ss_mask(dsct->subtree_control,
						    cgroup_ss_mask(dsct));
	}
}

/**
 * cgroup_restore_control - restore control masks of a subtree
 * @cgrp: root of the target subtree
 *
 * Restore ->subtree_control and ->subtree_ss_mask from the respective old_
 * prefixed fields for @cgrp's subtree including @cgrp itself.
 */
static void cgroup_restore_control(struct cgroup *cgrp)
{
	struct cgroup *dsct;
	struct cgroup_subsys_state *d_css;

	cgroup_for_each_live_descendant_post(dsct, d_css, cgrp) {
		dsct->subtree_control = dsct->old_subtree_control;
		dsct->subtree_ss_mask = dsct->old_subtree_ss_mask;
	}
}

static bool css_visible(struct cgroup_subsys_state *css)
{
	struct cgroup_subsys *ss = css->ss;
	struct cgroup *cgrp = css->cgroup;

	if (cgroup_control(cgrp) & (1 << ss->id))
		return true;
	if (!(cgroup_ss_mask(cgrp) & (1 << ss->id)))
		return false;
	return cgroup_on_dfl(cgrp) && ss->implicit_on_dfl;
}

/**
 * cgroup_apply_control_enable - enable or show csses according to control
 * @cgrp: root of the target subtree
 *
 * Walk @cgrp's subtree and create new csses or make the existing ones
 * visible.  A css is created invisible if it's being implicitly enabled
 * through dependency.  An invisible css is made visible when the userland
 * explicitly enables it.
 *
 * Returns 0 on success, -errno on failure.  On failure, csses which have
 * been processed already aren't cleaned up.  The caller is responsible for
 * cleaning up with cgroup_apply_control_disble().
 */
static int cgroup_apply_control_enable(struct cgroup *cgrp)
{
	struct cgroup *dsct;
	struct cgroup_subsys_state *d_css;
	struct cgroup_subsys *ss;
	int ssid, ret;

	cgroup_for_each_live_descendant_pre(dsct, d_css, cgrp) {
		for_each_subsys(ss, ssid) {
			struct cgroup_subsys_state *css = cgroup_css(dsct, ss);

			WARN_ON_ONCE(css && percpu_ref_is_dying(&css->refcnt));

			if (!(cgroup_ss_mask(dsct) & (1 << ss->id)))
				continue;

			if (!css) {
				css = css_create(dsct, ss);
				if (IS_ERR(css))
					return PTR_ERR(css);
			}

			if (css_visible(css)) {
				ret = css_populate_dir(css);
				if (ret)
					return ret;
			}
		}
	}

	return 0;
}

/**
 * cgroup_apply_control_disable - kill or hide csses according to control
 * @cgrp: root of the target subtree
 *
 * Walk @cgrp's subtree and kill and hide csses so that they match
 * cgroup_ss_mask() and cgroup_visible_mask().
 *
 * A css is hidden when the userland requests it to be disabled while other
 * subsystems are still depending on it.  The css must not actively control
 * resources and be in the vanilla state if it's made visible again later.
 * Controllers which may be depended upon should provide ->css_reset() for
 * this purpose.
 */
static void cgroup_apply_control_disable(struct cgroup *cgrp)
{
	struct cgroup *dsct;
	struct cgroup_subsys_state *d_css;
	struct cgroup_subsys *ss;
	int ssid;

	cgroup_for_each_live_descendant_post(dsct, d_css, cgrp) {
		for_each_subsys(ss, ssid) {
			struct cgroup_subsys_state *css = cgroup_css(dsct, ss);

			WARN_ON_ONCE(css && percpu_ref_is_dying(&css->refcnt));

			if (!css)
				continue;

			if (css->parent &&
			    !(cgroup_ss_mask(dsct) & (1 << ss->id))) {
				kill_css(css);
			} else if (!css_visible(css)) {
				css_clear_dir(css);
				if (ss->css_reset)
					ss->css_reset(css);
			}
		}
	}
}

/**
 * cgroup_apply_control - apply control mask updates to the subtree
 * @cgrp: root of the target subtree
 *
 * subsystems can be enabled and disabled in a subtree using the following
 * steps.
 *
 * 1. Call cgroup_save_control() to stash the current state.
 * 2. Update ->subtree_control masks in the subtree as desired.
 * 3. Call cgroup_apply_control() to apply the changes.
 * 4. Optionally perform other related operations.
 * 5. Call cgroup_finalize_control() to finish up.
 *
 * This function implements step 3 and propagates the mask changes
 * throughout @cgrp's subtree, updates csses accordingly and perform
 * process migrations.
 */
static int cgroup_apply_control(struct cgroup *cgrp)
{
	int ret;

	cgroup_propagate_control(cgrp);

	ret = cgroup_apply_control_enable(cgrp);
	if (ret)
		return ret;

	/*
	 * At this point, cgroup_e_css() results reflect the new csses
	 * making the following cgroup_update_dfl_csses() properly update
	 * css associations of all tasks in the subtree.
	 */
	ret = cgroup_update_dfl_csses(cgrp);
	if (ret)
		return ret;

	return 0;
}

/**
 * cgroup_finalize_control - finalize control mask update
 * @cgrp: root of the target subtree
 * @ret: the result of the update
 *
 * Finalize control mask update.  See cgroup_apply_control() for more info.
 */
static void cgroup_finalize_control(struct cgroup *cgrp, int ret)
{
	if (ret) {
		cgroup_restore_control(cgrp);
		cgroup_propagate_control(cgrp);
	}

	cgroup_apply_control_disable(cgrp);
}

/* change the enabled child controllers for a cgroup in the default hierarchy */
static ssize_t cgroup_subtree_control_write(struct kernfs_open_file *of,
					    char *buf, size_t nbytes,
					    loff_t off)
{
	u16 enable = 0, disable = 0;
	struct cgroup *cgrp, *child;
	struct cgroup_subsys *ss;
	char *tok;
	int ssid, ret;

	/*
	 * Parse input - space separated list of subsystem names prefixed
	 * with either + or -.
	 */
	buf = strstrip(buf);
	while ((tok = strsep(&buf, " "))) {
		if (tok[0] == '\0')
			continue;
		do_each_subsys_mask(ss, ssid, ~cgrp_dfl_inhibit_ss_mask) {
			if (!cgroup_ssid_enabled(ssid) ||
			    strcmp(tok + 1, ss->name))
				continue;

			if (*tok == '+') {
				enable |= 1 << ssid;
				disable &= ~(1 << ssid);
			} else if (*tok == '-') {
				disable |= 1 << ssid;
				enable &= ~(1 << ssid);
			} else {
				return -EINVAL;
			}
			break;
		} while_each_subsys_mask();
		if (ssid == CGROUP_SUBSYS_COUNT)
			return -EINVAL;
	}

	cgrp = cgroup_kn_lock_live(of->kn, true);
	if (!cgrp)
		return -ENODEV;

	for_each_subsys(ss, ssid) {
		if (enable & (1 << ssid)) {
			if (cgrp->subtree_control & (1 << ssid)) {
				enable &= ~(1 << ssid);
				continue;
			}

			if (!(cgroup_control(cgrp) & (1 << ssid))) {
				ret = -ENOENT;
				goto out_unlock;
			}
		} else if (disable & (1 << ssid)) {
			if (!(cgrp->subtree_control & (1 << ssid))) {
				disable &= ~(1 << ssid);
				continue;
			}

			/* a child has it enabled? */
			cgroup_for_each_live_child(child, cgrp) {
				if (child->subtree_control & (1 << ssid)) {
					ret = -EBUSY;
					goto out_unlock;
				}
			}
		}
	}

	if (!enable && !disable) {
		ret = 0;
		goto out_unlock;
	}

	/*
	 * Except for the root, subtree_control must be zero for a cgroup
	 * with tasks so that child cgroups don't compete against tasks.
	 */
	if (enable && cgroup_parent(cgrp) && !list_empty(&cgrp->cset_links)) {
		ret = -EBUSY;
		goto out_unlock;
	}

	/* save and update control masks and prepare csses */
	cgroup_save_control(cgrp);

	cgrp->subtree_control |= enable;
	cgrp->subtree_control &= ~disable;

	ret = cgroup_apply_control(cgrp);

	cgroup_finalize_control(cgrp, ret);

	kernfs_activate(cgrp->kn);
	ret = 0;
out_unlock:
	cgroup_kn_unlock(of->kn);
	return ret ?: nbytes;
}

static int cgroup_events_show(struct seq_file *seq, void *v)
{
	seq_printf(seq, "populated %d\n",
		   cgroup_is_populated(seq_css(seq)->cgroup));
	return 0;
}

static ssize_t cgroup_file_write(struct kernfs_open_file *of, char *buf,
				 size_t nbytes, loff_t off)
{
	struct cgroup *cgrp = of->kn->parent->priv;
	struct cftype *cft = of->kn->priv;
	struct cgroup_subsys_state *css;
	int ret;

	if (cft->write)
		return cft->write(of, buf, nbytes, off);

	/*
	 * kernfs guarantees that a file isn't deleted with operations in
	 * flight, which means that the matching css is and stays alive and
	 * doesn't need to be pinned.  The RCU locking is not necessary
	 * either.  It's just for the convenience of using cgroup_css().
	 */
	rcu_read_lock();
	css = cgroup_css(cgrp, cft->ss);
	rcu_read_unlock();

	if (cft->write_u64) {
		unsigned long long v;
		ret = kstrtoull(buf, 0, &v);
		if (!ret)
			ret = cft->write_u64(css, cft, v);
	} else if (cft->write_s64) {
		long long v;
		ret = kstrtoll(buf, 0, &v);
		if (!ret)
			ret = cft->write_s64(css, cft, v);
	} else {
		ret = -EINVAL;
	}

	return ret ?: nbytes;
}

static void *cgroup_seqfile_start(struct seq_file *seq, loff_t *ppos)
{
	return seq_cft(seq)->seq_start(seq, ppos);
}

static void *cgroup_seqfile_next(struct seq_file *seq, void *v, loff_t *ppos)
{
	return seq_cft(seq)->seq_next(seq, v, ppos);
}

static void cgroup_seqfile_stop(struct seq_file *seq, void *v)
{
	seq_cft(seq)->seq_stop(seq, v);
}

static int cgroup_seqfile_show(struct seq_file *m, void *arg)
{
	struct cftype *cft = seq_cft(m);
	struct cgroup_subsys_state *css = seq_css(m);

	if (cft->seq_show)
		return cft->seq_show(m, arg);

	if (cft->read_u64)
		seq_printf(m, "%llu\n", cft->read_u64(css, cft));
	else if (cft->read_s64)
		seq_printf(m, "%lld\n", cft->read_s64(css, cft));
	else
		return -EINVAL;
	return 0;
}

static struct kernfs_ops cgroup_kf_single_ops = {
	.atomic_write_len	= PAGE_SIZE,
	.write			= cgroup_file_write,
	.seq_show		= cgroup_seqfile_show,
};

static struct kernfs_ops cgroup_kf_ops = {
	.atomic_write_len	= PAGE_SIZE,
	.write			= cgroup_file_write,
	.seq_start		= cgroup_seqfile_start,
	.seq_next		= cgroup_seqfile_next,
	.seq_stop		= cgroup_seqfile_stop,
	.seq_show		= cgroup_seqfile_show,
};

/*
 * cgroup_rename - Only allow simple rename of directories in place.
 */
static int cgroup_rename(struct kernfs_node *kn, struct kernfs_node *new_parent,
			 const char *new_name_str)
{
	struct cgroup *cgrp = kn->priv;
	int ret;

	if (kernfs_type(kn) != KERNFS_DIR)
		return -ENOTDIR;
	if (kn->parent != new_parent)
		return -EIO;

	/*
	 * This isn't a proper migration and its usefulness is very
	 * limited.  Disallow on the default hierarchy.
	 */
	if (cgroup_on_dfl(cgrp))
		return -EPERM;

	/*
	 * We're gonna grab cgroup_mutex which nests outside kernfs
	 * active_ref.  kernfs_rename() doesn't require active_ref
	 * protection.  Break them before grabbing cgroup_mutex.
	 */
	kernfs_break_active_protection(new_parent);
	kernfs_break_active_protection(kn);

	mutex_lock(&cgroup_mutex);

	ret = kernfs_rename(kn, new_parent, new_name_str);

	mutex_unlock(&cgroup_mutex);

	kernfs_unbreak_active_protection(kn);
	kernfs_unbreak_active_protection(new_parent);
	return ret;
}

/* set uid and gid of cgroup dirs and files to that of the creator */
static int cgroup_kn_set_ugid(struct kernfs_node *kn)
{
	struct iattr iattr = { .ia_valid = ATTR_UID | ATTR_GID,
			       .ia_uid = current_fsuid(),
			       .ia_gid = current_fsgid(), };

	if (uid_eq(iattr.ia_uid, GLOBAL_ROOT_UID) &&
	    gid_eq(iattr.ia_gid, GLOBAL_ROOT_GID))
		return 0;

	return kernfs_setattr(kn, &iattr);
}

static int cgroup_add_file(struct cgroup_subsys_state *css, struct cgroup *cgrp,
			   struct cftype *cft)
{
	char name[CGROUP_FILE_NAME_MAX];
	struct kernfs_node *kn;
	struct lock_class_key *key = NULL;
	int ret;

#ifdef CONFIG_DEBUG_LOCK_ALLOC
	key = &cft->lockdep_key;
#endif
	kn = __kernfs_create_file(cgrp->kn, cgroup_file_name(cgrp, cft, name),
				  cgroup_file_mode(cft), 0, cft->kf_ops, cft,
				  NULL, key);
	if (IS_ERR(kn))
		return PTR_ERR(kn);

	ret = cgroup_kn_set_ugid(kn);
	if (ret) {
		kernfs_remove(kn);
		return ret;
	}

	if (cft->file_offset) {
		struct cgroup_file *cfile = (void *)css + cft->file_offset;

		spin_lock_irq(&cgroup_file_kn_lock);
		cfile->kn = kn;
		spin_unlock_irq(&cgroup_file_kn_lock);
	}

	return 0;
}

/**
 * cgroup_addrm_files - add or remove files to a cgroup directory
 * @css: the target css
 * @cgrp: the target cgroup (usually css->cgroup)
 * @cfts: array of cftypes to be added
 * @is_add: whether to add or remove
 *
 * Depending on @is_add, add or remove files defined by @cfts on @cgrp.
 * For removals, this function never fails.
 */
static int cgroup_addrm_files(struct cgroup_subsys_state *css,
			      struct cgroup *cgrp, struct cftype cfts[],
			      bool is_add)
{
	struct cftype *cft, *cft_end = NULL;
	int ret = 0;

	lockdep_assert_held(&cgroup_mutex);

restart:
	for (cft = cfts; cft != cft_end && cft->name[0] != '\0'; cft++) {
		/* does cft->flags tell us to skip this file on @cgrp? */
		if ((cft->flags & __CFTYPE_ONLY_ON_DFL) && !cgroup_on_dfl(cgrp))
			continue;
		if ((cft->flags & __CFTYPE_NOT_ON_DFL) && cgroup_on_dfl(cgrp))
			continue;
		if ((cft->flags & CFTYPE_NOT_ON_ROOT) && !cgroup_parent(cgrp))
			continue;
		if ((cft->flags & CFTYPE_ONLY_ON_ROOT) && cgroup_parent(cgrp))
			continue;

		if (is_add) {
			ret = cgroup_add_file(css, cgrp, cft);
			if (ret) {
				pr_warn("%s: failed to add %s, err=%d\n",
					__func__, cft->name, ret);
				cft_end = cft;
				is_add = false;
				goto restart;
			}
		} else {
			cgroup_rm_file(cgrp, cft);
		}
	}
	return ret;
}

static int cgroup_apply_cftypes(struct cftype *cfts, bool is_add)
{
	LIST_HEAD(pending);
	struct cgroup_subsys *ss = cfts[0].ss;
	struct cgroup *root = &ss->root->cgrp;
	struct cgroup_subsys_state *css;
	int ret = 0;

	lockdep_assert_held(&cgroup_mutex);

	/* add/rm files for all cgroups created before */
	css_for_each_descendant_pre(css, cgroup_css(root, ss)) {
		struct cgroup *cgrp = css->cgroup;

		if (!(css->flags & CSS_VISIBLE))
			continue;

		ret = cgroup_addrm_files(css, cgrp, cfts, is_add);
		if (ret)
			break;
	}

	if (is_add && !ret)
		kernfs_activate(root->kn);
	return ret;
}

static void cgroup_exit_cftypes(struct cftype *cfts)
{
	struct cftype *cft;

	for (cft = cfts; cft->name[0] != '\0'; cft++) {
		/* free copy for custom atomic_write_len, see init_cftypes() */
		if (cft->max_write_len && cft->max_write_len != PAGE_SIZE)
			kfree(cft->kf_ops);
		cft->kf_ops = NULL;
		cft->ss = NULL;

		/* revert flags set by cgroup core while adding @cfts */
		cft->flags &= ~(__CFTYPE_ONLY_ON_DFL | __CFTYPE_NOT_ON_DFL);
	}
}

static int cgroup_init_cftypes(struct cgroup_subsys *ss, struct cftype *cfts)
{
	struct cftype *cft;

	for (cft = cfts; cft->name[0] != '\0'; cft++) {
		struct kernfs_ops *kf_ops;

		WARN_ON(cft->ss || cft->kf_ops);

		if (cft->seq_start)
			kf_ops = &cgroup_kf_ops;
		else
			kf_ops = &cgroup_kf_single_ops;

		/*
		 * Ugh... if @cft wants a custom max_write_len, we need to
		 * make a copy of kf_ops to set its atomic_write_len.
		 */
		if (cft->max_write_len && cft->max_write_len != PAGE_SIZE) {
			kf_ops = kmemdup(kf_ops, sizeof(*kf_ops), GFP_KERNEL);
			if (!kf_ops) {
				cgroup_exit_cftypes(cfts);
				return -ENOMEM;
			}
			kf_ops->atomic_write_len = cft->max_write_len;
		}

		cft->kf_ops = kf_ops;
		cft->ss = ss;
	}

	return 0;
}

static int cgroup_rm_cftypes_locked(struct cftype *cfts)
{
	lockdep_assert_held(&cgroup_mutex);

	if (!cfts || !cfts[0].ss)
		return -ENOENT;

	list_del(&cfts->node);
	cgroup_apply_cftypes(cfts, false);
	cgroup_exit_cftypes(cfts);
	return 0;
}

/**
 * cgroup_rm_cftypes - remove an array of cftypes from a subsystem
 * @cfts: zero-length name terminated array of cftypes
 *
 * Unregister @cfts.  Files described by @cfts are removed from all
 * existing cgroups and all future cgroups won't have them either.  This
 * function can be called anytime whether @cfts' subsys is attached or not.
 *
 * Returns 0 on successful unregistration, -ENOENT if @cfts is not
 * registered.
 */
int cgroup_rm_cftypes(struct cftype *cfts)
{
	int ret;

	mutex_lock(&cgroup_mutex);
	ret = cgroup_rm_cftypes_locked(cfts);
	mutex_unlock(&cgroup_mutex);
	return ret;
}

/**
 * cgroup_add_cftypes - add an array of cftypes to a subsystem
 * @ss: target cgroup subsystem
 * @cfts: zero-length name terminated array of cftypes
 *
 * Register @cfts to @ss.  Files described by @cfts are created for all
 * existing cgroups to which @ss is attached and all future cgroups will
 * have them too.  This function can be called anytime whether @ss is
 * attached or not.
 *
 * Returns 0 on successful registration, -errno on failure.  Note that this
 * function currently returns 0 as long as @cfts registration is successful
 * even if some file creation attempts on existing cgroups fail.
 */
static int cgroup_add_cftypes(struct cgroup_subsys *ss, struct cftype *cfts)
{
	int ret;

	if (!cgroup_ssid_enabled(ss->id))
		return 0;

	if (!cfts || cfts[0].name[0] == '\0')
		return 0;

	ret = cgroup_init_cftypes(ss, cfts);
	if (ret)
		return ret;

	mutex_lock(&cgroup_mutex);

	list_add_tail(&cfts->node, &ss->cfts);
	ret = cgroup_apply_cftypes(cfts, true);
	if (ret)
		cgroup_rm_cftypes_locked(cfts);

	mutex_unlock(&cgroup_mutex);
	return ret;
}

/**
 * cgroup_add_dfl_cftypes - add an array of cftypes for default hierarchy
 * @ss: target cgroup subsystem
 * @cfts: zero-length name terminated array of cftypes
 *
 * Similar to cgroup_add_cftypes() but the added files are only used for
 * the default hierarchy.
 */
int cgroup_add_dfl_cftypes(struct cgroup_subsys *ss, struct cftype *cfts)
{
	struct cftype *cft;

	for (cft = cfts; cft && cft->name[0] != '\0'; cft++)
		cft->flags |= __CFTYPE_ONLY_ON_DFL;
	return cgroup_add_cftypes(ss, cfts);
}

/**
 * cgroup_add_legacy_cftypes - add an array of cftypes for legacy hierarchies
 * @ss: target cgroup subsystem
 * @cfts: zero-length name terminated array of cftypes
 *
 * Similar to cgroup_add_cftypes() but the added files are only used for
 * the legacy hierarchies.
 */
int cgroup_add_legacy_cftypes(struct cgroup_subsys *ss, struct cftype *cfts)
{
	struct cftype *cft;

	for (cft = cfts; cft && cft->name[0] != '\0'; cft++)
		cft->flags |= __CFTYPE_NOT_ON_DFL;
	return cgroup_add_cftypes(ss, cfts);
}

/**
 * cgroup_file_notify - generate a file modified event for a cgroup_file
 * @cfile: target cgroup_file
 *
 * @cfile must have been obtained by setting cftype->file_offset.
 */
void cgroup_file_notify(struct cgroup_file *cfile)
{
	unsigned long flags;

	spin_lock_irqsave(&cgroup_file_kn_lock, flags);
	if (cfile->kn)
		kernfs_notify(cfile->kn);
	spin_unlock_irqrestore(&cgroup_file_kn_lock, flags);
}

/**
 * cgroup_task_count - count the number of tasks in a cgroup.
 * @cgrp: the cgroup in question
 *
 * Return the number of tasks in the cgroup.
 */
static int cgroup_task_count(const struct cgroup *cgrp)
{
	int count = 0;
	struct cgrp_cset_link *link;

	spin_lock_irq(&css_set_lock);
	list_for_each_entry(link, &cgrp->cset_links, cset_link)
		count += atomic_read(&link->cset->refcount);
	spin_unlock_irq(&css_set_lock);
	return count;
}

/**
 * css_next_child - find the next child of a given css
 * @pos: the current position (%NULL to initiate traversal)
 * @parent: css whose children to walk
 *
 * This function returns the next child of @parent and should be called
 * under either cgroup_mutex or RCU read lock.  The only requirement is
 * that @parent and @pos are accessible.  The next sibling is guaranteed to
 * be returned regardless of their states.
 *
 * If a subsystem synchronizes ->css_online() and the start of iteration, a
 * css which finished ->css_online() is guaranteed to be visible in the
 * future iterations and will stay visible until the last reference is put.
 * A css which hasn't finished ->css_online() or already finished
 * ->css_offline() may show up during traversal.  It's each subsystem's
 * responsibility to synchronize against on/offlining.
 */
struct cgroup_subsys_state *css_next_child(struct cgroup_subsys_state *pos,
					   struct cgroup_subsys_state *parent)
{
	struct cgroup_subsys_state *next;

	cgroup_assert_mutex_or_rcu_locked();

	/*
	 * @pos could already have been unlinked from the sibling list.
	 * Once a cgroup is removed, its ->sibling.next is no longer
	 * updated when its next sibling changes.  CSS_RELEASED is set when
	 * @pos is taken off list, at which time its next pointer is valid,
	 * and, as releases are serialized, the one pointed to by the next
	 * pointer is guaranteed to not have started release yet.  This
	 * implies that if we observe !CSS_RELEASED on @pos in this RCU
	 * critical section, the one pointed to by its next pointer is
	 * guaranteed to not have finished its RCU grace period even if we
	 * have dropped rcu_read_lock() inbetween iterations.
	 *
	 * If @pos has CSS_RELEASED set, its next pointer can't be
	 * dereferenced; however, as each css is given a monotonically
	 * increasing unique serial number and always appended to the
	 * sibling list, the next one can be found by walking the parent's
	 * children until the first css with higher serial number than
	 * @pos's.  While this path can be slower, it happens iff iteration
	 * races against release and the race window is very small.
	 */
	if (!pos) {
		next = list_entry_rcu(parent->children.next, struct cgroup_subsys_state, sibling);
	} else if (likely(!(pos->flags & CSS_RELEASED))) {
		next = list_entry_rcu(pos->sibling.next, struct cgroup_subsys_state, sibling);
	} else {
		list_for_each_entry_rcu(next, &parent->children, sibling)
			if (next->serial_nr > pos->serial_nr)
				break;
	}

	/*
	 * @next, if not pointing to the head, can be dereferenced and is
	 * the next sibling.
	 */
	if (&next->sibling != &parent->children)
		return next;
	return NULL;
}

/**
 * css_next_descendant_pre - find the next descendant for pre-order walk
 * @pos: the current position (%NULL to initiate traversal)
 * @root: css whose descendants to walk
 *
 * To be used by css_for_each_descendant_pre().  Find the next descendant
 * to visit for pre-order traversal of @root's descendants.  @root is
 * included in the iteration and the first node to be visited.
 *
 * While this function requires cgroup_mutex or RCU read locking, it
 * doesn't require the whole traversal to be contained in a single critical
 * section.  This function will return the correct next descendant as long
 * as both @pos and @root are accessible and @pos is a descendant of @root.
 *
 * If a subsystem synchronizes ->css_online() and the start of iteration, a
 * css which finished ->css_online() is guaranteed to be visible in the
 * future iterations and will stay visible until the last reference is put.
 * A css which hasn't finished ->css_online() or already finished
 * ->css_offline() may show up during traversal.  It's each subsystem's
 * responsibility to synchronize against on/offlining.
 */
struct cgroup_subsys_state *
css_next_descendant_pre(struct cgroup_subsys_state *pos,
			struct cgroup_subsys_state *root)
{
	struct cgroup_subsys_state *next;

	cgroup_assert_mutex_or_rcu_locked();

	/* if first iteration, visit @root */
	if (!pos)
		return root;

	/* visit the first child if exists */
	next = css_next_child(NULL, pos);
	if (next)
		return next;

	/* no child, visit my or the closest ancestor's next sibling */
	while (pos != root) {
		next = css_next_child(pos, pos->parent);
		if (next)
			return next;
		pos = pos->parent;
	}

	return NULL;
}

/**
 * css_rightmost_descendant - return the rightmost descendant of a css
 * @pos: css of interest
 *
 * Return the rightmost descendant of @pos.  If there's no descendant, @pos
 * is returned.  This can be used during pre-order traversal to skip
 * subtree of @pos.
 *
 * While this function requires cgroup_mutex or RCU read locking, it
 * doesn't require the whole traversal to be contained in a single critical
 * section.  This function will return the correct rightmost descendant as
 * long as @pos is accessible.
 */
struct cgroup_subsys_state *
css_rightmost_descendant(struct cgroup_subsys_state *pos)
{
	struct cgroup_subsys_state *last, *tmp;

	cgroup_assert_mutex_or_rcu_locked();

	do {
		last = pos;
		/* ->prev isn't RCU safe, walk ->next till the end */
		pos = NULL;
		css_for_each_child(tmp, last)
			pos = tmp;
	} while (pos);

	return last;
}

static struct cgroup_subsys_state *
css_leftmost_descendant(struct cgroup_subsys_state *pos)
{
	struct cgroup_subsys_state *last;

	do {
		last = pos;
		pos = css_next_child(NULL, pos);
	} while (pos);

	return last;
}

/**
 * css_next_descendant_post - find the next descendant for post-order walk
 * @pos: the current position (%NULL to initiate traversal)
 * @root: css whose descendants to walk
 *
 * To be used by css_for_each_descendant_post().  Find the next descendant
 * to visit for post-order traversal of @root's descendants.  @root is
 * included in the iteration and the last node to be visited.
 *
 * While this function requires cgroup_mutex or RCU read locking, it
 * doesn't require the whole traversal to be contained in a single critical
 * section.  This function will return the correct next descendant as long
 * as both @pos and @cgroup are accessible and @pos is a descendant of
 * @cgroup.
 *
 * If a subsystem synchronizes ->css_online() and the start of iteration, a
 * css which finished ->css_online() is guaranteed to be visible in the
 * future iterations and will stay visible until the last reference is put.
 * A css which hasn't finished ->css_online() or already finished
 * ->css_offline() may show up during traversal.  It's each subsystem's
 * responsibility to synchronize against on/offlining.
 */
struct cgroup_subsys_state *
css_next_descendant_post(struct cgroup_subsys_state *pos,
			 struct cgroup_subsys_state *root)
{
	struct cgroup_subsys_state *next;

	cgroup_assert_mutex_or_rcu_locked();

	/* if first iteration, visit leftmost descendant which may be @root */
	if (!pos)
		return css_leftmost_descendant(root);

	/* if we visited @root, we're done */
	if (pos == root)
		return NULL;

	/* if there's an unvisited sibling, visit its leftmost descendant */
	next = css_next_child(pos, pos->parent);
	if (next)
		return css_leftmost_descendant(next);

	/* no sibling left, visit parent */
	return pos->parent;
}

/**
 * css_has_online_children - does a css have online children
 * @css: the target css
 *
 * Returns %true if @css has any online children; otherwise, %false.  This
 * function can be called from any context but the caller is responsible
 * for synchronizing against on/offlining as necessary.
 */
bool css_has_online_children(struct cgroup_subsys_state *css)
{
	struct cgroup_subsys_state *child;
	bool ret = false;

	rcu_read_lock();
	css_for_each_child(child, css) {
		if (child->flags & CSS_ONLINE) {
			ret = true;
			break;
		}
	}
	rcu_read_unlock();
	return ret;
}

/**
 * css_task_iter_advance_css_set - advance a task itererator to the next css_set
 * @it: the iterator to advance
 *
 * Advance @it to the next css_set to walk.
 */
static void css_task_iter_advance_css_set(struct css_task_iter *it)
{
	struct list_head *l = it->cset_pos;
	struct cgrp_cset_link *link;
	struct css_set *cset;

	lockdep_assert_held(&css_set_lock);

	/* Advance to the next non-empty css_set */
	do {
		l = l->next;
		if (l == it->cset_head) {
			it->cset_pos = NULL;
			it->task_pos = NULL;
			return;
		}

		if (it->ss) {
			cset = container_of(l, struct css_set,
					    e_cset_node[it->ss->id]);
		} else {
			link = list_entry(l, struct cgrp_cset_link, cset_link);
			cset = link->cset;
		}
	} while (!css_set_populated(cset));

	it->cset_pos = l;

	if (!list_empty(&cset->tasks))
		it->task_pos = cset->tasks.next;
	else
		it->task_pos = cset->mg_tasks.next;

	it->tasks_head = &cset->tasks;
	it->mg_tasks_head = &cset->mg_tasks;

	/*
	 * We don't keep css_sets locked across iteration steps and thus
	 * need to take steps to ensure that iteration can be resumed after
	 * the lock is re-acquired.  Iteration is performed at two levels -
	 * css_sets and tasks in them.
	 *
	 * Once created, a css_set never leaves its cgroup lists, so a
	 * pinned css_set is guaranteed to stay put and we can resume
	 * iteration afterwards.
	 *
	 * Tasks may leave @cset across iteration steps.  This is resolved
	 * by registering each iterator with the css_set currently being
	 * walked and making css_set_move_task() advance iterators whose
	 * next task is leaving.
	 */
	if (it->cur_cset) {
		list_del(&it->iters_node);
		put_css_set_locked(it->cur_cset);
	}
	get_css_set(cset);
	it->cur_cset = cset;
	list_add(&it->iters_node, &cset->task_iters);
}

static void css_task_iter_advance(struct css_task_iter *it)
{
	struct list_head *l = it->task_pos;

	lockdep_assert_held(&css_set_lock);
	WARN_ON_ONCE(!l);

	/*
	 * Advance iterator to find next entry.  cset->tasks is consumed
	 * first and then ->mg_tasks.  After ->mg_tasks, we move onto the
	 * next cset.
	 */
	l = l->next;

	if (l == it->tasks_head)
		l = it->mg_tasks_head->next;

	if (l == it->mg_tasks_head)
		css_task_iter_advance_css_set(it);
	else
		it->task_pos = l;
}

/**
 * css_task_iter_start - initiate task iteration
 * @css: the css to walk tasks of
 * @it: the task iterator to use
 *
 * Initiate iteration through the tasks of @css.  The caller can call
 * css_task_iter_next() to walk through the tasks until the function
 * returns NULL.  On completion of iteration, css_task_iter_end() must be
 * called.
 */
void css_task_iter_start(struct cgroup_subsys_state *css,
			 struct css_task_iter *it)
{
	/* no one should try to iterate before mounting cgroups */
	WARN_ON_ONCE(!use_task_css_set_links);

	memset(it, 0, sizeof(*it));

	spin_lock_irq(&css_set_lock);

	it->ss = css->ss;

	if (it->ss)
		it->cset_pos = &css->cgroup->e_csets[css->ss->id];
	else
		it->cset_pos = &css->cgroup->cset_links;

	it->cset_head = it->cset_pos;

	css_task_iter_advance_css_set(it);

	spin_unlock_irq(&css_set_lock);
}

/**
 * css_task_iter_next - return the next task for the iterator
 * @it: the task iterator being iterated
 *
 * The "next" function for task iteration.  @it should have been
 * initialized via css_task_iter_start().  Returns NULL when the iteration
 * reaches the end.
 */
struct task_struct *css_task_iter_next(struct css_task_iter *it)
{
	if (it->cur_task) {
		put_task_struct(it->cur_task);
		it->cur_task = NULL;
	}

	spin_lock_irq(&css_set_lock);

	if (it->task_pos) {
		it->cur_task = list_entry(it->task_pos, struct task_struct,
					  cg_list);
		get_task_struct(it->cur_task);
		css_task_iter_advance(it);
	}

	spin_unlock_irq(&css_set_lock);

	return it->cur_task;
}

/**
 * css_task_iter_end - finish task iteration
 * @it: the task iterator to finish
 *
 * Finish task iteration started by css_task_iter_start().
 */
void css_task_iter_end(struct css_task_iter *it)
{
	if (it->cur_cset) {
		spin_lock_irq(&css_set_lock);
		list_del(&it->iters_node);
		put_css_set_locked(it->cur_cset);
		spin_unlock_irq(&css_set_lock);
	}

	if (it->cur_task)
		put_task_struct(it->cur_task);
}

/**
 * cgroup_trasnsfer_tasks - move tasks from one cgroup to another
 * @to: cgroup to which the tasks will be moved
 * @from: cgroup in which the tasks currently reside
 *
 * Locking rules between cgroup_post_fork() and the migration path
 * guarantee that, if a task is forking while being migrated, the new child
 * is guaranteed to be either visible in the source cgroup after the
 * parent's migration is complete or put into the target cgroup.  No task
 * can slip out of migration through forking.
 */
int cgroup_transfer_tasks(struct cgroup *to, struct cgroup *from)
{
	LIST_HEAD(preloaded_csets);
	struct cgrp_cset_link *link;
	struct css_task_iter it;
	struct task_struct *task;
	int ret;

	if (!cgroup_may_migrate_to(to))
		return -EBUSY;

	mutex_lock(&cgroup_mutex);

	percpu_down_write(&cgroup_threadgroup_rwsem);

	/* all tasks in @from are being moved, all csets are source */
	spin_lock_irq(&css_set_lock);
	list_for_each_entry(link, &from->cset_links, cset_link)
		cgroup_migrate_add_src(link->cset, to, &preloaded_csets);
	spin_unlock_irq(&css_set_lock);

	ret = cgroup_migrate_prepare_dst(&preloaded_csets);
	if (ret)
		goto out_err;

	/*
	 * Migrate tasks one-by-one until @from is empty.  This fails iff
	 * ->can_attach() fails.
	 */
	do {
		css_task_iter_start(&from->self, &it);
		task = css_task_iter_next(&it);
		if (task)
			get_task_struct(task);
		css_task_iter_end(&it);

		if (task) {
			ret = cgroup_migrate(task, false, to->root);
			put_task_struct(task);
		}
	} while (task && !ret);
out_err:
	cgroup_migrate_finish(&preloaded_csets);
	percpu_up_write(&cgroup_threadgroup_rwsem);
	mutex_unlock(&cgroup_mutex);
	return ret;
}

/*
 * Stuff for reading the 'tasks'/'procs' files.
 *
 * Reading this file can return large amounts of data if a cgroup has
 * *lots* of attached tasks. So it may need several calls to read(),
 * but we cannot guarantee that the information we produce is correct
 * unless we produce it entirely atomically.
 *
 */

/* which pidlist file are we talking about? */
enum cgroup_filetype {
	CGROUP_FILE_PROCS,
	CGROUP_FILE_TASKS,
};

/*
 * A pidlist is a list of pids that virtually represents the contents of one
 * of the cgroup files ("procs" or "tasks"). We keep a list of such pidlists,
 * a pair (one each for procs, tasks) for each pid namespace that's relevant
 * to the cgroup.
 */
struct cgroup_pidlist {
	/*
	 * used to find which pidlist is wanted. doesn't change as long as
	 * this particular list stays in the list.
	*/
	struct { enum cgroup_filetype type; struct pid_namespace *ns; } key;
	/* array of xids */
	pid_t *list;
	/* how many elements the above list has */
	int length;
	/* each of these stored in a list by its cgroup */
	struct list_head links;
	/* pointer to the cgroup we belong to, for list removal purposes */
	struct cgroup *owner;
	/* for delayed destruction */
	struct delayed_work destroy_dwork;
};

/*
 * The following two functions "fix" the issue where there are more pids
 * than kmalloc will give memory for; in such cases, we use vmalloc/vfree.
 * TODO: replace with a kernel-wide solution to this problem
 */
#define PIDLIST_TOO_LARGE(c) ((c) * sizeof(pid_t) > (PAGE_SIZE * 2))
static void *pidlist_allocate(int count)
{
	if (PIDLIST_TOO_LARGE(count))
		return vmalloc(count * sizeof(pid_t));
	else
		return kmalloc(count * sizeof(pid_t), GFP_KERNEL);
}

static void pidlist_free(void *p)
{
	kvfree(p);
}

/*
 * Used to destroy all pidlists lingering waiting for destroy timer.  None
 * should be left afterwards.
 */
static void cgroup_pidlist_destroy_all(struct cgroup *cgrp)
{
	struct cgroup_pidlist *l, *tmp_l;

	mutex_lock(&cgrp->pidlist_mutex);
	list_for_each_entry_safe(l, tmp_l, &cgrp->pidlists, links)
		mod_delayed_work(cgroup_pidlist_destroy_wq, &l->destroy_dwork, 0);
	mutex_unlock(&cgrp->pidlist_mutex);

	flush_workqueue(cgroup_pidlist_destroy_wq);
	BUG_ON(!list_empty(&cgrp->pidlists));
}

static void cgroup_pidlist_destroy_work_fn(struct work_struct *work)
{
	struct delayed_work *dwork = to_delayed_work(work);
	struct cgroup_pidlist *l = container_of(dwork, struct cgroup_pidlist,
						destroy_dwork);
	struct cgroup_pidlist *tofree = NULL;

	mutex_lock(&l->owner->pidlist_mutex);

	/*
	 * Destroy iff we didn't get queued again.  The state won't change
	 * as destroy_dwork can only be queued while locked.
	 */
	if (!delayed_work_pending(dwork)) {
		list_del(&l->links);
		pidlist_free(l->list);
		put_pid_ns(l->key.ns);
		tofree = l;
	}

	mutex_unlock(&l->owner->pidlist_mutex);
	kfree(tofree);
}

/*
 * pidlist_uniq - given a kmalloc()ed list, strip out all duplicate entries
 * Returns the number of unique elements.
 */
static int pidlist_uniq(pid_t *list, int length)
{
	int src, dest = 1;

	/*
	 * we presume the 0th element is unique, so i starts at 1. trivial
	 * edge cases first; no work needs to be done for either
	 */
	if (length == 0 || length == 1)
		return length;
	/* src and dest walk down the list; dest counts unique elements */
	for (src = 1; src < length; src++) {
		/* find next unique element */
		while (list[src] == list[src-1]) {
			src++;
			if (src == length)
				goto after;
		}
		/* dest always points to where the next unique element goes */
		list[dest] = list[src];
		dest++;
	}
after:
	return dest;
}

/*
 * The two pid files - task and cgroup.procs - guaranteed that the result
 * is sorted, which forced this whole pidlist fiasco.  As pid order is
 * different per namespace, each namespace needs differently sorted list,
 * making it impossible to use, for example, single rbtree of member tasks
 * sorted by task pointer.  As pidlists can be fairly large, allocating one
 * per open file is dangerous, so cgroup had to implement shared pool of
 * pidlists keyed by cgroup and namespace.
 *
 * All this extra complexity was caused by the original implementation
 * committing to an entirely unnecessary property.  In the long term, we
 * want to do away with it.  Explicitly scramble sort order if on the
 * default hierarchy so that no such expectation exists in the new
 * interface.
 *
 * Scrambling is done by swapping every two consecutive bits, which is
 * non-identity one-to-one mapping which disturbs sort order sufficiently.
 */
static pid_t pid_fry(pid_t pid)
{
	unsigned a = pid & 0x55555555;
	unsigned b = pid & 0xAAAAAAAA;

	return (a << 1) | (b >> 1);
}

static pid_t cgroup_pid_fry(struct cgroup *cgrp, pid_t pid)
{
	if (cgroup_on_dfl(cgrp))
		return pid_fry(pid);
	else
		return pid;
}

static int cmppid(const void *a, const void *b)
{
	return *(pid_t *)a - *(pid_t *)b;
}

static int fried_cmppid(const void *a, const void *b)
{
	return pid_fry(*(pid_t *)a) - pid_fry(*(pid_t *)b);
}

static struct cgroup_pidlist *cgroup_pidlist_find(struct cgroup *cgrp,
						  enum cgroup_filetype type)
{
	struct cgroup_pidlist *l;
	/* don't need task_nsproxy() if we're looking at ourself */
	struct pid_namespace *ns = task_active_pid_ns(current);

	lockdep_assert_held(&cgrp->pidlist_mutex);

	list_for_each_entry(l, &cgrp->pidlists, links)
		if (l->key.type == type && l->key.ns == ns)
			return l;
	return NULL;
}

/*
 * find the appropriate pidlist for our purpose (given procs vs tasks)
 * returns with the lock on that pidlist already held, and takes care
 * of the use count, or returns NULL with no locks held if we're out of
 * memory.
 */
static struct cgroup_pidlist *cgroup_pidlist_find_create(struct cgroup *cgrp,
						enum cgroup_filetype type)
{
	struct cgroup_pidlist *l;

	lockdep_assert_held(&cgrp->pidlist_mutex);

	l = cgroup_pidlist_find(cgrp, type);
	if (l)
		return l;

	/* entry not found; create a new one */
	l = kzalloc(sizeof(struct cgroup_pidlist), GFP_KERNEL);
	if (!l)
		return l;

	INIT_DELAYED_WORK(&l->destroy_dwork, cgroup_pidlist_destroy_work_fn);
	l->key.type = type;
	/* don't need task_nsproxy() if we're looking at ourself */
	l->key.ns = get_pid_ns(task_active_pid_ns(current));
	l->owner = cgrp;
	list_add(&l->links, &cgrp->pidlists);
	return l;
}

/*
 * Load a cgroup's pidarray with either procs' tgids or tasks' pids
 */
static int pidlist_array_load(struct cgroup *cgrp, enum cgroup_filetype type,
			      struct cgroup_pidlist **lp)
{
	pid_t *array;
	int length;
	int pid, n = 0; /* used for populating the array */
	struct css_task_iter it;
	struct task_struct *tsk;
	struct cgroup_pidlist *l;

	lockdep_assert_held(&cgrp->pidlist_mutex);

	/*
	 * If cgroup gets more users after we read count, we won't have
	 * enough space - tough.  This race is indistinguishable to the
	 * caller from the case that the additional cgroup users didn't
	 * show up until sometime later on.
	 */
	length = cgroup_task_count(cgrp);
	array = pidlist_allocate(length);
	if (!array)
		return -ENOMEM;
	/* now, populate the array */
	css_task_iter_start(&cgrp->self, &it);
	while ((tsk = css_task_iter_next(&it))) {
		if (unlikely(n == length))
			break;
		/* get tgid or pid for procs or tasks file respectively */
		if (type == CGROUP_FILE_PROCS)
			pid = task_tgid_vnr(tsk);
		else
			pid = task_pid_vnr(tsk);
		if (pid > 0) /* make sure to only use valid results */
			array[n++] = pid;
	}
	css_task_iter_end(&it);
	length = n;
	/* now sort & (if procs) strip out duplicates */
	if (cgroup_on_dfl(cgrp))
		sort(array, length, sizeof(pid_t), fried_cmppid, NULL);
	else
		sort(array, length, sizeof(pid_t), cmppid, NULL);
	if (type == CGROUP_FILE_PROCS)
		length = pidlist_uniq(array, length);

	l = cgroup_pidlist_find_create(cgrp, type);
	if (!l) {
		pidlist_free(array);
		return -ENOMEM;
	}

	/* store array, freeing old if necessary */
	pidlist_free(l->list);
	l->list = array;
	l->length = length;
	*lp = l;
	return 0;
}

/**
 * cgroupstats_build - build and fill cgroupstats
 * @stats: cgroupstats to fill information into
 * @dentry: A dentry entry belonging to the cgroup for which stats have
 * been requested.
 *
 * Build and fill cgroupstats so that taskstats can export it to user
 * space.
 */
int cgroupstats_build(struct cgroupstats *stats, struct dentry *dentry)
{
	struct kernfs_node *kn = kernfs_node_from_dentry(dentry);
	struct cgroup *cgrp;
	struct css_task_iter it;
	struct task_struct *tsk;

	/* it should be kernfs_node belonging to cgroupfs and is a directory */
	if (dentry->d_sb->s_type != &cgroup_fs_type || !kn ||
	    kernfs_type(kn) != KERNFS_DIR)
		return -EINVAL;

	mutex_lock(&cgroup_mutex);

	/*
	 * We aren't being called from kernfs and there's no guarantee on
	 * @kn->priv's validity.  For this and css_tryget_online_from_dir(),
	 * @kn->priv is RCU safe.  Let's do the RCU dancing.
	 */
	rcu_read_lock();
	cgrp = rcu_dereference(kn->priv);
	if (!cgrp || cgroup_is_dead(cgrp)) {
		rcu_read_unlock();
		mutex_unlock(&cgroup_mutex);
		return -ENOENT;
	}
	rcu_read_unlock();

	css_task_iter_start(&cgrp->self, &it);
	while ((tsk = css_task_iter_next(&it))) {
		switch (tsk->state) {
		case TASK_RUNNING:
			stats->nr_running++;
			break;
		case TASK_INTERRUPTIBLE:
			stats->nr_sleeping++;
			break;
		case TASK_UNINTERRUPTIBLE:
			stats->nr_uninterruptible++;
			break;
		case TASK_STOPPED:
			stats->nr_stopped++;
			break;
		default:
			if (delayacct_is_task_waiting_on_io(tsk))
				stats->nr_io_wait++;
			break;
		}
	}
	css_task_iter_end(&it);

	mutex_unlock(&cgroup_mutex);
	return 0;
}


/*
 * seq_file methods for the tasks/procs files. The seq_file position is the
 * next pid to display; the seq_file iterator is a pointer to the pid
 * in the cgroup->l->list array.
 */

static void *cgroup_pidlist_start(struct seq_file *s, loff_t *pos)
{
	/*
	 * Initially we receive a position value that corresponds to
	 * one more than the last pid shown (or 0 on the first call or
	 * after a seek to the start). Use a binary-search to find the
	 * next pid to display, if any
	 */
	struct kernfs_open_file *of = s->private;
	struct cgroup *cgrp = seq_css(s)->cgroup;
	struct cgroup_pidlist *l;
	enum cgroup_filetype type = seq_cft(s)->private;
	int index = 0, pid = *pos;
	int *iter, ret;

	mutex_lock(&cgrp->pidlist_mutex);

	/*
	 * !NULL @of->priv indicates that this isn't the first start()
	 * after open.  If the matching pidlist is around, we can use that.
	 * Look for it.  Note that @of->priv can't be used directly.  It
	 * could already have been destroyed.
	 */
	if (of->priv)
		of->priv = cgroup_pidlist_find(cgrp, type);

	/*
	 * Either this is the first start() after open or the matching
	 * pidlist has been destroyed inbetween.  Create a new one.
	 */
	if (!of->priv) {
		ret = pidlist_array_load(cgrp, type,
					 (struct cgroup_pidlist **)&of->priv);
		if (ret)
			return ERR_PTR(ret);
	}
	l = of->priv;

	if (pid) {
		int end = l->length;

		while (index < end) {
			int mid = (index + end) / 2;
			if (cgroup_pid_fry(cgrp, l->list[mid]) == pid) {
				index = mid;
				break;
			} else if (cgroup_pid_fry(cgrp, l->list[mid]) <= pid)
				index = mid + 1;
			else
				end = mid;
		}
	}
	/* If we're off the end of the array, we're done */
	if (index >= l->length)
		return NULL;
	/* Update the abstract position to be the actual pid that we found */
	iter = l->list + index;
	*pos = cgroup_pid_fry(cgrp, *iter);
	return iter;
}

static void cgroup_pidlist_stop(struct seq_file *s, void *v)
{
	struct kernfs_open_file *of = s->private;
	struct cgroup_pidlist *l = of->priv;

	if (l)
		mod_delayed_work(cgroup_pidlist_destroy_wq, &l->destroy_dwork,
				 CGROUP_PIDLIST_DESTROY_DELAY);
	mutex_unlock(&seq_css(s)->cgroup->pidlist_mutex);
}

static void *cgroup_pidlist_next(struct seq_file *s, void *v, loff_t *pos)
{
	struct kernfs_open_file *of = s->private;
	struct cgroup_pidlist *l = of->priv;
	pid_t *p = v;
	pid_t *end = l->list + l->length;
	/*
	 * Advance to the next pid in the array. If this goes off the
	 * end, we're done
	 */
	p++;
	if (p >= end) {
		return NULL;
	} else {
		*pos = cgroup_pid_fry(seq_css(s)->cgroup, *p);
		return p;
	}
}

static int cgroup_pidlist_show(struct seq_file *s, void *v)
{
	seq_printf(s, "%d\n", *(int *)v);

	return 0;
}

static u64 cgroup_read_notify_on_release(struct cgroup_subsys_state *css,
					 struct cftype *cft)
{
	return notify_on_release(css->cgroup);
}

static int cgroup_write_notify_on_release(struct cgroup_subsys_state *css,
					  struct cftype *cft, u64 val)
{
	if (val)
		set_bit(CGRP_NOTIFY_ON_RELEASE, &css->cgroup->flags);
	else
		clear_bit(CGRP_NOTIFY_ON_RELEASE, &css->cgroup->flags);
	return 0;
}

static u64 cgroup_clone_children_read(struct cgroup_subsys_state *css,
				      struct cftype *cft)
{
	return test_bit(CGRP_CPUSET_CLONE_CHILDREN, &css->cgroup->flags);
}

static int cgroup_clone_children_write(struct cgroup_subsys_state *css,
				       struct cftype *cft, u64 val)
{
	if (val)
		set_bit(CGRP_CPUSET_CLONE_CHILDREN, &css->cgroup->flags);
	else
		clear_bit(CGRP_CPUSET_CLONE_CHILDREN, &css->cgroup->flags);
	return 0;
}

/* cgroup core interface files for the default hierarchy */
static struct cftype cgroup_dfl_base_files[] = {
	{
		.name = "cgroup.procs",
		.file_offset = offsetof(struct cgroup, procs_file),
		.seq_start = cgroup_pidlist_start,
		.seq_next = cgroup_pidlist_next,
		.seq_stop = cgroup_pidlist_stop,
		.seq_show = cgroup_pidlist_show,
		.private = CGROUP_FILE_PROCS,
		.write = cgroup_procs_write,
	},
	{
		.name = "cgroup.controllers",
		.seq_show = cgroup_controllers_show,
	},
	{
		.name = "cgroup.subtree_control",
		.seq_show = cgroup_subtree_control_show,
		.write = cgroup_subtree_control_write,
	},
	{
		.name = "cgroup.events",
		.flags = CFTYPE_NOT_ON_ROOT,
		.file_offset = offsetof(struct cgroup, events_file),
		.seq_show = cgroup_events_show,
	},
	{ }	/* terminate */
};

/* cgroup core interface files for the legacy hierarchies */
static struct cftype cgroup_legacy_base_files[] = {
	{
		.name = "cgroup.procs",
		.seq_start = cgroup_pidlist_start,
		.seq_next = cgroup_pidlist_next,
		.seq_stop = cgroup_pidlist_stop,
		.seq_show = cgroup_pidlist_show,
		.private = CGROUP_FILE_PROCS,
		.write = cgroup_procs_write,
	},
	{
		.name = "cgroup.clone_children",
		.read_u64 = cgroup_clone_children_read,
		.write_u64 = cgroup_clone_children_write,
	},
	{
		.name = "cgroup.sane_behavior",
		.flags = CFTYPE_ONLY_ON_ROOT,
		.seq_show = cgroup_sane_behavior_show,
	},
	{
		.name = "tasks",
		.seq_start = cgroup_pidlist_start,
		.seq_next = cgroup_pidlist_next,
		.seq_stop = cgroup_pidlist_stop,
		.seq_show = cgroup_pidlist_show,
		.private = CGROUP_FILE_TASKS,
		.write = cgroup_tasks_write,
	},
	{
		.name = "notify_on_release",
		.read_u64 = cgroup_read_notify_on_release,
		.write_u64 = cgroup_write_notify_on_release,
	},
	{
		.name = "release_agent",
		.flags = CFTYPE_ONLY_ON_ROOT,
		.seq_show = cgroup_release_agent_show,
		.write = cgroup_release_agent_write,
		.max_write_len = PATH_MAX - 1,
	},
	{ }	/* terminate */
};

/*
 * css destruction is four-stage process.
 *
 * 1. Destruction starts.  Killing of the percpu_ref is initiated.
 *    Implemented in kill_css().
 *
 * 2. When the percpu_ref is confirmed to be visible as killed on all CPUs
 *    and thus css_tryget_online() is guaranteed to fail, the css can be
 *    offlined by invoking offline_css().  After offlining, the base ref is
 *    put.  Implemented in css_killed_work_fn().
 *
 * 3. When the percpu_ref reaches zero, the only possible remaining
 *    accessors are inside RCU read sections.  css_release() schedules the
 *    RCU callback.
 *
 * 4. After the grace period, the css can be freed.  Implemented in
 *    css_free_work_fn().
 *
 * It is actually hairier because both step 2 and 4 require process context
 * and thus involve punting to css->destroy_work adding two additional
 * steps to the already complex sequence.
 */
static void css_free_work_fn(struct work_struct *work)
{
	struct cgroup_subsys_state *css =
		container_of(work, struct cgroup_subsys_state, destroy_work);
	struct cgroup_subsys *ss = css->ss;
	struct cgroup *cgrp = css->cgroup;

	percpu_ref_exit(&css->refcnt);

	if (ss) {
		/* css free path */
		struct cgroup_subsys_state *parent = css->parent;
		int id = css->id;

		ss->css_free(css);
		cgroup_idr_remove(&ss->css_idr, id);
		cgroup_put(cgrp);

		if (parent)
			css_put(parent);
	} else {
		/* cgroup free path */
		atomic_dec(&cgrp->root->nr_cgrps);
		cgroup_pidlist_destroy_all(cgrp);
		cancel_work_sync(&cgrp->release_agent_work);

		if (cgroup_parent(cgrp)) {
			/*
			 * We get a ref to the parent, and put the ref when
			 * this cgroup is being freed, so it's guaranteed
			 * that the parent won't be destroyed before its
			 * children.
			 */
			cgroup_put(cgroup_parent(cgrp));
			kernfs_put(cgrp->kn);
			kfree(cgrp);
		} else {
			/*
			 * This is root cgroup's refcnt reaching zero,
			 * which indicates that the root should be
			 * released.
			 */
			cgroup_destroy_root(cgrp->root);
		}
	}
}

static void css_free_rcu_fn(struct rcu_head *rcu_head)
{
	struct cgroup_subsys_state *css =
		container_of(rcu_head, struct cgroup_subsys_state, rcu_head);

	INIT_WORK(&css->destroy_work, css_free_work_fn);
	queue_work(cgroup_destroy_wq, &css->destroy_work);
}

static void css_release_work_fn(struct work_struct *work)
{
	struct cgroup_subsys_state *css =
		container_of(work, struct cgroup_subsys_state, destroy_work);
	struct cgroup_subsys *ss = css->ss;
	struct cgroup *cgrp = css->cgroup;

	mutex_lock(&cgroup_mutex);

	css->flags |= CSS_RELEASED;
	list_del_rcu(&css->sibling);

	if (ss) {
		/* css release path */
		cgroup_idr_replace(&ss->css_idr, NULL, css->id);
		if (ss->css_released)
			ss->css_released(css);
	} else {
		/* cgroup release path */
		cgroup_idr_remove(&cgrp->root->cgroup_idr, cgrp->id);
		cgrp->id = -1;

		/*
		 * There are two control paths which try to determine
		 * cgroup from dentry without going through kernfs -
		 * cgroupstats_build() and css_tryget_online_from_dir().
		 * Those are supported by RCU protecting clearing of
		 * cgrp->kn->priv backpointer.
		 */
		if (cgrp->kn)
			RCU_INIT_POINTER(*(void __rcu __force **)&cgrp->kn->priv,
					 NULL);
	}

	mutex_unlock(&cgroup_mutex);

	call_rcu(&css->rcu_head, css_free_rcu_fn);
}

static void css_release(struct percpu_ref *ref)
{
	struct cgroup_subsys_state *css =
		container_of(ref, struct cgroup_subsys_state, refcnt);

	INIT_WORK(&css->destroy_work, css_release_work_fn);
	queue_work(cgroup_destroy_wq, &css->destroy_work);
}

static void init_and_link_css(struct cgroup_subsys_state *css,
			      struct cgroup_subsys *ss, struct cgroup *cgrp)
{
	lockdep_assert_held(&cgroup_mutex);

	cgroup_get(cgrp);

	memset(css, 0, sizeof(*css));
	css->cgroup = cgrp;
	css->ss = ss;
	css->id = -1;
	INIT_LIST_HEAD(&css->sibling);
	INIT_LIST_HEAD(&css->children);
	css->serial_nr = css_serial_nr_next++;
	atomic_set(&css->online_cnt, 0);

	if (cgroup_parent(cgrp)) {
		css->parent = cgroup_css(cgroup_parent(cgrp), ss);
		css_get(css->parent);
	}

	BUG_ON(cgroup_css(cgrp, ss));
}

/* invoke ->css_online() on a new CSS and mark it online if successful */
static int online_css(struct cgroup_subsys_state *css)
{
	struct cgroup_subsys *ss = css->ss;
	int ret = 0;

	lockdep_assert_held(&cgroup_mutex);

	if (ss->css_online)
		ret = ss->css_online(css);
	if (!ret) {
		css->flags |= CSS_ONLINE;
		rcu_assign_pointer(css->cgroup->subsys[ss->id], css);

		atomic_inc(&css->online_cnt);
		if (css->parent)
			atomic_inc(&css->parent->online_cnt);
	}
	return ret;
}

/* if the CSS is online, invoke ->css_offline() on it and mark it offline */
static void offline_css(struct cgroup_subsys_state *css)
{
	struct cgroup_subsys *ss = css->ss;

	lockdep_assert_held(&cgroup_mutex);

	if (!(css->flags & CSS_ONLINE))
		return;

	if (ss->css_reset)
		ss->css_reset(css);

	if (ss->css_offline)
		ss->css_offline(css);

	css->flags &= ~CSS_ONLINE;
	RCU_INIT_POINTER(css->cgroup->subsys[ss->id], NULL);

	wake_up_all(&css->cgroup->offline_waitq);
}

/**
 * css_create - create a cgroup_subsys_state
 * @cgrp: the cgroup new css will be associated with
 * @ss: the subsys of new css
 *
 * Create a new css associated with @cgrp - @ss pair.  On success, the new
 * css is online and installed in @cgrp.  This function doesn't create the
 * interface files.  Returns 0 on success, -errno on failure.
 */
static struct cgroup_subsys_state *css_create(struct cgroup *cgrp,
					      struct cgroup_subsys *ss)
{
	struct cgroup *parent = cgroup_parent(cgrp);
	struct cgroup_subsys_state *parent_css = cgroup_css(parent, ss);
	struct cgroup_subsys_state *css;
	int err;

	lockdep_assert_held(&cgroup_mutex);

	css = ss->css_alloc(parent_css);
	if (!css)
		css = ERR_PTR(-ENOMEM);
	if (IS_ERR(css))
		return css;

	init_and_link_css(css, ss, cgrp);

	err = percpu_ref_init(&css->refcnt, css_release, 0, GFP_KERNEL);
	if (err)
		goto err_free_css;

	err = cgroup_idr_alloc(&ss->css_idr, NULL, 2, 0, GFP_KERNEL);
	if (err < 0)
		goto err_free_css;
	css->id = err;

	/* @css is ready to be brought online now, make it visible */
	list_add_tail_rcu(&css->sibling, &parent_css->children);
	cgroup_idr_replace(&ss->css_idr, css, css->id);

	err = online_css(css);
	if (err)
		goto err_list_del;

	if (ss->broken_hierarchy && !ss->warned_broken_hierarchy &&
	    cgroup_parent(parent)) {
		pr_warn("%s (%d) created nested cgroup for controller \"%s\" which has incomplete hierarchy support. Nested cgroups may change behavior in the future.\n",
			current->comm, current->pid, ss->name);
		if (!strcmp(ss->name, "memory"))
			pr_warn("\"memory\" requires setting use_hierarchy to 1 on the root\n");
		ss->warned_broken_hierarchy = true;
	}

	return css;

err_list_del:
	list_del_rcu(&css->sibling);
err_free_css:
	call_rcu(&css->rcu_head, css_free_rcu_fn);
	return ERR_PTR(err);
}

static struct cgroup *cgroup_create(struct cgroup *parent)
{
	struct cgroup_root *root = parent->root;
	struct cgroup *cgrp, *tcgrp;
	int level = parent->level + 1;
	int ret;

	/* allocate the cgroup and its ID, 0 is reserved for the root */
	cgrp = kzalloc(sizeof(*cgrp) +
		       sizeof(cgrp->ancestor_ids[0]) * (level + 1), GFP_KERNEL);
	if (!cgrp)
		return ERR_PTR(-ENOMEM);

	ret = percpu_ref_init(&cgrp->self.refcnt, css_release, 0, GFP_KERNEL);
	if (ret)
		goto out_free_cgrp;

	/*
	 * Temporarily set the pointer to NULL, so idr_find() won't return
	 * a half-baked cgroup.
	 */
	cgrp->id = cgroup_idr_alloc(&root->cgroup_idr, NULL, 2, 0, GFP_KERNEL);
	if (cgrp->id < 0) {
		ret = -ENOMEM;
		goto out_cancel_ref;
	}

	init_cgroup_housekeeping(cgrp);

	cgrp->self.parent = &parent->self;
	cgrp->root = root;
	cgrp->level = level;

	for (tcgrp = cgrp; tcgrp; tcgrp = cgroup_parent(tcgrp))
		cgrp->ancestor_ids[tcgrp->level] = tcgrp->id;

	if (notify_on_release(parent))
		set_bit(CGRP_NOTIFY_ON_RELEASE, &cgrp->flags);

	if (test_bit(CGRP_CPUSET_CLONE_CHILDREN, &parent->flags))
		set_bit(CGRP_CPUSET_CLONE_CHILDREN, &cgrp->flags);

	cgrp->self.serial_nr = css_serial_nr_next++;

	/* allocation complete, commit to creation */
	list_add_tail_rcu(&cgrp->self.sibling, &cgroup_parent(cgrp)->self.children);
	atomic_inc(&root->nr_cgrps);
	cgroup_get(parent);

	/*
	 * @cgrp is now fully operational.  If something fails after this
	 * point, it'll be released via the normal destruction path.
	 */
	cgroup_idr_replace(&root->cgroup_idr, cgrp, cgrp->id);

	/*
	 * On the default hierarchy, a child doesn't automatically inherit
	 * subtree_control from the parent.  Each is configured manually.
	 */
	if (!cgroup_on_dfl(cgrp))
		cgrp->subtree_control = cgroup_control(cgrp);

	cgroup_propagate_control(cgrp);

	/* @cgrp doesn't have dir yet so the following will only create csses */
	ret = cgroup_apply_control_enable(cgrp);
	if (ret)
		goto out_destroy;

	return cgrp;

out_cancel_ref:
	percpu_ref_exit(&cgrp->self.refcnt);
out_free_cgrp:
	kfree(cgrp);
	return ERR_PTR(ret);
out_destroy:
	cgroup_destroy_locked(cgrp);
	return ERR_PTR(ret);
}

static int cgroup_mkdir(struct kernfs_node *parent_kn, const char *name,
			umode_t mode)
{
	struct cgroup *parent, *cgrp;
	struct kernfs_node *kn;
	int ret;

	/* do not accept '\n' to prevent making /proc/<pid>/cgroup unparsable */
	if (strchr(name, '\n'))
		return -EINVAL;

	parent = cgroup_kn_lock_live(parent_kn, false);
	if (!parent)
		return -ENODEV;

	cgrp = cgroup_create(parent);
	if (IS_ERR(cgrp)) {
		ret = PTR_ERR(cgrp);
		goto out_unlock;
	}

	/* create the directory */
	kn = kernfs_create_dir(parent->kn, name, mode, cgrp);
	if (IS_ERR(kn)) {
		ret = PTR_ERR(kn);
		goto out_destroy;
	}
	cgrp->kn = kn;

	/*
	 * This extra ref will be put in cgroup_free_fn() and guarantees
	 * that @cgrp->kn is always accessible.
	 */
	kernfs_get(kn);

	ret = cgroup_kn_set_ugid(kn);
	if (ret)
		goto out_destroy;

	ret = css_populate_dir(&cgrp->self);
	if (ret)
		goto out_destroy;

	ret = cgroup_apply_control_enable(cgrp);
	if (ret)
		goto out_destroy;

	/* let's create and online css's */
	kernfs_activate(kn);

	ret = 0;
	goto out_unlock;

out_destroy:
	cgroup_destroy_locked(cgrp);
out_unlock:
	cgroup_kn_unlock(parent_kn);
	return ret;
}

/*
 * This is called when the refcnt of a css is confirmed to be killed.
 * css_tryget_online() is now guaranteed to fail.  Tell the subsystem to
 * initate destruction and put the css ref from kill_css().
 */
static void css_killed_work_fn(struct work_struct *work)
{
	struct cgroup_subsys_state *css =
		container_of(work, struct cgroup_subsys_state, destroy_work);

	mutex_lock(&cgroup_mutex);

	do {
		offline_css(css);
		css_put(css);
		/* @css can't go away while we're holding cgroup_mutex */
		css = css->parent;
	} while (css && atomic_dec_and_test(&css->online_cnt));

	mutex_unlock(&cgroup_mutex);
}

/* css kill confirmation processing requires process context, bounce */
static void css_killed_ref_fn(struct percpu_ref *ref)
{
	struct cgroup_subsys_state *css =
		container_of(ref, struct cgroup_subsys_state, refcnt);

	if (atomic_dec_and_test(&css->online_cnt)) {
		INIT_WORK(&css->destroy_work, css_killed_work_fn);
		queue_work(cgroup_destroy_wq, &css->destroy_work);
	}
}

/**
 * kill_css - destroy a css
 * @css: css to destroy
 *
 * This function initiates destruction of @css by removing cgroup interface
 * files and putting its base reference.  ->css_offline() will be invoked
 * asynchronously once css_tryget_online() is guaranteed to fail and when
 * the reference count reaches zero, @css will be released.
 */
static void kill_css(struct cgroup_subsys_state *css)
{
	lockdep_assert_held(&cgroup_mutex);

	/*
	 * This must happen before css is disassociated with its cgroup.
	 * See seq_css() for details.
	 */
	css_clear_dir(css);

	/*
	 * Killing would put the base ref, but we need to keep it alive
	 * until after ->css_offline().
	 */
	css_get(css);

	/*
	 * cgroup core guarantees that, by the time ->css_offline() is
	 * invoked, no new css reference will be given out via
	 * css_tryget_online().  We can't simply call percpu_ref_kill() and
	 * proceed to offlining css's because percpu_ref_kill() doesn't
	 * guarantee that the ref is seen as killed on all CPUs on return.
	 *
	 * Use percpu_ref_kill_and_confirm() to get notifications as each
	 * css is confirmed to be seen as killed on all CPUs.
	 */
	percpu_ref_kill_and_confirm(&css->refcnt, css_killed_ref_fn);
}

/**
 * cgroup_destroy_locked - the first stage of cgroup destruction
 * @cgrp: cgroup to be destroyed
 *
 * css's make use of percpu refcnts whose killing latency shouldn't be
 * exposed to userland and are RCU protected.  Also, cgroup core needs to
 * guarantee that css_tryget_online() won't succeed by the time
 * ->css_offline() is invoked.  To satisfy all the requirements,
 * destruction is implemented in the following two steps.
 *
 * s1. Verify @cgrp can be destroyed and mark it dying.  Remove all
 *     userland visible parts and start killing the percpu refcnts of
 *     css's.  Set up so that the next stage will be kicked off once all
 *     the percpu refcnts are confirmed to be killed.
 *
 * s2. Invoke ->css_offline(), mark the cgroup dead and proceed with the
 *     rest of destruction.  Once all cgroup references are gone, the
 *     cgroup is RCU-freed.
 *
 * This function implements s1.  After this step, @cgrp is gone as far as
 * the userland is concerned and a new cgroup with the same name may be
 * created.  As cgroup doesn't care about the names internally, this
 * doesn't cause any problem.
 */
static int cgroup_destroy_locked(struct cgroup *cgrp)
	__releases(&cgroup_mutex) __acquires(&cgroup_mutex)
{
	struct cgroup_subsys_state *css;
	struct cgrp_cset_link *link;
	int ssid;

	lockdep_assert_held(&cgroup_mutex);

	/*
	 * Only migration can raise populated from zero and we're already
	 * holding cgroup_mutex.
	 */
	if (cgroup_is_populated(cgrp))
		return -EBUSY;

	/*
	 * Make sure there's no live children.  We can't test emptiness of
	 * ->self.children as dead children linger on it while being
	 * drained; otherwise, "rmdir parent/child parent" may fail.
	 */
	if (css_has_online_children(&cgrp->self))
		return -EBUSY;

	/*
	 * Mark @cgrp and the associated csets dead.  The former prevents
	 * further task migration and child creation by disabling
	 * cgroup_lock_live_group().  The latter makes the csets ignored by
	 * the migration path.
	 */
	cgrp->self.flags &= ~CSS_ONLINE;

	spin_lock_irq(&css_set_lock);
	list_for_each_entry(link, &cgrp->cset_links, cset_link)
		link->cset->dead = true;
	spin_unlock_irq(&css_set_lock);

	/* initiate massacre of all css's */
	for_each_css(css, ssid, cgrp)
		kill_css(css);

	/*
	 * Remove @cgrp directory along with the base files.  @cgrp has an
	 * extra ref on its kn.
	 */
	kernfs_remove(cgrp->kn);

	check_for_release(cgroup_parent(cgrp));

	/* put the base reference */
	percpu_ref_kill(&cgrp->self.refcnt);

	return 0;
};

static int cgroup_rmdir(struct kernfs_node *kn)
{
	struct cgroup *cgrp;
	int ret = 0;

	cgrp = cgroup_kn_lock_live(kn, false);
	if (!cgrp)
		return 0;

	ret = cgroup_destroy_locked(cgrp);

	cgroup_kn_unlock(kn);
	return ret;
}

static struct kernfs_syscall_ops cgroup_kf_syscall_ops = {
	.remount_fs		= cgroup_remount,
	.show_options		= cgroup_show_options,
	.mkdir			= cgroup_mkdir,
	.rmdir			= cgroup_rmdir,
	.rename			= cgroup_rename,
	.show_path		= cgroup_show_path,
};

static void __init cgroup_init_subsys(struct cgroup_subsys *ss, bool early)
{
	struct cgroup_subsys_state *css;

	pr_debug("Initializing cgroup subsys %s\n", ss->name);

	mutex_lock(&cgroup_mutex);

	idr_init(&ss->css_idr);
	INIT_LIST_HEAD(&ss->cfts);

	/* Create the root cgroup state for this subsystem */
	ss->root = &cgrp_dfl_root;
	css = ss->css_alloc(cgroup_css(&cgrp_dfl_root.cgrp, ss));
	/* We don't handle early failures gracefully */
	BUG_ON(IS_ERR(css));
	init_and_link_css(css, ss, &cgrp_dfl_root.cgrp);

	/*
	 * Root csses are never destroyed and we can't initialize
	 * percpu_ref during early init.  Disable refcnting.
	 */
	css->flags |= CSS_NO_REF;

	if (early) {
		/* allocation can't be done safely during early init */
		css->id = 1;
	} else {
		css->id = cgroup_idr_alloc(&ss->css_idr, css, 1, 2, GFP_KERNEL);
		BUG_ON(css->id < 0);
	}

	/* Update the init_css_set to contain a subsys
	 * pointer to this state - since the subsystem is
	 * newly registered, all tasks and hence the
	 * init_css_set is in the subsystem's root cgroup. */
	init_css_set.subsys[ss->id] = css;

	have_fork_callback |= (bool)ss->fork << ss->id;
	have_exit_callback |= (bool)ss->exit << ss->id;
	have_free_callback |= (bool)ss->free << ss->id;
	have_canfork_callback |= (bool)ss->can_fork << ss->id;

	/* At system boot, before all subsystems have been
	 * registered, no tasks have been forked, so we don't
	 * need to invoke fork callbacks here. */
	BUG_ON(!list_empty(&init_task.tasks));

	BUG_ON(online_css(css));

	mutex_unlock(&cgroup_mutex);
}

/**
 * cgroup_init_early - cgroup initialization at system boot
 *
 * Initialize cgroups at system boot, and initialize any
 * subsystems that request early init.
 */
int __init cgroup_init_early(void)
{
	static struct cgroup_sb_opts __initdata opts;
	struct cgroup_subsys *ss;
	int i;

	init_cgroup_root(&cgrp_dfl_root, &opts);
	cgrp_dfl_root.cgrp.self.flags |= CSS_NO_REF;

	RCU_INIT_POINTER(init_task.cgroups, &init_css_set);

	for_each_subsys(ss, i) {
		WARN(!ss->css_alloc || !ss->css_free || ss->name || ss->id,
		     "invalid cgroup_subsys %d:%s css_alloc=%p css_free=%p id:name=%d:%s\n",
		     i, cgroup_subsys_name[i], ss->css_alloc, ss->css_free,
		     ss->id, ss->name);
		WARN(strlen(cgroup_subsys_name[i]) > MAX_CGROUP_TYPE_NAMELEN,
		     "cgroup_subsys_name %s too long\n", cgroup_subsys_name[i]);

		ss->id = i;
		ss->name = cgroup_subsys_name[i];
		if (!ss->legacy_name)
			ss->legacy_name = cgroup_subsys_name[i];

		if (ss->early_init)
			cgroup_init_subsys(ss, true);
	}
	return 0;
}

static u16 cgroup_disable_mask __initdata;

/**
 * cgroup_init - cgroup initialization
 *
 * Register cgroup filesystem and /proc file, and initialize
 * any subsystems that didn't request early init.
 */
int __init cgroup_init(void)
{
	struct cgroup_subsys *ss;
	int ssid;

	BUILD_BUG_ON(CGROUP_SUBSYS_COUNT > 16);
	BUG_ON(percpu_init_rwsem(&cgroup_threadgroup_rwsem));
	BUG_ON(cgroup_init_cftypes(NULL, cgroup_dfl_base_files));
	BUG_ON(cgroup_init_cftypes(NULL, cgroup_legacy_base_files));

	get_user_ns(init_cgroup_ns.user_ns);

	mutex_lock(&cgroup_mutex);

	/*
	 * Add init_css_set to the hash table so that dfl_root can link to
	 * it during init.
	 */
	hash_add(css_set_table, &init_css_set.hlist,
		 css_set_hash(init_css_set.subsys));

	BUG_ON(cgroup_setup_root(&cgrp_dfl_root, 0));

	mutex_unlock(&cgroup_mutex);

	for_each_subsys(ss, ssid) {
		if (ss->early_init) {
			struct cgroup_subsys_state *css =
				init_css_set.subsys[ss->id];

			css->id = cgroup_idr_alloc(&ss->css_idr, css, 1, 2,
						   GFP_KERNEL);
			BUG_ON(css->id < 0);
		} else {
			cgroup_init_subsys(ss, false);
		}

		list_add_tail(&init_css_set.e_cset_node[ssid],
			      &cgrp_dfl_root.cgrp.e_csets[ssid]);

		/*
		 * Setting dfl_root subsys_mask needs to consider the
		 * disabled flag and cftype registration needs kmalloc,
		 * both of which aren't available during early_init.
		 */
		if (cgroup_disable_mask & (1 << ssid)) {
			static_branch_disable(cgroup_subsys_enabled_key[ssid]);
			printk(KERN_INFO "Disabling %s control group subsystem\n",
			       ss->name);
			continue;
		}

		if (cgroup_ssid_no_v1(ssid))
			printk(KERN_INFO "Disabling %s control group subsystem in v1 mounts\n",
			       ss->name);

		cgrp_dfl_root.subsys_mask |= 1 << ss->id;

		if (ss->implicit_on_dfl)
			cgrp_dfl_implicit_ss_mask |= 1 << ss->id;
		else if (!ss->dfl_cftypes)
			cgrp_dfl_inhibit_ss_mask |= 1 << ss->id;

		if (ss->dfl_cftypes == ss->legacy_cftypes) {
			WARN_ON(cgroup_add_cftypes(ss, ss->dfl_cftypes));
		} else {
			WARN_ON(cgroup_add_dfl_cftypes(ss, ss->dfl_cftypes));
			WARN_ON(cgroup_add_legacy_cftypes(ss, ss->legacy_cftypes));
		}

		if (ss->bind)
			ss->bind(init_css_set.subsys[ssid]);
	}

	/* init_css_set.subsys[] has been updated, re-hash */
	hash_del(&init_css_set.hlist);
	hash_add(css_set_table, &init_css_set.hlist,
		 css_set_hash(init_css_set.subsys));

	WARN_ON(sysfs_create_mount_point(fs_kobj, "cgroup"));
	WARN_ON(register_filesystem(&cgroup_fs_type));
	WARN_ON(register_filesystem(&cgroup2_fs_type));
	WARN_ON(!proc_create("cgroups", 0, NULL, &proc_cgroupstats_operations));

	return 0;
}

static int __init cgroup_wq_init(void)
{
	/*
	 * There isn't much point in executing destruction path in
	 * parallel.  Good chunk is serialized with cgroup_mutex anyway.
	 * Use 1 for @max_active.
	 *
	 * We would prefer to do this in cgroup_init() above, but that
	 * is called before init_workqueues(): so leave this until after.
	 */
	cgroup_destroy_wq = alloc_workqueue("cgroup_destroy", 0, 1);
	BUG_ON(!cgroup_destroy_wq);

	/*
	 * Used to destroy pidlists and separate to serve as flush domain.
	 * Cap @max_active to 1 too.
	 */
	cgroup_pidlist_destroy_wq = alloc_workqueue("cgroup_pidlist_destroy",
						    0, 1);
	BUG_ON(!cgroup_pidlist_destroy_wq);

	return 0;
}
core_initcall(cgroup_wq_init);

/*
 * proc_cgroup_show()
 *  - Print task's cgroup paths into seq_file, one line for each hierarchy
 *  - Used for /proc/<pid>/cgroup.
 */
int proc_cgroup_show(struct seq_file *m, struct pid_namespace *ns,
		     struct pid *pid, struct task_struct *tsk)
{
	char *buf, *path;
	int retval;
	struct cgroup_root *root;

	retval = -ENOMEM;
	buf = kmalloc(PATH_MAX, GFP_KERNEL);
	if (!buf)
		goto out;

	mutex_lock(&cgroup_mutex);
	spin_lock_irq(&css_set_lock);

	for_each_root(root) {
		struct cgroup_subsys *ss;
		struct cgroup *cgrp;
		int ssid, count = 0;

		if (root == &cgrp_dfl_root && !cgrp_dfl_visible)
			continue;

		seq_printf(m, "%d:", root->hierarchy_id);
		if (root != &cgrp_dfl_root)
			for_each_subsys(ss, ssid)
				if (root->subsys_mask & (1 << ssid))
					seq_printf(m, "%s%s", count++ ? "," : "",
						   ss->legacy_name);
		if (strlen(root->name))
			seq_printf(m, "%sname=%s", count ? "," : "",
				   root->name);
		seq_putc(m, ':');

		cgrp = task_cgroup_from_root(tsk, root);

		/*
		 * On traditional hierarchies, all zombie tasks show up as
		 * belonging to the root cgroup.  On the default hierarchy,
		 * while a zombie doesn't show up in "cgroup.procs" and
		 * thus can't be migrated, its /proc/PID/cgroup keeps
		 * reporting the cgroup it belonged to before exiting.  If
		 * the cgroup is removed before the zombie is reaped,
		 * " (deleted)" is appended to the cgroup path.
		 */
		if (cgroup_on_dfl(cgrp) || !(tsk->flags & PF_EXITING)) {
			path = cgroup_path_ns_locked(cgrp, buf, PATH_MAX,
						current->nsproxy->cgroup_ns);
			if (!path) {
				retval = -ENAMETOOLONG;
				goto out_unlock;
			}
		} else {
			path = "/";
		}

		seq_puts(m, path);

		if (cgroup_on_dfl(cgrp) && cgroup_is_dead(cgrp))
			seq_puts(m, " (deleted)\n");
		else
			seq_putc(m, '\n');
	}

	retval = 0;
out_unlock:
	spin_unlock_irq(&css_set_lock);
	mutex_unlock(&cgroup_mutex);
	kfree(buf);
out:
	return retval;
}

/* Display information about each subsystem and each hierarchy */
static int proc_cgroupstats_show(struct seq_file *m, void *v)
{
	struct cgroup_subsys *ss;
	int i;

	seq_puts(m, "#subsys_name\thierarchy\tnum_cgroups\tenabled\n");
	/*
	 * ideally we don't want subsystems moving around while we do this.
	 * cgroup_mutex is also necessary to guarantee an atomic snapshot of
	 * subsys/hierarchy state.
	 */
	mutex_lock(&cgroup_mutex);

	for_each_subsys(ss, i)
		seq_printf(m, "%s\t%d\t%d\t%d\n",
			   ss->legacy_name, ss->root->hierarchy_id,
			   atomic_read(&ss->root->nr_cgrps),
			   cgroup_ssid_enabled(i));

	mutex_unlock(&cgroup_mutex);
	return 0;
}

static int cgroupstats_open(struct inode *inode, struct file *file)
{
	return single_open(file, proc_cgroupstats_show, NULL);
}

static const struct file_operations proc_cgroupstats_operations = {
	.open = cgroupstats_open,
	.read = seq_read,
	.llseek = seq_lseek,
	.release = single_release,
};

/**
 * cgroup_fork - initialize cgroup related fields during copy_process()
 * @child: pointer to task_struct of forking parent process.
 *
 * A task is associated with the init_css_set until cgroup_post_fork()
 * attaches it to the parent's css_set.  Empty cg_list indicates that
 * @child isn't holding reference to its css_set.
 */
void cgroup_fork(struct task_struct *child)
{
	RCU_INIT_POINTER(child->cgroups, &init_css_set);
	INIT_LIST_HEAD(&child->cg_list);
}

/**
 * cgroup_can_fork - called on a new task before the process is exposed
 * @child: the task in question.
 *
 * This calls the subsystem can_fork() callbacks. If the can_fork() callback
 * returns an error, the fork aborts with that error code. This allows for
 * a cgroup subsystem to conditionally allow or deny new forks.
 */
int cgroup_can_fork(struct task_struct *child)
{
	struct cgroup_subsys *ss;
	int i, j, ret;

	do_each_subsys_mask(ss, i, have_canfork_callback) {
		ret = ss->can_fork(child);
		if (ret)
			goto out_revert;
	} while_each_subsys_mask();

	return 0;

out_revert:
	for_each_subsys(ss, j) {
		if (j >= i)
			break;
		if (ss->cancel_fork)
			ss->cancel_fork(child);
	}

	return ret;
}

/**
 * cgroup_cancel_fork - called if a fork failed after cgroup_can_fork()
 * @child: the task in question
 *
 * This calls the cancel_fork() callbacks if a fork failed *after*
 * cgroup_can_fork() succeded.
 */
void cgroup_cancel_fork(struct task_struct *child)
{
	struct cgroup_subsys *ss;
	int i;

	for_each_subsys(ss, i)
		if (ss->cancel_fork)
			ss->cancel_fork(child);
}

/**
 * cgroup_post_fork - called on a new task after adding it to the task list
 * @child: the task in question
 *
 * Adds the task to the list running through its css_set if necessary and
 * call the subsystem fork() callbacks.  Has to be after the task is
 * visible on the task list in case we race with the first call to
 * cgroup_task_iter_start() - to guarantee that the new task ends up on its
 * list.
 */
void cgroup_post_fork(struct task_struct *child)
{
	struct cgroup_subsys *ss;
	int i;

	/*
	 * This may race against cgroup_enable_task_cg_lists().  As that
	 * function sets use_task_css_set_links before grabbing
	 * tasklist_lock and we just went through tasklist_lock to add
	 * @child, it's guaranteed that either we see the set
	 * use_task_css_set_links or cgroup_enable_task_cg_lists() sees
	 * @child during its iteration.
	 *
	 * If we won the race, @child is associated with %current's
	 * css_set.  Grabbing css_set_lock guarantees both that the
	 * association is stable, and, on completion of the parent's
	 * migration, @child is visible in the source of migration or
	 * already in the destination cgroup.  This guarantee is necessary
	 * when implementing operations which need to migrate all tasks of
	 * a cgroup to another.
	 *
	 * Note that if we lose to cgroup_enable_task_cg_lists(), @child
	 * will remain in init_css_set.  This is safe because all tasks are
	 * in the init_css_set before cg_links is enabled and there's no
	 * operation which transfers all tasks out of init_css_set.
	 */
	if (use_task_css_set_links) {
		struct css_set *cset;

		spin_lock_irq(&css_set_lock);
		cset = task_css_set(current);
		if (list_empty(&child->cg_list)) {
			get_css_set(cset);
			css_set_move_task(child, NULL, cset, false);
		}
		spin_unlock_irq(&css_set_lock);
	}

	/*
	 * Call ss->fork().  This must happen after @child is linked on
	 * css_set; otherwise, @child might change state between ->fork()
	 * and addition to css_set.
	 */
	do_each_subsys_mask(ss, i, have_fork_callback) {
		ss->fork(child);
	} while_each_subsys_mask();
}

/**
 * cgroup_exit - detach cgroup from exiting task
 * @tsk: pointer to task_struct of exiting process
 *
 * Description: Detach cgroup from @tsk and release it.
 *
 * Note that cgroups marked notify_on_release force every task in
 * them to take the global cgroup_mutex mutex when exiting.
 * This could impact scaling on very large systems.  Be reluctant to
 * use notify_on_release cgroups where very high task exit scaling
 * is required on large systems.
 *
 * We set the exiting tasks cgroup to the root cgroup (top_cgroup).  We
 * call cgroup_exit() while the task is still competent to handle
 * notify_on_release(), then leave the task attached to the root cgroup in
 * each hierarchy for the remainder of its exit.  No need to bother with
 * init_css_set refcnting.  init_css_set never goes away and we can't race
 * with migration path - PF_EXITING is visible to migration path.
 */
void cgroup_exit(struct task_struct *tsk)
{
	struct cgroup_subsys *ss;
	struct css_set *cset;
	int i;

	/*
	 * Unlink from @tsk from its css_set.  As migration path can't race
	 * with us, we can check css_set and cg_list without synchronization.
	 */
	cset = task_css_set(tsk);

	if (!list_empty(&tsk->cg_list)) {
		spin_lock_irq(&css_set_lock);
		css_set_move_task(tsk, cset, NULL, false);
		spin_unlock_irq(&css_set_lock);
	} else {
		get_css_set(cset);
	}

	/* see cgroup_post_fork() for details */
	do_each_subsys_mask(ss, i, have_exit_callback) {
		ss->exit(tsk);
	} while_each_subsys_mask();
}

void cgroup_free(struct task_struct *task)
{
	struct css_set *cset = task_css_set(task);
	struct cgroup_subsys *ss;
	int ssid;

	do_each_subsys_mask(ss, ssid, have_free_callback) {
		ss->free(task);
	} while_each_subsys_mask();

	put_css_set(cset);
}

static void check_for_release(struct cgroup *cgrp)
{
	if (notify_on_release(cgrp) && !cgroup_is_populated(cgrp) &&
	    !css_has_online_children(&cgrp->self) && !cgroup_is_dead(cgrp))
		schedule_work(&cgrp->release_agent_work);
}

/*
 * Notify userspace when a cgroup is released, by running the
 * configured release agent with the name of the cgroup (path
 * relative to the root of cgroup file system) as the argument.
 *
 * Most likely, this user command will try to rmdir this cgroup.
 *
 * This races with the possibility that some other task will be
 * attached to this cgroup before it is removed, or that some other
 * user task will 'mkdir' a child cgroup of this cgroup.  That's ok.
 * The presumed 'rmdir' will fail quietly if this cgroup is no longer
 * unused, and this cgroup will be reprieved from its death sentence,
 * to continue to serve a useful existence.  Next time it's released,
 * we will get notified again, if it still has 'notify_on_release' set.
 *
 * The final arg to call_usermodehelper() is UMH_WAIT_EXEC, which
 * means only wait until the task is successfully execve()'d.  The
 * separate release agent task is forked by call_usermodehelper(),
 * then control in this thread returns here, without waiting for the
 * release agent task.  We don't bother to wait because the caller of
 * this routine has no use for the exit status of the release agent
 * task, so no sense holding our caller up for that.
 */
static void cgroup_release_agent(struct work_struct *work)
{
	struct cgroup *cgrp =
		container_of(work, struct cgroup, release_agent_work);
	char *pathbuf = NULL, *agentbuf = NULL, *path;
	char *argv[3], *envp[3];

	mutex_lock(&cgroup_mutex);

	pathbuf = kmalloc(PATH_MAX, GFP_KERNEL);
	agentbuf = kstrdup(cgrp->root->release_agent_path, GFP_KERNEL);
	if (!pathbuf || !agentbuf)
		goto out;

	spin_lock_irq(&css_set_lock);
	path = cgroup_path_ns_locked(cgrp, pathbuf, PATH_MAX, &init_cgroup_ns);
	spin_unlock_irq(&css_set_lock);
	if (!path)
		goto out;

	argv[0] = agentbuf;
	argv[1] = path;
	argv[2] = NULL;

	/* minimal command environment */
	envp[0] = "HOME=/";
	envp[1] = "PATH=/sbin:/bin:/usr/sbin:/usr/bin";
	envp[2] = NULL;

	mutex_unlock(&cgroup_mutex);
	call_usermodehelper(argv[0], argv, envp, UMH_WAIT_EXEC);
	goto out_free;
out:
	mutex_unlock(&cgroup_mutex);
out_free:
	kfree(agentbuf);
	kfree(pathbuf);
}

static int __init cgroup_disable(char *str)
{
	struct cgroup_subsys *ss;
	char *token;
	int i;

	while ((token = strsep(&str, ",")) != NULL) {
		if (!*token)
			continue;

		for_each_subsys(ss, i) {
			if (strcmp(token, ss->name) &&
			    strcmp(token, ss->legacy_name))
				continue;
			cgroup_disable_mask |= 1 << i;
		}
	}
	return 1;
}
__setup("cgroup_disable=", cgroup_disable);

static int __init cgroup_no_v1(char *str)
{
	struct cgroup_subsys *ss;
	char *token;
	int i;

	while ((token = strsep(&str, ",")) != NULL) {
		if (!*token)
			continue;

		if (!strcmp(token, "all")) {
			cgroup_no_v1_mask = U16_MAX;
			break;
		}

		for_each_subsys(ss, i) {
			if (strcmp(token, ss->name) &&
			    strcmp(token, ss->legacy_name))
				continue;

			cgroup_no_v1_mask |= 1 << i;
		}
	}
	return 1;
}
__setup("cgroup_no_v1=", cgroup_no_v1);

/**
 * css_tryget_online_from_dir - get corresponding css from a cgroup dentry
 * @dentry: directory dentry of interest
 * @ss: subsystem of interest
 *
 * If @dentry is a directory for a cgroup which has @ss enabled on it, try
 * to get the corresponding css and return it.  If such css doesn't exist
 * or can't be pinned, an ERR_PTR value is returned.
 */
struct cgroup_subsys_state *css_tryget_online_from_dir(struct dentry *dentry,
						       struct cgroup_subsys *ss)
{
	struct kernfs_node *kn = kernfs_node_from_dentry(dentry);
	struct file_system_type *s_type = dentry->d_sb->s_type;
	struct cgroup_subsys_state *css = NULL;
	struct cgroup *cgrp;

	/* is @dentry a cgroup dir? */
	if ((s_type != &cgroup_fs_type && s_type != &cgroup2_fs_type) ||
	    !kn || kernfs_type(kn) != KERNFS_DIR)
		return ERR_PTR(-EBADF);

	rcu_read_lock();

	/*
	 * This path doesn't originate from kernfs and @kn could already
	 * have been or be removed at any point.  @kn->priv is RCU
	 * protected for this access.  See css_release_work_fn() for details.
	 */
	cgrp = rcu_dereference(kn->priv);
	if (cgrp)
		css = cgroup_css(cgrp, ss);

	if (!css || !css_tryget_online(css))
		css = ERR_PTR(-ENOENT);

	rcu_read_unlock();
	return css;
}

/**
 * css_from_id - lookup css by id
 * @id: the cgroup id
 * @ss: cgroup subsys to be looked into
 *
 * Returns the css if there's valid one with @id, otherwise returns NULL.
 * Should be called under rcu_read_lock().
 */
struct cgroup_subsys_state *css_from_id(int id, struct cgroup_subsys *ss)
{
	WARN_ON_ONCE(!rcu_read_lock_held());
	return idr_find(&ss->css_idr, id);
}

/**
 * cgroup_get_from_path - lookup and get a cgroup from its default hierarchy path
 * @path: path on the default hierarchy
 *
 * Find the cgroup at @path on the default hierarchy, increment its
 * reference count and return it.  Returns pointer to the found cgroup on
 * success, ERR_PTR(-ENOENT) if @path doens't exist and ERR_PTR(-ENOTDIR)
 * if @path points to a non-directory.
 */
struct cgroup *cgroup_get_from_path(const char *path)
{
	struct kernfs_node *kn;
	struct cgroup *cgrp;

	mutex_lock(&cgroup_mutex);

	kn = kernfs_walk_and_get(cgrp_dfl_root.cgrp.kn, path);
	if (kn) {
		if (kernfs_type(kn) == KERNFS_DIR) {
			cgrp = kn->priv;
			cgroup_get(cgrp);
		} else {
			cgrp = ERR_PTR(-ENOTDIR);
		}
		kernfs_put(kn);
	} else {
		cgrp = ERR_PTR(-ENOENT);
	}

	mutex_unlock(&cgroup_mutex);
	return cgrp;
}
EXPORT_SYMBOL_GPL(cgroup_get_from_path);

/**
 * cgroup_get_from_fd - get a cgroup pointer from a fd
 * @fd: fd obtained by open(cgroup2_dir)
 *
 * Find the cgroup from a fd which should be obtained
 * by opening a cgroup directory.  Returns a pointer to the
 * cgroup on success. ERR_PTR is returned if the cgroup
 * cannot be found.
 */
struct cgroup *cgroup_get_from_fd(int fd)
{
	struct cgroup_subsys_state *css;
	struct cgroup *cgrp;
	struct file *f;

	f = fget_raw(fd);
	if (!f)
		return ERR_PTR(-EBADF);

	css = css_tryget_online_from_dir(f->f_path.dentry, NULL);
	fput(f);
	if (IS_ERR(css))
		return ERR_CAST(css);

	cgrp = css->cgroup;
	if (!cgroup_on_dfl(cgrp)) {
		cgroup_put(cgrp);
		return ERR_PTR(-EBADF);
	}

	return cgrp;
}
EXPORT_SYMBOL_GPL(cgroup_get_from_fd);

/*
 * sock->sk_cgrp_data handling.  For more info, see sock_cgroup_data
 * definition in cgroup-defs.h.
 */
#ifdef CONFIG_SOCK_CGROUP_DATA

#if defined(CONFIG_CGROUP_NET_PRIO) || defined(CONFIG_CGROUP_NET_CLASSID)

DEFINE_SPINLOCK(cgroup_sk_update_lock);
static bool cgroup_sk_alloc_disabled __read_mostly;

void cgroup_sk_alloc_disable(void)
{
	if (cgroup_sk_alloc_disabled)
		return;
	pr_info("cgroup: disabling cgroup2 socket matching due to net_prio or net_cls activation\n");
	cgroup_sk_alloc_disabled = true;
}

#else

#define cgroup_sk_alloc_disabled	false

#endif

void cgroup_sk_alloc(struct sock_cgroup_data *skcd)
{
	if (cgroup_sk_alloc_disabled)
		return;

	rcu_read_lock();

	while (true) {
		struct css_set *cset;

		cset = task_css_set(current);
		if (likely(cgroup_tryget(cset->dfl_cgrp))) {
			skcd->val = (unsigned long)cset->dfl_cgrp;
			break;
		}
		cpu_relax();
	}

	rcu_read_unlock();
}

void cgroup_sk_free(struct sock_cgroup_data *skcd)
{
	cgroup_put(sock_cgroup_ptr(skcd));
}

#endif	/* CONFIG_SOCK_CGROUP_DATA */

/* cgroup namespaces */

static struct cgroup_namespace *alloc_cgroup_ns(void)
{
	struct cgroup_namespace *new_ns;
	int ret;

	new_ns = kzalloc(sizeof(struct cgroup_namespace), GFP_KERNEL);
	if (!new_ns)
		return ERR_PTR(-ENOMEM);
	ret = ns_alloc_inum(&new_ns->ns);
	if (ret) {
		kfree(new_ns);
		return ERR_PTR(ret);
	}
	atomic_set(&new_ns->count, 1);
	new_ns->ns.ops = &cgroupns_operations;
	return new_ns;
}

void free_cgroup_ns(struct cgroup_namespace *ns)
{
	put_css_set(ns->root_cset);
	put_user_ns(ns->user_ns);
	ns_free_inum(&ns->ns);
	kfree(ns);
}
EXPORT_SYMBOL(free_cgroup_ns);

struct cgroup_namespace *copy_cgroup_ns(unsigned long flags,
					struct user_namespace *user_ns,
					struct cgroup_namespace *old_ns)
{
	struct cgroup_namespace *new_ns;
	struct css_set *cset;

	BUG_ON(!old_ns);

	if (!(flags & CLONE_NEWCGROUP)) {
		get_cgroup_ns(old_ns);
		return old_ns;
	}

	/* Allow only sysadmin to create cgroup namespace. */
	if (!ns_capable(user_ns, CAP_SYS_ADMIN))
		return ERR_PTR(-EPERM);

<<<<<<< HEAD
	mutex_lock(&cgroup_mutex);
	spin_lock_irq(&css_set_lock);

	cset = task_css_set(current);
	get_css_set(cset);

	spin_unlock_irq(&css_set_lock);
	mutex_unlock(&cgroup_mutex);
=======
	/* It is not safe to take cgroup_mutex here */
	spin_lock_irq(&css_set_lock);
	cset = task_css_set(current);
	get_css_set(cset);
	spin_unlock_irq(&css_set_lock);
>>>>>>> 1cab4a96

	new_ns = alloc_cgroup_ns();
	if (IS_ERR(new_ns)) {
		put_css_set(cset);
		return new_ns;
	}

	new_ns->user_ns = get_user_ns(user_ns);
	new_ns->root_cset = cset;

	return new_ns;
}

static inline struct cgroup_namespace *to_cg_ns(struct ns_common *ns)
{
	return container_of(ns, struct cgroup_namespace, ns);
}

static int cgroupns_install(struct nsproxy *nsproxy, struct ns_common *ns)
{
	struct cgroup_namespace *cgroup_ns = to_cg_ns(ns);

	if (!ns_capable(current_user_ns(), CAP_SYS_ADMIN) ||
	    !ns_capable(cgroup_ns->user_ns, CAP_SYS_ADMIN))
		return -EPERM;

	/* Don't need to do anything if we are attaching to our own cgroupns. */
	if (cgroup_ns == nsproxy->cgroup_ns)
		return 0;

	get_cgroup_ns(cgroup_ns);
	put_cgroup_ns(nsproxy->cgroup_ns);
	nsproxy->cgroup_ns = cgroup_ns;

	return 0;
}

static struct ns_common *cgroupns_get(struct task_struct *task)
{
	struct cgroup_namespace *ns = NULL;
	struct nsproxy *nsproxy;

	task_lock(task);
	nsproxy = task->nsproxy;
	if (nsproxy) {
		ns = nsproxy->cgroup_ns;
		get_cgroup_ns(ns);
	}
	task_unlock(task);

	return ns ? &ns->ns : NULL;
}

static void cgroupns_put(struct ns_common *ns)
{
	put_cgroup_ns(to_cg_ns(ns));
}

const struct proc_ns_operations cgroupns_operations = {
	.name		= "cgroup",
	.type		= CLONE_NEWCGROUP,
	.get		= cgroupns_get,
	.put		= cgroupns_put,
	.install	= cgroupns_install,
};

static __init int cgroup_namespaces_init(void)
{
	return 0;
}
subsys_initcall(cgroup_namespaces_init);

#ifdef CONFIG_CGROUP_DEBUG
static struct cgroup_subsys_state *
debug_css_alloc(struct cgroup_subsys_state *parent_css)
{
	struct cgroup_subsys_state *css = kzalloc(sizeof(*css), GFP_KERNEL);

	if (!css)
		return ERR_PTR(-ENOMEM);

	return css;
}

static void debug_css_free(struct cgroup_subsys_state *css)
{
	kfree(css);
}

static u64 debug_taskcount_read(struct cgroup_subsys_state *css,
				struct cftype *cft)
{
	return cgroup_task_count(css->cgroup);
}

static u64 current_css_set_read(struct cgroup_subsys_state *css,
				struct cftype *cft)
{
	return (u64)(unsigned long)current->cgroups;
}

static u64 current_css_set_refcount_read(struct cgroup_subsys_state *css,
					 struct cftype *cft)
{
	u64 count;

	rcu_read_lock();
	count = atomic_read(&task_css_set(current)->refcount);
	rcu_read_unlock();
	return count;
}

static int current_css_set_cg_links_read(struct seq_file *seq, void *v)
{
	struct cgrp_cset_link *link;
	struct css_set *cset;
	char *name_buf;

	name_buf = kmalloc(NAME_MAX + 1, GFP_KERNEL);
	if (!name_buf)
		return -ENOMEM;

	spin_lock_irq(&css_set_lock);
	rcu_read_lock();
	cset = rcu_dereference(current->cgroups);
	list_for_each_entry(link, &cset->cgrp_links, cgrp_link) {
		struct cgroup *c = link->cgrp;

		cgroup_name(c, name_buf, NAME_MAX + 1);
		seq_printf(seq, "Root %d group %s\n",
			   c->root->hierarchy_id, name_buf);
	}
	rcu_read_unlock();
	spin_unlock_irq(&css_set_lock);
	kfree(name_buf);
	return 0;
}

#define MAX_TASKS_SHOWN_PER_CSS 25
static int cgroup_css_links_read(struct seq_file *seq, void *v)
{
	struct cgroup_subsys_state *css = seq_css(seq);
	struct cgrp_cset_link *link;

	spin_lock_irq(&css_set_lock);
	list_for_each_entry(link, &css->cgroup->cset_links, cset_link) {
		struct css_set *cset = link->cset;
		struct task_struct *task;
		int count = 0;

		seq_printf(seq, "css_set %p\n", cset);

		list_for_each_entry(task, &cset->tasks, cg_list) {
			if (count++ > MAX_TASKS_SHOWN_PER_CSS)
				goto overflow;
			seq_printf(seq, "  task %d\n", task_pid_vnr(task));
		}

		list_for_each_entry(task, &cset->mg_tasks, cg_list) {
			if (count++ > MAX_TASKS_SHOWN_PER_CSS)
				goto overflow;
			seq_printf(seq, "  task %d\n", task_pid_vnr(task));
		}
		continue;
	overflow:
		seq_puts(seq, "  ...\n");
	}
	spin_unlock_irq(&css_set_lock);
	return 0;
}

static u64 releasable_read(struct cgroup_subsys_state *css, struct cftype *cft)
{
	return (!cgroup_is_populated(css->cgroup) &&
		!css_has_online_children(&css->cgroup->self));
}

static struct cftype debug_files[] =  {
	{
		.name = "taskcount",
		.read_u64 = debug_taskcount_read,
	},

	{
		.name = "current_css_set",
		.read_u64 = current_css_set_read,
	},

	{
		.name = "current_css_set_refcount",
		.read_u64 = current_css_set_refcount_read,
	},

	{
		.name = "current_css_set_cg_links",
		.seq_show = current_css_set_cg_links_read,
	},

	{
		.name = "cgroup_css_links",
		.seq_show = cgroup_css_links_read,
	},

	{
		.name = "releasable",
		.read_u64 = releasable_read,
	},

	{ }	/* terminate */
};

struct cgroup_subsys debug_cgrp_subsys = {
	.css_alloc = debug_css_alloc,
	.css_free = debug_css_free,
	.legacy_cftypes = debug_files,
};
#endif /* CONFIG_CGROUP_DEBUG */<|MERGE_RESOLUTION|>--- conflicted
+++ resolved
@@ -6340,22 +6340,11 @@
 	if (!ns_capable(user_ns, CAP_SYS_ADMIN))
 		return ERR_PTR(-EPERM);
 
-<<<<<<< HEAD
-	mutex_lock(&cgroup_mutex);
-	spin_lock_irq(&css_set_lock);
-
-	cset = task_css_set(current);
-	get_css_set(cset);
-
-	spin_unlock_irq(&css_set_lock);
-	mutex_unlock(&cgroup_mutex);
-=======
 	/* It is not safe to take cgroup_mutex here */
 	spin_lock_irq(&css_set_lock);
 	cset = task_css_set(current);
 	get_css_set(cset);
 	spin_unlock_irq(&css_set_lock);
->>>>>>> 1cab4a96
 
 	new_ns = alloc_cgroup_ns();
 	if (IS_ERR(new_ns)) {
