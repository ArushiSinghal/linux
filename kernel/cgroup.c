--- conflicted
+++ resolved
@@ -57,13 +57,10 @@
 #include <linux/vmalloc.h> /* TODO: replace with more sophisticated array */
 #include <linux/kthread.h>
 #include <linux/delay.h>
-<<<<<<< HEAD
-=======
 #include <linux/proc_ns.h>
 #include <linux/nsproxy.h>
 #include <linux/proc_ns.h>
 
->>>>>>> f203f9a1
 #include <linux/atomic.h>
 #include <net/sock.h>
 
@@ -5904,7 +5901,6 @@
 }
 EXPORT_SYMBOL_GPL(cgroup_get_from_path);
 
-<<<<<<< HEAD
 /*
  * sock->sk_cgrp_data handling.  For more info, see sock_cgroup_data
  * definition in cgroup-defs.h.
@@ -5957,7 +5953,7 @@
 }
 
 #endif	/* CONFIG_SOCK_CGROUP_DATA */
-=======
+
 /* cgroup namespaces */
 
 static struct cgroup_namespace *alloc_cgroup_ns(void)
@@ -6085,7 +6081,6 @@
 	return 0;
 }
 subsys_initcall(cgroup_namespaces_init);
->>>>>>> f203f9a1
 
 #ifdef CONFIG_CGROUP_DEBUG
 static struct cgroup_subsys_state *
