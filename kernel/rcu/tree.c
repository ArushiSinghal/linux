--- conflicted
+++ resolved
@@ -4234,15 +4234,10 @@
 	 * or the scheduler are operational.
 	 */
 	pm_notifier(rcu_pm_notify, 0);
-<<<<<<< HEAD
-	for_each_online_cpu(cpu)
+	for_each_online_cpu(cpu) {
 		rcutree_prepare_cpu(cpu);
-=======
-	for_each_online_cpu(cpu) {
-		rcu_cpu_notify(NULL, CPU_UP_PREPARE, (void *)(long)cpu);
 		rcu_cpu_starting(cpu);
 	}
->>>>>>> 5bc94664
 }
 
 #include "tree_exp.h"
