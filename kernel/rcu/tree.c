/*
 * Read-Copy Update mechanism for mutual exclusion
 *
 * This program is free software; you can redistribute it and/or modify
 * it under the terms of the GNU General Public License as published by
 * the Free Software Foundation; either version 2 of the License, or
 * (at your option) any later version.
 *
 * This program is distributed in the hope that it will be useful,
 * but WITHOUT ANY WARRANTY; without even the implied warranty of
 * MERCHANTABILITY or FITNESS FOR A PARTICULAR PURPOSE.  See the
 * GNU General Public License for more details.
 *
 * You should have received a copy of the GNU General Public License
 * along with this program; if not, you can access it online at
 * http://www.gnu.org/licenses/gpl-2.0.html.
 *
 * Copyright IBM Corporation, 2008
 *
 * Authors: Dipankar Sarma <dipankar@in.ibm.com>
 *	    Manfred Spraul <manfred@colorfullife.com>
 *	    Paul E. McKenney <paulmck@linux.vnet.ibm.com> Hierarchical version
 *
 * Based on the original work by Paul McKenney <paulmck@us.ibm.com>
 * and inputs from Rusty Russell, Andrea Arcangeli and Andi Kleen.
 *
 * For detailed explanation of Read-Copy Update mechanism see -
 *	Documentation/RCU
 */
#include <linux/types.h>
#include <linux/kernel.h>
#include <linux/init.h>
#include <linux/spinlock.h>
#include <linux/smp.h>
#include <linux/rcupdate.h>
#include <linux/interrupt.h>
#include <linux/sched.h>
#include <linux/nmi.h>
#include <linux/atomic.h>
#include <linux/bitops.h>
#include <linux/export.h>
#include <linux/completion.h>
#include <linux/moduleparam.h>
#include <linux/module.h>
#include <linux/percpu.h>
#include <linux/notifier.h>
#include <linux/cpu.h>
#include <linux/mutex.h>
#include <linux/time.h>
#include <linux/kernel_stat.h>
#include <linux/wait.h>
#include <linux/kthread.h>
#include <linux/prefetch.h>
#include <linux/delay.h>
#include <linux/stop_machine.h>
#include <linux/random.h>
#include <linux/trace_events.h>
#include <linux/suspend.h>

#include "tree.h"
#include "rcu.h"

MODULE_ALIAS("rcutree");
#ifdef MODULE_PARAM_PREFIX
#undef MODULE_PARAM_PREFIX
#endif
#define MODULE_PARAM_PREFIX "rcutree."

/* Data structures. */

/*
 * In order to export the rcu_state name to the tracing tools, it
 * needs to be added in the __tracepoint_string section.
 * This requires defining a separate variable tp_<sname>_varname
 * that points to the string being used, and this will allow
 * the tracing userspace tools to be able to decipher the string
 * address to the matching string.
 */
#ifdef CONFIG_TRACING
# define DEFINE_RCU_TPS(sname) \
static char sname##_varname[] = #sname; \
static const char *tp_##sname##_varname __used __tracepoint_string = sname##_varname;
# define RCU_STATE_NAME(sname) sname##_varname
#else
# define DEFINE_RCU_TPS(sname)
# define RCU_STATE_NAME(sname) __stringify(sname)
#endif

#define RCU_STATE_INITIALIZER(sname, sabbr, cr) \
DEFINE_RCU_TPS(sname) \
static DEFINE_PER_CPU_SHARED_ALIGNED(struct rcu_data, sname##_data); \
struct rcu_state sname##_state = { \
	.level = { &sname##_state.node[0] }, \
	.rda = &sname##_data, \
	.call = cr, \
	.gp_state = RCU_GP_IDLE, \
	.gpnum = 0UL - 300UL, \
	.completed = 0UL - 300UL, \
	.orphan_lock = __RAW_SPIN_LOCK_UNLOCKED(&sname##_state.orphan_lock), \
	.orphan_nxttail = &sname##_state.orphan_nxtlist, \
	.orphan_donetail = &sname##_state.orphan_donelist, \
	.barrier_mutex = __MUTEX_INITIALIZER(sname##_state.barrier_mutex), \
	.name = RCU_STATE_NAME(sname), \
	.abbr = sabbr, \
}

RCU_STATE_INITIALIZER(rcu_sched, 's', call_rcu_sched);
RCU_STATE_INITIALIZER(rcu_bh, 'b', call_rcu_bh);

static struct rcu_state *const rcu_state_p;
LIST_HEAD(rcu_struct_flavors);

/* Dump rcu_node combining tree at boot to verify correct setup. */
static bool dump_tree;
module_param(dump_tree, bool, 0444);
/* Control rcu_node-tree auto-balancing at boot time. */
static bool rcu_fanout_exact;
module_param(rcu_fanout_exact, bool, 0444);
/* Increase (but not decrease) the RCU_FANOUT_LEAF at boot time. */
static int rcu_fanout_leaf = RCU_FANOUT_LEAF;
module_param(rcu_fanout_leaf, int, 0444);
int rcu_num_lvls __read_mostly = RCU_NUM_LVLS;
/* Number of rcu_nodes at specified level. */
static int num_rcu_lvl[] = NUM_RCU_LVL_INIT;
int rcu_num_nodes __read_mostly = NUM_RCU_NODES; /* Total # rcu_nodes in use. */

/*
 * The rcu_scheduler_active variable transitions from zero to one just
 * before the first task is spawned.  So when this variable is zero, RCU
 * can assume that there is but one task, allowing RCU to (for example)
 * optimize synchronize_sched() to a simple barrier().  When this variable
 * is one, RCU must actually do all the hard work required to detect real
 * grace periods.  This variable is also used to suppress boot-time false
 * positives from lockdep-RCU error checking.
 */
int rcu_scheduler_active __read_mostly;
EXPORT_SYMBOL_GPL(rcu_scheduler_active);

/*
 * The rcu_scheduler_fully_active variable transitions from zero to one
 * during the early_initcall() processing, which is after the scheduler
 * is capable of creating new tasks.  So RCU processing (for example,
 * creating tasks for RCU priority boosting) must be delayed until after
 * rcu_scheduler_fully_active transitions from zero to one.  We also
 * currently delay invocation of any RCU callbacks until after this point.
 *
 * It might later prove better for people registering RCU callbacks during
 * early boot to take responsibility for these callbacks, but one step at
 * a time.
 */
static int rcu_scheduler_fully_active __read_mostly;

static void rcu_init_new_rnp(struct rcu_node *rnp_leaf);
static void rcu_cleanup_dead_rnp(struct rcu_node *rnp_leaf);
static void rcu_boost_kthread_setaffinity(struct rcu_node *rnp, int outgoingcpu);
static void invoke_rcu_core(void);
static void invoke_rcu_callbacks(struct rcu_state *rsp, struct rcu_data *rdp);
static void rcu_report_exp_rdp(struct rcu_state *rsp,
			       struct rcu_data *rdp, bool wake);

/* rcuc/rcub kthread realtime priority */
#ifdef CONFIG_RCU_KTHREAD_PRIO
static int kthread_prio = CONFIG_RCU_KTHREAD_PRIO;
#else /* #ifdef CONFIG_RCU_KTHREAD_PRIO */
static int kthread_prio = IS_ENABLED(CONFIG_RCU_BOOST) ? 1 : 0;
#endif /* #else #ifdef CONFIG_RCU_KTHREAD_PRIO */
module_param(kthread_prio, int, 0644);

/* Delay in jiffies for grace-period initialization delays, debug only. */

#ifdef CONFIG_RCU_TORTURE_TEST_SLOW_PREINIT
static int gp_preinit_delay = CONFIG_RCU_TORTURE_TEST_SLOW_PREINIT_DELAY;
module_param(gp_preinit_delay, int, 0644);
#else /* #ifdef CONFIG_RCU_TORTURE_TEST_SLOW_PREINIT */
static const int gp_preinit_delay;
#endif /* #else #ifdef CONFIG_RCU_TORTURE_TEST_SLOW_PREINIT */

#ifdef CONFIG_RCU_TORTURE_TEST_SLOW_INIT
static int gp_init_delay = CONFIG_RCU_TORTURE_TEST_SLOW_INIT_DELAY;
module_param(gp_init_delay, int, 0644);
#else /* #ifdef CONFIG_RCU_TORTURE_TEST_SLOW_INIT */
static const int gp_init_delay;
#endif /* #else #ifdef CONFIG_RCU_TORTURE_TEST_SLOW_INIT */

#ifdef CONFIG_RCU_TORTURE_TEST_SLOW_CLEANUP
static int gp_cleanup_delay = CONFIG_RCU_TORTURE_TEST_SLOW_CLEANUP_DELAY;
module_param(gp_cleanup_delay, int, 0644);
#else /* #ifdef CONFIG_RCU_TORTURE_TEST_SLOW_CLEANUP */
static const int gp_cleanup_delay;
#endif /* #else #ifdef CONFIG_RCU_TORTURE_TEST_SLOW_CLEANUP */

/*
 * Number of grace periods between delays, normalized by the duration of
 * the delay.  The longer the the delay, the more the grace periods between
 * each delay.  The reason for this normalization is that it means that,
 * for non-zero delays, the overall slowdown of grace periods is constant
 * regardless of the duration of the delay.  This arrangement balances
 * the need for long delays to increase some race probabilities with the
 * need for fast grace periods to increase other race probabilities.
 */
#define PER_RCU_NODE_PERIOD 3	/* Number of grace periods between delays. */

/*
 * Track the rcutorture test sequence number and the update version
 * number within a given test.  The rcutorture_testseq is incremented
 * on every rcutorture module load and unload, so has an odd value
 * when a test is running.  The rcutorture_vernum is set to zero
 * when rcutorture starts and is incremented on each rcutorture update.
 * These variables enable correlating rcutorture output with the
 * RCU tracing information.
 */
unsigned long rcutorture_testseq;
unsigned long rcutorture_vernum;

/*
 * Compute the mask of online CPUs for the specified rcu_node structure.
 * This will not be stable unless the rcu_node structure's ->lock is
 * held, but the bit corresponding to the current CPU will be stable
 * in most contexts.
 */
unsigned long rcu_rnp_online_cpus(struct rcu_node *rnp)
{
	return READ_ONCE(rnp->qsmaskinitnext);
}

/*
 * Return true if an RCU grace period is in progress.  The READ_ONCE()s
 * permit this function to be invoked without holding the root rcu_node
 * structure's ->lock, but of course results can be subject to change.
 */
static int rcu_gp_in_progress(struct rcu_state *rsp)
{
	return READ_ONCE(rsp->completed) != READ_ONCE(rsp->gpnum);
}

/*
 * Note a quiescent state.  Because we do not need to know
 * how many quiescent states passed, just if there was at least
 * one since the start of the grace period, this just sets a flag.
 * The caller must have disabled preemption.
 */
void rcu_sched_qs(void)
{
	if (!__this_cpu_read(rcu_sched_data.cpu_no_qs.s))
		return;
	trace_rcu_grace_period(TPS("rcu_sched"),
			       __this_cpu_read(rcu_sched_data.gpnum),
			       TPS("cpuqs"));
	__this_cpu_write(rcu_sched_data.cpu_no_qs.b.norm, false);
	if (!__this_cpu_read(rcu_sched_data.cpu_no_qs.b.exp))
		return;
	__this_cpu_write(rcu_sched_data.cpu_no_qs.b.exp, false);
	rcu_report_exp_rdp(&rcu_sched_state,
			   this_cpu_ptr(&rcu_sched_data), true);
}

void rcu_bh_qs(void)
{
	if (__this_cpu_read(rcu_bh_data.cpu_no_qs.s)) {
		trace_rcu_grace_period(TPS("rcu_bh"),
				       __this_cpu_read(rcu_bh_data.gpnum),
				       TPS("cpuqs"));
		__this_cpu_write(rcu_bh_data.cpu_no_qs.b.norm, false);
	}
}

static DEFINE_PER_CPU(int, rcu_sched_qs_mask);

static DEFINE_PER_CPU(struct rcu_dynticks, rcu_dynticks) = {
	.dynticks_nesting = DYNTICK_TASK_EXIT_IDLE,
	.dynticks = ATOMIC_INIT(1),
#ifdef CONFIG_NO_HZ_FULL_SYSIDLE
	.dynticks_idle_nesting = DYNTICK_TASK_NEST_VALUE,
	.dynticks_idle = ATOMIC_INIT(1),
#endif /* #ifdef CONFIG_NO_HZ_FULL_SYSIDLE */
};

DEFINE_PER_CPU_SHARED_ALIGNED(unsigned long, rcu_qs_ctr);
EXPORT_PER_CPU_SYMBOL_GPL(rcu_qs_ctr);

/*
 * Let the RCU core know that this CPU has gone through the scheduler,
 * which is a quiescent state.  This is called when the need for a
 * quiescent state is urgent, so we burn an atomic operation and full
 * memory barriers to let the RCU core know about it, regardless of what
 * this CPU might (or might not) do in the near future.
 *
 * We inform the RCU core by emulating a zero-duration dyntick-idle
 * period, which we in turn do by incrementing the ->dynticks counter
 * by two.
 *
 * The caller must have disabled interrupts.
 */
static void rcu_momentary_dyntick_idle(void)
{
	struct rcu_data *rdp;
	struct rcu_dynticks *rdtp;
	int resched_mask;
	struct rcu_state *rsp;

	/*
	 * Yes, we can lose flag-setting operations.  This is OK, because
	 * the flag will be set again after some delay.
	 */
	resched_mask = raw_cpu_read(rcu_sched_qs_mask);
	raw_cpu_write(rcu_sched_qs_mask, 0);

	/* Find the flavor that needs a quiescent state. */
	for_each_rcu_flavor(rsp) {
		rdp = raw_cpu_ptr(rsp->rda);
		if (!(resched_mask & rsp->flavor_mask))
			continue;
		smp_mb(); /* rcu_sched_qs_mask before cond_resched_completed. */
		if (READ_ONCE(rdp->mynode->completed) !=
		    READ_ONCE(rdp->cond_resched_completed))
			continue;

		/*
		 * Pretend to be momentarily idle for the quiescent state.
		 * This allows the grace-period kthread to record the
		 * quiescent state, with no need for this CPU to do anything
		 * further.
		 */
		rdtp = this_cpu_ptr(&rcu_dynticks);
		smp_mb__before_atomic(); /* Earlier stuff before QS. */
		atomic_add(2, &rdtp->dynticks);  /* QS. */
		smp_mb__after_atomic(); /* Later stuff after QS. */
		break;
	}
}

/*
 * Note a context switch.  This is a quiescent state for RCU-sched,
 * and requires special handling for preemptible RCU.
 * The caller must have disabled interrupts.
 */
void rcu_note_context_switch(void)
{
	barrier(); /* Avoid RCU read-side critical sections leaking down. */
	trace_rcu_utilization(TPS("Start context switch"));
	rcu_sched_qs();
	rcu_preempt_note_context_switch();
	if (unlikely(raw_cpu_read(rcu_sched_qs_mask)))
		rcu_momentary_dyntick_idle();
	trace_rcu_utilization(TPS("End context switch"));
	barrier(); /* Avoid RCU read-side critical sections leaking up. */
}
EXPORT_SYMBOL_GPL(rcu_note_context_switch);

/*
 * Register a quiescent state for all RCU flavors.  If there is an
 * emergency, invoke rcu_momentary_dyntick_idle() to do a heavy-weight
 * dyntick-idle quiescent state visible to other CPUs (but only for those
 * RCU flavors in desperate need of a quiescent state, which will normally
 * be none of them).  Either way, do a lightweight quiescent state for
 * all RCU flavors.
 *
 * The barrier() calls are redundant in the common case when this is
 * called externally, but just in case this is called from within this
 * file.
 *
 */
void rcu_all_qs(void)
{
	unsigned long flags;

	barrier(); /* Avoid RCU read-side critical sections leaking down. */
	if (unlikely(raw_cpu_read(rcu_sched_qs_mask))) {
		local_irq_save(flags);
		rcu_momentary_dyntick_idle();
		local_irq_restore(flags);
	}
	this_cpu_inc(rcu_qs_ctr);
	barrier(); /* Avoid RCU read-side critical sections leaking up. */
}
EXPORT_SYMBOL_GPL(rcu_all_qs);

static long blimit = 10;	/* Maximum callbacks per rcu_do_batch. */
static long qhimark = 10000;	/* If this many pending, ignore blimit. */
static long qlowmark = 100;	/* Once only this many pending, use blimit. */

module_param(blimit, long, 0444);
module_param(qhimark, long, 0444);
module_param(qlowmark, long, 0444);

static ulong jiffies_till_first_fqs = ULONG_MAX;
static ulong jiffies_till_next_fqs = ULONG_MAX;

module_param(jiffies_till_first_fqs, ulong, 0644);
module_param(jiffies_till_next_fqs, ulong, 0644);

/*
 * How long the grace period must be before we start recruiting
 * quiescent-state help from rcu_note_context_switch().
 */
static ulong jiffies_till_sched_qs = HZ / 20;
module_param(jiffies_till_sched_qs, ulong, 0644);

static bool rcu_start_gp_advanced(struct rcu_state *rsp, struct rcu_node *rnp,
				  struct rcu_data *rdp);
static void force_qs_rnp(struct rcu_state *rsp,
			 int (*f)(struct rcu_data *rsp, bool *isidle,
				  unsigned long *maxj),
			 bool *isidle, unsigned long *maxj);
static void force_quiescent_state(struct rcu_state *rsp);
static int rcu_pending(void);

/*
 * Return the number of RCU batches started thus far for debug & stats.
 */
unsigned long rcu_batches_started(void)
{
	return rcu_state_p->gpnum;
}
EXPORT_SYMBOL_GPL(rcu_batches_started);

/*
 * Return the number of RCU-sched batches started thus far for debug & stats.
 */
unsigned long rcu_batches_started_sched(void)
{
	return rcu_sched_state.gpnum;
}
EXPORT_SYMBOL_GPL(rcu_batches_started_sched);

/*
 * Return the number of RCU BH batches started thus far for debug & stats.
 */
unsigned long rcu_batches_started_bh(void)
{
	return rcu_bh_state.gpnum;
}
EXPORT_SYMBOL_GPL(rcu_batches_started_bh);

/*
 * Return the number of RCU batches completed thus far for debug & stats.
 */
unsigned long rcu_batches_completed(void)
{
	return rcu_state_p->completed;
}
EXPORT_SYMBOL_GPL(rcu_batches_completed);

/*
 * Return the number of RCU-sched batches completed thus far for debug & stats.
 */
unsigned long rcu_batches_completed_sched(void)
{
	return rcu_sched_state.completed;
}
EXPORT_SYMBOL_GPL(rcu_batches_completed_sched);

/*
 * Return the number of RCU BH batches completed thus far for debug & stats.
 */
unsigned long rcu_batches_completed_bh(void)
{
	return rcu_bh_state.completed;
}
EXPORT_SYMBOL_GPL(rcu_batches_completed_bh);

/*
 * Force a quiescent state.
 */
void rcu_force_quiescent_state(void)
{
	force_quiescent_state(rcu_state_p);
}
EXPORT_SYMBOL_GPL(rcu_force_quiescent_state);

/*
 * Force a quiescent state for RCU BH.
 */
void rcu_bh_force_quiescent_state(void)
{
	force_quiescent_state(&rcu_bh_state);
}
EXPORT_SYMBOL_GPL(rcu_bh_force_quiescent_state);

/*
 * Force a quiescent state for RCU-sched.
 */
void rcu_sched_force_quiescent_state(void)
{
	force_quiescent_state(&rcu_sched_state);
}
EXPORT_SYMBOL_GPL(rcu_sched_force_quiescent_state);

/*
 * Show the state of the grace-period kthreads.
 */
void show_rcu_gp_kthreads(void)
{
	struct rcu_state *rsp;

	for_each_rcu_flavor(rsp) {
		pr_info("%s: wait state: %d ->state: %#lx\n",
			rsp->name, rsp->gp_state, rsp->gp_kthread->state);
		/* sched_show_task(rsp->gp_kthread); */
	}
}
EXPORT_SYMBOL_GPL(show_rcu_gp_kthreads);

/*
 * Record the number of times rcutorture tests have been initiated and
 * terminated.  This information allows the debugfs tracing stats to be
 * correlated to the rcutorture messages, even when the rcutorture module
 * is being repeatedly loaded and unloaded.  In other words, we cannot
 * store this state in rcutorture itself.
 */
void rcutorture_record_test_transition(void)
{
	rcutorture_testseq++;
	rcutorture_vernum = 0;
}
EXPORT_SYMBOL_GPL(rcutorture_record_test_transition);

/*
 * Send along grace-period-related data for rcutorture diagnostics.
 */
void rcutorture_get_gp_data(enum rcutorture_type test_type, int *flags,
			    unsigned long *gpnum, unsigned long *completed)
{
	struct rcu_state *rsp = NULL;

	switch (test_type) {
	case RCU_FLAVOR:
		rsp = rcu_state_p;
		break;
	case RCU_BH_FLAVOR:
		rsp = &rcu_bh_state;
		break;
	case RCU_SCHED_FLAVOR:
		rsp = &rcu_sched_state;
		break;
	default:
		break;
	}
	if (rsp != NULL) {
		*flags = READ_ONCE(rsp->gp_flags);
		*gpnum = READ_ONCE(rsp->gpnum);
		*completed = READ_ONCE(rsp->completed);
		return;
	}
	*flags = 0;
	*gpnum = 0;
	*completed = 0;
}
EXPORT_SYMBOL_GPL(rcutorture_get_gp_data);

/*
 * Record the number of writer passes through the current rcutorture test.
 * This is also used to correlate debugfs tracing stats with the rcutorture
 * messages.
 */
void rcutorture_record_progress(unsigned long vernum)
{
	rcutorture_vernum++;
}
EXPORT_SYMBOL_GPL(rcutorture_record_progress);

/*
 * Does the CPU have callbacks ready to be invoked?
 */
static int
cpu_has_callbacks_ready_to_invoke(struct rcu_data *rdp)
{
	return &rdp->nxtlist != rdp->nxttail[RCU_DONE_TAIL] &&
	       rdp->nxttail[RCU_DONE_TAIL] != NULL;
}

/*
 * Return the root node of the specified rcu_state structure.
 */
static struct rcu_node *rcu_get_root(struct rcu_state *rsp)
{
	return &rsp->node[0];
}

/*
 * Is there any need for future grace periods?
 * Interrupts must be disabled.  If the caller does not hold the root
 * rnp_node structure's ->lock, the results are advisory only.
 */
static int rcu_future_needs_gp(struct rcu_state *rsp)
{
	struct rcu_node *rnp = rcu_get_root(rsp);
	int idx = (READ_ONCE(rnp->completed) + 1) & 0x1;
	int *fp = &rnp->need_future_gp[idx];

	return READ_ONCE(*fp);
}

/*
 * Does the current CPU require a not-yet-started grace period?
 * The caller must have disabled interrupts to prevent races with
 * normal callback registry.
 */
static bool
cpu_needs_another_gp(struct rcu_state *rsp, struct rcu_data *rdp)
{
	int i;

	if (rcu_gp_in_progress(rsp))
		return false;  /* No, a grace period is already in progress. */
	if (rcu_future_needs_gp(rsp))
		return true;  /* Yes, a no-CBs CPU needs one. */
	if (!rdp->nxttail[RCU_NEXT_TAIL])
		return false;  /* No, this is a no-CBs (or offline) CPU. */
	if (*rdp->nxttail[RCU_NEXT_READY_TAIL])
		return true;  /* Yes, CPU has newly registered callbacks. */
	for (i = RCU_WAIT_TAIL; i < RCU_NEXT_TAIL; i++)
		if (rdp->nxttail[i - 1] != rdp->nxttail[i] &&
		    ULONG_CMP_LT(READ_ONCE(rsp->completed),
				 rdp->nxtcompleted[i]))
			return true;  /* Yes, CBs for future grace period. */
	return false; /* No grace period needed. */
}

/*
 * rcu_eqs_enter_common - current CPU is moving towards extended quiescent state
 *
 * If the new value of the ->dynticks_nesting counter now is zero,
 * we really have entered idle, and must do the appropriate accounting.
 * The caller must have disabled interrupts.
 */
static void rcu_eqs_enter_common(long long oldval, bool user)
{
	struct rcu_state *rsp;
	struct rcu_data *rdp;
	struct rcu_dynticks *rdtp = this_cpu_ptr(&rcu_dynticks);

	trace_rcu_dyntick(TPS("Start"), oldval, rdtp->dynticks_nesting);
	if (IS_ENABLED(CONFIG_RCU_EQS_DEBUG) &&
	    !user && !is_idle_task(current)) {
		struct task_struct *idle __maybe_unused =
			idle_task(smp_processor_id());

		trace_rcu_dyntick(TPS("Error on entry: not idle task"), oldval, 0);
		ftrace_dump(DUMP_ORIG);
		WARN_ONCE(1, "Current pid: %d comm: %s / Idle pid: %d comm: %s",
			  current->pid, current->comm,
			  idle->pid, idle->comm); /* must be idle task! */
	}
	for_each_rcu_flavor(rsp) {
		rdp = this_cpu_ptr(rsp->rda);
		do_nocb_deferred_wakeup(rdp);
	}
	rcu_prepare_for_idle();
	/* CPUs seeing atomic_inc() must see prior RCU read-side crit sects */
	smp_mb__before_atomic();  /* See above. */
	atomic_inc(&rdtp->dynticks);
	smp_mb__after_atomic();  /* Force ordering with next sojourn. */
	WARN_ON_ONCE(IS_ENABLED(CONFIG_RCU_EQS_DEBUG) &&
		     atomic_read(&rdtp->dynticks) & 0x1);
	rcu_dynticks_task_enter();

	/*
	 * It is illegal to enter an extended quiescent state while
	 * in an RCU read-side critical section.
	 */
	RCU_LOCKDEP_WARN(lock_is_held(&rcu_lock_map),
			 "Illegal idle entry in RCU read-side critical section.");
	RCU_LOCKDEP_WARN(lock_is_held(&rcu_bh_lock_map),
			 "Illegal idle entry in RCU-bh read-side critical section.");
	RCU_LOCKDEP_WARN(lock_is_held(&rcu_sched_lock_map),
			 "Illegal idle entry in RCU-sched read-side critical section.");
}

/*
 * Enter an RCU extended quiescent state, which can be either the
 * idle loop or adaptive-tickless usermode execution.
 */
static void rcu_eqs_enter(bool user)
{
	long long oldval;
	struct rcu_dynticks *rdtp;

	rdtp = this_cpu_ptr(&rcu_dynticks);
	oldval = rdtp->dynticks_nesting;
	WARN_ON_ONCE(IS_ENABLED(CONFIG_RCU_EQS_DEBUG) &&
		     (oldval & DYNTICK_TASK_NEST_MASK) == 0);
	if ((oldval & DYNTICK_TASK_NEST_MASK) == DYNTICK_TASK_NEST_VALUE) {
		rdtp->dynticks_nesting = 0;
		rcu_eqs_enter_common(oldval, user);
	} else {
		rdtp->dynticks_nesting -= DYNTICK_TASK_NEST_VALUE;
	}
}

/**
 * rcu_idle_enter - inform RCU that current CPU is entering idle
 *
 * Enter idle mode, in other words, -leave- the mode in which RCU
 * read-side critical sections can occur.  (Though RCU read-side
 * critical sections can occur in irq handlers in idle, a possibility
 * handled by irq_enter() and irq_exit().)
 *
 * We crowbar the ->dynticks_nesting field to zero to allow for
 * the possibility of usermode upcalls having messed up our count
 * of interrupt nesting level during the prior busy period.
 */
void rcu_idle_enter(void)
{
	unsigned long flags;

	local_irq_save(flags);
	rcu_eqs_enter(false);
	rcu_sysidle_enter(0);
	local_irq_restore(flags);
}
EXPORT_SYMBOL_GPL(rcu_idle_enter);

#ifdef CONFIG_NO_HZ_FULL
/**
 * rcu_user_enter - inform RCU that we are resuming userspace.
 *
 * Enter RCU idle mode right before resuming userspace.  No use of RCU
 * is permitted between this call and rcu_user_exit(). This way the
 * CPU doesn't need to maintain the tick for RCU maintenance purposes
 * when the CPU runs in userspace.
 */
void rcu_user_enter(void)
{
	rcu_eqs_enter(1);
}
#endif /* CONFIG_NO_HZ_FULL */

/**
 * rcu_irq_exit - inform RCU that current CPU is exiting irq towards idle
 *
 * Exit from an interrupt handler, which might possibly result in entering
 * idle mode, in other words, leaving the mode in which read-side critical
 * sections can occur.  The caller must have disabled interrupts.
 *
 * This code assumes that the idle loop never does anything that might
 * result in unbalanced calls to irq_enter() and irq_exit().  If your
 * architecture violates this assumption, RCU will give you what you
 * deserve, good and hard.  But very infrequently and irreproducibly.
 *
 * Use things like work queues to work around this limitation.
 *
 * You have been warned.
 */
void rcu_irq_exit(void)
{
	long long oldval;
	struct rcu_dynticks *rdtp;

	RCU_LOCKDEP_WARN(!irqs_disabled(), "rcu_irq_exit() invoked with irqs enabled!!!");
	rdtp = this_cpu_ptr(&rcu_dynticks);
	oldval = rdtp->dynticks_nesting;
	rdtp->dynticks_nesting--;
	WARN_ON_ONCE(IS_ENABLED(CONFIG_RCU_EQS_DEBUG) &&
		     rdtp->dynticks_nesting < 0);
	if (rdtp->dynticks_nesting)
		trace_rcu_dyntick(TPS("--="), oldval, rdtp->dynticks_nesting);
	else
		rcu_eqs_enter_common(oldval, true);
	rcu_sysidle_enter(1);
}

/*
 * Wrapper for rcu_irq_exit() where interrupts are enabled.
 */
void rcu_irq_exit_irqson(void)
{
	unsigned long flags;

	local_irq_save(flags);
	rcu_irq_exit();
	local_irq_restore(flags);
}

/*
 * rcu_eqs_exit_common - current CPU moving away from extended quiescent state
 *
 * If the new value of the ->dynticks_nesting counter was previously zero,
 * we really have exited idle, and must do the appropriate accounting.
 * The caller must have disabled interrupts.
 */
static void rcu_eqs_exit_common(long long oldval, int user)
{
	struct rcu_dynticks *rdtp = this_cpu_ptr(&rcu_dynticks);

	rcu_dynticks_task_exit();
	smp_mb__before_atomic();  /* Force ordering w/previous sojourn. */
	atomic_inc(&rdtp->dynticks);
	/* CPUs seeing atomic_inc() must see later RCU read-side crit sects */
	smp_mb__after_atomic();  /* See above. */
	WARN_ON_ONCE(IS_ENABLED(CONFIG_RCU_EQS_DEBUG) &&
		     !(atomic_read(&rdtp->dynticks) & 0x1));
	rcu_cleanup_after_idle();
	trace_rcu_dyntick(TPS("End"), oldval, rdtp->dynticks_nesting);
	if (IS_ENABLED(CONFIG_RCU_EQS_DEBUG) &&
	    !user && !is_idle_task(current)) {
		struct task_struct *idle __maybe_unused =
			idle_task(smp_processor_id());

		trace_rcu_dyntick(TPS("Error on exit: not idle task"),
				  oldval, rdtp->dynticks_nesting);
		ftrace_dump(DUMP_ORIG);
		WARN_ONCE(1, "Current pid: %d comm: %s / Idle pid: %d comm: %s",
			  current->pid, current->comm,
			  idle->pid, idle->comm); /* must be idle task! */
	}
}

/*
 * Exit an RCU extended quiescent state, which can be either the
 * idle loop or adaptive-tickless usermode execution.
 */
static void rcu_eqs_exit(bool user)
{
	struct rcu_dynticks *rdtp;
	long long oldval;

	rdtp = this_cpu_ptr(&rcu_dynticks);
	oldval = rdtp->dynticks_nesting;
	WARN_ON_ONCE(IS_ENABLED(CONFIG_RCU_EQS_DEBUG) && oldval < 0);
	if (oldval & DYNTICK_TASK_NEST_MASK) {
		rdtp->dynticks_nesting += DYNTICK_TASK_NEST_VALUE;
	} else {
		rdtp->dynticks_nesting = DYNTICK_TASK_EXIT_IDLE;
		rcu_eqs_exit_common(oldval, user);
	}
}

/**
 * rcu_idle_exit - inform RCU that current CPU is leaving idle
 *
 * Exit idle mode, in other words, -enter- the mode in which RCU
 * read-side critical sections can occur.
 *
 * We crowbar the ->dynticks_nesting field to DYNTICK_TASK_NEST to
 * allow for the possibility of usermode upcalls messing up our count
 * of interrupt nesting level during the busy period that is just
 * now starting.
 */
void rcu_idle_exit(void)
{
	unsigned long flags;

	local_irq_save(flags);
	rcu_eqs_exit(false);
	rcu_sysidle_exit(0);
	local_irq_restore(flags);
}
EXPORT_SYMBOL_GPL(rcu_idle_exit);

#ifdef CONFIG_NO_HZ_FULL
/**
 * rcu_user_exit - inform RCU that we are exiting userspace.
 *
 * Exit RCU idle mode while entering the kernel because it can
 * run a RCU read side critical section anytime.
 */
void rcu_user_exit(void)
{
	rcu_eqs_exit(1);
}
#endif /* CONFIG_NO_HZ_FULL */

/**
 * rcu_irq_enter - inform RCU that current CPU is entering irq away from idle
 *
 * Enter an interrupt handler, which might possibly result in exiting
 * idle mode, in other words, entering the mode in which read-side critical
 * sections can occur.  The caller must have disabled interrupts.
 *
 * Note that the Linux kernel is fully capable of entering an interrupt
 * handler that it never exits, for example when doing upcalls to
 * user mode!  This code assumes that the idle loop never does upcalls to
 * user mode.  If your architecture does do upcalls from the idle loop (or
 * does anything else that results in unbalanced calls to the irq_enter()
 * and irq_exit() functions), RCU will give you what you deserve, good
 * and hard.  But very infrequently and irreproducibly.
 *
 * Use things like work queues to work around this limitation.
 *
 * You have been warned.
 */
void rcu_irq_enter(void)
{
	struct rcu_dynticks *rdtp;
	long long oldval;

	RCU_LOCKDEP_WARN(!irqs_disabled(), "rcu_irq_enter() invoked with irqs enabled!!!");
	rdtp = this_cpu_ptr(&rcu_dynticks);
	oldval = rdtp->dynticks_nesting;
	rdtp->dynticks_nesting++;
	WARN_ON_ONCE(IS_ENABLED(CONFIG_RCU_EQS_DEBUG) &&
		     rdtp->dynticks_nesting == 0);
	if (oldval)
		trace_rcu_dyntick(TPS("++="), oldval, rdtp->dynticks_nesting);
	else
		rcu_eqs_exit_common(oldval, true);
	rcu_sysidle_exit(1);
}

/*
 * Wrapper for rcu_irq_enter() where interrupts are enabled.
 */
void rcu_irq_enter_irqson(void)
{
	unsigned long flags;

	local_irq_save(flags);
	rcu_irq_enter();
	local_irq_restore(flags);
}

/**
 * rcu_nmi_enter - inform RCU of entry to NMI context
 *
 * If the CPU was idle from RCU's viewpoint, update rdtp->dynticks and
 * rdtp->dynticks_nmi_nesting to let the RCU grace-period handling know
 * that the CPU is active.  This implementation permits nested NMIs, as
 * long as the nesting level does not overflow an int.  (You will probably
 * run out of stack space first.)
 */
void rcu_nmi_enter(void)
{
	struct rcu_dynticks *rdtp = this_cpu_ptr(&rcu_dynticks);
	int incby = 2;

	/* Complain about underflow. */
	WARN_ON_ONCE(rdtp->dynticks_nmi_nesting < 0);

	/*
	 * If idle from RCU viewpoint, atomically increment ->dynticks
	 * to mark non-idle and increment ->dynticks_nmi_nesting by one.
	 * Otherwise, increment ->dynticks_nmi_nesting by two.  This means
	 * if ->dynticks_nmi_nesting is equal to one, we are guaranteed
	 * to be in the outermost NMI handler that interrupted an RCU-idle
	 * period (observation due to Andy Lutomirski).
	 */
	if (!(atomic_read(&rdtp->dynticks) & 0x1)) {
		smp_mb__before_atomic();  /* Force delay from prior write. */
		atomic_inc(&rdtp->dynticks);
		/* atomic_inc() before later RCU read-side crit sects */
		smp_mb__after_atomic();  /* See above. */
		WARN_ON_ONCE(!(atomic_read(&rdtp->dynticks) & 0x1));
		incby = 1;
	}
	rdtp->dynticks_nmi_nesting += incby;
	barrier();
}

/**
 * rcu_nmi_exit - inform RCU of exit from NMI context
 *
 * If we are returning from the outermost NMI handler that interrupted an
 * RCU-idle period, update rdtp->dynticks and rdtp->dynticks_nmi_nesting
 * to let the RCU grace-period handling know that the CPU is back to
 * being RCU-idle.
 */
void rcu_nmi_exit(void)
{
	struct rcu_dynticks *rdtp = this_cpu_ptr(&rcu_dynticks);

	/*
	 * Check for ->dynticks_nmi_nesting underflow and bad ->dynticks.
	 * (We are exiting an NMI handler, so RCU better be paying attention
	 * to us!)
	 */
	WARN_ON_ONCE(rdtp->dynticks_nmi_nesting <= 0);
	WARN_ON_ONCE(!(atomic_read(&rdtp->dynticks) & 0x1));

	/*
	 * If the nesting level is not 1, the CPU wasn't RCU-idle, so
	 * leave it in non-RCU-idle state.
	 */
	if (rdtp->dynticks_nmi_nesting != 1) {
		rdtp->dynticks_nmi_nesting -= 2;
		return;
	}

	/* This NMI interrupted an RCU-idle CPU, restore RCU-idleness. */
	rdtp->dynticks_nmi_nesting = 0;
	/* CPUs seeing atomic_inc() must see prior RCU read-side crit sects */
	smp_mb__before_atomic();  /* See above. */
	atomic_inc(&rdtp->dynticks);
	smp_mb__after_atomic();  /* Force delay to next write. */
	WARN_ON_ONCE(atomic_read(&rdtp->dynticks) & 0x1);
}

/**
 * __rcu_is_watching - are RCU read-side critical sections safe?
 *
 * Return true if RCU is watching the running CPU, which means that
 * this CPU can safely enter RCU read-side critical sections.  Unlike
 * rcu_is_watching(), the caller of __rcu_is_watching() must have at
 * least disabled preemption.
 */
bool notrace __rcu_is_watching(void)
{
	return atomic_read(this_cpu_ptr(&rcu_dynticks.dynticks)) & 0x1;
}

/**
 * rcu_is_watching - see if RCU thinks that the current CPU is idle
 *
 * If the current CPU is in its idle loop and is neither in an interrupt
 * or NMI handler, return true.
 */
bool notrace rcu_is_watching(void)
{
	bool ret;

	preempt_disable_notrace();
	ret = __rcu_is_watching();
	preempt_enable_notrace();
	return ret;
}
EXPORT_SYMBOL_GPL(rcu_is_watching);

#if defined(CONFIG_PROVE_RCU) && defined(CONFIG_HOTPLUG_CPU)

/*
 * Is the current CPU online?  Disable preemption to avoid false positives
 * that could otherwise happen due to the current CPU number being sampled,
 * this task being preempted, its old CPU being taken offline, resuming
 * on some other CPU, then determining that its old CPU is now offline.
 * It is OK to use RCU on an offline processor during initial boot, hence
 * the check for rcu_scheduler_fully_active.  Note also that it is OK
 * for a CPU coming online to use RCU for one jiffy prior to marking itself
 * online in the cpu_online_mask.  Similarly, it is OK for a CPU going
 * offline to continue to use RCU for one jiffy after marking itself
 * offline in the cpu_online_mask.  This leniency is necessary given the
 * non-atomic nature of the online and offline processing, for example,
 * the fact that a CPU enters the scheduler after completing the CPU_DYING
 * notifiers.
 *
 * This is also why RCU internally marks CPUs online during the
 * CPU_UP_PREPARE phase and offline during the CPU_DEAD phase.
 *
 * Disable checking if in an NMI handler because we cannot safely report
 * errors from NMI handlers anyway.
 */
bool rcu_lockdep_current_cpu_online(void)
{
	struct rcu_data *rdp;
	struct rcu_node *rnp;
	bool ret;

	if (in_nmi())
		return true;
	preempt_disable();
	rdp = this_cpu_ptr(&rcu_sched_data);
	rnp = rdp->mynode;
	ret = (rdp->grpmask & rcu_rnp_online_cpus(rnp)) ||
	      !rcu_scheduler_fully_active;
	preempt_enable();
	return ret;
}
EXPORT_SYMBOL_GPL(rcu_lockdep_current_cpu_online);

#endif /* #if defined(CONFIG_PROVE_RCU) && defined(CONFIG_HOTPLUG_CPU) */

/**
 * rcu_is_cpu_rrupt_from_idle - see if idle or immediately interrupted from idle
 *
 * If the current CPU is idle or running at a first-level (not nested)
 * interrupt from idle, return true.  The caller must have at least
 * disabled preemption.
 */
static int rcu_is_cpu_rrupt_from_idle(void)
{
	return __this_cpu_read(rcu_dynticks.dynticks_nesting) <= 1;
}

/*
 * Snapshot the specified CPU's dynticks counter so that we can later
 * credit them with an implicit quiescent state.  Return 1 if this CPU
 * is in dynticks idle mode, which is an extended quiescent state.
 */
static int dyntick_save_progress_counter(struct rcu_data *rdp,
					 bool *isidle, unsigned long *maxj)
{
	rdp->dynticks_snap = atomic_add_return(0, &rdp->dynticks->dynticks);
	rcu_sysidle_check_cpu(rdp, isidle, maxj);
	if ((rdp->dynticks_snap & 0x1) == 0) {
		trace_rcu_fqs(rdp->rsp->name, rdp->gpnum, rdp->cpu, TPS("dti"));
		if (ULONG_CMP_LT(READ_ONCE(rdp->gpnum) + ULONG_MAX / 4,
				 rdp->mynode->gpnum))
			WRITE_ONCE(rdp->gpwrap, true);
		return 1;
	}
	return 0;
}

/*
 * Return true if the specified CPU has passed through a quiescent
 * state by virtue of being in or having passed through an dynticks
 * idle state since the last call to dyntick_save_progress_counter()
 * for this same CPU, or by virtue of having been offline.
 */
static int rcu_implicit_dynticks_qs(struct rcu_data *rdp,
				    bool *isidle, unsigned long *maxj)
{
	unsigned int curr;
	int *rcrmp;
	unsigned int snap;

	curr = (unsigned int)atomic_add_return(0, &rdp->dynticks->dynticks);
	snap = (unsigned int)rdp->dynticks_snap;

	/*
	 * If the CPU passed through or entered a dynticks idle phase with
	 * no active irq/NMI handlers, then we can safely pretend that the CPU
	 * already acknowledged the request to pass through a quiescent
	 * state.  Either way, that CPU cannot possibly be in an RCU
	 * read-side critical section that started before the beginning
	 * of the current RCU grace period.
	 */
	if ((curr & 0x1) == 0 || UINT_CMP_GE(curr, snap + 2)) {
		trace_rcu_fqs(rdp->rsp->name, rdp->gpnum, rdp->cpu, TPS("dti"));
		rdp->dynticks_fqs++;
		return 1;
	}

	/*
	 * Check for the CPU being offline, but only if the grace period
	 * is old enough.  We don't need to worry about the CPU changing
	 * state: If we see it offline even once, it has been through a
	 * quiescent state.
	 *
	 * The reason for insisting that the grace period be at least
	 * one jiffy old is that CPUs that are not quite online and that
	 * have just gone offline can still execute RCU read-side critical
	 * sections.
	 */
	if (ULONG_CMP_GE(rdp->rsp->gp_start + 2, jiffies))
		return 0;  /* Grace period is not old enough. */
	barrier();
	if (cpu_is_offline(rdp->cpu)) {
		trace_rcu_fqs(rdp->rsp->name, rdp->gpnum, rdp->cpu, TPS("ofl"));
		rdp->offline_fqs++;
		return 1;
	}

	/*
	 * A CPU running for an extended time within the kernel can
	 * delay RCU grace periods.  When the CPU is in NO_HZ_FULL mode,
	 * even context-switching back and forth between a pair of
	 * in-kernel CPU-bound tasks cannot advance grace periods.
	 * So if the grace period is old enough, make the CPU pay attention.
	 * Note that the unsynchronized assignments to the per-CPU
	 * rcu_sched_qs_mask variable are safe.  Yes, setting of
	 * bits can be lost, but they will be set again on the next
	 * force-quiescent-state pass.  So lost bit sets do not result
	 * in incorrect behavior, merely in a grace period lasting
	 * a few jiffies longer than it might otherwise.  Because
	 * there are at most four threads involved, and because the
	 * updates are only once every few jiffies, the probability of
	 * lossage (and thus of slight grace-period extension) is
	 * quite low.
	 *
	 * Note that if the jiffies_till_sched_qs boot/sysfs parameter
	 * is set too high, we override with half of the RCU CPU stall
	 * warning delay.
	 */
	rcrmp = &per_cpu(rcu_sched_qs_mask, rdp->cpu);
	if (ULONG_CMP_GE(jiffies,
			 rdp->rsp->gp_start + jiffies_till_sched_qs) ||
	    ULONG_CMP_GE(jiffies, rdp->rsp->jiffies_resched)) {
		if (!(READ_ONCE(*rcrmp) & rdp->rsp->flavor_mask)) {
			WRITE_ONCE(rdp->cond_resched_completed,
				   READ_ONCE(rdp->mynode->completed));
			smp_mb(); /* ->cond_resched_completed before *rcrmp. */
			WRITE_ONCE(*rcrmp,
				   READ_ONCE(*rcrmp) + rdp->rsp->flavor_mask);
		}
		rdp->rsp->jiffies_resched += 5; /* Re-enable beating. */
	}

	/* And if it has been a really long time, kick the CPU as well. */
	if (ULONG_CMP_GE(jiffies,
			 rdp->rsp->gp_start + 2 * jiffies_till_sched_qs) ||
	    ULONG_CMP_GE(jiffies, rdp->rsp->gp_start + jiffies_till_sched_qs))
		resched_cpu(rdp->cpu);  /* Force CPU into scheduler. */

	return 0;
}

static void record_gp_stall_check_time(struct rcu_state *rsp)
{
	unsigned long j = jiffies;
	unsigned long j1;

	rsp->gp_start = j;
	smp_wmb(); /* Record start time before stall time. */
	j1 = rcu_jiffies_till_stall_check();
	WRITE_ONCE(rsp->jiffies_stall, j + j1);
	rsp->jiffies_resched = j + j1 / 2;
	rsp->n_force_qs_gpstart = READ_ONCE(rsp->n_force_qs);
}

/*
 * Convert a ->gp_state value to a character string.
 */
static const char *gp_state_getname(short gs)
{
	if (gs < 0 || gs >= ARRAY_SIZE(gp_state_names))
		return "???";
	return gp_state_names[gs];
}

/*
 * Complain about starvation of grace-period kthread.
 */
static void rcu_check_gp_kthread_starvation(struct rcu_state *rsp)
{
	unsigned long gpa;
	unsigned long j;

	j = jiffies;
	gpa = READ_ONCE(rsp->gp_activity);
	if (j - gpa > 2 * HZ) {
		pr_err("%s kthread starved for %ld jiffies! g%lu c%lu f%#x %s(%d) ->state=%#lx\n",
		       rsp->name, j - gpa,
		       rsp->gpnum, rsp->completed,
		       rsp->gp_flags,
		       gp_state_getname(rsp->gp_state), rsp->gp_state,
		       rsp->gp_kthread ? rsp->gp_kthread->state : ~0);
		if (rsp->gp_kthread)
			sched_show_task(rsp->gp_kthread);
	}
}

/*
 * Dump stacks of all tasks running on stalled CPUs.
 */
static void rcu_dump_cpu_stacks(struct rcu_state *rsp)
{
	int cpu;
	unsigned long flags;
	struct rcu_node *rnp;

	rcu_for_each_leaf_node(rsp, rnp) {
		raw_spin_lock_irqsave_rcu_node(rnp, flags);
		if (rnp->qsmask != 0) {
			for (cpu = 0; cpu <= rnp->grphi - rnp->grplo; cpu++)
				if (rnp->qsmask & (1UL << cpu))
					dump_cpu_task(rnp->grplo + cpu);
		}
		raw_spin_unlock_irqrestore_rcu_node(rnp, flags);
	}
}

static void print_other_cpu_stall(struct rcu_state *rsp, unsigned long gpnum)
{
	int cpu;
	long delta;
	unsigned long flags;
	unsigned long gpa;
	unsigned long j;
	int ndetected = 0;
	struct rcu_node *rnp = rcu_get_root(rsp);
	long totqlen = 0;

	/* Only let one CPU complain about others per time interval. */

	raw_spin_lock_irqsave_rcu_node(rnp, flags);
	delta = jiffies - READ_ONCE(rsp->jiffies_stall);
	if (delta < RCU_STALL_RAT_DELAY || !rcu_gp_in_progress(rsp)) {
		raw_spin_unlock_irqrestore_rcu_node(rnp, flags);
		return;
	}
	WRITE_ONCE(rsp->jiffies_stall,
		   jiffies + 3 * rcu_jiffies_till_stall_check() + 3);
	raw_spin_unlock_irqrestore_rcu_node(rnp, flags);

	/*
	 * OK, time to rat on our buddy...
	 * See Documentation/RCU/stallwarn.txt for info on how to debug
	 * RCU CPU stall warnings.
	 */
	pr_err("INFO: %s detected stalls on CPUs/tasks:",
	       rsp->name);
	print_cpu_stall_info_begin();
	rcu_for_each_leaf_node(rsp, rnp) {
		raw_spin_lock_irqsave_rcu_node(rnp, flags);
		ndetected += rcu_print_task_stall(rnp);
		if (rnp->qsmask != 0) {
			for (cpu = 0; cpu <= rnp->grphi - rnp->grplo; cpu++)
				if (rnp->qsmask & (1UL << cpu)) {
					print_cpu_stall_info(rsp,
							     rnp->grplo + cpu);
					ndetected++;
				}
		}
		raw_spin_unlock_irqrestore_rcu_node(rnp, flags);
	}

	print_cpu_stall_info_end();
	for_each_possible_cpu(cpu)
		totqlen += per_cpu_ptr(rsp->rda, cpu)->qlen;
	pr_cont("(detected by %d, t=%ld jiffies, g=%ld, c=%ld, q=%lu)\n",
	       smp_processor_id(), (long)(jiffies - rsp->gp_start),
	       (long)rsp->gpnum, (long)rsp->completed, totqlen);
	if (ndetected) {
		rcu_dump_cpu_stacks(rsp);
	} else {
		if (READ_ONCE(rsp->gpnum) != gpnum ||
		    READ_ONCE(rsp->completed) == gpnum) {
			pr_err("INFO: Stall ended before state dump start\n");
		} else {
			j = jiffies;
			gpa = READ_ONCE(rsp->gp_activity);
			pr_err("All QSes seen, last %s kthread activity %ld (%ld-%ld), jiffies_till_next_fqs=%ld, root ->qsmask %#lx\n",
			       rsp->name, j - gpa, j, gpa,
			       jiffies_till_next_fqs,
			       rcu_get_root(rsp)->qsmask);
			/* In this case, the current CPU might be at fault. */
			sched_show_task(current);
		}
	}

	/* Complain about tasks blocking the grace period. */
	rcu_print_detail_task_stall(rsp);

	rcu_check_gp_kthread_starvation(rsp);

	force_quiescent_state(rsp);  /* Kick them all. */
}

static void print_cpu_stall(struct rcu_state *rsp)
{
	int cpu;
	unsigned long flags;
	struct rcu_node *rnp = rcu_get_root(rsp);
	long totqlen = 0;

	/*
	 * OK, time to rat on ourselves...
	 * See Documentation/RCU/stallwarn.txt for info on how to debug
	 * RCU CPU stall warnings.
	 */
	pr_err("INFO: %s self-detected stall on CPU", rsp->name);
	print_cpu_stall_info_begin();
	print_cpu_stall_info(rsp, smp_processor_id());
	print_cpu_stall_info_end();
	for_each_possible_cpu(cpu)
		totqlen += per_cpu_ptr(rsp->rda, cpu)->qlen;
	pr_cont(" (t=%lu jiffies g=%ld c=%ld q=%lu)\n",
		jiffies - rsp->gp_start,
		(long)rsp->gpnum, (long)rsp->completed, totqlen);

	rcu_check_gp_kthread_starvation(rsp);

	rcu_dump_cpu_stacks(rsp);

	raw_spin_lock_irqsave_rcu_node(rnp, flags);
	if (ULONG_CMP_GE(jiffies, READ_ONCE(rsp->jiffies_stall)))
		WRITE_ONCE(rsp->jiffies_stall,
			   jiffies + 3 * rcu_jiffies_till_stall_check() + 3);
	raw_spin_unlock_irqrestore_rcu_node(rnp, flags);

	/*
	 * Attempt to revive the RCU machinery by forcing a context switch.
	 *
	 * A context switch would normally allow the RCU state machine to make
	 * progress and it could be we're stuck in kernel space without context
	 * switches for an entirely unreasonable amount of time.
	 */
	resched_cpu(smp_processor_id());
}

static void check_cpu_stall(struct rcu_state *rsp, struct rcu_data *rdp)
{
	unsigned long completed;
	unsigned long gpnum;
	unsigned long gps;
	unsigned long j;
	unsigned long js;
	struct rcu_node *rnp;

	if (rcu_cpu_stall_suppress || !rcu_gp_in_progress(rsp))
		return;
	j = jiffies;

	/*
	 * Lots of memory barriers to reject false positives.
	 *
	 * The idea is to pick up rsp->gpnum, then rsp->jiffies_stall,
	 * then rsp->gp_start, and finally rsp->completed.  These values
	 * are updated in the opposite order with memory barriers (or
	 * equivalent) during grace-period initialization and cleanup.
	 * Now, a false positive can occur if we get an new value of
	 * rsp->gp_start and a old value of rsp->jiffies_stall.  But given
	 * the memory barriers, the only way that this can happen is if one
	 * grace period ends and another starts between these two fetches.
	 * Detect this by comparing rsp->completed with the previous fetch
	 * from rsp->gpnum.
	 *
	 * Given this check, comparisons of jiffies, rsp->jiffies_stall,
	 * and rsp->gp_start suffice to forestall false positives.
	 */
	gpnum = READ_ONCE(rsp->gpnum);
	smp_rmb(); /* Pick up ->gpnum first... */
	js = READ_ONCE(rsp->jiffies_stall);
	smp_rmb(); /* ...then ->jiffies_stall before the rest... */
	gps = READ_ONCE(rsp->gp_start);
	smp_rmb(); /* ...and finally ->gp_start before ->completed. */
	completed = READ_ONCE(rsp->completed);
	if (ULONG_CMP_GE(completed, gpnum) ||
	    ULONG_CMP_LT(j, js) ||
	    ULONG_CMP_GE(gps, js))
		return; /* No stall or GP completed since entering function. */
	rnp = rdp->mynode;
	if (rcu_gp_in_progress(rsp) &&
	    (READ_ONCE(rnp->qsmask) & rdp->grpmask)) {

		/* We haven't checked in, so go dump stack. */
		print_cpu_stall(rsp);

	} else if (rcu_gp_in_progress(rsp) &&
		   ULONG_CMP_GE(j, js + RCU_STALL_RAT_DELAY)) {

		/* They had a few time units to dump stack, so complain. */
		print_other_cpu_stall(rsp, gpnum);
	}
}

/**
 * rcu_cpu_stall_reset - prevent further stall warnings in current grace period
 *
 * Set the stall-warning timeout way off into the future, thus preventing
 * any RCU CPU stall-warning messages from appearing in the current set of
 * RCU grace periods.
 *
 * The caller must disable hard irqs.
 */
void rcu_cpu_stall_reset(void)
{
	struct rcu_state *rsp;

	for_each_rcu_flavor(rsp)
		WRITE_ONCE(rsp->jiffies_stall, jiffies + ULONG_MAX / 2);
}

/*
 * Initialize the specified rcu_data structure's default callback list
 * to empty.  The default callback list is the one that is not used by
 * no-callbacks CPUs.
 */
static void init_default_callback_list(struct rcu_data *rdp)
{
	int i;

	rdp->nxtlist = NULL;
	for (i = 0; i < RCU_NEXT_SIZE; i++)
		rdp->nxttail[i] = &rdp->nxtlist;
}

/*
 * Initialize the specified rcu_data structure's callback list to empty.
 */
static void init_callback_list(struct rcu_data *rdp)
{
	if (init_nocb_callback_list(rdp))
		return;
	init_default_callback_list(rdp);
}

/*
 * Determine the value that ->completed will have at the end of the
 * next subsequent grace period.  This is used to tag callbacks so that
 * a CPU can invoke callbacks in a timely fashion even if that CPU has
 * been dyntick-idle for an extended period with callbacks under the
 * influence of RCU_FAST_NO_HZ.
 *
 * The caller must hold rnp->lock with interrupts disabled.
 */
static unsigned long rcu_cbs_completed(struct rcu_state *rsp,
				       struct rcu_node *rnp)
{
	/*
	 * If RCU is idle, we just wait for the next grace period.
	 * But we can only be sure that RCU is idle if we are looking
	 * at the root rcu_node structure -- otherwise, a new grace
	 * period might have started, but just not yet gotten around
	 * to initializing the current non-root rcu_node structure.
	 */
	if (rcu_get_root(rsp) == rnp && rnp->gpnum == rnp->completed)
		return rnp->completed + 1;

	/*
	 * Otherwise, wait for a possible partial grace period and
	 * then the subsequent full grace period.
	 */
	return rnp->completed + 2;
}

/*
 * Trace-event helper function for rcu_start_future_gp() and
 * rcu_nocb_wait_gp().
 */
static void trace_rcu_future_gp(struct rcu_node *rnp, struct rcu_data *rdp,
				unsigned long c, const char *s)
{
	trace_rcu_future_grace_period(rdp->rsp->name, rnp->gpnum,
				      rnp->completed, c, rnp->level,
				      rnp->grplo, rnp->grphi, s);
}

/*
 * Start some future grace period, as needed to handle newly arrived
 * callbacks.  The required future grace periods are recorded in each
 * rcu_node structure's ->need_future_gp field.  Returns true if there
 * is reason to awaken the grace-period kthread.
 *
 * The caller must hold the specified rcu_node structure's ->lock.
 */
static bool __maybe_unused
rcu_start_future_gp(struct rcu_node *rnp, struct rcu_data *rdp,
		    unsigned long *c_out)
{
	unsigned long c;
	int i;
	bool ret = false;
	struct rcu_node *rnp_root = rcu_get_root(rdp->rsp);

	/*
	 * Pick up grace-period number for new callbacks.  If this
	 * grace period is already marked as needed, return to the caller.
	 */
	c = rcu_cbs_completed(rdp->rsp, rnp);
	trace_rcu_future_gp(rnp, rdp, c, TPS("Startleaf"));
	if (rnp->need_future_gp[c & 0x1]) {
		trace_rcu_future_gp(rnp, rdp, c, TPS("Prestartleaf"));
		goto out;
	}

	/*
	 * If either this rcu_node structure or the root rcu_node structure
	 * believe that a grace period is in progress, then we must wait
	 * for the one following, which is in "c".  Because our request
	 * will be noticed at the end of the current grace period, we don't
	 * need to explicitly start one.  We only do the lockless check
	 * of rnp_root's fields if the current rcu_node structure thinks
	 * there is no grace period in flight, and because we hold rnp->lock,
	 * the only possible change is when rnp_root's two fields are
	 * equal, in which case rnp_root->gpnum might be concurrently
	 * incremented.  But that is OK, as it will just result in our
	 * doing some extra useless work.
	 */
	if (rnp->gpnum != rnp->completed ||
	    READ_ONCE(rnp_root->gpnum) != READ_ONCE(rnp_root->completed)) {
		rnp->need_future_gp[c & 0x1]++;
		trace_rcu_future_gp(rnp, rdp, c, TPS("Startedleaf"));
		goto out;
	}

	/*
	 * There might be no grace period in progress.  If we don't already
	 * hold it, acquire the root rcu_node structure's lock in order to
	 * start one (if needed).
	 */
	if (rnp != rnp_root)
		raw_spin_lock_rcu_node(rnp_root);

	/*
	 * Get a new grace-period number.  If there really is no grace
	 * period in progress, it will be smaller than the one we obtained
	 * earlier.  Adjust callbacks as needed.  Note that even no-CBs
	 * CPUs have a ->nxtcompleted[] array, so no no-CBs checks needed.
	 */
	c = rcu_cbs_completed(rdp->rsp, rnp_root);
	for (i = RCU_DONE_TAIL; i < RCU_NEXT_TAIL; i++)
		if (ULONG_CMP_LT(c, rdp->nxtcompleted[i]))
			rdp->nxtcompleted[i] = c;

	/*
	 * If the needed for the required grace period is already
	 * recorded, trace and leave.
	 */
	if (rnp_root->need_future_gp[c & 0x1]) {
		trace_rcu_future_gp(rnp, rdp, c, TPS("Prestartedroot"));
		goto unlock_out;
	}

	/* Record the need for the future grace period. */
	rnp_root->need_future_gp[c & 0x1]++;

	/* If a grace period is not already in progress, start one. */
	if (rnp_root->gpnum != rnp_root->completed) {
		trace_rcu_future_gp(rnp, rdp, c, TPS("Startedleafroot"));
	} else {
		trace_rcu_future_gp(rnp, rdp, c, TPS("Startedroot"));
		ret = rcu_start_gp_advanced(rdp->rsp, rnp_root, rdp);
	}
unlock_out:
	if (rnp != rnp_root)
		raw_spin_unlock_rcu_node(rnp_root);
out:
	if (c_out != NULL)
		*c_out = c;
	return ret;
}

/*
 * Clean up any old requests for the just-ended grace period.  Also return
 * whether any additional grace periods have been requested.  Also invoke
 * rcu_nocb_gp_cleanup() in order to wake up any no-callbacks kthreads
 * waiting for this grace period to complete.
 */
static int rcu_future_gp_cleanup(struct rcu_state *rsp, struct rcu_node *rnp)
{
	int c = rnp->completed;
	int needmore;
	struct rcu_data *rdp = this_cpu_ptr(rsp->rda);

	rnp->need_future_gp[c & 0x1] = 0;
	needmore = rnp->need_future_gp[(c + 1) & 0x1];
	trace_rcu_future_gp(rnp, rdp, c,
			    needmore ? TPS("CleanupMore") : TPS("Cleanup"));
	return needmore;
}

/*
 * Awaken the grace-period kthread for the specified flavor of RCU.
 * Don't do a self-awaken, and don't bother awakening when there is
 * nothing for the grace-period kthread to do (as in several CPUs
 * raced to awaken, and we lost), and finally don't try to awaken
 * a kthread that has not yet been created.
 */
static void rcu_gp_kthread_wake(struct rcu_state *rsp)
{
	if (current == rsp->gp_kthread ||
	    !READ_ONCE(rsp->gp_flags) ||
	    !rsp->gp_kthread)
		return;
	swake_up(&rsp->gp_wq);
}

/*
 * If there is room, assign a ->completed number to any callbacks on
 * this CPU that have not already been assigned.  Also accelerate any
 * callbacks that were previously assigned a ->completed number that has
 * since proven to be too conservative, which can happen if callbacks get
 * assigned a ->completed number while RCU is idle, but with reference to
 * a non-root rcu_node structure.  This function is idempotent, so it does
 * not hurt to call it repeatedly.  Returns an flag saying that we should
 * awaken the RCU grace-period kthread.
 *
 * The caller must hold rnp->lock with interrupts disabled.
 */
static bool rcu_accelerate_cbs(struct rcu_state *rsp, struct rcu_node *rnp,
			       struct rcu_data *rdp)
{
	unsigned long c;
	int i;
	bool ret;

	/* If the CPU has no callbacks, nothing to do. */
	if (!rdp->nxttail[RCU_NEXT_TAIL] || !*rdp->nxttail[RCU_DONE_TAIL])
		return false;

	/*
	 * Starting from the sublist containing the callbacks most
	 * recently assigned a ->completed number and working down, find the
	 * first sublist that is not assignable to an upcoming grace period.
	 * Such a sublist has something in it (first two tests) and has
	 * a ->completed number assigned that will complete sooner than
	 * the ->completed number for newly arrived callbacks (last test).
	 *
	 * The key point is that any later sublist can be assigned the
	 * same ->completed number as the newly arrived callbacks, which
	 * means that the callbacks in any of these later sublist can be
	 * grouped into a single sublist, whether or not they have already
	 * been assigned a ->completed number.
	 */
	c = rcu_cbs_completed(rsp, rnp);
	for (i = RCU_NEXT_TAIL - 1; i > RCU_DONE_TAIL; i--)
		if (rdp->nxttail[i] != rdp->nxttail[i - 1] &&
		    !ULONG_CMP_GE(rdp->nxtcompleted[i], c))
			break;

	/*
	 * If there are no sublist for unassigned callbacks, leave.
	 * At the same time, advance "i" one sublist, so that "i" will
	 * index into the sublist where all the remaining callbacks should
	 * be grouped into.
	 */
	if (++i >= RCU_NEXT_TAIL)
		return false;

	/*
	 * Assign all subsequent callbacks' ->completed number to the next
	 * full grace period and group them all in the sublist initially
	 * indexed by "i".
	 */
	for (; i <= RCU_NEXT_TAIL; i++) {
		rdp->nxttail[i] = rdp->nxttail[RCU_NEXT_TAIL];
		rdp->nxtcompleted[i] = c;
	}
	/* Record any needed additional grace periods. */
	ret = rcu_start_future_gp(rnp, rdp, NULL);

	/* Trace depending on how much we were able to accelerate. */
	if (!*rdp->nxttail[RCU_WAIT_TAIL])
		trace_rcu_grace_period(rsp->name, rdp->gpnum, TPS("AccWaitCB"));
	else
		trace_rcu_grace_period(rsp->name, rdp->gpnum, TPS("AccReadyCB"));
	return ret;
}

/*
 * Move any callbacks whose grace period has completed to the
 * RCU_DONE_TAIL sublist, then compact the remaining sublists and
 * assign ->completed numbers to any callbacks in the RCU_NEXT_TAIL
 * sublist.  This function is idempotent, so it does not hurt to
 * invoke it repeatedly.  As long as it is not invoked -too- often...
 * Returns true if the RCU grace-period kthread needs to be awakened.
 *
 * The caller must hold rnp->lock with interrupts disabled.
 */
static bool rcu_advance_cbs(struct rcu_state *rsp, struct rcu_node *rnp,
			    struct rcu_data *rdp)
{
	int i, j;

	/* If the CPU has no callbacks, nothing to do. */
	if (!rdp->nxttail[RCU_NEXT_TAIL] || !*rdp->nxttail[RCU_DONE_TAIL])
		return false;

	/*
	 * Find all callbacks whose ->completed numbers indicate that they
	 * are ready to invoke, and put them into the RCU_DONE_TAIL sublist.
	 */
	for (i = RCU_WAIT_TAIL; i < RCU_NEXT_TAIL; i++) {
		if (ULONG_CMP_LT(rnp->completed, rdp->nxtcompleted[i]))
			break;
		rdp->nxttail[RCU_DONE_TAIL] = rdp->nxttail[i];
	}
	/* Clean up any sublist tail pointers that were misordered above. */
	for (j = RCU_WAIT_TAIL; j < i; j++)
		rdp->nxttail[j] = rdp->nxttail[RCU_DONE_TAIL];

	/* Copy down callbacks to fill in empty sublists. */
	for (j = RCU_WAIT_TAIL; i < RCU_NEXT_TAIL; i++, j++) {
		if (rdp->nxttail[j] == rdp->nxttail[RCU_NEXT_TAIL])
			break;
		rdp->nxttail[j] = rdp->nxttail[i];
		rdp->nxtcompleted[j] = rdp->nxtcompleted[i];
	}

	/* Classify any remaining callbacks. */
	return rcu_accelerate_cbs(rsp, rnp, rdp);
}

/*
 * Update CPU-local rcu_data state to record the beginnings and ends of
 * grace periods.  The caller must hold the ->lock of the leaf rcu_node
 * structure corresponding to the current CPU, and must have irqs disabled.
 * Returns true if the grace-period kthread needs to be awakened.
 */
static bool __note_gp_changes(struct rcu_state *rsp, struct rcu_node *rnp,
			      struct rcu_data *rdp)
{
	bool ret;

	/* Handle the ends of any preceding grace periods first. */
	if (rdp->completed == rnp->completed &&
	    !unlikely(READ_ONCE(rdp->gpwrap))) {

		/* No grace period end, so just accelerate recent callbacks. */
		ret = rcu_accelerate_cbs(rsp, rnp, rdp);

	} else {

		/* Advance callbacks. */
		ret = rcu_advance_cbs(rsp, rnp, rdp);

		/* Remember that we saw this grace-period completion. */
		rdp->completed = rnp->completed;
		trace_rcu_grace_period(rsp->name, rdp->gpnum, TPS("cpuend"));
	}

	if (rdp->gpnum != rnp->gpnum || unlikely(READ_ONCE(rdp->gpwrap))) {
		/*
		 * If the current grace period is waiting for this CPU,
		 * set up to detect a quiescent state, otherwise don't
		 * go looking for one.
		 */
		rdp->gpnum = rnp->gpnum;
		trace_rcu_grace_period(rsp->name, rdp->gpnum, TPS("cpustart"));
		rdp->cpu_no_qs.b.norm = true;
		rdp->rcu_qs_ctr_snap = __this_cpu_read(rcu_qs_ctr);
		rdp->core_needs_qs = !!(rnp->qsmask & rdp->grpmask);
		zero_cpu_stall_ticks(rdp);
		WRITE_ONCE(rdp->gpwrap, false);
	}
	return ret;
}

static void note_gp_changes(struct rcu_state *rsp, struct rcu_data *rdp)
{
	unsigned long flags;
	bool needwake;
	struct rcu_node *rnp;

	local_irq_save(flags);
	rnp = rdp->mynode;
	if ((rdp->gpnum == READ_ONCE(rnp->gpnum) &&
	     rdp->completed == READ_ONCE(rnp->completed) &&
	     !unlikely(READ_ONCE(rdp->gpwrap))) || /* w/out lock. */
	    !raw_spin_trylock_rcu_node(rnp)) { /* irqs already off, so later. */
		local_irq_restore(flags);
		return;
	}
	needwake = __note_gp_changes(rsp, rnp, rdp);
	raw_spin_unlock_irqrestore_rcu_node(rnp, flags);
	if (needwake)
		rcu_gp_kthread_wake(rsp);
}

static void rcu_gp_slow(struct rcu_state *rsp, int delay)
{
	if (delay > 0 &&
	    !(rsp->gpnum % (rcu_num_nodes * PER_RCU_NODE_PERIOD * delay)))
		schedule_timeout_uninterruptible(delay);
}

/*
 * Initialize a new grace period.  Return false if no grace period required.
 */
static bool rcu_gp_init(struct rcu_state *rsp)
{
	unsigned long oldmask;
	struct rcu_data *rdp;
	struct rcu_node *rnp = rcu_get_root(rsp);

	WRITE_ONCE(rsp->gp_activity, jiffies);
	raw_spin_lock_irq_rcu_node(rnp);
	if (!READ_ONCE(rsp->gp_flags)) {
		/* Spurious wakeup, tell caller to go back to sleep.  */
		raw_spin_unlock_irq_rcu_node(rnp);
		return false;
	}
	WRITE_ONCE(rsp->gp_flags, 0); /* Clear all flags: New grace period. */

	if (WARN_ON_ONCE(rcu_gp_in_progress(rsp))) {
		/*
		 * Grace period already in progress, don't start another.
		 * Not supposed to be able to happen.
		 */
		raw_spin_unlock_irq_rcu_node(rnp);
		return false;
	}

	/* Advance to a new grace period and initialize state. */
	record_gp_stall_check_time(rsp);
	/* Record GP times before starting GP, hence smp_store_release(). */
	smp_store_release(&rsp->gpnum, rsp->gpnum + 1);
	trace_rcu_grace_period(rsp->name, rsp->gpnum, TPS("start"));
	raw_spin_unlock_irq_rcu_node(rnp);

	/*
	 * Apply per-leaf buffered online and offline operations to the
	 * rcu_node tree.  Note that this new grace period need not wait
	 * for subsequent online CPUs, and that quiescent-state forcing
	 * will handle subsequent offline CPUs.
	 */
	rcu_for_each_leaf_node(rsp, rnp) {
		rcu_gp_slow(rsp, gp_preinit_delay);
		raw_spin_lock_irq_rcu_node(rnp);
		if (rnp->qsmaskinit == rnp->qsmaskinitnext &&
		    !rnp->wait_blkd_tasks) {
			/* Nothing to do on this leaf rcu_node structure. */
			raw_spin_unlock_irq_rcu_node(rnp);
			continue;
		}

		/* Record old state, apply changes to ->qsmaskinit field. */
		oldmask = rnp->qsmaskinit;
		rnp->qsmaskinit = rnp->qsmaskinitnext;

		/* If zero-ness of ->qsmaskinit changed, propagate up tree. */
		if (!oldmask != !rnp->qsmaskinit) {
			if (!oldmask) /* First online CPU for this rcu_node. */
				rcu_init_new_rnp(rnp);
			else if (rcu_preempt_has_tasks(rnp)) /* blocked tasks */
				rnp->wait_blkd_tasks = true;
			else /* Last offline CPU and can propagate. */
				rcu_cleanup_dead_rnp(rnp);
		}

		/*
		 * If all waited-on tasks from prior grace period are
		 * done, and if all this rcu_node structure's CPUs are
		 * still offline, propagate up the rcu_node tree and
		 * clear ->wait_blkd_tasks.  Otherwise, if one of this
		 * rcu_node structure's CPUs has since come back online,
		 * simply clear ->wait_blkd_tasks (but rcu_cleanup_dead_rnp()
		 * checks for this, so just call it unconditionally).
		 */
		if (rnp->wait_blkd_tasks &&
		    (!rcu_preempt_has_tasks(rnp) ||
		     rnp->qsmaskinit)) {
			rnp->wait_blkd_tasks = false;
			rcu_cleanup_dead_rnp(rnp);
		}

		raw_spin_unlock_irq_rcu_node(rnp);
	}

	/*
	 * Set the quiescent-state-needed bits in all the rcu_node
	 * structures for all currently online CPUs in breadth-first order,
	 * starting from the root rcu_node structure, relying on the layout
	 * of the tree within the rsp->node[] array.  Note that other CPUs
	 * will access only the leaves of the hierarchy, thus seeing that no
	 * grace period is in progress, at least until the corresponding
	 * leaf node has been initialized.  In addition, we have excluded
	 * CPU-hotplug operations.
	 *
	 * The grace period cannot complete until the initialization
	 * process finishes, because this kthread handles both.
	 */
	rcu_for_each_node_breadth_first(rsp, rnp) {
		rcu_gp_slow(rsp, gp_init_delay);
		raw_spin_lock_irq_rcu_node(rnp);
		rdp = this_cpu_ptr(rsp->rda);
		rcu_preempt_check_blocked_tasks(rnp);
		rnp->qsmask = rnp->qsmaskinit;
		WRITE_ONCE(rnp->gpnum, rsp->gpnum);
		if (WARN_ON_ONCE(rnp->completed != rsp->completed))
			WRITE_ONCE(rnp->completed, rsp->completed);
		if (rnp == rdp->mynode)
			(void)__note_gp_changes(rsp, rnp, rdp);
		rcu_preempt_boost_start_gp(rnp);
		trace_rcu_grace_period_init(rsp->name, rnp->gpnum,
					    rnp->level, rnp->grplo,
					    rnp->grphi, rnp->qsmask);
		raw_spin_unlock_irq_rcu_node(rnp);
		cond_resched_rcu_qs();
		WRITE_ONCE(rsp->gp_activity, jiffies);
	}

	return true;
}

/*
 * Helper function for wait_event_interruptible_timeout() wakeup
 * at force-quiescent-state time.
 */
static bool rcu_gp_fqs_check_wake(struct rcu_state *rsp, int *gfp)
{
	struct rcu_node *rnp = rcu_get_root(rsp);

	/* Someone like call_rcu() requested a force-quiescent-state scan. */
	*gfp = READ_ONCE(rsp->gp_flags);
	if (*gfp & RCU_GP_FLAG_FQS)
		return true;

	/* The current grace period has completed. */
	if (!READ_ONCE(rnp->qsmask) && !rcu_preempt_blocked_readers_cgp(rnp))
		return true;

	return false;
}

/*
 * Do one round of quiescent-state forcing.
 */
static void rcu_gp_fqs(struct rcu_state *rsp, bool first_time)
{
	bool isidle = false;
	unsigned long maxj;
	struct rcu_node *rnp = rcu_get_root(rsp);

	WRITE_ONCE(rsp->gp_activity, jiffies);
	rsp->n_force_qs++;
	if (first_time) {
		/* Collect dyntick-idle snapshots. */
		if (is_sysidle_rcu_state(rsp)) {
			isidle = true;
			maxj = jiffies - ULONG_MAX / 4;
		}
		force_qs_rnp(rsp, dyntick_save_progress_counter,
			     &isidle, &maxj);
		rcu_sysidle_report_gp(rsp, isidle, maxj);
	} else {
		/* Handle dyntick-idle and offline CPUs. */
		isidle = true;
		force_qs_rnp(rsp, rcu_implicit_dynticks_qs, &isidle, &maxj);
	}
	/* Clear flag to prevent immediate re-entry. */
	if (READ_ONCE(rsp->gp_flags) & RCU_GP_FLAG_FQS) {
		raw_spin_lock_irq_rcu_node(rnp);
		WRITE_ONCE(rsp->gp_flags,
			   READ_ONCE(rsp->gp_flags) & ~RCU_GP_FLAG_FQS);
		raw_spin_unlock_irq_rcu_node(rnp);
	}
}

/*
 * Clean up after the old grace period.
 */
static void rcu_gp_cleanup(struct rcu_state *rsp)
{
	unsigned long gp_duration;
	bool needgp = false;
	int nocb = 0;
	struct rcu_data *rdp;
	struct rcu_node *rnp = rcu_get_root(rsp);
	struct swait_queue_head *sq;

	WRITE_ONCE(rsp->gp_activity, jiffies);
	raw_spin_lock_irq_rcu_node(rnp);
	gp_duration = jiffies - rsp->gp_start;
	if (gp_duration > rsp->gp_max)
		rsp->gp_max = gp_duration;

	/*
	 * We know the grace period is complete, but to everyone else
	 * it appears to still be ongoing.  But it is also the case
	 * that to everyone else it looks like there is nothing that
	 * they can do to advance the grace period.  It is therefore
	 * safe for us to drop the lock in order to mark the grace
	 * period as completed in all of the rcu_node structures.
	 */
	raw_spin_unlock_irq_rcu_node(rnp);

	/*
	 * Propagate new ->completed value to rcu_node structures so
	 * that other CPUs don't have to wait until the start of the next
	 * grace period to process their callbacks.  This also avoids
	 * some nasty RCU grace-period initialization races by forcing
	 * the end of the current grace period to be completely recorded in
	 * all of the rcu_node structures before the beginning of the next
	 * grace period is recorded in any of the rcu_node structures.
	 */
	rcu_for_each_node_breadth_first(rsp, rnp) {
		raw_spin_lock_irq_rcu_node(rnp);
		WARN_ON_ONCE(rcu_preempt_blocked_readers_cgp(rnp));
		WARN_ON_ONCE(rnp->qsmask);
		WRITE_ONCE(rnp->completed, rsp->gpnum);
		rdp = this_cpu_ptr(rsp->rda);
		if (rnp == rdp->mynode)
			needgp = __note_gp_changes(rsp, rnp, rdp) || needgp;
		/* smp_mb() provided by prior unlock-lock pair. */
		nocb += rcu_future_gp_cleanup(rsp, rnp);
		sq = rcu_nocb_gp_get(rnp);
		raw_spin_unlock_irq_rcu_node(rnp);
		rcu_nocb_gp_cleanup(sq);
		cond_resched_rcu_qs();
		WRITE_ONCE(rsp->gp_activity, jiffies);
		rcu_gp_slow(rsp, gp_cleanup_delay);
	}
	rnp = rcu_get_root(rsp);
	raw_spin_lock_irq_rcu_node(rnp); /* Order GP before ->completed update. */
	rcu_nocb_gp_set(rnp, nocb);

	/* Declare grace period done. */
	WRITE_ONCE(rsp->completed, rsp->gpnum);
	trace_rcu_grace_period(rsp->name, rsp->completed, TPS("end"));
	rsp->gp_state = RCU_GP_IDLE;
	rdp = this_cpu_ptr(rsp->rda);
	/* Advance CBs to reduce false positives below. */
	needgp = rcu_advance_cbs(rsp, rnp, rdp) || needgp;
	if (needgp || cpu_needs_another_gp(rsp, rdp)) {
		WRITE_ONCE(rsp->gp_flags, RCU_GP_FLAG_INIT);
		trace_rcu_grace_period(rsp->name,
				       READ_ONCE(rsp->gpnum),
				       TPS("newreq"));
	}
	raw_spin_unlock_irq_rcu_node(rnp);
}

/*
 * Body of kthread that handles grace periods.
 */
static int __noreturn rcu_gp_kthread(void *arg)
{
	bool first_gp_fqs;
	int gf;
	unsigned long j;
	int ret;
	struct rcu_state *rsp = arg;
	struct rcu_node *rnp = rcu_get_root(rsp);

	rcu_bind_gp_kthread();
	for (;;) {

		/* Handle grace-period start. */
		for (;;) {
			trace_rcu_grace_period(rsp->name,
					       READ_ONCE(rsp->gpnum),
					       TPS("reqwait"));
			rsp->gp_state = RCU_GP_WAIT_GPS;
			swait_event_interruptible(rsp->gp_wq,
						 READ_ONCE(rsp->gp_flags) &
						 RCU_GP_FLAG_INIT);
			rsp->gp_state = RCU_GP_DONE_GPS;
			/* Locking provides needed memory barrier. */
			if (rcu_gp_init(rsp))
				break;
			cond_resched_rcu_qs();
			WRITE_ONCE(rsp->gp_activity, jiffies);
			WARN_ON(signal_pending(current));
			trace_rcu_grace_period(rsp->name,
					       READ_ONCE(rsp->gpnum),
					       TPS("reqwaitsig"));
		}

		/* Handle quiescent-state forcing. */
		first_gp_fqs = true;
		j = jiffies_till_first_fqs;
		if (j > HZ) {
			j = HZ;
			jiffies_till_first_fqs = HZ;
		}
		ret = 0;
		for (;;) {
			if (!ret)
				rsp->jiffies_force_qs = jiffies + j;
			trace_rcu_grace_period(rsp->name,
					       READ_ONCE(rsp->gpnum),
					       TPS("fqswait"));
			rsp->gp_state = RCU_GP_WAIT_FQS;
			ret = swait_event_interruptible_timeout(rsp->gp_wq,
					rcu_gp_fqs_check_wake(rsp, &gf), j);
			rsp->gp_state = RCU_GP_DOING_FQS;
			/* Locking provides needed memory barriers. */
			/* If grace period done, leave loop. */
			if (!READ_ONCE(rnp->qsmask) &&
			    !rcu_preempt_blocked_readers_cgp(rnp))
				break;
			/* If time for quiescent-state forcing, do it. */
			if (ULONG_CMP_GE(jiffies, rsp->jiffies_force_qs) ||
			    (gf & RCU_GP_FLAG_FQS)) {
				trace_rcu_grace_period(rsp->name,
						       READ_ONCE(rsp->gpnum),
						       TPS("fqsstart"));
				rcu_gp_fqs(rsp, first_gp_fqs);
				first_gp_fqs = false;
				trace_rcu_grace_period(rsp->name,
						       READ_ONCE(rsp->gpnum),
						       TPS("fqsend"));
				cond_resched_rcu_qs();
				WRITE_ONCE(rsp->gp_activity, jiffies);
			} else {
				/* Deal with stray signal. */
				cond_resched_rcu_qs();
				WRITE_ONCE(rsp->gp_activity, jiffies);
				WARN_ON(signal_pending(current));
				trace_rcu_grace_period(rsp->name,
						       READ_ONCE(rsp->gpnum),
						       TPS("fqswaitsig"));
			}
			j = jiffies_till_next_fqs;
			if (j > HZ) {
				j = HZ;
				jiffies_till_next_fqs = HZ;
			} else if (j < 1) {
				j = 1;
				jiffies_till_next_fqs = 1;
			}
		}

		/* Handle grace-period end. */
		rsp->gp_state = RCU_GP_CLEANUP;
		rcu_gp_cleanup(rsp);
		rsp->gp_state = RCU_GP_CLEANED;
	}
}

/*
 * Start a new RCU grace period if warranted, re-initializing the hierarchy
 * in preparation for detecting the next grace period.  The caller must hold
 * the root node's ->lock and hard irqs must be disabled.
 *
 * Note that it is legal for a dying CPU (which is marked as offline) to
 * invoke this function.  This can happen when the dying CPU reports its
 * quiescent state.
 *
 * Returns true if the grace-period kthread must be awakened.
 */
static bool
rcu_start_gp_advanced(struct rcu_state *rsp, struct rcu_node *rnp,
		      struct rcu_data *rdp)
{
	if (!rsp->gp_kthread || !cpu_needs_another_gp(rsp, rdp)) {
		/*
		 * Either we have not yet spawned the grace-period
		 * task, this CPU does not need another grace period,
		 * or a grace period is already in progress.
		 * Either way, don't start a new grace period.
		 */
		return false;
	}
	WRITE_ONCE(rsp->gp_flags, RCU_GP_FLAG_INIT);
	trace_rcu_grace_period(rsp->name, READ_ONCE(rsp->gpnum),
			       TPS("newreq"));

	/*
	 * We can't do wakeups while holding the rnp->lock, as that
	 * could cause possible deadlocks with the rq->lock. Defer
	 * the wakeup to our caller.
	 */
	return true;
}

/*
 * Similar to rcu_start_gp_advanced(), but also advance the calling CPU's
 * callbacks.  Note that rcu_start_gp_advanced() cannot do this because it
 * is invoked indirectly from rcu_advance_cbs(), which would result in
 * endless recursion -- or would do so if it wasn't for the self-deadlock
 * that is encountered beforehand.
 *
 * Returns true if the grace-period kthread needs to be awakened.
 */
static bool rcu_start_gp(struct rcu_state *rsp)
{
	struct rcu_data *rdp = this_cpu_ptr(rsp->rda);
	struct rcu_node *rnp = rcu_get_root(rsp);
	bool ret = false;

	/*
	 * If there is no grace period in progress right now, any
	 * callbacks we have up to this point will be satisfied by the
	 * next grace period.  Also, advancing the callbacks reduces the
	 * probability of false positives from cpu_needs_another_gp()
	 * resulting in pointless grace periods.  So, advance callbacks
	 * then start the grace period!
	 */
	ret = rcu_advance_cbs(rsp, rnp, rdp) || ret;
	ret = rcu_start_gp_advanced(rsp, rnp, rdp) || ret;
	return ret;
}

/*
 * Report a full set of quiescent states to the specified rcu_state data
 * structure.  Invoke rcu_gp_kthread_wake() to awaken the grace-period
 * kthread if another grace period is required.  Whether we wake
 * the grace-period kthread or it awakens itself for the next round
 * of quiescent-state forcing, that kthread will clean up after the
 * just-completed grace period.  Note that the caller must hold rnp->lock,
 * which is released before return.
 */
static void rcu_report_qs_rsp(struct rcu_state *rsp, unsigned long flags)
	__releases(rcu_get_root(rsp)->lock)
{
	WARN_ON_ONCE(!rcu_gp_in_progress(rsp));
	WRITE_ONCE(rsp->gp_flags, READ_ONCE(rsp->gp_flags) | RCU_GP_FLAG_FQS);
	raw_spin_unlock_irqrestore_rcu_node(rcu_get_root(rsp), flags);
	swake_up(&rsp->gp_wq);  /* Memory barrier implied by swake_up() path. */
}

/*
 * Similar to rcu_report_qs_rdp(), for which it is a helper function.
 * Allows quiescent states for a group of CPUs to be reported at one go
 * to the specified rcu_node structure, though all the CPUs in the group
 * must be represented by the same rcu_node structure (which need not be a
 * leaf rcu_node structure, though it often will be).  The gps parameter
 * is the grace-period snapshot, which means that the quiescent states
 * are valid only if rnp->gpnum is equal to gps.  That structure's lock
 * must be held upon entry, and it is released before return.
 */
static void
rcu_report_qs_rnp(unsigned long mask, struct rcu_state *rsp,
		  struct rcu_node *rnp, unsigned long gps, unsigned long flags)
	__releases(rnp->lock)
{
	unsigned long oldmask = 0;
	struct rcu_node *rnp_c;

	/* Walk up the rcu_node hierarchy. */
	for (;;) {
		if (!(rnp->qsmask & mask) || rnp->gpnum != gps) {

			/*
			 * Our bit has already been cleared, or the
			 * relevant grace period is already over, so done.
			 */
			raw_spin_unlock_irqrestore_rcu_node(rnp, flags);
			return;
		}
		WARN_ON_ONCE(oldmask); /* Any child must be all zeroed! */
		rnp->qsmask &= ~mask;
		trace_rcu_quiescent_state_report(rsp->name, rnp->gpnum,
						 mask, rnp->qsmask, rnp->level,
						 rnp->grplo, rnp->grphi,
						 !!rnp->gp_tasks);
		if (rnp->qsmask != 0 || rcu_preempt_blocked_readers_cgp(rnp)) {

			/* Other bits still set at this level, so done. */
			raw_spin_unlock_irqrestore_rcu_node(rnp, flags);
			return;
		}
		mask = rnp->grpmask;
		if (rnp->parent == NULL) {

			/* No more levels.  Exit loop holding root lock. */

			break;
		}
		raw_spin_unlock_irqrestore_rcu_node(rnp, flags);
		rnp_c = rnp;
		rnp = rnp->parent;
		raw_spin_lock_irqsave_rcu_node(rnp, flags);
		oldmask = rnp_c->qsmask;
	}

	/*
	 * Get here if we are the last CPU to pass through a quiescent
	 * state for this grace period.  Invoke rcu_report_qs_rsp()
	 * to clean up and start the next grace period if one is needed.
	 */
	rcu_report_qs_rsp(rsp, flags); /* releases rnp->lock. */
}

/*
 * Record a quiescent state for all tasks that were previously queued
 * on the specified rcu_node structure and that were blocking the current
 * RCU grace period.  The caller must hold the specified rnp->lock with
 * irqs disabled, and this lock is released upon return, but irqs remain
 * disabled.
 */
static void rcu_report_unblock_qs_rnp(struct rcu_state *rsp,
				      struct rcu_node *rnp, unsigned long flags)
	__releases(rnp->lock)
{
	unsigned long gps;
	unsigned long mask;
	struct rcu_node *rnp_p;

	if (rcu_state_p == &rcu_sched_state || rsp != rcu_state_p ||
	    rnp->qsmask != 0 || rcu_preempt_blocked_readers_cgp(rnp)) {
		raw_spin_unlock_irqrestore_rcu_node(rnp, flags);
		return;  /* Still need more quiescent states! */
	}

	rnp_p = rnp->parent;
	if (rnp_p == NULL) {
		/*
		 * Only one rcu_node structure in the tree, so don't
		 * try to report up to its nonexistent parent!
		 */
		rcu_report_qs_rsp(rsp, flags);
		return;
	}

	/* Report up the rest of the hierarchy, tracking current ->gpnum. */
	gps = rnp->gpnum;
	mask = rnp->grpmask;
	raw_spin_unlock_rcu_node(rnp);	/* irqs remain disabled. */
	raw_spin_lock_rcu_node(rnp_p);	/* irqs already disabled. */
	rcu_report_qs_rnp(mask, rsp, rnp_p, gps, flags);
}

/*
 * Record a quiescent state for the specified CPU to that CPU's rcu_data
 * structure.  This must be called from the specified CPU.
 */
static void
rcu_report_qs_rdp(int cpu, struct rcu_state *rsp, struct rcu_data *rdp)
{
	unsigned long flags;
	unsigned long mask;
	bool needwake;
	struct rcu_node *rnp;

	rnp = rdp->mynode;
	raw_spin_lock_irqsave_rcu_node(rnp, flags);
	if ((rdp->cpu_no_qs.b.norm &&
	     rdp->rcu_qs_ctr_snap == __this_cpu_read(rcu_qs_ctr)) ||
	    rdp->gpnum != rnp->gpnum || rnp->completed == rnp->gpnum ||
	    rdp->gpwrap) {

		/*
		 * The grace period in which this quiescent state was
		 * recorded has ended, so don't report it upwards.
		 * We will instead need a new quiescent state that lies
		 * within the current grace period.
		 */
		rdp->cpu_no_qs.b.norm = true;	/* need qs for new gp. */
		rdp->rcu_qs_ctr_snap = __this_cpu_read(rcu_qs_ctr);
		raw_spin_unlock_irqrestore_rcu_node(rnp, flags);
		return;
	}
	mask = rdp->grpmask;
	if ((rnp->qsmask & mask) == 0) {
		raw_spin_unlock_irqrestore_rcu_node(rnp, flags);
	} else {
		rdp->core_needs_qs = false;

		/*
		 * This GP can't end until cpu checks in, so all of our
		 * callbacks can be processed during the next GP.
		 */
		needwake = rcu_accelerate_cbs(rsp, rnp, rdp);

		rcu_report_qs_rnp(mask, rsp, rnp, rnp->gpnum, flags);
		/* ^^^ Released rnp->lock */
		if (needwake)
			rcu_gp_kthread_wake(rsp);
	}
}

/*
 * Check to see if there is a new grace period of which this CPU
 * is not yet aware, and if so, set up local rcu_data state for it.
 * Otherwise, see if this CPU has just passed through its first
 * quiescent state for this grace period, and record that fact if so.
 */
static void
rcu_check_quiescent_state(struct rcu_state *rsp, struct rcu_data *rdp)
{
	/* Check for grace-period ends and beginnings. */
	note_gp_changes(rsp, rdp);

	/*
	 * Does this CPU still need to do its part for current grace period?
	 * If no, return and let the other CPUs do their part as well.
	 */
	if (!rdp->core_needs_qs)
		return;

	/*
	 * Was there a quiescent state since the beginning of the grace
	 * period? If no, then exit and wait for the next call.
	 */
	if (rdp->cpu_no_qs.b.norm &&
	    rdp->rcu_qs_ctr_snap == __this_cpu_read(rcu_qs_ctr))
		return;

	/*
	 * Tell RCU we are done (but rcu_report_qs_rdp() will be the
	 * judge of that).
	 */
	rcu_report_qs_rdp(rdp->cpu, rsp, rdp);
}

/*
 * Send the specified CPU's RCU callbacks to the orphanage.  The
 * specified CPU must be offline, and the caller must hold the
 * ->orphan_lock.
 */
static void
rcu_send_cbs_to_orphanage(int cpu, struct rcu_state *rsp,
			  struct rcu_node *rnp, struct rcu_data *rdp)
{
	/* No-CBs CPUs do not have orphanable callbacks. */
	if (!IS_ENABLED(CONFIG_HOTPLUG_CPU) || rcu_is_nocb_cpu(rdp->cpu))
		return;

	/*
	 * Orphan the callbacks.  First adjust the counts.  This is safe
	 * because _rcu_barrier() excludes CPU-hotplug operations, so it
	 * cannot be running now.  Thus no memory barrier is required.
	 */
	if (rdp->nxtlist != NULL) {
		rsp->qlen_lazy += rdp->qlen_lazy;
		rsp->qlen += rdp->qlen;
		rdp->n_cbs_orphaned += rdp->qlen;
		rdp->qlen_lazy = 0;
		WRITE_ONCE(rdp->qlen, 0);
	}

	/*
	 * Next, move those callbacks still needing a grace period to
	 * the orphanage, where some other CPU will pick them up.
	 * Some of the callbacks might have gone partway through a grace
	 * period, but that is too bad.  They get to start over because we
	 * cannot assume that grace periods are synchronized across CPUs.
	 * We don't bother updating the ->nxttail[] array yet, instead
	 * we just reset the whole thing later on.
	 */
	if (*rdp->nxttail[RCU_DONE_TAIL] != NULL) {
		*rsp->orphan_nxttail = *rdp->nxttail[RCU_DONE_TAIL];
		rsp->orphan_nxttail = rdp->nxttail[RCU_NEXT_TAIL];
		*rdp->nxttail[RCU_DONE_TAIL] = NULL;
	}

	/*
	 * Then move the ready-to-invoke callbacks to the orphanage,
	 * where some other CPU will pick them up.  These will not be
	 * required to pass though another grace period: They are done.
	 */
	if (rdp->nxtlist != NULL) {
		*rsp->orphan_donetail = rdp->nxtlist;
		rsp->orphan_donetail = rdp->nxttail[RCU_DONE_TAIL];
	}

	/*
	 * Finally, initialize the rcu_data structure's list to empty and
	 * disallow further callbacks on this CPU.
	 */
	init_callback_list(rdp);
	rdp->nxttail[RCU_NEXT_TAIL] = NULL;
}

/*
 * Adopt the RCU callbacks from the specified rcu_state structure's
 * orphanage.  The caller must hold the ->orphan_lock.
 */
static void rcu_adopt_orphan_cbs(struct rcu_state *rsp, unsigned long flags)
{
	int i;
	struct rcu_data *rdp = raw_cpu_ptr(rsp->rda);

	/* No-CBs CPUs are handled specially. */
	if (!IS_ENABLED(CONFIG_HOTPLUG_CPU) ||
	    rcu_nocb_adopt_orphan_cbs(rsp, rdp, flags))
		return;

	/* Do the accounting first. */
	rdp->qlen_lazy += rsp->qlen_lazy;
	rdp->qlen += rsp->qlen;
	rdp->n_cbs_adopted += rsp->qlen;
	if (rsp->qlen_lazy != rsp->qlen)
		rcu_idle_count_callbacks_posted();
	rsp->qlen_lazy = 0;
	rsp->qlen = 0;

	/*
	 * We do not need a memory barrier here because the only way we
	 * can get here if there is an rcu_barrier() in flight is if
	 * we are the task doing the rcu_barrier().
	 */

	/* First adopt the ready-to-invoke callbacks. */
	if (rsp->orphan_donelist != NULL) {
		*rsp->orphan_donetail = *rdp->nxttail[RCU_DONE_TAIL];
		*rdp->nxttail[RCU_DONE_TAIL] = rsp->orphan_donelist;
		for (i = RCU_NEXT_SIZE - 1; i >= RCU_DONE_TAIL; i--)
			if (rdp->nxttail[i] == rdp->nxttail[RCU_DONE_TAIL])
				rdp->nxttail[i] = rsp->orphan_donetail;
		rsp->orphan_donelist = NULL;
		rsp->orphan_donetail = &rsp->orphan_donelist;
	}

	/* And then adopt the callbacks that still need a grace period. */
	if (rsp->orphan_nxtlist != NULL) {
		*rdp->nxttail[RCU_NEXT_TAIL] = rsp->orphan_nxtlist;
		rdp->nxttail[RCU_NEXT_TAIL] = rsp->orphan_nxttail;
		rsp->orphan_nxtlist = NULL;
		rsp->orphan_nxttail = &rsp->orphan_nxtlist;
	}
}

/*
 * Trace the fact that this CPU is going offline.
 */
static void rcu_cleanup_dying_cpu(struct rcu_state *rsp)
{
	RCU_TRACE(unsigned long mask);
	RCU_TRACE(struct rcu_data *rdp = this_cpu_ptr(rsp->rda));
	RCU_TRACE(struct rcu_node *rnp = rdp->mynode);

	if (!IS_ENABLED(CONFIG_HOTPLUG_CPU))
		return;

	RCU_TRACE(mask = rdp->grpmask);
	trace_rcu_grace_period(rsp->name,
			       rnp->gpnum + 1 - !!(rnp->qsmask & mask),
			       TPS("cpuofl"));
}

/*
 * All CPUs for the specified rcu_node structure have gone offline,
 * and all tasks that were preempted within an RCU read-side critical
 * section while running on one of those CPUs have since exited their RCU
 * read-side critical section.  Some other CPU is reporting this fact with
 * the specified rcu_node structure's ->lock held and interrupts disabled.
 * This function therefore goes up the tree of rcu_node structures,
 * clearing the corresponding bits in the ->qsmaskinit fields.  Note that
 * the leaf rcu_node structure's ->qsmaskinit field has already been
 * updated
 *
 * This function does check that the specified rcu_node structure has
 * all CPUs offline and no blocked tasks, so it is OK to invoke it
 * prematurely.  That said, invoking it after the fact will cost you
 * a needless lock acquisition.  So once it has done its work, don't
 * invoke it again.
 */
static void rcu_cleanup_dead_rnp(struct rcu_node *rnp_leaf)
{
	long mask;
	struct rcu_node *rnp = rnp_leaf;

	if (!IS_ENABLED(CONFIG_HOTPLUG_CPU) ||
	    rnp->qsmaskinit || rcu_preempt_has_tasks(rnp))
		return;
	for (;;) {
		mask = rnp->grpmask;
		rnp = rnp->parent;
		if (!rnp)
			break;
		raw_spin_lock_rcu_node(rnp); /* irqs already disabled. */
		rnp->qsmaskinit &= ~mask;
		rnp->qsmask &= ~mask;
		if (rnp->qsmaskinit) {
			raw_spin_unlock_rcu_node(rnp);
			/* irqs remain disabled. */
			return;
		}
		raw_spin_unlock_rcu_node(rnp); /* irqs remain disabled. */
	}
}

/*
<<<<<<< HEAD
 * The CPU is exiting the idle loop into the arch_cpu_idle_dead()
 * function.  We now remove it from the rcu_node tree's ->qsmaskinit
 * bit masks.
 */
static void rcu_cleanup_dying_idle_cpu(int cpu, struct rcu_state *rsp)
{
	unsigned long flags;
	unsigned long mask;
	struct rcu_data *rdp = per_cpu_ptr(rsp->rda, cpu);
	struct rcu_node *rnp = rdp->mynode;  /* Outgoing CPU's rdp & rnp. */

	if (!IS_ENABLED(CONFIG_HOTPLUG_CPU))
		return;

	/* Remove outgoing CPU from mask in the leaf rcu_node structure. */
	mask = rdp->grpmask;
	raw_spin_lock_irqsave_rcu_node(rnp, flags); /* Enforce GP memory-order guarantee. */
	rnp->qsmaskinitnext &= ~mask;
	raw_spin_unlock_irqrestore_rcu_node(rnp, flags);
}

/*
=======
>>>>>>> 27d50c7e
 * The CPU has been completely removed, and some other CPU is reporting
 * this fact from process context.  Do the remainder of the cleanup,
 * including orphaning the outgoing CPU's RCU callbacks, and also
 * adopting them.  There can only be one CPU hotplug operation at a time,
 * so no other CPU can be attempting to update rcu_cpu_kthread_task.
 */
static void rcu_cleanup_dead_cpu(int cpu, struct rcu_state *rsp)
{
	unsigned long flags;
	struct rcu_data *rdp = per_cpu_ptr(rsp->rda, cpu);
	struct rcu_node *rnp = rdp->mynode;  /* Outgoing CPU's rdp & rnp. */

	if (!IS_ENABLED(CONFIG_HOTPLUG_CPU))
		return;

	/* Adjust any no-longer-needed kthreads. */
	rcu_boost_kthread_setaffinity(rnp, -1);

	/* Orphan the dead CPU's callbacks, and adopt them if appropriate. */
	raw_spin_lock_irqsave(&rsp->orphan_lock, flags);
	rcu_send_cbs_to_orphanage(cpu, rsp, rnp, rdp);
	rcu_adopt_orphan_cbs(rsp, flags);
	raw_spin_unlock_irqrestore(&rsp->orphan_lock, flags);

	WARN_ONCE(rdp->qlen != 0 || rdp->nxtlist != NULL,
		  "rcu_cleanup_dead_cpu: Callbacks on offline CPU %d: qlen=%lu, nxtlist=%p\n",
		  cpu, rdp->qlen, rdp->nxtlist);
}

/*
 * Invoke any RCU callbacks that have made it to the end of their grace
 * period.  Thottle as specified by rdp->blimit.
 */
static void rcu_do_batch(struct rcu_state *rsp, struct rcu_data *rdp)
{
	unsigned long flags;
	struct rcu_head *next, *list, **tail;
	long bl, count, count_lazy;
	int i;

	/* If no callbacks are ready, just return. */
	if (!cpu_has_callbacks_ready_to_invoke(rdp)) {
		trace_rcu_batch_start(rsp->name, rdp->qlen_lazy, rdp->qlen, 0);
		trace_rcu_batch_end(rsp->name, 0, !!READ_ONCE(rdp->nxtlist),
				    need_resched(), is_idle_task(current),
				    rcu_is_callbacks_kthread());
		return;
	}

	/*
	 * Extract the list of ready callbacks, disabling to prevent
	 * races with call_rcu() from interrupt handlers.
	 */
	local_irq_save(flags);
	WARN_ON_ONCE(cpu_is_offline(smp_processor_id()));
	bl = rdp->blimit;
	trace_rcu_batch_start(rsp->name, rdp->qlen_lazy, rdp->qlen, bl);
	list = rdp->nxtlist;
	rdp->nxtlist = *rdp->nxttail[RCU_DONE_TAIL];
	*rdp->nxttail[RCU_DONE_TAIL] = NULL;
	tail = rdp->nxttail[RCU_DONE_TAIL];
	for (i = RCU_NEXT_SIZE - 1; i >= 0; i--)
		if (rdp->nxttail[i] == rdp->nxttail[RCU_DONE_TAIL])
			rdp->nxttail[i] = &rdp->nxtlist;
	local_irq_restore(flags);

	/* Invoke callbacks. */
	count = count_lazy = 0;
	while (list) {
		next = list->next;
		prefetch(next);
		debug_rcu_head_unqueue(list);
		if (__rcu_reclaim(rsp->name, list))
			count_lazy++;
		list = next;
		/* Stop only if limit reached and CPU has something to do. */
		if (++count >= bl &&
		    (need_resched() ||
		     (!is_idle_task(current) && !rcu_is_callbacks_kthread())))
			break;
	}

	local_irq_save(flags);
	trace_rcu_batch_end(rsp->name, count, !!list, need_resched(),
			    is_idle_task(current),
			    rcu_is_callbacks_kthread());

	/* Update count, and requeue any remaining callbacks. */
	if (list != NULL) {
		*tail = rdp->nxtlist;
		rdp->nxtlist = list;
		for (i = 0; i < RCU_NEXT_SIZE; i++)
			if (&rdp->nxtlist == rdp->nxttail[i])
				rdp->nxttail[i] = tail;
			else
				break;
	}
	smp_mb(); /* List handling before counting for rcu_barrier(). */
	rdp->qlen_lazy -= count_lazy;
	WRITE_ONCE(rdp->qlen, rdp->qlen - count);
	rdp->n_cbs_invoked += count;

	/* Reinstate batch limit if we have worked down the excess. */
	if (rdp->blimit == LONG_MAX && rdp->qlen <= qlowmark)
		rdp->blimit = blimit;

	/* Reset ->qlen_last_fqs_check trigger if enough CBs have drained. */
	if (rdp->qlen == 0 && rdp->qlen_last_fqs_check != 0) {
		rdp->qlen_last_fqs_check = 0;
		rdp->n_force_qs_snap = rsp->n_force_qs;
	} else if (rdp->qlen < rdp->qlen_last_fqs_check - qhimark)
		rdp->qlen_last_fqs_check = rdp->qlen;
	WARN_ON_ONCE((rdp->nxtlist == NULL) != (rdp->qlen == 0));

	local_irq_restore(flags);

	/* Re-invoke RCU core processing if there are callbacks remaining. */
	if (cpu_has_callbacks_ready_to_invoke(rdp))
		invoke_rcu_core();
}

/*
 * Check to see if this CPU is in a non-context-switch quiescent state
 * (user mode or idle loop for rcu, non-softirq execution for rcu_bh).
 * Also schedule RCU core processing.
 *
 * This function must be called from hardirq context.  It is normally
 * invoked from the scheduling-clock interrupt.  If rcu_pending returns
 * false, there is no point in invoking rcu_check_callbacks().
 */
void rcu_check_callbacks(int user)
{
	trace_rcu_utilization(TPS("Start scheduler-tick"));
	increment_cpu_stall_ticks();
	if (user || rcu_is_cpu_rrupt_from_idle()) {

		/*
		 * Get here if this CPU took its interrupt from user
		 * mode or from the idle loop, and if this is not a
		 * nested interrupt.  In this case, the CPU is in
		 * a quiescent state, so note it.
		 *
		 * No memory barrier is required here because both
		 * rcu_sched_qs() and rcu_bh_qs() reference only CPU-local
		 * variables that other CPUs neither access nor modify,
		 * at least not while the corresponding CPU is online.
		 */

		rcu_sched_qs();
		rcu_bh_qs();

	} else if (!in_softirq()) {

		/*
		 * Get here if this CPU did not take its interrupt from
		 * softirq, in other words, if it is not interrupting
		 * a rcu_bh read-side critical section.  This is an _bh
		 * critical section, so note it.
		 */

		rcu_bh_qs();
	}
	rcu_preempt_check_callbacks();
	if (rcu_pending())
		invoke_rcu_core();
	if (user)
		rcu_note_voluntary_context_switch(current);
	trace_rcu_utilization(TPS("End scheduler-tick"));
}

/*
 * Scan the leaf rcu_node structures, processing dyntick state for any that
 * have not yet encountered a quiescent state, using the function specified.
 * Also initiate boosting for any threads blocked on the root rcu_node.
 *
 * The caller must have suppressed start of new grace periods.
 */
static void force_qs_rnp(struct rcu_state *rsp,
			 int (*f)(struct rcu_data *rsp, bool *isidle,
				  unsigned long *maxj),
			 bool *isidle, unsigned long *maxj)
{
	unsigned long bit;
	int cpu;
	unsigned long flags;
	unsigned long mask;
	struct rcu_node *rnp;

	rcu_for_each_leaf_node(rsp, rnp) {
		cond_resched_rcu_qs();
		mask = 0;
		raw_spin_lock_irqsave_rcu_node(rnp, flags);
		if (rnp->qsmask == 0) {
			if (rcu_state_p == &rcu_sched_state ||
			    rsp != rcu_state_p ||
			    rcu_preempt_blocked_readers_cgp(rnp)) {
				/*
				 * No point in scanning bits because they
				 * are all zero.  But we might need to
				 * priority-boost blocked readers.
				 */
				rcu_initiate_boost(rnp, flags);
				/* rcu_initiate_boost() releases rnp->lock */
				continue;
			}
			if (rnp->parent &&
			    (rnp->parent->qsmask & rnp->grpmask)) {
				/*
				 * Race between grace-period
				 * initialization and task exiting RCU
				 * read-side critical section: Report.
				 */
				rcu_report_unblock_qs_rnp(rsp, rnp, flags);
				/* rcu_report_unblock_qs_rnp() rlses ->lock */
				continue;
			}
		}
		cpu = rnp->grplo;
		bit = 1;
		for (; cpu <= rnp->grphi; cpu++, bit <<= 1) {
			if ((rnp->qsmask & bit) != 0) {
				if (f(per_cpu_ptr(rsp->rda, cpu), isidle, maxj))
					mask |= bit;
			}
		}
		if (mask != 0) {
			/* Idle/offline CPUs, report (releases rnp->lock. */
			rcu_report_qs_rnp(mask, rsp, rnp, rnp->gpnum, flags);
		} else {
			/* Nothing to do here, so just drop the lock. */
			raw_spin_unlock_irqrestore_rcu_node(rnp, flags);
		}
	}
}

/*
 * Force quiescent states on reluctant CPUs, and also detect which
 * CPUs are in dyntick-idle mode.
 */
static void force_quiescent_state(struct rcu_state *rsp)
{
	unsigned long flags;
	bool ret;
	struct rcu_node *rnp;
	struct rcu_node *rnp_old = NULL;

	/* Funnel through hierarchy to reduce memory contention. */
	rnp = __this_cpu_read(rsp->rda->mynode);
	for (; rnp != NULL; rnp = rnp->parent) {
		ret = (READ_ONCE(rsp->gp_flags) & RCU_GP_FLAG_FQS) ||
		      !raw_spin_trylock(&rnp->fqslock);
		if (rnp_old != NULL)
			raw_spin_unlock(&rnp_old->fqslock);
		if (ret) {
			rsp->n_force_qs_lh++;
			return;
		}
		rnp_old = rnp;
	}
	/* rnp_old == rcu_get_root(rsp), rnp == NULL. */

	/* Reached the root of the rcu_node tree, acquire lock. */
	raw_spin_lock_irqsave_rcu_node(rnp_old, flags);
	raw_spin_unlock(&rnp_old->fqslock);
	if (READ_ONCE(rsp->gp_flags) & RCU_GP_FLAG_FQS) {
		rsp->n_force_qs_lh++;
		raw_spin_unlock_irqrestore_rcu_node(rnp_old, flags);
		return;  /* Someone beat us to it. */
	}
	WRITE_ONCE(rsp->gp_flags, READ_ONCE(rsp->gp_flags) | RCU_GP_FLAG_FQS);
	raw_spin_unlock_irqrestore_rcu_node(rnp_old, flags);
	swake_up(&rsp->gp_wq); /* Memory barrier implied by swake_up() path. */
}

/*
 * This does the RCU core processing work for the specified rcu_state
 * and rcu_data structures.  This may be called only from the CPU to
 * whom the rdp belongs.
 */
static void
__rcu_process_callbacks(struct rcu_state *rsp)
{
	unsigned long flags;
	bool needwake;
	struct rcu_data *rdp = raw_cpu_ptr(rsp->rda);

	WARN_ON_ONCE(rdp->beenonline == 0);

	/* Update RCU state based on any recent quiescent states. */
	rcu_check_quiescent_state(rsp, rdp);

	/* Does this CPU require a not-yet-started grace period? */
	local_irq_save(flags);
	if (cpu_needs_another_gp(rsp, rdp)) {
		raw_spin_lock_rcu_node(rcu_get_root(rsp)); /* irqs disabled. */
		needwake = rcu_start_gp(rsp);
		raw_spin_unlock_irqrestore_rcu_node(rcu_get_root(rsp), flags);
		if (needwake)
			rcu_gp_kthread_wake(rsp);
	} else {
		local_irq_restore(flags);
	}

	/* If there are callbacks ready, invoke them. */
	if (cpu_has_callbacks_ready_to_invoke(rdp))
		invoke_rcu_callbacks(rsp, rdp);

	/* Do any needed deferred wakeups of rcuo kthreads. */
	do_nocb_deferred_wakeup(rdp);
}

/*
 * Do RCU core processing for the current CPU.
 */
static void rcu_process_callbacks(struct softirq_action *unused)
{
	struct rcu_state *rsp;

	if (cpu_is_offline(smp_processor_id()))
		return;
	trace_rcu_utilization(TPS("Start RCU core"));
	for_each_rcu_flavor(rsp)
		__rcu_process_callbacks(rsp);
	trace_rcu_utilization(TPS("End RCU core"));
}

/*
 * Schedule RCU callback invocation.  If the specified type of RCU
 * does not support RCU priority boosting, just do a direct call,
 * otherwise wake up the per-CPU kernel kthread.  Note that because we
 * are running on the current CPU with softirqs disabled, the
 * rcu_cpu_kthread_task cannot disappear out from under us.
 */
static void invoke_rcu_callbacks(struct rcu_state *rsp, struct rcu_data *rdp)
{
	if (unlikely(!READ_ONCE(rcu_scheduler_fully_active)))
		return;
	if (likely(!rsp->boost)) {
		rcu_do_batch(rsp, rdp);
		return;
	}
	invoke_rcu_callbacks_kthread();
}

static void invoke_rcu_core(void)
{
	if (cpu_online(smp_processor_id()))
		raise_softirq(RCU_SOFTIRQ);
}

/*
 * Handle any core-RCU processing required by a call_rcu() invocation.
 */
static void __call_rcu_core(struct rcu_state *rsp, struct rcu_data *rdp,
			    struct rcu_head *head, unsigned long flags)
{
	bool needwake;

	/*
	 * If called from an extended quiescent state, invoke the RCU
	 * core in order to force a re-evaluation of RCU's idleness.
	 */
	if (!rcu_is_watching())
		invoke_rcu_core();

	/* If interrupts were disabled or CPU offline, don't invoke RCU core. */
	if (irqs_disabled_flags(flags) || cpu_is_offline(smp_processor_id()))
		return;

	/*
	 * Force the grace period if too many callbacks or too long waiting.
	 * Enforce hysteresis, and don't invoke force_quiescent_state()
	 * if some other CPU has recently done so.  Also, don't bother
	 * invoking force_quiescent_state() if the newly enqueued callback
	 * is the only one waiting for a grace period to complete.
	 */
	if (unlikely(rdp->qlen > rdp->qlen_last_fqs_check + qhimark)) {

		/* Are we ignoring a completed grace period? */
		note_gp_changes(rsp, rdp);

		/* Start a new grace period if one not already started. */
		if (!rcu_gp_in_progress(rsp)) {
			struct rcu_node *rnp_root = rcu_get_root(rsp);

			raw_spin_lock_rcu_node(rnp_root);
			needwake = rcu_start_gp(rsp);
			raw_spin_unlock_rcu_node(rnp_root);
			if (needwake)
				rcu_gp_kthread_wake(rsp);
		} else {
			/* Give the grace period a kick. */
			rdp->blimit = LONG_MAX;
			if (rsp->n_force_qs == rdp->n_force_qs_snap &&
			    *rdp->nxttail[RCU_DONE_TAIL] != head)
				force_quiescent_state(rsp);
			rdp->n_force_qs_snap = rsp->n_force_qs;
			rdp->qlen_last_fqs_check = rdp->qlen;
		}
	}
}

/*
 * RCU callback function to leak a callback.
 */
static void rcu_leak_callback(struct rcu_head *rhp)
{
}

/*
 * Helper function for call_rcu() and friends.  The cpu argument will
 * normally be -1, indicating "currently running CPU".  It may specify
 * a CPU only if that CPU is a no-CBs CPU.  Currently, only _rcu_barrier()
 * is expected to specify a CPU.
 */
static void
__call_rcu(struct rcu_head *head, rcu_callback_t func,
	   struct rcu_state *rsp, int cpu, bool lazy)
{
	unsigned long flags;
	struct rcu_data *rdp;

	WARN_ON_ONCE((unsigned long)head & 0x1); /* Misaligned rcu_head! */
	if (debug_rcu_head_queue(head)) {
		/* Probable double call_rcu(), so leak the callback. */
		WRITE_ONCE(head->func, rcu_leak_callback);
		WARN_ONCE(1, "__call_rcu(): Leaked duplicate callback\n");
		return;
	}
	head->func = func;
	head->next = NULL;

	/*
	 * Opportunistically note grace-period endings and beginnings.
	 * Note that we might see a beginning right after we see an
	 * end, but never vice versa, since this CPU has to pass through
	 * a quiescent state betweentimes.
	 */
	local_irq_save(flags);
	rdp = this_cpu_ptr(rsp->rda);

	/* Add the callback to our list. */
	if (unlikely(rdp->nxttail[RCU_NEXT_TAIL] == NULL) || cpu != -1) {
		int offline;

		if (cpu != -1)
			rdp = per_cpu_ptr(rsp->rda, cpu);
		if (likely(rdp->mynode)) {
			/* Post-boot, so this should be for a no-CBs CPU. */
			offline = !__call_rcu_nocb(rdp, head, lazy, flags);
			WARN_ON_ONCE(offline);
			/* Offline CPU, _call_rcu() illegal, leak callback.  */
			local_irq_restore(flags);
			return;
		}
		/*
		 * Very early boot, before rcu_init().  Initialize if needed
		 * and then drop through to queue the callback.
		 */
		BUG_ON(cpu != -1);
		WARN_ON_ONCE(!rcu_is_watching());
		if (!likely(rdp->nxtlist))
			init_default_callback_list(rdp);
	}
	WRITE_ONCE(rdp->qlen, rdp->qlen + 1);
	if (lazy)
		rdp->qlen_lazy++;
	else
		rcu_idle_count_callbacks_posted();
	smp_mb();  /* Count before adding callback for rcu_barrier(). */
	*rdp->nxttail[RCU_NEXT_TAIL] = head;
	rdp->nxttail[RCU_NEXT_TAIL] = &head->next;

	if (__is_kfree_rcu_offset((unsigned long)func))
		trace_rcu_kfree_callback(rsp->name, head, (unsigned long)func,
					 rdp->qlen_lazy, rdp->qlen);
	else
		trace_rcu_callback(rsp->name, head, rdp->qlen_lazy, rdp->qlen);

	/* Go handle any RCU core processing required. */
	__call_rcu_core(rsp, rdp, head, flags);
	local_irq_restore(flags);
}

/*
 * Queue an RCU-sched callback for invocation after a grace period.
 */
void call_rcu_sched(struct rcu_head *head, rcu_callback_t func)
{
	__call_rcu(head, func, &rcu_sched_state, -1, 0);
}
EXPORT_SYMBOL_GPL(call_rcu_sched);

/*
 * Queue an RCU callback for invocation after a quicker grace period.
 */
void call_rcu_bh(struct rcu_head *head, rcu_callback_t func)
{
	__call_rcu(head, func, &rcu_bh_state, -1, 0);
}
EXPORT_SYMBOL_GPL(call_rcu_bh);

/*
 * Queue an RCU callback for lazy invocation after a grace period.
 * This will likely be later named something like "call_rcu_lazy()",
 * but this change will require some way of tagging the lazy RCU
 * callbacks in the list of pending callbacks. Until then, this
 * function may only be called from __kfree_rcu().
 */
void kfree_call_rcu(struct rcu_head *head,
		    rcu_callback_t func)
{
	__call_rcu(head, func, rcu_state_p, -1, 1);
}
EXPORT_SYMBOL_GPL(kfree_call_rcu);

/*
 * Because a context switch is a grace period for RCU-sched and RCU-bh,
 * any blocking grace-period wait automatically implies a grace period
 * if there is only one CPU online at any point time during execution
 * of either synchronize_sched() or synchronize_rcu_bh().  It is OK to
 * occasionally incorrectly indicate that there are multiple CPUs online
 * when there was in fact only one the whole time, as this just adds
 * some overhead: RCU still operates correctly.
 */
static inline int rcu_blocking_is_gp(void)
{
	int ret;

	might_sleep();  /* Check for RCU read-side critical section. */
	preempt_disable();
	ret = num_online_cpus() <= 1;
	preempt_enable();
	return ret;
}

/**
 * synchronize_sched - wait until an rcu-sched grace period has elapsed.
 *
 * Control will return to the caller some time after a full rcu-sched
 * grace period has elapsed, in other words after all currently executing
 * rcu-sched read-side critical sections have completed.   These read-side
 * critical sections are delimited by rcu_read_lock_sched() and
 * rcu_read_unlock_sched(), and may be nested.  Note that preempt_disable(),
 * local_irq_disable(), and so on may be used in place of
 * rcu_read_lock_sched().
 *
 * This means that all preempt_disable code sequences, including NMI and
 * non-threaded hardware-interrupt handlers, in progress on entry will
 * have completed before this primitive returns.  However, this does not
 * guarantee that softirq handlers will have completed, since in some
 * kernels, these handlers can run in process context, and can block.
 *
 * Note that this guarantee implies further memory-ordering guarantees.
 * On systems with more than one CPU, when synchronize_sched() returns,
 * each CPU is guaranteed to have executed a full memory barrier since the
 * end of its last RCU-sched read-side critical section whose beginning
 * preceded the call to synchronize_sched().  In addition, each CPU having
 * an RCU read-side critical section that extends beyond the return from
 * synchronize_sched() is guaranteed to have executed a full memory barrier
 * after the beginning of synchronize_sched() and before the beginning of
 * that RCU read-side critical section.  Note that these guarantees include
 * CPUs that are offline, idle, or executing in user mode, as well as CPUs
 * that are executing in the kernel.
 *
 * Furthermore, if CPU A invoked synchronize_sched(), which returned
 * to its caller on CPU B, then both CPU A and CPU B are guaranteed
 * to have executed a full memory barrier during the execution of
 * synchronize_sched() -- even if CPU A and CPU B are the same CPU (but
 * again only if the system has more than one CPU).
 *
 * This primitive provides the guarantees made by the (now removed)
 * synchronize_kernel() API.  In contrast, synchronize_rcu() only
 * guarantees that rcu_read_lock() sections will have completed.
 * In "classic RCU", these two guarantees happen to be one and
 * the same, but can differ in realtime RCU implementations.
 */
void synchronize_sched(void)
{
	RCU_LOCKDEP_WARN(lock_is_held(&rcu_bh_lock_map) ||
			 lock_is_held(&rcu_lock_map) ||
			 lock_is_held(&rcu_sched_lock_map),
			 "Illegal synchronize_sched() in RCU-sched read-side critical section");
	if (rcu_blocking_is_gp())
		return;
	if (rcu_gp_is_expedited())
		synchronize_sched_expedited();
	else
		wait_rcu_gp(call_rcu_sched);
}
EXPORT_SYMBOL_GPL(synchronize_sched);

/**
 * synchronize_rcu_bh - wait until an rcu_bh grace period has elapsed.
 *
 * Control will return to the caller some time after a full rcu_bh grace
 * period has elapsed, in other words after all currently executing rcu_bh
 * read-side critical sections have completed.  RCU read-side critical
 * sections are delimited by rcu_read_lock_bh() and rcu_read_unlock_bh(),
 * and may be nested.
 *
 * See the description of synchronize_sched() for more detailed information
 * on memory ordering guarantees.
 */
void synchronize_rcu_bh(void)
{
	RCU_LOCKDEP_WARN(lock_is_held(&rcu_bh_lock_map) ||
			 lock_is_held(&rcu_lock_map) ||
			 lock_is_held(&rcu_sched_lock_map),
			 "Illegal synchronize_rcu_bh() in RCU-bh read-side critical section");
	if (rcu_blocking_is_gp())
		return;
	if (rcu_gp_is_expedited())
		synchronize_rcu_bh_expedited();
	else
		wait_rcu_gp(call_rcu_bh);
}
EXPORT_SYMBOL_GPL(synchronize_rcu_bh);

/**
 * get_state_synchronize_rcu - Snapshot current RCU state
 *
 * Returns a cookie that is used by a later call to cond_synchronize_rcu()
 * to determine whether or not a full grace period has elapsed in the
 * meantime.
 */
unsigned long get_state_synchronize_rcu(void)
{
	/*
	 * Any prior manipulation of RCU-protected data must happen
	 * before the load from ->gpnum.
	 */
	smp_mb();  /* ^^^ */

	/*
	 * Make sure this load happens before the purportedly
	 * time-consuming work between get_state_synchronize_rcu()
	 * and cond_synchronize_rcu().
	 */
	return smp_load_acquire(&rcu_state_p->gpnum);
}
EXPORT_SYMBOL_GPL(get_state_synchronize_rcu);

/**
 * cond_synchronize_rcu - Conditionally wait for an RCU grace period
 *
 * @oldstate: return value from earlier call to get_state_synchronize_rcu()
 *
 * If a full RCU grace period has elapsed since the earlier call to
 * get_state_synchronize_rcu(), just return.  Otherwise, invoke
 * synchronize_rcu() to wait for a full grace period.
 *
 * Yes, this function does not take counter wrap into account.  But
 * counter wrap is harmless.  If the counter wraps, we have waited for
 * more than 2 billion grace periods (and way more on a 64-bit system!),
 * so waiting for one additional grace period should be just fine.
 */
void cond_synchronize_rcu(unsigned long oldstate)
{
	unsigned long newstate;

	/*
	 * Ensure that this load happens before any RCU-destructive
	 * actions the caller might carry out after we return.
	 */
	newstate = smp_load_acquire(&rcu_state_p->completed);
	if (ULONG_CMP_GE(oldstate, newstate))
		synchronize_rcu();
}
EXPORT_SYMBOL_GPL(cond_synchronize_rcu);

/**
 * get_state_synchronize_sched - Snapshot current RCU-sched state
 *
 * Returns a cookie that is used by a later call to cond_synchronize_sched()
 * to determine whether or not a full grace period has elapsed in the
 * meantime.
 */
unsigned long get_state_synchronize_sched(void)
{
	/*
	 * Any prior manipulation of RCU-protected data must happen
	 * before the load from ->gpnum.
	 */
	smp_mb();  /* ^^^ */

	/*
	 * Make sure this load happens before the purportedly
	 * time-consuming work between get_state_synchronize_sched()
	 * and cond_synchronize_sched().
	 */
	return smp_load_acquire(&rcu_sched_state.gpnum);
}
EXPORT_SYMBOL_GPL(get_state_synchronize_sched);

/**
 * cond_synchronize_sched - Conditionally wait for an RCU-sched grace period
 *
 * @oldstate: return value from earlier call to get_state_synchronize_sched()
 *
 * If a full RCU-sched grace period has elapsed since the earlier call to
 * get_state_synchronize_sched(), just return.  Otherwise, invoke
 * synchronize_sched() to wait for a full grace period.
 *
 * Yes, this function does not take counter wrap into account.  But
 * counter wrap is harmless.  If the counter wraps, we have waited for
 * more than 2 billion grace periods (and way more on a 64-bit system!),
 * so waiting for one additional grace period should be just fine.
 */
void cond_synchronize_sched(unsigned long oldstate)
{
	unsigned long newstate;

	/*
	 * Ensure that this load happens before any RCU-destructive
	 * actions the caller might carry out after we return.
	 */
	newstate = smp_load_acquire(&rcu_sched_state.completed);
	if (ULONG_CMP_GE(oldstate, newstate))
		synchronize_sched();
}
EXPORT_SYMBOL_GPL(cond_synchronize_sched);

/* Adjust sequence number for start of update-side operation. */
static void rcu_seq_start(unsigned long *sp)
{
	WRITE_ONCE(*sp, *sp + 1);
	smp_mb(); /* Ensure update-side operation after counter increment. */
	WARN_ON_ONCE(!(*sp & 0x1));
}

/* Adjust sequence number for end of update-side operation. */
static void rcu_seq_end(unsigned long *sp)
{
	smp_mb(); /* Ensure update-side operation before counter increment. */
	WRITE_ONCE(*sp, *sp + 1);
	WARN_ON_ONCE(*sp & 0x1);
}

/* Take a snapshot of the update side's sequence number. */
static unsigned long rcu_seq_snap(unsigned long *sp)
{
	unsigned long s;

	s = (READ_ONCE(*sp) + 3) & ~0x1;
	smp_mb(); /* Above access must not bleed into critical section. */
	return s;
}

/*
 * Given a snapshot from rcu_seq_snap(), determine whether or not a
 * full update-side operation has occurred.
 */
static bool rcu_seq_done(unsigned long *sp, unsigned long s)
{
	return ULONG_CMP_GE(READ_ONCE(*sp), s);
}

/* Wrapper functions for expedited grace periods.  */
static void rcu_exp_gp_seq_start(struct rcu_state *rsp)
{
	rcu_seq_start(&rsp->expedited_sequence);
}
static void rcu_exp_gp_seq_end(struct rcu_state *rsp)
{
	rcu_seq_end(&rsp->expedited_sequence);
	smp_mb(); /* Ensure that consecutive grace periods serialize. */
}
static unsigned long rcu_exp_gp_seq_snap(struct rcu_state *rsp)
{
	smp_mb(); /* Caller's modifications seen first by other CPUs. */
	return rcu_seq_snap(&rsp->expedited_sequence);
}
static bool rcu_exp_gp_seq_done(struct rcu_state *rsp, unsigned long s)
{
	return rcu_seq_done(&rsp->expedited_sequence, s);
}

/*
 * Reset the ->expmaskinit values in the rcu_node tree to reflect any
 * recent CPU-online activity.  Note that these masks are not cleared
 * when CPUs go offline, so they reflect the union of all CPUs that have
 * ever been online.  This means that this function normally takes its
 * no-work-to-do fastpath.
 */
static void sync_exp_reset_tree_hotplug(struct rcu_state *rsp)
{
	bool done;
	unsigned long flags;
	unsigned long mask;
	unsigned long oldmask;
	int ncpus = READ_ONCE(rsp->ncpus);
	struct rcu_node *rnp;
	struct rcu_node *rnp_up;

	/* If no new CPUs onlined since last time, nothing to do. */
	if (likely(ncpus == rsp->ncpus_snap))
		return;
	rsp->ncpus_snap = ncpus;

	/*
	 * Each pass through the following loop propagates newly onlined
	 * CPUs for the current rcu_node structure up the rcu_node tree.
	 */
	rcu_for_each_leaf_node(rsp, rnp) {
		raw_spin_lock_irqsave_rcu_node(rnp, flags);
		if (rnp->expmaskinit == rnp->expmaskinitnext) {
			raw_spin_unlock_irqrestore_rcu_node(rnp, flags);
			continue;  /* No new CPUs, nothing to do. */
		}

		/* Update this node's mask, track old value for propagation. */
		oldmask = rnp->expmaskinit;
		rnp->expmaskinit = rnp->expmaskinitnext;
		raw_spin_unlock_irqrestore_rcu_node(rnp, flags);

		/* If was already nonzero, nothing to propagate. */
		if (oldmask)
			continue;

		/* Propagate the new CPU up the tree. */
		mask = rnp->grpmask;
		rnp_up = rnp->parent;
		done = false;
		while (rnp_up) {
			raw_spin_lock_irqsave_rcu_node(rnp_up, flags);
			if (rnp_up->expmaskinit)
				done = true;
			rnp_up->expmaskinit |= mask;
			raw_spin_unlock_irqrestore_rcu_node(rnp_up, flags);
			if (done)
				break;
			mask = rnp_up->grpmask;
			rnp_up = rnp_up->parent;
		}
	}
}

/*
 * Reset the ->expmask values in the rcu_node tree in preparation for
 * a new expedited grace period.
 */
static void __maybe_unused sync_exp_reset_tree(struct rcu_state *rsp)
{
	unsigned long flags;
	struct rcu_node *rnp;

	sync_exp_reset_tree_hotplug(rsp);
	rcu_for_each_node_breadth_first(rsp, rnp) {
		raw_spin_lock_irqsave_rcu_node(rnp, flags);
		WARN_ON_ONCE(rnp->expmask);
		rnp->expmask = rnp->expmaskinit;
		raw_spin_unlock_irqrestore_rcu_node(rnp, flags);
	}
}

/*
 * Return non-zero if there is no RCU expedited grace period in progress
 * for the specified rcu_node structure, in other words, if all CPUs and
 * tasks covered by the specified rcu_node structure have done their bit
 * for the current expedited grace period.  Works only for preemptible
 * RCU -- other RCU implementation use other means.
 *
 * Caller must hold the root rcu_node's exp_funnel_mutex.
 */
static int sync_rcu_preempt_exp_done(struct rcu_node *rnp)
{
	return rnp->exp_tasks == NULL &&
	       READ_ONCE(rnp->expmask) == 0;
}

/*
 * Report the exit from RCU read-side critical section for the last task
 * that queued itself during or before the current expedited preemptible-RCU
 * grace period.  This event is reported either to the rcu_node structure on
 * which the task was queued or to one of that rcu_node structure's ancestors,
 * recursively up the tree.  (Calm down, calm down, we do the recursion
 * iteratively!)
 *
 * Caller must hold the root rcu_node's exp_funnel_mutex and the
 * specified rcu_node structure's ->lock.
 */
static void __rcu_report_exp_rnp(struct rcu_state *rsp, struct rcu_node *rnp,
				 bool wake, unsigned long flags)
	__releases(rnp->lock)
{
	unsigned long mask;

	for (;;) {
		if (!sync_rcu_preempt_exp_done(rnp)) {
			if (!rnp->expmask)
				rcu_initiate_boost(rnp, flags);
			else
				raw_spin_unlock_irqrestore_rcu_node(rnp, flags);
			break;
		}
		if (rnp->parent == NULL) {
			raw_spin_unlock_irqrestore_rcu_node(rnp, flags);
			if (wake) {
				smp_mb(); /* EGP done before wake_up(). */
				swake_up(&rsp->expedited_wq);
			}
			break;
		}
		mask = rnp->grpmask;
		raw_spin_unlock_rcu_node(rnp); /* irqs remain disabled */
		rnp = rnp->parent;
		raw_spin_lock_rcu_node(rnp); /* irqs already disabled */
		WARN_ON_ONCE(!(rnp->expmask & mask));
		rnp->expmask &= ~mask;
	}
}

/*
 * Report expedited quiescent state for specified node.  This is a
 * lock-acquisition wrapper function for __rcu_report_exp_rnp().
 *
 * Caller must hold the root rcu_node's exp_funnel_mutex.
 */
static void __maybe_unused rcu_report_exp_rnp(struct rcu_state *rsp,
					      struct rcu_node *rnp, bool wake)
{
	unsigned long flags;

	raw_spin_lock_irqsave_rcu_node(rnp, flags);
	__rcu_report_exp_rnp(rsp, rnp, wake, flags);
}

/*
 * Report expedited quiescent state for multiple CPUs, all covered by the
 * specified leaf rcu_node structure.  Caller must hold the root
 * rcu_node's exp_funnel_mutex.
 */
static void rcu_report_exp_cpu_mult(struct rcu_state *rsp, struct rcu_node *rnp,
				    unsigned long mask, bool wake)
{
	unsigned long flags;

	raw_spin_lock_irqsave_rcu_node(rnp, flags);
	if (!(rnp->expmask & mask)) {
		raw_spin_unlock_irqrestore_rcu_node(rnp, flags);
		return;
	}
	rnp->expmask &= ~mask;
	__rcu_report_exp_rnp(rsp, rnp, wake, flags); /* Releases rnp->lock. */
}

/*
 * Report expedited quiescent state for specified rcu_data (CPU).
 * Caller must hold the root rcu_node's exp_funnel_mutex.
 */
static void rcu_report_exp_rdp(struct rcu_state *rsp, struct rcu_data *rdp,
			       bool wake)
{
	rcu_report_exp_cpu_mult(rsp, rdp->mynode, rdp->grpmask, wake);
}

/* Common code for synchronize_{rcu,sched}_expedited() work-done checking. */
static bool sync_exp_work_done(struct rcu_state *rsp, struct rcu_node *rnp,
			       struct rcu_data *rdp,
			       atomic_long_t *stat, unsigned long s)
{
	if (rcu_exp_gp_seq_done(rsp, s)) {
		if (rnp)
			mutex_unlock(&rnp->exp_funnel_mutex);
		else if (rdp)
			mutex_unlock(&rdp->exp_funnel_mutex);
		/* Ensure test happens before caller kfree(). */
		smp_mb__before_atomic(); /* ^^^ */
		atomic_long_inc(stat);
		return true;
	}
	return false;
}

/*
 * Funnel-lock acquisition for expedited grace periods.  Returns a
 * pointer to the root rcu_node structure, or NULL if some other
 * task did the expedited grace period for us.
 */
static struct rcu_node *exp_funnel_lock(struct rcu_state *rsp, unsigned long s)
{
	struct rcu_data *rdp = per_cpu_ptr(rsp->rda, raw_smp_processor_id());
	struct rcu_node *rnp0;
	struct rcu_node *rnp1 = NULL;

	/*
	 * First try directly acquiring the root lock in order to reduce
	 * latency in the common case where expedited grace periods are
	 * rare.  We check mutex_is_locked() to avoid pathological levels of
	 * memory contention on ->exp_funnel_mutex in the heavy-load case.
	 */
	rnp0 = rcu_get_root(rsp);
	if (!mutex_is_locked(&rnp0->exp_funnel_mutex)) {
		if (mutex_trylock(&rnp0->exp_funnel_mutex)) {
			if (sync_exp_work_done(rsp, rnp0, NULL,
					       &rdp->expedited_workdone0, s))
				return NULL;
			return rnp0;
		}
	}

	/*
	 * Each pass through the following loop works its way
	 * up the rcu_node tree, returning if others have done the
	 * work or otherwise falls through holding the root rnp's
	 * ->exp_funnel_mutex.  The mapping from CPU to rcu_node structure
	 * can be inexact, as it is just promoting locality and is not
	 * strictly needed for correctness.
	 */
	if (sync_exp_work_done(rsp, NULL, NULL, &rdp->expedited_workdone1, s))
		return NULL;
	mutex_lock(&rdp->exp_funnel_mutex);
	rnp0 = rdp->mynode;
	for (; rnp0 != NULL; rnp0 = rnp0->parent) {
		if (sync_exp_work_done(rsp, rnp1, rdp,
				       &rdp->expedited_workdone2, s))
			return NULL;
		mutex_lock(&rnp0->exp_funnel_mutex);
		if (rnp1)
			mutex_unlock(&rnp1->exp_funnel_mutex);
		else
			mutex_unlock(&rdp->exp_funnel_mutex);
		rnp1 = rnp0;
	}
	if (sync_exp_work_done(rsp, rnp1, rdp,
			       &rdp->expedited_workdone3, s))
		return NULL;
	return rnp1;
}

/* Invoked on each online non-idle CPU for expedited quiescent state. */
static void sync_sched_exp_handler(void *data)
{
	struct rcu_data *rdp;
	struct rcu_node *rnp;
	struct rcu_state *rsp = data;

	rdp = this_cpu_ptr(rsp->rda);
	rnp = rdp->mynode;
	if (!(READ_ONCE(rnp->expmask) & rdp->grpmask) ||
	    __this_cpu_read(rcu_sched_data.cpu_no_qs.b.exp))
		return;
	__this_cpu_write(rcu_sched_data.cpu_no_qs.b.exp, true);
	resched_cpu(smp_processor_id());
}

/* Send IPI for expedited cleanup if needed at end of CPU-hotplug operation. */
static void sync_sched_exp_online_cleanup(int cpu)
{
	struct rcu_data *rdp;
	int ret;
	struct rcu_node *rnp;
	struct rcu_state *rsp = &rcu_sched_state;

	rdp = per_cpu_ptr(rsp->rda, cpu);
	rnp = rdp->mynode;
	if (!(READ_ONCE(rnp->expmask) & rdp->grpmask))
		return;
	ret = smp_call_function_single(cpu, sync_sched_exp_handler, rsp, 0);
	WARN_ON_ONCE(ret);
}

/*
 * Select the nodes that the upcoming expedited grace period needs
 * to wait for.
 */
static void sync_rcu_exp_select_cpus(struct rcu_state *rsp,
				     smp_call_func_t func)
{
	int cpu;
	unsigned long flags;
	unsigned long mask;
	unsigned long mask_ofl_test;
	unsigned long mask_ofl_ipi;
	int ret;
	struct rcu_node *rnp;

	sync_exp_reset_tree(rsp);
	rcu_for_each_leaf_node(rsp, rnp) {
		raw_spin_lock_irqsave_rcu_node(rnp, flags);

		/* Each pass checks a CPU for identity, offline, and idle. */
		mask_ofl_test = 0;
		for (cpu = rnp->grplo; cpu <= rnp->grphi; cpu++) {
			struct rcu_data *rdp = per_cpu_ptr(rsp->rda, cpu);
			struct rcu_dynticks *rdtp = &per_cpu(rcu_dynticks, cpu);

			if (raw_smp_processor_id() == cpu ||
			    !(atomic_add_return(0, &rdtp->dynticks) & 0x1))
				mask_ofl_test |= rdp->grpmask;
		}
		mask_ofl_ipi = rnp->expmask & ~mask_ofl_test;

		/*
		 * Need to wait for any blocked tasks as well.  Note that
		 * additional blocking tasks will also block the expedited
		 * GP until such time as the ->expmask bits are cleared.
		 */
		if (rcu_preempt_has_tasks(rnp))
			rnp->exp_tasks = rnp->blkd_tasks.next;
		raw_spin_unlock_irqrestore_rcu_node(rnp, flags);

		/* IPI the remaining CPUs for expedited quiescent state. */
		mask = 1;
		for (cpu = rnp->grplo; cpu <= rnp->grphi; cpu++, mask <<= 1) {
			if (!(mask_ofl_ipi & mask))
				continue;
retry_ipi:
			ret = smp_call_function_single(cpu, func, rsp, 0);
			if (!ret) {
				mask_ofl_ipi &= ~mask;
				continue;
			}
			/* Failed, raced with offline. */
			raw_spin_lock_irqsave_rcu_node(rnp, flags);
			if (cpu_online(cpu) &&
			    (rnp->expmask & mask)) {
				raw_spin_unlock_irqrestore_rcu_node(rnp, flags);
				schedule_timeout_uninterruptible(1);
				if (cpu_online(cpu) &&
				    (rnp->expmask & mask))
					goto retry_ipi;
				raw_spin_lock_irqsave_rcu_node(rnp, flags);
			}
			if (!(rnp->expmask & mask))
				mask_ofl_ipi &= ~mask;
			raw_spin_unlock_irqrestore_rcu_node(rnp, flags);
		}
		/* Report quiescent states for those that went offline. */
		mask_ofl_test |= mask_ofl_ipi;
		if (mask_ofl_test)
			rcu_report_exp_cpu_mult(rsp, rnp, mask_ofl_test, false);
	}
}

static void synchronize_sched_expedited_wait(struct rcu_state *rsp)
{
	int cpu;
	unsigned long jiffies_stall;
	unsigned long jiffies_start;
	unsigned long mask;
	int ndetected;
	struct rcu_node *rnp;
	struct rcu_node *rnp_root = rcu_get_root(rsp);
	int ret;

	jiffies_stall = rcu_jiffies_till_stall_check();
	jiffies_start = jiffies;

	for (;;) {
		ret = swait_event_timeout(
				rsp->expedited_wq,
				sync_rcu_preempt_exp_done(rnp_root),
				jiffies_stall);
		if (ret > 0 || sync_rcu_preempt_exp_done(rnp_root))
			return;
		if (ret < 0) {
			/* Hit a signal, disable CPU stall warnings. */
			swait_event(rsp->expedited_wq,
				   sync_rcu_preempt_exp_done(rnp_root));
			return;
		}
		pr_err("INFO: %s detected expedited stalls on CPUs/tasks: {",
		       rsp->name);
		ndetected = 0;
		rcu_for_each_leaf_node(rsp, rnp) {
			ndetected = rcu_print_task_exp_stall(rnp);
			mask = 1;
			for (cpu = rnp->grplo; cpu <= rnp->grphi; cpu++, mask <<= 1) {
				struct rcu_data *rdp;

				if (!(rnp->expmask & mask))
					continue;
				ndetected++;
				rdp = per_cpu_ptr(rsp->rda, cpu);
				pr_cont(" %d-%c%c%c", cpu,
					"O."[cpu_online(cpu)],
					"o."[!!(rdp->grpmask & rnp->expmaskinit)],
					"N."[!!(rdp->grpmask & rnp->expmaskinitnext)]);
			}
			mask <<= 1;
		}
		pr_cont(" } %lu jiffies s: %lu root: %#lx/%c\n",
			jiffies - jiffies_start, rsp->expedited_sequence,
			rnp_root->expmask, ".T"[!!rnp_root->exp_tasks]);
		if (!ndetected) {
			pr_err("blocking rcu_node structures:");
			rcu_for_each_node_breadth_first(rsp, rnp) {
				if (rnp == rnp_root)
					continue; /* printed unconditionally */
				if (sync_rcu_preempt_exp_done(rnp))
					continue;
				pr_cont(" l=%u:%d-%d:%#lx/%c",
					rnp->level, rnp->grplo, rnp->grphi,
					rnp->expmask,
					".T"[!!rnp->exp_tasks]);
			}
			pr_cont("\n");
		}
		rcu_for_each_leaf_node(rsp, rnp) {
			mask = 1;
			for (cpu = rnp->grplo; cpu <= rnp->grphi; cpu++, mask <<= 1) {
				if (!(rnp->expmask & mask))
					continue;
				dump_cpu_task(cpu);
			}
		}
		jiffies_stall = 3 * rcu_jiffies_till_stall_check() + 3;
	}
}

/**
 * synchronize_sched_expedited - Brute-force RCU-sched grace period
 *
 * Wait for an RCU-sched grace period to elapse, but use a "big hammer"
 * approach to force the grace period to end quickly.  This consumes
 * significant time on all CPUs and is unfriendly to real-time workloads,
 * so is thus not recommended for any sort of common-case code.  In fact,
 * if you are using synchronize_sched_expedited() in a loop, please
 * restructure your code to batch your updates, and then use a single
 * synchronize_sched() instead.
 *
 * This implementation can be thought of as an application of sequence
 * locking to expedited grace periods, but using the sequence counter to
 * determine when someone else has already done the work instead of for
 * retrying readers.
 */
void synchronize_sched_expedited(void)
{
	unsigned long s;
	struct rcu_node *rnp;
	struct rcu_state *rsp = &rcu_sched_state;

	/* If only one CPU, this is automatically a grace period. */
	if (rcu_blocking_is_gp())
		return;

	/* If expedited grace periods are prohibited, fall back to normal. */
	if (rcu_gp_is_normal()) {
		wait_rcu_gp(call_rcu_sched);
		return;
	}

	/* Take a snapshot of the sequence number.  */
	s = rcu_exp_gp_seq_snap(rsp);

	rnp = exp_funnel_lock(rsp, s);
	if (rnp == NULL)
		return;  /* Someone else did our work for us. */

	rcu_exp_gp_seq_start(rsp);
	sync_rcu_exp_select_cpus(rsp, sync_sched_exp_handler);
	synchronize_sched_expedited_wait(rsp);

	rcu_exp_gp_seq_end(rsp);
	mutex_unlock(&rnp->exp_funnel_mutex);
}
EXPORT_SYMBOL_GPL(synchronize_sched_expedited);

/*
 * Check to see if there is any immediate RCU-related work to be done
 * by the current CPU, for the specified type of RCU, returning 1 if so.
 * The checks are in order of increasing expense: checks that can be
 * carried out against CPU-local state are performed first.  However,
 * we must check for CPU stalls first, else we might not get a chance.
 */
static int __rcu_pending(struct rcu_state *rsp, struct rcu_data *rdp)
{
	struct rcu_node *rnp = rdp->mynode;

	rdp->n_rcu_pending++;

	/* Check for CPU stalls, if enabled. */
	check_cpu_stall(rsp, rdp);

	/* Is this CPU a NO_HZ_FULL CPU that should ignore RCU? */
	if (rcu_nohz_full_cpu(rsp))
		return 0;

	/* Is the RCU core waiting for a quiescent state from this CPU? */
	if (rcu_scheduler_fully_active &&
	    rdp->core_needs_qs && rdp->cpu_no_qs.b.norm &&
	    rdp->rcu_qs_ctr_snap == __this_cpu_read(rcu_qs_ctr)) {
		rdp->n_rp_core_needs_qs++;
	} else if (rdp->core_needs_qs &&
		   (!rdp->cpu_no_qs.b.norm ||
		    rdp->rcu_qs_ctr_snap != __this_cpu_read(rcu_qs_ctr))) {
		rdp->n_rp_report_qs++;
		return 1;
	}

	/* Does this CPU have callbacks ready to invoke? */
	if (cpu_has_callbacks_ready_to_invoke(rdp)) {
		rdp->n_rp_cb_ready++;
		return 1;
	}

	/* Has RCU gone idle with this CPU needing another grace period? */
	if (cpu_needs_another_gp(rsp, rdp)) {
		rdp->n_rp_cpu_needs_gp++;
		return 1;
	}

	/* Has another RCU grace period completed?  */
	if (READ_ONCE(rnp->completed) != rdp->completed) { /* outside lock */
		rdp->n_rp_gp_completed++;
		return 1;
	}

	/* Has a new RCU grace period started? */
	if (READ_ONCE(rnp->gpnum) != rdp->gpnum ||
	    unlikely(READ_ONCE(rdp->gpwrap))) { /* outside lock */
		rdp->n_rp_gp_started++;
		return 1;
	}

	/* Does this CPU need a deferred NOCB wakeup? */
	if (rcu_nocb_need_deferred_wakeup(rdp)) {
		rdp->n_rp_nocb_defer_wakeup++;
		return 1;
	}

	/* nothing to do */
	rdp->n_rp_need_nothing++;
	return 0;
}

/*
 * Check to see if there is any immediate RCU-related work to be done
 * by the current CPU, returning 1 if so.  This function is part of the
 * RCU implementation; it is -not- an exported member of the RCU API.
 */
static int rcu_pending(void)
{
	struct rcu_state *rsp;

	for_each_rcu_flavor(rsp)
		if (__rcu_pending(rsp, this_cpu_ptr(rsp->rda)))
			return 1;
	return 0;
}

/*
 * Return true if the specified CPU has any callback.  If all_lazy is
 * non-NULL, store an indication of whether all callbacks are lazy.
 * (If there are no callbacks, all of them are deemed to be lazy.)
 */
static bool __maybe_unused rcu_cpu_has_callbacks(bool *all_lazy)
{
	bool al = true;
	bool hc = false;
	struct rcu_data *rdp;
	struct rcu_state *rsp;

	for_each_rcu_flavor(rsp) {
		rdp = this_cpu_ptr(rsp->rda);
		if (!rdp->nxtlist)
			continue;
		hc = true;
		if (rdp->qlen != rdp->qlen_lazy || !all_lazy) {
			al = false;
			break;
		}
	}
	if (all_lazy)
		*all_lazy = al;
	return hc;
}

/*
 * Helper function for _rcu_barrier() tracing.  If tracing is disabled,
 * the compiler is expected to optimize this away.
 */
static void _rcu_barrier_trace(struct rcu_state *rsp, const char *s,
			       int cpu, unsigned long done)
{
	trace_rcu_barrier(rsp->name, s, cpu,
			  atomic_read(&rsp->barrier_cpu_count), done);
}

/*
 * RCU callback function for _rcu_barrier().  If we are last, wake
 * up the task executing _rcu_barrier().
 */
static void rcu_barrier_callback(struct rcu_head *rhp)
{
	struct rcu_data *rdp = container_of(rhp, struct rcu_data, barrier_head);
	struct rcu_state *rsp = rdp->rsp;

	if (atomic_dec_and_test(&rsp->barrier_cpu_count)) {
		_rcu_barrier_trace(rsp, "LastCB", -1, rsp->barrier_sequence);
		complete(&rsp->barrier_completion);
	} else {
		_rcu_barrier_trace(rsp, "CB", -1, rsp->barrier_sequence);
	}
}

/*
 * Called with preemption disabled, and from cross-cpu IRQ context.
 */
static void rcu_barrier_func(void *type)
{
	struct rcu_state *rsp = type;
	struct rcu_data *rdp = raw_cpu_ptr(rsp->rda);

	_rcu_barrier_trace(rsp, "IRQ", -1, rsp->barrier_sequence);
	atomic_inc(&rsp->barrier_cpu_count);
	rsp->call(&rdp->barrier_head, rcu_barrier_callback);
}

/*
 * Orchestrate the specified type of RCU barrier, waiting for all
 * RCU callbacks of the specified type to complete.
 */
static void _rcu_barrier(struct rcu_state *rsp)
{
	int cpu;
	struct rcu_data *rdp;
	unsigned long s = rcu_seq_snap(&rsp->barrier_sequence);

	_rcu_barrier_trace(rsp, "Begin", -1, s);

	/* Take mutex to serialize concurrent rcu_barrier() requests. */
	mutex_lock(&rsp->barrier_mutex);

	/* Did someone else do our work for us? */
	if (rcu_seq_done(&rsp->barrier_sequence, s)) {
		_rcu_barrier_trace(rsp, "EarlyExit", -1, rsp->barrier_sequence);
		smp_mb(); /* caller's subsequent code after above check. */
		mutex_unlock(&rsp->barrier_mutex);
		return;
	}

	/* Mark the start of the barrier operation. */
	rcu_seq_start(&rsp->barrier_sequence);
	_rcu_barrier_trace(rsp, "Inc1", -1, rsp->barrier_sequence);

	/*
	 * Initialize the count to one rather than to zero in order to
	 * avoid a too-soon return to zero in case of a short grace period
	 * (or preemption of this task).  Exclude CPU-hotplug operations
	 * to ensure that no offline CPU has callbacks queued.
	 */
	init_completion(&rsp->barrier_completion);
	atomic_set(&rsp->barrier_cpu_count, 1);
	get_online_cpus();

	/*
	 * Force each CPU with callbacks to register a new callback.
	 * When that callback is invoked, we will know that all of the
	 * corresponding CPU's preceding callbacks have been invoked.
	 */
	for_each_possible_cpu(cpu) {
		if (!cpu_online(cpu) && !rcu_is_nocb_cpu(cpu))
			continue;
		rdp = per_cpu_ptr(rsp->rda, cpu);
		if (rcu_is_nocb_cpu(cpu)) {
			if (!rcu_nocb_cpu_needs_barrier(rsp, cpu)) {
				_rcu_barrier_trace(rsp, "OfflineNoCB", cpu,
						   rsp->barrier_sequence);
			} else {
				_rcu_barrier_trace(rsp, "OnlineNoCB", cpu,
						   rsp->barrier_sequence);
				smp_mb__before_atomic();
				atomic_inc(&rsp->barrier_cpu_count);
				__call_rcu(&rdp->barrier_head,
					   rcu_barrier_callback, rsp, cpu, 0);
			}
		} else if (READ_ONCE(rdp->qlen)) {
			_rcu_barrier_trace(rsp, "OnlineQ", cpu,
					   rsp->barrier_sequence);
			smp_call_function_single(cpu, rcu_barrier_func, rsp, 1);
		} else {
			_rcu_barrier_trace(rsp, "OnlineNQ", cpu,
					   rsp->barrier_sequence);
		}
	}
	put_online_cpus();

	/*
	 * Now that we have an rcu_barrier_callback() callback on each
	 * CPU, and thus each counted, remove the initial count.
	 */
	if (atomic_dec_and_test(&rsp->barrier_cpu_count))
		complete(&rsp->barrier_completion);

	/* Wait for all rcu_barrier_callback() callbacks to be invoked. */
	wait_for_completion(&rsp->barrier_completion);

	/* Mark the end of the barrier operation. */
	_rcu_barrier_trace(rsp, "Inc2", -1, rsp->barrier_sequence);
	rcu_seq_end(&rsp->barrier_sequence);

	/* Other rcu_barrier() invocations can now safely proceed. */
	mutex_unlock(&rsp->barrier_mutex);
}

/**
 * rcu_barrier_bh - Wait until all in-flight call_rcu_bh() callbacks complete.
 */
void rcu_barrier_bh(void)
{
	_rcu_barrier(&rcu_bh_state);
}
EXPORT_SYMBOL_GPL(rcu_barrier_bh);

/**
 * rcu_barrier_sched - Wait for in-flight call_rcu_sched() callbacks.
 */
void rcu_barrier_sched(void)
{
	_rcu_barrier(&rcu_sched_state);
}
EXPORT_SYMBOL_GPL(rcu_barrier_sched);

/*
 * Propagate ->qsinitmask bits up the rcu_node tree to account for the
 * first CPU in a given leaf rcu_node structure coming online.  The caller
 * must hold the corresponding leaf rcu_node ->lock with interrrupts
 * disabled.
 */
static void rcu_init_new_rnp(struct rcu_node *rnp_leaf)
{
	long mask;
	struct rcu_node *rnp = rnp_leaf;

	for (;;) {
		mask = rnp->grpmask;
		rnp = rnp->parent;
		if (rnp == NULL)
			return;
		raw_spin_lock_rcu_node(rnp); /* Interrupts already disabled. */
		rnp->qsmaskinit |= mask;
		raw_spin_unlock_rcu_node(rnp); /* Interrupts remain disabled. */
	}
}

/*
 * Do boot-time initialization of a CPU's per-CPU RCU data.
 */
static void __init
rcu_boot_init_percpu_data(int cpu, struct rcu_state *rsp)
{
	unsigned long flags;
	struct rcu_data *rdp = per_cpu_ptr(rsp->rda, cpu);
	struct rcu_node *rnp = rcu_get_root(rsp);

	/* Set up local state, ensuring consistent view of global state. */
	raw_spin_lock_irqsave_rcu_node(rnp, flags);
	rdp->grpmask = 1UL << (cpu - rdp->mynode->grplo);
	rdp->dynticks = &per_cpu(rcu_dynticks, cpu);
	WARN_ON_ONCE(rdp->dynticks->dynticks_nesting != DYNTICK_TASK_EXIT_IDLE);
	WARN_ON_ONCE(atomic_read(&rdp->dynticks->dynticks) != 1);
	rdp->cpu = cpu;
	rdp->rsp = rsp;
	mutex_init(&rdp->exp_funnel_mutex);
	rcu_boot_init_nocb_percpu_data(rdp);
	raw_spin_unlock_irqrestore_rcu_node(rnp, flags);
}

/*
 * Initialize a CPU's per-CPU RCU data.  Note that only one online or
 * offline event can be happening at a given time.  Note also that we
 * can accept some slop in the rsp->completed access due to the fact
 * that this CPU cannot possibly have any RCU callbacks in flight yet.
 */
static void
rcu_init_percpu_data(int cpu, struct rcu_state *rsp)
{
	unsigned long flags;
	unsigned long mask;
	struct rcu_data *rdp = per_cpu_ptr(rsp->rda, cpu);
	struct rcu_node *rnp = rcu_get_root(rsp);

	/* Set up local state, ensuring consistent view of global state. */
	raw_spin_lock_irqsave_rcu_node(rnp, flags);
	rdp->qlen_last_fqs_check = 0;
	rdp->n_force_qs_snap = rsp->n_force_qs;
	rdp->blimit = blimit;
	if (!rdp->nxtlist)
		init_callback_list(rdp);  /* Re-enable callbacks on this CPU. */
	rdp->dynticks->dynticks_nesting = DYNTICK_TASK_EXIT_IDLE;
	rcu_sysidle_init_percpu_data(rdp->dynticks);
	atomic_set(&rdp->dynticks->dynticks,
		   (atomic_read(&rdp->dynticks->dynticks) & ~0x1) + 1);
	raw_spin_unlock_rcu_node(rnp);		/* irqs remain disabled. */

	/*
	 * Add CPU to leaf rcu_node pending-online bitmask.  Any needed
	 * propagation up the rcu_node tree will happen at the beginning
	 * of the next grace period.
	 */
	rnp = rdp->mynode;
	mask = rdp->grpmask;
	raw_spin_lock_rcu_node(rnp);		/* irqs already disabled. */
	rnp->qsmaskinitnext |= mask;
	rnp->expmaskinitnext |= mask;
	if (!rdp->beenonline)
		WRITE_ONCE(rsp->ncpus, READ_ONCE(rsp->ncpus) + 1);
	rdp->beenonline = true;	 /* We have now been online. */
	rdp->gpnum = rnp->completed; /* Make CPU later note any new GP. */
	rdp->completed = rnp->completed;
	rdp->cpu_no_qs.b.norm = true;
	rdp->rcu_qs_ctr_snap = per_cpu(rcu_qs_ctr, cpu);
	rdp->core_needs_qs = false;
	trace_rcu_grace_period(rsp->name, rdp->gpnum, TPS("cpuonl"));
	raw_spin_unlock_irqrestore_rcu_node(rnp, flags);
}

static void rcu_prepare_cpu(int cpu)
{
	struct rcu_state *rsp;

	for_each_rcu_flavor(rsp)
		rcu_init_percpu_data(cpu, rsp);
}

#ifdef CONFIG_HOTPLUG_CPU
/*
 * The CPU is exiting the idle loop into the arch_cpu_idle_dead()
 * function.  We now remove it from the rcu_node tree's ->qsmaskinit
 * bit masks.
 */
static void rcu_cleanup_dying_idle_cpu(int cpu, struct rcu_state *rsp)
{
	unsigned long flags;
	unsigned long mask;
	struct rcu_data *rdp = per_cpu_ptr(rsp->rda, cpu);
	struct rcu_node *rnp = rdp->mynode;  /* Outgoing CPU's rdp & rnp. */

	if (!IS_ENABLED(CONFIG_HOTPLUG_CPU))
		return;

	/* Remove outgoing CPU from mask in the leaf rcu_node structure. */
	mask = rdp->grpmask;
	raw_spin_lock_irqsave_rcu_node(rnp, flags); /* Enforce GP memory-order guarantee. */
	rnp->qsmaskinitnext &= ~mask;
	raw_spin_unlock_irqrestore(&rnp->lock, flags);
}

void rcu_report_dead(unsigned int cpu)
{
	struct rcu_state *rsp;

	/* QS for any half-done expedited RCU-sched GP. */
	preempt_disable();
	rcu_report_exp_rdp(&rcu_sched_state,
			   this_cpu_ptr(rcu_sched_state.rda), true);
	preempt_enable();
	for_each_rcu_flavor(rsp)
		rcu_cleanup_dying_idle_cpu(cpu, rsp);
}
#endif

/*
 * Handle CPU online/offline notification events.
 */
int rcu_cpu_notify(struct notifier_block *self,
		   unsigned long action, void *hcpu)
{
	long cpu = (long)hcpu;
	struct rcu_data *rdp = per_cpu_ptr(rcu_state_p->rda, cpu);
	struct rcu_node *rnp = rdp->mynode;
	struct rcu_state *rsp;

	switch (action) {
	case CPU_UP_PREPARE:
	case CPU_UP_PREPARE_FROZEN:
		rcu_prepare_cpu(cpu);
		rcu_prepare_kthreads(cpu);
		rcu_spawn_all_nocb_kthreads(cpu);
		break;
	case CPU_ONLINE:
	case CPU_DOWN_FAILED:
		sync_sched_exp_online_cleanup(cpu);
		rcu_boost_kthread_setaffinity(rnp, -1);
		break;
	case CPU_DOWN_PREPARE:
		rcu_boost_kthread_setaffinity(rnp, cpu);
		break;
	case CPU_DYING:
	case CPU_DYING_FROZEN:
		for_each_rcu_flavor(rsp)
			rcu_cleanup_dying_cpu(rsp);
		break;
	case CPU_DEAD:
	case CPU_DEAD_FROZEN:
	case CPU_UP_CANCELED:
	case CPU_UP_CANCELED_FROZEN:
		for_each_rcu_flavor(rsp) {
			rcu_cleanup_dead_cpu(cpu, rsp);
			do_nocb_deferred_wakeup(per_cpu_ptr(rsp->rda, cpu));
		}
		break;
	default:
		break;
	}
	return NOTIFY_OK;
}

static int rcu_pm_notify(struct notifier_block *self,
			 unsigned long action, void *hcpu)
{
	switch (action) {
	case PM_HIBERNATION_PREPARE:
	case PM_SUSPEND_PREPARE:
		if (nr_cpu_ids <= 256) /* Expediting bad for large systems. */
			rcu_expedite_gp();
		break;
	case PM_POST_HIBERNATION:
	case PM_POST_SUSPEND:
		if (nr_cpu_ids <= 256) /* Expediting bad for large systems. */
			rcu_unexpedite_gp();
		break;
	default:
		break;
	}
	return NOTIFY_OK;
}

/*
 * Spawn the kthreads that handle each RCU flavor's grace periods.
 */
static int __init rcu_spawn_gp_kthread(void)
{
	unsigned long flags;
	int kthread_prio_in = kthread_prio;
	struct rcu_node *rnp;
	struct rcu_state *rsp;
	struct sched_param sp;
	struct task_struct *t;

	/* Force priority into range. */
	if (IS_ENABLED(CONFIG_RCU_BOOST) && kthread_prio < 1)
		kthread_prio = 1;
	else if (kthread_prio < 0)
		kthread_prio = 0;
	else if (kthread_prio > 99)
		kthread_prio = 99;
	if (kthread_prio != kthread_prio_in)
		pr_alert("rcu_spawn_gp_kthread(): Limited prio to %d from %d\n",
			 kthread_prio, kthread_prio_in);

	rcu_scheduler_fully_active = 1;
	for_each_rcu_flavor(rsp) {
		t = kthread_create(rcu_gp_kthread, rsp, "%s", rsp->name);
		BUG_ON(IS_ERR(t));
		rnp = rcu_get_root(rsp);
		raw_spin_lock_irqsave_rcu_node(rnp, flags);
		rsp->gp_kthread = t;
		if (kthread_prio) {
			sp.sched_priority = kthread_prio;
			sched_setscheduler_nocheck(t, SCHED_FIFO, &sp);
		}
		raw_spin_unlock_irqrestore_rcu_node(rnp, flags);
		wake_up_process(t);
	}
	rcu_spawn_nocb_kthreads();
	rcu_spawn_boost_kthreads();
	return 0;
}
early_initcall(rcu_spawn_gp_kthread);

/*
 * This function is invoked towards the end of the scheduler's initialization
 * process.  Before this is called, the idle task might contain
 * RCU read-side critical sections (during which time, this idle
 * task is booting the system).  After this function is called, the
 * idle tasks are prohibited from containing RCU read-side critical
 * sections.  This function also enables RCU lockdep checking.
 */
void rcu_scheduler_starting(void)
{
	WARN_ON(num_online_cpus() != 1);
	WARN_ON(nr_context_switches() > 0);
	rcu_scheduler_active = 1;
}

/*
 * Compute the per-level fanout, either using the exact fanout specified
 * or balancing the tree, depending on the rcu_fanout_exact boot parameter.
 */
static void __init rcu_init_levelspread(int *levelspread, const int *levelcnt)
{
	int i;

	if (rcu_fanout_exact) {
		levelspread[rcu_num_lvls - 1] = rcu_fanout_leaf;
		for (i = rcu_num_lvls - 2; i >= 0; i--)
			levelspread[i] = RCU_FANOUT;
	} else {
		int ccur;
		int cprv;

		cprv = nr_cpu_ids;
		for (i = rcu_num_lvls - 1; i >= 0; i--) {
			ccur = levelcnt[i];
			levelspread[i] = (cprv + ccur - 1) / ccur;
			cprv = ccur;
		}
	}
}

/*
 * Helper function for rcu_init() that initializes one rcu_state structure.
 */
static void __init rcu_init_one(struct rcu_state *rsp)
{
	static const char * const buf[] = RCU_NODE_NAME_INIT;
	static const char * const fqs[] = RCU_FQS_NAME_INIT;
	static const char * const exp[] = RCU_EXP_NAME_INIT;
	static struct lock_class_key rcu_node_class[RCU_NUM_LVLS];
	static struct lock_class_key rcu_fqs_class[RCU_NUM_LVLS];
	static struct lock_class_key rcu_exp_class[RCU_NUM_LVLS];
	static u8 fl_mask = 0x1;

	int levelcnt[RCU_NUM_LVLS];		/* # nodes in each level. */
	int levelspread[RCU_NUM_LVLS];		/* kids/node in each level. */
	int cpustride = 1;
	int i;
	int j;
	struct rcu_node *rnp;

	BUILD_BUG_ON(RCU_NUM_LVLS > ARRAY_SIZE(buf));  /* Fix buf[] init! */

	/* Silence gcc 4.8 false positive about array index out of range. */
	if (rcu_num_lvls <= 0 || rcu_num_lvls > RCU_NUM_LVLS)
		panic("rcu_init_one: rcu_num_lvls out of range");

	/* Initialize the level-tracking arrays. */

	for (i = 0; i < rcu_num_lvls; i++)
		levelcnt[i] = num_rcu_lvl[i];
	for (i = 1; i < rcu_num_lvls; i++)
		rsp->level[i] = rsp->level[i - 1] + levelcnt[i - 1];
	rcu_init_levelspread(levelspread, levelcnt);
	rsp->flavor_mask = fl_mask;
	fl_mask <<= 1;

	/* Initialize the elements themselves, starting from the leaves. */

	for (i = rcu_num_lvls - 1; i >= 0; i--) {
		cpustride *= levelspread[i];
		rnp = rsp->level[i];
		for (j = 0; j < levelcnt[i]; j++, rnp++) {
			raw_spin_lock_init(&ACCESS_PRIVATE(rnp, lock));
			lockdep_set_class_and_name(&ACCESS_PRIVATE(rnp, lock),
						   &rcu_node_class[i], buf[i]);
			raw_spin_lock_init(&rnp->fqslock);
			lockdep_set_class_and_name(&rnp->fqslock,
						   &rcu_fqs_class[i], fqs[i]);
			rnp->gpnum = rsp->gpnum;
			rnp->completed = rsp->completed;
			rnp->qsmask = 0;
			rnp->qsmaskinit = 0;
			rnp->grplo = j * cpustride;
			rnp->grphi = (j + 1) * cpustride - 1;
			if (rnp->grphi >= nr_cpu_ids)
				rnp->grphi = nr_cpu_ids - 1;
			if (i == 0) {
				rnp->grpnum = 0;
				rnp->grpmask = 0;
				rnp->parent = NULL;
			} else {
				rnp->grpnum = j % levelspread[i - 1];
				rnp->grpmask = 1UL << rnp->grpnum;
				rnp->parent = rsp->level[i - 1] +
					      j / levelspread[i - 1];
			}
			rnp->level = i;
			INIT_LIST_HEAD(&rnp->blkd_tasks);
			rcu_init_one_nocb(rnp);
			mutex_init(&rnp->exp_funnel_mutex);
			lockdep_set_class_and_name(&rnp->exp_funnel_mutex,
						   &rcu_exp_class[i], exp[i]);
		}
	}

	init_swait_queue_head(&rsp->gp_wq);
	init_swait_queue_head(&rsp->expedited_wq);
	rnp = rsp->level[rcu_num_lvls - 1];
	for_each_possible_cpu(i) {
		while (i > rnp->grphi)
			rnp++;
		per_cpu_ptr(rsp->rda, i)->mynode = rnp;
		rcu_boot_init_percpu_data(i, rsp);
	}
	list_add(&rsp->flavors, &rcu_struct_flavors);
}

/*
 * Compute the rcu_node tree geometry from kernel parameters.  This cannot
 * replace the definitions in tree.h because those are needed to size
 * the ->node array in the rcu_state structure.
 */
static void __init rcu_init_geometry(void)
{
	ulong d;
	int i;
	int rcu_capacity[RCU_NUM_LVLS];

	/*
	 * Initialize any unspecified boot parameters.
	 * The default values of jiffies_till_first_fqs and
	 * jiffies_till_next_fqs are set to the RCU_JIFFIES_TILL_FORCE_QS
	 * value, which is a function of HZ, then adding one for each
	 * RCU_JIFFIES_FQS_DIV CPUs that might be on the system.
	 */
	d = RCU_JIFFIES_TILL_FORCE_QS + nr_cpu_ids / RCU_JIFFIES_FQS_DIV;
	if (jiffies_till_first_fqs == ULONG_MAX)
		jiffies_till_first_fqs = d;
	if (jiffies_till_next_fqs == ULONG_MAX)
		jiffies_till_next_fqs = d;

	/* If the compile-time values are accurate, just leave. */
	if (rcu_fanout_leaf == RCU_FANOUT_LEAF &&
	    nr_cpu_ids == NR_CPUS)
		return;
	pr_info("RCU: Adjusting geometry for rcu_fanout_leaf=%d, nr_cpu_ids=%d\n",
		rcu_fanout_leaf, nr_cpu_ids);

	/*
	 * The boot-time rcu_fanout_leaf parameter must be at least two
	 * and cannot exceed the number of bits in the rcu_node masks.
	 * Complain and fall back to the compile-time values if this
	 * limit is exceeded.
	 */
	if (rcu_fanout_leaf < 2 ||
	    rcu_fanout_leaf > sizeof(unsigned long) * 8) {
		rcu_fanout_leaf = RCU_FANOUT_LEAF;
		WARN_ON(1);
		return;
	}

	/*
	 * Compute number of nodes that can be handled an rcu_node tree
	 * with the given number of levels.
	 */
	rcu_capacity[0] = rcu_fanout_leaf;
	for (i = 1; i < RCU_NUM_LVLS; i++)
		rcu_capacity[i] = rcu_capacity[i - 1] * RCU_FANOUT;

	/*
	 * The tree must be able to accommodate the configured number of CPUs.
	 * If this limit is exceeded, fall back to the compile-time values.
	 */
	if (nr_cpu_ids > rcu_capacity[RCU_NUM_LVLS - 1]) {
		rcu_fanout_leaf = RCU_FANOUT_LEAF;
		WARN_ON(1);
		return;
	}

	/* Calculate the number of levels in the tree. */
	for (i = 0; nr_cpu_ids > rcu_capacity[i]; i++) {
	}
	rcu_num_lvls = i + 1;

	/* Calculate the number of rcu_nodes at each level of the tree. */
	for (i = 0; i < rcu_num_lvls; i++) {
		int cap = rcu_capacity[(rcu_num_lvls - 1) - i];
		num_rcu_lvl[i] = DIV_ROUND_UP(nr_cpu_ids, cap);
	}

	/* Calculate the total number of rcu_node structures. */
	rcu_num_nodes = 0;
	for (i = 0; i < rcu_num_lvls; i++)
		rcu_num_nodes += num_rcu_lvl[i];
}

/*
 * Dump out the structure of the rcu_node combining tree associated
 * with the rcu_state structure referenced by rsp.
 */
static void __init rcu_dump_rcu_node_tree(struct rcu_state *rsp)
{
	int level = 0;
	struct rcu_node *rnp;

	pr_info("rcu_node tree layout dump\n");
	pr_info(" ");
	rcu_for_each_node_breadth_first(rsp, rnp) {
		if (rnp->level != level) {
			pr_cont("\n");
			pr_info(" ");
			level = rnp->level;
		}
		pr_cont("%d:%d ^%d  ", rnp->grplo, rnp->grphi, rnp->grpnum);
	}
	pr_cont("\n");
}

void __init rcu_init(void)
{
	int cpu;

	rcu_early_boot_tests();

	rcu_bootup_announce();
	rcu_init_geometry();
	rcu_init_one(&rcu_bh_state);
	rcu_init_one(&rcu_sched_state);
	if (dump_tree)
		rcu_dump_rcu_node_tree(&rcu_sched_state);
	__rcu_init_preempt();
	open_softirq(RCU_SOFTIRQ, rcu_process_callbacks);

	/*
	 * We don't need protection against CPU-hotplug here because
	 * this is called early in boot, before either interrupts
	 * or the scheduler are operational.
	 */
	cpu_notifier(rcu_cpu_notify, 0);
	pm_notifier(rcu_pm_notify, 0);
	for_each_online_cpu(cpu)
		rcu_cpu_notify(NULL, CPU_UP_PREPARE, (void *)(long)cpu);
}

#include "tree_plugin.h"<|MERGE_RESOLUTION|>--- conflicted
+++ resolved
@@ -2606,31 +2606,6 @@
 }
 
 /*
-<<<<<<< HEAD
- * The CPU is exiting the idle loop into the arch_cpu_idle_dead()
- * function.  We now remove it from the rcu_node tree's ->qsmaskinit
- * bit masks.
- */
-static void rcu_cleanup_dying_idle_cpu(int cpu, struct rcu_state *rsp)
-{
-	unsigned long flags;
-	unsigned long mask;
-	struct rcu_data *rdp = per_cpu_ptr(rsp->rda, cpu);
-	struct rcu_node *rnp = rdp->mynode;  /* Outgoing CPU's rdp & rnp. */
-
-	if (!IS_ENABLED(CONFIG_HOTPLUG_CPU))
-		return;
-
-	/* Remove outgoing CPU from mask in the leaf rcu_node structure. */
-	mask = rdp->grpmask;
-	raw_spin_lock_irqsave_rcu_node(rnp, flags); /* Enforce GP memory-order guarantee. */
-	rnp->qsmaskinitnext &= ~mask;
-	raw_spin_unlock_irqrestore_rcu_node(rnp, flags);
-}
-
-/*
-=======
->>>>>>> 27d50c7e
  * The CPU has been completely removed, and some other CPU is reporting
  * this fact from process context.  Do the remainder of the cleanup,
  * including orphaning the outgoing CPU's RCU callbacks, and also
@@ -4269,7 +4244,7 @@
 	mask = rdp->grpmask;
 	raw_spin_lock_irqsave_rcu_node(rnp, flags); /* Enforce GP memory-order guarantee. */
 	rnp->qsmaskinitnext &= ~mask;
-	raw_spin_unlock_irqrestore(&rnp->lock, flags);
+	raw_spin_unlock_irqrestore_rcu_node(rnp, flags);
 }
 
 void rcu_report_dead(unsigned int cpu)
