--- conflicted
+++ resolved
@@ -1289,8 +1289,6 @@
 					dump_cpu_task(rnp->grplo + cpu);
 		}
 		raw_spin_unlock_irqrestore_rcu_node(rnp, flags);
-<<<<<<< HEAD
-=======
 	}
 }
 
@@ -1311,7 +1309,6 @@
 		rcu_ftrace_dump(DUMP_ALL);
 		wake_up_process(rsp->gp_kthread);
 		WRITE_ONCE(rsp->jiffies_kick_kthreads, j + HZ);
->>>>>>> 7bd9adf8
 	}
 }
 
@@ -2123,13 +2120,9 @@
 			needgp = __note_gp_changes(rsp, rnp, rdp) || needgp;
 		/* smp_mb() provided by prior unlock-lock pair. */
 		nocb += rcu_future_gp_cleanup(rsp, rnp);
-<<<<<<< HEAD
 		sq = rcu_nocb_gp_get(rnp);
 		raw_spin_unlock_irq_rcu_node(rnp);
 		rcu_nocb_gp_cleanup(sq);
-=======
-		raw_spin_unlock_irq_rcu_node(rnp);
->>>>>>> 7bd9adf8
 		cond_resched_rcu_qs();
 		WRITE_ONCE(rsp->gp_activity, jiffies);
 		rcu_gp_slow(rsp, gp_cleanup_delay);
@@ -2208,15 +2201,10 @@
 					       READ_ONCE(rsp->gpnum),
 					       TPS("fqswait"));
 			rsp->gp_state = RCU_GP_WAIT_FQS;
-<<<<<<< HEAD
-			ret = swait_event_interruptible_timeout(rsp->gp_wq,
-					rcu_gp_fqs_check_wake(rsp, &gf), j);
-=======
 			ret = schedule_timeout_interruptible(j > 0 ? j : 1);
 			rcu_gp_fqs_check_wake(rsp, &gf);
 			// ret = wait_event_interruptible_timeout(rsp->gp_wq,
 			//		rcu_gp_fqs_check_wake(rsp, &gf), j);
->>>>>>> 7bd9adf8
 			rsp->gp_state = RCU_GP_DOING_FQS;
 			/* Locking provides needed memory barriers. */
 			/* If grace period done, leave loop. */
@@ -2348,11 +2336,7 @@
 	WARN_ON_ONCE(!rcu_gp_in_progress(rsp));
 	WRITE_ONCE(rsp->gp_flags, READ_ONCE(rsp->gp_flags) | RCU_GP_FLAG_FQS);
 	raw_spin_unlock_irqrestore_rcu_node(rcu_get_root(rsp), flags);
-<<<<<<< HEAD
 	swake_up(&rsp->gp_wq);  /* Memory barrier implied by swake_up() path. */
-=======
-	rcu_gp_kthread_wake(rsp);
->>>>>>> 7bd9adf8
 }
 
 /*
@@ -2709,31 +2693,6 @@
 }
 
 /*
-<<<<<<< HEAD
-=======
- * The CPU is exiting the idle loop into the arch_cpu_idle_dead()
- * function.  We now remove it from the rcu_node tree's ->qsmaskinit
- * bit masks.
- */
-static void rcu_cleanup_dying_idle_cpu(int cpu, struct rcu_state *rsp)
-{
-	unsigned long flags;
-	unsigned long mask;
-	struct rcu_data *rdp = per_cpu_ptr(rsp->rda, cpu);
-	struct rcu_node *rnp = rdp->mynode;  /* Outgoing CPU's rdp & rnp. */
-
-	if (!IS_ENABLED(CONFIG_HOTPLUG_CPU))
-		return;
-
-	/* Remove outgoing CPU from mask in the leaf rcu_node structure. */
-	mask = rdp->grpmask;
-	raw_spin_lock_irqsave_rcu_node(rnp, flags); /* Enforce GP memory-order guarantee. */
-	rnp->qsmaskinitnext &= ~mask;
-	raw_spin_unlock_irqrestore_rcu_node(rnp, flags);
-}
-
-/*
->>>>>>> 7bd9adf8
  * The CPU has been completely removed, and some other CPU is reporting
  * this fact from process context.  Do the remainder of the cleanup,
  * including orphaning the outgoing CPU's RCU callbacks, and also
@@ -3005,11 +2964,7 @@
 	}
 	WRITE_ONCE(rsp->gp_flags, READ_ONCE(rsp->gp_flags) | RCU_GP_FLAG_FQS);
 	raw_spin_unlock_irqrestore_rcu_node(rnp_old, flags);
-<<<<<<< HEAD
 	swake_up(&rsp->gp_wq); /* Memory barrier implied by swake_up() path. */
-=======
-	rcu_gp_kthread_wake(rsp);
->>>>>>> 7bd9adf8
 }
 
 /*
