/*
 * Read-Copy Update mechanism for mutual exclusion
 *
 * This program is free software; you can redistribute it and/or modify
 * it under the terms of the GNU General Public License as published by
 * the Free Software Foundation; either version 2 of the License, or
 * (at your option) any later version.
 *
 * This program is distributed in the hope that it will be useful,
 * but WITHOUT ANY WARRANTY; without even the implied warranty of
 * MERCHANTABILITY or FITNESS FOR A PARTICULAR PURPOSE.  See the
 * GNU General Public License for more details.
 *
 * You should have received a copy of the GNU General Public License
 * along with this program; if not, you can access it online at
 * http://www.gnu.org/licenses/gpl-2.0.html.
 *
 * Copyright IBM Corporation, 2008
 *
 * Authors: Dipankar Sarma <dipankar@in.ibm.com>
 *	    Manfred Spraul <manfred@colorfullife.com>
 *	    Paul E. McKenney <paulmck@linux.vnet.ibm.com> Hierarchical version
 *
 * Based on the original work by Paul McKenney <paulmck@us.ibm.com>
 * and inputs from Rusty Russell, Andrea Arcangeli and Andi Kleen.
 *
 * For detailed explanation of Read-Copy Update mechanism see -
 *	Documentation/RCU
 */
#include <linux/types.h>
#include <linux/kernel.h>
#include <linux/init.h>
#include <linux/spinlock.h>
#include <linux/smp.h>
#include <linux/rcupdate.h>
#include <linux/interrupt.h>
#include <linux/sched.h>
#include <linux/nmi.h>
#include <linux/atomic.h>
#include <linux/bitops.h>
#include <linux/export.h>
#include <linux/completion.h>
#include <linux/moduleparam.h>
#include <linux/module.h>
#include <linux/percpu.h>
#include <linux/notifier.h>
#include <linux/cpu.h>
#include <linux/mutex.h>
#include <linux/time.h>
#include <linux/kernel_stat.h>
#include <linux/wait.h>
#include <linux/kthread.h>
#include <linux/prefetch.h>
#include <linux/delay.h>
#include <linux/stop_machine.h>
#include <linux/random.h>
#include <linux/trace_events.h>
#include <linux/suspend.h>

#include "tree.h"
#include "rcu.h"

MODULE_ALIAS("rcutree");
#ifdef MODULE_PARAM_PREFIX
#undef MODULE_PARAM_PREFIX
#endif
#define MODULE_PARAM_PREFIX "rcutree."

/* Data structures. */

/*
 * In order to export the rcu_state name to the tracing tools, it
 * needs to be added in the __tracepoint_string section.
 * This requires defining a separate variable tp_<sname>_varname
 * that points to the string being used, and this will allow
 * the tracing userspace tools to be able to decipher the string
 * address to the matching string.
 */
#ifdef CONFIG_TRACING
# define DEFINE_RCU_TPS(sname) \
static char sname##_varname[] = #sname; \
static const char *tp_##sname##_varname __used __tracepoint_string = sname##_varname;
# define RCU_STATE_NAME(sname) sname##_varname
#else
# define DEFINE_RCU_TPS(sname)
# define RCU_STATE_NAME(sname) __stringify(sname)
#endif

#define RCU_STATE_INITIALIZER(sname, sabbr, cr) \
DEFINE_RCU_TPS(sname) \
static DEFINE_PER_CPU_SHARED_ALIGNED(struct rcu_data, sname##_data); \
struct rcu_state sname##_state = { \
	.level = { &sname##_state.node[0] }, \
	.rda = &sname##_data, \
	.call = cr, \
	.gp_state = RCU_GP_IDLE, \
	.gpnum = 0UL - 300UL, \
	.completed = 0UL - 300UL, \
	.orphan_lock = __RAW_SPIN_LOCK_UNLOCKED(&sname##_state.orphan_lock), \
	.orphan_nxttail = &sname##_state.orphan_nxtlist, \
	.orphan_donetail = &sname##_state.orphan_donelist, \
	.barrier_mutex = __MUTEX_INITIALIZER(sname##_state.barrier_mutex), \
	.name = RCU_STATE_NAME(sname), \
	.abbr = sabbr, \
}

RCU_STATE_INITIALIZER(rcu_sched, 's', call_rcu_sched);
RCU_STATE_INITIALIZER(rcu_bh, 'b', call_rcu_bh);

static struct rcu_state *const rcu_state_p;
LIST_HEAD(rcu_struct_flavors);

/* Dump rcu_node combining tree at boot to verify correct setup. */
static bool dump_tree;
module_param(dump_tree, bool, 0444);
/* Control rcu_node-tree auto-balancing at boot time. */
static bool rcu_fanout_exact;
module_param(rcu_fanout_exact, bool, 0444);
/* Increase (but not decrease) the RCU_FANOUT_LEAF at boot time. */
static int rcu_fanout_leaf = RCU_FANOUT_LEAF;
module_param(rcu_fanout_leaf, int, 0444);
int rcu_num_lvls __read_mostly = RCU_NUM_LVLS;
/* Number of rcu_nodes at specified level. */
static int num_rcu_lvl[] = NUM_RCU_LVL_INIT;
int rcu_num_nodes __read_mostly = NUM_RCU_NODES; /* Total # rcu_nodes in use. */

/*
 * The rcu_scheduler_active variable transitions from zero to one just
 * before the first task is spawned.  So when this variable is zero, RCU
 * can assume that there is but one task, allowing RCU to (for example)
 * optimize synchronize_sched() to a simple barrier().  When this variable
 * is one, RCU must actually do all the hard work required to detect real
 * grace periods.  This variable is also used to suppress boot-time false
 * positives from lockdep-RCU error checking.
 */
int rcu_scheduler_active __read_mostly;
EXPORT_SYMBOL_GPL(rcu_scheduler_active);

/*
 * The rcu_scheduler_fully_active variable transitions from zero to one
 * during the early_initcall() processing, which is after the scheduler
 * is capable of creating new tasks.  So RCU processing (for example,
 * creating tasks for RCU priority boosting) must be delayed until after
 * rcu_scheduler_fully_active transitions from zero to one.  We also
 * currently delay invocation of any RCU callbacks until after this point.
 *
 * It might later prove better for people registering RCU callbacks during
 * early boot to take responsibility for these callbacks, but one step at
 * a time.
 */
static int rcu_scheduler_fully_active __read_mostly;

static void rcu_init_new_rnp(struct rcu_node *rnp_leaf);
static void rcu_cleanup_dead_rnp(struct rcu_node *rnp_leaf);
static void rcu_boost_kthread_setaffinity(struct rcu_node *rnp, int outgoingcpu);
static void invoke_rcu_core(void);
static void invoke_rcu_callbacks(struct rcu_state *rsp, struct rcu_data *rdp);
static void rcu_report_exp_rdp(struct rcu_state *rsp,
			       struct rcu_data *rdp, bool wake);

/* rcuc/rcub kthread realtime priority */
#ifdef CONFIG_RCU_KTHREAD_PRIO
static int kthread_prio = CONFIG_RCU_KTHREAD_PRIO;
#else /* #ifdef CONFIG_RCU_KTHREAD_PRIO */
static int kthread_prio = IS_ENABLED(CONFIG_RCU_BOOST) ? 1 : 0;
#endif /* #else #ifdef CONFIG_RCU_KTHREAD_PRIO */
module_param(kthread_prio, int, 0644);

/* Delay in jiffies for grace-period initialization delays, debug only. */

#ifdef CONFIG_RCU_TORTURE_TEST_SLOW_PREINIT
static int gp_preinit_delay = CONFIG_RCU_TORTURE_TEST_SLOW_PREINIT_DELAY;
module_param(gp_preinit_delay, int, 0644);
#else /* #ifdef CONFIG_RCU_TORTURE_TEST_SLOW_PREINIT */
static const int gp_preinit_delay;
#endif /* #else #ifdef CONFIG_RCU_TORTURE_TEST_SLOW_PREINIT */

#ifdef CONFIG_RCU_TORTURE_TEST_SLOW_INIT
static int gp_init_delay = CONFIG_RCU_TORTURE_TEST_SLOW_INIT_DELAY;
module_param(gp_init_delay, int, 0644);
#else /* #ifdef CONFIG_RCU_TORTURE_TEST_SLOW_INIT */
static const int gp_init_delay;
#endif /* #else #ifdef CONFIG_RCU_TORTURE_TEST_SLOW_INIT */

#ifdef CONFIG_RCU_TORTURE_TEST_SLOW_CLEANUP
static int gp_cleanup_delay = CONFIG_RCU_TORTURE_TEST_SLOW_CLEANUP_DELAY;
module_param(gp_cleanup_delay, int, 0644);
#else /* #ifdef CONFIG_RCU_TORTURE_TEST_SLOW_CLEANUP */
static const int gp_cleanup_delay;
#endif /* #else #ifdef CONFIG_RCU_TORTURE_TEST_SLOW_CLEANUP */

/*
 * Number of grace periods between delays, normalized by the duration of
 * the delay.  The longer the the delay, the more the grace periods between
 * each delay.  The reason for this normalization is that it means that,
 * for non-zero delays, the overall slowdown of grace periods is constant
 * regardless of the duration of the delay.  This arrangement balances
 * the need for long delays to increase some race probabilities with the
 * need for fast grace periods to increase other race probabilities.
 */
#define PER_RCU_NODE_PERIOD 3	/* Number of grace periods between delays. */

/*
 * Track the rcutorture test sequence number and the update version
 * number within a given test.  The rcutorture_testseq is incremented
 * on every rcutorture module load and unload, so has an odd value
 * when a test is running.  The rcutorture_vernum is set to zero
 * when rcutorture starts and is incremented on each rcutorture update.
 * These variables enable correlating rcutorture output with the
 * RCU tracing information.
 */
unsigned long rcutorture_testseq;
unsigned long rcutorture_vernum;

/*
 * Compute the mask of online CPUs for the specified rcu_node structure.
 * This will not be stable unless the rcu_node structure's ->lock is
 * held, but the bit corresponding to the current CPU will be stable
 * in most contexts.
 */
unsigned long rcu_rnp_online_cpus(struct rcu_node *rnp)
{
	return READ_ONCE(rnp->qsmaskinitnext);
}

/*
 * Return true if an RCU grace period is in progress.  The READ_ONCE()s
 * permit this function to be invoked without holding the root rcu_node
 * structure's ->lock, but of course results can be subject to change.
 */
static int rcu_gp_in_progress(struct rcu_state *rsp)
{
	return READ_ONCE(rsp->completed) != READ_ONCE(rsp->gpnum);
}

/*
 * Note a quiescent state.  Because we do not need to know
 * how many quiescent states passed, just if there was at least
 * one since the start of the grace period, this just sets a flag.
 * The caller must have disabled preemption.
 */
void rcu_sched_qs(void)
{
	if (!__this_cpu_read(rcu_sched_data.cpu_no_qs.s))
		return;
	trace_rcu_grace_period(TPS("rcu_sched"),
			       __this_cpu_read(rcu_sched_data.gpnum),
			       TPS("cpuqs"));
	__this_cpu_write(rcu_sched_data.cpu_no_qs.b.norm, false);
	if (!__this_cpu_read(rcu_sched_data.cpu_no_qs.b.exp))
		return;
	__this_cpu_write(rcu_sched_data.cpu_no_qs.b.exp, false);
	rcu_report_exp_rdp(&rcu_sched_state,
			   this_cpu_ptr(&rcu_sched_data), true);
}

void rcu_bh_qs(void)
{
	if (__this_cpu_read(rcu_bh_data.cpu_no_qs.s)) {
		trace_rcu_grace_period(TPS("rcu_bh"),
				       __this_cpu_read(rcu_bh_data.gpnum),
				       TPS("cpuqs"));
		__this_cpu_write(rcu_bh_data.cpu_no_qs.b.norm, false);
	}
}

static DEFINE_PER_CPU(int, rcu_sched_qs_mask);

static DEFINE_PER_CPU(struct rcu_dynticks, rcu_dynticks) = {
	.dynticks_nesting = DYNTICK_TASK_EXIT_IDLE,
	.dynticks = ATOMIC_INIT(1),
#ifdef CONFIG_NO_HZ_FULL_SYSIDLE
	.dynticks_idle_nesting = DYNTICK_TASK_NEST_VALUE,
	.dynticks_idle = ATOMIC_INIT(1),
#endif /* #ifdef CONFIG_NO_HZ_FULL_SYSIDLE */
};

DEFINE_PER_CPU_SHARED_ALIGNED(unsigned long, rcu_qs_ctr);
EXPORT_PER_CPU_SYMBOL_GPL(rcu_qs_ctr);

/*
 * Let the RCU core know that this CPU has gone through the scheduler,
 * which is a quiescent state.  This is called when the need for a
 * quiescent state is urgent, so we burn an atomic operation and full
 * memory barriers to let the RCU core know about it, regardless of what
 * this CPU might (or might not) do in the near future.
 *
 * We inform the RCU core by emulating a zero-duration dyntick-idle
 * period, which we in turn do by incrementing the ->dynticks counter
 * by two.
 *
 * The caller must have disabled interrupts.
 */
static void rcu_momentary_dyntick_idle(void)
{
	struct rcu_data *rdp;
	struct rcu_dynticks *rdtp;
	int resched_mask;
	struct rcu_state *rsp;

	/*
	 * Yes, we can lose flag-setting operations.  This is OK, because
	 * the flag will be set again after some delay.
	 */
	resched_mask = raw_cpu_read(rcu_sched_qs_mask);
	raw_cpu_write(rcu_sched_qs_mask, 0);

	/* Find the flavor that needs a quiescent state. */
	for_each_rcu_flavor(rsp) {
		rdp = raw_cpu_ptr(rsp->rda);
		if (!(resched_mask & rsp->flavor_mask))
			continue;
		smp_mb(); /* rcu_sched_qs_mask before cond_resched_completed. */
		if (READ_ONCE(rdp->mynode->completed) !=
		    READ_ONCE(rdp->cond_resched_completed))
			continue;

		/*
		 * Pretend to be momentarily idle for the quiescent state.
		 * This allows the grace-period kthread to record the
		 * quiescent state, with no need for this CPU to do anything
		 * further.
		 */
		rdtp = this_cpu_ptr(&rcu_dynticks);
		smp_mb__before_atomic(); /* Earlier stuff before QS. */
		atomic_add(2, &rdtp->dynticks);  /* QS. */
		smp_mb__after_atomic(); /* Later stuff after QS. */
		break;
	}
}

/*
 * Note a context switch.  This is a quiescent state for RCU-sched,
 * and requires special handling for preemptible RCU.
 * The caller must have disabled interrupts.
 */
void rcu_note_context_switch(void)
{
	barrier(); /* Avoid RCU read-side critical sections leaking down. */
	trace_rcu_utilization(TPS("Start context switch"));
	rcu_sched_qs();
	rcu_preempt_note_context_switch();
	if (unlikely(raw_cpu_read(rcu_sched_qs_mask)))
		rcu_momentary_dyntick_idle();
	trace_rcu_utilization(TPS("End context switch"));
	barrier(); /* Avoid RCU read-side critical sections leaking up. */
}
EXPORT_SYMBOL_GPL(rcu_note_context_switch);

/*
 * Register a quiescent state for all RCU flavors.  If there is an
 * emergency, invoke rcu_momentary_dyntick_idle() to do a heavy-weight
 * dyntick-idle quiescent state visible to other CPUs (but only for those
 * RCU flavors in desperate need of a quiescent state, which will normally
 * be none of them).  Either way, do a lightweight quiescent state for
 * all RCU flavors.
 *
 * The barrier() calls are redundant in the common case when this is
 * called externally, but just in case this is called from within this
 * file.
 *
 */
void rcu_all_qs(void)
{
	unsigned long flags;

	barrier(); /* Avoid RCU read-side critical sections leaking down. */
	if (unlikely(raw_cpu_read(rcu_sched_qs_mask))) {
		local_irq_save(flags);
		rcu_momentary_dyntick_idle();
		local_irq_restore(flags);
	}
	this_cpu_inc(rcu_qs_ctr);
	barrier(); /* Avoid RCU read-side critical sections leaking up. */
}
EXPORT_SYMBOL_GPL(rcu_all_qs);

static long blimit = 10;	/* Maximum callbacks per rcu_do_batch. */
static long qhimark = 10000;	/* If this many pending, ignore blimit. */
static long qlowmark = 100;	/* Once only this many pending, use blimit. */

module_param(blimit, long, 0444);
module_param(qhimark, long, 0444);
module_param(qlowmark, long, 0444);

static ulong jiffies_till_first_fqs = ULONG_MAX;
static ulong jiffies_till_next_fqs = ULONG_MAX;

module_param(jiffies_till_first_fqs, ulong, 0644);
module_param(jiffies_till_next_fqs, ulong, 0644);

/*
 * How long the grace period must be before we start recruiting
 * quiescent-state help from rcu_note_context_switch().
 */
static ulong jiffies_till_sched_qs = HZ / 20;
module_param(jiffies_till_sched_qs, ulong, 0644);

static bool rcu_start_gp_advanced(struct rcu_state *rsp, struct rcu_node *rnp,
				  struct rcu_data *rdp);
static void force_qs_rnp(struct rcu_state *rsp,
			 int (*f)(struct rcu_data *rsp, bool *isidle,
				  unsigned long *maxj),
			 bool *isidle, unsigned long *maxj);
static void force_quiescent_state(struct rcu_state *rsp);
static int rcu_pending(void);

/*
 * Return the number of RCU batches started thus far for debug & stats.
 */
unsigned long rcu_batches_started(void)
{
	return rcu_state_p->gpnum;
}
EXPORT_SYMBOL_GPL(rcu_batches_started);

/*
 * Return the number of RCU-sched batches started thus far for debug & stats.
 */
unsigned long rcu_batches_started_sched(void)
{
	return rcu_sched_state.gpnum;
}
EXPORT_SYMBOL_GPL(rcu_batches_started_sched);

/*
 * Return the number of RCU BH batches started thus far for debug & stats.
 */
unsigned long rcu_batches_started_bh(void)
{
	return rcu_bh_state.gpnum;
}
EXPORT_SYMBOL_GPL(rcu_batches_started_bh);

/*
 * Return the number of RCU batches completed thus far for debug & stats.
 */
unsigned long rcu_batches_completed(void)
{
	return rcu_state_p->completed;
}
EXPORT_SYMBOL_GPL(rcu_batches_completed);

/*
 * Return the number of RCU-sched batches completed thus far for debug & stats.
 */
unsigned long rcu_batches_completed_sched(void)
{
	return rcu_sched_state.completed;
}
EXPORT_SYMBOL_GPL(rcu_batches_completed_sched);

/*
 * Return the number of RCU BH batches completed thus far for debug & stats.
 */
unsigned long rcu_batches_completed_bh(void)
{
	return rcu_bh_state.completed;
}
EXPORT_SYMBOL_GPL(rcu_batches_completed_bh);

/*
 * Force a quiescent state.
 */
void rcu_force_quiescent_state(void)
{
	force_quiescent_state(rcu_state_p);
}
EXPORT_SYMBOL_GPL(rcu_force_quiescent_state);

/*
 * Force a quiescent state for RCU BH.
 */
void rcu_bh_force_quiescent_state(void)
{
	force_quiescent_state(&rcu_bh_state);
}
EXPORT_SYMBOL_GPL(rcu_bh_force_quiescent_state);

/*
 * Force a quiescent state for RCU-sched.
 */
void rcu_sched_force_quiescent_state(void)
{
	force_quiescent_state(&rcu_sched_state);
}
EXPORT_SYMBOL_GPL(rcu_sched_force_quiescent_state);

/*
 * Show the state of the grace-period kthreads.
 */
void show_rcu_gp_kthreads(void)
{
	struct rcu_state *rsp;

	for_each_rcu_flavor(rsp) {
		pr_info("%s: wait state: %d ->state: %#lx\n",
			rsp->name, rsp->gp_state, rsp->gp_kthread->state);
		/* sched_show_task(rsp->gp_kthread); */
	}
}
EXPORT_SYMBOL_GPL(show_rcu_gp_kthreads);

/*
 * Record the number of times rcutorture tests have been initiated and
 * terminated.  This information allows the debugfs tracing stats to be
 * correlated to the rcutorture messages, even when the rcutorture module
 * is being repeatedly loaded and unloaded.  In other words, we cannot
 * store this state in rcutorture itself.
 */
void rcutorture_record_test_transition(void)
{
	rcutorture_testseq++;
	rcutorture_vernum = 0;
}
EXPORT_SYMBOL_GPL(rcutorture_record_test_transition);

/*
 * Send along grace-period-related data for rcutorture diagnostics.
 */
void rcutorture_get_gp_data(enum rcutorture_type test_type, int *flags,
			    unsigned long *gpnum, unsigned long *completed)
{
	struct rcu_state *rsp = NULL;

	switch (test_type) {
	case RCU_FLAVOR:
		rsp = rcu_state_p;
		break;
	case RCU_BH_FLAVOR:
		rsp = &rcu_bh_state;
		break;
	case RCU_SCHED_FLAVOR:
		rsp = &rcu_sched_state;
		break;
	default:
		break;
	}
	if (rsp != NULL) {
		*flags = READ_ONCE(rsp->gp_flags);
		*gpnum = READ_ONCE(rsp->gpnum);
		*completed = READ_ONCE(rsp->completed);
		return;
	}
	*flags = 0;
	*gpnum = 0;
	*completed = 0;
}
EXPORT_SYMBOL_GPL(rcutorture_get_gp_data);

/*
 * Record the number of writer passes through the current rcutorture test.
 * This is also used to correlate debugfs tracing stats with the rcutorture
 * messages.
 */
void rcutorture_record_progress(unsigned long vernum)
{
	rcutorture_vernum++;
}
EXPORT_SYMBOL_GPL(rcutorture_record_progress);

/*
 * Does the CPU have callbacks ready to be invoked?
 */
static int
cpu_has_callbacks_ready_to_invoke(struct rcu_data *rdp)
{
	return &rdp->nxtlist != rdp->nxttail[RCU_DONE_TAIL] &&
	       rdp->nxttail[RCU_DONE_TAIL] != NULL;
}

/*
 * Return the root node of the specified rcu_state structure.
 */
static struct rcu_node *rcu_get_root(struct rcu_state *rsp)
{
	return &rsp->node[0];
}

/*
 * Is there any need for future grace periods?
 * Interrupts must be disabled.  If the caller does not hold the root
 * rnp_node structure's ->lock, the results are advisory only.
 */
static int rcu_future_needs_gp(struct rcu_state *rsp)
{
	struct rcu_node *rnp = rcu_get_root(rsp);
	int idx = (READ_ONCE(rnp->completed) + 1) & 0x1;
	int *fp = &rnp->need_future_gp[idx];

	return READ_ONCE(*fp);
}

/*
 * Does the current CPU require a not-yet-started grace period?
 * The caller must have disabled interrupts to prevent races with
 * normal callback registry.
 */
static bool
cpu_needs_another_gp(struct rcu_state *rsp, struct rcu_data *rdp)
{
	int i;

	if (rcu_gp_in_progress(rsp))
		return false;  /* No, a grace period is already in progress. */
	if (rcu_future_needs_gp(rsp))
		return true;  /* Yes, a no-CBs CPU needs one. */
	if (!rdp->nxttail[RCU_NEXT_TAIL])
		return false;  /* No, this is a no-CBs (or offline) CPU. */
	if (*rdp->nxttail[RCU_NEXT_READY_TAIL])
		return true;  /* Yes, CPU has newly registered callbacks. */
	for (i = RCU_WAIT_TAIL; i < RCU_NEXT_TAIL; i++)
		if (rdp->nxttail[i - 1] != rdp->nxttail[i] &&
		    ULONG_CMP_LT(READ_ONCE(rsp->completed),
				 rdp->nxtcompleted[i]))
			return true;  /* Yes, CBs for future grace period. */
	return false; /* No grace period needed. */
}

/*
 * rcu_eqs_enter_common - current CPU is moving towards extended quiescent state
 *
 * If the new value of the ->dynticks_nesting counter now is zero,
 * we really have entered idle, and must do the appropriate accounting.
 * The caller must have disabled interrupts.
 */
static void rcu_eqs_enter_common(long long oldval, bool user)
{
	struct rcu_state *rsp;
	struct rcu_data *rdp;
	struct rcu_dynticks *rdtp = this_cpu_ptr(&rcu_dynticks);

	trace_rcu_dyntick(TPS("Start"), oldval, rdtp->dynticks_nesting);
	if (IS_ENABLED(CONFIG_RCU_EQS_DEBUG) &&
	    !user && !is_idle_task(current)) {
		struct task_struct *idle __maybe_unused =
			idle_task(smp_processor_id());

		trace_rcu_dyntick(TPS("Error on entry: not idle task"), oldval, 0);
		ftrace_dump(DUMP_ORIG);
		WARN_ONCE(1, "Current pid: %d comm: %s / Idle pid: %d comm: %s",
			  current->pid, current->comm,
			  idle->pid, idle->comm); /* must be idle task! */
	}
	for_each_rcu_flavor(rsp) {
		rdp = this_cpu_ptr(rsp->rda);
		do_nocb_deferred_wakeup(rdp);
	}
	rcu_prepare_for_idle();
	/* CPUs seeing atomic_inc() must see prior RCU read-side crit sects */
	smp_mb__before_atomic();  /* See above. */
	atomic_inc(&rdtp->dynticks);
	smp_mb__after_atomic();  /* Force ordering with next sojourn. */
	WARN_ON_ONCE(IS_ENABLED(CONFIG_RCU_EQS_DEBUG) &&
		     atomic_read(&rdtp->dynticks) & 0x1);
	rcu_dynticks_task_enter();

	/*
	 * It is illegal to enter an extended quiescent state while
	 * in an RCU read-side critical section.
	 */
	RCU_LOCKDEP_WARN(lock_is_held(&rcu_lock_map),
			 "Illegal idle entry in RCU read-side critical section.");
	RCU_LOCKDEP_WARN(lock_is_held(&rcu_bh_lock_map),
			 "Illegal idle entry in RCU-bh read-side critical section.");
	RCU_LOCKDEP_WARN(lock_is_held(&rcu_sched_lock_map),
			 "Illegal idle entry in RCU-sched read-side critical section.");
}

/*
 * Enter an RCU extended quiescent state, which can be either the
 * idle loop or adaptive-tickless usermode execution.
 */
static void rcu_eqs_enter(bool user)
{
	long long oldval;
	struct rcu_dynticks *rdtp;

	rdtp = this_cpu_ptr(&rcu_dynticks);
	oldval = rdtp->dynticks_nesting;
	WARN_ON_ONCE(IS_ENABLED(CONFIG_RCU_EQS_DEBUG) &&
		     (oldval & DYNTICK_TASK_NEST_MASK) == 0);
	if ((oldval & DYNTICK_TASK_NEST_MASK) == DYNTICK_TASK_NEST_VALUE) {
		rdtp->dynticks_nesting = 0;
		rcu_eqs_enter_common(oldval, user);
	} else {
		rdtp->dynticks_nesting -= DYNTICK_TASK_NEST_VALUE;
	}
}

/**
 * rcu_idle_enter - inform RCU that current CPU is entering idle
 *
 * Enter idle mode, in other words, -leave- the mode in which RCU
 * read-side critical sections can occur.  (Though RCU read-side
 * critical sections can occur in irq handlers in idle, a possibility
 * handled by irq_enter() and irq_exit().)
 *
 * We crowbar the ->dynticks_nesting field to zero to allow for
 * the possibility of usermode upcalls having messed up our count
 * of interrupt nesting level during the prior busy period.
 */
void rcu_idle_enter(void)
{
	unsigned long flags;

	local_irq_save(flags);
	rcu_eqs_enter(false);
	rcu_sysidle_enter(0);
	local_irq_restore(flags);
}
EXPORT_SYMBOL_GPL(rcu_idle_enter);

#ifdef CONFIG_NO_HZ_FULL
/**
 * rcu_user_enter - inform RCU that we are resuming userspace.
 *
 * Enter RCU idle mode right before resuming userspace.  No use of RCU
 * is permitted between this call and rcu_user_exit(). This way the
 * CPU doesn't need to maintain the tick for RCU maintenance purposes
 * when the CPU runs in userspace.
 */
void rcu_user_enter(void)
{
	rcu_eqs_enter(1);
}
#endif /* CONFIG_NO_HZ_FULL */

/**
 * rcu_irq_exit - inform RCU that current CPU is exiting irq towards idle
 *
 * Exit from an interrupt handler, which might possibly result in entering
 * idle mode, in other words, leaving the mode in which read-side critical
 * sections can occur.  The caller must have disabled interrupts.
 *
 * This code assumes that the idle loop never does anything that might
 * result in unbalanced calls to irq_enter() and irq_exit().  If your
 * architecture violates this assumption, RCU will give you what you
 * deserve, good and hard.  But very infrequently and irreproducibly.
 *
 * Use things like work queues to work around this limitation.
 *
 * You have been warned.
 */
void rcu_irq_exit(void)
{
	long long oldval;
	struct rcu_dynticks *rdtp;

	RCU_LOCKDEP_WARN(!irqs_disabled(), "rcu_irq_exit() invoked with irqs enabled!!!");
	rdtp = this_cpu_ptr(&rcu_dynticks);
	oldval = rdtp->dynticks_nesting;
	rdtp->dynticks_nesting--;
	WARN_ON_ONCE(IS_ENABLED(CONFIG_RCU_EQS_DEBUG) &&
		     rdtp->dynticks_nesting < 0);
	if (rdtp->dynticks_nesting)
		trace_rcu_dyntick(TPS("--="), oldval, rdtp->dynticks_nesting);
	else
		rcu_eqs_enter_common(oldval, true);
	rcu_sysidle_enter(1);
}

/*
 * Wrapper for rcu_irq_exit() where interrupts are enabled.
 */
void rcu_irq_exit_irqson(void)
{
	unsigned long flags;

	local_irq_save(flags);
	rcu_irq_exit();
	local_irq_restore(flags);
}

/*
 * rcu_eqs_exit_common - current CPU moving away from extended quiescent state
 *
 * If the new value of the ->dynticks_nesting counter was previously zero,
 * we really have exited idle, and must do the appropriate accounting.
 * The caller must have disabled interrupts.
 */
static void rcu_eqs_exit_common(long long oldval, int user)
{
	struct rcu_dynticks *rdtp = this_cpu_ptr(&rcu_dynticks);

	rcu_dynticks_task_exit();
	smp_mb__before_atomic();  /* Force ordering w/previous sojourn. */
	atomic_inc(&rdtp->dynticks);
	/* CPUs seeing atomic_inc() must see later RCU read-side crit sects */
	smp_mb__after_atomic();  /* See above. */
	WARN_ON_ONCE(IS_ENABLED(CONFIG_RCU_EQS_DEBUG) &&
		     !(atomic_read(&rdtp->dynticks) & 0x1));
	rcu_cleanup_after_idle();
	trace_rcu_dyntick(TPS("End"), oldval, rdtp->dynticks_nesting);
	if (IS_ENABLED(CONFIG_RCU_EQS_DEBUG) &&
	    !user && !is_idle_task(current)) {
		struct task_struct *idle __maybe_unused =
			idle_task(smp_processor_id());

		trace_rcu_dyntick(TPS("Error on exit: not idle task"),
				  oldval, rdtp->dynticks_nesting);
		ftrace_dump(DUMP_ORIG);
		WARN_ONCE(1, "Current pid: %d comm: %s / Idle pid: %d comm: %s",
			  current->pid, current->comm,
			  idle->pid, idle->comm); /* must be idle task! */
	}
}

/*
 * Exit an RCU extended quiescent state, which can be either the
 * idle loop or adaptive-tickless usermode execution.
 */
static void rcu_eqs_exit(bool user)
{
	struct rcu_dynticks *rdtp;
	long long oldval;

	rdtp = this_cpu_ptr(&rcu_dynticks);
	oldval = rdtp->dynticks_nesting;
	WARN_ON_ONCE(IS_ENABLED(CONFIG_RCU_EQS_DEBUG) && oldval < 0);
	if (oldval & DYNTICK_TASK_NEST_MASK) {
		rdtp->dynticks_nesting += DYNTICK_TASK_NEST_VALUE;
	} else {
		rdtp->dynticks_nesting = DYNTICK_TASK_EXIT_IDLE;
		rcu_eqs_exit_common(oldval, user);
	}
}

/**
 * rcu_idle_exit - inform RCU that current CPU is leaving idle
 *
 * Exit idle mode, in other words, -enter- the mode in which RCU
 * read-side critical sections can occur.
 *
 * We crowbar the ->dynticks_nesting field to DYNTICK_TASK_NEST to
 * allow for the possibility of usermode upcalls messing up our count
 * of interrupt nesting level during the busy period that is just
 * now starting.
 */
void rcu_idle_exit(void)
{
	unsigned long flags;

	local_irq_save(flags);
	rcu_eqs_exit(false);
	rcu_sysidle_exit(0);
	local_irq_restore(flags);
}
EXPORT_SYMBOL_GPL(rcu_idle_exit);

#ifdef CONFIG_NO_HZ_FULL
/**
 * rcu_user_exit - inform RCU that we are exiting userspace.
 *
 * Exit RCU idle mode while entering the kernel because it can
 * run a RCU read side critical section anytime.
 */
void rcu_user_exit(void)
{
	rcu_eqs_exit(1);
}
#endif /* CONFIG_NO_HZ_FULL */

/**
 * rcu_irq_enter - inform RCU that current CPU is entering irq away from idle
 *
 * Enter an interrupt handler, which might possibly result in exiting
 * idle mode, in other words, entering the mode in which read-side critical
 * sections can occur.  The caller must have disabled interrupts.
 *
 * Note that the Linux kernel is fully capable of entering an interrupt
 * handler that it never exits, for example when doing upcalls to
 * user mode!  This code assumes that the idle loop never does upcalls to
 * user mode.  If your architecture does do upcalls from the idle loop (or
 * does anything else that results in unbalanced calls to the irq_enter()
 * and irq_exit() functions), RCU will give you what you deserve, good
 * and hard.  But very infrequently and irreproducibly.
 *
 * Use things like work queues to work around this limitation.
 *
 * You have been warned.
 */
void rcu_irq_enter(void)
{
	struct rcu_dynticks *rdtp;
	long long oldval;

	RCU_LOCKDEP_WARN(!irqs_disabled(), "rcu_irq_enter() invoked with irqs enabled!!!");
	rdtp = this_cpu_ptr(&rcu_dynticks);
	oldval = rdtp->dynticks_nesting;
	rdtp->dynticks_nesting++;
	WARN_ON_ONCE(IS_ENABLED(CONFIG_RCU_EQS_DEBUG) &&
		     rdtp->dynticks_nesting == 0);
	if (oldval)
		trace_rcu_dyntick(TPS("++="), oldval, rdtp->dynticks_nesting);
	else
		rcu_eqs_exit_common(oldval, true);
	rcu_sysidle_exit(1);
}

/*
 * Wrapper for rcu_irq_enter() where interrupts are enabled.
 */
void rcu_irq_enter_irqson(void)
{
	unsigned long flags;

	local_irq_save(flags);
	rcu_irq_enter();
	local_irq_restore(flags);
}

/**
 * rcu_nmi_enter - inform RCU of entry to NMI context
 *
 * If the CPU was idle from RCU's viewpoint, update rdtp->dynticks and
 * rdtp->dynticks_nmi_nesting to let the RCU grace-period handling know
 * that the CPU is active.  This implementation permits nested NMIs, as
 * long as the nesting level does not overflow an int.  (You will probably
 * run out of stack space first.)
 */
void rcu_nmi_enter(void)
{
	struct rcu_dynticks *rdtp = this_cpu_ptr(&rcu_dynticks);
	int incby = 2;

	/* Complain about underflow. */
	WARN_ON_ONCE(rdtp->dynticks_nmi_nesting < 0);

	/*
	 * If idle from RCU viewpoint, atomically increment ->dynticks
	 * to mark non-idle and increment ->dynticks_nmi_nesting by one.
	 * Otherwise, increment ->dynticks_nmi_nesting by two.  This means
	 * if ->dynticks_nmi_nesting is equal to one, we are guaranteed
	 * to be in the outermost NMI handler that interrupted an RCU-idle
	 * period (observation due to Andy Lutomirski).
	 */
	if (!(atomic_read(&rdtp->dynticks) & 0x1)) {
		smp_mb__before_atomic();  /* Force delay from prior write. */
		atomic_inc(&rdtp->dynticks);
		/* atomic_inc() before later RCU read-side crit sects */
		smp_mb__after_atomic();  /* See above. */
		WARN_ON_ONCE(!(atomic_read(&rdtp->dynticks) & 0x1));
		incby = 1;
	}
	rdtp->dynticks_nmi_nesting += incby;
	barrier();
}

/**
 * rcu_nmi_exit - inform RCU of exit from NMI context
 *
 * If we are returning from the outermost NMI handler that interrupted an
 * RCU-idle period, update rdtp->dynticks and rdtp->dynticks_nmi_nesting
 * to let the RCU grace-period handling know that the CPU is back to
 * being RCU-idle.
 */
void rcu_nmi_exit(void)
{
	struct rcu_dynticks *rdtp = this_cpu_ptr(&rcu_dynticks);

	/*
	 * Check for ->dynticks_nmi_nesting underflow and bad ->dynticks.
	 * (We are exiting an NMI handler, so RCU better be paying attention
	 * to us!)
	 */
	WARN_ON_ONCE(rdtp->dynticks_nmi_nesting <= 0);
	WARN_ON_ONCE(!(atomic_read(&rdtp->dynticks) & 0x1));

	/*
	 * If the nesting level is not 1, the CPU wasn't RCU-idle, so
	 * leave it in non-RCU-idle state.
	 */
	if (rdtp->dynticks_nmi_nesting != 1) {
		rdtp->dynticks_nmi_nesting -= 2;
		return;
	}

	/* This NMI interrupted an RCU-idle CPU, restore RCU-idleness. */
	rdtp->dynticks_nmi_nesting = 0;
	/* CPUs seeing atomic_inc() must see prior RCU read-side crit sects */
	smp_mb__before_atomic();  /* See above. */
	atomic_inc(&rdtp->dynticks);
	smp_mb__after_atomic();  /* Force delay to next write. */
	WARN_ON_ONCE(atomic_read(&rdtp->dynticks) & 0x1);
}

/**
 * __rcu_is_watching - are RCU read-side critical sections safe?
 *
 * Return true if RCU is watching the running CPU, which means that
 * this CPU can safely enter RCU read-side critical sections.  Unlike
 * rcu_is_watching(), the caller of __rcu_is_watching() must have at
 * least disabled preemption.
 */
bool notrace __rcu_is_watching(void)
{
	return atomic_read(this_cpu_ptr(&rcu_dynticks.dynticks)) & 0x1;
}

/**
 * rcu_is_watching - see if RCU thinks that the current CPU is idle
 *
 * If the current CPU is in its idle loop and is neither in an interrupt
 * or NMI handler, return true.
 */
bool notrace rcu_is_watching(void)
{
	bool ret;

	preempt_disable_notrace();
	ret = __rcu_is_watching();
	preempt_enable_notrace();
	return ret;
}
EXPORT_SYMBOL_GPL(rcu_is_watching);

#if defined(CONFIG_PROVE_RCU) && defined(CONFIG_HOTPLUG_CPU)

/*
 * Is the current CPU online?  Disable preemption to avoid false positives
 * that could otherwise happen due to the current CPU number being sampled,
 * this task being preempted, its old CPU being taken offline, resuming
 * on some other CPU, then determining that its old CPU is now offline.
 * It is OK to use RCU on an offline processor during initial boot, hence
 * the check for rcu_scheduler_fully_active.  Note also that it is OK
 * for a CPU coming online to use RCU for one jiffy prior to marking itself
 * online in the cpu_online_mask.  Similarly, it is OK for a CPU going
 * offline to continue to use RCU for one jiffy after marking itself
 * offline in the cpu_online_mask.  This leniency is necessary given the
 * non-atomic nature of the online and offline processing, for example,
 * the fact that a CPU enters the scheduler after completing the CPU_DYING
 * notifiers.
 *
 * This is also why RCU internally marks CPUs online during the
 * CPU_UP_PREPARE phase and offline during the CPU_DEAD phase.
 *
 * Disable checking if in an NMI handler because we cannot safely report
 * errors from NMI handlers anyway.
 */
bool rcu_lockdep_current_cpu_online(void)
{
	struct rcu_data *rdp;
	struct rcu_node *rnp;
	bool ret;

	if (in_nmi())
		return true;
	preempt_disable();
	rdp = this_cpu_ptr(&rcu_sched_data);
	rnp = rdp->mynode;
	ret = (rdp->grpmask & rcu_rnp_online_cpus(rnp)) ||
	      !rcu_scheduler_fully_active;
	preempt_enable();
	return ret;
}
EXPORT_SYMBOL_GPL(rcu_lockdep_current_cpu_online);

#endif /* #if defined(CONFIG_PROVE_RCU) && defined(CONFIG_HOTPLUG_CPU) */

/**
 * rcu_is_cpu_rrupt_from_idle - see if idle or immediately interrupted from idle
 *
 * If the current CPU is idle or running at a first-level (not nested)
 * interrupt from idle, return true.  The caller must have at least
 * disabled preemption.
 */
static int rcu_is_cpu_rrupt_from_idle(void)
{
	return __this_cpu_read(rcu_dynticks.dynticks_nesting) <= 1;
}

/*
 * Snapshot the specified CPU's dynticks counter so that we can later
 * credit them with an implicit quiescent state.  Return 1 if this CPU
 * is in dynticks idle mode, which is an extended quiescent state.
 */
static int dyntick_save_progress_counter(struct rcu_data *rdp,
					 bool *isidle, unsigned long *maxj)
{
	rdp->dynticks_snap = atomic_add_return(0, &rdp->dynticks->dynticks);
	rcu_sysidle_check_cpu(rdp, isidle, maxj);
	if ((rdp->dynticks_snap & 0x1) == 0) {
		trace_rcu_fqs(rdp->rsp->name, rdp->gpnum, rdp->cpu, TPS("dti"));
		if (ULONG_CMP_LT(READ_ONCE(rdp->gpnum) + ULONG_MAX / 4,
				 rdp->mynode->gpnum))
			WRITE_ONCE(rdp->gpwrap, true);
		return 1;
	}
	return 0;
}

/*
 * Return true if the specified CPU has passed through a quiescent
 * state by virtue of being in or having passed through an dynticks
 * idle state since the last call to dyntick_save_progress_counter()
 * for this same CPU, or by virtue of having been offline.
 */
static int rcu_implicit_dynticks_qs(struct rcu_data *rdp,
				    bool *isidle, unsigned long *maxj)
{
	unsigned int curr;
	int *rcrmp;
	unsigned int snap;

	curr = (unsigned int)atomic_add_return(0, &rdp->dynticks->dynticks);
	snap = (unsigned int)rdp->dynticks_snap;

	/*
	 * If the CPU passed through or entered a dynticks idle phase with
	 * no active irq/NMI handlers, then we can safely pretend that the CPU
	 * already acknowledged the request to pass through a quiescent
	 * state.  Either way, that CPU cannot possibly be in an RCU
	 * read-side critical section that started before the beginning
	 * of the current RCU grace period.
	 */
	if ((curr & 0x1) == 0 || UINT_CMP_GE(curr, snap + 2)) {
		trace_rcu_fqs(rdp->rsp->name, rdp->gpnum, rdp->cpu, TPS("dti"));
		rdp->dynticks_fqs++;
		return 1;
	}

	/*
	 * Check for the CPU being offline, but only if the grace period
	 * is old enough.  We don't need to worry about the CPU changing
	 * state: If we see it offline even once, it has been through a
	 * quiescent state.
	 *
	 * The reason for insisting that the grace period be at least
	 * one jiffy old is that CPUs that are not quite online and that
	 * have just gone offline can still execute RCU read-side critical
	 * sections.
	 */
	if (ULONG_CMP_GE(rdp->rsp->gp_start + 2, jiffies))
		return 0;  /* Grace period is not old enough. */
	barrier();
	if (cpu_is_offline(rdp->cpu)) {
		trace_rcu_fqs(rdp->rsp->name, rdp->gpnum, rdp->cpu, TPS("ofl"));
		rdp->offline_fqs++;
		return 1;
	}

	/*
	 * A CPU running for an extended time within the kernel can
	 * delay RCU grace periods.  When the CPU is in NO_HZ_FULL mode,
	 * even context-switching back and forth between a pair of
	 * in-kernel CPU-bound tasks cannot advance grace periods.
	 * So if the grace period is old enough, make the CPU pay attention.
	 * Note that the unsynchronized assignments to the per-CPU
	 * rcu_sched_qs_mask variable are safe.  Yes, setting of
	 * bits can be lost, but they will be set again on the next
	 * force-quiescent-state pass.  So lost bit sets do not result
	 * in incorrect behavior, merely in a grace period lasting
	 * a few jiffies longer than it might otherwise.  Because
	 * there are at most four threads involved, and because the
	 * updates are only once every few jiffies, the probability of
	 * lossage (and thus of slight grace-period extension) is
	 * quite low.
	 *
	 * Note that if the jiffies_till_sched_qs boot/sysfs parameter
	 * is set too high, we override with half of the RCU CPU stall
	 * warning delay.
	 */
	rcrmp = &per_cpu(rcu_sched_qs_mask, rdp->cpu);
	if (ULONG_CMP_GE(jiffies,
			 rdp->rsp->gp_start + jiffies_till_sched_qs) ||
	    ULONG_CMP_GE(jiffies, rdp->rsp->jiffies_resched)) {
		if (!(READ_ONCE(*rcrmp) & rdp->rsp->flavor_mask)) {
			WRITE_ONCE(rdp->cond_resched_completed,
				   READ_ONCE(rdp->mynode->completed));
			smp_mb(); /* ->cond_resched_completed before *rcrmp. */
			WRITE_ONCE(*rcrmp,
				   READ_ONCE(*rcrmp) + rdp->rsp->flavor_mask);
		}
		rdp->rsp->jiffies_resched += 5; /* Re-enable beating. */
	}

	/* And if it has been a really long time, kick the CPU as well. */
	if (ULONG_CMP_GE(jiffies,
			 rdp->rsp->gp_start + 2 * jiffies_till_sched_qs) ||
	    ULONG_CMP_GE(jiffies, rdp->rsp->gp_start + jiffies_till_sched_qs))
		resched_cpu(rdp->cpu);  /* Force CPU into scheduler. */

	return 0;
}

static void record_gp_stall_check_time(struct rcu_state *rsp)
{
	unsigned long j = jiffies;
	unsigned long j1;

	rsp->gp_start = j;
	smp_wmb(); /* Record start time before stall time. */
	j1 = rcu_jiffies_till_stall_check();
	WRITE_ONCE(rsp->jiffies_stall, j + j1);
	rsp->jiffies_resched = j + j1 / 2;
	rsp->n_force_qs_gpstart = READ_ONCE(rsp->n_force_qs);
}

/*
 * Convert a ->gp_state value to a character string.
 */
static const char *gp_state_getname(short gs)
{
	if (gs < 0 || gs >= ARRAY_SIZE(gp_state_names))
		return "???";
	return gp_state_names[gs];
}

/*
 * Complain about starvation of grace-period kthread.
 */
static void rcu_check_gp_kthread_starvation(struct rcu_state *rsp)
{
	unsigned long gpa;
	unsigned long j;

	j = jiffies;
	gpa = READ_ONCE(rsp->gp_activity);
	if (j - gpa > 2 * HZ) {
		pr_err("%s kthread starved for %ld jiffies! g%lu c%lu f%#x %s(%d) ->state=%#lx\n",
		       rsp->name, j - gpa,
		       rsp->gpnum, rsp->completed,
		       rsp->gp_flags,
		       gp_state_getname(rsp->gp_state), rsp->gp_state,
		       rsp->gp_kthread ? rsp->gp_kthread->state : ~0);
		if (rsp->gp_kthread)
			sched_show_task(rsp->gp_kthread);
	}
}

/*
 * Dump stacks of all tasks running on stalled CPUs.
 */
static void rcu_dump_cpu_stacks(struct rcu_state *rsp)
{
	int cpu;
	unsigned long flags;
	struct rcu_node *rnp;

	rcu_for_each_leaf_node(rsp, rnp) {
		raw_spin_lock_irqsave_rcu_node(rnp, flags);
		if (rnp->qsmask != 0) {
			for (cpu = 0; cpu <= rnp->grphi - rnp->grplo; cpu++)
				if (rnp->qsmask & (1UL << cpu))
					dump_cpu_task(rnp->grplo + cpu);
		}
		raw_spin_unlock_irqrestore_rcu_node(rnp, flags);
	}
}

static void print_other_cpu_stall(struct rcu_state *rsp, unsigned long gpnum)
{
	int cpu;
	long delta;
	unsigned long flags;
	unsigned long gpa;
	unsigned long j;
	int ndetected = 0;
	struct rcu_node *rnp = rcu_get_root(rsp);
	long totqlen = 0;

	/* Only let one CPU complain about others per time interval. */

	raw_spin_lock_irqsave_rcu_node(rnp, flags);
	delta = jiffies - READ_ONCE(rsp->jiffies_stall);
	if (delta < RCU_STALL_RAT_DELAY || !rcu_gp_in_progress(rsp)) {
		raw_spin_unlock_irqrestore_rcu_node(rnp, flags);
		return;
	}
	WRITE_ONCE(rsp->jiffies_stall,
		   jiffies + 3 * rcu_jiffies_till_stall_check() + 3);
	raw_spin_unlock_irqrestore_rcu_node(rnp, flags);

	/*
	 * OK, time to rat on our buddy...
	 * See Documentation/RCU/stallwarn.txt for info on how to debug
	 * RCU CPU stall warnings.
	 */
	pr_err("INFO: %s detected stalls on CPUs/tasks:",
	       rsp->name);
	print_cpu_stall_info_begin();
	rcu_for_each_leaf_node(rsp, rnp) {
		raw_spin_lock_irqsave_rcu_node(rnp, flags);
		ndetected += rcu_print_task_stall(rnp);
		if (rnp->qsmask != 0) {
			for (cpu = 0; cpu <= rnp->grphi - rnp->grplo; cpu++)
				if (rnp->qsmask & (1UL << cpu)) {
					print_cpu_stall_info(rsp,
							     rnp->grplo + cpu);
					ndetected++;
				}
		}
		raw_spin_unlock_irqrestore_rcu_node(rnp, flags);
	}

	print_cpu_stall_info_end();
	for_each_possible_cpu(cpu)
		totqlen += per_cpu_ptr(rsp->rda, cpu)->qlen;
	pr_cont("(detected by %d, t=%ld jiffies, g=%ld, c=%ld, q=%lu)\n",
	       smp_processor_id(), (long)(jiffies - rsp->gp_start),
	       (long)rsp->gpnum, (long)rsp->completed, totqlen);
	if (ndetected) {
		rcu_dump_cpu_stacks(rsp);
	} else {
		if (READ_ONCE(rsp->gpnum) != gpnum ||
		    READ_ONCE(rsp->completed) == gpnum) {
			pr_err("INFO: Stall ended before state dump start\n");
		} else {
			j = jiffies;
			gpa = READ_ONCE(rsp->gp_activity);
			pr_err("All QSes seen, last %s kthread activity %ld (%ld-%ld), jiffies_till_next_fqs=%ld, root ->qsmask %#lx\n",
			       rsp->name, j - gpa, j, gpa,
			       jiffies_till_next_fqs,
			       rcu_get_root(rsp)->qsmask);
			/* In this case, the current CPU might be at fault. */
			sched_show_task(current);
		}
	}

	/* Complain about tasks blocking the grace period. */
	rcu_print_detail_task_stall(rsp);

	rcu_check_gp_kthread_starvation(rsp);

	force_quiescent_state(rsp);  /* Kick them all. */
}

static void print_cpu_stall(struct rcu_state *rsp)
{
	int cpu;
	unsigned long flags;
	struct rcu_node *rnp = rcu_get_root(rsp);
	long totqlen = 0;

	/*
	 * OK, time to rat on ourselves...
	 * See Documentation/RCU/stallwarn.txt for info on how to debug
	 * RCU CPU stall warnings.
	 */
	pr_err("INFO: %s self-detected stall on CPU", rsp->name);
	print_cpu_stall_info_begin();
	print_cpu_stall_info(rsp, smp_processor_id());
	print_cpu_stall_info_end();
	for_each_possible_cpu(cpu)
		totqlen += per_cpu_ptr(rsp->rda, cpu)->qlen;
	pr_cont(" (t=%lu jiffies g=%ld c=%ld q=%lu)\n",
		jiffies - rsp->gp_start,
		(long)rsp->gpnum, (long)rsp->completed, totqlen);

	rcu_check_gp_kthread_starvation(rsp);

	rcu_dump_cpu_stacks(rsp);

	raw_spin_lock_irqsave_rcu_node(rnp, flags);
	if (ULONG_CMP_GE(jiffies, READ_ONCE(rsp->jiffies_stall)))
		WRITE_ONCE(rsp->jiffies_stall,
			   jiffies + 3 * rcu_jiffies_till_stall_check() + 3);
	raw_spin_unlock_irqrestore_rcu_node(rnp, flags);

	/*
	 * Attempt to revive the RCU machinery by forcing a context switch.
	 *
	 * A context switch would normally allow the RCU state machine to make
	 * progress and it could be we're stuck in kernel space without context
	 * switches for an entirely unreasonable amount of time.
	 */
	resched_cpu(smp_processor_id());
}

static void check_cpu_stall(struct rcu_state *rsp, struct rcu_data *rdp)
{
	unsigned long completed;
	unsigned long gpnum;
	unsigned long gps;
	unsigned long j;
	unsigned long js;
	struct rcu_node *rnp;

	if (rcu_cpu_stall_suppress || !rcu_gp_in_progress(rsp))
		return;
	j = jiffies;

	/*
	 * Lots of memory barriers to reject false positives.
	 *
	 * The idea is to pick up rsp->gpnum, then rsp->jiffies_stall,
	 * then rsp->gp_start, and finally rsp->completed.  These values
	 * are updated in the opposite order with memory barriers (or
	 * equivalent) during grace-period initialization and cleanup.
	 * Now, a false positive can occur if we get an new value of
	 * rsp->gp_start and a old value of rsp->jiffies_stall.  But given
	 * the memory barriers, the only way that this can happen is if one
	 * grace period ends and another starts between these two fetches.
	 * Detect this by comparing rsp->completed with the previous fetch
	 * from rsp->gpnum.
	 *
	 * Given this check, comparisons of jiffies, rsp->jiffies_stall,
	 * and rsp->gp_start suffice to forestall false positives.
	 */
	gpnum = READ_ONCE(rsp->gpnum);
	smp_rmb(); /* Pick up ->gpnum first... */
	js = READ_ONCE(rsp->jiffies_stall);
	smp_rmb(); /* ...then ->jiffies_stall before the rest... */
	gps = READ_ONCE(rsp->gp_start);
	smp_rmb(); /* ...and finally ->gp_start before ->completed. */
	completed = READ_ONCE(rsp->completed);
	if (ULONG_CMP_GE(completed, gpnum) ||
	    ULONG_CMP_LT(j, js) ||
	    ULONG_CMP_GE(gps, js))
		return; /* No stall or GP completed since entering function. */
	rnp = rdp->mynode;
	if (rcu_gp_in_progress(rsp) &&
	    (READ_ONCE(rnp->qsmask) & rdp->grpmask)) {

		/* We haven't checked in, so go dump stack. */
		print_cpu_stall(rsp);

	} else if (rcu_gp_in_progress(rsp) &&
		   ULONG_CMP_GE(j, js + RCU_STALL_RAT_DELAY)) {

		/* They had a few time units to dump stack, so complain. */
		print_other_cpu_stall(rsp, gpnum);
	}
}

/**
 * rcu_cpu_stall_reset - prevent further stall warnings in current grace period
 *
 * Set the stall-warning timeout way off into the future, thus preventing
 * any RCU CPU stall-warning messages from appearing in the current set of
 * RCU grace periods.
 *
 * The caller must disable hard irqs.
 */
void rcu_cpu_stall_reset(void)
{
	struct rcu_state *rsp;

	for_each_rcu_flavor(rsp)
		WRITE_ONCE(rsp->jiffies_stall, jiffies + ULONG_MAX / 2);
}

/*
 * Initialize the specified rcu_data structure's default callback list
 * to empty.  The default callback list is the one that is not used by
 * no-callbacks CPUs.
 */
static void init_default_callback_list(struct rcu_data *rdp)
{
	int i;

	rdp->nxtlist = NULL;
	for (i = 0; i < RCU_NEXT_SIZE; i++)
		rdp->nxttail[i] = &rdp->nxtlist;
}

/*
 * Initialize the specified rcu_data structure's callback list to empty.
 */
static void init_callback_list(struct rcu_data *rdp)
{
	if (init_nocb_callback_list(rdp))
		return;
	init_default_callback_list(rdp);
}

/*
 * Determine the value that ->completed will have at the end of the
 * next subsequent grace period.  This is used to tag callbacks so that
 * a CPU can invoke callbacks in a timely fashion even if that CPU has
 * been dyntick-idle for an extended period with callbacks under the
 * influence of RCU_FAST_NO_HZ.
 *
 * The caller must hold rnp->lock with interrupts disabled.
 */
static unsigned long rcu_cbs_completed(struct rcu_state *rsp,
				       struct rcu_node *rnp)
{
	/*
	 * If RCU is idle, we just wait for the next grace period.
	 * But we can only be sure that RCU is idle if we are looking
	 * at the root rcu_node structure -- otherwise, a new grace
	 * period might have started, but just not yet gotten around
	 * to initializing the current non-root rcu_node structure.
	 */
	if (rcu_get_root(rsp) == rnp && rnp->gpnum == rnp->completed)
		return rnp->completed + 1;

	/*
	 * Otherwise, wait for a possible partial grace period and
	 * then the subsequent full grace period.
	 */
	return rnp->completed + 2;
}

/*
 * Trace-event helper function for rcu_start_future_gp() and
 * rcu_nocb_wait_gp().
 */
static void trace_rcu_future_gp(struct rcu_node *rnp, struct rcu_data *rdp,
				unsigned long c, const char *s)
{
	trace_rcu_future_grace_period(rdp->rsp->name, rnp->gpnum,
				      rnp->completed, c, rnp->level,
				      rnp->grplo, rnp->grphi, s);
}

/*
 * Start some future grace period, as needed to handle newly arrived
 * callbacks.  The required future grace periods are recorded in each
 * rcu_node structure's ->need_future_gp field.  Returns true if there
 * is reason to awaken the grace-period kthread.
 *
 * The caller must hold the specified rcu_node structure's ->lock.
 */
static bool __maybe_unused
rcu_start_future_gp(struct rcu_node *rnp, struct rcu_data *rdp,
		    unsigned long *c_out)
{
	unsigned long c;
	int i;
	bool ret = false;
	struct rcu_node *rnp_root = rcu_get_root(rdp->rsp);

	/*
	 * Pick up grace-period number for new callbacks.  If this
	 * grace period is already marked as needed, return to the caller.
	 */
	c = rcu_cbs_completed(rdp->rsp, rnp);
	trace_rcu_future_gp(rnp, rdp, c, TPS("Startleaf"));
	if (rnp->need_future_gp[c & 0x1]) {
		trace_rcu_future_gp(rnp, rdp, c, TPS("Prestartleaf"));
		goto out;
	}

	/*
	 * If either this rcu_node structure or the root rcu_node structure
	 * believe that a grace period is in progress, then we must wait
	 * for the one following, which is in "c".  Because our request
	 * will be noticed at the end of the current grace period, we don't
	 * need to explicitly start one.  We only do the lockless check
	 * of rnp_root's fields if the current rcu_node structure thinks
	 * there is no grace period in flight, and because we hold rnp->lock,
	 * the only possible change is when rnp_root's two fields are
	 * equal, in which case rnp_root->gpnum might be concurrently
	 * incremented.  But that is OK, as it will just result in our
	 * doing some extra useless work.
	 */
	if (rnp->gpnum != rnp->completed ||
	    READ_ONCE(rnp_root->gpnum) != READ_ONCE(rnp_root->completed)) {
		rnp->need_future_gp[c & 0x1]++;
		trace_rcu_future_gp(rnp, rdp, c, TPS("Startedleaf"));
		goto out;
	}

	/*
	 * There might be no grace period in progress.  If we don't already
	 * hold it, acquire the root rcu_node structure's lock in order to
	 * start one (if needed).
	 */
	if (rnp != rnp_root)
		raw_spin_lock_rcu_node(rnp_root);

	/*
	 * Get a new grace-period number.  If there really is no grace
	 * period in progress, it will be smaller than the one we obtained
	 * earlier.  Adjust callbacks as needed.  Note that even no-CBs
	 * CPUs have a ->nxtcompleted[] array, so no no-CBs checks needed.
	 */
	c = rcu_cbs_completed(rdp->rsp, rnp_root);
	for (i = RCU_DONE_TAIL; i < RCU_NEXT_TAIL; i++)
		if (ULONG_CMP_LT(c, rdp->nxtcompleted[i]))
			rdp->nxtcompleted[i] = c;

	/*
	 * If the needed for the required grace period is already
	 * recorded, trace and leave.
	 */
	if (rnp_root->need_future_gp[c & 0x1]) {
		trace_rcu_future_gp(rnp, rdp, c, TPS("Prestartedroot"));
		goto unlock_out;
	}

	/* Record the need for the future grace period. */
	rnp_root->need_future_gp[c & 0x1]++;

	/* If a grace period is not already in progress, start one. */
	if (rnp_root->gpnum != rnp_root->completed) {
		trace_rcu_future_gp(rnp, rdp, c, TPS("Startedleafroot"));
	} else {
		trace_rcu_future_gp(rnp, rdp, c, TPS("Startedroot"));
		ret = rcu_start_gp_advanced(rdp->rsp, rnp_root, rdp);
	}
unlock_out:
	if (rnp != rnp_root)
		raw_spin_unlock_rcu_node(rnp_root);
out:
	if (c_out != NULL)
		*c_out = c;
	return ret;
}

/*
 * Clean up any old requests for the just-ended grace period.  Also return
 * whether any additional grace periods have been requested.  Also invoke
 * rcu_nocb_gp_cleanup() in order to wake up any no-callbacks kthreads
 * waiting for this grace period to complete.
 */
static int rcu_future_gp_cleanup(struct rcu_state *rsp, struct rcu_node *rnp)
{
	int c = rnp->completed;
	int needmore;
	struct rcu_data *rdp = this_cpu_ptr(rsp->rda);

	rnp->need_future_gp[c & 0x1] = 0;
	needmore = rnp->need_future_gp[(c + 1) & 0x1];
	trace_rcu_future_gp(rnp, rdp, c,
			    needmore ? TPS("CleanupMore") : TPS("Cleanup"));
	return needmore;
}

/*
 * Awaken the grace-period kthread for the specified flavor of RCU.
 * Don't do a self-awaken, and don't bother awakening when there is
 * nothing for the grace-period kthread to do (as in several CPUs
 * raced to awaken, and we lost), and finally don't try to awaken
 * a kthread that has not yet been created.
 */
static void rcu_gp_kthread_wake(struct rcu_state *rsp)
{
	if (current == rsp->gp_kthread ||
	    !READ_ONCE(rsp->gp_flags) ||
	    !rsp->gp_kthread)
		return;
	swake_up(&rsp->gp_wq);
}

/*
 * If there is room, assign a ->completed number to any callbacks on
 * this CPU that have not already been assigned.  Also accelerate any
 * callbacks that were previously assigned a ->completed number that has
 * since proven to be too conservative, which can happen if callbacks get
 * assigned a ->completed number while RCU is idle, but with reference to
 * a non-root rcu_node structure.  This function is idempotent, so it does
 * not hurt to call it repeatedly.  Returns an flag saying that we should
 * awaken the RCU grace-period kthread.
 *
 * The caller must hold rnp->lock with interrupts disabled.
 */
static bool rcu_accelerate_cbs(struct rcu_state *rsp, struct rcu_node *rnp,
			       struct rcu_data *rdp)
{
	unsigned long c;
	int i;
	bool ret;

	/* If the CPU has no callbacks, nothing to do. */
	if (!rdp->nxttail[RCU_NEXT_TAIL] || !*rdp->nxttail[RCU_DONE_TAIL])
		return false;

	/*
	 * Starting from the sublist containing the callbacks most
	 * recently assigned a ->completed number and working down, find the
	 * first sublist that is not assignable to an upcoming grace period.
	 * Such a sublist has something in it (first two tests) and has
	 * a ->completed number assigned that will complete sooner than
	 * the ->completed number for newly arrived callbacks (last test).
	 *
	 * The key point is that any later sublist can be assigned the
	 * same ->completed number as the newly arrived callbacks, which
	 * means that the callbacks in any of these later sublist can be
	 * grouped into a single sublist, whether or not they have already
	 * been assigned a ->completed number.
	 */
	c = rcu_cbs_completed(rsp, rnp);
	for (i = RCU_NEXT_TAIL - 1; i > RCU_DONE_TAIL; i--)
		if (rdp->nxttail[i] != rdp->nxttail[i - 1] &&
		    !ULONG_CMP_GE(rdp->nxtcompleted[i], c))
			break;

	/*
	 * If there are no sublist for unassigned callbacks, leave.
	 * At the same time, advance "i" one sublist, so that "i" will
	 * index into the sublist where all the remaining callbacks should
	 * be grouped into.
	 */
	if (++i >= RCU_NEXT_TAIL)
		return false;

	/*
	 * Assign all subsequent callbacks' ->completed number to the next
	 * full grace period and group them all in the sublist initially
	 * indexed by "i".
	 */
	for (; i <= RCU_NEXT_TAIL; i++) {
		rdp->nxttail[i] = rdp->nxttail[RCU_NEXT_TAIL];
		rdp->nxtcompleted[i] = c;
	}
	/* Record any needed additional grace periods. */
	ret = rcu_start_future_gp(rnp, rdp, NULL);

	/* Trace depending on how much we were able to accelerate. */
	if (!*rdp->nxttail[RCU_WAIT_TAIL])
		trace_rcu_grace_period(rsp->name, rdp->gpnum, TPS("AccWaitCB"));
	else
		trace_rcu_grace_period(rsp->name, rdp->gpnum, TPS("AccReadyCB"));
	return ret;
}

/*
 * Move any callbacks whose grace period has completed to the
 * RCU_DONE_TAIL sublist, then compact the remaining sublists and
 * assign ->completed numbers to any callbacks in the RCU_NEXT_TAIL
 * sublist.  This function is idempotent, so it does not hurt to
 * invoke it repeatedly.  As long as it is not invoked -too- often...
 * Returns true if the RCU grace-period kthread needs to be awakened.
 *
 * The caller must hold rnp->lock with interrupts disabled.
 */
static bool rcu_advance_cbs(struct rcu_state *rsp, struct rcu_node *rnp,
			    struct rcu_data *rdp)
{
	int i, j;

	/* If the CPU has no callbacks, nothing to do. */
	if (!rdp->nxttail[RCU_NEXT_TAIL] || !*rdp->nxttail[RCU_DONE_TAIL])
		return false;

	/*
	 * Find all callbacks whose ->completed numbers indicate that they
	 * are ready to invoke, and put them into the RCU_DONE_TAIL sublist.
	 */
	for (i = RCU_WAIT_TAIL; i < RCU_NEXT_TAIL; i++) {
		if (ULONG_CMP_LT(rnp->completed, rdp->nxtcompleted[i]))
			break;
		rdp->nxttail[RCU_DONE_TAIL] = rdp->nxttail[i];
	}
	/* Clean up any sublist tail pointers that were misordered above. */
	for (j = RCU_WAIT_TAIL; j < i; j++)
		rdp->nxttail[j] = rdp->nxttail[RCU_DONE_TAIL];

	/* Copy down callbacks to fill in empty sublists. */
	for (j = RCU_WAIT_TAIL; i < RCU_NEXT_TAIL; i++, j++) {
		if (rdp->nxttail[j] == rdp->nxttail[RCU_NEXT_TAIL])
			break;
		rdp->nxttail[j] = rdp->nxttail[i];
		rdp->nxtcompleted[j] = rdp->nxtcompleted[i];
	}

	/* Classify any remaining callbacks. */
	return rcu_accelerate_cbs(rsp, rnp, rdp);
}

/*
 * Update CPU-local rcu_data state to record the beginnings and ends of
 * grace periods.  The caller must hold the ->lock of the leaf rcu_node
 * structure corresponding to the current CPU, and must have irqs disabled.
 * Returns true if the grace-period kthread needs to be awakened.
 */
static bool __note_gp_changes(struct rcu_state *rsp, struct rcu_node *rnp,
			      struct rcu_data *rdp)
{
	bool ret;

	/* Handle the ends of any preceding grace periods first. */
	if (rdp->completed == rnp->completed &&
	    !unlikely(READ_ONCE(rdp->gpwrap))) {

		/* No grace period end, so just accelerate recent callbacks. */
		ret = rcu_accelerate_cbs(rsp, rnp, rdp);

	} else {

		/* Advance callbacks. */
		ret = rcu_advance_cbs(rsp, rnp, rdp);

		/* Remember that we saw this grace-period completion. */
		rdp->completed = rnp->completed;
		trace_rcu_grace_period(rsp->name, rdp->gpnum, TPS("cpuend"));
	}

	if (rdp->gpnum != rnp->gpnum || unlikely(READ_ONCE(rdp->gpwrap))) {
		/*
		 * If the current grace period is waiting for this CPU,
		 * set up to detect a quiescent state, otherwise don't
		 * go looking for one.
		 */
		rdp->gpnum = rnp->gpnum;
		trace_rcu_grace_period(rsp->name, rdp->gpnum, TPS("cpustart"));
		rdp->cpu_no_qs.b.norm = true;
		rdp->rcu_qs_ctr_snap = __this_cpu_read(rcu_qs_ctr);
		rdp->core_needs_qs = !!(rnp->qsmask & rdp->grpmask);
		zero_cpu_stall_ticks(rdp);
		WRITE_ONCE(rdp->gpwrap, false);
	}
	return ret;
}

static void note_gp_changes(struct rcu_state *rsp, struct rcu_data *rdp)
{
	unsigned long flags;
	bool needwake;
	struct rcu_node *rnp;

	local_irq_save(flags);
	rnp = rdp->mynode;
	if ((rdp->gpnum == READ_ONCE(rnp->gpnum) &&
	     rdp->completed == READ_ONCE(rnp->completed) &&
	     !unlikely(READ_ONCE(rdp->gpwrap))) || /* w/out lock. */
	    !raw_spin_trylock_rcu_node(rnp)) { /* irqs already off, so later. */
		local_irq_restore(flags);
		return;
	}
	needwake = __note_gp_changes(rsp, rnp, rdp);
	raw_spin_unlock_irqrestore_rcu_node(rnp, flags);
	if (needwake)
		rcu_gp_kthread_wake(rsp);
}

static void rcu_gp_slow(struct rcu_state *rsp, int delay)
{
	if (delay > 0 &&
	    !(rsp->gpnum % (rcu_num_nodes * PER_RCU_NODE_PERIOD * delay)))
		schedule_timeout_uninterruptible(delay);
}

/*
 * Initialize a new grace period.  Return false if no grace period required.
 */
static bool rcu_gp_init(struct rcu_state *rsp)
{
	unsigned long oldmask;
	struct rcu_data *rdp;
	struct rcu_node *rnp = rcu_get_root(rsp);

	WRITE_ONCE(rsp->gp_activity, jiffies);
	raw_spin_lock_irq_rcu_node(rnp);
	if (!READ_ONCE(rsp->gp_flags)) {
		/* Spurious wakeup, tell caller to go back to sleep.  */
		raw_spin_unlock_irq_rcu_node(rnp);
		return false;
	}
	WRITE_ONCE(rsp->gp_flags, 0); /* Clear all flags: New grace period. */

	if (WARN_ON_ONCE(rcu_gp_in_progress(rsp))) {
		/*
		 * Grace period already in progress, don't start another.
		 * Not supposed to be able to happen.
		 */
		raw_spin_unlock_irq_rcu_node(rnp);
		return false;
	}

	/* Advance to a new grace period and initialize state. */
	record_gp_stall_check_time(rsp);
	/* Record GP times before starting GP, hence smp_store_release(). */
	smp_store_release(&rsp->gpnum, rsp->gpnum + 1);
	trace_rcu_grace_period(rsp->name, rsp->gpnum, TPS("start"));
	raw_spin_unlock_irq_rcu_node(rnp);

	/*
	 * Apply per-leaf buffered online and offline operations to the
	 * rcu_node tree.  Note that this new grace period need not wait
	 * for subsequent online CPUs, and that quiescent-state forcing
	 * will handle subsequent offline CPUs.
	 */
	rcu_for_each_leaf_node(rsp, rnp) {
		rcu_gp_slow(rsp, gp_preinit_delay);
		raw_spin_lock_irq_rcu_node(rnp);
		if (rnp->qsmaskinit == rnp->qsmaskinitnext &&
		    !rnp->wait_blkd_tasks) {
			/* Nothing to do on this leaf rcu_node structure. */
			raw_spin_unlock_irq_rcu_node(rnp);
			continue;
		}

		/* Record old state, apply changes to ->qsmaskinit field. */
		oldmask = rnp->qsmaskinit;
		rnp->qsmaskinit = rnp->qsmaskinitnext;

		/* If zero-ness of ->qsmaskinit changed, propagate up tree. */
		if (!oldmask != !rnp->qsmaskinit) {
			if (!oldmask) /* First online CPU for this rcu_node. */
				rcu_init_new_rnp(rnp);
			else if (rcu_preempt_has_tasks(rnp)) /* blocked tasks */
				rnp->wait_blkd_tasks = true;
			else /* Last offline CPU and can propagate. */
				rcu_cleanup_dead_rnp(rnp);
		}

		/*
		 * If all waited-on tasks from prior grace period are
		 * done, and if all this rcu_node structure's CPUs are
		 * still offline, propagate up the rcu_node tree and
		 * clear ->wait_blkd_tasks.  Otherwise, if one of this
		 * rcu_node structure's CPUs has since come back online,
		 * simply clear ->wait_blkd_tasks (but rcu_cleanup_dead_rnp()
		 * checks for this, so just call it unconditionally).
		 */
		if (rnp->wait_blkd_tasks &&
		    (!rcu_preempt_has_tasks(rnp) ||
		     rnp->qsmaskinit)) {
			rnp->wait_blkd_tasks = false;
			rcu_cleanup_dead_rnp(rnp);
		}

		raw_spin_unlock_irq_rcu_node(rnp);
	}

	/*
	 * Set the quiescent-state-needed bits in all the rcu_node
	 * structures for all currently online CPUs in breadth-first order,
	 * starting from the root rcu_node structure, relying on the layout
	 * of the tree within the rsp->node[] array.  Note that other CPUs
	 * will access only the leaves of the hierarchy, thus seeing that no
	 * grace period is in progress, at least until the corresponding
	 * leaf node has been initialized.  In addition, we have excluded
	 * CPU-hotplug operations.
	 *
	 * The grace period cannot complete until the initialization
	 * process finishes, because this kthread handles both.
	 */
	rcu_for_each_node_breadth_first(rsp, rnp) {
		rcu_gp_slow(rsp, gp_init_delay);
		raw_spin_lock_irq_rcu_node(rnp);
		rdp = this_cpu_ptr(rsp->rda);
		rcu_preempt_check_blocked_tasks(rnp);
		rnp->qsmask = rnp->qsmaskinit;
		WRITE_ONCE(rnp->gpnum, rsp->gpnum);
		if (WARN_ON_ONCE(rnp->completed != rsp->completed))
			WRITE_ONCE(rnp->completed, rsp->completed);
		if (rnp == rdp->mynode)
			(void)__note_gp_changes(rsp, rnp, rdp);
		rcu_preempt_boost_start_gp(rnp);
		trace_rcu_grace_period_init(rsp->name, rnp->gpnum,
					    rnp->level, rnp->grplo,
					    rnp->grphi, rnp->qsmask);
		raw_spin_unlock_irq_rcu_node(rnp);
		cond_resched_rcu_qs();
		WRITE_ONCE(rsp->gp_activity, jiffies);
	}

	return true;
}

/*
 * Helper function for wait_event_interruptible_timeout() wakeup
 * at force-quiescent-state time.
 */
static bool rcu_gp_fqs_check_wake(struct rcu_state *rsp, int *gfp)
{
	struct rcu_node *rnp = rcu_get_root(rsp);

	/* Someone like call_rcu() requested a force-quiescent-state scan. */
	*gfp = READ_ONCE(rsp->gp_flags);
	if (*gfp & RCU_GP_FLAG_FQS)
		return true;

	/* The current grace period has completed. */
	if (!READ_ONCE(rnp->qsmask) && !rcu_preempt_blocked_readers_cgp(rnp))
		return true;

	return false;
}

/*
 * Do one round of quiescent-state forcing.
 */
static void rcu_gp_fqs(struct rcu_state *rsp, bool first_time)
{
	bool isidle = false;
	unsigned long maxj;
	struct rcu_node *rnp = rcu_get_root(rsp);

	WRITE_ONCE(rsp->gp_activity, jiffies);
	rsp->n_force_qs++;
	if (first_time) {
		/* Collect dyntick-idle snapshots. */
		if (is_sysidle_rcu_state(rsp)) {
			isidle = true;
			maxj = jiffies - ULONG_MAX / 4;
		}
		force_qs_rnp(rsp, dyntick_save_progress_counter,
			     &isidle, &maxj);
		rcu_sysidle_report_gp(rsp, isidle, maxj);
	} else {
		/* Handle dyntick-idle and offline CPUs. */
		isidle = true;
		force_qs_rnp(rsp, rcu_implicit_dynticks_qs, &isidle, &maxj);
	}
	/* Clear flag to prevent immediate re-entry. */
	if (READ_ONCE(rsp->gp_flags) & RCU_GP_FLAG_FQS) {
		raw_spin_lock_irq_rcu_node(rnp);
		WRITE_ONCE(rsp->gp_flags,
			   READ_ONCE(rsp->gp_flags) & ~RCU_GP_FLAG_FQS);
		raw_spin_unlock_irq_rcu_node(rnp);
	}
}

/*
 * Clean up after the old grace period.
 */
static void rcu_gp_cleanup(struct rcu_state *rsp)
{
	unsigned long gp_duration;
	bool needgp = false;
	int nocb = 0;
	struct rcu_data *rdp;
	struct rcu_node *rnp = rcu_get_root(rsp);
	struct swait_queue_head *sq;

	WRITE_ONCE(rsp->gp_activity, jiffies);
	raw_spin_lock_irq_rcu_node(rnp);
	gp_duration = jiffies - rsp->gp_start;
	if (gp_duration > rsp->gp_max)
		rsp->gp_max = gp_duration;

	/*
	 * We know the grace period is complete, but to everyone else
	 * it appears to still be ongoing.  But it is also the case
	 * that to everyone else it looks like there is nothing that
	 * they can do to advance the grace period.  It is therefore
	 * safe for us to drop the lock in order to mark the grace
	 * period as completed in all of the rcu_node structures.
	 */
	raw_spin_unlock_irq_rcu_node(rnp);

	/*
	 * Propagate new ->completed value to rcu_node structures so
	 * that other CPUs don't have to wait until the start of the next
	 * grace period to process their callbacks.  This also avoids
	 * some nasty RCU grace-period initialization races by forcing
	 * the end of the current grace period to be completely recorded in
	 * all of the rcu_node structures before the beginning of the next
	 * grace period is recorded in any of the rcu_node structures.
	 */
	rcu_for_each_node_breadth_first(rsp, rnp) {
		raw_spin_lock_irq_rcu_node(rnp);
		WARN_ON_ONCE(rcu_preempt_blocked_readers_cgp(rnp));
		WARN_ON_ONCE(rnp->qsmask);
		WRITE_ONCE(rnp->completed, rsp->gpnum);
		rdp = this_cpu_ptr(rsp->rda);
		if (rnp == rdp->mynode)
			needgp = __note_gp_changes(rsp, rnp, rdp) || needgp;
		/* smp_mb() provided by prior unlock-lock pair. */
		nocb += rcu_future_gp_cleanup(rsp, rnp);
		sq = rcu_nocb_gp_get(rnp);
<<<<<<< HEAD
		raw_spin_unlock_irq(&rnp->lock);
=======
		raw_spin_unlock_irq_rcu_node(rnp);
>>>>>>> dc96aeda
		rcu_nocb_gp_cleanup(sq);
		cond_resched_rcu_qs();
		WRITE_ONCE(rsp->gp_activity, jiffies);
		rcu_gp_slow(rsp, gp_cleanup_delay);
	}
	rnp = rcu_get_root(rsp);
	raw_spin_lock_irq_rcu_node(rnp); /* Order GP before ->completed update. */
	rcu_nocb_gp_set(rnp, nocb);

	/* Declare grace period done. */
	WRITE_ONCE(rsp->completed, rsp->gpnum);
	trace_rcu_grace_period(rsp->name, rsp->completed, TPS("end"));
	rsp->gp_state = RCU_GP_IDLE;
	rdp = this_cpu_ptr(rsp->rda);
	/* Advance CBs to reduce false positives below. */
	needgp = rcu_advance_cbs(rsp, rnp, rdp) || needgp;
	if (needgp || cpu_needs_another_gp(rsp, rdp)) {
		WRITE_ONCE(rsp->gp_flags, RCU_GP_FLAG_INIT);
		trace_rcu_grace_period(rsp->name,
				       READ_ONCE(rsp->gpnum),
				       TPS("newreq"));
	}
	raw_spin_unlock_irq_rcu_node(rnp);
}

/*
 * Body of kthread that handles grace periods.
 */
static int __noreturn rcu_gp_kthread(void *arg)
{
	bool first_gp_fqs;
	int gf;
	unsigned long j;
	int ret;
	struct rcu_state *rsp = arg;
	struct rcu_node *rnp = rcu_get_root(rsp);

	rcu_bind_gp_kthread();
	for (;;) {

		/* Handle grace-period start. */
		for (;;) {
			trace_rcu_grace_period(rsp->name,
					       READ_ONCE(rsp->gpnum),
					       TPS("reqwait"));
			rsp->gp_state = RCU_GP_WAIT_GPS;
			swait_event_interruptible(rsp->gp_wq,
						 READ_ONCE(rsp->gp_flags) &
						 RCU_GP_FLAG_INIT);
			rsp->gp_state = RCU_GP_DONE_GPS;
			/* Locking provides needed memory barrier. */
			if (rcu_gp_init(rsp))
				break;
			cond_resched_rcu_qs();
			WRITE_ONCE(rsp->gp_activity, jiffies);
			WARN_ON(signal_pending(current));
			trace_rcu_grace_period(rsp->name,
					       READ_ONCE(rsp->gpnum),
					       TPS("reqwaitsig"));
		}

		/* Handle quiescent-state forcing. */
		first_gp_fqs = true;
		j = jiffies_till_first_fqs;
		if (j > HZ) {
			j = HZ;
			jiffies_till_first_fqs = HZ;
		}
		ret = 0;
		for (;;) {
			if (!ret)
				rsp->jiffies_force_qs = jiffies + j;
			trace_rcu_grace_period(rsp->name,
					       READ_ONCE(rsp->gpnum),
					       TPS("fqswait"));
			rsp->gp_state = RCU_GP_WAIT_FQS;
			ret = swait_event_interruptible_timeout(rsp->gp_wq,
					rcu_gp_fqs_check_wake(rsp, &gf), j);
			rsp->gp_state = RCU_GP_DOING_FQS;
			/* Locking provides needed memory barriers. */
			/* If grace period done, leave loop. */
			if (!READ_ONCE(rnp->qsmask) &&
			    !rcu_preempt_blocked_readers_cgp(rnp))
				break;
			/* If time for quiescent-state forcing, do it. */
			if (ULONG_CMP_GE(jiffies, rsp->jiffies_force_qs) ||
			    (gf & RCU_GP_FLAG_FQS)) {
				trace_rcu_grace_period(rsp->name,
						       READ_ONCE(rsp->gpnum),
						       TPS("fqsstart"));
				rcu_gp_fqs(rsp, first_gp_fqs);
				first_gp_fqs = false;
				trace_rcu_grace_period(rsp->name,
						       READ_ONCE(rsp->gpnum),
						       TPS("fqsend"));
				cond_resched_rcu_qs();
				WRITE_ONCE(rsp->gp_activity, jiffies);
			} else {
				/* Deal with stray signal. */
				cond_resched_rcu_qs();
				WRITE_ONCE(rsp->gp_activity, jiffies);
				WARN_ON(signal_pending(current));
				trace_rcu_grace_period(rsp->name,
						       READ_ONCE(rsp->gpnum),
						       TPS("fqswaitsig"));
			}
			j = jiffies_till_next_fqs;
			if (j > HZ) {
				j = HZ;
				jiffies_till_next_fqs = HZ;
			} else if (j < 1) {
				j = 1;
				jiffies_till_next_fqs = 1;
			}
		}

		/* Handle grace-period end. */
		rsp->gp_state = RCU_GP_CLEANUP;
		rcu_gp_cleanup(rsp);
		rsp->gp_state = RCU_GP_CLEANED;
	}
}

/*
 * Start a new RCU grace period if warranted, re-initializing the hierarchy
 * in preparation for detecting the next grace period.  The caller must hold
 * the root node's ->lock and hard irqs must be disabled.
 *
 * Note that it is legal for a dying CPU (which is marked as offline) to
 * invoke this function.  This can happen when the dying CPU reports its
 * quiescent state.
 *
 * Returns true if the grace-period kthread must be awakened.
 */
static bool
rcu_start_gp_advanced(struct rcu_state *rsp, struct rcu_node *rnp,
		      struct rcu_data *rdp)
{
	if (!rsp->gp_kthread || !cpu_needs_another_gp(rsp, rdp)) {
		/*
		 * Either we have not yet spawned the grace-period
		 * task, this CPU does not need another grace period,
		 * or a grace period is already in progress.
		 * Either way, don't start a new grace period.
		 */
		return false;
	}
	WRITE_ONCE(rsp->gp_flags, RCU_GP_FLAG_INIT);
	trace_rcu_grace_period(rsp->name, READ_ONCE(rsp->gpnum),
			       TPS("newreq"));

	/*
	 * We can't do wakeups while holding the rnp->lock, as that
	 * could cause possible deadlocks with the rq->lock. Defer
	 * the wakeup to our caller.
	 */
	return true;
}

/*
 * Similar to rcu_start_gp_advanced(), but also advance the calling CPU's
 * callbacks.  Note that rcu_start_gp_advanced() cannot do this because it
 * is invoked indirectly from rcu_advance_cbs(), which would result in
 * endless recursion -- or would do so if it wasn't for the self-deadlock
 * that is encountered beforehand.
 *
 * Returns true if the grace-period kthread needs to be awakened.
 */
static bool rcu_start_gp(struct rcu_state *rsp)
{
	struct rcu_data *rdp = this_cpu_ptr(rsp->rda);
	struct rcu_node *rnp = rcu_get_root(rsp);
	bool ret = false;

	/*
	 * If there is no grace period in progress right now, any
	 * callbacks we have up to this point will be satisfied by the
	 * next grace period.  Also, advancing the callbacks reduces the
	 * probability of false positives from cpu_needs_another_gp()
	 * resulting in pointless grace periods.  So, advance callbacks
	 * then start the grace period!
	 */
	ret = rcu_advance_cbs(rsp, rnp, rdp) || ret;
	ret = rcu_start_gp_advanced(rsp, rnp, rdp) || ret;
	return ret;
}

/*
 * Report a full set of quiescent states to the specified rcu_state data
 * structure.  Invoke rcu_gp_kthread_wake() to awaken the grace-period
 * kthread if another grace period is required.  Whether we wake
 * the grace-period kthread or it awakens itself for the next round
 * of quiescent-state forcing, that kthread will clean up after the
 * just-completed grace period.  Note that the caller must hold rnp->lock,
 * which is released before return.
 */
static void rcu_report_qs_rsp(struct rcu_state *rsp, unsigned long flags)
	__releases(rcu_get_root(rsp)->lock)
{
	WARN_ON_ONCE(!rcu_gp_in_progress(rsp));
	WRITE_ONCE(rsp->gp_flags, READ_ONCE(rsp->gp_flags) | RCU_GP_FLAG_FQS);
<<<<<<< HEAD
	raw_spin_unlock_irqrestore(&rcu_get_root(rsp)->lock, flags);
=======
	raw_spin_unlock_irqrestore_rcu_node(rcu_get_root(rsp), flags);
>>>>>>> dc96aeda
	swake_up(&rsp->gp_wq);  /* Memory barrier implied by swake_up() path. */
}

/*
 * Similar to rcu_report_qs_rdp(), for which it is a helper function.
 * Allows quiescent states for a group of CPUs to be reported at one go
 * to the specified rcu_node structure, though all the CPUs in the group
 * must be represented by the same rcu_node structure (which need not be a
 * leaf rcu_node structure, though it often will be).  The gps parameter
 * is the grace-period snapshot, which means that the quiescent states
 * are valid only if rnp->gpnum is equal to gps.  That structure's lock
 * must be held upon entry, and it is released before return.
 */
static void
rcu_report_qs_rnp(unsigned long mask, struct rcu_state *rsp,
		  struct rcu_node *rnp, unsigned long gps, unsigned long flags)
	__releases(rnp->lock)
{
	unsigned long oldmask = 0;
	struct rcu_node *rnp_c;

	/* Walk up the rcu_node hierarchy. */
	for (;;) {
		if (!(rnp->qsmask & mask) || rnp->gpnum != gps) {

			/*
			 * Our bit has already been cleared, or the
			 * relevant grace period is already over, so done.
			 */
			raw_spin_unlock_irqrestore_rcu_node(rnp, flags);
			return;
		}
		WARN_ON_ONCE(oldmask); /* Any child must be all zeroed! */
		rnp->qsmask &= ~mask;
		trace_rcu_quiescent_state_report(rsp->name, rnp->gpnum,
						 mask, rnp->qsmask, rnp->level,
						 rnp->grplo, rnp->grphi,
						 !!rnp->gp_tasks);
		if (rnp->qsmask != 0 || rcu_preempt_blocked_readers_cgp(rnp)) {

			/* Other bits still set at this level, so done. */
			raw_spin_unlock_irqrestore_rcu_node(rnp, flags);
			return;
		}
		mask = rnp->grpmask;
		if (rnp->parent == NULL) {

			/* No more levels.  Exit loop holding root lock. */

			break;
		}
		raw_spin_unlock_irqrestore_rcu_node(rnp, flags);
		rnp_c = rnp;
		rnp = rnp->parent;
		raw_spin_lock_irqsave_rcu_node(rnp, flags);
		oldmask = rnp_c->qsmask;
	}

	/*
	 * Get here if we are the last CPU to pass through a quiescent
	 * state for this grace period.  Invoke rcu_report_qs_rsp()
	 * to clean up and start the next grace period if one is needed.
	 */
	rcu_report_qs_rsp(rsp, flags); /* releases rnp->lock. */
}

/*
 * Record a quiescent state for all tasks that were previously queued
 * on the specified rcu_node structure and that were blocking the current
 * RCU grace period.  The caller must hold the specified rnp->lock with
 * irqs disabled, and this lock is released upon return, but irqs remain
 * disabled.
 */
static void rcu_report_unblock_qs_rnp(struct rcu_state *rsp,
				      struct rcu_node *rnp, unsigned long flags)
	__releases(rnp->lock)
{
	unsigned long gps;
	unsigned long mask;
	struct rcu_node *rnp_p;

	if (rcu_state_p == &rcu_sched_state || rsp != rcu_state_p ||
	    rnp->qsmask != 0 || rcu_preempt_blocked_readers_cgp(rnp)) {
		raw_spin_unlock_irqrestore_rcu_node(rnp, flags);
		return;  /* Still need more quiescent states! */
	}

	rnp_p = rnp->parent;
	if (rnp_p == NULL) {
		/*
		 * Only one rcu_node structure in the tree, so don't
		 * try to report up to its nonexistent parent!
		 */
		rcu_report_qs_rsp(rsp, flags);
		return;
	}

	/* Report up the rest of the hierarchy, tracking current ->gpnum. */
	gps = rnp->gpnum;
	mask = rnp->grpmask;
	raw_spin_unlock_rcu_node(rnp);	/* irqs remain disabled. */
	raw_spin_lock_rcu_node(rnp_p);	/* irqs already disabled. */
	rcu_report_qs_rnp(mask, rsp, rnp_p, gps, flags);
}

/*
 * Record a quiescent state for the specified CPU to that CPU's rcu_data
 * structure.  This must be called from the specified CPU.
 */
static void
rcu_report_qs_rdp(int cpu, struct rcu_state *rsp, struct rcu_data *rdp)
{
	unsigned long flags;
	unsigned long mask;
	bool needwake;
	struct rcu_node *rnp;

	rnp = rdp->mynode;
	raw_spin_lock_irqsave_rcu_node(rnp, flags);
	if ((rdp->cpu_no_qs.b.norm &&
	     rdp->rcu_qs_ctr_snap == __this_cpu_read(rcu_qs_ctr)) ||
	    rdp->gpnum != rnp->gpnum || rnp->completed == rnp->gpnum ||
	    rdp->gpwrap) {

		/*
		 * The grace period in which this quiescent state was
		 * recorded has ended, so don't report it upwards.
		 * We will instead need a new quiescent state that lies
		 * within the current grace period.
		 */
		rdp->cpu_no_qs.b.norm = true;	/* need qs for new gp. */
		rdp->rcu_qs_ctr_snap = __this_cpu_read(rcu_qs_ctr);
		raw_spin_unlock_irqrestore_rcu_node(rnp, flags);
		return;
	}
	mask = rdp->grpmask;
	if ((rnp->qsmask & mask) == 0) {
		raw_spin_unlock_irqrestore_rcu_node(rnp, flags);
	} else {
		rdp->core_needs_qs = false;

		/*
		 * This GP can't end until cpu checks in, so all of our
		 * callbacks can be processed during the next GP.
		 */
		needwake = rcu_accelerate_cbs(rsp, rnp, rdp);

		rcu_report_qs_rnp(mask, rsp, rnp, rnp->gpnum, flags);
		/* ^^^ Released rnp->lock */
		if (needwake)
			rcu_gp_kthread_wake(rsp);
	}
}

/*
 * Check to see if there is a new grace period of which this CPU
 * is not yet aware, and if so, set up local rcu_data state for it.
 * Otherwise, see if this CPU has just passed through its first
 * quiescent state for this grace period, and record that fact if so.
 */
static void
rcu_check_quiescent_state(struct rcu_state *rsp, struct rcu_data *rdp)
{
	/* Check for grace-period ends and beginnings. */
	note_gp_changes(rsp, rdp);

	/*
	 * Does this CPU still need to do its part for current grace period?
	 * If no, return and let the other CPUs do their part as well.
	 */
	if (!rdp->core_needs_qs)
		return;

	/*
	 * Was there a quiescent state since the beginning of the grace
	 * period? If no, then exit and wait for the next call.
	 */
	if (rdp->cpu_no_qs.b.norm &&
	    rdp->rcu_qs_ctr_snap == __this_cpu_read(rcu_qs_ctr))
		return;

	/*
	 * Tell RCU we are done (but rcu_report_qs_rdp() will be the
	 * judge of that).
	 */
	rcu_report_qs_rdp(rdp->cpu, rsp, rdp);
}

/*
 * Send the specified CPU's RCU callbacks to the orphanage.  The
 * specified CPU must be offline, and the caller must hold the
 * ->orphan_lock.
 */
static void
rcu_send_cbs_to_orphanage(int cpu, struct rcu_state *rsp,
			  struct rcu_node *rnp, struct rcu_data *rdp)
{
	/* No-CBs CPUs do not have orphanable callbacks. */
	if (!IS_ENABLED(CONFIG_HOTPLUG_CPU) || rcu_is_nocb_cpu(rdp->cpu))
		return;

	/*
	 * Orphan the callbacks.  First adjust the counts.  This is safe
	 * because _rcu_barrier() excludes CPU-hotplug operations, so it
	 * cannot be running now.  Thus no memory barrier is required.
	 */
	if (rdp->nxtlist != NULL) {
		rsp->qlen_lazy += rdp->qlen_lazy;
		rsp->qlen += rdp->qlen;
		rdp->n_cbs_orphaned += rdp->qlen;
		rdp->qlen_lazy = 0;
		WRITE_ONCE(rdp->qlen, 0);
	}

	/*
	 * Next, move those callbacks still needing a grace period to
	 * the orphanage, where some other CPU will pick them up.
	 * Some of the callbacks might have gone partway through a grace
	 * period, but that is too bad.  They get to start over because we
	 * cannot assume that grace periods are synchronized across CPUs.
	 * We don't bother updating the ->nxttail[] array yet, instead
	 * we just reset the whole thing later on.
	 */
	if (*rdp->nxttail[RCU_DONE_TAIL] != NULL) {
		*rsp->orphan_nxttail = *rdp->nxttail[RCU_DONE_TAIL];
		rsp->orphan_nxttail = rdp->nxttail[RCU_NEXT_TAIL];
		*rdp->nxttail[RCU_DONE_TAIL] = NULL;
	}

	/*
	 * Then move the ready-to-invoke callbacks to the orphanage,
	 * where some other CPU will pick them up.  These will not be
	 * required to pass though another grace period: They are done.
	 */
	if (rdp->nxtlist != NULL) {
		*rsp->orphan_donetail = rdp->nxtlist;
		rsp->orphan_donetail = rdp->nxttail[RCU_DONE_TAIL];
	}

	/*
	 * Finally, initialize the rcu_data structure's list to empty and
	 * disallow further callbacks on this CPU.
	 */
	init_callback_list(rdp);
	rdp->nxttail[RCU_NEXT_TAIL] = NULL;
}

/*
 * Adopt the RCU callbacks from the specified rcu_state structure's
 * orphanage.  The caller must hold the ->orphan_lock.
 */
static void rcu_adopt_orphan_cbs(struct rcu_state *rsp, unsigned long flags)
{
	int i;
	struct rcu_data *rdp = raw_cpu_ptr(rsp->rda);

	/* No-CBs CPUs are handled specially. */
	if (!IS_ENABLED(CONFIG_HOTPLUG_CPU) ||
	    rcu_nocb_adopt_orphan_cbs(rsp, rdp, flags))
		return;

	/* Do the accounting first. */
	rdp->qlen_lazy += rsp->qlen_lazy;
	rdp->qlen += rsp->qlen;
	rdp->n_cbs_adopted += rsp->qlen;
	if (rsp->qlen_lazy != rsp->qlen)
		rcu_idle_count_callbacks_posted();
	rsp->qlen_lazy = 0;
	rsp->qlen = 0;

	/*
	 * We do not need a memory barrier here because the only way we
	 * can get here if there is an rcu_barrier() in flight is if
	 * we are the task doing the rcu_barrier().
	 */

	/* First adopt the ready-to-invoke callbacks. */
	if (rsp->orphan_donelist != NULL) {
		*rsp->orphan_donetail = *rdp->nxttail[RCU_DONE_TAIL];
		*rdp->nxttail[RCU_DONE_TAIL] = rsp->orphan_donelist;
		for (i = RCU_NEXT_SIZE - 1; i >= RCU_DONE_TAIL; i--)
			if (rdp->nxttail[i] == rdp->nxttail[RCU_DONE_TAIL])
				rdp->nxttail[i] = rsp->orphan_donetail;
		rsp->orphan_donelist = NULL;
		rsp->orphan_donetail = &rsp->orphan_donelist;
	}

	/* And then adopt the callbacks that still need a grace period. */
	if (rsp->orphan_nxtlist != NULL) {
		*rdp->nxttail[RCU_NEXT_TAIL] = rsp->orphan_nxtlist;
		rdp->nxttail[RCU_NEXT_TAIL] = rsp->orphan_nxttail;
		rsp->orphan_nxtlist = NULL;
		rsp->orphan_nxttail = &rsp->orphan_nxtlist;
	}
}

/*
 * Trace the fact that this CPU is going offline.
 */
static void rcu_cleanup_dying_cpu(struct rcu_state *rsp)
{
	RCU_TRACE(unsigned long mask);
	RCU_TRACE(struct rcu_data *rdp = this_cpu_ptr(rsp->rda));
	RCU_TRACE(struct rcu_node *rnp = rdp->mynode);

	if (!IS_ENABLED(CONFIG_HOTPLUG_CPU))
		return;

	RCU_TRACE(mask = rdp->grpmask);
	trace_rcu_grace_period(rsp->name,
			       rnp->gpnum + 1 - !!(rnp->qsmask & mask),
			       TPS("cpuofl"));
}

/*
 * All CPUs for the specified rcu_node structure have gone offline,
 * and all tasks that were preempted within an RCU read-side critical
 * section while running on one of those CPUs have since exited their RCU
 * read-side critical section.  Some other CPU is reporting this fact with
 * the specified rcu_node structure's ->lock held and interrupts disabled.
 * This function therefore goes up the tree of rcu_node structures,
 * clearing the corresponding bits in the ->qsmaskinit fields.  Note that
 * the leaf rcu_node structure's ->qsmaskinit field has already been
 * updated
 *
 * This function does check that the specified rcu_node structure has
 * all CPUs offline and no blocked tasks, so it is OK to invoke it
 * prematurely.  That said, invoking it after the fact will cost you
 * a needless lock acquisition.  So once it has done its work, don't
 * invoke it again.
 */
static void rcu_cleanup_dead_rnp(struct rcu_node *rnp_leaf)
{
	long mask;
	struct rcu_node *rnp = rnp_leaf;

	if (!IS_ENABLED(CONFIG_HOTPLUG_CPU) ||
	    rnp->qsmaskinit || rcu_preempt_has_tasks(rnp))
		return;
	for (;;) {
		mask = rnp->grpmask;
		rnp = rnp->parent;
		if (!rnp)
			break;
		raw_spin_lock_rcu_node(rnp); /* irqs already disabled. */
		rnp->qsmaskinit &= ~mask;
		rnp->qsmask &= ~mask;
		if (rnp->qsmaskinit) {
			raw_spin_unlock_rcu_node(rnp);
			/* irqs remain disabled. */
			return;
		}
		raw_spin_unlock_rcu_node(rnp); /* irqs remain disabled. */
	}
}

/*
 * The CPU has been completely removed, and some other CPU is reporting
 * this fact from process context.  Do the remainder of the cleanup,
 * including orphaning the outgoing CPU's RCU callbacks, and also
 * adopting them.  There can only be one CPU hotplug operation at a time,
 * so no other CPU can be attempting to update rcu_cpu_kthread_task.
 */
static void rcu_cleanup_dead_cpu(int cpu, struct rcu_state *rsp)
{
	unsigned long flags;
	struct rcu_data *rdp = per_cpu_ptr(rsp->rda, cpu);
	struct rcu_node *rnp = rdp->mynode;  /* Outgoing CPU's rdp & rnp. */

	if (!IS_ENABLED(CONFIG_HOTPLUG_CPU))
		return;

	/* Adjust any no-longer-needed kthreads. */
	rcu_boost_kthread_setaffinity(rnp, -1);

	/* Orphan the dead CPU's callbacks, and adopt them if appropriate. */
	raw_spin_lock_irqsave(&rsp->orphan_lock, flags);
	rcu_send_cbs_to_orphanage(cpu, rsp, rnp, rdp);
	rcu_adopt_orphan_cbs(rsp, flags);
	raw_spin_unlock_irqrestore(&rsp->orphan_lock, flags);

	WARN_ONCE(rdp->qlen != 0 || rdp->nxtlist != NULL,
		  "rcu_cleanup_dead_cpu: Callbacks on offline CPU %d: qlen=%lu, nxtlist=%p\n",
		  cpu, rdp->qlen, rdp->nxtlist);
}

/*
 * Invoke any RCU callbacks that have made it to the end of their grace
 * period.  Thottle as specified by rdp->blimit.
 */
static void rcu_do_batch(struct rcu_state *rsp, struct rcu_data *rdp)
{
	unsigned long flags;
	struct rcu_head *next, *list, **tail;
	long bl, count, count_lazy;
	int i;

	/* If no callbacks are ready, just return. */
	if (!cpu_has_callbacks_ready_to_invoke(rdp)) {
		trace_rcu_batch_start(rsp->name, rdp->qlen_lazy, rdp->qlen, 0);
		trace_rcu_batch_end(rsp->name, 0, !!READ_ONCE(rdp->nxtlist),
				    need_resched(), is_idle_task(current),
				    rcu_is_callbacks_kthread());
		return;
	}

	/*
	 * Extract the list of ready callbacks, disabling to prevent
	 * races with call_rcu() from interrupt handlers.
	 */
	local_irq_save(flags);
	WARN_ON_ONCE(cpu_is_offline(smp_processor_id()));
	bl = rdp->blimit;
	trace_rcu_batch_start(rsp->name, rdp->qlen_lazy, rdp->qlen, bl);
	list = rdp->nxtlist;
	rdp->nxtlist = *rdp->nxttail[RCU_DONE_TAIL];
	*rdp->nxttail[RCU_DONE_TAIL] = NULL;
	tail = rdp->nxttail[RCU_DONE_TAIL];
	for (i = RCU_NEXT_SIZE - 1; i >= 0; i--)
		if (rdp->nxttail[i] == rdp->nxttail[RCU_DONE_TAIL])
			rdp->nxttail[i] = &rdp->nxtlist;
	local_irq_restore(flags);

	/* Invoke callbacks. */
	count = count_lazy = 0;
	while (list) {
		next = list->next;
		prefetch(next);
		debug_rcu_head_unqueue(list);
		if (__rcu_reclaim(rsp->name, list))
			count_lazy++;
		list = next;
		/* Stop only if limit reached and CPU has something to do. */
		if (++count >= bl &&
		    (need_resched() ||
		     (!is_idle_task(current) && !rcu_is_callbacks_kthread())))
			break;
	}

	local_irq_save(flags);
	trace_rcu_batch_end(rsp->name, count, !!list, need_resched(),
			    is_idle_task(current),
			    rcu_is_callbacks_kthread());

	/* Update count, and requeue any remaining callbacks. */
	if (list != NULL) {
		*tail = rdp->nxtlist;
		rdp->nxtlist = list;
		for (i = 0; i < RCU_NEXT_SIZE; i++)
			if (&rdp->nxtlist == rdp->nxttail[i])
				rdp->nxttail[i] = tail;
			else
				break;
	}
	smp_mb(); /* List handling before counting for rcu_barrier(). */
	rdp->qlen_lazy -= count_lazy;
	WRITE_ONCE(rdp->qlen, rdp->qlen - count);
	rdp->n_cbs_invoked += count;

	/* Reinstate batch limit if we have worked down the excess. */
	if (rdp->blimit == LONG_MAX && rdp->qlen <= qlowmark)
		rdp->blimit = blimit;

	/* Reset ->qlen_last_fqs_check trigger if enough CBs have drained. */
	if (rdp->qlen == 0 && rdp->qlen_last_fqs_check != 0) {
		rdp->qlen_last_fqs_check = 0;
		rdp->n_force_qs_snap = rsp->n_force_qs;
	} else if (rdp->qlen < rdp->qlen_last_fqs_check - qhimark)
		rdp->qlen_last_fqs_check = rdp->qlen;
	WARN_ON_ONCE((rdp->nxtlist == NULL) != (rdp->qlen == 0));

	local_irq_restore(flags);

	/* Re-invoke RCU core processing if there are callbacks remaining. */
	if (cpu_has_callbacks_ready_to_invoke(rdp))
		invoke_rcu_core();
}

/*
 * Check to see if this CPU is in a non-context-switch quiescent state
 * (user mode or idle loop for rcu, non-softirq execution for rcu_bh).
 * Also schedule RCU core processing.
 *
 * This function must be called from hardirq context.  It is normally
 * invoked from the scheduling-clock interrupt.  If rcu_pending returns
 * false, there is no point in invoking rcu_check_callbacks().
 */
void rcu_check_callbacks(int user)
{
	trace_rcu_utilization(TPS("Start scheduler-tick"));
	increment_cpu_stall_ticks();
	if (user || rcu_is_cpu_rrupt_from_idle()) {

		/*
		 * Get here if this CPU took its interrupt from user
		 * mode or from the idle loop, and if this is not a
		 * nested interrupt.  In this case, the CPU is in
		 * a quiescent state, so note it.
		 *
		 * No memory barrier is required here because both
		 * rcu_sched_qs() and rcu_bh_qs() reference only CPU-local
		 * variables that other CPUs neither access nor modify,
		 * at least not while the corresponding CPU is online.
		 */

		rcu_sched_qs();
		rcu_bh_qs();

	} else if (!in_softirq()) {

		/*
		 * Get here if this CPU did not take its interrupt from
		 * softirq, in other words, if it is not interrupting
		 * a rcu_bh read-side critical section.  This is an _bh
		 * critical section, so note it.
		 */

		rcu_bh_qs();
	}
	rcu_preempt_check_callbacks();
	if (rcu_pending())
		invoke_rcu_core();
	if (user)
		rcu_note_voluntary_context_switch(current);
	trace_rcu_utilization(TPS("End scheduler-tick"));
}

/*
 * Scan the leaf rcu_node structures, processing dyntick state for any that
 * have not yet encountered a quiescent state, using the function specified.
 * Also initiate boosting for any threads blocked on the root rcu_node.
 *
 * The caller must have suppressed start of new grace periods.
 */
static void force_qs_rnp(struct rcu_state *rsp,
			 int (*f)(struct rcu_data *rsp, bool *isidle,
				  unsigned long *maxj),
			 bool *isidle, unsigned long *maxj)
{
	unsigned long bit;
	int cpu;
	unsigned long flags;
	unsigned long mask;
	struct rcu_node *rnp;

	rcu_for_each_leaf_node(rsp, rnp) {
		cond_resched_rcu_qs();
		mask = 0;
		raw_spin_lock_irqsave_rcu_node(rnp, flags);
		if (rnp->qsmask == 0) {
			if (rcu_state_p == &rcu_sched_state ||
			    rsp != rcu_state_p ||
			    rcu_preempt_blocked_readers_cgp(rnp)) {
				/*
				 * No point in scanning bits because they
				 * are all zero.  But we might need to
				 * priority-boost blocked readers.
				 */
				rcu_initiate_boost(rnp, flags);
				/* rcu_initiate_boost() releases rnp->lock */
				continue;
			}
			if (rnp->parent &&
			    (rnp->parent->qsmask & rnp->grpmask)) {
				/*
				 * Race between grace-period
				 * initialization and task exiting RCU
				 * read-side critical section: Report.
				 */
				rcu_report_unblock_qs_rnp(rsp, rnp, flags);
				/* rcu_report_unblock_qs_rnp() rlses ->lock */
				continue;
			}
		}
		cpu = rnp->grplo;
		bit = 1;
		for (; cpu <= rnp->grphi; cpu++, bit <<= 1) {
			if ((rnp->qsmask & bit) != 0) {
				if (f(per_cpu_ptr(rsp->rda, cpu), isidle, maxj))
					mask |= bit;
			}
		}
		if (mask != 0) {
			/* Idle/offline CPUs, report (releases rnp->lock. */
			rcu_report_qs_rnp(mask, rsp, rnp, rnp->gpnum, flags);
		} else {
			/* Nothing to do here, so just drop the lock. */
			raw_spin_unlock_irqrestore_rcu_node(rnp, flags);
		}
	}
}

/*
 * Force quiescent states on reluctant CPUs, and also detect which
 * CPUs are in dyntick-idle mode.
 */
static void force_quiescent_state(struct rcu_state *rsp)
{
	unsigned long flags;
	bool ret;
	struct rcu_node *rnp;
	struct rcu_node *rnp_old = NULL;

	/* Funnel through hierarchy to reduce memory contention. */
	rnp = __this_cpu_read(rsp->rda->mynode);
	for (; rnp != NULL; rnp = rnp->parent) {
		ret = (READ_ONCE(rsp->gp_flags) & RCU_GP_FLAG_FQS) ||
		      !raw_spin_trylock(&rnp->fqslock);
		if (rnp_old != NULL)
			raw_spin_unlock(&rnp_old->fqslock);
		if (ret) {
			rsp->n_force_qs_lh++;
			return;
		}
		rnp_old = rnp;
	}
	/* rnp_old == rcu_get_root(rsp), rnp == NULL. */

	/* Reached the root of the rcu_node tree, acquire lock. */
	raw_spin_lock_irqsave_rcu_node(rnp_old, flags);
	raw_spin_unlock(&rnp_old->fqslock);
	if (READ_ONCE(rsp->gp_flags) & RCU_GP_FLAG_FQS) {
		rsp->n_force_qs_lh++;
		raw_spin_unlock_irqrestore_rcu_node(rnp_old, flags);
		return;  /* Someone beat us to it. */
	}
	WRITE_ONCE(rsp->gp_flags, READ_ONCE(rsp->gp_flags) | RCU_GP_FLAG_FQS);
<<<<<<< HEAD
	raw_spin_unlock_irqrestore(&rnp_old->lock, flags);
=======
	raw_spin_unlock_irqrestore_rcu_node(rnp_old, flags);
>>>>>>> dc96aeda
	swake_up(&rsp->gp_wq); /* Memory barrier implied by swake_up() path. */
}

/*
 * This does the RCU core processing work for the specified rcu_state
 * and rcu_data structures.  This may be called only from the CPU to
 * whom the rdp belongs.
 */
static void
__rcu_process_callbacks(struct rcu_state *rsp)
{
	unsigned long flags;
	bool needwake;
	struct rcu_data *rdp = raw_cpu_ptr(rsp->rda);

	WARN_ON_ONCE(rdp->beenonline == 0);

	/* Update RCU state based on any recent quiescent states. */
	rcu_check_quiescent_state(rsp, rdp);

	/* Does this CPU require a not-yet-started grace period? */
	local_irq_save(flags);
	if (cpu_needs_another_gp(rsp, rdp)) {
		raw_spin_lock_rcu_node(rcu_get_root(rsp)); /* irqs disabled. */
		needwake = rcu_start_gp(rsp);
		raw_spin_unlock_irqrestore_rcu_node(rcu_get_root(rsp), flags);
		if (needwake)
			rcu_gp_kthread_wake(rsp);
	} else {
		local_irq_restore(flags);
	}

	/* If there are callbacks ready, invoke them. */
	if (cpu_has_callbacks_ready_to_invoke(rdp))
		invoke_rcu_callbacks(rsp, rdp);

	/* Do any needed deferred wakeups of rcuo kthreads. */
	do_nocb_deferred_wakeup(rdp);
}

/*
 * Do RCU core processing for the current CPU.
 */
static void rcu_process_callbacks(struct softirq_action *unused)
{
	struct rcu_state *rsp;

	if (cpu_is_offline(smp_processor_id()))
		return;
	trace_rcu_utilization(TPS("Start RCU core"));
	for_each_rcu_flavor(rsp)
		__rcu_process_callbacks(rsp);
	trace_rcu_utilization(TPS("End RCU core"));
}

/*
 * Schedule RCU callback invocation.  If the specified type of RCU
 * does not support RCU priority boosting, just do a direct call,
 * otherwise wake up the per-CPU kernel kthread.  Note that because we
 * are running on the current CPU with softirqs disabled, the
 * rcu_cpu_kthread_task cannot disappear out from under us.
 */
static void invoke_rcu_callbacks(struct rcu_state *rsp, struct rcu_data *rdp)
{
	if (unlikely(!READ_ONCE(rcu_scheduler_fully_active)))
		return;
	if (likely(!rsp->boost)) {
		rcu_do_batch(rsp, rdp);
		return;
	}
	invoke_rcu_callbacks_kthread();
}

static void invoke_rcu_core(void)
{
	if (cpu_online(smp_processor_id()))
		raise_softirq(RCU_SOFTIRQ);
}

/*
 * Handle any core-RCU processing required by a call_rcu() invocation.
 */
static void __call_rcu_core(struct rcu_state *rsp, struct rcu_data *rdp,
			    struct rcu_head *head, unsigned long flags)
{
	bool needwake;

	/*
	 * If called from an extended quiescent state, invoke the RCU
	 * core in order to force a re-evaluation of RCU's idleness.
	 */
	if (!rcu_is_watching())
		invoke_rcu_core();

	/* If interrupts were disabled or CPU offline, don't invoke RCU core. */
	if (irqs_disabled_flags(flags) || cpu_is_offline(smp_processor_id()))
		return;

	/*
	 * Force the grace period if too many callbacks or too long waiting.
	 * Enforce hysteresis, and don't invoke force_quiescent_state()
	 * if some other CPU has recently done so.  Also, don't bother
	 * invoking force_quiescent_state() if the newly enqueued callback
	 * is the only one waiting for a grace period to complete.
	 */
	if (unlikely(rdp->qlen > rdp->qlen_last_fqs_check + qhimark)) {

		/* Are we ignoring a completed grace period? */
		note_gp_changes(rsp, rdp);

		/* Start a new grace period if one not already started. */
		if (!rcu_gp_in_progress(rsp)) {
			struct rcu_node *rnp_root = rcu_get_root(rsp);

			raw_spin_lock_rcu_node(rnp_root);
			needwake = rcu_start_gp(rsp);
			raw_spin_unlock_rcu_node(rnp_root);
			if (needwake)
				rcu_gp_kthread_wake(rsp);
		} else {
			/* Give the grace period a kick. */
			rdp->blimit = LONG_MAX;
			if (rsp->n_force_qs == rdp->n_force_qs_snap &&
			    *rdp->nxttail[RCU_DONE_TAIL] != head)
				force_quiescent_state(rsp);
			rdp->n_force_qs_snap = rsp->n_force_qs;
			rdp->qlen_last_fqs_check = rdp->qlen;
		}
	}
}

/*
 * RCU callback function to leak a callback.
 */
static void rcu_leak_callback(struct rcu_head *rhp)
{
}

/*
 * Helper function for call_rcu() and friends.  The cpu argument will
 * normally be -1, indicating "currently running CPU".  It may specify
 * a CPU only if that CPU is a no-CBs CPU.  Currently, only _rcu_barrier()
 * is expected to specify a CPU.
 */
static void
__call_rcu(struct rcu_head *head, rcu_callback_t func,
	   struct rcu_state *rsp, int cpu, bool lazy)
{
	unsigned long flags;
	struct rcu_data *rdp;

	WARN_ON_ONCE((unsigned long)head & 0x1); /* Misaligned rcu_head! */
	if (debug_rcu_head_queue(head)) {
		/* Probable double call_rcu(), so leak the callback. */
		WRITE_ONCE(head->func, rcu_leak_callback);
		WARN_ONCE(1, "__call_rcu(): Leaked duplicate callback\n");
		return;
	}
	head->func = func;
	head->next = NULL;

	/*
	 * Opportunistically note grace-period endings and beginnings.
	 * Note that we might see a beginning right after we see an
	 * end, but never vice versa, since this CPU has to pass through
	 * a quiescent state betweentimes.
	 */
	local_irq_save(flags);
	rdp = this_cpu_ptr(rsp->rda);

	/* Add the callback to our list. */
	if (unlikely(rdp->nxttail[RCU_NEXT_TAIL] == NULL) || cpu != -1) {
		int offline;

		if (cpu != -1)
			rdp = per_cpu_ptr(rsp->rda, cpu);
		if (likely(rdp->mynode)) {
			/* Post-boot, so this should be for a no-CBs CPU. */
			offline = !__call_rcu_nocb(rdp, head, lazy, flags);
			WARN_ON_ONCE(offline);
			/* Offline CPU, _call_rcu() illegal, leak callback.  */
			local_irq_restore(flags);
			return;
		}
		/*
		 * Very early boot, before rcu_init().  Initialize if needed
		 * and then drop through to queue the callback.
		 */
		BUG_ON(cpu != -1);
		WARN_ON_ONCE(!rcu_is_watching());
		if (!likely(rdp->nxtlist))
			init_default_callback_list(rdp);
	}
	WRITE_ONCE(rdp->qlen, rdp->qlen + 1);
	if (lazy)
		rdp->qlen_lazy++;
	else
		rcu_idle_count_callbacks_posted();
	smp_mb();  /* Count before adding callback for rcu_barrier(). */
	*rdp->nxttail[RCU_NEXT_TAIL] = head;
	rdp->nxttail[RCU_NEXT_TAIL] = &head->next;

	if (__is_kfree_rcu_offset((unsigned long)func))
		trace_rcu_kfree_callback(rsp->name, head, (unsigned long)func,
					 rdp->qlen_lazy, rdp->qlen);
	else
		trace_rcu_callback(rsp->name, head, rdp->qlen_lazy, rdp->qlen);

	/* Go handle any RCU core processing required. */
	__call_rcu_core(rsp, rdp, head, flags);
	local_irq_restore(flags);
}

/*
 * Queue an RCU-sched callback for invocation after a grace period.
 */
void call_rcu_sched(struct rcu_head *head, rcu_callback_t func)
{
	__call_rcu(head, func, &rcu_sched_state, -1, 0);
}
EXPORT_SYMBOL_GPL(call_rcu_sched);

/*
 * Queue an RCU callback for invocation after a quicker grace period.
 */
void call_rcu_bh(struct rcu_head *head, rcu_callback_t func)
{
	__call_rcu(head, func, &rcu_bh_state, -1, 0);
}
EXPORT_SYMBOL_GPL(call_rcu_bh);

/*
 * Queue an RCU callback for lazy invocation after a grace period.
 * This will likely be later named something like "call_rcu_lazy()",
 * but this change will require some way of tagging the lazy RCU
 * callbacks in the list of pending callbacks. Until then, this
 * function may only be called from __kfree_rcu().
 */
void kfree_call_rcu(struct rcu_head *head,
		    rcu_callback_t func)
{
	__call_rcu(head, func, rcu_state_p, -1, 1);
}
EXPORT_SYMBOL_GPL(kfree_call_rcu);

/*
 * Because a context switch is a grace period for RCU-sched and RCU-bh,
 * any blocking grace-period wait automatically implies a grace period
 * if there is only one CPU online at any point time during execution
 * of either synchronize_sched() or synchronize_rcu_bh().  It is OK to
 * occasionally incorrectly indicate that there are multiple CPUs online
 * when there was in fact only one the whole time, as this just adds
 * some overhead: RCU still operates correctly.
 */
static inline int rcu_blocking_is_gp(void)
{
	int ret;

	might_sleep();  /* Check for RCU read-side critical section. */
	preempt_disable();
	ret = num_online_cpus() <= 1;
	preempt_enable();
	return ret;
}

/**
 * synchronize_sched - wait until an rcu-sched grace period has elapsed.
 *
 * Control will return to the caller some time after a full rcu-sched
 * grace period has elapsed, in other words after all currently executing
 * rcu-sched read-side critical sections have completed.   These read-side
 * critical sections are delimited by rcu_read_lock_sched() and
 * rcu_read_unlock_sched(), and may be nested.  Note that preempt_disable(),
 * local_irq_disable(), and so on may be used in place of
 * rcu_read_lock_sched().
 *
 * This means that all preempt_disable code sequences, including NMI and
 * non-threaded hardware-interrupt handlers, in progress on entry will
 * have completed before this primitive returns.  However, this does not
 * guarantee that softirq handlers will have completed, since in some
 * kernels, these handlers can run in process context, and can block.
 *
 * Note that this guarantee implies further memory-ordering guarantees.
 * On systems with more than one CPU, when synchronize_sched() returns,
 * each CPU is guaranteed to have executed a full memory barrier since the
 * end of its last RCU-sched read-side critical section whose beginning
 * preceded the call to synchronize_sched().  In addition, each CPU having
 * an RCU read-side critical section that extends beyond the return from
 * synchronize_sched() is guaranteed to have executed a full memory barrier
 * after the beginning of synchronize_sched() and before the beginning of
 * that RCU read-side critical section.  Note that these guarantees include
 * CPUs that are offline, idle, or executing in user mode, as well as CPUs
 * that are executing in the kernel.
 *
 * Furthermore, if CPU A invoked synchronize_sched(), which returned
 * to its caller on CPU B, then both CPU A and CPU B are guaranteed
 * to have executed a full memory barrier during the execution of
 * synchronize_sched() -- even if CPU A and CPU B are the same CPU (but
 * again only if the system has more than one CPU).
 *
 * This primitive provides the guarantees made by the (now removed)
 * synchronize_kernel() API.  In contrast, synchronize_rcu() only
 * guarantees that rcu_read_lock() sections will have completed.
 * In "classic RCU", these two guarantees happen to be one and
 * the same, but can differ in realtime RCU implementations.
 */
void synchronize_sched(void)
{
	RCU_LOCKDEP_WARN(lock_is_held(&rcu_bh_lock_map) ||
			 lock_is_held(&rcu_lock_map) ||
			 lock_is_held(&rcu_sched_lock_map),
			 "Illegal synchronize_sched() in RCU-sched read-side critical section");
	if (rcu_blocking_is_gp())
		return;
	if (rcu_gp_is_expedited())
		synchronize_sched_expedited();
	else
		wait_rcu_gp(call_rcu_sched);
}
EXPORT_SYMBOL_GPL(synchronize_sched);

/**
 * synchronize_rcu_bh - wait until an rcu_bh grace period has elapsed.
 *
 * Control will return to the caller some time after a full rcu_bh grace
 * period has elapsed, in other words after all currently executing rcu_bh
 * read-side critical sections have completed.  RCU read-side critical
 * sections are delimited by rcu_read_lock_bh() and rcu_read_unlock_bh(),
 * and may be nested.
 *
 * See the description of synchronize_sched() for more detailed information
 * on memory ordering guarantees.
 */
void synchronize_rcu_bh(void)
{
	RCU_LOCKDEP_WARN(lock_is_held(&rcu_bh_lock_map) ||
			 lock_is_held(&rcu_lock_map) ||
			 lock_is_held(&rcu_sched_lock_map),
			 "Illegal synchronize_rcu_bh() in RCU-bh read-side critical section");
	if (rcu_blocking_is_gp())
		return;
	if (rcu_gp_is_expedited())
		synchronize_rcu_bh_expedited();
	else
		wait_rcu_gp(call_rcu_bh);
}
EXPORT_SYMBOL_GPL(synchronize_rcu_bh);

/**
 * get_state_synchronize_rcu - Snapshot current RCU state
 *
 * Returns a cookie that is used by a later call to cond_synchronize_rcu()
 * to determine whether or not a full grace period has elapsed in the
 * meantime.
 */
unsigned long get_state_synchronize_rcu(void)
{
	/*
	 * Any prior manipulation of RCU-protected data must happen
	 * before the load from ->gpnum.
	 */
	smp_mb();  /* ^^^ */

	/*
	 * Make sure this load happens before the purportedly
	 * time-consuming work between get_state_synchronize_rcu()
	 * and cond_synchronize_rcu().
	 */
	return smp_load_acquire(&rcu_state_p->gpnum);
}
EXPORT_SYMBOL_GPL(get_state_synchronize_rcu);

/**
 * cond_synchronize_rcu - Conditionally wait for an RCU grace period
 *
 * @oldstate: return value from earlier call to get_state_synchronize_rcu()
 *
 * If a full RCU grace period has elapsed since the earlier call to
 * get_state_synchronize_rcu(), just return.  Otherwise, invoke
 * synchronize_rcu() to wait for a full grace period.
 *
 * Yes, this function does not take counter wrap into account.  But
 * counter wrap is harmless.  If the counter wraps, we have waited for
 * more than 2 billion grace periods (and way more on a 64-bit system!),
 * so waiting for one additional grace period should be just fine.
 */
void cond_synchronize_rcu(unsigned long oldstate)
{
	unsigned long newstate;

	/*
	 * Ensure that this load happens before any RCU-destructive
	 * actions the caller might carry out after we return.
	 */
	newstate = smp_load_acquire(&rcu_state_p->completed);
	if (ULONG_CMP_GE(oldstate, newstate))
		synchronize_rcu();
}
EXPORT_SYMBOL_GPL(cond_synchronize_rcu);

/**
 * get_state_synchronize_sched - Snapshot current RCU-sched state
 *
 * Returns a cookie that is used by a later call to cond_synchronize_sched()
 * to determine whether or not a full grace period has elapsed in the
 * meantime.
 */
unsigned long get_state_synchronize_sched(void)
{
	/*
	 * Any prior manipulation of RCU-protected data must happen
	 * before the load from ->gpnum.
	 */
	smp_mb();  /* ^^^ */

	/*
	 * Make sure this load happens before the purportedly
	 * time-consuming work between get_state_synchronize_sched()
	 * and cond_synchronize_sched().
	 */
	return smp_load_acquire(&rcu_sched_state.gpnum);
}
EXPORT_SYMBOL_GPL(get_state_synchronize_sched);

/**
 * cond_synchronize_sched - Conditionally wait for an RCU-sched grace period
 *
 * @oldstate: return value from earlier call to get_state_synchronize_sched()
 *
 * If a full RCU-sched grace period has elapsed since the earlier call to
 * get_state_synchronize_sched(), just return.  Otherwise, invoke
 * synchronize_sched() to wait for a full grace period.
 *
 * Yes, this function does not take counter wrap into account.  But
 * counter wrap is harmless.  If the counter wraps, we have waited for
 * more than 2 billion grace periods (and way more on a 64-bit system!),
 * so waiting for one additional grace period should be just fine.
 */
void cond_synchronize_sched(unsigned long oldstate)
{
	unsigned long newstate;

	/*
	 * Ensure that this load happens before any RCU-destructive
	 * actions the caller might carry out after we return.
	 */
	newstate = smp_load_acquire(&rcu_sched_state.completed);
	if (ULONG_CMP_GE(oldstate, newstate))
		synchronize_sched();
}
EXPORT_SYMBOL_GPL(cond_synchronize_sched);

/* Adjust sequence number for start of update-side operation. */
static void rcu_seq_start(unsigned long *sp)
{
	WRITE_ONCE(*sp, *sp + 1);
	smp_mb(); /* Ensure update-side operation after counter increment. */
	WARN_ON_ONCE(!(*sp & 0x1));
}

/* Adjust sequence number for end of update-side operation. */
static void rcu_seq_end(unsigned long *sp)
{
	smp_mb(); /* Ensure update-side operation before counter increment. */
	WRITE_ONCE(*sp, *sp + 1);
	WARN_ON_ONCE(*sp & 0x1);
}

/* Take a snapshot of the update side's sequence number. */
static unsigned long rcu_seq_snap(unsigned long *sp)
{
	unsigned long s;

	s = (READ_ONCE(*sp) + 3) & ~0x1;
	smp_mb(); /* Above access must not bleed into critical section. */
	return s;
}

/*
 * Given a snapshot from rcu_seq_snap(), determine whether or not a
 * full update-side operation has occurred.
 */
static bool rcu_seq_done(unsigned long *sp, unsigned long s)
{
	return ULONG_CMP_GE(READ_ONCE(*sp), s);
}

/* Wrapper functions for expedited grace periods.  */
static void rcu_exp_gp_seq_start(struct rcu_state *rsp)
{
	rcu_seq_start(&rsp->expedited_sequence);
}
static void rcu_exp_gp_seq_end(struct rcu_state *rsp)
{
	rcu_seq_end(&rsp->expedited_sequence);
	smp_mb(); /* Ensure that consecutive grace periods serialize. */
}
static unsigned long rcu_exp_gp_seq_snap(struct rcu_state *rsp)
{
	smp_mb(); /* Caller's modifications seen first by other CPUs. */
	return rcu_seq_snap(&rsp->expedited_sequence);
}
static bool rcu_exp_gp_seq_done(struct rcu_state *rsp, unsigned long s)
{
	return rcu_seq_done(&rsp->expedited_sequence, s);
}

/*
 * Reset the ->expmaskinit values in the rcu_node tree to reflect any
 * recent CPU-online activity.  Note that these masks are not cleared
 * when CPUs go offline, so they reflect the union of all CPUs that have
 * ever been online.  This means that this function normally takes its
 * no-work-to-do fastpath.
 */
static void sync_exp_reset_tree_hotplug(struct rcu_state *rsp)
{
	bool done;
	unsigned long flags;
	unsigned long mask;
	unsigned long oldmask;
	int ncpus = READ_ONCE(rsp->ncpus);
	struct rcu_node *rnp;
	struct rcu_node *rnp_up;

	/* If no new CPUs onlined since last time, nothing to do. */
	if (likely(ncpus == rsp->ncpus_snap))
		return;
	rsp->ncpus_snap = ncpus;

	/*
	 * Each pass through the following loop propagates newly onlined
	 * CPUs for the current rcu_node structure up the rcu_node tree.
	 */
	rcu_for_each_leaf_node(rsp, rnp) {
		raw_spin_lock_irqsave_rcu_node(rnp, flags);
		if (rnp->expmaskinit == rnp->expmaskinitnext) {
			raw_spin_unlock_irqrestore_rcu_node(rnp, flags);
			continue;  /* No new CPUs, nothing to do. */
		}

		/* Update this node's mask, track old value for propagation. */
		oldmask = rnp->expmaskinit;
		rnp->expmaskinit = rnp->expmaskinitnext;
		raw_spin_unlock_irqrestore_rcu_node(rnp, flags);

		/* If was already nonzero, nothing to propagate. */
		if (oldmask)
			continue;

		/* Propagate the new CPU up the tree. */
		mask = rnp->grpmask;
		rnp_up = rnp->parent;
		done = false;
		while (rnp_up) {
			raw_spin_lock_irqsave_rcu_node(rnp_up, flags);
			if (rnp_up->expmaskinit)
				done = true;
			rnp_up->expmaskinit |= mask;
			raw_spin_unlock_irqrestore_rcu_node(rnp_up, flags);
			if (done)
				break;
			mask = rnp_up->grpmask;
			rnp_up = rnp_up->parent;
		}
	}
}

/*
 * Reset the ->expmask values in the rcu_node tree in preparation for
 * a new expedited grace period.
 */
static void __maybe_unused sync_exp_reset_tree(struct rcu_state *rsp)
{
	unsigned long flags;
	struct rcu_node *rnp;

	sync_exp_reset_tree_hotplug(rsp);
	rcu_for_each_node_breadth_first(rsp, rnp) {
		raw_spin_lock_irqsave_rcu_node(rnp, flags);
		WARN_ON_ONCE(rnp->expmask);
		rnp->expmask = rnp->expmaskinit;
		raw_spin_unlock_irqrestore_rcu_node(rnp, flags);
	}
}

/*
 * Return non-zero if there is no RCU expedited grace period in progress
 * for the specified rcu_node structure, in other words, if all CPUs and
 * tasks covered by the specified rcu_node structure have done their bit
 * for the current expedited grace period.  Works only for preemptible
 * RCU -- other RCU implementation use other means.
 *
 * Caller must hold the root rcu_node's exp_funnel_mutex.
 */
static int sync_rcu_preempt_exp_done(struct rcu_node *rnp)
{
	return rnp->exp_tasks == NULL &&
	       READ_ONCE(rnp->expmask) == 0;
}

/*
 * Report the exit from RCU read-side critical section for the last task
 * that queued itself during or before the current expedited preemptible-RCU
 * grace period.  This event is reported either to the rcu_node structure on
 * which the task was queued or to one of that rcu_node structure's ancestors,
 * recursively up the tree.  (Calm down, calm down, we do the recursion
 * iteratively!)
 *
 * Caller must hold the root rcu_node's exp_funnel_mutex and the
 * specified rcu_node structure's ->lock.
 */
static void __rcu_report_exp_rnp(struct rcu_state *rsp, struct rcu_node *rnp,
				 bool wake, unsigned long flags)
	__releases(rnp->lock)
{
	unsigned long mask;

	for (;;) {
		if (!sync_rcu_preempt_exp_done(rnp)) {
			if (!rnp->expmask)
				rcu_initiate_boost(rnp, flags);
			else
				raw_spin_unlock_irqrestore_rcu_node(rnp, flags);
			break;
		}
		if (rnp->parent == NULL) {
			raw_spin_unlock_irqrestore_rcu_node(rnp, flags);
			if (wake) {
				smp_mb(); /* EGP done before wake_up(). */
				swake_up(&rsp->expedited_wq);
			}
			break;
		}
		mask = rnp->grpmask;
		raw_spin_unlock_rcu_node(rnp); /* irqs remain disabled */
		rnp = rnp->parent;
		raw_spin_lock_rcu_node(rnp); /* irqs already disabled */
		WARN_ON_ONCE(!(rnp->expmask & mask));
		rnp->expmask &= ~mask;
	}
}

/*
 * Report expedited quiescent state for specified node.  This is a
 * lock-acquisition wrapper function for __rcu_report_exp_rnp().
 *
 * Caller must hold the root rcu_node's exp_funnel_mutex.
 */
static void __maybe_unused rcu_report_exp_rnp(struct rcu_state *rsp,
					      struct rcu_node *rnp, bool wake)
{
	unsigned long flags;

	raw_spin_lock_irqsave_rcu_node(rnp, flags);
	__rcu_report_exp_rnp(rsp, rnp, wake, flags);
}

/*
 * Report expedited quiescent state for multiple CPUs, all covered by the
 * specified leaf rcu_node structure.  Caller must hold the root
 * rcu_node's exp_funnel_mutex.
 */
static void rcu_report_exp_cpu_mult(struct rcu_state *rsp, struct rcu_node *rnp,
				    unsigned long mask, bool wake)
{
	unsigned long flags;

	raw_spin_lock_irqsave_rcu_node(rnp, flags);
	if (!(rnp->expmask & mask)) {
		raw_spin_unlock_irqrestore_rcu_node(rnp, flags);
		return;
	}
	rnp->expmask &= ~mask;
	__rcu_report_exp_rnp(rsp, rnp, wake, flags); /* Releases rnp->lock. */
}

/*
 * Report expedited quiescent state for specified rcu_data (CPU).
 * Caller must hold the root rcu_node's exp_funnel_mutex.
 */
static void rcu_report_exp_rdp(struct rcu_state *rsp, struct rcu_data *rdp,
			       bool wake)
{
	rcu_report_exp_cpu_mult(rsp, rdp->mynode, rdp->grpmask, wake);
}

/* Common code for synchronize_{rcu,sched}_expedited() work-done checking. */
static bool sync_exp_work_done(struct rcu_state *rsp, struct rcu_node *rnp,
			       struct rcu_data *rdp,
			       atomic_long_t *stat, unsigned long s)
{
	if (rcu_exp_gp_seq_done(rsp, s)) {
		if (rnp)
			mutex_unlock(&rnp->exp_funnel_mutex);
		else if (rdp)
			mutex_unlock(&rdp->exp_funnel_mutex);
		/* Ensure test happens before caller kfree(). */
		smp_mb__before_atomic(); /* ^^^ */
		atomic_long_inc(stat);
		return true;
	}
	return false;
}

/*
 * Funnel-lock acquisition for expedited grace periods.  Returns a
 * pointer to the root rcu_node structure, or NULL if some other
 * task did the expedited grace period for us.
 */
static struct rcu_node *exp_funnel_lock(struct rcu_state *rsp, unsigned long s)
{
	struct rcu_data *rdp = per_cpu_ptr(rsp->rda, raw_smp_processor_id());
	struct rcu_node *rnp0;
	struct rcu_node *rnp1 = NULL;

	/*
	 * First try directly acquiring the root lock in order to reduce
	 * latency in the common case where expedited grace periods are
	 * rare.  We check mutex_is_locked() to avoid pathological levels of
	 * memory contention on ->exp_funnel_mutex in the heavy-load case.
	 */
	rnp0 = rcu_get_root(rsp);
	if (!mutex_is_locked(&rnp0->exp_funnel_mutex)) {
		if (mutex_trylock(&rnp0->exp_funnel_mutex)) {
			if (sync_exp_work_done(rsp, rnp0, NULL,
					       &rdp->expedited_workdone0, s))
				return NULL;
			return rnp0;
		}
	}

	/*
	 * Each pass through the following loop works its way
	 * up the rcu_node tree, returning if others have done the
	 * work or otherwise falls through holding the root rnp's
	 * ->exp_funnel_mutex.  The mapping from CPU to rcu_node structure
	 * can be inexact, as it is just promoting locality and is not
	 * strictly needed for correctness.
	 */
	if (sync_exp_work_done(rsp, NULL, NULL, &rdp->expedited_workdone1, s))
		return NULL;
	mutex_lock(&rdp->exp_funnel_mutex);
	rnp0 = rdp->mynode;
	for (; rnp0 != NULL; rnp0 = rnp0->parent) {
		if (sync_exp_work_done(rsp, rnp1, rdp,
				       &rdp->expedited_workdone2, s))
			return NULL;
		mutex_lock(&rnp0->exp_funnel_mutex);
		if (rnp1)
			mutex_unlock(&rnp1->exp_funnel_mutex);
		else
			mutex_unlock(&rdp->exp_funnel_mutex);
		rnp1 = rnp0;
	}
	if (sync_exp_work_done(rsp, rnp1, rdp,
			       &rdp->expedited_workdone3, s))
		return NULL;
	return rnp1;
}

/* Invoked on each online non-idle CPU for expedited quiescent state. */
static void sync_sched_exp_handler(void *data)
{
	struct rcu_data *rdp;
	struct rcu_node *rnp;
	struct rcu_state *rsp = data;

	rdp = this_cpu_ptr(rsp->rda);
	rnp = rdp->mynode;
	if (!(READ_ONCE(rnp->expmask) & rdp->grpmask) ||
	    __this_cpu_read(rcu_sched_data.cpu_no_qs.b.exp))
		return;
	__this_cpu_write(rcu_sched_data.cpu_no_qs.b.exp, true);
	resched_cpu(smp_processor_id());
}

/* Send IPI for expedited cleanup if needed at end of CPU-hotplug operation. */
static void sync_sched_exp_online_cleanup(int cpu)
{
	struct rcu_data *rdp;
	int ret;
	struct rcu_node *rnp;
	struct rcu_state *rsp = &rcu_sched_state;

	rdp = per_cpu_ptr(rsp->rda, cpu);
	rnp = rdp->mynode;
	if (!(READ_ONCE(rnp->expmask) & rdp->grpmask))
		return;
	ret = smp_call_function_single(cpu, sync_sched_exp_handler, rsp, 0);
	WARN_ON_ONCE(ret);
}

/*
 * Select the nodes that the upcoming expedited grace period needs
 * to wait for.
 */
static void sync_rcu_exp_select_cpus(struct rcu_state *rsp,
				     smp_call_func_t func)
{
	int cpu;
	unsigned long flags;
	unsigned long mask;
	unsigned long mask_ofl_test;
	unsigned long mask_ofl_ipi;
	int ret;
	struct rcu_node *rnp;

	sync_exp_reset_tree(rsp);
	rcu_for_each_leaf_node(rsp, rnp) {
		raw_spin_lock_irqsave_rcu_node(rnp, flags);

		/* Each pass checks a CPU for identity, offline, and idle. */
		mask_ofl_test = 0;
		for (cpu = rnp->grplo; cpu <= rnp->grphi; cpu++) {
			struct rcu_data *rdp = per_cpu_ptr(rsp->rda, cpu);
			struct rcu_dynticks *rdtp = &per_cpu(rcu_dynticks, cpu);

			if (raw_smp_processor_id() == cpu ||
			    !(atomic_add_return(0, &rdtp->dynticks) & 0x1))
				mask_ofl_test |= rdp->grpmask;
		}
		mask_ofl_ipi = rnp->expmask & ~mask_ofl_test;

		/*
		 * Need to wait for any blocked tasks as well.  Note that
		 * additional blocking tasks will also block the expedited
		 * GP until such time as the ->expmask bits are cleared.
		 */
		if (rcu_preempt_has_tasks(rnp))
			rnp->exp_tasks = rnp->blkd_tasks.next;
		raw_spin_unlock_irqrestore_rcu_node(rnp, flags);

		/* IPI the remaining CPUs for expedited quiescent state. */
		mask = 1;
		for (cpu = rnp->grplo; cpu <= rnp->grphi; cpu++, mask <<= 1) {
			if (!(mask_ofl_ipi & mask))
				continue;
retry_ipi:
			ret = smp_call_function_single(cpu, func, rsp, 0);
			if (!ret) {
				mask_ofl_ipi &= ~mask;
				continue;
			}
			/* Failed, raced with offline. */
			raw_spin_lock_irqsave_rcu_node(rnp, flags);
			if (cpu_online(cpu) &&
			    (rnp->expmask & mask)) {
				raw_spin_unlock_irqrestore_rcu_node(rnp, flags);
				schedule_timeout_uninterruptible(1);
				if (cpu_online(cpu) &&
				    (rnp->expmask & mask))
					goto retry_ipi;
				raw_spin_lock_irqsave_rcu_node(rnp, flags);
			}
			if (!(rnp->expmask & mask))
				mask_ofl_ipi &= ~mask;
			raw_spin_unlock_irqrestore_rcu_node(rnp, flags);
		}
		/* Report quiescent states for those that went offline. */
		mask_ofl_test |= mask_ofl_ipi;
		if (mask_ofl_test)
			rcu_report_exp_cpu_mult(rsp, rnp, mask_ofl_test, false);
	}
}

static void synchronize_sched_expedited_wait(struct rcu_state *rsp)
{
	int cpu;
	unsigned long jiffies_stall;
	unsigned long jiffies_start;
	unsigned long mask;
	int ndetected;
	struct rcu_node *rnp;
	struct rcu_node *rnp_root = rcu_get_root(rsp);
	int ret;

	jiffies_stall = rcu_jiffies_till_stall_check();
	jiffies_start = jiffies;

	for (;;) {
		ret = swait_event_timeout(
				rsp->expedited_wq,
				sync_rcu_preempt_exp_done(rnp_root),
				jiffies_stall);
		if (ret > 0 || sync_rcu_preempt_exp_done(rnp_root))
			return;
		if (ret < 0) {
			/* Hit a signal, disable CPU stall warnings. */
			swait_event(rsp->expedited_wq,
				   sync_rcu_preempt_exp_done(rnp_root));
			return;
		}
		pr_err("INFO: %s detected expedited stalls on CPUs/tasks: {",
		       rsp->name);
		ndetected = 0;
		rcu_for_each_leaf_node(rsp, rnp) {
			ndetected = rcu_print_task_exp_stall(rnp);
			mask = 1;
			for (cpu = rnp->grplo; cpu <= rnp->grphi; cpu++, mask <<= 1) {
				struct rcu_data *rdp;

				if (!(rnp->expmask & mask))
					continue;
				ndetected++;
				rdp = per_cpu_ptr(rsp->rda, cpu);
				pr_cont(" %d-%c%c%c", cpu,
					"O."[cpu_online(cpu)],
					"o."[!!(rdp->grpmask & rnp->expmaskinit)],
					"N."[!!(rdp->grpmask & rnp->expmaskinitnext)]);
			}
			mask <<= 1;
		}
		pr_cont(" } %lu jiffies s: %lu root: %#lx/%c\n",
			jiffies - jiffies_start, rsp->expedited_sequence,
			rnp_root->expmask, ".T"[!!rnp_root->exp_tasks]);
		if (!ndetected) {
			pr_err("blocking rcu_node structures:");
			rcu_for_each_node_breadth_first(rsp, rnp) {
				if (rnp == rnp_root)
					continue; /* printed unconditionally */
				if (sync_rcu_preempt_exp_done(rnp))
					continue;
				pr_cont(" l=%u:%d-%d:%#lx/%c",
					rnp->level, rnp->grplo, rnp->grphi,
					rnp->expmask,
					".T"[!!rnp->exp_tasks]);
			}
			pr_cont("\n");
		}
		rcu_for_each_leaf_node(rsp, rnp) {
			mask = 1;
			for (cpu = rnp->grplo; cpu <= rnp->grphi; cpu++, mask <<= 1) {
				if (!(rnp->expmask & mask))
					continue;
				dump_cpu_task(cpu);
			}
		}
		jiffies_stall = 3 * rcu_jiffies_till_stall_check() + 3;
	}
}

/**
 * synchronize_sched_expedited - Brute-force RCU-sched grace period
 *
 * Wait for an RCU-sched grace period to elapse, but use a "big hammer"
 * approach to force the grace period to end quickly.  This consumes
 * significant time on all CPUs and is unfriendly to real-time workloads,
 * so is thus not recommended for any sort of common-case code.  In fact,
 * if you are using synchronize_sched_expedited() in a loop, please
 * restructure your code to batch your updates, and then use a single
 * synchronize_sched() instead.
 *
 * This implementation can be thought of as an application of sequence
 * locking to expedited grace periods, but using the sequence counter to
 * determine when someone else has already done the work instead of for
 * retrying readers.
 */
void synchronize_sched_expedited(void)
{
	unsigned long s;
	struct rcu_node *rnp;
	struct rcu_state *rsp = &rcu_sched_state;

	/* If only one CPU, this is automatically a grace period. */
	if (rcu_blocking_is_gp())
		return;

	/* If expedited grace periods are prohibited, fall back to normal. */
	if (rcu_gp_is_normal()) {
		wait_rcu_gp(call_rcu_sched);
		return;
	}

	/* Take a snapshot of the sequence number.  */
	s = rcu_exp_gp_seq_snap(rsp);

	rnp = exp_funnel_lock(rsp, s);
	if (rnp == NULL)
		return;  /* Someone else did our work for us. */

	rcu_exp_gp_seq_start(rsp);
	sync_rcu_exp_select_cpus(rsp, sync_sched_exp_handler);
	synchronize_sched_expedited_wait(rsp);

	rcu_exp_gp_seq_end(rsp);
	mutex_unlock(&rnp->exp_funnel_mutex);
}
EXPORT_SYMBOL_GPL(synchronize_sched_expedited);

/*
 * Check to see if there is any immediate RCU-related work to be done
 * by the current CPU, for the specified type of RCU, returning 1 if so.
 * The checks are in order of increasing expense: checks that can be
 * carried out against CPU-local state are performed first.  However,
 * we must check for CPU stalls first, else we might not get a chance.
 */
static int __rcu_pending(struct rcu_state *rsp, struct rcu_data *rdp)
{
	struct rcu_node *rnp = rdp->mynode;

	rdp->n_rcu_pending++;

	/* Check for CPU stalls, if enabled. */
	check_cpu_stall(rsp, rdp);

	/* Is this CPU a NO_HZ_FULL CPU that should ignore RCU? */
	if (rcu_nohz_full_cpu(rsp))
		return 0;

	/* Is the RCU core waiting for a quiescent state from this CPU? */
	if (rcu_scheduler_fully_active &&
	    rdp->core_needs_qs && rdp->cpu_no_qs.b.norm &&
	    rdp->rcu_qs_ctr_snap == __this_cpu_read(rcu_qs_ctr)) {
		rdp->n_rp_core_needs_qs++;
	} else if (rdp->core_needs_qs &&
		   (!rdp->cpu_no_qs.b.norm ||
		    rdp->rcu_qs_ctr_snap != __this_cpu_read(rcu_qs_ctr))) {
		rdp->n_rp_report_qs++;
		return 1;
	}

	/* Does this CPU have callbacks ready to invoke? */
	if (cpu_has_callbacks_ready_to_invoke(rdp)) {
		rdp->n_rp_cb_ready++;
		return 1;
	}

	/* Has RCU gone idle with this CPU needing another grace period? */
	if (cpu_needs_another_gp(rsp, rdp)) {
		rdp->n_rp_cpu_needs_gp++;
		return 1;
	}

	/* Has another RCU grace period completed?  */
	if (READ_ONCE(rnp->completed) != rdp->completed) { /* outside lock */
		rdp->n_rp_gp_completed++;
		return 1;
	}

	/* Has a new RCU grace period started? */
	if (READ_ONCE(rnp->gpnum) != rdp->gpnum ||
	    unlikely(READ_ONCE(rdp->gpwrap))) { /* outside lock */
		rdp->n_rp_gp_started++;
		return 1;
	}

	/* Does this CPU need a deferred NOCB wakeup? */
	if (rcu_nocb_need_deferred_wakeup(rdp)) {
		rdp->n_rp_nocb_defer_wakeup++;
		return 1;
	}

	/* nothing to do */
	rdp->n_rp_need_nothing++;
	return 0;
}

/*
 * Check to see if there is any immediate RCU-related work to be done
 * by the current CPU, returning 1 if so.  This function is part of the
 * RCU implementation; it is -not- an exported member of the RCU API.
 */
static int rcu_pending(void)
{
	struct rcu_state *rsp;

	for_each_rcu_flavor(rsp)
		if (__rcu_pending(rsp, this_cpu_ptr(rsp->rda)))
			return 1;
	return 0;
}

/*
 * Return true if the specified CPU has any callback.  If all_lazy is
 * non-NULL, store an indication of whether all callbacks are lazy.
 * (If there are no callbacks, all of them are deemed to be lazy.)
 */
static bool __maybe_unused rcu_cpu_has_callbacks(bool *all_lazy)
{
	bool al = true;
	bool hc = false;
	struct rcu_data *rdp;
	struct rcu_state *rsp;

	for_each_rcu_flavor(rsp) {
		rdp = this_cpu_ptr(rsp->rda);
		if (!rdp->nxtlist)
			continue;
		hc = true;
		if (rdp->qlen != rdp->qlen_lazy || !all_lazy) {
			al = false;
			break;
		}
	}
	if (all_lazy)
		*all_lazy = al;
	return hc;
}

/*
 * Helper function for _rcu_barrier() tracing.  If tracing is disabled,
 * the compiler is expected to optimize this away.
 */
static void _rcu_barrier_trace(struct rcu_state *rsp, const char *s,
			       int cpu, unsigned long done)
{
	trace_rcu_barrier(rsp->name, s, cpu,
			  atomic_read(&rsp->barrier_cpu_count), done);
}

/*
 * RCU callback function for _rcu_barrier().  If we are last, wake
 * up the task executing _rcu_barrier().
 */
static void rcu_barrier_callback(struct rcu_head *rhp)
{
	struct rcu_data *rdp = container_of(rhp, struct rcu_data, barrier_head);
	struct rcu_state *rsp = rdp->rsp;

	if (atomic_dec_and_test(&rsp->barrier_cpu_count)) {
		_rcu_barrier_trace(rsp, "LastCB", -1, rsp->barrier_sequence);
		complete(&rsp->barrier_completion);
	} else {
		_rcu_barrier_trace(rsp, "CB", -1, rsp->barrier_sequence);
	}
}

/*
 * Called with preemption disabled, and from cross-cpu IRQ context.
 */
static void rcu_barrier_func(void *type)
{
	struct rcu_state *rsp = type;
	struct rcu_data *rdp = raw_cpu_ptr(rsp->rda);

	_rcu_barrier_trace(rsp, "IRQ", -1, rsp->barrier_sequence);
	atomic_inc(&rsp->barrier_cpu_count);
	rsp->call(&rdp->barrier_head, rcu_barrier_callback);
}

/*
 * Orchestrate the specified type of RCU barrier, waiting for all
 * RCU callbacks of the specified type to complete.
 */
static void _rcu_barrier(struct rcu_state *rsp)
{
	int cpu;
	struct rcu_data *rdp;
	unsigned long s = rcu_seq_snap(&rsp->barrier_sequence);

	_rcu_barrier_trace(rsp, "Begin", -1, s);

	/* Take mutex to serialize concurrent rcu_barrier() requests. */
	mutex_lock(&rsp->barrier_mutex);

	/* Did someone else do our work for us? */
	if (rcu_seq_done(&rsp->barrier_sequence, s)) {
		_rcu_barrier_trace(rsp, "EarlyExit", -1, rsp->barrier_sequence);
		smp_mb(); /* caller's subsequent code after above check. */
		mutex_unlock(&rsp->barrier_mutex);
		return;
	}

	/* Mark the start of the barrier operation. */
	rcu_seq_start(&rsp->barrier_sequence);
	_rcu_barrier_trace(rsp, "Inc1", -1, rsp->barrier_sequence);

	/*
	 * Initialize the count to one rather than to zero in order to
	 * avoid a too-soon return to zero in case of a short grace period
	 * (or preemption of this task).  Exclude CPU-hotplug operations
	 * to ensure that no offline CPU has callbacks queued.
	 */
	init_completion(&rsp->barrier_completion);
	atomic_set(&rsp->barrier_cpu_count, 1);
	get_online_cpus();

	/*
	 * Force each CPU with callbacks to register a new callback.
	 * When that callback is invoked, we will know that all of the
	 * corresponding CPU's preceding callbacks have been invoked.
	 */
	for_each_possible_cpu(cpu) {
		if (!cpu_online(cpu) && !rcu_is_nocb_cpu(cpu))
			continue;
		rdp = per_cpu_ptr(rsp->rda, cpu);
		if (rcu_is_nocb_cpu(cpu)) {
			if (!rcu_nocb_cpu_needs_barrier(rsp, cpu)) {
				_rcu_barrier_trace(rsp, "OfflineNoCB", cpu,
						   rsp->barrier_sequence);
			} else {
				_rcu_barrier_trace(rsp, "OnlineNoCB", cpu,
						   rsp->barrier_sequence);
				smp_mb__before_atomic();
				atomic_inc(&rsp->barrier_cpu_count);
				__call_rcu(&rdp->barrier_head,
					   rcu_barrier_callback, rsp, cpu, 0);
			}
		} else if (READ_ONCE(rdp->qlen)) {
			_rcu_barrier_trace(rsp, "OnlineQ", cpu,
					   rsp->barrier_sequence);
			smp_call_function_single(cpu, rcu_barrier_func, rsp, 1);
		} else {
			_rcu_barrier_trace(rsp, "OnlineNQ", cpu,
					   rsp->barrier_sequence);
		}
	}
	put_online_cpus();

	/*
	 * Now that we have an rcu_barrier_callback() callback on each
	 * CPU, and thus each counted, remove the initial count.
	 */
	if (atomic_dec_and_test(&rsp->barrier_cpu_count))
		complete(&rsp->barrier_completion);

	/* Wait for all rcu_barrier_callback() callbacks to be invoked. */
	wait_for_completion(&rsp->barrier_completion);

	/* Mark the end of the barrier operation. */
	_rcu_barrier_trace(rsp, "Inc2", -1, rsp->barrier_sequence);
	rcu_seq_end(&rsp->barrier_sequence);

	/* Other rcu_barrier() invocations can now safely proceed. */
	mutex_unlock(&rsp->barrier_mutex);
}

/**
 * rcu_barrier_bh - Wait until all in-flight call_rcu_bh() callbacks complete.
 */
void rcu_barrier_bh(void)
{
	_rcu_barrier(&rcu_bh_state);
}
EXPORT_SYMBOL_GPL(rcu_barrier_bh);

/**
 * rcu_barrier_sched - Wait for in-flight call_rcu_sched() callbacks.
 */
void rcu_barrier_sched(void)
{
	_rcu_barrier(&rcu_sched_state);
}
EXPORT_SYMBOL_GPL(rcu_barrier_sched);

/*
 * Propagate ->qsinitmask bits up the rcu_node tree to account for the
 * first CPU in a given leaf rcu_node structure coming online.  The caller
 * must hold the corresponding leaf rcu_node ->lock with interrrupts
 * disabled.
 */
static void rcu_init_new_rnp(struct rcu_node *rnp_leaf)
{
	long mask;
	struct rcu_node *rnp = rnp_leaf;

	for (;;) {
		mask = rnp->grpmask;
		rnp = rnp->parent;
		if (rnp == NULL)
			return;
		raw_spin_lock_rcu_node(rnp); /* Interrupts already disabled. */
		rnp->qsmaskinit |= mask;
		raw_spin_unlock_rcu_node(rnp); /* Interrupts remain disabled. */
	}
}

/*
 * Do boot-time initialization of a CPU's per-CPU RCU data.
 */
static void __init
rcu_boot_init_percpu_data(int cpu, struct rcu_state *rsp)
{
	unsigned long flags;
	struct rcu_data *rdp = per_cpu_ptr(rsp->rda, cpu);
	struct rcu_node *rnp = rcu_get_root(rsp);

	/* Set up local state, ensuring consistent view of global state. */
	raw_spin_lock_irqsave_rcu_node(rnp, flags);
	rdp->grpmask = 1UL << (cpu - rdp->mynode->grplo);
	rdp->dynticks = &per_cpu(rcu_dynticks, cpu);
	WARN_ON_ONCE(rdp->dynticks->dynticks_nesting != DYNTICK_TASK_EXIT_IDLE);
	WARN_ON_ONCE(atomic_read(&rdp->dynticks->dynticks) != 1);
	rdp->cpu = cpu;
	rdp->rsp = rsp;
	mutex_init(&rdp->exp_funnel_mutex);
	rcu_boot_init_nocb_percpu_data(rdp);
	raw_spin_unlock_irqrestore_rcu_node(rnp, flags);
}

/*
 * Initialize a CPU's per-CPU RCU data.  Note that only one online or
 * offline event can be happening at a given time.  Note also that we
 * can accept some slop in the rsp->completed access due to the fact
 * that this CPU cannot possibly have any RCU callbacks in flight yet.
 */
static void
rcu_init_percpu_data(int cpu, struct rcu_state *rsp)
{
	unsigned long flags;
	unsigned long mask;
	struct rcu_data *rdp = per_cpu_ptr(rsp->rda, cpu);
	struct rcu_node *rnp = rcu_get_root(rsp);

	/* Set up local state, ensuring consistent view of global state. */
	raw_spin_lock_irqsave_rcu_node(rnp, flags);
	rdp->qlen_last_fqs_check = 0;
	rdp->n_force_qs_snap = rsp->n_force_qs;
	rdp->blimit = blimit;
	if (!rdp->nxtlist)
		init_callback_list(rdp);  /* Re-enable callbacks on this CPU. */
	rdp->dynticks->dynticks_nesting = DYNTICK_TASK_EXIT_IDLE;
	rcu_sysidle_init_percpu_data(rdp->dynticks);
	atomic_set(&rdp->dynticks->dynticks,
		   (atomic_read(&rdp->dynticks->dynticks) & ~0x1) + 1);
	raw_spin_unlock_rcu_node(rnp);		/* irqs remain disabled. */

	/*
	 * Add CPU to leaf rcu_node pending-online bitmask.  Any needed
	 * propagation up the rcu_node tree will happen at the beginning
	 * of the next grace period.
	 */
	rnp = rdp->mynode;
	mask = rdp->grpmask;
	raw_spin_lock_rcu_node(rnp);		/* irqs already disabled. */
	rnp->qsmaskinitnext |= mask;
	rnp->expmaskinitnext |= mask;
	if (!rdp->beenonline)
		WRITE_ONCE(rsp->ncpus, READ_ONCE(rsp->ncpus) + 1);
	rdp->beenonline = true;	 /* We have now been online. */
	rdp->gpnum = rnp->completed; /* Make CPU later note any new GP. */
	rdp->completed = rnp->completed;
	rdp->cpu_no_qs.b.norm = true;
	rdp->rcu_qs_ctr_snap = per_cpu(rcu_qs_ctr, cpu);
	rdp->core_needs_qs = false;
	trace_rcu_grace_period(rsp->name, rdp->gpnum, TPS("cpuonl"));
	raw_spin_unlock_irqrestore_rcu_node(rnp, flags);
}

static void rcu_prepare_cpu(int cpu)
{
	struct rcu_state *rsp;

	for_each_rcu_flavor(rsp)
		rcu_init_percpu_data(cpu, rsp);
}

#ifdef CONFIG_HOTPLUG_CPU
/*
 * The CPU is exiting the idle loop into the arch_cpu_idle_dead()
 * function.  We now remove it from the rcu_node tree's ->qsmaskinit
 * bit masks.
 */
static void rcu_cleanup_dying_idle_cpu(int cpu, struct rcu_state *rsp)
{
	unsigned long flags;
	unsigned long mask;
	struct rcu_data *rdp = per_cpu_ptr(rsp->rda, cpu);
	struct rcu_node *rnp = rdp->mynode;  /* Outgoing CPU's rdp & rnp. */

	if (!IS_ENABLED(CONFIG_HOTPLUG_CPU))
		return;

	/* Remove outgoing CPU from mask in the leaf rcu_node structure. */
	mask = rdp->grpmask;
	raw_spin_lock_irqsave_rcu_node(rnp, flags); /* Enforce GP memory-order guarantee. */
	rnp->qsmaskinitnext &= ~mask;
	raw_spin_unlock_irqrestore_rcu_node(rnp, flags);
}

void rcu_report_dead(unsigned int cpu)
{
	struct rcu_state *rsp;

	/* QS for any half-done expedited RCU-sched GP. */
	preempt_disable();
	rcu_report_exp_rdp(&rcu_sched_state,
			   this_cpu_ptr(rcu_sched_state.rda), true);
	preempt_enable();
	for_each_rcu_flavor(rsp)
		rcu_cleanup_dying_idle_cpu(cpu, rsp);
}
#endif

/*
 * Handle CPU online/offline notification events.
 */
int rcu_cpu_notify(struct notifier_block *self,
		   unsigned long action, void *hcpu)
{
	long cpu = (long)hcpu;
	struct rcu_data *rdp = per_cpu_ptr(rcu_state_p->rda, cpu);
	struct rcu_node *rnp = rdp->mynode;
	struct rcu_state *rsp;

	switch (action) {
	case CPU_UP_PREPARE:
	case CPU_UP_PREPARE_FROZEN:
		rcu_prepare_cpu(cpu);
		rcu_prepare_kthreads(cpu);
		rcu_spawn_all_nocb_kthreads(cpu);
		break;
	case CPU_ONLINE:
	case CPU_DOWN_FAILED:
		sync_sched_exp_online_cleanup(cpu);
		rcu_boost_kthread_setaffinity(rnp, -1);
		break;
	case CPU_DOWN_PREPARE:
		rcu_boost_kthread_setaffinity(rnp, cpu);
		break;
	case CPU_DYING:
	case CPU_DYING_FROZEN:
		for_each_rcu_flavor(rsp)
			rcu_cleanup_dying_cpu(rsp);
		break;
	case CPU_DEAD:
	case CPU_DEAD_FROZEN:
	case CPU_UP_CANCELED:
	case CPU_UP_CANCELED_FROZEN:
		for_each_rcu_flavor(rsp) {
			rcu_cleanup_dead_cpu(cpu, rsp);
			do_nocb_deferred_wakeup(per_cpu_ptr(rsp->rda, cpu));
		}
		break;
	default:
		break;
	}
	return NOTIFY_OK;
}

static int rcu_pm_notify(struct notifier_block *self,
			 unsigned long action, void *hcpu)
{
	switch (action) {
	case PM_HIBERNATION_PREPARE:
	case PM_SUSPEND_PREPARE:
		if (nr_cpu_ids <= 256) /* Expediting bad for large systems. */
			rcu_expedite_gp();
		break;
	case PM_POST_HIBERNATION:
	case PM_POST_SUSPEND:
		if (nr_cpu_ids <= 256) /* Expediting bad for large systems. */
			rcu_unexpedite_gp();
		break;
	default:
		break;
	}
	return NOTIFY_OK;
}

/*
 * Spawn the kthreads that handle each RCU flavor's grace periods.
 */
static int __init rcu_spawn_gp_kthread(void)
{
	unsigned long flags;
	int kthread_prio_in = kthread_prio;
	struct rcu_node *rnp;
	struct rcu_state *rsp;
	struct sched_param sp;
	struct task_struct *t;

	/* Force priority into range. */
	if (IS_ENABLED(CONFIG_RCU_BOOST) && kthread_prio < 1)
		kthread_prio = 1;
	else if (kthread_prio < 0)
		kthread_prio = 0;
	else if (kthread_prio > 99)
		kthread_prio = 99;
	if (kthread_prio != kthread_prio_in)
		pr_alert("rcu_spawn_gp_kthread(): Limited prio to %d from %d\n",
			 kthread_prio, kthread_prio_in);

	rcu_scheduler_fully_active = 1;
	for_each_rcu_flavor(rsp) {
		t = kthread_create(rcu_gp_kthread, rsp, "%s", rsp->name);
		BUG_ON(IS_ERR(t));
		rnp = rcu_get_root(rsp);
		raw_spin_lock_irqsave_rcu_node(rnp, flags);
		rsp->gp_kthread = t;
		if (kthread_prio) {
			sp.sched_priority = kthread_prio;
			sched_setscheduler_nocheck(t, SCHED_FIFO, &sp);
		}
		raw_spin_unlock_irqrestore_rcu_node(rnp, flags);
		wake_up_process(t);
	}
	rcu_spawn_nocb_kthreads();
	rcu_spawn_boost_kthreads();
	return 0;
}
early_initcall(rcu_spawn_gp_kthread);

/*
 * This function is invoked towards the end of the scheduler's initialization
 * process.  Before this is called, the idle task might contain
 * RCU read-side critical sections (during which time, this idle
 * task is booting the system).  After this function is called, the
 * idle tasks are prohibited from containing RCU read-side critical
 * sections.  This function also enables RCU lockdep checking.
 */
void rcu_scheduler_starting(void)
{
	WARN_ON(num_online_cpus() != 1);
	WARN_ON(nr_context_switches() > 0);
	rcu_scheduler_active = 1;
}

/*
 * Compute the per-level fanout, either using the exact fanout specified
 * or balancing the tree, depending on the rcu_fanout_exact boot parameter.
 */
static void __init rcu_init_levelspread(int *levelspread, const int *levelcnt)
{
	int i;

	if (rcu_fanout_exact) {
		levelspread[rcu_num_lvls - 1] = rcu_fanout_leaf;
		for (i = rcu_num_lvls - 2; i >= 0; i--)
			levelspread[i] = RCU_FANOUT;
	} else {
		int ccur;
		int cprv;

		cprv = nr_cpu_ids;
		for (i = rcu_num_lvls - 1; i >= 0; i--) {
			ccur = levelcnt[i];
			levelspread[i] = (cprv + ccur - 1) / ccur;
			cprv = ccur;
		}
	}
}

/*
 * Helper function for rcu_init() that initializes one rcu_state structure.
 */
static void __init rcu_init_one(struct rcu_state *rsp)
{
	static const char * const buf[] = RCU_NODE_NAME_INIT;
	static const char * const fqs[] = RCU_FQS_NAME_INIT;
	static const char * const exp[] = RCU_EXP_NAME_INIT;
	static struct lock_class_key rcu_node_class[RCU_NUM_LVLS];
	static struct lock_class_key rcu_fqs_class[RCU_NUM_LVLS];
	static struct lock_class_key rcu_exp_class[RCU_NUM_LVLS];
	static u8 fl_mask = 0x1;

	int levelcnt[RCU_NUM_LVLS];		/* # nodes in each level. */
	int levelspread[RCU_NUM_LVLS];		/* kids/node in each level. */
	int cpustride = 1;
	int i;
	int j;
	struct rcu_node *rnp;

	BUILD_BUG_ON(RCU_NUM_LVLS > ARRAY_SIZE(buf));  /* Fix buf[] init! */

	/* Silence gcc 4.8 false positive about array index out of range. */
	if (rcu_num_lvls <= 0 || rcu_num_lvls > RCU_NUM_LVLS)
		panic("rcu_init_one: rcu_num_lvls out of range");

	/* Initialize the level-tracking arrays. */

	for (i = 0; i < rcu_num_lvls; i++)
		levelcnt[i] = num_rcu_lvl[i];
	for (i = 1; i < rcu_num_lvls; i++)
		rsp->level[i] = rsp->level[i - 1] + levelcnt[i - 1];
	rcu_init_levelspread(levelspread, levelcnt);
	rsp->flavor_mask = fl_mask;
	fl_mask <<= 1;

	/* Initialize the elements themselves, starting from the leaves. */

	for (i = rcu_num_lvls - 1; i >= 0; i--) {
		cpustride *= levelspread[i];
		rnp = rsp->level[i];
		for (j = 0; j < levelcnt[i]; j++, rnp++) {
			raw_spin_lock_init(&ACCESS_PRIVATE(rnp, lock));
			lockdep_set_class_and_name(&ACCESS_PRIVATE(rnp, lock),
						   &rcu_node_class[i], buf[i]);
			raw_spin_lock_init(&rnp->fqslock);
			lockdep_set_class_and_name(&rnp->fqslock,
						   &rcu_fqs_class[i], fqs[i]);
			rnp->gpnum = rsp->gpnum;
			rnp->completed = rsp->completed;
			rnp->qsmask = 0;
			rnp->qsmaskinit = 0;
			rnp->grplo = j * cpustride;
			rnp->grphi = (j + 1) * cpustride - 1;
			if (rnp->grphi >= nr_cpu_ids)
				rnp->grphi = nr_cpu_ids - 1;
			if (i == 0) {
				rnp->grpnum = 0;
				rnp->grpmask = 0;
				rnp->parent = NULL;
			} else {
				rnp->grpnum = j % levelspread[i - 1];
				rnp->grpmask = 1UL << rnp->grpnum;
				rnp->parent = rsp->level[i - 1] +
					      j / levelspread[i - 1];
			}
			rnp->level = i;
			INIT_LIST_HEAD(&rnp->blkd_tasks);
			rcu_init_one_nocb(rnp);
			mutex_init(&rnp->exp_funnel_mutex);
			lockdep_set_class_and_name(&rnp->exp_funnel_mutex,
						   &rcu_exp_class[i], exp[i]);
		}
	}

	init_swait_queue_head(&rsp->gp_wq);
	init_swait_queue_head(&rsp->expedited_wq);
	rnp = rsp->level[rcu_num_lvls - 1];
	for_each_possible_cpu(i) {
		while (i > rnp->grphi)
			rnp++;
		per_cpu_ptr(rsp->rda, i)->mynode = rnp;
		rcu_boot_init_percpu_data(i, rsp);
	}
	list_add(&rsp->flavors, &rcu_struct_flavors);
}

/*
 * Compute the rcu_node tree geometry from kernel parameters.  This cannot
 * replace the definitions in tree.h because those are needed to size
 * the ->node array in the rcu_state structure.
 */
static void __init rcu_init_geometry(void)
{
	ulong d;
	int i;
	int rcu_capacity[RCU_NUM_LVLS];

	/*
	 * Initialize any unspecified boot parameters.
	 * The default values of jiffies_till_first_fqs and
	 * jiffies_till_next_fqs are set to the RCU_JIFFIES_TILL_FORCE_QS
	 * value, which is a function of HZ, then adding one for each
	 * RCU_JIFFIES_FQS_DIV CPUs that might be on the system.
	 */
	d = RCU_JIFFIES_TILL_FORCE_QS + nr_cpu_ids / RCU_JIFFIES_FQS_DIV;
	if (jiffies_till_first_fqs == ULONG_MAX)
		jiffies_till_first_fqs = d;
	if (jiffies_till_next_fqs == ULONG_MAX)
		jiffies_till_next_fqs = d;

	/* If the compile-time values are accurate, just leave. */
	if (rcu_fanout_leaf == RCU_FANOUT_LEAF &&
	    nr_cpu_ids == NR_CPUS)
		return;
	pr_info("RCU: Adjusting geometry for rcu_fanout_leaf=%d, nr_cpu_ids=%d\n",
		rcu_fanout_leaf, nr_cpu_ids);

	/*
	 * The boot-time rcu_fanout_leaf parameter must be at least two
	 * and cannot exceed the number of bits in the rcu_node masks.
	 * Complain and fall back to the compile-time values if this
	 * limit is exceeded.
	 */
	if (rcu_fanout_leaf < 2 ||
	    rcu_fanout_leaf > sizeof(unsigned long) * 8) {
		rcu_fanout_leaf = RCU_FANOUT_LEAF;
		WARN_ON(1);
		return;
	}

	/*
	 * Compute number of nodes that can be handled an rcu_node tree
	 * with the given number of levels.
	 */
	rcu_capacity[0] = rcu_fanout_leaf;
	for (i = 1; i < RCU_NUM_LVLS; i++)
		rcu_capacity[i] = rcu_capacity[i - 1] * RCU_FANOUT;

	/*
	 * The tree must be able to accommodate the configured number of CPUs.
	 * If this limit is exceeded, fall back to the compile-time values.
	 */
	if (nr_cpu_ids > rcu_capacity[RCU_NUM_LVLS - 1]) {
		rcu_fanout_leaf = RCU_FANOUT_LEAF;
		WARN_ON(1);
		return;
	}

	/* Calculate the number of levels in the tree. */
	for (i = 0; nr_cpu_ids > rcu_capacity[i]; i++) {
	}
	rcu_num_lvls = i + 1;

	/* Calculate the number of rcu_nodes at each level of the tree. */
	for (i = 0; i < rcu_num_lvls; i++) {
		int cap = rcu_capacity[(rcu_num_lvls - 1) - i];
		num_rcu_lvl[i] = DIV_ROUND_UP(nr_cpu_ids, cap);
	}

	/* Calculate the total number of rcu_node structures. */
	rcu_num_nodes = 0;
	for (i = 0; i < rcu_num_lvls; i++)
		rcu_num_nodes += num_rcu_lvl[i];
}

/*
 * Dump out the structure of the rcu_node combining tree associated
 * with the rcu_state structure referenced by rsp.
 */
static void __init rcu_dump_rcu_node_tree(struct rcu_state *rsp)
{
	int level = 0;
	struct rcu_node *rnp;

	pr_info("rcu_node tree layout dump\n");
	pr_info(" ");
	rcu_for_each_node_breadth_first(rsp, rnp) {
		if (rnp->level != level) {
			pr_cont("\n");
			pr_info(" ");
			level = rnp->level;
		}
		pr_cont("%d:%d ^%d  ", rnp->grplo, rnp->grphi, rnp->grpnum);
	}
	pr_cont("\n");
}

void __init rcu_init(void)
{
	int cpu;

	rcu_early_boot_tests();

	rcu_bootup_announce();
	rcu_init_geometry();
	rcu_init_one(&rcu_bh_state);
	rcu_init_one(&rcu_sched_state);
	if (dump_tree)
		rcu_dump_rcu_node_tree(&rcu_sched_state);
	__rcu_init_preempt();
	open_softirq(RCU_SOFTIRQ, rcu_process_callbacks);

	/*
	 * We don't need protection against CPU-hotplug here because
	 * this is called early in boot, before either interrupts
	 * or the scheduler are operational.
	 */
	cpu_notifier(rcu_cpu_notify, 0);
	pm_notifier(rcu_pm_notify, 0);
	for_each_online_cpu(cpu)
		rcu_cpu_notify(NULL, CPU_UP_PREPARE, (void *)(long)cpu);
}

#include "tree_plugin.h"<|MERGE_RESOLUTION|>--- conflicted
+++ resolved
@@ -2046,11 +2046,7 @@
 		/* smp_mb() provided by prior unlock-lock pair. */
 		nocb += rcu_future_gp_cleanup(rsp, rnp);
 		sq = rcu_nocb_gp_get(rnp);
-<<<<<<< HEAD
-		raw_spin_unlock_irq(&rnp->lock);
-=======
 		raw_spin_unlock_irq_rcu_node(rnp);
->>>>>>> dc96aeda
 		rcu_nocb_gp_cleanup(sq);
 		cond_resched_rcu_qs();
 		WRITE_ONCE(rsp->gp_activity, jiffies);
@@ -2252,11 +2248,7 @@
 {
 	WARN_ON_ONCE(!rcu_gp_in_progress(rsp));
 	WRITE_ONCE(rsp->gp_flags, READ_ONCE(rsp->gp_flags) | RCU_GP_FLAG_FQS);
-<<<<<<< HEAD
-	raw_spin_unlock_irqrestore(&rcu_get_root(rsp)->lock, flags);
-=======
 	raw_spin_unlock_irqrestore_rcu_node(rcu_get_root(rsp), flags);
->>>>>>> dc96aeda
 	swake_up(&rsp->gp_wq);  /* Memory barrier implied by swake_up() path. */
 }
 
@@ -2884,11 +2876,7 @@
 		return;  /* Someone beat us to it. */
 	}
 	WRITE_ONCE(rsp->gp_flags, READ_ONCE(rsp->gp_flags) | RCU_GP_FLAG_FQS);
-<<<<<<< HEAD
-	raw_spin_unlock_irqrestore(&rnp_old->lock, flags);
-=======
 	raw_spin_unlock_irqrestore_rcu_node(rnp_old, flags);
->>>>>>> dc96aeda
 	swake_up(&rsp->gp_wq); /* Memory barrier implied by swake_up() path. */
 }
 
