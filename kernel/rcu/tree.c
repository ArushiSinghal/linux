--- conflicted
+++ resolved
@@ -3459,551 +3459,6 @@
 	return ULONG_CMP_GE(READ_ONCE(*sp), s);
 }
 
-<<<<<<< HEAD
-/* Wrapper functions for expedited grace periods.  */
-static void rcu_exp_gp_seq_start(struct rcu_state *rsp)
-{
-	rcu_seq_start(&rsp->expedited_sequence);
-}
-static void rcu_exp_gp_seq_end(struct rcu_state *rsp)
-{
-	rcu_seq_end(&rsp->expedited_sequence);
-	smp_mb(); /* Ensure that consecutive grace periods serialize. */
-}
-static unsigned long rcu_exp_gp_seq_snap(struct rcu_state *rsp)
-{
-	unsigned long s;
-
-	smp_mb(); /* Caller's modifications seen first by other CPUs. */
-	s = rcu_seq_snap(&rsp->expedited_sequence);
-	trace_rcu_exp_grace_period(rsp->name, s, TPS("snap"));
-	return s;
-}
-static bool rcu_exp_gp_seq_done(struct rcu_state *rsp, unsigned long s)
-{
-	return rcu_seq_done(&rsp->expedited_sequence, s);
-}
-
-/*
- * Reset the ->expmaskinit values in the rcu_node tree to reflect any
- * recent CPU-online activity.  Note that these masks are not cleared
- * when CPUs go offline, so they reflect the union of all CPUs that have
- * ever been online.  This means that this function normally takes its
- * no-work-to-do fastpath.
- */
-static void sync_exp_reset_tree_hotplug(struct rcu_state *rsp)
-{
-	bool done;
-	unsigned long flags;
-	unsigned long mask;
-	unsigned long oldmask;
-	int ncpus = READ_ONCE(rsp->ncpus);
-	struct rcu_node *rnp;
-	struct rcu_node *rnp_up;
-
-	/* If no new CPUs onlined since last time, nothing to do. */
-	if (likely(ncpus == rsp->ncpus_snap))
-		return;
-	rsp->ncpus_snap = ncpus;
-
-	/*
-	 * Each pass through the following loop propagates newly onlined
-	 * CPUs for the current rcu_node structure up the rcu_node tree.
-	 */
-	rcu_for_each_leaf_node(rsp, rnp) {
-		raw_spin_lock_irqsave_rcu_node(rnp, flags);
-		if (rnp->expmaskinit == rnp->expmaskinitnext) {
-			raw_spin_unlock_irqrestore_rcu_node(rnp, flags);
-			continue;  /* No new CPUs, nothing to do. */
-		}
-
-		/* Update this node's mask, track old value for propagation. */
-		oldmask = rnp->expmaskinit;
-		rnp->expmaskinit = rnp->expmaskinitnext;
-		raw_spin_unlock_irqrestore_rcu_node(rnp, flags);
-
-		/* If was already nonzero, nothing to propagate. */
-		if (oldmask)
-			continue;
-
-		/* Propagate the new CPU up the tree. */
-		mask = rnp->grpmask;
-		rnp_up = rnp->parent;
-		done = false;
-		while (rnp_up) {
-			raw_spin_lock_irqsave_rcu_node(rnp_up, flags);
-			if (rnp_up->expmaskinit)
-				done = true;
-			rnp_up->expmaskinit |= mask;
-			raw_spin_unlock_irqrestore_rcu_node(rnp_up, flags);
-			if (done)
-				break;
-			mask = rnp_up->grpmask;
-			rnp_up = rnp_up->parent;
-		}
-	}
-}
-
-/*
- * Reset the ->expmask values in the rcu_node tree in preparation for
- * a new expedited grace period.
- */
-static void __maybe_unused sync_exp_reset_tree(struct rcu_state *rsp)
-{
-	unsigned long flags;
-	struct rcu_node *rnp;
-
-	sync_exp_reset_tree_hotplug(rsp);
-	rcu_for_each_node_breadth_first(rsp, rnp) {
-		raw_spin_lock_irqsave_rcu_node(rnp, flags);
-		WARN_ON_ONCE(rnp->expmask);
-		rnp->expmask = rnp->expmaskinit;
-		raw_spin_unlock_irqrestore_rcu_node(rnp, flags);
-	}
-}
-
-/*
- * Return non-zero if there is no RCU expedited grace period in progress
- * for the specified rcu_node structure, in other words, if all CPUs and
- * tasks covered by the specified rcu_node structure have done their bit
- * for the current expedited grace period.  Works only for preemptible
- * RCU -- other RCU implementation use other means.
- *
- * Caller must hold the rcu_state's exp_mutex.
- */
-static int sync_rcu_preempt_exp_done(struct rcu_node *rnp)
-{
-	return rnp->exp_tasks == NULL &&
-	       READ_ONCE(rnp->expmask) == 0;
-}
-
-/*
- * Report the exit from RCU read-side critical section for the last task
- * that queued itself during or before the current expedited preemptible-RCU
- * grace period.  This event is reported either to the rcu_node structure on
- * which the task was queued or to one of that rcu_node structure's ancestors,
- * recursively up the tree.  (Calm down, calm down, we do the recursion
- * iteratively!)
- *
- * Caller must hold the rcu_state's exp_mutex and the specified rcu_node
- * structure's ->lock.
- */
-static void __rcu_report_exp_rnp(struct rcu_state *rsp, struct rcu_node *rnp,
-				 bool wake, unsigned long flags)
-	__releases(rnp->lock)
-{
-	unsigned long mask;
-
-	for (;;) {
-		if (!sync_rcu_preempt_exp_done(rnp)) {
-			if (!rnp->expmask)
-				rcu_initiate_boost(rnp, flags);
-			else
-				raw_spin_unlock_irqrestore_rcu_node(rnp, flags);
-			break;
-		}
-		if (rnp->parent == NULL) {
-			raw_spin_unlock_irqrestore_rcu_node(rnp, flags);
-			if (wake) {
-				smp_mb(); /* EGP done before wake_up(). */
-				swake_up(&rsp->expedited_wq);
-			}
-			break;
-		}
-		mask = rnp->grpmask;
-		raw_spin_unlock_rcu_node(rnp); /* irqs remain disabled */
-		rnp = rnp->parent;
-		raw_spin_lock_rcu_node(rnp); /* irqs already disabled */
-		WARN_ON_ONCE(!(rnp->expmask & mask));
-		rnp->expmask &= ~mask;
-	}
-}
-
-/*
- * Report expedited quiescent state for specified node.  This is a
- * lock-acquisition wrapper function for __rcu_report_exp_rnp().
- *
- * Caller must hold the rcu_state's exp_mutex.
- */
-static void __maybe_unused rcu_report_exp_rnp(struct rcu_state *rsp,
-					      struct rcu_node *rnp, bool wake)
-{
-	unsigned long flags;
-
-	raw_spin_lock_irqsave_rcu_node(rnp, flags);
-	__rcu_report_exp_rnp(rsp, rnp, wake, flags);
-}
-
-/*
- * Report expedited quiescent state for multiple CPUs, all covered by the
- * specified leaf rcu_node structure.  Caller must hold the rcu_state's
- * exp_mutex.
- */
-static void rcu_report_exp_cpu_mult(struct rcu_state *rsp, struct rcu_node *rnp,
-				    unsigned long mask, bool wake)
-{
-	unsigned long flags;
-
-	raw_spin_lock_irqsave_rcu_node(rnp, flags);
-	if (!(rnp->expmask & mask)) {
-		raw_spin_unlock_irqrestore_rcu_node(rnp, flags);
-		return;
-	}
-	rnp->expmask &= ~mask;
-	__rcu_report_exp_rnp(rsp, rnp, wake, flags); /* Releases rnp->lock. */
-}
-
-/*
- * Report expedited quiescent state for specified rcu_data (CPU).
- */
-static void rcu_report_exp_rdp(struct rcu_state *rsp, struct rcu_data *rdp,
-			       bool wake)
-{
-	rcu_report_exp_cpu_mult(rsp, rdp->mynode, rdp->grpmask, wake);
-}
-
-/* Common code for synchronize_{rcu,sched}_expedited() work-done checking. */
-static bool sync_exp_work_done(struct rcu_state *rsp, atomic_long_t *stat,
-			       unsigned long s)
-{
-	if (rcu_exp_gp_seq_done(rsp, s)) {
-		trace_rcu_exp_grace_period(rsp->name, s, TPS("done"));
-		/* Ensure test happens before caller kfree(). */
-		smp_mb__before_atomic(); /* ^^^ */
-		atomic_long_inc(stat);
-		return true;
-	}
-	return false;
-}
-
-/*
- * Funnel-lock acquisition for expedited grace periods.  Returns true
- * if some other task completed an expedited grace period that this task
- * can piggy-back on, and with no mutex held.  Otherwise, returns false
- * with the mutex held, indicating that the caller must actually do the
- * expedited grace period.
- */
-static bool exp_funnel_lock(struct rcu_state *rsp, unsigned long s)
-{
-	struct rcu_data *rdp = per_cpu_ptr(rsp->rda, raw_smp_processor_id());
-	struct rcu_node *rnp = rdp->mynode;
-	struct rcu_node *rnp_root = rcu_get_root(rsp);
-
-	/* Low-contention fastpath. */
-	if (ULONG_CMP_LT(READ_ONCE(rnp->exp_seq_rq), s) &&
-	    (rnp == rnp_root ||
-	     ULONG_CMP_LT(READ_ONCE(rnp_root->exp_seq_rq), s)) &&
-	    mutex_trylock(&rsp->exp_mutex))
-		goto fastpath;
-
-	/*
-	 * Each pass through the following loop works its way up
-	 * the rcu_node tree, returning if others have done the work or
-	 * otherwise falls through to acquire rsp->exp_mutex.  The mapping
-	 * from CPU to rcu_node structure can be inexact, as it is just
-	 * promoting locality and is not strictly needed for correctness.
-	 */
-	for (; rnp != NULL; rnp = rnp->parent) {
-		if (sync_exp_work_done(rsp, &rdp->exp_workdone1, s))
-			return true;
-
-		/* Work not done, either wait here or go up. */
-		spin_lock(&rnp->exp_lock);
-		if (ULONG_CMP_GE(rnp->exp_seq_rq, s)) {
-
-			/* Someone else doing GP, so wait for them. */
-			spin_unlock(&rnp->exp_lock);
-			trace_rcu_exp_funnel_lock(rsp->name, rnp->level,
-						  rnp->grplo, rnp->grphi,
-						  TPS("wait"));
-			wait_event(rnp->exp_wq[(s >> 1) & 0x3],
-				   sync_exp_work_done(rsp,
-						      &rdp->exp_workdone2, s));
-			return true;
-		}
-		rnp->exp_seq_rq = s; /* Followers can wait on us. */
-		spin_unlock(&rnp->exp_lock);
-		trace_rcu_exp_funnel_lock(rsp->name, rnp->level, rnp->grplo,
-					  rnp->grphi, TPS("nxtlvl"));
-	}
-	mutex_lock(&rsp->exp_mutex);
-fastpath:
-	if (sync_exp_work_done(rsp, &rdp->exp_workdone3, s)) {
-		mutex_unlock(&rsp->exp_mutex);
-		return true;
-	}
-	rcu_exp_gp_seq_start(rsp);
-	trace_rcu_exp_grace_period(rsp->name, s, TPS("start"));
-	return false;
-}
-
-/* Invoked on each online non-idle CPU for expedited quiescent state. */
-static void sync_sched_exp_handler(void *data)
-{
-	struct rcu_data *rdp;
-	struct rcu_node *rnp;
-	struct rcu_state *rsp = data;
-
-	rdp = this_cpu_ptr(rsp->rda);
-	rnp = rdp->mynode;
-	if (!(READ_ONCE(rnp->expmask) & rdp->grpmask) ||
-	    __this_cpu_read(rcu_sched_data.cpu_no_qs.b.exp))
-		return;
-	if (rcu_is_cpu_rrupt_from_idle()) {
-		rcu_report_exp_rdp(&rcu_sched_state,
-				   this_cpu_ptr(&rcu_sched_data), true);
-		return;
-	}
-	__this_cpu_write(rcu_sched_data.cpu_no_qs.b.exp, true);
-	resched_cpu(smp_processor_id());
-}
-
-/* Send IPI for expedited cleanup if needed at end of CPU-hotplug operation. */
-static void sync_sched_exp_online_cleanup(int cpu)
-{
-	struct rcu_data *rdp;
-	int ret;
-	struct rcu_node *rnp;
-	struct rcu_state *rsp = &rcu_sched_state;
-
-	rdp = per_cpu_ptr(rsp->rda, cpu);
-	rnp = rdp->mynode;
-	if (!(READ_ONCE(rnp->expmask) & rdp->grpmask))
-		return;
-	ret = smp_call_function_single(cpu, sync_sched_exp_handler, rsp, 0);
-	WARN_ON_ONCE(ret);
-}
-
-/*
- * Select the nodes that the upcoming expedited grace period needs
- * to wait for.
- */
-static void sync_rcu_exp_select_cpus(struct rcu_state *rsp,
-				     smp_call_func_t func)
-{
-	int cpu;
-	unsigned long flags;
-	unsigned long mask;
-	unsigned long mask_ofl_test;
-	unsigned long mask_ofl_ipi;
-	int ret;
-	struct rcu_node *rnp;
-
-	sync_exp_reset_tree(rsp);
-	rcu_for_each_leaf_node(rsp, rnp) {
-		raw_spin_lock_irqsave_rcu_node(rnp, flags);
-
-		/* Each pass checks a CPU for identity, offline, and idle. */
-		mask_ofl_test = 0;
-		for (cpu = rnp->grplo; cpu <= rnp->grphi; cpu++) {
-			struct rcu_data *rdp = per_cpu_ptr(rsp->rda, cpu);
-			struct rcu_dynticks *rdtp = &per_cpu(rcu_dynticks, cpu);
-
-			if (raw_smp_processor_id() == cpu ||
-			    !(atomic_add_return(0, &rdtp->dynticks) & 0x1))
-				mask_ofl_test |= rdp->grpmask;
-		}
-		mask_ofl_ipi = rnp->expmask & ~mask_ofl_test;
-
-		/*
-		 * Need to wait for any blocked tasks as well.  Note that
-		 * additional blocking tasks will also block the expedited
-		 * GP until such time as the ->expmask bits are cleared.
-		 */
-		if (rcu_preempt_has_tasks(rnp))
-			rnp->exp_tasks = rnp->blkd_tasks.next;
-		raw_spin_unlock_irqrestore_rcu_node(rnp, flags);
-
-		/* IPI the remaining CPUs for expedited quiescent state. */
-		mask = 1;
-		for (cpu = rnp->grplo; cpu <= rnp->grphi; cpu++, mask <<= 1) {
-			if (!(mask_ofl_ipi & mask))
-				continue;
-retry_ipi:
-			ret = smp_call_function_single(cpu, func, rsp, 0);
-			if (!ret) {
-				mask_ofl_ipi &= ~mask;
-				continue;
-			}
-			/* Failed, raced with offline. */
-			raw_spin_lock_irqsave_rcu_node(rnp, flags);
-			if (cpu_online(cpu) &&
-			    (rnp->expmask & mask)) {
-				raw_spin_unlock_irqrestore_rcu_node(rnp, flags);
-				schedule_timeout_uninterruptible(1);
-				if (cpu_online(cpu) &&
-				    (rnp->expmask & mask))
-					goto retry_ipi;
-				raw_spin_lock_irqsave_rcu_node(rnp, flags);
-			}
-			if (!(rnp->expmask & mask))
-				mask_ofl_ipi &= ~mask;
-			raw_spin_unlock_irqrestore_rcu_node(rnp, flags);
-		}
-		/* Report quiescent states for those that went offline. */
-		mask_ofl_test |= mask_ofl_ipi;
-		if (mask_ofl_test)
-			rcu_report_exp_cpu_mult(rsp, rnp, mask_ofl_test, false);
-	}
-}
-
-static void synchronize_sched_expedited_wait(struct rcu_state *rsp)
-{
-	int cpu;
-	unsigned long jiffies_stall;
-	unsigned long jiffies_start;
-	unsigned long mask;
-	int ndetected;
-	struct rcu_node *rnp;
-	struct rcu_node *rnp_root = rcu_get_root(rsp);
-	int ret;
-
-	jiffies_stall = rcu_jiffies_till_stall_check();
-	jiffies_start = jiffies;
-
-	for (;;) {
-		ret = swait_event_timeout(
-				rsp->expedited_wq,
-				sync_rcu_preempt_exp_done(rnp_root),
-				jiffies_stall);
-		if (ret > 0 || sync_rcu_preempt_exp_done(rnp_root))
-			return;
-		if (ret < 0) {
-			/* Hit a signal, disable CPU stall warnings. */
-			swait_event(rsp->expedited_wq,
-				   sync_rcu_preempt_exp_done(rnp_root));
-			return;
-		}
-		pr_err("INFO: %s detected expedited stalls on CPUs/tasks: {",
-		       rsp->name);
-		ndetected = 0;
-		rcu_for_each_leaf_node(rsp, rnp) {
-			ndetected += rcu_print_task_exp_stall(rnp);
-			mask = 1;
-			for (cpu = rnp->grplo; cpu <= rnp->grphi; cpu++, mask <<= 1) {
-				struct rcu_data *rdp;
-
-				if (!(rnp->expmask & mask))
-					continue;
-				ndetected++;
-				rdp = per_cpu_ptr(rsp->rda, cpu);
-				pr_cont(" %d-%c%c%c", cpu,
-					"O."[!!cpu_online(cpu)],
-					"o."[!!(rdp->grpmask & rnp->expmaskinit)],
-					"N."[!!(rdp->grpmask & rnp->expmaskinitnext)]);
-			}
-			mask <<= 1;
-		}
-		pr_cont(" } %lu jiffies s: %lu root: %#lx/%c\n",
-			jiffies - jiffies_start, rsp->expedited_sequence,
-			rnp_root->expmask, ".T"[!!rnp_root->exp_tasks]);
-		if (ndetected) {
-			pr_err("blocking rcu_node structures:");
-			rcu_for_each_node_breadth_first(rsp, rnp) {
-				if (rnp == rnp_root)
-					continue; /* printed unconditionally */
-				if (sync_rcu_preempt_exp_done(rnp))
-					continue;
-				pr_cont(" l=%u:%d-%d:%#lx/%c",
-					rnp->level, rnp->grplo, rnp->grphi,
-					rnp->expmask,
-					".T"[!!rnp->exp_tasks]);
-			}
-			pr_cont("\n");
-		}
-		rcu_for_each_leaf_node(rsp, rnp) {
-			mask = 1;
-			for (cpu = rnp->grplo; cpu <= rnp->grphi; cpu++, mask <<= 1) {
-				if (!(rnp->expmask & mask))
-					continue;
-				dump_cpu_task(cpu);
-			}
-		}
-		jiffies_stall = 3 * rcu_jiffies_till_stall_check() + 3;
-	}
-}
-
-/*
- * Wait for the current expedited grace period to complete, and then
- * wake up everyone who piggybacked on the just-completed expedited
- * grace period.  Also update all the ->exp_seq_rq counters as needed
- * in order to avoid counter-wrap problems.
- */
-static void rcu_exp_wait_wake(struct rcu_state *rsp, unsigned long s)
-{
-	struct rcu_node *rnp;
-
-	synchronize_sched_expedited_wait(rsp);
-	rcu_exp_gp_seq_end(rsp);
-	trace_rcu_exp_grace_period(rsp->name, s, TPS("end"));
-
-	/*
-	 * Switch over to wakeup mode, allowing the next GP, but -only- the
-	 * next GP, to proceed.
-	 */
-	mutex_lock(&rsp->exp_wake_mutex);
-	mutex_unlock(&rsp->exp_mutex);
-
-	rcu_for_each_node_breadth_first(rsp, rnp) {
-		if (ULONG_CMP_LT(READ_ONCE(rnp->exp_seq_rq), s)) {
-			spin_lock(&rnp->exp_lock);
-			/* Recheck, avoid hang in case someone just arrived. */
-			if (ULONG_CMP_LT(rnp->exp_seq_rq, s))
-				rnp->exp_seq_rq = s;
-			spin_unlock(&rnp->exp_lock);
-		}
-		wake_up_all(&rnp->exp_wq[(rsp->expedited_sequence >> 1) & 0x3]);
-	}
-	trace_rcu_exp_grace_period(rsp->name, s, TPS("endwake"));
-	mutex_unlock(&rsp->exp_wake_mutex);
-}
-
-/**
- * synchronize_sched_expedited - Brute-force RCU-sched grace period
- *
- * Wait for an RCU-sched grace period to elapse, but use a "big hammer"
- * approach to force the grace period to end quickly.  This consumes
- * significant time on all CPUs and is unfriendly to real-time workloads,
- * so is thus not recommended for any sort of common-case code.  In fact,
- * if you are using synchronize_sched_expedited() in a loop, please
- * restructure your code to batch your updates, and then use a single
- * synchronize_sched() instead.
- *
- * This implementation can be thought of as an application of sequence
- * locking to expedited grace periods, but using the sequence counter to
- * determine when someone else has already done the work instead of for
- * retrying readers.
- */
-void synchronize_sched_expedited(void)
-{
-	unsigned long s;
-	struct rcu_state *rsp = &rcu_sched_state;
-
-	/* If only one CPU, this is automatically a grace period. */
-	if (rcu_blocking_is_gp())
-		return;
-
-	/* If expedited grace periods are prohibited, fall back to normal. */
-	if (rcu_gp_is_normal()) {
-		wait_rcu_gp(call_rcu_sched);
-		return;
-	}
-
-	/* Take a snapshot of the sequence number.  */
-	s = rcu_exp_gp_seq_snap(rsp);
-	if (exp_funnel_lock(rsp, s))
-		return;  /* Someone else did our work for us. */
-
-	/* Initialize the rcu_node tree in preparation for the wait. */
-	sync_rcu_exp_select_cpus(rsp, sync_sched_exp_handler);
-
-	/* Wait and clean up, including waking everyone. */
-	rcu_exp_wait_wake(rsp, s);
-}
-EXPORT_SYMBOL_GPL(synchronize_sched_expedited);
-
-=======
->>>>>>> 6fdb8621
 /*
  * Check to see if there is any immediate RCU-related work to be done
  * by the current CPU, for the specified type of RCU, returning 1 if so.
