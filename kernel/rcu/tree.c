--- conflicted
+++ resolved
@@ -91,11 +91,7 @@
 
 #define RCU_STATE_INITIALIZER(sname, sabbr, cr) \
 DEFINE_RCU_TPS(sname) \
-<<<<<<< HEAD
-DEFINE_PER_CPU_SHARED_ALIGNED(struct rcu_data, sname##_data); \
-=======
 static DEFINE_PER_CPU_SHARED_ALIGNED(struct rcu_data, sname##_data); \
->>>>>>> 4b8a8262
 struct rcu_state sname##_state = { \
 	.level = { &sname##_state.node[0] }, \
 	.rda = &sname##_data, \
@@ -178,8 +174,6 @@
 module_param(kthread_prio, int, 0644);
 
 /* Delay in jiffies for grace-period initialization delays, debug only. */
-<<<<<<< HEAD
-=======
 
 #ifdef CONFIG_RCU_TORTURE_TEST_SLOW_PREINIT
 static int gp_preinit_delay = CONFIG_RCU_TORTURE_TEST_SLOW_PREINIT_DELAY;
@@ -188,16 +182,12 @@
 static const int gp_preinit_delay;
 #endif /* #else #ifdef CONFIG_RCU_TORTURE_TEST_SLOW_PREINIT */
 
->>>>>>> 4b8a8262
 #ifdef CONFIG_RCU_TORTURE_TEST_SLOW_INIT
 static int gp_init_delay = CONFIG_RCU_TORTURE_TEST_SLOW_INIT_DELAY;
 module_param(gp_init_delay, int, 0644);
 #else /* #ifdef CONFIG_RCU_TORTURE_TEST_SLOW_INIT */
 static const int gp_init_delay;
 #endif /* #else #ifdef CONFIG_RCU_TORTURE_TEST_SLOW_INIT */
-<<<<<<< HEAD
-#define PER_RCU_NODE_PERIOD 10	/* Number of grace periods between delays. */
-=======
 
 #ifdef CONFIG_RCU_TORTURE_TEST_SLOW_CLEANUP
 static int gp_cleanup_delay = CONFIG_RCU_TORTURE_TEST_SLOW_CLEANUP_DELAY;
@@ -216,7 +206,6 @@
  * need for fast grace periods to increase other race probabilities.
  */
 #define PER_RCU_NODE_PERIOD 3	/* Number of grace periods between delays. */
->>>>>>> 4b8a8262
 
 /*
  * Track the rcutorture test sequence number and the update version
@@ -238,19 +227,11 @@
  */
 unsigned long rcu_rnp_online_cpus(struct rcu_node *rnp)
 {
-<<<<<<< HEAD
-	return ACCESS_ONCE(rnp->qsmaskinitnext);
-}
-
-/*
- * Return true if an RCU grace period is in progress.  The ACCESS_ONCE()s
-=======
 	return READ_ONCE(rnp->qsmaskinitnext);
 }
 
 /*
  * Return true if an RCU grace period is in progress.  The READ_ONCE()s
->>>>>>> 4b8a8262
  * permit this function to be invoked without holding the root rcu_node
  * structure's ->lock, but of course results can be subject to change.
  */
@@ -1281,11 +1262,7 @@
 			pr_err("INFO: Stall ended before state dump start\n");
 		} else {
 			j = jiffies;
-<<<<<<< HEAD
-			gpa = ACCESS_ONCE(rsp->gp_activity);
-=======
 			gpa = READ_ONCE(rsp->gp_activity);
->>>>>>> 4b8a8262
 			pr_err("All QSes seen, last %s kthread activity %ld (%ld-%ld), jiffies_till_next_fqs=%ld, root ->qsmask %#lx\n",
 			       rsp->name, j - gpa, j, gpa,
 			       jiffies_till_next_fqs,
@@ -1815,11 +1792,7 @@
 	struct rcu_data *rdp;
 	struct rcu_node *rnp = rcu_get_root(rsp);
 
-<<<<<<< HEAD
-	ACCESS_ONCE(rsp->gp_activity) = jiffies;
-=======
 	WRITE_ONCE(rsp->gp_activity, jiffies);
->>>>>>> 4b8a8262
 	raw_spin_lock_irq(&rnp->lock);
 	smp_mb__after_unlock_lock();
 	if (!READ_ONCE(rsp->gp_flags)) {
@@ -1852,10 +1825,7 @@
 	 * will handle subsequent offline CPUs.
 	 */
 	rcu_for_each_leaf_node(rsp, rnp) {
-<<<<<<< HEAD
-=======
 		rcu_gp_slow(rsp, gp_preinit_delay);
->>>>>>> 4b8a8262
 		raw_spin_lock_irq(&rnp->lock);
 		smp_mb__after_unlock_lock();
 		if (rnp->qsmaskinit == rnp->qsmaskinitnext &&
@@ -1918,15 +1888,9 @@
 		rdp = this_cpu_ptr(rsp->rda);
 		rcu_preempt_check_blocked_tasks(rnp);
 		rnp->qsmask = rnp->qsmaskinit;
-<<<<<<< HEAD
-		ACCESS_ONCE(rnp->gpnum) = rsp->gpnum;
-		if (WARN_ON_ONCE(rnp->completed != rsp->completed))
-			ACCESS_ONCE(rnp->completed) = rsp->completed;
-=======
 		WRITE_ONCE(rnp->gpnum, rsp->gpnum);
 		if (WARN_ON_ONCE(rnp->completed != rsp->completed))
 			WRITE_ONCE(rnp->completed, rsp->completed);
->>>>>>> 4b8a8262
 		if (rnp == rdp->mynode)
 			(void)__note_gp_changes(rsp, rnp, rdp);
 		rcu_preempt_boost_start_gp(rnp);
@@ -1935,14 +1899,7 @@
 					    rnp->grphi, rnp->qsmask);
 		raw_spin_unlock_irq(&rnp->lock);
 		cond_resched_rcu_qs();
-<<<<<<< HEAD
-		ACCESS_ONCE(rsp->gp_activity) = jiffies;
-		if (gp_init_delay > 0 &&
-		    !(rsp->gpnum % (rcu_num_nodes * PER_RCU_NODE_PERIOD)))
-			schedule_timeout_uninterruptible(gp_init_delay);
-=======
 		WRITE_ONCE(rsp->gp_activity, jiffies);
->>>>>>> 4b8a8262
 	}
 
 	return 1;
@@ -2028,11 +1985,7 @@
 		smp_mb__after_unlock_lock();
 		WARN_ON_ONCE(rcu_preempt_blocked_readers_cgp(rnp));
 		WARN_ON_ONCE(rnp->qsmask);
-<<<<<<< HEAD
-		ACCESS_ONCE(rnp->completed) = rsp->gpnum;
-=======
 		WRITE_ONCE(rnp->completed, rsp->gpnum);
->>>>>>> 4b8a8262
 		rdp = this_cpu_ptr(rsp->rda);
 		if (rnp == rdp->mynode)
 			needgp = __note_gp_changes(rsp, rnp, rdp) || needgp;
@@ -2614,12 +2567,9 @@
 	struct rcu_data *rdp = per_cpu_ptr(rsp->rda, cpu);
 	struct rcu_node *rnp = rdp->mynode;  /* Outgoing CPU's rdp & rnp. */
 
-<<<<<<< HEAD
-=======
 	if (!IS_ENABLED(CONFIG_HOTPLUG_CPU))
 		return;
 
->>>>>>> 4b8a8262
 	/* Remove outgoing CPU from mask in the leaf rcu_node structure. */
 	mask = rdp->grpmask;
 	raw_spin_lock_irqsave(&rnp->lock, flags);
@@ -2658,29 +2608,6 @@
 		  cpu, rdp->qlen, rdp->nxtlist);
 }
 
-<<<<<<< HEAD
-#else /* #ifdef CONFIG_HOTPLUG_CPU */
-
-static void rcu_cleanup_dying_cpu(struct rcu_state *rsp)
-{
-}
-
-static void __maybe_unused rcu_cleanup_dead_rnp(struct rcu_node *rnp_leaf)
-{
-}
-
-static void rcu_cleanup_dying_idle_cpu(int cpu, struct rcu_state *rsp)
-{
-}
-
-static void rcu_cleanup_dead_cpu(int cpu, struct rcu_state *rsp)
-{
-}
-
-#endif /* #else #ifdef CONFIG_HOTPLUG_CPU */
-
-=======
->>>>>>> 4b8a8262
 /*
  * Invoke any RCU callbacks that have made it to the end of their grace
  * period.  Thottle as specified by rdp->blimit.
@@ -2874,11 +2801,6 @@
 		bit = 1;
 		for (; cpu <= rnp->grphi; cpu++, bit <<= 1) {
 			if ((rnp->qsmask & bit) != 0) {
-<<<<<<< HEAD
-				if ((rnp->qsmaskinit & bit) == 0)
-					*isidle = false; /* Pending hotplug. */
-=======
->>>>>>> 4b8a8262
 				if (f(per_cpu_ptr(rsp->rda, cpu), isidle, maxj))
 					mask |= bit;
 			}
@@ -3893,11 +3815,7 @@
 	rdp->gpnum = rnp->completed; /* Make CPU later note any new GP. */
 	rdp->completed = rnp->completed;
 	rdp->passed_quiesce = false;
-<<<<<<< HEAD
-	rdp->rcu_qs_ctr_snap = __this_cpu_read(rcu_qs_ctr);
-=======
 	rdp->rcu_qs_ctr_snap = per_cpu(rcu_qs_ctr, cpu);
->>>>>>> 4b8a8262
 	rdp->qs_pending = false;
 	trace_rcu_grace_period(rsp->name, rdp->gpnum, TPS("cpuonl"));
 	raw_spin_unlock_irqrestore(&rnp->lock, flags);
@@ -4047,17 +3965,10 @@
 {
 	int i;
 
-<<<<<<< HEAD
-	if (IS_ENABLED(CONFIG_RCU_FANOUT_EXACT)) {
-		rsp->levelspread[rcu_num_lvls - 1] = rcu_fanout_leaf;
-		for (i = rcu_num_lvls - 2; i >= 0; i--)
-			rsp->levelspread[i] = CONFIG_RCU_FANOUT;
-=======
 	if (rcu_fanout_exact) {
 		rsp->levelspread[rcu_num_lvls - 1] = rcu_fanout_leaf;
 		for (i = rcu_num_lvls - 2; i >= 0; i--)
 			rsp->levelspread[i] = RCU_FANOUT;
->>>>>>> 4b8a8262
 	} else {
 		int ccur;
 		int cprv;
