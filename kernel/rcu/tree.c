/*
 * Read-Copy Update mechanism for mutual exclusion
 *
 * This program is free software; you can redistribute it and/or modify
 * it under the terms of the GNU General Public License as published by
 * the Free Software Foundation; either version 2 of the License, or
 * (at your option) any later version.
 *
 * This program is distributed in the hope that it will be useful,
 * but WITHOUT ANY WARRANTY; without even the implied warranty of
 * MERCHANTABILITY or FITNESS FOR A PARTICULAR PURPOSE.  See the
 * GNU General Public License for more details.
 *
 * You should have received a copy of the GNU General Public License
 * along with this program; if not, you can access it online at
 * http://www.gnu.org/licenses/gpl-2.0.html.
 *
 * Copyright IBM Corporation, 2008
 *
 * Authors: Dipankar Sarma <dipankar@in.ibm.com>
 *	    Manfred Spraul <manfred@colorfullife.com>
 *	    Paul E. McKenney <paulmck@linux.vnet.ibm.com> Hierarchical version
 *
 * Based on the original work by Paul McKenney <paulmck@us.ibm.com>
 * and inputs from Rusty Russell, Andrea Arcangeli and Andi Kleen.
 *
 * For detailed explanation of Read-Copy Update mechanism see -
 *	Documentation/RCU
 */
#include <linux/types.h>
#include <linux/kernel.h>
#include <linux/init.h>
#include <linux/spinlock.h>
#include <linux/smp.h>
#include <linux/rcupdate.h>
#include <linux/interrupt.h>
#include <linux/sched.h>
#include <linux/nmi.h>
#include <linux/atomic.h>
#include <linux/bitops.h>
#include <linux/export.h>
#include <linux/completion.h>
#include <linux/moduleparam.h>
#include <linux/module.h>
#include <linux/percpu.h>
#include <linux/notifier.h>
#include <linux/cpu.h>
#include <linux/mutex.h>
#include <linux/time.h>
#include <linux/kernel_stat.h>
#include <linux/wait.h>
#include <linux/kthread.h>
#include <linux/prefetch.h>
#include <linux/delay.h>
#include <linux/stop_machine.h>
#include <linux/random.h>
#include <linux/trace_events.h>
#include <linux/suspend.h>

#include "tree.h"
#include "rcu.h"

MODULE_ALIAS("rcutree");
#ifdef MODULE_PARAM_PREFIX
#undef MODULE_PARAM_PREFIX
#endif
#define MODULE_PARAM_PREFIX "rcutree."

/* Data structures. */

/*
 * In order to export the rcu_state name to the tracing tools, it
 * needs to be added in the __tracepoint_string section.
 * This requires defining a separate variable tp_<sname>_varname
 * that points to the string being used, and this will allow
 * the tracing userspace tools to be able to decipher the string
 * address to the matching string.
 */
#ifdef CONFIG_TRACING
# define DEFINE_RCU_TPS(sname) \
static char sname##_varname[] = #sname; \
static const char *tp_##sname##_varname __used __tracepoint_string = sname##_varname;
# define RCU_STATE_NAME(sname) sname##_varname
#else
# define DEFINE_RCU_TPS(sname)
# define RCU_STATE_NAME(sname) __stringify(sname)
#endif

#define RCU_STATE_INITIALIZER(sname, sabbr, cr) \
DEFINE_RCU_TPS(sname) \
static DEFINE_PER_CPU_SHARED_ALIGNED(struct rcu_data, sname##_data); \
struct rcu_state sname##_state = { \
	.level = { &sname##_state.node[0] }, \
	.rda = &sname##_data, \
	.call = cr, \
	.gp_state = RCU_GP_IDLE, \
	.gpnum = 0UL - 300UL, \
	.completed = 0UL - 300UL, \
	.orphan_lock = __RAW_SPIN_LOCK_UNLOCKED(&sname##_state.orphan_lock), \
	.orphan_nxttail = &sname##_state.orphan_nxtlist, \
	.orphan_donetail = &sname##_state.orphan_donelist, \
	.barrier_mutex = __MUTEX_INITIALIZER(sname##_state.barrier_mutex), \
	.name = RCU_STATE_NAME(sname), \
	.abbr = sabbr, \
}

RCU_STATE_INITIALIZER(rcu_sched, 's', call_rcu_sched);
RCU_STATE_INITIALIZER(rcu_bh, 'b', call_rcu_bh);

static struct rcu_state *const rcu_state_p;
LIST_HEAD(rcu_struct_flavors);

/* Dump rcu_node combining tree at boot to verify correct setup. */
static bool dump_tree;
module_param(dump_tree, bool, 0444);
/* Control rcu_node-tree auto-balancing at boot time. */
static bool rcu_fanout_exact;
module_param(rcu_fanout_exact, bool, 0444);
/* Increase (but not decrease) the RCU_FANOUT_LEAF at boot time. */
static int rcu_fanout_leaf = RCU_FANOUT_LEAF;
module_param(rcu_fanout_leaf, int, 0444);
int rcu_num_lvls __read_mostly = RCU_NUM_LVLS;
/* Number of rcu_nodes at specified level. */
static int num_rcu_lvl[] = NUM_RCU_LVL_INIT;
int rcu_num_nodes __read_mostly = NUM_RCU_NODES; /* Total # rcu_nodes in use. */

/*
 * The rcu_scheduler_active variable transitions from zero to one just
 * before the first task is spawned.  So when this variable is zero, RCU
 * can assume that there is but one task, allowing RCU to (for example)
 * optimize synchronize_sched() to a simple barrier().  When this variable
 * is one, RCU must actually do all the hard work required to detect real
 * grace periods.  This variable is also used to suppress boot-time false
 * positives from lockdep-RCU error checking.
 */
int rcu_scheduler_active __read_mostly;
EXPORT_SYMBOL_GPL(rcu_scheduler_active);

/*
 * The rcu_scheduler_fully_active variable transitions from zero to one
 * during the early_initcall() processing, which is after the scheduler
 * is capable of creating new tasks.  So RCU processing (for example,
 * creating tasks for RCU priority boosting) must be delayed until after
 * rcu_scheduler_fully_active transitions from zero to one.  We also
 * currently delay invocation of any RCU callbacks until after this point.
 *
 * It might later prove better for people registering RCU callbacks during
 * early boot to take responsibility for these callbacks, but one step at
 * a time.
 */
static int rcu_scheduler_fully_active __read_mostly;

static void rcu_init_new_rnp(struct rcu_node *rnp_leaf);
static void rcu_cleanup_dead_rnp(struct rcu_node *rnp_leaf);
static void rcu_boost_kthread_setaffinity(struct rcu_node *rnp, int outgoingcpu);
static void invoke_rcu_core(void);
static void invoke_rcu_callbacks(struct rcu_state *rsp, struct rcu_data *rdp);
static void rcu_report_exp_rdp(struct rcu_state *rsp,
			       struct rcu_data *rdp, bool wake);

/* rcuc/rcub kthread realtime priority */
#ifdef CONFIG_RCU_KTHREAD_PRIO
static int kthread_prio = CONFIG_RCU_KTHREAD_PRIO;
#else /* #ifdef CONFIG_RCU_KTHREAD_PRIO */
static int kthread_prio = IS_ENABLED(CONFIG_RCU_BOOST) ? 1 : 0;
#endif /* #else #ifdef CONFIG_RCU_KTHREAD_PRIO */
module_param(kthread_prio, int, 0644);

/* Delay in jiffies for grace-period initialization delays, debug only. */

#ifdef CONFIG_RCU_TORTURE_TEST_SLOW_PREINIT
static int gp_preinit_delay = CONFIG_RCU_TORTURE_TEST_SLOW_PREINIT_DELAY;
module_param(gp_preinit_delay, int, 0644);
#else /* #ifdef CONFIG_RCU_TORTURE_TEST_SLOW_PREINIT */
static const int gp_preinit_delay;
#endif /* #else #ifdef CONFIG_RCU_TORTURE_TEST_SLOW_PREINIT */

#ifdef CONFIG_RCU_TORTURE_TEST_SLOW_INIT
static int gp_init_delay = CONFIG_RCU_TORTURE_TEST_SLOW_INIT_DELAY;
module_param(gp_init_delay, int, 0644);
#else /* #ifdef CONFIG_RCU_TORTURE_TEST_SLOW_INIT */
static const int gp_init_delay;
#endif /* #else #ifdef CONFIG_RCU_TORTURE_TEST_SLOW_INIT */

#ifdef CONFIG_RCU_TORTURE_TEST_SLOW_CLEANUP
static int gp_cleanup_delay = CONFIG_RCU_TORTURE_TEST_SLOW_CLEANUP_DELAY;
module_param(gp_cleanup_delay, int, 0644);
#else /* #ifdef CONFIG_RCU_TORTURE_TEST_SLOW_CLEANUP */
static const int gp_cleanup_delay;
#endif /* #else #ifdef CONFIG_RCU_TORTURE_TEST_SLOW_CLEANUP */

/*
 * Number of grace periods between delays, normalized by the duration of
 * the delay.  The longer the the delay, the more the grace periods between
 * each delay.  The reason for this normalization is that it means that,
 * for non-zero delays, the overall slowdown of grace periods is constant
 * regardless of the duration of the delay.  This arrangement balances
 * the need for long delays to increase some race probabilities with the
 * need for fast grace periods to increase other race probabilities.
 */
#define PER_RCU_NODE_PERIOD 3	/* Number of grace periods between delays. */

/*
 * Track the rcutorture test sequence number and the update version
 * number within a given test.  The rcutorture_testseq is incremented
 * on every rcutorture module load and unload, so has an odd value
 * when a test is running.  The rcutorture_vernum is set to zero
 * when rcutorture starts and is incremented on each rcutorture update.
 * These variables enable correlating rcutorture output with the
 * RCU tracing information.
 */
unsigned long rcutorture_testseq;
unsigned long rcutorture_vernum;

/*
 * Compute the mask of online CPUs for the specified rcu_node structure.
 * This will not be stable unless the rcu_node structure's ->lock is
 * held, but the bit corresponding to the current CPU will be stable
 * in most contexts.
 */
unsigned long rcu_rnp_online_cpus(struct rcu_node *rnp)
{
	return READ_ONCE(rnp->qsmaskinitnext);
}

/*
 * Return true if an RCU grace period is in progress.  The READ_ONCE()s
 * permit this function to be invoked without holding the root rcu_node
 * structure's ->lock, but of course results can be subject to change.
 */
static int rcu_gp_in_progress(struct rcu_state *rsp)
{
	return READ_ONCE(rsp->completed) != READ_ONCE(rsp->gpnum);
}

/*
 * Note a quiescent state.  Because we do not need to know
 * how many quiescent states passed, just if there was at least
 * one since the start of the grace period, this just sets a flag.
 * The caller must have disabled preemption.
 */
void rcu_sched_qs(void)
{
	if (!__this_cpu_read(rcu_sched_data.cpu_no_qs.s))
		return;
	trace_rcu_grace_period(TPS("rcu_sched"),
			       __this_cpu_read(rcu_sched_data.gpnum),
			       TPS("cpuqs"));
	__this_cpu_write(rcu_sched_data.cpu_no_qs.b.norm, false);
	if (!__this_cpu_read(rcu_sched_data.cpu_no_qs.b.exp))
		return;
	__this_cpu_write(rcu_sched_data.cpu_no_qs.b.exp, false);
	rcu_report_exp_rdp(&rcu_sched_state,
			   this_cpu_ptr(&rcu_sched_data), true);
}

void rcu_bh_qs(void)
{
	if (__this_cpu_read(rcu_bh_data.cpu_no_qs.s)) {
		trace_rcu_grace_period(TPS("rcu_bh"),
				       __this_cpu_read(rcu_bh_data.gpnum),
				       TPS("cpuqs"));
		__this_cpu_write(rcu_bh_data.cpu_no_qs.b.norm, false);
	}
}

static DEFINE_PER_CPU(int, rcu_sched_qs_mask);

static DEFINE_PER_CPU(struct rcu_dynticks, rcu_dynticks) = {
	.dynticks_nesting = DYNTICK_TASK_EXIT_IDLE,
	.dynticks = ATOMIC_INIT(1),
#ifdef CONFIG_NO_HZ_FULL_SYSIDLE
	.dynticks_idle_nesting = DYNTICK_TASK_NEST_VALUE,
	.dynticks_idle = ATOMIC_INIT(1),
#endif /* #ifdef CONFIG_NO_HZ_FULL_SYSIDLE */
};

DEFINE_PER_CPU_SHARED_ALIGNED(unsigned long, rcu_qs_ctr);
EXPORT_PER_CPU_SYMBOL_GPL(rcu_qs_ctr);

/*
 * Let the RCU core know that this CPU has gone through the scheduler,
 * which is a quiescent state.  This is called when the need for a
 * quiescent state is urgent, so we burn an atomic operation and full
 * memory barriers to let the RCU core know about it, regardless of what
 * this CPU might (or might not) do in the near future.
 *
 * We inform the RCU core by emulating a zero-duration dyntick-idle
 * period, which we in turn do by incrementing the ->dynticks counter
 * by two.
 *
 * The caller must have disabled interrupts.
 */
static void rcu_momentary_dyntick_idle(void)
{
	struct rcu_data *rdp;
	struct rcu_dynticks *rdtp;
	int resched_mask;
	struct rcu_state *rsp;

	/*
	 * Yes, we can lose flag-setting operations.  This is OK, because
	 * the flag will be set again after some delay.
	 */
	resched_mask = raw_cpu_read(rcu_sched_qs_mask);
	raw_cpu_write(rcu_sched_qs_mask, 0);

	/* Find the flavor that needs a quiescent state. */
	for_each_rcu_flavor(rsp) {
		rdp = raw_cpu_ptr(rsp->rda);
		if (!(resched_mask & rsp->flavor_mask))
			continue;
		smp_mb(); /* rcu_sched_qs_mask before cond_resched_completed. */
		if (READ_ONCE(rdp->mynode->completed) !=
		    READ_ONCE(rdp->cond_resched_completed))
			continue;

		/*
		 * Pretend to be momentarily idle for the quiescent state.
		 * This allows the grace-period kthread to record the
		 * quiescent state, with no need for this CPU to do anything
		 * further.
		 */
		rdtp = this_cpu_ptr(&rcu_dynticks);
		smp_mb__before_atomic(); /* Earlier stuff before QS. */
		atomic_add(2, &rdtp->dynticks);  /* QS. */
		smp_mb__after_atomic(); /* Later stuff after QS. */
		break;
	}
}

/*
 * Note a context switch.  This is a quiescent state for RCU-sched,
 * and requires special handling for preemptible RCU.
 * The caller must have disabled interrupts.
 */
void rcu_note_context_switch(void)
{
	barrier(); /* Avoid RCU read-side critical sections leaking down. */
	trace_rcu_utilization(TPS("Start context switch"));
	rcu_sched_qs();
	rcu_preempt_note_context_switch();
	if (unlikely(raw_cpu_read(rcu_sched_qs_mask)))
		rcu_momentary_dyntick_idle();
	trace_rcu_utilization(TPS("End context switch"));
	barrier(); /* Avoid RCU read-side critical sections leaking up. */
}
EXPORT_SYMBOL_GPL(rcu_note_context_switch);

/*
 * Register a quiescent state for all RCU flavors.  If there is an
 * emergency, invoke rcu_momentary_dyntick_idle() to do a heavy-weight
 * dyntick-idle quiescent state visible to other CPUs (but only for those
 * RCU flavors in desperate need of a quiescent state, which will normally
 * be none of them).  Either way, do a lightweight quiescent state for
 * all RCU flavors.
 *
 * The barrier() calls are redundant in the common case when this is
 * called externally, but just in case this is called from within this
 * file.
 *
 */
void rcu_all_qs(void)
{
	unsigned long flags;

	barrier(); /* Avoid RCU read-side critical sections leaking down. */
	if (unlikely(raw_cpu_read(rcu_sched_qs_mask))) {
		local_irq_save(flags);
		rcu_momentary_dyntick_idle();
		local_irq_restore(flags);
	}
	this_cpu_inc(rcu_qs_ctr);
	barrier(); /* Avoid RCU read-side critical sections leaking up. */
}
EXPORT_SYMBOL_GPL(rcu_all_qs);

static long blimit = 10;	/* Maximum callbacks per rcu_do_batch. */
static long qhimark = 10000;	/* If this many pending, ignore blimit. */
static long qlowmark = 100;	/* Once only this many pending, use blimit. */

module_param(blimit, long, 0444);
module_param(qhimark, long, 0444);
module_param(qlowmark, long, 0444);

static ulong jiffies_till_first_fqs = ULONG_MAX;
static ulong jiffies_till_next_fqs = ULONG_MAX;

module_param(jiffies_till_first_fqs, ulong, 0644);
module_param(jiffies_till_next_fqs, ulong, 0644);

/*
 * How long the grace period must be before we start recruiting
 * quiescent-state help from rcu_note_context_switch().
 */
static ulong jiffies_till_sched_qs = HZ / 20;
module_param(jiffies_till_sched_qs, ulong, 0644);

static bool rcu_start_gp_advanced(struct rcu_state *rsp, struct rcu_node *rnp,
				  struct rcu_data *rdp);
static void force_qs_rnp(struct rcu_state *rsp,
			 int (*f)(struct rcu_data *rsp, bool *isidle,
				  unsigned long *maxj),
			 bool *isidle, unsigned long *maxj);
static void force_quiescent_state(struct rcu_state *rsp);
static int rcu_pending(void);

/*
 * Return the number of RCU batches started thus far for debug & stats.
 */
unsigned long rcu_batches_started(void)
{
	return rcu_state_p->gpnum;
}
EXPORT_SYMBOL_GPL(rcu_batches_started);

/*
 * Return the number of RCU-sched batches started thus far for debug & stats.
 */
unsigned long rcu_batches_started_sched(void)
{
	return rcu_sched_state.gpnum;
}
EXPORT_SYMBOL_GPL(rcu_batches_started_sched);

/*
 * Return the number of RCU BH batches started thus far for debug & stats.
 */
unsigned long rcu_batches_started_bh(void)
{
	return rcu_bh_state.gpnum;
}
EXPORT_SYMBOL_GPL(rcu_batches_started_bh);

/*
 * Return the number of RCU batches completed thus far for debug & stats.
 */
unsigned long rcu_batches_completed(void)
{
	return rcu_state_p->completed;
}
EXPORT_SYMBOL_GPL(rcu_batches_completed);

/*
 * Return the number of RCU-sched batches completed thus far for debug & stats.
 */
unsigned long rcu_batches_completed_sched(void)
{
	return rcu_sched_state.completed;
}
EXPORT_SYMBOL_GPL(rcu_batches_completed_sched);

/*
 * Return the number of RCU BH batches completed thus far for debug & stats.
 */
unsigned long rcu_batches_completed_bh(void)
{
	return rcu_bh_state.completed;
}
EXPORT_SYMBOL_GPL(rcu_batches_completed_bh);

/*
 * Force a quiescent state.
 */
void rcu_force_quiescent_state(void)
{
	force_quiescent_state(rcu_state_p);
}
EXPORT_SYMBOL_GPL(rcu_force_quiescent_state);

/*
 * Force a quiescent state for RCU BH.
 */
void rcu_bh_force_quiescent_state(void)
{
	force_quiescent_state(&rcu_bh_state);
}
EXPORT_SYMBOL_GPL(rcu_bh_force_quiescent_state);

/*
 * Force a quiescent state for RCU-sched.
 */
void rcu_sched_force_quiescent_state(void)
{
	force_quiescent_state(&rcu_sched_state);
}
EXPORT_SYMBOL_GPL(rcu_sched_force_quiescent_state);

/*
 * Show the state of the grace-period kthreads.
 */
void show_rcu_gp_kthreads(void)
{
	struct rcu_state *rsp;

	for_each_rcu_flavor(rsp) {
		pr_info("%s: wait state: %d ->state: %#lx\n",
			rsp->name, rsp->gp_state, rsp->gp_kthread->state);
		/* sched_show_task(rsp->gp_kthread); */
	}
}
EXPORT_SYMBOL_GPL(show_rcu_gp_kthreads);

/*
 * Record the number of times rcutorture tests have been initiated and
 * terminated.  This information allows the debugfs tracing stats to be
 * correlated to the rcutorture messages, even when the rcutorture module
 * is being repeatedly loaded and unloaded.  In other words, we cannot
 * store this state in rcutorture itself.
 */
void rcutorture_record_test_transition(void)
{
	rcutorture_testseq++;
	rcutorture_vernum = 0;
}
EXPORT_SYMBOL_GPL(rcutorture_record_test_transition);

/*
 * Send along grace-period-related data for rcutorture diagnostics.
 */
void rcutorture_get_gp_data(enum rcutorture_type test_type, int *flags,
			    unsigned long *gpnum, unsigned long *completed)
{
	struct rcu_state *rsp = NULL;

	switch (test_type) {
	case RCU_FLAVOR:
		rsp = rcu_state_p;
		break;
	case RCU_BH_FLAVOR:
		rsp = &rcu_bh_state;
		break;
	case RCU_SCHED_FLAVOR:
		rsp = &rcu_sched_state;
		break;
	default:
		break;
	}
	if (rsp != NULL) {
		*flags = READ_ONCE(rsp->gp_flags);
		*gpnum = READ_ONCE(rsp->gpnum);
		*completed = READ_ONCE(rsp->completed);
		return;
	}
	*flags = 0;
	*gpnum = 0;
	*completed = 0;
}
EXPORT_SYMBOL_GPL(rcutorture_get_gp_data);

/*
 * Record the number of writer passes through the current rcutorture test.
 * This is also used to correlate debugfs tracing stats with the rcutorture
 * messages.
 */
void rcutorture_record_progress(unsigned long vernum)
{
	rcutorture_vernum++;
}
EXPORT_SYMBOL_GPL(rcutorture_record_progress);

/*
 * Does the CPU have callbacks ready to be invoked?
 */
static int
cpu_has_callbacks_ready_to_invoke(struct rcu_data *rdp)
{
	return &rdp->nxtlist != rdp->nxttail[RCU_DONE_TAIL] &&
	       rdp->nxttail[RCU_DONE_TAIL] != NULL;
}

/*
 * Return the root node of the specified rcu_state structure.
 */
static struct rcu_node *rcu_get_root(struct rcu_state *rsp)
{
	return &rsp->node[0];
}

/*
 * Is there any need for future grace periods?
 * Interrupts must be disabled.  If the caller does not hold the root
 * rnp_node structure's ->lock, the results are advisory only.
 */
static int rcu_future_needs_gp(struct rcu_state *rsp)
{
	struct rcu_node *rnp = rcu_get_root(rsp);
	int idx = (READ_ONCE(rnp->completed) + 1) & 0x1;
	int *fp = &rnp->need_future_gp[idx];

	return READ_ONCE(*fp);
}

/*
 * Does the current CPU require a not-yet-started grace period?
 * The caller must have disabled interrupts to prevent races with
 * normal callback registry.
 */
static bool
cpu_needs_another_gp(struct rcu_state *rsp, struct rcu_data *rdp)
{
	int i;

	if (rcu_gp_in_progress(rsp))
		return false;  /* No, a grace period is already in progress. */
	if (rcu_future_needs_gp(rsp))
		return true;  /* Yes, a no-CBs CPU needs one. */
	if (!rdp->nxttail[RCU_NEXT_TAIL])
		return false;  /* No, this is a no-CBs (or offline) CPU. */
	if (*rdp->nxttail[RCU_NEXT_READY_TAIL])
		return true;  /* Yes, CPU has newly registered callbacks. */
	for (i = RCU_WAIT_TAIL; i < RCU_NEXT_TAIL; i++)
		if (rdp->nxttail[i - 1] != rdp->nxttail[i] &&
		    ULONG_CMP_LT(READ_ONCE(rsp->completed),
				 rdp->nxtcompleted[i]))
			return true;  /* Yes, CBs for future grace period. */
	return false; /* No grace period needed. */
}

/*
 * rcu_eqs_enter_common - current CPU is moving towards extended quiescent state
 *
 * If the new value of the ->dynticks_nesting counter now is zero,
 * we really have entered idle, and must do the appropriate accounting.
 * The caller must have disabled interrupts.
 */
static void rcu_eqs_enter_common(long long oldval, bool user)
{
	struct rcu_state *rsp;
	struct rcu_data *rdp;
	struct rcu_dynticks *rdtp = this_cpu_ptr(&rcu_dynticks);

	trace_rcu_dyntick(TPS("Start"), oldval, rdtp->dynticks_nesting);
	if (IS_ENABLED(CONFIG_RCU_EQS_DEBUG) &&
	    !user && !is_idle_task(current)) {
		struct task_struct *idle __maybe_unused =
			idle_task(smp_processor_id());

		trace_rcu_dyntick(TPS("Error on entry: not idle task"), oldval, 0);
		ftrace_dump(DUMP_ORIG);
		WARN_ONCE(1, "Current pid: %d comm: %s / Idle pid: %d comm: %s",
			  current->pid, current->comm,
			  idle->pid, idle->comm); /* must be idle task! */
	}
	for_each_rcu_flavor(rsp) {
		rdp = this_cpu_ptr(rsp->rda);
		do_nocb_deferred_wakeup(rdp);
	}
	rcu_prepare_for_idle();
	/* CPUs seeing atomic_inc() must see prior RCU read-side crit sects */
	smp_mb__before_atomic();  /* See above. */
	atomic_inc(&rdtp->dynticks);
	smp_mb__after_atomic();  /* Force ordering with next sojourn. */
	WARN_ON_ONCE(IS_ENABLED(CONFIG_RCU_EQS_DEBUG) &&
		     atomic_read(&rdtp->dynticks) & 0x1);
	rcu_dynticks_task_enter();

	/*
	 * It is illegal to enter an extended quiescent state while
	 * in an RCU read-side critical section.
	 */
	RCU_LOCKDEP_WARN(lock_is_held(&rcu_lock_map),
			 "Illegal idle entry in RCU read-side critical section.");
	RCU_LOCKDEP_WARN(lock_is_held(&rcu_bh_lock_map),
			 "Illegal idle entry in RCU-bh read-side critical section.");
	RCU_LOCKDEP_WARN(lock_is_held(&rcu_sched_lock_map),
			 "Illegal idle entry in RCU-sched read-side critical section.");
}

/*
 * Enter an RCU extended quiescent state, which can be either the
 * idle loop or adaptive-tickless usermode execution.
 */
static void rcu_eqs_enter(bool user)
{
	long long oldval;
	struct rcu_dynticks *rdtp;

	rdtp = this_cpu_ptr(&rcu_dynticks);
	oldval = rdtp->dynticks_nesting;
	WARN_ON_ONCE(IS_ENABLED(CONFIG_RCU_EQS_DEBUG) &&
		     (oldval & DYNTICK_TASK_NEST_MASK) == 0);
	if ((oldval & DYNTICK_TASK_NEST_MASK) == DYNTICK_TASK_NEST_VALUE) {
		rdtp->dynticks_nesting = 0;
		rcu_eqs_enter_common(oldval, user);
	} else {
		rdtp->dynticks_nesting -= DYNTICK_TASK_NEST_VALUE;
	}
}

/**
 * rcu_idle_enter - inform RCU that current CPU is entering idle
 *
 * Enter idle mode, in other words, -leave- the mode in which RCU
 * read-side critical sections can occur.  (Though RCU read-side
 * critical sections can occur in irq handlers in idle, a possibility
 * handled by irq_enter() and irq_exit().)
 *
 * We crowbar the ->dynticks_nesting field to zero to allow for
 * the possibility of usermode upcalls having messed up our count
 * of interrupt nesting level during the prior busy period.
 */
void rcu_idle_enter(void)
{
	unsigned long flags;

	local_irq_save(flags);
	rcu_eqs_enter(false);
	rcu_sysidle_enter(0);
	local_irq_restore(flags);
}
EXPORT_SYMBOL_GPL(rcu_idle_enter);

#ifdef CONFIG_NO_HZ_FULL
/**
 * rcu_user_enter - inform RCU that we are resuming userspace.
 *
 * Enter RCU idle mode right before resuming userspace.  No use of RCU
 * is permitted between this call and rcu_user_exit(). This way the
 * CPU doesn't need to maintain the tick for RCU maintenance purposes
 * when the CPU runs in userspace.
 */
void rcu_user_enter(void)
{
	rcu_eqs_enter(1);
}
#endif /* CONFIG_NO_HZ_FULL */

/**
 * rcu_irq_exit - inform RCU that current CPU is exiting irq towards idle
 *
 * Exit from an interrupt handler, which might possibly result in entering
 * idle mode, in other words, leaving the mode in which read-side critical
 * sections can occur.  The caller must have disabled interrupts.
 *
 * This code assumes that the idle loop never does anything that might
 * result in unbalanced calls to irq_enter() and irq_exit().  If your
 * architecture violates this assumption, RCU will give you what you
 * deserve, good and hard.  But very infrequently and irreproducibly.
 *
 * Use things like work queues to work around this limitation.
 *
 * You have been warned.
 */
void rcu_irq_exit(void)
{
	long long oldval;
	struct rcu_dynticks *rdtp;

	RCU_LOCKDEP_WARN(!irqs_disabled(), "rcu_irq_exit() invoked with irqs enabled!!!");
	rdtp = this_cpu_ptr(&rcu_dynticks);
	oldval = rdtp->dynticks_nesting;
	rdtp->dynticks_nesting--;
	WARN_ON_ONCE(IS_ENABLED(CONFIG_RCU_EQS_DEBUG) &&
		     rdtp->dynticks_nesting < 0);
	if (rdtp->dynticks_nesting)
		trace_rcu_dyntick(TPS("--="), oldval, rdtp->dynticks_nesting);
	else
		rcu_eqs_enter_common(oldval, true);
	rcu_sysidle_enter(1);
}

/*
 * Wrapper for rcu_irq_exit() where interrupts are enabled.
 */
void rcu_irq_exit_irqson(void)
{
	unsigned long flags;

	local_irq_save(flags);
	rcu_irq_exit();
	local_irq_restore(flags);
}

/*
 * rcu_eqs_exit_common - current CPU moving away from extended quiescent state
 *
 * If the new value of the ->dynticks_nesting counter was previously zero,
 * we really have exited idle, and must do the appropriate accounting.
 * The caller must have disabled interrupts.
 */
static void rcu_eqs_exit_common(long long oldval, int user)
{
	struct rcu_dynticks *rdtp = this_cpu_ptr(&rcu_dynticks);

	rcu_dynticks_task_exit();
	smp_mb__before_atomic();  /* Force ordering w/previous sojourn. */
	atomic_inc(&rdtp->dynticks);
	/* CPUs seeing atomic_inc() must see later RCU read-side crit sects */
	smp_mb__after_atomic();  /* See above. */
	WARN_ON_ONCE(IS_ENABLED(CONFIG_RCU_EQS_DEBUG) &&
		     !(atomic_read(&rdtp->dynticks) & 0x1));
	rcu_cleanup_after_idle();
	trace_rcu_dyntick(TPS("End"), oldval, rdtp->dynticks_nesting);
	if (IS_ENABLED(CONFIG_RCU_EQS_DEBUG) &&
	    !user && !is_idle_task(current)) {
		struct task_struct *idle __maybe_unused =
			idle_task(smp_processor_id());

		trace_rcu_dyntick(TPS("Error on exit: not idle task"),
				  oldval, rdtp->dynticks_nesting);
		ftrace_dump(DUMP_ORIG);
		WARN_ONCE(1, "Current pid: %d comm: %s / Idle pid: %d comm: %s",
			  current->pid, current->comm,
			  idle->pid, idle->comm); /* must be idle task! */
	}
}

/*
 * Exit an RCU extended quiescent state, which can be either the
 * idle loop or adaptive-tickless usermode execution.
 */
static void rcu_eqs_exit(bool user)
{
	struct rcu_dynticks *rdtp;
	long long oldval;

	rdtp = this_cpu_ptr(&rcu_dynticks);
	oldval = rdtp->dynticks_nesting;
	WARN_ON_ONCE(IS_ENABLED(CONFIG_RCU_EQS_DEBUG) && oldval < 0);
	if (oldval & DYNTICK_TASK_NEST_MASK) {
		rdtp->dynticks_nesting += DYNTICK_TASK_NEST_VALUE;
	} else {
		rdtp->dynticks_nesting = DYNTICK_TASK_EXIT_IDLE;
		rcu_eqs_exit_common(oldval, user);
	}
}

/**
 * rcu_idle_exit - inform RCU that current CPU is leaving idle
 *
 * Exit idle mode, in other words, -enter- the mode in which RCU
 * read-side critical sections can occur.
 *
 * We crowbar the ->dynticks_nesting field to DYNTICK_TASK_NEST to
 * allow for the possibility of usermode upcalls messing up our count
 * of interrupt nesting level during the busy period that is just
 * now starting.
 */
void rcu_idle_exit(void)
{
	unsigned long flags;

	local_irq_save(flags);
	rcu_eqs_exit(false);
	rcu_sysidle_exit(0);
	local_irq_restore(flags);
}
EXPORT_SYMBOL_GPL(rcu_idle_exit);

#ifdef CONFIG_NO_HZ_FULL
/**
 * rcu_user_exit - inform RCU that we are exiting userspace.
 *
 * Exit RCU idle mode while entering the kernel because it can
 * run a RCU read side critical section anytime.
 */
void rcu_user_exit(void)
{
	rcu_eqs_exit(1);
}
#endif /* CONFIG_NO_HZ_FULL */

/**
 * rcu_irq_enter - inform RCU that current CPU is entering irq away from idle
 *
 * Enter an interrupt handler, which might possibly result in exiting
 * idle mode, in other words, entering the mode in which read-side critical
 * sections can occur.  The caller must have disabled interrupts.
 *
 * Note that the Linux kernel is fully capable of entering an interrupt
 * handler that it never exits, for example when doing upcalls to
 * user mode!  This code assumes that the idle loop never does upcalls to
 * user mode.  If your architecture does do upcalls from the idle loop (or
 * does anything else that results in unbalanced calls to the irq_enter()
 * and irq_exit() functions), RCU will give you what you deserve, good
 * and hard.  But very infrequently and irreproducibly.
 *
 * Use things like work queues to work around this limitation.
 *
 * You have been warned.
 */
void rcu_irq_enter(void)
{
	struct rcu_dynticks *rdtp;
	long long oldval;

	RCU_LOCKDEP_WARN(!irqs_disabled(), "rcu_irq_enter() invoked with irqs enabled!!!");
	rdtp = this_cpu_ptr(&rcu_dynticks);
	oldval = rdtp->dynticks_nesting;
	rdtp->dynticks_nesting++;
	WARN_ON_ONCE(IS_ENABLED(CONFIG_RCU_EQS_DEBUG) &&
		     rdtp->dynticks_nesting == 0);
	if (oldval)
		trace_rcu_dyntick(TPS("++="), oldval, rdtp->dynticks_nesting);
	else
		rcu_eqs_exit_common(oldval, true);
	rcu_sysidle_exit(1);
}

/*
 * Wrapper for rcu_irq_enter() where interrupts are enabled.
 */
void rcu_irq_enter_irqson(void)
{
	unsigned long flags;

	local_irq_save(flags);
	rcu_irq_enter();
	local_irq_restore(flags);
}

/**
 * rcu_nmi_enter - inform RCU of entry to NMI context
 *
 * If the CPU was idle from RCU's viewpoint, update rdtp->dynticks and
 * rdtp->dynticks_nmi_nesting to let the RCU grace-period handling know
 * that the CPU is active.  This implementation permits nested NMIs, as
 * long as the nesting level does not overflow an int.  (You will probably
 * run out of stack space first.)
 */
void rcu_nmi_enter(void)
{
	struct rcu_dynticks *rdtp = this_cpu_ptr(&rcu_dynticks);
	int incby = 2;

	/* Complain about underflow. */
	WARN_ON_ONCE(rdtp->dynticks_nmi_nesting < 0);

	/*
	 * If idle from RCU viewpoint, atomically increment ->dynticks
	 * to mark non-idle and increment ->dynticks_nmi_nesting by one.
	 * Otherwise, increment ->dynticks_nmi_nesting by two.  This means
	 * if ->dynticks_nmi_nesting is equal to one, we are guaranteed
	 * to be in the outermost NMI handler that interrupted an RCU-idle
	 * period (observation due to Andy Lutomirski).
	 */
	if (!(atomic_read(&rdtp->dynticks) & 0x1)) {
		smp_mb__before_atomic();  /* Force delay from prior write. */
		atomic_inc(&rdtp->dynticks);
		/* atomic_inc() before later RCU read-side crit sects */
		smp_mb__after_atomic();  /* See above. */
		WARN_ON_ONCE(!(atomic_read(&rdtp->dynticks) & 0x1));
		incby = 1;
	}
	rdtp->dynticks_nmi_nesting += incby;
	barrier();
}

/**
 * rcu_nmi_exit - inform RCU of exit from NMI context
 *
 * If we are returning from the outermost NMI handler that interrupted an
 * RCU-idle period, update rdtp->dynticks and rdtp->dynticks_nmi_nesting
 * to let the RCU grace-period handling know that the CPU is back to
 * being RCU-idle.
 */
void rcu_nmi_exit(void)
{
	struct rcu_dynticks *rdtp = this_cpu_ptr(&rcu_dynticks);

	/*
	 * Check for ->dynticks_nmi_nesting underflow and bad ->dynticks.
	 * (We are exiting an NMI handler, so RCU better be paying attention
	 * to us!)
	 */
	WARN_ON_ONCE(rdtp->dynticks_nmi_nesting <= 0);
	WARN_ON_ONCE(!(atomic_read(&rdtp->dynticks) & 0x1));

	/*
	 * If the nesting level is not 1, the CPU wasn't RCU-idle, so
	 * leave it in non-RCU-idle state.
	 */
	if (rdtp->dynticks_nmi_nesting != 1) {
		rdtp->dynticks_nmi_nesting -= 2;
		return;
	}

	/* This NMI interrupted an RCU-idle CPU, restore RCU-idleness. */
	rdtp->dynticks_nmi_nesting = 0;
	/* CPUs seeing atomic_inc() must see prior RCU read-side crit sects */
	smp_mb__before_atomic();  /* See above. */
	atomic_inc(&rdtp->dynticks);
	smp_mb__after_atomic();  /* Force delay to next write. */
	WARN_ON_ONCE(atomic_read(&rdtp->dynticks) & 0x1);
}

/**
 * __rcu_is_watching - are RCU read-side critical sections safe?
 *
 * Return true if RCU is watching the running CPU, which means that
 * this CPU can safely enter RCU read-side critical sections.  Unlike
 * rcu_is_watching(), the caller of __rcu_is_watching() must have at
 * least disabled preemption.
 */
bool notrace __rcu_is_watching(void)
{
	return atomic_read(this_cpu_ptr(&rcu_dynticks.dynticks)) & 0x1;
}

/**
 * rcu_is_watching - see if RCU thinks that the current CPU is idle
 *
 * If the current CPU is in its idle loop and is neither in an interrupt
 * or NMI handler, return true.
 */
bool notrace rcu_is_watching(void)
{
	bool ret;

	preempt_disable_notrace();
	ret = __rcu_is_watching();
	preempt_enable_notrace();
	return ret;
}
EXPORT_SYMBOL_GPL(rcu_is_watching);

#if defined(CONFIG_PROVE_RCU) && defined(CONFIG_HOTPLUG_CPU)

/*
 * Is the current CPU online?  Disable preemption to avoid false positives
 * that could otherwise happen due to the current CPU number being sampled,
 * this task being preempted, its old CPU being taken offline, resuming
 * on some other CPU, then determining that its old CPU is now offline.
 * It is OK to use RCU on an offline processor during initial boot, hence
 * the check for rcu_scheduler_fully_active.  Note also that it is OK
 * for a CPU coming online to use RCU for one jiffy prior to marking itself
 * online in the cpu_online_mask.  Similarly, it is OK for a CPU going
 * offline to continue to use RCU for one jiffy after marking itself
 * offline in the cpu_online_mask.  This leniency is necessary given the
 * non-atomic nature of the online and offline processing, for example,
 * the fact that a CPU enters the scheduler after completing the CPU_DYING
 * notifiers.
 *
 * This is also why RCU internally marks CPUs online during the
 * CPU_UP_PREPARE phase and offline during the CPU_DEAD phase.
 *
 * Disable checking if in an NMI handler because we cannot safely report
 * errors from NMI handlers anyway.
 */
bool rcu_lockdep_current_cpu_online(void)
{
	struct rcu_data *rdp;
	struct rcu_node *rnp;
	bool ret;

	if (in_nmi())
		return true;
	preempt_disable();
	rdp = this_cpu_ptr(&rcu_sched_data);
	rnp = rdp->mynode;
	ret = (rdp->grpmask & rcu_rnp_online_cpus(rnp)) ||
	      !rcu_scheduler_fully_active;
	preempt_enable();
	return ret;
}
EXPORT_SYMBOL_GPL(rcu_lockdep_current_cpu_online);

#endif /* #if defined(CONFIG_PROVE_RCU) && defined(CONFIG_HOTPLUG_CPU) */

/**
 * rcu_is_cpu_rrupt_from_idle - see if idle or immediately interrupted from idle
 *
 * If the current CPU is idle or running at a first-level (not nested)
 * interrupt from idle, return true.  The caller must have at least
 * disabled preemption.
 */
static int rcu_is_cpu_rrupt_from_idle(void)
{
	return __this_cpu_read(rcu_dynticks.dynticks_nesting) <= 1;
}

/*
 * Snapshot the specified CPU's dynticks counter so that we can later
 * credit them with an implicit quiescent state.  Return 1 if this CPU
 * is in dynticks idle mode, which is an extended quiescent state.
 */
static int dyntick_save_progress_counter(struct rcu_data *rdp,
					 bool *isidle, unsigned long *maxj)
{
	rdp->dynticks_snap = atomic_add_return(0, &rdp->dynticks->dynticks);
	rcu_sysidle_check_cpu(rdp, isidle, maxj);
	if ((rdp->dynticks_snap & 0x1) == 0) {
		trace_rcu_fqs(rdp->rsp->name, rdp->gpnum, rdp->cpu, TPS("dti"));
		if (ULONG_CMP_LT(READ_ONCE(rdp->gpnum) + ULONG_MAX / 4,
				 rdp->mynode->gpnum))
			WRITE_ONCE(rdp->gpwrap, true);
		return 1;
	}
	return 0;
}

/*
 * Return true if the specified CPU has passed through a quiescent
 * state by virtue of being in or having passed through an dynticks
 * idle state since the last call to dyntick_save_progress_counter()
 * for this same CPU, or by virtue of having been offline.
 */
static int rcu_implicit_dynticks_qs(struct rcu_data *rdp,
				    bool *isidle, unsigned long *maxj)
{
	unsigned int curr;
	int *rcrmp;
	unsigned int snap;

	curr = (unsigned int)atomic_add_return(0, &rdp->dynticks->dynticks);
	snap = (unsigned int)rdp->dynticks_snap;

	/*
	 * If the CPU passed through or entered a dynticks idle phase with
	 * no active irq/NMI handlers, then we can safely pretend that the CPU
	 * already acknowledged the request to pass through a quiescent
	 * state.  Either way, that CPU cannot possibly be in an RCU
	 * read-side critical section that started before the beginning
	 * of the current RCU grace period.
	 */
	if ((curr & 0x1) == 0 || UINT_CMP_GE(curr, snap + 2)) {
		trace_rcu_fqs(rdp->rsp->name, rdp->gpnum, rdp->cpu, TPS("dti"));
		rdp->dynticks_fqs++;
		return 1;
	}

	/*
	 * Check for the CPU being offline, but only if the grace period
	 * is old enough.  We don't need to worry about the CPU changing
	 * state: If we see it offline even once, it has been through a
	 * quiescent state.
	 *
	 * The reason for insisting that the grace period be at least
	 * one jiffy old is that CPUs that are not quite online and that
	 * have just gone offline can still execute RCU read-side critical
	 * sections.
	 */
	if (ULONG_CMP_GE(rdp->rsp->gp_start + 2, jiffies))
		return 0;  /* Grace period is not old enough. */
	barrier();
	if (cpu_is_offline(rdp->cpu)) {
		trace_rcu_fqs(rdp->rsp->name, rdp->gpnum, rdp->cpu, TPS("ofl"));
		rdp->offline_fqs++;
		return 1;
	}

	/*
	 * A CPU running for an extended time within the kernel can
	 * delay RCU grace periods.  When the CPU is in NO_HZ_FULL mode,
	 * even context-switching back and forth between a pair of
	 * in-kernel CPU-bound tasks cannot advance grace periods.
	 * So if the grace period is old enough, make the CPU pay attention.
	 * Note that the unsynchronized assignments to the per-CPU
	 * rcu_sched_qs_mask variable are safe.  Yes, setting of
	 * bits can be lost, but they will be set again on the next
	 * force-quiescent-state pass.  So lost bit sets do not result
	 * in incorrect behavior, merely in a grace period lasting
	 * a few jiffies longer than it might otherwise.  Because
	 * there are at most four threads involved, and because the
	 * updates are only once every few jiffies, the probability of
	 * lossage (and thus of slight grace-period extension) is
	 * quite low.
	 *
	 * Note that if the jiffies_till_sched_qs boot/sysfs parameter
	 * is set too high, we override with half of the RCU CPU stall
	 * warning delay.
	 */
	rcrmp = &per_cpu(rcu_sched_qs_mask, rdp->cpu);
	if (ULONG_CMP_GE(jiffies,
			 rdp->rsp->gp_start + jiffies_till_sched_qs) ||
	    ULONG_CMP_GE(jiffies, rdp->rsp->jiffies_resched)) {
		if (!(READ_ONCE(*rcrmp) & rdp->rsp->flavor_mask)) {
			WRITE_ONCE(rdp->cond_resched_completed,
				   READ_ONCE(rdp->mynode->completed));
			smp_mb(); /* ->cond_resched_completed before *rcrmp. */
			WRITE_ONCE(*rcrmp,
				   READ_ONCE(*rcrmp) + rdp->rsp->flavor_mask);
		}
		rdp->rsp->jiffies_resched += 5; /* Re-enable beating. */
	}

	/* And if it has been a really long time, kick the CPU as well. */
	if (ULONG_CMP_GE(jiffies,
			 rdp->rsp->gp_start + 2 * jiffies_till_sched_qs) ||
	    ULONG_CMP_GE(jiffies, rdp->rsp->gp_start + jiffies_till_sched_qs))
		resched_cpu(rdp->cpu);  /* Force CPU into scheduler. */

	return 0;
}

static void record_gp_stall_check_time(struct rcu_state *rsp)
{
	unsigned long j = jiffies;
	unsigned long j1;

	rsp->gp_start = j;
	smp_wmb(); /* Record start time before stall time. */
	j1 = rcu_jiffies_till_stall_check();
	WRITE_ONCE(rsp->jiffies_stall, j + j1);
	rsp->jiffies_resched = j + j1 / 2;
	rsp->n_force_qs_gpstart = READ_ONCE(rsp->n_force_qs);
}

/*
 * Convert a ->gp_state value to a character string.
 */
static const char *gp_state_getname(short gs)
{
	if (gs < 0 || gs >= ARRAY_SIZE(gp_state_names))
		return "???";
	return gp_state_names[gs];
}

/*
 * Complain about starvation of grace-period kthread.
 */
static void rcu_check_gp_kthread_starvation(struct rcu_state *rsp)
{
	unsigned long gpa;
	unsigned long j;

	j = jiffies;
	gpa = READ_ONCE(rsp->gp_activity);
	if (j - gpa > 2 * HZ) {
		pr_err("%s kthread starved for %ld jiffies! g%lu c%lu f%#x %s(%d) ->state=%#lx\n",
		       rsp->name, j - gpa,
		       rsp->gpnum, rsp->completed,
		       rsp->gp_flags,
		       gp_state_getname(rsp->gp_state), rsp->gp_state,
		       rsp->gp_kthread ? rsp->gp_kthread->state : ~0);
		if (rsp->gp_kthread)
			sched_show_task(rsp->gp_kthread);
	}
}

/*
 * Dump stacks of all tasks running on stalled CPUs.
 */
static void rcu_dump_cpu_stacks(struct rcu_state *rsp)
{
	int cpu;
	unsigned long flags;
	struct rcu_node *rnp;

	rcu_for_each_leaf_node(rsp, rnp) {
		raw_spin_lock_irqsave_rcu_node(rnp, flags);
		if (rnp->qsmask != 0) {
			for (cpu = 0; cpu <= rnp->grphi - rnp->grplo; cpu++)
				if (rnp->qsmask & (1UL << cpu))
					dump_cpu_task(rnp->grplo + cpu);
		}
		raw_spin_unlock_irqrestore_rcu_node(rnp, flags);
	}
}

static void print_other_cpu_stall(struct rcu_state *rsp, unsigned long gpnum)
{
	int cpu;
	long delta;
	unsigned long flags;
	unsigned long gpa;
	unsigned long j;
	int ndetected = 0;
	struct rcu_node *rnp = rcu_get_root(rsp);
	long totqlen = 0;

	/* Only let one CPU complain about others per time interval. */

	raw_spin_lock_irqsave_rcu_node(rnp, flags);
	delta = jiffies - READ_ONCE(rsp->jiffies_stall);
	if (delta < RCU_STALL_RAT_DELAY || !rcu_gp_in_progress(rsp)) {
		raw_spin_unlock_irqrestore_rcu_node(rnp, flags);
		return;
	}
	WRITE_ONCE(rsp->jiffies_stall,
		   jiffies + 3 * rcu_jiffies_till_stall_check() + 3);
	raw_spin_unlock_irqrestore_rcu_node(rnp, flags);

	/*
	 * OK, time to rat on our buddy...
	 * See Documentation/RCU/stallwarn.txt for info on how to debug
	 * RCU CPU stall warnings.
	 */
	pr_err("INFO: %s detected stalls on CPUs/tasks:",
	       rsp->name);
	print_cpu_stall_info_begin();
	rcu_for_each_leaf_node(rsp, rnp) {
		raw_spin_lock_irqsave_rcu_node(rnp, flags);
		ndetected += rcu_print_task_stall(rnp);
		if (rnp->qsmask != 0) {
			for (cpu = 0; cpu <= rnp->grphi - rnp->grplo; cpu++)
				if (rnp->qsmask & (1UL << cpu)) {
					print_cpu_stall_info(rsp,
							     rnp->grplo + cpu);
					ndetected++;
				}
		}
		raw_spin_unlock_irqrestore_rcu_node(rnp, flags);
	}

	print_cpu_stall_info_end();
	for_each_possible_cpu(cpu)
		totqlen += per_cpu_ptr(rsp->rda, cpu)->qlen;
	pr_cont("(detected by %d, t=%ld jiffies, g=%ld, c=%ld, q=%lu)\n",
	       smp_processor_id(), (long)(jiffies - rsp->gp_start),
	       (long)rsp->gpnum, (long)rsp->completed, totqlen);
	if (ndetected) {
		rcu_dump_cpu_stacks(rsp);
	} else {
		if (READ_ONCE(rsp->gpnum) != gpnum ||
		    READ_ONCE(rsp->completed) == gpnum) {
			pr_err("INFO: Stall ended before state dump start\n");
		} else {
			j = jiffies;
			gpa = READ_ONCE(rsp->gp_activity);
			pr_err("All QSes seen, last %s kthread activity %ld (%ld-%ld), jiffies_till_next_fqs=%ld, root ->qsmask %#lx\n",
			       rsp->name, j - gpa, j, gpa,
			       jiffies_till_next_fqs,
			       rcu_get_root(rsp)->qsmask);
			/* In this case, the current CPU might be at fault. */
			sched_show_task(current);
		}
	}

	/* Complain about tasks blocking the grace period. */
	rcu_print_detail_task_stall(rsp);

	rcu_check_gp_kthread_starvation(rsp);

	force_quiescent_state(rsp);  /* Kick them all. */
}

static void print_cpu_stall(struct rcu_state *rsp)
{
	int cpu;
	unsigned long flags;
	struct rcu_node *rnp = rcu_get_root(rsp);
	long totqlen = 0;

	/*
	 * OK, time to rat on ourselves...
	 * See Documentation/RCU/stallwarn.txt for info on how to debug
	 * RCU CPU stall warnings.
	 */
	pr_err("INFO: %s self-detected stall on CPU", rsp->name);
	print_cpu_stall_info_begin();
	print_cpu_stall_info(rsp, smp_processor_id());
	print_cpu_stall_info_end();
	for_each_possible_cpu(cpu)
		totqlen += per_cpu_ptr(rsp->rda, cpu)->qlen;
	pr_cont(" (t=%lu jiffies g=%ld c=%ld q=%lu)\n",
		jiffies - rsp->gp_start,
		(long)rsp->gpnum, (long)rsp->completed, totqlen);

	rcu_check_gp_kthread_starvation(rsp);

	rcu_dump_cpu_stacks(rsp);

	raw_spin_lock_irqsave_rcu_node(rnp, flags);
	if (ULONG_CMP_GE(jiffies, READ_ONCE(rsp->jiffies_stall)))
		WRITE_ONCE(rsp->jiffies_stall,
			   jiffies + 3 * rcu_jiffies_till_stall_check() + 3);
	raw_spin_unlock_irqrestore_rcu_node(rnp, flags);

	/*
	 * Attempt to revive the RCU machinery by forcing a context switch.
	 *
	 * A context switch would normally allow the RCU state machine to make
	 * progress and it could be we're stuck in kernel space without context
	 * switches for an entirely unreasonable amount of time.
	 */
	resched_cpu(smp_processor_id());
}

static void check_cpu_stall(struct rcu_state *rsp, struct rcu_data *rdp)
{
	unsigned long completed;
	unsigned long gpnum;
	unsigned long gps;
	unsigned long j;
	unsigned long js;
	struct rcu_node *rnp;

	if (rcu_cpu_stall_suppress || !rcu_gp_in_progress(rsp))
		return;
	j = jiffies;

	/*
	 * Lots of memory barriers to reject false positives.
	 *
	 * The idea is to pick up rsp->gpnum, then rsp->jiffies_stall,
	 * then rsp->gp_start, and finally rsp->completed.  These values
	 * are updated in the opposite order with memory barriers (or
	 * equivalent) during grace-period initialization and cleanup.
	 * Now, a false positive can occur if we get an new value of
	 * rsp->gp_start and a old value of rsp->jiffies_stall.  But given
	 * the memory barriers, the only way that this can happen is if one
	 * grace period ends and another starts between these two fetches.
	 * Detect this by comparing rsp->completed with the previous fetch
	 * from rsp->gpnum.
	 *
	 * Given this check, comparisons of jiffies, rsp->jiffies_stall,
	 * and rsp->gp_start suffice to forestall false positives.
	 */
	gpnum = READ_ONCE(rsp->gpnum);
	smp_rmb(); /* Pick up ->gpnum first... */
	js = READ_ONCE(rsp->jiffies_stall);
	smp_rmb(); /* ...then ->jiffies_stall before the rest... */
	gps = READ_ONCE(rsp->gp_start);
	smp_rmb(); /* ...and finally ->gp_start before ->completed. */
	completed = READ_ONCE(rsp->completed);
	if (ULONG_CMP_GE(completed, gpnum) ||
	    ULONG_CMP_LT(j, js) ||
	    ULONG_CMP_GE(gps, js))
		return; /* No stall or GP completed since entering function. */
	rnp = rdp->mynode;
	if (rcu_gp_in_progress(rsp) &&
	    (READ_ONCE(rnp->qsmask) & rdp->grpmask)) {

		/* We haven't checked in, so go dump stack. */
		print_cpu_stall(rsp);

	} else if (rcu_gp_in_progress(rsp) &&
		   ULONG_CMP_GE(j, js + RCU_STALL_RAT_DELAY)) {

		/* They had a few time units to dump stack, so complain. */
		print_other_cpu_stall(rsp, gpnum);
	}
}

/**
 * rcu_cpu_stall_reset - prevent further stall warnings in current grace period
 *
 * Set the stall-warning timeout way off into the future, thus preventing
 * any RCU CPU stall-warning messages from appearing in the current set of
 * RCU grace periods.
 *
 * The caller must disable hard irqs.
 */
void rcu_cpu_stall_reset(void)
{
	struct rcu_state *rsp;

	for_each_rcu_flavor(rsp)
		WRITE_ONCE(rsp->jiffies_stall, jiffies + ULONG_MAX / 2);
}

/*
 * Initialize the specified rcu_data structure's default callback list
 * to empty.  The default callback list is the one that is not used by
 * no-callbacks CPUs.
 */
static void init_default_callback_list(struct rcu_data *rdp)
{
	int i;

	rdp->nxtlist = NULL;
	for (i = 0; i < RCU_NEXT_SIZE; i++)
		rdp->nxttail[i] = &rdp->nxtlist;
}

/*
 * Initialize the specified rcu_data structure's callback list to empty.
 */
static void init_callback_list(struct rcu_data *rdp)
{
	if (init_nocb_callback_list(rdp))
		return;
	init_default_callback_list(rdp);
}

/*
 * Determine the value that ->completed will have at the end of the
 * next subsequent grace period.  This is used to tag callbacks so that
 * a CPU can invoke callbacks in a timely fashion even if that CPU has
 * been dyntick-idle for an extended period with callbacks under the
 * influence of RCU_FAST_NO_HZ.
 *
 * The caller must hold rnp->lock with interrupts disabled.
 */
static unsigned long rcu_cbs_completed(struct rcu_state *rsp,
				       struct rcu_node *rnp)
{
	/*
	 * If RCU is idle, we just wait for the next grace period.
	 * But we can only be sure that RCU is idle if we are looking
	 * at the root rcu_node structure -- otherwise, a new grace
	 * period might have started, but just not yet gotten around
	 * to initializing the current non-root rcu_node structure.
	 */
	if (rcu_get_root(rsp) == rnp && rnp->gpnum == rnp->completed)
		return rnp->completed + 1;

	/*
	 * Otherwise, wait for a possible partial grace period and
	 * then the subsequent full grace period.
	 */
	return rnp->completed + 2;
}

/*
 * Trace-event helper function for rcu_start_future_gp() and
 * rcu_nocb_wait_gp().
 */
static void trace_rcu_future_gp(struct rcu_node *rnp, struct rcu_data *rdp,
				unsigned long c, const char *s)
{
	trace_rcu_future_grace_period(rdp->rsp->name, rnp->gpnum,
				      rnp->completed, c, rnp->level,
				      rnp->grplo, rnp->grphi, s);
}

/*
 * Start some future grace period, as needed to handle newly arrived
 * callbacks.  The required future grace periods are recorded in each
 * rcu_node structure's ->need_future_gp field.  Returns true if there
 * is reason to awaken the grace-period kthread.
 *
 * The caller must hold the specified rcu_node structure's ->lock.
 */
static bool __maybe_unused
rcu_start_future_gp(struct rcu_node *rnp, struct rcu_data *rdp,
		    unsigned long *c_out)
{
	unsigned long c;
	int i;
	bool ret = false;
	struct rcu_node *rnp_root = rcu_get_root(rdp->rsp);

	/*
	 * Pick up grace-period number for new callbacks.  If this
	 * grace period is already marked as needed, return to the caller.
	 */
	c = rcu_cbs_completed(rdp->rsp, rnp);
	trace_rcu_future_gp(rnp, rdp, c, TPS("Startleaf"));
	if (rnp->need_future_gp[c & 0x1]) {
		trace_rcu_future_gp(rnp, rdp, c, TPS("Prestartleaf"));
		goto out;
	}

	/*
	 * If either this rcu_node structure or the root rcu_node structure
	 * believe that a grace period is in progress, then we must wait
	 * for the one following, which is in "c".  Because our request
	 * will be noticed at the end of the current grace period, we don't
	 * need to explicitly start one.  We only do the lockless check
	 * of rnp_root's fields if the current rcu_node structure thinks
	 * there is no grace period in flight, and because we hold rnp->lock,
	 * the only possible change is when rnp_root's two fields are
	 * equal, in which case rnp_root->gpnum might be concurrently
	 * incremented.  But that is OK, as it will just result in our
	 * doing some extra useless work.
	 */
	if (rnp->gpnum != rnp->completed ||
	    READ_ONCE(rnp_root->gpnum) != READ_ONCE(rnp_root->completed)) {
		rnp->need_future_gp[c & 0x1]++;
		trace_rcu_future_gp(rnp, rdp, c, TPS("Startedleaf"));
		goto out;
	}

	/*
	 * There might be no grace period in progress.  If we don't already
	 * hold it, acquire the root rcu_node structure's lock in order to
	 * start one (if needed).
	 */
	if (rnp != rnp_root)
		raw_spin_lock_rcu_node(rnp_root);

	/*
	 * Get a new grace-period number.  If there really is no grace
	 * period in progress, it will be smaller than the one we obtained
	 * earlier.  Adjust callbacks as needed.  Note that even no-CBs
	 * CPUs have a ->nxtcompleted[] array, so no no-CBs checks needed.
	 */
	c = rcu_cbs_completed(rdp->rsp, rnp_root);
	for (i = RCU_DONE_TAIL; i < RCU_NEXT_TAIL; i++)
		if (ULONG_CMP_LT(c, rdp->nxtcompleted[i]))
			rdp->nxtcompleted[i] = c;

	/*
	 * If the needed for the required grace period is already
	 * recorded, trace and leave.
	 */
	if (rnp_root->need_future_gp[c & 0x1]) {
		trace_rcu_future_gp(rnp, rdp, c, TPS("Prestartedroot"));
		goto unlock_out;
	}

	/* Record the need for the future grace period. */
	rnp_root->need_future_gp[c & 0x1]++;

	/* If a grace period is not already in progress, start one. */
	if (rnp_root->gpnum != rnp_root->completed) {
		trace_rcu_future_gp(rnp, rdp, c, TPS("Startedleafroot"));
	} else {
		trace_rcu_future_gp(rnp, rdp, c, TPS("Startedroot"));
		ret = rcu_start_gp_advanced(rdp->rsp, rnp_root, rdp);
	}
unlock_out:
	if (rnp != rnp_root)
		raw_spin_unlock_rcu_node(rnp_root);
out:
	if (c_out != NULL)
		*c_out = c;
	return ret;
}

/*
 * Clean up any old requests for the just-ended grace period.  Also return
 * whether any additional grace periods have been requested.  Also invoke
 * rcu_nocb_gp_cleanup() in order to wake up any no-callbacks kthreads
 * waiting for this grace period to complete.
 */
static int rcu_future_gp_cleanup(struct rcu_state *rsp, struct rcu_node *rnp)
{
	int c = rnp->completed;
	int needmore;
	struct rcu_data *rdp = this_cpu_ptr(rsp->rda);

	rnp->need_future_gp[c & 0x1] = 0;
	needmore = rnp->need_future_gp[(c + 1) & 0x1];
	trace_rcu_future_gp(rnp, rdp, c,
			    needmore ? TPS("CleanupMore") : TPS("Cleanup"));
	return needmore;
}

/*
 * Awaken the grace-period kthread for the specified flavor of RCU.
 * Don't do a self-awaken, and don't bother awakening when there is
 * nothing for the grace-period kthread to do (as in several CPUs
 * raced to awaken, and we lost), and finally don't try to awaken
 * a kthread that has not yet been created.
 */
static void rcu_gp_kthread_wake(struct rcu_state *rsp)
{
	if (current == rsp->gp_kthread ||
	    !READ_ONCE(rsp->gp_flags) ||
	    !rsp->gp_kthread)
		return;
	swake_up(&rsp->gp_wq);
}

/*
 * If there is room, assign a ->completed number to any callbacks on
 * this CPU that have not already been assigned.  Also accelerate any
 * callbacks that were previously assigned a ->completed number that has
 * since proven to be too conservative, which can happen if callbacks get
 * assigned a ->completed number while RCU is idle, but with reference to
 * a non-root rcu_node structure.  This function is idempotent, so it does
 * not hurt to call it repeatedly.  Returns an flag saying that we should
 * awaken the RCU grace-period kthread.
 *
 * The caller must hold rnp->lock with interrupts disabled.
 */
static bool rcu_accelerate_cbs(struct rcu_state *rsp, struct rcu_node *rnp,
			       struct rcu_data *rdp)
{
	unsigned long c;
	int i;
	bool ret;

	/* If the CPU has no callbacks, nothing to do. */
	if (!rdp->nxttail[RCU_NEXT_TAIL] || !*rdp->nxttail[RCU_DONE_TAIL])
		return false;

	/*
	 * Starting from the sublist containing the callbacks most
	 * recently assigned a ->completed number and working down, find the
	 * first sublist that is not assignable to an upcoming grace period.
	 * Such a sublist has something in it (first two tests) and has
	 * a ->completed number assigned that will complete sooner than
	 * the ->completed number for newly arrived callbacks (last test).
	 *
	 * The key point is that any later sublist can be assigned the
	 * same ->completed number as the newly arrived callbacks, which
	 * means that the callbacks in any of these later sublist can be
	 * grouped into a single sublist, whether or not they have already
	 * been assigned a ->completed number.
	 */
	c = rcu_cbs_completed(rsp, rnp);
	for (i = RCU_NEXT_TAIL - 1; i > RCU_DONE_TAIL; i--)
		if (rdp->nxttail[i] != rdp->nxttail[i - 1] &&
		    !ULONG_CMP_GE(rdp->nxtcompleted[i], c))
			break;

	/*
	 * If there are no sublist for unassigned callbacks, leave.
	 * At the same time, advance "i" one sublist, so that "i" will
	 * index into the sublist where all the remaining callbacks should
	 * be grouped into.
	 */
	if (++i >= RCU_NEXT_TAIL)
		return false;

	/*
	 * Assign all subsequent callbacks' ->completed number to the next
	 * full grace period and group them all in the sublist initially
	 * indexed by "i".
	 */
	for (; i <= RCU_NEXT_TAIL; i++) {
		rdp->nxttail[i] = rdp->nxttail[RCU_NEXT_TAIL];
		rdp->nxtcompleted[i] = c;
	}
	/* Record any needed additional grace periods. */
	ret = rcu_start_future_gp(rnp, rdp, NULL);

	/* Trace depending on how much we were able to accelerate. */
	if (!*rdp->nxttail[RCU_WAIT_TAIL])
		trace_rcu_grace_period(rsp->name, rdp->gpnum, TPS("AccWaitCB"));
	else
		trace_rcu_grace_period(rsp->name, rdp->gpnum, TPS("AccReadyCB"));
	return ret;
}

/*
 * Move any callbacks whose grace period has completed to the
 * RCU_DONE_TAIL sublist, then compact the remaining sublists and
 * assign ->completed numbers to any callbacks in the RCU_NEXT_TAIL
 * sublist.  This function is idempotent, so it does not hurt to
 * invoke it repeatedly.  As long as it is not invoked -too- often...
 * Returns true if the RCU grace-period kthread needs to be awakened.
 *
 * The caller must hold rnp->lock with interrupts disabled.
 */
static bool rcu_advance_cbs(struct rcu_state *rsp, struct rcu_node *rnp,
			    struct rcu_data *rdp)
{
	int i, j;

	/* If the CPU has no callbacks, nothing to do. */
	if (!rdp->nxttail[RCU_NEXT_TAIL] || !*rdp->nxttail[RCU_DONE_TAIL])
		return false;

	/*
	 * Find all callbacks whose ->completed numbers indicate that they
	 * are ready to invoke, and put them into the RCU_DONE_TAIL sublist.
	 */
	for (i = RCU_WAIT_TAIL; i < RCU_NEXT_TAIL; i++) {
		if (ULONG_CMP_LT(rnp->completed, rdp->nxtcompleted[i]))
			break;
		rdp->nxttail[RCU_DONE_TAIL] = rdp->nxttail[i];
	}
	/* Clean up any sublist tail pointers that were misordered above. */
	for (j = RCU_WAIT_TAIL; j < i; j++)
		rdp->nxttail[j] = rdp->nxttail[RCU_DONE_TAIL];

	/* Copy down callbacks to fill in empty sublists. */
	for (j = RCU_WAIT_TAIL; i < RCU_NEXT_TAIL; i++, j++) {
		if (rdp->nxttail[j] == rdp->nxttail[RCU_NEXT_TAIL])
			break;
		rdp->nxttail[j] = rdp->nxttail[i];
		rdp->nxtcompleted[j] = rdp->nxtcompleted[i];
	}

	/* Classify any remaining callbacks. */
	return rcu_accelerate_cbs(rsp, rnp, rdp);
}

/*
 * Update CPU-local rcu_data state to record the beginnings and ends of
 * grace periods.  The caller must hold the ->lock of the leaf rcu_node
 * structure corresponding to the current CPU, and must have irqs disabled.
 * Returns true if the grace-period kthread needs to be awakened.
 */
static bool __note_gp_changes(struct rcu_state *rsp, struct rcu_node *rnp,
			      struct rcu_data *rdp)
{
	bool ret;

	/* Handle the ends of any preceding grace periods first. */
	if (rdp->completed == rnp->completed &&
	    !unlikely(READ_ONCE(rdp->gpwrap))) {

		/* No grace period end, so just accelerate recent callbacks. */
		ret = rcu_accelerate_cbs(rsp, rnp, rdp);

	} else {

		/* Advance callbacks. */
		ret = rcu_advance_cbs(rsp, rnp, rdp);

		/* Remember that we saw this grace-period completion. */
		rdp->completed = rnp->completed;
		trace_rcu_grace_period(rsp->name, rdp->gpnum, TPS("cpuend"));
	}

	if (rdp->gpnum != rnp->gpnum || unlikely(READ_ONCE(rdp->gpwrap))) {
		/*
		 * If the current grace period is waiting for this CPU,
		 * set up to detect a quiescent state, otherwise don't
		 * go looking for one.
		 */
		rdp->gpnum = rnp->gpnum;
		trace_rcu_grace_period(rsp->name, rdp->gpnum, TPS("cpustart"));
		rdp->cpu_no_qs.b.norm = true;
		rdp->rcu_qs_ctr_snap = __this_cpu_read(rcu_qs_ctr);
		rdp->core_needs_qs = !!(rnp->qsmask & rdp->grpmask);
		zero_cpu_stall_ticks(rdp);
		WRITE_ONCE(rdp->gpwrap, false);
	}
	return ret;
}

static void note_gp_changes(struct rcu_state *rsp, struct rcu_data *rdp)
{
	unsigned long flags;
	bool needwake;
	struct rcu_node *rnp;

	local_irq_save(flags);
	rnp = rdp->mynode;
	if ((rdp->gpnum == READ_ONCE(rnp->gpnum) &&
	     rdp->completed == READ_ONCE(rnp->completed) &&
	     !unlikely(READ_ONCE(rdp->gpwrap))) || /* w/out lock. */
	    !raw_spin_trylock_rcu_node(rnp)) { /* irqs already off, so later. */
		local_irq_restore(flags);
		return;
	}
	needwake = __note_gp_changes(rsp, rnp, rdp);
	raw_spin_unlock_irqrestore_rcu_node(rnp, flags);
	if (needwake)
		rcu_gp_kthread_wake(rsp);
}

static void rcu_gp_slow(struct rcu_state *rsp, int delay)
{
	if (delay > 0 &&
	    !(rsp->gpnum % (rcu_num_nodes * PER_RCU_NODE_PERIOD * delay)))
		schedule_timeout_uninterruptible(delay);
}

/*
 * Initialize a new grace period.  Return false if no grace period required.
 */
static bool rcu_gp_init(struct rcu_state *rsp)
{
	unsigned long oldmask;
	struct rcu_data *rdp;
	struct rcu_node *rnp = rcu_get_root(rsp);

	WRITE_ONCE(rsp->gp_activity, jiffies);
	raw_spin_lock_irq_rcu_node(rnp);
	if (!READ_ONCE(rsp->gp_flags)) {
		/* Spurious wakeup, tell caller to go back to sleep.  */
		raw_spin_unlock_irq_rcu_node(rnp);
		return false;
	}
	WRITE_ONCE(rsp->gp_flags, 0); /* Clear all flags: New grace period. */

	if (WARN_ON_ONCE(rcu_gp_in_progress(rsp))) {
		/*
		 * Grace period already in progress, don't start another.
		 * Not supposed to be able to happen.
		 */
		raw_spin_unlock_irq_rcu_node(rnp);
		return false;
	}

	/* Advance to a new grace period and initialize state. */
	record_gp_stall_check_time(rsp);
	/* Record GP times before starting GP, hence smp_store_release(). */
	smp_store_release(&rsp->gpnum, rsp->gpnum + 1);
	trace_rcu_grace_period(rsp->name, rsp->gpnum, TPS("start"));
	raw_spin_unlock_irq_rcu_node(rnp);

	/*
	 * Apply per-leaf buffered online and offline operations to the
	 * rcu_node tree.  Note that this new grace period need not wait
	 * for subsequent online CPUs, and that quiescent-state forcing
	 * will handle subsequent offline CPUs.
	 */
	rcu_for_each_leaf_node(rsp, rnp) {
		rcu_gp_slow(rsp, gp_preinit_delay);
		raw_spin_lock_irq_rcu_node(rnp);
		if (rnp->qsmaskinit == rnp->qsmaskinitnext &&
		    !rnp->wait_blkd_tasks) {
			/* Nothing to do on this leaf rcu_node structure. */
			raw_spin_unlock_irq_rcu_node(rnp);
			continue;
		}

		/* Record old state, apply changes to ->qsmaskinit field. */
		oldmask = rnp->qsmaskinit;
		rnp->qsmaskinit = rnp->qsmaskinitnext;

		/* If zero-ness of ->qsmaskinit changed, propagate up tree. */
		if (!oldmask != !rnp->qsmaskinit) {
			if (!oldmask) /* First online CPU for this rcu_node. */
				rcu_init_new_rnp(rnp);
			else if (rcu_preempt_has_tasks(rnp)) /* blocked tasks */
				rnp->wait_blkd_tasks = true;
			else /* Last offline CPU and can propagate. */
				rcu_cleanup_dead_rnp(rnp);
		}

		/*
		 * If all waited-on tasks from prior grace period are
		 * done, and if all this rcu_node structure's CPUs are
		 * still offline, propagate up the rcu_node tree and
		 * clear ->wait_blkd_tasks.  Otherwise, if one of this
		 * rcu_node structure's CPUs has since come back online,
		 * simply clear ->wait_blkd_tasks (but rcu_cleanup_dead_rnp()
		 * checks for this, so just call it unconditionally).
		 */
		if (rnp->wait_blkd_tasks &&
		    (!rcu_preempt_has_tasks(rnp) ||
		     rnp->qsmaskinit)) {
			rnp->wait_blkd_tasks = false;
			rcu_cleanup_dead_rnp(rnp);
		}

		raw_spin_unlock_irq_rcu_node(rnp);
	}

	/*
	 * Set the quiescent-state-needed bits in all the rcu_node
	 * structures for all currently online CPUs in breadth-first order,
	 * starting from the root rcu_node structure, relying on the layout
	 * of the tree within the rsp->node[] array.  Note that other CPUs
	 * will access only the leaves of the hierarchy, thus seeing that no
	 * grace period is in progress, at least until the corresponding
	 * leaf node has been initialized.  In addition, we have excluded
	 * CPU-hotplug operations.
	 *
	 * The grace period cannot complete until the initialization
	 * process finishes, because this kthread handles both.
	 */
	rcu_for_each_node_breadth_first(rsp, rnp) {
		rcu_gp_slow(rsp, gp_init_delay);
		raw_spin_lock_irq_rcu_node(rnp);
		rdp = this_cpu_ptr(rsp->rda);
		rcu_preempt_check_blocked_tasks(rnp);
		rnp->qsmask = rnp->qsmaskinit;
		WRITE_ONCE(rnp->gpnum, rsp->gpnum);
		if (WARN_ON_ONCE(rnp->completed != rsp->completed))
			WRITE_ONCE(rnp->completed, rsp->completed);
		if (rnp == rdp->mynode)
			(void)__note_gp_changes(rsp, rnp, rdp);
		rcu_preempt_boost_start_gp(rnp);
		trace_rcu_grace_period_init(rsp->name, rnp->gpnum,
					    rnp->level, rnp->grplo,
					    rnp->grphi, rnp->qsmask);
		raw_spin_unlock_irq_rcu_node(rnp);
		cond_resched_rcu_qs();
		WRITE_ONCE(rsp->gp_activity, jiffies);
	}

	return true;
}

/*
 * Helper function for wait_event_interruptible_timeout() wakeup
 * at force-quiescent-state time.
 */
static bool rcu_gp_fqs_check_wake(struct rcu_state *rsp, int *gfp)
{
	struct rcu_node *rnp = rcu_get_root(rsp);

	/* Someone like call_rcu() requested a force-quiescent-state scan. */
	*gfp = READ_ONCE(rsp->gp_flags);
	if (*gfp & RCU_GP_FLAG_FQS)
		return true;

	/* The current grace period has completed. */
	if (!READ_ONCE(rnp->qsmask) && !rcu_preempt_blocked_readers_cgp(rnp))
		return true;

	return false;
}

/*
 * Do one round of quiescent-state forcing.
 */
static void rcu_gp_fqs(struct rcu_state *rsp, bool first_time)
{
	bool isidle = false;
	unsigned long maxj;
	struct rcu_node *rnp = rcu_get_root(rsp);

	WRITE_ONCE(rsp->gp_activity, jiffies);
	rsp->n_force_qs++;
	if (first_time) {
		/* Collect dyntick-idle snapshots. */
		if (is_sysidle_rcu_state(rsp)) {
			isidle = true;
			maxj = jiffies - ULONG_MAX / 4;
		}
		force_qs_rnp(rsp, dyntick_save_progress_counter,
			     &isidle, &maxj);
		rcu_sysidle_report_gp(rsp, isidle, maxj);
	} else {
		/* Handle dyntick-idle and offline CPUs. */
		isidle = true;
		force_qs_rnp(rsp, rcu_implicit_dynticks_qs, &isidle, &maxj);
	}
	/* Clear flag to prevent immediate re-entry. */
	if (READ_ONCE(rsp->gp_flags) & RCU_GP_FLAG_FQS) {
		raw_spin_lock_irq_rcu_node(rnp);
		WRITE_ONCE(rsp->gp_flags,
			   READ_ONCE(rsp->gp_flags) & ~RCU_GP_FLAG_FQS);
		raw_spin_unlock_irq_rcu_node(rnp);
	}
}

/*
 * Clean up after the old grace period.
 */
static void rcu_gp_cleanup(struct rcu_state *rsp)
{
	unsigned long gp_duration;
	bool needgp = false;
	int nocb = 0;
	struct rcu_data *rdp;
	struct rcu_node *rnp = rcu_get_root(rsp);
	struct swait_queue_head *sq;

	WRITE_ONCE(rsp->gp_activity, jiffies);
	raw_spin_lock_irq_rcu_node(rnp);
	gp_duration = jiffies - rsp->gp_start;
	if (gp_duration > rsp->gp_max)
		rsp->gp_max = gp_duration;

	/*
	 * We know the grace period is complete, but to everyone else
	 * it appears to still be ongoing.  But it is also the case
	 * that to everyone else it looks like there is nothing that
	 * they can do to advance the grace period.  It is therefore
	 * safe for us to drop the lock in order to mark the grace
	 * period as completed in all of the rcu_node structures.
	 */
	raw_spin_unlock_irq_rcu_node(rnp);

	/*
	 * Propagate new ->completed value to rcu_node structures so
	 * that other CPUs don't have to wait until the start of the next
	 * grace period to process their callbacks.  This also avoids
	 * some nasty RCU grace-period initialization races by forcing
	 * the end of the current grace period to be completely recorded in
	 * all of the rcu_node structures before the beginning of the next
	 * grace period is recorded in any of the rcu_node structures.
	 */
	rcu_for_each_node_breadth_first(rsp, rnp) {
		raw_spin_lock_irq_rcu_node(rnp);
		WARN_ON_ONCE(rcu_preempt_blocked_readers_cgp(rnp));
		WARN_ON_ONCE(rnp->qsmask);
		WRITE_ONCE(rnp->completed, rsp->gpnum);
		rdp = this_cpu_ptr(rsp->rda);
		if (rnp == rdp->mynode)
			needgp = __note_gp_changes(rsp, rnp, rdp) || needgp;
		/* smp_mb() provided by prior unlock-lock pair. */
		nocb += rcu_future_gp_cleanup(rsp, rnp);
<<<<<<< HEAD
		sq = rcu_nocb_gp_get(rnp);
		raw_spin_unlock_irq(&rnp->lock);
		rcu_nocb_gp_cleanup(sq);
=======
		raw_spin_unlock_irq_rcu_node(rnp);
>>>>>>> 3e5bfb83
		cond_resched_rcu_qs();
		WRITE_ONCE(rsp->gp_activity, jiffies);
		rcu_gp_slow(rsp, gp_cleanup_delay);
	}
	rnp = rcu_get_root(rsp);
	raw_spin_lock_irq_rcu_node(rnp); /* Order GP before ->completed update. */
	rcu_nocb_gp_set(rnp, nocb);

	/* Declare grace period done. */
	WRITE_ONCE(rsp->completed, rsp->gpnum);
	trace_rcu_grace_period(rsp->name, rsp->completed, TPS("end"));
	rsp->gp_state = RCU_GP_IDLE;
	rdp = this_cpu_ptr(rsp->rda);
	/* Advance CBs to reduce false positives below. */
	needgp = rcu_advance_cbs(rsp, rnp, rdp) || needgp;
	if (needgp || cpu_needs_another_gp(rsp, rdp)) {
		WRITE_ONCE(rsp->gp_flags, RCU_GP_FLAG_INIT);
		trace_rcu_grace_period(rsp->name,
				       READ_ONCE(rsp->gpnum),
				       TPS("newreq"));
	}
	raw_spin_unlock_irq_rcu_node(rnp);
}

/*
 * Body of kthread that handles grace periods.
 */
static int __noreturn rcu_gp_kthread(void *arg)
{
	bool first_gp_fqs;
	int gf;
	unsigned long j;
	int ret;
	struct rcu_state *rsp = arg;
	struct rcu_node *rnp = rcu_get_root(rsp);

	rcu_bind_gp_kthread();
	for (;;) {

		/* Handle grace-period start. */
		for (;;) {
			trace_rcu_grace_period(rsp->name,
					       READ_ONCE(rsp->gpnum),
					       TPS("reqwait"));
			rsp->gp_state = RCU_GP_WAIT_GPS;
			swait_event_interruptible(rsp->gp_wq,
						 READ_ONCE(rsp->gp_flags) &
						 RCU_GP_FLAG_INIT);
			rsp->gp_state = RCU_GP_DONE_GPS;
			/* Locking provides needed memory barrier. */
			if (rcu_gp_init(rsp))
				break;
			cond_resched_rcu_qs();
			WRITE_ONCE(rsp->gp_activity, jiffies);
			WARN_ON(signal_pending(current));
			trace_rcu_grace_period(rsp->name,
					       READ_ONCE(rsp->gpnum),
					       TPS("reqwaitsig"));
		}

		/* Handle quiescent-state forcing. */
		first_gp_fqs = true;
		j = jiffies_till_first_fqs;
		if (j > HZ) {
			j = HZ;
			jiffies_till_first_fqs = HZ;
		}
		ret = 0;
		for (;;) {
			if (!ret)
				rsp->jiffies_force_qs = jiffies + j;
			trace_rcu_grace_period(rsp->name,
					       READ_ONCE(rsp->gpnum),
					       TPS("fqswait"));
			rsp->gp_state = RCU_GP_WAIT_FQS;
			ret = swait_event_interruptible_timeout(rsp->gp_wq,
					rcu_gp_fqs_check_wake(rsp, &gf), j);
			rsp->gp_state = RCU_GP_DOING_FQS;
			/* Locking provides needed memory barriers. */
			/* If grace period done, leave loop. */
			if (!READ_ONCE(rnp->qsmask) &&
			    !rcu_preempt_blocked_readers_cgp(rnp))
				break;
			/* If time for quiescent-state forcing, do it. */
			if (ULONG_CMP_GE(jiffies, rsp->jiffies_force_qs) ||
			    (gf & RCU_GP_FLAG_FQS)) {
				trace_rcu_grace_period(rsp->name,
						       READ_ONCE(rsp->gpnum),
						       TPS("fqsstart"));
				rcu_gp_fqs(rsp, first_gp_fqs);
				first_gp_fqs = false;
				trace_rcu_grace_period(rsp->name,
						       READ_ONCE(rsp->gpnum),
						       TPS("fqsend"));
				cond_resched_rcu_qs();
				WRITE_ONCE(rsp->gp_activity, jiffies);
			} else {
				/* Deal with stray signal. */
				cond_resched_rcu_qs();
				WRITE_ONCE(rsp->gp_activity, jiffies);
				WARN_ON(signal_pending(current));
				trace_rcu_grace_period(rsp->name,
						       READ_ONCE(rsp->gpnum),
						       TPS("fqswaitsig"));
			}
			j = jiffies_till_next_fqs;
			if (j > HZ) {
				j = HZ;
				jiffies_till_next_fqs = HZ;
			} else if (j < 1) {
				j = 1;
				jiffies_till_next_fqs = 1;
			}
		}

		/* Handle grace-period end. */
		rsp->gp_state = RCU_GP_CLEANUP;
		rcu_gp_cleanup(rsp);
		rsp->gp_state = RCU_GP_CLEANED;
	}
}

/*
 * Start a new RCU grace period if warranted, re-initializing the hierarchy
 * in preparation for detecting the next grace period.  The caller must hold
 * the root node's ->lock and hard irqs must be disabled.
 *
 * Note that it is legal for a dying CPU (which is marked as offline) to
 * invoke this function.  This can happen when the dying CPU reports its
 * quiescent state.
 *
 * Returns true if the grace-period kthread must be awakened.
 */
static bool
rcu_start_gp_advanced(struct rcu_state *rsp, struct rcu_node *rnp,
		      struct rcu_data *rdp)
{
	if (!rsp->gp_kthread || !cpu_needs_another_gp(rsp, rdp)) {
		/*
		 * Either we have not yet spawned the grace-period
		 * task, this CPU does not need another grace period,
		 * or a grace period is already in progress.
		 * Either way, don't start a new grace period.
		 */
		return false;
	}
	WRITE_ONCE(rsp->gp_flags, RCU_GP_FLAG_INIT);
	trace_rcu_grace_period(rsp->name, READ_ONCE(rsp->gpnum),
			       TPS("newreq"));

	/*
	 * We can't do wakeups while holding the rnp->lock, as that
	 * could cause possible deadlocks with the rq->lock. Defer
	 * the wakeup to our caller.
	 */
	return true;
}

/*
 * Similar to rcu_start_gp_advanced(), but also advance the calling CPU's
 * callbacks.  Note that rcu_start_gp_advanced() cannot do this because it
 * is invoked indirectly from rcu_advance_cbs(), which would result in
 * endless recursion -- or would do so if it wasn't for the self-deadlock
 * that is encountered beforehand.
 *
 * Returns true if the grace-period kthread needs to be awakened.
 */
static bool rcu_start_gp(struct rcu_state *rsp)
{
	struct rcu_data *rdp = this_cpu_ptr(rsp->rda);
	struct rcu_node *rnp = rcu_get_root(rsp);
	bool ret = false;

	/*
	 * If there is no grace period in progress right now, any
	 * callbacks we have up to this point will be satisfied by the
	 * next grace period.  Also, advancing the callbacks reduces the
	 * probability of false positives from cpu_needs_another_gp()
	 * resulting in pointless grace periods.  So, advance callbacks
	 * then start the grace period!
	 */
	ret = rcu_advance_cbs(rsp, rnp, rdp) || ret;
	ret = rcu_start_gp_advanced(rsp, rnp, rdp) || ret;
	return ret;
}

/*
 * Report a full set of quiescent states to the specified rcu_state data
 * structure.  Invoke rcu_gp_kthread_wake() to awaken the grace-period
 * kthread if another grace period is required.  Whether we wake
 * the grace-period kthread or it awakens itself for the next round
 * of quiescent-state forcing, that kthread will clean up after the
 * just-completed grace period.  Note that the caller must hold rnp->lock,
 * which is released before return.
 */
static void rcu_report_qs_rsp(struct rcu_state *rsp, unsigned long flags)
	__releases(rcu_get_root(rsp)->lock)
{
	WARN_ON_ONCE(!rcu_gp_in_progress(rsp));
	WRITE_ONCE(rsp->gp_flags, READ_ONCE(rsp->gp_flags) | RCU_GP_FLAG_FQS);
<<<<<<< HEAD
	raw_spin_unlock_irqrestore(&rcu_get_root(rsp)->lock, flags);
	swake_up(&rsp->gp_wq);  /* Memory barrier implied by swake_up() path. */
=======
	raw_spin_unlock_irqrestore_rcu_node(rcu_get_root(rsp), flags);
	rcu_gp_kthread_wake(rsp);
>>>>>>> 3e5bfb83
}

/*
 * Similar to rcu_report_qs_rdp(), for which it is a helper function.
 * Allows quiescent states for a group of CPUs to be reported at one go
 * to the specified rcu_node structure, though all the CPUs in the group
 * must be represented by the same rcu_node structure (which need not be a
 * leaf rcu_node structure, though it often will be).  The gps parameter
 * is the grace-period snapshot, which means that the quiescent states
 * are valid only if rnp->gpnum is equal to gps.  That structure's lock
 * must be held upon entry, and it is released before return.
 */
static void
rcu_report_qs_rnp(unsigned long mask, struct rcu_state *rsp,
		  struct rcu_node *rnp, unsigned long gps, unsigned long flags)
	__releases(rnp->lock)
{
	unsigned long oldmask = 0;
	struct rcu_node *rnp_c;

	/* Walk up the rcu_node hierarchy. */
	for (;;) {
		if (!(rnp->qsmask & mask) || rnp->gpnum != gps) {

			/*
			 * Our bit has already been cleared, or the
			 * relevant grace period is already over, so done.
			 */
			raw_spin_unlock_irqrestore_rcu_node(rnp, flags);
			return;
		}
		WARN_ON_ONCE(oldmask); /* Any child must be all zeroed! */
		rnp->qsmask &= ~mask;
		trace_rcu_quiescent_state_report(rsp->name, rnp->gpnum,
						 mask, rnp->qsmask, rnp->level,
						 rnp->grplo, rnp->grphi,
						 !!rnp->gp_tasks);
		if (rnp->qsmask != 0 || rcu_preempt_blocked_readers_cgp(rnp)) {

			/* Other bits still set at this level, so done. */
			raw_spin_unlock_irqrestore_rcu_node(rnp, flags);
			return;
		}
		mask = rnp->grpmask;
		if (rnp->parent == NULL) {

			/* No more levels.  Exit loop holding root lock. */

			break;
		}
		raw_spin_unlock_irqrestore_rcu_node(rnp, flags);
		rnp_c = rnp;
		rnp = rnp->parent;
		raw_spin_lock_irqsave_rcu_node(rnp, flags);
		oldmask = rnp_c->qsmask;
	}

	/*
	 * Get here if we are the last CPU to pass through a quiescent
	 * state for this grace period.  Invoke rcu_report_qs_rsp()
	 * to clean up and start the next grace period if one is needed.
	 */
	rcu_report_qs_rsp(rsp, flags); /* releases rnp->lock. */
}

/*
 * Record a quiescent state for all tasks that were previously queued
 * on the specified rcu_node structure and that were blocking the current
 * RCU grace period.  The caller must hold the specified rnp->lock with
 * irqs disabled, and this lock is released upon return, but irqs remain
 * disabled.
 */
static void rcu_report_unblock_qs_rnp(struct rcu_state *rsp,
				      struct rcu_node *rnp, unsigned long flags)
	__releases(rnp->lock)
{
	unsigned long gps;
	unsigned long mask;
	struct rcu_node *rnp_p;

	if (rcu_state_p == &rcu_sched_state || rsp != rcu_state_p ||
	    rnp->qsmask != 0 || rcu_preempt_blocked_readers_cgp(rnp)) {
		raw_spin_unlock_irqrestore_rcu_node(rnp, flags);
		return;  /* Still need more quiescent states! */
	}

	rnp_p = rnp->parent;
	if (rnp_p == NULL) {
		/*
		 * Only one rcu_node structure in the tree, so don't
		 * try to report up to its nonexistent parent!
		 */
		rcu_report_qs_rsp(rsp, flags);
		return;
	}

	/* Report up the rest of the hierarchy, tracking current ->gpnum. */
	gps = rnp->gpnum;
	mask = rnp->grpmask;
	raw_spin_unlock_rcu_node(rnp);	/* irqs remain disabled. */
	raw_spin_lock_rcu_node(rnp_p);	/* irqs already disabled. */
	rcu_report_qs_rnp(mask, rsp, rnp_p, gps, flags);
}

/*
 * Record a quiescent state for the specified CPU to that CPU's rcu_data
 * structure.  This must be called from the specified CPU.
 */
static void
rcu_report_qs_rdp(int cpu, struct rcu_state *rsp, struct rcu_data *rdp)
{
	unsigned long flags;
	unsigned long mask;
	bool needwake;
	struct rcu_node *rnp;

	rnp = rdp->mynode;
	raw_spin_lock_irqsave_rcu_node(rnp, flags);
	if ((rdp->cpu_no_qs.b.norm &&
	     rdp->rcu_qs_ctr_snap == __this_cpu_read(rcu_qs_ctr)) ||
	    rdp->gpnum != rnp->gpnum || rnp->completed == rnp->gpnum ||
	    rdp->gpwrap) {

		/*
		 * The grace period in which this quiescent state was
		 * recorded has ended, so don't report it upwards.
		 * We will instead need a new quiescent state that lies
		 * within the current grace period.
		 */
		rdp->cpu_no_qs.b.norm = true;	/* need qs for new gp. */
		rdp->rcu_qs_ctr_snap = __this_cpu_read(rcu_qs_ctr);
		raw_spin_unlock_irqrestore_rcu_node(rnp, flags);
		return;
	}
	mask = rdp->grpmask;
	if ((rnp->qsmask & mask) == 0) {
		raw_spin_unlock_irqrestore_rcu_node(rnp, flags);
	} else {
		rdp->core_needs_qs = false;

		/*
		 * This GP can't end until cpu checks in, so all of our
		 * callbacks can be processed during the next GP.
		 */
		needwake = rcu_accelerate_cbs(rsp, rnp, rdp);

		rcu_report_qs_rnp(mask, rsp, rnp, rnp->gpnum, flags);
		/* ^^^ Released rnp->lock */
		if (needwake)
			rcu_gp_kthread_wake(rsp);
	}
}

/*
 * Check to see if there is a new grace period of which this CPU
 * is not yet aware, and if so, set up local rcu_data state for it.
 * Otherwise, see if this CPU has just passed through its first
 * quiescent state for this grace period, and record that fact if so.
 */
static void
rcu_check_quiescent_state(struct rcu_state *rsp, struct rcu_data *rdp)
{
	/* Check for grace-period ends and beginnings. */
	note_gp_changes(rsp, rdp);

	/*
	 * Does this CPU still need to do its part for current grace period?
	 * If no, return and let the other CPUs do their part as well.
	 */
	if (!rdp->core_needs_qs)
		return;

	/*
	 * Was there a quiescent state since the beginning of the grace
	 * period? If no, then exit and wait for the next call.
	 */
	if (rdp->cpu_no_qs.b.norm &&
	    rdp->rcu_qs_ctr_snap == __this_cpu_read(rcu_qs_ctr))
		return;

	/*
	 * Tell RCU we are done (but rcu_report_qs_rdp() will be the
	 * judge of that).
	 */
	rcu_report_qs_rdp(rdp->cpu, rsp, rdp);
}

/*
 * Send the specified CPU's RCU callbacks to the orphanage.  The
 * specified CPU must be offline, and the caller must hold the
 * ->orphan_lock.
 */
static void
rcu_send_cbs_to_orphanage(int cpu, struct rcu_state *rsp,
			  struct rcu_node *rnp, struct rcu_data *rdp)
{
	/* No-CBs CPUs do not have orphanable callbacks. */
	if (!IS_ENABLED(CONFIG_HOTPLUG_CPU) || rcu_is_nocb_cpu(rdp->cpu))
		return;

	/*
	 * Orphan the callbacks.  First adjust the counts.  This is safe
	 * because _rcu_barrier() excludes CPU-hotplug operations, so it
	 * cannot be running now.  Thus no memory barrier is required.
	 */
	if (rdp->nxtlist != NULL) {
		rsp->qlen_lazy += rdp->qlen_lazy;
		rsp->qlen += rdp->qlen;
		rdp->n_cbs_orphaned += rdp->qlen;
		rdp->qlen_lazy = 0;
		WRITE_ONCE(rdp->qlen, 0);
	}

	/*
	 * Next, move those callbacks still needing a grace period to
	 * the orphanage, where some other CPU will pick them up.
	 * Some of the callbacks might have gone partway through a grace
	 * period, but that is too bad.  They get to start over because we
	 * cannot assume that grace periods are synchronized across CPUs.
	 * We don't bother updating the ->nxttail[] array yet, instead
	 * we just reset the whole thing later on.
	 */
	if (*rdp->nxttail[RCU_DONE_TAIL] != NULL) {
		*rsp->orphan_nxttail = *rdp->nxttail[RCU_DONE_TAIL];
		rsp->orphan_nxttail = rdp->nxttail[RCU_NEXT_TAIL];
		*rdp->nxttail[RCU_DONE_TAIL] = NULL;
	}

	/*
	 * Then move the ready-to-invoke callbacks to the orphanage,
	 * where some other CPU will pick them up.  These will not be
	 * required to pass though another grace period: They are done.
	 */
	if (rdp->nxtlist != NULL) {
		*rsp->orphan_donetail = rdp->nxtlist;
		rsp->orphan_donetail = rdp->nxttail[RCU_DONE_TAIL];
	}

	/*
	 * Finally, initialize the rcu_data structure's list to empty and
	 * disallow further callbacks on this CPU.
	 */
	init_callback_list(rdp);
	rdp->nxttail[RCU_NEXT_TAIL] = NULL;
}

/*
 * Adopt the RCU callbacks from the specified rcu_state structure's
 * orphanage.  The caller must hold the ->orphan_lock.
 */
static void rcu_adopt_orphan_cbs(struct rcu_state *rsp, unsigned long flags)
{
	int i;
	struct rcu_data *rdp = raw_cpu_ptr(rsp->rda);

	/* No-CBs CPUs are handled specially. */
	if (!IS_ENABLED(CONFIG_HOTPLUG_CPU) ||
	    rcu_nocb_adopt_orphan_cbs(rsp, rdp, flags))
		return;

	/* Do the accounting first. */
	rdp->qlen_lazy += rsp->qlen_lazy;
	rdp->qlen += rsp->qlen;
	rdp->n_cbs_adopted += rsp->qlen;
	if (rsp->qlen_lazy != rsp->qlen)
		rcu_idle_count_callbacks_posted();
	rsp->qlen_lazy = 0;
	rsp->qlen = 0;

	/*
	 * We do not need a memory barrier here because the only way we
	 * can get here if there is an rcu_barrier() in flight is if
	 * we are the task doing the rcu_barrier().
	 */

	/* First adopt the ready-to-invoke callbacks. */
	if (rsp->orphan_donelist != NULL) {
		*rsp->orphan_donetail = *rdp->nxttail[RCU_DONE_TAIL];
		*rdp->nxttail[RCU_DONE_TAIL] = rsp->orphan_donelist;
		for (i = RCU_NEXT_SIZE - 1; i >= RCU_DONE_TAIL; i--)
			if (rdp->nxttail[i] == rdp->nxttail[RCU_DONE_TAIL])
				rdp->nxttail[i] = rsp->orphan_donetail;
		rsp->orphan_donelist = NULL;
		rsp->orphan_donetail = &rsp->orphan_donelist;
	}

	/* And then adopt the callbacks that still need a grace period. */
	if (rsp->orphan_nxtlist != NULL) {
		*rdp->nxttail[RCU_NEXT_TAIL] = rsp->orphan_nxtlist;
		rdp->nxttail[RCU_NEXT_TAIL] = rsp->orphan_nxttail;
		rsp->orphan_nxtlist = NULL;
		rsp->orphan_nxttail = &rsp->orphan_nxtlist;
	}
}

/*
 * Trace the fact that this CPU is going offline.
 */
static void rcu_cleanup_dying_cpu(struct rcu_state *rsp)
{
	RCU_TRACE(unsigned long mask);
	RCU_TRACE(struct rcu_data *rdp = this_cpu_ptr(rsp->rda));
	RCU_TRACE(struct rcu_node *rnp = rdp->mynode);

	if (!IS_ENABLED(CONFIG_HOTPLUG_CPU))
		return;

	RCU_TRACE(mask = rdp->grpmask);
	trace_rcu_grace_period(rsp->name,
			       rnp->gpnum + 1 - !!(rnp->qsmask & mask),
			       TPS("cpuofl"));
}

/*
 * All CPUs for the specified rcu_node structure have gone offline,
 * and all tasks that were preempted within an RCU read-side critical
 * section while running on one of those CPUs have since exited their RCU
 * read-side critical section.  Some other CPU is reporting this fact with
 * the specified rcu_node structure's ->lock held and interrupts disabled.
 * This function therefore goes up the tree of rcu_node structures,
 * clearing the corresponding bits in the ->qsmaskinit fields.  Note that
 * the leaf rcu_node structure's ->qsmaskinit field has already been
 * updated
 *
 * This function does check that the specified rcu_node structure has
 * all CPUs offline and no blocked tasks, so it is OK to invoke it
 * prematurely.  That said, invoking it after the fact will cost you
 * a needless lock acquisition.  So once it has done its work, don't
 * invoke it again.
 */
static void rcu_cleanup_dead_rnp(struct rcu_node *rnp_leaf)
{
	long mask;
	struct rcu_node *rnp = rnp_leaf;

	if (!IS_ENABLED(CONFIG_HOTPLUG_CPU) ||
	    rnp->qsmaskinit || rcu_preempt_has_tasks(rnp))
		return;
	for (;;) {
		mask = rnp->grpmask;
		rnp = rnp->parent;
		if (!rnp)
			break;
		raw_spin_lock_rcu_node(rnp); /* irqs already disabled. */
		rnp->qsmaskinit &= ~mask;
		rnp->qsmask &= ~mask;
		if (rnp->qsmaskinit) {
			raw_spin_unlock_rcu_node(rnp);
			/* irqs remain disabled. */
			return;
		}
		raw_spin_unlock_rcu_node(rnp); /* irqs remain disabled. */
	}
}

/*
<<<<<<< HEAD
=======
 * The CPU is exiting the idle loop into the arch_cpu_idle_dead()
 * function.  We now remove it from the rcu_node tree's ->qsmaskinit
 * bit masks.
 */
static void rcu_cleanup_dying_idle_cpu(int cpu, struct rcu_state *rsp)
{
	unsigned long flags;
	unsigned long mask;
	struct rcu_data *rdp = per_cpu_ptr(rsp->rda, cpu);
	struct rcu_node *rnp = rdp->mynode;  /* Outgoing CPU's rdp & rnp. */

	if (!IS_ENABLED(CONFIG_HOTPLUG_CPU))
		return;

	/* Remove outgoing CPU from mask in the leaf rcu_node structure. */
	mask = rdp->grpmask;
	raw_spin_lock_irqsave_rcu_node(rnp, flags); /* Enforce GP memory-order guarantee. */
	rnp->qsmaskinitnext &= ~mask;
	raw_spin_unlock_irqrestore_rcu_node(rnp, flags);
}

/*
>>>>>>> 3e5bfb83
 * The CPU has been completely removed, and some other CPU is reporting
 * this fact from process context.  Do the remainder of the cleanup,
 * including orphaning the outgoing CPU's RCU callbacks, and also
 * adopting them.  There can only be one CPU hotplug operation at a time,
 * so no other CPU can be attempting to update rcu_cpu_kthread_task.
 */
static void rcu_cleanup_dead_cpu(int cpu, struct rcu_state *rsp)
{
	unsigned long flags;
	struct rcu_data *rdp = per_cpu_ptr(rsp->rda, cpu);
	struct rcu_node *rnp = rdp->mynode;  /* Outgoing CPU's rdp & rnp. */

	if (!IS_ENABLED(CONFIG_HOTPLUG_CPU))
		return;

	/* Adjust any no-longer-needed kthreads. */
	rcu_boost_kthread_setaffinity(rnp, -1);

	/* Orphan the dead CPU's callbacks, and adopt them if appropriate. */
	raw_spin_lock_irqsave(&rsp->orphan_lock, flags);
	rcu_send_cbs_to_orphanage(cpu, rsp, rnp, rdp);
	rcu_adopt_orphan_cbs(rsp, flags);
	raw_spin_unlock_irqrestore(&rsp->orphan_lock, flags);

	WARN_ONCE(rdp->qlen != 0 || rdp->nxtlist != NULL,
		  "rcu_cleanup_dead_cpu: Callbacks on offline CPU %d: qlen=%lu, nxtlist=%p\n",
		  cpu, rdp->qlen, rdp->nxtlist);
}

/*
 * Invoke any RCU callbacks that have made it to the end of their grace
 * period.  Thottle as specified by rdp->blimit.
 */
static void rcu_do_batch(struct rcu_state *rsp, struct rcu_data *rdp)
{
	unsigned long flags;
	struct rcu_head *next, *list, **tail;
	long bl, count, count_lazy;
	int i;

	/* If no callbacks are ready, just return. */
	if (!cpu_has_callbacks_ready_to_invoke(rdp)) {
		trace_rcu_batch_start(rsp->name, rdp->qlen_lazy, rdp->qlen, 0);
		trace_rcu_batch_end(rsp->name, 0, !!READ_ONCE(rdp->nxtlist),
				    need_resched(), is_idle_task(current),
				    rcu_is_callbacks_kthread());
		return;
	}

	/*
	 * Extract the list of ready callbacks, disabling to prevent
	 * races with call_rcu() from interrupt handlers.
	 */
	local_irq_save(flags);
	WARN_ON_ONCE(cpu_is_offline(smp_processor_id()));
	bl = rdp->blimit;
	trace_rcu_batch_start(rsp->name, rdp->qlen_lazy, rdp->qlen, bl);
	list = rdp->nxtlist;
	rdp->nxtlist = *rdp->nxttail[RCU_DONE_TAIL];
	*rdp->nxttail[RCU_DONE_TAIL] = NULL;
	tail = rdp->nxttail[RCU_DONE_TAIL];
	for (i = RCU_NEXT_SIZE - 1; i >= 0; i--)
		if (rdp->nxttail[i] == rdp->nxttail[RCU_DONE_TAIL])
			rdp->nxttail[i] = &rdp->nxtlist;
	local_irq_restore(flags);

	/* Invoke callbacks. */
	count = count_lazy = 0;
	while (list) {
		next = list->next;
		prefetch(next);
		debug_rcu_head_unqueue(list);
		if (__rcu_reclaim(rsp->name, list))
			count_lazy++;
		list = next;
		/* Stop only if limit reached and CPU has something to do. */
		if (++count >= bl &&
		    (need_resched() ||
		     (!is_idle_task(current) && !rcu_is_callbacks_kthread())))
			break;
	}

	local_irq_save(flags);
	trace_rcu_batch_end(rsp->name, count, !!list, need_resched(),
			    is_idle_task(current),
			    rcu_is_callbacks_kthread());

	/* Update count, and requeue any remaining callbacks. */
	if (list != NULL) {
		*tail = rdp->nxtlist;
		rdp->nxtlist = list;
		for (i = 0; i < RCU_NEXT_SIZE; i++)
			if (&rdp->nxtlist == rdp->nxttail[i])
				rdp->nxttail[i] = tail;
			else
				break;
	}
	smp_mb(); /* List handling before counting for rcu_barrier(). */
	rdp->qlen_lazy -= count_lazy;
	WRITE_ONCE(rdp->qlen, rdp->qlen - count);
	rdp->n_cbs_invoked += count;

	/* Reinstate batch limit if we have worked down the excess. */
	if (rdp->blimit == LONG_MAX && rdp->qlen <= qlowmark)
		rdp->blimit = blimit;

	/* Reset ->qlen_last_fqs_check trigger if enough CBs have drained. */
	if (rdp->qlen == 0 && rdp->qlen_last_fqs_check != 0) {
		rdp->qlen_last_fqs_check = 0;
		rdp->n_force_qs_snap = rsp->n_force_qs;
	} else if (rdp->qlen < rdp->qlen_last_fqs_check - qhimark)
		rdp->qlen_last_fqs_check = rdp->qlen;
	WARN_ON_ONCE((rdp->nxtlist == NULL) != (rdp->qlen == 0));

	local_irq_restore(flags);

	/* Re-invoke RCU core processing if there are callbacks remaining. */
	if (cpu_has_callbacks_ready_to_invoke(rdp))
		invoke_rcu_core();
}

/*
 * Check to see if this CPU is in a non-context-switch quiescent state
 * (user mode or idle loop for rcu, non-softirq execution for rcu_bh).
 * Also schedule RCU core processing.
 *
 * This function must be called from hardirq context.  It is normally
 * invoked from the scheduling-clock interrupt.  If rcu_pending returns
 * false, there is no point in invoking rcu_check_callbacks().
 */
void rcu_check_callbacks(int user)
{
	trace_rcu_utilization(TPS("Start scheduler-tick"));
	increment_cpu_stall_ticks();
	if (user || rcu_is_cpu_rrupt_from_idle()) {

		/*
		 * Get here if this CPU took its interrupt from user
		 * mode or from the idle loop, and if this is not a
		 * nested interrupt.  In this case, the CPU is in
		 * a quiescent state, so note it.
		 *
		 * No memory barrier is required here because both
		 * rcu_sched_qs() and rcu_bh_qs() reference only CPU-local
		 * variables that other CPUs neither access nor modify,
		 * at least not while the corresponding CPU is online.
		 */

		rcu_sched_qs();
		rcu_bh_qs();

	} else if (!in_softirq()) {

		/*
		 * Get here if this CPU did not take its interrupt from
		 * softirq, in other words, if it is not interrupting
		 * a rcu_bh read-side critical section.  This is an _bh
		 * critical section, so note it.
		 */

		rcu_bh_qs();
	}
	rcu_preempt_check_callbacks();
	if (rcu_pending())
		invoke_rcu_core();
	if (user)
		rcu_note_voluntary_context_switch(current);
	trace_rcu_utilization(TPS("End scheduler-tick"));
}

/*
 * Scan the leaf rcu_node structures, processing dyntick state for any that
 * have not yet encountered a quiescent state, using the function specified.
 * Also initiate boosting for any threads blocked on the root rcu_node.
 *
 * The caller must have suppressed start of new grace periods.
 */
static void force_qs_rnp(struct rcu_state *rsp,
			 int (*f)(struct rcu_data *rsp, bool *isidle,
				  unsigned long *maxj),
			 bool *isidle, unsigned long *maxj)
{
	unsigned long bit;
	int cpu;
	unsigned long flags;
	unsigned long mask;
	struct rcu_node *rnp;

	rcu_for_each_leaf_node(rsp, rnp) {
		cond_resched_rcu_qs();
		mask = 0;
		raw_spin_lock_irqsave_rcu_node(rnp, flags);
		if (rnp->qsmask == 0) {
			if (rcu_state_p == &rcu_sched_state ||
			    rsp != rcu_state_p ||
			    rcu_preempt_blocked_readers_cgp(rnp)) {
				/*
				 * No point in scanning bits because they
				 * are all zero.  But we might need to
				 * priority-boost blocked readers.
				 */
				rcu_initiate_boost(rnp, flags);
				/* rcu_initiate_boost() releases rnp->lock */
				continue;
			}
			if (rnp->parent &&
			    (rnp->parent->qsmask & rnp->grpmask)) {
				/*
				 * Race between grace-period
				 * initialization and task exiting RCU
				 * read-side critical section: Report.
				 */
				rcu_report_unblock_qs_rnp(rsp, rnp, flags);
				/* rcu_report_unblock_qs_rnp() rlses ->lock */
				continue;
			}
		}
		cpu = rnp->grplo;
		bit = 1;
		for (; cpu <= rnp->grphi; cpu++, bit <<= 1) {
			if ((rnp->qsmask & bit) != 0) {
				if (f(per_cpu_ptr(rsp->rda, cpu), isidle, maxj))
					mask |= bit;
			}
		}
		if (mask != 0) {
			/* Idle/offline CPUs, report (releases rnp->lock. */
			rcu_report_qs_rnp(mask, rsp, rnp, rnp->gpnum, flags);
		} else {
			/* Nothing to do here, so just drop the lock. */
			raw_spin_unlock_irqrestore_rcu_node(rnp, flags);
		}
	}
}

/*
 * Force quiescent states on reluctant CPUs, and also detect which
 * CPUs are in dyntick-idle mode.
 */
static void force_quiescent_state(struct rcu_state *rsp)
{
	unsigned long flags;
	bool ret;
	struct rcu_node *rnp;
	struct rcu_node *rnp_old = NULL;

	/* Funnel through hierarchy to reduce memory contention. */
	rnp = __this_cpu_read(rsp->rda->mynode);
	for (; rnp != NULL; rnp = rnp->parent) {
		ret = (READ_ONCE(rsp->gp_flags) & RCU_GP_FLAG_FQS) ||
		      !raw_spin_trylock(&rnp->fqslock);
		if (rnp_old != NULL)
			raw_spin_unlock(&rnp_old->fqslock);
		if (ret) {
			rsp->n_force_qs_lh++;
			return;
		}
		rnp_old = rnp;
	}
	/* rnp_old == rcu_get_root(rsp), rnp == NULL. */

	/* Reached the root of the rcu_node tree, acquire lock. */
	raw_spin_lock_irqsave_rcu_node(rnp_old, flags);
	raw_spin_unlock(&rnp_old->fqslock);
	if (READ_ONCE(rsp->gp_flags) & RCU_GP_FLAG_FQS) {
		rsp->n_force_qs_lh++;
		raw_spin_unlock_irqrestore_rcu_node(rnp_old, flags);
		return;  /* Someone beat us to it. */
	}
	WRITE_ONCE(rsp->gp_flags, READ_ONCE(rsp->gp_flags) | RCU_GP_FLAG_FQS);
<<<<<<< HEAD
	raw_spin_unlock_irqrestore(&rnp_old->lock, flags);
	swake_up(&rsp->gp_wq); /* Memory barrier implied by swake_up() path. */
=======
	raw_spin_unlock_irqrestore_rcu_node(rnp_old, flags);
	rcu_gp_kthread_wake(rsp);
>>>>>>> 3e5bfb83
}

/*
 * This does the RCU core processing work for the specified rcu_state
 * and rcu_data structures.  This may be called only from the CPU to
 * whom the rdp belongs.
 */
static void
__rcu_process_callbacks(struct rcu_state *rsp)
{
	unsigned long flags;
	bool needwake;
	struct rcu_data *rdp = raw_cpu_ptr(rsp->rda);

	WARN_ON_ONCE(rdp->beenonline == 0);

	/* Update RCU state based on any recent quiescent states. */
	rcu_check_quiescent_state(rsp, rdp);

	/* Does this CPU require a not-yet-started grace period? */
	local_irq_save(flags);
	if (cpu_needs_another_gp(rsp, rdp)) {
		raw_spin_lock_rcu_node(rcu_get_root(rsp)); /* irqs disabled. */
		needwake = rcu_start_gp(rsp);
		raw_spin_unlock_irqrestore_rcu_node(rcu_get_root(rsp), flags);
		if (needwake)
			rcu_gp_kthread_wake(rsp);
	} else {
		local_irq_restore(flags);
	}

	/* If there are callbacks ready, invoke them. */
	if (cpu_has_callbacks_ready_to_invoke(rdp))
		invoke_rcu_callbacks(rsp, rdp);

	/* Do any needed deferred wakeups of rcuo kthreads. */
	do_nocb_deferred_wakeup(rdp);
}

/*
 * Do RCU core processing for the current CPU.
 */
static void rcu_process_callbacks(struct softirq_action *unused)
{
	struct rcu_state *rsp;

	if (cpu_is_offline(smp_processor_id()))
		return;
	trace_rcu_utilization(TPS("Start RCU core"));
	for_each_rcu_flavor(rsp)
		__rcu_process_callbacks(rsp);
	trace_rcu_utilization(TPS("End RCU core"));
}

/*
 * Schedule RCU callback invocation.  If the specified type of RCU
 * does not support RCU priority boosting, just do a direct call,
 * otherwise wake up the per-CPU kernel kthread.  Note that because we
 * are running on the current CPU with softirqs disabled, the
 * rcu_cpu_kthread_task cannot disappear out from under us.
 */
static void invoke_rcu_callbacks(struct rcu_state *rsp, struct rcu_data *rdp)
{
	if (unlikely(!READ_ONCE(rcu_scheduler_fully_active)))
		return;
	if (likely(!rsp->boost)) {
		rcu_do_batch(rsp, rdp);
		return;
	}
	invoke_rcu_callbacks_kthread();
}

static void invoke_rcu_core(void)
{
	if (cpu_online(smp_processor_id()))
		raise_softirq(RCU_SOFTIRQ);
}

/*
 * Handle any core-RCU processing required by a call_rcu() invocation.
 */
static void __call_rcu_core(struct rcu_state *rsp, struct rcu_data *rdp,
			    struct rcu_head *head, unsigned long flags)
{
	bool needwake;

	/*
	 * If called from an extended quiescent state, invoke the RCU
	 * core in order to force a re-evaluation of RCU's idleness.
	 */
	if (!rcu_is_watching())
		invoke_rcu_core();

	/* If interrupts were disabled or CPU offline, don't invoke RCU core. */
	if (irqs_disabled_flags(flags) || cpu_is_offline(smp_processor_id()))
		return;

	/*
	 * Force the grace period if too many callbacks or too long waiting.
	 * Enforce hysteresis, and don't invoke force_quiescent_state()
	 * if some other CPU has recently done so.  Also, don't bother
	 * invoking force_quiescent_state() if the newly enqueued callback
	 * is the only one waiting for a grace period to complete.
	 */
	if (unlikely(rdp->qlen > rdp->qlen_last_fqs_check + qhimark)) {

		/* Are we ignoring a completed grace period? */
		note_gp_changes(rsp, rdp);

		/* Start a new grace period if one not already started. */
		if (!rcu_gp_in_progress(rsp)) {
			struct rcu_node *rnp_root = rcu_get_root(rsp);

			raw_spin_lock_rcu_node(rnp_root);
			needwake = rcu_start_gp(rsp);
			raw_spin_unlock_rcu_node(rnp_root);
			if (needwake)
				rcu_gp_kthread_wake(rsp);
		} else {
			/* Give the grace period a kick. */
			rdp->blimit = LONG_MAX;
			if (rsp->n_force_qs == rdp->n_force_qs_snap &&
			    *rdp->nxttail[RCU_DONE_TAIL] != head)
				force_quiescent_state(rsp);
			rdp->n_force_qs_snap = rsp->n_force_qs;
			rdp->qlen_last_fqs_check = rdp->qlen;
		}
	}
}

/*
 * RCU callback function to leak a callback.
 */
static void rcu_leak_callback(struct rcu_head *rhp)
{
}

/*
 * Helper function for call_rcu() and friends.  The cpu argument will
 * normally be -1, indicating "currently running CPU".  It may specify
 * a CPU only if that CPU is a no-CBs CPU.  Currently, only _rcu_barrier()
 * is expected to specify a CPU.
 */
static void
__call_rcu(struct rcu_head *head, rcu_callback_t func,
	   struct rcu_state *rsp, int cpu, bool lazy)
{
	unsigned long flags;
	struct rcu_data *rdp;

	WARN_ON_ONCE((unsigned long)head & 0x1); /* Misaligned rcu_head! */
	if (debug_rcu_head_queue(head)) {
		/* Probable double call_rcu(), so leak the callback. */
		WRITE_ONCE(head->func, rcu_leak_callback);
		WARN_ONCE(1, "__call_rcu(): Leaked duplicate callback\n");
		return;
	}
	head->func = func;
	head->next = NULL;

	/*
	 * Opportunistically note grace-period endings and beginnings.
	 * Note that we might see a beginning right after we see an
	 * end, but never vice versa, since this CPU has to pass through
	 * a quiescent state betweentimes.
	 */
	local_irq_save(flags);
	rdp = this_cpu_ptr(rsp->rda);

	/* Add the callback to our list. */
	if (unlikely(rdp->nxttail[RCU_NEXT_TAIL] == NULL) || cpu != -1) {
		int offline;

		if (cpu != -1)
			rdp = per_cpu_ptr(rsp->rda, cpu);
		if (likely(rdp->mynode)) {
			/* Post-boot, so this should be for a no-CBs CPU. */
			offline = !__call_rcu_nocb(rdp, head, lazy, flags);
			WARN_ON_ONCE(offline);
			/* Offline CPU, _call_rcu() illegal, leak callback.  */
			local_irq_restore(flags);
			return;
		}
		/*
		 * Very early boot, before rcu_init().  Initialize if needed
		 * and then drop through to queue the callback.
		 */
		BUG_ON(cpu != -1);
		WARN_ON_ONCE(!rcu_is_watching());
		if (!likely(rdp->nxtlist))
			init_default_callback_list(rdp);
	}
	WRITE_ONCE(rdp->qlen, rdp->qlen + 1);
	if (lazy)
		rdp->qlen_lazy++;
	else
		rcu_idle_count_callbacks_posted();
	smp_mb();  /* Count before adding callback for rcu_barrier(). */
	*rdp->nxttail[RCU_NEXT_TAIL] = head;
	rdp->nxttail[RCU_NEXT_TAIL] = &head->next;

	if (__is_kfree_rcu_offset((unsigned long)func))
		trace_rcu_kfree_callback(rsp->name, head, (unsigned long)func,
					 rdp->qlen_lazy, rdp->qlen);
	else
		trace_rcu_callback(rsp->name, head, rdp->qlen_lazy, rdp->qlen);

	/* Go handle any RCU core processing required. */
	__call_rcu_core(rsp, rdp, head, flags);
	local_irq_restore(flags);
}

/*
 * Queue an RCU-sched callback for invocation after a grace period.
 */
void call_rcu_sched(struct rcu_head *head, rcu_callback_t func)
{
	__call_rcu(head, func, &rcu_sched_state, -1, 0);
}
EXPORT_SYMBOL_GPL(call_rcu_sched);

/*
 * Queue an RCU callback for invocation after a quicker grace period.
 */
void call_rcu_bh(struct rcu_head *head, rcu_callback_t func)
{
	__call_rcu(head, func, &rcu_bh_state, -1, 0);
}
EXPORT_SYMBOL_GPL(call_rcu_bh);

/*
 * Queue an RCU callback for lazy invocation after a grace period.
 * This will likely be later named something like "call_rcu_lazy()",
 * but this change will require some way of tagging the lazy RCU
 * callbacks in the list of pending callbacks. Until then, this
 * function may only be called from __kfree_rcu().
 */
void kfree_call_rcu(struct rcu_head *head,
		    rcu_callback_t func)
{
	__call_rcu(head, func, rcu_state_p, -1, 1);
}
EXPORT_SYMBOL_GPL(kfree_call_rcu);

/*
 * Because a context switch is a grace period for RCU-sched and RCU-bh,
 * any blocking grace-period wait automatically implies a grace period
 * if there is only one CPU online at any point time during execution
 * of either synchronize_sched() or synchronize_rcu_bh().  It is OK to
 * occasionally incorrectly indicate that there are multiple CPUs online
 * when there was in fact only one the whole time, as this just adds
 * some overhead: RCU still operates correctly.
 */
static inline int rcu_blocking_is_gp(void)
{
	int ret;

	might_sleep();  /* Check for RCU read-side critical section. */
	preempt_disable();
	ret = num_online_cpus() <= 1;
	preempt_enable();
	return ret;
}

/**
 * synchronize_sched - wait until an rcu-sched grace period has elapsed.
 *
 * Control will return to the caller some time after a full rcu-sched
 * grace period has elapsed, in other words after all currently executing
 * rcu-sched read-side critical sections have completed.   These read-side
 * critical sections are delimited by rcu_read_lock_sched() and
 * rcu_read_unlock_sched(), and may be nested.  Note that preempt_disable(),
 * local_irq_disable(), and so on may be used in place of
 * rcu_read_lock_sched().
 *
 * This means that all preempt_disable code sequences, including NMI and
 * non-threaded hardware-interrupt handlers, in progress on entry will
 * have completed before this primitive returns.  However, this does not
 * guarantee that softirq handlers will have completed, since in some
 * kernels, these handlers can run in process context, and can block.
 *
 * Note that this guarantee implies further memory-ordering guarantees.
 * On systems with more than one CPU, when synchronize_sched() returns,
 * each CPU is guaranteed to have executed a full memory barrier since the
 * end of its last RCU-sched read-side critical section whose beginning
 * preceded the call to synchronize_sched().  In addition, each CPU having
 * an RCU read-side critical section that extends beyond the return from
 * synchronize_sched() is guaranteed to have executed a full memory barrier
 * after the beginning of synchronize_sched() and before the beginning of
 * that RCU read-side critical section.  Note that these guarantees include
 * CPUs that are offline, idle, or executing in user mode, as well as CPUs
 * that are executing in the kernel.
 *
 * Furthermore, if CPU A invoked synchronize_sched(), which returned
 * to its caller on CPU B, then both CPU A and CPU B are guaranteed
 * to have executed a full memory barrier during the execution of
 * synchronize_sched() -- even if CPU A and CPU B are the same CPU (but
 * again only if the system has more than one CPU).
 *
 * This primitive provides the guarantees made by the (now removed)
 * synchronize_kernel() API.  In contrast, synchronize_rcu() only
 * guarantees that rcu_read_lock() sections will have completed.
 * In "classic RCU", these two guarantees happen to be one and
 * the same, but can differ in realtime RCU implementations.
 */
void synchronize_sched(void)
{
	RCU_LOCKDEP_WARN(lock_is_held(&rcu_bh_lock_map) ||
			 lock_is_held(&rcu_lock_map) ||
			 lock_is_held(&rcu_sched_lock_map),
			 "Illegal synchronize_sched() in RCU-sched read-side critical section");
	if (rcu_blocking_is_gp())
		return;
	if (rcu_gp_is_expedited())
		synchronize_sched_expedited();
	else
		wait_rcu_gp(call_rcu_sched);
}
EXPORT_SYMBOL_GPL(synchronize_sched);

/**
 * synchronize_rcu_bh - wait until an rcu_bh grace period has elapsed.
 *
 * Control will return to the caller some time after a full rcu_bh grace
 * period has elapsed, in other words after all currently executing rcu_bh
 * read-side critical sections have completed.  RCU read-side critical
 * sections are delimited by rcu_read_lock_bh() and rcu_read_unlock_bh(),
 * and may be nested.
 *
 * See the description of synchronize_sched() for more detailed information
 * on memory ordering guarantees.
 */
void synchronize_rcu_bh(void)
{
	RCU_LOCKDEP_WARN(lock_is_held(&rcu_bh_lock_map) ||
			 lock_is_held(&rcu_lock_map) ||
			 lock_is_held(&rcu_sched_lock_map),
			 "Illegal synchronize_rcu_bh() in RCU-bh read-side critical section");
	if (rcu_blocking_is_gp())
		return;
	if (rcu_gp_is_expedited())
		synchronize_rcu_bh_expedited();
	else
		wait_rcu_gp(call_rcu_bh);
}
EXPORT_SYMBOL_GPL(synchronize_rcu_bh);

/**
 * get_state_synchronize_rcu - Snapshot current RCU state
 *
 * Returns a cookie that is used by a later call to cond_synchronize_rcu()
 * to determine whether or not a full grace period has elapsed in the
 * meantime.
 */
unsigned long get_state_synchronize_rcu(void)
{
	/*
	 * Any prior manipulation of RCU-protected data must happen
	 * before the load from ->gpnum.
	 */
	smp_mb();  /* ^^^ */

	/*
	 * Make sure this load happens before the purportedly
	 * time-consuming work between get_state_synchronize_rcu()
	 * and cond_synchronize_rcu().
	 */
	return smp_load_acquire(&rcu_state_p->gpnum);
}
EXPORT_SYMBOL_GPL(get_state_synchronize_rcu);

/**
 * cond_synchronize_rcu - Conditionally wait for an RCU grace period
 *
 * @oldstate: return value from earlier call to get_state_synchronize_rcu()
 *
 * If a full RCU grace period has elapsed since the earlier call to
 * get_state_synchronize_rcu(), just return.  Otherwise, invoke
 * synchronize_rcu() to wait for a full grace period.
 *
 * Yes, this function does not take counter wrap into account.  But
 * counter wrap is harmless.  If the counter wraps, we have waited for
 * more than 2 billion grace periods (and way more on a 64-bit system!),
 * so waiting for one additional grace period should be just fine.
 */
void cond_synchronize_rcu(unsigned long oldstate)
{
	unsigned long newstate;

	/*
	 * Ensure that this load happens before any RCU-destructive
	 * actions the caller might carry out after we return.
	 */
	newstate = smp_load_acquire(&rcu_state_p->completed);
	if (ULONG_CMP_GE(oldstate, newstate))
		synchronize_rcu();
}
EXPORT_SYMBOL_GPL(cond_synchronize_rcu);

/**
 * get_state_synchronize_sched - Snapshot current RCU-sched state
 *
 * Returns a cookie that is used by a later call to cond_synchronize_sched()
 * to determine whether or not a full grace period has elapsed in the
 * meantime.
 */
unsigned long get_state_synchronize_sched(void)
{
	/*
	 * Any prior manipulation of RCU-protected data must happen
	 * before the load from ->gpnum.
	 */
	smp_mb();  /* ^^^ */

	/*
	 * Make sure this load happens before the purportedly
	 * time-consuming work between get_state_synchronize_sched()
	 * and cond_synchronize_sched().
	 */
	return smp_load_acquire(&rcu_sched_state.gpnum);
}
EXPORT_SYMBOL_GPL(get_state_synchronize_sched);

/**
 * cond_synchronize_sched - Conditionally wait for an RCU-sched grace period
 *
 * @oldstate: return value from earlier call to get_state_synchronize_sched()
 *
 * If a full RCU-sched grace period has elapsed since the earlier call to
 * get_state_synchronize_sched(), just return.  Otherwise, invoke
 * synchronize_sched() to wait for a full grace period.
 *
 * Yes, this function does not take counter wrap into account.  But
 * counter wrap is harmless.  If the counter wraps, we have waited for
 * more than 2 billion grace periods (and way more on a 64-bit system!),
 * so waiting for one additional grace period should be just fine.
 */
void cond_synchronize_sched(unsigned long oldstate)
{
	unsigned long newstate;

	/*
	 * Ensure that this load happens before any RCU-destructive
	 * actions the caller might carry out after we return.
	 */
	newstate = smp_load_acquire(&rcu_sched_state.completed);
	if (ULONG_CMP_GE(oldstate, newstate))
		synchronize_sched();
}
EXPORT_SYMBOL_GPL(cond_synchronize_sched);

/* Adjust sequence number for start of update-side operation. */
static void rcu_seq_start(unsigned long *sp)
{
	WRITE_ONCE(*sp, *sp + 1);
	smp_mb(); /* Ensure update-side operation after counter increment. */
	WARN_ON_ONCE(!(*sp & 0x1));
}

/* Adjust sequence number for end of update-side operation. */
static void rcu_seq_end(unsigned long *sp)
{
	smp_mb(); /* Ensure update-side operation before counter increment. */
	WRITE_ONCE(*sp, *sp + 1);
	WARN_ON_ONCE(*sp & 0x1);
}

/* Take a snapshot of the update side's sequence number. */
static unsigned long rcu_seq_snap(unsigned long *sp)
{
	unsigned long s;

	s = (READ_ONCE(*sp) + 3) & ~0x1;
	smp_mb(); /* Above access must not bleed into critical section. */
	return s;
}

/*
 * Given a snapshot from rcu_seq_snap(), determine whether or not a
 * full update-side operation has occurred.
 */
static bool rcu_seq_done(unsigned long *sp, unsigned long s)
{
	return ULONG_CMP_GE(READ_ONCE(*sp), s);
}

/* Wrapper functions for expedited grace periods.  */
static void rcu_exp_gp_seq_start(struct rcu_state *rsp)
{
	rcu_seq_start(&rsp->expedited_sequence);
}
static void rcu_exp_gp_seq_end(struct rcu_state *rsp)
{
	rcu_seq_end(&rsp->expedited_sequence);
	smp_mb(); /* Ensure that consecutive grace periods serialize. */
}
static unsigned long rcu_exp_gp_seq_snap(struct rcu_state *rsp)
{
	smp_mb(); /* Caller's modifications seen first by other CPUs. */
	return rcu_seq_snap(&rsp->expedited_sequence);
}
static bool rcu_exp_gp_seq_done(struct rcu_state *rsp, unsigned long s)
{
	return rcu_seq_done(&rsp->expedited_sequence, s);
}

/*
 * Reset the ->expmaskinit values in the rcu_node tree to reflect any
 * recent CPU-online activity.  Note that these masks are not cleared
 * when CPUs go offline, so they reflect the union of all CPUs that have
 * ever been online.  This means that this function normally takes its
 * no-work-to-do fastpath.
 */
static void sync_exp_reset_tree_hotplug(struct rcu_state *rsp)
{
	bool done;
	unsigned long flags;
	unsigned long mask;
	unsigned long oldmask;
	int ncpus = READ_ONCE(rsp->ncpus);
	struct rcu_node *rnp;
	struct rcu_node *rnp_up;

	/* If no new CPUs onlined since last time, nothing to do. */
	if (likely(ncpus == rsp->ncpus_snap))
		return;
	rsp->ncpus_snap = ncpus;

	/*
	 * Each pass through the following loop propagates newly onlined
	 * CPUs for the current rcu_node structure up the rcu_node tree.
	 */
	rcu_for_each_leaf_node(rsp, rnp) {
		raw_spin_lock_irqsave_rcu_node(rnp, flags);
		if (rnp->expmaskinit == rnp->expmaskinitnext) {
			raw_spin_unlock_irqrestore_rcu_node(rnp, flags);
			continue;  /* No new CPUs, nothing to do. */
		}

		/* Update this node's mask, track old value for propagation. */
		oldmask = rnp->expmaskinit;
		rnp->expmaskinit = rnp->expmaskinitnext;
		raw_spin_unlock_irqrestore_rcu_node(rnp, flags);

		/* If was already nonzero, nothing to propagate. */
		if (oldmask)
			continue;

		/* Propagate the new CPU up the tree. */
		mask = rnp->grpmask;
		rnp_up = rnp->parent;
		done = false;
		while (rnp_up) {
			raw_spin_lock_irqsave_rcu_node(rnp_up, flags);
			if (rnp_up->expmaskinit)
				done = true;
			rnp_up->expmaskinit |= mask;
			raw_spin_unlock_irqrestore_rcu_node(rnp_up, flags);
			if (done)
				break;
			mask = rnp_up->grpmask;
			rnp_up = rnp_up->parent;
		}
	}
}

/*
 * Reset the ->expmask values in the rcu_node tree in preparation for
 * a new expedited grace period.
 */
static void __maybe_unused sync_exp_reset_tree(struct rcu_state *rsp)
{
	unsigned long flags;
	struct rcu_node *rnp;

	sync_exp_reset_tree_hotplug(rsp);
	rcu_for_each_node_breadth_first(rsp, rnp) {
		raw_spin_lock_irqsave_rcu_node(rnp, flags);
		WARN_ON_ONCE(rnp->expmask);
		rnp->expmask = rnp->expmaskinit;
		raw_spin_unlock_irqrestore_rcu_node(rnp, flags);
	}
}

/*
 * Return non-zero if there is no RCU expedited grace period in progress
 * for the specified rcu_node structure, in other words, if all CPUs and
 * tasks covered by the specified rcu_node structure have done their bit
 * for the current expedited grace period.  Works only for preemptible
 * RCU -- other RCU implementation use other means.
 *
 * Caller must hold the root rcu_node's exp_funnel_mutex.
 */
static int sync_rcu_preempt_exp_done(struct rcu_node *rnp)
{
	return rnp->exp_tasks == NULL &&
	       READ_ONCE(rnp->expmask) == 0;
}

/*
 * Report the exit from RCU read-side critical section for the last task
 * that queued itself during or before the current expedited preemptible-RCU
 * grace period.  This event is reported either to the rcu_node structure on
 * which the task was queued or to one of that rcu_node structure's ancestors,
 * recursively up the tree.  (Calm down, calm down, we do the recursion
 * iteratively!)
 *
 * Caller must hold the root rcu_node's exp_funnel_mutex and the
 * specified rcu_node structure's ->lock.
 */
static void __rcu_report_exp_rnp(struct rcu_state *rsp, struct rcu_node *rnp,
				 bool wake, unsigned long flags)
	__releases(rnp->lock)
{
	unsigned long mask;

	for (;;) {
		if (!sync_rcu_preempt_exp_done(rnp)) {
			if (!rnp->expmask)
				rcu_initiate_boost(rnp, flags);
			else
				raw_spin_unlock_irqrestore_rcu_node(rnp, flags);
			break;
		}
		if (rnp->parent == NULL) {
			raw_spin_unlock_irqrestore_rcu_node(rnp, flags);
			if (wake) {
				smp_mb(); /* EGP done before wake_up(). */
				swake_up(&rsp->expedited_wq);
			}
			break;
		}
		mask = rnp->grpmask;
		raw_spin_unlock_rcu_node(rnp); /* irqs remain disabled */
		rnp = rnp->parent;
		raw_spin_lock_rcu_node(rnp); /* irqs already disabled */
		WARN_ON_ONCE(!(rnp->expmask & mask));
		rnp->expmask &= ~mask;
	}
}

/*
 * Report expedited quiescent state for specified node.  This is a
 * lock-acquisition wrapper function for __rcu_report_exp_rnp().
 *
 * Caller must hold the root rcu_node's exp_funnel_mutex.
 */
static void __maybe_unused rcu_report_exp_rnp(struct rcu_state *rsp,
					      struct rcu_node *rnp, bool wake)
{
	unsigned long flags;

	raw_spin_lock_irqsave_rcu_node(rnp, flags);
	__rcu_report_exp_rnp(rsp, rnp, wake, flags);
}

/*
 * Report expedited quiescent state for multiple CPUs, all covered by the
 * specified leaf rcu_node structure.  Caller must hold the root
 * rcu_node's exp_funnel_mutex.
 */
static void rcu_report_exp_cpu_mult(struct rcu_state *rsp, struct rcu_node *rnp,
				    unsigned long mask, bool wake)
{
	unsigned long flags;

	raw_spin_lock_irqsave_rcu_node(rnp, flags);
	if (!(rnp->expmask & mask)) {
		raw_spin_unlock_irqrestore_rcu_node(rnp, flags);
		return;
	}
	rnp->expmask &= ~mask;
	__rcu_report_exp_rnp(rsp, rnp, wake, flags); /* Releases rnp->lock. */
}

/*
 * Report expedited quiescent state for specified rcu_data (CPU).
 * Caller must hold the root rcu_node's exp_funnel_mutex.
 */
static void rcu_report_exp_rdp(struct rcu_state *rsp, struct rcu_data *rdp,
			       bool wake)
{
	rcu_report_exp_cpu_mult(rsp, rdp->mynode, rdp->grpmask, wake);
}

/* Common code for synchronize_{rcu,sched}_expedited() work-done checking. */
static bool sync_exp_work_done(struct rcu_state *rsp, struct rcu_node *rnp,
			       struct rcu_data *rdp,
			       atomic_long_t *stat, unsigned long s)
{
	if (rcu_exp_gp_seq_done(rsp, s)) {
		if (rnp)
			mutex_unlock(&rnp->exp_funnel_mutex);
		else if (rdp)
			mutex_unlock(&rdp->exp_funnel_mutex);
		/* Ensure test happens before caller kfree(). */
		smp_mb__before_atomic(); /* ^^^ */
		atomic_long_inc(stat);
		return true;
	}
	return false;
}

/*
 * Funnel-lock acquisition for expedited grace periods.  Returns a
 * pointer to the root rcu_node structure, or NULL if some other
 * task did the expedited grace period for us.
 */
static struct rcu_node *exp_funnel_lock(struct rcu_state *rsp, unsigned long s)
{
	struct rcu_data *rdp = per_cpu_ptr(rsp->rda, raw_smp_processor_id());
	struct rcu_node *rnp0;
	struct rcu_node *rnp1 = NULL;

	/*
	 * First try directly acquiring the root lock in order to reduce
	 * latency in the common case where expedited grace periods are
	 * rare.  We check mutex_is_locked() to avoid pathological levels of
	 * memory contention on ->exp_funnel_mutex in the heavy-load case.
	 */
	rnp0 = rcu_get_root(rsp);
	if (!mutex_is_locked(&rnp0->exp_funnel_mutex)) {
		if (mutex_trylock(&rnp0->exp_funnel_mutex)) {
			if (sync_exp_work_done(rsp, rnp0, NULL,
					       &rdp->expedited_workdone0, s))
				return NULL;
			return rnp0;
		}
	}

	/*
	 * Each pass through the following loop works its way
	 * up the rcu_node tree, returning if others have done the
	 * work or otherwise falls through holding the root rnp's
	 * ->exp_funnel_mutex.  The mapping from CPU to rcu_node structure
	 * can be inexact, as it is just promoting locality and is not
	 * strictly needed for correctness.
	 */
	if (sync_exp_work_done(rsp, NULL, NULL, &rdp->expedited_workdone1, s))
		return NULL;
	mutex_lock(&rdp->exp_funnel_mutex);
	rnp0 = rdp->mynode;
	for (; rnp0 != NULL; rnp0 = rnp0->parent) {
		if (sync_exp_work_done(rsp, rnp1, rdp,
				       &rdp->expedited_workdone2, s))
			return NULL;
		mutex_lock(&rnp0->exp_funnel_mutex);
		if (rnp1)
			mutex_unlock(&rnp1->exp_funnel_mutex);
		else
			mutex_unlock(&rdp->exp_funnel_mutex);
		rnp1 = rnp0;
	}
	if (sync_exp_work_done(rsp, rnp1, rdp,
			       &rdp->expedited_workdone3, s))
		return NULL;
	return rnp1;
}

/* Invoked on each online non-idle CPU for expedited quiescent state. */
static void sync_sched_exp_handler(void *data)
{
	struct rcu_data *rdp;
	struct rcu_node *rnp;
	struct rcu_state *rsp = data;

	rdp = this_cpu_ptr(rsp->rda);
	rnp = rdp->mynode;
	if (!(READ_ONCE(rnp->expmask) & rdp->grpmask) ||
	    __this_cpu_read(rcu_sched_data.cpu_no_qs.b.exp))
		return;
	__this_cpu_write(rcu_sched_data.cpu_no_qs.b.exp, true);
	resched_cpu(smp_processor_id());
}

/* Send IPI for expedited cleanup if needed at end of CPU-hotplug operation. */
static void sync_sched_exp_online_cleanup(int cpu)
{
	struct rcu_data *rdp;
	int ret;
	struct rcu_node *rnp;
	struct rcu_state *rsp = &rcu_sched_state;

	rdp = per_cpu_ptr(rsp->rda, cpu);
	rnp = rdp->mynode;
	if (!(READ_ONCE(rnp->expmask) & rdp->grpmask))
		return;
	ret = smp_call_function_single(cpu, sync_sched_exp_handler, rsp, 0);
	WARN_ON_ONCE(ret);
}

/*
 * Select the nodes that the upcoming expedited grace period needs
 * to wait for.
 */
static void sync_rcu_exp_select_cpus(struct rcu_state *rsp,
				     smp_call_func_t func)
{
	int cpu;
	unsigned long flags;
	unsigned long mask;
	unsigned long mask_ofl_test;
	unsigned long mask_ofl_ipi;
	int ret;
	struct rcu_node *rnp;

	sync_exp_reset_tree(rsp);
	rcu_for_each_leaf_node(rsp, rnp) {
		raw_spin_lock_irqsave_rcu_node(rnp, flags);

		/* Each pass checks a CPU for identity, offline, and idle. */
		mask_ofl_test = 0;
		for (cpu = rnp->grplo; cpu <= rnp->grphi; cpu++) {
			struct rcu_data *rdp = per_cpu_ptr(rsp->rda, cpu);
			struct rcu_dynticks *rdtp = &per_cpu(rcu_dynticks, cpu);

			if (raw_smp_processor_id() == cpu ||
			    !(atomic_add_return(0, &rdtp->dynticks) & 0x1))
				mask_ofl_test |= rdp->grpmask;
		}
		mask_ofl_ipi = rnp->expmask & ~mask_ofl_test;

		/*
		 * Need to wait for any blocked tasks as well.  Note that
		 * additional blocking tasks will also block the expedited
		 * GP until such time as the ->expmask bits are cleared.
		 */
		if (rcu_preempt_has_tasks(rnp))
			rnp->exp_tasks = rnp->blkd_tasks.next;
		raw_spin_unlock_irqrestore_rcu_node(rnp, flags);

		/* IPI the remaining CPUs for expedited quiescent state. */
		mask = 1;
		for (cpu = rnp->grplo; cpu <= rnp->grphi; cpu++, mask <<= 1) {
			if (!(mask_ofl_ipi & mask))
				continue;
retry_ipi:
			ret = smp_call_function_single(cpu, func, rsp, 0);
			if (!ret) {
				mask_ofl_ipi &= ~mask;
				continue;
			}
			/* Failed, raced with offline. */
			raw_spin_lock_irqsave_rcu_node(rnp, flags);
			if (cpu_online(cpu) &&
			    (rnp->expmask & mask)) {
				raw_spin_unlock_irqrestore_rcu_node(rnp, flags);
				schedule_timeout_uninterruptible(1);
				if (cpu_online(cpu) &&
				    (rnp->expmask & mask))
					goto retry_ipi;
				raw_spin_lock_irqsave_rcu_node(rnp, flags);
			}
			if (!(rnp->expmask & mask))
				mask_ofl_ipi &= ~mask;
			raw_spin_unlock_irqrestore_rcu_node(rnp, flags);
		}
		/* Report quiescent states for those that went offline. */
		mask_ofl_test |= mask_ofl_ipi;
		if (mask_ofl_test)
			rcu_report_exp_cpu_mult(rsp, rnp, mask_ofl_test, false);
	}
}

static void synchronize_sched_expedited_wait(struct rcu_state *rsp)
{
	int cpu;
	unsigned long jiffies_stall;
	unsigned long jiffies_start;
	unsigned long mask;
	int ndetected;
	struct rcu_node *rnp;
	struct rcu_node *rnp_root = rcu_get_root(rsp);
	int ret;

	jiffies_stall = rcu_jiffies_till_stall_check();
	jiffies_start = jiffies;

	for (;;) {
		ret = swait_event_timeout(
				rsp->expedited_wq,
				sync_rcu_preempt_exp_done(rnp_root),
				jiffies_stall);
		if (ret > 0 || sync_rcu_preempt_exp_done(rnp_root))
			return;
		if (ret < 0) {
			/* Hit a signal, disable CPU stall warnings. */
			swait_event(rsp->expedited_wq,
				   sync_rcu_preempt_exp_done(rnp_root));
			return;
		}
		pr_err("INFO: %s detected expedited stalls on CPUs/tasks: {",
		       rsp->name);
		ndetected = 0;
		rcu_for_each_leaf_node(rsp, rnp) {
			ndetected = rcu_print_task_exp_stall(rnp);
			mask = 1;
			for (cpu = rnp->grplo; cpu <= rnp->grphi; cpu++, mask <<= 1) {
				struct rcu_data *rdp;

				if (!(rnp->expmask & mask))
					continue;
				ndetected++;
				rdp = per_cpu_ptr(rsp->rda, cpu);
				pr_cont(" %d-%c%c%c", cpu,
					"O."[cpu_online(cpu)],
					"o."[!!(rdp->grpmask & rnp->expmaskinit)],
					"N."[!!(rdp->grpmask & rnp->expmaskinitnext)]);
			}
			mask <<= 1;
		}
		pr_cont(" } %lu jiffies s: %lu root: %#lx/%c\n",
			jiffies - jiffies_start, rsp->expedited_sequence,
			rnp_root->expmask, ".T"[!!rnp_root->exp_tasks]);
		if (!ndetected) {
			pr_err("blocking rcu_node structures:");
			rcu_for_each_node_breadth_first(rsp, rnp) {
				if (rnp == rnp_root)
					continue; /* printed unconditionally */
				if (sync_rcu_preempt_exp_done(rnp))
					continue;
				pr_cont(" l=%u:%d-%d:%#lx/%c",
					rnp->level, rnp->grplo, rnp->grphi,
					rnp->expmask,
					".T"[!!rnp->exp_tasks]);
			}
			pr_cont("\n");
		}
		rcu_for_each_leaf_node(rsp, rnp) {
			mask = 1;
			for (cpu = rnp->grplo; cpu <= rnp->grphi; cpu++, mask <<= 1) {
				if (!(rnp->expmask & mask))
					continue;
				dump_cpu_task(cpu);
			}
		}
		jiffies_stall = 3 * rcu_jiffies_till_stall_check() + 3;
	}
}

/**
 * synchronize_sched_expedited - Brute-force RCU-sched grace period
 *
 * Wait for an RCU-sched grace period to elapse, but use a "big hammer"
 * approach to force the grace period to end quickly.  This consumes
 * significant time on all CPUs and is unfriendly to real-time workloads,
 * so is thus not recommended for any sort of common-case code.  In fact,
 * if you are using synchronize_sched_expedited() in a loop, please
 * restructure your code to batch your updates, and then use a single
 * synchronize_sched() instead.
 *
 * This implementation can be thought of as an application of sequence
 * locking to expedited grace periods, but using the sequence counter to
 * determine when someone else has already done the work instead of for
 * retrying readers.
 */
void synchronize_sched_expedited(void)
{
	unsigned long s;
	struct rcu_node *rnp;
	struct rcu_state *rsp = &rcu_sched_state;

	/* If only one CPU, this is automatically a grace period. */
	if (rcu_blocking_is_gp())
		return;

	/* If expedited grace periods are prohibited, fall back to normal. */
	if (rcu_gp_is_normal()) {
		wait_rcu_gp(call_rcu_sched);
		return;
	}

	/* Take a snapshot of the sequence number.  */
	s = rcu_exp_gp_seq_snap(rsp);

	rnp = exp_funnel_lock(rsp, s);
	if (rnp == NULL)
		return;  /* Someone else did our work for us. */

	rcu_exp_gp_seq_start(rsp);
	sync_rcu_exp_select_cpus(rsp, sync_sched_exp_handler);
	synchronize_sched_expedited_wait(rsp);

	rcu_exp_gp_seq_end(rsp);
	mutex_unlock(&rnp->exp_funnel_mutex);
}
EXPORT_SYMBOL_GPL(synchronize_sched_expedited);

/*
 * Check to see if there is any immediate RCU-related work to be done
 * by the current CPU, for the specified type of RCU, returning 1 if so.
 * The checks are in order of increasing expense: checks that can be
 * carried out against CPU-local state are performed first.  However,
 * we must check for CPU stalls first, else we might not get a chance.
 */
static int __rcu_pending(struct rcu_state *rsp, struct rcu_data *rdp)
{
	struct rcu_node *rnp = rdp->mynode;

	rdp->n_rcu_pending++;

	/* Check for CPU stalls, if enabled. */
	check_cpu_stall(rsp, rdp);

	/* Is this CPU a NO_HZ_FULL CPU that should ignore RCU? */
	if (rcu_nohz_full_cpu(rsp))
		return 0;

	/* Is the RCU core waiting for a quiescent state from this CPU? */
	if (rcu_scheduler_fully_active &&
	    rdp->core_needs_qs && rdp->cpu_no_qs.b.norm &&
	    rdp->rcu_qs_ctr_snap == __this_cpu_read(rcu_qs_ctr)) {
		rdp->n_rp_core_needs_qs++;
	} else if (rdp->core_needs_qs &&
		   (!rdp->cpu_no_qs.b.norm ||
		    rdp->rcu_qs_ctr_snap != __this_cpu_read(rcu_qs_ctr))) {
		rdp->n_rp_report_qs++;
		return 1;
	}

	/* Does this CPU have callbacks ready to invoke? */
	if (cpu_has_callbacks_ready_to_invoke(rdp)) {
		rdp->n_rp_cb_ready++;
		return 1;
	}

	/* Has RCU gone idle with this CPU needing another grace period? */
	if (cpu_needs_another_gp(rsp, rdp)) {
		rdp->n_rp_cpu_needs_gp++;
		return 1;
	}

	/* Has another RCU grace period completed?  */
	if (READ_ONCE(rnp->completed) != rdp->completed) { /* outside lock */
		rdp->n_rp_gp_completed++;
		return 1;
	}

	/* Has a new RCU grace period started? */
	if (READ_ONCE(rnp->gpnum) != rdp->gpnum ||
	    unlikely(READ_ONCE(rdp->gpwrap))) { /* outside lock */
		rdp->n_rp_gp_started++;
		return 1;
	}

	/* Does this CPU need a deferred NOCB wakeup? */
	if (rcu_nocb_need_deferred_wakeup(rdp)) {
		rdp->n_rp_nocb_defer_wakeup++;
		return 1;
	}

	/* nothing to do */
	rdp->n_rp_need_nothing++;
	return 0;
}

/*
 * Check to see if there is any immediate RCU-related work to be done
 * by the current CPU, returning 1 if so.  This function is part of the
 * RCU implementation; it is -not- an exported member of the RCU API.
 */
static int rcu_pending(void)
{
	struct rcu_state *rsp;

	for_each_rcu_flavor(rsp)
		if (__rcu_pending(rsp, this_cpu_ptr(rsp->rda)))
			return 1;
	return 0;
}

/*
 * Return true if the specified CPU has any callback.  If all_lazy is
 * non-NULL, store an indication of whether all callbacks are lazy.
 * (If there are no callbacks, all of them are deemed to be lazy.)
 */
static bool __maybe_unused rcu_cpu_has_callbacks(bool *all_lazy)
{
	bool al = true;
	bool hc = false;
	struct rcu_data *rdp;
	struct rcu_state *rsp;

	for_each_rcu_flavor(rsp) {
		rdp = this_cpu_ptr(rsp->rda);
		if (!rdp->nxtlist)
			continue;
		hc = true;
		if (rdp->qlen != rdp->qlen_lazy || !all_lazy) {
			al = false;
			break;
		}
	}
	if (all_lazy)
		*all_lazy = al;
	return hc;
}

/*
 * Helper function for _rcu_barrier() tracing.  If tracing is disabled,
 * the compiler is expected to optimize this away.
 */
static void _rcu_barrier_trace(struct rcu_state *rsp, const char *s,
			       int cpu, unsigned long done)
{
	trace_rcu_barrier(rsp->name, s, cpu,
			  atomic_read(&rsp->barrier_cpu_count), done);
}

/*
 * RCU callback function for _rcu_barrier().  If we are last, wake
 * up the task executing _rcu_barrier().
 */
static void rcu_barrier_callback(struct rcu_head *rhp)
{
	struct rcu_data *rdp = container_of(rhp, struct rcu_data, barrier_head);
	struct rcu_state *rsp = rdp->rsp;

	if (atomic_dec_and_test(&rsp->barrier_cpu_count)) {
		_rcu_barrier_trace(rsp, "LastCB", -1, rsp->barrier_sequence);
		complete(&rsp->barrier_completion);
	} else {
		_rcu_barrier_trace(rsp, "CB", -1, rsp->barrier_sequence);
	}
}

/*
 * Called with preemption disabled, and from cross-cpu IRQ context.
 */
static void rcu_barrier_func(void *type)
{
	struct rcu_state *rsp = type;
	struct rcu_data *rdp = raw_cpu_ptr(rsp->rda);

	_rcu_barrier_trace(rsp, "IRQ", -1, rsp->barrier_sequence);
	atomic_inc(&rsp->barrier_cpu_count);
	rsp->call(&rdp->barrier_head, rcu_barrier_callback);
}

/*
 * Orchestrate the specified type of RCU barrier, waiting for all
 * RCU callbacks of the specified type to complete.
 */
static void _rcu_barrier(struct rcu_state *rsp)
{
	int cpu;
	struct rcu_data *rdp;
	unsigned long s = rcu_seq_snap(&rsp->barrier_sequence);

	_rcu_barrier_trace(rsp, "Begin", -1, s);

	/* Take mutex to serialize concurrent rcu_barrier() requests. */
	mutex_lock(&rsp->barrier_mutex);

	/* Did someone else do our work for us? */
	if (rcu_seq_done(&rsp->barrier_sequence, s)) {
		_rcu_barrier_trace(rsp, "EarlyExit", -1, rsp->barrier_sequence);
		smp_mb(); /* caller's subsequent code after above check. */
		mutex_unlock(&rsp->barrier_mutex);
		return;
	}

	/* Mark the start of the barrier operation. */
	rcu_seq_start(&rsp->barrier_sequence);
	_rcu_barrier_trace(rsp, "Inc1", -1, rsp->barrier_sequence);

	/*
	 * Initialize the count to one rather than to zero in order to
	 * avoid a too-soon return to zero in case of a short grace period
	 * (or preemption of this task).  Exclude CPU-hotplug operations
	 * to ensure that no offline CPU has callbacks queued.
	 */
	init_completion(&rsp->barrier_completion);
	atomic_set(&rsp->barrier_cpu_count, 1);
	get_online_cpus();

	/*
	 * Force each CPU with callbacks to register a new callback.
	 * When that callback is invoked, we will know that all of the
	 * corresponding CPU's preceding callbacks have been invoked.
	 */
	for_each_possible_cpu(cpu) {
		if (!cpu_online(cpu) && !rcu_is_nocb_cpu(cpu))
			continue;
		rdp = per_cpu_ptr(rsp->rda, cpu);
		if (rcu_is_nocb_cpu(cpu)) {
			if (!rcu_nocb_cpu_needs_barrier(rsp, cpu)) {
				_rcu_barrier_trace(rsp, "OfflineNoCB", cpu,
						   rsp->barrier_sequence);
			} else {
				_rcu_barrier_trace(rsp, "OnlineNoCB", cpu,
						   rsp->barrier_sequence);
				smp_mb__before_atomic();
				atomic_inc(&rsp->barrier_cpu_count);
				__call_rcu(&rdp->barrier_head,
					   rcu_barrier_callback, rsp, cpu, 0);
			}
		} else if (READ_ONCE(rdp->qlen)) {
			_rcu_barrier_trace(rsp, "OnlineQ", cpu,
					   rsp->barrier_sequence);
			smp_call_function_single(cpu, rcu_barrier_func, rsp, 1);
		} else {
			_rcu_barrier_trace(rsp, "OnlineNQ", cpu,
					   rsp->barrier_sequence);
		}
	}
	put_online_cpus();

	/*
	 * Now that we have an rcu_barrier_callback() callback on each
	 * CPU, and thus each counted, remove the initial count.
	 */
	if (atomic_dec_and_test(&rsp->barrier_cpu_count))
		complete(&rsp->barrier_completion);

	/* Wait for all rcu_barrier_callback() callbacks to be invoked. */
	wait_for_completion(&rsp->barrier_completion);

	/* Mark the end of the barrier operation. */
	_rcu_barrier_trace(rsp, "Inc2", -1, rsp->barrier_sequence);
	rcu_seq_end(&rsp->barrier_sequence);

	/* Other rcu_barrier() invocations can now safely proceed. */
	mutex_unlock(&rsp->barrier_mutex);
}

/**
 * rcu_barrier_bh - Wait until all in-flight call_rcu_bh() callbacks complete.
 */
void rcu_barrier_bh(void)
{
	_rcu_barrier(&rcu_bh_state);
}
EXPORT_SYMBOL_GPL(rcu_barrier_bh);

/**
 * rcu_barrier_sched - Wait for in-flight call_rcu_sched() callbacks.
 */
void rcu_barrier_sched(void)
{
	_rcu_barrier(&rcu_sched_state);
}
EXPORT_SYMBOL_GPL(rcu_barrier_sched);

/*
 * Propagate ->qsinitmask bits up the rcu_node tree to account for the
 * first CPU in a given leaf rcu_node structure coming online.  The caller
 * must hold the corresponding leaf rcu_node ->lock with interrrupts
 * disabled.
 */
static void rcu_init_new_rnp(struct rcu_node *rnp_leaf)
{
	long mask;
	struct rcu_node *rnp = rnp_leaf;

	for (;;) {
		mask = rnp->grpmask;
		rnp = rnp->parent;
		if (rnp == NULL)
			return;
		raw_spin_lock_rcu_node(rnp); /* Interrupts already disabled. */
		rnp->qsmaskinit |= mask;
		raw_spin_unlock_rcu_node(rnp); /* Interrupts remain disabled. */
	}
}

/*
 * Do boot-time initialization of a CPU's per-CPU RCU data.
 */
static void __init
rcu_boot_init_percpu_data(int cpu, struct rcu_state *rsp)
{
	unsigned long flags;
	struct rcu_data *rdp = per_cpu_ptr(rsp->rda, cpu);
	struct rcu_node *rnp = rcu_get_root(rsp);

	/* Set up local state, ensuring consistent view of global state. */
	raw_spin_lock_irqsave_rcu_node(rnp, flags);
	rdp->grpmask = 1UL << (cpu - rdp->mynode->grplo);
	rdp->dynticks = &per_cpu(rcu_dynticks, cpu);
	WARN_ON_ONCE(rdp->dynticks->dynticks_nesting != DYNTICK_TASK_EXIT_IDLE);
	WARN_ON_ONCE(atomic_read(&rdp->dynticks->dynticks) != 1);
	rdp->cpu = cpu;
	rdp->rsp = rsp;
	mutex_init(&rdp->exp_funnel_mutex);
	rcu_boot_init_nocb_percpu_data(rdp);
	raw_spin_unlock_irqrestore_rcu_node(rnp, flags);
}

/*
 * Initialize a CPU's per-CPU RCU data.  Note that only one online or
 * offline event can be happening at a given time.  Note also that we
 * can accept some slop in the rsp->completed access due to the fact
 * that this CPU cannot possibly have any RCU callbacks in flight yet.
 */
static void
rcu_init_percpu_data(int cpu, struct rcu_state *rsp)
{
	unsigned long flags;
	unsigned long mask;
	struct rcu_data *rdp = per_cpu_ptr(rsp->rda, cpu);
	struct rcu_node *rnp = rcu_get_root(rsp);

	/* Set up local state, ensuring consistent view of global state. */
	raw_spin_lock_irqsave_rcu_node(rnp, flags);
	rdp->qlen_last_fqs_check = 0;
	rdp->n_force_qs_snap = rsp->n_force_qs;
	rdp->blimit = blimit;
	if (!rdp->nxtlist)
		init_callback_list(rdp);  /* Re-enable callbacks on this CPU. */
	rdp->dynticks->dynticks_nesting = DYNTICK_TASK_EXIT_IDLE;
	rcu_sysidle_init_percpu_data(rdp->dynticks);
	atomic_set(&rdp->dynticks->dynticks,
		   (atomic_read(&rdp->dynticks->dynticks) & ~0x1) + 1);
	raw_spin_unlock_rcu_node(rnp);		/* irqs remain disabled. */

	/*
	 * Add CPU to leaf rcu_node pending-online bitmask.  Any needed
	 * propagation up the rcu_node tree will happen at the beginning
	 * of the next grace period.
	 */
	rnp = rdp->mynode;
	mask = rdp->grpmask;
	raw_spin_lock_rcu_node(rnp);		/* irqs already disabled. */
	rnp->qsmaskinitnext |= mask;
	rnp->expmaskinitnext |= mask;
	if (!rdp->beenonline)
		WRITE_ONCE(rsp->ncpus, READ_ONCE(rsp->ncpus) + 1);
	rdp->beenonline = true;	 /* We have now been online. */
	rdp->gpnum = rnp->completed; /* Make CPU later note any new GP. */
	rdp->completed = rnp->completed;
	rdp->cpu_no_qs.b.norm = true;
	rdp->rcu_qs_ctr_snap = per_cpu(rcu_qs_ctr, cpu);
	rdp->core_needs_qs = false;
	trace_rcu_grace_period(rsp->name, rdp->gpnum, TPS("cpuonl"));
	raw_spin_unlock_irqrestore_rcu_node(rnp, flags);
}

static void rcu_prepare_cpu(int cpu)
{
	struct rcu_state *rsp;

	for_each_rcu_flavor(rsp)
		rcu_init_percpu_data(cpu, rsp);
}

#ifdef CONFIG_HOTPLUG_CPU
/*
 * The CPU is exiting the idle loop into the arch_cpu_idle_dead()
 * function.  We now remove it from the rcu_node tree's ->qsmaskinit
 * bit masks.
 */
static void rcu_cleanup_dying_idle_cpu(int cpu, struct rcu_state *rsp)
{
	unsigned long flags;
	unsigned long mask;
	struct rcu_data *rdp = per_cpu_ptr(rsp->rda, cpu);
	struct rcu_node *rnp = rdp->mynode;  /* Outgoing CPU's rdp & rnp. */

	if (!IS_ENABLED(CONFIG_HOTPLUG_CPU))
		return;

	/* Remove outgoing CPU from mask in the leaf rcu_node structure. */
	mask = rdp->grpmask;
	raw_spin_lock_irqsave_rcu_node(rnp, flags); /* Enforce GP memory-order guarantee. */
	rnp->qsmaskinitnext &= ~mask;
	raw_spin_unlock_irqrestore(&rnp->lock, flags);
}

void rcu_report_dead(unsigned int cpu)
{
	struct rcu_state *rsp;

	/* QS for any half-done expedited RCU-sched GP. */
	preempt_disable();
	rcu_report_exp_rdp(&rcu_sched_state,
			   this_cpu_ptr(rcu_sched_state.rda), true);
	preempt_enable();
	for_each_rcu_flavor(rsp)
		rcu_cleanup_dying_idle_cpu(cpu, rsp);
}
#endif

/*
 * Handle CPU online/offline notification events.
 */
int rcu_cpu_notify(struct notifier_block *self,
		   unsigned long action, void *hcpu)
{
	long cpu = (long)hcpu;
	struct rcu_data *rdp = per_cpu_ptr(rcu_state_p->rda, cpu);
	struct rcu_node *rnp = rdp->mynode;
	struct rcu_state *rsp;

	switch (action) {
	case CPU_UP_PREPARE:
	case CPU_UP_PREPARE_FROZEN:
		rcu_prepare_cpu(cpu);
		rcu_prepare_kthreads(cpu);
		rcu_spawn_all_nocb_kthreads(cpu);
		break;
	case CPU_ONLINE:
	case CPU_DOWN_FAILED:
		sync_sched_exp_online_cleanup(cpu);
		rcu_boost_kthread_setaffinity(rnp, -1);
		break;
	case CPU_DOWN_PREPARE:
		rcu_boost_kthread_setaffinity(rnp, cpu);
		break;
	case CPU_DYING:
	case CPU_DYING_FROZEN:
		for_each_rcu_flavor(rsp)
			rcu_cleanup_dying_cpu(rsp);
		break;
	case CPU_DEAD:
	case CPU_DEAD_FROZEN:
	case CPU_UP_CANCELED:
	case CPU_UP_CANCELED_FROZEN:
		for_each_rcu_flavor(rsp) {
			rcu_cleanup_dead_cpu(cpu, rsp);
			do_nocb_deferred_wakeup(per_cpu_ptr(rsp->rda, cpu));
		}
		break;
	default:
		break;
	}
	return NOTIFY_OK;
}

static int rcu_pm_notify(struct notifier_block *self,
			 unsigned long action, void *hcpu)
{
	switch (action) {
	case PM_HIBERNATION_PREPARE:
	case PM_SUSPEND_PREPARE:
		if (nr_cpu_ids <= 256) /* Expediting bad for large systems. */
			rcu_expedite_gp();
		break;
	case PM_POST_HIBERNATION:
	case PM_POST_SUSPEND:
		if (nr_cpu_ids <= 256) /* Expediting bad for large systems. */
			rcu_unexpedite_gp();
		break;
	default:
		break;
	}
	return NOTIFY_OK;
}

/*
 * Spawn the kthreads that handle each RCU flavor's grace periods.
 */
static int __init rcu_spawn_gp_kthread(void)
{
	unsigned long flags;
	int kthread_prio_in = kthread_prio;
	struct rcu_node *rnp;
	struct rcu_state *rsp;
	struct sched_param sp;
	struct task_struct *t;

	/* Force priority into range. */
	if (IS_ENABLED(CONFIG_RCU_BOOST) && kthread_prio < 1)
		kthread_prio = 1;
	else if (kthread_prio < 0)
		kthread_prio = 0;
	else if (kthread_prio > 99)
		kthread_prio = 99;
	if (kthread_prio != kthread_prio_in)
		pr_alert("rcu_spawn_gp_kthread(): Limited prio to %d from %d\n",
			 kthread_prio, kthread_prio_in);

	rcu_scheduler_fully_active = 1;
	for_each_rcu_flavor(rsp) {
		t = kthread_create(rcu_gp_kthread, rsp, "%s", rsp->name);
		BUG_ON(IS_ERR(t));
		rnp = rcu_get_root(rsp);
		raw_spin_lock_irqsave_rcu_node(rnp, flags);
		rsp->gp_kthread = t;
		if (kthread_prio) {
			sp.sched_priority = kthread_prio;
			sched_setscheduler_nocheck(t, SCHED_FIFO, &sp);
		}
		raw_spin_unlock_irqrestore_rcu_node(rnp, flags);
		wake_up_process(t);
	}
	rcu_spawn_nocb_kthreads();
	rcu_spawn_boost_kthreads();
	return 0;
}
early_initcall(rcu_spawn_gp_kthread);

/*
 * This function is invoked towards the end of the scheduler's initialization
 * process.  Before this is called, the idle task might contain
 * RCU read-side critical sections (during which time, this idle
 * task is booting the system).  After this function is called, the
 * idle tasks are prohibited from containing RCU read-side critical
 * sections.  This function also enables RCU lockdep checking.
 */
void rcu_scheduler_starting(void)
{
	WARN_ON(num_online_cpus() != 1);
	WARN_ON(nr_context_switches() > 0);
	rcu_scheduler_active = 1;
}

/*
 * Compute the per-level fanout, either using the exact fanout specified
 * or balancing the tree, depending on the rcu_fanout_exact boot parameter.
 */
static void __init rcu_init_levelspread(int *levelspread, const int *levelcnt)
{
	int i;

	if (rcu_fanout_exact) {
		levelspread[rcu_num_lvls - 1] = rcu_fanout_leaf;
		for (i = rcu_num_lvls - 2; i >= 0; i--)
			levelspread[i] = RCU_FANOUT;
	} else {
		int ccur;
		int cprv;

		cprv = nr_cpu_ids;
		for (i = rcu_num_lvls - 1; i >= 0; i--) {
			ccur = levelcnt[i];
			levelspread[i] = (cprv + ccur - 1) / ccur;
			cprv = ccur;
		}
	}
}

/*
 * Helper function for rcu_init() that initializes one rcu_state structure.
 */
static void __init rcu_init_one(struct rcu_state *rsp)
{
	static const char * const buf[] = RCU_NODE_NAME_INIT;
	static const char * const fqs[] = RCU_FQS_NAME_INIT;
	static const char * const exp[] = RCU_EXP_NAME_INIT;
	static struct lock_class_key rcu_node_class[RCU_NUM_LVLS];
	static struct lock_class_key rcu_fqs_class[RCU_NUM_LVLS];
	static struct lock_class_key rcu_exp_class[RCU_NUM_LVLS];
	static u8 fl_mask = 0x1;

	int levelcnt[RCU_NUM_LVLS];		/* # nodes in each level. */
	int levelspread[RCU_NUM_LVLS];		/* kids/node in each level. */
	int cpustride = 1;
	int i;
	int j;
	struct rcu_node *rnp;

	BUILD_BUG_ON(RCU_NUM_LVLS > ARRAY_SIZE(buf));  /* Fix buf[] init! */

	/* Silence gcc 4.8 false positive about array index out of range. */
	if (rcu_num_lvls <= 0 || rcu_num_lvls > RCU_NUM_LVLS)
		panic("rcu_init_one: rcu_num_lvls out of range");

	/* Initialize the level-tracking arrays. */

	for (i = 0; i < rcu_num_lvls; i++)
		levelcnt[i] = num_rcu_lvl[i];
	for (i = 1; i < rcu_num_lvls; i++)
		rsp->level[i] = rsp->level[i - 1] + levelcnt[i - 1];
	rcu_init_levelspread(levelspread, levelcnt);
	rsp->flavor_mask = fl_mask;
	fl_mask <<= 1;

	/* Initialize the elements themselves, starting from the leaves. */

	for (i = rcu_num_lvls - 1; i >= 0; i--) {
		cpustride *= levelspread[i];
		rnp = rsp->level[i];
		for (j = 0; j < levelcnt[i]; j++, rnp++) {
			raw_spin_lock_init(&ACCESS_PRIVATE(rnp, lock));
			lockdep_set_class_and_name(&ACCESS_PRIVATE(rnp, lock),
						   &rcu_node_class[i], buf[i]);
			raw_spin_lock_init(&rnp->fqslock);
			lockdep_set_class_and_name(&rnp->fqslock,
						   &rcu_fqs_class[i], fqs[i]);
			rnp->gpnum = rsp->gpnum;
			rnp->completed = rsp->completed;
			rnp->qsmask = 0;
			rnp->qsmaskinit = 0;
			rnp->grplo = j * cpustride;
			rnp->grphi = (j + 1) * cpustride - 1;
			if (rnp->grphi >= nr_cpu_ids)
				rnp->grphi = nr_cpu_ids - 1;
			if (i == 0) {
				rnp->grpnum = 0;
				rnp->grpmask = 0;
				rnp->parent = NULL;
			} else {
				rnp->grpnum = j % levelspread[i - 1];
				rnp->grpmask = 1UL << rnp->grpnum;
				rnp->parent = rsp->level[i - 1] +
					      j / levelspread[i - 1];
			}
			rnp->level = i;
			INIT_LIST_HEAD(&rnp->blkd_tasks);
			rcu_init_one_nocb(rnp);
			mutex_init(&rnp->exp_funnel_mutex);
			lockdep_set_class_and_name(&rnp->exp_funnel_mutex,
						   &rcu_exp_class[i], exp[i]);
		}
	}

	init_swait_queue_head(&rsp->gp_wq);
	init_swait_queue_head(&rsp->expedited_wq);
	rnp = rsp->level[rcu_num_lvls - 1];
	for_each_possible_cpu(i) {
		while (i > rnp->grphi)
			rnp++;
		per_cpu_ptr(rsp->rda, i)->mynode = rnp;
		rcu_boot_init_percpu_data(i, rsp);
	}
	list_add(&rsp->flavors, &rcu_struct_flavors);
}

/*
 * Compute the rcu_node tree geometry from kernel parameters.  This cannot
 * replace the definitions in tree.h because those are needed to size
 * the ->node array in the rcu_state structure.
 */
static void __init rcu_init_geometry(void)
{
	ulong d;
	int i;
	int rcu_capacity[RCU_NUM_LVLS];

	/*
	 * Initialize any unspecified boot parameters.
	 * The default values of jiffies_till_first_fqs and
	 * jiffies_till_next_fqs are set to the RCU_JIFFIES_TILL_FORCE_QS
	 * value, which is a function of HZ, then adding one for each
	 * RCU_JIFFIES_FQS_DIV CPUs that might be on the system.
	 */
	d = RCU_JIFFIES_TILL_FORCE_QS + nr_cpu_ids / RCU_JIFFIES_FQS_DIV;
	if (jiffies_till_first_fqs == ULONG_MAX)
		jiffies_till_first_fqs = d;
	if (jiffies_till_next_fqs == ULONG_MAX)
		jiffies_till_next_fqs = d;

	/* If the compile-time values are accurate, just leave. */
	if (rcu_fanout_leaf == RCU_FANOUT_LEAF &&
	    nr_cpu_ids == NR_CPUS)
		return;
	pr_info("RCU: Adjusting geometry for rcu_fanout_leaf=%d, nr_cpu_ids=%d\n",
		rcu_fanout_leaf, nr_cpu_ids);

	/*
	 * The boot-time rcu_fanout_leaf parameter must be at least two
	 * and cannot exceed the number of bits in the rcu_node masks.
	 * Complain and fall back to the compile-time values if this
	 * limit is exceeded.
	 */
	if (rcu_fanout_leaf < 2 ||
	    rcu_fanout_leaf > sizeof(unsigned long) * 8) {
		rcu_fanout_leaf = RCU_FANOUT_LEAF;
		WARN_ON(1);
		return;
	}

	/*
	 * Compute number of nodes that can be handled an rcu_node tree
	 * with the given number of levels.
	 */
	rcu_capacity[0] = rcu_fanout_leaf;
	for (i = 1; i < RCU_NUM_LVLS; i++)
		rcu_capacity[i] = rcu_capacity[i - 1] * RCU_FANOUT;

	/*
	 * The tree must be able to accommodate the configured number of CPUs.
	 * If this limit is exceeded, fall back to the compile-time values.
	 */
	if (nr_cpu_ids > rcu_capacity[RCU_NUM_LVLS - 1]) {
		rcu_fanout_leaf = RCU_FANOUT_LEAF;
		WARN_ON(1);
		return;
	}

	/* Calculate the number of levels in the tree. */
	for (i = 0; nr_cpu_ids > rcu_capacity[i]; i++) {
	}
	rcu_num_lvls = i + 1;

	/* Calculate the number of rcu_nodes at each level of the tree. */
	for (i = 0; i < rcu_num_lvls; i++) {
		int cap = rcu_capacity[(rcu_num_lvls - 1) - i];
		num_rcu_lvl[i] = DIV_ROUND_UP(nr_cpu_ids, cap);
	}

	/* Calculate the total number of rcu_node structures. */
	rcu_num_nodes = 0;
	for (i = 0; i < rcu_num_lvls; i++)
		rcu_num_nodes += num_rcu_lvl[i];
}

/*
 * Dump out the structure of the rcu_node combining tree associated
 * with the rcu_state structure referenced by rsp.
 */
static void __init rcu_dump_rcu_node_tree(struct rcu_state *rsp)
{
	int level = 0;
	struct rcu_node *rnp;

	pr_info("rcu_node tree layout dump\n");
	pr_info(" ");
	rcu_for_each_node_breadth_first(rsp, rnp) {
		if (rnp->level != level) {
			pr_cont("\n");
			pr_info(" ");
			level = rnp->level;
		}
		pr_cont("%d:%d ^%d  ", rnp->grplo, rnp->grphi, rnp->grpnum);
	}
	pr_cont("\n");
}

void __init rcu_init(void)
{
	int cpu;

	rcu_early_boot_tests();

	rcu_bootup_announce();
	rcu_init_geometry();
	rcu_init_one(&rcu_bh_state);
	rcu_init_one(&rcu_sched_state);
	if (dump_tree)
		rcu_dump_rcu_node_tree(&rcu_sched_state);
	__rcu_init_preempt();
	open_softirq(RCU_SOFTIRQ, rcu_process_callbacks);

	/*
	 * We don't need protection against CPU-hotplug here because
	 * this is called early in boot, before either interrupts
	 * or the scheduler are operational.
	 */
	cpu_notifier(rcu_cpu_notify, 0);
	pm_notifier(rcu_pm_notify, 0);
	for_each_online_cpu(cpu)
		rcu_cpu_notify(NULL, CPU_UP_PREPARE, (void *)(long)cpu);
}

#include "tree_plugin.h"<|MERGE_RESOLUTION|>--- conflicted
+++ resolved
@@ -2045,13 +2045,9 @@
 			needgp = __note_gp_changes(rsp, rnp, rdp) || needgp;
 		/* smp_mb() provided by prior unlock-lock pair. */
 		nocb += rcu_future_gp_cleanup(rsp, rnp);
-<<<<<<< HEAD
 		sq = rcu_nocb_gp_get(rnp);
-		raw_spin_unlock_irq(&rnp->lock);
+		raw_spin_unlock_irq_rcu_node(rnp);
 		rcu_nocb_gp_cleanup(sq);
-=======
-		raw_spin_unlock_irq_rcu_node(rnp);
->>>>>>> 3e5bfb83
 		cond_resched_rcu_qs();
 		WRITE_ONCE(rsp->gp_activity, jiffies);
 		rcu_gp_slow(rsp, gp_cleanup_delay);
@@ -2252,13 +2248,8 @@
 {
 	WARN_ON_ONCE(!rcu_gp_in_progress(rsp));
 	WRITE_ONCE(rsp->gp_flags, READ_ONCE(rsp->gp_flags) | RCU_GP_FLAG_FQS);
-<<<<<<< HEAD
-	raw_spin_unlock_irqrestore(&rcu_get_root(rsp)->lock, flags);
+	raw_spin_unlock_irqrestore_rcu_node(rcu_get_root(rsp), flags);
 	swake_up(&rsp->gp_wq);  /* Memory barrier implied by swake_up() path. */
-=======
-	raw_spin_unlock_irqrestore_rcu_node(rcu_get_root(rsp), flags);
-	rcu_gp_kthread_wake(rsp);
->>>>>>> 3e5bfb83
 }
 
 /*
@@ -2615,31 +2606,6 @@
 }
 
 /*
-<<<<<<< HEAD
-=======
- * The CPU is exiting the idle loop into the arch_cpu_idle_dead()
- * function.  We now remove it from the rcu_node tree's ->qsmaskinit
- * bit masks.
- */
-static void rcu_cleanup_dying_idle_cpu(int cpu, struct rcu_state *rsp)
-{
-	unsigned long flags;
-	unsigned long mask;
-	struct rcu_data *rdp = per_cpu_ptr(rsp->rda, cpu);
-	struct rcu_node *rnp = rdp->mynode;  /* Outgoing CPU's rdp & rnp. */
-
-	if (!IS_ENABLED(CONFIG_HOTPLUG_CPU))
-		return;
-
-	/* Remove outgoing CPU from mask in the leaf rcu_node structure. */
-	mask = rdp->grpmask;
-	raw_spin_lock_irqsave_rcu_node(rnp, flags); /* Enforce GP memory-order guarantee. */
-	rnp->qsmaskinitnext &= ~mask;
-	raw_spin_unlock_irqrestore_rcu_node(rnp, flags);
-}
-
-/*
->>>>>>> 3e5bfb83
  * The CPU has been completely removed, and some other CPU is reporting
  * this fact from process context.  Do the remainder of the cleanup,
  * including orphaning the outgoing CPU's RCU callbacks, and also
@@ -2910,13 +2876,8 @@
 		return;  /* Someone beat us to it. */
 	}
 	WRITE_ONCE(rsp->gp_flags, READ_ONCE(rsp->gp_flags) | RCU_GP_FLAG_FQS);
-<<<<<<< HEAD
-	raw_spin_unlock_irqrestore(&rnp_old->lock, flags);
+	raw_spin_unlock_irqrestore_rcu_node(rnp_old, flags);
 	swake_up(&rsp->gp_wq); /* Memory barrier implied by swake_up() path. */
-=======
-	raw_spin_unlock_irqrestore_rcu_node(rnp_old, flags);
-	rcu_gp_kthread_wake(rsp);
->>>>>>> 3e5bfb83
 }
 
 /*
@@ -4283,7 +4244,7 @@
 	mask = rdp->grpmask;
 	raw_spin_lock_irqsave_rcu_node(rnp, flags); /* Enforce GP memory-order guarantee. */
 	rnp->qsmaskinitnext &= ~mask;
-	raw_spin_unlock_irqrestore(&rnp->lock, flags);
+	raw_spin_unlock_irqrestore_rcu_node(rnp, flags);
 }
 
 void rcu_report_dead(unsigned int cpu)
