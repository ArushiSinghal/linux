--- conflicted
+++ resolved
@@ -932,11 +932,7 @@
 	VERBOSE_TOROUT_STRING("rcu_torture_writer task started");
 	if (!can_expedite) {
 		pr_alert("%s" TORTURE_FLAG
-<<<<<<< HEAD
-			 " Grace periods expedited from boot/sysfs for %s,\n",
-=======
 			 " GP expediting controlled from boot/sysfs for %s,\n",
->>>>>>> abec4017
 			 torture_type, cur_ops->name);
 		pr_alert("%s" TORTURE_FLAG
 			 " Disabled dynamic grace-period expediting.\n",
