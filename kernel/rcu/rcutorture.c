/*
 * Read-Copy Update module-based torture test facility
 *
 * This program is free software; you can redistribute it and/or modify
 * it under the terms of the GNU General Public License as published by
 * the Free Software Foundation; either version 2 of the License, or
 * (at your option) any later version.
 *
 * This program is distributed in the hope that it will be useful,
 * but WITHOUT ANY WARRANTY; without even the implied warranty of
 * MERCHANTABILITY or FITNESS FOR A PARTICULAR PURPOSE.  See the
 * GNU General Public License for more details.
 *
 * You should have received a copy of the GNU General Public License
 * along with this program; if not, you can access it online at
 * http://www.gnu.org/licenses/gpl-2.0.html.
 *
 * Copyright (C) IBM Corporation, 2005, 2006
 *
 * Authors: Paul E. McKenney <paulmck@us.ibm.com>
 *	  Josh Triplett <josh@joshtriplett.org>
 *
 * See also:  Documentation/RCU/torture.txt
 */
#include <linux/types.h>
#include <linux/kernel.h>
#include <linux/init.h>
#include <linux/module.h>
#include <linux/kthread.h>
#include <linux/err.h>
#include <linux/spinlock.h>
#include <linux/smp.h>
#include <linux/rcupdate.h>
#include <linux/interrupt.h>
#include <linux/sched.h>
#include <linux/atomic.h>
#include <linux/bitops.h>
#include <linux/completion.h>
#include <linux/moduleparam.h>
#include <linux/percpu.h>
#include <linux/notifier.h>
#include <linux/reboot.h>
#include <linux/freezer.h>
#include <linux/cpu.h>
#include <linux/delay.h>
#include <linux/stat.h>
#include <linux/srcu.h>
#include <linux/slab.h>
#include <linux/trace_clock.h>
#include <asm/byteorder.h>
#include <linux/torture.h>
#include <linux/vmalloc.h>

MODULE_LICENSE("GPL");
MODULE_AUTHOR("Paul E. McKenney <paulmck@us.ibm.com> and Josh Triplett <josh@joshtriplett.org>");


torture_param(int, cbflood_inter_holdoff, HZ,
	      "Holdoff between floods (jiffies)");
torture_param(int, cbflood_intra_holdoff, 1,
	      "Holdoff between bursts (jiffies)");
torture_param(int, cbflood_n_burst, 3, "# bursts in flood, zero to disable");
torture_param(int, cbflood_n_per_burst, 20000,
	      "# callbacks per burst in flood");
torture_param(int, fqs_duration, 0,
	      "Duration of fqs bursts (us), 0 to disable");
torture_param(int, fqs_holdoff, 0, "Holdoff time within fqs bursts (us)");
torture_param(int, fqs_stutter, 3, "Wait time between fqs bursts (s)");
torture_param(bool, gp_cond, false, "Use conditional/async GP wait primitives");
torture_param(bool, gp_exp, false, "Use expedited GP wait primitives");
torture_param(bool, gp_normal, false,
	     "Use normal (non-expedited) GP wait primitives");
torture_param(bool, gp_sync, false, "Use synchronous GP wait primitives");
torture_param(int, irqreader, 1, "Allow RCU readers from irq handlers");
torture_param(int, n_barrier_cbs, 0,
	     "# of callbacks/kthreads for barrier testing");
torture_param(int, nfakewriters, 4, "Number of RCU fake writer threads");
torture_param(int, nreaders, -1, "Number of RCU reader threads");
torture_param(int, object_debug, 0,
	     "Enable debug-object double call_rcu() testing");
torture_param(int, onoff_holdoff, 0, "Time after boot before CPU hotplugs (s)");
torture_param(int, onoff_interval, 0,
	     "Time between CPU hotplugs (s), 0=disable");
torture_param(int, shuffle_interval, 3, "Number of seconds between shuffles");
torture_param(int, shutdown_secs, 0, "Shutdown time (s), <= zero to disable.");
torture_param(int, stall_cpu, 0, "Stall duration (s), zero to disable.");
torture_param(int, stall_cpu_holdoff, 10,
	     "Time to wait before starting stall (s).");
torture_param(int, stat_interval, 60,
	     "Number of seconds between stats printk()s");
torture_param(int, stutter, 5, "Number of seconds to run/halt test");
torture_param(int, test_boost, 1, "Test RCU prio boost: 0=no, 1=maybe, 2=yes.");
torture_param(int, test_boost_duration, 4,
	     "Duration of each boost test, seconds.");
torture_param(int, test_boost_interval, 7,
	     "Interval between boost tests, seconds.");
torture_param(bool, test_no_idle_hz, true,
	     "Test support for tickless idle CPUs");
torture_param(bool, verbose, true,
	     "Enable verbose debugging printk()s");

static char *torture_type = "rcu";
module_param(torture_type, charp, 0444);
MODULE_PARM_DESC(torture_type, "Type of RCU to torture (rcu, rcu_bh, ...)");

static int nrealreaders;
static int ncbflooders;
static struct task_struct *writer_task;
static struct task_struct **fakewriter_tasks;
static struct task_struct **reader_tasks;
static struct task_struct *stats_task;
static struct task_struct **cbflood_task;
static struct task_struct *fqs_task;
static struct task_struct *boost_tasks[NR_CPUS];
static struct task_struct *stall_task;
static struct task_struct **barrier_cbs_tasks;
static struct task_struct *barrier_task;

#define RCU_TORTURE_PIPE_LEN 10

struct rcu_torture {
	struct rcu_head rtort_rcu;
	int rtort_pipe_count;
	struct list_head rtort_free;
	int rtort_mbtest;
};

static LIST_HEAD(rcu_torture_freelist);
static struct rcu_torture __rcu *rcu_torture_current;
static unsigned long rcu_torture_current_version;
static struct rcu_torture rcu_tortures[10 * RCU_TORTURE_PIPE_LEN];
static DEFINE_SPINLOCK(rcu_torture_lock);
<<<<<<< HEAD
static DEFINE_PER_CPU(long [RCU_TORTURE_PIPE_LEN + 1], rcu_torture_count) = { 0 };
static DEFINE_PER_CPU(long [RCU_TORTURE_PIPE_LEN + 1], rcu_torture_batch) = { 0 };
=======
static DEFINE_PER_CPU(long [RCU_TORTURE_PIPE_LEN + 1], rcu_torture_count);
static DEFINE_PER_CPU(long [RCU_TORTURE_PIPE_LEN + 1], rcu_torture_batch);
>>>>>>> 7bd9adf8
static atomic_t rcu_torture_wcount[RCU_TORTURE_PIPE_LEN + 1];
static atomic_t n_rcu_torture_alloc;
static atomic_t n_rcu_torture_alloc_fail;
static atomic_t n_rcu_torture_free;
static atomic_t n_rcu_torture_mberror;
static atomic_t n_rcu_torture_error;
static long n_rcu_torture_barrier_error;
static long n_rcu_torture_boost_ktrerror;
static long n_rcu_torture_boost_rterror;
static long n_rcu_torture_boost_failure;
static long n_rcu_torture_boosts;
static long n_rcu_torture_timers;
static long n_barrier_attempts;
static long n_barrier_successes;
static atomic_long_t n_cbfloods;
static struct list_head rcu_torture_removed;

static int rcu_torture_writer_state;
#define RTWS_FIXED_DELAY	0
#define RTWS_DELAY		1
#define RTWS_REPLACE		2
#define RTWS_DEF_FREE		3
#define RTWS_EXP_SYNC		4
#define RTWS_COND_GET		5
#define RTWS_COND_SYNC		6
#define RTWS_SYNC		7
#define RTWS_STUTTER		8
#define RTWS_STOPPING		9
static const char * const rcu_torture_writer_state_names[] = {
	"RTWS_FIXED_DELAY",
	"RTWS_DELAY",
	"RTWS_REPLACE",
	"RTWS_DEF_FREE",
	"RTWS_EXP_SYNC",
	"RTWS_COND_GET",
	"RTWS_COND_SYNC",
	"RTWS_SYNC",
	"RTWS_STUTTER",
	"RTWS_STOPPING",
};

static const char *rcu_torture_writer_state_getname(void)
{
	unsigned int i = READ_ONCE(rcu_torture_writer_state);

	if (i >= ARRAY_SIZE(rcu_torture_writer_state_names))
		return "???";
	return rcu_torture_writer_state_names[i];
}

#if defined(MODULE) || defined(CONFIG_RCU_TORTURE_TEST_RUNNABLE)
#define RCUTORTURE_RUNNABLE_INIT 1
#else
#define RCUTORTURE_RUNNABLE_INIT 0
#endif
static int torture_runnable = RCUTORTURE_RUNNABLE_INIT;
module_param(torture_runnable, int, 0444);
MODULE_PARM_DESC(torture_runnable, "Start rcutorture at boot");

#if defined(CONFIG_RCU_BOOST) && !defined(CONFIG_HOTPLUG_CPU)
#define rcu_can_boost() 1
#else /* #if defined(CONFIG_RCU_BOOST) && !defined(CONFIG_HOTPLUG_CPU) */
#define rcu_can_boost() 0
#endif /* #else #if defined(CONFIG_RCU_BOOST) && !defined(CONFIG_HOTPLUG_CPU) */

#ifdef CONFIG_RCU_TRACE
static u64 notrace rcu_trace_clock_local(void)
{
	u64 ts = trace_clock_local();
	unsigned long __maybe_unused ts_rem = do_div(ts, NSEC_PER_USEC);
	return ts;
}
#else /* #ifdef CONFIG_RCU_TRACE */
static u64 notrace rcu_trace_clock_local(void)
{
	return 0ULL;
}
#endif /* #else #ifdef CONFIG_RCU_TRACE */

static unsigned long boost_starttime;	/* jiffies of next boost test start. */
static DEFINE_MUTEX(boost_mutex);	/* protect setting boost_starttime */
					/*  and boost task create/destroy. */
static atomic_t barrier_cbs_count;	/* Barrier callbacks registered. */
static bool barrier_phase;		/* Test phase. */
static atomic_t barrier_cbs_invoked;	/* Barrier callbacks invoked. */
static wait_queue_head_t *barrier_cbs_wq; /* Coordinate barrier testing. */
static DECLARE_WAIT_QUEUE_HEAD(barrier_wq);

/*
 * Allocate an element from the rcu_tortures pool.
 */
static struct rcu_torture *
rcu_torture_alloc(void)
{
	struct list_head *p;

	spin_lock_bh(&rcu_torture_lock);
	if (list_empty(&rcu_torture_freelist)) {
		atomic_inc(&n_rcu_torture_alloc_fail);
		spin_unlock_bh(&rcu_torture_lock);
		return NULL;
	}
	atomic_inc(&n_rcu_torture_alloc);
	p = rcu_torture_freelist.next;
	list_del_init(p);
	spin_unlock_bh(&rcu_torture_lock);
	return container_of(p, struct rcu_torture, rtort_free);
}

/*
 * Free an element to the rcu_tortures pool.
 */
static void
rcu_torture_free(struct rcu_torture *p)
{
	atomic_inc(&n_rcu_torture_free);
	spin_lock_bh(&rcu_torture_lock);
	list_add_tail(&p->rtort_free, &rcu_torture_freelist);
	spin_unlock_bh(&rcu_torture_lock);
}

/*
 * Operations vector for selecting different types of tests.
 */

struct rcu_torture_ops {
	int ttype;
	void (*init)(void);
	void (*cleanup)(void);
	int (*readlock)(void);
	void (*read_delay)(struct torture_random_state *rrsp);
	void (*readunlock)(int idx);
	unsigned long (*started)(void);
	unsigned long (*completed)(void);
	void (*deferred_free)(struct rcu_torture *p);
	void (*sync)(void);
	void (*exp_sync)(void);
	unsigned long (*get_state)(void);
	void (*cond_sync)(unsigned long oldstate);
	call_rcu_func_t call;
	void (*cb_barrier)(void);
	void (*fqs)(void);
	void (*stats)(void);
	int irq_capable;
	int can_boost;
	const char *name;
};

static struct rcu_torture_ops *cur_ops;

/*
 * Definitions for rcu torture testing.
 */

static int rcu_torture_read_lock(void) __acquires(RCU)
{
	rcu_read_lock();
	return 0;
}

static void rcu_read_delay(struct torture_random_state *rrsp)
{
	const unsigned long shortdelay_us = 200;
	const unsigned long longdelay_ms = 50;

	/* We want a short delay sometimes to make a reader delay the grace
	 * period, and we want a long delay occasionally to trigger
	 * force_quiescent_state. */

	if (!(torture_random(rrsp) % (nrealreaders * 2000 * longdelay_ms)))
		mdelay(longdelay_ms);
	if (!(torture_random(rrsp) % (nrealreaders * 2 * shortdelay_us)))
		udelay(shortdelay_us);
#ifdef CONFIG_PREEMPT
	if (!preempt_count() &&
	    !(torture_random(rrsp) % (nrealreaders * 20000)))
		preempt_schedule();  /* No QS if preempt_disable() in effect */
#endif
}

static void rcu_torture_read_unlock(int idx) __releases(RCU)
{
	rcu_read_unlock();
}

/*
 * Update callback in the pipe.  This should be invoked after a grace period.
 */
static bool
rcu_torture_pipe_update_one(struct rcu_torture *rp)
{
	int i;

	i = rp->rtort_pipe_count;
	if (i > RCU_TORTURE_PIPE_LEN)
		i = RCU_TORTURE_PIPE_LEN;
	atomic_inc(&rcu_torture_wcount[i]);
	if (++rp->rtort_pipe_count >= RCU_TORTURE_PIPE_LEN) {
		rp->rtort_mbtest = 0;
		return true;
	}
	return false;
}

/*
 * Update all callbacks in the pipe.  Suitable for synchronous grace-period
 * primitives.
 */
static void
rcu_torture_pipe_update(struct rcu_torture *old_rp)
{
	struct rcu_torture *rp;
	struct rcu_torture *rp1;

	if (old_rp)
		list_add(&old_rp->rtort_free, &rcu_torture_removed);
	list_for_each_entry_safe(rp, rp1, &rcu_torture_removed, rtort_free) {
		if (rcu_torture_pipe_update_one(rp)) {
			list_del(&rp->rtort_free);
			rcu_torture_free(rp);
		}
	}
}

static void
rcu_torture_cb(struct rcu_head *p)
{
	struct rcu_torture *rp = container_of(p, struct rcu_torture, rtort_rcu);

	if (torture_must_stop_irq()) {
		/* Test is ending, just drop callbacks on the floor. */
		/* The next initialization will pick up the pieces. */
		return;
	}
	if (rcu_torture_pipe_update_one(rp))
		rcu_torture_free(rp);
	else
		cur_ops->deferred_free(rp);
}

static unsigned long rcu_no_completed(void)
{
	return 0;
}

static void rcu_torture_deferred_free(struct rcu_torture *p)
{
	call_rcu(&p->rtort_rcu, rcu_torture_cb);
}

static void rcu_sync_torture_init(void)
{
	INIT_LIST_HEAD(&rcu_torture_removed);
}

static struct rcu_torture_ops rcu_ops = {
	.ttype		= RCU_FLAVOR,
	.init		= rcu_sync_torture_init,
	.readlock	= rcu_torture_read_lock,
	.read_delay	= rcu_read_delay,
	.readunlock	= rcu_torture_read_unlock,
	.started	= rcu_batches_started,
	.completed	= rcu_batches_completed,
	.deferred_free	= rcu_torture_deferred_free,
	.sync		= synchronize_rcu,
	.exp_sync	= synchronize_rcu_expedited,
	.get_state	= get_state_synchronize_rcu,
	.cond_sync	= cond_synchronize_rcu,
	.call		= call_rcu,
	.cb_barrier	= rcu_barrier,
	.fqs		= rcu_force_quiescent_state,
	.stats		= NULL,
	.irq_capable	= 1,
	.can_boost	= rcu_can_boost(),
	.name		= "rcu"
};

/*
 * Definitions for rcu_bh torture testing.
 */

static int rcu_bh_torture_read_lock(void) __acquires(RCU_BH)
{
	rcu_read_lock_bh();
	return 0;
}

static void rcu_bh_torture_read_unlock(int idx) __releases(RCU_BH)
{
	rcu_read_unlock_bh();
}

static void rcu_bh_torture_deferred_free(struct rcu_torture *p)
{
	call_rcu_bh(&p->rtort_rcu, rcu_torture_cb);
}

static struct rcu_torture_ops rcu_bh_ops = {
	.ttype		= RCU_BH_FLAVOR,
	.init		= rcu_sync_torture_init,
	.readlock	= rcu_bh_torture_read_lock,
	.read_delay	= rcu_read_delay,  /* just reuse rcu's version. */
	.readunlock	= rcu_bh_torture_read_unlock,
	.started	= rcu_batches_started_bh,
	.completed	= rcu_batches_completed_bh,
	.deferred_free	= rcu_bh_torture_deferred_free,
	.sync		= synchronize_rcu_bh,
	.exp_sync	= synchronize_rcu_bh_expedited,
	.call		= call_rcu_bh,
	.cb_barrier	= rcu_barrier_bh,
	.fqs		= rcu_bh_force_quiescent_state,
	.stats		= NULL,
	.irq_capable	= 1,
	.name		= "rcu_bh"
};

/*
 * Don't even think about trying any of these in real life!!!
 * The names includes "busted", and they really means it!
 * The only purpose of these functions is to provide a buggy RCU
 * implementation to make sure that rcutorture correctly emits
 * buggy-RCU error messages.
 */
static void rcu_busted_torture_deferred_free(struct rcu_torture *p)
{
	/* This is a deliberate bug for testing purposes only! */
	rcu_torture_cb(&p->rtort_rcu);
}

static void synchronize_rcu_busted(void)
{
	/* This is a deliberate bug for testing purposes only! */
}

static void
call_rcu_busted(struct rcu_head *head, rcu_callback_t func)
{
	/* This is a deliberate bug for testing purposes only! */
	func(head);
}

static struct rcu_torture_ops rcu_busted_ops = {
	.ttype		= INVALID_RCU_FLAVOR,
	.init		= rcu_sync_torture_init,
	.readlock	= rcu_torture_read_lock,
	.read_delay	= rcu_read_delay,  /* just reuse rcu's version. */
	.readunlock	= rcu_torture_read_unlock,
	.started	= rcu_no_completed,
	.completed	= rcu_no_completed,
	.deferred_free	= rcu_busted_torture_deferred_free,
	.sync		= synchronize_rcu_busted,
	.exp_sync	= synchronize_rcu_busted,
	.call		= call_rcu_busted,
	.cb_barrier	= NULL,
	.fqs		= NULL,
	.stats		= NULL,
	.irq_capable	= 1,
	.name		= "rcu_busted"
};

/*
 * Definitions for srcu torture testing.
 */

DEFINE_STATIC_SRCU(srcu_ctl);
static struct srcu_struct srcu_ctld;
static struct srcu_struct *srcu_ctlp = &srcu_ctl;

static int srcu_torture_read_lock(void) __acquires(srcu_ctlp)
{
	return srcu_read_lock(srcu_ctlp);
}

static void srcu_read_delay(struct torture_random_state *rrsp)
{
	long delay;
	const long uspertick = 1000000 / HZ;
	const long longdelay = 10;

	/* We want there to be long-running readers, but not all the time. */

	delay = torture_random(rrsp) %
		(nrealreaders * 2 * longdelay * uspertick);
	if (!delay)
		schedule_timeout_interruptible(longdelay);
	else
		rcu_read_delay(rrsp);
}

static void srcu_torture_read_unlock(int idx) __releases(srcu_ctlp)
{
	srcu_read_unlock(srcu_ctlp, idx);
}

static unsigned long srcu_torture_completed(void)
{
	return srcu_batches_completed(srcu_ctlp);
}

static void srcu_torture_deferred_free(struct rcu_torture *rp)
{
	call_srcu(srcu_ctlp, &rp->rtort_rcu, rcu_torture_cb);
}

static void srcu_torture_synchronize(void)
{
	synchronize_srcu(srcu_ctlp);
}

static void srcu_torture_call(struct rcu_head *head,
			      rcu_callback_t func)
{
	call_srcu(srcu_ctlp, head, func);
}

static void srcu_torture_barrier(void)
{
	srcu_barrier(srcu_ctlp);
}

static void srcu_torture_stats(void)
{
	int cpu;
	int idx = srcu_ctlp->completed & 0x1;

	pr_alert("%s%s per-CPU(idx=%d):",
		 torture_type, TORTURE_FLAG, idx);
	for_each_possible_cpu(cpu) {
		long c0, c1;

		c0 = (long)per_cpu_ptr(srcu_ctlp->per_cpu_ref, cpu)->c[!idx];
		c1 = (long)per_cpu_ptr(srcu_ctlp->per_cpu_ref, cpu)->c[idx];
		pr_cont(" %d(%ld,%ld)", cpu, c0, c1);
	}
	pr_cont("\n");
}

static void srcu_torture_synchronize_expedited(void)
{
	synchronize_srcu_expedited(srcu_ctlp);
}

static struct rcu_torture_ops srcu_ops = {
	.ttype		= SRCU_FLAVOR,
	.init		= rcu_sync_torture_init,
	.readlock	= srcu_torture_read_lock,
	.read_delay	= srcu_read_delay,
	.readunlock	= srcu_torture_read_unlock,
	.started	= NULL,
	.completed	= srcu_torture_completed,
	.deferred_free	= srcu_torture_deferred_free,
	.sync		= srcu_torture_synchronize,
	.exp_sync	= srcu_torture_synchronize_expedited,
	.call		= srcu_torture_call,
	.cb_barrier	= srcu_torture_barrier,
	.stats		= srcu_torture_stats,
	.name		= "srcu"
};

static void srcu_torture_init(void)
{
	rcu_sync_torture_init();
	WARN_ON(init_srcu_struct(&srcu_ctld));
	srcu_ctlp = &srcu_ctld;
}

static void srcu_torture_cleanup(void)
{
	cleanup_srcu_struct(&srcu_ctld);
	srcu_ctlp = &srcu_ctl; /* In case of a later rcutorture run. */
}

/* As above, but dynamically allocated. */
static struct rcu_torture_ops srcud_ops = {
	.ttype		= SRCU_FLAVOR,
	.init		= srcu_torture_init,
	.cleanup	= srcu_torture_cleanup,
	.readlock	= srcu_torture_read_lock,
	.read_delay	= srcu_read_delay,
	.readunlock	= srcu_torture_read_unlock,
	.started	= NULL,
	.completed	= srcu_torture_completed,
	.deferred_free	= srcu_torture_deferred_free,
	.sync		= srcu_torture_synchronize,
	.exp_sync	= srcu_torture_synchronize_expedited,
	.call		= srcu_torture_call,
	.cb_barrier	= srcu_torture_barrier,
	.stats		= srcu_torture_stats,
	.name		= "srcud"
};

/*
 * Definitions for sched torture testing.
 */

static int sched_torture_read_lock(void)
{
	preempt_disable();
	return 0;
}

static void sched_torture_read_unlock(int idx)
{
	preempt_enable();
}

static void rcu_sched_torture_deferred_free(struct rcu_torture *p)
{
	call_rcu_sched(&p->rtort_rcu, rcu_torture_cb);
}

static struct rcu_torture_ops sched_ops = {
	.ttype		= RCU_SCHED_FLAVOR,
	.init		= rcu_sync_torture_init,
	.readlock	= sched_torture_read_lock,
	.read_delay	= rcu_read_delay,  /* just reuse rcu's version. */
	.readunlock	= sched_torture_read_unlock,
	.started	= rcu_batches_started_sched,
	.completed	= rcu_batches_completed_sched,
	.deferred_free	= rcu_sched_torture_deferred_free,
	.sync		= synchronize_sched,
	.exp_sync	= synchronize_sched_expedited,
	.get_state	= get_state_synchronize_sched,
	.cond_sync	= cond_synchronize_sched,
	.call		= call_rcu_sched,
	.cb_barrier	= rcu_barrier_sched,
	.fqs		= rcu_sched_force_quiescent_state,
	.stats		= NULL,
	.irq_capable	= 1,
	.name		= "sched"
};

#ifdef CONFIG_TASKS_RCU

/*
 * Definitions for RCU-tasks torture testing.
 */

static int tasks_torture_read_lock(void)
{
	return 0;
}

static void tasks_torture_read_unlock(int idx)
{
}

static void rcu_tasks_torture_deferred_free(struct rcu_torture *p)
{
	call_rcu_tasks(&p->rtort_rcu, rcu_torture_cb);
}

static struct rcu_torture_ops tasks_ops = {
	.ttype		= RCU_TASKS_FLAVOR,
	.init		= rcu_sync_torture_init,
	.readlock	= tasks_torture_read_lock,
	.read_delay	= rcu_read_delay,  /* just reuse rcu's version. */
	.readunlock	= tasks_torture_read_unlock,
	.started	= rcu_no_completed,
	.completed	= rcu_no_completed,
	.deferred_free	= rcu_tasks_torture_deferred_free,
	.sync		= synchronize_rcu_tasks,
	.exp_sync	= synchronize_rcu_tasks,
	.call		= call_rcu_tasks,
	.cb_barrier	= rcu_barrier_tasks,
	.fqs		= NULL,
	.stats		= NULL,
	.irq_capable	= 1,
	.name		= "tasks"
};

#define RCUTORTURE_TASKS_OPS &tasks_ops,

static bool __maybe_unused torturing_tasks(void)
{
	return cur_ops == &tasks_ops;
}

#else /* #ifdef CONFIG_TASKS_RCU */

#define RCUTORTURE_TASKS_OPS

static bool __maybe_unused torturing_tasks(void)
{
	return false;
}

#endif /* #else #ifdef CONFIG_TASKS_RCU */

/*
 * RCU torture priority-boost testing.  Runs one real-time thread per
 * CPU for moderate bursts, repeatedly registering RCU callbacks and
 * spinning waiting for them to be invoked.  If a given callback takes
 * too long to be invoked, we assume that priority inversion has occurred.
 */

struct rcu_boost_inflight {
	struct rcu_head rcu;
	int inflight;
};

static void rcu_torture_boost_cb(struct rcu_head *head)
{
	struct rcu_boost_inflight *rbip =
		container_of(head, struct rcu_boost_inflight, rcu);

	/* Ensure RCU-core accesses precede clearing ->inflight */
	smp_store_release(&rbip->inflight, 0);
}

static int rcu_torture_boost(void *arg)
{
	unsigned long call_rcu_time;
	unsigned long endtime;
	unsigned long oldstarttime;
	struct rcu_boost_inflight rbi = { .inflight = 0 };
	struct sched_param sp;

	VERBOSE_TOROUT_STRING("rcu_torture_boost started");

	/* Set real-time priority. */
	sp.sched_priority = 1;
	if (sched_setscheduler(current, SCHED_FIFO, &sp) < 0) {
		VERBOSE_TOROUT_STRING("rcu_torture_boost RT prio failed!");
		n_rcu_torture_boost_rterror++;
	}

	init_rcu_head_on_stack(&rbi.rcu);
	/* Each pass through the following loop does one boost-test cycle. */
	do {
		/* Wait for the next test interval. */
		oldstarttime = boost_starttime;
		while (ULONG_CMP_LT(jiffies, oldstarttime)) {
			schedule_timeout_interruptible(oldstarttime - jiffies);
			stutter_wait("rcu_torture_boost");
			if (torture_must_stop())
				goto checkwait;
		}

		/* Do one boost-test interval. */
		endtime = oldstarttime + test_boost_duration * HZ;
		call_rcu_time = jiffies;
		while (ULONG_CMP_LT(jiffies, endtime)) {
			/* If we don't have a callback in flight, post one. */
			if (!smp_load_acquire(&rbi.inflight)) {
				/* RCU core before ->inflight = 1. */
				smp_store_release(&rbi.inflight, 1);
				call_rcu(&rbi.rcu, rcu_torture_boost_cb);
				if (jiffies - call_rcu_time >
					 test_boost_duration * HZ - HZ / 2) {
					VERBOSE_TOROUT_STRING("rcu_torture_boost boosting failed");
					n_rcu_torture_boost_failure++;
				}
				call_rcu_time = jiffies;
			}
			stutter_wait("rcu_torture_boost");
			if (torture_must_stop())
				goto checkwait;
		}

		/*
		 * Set the start time of the next test interval.
		 * Yes, this is vulnerable to long delays, but such
		 * delays simply cause a false negative for the next
		 * interval.  Besides, we are running at RT priority,
		 * so delays should be relatively rare.
		 */
		while (oldstarttime == boost_starttime &&
		       !kthread_should_stop()) {
			if (mutex_trylock(&boost_mutex)) {
				boost_starttime = jiffies +
						  test_boost_interval * HZ;
				n_rcu_torture_boosts++;
				mutex_unlock(&boost_mutex);
				break;
			}
			schedule_timeout_uninterruptible(1);
		}

		/* Go do the stutter. */
checkwait:	stutter_wait("rcu_torture_boost");
	} while (!torture_must_stop());

	/* Clean up and exit. */
	while (!kthread_should_stop() || smp_load_acquire(&rbi.inflight)) {
		torture_shutdown_absorb("rcu_torture_boost");
		schedule_timeout_uninterruptible(1);
	}
	destroy_rcu_head_on_stack(&rbi.rcu);
	torture_kthread_stopping("rcu_torture_boost");
	return 0;
}

static void rcu_torture_cbflood_cb(struct rcu_head *rhp)
{
}

/*
 * RCU torture callback-flood kthread.  Repeatedly induces bursts of calls
 * to call_rcu() or analogous, increasing the probability of occurrence
 * of callback-overflow corner cases.
 */
static int
rcu_torture_cbflood(void *arg)
{
	int err = 1;
	int i;
	int j;
	struct rcu_head *rhp;

	if (cbflood_n_per_burst > 0 &&
	    cbflood_inter_holdoff > 0 &&
	    cbflood_intra_holdoff > 0 &&
	    cur_ops->call &&
	    cur_ops->cb_barrier) {
		rhp = vmalloc(sizeof(*rhp) *
			      cbflood_n_burst * cbflood_n_per_burst);
		err = !rhp;
	}
	if (err) {
		VERBOSE_TOROUT_STRING("rcu_torture_cbflood disabled: Bad args or OOM");
		goto wait_for_stop;
	}
	VERBOSE_TOROUT_STRING("rcu_torture_cbflood task started");
	do {
		schedule_timeout_interruptible(cbflood_inter_holdoff);
		atomic_long_inc(&n_cbfloods);
		WARN_ON(signal_pending(current));
		for (i = 0; i < cbflood_n_burst; i++) {
			for (j = 0; j < cbflood_n_per_burst; j++) {
				cur_ops->call(&rhp[i * cbflood_n_per_burst + j],
					      rcu_torture_cbflood_cb);
			}
			schedule_timeout_interruptible(cbflood_intra_holdoff);
			WARN_ON(signal_pending(current));
		}
		cur_ops->cb_barrier();
		stutter_wait("rcu_torture_cbflood");
	} while (!torture_must_stop());
	vfree(rhp);
wait_for_stop:
	torture_kthread_stopping("rcu_torture_cbflood");
	return 0;
}

/*
 * RCU torture force-quiescent-state kthread.  Repeatedly induces
 * bursts of calls to force_quiescent_state(), increasing the probability
 * of occurrence of some important types of race conditions.
 */
static int
rcu_torture_fqs(void *arg)
{
	unsigned long fqs_resume_time;
	int fqs_burst_remaining;

	VERBOSE_TOROUT_STRING("rcu_torture_fqs task started");
	do {
		fqs_resume_time = jiffies + fqs_stutter * HZ;
		while (ULONG_CMP_LT(jiffies, fqs_resume_time) &&
		       !kthread_should_stop()) {
			schedule_timeout_interruptible(1);
		}
		fqs_burst_remaining = fqs_duration;
		while (fqs_burst_remaining > 0 &&
		       !kthread_should_stop()) {
			cur_ops->fqs();
			udelay(fqs_holdoff);
			fqs_burst_remaining -= fqs_holdoff;
		}
		stutter_wait("rcu_torture_fqs");
	} while (!torture_must_stop());
	torture_kthread_stopping("rcu_torture_fqs");
	return 0;
}

/*
 * RCU torture writer kthread.  Repeatedly substitutes a new structure
 * for that pointed to by rcu_torture_current, freeing the old structure
 * after a series of grace periods (the "pipeline").
 */
static int
rcu_torture_writer(void *arg)
{
	bool can_expedite = !rcu_gp_is_expedited() && !rcu_gp_is_normal();
	int expediting = 0;
	unsigned long gp_snap;
	bool gp_cond1 = gp_cond, gp_exp1 = gp_exp, gp_normal1 = gp_normal;
	bool gp_sync1 = gp_sync;
	int i;
	struct rcu_torture *rp;
	struct rcu_torture *old_rp;
	static DEFINE_TORTURE_RANDOM(rand);
	int synctype[] = { RTWS_DEF_FREE, RTWS_EXP_SYNC,
			   RTWS_COND_GET, RTWS_SYNC };
	int nsynctypes = 0;

	VERBOSE_TOROUT_STRING("rcu_torture_writer task started");
	if (!can_expedite) {
		pr_alert("%s" TORTURE_FLAG
<<<<<<< HEAD
			 " Grace periods expedited from boot/sysfs for %s,\n",
=======
			 " GP expediting controlled from boot/sysfs for %s,\n",
>>>>>>> 7bd9adf8
			 torture_type, cur_ops->name);
		pr_alert("%s" TORTURE_FLAG
			 " Disabled dynamic grace-period expediting.\n",
			 torture_type);
	}

	/* Initialize synctype[] array.  If none set, take default. */
	if (!gp_cond1 && !gp_exp1 && !gp_normal1 && !gp_sync1)
		gp_cond1 = gp_exp1 = gp_normal1 = gp_sync1 = true;
	if (gp_cond1 && cur_ops->get_state && cur_ops->cond_sync)
		synctype[nsynctypes++] = RTWS_COND_GET;
	else if (gp_cond && (!cur_ops->get_state || !cur_ops->cond_sync))
		pr_alert("rcu_torture_writer: gp_cond without primitives.\n");
	if (gp_exp1 && cur_ops->exp_sync)
		synctype[nsynctypes++] = RTWS_EXP_SYNC;
	else if (gp_exp && !cur_ops->exp_sync)
		pr_alert("rcu_torture_writer: gp_exp without primitives.\n");
	if (gp_normal1 && cur_ops->deferred_free)
		synctype[nsynctypes++] = RTWS_DEF_FREE;
	else if (gp_normal && !cur_ops->deferred_free)
		pr_alert("rcu_torture_writer: gp_normal without primitives.\n");
	if (gp_sync1 && cur_ops->sync)
		synctype[nsynctypes++] = RTWS_SYNC;
	else if (gp_sync && !cur_ops->sync)
		pr_alert("rcu_torture_writer: gp_sync without primitives.\n");
	if (WARN_ONCE(nsynctypes == 0,
		      "rcu_torture_writer: No update-side primitives.\n")) {
		/*
		 * No updates primitives, so don't try updating.
		 * The resulting test won't be testing much, hence the
		 * above WARN_ONCE().
		 */
		rcu_torture_writer_state = RTWS_STOPPING;
		torture_kthread_stopping("rcu_torture_writer");
	}

	do {
		rcu_torture_writer_state = RTWS_FIXED_DELAY;
		schedule_timeout_uninterruptible(1);
		rp = rcu_torture_alloc();
		if (rp == NULL)
			continue;
		rp->rtort_pipe_count = 0;
		rcu_torture_writer_state = RTWS_DELAY;
		udelay(torture_random(&rand) & 0x3ff);
		rcu_torture_writer_state = RTWS_REPLACE;
		old_rp = rcu_dereference_check(rcu_torture_current,
					       current == writer_task);
		rp->rtort_mbtest = 1;
		rcu_assign_pointer(rcu_torture_current, rp);
		smp_wmb(); /* Mods to old_rp must follow rcu_assign_pointer() */
		if (old_rp) {
			i = old_rp->rtort_pipe_count;
			if (i > RCU_TORTURE_PIPE_LEN)
				i = RCU_TORTURE_PIPE_LEN;
			atomic_inc(&rcu_torture_wcount[i]);
			old_rp->rtort_pipe_count++;
			switch (synctype[torture_random(&rand) % nsynctypes]) {
			case RTWS_DEF_FREE:
				rcu_torture_writer_state = RTWS_DEF_FREE;
				cur_ops->deferred_free(old_rp);
				break;
			case RTWS_EXP_SYNC:
				rcu_torture_writer_state = RTWS_EXP_SYNC;
				cur_ops->exp_sync();
				rcu_torture_pipe_update(old_rp);
				break;
			case RTWS_COND_GET:
				rcu_torture_writer_state = RTWS_COND_GET;
				gp_snap = cur_ops->get_state();
				i = torture_random(&rand) % 16;
				if (i != 0)
					schedule_timeout_interruptible(i);
				udelay(torture_random(&rand) % 1000);
				rcu_torture_writer_state = RTWS_COND_SYNC;
				cur_ops->cond_sync(gp_snap);
				rcu_torture_pipe_update(old_rp);
				break;
			case RTWS_SYNC:
				rcu_torture_writer_state = RTWS_SYNC;
				cur_ops->sync();
				rcu_torture_pipe_update(old_rp);
				break;
			default:
				WARN_ON_ONCE(1);
				break;
			}
		}
		rcutorture_record_progress(++rcu_torture_current_version);
		/* Cycle through nesting levels of rcu_expedite_gp() calls. */
		if (can_expedite &&
		    !(torture_random(&rand) & 0xff & (!!expediting - 1))) {
			WARN_ON_ONCE(expediting == 0 && rcu_gp_is_expedited());
			if (expediting >= 0)
				rcu_expedite_gp();
			else
				rcu_unexpedite_gp();
			if (++expediting > 3)
				expediting = -expediting;
		}
		rcu_torture_writer_state = RTWS_STUTTER;
		stutter_wait("rcu_torture_writer");
	} while (!torture_must_stop());
	/* Reset expediting back to unexpedited. */
	if (expediting > 0)
		expediting = -expediting;
	while (can_expedite && expediting++ < 0)
		rcu_unexpedite_gp();
	WARN_ON_ONCE(can_expedite && rcu_gp_is_expedited());
	rcu_torture_writer_state = RTWS_STOPPING;
	torture_kthread_stopping("rcu_torture_writer");
	return 0;
}

/*
 * RCU torture fake writer kthread.  Repeatedly calls sync, with a random
 * delay between calls.
 */
static int
rcu_torture_fakewriter(void *arg)
{
	DEFINE_TORTURE_RANDOM(rand);

	VERBOSE_TOROUT_STRING("rcu_torture_fakewriter task started");
	set_user_nice(current, MAX_NICE);

	do {
		schedule_timeout_uninterruptible(1 + torture_random(&rand)%10);
		udelay(torture_random(&rand) & 0x3ff);
		if (cur_ops->cb_barrier != NULL &&
		    torture_random(&rand) % (nfakewriters * 8) == 0) {
			cur_ops->cb_barrier();
		} else if (gp_normal == gp_exp) {
			if (torture_random(&rand) & 0x80)
				cur_ops->sync();
			else
				cur_ops->exp_sync();
		} else if (gp_normal) {
			cur_ops->sync();
		} else {
			cur_ops->exp_sync();
		}
		stutter_wait("rcu_torture_fakewriter");
	} while (!torture_must_stop());

	torture_kthread_stopping("rcu_torture_fakewriter");
	return 0;
}

/*
 * RCU torture reader from timer handler.  Dereferences rcu_torture_current,
 * incrementing the corresponding element of the pipeline array.  The
 * counter in the element should never be greater than 1, otherwise, the
 * RCU implementation is broken.
 */
static void rcu_torture_timer(unsigned long unused)
{
	int idx;
	unsigned long started;
	unsigned long completed;
	static DEFINE_TORTURE_RANDOM(rand);
	static DEFINE_SPINLOCK(rand_lock);
	struct rcu_torture *p;
	int pipe_count;
	unsigned long long ts;

	idx = cur_ops->readlock();
	if (cur_ops->started)
		started = cur_ops->started();
	else
		started = cur_ops->completed();
	ts = rcu_trace_clock_local();
	p = rcu_dereference_check(rcu_torture_current,
				  rcu_read_lock_bh_held() ||
				  rcu_read_lock_sched_held() ||
				  srcu_read_lock_held(srcu_ctlp) ||
				  torturing_tasks());
	if (p == NULL) {
		/* Leave because rcu_torture_writer is not yet underway */
		cur_ops->readunlock(idx);
		return;
	}
	if (p->rtort_mbtest == 0)
		atomic_inc(&n_rcu_torture_mberror);
	spin_lock(&rand_lock);
	cur_ops->read_delay(&rand);
	n_rcu_torture_timers++;
	spin_unlock(&rand_lock);
	preempt_disable();
	pipe_count = p->rtort_pipe_count;
	if (pipe_count > RCU_TORTURE_PIPE_LEN) {
		/* Should not happen, but... */
		pipe_count = RCU_TORTURE_PIPE_LEN;
	}
	completed = cur_ops->completed();
	if (pipe_count > 1) {
		do_trace_rcu_torture_read(cur_ops->name, &p->rtort_rcu, ts,
					  started, completed);
		rcu_ftrace_dump(DUMP_ALL);
	}
	__this_cpu_inc(rcu_torture_count[pipe_count]);
	completed = completed - started;
	if (cur_ops->started)
		completed++;
	if (completed > RCU_TORTURE_PIPE_LEN) {
		/* Should not happen, but... */
		completed = RCU_TORTURE_PIPE_LEN;
	}
	__this_cpu_inc(rcu_torture_batch[completed]);
	preempt_enable();
	cur_ops->readunlock(idx);
}

/*
 * RCU torture reader kthread.  Repeatedly dereferences rcu_torture_current,
 * incrementing the corresponding element of the pipeline array.  The
 * counter in the element should never be greater than 1, otherwise, the
 * RCU implementation is broken.
 */
static int
rcu_torture_reader(void *arg)
{
	unsigned long started;
	unsigned long completed;
	int idx;
	DEFINE_TORTURE_RANDOM(rand);
	struct rcu_torture *p;
	int pipe_count;
	struct timer_list t;
	unsigned long long ts;

	VERBOSE_TOROUT_STRING("rcu_torture_reader task started");
	set_user_nice(current, MAX_NICE);
	if (irqreader && cur_ops->irq_capable)
		setup_timer_on_stack(&t, rcu_torture_timer, 0);

	do {
		if (irqreader && cur_ops->irq_capable) {
			if (!timer_pending(&t))
				mod_timer(&t, jiffies + 1);
		}
		idx = cur_ops->readlock();
		if (cur_ops->started)
			started = cur_ops->started();
		else
			started = cur_ops->completed();
		ts = rcu_trace_clock_local();
		p = rcu_dereference_check(rcu_torture_current,
					  rcu_read_lock_bh_held() ||
					  rcu_read_lock_sched_held() ||
					  srcu_read_lock_held(srcu_ctlp) ||
					  torturing_tasks());
		if (p == NULL) {
			/* Wait for rcu_torture_writer to get underway */
			cur_ops->readunlock(idx);
			schedule_timeout_interruptible(HZ);
			continue;
		}
		if (p->rtort_mbtest == 0)
			atomic_inc(&n_rcu_torture_mberror);
		cur_ops->read_delay(&rand);
		preempt_disable();
		pipe_count = p->rtort_pipe_count;
		if (pipe_count > RCU_TORTURE_PIPE_LEN) {
			/* Should not happen, but... */
			pipe_count = RCU_TORTURE_PIPE_LEN;
		}
		completed = cur_ops->completed();
		if (pipe_count > 1) {
			do_trace_rcu_torture_read(cur_ops->name, &p->rtort_rcu,
						  ts, started, completed);
			rcu_ftrace_dump(DUMP_ALL);
		}
		__this_cpu_inc(rcu_torture_count[pipe_count]);
		completed = completed - started;
		if (cur_ops->started)
			completed++;
		if (completed > RCU_TORTURE_PIPE_LEN) {
			/* Should not happen, but... */
			completed = RCU_TORTURE_PIPE_LEN;
		}
		__this_cpu_inc(rcu_torture_batch[completed]);
		preempt_enable();
		cur_ops->readunlock(idx);
		stutter_wait("rcu_torture_reader");
	} while (!torture_must_stop());
	if (irqreader && cur_ops->irq_capable) {
		del_timer_sync(&t);
		destroy_timer_on_stack(&t);
	}
	torture_kthread_stopping("rcu_torture_reader");
	return 0;
}

/*
 * Print torture statistics.  Caller must ensure that there is only
 * one call to this function at a given time!!!  This is normally
 * accomplished by relying on the module system to only have one copy
 * of the module loaded, and then by giving the rcu_torture_stats
 * kthread full control (or the init/cleanup functions when rcu_torture_stats
 * thread is not running).
 */
static void
rcu_torture_stats_print(void)
{
	int cpu;
	int i;
	long pipesummary[RCU_TORTURE_PIPE_LEN + 1] = { 0 };
	long batchsummary[RCU_TORTURE_PIPE_LEN + 1] = { 0 };
	static unsigned long rtcv_snap = ULONG_MAX;

	for_each_possible_cpu(cpu) {
		for (i = 0; i < RCU_TORTURE_PIPE_LEN + 1; i++) {
			pipesummary[i] += per_cpu(rcu_torture_count, cpu)[i];
			batchsummary[i] += per_cpu(rcu_torture_batch, cpu)[i];
		}
	}
	for (i = RCU_TORTURE_PIPE_LEN - 1; i >= 0; i--) {
		if (pipesummary[i] != 0)
			break;
	}

	pr_alert("%s%s ", torture_type, TORTURE_FLAG);
	pr_cont("rtc: %p ver: %lu tfle: %d rta: %d rtaf: %d rtf: %d ",
		rcu_torture_current,
		rcu_torture_current_version,
		list_empty(&rcu_torture_freelist),
		atomic_read(&n_rcu_torture_alloc),
		atomic_read(&n_rcu_torture_alloc_fail),
		atomic_read(&n_rcu_torture_free));
	pr_cont("rtmbe: %d rtbke: %ld rtbre: %ld ",
		atomic_read(&n_rcu_torture_mberror),
		n_rcu_torture_boost_ktrerror,
		n_rcu_torture_boost_rterror);
	pr_cont("rtbf: %ld rtb: %ld nt: %ld ",
		n_rcu_torture_boost_failure,
		n_rcu_torture_boosts,
		n_rcu_torture_timers);
	torture_onoff_stats();
	pr_cont("barrier: %ld/%ld:%ld ",
		n_barrier_successes,
		n_barrier_attempts,
		n_rcu_torture_barrier_error);
	pr_cont("cbflood: %ld\n", atomic_long_read(&n_cbfloods));

	pr_alert("%s%s ", torture_type, TORTURE_FLAG);
	if (atomic_read(&n_rcu_torture_mberror) != 0 ||
	    n_rcu_torture_barrier_error != 0 ||
	    n_rcu_torture_boost_ktrerror != 0 ||
	    n_rcu_torture_boost_rterror != 0 ||
	    n_rcu_torture_boost_failure != 0 ||
	    i > 1) {
		pr_cont("%s", "!!! ");
		atomic_inc(&n_rcu_torture_error);
		WARN_ON_ONCE(1);
	}
	pr_cont("Reader Pipe: ");
	for (i = 0; i < RCU_TORTURE_PIPE_LEN + 1; i++)
		pr_cont(" %ld", pipesummary[i]);
	pr_cont("\n");

	pr_alert("%s%s ", torture_type, TORTURE_FLAG);
	pr_cont("Reader Batch: ");
	for (i = 0; i < RCU_TORTURE_PIPE_LEN + 1; i++)
		pr_cont(" %ld", batchsummary[i]);
	pr_cont("\n");

	pr_alert("%s%s ", torture_type, TORTURE_FLAG);
	pr_cont("Free-Block Circulation: ");
	for (i = 0; i < RCU_TORTURE_PIPE_LEN + 1; i++) {
		pr_cont(" %d", atomic_read(&rcu_torture_wcount[i]));
	}
	pr_cont("\n");

	if (cur_ops->stats)
		cur_ops->stats();
	if (rtcv_snap == rcu_torture_current_version &&
	    rcu_torture_current != NULL) {
		int __maybe_unused flags;
		unsigned long __maybe_unused gpnum;
		unsigned long __maybe_unused completed;

		rcutorture_get_gp_data(cur_ops->ttype,
				       &flags, &gpnum, &completed);
		pr_alert("??? Writer stall state %s(%d) g%lu c%lu f%#x\n",
			 rcu_torture_writer_state_getname(),
			 rcu_torture_writer_state,
			 gpnum, completed, flags);
		show_rcu_gp_kthreads();
		rcu_ftrace_dump(DUMP_ALL);
	}
	rtcv_snap = rcu_torture_current_version;
}

/*
 * Periodically prints torture statistics, if periodic statistics printing
 * was specified via the stat_interval module parameter.
 */
static int
rcu_torture_stats(void *arg)
{
	VERBOSE_TOROUT_STRING("rcu_torture_stats task started");
	do {
		schedule_timeout_interruptible(stat_interval * HZ);
		if (writer_task != NULL)
			wake_up_process(writer_task);
		rcu_torture_stats_print();
		torture_shutdown_absorb("rcu_torture_stats");
	} while (!torture_must_stop());
	torture_kthread_stopping("rcu_torture_stats");
	return 0;
}

static inline void
rcu_torture_print_module_parms(struct rcu_torture_ops *cur_ops, const char *tag)
{
	pr_alert("%s" TORTURE_FLAG
		 "--- %s: nreaders=%d nfakewriters=%d "
		 "stat_interval=%d verbose=%d test_no_idle_hz=%d "
		 "shuffle_interval=%d stutter=%d irqreader=%d "
		 "fqs_duration=%d fqs_holdoff=%d fqs_stutter=%d "
		 "test_boost=%d/%d test_boost_interval=%d "
		 "test_boost_duration=%d shutdown_secs=%d "
		 "stall_cpu=%d stall_cpu_holdoff=%d "
		 "n_barrier_cbs=%d "
		 "onoff_interval=%d onoff_holdoff=%d\n",
		 torture_type, tag, nrealreaders, nfakewriters,
		 stat_interval, verbose, test_no_idle_hz, shuffle_interval,
		 stutter, irqreader, fqs_duration, fqs_holdoff, fqs_stutter,
		 test_boost, cur_ops->can_boost,
		 test_boost_interval, test_boost_duration, shutdown_secs,
		 stall_cpu, stall_cpu_holdoff,
		 n_barrier_cbs,
		 onoff_interval, onoff_holdoff);
}

static void rcutorture_booster_cleanup(int cpu)
{
	struct task_struct *t;

	if (boost_tasks[cpu] == NULL)
		return;
	mutex_lock(&boost_mutex);
	t = boost_tasks[cpu];
	boost_tasks[cpu] = NULL;
	mutex_unlock(&boost_mutex);

	/* This must be outside of the mutex, otherwise deadlock! */
	torture_stop_kthread(rcu_torture_boost, t);
}

static int rcutorture_booster_init(int cpu)
{
	int retval;

	if (boost_tasks[cpu] != NULL)
		return 0;  /* Already created, nothing more to do. */

	/* Don't allow time recalculation while creating a new task. */
	mutex_lock(&boost_mutex);
	VERBOSE_TOROUT_STRING("Creating rcu_torture_boost task");
	boost_tasks[cpu] = kthread_create_on_node(rcu_torture_boost, NULL,
						  cpu_to_node(cpu),
						  "rcu_torture_boost");
	if (IS_ERR(boost_tasks[cpu])) {
		retval = PTR_ERR(boost_tasks[cpu]);
		VERBOSE_TOROUT_STRING("rcu_torture_boost task create failed");
		n_rcu_torture_boost_ktrerror++;
		boost_tasks[cpu] = NULL;
		mutex_unlock(&boost_mutex);
		return retval;
	}
	kthread_bind(boost_tasks[cpu], cpu);
	wake_up_process(boost_tasks[cpu]);
	mutex_unlock(&boost_mutex);
	return 0;
}

/*
 * CPU-stall kthread.  It waits as specified by stall_cpu_holdoff, then
 * induces a CPU stall for the time specified by stall_cpu.
 */
static int rcu_torture_stall(void *args)
{
	unsigned long stop_at;

	VERBOSE_TOROUT_STRING("rcu_torture_stall task started");
	if (stall_cpu_holdoff > 0) {
		VERBOSE_TOROUT_STRING("rcu_torture_stall begin holdoff");
		schedule_timeout_interruptible(stall_cpu_holdoff * HZ);
		VERBOSE_TOROUT_STRING("rcu_torture_stall end holdoff");
	}
	if (!kthread_should_stop()) {
		stop_at = get_seconds() + stall_cpu;
		/* RCU CPU stall is expected behavior in following code. */
		pr_alert("rcu_torture_stall start.\n");
		rcu_read_lock();
		preempt_disable();
		while (ULONG_CMP_LT(get_seconds(), stop_at))
			continue;  /* Induce RCU CPU stall warning. */
		preempt_enable();
		rcu_read_unlock();
		pr_alert("rcu_torture_stall end.\n");
	}
	torture_shutdown_absorb("rcu_torture_stall");
	while (!kthread_should_stop())
		schedule_timeout_interruptible(10 * HZ);
	return 0;
}

/* Spawn CPU-stall kthread, if stall_cpu specified. */
static int __init rcu_torture_stall_init(void)
{
	if (stall_cpu <= 0)
		return 0;
	return torture_create_kthread(rcu_torture_stall, NULL, stall_task);
}

/* Callback function for RCU barrier testing. */
static void rcu_torture_barrier_cbf(struct rcu_head *rcu)
{
	atomic_inc(&barrier_cbs_invoked);
}

/* kthread function to register callbacks used to test RCU barriers. */
static int rcu_torture_barrier_cbs(void *arg)
{
	long myid = (long)arg;
	bool lastphase = 0;
	bool newphase;
	struct rcu_head rcu;

	init_rcu_head_on_stack(&rcu);
	VERBOSE_TOROUT_STRING("rcu_torture_barrier_cbs task started");
	set_user_nice(current, MAX_NICE);
	do {
		wait_event(barrier_cbs_wq[myid],
			   (newphase =
			    smp_load_acquire(&barrier_phase)) != lastphase ||
			   torture_must_stop());
		lastphase = newphase;
		if (torture_must_stop())
			break;
		/*
		 * The above smp_load_acquire() ensures barrier_phase load
		 * is ordered before the folloiwng ->call().
		 */
		cur_ops->call(&rcu, rcu_torture_barrier_cbf);
		if (atomic_dec_and_test(&barrier_cbs_count))
			wake_up(&barrier_wq);
	} while (!torture_must_stop());
	if (cur_ops->cb_barrier != NULL)
		cur_ops->cb_barrier();
	destroy_rcu_head_on_stack(&rcu);
	torture_kthread_stopping("rcu_torture_barrier_cbs");
	return 0;
}

/* kthread function to drive and coordinate RCU barrier testing. */
static int rcu_torture_barrier(void *arg)
{
	int i;

	VERBOSE_TOROUT_STRING("rcu_torture_barrier task starting");
	do {
		atomic_set(&barrier_cbs_invoked, 0);
		atomic_set(&barrier_cbs_count, n_barrier_cbs);
		/* Ensure barrier_phase ordered after prior assignments. */
		smp_store_release(&barrier_phase, !barrier_phase);
		for (i = 0; i < n_barrier_cbs; i++)
			wake_up(&barrier_cbs_wq[i]);
		wait_event(barrier_wq,
			   atomic_read(&barrier_cbs_count) == 0 ||
			   torture_must_stop());
		if (torture_must_stop())
			break;
		n_barrier_attempts++;
		cur_ops->cb_barrier(); /* Implies smp_mb() for wait_event(). */
		if (atomic_read(&barrier_cbs_invoked) != n_barrier_cbs) {
			n_rcu_torture_barrier_error++;
			pr_err("barrier_cbs_invoked = %d, n_barrier_cbs = %d\n",
			       atomic_read(&barrier_cbs_invoked),
			       n_barrier_cbs);
			WARN_ON_ONCE(1);
		}
		n_barrier_successes++;
		schedule_timeout_interruptible(HZ / 10);
	} while (!torture_must_stop());
	torture_kthread_stopping("rcu_torture_barrier");
	return 0;
}

/* Initialize RCU barrier testing. */
static int rcu_torture_barrier_init(void)
{
	int i;
	int ret;

	if (n_barrier_cbs <= 0)
		return 0;
	if (cur_ops->call == NULL || cur_ops->cb_barrier == NULL) {
		pr_alert("%s" TORTURE_FLAG
			 " Call or barrier ops missing for %s,\n",
			 torture_type, cur_ops->name);
		pr_alert("%s" TORTURE_FLAG
			 " RCU barrier testing omitted from run.\n",
			 torture_type);
		return 0;
	}
	atomic_set(&barrier_cbs_count, 0);
	atomic_set(&barrier_cbs_invoked, 0);
	barrier_cbs_tasks =
		kzalloc(n_barrier_cbs * sizeof(barrier_cbs_tasks[0]),
			GFP_KERNEL);
	barrier_cbs_wq =
		kzalloc(n_barrier_cbs * sizeof(barrier_cbs_wq[0]),
			GFP_KERNEL);
	if (barrier_cbs_tasks == NULL || !barrier_cbs_wq)
		return -ENOMEM;
	for (i = 0; i < n_barrier_cbs; i++) {
		init_waitqueue_head(&barrier_cbs_wq[i]);
		ret = torture_create_kthread(rcu_torture_barrier_cbs,
					     (void *)(long)i,
					     barrier_cbs_tasks[i]);
		if (ret)
			return ret;
	}
	return torture_create_kthread(rcu_torture_barrier, NULL, barrier_task);
}

/* Clean up after RCU barrier testing. */
static void rcu_torture_barrier_cleanup(void)
{
	int i;

	torture_stop_kthread(rcu_torture_barrier, barrier_task);
	if (barrier_cbs_tasks != NULL) {
		for (i = 0; i < n_barrier_cbs; i++)
			torture_stop_kthread(rcu_torture_barrier_cbs,
					     barrier_cbs_tasks[i]);
		kfree(barrier_cbs_tasks);
		barrier_cbs_tasks = NULL;
	}
	if (barrier_cbs_wq != NULL) {
		kfree(barrier_cbs_wq);
		barrier_cbs_wq = NULL;
	}
}

static int rcutorture_cpu_notify(struct notifier_block *self,
				 unsigned long action, void *hcpu)
{
	long cpu = (long)hcpu;

	switch (action & ~CPU_TASKS_FROZEN) {
	case CPU_ONLINE:
	case CPU_DOWN_FAILED:
		(void)rcutorture_booster_init(cpu);
		break;
	case CPU_DOWN_PREPARE:
		rcutorture_booster_cleanup(cpu);
		break;
	default:
		break;
	}
	return NOTIFY_OK;
}

static struct notifier_block rcutorture_cpu_nb = {
	.notifier_call = rcutorture_cpu_notify,
};

static void
rcu_torture_cleanup(void)
{
	int i;

	rcutorture_record_test_transition();
	if (torture_cleanup_begin()) {
		if (cur_ops->cb_barrier != NULL)
			cur_ops->cb_barrier();
		return;
	}

	rcu_torture_barrier_cleanup();
	torture_stop_kthread(rcu_torture_stall, stall_task);
	torture_stop_kthread(rcu_torture_writer, writer_task);

	if (reader_tasks) {
		for (i = 0; i < nrealreaders; i++)
			torture_stop_kthread(rcu_torture_reader,
					     reader_tasks[i]);
		kfree(reader_tasks);
	}
	rcu_torture_current = NULL;

	if (fakewriter_tasks) {
		for (i = 0; i < nfakewriters; i++) {
			torture_stop_kthread(rcu_torture_fakewriter,
					     fakewriter_tasks[i]);
		}
		kfree(fakewriter_tasks);
		fakewriter_tasks = NULL;
	}

	torture_stop_kthread(rcu_torture_stats, stats_task);
	torture_stop_kthread(rcu_torture_fqs, fqs_task);
	for (i = 0; i < ncbflooders; i++)
		torture_stop_kthread(rcu_torture_cbflood, cbflood_task[i]);
	if ((test_boost == 1 && cur_ops->can_boost) ||
	    test_boost == 2) {
		unregister_cpu_notifier(&rcutorture_cpu_nb);
		for_each_possible_cpu(i)
			rcutorture_booster_cleanup(i);
	}

	/*
	 * Wait for all RCU callbacks to fire, then do flavor-specific
	 * cleanup operations.
	 */
	if (cur_ops->cb_barrier != NULL)
		cur_ops->cb_barrier();
	if (cur_ops->cleanup != NULL)
		cur_ops->cleanup();

	rcu_torture_stats_print();  /* -After- the stats thread is stopped! */

	if (atomic_read(&n_rcu_torture_error) || n_rcu_torture_barrier_error)
		rcu_torture_print_module_parms(cur_ops, "End of test: FAILURE");
	else if (torture_onoff_failures())
		rcu_torture_print_module_parms(cur_ops,
					       "End of test: RCU_HOTPLUG");
	else
		rcu_torture_print_module_parms(cur_ops, "End of test: SUCCESS");
	torture_cleanup_end();
}

#ifdef CONFIG_DEBUG_OBJECTS_RCU_HEAD
static void rcu_torture_leak_cb(struct rcu_head *rhp)
{
}

static void rcu_torture_err_cb(struct rcu_head *rhp)
{
	/*
	 * This -might- happen due to race conditions, but is unlikely.
	 * The scenario that leads to this happening is that the
	 * first of the pair of duplicate callbacks is queued,
	 * someone else starts a grace period that includes that
	 * callback, then the second of the pair must wait for the
	 * next grace period.  Unlikely, but can happen.  If it
	 * does happen, the debug-objects subsystem won't have splatted.
	 */
	pr_alert("rcutorture: duplicated callback was invoked.\n");
}
#endif /* #ifdef CONFIG_DEBUG_OBJECTS_RCU_HEAD */

/*
 * Verify that double-free causes debug-objects to complain, but only
 * if CONFIG_DEBUG_OBJECTS_RCU_HEAD=y.  Otherwise, say that the test
 * cannot be carried out.
 */
static void rcu_test_debug_objects(void)
{
#ifdef CONFIG_DEBUG_OBJECTS_RCU_HEAD
	struct rcu_head rh1;
	struct rcu_head rh2;

	init_rcu_head_on_stack(&rh1);
	init_rcu_head_on_stack(&rh2);
	pr_alert("rcutorture: WARN: Duplicate call_rcu() test starting.\n");

	/* Try to queue the rh2 pair of callbacks for the same grace period. */
	preempt_disable(); /* Prevent preemption from interrupting test. */
	rcu_read_lock(); /* Make it impossible to finish a grace period. */
	call_rcu(&rh1, rcu_torture_leak_cb); /* Start grace period. */
	local_irq_disable(); /* Make it harder to start a new grace period. */
	call_rcu(&rh2, rcu_torture_leak_cb);
	call_rcu(&rh2, rcu_torture_err_cb); /* Duplicate callback. */
	local_irq_enable();
	rcu_read_unlock();
	preempt_enable();

	/* Wait for them all to get done so we can safely return. */
	rcu_barrier();
	pr_alert("rcutorture: WARN: Duplicate call_rcu() test complete.\n");
	destroy_rcu_head_on_stack(&rh1);
	destroy_rcu_head_on_stack(&rh2);
#else /* #ifdef CONFIG_DEBUG_OBJECTS_RCU_HEAD */
	pr_alert("rcutorture: !CONFIG_DEBUG_OBJECTS_RCU_HEAD, not testing duplicate call_rcu()\n");
#endif /* #else #ifdef CONFIG_DEBUG_OBJECTS_RCU_HEAD */
}

static int __init
rcu_torture_init(void)
{
	int i;
	int cpu;
	int firsterr = 0;
	static struct rcu_torture_ops *torture_ops[] = {
		&rcu_ops, &rcu_bh_ops, &rcu_busted_ops, &srcu_ops, &srcud_ops,
		&sched_ops, RCUTORTURE_TASKS_OPS
	};

	if (!torture_init_begin(torture_type, verbose, &torture_runnable))
		return -EBUSY;

	/* Process args and tell the world that the torturer is on the job. */
	for (i = 0; i < ARRAY_SIZE(torture_ops); i++) {
		cur_ops = torture_ops[i];
		if (strcmp(torture_type, cur_ops->name) == 0)
			break;
	}
	if (i == ARRAY_SIZE(torture_ops)) {
		pr_alert("rcu-torture: invalid torture type: \"%s\"\n",
			 torture_type);
		pr_alert("rcu-torture types:");
		for (i = 0; i < ARRAY_SIZE(torture_ops); i++)
			pr_alert(" %s", torture_ops[i]->name);
		pr_alert("\n");
		firsterr = -EINVAL;
		goto unwind;
	}
	if (cur_ops->fqs == NULL && fqs_duration != 0) {
		pr_alert("rcu-torture: ->fqs NULL and non-zero fqs_duration, fqs disabled.\n");
		fqs_duration = 0;
	}
	if (cur_ops->init)
		cur_ops->init();

	if (nreaders >= 0) {
		nrealreaders = nreaders;
	} else {
		nrealreaders = num_online_cpus() - 2 - nreaders;
		if (nrealreaders <= 0)
			nrealreaders = 1;
	}
	rcu_torture_print_module_parms(cur_ops, "Start of test");

	/* Set up the freelist. */

	INIT_LIST_HEAD(&rcu_torture_freelist);
	for (i = 0; i < ARRAY_SIZE(rcu_tortures); i++) {
		rcu_tortures[i].rtort_mbtest = 0;
		list_add_tail(&rcu_tortures[i].rtort_free,
			      &rcu_torture_freelist);
	}

	/* Initialize the statistics so that each run gets its own numbers. */

	rcu_torture_current = NULL;
	rcu_torture_current_version = 0;
	atomic_set(&n_rcu_torture_alloc, 0);
	atomic_set(&n_rcu_torture_alloc_fail, 0);
	atomic_set(&n_rcu_torture_free, 0);
	atomic_set(&n_rcu_torture_mberror, 0);
	atomic_set(&n_rcu_torture_error, 0);
	n_rcu_torture_barrier_error = 0;
	n_rcu_torture_boost_ktrerror = 0;
	n_rcu_torture_boost_rterror = 0;
	n_rcu_torture_boost_failure = 0;
	n_rcu_torture_boosts = 0;
	for (i = 0; i < RCU_TORTURE_PIPE_LEN + 1; i++)
		atomic_set(&rcu_torture_wcount[i], 0);
	for_each_possible_cpu(cpu) {
		for (i = 0; i < RCU_TORTURE_PIPE_LEN + 1; i++) {
			per_cpu(rcu_torture_count, cpu)[i] = 0;
			per_cpu(rcu_torture_batch, cpu)[i] = 0;
		}
	}

	/* Start up the kthreads. */

	firsterr = torture_create_kthread(rcu_torture_writer, NULL,
					  writer_task);
	if (firsterr)
		goto unwind;
	if (nfakewriters > 0) {
		fakewriter_tasks = kzalloc(nfakewriters *
					   sizeof(fakewriter_tasks[0]),
					   GFP_KERNEL);
		if (fakewriter_tasks == NULL) {
			VERBOSE_TOROUT_ERRSTRING("out of memory");
			firsterr = -ENOMEM;
			goto unwind;
		}
	}
	for (i = 0; i < nfakewriters; i++) {
		firsterr = torture_create_kthread(rcu_torture_fakewriter,
						  NULL, fakewriter_tasks[i]);
		if (firsterr)
			goto unwind;
	}
	reader_tasks = kzalloc(nrealreaders * sizeof(reader_tasks[0]),
			       GFP_KERNEL);
	if (reader_tasks == NULL) {
		VERBOSE_TOROUT_ERRSTRING("out of memory");
		firsterr = -ENOMEM;
		goto unwind;
	}
	for (i = 0; i < nrealreaders; i++) {
		firsterr = torture_create_kthread(rcu_torture_reader, NULL,
						  reader_tasks[i]);
		if (firsterr)
			goto unwind;
	}
	if (stat_interval > 0) {
		firsterr = torture_create_kthread(rcu_torture_stats, NULL,
						  stats_task);
		if (firsterr)
			goto unwind;
	}
	if (test_no_idle_hz && shuffle_interval > 0) {
		firsterr = torture_shuffle_init(shuffle_interval * HZ);
		if (firsterr)
			goto unwind;
	}
	if (stutter < 0)
		stutter = 0;
	if (stutter) {
		firsterr = torture_stutter_init(stutter * HZ);
		if (firsterr)
			goto unwind;
	}
	if (fqs_duration < 0)
		fqs_duration = 0;
	if (fqs_duration) {
		/* Create the fqs thread */
		firsterr = torture_create_kthread(rcu_torture_fqs, NULL,
						  fqs_task);
		if (firsterr)
			goto unwind;
	}
	if (test_boost_interval < 1)
		test_boost_interval = 1;
	if (test_boost_duration < 2)
		test_boost_duration = 2;
	if ((test_boost == 1 && cur_ops->can_boost) ||
	    test_boost == 2) {

		boost_starttime = jiffies + test_boost_interval * HZ;
		register_cpu_notifier(&rcutorture_cpu_nb);
		for_each_possible_cpu(i) {
			if (cpu_is_offline(i))
				continue;  /* Heuristic: CPU can go offline. */
			firsterr = rcutorture_booster_init(i);
			if (firsterr)
				goto unwind;
		}
	}
	firsterr = torture_shutdown_init(shutdown_secs, rcu_torture_cleanup);
	if (firsterr)
		goto unwind;
	firsterr = torture_onoff_init(onoff_holdoff * HZ, onoff_interval * HZ);
	if (firsterr)
		goto unwind;
	firsterr = rcu_torture_stall_init();
	if (firsterr)
		goto unwind;
	firsterr = rcu_torture_barrier_init();
	if (firsterr)
		goto unwind;
	if (object_debug)
		rcu_test_debug_objects();
	if (cbflood_n_burst > 0) {
		/* Create the cbflood threads */
		ncbflooders = (num_online_cpus() + 3) / 4;
		cbflood_task = kcalloc(ncbflooders, sizeof(*cbflood_task),
				       GFP_KERNEL);
		if (!cbflood_task) {
			VERBOSE_TOROUT_ERRSTRING("out of memory");
			firsterr = -ENOMEM;
			goto unwind;
		}
		for (i = 0; i < ncbflooders; i++) {
			firsterr = torture_create_kthread(rcu_torture_cbflood,
							  NULL,
							  cbflood_task[i]);
			if (firsterr)
				goto unwind;
		}
	}
	rcutorture_record_test_transition();
	torture_init_end();
	return 0;

unwind:
	torture_init_end();
	rcu_torture_cleanup();
	return firsterr;
}

module_init(rcu_torture_init);
module_exit(rcu_torture_cleanup);<|MERGE_RESOLUTION|>--- conflicted
+++ resolved
@@ -130,13 +130,8 @@
 static unsigned long rcu_torture_current_version;
 static struct rcu_torture rcu_tortures[10 * RCU_TORTURE_PIPE_LEN];
 static DEFINE_SPINLOCK(rcu_torture_lock);
-<<<<<<< HEAD
-static DEFINE_PER_CPU(long [RCU_TORTURE_PIPE_LEN + 1], rcu_torture_count) = { 0 };
-static DEFINE_PER_CPU(long [RCU_TORTURE_PIPE_LEN + 1], rcu_torture_batch) = { 0 };
-=======
 static DEFINE_PER_CPU(long [RCU_TORTURE_PIPE_LEN + 1], rcu_torture_count);
 static DEFINE_PER_CPU(long [RCU_TORTURE_PIPE_LEN + 1], rcu_torture_batch);
->>>>>>> 7bd9adf8
 static atomic_t rcu_torture_wcount[RCU_TORTURE_PIPE_LEN + 1];
 static atomic_t n_rcu_torture_alloc;
 static atomic_t n_rcu_torture_alloc_fail;
@@ -937,11 +932,7 @@
 	VERBOSE_TOROUT_STRING("rcu_torture_writer task started");
 	if (!can_expedite) {
 		pr_alert("%s" TORTURE_FLAG
-<<<<<<< HEAD
-			 " Grace periods expedited from boot/sysfs for %s,\n",
-=======
 			 " GP expediting controlled from boot/sysfs for %s,\n",
->>>>>>> 7bd9adf8
 			 torture_type, cur_ops->name);
 		pr_alert("%s" TORTURE_FLAG
 			 " Disabled dynamic grace-period expediting.\n",
