--- conflicted
+++ resolved
@@ -1368,15 +1368,9 @@
 	if (unlikely(audit_filter_type(type)))
 		return NULL;
 
-<<<<<<< HEAD
 	if (gfp_mask & __GFP_DIRECT_RECLAIM) {
-		if (audit_pid && audit_pid == current->pid)
+		if (audit_pid && audit_pid == current->tgid)
 			gfp_mask &= ~__GFP_DIRECT_RECLAIM;
-=======
-	if (gfp_mask & __GFP_WAIT) {
-		if (audit_pid && audit_pid == current->tgid)
-			gfp_mask &= ~__GFP_WAIT;
->>>>>>> 09eccd1d
 		else
 			reserve = 0;
 	}
