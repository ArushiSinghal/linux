/*
 *  linux/kernel/fork.c
 *
 *  Copyright (C) 1991, 1992  Linus Torvalds
 */

/*
 *  'fork.c' contains the help-routines for the 'fork' system call
 * (see also entry.S and others).
 * Fork is rather simple, once you get the hang of it, but the memory
 * management can be a bitch. See 'mm/memory.c': 'copy_page_range()'
 */

#include <linux/slab.h>
#include <linux/init.h>
#include <linux/unistd.h>
#include <linux/module.h>
#include <linux/vmalloc.h>
#include <linux/completion.h>
#include <linux/personality.h>
#include <linux/mempolicy.h>
#include <linux/sem.h>
#include <linux/file.h>
#include <linux/fdtable.h>
#include <linux/iocontext.h>
#include <linux/key.h>
#include <linux/binfmts.h>
#include <linux/mman.h>
#include <linux/mmu_notifier.h>
#include <linux/fs.h>
#include <linux/mm.h>
#include <linux/vmacache.h>
#include <linux/nsproxy.h>
#include <linux/capability.h>
#include <linux/cpu.h>
#include <linux/cgroup.h>
#include <linux/security.h>
#include <linux/hugetlb.h>
#include <linux/seccomp.h>
#include <linux/swap.h>
#include <linux/syscalls.h>
#include <linux/jiffies.h>
#include <linux/futex.h>
#include <linux/compat.h>
#include <linux/kthread.h>
#include <linux/task_io_accounting_ops.h>
#include <linux/rcupdate.h>
#include <linux/ptrace.h>
#include <linux/mount.h>
#include <linux/audit.h>
#include <linux/memcontrol.h>
#include <linux/ftrace.h>
#include <linux/proc_fs.h>
#include <linux/profile.h>
#include <linux/rmap.h>
#include <linux/ksm.h>
#include <linux/acct.h>
#include <linux/tsacct_kern.h>
#include <linux/cn_proc.h>
#include <linux/freezer.h>
#include <linux/delayacct.h>
#include <linux/taskstats_kern.h>
#include <linux/random.h>
#include <linux/tty.h>
#include <linux/blkdev.h>
#include <linux/fs_struct.h>
#include <linux/magic.h>
#include <linux/perf_event.h>
#include <linux/posix-timers.h>
#include <linux/user-return-notifier.h>
#include <linux/oom.h>
#include <linux/khugepaged.h>
#include <linux/signalfd.h>
#include <linux/uprobes.h>
#include <linux/aio.h>
#include <linux/compiler.h>
#include <linux/sysctl.h>
#include <linux/kcov.h>

#include <asm/pgtable.h>
#include <asm/pgalloc.h>
#include <asm/uaccess.h>
#include <asm/mmu_context.h>
#include <asm/cacheflush.h>
#include <asm/tlbflush.h>

#include <trace/events/sched.h>

#define CREATE_TRACE_POINTS
#include <trace/events/task.h>

/*
 * Minimum number of threads to boot the kernel
 */
#define MIN_THREADS 20

/*
 * Maximum number of threads
 */
#define MAX_THREADS FUTEX_TID_MASK

/*
 * Protected counters by write_lock_irq(&tasklist_lock)
 */
unsigned long total_forks;	/* Handle normal Linux uptimes. */
int nr_threads;			/* The idle threads do not count.. */

int max_threads;		/* tunable limit on nr_threads */

DEFINE_PER_CPU(unsigned long, process_counts) = 0;

__cacheline_aligned DEFINE_RWLOCK(tasklist_lock);  /* outer */

#ifdef CONFIG_PROVE_RCU
int lockdep_tasklist_lock_is_held(void)
{
	return lockdep_is_held(&tasklist_lock);
}
EXPORT_SYMBOL_GPL(lockdep_tasklist_lock_is_held);
#endif /* #ifdef CONFIG_PROVE_RCU */

int nr_processes(void)
{
	int cpu;
	int total = 0;

	for_each_possible_cpu(cpu)
		total += per_cpu(process_counts, cpu);

	return total;
}

void __weak arch_release_task_struct(struct task_struct *tsk)
{
}

#ifndef CONFIG_ARCH_TASK_STRUCT_ALLOCATOR
static struct kmem_cache *task_struct_cachep;

static inline struct task_struct *alloc_task_struct_node(int node)
{
	return kmem_cache_alloc_node(task_struct_cachep, GFP_KERNEL, node);
}

static inline void free_task_struct(struct task_struct *tsk)
{
	kmem_cache_free(task_struct_cachep, tsk);
}
#endif

void __weak arch_release_thread_stack(unsigned long *stack)
{
}

#ifndef CONFIG_ARCH_THREAD_STACK_ALLOCATOR

/*
 * Allocate pages if THREAD_SIZE is >= PAGE_SIZE, otherwise use a
 * kmemcache based allocator.
 */
# if THREAD_SIZE >= PAGE_SIZE
static unsigned long *alloc_thread_stack_node(struct task_struct *tsk,
						  int node)
{
	struct page *page = alloc_kmem_pages_node(node, THREADINFO_GFP,
						  THREAD_SIZE_ORDER);

	if (page)
		memcg_kmem_update_page_stat(page, MEMCG_KERNEL_STACK,
					    1 << THREAD_SIZE_ORDER);

	return page ? page_address(page) : NULL;
}

static inline void free_thread_stack(unsigned long *stack)
{
	struct page *page = virt_to_page(stack);

	memcg_kmem_update_page_stat(page, MEMCG_KERNEL_STACK,
				    -(1 << THREAD_SIZE_ORDER));
	__free_kmem_pages(page, THREAD_SIZE_ORDER);
}
# else
static struct kmem_cache *thread_stack_cache;

static unsigned long *alloc_thread_stack_node(struct task_struct *tsk,
						  int node)
{
	return kmem_cache_alloc_node(thread_stack_cache, THREADINFO_GFP, node);
}

static void free_thread_stack(unsigned long *stack)
{
	kmem_cache_free(thread_stack_cache, stack);
}

void thread_stack_cache_init(void)
{
	thread_stack_cache = kmem_cache_create("thread_stack", THREAD_SIZE,
					      THREAD_SIZE, 0, NULL);
	BUG_ON(thread_stack_cache == NULL);
}
# endif
#endif

/* SLAB cache for signal_struct structures (tsk->signal) */
static struct kmem_cache *signal_cachep;

/* SLAB cache for sighand_struct structures (tsk->sighand) */
struct kmem_cache *sighand_cachep;

/* SLAB cache for files_struct structures (tsk->files) */
struct kmem_cache *files_cachep;

/* SLAB cache for fs_struct structures (tsk->fs) */
struct kmem_cache *fs_cachep;

/* SLAB cache for vm_area_struct structures */
struct kmem_cache *vm_area_cachep;

/* SLAB cache for mm_struct structures (tsk->mm) */
static struct kmem_cache *mm_cachep;

static void account_kernel_stack(unsigned long *stack, int account)
{
	struct zone *zone = page_zone(virt_to_page(stack));

	mod_zone_page_state(zone, NR_KERNEL_STACK, account);
}

void free_task(struct task_struct *tsk)
{
	account_kernel_stack(tsk->stack, -1);
	arch_release_thread_stack(tsk->stack);
	free_thread_stack(tsk->stack);
	rt_mutex_debug_task_free(tsk);
	ftrace_graph_exit_task(tsk);
	put_seccomp_filter(tsk);
	arch_release_task_struct(tsk);
	free_task_struct(tsk);
}
EXPORT_SYMBOL(free_task);

static inline void free_signal_struct(struct signal_struct *sig)
{
	taskstats_tgid_free(sig);
	sched_autogroup_exit(sig);
	kmem_cache_free(signal_cachep, sig);
}

static inline void put_signal_struct(struct signal_struct *sig)
{
	if (atomic_dec_and_test(&sig->sigcnt))
		free_signal_struct(sig);
}

void __put_task_struct(struct task_struct *tsk)
{
	WARN_ON(!tsk->exit_state);
	WARN_ON(atomic_read(&tsk->usage));
	WARN_ON(tsk == current);

	cgroup_free(tsk);
	task_numa_free(tsk);
	security_task_free(tsk);
	exit_creds(tsk);
	delayacct_tsk_free(tsk);
	put_signal_struct(tsk->signal);

	if (!profile_handoff_task(tsk))
		free_task(tsk);
}
EXPORT_SYMBOL_GPL(__put_task_struct);

void __init __weak arch_task_cache_init(void) { }

/*
 * set_max_threads
 */
static void set_max_threads(unsigned int max_threads_suggested)
{
	u64 threads;

	/*
	 * The number of threads shall be limited such that the thread
	 * structures may only consume a small part of the available memory.
	 */
	if (fls64(totalram_pages) + fls64(PAGE_SIZE) > 64)
		threads = MAX_THREADS;
	else
		threads = div64_u64((u64) totalram_pages * (u64) PAGE_SIZE,
				    (u64) THREAD_SIZE * 8UL);

	if (threads > max_threads_suggested)
		threads = max_threads_suggested;

	max_threads = clamp_t(u64, threads, MIN_THREADS, MAX_THREADS);
}

#ifdef CONFIG_ARCH_WANTS_DYNAMIC_TASK_STRUCT
/* Initialized by the architecture: */
int arch_task_struct_size __read_mostly;
#endif

void __init fork_init(void)
{
#ifndef CONFIG_ARCH_TASK_STRUCT_ALLOCATOR
#ifndef ARCH_MIN_TASKALIGN
#define ARCH_MIN_TASKALIGN	L1_CACHE_BYTES
#endif
	/* create a slab on which task_structs can be allocated */
	task_struct_cachep = kmem_cache_create("task_struct",
			arch_task_struct_size, ARCH_MIN_TASKALIGN,
			SLAB_PANIC|SLAB_NOTRACK|SLAB_ACCOUNT, NULL);
#endif

	/* do the arch specific task caches init */
	arch_task_cache_init();

	set_max_threads(MAX_THREADS);

	init_task.signal->rlim[RLIMIT_NPROC].rlim_cur = max_threads/2;
	init_task.signal->rlim[RLIMIT_NPROC].rlim_max = max_threads/2;
	init_task.signal->rlim[RLIMIT_SIGPENDING] =
		init_task.signal->rlim[RLIMIT_NPROC];
}

int __weak arch_dup_task_struct(struct task_struct *dst,
					       struct task_struct *src)
{
	*dst = *src;
	return 0;
}

void set_task_stack_end_magic(struct task_struct *tsk)
{
	unsigned long *stackend;

	stackend = end_of_stack(tsk);
	*stackend = STACK_END_MAGIC;	/* for overflow detection */
}

static struct task_struct *dup_task_struct(struct task_struct *orig, int node)
{
	struct task_struct *tsk;
<<<<<<< HEAD
	struct thread_info *ti;
=======
	unsigned long *stack;
>>>>>>> 6bd4e65d
	int err;

	if (node == NUMA_NO_NODE)
		node = tsk_fork_get_node(orig);
	tsk = alloc_task_struct_node(node);
	if (!tsk)
		return NULL;

	stack = alloc_thread_stack_node(tsk, node);
	if (!stack)
		goto free_tsk;

	err = arch_dup_task_struct(tsk, orig);
	if (err)
		goto free_stack;

	tsk->stack = stack;
#ifdef CONFIG_SECCOMP
	/*
	 * We must handle setting up seccomp filters once we're under
	 * the sighand lock in case orig has changed between now and
	 * then. Until then, filter must be NULL to avoid messing up
	 * the usage counts on the error path calling free_task.
	 */
	tsk->seccomp.filter = NULL;
#endif

	setup_thread_stack(tsk, orig);
	clear_user_return_notifier(tsk);
	clear_tsk_need_resched(tsk);
	set_task_stack_end_magic(tsk);

#ifdef CONFIG_CC_STACKPROTECTOR
	tsk->stack_canary = get_random_int();
#endif

	/*
	 * One for us, one for whoever does the "release_task()" (usually
	 * parent)
	 */
	atomic_set(&tsk->usage, 2);
#ifdef CONFIG_BLK_DEV_IO_TRACE
	tsk->btrace_seq = 0;
#endif
	tsk->splice_pipe = NULL;
	tsk->task_frag.page = NULL;
	tsk->wake_q.next = NULL;

	account_kernel_stack(stack, 1);

	kcov_task_init(tsk);

	return tsk;

free_stack:
	free_thread_stack(stack);
free_tsk:
	free_task_struct(tsk);
	return NULL;
}

#ifdef CONFIG_MMU
static int dup_mmap(struct mm_struct *mm, struct mm_struct *oldmm)
{
	struct vm_area_struct *mpnt, *tmp, *prev, **pprev;
	struct rb_node **rb_link, *rb_parent;
	int retval;
	unsigned long charge;

	uprobe_start_dup_mmap();
	if (down_write_killable(&oldmm->mmap_sem)) {
		retval = -EINTR;
		goto fail_uprobe_end;
	}
	flush_cache_dup_mm(oldmm);
	uprobe_dup_mmap(oldmm, mm);
	/*
	 * Not linked in yet - no deadlock potential:
	 */
	down_write_nested(&mm->mmap_sem, SINGLE_DEPTH_NESTING);

	/* No ordering required: file already has been exposed. */
	RCU_INIT_POINTER(mm->exe_file, get_mm_exe_file(oldmm));

	mm->total_vm = oldmm->total_vm;
	mm->data_vm = oldmm->data_vm;
	mm->exec_vm = oldmm->exec_vm;
	mm->stack_vm = oldmm->stack_vm;

	rb_link = &mm->mm_rb.rb_node;
	rb_parent = NULL;
	pprev = &mm->mmap;
	retval = ksm_fork(mm, oldmm);
	if (retval)
		goto out;
	retval = khugepaged_fork(mm, oldmm);
	if (retval)
		goto out;

	prev = NULL;
	for (mpnt = oldmm->mmap; mpnt; mpnt = mpnt->vm_next) {
		struct file *file;

		if (mpnt->vm_flags & VM_DONTCOPY) {
			vm_stat_account(mm, mpnt->vm_flags, -vma_pages(mpnt));
			continue;
		}
		charge = 0;
		if (mpnt->vm_flags & VM_ACCOUNT) {
			unsigned long len = vma_pages(mpnt);

			if (security_vm_enough_memory_mm(oldmm, len)) /* sic */
				goto fail_nomem;
			charge = len;
		}
		tmp = kmem_cache_alloc(vm_area_cachep, GFP_KERNEL);
		if (!tmp)
			goto fail_nomem;
		*tmp = *mpnt;
		INIT_LIST_HEAD(&tmp->anon_vma_chain);
		retval = vma_dup_policy(mpnt, tmp);
		if (retval)
			goto fail_nomem_policy;
		tmp->vm_mm = mm;
		if (anon_vma_fork(tmp, mpnt))
			goto fail_nomem_anon_vma_fork;
		tmp->vm_flags &=
			~(VM_LOCKED|VM_LOCKONFAULT|VM_UFFD_MISSING|VM_UFFD_WP);
		tmp->vm_next = tmp->vm_prev = NULL;
		tmp->vm_userfaultfd_ctx = NULL_VM_UFFD_CTX;
		file = tmp->vm_file;
		if (file) {
			struct inode *inode = file_inode(file);
			struct address_space *mapping = file->f_mapping;

			get_file(file);
			if (tmp->vm_flags & VM_DENYWRITE)
				atomic_dec(&inode->i_writecount);
			i_mmap_lock_write(mapping);
			if (tmp->vm_flags & VM_SHARED)
				atomic_inc(&mapping->i_mmap_writable);
			flush_dcache_mmap_lock(mapping);
			/* insert tmp into the share list, just after mpnt */
			vma_interval_tree_insert_after(tmp, mpnt,
					&mapping->i_mmap);
			flush_dcache_mmap_unlock(mapping);
			i_mmap_unlock_write(mapping);
		}

		/*
		 * Clear hugetlb-related page reserves for children. This only
		 * affects MAP_PRIVATE mappings. Faults generated by the child
		 * are not guaranteed to succeed, even if read-only
		 */
		if (is_vm_hugetlb_page(tmp))
			reset_vma_resv_huge_pages(tmp);

		/*
		 * Link in the new vma and copy the page table entries.
		 */
		*pprev = tmp;
		pprev = &tmp->vm_next;
		tmp->vm_prev = prev;
		prev = tmp;

		__vma_link_rb(mm, tmp, rb_link, rb_parent);
		rb_link = &tmp->vm_rb.rb_right;
		rb_parent = &tmp->vm_rb;

		mm->map_count++;
		retval = copy_page_range(mm, oldmm, mpnt);

		if (tmp->vm_ops && tmp->vm_ops->open)
			tmp->vm_ops->open(tmp);

		if (retval)
			goto out;
	}
	/* a new mm has just been created */
	arch_dup_mmap(oldmm, mm);
	retval = 0;
out:
	up_write(&mm->mmap_sem);
	flush_tlb_mm(oldmm);
	up_write(&oldmm->mmap_sem);
fail_uprobe_end:
	uprobe_end_dup_mmap();
	return retval;
fail_nomem_anon_vma_fork:
	mpol_put(vma_policy(tmp));
fail_nomem_policy:
	kmem_cache_free(vm_area_cachep, tmp);
fail_nomem:
	retval = -ENOMEM;
	vm_unacct_memory(charge);
	goto out;
}

static inline int mm_alloc_pgd(struct mm_struct *mm)
{
	mm->pgd = pgd_alloc(mm);
	if (unlikely(!mm->pgd))
		return -ENOMEM;
	return 0;
}

static inline void mm_free_pgd(struct mm_struct *mm)
{
	pgd_free(mm, mm->pgd);
}
#else
static int dup_mmap(struct mm_struct *mm, struct mm_struct *oldmm)
{
	down_write(&oldmm->mmap_sem);
	RCU_INIT_POINTER(mm->exe_file, get_mm_exe_file(oldmm));
	up_write(&oldmm->mmap_sem);
	return 0;
}
#define mm_alloc_pgd(mm)	(0)
#define mm_free_pgd(mm)
#endif /* CONFIG_MMU */

__cacheline_aligned_in_smp DEFINE_SPINLOCK(mmlist_lock);

#define allocate_mm()	(kmem_cache_alloc(mm_cachep, GFP_KERNEL))
#define free_mm(mm)	(kmem_cache_free(mm_cachep, (mm)))

static unsigned long default_dump_filter = MMF_DUMP_FILTER_DEFAULT;

static int __init coredump_filter_setup(char *s)
{
	default_dump_filter =
		(simple_strtoul(s, NULL, 0) << MMF_DUMP_FILTER_SHIFT) &
		MMF_DUMP_FILTER_MASK;
	return 1;
}

__setup("coredump_filter=", coredump_filter_setup);

#include <linux/init_task.h>

static void mm_init_aio(struct mm_struct *mm)
{
#ifdef CONFIG_AIO
	spin_lock_init(&mm->ioctx_lock);
	mm->ioctx_table = NULL;
#endif
}

static void mm_init_owner(struct mm_struct *mm, struct task_struct *p)
{
#ifdef CONFIG_MEMCG
	mm->owner = p;
#endif
}

static struct mm_struct *mm_init(struct mm_struct *mm, struct task_struct *p)
{
	mm->mmap = NULL;
	mm->mm_rb = RB_ROOT;
	mm->vmacache_seqnum = 0;
	atomic_set(&mm->mm_users, 1);
	atomic_set(&mm->mm_count, 1);
	init_rwsem(&mm->mmap_sem);
	INIT_LIST_HEAD(&mm->mmlist);
	mm->core_state = NULL;
	atomic_long_set(&mm->nr_ptes, 0);
	mm_nr_pmds_init(mm);
	mm->map_count = 0;
	mm->locked_vm = 0;
	mm->pinned_vm = 0;
	memset(&mm->rss_stat, 0, sizeof(mm->rss_stat));
	spin_lock_init(&mm->page_table_lock);
	mm_init_cpumask(mm);
	mm_init_aio(mm);
	mm_init_owner(mm, p);
	mmu_notifier_mm_init(mm);
	clear_tlb_flush_pending(mm);
#if defined(CONFIG_TRANSPARENT_HUGEPAGE) && !USE_SPLIT_PMD_PTLOCKS
	mm->pmd_huge_pte = NULL;
#endif

	if (current->mm) {
		mm->flags = current->mm->flags & MMF_INIT_MASK;
		mm->def_flags = current->mm->def_flags & VM_INIT_DEF_MASK;
	} else {
		mm->flags = default_dump_filter;
		mm->def_flags = 0;
	}

	if (mm_alloc_pgd(mm))
		goto fail_nopgd;

	if (init_new_context(p, mm))
		goto fail_nocontext;

	return mm;

fail_nocontext:
	mm_free_pgd(mm);
fail_nopgd:
	free_mm(mm);
	return NULL;
}

static void check_mm(struct mm_struct *mm)
{
	int i;

	for (i = 0; i < NR_MM_COUNTERS; i++) {
		long x = atomic_long_read(&mm->rss_stat.count[i]);

		if (unlikely(x))
			printk(KERN_ALERT "BUG: Bad rss-counter state "
					  "mm:%p idx:%d val:%ld\n", mm, i, x);
	}

	if (atomic_long_read(&mm->nr_ptes))
		pr_alert("BUG: non-zero nr_ptes on freeing mm: %ld\n",
				atomic_long_read(&mm->nr_ptes));
	if (mm_nr_pmds(mm))
		pr_alert("BUG: non-zero nr_pmds on freeing mm: %ld\n",
				mm_nr_pmds(mm));

#if defined(CONFIG_TRANSPARENT_HUGEPAGE) && !USE_SPLIT_PMD_PTLOCKS
	VM_BUG_ON_MM(mm->pmd_huge_pte, mm);
#endif
}

/*
 * Allocate and initialize an mm_struct.
 */
struct mm_struct *mm_alloc(void)
{
	struct mm_struct *mm;

	mm = allocate_mm();
	if (!mm)
		return NULL;

	memset(mm, 0, sizeof(*mm));
	return mm_init(mm, current);
}

/*
 * Called when the last reference to the mm
 * is dropped: either by a lazy thread or by
 * mmput. Free the page directory and the mm.
 */
void __mmdrop(struct mm_struct *mm)
{
	BUG_ON(mm == &init_mm);
	mm_free_pgd(mm);
	destroy_context(mm);
	mmu_notifier_mm_destroy(mm);
	check_mm(mm);
	free_mm(mm);
}
EXPORT_SYMBOL_GPL(__mmdrop);

static inline void __mmput(struct mm_struct *mm)
{
	VM_BUG_ON(atomic_read(&mm->mm_users));

	uprobe_clear_state(mm);
	exit_aio(mm);
	ksm_exit(mm);
	khugepaged_exit(mm); /* must run before exit_mmap */
	exit_mmap(mm);
	set_mm_exe_file(mm, NULL);
	if (!list_empty(&mm->mmlist)) {
		spin_lock(&mmlist_lock);
		list_del(&mm->mmlist);
		spin_unlock(&mmlist_lock);
	}
	if (mm->binfmt)
		module_put(mm->binfmt->module);
	mmdrop(mm);
}

/*
 * Decrement the use count and release all resources for an mm.
 */
void mmput(struct mm_struct *mm)
{
	might_sleep();

	if (atomic_dec_and_test(&mm->mm_users))
		__mmput(mm);
}
EXPORT_SYMBOL_GPL(mmput);

#ifdef CONFIG_MMU
static void mmput_async_fn(struct work_struct *work)
{
	struct mm_struct *mm = container_of(work, struct mm_struct, async_put_work);
	__mmput(mm);
}

void mmput_async(struct mm_struct *mm)
{
	if (atomic_dec_and_test(&mm->mm_users)) {
		INIT_WORK(&mm->async_put_work, mmput_async_fn);
		schedule_work(&mm->async_put_work);
	}
}
#endif

/**
 * set_mm_exe_file - change a reference to the mm's executable file
 *
 * This changes mm's executable file (shown as symlink /proc/[pid]/exe).
 *
 * Main users are mmput() and sys_execve(). Callers prevent concurrent
 * invocations: in mmput() nobody alive left, in execve task is single
 * threaded. sys_prctl(PR_SET_MM_MAP/EXE_FILE) also needs to set the
 * mm->exe_file, but does so without using set_mm_exe_file() in order
 * to do avoid the need for any locks.
 */
void set_mm_exe_file(struct mm_struct *mm, struct file *new_exe_file)
{
	struct file *old_exe_file;

	/*
	 * It is safe to dereference the exe_file without RCU as
	 * this function is only called if nobody else can access
	 * this mm -- see comment above for justification.
	 */
	old_exe_file = rcu_dereference_raw(mm->exe_file);

	if (new_exe_file)
		get_file(new_exe_file);
	rcu_assign_pointer(mm->exe_file, new_exe_file);
	if (old_exe_file)
		fput(old_exe_file);
}

/**
 * get_mm_exe_file - acquire a reference to the mm's executable file
 *
 * Returns %NULL if mm has no associated executable file.
 * User must release file via fput().
 */
struct file *get_mm_exe_file(struct mm_struct *mm)
{
	struct file *exe_file;

	rcu_read_lock();
	exe_file = rcu_dereference(mm->exe_file);
	if (exe_file && !get_file_rcu(exe_file))
		exe_file = NULL;
	rcu_read_unlock();
	return exe_file;
}
EXPORT_SYMBOL(get_mm_exe_file);

/**
 * get_task_mm - acquire a reference to the task's mm
 *
 * Returns %NULL if the task has no mm.  Checks PF_KTHREAD (meaning
 * this kernel workthread has transiently adopted a user mm with use_mm,
 * to do its AIO) is not set and if so returns a reference to it, after
 * bumping up the use count.  User must release the mm via mmput()
 * after use.  Typically used by /proc and ptrace.
 */
struct mm_struct *get_task_mm(struct task_struct *task)
{
	struct mm_struct *mm;

	task_lock(task);
	mm = task->mm;
	if (mm) {
		if (task->flags & PF_KTHREAD)
			mm = NULL;
		else
			atomic_inc(&mm->mm_users);
	}
	task_unlock(task);
	return mm;
}
EXPORT_SYMBOL_GPL(get_task_mm);

struct mm_struct *mm_access(struct task_struct *task, unsigned int mode)
{
	struct mm_struct *mm;
	int err;

	err =  mutex_lock_killable(&task->signal->cred_guard_mutex);
	if (err)
		return ERR_PTR(err);

	mm = get_task_mm(task);
	if (mm && mm != current->mm &&
			!ptrace_may_access(task, mode)) {
		mmput(mm);
		mm = ERR_PTR(-EACCES);
	}
	mutex_unlock(&task->signal->cred_guard_mutex);

	return mm;
}

static void complete_vfork_done(struct task_struct *tsk)
{
	struct completion *vfork;

	task_lock(tsk);
	vfork = tsk->vfork_done;
	if (likely(vfork)) {
		tsk->vfork_done = NULL;
		complete(vfork);
	}
	task_unlock(tsk);
}

static int wait_for_vfork_done(struct task_struct *child,
				struct completion *vfork)
{
	int killed;

	freezer_do_not_count();
	killed = wait_for_completion_killable(vfork);
	freezer_count();

	if (killed) {
		task_lock(child);
		child->vfork_done = NULL;
		task_unlock(child);
	}

	put_task_struct(child);
	return killed;
}

/* Please note the differences between mmput and mm_release.
 * mmput is called whenever we stop holding onto a mm_struct,
 * error success whatever.
 *
 * mm_release is called after a mm_struct has been removed
 * from the current process.
 *
 * This difference is important for error handling, when we
 * only half set up a mm_struct for a new process and need to restore
 * the old one.  Because we mmput the new mm_struct before
 * restoring the old one. . .
 * Eric Biederman 10 January 1998
 */
void mm_release(struct task_struct *tsk, struct mm_struct *mm)
{
	/* Get rid of any futexes when releasing the mm */
#ifdef CONFIG_FUTEX
	if (unlikely(tsk->robust_list)) {
		exit_robust_list(tsk);
		tsk->robust_list = NULL;
	}
#ifdef CONFIG_COMPAT
	if (unlikely(tsk->compat_robust_list)) {
		compat_exit_robust_list(tsk);
		tsk->compat_robust_list = NULL;
	}
#endif
	if (unlikely(!list_empty(&tsk->pi_state_list)))
		exit_pi_state_list(tsk);
#endif

	uprobe_free_utask(tsk);

	/* Get rid of any cached register state */
	deactivate_mm(tsk, mm);

	/*
	 * If we're exiting normally, clear a user-space tid field if
	 * requested.  We leave this alone when dying by signal, to leave
	 * the value intact in a core dump, and to save the unnecessary
	 * trouble, say, a killed vfork parent shouldn't touch this mm.
	 * Userland only wants this done for a sys_exit.
	 */
	if (tsk->clear_child_tid) {
		if (!(tsk->flags & PF_SIGNALED) &&
		    atomic_read(&mm->mm_users) > 1) {
			/*
			 * We don't check the error code - if userspace has
			 * not set up a proper pointer then tough luck.
			 */
			put_user(0, tsk->clear_child_tid);
			sys_futex(tsk->clear_child_tid, FUTEX_WAKE,
					1, NULL, NULL, 0);
		}
		tsk->clear_child_tid = NULL;
	}

	/*
	 * All done, finally we can wake up parent and return this mm to him.
	 * Also kthread_stop() uses this completion for synchronization.
	 */
	if (tsk->vfork_done)
		complete_vfork_done(tsk);
}

/*
 * Allocate a new mm structure and copy contents from the
 * mm structure of the passed in task structure.
 */
static struct mm_struct *dup_mm(struct task_struct *tsk)
{
	struct mm_struct *mm, *oldmm = current->mm;
	int err;

	mm = allocate_mm();
	if (!mm)
		goto fail_nomem;

	memcpy(mm, oldmm, sizeof(*mm));

	if (!mm_init(mm, tsk))
		goto fail_nomem;

	err = dup_mmap(mm, oldmm);
	if (err)
		goto free_pt;

	mm->hiwater_rss = get_mm_rss(mm);
	mm->hiwater_vm = mm->total_vm;

	if (mm->binfmt && !try_module_get(mm->binfmt->module))
		goto free_pt;

	return mm;

free_pt:
	/* don't put binfmt in mmput, we haven't got module yet */
	mm->binfmt = NULL;
	mmput(mm);

fail_nomem:
	return NULL;
}

static int copy_mm(unsigned long clone_flags, struct task_struct *tsk)
{
	struct mm_struct *mm, *oldmm;
	int retval;

	tsk->min_flt = tsk->maj_flt = 0;
	tsk->nvcsw = tsk->nivcsw = 0;
#ifdef CONFIG_DETECT_HUNG_TASK
	tsk->last_switch_count = tsk->nvcsw + tsk->nivcsw;
#endif

	tsk->mm = NULL;
	tsk->active_mm = NULL;

	/*
	 * Are we cloning a kernel thread?
	 *
	 * We need to steal a active VM for that..
	 */
	oldmm = current->mm;
	if (!oldmm)
		return 0;

	/* initialize the new vmacache entries */
	vmacache_flush(tsk);

	if (clone_flags & CLONE_VM) {
		atomic_inc(&oldmm->mm_users);
		mm = oldmm;
		goto good_mm;
	}

	retval = -ENOMEM;
	mm = dup_mm(tsk);
	if (!mm)
		goto fail_nomem;

good_mm:
	tsk->mm = mm;
	tsk->active_mm = mm;
	return 0;

fail_nomem:
	return retval;
}

static int copy_fs(unsigned long clone_flags, struct task_struct *tsk)
{
	struct fs_struct *fs = current->fs;
	if (clone_flags & CLONE_FS) {
		/* tsk->fs is already what we want */
		spin_lock(&fs->lock);
		if (fs->in_exec) {
			spin_unlock(&fs->lock);
			return -EAGAIN;
		}
		fs->users++;
		spin_unlock(&fs->lock);
		return 0;
	}
	tsk->fs = copy_fs_struct(fs);
	if (!tsk->fs)
		return -ENOMEM;
	return 0;
}

static int copy_files(unsigned long clone_flags, struct task_struct *tsk)
{
	struct files_struct *oldf, *newf;
	int error = 0;

	/*
	 * A background process may not have any files ...
	 */
	oldf = current->files;
	if (!oldf)
		goto out;

	if (clone_flags & CLONE_FILES) {
		atomic_inc(&oldf->count);
		goto out;
	}

	newf = dup_fd(oldf, &error);
	if (!newf)
		goto out;

	tsk->files = newf;
	error = 0;
out:
	return error;
}

static int copy_io(unsigned long clone_flags, struct task_struct *tsk)
{
#ifdef CONFIG_BLOCK
	struct io_context *ioc = current->io_context;
	struct io_context *new_ioc;

	if (!ioc)
		return 0;
	/*
	 * Share io context with parent, if CLONE_IO is set
	 */
	if (clone_flags & CLONE_IO) {
		ioc_task_link(ioc);
		tsk->io_context = ioc;
	} else if (ioprio_valid(ioc->ioprio)) {
		new_ioc = get_task_io_context(tsk, GFP_KERNEL, NUMA_NO_NODE);
		if (unlikely(!new_ioc))
			return -ENOMEM;

		new_ioc->ioprio = ioc->ioprio;
		put_io_context(new_ioc);
	}
#endif
	return 0;
}

static int copy_sighand(unsigned long clone_flags, struct task_struct *tsk)
{
	struct sighand_struct *sig;

	if (clone_flags & CLONE_SIGHAND) {
		atomic_inc(&current->sighand->count);
		return 0;
	}
	sig = kmem_cache_alloc(sighand_cachep, GFP_KERNEL);
	rcu_assign_pointer(tsk->sighand, sig);
	if (!sig)
		return -ENOMEM;

	atomic_set(&sig->count, 1);
	memcpy(sig->action, current->sighand->action, sizeof(sig->action));
	return 0;
}

void __cleanup_sighand(struct sighand_struct *sighand)
{
	if (atomic_dec_and_test(&sighand->count)) {
		signalfd_cleanup(sighand);
		/*
		 * sighand_cachep is SLAB_DESTROY_BY_RCU so we can free it
		 * without an RCU grace period, see __lock_task_sighand().
		 */
		kmem_cache_free(sighand_cachep, sighand);
	}
}

/*
 * Initialize POSIX timer handling for a thread group.
 */
static void posix_cpu_timers_init_group(struct signal_struct *sig)
{
	unsigned long cpu_limit;

	cpu_limit = READ_ONCE(sig->rlim[RLIMIT_CPU].rlim_cur);
	if (cpu_limit != RLIM_INFINITY) {
		sig->cputime_expires.prof_exp = secs_to_cputime(cpu_limit);
		sig->cputimer.running = true;
	}

	/* The timer lists. */
	INIT_LIST_HEAD(&sig->cpu_timers[0]);
	INIT_LIST_HEAD(&sig->cpu_timers[1]);
	INIT_LIST_HEAD(&sig->cpu_timers[2]);
}

static int copy_signal(unsigned long clone_flags, struct task_struct *tsk)
{
	struct signal_struct *sig;

	if (clone_flags & CLONE_THREAD)
		return 0;

	sig = kmem_cache_zalloc(signal_cachep, GFP_KERNEL);
	tsk->signal = sig;
	if (!sig)
		return -ENOMEM;

	sig->nr_threads = 1;
	atomic_set(&sig->live, 1);
	atomic_set(&sig->sigcnt, 1);

	/* list_add(thread_node, thread_head) without INIT_LIST_HEAD() */
	sig->thread_head = (struct list_head)LIST_HEAD_INIT(tsk->thread_node);
	tsk->thread_node = (struct list_head)LIST_HEAD_INIT(sig->thread_head);

	init_waitqueue_head(&sig->wait_chldexit);
	sig->curr_target = tsk;
	init_sigpending(&sig->shared_pending);
	INIT_LIST_HEAD(&sig->posix_timers);
	seqlock_init(&sig->stats_lock);
	prev_cputime_init(&sig->prev_cputime);

	hrtimer_init(&sig->real_timer, CLOCK_MONOTONIC, HRTIMER_MODE_REL);
	sig->real_timer.function = it_real_fn;

	task_lock(current->group_leader);
	memcpy(sig->rlim, current->signal->rlim, sizeof sig->rlim);
	task_unlock(current->group_leader);

	posix_cpu_timers_init_group(sig);

	tty_audit_fork(sig);
	sched_autogroup_fork(sig);

	sig->oom_score_adj = current->signal->oom_score_adj;
	sig->oom_score_adj_min = current->signal->oom_score_adj_min;

	sig->has_child_subreaper = current->signal->has_child_subreaper ||
				   current->signal->is_child_subreaper;

	mutex_init(&sig->cred_guard_mutex);

	return 0;
}

static void copy_seccomp(struct task_struct *p)
{
#ifdef CONFIG_SECCOMP
	/*
	 * Must be called with sighand->lock held, which is common to
	 * all threads in the group. Holding cred_guard_mutex is not
	 * needed because this new task is not yet running and cannot
	 * be racing exec.
	 */
	assert_spin_locked(&current->sighand->siglock);

	/* Ref-count the new filter user, and assign it. */
	get_seccomp_filter(current);
	p->seccomp = current->seccomp;

	/*
	 * Explicitly enable no_new_privs here in case it got set
	 * between the task_struct being duplicated and holding the
	 * sighand lock. The seccomp state and nnp must be in sync.
	 */
	if (task_no_new_privs(current))
		task_set_no_new_privs(p);

	/*
	 * If the parent gained a seccomp mode after copying thread
	 * flags and between before we held the sighand lock, we have
	 * to manually enable the seccomp thread flag here.
	 */
	if (p->seccomp.mode != SECCOMP_MODE_DISABLED)
		set_tsk_thread_flag(p, TIF_SECCOMP);
#endif
}

SYSCALL_DEFINE1(set_tid_address, int __user *, tidptr)
{
	current->clear_child_tid = tidptr;

	return task_pid_vnr(current);
}

static void rt_mutex_init_task(struct task_struct *p)
{
	raw_spin_lock_init(&p->pi_lock);
#ifdef CONFIG_RT_MUTEXES
	p->pi_waiters = RB_ROOT;
	p->pi_waiters_leftmost = NULL;
	p->pi_blocked_on = NULL;
#endif
}

/*
 * Initialize POSIX timer handling for a single task.
 */
static void posix_cpu_timers_init(struct task_struct *tsk)
{
	tsk->cputime_expires.prof_exp = 0;
	tsk->cputime_expires.virt_exp = 0;
	tsk->cputime_expires.sched_exp = 0;
	INIT_LIST_HEAD(&tsk->cpu_timers[0]);
	INIT_LIST_HEAD(&tsk->cpu_timers[1]);
	INIT_LIST_HEAD(&tsk->cpu_timers[2]);
}

static inline void
init_task_pid(struct task_struct *task, enum pid_type type, struct pid *pid)
{
	 task->pids[type].pid = pid;
}

/*
 * This creates a new process as a copy of the old one,
 * but does not actually start it yet.
 *
 * It copies the registers, and all the appropriate
 * parts of the process environment (as per the clone
 * flags). The actual kick-off is left to the caller.
 */
static struct task_struct *copy_process(unsigned long clone_flags,
					unsigned long stack_start,
					unsigned long stack_size,
					int __user *child_tidptr,
					struct pid *pid,
					int trace,
					unsigned long tls,
					int node)
{
	int retval;
	struct task_struct *p;

	if ((clone_flags & (CLONE_NEWNS|CLONE_FS)) == (CLONE_NEWNS|CLONE_FS))
		return ERR_PTR(-EINVAL);

	if ((clone_flags & (CLONE_NEWUSER|CLONE_FS)) == (CLONE_NEWUSER|CLONE_FS))
		return ERR_PTR(-EINVAL);

	/*
	 * Thread groups must share signals as well, and detached threads
	 * can only be started up within the thread group.
	 */
	if ((clone_flags & CLONE_THREAD) && !(clone_flags & CLONE_SIGHAND))
		return ERR_PTR(-EINVAL);

	/*
	 * Shared signal handlers imply shared VM. By way of the above,
	 * thread groups also imply shared VM. Blocking this case allows
	 * for various simplifications in other code.
	 */
	if ((clone_flags & CLONE_SIGHAND) && !(clone_flags & CLONE_VM))
		return ERR_PTR(-EINVAL);

	/*
	 * Siblings of global init remain as zombies on exit since they are
	 * not reaped by their parent (swapper). To solve this and to avoid
	 * multi-rooted process trees, prevent global and container-inits
	 * from creating siblings.
	 */
	if ((clone_flags & CLONE_PARENT) &&
				current->signal->flags & SIGNAL_UNKILLABLE)
		return ERR_PTR(-EINVAL);

	/*
	 * If the new process will be in a different pid or user namespace
	 * do not allow it to share a thread group with the forking task.
	 */
	if (clone_flags & CLONE_THREAD) {
		if ((clone_flags & (CLONE_NEWUSER | CLONE_NEWPID)) ||
		    (task_active_pid_ns(current) !=
				current->nsproxy->pid_ns_for_children))
			return ERR_PTR(-EINVAL);
	}

	retval = security_task_create(clone_flags);
	if (retval)
		goto fork_out;

	retval = -ENOMEM;
	p = dup_task_struct(current, node);
	if (!p)
		goto fork_out;

	ftrace_graph_init_task(p);

	rt_mutex_init_task(p);

#ifdef CONFIG_PROVE_LOCKING
	DEBUG_LOCKS_WARN_ON(!p->hardirqs_enabled);
	DEBUG_LOCKS_WARN_ON(!p->softirqs_enabled);
#endif
	retval = -EAGAIN;
	if (atomic_read(&p->real_cred->user->processes) >=
			task_rlimit(p, RLIMIT_NPROC)) {
		if (p->real_cred->user != INIT_USER &&
		    !capable(CAP_SYS_RESOURCE) && !capable(CAP_SYS_ADMIN))
			goto bad_fork_free;
	}
	current->flags &= ~PF_NPROC_EXCEEDED;

	retval = copy_creds(p, clone_flags);
	if (retval < 0)
		goto bad_fork_free;

	/*
	 * If multiple threads are within copy_process(), then this check
	 * triggers too late. This doesn't hurt, the check is only there
	 * to stop root fork bombs.
	 */
	retval = -EAGAIN;
	if (nr_threads >= max_threads)
		goto bad_fork_cleanup_count;

	delayacct_tsk_init(p);	/* Must remain after dup_task_struct() */
	p->flags &= ~(PF_SUPERPRIV | PF_WQ_WORKER);
	p->flags |= PF_FORKNOEXEC;
	INIT_LIST_HEAD(&p->children);
	INIT_LIST_HEAD(&p->sibling);
	rcu_copy_process(p);
	p->vfork_done = NULL;
	spin_lock_init(&p->alloc_lock);

	init_sigpending(&p->pending);

	p->utime = p->stime = p->gtime = 0;
	p->utimescaled = p->stimescaled = 0;
	prev_cputime_init(&p->prev_cputime);

#ifdef CONFIG_VIRT_CPU_ACCOUNTING_GEN
	seqcount_init(&p->vtime_seqcount);
	p->vtime_snap = 0;
	p->vtime_snap_whence = VTIME_INACTIVE;
#endif

#if defined(SPLIT_RSS_COUNTING)
	memset(&p->rss_stat, 0, sizeof(p->rss_stat));
#endif

	p->default_timer_slack_ns = current->timer_slack_ns;

	task_io_accounting_init(&p->ioac);
	acct_clear_integrals(p);

	posix_cpu_timers_init(p);

	p->start_time = ktime_get_ns();
	p->real_start_time = ktime_get_boot_ns();
	p->io_context = NULL;
	p->audit_context = NULL;
	threadgroup_change_begin(current);
	cgroup_fork(p);
#ifdef CONFIG_NUMA
	p->mempolicy = mpol_dup(p->mempolicy);
	if (IS_ERR(p->mempolicy)) {
		retval = PTR_ERR(p->mempolicy);
		p->mempolicy = NULL;
		goto bad_fork_cleanup_threadgroup_lock;
	}
#endif
#ifdef CONFIG_CPUSETS
	p->cpuset_mem_spread_rotor = NUMA_NO_NODE;
	p->cpuset_slab_spread_rotor = NUMA_NO_NODE;
	seqcount_init(&p->mems_allowed_seq);
#endif
#ifdef CONFIG_TRACE_IRQFLAGS
	p->irq_events = 0;
	p->hardirqs_enabled = 0;
	p->hardirq_enable_ip = 0;
	p->hardirq_enable_event = 0;
	p->hardirq_disable_ip = _THIS_IP_;
	p->hardirq_disable_event = 0;
	p->softirqs_enabled = 1;
	p->softirq_enable_ip = _THIS_IP_;
	p->softirq_enable_event = 0;
	p->softirq_disable_ip = 0;
	p->softirq_disable_event = 0;
	p->hardirq_context = 0;
	p->softirq_context = 0;
#endif

	p->pagefault_disabled = 0;

#ifdef CONFIG_LOCKDEP
	p->lockdep_depth = 0; /* no locks held yet */
	p->curr_chain_key = 0;
	p->lockdep_recursion = 0;
#endif

#ifdef CONFIG_DEBUG_MUTEXES
	p->blocked_on = NULL; /* not blocked yet */
#endif
#ifdef CONFIG_BCACHE
	p->sequential_io	= 0;
	p->sequential_io_avg	= 0;
#endif

	/* Perform scheduler related setup. Assign this task to a CPU. */
	retval = sched_fork(clone_flags, p);
	if (retval)
		goto bad_fork_cleanup_policy;

	retval = perf_event_init_task(p);
	if (retval)
		goto bad_fork_cleanup_policy;
	retval = audit_alloc(p);
	if (retval)
		goto bad_fork_cleanup_perf;
	/* copy all the process information */
	shm_init_task(p);
	retval = copy_semundo(clone_flags, p);
	if (retval)
		goto bad_fork_cleanup_audit;
	retval = copy_files(clone_flags, p);
	if (retval)
		goto bad_fork_cleanup_semundo;
	retval = copy_fs(clone_flags, p);
	if (retval)
		goto bad_fork_cleanup_files;
	retval = copy_sighand(clone_flags, p);
	if (retval)
		goto bad_fork_cleanup_fs;
	retval = copy_signal(clone_flags, p);
	if (retval)
		goto bad_fork_cleanup_sighand;
	retval = copy_mm(clone_flags, p);
	if (retval)
		goto bad_fork_cleanup_signal;
	retval = copy_namespaces(clone_flags, p);
	if (retval)
		goto bad_fork_cleanup_mm;
	retval = copy_io(clone_flags, p);
	if (retval)
		goto bad_fork_cleanup_namespaces;
	retval = copy_thread_tls(clone_flags, stack_start, stack_size, p, tls);
	if (retval)
		goto bad_fork_cleanup_io;

	if (pid != &init_struct_pid) {
		pid = alloc_pid(p->nsproxy->pid_ns_for_children);
		if (IS_ERR(pid)) {
			retval = PTR_ERR(pid);
			goto bad_fork_cleanup_thread;
		}
	}

	p->set_child_tid = (clone_flags & CLONE_CHILD_SETTID) ? child_tidptr : NULL;
	/*
	 * Clear TID on mm_release()?
	 */
	p->clear_child_tid = (clone_flags & CLONE_CHILD_CLEARTID) ? child_tidptr : NULL;
#ifdef CONFIG_BLOCK
	p->plug = NULL;
#endif
#ifdef CONFIG_FUTEX
	p->robust_list = NULL;
#ifdef CONFIG_COMPAT
	p->compat_robust_list = NULL;
#endif
	INIT_LIST_HEAD(&p->pi_state_list);
	p->pi_state_cache = NULL;
#endif
	/*
	 * sigaltstack should be cleared when sharing the same VM
	 */
	if ((clone_flags & (CLONE_VM|CLONE_VFORK)) == CLONE_VM)
		sas_ss_reset(p);

	/*
	 * Syscall tracing and stepping should be turned off in the
	 * child regardless of CLONE_PTRACE.
	 */
	user_disable_single_step(p);
	clear_tsk_thread_flag(p, TIF_SYSCALL_TRACE);
#ifdef TIF_SYSCALL_EMU
	clear_tsk_thread_flag(p, TIF_SYSCALL_EMU);
#endif
	clear_all_latency_tracing(p);

	/* ok, now we should be set up.. */
	p->pid = pid_nr(pid);
	if (clone_flags & CLONE_THREAD) {
		p->exit_signal = -1;
		p->group_leader = current->group_leader;
		p->tgid = current->tgid;
	} else {
		if (clone_flags & CLONE_PARENT)
			p->exit_signal = current->group_leader->exit_signal;
		else
			p->exit_signal = (clone_flags & CSIGNAL);
		p->group_leader = p;
		p->tgid = p->pid;
	}

	p->nr_dirtied = 0;
	p->nr_dirtied_pause = 128 >> (PAGE_SHIFT - 10);
	p->dirty_paused_when = 0;

	p->pdeath_signal = 0;
	INIT_LIST_HEAD(&p->thread_group);
	p->task_works = NULL;

	/*
	 * Ensure that the cgroup subsystem policies allow the new process to be
	 * forked. It should be noted the the new process's css_set can be changed
	 * between here and cgroup_post_fork() if an organisation operation is in
	 * progress.
	 */
	retval = cgroup_can_fork(p);
	if (retval)
		goto bad_fork_free_pid;

	/*
	 * Make it visible to the rest of the system, but dont wake it up yet.
	 * Need tasklist lock for parent etc handling!
	 */
	write_lock_irq(&tasklist_lock);

	/* CLONE_PARENT re-uses the old parent */
	if (clone_flags & (CLONE_PARENT|CLONE_THREAD)) {
		p->real_parent = current->real_parent;
		p->parent_exec_id = current->parent_exec_id;
	} else {
		p->real_parent = current;
		p->parent_exec_id = current->self_exec_id;
	}

	spin_lock(&current->sighand->siglock);

	/*
	 * Copy seccomp details explicitly here, in case they were changed
	 * before holding sighand lock.
	 */
	copy_seccomp(p);

	/*
	 * Process group and session signals need to be delivered to just the
	 * parent before the fork or both the parent and the child after the
	 * fork. Restart if a signal comes in before we add the new process to
	 * it's process group.
	 * A fatal signal pending means that current will exit, so the new
	 * thread can't slip out of an OOM kill (or normal SIGKILL).
	*/
	recalc_sigpending();
	if (signal_pending(current)) {
		spin_unlock(&current->sighand->siglock);
		write_unlock_irq(&tasklist_lock);
		retval = -ERESTARTNOINTR;
		goto bad_fork_cancel_cgroup;
	}

	if (likely(p->pid)) {
		ptrace_init_task(p, (clone_flags & CLONE_PTRACE) || trace);

		init_task_pid(p, PIDTYPE_PID, pid);
		if (thread_group_leader(p)) {
			init_task_pid(p, PIDTYPE_PGID, task_pgrp(current));
			init_task_pid(p, PIDTYPE_SID, task_session(current));

			if (is_child_reaper(pid)) {
				ns_of_pid(pid)->child_reaper = p;
				p->signal->flags |= SIGNAL_UNKILLABLE;
			}

			p->signal->leader_pid = pid;
			p->signal->tty = tty_kref_get(current->signal->tty);
			list_add_tail(&p->sibling, &p->real_parent->children);
			list_add_tail_rcu(&p->tasks, &init_task.tasks);
			attach_pid(p, PIDTYPE_PGID);
			attach_pid(p, PIDTYPE_SID);
			__this_cpu_inc(process_counts);
		} else {
			current->signal->nr_threads++;
			atomic_inc(&current->signal->live);
			atomic_inc(&current->signal->sigcnt);
			list_add_tail_rcu(&p->thread_group,
					  &p->group_leader->thread_group);
			list_add_tail_rcu(&p->thread_node,
					  &p->signal->thread_head);
		}
		attach_pid(p, PIDTYPE_PID);
		nr_threads++;
	}

	total_forks++;
	spin_unlock(&current->sighand->siglock);
	syscall_tracepoint_update(p);
	write_unlock_irq(&tasklist_lock);

	proc_fork_connector(p);
	cgroup_post_fork(p);
	threadgroup_change_end(current);
	perf_event_fork(p);

	trace_task_newtask(p, clone_flags);
	uprobe_copy_process(p, clone_flags);

	return p;

bad_fork_cancel_cgroup:
	cgroup_cancel_fork(p);
bad_fork_free_pid:
	if (pid != &init_struct_pid)
		free_pid(pid);
bad_fork_cleanup_thread:
	exit_thread(p);
bad_fork_cleanup_io:
	if (p->io_context)
		exit_io_context(p);
bad_fork_cleanup_namespaces:
	exit_task_namespaces(p);
bad_fork_cleanup_mm:
	if (p->mm)
		mmput(p->mm);
bad_fork_cleanup_signal:
	if (!(clone_flags & CLONE_THREAD))
		free_signal_struct(p->signal);
bad_fork_cleanup_sighand:
	__cleanup_sighand(p->sighand);
bad_fork_cleanup_fs:
	exit_fs(p); /* blocking */
bad_fork_cleanup_files:
	exit_files(p); /* blocking */
bad_fork_cleanup_semundo:
	exit_sem(p);
bad_fork_cleanup_audit:
	audit_free(p);
bad_fork_cleanup_perf:
	perf_event_free_task(p);
bad_fork_cleanup_policy:
#ifdef CONFIG_NUMA
	mpol_put(p->mempolicy);
bad_fork_cleanup_threadgroup_lock:
#endif
	threadgroup_change_end(current);
	delayacct_tsk_free(p);
bad_fork_cleanup_count:
	atomic_dec(&p->cred->user->processes);
	exit_creds(p);
bad_fork_free:
	free_task(p);
fork_out:
	return ERR_PTR(retval);
}

static inline void init_idle_pids(struct pid_link *links)
{
	enum pid_type type;

	for (type = PIDTYPE_PID; type < PIDTYPE_MAX; ++type) {
		INIT_HLIST_NODE(&links[type].node); /* not really needed */
		links[type].pid = &init_struct_pid;
	}
}

struct task_struct *fork_idle(int cpu)
{
	struct task_struct *task;
	task = copy_process(CLONE_VM, 0, 0, NULL, &init_struct_pid, 0, 0,
			    cpu_to_node(cpu));
	if (!IS_ERR(task)) {
		init_idle_pids(task->pids);
		init_idle(task, cpu);
	}

	return task;
}

/*
 *  Ok, this is the main fork-routine.
 *
 * It copies the process, and if successful kick-starts
 * it and waits for it to finish using the VM if required.
 */
long _do_fork(unsigned long clone_flags,
	      unsigned long stack_start,
	      unsigned long stack_size,
	      int __user *parent_tidptr,
	      int __user *child_tidptr,
	      unsigned long tls)
{
	struct task_struct *p;
	int trace = 0;
	long nr;

	/*
	 * Determine whether and which event to report to ptracer.  When
	 * called from kernel_thread or CLONE_UNTRACED is explicitly
	 * requested, no event is reported; otherwise, report if the event
	 * for the type of forking is enabled.
	 */
	if (!(clone_flags & CLONE_UNTRACED)) {
		if (clone_flags & CLONE_VFORK)
			trace = PTRACE_EVENT_VFORK;
		else if ((clone_flags & CSIGNAL) != SIGCHLD)
			trace = PTRACE_EVENT_CLONE;
		else
			trace = PTRACE_EVENT_FORK;

		if (likely(!ptrace_event_enabled(current, trace)))
			trace = 0;
	}

	p = copy_process(clone_flags, stack_start, stack_size,
			 child_tidptr, NULL, trace, tls, NUMA_NO_NODE);
	/*
	 * Do this prior waking up the new thread - the thread pointer
	 * might get invalid after that point, if the thread exits quickly.
	 */
	if (!IS_ERR(p)) {
		struct completion vfork;
		struct pid *pid;

		trace_sched_process_fork(current, p);

		pid = get_task_pid(p, PIDTYPE_PID);
		nr = pid_vnr(pid);

		if (clone_flags & CLONE_PARENT_SETTID)
			put_user(nr, parent_tidptr);

		if (clone_flags & CLONE_VFORK) {
			p->vfork_done = &vfork;
			init_completion(&vfork);
			get_task_struct(p);
		}

		wake_up_new_task(p);

		/* forking complete and child started to run, tell ptracer */
		if (unlikely(trace))
			ptrace_event_pid(trace, pid);

		if (clone_flags & CLONE_VFORK) {
			if (!wait_for_vfork_done(p, &vfork))
				ptrace_event_pid(PTRACE_EVENT_VFORK_DONE, pid);
		}

		put_pid(pid);
	} else {
		nr = PTR_ERR(p);
	}
	return nr;
}

#ifndef CONFIG_HAVE_COPY_THREAD_TLS
/* For compatibility with architectures that call do_fork directly rather than
 * using the syscall entry points below. */
long do_fork(unsigned long clone_flags,
	      unsigned long stack_start,
	      unsigned long stack_size,
	      int __user *parent_tidptr,
	      int __user *child_tidptr)
{
	return _do_fork(clone_flags, stack_start, stack_size,
			parent_tidptr, child_tidptr, 0);
}
#endif

/*
 * Create a kernel thread.
 */
pid_t kernel_thread(int (*fn)(void *), void *arg, unsigned long flags)
{
	return _do_fork(flags|CLONE_VM|CLONE_UNTRACED, (unsigned long)fn,
		(unsigned long)arg, NULL, NULL, 0);
}

#ifdef __ARCH_WANT_SYS_FORK
SYSCALL_DEFINE0(fork)
{
#ifdef CONFIG_MMU
	return _do_fork(SIGCHLD, 0, 0, NULL, NULL, 0);
#else
	/* can not support in nommu mode */
	return -EINVAL;
#endif
}
#endif

#ifdef __ARCH_WANT_SYS_VFORK
SYSCALL_DEFINE0(vfork)
{
	return _do_fork(CLONE_VFORK | CLONE_VM | SIGCHLD, 0,
			0, NULL, NULL, 0);
}
#endif

#ifdef __ARCH_WANT_SYS_CLONE
#ifdef CONFIG_CLONE_BACKWARDS
SYSCALL_DEFINE5(clone, unsigned long, clone_flags, unsigned long, newsp,
		 int __user *, parent_tidptr,
		 unsigned long, tls,
		 int __user *, child_tidptr)
#elif defined(CONFIG_CLONE_BACKWARDS2)
SYSCALL_DEFINE5(clone, unsigned long, newsp, unsigned long, clone_flags,
		 int __user *, parent_tidptr,
		 int __user *, child_tidptr,
		 unsigned long, tls)
#elif defined(CONFIG_CLONE_BACKWARDS3)
SYSCALL_DEFINE6(clone, unsigned long, clone_flags, unsigned long, newsp,
		int, stack_size,
		int __user *, parent_tidptr,
		int __user *, child_tidptr,
		unsigned long, tls)
#else
SYSCALL_DEFINE5(clone, unsigned long, clone_flags, unsigned long, newsp,
		 int __user *, parent_tidptr,
		 int __user *, child_tidptr,
		 unsigned long, tls)
#endif
{
	return _do_fork(clone_flags, newsp, 0, parent_tidptr, child_tidptr, tls);
}
#endif

#ifndef ARCH_MIN_MMSTRUCT_ALIGN
#define ARCH_MIN_MMSTRUCT_ALIGN 0
#endif

static void sighand_ctor(void *data)
{
	struct sighand_struct *sighand = data;

	spin_lock_init(&sighand->siglock);
	init_waitqueue_head(&sighand->signalfd_wqh);
}

void __init proc_caches_init(void)
{
	sighand_cachep = kmem_cache_create("sighand_cache",
			sizeof(struct sighand_struct), 0,
			SLAB_HWCACHE_ALIGN|SLAB_PANIC|SLAB_DESTROY_BY_RCU|
			SLAB_NOTRACK|SLAB_ACCOUNT, sighand_ctor);
	signal_cachep = kmem_cache_create("signal_cache",
			sizeof(struct signal_struct), 0,
			SLAB_HWCACHE_ALIGN|SLAB_PANIC|SLAB_NOTRACK|SLAB_ACCOUNT,
			NULL);
	files_cachep = kmem_cache_create("files_cache",
			sizeof(struct files_struct), 0,
			SLAB_HWCACHE_ALIGN|SLAB_PANIC|SLAB_NOTRACK|SLAB_ACCOUNT,
			NULL);
	fs_cachep = kmem_cache_create("fs_cache",
			sizeof(struct fs_struct), 0,
			SLAB_HWCACHE_ALIGN|SLAB_PANIC|SLAB_NOTRACK|SLAB_ACCOUNT,
			NULL);
	/*
	 * FIXME! The "sizeof(struct mm_struct)" currently includes the
	 * whole struct cpumask for the OFFSTACK case. We could change
	 * this to *only* allocate as much of it as required by the
	 * maximum number of CPU's we can ever have.  The cpumask_allocation
	 * is at the end of the structure, exactly for that reason.
	 */
	mm_cachep = kmem_cache_create("mm_struct",
			sizeof(struct mm_struct), ARCH_MIN_MMSTRUCT_ALIGN,
			SLAB_HWCACHE_ALIGN|SLAB_PANIC|SLAB_NOTRACK|SLAB_ACCOUNT,
			NULL);
	vm_area_cachep = KMEM_CACHE(vm_area_struct, SLAB_PANIC|SLAB_ACCOUNT);
	mmap_init();
	nsproxy_cache_init();
}

/*
 * Check constraints on flags passed to the unshare system call.
 */
static int check_unshare_flags(unsigned long unshare_flags)
{
	if (unshare_flags & ~(CLONE_THREAD|CLONE_FS|CLONE_NEWNS|CLONE_SIGHAND|
				CLONE_VM|CLONE_FILES|CLONE_SYSVSEM|
				CLONE_NEWUTS|CLONE_NEWIPC|CLONE_NEWNET|
				CLONE_NEWUSER|CLONE_NEWPID|CLONE_NEWCGROUP))
		return -EINVAL;
	/*
	 * Not implemented, but pretend it works if there is nothing
	 * to unshare.  Note that unsharing the address space or the
	 * signal handlers also need to unshare the signal queues (aka
	 * CLONE_THREAD).
	 */
	if (unshare_flags & (CLONE_THREAD | CLONE_SIGHAND | CLONE_VM)) {
		if (!thread_group_empty(current))
			return -EINVAL;
	}
	if (unshare_flags & (CLONE_SIGHAND | CLONE_VM)) {
		if (atomic_read(&current->sighand->count) > 1)
			return -EINVAL;
	}
	if (unshare_flags & CLONE_VM) {
		if (!current_is_single_threaded())
			return -EINVAL;
	}

	return 0;
}

/*
 * Unshare the filesystem structure if it is being shared
 */
static int unshare_fs(unsigned long unshare_flags, struct fs_struct **new_fsp)
{
	struct fs_struct *fs = current->fs;

	if (!(unshare_flags & CLONE_FS) || !fs)
		return 0;

	/* don't need lock here; in the worst case we'll do useless copy */
	if (fs->users == 1)
		return 0;

	*new_fsp = copy_fs_struct(fs);
	if (!*new_fsp)
		return -ENOMEM;

	return 0;
}

/*
 * Unshare file descriptor table if it is being shared
 */
static int unshare_fd(unsigned long unshare_flags, struct files_struct **new_fdp)
{
	struct files_struct *fd = current->files;
	int error = 0;

	if ((unshare_flags & CLONE_FILES) &&
	    (fd && atomic_read(&fd->count) > 1)) {
		*new_fdp = dup_fd(fd, &error);
		if (!*new_fdp)
			return error;
	}

	return 0;
}

/*
 * unshare allows a process to 'unshare' part of the process
 * context which was originally shared using clone.  copy_*
 * functions used by do_fork() cannot be used here directly
 * because they modify an inactive task_struct that is being
 * constructed. Here we are modifying the current, active,
 * task_struct.
 */
SYSCALL_DEFINE1(unshare, unsigned long, unshare_flags)
{
	struct fs_struct *fs, *new_fs = NULL;
	struct files_struct *fd, *new_fd = NULL;
	struct cred *new_cred = NULL;
	struct nsproxy *new_nsproxy = NULL;
	int do_sysvsem = 0;
	int err;

	/*
	 * If unsharing a user namespace must also unshare the thread group
	 * and unshare the filesystem root and working directories.
	 */
	if (unshare_flags & CLONE_NEWUSER)
		unshare_flags |= CLONE_THREAD | CLONE_FS;
	/*
	 * If unsharing vm, must also unshare signal handlers.
	 */
	if (unshare_flags & CLONE_VM)
		unshare_flags |= CLONE_SIGHAND;
	/*
	 * If unsharing a signal handlers, must also unshare the signal queues.
	 */
	if (unshare_flags & CLONE_SIGHAND)
		unshare_flags |= CLONE_THREAD;
	/*
	 * If unsharing namespace, must also unshare filesystem information.
	 */
	if (unshare_flags & CLONE_NEWNS)
		unshare_flags |= CLONE_FS;

	err = check_unshare_flags(unshare_flags);
	if (err)
		goto bad_unshare_out;
	/*
	 * CLONE_NEWIPC must also detach from the undolist: after switching
	 * to a new ipc namespace, the semaphore arrays from the old
	 * namespace are unreachable.
	 */
	if (unshare_flags & (CLONE_NEWIPC|CLONE_SYSVSEM))
		do_sysvsem = 1;
	err = unshare_fs(unshare_flags, &new_fs);
	if (err)
		goto bad_unshare_out;
	err = unshare_fd(unshare_flags, &new_fd);
	if (err)
		goto bad_unshare_cleanup_fs;
	err = unshare_userns(unshare_flags, &new_cred);
	if (err)
		goto bad_unshare_cleanup_fd;
	err = unshare_nsproxy_namespaces(unshare_flags, &new_nsproxy,
					 new_cred, new_fs);
	if (err)
		goto bad_unshare_cleanup_cred;

	if (new_fs || new_fd || do_sysvsem || new_cred || new_nsproxy) {
		if (do_sysvsem) {
			/*
			 * CLONE_SYSVSEM is equivalent to sys_exit().
			 */
			exit_sem(current);
		}
		if (unshare_flags & CLONE_NEWIPC) {
			/* Orphan segments in old ns (see sem above). */
			exit_shm(current);
			shm_init_task(current);
		}

		if (new_nsproxy)
			switch_task_namespaces(current, new_nsproxy);

		task_lock(current);

		if (new_fs) {
			fs = current->fs;
			spin_lock(&fs->lock);
			current->fs = new_fs;
			if (--fs->users)
				new_fs = NULL;
			else
				new_fs = fs;
			spin_unlock(&fs->lock);
		}

		if (new_fd) {
			fd = current->files;
			current->files = new_fd;
			new_fd = fd;
		}

		task_unlock(current);

		if (new_cred) {
			/* Install the new user namespace */
			commit_creds(new_cred);
			new_cred = NULL;
		}
	}

bad_unshare_cleanup_cred:
	if (new_cred)
		put_cred(new_cred);
bad_unshare_cleanup_fd:
	if (new_fd)
		put_files_struct(new_fd);

bad_unshare_cleanup_fs:
	if (new_fs)
		free_fs_struct(new_fs);

bad_unshare_out:
	return err;
}

/*
 *	Helper to unshare the files of the current task.
 *	We don't want to expose copy_files internals to
 *	the exec layer of the kernel.
 */

int unshare_files(struct files_struct **displaced)
{
	struct task_struct *task = current;
	struct files_struct *copy = NULL;
	int error;

	error = unshare_fd(CLONE_FILES, &copy);
	if (error || !copy) {
		*displaced = NULL;
		return error;
	}
	*displaced = task->files;
	task_lock(task);
	task->files = copy;
	task_unlock(task);
	return 0;
}

int sysctl_max_threads(struct ctl_table *table, int write,
		       void __user *buffer, size_t *lenp, loff_t *ppos)
{
	struct ctl_table t;
	int ret;
	int threads = max_threads;
	int min = MIN_THREADS;
	int max = MAX_THREADS;

	t = *table;
	t.data = &threads;
	t.extra1 = &min;
	t.extra2 = &max;

	ret = proc_dointvec_minmax(&t, write, buffer, lenp, ppos);
	if (ret || !write)
		return ret;

	set_max_threads(threads);

	return 0;
}<|MERGE_RESOLUTION|>--- conflicted
+++ resolved
@@ -343,11 +343,7 @@
 static struct task_struct *dup_task_struct(struct task_struct *orig, int node)
 {
 	struct task_struct *tsk;
-<<<<<<< HEAD
-	struct thread_info *ti;
-=======
 	unsigned long *stack;
->>>>>>> 6bd4e65d
 	int err;
 
 	if (node == NUMA_NO_NODE)
