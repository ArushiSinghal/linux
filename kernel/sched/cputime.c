#include <linux/export.h>
#include <linux/sched.h>
#include <linux/tsacct_kern.h>
#include <linux/kernel_stat.h>
#include <linux/static_key.h>
#include <linux/context_tracking.h>
#include "sched.h"


#ifdef CONFIG_IRQ_TIME_ACCOUNTING

/*
 * There are no locks covering percpu hardirq/softirq time.
 * They are only modified in vtime_account, on corresponding CPU
 * with interrupts disabled. So, writes are safe.
 * They are read and saved off onto struct rq in update_rq_clock().
 * This may result in other CPU reading this CPU's irq time and can
 * race with irq/vtime_account on this CPU. We would either get old
 * or new value with a side effect of accounting a slice of irq time to wrong
 * task when irq is in progress while we read rq->clock. That is a worthy
 * compromise in place of having locks on each irq in account_system_time.
 */
DEFINE_PER_CPU(u64, cpu_hardirq_time);
DEFINE_PER_CPU(u64, cpu_softirq_time);

static DEFINE_PER_CPU(u64, irq_start_time);
static int sched_clock_irqtime;

void enable_sched_clock_irqtime(void)
{
	sched_clock_irqtime = 1;
}

void disable_sched_clock_irqtime(void)
{
	sched_clock_irqtime = 0;
}

#ifndef CONFIG_64BIT
DEFINE_PER_CPU(seqcount_t, irq_time_seq);
#endif /* CONFIG_64BIT */

/*
 * Called before incrementing preempt_count on {soft,}irq_enter
 * and before decrementing preempt_count on {soft,}irq_exit.
 */
void irqtime_account_irq(struct task_struct *curr)
{
	unsigned long flags;
	s64 delta;
	int cpu;

	if (!sched_clock_irqtime)
		return;

	local_irq_save(flags);

	cpu = smp_processor_id();
	delta = sched_clock_cpu(cpu) - __this_cpu_read(irq_start_time);
	__this_cpu_add(irq_start_time, delta);

	irq_time_write_begin();
	/*
	 * We do not account for softirq time from ksoftirqd here.
	 * We want to continue accounting softirq time to ksoftirqd thread
	 * in that case, so as not to confuse scheduler with a special task
	 * that do not consume any time, but still wants to run.
	 */
	if (hardirq_count())
		__this_cpu_add(cpu_hardirq_time, delta);
	else if (in_serving_softirq() && curr != this_cpu_ksoftirqd())
		__this_cpu_add(cpu_softirq_time, delta);

	irq_time_write_end();
	local_irq_restore(flags);
}
EXPORT_SYMBOL_GPL(irqtime_account_irq);

static int irqtime_account_hi_update(void)
{
	u64 *cpustat = kcpustat_this_cpu->cpustat;
	unsigned long flags;
	u64 latest_ns;
	int ret = 0;

	local_irq_save(flags);
	latest_ns = this_cpu_read(cpu_hardirq_time);
	if (nsecs_to_cputime64(latest_ns) > cpustat[CPUTIME_IRQ])
		ret = 1;
	local_irq_restore(flags);
	return ret;
}

static int irqtime_account_si_update(void)
{
	u64 *cpustat = kcpustat_this_cpu->cpustat;
	unsigned long flags;
	u64 latest_ns;
	int ret = 0;

	local_irq_save(flags);
	latest_ns = this_cpu_read(cpu_softirq_time);
	if (nsecs_to_cputime64(latest_ns) > cpustat[CPUTIME_SOFTIRQ])
		ret = 1;
	local_irq_restore(flags);
	return ret;
}

#else /* CONFIG_IRQ_TIME_ACCOUNTING */

#define sched_clock_irqtime	(0)

#endif /* !CONFIG_IRQ_TIME_ACCOUNTING */

static inline void task_group_account_field(struct task_struct *p, int index,
					    u64 tmp)
{
	/*
	 * Since all updates are sure to touch the root cgroup, we
	 * get ourselves ahead and touch it first. If the root cgroup
	 * is the only cgroup, then nothing else should be necessary.
	 *
	 */
	__this_cpu_add(kernel_cpustat.cpustat[index], tmp);

	cpuacct_account_field(p, index, tmp);
}

/*
 * Account user cpu time to a process.
 * @p: the process that the cpu time gets accounted to
 * @cputime: the cpu time spent in user space since the last update
 * @cputime_scaled: cputime scaled by cpu frequency
 */
void account_user_time(struct task_struct *p, cputime_t cputime,
		       cputime_t cputime_scaled)
{
	int index;

	/* Add user time to process. */
	p->utime += cputime;
	p->utimescaled += cputime_scaled;
	account_group_user_time(p, cputime);

	index = (task_nice(p) > 0) ? CPUTIME_NICE : CPUTIME_USER;

	/* Add user time to cpustat. */
	task_group_account_field(p, index, (__force u64) cputime);

	/* Account for user time used */
	acct_account_cputime(p);
}

/*
 * Account guest cpu time to a process.
 * @p: the process that the cpu time gets accounted to
 * @cputime: the cpu time spent in virtual machine since the last update
 * @cputime_scaled: cputime scaled by cpu frequency
 */
static void account_guest_time(struct task_struct *p, cputime_t cputime,
			       cputime_t cputime_scaled)
{
	u64 *cpustat = kcpustat_this_cpu->cpustat;

	/* Add guest time to process. */
	p->utime += cputime;
	p->utimescaled += cputime_scaled;
	account_group_user_time(p, cputime);
	p->gtime += cputime;

	/* Add guest time to cpustat. */
	if (task_nice(p) > 0) {
		cpustat[CPUTIME_NICE] += (__force u64) cputime;
		cpustat[CPUTIME_GUEST_NICE] += (__force u64) cputime;
	} else {
		cpustat[CPUTIME_USER] += (__force u64) cputime;
		cpustat[CPUTIME_GUEST] += (__force u64) cputime;
	}
}

/*
 * Account system cpu time to a process and desired cpustat field
 * @p: the process that the cpu time gets accounted to
 * @cputime: the cpu time spent in kernel space since the last update
 * @cputime_scaled: cputime scaled by cpu frequency
 * @target_cputime64: pointer to cpustat field that has to be updated
 */
static inline
void __account_system_time(struct task_struct *p, cputime_t cputime,
			cputime_t cputime_scaled, int index)
{
	/* Add system time to process. */
	p->stime += cputime;
	p->stimescaled += cputime_scaled;
	account_group_system_time(p, cputime);

	/* Add system time to cpustat. */
	task_group_account_field(p, index, (__force u64) cputime);

	/* Account for system time used */
	acct_account_cputime(p);
}

/*
 * Account system cpu time to a process.
 * @p: the process that the cpu time gets accounted to
 * @hardirq_offset: the offset to subtract from hardirq_count()
 * @cputime: the cpu time spent in kernel space since the last update
 * @cputime_scaled: cputime scaled by cpu frequency
 */
void account_system_time(struct task_struct *p, int hardirq_offset,
			 cputime_t cputime, cputime_t cputime_scaled)
{
	int index;

	if ((p->flags & PF_VCPU) && (irq_count() - hardirq_offset == 0)) {
		account_guest_time(p, cputime, cputime_scaled);
		return;
	}

	if (hardirq_count() - hardirq_offset)
		index = CPUTIME_IRQ;
	else if (in_serving_softirq())
		index = CPUTIME_SOFTIRQ;
	else
		index = CPUTIME_SYSTEM;

	__account_system_time(p, cputime, cputime_scaled, index);
}

/*
 * Account for involuntary wait time.
 * @cputime: the cpu time spent in involuntary wait
 */
void account_steal_time(cputime_t cputime)
{
	u64 *cpustat = kcpustat_this_cpu->cpustat;

	cpustat[CPUTIME_STEAL] += (__force u64) cputime;
}

/*
 * Account for idle time.
 * @cputime: the cpu time spent in idle wait
 */
void account_idle_time(cputime_t cputime)
{
	u64 *cpustat = kcpustat_this_cpu->cpustat;
	struct rq *rq = this_rq();

	if (atomic_read(&rq->nr_iowait) > 0)
		cpustat[CPUTIME_IOWAIT] += (__force u64) cputime;
	else
		cpustat[CPUTIME_IDLE] += (__force u64) cputime;
}

static __always_inline bool steal_account_process_tick(void)
{
#ifdef CONFIG_PARAVIRT
	if (static_key_false(&paravirt_steal_enabled)) {
		u64 steal;
		cputime_t steal_ct;

		steal = paravirt_steal_clock(smp_processor_id());
		steal -= this_rq()->prev_steal_time;

		/*
		 * cputime_t may be less precise than nsecs (eg: if it's
		 * based on jiffies). Lets cast the result to cputime
		 * granularity and account the rest on the next rounds.
		 */
		steal_ct = nsecs_to_cputime(steal);
		this_rq()->prev_steal_time += cputime_to_nsecs(steal_ct);

		account_steal_time(steal_ct);
		return steal_ct;
	}
#endif
	return false;
}

/*
 * Accumulate raw cputime values of dead tasks (sig->[us]time) and live
 * tasks (sum on group iteration) belonging to @tsk's group.
 */
void thread_group_cputime(struct task_struct *tsk, struct task_cputime *times)
{
	struct signal_struct *sig = tsk->signal;
	cputime_t utime, stime;
	struct task_struct *t;
	unsigned int seq, nextseq;
	unsigned long flags;

	rcu_read_lock();
	/* Attempt a lockless read on the first round. */
	nextseq = 0;
	do {
		seq = nextseq;
		flags = read_seqbegin_or_lock_irqsave(&sig->stats_lock, &seq);
		times->utime = sig->utime;
		times->stime = sig->stime;
		times->sum_exec_runtime = sig->sum_sched_runtime;

		for_each_thread(tsk, t) {
			task_cputime(t, &utime, &stime);
			times->utime += utime;
			times->stime += stime;
			times->sum_exec_runtime += task_sched_runtime(t);
		}
		/* If lockless access failed, take the lock. */
		nextseq = 1;
	} while (need_seqretry(&sig->stats_lock, seq));
	done_seqretry_irqrestore(&sig->stats_lock, seq, flags);
	rcu_read_unlock();
}

#ifdef CONFIG_IRQ_TIME_ACCOUNTING
/*
 * Account a tick to a process and cpustat
 * @p: the process that the cpu time gets accounted to
 * @user_tick: is the tick from userspace
 * @rq: the pointer to rq
 *
 * Tick demultiplexing follows the order
 * - pending hardirq update
 * - pending softirq update
 * - user_time
 * - idle_time
 * - system time
 *   - check for guest_time
 *   - else account as system_time
 *
 * Check for hardirq is done both for system and user time as there is
 * no timer going off while we are on hardirq and hence we may never get an
 * opportunity to update it solely in system time.
 * p->stime and friends are only updated on system time and not on irq
 * softirq as those do not count in task exec_runtime any more.
 */
static void irqtime_account_process_tick(struct task_struct *p, int user_tick,
					 struct rq *rq, int ticks)
{
	cputime_t scaled = cputime_to_scaled(cputime_one_jiffy);
	u64 cputime = (__force u64) cputime_one_jiffy;
	u64 *cpustat = kcpustat_this_cpu->cpustat;

	if (steal_account_process_tick())
		return;

	cputime *= ticks;
	scaled *= ticks;

	if (irqtime_account_hi_update()) {
		cpustat[CPUTIME_IRQ] += cputime;
	} else if (irqtime_account_si_update()) {
		cpustat[CPUTIME_SOFTIRQ] += cputime;
	} else if (this_cpu_ksoftirqd() == p) {
		/*
		 * ksoftirqd time do not get accounted in cpu_softirq_time.
		 * So, we have to handle it separately here.
		 * Also, p->stime needs to be updated for ksoftirqd.
		 */
		__account_system_time(p, cputime, scaled, CPUTIME_SOFTIRQ);
	} else if (user_tick) {
		account_user_time(p, cputime, scaled);
	} else if (p == rq->idle) {
		account_idle_time(cputime);
	} else if (p->flags & PF_VCPU) { /* System time or guest time */
		account_guest_time(p, cputime, scaled);
	} else {
		__account_system_time(p, cputime, scaled,	CPUTIME_SYSTEM);
	}
}

static void irqtime_account_idle_ticks(int ticks)
{
	struct rq *rq = this_rq();

	irqtime_account_process_tick(current, 0, rq, ticks);
}
#else /* CONFIG_IRQ_TIME_ACCOUNTING */
static inline void irqtime_account_idle_ticks(int ticks) {}
static inline void irqtime_account_process_tick(struct task_struct *p, int user_tick,
						struct rq *rq, int nr_ticks) {}
#endif /* CONFIG_IRQ_TIME_ACCOUNTING */

/*
 * Use precise platform statistics if available:
 */
#ifdef CONFIG_VIRT_CPU_ACCOUNTING

#ifndef __ARCH_HAS_VTIME_TASK_SWITCH
void vtime_common_task_switch(struct task_struct *prev)
{
	if (is_idle_task(prev))
		vtime_account_idle(prev);
	else
		vtime_account_system(prev);

#ifdef CONFIG_VIRT_CPU_ACCOUNTING_NATIVE
	vtime_account_user(prev);
#endif
	arch_vtime_task_switch(prev);
}
#endif

/*
 * Archs that account the whole time spent in the idle task
 * (outside irq) as idle time can rely on this and just implement
 * vtime_account_system() and vtime_account_idle(). Archs that
 * have other meaning of the idle time (s390 only includes the
 * time spent by the CPU when it's in low power mode) must override
 * vtime_account().
 */
#ifndef __ARCH_HAS_VTIME_ACCOUNT
void vtime_common_account_irq_enter(struct task_struct *tsk)
{
	if (!in_interrupt()) {
		/*
		 * If we interrupted user, context_tracking_in_user()
		 * is 1 because the context tracking don't hook
		 * on irq entry/exit. This way we know if
		 * we need to flush user time on kernel entry.
		 */
		if (context_tracking_in_user()) {
			vtime_account_user(tsk);
			return;
		}

		if (is_idle_task(tsk)) {
			vtime_account_idle(tsk);
			return;
		}
	}
	vtime_account_system(tsk);
}
EXPORT_SYMBOL_GPL(vtime_common_account_irq_enter);
#endif /* __ARCH_HAS_VTIME_ACCOUNT */
#endif /* CONFIG_VIRT_CPU_ACCOUNTING */


#ifdef CONFIG_VIRT_CPU_ACCOUNTING_NATIVE
void task_cputime_adjusted(struct task_struct *p, cputime_t *ut, cputime_t *st)
{
	*ut = p->utime;
	*st = p->stime;
}
EXPORT_SYMBOL_GPL(task_cputime_adjusted);

void thread_group_cputime_adjusted(struct task_struct *p, cputime_t *ut, cputime_t *st)
{
	struct task_cputime cputime;

	thread_group_cputime(p, &cputime);

	*ut = cputime.utime;
	*st = cputime.stime;
}
#else /* !CONFIG_VIRT_CPU_ACCOUNTING_NATIVE */
/*
 * Account a single tick of cpu time.
 * @p: the process that the cpu time gets accounted to
 * @user_tick: indicates if the tick is a user or a system tick
 */
void account_process_tick(struct task_struct *p, int user_tick)
{
	cputime_t one_jiffy_scaled = cputime_to_scaled(cputime_one_jiffy);
	struct rq *rq = this_rq();

	if (vtime_accounting_cpu_enabled())
		return;

	if (sched_clock_irqtime) {
		irqtime_account_process_tick(p, user_tick, rq, 1);
		return;
	}

	if (steal_account_process_tick())
		return;

	if (user_tick)
		account_user_time(p, cputime_one_jiffy, one_jiffy_scaled);
	else if ((p != rq->idle) || (irq_count() != HARDIRQ_OFFSET))
		account_system_time(p, HARDIRQ_OFFSET, cputime_one_jiffy,
				    one_jiffy_scaled);
	else
		account_idle_time(cputime_one_jiffy);
}

/*
 * Account multiple ticks of steal time.
 * @p: the process from which the cpu time has been stolen
 * @ticks: number of stolen ticks
 */
void account_steal_ticks(unsigned long ticks)
{
	account_steal_time(jiffies_to_cputime(ticks));
}

/*
 * Account multiple ticks of idle time.
 * @ticks: number of stolen ticks
 */
void account_idle_ticks(unsigned long ticks)
{

	if (sched_clock_irqtime) {
		irqtime_account_idle_ticks(ticks);
		return;
	}

	account_idle_time(jiffies_to_cputime(ticks));
}

/*
 * Perform (stime * rtime) / total, but avoid multiplication overflow by
 * loosing precision when the numbers are big.
 */
static cputime_t scale_stime(u64 stime, u64 rtime, u64 total)
{
	u64 scaled;

	for (;;) {
		/* Make sure "rtime" is the bigger of stime/rtime */
		if (stime > rtime)
			swap(rtime, stime);

		/* Make sure 'total' fits in 32 bits */
		if (total >> 32)
			goto drop_precision;

		/* Does rtime (and thus stime) fit in 32 bits? */
		if (!(rtime >> 32))
			break;

		/* Can we just balance rtime/stime rather than dropping bits? */
		if (stime >> 31)
			goto drop_precision;

		/* We can grow stime and shrink rtime and try to make them both fit */
		stime <<= 1;
		rtime >>= 1;
		continue;

drop_precision:
		/* We drop from rtime, it has more bits than stime */
		rtime >>= 1;
		total >>= 1;
	}

	/*
	 * Make sure gcc understands that this is a 32x32->64 multiply,
	 * followed by a 64/32->64 divide.
	 */
	scaled = div_u64((u64) (u32) stime * (u64) (u32) rtime, (u32)total);
	return (__force cputime_t) scaled;
}

/*
 * Adjust tick based cputime random precision against scheduler runtime
 * accounting.
 *
 * Tick based cputime accounting depend on random scheduling timeslices of a
 * task to be interrupted or not by the timer.  Depending on these
 * circumstances, the number of these interrupts may be over or
 * under-optimistic, matching the real user and system cputime with a variable
 * precision.
 *
 * Fix this by scaling these tick based values against the total runtime
 * accounted by the CFS scheduler.
 *
 * This code provides the following guarantees:
 *
 *   stime + utime == rtime
 *   stime_i+1 >= stime_i, utime_i+1 >= utime_i
 *
 * Assuming that rtime_i+1 >= rtime_i.
 */
static void cputime_adjust(struct task_cputime *curr,
			   struct prev_cputime *prev,
			   cputime_t *ut, cputime_t *st)
{
	cputime_t rtime, stime, utime;
	unsigned long flags;

	/* Serialize concurrent callers such that we can honour our guarantees */
	raw_spin_lock_irqsave(&prev->lock, flags);
	rtime = nsecs_to_cputime(curr->sum_exec_runtime);

	/*
	 * This is possible under two circumstances:
	 *  - rtime isn't monotonic after all (a bug);
	 *  - we got reordered by the lock.
	 *
	 * In both cases this acts as a filter such that the rest of the code
	 * can assume it is monotonic regardless of anything else.
	 */
	if (prev->stime + prev->utime >= rtime)
		goto out;

	stime = curr->stime;
	utime = curr->utime;

	if (utime == 0) {
		stime = rtime;
		goto update;
	}

	if (stime == 0) {
		utime = rtime;
		goto update;
	}

	stime = scale_stime((__force u64)stime, (__force u64)rtime,
			    (__force u64)(stime + utime));

	/*
	 * Make sure stime doesn't go backwards; this preserves monotonicity
	 * for utime because rtime is monotonic.
	 *
	 *  utime_i+1 = rtime_i+1 - stime_i
	 *            = rtime_i+1 - (rtime_i - utime_i)
	 *            = (rtime_i+1 - rtime_i) + utime_i
	 *            >= utime_i
	 */
	if (stime < prev->stime)
		stime = prev->stime;
	utime = rtime - stime;

	/*
	 * Make sure utime doesn't go backwards; this still preserves
	 * monotonicity for stime, analogous argument to above.
	 */
	if (utime < prev->utime) {
		utime = prev->utime;
		stime = rtime - utime;
	}

update:
	prev->stime = stime;
	prev->utime = utime;
out:
	*ut = prev->utime;
	*st = prev->stime;
	raw_spin_unlock_irqrestore(&prev->lock, flags);
}

void task_cputime_adjusted(struct task_struct *p, cputime_t *ut, cputime_t *st)
{
	struct task_cputime cputime = {
		.sum_exec_runtime = p->se.sum_exec_runtime,
	};

	task_cputime(p, &cputime.utime, &cputime.stime);
	cputime_adjust(&cputime, &p->prev_cputime, ut, st);
}
EXPORT_SYMBOL_GPL(task_cputime_adjusted);

void thread_group_cputime_adjusted(struct task_struct *p, cputime_t *ut, cputime_t *st)
{
	struct task_cputime cputime;

	thread_group_cputime(p, &cputime);
	cputime_adjust(&cputime, &p->signal->prev_cputime, ut, st);
}
#endif /* !CONFIG_VIRT_CPU_ACCOUNTING_NATIVE */

#ifdef CONFIG_VIRT_CPU_ACCOUNTING_GEN
static unsigned long long vtime_delta(struct task_struct *tsk)
{
	unsigned long long clock;

	clock = local_clock();
	if (clock < tsk->vtime_snap)
		return 0;

	return clock - tsk->vtime_snap;
}

static cputime_t get_vtime_delta(struct task_struct *tsk)
{
	unsigned long long delta = vtime_delta(tsk);

	WARN_ON_ONCE(tsk->vtime_snap_whence == VTIME_INACTIVE);
	tsk->vtime_snap += delta;

	/* CHECKME: always safe to convert nsecs to cputime? */
	return nsecs_to_cputime(delta);
}

static void __vtime_account_system(struct task_struct *tsk)
{
	cputime_t delta_cpu = get_vtime_delta(tsk);

	account_system_time(tsk, irq_count(), delta_cpu, cputime_to_scaled(delta_cpu));
}

void vtime_account_system(struct task_struct *tsk)
{
	write_seqcount_begin(&tsk->vtime_seqcount);
	__vtime_account_system(tsk);
	write_seqcount_end(&tsk->vtime_seqcount);
}

void vtime_gen_account_irq_exit(struct task_struct *tsk)
{
	write_seqcount_begin(&tsk->vtime_seqcount);
	__vtime_account_system(tsk);
	if (context_tracking_in_user())
		tsk->vtime_snap_whence = VTIME_USER;
	write_seqcount_end(&tsk->vtime_seqcount);
}

void vtime_account_user(struct task_struct *tsk)
{
	cputime_t delta_cpu;

	write_seqcount_begin(&tsk->vtime_seqcount);
	delta_cpu = get_vtime_delta(tsk);
	tsk->vtime_snap_whence = VTIME_SYS;
	account_user_time(tsk, delta_cpu, cputime_to_scaled(delta_cpu));
	write_seqcount_end(&tsk->vtime_seqcount);
}

void vtime_user_enter(struct task_struct *tsk)
{
	write_seqcount_begin(&tsk->vtime_seqcount);
	__vtime_account_system(tsk);
	tsk->vtime_snap_whence = VTIME_USER;
	write_seqcount_end(&tsk->vtime_seqcount);
}

void vtime_guest_enter(struct task_struct *tsk)
{
	/*
	 * The flags must be updated under the lock with
	 * the vtime_snap flush and update.
	 * That enforces a right ordering and update sequence
	 * synchronization against the reader (task_gtime())
	 * that can thus safely catch up with a tickless delta.
	 */
	write_seqcount_begin(&tsk->vtime_seqcount);
	__vtime_account_system(tsk);
	current->flags |= PF_VCPU;
	write_seqcount_end(&tsk->vtime_seqcount);
}
EXPORT_SYMBOL_GPL(vtime_guest_enter);

void vtime_guest_exit(struct task_struct *tsk)
{
	write_seqcount_begin(&tsk->vtime_seqcount);
	__vtime_account_system(tsk);
	current->flags &= ~PF_VCPU;
	write_seqcount_end(&tsk->vtime_seqcount);
}
EXPORT_SYMBOL_GPL(vtime_guest_exit);

void vtime_account_idle(struct task_struct *tsk)
{
	cputime_t delta_cpu = get_vtime_delta(tsk);

	account_idle_time(delta_cpu);
}

void arch_vtime_task_switch(struct task_struct *prev)
{
	write_seqcount_begin(&prev->vtime_seqcount);
	prev->vtime_snap_whence = VTIME_INACTIVE;
	write_seqcount_end(&prev->vtime_seqcount);

	write_seqcount_begin(&current->vtime_seqcount);
	current->vtime_snap_whence = VTIME_SYS;
	current->vtime_snap = sched_clock_cpu(smp_processor_id());
	write_seqcount_end(&current->vtime_seqcount);
}

void vtime_init_idle(struct task_struct *t, int cpu)
{
	unsigned long flags;

	local_irq_save(flags);
	write_seqcount_begin(&t->vtime_seqcount);
	t->vtime_snap_whence = VTIME_SYS;
	t->vtime_snap = sched_clock_cpu(cpu);
	write_seqcount_end(&t->vtime_seqcount);
	local_irq_restore(flags);
}

cputime_t task_gtime(struct task_struct *t)
{
	unsigned int seq;
	cputime_t gtime;

<<<<<<< HEAD
	if (!context_tracking_is_enabled())
=======
	if (!vtime_accounting_enabled())
>>>>>>> 2cbd4f5c
		return t->gtime;

	do {
		seq = read_seqcount_begin(&t->vtime_seqcount);

		gtime = t->gtime;
		if (t->vtime_snap_whence == VTIME_SYS && t->flags & PF_VCPU)
			gtime += vtime_delta(t);

	} while (read_seqcount_retry(&t->vtime_seqcount, seq));

	return gtime;
}

/*
 * Fetch cputime raw values from fields of task_struct and
 * add up the pending nohz execution time since the last
 * cputime snapshot.
 */
static void
fetch_task_cputime(struct task_struct *t,
		   cputime_t *u_dst, cputime_t *s_dst,
		   cputime_t *u_src, cputime_t *s_src,
		   cputime_t *udelta, cputime_t *sdelta)
{
	unsigned int seq;
	unsigned long long delta;

	do {
		*udelta = 0;
		*sdelta = 0;

		seq = read_seqcount_begin(&t->vtime_seqcount);

		if (u_dst)
			*u_dst = *u_src;
		if (s_dst)
			*s_dst = *s_src;

		/* Task is sleeping, nothing to add */
		if (t->vtime_snap_whence == VTIME_INACTIVE ||
		    is_idle_task(t))
			continue;

		delta = vtime_delta(t);

		/*
		 * Task runs either in user or kernel space, add pending nohz time to
		 * the right place.
		 */
		if (t->vtime_snap_whence == VTIME_USER || t->flags & PF_VCPU) {
			*udelta = delta;
		} else {
			if (t->vtime_snap_whence == VTIME_SYS)
				*sdelta = delta;
		}
	} while (read_seqcount_retry(&t->vtime_seqcount, seq));
}


void task_cputime(struct task_struct *t, cputime_t *utime, cputime_t *stime)
{
	cputime_t udelta, sdelta;

	if (!vtime_accounting_enabled()) {
		if (utime)
			*utime = t->utime;
		if (stime)
			*stime = t->stime;
		return;
	}

	fetch_task_cputime(t, utime, stime, &t->utime,
			   &t->stime, &udelta, &sdelta);
	if (utime)
		*utime += udelta;
	if (stime)
		*stime += sdelta;
}

void task_cputime_scaled(struct task_struct *t,
			 cputime_t *utimescaled, cputime_t *stimescaled)
{
	cputime_t udelta, sdelta;

	if (!vtime_accounting_enabled()) {
		if (utimescaled)
			*utimescaled = t->utimescaled;
		if (stimescaled)
			*stimescaled = t->stimescaled;
		return;
	}

	fetch_task_cputime(t, utimescaled, stimescaled,
			   &t->utimescaled, &t->stimescaled, &udelta, &sdelta);
	if (utimescaled)
		*utimescaled += cputime_to_scaled(udelta);
	if (stimescaled)
		*stimescaled += cputime_to_scaled(sdelta);
}
#endif /* CONFIG_VIRT_CPU_ACCOUNTING_GEN */<|MERGE_RESOLUTION|>--- conflicted
+++ resolved
@@ -790,11 +790,7 @@
 	unsigned int seq;
 	cputime_t gtime;
 
-<<<<<<< HEAD
-	if (!context_tracking_is_enabled())
-=======
 	if (!vtime_accounting_enabled())
->>>>>>> 2cbd4f5c
 		return t->gtime;
 
 	do {
