
#ifdef CONFIG_SCHEDSTATS

/*
 * Expects runqueue lock to be held for atomicity of update
 */
static inline void
rq_sched_info_arrive(struct rq *rq, unsigned long long delta)
{
	if (rq) {
		rq->rq_sched_info.run_delay += delta;
		rq->rq_sched_info.pcount++;
	}
}

/*
 * Expects runqueue lock to be held for atomicity of update
 */
static inline void
rq_sched_info_depart(struct rq *rq, unsigned long long delta)
{
	if (rq)
		rq->rq_cpu_time += delta;
}

static inline void
rq_sched_info_dequeued(struct rq *rq, unsigned long long delta)
{
	if (rq)
		rq->rq_sched_info.run_delay += delta;
}
#define schedstat_enabled()		static_branch_unlikely(&sched_schedstats)
#define schedstat_inc(var)		do { if (schedstat_enabled()) { var++; } } while (0)
#define schedstat_add(var, amt)		do { if (schedstat_enabled()) { var += (amt); } } while (0)
#define schedstat_set(var, val)		do { if (schedstat_enabled()) { var = (val); } } while (0)
#define schedstat_val(var)		(var)
#define schedstat_val_or_zero(var)	((schedstat_enabled()) ? (var) : 0)

#else /* !CONFIG_SCHEDSTATS */
static inline void
rq_sched_info_arrive(struct rq *rq, unsigned long long delta)
{}
static inline void
rq_sched_info_dequeued(struct rq *rq, unsigned long long delta)
{}
static inline void
rq_sched_info_depart(struct rq *rq, unsigned long long delta)
{}
#define schedstat_enabled()		0
#define schedstat_inc(var)		do { } while (0)
#define schedstat_add(var, amt)		do { } while (0)
#define schedstat_set(var, val)		do { } while (0)
#define schedstat_val(var)		0
#define schedstat_val_or_zero(var)	0
#endif /* CONFIG_SCHEDSTATS */

#ifdef CONFIG_SCHED_INFO
static inline void sched_info_reset_dequeued(struct task_struct *t)
{
	t->sched_info.last_queued = 0;
}

/*
 * We are interested in knowing how long it was from the *first* time a
 * task was queued to the time that it finally hit a cpu, we call this routine
 * from dequeue_task() to account for possible rq->clock skew across cpus. The
 * delta taken on each cpu would annul the skew.
 */
static inline void sched_info_dequeued(struct rq *rq, struct task_struct *t)
{
	unsigned long long now = rq_clock(rq), delta = 0;

	if (unlikely(sched_info_on()))
		if (t->sched_info.last_queued)
			delta = now - t->sched_info.last_queued;
	sched_info_reset_dequeued(t);
	t->sched_info.run_delay += delta;

	rq_sched_info_dequeued(rq, delta);
}

/*
 * Called when a task finally hits the cpu.  We can now calculate how
 * long it was waiting to run.  We also note when it began so that we
 * can keep stats on how long its timeslice is.
 */
static void sched_info_arrive(struct rq *rq, struct task_struct *t)
{
	unsigned long long now = rq_clock(rq), delta = 0;

	if (t->sched_info.last_queued)
		delta = now - t->sched_info.last_queued;
	sched_info_reset_dequeued(t);
	t->sched_info.run_delay += delta;
	t->sched_info.last_arrival = now;
	t->sched_info.pcount++;

	rq_sched_info_arrive(rq, delta);
}

/*
 * This function is only called from enqueue_task(), but also only updates
 * the timestamp if it is already not set.  It's assumed that
 * sched_info_dequeued() will clear that stamp when appropriate.
 */
static inline void sched_info_queued(struct rq *rq, struct task_struct *t)
{
	if (unlikely(sched_info_on()))
		if (!t->sched_info.last_queued)
			t->sched_info.last_queued = rq_clock(rq);
}

/*
 * Called when a process ceases being the active-running process involuntarily
 * due, typically, to expiring its time slice (this may also be called when
 * switching to the idle task).  Now we can calculate how long we ran.
 * Also, if the process is still in the TASK_RUNNING state, call
 * sched_info_queued() to mark that it has now again started waiting on
 * the runqueue.
 */
static inline void sched_info_depart(struct rq *rq, struct task_struct *t)
{
	unsigned long long delta = rq_clock(rq) -
					t->sched_info.last_arrival;

	rq_sched_info_depart(rq, delta);

	if (t->state == TASK_RUNNING)
		sched_info_queued(rq, t);
}

/*
 * Called when tasks are switched involuntarily due, typically, to expiring
 * their time slice.  (This may also be called when switching to or from
 * the idle task.)  We are only called when prev != next.
 */
static inline void
__sched_info_switch(struct rq *rq,
		    struct task_struct *prev, struct task_struct *next)
{
	/*
	 * prev now departs the cpu.  It's not interesting to record
	 * stats about how efficient we were at scheduling the idle
	 * process, however.
	 */
	if (prev != rq->idle)
		sched_info_depart(rq, prev);

	if (next != rq->idle)
		sched_info_arrive(rq, next);
}
static inline void
sched_info_switch(struct rq *rq,
		  struct task_struct *prev, struct task_struct *next)
{
	if (unlikely(sched_info_on()))
		__sched_info_switch(rq, prev, next);
}
#else
#define sched_info_queued(rq, t)		do { } while (0)
#define sched_info_reset_dequeued(t)	do { } while (0)
#define sched_info_dequeued(rq, t)		do { } while (0)
#define sched_info_depart(rq, t)		do { } while (0)
#define sched_info_arrive(rq, next)		do { } while (0)
#define sched_info_switch(rq, t, next)		do { } while (0)
<<<<<<< HEAD
#endif /* CONFIG_SCHED_INFO */

/*
 * The following are functions that support scheduler-internal time accounting.
 * These functions are generally called at the timer tick.  None of this depends
 * on CONFIG_SCHEDSTATS.
 */

/**
 * get_running_cputimer - return &tsk->signal->cputimer if cputimer is running
 *
 * @tsk:	Pointer to target task.
 */
#ifdef CONFIG_POSIX_TIMERS
static inline
struct thread_group_cputimer *get_running_cputimer(struct task_struct *tsk)
{
	struct thread_group_cputimer *cputimer = &tsk->signal->cputimer;

	/* Check if cputimer isn't running. This is accessed without locking. */
	if (!READ_ONCE(cputimer->running))
		return NULL;

	/*
	 * After we flush the task's sum_exec_runtime to sig->sum_sched_runtime
	 * in __exit_signal(), we won't account to the signal struct further
	 * cputime consumed by that task, even though the task can still be
	 * ticking after __exit_signal().
	 *
	 * In order to keep a consistent behaviour between thread group cputime
	 * and thread group cputimer accounting, lets also ignore the cputime
	 * elapsing after __exit_signal() in any thread group timer running.
	 *
	 * This makes sure that POSIX CPU clocks and timers are synchronized, so
	 * that a POSIX CPU timer won't expire while the corresponding POSIX CPU
	 * clock delta is behind the expiring timer value.
	 */
	if (unlikely(!tsk->sighand))
		return NULL;

	return cputimer;
}
#else
static inline
struct thread_group_cputimer *get_running_cputimer(struct task_struct *tsk)
{
	return NULL;
}
#endif

/**
 * account_group_user_time - Maintain utime for a thread group.
 *
 * @tsk:	Pointer to task structure.
 * @cputime:	Time value by which to increment the utime field of the
 *		thread_group_cputime structure.
 *
 * If thread group time is being maintained, get the structure for the
 * running CPU and update the utime field there.
 */
static inline void account_group_user_time(struct task_struct *tsk,
					   u64 cputime)
{
	struct thread_group_cputimer *cputimer = get_running_cputimer(tsk);

	if (!cputimer)
		return;

	atomic64_add(cputime, &cputimer->cputime_atomic.utime);
}

/**
 * account_group_system_time - Maintain stime for a thread group.
 *
 * @tsk:	Pointer to task structure.
 * @cputime:	Time value by which to increment the stime field of the
 *		thread_group_cputime structure.
 *
 * If thread group time is being maintained, get the structure for the
 * running CPU and update the stime field there.
 */
static inline void account_group_system_time(struct task_struct *tsk,
					     u64 cputime)
{
	struct thread_group_cputimer *cputimer = get_running_cputimer(tsk);

	if (!cputimer)
		return;

	atomic64_add(cputime, &cputimer->cputime_atomic.stime);
}

/**
 * account_group_exec_runtime - Maintain exec runtime for a thread group.
 *
 * @tsk:	Pointer to task structure.
 * @ns:		Time value by which to increment the sum_exec_runtime field
 *		of the thread_group_cputime structure.
 *
 * If thread group time is being maintained, get the structure for the
 * running CPU and update the sum_exec_runtime field there.
 */
static inline void account_group_exec_runtime(struct task_struct *tsk,
					      unsigned long long ns)
{
	struct thread_group_cputimer *cputimer = get_running_cputimer(tsk);

	if (!cputimer)
		return;

	atomic64_add(ns, &cputimer->cputime_atomic.sum_exec_runtime);
}
=======
#endif /* CONFIG_SCHED_INFO */
>>>>>>> 95f95282
<|MERGE_RESOLUTION|>--- conflicted
+++ resolved
@@ -163,119 +163,4 @@
 #define sched_info_depart(rq, t)		do { } while (0)
 #define sched_info_arrive(rq, next)		do { } while (0)
 #define sched_info_switch(rq, t, next)		do { } while (0)
-<<<<<<< HEAD
-#endif /* CONFIG_SCHED_INFO */
-
-/*
- * The following are functions that support scheduler-internal time accounting.
- * These functions are generally called at the timer tick.  None of this depends
- * on CONFIG_SCHEDSTATS.
- */
-
-/**
- * get_running_cputimer - return &tsk->signal->cputimer if cputimer is running
- *
- * @tsk:	Pointer to target task.
- */
-#ifdef CONFIG_POSIX_TIMERS
-static inline
-struct thread_group_cputimer *get_running_cputimer(struct task_struct *tsk)
-{
-	struct thread_group_cputimer *cputimer = &tsk->signal->cputimer;
-
-	/* Check if cputimer isn't running. This is accessed without locking. */
-	if (!READ_ONCE(cputimer->running))
-		return NULL;
-
-	/*
-	 * After we flush the task's sum_exec_runtime to sig->sum_sched_runtime
-	 * in __exit_signal(), we won't account to the signal struct further
-	 * cputime consumed by that task, even though the task can still be
-	 * ticking after __exit_signal().
-	 *
-	 * In order to keep a consistent behaviour between thread group cputime
-	 * and thread group cputimer accounting, lets also ignore the cputime
-	 * elapsing after __exit_signal() in any thread group timer running.
-	 *
-	 * This makes sure that POSIX CPU clocks and timers are synchronized, so
-	 * that a POSIX CPU timer won't expire while the corresponding POSIX CPU
-	 * clock delta is behind the expiring timer value.
-	 */
-	if (unlikely(!tsk->sighand))
-		return NULL;
-
-	return cputimer;
-}
-#else
-static inline
-struct thread_group_cputimer *get_running_cputimer(struct task_struct *tsk)
-{
-	return NULL;
-}
-#endif
-
-/**
- * account_group_user_time - Maintain utime for a thread group.
- *
- * @tsk:	Pointer to task structure.
- * @cputime:	Time value by which to increment the utime field of the
- *		thread_group_cputime structure.
- *
- * If thread group time is being maintained, get the structure for the
- * running CPU and update the utime field there.
- */
-static inline void account_group_user_time(struct task_struct *tsk,
-					   u64 cputime)
-{
-	struct thread_group_cputimer *cputimer = get_running_cputimer(tsk);
-
-	if (!cputimer)
-		return;
-
-	atomic64_add(cputime, &cputimer->cputime_atomic.utime);
-}
-
-/**
- * account_group_system_time - Maintain stime for a thread group.
- *
- * @tsk:	Pointer to task structure.
- * @cputime:	Time value by which to increment the stime field of the
- *		thread_group_cputime structure.
- *
- * If thread group time is being maintained, get the structure for the
- * running CPU and update the stime field there.
- */
-static inline void account_group_system_time(struct task_struct *tsk,
-					     u64 cputime)
-{
-	struct thread_group_cputimer *cputimer = get_running_cputimer(tsk);
-
-	if (!cputimer)
-		return;
-
-	atomic64_add(cputime, &cputimer->cputime_atomic.stime);
-}
-
-/**
- * account_group_exec_runtime - Maintain exec runtime for a thread group.
- *
- * @tsk:	Pointer to task structure.
- * @ns:		Time value by which to increment the sum_exec_runtime field
- *		of the thread_group_cputime structure.
- *
- * If thread group time is being maintained, get the structure for the
- * running CPU and update the sum_exec_runtime field there.
- */
-static inline void account_group_exec_runtime(struct task_struct *tsk,
-					      unsigned long long ns)
-{
-	struct thread_group_cputimer *cputimer = get_running_cputimer(tsk);
-
-	if (!cputimer)
-		return;
-
-	atomic64_add(ns, &cputimer->cputime_atomic.sum_exec_runtime);
-}
-=======
-#endif /* CONFIG_SCHED_INFO */
->>>>>>> 95f95282
+#endif /* CONFIG_SCHED_INFO */