/*
 * Completely Fair Scheduling (CFS) Class (SCHED_NORMAL/SCHED_BATCH)
 *
 *  Copyright (C) 2007 Red Hat, Inc., Ingo Molnar <mingo@redhat.com>
 *
 *  Interactivity improvements by Mike Galbraith
 *  (C) 2007 Mike Galbraith <efault@gmx.de>
 *
 *  Various enhancements by Dmitry Adamushko.
 *  (C) 2007 Dmitry Adamushko <dmitry.adamushko@gmail.com>
 *
 *  Group scheduling enhancements by Srivatsa Vaddagiri
 *  Copyright IBM Corporation, 2007
 *  Author: Srivatsa Vaddagiri <vatsa@linux.vnet.ibm.com>
 *
 *  Scaled math optimizations by Thomas Gleixner
 *  Copyright (C) 2007, Thomas Gleixner <tglx@linutronix.de>
 *
 *  Adaptive scheduling granularity, math enhancements by Peter Zijlstra
 *  Copyright (C) 2007 Red Hat, Inc., Peter Zijlstra
 */

#include <linux/sched.h>
#include <linux/latencytop.h>
#include <linux/cpumask.h>
#include <linux/cpuidle.h>
#include <linux/slab.h>
#include <linux/profile.h>
#include <linux/interrupt.h>
#include <linux/mempolicy.h>
#include <linux/migrate.h>
#include <linux/task_work.h>

#include <trace/events/sched.h>

#include "sched.h"

/*
 * Targeted preemption latency for CPU-bound tasks:
 * (default: 6ms * (1 + ilog(ncpus)), units: nanoseconds)
 *
 * NOTE: this latency value is not the same as the concept of
 * 'timeslice length' - timeslices in CFS are of variable length
 * and have no persistent notion like in traditional, time-slice
 * based scheduling concepts.
 *
 * (to see the precise effective timeslice length of your workload,
 *  run vmstat and monitor the context-switches (cs) field)
 */
unsigned int sysctl_sched_latency = 6000000ULL;
unsigned int normalized_sysctl_sched_latency = 6000000ULL;

/*
 * The initial- and re-scaling of tunables is configurable
 * (default SCHED_TUNABLESCALING_LOG = *(1+ilog(ncpus))
 *
 * Options are:
 * SCHED_TUNABLESCALING_NONE - unscaled, always *1
 * SCHED_TUNABLESCALING_LOG - scaled logarithmical, *1+ilog(ncpus)
 * SCHED_TUNABLESCALING_LINEAR - scaled linear, *ncpus
 */
enum sched_tunable_scaling sysctl_sched_tunable_scaling
	= SCHED_TUNABLESCALING_LOG;

/*
 * Minimal preemption granularity for CPU-bound tasks:
 * (default: 0.75 msec * (1 + ilog(ncpus)), units: nanoseconds)
 */
unsigned int sysctl_sched_min_granularity = 750000ULL;
unsigned int normalized_sysctl_sched_min_granularity = 750000ULL;

/*
 * is kept at sysctl_sched_latency / sysctl_sched_min_granularity
 */
static unsigned int sched_nr_latency = 8;

/*
 * After fork, child runs first. If set to 0 (default) then
 * parent will (try to) run first.
 */
unsigned int sysctl_sched_child_runs_first __read_mostly;

/*
 * SCHED_OTHER wake-up granularity.
 * (default: 1 msec * (1 + ilog(ncpus)), units: nanoseconds)
 *
 * This option delays the preemption effects of decoupled workloads
 * and reduces their over-scheduling. Synchronous workloads will still
 * have immediate wakeup/sleep latencies.
 */
unsigned int sysctl_sched_wakeup_granularity = 1000000UL;
unsigned int normalized_sysctl_sched_wakeup_granularity = 1000000UL;

const_debug unsigned int sysctl_sched_migration_cost = 500000UL;

/*
 * The exponential sliding  window over which load is averaged for shares
 * distribution.
 * (default: 10msec)
 */
unsigned int __read_mostly sysctl_sched_shares_window = 10000000UL;

#ifdef CONFIG_CFS_BANDWIDTH
/*
 * Amount of runtime to allocate from global (tg) to local (per-cfs_rq) pool
 * each time a cfs_rq requests quota.
 *
 * Note: in the case that the slice exceeds the runtime remaining (either due
 * to consumption or the quota being specified to be smaller than the slice)
 * we will always only issue the remaining available time.
 *
 * default: 5 msec, units: microseconds
  */
unsigned int sysctl_sched_cfs_bandwidth_slice = 5000UL;
#endif

static inline void update_load_add(struct load_weight *lw, unsigned long inc)
{
	lw->weight += inc;
	lw->inv_weight = 0;
}

static inline void update_load_sub(struct load_weight *lw, unsigned long dec)
{
	lw->weight -= dec;
	lw->inv_weight = 0;
}

static inline void update_load_set(struct load_weight *lw, unsigned long w)
{
	lw->weight = w;
	lw->inv_weight = 0;
}

/*
 * Increase the granularity value when there are more CPUs,
 * because with more CPUs the 'effective latency' as visible
 * to users decreases. But the relationship is not linear,
 * so pick a second-best guess by going with the log2 of the
 * number of CPUs.
 *
 * This idea comes from the SD scheduler of Con Kolivas:
 */
static unsigned int get_update_sysctl_factor(void)
{
	unsigned int cpus = min_t(unsigned int, num_online_cpus(), 8);
	unsigned int factor;

	switch (sysctl_sched_tunable_scaling) {
	case SCHED_TUNABLESCALING_NONE:
		factor = 1;
		break;
	case SCHED_TUNABLESCALING_LINEAR:
		factor = cpus;
		break;
	case SCHED_TUNABLESCALING_LOG:
	default:
		factor = 1 + ilog2(cpus);
		break;
	}

	return factor;
}

static void update_sysctl(void)
{
	unsigned int factor = get_update_sysctl_factor();

#define SET_SYSCTL(name) \
	(sysctl_##name = (factor) * normalized_sysctl_##name)
	SET_SYSCTL(sched_min_granularity);
	SET_SYSCTL(sched_latency);
	SET_SYSCTL(sched_wakeup_granularity);
#undef SET_SYSCTL
}

void sched_init_granularity(void)
{
	update_sysctl();
}

#define WMULT_CONST	(~0U)
#define WMULT_SHIFT	32

static void __update_inv_weight(struct load_weight *lw)
{
	unsigned long w;

	if (likely(lw->inv_weight))
		return;

	w = scale_load_down(lw->weight);

	if (BITS_PER_LONG > 32 && unlikely(w >= WMULT_CONST))
		lw->inv_weight = 1;
	else if (unlikely(!w))
		lw->inv_weight = WMULT_CONST;
	else
		lw->inv_weight = WMULT_CONST / w;
}

/*
 * delta_exec * weight / lw.weight
 *   OR
 * (delta_exec * (weight * lw->inv_weight)) >> WMULT_SHIFT
 *
 * Either weight := NICE_0_LOAD and lw \e sched_prio_to_wmult[], in which case
 * we're guaranteed shift stays positive because inv_weight is guaranteed to
 * fit 32 bits, and NICE_0_LOAD gives another 10 bits; therefore shift >= 22.
 *
 * Or, weight =< lw.weight (because lw.weight is the runqueue weight), thus
 * weight/lw.weight <= 1, and therefore our shift will also be positive.
 */
static u64 __calc_delta(u64 delta_exec, unsigned long weight, struct load_weight *lw)
{
	u64 fact = scale_load_down(weight);
	int shift = WMULT_SHIFT;

	__update_inv_weight(lw);

	if (unlikely(fact >> 32)) {
		while (fact >> 32) {
			fact >>= 1;
			shift--;
		}
	}

	/* hint to use a 32x32->64 mul */
	fact = (u64)(u32)fact * lw->inv_weight;

	while (fact >> 32) {
		fact >>= 1;
		shift--;
	}

	return mul_u64_u32_shr(delta_exec, fact, shift);
}


const struct sched_class fair_sched_class;

/**************************************************************
 * CFS operations on generic schedulable entities:
 */

#ifdef CONFIG_FAIR_GROUP_SCHED

/* cpu runqueue to which this cfs_rq is attached */
static inline struct rq *rq_of(struct cfs_rq *cfs_rq)
{
	return cfs_rq->rq;
}

/* An entity is a task if it doesn't "own" a runqueue */
#define entity_is_task(se)	(!se->my_q)

static inline struct task_struct *task_of(struct sched_entity *se)
{
#ifdef CONFIG_SCHED_DEBUG
	WARN_ON_ONCE(!entity_is_task(se));
#endif
	return container_of(se, struct task_struct, se);
}

/* Walk up scheduling entities hierarchy */
#define for_each_sched_entity(se) \
		for (; se; se = se->parent)

static inline struct cfs_rq *task_cfs_rq(struct task_struct *p)
{
	return p->se.cfs_rq;
}

/* runqueue on which this entity is (to be) queued */
static inline struct cfs_rq *cfs_rq_of(struct sched_entity *se)
{
	return se->cfs_rq;
}

/* runqueue "owned" by this group */
static inline struct cfs_rq *group_cfs_rq(struct sched_entity *grp)
{
	return grp->my_q;
}

static inline void list_add_leaf_cfs_rq(struct cfs_rq *cfs_rq)
{
	if (!cfs_rq->on_list) {
		/*
		 * Ensure we either appear before our parent (if already
		 * enqueued) or force our parent to appear after us when it is
		 * enqueued.  The fact that we always enqueue bottom-up
		 * reduces this to two cases.
		 */
		if (cfs_rq->tg->parent &&
		    cfs_rq->tg->parent->cfs_rq[cpu_of(rq_of(cfs_rq))]->on_list) {
			list_add_rcu(&cfs_rq->leaf_cfs_rq_list,
				&rq_of(cfs_rq)->leaf_cfs_rq_list);
		} else {
			list_add_tail_rcu(&cfs_rq->leaf_cfs_rq_list,
				&rq_of(cfs_rq)->leaf_cfs_rq_list);
		}

		cfs_rq->on_list = 1;
	}
}

static inline void list_del_leaf_cfs_rq(struct cfs_rq *cfs_rq)
{
	if (cfs_rq->on_list) {
		list_del_rcu(&cfs_rq->leaf_cfs_rq_list);
		cfs_rq->on_list = 0;
	}
}

/* Iterate thr' all leaf cfs_rq's on a runqueue */
#define for_each_leaf_cfs_rq(rq, cfs_rq) \
	list_for_each_entry_rcu(cfs_rq, &rq->leaf_cfs_rq_list, leaf_cfs_rq_list)

/* Do the two (enqueued) entities belong to the same group ? */
static inline struct cfs_rq *
is_same_group(struct sched_entity *se, struct sched_entity *pse)
{
	if (se->cfs_rq == pse->cfs_rq)
		return se->cfs_rq;

	return NULL;
}

static inline struct sched_entity *parent_entity(struct sched_entity *se)
{
	return se->parent;
}

static void
find_matching_se(struct sched_entity **se, struct sched_entity **pse)
{
	int se_depth, pse_depth;

	/*
	 * preemption test can be made between sibling entities who are in the
	 * same cfs_rq i.e who have a common parent. Walk up the hierarchy of
	 * both tasks until we find their ancestors who are siblings of common
	 * parent.
	 */

	/* First walk up until both entities are at same depth */
	se_depth = (*se)->depth;
	pse_depth = (*pse)->depth;

	while (se_depth > pse_depth) {
		se_depth--;
		*se = parent_entity(*se);
	}

	while (pse_depth > se_depth) {
		pse_depth--;
		*pse = parent_entity(*pse);
	}

	while (!is_same_group(*se, *pse)) {
		*se = parent_entity(*se);
		*pse = parent_entity(*pse);
	}
}

#else	/* !CONFIG_FAIR_GROUP_SCHED */

static inline struct task_struct *task_of(struct sched_entity *se)
{
	return container_of(se, struct task_struct, se);
}

static inline struct rq *rq_of(struct cfs_rq *cfs_rq)
{
	return container_of(cfs_rq, struct rq, cfs);
}

#define entity_is_task(se)	1

#define for_each_sched_entity(se) \
		for (; se; se = NULL)

static inline struct cfs_rq *task_cfs_rq(struct task_struct *p)
{
	return &task_rq(p)->cfs;
}

static inline struct cfs_rq *cfs_rq_of(struct sched_entity *se)
{
	struct task_struct *p = task_of(se);
	struct rq *rq = task_rq(p);

	return &rq->cfs;
}

/* runqueue "owned" by this group */
static inline struct cfs_rq *group_cfs_rq(struct sched_entity *grp)
{
	return NULL;
}

static inline void list_add_leaf_cfs_rq(struct cfs_rq *cfs_rq)
{
}

static inline void list_del_leaf_cfs_rq(struct cfs_rq *cfs_rq)
{
}

#define for_each_leaf_cfs_rq(rq, cfs_rq) \
		for (cfs_rq = &rq->cfs; cfs_rq; cfs_rq = NULL)

static inline struct sched_entity *parent_entity(struct sched_entity *se)
{
	return NULL;
}

static inline void
find_matching_se(struct sched_entity **se, struct sched_entity **pse)
{
}

#endif	/* CONFIG_FAIR_GROUP_SCHED */

static __always_inline
void account_cfs_rq_runtime(struct cfs_rq *cfs_rq, u64 delta_exec);

/**************************************************************
 * Scheduling class tree data structure manipulation methods:
 */

static inline u64 max_vruntime(u64 max_vruntime, u64 vruntime)
{
	s64 delta = (s64)(vruntime - max_vruntime);
	if (delta > 0)
		max_vruntime = vruntime;

	return max_vruntime;
}

static inline u64 min_vruntime(u64 min_vruntime, u64 vruntime)
{
	s64 delta = (s64)(vruntime - min_vruntime);
	if (delta < 0)
		min_vruntime = vruntime;

	return min_vruntime;
}

static inline int entity_before(struct sched_entity *a,
				struct sched_entity *b)
{
	return (s64)(a->vruntime - b->vruntime) < 0;
}

static void update_min_vruntime(struct cfs_rq *cfs_rq)
{
	u64 vruntime = cfs_rq->min_vruntime;

	if (cfs_rq->curr)
		vruntime = cfs_rq->curr->vruntime;

	if (cfs_rq->rb_leftmost) {
		struct sched_entity *se = rb_entry(cfs_rq->rb_leftmost,
						   struct sched_entity,
						   run_node);

		if (!cfs_rq->curr)
			vruntime = se->vruntime;
		else
			vruntime = min_vruntime(vruntime, se->vruntime);
	}

	/* ensure we never gain time by being placed backwards. */
	cfs_rq->min_vruntime = max_vruntime(cfs_rq->min_vruntime, vruntime);
#ifndef CONFIG_64BIT
	smp_wmb();
	cfs_rq->min_vruntime_copy = cfs_rq->min_vruntime;
#endif
}

/*
 * Enqueue an entity into the rb-tree:
 */
static void __enqueue_entity(struct cfs_rq *cfs_rq, struct sched_entity *se)
{
	struct rb_node **link = &cfs_rq->tasks_timeline.rb_node;
	struct rb_node *parent = NULL;
	struct sched_entity *entry;
	int leftmost = 1;

	/*
	 * Find the right place in the rbtree:
	 */
	while (*link) {
		parent = *link;
		entry = rb_entry(parent, struct sched_entity, run_node);
		/*
		 * We dont care about collisions. Nodes with
		 * the same key stay together.
		 */
		if (entity_before(se, entry)) {
			link = &parent->rb_left;
		} else {
			link = &parent->rb_right;
			leftmost = 0;
		}
	}

	/*
	 * Maintain a cache of leftmost tree entries (it is frequently
	 * used):
	 */
	if (leftmost)
		cfs_rq->rb_leftmost = &se->run_node;

	rb_link_node(&se->run_node, parent, link);
	rb_insert_color(&se->run_node, &cfs_rq->tasks_timeline);
}

static void __dequeue_entity(struct cfs_rq *cfs_rq, struct sched_entity *se)
{
	if (cfs_rq->rb_leftmost == &se->run_node) {
		struct rb_node *next_node;

		next_node = rb_next(&se->run_node);
		cfs_rq->rb_leftmost = next_node;
	}

	rb_erase(&se->run_node, &cfs_rq->tasks_timeline);
}

struct sched_entity *__pick_first_entity(struct cfs_rq *cfs_rq)
{
	struct rb_node *left = cfs_rq->rb_leftmost;

	if (!left)
		return NULL;

	return rb_entry(left, struct sched_entity, run_node);
}

static struct sched_entity *__pick_next_entity(struct sched_entity *se)
{
	struct rb_node *next = rb_next(&se->run_node);

	if (!next)
		return NULL;

	return rb_entry(next, struct sched_entity, run_node);
}

#ifdef CONFIG_SCHED_DEBUG
struct sched_entity *__pick_last_entity(struct cfs_rq *cfs_rq)
{
	struct rb_node *last = rb_last(&cfs_rq->tasks_timeline);

	if (!last)
		return NULL;

	return rb_entry(last, struct sched_entity, run_node);
}

/**************************************************************
 * Scheduling class statistics methods:
 */

int sched_proc_update_handler(struct ctl_table *table, int write,
		void __user *buffer, size_t *lenp,
		loff_t *ppos)
{
	int ret = proc_dointvec_minmax(table, write, buffer, lenp, ppos);
	unsigned int factor = get_update_sysctl_factor();

	if (ret || !write)
		return ret;

	sched_nr_latency = DIV_ROUND_UP(sysctl_sched_latency,
					sysctl_sched_min_granularity);

#define WRT_SYSCTL(name) \
	(normalized_sysctl_##name = sysctl_##name / (factor))
	WRT_SYSCTL(sched_min_granularity);
	WRT_SYSCTL(sched_latency);
	WRT_SYSCTL(sched_wakeup_granularity);
#undef WRT_SYSCTL

	return 0;
}
#endif

/*
 * delta /= w
 */
static inline u64 calc_delta_fair(u64 delta, struct sched_entity *se)
{
	if (unlikely(se->load.weight != NICE_0_LOAD))
		delta = __calc_delta(delta, NICE_0_LOAD, &se->load);

	return delta;
}

/*
 * The idea is to set a period in which each task runs once.
 *
 * When there are too many tasks (sched_nr_latency) we have to stretch
 * this period because otherwise the slices get too small.
 *
 * p = (nr <= nl) ? l : l*nr/nl
 */
static u64 __sched_period(unsigned long nr_running)
{
	if (unlikely(nr_running > sched_nr_latency))
		return nr_running * sysctl_sched_min_granularity;
	else
		return sysctl_sched_latency;
}

/*
 * We calculate the wall-time slice from the period by taking a part
 * proportional to the weight.
 *
 * s = p*P[w/rw]
 */
static u64 sched_slice(struct cfs_rq *cfs_rq, struct sched_entity *se)
{
	u64 slice = __sched_period(cfs_rq->nr_running + !se->on_rq);

	for_each_sched_entity(se) {
		struct load_weight *load;
		struct load_weight lw;

		cfs_rq = cfs_rq_of(se);
		load = &cfs_rq->load;

		if (unlikely(!se->on_rq)) {
			lw = cfs_rq->load;

			update_load_add(&lw, se->load.weight);
			load = &lw;
		}
		slice = __calc_delta(slice, se->load.weight, load);
	}
	return slice;
}

/*
 * We calculate the vruntime slice of a to-be-inserted task.
 *
 * vs = s/w
 */
static u64 sched_vslice(struct cfs_rq *cfs_rq, struct sched_entity *se)
{
	return calc_delta_fair(sched_slice(cfs_rq, se), se);
}

#ifdef CONFIG_SMP
static int select_idle_sibling(struct task_struct *p, int cpu);
static unsigned long task_h_load(struct task_struct *p);

/*
 * We choose a half-life close to 1 scheduling period.
 * Note: The tables runnable_avg_yN_inv and runnable_avg_yN_sum are
 * dependent on this value.
 */
#define LOAD_AVG_PERIOD 32
#define LOAD_AVG_MAX 47742 /* maximum possible load avg */
#define LOAD_AVG_MAX_N 345 /* number of full periods to produce LOAD_AVG_MAX */

/* Give new sched_entity start runnable values to heavy its load in infant time */
void init_entity_runnable_average(struct sched_entity *se)
{
	struct sched_avg *sa = &se->avg;

	sa->last_update_time = 0;
	/*
	 * sched_avg's period_contrib should be strictly less then 1024, so
	 * we give it 1023 to make sure it is almost a period (1024us), and
	 * will definitely be update (after enqueue).
	 */
	sa->period_contrib = 1023;
	sa->load_avg = scale_load_down(se->load.weight);
	sa->load_sum = sa->load_avg * LOAD_AVG_MAX;
	/*
	 * At this point, util_avg won't be used in select_task_rq_fair anyway
	 */
	sa->util_avg = 0;
	sa->util_sum = 0;
	/* when this task enqueue'ed, it will contribute to its cfs_rq's load_avg */
}

/*
 * With new tasks being created, their initial util_avgs are extrapolated
 * based on the cfs_rq's current util_avg:
 *
 *   util_avg = cfs_rq->util_avg / (cfs_rq->load_avg + 1) * se.load.weight
 *
 * However, in many cases, the above util_avg does not give a desired
 * value. Moreover, the sum of the util_avgs may be divergent, such
 * as when the series is a harmonic series.
 *
 * To solve this problem, we also cap the util_avg of successive tasks to
 * only 1/2 of the left utilization budget:
 *
 *   util_avg_cap = (1024 - cfs_rq->avg.util_avg) / 2^n
 *
 * where n denotes the nth task.
 *
 * For example, a simplest series from the beginning would be like:
 *
 *  task  util_avg: 512, 256, 128,  64,  32,   16,    8, ...
 * cfs_rq util_avg: 512, 768, 896, 960, 992, 1008, 1016, ...
 *
 * Finally, that extrapolated util_avg is clamped to the cap (util_avg_cap)
 * if util_avg > util_avg_cap.
 */
void post_init_entity_util_avg(struct sched_entity *se)
{
	struct cfs_rq *cfs_rq = cfs_rq_of(se);
	struct sched_avg *sa = &se->avg;
	long cap = (long)(SCHED_CAPACITY_SCALE - cfs_rq->avg.util_avg) / 2;

	if (cap > 0) {
		if (cfs_rq->avg.util_avg != 0) {
			sa->util_avg  = cfs_rq->avg.util_avg * se->load.weight;
			sa->util_avg /= (cfs_rq->avg.load_avg + 1);

			if (sa->util_avg > cap)
				sa->util_avg = cap;
		} else {
			sa->util_avg = cap;
		}
		sa->util_sum = sa->util_avg * LOAD_AVG_MAX;
	}
}

static inline unsigned long cfs_rq_runnable_load_avg(struct cfs_rq *cfs_rq);
static inline unsigned long cfs_rq_load_avg(struct cfs_rq *cfs_rq);
#else
void init_entity_runnable_average(struct sched_entity *se)
{
}
void post_init_entity_util_avg(struct sched_entity *se)
{
}
#endif

/*
 * Update the current task's runtime statistics.
 */
static void update_curr(struct cfs_rq *cfs_rq)
{
	struct sched_entity *curr = cfs_rq->curr;
	u64 now = rq_clock_task(rq_of(cfs_rq));
	u64 delta_exec;

	if (unlikely(!curr))
		return;

	delta_exec = now - curr->exec_start;
	if (unlikely((s64)delta_exec <= 0))
		return;

	curr->exec_start = now;

	schedstat_set(curr->statistics.exec_max,
		      max(delta_exec, curr->statistics.exec_max));

	curr->sum_exec_runtime += delta_exec;
	schedstat_add(cfs_rq, exec_clock, delta_exec);

	curr->vruntime += calc_delta_fair(delta_exec, curr);
	update_min_vruntime(cfs_rq);

	if (entity_is_task(curr)) {
		struct task_struct *curtask = task_of(curr);

		trace_sched_stat_runtime(curtask, delta_exec, curr->vruntime);
		cpuacct_charge(curtask, delta_exec);
		account_group_exec_runtime(curtask, delta_exec);
	}

	account_cfs_rq_runtime(cfs_rq, delta_exec);
}

static void update_curr_fair(struct rq *rq)
{
	update_curr(cfs_rq_of(&rq->curr->se));
}

#ifdef CONFIG_SCHEDSTATS
static inline void
update_stats_wait_start(struct cfs_rq *cfs_rq, struct sched_entity *se)
{
	u64 wait_start = rq_clock(rq_of(cfs_rq));

	if (entity_is_task(se) && task_on_rq_migrating(task_of(se)) &&
	    likely(wait_start > se->statistics.wait_start))
		wait_start -= se->statistics.wait_start;

	se->statistics.wait_start = wait_start;
}

static void
update_stats_wait_end(struct cfs_rq *cfs_rq, struct sched_entity *se)
{
	struct task_struct *p;
	u64 delta;

	delta = rq_clock(rq_of(cfs_rq)) - se->statistics.wait_start;

	if (entity_is_task(se)) {
		p = task_of(se);
		if (task_on_rq_migrating(p)) {
			/*
			 * Preserve migrating task's wait time so wait_start
			 * time stamp can be adjusted to accumulate wait time
			 * prior to migration.
			 */
			se->statistics.wait_start = delta;
			return;
		}
		trace_sched_stat_wait(p, delta);
	}

	se->statistics.wait_max = max(se->statistics.wait_max, delta);
	se->statistics.wait_count++;
	se->statistics.wait_sum += delta;
	se->statistics.wait_start = 0;
}

/*
 * Task is being enqueued - update stats:
 */
static inline void
update_stats_enqueue(struct cfs_rq *cfs_rq, struct sched_entity *se)
{
	/*
	 * Are we enqueueing a waiting task? (for current tasks
	 * a dequeue/enqueue event is a NOP)
	 */
	if (se != cfs_rq->curr)
		update_stats_wait_start(cfs_rq, se);
}

static inline void
update_stats_dequeue(struct cfs_rq *cfs_rq, struct sched_entity *se, int flags)
{
	/*
	 * Mark the end of the wait period if dequeueing a
	 * waiting task:
	 */
	if (se != cfs_rq->curr)
		update_stats_wait_end(cfs_rq, se);

	if (flags & DEQUEUE_SLEEP) {
		if (entity_is_task(se)) {
			struct task_struct *tsk = task_of(se);

			if (tsk->state & TASK_INTERRUPTIBLE)
				se->statistics.sleep_start = rq_clock(rq_of(cfs_rq));
			if (tsk->state & TASK_UNINTERRUPTIBLE)
				se->statistics.block_start = rq_clock(rq_of(cfs_rq));
		}
	}

}
#else
static inline void
update_stats_wait_start(struct cfs_rq *cfs_rq, struct sched_entity *se)
{
}

static inline void
update_stats_wait_end(struct cfs_rq *cfs_rq, struct sched_entity *se)
{
}

static inline void
update_stats_enqueue(struct cfs_rq *cfs_rq, struct sched_entity *se)
{
}

static inline void
update_stats_dequeue(struct cfs_rq *cfs_rq, struct sched_entity *se, int flags)
{
}
#endif

/*
 * We are picking a new current task - update its stats:
 */
static inline void
update_stats_curr_start(struct cfs_rq *cfs_rq, struct sched_entity *se)
{
	/*
	 * We are starting a new run period:
	 */
	se->exec_start = rq_clock_task(rq_of(cfs_rq));
}

/**************************************************
 * Scheduling class queueing methods:
 */

#ifdef CONFIG_NUMA_BALANCING
/*
 * Approximate time to scan a full NUMA task in ms. The task scan period is
 * calculated based on the tasks virtual memory size and
 * numa_balancing_scan_size.
 */
unsigned int sysctl_numa_balancing_scan_period_min = 1000;
unsigned int sysctl_numa_balancing_scan_period_max = 60000;

/* Portion of address space to scan in MB */
unsigned int sysctl_numa_balancing_scan_size = 256;

/* Scan @scan_size MB every @scan_period after an initial @scan_delay in ms */
unsigned int sysctl_numa_balancing_scan_delay = 1000;

static unsigned int task_nr_scan_windows(struct task_struct *p)
{
	unsigned long rss = 0;
	unsigned long nr_scan_pages;

	/*
	 * Calculations based on RSS as non-present and empty pages are skipped
	 * by the PTE scanner and NUMA hinting faults should be trapped based
	 * on resident pages
	 */
	nr_scan_pages = sysctl_numa_balancing_scan_size << (20 - PAGE_SHIFT);
	rss = get_mm_rss(p->mm);
	if (!rss)
		rss = nr_scan_pages;

	rss = round_up(rss, nr_scan_pages);
	return rss / nr_scan_pages;
}

/* For sanitys sake, never scan more PTEs than MAX_SCAN_WINDOW MB/sec. */
#define MAX_SCAN_WINDOW 2560

static unsigned int task_scan_min(struct task_struct *p)
{
	unsigned int scan_size = READ_ONCE(sysctl_numa_balancing_scan_size);
	unsigned int scan, floor;
	unsigned int windows = 1;

	if (scan_size < MAX_SCAN_WINDOW)
		windows = MAX_SCAN_WINDOW / scan_size;
	floor = 1000 / windows;

	scan = sysctl_numa_balancing_scan_period_min / task_nr_scan_windows(p);
	return max_t(unsigned int, floor, scan);
}

static unsigned int task_scan_max(struct task_struct *p)
{
	unsigned int smin = task_scan_min(p);
	unsigned int smax;

	/* Watch for min being lower than max due to floor calculations */
	smax = sysctl_numa_balancing_scan_period_max / task_nr_scan_windows(p);
	return max(smin, smax);
}

static void account_numa_enqueue(struct rq *rq, struct task_struct *p)
{
	rq->nr_numa_running += (p->numa_preferred_nid != -1);
	rq->nr_preferred_running += (p->numa_preferred_nid == task_node(p));
}

static void account_numa_dequeue(struct rq *rq, struct task_struct *p)
{
	rq->nr_numa_running -= (p->numa_preferred_nid != -1);
	rq->nr_preferred_running -= (p->numa_preferred_nid == task_node(p));
}

struct numa_group {
	atomic_t refcount;

	spinlock_t lock; /* nr_tasks, tasks */
	int nr_tasks;
	pid_t gid;
	int active_nodes;

	struct rcu_head rcu;
	unsigned long total_faults;
	unsigned long max_faults_cpu;
	/*
	 * Faults_cpu is used to decide whether memory should move
	 * towards the CPU. As a consequence, these stats are weighted
	 * more by CPU use than by memory faults.
	 */
	unsigned long *faults_cpu;
	unsigned long faults[0];
};

/* Shared or private faults. */
#define NR_NUMA_HINT_FAULT_TYPES 2

/* Memory and CPU locality */
#define NR_NUMA_HINT_FAULT_STATS (NR_NUMA_HINT_FAULT_TYPES * 2)

/* Averaged statistics, and temporary buffers. */
#define NR_NUMA_HINT_FAULT_BUCKETS (NR_NUMA_HINT_FAULT_STATS * 2)

pid_t task_numa_group_id(struct task_struct *p)
{
	return p->numa_group ? p->numa_group->gid : 0;
}

/*
 * The averaged statistics, shared & private, memory & cpu,
 * occupy the first half of the array. The second half of the
 * array is for current counters, which are averaged into the
 * first set by task_numa_placement.
 */
static inline int task_faults_idx(enum numa_faults_stats s, int nid, int priv)
{
	return NR_NUMA_HINT_FAULT_TYPES * (s * nr_node_ids + nid) + priv;
}

static inline unsigned long task_faults(struct task_struct *p, int nid)
{
	if (!p->numa_faults)
		return 0;

	return p->numa_faults[task_faults_idx(NUMA_MEM, nid, 0)] +
		p->numa_faults[task_faults_idx(NUMA_MEM, nid, 1)];
}

static inline unsigned long group_faults(struct task_struct *p, int nid)
{
	if (!p->numa_group)
		return 0;

	return p->numa_group->faults[task_faults_idx(NUMA_MEM, nid, 0)] +
		p->numa_group->faults[task_faults_idx(NUMA_MEM, nid, 1)];
}

static inline unsigned long group_faults_cpu(struct numa_group *group, int nid)
{
	return group->faults_cpu[task_faults_idx(NUMA_MEM, nid, 0)] +
		group->faults_cpu[task_faults_idx(NUMA_MEM, nid, 1)];
}

/*
 * A node triggering more than 1/3 as many NUMA faults as the maximum is
 * considered part of a numa group's pseudo-interleaving set. Migrations
 * between these nodes are slowed down, to allow things to settle down.
 */
#define ACTIVE_NODE_FRACTION 3

static bool numa_is_active_node(int nid, struct numa_group *ng)
{
	return group_faults_cpu(ng, nid) * ACTIVE_NODE_FRACTION > ng->max_faults_cpu;
}

/* Handle placement on systems where not all nodes are directly connected. */
static unsigned long score_nearby_nodes(struct task_struct *p, int nid,
					int maxdist, bool task)
{
	unsigned long score = 0;
	int node;

	/*
	 * All nodes are directly connected, and the same distance
	 * from each other. No need for fancy placement algorithms.
	 */
	if (sched_numa_topology_type == NUMA_DIRECT)
		return 0;

	/*
	 * This code is called for each node, introducing N^2 complexity,
	 * which should be ok given the number of nodes rarely exceeds 8.
	 */
	for_each_online_node(node) {
		unsigned long faults;
		int dist = node_distance(nid, node);

		/*
		 * The furthest away nodes in the system are not interesting
		 * for placement; nid was already counted.
		 */
		if (dist == sched_max_numa_distance || node == nid)
			continue;

		/*
		 * On systems with a backplane NUMA topology, compare groups
		 * of nodes, and move tasks towards the group with the most
		 * memory accesses. When comparing two nodes at distance
		 * "hoplimit", only nodes closer by than "hoplimit" are part
		 * of each group. Skip other nodes.
		 */
		if (sched_numa_topology_type == NUMA_BACKPLANE &&
					dist > maxdist)
			continue;

		/* Add up the faults from nearby nodes. */
		if (task)
			faults = task_faults(p, node);
		else
			faults = group_faults(p, node);

		/*
		 * On systems with a glueless mesh NUMA topology, there are
		 * no fixed "groups of nodes". Instead, nodes that are not
		 * directly connected bounce traffic through intermediate
		 * nodes; a numa_group can occupy any set of nodes.
		 * The further away a node is, the less the faults count.
		 * This seems to result in good task placement.
		 */
		if (sched_numa_topology_type == NUMA_GLUELESS_MESH) {
			faults *= (sched_max_numa_distance - dist);
			faults /= (sched_max_numa_distance - LOCAL_DISTANCE);
		}

		score += faults;
	}

	return score;
}

/*
 * These return the fraction of accesses done by a particular task, or
 * task group, on a particular numa node.  The group weight is given a
 * larger multiplier, in order to group tasks together that are almost
 * evenly spread out between numa nodes.
 */
static inline unsigned long task_weight(struct task_struct *p, int nid,
					int dist)
{
	unsigned long faults, total_faults;

	if (!p->numa_faults)
		return 0;

	total_faults = p->total_numa_faults;

	if (!total_faults)
		return 0;

	faults = task_faults(p, nid);
	faults += score_nearby_nodes(p, nid, dist, true);

	return 1000 * faults / total_faults;
}

static inline unsigned long group_weight(struct task_struct *p, int nid,
					 int dist)
{
	unsigned long faults, total_faults;

	if (!p->numa_group)
		return 0;

	total_faults = p->numa_group->total_faults;

	if (!total_faults)
		return 0;

	faults = group_faults(p, nid);
	faults += score_nearby_nodes(p, nid, dist, false);

	return 1000 * faults / total_faults;
}

bool should_numa_migrate_memory(struct task_struct *p, struct page * page,
				int src_nid, int dst_cpu)
{
	struct numa_group *ng = p->numa_group;
	int dst_nid = cpu_to_node(dst_cpu);
	int last_cpupid, this_cpupid;

	this_cpupid = cpu_pid_to_cpupid(dst_cpu, current->pid);

	/*
	 * Multi-stage node selection is used in conjunction with a periodic
	 * migration fault to build a temporal task<->page relation. By using
	 * a two-stage filter we remove short/unlikely relations.
	 *
	 * Using P(p) ~ n_p / n_t as per frequentist probability, we can equate
	 * a task's usage of a particular page (n_p) per total usage of this
	 * page (n_t) (in a given time-span) to a probability.
	 *
	 * Our periodic faults will sample this probability and getting the
	 * same result twice in a row, given these samples are fully
	 * independent, is then given by P(n)^2, provided our sample period
	 * is sufficiently short compared to the usage pattern.
	 *
	 * This quadric squishes small probabilities, making it less likely we
	 * act on an unlikely task<->page relation.
	 */
	last_cpupid = page_cpupid_xchg_last(page, this_cpupid);
	if (!cpupid_pid_unset(last_cpupid) &&
				cpupid_to_nid(last_cpupid) != dst_nid)
		return false;

	/* Always allow migrate on private faults */
	if (cpupid_match_pid(p, last_cpupid))
		return true;

	/* A shared fault, but p->numa_group has not been set up yet. */
	if (!ng)
		return true;

	/*
	 * Destination node is much more heavily used than the source
	 * node? Allow migration.
	 */
	if (group_faults_cpu(ng, dst_nid) > group_faults_cpu(ng, src_nid) *
					ACTIVE_NODE_FRACTION)
		return true;

	/*
	 * Distribute memory according to CPU & memory use on each node,
	 * with 3/4 hysteresis to avoid unnecessary memory migrations:
	 *
	 * faults_cpu(dst)   3   faults_cpu(src)
	 * --------------- * - > ---------------
	 * faults_mem(dst)   4   faults_mem(src)
	 */
	return group_faults_cpu(ng, dst_nid) * group_faults(p, src_nid) * 3 >
	       group_faults_cpu(ng, src_nid) * group_faults(p, dst_nid) * 4;
}

static unsigned long weighted_cpuload(const int cpu);
static unsigned long source_load(int cpu, int type);
static unsigned long target_load(int cpu, int type);
static unsigned long capacity_of(int cpu);
static long effective_load(struct task_group *tg, int cpu, long wl, long wg);

/* Cached statistics for all CPUs within a node */
struct numa_stats {
	unsigned long nr_running;
	unsigned long load;

	/* Total compute capacity of CPUs on a node */
	unsigned long compute_capacity;

	/* Approximate capacity in terms of runnable tasks on a node */
	unsigned long task_capacity;
	int has_free_capacity;
};

/*
 * XXX borrowed from update_sg_lb_stats
 */
static void update_numa_stats(struct numa_stats *ns, int nid)
{
	int smt, cpu, cpus = 0;
	unsigned long capacity;

	memset(ns, 0, sizeof(*ns));
	for_each_cpu(cpu, cpumask_of_node(nid)) {
		struct rq *rq = cpu_rq(cpu);

		ns->nr_running += rq->nr_running;
		ns->load += weighted_cpuload(cpu);
		ns->compute_capacity += capacity_of(cpu);

		cpus++;
	}

	/*
	 * If we raced with hotplug and there are no CPUs left in our mask
	 * the @ns structure is NULL'ed and task_numa_compare() will
	 * not find this node attractive.
	 *
	 * We'll either bail at !has_free_capacity, or we'll detect a huge
	 * imbalance and bail there.
	 */
	if (!cpus)
		return;

	/* smt := ceil(cpus / capacity), assumes: 1 < smt_power < 2 */
	smt = DIV_ROUND_UP(SCHED_CAPACITY_SCALE * cpus, ns->compute_capacity);
	capacity = cpus / smt; /* cores */

	ns->task_capacity = min_t(unsigned, capacity,
		DIV_ROUND_CLOSEST(ns->compute_capacity, SCHED_CAPACITY_SCALE));
	ns->has_free_capacity = (ns->nr_running < ns->task_capacity);
}

struct task_numa_env {
	struct task_struct *p;

	int src_cpu, src_nid;
	int dst_cpu, dst_nid;

	struct numa_stats src_stats, dst_stats;

	int imbalance_pct;
	int dist;

	struct task_struct *best_task;
	long best_imp;
	int best_cpu;
};

static void task_numa_assign(struct task_numa_env *env,
			     struct task_struct *p, long imp)
{
	if (env->best_task)
		put_task_struct(env->best_task);

	env->best_task = p;
	env->best_imp = imp;
	env->best_cpu = env->dst_cpu;
}

static bool load_too_imbalanced(long src_load, long dst_load,
				struct task_numa_env *env)
{
	long imb, old_imb;
	long orig_src_load, orig_dst_load;
	long src_capacity, dst_capacity;

	/*
	 * The load is corrected for the CPU capacity available on each node.
	 *
	 * src_load        dst_load
	 * ------------ vs ---------
	 * src_capacity    dst_capacity
	 */
	src_capacity = env->src_stats.compute_capacity;
	dst_capacity = env->dst_stats.compute_capacity;

	/* We care about the slope of the imbalance, not the direction. */
	if (dst_load < src_load)
		swap(dst_load, src_load);

	/* Is the difference below the threshold? */
	imb = dst_load * src_capacity * 100 -
	      src_load * dst_capacity * env->imbalance_pct;
	if (imb <= 0)
		return false;

	/*
	 * The imbalance is above the allowed threshold.
	 * Compare it with the old imbalance.
	 */
	orig_src_load = env->src_stats.load;
	orig_dst_load = env->dst_stats.load;

	if (orig_dst_load < orig_src_load)
		swap(orig_dst_load, orig_src_load);

	old_imb = orig_dst_load * src_capacity * 100 -
		  orig_src_load * dst_capacity * env->imbalance_pct;

	/* Would this change make things worse? */
	return (imb > old_imb);
}

/*
 * This checks if the overall compute and NUMA accesses of the system would
 * be improved if the source tasks was migrated to the target dst_cpu taking
 * into account that it might be best if task running on the dst_cpu should
 * be exchanged with the source task
 */
static void task_numa_compare(struct task_numa_env *env,
			      long taskimp, long groupimp)
{
	struct rq *src_rq = cpu_rq(env->src_cpu);
	struct rq *dst_rq = cpu_rq(env->dst_cpu);
	struct task_struct *cur;
	long src_load, dst_load;
	long load;
	long imp = env->p->numa_group ? groupimp : taskimp;
	long moveimp = imp;
	int dist = env->dist;
	bool assigned = false;

	rcu_read_lock();

	raw_spin_lock_irq(&dst_rq->lock);
	cur = dst_rq->curr;
	/*
	 * No need to move the exiting task or idle task.
	 */
	if ((cur->flags & PF_EXITING) || is_idle_task(cur))
		cur = NULL;
	else {
		/*
		 * The task_struct must be protected here to protect the
		 * p->numa_faults access in the task_weight since the
		 * numa_faults could already be freed in the following path:
		 * finish_task_switch()
		 *     --> put_task_struct()
		 *         --> __put_task_struct()
		 *             --> task_numa_free()
		 */
		get_task_struct(cur);
	}

	raw_spin_unlock_irq(&dst_rq->lock);

	/*
	 * Because we have preemption enabled we can get migrated around and
	 * end try selecting ourselves (current == env->p) as a swap candidate.
	 */
	if (cur == env->p)
		goto unlock;

	/*
	 * "imp" is the fault differential for the source task between the
	 * source and destination node. Calculate the total differential for
	 * the source task and potential destination task. The more negative
	 * the value is, the more rmeote accesses that would be expected to
	 * be incurred if the tasks were swapped.
	 */
	if (cur) {
		/* Skip this swap candidate if cannot move to the source cpu */
		if (!cpumask_test_cpu(env->src_cpu, tsk_cpus_allowed(cur)))
			goto unlock;

		/*
		 * If dst and source tasks are in the same NUMA group, or not
		 * in any group then look only at task weights.
		 */
		if (cur->numa_group == env->p->numa_group) {
			imp = taskimp + task_weight(cur, env->src_nid, dist) -
			      task_weight(cur, env->dst_nid, dist);
			/*
			 * Add some hysteresis to prevent swapping the
			 * tasks within a group over tiny differences.
			 */
			if (cur->numa_group)
				imp -= imp/16;
		} else {
			/*
			 * Compare the group weights. If a task is all by
			 * itself (not part of a group), use the task weight
			 * instead.
			 */
			if (cur->numa_group)
				imp += group_weight(cur, env->src_nid, dist) -
				       group_weight(cur, env->dst_nid, dist);
			else
				imp += task_weight(cur, env->src_nid, dist) -
				       task_weight(cur, env->dst_nid, dist);
		}
	}

	if (imp <= env->best_imp && moveimp <= env->best_imp)
		goto unlock;

	if (!cur) {
		/* Is there capacity at our destination? */
		if (env->src_stats.nr_running <= env->src_stats.task_capacity &&
		    !env->dst_stats.has_free_capacity)
			goto unlock;

		goto balance;
	}

	/* Balance doesn't matter much if we're running a task per cpu */
	if (imp > env->best_imp && src_rq->nr_running == 1 &&
			dst_rq->nr_running == 1)
		goto assign;

	/*
	 * In the overloaded case, try and keep the load balanced.
	 */
balance:
	load = task_h_load(env->p);
	dst_load = env->dst_stats.load + load;
	src_load = env->src_stats.load - load;

	if (moveimp > imp && moveimp > env->best_imp) {
		/*
		 * If the improvement from just moving env->p direction is
		 * better than swapping tasks around, check if a move is
		 * possible. Store a slightly smaller score than moveimp,
		 * so an actually idle CPU will win.
		 */
		if (!load_too_imbalanced(src_load, dst_load, env)) {
			imp = moveimp - 1;
			put_task_struct(cur);
			cur = NULL;
			goto assign;
		}
	}

	if (imp <= env->best_imp)
		goto unlock;

	if (cur) {
		load = task_h_load(cur);
		dst_load -= load;
		src_load += load;
	}

	if (load_too_imbalanced(src_load, dst_load, env))
		goto unlock;

	/*
	 * One idle CPU per node is evaluated for a task numa move.
	 * Call select_idle_sibling to maybe find a better one.
	 */
	if (!cur)
		env->dst_cpu = select_idle_sibling(env->p, env->dst_cpu);

assign:
	assigned = true;
	task_numa_assign(env, cur, imp);
unlock:
	rcu_read_unlock();
	/*
	 * The dst_rq->curr isn't assigned. The protection for task_struct is
	 * finished.
	 */
	if (cur && !assigned)
		put_task_struct(cur);
}

static void task_numa_find_cpu(struct task_numa_env *env,
				long taskimp, long groupimp)
{
	int cpu;

	for_each_cpu(cpu, cpumask_of_node(env->dst_nid)) {
		/* Skip this CPU if the source task cannot migrate */
		if (!cpumask_test_cpu(cpu, tsk_cpus_allowed(env->p)))
			continue;

		env->dst_cpu = cpu;
		task_numa_compare(env, taskimp, groupimp);
	}
}

/* Only move tasks to a NUMA node less busy than the current node. */
static bool numa_has_capacity(struct task_numa_env *env)
{
	struct numa_stats *src = &env->src_stats;
	struct numa_stats *dst = &env->dst_stats;

	if (src->has_free_capacity && !dst->has_free_capacity)
		return false;

	/*
	 * Only consider a task move if the source has a higher load
	 * than the destination, corrected for CPU capacity on each node.
	 *
	 *      src->load                dst->load
	 * --------------------- vs ---------------------
	 * src->compute_capacity    dst->compute_capacity
	 */
	if (src->load * dst->compute_capacity * env->imbalance_pct >

	    dst->load * src->compute_capacity * 100)
		return true;

	return false;
}

static int task_numa_migrate(struct task_struct *p)
{
	struct task_numa_env env = {
		.p = p,

		.src_cpu = task_cpu(p),
		.src_nid = task_node(p),

		.imbalance_pct = 112,

		.best_task = NULL,
		.best_imp = 0,
		.best_cpu = -1,
	};
	struct sched_domain *sd;
	unsigned long taskweight, groupweight;
	int nid, ret, dist;
	long taskimp, groupimp;

	/*
	 * Pick the lowest SD_NUMA domain, as that would have the smallest
	 * imbalance and would be the first to start moving tasks about.
	 *
	 * And we want to avoid any moving of tasks about, as that would create
	 * random movement of tasks -- counter the numa conditions we're trying
	 * to satisfy here.
	 */
	rcu_read_lock();
	sd = rcu_dereference(per_cpu(sd_numa, env.src_cpu));
	if (sd)
		env.imbalance_pct = 100 + (sd->imbalance_pct - 100) / 2;
	rcu_read_unlock();

	/*
	 * Cpusets can break the scheduler domain tree into smaller
	 * balance domains, some of which do not cross NUMA boundaries.
	 * Tasks that are "trapped" in such domains cannot be migrated
	 * elsewhere, so there is no point in (re)trying.
	 */
	if (unlikely(!sd)) {
		p->numa_preferred_nid = task_node(p);
		return -EINVAL;
	}

	env.dst_nid = p->numa_preferred_nid;
	dist = env.dist = node_distance(env.src_nid, env.dst_nid);
	taskweight = task_weight(p, env.src_nid, dist);
	groupweight = group_weight(p, env.src_nid, dist);
	update_numa_stats(&env.src_stats, env.src_nid);
	taskimp = task_weight(p, env.dst_nid, dist) - taskweight;
	groupimp = group_weight(p, env.dst_nid, dist) - groupweight;
	update_numa_stats(&env.dst_stats, env.dst_nid);

	/* Try to find a spot on the preferred nid. */
	if (numa_has_capacity(&env))
		task_numa_find_cpu(&env, taskimp, groupimp);

	/*
	 * Look at other nodes in these cases:
	 * - there is no space available on the preferred_nid
	 * - the task is part of a numa_group that is interleaved across
	 *   multiple NUMA nodes; in order to better consolidate the group,
	 *   we need to check other locations.
	 */
	if (env.best_cpu == -1 || (p->numa_group && p->numa_group->active_nodes > 1)) {
		for_each_online_node(nid) {
			if (nid == env.src_nid || nid == p->numa_preferred_nid)
				continue;

			dist = node_distance(env.src_nid, env.dst_nid);
			if (sched_numa_topology_type == NUMA_BACKPLANE &&
						dist != env.dist) {
				taskweight = task_weight(p, env.src_nid, dist);
				groupweight = group_weight(p, env.src_nid, dist);
			}

			/* Only consider nodes where both task and groups benefit */
			taskimp = task_weight(p, nid, dist) - taskweight;
			groupimp = group_weight(p, nid, dist) - groupweight;
			if (taskimp < 0 && groupimp < 0)
				continue;

			env.dist = dist;
			env.dst_nid = nid;
			update_numa_stats(&env.dst_stats, env.dst_nid);
			if (numa_has_capacity(&env))
				task_numa_find_cpu(&env, taskimp, groupimp);
		}
	}

	/*
	 * If the task is part of a workload that spans multiple NUMA nodes,
	 * and is migrating into one of the workload's active nodes, remember
	 * this node as the task's preferred numa node, so the workload can
	 * settle down.
	 * A task that migrated to a second choice node will be better off
	 * trying for a better one later. Do not set the preferred node here.
	 */
	if (p->numa_group) {
		struct numa_group *ng = p->numa_group;

		if (env.best_cpu == -1)
			nid = env.src_nid;
		else
			nid = env.dst_nid;

		if (ng->active_nodes > 1 && numa_is_active_node(env.dst_nid, ng))
			sched_setnuma(p, env.dst_nid);
	}

	/* No better CPU than the current one was found. */
	if (env.best_cpu == -1)
		return -EAGAIN;

	/*
	 * Reset the scan period if the task is being rescheduled on an
	 * alternative node to recheck if the tasks is now properly placed.
	 */
	p->numa_scan_period = task_scan_min(p);

	if (env.best_task == NULL) {
		ret = migrate_task_to(p, env.best_cpu);
		if (ret != 0)
			trace_sched_stick_numa(p, env.src_cpu, env.best_cpu);
		return ret;
	}

	ret = migrate_swap(p, env.best_task);
	if (ret != 0)
		trace_sched_stick_numa(p, env.src_cpu, task_cpu(env.best_task));
	put_task_struct(env.best_task);
	return ret;
}

/* Attempt to migrate a task to a CPU on the preferred node. */
static void numa_migrate_preferred(struct task_struct *p)
{
	unsigned long interval = HZ;

	/* This task has no NUMA fault statistics yet */
	if (unlikely(p->numa_preferred_nid == -1 || !p->numa_faults))
		return;

	/* Periodically retry migrating the task to the preferred node */
	interval = min(interval, msecs_to_jiffies(p->numa_scan_period) / 16);
	p->numa_migrate_retry = jiffies + interval;

	/* Success if task is already running on preferred CPU */
	if (task_node(p) == p->numa_preferred_nid)
		return;

	/* Otherwise, try migrate to a CPU on the preferred node */
	task_numa_migrate(p);
}

/*
 * Find out how many nodes on the workload is actively running on. Do this by
 * tracking the nodes from which NUMA hinting faults are triggered. This can
 * be different from the set of nodes where the workload's memory is currently
 * located.
 */
static void numa_group_count_active_nodes(struct numa_group *numa_group)
{
	unsigned long faults, max_faults = 0;
	int nid, active_nodes = 0;

	for_each_online_node(nid) {
		faults = group_faults_cpu(numa_group, nid);
		if (faults > max_faults)
			max_faults = faults;
	}

	for_each_online_node(nid) {
		faults = group_faults_cpu(numa_group, nid);
		if (faults * ACTIVE_NODE_FRACTION > max_faults)
			active_nodes++;
	}

	numa_group->max_faults_cpu = max_faults;
	numa_group->active_nodes = active_nodes;
}

/*
 * When adapting the scan rate, the period is divided into NUMA_PERIOD_SLOTS
 * increments. The more local the fault statistics are, the higher the scan
 * period will be for the next scan window. If local/(local+remote) ratio is
 * below NUMA_PERIOD_THRESHOLD (where range of ratio is 1..NUMA_PERIOD_SLOTS)
 * the scan period will decrease. Aim for 70% local accesses.
 */
#define NUMA_PERIOD_SLOTS 10
#define NUMA_PERIOD_THRESHOLD 7

/*
 * Increase the scan period (slow down scanning) if the majority of
 * our memory is already on our local node, or if the majority of
 * the page accesses are shared with other processes.
 * Otherwise, decrease the scan period.
 */
static void update_task_scan_period(struct task_struct *p,
			unsigned long shared, unsigned long private)
{
	unsigned int period_slot;
	int ratio;
	int diff;

	unsigned long remote = p->numa_faults_locality[0];
	unsigned long local = p->numa_faults_locality[1];

	/*
	 * If there were no record hinting faults then either the task is
	 * completely idle or all activity is areas that are not of interest
	 * to automatic numa balancing. Related to that, if there were failed
	 * migration then it implies we are migrating too quickly or the local
	 * node is overloaded. In either case, scan slower
	 */
	if (local + shared == 0 || p->numa_faults_locality[2]) {
		p->numa_scan_period = min(p->numa_scan_period_max,
			p->numa_scan_period << 1);

		p->mm->numa_next_scan = jiffies +
			msecs_to_jiffies(p->numa_scan_period);

		return;
	}

	/*
	 * Prepare to scale scan period relative to the current period.
	 *	 == NUMA_PERIOD_THRESHOLD scan period stays the same
	 *       <  NUMA_PERIOD_THRESHOLD scan period decreases (scan faster)
	 *	 >= NUMA_PERIOD_THRESHOLD scan period increases (scan slower)
	 */
	period_slot = DIV_ROUND_UP(p->numa_scan_period, NUMA_PERIOD_SLOTS);
	ratio = (local * NUMA_PERIOD_SLOTS) / (local + remote);
	if (ratio >= NUMA_PERIOD_THRESHOLD) {
		int slot = ratio - NUMA_PERIOD_THRESHOLD;
		if (!slot)
			slot = 1;
		diff = slot * period_slot;
	} else {
		diff = -(NUMA_PERIOD_THRESHOLD - ratio) * period_slot;

		/*
		 * Scale scan rate increases based on sharing. There is an
		 * inverse relationship between the degree of sharing and
		 * the adjustment made to the scanning period. Broadly
		 * speaking the intent is that there is little point
		 * scanning faster if shared accesses dominate as it may
		 * simply bounce migrations uselessly
		 */
		ratio = DIV_ROUND_UP(private * NUMA_PERIOD_SLOTS, (private + shared + 1));
		diff = (diff * ratio) / NUMA_PERIOD_SLOTS;
	}

	p->numa_scan_period = clamp(p->numa_scan_period + diff,
			task_scan_min(p), task_scan_max(p));
	memset(p->numa_faults_locality, 0, sizeof(p->numa_faults_locality));
}

/*
 * Get the fraction of time the task has been running since the last
 * NUMA placement cycle. The scheduler keeps similar statistics, but
 * decays those on a 32ms period, which is orders of magnitude off
 * from the dozens-of-seconds NUMA balancing period. Use the scheduler
 * stats only if the task is so new there are no NUMA statistics yet.
 */
static u64 numa_get_avg_runtime(struct task_struct *p, u64 *period)
{
	u64 runtime, delta, now;
	/* Use the start of this time slice to avoid calculations. */
	now = p->se.exec_start;
	runtime = p->se.sum_exec_runtime;

	if (p->last_task_numa_placement) {
		delta = runtime - p->last_sum_exec_runtime;
		*period = now - p->last_task_numa_placement;
	} else {
		delta = p->se.avg.load_sum / p->se.load.weight;
		*period = LOAD_AVG_MAX;
	}

	p->last_sum_exec_runtime = runtime;
	p->last_task_numa_placement = now;

	return delta;
}

/*
 * Determine the preferred nid for a task in a numa_group. This needs to
 * be done in a way that produces consistent results with group_weight,
 * otherwise workloads might not converge.
 */
static int preferred_group_nid(struct task_struct *p, int nid)
{
	nodemask_t nodes;
	int dist;

	/* Direct connections between all NUMA nodes. */
	if (sched_numa_topology_type == NUMA_DIRECT)
		return nid;

	/*
	 * On a system with glueless mesh NUMA topology, group_weight
	 * scores nodes according to the number of NUMA hinting faults on
	 * both the node itself, and on nearby nodes.
	 */
	if (sched_numa_topology_type == NUMA_GLUELESS_MESH) {
		unsigned long score, max_score = 0;
		int node, max_node = nid;

		dist = sched_max_numa_distance;

		for_each_online_node(node) {
			score = group_weight(p, node, dist);
			if (score > max_score) {
				max_score = score;
				max_node = node;
			}
		}
		return max_node;
	}

	/*
	 * Finding the preferred nid in a system with NUMA backplane
	 * interconnect topology is more involved. The goal is to locate
	 * tasks from numa_groups near each other in the system, and
	 * untangle workloads from different sides of the system. This requires
	 * searching down the hierarchy of node groups, recursively searching
	 * inside the highest scoring group of nodes. The nodemask tricks
	 * keep the complexity of the search down.
	 */
	nodes = node_online_map;
	for (dist = sched_max_numa_distance; dist > LOCAL_DISTANCE; dist--) {
		unsigned long max_faults = 0;
		nodemask_t max_group = NODE_MASK_NONE;
		int a, b;

		/* Are there nodes at this distance from each other? */
		if (!find_numa_distance(dist))
			continue;

		for_each_node_mask(a, nodes) {
			unsigned long faults = 0;
			nodemask_t this_group;
			nodes_clear(this_group);

			/* Sum group's NUMA faults; includes a==b case. */
			for_each_node_mask(b, nodes) {
				if (node_distance(a, b) < dist) {
					faults += group_faults(p, b);
					node_set(b, this_group);
					node_clear(b, nodes);
				}
			}

			/* Remember the top group. */
			if (faults > max_faults) {
				max_faults = faults;
				max_group = this_group;
				/*
				 * subtle: at the smallest distance there is
				 * just one node left in each "group", the
				 * winner is the preferred nid.
				 */
				nid = a;
			}
		}
		/* Next round, evaluate the nodes within max_group. */
		if (!max_faults)
			break;
		nodes = max_group;
	}
	return nid;
}

static void task_numa_placement(struct task_struct *p)
{
	int seq, nid, max_nid = -1, max_group_nid = -1;
	unsigned long max_faults = 0, max_group_faults = 0;
	unsigned long fault_types[2] = { 0, 0 };
	unsigned long total_faults;
	u64 runtime, period;
	spinlock_t *group_lock = NULL;

	/*
	 * The p->mm->numa_scan_seq field gets updated without
	 * exclusive access. Use READ_ONCE() here to ensure
	 * that the field is read in a single access:
	 */
	seq = READ_ONCE(p->mm->numa_scan_seq);
	if (p->numa_scan_seq == seq)
		return;
	p->numa_scan_seq = seq;
	p->numa_scan_period_max = task_scan_max(p);

	total_faults = p->numa_faults_locality[0] +
		       p->numa_faults_locality[1];
	runtime = numa_get_avg_runtime(p, &period);

	/* If the task is part of a group prevent parallel updates to group stats */
	if (p->numa_group) {
		group_lock = &p->numa_group->lock;
		spin_lock_irq(group_lock);
	}

	/* Find the node with the highest number of faults */
	for_each_online_node(nid) {
		/* Keep track of the offsets in numa_faults array */
		int mem_idx, membuf_idx, cpu_idx, cpubuf_idx;
		unsigned long faults = 0, group_faults = 0;
		int priv;

		for (priv = 0; priv < NR_NUMA_HINT_FAULT_TYPES; priv++) {
			long diff, f_diff, f_weight;

			mem_idx = task_faults_idx(NUMA_MEM, nid, priv);
			membuf_idx = task_faults_idx(NUMA_MEMBUF, nid, priv);
			cpu_idx = task_faults_idx(NUMA_CPU, nid, priv);
			cpubuf_idx = task_faults_idx(NUMA_CPUBUF, nid, priv);

			/* Decay existing window, copy faults since last scan */
			diff = p->numa_faults[membuf_idx] - p->numa_faults[mem_idx] / 2;
			fault_types[priv] += p->numa_faults[membuf_idx];
			p->numa_faults[membuf_idx] = 0;

			/*
			 * Normalize the faults_from, so all tasks in a group
			 * count according to CPU use, instead of by the raw
			 * number of faults. Tasks with little runtime have
			 * little over-all impact on throughput, and thus their
			 * faults are less important.
			 */
			f_weight = div64_u64(runtime << 16, period + 1);
			f_weight = (f_weight * p->numa_faults[cpubuf_idx]) /
				   (total_faults + 1);
			f_diff = f_weight - p->numa_faults[cpu_idx] / 2;
			p->numa_faults[cpubuf_idx] = 0;

			p->numa_faults[mem_idx] += diff;
			p->numa_faults[cpu_idx] += f_diff;
			faults += p->numa_faults[mem_idx];
			p->total_numa_faults += diff;
			if (p->numa_group) {
				/*
				 * safe because we can only change our own group
				 *
				 * mem_idx represents the offset for a given
				 * nid and priv in a specific region because it
				 * is at the beginning of the numa_faults array.
				 */
				p->numa_group->faults[mem_idx] += diff;
				p->numa_group->faults_cpu[mem_idx] += f_diff;
				p->numa_group->total_faults += diff;
				group_faults += p->numa_group->faults[mem_idx];
			}
		}

		if (faults > max_faults) {
			max_faults = faults;
			max_nid = nid;
		}

		if (group_faults > max_group_faults) {
			max_group_faults = group_faults;
			max_group_nid = nid;
		}
	}

	update_task_scan_period(p, fault_types[0], fault_types[1]);

	if (p->numa_group) {
		numa_group_count_active_nodes(p->numa_group);
		spin_unlock_irq(group_lock);
		max_nid = preferred_group_nid(p, max_group_nid);
	}

	if (max_faults) {
		/* Set the new preferred node */
		if (max_nid != p->numa_preferred_nid)
			sched_setnuma(p, max_nid);

		if (task_node(p) != p->numa_preferred_nid)
			numa_migrate_preferred(p);
	}
}

static inline int get_numa_group(struct numa_group *grp)
{
	return atomic_inc_not_zero(&grp->refcount);
}

static inline void put_numa_group(struct numa_group *grp)
{
	if (atomic_dec_and_test(&grp->refcount))
		kfree_rcu(grp, rcu);
}

static void task_numa_group(struct task_struct *p, int cpupid, int flags,
			int *priv)
{
	struct numa_group *grp, *my_grp;
	struct task_struct *tsk;
	bool join = false;
	int cpu = cpupid_to_cpu(cpupid);
	int i;

	if (unlikely(!p->numa_group)) {
		unsigned int size = sizeof(struct numa_group) +
				    4*nr_node_ids*sizeof(unsigned long);

		grp = kzalloc(size, GFP_KERNEL | __GFP_NOWARN);
		if (!grp)
			return;

		atomic_set(&grp->refcount, 1);
		grp->active_nodes = 1;
		grp->max_faults_cpu = 0;
		spin_lock_init(&grp->lock);
		grp->gid = p->pid;
		/* Second half of the array tracks nids where faults happen */
		grp->faults_cpu = grp->faults + NR_NUMA_HINT_FAULT_TYPES *
						nr_node_ids;

		for (i = 0; i < NR_NUMA_HINT_FAULT_STATS * nr_node_ids; i++)
			grp->faults[i] = p->numa_faults[i];

		grp->total_faults = p->total_numa_faults;

		grp->nr_tasks++;
		rcu_assign_pointer(p->numa_group, grp);
	}

	rcu_read_lock();
	tsk = READ_ONCE(cpu_rq(cpu)->curr);

	if (!cpupid_match_pid(tsk, cpupid))
		goto no_join;

	grp = rcu_dereference(tsk->numa_group);
	if (!grp)
		goto no_join;

	my_grp = p->numa_group;
	if (grp == my_grp)
		goto no_join;

	/*
	 * Only join the other group if its bigger; if we're the bigger group,
	 * the other task will join us.
	 */
	if (my_grp->nr_tasks > grp->nr_tasks)
		goto no_join;

	/*
	 * Tie-break on the grp address.
	 */
	if (my_grp->nr_tasks == grp->nr_tasks && my_grp > grp)
		goto no_join;

	/* Always join threads in the same process. */
	if (tsk->mm == current->mm)
		join = true;

	/* Simple filter to avoid false positives due to PID collisions */
	if (flags & TNF_SHARED)
		join = true;

	/* Update priv based on whether false sharing was detected */
	*priv = !join;

	if (join && !get_numa_group(grp))
		goto no_join;

	rcu_read_unlock();

	if (!join)
		return;

	BUG_ON(irqs_disabled());
	double_lock_irq(&my_grp->lock, &grp->lock);

	for (i = 0; i < NR_NUMA_HINT_FAULT_STATS * nr_node_ids; i++) {
		my_grp->faults[i] -= p->numa_faults[i];
		grp->faults[i] += p->numa_faults[i];
	}
	my_grp->total_faults -= p->total_numa_faults;
	grp->total_faults += p->total_numa_faults;

	my_grp->nr_tasks--;
	grp->nr_tasks++;

	spin_unlock(&my_grp->lock);
	spin_unlock_irq(&grp->lock);

	rcu_assign_pointer(p->numa_group, grp);

	put_numa_group(my_grp);
	return;

no_join:
	rcu_read_unlock();
	return;
}

void task_numa_free(struct task_struct *p)
{
	struct numa_group *grp = p->numa_group;
	void *numa_faults = p->numa_faults;
	unsigned long flags;
	int i;

	if (grp) {
		spin_lock_irqsave(&grp->lock, flags);
		for (i = 0; i < NR_NUMA_HINT_FAULT_STATS * nr_node_ids; i++)
			grp->faults[i] -= p->numa_faults[i];
		grp->total_faults -= p->total_numa_faults;

		grp->nr_tasks--;
		spin_unlock_irqrestore(&grp->lock, flags);
		RCU_INIT_POINTER(p->numa_group, NULL);
		put_numa_group(grp);
	}

	p->numa_faults = NULL;
	kfree(numa_faults);
}

/*
 * Got a PROT_NONE fault for a page on @node.
 */
void task_numa_fault(int last_cpupid, int mem_node, int pages, int flags)
{
	struct task_struct *p = current;
	bool migrated = flags & TNF_MIGRATED;
	int cpu_node = task_node(current);
	int local = !!(flags & TNF_FAULT_LOCAL);
	struct numa_group *ng;
	int priv;

	if (!static_branch_likely(&sched_numa_balancing))
		return;

	/* for example, ksmd faulting in a user's mm */
	if (!p->mm)
		return;

	/* Allocate buffer to track faults on a per-node basis */
	if (unlikely(!p->numa_faults)) {
		int size = sizeof(*p->numa_faults) *
			   NR_NUMA_HINT_FAULT_BUCKETS * nr_node_ids;

		p->numa_faults = kzalloc(size, GFP_KERNEL|__GFP_NOWARN);
		if (!p->numa_faults)
			return;

		p->total_numa_faults = 0;
		memset(p->numa_faults_locality, 0, sizeof(p->numa_faults_locality));
	}

	/*
	 * First accesses are treated as private, otherwise consider accesses
	 * to be private if the accessing pid has not changed
	 */
	if (unlikely(last_cpupid == (-1 & LAST_CPUPID_MASK))) {
		priv = 1;
	} else {
		priv = cpupid_match_pid(p, last_cpupid);
		if (!priv && !(flags & TNF_NO_GROUP))
			task_numa_group(p, last_cpupid, flags, &priv);
	}

	/*
	 * If a workload spans multiple NUMA nodes, a shared fault that
	 * occurs wholly within the set of nodes that the workload is
	 * actively using should be counted as local. This allows the
	 * scan rate to slow down when a workload has settled down.
	 */
	ng = p->numa_group;
	if (!priv && !local && ng && ng->active_nodes > 1 &&
				numa_is_active_node(cpu_node, ng) &&
				numa_is_active_node(mem_node, ng))
		local = 1;

	task_numa_placement(p);

	/*
	 * Retry task to preferred node migration periodically, in case it
	 * case it previously failed, or the scheduler moved us.
	 */
	if (time_after(jiffies, p->numa_migrate_retry))
		numa_migrate_preferred(p);

	if (migrated)
		p->numa_pages_migrated += pages;
	if (flags & TNF_MIGRATE_FAIL)
		p->numa_faults_locality[2] += pages;

	p->numa_faults[task_faults_idx(NUMA_MEMBUF, mem_node, priv)] += pages;
	p->numa_faults[task_faults_idx(NUMA_CPUBUF, cpu_node, priv)] += pages;
	p->numa_faults_locality[local] += pages;
}

static void reset_ptenuma_scan(struct task_struct *p)
{
	/*
	 * We only did a read acquisition of the mmap sem, so
	 * p->mm->numa_scan_seq is written to without exclusive access
	 * and the update is not guaranteed to be atomic. That's not
	 * much of an issue though, since this is just used for
	 * statistical sampling. Use READ_ONCE/WRITE_ONCE, which are not
	 * expensive, to avoid any form of compiler optimizations:
	 */
	WRITE_ONCE(p->mm->numa_scan_seq, READ_ONCE(p->mm->numa_scan_seq) + 1);
	p->mm->numa_scan_offset = 0;
}

/*
 * The expensive part of numa migration is done from task_work context.
 * Triggered from task_tick_numa().
 */
void task_numa_work(struct callback_head *work)
{
	unsigned long migrate, next_scan, now = jiffies;
	struct task_struct *p = current;
	struct mm_struct *mm = p->mm;
	u64 runtime = p->se.sum_exec_runtime;
	struct vm_area_struct *vma;
	unsigned long start, end;
	unsigned long nr_pte_updates = 0;
	long pages, virtpages;

	WARN_ON_ONCE(p != container_of(work, struct task_struct, numa_work));

	work->next = work; /* protect against double add */
	/*
	 * Who cares about NUMA placement when they're dying.
	 *
	 * NOTE: make sure not to dereference p->mm before this check,
	 * exit_task_work() happens _after_ exit_mm() so we could be called
	 * without p->mm even though we still had it when we enqueued this
	 * work.
	 */
	if (p->flags & PF_EXITING)
		return;

	if (!mm->numa_next_scan) {
		mm->numa_next_scan = now +
			msecs_to_jiffies(sysctl_numa_balancing_scan_delay);
	}

	/*
	 * Enforce maximal scan/migration frequency..
	 */
	migrate = mm->numa_next_scan;
	if (time_before(now, migrate))
		return;

	if (p->numa_scan_period == 0) {
		p->numa_scan_period_max = task_scan_max(p);
		p->numa_scan_period = task_scan_min(p);
	}

	next_scan = now + msecs_to_jiffies(p->numa_scan_period);
	if (cmpxchg(&mm->numa_next_scan, migrate, next_scan) != migrate)
		return;

	/*
	 * Delay this task enough that another task of this mm will likely win
	 * the next time around.
	 */
	p->node_stamp += 2 * TICK_NSEC;

	start = mm->numa_scan_offset;
	pages = sysctl_numa_balancing_scan_size;
	pages <<= 20 - PAGE_SHIFT; /* MB in pages */
	virtpages = pages * 8;	   /* Scan up to this much virtual space */
	if (!pages)
		return;


	down_read(&mm->mmap_sem);
	vma = find_vma(mm, start);
	if (!vma) {
		reset_ptenuma_scan(p);
		start = 0;
		vma = mm->mmap;
	}
	for (; vma; vma = vma->vm_next) {
		if (!vma_migratable(vma) || !vma_policy_mof(vma) ||
			is_vm_hugetlb_page(vma) || (vma->vm_flags & VM_MIXEDMAP)) {
			continue;
		}

		/*
		 * Shared library pages mapped by multiple processes are not
		 * migrated as it is expected they are cache replicated. Avoid
		 * hinting faults in read-only file-backed mappings or the vdso
		 * as migrating the pages will be of marginal benefit.
		 */
		if (!vma->vm_mm ||
		    (vma->vm_file && (vma->vm_flags & (VM_READ|VM_WRITE)) == (VM_READ)))
			continue;

		/*
		 * Skip inaccessible VMAs to avoid any confusion between
		 * PROT_NONE and NUMA hinting ptes
		 */
		if (!(vma->vm_flags & (VM_READ | VM_EXEC | VM_WRITE)))
			continue;

		do {
			start = max(start, vma->vm_start);
			end = ALIGN(start + (pages << PAGE_SHIFT), HPAGE_SIZE);
			end = min(end, vma->vm_end);
			nr_pte_updates = change_prot_numa(vma, start, end);

			/*
			 * Try to scan sysctl_numa_balancing_size worth of
			 * hpages that have at least one present PTE that
			 * is not already pte-numa. If the VMA contains
			 * areas that are unused or already full of prot_numa
			 * PTEs, scan up to virtpages, to skip through those
			 * areas faster.
			 */
			if (nr_pte_updates)
				pages -= (end - start) >> PAGE_SHIFT;
			virtpages -= (end - start) >> PAGE_SHIFT;

			start = end;
			if (pages <= 0 || virtpages <= 0)
				goto out;

			cond_resched();
		} while (end != vma->vm_end);
	}

out:
	/*
	 * It is possible to reach the end of the VMA list but the last few
	 * VMAs are not guaranteed to the vma_migratable. If they are not, we
	 * would find the !migratable VMA on the next scan but not reset the
	 * scanner to the start so check it now.
	 */
	if (vma)
		mm->numa_scan_offset = start;
	else
		reset_ptenuma_scan(p);
	up_read(&mm->mmap_sem);

	/*
	 * Make sure tasks use at least 32x as much time to run other code
	 * than they used here, to limit NUMA PTE scanning overhead to 3% max.
	 * Usually update_task_scan_period slows down scanning enough; on an
	 * overloaded system we need to limit overhead on a per task basis.
	 */
	if (unlikely(p->se.sum_exec_runtime != runtime)) {
		u64 diff = p->se.sum_exec_runtime - runtime;
		p->node_stamp += 32 * diff;
	}
}

/*
 * Drive the periodic memory faults..
 */
void task_tick_numa(struct rq *rq, struct task_struct *curr)
{
	struct callback_head *work = &curr->numa_work;
	u64 period, now;

	/*
	 * We don't care about NUMA placement if we don't have memory.
	 */
	if (!curr->mm || (curr->flags & PF_EXITING) || work->next != work)
		return;

	/*
	 * Using runtime rather than walltime has the dual advantage that
	 * we (mostly) drive the selection from busy threads and that the
	 * task needs to have done some actual work before we bother with
	 * NUMA placement.
	 */
	now = curr->se.sum_exec_runtime;
	period = (u64)curr->numa_scan_period * NSEC_PER_MSEC;

	if (now > curr->node_stamp + period) {
		if (!curr->node_stamp)
			curr->numa_scan_period = task_scan_min(curr);
		curr->node_stamp += period;

		if (!time_before(jiffies, curr->mm->numa_next_scan)) {
			init_task_work(work, task_numa_work); /* TODO: move this into sched_fork() */
			task_work_add(curr, work, true);
		}
	}
}
#else
static void task_tick_numa(struct rq *rq, struct task_struct *curr)
{
}

static inline void account_numa_enqueue(struct rq *rq, struct task_struct *p)
{
}

static inline void account_numa_dequeue(struct rq *rq, struct task_struct *p)
{
}
#endif /* CONFIG_NUMA_BALANCING */

static void
account_entity_enqueue(struct cfs_rq *cfs_rq, struct sched_entity *se)
{
	update_load_add(&cfs_rq->load, se->load.weight);
	if (!parent_entity(se))
		update_load_add(&rq_of(cfs_rq)->load, se->load.weight);
#ifdef CONFIG_SMP
	if (entity_is_task(se)) {
		struct rq *rq = rq_of(cfs_rq);

		account_numa_enqueue(rq, task_of(se));
		list_add(&se->group_node, &rq->cfs_tasks);
	}
#endif
	cfs_rq->nr_running++;
}

static void
account_entity_dequeue(struct cfs_rq *cfs_rq, struct sched_entity *se)
{
	update_load_sub(&cfs_rq->load, se->load.weight);
	if (!parent_entity(se))
		update_load_sub(&rq_of(cfs_rq)->load, se->load.weight);
#ifdef CONFIG_SMP
	if (entity_is_task(se)) {
		account_numa_dequeue(rq_of(cfs_rq), task_of(se));
		list_del_init(&se->group_node);
	}
#endif
	cfs_rq->nr_running--;
}

#ifdef CONFIG_FAIR_GROUP_SCHED
# ifdef CONFIG_SMP
static inline long calc_tg_weight(struct task_group *tg, struct cfs_rq *cfs_rq)
{
	long tg_weight;

	/*
	 * Use this CPU's real-time load instead of the last load contribution
	 * as the updating of the contribution is delayed, and we will use the
	 * the real-time load to calc the share. See update_tg_load_avg().
	 */
	tg_weight = atomic_long_read(&tg->load_avg);
	tg_weight -= cfs_rq->tg_load_avg_contrib;
	tg_weight += cfs_rq->load.weight;

	return tg_weight;
}

static long calc_cfs_shares(struct cfs_rq *cfs_rq, struct task_group *tg)
{
	long tg_weight, load, shares;

	tg_weight = calc_tg_weight(tg, cfs_rq);
	load = cfs_rq->load.weight;

	shares = (tg->shares * load);
	if (tg_weight)
		shares /= tg_weight;

	if (shares < MIN_SHARES)
		shares = MIN_SHARES;
	if (shares > tg->shares)
		shares = tg->shares;

	return shares;
}
# else /* CONFIG_SMP */
static inline long calc_cfs_shares(struct cfs_rq *cfs_rq, struct task_group *tg)
{
	return tg->shares;
}
# endif /* CONFIG_SMP */
static void reweight_entity(struct cfs_rq *cfs_rq, struct sched_entity *se,
			    unsigned long weight)
{
	if (se->on_rq) {
		/* commit outstanding execution time */
		if (cfs_rq->curr == se)
			update_curr(cfs_rq);
		account_entity_dequeue(cfs_rq, se);
	}

	update_load_set(&se->load, weight);

	if (se->on_rq)
		account_entity_enqueue(cfs_rq, se);
}

static inline int throttled_hierarchy(struct cfs_rq *cfs_rq);

static void update_cfs_shares(struct cfs_rq *cfs_rq)
{
	struct task_group *tg;
	struct sched_entity *se;
	long shares;

	tg = cfs_rq->tg;
	se = tg->se[cpu_of(rq_of(cfs_rq))];
	if (!se || throttled_hierarchy(cfs_rq))
		return;
#ifndef CONFIG_SMP
	if (likely(se->load.weight == tg->shares))
		return;
#endif
	shares = calc_cfs_shares(cfs_rq, tg);

	reweight_entity(cfs_rq_of(se), se, shares);
}
#else /* CONFIG_FAIR_GROUP_SCHED */
static inline void update_cfs_shares(struct cfs_rq *cfs_rq)
{
}
#endif /* CONFIG_FAIR_GROUP_SCHED */

#ifdef CONFIG_SMP
/* Precomputed fixed inverse multiplies for multiplication by y^n */
static const u32 runnable_avg_yN_inv[] = {
	0xffffffff, 0xfa83b2da, 0xf5257d14, 0xefe4b99a, 0xeac0c6e6, 0xe5b906e6,
	0xe0ccdeeb, 0xdbfbb796, 0xd744fcc9, 0xd2a81d91, 0xce248c14, 0xc9b9bd85,
	0xc5672a10, 0xc12c4cc9, 0xbd08a39e, 0xb8fbaf46, 0xb504f333, 0xb123f581,
	0xad583ee9, 0xa9a15ab4, 0xa5fed6a9, 0xa2704302, 0x9ef5325f, 0x9b8d39b9,
	0x9837f050, 0x94f4efa8, 0x91c3d373, 0x8ea4398a, 0x8b95c1e3, 0x88980e80,
	0x85aac367, 0x82cd8698,
};

/*
 * Precomputed \Sum y^k { 1<=k<=n }.  These are floor(true_value) to prevent
 * over-estimates when re-combining.
 */
static const u32 runnable_avg_yN_sum[] = {
	    0, 1002, 1982, 2941, 3880, 4798, 5697, 6576, 7437, 8279, 9103,
	 9909,10698,11470,12226,12966,13690,14398,15091,15769,16433,17082,
	17718,18340,18949,19545,20128,20698,21256,21802,22336,22859,23371,
};

/*
 * Precomputed \Sum y^k { 1<=k<=n, where n%32=0). Values are rolled down to
 * lower integers. See Documentation/scheduler/sched-avg.txt how these
 * were generated:
 */
static const u32 __accumulated_sum_N32[] = {
	    0, 23371, 35056, 40899, 43820, 45281,
	46011, 46376, 46559, 46650, 46696, 46719,
};

/*
 * Approximate:
 *   val * y^n,    where y^32 ~= 0.5 (~1 scheduling period)
 */
static __always_inline u64 decay_load(u64 val, u64 n)
{
	unsigned int local_n;

	if (!n)
		return val;
	else if (unlikely(n > LOAD_AVG_PERIOD * 63))
		return 0;

	/* after bounds checking we can collapse to 32-bit */
	local_n = n;

	/*
	 * As y^PERIOD = 1/2, we can combine
	 *    y^n = 1/2^(n/PERIOD) * y^(n%PERIOD)
	 * With a look-up table which covers y^n (n<PERIOD)
	 *
	 * To achieve constant time decay_load.
	 */
	if (unlikely(local_n >= LOAD_AVG_PERIOD)) {
		val >>= local_n / LOAD_AVG_PERIOD;
		local_n %= LOAD_AVG_PERIOD;
	}

	val = mul_u64_u32_shr(val, runnable_avg_yN_inv[local_n], 32);
	return val;
}

/*
 * For updates fully spanning n periods, the contribution to runnable
 * average will be: \Sum 1024*y^n
 *
 * We can compute this reasonably efficiently by combining:
 *   y^PERIOD = 1/2 with precomputed \Sum 1024*y^n {for  n <PERIOD}
 */
static u32 __compute_runnable_contrib(u64 n)
{
	u32 contrib = 0;

	if (likely(n <= LOAD_AVG_PERIOD))
		return runnable_avg_yN_sum[n];
	else if (unlikely(n >= LOAD_AVG_MAX_N))
		return LOAD_AVG_MAX;

	/* Since n < LOAD_AVG_MAX_N, n/LOAD_AVG_PERIOD < 11 */
	contrib = __accumulated_sum_N32[n/LOAD_AVG_PERIOD];
	n %= LOAD_AVG_PERIOD;
	contrib = decay_load(contrib, n);
	return contrib + runnable_avg_yN_sum[n];
}

#define cap_scale(v, s) ((v)*(s) >> SCHED_CAPACITY_SHIFT)

/*
 * We can represent the historical contribution to runnable average as the
 * coefficients of a geometric series.  To do this we sub-divide our runnable
 * history into segments of approximately 1ms (1024us); label the segment that
 * occurred N-ms ago p_N, with p_0 corresponding to the current period, e.g.
 *
 * [<- 1024us ->|<- 1024us ->|<- 1024us ->| ...
 *      p0            p1           p2
 *     (now)       (~1ms ago)  (~2ms ago)
 *
 * Let u_i denote the fraction of p_i that the entity was runnable.
 *
 * We then designate the fractions u_i as our co-efficients, yielding the
 * following representation of historical load:
 *   u_0 + u_1*y + u_2*y^2 + u_3*y^3 + ...
 *
 * We choose y based on the with of a reasonably scheduling period, fixing:
 *   y^32 = 0.5
 *
 * This means that the contribution to load ~32ms ago (u_32) will be weighted
 * approximately half as much as the contribution to load within the last ms
 * (u_0).
 *
 * When a period "rolls over" and we have new u_0`, multiplying the previous
 * sum again by y is sufficient to update:
 *   load_avg = u_0` + y*(u_0 + u_1*y + u_2*y^2 + ... )
 *            = u_0 + u_1*y + u_2*y^2 + ... [re-labeling u_i --> u_{i+1}]
 */
static __always_inline int
__update_load_avg(u64 now, int cpu, struct sched_avg *sa,
		  unsigned long weight, int running, struct cfs_rq *cfs_rq)
{
	u64 delta, scaled_delta, periods;
	u32 contrib;
	unsigned int delta_w, scaled_delta_w, decayed = 0;
	unsigned long scale_freq, scale_cpu;

	delta = now - sa->last_update_time;
	/*
	 * This should only happen when time goes backwards, which it
	 * unfortunately does during sched clock init when we swap over to TSC.
	 */
	if ((s64)delta < 0) {
		sa->last_update_time = now;
		return 0;
	}

	/*
	 * Use 1024ns as the unit of measurement since it's a reasonable
	 * approximation of 1us and fast to compute.
	 */
	delta >>= 10;
	if (!delta)
		return 0;
	sa->last_update_time = now;

	scale_freq = arch_scale_freq_capacity(NULL, cpu);
	scale_cpu = arch_scale_cpu_capacity(NULL, cpu);

	/* delta_w is the amount already accumulated against our next period */
	delta_w = sa->period_contrib;
	if (delta + delta_w >= 1024) {
		decayed = 1;

		/* how much left for next period will start over, we don't know yet */
		sa->period_contrib = 0;

		/*
		 * Now that we know we're crossing a period boundary, figure
		 * out how much from delta we need to complete the current
		 * period and accrue it.
		 */
		delta_w = 1024 - delta_w;
		scaled_delta_w = cap_scale(delta_w, scale_freq);
		if (weight) {
			sa->load_sum += weight * scaled_delta_w;
			if (cfs_rq) {
				cfs_rq->runnable_load_sum +=
						weight * scaled_delta_w;
			}
		}
		if (running)
			sa->util_sum += scaled_delta_w * scale_cpu;

		delta -= delta_w;

		/* Figure out how many additional periods this update spans */
		periods = delta / 1024;
		delta %= 1024;

		sa->load_sum = decay_load(sa->load_sum, periods + 1);
		if (cfs_rq) {
			cfs_rq->runnable_load_sum =
				decay_load(cfs_rq->runnable_load_sum, periods + 1);
		}
		sa->util_sum = decay_load((u64)(sa->util_sum), periods + 1);

		/* Efficiently calculate \sum (1..n_period) 1024*y^i */
		contrib = __compute_runnable_contrib(periods);
		contrib = cap_scale(contrib, scale_freq);
		if (weight) {
			sa->load_sum += weight * contrib;
			if (cfs_rq)
				cfs_rq->runnable_load_sum += weight * contrib;
		}
		if (running)
			sa->util_sum += contrib * scale_cpu;
	}

	/* Remainder of delta accrued against u_0` */
	scaled_delta = cap_scale(delta, scale_freq);
	if (weight) {
		sa->load_sum += weight * scaled_delta;
		if (cfs_rq)
			cfs_rq->runnable_load_sum += weight * scaled_delta;
	}
	if (running)
		sa->util_sum += scaled_delta * scale_cpu;

	sa->period_contrib += delta;

	if (decayed) {
		sa->load_avg = div_u64(sa->load_sum, LOAD_AVG_MAX);
		if (cfs_rq) {
			cfs_rq->runnable_load_avg =
				div_u64(cfs_rq->runnable_load_sum, LOAD_AVG_MAX);
		}
		sa->util_avg = sa->util_sum / LOAD_AVG_MAX;
	}

	return decayed;
}

#ifdef CONFIG_FAIR_GROUP_SCHED
/*
 * Updating tg's load_avg is necessary before update_cfs_share (which is done)
 * and effective_load (which is not done because it is too costly).
 */
static inline void update_tg_load_avg(struct cfs_rq *cfs_rq, int force)
{
	long delta = cfs_rq->avg.load_avg - cfs_rq->tg_load_avg_contrib;

	/*
	 * No need to update load_avg for root_task_group as it is not used.
	 */
	if (cfs_rq->tg == &root_task_group)
		return;

	if (force || abs(delta) > cfs_rq->tg_load_avg_contrib / 64) {
		atomic_long_add(delta, &cfs_rq->tg->load_avg);
		cfs_rq->tg_load_avg_contrib = cfs_rq->avg.load_avg;
	}
}

/*
 * Called within set_task_rq() right before setting a task's cpu. The
 * caller only guarantees p->pi_lock is held; no other assumptions,
 * including the state of rq->lock, should be made.
 */
void set_task_rq_fair(struct sched_entity *se,
		      struct cfs_rq *prev, struct cfs_rq *next)
{
	if (!sched_feat(ATTACH_AGE_LOAD))
		return;

	/*
	 * We are supposed to update the task to "current" time, then its up to
	 * date and ready to go to new CPU/cfs_rq. But we have difficulty in
	 * getting what current time is, so simply throw away the out-of-date
	 * time. This will result in the wakee task is less decayed, but giving
	 * the wakee more load sounds not bad.
	 */
	if (se->avg.last_update_time && prev) {
		u64 p_last_update_time;
		u64 n_last_update_time;

#ifndef CONFIG_64BIT
		u64 p_last_update_time_copy;
		u64 n_last_update_time_copy;

		do {
			p_last_update_time_copy = prev->load_last_update_time_copy;
			n_last_update_time_copy = next->load_last_update_time_copy;

			smp_rmb();

			p_last_update_time = prev->avg.last_update_time;
			n_last_update_time = next->avg.last_update_time;

		} while (p_last_update_time != p_last_update_time_copy ||
			 n_last_update_time != n_last_update_time_copy);
#else
		p_last_update_time = prev->avg.last_update_time;
		n_last_update_time = next->avg.last_update_time;
#endif
		__update_load_avg(p_last_update_time, cpu_of(rq_of(prev)),
				  &se->avg, 0, 0, NULL);
		se->avg.last_update_time = n_last_update_time;
	}
}
#else /* CONFIG_FAIR_GROUP_SCHED */
static inline void update_tg_load_avg(struct cfs_rq *cfs_rq, int force) {}
#endif /* CONFIG_FAIR_GROUP_SCHED */

static inline u64 cfs_rq_clock_task(struct cfs_rq *cfs_rq);

static inline void cfs_rq_util_change(struct cfs_rq *cfs_rq)
{
	struct rq *rq = rq_of(cfs_rq);
	int cpu = cpu_of(rq);

	if (cpu == smp_processor_id() && &rq->cfs == cfs_rq) {
		unsigned long max = rq->cpu_capacity_orig;

		/*
		 * There are a few boundary cases this might miss but it should
		 * get called often enough that that should (hopefully) not be
		 * a real problem -- added to that it only calls on the local
		 * CPU, so if we enqueue remotely we'll miss an update, but
		 * the next tick/schedule should update.
		 *
		 * It will not get called when we go idle, because the idle
		 * thread is a different class (!fair), nor will the utilization
		 * number include things like RT tasks.
		 *
		 * As is, the util number is not freq-invariant (we'd have to
		 * implement arch_scale_freq_capacity() for that).
		 *
		 * See cpu_util().
		 */
		cpufreq_update_util(rq_clock(rq),
				    min(cfs_rq->avg.util_avg, max), max);
	}
}

/* Group cfs_rq's load_avg is used for task_h_load and update_cfs_share */
static inline int
update_cfs_rq_load_avg(u64 now, struct cfs_rq *cfs_rq, bool update_freq)
{
	struct sched_avg *sa = &cfs_rq->avg;
	int decayed, removed_load = 0, removed_util = 0;

	if (atomic_long_read(&cfs_rq->removed_load_avg)) {
		s64 r = atomic_long_xchg(&cfs_rq->removed_load_avg, 0);
		sa->load_avg = max_t(long, sa->load_avg - r, 0);
		sa->load_sum = max_t(s64, sa->load_sum - r * LOAD_AVG_MAX, 0);
		removed_load = 1;
	}

	if (atomic_long_read(&cfs_rq->removed_util_avg)) {
		long r = atomic_long_xchg(&cfs_rq->removed_util_avg, 0);
		sa->util_avg = max_t(long, sa->util_avg - r, 0);
		sa->util_sum = max_t(s32, sa->util_sum - r * LOAD_AVG_MAX, 0);
		removed_util = 1;
	}

	decayed = __update_load_avg(now, cpu_of(rq_of(cfs_rq)), sa,
		scale_load_down(cfs_rq->load.weight), cfs_rq->curr != NULL, cfs_rq);

#ifndef CONFIG_64BIT
	smp_wmb();
	cfs_rq->load_last_update_time_copy = sa->last_update_time;
#endif

	if (update_freq && (decayed || removed_util))
		cfs_rq_util_change(cfs_rq);

	return decayed || removed_load;
}

/* Update task and its cfs_rq load average */
static inline void update_load_avg(struct sched_entity *se, int update_tg)
{
	struct cfs_rq *cfs_rq = cfs_rq_of(se);
	u64 now = cfs_rq_clock_task(cfs_rq);
	struct rq *rq = rq_of(cfs_rq);
	int cpu = cpu_of(rq);

	/*
	 * Track task load average for carrying it to new CPU after migrated, and
	 * track group sched_entity load average for task_h_load calc in migration
	 */
	__update_load_avg(now, cpu, &se->avg,
			  se->on_rq * scale_load_down(se->load.weight),
			  cfs_rq->curr == se, NULL);

	if (update_cfs_rq_load_avg(now, cfs_rq, true) && update_tg)
		update_tg_load_avg(cfs_rq, 0);
}

static void attach_entity_load_avg(struct cfs_rq *cfs_rq, struct sched_entity *se)
{
	if (!sched_feat(ATTACH_AGE_LOAD))
		goto skip_aging;

	/*
	 * If we got migrated (either between CPUs or between cgroups) we'll
	 * have aged the average right before clearing @last_update_time.
	 */
	if (se->avg.last_update_time) {
		__update_load_avg(cfs_rq->avg.last_update_time, cpu_of(rq_of(cfs_rq)),
				  &se->avg, 0, 0, NULL);

		/*
		 * XXX: we could have just aged the entire load away if we've been
		 * absent from the fair class for too long.
		 */
	}

skip_aging:
	se->avg.last_update_time = cfs_rq->avg.last_update_time;
	cfs_rq->avg.load_avg += se->avg.load_avg;
	cfs_rq->avg.load_sum += se->avg.load_sum;
	cfs_rq->avg.util_avg += se->avg.util_avg;
	cfs_rq->avg.util_sum += se->avg.util_sum;

	cfs_rq_util_change(cfs_rq);
}

static void detach_entity_load_avg(struct cfs_rq *cfs_rq, struct sched_entity *se)
{
	__update_load_avg(cfs_rq->avg.last_update_time, cpu_of(rq_of(cfs_rq)),
			  &se->avg, se->on_rq * scale_load_down(se->load.weight),
			  cfs_rq->curr == se, NULL);

	cfs_rq->avg.load_avg = max_t(long, cfs_rq->avg.load_avg - se->avg.load_avg, 0);
	cfs_rq->avg.load_sum = max_t(s64,  cfs_rq->avg.load_sum - se->avg.load_sum, 0);
	cfs_rq->avg.util_avg = max_t(long, cfs_rq->avg.util_avg - se->avg.util_avg, 0);
	cfs_rq->avg.util_sum = max_t(s32,  cfs_rq->avg.util_sum - se->avg.util_sum, 0);

	cfs_rq_util_change(cfs_rq);
}

/* Add the load generated by se into cfs_rq's load average */
static inline void
enqueue_entity_load_avg(struct cfs_rq *cfs_rq, struct sched_entity *se)
{
	struct sched_avg *sa = &se->avg;
	u64 now = cfs_rq_clock_task(cfs_rq);
	int migrated, decayed;

	migrated = !sa->last_update_time;
	if (!migrated) {
		__update_load_avg(now, cpu_of(rq_of(cfs_rq)), sa,
			se->on_rq * scale_load_down(se->load.weight),
			cfs_rq->curr == se, NULL);
	}

	decayed = update_cfs_rq_load_avg(now, cfs_rq, !migrated);

	cfs_rq->runnable_load_avg += sa->load_avg;
	cfs_rq->runnable_load_sum += sa->load_sum;

	if (migrated)
		attach_entity_load_avg(cfs_rq, se);

	if (decayed || migrated)
		update_tg_load_avg(cfs_rq, 0);
}

/* Remove the runnable load generated by se from cfs_rq's runnable load average */
static inline void
dequeue_entity_load_avg(struct cfs_rq *cfs_rq, struct sched_entity *se)
{
	update_load_avg(se, 1);

	cfs_rq->runnable_load_avg =
		max_t(long, cfs_rq->runnable_load_avg - se->avg.load_avg, 0);
	cfs_rq->runnable_load_sum =
		max_t(s64,  cfs_rq->runnable_load_sum - se->avg.load_sum, 0);
}

#ifndef CONFIG_64BIT
static inline u64 cfs_rq_last_update_time(struct cfs_rq *cfs_rq)
{
	u64 last_update_time_copy;
	u64 last_update_time;

	do {
		last_update_time_copy = cfs_rq->load_last_update_time_copy;
		smp_rmb();
		last_update_time = cfs_rq->avg.last_update_time;
	} while (last_update_time != last_update_time_copy);

	return last_update_time;
}
#else
static inline u64 cfs_rq_last_update_time(struct cfs_rq *cfs_rq)
{
	return cfs_rq->avg.last_update_time;
}
#endif

/*
 * Task first catches up with cfs_rq, and then subtract
 * itself from the cfs_rq (task must be off the queue now).
 */
void remove_entity_load_avg(struct sched_entity *se)
{
	struct cfs_rq *cfs_rq = cfs_rq_of(se);
	u64 last_update_time;

	/*
	 * Newly created task or never used group entity should not be removed
	 * from its (source) cfs_rq
	 */
	if (se->avg.last_update_time == 0)
		return;

	last_update_time = cfs_rq_last_update_time(cfs_rq);

	__update_load_avg(last_update_time, cpu_of(rq_of(cfs_rq)), &se->avg, 0, 0, NULL);
	atomic_long_add(se->avg.load_avg, &cfs_rq->removed_load_avg);
	atomic_long_add(se->avg.util_avg, &cfs_rq->removed_util_avg);
}

static inline unsigned long cfs_rq_runnable_load_avg(struct cfs_rq *cfs_rq)
{
	return cfs_rq->runnable_load_avg;
}

static inline unsigned long cfs_rq_load_avg(struct cfs_rq *cfs_rq)
{
	return cfs_rq->avg.load_avg;
}

static int idle_balance(struct rq *this_rq);

#else /* CONFIG_SMP */

static inline void update_load_avg(struct sched_entity *se, int not_used)
{
	struct cfs_rq *cfs_rq = cfs_rq_of(se);
	struct rq *rq = rq_of(cfs_rq);

	cpufreq_trigger_update(rq_clock(rq));
}

static inline void
enqueue_entity_load_avg(struct cfs_rq *cfs_rq, struct sched_entity *se) {}
static inline void
dequeue_entity_load_avg(struct cfs_rq *cfs_rq, struct sched_entity *se) {}
static inline void remove_entity_load_avg(struct sched_entity *se) {}

static inline void
attach_entity_load_avg(struct cfs_rq *cfs_rq, struct sched_entity *se) {}
static inline void
detach_entity_load_avg(struct cfs_rq *cfs_rq, struct sched_entity *se) {}

static inline int idle_balance(struct rq *rq)
{
	return 0;
}

#endif /* CONFIG_SMP */

static void enqueue_sleeper(struct cfs_rq *cfs_rq, struct sched_entity *se)
{
#ifdef CONFIG_SCHEDSTATS
	struct task_struct *tsk = NULL;

	if (entity_is_task(se))
		tsk = task_of(se);

	if (se->statistics.sleep_start) {
		u64 delta = rq_clock(rq_of(cfs_rq)) - se->statistics.sleep_start;

		if ((s64)delta < 0)
			delta = 0;

		if (unlikely(delta > se->statistics.sleep_max))
			se->statistics.sleep_max = delta;

		se->statistics.sleep_start = 0;
		se->statistics.sum_sleep_runtime += delta;

		if (tsk) {
			account_scheduler_latency(tsk, delta >> 10, 1);
			trace_sched_stat_sleep(tsk, delta);
		}
	}
	if (se->statistics.block_start) {
		u64 delta = rq_clock(rq_of(cfs_rq)) - se->statistics.block_start;

		if ((s64)delta < 0)
			delta = 0;

		if (unlikely(delta > se->statistics.block_max))
			se->statistics.block_max = delta;

		se->statistics.block_start = 0;
		se->statistics.sum_sleep_runtime += delta;

		if (tsk) {
			if (tsk->in_iowait) {
				se->statistics.iowait_sum += delta;
				se->statistics.iowait_count++;
				trace_sched_stat_iowait(tsk, delta);
			}

			trace_sched_stat_blocked(tsk, delta);

			/*
			 * Blocking time is in units of nanosecs, so shift by
			 * 20 to get a milliseconds-range estimation of the
			 * amount of time that the task spent sleeping:
			 */
			if (unlikely(prof_on == SLEEP_PROFILING)) {
				profile_hits(SLEEP_PROFILING,
						(void *)get_wchan(tsk),
						delta >> 20);
			}
			account_scheduler_latency(tsk, delta >> 10, 0);
		}
	}
#endif
}

static void check_spread(struct cfs_rq *cfs_rq, struct sched_entity *se)
{
#ifdef CONFIG_SCHED_DEBUG
	s64 d = se->vruntime - cfs_rq->min_vruntime;

	if (d < 0)
		d = -d;

	if (d > 3*sysctl_sched_latency)
		schedstat_inc(cfs_rq, nr_spread_over);
#endif
}

static void
place_entity(struct cfs_rq *cfs_rq, struct sched_entity *se, int initial)
{
	u64 vruntime = cfs_rq->min_vruntime;

	/*
	 * The 'current' period is already promised to the current tasks,
	 * however the extra weight of the new task will slow them down a
	 * little, place the new task so that it fits in the slot that
	 * stays open at the end.
	 */
	if (initial && sched_feat(START_DEBIT))
		vruntime += sched_vslice(cfs_rq, se);

	/* sleeps up to a single latency don't count. */
	if (!initial) {
		unsigned long thresh = sysctl_sched_latency;

		/*
		 * Halve their sleep time's effect, to allow
		 * for a gentler effect of sleepers:
		 */
		if (sched_feat(GENTLE_FAIR_SLEEPERS))
			thresh >>= 1;

		vruntime -= thresh;
	}

	/* ensure we never gain time by being placed backwards. */
	se->vruntime = max_vruntime(se->vruntime, vruntime);
}

static void check_enqueue_throttle(struct cfs_rq *cfs_rq);

static inline void check_schedstat_required(void)
{
#ifdef CONFIG_SCHEDSTATS
	if (schedstat_enabled())
		return;

	/* Force schedstat enabled if a dependent tracepoint is active */
	if (trace_sched_stat_wait_enabled()    ||
			trace_sched_stat_sleep_enabled()   ||
			trace_sched_stat_iowait_enabled()  ||
			trace_sched_stat_blocked_enabled() ||
			trace_sched_stat_runtime_enabled())  {
		pr_warn_once("Scheduler tracepoints stat_sleep, stat_iowait, "
			     "stat_blocked and stat_runtime require the "
			     "kernel parameter schedstats=enabled or "
			     "kernel.sched_schedstats=1\n");
	}
#endif
}


/*
 * MIGRATION
 *
 *	dequeue
 *	  update_curr()
 *	    update_min_vruntime()
 *	  vruntime -= min_vruntime
 *
 *	enqueue
 *	  update_curr()
 *	    update_min_vruntime()
 *	  vruntime += min_vruntime
 *
 * this way the vruntime transition between RQs is done when both
 * min_vruntime are up-to-date.
 *
 * WAKEUP (remote)
 *
 *	->migrate_task_rq_fair() (p->state == TASK_WAKING)
 *	  vruntime -= min_vruntime
 *
 *	enqueue
 *	  update_curr()
 *	    update_min_vruntime()
 *	  vruntime += min_vruntime
 *
 * this way we don't have the most up-to-date min_vruntime on the originating
 * CPU and an up-to-date min_vruntime on the destination CPU.
 */

static void
enqueue_entity(struct cfs_rq *cfs_rq, struct sched_entity *se, int flags)
{
	bool renorm = !(flags & ENQUEUE_WAKEUP) || (flags & ENQUEUE_MIGRATED);
	bool curr = cfs_rq->curr == se;

	/*
	 * If we're the current task, we must renormalise before calling
	 * update_curr().
	 */
	if (renorm && curr)
		se->vruntime += cfs_rq->min_vruntime;

	update_curr(cfs_rq);

	/*
	 * Otherwise, renormalise after, such that we're placed at the current
	 * moment in time, instead of some random moment in the past. Being
	 * placed in the past could significantly boost this task to the
	 * fairness detriment of existing tasks.
	 */
	if (renorm && !curr)
		se->vruntime += cfs_rq->min_vruntime;

	enqueue_entity_load_avg(cfs_rq, se);
	account_entity_enqueue(cfs_rq, se);
	update_cfs_shares(cfs_rq);

	if (flags & ENQUEUE_WAKEUP) {
		place_entity(cfs_rq, se, 0);
		if (schedstat_enabled())
			enqueue_sleeper(cfs_rq, se);
	}

	check_schedstat_required();
	if (schedstat_enabled()) {
		update_stats_enqueue(cfs_rq, se);
		check_spread(cfs_rq, se);
	}
	if (!curr)
		__enqueue_entity(cfs_rq, se);
	se->on_rq = 1;

	if (cfs_rq->nr_running == 1) {
		list_add_leaf_cfs_rq(cfs_rq);
		check_enqueue_throttle(cfs_rq);
	}
}

static void __clear_buddies_last(struct sched_entity *se)
{
	for_each_sched_entity(se) {
		struct cfs_rq *cfs_rq = cfs_rq_of(se);
		if (cfs_rq->last != se)
			break;

		cfs_rq->last = NULL;
	}
}

static void __clear_buddies_next(struct sched_entity *se)
{
	for_each_sched_entity(se) {
		struct cfs_rq *cfs_rq = cfs_rq_of(se);
		if (cfs_rq->next != se)
			break;

		cfs_rq->next = NULL;
	}
}

static void __clear_buddies_skip(struct sched_entity *se)
{
	for_each_sched_entity(se) {
		struct cfs_rq *cfs_rq = cfs_rq_of(se);
		if (cfs_rq->skip != se)
			break;

		cfs_rq->skip = NULL;
	}
}

static void clear_buddies(struct cfs_rq *cfs_rq, struct sched_entity *se)
{
	if (cfs_rq->last == se)
		__clear_buddies_last(se);

	if (cfs_rq->next == se)
		__clear_buddies_next(se);

	if (cfs_rq->skip == se)
		__clear_buddies_skip(se);
}

static __always_inline void return_cfs_rq_runtime(struct cfs_rq *cfs_rq);

static void
dequeue_entity(struct cfs_rq *cfs_rq, struct sched_entity *se, int flags)
{
	/*
	 * Update run-time statistics of the 'current'.
	 */
	update_curr(cfs_rq);
	dequeue_entity_load_avg(cfs_rq, se);

	if (schedstat_enabled())
		update_stats_dequeue(cfs_rq, se, flags);

	clear_buddies(cfs_rq, se);

	if (se != cfs_rq->curr)
		__dequeue_entity(cfs_rq, se);
	se->on_rq = 0;
	account_entity_dequeue(cfs_rq, se);

	/*
	 * Normalize the entity after updating the min_vruntime because the
	 * update can refer to the ->curr item and we need to reflect this
	 * movement in our normalized position.
	 */
	if (!(flags & DEQUEUE_SLEEP))
		se->vruntime -= cfs_rq->min_vruntime;

	/* return excess runtime on last dequeue */
	return_cfs_rq_runtime(cfs_rq);

	update_min_vruntime(cfs_rq);
	update_cfs_shares(cfs_rq);
}

/*
 * Preempt the current task with a newly woken task if needed:
 */
static void
check_preempt_tick(struct cfs_rq *cfs_rq, struct sched_entity *curr)
{
	unsigned long ideal_runtime, delta_exec;
	struct sched_entity *se;
	s64 delta;

	ideal_runtime = sched_slice(cfs_rq, curr);
	delta_exec = curr->sum_exec_runtime - curr->prev_sum_exec_runtime;
	if (delta_exec > ideal_runtime) {
		resched_curr(rq_of(cfs_rq));
		/*
		 * The current task ran long enough, ensure it doesn't get
		 * re-elected due to buddy favours.
		 */
		clear_buddies(cfs_rq, curr);
		return;
	}

	/*
	 * Ensure that a task that missed wakeup preemption by a
	 * narrow margin doesn't have to wait for a full slice.
	 * This also mitigates buddy induced latencies under load.
	 */
	if (delta_exec < sysctl_sched_min_granularity)
		return;

	se = __pick_first_entity(cfs_rq);
	delta = curr->vruntime - se->vruntime;

	if (delta < 0)
		return;

	if (delta > ideal_runtime)
		resched_curr(rq_of(cfs_rq));
}

static void
set_next_entity(struct cfs_rq *cfs_rq, struct sched_entity *se)
{
	/* 'current' is not kept within the tree. */
	if (se->on_rq) {
		/*
		 * Any task has to be enqueued before it get to execute on
		 * a CPU. So account for the time it spent waiting on the
		 * runqueue.
		 */
		if (schedstat_enabled())
			update_stats_wait_end(cfs_rq, se);
		__dequeue_entity(cfs_rq, se);
		update_load_avg(se, 1);
	}

	update_stats_curr_start(cfs_rq, se);
	cfs_rq->curr = se;
#ifdef CONFIG_SCHEDSTATS
	/*
	 * Track our maximum slice length, if the CPU's load is at
	 * least twice that of our own weight (i.e. dont track it
	 * when there are only lesser-weight tasks around):
	 */
	if (schedstat_enabled() && rq_of(cfs_rq)->load.weight >= 2*se->load.weight) {
		se->statistics.slice_max = max(se->statistics.slice_max,
			se->sum_exec_runtime - se->prev_sum_exec_runtime);
	}
#endif
	se->prev_sum_exec_runtime = se->sum_exec_runtime;
}

static int
wakeup_preempt_entity(struct sched_entity *curr, struct sched_entity *se);

/*
 * Pick the next process, keeping these things in mind, in this order:
 * 1) keep things fair between processes/task groups
 * 2) pick the "next" process, since someone really wants that to run
 * 3) pick the "last" process, for cache locality
 * 4) do not run the "skip" process, if something else is available
 */
static struct sched_entity *
pick_next_entity(struct cfs_rq *cfs_rq, struct sched_entity *curr)
{
	struct sched_entity *left = __pick_first_entity(cfs_rq);
	struct sched_entity *se;

	/*
	 * If curr is set we have to see if its left of the leftmost entity
	 * still in the tree, provided there was anything in the tree at all.
	 */
	if (!left || (curr && entity_before(curr, left)))
		left = curr;

	se = left; /* ideally we run the leftmost entity */

	/*
	 * Avoid running the skip buddy, if running something else can
	 * be done without getting too unfair.
	 */
	if (cfs_rq->skip == se) {
		struct sched_entity *second;

		if (se == curr) {
			second = __pick_first_entity(cfs_rq);
		} else {
			second = __pick_next_entity(se);
			if (!second || (curr && entity_before(curr, second)))
				second = curr;
		}

		if (second && wakeup_preempt_entity(second, left) < 1)
			se = second;
	}

	/*
	 * Prefer last buddy, try to return the CPU to a preempted task.
	 */
	if (cfs_rq->last && wakeup_preempt_entity(cfs_rq->last, left) < 1)
		se = cfs_rq->last;

	/*
	 * Someone really wants this to run. If it's not unfair, run it.
	 */
	if (cfs_rq->next && wakeup_preempt_entity(cfs_rq->next, left) < 1)
		se = cfs_rq->next;

	clear_buddies(cfs_rq, se);

	return se;
}

static bool check_cfs_rq_runtime(struct cfs_rq *cfs_rq);

static void put_prev_entity(struct cfs_rq *cfs_rq, struct sched_entity *prev)
{
	/*
	 * If still on the runqueue then deactivate_task()
	 * was not called and update_curr() has to be done:
	 */
	if (prev->on_rq)
		update_curr(cfs_rq);

	/* throttle cfs_rqs exceeding runtime */
	check_cfs_rq_runtime(cfs_rq);

	if (schedstat_enabled()) {
		check_spread(cfs_rq, prev);
		if (prev->on_rq)
			update_stats_wait_start(cfs_rq, prev);
	}

	if (prev->on_rq) {
		/* Put 'current' back into the tree. */
		__enqueue_entity(cfs_rq, prev);
		/* in !on_rq case, update occurred at dequeue */
		update_load_avg(prev, 0);
	}
	cfs_rq->curr = NULL;
}

static void
entity_tick(struct cfs_rq *cfs_rq, struct sched_entity *curr, int queued)
{
	/*
	 * Update run-time statistics of the 'current'.
	 */
	update_curr(cfs_rq);

	/*
	 * Ensure that runnable average is periodically updated.
	 */
	update_load_avg(curr, 1);
	update_cfs_shares(cfs_rq);

#ifdef CONFIG_SCHED_HRTICK
	/*
	 * queued ticks are scheduled to match the slice, so don't bother
	 * validating it and just reschedule.
	 */
	if (queued) {
		resched_curr(rq_of(cfs_rq));
		return;
	}
	/*
	 * don't let the period tick interfere with the hrtick preemption
	 */
	if (!sched_feat(DOUBLE_TICK) &&
			hrtimer_active(&rq_of(cfs_rq)->hrtick_timer))
		return;
#endif

	if (cfs_rq->nr_running > 1)
		check_preempt_tick(cfs_rq, curr);
}


/**************************************************
 * CFS bandwidth control machinery
 */

#ifdef CONFIG_CFS_BANDWIDTH

#ifdef HAVE_JUMP_LABEL
static struct static_key __cfs_bandwidth_used;

static inline bool cfs_bandwidth_used(void)
{
	return static_key_false(&__cfs_bandwidth_used);
}

void cfs_bandwidth_usage_inc(void)
{
	static_key_slow_inc(&__cfs_bandwidth_used);
}

void cfs_bandwidth_usage_dec(void)
{
	static_key_slow_dec(&__cfs_bandwidth_used);
}
#else /* HAVE_JUMP_LABEL */
static bool cfs_bandwidth_used(void)
{
	return true;
}

void cfs_bandwidth_usage_inc(void) {}
void cfs_bandwidth_usage_dec(void) {}
#endif /* HAVE_JUMP_LABEL */

/*
 * default period for cfs group bandwidth.
 * default: 0.1s, units: nanoseconds
 */
static inline u64 default_cfs_period(void)
{
	return 100000000ULL;
}

static inline u64 sched_cfs_bandwidth_slice(void)
{
	return (u64)sysctl_sched_cfs_bandwidth_slice * NSEC_PER_USEC;
}

/*
 * Replenish runtime according to assigned quota and update expiration time.
 * We use sched_clock_cpu directly instead of rq->clock to avoid adding
 * additional synchronization around rq->lock.
 *
 * requires cfs_b->lock
 */
void __refill_cfs_bandwidth_runtime(struct cfs_bandwidth *cfs_b)
{
	u64 now;

	if (cfs_b->quota == RUNTIME_INF)
		return;

	now = sched_clock_cpu(smp_processor_id());
	cfs_b->runtime = cfs_b->quota;
	cfs_b->runtime_expires = now + ktime_to_ns(cfs_b->period);
}

static inline struct cfs_bandwidth *tg_cfs_bandwidth(struct task_group *tg)
{
	return &tg->cfs_bandwidth;
}

/* rq->task_clock normalized against any time this cfs_rq has spent throttled */
static inline u64 cfs_rq_clock_task(struct cfs_rq *cfs_rq)
{
	if (unlikely(cfs_rq->throttle_count))
		return cfs_rq->throttled_clock_task;

	return rq_clock_task(rq_of(cfs_rq)) - cfs_rq->throttled_clock_task_time;
}

/* returns 0 on failure to allocate runtime */
static int assign_cfs_rq_runtime(struct cfs_rq *cfs_rq)
{
	struct task_group *tg = cfs_rq->tg;
	struct cfs_bandwidth *cfs_b = tg_cfs_bandwidth(tg);
	u64 amount = 0, min_amount, expires;

	/* note: this is a positive sum as runtime_remaining <= 0 */
	min_amount = sched_cfs_bandwidth_slice() - cfs_rq->runtime_remaining;

	raw_spin_lock(&cfs_b->lock);
	if (cfs_b->quota == RUNTIME_INF)
		amount = min_amount;
	else {
		start_cfs_bandwidth(cfs_b);

		if (cfs_b->runtime > 0) {
			amount = min(cfs_b->runtime, min_amount);
			cfs_b->runtime -= amount;
			cfs_b->idle = 0;
		}
	}
	expires = cfs_b->runtime_expires;
	raw_spin_unlock(&cfs_b->lock);

	cfs_rq->runtime_remaining += amount;
	/*
	 * we may have advanced our local expiration to account for allowed
	 * spread between our sched_clock and the one on which runtime was
	 * issued.
	 */
	if ((s64)(expires - cfs_rq->runtime_expires) > 0)
		cfs_rq->runtime_expires = expires;

	return cfs_rq->runtime_remaining > 0;
}

/*
 * Note: This depends on the synchronization provided by sched_clock and the
 * fact that rq->clock snapshots this value.
 */
static void expire_cfs_rq_runtime(struct cfs_rq *cfs_rq)
{
	struct cfs_bandwidth *cfs_b = tg_cfs_bandwidth(cfs_rq->tg);

	/* if the deadline is ahead of our clock, nothing to do */
	if (likely((s64)(rq_clock(rq_of(cfs_rq)) - cfs_rq->runtime_expires) < 0))
		return;

	if (cfs_rq->runtime_remaining < 0)
		return;

	/*
	 * If the local deadline has passed we have to consider the
	 * possibility that our sched_clock is 'fast' and the global deadline
	 * has not truly expired.
	 *
	 * Fortunately we can check determine whether this the case by checking
	 * whether the global deadline has advanced. It is valid to compare
	 * cfs_b->runtime_expires without any locks since we only care about
	 * exact equality, so a partial write will still work.
	 */

	if (cfs_rq->runtime_expires != cfs_b->runtime_expires) {
		/* extend local deadline, drift is bounded above by 2 ticks */
		cfs_rq->runtime_expires += TICK_NSEC;
	} else {
		/* global deadline is ahead, expiration has passed */
		cfs_rq->runtime_remaining = 0;
	}
}

static void __account_cfs_rq_runtime(struct cfs_rq *cfs_rq, u64 delta_exec)
{
	/* dock delta_exec before expiring quota (as it could span periods) */
	cfs_rq->runtime_remaining -= delta_exec;
	expire_cfs_rq_runtime(cfs_rq);

	if (likely(cfs_rq->runtime_remaining > 0))
		return;

	/*
	 * if we're unable to extend our runtime we resched so that the active
	 * hierarchy can be throttled
	 */
	if (!assign_cfs_rq_runtime(cfs_rq) && likely(cfs_rq->curr))
		resched_curr(rq_of(cfs_rq));
}

static __always_inline
void account_cfs_rq_runtime(struct cfs_rq *cfs_rq, u64 delta_exec)
{
	if (!cfs_bandwidth_used() || !cfs_rq->runtime_enabled)
		return;

	__account_cfs_rq_runtime(cfs_rq, delta_exec);
}

static inline int cfs_rq_throttled(struct cfs_rq *cfs_rq)
{
	return cfs_bandwidth_used() && cfs_rq->throttled;
}

/* check whether cfs_rq, or any parent, is throttled */
static inline int throttled_hierarchy(struct cfs_rq *cfs_rq)
{
	return cfs_bandwidth_used() && cfs_rq->throttle_count;
}

/*
 * Ensure that neither of the group entities corresponding to src_cpu or
 * dest_cpu are members of a throttled hierarchy when performing group
 * load-balance operations.
 */
static inline int throttled_lb_pair(struct task_group *tg,
				    int src_cpu, int dest_cpu)
{
	struct cfs_rq *src_cfs_rq, *dest_cfs_rq;

	src_cfs_rq = tg->cfs_rq[src_cpu];
	dest_cfs_rq = tg->cfs_rq[dest_cpu];

	return throttled_hierarchy(src_cfs_rq) ||
	       throttled_hierarchy(dest_cfs_rq);
}

/* updated child weight may affect parent so we have to do this bottom up */
static int tg_unthrottle_up(struct task_group *tg, void *data)
{
	struct rq *rq = data;
	struct cfs_rq *cfs_rq = tg->cfs_rq[cpu_of(rq)];

	cfs_rq->throttle_count--;
#ifdef CONFIG_SMP
	if (!cfs_rq->throttle_count) {
		/* adjust cfs_rq_clock_task() */
		cfs_rq->throttled_clock_task_time += rq_clock_task(rq) -
					     cfs_rq->throttled_clock_task;
	}
#endif

	return 0;
}

static int tg_throttle_down(struct task_group *tg, void *data)
{
	struct rq *rq = data;
	struct cfs_rq *cfs_rq = tg->cfs_rq[cpu_of(rq)];

	/* group is entering throttled state, stop time */
	if (!cfs_rq->throttle_count)
		cfs_rq->throttled_clock_task = rq_clock_task(rq);
	cfs_rq->throttle_count++;

	return 0;
}

static void throttle_cfs_rq(struct cfs_rq *cfs_rq)
{
	struct rq *rq = rq_of(cfs_rq);
	struct cfs_bandwidth *cfs_b = tg_cfs_bandwidth(cfs_rq->tg);
	struct sched_entity *se;
	long task_delta, dequeue = 1;
	bool empty;

	se = cfs_rq->tg->se[cpu_of(rq_of(cfs_rq))];

	/* freeze hierarchy runnable averages while throttled */
	rcu_read_lock();
	walk_tg_tree_from(cfs_rq->tg, tg_throttle_down, tg_nop, (void *)rq);
	rcu_read_unlock();

	task_delta = cfs_rq->h_nr_running;
	for_each_sched_entity(se) {
		struct cfs_rq *qcfs_rq = cfs_rq_of(se);
		/* throttled entity or throttle-on-deactivate */
		if (!se->on_rq)
			break;

		if (dequeue)
			dequeue_entity(qcfs_rq, se, DEQUEUE_SLEEP);
		qcfs_rq->h_nr_running -= task_delta;

		if (qcfs_rq->load.weight)
			dequeue = 0;
	}

	if (!se)
		sub_nr_running(rq, task_delta);

	cfs_rq->throttled = 1;
	cfs_rq->throttled_clock = rq_clock(rq);
	raw_spin_lock(&cfs_b->lock);
	empty = list_empty(&cfs_b->throttled_cfs_rq);

	/*
	 * Add to the _head_ of the list, so that an already-started
	 * distribute_cfs_runtime will not see us
	 */
	list_add_rcu(&cfs_rq->throttled_list, &cfs_b->throttled_cfs_rq);

	/*
	 * If we're the first throttled task, make sure the bandwidth
	 * timer is running.
	 */
	if (empty)
		start_cfs_bandwidth(cfs_b);

	raw_spin_unlock(&cfs_b->lock);
}

void unthrottle_cfs_rq(struct cfs_rq *cfs_rq)
{
	struct rq *rq = rq_of(cfs_rq);
	struct cfs_bandwidth *cfs_b = tg_cfs_bandwidth(cfs_rq->tg);
	struct sched_entity *se;
	int enqueue = 1;
	long task_delta;

	se = cfs_rq->tg->se[cpu_of(rq)];

	cfs_rq->throttled = 0;

	update_rq_clock(rq);

	raw_spin_lock(&cfs_b->lock);
	cfs_b->throttled_time += rq_clock(rq) - cfs_rq->throttled_clock;
	list_del_rcu(&cfs_rq->throttled_list);
	raw_spin_unlock(&cfs_b->lock);

	/* update hierarchical throttle state */
	walk_tg_tree_from(cfs_rq->tg, tg_nop, tg_unthrottle_up, (void *)rq);

	if (!cfs_rq->load.weight)
		return;

	task_delta = cfs_rq->h_nr_running;
	for_each_sched_entity(se) {
		if (se->on_rq)
			enqueue = 0;

		cfs_rq = cfs_rq_of(se);
		if (enqueue)
			enqueue_entity(cfs_rq, se, ENQUEUE_WAKEUP);
		cfs_rq->h_nr_running += task_delta;

		if (cfs_rq_throttled(cfs_rq))
			break;
	}

	if (!se)
		add_nr_running(rq, task_delta);

	/* determine whether we need to wake up potentially idle cpu */
	if (rq->curr == rq->idle && rq->cfs.nr_running)
		resched_curr(rq);
}

static u64 distribute_cfs_runtime(struct cfs_bandwidth *cfs_b,
		u64 remaining, u64 expires)
{
	struct cfs_rq *cfs_rq;
	u64 runtime;
	u64 starting_runtime = remaining;

	rcu_read_lock();
	list_for_each_entry_rcu(cfs_rq, &cfs_b->throttled_cfs_rq,
				throttled_list) {
		struct rq *rq = rq_of(cfs_rq);

		raw_spin_lock(&rq->lock);
		if (!cfs_rq_throttled(cfs_rq))
			goto next;

		runtime = -cfs_rq->runtime_remaining + 1;
		if (runtime > remaining)
			runtime = remaining;
		remaining -= runtime;

		cfs_rq->runtime_remaining += runtime;
		cfs_rq->runtime_expires = expires;

		/* we check whether we're throttled above */
		if (cfs_rq->runtime_remaining > 0)
			unthrottle_cfs_rq(cfs_rq);

next:
		raw_spin_unlock(&rq->lock);

		if (!remaining)
			break;
	}
	rcu_read_unlock();

	return starting_runtime - remaining;
}

/*
 * Responsible for refilling a task_group's bandwidth and unthrottling its
 * cfs_rqs as appropriate. If there has been no activity within the last
 * period the timer is deactivated until scheduling resumes; cfs_b->idle is
 * used to track this state.
 */
static int do_sched_cfs_period_timer(struct cfs_bandwidth *cfs_b, int overrun)
{
	u64 runtime, runtime_expires;
	int throttled;

	/* no need to continue the timer with no bandwidth constraint */
	if (cfs_b->quota == RUNTIME_INF)
		goto out_deactivate;

	throttled = !list_empty(&cfs_b->throttled_cfs_rq);
	cfs_b->nr_periods += overrun;

	/*
	 * idle depends on !throttled (for the case of a large deficit), and if
	 * we're going inactive then everything else can be deferred
	 */
	if (cfs_b->idle && !throttled)
		goto out_deactivate;

	__refill_cfs_bandwidth_runtime(cfs_b);

	if (!throttled) {
		/* mark as potentially idle for the upcoming period */
		cfs_b->idle = 1;
		return 0;
	}

	/* account preceding periods in which throttling occurred */
	cfs_b->nr_throttled += overrun;

	runtime_expires = cfs_b->runtime_expires;

	/*
	 * This check is repeated as we are holding onto the new bandwidth while
	 * we unthrottle. This can potentially race with an unthrottled group
	 * trying to acquire new bandwidth from the global pool. This can result
	 * in us over-using our runtime if it is all used during this loop, but
	 * only by limited amounts in that extreme case.
	 */
	while (throttled && cfs_b->runtime > 0) {
		runtime = cfs_b->runtime;
		raw_spin_unlock(&cfs_b->lock);
		/* we can't nest cfs_b->lock while distributing bandwidth */
		runtime = distribute_cfs_runtime(cfs_b, runtime,
						 runtime_expires);
		raw_spin_lock(&cfs_b->lock);

		throttled = !list_empty(&cfs_b->throttled_cfs_rq);

		cfs_b->runtime -= min(runtime, cfs_b->runtime);
	}

	/*
	 * While we are ensured activity in the period following an
	 * unthrottle, this also covers the case in which the new bandwidth is
	 * insufficient to cover the existing bandwidth deficit.  (Forcing the
	 * timer to remain active while there are any throttled entities.)
	 */
	cfs_b->idle = 0;

	return 0;

out_deactivate:
	return 1;
}

/* a cfs_rq won't donate quota below this amount */
static const u64 min_cfs_rq_runtime = 1 * NSEC_PER_MSEC;
/* minimum remaining period time to redistribute slack quota */
static const u64 min_bandwidth_expiration = 2 * NSEC_PER_MSEC;
/* how long we wait to gather additional slack before distributing */
static const u64 cfs_bandwidth_slack_period = 5 * NSEC_PER_MSEC;

/*
 * Are we near the end of the current quota period?
 *
 * Requires cfs_b->lock for hrtimer_expires_remaining to be safe against the
 * hrtimer base being cleared by hrtimer_start. In the case of
 * migrate_hrtimers, base is never cleared, so we are fine.
 */
static int runtime_refresh_within(struct cfs_bandwidth *cfs_b, u64 min_expire)
{
	struct hrtimer *refresh_timer = &cfs_b->period_timer;
	u64 remaining;

	/* if the call-back is running a quota refresh is already occurring */
	if (hrtimer_callback_running(refresh_timer))
		return 1;

	/* is a quota refresh about to occur? */
	remaining = ktime_to_ns(hrtimer_expires_remaining(refresh_timer));
	if (remaining < min_expire)
		return 1;

	return 0;
}

static void start_cfs_slack_bandwidth(struct cfs_bandwidth *cfs_b)
{
	u64 min_left = cfs_bandwidth_slack_period + min_bandwidth_expiration;

	/* if there's a quota refresh soon don't bother with slack */
	if (runtime_refresh_within(cfs_b, min_left))
		return;

	hrtimer_start(&cfs_b->slack_timer,
			ns_to_ktime(cfs_bandwidth_slack_period),
			HRTIMER_MODE_REL);
}

/* we know any runtime found here is valid as update_curr() precedes return */
static void __return_cfs_rq_runtime(struct cfs_rq *cfs_rq)
{
	struct cfs_bandwidth *cfs_b = tg_cfs_bandwidth(cfs_rq->tg);
	s64 slack_runtime = cfs_rq->runtime_remaining - min_cfs_rq_runtime;

	if (slack_runtime <= 0)
		return;

	raw_spin_lock(&cfs_b->lock);
	if (cfs_b->quota != RUNTIME_INF &&
	    cfs_rq->runtime_expires == cfs_b->runtime_expires) {
		cfs_b->runtime += slack_runtime;

		/* we are under rq->lock, defer unthrottling using a timer */
		if (cfs_b->runtime > sched_cfs_bandwidth_slice() &&
		    !list_empty(&cfs_b->throttled_cfs_rq))
			start_cfs_slack_bandwidth(cfs_b);
	}
	raw_spin_unlock(&cfs_b->lock);

	/* even if it's not valid for return we don't want to try again */
	cfs_rq->runtime_remaining -= slack_runtime;
}

static __always_inline void return_cfs_rq_runtime(struct cfs_rq *cfs_rq)
{
	if (!cfs_bandwidth_used())
		return;

	if (!cfs_rq->runtime_enabled || cfs_rq->nr_running)
		return;

	__return_cfs_rq_runtime(cfs_rq);
}

/*
 * This is done with a timer (instead of inline with bandwidth return) since
 * it's necessary to juggle rq->locks to unthrottle their respective cfs_rqs.
 */
static void do_sched_cfs_slack_timer(struct cfs_bandwidth *cfs_b)
{
	u64 runtime = 0, slice = sched_cfs_bandwidth_slice();
	u64 expires;

	/* confirm we're still not at a refresh boundary */
	raw_spin_lock(&cfs_b->lock);
	if (runtime_refresh_within(cfs_b, min_bandwidth_expiration)) {
		raw_spin_unlock(&cfs_b->lock);
		return;
	}

	if (cfs_b->quota != RUNTIME_INF && cfs_b->runtime > slice)
		runtime = cfs_b->runtime;

	expires = cfs_b->runtime_expires;
	raw_spin_unlock(&cfs_b->lock);

	if (!runtime)
		return;

	runtime = distribute_cfs_runtime(cfs_b, runtime, expires);

	raw_spin_lock(&cfs_b->lock);
	if (expires == cfs_b->runtime_expires)
		cfs_b->runtime -= min(runtime, cfs_b->runtime);
	raw_spin_unlock(&cfs_b->lock);
}

/*
 * When a group wakes up we want to make sure that its quota is not already
 * expired/exceeded, otherwise it may be allowed to steal additional ticks of
 * runtime as update_curr() throttling can not not trigger until it's on-rq.
 */
static void check_enqueue_throttle(struct cfs_rq *cfs_rq)
{
	if (!cfs_bandwidth_used())
		return;

	/* an active group must be handled by the update_curr()->put() path */
	if (!cfs_rq->runtime_enabled || cfs_rq->curr)
		return;

	/* ensure the group is not already throttled */
	if (cfs_rq_throttled(cfs_rq))
		return;

	/* update runtime allocation */
	account_cfs_rq_runtime(cfs_rq, 0);
	if (cfs_rq->runtime_remaining <= 0)
		throttle_cfs_rq(cfs_rq);
}

/* conditionally throttle active cfs_rq's from put_prev_entity() */
static bool check_cfs_rq_runtime(struct cfs_rq *cfs_rq)
{
	if (!cfs_bandwidth_used())
		return false;

	if (likely(!cfs_rq->runtime_enabled || cfs_rq->runtime_remaining > 0))
		return false;

	/*
	 * it's possible for a throttled entity to be forced into a running
	 * state (e.g. set_curr_task), in this case we're finished.
	 */
	if (cfs_rq_throttled(cfs_rq))
		return true;

	throttle_cfs_rq(cfs_rq);
	return true;
}

static enum hrtimer_restart sched_cfs_slack_timer(struct hrtimer *timer)
{
	struct cfs_bandwidth *cfs_b =
		container_of(timer, struct cfs_bandwidth, slack_timer);

	do_sched_cfs_slack_timer(cfs_b);

	return HRTIMER_NORESTART;
}

static enum hrtimer_restart sched_cfs_period_timer(struct hrtimer *timer)
{
	struct cfs_bandwidth *cfs_b =
		container_of(timer, struct cfs_bandwidth, period_timer);
	int overrun;
	int idle = 0;

	raw_spin_lock(&cfs_b->lock);
	for (;;) {
		overrun = hrtimer_forward_now(timer, cfs_b->period);
		if (!overrun)
			break;

		idle = do_sched_cfs_period_timer(cfs_b, overrun);
	}
	if (idle)
		cfs_b->period_active = 0;
	raw_spin_unlock(&cfs_b->lock);

	return idle ? HRTIMER_NORESTART : HRTIMER_RESTART;
}

void init_cfs_bandwidth(struct cfs_bandwidth *cfs_b)
{
	raw_spin_lock_init(&cfs_b->lock);
	cfs_b->runtime = 0;
	cfs_b->quota = RUNTIME_INF;
	cfs_b->period = ns_to_ktime(default_cfs_period());

	INIT_LIST_HEAD(&cfs_b->throttled_cfs_rq);
	hrtimer_init(&cfs_b->period_timer, CLOCK_MONOTONIC, HRTIMER_MODE_ABS_PINNED);
	cfs_b->period_timer.function = sched_cfs_period_timer;
	hrtimer_init(&cfs_b->slack_timer, CLOCK_MONOTONIC, HRTIMER_MODE_REL);
	cfs_b->slack_timer.function = sched_cfs_slack_timer;
}

static void init_cfs_rq_runtime(struct cfs_rq *cfs_rq)
{
	cfs_rq->runtime_enabled = 0;
	INIT_LIST_HEAD(&cfs_rq->throttled_list);
}

void start_cfs_bandwidth(struct cfs_bandwidth *cfs_b)
{
	lockdep_assert_held(&cfs_b->lock);

	if (!cfs_b->period_active) {
		cfs_b->period_active = 1;
		hrtimer_forward_now(&cfs_b->period_timer, cfs_b->period);
		hrtimer_start_expires(&cfs_b->period_timer, HRTIMER_MODE_ABS_PINNED);
	}
}

static void destroy_cfs_bandwidth(struct cfs_bandwidth *cfs_b)
{
	/* init_cfs_bandwidth() was not called */
	if (!cfs_b->throttled_cfs_rq.next)
		return;

	hrtimer_cancel(&cfs_b->period_timer);
	hrtimer_cancel(&cfs_b->slack_timer);
}

static void __maybe_unused update_runtime_enabled(struct rq *rq)
{
	struct cfs_rq *cfs_rq;

	for_each_leaf_cfs_rq(rq, cfs_rq) {
		struct cfs_bandwidth *cfs_b = &cfs_rq->tg->cfs_bandwidth;

		raw_spin_lock(&cfs_b->lock);
		cfs_rq->runtime_enabled = cfs_b->quota != RUNTIME_INF;
		raw_spin_unlock(&cfs_b->lock);
	}
}

static void __maybe_unused unthrottle_offline_cfs_rqs(struct rq *rq)
{
	struct cfs_rq *cfs_rq;

	for_each_leaf_cfs_rq(rq, cfs_rq) {
		if (!cfs_rq->runtime_enabled)
			continue;

		/*
		 * clock_task is not advancing so we just need to make sure
		 * there's some valid quota amount
		 */
		cfs_rq->runtime_remaining = 1;
		/*
		 * Offline rq is schedulable till cpu is completely disabled
		 * in take_cpu_down(), so we prevent new cfs throttling here.
		 */
		cfs_rq->runtime_enabled = 0;

		if (cfs_rq_throttled(cfs_rq))
			unthrottle_cfs_rq(cfs_rq);
	}
}

#else /* CONFIG_CFS_BANDWIDTH */
static inline u64 cfs_rq_clock_task(struct cfs_rq *cfs_rq)
{
	return rq_clock_task(rq_of(cfs_rq));
}

static void account_cfs_rq_runtime(struct cfs_rq *cfs_rq, u64 delta_exec) {}
static bool check_cfs_rq_runtime(struct cfs_rq *cfs_rq) { return false; }
static void check_enqueue_throttle(struct cfs_rq *cfs_rq) {}
static __always_inline void return_cfs_rq_runtime(struct cfs_rq *cfs_rq) {}

static inline int cfs_rq_throttled(struct cfs_rq *cfs_rq)
{
	return 0;
}

static inline int throttled_hierarchy(struct cfs_rq *cfs_rq)
{
	return 0;
}

static inline int throttled_lb_pair(struct task_group *tg,
				    int src_cpu, int dest_cpu)
{
	return 0;
}

void init_cfs_bandwidth(struct cfs_bandwidth *cfs_b) {}

#ifdef CONFIG_FAIR_GROUP_SCHED
static void init_cfs_rq_runtime(struct cfs_rq *cfs_rq) {}
#endif

static inline struct cfs_bandwidth *tg_cfs_bandwidth(struct task_group *tg)
{
	return NULL;
}
static inline void destroy_cfs_bandwidth(struct cfs_bandwidth *cfs_b) {}
static inline void update_runtime_enabled(struct rq *rq) {}
static inline void unthrottle_offline_cfs_rqs(struct rq *rq) {}

#endif /* CONFIG_CFS_BANDWIDTH */

/**************************************************
 * CFS operations on tasks:
 */

#ifdef CONFIG_SCHED_HRTICK
static void hrtick_start_fair(struct rq *rq, struct task_struct *p)
{
	struct sched_entity *se = &p->se;
	struct cfs_rq *cfs_rq = cfs_rq_of(se);

	WARN_ON(task_rq(p) != rq);

	if (cfs_rq->nr_running > 1) {
		u64 slice = sched_slice(cfs_rq, se);
		u64 ran = se->sum_exec_runtime - se->prev_sum_exec_runtime;
		s64 delta = slice - ran;

		if (delta < 0) {
			if (rq->curr == p)
				resched_curr(rq);
			return;
		}
		hrtick_start(rq, delta);
	}
}

/*
 * called from enqueue/dequeue and updates the hrtick when the
 * current task is from our class and nr_running is low enough
 * to matter.
 */
static void hrtick_update(struct rq *rq)
{
	struct task_struct *curr = rq->curr;

	if (!hrtick_enabled(rq) || curr->sched_class != &fair_sched_class)
		return;

	if (cfs_rq_of(&curr->se)->nr_running < sched_nr_latency)
		hrtick_start_fair(rq, curr);
}
#else /* !CONFIG_SCHED_HRTICK */
static inline void
hrtick_start_fair(struct rq *rq, struct task_struct *p)
{
}

static inline void hrtick_update(struct rq *rq)
{
}
#endif

/*
 * The enqueue_task method is called before nr_running is
 * increased. Here we update the fair scheduling stats and
 * then put the task into the rbtree:
 */
static void
enqueue_task_fair(struct rq *rq, struct task_struct *p, int flags)
{
	struct cfs_rq *cfs_rq;
	struct sched_entity *se = &p->se;

	for_each_sched_entity(se) {
		if (se->on_rq)
			break;
		cfs_rq = cfs_rq_of(se);
		enqueue_entity(cfs_rq, se, flags);

		/*
		 * end evaluation on encountering a throttled cfs_rq
		 *
		 * note: in the case of encountering a throttled cfs_rq we will
		 * post the final h_nr_running increment below.
		*/
		if (cfs_rq_throttled(cfs_rq))
			break;
		cfs_rq->h_nr_running++;

		flags = ENQUEUE_WAKEUP;
	}

	for_each_sched_entity(se) {
		cfs_rq = cfs_rq_of(se);
		cfs_rq->h_nr_running++;

		if (cfs_rq_throttled(cfs_rq))
			break;

		update_load_avg(se, 1);
		update_cfs_shares(cfs_rq);
	}

	if (!se)
		add_nr_running(rq, 1);

	hrtick_update(rq);
}

static void set_next_buddy(struct sched_entity *se);

/*
 * The dequeue_task method is called before nr_running is
 * decreased. We remove the task from the rbtree and
 * update the fair scheduling stats:
 */
static void dequeue_task_fair(struct rq *rq, struct task_struct *p, int flags)
{
	struct cfs_rq *cfs_rq;
	struct sched_entity *se = &p->se;
	int task_sleep = flags & DEQUEUE_SLEEP;

	for_each_sched_entity(se) {
		cfs_rq = cfs_rq_of(se);
		dequeue_entity(cfs_rq, se, flags);

		/*
		 * end evaluation on encountering a throttled cfs_rq
		 *
		 * note: in the case of encountering a throttled cfs_rq we will
		 * post the final h_nr_running decrement below.
		*/
		if (cfs_rq_throttled(cfs_rq))
			break;
		cfs_rq->h_nr_running--;

		/* Don't dequeue parent if it has other entities besides us */
		if (cfs_rq->load.weight) {
			/*
			 * Bias pick_next to pick a task from this cfs_rq, as
			 * p is sleeping when it is within its sched_slice.
			 */
			if (task_sleep && parent_entity(se))
				set_next_buddy(parent_entity(se));

			/* avoid re-evaluating load for this entity */
			se = parent_entity(se);
			break;
		}
		flags |= DEQUEUE_SLEEP;
	}

	for_each_sched_entity(se) {
		cfs_rq = cfs_rq_of(se);
		cfs_rq->h_nr_running--;

		if (cfs_rq_throttled(cfs_rq))
			break;

		update_load_avg(se, 1);
		update_cfs_shares(cfs_rq);
	}

	if (!se)
		sub_nr_running(rq, 1);

	hrtick_update(rq);
}

#ifdef CONFIG_SMP
#ifdef CONFIG_NO_HZ_COMMON
/*
 * per rq 'load' arrray crap; XXX kill this.
 */

/*
 * The exact cpuload calculated at every tick would be:
 *
 *   load' = (1 - 1/2^i) * load + (1/2^i) * cur_load
 *
 * If a cpu misses updates for n ticks (as it was idle) and update gets
 * called on the n+1-th tick when cpu may be busy, then we have:
 *
 *   load_n   = (1 - 1/2^i)^n * load_0
 *   load_n+1 = (1 - 1/2^i)   * load_n + (1/2^i) * cur_load
 *
 * decay_load_missed() below does efficient calculation of
 *
 *   load' = (1 - 1/2^i)^n * load
 *
 * Because x^(n+m) := x^n * x^m we can decompose any x^n in power-of-2 factors.
 * This allows us to precompute the above in said factors, thereby allowing the
 * reduction of an arbitrary n in O(log_2 n) steps. (See also
 * fixed_power_int())
 *
 * The calculation is approximated on a 128 point scale.
 */
#define DEGRADE_SHIFT		7

static const u8 degrade_zero_ticks[CPU_LOAD_IDX_MAX] = {0, 8, 32, 64, 128};
static const u8 degrade_factor[CPU_LOAD_IDX_MAX][DEGRADE_SHIFT + 1] = {
	{   0,   0,  0,  0,  0,  0, 0, 0 },
	{  64,  32,  8,  0,  0,  0, 0, 0 },
	{  96,  72, 40, 12,  1,  0, 0, 0 },
	{ 112,  98, 75, 43, 15,  1, 0, 0 },
	{ 120, 112, 98, 76, 45, 16, 2, 0 }
};

/*
 * Update cpu_load for any missed ticks, due to tickless idle. The backlog
 * would be when CPU is idle and so we just decay the old load without
 * adding any new load.
 */
static unsigned long
decay_load_missed(unsigned long load, unsigned long missed_updates, int idx)
{
	int j = 0;

	if (!missed_updates)
		return load;

	if (missed_updates >= degrade_zero_ticks[idx])
		return 0;

	if (idx == 1)
		return load >> missed_updates;

	while (missed_updates) {
		if (missed_updates % 2)
			load = (load * degrade_factor[idx][j]) >> DEGRADE_SHIFT;

		missed_updates >>= 1;
		j++;
	}
	return load;
}
#endif /* CONFIG_NO_HZ_COMMON */

/**
 * __cpu_load_update - update the rq->cpu_load[] statistics
 * @this_rq: The rq to update statistics for
 * @this_load: The current load
 * @pending_updates: The number of missed updates
 *
 * Update rq->cpu_load[] statistics. This function is usually called every
 * scheduler tick (TICK_NSEC).
 *
 * This function computes a decaying average:
 *
 *   load[i]' = (1 - 1/2^i) * load[i] + (1/2^i) * load
 *
 * Because of NOHZ it might not get called on every tick which gives need for
 * the @pending_updates argument.
 *
 *   load[i]_n = (1 - 1/2^i) * load[i]_n-1 + (1/2^i) * load_n-1
 *             = A * load[i]_n-1 + B ; A := (1 - 1/2^i), B := (1/2^i) * load
 *             = A * (A * load[i]_n-2 + B) + B
 *             = A * (A * (A * load[i]_n-3 + B) + B) + B
 *             = A^3 * load[i]_n-3 + (A^2 + A + 1) * B
 *             = A^n * load[i]_0 + (A^(n-1) + A^(n-2) + ... + 1) * B
 *             = A^n * load[i]_0 + ((1 - A^n) / (1 - A)) * B
 *             = (1 - 1/2^i)^n * (load[i]_0 - load) + load
 *
 * In the above we've assumed load_n := load, which is true for NOHZ_FULL as
 * any change in load would have resulted in the tick being turned back on.
 *
 * For regular NOHZ, this reduces to:
 *
 *   load[i]_n = (1 - 1/2^i)^n * load[i]_0
 *
 * see decay_load_misses(). For NOHZ_FULL we get to subtract and add the extra
 * term.
 */
static void cpu_load_update(struct rq *this_rq, unsigned long this_load,
			    unsigned long pending_updates)
{
	unsigned long __maybe_unused tickless_load = this_rq->cpu_load[0];
	int i, scale;

	this_rq->nr_load_updates++;

	/* Update our load: */
	this_rq->cpu_load[0] = this_load; /* Fasttrack for idx 0 */
	for (i = 1, scale = 2; i < CPU_LOAD_IDX_MAX; i++, scale += scale) {
		unsigned long old_load, new_load;

		/* scale is effectively 1 << i now, and >> i divides by scale */

		old_load = this_rq->cpu_load[i];
#ifdef CONFIG_NO_HZ_COMMON
		old_load = decay_load_missed(old_load, pending_updates - 1, i);
		if (tickless_load) {
			old_load -= decay_load_missed(tickless_load, pending_updates - 1, i);
			/*
			 * old_load can never be a negative value because a
			 * decayed tickless_load cannot be greater than the
			 * original tickless_load.
			 */
			old_load += tickless_load;
		}
#endif
		new_load = this_load;
		/*
		 * Round up the averaging division if load is increasing. This
		 * prevents us from getting stuck on 9 if the load is 10, for
		 * example.
		 */
		if (new_load > old_load)
			new_load += scale - 1;

		this_rq->cpu_load[i] = (old_load * (scale - 1) + new_load) >> i;
	}

	sched_avg_update(this_rq);
}

/* Used instead of source_load when we know the type == 0 */
static unsigned long weighted_cpuload(const int cpu)
{
	return cfs_rq_runnable_load_avg(&cpu_rq(cpu)->cfs);
}

#ifdef CONFIG_NO_HZ_COMMON
/*
 * There is no sane way to deal with nohz on smp when using jiffies because the
 * cpu doing the jiffies update might drift wrt the cpu doing the jiffy reading
 * causing off-by-one errors in observed deltas; {0,2} instead of {1,1}.
 *
 * Therefore we need to avoid the delta approach from the regular tick when
 * possible since that would seriously skew the load calculation. This is why we
 * use cpu_load_update_periodic() for CPUs out of nohz. However we'll rely on
 * jiffies deltas for updates happening while in nohz mode (idle ticks, idle
 * loop exit, nohz_idle_balance, nohz full exit...)
 *
 * This means we might still be one tick off for nohz periods.
 */

static void cpu_load_update_nohz(struct rq *this_rq,
				 unsigned long curr_jiffies,
				 unsigned long load)
{
	unsigned long pending_updates;

	pending_updates = curr_jiffies - this_rq->last_load_update_tick;
	if (pending_updates) {
		this_rq->last_load_update_tick = curr_jiffies;
		/*
		 * In the regular NOHZ case, we were idle, this means load 0.
		 * In the NOHZ_FULL case, we were non-idle, we should consider
		 * its weighted load.
		 */
		cpu_load_update(this_rq, load, pending_updates);
	}
}

/*
 * Called from nohz_idle_balance() to update the load ratings before doing the
 * idle balance.
 */
static void cpu_load_update_idle(struct rq *this_rq)
{
	/*
	 * bail if there's load or we're actually up-to-date.
	 */
	if (weighted_cpuload(cpu_of(this_rq)))
		return;

	cpu_load_update_nohz(this_rq, READ_ONCE(jiffies), 0);
}

/*
 * Record CPU load on nohz entry so we know the tickless load to account
 * on nohz exit. cpu_load[0] happens then to be updated more frequently
 * than other cpu_load[idx] but it should be fine as cpu_load readers
 * shouldn't rely into synchronized cpu_load[*] updates.
 */
void cpu_load_update_nohz_start(void)
{
	struct rq *this_rq = this_rq();

	/*
	 * This is all lockless but should be fine. If weighted_cpuload changes
	 * concurrently we'll exit nohz. And cpu_load write can race with
	 * cpu_load_update_idle() but both updater would be writing the same.
	 */
	this_rq->cpu_load[0] = weighted_cpuload(cpu_of(this_rq));
}

/*
 * Account the tickless load in the end of a nohz frame.
 */
void cpu_load_update_nohz_stop(void)
{
	unsigned long curr_jiffies = READ_ONCE(jiffies);
	struct rq *this_rq = this_rq();
	unsigned long load;

	if (curr_jiffies == this_rq->last_load_update_tick)
		return;

	load = weighted_cpuload(cpu_of(this_rq));
	raw_spin_lock(&this_rq->lock);
	update_rq_clock(this_rq);
	cpu_load_update_nohz(this_rq, curr_jiffies, load);
	raw_spin_unlock(&this_rq->lock);
}
#else /* !CONFIG_NO_HZ_COMMON */
static inline void cpu_load_update_nohz(struct rq *this_rq,
					unsigned long curr_jiffies,
					unsigned long load) { }
#endif /* CONFIG_NO_HZ_COMMON */

static void cpu_load_update_periodic(struct rq *this_rq, unsigned long load)
{
#ifdef CONFIG_NO_HZ_COMMON
	/* See the mess around cpu_load_update_nohz(). */
	this_rq->last_load_update_tick = READ_ONCE(jiffies);
#endif
	cpu_load_update(this_rq, load, 1);
}

/*
 * Called from scheduler_tick()
 */
void cpu_load_update_active(struct rq *this_rq)
{
	unsigned long load = weighted_cpuload(cpu_of(this_rq));

	if (tick_nohz_tick_stopped())
		cpu_load_update_nohz(this_rq, READ_ONCE(jiffies), load);
	else
		cpu_load_update_periodic(this_rq, load);
}

/*
 * Return a low guess at the load of a migration-source cpu weighted
 * according to the scheduling class and "nice" value.
 *
 * We want to under-estimate the load of migration sources, to
 * balance conservatively.
 */
static unsigned long source_load(int cpu, int type)
{
	struct rq *rq = cpu_rq(cpu);
	unsigned long total = weighted_cpuload(cpu);

	if (type == 0 || !sched_feat(LB_BIAS))
		return total;

	return min(rq->cpu_load[type-1], total);
}

/*
 * Return a high guess at the load of a migration-target cpu weighted
 * according to the scheduling class and "nice" value.
 */
static unsigned long target_load(int cpu, int type)
{
	struct rq *rq = cpu_rq(cpu);
	unsigned long total = weighted_cpuload(cpu);

	if (type == 0 || !sched_feat(LB_BIAS))
		return total;

	return max(rq->cpu_load[type-1], total);
}

static unsigned long capacity_of(int cpu)
{
	return cpu_rq(cpu)->cpu_capacity;
}

static unsigned long capacity_orig_of(int cpu)
{
	return cpu_rq(cpu)->cpu_capacity_orig;
}

static unsigned long cpu_avg_load_per_task(int cpu)
{
	struct rq *rq = cpu_rq(cpu);
	unsigned long nr_running = READ_ONCE(rq->cfs.h_nr_running);
	unsigned long load_avg = weighted_cpuload(cpu);

	if (nr_running)
		return load_avg / nr_running;

	return 0;
}

#ifdef CONFIG_FAIR_GROUP_SCHED
/*
 * effective_load() calculates the load change as seen from the root_task_group
 *
 * Adding load to a group doesn't make a group heavier, but can cause movement
 * of group shares between cpus. Assuming the shares were perfectly aligned one
 * can calculate the shift in shares.
 *
 * Calculate the effective load difference if @wl is added (subtracted) to @tg
 * on this @cpu and results in a total addition (subtraction) of @wg to the
 * total group weight.
 *
 * Given a runqueue weight distribution (rw_i) we can compute a shares
 * distribution (s_i) using:
 *
 *   s_i = rw_i / \Sum rw_j						(1)
 *
 * Suppose we have 4 CPUs and our @tg is a direct child of the root group and
 * has 7 equal weight tasks, distributed as below (rw_i), with the resulting
 * shares distribution (s_i):
 *
 *   rw_i = {   2,   4,   1,   0 }
 *   s_i  = { 2/7, 4/7, 1/7,   0 }
 *
 * As per wake_affine() we're interested in the load of two CPUs (the CPU the
 * task used to run on and the CPU the waker is running on), we need to
 * compute the effect of waking a task on either CPU and, in case of a sync
 * wakeup, compute the effect of the current task going to sleep.
 *
 * So for a change of @wl to the local @cpu with an overall group weight change
 * of @wl we can compute the new shares distribution (s'_i) using:
 *
 *   s'_i = (rw_i + @wl) / (@wg + \Sum rw_j)				(2)
 *
 * Suppose we're interested in CPUs 0 and 1, and want to compute the load
 * differences in waking a task to CPU 0. The additional task changes the
 * weight and shares distributions like:
 *
 *   rw'_i = {   3,   4,   1,   0 }
 *   s'_i  = { 3/8, 4/8, 1/8,   0 }
 *
 * We can then compute the difference in effective weight by using:
 *
 *   dw_i = S * (s'_i - s_i)						(3)
 *
 * Where 'S' is the group weight as seen by its parent.
 *
 * Therefore the effective change in loads on CPU 0 would be 5/56 (3/8 - 2/7)
 * times the weight of the group. The effect on CPU 1 would be -4/56 (4/8 -
 * 4/7) times the weight of the group.
 */
static long effective_load(struct task_group *tg, int cpu, long wl, long wg)
{
	struct sched_entity *se = tg->se[cpu];

	if (!tg->parent)	/* the trivial, non-cgroup case */
		return wl;

	for_each_sched_entity(se) {
		long w, W;

		tg = se->my_q->tg;

		/*
		 * W = @wg + \Sum rw_j
		 */
		W = wg + calc_tg_weight(tg, se->my_q);

		/*
		 * w = rw_i + @wl
		 */
		w = cfs_rq_load_avg(se->my_q) + wl;

		/*
		 * wl = S * s'_i; see (2)
		 */
		if (W > 0 && w < W)
			wl = (w * (long)tg->shares) / W;
		else
			wl = tg->shares;

		/*
		 * Per the above, wl is the new se->load.weight value; since
		 * those are clipped to [MIN_SHARES, ...) do so now. See
		 * calc_cfs_shares().
		 */
		if (wl < MIN_SHARES)
			wl = MIN_SHARES;

		/*
		 * wl = dw_i = S * (s'_i - s_i); see (3)
		 */
		wl -= se->avg.load_avg;

		/*
		 * Recursively apply this logic to all parent groups to compute
		 * the final effective load change on the root group. Since
		 * only the @tg group gets extra weight, all parent groups can
		 * only redistribute existing shares. @wl is the shift in shares
		 * resulting from this level per the above.
		 */
		wg = 0;
	}

	return wl;
}
#else

static long effective_load(struct task_group *tg, int cpu, long wl, long wg)
{
	return wl;
}

#endif

static void record_wakee(struct task_struct *p)
{
	/*
	 * Only decay a single time; tasks that have less then 1 wakeup per
	 * jiffy will not have built up many flips.
	 */
	if (time_after(jiffies, current->wakee_flip_decay_ts + HZ)) {
		current->wakee_flips >>= 1;
		current->wakee_flip_decay_ts = jiffies;
	}

	if (current->last_wakee != p) {
		current->last_wakee = p;
		current->wakee_flips++;
	}
}

/*
 * Detect M:N waker/wakee relationships via a switching-frequency heuristic.
 *
 * A waker of many should wake a different task than the one last awakened
 * at a frequency roughly N times higher than one of its wakees.
 *
 * In order to determine whether we should let the load spread vs consolidating
 * to shared cache, we look for a minimum 'flip' frequency of llc_size in one
 * partner, and a factor of lls_size higher frequency in the other.
 *
 * With both conditions met, we can be relatively sure that the relationship is
 * non-monogamous, with partner count exceeding socket size.
 *
 * Waker/wakee being client/server, worker/dispatcher, interrupt source or
 * whatever is irrelevant, spread criteria is apparent partner count exceeds
 * socket size.
 */
static int wake_wide(struct task_struct *p)
{
	unsigned int master = current->wakee_flips;
	unsigned int slave = p->wakee_flips;
	int factor = this_cpu_read(sd_llc_size);

	if (master < slave)
		swap(master, slave);
	if (slave < factor || master < slave * factor)
		return 0;
	return 1;
}

static int wake_affine(struct sched_domain *sd, struct task_struct *p, int sync)
{
	s64 this_load, load;
	s64 this_eff_load, prev_eff_load;
	int idx, this_cpu, prev_cpu;
	struct task_group *tg;
	unsigned long weight;
	int balanced;

	idx	  = sd->wake_idx;
	this_cpu  = smp_processor_id();
	prev_cpu  = task_cpu(p);
	load	  = source_load(prev_cpu, idx);
	this_load = target_load(this_cpu, idx);

	/*
	 * If sync wakeup then subtract the (maximum possible)
	 * effect of the currently running task from the load
	 * of the current CPU:
	 */
	if (sync) {
		tg = task_group(current);
		weight = current->se.avg.load_avg;

		this_load += effective_load(tg, this_cpu, -weight, -weight);
		load += effective_load(tg, prev_cpu, 0, -weight);
	}

	tg = task_group(p);
	weight = p->se.avg.load_avg;

	/*
	 * In low-load situations, where prev_cpu is idle and this_cpu is idle
	 * due to the sync cause above having dropped this_load to 0, we'll
	 * always have an imbalance, but there's really nothing you can do
	 * about that, so that's good too.
	 *
	 * Otherwise check if either cpus are near enough in load to allow this
	 * task to be woken on this_cpu.
	 */
	this_eff_load = 100;
	this_eff_load *= capacity_of(prev_cpu);

	prev_eff_load = 100 + (sd->imbalance_pct - 100) / 2;
	prev_eff_load *= capacity_of(this_cpu);

	if (this_load > 0) {
		this_eff_load *= this_load +
			effective_load(tg, this_cpu, weight, weight);

		prev_eff_load *= load + effective_load(tg, prev_cpu, 0, weight);
	}

	balanced = this_eff_load <= prev_eff_load;

	schedstat_inc(p, se.statistics.nr_wakeups_affine_attempts);

	if (!balanced)
		return 0;

	schedstat_inc(sd, ttwu_move_affine);
	schedstat_inc(p, se.statistics.nr_wakeups_affine);

	return 1;
}

/*
 * find_idlest_group finds and returns the least busy CPU group within the
 * domain.
 */
static struct sched_group *
find_idlest_group(struct sched_domain *sd, struct task_struct *p,
		  int this_cpu, int sd_flag)
{
	struct sched_group *idlest = NULL, *group = sd->groups;
	unsigned long min_load = ULONG_MAX, this_load = 0;
	int load_idx = sd->forkexec_idx;
	int imbalance = 100 + (sd->imbalance_pct-100)/2;

	if (sd_flag & SD_BALANCE_WAKE)
		load_idx = sd->wake_idx;

	do {
		unsigned long load, avg_load;
		int local_group;
		int i;

		/* Skip over this group if it has no CPUs allowed */
		if (!cpumask_intersects(sched_group_cpus(group),
					tsk_cpus_allowed(p)))
			continue;

		local_group = cpumask_test_cpu(this_cpu,
					       sched_group_cpus(group));

		/* Tally up the load of all CPUs in the group */
		avg_load = 0;

		for_each_cpu(i, sched_group_cpus(group)) {
			/* Bias balancing toward cpus of our domain */
			if (local_group)
				load = source_load(i, load_idx);
			else
				load = target_load(i, load_idx);

			avg_load += load;
		}

		/* Adjust by relative CPU capacity of the group */
		avg_load = (avg_load * SCHED_CAPACITY_SCALE) / group->sgc->capacity;

		if (local_group) {
			this_load = avg_load;
		} else if (avg_load < min_load) {
			min_load = avg_load;
			idlest = group;
		}
	} while (group = group->next, group != sd->groups);

	if (!idlest || 100*this_load < imbalance*min_load)
		return NULL;
	return idlest;
}

/*
 * find_idlest_cpu - find the idlest cpu among the cpus in group.
 */
static int
find_idlest_cpu(struct sched_group *group, struct task_struct *p, int this_cpu)
{
	unsigned long load, min_load = ULONG_MAX;
	unsigned int min_exit_latency = UINT_MAX;
	u64 latest_idle_timestamp = 0;
	int least_loaded_cpu = this_cpu;
	int shallowest_idle_cpu = -1;
	int i;

	/* Traverse only the allowed CPUs */
	for_each_cpu_and(i, sched_group_cpus(group), tsk_cpus_allowed(p)) {
		if (idle_cpu(i)) {
			struct rq *rq = cpu_rq(i);
			struct cpuidle_state *idle = idle_get_state(rq);
			if (idle && idle->exit_latency < min_exit_latency) {
				/*
				 * We give priority to a CPU whose idle state
				 * has the smallest exit latency irrespective
				 * of any idle timestamp.
				 */
				min_exit_latency = idle->exit_latency;
				latest_idle_timestamp = rq->idle_stamp;
				shallowest_idle_cpu = i;
			} else if ((!idle || idle->exit_latency == min_exit_latency) &&
				   rq->idle_stamp > latest_idle_timestamp) {
				/*
				 * If equal or no active idle state, then
				 * the most recently idled CPU might have
				 * a warmer cache.
				 */
				latest_idle_timestamp = rq->idle_stamp;
				shallowest_idle_cpu = i;
			}
		} else if (shallowest_idle_cpu == -1) {
			load = weighted_cpuload(i);
			if (load < min_load || (load == min_load && i == this_cpu)) {
				min_load = load;
				least_loaded_cpu = i;
			}
		}
	}

	return shallowest_idle_cpu != -1 ? shallowest_idle_cpu : least_loaded_cpu;
}

/*
 * Try and locate an idle CPU in the sched_domain.
 */
static int select_idle_sibling(struct task_struct *p, int target)
{
	struct sched_domain *sd;
	struct sched_group *sg;
	int i = task_cpu(p);

	if (idle_cpu(target))
		return target;

	/*
	 * If the prevous cpu is cache affine and idle, don't be stupid.
	 */
	if (i != target && cpus_share_cache(i, target) && idle_cpu(i))
		return i;

	/*
	 * Otherwise, iterate the domains and find an eligible idle cpu.
	 *
	 * A completely idle sched group at higher domains is more
	 * desirable than an idle group at a lower level, because lower
	 * domains have smaller groups and usually share hardware
	 * resources which causes tasks to contend on them, e.g. x86
	 * hyperthread siblings in the lowest domain (SMT) can contend
	 * on the shared cpu pipeline.
	 *
	 * However, while we prefer idle groups at higher domains
	 * finding an idle cpu at the lowest domain is still better than
	 * returning 'target', which we've already established, isn't
	 * idle.
	 */
	sd = rcu_dereference(per_cpu(sd_llc, target));
	for_each_lower_domain(sd) {
		sg = sd->groups;
		do {
			if (!cpumask_intersects(sched_group_cpus(sg),
						tsk_cpus_allowed(p)))
				goto next;

			/* Ensure the entire group is idle */
			for_each_cpu(i, sched_group_cpus(sg)) {
				if (i == target || !idle_cpu(i))
					goto next;
			}

			/*
			 * It doesn't matter which cpu we pick, the
			 * whole group is idle.
			 */
			target = cpumask_first_and(sched_group_cpus(sg),
					tsk_cpus_allowed(p));
			goto done;
next:
			sg = sg->next;
		} while (sg != sd->groups);
	}
done:
	return target;
}

/*
 * cpu_util returns the amount of capacity of a CPU that is used by CFS
 * tasks. The unit of the return value must be the one of capacity so we can
 * compare the utilization with the capacity of the CPU that is available for
 * CFS task (ie cpu_capacity).
 *
 * cfs_rq.avg.util_avg is the sum of running time of runnable tasks plus the
 * recent utilization of currently non-runnable tasks on a CPU. It represents
 * the amount of utilization of a CPU in the range [0..capacity_orig] where
 * capacity_orig is the cpu_capacity available at the highest frequency
 * (arch_scale_freq_capacity()).
 * The utilization of a CPU converges towards a sum equal to or less than the
 * current capacity (capacity_curr <= capacity_orig) of the CPU because it is
 * the running time on this CPU scaled by capacity_curr.
 *
 * Nevertheless, cfs_rq.avg.util_avg can be higher than capacity_curr or even
 * higher than capacity_orig because of unfortunate rounding in
 * cfs.avg.util_avg or just after migrating tasks and new task wakeups until
 * the average stabilizes with the new running time. We need to check that the
 * utilization stays within the range of [0..capacity_orig] and cap it if
 * necessary. Without utilization capping, a group could be seen as overloaded
 * (CPU0 utilization at 121% + CPU1 utilization at 80%) whereas CPU1 has 20% of
 * available capacity. We allow utilization to overshoot capacity_curr (but not
 * capacity_orig) as it useful for predicting the capacity required after task
 * migrations (scheduler-driven DVFS).
 */
static int cpu_util(int cpu)
{
	unsigned long util = cpu_rq(cpu)->cfs.avg.util_avg;
	unsigned long capacity = capacity_orig_of(cpu);

	return (util >= capacity) ? capacity : util;
}

/*
 * select_task_rq_fair: Select target runqueue for the waking task in domains
 * that have the 'sd_flag' flag set. In practice, this is SD_BALANCE_WAKE,
 * SD_BALANCE_FORK, or SD_BALANCE_EXEC.
 *
 * Balances load by selecting the idlest cpu in the idlest group, or under
 * certain conditions an idle sibling cpu if the domain has SD_WAKE_AFFINE set.
 *
 * Returns the target cpu number.
 *
 * preempt must be disabled.
 */
static int
select_task_rq_fair(struct task_struct *p, int prev_cpu, int sd_flag, int wake_flags)
{
	struct sched_domain *tmp, *affine_sd = NULL, *sd = NULL;
	int cpu = smp_processor_id();
	int new_cpu = prev_cpu;
	int want_affine = 0;
	int sync = wake_flags & WF_SYNC;

	if (sd_flag & SD_BALANCE_WAKE) {
		record_wakee(p);
		want_affine = !wake_wide(p) && cpumask_test_cpu(cpu, tsk_cpus_allowed(p));
	}

	rcu_read_lock();
	for_each_domain(cpu, tmp) {
		if (!(tmp->flags & SD_LOAD_BALANCE))
			break;

		/*
		 * If both cpu and prev_cpu are part of this domain,
		 * cpu is a valid SD_WAKE_AFFINE target.
		 */
		if (want_affine && (tmp->flags & SD_WAKE_AFFINE) &&
		    cpumask_test_cpu(prev_cpu, sched_domain_span(tmp))) {
			affine_sd = tmp;
			break;
		}

		if (tmp->flags & sd_flag)
			sd = tmp;
		else if (!want_affine)
			break;
	}

	if (affine_sd) {
		sd = NULL; /* Prefer wake_affine over balance flags */
		if (cpu != prev_cpu && wake_affine(affine_sd, p, sync))
			new_cpu = cpu;
	}

	if (!sd) {
		if (sd_flag & SD_BALANCE_WAKE) /* XXX always ? */
			new_cpu = select_idle_sibling(p, new_cpu);

	} else while (sd) {
		struct sched_group *group;
		int weight;

		if (!(sd->flags & sd_flag)) {
			sd = sd->child;
			continue;
		}

		group = find_idlest_group(sd, p, cpu, sd_flag);
		if (!group) {
			sd = sd->child;
			continue;
		}

		new_cpu = find_idlest_cpu(group, p, cpu);
		if (new_cpu == -1 || new_cpu == cpu) {
			/* Now try balancing at a lower domain level of cpu */
			sd = sd->child;
			continue;
		}

		/* Now try balancing at a lower domain level of new_cpu */
		cpu = new_cpu;
		weight = sd->span_weight;
		sd = NULL;
		for_each_domain(cpu, tmp) {
			if (weight <= tmp->span_weight)
				break;
			if (tmp->flags & sd_flag)
				sd = tmp;
		}
		/* while loop will break here if sd == NULL */
	}
	rcu_read_unlock();

	return new_cpu;
}

/*
 * Called immediately before a task is migrated to a new cpu; task_cpu(p) and
 * cfs_rq_of(p) references at time of call are still valid and identify the
 * previous cpu. The caller guarantees p->pi_lock or task_rq(p)->lock is held.
 */
static void migrate_task_rq_fair(struct task_struct *p)
{
	/*
	 * As blocked tasks retain absolute vruntime the migration needs to
	 * deal with this by subtracting the old and adding the new
	 * min_vruntime -- the latter is done by enqueue_entity() when placing
	 * the task on the new runqueue.
	 */
	if (p->state == TASK_WAKING) {
		struct sched_entity *se = &p->se;
		struct cfs_rq *cfs_rq = cfs_rq_of(se);
		u64 min_vruntime;

#ifndef CONFIG_64BIT
		u64 min_vruntime_copy;

		do {
			min_vruntime_copy = cfs_rq->min_vruntime_copy;
			smp_rmb();
			min_vruntime = cfs_rq->min_vruntime;
		} while (min_vruntime != min_vruntime_copy);
#else
		min_vruntime = cfs_rq->min_vruntime;
#endif

		se->vruntime -= min_vruntime;
	}

	/*
	 * We are supposed to update the task to "current" time, then its up to date
	 * and ready to go to new CPU/cfs_rq. But we have difficulty in getting
	 * what current time is, so simply throw away the out-of-date time. This
	 * will result in the wakee task is less decayed, but giving the wakee more
	 * load sounds not bad.
	 */
	remove_entity_load_avg(&p->se);

	/* Tell new CPU we are migrated */
	p->se.avg.last_update_time = 0;

	/* We have migrated, no longer consider this task hot */
	p->se.exec_start = 0;
}

static void task_dead_fair(struct task_struct *p)
{
	remove_entity_load_avg(&p->se);
}
#endif /* CONFIG_SMP */

static unsigned long
wakeup_gran(struct sched_entity *curr, struct sched_entity *se)
{
	unsigned long gran = sysctl_sched_wakeup_granularity;

	/*
	 * Since its curr running now, convert the gran from real-time
	 * to virtual-time in his units.
	 *
	 * By using 'se' instead of 'curr' we penalize light tasks, so
	 * they get preempted easier. That is, if 'se' < 'curr' then
	 * the resulting gran will be larger, therefore penalizing the
	 * lighter, if otoh 'se' > 'curr' then the resulting gran will
	 * be smaller, again penalizing the lighter task.
	 *
	 * This is especially important for buddies when the leftmost
	 * task is higher priority than the buddy.
	 */
	return calc_delta_fair(gran, se);
}

/*
 * Should 'se' preempt 'curr'.
 *
 *             |s1
 *        |s2
 *   |s3
 *         g
 *      |<--->|c
 *
 *  w(c, s1) = -1
 *  w(c, s2) =  0
 *  w(c, s3) =  1
 *
 */
static int
wakeup_preempt_entity(struct sched_entity *curr, struct sched_entity *se)
{
	s64 gran, vdiff = curr->vruntime - se->vruntime;

	if (vdiff <= 0)
		return -1;

	gran = wakeup_gran(curr, se);
	if (vdiff > gran)
		return 1;

	return 0;
}

static void set_last_buddy(struct sched_entity *se)
{
	if (entity_is_task(se) && unlikely(task_of(se)->policy == SCHED_IDLE))
		return;

	for_each_sched_entity(se)
		cfs_rq_of(se)->last = se;
}

static void set_next_buddy(struct sched_entity *se)
{
	if (entity_is_task(se) && unlikely(task_of(se)->policy == SCHED_IDLE))
		return;

	for_each_sched_entity(se)
		cfs_rq_of(se)->next = se;
}

static void set_skip_buddy(struct sched_entity *se)
{
	for_each_sched_entity(se)
		cfs_rq_of(se)->skip = se;
}

/*
 * Preempt the current task with a newly woken task if needed:
 */
static void check_preempt_wakeup(struct rq *rq, struct task_struct *p, int wake_flags)
{
	struct task_struct *curr = rq->curr;
	struct sched_entity *se = &curr->se, *pse = &p->se;
	struct cfs_rq *cfs_rq = task_cfs_rq(curr);
	int scale = cfs_rq->nr_running >= sched_nr_latency;
	int next_buddy_marked = 0;

	if (unlikely(se == pse))
		return;

	/*
	 * This is possible from callers such as attach_tasks(), in which we
	 * unconditionally check_prempt_curr() after an enqueue (which may have
	 * lead to a throttle).  This both saves work and prevents false
	 * next-buddy nomination below.
	 */
	if (unlikely(throttled_hierarchy(cfs_rq_of(pse))))
		return;

	if (sched_feat(NEXT_BUDDY) && scale && !(wake_flags & WF_FORK)) {
		set_next_buddy(pse);
		next_buddy_marked = 1;
	}

	/*
	 * We can come here with TIF_NEED_RESCHED already set from new task
	 * wake up path.
	 *
	 * Note: this also catches the edge-case of curr being in a throttled
	 * group (e.g. via set_curr_task), since update_curr() (in the
	 * enqueue of curr) will have resulted in resched being set.  This
	 * prevents us from potentially nominating it as a false LAST_BUDDY
	 * below.
	 */
	if (test_tsk_need_resched(curr))
		return;

	/* Idle tasks are by definition preempted by non-idle tasks. */
	if (unlikely(curr->policy == SCHED_IDLE) &&
	    likely(p->policy != SCHED_IDLE))
		goto preempt;

	/*
	 * Batch and idle tasks do not preempt non-idle tasks (their preemption
	 * is driven by the tick):
	 */
	if (unlikely(p->policy != SCHED_NORMAL) || !sched_feat(WAKEUP_PREEMPTION))
		return;

	find_matching_se(&se, &pse);
	update_curr(cfs_rq_of(se));
	BUG_ON(!pse);
	if (wakeup_preempt_entity(se, pse) == 1) {
		/*
		 * Bias pick_next to pick the sched entity that is
		 * triggering this preemption.
		 */
		if (!next_buddy_marked)
			set_next_buddy(pse);
		goto preempt;
	}

	return;

preempt:
	resched_curr(rq);
	/*
	 * Only set the backward buddy when the current task is still
	 * on the rq. This can happen when a wakeup gets interleaved
	 * with schedule on the ->pre_schedule() or idle_balance()
	 * point, either of which can * drop the rq lock.
	 *
	 * Also, during early boot the idle thread is in the fair class,
	 * for obvious reasons its a bad idea to schedule back to it.
	 */
	if (unlikely(!se->on_rq || curr == rq->idle))
		return;

	if (sched_feat(LAST_BUDDY) && scale && entity_is_task(se))
		set_last_buddy(se);
}

static struct task_struct *
pick_next_task_fair(struct rq *rq, struct task_struct *prev, struct pin_cookie cookie)
{
	struct cfs_rq *cfs_rq = &rq->cfs;
	struct sched_entity *se;
	struct task_struct *p;
	int new_tasks;

again:
#ifdef CONFIG_FAIR_GROUP_SCHED
	if (!cfs_rq->nr_running)
		goto idle;

	if (prev->sched_class != &fair_sched_class)
		goto simple;

	/*
	 * Because of the set_next_buddy() in dequeue_task_fair() it is rather
	 * likely that a next task is from the same cgroup as the current.
	 *
	 * Therefore attempt to avoid putting and setting the entire cgroup
	 * hierarchy, only change the part that actually changes.
	 */

	do {
		struct sched_entity *curr = cfs_rq->curr;

		/*
		 * Since we got here without doing put_prev_entity() we also
		 * have to consider cfs_rq->curr. If it is still a runnable
		 * entity, update_curr() will update its vruntime, otherwise
		 * forget we've ever seen it.
		 */
		if (curr) {
			if (curr->on_rq)
				update_curr(cfs_rq);
			else
				curr = NULL;

			/*
			 * This call to check_cfs_rq_runtime() will do the
			 * throttle and dequeue its entity in the parent(s).
			 * Therefore the 'simple' nr_running test will indeed
			 * be correct.
			 */
			if (unlikely(check_cfs_rq_runtime(cfs_rq)))
				goto simple;
		}

		se = pick_next_entity(cfs_rq, curr);
		cfs_rq = group_cfs_rq(se);
	} while (cfs_rq);

	p = task_of(se);

	/*
	 * Since we haven't yet done put_prev_entity and if the selected task
	 * is a different task than we started out with, try and touch the
	 * least amount of cfs_rqs.
	 */
	if (prev != p) {
		struct sched_entity *pse = &prev->se;

		while (!(cfs_rq = is_same_group(se, pse))) {
			int se_depth = se->depth;
			int pse_depth = pse->depth;

			if (se_depth <= pse_depth) {
				put_prev_entity(cfs_rq_of(pse), pse);
				pse = parent_entity(pse);
			}
			if (se_depth >= pse_depth) {
				set_next_entity(cfs_rq_of(se), se);
				se = parent_entity(se);
			}
		}

		put_prev_entity(cfs_rq, pse);
		set_next_entity(cfs_rq, se);
	}

	if (hrtick_enabled(rq))
		hrtick_start_fair(rq, p);

	return p;
simple:
	cfs_rq = &rq->cfs;
#endif

	if (!cfs_rq->nr_running)
		goto idle;

	put_prev_task(rq, prev);

	do {
		se = pick_next_entity(cfs_rq, NULL);
		set_next_entity(cfs_rq, se);
		cfs_rq = group_cfs_rq(se);
	} while (cfs_rq);

	p = task_of(se);

	if (hrtick_enabled(rq))
		hrtick_start_fair(rq, p);

	return p;

idle:
	/*
	 * This is OK, because current is on_cpu, which avoids it being picked
	 * for load-balance and preemption/IRQs are still disabled avoiding
	 * further scheduler activity on it and we're being very careful to
	 * re-start the picking loop.
	 */
	lockdep_unpin_lock(&rq->lock, cookie);
	new_tasks = idle_balance(rq);
	lockdep_repin_lock(&rq->lock, cookie);
	/*
	 * Because idle_balance() releases (and re-acquires) rq->lock, it is
	 * possible for any higher priority task to appear. In that case we
	 * must re-start the pick_next_entity() loop.
	 */
	if (new_tasks < 0)
		return RETRY_TASK;

	if (new_tasks > 0)
		goto again;

	return NULL;
}

/*
 * Account for a descheduled task:
 */
static void put_prev_task_fair(struct rq *rq, struct task_struct *prev)
{
	struct sched_entity *se = &prev->se;
	struct cfs_rq *cfs_rq;

	for_each_sched_entity(se) {
		cfs_rq = cfs_rq_of(se);
		put_prev_entity(cfs_rq, se);
	}
}

/*
 * sched_yield() is very simple
 *
 * The magic of dealing with the ->skip buddy is in pick_next_entity.
 */
static void yield_task_fair(struct rq *rq)
{
	struct task_struct *curr = rq->curr;
	struct cfs_rq *cfs_rq = task_cfs_rq(curr);
	struct sched_entity *se = &curr->se;

	/*
	 * Are we the only task in the tree?
	 */
	if (unlikely(rq->nr_running == 1))
		return;

	clear_buddies(cfs_rq, se);

	if (curr->policy != SCHED_BATCH) {
		update_rq_clock(rq);
		/*
		 * Update run-time statistics of the 'current'.
		 */
		update_curr(cfs_rq);
		/*
		 * Tell update_rq_clock() that we've just updated,
		 * so we don't do microscopic update in schedule()
		 * and double the fastpath cost.
		 */
		rq_clock_skip_update(rq, true);
	}

	set_skip_buddy(se);
}

static bool yield_to_task_fair(struct rq *rq, struct task_struct *p, bool preempt)
{
	struct sched_entity *se = &p->se;

	/* throttled hierarchies are not runnable */
	if (!se->on_rq || throttled_hierarchy(cfs_rq_of(se)))
		return false;

	/* Tell the scheduler that we'd really like pse to run next. */
	set_next_buddy(se);

	yield_task_fair(rq);

	return true;
}

#ifdef CONFIG_SMP
/**************************************************
 * Fair scheduling class load-balancing methods.
 *
 * BASICS
 *
 * The purpose of load-balancing is to achieve the same basic fairness the
 * per-cpu scheduler provides, namely provide a proportional amount of compute
 * time to each task. This is expressed in the following equation:
 *
 *   W_i,n/P_i == W_j,n/P_j for all i,j                               (1)
 *
 * Where W_i,n is the n-th weight average for cpu i. The instantaneous weight
 * W_i,0 is defined as:
 *
 *   W_i,0 = \Sum_j w_i,j                                             (2)
 *
 * Where w_i,j is the weight of the j-th runnable task on cpu i. This weight
 * is derived from the nice value as per sched_prio_to_weight[].
 *
 * The weight average is an exponential decay average of the instantaneous
 * weight:
 *
 *   W'_i,n = (2^n - 1) / 2^n * W_i,n + 1 / 2^n * W_i,0               (3)
 *
 * C_i is the compute capacity of cpu i, typically it is the
 * fraction of 'recent' time available for SCHED_OTHER task execution. But it
 * can also include other factors [XXX].
 *
 * To achieve this balance we define a measure of imbalance which follows
 * directly from (1):
 *
 *   imb_i,j = max{ avg(W/C), W_i/C_i } - min{ avg(W/C), W_j/C_j }    (4)
 *
 * We them move tasks around to minimize the imbalance. In the continuous
 * function space it is obvious this converges, in the discrete case we get
 * a few fun cases generally called infeasible weight scenarios.
 *
 * [XXX expand on:
 *     - infeasible weights;
 *     - local vs global optima in the discrete case. ]
 *
 *
 * SCHED DOMAINS
 *
 * In order to solve the imbalance equation (4), and avoid the obvious O(n^2)
 * for all i,j solution, we create a tree of cpus that follows the hardware
 * topology where each level pairs two lower groups (or better). This results
 * in O(log n) layers. Furthermore we reduce the number of cpus going up the
 * tree to only the first of the previous level and we decrease the frequency
 * of load-balance at each level inv. proportional to the number of cpus in
 * the groups.
 *
 * This yields:
 *
 *     log_2 n     1     n
 *   \Sum       { --- * --- * 2^i } = O(n)                            (5)
 *     i = 0      2^i   2^i
 *                               `- size of each group
 *         |         |     `- number of cpus doing load-balance
 *         |         `- freq
 *         `- sum over all levels
 *
 * Coupled with a limit on how many tasks we can migrate every balance pass,
 * this makes (5) the runtime complexity of the balancer.
 *
 * An important property here is that each CPU is still (indirectly) connected
 * to every other cpu in at most O(log n) steps:
 *
 * The adjacency matrix of the resulting graph is given by:
 *
 *             log_2 n     
 *   A_i,j = \Union     (i % 2^k == 0) && i / 2^(k+1) == j / 2^(k+1)  (6)
 *             k = 0
 *
 * And you'll find that:
 *
 *   A^(log_2 n)_i,j != 0  for all i,j                                (7)
 *
 * Showing there's indeed a path between every cpu in at most O(log n) steps.
 * The task movement gives a factor of O(m), giving a convergence complexity
 * of:
 *
 *   O(nm log n),  n := nr_cpus, m := nr_tasks                        (8)
 *
 *
 * WORK CONSERVING
 *
 * In order to avoid CPUs going idle while there's still work to do, new idle
 * balancing is more aggressive and has the newly idle cpu iterate up the domain
 * tree itself instead of relying on other CPUs to bring it work.
 *
 * This adds some complexity to both (5) and (8) but it reduces the total idle
 * time.
 *
 * [XXX more?]
 *
 *
 * CGROUPS
 *
 * Cgroups make a horror show out of (2), instead of a simple sum we get:
 *
 *                                s_k,i
 *   W_i,0 = \Sum_j \Prod_k w_k * -----                               (9)
 *                                 S_k
 *
 * Where
 *
 *   s_k,i = \Sum_j w_i,j,k  and  S_k = \Sum_i s_k,i                 (10)
 *
 * w_i,j,k is the weight of the j-th runnable task in the k-th cgroup on cpu i.
 *
 * The big problem is S_k, its a global sum needed to compute a local (W_i)
 * property.
 *
 * [XXX write more on how we solve this.. _after_ merging pjt's patches that
 *      rewrite all of this once again.]
 */ 

static unsigned long __read_mostly max_load_balance_interval = HZ/10;

enum fbq_type { regular, remote, all };

#define LBF_ALL_PINNED	0x01
#define LBF_NEED_BREAK	0x02
#define LBF_DST_PINNED  0x04
#define LBF_SOME_PINNED	0x08

struct lb_env {
	struct sched_domain	*sd;

	struct rq		*src_rq;
	int			src_cpu;

	int			dst_cpu;
	struct rq		*dst_rq;

	struct cpumask		*dst_grpmask;
	int			new_dst_cpu;
	enum cpu_idle_type	idle;
	long			imbalance;
	/* The set of CPUs under consideration for load-balancing */
	struct cpumask		*cpus;

	unsigned int		flags;

	unsigned int		loop;
	unsigned int		loop_break;
	unsigned int		loop_max;

	enum fbq_type		fbq_type;
	struct list_head	tasks;
};

/*
 * Is this task likely cache-hot:
 */
static int task_hot(struct task_struct *p, struct lb_env *env)
{
	s64 delta;

	lockdep_assert_held(&env->src_rq->lock);

	if (p->sched_class != &fair_sched_class)
		return 0;

	if (unlikely(p->policy == SCHED_IDLE))
		return 0;

	/*
	 * Buddy candidates are cache hot:
	 */
	if (sched_feat(CACHE_HOT_BUDDY) && env->dst_rq->nr_running &&
			(&p->se == cfs_rq_of(&p->se)->next ||
			 &p->se == cfs_rq_of(&p->se)->last))
		return 1;

	if (sysctl_sched_migration_cost == -1)
		return 1;
	if (sysctl_sched_migration_cost == 0)
		return 0;

	delta = rq_clock_task(env->src_rq) - p->se.exec_start;

	return delta < (s64)sysctl_sched_migration_cost;
}

#ifdef CONFIG_NUMA_BALANCING
/*
 * Returns 1, if task migration degrades locality
 * Returns 0, if task migration improves locality i.e migration preferred.
 * Returns -1, if task migration is not affected by locality.
 */
static int migrate_degrades_locality(struct task_struct *p, struct lb_env *env)
{
	struct numa_group *numa_group = rcu_dereference(p->numa_group);
	unsigned long src_faults, dst_faults;
	int src_nid, dst_nid;

	if (!static_branch_likely(&sched_numa_balancing))
		return -1;

	if (!p->numa_faults || !(env->sd->flags & SD_NUMA))
		return -1;

	src_nid = cpu_to_node(env->src_cpu);
	dst_nid = cpu_to_node(env->dst_cpu);

	if (src_nid == dst_nid)
		return -1;

	/* Migrating away from the preferred node is always bad. */
	if (src_nid == p->numa_preferred_nid) {
		if (env->src_rq->nr_running > env->src_rq->nr_preferred_running)
			return 1;
		else
			return -1;
	}

	/* Encourage migration to the preferred node. */
	if (dst_nid == p->numa_preferred_nid)
		return 0;

	if (numa_group) {
		src_faults = group_faults(p, src_nid);
		dst_faults = group_faults(p, dst_nid);
	} else {
		src_faults = task_faults(p, src_nid);
		dst_faults = task_faults(p, dst_nid);
	}

	return dst_faults < src_faults;
}

#else
static inline int migrate_degrades_locality(struct task_struct *p,
					     struct lb_env *env)
{
	return -1;
}
#endif

/*
 * can_migrate_task - may task p from runqueue rq be migrated to this_cpu?
 */
static
int can_migrate_task(struct task_struct *p, struct lb_env *env)
{
	int tsk_cache_hot;

	lockdep_assert_held(&env->src_rq->lock);

	/*
	 * We do not migrate tasks that are:
	 * 1) throttled_lb_pair, or
	 * 2) cannot be migrated to this CPU due to cpus_allowed, or
	 * 3) running (obviously), or
	 * 4) are cache-hot on their current CPU.
	 */
	if (throttled_lb_pair(task_group(p), env->src_cpu, env->dst_cpu))
		return 0;

	if (!cpumask_test_cpu(env->dst_cpu, tsk_cpus_allowed(p))) {
		int cpu;

		schedstat_inc(p, se.statistics.nr_failed_migrations_affine);

		env->flags |= LBF_SOME_PINNED;

		/*
		 * Remember if this task can be migrated to any other cpu in
		 * our sched_group. We may want to revisit it if we couldn't
		 * meet load balance goals by pulling other tasks on src_cpu.
		 *
		 * Also avoid computing new_dst_cpu if we have already computed
		 * one in current iteration.
		 */
		if (!env->dst_grpmask || (env->flags & LBF_DST_PINNED))
			return 0;

		/* Prevent to re-select dst_cpu via env's cpus */
		for_each_cpu_and(cpu, env->dst_grpmask, env->cpus) {
			if (cpumask_test_cpu(cpu, tsk_cpus_allowed(p))) {
				env->flags |= LBF_DST_PINNED;
				env->new_dst_cpu = cpu;
				break;
			}
		}

		return 0;
	}

	/* Record that we found atleast one task that could run on dst_cpu */
	env->flags &= ~LBF_ALL_PINNED;

	if (task_running(env->src_rq, p)) {
		schedstat_inc(p, se.statistics.nr_failed_migrations_running);
		return 0;
	}

	/*
	 * Aggressive migration if:
	 * 1) destination numa is preferred
	 * 2) task is cache cold, or
	 * 3) too many balance attempts have failed.
	 */
	tsk_cache_hot = migrate_degrades_locality(p, env);
	if (tsk_cache_hot == -1)
		tsk_cache_hot = task_hot(p, env);

	if (tsk_cache_hot <= 0 ||
	    env->sd->nr_balance_failed > env->sd->cache_nice_tries) {
		if (tsk_cache_hot == 1) {
			schedstat_inc(env->sd, lb_hot_gained[env->idle]);
			schedstat_inc(p, se.statistics.nr_forced_migrations);
		}
		return 1;
	}

	schedstat_inc(p, se.statistics.nr_failed_migrations_hot);
	return 0;
}

/*
 * detach_task() -- detach the task for the migration specified in env
 */
static void detach_task(struct task_struct *p, struct lb_env *env)
{
	lockdep_assert_held(&env->src_rq->lock);

	p->on_rq = TASK_ON_RQ_MIGRATING;
	deactivate_task(env->src_rq, p, 0);
	set_task_cpu(p, env->dst_cpu);
}

/*
 * detach_one_task() -- tries to dequeue exactly one task from env->src_rq, as
 * part of active balancing operations within "domain".
 *
 * Returns a task if successful and NULL otherwise.
 */
static struct task_struct *detach_one_task(struct lb_env *env)
{
	struct task_struct *p, *n;

	lockdep_assert_held(&env->src_rq->lock);

	list_for_each_entry_safe(p, n, &env->src_rq->cfs_tasks, se.group_node) {
		if (!can_migrate_task(p, env))
			continue;

		detach_task(p, env);

		/*
		 * Right now, this is only the second place where
		 * lb_gained[env->idle] is updated (other is detach_tasks)
		 * so we can safely collect stats here rather than
		 * inside detach_tasks().
		 */
		schedstat_inc(env->sd, lb_gained[env->idle]);
		return p;
	}
	return NULL;
}

static const unsigned int sched_nr_migrate_break = 32;

/*
 * detach_tasks() -- tries to detach up to imbalance weighted load from
 * busiest_rq, as part of a balancing operation within domain "sd".
 *
 * Returns number of detached tasks if successful and 0 otherwise.
 */
static int detach_tasks(struct lb_env *env)
{
	struct list_head *tasks = &env->src_rq->cfs_tasks;
	struct task_struct *p;
	unsigned long load;
	int detached = 0;

	lockdep_assert_held(&env->src_rq->lock);

	if (env->imbalance <= 0)
		return 0;

	while (!list_empty(tasks)) {
		/*
		 * We don't want to steal all, otherwise we may be treated likewise,
		 * which could at worst lead to a livelock crash.
		 */
		if (env->idle != CPU_NOT_IDLE && env->src_rq->nr_running <= 1)
			break;

		p = list_first_entry(tasks, struct task_struct, se.group_node);

		env->loop++;
		/* We've more or less seen every task there is, call it quits */
		if (env->loop > env->loop_max)
			break;

		/* take a breather every nr_migrate tasks */
		if (env->loop > env->loop_break) {
			env->loop_break += sched_nr_migrate_break;
			env->flags |= LBF_NEED_BREAK;
			break;
		}

		if (!can_migrate_task(p, env))
			goto next;

		load = task_h_load(p);

		if (sched_feat(LB_MIN) && load < 16 && !env->sd->nr_balance_failed)
			goto next;

		if ((load / 2) > env->imbalance)
			goto next;

		detach_task(p, env);
		list_add(&p->se.group_node, &env->tasks);

		detached++;
		env->imbalance -= load;

#ifdef CONFIG_PREEMPT
		/*
		 * NEWIDLE balancing is a source of latency, so preemptible
		 * kernels will stop after the first task is detached to minimize
		 * the critical section.
		 */
		if (env->idle == CPU_NEWLY_IDLE)
			break;
#endif

		/*
		 * We only want to steal up to the prescribed amount of
		 * weighted load.
		 */
		if (env->imbalance <= 0)
			break;

		continue;
next:
		list_move_tail(&p->se.group_node, tasks);
	}

	/*
	 * Right now, this is one of only two places we collect this stat
	 * so we can safely collect detach_one_task() stats here rather
	 * than inside detach_one_task().
	 */
	schedstat_add(env->sd, lb_gained[env->idle], detached);

	return detached;
}

/*
 * attach_task() -- attach the task detached by detach_task() to its new rq.
 */
static void attach_task(struct rq *rq, struct task_struct *p)
{
	lockdep_assert_held(&rq->lock);

	BUG_ON(task_rq(p) != rq);
	activate_task(rq, p, 0);
	p->on_rq = TASK_ON_RQ_QUEUED;
	check_preempt_curr(rq, p, 0);
}

/*
 * attach_one_task() -- attaches the task returned from detach_one_task() to
 * its new rq.
 */
static void attach_one_task(struct rq *rq, struct task_struct *p)
{
	raw_spin_lock(&rq->lock);
	attach_task(rq, p);
	raw_spin_unlock(&rq->lock);
}

/*
 * attach_tasks() -- attaches all tasks detached by detach_tasks() to their
 * new rq.
 */
static void attach_tasks(struct lb_env *env)
{
	struct list_head *tasks = &env->tasks;
	struct task_struct *p;

	raw_spin_lock(&env->dst_rq->lock);

	while (!list_empty(tasks)) {
		p = list_first_entry(tasks, struct task_struct, se.group_node);
		list_del_init(&p->se.group_node);

		attach_task(env->dst_rq, p);
	}

	raw_spin_unlock(&env->dst_rq->lock);
}

#ifdef CONFIG_FAIR_GROUP_SCHED
static void update_blocked_averages(int cpu)
{
	struct rq *rq = cpu_rq(cpu);
	struct cfs_rq *cfs_rq;
	unsigned long flags;

	raw_spin_lock_irqsave(&rq->lock, flags);
	update_rq_clock(rq);

	/*
	 * Iterates the task_group tree in a bottom up fashion, see
	 * list_add_leaf_cfs_rq() for details.
	 */
	for_each_leaf_cfs_rq(rq, cfs_rq) {
		/* throttled entities do not contribute to load */
		if (throttled_hierarchy(cfs_rq))
			continue;

		if (update_cfs_rq_load_avg(cfs_rq_clock_task(cfs_rq), cfs_rq, true))
			update_tg_load_avg(cfs_rq, 0);
	}
	raw_spin_unlock_irqrestore(&rq->lock, flags);
}

/*
 * Compute the hierarchical load factor for cfs_rq and all its ascendants.
 * This needs to be done in a top-down fashion because the load of a child
 * group is a fraction of its parents load.
 */
static void update_cfs_rq_h_load(struct cfs_rq *cfs_rq)
{
	struct rq *rq = rq_of(cfs_rq);
	struct sched_entity *se = cfs_rq->tg->se[cpu_of(rq)];
	unsigned long now = jiffies;
	unsigned long load;

	if (cfs_rq->last_h_load_update == now)
		return;

	cfs_rq->h_load_next = NULL;
	for_each_sched_entity(se) {
		cfs_rq = cfs_rq_of(se);
		cfs_rq->h_load_next = se;
		if (cfs_rq->last_h_load_update == now)
			break;
	}

	if (!se) {
		cfs_rq->h_load = cfs_rq_load_avg(cfs_rq);
		cfs_rq->last_h_load_update = now;
	}

	while ((se = cfs_rq->h_load_next) != NULL) {
		load = cfs_rq->h_load;
		load = div64_ul(load * se->avg.load_avg,
			cfs_rq_load_avg(cfs_rq) + 1);
		cfs_rq = group_cfs_rq(se);
		cfs_rq->h_load = load;
		cfs_rq->last_h_load_update = now;
	}
}

static unsigned long task_h_load(struct task_struct *p)
{
	struct cfs_rq *cfs_rq = task_cfs_rq(p);

	update_cfs_rq_h_load(cfs_rq);
	return div64_ul(p->se.avg.load_avg * cfs_rq->h_load,
			cfs_rq_load_avg(cfs_rq) + 1);
}
#else
static inline void update_blocked_averages(int cpu)
{
	struct rq *rq = cpu_rq(cpu);
	struct cfs_rq *cfs_rq = &rq->cfs;
	unsigned long flags;

	raw_spin_lock_irqsave(&rq->lock, flags);
	update_rq_clock(rq);
	update_cfs_rq_load_avg(cfs_rq_clock_task(cfs_rq), cfs_rq, true);
	raw_spin_unlock_irqrestore(&rq->lock, flags);
}

static unsigned long task_h_load(struct task_struct *p)
{
	return p->se.avg.load_avg;
}
#endif

/********** Helpers for find_busiest_group ************************/

enum group_type {
	group_other = 0,
	group_imbalanced,
	group_overloaded,
};

/*
 * sg_lb_stats - stats of a sched_group required for load_balancing
 */
struct sg_lb_stats {
	unsigned long avg_load; /*Avg load across the CPUs of the group */
	unsigned long group_load; /* Total load over the CPUs of the group */
	unsigned long sum_weighted_load; /* Weighted load of group's tasks */
	unsigned long load_per_task;
	unsigned long group_capacity;
	unsigned long group_util; /* Total utilization of the group */
	unsigned int sum_nr_running; /* Nr tasks running in the group */
	unsigned int idle_cpus;
	unsigned int group_weight;
	enum group_type group_type;
	int group_no_capacity;
#ifdef CONFIG_NUMA_BALANCING
	unsigned int nr_numa_running;
	unsigned int nr_preferred_running;
#endif
};

/*
 * sd_lb_stats - Structure to store the statistics of a sched_domain
 *		 during load balancing.
 */
struct sd_lb_stats {
	struct sched_group *busiest;	/* Busiest group in this sd */
	struct sched_group *local;	/* Local group in this sd */
	unsigned long total_load;	/* Total load of all groups in sd */
	unsigned long total_capacity;	/* Total capacity of all groups in sd */
	unsigned long avg_load;	/* Average load across all groups in sd */

	struct sg_lb_stats busiest_stat;/* Statistics of the busiest group */
	struct sg_lb_stats local_stat;	/* Statistics of the local group */
};

static inline void init_sd_lb_stats(struct sd_lb_stats *sds)
{
	/*
	 * Skimp on the clearing to avoid duplicate work. We can avoid clearing
	 * local_stat because update_sg_lb_stats() does a full clear/assignment.
	 * We must however clear busiest_stat::avg_load because
	 * update_sd_pick_busiest() reads this before assignment.
	 */
	*sds = (struct sd_lb_stats){
		.busiest = NULL,
		.local = NULL,
		.total_load = 0UL,
		.total_capacity = 0UL,
		.busiest_stat = {
			.avg_load = 0UL,
			.sum_nr_running = 0,
			.group_type = group_other,
		},
	};
}

/**
 * get_sd_load_idx - Obtain the load index for a given sched domain.
 * @sd: The sched_domain whose load_idx is to be obtained.
 * @idle: The idle status of the CPU for whose sd load_idx is obtained.
 *
 * Return: The load index.
 */
static inline int get_sd_load_idx(struct sched_domain *sd,
					enum cpu_idle_type idle)
{
	int load_idx;

	switch (idle) {
	case CPU_NOT_IDLE:
		load_idx = sd->busy_idx;
		break;

	case CPU_NEWLY_IDLE:
		load_idx = sd->newidle_idx;
		break;
	default:
		load_idx = sd->idle_idx;
		break;
	}

	return load_idx;
}

static unsigned long scale_rt_capacity(int cpu)
{
	struct rq *rq = cpu_rq(cpu);
	u64 total, used, age_stamp, avg;
	s64 delta;

	/*
	 * Since we're reading these variables without serialization make sure
	 * we read them once before doing sanity checks on them.
	 */
	age_stamp = READ_ONCE(rq->age_stamp);
	avg = READ_ONCE(rq->rt_avg);
	delta = __rq_clock_broken(rq) - age_stamp;

	if (unlikely(delta < 0))
		delta = 0;

	total = sched_avg_period() + delta;

	used = div_u64(avg, total);

	if (likely(used < SCHED_CAPACITY_SCALE))
		return SCHED_CAPACITY_SCALE - used;

	return 1;
}

static void update_cpu_capacity(struct sched_domain *sd, int cpu)
{
	unsigned long capacity = arch_scale_cpu_capacity(sd, cpu);
	struct sched_group *sdg = sd->groups;

	cpu_rq(cpu)->cpu_capacity_orig = capacity;

	capacity *= scale_rt_capacity(cpu);
	capacity >>= SCHED_CAPACITY_SHIFT;

	if (!capacity)
		capacity = 1;

	cpu_rq(cpu)->cpu_capacity = capacity;
	sdg->sgc->capacity = capacity;
}

void update_group_capacity(struct sched_domain *sd, int cpu)
{
	struct sched_domain *child = sd->child;
	struct sched_group *group, *sdg = sd->groups;
	unsigned long capacity;
	unsigned long interval;

	interval = msecs_to_jiffies(sd->balance_interval);
	interval = clamp(interval, 1UL, max_load_balance_interval);
	sdg->sgc->next_update = jiffies + interval;

	if (!child) {
		update_cpu_capacity(sd, cpu);
		return;
	}

	capacity = 0;

	if (child->flags & SD_OVERLAP) {
		/*
		 * SD_OVERLAP domains cannot assume that child groups
		 * span the current group.
		 */

		for_each_cpu(cpu, sched_group_cpus(sdg)) {
			struct sched_group_capacity *sgc;
			struct rq *rq = cpu_rq(cpu);

			/*
			 * build_sched_domains() -> init_sched_groups_capacity()
			 * gets here before we've attached the domains to the
			 * runqueues.
			 *
			 * Use capacity_of(), which is set irrespective of domains
			 * in update_cpu_capacity().
			 *
			 * This avoids capacity from being 0 and
			 * causing divide-by-zero issues on boot.
			 */
			if (unlikely(!rq->sd)) {
				capacity += capacity_of(cpu);
				continue;
			}

			sgc = rq->sd->groups->sgc;
			capacity += sgc->capacity;
		}
	} else  {
		/*
		 * !SD_OVERLAP domains can assume that child groups
		 * span the current group.
		 */ 

		group = child->groups;
		do {
			capacity += group->sgc->capacity;
			group = group->next;
		} while (group != child->groups);
	}

	sdg->sgc->capacity = capacity;
}

/*
 * Check whether the capacity of the rq has been noticeably reduced by side
 * activity. The imbalance_pct is used for the threshold.
 * Return true is the capacity is reduced
 */
static inline int
check_cpu_capacity(struct rq *rq, struct sched_domain *sd)
{
	return ((rq->cpu_capacity * sd->imbalance_pct) <
				(rq->cpu_capacity_orig * 100));
}

/*
 * Group imbalance indicates (and tries to solve) the problem where balancing
 * groups is inadequate due to tsk_cpus_allowed() constraints.
 *
 * Imagine a situation of two groups of 4 cpus each and 4 tasks each with a
 * cpumask covering 1 cpu of the first group and 3 cpus of the second group.
 * Something like:
 *
 * 	{ 0 1 2 3 } { 4 5 6 7 }
 * 	        *     * * *
 *
 * If we were to balance group-wise we'd place two tasks in the first group and
 * two tasks in the second group. Clearly this is undesired as it will overload
 * cpu 3 and leave one of the cpus in the second group unused.
 *
 * The current solution to this issue is detecting the skew in the first group
 * by noticing the lower domain failed to reach balance and had difficulty
 * moving tasks due to affinity constraints.
 *
 * When this is so detected; this group becomes a candidate for busiest; see
 * update_sd_pick_busiest(). And calculate_imbalance() and
 * find_busiest_group() avoid some of the usual balance conditions to allow it
 * to create an effective group imbalance.
 *
 * This is a somewhat tricky proposition since the next run might not find the
 * group imbalance and decide the groups need to be balanced again. A most
 * subtle and fragile situation.
 */

static inline int sg_imbalanced(struct sched_group *group)
{
	return group->sgc->imbalance;
}

/*
 * group_has_capacity returns true if the group has spare capacity that could
 * be used by some tasks.
 * We consider that a group has spare capacity if the  * number of task is
 * smaller than the number of CPUs or if the utilization is lower than the
 * available capacity for CFS tasks.
 * For the latter, we use a threshold to stabilize the state, to take into
 * account the variance of the tasks' load and to return true if the available
 * capacity in meaningful for the load balancer.
 * As an example, an available capacity of 1% can appear but it doesn't make
 * any benefit for the load balance.
 */
static inline bool
group_has_capacity(struct lb_env *env, struct sg_lb_stats *sgs)
{
	if (sgs->sum_nr_running < sgs->group_weight)
		return true;

	if ((sgs->group_capacity * 100) >
			(sgs->group_util * env->sd->imbalance_pct))
		return true;

	return false;
}

/*
 *  group_is_overloaded returns true if the group has more tasks than it can
 *  handle.
 *  group_is_overloaded is not equals to !group_has_capacity because a group
 *  with the exact right number of tasks, has no more spare capacity but is not
 *  overloaded so both group_has_capacity and group_is_overloaded return
 *  false.
 */
static inline bool
group_is_overloaded(struct lb_env *env, struct sg_lb_stats *sgs)
{
	if (sgs->sum_nr_running <= sgs->group_weight)
		return false;

	if ((sgs->group_capacity * 100) <
			(sgs->group_util * env->sd->imbalance_pct))
		return true;

	return false;
}

static inline enum
group_type group_classify(struct sched_group *group,
			  struct sg_lb_stats *sgs)
{
	if (sgs->group_no_capacity)
		return group_overloaded;

	if (sg_imbalanced(group))
		return group_imbalanced;

	return group_other;
}

/**
 * update_sg_lb_stats - Update sched_group's statistics for load balancing.
 * @env: The load balancing environment.
 * @group: sched_group whose statistics are to be updated.
 * @load_idx: Load index of sched_domain of this_cpu for load calc.
 * @local_group: Does group contain this_cpu.
 * @sgs: variable to hold the statistics for this group.
 * @overload: Indicate more than one runnable task for any CPU.
 */
static inline void update_sg_lb_stats(struct lb_env *env,
			struct sched_group *group, int load_idx,
			int local_group, struct sg_lb_stats *sgs,
			bool *overload)
{
	unsigned long load;
	int i, nr_running;

	memset(sgs, 0, sizeof(*sgs));

	for_each_cpu_and(i, sched_group_cpus(group), env->cpus) {
		struct rq *rq = cpu_rq(i);

		/* Bias balancing toward cpus of our domain */
		if (local_group)
			load = target_load(i, load_idx);
		else
			load = source_load(i, load_idx);

		sgs->group_load += load;
		sgs->group_util += cpu_util(i);
		sgs->sum_nr_running += rq->cfs.h_nr_running;

		nr_running = rq->nr_running;
		if (nr_running > 1)
			*overload = true;

#ifdef CONFIG_NUMA_BALANCING
		sgs->nr_numa_running += rq->nr_numa_running;
		sgs->nr_preferred_running += rq->nr_preferred_running;
#endif
		sgs->sum_weighted_load += weighted_cpuload(i);
		/*
		 * No need to call idle_cpu() if nr_running is not 0
		 */
		if (!nr_running && idle_cpu(i))
			sgs->idle_cpus++;
	}

	/* Adjust by relative CPU capacity of the group */
	sgs->group_capacity = group->sgc->capacity;
	sgs->avg_load = (sgs->group_load*SCHED_CAPACITY_SCALE) / sgs->group_capacity;

	if (sgs->sum_nr_running)
		sgs->load_per_task = sgs->sum_weighted_load / sgs->sum_nr_running;

	sgs->group_weight = group->group_weight;

	sgs->group_no_capacity = group_is_overloaded(env, sgs);
	sgs->group_type = group_classify(group, sgs);
}

/**
 * update_sd_pick_busiest - return 1 on busiest group
 * @env: The load balancing environment.
 * @sds: sched_domain statistics
 * @sg: sched_group candidate to be checked for being the busiest
 * @sgs: sched_group statistics
 *
 * Determine if @sg is a busier group than the previously selected
 * busiest group.
 *
 * Return: %true if @sg is a busier group than the previously selected
 * busiest group. %false otherwise.
 */
static bool update_sd_pick_busiest(struct lb_env *env,
				   struct sd_lb_stats *sds,
				   struct sched_group *sg,
				   struct sg_lb_stats *sgs)
{
	struct sg_lb_stats *busiest = &sds->busiest_stat;

	if (sgs->group_type > busiest->group_type)
		return true;

	if (sgs->group_type < busiest->group_type)
		return false;

	if (sgs->avg_load <= busiest->avg_load)
		return false;

	/* This is the busiest node in its class. */
	if (!(env->sd->flags & SD_ASYM_PACKING))
		return true;

	/* No ASYM_PACKING if target cpu is already busy */
	if (env->idle == CPU_NOT_IDLE)
		return true;
	/*
	 * ASYM_PACKING needs to move all the work to the lowest
	 * numbered CPUs in the group, therefore mark all groups
	 * higher than ourself as busy.
	 */
	if (sgs->sum_nr_running && env->dst_cpu < group_first_cpu(sg)) {
		if (!sds->busiest)
			return true;

		/* Prefer to move from highest possible cpu's work */
		if (group_first_cpu(sds->busiest) < group_first_cpu(sg))
			return true;
	}

	return false;
}

#ifdef CONFIG_NUMA_BALANCING
static inline enum fbq_type fbq_classify_group(struct sg_lb_stats *sgs)
{
	if (sgs->sum_nr_running > sgs->nr_numa_running)
		return regular;
	if (sgs->sum_nr_running > sgs->nr_preferred_running)
		return remote;
	return all;
}

static inline enum fbq_type fbq_classify_rq(struct rq *rq)
{
	if (rq->nr_running > rq->nr_numa_running)
		return regular;
	if (rq->nr_running > rq->nr_preferred_running)
		return remote;
	return all;
}
#else
static inline enum fbq_type fbq_classify_group(struct sg_lb_stats *sgs)
{
	return all;
}

static inline enum fbq_type fbq_classify_rq(struct rq *rq)
{
	return regular;
}
#endif /* CONFIG_NUMA_BALANCING */

/**
 * update_sd_lb_stats - Update sched_domain's statistics for load balancing.
 * @env: The load balancing environment.
 * @sds: variable to hold the statistics for this sched_domain.
 */
static inline void update_sd_lb_stats(struct lb_env *env, struct sd_lb_stats *sds)
{
	struct sched_domain *child = env->sd->child;
	struct sched_group *sg = env->sd->groups;
	struct sg_lb_stats tmp_sgs;
	int load_idx, prefer_sibling = 0;
	bool overload = false;

	if (child && child->flags & SD_PREFER_SIBLING)
		prefer_sibling = 1;

	load_idx = get_sd_load_idx(env->sd, env->idle);

	do {
		struct sg_lb_stats *sgs = &tmp_sgs;
		int local_group;

		local_group = cpumask_test_cpu(env->dst_cpu, sched_group_cpus(sg));
		if (local_group) {
			sds->local = sg;
			sgs = &sds->local_stat;

			if (env->idle != CPU_NEWLY_IDLE ||
			    time_after_eq(jiffies, sg->sgc->next_update))
				update_group_capacity(env->sd, env->dst_cpu);
		}

		update_sg_lb_stats(env, sg, load_idx, local_group, sgs,
						&overload);

		if (local_group)
			goto next_group;

		/*
		 * In case the child domain prefers tasks go to siblings
		 * first, lower the sg capacity so that we'll try
		 * and move all the excess tasks away. We lower the capacity
		 * of a group only if the local group has the capacity to fit
		 * these excess tasks. The extra check prevents the case where
		 * you always pull from the heaviest group when it is already
		 * under-utilized (possible with a large weight task outweighs
		 * the tasks on the system).
		 */
		if (prefer_sibling && sds->local &&
		    group_has_capacity(env, &sds->local_stat) &&
		    (sgs->sum_nr_running > 1)) {
			sgs->group_no_capacity = 1;
			sgs->group_type = group_classify(sg, sgs);
		}

		if (update_sd_pick_busiest(env, sds, sg, sgs)) {
			sds->busiest = sg;
			sds->busiest_stat = *sgs;
		}

next_group:
		/* Now, start updating sd_lb_stats */
		sds->total_load += sgs->group_load;
		sds->total_capacity += sgs->group_capacity;

		sg = sg->next;
	} while (sg != env->sd->groups);

	if (env->sd->flags & SD_NUMA)
		env->fbq_type = fbq_classify_group(&sds->busiest_stat);

	if (!env->sd->parent) {
		/* update overload indicator if we are at root domain */
		if (env->dst_rq->rd->overload != overload)
			env->dst_rq->rd->overload = overload;
	}

}

/**
 * check_asym_packing - Check to see if the group is packed into the
 *			sched doman.
 *
 * This is primarily intended to used at the sibling level.  Some
 * cores like POWER7 prefer to use lower numbered SMT threads.  In the
 * case of POWER7, it can move to lower SMT modes only when higher
 * threads are idle.  When in lower SMT modes, the threads will
 * perform better since they share less core resources.  Hence when we
 * have idle threads, we want them to be the higher ones.
 *
 * This packing function is run on idle threads.  It checks to see if
 * the busiest CPU in this domain (core in the P7 case) has a higher
 * CPU number than the packing function is being run on.  Here we are
 * assuming lower CPU number will be equivalent to lower a SMT thread
 * number.
 *
 * Return: 1 when packing is required and a task should be moved to
 * this CPU.  The amount of the imbalance is returned in *imbalance.
 *
 * @env: The load balancing environment.
 * @sds: Statistics of the sched_domain which is to be packed
 */
static int check_asym_packing(struct lb_env *env, struct sd_lb_stats *sds)
{
	int busiest_cpu;

	if (!(env->sd->flags & SD_ASYM_PACKING))
		return 0;

	if (env->idle == CPU_NOT_IDLE)
		return 0;

	if (!sds->busiest)
		return 0;

	busiest_cpu = group_first_cpu(sds->busiest);
	if (env->dst_cpu > busiest_cpu)
		return 0;

	env->imbalance = DIV_ROUND_CLOSEST(
		sds->busiest_stat.avg_load * sds->busiest_stat.group_capacity,
		SCHED_CAPACITY_SCALE);

	return 1;
}

/**
 * fix_small_imbalance - Calculate the minor imbalance that exists
 *			amongst the groups of a sched_domain, during
 *			load balancing.
 * @env: The load balancing environment.
 * @sds: Statistics of the sched_domain whose imbalance is to be calculated.
 */
static inline
void fix_small_imbalance(struct lb_env *env, struct sd_lb_stats *sds)
{
	unsigned long tmp, capa_now = 0, capa_move = 0;
	unsigned int imbn = 2;
	unsigned long scaled_busy_load_per_task;
	struct sg_lb_stats *local, *busiest;

	local = &sds->local_stat;
	busiest = &sds->busiest_stat;

	if (!local->sum_nr_running)
		local->load_per_task = cpu_avg_load_per_task(env->dst_cpu);
	else if (busiest->load_per_task > local->load_per_task)
		imbn = 1;

	scaled_busy_load_per_task =
		(busiest->load_per_task * SCHED_CAPACITY_SCALE) /
		busiest->group_capacity;

	if (busiest->avg_load + scaled_busy_load_per_task >=
	    local->avg_load + (scaled_busy_load_per_task * imbn)) {
		env->imbalance = busiest->load_per_task;
		return;
	}

	/*
	 * OK, we don't have enough imbalance to justify moving tasks,
	 * however we may be able to increase total CPU capacity used by
	 * moving them.
	 */

	capa_now += busiest->group_capacity *
			min(busiest->load_per_task, busiest->avg_load);
	capa_now += local->group_capacity *
			min(local->load_per_task, local->avg_load);
	capa_now /= SCHED_CAPACITY_SCALE;

	/* Amount of load we'd subtract */
	if (busiest->avg_load > scaled_busy_load_per_task) {
		capa_move += busiest->group_capacity *
			    min(busiest->load_per_task,
				busiest->avg_load - scaled_busy_load_per_task);
	}

	/* Amount of load we'd add */
	if (busiest->avg_load * busiest->group_capacity <
	    busiest->load_per_task * SCHED_CAPACITY_SCALE) {
		tmp = (busiest->avg_load * busiest->group_capacity) /
		      local->group_capacity;
	} else {
		tmp = (busiest->load_per_task * SCHED_CAPACITY_SCALE) /
		      local->group_capacity;
	}
	capa_move += local->group_capacity *
		    min(local->load_per_task, local->avg_load + tmp);
	capa_move /= SCHED_CAPACITY_SCALE;

	/* Move if we gain throughput */
	if (capa_move > capa_now)
		env->imbalance = busiest->load_per_task;
}

/**
 * calculate_imbalance - Calculate the amount of imbalance present within the
 *			 groups of a given sched_domain during load balance.
 * @env: load balance environment
 * @sds: statistics of the sched_domain whose imbalance is to be calculated.
 */
static inline void calculate_imbalance(struct lb_env *env, struct sd_lb_stats *sds)
{
	unsigned long max_pull, load_above_capacity = ~0UL;
	struct sg_lb_stats *local, *busiest;

	local = &sds->local_stat;
	busiest = &sds->busiest_stat;

	if (busiest->group_type == group_imbalanced) {
		/*
		 * In the group_imb case we cannot rely on group-wide averages
		 * to ensure cpu-load equilibrium, look at wider averages. XXX
		 */
		busiest->load_per_task =
			min(busiest->load_per_task, sds->avg_load);
	}

	/*
	 * Avg load of busiest sg can be less and avg load of local sg can
	 * be greater than avg load across all sgs of sd because avg load
	 * factors in sg capacity and sgs with smaller group_type are
	 * skipped when updating the busiest sg:
	 */
	if (busiest->avg_load <= sds->avg_load ||
	    local->avg_load >= sds->avg_load) {
		env->imbalance = 0;
		return fix_small_imbalance(env, sds);
	}

	/*
	 * If there aren't any idle cpus, avoid creating some.
	 */
	if (busiest->group_type == group_overloaded &&
	    local->group_type   == group_overloaded) {
<<<<<<< HEAD
		load_above_capacity = busiest->sum_nr_running *
				      scale_load_down(NICE_0_LOAD);
		if (load_above_capacity > busiest->group_capacity)
=======
		load_above_capacity = busiest->sum_nr_running * SCHED_CAPACITY_SCALE;
		if (load_above_capacity > busiest->group_capacity) {
>>>>>>> 50605ffb
			load_above_capacity -= busiest->group_capacity;
			load_above_capacity *= NICE_0_LOAD;
			load_above_capacity /= busiest->group_capacity;
		} else
			load_above_capacity = ~0UL;
	}

	/*
	 * We're trying to get all the cpus to the average_load, so we don't
	 * want to push ourselves above the average load, nor do we wish to
	 * reduce the max loaded cpu below the average load. At the same time,
	 * we also don't want to reduce the group load below the group
	 * capacity. Thus we look for the minimum possible imbalance.
	 */
	max_pull = min(busiest->avg_load - sds->avg_load, load_above_capacity);

	/* How much load to actually move to equalise the imbalance */
	env->imbalance = min(
		max_pull * busiest->group_capacity,
		(sds->avg_load - local->avg_load) * local->group_capacity
	) / SCHED_CAPACITY_SCALE;

	/*
	 * if *imbalance is less than the average load per runnable task
	 * there is no guarantee that any tasks will be moved so we'll have
	 * a think about bumping its value to force at least one task to be
	 * moved
	 */
	if (env->imbalance < busiest->load_per_task)
		return fix_small_imbalance(env, sds);
}

/******* find_busiest_group() helpers end here *********************/

/**
 * find_busiest_group - Returns the busiest group within the sched_domain
 * if there is an imbalance.
 *
 * Also calculates the amount of weighted load which should be moved
 * to restore balance.
 *
 * @env: The load balancing environment.
 *
 * Return:	- The busiest group if imbalance exists.
 */
static struct sched_group *find_busiest_group(struct lb_env *env)
{
	struct sg_lb_stats *local, *busiest;
	struct sd_lb_stats sds;

	init_sd_lb_stats(&sds);

	/*
	 * Compute the various statistics relavent for load balancing at
	 * this level.
	 */
	update_sd_lb_stats(env, &sds);
	local = &sds.local_stat;
	busiest = &sds.busiest_stat;

	/* ASYM feature bypasses nice load balance check */
	if (check_asym_packing(env, &sds))
		return sds.busiest;

	/* There is no busy sibling group to pull tasks from */
	if (!sds.busiest || busiest->sum_nr_running == 0)
		goto out_balanced;

	sds.avg_load = (SCHED_CAPACITY_SCALE * sds.total_load)
						/ sds.total_capacity;

	/*
	 * If the busiest group is imbalanced the below checks don't
	 * work because they assume all things are equal, which typically
	 * isn't true due to cpus_allowed constraints and the like.
	 */
	if (busiest->group_type == group_imbalanced)
		goto force_balance;

	/* SD_BALANCE_NEWIDLE trumps SMP nice when underutilized */
	if (env->idle == CPU_NEWLY_IDLE && group_has_capacity(env, local) &&
	    busiest->group_no_capacity)
		goto force_balance;

	/*
	 * If the local group is busier than the selected busiest group
	 * don't try and pull any tasks.
	 */
	if (local->avg_load >= busiest->avg_load)
		goto out_balanced;

	/*
	 * Don't pull any tasks if this group is already above the domain
	 * average load.
	 */
	if (local->avg_load >= sds.avg_load)
		goto out_balanced;

	if (env->idle == CPU_IDLE) {
		/*
		 * This cpu is idle. If the busiest group is not overloaded
		 * and there is no imbalance between this and busiest group
		 * wrt idle cpus, it is balanced. The imbalance becomes
		 * significant if the diff is greater than 1 otherwise we
		 * might end up to just move the imbalance on another group
		 */
		if ((busiest->group_type != group_overloaded) &&
				(local->idle_cpus <= (busiest->idle_cpus + 1)))
			goto out_balanced;
	} else {
		/*
		 * In the CPU_NEWLY_IDLE, CPU_NOT_IDLE cases, use
		 * imbalance_pct to be conservative.
		 */
		if (100 * busiest->avg_load <=
				env->sd->imbalance_pct * local->avg_load)
			goto out_balanced;
	}

force_balance:
	/* Looks like there is an imbalance. Compute it */
	calculate_imbalance(env, &sds);
	return sds.busiest;

out_balanced:
	env->imbalance = 0;
	return NULL;
}

/*
 * find_busiest_queue - find the busiest runqueue among the cpus in group.
 */
static struct rq *find_busiest_queue(struct lb_env *env,
				     struct sched_group *group)
{
	struct rq *busiest = NULL, *rq;
	unsigned long busiest_load = 0, busiest_capacity = 1;
	int i;

	for_each_cpu_and(i, sched_group_cpus(group), env->cpus) {
		unsigned long capacity, wl;
		enum fbq_type rt;

		rq = cpu_rq(i);
		rt = fbq_classify_rq(rq);

		/*
		 * We classify groups/runqueues into three groups:
		 *  - regular: there are !numa tasks
		 *  - remote:  there are numa tasks that run on the 'wrong' node
		 *  - all:     there is no distinction
		 *
		 * In order to avoid migrating ideally placed numa tasks,
		 * ignore those when there's better options.
		 *
		 * If we ignore the actual busiest queue to migrate another
		 * task, the next balance pass can still reduce the busiest
		 * queue by moving tasks around inside the node.
		 *
		 * If we cannot move enough load due to this classification
		 * the next pass will adjust the group classification and
		 * allow migration of more tasks.
		 *
		 * Both cases only affect the total convergence complexity.
		 */
		if (rt > env->fbq_type)
			continue;

		capacity = capacity_of(i);

		wl = weighted_cpuload(i);

		/*
		 * When comparing with imbalance, use weighted_cpuload()
		 * which is not scaled with the cpu capacity.
		 */

		if (rq->nr_running == 1 && wl > env->imbalance &&
		    !check_cpu_capacity(rq, env->sd))
			continue;

		/*
		 * For the load comparisons with the other cpu's, consider
		 * the weighted_cpuload() scaled with the cpu capacity, so
		 * that the load can be moved away from the cpu that is
		 * potentially running at a lower capacity.
		 *
		 * Thus we're looking for max(wl_i / capacity_i), crosswise
		 * multiplication to rid ourselves of the division works out
		 * to: wl_i * capacity_j > wl_j * capacity_i;  where j is
		 * our previous maximum.
		 */
		if (wl * busiest_capacity > busiest_load * capacity) {
			busiest_load = wl;
			busiest_capacity = capacity;
			busiest = rq;
		}
	}

	return busiest;
}

/*
 * Max backoff if we encounter pinned tasks. Pretty arbitrary value, but
 * so long as it is large enough.
 */
#define MAX_PINNED_INTERVAL	512

/* Working cpumask for load_balance and load_balance_newidle. */
DEFINE_PER_CPU(cpumask_var_t, load_balance_mask);

static int need_active_balance(struct lb_env *env)
{
	struct sched_domain *sd = env->sd;

	if (env->idle == CPU_NEWLY_IDLE) {

		/*
		 * ASYM_PACKING needs to force migrate tasks from busy but
		 * higher numbered CPUs in order to pack all tasks in the
		 * lowest numbered CPUs.
		 */
		if ((sd->flags & SD_ASYM_PACKING) && env->src_cpu > env->dst_cpu)
			return 1;
	}

	/*
	 * The dst_cpu is idle and the src_cpu CPU has only 1 CFS task.
	 * It's worth migrating the task if the src_cpu's capacity is reduced
	 * because of other sched_class or IRQs if more capacity stays
	 * available on dst_cpu.
	 */
	if ((env->idle != CPU_NOT_IDLE) &&
	    (env->src_rq->cfs.h_nr_running == 1)) {
		if ((check_cpu_capacity(env->src_rq, sd)) &&
		    (capacity_of(env->src_cpu)*sd->imbalance_pct < capacity_of(env->dst_cpu)*100))
			return 1;
	}

	return unlikely(sd->nr_balance_failed > sd->cache_nice_tries+2);
}

static int active_load_balance_cpu_stop(void *data);

static int should_we_balance(struct lb_env *env)
{
	struct sched_group *sg = env->sd->groups;
	struct cpumask *sg_cpus, *sg_mask;
	int cpu, balance_cpu = -1;

	/*
	 * In the newly idle case, we will allow all the cpu's
	 * to do the newly idle load balance.
	 */
	if (env->idle == CPU_NEWLY_IDLE)
		return 1;

	sg_cpus = sched_group_cpus(sg);
	sg_mask = sched_group_mask(sg);
	/* Try to find first idle cpu */
	for_each_cpu_and(cpu, sg_cpus, env->cpus) {
		if (!cpumask_test_cpu(cpu, sg_mask) || !idle_cpu(cpu))
			continue;

		balance_cpu = cpu;
		break;
	}

	if (balance_cpu == -1)
		balance_cpu = group_balance_cpu(sg);

	/*
	 * First idle cpu or the first cpu(busiest) in this sched group
	 * is eligible for doing load balancing at this and above domains.
	 */
	return balance_cpu == env->dst_cpu;
}

/*
 * Check this_cpu to ensure it is balanced within domain. Attempt to move
 * tasks if there is an imbalance.
 */
static int load_balance(int this_cpu, struct rq *this_rq,
			struct sched_domain *sd, enum cpu_idle_type idle,
			int *continue_balancing)
{
	int ld_moved, cur_ld_moved, active_balance = 0;
	struct sched_domain *sd_parent = sd->parent;
	struct sched_group *group;
	struct rq *busiest;
	unsigned long flags;
	struct cpumask *cpus = this_cpu_cpumask_var_ptr(load_balance_mask);

	struct lb_env env = {
		.sd		= sd,
		.dst_cpu	= this_cpu,
		.dst_rq		= this_rq,
		.dst_grpmask    = sched_group_cpus(sd->groups),
		.idle		= idle,
		.loop_break	= sched_nr_migrate_break,
		.cpus		= cpus,
		.fbq_type	= all,
		.tasks		= LIST_HEAD_INIT(env.tasks),
	};

	/*
	 * For NEWLY_IDLE load_balancing, we don't need to consider
	 * other cpus in our group
	 */
	if (idle == CPU_NEWLY_IDLE)
		env.dst_grpmask = NULL;

	cpumask_copy(cpus, cpu_active_mask);

	schedstat_inc(sd, lb_count[idle]);

redo:
	if (!should_we_balance(&env)) {
		*continue_balancing = 0;
		goto out_balanced;
	}

	group = find_busiest_group(&env);
	if (!group) {
		schedstat_inc(sd, lb_nobusyg[idle]);
		goto out_balanced;
	}

	busiest = find_busiest_queue(&env, group);
	if (!busiest) {
		schedstat_inc(sd, lb_nobusyq[idle]);
		goto out_balanced;
	}

	BUG_ON(busiest == env.dst_rq);

	schedstat_add(sd, lb_imbalance[idle], env.imbalance);

	env.src_cpu = busiest->cpu;
	env.src_rq = busiest;

	ld_moved = 0;
	if (busiest->nr_running > 1) {
		/*
		 * Attempt to move tasks. If find_busiest_group has found
		 * an imbalance but busiest->nr_running <= 1, the group is
		 * still unbalanced. ld_moved simply stays zero, so it is
		 * correctly treated as an imbalance.
		 */
		env.flags |= LBF_ALL_PINNED;
		env.loop_max  = min(sysctl_sched_nr_migrate, busiest->nr_running);

more_balance:
		raw_spin_lock_irqsave(&busiest->lock, flags);

		/*
		 * cur_ld_moved - load moved in current iteration
		 * ld_moved     - cumulative load moved across iterations
		 */
		cur_ld_moved = detach_tasks(&env);

		/*
		 * We've detached some tasks from busiest_rq. Every
		 * task is masked "TASK_ON_RQ_MIGRATING", so we can safely
		 * unlock busiest->lock, and we are able to be sure
		 * that nobody can manipulate the tasks in parallel.
		 * See task_rq_lock() family for the details.
		 */

		raw_spin_unlock(&busiest->lock);

		if (cur_ld_moved) {
			attach_tasks(&env);
			ld_moved += cur_ld_moved;
		}

		local_irq_restore(flags);

		if (env.flags & LBF_NEED_BREAK) {
			env.flags &= ~LBF_NEED_BREAK;
			goto more_balance;
		}

		/*
		 * Revisit (affine) tasks on src_cpu that couldn't be moved to
		 * us and move them to an alternate dst_cpu in our sched_group
		 * where they can run. The upper limit on how many times we
		 * iterate on same src_cpu is dependent on number of cpus in our
		 * sched_group.
		 *
		 * This changes load balance semantics a bit on who can move
		 * load to a given_cpu. In addition to the given_cpu itself
		 * (or a ilb_cpu acting on its behalf where given_cpu is
		 * nohz-idle), we now have balance_cpu in a position to move
		 * load to given_cpu. In rare situations, this may cause
		 * conflicts (balance_cpu and given_cpu/ilb_cpu deciding
		 * _independently_ and at _same_ time to move some load to
		 * given_cpu) causing exceess load to be moved to given_cpu.
		 * This however should not happen so much in practice and
		 * moreover subsequent load balance cycles should correct the
		 * excess load moved.
		 */
		if ((env.flags & LBF_DST_PINNED) && env.imbalance > 0) {

			/* Prevent to re-select dst_cpu via env's cpus */
			cpumask_clear_cpu(env.dst_cpu, env.cpus);

			env.dst_rq	 = cpu_rq(env.new_dst_cpu);
			env.dst_cpu	 = env.new_dst_cpu;
			env.flags	&= ~LBF_DST_PINNED;
			env.loop	 = 0;
			env.loop_break	 = sched_nr_migrate_break;

			/*
			 * Go back to "more_balance" rather than "redo" since we
			 * need to continue with same src_cpu.
			 */
			goto more_balance;
		}

		/*
		 * We failed to reach balance because of affinity.
		 */
		if (sd_parent) {
			int *group_imbalance = &sd_parent->groups->sgc->imbalance;

			if ((env.flags & LBF_SOME_PINNED) && env.imbalance > 0)
				*group_imbalance = 1;
		}

		/* All tasks on this runqueue were pinned by CPU affinity */
		if (unlikely(env.flags & LBF_ALL_PINNED)) {
			cpumask_clear_cpu(cpu_of(busiest), cpus);
			if (!cpumask_empty(cpus)) {
				env.loop = 0;
				env.loop_break = sched_nr_migrate_break;
				goto redo;
			}
			goto out_all_pinned;
		}
	}

	if (!ld_moved) {
		schedstat_inc(sd, lb_failed[idle]);
		/*
		 * Increment the failure counter only on periodic balance.
		 * We do not want newidle balance, which can be very
		 * frequent, pollute the failure counter causing
		 * excessive cache_hot migrations and active balances.
		 */
		if (idle != CPU_NEWLY_IDLE)
			sd->nr_balance_failed++;

		if (need_active_balance(&env)) {
			raw_spin_lock_irqsave(&busiest->lock, flags);

			/* don't kick the active_load_balance_cpu_stop,
			 * if the curr task on busiest cpu can't be
			 * moved to this_cpu
			 */
			if (!cpumask_test_cpu(this_cpu,
					tsk_cpus_allowed(busiest->curr))) {
				raw_spin_unlock_irqrestore(&busiest->lock,
							    flags);
				env.flags |= LBF_ALL_PINNED;
				goto out_one_pinned;
			}

			/*
			 * ->active_balance synchronizes accesses to
			 * ->active_balance_work.  Once set, it's cleared
			 * only after active load balance is finished.
			 */
			if (!busiest->active_balance) {
				busiest->active_balance = 1;
				busiest->push_cpu = this_cpu;
				active_balance = 1;
			}
			raw_spin_unlock_irqrestore(&busiest->lock, flags);

			if (active_balance) {
				stop_one_cpu_nowait(cpu_of(busiest),
					active_load_balance_cpu_stop, busiest,
					&busiest->active_balance_work);
			}

			/* We've kicked active balancing, force task migration. */
			sd->nr_balance_failed = sd->cache_nice_tries+1;
		}
	} else
		sd->nr_balance_failed = 0;

	if (likely(!active_balance)) {
		/* We were unbalanced, so reset the balancing interval */
		sd->balance_interval = sd->min_interval;
	} else {
		/*
		 * If we've begun active balancing, start to back off. This
		 * case may not be covered by the all_pinned logic if there
		 * is only 1 task on the busy runqueue (because we don't call
		 * detach_tasks).
		 */
		if (sd->balance_interval < sd->max_interval)
			sd->balance_interval *= 2;
	}

	goto out;

out_balanced:
	/*
	 * We reach balance although we may have faced some affinity
	 * constraints. Clear the imbalance flag if it was set.
	 */
	if (sd_parent) {
		int *group_imbalance = &sd_parent->groups->sgc->imbalance;

		if (*group_imbalance)
			*group_imbalance = 0;
	}

out_all_pinned:
	/*
	 * We reach balance because all tasks are pinned at this level so
	 * we can't migrate them. Let the imbalance flag set so parent level
	 * can try to migrate them.
	 */
	schedstat_inc(sd, lb_balanced[idle]);

	sd->nr_balance_failed = 0;

out_one_pinned:
	/* tune up the balancing interval */
	if (((env.flags & LBF_ALL_PINNED) &&
			sd->balance_interval < MAX_PINNED_INTERVAL) ||
			(sd->balance_interval < sd->max_interval))
		sd->balance_interval *= 2;

	ld_moved = 0;
out:
	return ld_moved;
}

static inline unsigned long
get_sd_balance_interval(struct sched_domain *sd, int cpu_busy)
{
	unsigned long interval = sd->balance_interval;

	if (cpu_busy)
		interval *= sd->busy_factor;

	/* scale ms to jiffies */
	interval = msecs_to_jiffies(interval);
	interval = clamp(interval, 1UL, max_load_balance_interval);

	return interval;
}

static inline void
update_next_balance(struct sched_domain *sd, int cpu_busy, unsigned long *next_balance)
{
	unsigned long interval, next;

	interval = get_sd_balance_interval(sd, cpu_busy);
	next = sd->last_balance + interval;

	if (time_after(*next_balance, next))
		*next_balance = next;
}

/*
 * idle_balance is called by schedule() if this_cpu is about to become
 * idle. Attempts to pull tasks from other CPUs.
 */
static int idle_balance(struct rq *this_rq)
{
	unsigned long next_balance = jiffies + HZ;
	int this_cpu = this_rq->cpu;
	struct sched_domain *sd;
	int pulled_task = 0;
	u64 curr_cost = 0;

	/*
	 * We must set idle_stamp _before_ calling idle_balance(), such that we
	 * measure the duration of idle_balance() as idle time.
	 */
	this_rq->idle_stamp = rq_clock(this_rq);

	if (this_rq->avg_idle < sysctl_sched_migration_cost ||
	    !this_rq->rd->overload) {
		rcu_read_lock();
		sd = rcu_dereference_check_sched_domain(this_rq->sd);
		if (sd)
			update_next_balance(sd, 0, &next_balance);
		rcu_read_unlock();

		goto out;
	}

	raw_spin_unlock(&this_rq->lock);

	update_blocked_averages(this_cpu);
	rcu_read_lock();
	for_each_domain(this_cpu, sd) {
		int continue_balancing = 1;
		u64 t0, domain_cost;

		if (!(sd->flags & SD_LOAD_BALANCE))
			continue;

		if (this_rq->avg_idle < curr_cost + sd->max_newidle_lb_cost) {
			update_next_balance(sd, 0, &next_balance);
			break;
		}

		if (sd->flags & SD_BALANCE_NEWIDLE) {
			t0 = sched_clock_cpu(this_cpu);

			pulled_task = load_balance(this_cpu, this_rq,
						   sd, CPU_NEWLY_IDLE,
						   &continue_balancing);

			domain_cost = sched_clock_cpu(this_cpu) - t0;
			if (domain_cost > sd->max_newidle_lb_cost)
				sd->max_newidle_lb_cost = domain_cost;

			curr_cost += domain_cost;
		}

		update_next_balance(sd, 0, &next_balance);

		/*
		 * Stop searching for tasks to pull if there are
		 * now runnable tasks on this rq.
		 */
		if (pulled_task || this_rq->nr_running > 0)
			break;
	}
	rcu_read_unlock();

	raw_spin_lock(&this_rq->lock);

	if (curr_cost > this_rq->max_idle_balance_cost)
		this_rq->max_idle_balance_cost = curr_cost;

	/*
	 * While browsing the domains, we released the rq lock, a task could
	 * have been enqueued in the meantime. Since we're not going idle,
	 * pretend we pulled a task.
	 */
	if (this_rq->cfs.h_nr_running && !pulled_task)
		pulled_task = 1;

out:
	/* Move the next balance forward */
	if (time_after(this_rq->next_balance, next_balance))
		this_rq->next_balance = next_balance;

	/* Is there a task of a high priority class? */
	if (this_rq->nr_running != this_rq->cfs.h_nr_running)
		pulled_task = -1;

	if (pulled_task)
		this_rq->idle_stamp = 0;

	return pulled_task;
}

/*
 * active_load_balance_cpu_stop is run by cpu stopper. It pushes
 * running tasks off the busiest CPU onto idle CPUs. It requires at
 * least 1 task to be running on each physical CPU where possible, and
 * avoids physical / logical imbalances.
 */
static int active_load_balance_cpu_stop(void *data)
{
	struct rq *busiest_rq = data;
	int busiest_cpu = cpu_of(busiest_rq);
	int target_cpu = busiest_rq->push_cpu;
	struct rq *target_rq = cpu_rq(target_cpu);
	struct sched_domain *sd;
	struct task_struct *p = NULL;

	raw_spin_lock_irq(&busiest_rq->lock);

	/* make sure the requested cpu hasn't gone down in the meantime */
	if (unlikely(busiest_cpu != smp_processor_id() ||
		     !busiest_rq->active_balance))
		goto out_unlock;

	/* Is there any task to move? */
	if (busiest_rq->nr_running <= 1)
		goto out_unlock;

	/*
	 * This condition is "impossible", if it occurs
	 * we need to fix it. Originally reported by
	 * Bjorn Helgaas on a 128-cpu setup.
	 */
	BUG_ON(busiest_rq == target_rq);

	/* Search for an sd spanning us and the target CPU. */
	rcu_read_lock();
	for_each_domain(target_cpu, sd) {
		if ((sd->flags & SD_LOAD_BALANCE) &&
		    cpumask_test_cpu(busiest_cpu, sched_domain_span(sd)))
				break;
	}

	if (likely(sd)) {
		struct lb_env env = {
			.sd		= sd,
			.dst_cpu	= target_cpu,
			.dst_rq		= target_rq,
			.src_cpu	= busiest_rq->cpu,
			.src_rq		= busiest_rq,
			.idle		= CPU_IDLE,
		};

		schedstat_inc(sd, alb_count);

		p = detach_one_task(&env);
		if (p) {
			schedstat_inc(sd, alb_pushed);
			/* Active balancing done, reset the failure counter. */
			sd->nr_balance_failed = 0;
		} else {
			schedstat_inc(sd, alb_failed);
		}
	}
	rcu_read_unlock();
out_unlock:
	busiest_rq->active_balance = 0;
	raw_spin_unlock(&busiest_rq->lock);

	if (p)
		attach_one_task(target_rq, p);

	local_irq_enable();

	return 0;
}

static inline int on_null_domain(struct rq *rq)
{
	return unlikely(!rcu_dereference_sched(rq->sd));
}

#ifdef CONFIG_NO_HZ_COMMON
/*
 * idle load balancing details
 * - When one of the busy CPUs notice that there may be an idle rebalancing
 *   needed, they will kick the idle load balancer, which then does idle
 *   load balancing for all the idle CPUs.
 */
static struct {
	cpumask_var_t idle_cpus_mask;
	atomic_t nr_cpus;
	unsigned long next_balance;     /* in jiffy units */
} nohz ____cacheline_aligned;

static inline int find_new_ilb(void)
{
	int ilb = cpumask_first(nohz.idle_cpus_mask);

	if (ilb < nr_cpu_ids && idle_cpu(ilb))
		return ilb;

	return nr_cpu_ids;
}

/*
 * Kick a CPU to do the nohz balancing, if it is time for it. We pick the
 * nohz_load_balancer CPU (if there is one) otherwise fallback to any idle
 * CPU (if there is one).
 */
static void nohz_balancer_kick(void)
{
	int ilb_cpu;

	nohz.next_balance++;

	ilb_cpu = find_new_ilb();

	if (ilb_cpu >= nr_cpu_ids)
		return;

	if (test_and_set_bit(NOHZ_BALANCE_KICK, nohz_flags(ilb_cpu)))
		return;
	/*
	 * Use smp_send_reschedule() instead of resched_cpu().
	 * This way we generate a sched IPI on the target cpu which
	 * is idle. And the softirq performing nohz idle load balance
	 * will be run before returning from the IPI.
	 */
	smp_send_reschedule(ilb_cpu);
	return;
}

void nohz_balance_exit_idle(unsigned int cpu)
{
	if (unlikely(test_bit(NOHZ_TICK_STOPPED, nohz_flags(cpu)))) {
		/*
		 * Completely isolated CPUs don't ever set, so we must test.
		 */
		if (likely(cpumask_test_cpu(cpu, nohz.idle_cpus_mask))) {
			cpumask_clear_cpu(cpu, nohz.idle_cpus_mask);
			atomic_dec(&nohz.nr_cpus);
		}
		clear_bit(NOHZ_TICK_STOPPED, nohz_flags(cpu));
	}
}

static inline void set_cpu_sd_state_busy(void)
{
	struct sched_domain *sd;
	int cpu = smp_processor_id();

	rcu_read_lock();
	sd = rcu_dereference(per_cpu(sd_busy, cpu));

	if (!sd || !sd->nohz_idle)
		goto unlock;
	sd->nohz_idle = 0;

	atomic_inc(&sd->groups->sgc->nr_busy_cpus);
unlock:
	rcu_read_unlock();
}

void set_cpu_sd_state_idle(void)
{
	struct sched_domain *sd;
	int cpu = smp_processor_id();

	rcu_read_lock();
	sd = rcu_dereference(per_cpu(sd_busy, cpu));

	if (!sd || sd->nohz_idle)
		goto unlock;
	sd->nohz_idle = 1;

	atomic_dec(&sd->groups->sgc->nr_busy_cpus);
unlock:
	rcu_read_unlock();
}

/*
 * This routine will record that the cpu is going idle with tick stopped.
 * This info will be used in performing idle load balancing in the future.
 */
void nohz_balance_enter_idle(int cpu)
{
	/*
	 * If this cpu is going down, then nothing needs to be done.
	 */
	if (!cpu_active(cpu))
		return;

	if (test_bit(NOHZ_TICK_STOPPED, nohz_flags(cpu)))
		return;

	/*
	 * If we're a completely isolated CPU, we don't play.
	 */
	if (on_null_domain(cpu_rq(cpu)))
		return;

	cpumask_set_cpu(cpu, nohz.idle_cpus_mask);
	atomic_inc(&nohz.nr_cpus);
	set_bit(NOHZ_TICK_STOPPED, nohz_flags(cpu));
}
#endif

static DEFINE_SPINLOCK(balancing);

/*
 * Scale the max load_balance interval with the number of CPUs in the system.
 * This trades load-balance latency on larger machines for less cross talk.
 */
void update_max_interval(void)
{
	max_load_balance_interval = HZ*num_online_cpus()/10;
}

/*
 * It checks each scheduling domain to see if it is due to be balanced,
 * and initiates a balancing operation if so.
 *
 * Balancing parameters are set up in init_sched_domains.
 */
static void rebalance_domains(struct rq *rq, enum cpu_idle_type idle)
{
	int continue_balancing = 1;
	int cpu = rq->cpu;
	unsigned long interval;
	struct sched_domain *sd;
	/* Earliest time when we have to do rebalance again */
	unsigned long next_balance = jiffies + 60*HZ;
	int update_next_balance = 0;
	int need_serialize, need_decay = 0;
	u64 max_cost = 0;

	update_blocked_averages(cpu);

	rcu_read_lock();
	for_each_domain(cpu, sd) {
		/*
		 * Decay the newidle max times here because this is a regular
		 * visit to all the domains. Decay ~1% per second.
		 */
		if (time_after(jiffies, sd->next_decay_max_lb_cost)) {
			sd->max_newidle_lb_cost =
				(sd->max_newidle_lb_cost * 253) / 256;
			sd->next_decay_max_lb_cost = jiffies + HZ;
			need_decay = 1;
		}
		max_cost += sd->max_newidle_lb_cost;

		if (!(sd->flags & SD_LOAD_BALANCE))
			continue;

		/*
		 * Stop the load balance at this level. There is another
		 * CPU in our sched group which is doing load balancing more
		 * actively.
		 */
		if (!continue_balancing) {
			if (need_decay)
				continue;
			break;
		}

		interval = get_sd_balance_interval(sd, idle != CPU_IDLE);

		need_serialize = sd->flags & SD_SERIALIZE;
		if (need_serialize) {
			if (!spin_trylock(&balancing))
				goto out;
		}

		if (time_after_eq(jiffies, sd->last_balance + interval)) {
			if (load_balance(cpu, rq, sd, idle, &continue_balancing)) {
				/*
				 * The LBF_DST_PINNED logic could have changed
				 * env->dst_cpu, so we can't know our idle
				 * state even if we migrated tasks. Update it.
				 */
				idle = idle_cpu(cpu) ? CPU_IDLE : CPU_NOT_IDLE;
			}
			sd->last_balance = jiffies;
			interval = get_sd_balance_interval(sd, idle != CPU_IDLE);
		}
		if (need_serialize)
			spin_unlock(&balancing);
out:
		if (time_after(next_balance, sd->last_balance + interval)) {
			next_balance = sd->last_balance + interval;
			update_next_balance = 1;
		}
	}
	if (need_decay) {
		/*
		 * Ensure the rq-wide value also decays but keep it at a
		 * reasonable floor to avoid funnies with rq->avg_idle.
		 */
		rq->max_idle_balance_cost =
			max((u64)sysctl_sched_migration_cost, max_cost);
	}
	rcu_read_unlock();

	/*
	 * next_balance will be updated only when there is a need.
	 * When the cpu is attached to null domain for ex, it will not be
	 * updated.
	 */
	if (likely(update_next_balance)) {
		rq->next_balance = next_balance;

#ifdef CONFIG_NO_HZ_COMMON
		/*
		 * If this CPU has been elected to perform the nohz idle
		 * balance. Other idle CPUs have already rebalanced with
		 * nohz_idle_balance() and nohz.next_balance has been
		 * updated accordingly. This CPU is now running the idle load
		 * balance for itself and we need to update the
		 * nohz.next_balance accordingly.
		 */
		if ((idle == CPU_IDLE) && time_after(nohz.next_balance, rq->next_balance))
			nohz.next_balance = rq->next_balance;
#endif
	}
}

#ifdef CONFIG_NO_HZ_COMMON
/*
 * In CONFIG_NO_HZ_COMMON case, the idle balance kickee will do the
 * rebalancing for all the cpus for whom scheduler ticks are stopped.
 */
static void nohz_idle_balance(struct rq *this_rq, enum cpu_idle_type idle)
{
	int this_cpu = this_rq->cpu;
	struct rq *rq;
	int balance_cpu;
	/* Earliest time when we have to do rebalance again */
	unsigned long next_balance = jiffies + 60*HZ;
	int update_next_balance = 0;

	if (idle != CPU_IDLE ||
	    !test_bit(NOHZ_BALANCE_KICK, nohz_flags(this_cpu)))
		goto end;

	for_each_cpu(balance_cpu, nohz.idle_cpus_mask) {
		if (balance_cpu == this_cpu || !idle_cpu(balance_cpu))
			continue;

		/*
		 * If this cpu gets work to do, stop the load balancing
		 * work being done for other cpus. Next load
		 * balancing owner will pick it up.
		 */
		if (need_resched())
			break;

		rq = cpu_rq(balance_cpu);

		/*
		 * If time for next balance is due,
		 * do the balance.
		 */
		if (time_after_eq(jiffies, rq->next_balance)) {
			raw_spin_lock_irq(&rq->lock);
			update_rq_clock(rq);
			cpu_load_update_idle(rq);
			raw_spin_unlock_irq(&rq->lock);
			rebalance_domains(rq, CPU_IDLE);
		}

		if (time_after(next_balance, rq->next_balance)) {
			next_balance = rq->next_balance;
			update_next_balance = 1;
		}
	}

	/*
	 * next_balance will be updated only when there is a need.
	 * When the CPU is attached to null domain for ex, it will not be
	 * updated.
	 */
	if (likely(update_next_balance))
		nohz.next_balance = next_balance;
end:
	clear_bit(NOHZ_BALANCE_KICK, nohz_flags(this_cpu));
}

/*
 * Current heuristic for kicking the idle load balancer in the presence
 * of an idle cpu in the system.
 *   - This rq has more than one task.
 *   - This rq has at least one CFS task and the capacity of the CPU is
 *     significantly reduced because of RT tasks or IRQs.
 *   - At parent of LLC scheduler domain level, this cpu's scheduler group has
 *     multiple busy cpu.
 *   - For SD_ASYM_PACKING, if the lower numbered cpu's in the scheduler
 *     domain span are idle.
 */
static inline bool nohz_kick_needed(struct rq *rq)
{
	unsigned long now = jiffies;
	struct sched_domain *sd;
	struct sched_group_capacity *sgc;
	int nr_busy, cpu = rq->cpu;
	bool kick = false;

	if (unlikely(rq->idle_balance))
		return false;

       /*
	* We may be recently in ticked or tickless idle mode. At the first
	* busy tick after returning from idle, we will update the busy stats.
	*/
	set_cpu_sd_state_busy();
	nohz_balance_exit_idle(cpu);

	/*
	 * None are in tickless mode and hence no need for NOHZ idle load
	 * balancing.
	 */
	if (likely(!atomic_read(&nohz.nr_cpus)))
		return false;

	if (time_before(now, nohz.next_balance))
		return false;

	if (rq->nr_running >= 2)
		return true;

	rcu_read_lock();
	sd = rcu_dereference(per_cpu(sd_busy, cpu));
	if (sd) {
		sgc = sd->groups->sgc;
		nr_busy = atomic_read(&sgc->nr_busy_cpus);

		if (nr_busy > 1) {
			kick = true;
			goto unlock;
		}

	}

	sd = rcu_dereference(rq->sd);
	if (sd) {
		if ((rq->cfs.h_nr_running >= 1) &&
				check_cpu_capacity(rq, sd)) {
			kick = true;
			goto unlock;
		}
	}

	sd = rcu_dereference(per_cpu(sd_asym, cpu));
	if (sd && (cpumask_first_and(nohz.idle_cpus_mask,
				  sched_domain_span(sd)) < cpu)) {
		kick = true;
		goto unlock;
	}

unlock:
	rcu_read_unlock();
	return kick;
}
#else
static void nohz_idle_balance(struct rq *this_rq, enum cpu_idle_type idle) { }
#endif

/*
 * run_rebalance_domains is triggered when needed from the scheduler tick.
 * Also triggered for nohz idle balancing (with nohz_balancing_kick set).
 */
static void run_rebalance_domains(struct softirq_action *h)
{
	struct rq *this_rq = this_rq();
	enum cpu_idle_type idle = this_rq->idle_balance ?
						CPU_IDLE : CPU_NOT_IDLE;

	/*
	 * If this cpu has a pending nohz_balance_kick, then do the
	 * balancing on behalf of the other idle cpus whose ticks are
	 * stopped. Do nohz_idle_balance *before* rebalance_domains to
	 * give the idle cpus a chance to load balance. Else we may
	 * load balance only within the local sched_domain hierarchy
	 * and abort nohz_idle_balance altogether if we pull some load.
	 */
	nohz_idle_balance(this_rq, idle);
	rebalance_domains(this_rq, idle);
}

/*
 * Trigger the SCHED_SOFTIRQ if it is time to do periodic load balancing.
 */
void trigger_load_balance(struct rq *rq)
{
	/* Don't need to rebalance while attached to NULL domain */
	if (unlikely(on_null_domain(rq)))
		return;

	if (time_after_eq(jiffies, rq->next_balance))
		raise_softirq(SCHED_SOFTIRQ);
#ifdef CONFIG_NO_HZ_COMMON
	if (nohz_kick_needed(rq))
		nohz_balancer_kick();
#endif
}

static void rq_online_fair(struct rq *rq)
{
	update_sysctl();

	update_runtime_enabled(rq);
}

static void rq_offline_fair(struct rq *rq)
{
	update_sysctl();

	/* Ensure any throttled groups are reachable by pick_next_task */
	unthrottle_offline_cfs_rqs(rq);
}

#endif /* CONFIG_SMP */

/*
 * scheduler tick hitting a task of our scheduling class:
 */
static void task_tick_fair(struct rq *rq, struct task_struct *curr, int queued)
{
	struct cfs_rq *cfs_rq;
	struct sched_entity *se = &curr->se;

	for_each_sched_entity(se) {
		cfs_rq = cfs_rq_of(se);
		entity_tick(cfs_rq, se, queued);
	}

	if (static_branch_unlikely(&sched_numa_balancing))
		task_tick_numa(rq, curr);
}

/*
 * called on fork with the child task as argument from the parent's context
 *  - child not yet on the tasklist
 *  - preemption disabled
 */
static void task_fork_fair(struct task_struct *p)
{
	struct cfs_rq *cfs_rq;
	struct sched_entity *se = &p->se, *curr;
	int this_cpu = smp_processor_id();
	struct rq *rq = this_rq();
	unsigned long flags;

	raw_spin_lock_irqsave(&rq->lock, flags);

	update_rq_clock(rq);

	cfs_rq = task_cfs_rq(current);
	curr = cfs_rq->curr;

	/*
	 * Not only the cpu but also the task_group of the parent might have
	 * been changed after parent->se.parent,cfs_rq were copied to
	 * child->se.parent,cfs_rq. So call __set_task_cpu() to make those
	 * of child point to valid ones.
	 */
	rcu_read_lock();
	__set_task_cpu(p, this_cpu);
	rcu_read_unlock();

	update_curr(cfs_rq);

	if (curr)
		se->vruntime = curr->vruntime;
	place_entity(cfs_rq, se, 1);

	if (sysctl_sched_child_runs_first && curr && entity_before(curr, se)) {
		/*
		 * Upon rescheduling, sched_class::put_prev_task() will place
		 * 'current' within the tree based on its new key value.
		 */
		swap(curr->vruntime, se->vruntime);
		resched_curr(rq);
	}

	se->vruntime -= cfs_rq->min_vruntime;

	raw_spin_unlock_irqrestore(&rq->lock, flags);
}

/*
 * Priority of the task has changed. Check to see if we preempt
 * the current task.
 */
static void
prio_changed_fair(struct rq *rq, struct task_struct *p, int oldprio)
{
	if (!task_on_rq_queued(p))
		return;

	/*
	 * Reschedule if we are currently running on this runqueue and
	 * our priority decreased, or if we are not currently running on
	 * this runqueue and our priority is higher than the current's
	 */
	if (rq->curr == p) {
		if (p->prio > oldprio)
			resched_curr(rq);
	} else
		check_preempt_curr(rq, p, 0);
}

static inline bool vruntime_normalized(struct task_struct *p)
{
	struct sched_entity *se = &p->se;

	/*
	 * In both the TASK_ON_RQ_QUEUED and TASK_ON_RQ_MIGRATING cases,
	 * the dequeue_entity(.flags=0) will already have normalized the
	 * vruntime.
	 */
	if (p->on_rq)
		return true;

	/*
	 * When !on_rq, vruntime of the task has usually NOT been normalized.
	 * But there are some cases where it has already been normalized:
	 *
	 * - A forked child which is waiting for being woken up by
	 *   wake_up_new_task().
	 * - A task which has been woken up by try_to_wake_up() and
	 *   waiting for actually being woken up by sched_ttwu_pending().
	 */
	if (!se->sum_exec_runtime || p->state == TASK_WAKING)
		return true;

	return false;
}

static void detach_task_cfs_rq(struct task_struct *p)
{
	struct sched_entity *se = &p->se;
	struct cfs_rq *cfs_rq = cfs_rq_of(se);

	if (!vruntime_normalized(p)) {
		/*
		 * Fix up our vruntime so that the current sleep doesn't
		 * cause 'unlimited' sleep bonus.
		 */
		place_entity(cfs_rq, se, 0);
		se->vruntime -= cfs_rq->min_vruntime;
	}

	/* Catch up with the cfs_rq and remove our load when we leave */
	detach_entity_load_avg(cfs_rq, se);
}

static void attach_task_cfs_rq(struct task_struct *p)
{
	struct sched_entity *se = &p->se;
	struct cfs_rq *cfs_rq = cfs_rq_of(se);

#ifdef CONFIG_FAIR_GROUP_SCHED
	/*
	 * Since the real-depth could have been changed (only FAIR
	 * class maintain depth value), reset depth properly.
	 */
	se->depth = se->parent ? se->parent->depth + 1 : 0;
#endif

	/* Synchronize task with its cfs_rq */
	attach_entity_load_avg(cfs_rq, se);

	if (!vruntime_normalized(p))
		se->vruntime += cfs_rq->min_vruntime;
}

static void switched_from_fair(struct rq *rq, struct task_struct *p)
{
	detach_task_cfs_rq(p);
}

static void switched_to_fair(struct rq *rq, struct task_struct *p)
{
	attach_task_cfs_rq(p);

	if (task_on_rq_queued(p)) {
		/*
		 * We were most likely switched from sched_rt, so
		 * kick off the schedule if running, otherwise just see
		 * if we can still preempt the current task.
		 */
		if (rq->curr == p)
			resched_curr(rq);
		else
			check_preempt_curr(rq, p, 0);
	}
}

/* Account for a task changing its policy or group.
 *
 * This routine is mostly called to set cfs_rq->curr field when a task
 * migrates between groups/classes.
 */
static void set_curr_task_fair(struct rq *rq)
{
	struct sched_entity *se = &rq->curr->se;

	for_each_sched_entity(se) {
		struct cfs_rq *cfs_rq = cfs_rq_of(se);

		set_next_entity(cfs_rq, se);
		/* ensure bandwidth has been allocated on our new cfs_rq */
		account_cfs_rq_runtime(cfs_rq, 0);
	}
}

void init_cfs_rq(struct cfs_rq *cfs_rq)
{
	cfs_rq->tasks_timeline = RB_ROOT;
	cfs_rq->min_vruntime = (u64)(-(1LL << 20));
#ifndef CONFIG_64BIT
	cfs_rq->min_vruntime_copy = cfs_rq->min_vruntime;
#endif
#ifdef CONFIG_SMP
	atomic_long_set(&cfs_rq->removed_load_avg, 0);
	atomic_long_set(&cfs_rq->removed_util_avg, 0);
#endif
}

#ifdef CONFIG_FAIR_GROUP_SCHED
static void task_move_group_fair(struct task_struct *p)
{
	detach_task_cfs_rq(p);
	set_task_rq(p, task_cpu(p));

#ifdef CONFIG_SMP
	/* Tell se's cfs_rq has been changed -- migrated */
	p->se.avg.last_update_time = 0;
#endif
	attach_task_cfs_rq(p);
}

void free_fair_sched_group(struct task_group *tg)
{
	int i;

	destroy_cfs_bandwidth(tg_cfs_bandwidth(tg));

	for_each_possible_cpu(i) {
		if (tg->cfs_rq)
			kfree(tg->cfs_rq[i]);
		if (tg->se)
			kfree(tg->se[i]);
	}

	kfree(tg->cfs_rq);
	kfree(tg->se);
}

int alloc_fair_sched_group(struct task_group *tg, struct task_group *parent)
{
	struct cfs_rq *cfs_rq;
	struct sched_entity *se;
	int i;

	tg->cfs_rq = kzalloc(sizeof(cfs_rq) * nr_cpu_ids, GFP_KERNEL);
	if (!tg->cfs_rq)
		goto err;
	tg->se = kzalloc(sizeof(se) * nr_cpu_ids, GFP_KERNEL);
	if (!tg->se)
		goto err;

	tg->shares = NICE_0_LOAD;

	init_cfs_bandwidth(tg_cfs_bandwidth(tg));

	for_each_possible_cpu(i) {
		cfs_rq = kzalloc_node(sizeof(struct cfs_rq),
				      GFP_KERNEL, cpu_to_node(i));
		if (!cfs_rq)
			goto err;

		se = kzalloc_node(sizeof(struct sched_entity),
				  GFP_KERNEL, cpu_to_node(i));
		if (!se)
			goto err_free_rq;

		init_cfs_rq(cfs_rq);
		init_tg_cfs_entry(tg, cfs_rq, se, i, parent->se[i]);
		init_entity_runnable_average(se);
		post_init_entity_util_avg(se);
	}

	return 1;

err_free_rq:
	kfree(cfs_rq);
err:
	return 0;
}

void unregister_fair_sched_group(struct task_group *tg)
{
	unsigned long flags;
	struct rq *rq;
	int cpu;

	for_each_possible_cpu(cpu) {
		if (tg->se[cpu])
			remove_entity_load_avg(tg->se[cpu]);

		/*
		 * Only empty task groups can be destroyed; so we can speculatively
		 * check on_list without danger of it being re-added.
		 */
		if (!tg->cfs_rq[cpu]->on_list)
			continue;

		rq = cpu_rq(cpu);

		raw_spin_lock_irqsave(&rq->lock, flags);
		list_del_leaf_cfs_rq(tg->cfs_rq[cpu]);
		raw_spin_unlock_irqrestore(&rq->lock, flags);
	}
}

void init_tg_cfs_entry(struct task_group *tg, struct cfs_rq *cfs_rq,
			struct sched_entity *se, int cpu,
			struct sched_entity *parent)
{
	struct rq *rq = cpu_rq(cpu);

	cfs_rq->tg = tg;
	cfs_rq->rq = rq;
	init_cfs_rq_runtime(cfs_rq);

	tg->cfs_rq[cpu] = cfs_rq;
	tg->se[cpu] = se;

	/* se could be NULL for root_task_group */
	if (!se)
		return;

	if (!parent) {
		se->cfs_rq = &rq->cfs;
		se->depth = 0;
	} else {
		se->cfs_rq = parent->my_q;
		se->depth = parent->depth + 1;
	}

	se->my_q = cfs_rq;
	/* guarantee group entities always have weight */
	update_load_set(&se->load, NICE_0_LOAD);
	se->parent = parent;
}

static DEFINE_MUTEX(shares_mutex);

int sched_group_set_shares(struct task_group *tg, unsigned long shares)
{
	int i;
	unsigned long flags;

	/*
	 * We can't change the weight of the root cgroup.
	 */
	if (!tg->se[0])
		return -EINVAL;

	shares = clamp(shares, scale_load(MIN_SHARES), scale_load(MAX_SHARES));

	mutex_lock(&shares_mutex);
	if (tg->shares == shares)
		goto done;

	tg->shares = shares;
	for_each_possible_cpu(i) {
		struct rq *rq = cpu_rq(i);
		struct sched_entity *se;

		se = tg->se[i];
		/* Propagate contribution to hierarchy */
		raw_spin_lock_irqsave(&rq->lock, flags);

		/* Possible calls to update_curr() need rq clock */
		update_rq_clock(rq);
		for_each_sched_entity(se)
			update_cfs_shares(group_cfs_rq(se));
		raw_spin_unlock_irqrestore(&rq->lock, flags);
	}

done:
	mutex_unlock(&shares_mutex);
	return 0;
}
#else /* CONFIG_FAIR_GROUP_SCHED */

void free_fair_sched_group(struct task_group *tg) { }

int alloc_fair_sched_group(struct task_group *tg, struct task_group *parent)
{
	return 1;
}

void unregister_fair_sched_group(struct task_group *tg) { }

#endif /* CONFIG_FAIR_GROUP_SCHED */


static unsigned int get_rr_interval_fair(struct rq *rq, struct task_struct *task)
{
	struct sched_entity *se = &task->se;
	unsigned int rr_interval = 0;

	/*
	 * Time slice is 0 for SCHED_OTHER tasks that are on an otherwise
	 * idle runqueue:
	 */
	if (rq->cfs.load.weight)
		rr_interval = NS_TO_JIFFIES(sched_slice(cfs_rq_of(se), se));

	return rr_interval;
}

/*
 * All the scheduling class methods:
 */
const struct sched_class fair_sched_class = {
	.next			= &idle_sched_class,
	.enqueue_task		= enqueue_task_fair,
	.dequeue_task		= dequeue_task_fair,
	.yield_task		= yield_task_fair,
	.yield_to_task		= yield_to_task_fair,

	.check_preempt_curr	= check_preempt_wakeup,

	.pick_next_task		= pick_next_task_fair,
	.put_prev_task		= put_prev_task_fair,

#ifdef CONFIG_SMP
	.select_task_rq		= select_task_rq_fair,
	.migrate_task_rq	= migrate_task_rq_fair,

	.rq_online		= rq_online_fair,
	.rq_offline		= rq_offline_fair,

	.task_dead		= task_dead_fair,
	.set_cpus_allowed	= set_cpus_allowed_common,
#endif

	.set_curr_task          = set_curr_task_fair,
	.task_tick		= task_tick_fair,
	.task_fork		= task_fork_fair,

	.prio_changed		= prio_changed_fair,
	.switched_from		= switched_from_fair,
	.switched_to		= switched_to_fair,

	.get_rr_interval	= get_rr_interval_fair,

	.update_curr		= update_curr_fair,

#ifdef CONFIG_FAIR_GROUP_SCHED
	.task_move_group	= task_move_group_fair,
#endif
};

#ifdef CONFIG_SCHED_DEBUG
void print_cfs_stats(struct seq_file *m, int cpu)
{
	struct cfs_rq *cfs_rq;

	rcu_read_lock();
	for_each_leaf_cfs_rq(cpu_rq(cpu), cfs_rq)
		print_cfs_rq(m, cpu, cfs_rq);
	rcu_read_unlock();
}

#ifdef CONFIG_NUMA_BALANCING
void show_numa_stats(struct task_struct *p, struct seq_file *m)
{
	int node;
	unsigned long tsf = 0, tpf = 0, gsf = 0, gpf = 0;

	for_each_online_node(node) {
		if (p->numa_faults) {
			tsf = p->numa_faults[task_faults_idx(NUMA_MEM, node, 0)];
			tpf = p->numa_faults[task_faults_idx(NUMA_MEM, node, 1)];
		}
		if (p->numa_group) {
			gsf = p->numa_group->faults[task_faults_idx(NUMA_MEM, node, 0)],
			gpf = p->numa_group->faults[task_faults_idx(NUMA_MEM, node, 1)];
		}
		print_numa_stats(m, node, tsf, tpf, gsf, gpf);
	}
}
#endif /* CONFIG_NUMA_BALANCING */
#endif /* CONFIG_SCHED_DEBUG */

__init void init_sched_fair_class(void)
{
#ifdef CONFIG_SMP
	open_softirq(SCHED_SOFTIRQ, run_rebalance_domains);

#ifdef CONFIG_NO_HZ_COMMON
	nohz.next_balance = jiffies;
	zalloc_cpumask_var(&nohz.idle_cpus_mask, GFP_NOWAIT);
#endif
#endif /* SMP */

}<|MERGE_RESOLUTION|>--- conflicted
+++ resolved
@@ -7066,14 +7066,8 @@
 	 */
 	if (busiest->group_type == group_overloaded &&
 	    local->group_type   == group_overloaded) {
-<<<<<<< HEAD
-		load_above_capacity = busiest->sum_nr_running *
-				      scale_load_down(NICE_0_LOAD);
-		if (load_above_capacity > busiest->group_capacity)
-=======
 		load_above_capacity = busiest->sum_nr_running * SCHED_CAPACITY_SCALE;
 		if (load_above_capacity > busiest->group_capacity) {
->>>>>>> 50605ffb
 			load_above_capacity -= busiest->group_capacity;
 			load_above_capacity *= NICE_0_LOAD;
 			load_above_capacity /= busiest->group_capacity;
