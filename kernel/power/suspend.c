--- conflicted
+++ resolved
@@ -135,20 +135,6 @@
 	mem_sleep_states[PM_SUSPEND_FREEZE] = mem_sleep_labels[PM_SUSPEND_FREEZE];
 }
 
-<<<<<<< HEAD
-void __init pm_states_init(void)
-{
-	/*
-	 * freeze state should be supported even without any suspend_ops,
-	 * initialize pm_states accordingly here
-	 */
-	pm_states[PM_SUSPEND_FREEZE] = pm_labels[relative_states ? 0 : 2];
-}
-
-static int __init sleep_states_setup(char *str)
-{
-	relative_states = !strncmp(str, "1", 1);
-=======
 static int __init mem_sleep_default_setup(char *str)
 {
 	suspend_state_t state;
@@ -160,7 +146,6 @@
 			break;
 		}
 
->>>>>>> 2462edc5
 	return 1;
 }
 __setup("mem_sleep_default=", mem_sleep_default_setup);
