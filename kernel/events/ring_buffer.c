/*
 * Performance events ring-buffer code:
 *
 *  Copyright (C) 2008 Thomas Gleixner <tglx@linutronix.de>
 *  Copyright (C) 2008-2011 Red Hat, Inc., Ingo Molnar
 *  Copyright (C) 2008-2011 Red Hat, Inc., Peter Zijlstra <pzijlstr@redhat.com>
 *  Copyright  ©  2009 Paul Mackerras, IBM Corp. <paulus@au1.ibm.com>
 *
 * For licensing details see kernel-base/COPYING
 */

#include <linux/perf_event.h>
#include <linux/vmalloc.h>
#include <linux/slab.h>
#include <linux/circ_buf.h>
#include <linux/poll.h>

#include "internal.h"

static void perf_output_wakeup(struct perf_output_handle *handle)
{
	atomic_set(&handle->rb->poll, POLLIN);

	handle->event->pending_wakeup = 1;
	irq_work_queue(&handle->event->pending);
}

/*
 * We need to ensure a later event_id doesn't publish a head when a former
 * event isn't done writing. However since we need to deal with NMIs we
 * cannot fully serialize things.
 *
 * We only publish the head (and generate a wakeup) when the outer-most
 * event completes.
 */
static void perf_output_get_handle(struct perf_output_handle *handle)
{
	struct ring_buffer *rb = handle->rb;

	preempt_disable();
	local_inc(&rb->nest);
	handle->wakeup = local_read(&rb->wakeup);
}

static void perf_output_put_handle(struct perf_output_handle *handle)
{
	struct ring_buffer *rb = handle->rb;
	unsigned long head;

again:
	head = local_read(&rb->head);

	/*
	 * IRQ/NMI can happen here, which means we can miss a head update.
	 */

	if (!local_dec_and_test(&rb->nest))
		goto out;

	/*
	 * Since the mmap() consumer (userspace) can run on a different CPU:
	 *
	 *   kernel				user
	 *
	 *   if (LOAD ->data_tail) {		LOAD ->data_head
	 *			(A)		smp_rmb()	(C)
	 *	STORE $data			LOAD $data
	 *	smp_wmb()	(B)		smp_mb()	(D)
	 *	STORE ->data_head		STORE ->data_tail
	 *   }
	 *
	 * Where A pairs with D, and B pairs with C.
	 *
	 * In our case (A) is a control dependency that separates the load of
	 * the ->data_tail and the stores of $data. In case ->data_tail
	 * indicates there is no room in the buffer to store $data we do not.
	 *
	 * D needs to be a full barrier since it separates the data READ
	 * from the tail WRITE.
	 *
	 * For B a WMB is sufficient since it separates two WRITEs, and for C
	 * an RMB is sufficient since it separates two READs.
	 *
	 * See perf_output_begin().
	 */
	smp_wmb(); /* B, matches C */
	rb->user_page->data_head = head;

	/*
	 * Now check if we missed an update -- rely on previous implied
	 * compiler barriers to force a re-read.
	 */
	if (unlikely(head != local_read(&rb->head))) {
		local_inc(&rb->nest);
		goto again;
	}

	if (handle->wakeup != local_read(&rb->wakeup))
		perf_output_wakeup(handle);

out:
	preempt_enable();
}

int perf_output_begin(struct perf_output_handle *handle,
		      struct perf_event *event, unsigned int size)
{
	struct ring_buffer *rb;
	unsigned long tail, offset, head;
	int have_lost, page_shift;
	struct {
		struct perf_event_header header;
		u64			 id;
		u64			 lost;
	} lost_event;

	rcu_read_lock();
	/*
	 * For inherited events we send all the output towards the parent.
	 */
	if (event->parent)
		event = event->parent;

	rb = rcu_dereference(event->rb);
	if (unlikely(!rb))
		goto out;

	if (unlikely(!rb->nr_pages))
		goto out;

	handle->rb    = rb;
	handle->event = event;

	have_lost = local_read(&rb->lost);
	if (unlikely(have_lost)) {
		size += sizeof(lost_event);
		if (event->attr.sample_id_all)
			size += event->id_header_size;
	}

	perf_output_get_handle(handle);

	do {
		tail = READ_ONCE_CTRL(rb->user_page->data_tail);
		offset = head = local_read(&rb->head);
		if (!rb->overwrite &&
		    unlikely(CIRC_SPACE(head, tail, perf_data_size(rb)) < size))
			goto fail;

		/*
		 * The above forms a control dependency barrier separating the
		 * @tail load above from the data stores below. Since the @tail
		 * load is required to compute the branch to fail below.
		 *
		 * A, matches D; the full memory barrier userspace SHOULD issue
		 * after reading the data and before storing the new tail
		 * position.
		 *
		 * See perf_output_put_handle().
		 */

		head += size;
	} while (local_cmpxchg(&rb->head, offset, head) != offset);

	/*
	 * We rely on the implied barrier() by local_cmpxchg() to ensure
	 * none of the data stores below can be lifted up by the compiler.
	 */

	if (unlikely(head - local_read(&rb->wakeup) > rb->watermark))
		local_add(rb->watermark, &rb->wakeup);

	page_shift = PAGE_SHIFT + page_order(rb);

	handle->page = (offset >> page_shift) & (rb->nr_pages - 1);
	offset &= (1UL << page_shift) - 1;
	handle->addr = rb->data_pages[handle->page] + offset;
	handle->size = (1UL << page_shift) - offset;

	if (unlikely(have_lost)) {
		struct perf_sample_data sample_data;

		lost_event.header.size = sizeof(lost_event);
		lost_event.header.type = PERF_RECORD_LOST;
		lost_event.header.misc = 0;
		lost_event.id          = event->id;
		lost_event.lost        = local_xchg(&rb->lost, 0);

		perf_event_header__init_id(&lost_event.header,
					   &sample_data, event);
		perf_output_put(handle, lost_event);
		perf_event__output_id_sample(event, handle, &sample_data);
	}

	return 0;

fail:
	local_inc(&rb->lost);
	perf_output_put_handle(handle);
out:
	rcu_read_unlock();

	return -ENOSPC;
}

unsigned int perf_output_copy(struct perf_output_handle *handle,
		      const void *buf, unsigned int len)
{
	return __output_copy(handle, buf, len);
}

unsigned int perf_output_skip(struct perf_output_handle *handle,
			      unsigned int len)
{
	return __output_skip(handle, NULL, len);
}

void perf_output_end(struct perf_output_handle *handle)
{
	perf_output_put_handle(handle);
	rcu_read_unlock();
}

static void
ring_buffer_init(struct ring_buffer *rb, long watermark, int flags)
{
	long max_size = perf_data_size(rb);

	if (watermark)
		rb->watermark = min(max_size, watermark);

	if (!rb->watermark)
		rb->watermark = max_size / 2;

	if (flags & RING_BUFFER_WRITABLE)
		rb->overwrite = 0;
	else
		rb->overwrite = 1;

	atomic_set(&rb->refcount, 1);

	INIT_LIST_HEAD(&rb->event_list);
	spin_lock_init(&rb->event_lock);
}

/*
 * This is called before hardware starts writing to the AUX area to
 * obtain an output handle and make sure there's room in the buffer.
 * When the capture completes, call perf_aux_output_end() to commit
 * the recorded data to the buffer.
 *
 * The ordering is similar to that of perf_output_{begin,end}, with
 * the exception of (B), which should be taken care of by the pmu
 * driver, since ordering rules will differ depending on hardware.
 */
void *perf_aux_output_begin(struct perf_output_handle *handle,
			    struct perf_event *event)
{
	struct perf_event *output_event = event;
	unsigned long aux_head, aux_tail;
	struct ring_buffer *rb;

	if (output_event->parent)
		output_event = output_event->parent;

	/*
	 * Since this will typically be open across pmu::add/pmu::del, we
	 * grab ring_buffer's refcount instead of holding rcu read lock
	 * to make sure it doesn't disappear under us.
	 */
	rb = ring_buffer_get(output_event);
	if (!rb)
		return NULL;

	if (!rb_has_aux(rb) || !atomic_inc_not_zero(&rb->aux_refcount))
		goto err;

	/*
	 * Nesting is not supported for AUX area, make sure nested
	 * writers are caught early
	 */
	if (WARN_ON_ONCE(local_xchg(&rb->aux_nest, 1)))
		goto err_put;

	aux_head = local_read(&rb->aux_head);

	handle->rb = rb;
	handle->event = event;
	handle->head = aux_head;
	handle->size = 0;

	/*
	 * In overwrite mode, AUX data stores do not depend on aux_tail,
	 * therefore (A) control dependency barrier does not exist. The
	 * (B) <-> (C) ordering is still observed by the pmu driver.
	 */
	if (!rb->aux_overwrite) {
		aux_tail = ACCESS_ONCE(rb->user_page->aux_tail);
		handle->wakeup = local_read(&rb->aux_wakeup) + rb->aux_watermark;
		if (aux_head - aux_tail < perf_aux_size(rb))
			handle->size = CIRC_SPACE(aux_head, aux_tail, perf_aux_size(rb));

		/*
		 * handle->size computation depends on aux_tail load; this forms a
		 * control dependency barrier separating aux_tail load from aux data
		 * store that will be enabled on successful return
		 */
		if (!handle->size) { /* A, matches D */
			event->pending_disable = 1;
			perf_output_wakeup(handle);
			local_set(&rb->aux_nest, 0);
			goto err_put;
		}
	}

	return handle->rb->aux_priv;

err_put:
	rb_free_aux(rb);

err:
	ring_buffer_put(rb);
	handle->event = NULL;

	return NULL;
}

/*
 * Commit the data written by hardware into the ring buffer by adjusting
 * aux_head and posting a PERF_RECORD_AUX into the perf buffer. It is the
 * pmu driver's responsibility to observe ordering rules of the hardware,
 * so that all the data is externally visible before this is called.
 */
void perf_aux_output_end(struct perf_output_handle *handle, unsigned long size,
			 bool truncated)
{
	struct ring_buffer *rb = handle->rb;
	unsigned long aux_head;
	u64 flags = 0;

	if (truncated)
		flags |= PERF_AUX_FLAG_TRUNCATED;

	/* in overwrite mode, driver provides aux_head via handle */
	if (rb->aux_overwrite) {
		flags |= PERF_AUX_FLAG_OVERWRITE;

		aux_head = handle->head;
		local_set(&rb->aux_head, aux_head);
	} else {
		aux_head = local_read(&rb->aux_head);
		local_add(size, &rb->aux_head);
	}

	if (size || flags) {
		/*
		 * Only send RECORD_AUX if we have something useful to communicate
		 */

		perf_event_aux_event(handle->event, aux_head, size, flags);
	}

	aux_head = rb->user_page->aux_head = local_read(&rb->aux_head);

	if (aux_head - local_read(&rb->aux_wakeup) >= rb->aux_watermark) {
		perf_output_wakeup(handle);
		local_add(rb->aux_watermark, &rb->aux_wakeup);
	}
	handle->event = NULL;

	local_set(&rb->aux_nest, 0);
	rb_free_aux(rb);
	ring_buffer_put(rb);
}

/*
 * Skip over a given number of bytes in the AUX buffer, due to, for example,
 * hardware's alignment constraints.
 */
int perf_aux_output_skip(struct perf_output_handle *handle, unsigned long size)
{
	struct ring_buffer *rb = handle->rb;
	unsigned long aux_head;

	if (size > handle->size)
		return -ENOSPC;

	local_add(size, &rb->aux_head);

	aux_head = rb->user_page->aux_head = local_read(&rb->aux_head);
	if (aux_head - local_read(&rb->aux_wakeup) >= rb->aux_watermark) {
		perf_output_wakeup(handle);
		local_add(rb->aux_watermark, &rb->aux_wakeup);
		handle->wakeup = local_read(&rb->aux_wakeup) +
				 rb->aux_watermark;
	}

	handle->head = aux_head;
	handle->size -= size;

	return 0;
}

void *perf_get_aux(struct perf_output_handle *handle)
{
	/* this is only valid between perf_aux_output_begin and *_end */
	if (!handle->event)
		return NULL;

	return handle->rb->aux_priv;
}

#define PERF_AUX_GFP	(GFP_KERNEL | __GFP_ZERO | __GFP_NOWARN | __GFP_NORETRY)

static struct page *rb_alloc_aux_page(int node, int order)
{
	struct page *page;

	if (order > MAX_ORDER)
		order = MAX_ORDER;

	do {
		page = alloc_pages_node(node, PERF_AUX_GFP, order);
	} while (!page && order--);

	if (page && order) {
		/*
		 * Communicate the allocation size to the driver
		 */
		split_page(page, order);
		SetPagePrivate(page);
		set_page_private(page, order);
	}

	return page;
}

static void rb_free_aux_page(struct ring_buffer *rb, int idx)
{
	struct page *page = virt_to_page(rb->aux_pages[idx]);

	ClearPagePrivate(page);
	page->mapping = NULL;
	__free_page(page);
}

int rb_alloc_aux(struct ring_buffer *rb, struct perf_event *event,
		 pgoff_t pgoff, int nr_pages, long watermark, int flags)
{
	bool overwrite = !(flags & RING_BUFFER_WRITABLE);
	int node = (event->cpu == -1) ? -1 : cpu_to_node(event->cpu);
	int ret = -ENOMEM, max_order = 0;

	if (!has_aux(event))
		return -ENOTSUPP;

	if (event->pmu->capabilities & PERF_PMU_CAP_AUX_NO_SG) {
		/*
		 * We need to start with the max_order that fits in nr_pages,
		 * not the other way around, hence ilog2() and not get_order.
		 */
		max_order = ilog2(nr_pages);

		/*
		 * PMU requests more than one contiguous chunks of memory
		 * for SW double buffering
		 */
		if ((event->pmu->capabilities & PERF_PMU_CAP_AUX_SW_DOUBLEBUF) &&
		    !overwrite) {
			if (!max_order)
				return -EINVAL;

			max_order--;
		}
	}

	rb->aux_pages = kzalloc_node(nr_pages * sizeof(void *), GFP_KERNEL, node);
	if (!rb->aux_pages)
		return -ENOMEM;

	rb->free_aux = event->pmu->free_aux;
	for (rb->aux_nr_pages = 0; rb->aux_nr_pages < nr_pages;) {
		struct page *page;
		int last, order;

		order = min(max_order, ilog2(nr_pages - rb->aux_nr_pages));
		page = rb_alloc_aux_page(node, order);
		if (!page)
			goto out;

		for (last = rb->aux_nr_pages + (1 << page_private(page));
		     last > rb->aux_nr_pages; rb->aux_nr_pages++)
			rb->aux_pages[rb->aux_nr_pages] = page_address(page++);
	}

<<<<<<< HEAD
=======
	/*
	 * In overwrite mode, PMUs that don't support SG may not handle more
	 * than one contiguous allocation, since they rely on PMI to do double
	 * buffering. In this case, the entire buffer has to be one contiguous
	 * chunk.
	 */
	if ((event->pmu->capabilities & PERF_PMU_CAP_AUX_NO_SG) &&
	    overwrite) {
		struct page *page = virt_to_page(rb->aux_pages[0]);

		if (page_private(page) != max_order)
			goto out;
	}

>>>>>>> 4b8a8262
	rb->aux_priv = event->pmu->setup_aux(event->cpu, rb->aux_pages, nr_pages,
					     overwrite);
	if (!rb->aux_priv)
		goto out;

	ret = 0;

	/*
	 * aux_pages (and pmu driver's private data, aux_priv) will be
	 * referenced in both producer's and consumer's contexts, thus
	 * we keep a refcount here to make sure either of the two can
	 * reference them safely.
	 */
	atomic_set(&rb->aux_refcount, 1);

	rb->aux_overwrite = overwrite;
	rb->aux_watermark = watermark;

	if (!rb->aux_watermark && !rb->aux_overwrite)
		rb->aux_watermark = nr_pages << (PAGE_SHIFT - 1);

out:
	if (!ret)
		rb->aux_pgoff = pgoff;
	else
		rb_free_aux(rb);

	return ret;
}

static void __rb_free_aux(struct ring_buffer *rb)
{
	int pg;

	if (rb->aux_priv) {
		rb->free_aux(rb->aux_priv);
		rb->free_aux = NULL;
		rb->aux_priv = NULL;
	}

	for (pg = 0; pg < rb->aux_nr_pages; pg++)
		rb_free_aux_page(rb, pg);

	kfree(rb->aux_pages);
	rb->aux_nr_pages = 0;
}

void rb_free_aux(struct ring_buffer *rb)
{
	if (atomic_dec_and_test(&rb->aux_refcount))
		__rb_free_aux(rb);
}

#ifndef CONFIG_PERF_USE_VMALLOC

/*
 * Back perf_mmap() with regular GFP_KERNEL-0 pages.
 */

static struct page *
__perf_mmap_to_page(struct ring_buffer *rb, unsigned long pgoff)
{
	if (pgoff > rb->nr_pages)
		return NULL;

	if (pgoff == 0)
		return virt_to_page(rb->user_page);

	return virt_to_page(rb->data_pages[pgoff - 1]);
}

static void *perf_mmap_alloc_page(int cpu)
{
	struct page *page;
	int node;

	node = (cpu == -1) ? cpu : cpu_to_node(cpu);
	page = alloc_pages_node(node, GFP_KERNEL | __GFP_ZERO, 0);
	if (!page)
		return NULL;

	return page_address(page);
}

struct ring_buffer *rb_alloc(int nr_pages, long watermark, int cpu, int flags)
{
	struct ring_buffer *rb;
	unsigned long size;
	int i;

	size = sizeof(struct ring_buffer);
	size += nr_pages * sizeof(void *);

	rb = kzalloc(size, GFP_KERNEL);
	if (!rb)
		goto fail;

	rb->user_page = perf_mmap_alloc_page(cpu);
	if (!rb->user_page)
		goto fail_user_page;

	for (i = 0; i < nr_pages; i++) {
		rb->data_pages[i] = perf_mmap_alloc_page(cpu);
		if (!rb->data_pages[i])
			goto fail_data_pages;
	}

	rb->nr_pages = nr_pages;

	ring_buffer_init(rb, watermark, flags);

	return rb;

fail_data_pages:
	for (i--; i >= 0; i--)
		free_page((unsigned long)rb->data_pages[i]);

	free_page((unsigned long)rb->user_page);

fail_user_page:
	kfree(rb);

fail:
	return NULL;
}

static void perf_mmap_free_page(unsigned long addr)
{
	struct page *page = virt_to_page((void *)addr);

	page->mapping = NULL;
	__free_page(page);
}

void rb_free(struct ring_buffer *rb)
{
	int i;

	perf_mmap_free_page((unsigned long)rb->user_page);
	for (i = 0; i < rb->nr_pages; i++)
		perf_mmap_free_page((unsigned long)rb->data_pages[i]);
	kfree(rb);
}

#else
static int data_page_nr(struct ring_buffer *rb)
{
	return rb->nr_pages << page_order(rb);
}

static struct page *
__perf_mmap_to_page(struct ring_buffer *rb, unsigned long pgoff)
{
	/* The '>' counts in the user page. */
	if (pgoff > data_page_nr(rb))
		return NULL;

	return vmalloc_to_page((void *)rb->user_page + pgoff * PAGE_SIZE);
}

static void perf_mmap_unmark_page(void *addr)
{
	struct page *page = vmalloc_to_page(addr);

	page->mapping = NULL;
}

static void rb_free_work(struct work_struct *work)
{
	struct ring_buffer *rb;
	void *base;
	int i, nr;

	rb = container_of(work, struct ring_buffer, work);
	nr = data_page_nr(rb);

	base = rb->user_page;
	/* The '<=' counts in the user page. */
	for (i = 0; i <= nr; i++)
		perf_mmap_unmark_page(base + (i * PAGE_SIZE));

	vfree(base);
	kfree(rb);
}

void rb_free(struct ring_buffer *rb)
{
	schedule_work(&rb->work);
}

struct ring_buffer *rb_alloc(int nr_pages, long watermark, int cpu, int flags)
{
	struct ring_buffer *rb;
	unsigned long size;
	void *all_buf;

	size = sizeof(struct ring_buffer);
	size += sizeof(void *);

	rb = kzalloc(size, GFP_KERNEL);
	if (!rb)
		goto fail;

	INIT_WORK(&rb->work, rb_free_work);

	all_buf = vmalloc_user((nr_pages + 1) * PAGE_SIZE);
	if (!all_buf)
		goto fail_all_buf;

	rb->user_page = all_buf;
	rb->data_pages[0] = all_buf + PAGE_SIZE;
	rb->page_order = ilog2(nr_pages);
	rb->nr_pages = !!nr_pages;

	ring_buffer_init(rb, watermark, flags);

	return rb;

fail_all_buf:
	kfree(rb);

fail:
	return NULL;
}

#endif

struct page *
perf_mmap_to_page(struct ring_buffer *rb, unsigned long pgoff)
{
	if (rb->aux_nr_pages) {
		/* above AUX space */
		if (pgoff > rb->aux_pgoff + rb->aux_nr_pages)
			return NULL;

		/* AUX space */
		if (pgoff >= rb->aux_pgoff)
			return virt_to_page(rb->aux_pages[pgoff - rb->aux_pgoff]);
	}

	return __perf_mmap_to_page(rb, pgoff);
}<|MERGE_RESOLUTION|>--- conflicted
+++ resolved
@@ -493,8 +493,6 @@
 			rb->aux_pages[rb->aux_nr_pages] = page_address(page++);
 	}
 
-<<<<<<< HEAD
-=======
 	/*
 	 * In overwrite mode, PMUs that don't support SG may not handle more
 	 * than one contiguous allocation, since they rely on PMI to do double
@@ -509,7 +507,6 @@
 			goto out;
 	}
 
->>>>>>> 4b8a8262
 	rb->aux_priv = event->pmu->setup_aux(event->cpu, rb->aux_pages, nr_pages,
 					     overwrite);
 	if (!rb->aux_priv)
