/*
 * Performance events core code:
 *
 *  Copyright (C) 2008 Thomas Gleixner <tglx@linutronix.de>
 *  Copyright (C) 2008-2011 Red Hat, Inc., Ingo Molnar
 *  Copyright (C) 2008-2011 Red Hat, Inc., Peter Zijlstra
 *  Copyright  ©  2009 Paul Mackerras, IBM Corp. <paulus@au1.ibm.com>
 *
 * For licensing details see kernel-base/COPYING
 */

#include <linux/fs.h>
#include <linux/mm.h>
#include <linux/cpu.h>
#include <linux/smp.h>
#include <linux/idr.h>
#include <linux/file.h>
#include <linux/poll.h>
#include <linux/slab.h>
#include <linux/hash.h>
#include <linux/tick.h>
#include <linux/sysfs.h>
#include <linux/dcache.h>
#include <linux/percpu.h>
#include <linux/ptrace.h>
#include <linux/reboot.h>
#include <linux/vmstat.h>
#include <linux/device.h>
#include <linux/export.h>
#include <linux/vmalloc.h>
#include <linux/hardirq.h>
#include <linux/rculist.h>
#include <linux/uaccess.h>
#include <linux/syscalls.h>
#include <linux/anon_inodes.h>
#include <linux/kernel_stat.h>
#include <linux/cgroup.h>
#include <linux/perf_event.h>
#include <linux/trace_events.h>
#include <linux/hw_breakpoint.h>
#include <linux/mm_types.h>
#include <linux/module.h>
#include <linux/mman.h>
#include <linux/compat.h>
#include <linux/bpf.h>
#include <linux/filter.h>

#include "internal.h"

#include <asm/irq_regs.h>

typedef int (*remote_function_f)(void *);

struct remote_function_call {
	struct task_struct	*p;
	remote_function_f	func;
	void			*info;
	int			ret;
};

static void remote_function(void *data)
{
	struct remote_function_call *tfc = data;
	struct task_struct *p = tfc->p;

	if (p) {
		/* -EAGAIN */
		if (task_cpu(p) != smp_processor_id())
			return;

		/*
		 * Now that we're on right CPU with IRQs disabled, we can test
		 * if we hit the right task without races.
		 */

		tfc->ret = -ESRCH; /* No such (running) process */
		if (p != current)
			return;
	}

	tfc->ret = tfc->func(tfc->info);
}

/**
 * task_function_call - call a function on the cpu on which a task runs
 * @p:		the task to evaluate
 * @func:	the function to be called
 * @info:	the function call argument
 *
 * Calls the function @func when the task is currently running. This might
 * be on the current CPU, which just calls the function directly
 *
 * returns: @func return value, or
 *	    -ESRCH  - when the process isn't running
 *	    -EAGAIN - when the process moved away
 */
static int
task_function_call(struct task_struct *p, remote_function_f func, void *info)
{
	struct remote_function_call data = {
		.p	= p,
		.func	= func,
		.info	= info,
		.ret	= -EAGAIN,
	};
	int ret;

	do {
		ret = smp_call_function_single(task_cpu(p), remote_function, &data, 1);
		if (!ret)
			ret = data.ret;
	} while (ret == -EAGAIN);

	return ret;
}

/**
 * cpu_function_call - call a function on the cpu
 * @func:	the function to be called
 * @info:	the function call argument
 *
 * Calls the function @func on the remote cpu.
 *
 * returns: @func return value or -ENXIO when the cpu is offline
 */
static int cpu_function_call(int cpu, remote_function_f func, void *info)
{
	struct remote_function_call data = {
		.p	= NULL,
		.func	= func,
		.info	= info,
		.ret	= -ENXIO, /* No such CPU */
	};

	smp_call_function_single(cpu, remote_function, &data, 1);

	return data.ret;
}

static inline struct perf_cpu_context *
__get_cpu_context(struct perf_event_context *ctx)
{
	return this_cpu_ptr(ctx->pmu->pmu_cpu_context);
}

static void perf_ctx_lock(struct perf_cpu_context *cpuctx,
			  struct perf_event_context *ctx)
{
	raw_spin_lock(&cpuctx->ctx.lock);
	if (ctx)
		raw_spin_lock(&ctx->lock);
}

static void perf_ctx_unlock(struct perf_cpu_context *cpuctx,
			    struct perf_event_context *ctx)
{
	if (ctx)
		raw_spin_unlock(&ctx->lock);
	raw_spin_unlock(&cpuctx->ctx.lock);
}

#define TASK_TOMBSTONE ((void *)-1L)

static bool is_kernel_event(struct perf_event *event)
{
	return READ_ONCE(event->owner) == TASK_TOMBSTONE;
}

/*
 * On task ctx scheduling...
 *
 * When !ctx->nr_events a task context will not be scheduled. This means
 * we can disable the scheduler hooks (for performance) without leaving
 * pending task ctx state.
 *
 * This however results in two special cases:
 *
 *  - removing the last event from a task ctx; this is relatively straight
 *    forward and is done in __perf_remove_from_context.
 *
 *  - adding the first event to a task ctx; this is tricky because we cannot
 *    rely on ctx->is_active and therefore cannot use event_function_call().
 *    See perf_install_in_context().
 *
 * If ctx->nr_events, then ctx->is_active and cpuctx->task_ctx are set.
 */

typedef void (*event_f)(struct perf_event *, struct perf_cpu_context *,
			struct perf_event_context *, void *);

struct event_function_struct {
	struct perf_event *event;
	event_f func;
	void *data;
};

static int event_function(void *info)
{
	struct event_function_struct *efs = info;
	struct perf_event *event = efs->event;
	struct perf_event_context *ctx = event->ctx;
	struct perf_cpu_context *cpuctx = __get_cpu_context(ctx);
	struct perf_event_context *task_ctx = cpuctx->task_ctx;
	int ret = 0;

	WARN_ON_ONCE(!irqs_disabled());

	perf_ctx_lock(cpuctx, task_ctx);
	/*
	 * Since we do the IPI call without holding ctx->lock things can have
	 * changed, double check we hit the task we set out to hit.
	 */
	if (ctx->task) {
		if (ctx->task != current) {
			ret = -ESRCH;
			goto unlock;
		}

		/*
		 * We only use event_function_call() on established contexts,
		 * and event_function() is only ever called when active (or
		 * rather, we'll have bailed in task_function_call() or the
		 * above ctx->task != current test), therefore we must have
		 * ctx->is_active here.
		 */
		WARN_ON_ONCE(!ctx->is_active);
		/*
		 * And since we have ctx->is_active, cpuctx->task_ctx must
		 * match.
		 */
		WARN_ON_ONCE(task_ctx != ctx);
	} else {
		WARN_ON_ONCE(&cpuctx->ctx != ctx);
	}

	efs->func(event, cpuctx, ctx, efs->data);
unlock:
	perf_ctx_unlock(cpuctx, task_ctx);

	return ret;
}

static void event_function_local(struct perf_event *event, event_f func, void *data)
{
	struct event_function_struct efs = {
		.event = event,
		.func = func,
		.data = data,
	};

	int ret = event_function(&efs);
	WARN_ON_ONCE(ret);
}

static void event_function_call(struct perf_event *event, event_f func, void *data)
{
	struct perf_event_context *ctx = event->ctx;
	struct task_struct *task = READ_ONCE(ctx->task); /* verified in event_function */
	struct event_function_struct efs = {
		.event = event,
		.func = func,
		.data = data,
	};

	if (!event->parent) {
		/*
		 * If this is a !child event, we must hold ctx::mutex to
		 * stabilize the the event->ctx relation. See
		 * perf_event_ctx_lock().
		 */
		lockdep_assert_held(&ctx->mutex);
	}

	if (!task) {
		cpu_function_call(event->cpu, event_function, &efs);
		return;
	}

	if (task == TASK_TOMBSTONE)
		return;

again:
	if (!task_function_call(task, event_function, &efs))
		return;

	raw_spin_lock_irq(&ctx->lock);
	/*
	 * Reload the task pointer, it might have been changed by
	 * a concurrent perf_event_context_sched_out().
	 */
	task = ctx->task;
	if (task == TASK_TOMBSTONE) {
		raw_spin_unlock_irq(&ctx->lock);
		return;
<<<<<<< HEAD
	}
	if (ctx->is_active) {
		raw_spin_unlock_irq(&ctx->lock);
		goto again;
	}
=======
	}
	if (ctx->is_active) {
		raw_spin_unlock_irq(&ctx->lock);
		goto again;
	}
>>>>>>> e05968d2
	func(event, NULL, ctx, data);
	raw_spin_unlock_irq(&ctx->lock);
}

#define PERF_FLAG_ALL (PERF_FLAG_FD_NO_GROUP |\
		       PERF_FLAG_FD_OUTPUT  |\
		       PERF_FLAG_PID_CGROUP |\
		       PERF_FLAG_FD_CLOEXEC)

/*
 * branch priv levels that need permission checks
 */
#define PERF_SAMPLE_BRANCH_PERM_PLM \
	(PERF_SAMPLE_BRANCH_KERNEL |\
	 PERF_SAMPLE_BRANCH_HV)

enum event_type_t {
	EVENT_FLEXIBLE = 0x1,
	EVENT_PINNED = 0x2,
	EVENT_TIME = 0x4,
	EVENT_ALL = EVENT_FLEXIBLE | EVENT_PINNED,
};

/*
 * perf_sched_events : >0 events exist
 * perf_cgroup_events: >0 per-cpu cgroup events exist on this cpu
 */

static void perf_sched_delayed(struct work_struct *work);
DEFINE_STATIC_KEY_FALSE(perf_sched_events);
static DECLARE_DELAYED_WORK(perf_sched_work, perf_sched_delayed);
static DEFINE_MUTEX(perf_sched_mutex);
static atomic_t perf_sched_count;

static DEFINE_PER_CPU(atomic_t, perf_cgroup_events);
static DEFINE_PER_CPU(int, perf_sched_cb_usages);

static atomic_t nr_mmap_events __read_mostly;
static atomic_t nr_comm_events __read_mostly;
static atomic_t nr_task_events __read_mostly;
static atomic_t nr_freq_events __read_mostly;
static atomic_t nr_switch_events __read_mostly;

static LIST_HEAD(pmus);
static DEFINE_MUTEX(pmus_lock);
static struct srcu_struct pmus_srcu;

/*
 * perf event paranoia level:
 *  -1 - not paranoid at all
 *   0 - disallow raw tracepoint access for unpriv
 *   1 - disallow cpu events for unpriv
 *   2 - disallow kernel profiling for unpriv
 */
int sysctl_perf_event_paranoid __read_mostly = 1;

/* Minimum for 512 kiB + 1 user control page */
int sysctl_perf_event_mlock __read_mostly = 512 + (PAGE_SIZE / 1024); /* 'free' kiB per user */

/*
 * max perf event sample rate
 */
#define DEFAULT_MAX_SAMPLE_RATE		100000
#define DEFAULT_SAMPLE_PERIOD_NS	(NSEC_PER_SEC / DEFAULT_MAX_SAMPLE_RATE)
#define DEFAULT_CPU_TIME_MAX_PERCENT	25

int sysctl_perf_event_sample_rate __read_mostly	= DEFAULT_MAX_SAMPLE_RATE;

static int max_samples_per_tick __read_mostly	= DIV_ROUND_UP(DEFAULT_MAX_SAMPLE_RATE, HZ);
static int perf_sample_period_ns __read_mostly	= DEFAULT_SAMPLE_PERIOD_NS;

static int perf_sample_allowed_ns __read_mostly =
	DEFAULT_SAMPLE_PERIOD_NS * DEFAULT_CPU_TIME_MAX_PERCENT / 100;

static void update_perf_cpu_limits(void)
{
	u64 tmp = perf_sample_period_ns;

	tmp *= sysctl_perf_cpu_time_max_percent;
	tmp = div_u64(tmp, 100);
	if (!tmp)
		tmp = 1;

	WRITE_ONCE(perf_sample_allowed_ns, tmp);
}

static int perf_rotate_context(struct perf_cpu_context *cpuctx);

int perf_proc_update_handler(struct ctl_table *table, int write,
		void __user *buffer, size_t *lenp,
		loff_t *ppos)
{
	int ret = proc_dointvec_minmax(table, write, buffer, lenp, ppos);

	if (ret || !write)
		return ret;

	max_samples_per_tick = DIV_ROUND_UP(sysctl_perf_event_sample_rate, HZ);
	perf_sample_period_ns = NSEC_PER_SEC / sysctl_perf_event_sample_rate;
	update_perf_cpu_limits();

	return 0;
}

int sysctl_perf_cpu_time_max_percent __read_mostly = DEFAULT_CPU_TIME_MAX_PERCENT;

int perf_cpu_time_max_percent_handler(struct ctl_table *table, int write,
				void __user *buffer, size_t *lenp,
				loff_t *ppos)
{
	int ret = proc_dointvec(table, write, buffer, lenp, ppos);

	if (ret || !write)
		return ret;

	if (sysctl_perf_cpu_time_max_percent == 100) {
		printk(KERN_WARNING
		       "perf: Dynamic interrupt throttling disabled, can hang your system!\n");
		WRITE_ONCE(perf_sample_allowed_ns, 0);
	} else {
		update_perf_cpu_limits();
	}

	return 0;
}

/*
 * perf samples are done in some very critical code paths (NMIs).
 * If they take too much CPU time, the system can lock up and not
 * get any real work done.  This will drop the sample rate when
 * we detect that events are taking too long.
 */
#define NR_ACCUMULATED_SAMPLES 128
static DEFINE_PER_CPU(u64, running_sample_length);

static u64 __report_avg;
static u64 __report_allowed;

static void perf_duration_warn(struct irq_work *w)
{
	printk_ratelimited(KERN_WARNING
		"perf: interrupt took too long (%lld > %lld), lowering "
		"kernel.perf_event_max_sample_rate to %d\n",
		__report_avg, __report_allowed,
		sysctl_perf_event_sample_rate);
}

static DEFINE_IRQ_WORK(perf_duration_work, perf_duration_warn);

void perf_sample_event_took(u64 sample_len_ns)
{
	u64 max_len = READ_ONCE(perf_sample_allowed_ns);
	u64 running_len;
	u64 avg_len;
	u32 max;

	if (max_len == 0)
		return;

	/* Decay the counter by 1 average sample. */
	running_len = __this_cpu_read(running_sample_length);
	running_len -= running_len/NR_ACCUMULATED_SAMPLES;
	running_len += sample_len_ns;
	__this_cpu_write(running_sample_length, running_len);

	/*
	 * Note: this will be biased artifically low until we have
	 * seen NR_ACCUMULATED_SAMPLES. Doing it this way keeps us
	 * from having to maintain a count.
	 */
	avg_len = running_len/NR_ACCUMULATED_SAMPLES;
	if (avg_len <= max_len)
		return;

	__report_avg = avg_len;
	__report_allowed = max_len;

	/*
	 * Compute a throttle threshold 25% below the current duration.
	 */
	avg_len += avg_len / 4;
	max = (TICK_NSEC / 100) * sysctl_perf_cpu_time_max_percent;
	if (avg_len < max)
		max /= (u32)avg_len;
	else
		max = 1;

	WRITE_ONCE(perf_sample_allowed_ns, avg_len);
	WRITE_ONCE(max_samples_per_tick, max);

	sysctl_perf_event_sample_rate = max * HZ;
	perf_sample_period_ns = NSEC_PER_SEC / sysctl_perf_event_sample_rate;

	if (!irq_work_queue(&perf_duration_work)) {
		early_printk("perf: interrupt took too long (%lld > %lld), lowering "
			     "kernel.perf_event_max_sample_rate to %d\n",
			     __report_avg, __report_allowed,
			     sysctl_perf_event_sample_rate);
	}
}

static atomic64_t perf_event_id;

static void cpu_ctx_sched_out(struct perf_cpu_context *cpuctx,
			      enum event_type_t event_type);

static void cpu_ctx_sched_in(struct perf_cpu_context *cpuctx,
			     enum event_type_t event_type,
			     struct task_struct *task);

static void update_context_time(struct perf_event_context *ctx);
static u64 perf_event_time(struct perf_event *event);

void __weak perf_event_print_debug(void)	{ }

extern __weak const char *perf_pmu_name(void)
{
	return "pmu";
}

static inline u64 perf_clock(void)
{
	return local_clock();
}

static inline u64 perf_event_clock(struct perf_event *event)
{
	return event->clock();
}

#ifdef CONFIG_CGROUP_PERF

static inline bool
perf_cgroup_match(struct perf_event *event)
{
	struct perf_event_context *ctx = event->ctx;
	struct perf_cpu_context *cpuctx = __get_cpu_context(ctx);

	/* @event doesn't care about cgroup */
	if (!event->cgrp)
		return true;

	/* wants specific cgroup scope but @cpuctx isn't associated with any */
	if (!cpuctx->cgrp)
		return false;

	/*
	 * Cgroup scoping is recursive.  An event enabled for a cgroup is
	 * also enabled for all its descendant cgroups.  If @cpuctx's
	 * cgroup is a descendant of @event's (the test covers identity
	 * case), it's a match.
	 */
	return cgroup_is_descendant(cpuctx->cgrp->css.cgroup,
				    event->cgrp->css.cgroup);
}

static inline void perf_detach_cgroup(struct perf_event *event)
{
	css_put(&event->cgrp->css);
	event->cgrp = NULL;
}

static inline int is_cgroup_event(struct perf_event *event)
{
	return event->cgrp != NULL;
}

static inline u64 perf_cgroup_event_time(struct perf_event *event)
{
	struct perf_cgroup_info *t;

	t = per_cpu_ptr(event->cgrp->info, event->cpu);
	return t->time;
}

static inline void __update_cgrp_time(struct perf_cgroup *cgrp)
{
	struct perf_cgroup_info *info;
	u64 now;

	now = perf_clock();

	info = this_cpu_ptr(cgrp->info);

	info->time += now - info->timestamp;
	info->timestamp = now;
}

static inline void update_cgrp_time_from_cpuctx(struct perf_cpu_context *cpuctx)
{
	struct perf_cgroup *cgrp_out = cpuctx->cgrp;
	if (cgrp_out)
		__update_cgrp_time(cgrp_out);
}

static inline void update_cgrp_time_from_event(struct perf_event *event)
{
	struct perf_cgroup *cgrp;

	/*
	 * ensure we access cgroup data only when needed and
	 * when we know the cgroup is pinned (css_get)
	 */
	if (!is_cgroup_event(event))
		return;

	cgrp = perf_cgroup_from_task(current, event->ctx);
	/*
	 * Do not update time when cgroup is not active
	 */
	if (cgrp == event->cgrp)
		__update_cgrp_time(event->cgrp);
}

static inline void
perf_cgroup_set_timestamp(struct task_struct *task,
			  struct perf_event_context *ctx)
{
	struct perf_cgroup *cgrp;
	struct perf_cgroup_info *info;

	/*
	 * ctx->lock held by caller
	 * ensure we do not access cgroup data
	 * unless we have the cgroup pinned (css_get)
	 */
	if (!task || !ctx->nr_cgroups)
		return;

	cgrp = perf_cgroup_from_task(task, ctx);
	info = this_cpu_ptr(cgrp->info);
	info->timestamp = ctx->timestamp;
}

#define PERF_CGROUP_SWOUT	0x1 /* cgroup switch out every event */
#define PERF_CGROUP_SWIN	0x2 /* cgroup switch in events based on task */

/*
 * reschedule events based on the cgroup constraint of task.
 *
 * mode SWOUT : schedule out everything
 * mode SWIN : schedule in based on cgroup for next
 */
static void perf_cgroup_switch(struct task_struct *task, int mode)
{
	struct perf_cpu_context *cpuctx;
	struct pmu *pmu;
	unsigned long flags;

	/*
	 * disable interrupts to avoid geting nr_cgroup
	 * changes via __perf_event_disable(). Also
	 * avoids preemption.
	 */
	local_irq_save(flags);

	/*
	 * we reschedule only in the presence of cgroup
	 * constrained events.
	 */

	list_for_each_entry_rcu(pmu, &pmus, entry) {
		cpuctx = this_cpu_ptr(pmu->pmu_cpu_context);
		if (cpuctx->unique_pmu != pmu)
			continue; /* ensure we process each cpuctx once */

		/*
		 * perf_cgroup_events says at least one
		 * context on this CPU has cgroup events.
		 *
		 * ctx->nr_cgroups reports the number of cgroup
		 * events for a context.
		 */
		if (cpuctx->ctx.nr_cgroups > 0) {
			perf_ctx_lock(cpuctx, cpuctx->task_ctx);
			perf_pmu_disable(cpuctx->ctx.pmu);

			if (mode & PERF_CGROUP_SWOUT) {
				cpu_ctx_sched_out(cpuctx, EVENT_ALL);
				/*
				 * must not be done before ctxswout due
				 * to event_filter_match() in event_sched_out()
				 */
				cpuctx->cgrp = NULL;
			}

			if (mode & PERF_CGROUP_SWIN) {
				WARN_ON_ONCE(cpuctx->cgrp);
				/*
				 * set cgrp before ctxsw in to allow
				 * event_filter_match() to not have to pass
				 * task around
				 * we pass the cpuctx->ctx to perf_cgroup_from_task()
				 * because cgorup events are only per-cpu
				 */
				cpuctx->cgrp = perf_cgroup_from_task(task, &cpuctx->ctx);
				cpu_ctx_sched_in(cpuctx, EVENT_ALL, task);
			}
			perf_pmu_enable(cpuctx->ctx.pmu);
			perf_ctx_unlock(cpuctx, cpuctx->task_ctx);
		}
	}

	local_irq_restore(flags);
}

static inline void perf_cgroup_sched_out(struct task_struct *task,
					 struct task_struct *next)
{
	struct perf_cgroup *cgrp1;
	struct perf_cgroup *cgrp2 = NULL;

	rcu_read_lock();
	/*
	 * we come here when we know perf_cgroup_events > 0
	 * we do not need to pass the ctx here because we know
	 * we are holding the rcu lock
	 */
	cgrp1 = perf_cgroup_from_task(task, NULL);
	cgrp2 = perf_cgroup_from_task(next, NULL);

	/*
	 * only schedule out current cgroup events if we know
	 * that we are switching to a different cgroup. Otherwise,
	 * do no touch the cgroup events.
	 */
	if (cgrp1 != cgrp2)
		perf_cgroup_switch(task, PERF_CGROUP_SWOUT);

	rcu_read_unlock();
}

static inline void perf_cgroup_sched_in(struct task_struct *prev,
					struct task_struct *task)
{
	struct perf_cgroup *cgrp1;
	struct perf_cgroup *cgrp2 = NULL;

	rcu_read_lock();
	/*
	 * we come here when we know perf_cgroup_events > 0
	 * we do not need to pass the ctx here because we know
	 * we are holding the rcu lock
	 */
	cgrp1 = perf_cgroup_from_task(task, NULL);
	cgrp2 = perf_cgroup_from_task(prev, NULL);

	/*
	 * only need to schedule in cgroup events if we are changing
	 * cgroup during ctxsw. Cgroup events were not scheduled
	 * out of ctxsw out if that was not the case.
	 */
	if (cgrp1 != cgrp2)
		perf_cgroup_switch(task, PERF_CGROUP_SWIN);

	rcu_read_unlock();
}

static inline int perf_cgroup_connect(int fd, struct perf_event *event,
				      struct perf_event_attr *attr,
				      struct perf_event *group_leader)
{
	struct perf_cgroup *cgrp;
	struct cgroup_subsys_state *css;
	struct fd f = fdget(fd);
	int ret = 0;

	if (!f.file)
		return -EBADF;

	css = css_tryget_online_from_dir(f.file->f_path.dentry,
					 &perf_event_cgrp_subsys);
	if (IS_ERR(css)) {
		ret = PTR_ERR(css);
		goto out;
	}

	cgrp = container_of(css, struct perf_cgroup, css);
	event->cgrp = cgrp;

	/*
	 * all events in a group must monitor
	 * the same cgroup because a task belongs
	 * to only one perf cgroup at a time
	 */
	if (group_leader && group_leader->cgrp != cgrp) {
		perf_detach_cgroup(event);
		ret = -EINVAL;
	}
out:
	fdput(f);
	return ret;
}

static inline void
perf_cgroup_set_shadow_time(struct perf_event *event, u64 now)
{
	struct perf_cgroup_info *t;
	t = per_cpu_ptr(event->cgrp->info, event->cpu);
	event->shadow_ctx_time = now - t->timestamp;
}

static inline void
perf_cgroup_defer_enabled(struct perf_event *event)
{
	/*
	 * when the current task's perf cgroup does not match
	 * the event's, we need to remember to call the
	 * perf_mark_enable() function the first time a task with
	 * a matching perf cgroup is scheduled in.
	 */
	if (is_cgroup_event(event) && !perf_cgroup_match(event))
		event->cgrp_defer_enabled = 1;
}

static inline void
perf_cgroup_mark_enabled(struct perf_event *event,
			 struct perf_event_context *ctx)
{
	struct perf_event *sub;
	u64 tstamp = perf_event_time(event);

	if (!event->cgrp_defer_enabled)
		return;

	event->cgrp_defer_enabled = 0;

	event->tstamp_enabled = tstamp - event->total_time_enabled;
	list_for_each_entry(sub, &event->sibling_list, group_entry) {
		if (sub->state >= PERF_EVENT_STATE_INACTIVE) {
			sub->tstamp_enabled = tstamp - sub->total_time_enabled;
			sub->cgrp_defer_enabled = 0;
		}
	}
}
#else /* !CONFIG_CGROUP_PERF */

static inline bool
perf_cgroup_match(struct perf_event *event)
{
	return true;
}

static inline void perf_detach_cgroup(struct perf_event *event)
{}

static inline int is_cgroup_event(struct perf_event *event)
{
	return 0;
}

static inline u64 perf_cgroup_event_cgrp_time(struct perf_event *event)
{
	return 0;
}

static inline void update_cgrp_time_from_event(struct perf_event *event)
{
}

static inline void update_cgrp_time_from_cpuctx(struct perf_cpu_context *cpuctx)
{
}

static inline void perf_cgroup_sched_out(struct task_struct *task,
					 struct task_struct *next)
{
}

static inline void perf_cgroup_sched_in(struct task_struct *prev,
					struct task_struct *task)
{
}

static inline int perf_cgroup_connect(pid_t pid, struct perf_event *event,
				      struct perf_event_attr *attr,
				      struct perf_event *group_leader)
{
	return -EINVAL;
}

static inline void
perf_cgroup_set_timestamp(struct task_struct *task,
			  struct perf_event_context *ctx)
{
}

void
perf_cgroup_switch(struct task_struct *task, struct task_struct *next)
{
}

static inline void
perf_cgroup_set_shadow_time(struct perf_event *event, u64 now)
{
}

static inline u64 perf_cgroup_event_time(struct perf_event *event)
{
	return 0;
}

static inline void
perf_cgroup_defer_enabled(struct perf_event *event)
{
}

static inline void
perf_cgroup_mark_enabled(struct perf_event *event,
			 struct perf_event_context *ctx)
{
}
#endif

/*
 * set default to be dependent on timer tick just
 * like original code
 */
#define PERF_CPU_HRTIMER (1000 / HZ)
/*
 * function must be called with interrupts disbled
 */
static enum hrtimer_restart perf_mux_hrtimer_handler(struct hrtimer *hr)
{
	struct perf_cpu_context *cpuctx;
	int rotations = 0;

	WARN_ON(!irqs_disabled());

	cpuctx = container_of(hr, struct perf_cpu_context, hrtimer);
	rotations = perf_rotate_context(cpuctx);

	raw_spin_lock(&cpuctx->hrtimer_lock);
	if (rotations)
		hrtimer_forward_now(hr, cpuctx->hrtimer_interval);
	else
		cpuctx->hrtimer_active = 0;
	raw_spin_unlock(&cpuctx->hrtimer_lock);

	return rotations ? HRTIMER_RESTART : HRTIMER_NORESTART;
}

static void __perf_mux_hrtimer_init(struct perf_cpu_context *cpuctx, int cpu)
{
	struct hrtimer *timer = &cpuctx->hrtimer;
	struct pmu *pmu = cpuctx->ctx.pmu;
	u64 interval;

	/* no multiplexing needed for SW PMU */
	if (pmu->task_ctx_nr == perf_sw_context)
		return;

	/*
	 * check default is sane, if not set then force to
	 * default interval (1/tick)
	 */
	interval = pmu->hrtimer_interval_ms;
	if (interval < 1)
		interval = pmu->hrtimer_interval_ms = PERF_CPU_HRTIMER;

	cpuctx->hrtimer_interval = ns_to_ktime(NSEC_PER_MSEC * interval);

	raw_spin_lock_init(&cpuctx->hrtimer_lock);
	hrtimer_init(timer, CLOCK_MONOTONIC, HRTIMER_MODE_ABS_PINNED);
	timer->function = perf_mux_hrtimer_handler;
}

static int perf_mux_hrtimer_restart(struct perf_cpu_context *cpuctx)
{
	struct hrtimer *timer = &cpuctx->hrtimer;
	struct pmu *pmu = cpuctx->ctx.pmu;
	unsigned long flags;

	/* not for SW PMU */
	if (pmu->task_ctx_nr == perf_sw_context)
		return 0;

	raw_spin_lock_irqsave(&cpuctx->hrtimer_lock, flags);
	if (!cpuctx->hrtimer_active) {
		cpuctx->hrtimer_active = 1;
		hrtimer_forward_now(timer, cpuctx->hrtimer_interval);
		hrtimer_start_expires(timer, HRTIMER_MODE_ABS_PINNED);
	}
	raw_spin_unlock_irqrestore(&cpuctx->hrtimer_lock, flags);

	return 0;
}

void perf_pmu_disable(struct pmu *pmu)
{
	int *count = this_cpu_ptr(pmu->pmu_disable_count);
	if (!(*count)++)
		pmu->pmu_disable(pmu);
}

void perf_pmu_enable(struct pmu *pmu)
{
	int *count = this_cpu_ptr(pmu->pmu_disable_count);
	if (!--(*count))
		pmu->pmu_enable(pmu);
}

static DEFINE_PER_CPU(struct list_head, active_ctx_list);

/*
 * perf_event_ctx_activate(), perf_event_ctx_deactivate(), and
 * perf_event_task_tick() are fully serialized because they're strictly cpu
 * affine and perf_event_ctx{activate,deactivate} are called with IRQs
 * disabled, while perf_event_task_tick is called from IRQ context.
 */
static void perf_event_ctx_activate(struct perf_event_context *ctx)
{
	struct list_head *head = this_cpu_ptr(&active_ctx_list);

	WARN_ON(!irqs_disabled());

	WARN_ON(!list_empty(&ctx->active_ctx_list));

	list_add(&ctx->active_ctx_list, head);
}

static void perf_event_ctx_deactivate(struct perf_event_context *ctx)
{
	WARN_ON(!irqs_disabled());

	WARN_ON(list_empty(&ctx->active_ctx_list));

	list_del_init(&ctx->active_ctx_list);
}

static void get_ctx(struct perf_event_context *ctx)
{
	WARN_ON(!atomic_inc_not_zero(&ctx->refcount));
}

static void free_ctx(struct rcu_head *head)
{
	struct perf_event_context *ctx;

	ctx = container_of(head, struct perf_event_context, rcu_head);
	kfree(ctx->task_ctx_data);
	kfree(ctx);
}

static void put_ctx(struct perf_event_context *ctx)
{
	if (atomic_dec_and_test(&ctx->refcount)) {
		if (ctx->parent_ctx)
			put_ctx(ctx->parent_ctx);
		if (ctx->task && ctx->task != TASK_TOMBSTONE)
			put_task_struct(ctx->task);
		call_rcu(&ctx->rcu_head, free_ctx);
	}
}

/*
 * Because of perf_event::ctx migration in sys_perf_event_open::move_group and
 * perf_pmu_migrate_context() we need some magic.
 *
 * Those places that change perf_event::ctx will hold both
 * perf_event_ctx::mutex of the 'old' and 'new' ctx value.
 *
 * Lock ordering is by mutex address. There are two other sites where
 * perf_event_context::mutex nests and those are:
 *
 *  - perf_event_exit_task_context()	[ child , 0 ]
 *      perf_event_exit_event()
 *        put_event()			[ parent, 1 ]
 *
 *  - perf_event_init_context()		[ parent, 0 ]
 *      inherit_task_group()
 *        inherit_group()
 *          inherit_event()
 *            perf_event_alloc()
 *              perf_init_event()
 *                perf_try_init_event()	[ child , 1 ]
 *
 * While it appears there is an obvious deadlock here -- the parent and child
 * nesting levels are inverted between the two. This is in fact safe because
 * life-time rules separate them. That is an exiting task cannot fork, and a
 * spawning task cannot (yet) exit.
 *
 * But remember that that these are parent<->child context relations, and
 * migration does not affect children, therefore these two orderings should not
 * interact.
 *
 * The change in perf_event::ctx does not affect children (as claimed above)
 * because the sys_perf_event_open() case will install a new event and break
 * the ctx parent<->child relation, and perf_pmu_migrate_context() is only
 * concerned with cpuctx and that doesn't have children.
 *
 * The places that change perf_event::ctx will issue:
 *
 *   perf_remove_from_context();
 *   synchronize_rcu();
 *   perf_install_in_context();
 *
 * to affect the change. The remove_from_context() + synchronize_rcu() should
 * quiesce the event, after which we can install it in the new location. This
 * means that only external vectors (perf_fops, prctl) can perturb the event
 * while in transit. Therefore all such accessors should also acquire
 * perf_event_context::mutex to serialize against this.
 *
 * However; because event->ctx can change while we're waiting to acquire
 * ctx->mutex we must be careful and use the below perf_event_ctx_lock()
 * function.
 *
 * Lock order:
 *	task_struct::perf_event_mutex
 *	  perf_event_context::mutex
 *	    perf_event::child_mutex;
 *	      perf_event_context::lock
 *	    perf_event::mmap_mutex
 *	    mmap_sem
 */
static struct perf_event_context *
perf_event_ctx_lock_nested(struct perf_event *event, int nesting)
{
	struct perf_event_context *ctx;

again:
	rcu_read_lock();
	ctx = ACCESS_ONCE(event->ctx);
	if (!atomic_inc_not_zero(&ctx->refcount)) {
		rcu_read_unlock();
		goto again;
	}
	rcu_read_unlock();

	mutex_lock_nested(&ctx->mutex, nesting);
	if (event->ctx != ctx) {
		mutex_unlock(&ctx->mutex);
		put_ctx(ctx);
		goto again;
	}

	return ctx;
}

static inline struct perf_event_context *
perf_event_ctx_lock(struct perf_event *event)
{
	return perf_event_ctx_lock_nested(event, 0);
}

static void perf_event_ctx_unlock(struct perf_event *event,
				  struct perf_event_context *ctx)
{
	mutex_unlock(&ctx->mutex);
	put_ctx(ctx);
}

/*
 * This must be done under the ctx->lock, such as to serialize against
 * context_equiv(), therefore we cannot call put_ctx() since that might end up
 * calling scheduler related locks and ctx->lock nests inside those.
 */
static __must_check struct perf_event_context *
unclone_ctx(struct perf_event_context *ctx)
{
	struct perf_event_context *parent_ctx = ctx->parent_ctx;

	lockdep_assert_held(&ctx->lock);

	if (parent_ctx)
		ctx->parent_ctx = NULL;
	ctx->generation++;

	return parent_ctx;
}

static u32 perf_event_pid(struct perf_event *event, struct task_struct *p)
{
	/*
	 * only top level events have the pid namespace they were created in
	 */
	if (event->parent)
		event = event->parent;

	return task_tgid_nr_ns(p, event->ns);
}

static u32 perf_event_tid(struct perf_event *event, struct task_struct *p)
{
	/*
	 * only top level events have the pid namespace they were created in
	 */
	if (event->parent)
		event = event->parent;

	return task_pid_nr_ns(p, event->ns);
}

/*
 * If we inherit events we want to return the parent event id
 * to userspace.
 */
static u64 primary_event_id(struct perf_event *event)
{
	u64 id = event->id;

	if (event->parent)
		id = event->parent->id;

	return id;
}

/*
 * Get the perf_event_context for a task and lock it.
 *
 * This has to cope with with the fact that until it is locked,
 * the context could get moved to another task.
 */
static struct perf_event_context *
perf_lock_task_context(struct task_struct *task, int ctxn, unsigned long *flags)
{
	struct perf_event_context *ctx;

retry:
	/*
	 * One of the few rules of preemptible RCU is that one cannot do
	 * rcu_read_unlock() while holding a scheduler (or nested) lock when
	 * part of the read side critical section was irqs-enabled -- see
	 * rcu_read_unlock_special().
	 *
	 * Since ctx->lock nests under rq->lock we must ensure the entire read
	 * side critical section has interrupts disabled.
	 */
	local_irq_save(*flags);
	rcu_read_lock();
	ctx = rcu_dereference(task->perf_event_ctxp[ctxn]);
	if (ctx) {
		/*
		 * If this context is a clone of another, it might
		 * get swapped for another underneath us by
		 * perf_event_task_sched_out, though the
		 * rcu_read_lock() protects us from any context
		 * getting freed.  Lock the context and check if it
		 * got swapped before we could get the lock, and retry
		 * if so.  If we locked the right context, then it
		 * can't get swapped on us any more.
		 */
		raw_spin_lock(&ctx->lock);
		if (ctx != rcu_dereference(task->perf_event_ctxp[ctxn])) {
			raw_spin_unlock(&ctx->lock);
			rcu_read_unlock();
			local_irq_restore(*flags);
			goto retry;
		}

		if (ctx->task == TASK_TOMBSTONE ||
		    !atomic_inc_not_zero(&ctx->refcount)) {
			raw_spin_unlock(&ctx->lock);
			ctx = NULL;
		} else {
			WARN_ON_ONCE(ctx->task != task);
		}
	}
	rcu_read_unlock();
	if (!ctx)
		local_irq_restore(*flags);
	return ctx;
}

/*
 * Get the context for a task and increment its pin_count so it
 * can't get swapped to another task.  This also increments its
 * reference count so that the context can't get freed.
 */
static struct perf_event_context *
perf_pin_task_context(struct task_struct *task, int ctxn)
{
	struct perf_event_context *ctx;
	unsigned long flags;

	ctx = perf_lock_task_context(task, ctxn, &flags);
	if (ctx) {
		++ctx->pin_count;
		raw_spin_unlock_irqrestore(&ctx->lock, flags);
	}
	return ctx;
}

static void perf_unpin_context(struct perf_event_context *ctx)
{
	unsigned long flags;

	raw_spin_lock_irqsave(&ctx->lock, flags);
	--ctx->pin_count;
	raw_spin_unlock_irqrestore(&ctx->lock, flags);
}

/*
 * Update the record of the current time in a context.
 */
static void update_context_time(struct perf_event_context *ctx)
{
	u64 now = perf_clock();

	ctx->time += now - ctx->timestamp;
	ctx->timestamp = now;
}

static u64 perf_event_time(struct perf_event *event)
{
	struct perf_event_context *ctx = event->ctx;

	if (is_cgroup_event(event))
		return perf_cgroup_event_time(event);

	return ctx ? ctx->time : 0;
}

/*
 * Update the total_time_enabled and total_time_running fields for a event.
 */
static void update_event_times(struct perf_event *event)
{
	struct perf_event_context *ctx = event->ctx;
	u64 run_end;

	lockdep_assert_held(&ctx->lock);

	if (event->state < PERF_EVENT_STATE_INACTIVE ||
	    event->group_leader->state < PERF_EVENT_STATE_INACTIVE)
		return;

	/*
	 * in cgroup mode, time_enabled represents
	 * the time the event was enabled AND active
	 * tasks were in the monitored cgroup. This is
	 * independent of the activity of the context as
	 * there may be a mix of cgroup and non-cgroup events.
	 *
	 * That is why we treat cgroup events differently
	 * here.
	 */
	if (is_cgroup_event(event))
		run_end = perf_cgroup_event_time(event);
	else if (ctx->is_active)
		run_end = ctx->time;
	else
		run_end = event->tstamp_stopped;

	event->total_time_enabled = run_end - event->tstamp_enabled;

	if (event->state == PERF_EVENT_STATE_INACTIVE)
		run_end = event->tstamp_stopped;
	else
		run_end = perf_event_time(event);

	event->total_time_running = run_end - event->tstamp_running;

}

/*
 * Update total_time_enabled and total_time_running for all events in a group.
 */
static void update_group_times(struct perf_event *leader)
{
	struct perf_event *event;

	update_event_times(leader);
	list_for_each_entry(event, &leader->sibling_list, group_entry)
		update_event_times(event);
}

static struct list_head *
ctx_group_list(struct perf_event *event, struct perf_event_context *ctx)
{
	if (event->attr.pinned)
		return &ctx->pinned_groups;
	else
		return &ctx->flexible_groups;
}

/*
 * Add a event from the lists for its context.
 * Must be called with ctx->mutex and ctx->lock held.
 */
static void
list_add_event(struct perf_event *event, struct perf_event_context *ctx)
{
	lockdep_assert_held(&ctx->lock);

	WARN_ON_ONCE(event->attach_state & PERF_ATTACH_CONTEXT);
	event->attach_state |= PERF_ATTACH_CONTEXT;

	/*
	 * If we're a stand alone event or group leader, we go to the context
	 * list, group events are kept attached to the group so that
	 * perf_group_detach can, at all times, locate all siblings.
	 */
	if (event->group_leader == event) {
		struct list_head *list;

		if (is_software_event(event))
			event->group_flags |= PERF_GROUP_SOFTWARE;

		list = ctx_group_list(event, ctx);
		list_add_tail(&event->group_entry, list);
	}

	if (is_cgroup_event(event))
		ctx->nr_cgroups++;

	list_add_rcu(&event->event_entry, &ctx->event_list);
	ctx->nr_events++;
	if (event->attr.inherit_stat)
		ctx->nr_stat++;

	ctx->generation++;
}

/*
 * Initialize event state based on the perf_event_attr::disabled.
 */
static inline void perf_event__state_init(struct perf_event *event)
{
	event->state = event->attr.disabled ? PERF_EVENT_STATE_OFF :
					      PERF_EVENT_STATE_INACTIVE;
}

static void __perf_event_read_size(struct perf_event *event, int nr_siblings)
{
	int entry = sizeof(u64); /* value */
	int size = 0;
	int nr = 1;

	if (event->attr.read_format & PERF_FORMAT_TOTAL_TIME_ENABLED)
		size += sizeof(u64);

	if (event->attr.read_format & PERF_FORMAT_TOTAL_TIME_RUNNING)
		size += sizeof(u64);

	if (event->attr.read_format & PERF_FORMAT_ID)
		entry += sizeof(u64);

	if (event->attr.read_format & PERF_FORMAT_GROUP) {
		nr += nr_siblings;
		size += sizeof(u64);
	}

	size += entry * nr;
	event->read_size = size;
}

static void __perf_event_header_size(struct perf_event *event, u64 sample_type)
{
	struct perf_sample_data *data;
	u16 size = 0;

	if (sample_type & PERF_SAMPLE_IP)
		size += sizeof(data->ip);

	if (sample_type & PERF_SAMPLE_ADDR)
		size += sizeof(data->addr);

	if (sample_type & PERF_SAMPLE_PERIOD)
		size += sizeof(data->period);

	if (sample_type & PERF_SAMPLE_WEIGHT)
		size += sizeof(data->weight);

	if (sample_type & PERF_SAMPLE_READ)
		size += event->read_size;

	if (sample_type & PERF_SAMPLE_DATA_SRC)
		size += sizeof(data->data_src.val);

	if (sample_type & PERF_SAMPLE_TRANSACTION)
		size += sizeof(data->txn);

	event->header_size = size;
}

/*
 * Called at perf_event creation and when events are attached/detached from a
 * group.
 */
static void perf_event__header_size(struct perf_event *event)
{
	__perf_event_read_size(event,
			       event->group_leader->nr_siblings);
	__perf_event_header_size(event, event->attr.sample_type);
}

static void perf_event__id_header_size(struct perf_event *event)
{
	struct perf_sample_data *data;
	u64 sample_type = event->attr.sample_type;
	u16 size = 0;

	if (sample_type & PERF_SAMPLE_TID)
		size += sizeof(data->tid_entry);

	if (sample_type & PERF_SAMPLE_TIME)
		size += sizeof(data->time);

	if (sample_type & PERF_SAMPLE_IDENTIFIER)
		size += sizeof(data->id);

	if (sample_type & PERF_SAMPLE_ID)
		size += sizeof(data->id);

	if (sample_type & PERF_SAMPLE_STREAM_ID)
		size += sizeof(data->stream_id);

	if (sample_type & PERF_SAMPLE_CPU)
		size += sizeof(data->cpu_entry);

	event->id_header_size = size;
}

static bool perf_event_validate_size(struct perf_event *event)
{
	/*
	 * The values computed here will be over-written when we actually
	 * attach the event.
	 */
	__perf_event_read_size(event, event->group_leader->nr_siblings + 1);
	__perf_event_header_size(event, event->attr.sample_type & ~PERF_SAMPLE_READ);
	perf_event__id_header_size(event);

	/*
	 * Sum the lot; should not exceed the 64k limit we have on records.
	 * Conservative limit to allow for callchains and other variable fields.
	 */
	if (event->read_size + event->header_size +
	    event->id_header_size + sizeof(struct perf_event_header) >= 16*1024)
		return false;

	return true;
}

static void perf_group_attach(struct perf_event *event)
{
	struct perf_event *group_leader = event->group_leader, *pos;

	/*
	 * We can have double attach due to group movement in perf_event_open.
	 */
	if (event->attach_state & PERF_ATTACH_GROUP)
		return;

	event->attach_state |= PERF_ATTACH_GROUP;

	if (group_leader == event)
		return;

	WARN_ON_ONCE(group_leader->ctx != event->ctx);

	if (group_leader->group_flags & PERF_GROUP_SOFTWARE &&
			!is_software_event(event))
		group_leader->group_flags &= ~PERF_GROUP_SOFTWARE;

	list_add_tail(&event->group_entry, &group_leader->sibling_list);
	group_leader->nr_siblings++;

	perf_event__header_size(group_leader);

	list_for_each_entry(pos, &group_leader->sibling_list, group_entry)
		perf_event__header_size(pos);
}

/*
 * Remove a event from the lists for its context.
 * Must be called with ctx->mutex and ctx->lock held.
 */
static void
list_del_event(struct perf_event *event, struct perf_event_context *ctx)
{
	struct perf_cpu_context *cpuctx;

	WARN_ON_ONCE(event->ctx != ctx);
	lockdep_assert_held(&ctx->lock);

	/*
	 * We can have double detach due to exit/hot-unplug + close.
	 */
	if (!(event->attach_state & PERF_ATTACH_CONTEXT))
		return;

	event->attach_state &= ~PERF_ATTACH_CONTEXT;

	if (is_cgroup_event(event)) {
		ctx->nr_cgroups--;
		/*
		 * Because cgroup events are always per-cpu events, this will
		 * always be called from the right CPU.
		 */
		cpuctx = __get_cpu_context(ctx);
		/*
		 * If there are no more cgroup events then clear cgrp to avoid
		 * stale pointer in update_cgrp_time_from_cpuctx().
		 */
		if (!ctx->nr_cgroups)
			cpuctx->cgrp = NULL;
	}

	ctx->nr_events--;
	if (event->attr.inherit_stat)
		ctx->nr_stat--;

	list_del_rcu(&event->event_entry);

	if (event->group_leader == event)
		list_del_init(&event->group_entry);

	update_group_times(event);

	/*
	 * If event was in error state, then keep it
	 * that way, otherwise bogus counts will be
	 * returned on read(). The only way to get out
	 * of error state is by explicit re-enabling
	 * of the event
	 */
	if (event->state > PERF_EVENT_STATE_OFF)
		event->state = PERF_EVENT_STATE_OFF;

	ctx->generation++;
}

static void perf_group_detach(struct perf_event *event)
{
	struct perf_event *sibling, *tmp;
	struct list_head *list = NULL;

	/*
	 * We can have double detach due to exit/hot-unplug + close.
	 */
	if (!(event->attach_state & PERF_ATTACH_GROUP))
		return;

	event->attach_state &= ~PERF_ATTACH_GROUP;

	/*
	 * If this is a sibling, remove it from its group.
	 */
	if (event->group_leader != event) {
		list_del_init(&event->group_entry);
		event->group_leader->nr_siblings--;
		goto out;
	}

	if (!list_empty(&event->group_entry))
		list = &event->group_entry;

	/*
	 * If this was a group event with sibling events then
	 * upgrade the siblings to singleton events by adding them
	 * to whatever list we are on.
	 */
	list_for_each_entry_safe(sibling, tmp, &event->sibling_list, group_entry) {
		if (list)
			list_move_tail(&sibling->group_entry, list);
		sibling->group_leader = sibling;

		/* Inherit group flags from the previous leader */
		sibling->group_flags = event->group_flags;

		WARN_ON_ONCE(sibling->ctx != event->ctx);
	}

out:
	perf_event__header_size(event->group_leader);

	list_for_each_entry(tmp, &event->group_leader->sibling_list, group_entry)
		perf_event__header_size(tmp);
}

static bool is_orphaned_event(struct perf_event *event)
{
	return event->state == PERF_EVENT_STATE_DEAD;
}

static inline int pmu_filter_match(struct perf_event *event)
{
	struct pmu *pmu = event->pmu;
	return pmu->filter_match ? pmu->filter_match(event) : 1;
}

static inline int
event_filter_match(struct perf_event *event)
{
	return (event->cpu == -1 || event->cpu == smp_processor_id())
	    && perf_cgroup_match(event) && pmu_filter_match(event);
}

static void
event_sched_out(struct perf_event *event,
		  struct perf_cpu_context *cpuctx,
		  struct perf_event_context *ctx)
{
	u64 tstamp = perf_event_time(event);
	u64 delta;

	WARN_ON_ONCE(event->ctx != ctx);
	lockdep_assert_held(&ctx->lock);

	/*
	 * An event which could not be activated because of
	 * filter mismatch still needs to have its timings
	 * maintained, otherwise bogus information is return
	 * via read() for time_enabled, time_running:
	 */
	if (event->state == PERF_EVENT_STATE_INACTIVE
	    && !event_filter_match(event)) {
		delta = tstamp - event->tstamp_stopped;
		event->tstamp_running += delta;
		event->tstamp_stopped = tstamp;
	}

	if (event->state != PERF_EVENT_STATE_ACTIVE)
		return;

	perf_pmu_disable(event->pmu);

	event->tstamp_stopped = tstamp;
	event->pmu->del(event, 0);
	event->oncpu = -1;
	event->state = PERF_EVENT_STATE_INACTIVE;
	if (event->pending_disable) {
		event->pending_disable = 0;
		event->state = PERF_EVENT_STATE_OFF;
	}

	if (!is_software_event(event))
		cpuctx->active_oncpu--;
	if (!--ctx->nr_active)
		perf_event_ctx_deactivate(ctx);
	if (event->attr.freq && event->attr.sample_freq)
		ctx->nr_freq--;
	if (event->attr.exclusive || !cpuctx->active_oncpu)
		cpuctx->exclusive = 0;

	perf_pmu_enable(event->pmu);
}

static void
group_sched_out(struct perf_event *group_event,
		struct perf_cpu_context *cpuctx,
		struct perf_event_context *ctx)
{
	struct perf_event *event;
	int state = group_event->state;

	event_sched_out(group_event, cpuctx, ctx);

	/*
	 * Schedule out siblings (if any):
	 */
	list_for_each_entry(event, &group_event->sibling_list, group_entry)
		event_sched_out(event, cpuctx, ctx);

	if (state == PERF_EVENT_STATE_ACTIVE && group_event->attr.exclusive)
		cpuctx->exclusive = 0;
}

#define DETACH_GROUP	0x01UL

/*
 * Cross CPU call to remove a performance event
 *
 * We disable the event on the hardware level first. After that we
 * remove it from the context list.
 */
static void
__perf_remove_from_context(struct perf_event *event,
			   struct perf_cpu_context *cpuctx,
			   struct perf_event_context *ctx,
			   void *info)
{
	unsigned long flags = (unsigned long)info;

	event_sched_out(event, cpuctx, ctx);
	if (flags & DETACH_GROUP)
		perf_group_detach(event);
	list_del_event(event, ctx);

	if (!ctx->nr_events && ctx->is_active) {
		ctx->is_active = 0;
		if (ctx->task) {
			WARN_ON_ONCE(cpuctx->task_ctx != ctx);
			cpuctx->task_ctx = NULL;
		}
	}
}

/*
 * Remove the event from a task's (or a CPU's) list of events.
 *
 * If event->ctx is a cloned context, callers must make sure that
 * every task struct that event->ctx->task could possibly point to
 * remains valid.  This is OK when called from perf_release since
 * that only calls us on the top-level context, which can't be a clone.
 * When called from perf_event_exit_task, it's OK because the
 * context has been detached from its task.
 */
static void perf_remove_from_context(struct perf_event *event, unsigned long flags)
{
	lockdep_assert_held(&event->ctx->mutex);

	event_function_call(event, __perf_remove_from_context, (void *)flags);
}

/*
 * Cross CPU call to disable a performance event
 */
static void __perf_event_disable(struct perf_event *event,
				 struct perf_cpu_context *cpuctx,
				 struct perf_event_context *ctx,
				 void *info)
{
	if (event->state < PERF_EVENT_STATE_INACTIVE)
		return;

	update_context_time(ctx);
	update_cgrp_time_from_event(event);
	update_group_times(event);
	if (event == event->group_leader)
		group_sched_out(event, cpuctx, ctx);
	else
		event_sched_out(event, cpuctx, ctx);
	event->state = PERF_EVENT_STATE_OFF;
}

/*
 * Disable a event.
 *
 * If event->ctx is a cloned context, callers must make sure that
 * every task struct that event->ctx->task could possibly point to
 * remains valid.  This condition is satisifed when called through
 * perf_event_for_each_child or perf_event_for_each because they
 * hold the top-level event's child_mutex, so any descendant that
 * goes to exit will block in perf_event_exit_event().
 *
 * When called from perf_pending_event it's OK because event->ctx
 * is the current context on this CPU and preemption is disabled,
 * hence we can't get into perf_event_task_sched_out for this context.
 */
static void _perf_event_disable(struct perf_event *event)
{
	struct perf_event_context *ctx = event->ctx;

	raw_spin_lock_irq(&ctx->lock);
	if (event->state <= PERF_EVENT_STATE_OFF) {
		raw_spin_unlock_irq(&ctx->lock);
		return;
	}
	raw_spin_unlock_irq(&ctx->lock);

	event_function_call(event, __perf_event_disable, NULL);
}

void perf_event_disable_local(struct perf_event *event)
{
	event_function_local(event, __perf_event_disable, NULL);
}

/*
 * Strictly speaking kernel users cannot create groups and therefore this
 * interface does not need the perf_event_ctx_lock() magic.
 */
void perf_event_disable(struct perf_event *event)
{
	struct perf_event_context *ctx;

	ctx = perf_event_ctx_lock(event);
	_perf_event_disable(event);
	perf_event_ctx_unlock(event, ctx);
}
EXPORT_SYMBOL_GPL(perf_event_disable);

static void perf_set_shadow_time(struct perf_event *event,
				 struct perf_event_context *ctx,
				 u64 tstamp)
{
	/*
	 * use the correct time source for the time snapshot
	 *
	 * We could get by without this by leveraging the
	 * fact that to get to this function, the caller
	 * has most likely already called update_context_time()
	 * and update_cgrp_time_xx() and thus both timestamp
	 * are identical (or very close). Given that tstamp is,
	 * already adjusted for cgroup, we could say that:
	 *    tstamp - ctx->timestamp
	 * is equivalent to
	 *    tstamp - cgrp->timestamp.
	 *
	 * Then, in perf_output_read(), the calculation would
	 * work with no changes because:
	 * - event is guaranteed scheduled in
	 * - no scheduled out in between
	 * - thus the timestamp would be the same
	 *
	 * But this is a bit hairy.
	 *
	 * So instead, we have an explicit cgroup call to remain
	 * within the time time source all along. We believe it
	 * is cleaner and simpler to understand.
	 */
	if (is_cgroup_event(event))
		perf_cgroup_set_shadow_time(event, tstamp);
	else
		event->shadow_ctx_time = tstamp - ctx->timestamp;
}

#define MAX_INTERRUPTS (~0ULL)

static void perf_log_throttle(struct perf_event *event, int enable);
static void perf_log_itrace_start(struct perf_event *event);

static int
event_sched_in(struct perf_event *event,
		 struct perf_cpu_context *cpuctx,
		 struct perf_event_context *ctx)
{
	u64 tstamp = perf_event_time(event);
	int ret = 0;

	lockdep_assert_held(&ctx->lock);

	if (event->state <= PERF_EVENT_STATE_OFF)
		return 0;

	event->state = PERF_EVENT_STATE_ACTIVE;
	event->oncpu = smp_processor_id();

	/*
	 * Unthrottle events, since we scheduled we might have missed several
	 * ticks already, also for a heavily scheduling task there is little
	 * guarantee it'll get a tick in a timely manner.
	 */
	if (unlikely(event->hw.interrupts == MAX_INTERRUPTS)) {
		perf_log_throttle(event, 1);
		event->hw.interrupts = 0;
	}

	/*
	 * The new state must be visible before we turn it on in the hardware:
	 */
	smp_wmb();

	perf_pmu_disable(event->pmu);

	perf_set_shadow_time(event, ctx, tstamp);

	perf_log_itrace_start(event);

	if (event->pmu->add(event, PERF_EF_START)) {
		event->state = PERF_EVENT_STATE_INACTIVE;
		event->oncpu = -1;
		ret = -EAGAIN;
		goto out;
	}

	event->tstamp_running += tstamp - event->tstamp_stopped;

	if (!is_software_event(event))
		cpuctx->active_oncpu++;
	if (!ctx->nr_active++)
		perf_event_ctx_activate(ctx);
	if (event->attr.freq && event->attr.sample_freq)
		ctx->nr_freq++;

	if (event->attr.exclusive)
		cpuctx->exclusive = 1;

out:
	perf_pmu_enable(event->pmu);

	return ret;
}

static int
group_sched_in(struct perf_event *group_event,
	       struct perf_cpu_context *cpuctx,
	       struct perf_event_context *ctx)
{
	struct perf_event *event, *partial_group = NULL;
	struct pmu *pmu = ctx->pmu;
	u64 now = ctx->time;
	bool simulate = false;

	if (group_event->state == PERF_EVENT_STATE_OFF)
		return 0;

	pmu->start_txn(pmu, PERF_PMU_TXN_ADD);

	if (event_sched_in(group_event, cpuctx, ctx)) {
		pmu->cancel_txn(pmu);
		perf_mux_hrtimer_restart(cpuctx);
		return -EAGAIN;
	}

	/*
	 * Schedule in siblings as one group (if any):
	 */
	list_for_each_entry(event, &group_event->sibling_list, group_entry) {
		if (event_sched_in(event, cpuctx, ctx)) {
			partial_group = event;
			goto group_error;
		}
	}

	if (!pmu->commit_txn(pmu))
		return 0;

group_error:
	/*
	 * Groups can be scheduled in as one unit only, so undo any
	 * partial group before returning:
	 * The events up to the failed event are scheduled out normally,
	 * tstamp_stopped will be updated.
	 *
	 * The failed events and the remaining siblings need to have
	 * their timings updated as if they had gone thru event_sched_in()
	 * and event_sched_out(). This is required to get consistent timings
	 * across the group. This also takes care of the case where the group
	 * could never be scheduled by ensuring tstamp_stopped is set to mark
	 * the time the event was actually stopped, such that time delta
	 * calculation in update_event_times() is correct.
	 */
	list_for_each_entry(event, &group_event->sibling_list, group_entry) {
		if (event == partial_group)
			simulate = true;

		if (simulate) {
			event->tstamp_running += now - event->tstamp_stopped;
			event->tstamp_stopped = now;
		} else {
			event_sched_out(event, cpuctx, ctx);
		}
	}
	event_sched_out(group_event, cpuctx, ctx);

	pmu->cancel_txn(pmu);

	perf_mux_hrtimer_restart(cpuctx);

	return -EAGAIN;
}

/*
 * Work out whether we can put this event group on the CPU now.
 */
static int group_can_go_on(struct perf_event *event,
			   struct perf_cpu_context *cpuctx,
			   int can_add_hw)
{
	/*
	 * Groups consisting entirely of software events can always go on.
	 */
	if (event->group_flags & PERF_GROUP_SOFTWARE)
		return 1;
	/*
	 * If an exclusive group is already on, no other hardware
	 * events can go on.
	 */
	if (cpuctx->exclusive)
		return 0;
	/*
	 * If this group is exclusive and there are already
	 * events on the CPU, it can't go on.
	 */
	if (event->attr.exclusive && cpuctx->active_oncpu)
		return 0;
	/*
	 * Otherwise, try to add it if all previous groups were able
	 * to go on.
	 */
	return can_add_hw;
}

static void add_event_to_ctx(struct perf_event *event,
			       struct perf_event_context *ctx)
{
	u64 tstamp = perf_event_time(event);

	list_add_event(event, ctx);
	perf_group_attach(event);
	event->tstamp_enabled = tstamp;
	event->tstamp_running = tstamp;
	event->tstamp_stopped = tstamp;
}

static void ctx_sched_out(struct perf_event_context *ctx,
			  struct perf_cpu_context *cpuctx,
			  enum event_type_t event_type);
static void
ctx_sched_in(struct perf_event_context *ctx,
	     struct perf_cpu_context *cpuctx,
	     enum event_type_t event_type,
	     struct task_struct *task);

static void task_ctx_sched_out(struct perf_cpu_context *cpuctx,
			       struct perf_event_context *ctx)
{
	if (!cpuctx->task_ctx)
		return;

	if (WARN_ON_ONCE(ctx != cpuctx->task_ctx))
		return;

	ctx_sched_out(ctx, cpuctx, EVENT_ALL);
}

static void perf_event_sched_in(struct perf_cpu_context *cpuctx,
				struct perf_event_context *ctx,
				struct task_struct *task)
{
	cpu_ctx_sched_in(cpuctx, EVENT_PINNED, task);
	if (ctx)
		ctx_sched_in(ctx, cpuctx, EVENT_PINNED, task);
	cpu_ctx_sched_in(cpuctx, EVENT_FLEXIBLE, task);
	if (ctx)
		ctx_sched_in(ctx, cpuctx, EVENT_FLEXIBLE, task);
}

static void ctx_resched(struct perf_cpu_context *cpuctx,
			struct perf_event_context *task_ctx)
{
	perf_pmu_disable(cpuctx->ctx.pmu);
	if (task_ctx)
		task_ctx_sched_out(cpuctx, task_ctx);
	cpu_ctx_sched_out(cpuctx, EVENT_ALL);
	perf_event_sched_in(cpuctx, task_ctx, current);
	perf_pmu_enable(cpuctx->ctx.pmu);
}

/*
 * Cross CPU call to install and enable a performance event
 *
 * Very similar to remote_function() + event_function() but cannot assume that
 * things like ctx->is_active and cpuctx->task_ctx are set.
 */
static int  __perf_install_in_context(void *info)
{
	struct perf_event *event = info;
	struct perf_event_context *ctx = event->ctx;
	struct perf_cpu_context *cpuctx = __get_cpu_context(ctx);
	struct perf_event_context *task_ctx = cpuctx->task_ctx;
	bool activate = true;
	int ret = 0;

	raw_spin_lock(&cpuctx->ctx.lock);
	if (ctx->task) {
		raw_spin_lock(&ctx->lock);
		task_ctx = ctx;

		/* If we're on the wrong CPU, try again */
		if (task_cpu(ctx->task) != smp_processor_id()) {
			ret = -ESRCH;
			goto unlock;
		}

		/*
		 * If we're on the right CPU, see if the task we target is
		 * current, if not we don't have to activate the ctx, a future
		 * context switch will do that for us.
		 */
		if (ctx->task != current)
			activate = false;
		else
			WARN_ON_ONCE(cpuctx->task_ctx && cpuctx->task_ctx != ctx);

	} else if (task_ctx) {
		raw_spin_lock(&task_ctx->lock);
	}

	if (activate) {
		ctx_sched_out(ctx, cpuctx, EVENT_TIME);
		add_event_to_ctx(event, ctx);
		ctx_resched(cpuctx, task_ctx);
	} else {
		add_event_to_ctx(event, ctx);
	}

unlock:
	perf_ctx_unlock(cpuctx, task_ctx);

	return ret;
}

/*
 * Attach a performance event to a context.
 *
 * Very similar to event_function_call, see comment there.
 */
static void
perf_install_in_context(struct perf_event_context *ctx,
			struct perf_event *event,
			int cpu)
{
	struct task_struct *task = READ_ONCE(ctx->task);

	lockdep_assert_held(&ctx->mutex);

	event->ctx = ctx;
	if (event->cpu != -1)
		event->cpu = cpu;

	if (!task) {
		cpu_function_call(cpu, __perf_install_in_context, event);
		return;
	}

	/*
	 * Should not happen, we validate the ctx is still alive before calling.
	 */
	if (WARN_ON_ONCE(task == TASK_TOMBSTONE))
		return;

	/*
	 * Installing events is tricky because we cannot rely on ctx->is_active
	 * to be set in case this is the nr_events 0 -> 1 transition.
	 */
again:
	/*
	 * Cannot use task_function_call() because we need to run on the task's
	 * CPU regardless of whether its current or not.
	 */
	if (!cpu_function_call(task_cpu(task), __perf_install_in_context, event))
		return;

	raw_spin_lock_irq(&ctx->lock);
	task = ctx->task;
	if (WARN_ON_ONCE(task == TASK_TOMBSTONE)) {
		/*
		 * Cannot happen because we already checked above (which also
		 * cannot happen), and we hold ctx->mutex, which serializes us
		 * against perf_event_exit_task_context().
		 */
		raw_spin_unlock_irq(&ctx->lock);
		return;
	}
	raw_spin_unlock_irq(&ctx->lock);
	/*
	 * Since !ctx->is_active doesn't mean anything, we must IPI
	 * unconditionally.
	 */
	goto again;
}

/*
 * Put a event into inactive state and update time fields.
 * Enabling the leader of a group effectively enables all
 * the group members that aren't explicitly disabled, so we
 * have to update their ->tstamp_enabled also.
 * Note: this works for group members as well as group leaders
 * since the non-leader members' sibling_lists will be empty.
 */
static void __perf_event_mark_enabled(struct perf_event *event)
{
	struct perf_event *sub;
	u64 tstamp = perf_event_time(event);

	event->state = PERF_EVENT_STATE_INACTIVE;
	event->tstamp_enabled = tstamp - event->total_time_enabled;
	list_for_each_entry(sub, &event->sibling_list, group_entry) {
		if (sub->state >= PERF_EVENT_STATE_INACTIVE)
			sub->tstamp_enabled = tstamp - sub->total_time_enabled;
	}
}

/*
 * Cross CPU call to enable a performance event
 */
static void __perf_event_enable(struct perf_event *event,
				struct perf_cpu_context *cpuctx,
				struct perf_event_context *ctx,
				void *info)
{
	struct perf_event *leader = event->group_leader;
	struct perf_event_context *task_ctx;

	if (event->state >= PERF_EVENT_STATE_INACTIVE ||
	    event->state <= PERF_EVENT_STATE_ERROR)
		return;

	if (ctx->is_active)
		ctx_sched_out(ctx, cpuctx, EVENT_TIME);

	__perf_event_mark_enabled(event);

	if (!ctx->is_active)
		return;

	if (!event_filter_match(event)) {
		if (is_cgroup_event(event))
			perf_cgroup_defer_enabled(event);
		ctx_sched_in(ctx, cpuctx, EVENT_TIME, current);
		return;
	}

	/*
	 * If the event is in a group and isn't the group leader,
	 * then don't put it on unless the group is on.
	 */
	if (leader != event && leader->state != PERF_EVENT_STATE_ACTIVE) {
		ctx_sched_in(ctx, cpuctx, EVENT_TIME, current);
		return;
	}

	task_ctx = cpuctx->task_ctx;
	if (ctx->task)
		WARN_ON_ONCE(task_ctx != ctx);

	ctx_resched(cpuctx, task_ctx);
}

/*
 * Enable a event.
 *
 * If event->ctx is a cloned context, callers must make sure that
 * every task struct that event->ctx->task could possibly point to
 * remains valid.  This condition is satisfied when called through
 * perf_event_for_each_child or perf_event_for_each as described
 * for perf_event_disable.
 */
static void _perf_event_enable(struct perf_event *event)
{
	struct perf_event_context *ctx = event->ctx;

	raw_spin_lock_irq(&ctx->lock);
	if (event->state >= PERF_EVENT_STATE_INACTIVE ||
	    event->state <  PERF_EVENT_STATE_ERROR) {
		raw_spin_unlock_irq(&ctx->lock);
		return;
	}

	/*
	 * If the event is in error state, clear that first.
	 *
	 * That way, if we see the event in error state below, we know that it
	 * has gone back into error state, as distinct from the task having
	 * been scheduled away before the cross-call arrived.
	 */
	if (event->state == PERF_EVENT_STATE_ERROR)
		event->state = PERF_EVENT_STATE_OFF;
	raw_spin_unlock_irq(&ctx->lock);

	event_function_call(event, __perf_event_enable, NULL);
}

/*
 * See perf_event_disable();
 */
void perf_event_enable(struct perf_event *event)
{
	struct perf_event_context *ctx;

	ctx = perf_event_ctx_lock(event);
	_perf_event_enable(event);
	perf_event_ctx_unlock(event, ctx);
}
EXPORT_SYMBOL_GPL(perf_event_enable);

static int _perf_event_refresh(struct perf_event *event, int refresh)
{
	/*
	 * not supported on inherited events
	 */
	if (event->attr.inherit || !is_sampling_event(event))
		return -EINVAL;

	atomic_add(refresh, &event->event_limit);
	_perf_event_enable(event);

	return 0;
}

/*
 * See perf_event_disable()
 */
int perf_event_refresh(struct perf_event *event, int refresh)
{
	struct perf_event_context *ctx;
	int ret;

	ctx = perf_event_ctx_lock(event);
	ret = _perf_event_refresh(event, refresh);
	perf_event_ctx_unlock(event, ctx);

	return ret;
}
EXPORT_SYMBOL_GPL(perf_event_refresh);

static void ctx_sched_out(struct perf_event_context *ctx,
			  struct perf_cpu_context *cpuctx,
			  enum event_type_t event_type)
{
	int is_active = ctx->is_active;
	struct perf_event *event;

	lockdep_assert_held(&ctx->lock);

	if (likely(!ctx->nr_events)) {
		/*
		 * See __perf_remove_from_context().
		 */
		WARN_ON_ONCE(ctx->is_active);
		if (ctx->task)
			WARN_ON_ONCE(cpuctx->task_ctx);
		return;
	}

	ctx->is_active &= ~event_type;
	if (!(ctx->is_active & EVENT_ALL))
		ctx->is_active = 0;

	if (ctx->task) {
		WARN_ON_ONCE(cpuctx->task_ctx != ctx);
		if (!ctx->is_active)
			cpuctx->task_ctx = NULL;
	}

	is_active ^= ctx->is_active; /* changed bits */

	if (is_active & EVENT_TIME) {
		/* update (and stop) ctx time */
		update_context_time(ctx);
		update_cgrp_time_from_cpuctx(cpuctx);
	}

	if (!ctx->nr_active || !(is_active & EVENT_ALL))
		return;

	perf_pmu_disable(ctx->pmu);
	if (is_active & EVENT_PINNED) {
		list_for_each_entry(event, &ctx->pinned_groups, group_entry)
			group_sched_out(event, cpuctx, ctx);
	}

	if (is_active & EVENT_FLEXIBLE) {
		list_for_each_entry(event, &ctx->flexible_groups, group_entry)
			group_sched_out(event, cpuctx, ctx);
	}
	perf_pmu_enable(ctx->pmu);
}

/*
 * Test whether two contexts are equivalent, i.e. whether they have both been
 * cloned from the same version of the same context.
 *
 * Equivalence is measured using a generation number in the context that is
 * incremented on each modification to it; see unclone_ctx(), list_add_event()
 * and list_del_event().
 */
static int context_equiv(struct perf_event_context *ctx1,
			 struct perf_event_context *ctx2)
{
	lockdep_assert_held(&ctx1->lock);
	lockdep_assert_held(&ctx2->lock);

	/* Pinning disables the swap optimization */
	if (ctx1->pin_count || ctx2->pin_count)
		return 0;

	/* If ctx1 is the parent of ctx2 */
	if (ctx1 == ctx2->parent_ctx && ctx1->generation == ctx2->parent_gen)
		return 1;

	/* If ctx2 is the parent of ctx1 */
	if (ctx1->parent_ctx == ctx2 && ctx1->parent_gen == ctx2->generation)
		return 1;

	/*
	 * If ctx1 and ctx2 have the same parent; we flatten the parent
	 * hierarchy, see perf_event_init_context().
	 */
	if (ctx1->parent_ctx && ctx1->parent_ctx == ctx2->parent_ctx &&
			ctx1->parent_gen == ctx2->parent_gen)
		return 1;

	/* Unmatched */
	return 0;
}

static void __perf_event_sync_stat(struct perf_event *event,
				     struct perf_event *next_event)
{
	u64 value;

	if (!event->attr.inherit_stat)
		return;

	/*
	 * Update the event value, we cannot use perf_event_read()
	 * because we're in the middle of a context switch and have IRQs
	 * disabled, which upsets smp_call_function_single(), however
	 * we know the event must be on the current CPU, therefore we
	 * don't need to use it.
	 */
	switch (event->state) {
	case PERF_EVENT_STATE_ACTIVE:
		event->pmu->read(event);
		/* fall-through */

	case PERF_EVENT_STATE_INACTIVE:
		update_event_times(event);
		break;

	default:
		break;
	}

	/*
	 * In order to keep per-task stats reliable we need to flip the event
	 * values when we flip the contexts.
	 */
	value = local64_read(&next_event->count);
	value = local64_xchg(&event->count, value);
	local64_set(&next_event->count, value);

	swap(event->total_time_enabled, next_event->total_time_enabled);
	swap(event->total_time_running, next_event->total_time_running);

	/*
	 * Since we swizzled the values, update the user visible data too.
	 */
	perf_event_update_userpage(event);
	perf_event_update_userpage(next_event);
}

static void perf_event_sync_stat(struct perf_event_context *ctx,
				   struct perf_event_context *next_ctx)
{
	struct perf_event *event, *next_event;

	if (!ctx->nr_stat)
		return;

	update_context_time(ctx);

	event = list_first_entry(&ctx->event_list,
				   struct perf_event, event_entry);

	next_event = list_first_entry(&next_ctx->event_list,
					struct perf_event, event_entry);

	while (&event->event_entry != &ctx->event_list &&
	       &next_event->event_entry != &next_ctx->event_list) {

		__perf_event_sync_stat(event, next_event);

		event = list_next_entry(event, event_entry);
		next_event = list_next_entry(next_event, event_entry);
	}
}

static void perf_event_context_sched_out(struct task_struct *task, int ctxn,
					 struct task_struct *next)
{
	struct perf_event_context *ctx = task->perf_event_ctxp[ctxn];
	struct perf_event_context *next_ctx;
	struct perf_event_context *parent, *next_parent;
	struct perf_cpu_context *cpuctx;
	int do_switch = 1;

	if (likely(!ctx))
		return;

	cpuctx = __get_cpu_context(ctx);
	if (!cpuctx->task_ctx)
		return;

	rcu_read_lock();
	next_ctx = next->perf_event_ctxp[ctxn];
	if (!next_ctx)
		goto unlock;

	parent = rcu_dereference(ctx->parent_ctx);
	next_parent = rcu_dereference(next_ctx->parent_ctx);

	/* If neither context have a parent context; they cannot be clones. */
	if (!parent && !next_parent)
		goto unlock;

	if (next_parent == ctx || next_ctx == parent || next_parent == parent) {
		/*
		 * Looks like the two contexts are clones, so we might be
		 * able to optimize the context switch.  We lock both
		 * contexts and check that they are clones under the
		 * lock (including re-checking that neither has been
		 * uncloned in the meantime).  It doesn't matter which
		 * order we take the locks because no other cpu could
		 * be trying to lock both of these tasks.
		 */
		raw_spin_lock(&ctx->lock);
		raw_spin_lock_nested(&next_ctx->lock, SINGLE_DEPTH_NESTING);
		if (context_equiv(ctx, next_ctx)) {
			WRITE_ONCE(ctx->task, next);
			WRITE_ONCE(next_ctx->task, task);

			swap(ctx->task_ctx_data, next_ctx->task_ctx_data);

			/*
			 * RCU_INIT_POINTER here is safe because we've not
			 * modified the ctx and the above modification of
			 * ctx->task and ctx->task_ctx_data are immaterial
			 * since those values are always verified under
			 * ctx->lock which we're now holding.
			 */
			RCU_INIT_POINTER(task->perf_event_ctxp[ctxn], next_ctx);
			RCU_INIT_POINTER(next->perf_event_ctxp[ctxn], ctx);

			do_switch = 0;

			perf_event_sync_stat(ctx, next_ctx);
		}
		raw_spin_unlock(&next_ctx->lock);
		raw_spin_unlock(&ctx->lock);
	}
unlock:
	rcu_read_unlock();

	if (do_switch) {
		raw_spin_lock(&ctx->lock);
		task_ctx_sched_out(cpuctx, ctx);
		raw_spin_unlock(&ctx->lock);
	}
}

void perf_sched_cb_dec(struct pmu *pmu)
{
	this_cpu_dec(perf_sched_cb_usages);
}

void perf_sched_cb_inc(struct pmu *pmu)
{
	this_cpu_inc(perf_sched_cb_usages);
}

/*
 * This function provides the context switch callback to the lower code
 * layer. It is invoked ONLY when the context switch callback is enabled.
 */
static void perf_pmu_sched_task(struct task_struct *prev,
				struct task_struct *next,
				bool sched_in)
{
	struct perf_cpu_context *cpuctx;
	struct pmu *pmu;
	unsigned long flags;

	if (prev == next)
		return;

	local_irq_save(flags);

	rcu_read_lock();

	list_for_each_entry_rcu(pmu, &pmus, entry) {
		if (pmu->sched_task) {
			cpuctx = this_cpu_ptr(pmu->pmu_cpu_context);

			perf_ctx_lock(cpuctx, cpuctx->task_ctx);

			perf_pmu_disable(pmu);

			pmu->sched_task(cpuctx->task_ctx, sched_in);

			perf_pmu_enable(pmu);

			perf_ctx_unlock(cpuctx, cpuctx->task_ctx);
		}
	}

	rcu_read_unlock();

	local_irq_restore(flags);
}

static void perf_event_switch(struct task_struct *task,
			      struct task_struct *next_prev, bool sched_in);

#define for_each_task_context_nr(ctxn)					\
	for ((ctxn) = 0; (ctxn) < perf_nr_task_contexts; (ctxn)++)

/*
 * Called from scheduler to remove the events of the current task,
 * with interrupts disabled.
 *
 * We stop each event and update the event value in event->count.
 *
 * This does not protect us against NMI, but disable()
 * sets the disabled bit in the control field of event _before_
 * accessing the event control register. If a NMI hits, then it will
 * not restart the event.
 */
void __perf_event_task_sched_out(struct task_struct *task,
				 struct task_struct *next)
{
	int ctxn;

	if (__this_cpu_read(perf_sched_cb_usages))
		perf_pmu_sched_task(task, next, false);

	if (atomic_read(&nr_switch_events))
		perf_event_switch(task, next, false);

	for_each_task_context_nr(ctxn)
		perf_event_context_sched_out(task, ctxn, next);

	/*
	 * if cgroup events exist on this CPU, then we need
	 * to check if we have to switch out PMU state.
	 * cgroup event are system-wide mode only
	 */
	if (atomic_read(this_cpu_ptr(&perf_cgroup_events)))
		perf_cgroup_sched_out(task, next);
}

/*
 * Called with IRQs disabled
 */
static void cpu_ctx_sched_out(struct perf_cpu_context *cpuctx,
			      enum event_type_t event_type)
{
	ctx_sched_out(&cpuctx->ctx, cpuctx, event_type);
}

static void
ctx_pinned_sched_in(struct perf_event_context *ctx,
		    struct perf_cpu_context *cpuctx)
{
	struct perf_event *event;

	list_for_each_entry(event, &ctx->pinned_groups, group_entry) {
		if (event->state <= PERF_EVENT_STATE_OFF)
			continue;
		if (!event_filter_match(event))
			continue;

		/* may need to reset tstamp_enabled */
		if (is_cgroup_event(event))
			perf_cgroup_mark_enabled(event, ctx);

		if (group_can_go_on(event, cpuctx, 1))
			group_sched_in(event, cpuctx, ctx);

		/*
		 * If this pinned group hasn't been scheduled,
		 * put it in error state.
		 */
		if (event->state == PERF_EVENT_STATE_INACTIVE) {
			update_group_times(event);
			event->state = PERF_EVENT_STATE_ERROR;
		}
	}
}

static void
ctx_flexible_sched_in(struct perf_event_context *ctx,
		      struct perf_cpu_context *cpuctx)
{
	struct perf_event *event;
	int can_add_hw = 1;

	list_for_each_entry(event, &ctx->flexible_groups, group_entry) {
		/* Ignore events in OFF or ERROR state */
		if (event->state <= PERF_EVENT_STATE_OFF)
			continue;
		/*
		 * Listen to the 'cpu' scheduling filter constraint
		 * of events:
		 */
		if (!event_filter_match(event))
			continue;

		/* may need to reset tstamp_enabled */
		if (is_cgroup_event(event))
			perf_cgroup_mark_enabled(event, ctx);

		if (group_can_go_on(event, cpuctx, can_add_hw)) {
			if (group_sched_in(event, cpuctx, ctx))
				can_add_hw = 0;
		}
	}
}

static void
ctx_sched_in(struct perf_event_context *ctx,
	     struct perf_cpu_context *cpuctx,
	     enum event_type_t event_type,
	     struct task_struct *task)
{
	int is_active = ctx->is_active;
	u64 now;

	lockdep_assert_held(&ctx->lock);

	if (likely(!ctx->nr_events))
		return;

	ctx->is_active |= (event_type | EVENT_TIME);
	if (ctx->task) {
		if (!is_active)
			cpuctx->task_ctx = ctx;
		else
			WARN_ON_ONCE(cpuctx->task_ctx != ctx);
	}

	is_active ^= ctx->is_active; /* changed bits */

	if (is_active & EVENT_TIME) {
		/* start ctx time */
		now = perf_clock();
		ctx->timestamp = now;
		perf_cgroup_set_timestamp(task, ctx);
	}

	/*
	 * First go through the list and put on any pinned groups
	 * in order to give them the best chance of going on.
	 */
	if (is_active & EVENT_PINNED)
		ctx_pinned_sched_in(ctx, cpuctx);

	/* Then walk through the lower prio flexible groups */
	if (is_active & EVENT_FLEXIBLE)
		ctx_flexible_sched_in(ctx, cpuctx);
}

static void cpu_ctx_sched_in(struct perf_cpu_context *cpuctx,
			     enum event_type_t event_type,
			     struct task_struct *task)
{
	struct perf_event_context *ctx = &cpuctx->ctx;

	ctx_sched_in(ctx, cpuctx, event_type, task);
}

static void perf_event_context_sched_in(struct perf_event_context *ctx,
					struct task_struct *task)
{
	struct perf_cpu_context *cpuctx;

	cpuctx = __get_cpu_context(ctx);
	if (cpuctx->task_ctx == ctx)
		return;

	perf_ctx_lock(cpuctx, ctx);
	perf_pmu_disable(ctx->pmu);
	/*
	 * We want to keep the following priority order:
	 * cpu pinned (that don't need to move), task pinned,
	 * cpu flexible, task flexible.
	 */
	cpu_ctx_sched_out(cpuctx, EVENT_FLEXIBLE);
	perf_event_sched_in(cpuctx, ctx, task);
	perf_pmu_enable(ctx->pmu);
	perf_ctx_unlock(cpuctx, ctx);
}

/*
 * Called from scheduler to add the events of the current task
 * with interrupts disabled.
 *
 * We restore the event value and then enable it.
 *
 * This does not protect us against NMI, but enable()
 * sets the enabled bit in the control field of event _before_
 * accessing the event control register. If a NMI hits, then it will
 * keep the event running.
 */
void __perf_event_task_sched_in(struct task_struct *prev,
				struct task_struct *task)
{
	struct perf_event_context *ctx;
	int ctxn;

	/*
	 * If cgroup events exist on this CPU, then we need to check if we have
	 * to switch in PMU state; cgroup event are system-wide mode only.
	 *
	 * Since cgroup events are CPU events, we must schedule these in before
	 * we schedule in the task events.
	 */
	if (atomic_read(this_cpu_ptr(&perf_cgroup_events)))
		perf_cgroup_sched_in(prev, task);

	for_each_task_context_nr(ctxn) {
		ctx = task->perf_event_ctxp[ctxn];
		if (likely(!ctx))
			continue;

		perf_event_context_sched_in(ctx, task);
	}

	if (atomic_read(&nr_switch_events))
		perf_event_switch(task, prev, true);

	if (__this_cpu_read(perf_sched_cb_usages))
		perf_pmu_sched_task(prev, task, true);
}

static u64 perf_calculate_period(struct perf_event *event, u64 nsec, u64 count)
{
	u64 frequency = event->attr.sample_freq;
	u64 sec = NSEC_PER_SEC;
	u64 divisor, dividend;

	int count_fls, nsec_fls, frequency_fls, sec_fls;

	count_fls = fls64(count);
	nsec_fls = fls64(nsec);
	frequency_fls = fls64(frequency);
	sec_fls = 30;

	/*
	 * We got @count in @nsec, with a target of sample_freq HZ
	 * the target period becomes:
	 *
	 *             @count * 10^9
	 * period = -------------------
	 *          @nsec * sample_freq
	 *
	 */

	/*
	 * Reduce accuracy by one bit such that @a and @b converge
	 * to a similar magnitude.
	 */
#define REDUCE_FLS(a, b)		\
do {					\
	if (a##_fls > b##_fls) {	\
		a >>= 1;		\
		a##_fls--;		\
	} else {			\
		b >>= 1;		\
		b##_fls--;		\
	}				\
} while (0)

	/*
	 * Reduce accuracy until either term fits in a u64, then proceed with
	 * the other, so that finally we can do a u64/u64 division.
	 */
	while (count_fls + sec_fls > 64 && nsec_fls + frequency_fls > 64) {
		REDUCE_FLS(nsec, frequency);
		REDUCE_FLS(sec, count);
	}

	if (count_fls + sec_fls > 64) {
		divisor = nsec * frequency;

		while (count_fls + sec_fls > 64) {
			REDUCE_FLS(count, sec);
			divisor >>= 1;
		}

		dividend = count * sec;
	} else {
		dividend = count * sec;

		while (nsec_fls + frequency_fls > 64) {
			REDUCE_FLS(nsec, frequency);
			dividend >>= 1;
		}

		divisor = nsec * frequency;
	}

	if (!divisor)
		return dividend;

	return div64_u64(dividend, divisor);
}

static DEFINE_PER_CPU(int, perf_throttled_count);
static DEFINE_PER_CPU(u64, perf_throttled_seq);

static void perf_adjust_period(struct perf_event *event, u64 nsec, u64 count, bool disable)
{
	struct hw_perf_event *hwc = &event->hw;
	s64 period, sample_period;
	s64 delta;

	period = perf_calculate_period(event, nsec, count);

	delta = (s64)(period - hwc->sample_period);
	delta = (delta + 7) / 8; /* low pass filter */

	sample_period = hwc->sample_period + delta;

	if (!sample_period)
		sample_period = 1;

	hwc->sample_period = sample_period;

	if (local64_read(&hwc->period_left) > 8*sample_period) {
		if (disable)
			event->pmu->stop(event, PERF_EF_UPDATE);

		local64_set(&hwc->period_left, 0);

		if (disable)
			event->pmu->start(event, PERF_EF_RELOAD);
	}
}

/*
 * combine freq adjustment with unthrottling to avoid two passes over the
 * events. At the same time, make sure, having freq events does not change
 * the rate of unthrottling as that would introduce bias.
 */
static void perf_adjust_freq_unthr_context(struct perf_event_context *ctx,
					   int needs_unthr)
{
	struct perf_event *event;
	struct hw_perf_event *hwc;
	u64 now, period = TICK_NSEC;
	s64 delta;

	/*
	 * only need to iterate over all events iff:
	 * - context have events in frequency mode (needs freq adjust)
	 * - there are events to unthrottle on this cpu
	 */
	if (!(ctx->nr_freq || needs_unthr))
		return;

	raw_spin_lock(&ctx->lock);
	perf_pmu_disable(ctx->pmu);

	list_for_each_entry_rcu(event, &ctx->event_list, event_entry) {
		if (event->state != PERF_EVENT_STATE_ACTIVE)
			continue;

		if (!event_filter_match(event))
			continue;

		perf_pmu_disable(event->pmu);

		hwc = &event->hw;

		if (hwc->interrupts == MAX_INTERRUPTS) {
			hwc->interrupts = 0;
			perf_log_throttle(event, 1);
			event->pmu->start(event, 0);
		}

		if (!event->attr.freq || !event->attr.sample_freq)
			goto next;

		/*
		 * stop the event and update event->count
		 */
		event->pmu->stop(event, PERF_EF_UPDATE);

		now = local64_read(&event->count);
		delta = now - hwc->freq_count_stamp;
		hwc->freq_count_stamp = now;

		/*
		 * restart the event
		 * reload only if value has changed
		 * we have stopped the event so tell that
		 * to perf_adjust_period() to avoid stopping it
		 * twice.
		 */
		if (delta > 0)
			perf_adjust_period(event, period, delta, false);

		event->pmu->start(event, delta > 0 ? PERF_EF_RELOAD : 0);
	next:
		perf_pmu_enable(event->pmu);
	}

	perf_pmu_enable(ctx->pmu);
	raw_spin_unlock(&ctx->lock);
}

/*
 * Round-robin a context's events:
 */
static void rotate_ctx(struct perf_event_context *ctx)
{
	/*
	 * Rotate the first entry last of non-pinned groups. Rotation might be
	 * disabled by the inheritance code.
	 */
	if (!ctx->rotate_disable)
		list_rotate_left(&ctx->flexible_groups);
}

static int perf_rotate_context(struct perf_cpu_context *cpuctx)
{
	struct perf_event_context *ctx = NULL;
	int rotate = 0;

	if (cpuctx->ctx.nr_events) {
		if (cpuctx->ctx.nr_events != cpuctx->ctx.nr_active)
			rotate = 1;
	}

	ctx = cpuctx->task_ctx;
	if (ctx && ctx->nr_events) {
		if (ctx->nr_events != ctx->nr_active)
			rotate = 1;
	}

	if (!rotate)
		goto done;

	perf_ctx_lock(cpuctx, cpuctx->task_ctx);
	perf_pmu_disable(cpuctx->ctx.pmu);

	cpu_ctx_sched_out(cpuctx, EVENT_FLEXIBLE);
	if (ctx)
		ctx_sched_out(ctx, cpuctx, EVENT_FLEXIBLE);

	rotate_ctx(&cpuctx->ctx);
	if (ctx)
		rotate_ctx(ctx);

	perf_event_sched_in(cpuctx, ctx, current);

	perf_pmu_enable(cpuctx->ctx.pmu);
	perf_ctx_unlock(cpuctx, cpuctx->task_ctx);
done:

	return rotate;
}

void perf_event_task_tick(void)
{
	struct list_head *head = this_cpu_ptr(&active_ctx_list);
	struct perf_event_context *ctx, *tmp;
	int throttled;

	WARN_ON(!irqs_disabled());

	__this_cpu_inc(perf_throttled_seq);
	throttled = __this_cpu_xchg(perf_throttled_count, 0);
	tick_dep_clear_cpu(smp_processor_id(), TICK_DEP_BIT_PERF_EVENTS);

	list_for_each_entry_safe(ctx, tmp, head, active_ctx_list)
		perf_adjust_freq_unthr_context(ctx, throttled);
}

static int event_enable_on_exec(struct perf_event *event,
				struct perf_event_context *ctx)
{
	if (!event->attr.enable_on_exec)
		return 0;

	event->attr.enable_on_exec = 0;
	if (event->state >= PERF_EVENT_STATE_INACTIVE)
		return 0;

	__perf_event_mark_enabled(event);

	return 1;
}

/*
 * Enable all of a task's events that have been marked enable-on-exec.
 * This expects task == current.
 */
static void perf_event_enable_on_exec(int ctxn)
{
	struct perf_event_context *ctx, *clone_ctx = NULL;
	struct perf_cpu_context *cpuctx;
	struct perf_event *event;
	unsigned long flags;
	int enabled = 0;

	local_irq_save(flags);
	ctx = current->perf_event_ctxp[ctxn];
	if (!ctx || !ctx->nr_events)
		goto out;

	cpuctx = __get_cpu_context(ctx);
	perf_ctx_lock(cpuctx, ctx);
	ctx_sched_out(ctx, cpuctx, EVENT_TIME);
	list_for_each_entry(event, &ctx->event_list, event_entry)
		enabled |= event_enable_on_exec(event, ctx);

	/*
	 * Unclone and reschedule this context if we enabled any event.
	 */
	if (enabled) {
		clone_ctx = unclone_ctx(ctx);
		ctx_resched(cpuctx, ctx);
	}
	perf_ctx_unlock(cpuctx, ctx);

out:
	local_irq_restore(flags);

	if (clone_ctx)
		put_ctx(clone_ctx);
}

void perf_event_exec(void)
{
	int ctxn;

	rcu_read_lock();
	for_each_task_context_nr(ctxn)
		perf_event_enable_on_exec(ctxn);
	rcu_read_unlock();
}

struct perf_read_data {
	struct perf_event *event;
	bool group;
	int ret;
};

/*
 * Cross CPU call to read the hardware event
 */
static void __perf_event_read(void *info)
{
	struct perf_read_data *data = info;
	struct perf_event *sub, *event = data->event;
	struct perf_event_context *ctx = event->ctx;
	struct perf_cpu_context *cpuctx = __get_cpu_context(ctx);
	struct pmu *pmu = event->pmu;

	/*
	 * If this is a task context, we need to check whether it is
	 * the current task context of this cpu.  If not it has been
	 * scheduled out before the smp call arrived.  In that case
	 * event->count would have been updated to a recent sample
	 * when the event was scheduled out.
	 */
	if (ctx->task && cpuctx->task_ctx != ctx)
		return;

	raw_spin_lock(&ctx->lock);
	if (ctx->is_active) {
		update_context_time(ctx);
		update_cgrp_time_from_event(event);
	}

	update_event_times(event);
	if (event->state != PERF_EVENT_STATE_ACTIVE)
		goto unlock;

	if (!data->group) {
		pmu->read(event);
		data->ret = 0;
		goto unlock;
	}

	pmu->start_txn(pmu, PERF_PMU_TXN_READ);

	pmu->read(event);

	list_for_each_entry(sub, &event->sibling_list, group_entry) {
		update_event_times(sub);
		if (sub->state == PERF_EVENT_STATE_ACTIVE) {
			/*
			 * Use sibling's PMU rather than @event's since
			 * sibling could be on different (eg: software) PMU.
			 */
			sub->pmu->read(sub);
		}
	}

	data->ret = pmu->commit_txn(pmu);

unlock:
	raw_spin_unlock(&ctx->lock);
}

static inline u64 perf_event_count(struct perf_event *event)
{
	if (event->pmu->count)
		return event->pmu->count(event);

	return __perf_event_count(event);
}

/*
 * NMI-safe method to read a local event, that is an event that
 * is:
 *   - either for the current task, or for this CPU
 *   - does not have inherit set, for inherited task events
 *     will not be local and we cannot read them atomically
 *   - must not have a pmu::count method
 */
u64 perf_event_read_local(struct perf_event *event)
{
	unsigned long flags;
	u64 val;

	/*
	 * Disabling interrupts avoids all counter scheduling (context
	 * switches, timer based rotation and IPIs).
	 */
	local_irq_save(flags);

	/* If this is a per-task event, it must be for current */
	WARN_ON_ONCE((event->attach_state & PERF_ATTACH_TASK) &&
		     event->hw.target != current);

	/* If this is a per-CPU event, it must be for this CPU */
	WARN_ON_ONCE(!(event->attach_state & PERF_ATTACH_TASK) &&
		     event->cpu != smp_processor_id());

	/*
	 * It must not be an event with inherit set, we cannot read
	 * all child counters from atomic context.
	 */
	WARN_ON_ONCE(event->attr.inherit);

	/*
	 * It must not have a pmu::count method, those are not
	 * NMI safe.
	 */
	WARN_ON_ONCE(event->pmu->count);

	/*
	 * If the event is currently on this CPU, its either a per-task event,
	 * or local to this CPU. Furthermore it means its ACTIVE (otherwise
	 * oncpu == -1).
	 */
	if (event->oncpu == smp_processor_id())
		event->pmu->read(event);

	val = local64_read(&event->count);
	local_irq_restore(flags);

	return val;
}

static int perf_event_read(struct perf_event *event, bool group)
{
	int ret = 0;

	/*
	 * If event is enabled and currently active on a CPU, update the
	 * value in the event structure:
	 */
	if (event->state == PERF_EVENT_STATE_ACTIVE) {
		struct perf_read_data data = {
			.event = event,
			.group = group,
			.ret = 0,
		};
		smp_call_function_single(event->oncpu,
					 __perf_event_read, &data, 1);
		ret = data.ret;
	} else if (event->state == PERF_EVENT_STATE_INACTIVE) {
		struct perf_event_context *ctx = event->ctx;
		unsigned long flags;

		raw_spin_lock_irqsave(&ctx->lock, flags);
		/*
		 * may read while context is not active
		 * (e.g., thread is blocked), in that case
		 * we cannot update context time
		 */
		if (ctx->is_active) {
			update_context_time(ctx);
			update_cgrp_time_from_event(event);
		}
		if (group)
			update_group_times(event);
		else
			update_event_times(event);
		raw_spin_unlock_irqrestore(&ctx->lock, flags);
	}

	return ret;
}

/*
 * Initialize the perf_event context in a task_struct:
 */
static void __perf_event_init_context(struct perf_event_context *ctx)
{
	raw_spin_lock_init(&ctx->lock);
	mutex_init(&ctx->mutex);
	INIT_LIST_HEAD(&ctx->active_ctx_list);
	INIT_LIST_HEAD(&ctx->pinned_groups);
	INIT_LIST_HEAD(&ctx->flexible_groups);
	INIT_LIST_HEAD(&ctx->event_list);
	atomic_set(&ctx->refcount, 1);
}

static struct perf_event_context *
alloc_perf_context(struct pmu *pmu, struct task_struct *task)
{
	struct perf_event_context *ctx;

	ctx = kzalloc(sizeof(struct perf_event_context), GFP_KERNEL);
	if (!ctx)
		return NULL;

	__perf_event_init_context(ctx);
	if (task) {
		ctx->task = task;
		get_task_struct(task);
	}
	ctx->pmu = pmu;

	return ctx;
}

static struct task_struct *
find_lively_task_by_vpid(pid_t vpid)
{
	struct task_struct *task;
	int err;

	rcu_read_lock();
	if (!vpid)
		task = current;
	else
		task = find_task_by_vpid(vpid);
	if (task)
		get_task_struct(task);
	rcu_read_unlock();

	if (!task)
		return ERR_PTR(-ESRCH);

	/* Reuse ptrace permission checks for now. */
	err = -EACCES;
	if (!ptrace_may_access(task, PTRACE_MODE_READ_REALCREDS))
		goto errout;

	return task;
errout:
	put_task_struct(task);
	return ERR_PTR(err);

}

/*
 * Returns a matching context with refcount and pincount.
 */
static struct perf_event_context *
find_get_context(struct pmu *pmu, struct task_struct *task,
		struct perf_event *event)
{
	struct perf_event_context *ctx, *clone_ctx = NULL;
	struct perf_cpu_context *cpuctx;
	void *task_ctx_data = NULL;
	unsigned long flags;
	int ctxn, err;
	int cpu = event->cpu;

	if (!task) {
		/* Must be root to operate on a CPU event: */
		if (perf_paranoid_cpu() && !capable(CAP_SYS_ADMIN))
			return ERR_PTR(-EACCES);

		/*
		 * We could be clever and allow to attach a event to an
		 * offline CPU and activate it when the CPU comes up, but
		 * that's for later.
		 */
		if (!cpu_online(cpu))
			return ERR_PTR(-ENODEV);

		cpuctx = per_cpu_ptr(pmu->pmu_cpu_context, cpu);
		ctx = &cpuctx->ctx;
		get_ctx(ctx);
		++ctx->pin_count;

		return ctx;
	}

	err = -EINVAL;
	ctxn = pmu->task_ctx_nr;
	if (ctxn < 0)
		goto errout;

	if (event->attach_state & PERF_ATTACH_TASK_DATA) {
		task_ctx_data = kzalloc(pmu->task_ctx_size, GFP_KERNEL);
		if (!task_ctx_data) {
			err = -ENOMEM;
			goto errout;
		}
	}

retry:
	ctx = perf_lock_task_context(task, ctxn, &flags);
	if (ctx) {
		clone_ctx = unclone_ctx(ctx);
		++ctx->pin_count;

		if (task_ctx_data && !ctx->task_ctx_data) {
			ctx->task_ctx_data = task_ctx_data;
			task_ctx_data = NULL;
		}
		raw_spin_unlock_irqrestore(&ctx->lock, flags);

		if (clone_ctx)
			put_ctx(clone_ctx);
	} else {
		ctx = alloc_perf_context(pmu, task);
		err = -ENOMEM;
		if (!ctx)
			goto errout;

		if (task_ctx_data) {
			ctx->task_ctx_data = task_ctx_data;
			task_ctx_data = NULL;
		}

		err = 0;
		mutex_lock(&task->perf_event_mutex);
		/*
		 * If it has already passed perf_event_exit_task().
		 * we must see PF_EXITING, it takes this mutex too.
		 */
		if (task->flags & PF_EXITING)
			err = -ESRCH;
		else if (task->perf_event_ctxp[ctxn])
			err = -EAGAIN;
		else {
			get_ctx(ctx);
			++ctx->pin_count;
			rcu_assign_pointer(task->perf_event_ctxp[ctxn], ctx);
		}
		mutex_unlock(&task->perf_event_mutex);

		if (unlikely(err)) {
			put_ctx(ctx);

			if (err == -EAGAIN)
				goto retry;
			goto errout;
		}
	}

	kfree(task_ctx_data);
	return ctx;

errout:
	kfree(task_ctx_data);
	return ERR_PTR(err);
}

static void perf_event_free_filter(struct perf_event *event);
static void perf_event_free_bpf_prog(struct perf_event *event);

static void free_event_rcu(struct rcu_head *head)
{
	struct perf_event *event;

	event = container_of(head, struct perf_event, rcu_head);
	if (event->ns)
		put_pid_ns(event->ns);
	perf_event_free_filter(event);
	kfree(event);
}

static void ring_buffer_attach(struct perf_event *event,
			       struct ring_buffer *rb);

static void unaccount_event_cpu(struct perf_event *event, int cpu)
{
	if (event->parent)
		return;

	if (is_cgroup_event(event))
		atomic_dec(&per_cpu(perf_cgroup_events, cpu));
}

#ifdef CONFIG_NO_HZ_FULL
static DEFINE_SPINLOCK(nr_freq_lock);
#endif

static void unaccount_freq_event_nohz(void)
{
#ifdef CONFIG_NO_HZ_FULL
	spin_lock(&nr_freq_lock);
	if (atomic_dec_and_test(&nr_freq_events))
		tick_nohz_dep_clear(TICK_DEP_BIT_PERF_EVENTS);
	spin_unlock(&nr_freq_lock);
#endif
}

static void unaccount_freq_event(void)
{
	if (tick_nohz_full_enabled())
		unaccount_freq_event_nohz();
	else
		atomic_dec(&nr_freq_events);
}

static void unaccount_event(struct perf_event *event)
{
	bool dec = false;

	if (event->parent)
		return;

	if (event->attach_state & PERF_ATTACH_TASK)
		dec = true;
	if (event->attr.mmap || event->attr.mmap_data)
		atomic_dec(&nr_mmap_events);
	if (event->attr.comm)
		atomic_dec(&nr_comm_events);
	if (event->attr.task)
		atomic_dec(&nr_task_events);
	if (event->attr.freq)
		unaccount_freq_event();
	if (event->attr.context_switch) {
		dec = true;
		atomic_dec(&nr_switch_events);
	}
	if (is_cgroup_event(event))
		dec = true;
	if (has_branch_stack(event))
		dec = true;

	if (dec) {
		if (!atomic_add_unless(&perf_sched_count, -1, 1))
			schedule_delayed_work(&perf_sched_work, HZ);
	}

	unaccount_event_cpu(event, event->cpu);
}

static void perf_sched_delayed(struct work_struct *work)
{
	mutex_lock(&perf_sched_mutex);
	if (atomic_dec_and_test(&perf_sched_count))
		static_branch_disable(&perf_sched_events);
	mutex_unlock(&perf_sched_mutex);
}

/*
 * The following implement mutual exclusion of events on "exclusive" pmus
 * (PERF_PMU_CAP_EXCLUSIVE). Such pmus can only have one event scheduled
 * at a time, so we disallow creating events that might conflict, namely:
 *
 *  1) cpu-wide events in the presence of per-task events,
 *  2) per-task events in the presence of cpu-wide events,
 *  3) two matching events on the same context.
 *
 * The former two cases are handled in the allocation path (perf_event_alloc(),
 * _free_event()), the latter -- before the first perf_install_in_context().
 */
static int exclusive_event_init(struct perf_event *event)
{
	struct pmu *pmu = event->pmu;

	if (!(pmu->capabilities & PERF_PMU_CAP_EXCLUSIVE))
		return 0;

	/*
	 * Prevent co-existence of per-task and cpu-wide events on the
	 * same exclusive pmu.
	 *
	 * Negative pmu::exclusive_cnt means there are cpu-wide
	 * events on this "exclusive" pmu, positive means there are
	 * per-task events.
	 *
	 * Since this is called in perf_event_alloc() path, event::ctx
	 * doesn't exist yet; it is, however, safe to use PERF_ATTACH_TASK
	 * to mean "per-task event", because unlike other attach states it
	 * never gets cleared.
	 */
	if (event->attach_state & PERF_ATTACH_TASK) {
		if (!atomic_inc_unless_negative(&pmu->exclusive_cnt))
			return -EBUSY;
	} else {
		if (!atomic_dec_unless_positive(&pmu->exclusive_cnt))
			return -EBUSY;
	}

	return 0;
}

static void exclusive_event_destroy(struct perf_event *event)
{
	struct pmu *pmu = event->pmu;

	if (!(pmu->capabilities & PERF_PMU_CAP_EXCLUSIVE))
		return;

	/* see comment in exclusive_event_init() */
	if (event->attach_state & PERF_ATTACH_TASK)
		atomic_dec(&pmu->exclusive_cnt);
	else
		atomic_inc(&pmu->exclusive_cnt);
}

static bool exclusive_event_match(struct perf_event *e1, struct perf_event *e2)
{
	if ((e1->pmu->capabilities & PERF_PMU_CAP_EXCLUSIVE) &&
	    (e1->cpu == e2->cpu ||
	     e1->cpu == -1 ||
	     e2->cpu == -1))
		return true;
	return false;
}

/* Called under the same ctx::mutex as perf_install_in_context() */
static bool exclusive_event_installable(struct perf_event *event,
					struct perf_event_context *ctx)
{
	struct perf_event *iter_event;
	struct pmu *pmu = event->pmu;

	if (!(pmu->capabilities & PERF_PMU_CAP_EXCLUSIVE))
		return true;

	list_for_each_entry(iter_event, &ctx->event_list, event_entry) {
		if (exclusive_event_match(iter_event, event))
			return false;
	}

	return true;
}

static void _free_event(struct perf_event *event)
{
	irq_work_sync(&event->pending);

	unaccount_event(event);

	if (event->rb) {
		/*
		 * Can happen when we close an event with re-directed output.
		 *
		 * Since we have a 0 refcount, perf_mmap_close() will skip
		 * over us; possibly making our ring_buffer_put() the last.
		 */
		mutex_lock(&event->mmap_mutex);
		ring_buffer_attach(event, NULL);
		mutex_unlock(&event->mmap_mutex);
	}

	if (is_cgroup_event(event))
		perf_detach_cgroup(event);

	if (!event->parent) {
		if (event->attr.sample_type & PERF_SAMPLE_CALLCHAIN)
			put_callchain_buffers();
	}

	perf_event_free_bpf_prog(event);

	if (event->destroy)
		event->destroy(event);

	if (event->ctx)
		put_ctx(event->ctx);

	if (event->pmu) {
		exclusive_event_destroy(event);
		module_put(event->pmu->module);
	}

	call_rcu(&event->rcu_head, free_event_rcu);
}

/*
 * Used to free events which have a known refcount of 1, such as in error paths
 * where the event isn't exposed yet and inherited events.
 */
static void free_event(struct perf_event *event)
{
	if (WARN(atomic_long_cmpxchg(&event->refcount, 1, 0) != 1,
				"unexpected event refcount: %ld; ptr=%p\n",
				atomic_long_read(&event->refcount), event)) {
		/* leak to avoid use-after-free */
		return;
	}

	_free_event(event);
}

/*
 * Remove user event from the owner task.
 */
static void perf_remove_from_owner(struct perf_event *event)
{
	struct task_struct *owner;

	rcu_read_lock();
	/*
	 * Matches the smp_store_release() in perf_event_exit_task(). If we
	 * observe !owner it means the list deletion is complete and we can
	 * indeed free this event, otherwise we need to serialize on
	 * owner->perf_event_mutex.
	 */
	owner = lockless_dereference(event->owner);
	if (owner) {
		/*
		 * Since delayed_put_task_struct() also drops the last
		 * task reference we can safely take a new reference
		 * while holding the rcu_read_lock().
		 */
		get_task_struct(owner);
	}
	rcu_read_unlock();

	if (owner) {
		/*
		 * If we're here through perf_event_exit_task() we're already
		 * holding ctx->mutex which would be an inversion wrt. the
		 * normal lock order.
		 *
		 * However we can safely take this lock because its the child
		 * ctx->mutex.
		 */
		mutex_lock_nested(&owner->perf_event_mutex, SINGLE_DEPTH_NESTING);

		/*
		 * We have to re-check the event->owner field, if it is cleared
		 * we raced with perf_event_exit_task(), acquiring the mutex
		 * ensured they're done, and we can proceed with freeing the
		 * event.
		 */
		if (event->owner) {
			list_del_init(&event->owner_entry);
			smp_store_release(&event->owner, NULL);
		}
		mutex_unlock(&owner->perf_event_mutex);
		put_task_struct(owner);
	}
}

static void put_event(struct perf_event *event)
{
	if (!atomic_long_dec_and_test(&event->refcount))
		return;

	_free_event(event);
}

/*
 * Kill an event dead; while event:refcount will preserve the event
 * object, it will not preserve its functionality. Once the last 'user'
 * gives up the object, we'll destroy the thing.
 */
int perf_event_release_kernel(struct perf_event *event)
{
	struct perf_event_context *ctx = event->ctx;
	struct perf_event *child, *tmp;

	/*
	 * If we got here through err_file: fput(event_file); we will not have
	 * attached to a context yet.
	 */
	if (!ctx) {
		WARN_ON_ONCE(event->attach_state &
				(PERF_ATTACH_CONTEXT|PERF_ATTACH_GROUP));
		goto no_ctx;
	}

	if (!is_kernel_event(event))
		perf_remove_from_owner(event);

	ctx = perf_event_ctx_lock(event);
	WARN_ON_ONCE(ctx->parent_ctx);
	perf_remove_from_context(event, DETACH_GROUP);

	raw_spin_lock_irq(&ctx->lock);
	/*
	 * Mark this even as STATE_DEAD, there is no external reference to it
	 * anymore.
	 *
	 * Anybody acquiring event->child_mutex after the below loop _must_
	 * also see this, most importantly inherit_event() which will avoid
	 * placing more children on the list.
	 *
	 * Thus this guarantees that we will in fact observe and kill _ALL_
	 * child events.
	 */
	event->state = PERF_EVENT_STATE_DEAD;
	raw_spin_unlock_irq(&ctx->lock);

	perf_event_ctx_unlock(event, ctx);

again:
	mutex_lock(&event->child_mutex);
	list_for_each_entry(child, &event->child_list, child_list) {

		/*
		 * Cannot change, child events are not migrated, see the
		 * comment with perf_event_ctx_lock_nested().
		 */
		ctx = lockless_dereference(child->ctx);
		/*
		 * Since child_mutex nests inside ctx::mutex, we must jump
		 * through hoops. We start by grabbing a reference on the ctx.
		 *
		 * Since the event cannot get freed while we hold the
		 * child_mutex, the context must also exist and have a !0
		 * reference count.
		 */
		get_ctx(ctx);

		/*
		 * Now that we have a ctx ref, we can drop child_mutex, and
		 * acquire ctx::mutex without fear of it going away. Then we
		 * can re-acquire child_mutex.
		 */
		mutex_unlock(&event->child_mutex);
		mutex_lock(&ctx->mutex);
		mutex_lock(&event->child_mutex);

		/*
		 * Now that we hold ctx::mutex and child_mutex, revalidate our
		 * state, if child is still the first entry, it didn't get freed
		 * and we can continue doing so.
		 */
		tmp = list_first_entry_or_null(&event->child_list,
					       struct perf_event, child_list);
		if (tmp == child) {
			perf_remove_from_context(child, DETACH_GROUP);
			list_del(&child->child_list);
			free_event(child);
			/*
			 * This matches the refcount bump in inherit_event();
			 * this can't be the last reference.
			 */
			put_event(event);
		}

		mutex_unlock(&event->child_mutex);
		mutex_unlock(&ctx->mutex);
		put_ctx(ctx);
		goto again;
	}
	mutex_unlock(&event->child_mutex);

no_ctx:
	put_event(event); /* Must be the 'last' reference */
	return 0;
}
EXPORT_SYMBOL_GPL(perf_event_release_kernel);

/*
 * Called when the last reference to the file is gone.
 */
static int perf_release(struct inode *inode, struct file *file)
{
	perf_event_release_kernel(file->private_data);
	return 0;
}

u64 perf_event_read_value(struct perf_event *event, u64 *enabled, u64 *running)
{
	struct perf_event *child;
	u64 total = 0;

	*enabled = 0;
	*running = 0;

	mutex_lock(&event->child_mutex);

	(void)perf_event_read(event, false);
	total += perf_event_count(event);

	*enabled += event->total_time_enabled +
			atomic64_read(&event->child_total_time_enabled);
	*running += event->total_time_running +
			atomic64_read(&event->child_total_time_running);

	list_for_each_entry(child, &event->child_list, child_list) {
		(void)perf_event_read(child, false);
		total += perf_event_count(child);
		*enabled += child->total_time_enabled;
		*running += child->total_time_running;
	}
	mutex_unlock(&event->child_mutex);

	return total;
}
EXPORT_SYMBOL_GPL(perf_event_read_value);

static int __perf_read_group_add(struct perf_event *leader,
					u64 read_format, u64 *values)
{
	struct perf_event *sub;
	int n = 1; /* skip @nr */
	int ret;

	ret = perf_event_read(leader, true);
	if (ret)
		return ret;

	/*
	 * Since we co-schedule groups, {enabled,running} times of siblings
	 * will be identical to those of the leader, so we only publish one
	 * set.
	 */
	if (read_format & PERF_FORMAT_TOTAL_TIME_ENABLED) {
		values[n++] += leader->total_time_enabled +
			atomic64_read(&leader->child_total_time_enabled);
	}

	if (read_format & PERF_FORMAT_TOTAL_TIME_RUNNING) {
		values[n++] += leader->total_time_running +
			atomic64_read(&leader->child_total_time_running);
	}

	/*
	 * Write {count,id} tuples for every sibling.
	 */
	values[n++] += perf_event_count(leader);
	if (read_format & PERF_FORMAT_ID)
		values[n++] = primary_event_id(leader);

	list_for_each_entry(sub, &leader->sibling_list, group_entry) {
		values[n++] += perf_event_count(sub);
		if (read_format & PERF_FORMAT_ID)
			values[n++] = primary_event_id(sub);
	}

	return 0;
}

static int perf_read_group(struct perf_event *event,
				   u64 read_format, char __user *buf)
{
	struct perf_event *leader = event->group_leader, *child;
	struct perf_event_context *ctx = leader->ctx;
	int ret;
	u64 *values;

	lockdep_assert_held(&ctx->mutex);

	values = kzalloc(event->read_size, GFP_KERNEL);
	if (!values)
		return -ENOMEM;

	values[0] = 1 + leader->nr_siblings;

	/*
	 * By locking the child_mutex of the leader we effectively
	 * lock the child list of all siblings.. XXX explain how.
	 */
	mutex_lock(&leader->child_mutex);

	ret = __perf_read_group_add(leader, read_format, values);
	if (ret)
		goto unlock;

	list_for_each_entry(child, &leader->child_list, child_list) {
		ret = __perf_read_group_add(child, read_format, values);
		if (ret)
			goto unlock;
	}

	mutex_unlock(&leader->child_mutex);

	ret = event->read_size;
	if (copy_to_user(buf, values, event->read_size))
		ret = -EFAULT;
	goto out;

unlock:
	mutex_unlock(&leader->child_mutex);
out:
	kfree(values);
	return ret;
}

static int perf_read_one(struct perf_event *event,
				 u64 read_format, char __user *buf)
{
	u64 enabled, running;
	u64 values[4];
	int n = 0;

	values[n++] = perf_event_read_value(event, &enabled, &running);
	if (read_format & PERF_FORMAT_TOTAL_TIME_ENABLED)
		values[n++] = enabled;
	if (read_format & PERF_FORMAT_TOTAL_TIME_RUNNING)
		values[n++] = running;
	if (read_format & PERF_FORMAT_ID)
		values[n++] = primary_event_id(event);

	if (copy_to_user(buf, values, n * sizeof(u64)))
		return -EFAULT;

	return n * sizeof(u64);
}

static bool is_event_hup(struct perf_event *event)
{
	bool no_children;

	if (event->state > PERF_EVENT_STATE_EXIT)
		return false;

	mutex_lock(&event->child_mutex);
	no_children = list_empty(&event->child_list);
	mutex_unlock(&event->child_mutex);
	return no_children;
}

/*
 * Read the performance event - simple non blocking version for now
 */
static ssize_t
__perf_read(struct perf_event *event, char __user *buf, size_t count)
{
	u64 read_format = event->attr.read_format;
	int ret;

	/*
	 * Return end-of-file for a read on a event that is in
	 * error state (i.e. because it was pinned but it couldn't be
	 * scheduled on to the CPU at some point).
	 */
	if (event->state == PERF_EVENT_STATE_ERROR)
		return 0;

	if (count < event->read_size)
		return -ENOSPC;

	WARN_ON_ONCE(event->ctx->parent_ctx);
	if (read_format & PERF_FORMAT_GROUP)
		ret = perf_read_group(event, read_format, buf);
	else
		ret = perf_read_one(event, read_format, buf);

	return ret;
}

static ssize_t
perf_read(struct file *file, char __user *buf, size_t count, loff_t *ppos)
{
	struct perf_event *event = file->private_data;
	struct perf_event_context *ctx;
	int ret;

	ctx = perf_event_ctx_lock(event);
	ret = __perf_read(event, buf, count);
	perf_event_ctx_unlock(event, ctx);

	return ret;
}

static unsigned int perf_poll(struct file *file, poll_table *wait)
{
	struct perf_event *event = file->private_data;
	struct ring_buffer *rb;
	unsigned int events = POLLHUP;

	poll_wait(file, &event->waitq, wait);

	if (is_event_hup(event))
		return events;

	/*
	 * Pin the event->rb by taking event->mmap_mutex; otherwise
	 * perf_event_set_output() can swizzle our rb and make us miss wakeups.
	 */
	mutex_lock(&event->mmap_mutex);
	rb = event->rb;
	if (rb)
		events = atomic_xchg(&rb->poll, 0);
	mutex_unlock(&event->mmap_mutex);
	return events;
}

static void _perf_event_reset(struct perf_event *event)
{
	(void)perf_event_read(event, false);
	local64_set(&event->count, 0);
	perf_event_update_userpage(event);
}

/*
 * Holding the top-level event's child_mutex means that any
 * descendant process that has inherited this event will block
 * in perf_event_exit_event() if it goes to exit, thus satisfying the
 * task existence requirements of perf_event_enable/disable.
 */
static void perf_event_for_each_child(struct perf_event *event,
					void (*func)(struct perf_event *))
{
	struct perf_event *child;

	WARN_ON_ONCE(event->ctx->parent_ctx);

	mutex_lock(&event->child_mutex);
	func(event);
	list_for_each_entry(child, &event->child_list, child_list)
		func(child);
	mutex_unlock(&event->child_mutex);
}

static void perf_event_for_each(struct perf_event *event,
				  void (*func)(struct perf_event *))
{
	struct perf_event_context *ctx = event->ctx;
	struct perf_event *sibling;

	lockdep_assert_held(&ctx->mutex);

	event = event->group_leader;

	perf_event_for_each_child(event, func);
	list_for_each_entry(sibling, &event->sibling_list, group_entry)
		perf_event_for_each_child(sibling, func);
}

static void __perf_event_period(struct perf_event *event,
				struct perf_cpu_context *cpuctx,
				struct perf_event_context *ctx,
				void *info)
{
	u64 value = *((u64 *)info);
	bool active;

	if (event->attr.freq) {
		event->attr.sample_freq = value;
	} else {
		event->attr.sample_period = value;
		event->hw.sample_period = value;
	}

	active = (event->state == PERF_EVENT_STATE_ACTIVE);
	if (active) {
		perf_pmu_disable(ctx->pmu);
		/*
		 * We could be throttled; unthrottle now to avoid the tick
		 * trying to unthrottle while we already re-started the event.
		 */
		if (event->hw.interrupts == MAX_INTERRUPTS) {
			event->hw.interrupts = 0;
			perf_log_throttle(event, 1);
		}
		event->pmu->stop(event, PERF_EF_UPDATE);
	}

	local64_set(&event->hw.period_left, 0);

	if (active) {
		event->pmu->start(event, PERF_EF_RELOAD);
		perf_pmu_enable(ctx->pmu);
	}
}

static int perf_event_period(struct perf_event *event, u64 __user *arg)
{
	u64 value;

	if (!is_sampling_event(event))
		return -EINVAL;

	if (copy_from_user(&value, arg, sizeof(value)))
		return -EFAULT;

	if (!value)
		return -EINVAL;

	if (event->attr.freq && value > sysctl_perf_event_sample_rate)
		return -EINVAL;

	event_function_call(event, __perf_event_period, &value);

	return 0;
}

static const struct file_operations perf_fops;

static inline int perf_fget_light(int fd, struct fd *p)
{
	struct fd f = fdget(fd);
	if (!f.file)
		return -EBADF;

	if (f.file->f_op != &perf_fops) {
		fdput(f);
		return -EBADF;
	}
	*p = f;
	return 0;
}

static int perf_event_set_output(struct perf_event *event,
				 struct perf_event *output_event);
static int perf_event_set_filter(struct perf_event *event, void __user *arg);
static int perf_event_set_bpf_prog(struct perf_event *event, u32 prog_fd);

static long _perf_ioctl(struct perf_event *event, unsigned int cmd, unsigned long arg)
{
	void (*func)(struct perf_event *);
	u32 flags = arg;

	switch (cmd) {
	case PERF_EVENT_IOC_ENABLE:
		func = _perf_event_enable;
		break;
	case PERF_EVENT_IOC_DISABLE:
		func = _perf_event_disable;
		break;
	case PERF_EVENT_IOC_RESET:
		func = _perf_event_reset;
		break;

	case PERF_EVENT_IOC_REFRESH:
		return _perf_event_refresh(event, arg);

	case PERF_EVENT_IOC_PERIOD:
		return perf_event_period(event, (u64 __user *)arg);

	case PERF_EVENT_IOC_ID:
	{
		u64 id = primary_event_id(event);

		if (copy_to_user((void __user *)arg, &id, sizeof(id)))
			return -EFAULT;
		return 0;
	}

	case PERF_EVENT_IOC_SET_OUTPUT:
	{
		int ret;
		if (arg != -1) {
			struct perf_event *output_event;
			struct fd output;
			ret = perf_fget_light(arg, &output);
			if (ret)
				return ret;
			output_event = output.file->private_data;
			ret = perf_event_set_output(event, output_event);
			fdput(output);
		} else {
			ret = perf_event_set_output(event, NULL);
		}
		return ret;
	}

	case PERF_EVENT_IOC_SET_FILTER:
		return perf_event_set_filter(event, (void __user *)arg);

	case PERF_EVENT_IOC_SET_BPF:
		return perf_event_set_bpf_prog(event, arg);

	default:
		return -ENOTTY;
	}

	if (flags & PERF_IOC_FLAG_GROUP)
		perf_event_for_each(event, func);
	else
		perf_event_for_each_child(event, func);

	return 0;
}

static long perf_ioctl(struct file *file, unsigned int cmd, unsigned long arg)
{
	struct perf_event *event = file->private_data;
	struct perf_event_context *ctx;
	long ret;

	ctx = perf_event_ctx_lock(event);
	ret = _perf_ioctl(event, cmd, arg);
	perf_event_ctx_unlock(event, ctx);

	return ret;
}

#ifdef CONFIG_COMPAT
static long perf_compat_ioctl(struct file *file, unsigned int cmd,
				unsigned long arg)
{
	switch (_IOC_NR(cmd)) {
	case _IOC_NR(PERF_EVENT_IOC_SET_FILTER):
	case _IOC_NR(PERF_EVENT_IOC_ID):
		/* Fix up pointer size (usually 4 -> 8 in 32-on-64-bit case */
		if (_IOC_SIZE(cmd) == sizeof(compat_uptr_t)) {
			cmd &= ~IOCSIZE_MASK;
			cmd |= sizeof(void *) << IOCSIZE_SHIFT;
		}
		break;
	}
	return perf_ioctl(file, cmd, arg);
}
#else
# define perf_compat_ioctl NULL
#endif

int perf_event_task_enable(void)
{
	struct perf_event_context *ctx;
	struct perf_event *event;

	mutex_lock(&current->perf_event_mutex);
	list_for_each_entry(event, &current->perf_event_list, owner_entry) {
		ctx = perf_event_ctx_lock(event);
		perf_event_for_each_child(event, _perf_event_enable);
		perf_event_ctx_unlock(event, ctx);
	}
	mutex_unlock(&current->perf_event_mutex);

	return 0;
}

int perf_event_task_disable(void)
{
	struct perf_event_context *ctx;
	struct perf_event *event;

	mutex_lock(&current->perf_event_mutex);
	list_for_each_entry(event, &current->perf_event_list, owner_entry) {
		ctx = perf_event_ctx_lock(event);
		perf_event_for_each_child(event, _perf_event_disable);
		perf_event_ctx_unlock(event, ctx);
	}
	mutex_unlock(&current->perf_event_mutex);

	return 0;
}

static int perf_event_index(struct perf_event *event)
{
	if (event->hw.state & PERF_HES_STOPPED)
		return 0;

	if (event->state != PERF_EVENT_STATE_ACTIVE)
		return 0;

	return event->pmu->event_idx(event);
}

static void calc_timer_values(struct perf_event *event,
				u64 *now,
				u64 *enabled,
				u64 *running)
{
	u64 ctx_time;

	*now = perf_clock();
	ctx_time = event->shadow_ctx_time + *now;
	*enabled = ctx_time - event->tstamp_enabled;
	*running = ctx_time - event->tstamp_running;
}

static void perf_event_init_userpage(struct perf_event *event)
{
	struct perf_event_mmap_page *userpg;
	struct ring_buffer *rb;

	rcu_read_lock();
	rb = rcu_dereference(event->rb);
	if (!rb)
		goto unlock;

	userpg = rb->user_page;

	/* Allow new userspace to detect that bit 0 is deprecated */
	userpg->cap_bit0_is_deprecated = 1;
	userpg->size = offsetof(struct perf_event_mmap_page, __reserved);
	userpg->data_offset = PAGE_SIZE;
	userpg->data_size = perf_data_size(rb);

unlock:
	rcu_read_unlock();
}

void __weak arch_perf_update_userpage(
	struct perf_event *event, struct perf_event_mmap_page *userpg, u64 now)
{
}

/*
 * Callers need to ensure there can be no nesting of this function, otherwise
 * the seqlock logic goes bad. We can not serialize this because the arch
 * code calls this from NMI context.
 */
void perf_event_update_userpage(struct perf_event *event)
{
	struct perf_event_mmap_page *userpg;
	struct ring_buffer *rb;
	u64 enabled, running, now;

	rcu_read_lock();
	rb = rcu_dereference(event->rb);
	if (!rb)
		goto unlock;

	/*
	 * compute total_time_enabled, total_time_running
	 * based on snapshot values taken when the event
	 * was last scheduled in.
	 *
	 * we cannot simply called update_context_time()
	 * because of locking issue as we can be called in
	 * NMI context
	 */
	calc_timer_values(event, &now, &enabled, &running);

	userpg = rb->user_page;
	/*
	 * Disable preemption so as to not let the corresponding user-space
	 * spin too long if we get preempted.
	 */
	preempt_disable();
	++userpg->lock;
	barrier();
	userpg->index = perf_event_index(event);
	userpg->offset = perf_event_count(event);
	if (userpg->index)
		userpg->offset -= local64_read(&event->hw.prev_count);

	userpg->time_enabled = enabled +
			atomic64_read(&event->child_total_time_enabled);

	userpg->time_running = running +
			atomic64_read(&event->child_total_time_running);

	arch_perf_update_userpage(event, userpg, now);

	barrier();
	++userpg->lock;
	preempt_enable();
unlock:
	rcu_read_unlock();
}

static int perf_mmap_fault(struct vm_area_struct *vma, struct vm_fault *vmf)
{
	struct perf_event *event = vma->vm_file->private_data;
	struct ring_buffer *rb;
	int ret = VM_FAULT_SIGBUS;

	if (vmf->flags & FAULT_FLAG_MKWRITE) {
		if (vmf->pgoff == 0)
			ret = 0;
		return ret;
	}

	rcu_read_lock();
	rb = rcu_dereference(event->rb);
	if (!rb)
		goto unlock;

	if (vmf->pgoff && (vmf->flags & FAULT_FLAG_WRITE))
		goto unlock;

	vmf->page = perf_mmap_to_page(rb, vmf->pgoff);
	if (!vmf->page)
		goto unlock;

	get_page(vmf->page);
	vmf->page->mapping = vma->vm_file->f_mapping;
	vmf->page->index   = vmf->pgoff;

	ret = 0;
unlock:
	rcu_read_unlock();

	return ret;
}

static void ring_buffer_attach(struct perf_event *event,
			       struct ring_buffer *rb)
{
	struct ring_buffer *old_rb = NULL;
	unsigned long flags;

	if (event->rb) {
		/*
		 * Should be impossible, we set this when removing
		 * event->rb_entry and wait/clear when adding event->rb_entry.
		 */
		WARN_ON_ONCE(event->rcu_pending);

		old_rb = event->rb;
		spin_lock_irqsave(&old_rb->event_lock, flags);
		list_del_rcu(&event->rb_entry);
		spin_unlock_irqrestore(&old_rb->event_lock, flags);

		event->rcu_batches = get_state_synchronize_rcu();
		event->rcu_pending = 1;
	}

	if (rb) {
		if (event->rcu_pending) {
			cond_synchronize_rcu(event->rcu_batches);
			event->rcu_pending = 0;
		}

		spin_lock_irqsave(&rb->event_lock, flags);
		list_add_rcu(&event->rb_entry, &rb->event_list);
		spin_unlock_irqrestore(&rb->event_lock, flags);
	}

	rcu_assign_pointer(event->rb, rb);

	if (old_rb) {
		ring_buffer_put(old_rb);
		/*
		 * Since we detached before setting the new rb, so that we
		 * could attach the new rb, we could have missed a wakeup.
		 * Provide it now.
		 */
		wake_up_all(&event->waitq);
	}
}

static void ring_buffer_wakeup(struct perf_event *event)
{
	struct ring_buffer *rb;

	rcu_read_lock();
	rb = rcu_dereference(event->rb);
	if (rb) {
		list_for_each_entry_rcu(event, &rb->event_list, rb_entry)
			wake_up_all(&event->waitq);
	}
	rcu_read_unlock();
}

struct ring_buffer *ring_buffer_get(struct perf_event *event)
{
	struct ring_buffer *rb;

	rcu_read_lock();
	rb = rcu_dereference(event->rb);
	if (rb) {
		if (!atomic_inc_not_zero(&rb->refcount))
			rb = NULL;
	}
	rcu_read_unlock();

	return rb;
}

void ring_buffer_put(struct ring_buffer *rb)
{
	if (!atomic_dec_and_test(&rb->refcount))
		return;

	WARN_ON_ONCE(!list_empty(&rb->event_list));

	call_rcu(&rb->rcu_head, rb_free_rcu);
}

static void perf_mmap_open(struct vm_area_struct *vma)
{
	struct perf_event *event = vma->vm_file->private_data;

	atomic_inc(&event->mmap_count);
	atomic_inc(&event->rb->mmap_count);

	if (vma->vm_pgoff)
		atomic_inc(&event->rb->aux_mmap_count);

	if (event->pmu->event_mapped)
		event->pmu->event_mapped(event);
}

/*
 * A buffer can be mmap()ed multiple times; either directly through the same
 * event, or through other events by use of perf_event_set_output().
 *
 * In order to undo the VM accounting done by perf_mmap() we need to destroy
 * the buffer here, where we still have a VM context. This means we need
 * to detach all events redirecting to us.
 */
static void perf_mmap_close(struct vm_area_struct *vma)
{
	struct perf_event *event = vma->vm_file->private_data;

	struct ring_buffer *rb = ring_buffer_get(event);
	struct user_struct *mmap_user = rb->mmap_user;
	int mmap_locked = rb->mmap_locked;
	unsigned long size = perf_data_size(rb);

	if (event->pmu->event_unmapped)
		event->pmu->event_unmapped(event);

	/*
	 * rb->aux_mmap_count will always drop before rb->mmap_count and
	 * event->mmap_count, so it is ok to use event->mmap_mutex to
	 * serialize with perf_mmap here.
	 */
	if (rb_has_aux(rb) && vma->vm_pgoff == rb->aux_pgoff &&
	    atomic_dec_and_mutex_lock(&rb->aux_mmap_count, &event->mmap_mutex)) {
		atomic_long_sub(rb->aux_nr_pages, &mmap_user->locked_vm);
		vma->vm_mm->pinned_vm -= rb->aux_mmap_locked;

		rb_free_aux(rb);
		mutex_unlock(&event->mmap_mutex);
	}

	atomic_dec(&rb->mmap_count);

	if (!atomic_dec_and_mutex_lock(&event->mmap_count, &event->mmap_mutex))
		goto out_put;

	ring_buffer_attach(event, NULL);
	mutex_unlock(&event->mmap_mutex);

	/* If there's still other mmap()s of this buffer, we're done. */
	if (atomic_read(&rb->mmap_count))
		goto out_put;

	/*
	 * No other mmap()s, detach from all other events that might redirect
	 * into the now unreachable buffer. Somewhat complicated by the
	 * fact that rb::event_lock otherwise nests inside mmap_mutex.
	 */
again:
	rcu_read_lock();
	list_for_each_entry_rcu(event, &rb->event_list, rb_entry) {
		if (!atomic_long_inc_not_zero(&event->refcount)) {
			/*
			 * This event is en-route to free_event() which will
			 * detach it and remove it from the list.
			 */
			continue;
		}
		rcu_read_unlock();

		mutex_lock(&event->mmap_mutex);
		/*
		 * Check we didn't race with perf_event_set_output() which can
		 * swizzle the rb from under us while we were waiting to
		 * acquire mmap_mutex.
		 *
		 * If we find a different rb; ignore this event, a next
		 * iteration will no longer find it on the list. We have to
		 * still restart the iteration to make sure we're not now
		 * iterating the wrong list.
		 */
		if (event->rb == rb)
			ring_buffer_attach(event, NULL);

		mutex_unlock(&event->mmap_mutex);
		put_event(event);

		/*
		 * Restart the iteration; either we're on the wrong list or
		 * destroyed its integrity by doing a deletion.
		 */
		goto again;
	}
	rcu_read_unlock();

	/*
	 * It could be there's still a few 0-ref events on the list; they'll
	 * get cleaned up by free_event() -- they'll also still have their
	 * ref on the rb and will free it whenever they are done with it.
	 *
	 * Aside from that, this buffer is 'fully' detached and unmapped,
	 * undo the VM accounting.
	 */

	atomic_long_sub((size >> PAGE_SHIFT) + 1, &mmap_user->locked_vm);
	vma->vm_mm->pinned_vm -= mmap_locked;
	free_uid(mmap_user);

out_put:
	ring_buffer_put(rb); /* could be last */
}

static const struct vm_operations_struct perf_mmap_vmops = {
	.open		= perf_mmap_open,
	.close		= perf_mmap_close, /* non mergable */
	.fault		= perf_mmap_fault,
	.page_mkwrite	= perf_mmap_fault,
};

static int perf_mmap(struct file *file, struct vm_area_struct *vma)
{
	struct perf_event *event = file->private_data;
	unsigned long user_locked, user_lock_limit;
	struct user_struct *user = current_user();
	unsigned long locked, lock_limit;
	struct ring_buffer *rb = NULL;
	unsigned long vma_size;
	unsigned long nr_pages;
	long user_extra = 0, extra = 0;
	int ret = 0, flags = 0;

	/*
	 * Don't allow mmap() of inherited per-task counters. This would
	 * create a performance issue due to all children writing to the
	 * same rb.
	 */
	if (event->cpu == -1 && event->attr.inherit)
		return -EINVAL;

	if (!(vma->vm_flags & VM_SHARED))
		return -EINVAL;

	vma_size = vma->vm_end - vma->vm_start;

	if (vma->vm_pgoff == 0) {
		nr_pages = (vma_size / PAGE_SIZE) - 1;
	} else {
		/*
		 * AUX area mapping: if rb->aux_nr_pages != 0, it's already
		 * mapped, all subsequent mappings should have the same size
		 * and offset. Must be above the normal perf buffer.
		 */
		u64 aux_offset, aux_size;

		if (!event->rb)
			return -EINVAL;

		nr_pages = vma_size / PAGE_SIZE;

		mutex_lock(&event->mmap_mutex);
		ret = -EINVAL;

		rb = event->rb;
		if (!rb)
			goto aux_unlock;

		aux_offset = ACCESS_ONCE(rb->user_page->aux_offset);
		aux_size = ACCESS_ONCE(rb->user_page->aux_size);

		if (aux_offset < perf_data_size(rb) + PAGE_SIZE)
			goto aux_unlock;

		if (aux_offset != vma->vm_pgoff << PAGE_SHIFT)
			goto aux_unlock;

		/* already mapped with a different offset */
		if (rb_has_aux(rb) && rb->aux_pgoff != vma->vm_pgoff)
			goto aux_unlock;

		if (aux_size != vma_size || aux_size != nr_pages * PAGE_SIZE)
			goto aux_unlock;

		/* already mapped with a different size */
		if (rb_has_aux(rb) && rb->aux_nr_pages != nr_pages)
			goto aux_unlock;

		if (!is_power_of_2(nr_pages))
			goto aux_unlock;

		if (!atomic_inc_not_zero(&rb->mmap_count))
			goto aux_unlock;

		if (rb_has_aux(rb)) {
			atomic_inc(&rb->aux_mmap_count);
			ret = 0;
			goto unlock;
		}

		atomic_set(&rb->aux_mmap_count, 1);
		user_extra = nr_pages;

		goto accounting;
	}

	/*
	 * If we have rb pages ensure they're a power-of-two number, so we
	 * can do bitmasks instead of modulo.
	 */
	if (nr_pages != 0 && !is_power_of_2(nr_pages))
		return -EINVAL;

	if (vma_size != PAGE_SIZE * (1 + nr_pages))
		return -EINVAL;

	WARN_ON_ONCE(event->ctx->parent_ctx);
again:
	mutex_lock(&event->mmap_mutex);
	if (event->rb) {
		if (event->rb->nr_pages != nr_pages) {
			ret = -EINVAL;
			goto unlock;
		}

		if (!atomic_inc_not_zero(&event->rb->mmap_count)) {
			/*
			 * Raced against perf_mmap_close() through
			 * perf_event_set_output(). Try again, hope for better
			 * luck.
			 */
			mutex_unlock(&event->mmap_mutex);
			goto again;
		}

		goto unlock;
	}

	user_extra = nr_pages + 1;

accounting:
	user_lock_limit = sysctl_perf_event_mlock >> (PAGE_SHIFT - 10);

	/*
	 * Increase the limit linearly with more CPUs:
	 */
	user_lock_limit *= num_online_cpus();

	user_locked = atomic_long_read(&user->locked_vm) + user_extra;

	if (user_locked > user_lock_limit)
		extra = user_locked - user_lock_limit;

	lock_limit = rlimit(RLIMIT_MEMLOCK);
	lock_limit >>= PAGE_SHIFT;
	locked = vma->vm_mm->pinned_vm + extra;

	if ((locked > lock_limit) && perf_paranoid_tracepoint_raw() &&
		!capable(CAP_IPC_LOCK)) {
		ret = -EPERM;
		goto unlock;
	}

	WARN_ON(!rb && event->rb);

	if (vma->vm_flags & VM_WRITE)
		flags |= RING_BUFFER_WRITABLE;

	if (!rb) {
		rb = rb_alloc(nr_pages,
			      event->attr.watermark ? event->attr.wakeup_watermark : 0,
			      event->cpu, flags);

		if (!rb) {
			ret = -ENOMEM;
			goto unlock;
		}

		atomic_set(&rb->mmap_count, 1);
		rb->mmap_user = get_current_user();
		rb->mmap_locked = extra;

		ring_buffer_attach(event, rb);

		perf_event_init_userpage(event);
		perf_event_update_userpage(event);
	} else {
		ret = rb_alloc_aux(rb, event, vma->vm_pgoff, nr_pages,
				   event->attr.aux_watermark, flags);
		if (!ret)
			rb->aux_mmap_locked = extra;
	}

unlock:
	if (!ret) {
		atomic_long_add(user_extra, &user->locked_vm);
		vma->vm_mm->pinned_vm += extra;

		atomic_inc(&event->mmap_count);
	} else if (rb) {
		atomic_dec(&rb->mmap_count);
	}
aux_unlock:
	mutex_unlock(&event->mmap_mutex);

	/*
	 * Since pinned accounting is per vm we cannot allow fork() to copy our
	 * vma.
	 */
	vma->vm_flags |= VM_DONTCOPY | VM_DONTEXPAND | VM_DONTDUMP;
	vma->vm_ops = &perf_mmap_vmops;

	if (event->pmu->event_mapped)
		event->pmu->event_mapped(event);

	return ret;
}

static int perf_fasync(int fd, struct file *filp, int on)
{
	struct inode *inode = file_inode(filp);
	struct perf_event *event = filp->private_data;
	int retval;

	inode_lock(inode);
	retval = fasync_helper(fd, filp, on, &event->fasync);
	inode_unlock(inode);

	if (retval < 0)
		return retval;

	return 0;
}

static const struct file_operations perf_fops = {
	.llseek			= no_llseek,
	.release		= perf_release,
	.read			= perf_read,
	.poll			= perf_poll,
	.unlocked_ioctl		= perf_ioctl,
	.compat_ioctl		= perf_compat_ioctl,
	.mmap			= perf_mmap,
	.fasync			= perf_fasync,
};

/*
 * Perf event wakeup
 *
 * If there's data, ensure we set the poll() state and publish everything
 * to user-space before waking everybody up.
 */

static inline struct fasync_struct **perf_event_fasync(struct perf_event *event)
{
	/* only the parent has fasync state */
	if (event->parent)
		event = event->parent;
	return &event->fasync;
}

void perf_event_wakeup(struct perf_event *event)
{
	ring_buffer_wakeup(event);

	if (event->pending_kill) {
		kill_fasync(perf_event_fasync(event), SIGIO, event->pending_kill);
		event->pending_kill = 0;
	}
}

static void perf_pending_event(struct irq_work *entry)
{
	struct perf_event *event = container_of(entry,
			struct perf_event, pending);
	int rctx;

	rctx = perf_swevent_get_recursion_context();
	/*
	 * If we 'fail' here, that's OK, it means recursion is already disabled
	 * and we won't recurse 'further'.
	 */

	if (event->pending_disable) {
		event->pending_disable = 0;
		perf_event_disable_local(event);
	}

	if (event->pending_wakeup) {
		event->pending_wakeup = 0;
		perf_event_wakeup(event);
	}

	if (rctx >= 0)
		perf_swevent_put_recursion_context(rctx);
}

/*
 * We assume there is only KVM supporting the callbacks.
 * Later on, we might change it to a list if there is
 * another virtualization implementation supporting the callbacks.
 */
struct perf_guest_info_callbacks *perf_guest_cbs;

int perf_register_guest_info_callbacks(struct perf_guest_info_callbacks *cbs)
{
	perf_guest_cbs = cbs;
	return 0;
}
EXPORT_SYMBOL_GPL(perf_register_guest_info_callbacks);

int perf_unregister_guest_info_callbacks(struct perf_guest_info_callbacks *cbs)
{
	perf_guest_cbs = NULL;
	return 0;
}
EXPORT_SYMBOL_GPL(perf_unregister_guest_info_callbacks);

static void
perf_output_sample_regs(struct perf_output_handle *handle,
			struct pt_regs *regs, u64 mask)
{
	int bit;

	for_each_set_bit(bit, (const unsigned long *) &mask,
			 sizeof(mask) * BITS_PER_BYTE) {
		u64 val;

		val = perf_reg_value(regs, bit);
		perf_output_put(handle, val);
	}
}

static void perf_sample_regs_user(struct perf_regs *regs_user,
				  struct pt_regs *regs,
				  struct pt_regs *regs_user_copy)
{
	if (user_mode(regs)) {
		regs_user->abi = perf_reg_abi(current);
		regs_user->regs = regs;
	} else if (current->mm) {
		perf_get_regs_user(regs_user, regs, regs_user_copy);
	} else {
		regs_user->abi = PERF_SAMPLE_REGS_ABI_NONE;
		regs_user->regs = NULL;
	}
}

static void perf_sample_regs_intr(struct perf_regs *regs_intr,
				  struct pt_regs *regs)
{
	regs_intr->regs = regs;
	regs_intr->abi  = perf_reg_abi(current);
}


/*
 * Get remaining task size from user stack pointer.
 *
 * It'd be better to take stack vma map and limit this more
 * precisly, but there's no way to get it safely under interrupt,
 * so using TASK_SIZE as limit.
 */
static u64 perf_ustack_task_size(struct pt_regs *regs)
{
	unsigned long addr = perf_user_stack_pointer(regs);

	if (!addr || addr >= TASK_SIZE)
		return 0;

	return TASK_SIZE - addr;
}

static u16
perf_sample_ustack_size(u16 stack_size, u16 header_size,
			struct pt_regs *regs)
{
	u64 task_size;

	/* No regs, no stack pointer, no dump. */
	if (!regs)
		return 0;

	/*
	 * Check if we fit in with the requested stack size into the:
	 * - TASK_SIZE
	 *   If we don't, we limit the size to the TASK_SIZE.
	 *
	 * - remaining sample size
	 *   If we don't, we customize the stack size to
	 *   fit in to the remaining sample size.
	 */

	task_size  = min((u64) USHRT_MAX, perf_ustack_task_size(regs));
	stack_size = min(stack_size, (u16) task_size);

	/* Current header size plus static size and dynamic size. */
	header_size += 2 * sizeof(u64);

	/* Do we fit in with the current stack dump size? */
	if ((u16) (header_size + stack_size) < header_size) {
		/*
		 * If we overflow the maximum size for the sample,
		 * we customize the stack dump size to fit in.
		 */
		stack_size = USHRT_MAX - header_size - sizeof(u64);
		stack_size = round_up(stack_size, sizeof(u64));
	}

	return stack_size;
}

static void
perf_output_sample_ustack(struct perf_output_handle *handle, u64 dump_size,
			  struct pt_regs *regs)
{
	/* Case of a kernel thread, nothing to dump */
	if (!regs) {
		u64 size = 0;
		perf_output_put(handle, size);
	} else {
		unsigned long sp;
		unsigned int rem;
		u64 dyn_size;

		/*
		 * We dump:
		 * static size
		 *   - the size requested by user or the best one we can fit
		 *     in to the sample max size
		 * data
		 *   - user stack dump data
		 * dynamic size
		 *   - the actual dumped size
		 */

		/* Static size. */
		perf_output_put(handle, dump_size);

		/* Data. */
		sp = perf_user_stack_pointer(regs);
		rem = __output_copy_user(handle, (void *) sp, dump_size);
		dyn_size = dump_size - rem;

		perf_output_skip(handle, rem);

		/* Dynamic size. */
		perf_output_put(handle, dyn_size);
	}
}

static void __perf_event_header__init_id(struct perf_event_header *header,
					 struct perf_sample_data *data,
					 struct perf_event *event)
{
	u64 sample_type = event->attr.sample_type;

	data->type = sample_type;
	header->size += event->id_header_size;

	if (sample_type & PERF_SAMPLE_TID) {
		/* namespace issues */
		data->tid_entry.pid = perf_event_pid(event, current);
		data->tid_entry.tid = perf_event_tid(event, current);
	}

	if (sample_type & PERF_SAMPLE_TIME)
		data->time = perf_event_clock(event);

	if (sample_type & (PERF_SAMPLE_ID | PERF_SAMPLE_IDENTIFIER))
		data->id = primary_event_id(event);

	if (sample_type & PERF_SAMPLE_STREAM_ID)
		data->stream_id = event->id;

	if (sample_type & PERF_SAMPLE_CPU) {
		data->cpu_entry.cpu	 = raw_smp_processor_id();
		data->cpu_entry.reserved = 0;
	}
}

void perf_event_header__init_id(struct perf_event_header *header,
				struct perf_sample_data *data,
				struct perf_event *event)
{
	if (event->attr.sample_id_all)
		__perf_event_header__init_id(header, data, event);
}

static void __perf_event__output_id_sample(struct perf_output_handle *handle,
					   struct perf_sample_data *data)
{
	u64 sample_type = data->type;

	if (sample_type & PERF_SAMPLE_TID)
		perf_output_put(handle, data->tid_entry);

	if (sample_type & PERF_SAMPLE_TIME)
		perf_output_put(handle, data->time);

	if (sample_type & PERF_SAMPLE_ID)
		perf_output_put(handle, data->id);

	if (sample_type & PERF_SAMPLE_STREAM_ID)
		perf_output_put(handle, data->stream_id);

	if (sample_type & PERF_SAMPLE_CPU)
		perf_output_put(handle, data->cpu_entry);

	if (sample_type & PERF_SAMPLE_IDENTIFIER)
		perf_output_put(handle, data->id);
}

void perf_event__output_id_sample(struct perf_event *event,
				  struct perf_output_handle *handle,
				  struct perf_sample_data *sample)
{
	if (event->attr.sample_id_all)
		__perf_event__output_id_sample(handle, sample);
}

static void perf_output_read_one(struct perf_output_handle *handle,
				 struct perf_event *event,
				 u64 enabled, u64 running)
{
	u64 read_format = event->attr.read_format;
	u64 values[4];
	int n = 0;

	values[n++] = perf_event_count(event);
	if (read_format & PERF_FORMAT_TOTAL_TIME_ENABLED) {
		values[n++] = enabled +
			atomic64_read(&event->child_total_time_enabled);
	}
	if (read_format & PERF_FORMAT_TOTAL_TIME_RUNNING) {
		values[n++] = running +
			atomic64_read(&event->child_total_time_running);
	}
	if (read_format & PERF_FORMAT_ID)
		values[n++] = primary_event_id(event);

	__output_copy(handle, values, n * sizeof(u64));
}

/*
 * XXX PERF_FORMAT_GROUP vs inherited events seems difficult.
 */
static void perf_output_read_group(struct perf_output_handle *handle,
			    struct perf_event *event,
			    u64 enabled, u64 running)
{
	struct perf_event *leader = event->group_leader, *sub;
	u64 read_format = event->attr.read_format;
	u64 values[5];
	int n = 0;

	values[n++] = 1 + leader->nr_siblings;

	if (read_format & PERF_FORMAT_TOTAL_TIME_ENABLED)
		values[n++] = enabled;

	if (read_format & PERF_FORMAT_TOTAL_TIME_RUNNING)
		values[n++] = running;

	if (leader != event)
		leader->pmu->read(leader);

	values[n++] = perf_event_count(leader);
	if (read_format & PERF_FORMAT_ID)
		values[n++] = primary_event_id(leader);

	__output_copy(handle, values, n * sizeof(u64));

	list_for_each_entry(sub, &leader->sibling_list, group_entry) {
		n = 0;

		if ((sub != event) &&
		    (sub->state == PERF_EVENT_STATE_ACTIVE))
			sub->pmu->read(sub);

		values[n++] = perf_event_count(sub);
		if (read_format & PERF_FORMAT_ID)
			values[n++] = primary_event_id(sub);

		__output_copy(handle, values, n * sizeof(u64));
	}
}

#define PERF_FORMAT_TOTAL_TIMES (PERF_FORMAT_TOTAL_TIME_ENABLED|\
				 PERF_FORMAT_TOTAL_TIME_RUNNING)

static void perf_output_read(struct perf_output_handle *handle,
			     struct perf_event *event)
{
	u64 enabled = 0, running = 0, now;
	u64 read_format = event->attr.read_format;

	/*
	 * compute total_time_enabled, total_time_running
	 * based on snapshot values taken when the event
	 * was last scheduled in.
	 *
	 * we cannot simply called update_context_time()
	 * because of locking issue as we are called in
	 * NMI context
	 */
	if (read_format & PERF_FORMAT_TOTAL_TIMES)
		calc_timer_values(event, &now, &enabled, &running);

	if (event->attr.read_format & PERF_FORMAT_GROUP)
		perf_output_read_group(handle, event, enabled, running);
	else
		perf_output_read_one(handle, event, enabled, running);
}

void perf_output_sample(struct perf_output_handle *handle,
			struct perf_event_header *header,
			struct perf_sample_data *data,
			struct perf_event *event)
{
	u64 sample_type = data->type;

	perf_output_put(handle, *header);

	if (sample_type & PERF_SAMPLE_IDENTIFIER)
		perf_output_put(handle, data->id);

	if (sample_type & PERF_SAMPLE_IP)
		perf_output_put(handle, data->ip);

	if (sample_type & PERF_SAMPLE_TID)
		perf_output_put(handle, data->tid_entry);

	if (sample_type & PERF_SAMPLE_TIME)
		perf_output_put(handle, data->time);

	if (sample_type & PERF_SAMPLE_ADDR)
		perf_output_put(handle, data->addr);

	if (sample_type & PERF_SAMPLE_ID)
		perf_output_put(handle, data->id);

	if (sample_type & PERF_SAMPLE_STREAM_ID)
		perf_output_put(handle, data->stream_id);

	if (sample_type & PERF_SAMPLE_CPU)
		perf_output_put(handle, data->cpu_entry);

	if (sample_type & PERF_SAMPLE_PERIOD)
		perf_output_put(handle, data->period);

	if (sample_type & PERF_SAMPLE_READ)
		perf_output_read(handle, event);

	if (sample_type & PERF_SAMPLE_CALLCHAIN) {
		if (data->callchain) {
			int size = 1;

			if (data->callchain)
				size += data->callchain->nr;

			size *= sizeof(u64);

			__output_copy(handle, data->callchain, size);
		} else {
			u64 nr = 0;
			perf_output_put(handle, nr);
		}
	}

	if (sample_type & PERF_SAMPLE_RAW) {
		if (data->raw) {
			u32 raw_size = data->raw->size;
			u32 real_size = round_up(raw_size + sizeof(u32),
						 sizeof(u64)) - sizeof(u32);
			u64 zero = 0;

			perf_output_put(handle, real_size);
			__output_copy(handle, data->raw->data, raw_size);
			if (real_size - raw_size)
				__output_copy(handle, &zero, real_size - raw_size);
		} else {
			struct {
				u32	size;
				u32	data;
			} raw = {
				.size = sizeof(u32),
				.data = 0,
			};
			perf_output_put(handle, raw);
		}
	}

	if (sample_type & PERF_SAMPLE_BRANCH_STACK) {
		if (data->br_stack) {
			size_t size;

			size = data->br_stack->nr
			     * sizeof(struct perf_branch_entry);

			perf_output_put(handle, data->br_stack->nr);
			perf_output_copy(handle, data->br_stack->entries, size);
		} else {
			/*
			 * we always store at least the value of nr
			 */
			u64 nr = 0;
			perf_output_put(handle, nr);
		}
	}

	if (sample_type & PERF_SAMPLE_REGS_USER) {
		u64 abi = data->regs_user.abi;

		/*
		 * If there are no regs to dump, notice it through
		 * first u64 being zero (PERF_SAMPLE_REGS_ABI_NONE).
		 */
		perf_output_put(handle, abi);

		if (abi) {
			u64 mask = event->attr.sample_regs_user;
			perf_output_sample_regs(handle,
						data->regs_user.regs,
						mask);
		}
	}

	if (sample_type & PERF_SAMPLE_STACK_USER) {
		perf_output_sample_ustack(handle,
					  data->stack_user_size,
					  data->regs_user.regs);
	}

	if (sample_type & PERF_SAMPLE_WEIGHT)
		perf_output_put(handle, data->weight);

	if (sample_type & PERF_SAMPLE_DATA_SRC)
		perf_output_put(handle, data->data_src.val);

	if (sample_type & PERF_SAMPLE_TRANSACTION)
		perf_output_put(handle, data->txn);

	if (sample_type & PERF_SAMPLE_REGS_INTR) {
		u64 abi = data->regs_intr.abi;
		/*
		 * If there are no regs to dump, notice it through
		 * first u64 being zero (PERF_SAMPLE_REGS_ABI_NONE).
		 */
		perf_output_put(handle, abi);

		if (abi) {
			u64 mask = event->attr.sample_regs_intr;

			perf_output_sample_regs(handle,
						data->regs_intr.regs,
						mask);
		}
	}

	if (!event->attr.watermark) {
		int wakeup_events = event->attr.wakeup_events;

		if (wakeup_events) {
			struct ring_buffer *rb = handle->rb;
			int events = local_inc_return(&rb->events);

			if (events >= wakeup_events) {
				local_sub(wakeup_events, &rb->events);
				local_inc(&rb->wakeup);
			}
		}
	}
}

void perf_prepare_sample(struct perf_event_header *header,
			 struct perf_sample_data *data,
			 struct perf_event *event,
			 struct pt_regs *regs)
{
	u64 sample_type = event->attr.sample_type;

	header->type = PERF_RECORD_SAMPLE;
	header->size = sizeof(*header) + event->header_size;

	header->misc = 0;
	header->misc |= perf_misc_flags(regs);

	__perf_event_header__init_id(header, data, event);

	if (sample_type & PERF_SAMPLE_IP)
		data->ip = perf_instruction_pointer(regs);

	if (sample_type & PERF_SAMPLE_CALLCHAIN) {
		int size = 1;

		data->callchain = perf_callchain(event, regs);

		if (data->callchain)
			size += data->callchain->nr;

		header->size += size * sizeof(u64);
	}

	if (sample_type & PERF_SAMPLE_RAW) {
		int size = sizeof(u32);

		if (data->raw)
			size += data->raw->size;
		else
			size += sizeof(u32);

		header->size += round_up(size, sizeof(u64));
	}

	if (sample_type & PERF_SAMPLE_BRANCH_STACK) {
		int size = sizeof(u64); /* nr */
		if (data->br_stack) {
			size += data->br_stack->nr
			      * sizeof(struct perf_branch_entry);
		}
		header->size += size;
	}

	if (sample_type & (PERF_SAMPLE_REGS_USER | PERF_SAMPLE_STACK_USER))
		perf_sample_regs_user(&data->regs_user, regs,
				      &data->regs_user_copy);

	if (sample_type & PERF_SAMPLE_REGS_USER) {
		/* regs dump ABI info */
		int size = sizeof(u64);

		if (data->regs_user.regs) {
			u64 mask = event->attr.sample_regs_user;
			size += hweight64(mask) * sizeof(u64);
		}

		header->size += size;
	}

	if (sample_type & PERF_SAMPLE_STACK_USER) {
		/*
		 * Either we need PERF_SAMPLE_STACK_USER bit to be allways
		 * processed as the last one or have additional check added
		 * in case new sample type is added, because we could eat
		 * up the rest of the sample size.
		 */
		u16 stack_size = event->attr.sample_stack_user;
		u16 size = sizeof(u64);

		stack_size = perf_sample_ustack_size(stack_size, header->size,
						     data->regs_user.regs);

		/*
		 * If there is something to dump, add space for the dump
		 * itself and for the field that tells the dynamic size,
		 * which is how many have been actually dumped.
		 */
		if (stack_size)
			size += sizeof(u64) + stack_size;

		data->stack_user_size = stack_size;
		header->size += size;
	}

	if (sample_type & PERF_SAMPLE_REGS_INTR) {
		/* regs dump ABI info */
		int size = sizeof(u64);

		perf_sample_regs_intr(&data->regs_intr, regs);

		if (data->regs_intr.regs) {
			u64 mask = event->attr.sample_regs_intr;

			size += hweight64(mask) * sizeof(u64);
		}

		header->size += size;
	}
}

void perf_event_output(struct perf_event *event,
			struct perf_sample_data *data,
			struct pt_regs *regs)
{
	struct perf_output_handle handle;
	struct perf_event_header header;

	/* protect the callchain buffers */
	rcu_read_lock();

	perf_prepare_sample(&header, data, event, regs);

	if (perf_output_begin(&handle, event, header.size))
		goto exit;

	perf_output_sample(&handle, &header, data, event);

	perf_output_end(&handle);

exit:
	rcu_read_unlock();
}

/*
 * read event_id
 */

struct perf_read_event {
	struct perf_event_header	header;

	u32				pid;
	u32				tid;
};

static void
perf_event_read_event(struct perf_event *event,
			struct task_struct *task)
{
	struct perf_output_handle handle;
	struct perf_sample_data sample;
	struct perf_read_event read_event = {
		.header = {
			.type = PERF_RECORD_READ,
			.misc = 0,
			.size = sizeof(read_event) + event->read_size,
		},
		.pid = perf_event_pid(event, task),
		.tid = perf_event_tid(event, task),
	};
	int ret;

	perf_event_header__init_id(&read_event.header, &sample, event);
	ret = perf_output_begin(&handle, event, read_event.header.size);
	if (ret)
		return;

	perf_output_put(&handle, read_event);
	perf_output_read(&handle, event);
	perf_event__output_id_sample(event, &handle, &sample);

	perf_output_end(&handle);
}

typedef void (perf_event_aux_output_cb)(struct perf_event *event, void *data);

static void
perf_event_aux_ctx(struct perf_event_context *ctx,
		   perf_event_aux_output_cb output,
		   void *data)
{
	struct perf_event *event;

	list_for_each_entry_rcu(event, &ctx->event_list, event_entry) {
		if (event->state < PERF_EVENT_STATE_INACTIVE)
			continue;
		if (!event_filter_match(event))
			continue;
		output(event, data);
	}
}

static void
perf_event_aux_task_ctx(perf_event_aux_output_cb output, void *data,
			struct perf_event_context *task_ctx)
{
	rcu_read_lock();
	preempt_disable();
	perf_event_aux_ctx(task_ctx, output, data);
	preempt_enable();
	rcu_read_unlock();
}

static void
perf_event_aux(perf_event_aux_output_cb output, void *data,
	       struct perf_event_context *task_ctx)
{
	struct perf_cpu_context *cpuctx;
	struct perf_event_context *ctx;
	struct pmu *pmu;
	int ctxn;

	/*
	 * If we have task_ctx != NULL we only notify
	 * the task context itself. The task_ctx is set
	 * only for EXIT events before releasing task
	 * context.
	 */
	if (task_ctx) {
		perf_event_aux_task_ctx(output, data, task_ctx);
		return;
	}

	rcu_read_lock();
	list_for_each_entry_rcu(pmu, &pmus, entry) {
		cpuctx = get_cpu_ptr(pmu->pmu_cpu_context);
		if (cpuctx->unique_pmu != pmu)
			goto next;
		perf_event_aux_ctx(&cpuctx->ctx, output, data);
		ctxn = pmu->task_ctx_nr;
		if (ctxn < 0)
			goto next;
		ctx = rcu_dereference(current->perf_event_ctxp[ctxn]);
		if (ctx)
			perf_event_aux_ctx(ctx, output, data);
next:
		put_cpu_ptr(pmu->pmu_cpu_context);
	}
	rcu_read_unlock();
}

/*
 * task tracking -- fork/exit
 *
 * enabled by: attr.comm | attr.mmap | attr.mmap2 | attr.mmap_data | attr.task
 */

struct perf_task_event {
	struct task_struct		*task;
	struct perf_event_context	*task_ctx;

	struct {
		struct perf_event_header	header;

		u32				pid;
		u32				ppid;
		u32				tid;
		u32				ptid;
		u64				time;
	} event_id;
};

static int perf_event_task_match(struct perf_event *event)
{
	return event->attr.comm  || event->attr.mmap ||
	       event->attr.mmap2 || event->attr.mmap_data ||
	       event->attr.task;
}

static void perf_event_task_output(struct perf_event *event,
				   void *data)
{
	struct perf_task_event *task_event = data;
	struct perf_output_handle handle;
	struct perf_sample_data	sample;
	struct task_struct *task = task_event->task;
	int ret, size = task_event->event_id.header.size;

	if (!perf_event_task_match(event))
		return;

	perf_event_header__init_id(&task_event->event_id.header, &sample, event);

	ret = perf_output_begin(&handle, event,
				task_event->event_id.header.size);
	if (ret)
		goto out;

	task_event->event_id.pid = perf_event_pid(event, task);
	task_event->event_id.ppid = perf_event_pid(event, current);

	task_event->event_id.tid = perf_event_tid(event, task);
	task_event->event_id.ptid = perf_event_tid(event, current);

	task_event->event_id.time = perf_event_clock(event);

	perf_output_put(&handle, task_event->event_id);

	perf_event__output_id_sample(event, &handle, &sample);

	perf_output_end(&handle);
out:
	task_event->event_id.header.size = size;
}

static void perf_event_task(struct task_struct *task,
			      struct perf_event_context *task_ctx,
			      int new)
{
	struct perf_task_event task_event;

	if (!atomic_read(&nr_comm_events) &&
	    !atomic_read(&nr_mmap_events) &&
	    !atomic_read(&nr_task_events))
		return;

	task_event = (struct perf_task_event){
		.task	  = task,
		.task_ctx = task_ctx,
		.event_id    = {
			.header = {
				.type = new ? PERF_RECORD_FORK : PERF_RECORD_EXIT,
				.misc = 0,
				.size = sizeof(task_event.event_id),
			},
			/* .pid  */
			/* .ppid */
			/* .tid  */
			/* .ptid */
			/* .time */
		},
	};

	perf_event_aux(perf_event_task_output,
		       &task_event,
		       task_ctx);
}

void perf_event_fork(struct task_struct *task)
{
	perf_event_task(task, NULL, 1);
}

/*
 * comm tracking
 */

struct perf_comm_event {
	struct task_struct	*task;
	char			*comm;
	int			comm_size;

	struct {
		struct perf_event_header	header;

		u32				pid;
		u32				tid;
	} event_id;
};

static int perf_event_comm_match(struct perf_event *event)
{
	return event->attr.comm;
}

static void perf_event_comm_output(struct perf_event *event,
				   void *data)
{
	struct perf_comm_event *comm_event = data;
	struct perf_output_handle handle;
	struct perf_sample_data sample;
	int size = comm_event->event_id.header.size;
	int ret;

	if (!perf_event_comm_match(event))
		return;

	perf_event_header__init_id(&comm_event->event_id.header, &sample, event);
	ret = perf_output_begin(&handle, event,
				comm_event->event_id.header.size);

	if (ret)
		goto out;

	comm_event->event_id.pid = perf_event_pid(event, comm_event->task);
	comm_event->event_id.tid = perf_event_tid(event, comm_event->task);

	perf_output_put(&handle, comm_event->event_id);
	__output_copy(&handle, comm_event->comm,
				   comm_event->comm_size);

	perf_event__output_id_sample(event, &handle, &sample);

	perf_output_end(&handle);
out:
	comm_event->event_id.header.size = size;
}

static void perf_event_comm_event(struct perf_comm_event *comm_event)
{
	char comm[TASK_COMM_LEN];
	unsigned int size;

	memset(comm, 0, sizeof(comm));
	strlcpy(comm, comm_event->task->comm, sizeof(comm));
	size = ALIGN(strlen(comm)+1, sizeof(u64));

	comm_event->comm = comm;
	comm_event->comm_size = size;

	comm_event->event_id.header.size = sizeof(comm_event->event_id) + size;

	perf_event_aux(perf_event_comm_output,
		       comm_event,
		       NULL);
}

void perf_event_comm(struct task_struct *task, bool exec)
{
	struct perf_comm_event comm_event;

	if (!atomic_read(&nr_comm_events))
		return;

	comm_event = (struct perf_comm_event){
		.task	= task,
		/* .comm      */
		/* .comm_size */
		.event_id  = {
			.header = {
				.type = PERF_RECORD_COMM,
				.misc = exec ? PERF_RECORD_MISC_COMM_EXEC : 0,
				/* .size */
			},
			/* .pid */
			/* .tid */
		},
	};

	perf_event_comm_event(&comm_event);
}

/*
 * mmap tracking
 */

struct perf_mmap_event {
	struct vm_area_struct	*vma;

	const char		*file_name;
	int			file_size;
	int			maj, min;
	u64			ino;
	u64			ino_generation;
	u32			prot, flags;

	struct {
		struct perf_event_header	header;

		u32				pid;
		u32				tid;
		u64				start;
		u64				len;
		u64				pgoff;
	} event_id;
};

static int perf_event_mmap_match(struct perf_event *event,
				 void *data)
{
	struct perf_mmap_event *mmap_event = data;
	struct vm_area_struct *vma = mmap_event->vma;
	int executable = vma->vm_flags & VM_EXEC;

	return (!executable && event->attr.mmap_data) ||
	       (executable && (event->attr.mmap || event->attr.mmap2));
}

static void perf_event_mmap_output(struct perf_event *event,
				   void *data)
{
	struct perf_mmap_event *mmap_event = data;
	struct perf_output_handle handle;
	struct perf_sample_data sample;
	int size = mmap_event->event_id.header.size;
	int ret;

	if (!perf_event_mmap_match(event, data))
		return;

	if (event->attr.mmap2) {
		mmap_event->event_id.header.type = PERF_RECORD_MMAP2;
		mmap_event->event_id.header.size += sizeof(mmap_event->maj);
		mmap_event->event_id.header.size += sizeof(mmap_event->min);
		mmap_event->event_id.header.size += sizeof(mmap_event->ino);
		mmap_event->event_id.header.size += sizeof(mmap_event->ino_generation);
		mmap_event->event_id.header.size += sizeof(mmap_event->prot);
		mmap_event->event_id.header.size += sizeof(mmap_event->flags);
	}

	perf_event_header__init_id(&mmap_event->event_id.header, &sample, event);
	ret = perf_output_begin(&handle, event,
				mmap_event->event_id.header.size);
	if (ret)
		goto out;

	mmap_event->event_id.pid = perf_event_pid(event, current);
	mmap_event->event_id.tid = perf_event_tid(event, current);

	perf_output_put(&handle, mmap_event->event_id);

	if (event->attr.mmap2) {
		perf_output_put(&handle, mmap_event->maj);
		perf_output_put(&handle, mmap_event->min);
		perf_output_put(&handle, mmap_event->ino);
		perf_output_put(&handle, mmap_event->ino_generation);
		perf_output_put(&handle, mmap_event->prot);
		perf_output_put(&handle, mmap_event->flags);
	}

	__output_copy(&handle, mmap_event->file_name,
				   mmap_event->file_size);

	perf_event__output_id_sample(event, &handle, &sample);

	perf_output_end(&handle);
out:
	mmap_event->event_id.header.size = size;
}

static void perf_event_mmap_event(struct perf_mmap_event *mmap_event)
{
	struct vm_area_struct *vma = mmap_event->vma;
	struct file *file = vma->vm_file;
	int maj = 0, min = 0;
	u64 ino = 0, gen = 0;
	u32 prot = 0, flags = 0;
	unsigned int size;
	char tmp[16];
	char *buf = NULL;
	char *name;

	if (file) {
		struct inode *inode;
		dev_t dev;

		buf = kmalloc(PATH_MAX, GFP_KERNEL);
		if (!buf) {
			name = "//enomem";
			goto cpy_name;
		}
		/*
		 * d_path() works from the end of the rb backwards, so we
		 * need to add enough zero bytes after the string to handle
		 * the 64bit alignment we do later.
		 */
		name = file_path(file, buf, PATH_MAX - sizeof(u64));
		if (IS_ERR(name)) {
			name = "//toolong";
			goto cpy_name;
		}
		inode = file_inode(vma->vm_file);
		dev = inode->i_sb->s_dev;
		ino = inode->i_ino;
		gen = inode->i_generation;
		maj = MAJOR(dev);
		min = MINOR(dev);

		if (vma->vm_flags & VM_READ)
			prot |= PROT_READ;
		if (vma->vm_flags & VM_WRITE)
			prot |= PROT_WRITE;
		if (vma->vm_flags & VM_EXEC)
			prot |= PROT_EXEC;

		if (vma->vm_flags & VM_MAYSHARE)
			flags = MAP_SHARED;
		else
			flags = MAP_PRIVATE;

		if (vma->vm_flags & VM_DENYWRITE)
			flags |= MAP_DENYWRITE;
		if (vma->vm_flags & VM_MAYEXEC)
			flags |= MAP_EXECUTABLE;
		if (vma->vm_flags & VM_LOCKED)
			flags |= MAP_LOCKED;
		if (vma->vm_flags & VM_HUGETLB)
			flags |= MAP_HUGETLB;

		goto got_name;
	} else {
		if (vma->vm_ops && vma->vm_ops->name) {
			name = (char *) vma->vm_ops->name(vma);
			if (name)
				goto cpy_name;
		}

		name = (char *)arch_vma_name(vma);
		if (name)
			goto cpy_name;

		if (vma->vm_start <= vma->vm_mm->start_brk &&
				vma->vm_end >= vma->vm_mm->brk) {
			name = "[heap]";
			goto cpy_name;
		}
		if (vma->vm_start <= vma->vm_mm->start_stack &&
				vma->vm_end >= vma->vm_mm->start_stack) {
			name = "[stack]";
			goto cpy_name;
		}

		name = "//anon";
		goto cpy_name;
	}

cpy_name:
	strlcpy(tmp, name, sizeof(tmp));
	name = tmp;
got_name:
	/*
	 * Since our buffer works in 8 byte units we need to align our string
	 * size to a multiple of 8. However, we must guarantee the tail end is
	 * zero'd out to avoid leaking random bits to userspace.
	 */
	size = strlen(name)+1;
	while (!IS_ALIGNED(size, sizeof(u64)))
		name[size++] = '\0';

	mmap_event->file_name = name;
	mmap_event->file_size = size;
	mmap_event->maj = maj;
	mmap_event->min = min;
	mmap_event->ino = ino;
	mmap_event->ino_generation = gen;
	mmap_event->prot = prot;
	mmap_event->flags = flags;

	if (!(vma->vm_flags & VM_EXEC))
		mmap_event->event_id.header.misc |= PERF_RECORD_MISC_MMAP_DATA;

	mmap_event->event_id.header.size = sizeof(mmap_event->event_id) + size;

	perf_event_aux(perf_event_mmap_output,
		       mmap_event,
		       NULL);

	kfree(buf);
}

void perf_event_mmap(struct vm_area_struct *vma)
{
	struct perf_mmap_event mmap_event;

	if (!atomic_read(&nr_mmap_events))
		return;

	mmap_event = (struct perf_mmap_event){
		.vma	= vma,
		/* .file_name */
		/* .file_size */
		.event_id  = {
			.header = {
				.type = PERF_RECORD_MMAP,
				.misc = PERF_RECORD_MISC_USER,
				/* .size */
			},
			/* .pid */
			/* .tid */
			.start  = vma->vm_start,
			.len    = vma->vm_end - vma->vm_start,
			.pgoff  = (u64)vma->vm_pgoff << PAGE_SHIFT,
		},
		/* .maj (attr_mmap2 only) */
		/* .min (attr_mmap2 only) */
		/* .ino (attr_mmap2 only) */
		/* .ino_generation (attr_mmap2 only) */
		/* .prot (attr_mmap2 only) */
		/* .flags (attr_mmap2 only) */
	};

	perf_event_mmap_event(&mmap_event);
}

void perf_event_aux_event(struct perf_event *event, unsigned long head,
			  unsigned long size, u64 flags)
{
	struct perf_output_handle handle;
	struct perf_sample_data sample;
	struct perf_aux_event {
		struct perf_event_header	header;
		u64				offset;
		u64				size;
		u64				flags;
	} rec = {
		.header = {
			.type = PERF_RECORD_AUX,
			.misc = 0,
			.size = sizeof(rec),
		},
		.offset		= head,
		.size		= size,
		.flags		= flags,
	};
	int ret;

	perf_event_header__init_id(&rec.header, &sample, event);
	ret = perf_output_begin(&handle, event, rec.header.size);

	if (ret)
		return;

	perf_output_put(&handle, rec);
	perf_event__output_id_sample(event, &handle, &sample);

	perf_output_end(&handle);
}

/*
 * Lost/dropped samples logging
 */
void perf_log_lost_samples(struct perf_event *event, u64 lost)
{
	struct perf_output_handle handle;
	struct perf_sample_data sample;
	int ret;

	struct {
		struct perf_event_header	header;
		u64				lost;
	} lost_samples_event = {
		.header = {
			.type = PERF_RECORD_LOST_SAMPLES,
			.misc = 0,
			.size = sizeof(lost_samples_event),
		},
		.lost		= lost,
	};

	perf_event_header__init_id(&lost_samples_event.header, &sample, event);

	ret = perf_output_begin(&handle, event,
				lost_samples_event.header.size);
	if (ret)
		return;

	perf_output_put(&handle, lost_samples_event);
	perf_event__output_id_sample(event, &handle, &sample);
	perf_output_end(&handle);
}

/*
 * context_switch tracking
 */

struct perf_switch_event {
	struct task_struct	*task;
	struct task_struct	*next_prev;

	struct {
		struct perf_event_header	header;
		u32				next_prev_pid;
		u32				next_prev_tid;
	} event_id;
};

static int perf_event_switch_match(struct perf_event *event)
{
	return event->attr.context_switch;
}

static void perf_event_switch_output(struct perf_event *event, void *data)
{
	struct perf_switch_event *se = data;
	struct perf_output_handle handle;
	struct perf_sample_data sample;
	int ret;

	if (!perf_event_switch_match(event))
		return;

	/* Only CPU-wide events are allowed to see next/prev pid/tid */
	if (event->ctx->task) {
		se->event_id.header.type = PERF_RECORD_SWITCH;
		se->event_id.header.size = sizeof(se->event_id.header);
	} else {
		se->event_id.header.type = PERF_RECORD_SWITCH_CPU_WIDE;
		se->event_id.header.size = sizeof(se->event_id);
		se->event_id.next_prev_pid =
					perf_event_pid(event, se->next_prev);
		se->event_id.next_prev_tid =
					perf_event_tid(event, se->next_prev);
	}

	perf_event_header__init_id(&se->event_id.header, &sample, event);

	ret = perf_output_begin(&handle, event, se->event_id.header.size);
	if (ret)
		return;

	if (event->ctx->task)
		perf_output_put(&handle, se->event_id.header);
	else
		perf_output_put(&handle, se->event_id);

	perf_event__output_id_sample(event, &handle, &sample);

	perf_output_end(&handle);
}

static void perf_event_switch(struct task_struct *task,
			      struct task_struct *next_prev, bool sched_in)
{
	struct perf_switch_event switch_event;

	/* N.B. caller checks nr_switch_events != 0 */

	switch_event = (struct perf_switch_event){
		.task		= task,
		.next_prev	= next_prev,
		.event_id	= {
			.header = {
				/* .type */
				.misc = sched_in ? 0 : PERF_RECORD_MISC_SWITCH_OUT,
				/* .size */
			},
			/* .next_prev_pid */
			/* .next_prev_tid */
		},
	};

	perf_event_aux(perf_event_switch_output,
		       &switch_event,
		       NULL);
}

/*
 * IRQ throttle logging
 */

static void perf_log_throttle(struct perf_event *event, int enable)
{
	struct perf_output_handle handle;
	struct perf_sample_data sample;
	int ret;

	struct {
		struct perf_event_header	header;
		u64				time;
		u64				id;
		u64				stream_id;
	} throttle_event = {
		.header = {
			.type = PERF_RECORD_THROTTLE,
			.misc = 0,
			.size = sizeof(throttle_event),
		},
		.time		= perf_event_clock(event),
		.id		= primary_event_id(event),
		.stream_id	= event->id,
	};

	if (enable)
		throttle_event.header.type = PERF_RECORD_UNTHROTTLE;

	perf_event_header__init_id(&throttle_event.header, &sample, event);

	ret = perf_output_begin(&handle, event,
				throttle_event.header.size);
	if (ret)
		return;

	perf_output_put(&handle, throttle_event);
	perf_event__output_id_sample(event, &handle, &sample);
	perf_output_end(&handle);
}

static void perf_log_itrace_start(struct perf_event *event)
{
	struct perf_output_handle handle;
	struct perf_sample_data sample;
	struct perf_aux_event {
		struct perf_event_header        header;
		u32				pid;
		u32				tid;
	} rec;
	int ret;

	if (event->parent)
		event = event->parent;

	if (!(event->pmu->capabilities & PERF_PMU_CAP_ITRACE) ||
	    event->hw.itrace_started)
		return;

	rec.header.type	= PERF_RECORD_ITRACE_START;
	rec.header.misc	= 0;
	rec.header.size	= sizeof(rec);
	rec.pid	= perf_event_pid(event, current);
	rec.tid	= perf_event_tid(event, current);

	perf_event_header__init_id(&rec.header, &sample, event);
	ret = perf_output_begin(&handle, event, rec.header.size);

	if (ret)
		return;

	perf_output_put(&handle, rec);
	perf_event__output_id_sample(event, &handle, &sample);

	perf_output_end(&handle);
}

/*
 * Generic event overflow handling, sampling.
 */

static int __perf_event_overflow(struct perf_event *event,
				   int throttle, struct perf_sample_data *data,
				   struct pt_regs *regs)
{
	int events = atomic_read(&event->event_limit);
	struct hw_perf_event *hwc = &event->hw;
	u64 seq;
	int ret = 0;

	/*
	 * Non-sampling counters might still use the PMI to fold short
	 * hardware counters, ignore those.
	 */
	if (unlikely(!is_sampling_event(event)))
		return 0;

	seq = __this_cpu_read(perf_throttled_seq);
	if (seq != hwc->interrupts_seq) {
		hwc->interrupts_seq = seq;
		hwc->interrupts = 1;
	} else {
		hwc->interrupts++;
		if (unlikely(throttle
			     && hwc->interrupts >= max_samples_per_tick)) {
			__this_cpu_inc(perf_throttled_count);
			tick_dep_set_cpu(smp_processor_id(), TICK_DEP_BIT_PERF_EVENTS);
			hwc->interrupts = MAX_INTERRUPTS;
			perf_log_throttle(event, 0);
			ret = 1;
		}
	}

	if (event->attr.freq) {
		u64 now = perf_clock();
		s64 delta = now - hwc->freq_time_stamp;

		hwc->freq_time_stamp = now;

		if (delta > 0 && delta < 2*TICK_NSEC)
			perf_adjust_period(event, delta, hwc->last_period, true);
	}

	/*
	 * XXX event_limit might not quite work as expected on inherited
	 * events
	 */

	event->pending_kill = POLL_IN;
	if (events && atomic_dec_and_test(&event->event_limit)) {
		ret = 1;
		event->pending_kill = POLL_HUP;
		event->pending_disable = 1;
		irq_work_queue(&event->pending);
	}

	if (event->overflow_handler)
		event->overflow_handler(event, data, regs);
	else
		perf_event_output(event, data, regs);

	if (*perf_event_fasync(event) && event->pending_kill) {
		event->pending_wakeup = 1;
		irq_work_queue(&event->pending);
	}

	return ret;
}

int perf_event_overflow(struct perf_event *event,
			  struct perf_sample_data *data,
			  struct pt_regs *regs)
{
	return __perf_event_overflow(event, 1, data, regs);
}

/*
 * Generic software event infrastructure
 */

struct swevent_htable {
	struct swevent_hlist		*swevent_hlist;
	struct mutex			hlist_mutex;
	int				hlist_refcount;

	/* Recursion avoidance in each contexts */
	int				recursion[PERF_NR_CONTEXTS];
};

static DEFINE_PER_CPU(struct swevent_htable, swevent_htable);

/*
 * We directly increment event->count and keep a second value in
 * event->hw.period_left to count intervals. This period event
 * is kept in the range [-sample_period, 0] so that we can use the
 * sign as trigger.
 */

u64 perf_swevent_set_period(struct perf_event *event)
{
	struct hw_perf_event *hwc = &event->hw;
	u64 period = hwc->last_period;
	u64 nr, offset;
	s64 old, val;

	hwc->last_period = hwc->sample_period;

again:
	old = val = local64_read(&hwc->period_left);
	if (val < 0)
		return 0;

	nr = div64_u64(period + val, period);
	offset = nr * period;
	val -= offset;
	if (local64_cmpxchg(&hwc->period_left, old, val) != old)
		goto again;

	return nr;
}

static void perf_swevent_overflow(struct perf_event *event, u64 overflow,
				    struct perf_sample_data *data,
				    struct pt_regs *regs)
{
	struct hw_perf_event *hwc = &event->hw;
	int throttle = 0;

	if (!overflow)
		overflow = perf_swevent_set_period(event);

	if (hwc->interrupts == MAX_INTERRUPTS)
		return;

	for (; overflow; overflow--) {
		if (__perf_event_overflow(event, throttle,
					    data, regs)) {
			/*
			 * We inhibit the overflow from happening when
			 * hwc->interrupts == MAX_INTERRUPTS.
			 */
			break;
		}
		throttle = 1;
	}
}

static void perf_swevent_event(struct perf_event *event, u64 nr,
			       struct perf_sample_data *data,
			       struct pt_regs *regs)
{
	struct hw_perf_event *hwc = &event->hw;

	local64_add(nr, &event->count);

	if (!regs)
		return;

	if (!is_sampling_event(event))
		return;

	if ((event->attr.sample_type & PERF_SAMPLE_PERIOD) && !event->attr.freq) {
		data->period = nr;
		return perf_swevent_overflow(event, 1, data, regs);
	} else
		data->period = event->hw.last_period;

	if (nr == 1 && hwc->sample_period == 1 && !event->attr.freq)
		return perf_swevent_overflow(event, 1, data, regs);

	if (local64_add_negative(nr, &hwc->period_left))
		return;

	perf_swevent_overflow(event, 0, data, regs);
}

static int perf_exclude_event(struct perf_event *event,
			      struct pt_regs *regs)
{
	if (event->hw.state & PERF_HES_STOPPED)
		return 1;

	if (regs) {
		if (event->attr.exclude_user && user_mode(regs))
			return 1;

		if (event->attr.exclude_kernel && !user_mode(regs))
			return 1;
	}

	return 0;
}

static int perf_swevent_match(struct perf_event *event,
				enum perf_type_id type,
				u32 event_id,
				struct perf_sample_data *data,
				struct pt_regs *regs)
{
	if (event->attr.type != type)
		return 0;

	if (event->attr.config != event_id)
		return 0;

	if (perf_exclude_event(event, regs))
		return 0;

	return 1;
}

static inline u64 swevent_hash(u64 type, u32 event_id)
{
	u64 val = event_id | (type << 32);

	return hash_64(val, SWEVENT_HLIST_BITS);
}

static inline struct hlist_head *
__find_swevent_head(struct swevent_hlist *hlist, u64 type, u32 event_id)
{
	u64 hash = swevent_hash(type, event_id);

	return &hlist->heads[hash];
}

/* For the read side: events when they trigger */
static inline struct hlist_head *
find_swevent_head_rcu(struct swevent_htable *swhash, u64 type, u32 event_id)
{
	struct swevent_hlist *hlist;

	hlist = rcu_dereference(swhash->swevent_hlist);
	if (!hlist)
		return NULL;

	return __find_swevent_head(hlist, type, event_id);
}

/* For the event head insertion and removal in the hlist */
static inline struct hlist_head *
find_swevent_head(struct swevent_htable *swhash, struct perf_event *event)
{
	struct swevent_hlist *hlist;
	u32 event_id = event->attr.config;
	u64 type = event->attr.type;

	/*
	 * Event scheduling is always serialized against hlist allocation
	 * and release. Which makes the protected version suitable here.
	 * The context lock guarantees that.
	 */
	hlist = rcu_dereference_protected(swhash->swevent_hlist,
					  lockdep_is_held(&event->ctx->lock));
	if (!hlist)
		return NULL;

	return __find_swevent_head(hlist, type, event_id);
}

static void do_perf_sw_event(enum perf_type_id type, u32 event_id,
				    u64 nr,
				    struct perf_sample_data *data,
				    struct pt_regs *regs)
{
	struct swevent_htable *swhash = this_cpu_ptr(&swevent_htable);
	struct perf_event *event;
	struct hlist_head *head;

	rcu_read_lock();
	head = find_swevent_head_rcu(swhash, type, event_id);
	if (!head)
		goto end;

	hlist_for_each_entry_rcu(event, head, hlist_entry) {
		if (perf_swevent_match(event, type, event_id, data, regs))
			perf_swevent_event(event, nr, data, regs);
	}
end:
	rcu_read_unlock();
}

DEFINE_PER_CPU(struct pt_regs, __perf_regs[4]);

int perf_swevent_get_recursion_context(void)
{
	struct swevent_htable *swhash = this_cpu_ptr(&swevent_htable);

	return get_recursion_context(swhash->recursion);
}
EXPORT_SYMBOL_GPL(perf_swevent_get_recursion_context);

inline void perf_swevent_put_recursion_context(int rctx)
{
	struct swevent_htable *swhash = this_cpu_ptr(&swevent_htable);

	put_recursion_context(swhash->recursion, rctx);
}

void ___perf_sw_event(u32 event_id, u64 nr, struct pt_regs *regs, u64 addr)
{
	struct perf_sample_data data;

	if (WARN_ON_ONCE(!regs))
		return;

	perf_sample_data_init(&data, addr, 0);
	do_perf_sw_event(PERF_TYPE_SOFTWARE, event_id, nr, &data, regs);
}

void __perf_sw_event(u32 event_id, u64 nr, struct pt_regs *regs, u64 addr)
{
	int rctx;

	preempt_disable_notrace();
	rctx = perf_swevent_get_recursion_context();
	if (unlikely(rctx < 0))
		goto fail;

	___perf_sw_event(event_id, nr, regs, addr);

	perf_swevent_put_recursion_context(rctx);
fail:
	preempt_enable_notrace();
}

static void perf_swevent_read(struct perf_event *event)
{
}

static int perf_swevent_add(struct perf_event *event, int flags)
{
	struct swevent_htable *swhash = this_cpu_ptr(&swevent_htable);
	struct hw_perf_event *hwc = &event->hw;
	struct hlist_head *head;

	if (is_sampling_event(event)) {
		hwc->last_period = hwc->sample_period;
		perf_swevent_set_period(event);
	}

	hwc->state = !(flags & PERF_EF_START);

	head = find_swevent_head(swhash, event);
	if (WARN_ON_ONCE(!head))
		return -EINVAL;

	hlist_add_head_rcu(&event->hlist_entry, head);
	perf_event_update_userpage(event);

	return 0;
}

static void perf_swevent_del(struct perf_event *event, int flags)
{
	hlist_del_rcu(&event->hlist_entry);
}

static void perf_swevent_start(struct perf_event *event, int flags)
{
	event->hw.state = 0;
}

static void perf_swevent_stop(struct perf_event *event, int flags)
{
	event->hw.state = PERF_HES_STOPPED;
}

/* Deref the hlist from the update side */
static inline struct swevent_hlist *
swevent_hlist_deref(struct swevent_htable *swhash)
{
	return rcu_dereference_protected(swhash->swevent_hlist,
					 lockdep_is_held(&swhash->hlist_mutex));
}

static void swevent_hlist_release(struct swevent_htable *swhash)
{
	struct swevent_hlist *hlist = swevent_hlist_deref(swhash);

	if (!hlist)
		return;

	RCU_INIT_POINTER(swhash->swevent_hlist, NULL);
	kfree_rcu(hlist, rcu_head);
}

static void swevent_hlist_put_cpu(int cpu)
{
	struct swevent_htable *swhash = &per_cpu(swevent_htable, cpu);

	mutex_lock(&swhash->hlist_mutex);

	if (!--swhash->hlist_refcount)
		swevent_hlist_release(swhash);

	mutex_unlock(&swhash->hlist_mutex);
}

static void swevent_hlist_put(void)
{
	int cpu;

	for_each_possible_cpu(cpu)
		swevent_hlist_put_cpu(cpu);
}

static int swevent_hlist_get_cpu(int cpu)
{
	struct swevent_htable *swhash = &per_cpu(swevent_htable, cpu);
	int err = 0;

	mutex_lock(&swhash->hlist_mutex);
	if (!swevent_hlist_deref(swhash) && cpu_online(cpu)) {
		struct swevent_hlist *hlist;

		hlist = kzalloc(sizeof(*hlist), GFP_KERNEL);
		if (!hlist) {
			err = -ENOMEM;
			goto exit;
		}
		rcu_assign_pointer(swhash->swevent_hlist, hlist);
	}
	swhash->hlist_refcount++;
exit:
	mutex_unlock(&swhash->hlist_mutex);

	return err;
}

static int swevent_hlist_get(void)
{
	int err, cpu, failed_cpu;

	get_online_cpus();
	for_each_possible_cpu(cpu) {
		err = swevent_hlist_get_cpu(cpu);
		if (err) {
			failed_cpu = cpu;
			goto fail;
		}
	}
	put_online_cpus();

	return 0;
fail:
	for_each_possible_cpu(cpu) {
		if (cpu == failed_cpu)
			break;
		swevent_hlist_put_cpu(cpu);
	}

	put_online_cpus();
	return err;
}

struct static_key perf_swevent_enabled[PERF_COUNT_SW_MAX];

static void sw_perf_event_destroy(struct perf_event *event)
{
	u64 event_id = event->attr.config;

	WARN_ON(event->parent);

	static_key_slow_dec(&perf_swevent_enabled[event_id]);
	swevent_hlist_put();
}

static int perf_swevent_init(struct perf_event *event)
{
	u64 event_id = event->attr.config;

	if (event->attr.type != PERF_TYPE_SOFTWARE)
		return -ENOENT;

	/*
	 * no branch sampling for software events
	 */
	if (has_branch_stack(event))
		return -EOPNOTSUPP;

	switch (event_id) {
	case PERF_COUNT_SW_CPU_CLOCK:
	case PERF_COUNT_SW_TASK_CLOCK:
		return -ENOENT;

	default:
		break;
	}

	if (event_id >= PERF_COUNT_SW_MAX)
		return -ENOENT;

	if (!event->parent) {
		int err;

		err = swevent_hlist_get();
		if (err)
			return err;

		static_key_slow_inc(&perf_swevent_enabled[event_id]);
		event->destroy = sw_perf_event_destroy;
	}

	return 0;
}

static struct pmu perf_swevent = {
	.task_ctx_nr	= perf_sw_context,

	.capabilities	= PERF_PMU_CAP_NO_NMI,

	.event_init	= perf_swevent_init,
	.add		= perf_swevent_add,
	.del		= perf_swevent_del,
	.start		= perf_swevent_start,
	.stop		= perf_swevent_stop,
	.read		= perf_swevent_read,
};

#ifdef CONFIG_EVENT_TRACING

static int perf_tp_filter_match(struct perf_event *event,
				struct perf_sample_data *data)
{
	void *record = data->raw->data;

	/* only top level events have filters set */
	if (event->parent)
		event = event->parent;

	if (likely(!event->filter) || filter_match_preds(event->filter, record))
		return 1;
	return 0;
}

static int perf_tp_event_match(struct perf_event *event,
				struct perf_sample_data *data,
				struct pt_regs *regs)
{
	if (event->hw.state & PERF_HES_STOPPED)
		return 0;
	/*
	 * All tracepoints are from kernel-space.
	 */
	if (event->attr.exclude_kernel)
		return 0;

	if (!perf_tp_filter_match(event, data))
		return 0;

	return 1;
}

void perf_tp_event(u64 addr, u64 count, void *record, int entry_size,
		   struct pt_regs *regs, struct hlist_head *head, int rctx,
		   struct task_struct *task)
{
	struct perf_sample_data data;
	struct perf_event *event;

	struct perf_raw_record raw = {
		.size = entry_size,
		.data = record,
	};

	perf_sample_data_init(&data, addr, 0);
	data.raw = &raw;

	hlist_for_each_entry_rcu(event, head, hlist_entry) {
		if (perf_tp_event_match(event, &data, regs))
			perf_swevent_event(event, count, &data, regs);
	}

	/*
	 * If we got specified a target task, also iterate its context and
	 * deliver this event there too.
	 */
	if (task && task != current) {
		struct perf_event_context *ctx;
		struct trace_entry *entry = record;

		rcu_read_lock();
		ctx = rcu_dereference(task->perf_event_ctxp[perf_sw_context]);
		if (!ctx)
			goto unlock;

		list_for_each_entry_rcu(event, &ctx->event_list, event_entry) {
			if (event->attr.type != PERF_TYPE_TRACEPOINT)
				continue;
			if (event->attr.config != entry->type)
				continue;
			if (perf_tp_event_match(event, &data, regs))
				perf_swevent_event(event, count, &data, regs);
		}
unlock:
		rcu_read_unlock();
	}

	perf_swevent_put_recursion_context(rctx);
}
EXPORT_SYMBOL_GPL(perf_tp_event);

static void tp_perf_event_destroy(struct perf_event *event)
{
	perf_trace_destroy(event);
}

static int perf_tp_event_init(struct perf_event *event)
{
	int err;

	if (event->attr.type != PERF_TYPE_TRACEPOINT)
		return -ENOENT;

	/*
	 * no branch sampling for tracepoint events
	 */
	if (has_branch_stack(event))
		return -EOPNOTSUPP;

	err = perf_trace_init(event);
	if (err)
		return err;

	event->destroy = tp_perf_event_destroy;

	return 0;
}

static struct pmu perf_tracepoint = {
	.task_ctx_nr	= perf_sw_context,

	.event_init	= perf_tp_event_init,
	.add		= perf_trace_add,
	.del		= perf_trace_del,
	.start		= perf_swevent_start,
	.stop		= perf_swevent_stop,
	.read		= perf_swevent_read,
};

static inline void perf_tp_register(void)
{
	perf_pmu_register(&perf_tracepoint, "tracepoint", PERF_TYPE_TRACEPOINT);
}

static int perf_event_set_filter(struct perf_event *event, void __user *arg)
{
	char *filter_str;
	int ret;

	if (event->attr.type != PERF_TYPE_TRACEPOINT)
		return -EINVAL;

	filter_str = strndup_user(arg, PAGE_SIZE);
	if (IS_ERR(filter_str))
		return PTR_ERR(filter_str);

	ret = ftrace_profile_set_filter(event, event->attr.config, filter_str);

	kfree(filter_str);
	return ret;
}

static void perf_event_free_filter(struct perf_event *event)
{
	ftrace_profile_free_filter(event);
}

static int perf_event_set_bpf_prog(struct perf_event *event, u32 prog_fd)
{
	struct bpf_prog *prog;

	if (event->attr.type != PERF_TYPE_TRACEPOINT)
		return -EINVAL;

	if (event->tp_event->prog)
		return -EEXIST;

	if (!(event->tp_event->flags & TRACE_EVENT_FL_UKPROBE))
		/* bpf programs can only be attached to u/kprobes */
		return -EINVAL;

	prog = bpf_prog_get(prog_fd);
	if (IS_ERR(prog))
		return PTR_ERR(prog);

	if (prog->type != BPF_PROG_TYPE_KPROBE) {
		/* valid fd, but invalid bpf program type */
		bpf_prog_put(prog);
		return -EINVAL;
	}

	event->tp_event->prog = prog;

	return 0;
}

static void perf_event_free_bpf_prog(struct perf_event *event)
{
	struct bpf_prog *prog;

	if (!event->tp_event)
		return;

	prog = event->tp_event->prog;
	if (prog) {
		event->tp_event->prog = NULL;
		bpf_prog_put(prog);
	}
}

#else

static inline void perf_tp_register(void)
{
}

static int perf_event_set_filter(struct perf_event *event, void __user *arg)
{
	return -ENOENT;
}

static void perf_event_free_filter(struct perf_event *event)
{
}

static int perf_event_set_bpf_prog(struct perf_event *event, u32 prog_fd)
{
	return -ENOENT;
}

static void perf_event_free_bpf_prog(struct perf_event *event)
{
}
#endif /* CONFIG_EVENT_TRACING */

#ifdef CONFIG_HAVE_HW_BREAKPOINT
void perf_bp_event(struct perf_event *bp, void *data)
{
	struct perf_sample_data sample;
	struct pt_regs *regs = data;

	perf_sample_data_init(&sample, bp->attr.bp_addr, 0);

	if (!bp->hw.state && !perf_exclude_event(bp, regs))
		perf_swevent_event(bp, 1, &sample, regs);
}
#endif

/*
 * hrtimer based swevent callback
 */

static enum hrtimer_restart perf_swevent_hrtimer(struct hrtimer *hrtimer)
{
	enum hrtimer_restart ret = HRTIMER_RESTART;
	struct perf_sample_data data;
	struct pt_regs *regs;
	struct perf_event *event;
	u64 period;

	event = container_of(hrtimer, struct perf_event, hw.hrtimer);

	if (event->state != PERF_EVENT_STATE_ACTIVE)
		return HRTIMER_NORESTART;

	event->pmu->read(event);

	perf_sample_data_init(&data, 0, event->hw.last_period);
	regs = get_irq_regs();

	if (regs && !perf_exclude_event(event, regs)) {
		if (!(event->attr.exclude_idle && is_idle_task(current)))
			if (__perf_event_overflow(event, 1, &data, regs))
				ret = HRTIMER_NORESTART;
	}

	period = max_t(u64, 10000, event->hw.sample_period);
	hrtimer_forward_now(hrtimer, ns_to_ktime(period));

	return ret;
}

static void perf_swevent_start_hrtimer(struct perf_event *event)
{
	struct hw_perf_event *hwc = &event->hw;
	s64 period;

	if (!is_sampling_event(event))
		return;

	period = local64_read(&hwc->period_left);
	if (period) {
		if (period < 0)
			period = 10000;

		local64_set(&hwc->period_left, 0);
	} else {
		period = max_t(u64, 10000, hwc->sample_period);
	}
	hrtimer_start(&hwc->hrtimer, ns_to_ktime(period),
		      HRTIMER_MODE_REL_PINNED);
}

static void perf_swevent_cancel_hrtimer(struct perf_event *event)
{
	struct hw_perf_event *hwc = &event->hw;

	if (is_sampling_event(event)) {
		ktime_t remaining = hrtimer_get_remaining(&hwc->hrtimer);
		local64_set(&hwc->period_left, ktime_to_ns(remaining));

		hrtimer_cancel(&hwc->hrtimer);
	}
}

static void perf_swevent_init_hrtimer(struct perf_event *event)
{
	struct hw_perf_event *hwc = &event->hw;

	if (!is_sampling_event(event))
		return;

	hrtimer_init(&hwc->hrtimer, CLOCK_MONOTONIC, HRTIMER_MODE_REL);
	hwc->hrtimer.function = perf_swevent_hrtimer;

	/*
	 * Since hrtimers have a fixed rate, we can do a static freq->period
	 * mapping and avoid the whole period adjust feedback stuff.
	 */
	if (event->attr.freq) {
		long freq = event->attr.sample_freq;

		event->attr.sample_period = NSEC_PER_SEC / freq;
		hwc->sample_period = event->attr.sample_period;
		local64_set(&hwc->period_left, hwc->sample_period);
		hwc->last_period = hwc->sample_period;
		event->attr.freq = 0;
	}
}

/*
 * Software event: cpu wall time clock
 */

static void cpu_clock_event_update(struct perf_event *event)
{
	s64 prev;
	u64 now;

	now = local_clock();
	prev = local64_xchg(&event->hw.prev_count, now);
	local64_add(now - prev, &event->count);
}

static void cpu_clock_event_start(struct perf_event *event, int flags)
{
	local64_set(&event->hw.prev_count, local_clock());
	perf_swevent_start_hrtimer(event);
}

static void cpu_clock_event_stop(struct perf_event *event, int flags)
{
	perf_swevent_cancel_hrtimer(event);
	cpu_clock_event_update(event);
}

static int cpu_clock_event_add(struct perf_event *event, int flags)
{
	if (flags & PERF_EF_START)
		cpu_clock_event_start(event, flags);
	perf_event_update_userpage(event);

	return 0;
}

static void cpu_clock_event_del(struct perf_event *event, int flags)
{
	cpu_clock_event_stop(event, flags);
}

static void cpu_clock_event_read(struct perf_event *event)
{
	cpu_clock_event_update(event);
}

static int cpu_clock_event_init(struct perf_event *event)
{
	if (event->attr.type != PERF_TYPE_SOFTWARE)
		return -ENOENT;

	if (event->attr.config != PERF_COUNT_SW_CPU_CLOCK)
		return -ENOENT;

	/*
	 * no branch sampling for software events
	 */
	if (has_branch_stack(event))
		return -EOPNOTSUPP;

	perf_swevent_init_hrtimer(event);

	return 0;
}

static struct pmu perf_cpu_clock = {
	.task_ctx_nr	= perf_sw_context,

	.capabilities	= PERF_PMU_CAP_NO_NMI,

	.event_init	= cpu_clock_event_init,
	.add		= cpu_clock_event_add,
	.del		= cpu_clock_event_del,
	.start		= cpu_clock_event_start,
	.stop		= cpu_clock_event_stop,
	.read		= cpu_clock_event_read,
};

/*
 * Software event: task time clock
 */

static void task_clock_event_update(struct perf_event *event, u64 now)
{
	u64 prev;
	s64 delta;

	prev = local64_xchg(&event->hw.prev_count, now);
	delta = now - prev;
	local64_add(delta, &event->count);
}

static void task_clock_event_start(struct perf_event *event, int flags)
{
	local64_set(&event->hw.prev_count, event->ctx->time);
	perf_swevent_start_hrtimer(event);
}

static void task_clock_event_stop(struct perf_event *event, int flags)
{
	perf_swevent_cancel_hrtimer(event);
	task_clock_event_update(event, event->ctx->time);
}

static int task_clock_event_add(struct perf_event *event, int flags)
{
	if (flags & PERF_EF_START)
		task_clock_event_start(event, flags);
	perf_event_update_userpage(event);

	return 0;
}

static void task_clock_event_del(struct perf_event *event, int flags)
{
	task_clock_event_stop(event, PERF_EF_UPDATE);
}

static void task_clock_event_read(struct perf_event *event)
{
	u64 now = perf_clock();
	u64 delta = now - event->ctx->timestamp;
	u64 time = event->ctx->time + delta;

	task_clock_event_update(event, time);
}

static int task_clock_event_init(struct perf_event *event)
{
	if (event->attr.type != PERF_TYPE_SOFTWARE)
		return -ENOENT;

	if (event->attr.config != PERF_COUNT_SW_TASK_CLOCK)
		return -ENOENT;

	/*
	 * no branch sampling for software events
	 */
	if (has_branch_stack(event))
		return -EOPNOTSUPP;

	perf_swevent_init_hrtimer(event);

	return 0;
}

static struct pmu perf_task_clock = {
	.task_ctx_nr	= perf_sw_context,

	.capabilities	= PERF_PMU_CAP_NO_NMI,

	.event_init	= task_clock_event_init,
	.add		= task_clock_event_add,
	.del		= task_clock_event_del,
	.start		= task_clock_event_start,
	.stop		= task_clock_event_stop,
	.read		= task_clock_event_read,
};

static void perf_pmu_nop_void(struct pmu *pmu)
{
}

static void perf_pmu_nop_txn(struct pmu *pmu, unsigned int flags)
{
}

static int perf_pmu_nop_int(struct pmu *pmu)
{
	return 0;
}

static DEFINE_PER_CPU(unsigned int, nop_txn_flags);

static void perf_pmu_start_txn(struct pmu *pmu, unsigned int flags)
{
	__this_cpu_write(nop_txn_flags, flags);

	if (flags & ~PERF_PMU_TXN_ADD)
		return;

	perf_pmu_disable(pmu);
}

static int perf_pmu_commit_txn(struct pmu *pmu)
{
	unsigned int flags = __this_cpu_read(nop_txn_flags);

	__this_cpu_write(nop_txn_flags, 0);

	if (flags & ~PERF_PMU_TXN_ADD)
		return 0;

	perf_pmu_enable(pmu);
	return 0;
}

static void perf_pmu_cancel_txn(struct pmu *pmu)
{
	unsigned int flags =  __this_cpu_read(nop_txn_flags);

	__this_cpu_write(nop_txn_flags, 0);

	if (flags & ~PERF_PMU_TXN_ADD)
		return;

	perf_pmu_enable(pmu);
}

static int perf_event_idx_default(struct perf_event *event)
{
	return 0;
}

/*
 * Ensures all contexts with the same task_ctx_nr have the same
 * pmu_cpu_context too.
 */
static struct perf_cpu_context __percpu *find_pmu_context(int ctxn)
{
	struct pmu *pmu;

	if (ctxn < 0)
		return NULL;

	list_for_each_entry(pmu, &pmus, entry) {
		if (pmu->task_ctx_nr == ctxn)
			return pmu->pmu_cpu_context;
	}

	return NULL;
}

static void update_pmu_context(struct pmu *pmu, struct pmu *old_pmu)
{
	int cpu;

	for_each_possible_cpu(cpu) {
		struct perf_cpu_context *cpuctx;

		cpuctx = per_cpu_ptr(pmu->pmu_cpu_context, cpu);

		if (cpuctx->unique_pmu == old_pmu)
			cpuctx->unique_pmu = pmu;
	}
}

static void free_pmu_context(struct pmu *pmu)
{
	struct pmu *i;

	mutex_lock(&pmus_lock);
	/*
	 * Like a real lame refcount.
	 */
	list_for_each_entry(i, &pmus, entry) {
		if (i->pmu_cpu_context == pmu->pmu_cpu_context) {
			update_pmu_context(i, pmu);
			goto out;
		}
	}

	free_percpu(pmu->pmu_cpu_context);
out:
	mutex_unlock(&pmus_lock);
}
static struct idr pmu_idr;

static ssize_t
type_show(struct device *dev, struct device_attribute *attr, char *page)
{
	struct pmu *pmu = dev_get_drvdata(dev);

	return snprintf(page, PAGE_SIZE-1, "%d\n", pmu->type);
}
static DEVICE_ATTR_RO(type);

static ssize_t
perf_event_mux_interval_ms_show(struct device *dev,
				struct device_attribute *attr,
				char *page)
{
	struct pmu *pmu = dev_get_drvdata(dev);

	return snprintf(page, PAGE_SIZE-1, "%d\n", pmu->hrtimer_interval_ms);
}

static DEFINE_MUTEX(mux_interval_mutex);

static ssize_t
perf_event_mux_interval_ms_store(struct device *dev,
				 struct device_attribute *attr,
				 const char *buf, size_t count)
{
	struct pmu *pmu = dev_get_drvdata(dev);
	int timer, cpu, ret;

	ret = kstrtoint(buf, 0, &timer);
	if (ret)
		return ret;

	if (timer < 1)
		return -EINVAL;

	/* same value, noting to do */
	if (timer == pmu->hrtimer_interval_ms)
		return count;

	mutex_lock(&mux_interval_mutex);
	pmu->hrtimer_interval_ms = timer;

	/* update all cpuctx for this PMU */
	get_online_cpus();
	for_each_online_cpu(cpu) {
		struct perf_cpu_context *cpuctx;
		cpuctx = per_cpu_ptr(pmu->pmu_cpu_context, cpu);
		cpuctx->hrtimer_interval = ns_to_ktime(NSEC_PER_MSEC * timer);

		cpu_function_call(cpu,
			(remote_function_f)perf_mux_hrtimer_restart, cpuctx);
	}
	put_online_cpus();
	mutex_unlock(&mux_interval_mutex);

	return count;
}
static DEVICE_ATTR_RW(perf_event_mux_interval_ms);

static struct attribute *pmu_dev_attrs[] = {
	&dev_attr_type.attr,
	&dev_attr_perf_event_mux_interval_ms.attr,
	NULL,
};
ATTRIBUTE_GROUPS(pmu_dev);

static int pmu_bus_running;
static struct bus_type pmu_bus = {
	.name		= "event_source",
	.dev_groups	= pmu_dev_groups,
};

static void pmu_dev_release(struct device *dev)
{
	kfree(dev);
}

static int pmu_dev_alloc(struct pmu *pmu)
{
	int ret = -ENOMEM;

	pmu->dev = kzalloc(sizeof(struct device), GFP_KERNEL);
	if (!pmu->dev)
		goto out;

	pmu->dev->groups = pmu->attr_groups;
	device_initialize(pmu->dev);
	ret = dev_set_name(pmu->dev, "%s", pmu->name);
	if (ret)
		goto free_dev;

	dev_set_drvdata(pmu->dev, pmu);
	pmu->dev->bus = &pmu_bus;
	pmu->dev->release = pmu_dev_release;
	ret = device_add(pmu->dev);
	if (ret)
		goto free_dev;

out:
	return ret;

free_dev:
	put_device(pmu->dev);
	goto out;
}

static struct lock_class_key cpuctx_mutex;
static struct lock_class_key cpuctx_lock;

int perf_pmu_register(struct pmu *pmu, const char *name, int type)
{
	int cpu, ret;

	mutex_lock(&pmus_lock);
	ret = -ENOMEM;
	pmu->pmu_disable_count = alloc_percpu(int);
	if (!pmu->pmu_disable_count)
		goto unlock;

	pmu->type = -1;
	if (!name)
		goto skip_type;
	pmu->name = name;

	if (type < 0) {
		type = idr_alloc(&pmu_idr, pmu, PERF_TYPE_MAX, 0, GFP_KERNEL);
		if (type < 0) {
			ret = type;
			goto free_pdc;
		}
	}
	pmu->type = type;

	if (pmu_bus_running) {
		ret = pmu_dev_alloc(pmu);
		if (ret)
			goto free_idr;
	}

skip_type:
	pmu->pmu_cpu_context = find_pmu_context(pmu->task_ctx_nr);
	if (pmu->pmu_cpu_context)
		goto got_cpu_context;

	ret = -ENOMEM;
	pmu->pmu_cpu_context = alloc_percpu(struct perf_cpu_context);
	if (!pmu->pmu_cpu_context)
		goto free_dev;

	for_each_possible_cpu(cpu) {
		struct perf_cpu_context *cpuctx;

		cpuctx = per_cpu_ptr(pmu->pmu_cpu_context, cpu);
		__perf_event_init_context(&cpuctx->ctx);
		lockdep_set_class(&cpuctx->ctx.mutex, &cpuctx_mutex);
		lockdep_set_class(&cpuctx->ctx.lock, &cpuctx_lock);
		cpuctx->ctx.pmu = pmu;

		__perf_mux_hrtimer_init(cpuctx, cpu);

		cpuctx->unique_pmu = pmu;
	}

got_cpu_context:
	if (!pmu->start_txn) {
		if (pmu->pmu_enable) {
			/*
			 * If we have pmu_enable/pmu_disable calls, install
			 * transaction stubs that use that to try and batch
			 * hardware accesses.
			 */
			pmu->start_txn  = perf_pmu_start_txn;
			pmu->commit_txn = perf_pmu_commit_txn;
			pmu->cancel_txn = perf_pmu_cancel_txn;
		} else {
			pmu->start_txn  = perf_pmu_nop_txn;
			pmu->commit_txn = perf_pmu_nop_int;
			pmu->cancel_txn = perf_pmu_nop_void;
		}
	}

	if (!pmu->pmu_enable) {
		pmu->pmu_enable  = perf_pmu_nop_void;
		pmu->pmu_disable = perf_pmu_nop_void;
	}

	if (!pmu->event_idx)
		pmu->event_idx = perf_event_idx_default;

	list_add_rcu(&pmu->entry, &pmus);
	atomic_set(&pmu->exclusive_cnt, 0);
	ret = 0;
unlock:
	mutex_unlock(&pmus_lock);

	return ret;

free_dev:
	device_del(pmu->dev);
	put_device(pmu->dev);

free_idr:
	if (pmu->type >= PERF_TYPE_MAX)
		idr_remove(&pmu_idr, pmu->type);

free_pdc:
	free_percpu(pmu->pmu_disable_count);
	goto unlock;
}
EXPORT_SYMBOL_GPL(perf_pmu_register);

void perf_pmu_unregister(struct pmu *pmu)
{
	mutex_lock(&pmus_lock);
	list_del_rcu(&pmu->entry);
	mutex_unlock(&pmus_lock);

	/*
	 * We dereference the pmu list under both SRCU and regular RCU, so
	 * synchronize against both of those.
	 */
	synchronize_srcu(&pmus_srcu);
	synchronize_rcu();

	free_percpu(pmu->pmu_disable_count);
	if (pmu->type >= PERF_TYPE_MAX)
		idr_remove(&pmu_idr, pmu->type);
	device_del(pmu->dev);
	put_device(pmu->dev);
	free_pmu_context(pmu);
}
EXPORT_SYMBOL_GPL(perf_pmu_unregister);

static int perf_try_init_event(struct pmu *pmu, struct perf_event *event)
{
	struct perf_event_context *ctx = NULL;
	int ret;

	if (!try_module_get(pmu->module))
		return -ENODEV;

	if (event->group_leader != event) {
		/*
		 * This ctx->mutex can nest when we're called through
		 * inheritance. See the perf_event_ctx_lock_nested() comment.
		 */
		ctx = perf_event_ctx_lock_nested(event->group_leader,
						 SINGLE_DEPTH_NESTING);
		BUG_ON(!ctx);
	}

	event->pmu = pmu;
	ret = pmu->event_init(event);

	if (ctx)
		perf_event_ctx_unlock(event->group_leader, ctx);

	if (ret)
		module_put(pmu->module);

	return ret;
}

static struct pmu *perf_init_event(struct perf_event *event)
{
	struct pmu *pmu = NULL;
	int idx;
	int ret;

	idx = srcu_read_lock(&pmus_srcu);

	rcu_read_lock();
	pmu = idr_find(&pmu_idr, event->attr.type);
	rcu_read_unlock();
	if (pmu) {
		ret = perf_try_init_event(pmu, event);
		if (ret)
			pmu = ERR_PTR(ret);
		goto unlock;
	}

	list_for_each_entry_rcu(pmu, &pmus, entry) {
		ret = perf_try_init_event(pmu, event);
		if (!ret)
			goto unlock;

		if (ret != -ENOENT) {
			pmu = ERR_PTR(ret);
			goto unlock;
		}
	}
	pmu = ERR_PTR(-ENOENT);
unlock:
	srcu_read_unlock(&pmus_srcu, idx);

	return pmu;
}

static void account_event_cpu(struct perf_event *event, int cpu)
{
	if (event->parent)
		return;

	if (is_cgroup_event(event))
		atomic_inc(&per_cpu(perf_cgroup_events, cpu));
}

/* Freq events need the tick to stay alive (see perf_event_task_tick). */
static void account_freq_event_nohz(void)
{
#ifdef CONFIG_NO_HZ_FULL
	/* Lock so we don't race with concurrent unaccount */
	spin_lock(&nr_freq_lock);
	if (atomic_inc_return(&nr_freq_events) == 1)
		tick_nohz_dep_set(TICK_DEP_BIT_PERF_EVENTS);
	spin_unlock(&nr_freq_lock);
#endif
}

static void account_freq_event(void)
{
	if (tick_nohz_full_enabled())
		account_freq_event_nohz();
	else
		atomic_inc(&nr_freq_events);
}


static void account_event(struct perf_event *event)
{
	bool inc = false;

	if (event->parent)
		return;

	if (event->attach_state & PERF_ATTACH_TASK)
		inc = true;
	if (event->attr.mmap || event->attr.mmap_data)
		atomic_inc(&nr_mmap_events);
	if (event->attr.comm)
		atomic_inc(&nr_comm_events);
	if (event->attr.task)
		atomic_inc(&nr_task_events);
	if (event->attr.freq)
		account_freq_event();
	if (event->attr.context_switch) {
		atomic_inc(&nr_switch_events);
		inc = true;
	}
	if (has_branch_stack(event))
		inc = true;
	if (is_cgroup_event(event))
		inc = true;

	if (inc) {
		if (atomic_inc_not_zero(&perf_sched_count))
			goto enabled;

		mutex_lock(&perf_sched_mutex);
		if (!atomic_read(&perf_sched_count)) {
			static_branch_enable(&perf_sched_events);
			/*
			 * Guarantee that all CPUs observe they key change and
			 * call the perf scheduling hooks before proceeding to
			 * install events that need them.
			 */
			synchronize_sched();
		}
		/*
		 * Now that we have waited for the sync_sched(), allow further
		 * increments to by-pass the mutex.
		 */
		atomic_inc(&perf_sched_count);
		mutex_unlock(&perf_sched_mutex);
	}
enabled:

	account_event_cpu(event, event->cpu);
}

/*
 * Allocate and initialize a event structure
 */
static struct perf_event *
perf_event_alloc(struct perf_event_attr *attr, int cpu,
		 struct task_struct *task,
		 struct perf_event *group_leader,
		 struct perf_event *parent_event,
		 perf_overflow_handler_t overflow_handler,
		 void *context, int cgroup_fd)
{
	struct pmu *pmu;
	struct perf_event *event;
	struct hw_perf_event *hwc;
	long err = -EINVAL;

	if ((unsigned)cpu >= nr_cpu_ids) {
		if (!task || cpu != -1)
			return ERR_PTR(-EINVAL);
	}

	event = kzalloc(sizeof(*event), GFP_KERNEL);
	if (!event)
		return ERR_PTR(-ENOMEM);

	/*
	 * Single events are their own group leaders, with an
	 * empty sibling list:
	 */
	if (!group_leader)
		group_leader = event;

	mutex_init(&event->child_mutex);
	INIT_LIST_HEAD(&event->child_list);

	INIT_LIST_HEAD(&event->group_entry);
	INIT_LIST_HEAD(&event->event_entry);
	INIT_LIST_HEAD(&event->sibling_list);
	INIT_LIST_HEAD(&event->rb_entry);
	INIT_LIST_HEAD(&event->active_entry);
	INIT_HLIST_NODE(&event->hlist_entry);


	init_waitqueue_head(&event->waitq);
	init_irq_work(&event->pending, perf_pending_event);

	mutex_init(&event->mmap_mutex);

	atomic_long_set(&event->refcount, 1);
	event->cpu		= cpu;
	event->attr		= *attr;
	event->group_leader	= group_leader;
	event->pmu		= NULL;
	event->oncpu		= -1;

	event->parent		= parent_event;

	event->ns		= get_pid_ns(task_active_pid_ns(current));
	event->id		= atomic64_inc_return(&perf_event_id);

	event->state		= PERF_EVENT_STATE_INACTIVE;

	if (task) {
		event->attach_state = PERF_ATTACH_TASK;
		/*
		 * XXX pmu::event_init needs to know what task to account to
		 * and we cannot use the ctx information because we need the
		 * pmu before we get a ctx.
		 */
		event->hw.target = task;
	}

	event->clock = &local_clock;
	if (parent_event)
		event->clock = parent_event->clock;

	if (!overflow_handler && parent_event) {
		overflow_handler = parent_event->overflow_handler;
		context = parent_event->overflow_handler_context;
	}

	event->overflow_handler	= overflow_handler;
	event->overflow_handler_context = context;

	perf_event__state_init(event);

	pmu = NULL;

	hwc = &event->hw;
	hwc->sample_period = attr->sample_period;
	if (attr->freq && attr->sample_freq)
		hwc->sample_period = 1;
	hwc->last_period = hwc->sample_period;

	local64_set(&hwc->period_left, hwc->sample_period);

	/*
	 * we currently do not support PERF_FORMAT_GROUP on inherited events
	 */
	if (attr->inherit && (attr->read_format & PERF_FORMAT_GROUP))
		goto err_ns;

	if (!has_branch_stack(event))
		event->attr.branch_sample_type = 0;

	if (cgroup_fd != -1) {
		err = perf_cgroup_connect(cgroup_fd, event, attr, group_leader);
		if (err)
			goto err_ns;
	}

	pmu = perf_init_event(event);
	if (!pmu)
		goto err_ns;
	else if (IS_ERR(pmu)) {
		err = PTR_ERR(pmu);
		goto err_ns;
	}

	err = exclusive_event_init(event);
	if (err)
		goto err_pmu;

	if (!event->parent) {
		if (event->attr.sample_type & PERF_SAMPLE_CALLCHAIN) {
			err = get_callchain_buffers();
			if (err)
				goto err_per_task;
		}
	}

	/* symmetric to unaccount_event() in _free_event() */
	account_event(event);

	return event;

err_per_task:
	exclusive_event_destroy(event);

err_pmu:
	if (event->destroy)
		event->destroy(event);
	module_put(pmu->module);
err_ns:
	if (is_cgroup_event(event))
		perf_detach_cgroup(event);
	if (event->ns)
		put_pid_ns(event->ns);
	kfree(event);

	return ERR_PTR(err);
}

static int perf_copy_attr(struct perf_event_attr __user *uattr,
			  struct perf_event_attr *attr)
{
	u32 size;
	int ret;

	if (!access_ok(VERIFY_WRITE, uattr, PERF_ATTR_SIZE_VER0))
		return -EFAULT;

	/*
	 * zero the full structure, so that a short copy will be nice.
	 */
	memset(attr, 0, sizeof(*attr));

	ret = get_user(size, &uattr->size);
	if (ret)
		return ret;

	if (size > PAGE_SIZE)	/* silly large */
		goto err_size;

	if (!size)		/* abi compat */
		size = PERF_ATTR_SIZE_VER0;

	if (size < PERF_ATTR_SIZE_VER0)
		goto err_size;

	/*
	 * If we're handed a bigger struct than we know of,
	 * ensure all the unknown bits are 0 - i.e. new
	 * user-space does not rely on any kernel feature
	 * extensions we dont know about yet.
	 */
	if (size > sizeof(*attr)) {
		unsigned char __user *addr;
		unsigned char __user *end;
		unsigned char val;

		addr = (void __user *)uattr + sizeof(*attr);
		end  = (void __user *)uattr + size;

		for (; addr < end; addr++) {
			ret = get_user(val, addr);
			if (ret)
				return ret;
			if (val)
				goto err_size;
		}
		size = sizeof(*attr);
	}

	ret = copy_from_user(attr, uattr, size);
	if (ret)
		return -EFAULT;

	if (attr->__reserved_1)
		return -EINVAL;

	if (attr->sample_type & ~(PERF_SAMPLE_MAX-1))
		return -EINVAL;

	if (attr->read_format & ~(PERF_FORMAT_MAX-1))
		return -EINVAL;

	if (attr->sample_type & PERF_SAMPLE_BRANCH_STACK) {
		u64 mask = attr->branch_sample_type;

		/* only using defined bits */
		if (mask & ~(PERF_SAMPLE_BRANCH_MAX-1))
			return -EINVAL;

		/* at least one branch bit must be set */
		if (!(mask & ~PERF_SAMPLE_BRANCH_PLM_ALL))
			return -EINVAL;

		/* propagate priv level, when not set for branch */
		if (!(mask & PERF_SAMPLE_BRANCH_PLM_ALL)) {

			/* exclude_kernel checked on syscall entry */
			if (!attr->exclude_kernel)
				mask |= PERF_SAMPLE_BRANCH_KERNEL;

			if (!attr->exclude_user)
				mask |= PERF_SAMPLE_BRANCH_USER;

			if (!attr->exclude_hv)
				mask |= PERF_SAMPLE_BRANCH_HV;
			/*
			 * adjust user setting (for HW filter setup)
			 */
			attr->branch_sample_type = mask;
		}
		/* privileged levels capture (kernel, hv): check permissions */
		if ((mask & PERF_SAMPLE_BRANCH_PERM_PLM)
		    && perf_paranoid_kernel() && !capable(CAP_SYS_ADMIN))
			return -EACCES;
	}

	if (attr->sample_type & PERF_SAMPLE_REGS_USER) {
		ret = perf_reg_validate(attr->sample_regs_user);
		if (ret)
			return ret;
	}

	if (attr->sample_type & PERF_SAMPLE_STACK_USER) {
		if (!arch_perf_have_user_stack_dump())
			return -ENOSYS;

		/*
		 * We have __u32 type for the size, but so far
		 * we can only use __u16 as maximum due to the
		 * __u16 sample size limit.
		 */
		if (attr->sample_stack_user >= USHRT_MAX)
			ret = -EINVAL;
		else if (!IS_ALIGNED(attr->sample_stack_user, sizeof(u64)))
			ret = -EINVAL;
	}

	if (attr->sample_type & PERF_SAMPLE_REGS_INTR)
		ret = perf_reg_validate(attr->sample_regs_intr);
out:
	return ret;

err_size:
	put_user(sizeof(*attr), &uattr->size);
	ret = -E2BIG;
	goto out;
}

static int
perf_event_set_output(struct perf_event *event, struct perf_event *output_event)
{
	struct ring_buffer *rb = NULL;
	int ret = -EINVAL;

	if (!output_event)
		goto set;

	/* don't allow circular references */
	if (event == output_event)
		goto out;

	/*
	 * Don't allow cross-cpu buffers
	 */
	if (output_event->cpu != event->cpu)
		goto out;

	/*
	 * If its not a per-cpu rb, it must be the same task.
	 */
	if (output_event->cpu == -1 && output_event->ctx != event->ctx)
		goto out;

	/*
	 * Mixing clocks in the same buffer is trouble you don't need.
	 */
	if (output_event->clock != event->clock)
		goto out;

	/*
	 * If both events generate aux data, they must be on the same PMU
	 */
	if (has_aux(event) && has_aux(output_event) &&
	    event->pmu != output_event->pmu)
		goto out;

set:
	mutex_lock(&event->mmap_mutex);
	/* Can't redirect output if we've got an active mmap() */
	if (atomic_read(&event->mmap_count))
		goto unlock;

	if (output_event) {
		/* get the rb we want to redirect to */
		rb = ring_buffer_get(output_event);
		if (!rb)
			goto unlock;
	}

	ring_buffer_attach(event, rb);

	ret = 0;
unlock:
	mutex_unlock(&event->mmap_mutex);

out:
	return ret;
}

static void mutex_lock_double(struct mutex *a, struct mutex *b)
{
	if (b < a)
		swap(a, b);

	mutex_lock(a);
	mutex_lock_nested(b, SINGLE_DEPTH_NESTING);
}

static int perf_event_set_clock(struct perf_event *event, clockid_t clk_id)
{
	bool nmi_safe = false;

	switch (clk_id) {
	case CLOCK_MONOTONIC:
		event->clock = &ktime_get_mono_fast_ns;
		nmi_safe = true;
		break;

	case CLOCK_MONOTONIC_RAW:
		event->clock = &ktime_get_raw_fast_ns;
		nmi_safe = true;
		break;

	case CLOCK_REALTIME:
		event->clock = &ktime_get_real_ns;
		break;

	case CLOCK_BOOTTIME:
		event->clock = &ktime_get_boot_ns;
		break;

	case CLOCK_TAI:
		event->clock = &ktime_get_tai_ns;
		break;

	default:
		return -EINVAL;
	}

	if (!nmi_safe && !(event->pmu->capabilities & PERF_PMU_CAP_NO_NMI))
		return -EINVAL;

	return 0;
}

/**
 * sys_perf_event_open - open a performance event, associate it to a task/cpu
 *
 * @attr_uptr:	event_id type attributes for monitoring/sampling
 * @pid:		target pid
 * @cpu:		target cpu
 * @group_fd:		group leader event fd
 */
SYSCALL_DEFINE5(perf_event_open,
		struct perf_event_attr __user *, attr_uptr,
		pid_t, pid, int, cpu, int, group_fd, unsigned long, flags)
{
	struct perf_event *group_leader = NULL, *output_event = NULL;
	struct perf_event *event, *sibling;
	struct perf_event_attr attr;
	struct perf_event_context *ctx, *uninitialized_var(gctx);
	struct file *event_file = NULL;
	struct fd group = {NULL, 0};
	struct task_struct *task = NULL;
	struct pmu *pmu;
	int event_fd;
	int move_group = 0;
	int err;
	int f_flags = O_RDWR;
	int cgroup_fd = -1;

	/* for future expandability... */
	if (flags & ~PERF_FLAG_ALL)
		return -EINVAL;

	err = perf_copy_attr(attr_uptr, &attr);
	if (err)
		return err;

	if (!attr.exclude_kernel) {
		if (perf_paranoid_kernel() && !capable(CAP_SYS_ADMIN))
			return -EACCES;
	}

	if (attr.freq) {
		if (attr.sample_freq > sysctl_perf_event_sample_rate)
			return -EINVAL;
	} else {
		if (attr.sample_period & (1ULL << 63))
			return -EINVAL;
	}

	/*
	 * In cgroup mode, the pid argument is used to pass the fd
	 * opened to the cgroup directory in cgroupfs. The cpu argument
	 * designates the cpu on which to monitor threads from that
	 * cgroup.
	 */
	if ((flags & PERF_FLAG_PID_CGROUP) && (pid == -1 || cpu == -1))
		return -EINVAL;

	if (flags & PERF_FLAG_FD_CLOEXEC)
		f_flags |= O_CLOEXEC;

	event_fd = get_unused_fd_flags(f_flags);
	if (event_fd < 0)
		return event_fd;

	if (group_fd != -1) {
		err = perf_fget_light(group_fd, &group);
		if (err)
			goto err_fd;
		group_leader = group.file->private_data;
		if (flags & PERF_FLAG_FD_OUTPUT)
			output_event = group_leader;
		if (flags & PERF_FLAG_FD_NO_GROUP)
			group_leader = NULL;
	}

	if (pid != -1 && !(flags & PERF_FLAG_PID_CGROUP)) {
		task = find_lively_task_by_vpid(pid);
		if (IS_ERR(task)) {
			err = PTR_ERR(task);
			goto err_group_fd;
		}
	}

	if (task && group_leader &&
	    group_leader->attr.inherit != attr.inherit) {
		err = -EINVAL;
		goto err_task;
	}

	get_online_cpus();

	if (flags & PERF_FLAG_PID_CGROUP)
		cgroup_fd = pid;

	event = perf_event_alloc(&attr, cpu, task, group_leader, NULL,
				 NULL, NULL, cgroup_fd);
	if (IS_ERR(event)) {
		err = PTR_ERR(event);
		goto err_cpus;
	}

	if (is_sampling_event(event)) {
		if (event->pmu->capabilities & PERF_PMU_CAP_NO_INTERRUPT) {
			err = -ENOTSUPP;
			goto err_alloc;
		}
	}

	/*
	 * Special case software events and allow them to be part of
	 * any hardware group.
	 */
	pmu = event->pmu;

	if (attr.use_clockid) {
		err = perf_event_set_clock(event, attr.clockid);
		if (err)
			goto err_alloc;
	}

	if (group_leader &&
	    (is_software_event(event) != is_software_event(group_leader))) {
		if (is_software_event(event)) {
			/*
			 * If event and group_leader are not both a software
			 * event, and event is, then group leader is not.
			 *
			 * Allow the addition of software events to !software
			 * groups, this is safe because software events never
			 * fail to schedule.
			 */
			pmu = group_leader->pmu;
		} else if (is_software_event(group_leader) &&
			   (group_leader->group_flags & PERF_GROUP_SOFTWARE)) {
			/*
			 * In case the group is a pure software group, and we
			 * try to add a hardware event, move the whole group to
			 * the hardware context.
			 */
			move_group = 1;
		}
	}

	/*
	 * Get the target context (task or percpu):
	 */
	ctx = find_get_context(pmu, task, event);
	if (IS_ERR(ctx)) {
		err = PTR_ERR(ctx);
		goto err_alloc;
	}

	if ((pmu->capabilities & PERF_PMU_CAP_EXCLUSIVE) && group_leader) {
		err = -EBUSY;
		goto err_context;
	}

	if (task) {
		put_task_struct(task);
		task = NULL;
	}

	/*
	 * Look up the group leader (we will attach this event to it):
	 */
	if (group_leader) {
		err = -EINVAL;

		/*
		 * Do not allow a recursive hierarchy (this new sibling
		 * becoming part of another group-sibling):
		 */
		if (group_leader->group_leader != group_leader)
			goto err_context;

		/* All events in a group should have the same clock */
		if (group_leader->clock != event->clock)
			goto err_context;

		/*
		 * Do not allow to attach to a group in a different
		 * task or CPU context:
		 */
		if (move_group) {
			/*
			 * Make sure we're both on the same task, or both
			 * per-cpu events.
			 */
			if (group_leader->ctx->task != ctx->task)
				goto err_context;

			/*
			 * Make sure we're both events for the same CPU;
			 * grouping events for different CPUs is broken; since
			 * you can never concurrently schedule them anyhow.
			 */
			if (group_leader->cpu != event->cpu)
				goto err_context;
		} else {
			if (group_leader->ctx != ctx)
				goto err_context;
		}

		/*
		 * Only a group leader can be exclusive or pinned
		 */
		if (attr.exclusive || attr.pinned)
			goto err_context;
	}

	if (output_event) {
		err = perf_event_set_output(event, output_event);
		if (err)
			goto err_context;
	}

	event_file = anon_inode_getfile("[perf_event]", &perf_fops, event,
					f_flags);
	if (IS_ERR(event_file)) {
		err = PTR_ERR(event_file);
		goto err_context;
	}

	if (move_group) {
		gctx = group_leader->ctx;
		mutex_lock_double(&gctx->mutex, &ctx->mutex);
		if (gctx->task == TASK_TOMBSTONE) {
			err = -ESRCH;
			goto err_locked;
		}
	} else {
		mutex_lock(&ctx->mutex);
	}

	if (ctx->task == TASK_TOMBSTONE) {
		err = -ESRCH;
		goto err_locked;
	}

	if (!perf_event_validate_size(event)) {
		err = -E2BIG;
		goto err_locked;
	}

	/*
	 * Must be under the same ctx::mutex as perf_install_in_context(),
	 * because we need to serialize with concurrent event creation.
	 */
	if (!exclusive_event_installable(event, ctx)) {
		/* exclusive and group stuff are assumed mutually exclusive */
		WARN_ON_ONCE(move_group);

		err = -EBUSY;
		goto err_locked;
	}

	WARN_ON_ONCE(ctx->parent_ctx);

	if (move_group) {
		/*
		 * See perf_event_ctx_lock() for comments on the details
		 * of swizzling perf_event::ctx.
		 */
		perf_remove_from_context(group_leader, 0);

		list_for_each_entry(sibling, &group_leader->sibling_list,
				    group_entry) {
			perf_remove_from_context(sibling, 0);
			put_ctx(gctx);
		}

		/*
		 * Wait for everybody to stop referencing the events through
		 * the old lists, before installing it on new lists.
		 */
		synchronize_rcu();

		/*
		 * Install the group siblings before the group leader.
		 *
		 * Because a group leader will try and install the entire group
		 * (through the sibling list, which is still in-tact), we can
		 * end up with siblings installed in the wrong context.
		 *
		 * By installing siblings first we NO-OP because they're not
		 * reachable through the group lists.
		 */
		list_for_each_entry(sibling, &group_leader->sibling_list,
				    group_entry) {
			perf_event__state_init(sibling);
			perf_install_in_context(ctx, sibling, sibling->cpu);
			get_ctx(ctx);
		}

		/*
		 * Removing from the context ends up with disabled
		 * event. What we want here is event in the initial
		 * startup state, ready to be add into new context.
		 */
		perf_event__state_init(group_leader);
		perf_install_in_context(ctx, group_leader, group_leader->cpu);
		get_ctx(ctx);

		/*
		 * Now that all events are installed in @ctx, nothing
		 * references @gctx anymore, so drop the last reference we have
		 * on it.
		 */
		put_ctx(gctx);
	}

	/*
	 * Precalculate sample_data sizes; do while holding ctx::mutex such
	 * that we're serialized against further additions and before
	 * perf_install_in_context() which is the point the event is active and
	 * can use these values.
	 */
	perf_event__header_size(event);
	perf_event__id_header_size(event);

	event->owner = current;

	perf_install_in_context(ctx, event, event->cpu);
	perf_unpin_context(ctx);

	if (move_group)
		mutex_unlock(&gctx->mutex);
	mutex_unlock(&ctx->mutex);

	put_online_cpus();

	mutex_lock(&current->perf_event_mutex);
	list_add_tail(&event->owner_entry, &current->perf_event_list);
	mutex_unlock(&current->perf_event_mutex);

	/*
	 * Drop the reference on the group_event after placing the
	 * new event on the sibling_list. This ensures destruction
	 * of the group leader will find the pointer to itself in
	 * perf_group_detach().
	 */
	fdput(group);
	fd_install(event_fd, event_file);
	return event_fd;

err_locked:
	if (move_group)
		mutex_unlock(&gctx->mutex);
	mutex_unlock(&ctx->mutex);
/* err_file: */
	fput(event_file);
err_context:
	perf_unpin_context(ctx);
	put_ctx(ctx);
err_alloc:
	/*
	 * If event_file is set, the fput() above will have called ->release()
	 * and that will take care of freeing the event.
	 */
	if (!event_file)
		free_event(event);
err_cpus:
	put_online_cpus();
err_task:
	if (task)
		put_task_struct(task);
err_group_fd:
	fdput(group);
err_fd:
	put_unused_fd(event_fd);
	return err;
}

/**
 * perf_event_create_kernel_counter
 *
 * @attr: attributes of the counter to create
 * @cpu: cpu in which the counter is bound
 * @task: task to profile (NULL for percpu)
 */
struct perf_event *
perf_event_create_kernel_counter(struct perf_event_attr *attr, int cpu,
				 struct task_struct *task,
				 perf_overflow_handler_t overflow_handler,
				 void *context)
{
	struct perf_event_context *ctx;
	struct perf_event *event;
	int err;

	/*
	 * Get the target context (task or percpu):
	 */

	event = perf_event_alloc(attr, cpu, task, NULL, NULL,
				 overflow_handler, context, -1);
	if (IS_ERR(event)) {
		err = PTR_ERR(event);
		goto err;
	}

	/* Mark owner so we could distinguish it from user events. */
	event->owner = TASK_TOMBSTONE;

	ctx = find_get_context(event->pmu, task, event);
	if (IS_ERR(ctx)) {
		err = PTR_ERR(ctx);
		goto err_free;
	}

	WARN_ON_ONCE(ctx->parent_ctx);
	mutex_lock(&ctx->mutex);
	if (ctx->task == TASK_TOMBSTONE) {
		err = -ESRCH;
		goto err_unlock;
	}

	if (!exclusive_event_installable(event, ctx)) {
		err = -EBUSY;
		goto err_unlock;
	}

	perf_install_in_context(ctx, event, cpu);
	perf_unpin_context(ctx);
	mutex_unlock(&ctx->mutex);

	return event;

err_unlock:
	mutex_unlock(&ctx->mutex);
	perf_unpin_context(ctx);
	put_ctx(ctx);
err_free:
	free_event(event);
err:
	return ERR_PTR(err);
}
EXPORT_SYMBOL_GPL(perf_event_create_kernel_counter);

void perf_pmu_migrate_context(struct pmu *pmu, int src_cpu, int dst_cpu)
{
	struct perf_event_context *src_ctx;
	struct perf_event_context *dst_ctx;
	struct perf_event *event, *tmp;
	LIST_HEAD(events);

	src_ctx = &per_cpu_ptr(pmu->pmu_cpu_context, src_cpu)->ctx;
	dst_ctx = &per_cpu_ptr(pmu->pmu_cpu_context, dst_cpu)->ctx;

	/*
	 * See perf_event_ctx_lock() for comments on the details
	 * of swizzling perf_event::ctx.
	 */
	mutex_lock_double(&src_ctx->mutex, &dst_ctx->mutex);
	list_for_each_entry_safe(event, tmp, &src_ctx->event_list,
				 event_entry) {
		perf_remove_from_context(event, 0);
		unaccount_event_cpu(event, src_cpu);
		put_ctx(src_ctx);
		list_add(&event->migrate_entry, &events);
	}

	/*
	 * Wait for the events to quiesce before re-instating them.
	 */
	synchronize_rcu();

	/*
	 * Re-instate events in 2 passes.
	 *
	 * Skip over group leaders and only install siblings on this first
	 * pass, siblings will not get enabled without a leader, however a
	 * leader will enable its siblings, even if those are still on the old
	 * context.
	 */
	list_for_each_entry_safe(event, tmp, &events, migrate_entry) {
		if (event->group_leader == event)
			continue;

		list_del(&event->migrate_entry);
		if (event->state >= PERF_EVENT_STATE_OFF)
			event->state = PERF_EVENT_STATE_INACTIVE;
		account_event_cpu(event, dst_cpu);
		perf_install_in_context(dst_ctx, event, dst_cpu);
		get_ctx(dst_ctx);
	}

	/*
	 * Once all the siblings are setup properly, install the group leaders
	 * to make it go.
	 */
	list_for_each_entry_safe(event, tmp, &events, migrate_entry) {
		list_del(&event->migrate_entry);
		if (event->state >= PERF_EVENT_STATE_OFF)
			event->state = PERF_EVENT_STATE_INACTIVE;
		account_event_cpu(event, dst_cpu);
		perf_install_in_context(dst_ctx, event, dst_cpu);
		get_ctx(dst_ctx);
	}
	mutex_unlock(&dst_ctx->mutex);
	mutex_unlock(&src_ctx->mutex);
}
EXPORT_SYMBOL_GPL(perf_pmu_migrate_context);

static void sync_child_event(struct perf_event *child_event,
			       struct task_struct *child)
{
	struct perf_event *parent_event = child_event->parent;
	u64 child_val;

	if (child_event->attr.inherit_stat)
		perf_event_read_event(child_event, child);

	child_val = perf_event_count(child_event);

	/*
	 * Add back the child's count to the parent's count:
	 */
	atomic64_add(child_val, &parent_event->child_count);
	atomic64_add(child_event->total_time_enabled,
		     &parent_event->child_total_time_enabled);
	atomic64_add(child_event->total_time_running,
		     &parent_event->child_total_time_running);
}

static void
perf_event_exit_event(struct perf_event *child_event,
		      struct perf_event_context *child_ctx,
		      struct task_struct *child)
{
	struct perf_event *parent_event = child_event->parent;

	/*
	 * Do not destroy the 'original' grouping; because of the context
	 * switch optimization the original events could've ended up in a
	 * random child task.
	 *
	 * If we were to destroy the original group, all group related
	 * operations would cease to function properly after this random
	 * child dies.
	 *
	 * Do destroy all inherited groups, we don't care about those
	 * and being thorough is better.
	 */
	raw_spin_lock_irq(&child_ctx->lock);
	WARN_ON_ONCE(child_ctx->is_active);

	if (parent_event)
		perf_group_detach(child_event);
	list_del_event(child_event, child_ctx);
	child_event->state = PERF_EVENT_STATE_EXIT; /* is_event_hup() */
	raw_spin_unlock_irq(&child_ctx->lock);

	/*
	 * Parent events are governed by their filedesc, retain them.
	 */
	if (!parent_event) {
		perf_event_wakeup(child_event);
		return;
	}
	/*
	 * Child events can be cleaned up.
	 */

	sync_child_event(child_event, child);

	/*
	 * Remove this event from the parent's list
	 */
	WARN_ON_ONCE(parent_event->ctx->parent_ctx);
	mutex_lock(&parent_event->child_mutex);
	list_del_init(&child_event->child_list);
	mutex_unlock(&parent_event->child_mutex);

	/*
	 * Kick perf_poll() for is_event_hup().
	 */
	perf_event_wakeup(parent_event);
	free_event(child_event);
	put_event(parent_event);
}

static void perf_event_exit_task_context(struct task_struct *child, int ctxn)
{
	struct perf_event_context *child_ctx, *clone_ctx = NULL;
	struct perf_event *child_event, *next;

	WARN_ON_ONCE(child != current);

	child_ctx = perf_pin_task_context(child, ctxn);
	if (!child_ctx)
		return;

	/*
	 * In order to reduce the amount of tricky in ctx tear-down, we hold
	 * ctx::mutex over the entire thing. This serializes against almost
	 * everything that wants to access the ctx.
	 *
	 * The exception is sys_perf_event_open() /
	 * perf_event_create_kernel_count() which does find_get_context()
	 * without ctx::mutex (it cannot because of the move_group double mutex
	 * lock thing). See the comments in perf_install_in_context().
	 */
	mutex_lock(&child_ctx->mutex);

	/*
	 * In a single ctx::lock section, de-schedule the events and detach the
	 * context from the task such that we cannot ever get it scheduled back
	 * in.
	 */
	raw_spin_lock_irq(&child_ctx->lock);
	task_ctx_sched_out(__get_cpu_context(child_ctx), child_ctx);

	/*
	 * Now that the context is inactive, destroy the task <-> ctx relation
	 * and mark the context dead.
	 */
	RCU_INIT_POINTER(child->perf_event_ctxp[ctxn], NULL);
	put_ctx(child_ctx); /* cannot be last */
	WRITE_ONCE(child_ctx->task, TASK_TOMBSTONE);
	put_task_struct(current); /* cannot be last */

	clone_ctx = unclone_ctx(child_ctx);
	raw_spin_unlock_irq(&child_ctx->lock);

	if (clone_ctx)
		put_ctx(clone_ctx);

	/*
	 * Report the task dead after unscheduling the events so that we
	 * won't get any samples after PERF_RECORD_EXIT. We can however still
	 * get a few PERF_RECORD_READ events.
	 */
	perf_event_task(child, child_ctx, 0);

	list_for_each_entry_safe(child_event, next, &child_ctx->event_list, event_entry)
		perf_event_exit_event(child_event, child_ctx, child);

	mutex_unlock(&child_ctx->mutex);

	put_ctx(child_ctx);
}

/*
 * When a child task exits, feed back event values to parent events.
 */
void perf_event_exit_task(struct task_struct *child)
{
	struct perf_event *event, *tmp;
	int ctxn;

	mutex_lock(&child->perf_event_mutex);
	list_for_each_entry_safe(event, tmp, &child->perf_event_list,
				 owner_entry) {
		list_del_init(&event->owner_entry);

		/*
		 * Ensure the list deletion is visible before we clear
		 * the owner, closes a race against perf_release() where
		 * we need to serialize on the owner->perf_event_mutex.
		 */
		smp_store_release(&event->owner, NULL);
	}
	mutex_unlock(&child->perf_event_mutex);

	for_each_task_context_nr(ctxn)
		perf_event_exit_task_context(child, ctxn);

	/*
	 * The perf_event_exit_task_context calls perf_event_task
	 * with child's task_ctx, which generates EXIT events for
	 * child contexts and sets child->perf_event_ctxp[] to NULL.
	 * At this point we need to send EXIT events to cpu contexts.
	 */
	perf_event_task(child, NULL, 0);
}

static void perf_free_event(struct perf_event *event,
			    struct perf_event_context *ctx)
{
	struct perf_event *parent = event->parent;

	if (WARN_ON_ONCE(!parent))
		return;

	mutex_lock(&parent->child_mutex);
	list_del_init(&event->child_list);
	mutex_unlock(&parent->child_mutex);

	put_event(parent);

	raw_spin_lock_irq(&ctx->lock);
	perf_group_detach(event);
	list_del_event(event, ctx);
	raw_spin_unlock_irq(&ctx->lock);
	free_event(event);
}

/*
 * Free an unexposed, unused context as created by inheritance by
 * perf_event_init_task below, used by fork() in case of fail.
 *
 * Not all locks are strictly required, but take them anyway to be nice and
 * help out with the lockdep assertions.
 */
void perf_event_free_task(struct task_struct *task)
{
	struct perf_event_context *ctx;
	struct perf_event *event, *tmp;
	int ctxn;

	for_each_task_context_nr(ctxn) {
		ctx = task->perf_event_ctxp[ctxn];
		if (!ctx)
			continue;

		mutex_lock(&ctx->mutex);
again:
		list_for_each_entry_safe(event, tmp, &ctx->pinned_groups,
				group_entry)
			perf_free_event(event, ctx);

		list_for_each_entry_safe(event, tmp, &ctx->flexible_groups,
				group_entry)
			perf_free_event(event, ctx);

		if (!list_empty(&ctx->pinned_groups) ||
				!list_empty(&ctx->flexible_groups))
			goto again;

		mutex_unlock(&ctx->mutex);

		put_ctx(ctx);
	}
}

void perf_event_delayed_put(struct task_struct *task)
{
	int ctxn;

	for_each_task_context_nr(ctxn)
		WARN_ON_ONCE(task->perf_event_ctxp[ctxn]);
}

struct file *perf_event_get(unsigned int fd)
{
	struct file *file;

	file = fget_raw(fd);
	if (!file)
		return ERR_PTR(-EBADF);

	if (file->f_op != &perf_fops) {
		fput(file);
		return ERR_PTR(-EBADF);
	}

	return file;
}

const struct perf_event_attr *perf_event_attrs(struct perf_event *event)
{
	if (!event)
		return ERR_PTR(-EINVAL);

	return &event->attr;
}

/*
 * inherit a event from parent task to child task:
 */
static struct perf_event *
inherit_event(struct perf_event *parent_event,
	      struct task_struct *parent,
	      struct perf_event_context *parent_ctx,
	      struct task_struct *child,
	      struct perf_event *group_leader,
	      struct perf_event_context *child_ctx)
{
	enum perf_event_active_state parent_state = parent_event->state;
	struct perf_event *child_event;
	unsigned long flags;

	/*
	 * Instead of creating recursive hierarchies of events,
	 * we link inherited events back to the original parent,
	 * which has a filp for sure, which we use as the reference
	 * count:
	 */
	if (parent_event->parent)
		parent_event = parent_event->parent;

	child_event = perf_event_alloc(&parent_event->attr,
					   parent_event->cpu,
					   child,
					   group_leader, parent_event,
					   NULL, NULL, -1);
	if (IS_ERR(child_event))
		return child_event;

	/*
	 * is_orphaned_event() and list_add_tail(&parent_event->child_list)
	 * must be under the same lock in order to serialize against
	 * perf_event_release_kernel(), such that either we must observe
	 * is_orphaned_event() or they will observe us on the child_list.
	 */
	mutex_lock(&parent_event->child_mutex);
	if (is_orphaned_event(parent_event) ||
	    !atomic_long_inc_not_zero(&parent_event->refcount)) {
		mutex_unlock(&parent_event->child_mutex);
		free_event(child_event);
		return NULL;
	}

	get_ctx(child_ctx);

	/*
	 * Make the child state follow the state of the parent event,
	 * not its attr.disabled bit.  We hold the parent's mutex,
	 * so we won't race with perf_event_{en, dis}able_family.
	 */
	if (parent_state >= PERF_EVENT_STATE_INACTIVE)
		child_event->state = PERF_EVENT_STATE_INACTIVE;
	else
		child_event->state = PERF_EVENT_STATE_OFF;

	if (parent_event->attr.freq) {
		u64 sample_period = parent_event->hw.sample_period;
		struct hw_perf_event *hwc = &child_event->hw;

		hwc->sample_period = sample_period;
		hwc->last_period   = sample_period;

		local64_set(&hwc->period_left, sample_period);
	}

	child_event->ctx = child_ctx;
	child_event->overflow_handler = parent_event->overflow_handler;
	child_event->overflow_handler_context
		= parent_event->overflow_handler_context;

	/*
	 * Precalculate sample_data sizes
	 */
	perf_event__header_size(child_event);
	perf_event__id_header_size(child_event);

	/*
	 * Link it up in the child's context:
	 */
	raw_spin_lock_irqsave(&child_ctx->lock, flags);
	add_event_to_ctx(child_event, child_ctx);
	raw_spin_unlock_irqrestore(&child_ctx->lock, flags);

	/*
	 * Link this into the parent event's child list
	 */
	list_add_tail(&child_event->child_list, &parent_event->child_list);
	mutex_unlock(&parent_event->child_mutex);

	return child_event;
}

static int inherit_group(struct perf_event *parent_event,
	      struct task_struct *parent,
	      struct perf_event_context *parent_ctx,
	      struct task_struct *child,
	      struct perf_event_context *child_ctx)
{
	struct perf_event *leader;
	struct perf_event *sub;
	struct perf_event *child_ctr;

	leader = inherit_event(parent_event, parent, parent_ctx,
				 child, NULL, child_ctx);
	if (IS_ERR(leader))
		return PTR_ERR(leader);
	list_for_each_entry(sub, &parent_event->sibling_list, group_entry) {
		child_ctr = inherit_event(sub, parent, parent_ctx,
					    child, leader, child_ctx);
		if (IS_ERR(child_ctr))
			return PTR_ERR(child_ctr);
	}
	return 0;
}

static int
inherit_task_group(struct perf_event *event, struct task_struct *parent,
		   struct perf_event_context *parent_ctx,
		   struct task_struct *child, int ctxn,
		   int *inherited_all)
{
	int ret;
	struct perf_event_context *child_ctx;

	if (!event->attr.inherit) {
		*inherited_all = 0;
		return 0;
	}

	child_ctx = child->perf_event_ctxp[ctxn];
	if (!child_ctx) {
		/*
		 * This is executed from the parent task context, so
		 * inherit events that have been marked for cloning.
		 * First allocate and initialize a context for the
		 * child.
		 */

		child_ctx = alloc_perf_context(parent_ctx->pmu, child);
		if (!child_ctx)
			return -ENOMEM;

		child->perf_event_ctxp[ctxn] = child_ctx;
	}

	ret = inherit_group(event, parent, parent_ctx,
			    child, child_ctx);

	if (ret)
		*inherited_all = 0;

	return ret;
}

/*
 * Initialize the perf_event context in task_struct
 */
static int perf_event_init_context(struct task_struct *child, int ctxn)
{
	struct perf_event_context *child_ctx, *parent_ctx;
	struct perf_event_context *cloned_ctx;
	struct perf_event *event;
	struct task_struct *parent = current;
	int inherited_all = 1;
	unsigned long flags;
	int ret = 0;

	if (likely(!parent->perf_event_ctxp[ctxn]))
		return 0;

	/*
	 * If the parent's context is a clone, pin it so it won't get
	 * swapped under us.
	 */
	parent_ctx = perf_pin_task_context(parent, ctxn);
	if (!parent_ctx)
		return 0;

	/*
	 * No need to check if parent_ctx != NULL here; since we saw
	 * it non-NULL earlier, the only reason for it to become NULL
	 * is if we exit, and since we're currently in the middle of
	 * a fork we can't be exiting at the same time.
	 */

	/*
	 * Lock the parent list. No need to lock the child - not PID
	 * hashed yet and not running, so nobody can access it.
	 */
	mutex_lock(&parent_ctx->mutex);

	/*
	 * We dont have to disable NMIs - we are only looking at
	 * the list, not manipulating it:
	 */
	list_for_each_entry(event, &parent_ctx->pinned_groups, group_entry) {
		ret = inherit_task_group(event, parent, parent_ctx,
					 child, ctxn, &inherited_all);
		if (ret)
			break;
	}

	/*
	 * We can't hold ctx->lock when iterating the ->flexible_group list due
	 * to allocations, but we need to prevent rotation because
	 * rotate_ctx() will change the list from interrupt context.
	 */
	raw_spin_lock_irqsave(&parent_ctx->lock, flags);
	parent_ctx->rotate_disable = 1;
	raw_spin_unlock_irqrestore(&parent_ctx->lock, flags);

	list_for_each_entry(event, &parent_ctx->flexible_groups, group_entry) {
		ret = inherit_task_group(event, parent, parent_ctx,
					 child, ctxn, &inherited_all);
		if (ret)
			break;
	}

	raw_spin_lock_irqsave(&parent_ctx->lock, flags);
	parent_ctx->rotate_disable = 0;

	child_ctx = child->perf_event_ctxp[ctxn];

	if (child_ctx && inherited_all) {
		/*
		 * Mark the child context as a clone of the parent
		 * context, or of whatever the parent is a clone of.
		 *
		 * Note that if the parent is a clone, the holding of
		 * parent_ctx->lock avoids it from being uncloned.
		 */
		cloned_ctx = parent_ctx->parent_ctx;
		if (cloned_ctx) {
			child_ctx->parent_ctx = cloned_ctx;
			child_ctx->parent_gen = parent_ctx->parent_gen;
		} else {
			child_ctx->parent_ctx = parent_ctx;
			child_ctx->parent_gen = parent_ctx->generation;
		}
		get_ctx(child_ctx->parent_ctx);
	}

	raw_spin_unlock_irqrestore(&parent_ctx->lock, flags);
	mutex_unlock(&parent_ctx->mutex);

	perf_unpin_context(parent_ctx);
	put_ctx(parent_ctx);

	return ret;
}

/*
 * Initialize the perf_event context in task_struct
 */
int perf_event_init_task(struct task_struct *child)
{
	int ctxn, ret;

	memset(child->perf_event_ctxp, 0, sizeof(child->perf_event_ctxp));
	mutex_init(&child->perf_event_mutex);
	INIT_LIST_HEAD(&child->perf_event_list);

	for_each_task_context_nr(ctxn) {
		ret = perf_event_init_context(child, ctxn);
		if (ret) {
			perf_event_free_task(child);
			return ret;
		}
	}

	return 0;
}

static void __init perf_event_init_all_cpus(void)
{
	struct swevent_htable *swhash;
	int cpu;

	for_each_possible_cpu(cpu) {
		swhash = &per_cpu(swevent_htable, cpu);
		mutex_init(&swhash->hlist_mutex);
		INIT_LIST_HEAD(&per_cpu(active_ctx_list, cpu));
	}
}

static void perf_event_init_cpu(int cpu)
{
	struct swevent_htable *swhash = &per_cpu(swevent_htable, cpu);

	mutex_lock(&swhash->hlist_mutex);
	if (swhash->hlist_refcount > 0 && !swevent_hlist_deref(swhash)) {
		struct swevent_hlist *hlist;

		hlist = kzalloc_node(sizeof(*hlist), GFP_KERNEL, cpu_to_node(cpu));
		WARN_ON(!hlist);
		rcu_assign_pointer(swhash->swevent_hlist, hlist);
	}
	mutex_unlock(&swhash->hlist_mutex);
}

#if defined CONFIG_HOTPLUG_CPU || defined CONFIG_KEXEC_CORE
static void __perf_event_exit_context(void *__info)
{
	struct perf_event_context *ctx = __info;
	struct perf_cpu_context *cpuctx = __get_cpu_context(ctx);
	struct perf_event *event;

	raw_spin_lock(&ctx->lock);
	list_for_each_entry(event, &ctx->event_list, event_entry)
		__perf_remove_from_context(event, cpuctx, ctx, (void *)DETACH_GROUP);
	raw_spin_unlock(&ctx->lock);
}

static void perf_event_exit_cpu_context(int cpu)
{
	struct perf_event_context *ctx;
	struct pmu *pmu;
	int idx;

	idx = srcu_read_lock(&pmus_srcu);
	list_for_each_entry_rcu(pmu, &pmus, entry) {
		ctx = &per_cpu_ptr(pmu->pmu_cpu_context, cpu)->ctx;

		mutex_lock(&ctx->mutex);
		smp_call_function_single(cpu, __perf_event_exit_context, ctx, 1);
		mutex_unlock(&ctx->mutex);
	}
	srcu_read_unlock(&pmus_srcu, idx);
}

static void perf_event_exit_cpu(int cpu)
{
	perf_event_exit_cpu_context(cpu);
}
#else
static inline void perf_event_exit_cpu(int cpu) { }
#endif

static int
perf_reboot(struct notifier_block *notifier, unsigned long val, void *v)
{
	int cpu;

	for_each_online_cpu(cpu)
		perf_event_exit_cpu(cpu);

	return NOTIFY_OK;
}

/*
 * Run the perf reboot notifier at the very last possible moment so that
 * the generic watchdog code runs as long as possible.
 */
static struct notifier_block perf_reboot_notifier = {
	.notifier_call = perf_reboot,
	.priority = INT_MIN,
};

static int
perf_cpu_notify(struct notifier_block *self, unsigned long action, void *hcpu)
{
	unsigned int cpu = (long)hcpu;

	switch (action & ~CPU_TASKS_FROZEN) {

	case CPU_UP_PREPARE:
		/*
		 * This must be done before the CPU comes alive, because the
		 * moment we can run tasks we can encounter (software) events.
		 *
		 * Specifically, someone can have inherited events on kthreadd
		 * or a pre-existing worker thread that gets re-bound.
		 */
		perf_event_init_cpu(cpu);
		break;

	case CPU_DOWN_PREPARE:
		/*
		 * This must be done before the CPU dies because after that an
		 * active event might want to IPI the CPU and that'll not work
		 * so great for dead CPUs.
		 *
		 * XXX smp_call_function_single() return -ENXIO without a warn
		 * so we could possibly deal with this.
		 *
		 * This is safe against new events arriving because
		 * sys_perf_event_open() serializes against hotplug using
		 * get_online_cpus().
		 */
		perf_event_exit_cpu(cpu);
		break;
	default:
		break;
	}

	return NOTIFY_OK;
}

void __init perf_event_init(void)
{
	int ret;

	idr_init(&pmu_idr);

	perf_event_init_all_cpus();
	init_srcu_struct(&pmus_srcu);
	perf_pmu_register(&perf_swevent, "software", PERF_TYPE_SOFTWARE);
	perf_pmu_register(&perf_cpu_clock, NULL, -1);
	perf_pmu_register(&perf_task_clock, NULL, -1);
	perf_tp_register();
	perf_cpu_notifier(perf_cpu_notify);
	register_reboot_notifier(&perf_reboot_notifier);

	ret = init_hw_breakpoint();
	WARN(ret, "hw_breakpoint initialization failed with: %d", ret);

	/*
	 * Build time assertion that we keep the data_head at the intended
	 * location.  IOW, validation we got the __reserved[] size right.
	 */
	BUILD_BUG_ON((offsetof(struct perf_event_mmap_page, data_head))
		     != 1024);
}

ssize_t perf_event_sysfs_show(struct device *dev, struct device_attribute *attr,
			      char *page)
{
	struct perf_pmu_events_attr *pmu_attr =
		container_of(attr, struct perf_pmu_events_attr, attr);

	if (pmu_attr->event_str)
		return sprintf(page, "%s\n", pmu_attr->event_str);

	return 0;
}
EXPORT_SYMBOL_GPL(perf_event_sysfs_show);

static int __init perf_event_sysfs_init(void)
{
	struct pmu *pmu;
	int ret;

	mutex_lock(&pmus_lock);

	ret = bus_register(&pmu_bus);
	if (ret)
		goto unlock;

	list_for_each_entry(pmu, &pmus, entry) {
		if (!pmu->name || pmu->type < 0)
			continue;

		ret = pmu_dev_alloc(pmu);
		WARN(ret, "Failed to register pmu: %s, reason %d\n", pmu->name, ret);
	}
	pmu_bus_running = 1;
	ret = 0;

unlock:
	mutex_unlock(&pmus_lock);

	return ret;
}
device_initcall(perf_event_sysfs_init);

#ifdef CONFIG_CGROUP_PERF
static struct cgroup_subsys_state *
perf_cgroup_css_alloc(struct cgroup_subsys_state *parent_css)
{
	struct perf_cgroup *jc;

	jc = kzalloc(sizeof(*jc), GFP_KERNEL);
	if (!jc)
		return ERR_PTR(-ENOMEM);

	jc->info = alloc_percpu(struct perf_cgroup_info);
	if (!jc->info) {
		kfree(jc);
		return ERR_PTR(-ENOMEM);
	}

	return &jc->css;
}

static void perf_cgroup_css_free(struct cgroup_subsys_state *css)
{
	struct perf_cgroup *jc = container_of(css, struct perf_cgroup, css);

	free_percpu(jc->info);
	kfree(jc);
}

static int __perf_cgroup_move(void *info)
{
	struct task_struct *task = info;
	rcu_read_lock();
	perf_cgroup_switch(task, PERF_CGROUP_SWOUT | PERF_CGROUP_SWIN);
	rcu_read_unlock();
	return 0;
}

static void perf_cgroup_attach(struct cgroup_taskset *tset)
{
	struct task_struct *task;
	struct cgroup_subsys_state *css;

	cgroup_taskset_for_each(task, css, tset)
		task_function_call(task, __perf_cgroup_move, task);
}

struct cgroup_subsys perf_event_cgrp_subsys = {
	.css_alloc	= perf_cgroup_css_alloc,
	.css_free	= perf_cgroup_css_free,
	.attach		= perf_cgroup_attach,
};
#endif /* CONFIG_CGROUP_PERF */<|MERGE_RESOLUTION|>--- conflicted
+++ resolved
@@ -292,19 +292,11 @@
 	if (task == TASK_TOMBSTONE) {
 		raw_spin_unlock_irq(&ctx->lock);
 		return;
-<<<<<<< HEAD
 	}
 	if (ctx->is_active) {
 		raw_spin_unlock_irq(&ctx->lock);
 		goto again;
 	}
-=======
-	}
-	if (ctx->is_active) {
-		raw_spin_unlock_irq(&ctx->lock);
-		goto again;
-	}
->>>>>>> e05968d2
 	func(event, NULL, ctx, data);
 	raw_spin_unlock_irq(&ctx->lock);
 }
