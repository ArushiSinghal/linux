--- conflicted
+++ resolved
@@ -2367,13 +2367,6 @@
 }
 EXPORT_SYMBOL_GPL(perf_event_enable);
 
-<<<<<<< HEAD
-static int __perf_event_stop(void *info)
-{
-	struct perf_event *event = info;
-
-	/* for AUX events, our job is done if the event is already inactive */
-=======
 struct stop_event_data {
 	struct perf_event	*event;
 	unsigned int		restart;
@@ -2385,7 +2378,6 @@
 	struct perf_event *event = sd->event;
 
 	/* if it's already INACTIVE, do nothing */
->>>>>>> 1b6de591
 	if (READ_ONCE(event->state) != PERF_EVENT_STATE_ACTIVE)
 		return 0;
 
@@ -2401,11 +2393,6 @@
 
 	event->pmu->stop(event, PERF_EF_UPDATE);
 
-<<<<<<< HEAD
-	return 0;
-}
-
-=======
 	/*
 	 * May race with the actual stop (through perf_pmu_output_stop()),
 	 * but it is only used for events with AUX ring buffer, and such
@@ -2486,7 +2473,6 @@
 }
 EXPORT_SYMBOL_GPL(perf_event_addr_filters_sync);
 
->>>>>>> 1b6de591
 static int _perf_event_refresh(struct perf_event *event, int refresh)
 {
 	/*
@@ -5936,80 +5922,6 @@
 			perf_event_aux_ctx(ctx, output, data, false);
 next:
 		put_cpu_ptr(pmu->pmu_cpu_context);
-	}
-	rcu_read_unlock();
-}
-
-struct remote_output {
-	struct ring_buffer	*rb;
-	int			err;
-};
-
-static void __perf_event_output_stop(struct perf_event *event, void *data)
-{
-	struct perf_event *parent = event->parent;
-	struct remote_output *ro = data;
-	struct ring_buffer *rb = ro->rb;
-
-	if (!has_aux(event))
-		return;
-
-	if (!parent)
-		parent = event;
-
-	/*
-	 * In case of inheritance, it will be the parent that links to the
-	 * ring-buffer, but it will be the child that's actually using it:
-	 */
-	if (rcu_dereference(parent->rb) == rb)
-		ro->err = __perf_event_stop(event);
-}
-
-static int __perf_pmu_output_stop(void *info)
-{
-	struct perf_event *event = info;
-	struct pmu *pmu = event->pmu;
-	struct perf_cpu_context *cpuctx = get_cpu_ptr(pmu->pmu_cpu_context);
-	struct remote_output ro = {
-		.rb	= event->rb,
-	};
-
-	rcu_read_lock();
-	perf_event_aux_ctx(&cpuctx->ctx, __perf_event_output_stop, &ro);
-	if (cpuctx->task_ctx)
-		perf_event_aux_ctx(cpuctx->task_ctx, __perf_event_output_stop,
-				   &ro);
-	rcu_read_unlock();
-
-	return ro.err;
-}
-
-static void perf_pmu_output_stop(struct perf_event *event)
-{
-	struct perf_event *iter;
-	int err, cpu;
-
-restart:
-	rcu_read_lock();
-	list_for_each_entry_rcu(iter, &event->rb->event_list, rb_entry) {
-		/*
-		 * For per-CPU events, we need to make sure that neither they
-		 * nor their children are running; for cpu==-1 events it's
-		 * sufficient to stop the event itself if it's active, since
-		 * it can't have children.
-		 */
-		cpu = iter->cpu;
-		if (cpu == -1)
-			cpu = READ_ONCE(iter->oncpu);
-
-		if (cpu == -1)
-			continue;
-
-		err = cpu_function_call(cpu, __perf_pmu_output_stop, event);
-		if (err == -EAGAIN) {
-			rcu_read_unlock();
-			goto restart;
-		}
 	}
 	rcu_read_unlock();
 }
@@ -8531,9 +8443,6 @@
 	if (pmu->task_ctx_nr == perf_hw_context) {
 		static int hw_context_taken = 0;
 
-<<<<<<< HEAD
-		if (WARN_ON_ONCE(hw_context_taken))
-=======
 		/*
 		 * Other than systems with heterogeneous CPUs, it never makes
 		 * sense for two PMUs to share perf_hw_context. PMUs which are
@@ -8541,7 +8450,6 @@
 		 */
 		if (WARN_ON_ONCE(hw_context_taken &&
 		    !(pmu->capabilities & PERF_PMU_CAP_HETEROGENEOUS_CPUS)))
->>>>>>> 1b6de591
 			pmu->task_ctx_nr = perf_invalid_context;
 
 		hw_context_taken = 1;
