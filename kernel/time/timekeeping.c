/*
 *  linux/kernel/time/timekeeping.c
 *
 *  Kernel timekeeping code and accessor functions
 *
 *  This code was moved from linux/kernel/timer.c.
 *  Please see that file for copyright and history logs.
 *
 */

#include <linux/timekeeper_internal.h>
#include <linux/module.h>
#include <linux/interrupt.h>
#include <linux/percpu.h>
#include <linux/init.h>
#include <linux/mm.h>
#include <linux/sched.h>
#include <linux/syscore_ops.h>
#include <linux/clocksource.h>
#include <linux/jiffies.h>
#include <linux/time.h>
#include <linux/tick.h>
#include <linux/stop_machine.h>
#include <linux/pvclock_gtod.h>
#include <linux/compiler.h>

#include "tick-internal.h"
#include "ntp_internal.h"
#include "timekeeping_internal.h"

#define TK_CLEAR_NTP		(1 << 0)
#define TK_MIRROR		(1 << 1)
#define TK_CLOCK_WAS_SET	(1 << 2)

/*
 * The most important data for readout fits into a single 64 byte
 * cache line.
 */
static struct {
	seqcount_t		seq;
	struct timekeeper	timekeeper;
} tk_core ____cacheline_aligned;

static DEFINE_RAW_SPINLOCK(timekeeper_lock);
static struct timekeeper shadow_timekeeper;

/**
 * struct tk_fast - NMI safe timekeeper
 * @seq:	Sequence counter for protecting updates. The lowest bit
 *		is the index for the tk_read_base array
 * @base:	tk_read_base array. Access is indexed by the lowest bit of
 *		@seq.
 *
 * See @update_fast_timekeeper() below.
 */
struct tk_fast {
	seqcount_t		seq;
	struct tk_read_base	base[2];
};

static struct tk_fast tk_fast_mono ____cacheline_aligned;
static struct tk_fast tk_fast_raw  ____cacheline_aligned;

/* flag for if timekeeping is suspended */
int __read_mostly timekeeping_suspended;

static inline void tk_normalize_xtime(struct timekeeper *tk)
{
	while (tk->tkr_mono.xtime_nsec >= ((u64)NSEC_PER_SEC << tk->tkr_mono.shift)) {
		tk->tkr_mono.xtime_nsec -= (u64)NSEC_PER_SEC << tk->tkr_mono.shift;
		tk->xtime_sec++;
	}
}

static inline struct timespec64 tk_xtime(struct timekeeper *tk)
{
	struct timespec64 ts;

	ts.tv_sec = tk->xtime_sec;
	ts.tv_nsec = (long)(tk->tkr_mono.xtime_nsec >> tk->tkr_mono.shift);
	return ts;
}

static void tk_set_xtime(struct timekeeper *tk, const struct timespec64 *ts)
{
	tk->xtime_sec = ts->tv_sec;
	tk->tkr_mono.xtime_nsec = (u64)ts->tv_nsec << tk->tkr_mono.shift;
}

static void tk_xtime_add(struct timekeeper *tk, const struct timespec64 *ts)
{
	tk->xtime_sec += ts->tv_sec;
	tk->tkr_mono.xtime_nsec += (u64)ts->tv_nsec << tk->tkr_mono.shift;
	tk_normalize_xtime(tk);
}

static void tk_set_wall_to_mono(struct timekeeper *tk, struct timespec64 wtm)
{
	struct timespec64 tmp;

	/*
	 * Verify consistency of: offset_real = -wall_to_monotonic
	 * before modifying anything
	 */
	set_normalized_timespec64(&tmp, -tk->wall_to_monotonic.tv_sec,
					-tk->wall_to_monotonic.tv_nsec);
	WARN_ON_ONCE(tk->offs_real.tv64 != timespec64_to_ktime(tmp).tv64);
	tk->wall_to_monotonic = wtm;
	set_normalized_timespec64(&tmp, -wtm.tv_sec, -wtm.tv_nsec);
	tk->offs_real = timespec64_to_ktime(tmp);
	tk->offs_tai = ktime_add(tk->offs_real, ktime_set(tk->tai_offset, 0));
}

static inline void tk_update_sleep_time(struct timekeeper *tk, ktime_t delta)
{
	tk->offs_boot = ktime_add(tk->offs_boot, delta);
}

#ifdef CONFIG_DEBUG_TIMEKEEPING
#define WARNING_FREQ (HZ*300) /* 5 minute rate-limiting */
/*
 * These simple flag variables are managed
 * without locks, which is racy, but ok since
 * we don't really care about being super
 * precise about how many events were seen,
 * just that a problem was observed.
 */
static int timekeeping_underflow_seen;
static int timekeeping_overflow_seen;

/* last_warning is only modified under the timekeeping lock */
static long timekeeping_last_warning;

static void timekeeping_check_update(struct timekeeper *tk, cycle_t offset)
{

	cycle_t max_cycles = tk->tkr_mono.clock->max_cycles;
	const char *name = tk->tkr_mono.clock->name;

	if (offset > max_cycles) {
		printk_deferred("WARNING: timekeeping: Cycle offset (%lld) is larger than allowed by the '%s' clock's max_cycles value (%lld): time overflow danger\n",
				offset, name, max_cycles);
		printk_deferred("         timekeeping: Your kernel is sick, but tries to cope by capping time updates\n");
	} else {
		if (offset > (max_cycles >> 1)) {
			printk_deferred("INFO: timekeeping: Cycle offset (%lld) is larger than the the '%s' clock's 50%% safety margin (%lld)\n",
					offset, name, max_cycles >> 1);
			printk_deferred("      timekeeping: Your kernel is still fine, but is feeling a bit nervous\n");
		}
	}

	if (timekeeping_underflow_seen) {
		if (jiffies - timekeeping_last_warning > WARNING_FREQ) {
			printk_deferred("WARNING: Underflow in clocksource '%s' observed, time update ignored.\n", name);
			printk_deferred("         Please report this, consider using a different clocksource, if possible.\n");
			printk_deferred("         Your kernel is probably still fine.\n");
			timekeeping_last_warning = jiffies;
		}
		timekeeping_underflow_seen = 0;
	}

	if (timekeeping_overflow_seen) {
		if (jiffies - timekeeping_last_warning > WARNING_FREQ) {
			printk_deferred("WARNING: Overflow in clocksource '%s' observed, time update capped.\n", name);
			printk_deferred("         Please report this, consider using a different clocksource, if possible.\n");
			printk_deferred("         Your kernel is probably still fine.\n");
			timekeeping_last_warning = jiffies;
		}
		timekeeping_overflow_seen = 0;
	}
}

static inline cycle_t timekeeping_get_delta(struct tk_read_base *tkr)
{
	cycle_t now, last, mask, max, delta;
	unsigned int seq;

	/*
	 * Since we're called holding a seqlock, the data may shift
	 * under us while we're doing the calculation. This can cause
	 * false positives, since we'd note a problem but throw the
	 * results away. So nest another seqlock here to atomically
	 * grab the points we are checking with.
	 */
	do {
		seq = read_seqcount_begin(&tk_core.seq);
		now = tkr->read(tkr->clock);
		last = tkr->cycle_last;
		mask = tkr->mask;
		max = tkr->clock->max_cycles;
	} while (read_seqcount_retry(&tk_core.seq, seq));

	delta = clocksource_delta(now, last, mask);

	/*
	 * Try to catch underflows by checking if we are seeing small
	 * mask-relative negative values.
	 */
	if (unlikely((~delta & mask) < (mask >> 3))) {
		timekeeping_underflow_seen = 1;
		delta = 0;
	}

	/* Cap delta value to the max_cycles values to avoid mult overflows */
	if (unlikely(delta > max)) {
		timekeeping_overflow_seen = 1;
		delta = tkr->clock->max_cycles;
	}

	return delta;
}
#else
static inline void timekeeping_check_update(struct timekeeper *tk, cycle_t offset)
{
}
static inline cycle_t timekeeping_get_delta(struct tk_read_base *tkr)
{
	cycle_t cycle_now, delta;

	/* read clocksource */
	cycle_now = tkr->read(tkr->clock);

	/* calculate the delta since the last update_wall_time */
	delta = clocksource_delta(cycle_now, tkr->cycle_last, tkr->mask);

	return delta;
}
#endif

/**
 * tk_setup_internals - Set up internals to use clocksource clock.
 *
 * @tk:		The target timekeeper to setup.
 * @clock:		Pointer to clocksource.
 *
 * Calculates a fixed cycle/nsec interval for a given clocksource/adjustment
 * pair and interval request.
 *
 * Unless you're the timekeeping code, you should not be using this!
 */
static void tk_setup_internals(struct timekeeper *tk, struct clocksource *clock)
{
	cycle_t interval;
	u64 tmp, ntpinterval;
	struct clocksource *old_clock;

	old_clock = tk->tkr_mono.clock;
	tk->tkr_mono.clock = clock;
	tk->tkr_mono.read = clock->read;
	tk->tkr_mono.mask = clock->mask;
	tk->tkr_mono.cycle_last = tk->tkr_mono.read(clock);

	tk->tkr_raw.clock = clock;
	tk->tkr_raw.read = clock->read;
	tk->tkr_raw.mask = clock->mask;
	tk->tkr_raw.cycle_last = tk->tkr_mono.cycle_last;

	/* Do the ns -> cycle conversion first, using original mult */
	tmp = NTP_INTERVAL_LENGTH;
	tmp <<= clock->shift;
	ntpinterval = tmp;
	tmp += clock->mult/2;
	do_div(tmp, clock->mult);
	if (tmp == 0)
		tmp = 1;

	interval = (cycle_t) tmp;
	tk->cycle_interval = interval;

	/* Go back from cycles -> shifted ns */
	tk->xtime_interval = (u64) interval * clock->mult;
	tk->xtime_remainder = ntpinterval - tk->xtime_interval;
	tk->raw_interval =
		((u64) interval * clock->mult) >> clock->shift;

	 /* if changing clocks, convert xtime_nsec shift units */
	if (old_clock) {
		int shift_change = clock->shift - old_clock->shift;
		if (shift_change < 0)
			tk->tkr_mono.xtime_nsec >>= -shift_change;
		else
			tk->tkr_mono.xtime_nsec <<= shift_change;
	}
	tk->tkr_raw.xtime_nsec = 0;

	tk->tkr_mono.shift = clock->shift;
	tk->tkr_raw.shift = clock->shift;

	tk->ntp_error = 0;
	tk->ntp_error_shift = NTP_SCALE_SHIFT - clock->shift;
	tk->ntp_tick = ntpinterval << tk->ntp_error_shift;

	/*
	 * The timekeeper keeps its own mult values for the currently
	 * active clocksource. These value will be adjusted via NTP
	 * to counteract clock drifting.
	 */
	tk->tkr_mono.mult = clock->mult;
	tk->tkr_raw.mult = clock->mult;
	tk->ntp_err_mult = 0;
}

/* Timekeeper helper functions. */

#ifdef CONFIG_ARCH_USES_GETTIMEOFFSET
static u32 default_arch_gettimeoffset(void) { return 0; }
u32 (*arch_gettimeoffset)(void) = default_arch_gettimeoffset;
#else
static inline u32 arch_gettimeoffset(void) { return 0; }
#endif

static inline s64 timekeeping_get_ns(struct tk_read_base *tkr)
{
	cycle_t delta;
	s64 nsec;

	delta = timekeeping_get_delta(tkr);

	nsec = delta * tkr->mult + tkr->xtime_nsec;
	nsec >>= tkr->shift;

	/* If arch requires, add in get_arch_timeoffset() */
	return nsec + arch_gettimeoffset();
}

/**
 * update_fast_timekeeper - Update the fast and NMI safe monotonic timekeeper.
 * @tkr: Timekeeping readout base from which we take the update
 *
 * We want to use this from any context including NMI and tracing /
 * instrumenting the timekeeping code itself.
 *
 * So we handle this differently than the other timekeeping accessor
 * functions which retry when the sequence count has changed. The
 * update side does:
 *
 * smp_wmb();	<- Ensure that the last base[1] update is visible
 * tkf->seq++;
 * smp_wmb();	<- Ensure that the seqcount update is visible
 * update(tkf->base[0], tkr);
 * smp_wmb();	<- Ensure that the base[0] update is visible
 * tkf->seq++;
 * smp_wmb();	<- Ensure that the seqcount update is visible
 * update(tkf->base[1], tkr);
 *
 * The reader side does:
 *
 * do {
 *	seq = tkf->seq;
 *	smp_rmb();
 *	idx = seq & 0x01;
 *	now = now(tkf->base[idx]);
 *	smp_rmb();
 * } while (seq != tkf->seq)
 *
 * As long as we update base[0] readers are forced off to
 * base[1]. Once base[0] is updated readers are redirected to base[0]
 * and the base[1] update takes place.
 *
 * So if a NMI hits the update of base[0] then it will use base[1]
 * which is still consistent. In the worst case this can result is a
 * slightly wrong timestamp (a few nanoseconds). See
 * @ktime_get_mono_fast_ns.
 */
<<<<<<< HEAD
static void update_fast_timekeeper(struct tk_read_base *tkr)
=======
static void update_fast_timekeeper(struct tk_read_base *tkr, struct tk_fast *tkf)
>>>>>>> 007760cf
{
	struct tk_read_base *base = tkf->base;

	/* Force readers off to base[1] */
	raw_write_seqcount_latch(&tkf->seq);

	/* Update base[0] */
	memcpy(base, tkr, sizeof(*base));

	/* Force readers back to base[0] */
	raw_write_seqcount_latch(&tkf->seq);

	/* Update base[1] */
	memcpy(base + 1, base, sizeof(*base));
}

/**
 * ktime_get_mono_fast_ns - Fast NMI safe access to clock monotonic
 *
 * This timestamp is not guaranteed to be monotonic across an update.
 * The timestamp is calculated by:
 *
 *	now = base_mono + clock_delta * slope
 *
 * So if the update lowers the slope, readers who are forced to the
 * not yet updated second array are still using the old steeper slope.
 *
 * tmono
 * ^
 * |    o  n
 * |   o n
 * |  u
 * | o
 * |o
 * |12345678---> reader order
 *
 * o = old slope
 * u = update
 * n = new slope
 *
 * So reader 6 will observe time going backwards versus reader 5.
 *
 * While other CPUs are likely to be able observe that, the only way
 * for a CPU local observation is when an NMI hits in the middle of
 * the update. Timestamps taken from that NMI context might be ahead
 * of the following timestamps. Callers need to be aware of that and
 * deal with it.
 */
static __always_inline u64 __ktime_get_fast_ns(struct tk_fast *tkf)
{
	struct tk_read_base *tkr;
	unsigned int seq;
	u64 now;

	do {
		seq = raw_read_seqcount(&tkf->seq);
		tkr = tkf->base + (seq & 0x01);
		now = ktime_to_ns(tkr->base) + timekeeping_get_ns(tkr);
	} while (read_seqcount_retry(&tkf->seq, seq));

	return now;
}

u64 ktime_get_mono_fast_ns(void)
{
	return __ktime_get_fast_ns(&tk_fast_mono);
}
EXPORT_SYMBOL_GPL(ktime_get_mono_fast_ns);

<<<<<<< HEAD
=======
u64 ktime_get_raw_fast_ns(void)
{
	return __ktime_get_fast_ns(&tk_fast_raw);
}
EXPORT_SYMBOL_GPL(ktime_get_raw_fast_ns);

>>>>>>> 007760cf
/* Suspend-time cycles value for halted fast timekeeper. */
static cycle_t cycles_at_suspend;

static cycle_t dummy_clock_read(struct clocksource *cs)
{
	return cycles_at_suspend;
}

/**
 * halt_fast_timekeeper - Prevent fast timekeeper from accessing clocksource.
 * @tk: Timekeeper to snapshot.
 *
 * It generally is unsafe to access the clocksource after timekeeping has been
 * suspended, so take a snapshot of the readout base of @tk and use it as the
 * fast timekeeper's readout base while suspended.  It will return the same
 * number of cycles every time until timekeeping is resumed at which time the
 * proper readout base for the fast timekeeper will be restored automatically.
 */
static void halt_fast_timekeeper(struct timekeeper *tk)
{
	static struct tk_read_base tkr_dummy;
<<<<<<< HEAD
	struct tk_read_base *tkr = &tk->tkr;
=======
	struct tk_read_base *tkr = &tk->tkr_mono;
>>>>>>> 007760cf

	memcpy(&tkr_dummy, tkr, sizeof(tkr_dummy));
	cycles_at_suspend = tkr->read(tkr->clock);
	tkr_dummy.read = dummy_clock_read;
<<<<<<< HEAD
	update_fast_timekeeper(&tkr_dummy);
=======
	update_fast_timekeeper(&tkr_dummy, &tk_fast_mono);

	tkr = &tk->tkr_raw;
	memcpy(&tkr_dummy, tkr, sizeof(tkr_dummy));
	tkr_dummy.read = dummy_clock_read;
	update_fast_timekeeper(&tkr_dummy, &tk_fast_raw);
>>>>>>> 007760cf
}

#ifdef CONFIG_GENERIC_TIME_VSYSCALL_OLD

static inline void update_vsyscall(struct timekeeper *tk)
{
	struct timespec xt, wm;

	xt = timespec64_to_timespec(tk_xtime(tk));
	wm = timespec64_to_timespec(tk->wall_to_monotonic);
	update_vsyscall_old(&xt, &wm, tk->tkr_mono.clock, tk->tkr_mono.mult,
			    tk->tkr_mono.cycle_last);
}

static inline void old_vsyscall_fixup(struct timekeeper *tk)
{
	s64 remainder;

	/*
	* Store only full nanoseconds into xtime_nsec after rounding
	* it up and add the remainder to the error difference.
	* XXX - This is necessary to avoid small 1ns inconsistnecies caused
	* by truncating the remainder in vsyscalls. However, it causes
	* additional work to be done in timekeeping_adjust(). Once
	* the vsyscall implementations are converted to use xtime_nsec
	* (shifted nanoseconds), and CONFIG_GENERIC_TIME_VSYSCALL_OLD
	* users are removed, this can be killed.
	*/
	remainder = tk->tkr_mono.xtime_nsec & ((1ULL << tk->tkr_mono.shift) - 1);
	tk->tkr_mono.xtime_nsec -= remainder;
	tk->tkr_mono.xtime_nsec += 1ULL << tk->tkr_mono.shift;
	tk->ntp_error += remainder << tk->ntp_error_shift;
	tk->ntp_error -= (1ULL << tk->tkr_mono.shift) << tk->ntp_error_shift;
}
#else
#define old_vsyscall_fixup(tk)
#endif

static RAW_NOTIFIER_HEAD(pvclock_gtod_chain);

static void update_pvclock_gtod(struct timekeeper *tk, bool was_set)
{
	raw_notifier_call_chain(&pvclock_gtod_chain, was_set, tk);
}

/**
 * pvclock_gtod_register_notifier - register a pvclock timedata update listener
 */
int pvclock_gtod_register_notifier(struct notifier_block *nb)
{
	struct timekeeper *tk = &tk_core.timekeeper;
	unsigned long flags;
	int ret;

	raw_spin_lock_irqsave(&timekeeper_lock, flags);
	ret = raw_notifier_chain_register(&pvclock_gtod_chain, nb);
	update_pvclock_gtod(tk, true);
	raw_spin_unlock_irqrestore(&timekeeper_lock, flags);

	return ret;
}
EXPORT_SYMBOL_GPL(pvclock_gtod_register_notifier);

/**
 * pvclock_gtod_unregister_notifier - unregister a pvclock
 * timedata update listener
 */
int pvclock_gtod_unregister_notifier(struct notifier_block *nb)
{
	unsigned long flags;
	int ret;

	raw_spin_lock_irqsave(&timekeeper_lock, flags);
	ret = raw_notifier_chain_unregister(&pvclock_gtod_chain, nb);
	raw_spin_unlock_irqrestore(&timekeeper_lock, flags);

	return ret;
}
EXPORT_SYMBOL_GPL(pvclock_gtod_unregister_notifier);

/*
 * Update the ktime_t based scalar nsec members of the timekeeper
 */
static inline void tk_update_ktime_data(struct timekeeper *tk)
{
	u64 seconds;
	u32 nsec;

	/*
	 * The xtime based monotonic readout is:
	 *	nsec = (xtime_sec + wtm_sec) * 1e9 + wtm_nsec + now();
	 * The ktime based monotonic readout is:
	 *	nsec = base_mono + now();
	 * ==> base_mono = (xtime_sec + wtm_sec) * 1e9 + wtm_nsec
	 */
	seconds = (u64)(tk->xtime_sec + tk->wall_to_monotonic.tv_sec);
	nsec = (u32) tk->wall_to_monotonic.tv_nsec;
	tk->tkr_mono.base = ns_to_ktime(seconds * NSEC_PER_SEC + nsec);

	/* Update the monotonic raw base */
	tk->tkr_raw.base = timespec64_to_ktime(tk->raw_time);

	/*
	 * The sum of the nanoseconds portions of xtime and
	 * wall_to_monotonic can be greater/equal one second. Take
	 * this into account before updating tk->ktime_sec.
	 */
	nsec += (u32)(tk->tkr_mono.xtime_nsec >> tk->tkr_mono.shift);
	if (nsec >= NSEC_PER_SEC)
		seconds++;
	tk->ktime_sec = seconds;
}

/* must hold timekeeper_lock */
static void timekeeping_update(struct timekeeper *tk, unsigned int action)
{
	if (action & TK_CLEAR_NTP) {
		tk->ntp_error = 0;
		ntp_clear();
	}

	tk_update_ktime_data(tk);

	update_vsyscall(tk);
	update_pvclock_gtod(tk, action & TK_CLOCK_WAS_SET);

	if (action & TK_MIRROR)
		memcpy(&shadow_timekeeper, &tk_core.timekeeper,
		       sizeof(tk_core.timekeeper));

<<<<<<< HEAD
	update_fast_timekeeper(&tk->tkr);
=======
	update_fast_timekeeper(&tk->tkr_mono, &tk_fast_mono);
	update_fast_timekeeper(&tk->tkr_raw,  &tk_fast_raw);
>>>>>>> 007760cf
}

/**
 * timekeeping_forward_now - update clock to the current time
 *
 * Forward the current clock to update its state since the last call to
 * update_wall_time(). This is useful before significant clock changes,
 * as it avoids having to deal with this time offset explicitly.
 */
static void timekeeping_forward_now(struct timekeeper *tk)
{
	struct clocksource *clock = tk->tkr_mono.clock;
	cycle_t cycle_now, delta;
	s64 nsec;

	cycle_now = tk->tkr_mono.read(clock);
	delta = clocksource_delta(cycle_now, tk->tkr_mono.cycle_last, tk->tkr_mono.mask);
	tk->tkr_mono.cycle_last = cycle_now;
	tk->tkr_raw.cycle_last  = cycle_now;

	tk->tkr_mono.xtime_nsec += delta * tk->tkr_mono.mult;

	/* If arch requires, add in get_arch_timeoffset() */
	tk->tkr_mono.xtime_nsec += (u64)arch_gettimeoffset() << tk->tkr_mono.shift;

	tk_normalize_xtime(tk);

	nsec = clocksource_cyc2ns(delta, tk->tkr_raw.mult, tk->tkr_raw.shift);
	timespec64_add_ns(&tk->raw_time, nsec);
}

/**
 * __getnstimeofday64 - Returns the time of day in a timespec64.
 * @ts:		pointer to the timespec to be set
 *
 * Updates the time of day in the timespec.
 * Returns 0 on success, or -ve when suspended (timespec will be undefined).
 */
int __getnstimeofday64(struct timespec64 *ts)
{
	struct timekeeper *tk = &tk_core.timekeeper;
	unsigned long seq;
	s64 nsecs = 0;

	do {
		seq = read_seqcount_begin(&tk_core.seq);

		ts->tv_sec = tk->xtime_sec;
		nsecs = timekeeping_get_ns(&tk->tkr_mono);

	} while (read_seqcount_retry(&tk_core.seq, seq));

	ts->tv_nsec = 0;
	timespec64_add_ns(ts, nsecs);

	/*
	 * Do not bail out early, in case there were callers still using
	 * the value, even in the face of the WARN_ON.
	 */
	if (unlikely(timekeeping_suspended))
		return -EAGAIN;
	return 0;
}
EXPORT_SYMBOL(__getnstimeofday64);

/**
 * getnstimeofday64 - Returns the time of day in a timespec64.
 * @ts:		pointer to the timespec64 to be set
 *
 * Returns the time of day in a timespec64 (WARN if suspended).
 */
void getnstimeofday64(struct timespec64 *ts)
{
	WARN_ON(__getnstimeofday64(ts));
}
EXPORT_SYMBOL(getnstimeofday64);

ktime_t ktime_get(void)
{
	struct timekeeper *tk = &tk_core.timekeeper;
	unsigned int seq;
	ktime_t base;
	s64 nsecs;

	WARN_ON(timekeeping_suspended);

	do {
		seq = read_seqcount_begin(&tk_core.seq);
		base = tk->tkr_mono.base;
		nsecs = timekeeping_get_ns(&tk->tkr_mono);

	} while (read_seqcount_retry(&tk_core.seq, seq));

	return ktime_add_ns(base, nsecs);
}
EXPORT_SYMBOL_GPL(ktime_get);

static ktime_t *offsets[TK_OFFS_MAX] = {
	[TK_OFFS_REAL]	= &tk_core.timekeeper.offs_real,
	[TK_OFFS_BOOT]	= &tk_core.timekeeper.offs_boot,
	[TK_OFFS_TAI]	= &tk_core.timekeeper.offs_tai,
};

ktime_t ktime_get_with_offset(enum tk_offsets offs)
{
	struct timekeeper *tk = &tk_core.timekeeper;
	unsigned int seq;
	ktime_t base, *offset = offsets[offs];
	s64 nsecs;

	WARN_ON(timekeeping_suspended);

	do {
		seq = read_seqcount_begin(&tk_core.seq);
		base = ktime_add(tk->tkr_mono.base, *offset);
		nsecs = timekeeping_get_ns(&tk->tkr_mono);

	} while (read_seqcount_retry(&tk_core.seq, seq));

	return ktime_add_ns(base, nsecs);

}
EXPORT_SYMBOL_GPL(ktime_get_with_offset);

/**
 * ktime_mono_to_any() - convert mononotic time to any other time
 * @tmono:	time to convert.
 * @offs:	which offset to use
 */
ktime_t ktime_mono_to_any(ktime_t tmono, enum tk_offsets offs)
{
	ktime_t *offset = offsets[offs];
	unsigned long seq;
	ktime_t tconv;

	do {
		seq = read_seqcount_begin(&tk_core.seq);
		tconv = ktime_add(tmono, *offset);
	} while (read_seqcount_retry(&tk_core.seq, seq));

	return tconv;
}
EXPORT_SYMBOL_GPL(ktime_mono_to_any);

/**
 * ktime_get_raw - Returns the raw monotonic time in ktime_t format
 */
ktime_t ktime_get_raw(void)
{
	struct timekeeper *tk = &tk_core.timekeeper;
	unsigned int seq;
	ktime_t base;
	s64 nsecs;

	do {
		seq = read_seqcount_begin(&tk_core.seq);
		base = tk->tkr_raw.base;
		nsecs = timekeeping_get_ns(&tk->tkr_raw);

	} while (read_seqcount_retry(&tk_core.seq, seq));

	return ktime_add_ns(base, nsecs);
}
EXPORT_SYMBOL_GPL(ktime_get_raw);

/**
 * ktime_get_ts64 - get the monotonic clock in timespec64 format
 * @ts:		pointer to timespec variable
 *
 * The function calculates the monotonic clock from the realtime
 * clock and the wall_to_monotonic offset and stores the result
 * in normalized timespec64 format in the variable pointed to by @ts.
 */
void ktime_get_ts64(struct timespec64 *ts)
{
	struct timekeeper *tk = &tk_core.timekeeper;
	struct timespec64 tomono;
	s64 nsec;
	unsigned int seq;

	WARN_ON(timekeeping_suspended);

	do {
		seq = read_seqcount_begin(&tk_core.seq);
		ts->tv_sec = tk->xtime_sec;
		nsec = timekeeping_get_ns(&tk->tkr_mono);
		tomono = tk->wall_to_monotonic;

	} while (read_seqcount_retry(&tk_core.seq, seq));

	ts->tv_sec += tomono.tv_sec;
	ts->tv_nsec = 0;
	timespec64_add_ns(ts, nsec + tomono.tv_nsec);
}
EXPORT_SYMBOL_GPL(ktime_get_ts64);

/**
 * ktime_get_seconds - Get the seconds portion of CLOCK_MONOTONIC
 *
 * Returns the seconds portion of CLOCK_MONOTONIC with a single non
 * serialized read. tk->ktime_sec is of type 'unsigned long' so this
 * works on both 32 and 64 bit systems. On 32 bit systems the readout
 * covers ~136 years of uptime which should be enough to prevent
 * premature wrap arounds.
 */
time64_t ktime_get_seconds(void)
{
	struct timekeeper *tk = &tk_core.timekeeper;

	WARN_ON(timekeeping_suspended);
	return tk->ktime_sec;
}
EXPORT_SYMBOL_GPL(ktime_get_seconds);

/**
 * ktime_get_real_seconds - Get the seconds portion of CLOCK_REALTIME
 *
 * Returns the wall clock seconds since 1970. This replaces the
 * get_seconds() interface which is not y2038 safe on 32bit systems.
 *
 * For 64bit systems the fast access to tk->xtime_sec is preserved. On
 * 32bit systems the access must be protected with the sequence
 * counter to provide "atomic" access to the 64bit tk->xtime_sec
 * value.
 */
time64_t ktime_get_real_seconds(void)
{
	struct timekeeper *tk = &tk_core.timekeeper;
	time64_t seconds;
	unsigned int seq;

	if (IS_ENABLED(CONFIG_64BIT))
		return tk->xtime_sec;

	do {
		seq = read_seqcount_begin(&tk_core.seq);
		seconds = tk->xtime_sec;

	} while (read_seqcount_retry(&tk_core.seq, seq));

	return seconds;
}
EXPORT_SYMBOL_GPL(ktime_get_real_seconds);

#ifdef CONFIG_NTP_PPS

/**
 * getnstime_raw_and_real - get day and raw monotonic time in timespec format
 * @ts_raw:	pointer to the timespec to be set to raw monotonic time
 * @ts_real:	pointer to the timespec to be set to the time of day
 *
 * This function reads both the time of day and raw monotonic time at the
 * same time atomically and stores the resulting timestamps in timespec
 * format.
 */
void getnstime_raw_and_real(struct timespec *ts_raw, struct timespec *ts_real)
{
	struct timekeeper *tk = &tk_core.timekeeper;
	unsigned long seq;
	s64 nsecs_raw, nsecs_real;

	WARN_ON_ONCE(timekeeping_suspended);

	do {
		seq = read_seqcount_begin(&tk_core.seq);

		*ts_raw = timespec64_to_timespec(tk->raw_time);
		ts_real->tv_sec = tk->xtime_sec;
		ts_real->tv_nsec = 0;

		nsecs_raw  = timekeeping_get_ns(&tk->tkr_raw);
		nsecs_real = timekeeping_get_ns(&tk->tkr_mono);

	} while (read_seqcount_retry(&tk_core.seq, seq));

	timespec_add_ns(ts_raw, nsecs_raw);
	timespec_add_ns(ts_real, nsecs_real);
}
EXPORT_SYMBOL(getnstime_raw_and_real);

#endif /* CONFIG_NTP_PPS */

/**
 * do_gettimeofday - Returns the time of day in a timeval
 * @tv:		pointer to the timeval to be set
 *
 * NOTE: Users should be converted to using getnstimeofday()
 */
void do_gettimeofday(struct timeval *tv)
{
	struct timespec64 now;

	getnstimeofday64(&now);
	tv->tv_sec = now.tv_sec;
	tv->tv_usec = now.tv_nsec/1000;
}
EXPORT_SYMBOL(do_gettimeofday);

/**
 * do_settimeofday64 - Sets the time of day.
 * @ts:     pointer to the timespec64 variable containing the new time
 *
 * Sets the time of day to the new time and update NTP and notify hrtimers
 */
int do_settimeofday64(const struct timespec64 *ts)
{
	struct timekeeper *tk = &tk_core.timekeeper;
	struct timespec64 ts_delta, xt;
	unsigned long flags;

	if (!timespec64_valid_strict(ts))
		return -EINVAL;

	raw_spin_lock_irqsave(&timekeeper_lock, flags);
	write_seqcount_begin(&tk_core.seq);

	timekeeping_forward_now(tk);

	xt = tk_xtime(tk);
	ts_delta.tv_sec = ts->tv_sec - xt.tv_sec;
	ts_delta.tv_nsec = ts->tv_nsec - xt.tv_nsec;

	tk_set_wall_to_mono(tk, timespec64_sub(tk->wall_to_monotonic, ts_delta));

	tk_set_xtime(tk, ts);

	timekeeping_update(tk, TK_CLEAR_NTP | TK_MIRROR | TK_CLOCK_WAS_SET);

	write_seqcount_end(&tk_core.seq);
	raw_spin_unlock_irqrestore(&timekeeper_lock, flags);

	/* signal hrtimers about time change */
	clock_was_set();

	return 0;
}
EXPORT_SYMBOL(do_settimeofday64);

/**
 * timekeeping_inject_offset - Adds or subtracts from the current time.
 * @tv:		pointer to the timespec variable containing the offset
 *
 * Adds or subtracts an offset value from the current time.
 */
int timekeeping_inject_offset(struct timespec *ts)
{
	struct timekeeper *tk = &tk_core.timekeeper;
	unsigned long flags;
	struct timespec64 ts64, tmp;
	int ret = 0;

	if ((unsigned long)ts->tv_nsec >= NSEC_PER_SEC)
		return -EINVAL;

	ts64 = timespec_to_timespec64(*ts);

	raw_spin_lock_irqsave(&timekeeper_lock, flags);
	write_seqcount_begin(&tk_core.seq);

	timekeeping_forward_now(tk);

	/* Make sure the proposed value is valid */
	tmp = timespec64_add(tk_xtime(tk),  ts64);
	if (!timespec64_valid_strict(&tmp)) {
		ret = -EINVAL;
		goto error;
	}

	tk_xtime_add(tk, &ts64);
	tk_set_wall_to_mono(tk, timespec64_sub(tk->wall_to_monotonic, ts64));

error: /* even if we error out, we forwarded the time, so call update */
	timekeeping_update(tk, TK_CLEAR_NTP | TK_MIRROR | TK_CLOCK_WAS_SET);

	write_seqcount_end(&tk_core.seq);
	raw_spin_unlock_irqrestore(&timekeeper_lock, flags);

	/* signal hrtimers about time change */
	clock_was_set();

	return ret;
}
EXPORT_SYMBOL(timekeeping_inject_offset);


/**
 * timekeeping_get_tai_offset - Returns current TAI offset from UTC
 *
 */
s32 timekeeping_get_tai_offset(void)
{
	struct timekeeper *tk = &tk_core.timekeeper;
	unsigned int seq;
	s32 ret;

	do {
		seq = read_seqcount_begin(&tk_core.seq);
		ret = tk->tai_offset;
	} while (read_seqcount_retry(&tk_core.seq, seq));

	return ret;
}

/**
 * __timekeeping_set_tai_offset - Lock free worker function
 *
 */
static void __timekeeping_set_tai_offset(struct timekeeper *tk, s32 tai_offset)
{
	tk->tai_offset = tai_offset;
	tk->offs_tai = ktime_add(tk->offs_real, ktime_set(tai_offset, 0));
}

/**
 * timekeeping_set_tai_offset - Sets the current TAI offset from UTC
 *
 */
void timekeeping_set_tai_offset(s32 tai_offset)
{
	struct timekeeper *tk = &tk_core.timekeeper;
	unsigned long flags;

	raw_spin_lock_irqsave(&timekeeper_lock, flags);
	write_seqcount_begin(&tk_core.seq);
	__timekeeping_set_tai_offset(tk, tai_offset);
	timekeeping_update(tk, TK_MIRROR | TK_CLOCK_WAS_SET);
	write_seqcount_end(&tk_core.seq);
	raw_spin_unlock_irqrestore(&timekeeper_lock, flags);
	clock_was_set();
}

/**
 * change_clocksource - Swaps clocksources if a new one is available
 *
 * Accumulates current time interval and initializes new clocksource
 */
static int change_clocksource(void *data)
{
	struct timekeeper *tk = &tk_core.timekeeper;
	struct clocksource *new, *old;
	unsigned long flags;

	new = (struct clocksource *) data;

	raw_spin_lock_irqsave(&timekeeper_lock, flags);
	write_seqcount_begin(&tk_core.seq);

	timekeeping_forward_now(tk);
	/*
	 * If the cs is in module, get a module reference. Succeeds
	 * for built-in code (owner == NULL) as well.
	 */
	if (try_module_get(new->owner)) {
		if (!new->enable || new->enable(new) == 0) {
			old = tk->tkr_mono.clock;
			tk_setup_internals(tk, new);
			if (old->disable)
				old->disable(old);
			module_put(old->owner);
		} else {
			module_put(new->owner);
		}
	}
	timekeeping_update(tk, TK_CLEAR_NTP | TK_MIRROR | TK_CLOCK_WAS_SET);

	write_seqcount_end(&tk_core.seq);
	raw_spin_unlock_irqrestore(&timekeeper_lock, flags);

	return 0;
}

/**
 * timekeeping_notify - Install a new clock source
 * @clock:		pointer to the clock source
 *
 * This function is called from clocksource.c after a new, better clock
 * source has been registered. The caller holds the clocksource_mutex.
 */
int timekeeping_notify(struct clocksource *clock)
{
	struct timekeeper *tk = &tk_core.timekeeper;

	if (tk->tkr_mono.clock == clock)
		return 0;
	stop_machine(change_clocksource, clock, NULL);
	tick_clock_notify();
	return tk->tkr_mono.clock == clock ? 0 : -1;
}

/**
 * getrawmonotonic64 - Returns the raw monotonic time in a timespec
 * @ts:		pointer to the timespec64 to be set
 *
 * Returns the raw monotonic time (completely un-modified by ntp)
 */
void getrawmonotonic64(struct timespec64 *ts)
{
	struct timekeeper *tk = &tk_core.timekeeper;
	struct timespec64 ts64;
	unsigned long seq;
	s64 nsecs;

	do {
		seq = read_seqcount_begin(&tk_core.seq);
		nsecs = timekeeping_get_ns(&tk->tkr_raw);
		ts64 = tk->raw_time;

	} while (read_seqcount_retry(&tk_core.seq, seq));

	timespec64_add_ns(&ts64, nsecs);
	*ts = ts64;
}
EXPORT_SYMBOL(getrawmonotonic64);


/**
 * timekeeping_valid_for_hres - Check if timekeeping is suitable for hres
 */
int timekeeping_valid_for_hres(void)
{
	struct timekeeper *tk = &tk_core.timekeeper;
	unsigned long seq;
	int ret;

	do {
		seq = read_seqcount_begin(&tk_core.seq);

		ret = tk->tkr_mono.clock->flags & CLOCK_SOURCE_VALID_FOR_HRES;

	} while (read_seqcount_retry(&tk_core.seq, seq));

	return ret;
}

/**
 * timekeeping_max_deferment - Returns max time the clocksource can be deferred
 */
u64 timekeeping_max_deferment(void)
{
	struct timekeeper *tk = &tk_core.timekeeper;
	unsigned long seq;
	u64 ret;

	do {
		seq = read_seqcount_begin(&tk_core.seq);

		ret = tk->tkr_mono.clock->max_idle_ns;

	} while (read_seqcount_retry(&tk_core.seq, seq));

	return ret;
}

/**
 * read_persistent_clock -  Return time from the persistent clock.
 *
 * Weak dummy function for arches that do not yet support it.
 * Reads the time from the battery backed persistent clock.
 * Returns a timespec with tv_sec=0 and tv_nsec=0 if unsupported.
 *
 *  XXX - Do be sure to remove it once all arches implement it.
 */
void __weak read_persistent_clock(struct timespec *ts)
{
	ts->tv_sec = 0;
	ts->tv_nsec = 0;
}

void __weak read_persistent_clock64(struct timespec64 *ts64)
{
	struct timespec ts;

	read_persistent_clock(&ts);
	*ts64 = timespec_to_timespec64(ts);
}

/**
 * read_boot_clock -  Return time of the system start.
 *
 * Weak dummy function for arches that do not yet support it.
 * Function to read the exact time the system has been started.
 * Returns a timespec with tv_sec=0 and tv_nsec=0 if unsupported.
 *
 *  XXX - Do be sure to remove it once all arches implement it.
 */
void __weak read_boot_clock(struct timespec *ts)
{
	ts->tv_sec = 0;
	ts->tv_nsec = 0;
}

void __weak read_boot_clock64(struct timespec64 *ts64)
{
	struct timespec ts;

	read_boot_clock(&ts);
	*ts64 = timespec_to_timespec64(ts);
}

/* Flag for if timekeeping_resume() has injected sleeptime */
static bool sleeptime_injected;

/* Flag for if there is a persistent clock on this platform */
static bool persistent_clock_exists;

/*
 * timekeeping_init - Initializes the clocksource and common timekeeping values
 */
void __init timekeeping_init(void)
{
	struct timekeeper *tk = &tk_core.timekeeper;
	struct clocksource *clock;
	unsigned long flags;
	struct timespec64 now, boot, tmp;

	read_persistent_clock64(&now);
	if (!timespec64_valid_strict(&now)) {
		pr_warn("WARNING: Persistent clock returned invalid value!\n"
			"         Check your CMOS/BIOS settings.\n");
		now.tv_sec = 0;
		now.tv_nsec = 0;
	} else if (now.tv_sec || now.tv_nsec)
		persistent_clock_exists = true;

	read_boot_clock64(&boot);
	if (!timespec64_valid_strict(&boot)) {
		pr_warn("WARNING: Boot clock returned invalid value!\n"
			"         Check your CMOS/BIOS settings.\n");
		boot.tv_sec = 0;
		boot.tv_nsec = 0;
	}

	raw_spin_lock_irqsave(&timekeeper_lock, flags);
	write_seqcount_begin(&tk_core.seq);
	ntp_init();

	clock = clocksource_default_clock();
	if (clock->enable)
		clock->enable(clock);
	tk_setup_internals(tk, clock);

	tk_set_xtime(tk, &now);
	tk->raw_time.tv_sec = 0;
	tk->raw_time.tv_nsec = 0;
	if (boot.tv_sec == 0 && boot.tv_nsec == 0)
		boot = tk_xtime(tk);

	set_normalized_timespec64(&tmp, -boot.tv_sec, -boot.tv_nsec);
	tk_set_wall_to_mono(tk, tmp);

	timekeeping_update(tk, TK_MIRROR);

	write_seqcount_end(&tk_core.seq);
	raw_spin_unlock_irqrestore(&timekeeper_lock, flags);
}

/* time in seconds when suspend began for persistent clock */
static struct timespec64 timekeeping_suspend_time;

/**
 * __timekeeping_inject_sleeptime - Internal function to add sleep interval
 * @delta: pointer to a timespec delta value
 *
 * Takes a timespec offset measuring a suspend interval and properly
 * adds the sleep offset to the timekeeping variables.
 */
static void __timekeeping_inject_sleeptime(struct timekeeper *tk,
					   struct timespec64 *delta)
{
	if (!timespec64_valid_strict(delta)) {
		printk_deferred(KERN_WARNING
				"__timekeeping_inject_sleeptime: Invalid "
				"sleep delta value!\n");
		return;
	}
	tk_xtime_add(tk, delta);
	tk_set_wall_to_mono(tk, timespec64_sub(tk->wall_to_monotonic, *delta));
	tk_update_sleep_time(tk, timespec64_to_ktime(*delta));
	tk_debug_account_sleep_time(delta);
}

#if defined(CONFIG_PM_SLEEP) && defined(CONFIG_RTC_HCTOSYS_DEVICE)
/**
 * We have three kinds of time sources to use for sleep time
 * injection, the preference order is:
 * 1) non-stop clocksource
 * 2) persistent clock (ie: RTC accessible when irqs are off)
 * 3) RTC
 *
 * 1) and 2) are used by timekeeping, 3) by RTC subsystem.
 * If system has neither 1) nor 2), 3) will be used finally.
 *
 *
 * If timekeeping has injected sleeptime via either 1) or 2),
 * 3) becomes needless, so in this case we don't need to call
 * rtc_resume(), and this is what timekeeping_rtc_skipresume()
 * means.
 */
bool timekeeping_rtc_skipresume(void)
{
	return sleeptime_injected;
}

/**
 * 1) can be determined whether to use or not only when doing
 * timekeeping_resume() which is invoked after rtc_suspend(),
 * so we can't skip rtc_suspend() surely if system has 1).
 *
 * But if system has 2), 2) will definitely be used, so in this
 * case we don't need to call rtc_suspend(), and this is what
 * timekeeping_rtc_skipsuspend() means.
 */
bool timekeeping_rtc_skipsuspend(void)
{
	return persistent_clock_exists;
}

/**
 * timekeeping_inject_sleeptime64 - Adds suspend interval to timeekeeping values
 * @delta: pointer to a timespec64 delta value
 *
 * This hook is for architectures that cannot support read_persistent_clock64
 * because their RTC/persistent clock is only accessible when irqs are enabled.
 * and also don't have an effective nonstop clocksource.
 *
 * This function should only be called by rtc_resume(), and allows
 * a suspend offset to be injected into the timekeeping values.
 */
void timekeeping_inject_sleeptime64(struct timespec64 *delta)
{
	struct timekeeper *tk = &tk_core.timekeeper;
	unsigned long flags;

	raw_spin_lock_irqsave(&timekeeper_lock, flags);
	write_seqcount_begin(&tk_core.seq);

	timekeeping_forward_now(tk);

	__timekeeping_inject_sleeptime(tk, delta);

	timekeeping_update(tk, TK_CLEAR_NTP | TK_MIRROR | TK_CLOCK_WAS_SET);

	write_seqcount_end(&tk_core.seq);
	raw_spin_unlock_irqrestore(&timekeeper_lock, flags);

	/* signal hrtimers about time change */
	clock_was_set();
}
#endif

/**
 * timekeeping_resume - Resumes the generic timekeeping subsystem.
 */
void timekeeping_resume(void)
{
	struct timekeeper *tk = &tk_core.timekeeper;
	struct clocksource *clock = tk->tkr_mono.clock;
	unsigned long flags;
	struct timespec64 ts_new, ts_delta;
	cycle_t cycle_now, cycle_delta;

	sleeptime_injected = false;
	read_persistent_clock64(&ts_new);

	clockevents_resume();
	clocksource_resume();

	raw_spin_lock_irqsave(&timekeeper_lock, flags);
	write_seqcount_begin(&tk_core.seq);

	/*
	 * After system resumes, we need to calculate the suspended time and
	 * compensate it for the OS time. There are 3 sources that could be
	 * used: Nonstop clocksource during suspend, persistent clock and rtc
	 * device.
	 *
	 * One specific platform may have 1 or 2 or all of them, and the
	 * preference will be:
	 *	suspend-nonstop clocksource -> persistent clock -> rtc
	 * The less preferred source will only be tried if there is no better
	 * usable source. The rtc part is handled separately in rtc core code.
	 */
	cycle_now = tk->tkr_mono.read(clock);
	if ((clock->flags & CLOCK_SOURCE_SUSPEND_NONSTOP) &&
		cycle_now > tk->tkr_mono.cycle_last) {
		u64 num, max = ULLONG_MAX;
		u32 mult = clock->mult;
		u32 shift = clock->shift;
		s64 nsec = 0;

		cycle_delta = clocksource_delta(cycle_now, tk->tkr_mono.cycle_last,
						tk->tkr_mono.mask);

		/*
		 * "cycle_delta * mutl" may cause 64 bits overflow, if the
		 * suspended time is too long. In that case we need do the
		 * 64 bits math carefully
		 */
		do_div(max, mult);
		if (cycle_delta > max) {
			num = div64_u64(cycle_delta, max);
			nsec = (((u64) max * mult) >> shift) * num;
			cycle_delta -= num * max;
		}
		nsec += ((u64) cycle_delta * mult) >> shift;

		ts_delta = ns_to_timespec64(nsec);
		sleeptime_injected = true;
	} else if (timespec64_compare(&ts_new, &timekeeping_suspend_time) > 0) {
		ts_delta = timespec64_sub(ts_new, timekeeping_suspend_time);
		sleeptime_injected = true;
	}

	if (sleeptime_injected)
		__timekeeping_inject_sleeptime(tk, &ts_delta);

	/* Re-base the last cycle value */
	tk->tkr_mono.cycle_last = cycle_now;
	tk->tkr_raw.cycle_last  = cycle_now;

	tk->ntp_error = 0;
	timekeeping_suspended = 0;
	timekeeping_update(tk, TK_MIRROR | TK_CLOCK_WAS_SET);
	write_seqcount_end(&tk_core.seq);
	raw_spin_unlock_irqrestore(&timekeeper_lock, flags);

	touch_softlockup_watchdog();

	tick_resume();
	hrtimers_resume();
}

int timekeeping_suspend(void)
{
	struct timekeeper *tk = &tk_core.timekeeper;
	unsigned long flags;
	struct timespec64		delta, delta_delta;
	static struct timespec64	old_delta;

	read_persistent_clock64(&timekeeping_suspend_time);

	/*
	 * On some systems the persistent_clock can not be detected at
	 * timekeeping_init by its return value, so if we see a valid
	 * value returned, update the persistent_clock_exists flag.
	 */
	if (timekeeping_suspend_time.tv_sec || timekeeping_suspend_time.tv_nsec)
		persistent_clock_exists = true;

	raw_spin_lock_irqsave(&timekeeper_lock, flags);
	write_seqcount_begin(&tk_core.seq);
	timekeeping_forward_now(tk);
	timekeeping_suspended = 1;

	if (persistent_clock_exists) {
		/*
		 * To avoid drift caused by repeated suspend/resumes,
		 * which each can add ~1 second drift error,
		 * try to compensate so the difference in system time
		 * and persistent_clock time stays close to constant.
		 */
		delta = timespec64_sub(tk_xtime(tk), timekeeping_suspend_time);
		delta_delta = timespec64_sub(delta, old_delta);
		if (abs(delta_delta.tv_sec) >= 2) {
			/*
			 * if delta_delta is too large, assume time correction
			 * has occurred and set old_delta to the current delta.
			 */
			old_delta = delta;
		} else {
			/* Otherwise try to adjust old_system to compensate */
			timekeeping_suspend_time =
				timespec64_add(timekeeping_suspend_time, delta_delta);
		}
	}

	timekeeping_update(tk, TK_MIRROR);
	halt_fast_timekeeper(tk);
	write_seqcount_end(&tk_core.seq);
	raw_spin_unlock_irqrestore(&timekeeper_lock, flags);

	tick_suspend();
	clocksource_suspend();
	clockevents_suspend();

	return 0;
}

/* sysfs resume/suspend bits for timekeeping */
static struct syscore_ops timekeeping_syscore_ops = {
	.resume		= timekeeping_resume,
	.suspend	= timekeeping_suspend,
};

static int __init timekeeping_init_ops(void)
{
	register_syscore_ops(&timekeeping_syscore_ops);
	return 0;
}
device_initcall(timekeeping_init_ops);

/*
 * Apply a multiplier adjustment to the timekeeper
 */
static __always_inline void timekeeping_apply_adjustment(struct timekeeper *tk,
							 s64 offset,
							 bool negative,
							 int adj_scale)
{
	s64 interval = tk->cycle_interval;
	s32 mult_adj = 1;

	if (negative) {
		mult_adj = -mult_adj;
		interval = -interval;
		offset  = -offset;
	}
	mult_adj <<= adj_scale;
	interval <<= adj_scale;
	offset <<= adj_scale;

	/*
	 * So the following can be confusing.
	 *
	 * To keep things simple, lets assume mult_adj == 1 for now.
	 *
	 * When mult_adj != 1, remember that the interval and offset values
	 * have been appropriately scaled so the math is the same.
	 *
	 * The basic idea here is that we're increasing the multiplier
	 * by one, this causes the xtime_interval to be incremented by
	 * one cycle_interval. This is because:
	 *	xtime_interval = cycle_interval * mult
	 * So if mult is being incremented by one:
	 *	xtime_interval = cycle_interval * (mult + 1)
	 * Its the same as:
	 *	xtime_interval = (cycle_interval * mult) + cycle_interval
	 * Which can be shortened to:
	 *	xtime_interval += cycle_interval
	 *
	 * So offset stores the non-accumulated cycles. Thus the current
	 * time (in shifted nanoseconds) is:
	 *	now = (offset * adj) + xtime_nsec
	 * Now, even though we're adjusting the clock frequency, we have
	 * to keep time consistent. In other words, we can't jump back
	 * in time, and we also want to avoid jumping forward in time.
	 *
	 * So given the same offset value, we need the time to be the same
	 * both before and after the freq adjustment.
	 *	now = (offset * adj_1) + xtime_nsec_1
	 *	now = (offset * adj_2) + xtime_nsec_2
	 * So:
	 *	(offset * adj_1) + xtime_nsec_1 =
	 *		(offset * adj_2) + xtime_nsec_2
	 * And we know:
	 *	adj_2 = adj_1 + 1
	 * So:
	 *	(offset * adj_1) + xtime_nsec_1 =
	 *		(offset * (adj_1+1)) + xtime_nsec_2
	 *	(offset * adj_1) + xtime_nsec_1 =
	 *		(offset * adj_1) + offset + xtime_nsec_2
	 * Canceling the sides:
	 *	xtime_nsec_1 = offset + xtime_nsec_2
	 * Which gives us:
	 *	xtime_nsec_2 = xtime_nsec_1 - offset
	 * Which simplfies to:
	 *	xtime_nsec -= offset
	 *
	 * XXX - TODO: Doc ntp_error calculation.
	 */
	if ((mult_adj > 0) && (tk->tkr_mono.mult + mult_adj < mult_adj)) {
		/* NTP adjustment caused clocksource mult overflow */
		WARN_ON_ONCE(1);
		return;
	}

	tk->tkr_mono.mult += mult_adj;
	tk->xtime_interval += interval;
	tk->tkr_mono.xtime_nsec -= offset;
	tk->ntp_error -= (interval - offset) << tk->ntp_error_shift;
}

/*
 * Calculate the multiplier adjustment needed to match the frequency
 * specified by NTP
 */
static __always_inline void timekeeping_freqadjust(struct timekeeper *tk,
							s64 offset)
{
	s64 interval = tk->cycle_interval;
	s64 xinterval = tk->xtime_interval;
	s64 tick_error;
	bool negative;
	u32 adj;

	/* Remove any current error adj from freq calculation */
	if (tk->ntp_err_mult)
		xinterval -= tk->cycle_interval;

	tk->ntp_tick = ntp_tick_length();

	/* Calculate current error per tick */
	tick_error = ntp_tick_length() >> tk->ntp_error_shift;
	tick_error -= (xinterval + tk->xtime_remainder);

	/* Don't worry about correcting it if its small */
	if (likely((tick_error >= 0) && (tick_error <= interval)))
		return;

	/* preserve the direction of correction */
	negative = (tick_error < 0);

	/* Sort out the magnitude of the correction */
	tick_error = abs(tick_error);
	for (adj = 0; tick_error > interval; adj++)
		tick_error >>= 1;

	/* scale the corrections */
	timekeeping_apply_adjustment(tk, offset, negative, adj);
}

/*
 * Adjust the timekeeper's multiplier to the correct frequency
 * and also to reduce the accumulated error value.
 */
static void timekeeping_adjust(struct timekeeper *tk, s64 offset)
{
	/* Correct for the current frequency error */
	timekeeping_freqadjust(tk, offset);

	/* Next make a small adjustment to fix any cumulative error */
	if (!tk->ntp_err_mult && (tk->ntp_error > 0)) {
		tk->ntp_err_mult = 1;
		timekeeping_apply_adjustment(tk, offset, 0, 0);
	} else if (tk->ntp_err_mult && (tk->ntp_error <= 0)) {
		/* Undo any existing error adjustment */
		timekeeping_apply_adjustment(tk, offset, 1, 0);
		tk->ntp_err_mult = 0;
	}

	if (unlikely(tk->tkr_mono.clock->maxadj &&
		(abs(tk->tkr_mono.mult - tk->tkr_mono.clock->mult)
			> tk->tkr_mono.clock->maxadj))) {
		printk_once(KERN_WARNING
			"Adjusting %s more than 11%% (%ld vs %ld)\n",
			tk->tkr_mono.clock->name, (long)tk->tkr_mono.mult,
			(long)tk->tkr_mono.clock->mult + tk->tkr_mono.clock->maxadj);
	}

	/*
	 * It may be possible that when we entered this function, xtime_nsec
	 * was very small.  Further, if we're slightly speeding the clocksource
	 * in the code above, its possible the required corrective factor to
	 * xtime_nsec could cause it to underflow.
	 *
	 * Now, since we already accumulated the second, cannot simply roll
	 * the accumulated second back, since the NTP subsystem has been
	 * notified via second_overflow. So instead we push xtime_nsec forward
	 * by the amount we underflowed, and add that amount into the error.
	 *
	 * We'll correct this error next time through this function, when
	 * xtime_nsec is not as small.
	 */
	if (unlikely((s64)tk->tkr_mono.xtime_nsec < 0)) {
		s64 neg = -(s64)tk->tkr_mono.xtime_nsec;
		tk->tkr_mono.xtime_nsec = 0;
		tk->ntp_error += neg << tk->ntp_error_shift;
	}
}

/**
 * accumulate_nsecs_to_secs - Accumulates nsecs into secs
 *
 * Helper function that accumulates a the nsecs greater then a second
 * from the xtime_nsec field to the xtime_secs field.
 * It also calls into the NTP code to handle leapsecond processing.
 *
 */
static inline unsigned int accumulate_nsecs_to_secs(struct timekeeper *tk)
{
	u64 nsecps = (u64)NSEC_PER_SEC << tk->tkr_mono.shift;
	unsigned int clock_set = 0;

	while (tk->tkr_mono.xtime_nsec >= nsecps) {
		int leap;

		tk->tkr_mono.xtime_nsec -= nsecps;
		tk->xtime_sec++;

		/* Figure out if its a leap sec and apply if needed */
		leap = second_overflow(tk->xtime_sec);
		if (unlikely(leap)) {
			struct timespec64 ts;

			tk->xtime_sec += leap;

			ts.tv_sec = leap;
			ts.tv_nsec = 0;
			tk_set_wall_to_mono(tk,
				timespec64_sub(tk->wall_to_monotonic, ts));

			__timekeeping_set_tai_offset(tk, tk->tai_offset - leap);

			clock_set = TK_CLOCK_WAS_SET;
		}
	}
	return clock_set;
}

/**
 * logarithmic_accumulation - shifted accumulation of cycles
 *
 * This functions accumulates a shifted interval of cycles into
 * into a shifted interval nanoseconds. Allows for O(log) accumulation
 * loop.
 *
 * Returns the unconsumed cycles.
 */
static cycle_t logarithmic_accumulation(struct timekeeper *tk, cycle_t offset,
						u32 shift,
						unsigned int *clock_set)
{
	cycle_t interval = tk->cycle_interval << shift;
	u64 raw_nsecs;

	/* If the offset is smaller then a shifted interval, do nothing */
	if (offset < interval)
		return offset;

	/* Accumulate one shifted interval */
	offset -= interval;
	tk->tkr_mono.cycle_last += interval;
	tk->tkr_raw.cycle_last  += interval;

	tk->tkr_mono.xtime_nsec += tk->xtime_interval << shift;
	*clock_set |= accumulate_nsecs_to_secs(tk);

	/* Accumulate raw time */
	raw_nsecs = (u64)tk->raw_interval << shift;
	raw_nsecs += tk->raw_time.tv_nsec;
	if (raw_nsecs >= NSEC_PER_SEC) {
		u64 raw_secs = raw_nsecs;
		raw_nsecs = do_div(raw_secs, NSEC_PER_SEC);
		tk->raw_time.tv_sec += raw_secs;
	}
	tk->raw_time.tv_nsec = raw_nsecs;

	/* Accumulate error between NTP and clock interval */
	tk->ntp_error += tk->ntp_tick << shift;
	tk->ntp_error -= (tk->xtime_interval + tk->xtime_remainder) <<
						(tk->ntp_error_shift + shift);

	return offset;
}

/**
 * update_wall_time - Uses the current clocksource to increment the wall time
 *
 */
void update_wall_time(void)
{
	struct timekeeper *real_tk = &tk_core.timekeeper;
	struct timekeeper *tk = &shadow_timekeeper;
	cycle_t offset;
	int shift = 0, maxshift;
	unsigned int clock_set = 0;
	unsigned long flags;

	raw_spin_lock_irqsave(&timekeeper_lock, flags);

	/* Make sure we're fully resumed: */
	if (unlikely(timekeeping_suspended))
		goto out;

#ifdef CONFIG_ARCH_USES_GETTIMEOFFSET
	offset = real_tk->cycle_interval;
#else
	offset = clocksource_delta(tk->tkr_mono.read(tk->tkr_mono.clock),
				   tk->tkr_mono.cycle_last, tk->tkr_mono.mask);
#endif

	/* Check if there's really nothing to do */
	if (offset < real_tk->cycle_interval)
		goto out;

	/* Do some additional sanity checking */
	timekeeping_check_update(real_tk, offset);

	/*
	 * With NO_HZ we may have to accumulate many cycle_intervals
	 * (think "ticks") worth of time at once. To do this efficiently,
	 * we calculate the largest doubling multiple of cycle_intervals
	 * that is smaller than the offset.  We then accumulate that
	 * chunk in one go, and then try to consume the next smaller
	 * doubled multiple.
	 */
	shift = ilog2(offset) - ilog2(tk->cycle_interval);
	shift = max(0, shift);
	/* Bound shift to one less than what overflows tick_length */
	maxshift = (64 - (ilog2(ntp_tick_length())+1)) - 1;
	shift = min(shift, maxshift);
	while (offset >= tk->cycle_interval) {
		offset = logarithmic_accumulation(tk, offset, shift,
							&clock_set);
		if (offset < tk->cycle_interval<<shift)
			shift--;
	}

	/* correct the clock when NTP error is too big */
	timekeeping_adjust(tk, offset);

	/*
	 * XXX This can be killed once everyone converts
	 * to the new update_vsyscall.
	 */
	old_vsyscall_fixup(tk);

	/*
	 * Finally, make sure that after the rounding
	 * xtime_nsec isn't larger than NSEC_PER_SEC
	 */
	clock_set |= accumulate_nsecs_to_secs(tk);

	write_seqcount_begin(&tk_core.seq);
	/*
	 * Update the real timekeeper.
	 *
	 * We could avoid this memcpy by switching pointers, but that
	 * requires changes to all other timekeeper usage sites as
	 * well, i.e. move the timekeeper pointer getter into the
	 * spinlocked/seqcount protected sections. And we trade this
	 * memcpy under the tk_core.seq against one before we start
	 * updating.
	 */
	memcpy(real_tk, tk, sizeof(*tk));
	timekeeping_update(real_tk, clock_set);
	write_seqcount_end(&tk_core.seq);
out:
	raw_spin_unlock_irqrestore(&timekeeper_lock, flags);
	if (clock_set)
		/* Have to call _delayed version, since in irq context*/
		clock_was_set_delayed();
}

/**
 * getboottime64 - Return the real time of system boot.
 * @ts:		pointer to the timespec64 to be set
 *
 * Returns the wall-time of boot in a timespec64.
 *
 * This is based on the wall_to_monotonic offset and the total suspend
 * time. Calls to settimeofday will affect the value returned (which
 * basically means that however wrong your real time clock is at boot time,
 * you get the right time here).
 */
void getboottime64(struct timespec64 *ts)
{
	struct timekeeper *tk = &tk_core.timekeeper;
	ktime_t t = ktime_sub(tk->offs_real, tk->offs_boot);

	*ts = ktime_to_timespec64(t);
}
EXPORT_SYMBOL_GPL(getboottime64);

unsigned long get_seconds(void)
{
	struct timekeeper *tk = &tk_core.timekeeper;

	return tk->xtime_sec;
}
EXPORT_SYMBOL(get_seconds);

struct timespec __current_kernel_time(void)
{
	struct timekeeper *tk = &tk_core.timekeeper;

	return timespec64_to_timespec(tk_xtime(tk));
}

struct timespec current_kernel_time(void)
{
	struct timekeeper *tk = &tk_core.timekeeper;
	struct timespec64 now;
	unsigned long seq;

	do {
		seq = read_seqcount_begin(&tk_core.seq);

		now = tk_xtime(tk);
	} while (read_seqcount_retry(&tk_core.seq, seq));

	return timespec64_to_timespec(now);
}
EXPORT_SYMBOL(current_kernel_time);

struct timespec64 get_monotonic_coarse64(void)
{
	struct timekeeper *tk = &tk_core.timekeeper;
	struct timespec64 now, mono;
	unsigned long seq;

	do {
		seq = read_seqcount_begin(&tk_core.seq);

		now = tk_xtime(tk);
		mono = tk->wall_to_monotonic;
	} while (read_seqcount_retry(&tk_core.seq, seq));

	set_normalized_timespec64(&now, now.tv_sec + mono.tv_sec,
				now.tv_nsec + mono.tv_nsec);

	return now;
}

/*
 * Must hold jiffies_lock
 */
void do_timer(unsigned long ticks)
{
	jiffies_64 += ticks;
	calc_global_load(ticks);
}

/**
 * ktime_get_update_offsets_tick - hrtimer helper
 * @offs_real:	pointer to storage for monotonic -> realtime offset
 * @offs_boot:	pointer to storage for monotonic -> boottime offset
 * @offs_tai:	pointer to storage for monotonic -> clock tai offset
 *
 * Returns monotonic time at last tick and various offsets
 */
ktime_t ktime_get_update_offsets_tick(ktime_t *offs_real, ktime_t *offs_boot,
							ktime_t *offs_tai)
{
	struct timekeeper *tk = &tk_core.timekeeper;
	unsigned int seq;
	ktime_t base;
	u64 nsecs;

	do {
		seq = read_seqcount_begin(&tk_core.seq);

		base = tk->tkr_mono.base;
		nsecs = tk->tkr_mono.xtime_nsec >> tk->tkr_mono.shift;

		*offs_real = tk->offs_real;
		*offs_boot = tk->offs_boot;
		*offs_tai = tk->offs_tai;
	} while (read_seqcount_retry(&tk_core.seq, seq));

	return ktime_add_ns(base, nsecs);
}

#ifdef CONFIG_HIGH_RES_TIMERS
/**
 * ktime_get_update_offsets_now - hrtimer helper
 * @offs_real:	pointer to storage for monotonic -> realtime offset
 * @offs_boot:	pointer to storage for monotonic -> boottime offset
 * @offs_tai:	pointer to storage for monotonic -> clock tai offset
 *
 * Returns current monotonic time and updates the offsets
 * Called from hrtimer_interrupt() or retrigger_next_event()
 */
ktime_t ktime_get_update_offsets_now(ktime_t *offs_real, ktime_t *offs_boot,
							ktime_t *offs_tai)
{
	struct timekeeper *tk = &tk_core.timekeeper;
	unsigned int seq;
	ktime_t base;
	u64 nsecs;

	do {
		seq = read_seqcount_begin(&tk_core.seq);

		base = tk->tkr_mono.base;
		nsecs = timekeeping_get_ns(&tk->tkr_mono);

		*offs_real = tk->offs_real;
		*offs_boot = tk->offs_boot;
		*offs_tai = tk->offs_tai;
	} while (read_seqcount_retry(&tk_core.seq, seq));

	return ktime_add_ns(base, nsecs);
}
#endif

/**
 * do_adjtimex() - Accessor function to NTP __do_adjtimex function
 */
int do_adjtimex(struct timex *txc)
{
	struct timekeeper *tk = &tk_core.timekeeper;
	unsigned long flags;
	struct timespec64 ts;
	s32 orig_tai, tai;
	int ret;

	/* Validate the data before disabling interrupts */
	ret = ntp_validate_timex(txc);
	if (ret)
		return ret;

	if (txc->modes & ADJ_SETOFFSET) {
		struct timespec delta;
		delta.tv_sec  = txc->time.tv_sec;
		delta.tv_nsec = txc->time.tv_usec;
		if (!(txc->modes & ADJ_NANO))
			delta.tv_nsec *= 1000;
		ret = timekeeping_inject_offset(&delta);
		if (ret)
			return ret;
	}

	getnstimeofday64(&ts);

	raw_spin_lock_irqsave(&timekeeper_lock, flags);
	write_seqcount_begin(&tk_core.seq);

	orig_tai = tai = tk->tai_offset;
	ret = __do_adjtimex(txc, &ts, &tai);

	if (tai != orig_tai) {
		__timekeeping_set_tai_offset(tk, tai);
		timekeeping_update(tk, TK_MIRROR | TK_CLOCK_WAS_SET);
	}
	write_seqcount_end(&tk_core.seq);
	raw_spin_unlock_irqrestore(&timekeeper_lock, flags);

	if (tai != orig_tai)
		clock_was_set();

	ntp_notify_cmos_timer();

	return ret;
}

#ifdef CONFIG_NTP_PPS
/**
 * hardpps() - Accessor function to NTP __hardpps function
 */
void hardpps(const struct timespec *phase_ts, const struct timespec *raw_ts)
{
	unsigned long flags;

	raw_spin_lock_irqsave(&timekeeper_lock, flags);
	write_seqcount_begin(&tk_core.seq);

	__hardpps(phase_ts, raw_ts);

	write_seqcount_end(&tk_core.seq);
	raw_spin_unlock_irqrestore(&timekeeper_lock, flags);
}
EXPORT_SYMBOL(hardpps);
#endif

/**
 * xtime_update() - advances the timekeeping infrastructure
 * @ticks:	number of ticks, that have elapsed since the last call.
 *
 * Must be called with interrupts disabled.
 */
void xtime_update(unsigned long ticks)
{
	write_seqlock(&jiffies_lock);
	do_timer(ticks);
	write_sequnlock(&jiffies_lock);
	update_wall_time();
}<|MERGE_RESOLUTION|>--- conflicted
+++ resolved
@@ -362,11 +362,7 @@
  * slightly wrong timestamp (a few nanoseconds). See
  * @ktime_get_mono_fast_ns.
  */
-<<<<<<< HEAD
-static void update_fast_timekeeper(struct tk_read_base *tkr)
-=======
 static void update_fast_timekeeper(struct tk_read_base *tkr, struct tk_fast *tkf)
->>>>>>> 007760cf
 {
 	struct tk_read_base *base = tkf->base;
 
@@ -436,15 +432,12 @@
 }
 EXPORT_SYMBOL_GPL(ktime_get_mono_fast_ns);
 
-<<<<<<< HEAD
-=======
 u64 ktime_get_raw_fast_ns(void)
 {
 	return __ktime_get_fast_ns(&tk_fast_raw);
 }
 EXPORT_SYMBOL_GPL(ktime_get_raw_fast_ns);
 
->>>>>>> 007760cf
 /* Suspend-time cycles value for halted fast timekeeper. */
 static cycle_t cycles_at_suspend;
 
@@ -466,25 +459,17 @@
 static void halt_fast_timekeeper(struct timekeeper *tk)
 {
 	static struct tk_read_base tkr_dummy;
-<<<<<<< HEAD
-	struct tk_read_base *tkr = &tk->tkr;
-=======
 	struct tk_read_base *tkr = &tk->tkr_mono;
->>>>>>> 007760cf
 
 	memcpy(&tkr_dummy, tkr, sizeof(tkr_dummy));
 	cycles_at_suspend = tkr->read(tkr->clock);
 	tkr_dummy.read = dummy_clock_read;
-<<<<<<< HEAD
-	update_fast_timekeeper(&tkr_dummy);
-=======
 	update_fast_timekeeper(&tkr_dummy, &tk_fast_mono);
 
 	tkr = &tk->tkr_raw;
 	memcpy(&tkr_dummy, tkr, sizeof(tkr_dummy));
 	tkr_dummy.read = dummy_clock_read;
 	update_fast_timekeeper(&tkr_dummy, &tk_fast_raw);
->>>>>>> 007760cf
 }
 
 #ifdef CONFIG_GENERIC_TIME_VSYSCALL_OLD
@@ -615,12 +600,8 @@
 		memcpy(&shadow_timekeeper, &tk_core.timekeeper,
 		       sizeof(tk_core.timekeeper));
 
-<<<<<<< HEAD
-	update_fast_timekeeper(&tk->tkr);
-=======
 	update_fast_timekeeper(&tk->tkr_mono, &tk_fast_mono);
 	update_fast_timekeeper(&tk->tkr_raw,  &tk_fast_raw);
->>>>>>> 007760cf
 }
 
 /**
