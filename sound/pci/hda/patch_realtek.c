--- conflicted
+++ resolved
@@ -346,12 +346,9 @@
 	case 0x10ec0234:
 	case 0x10ec0274:
 	case 0x10ec0294:
-<<<<<<< HEAD
-=======
 	case 0x10ec0700:
 	case 0x10ec0701:
 	case 0x10ec0703:
->>>>>>> 33688abb
 		alc_update_coef_idx(codec, 0x10, 1<<15, 0);
 		break;
 	case 0x10ec0662:
@@ -2661,10 +2658,7 @@
 	ALC269_TYPE_ALC256,
 	ALC269_TYPE_ALC225,
 	ALC269_TYPE_ALC294,
-<<<<<<< HEAD
-=======
 	ALC269_TYPE_ALC700,
->>>>>>> 33688abb
 };
 
 /*
@@ -2696,10 +2690,7 @@
 	case ALC269_TYPE_ALC256:
 	case ALC269_TYPE_ALC225:
 	case ALC269_TYPE_ALC294:
-<<<<<<< HEAD
-=======
 	case ALC269_TYPE_ALC700:
->>>>>>> 33688abb
 		ssids = alc269_ssids;
 		break;
 	default:
@@ -5643,10 +5634,7 @@
 	SND_PCI_QUIRK(0x17aa, 0x2218, "Thinkpad X1 Carbon 2nd", ALC292_FIXUP_TPT440_DOCK),
 	SND_PCI_QUIRK(0x17aa, 0x2223, "ThinkPad T550", ALC292_FIXUP_TPT440_DOCK),
 	SND_PCI_QUIRK(0x17aa, 0x2226, "ThinkPad X250", ALC292_FIXUP_TPT440_DOCK),
-<<<<<<< HEAD
-=======
 	SND_PCI_QUIRK(0x17aa, 0x2231, "Thinkpad T560", ALC292_FIXUP_TPT460),
->>>>>>> 33688abb
 	SND_PCI_QUIRK(0x17aa, 0x2233, "Thinkpad", ALC292_FIXUP_TPT460),
 	SND_PCI_QUIRK(0x17aa, 0x30bb, "ThinkCentre AIO", ALC233_FIXUP_LENOVO_LINE2_MIC_HOTKEY),
 	SND_PCI_QUIRK(0x17aa, 0x30e2, "ThinkCentre AIO", ALC233_FIXUP_LENOVO_LINE2_MIC_HOTKEY),
@@ -6117,8 +6105,6 @@
 	case 0x10ec0294:
 		spec->codec_variant = ALC269_TYPE_ALC294;
 		break;
-<<<<<<< HEAD
-=======
 	case 0x10ec0700:
 	case 0x10ec0701:
 	case 0x10ec0703:
@@ -6127,7 +6113,6 @@
 		alc_update_coef_idx(codec, 0x4a, 0, 1 << 15); /* Combo jack auto trigger control */
 		break;
 
->>>>>>> 33688abb
 	}
 
 	if (snd_hda_codec_read(codec, 0x51, 0, AC_VERB_PARAMETERS, 0) == 0x10ec5505) {
