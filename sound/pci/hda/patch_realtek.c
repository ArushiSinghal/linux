/*
 * Universal Interface for Intel High Definition Audio Codec
 *
 * HD audio interface patch for Realtek ALC codecs
 *
 * Copyright (c) 2004 Kailang Yang <kailang@realtek.com.tw>
 *                    PeiSen Hou <pshou@realtek.com.tw>
 *                    Takashi Iwai <tiwai@suse.de>
 *                    Jonathan Woithe <jwoithe@just42.net>
 *
 *  This driver is free software; you can redistribute it and/or modify
 *  it under the terms of the GNU General Public License as published by
 *  the Free Software Foundation; either version 2 of the License, or
 *  (at your option) any later version.
 *
 *  This driver is distributed in the hope that it will be useful,
 *  but WITHOUT ANY WARRANTY; without even the implied warranty of
 *  MERCHANTABILITY or FITNESS FOR A PARTICULAR PURPOSE.  See the
 *  GNU General Public License for more details.
 *
 *  You should have received a copy of the GNU General Public License
 *  along with this program; if not, write to the Free Software
 *  Foundation, Inc., 59 Temple Place, Suite 330, Boston, MA  02111-1307 USA
 */

#include <linux/init.h>
#include <linux/delay.h>
#include <linux/slab.h>
#include <linux/pci.h>
#include <linux/dmi.h>
#include <linux/module.h>
#include <linux/input.h>
#include <sound/core.h>
#include <sound/jack.h>
#include "hda_codec.h"
#include "hda_local.h"
#include "hda_auto_parser.h"
#include "hda_jack.h"
#include "hda_generic.h"

/* keep halting ALC5505 DSP, for power saving */
#define HALT_REALTEK_ALC5505

/* for GPIO Poll */
#define GPIO_MASK	0x03

/* extra amp-initialization sequence types */
enum {
	ALC_INIT_NONE,
	ALC_INIT_DEFAULT,
	ALC_INIT_GPIO1,
	ALC_INIT_GPIO2,
	ALC_INIT_GPIO3,
};

enum {
	ALC_HEADSET_MODE_UNKNOWN,
	ALC_HEADSET_MODE_UNPLUGGED,
	ALC_HEADSET_MODE_HEADSET,
	ALC_HEADSET_MODE_MIC,
	ALC_HEADSET_MODE_HEADPHONE,
};

enum {
	ALC_HEADSET_TYPE_UNKNOWN,
	ALC_HEADSET_TYPE_CTIA,
	ALC_HEADSET_TYPE_OMTP,
};

enum {
	ALC_KEY_MICMUTE_INDEX,
};

struct alc_customize_define {
	unsigned int  sku_cfg;
	unsigned char port_connectivity;
	unsigned char check_sum;
	unsigned char customization;
	unsigned char external_amp;
	unsigned int  enable_pcbeep:1;
	unsigned int  platform_type:1;
	unsigned int  swap:1;
	unsigned int  override:1;
	unsigned int  fixup:1; /* Means that this sku is set by driver, not read from hw */
};

struct alc_spec {
	struct hda_gen_spec gen; /* must be at head */

	/* codec parameterization */
	const struct snd_kcontrol_new *mixers[5];	/* mixer arrays */
	unsigned int num_mixers;
	unsigned int beep_amp;	/* beep amp value, set via set_beep_amp() */

	struct alc_customize_define cdefine;
	unsigned int parse_flags; /* flag for snd_hda_parse_pin_defcfg() */

	/* mute LED for HP laptops, see alc269_fixup_mic_mute_hook() */
	int mute_led_polarity;
	hda_nid_t mute_led_nid;
	hda_nid_t cap_mute_led_nid;

	unsigned int gpio_led; /* used for alc269_fixup_hp_gpio_led() */
	unsigned int gpio_mute_led_mask;
	unsigned int gpio_mic_led_mask;

	hda_nid_t headset_mic_pin;
	hda_nid_t headphone_mic_pin;
	int current_headset_mode;
	int current_headset_type;

	/* hooks */
	void (*init_hook)(struct hda_codec *codec);
#ifdef CONFIG_PM
	void (*power_hook)(struct hda_codec *codec);
#endif
	void (*shutup)(struct hda_codec *codec);
	void (*reboot_notify)(struct hda_codec *codec);

	int init_amp;
	int codec_variant;	/* flag for other variants */
	unsigned int has_alc5505_dsp:1;
	unsigned int no_depop_delay:1;

	/* for PLL fix */
	hda_nid_t pll_nid;
	unsigned int pll_coef_idx, pll_coef_bit;
	unsigned int coef0;
	struct input_dev *kb_dev;
	u8 alc_mute_keycode_map[1];
};

/*
 * COEF access helper functions
 */

static int alc_read_coefex_idx(struct hda_codec *codec, hda_nid_t nid,
			       unsigned int coef_idx)
{
	unsigned int val;

	snd_hda_codec_write(codec, nid, 0, AC_VERB_SET_COEF_INDEX, coef_idx);
	val = snd_hda_codec_read(codec, nid, 0, AC_VERB_GET_PROC_COEF, 0);
	return val;
}

#define alc_read_coef_idx(codec, coef_idx) \
	alc_read_coefex_idx(codec, 0x20, coef_idx)

static void alc_write_coefex_idx(struct hda_codec *codec, hda_nid_t nid,
				 unsigned int coef_idx, unsigned int coef_val)
{
	snd_hda_codec_write(codec, nid, 0, AC_VERB_SET_COEF_INDEX, coef_idx);
	snd_hda_codec_write(codec, nid, 0, AC_VERB_SET_PROC_COEF, coef_val);
}

#define alc_write_coef_idx(codec, coef_idx, coef_val) \
	alc_write_coefex_idx(codec, 0x20, coef_idx, coef_val)

static void alc_update_coefex_idx(struct hda_codec *codec, hda_nid_t nid,
				  unsigned int coef_idx, unsigned int mask,
				  unsigned int bits_set)
{
	unsigned int val = alc_read_coefex_idx(codec, nid, coef_idx);

	if (val != -1)
		alc_write_coefex_idx(codec, nid, coef_idx,
				     (val & ~mask) | bits_set);
}

#define alc_update_coef_idx(codec, coef_idx, mask, bits_set)	\
	alc_update_coefex_idx(codec, 0x20, coef_idx, mask, bits_set)

/* a special bypass for COEF 0; read the cached value at the second time */
static unsigned int alc_get_coef0(struct hda_codec *codec)
{
	struct alc_spec *spec = codec->spec;

	if (!spec->coef0)
		spec->coef0 = alc_read_coef_idx(codec, 0);
	return spec->coef0;
}

/* coef writes/updates batch */
struct coef_fw {
	unsigned char nid;
	unsigned char idx;
	unsigned short mask;
	unsigned short val;
};

#define UPDATE_COEFEX(_nid, _idx, _mask, _val) \
	{ .nid = (_nid), .idx = (_idx), .mask = (_mask), .val = (_val) }
#define WRITE_COEFEX(_nid, _idx, _val) UPDATE_COEFEX(_nid, _idx, -1, _val)
#define WRITE_COEF(_idx, _val) WRITE_COEFEX(0x20, _idx, _val)
#define UPDATE_COEF(_idx, _mask, _val) UPDATE_COEFEX(0x20, _idx, _mask, _val)

static void alc_process_coef_fw(struct hda_codec *codec,
				const struct coef_fw *fw)
{
	for (; fw->nid; fw++) {
		if (fw->mask == (unsigned short)-1)
			alc_write_coefex_idx(codec, fw->nid, fw->idx, fw->val);
		else
			alc_update_coefex_idx(codec, fw->nid, fw->idx,
					      fw->mask, fw->val);
	}
}

/*
 * Append the given mixer and verb elements for the later use
 * The mixer array is referred in build_controls(), and init_verbs are
 * called in init().
 */
static void add_mixer(struct alc_spec *spec, const struct snd_kcontrol_new *mix)
{
	if (snd_BUG_ON(spec->num_mixers >= ARRAY_SIZE(spec->mixers)))
		return;
	spec->mixers[spec->num_mixers++] = mix;
}

/*
 * GPIO setup tables, used in initialization
 */
/* Enable GPIO mask and set output */
static const struct hda_verb alc_gpio1_init_verbs[] = {
	{0x01, AC_VERB_SET_GPIO_MASK, 0x01},
	{0x01, AC_VERB_SET_GPIO_DIRECTION, 0x01},
	{0x01, AC_VERB_SET_GPIO_DATA, 0x01},
	{ }
};

static const struct hda_verb alc_gpio2_init_verbs[] = {
	{0x01, AC_VERB_SET_GPIO_MASK, 0x02},
	{0x01, AC_VERB_SET_GPIO_DIRECTION, 0x02},
	{0x01, AC_VERB_SET_GPIO_DATA, 0x02},
	{ }
};

static const struct hda_verb alc_gpio3_init_verbs[] = {
	{0x01, AC_VERB_SET_GPIO_MASK, 0x03},
	{0x01, AC_VERB_SET_GPIO_DIRECTION, 0x03},
	{0x01, AC_VERB_SET_GPIO_DATA, 0x03},
	{ }
};

/*
 * Fix hardware PLL issue
 * On some codecs, the analog PLL gating control must be off while
 * the default value is 1.
 */
static void alc_fix_pll(struct hda_codec *codec)
{
	struct alc_spec *spec = codec->spec;

	if (spec->pll_nid)
		alc_update_coefex_idx(codec, spec->pll_nid, spec->pll_coef_idx,
				      1 << spec->pll_coef_bit, 0);
}

static void alc_fix_pll_init(struct hda_codec *codec, hda_nid_t nid,
			     unsigned int coef_idx, unsigned int coef_bit)
{
	struct alc_spec *spec = codec->spec;
	spec->pll_nid = nid;
	spec->pll_coef_idx = coef_idx;
	spec->pll_coef_bit = coef_bit;
	alc_fix_pll(codec);
}

/* update the master volume per volume-knob's unsol event */
static void alc_update_knob_master(struct hda_codec *codec,
				   struct hda_jack_callback *jack)
{
	unsigned int val;
	struct snd_kcontrol *kctl;
	struct snd_ctl_elem_value *uctl;

	kctl = snd_hda_find_mixer_ctl(codec, "Master Playback Volume");
	if (!kctl)
		return;
	uctl = kzalloc(sizeof(*uctl), GFP_KERNEL);
	if (!uctl)
		return;
	val = snd_hda_codec_read(codec, jack->nid, 0,
				 AC_VERB_GET_VOLUME_KNOB_CONTROL, 0);
	val &= HDA_AMP_VOLMASK;
	uctl->value.integer.value[0] = val;
	uctl->value.integer.value[1] = val;
	kctl->put(kctl, uctl);
	kfree(uctl);
}

static void alc880_unsol_event(struct hda_codec *codec, unsigned int res)
{
	/* For some reason, the res given from ALC880 is broken.
	   Here we adjust it properly. */
	snd_hda_jack_unsol_event(codec, res >> 2);
}

/* Change EAPD to verb control */
static void alc_fill_eapd_coef(struct hda_codec *codec)
{
	int coef;

	coef = alc_get_coef0(codec);

	switch (codec->core.vendor_id) {
	case 0x10ec0262:
		alc_update_coef_idx(codec, 0x7, 0, 1<<5);
		break;
	case 0x10ec0267:
	case 0x10ec0268:
		alc_update_coef_idx(codec, 0x7, 0, 1<<13);
		break;
	case 0x10ec0269:
		if ((coef & 0x00f0) == 0x0010)
			alc_update_coef_idx(codec, 0xd, 0, 1<<14);
		if ((coef & 0x00f0) == 0x0020)
			alc_update_coef_idx(codec, 0x4, 1<<15, 0);
		if ((coef & 0x00f0) == 0x0030)
			alc_update_coef_idx(codec, 0x10, 1<<9, 0);
		break;
	case 0x10ec0280:
	case 0x10ec0284:
	case 0x10ec0290:
	case 0x10ec0292:
		alc_update_coef_idx(codec, 0x4, 1<<15, 0);
		break;
	case 0x10ec0225:
	case 0x10ec0233:
	case 0x10ec0255:
	case 0x10ec0256:
	case 0x10ec0282:
	case 0x10ec0283:
	case 0x10ec0286:
	case 0x10ec0288:
	case 0x10ec0298:
		alc_update_coef_idx(codec, 0x10, 1<<9, 0);
		break;
	case 0x10ec0285:
	case 0x10ec0293:
		alc_update_coef_idx(codec, 0xa, 1<<13, 0);
		break;
	case 0x10ec0662:
		if ((coef & 0x00f0) == 0x0030)
			alc_update_coef_idx(codec, 0x4, 1<<10, 0); /* EAPD Ctrl */
		break;
	case 0x10ec0272:
	case 0x10ec0273:
	case 0x10ec0663:
	case 0x10ec0665:
	case 0x10ec0670:
	case 0x10ec0671:
	case 0x10ec0672:
		alc_update_coef_idx(codec, 0xd, 0, 1<<14); /* EAPD Ctrl */
		break;
	case 0x10ec0668:
		alc_update_coef_idx(codec, 0x7, 3<<13, 0);
		break;
	case 0x10ec0867:
		alc_update_coef_idx(codec, 0x4, 1<<10, 0);
		break;
	case 0x10ec0888:
		if ((coef & 0x00f0) == 0x0020 || (coef & 0x00f0) == 0x0030)
			alc_update_coef_idx(codec, 0x7, 1<<5, 0);
		break;
	case 0x10ec0892:
		alc_update_coef_idx(codec, 0x7, 1<<5, 0);
		break;
	case 0x10ec0899:
	case 0x10ec0900:
		alc_update_coef_idx(codec, 0x7, 1<<1, 0);
		break;
	}
}

/* additional initialization for ALC888 variants */
static void alc888_coef_init(struct hda_codec *codec)
{
	switch (alc_get_coef0(codec) & 0x00f0) {
	/* alc888-VA */
	case 0x00:
	/* alc888-VB */
	case 0x10:
		alc_update_coef_idx(codec, 7, 0, 0x2030); /* Turn EAPD to High */
		break;
	}
}

/* turn on/off EAPD control (only if available) */
static void set_eapd(struct hda_codec *codec, hda_nid_t nid, int on)
{
	if (get_wcaps_type(get_wcaps(codec, nid)) != AC_WID_PIN)
		return;
	if (snd_hda_query_pin_caps(codec, nid) & AC_PINCAP_EAPD)
		snd_hda_codec_write(codec, nid, 0, AC_VERB_SET_EAPD_BTLENABLE,
				    on ? 2 : 0);
}

/* turn on/off EAPD controls of the codec */
static void alc_auto_setup_eapd(struct hda_codec *codec, bool on)
{
	/* We currently only handle front, HP */
	static hda_nid_t pins[] = {
		0x0f, 0x10, 0x14, 0x15, 0x17, 0
	};
	hda_nid_t *p;
	for (p = pins; *p; p++)
		set_eapd(codec, *p, on);
}

/* generic shutup callback;
 * just turning off EPAD and a little pause for avoiding pop-noise
 */
static void alc_eapd_shutup(struct hda_codec *codec)
{
	struct alc_spec *spec = codec->spec;

	alc_auto_setup_eapd(codec, false);
	if (!spec->no_depop_delay)
		msleep(200);
	snd_hda_shutup_pins(codec);
}

/* generic EAPD initialization */
static void alc_auto_init_amp(struct hda_codec *codec, int type)
{
	alc_fill_eapd_coef(codec);
	alc_auto_setup_eapd(codec, true);
	switch (type) {
	case ALC_INIT_GPIO1:
		snd_hda_sequence_write(codec, alc_gpio1_init_verbs);
		break;
	case ALC_INIT_GPIO2:
		snd_hda_sequence_write(codec, alc_gpio2_init_verbs);
		break;
	case ALC_INIT_GPIO3:
		snd_hda_sequence_write(codec, alc_gpio3_init_verbs);
		break;
	case ALC_INIT_DEFAULT:
		switch (codec->core.vendor_id) {
		case 0x10ec0260:
			alc_update_coefex_idx(codec, 0x1a, 7, 0, 0x2010);
			break;
		case 0x10ec0880:
		case 0x10ec0882:
		case 0x10ec0883:
		case 0x10ec0885:
			alc_update_coef_idx(codec, 7, 0, 0x2030);
			break;
		case 0x10ec0888:
			alc888_coef_init(codec);
			break;
		}
		break;
	}
}


/*
 * Realtek SSID verification
 */

/* Could be any non-zero and even value. When used as fixup, tells
 * the driver to ignore any present sku defines.
 */
#define ALC_FIXUP_SKU_IGNORE (2)

static void alc_fixup_sku_ignore(struct hda_codec *codec,
				 const struct hda_fixup *fix, int action)
{
	struct alc_spec *spec = codec->spec;
	if (action == HDA_FIXUP_ACT_PRE_PROBE) {
		spec->cdefine.fixup = 1;
		spec->cdefine.sku_cfg = ALC_FIXUP_SKU_IGNORE;
	}
}

static void alc_fixup_no_depop_delay(struct hda_codec *codec,
				    const struct hda_fixup *fix, int action)
{
	struct alc_spec *spec = codec->spec;

	if (action == HDA_FIXUP_ACT_PROBE) {
		spec->no_depop_delay = 1;
		codec->depop_delay = 0;
	}
}

static int alc_auto_parse_customize_define(struct hda_codec *codec)
{
	unsigned int ass, tmp, i;
	unsigned nid = 0;
	struct alc_spec *spec = codec->spec;

	spec->cdefine.enable_pcbeep = 1; /* assume always enabled */

	if (spec->cdefine.fixup) {
		ass = spec->cdefine.sku_cfg;
		if (ass == ALC_FIXUP_SKU_IGNORE)
			return -1;
		goto do_sku;
	}

	if (!codec->bus->pci)
		return -1;
	ass = codec->core.subsystem_id & 0xffff;
	if (ass != codec->bus->pci->subsystem_device && (ass & 1))
		goto do_sku;

	nid = 0x1d;
	if (codec->core.vendor_id == 0x10ec0260)
		nid = 0x17;
	ass = snd_hda_codec_get_pincfg(codec, nid);

	if (!(ass & 1)) {
		codec_info(codec, "%s: SKU not ready 0x%08x\n",
			   codec->core.chip_name, ass);
		return -1;
	}

	/* check sum */
	tmp = 0;
	for (i = 1; i < 16; i++) {
		if ((ass >> i) & 1)
			tmp++;
	}
	if (((ass >> 16) & 0xf) != tmp)
		return -1;

	spec->cdefine.port_connectivity = ass >> 30;
	spec->cdefine.enable_pcbeep = (ass & 0x100000) >> 20;
	spec->cdefine.check_sum = (ass >> 16) & 0xf;
	spec->cdefine.customization = ass >> 8;
do_sku:
	spec->cdefine.sku_cfg = ass;
	spec->cdefine.external_amp = (ass & 0x38) >> 3;
	spec->cdefine.platform_type = (ass & 0x4) >> 2;
	spec->cdefine.swap = (ass & 0x2) >> 1;
	spec->cdefine.override = ass & 0x1;

	codec_dbg(codec, "SKU: Nid=0x%x sku_cfg=0x%08x\n",
		   nid, spec->cdefine.sku_cfg);
	codec_dbg(codec, "SKU: port_connectivity=0x%x\n",
		   spec->cdefine.port_connectivity);
	codec_dbg(codec, "SKU: enable_pcbeep=0x%x\n", spec->cdefine.enable_pcbeep);
	codec_dbg(codec, "SKU: check_sum=0x%08x\n", spec->cdefine.check_sum);
	codec_dbg(codec, "SKU: customization=0x%08x\n", spec->cdefine.customization);
	codec_dbg(codec, "SKU: external_amp=0x%x\n", spec->cdefine.external_amp);
	codec_dbg(codec, "SKU: platform_type=0x%x\n", spec->cdefine.platform_type);
	codec_dbg(codec, "SKU: swap=0x%x\n", spec->cdefine.swap);
	codec_dbg(codec, "SKU: override=0x%x\n", spec->cdefine.override);

	return 0;
}

/* return the position of NID in the list, or -1 if not found */
static int find_idx_in_nid_list(hda_nid_t nid, const hda_nid_t *list, int nums)
{
	int i;
	for (i = 0; i < nums; i++)
		if (list[i] == nid)
			return i;
	return -1;
}
/* return true if the given NID is found in the list */
static bool found_in_nid_list(hda_nid_t nid, const hda_nid_t *list, int nums)
{
	return find_idx_in_nid_list(nid, list, nums) >= 0;
}

/* check subsystem ID and set up device-specific initialization;
 * return 1 if initialized, 0 if invalid SSID
 */
/* 32-bit subsystem ID for BIOS loading in HD Audio codec.
 *	31 ~ 16 :	Manufacture ID
 *	15 ~ 8	:	SKU ID
 *	7  ~ 0	:	Assembly ID
 *	port-A --> pin 39/41, port-E --> pin 14/15, port-D --> pin 35/36
 */
static int alc_subsystem_id(struct hda_codec *codec, const hda_nid_t *ports)
{
	unsigned int ass, tmp, i;
	unsigned nid;
	struct alc_spec *spec = codec->spec;

	if (spec->cdefine.fixup) {
		ass = spec->cdefine.sku_cfg;
		if (ass == ALC_FIXUP_SKU_IGNORE)
			return 0;
		goto do_sku;
	}

	ass = codec->core.subsystem_id & 0xffff;
	if (codec->bus->pci &&
	    ass != codec->bus->pci->subsystem_device && (ass & 1))
		goto do_sku;

	/* invalid SSID, check the special NID pin defcfg instead */
	/*
	 * 31~30	: port connectivity
	 * 29~21	: reserve
	 * 20		: PCBEEP input
	 * 19~16	: Check sum (15:1)
	 * 15~1		: Custom
	 * 0		: override
	*/
	nid = 0x1d;
	if (codec->core.vendor_id == 0x10ec0260)
		nid = 0x17;
	ass = snd_hda_codec_get_pincfg(codec, nid);
	codec_dbg(codec,
		  "realtek: No valid SSID, checking pincfg 0x%08x for NID 0x%x\n",
		   ass, nid);
	if (!(ass & 1))
		return 0;
	if ((ass >> 30) != 1)	/* no physical connection */
		return 0;

	/* check sum */
	tmp = 0;
	for (i = 1; i < 16; i++) {
		if ((ass >> i) & 1)
			tmp++;
	}
	if (((ass >> 16) & 0xf) != tmp)
		return 0;
do_sku:
	codec_dbg(codec, "realtek: Enabling init ASM_ID=0x%04x CODEC_ID=%08x\n",
		   ass & 0xffff, codec->core.vendor_id);
	/*
	 * 0 : override
	 * 1 :	Swap Jack
	 * 2 : 0 --> Desktop, 1 --> Laptop
	 * 3~5 : External Amplifier control
	 * 7~6 : Reserved
	*/
	tmp = (ass & 0x38) >> 3;	/* external Amp control */
	switch (tmp) {
	case 1:
		spec->init_amp = ALC_INIT_GPIO1;
		break;
	case 3:
		spec->init_amp = ALC_INIT_GPIO2;
		break;
	case 7:
		spec->init_amp = ALC_INIT_GPIO3;
		break;
	case 5:
	default:
		spec->init_amp = ALC_INIT_DEFAULT;
		break;
	}

	/* is laptop or Desktop and enable the function "Mute internal speaker
	 * when the external headphone out jack is plugged"
	 */
	if (!(ass & 0x8000))
		return 1;
	/*
	 * 10~8 : Jack location
	 * 12~11: Headphone out -> 00: PortA, 01: PortE, 02: PortD, 03: Resvered
	 * 14~13: Resvered
	 * 15   : 1 --> enable the function "Mute internal speaker
	 *	        when the external headphone out jack is plugged"
	 */
	if (!spec->gen.autocfg.hp_pins[0] &&
	    !(spec->gen.autocfg.line_out_pins[0] &&
	      spec->gen.autocfg.line_out_type == AUTO_PIN_HP_OUT)) {
		hda_nid_t nid;
		tmp = (ass >> 11) & 0x3;	/* HP to chassis */
		nid = ports[tmp];
		if (found_in_nid_list(nid, spec->gen.autocfg.line_out_pins,
				      spec->gen.autocfg.line_outs))
			return 1;
		spec->gen.autocfg.hp_pins[0] = nid;
	}
	return 1;
}

/* Check the validity of ALC subsystem-id
 * ports contains an array of 4 pin NIDs for port-A, E, D and I */
static void alc_ssid_check(struct hda_codec *codec, const hda_nid_t *ports)
{
	if (!alc_subsystem_id(codec, ports)) {
		struct alc_spec *spec = codec->spec;
		codec_dbg(codec,
			  "realtek: Enable default setup for auto mode as fallback\n");
		spec->init_amp = ALC_INIT_DEFAULT;
	}
}

/*
 */

static void alc_fixup_inv_dmic(struct hda_codec *codec,
			       const struct hda_fixup *fix, int action)
{
	struct alc_spec *spec = codec->spec;

	spec->gen.inv_dmic_split = 1;
}


#ifdef CONFIG_SND_HDA_INPUT_BEEP
/* additional beep mixers; the actual parameters are overwritten at build */
static const struct snd_kcontrol_new alc_beep_mixer[] = {
	HDA_CODEC_VOLUME("Beep Playback Volume", 0, 0, HDA_INPUT),
	HDA_CODEC_MUTE_BEEP("Beep Playback Switch", 0, 0, HDA_INPUT),
	{ } /* end */
};
#endif

static int alc_build_controls(struct hda_codec *codec)
{
	struct alc_spec *spec = codec->spec;
	int i, err;

	err = snd_hda_gen_build_controls(codec);
	if (err < 0)
		return err;

	for (i = 0; i < spec->num_mixers; i++) {
		err = snd_hda_add_new_ctls(codec, spec->mixers[i]);
		if (err < 0)
			return err;
	}

#ifdef CONFIG_SND_HDA_INPUT_BEEP
	/* create beep controls if needed */
	if (spec->beep_amp) {
		const struct snd_kcontrol_new *knew;
		for (knew = alc_beep_mixer; knew->name; knew++) {
			struct snd_kcontrol *kctl;
			kctl = snd_ctl_new1(knew, codec);
			if (!kctl)
				return -ENOMEM;
			kctl->private_value = spec->beep_amp;
			err = snd_hda_ctl_add(codec, 0, kctl);
			if (err < 0)
				return err;
		}
	}
#endif

	snd_hda_apply_fixup(codec, HDA_FIXUP_ACT_BUILD);
	return 0;
}


/*
 * Common callbacks
 */

static int alc_init(struct hda_codec *codec)
{
	struct alc_spec *spec = codec->spec;

	if (spec->init_hook)
		spec->init_hook(codec);

	alc_fix_pll(codec);
	alc_auto_init_amp(codec, spec->init_amp);

	snd_hda_gen_init(codec);

	snd_hda_apply_fixup(codec, HDA_FIXUP_ACT_INIT);

	return 0;
}

static inline void alc_shutup(struct hda_codec *codec)
{
	struct alc_spec *spec = codec->spec;

	if (spec && spec->shutup)
		spec->shutup(codec);
	else
		snd_hda_shutup_pins(codec);
}

static void alc_reboot_notify(struct hda_codec *codec)
{
	struct alc_spec *spec = codec->spec;

	if (spec && spec->reboot_notify)
		spec->reboot_notify(codec);
	else
		alc_shutup(codec);
}

/* power down codec to D3 at reboot/shutdown; set as reboot_notify ops */
static void alc_d3_at_reboot(struct hda_codec *codec)
{
	snd_hda_codec_set_power_to_all(codec, codec->core.afg, AC_PWRST_D3);
	snd_hda_codec_write(codec, codec->core.afg, 0,
			    AC_VERB_SET_POWER_STATE, AC_PWRST_D3);
	msleep(10);
}

#define alc_free	snd_hda_gen_free

#ifdef CONFIG_PM
static void alc_power_eapd(struct hda_codec *codec)
{
	alc_auto_setup_eapd(codec, false);
}

static int alc_suspend(struct hda_codec *codec)
{
	struct alc_spec *spec = codec->spec;
	alc_shutup(codec);
	if (spec && spec->power_hook)
		spec->power_hook(codec);
	return 0;
}
#endif

#ifdef CONFIG_PM
static int alc_resume(struct hda_codec *codec)
{
	struct alc_spec *spec = codec->spec;

	if (!spec->no_depop_delay)
		msleep(150); /* to avoid pop noise */
	codec->patch_ops.init(codec);
	regcache_sync(codec->core.regmap);
	hda_call_check_power_status(codec, 0x01);
	return 0;
}
#endif

/*
 */
static const struct hda_codec_ops alc_patch_ops = {
	.build_controls = alc_build_controls,
	.build_pcms = snd_hda_gen_build_pcms,
	.init = alc_init,
	.free = alc_free,
	.unsol_event = snd_hda_jack_unsol_event,
#ifdef CONFIG_PM
	.resume = alc_resume,
	.suspend = alc_suspend,
	.check_power_status = snd_hda_gen_check_power_status,
#endif
	.reboot_notify = alc_reboot_notify,
};


#define alc_codec_rename(codec, name) snd_hda_codec_set_name(codec, name)

/*
 * Rename codecs appropriately from COEF value or subvendor id
 */
struct alc_codec_rename_table {
	unsigned int vendor_id;
	unsigned short coef_mask;
	unsigned short coef_bits;
	const char *name;
};

struct alc_codec_rename_pci_table {
	unsigned int codec_vendor_id;
	unsigned short pci_subvendor;
	unsigned short pci_subdevice;
	const char *name;
};

static struct alc_codec_rename_table rename_tbl[] = {
	{ 0x10ec0221, 0xf00f, 0x1003, "ALC231" },
	{ 0x10ec0269, 0xfff0, 0x3010, "ALC277" },
	{ 0x10ec0269, 0xf0f0, 0x2010, "ALC259" },
	{ 0x10ec0269, 0xf0f0, 0x3010, "ALC258" },
	{ 0x10ec0269, 0x00f0, 0x0010, "ALC269VB" },
	{ 0x10ec0269, 0xffff, 0xa023, "ALC259" },
	{ 0x10ec0269, 0xffff, 0x6023, "ALC281X" },
	{ 0x10ec0269, 0x00f0, 0x0020, "ALC269VC" },
	{ 0x10ec0269, 0x00f0, 0x0030, "ALC269VD" },
	{ 0x10ec0662, 0xffff, 0x4020, "ALC656" },
	{ 0x10ec0887, 0x00f0, 0x0030, "ALC887-VD" },
	{ 0x10ec0888, 0x00f0, 0x0030, "ALC888-VD" },
	{ 0x10ec0888, 0xf0f0, 0x3020, "ALC886" },
	{ 0x10ec0899, 0x2000, 0x2000, "ALC899" },
	{ 0x10ec0892, 0xffff, 0x8020, "ALC661" },
	{ 0x10ec0892, 0xffff, 0x8011, "ALC661" },
	{ 0x10ec0892, 0xffff, 0x4011, "ALC656" },
	{ } /* terminator */
};

static struct alc_codec_rename_pci_table rename_pci_tbl[] = {
	{ 0x10ec0280, 0x1028, 0, "ALC3220" },
	{ 0x10ec0282, 0x1028, 0, "ALC3221" },
	{ 0x10ec0283, 0x1028, 0, "ALC3223" },
	{ 0x10ec0288, 0x1028, 0, "ALC3263" },
	{ 0x10ec0292, 0x1028, 0, "ALC3226" },
	{ 0x10ec0293, 0x1028, 0, "ALC3235" },
	{ 0x10ec0255, 0x1028, 0, "ALC3234" },
	{ 0x10ec0668, 0x1028, 0, "ALC3661" },
	{ 0x10ec0275, 0x1028, 0, "ALC3260" },
	{ 0x10ec0899, 0x1028, 0, "ALC3861" },
	{ 0x10ec0298, 0x1028, 0, "ALC3266" },
	{ 0x10ec0256, 0x1028, 0, "ALC3246" },
	{ 0x10ec0225, 0x1028, 0, "ALC3253" },
	{ 0x10ec0670, 0x1025, 0, "ALC669X" },
	{ 0x10ec0676, 0x1025, 0, "ALC679X" },
	{ 0x10ec0282, 0x1043, 0, "ALC3229" },
	{ 0x10ec0233, 0x1043, 0, "ALC3236" },
	{ 0x10ec0280, 0x103c, 0, "ALC3228" },
	{ 0x10ec0282, 0x103c, 0, "ALC3227" },
	{ 0x10ec0286, 0x103c, 0, "ALC3242" },
	{ 0x10ec0290, 0x103c, 0, "ALC3241" },
	{ 0x10ec0668, 0x103c, 0, "ALC3662" },
	{ 0x10ec0283, 0x17aa, 0, "ALC3239" },
	{ 0x10ec0292, 0x17aa, 0, "ALC3232" },
	{ } /* terminator */
};

static int alc_codec_rename_from_preset(struct hda_codec *codec)
{
	const struct alc_codec_rename_table *p;
	const struct alc_codec_rename_pci_table *q;

	for (p = rename_tbl; p->vendor_id; p++) {
		if (p->vendor_id != codec->core.vendor_id)
			continue;
		if ((alc_get_coef0(codec) & p->coef_mask) == p->coef_bits)
			return alc_codec_rename(codec, p->name);
	}

	if (!codec->bus->pci)
		return 0;
	for (q = rename_pci_tbl; q->codec_vendor_id; q++) {
		if (q->codec_vendor_id != codec->core.vendor_id)
			continue;
		if (q->pci_subvendor != codec->bus->pci->subsystem_vendor)
			continue;
		if (!q->pci_subdevice ||
		    q->pci_subdevice == codec->bus->pci->subsystem_device)
			return alc_codec_rename(codec, q->name);
	}

	return 0;
}


/*
 * Digital-beep handlers
 */
#ifdef CONFIG_SND_HDA_INPUT_BEEP
#define set_beep_amp(spec, nid, idx, dir) \
	((spec)->beep_amp = HDA_COMPOSE_AMP_VAL(nid, 3, idx, dir))

static const struct snd_pci_quirk beep_white_list[] = {
	SND_PCI_QUIRK(0x1043, 0x103c, "ASUS", 1),
	SND_PCI_QUIRK(0x1043, 0x115d, "ASUS", 1),
	SND_PCI_QUIRK(0x1043, 0x829f, "ASUS", 1),
	SND_PCI_QUIRK(0x1043, 0x8376, "EeePC", 1),
	SND_PCI_QUIRK(0x1043, 0x83ce, "EeePC", 1),
	SND_PCI_QUIRK(0x1043, 0x831a, "EeePC", 1),
	SND_PCI_QUIRK(0x1043, 0x834a, "EeePC", 1),
	SND_PCI_QUIRK(0x1458, 0xa002, "GA-MA790X", 1),
	SND_PCI_QUIRK(0x8086, 0xd613, "Intel", 1),
	{}
};

static inline int has_cdefine_beep(struct hda_codec *codec)
{
	struct alc_spec *spec = codec->spec;
	const struct snd_pci_quirk *q;
	q = snd_pci_quirk_lookup(codec->bus->pci, beep_white_list);
	if (q)
		return q->value;
	return spec->cdefine.enable_pcbeep;
}
#else
#define set_beep_amp(spec, nid, idx, dir) /* NOP */
#define has_cdefine_beep(codec)		0
#endif

/* parse the BIOS configuration and set up the alc_spec */
/* return 1 if successful, 0 if the proper config is not found,
 * or a negative error code
 */
static int alc_parse_auto_config(struct hda_codec *codec,
				 const hda_nid_t *ignore_nids,
				 const hda_nid_t *ssid_nids)
{
	struct alc_spec *spec = codec->spec;
	struct auto_pin_cfg *cfg = &spec->gen.autocfg;
	int err;

	err = snd_hda_parse_pin_defcfg(codec, cfg, ignore_nids,
				       spec->parse_flags);
	if (err < 0)
		return err;

	if (ssid_nids)
		alc_ssid_check(codec, ssid_nids);

	err = snd_hda_gen_parse_auto_config(codec, cfg);
	if (err < 0)
		return err;

	return 1;
}

/* common preparation job for alc_spec */
static int alc_alloc_spec(struct hda_codec *codec, hda_nid_t mixer_nid)
{
	struct alc_spec *spec = kzalloc(sizeof(*spec), GFP_KERNEL);
	int err;

	if (!spec)
		return -ENOMEM;
	codec->spec = spec;
	snd_hda_gen_spec_init(&spec->gen);
	spec->gen.mixer_nid = mixer_nid;
	spec->gen.own_eapd_ctl = 1;
	codec->single_adc_amp = 1;
	/* FIXME: do we need this for all Realtek codec models? */
	codec->spdif_status_reset = 1;
	codec->patch_ops = alc_patch_ops;

	err = alc_codec_rename_from_preset(codec);
	if (err < 0) {
		kfree(spec);
		return err;
	}
	return 0;
}

static int alc880_parse_auto_config(struct hda_codec *codec)
{
	static const hda_nid_t alc880_ignore[] = { 0x1d, 0 };
	static const hda_nid_t alc880_ssids[] = { 0x15, 0x1b, 0x14, 0 };
	return alc_parse_auto_config(codec, alc880_ignore, alc880_ssids);
}

/*
 * ALC880 fix-ups
 */
enum {
	ALC880_FIXUP_GPIO1,
	ALC880_FIXUP_GPIO2,
	ALC880_FIXUP_MEDION_RIM,
	ALC880_FIXUP_LG,
	ALC880_FIXUP_LG_LW25,
	ALC880_FIXUP_W810,
	ALC880_FIXUP_EAPD_COEF,
	ALC880_FIXUP_TCL_S700,
	ALC880_FIXUP_VOL_KNOB,
	ALC880_FIXUP_FUJITSU,
	ALC880_FIXUP_F1734,
	ALC880_FIXUP_UNIWILL,
	ALC880_FIXUP_UNIWILL_DIG,
	ALC880_FIXUP_Z71V,
	ALC880_FIXUP_ASUS_W5A,
	ALC880_FIXUP_3ST_BASE,
	ALC880_FIXUP_3ST,
	ALC880_FIXUP_3ST_DIG,
	ALC880_FIXUP_5ST_BASE,
	ALC880_FIXUP_5ST,
	ALC880_FIXUP_5ST_DIG,
	ALC880_FIXUP_6ST_BASE,
	ALC880_FIXUP_6ST,
	ALC880_FIXUP_6ST_DIG,
	ALC880_FIXUP_6ST_AUTOMUTE,
};

/* enable the volume-knob widget support on NID 0x21 */
static void alc880_fixup_vol_knob(struct hda_codec *codec,
				  const struct hda_fixup *fix, int action)
{
	if (action == HDA_FIXUP_ACT_PROBE)
		snd_hda_jack_detect_enable_callback(codec, 0x21,
						    alc_update_knob_master);
}

static const struct hda_fixup alc880_fixups[] = {
	[ALC880_FIXUP_GPIO1] = {
		.type = HDA_FIXUP_VERBS,
		.v.verbs = alc_gpio1_init_verbs,
	},
	[ALC880_FIXUP_GPIO2] = {
		.type = HDA_FIXUP_VERBS,
		.v.verbs = alc_gpio2_init_verbs,
	},
	[ALC880_FIXUP_MEDION_RIM] = {
		.type = HDA_FIXUP_VERBS,
		.v.verbs = (const struct hda_verb[]) {
			{ 0x20, AC_VERB_SET_COEF_INDEX, 0x07 },
			{ 0x20, AC_VERB_SET_PROC_COEF,  0x3060 },
			{ }
		},
		.chained = true,
		.chain_id = ALC880_FIXUP_GPIO2,
	},
	[ALC880_FIXUP_LG] = {
		.type = HDA_FIXUP_PINS,
		.v.pins = (const struct hda_pintbl[]) {
			/* disable bogus unused pins */
			{ 0x16, 0x411111f0 },
			{ 0x18, 0x411111f0 },
			{ 0x1a, 0x411111f0 },
			{ }
		}
	},
	[ALC880_FIXUP_LG_LW25] = {
		.type = HDA_FIXUP_PINS,
		.v.pins = (const struct hda_pintbl[]) {
			{ 0x1a, 0x0181344f }, /* line-in */
			{ 0x1b, 0x0321403f }, /* headphone */
			{ }
		}
	},
	[ALC880_FIXUP_W810] = {
		.type = HDA_FIXUP_PINS,
		.v.pins = (const struct hda_pintbl[]) {
			/* disable bogus unused pins */
			{ 0x17, 0x411111f0 },
			{ }
		},
		.chained = true,
		.chain_id = ALC880_FIXUP_GPIO2,
	},
	[ALC880_FIXUP_EAPD_COEF] = {
		.type = HDA_FIXUP_VERBS,
		.v.verbs = (const struct hda_verb[]) {
			/* change to EAPD mode */
			{ 0x20, AC_VERB_SET_COEF_INDEX, 0x07 },
			{ 0x20, AC_VERB_SET_PROC_COEF,  0x3060 },
			{}
		},
	},
	[ALC880_FIXUP_TCL_S700] = {
		.type = HDA_FIXUP_VERBS,
		.v.verbs = (const struct hda_verb[]) {
			/* change to EAPD mode */
			{ 0x20, AC_VERB_SET_COEF_INDEX, 0x07 },
			{ 0x20, AC_VERB_SET_PROC_COEF,  0x3070 },
			{}
		},
		.chained = true,
		.chain_id = ALC880_FIXUP_GPIO2,
	},
	[ALC880_FIXUP_VOL_KNOB] = {
		.type = HDA_FIXUP_FUNC,
		.v.func = alc880_fixup_vol_knob,
	},
	[ALC880_FIXUP_FUJITSU] = {
		/* override all pins as BIOS on old Amilo is broken */
		.type = HDA_FIXUP_PINS,
		.v.pins = (const struct hda_pintbl[]) {
			{ 0x14, 0x0121401f }, /* HP */
			{ 0x15, 0x99030120 }, /* speaker */
			{ 0x16, 0x99030130 }, /* bass speaker */
			{ 0x17, 0x411111f0 }, /* N/A */
			{ 0x18, 0x411111f0 }, /* N/A */
			{ 0x19, 0x01a19950 }, /* mic-in */
			{ 0x1a, 0x411111f0 }, /* N/A */
			{ 0x1b, 0x411111f0 }, /* N/A */
			{ 0x1c, 0x411111f0 }, /* N/A */
			{ 0x1d, 0x411111f0 }, /* N/A */
			{ 0x1e, 0x01454140 }, /* SPDIF out */
			{ }
		},
		.chained = true,
		.chain_id = ALC880_FIXUP_VOL_KNOB,
	},
	[ALC880_FIXUP_F1734] = {
		/* almost compatible with FUJITSU, but no bass and SPDIF */
		.type = HDA_FIXUP_PINS,
		.v.pins = (const struct hda_pintbl[]) {
			{ 0x14, 0x0121401f }, /* HP */
			{ 0x15, 0x99030120 }, /* speaker */
			{ 0x16, 0x411111f0 }, /* N/A */
			{ 0x17, 0x411111f0 }, /* N/A */
			{ 0x18, 0x411111f0 }, /* N/A */
			{ 0x19, 0x01a19950 }, /* mic-in */
			{ 0x1a, 0x411111f0 }, /* N/A */
			{ 0x1b, 0x411111f0 }, /* N/A */
			{ 0x1c, 0x411111f0 }, /* N/A */
			{ 0x1d, 0x411111f0 }, /* N/A */
			{ 0x1e, 0x411111f0 }, /* N/A */
			{ }
		},
		.chained = true,
		.chain_id = ALC880_FIXUP_VOL_KNOB,
	},
	[ALC880_FIXUP_UNIWILL] = {
		/* need to fix HP and speaker pins to be parsed correctly */
		.type = HDA_FIXUP_PINS,
		.v.pins = (const struct hda_pintbl[]) {
			{ 0x14, 0x0121411f }, /* HP */
			{ 0x15, 0x99030120 }, /* speaker */
			{ 0x16, 0x99030130 }, /* bass speaker */
			{ }
		},
	},
	[ALC880_FIXUP_UNIWILL_DIG] = {
		.type = HDA_FIXUP_PINS,
		.v.pins = (const struct hda_pintbl[]) {
			/* disable bogus unused pins */
			{ 0x17, 0x411111f0 },
			{ 0x19, 0x411111f0 },
			{ 0x1b, 0x411111f0 },
			{ 0x1f, 0x411111f0 },
			{ }
		}
	},
	[ALC880_FIXUP_Z71V] = {
		.type = HDA_FIXUP_PINS,
		.v.pins = (const struct hda_pintbl[]) {
			/* set up the whole pins as BIOS is utterly broken */
			{ 0x14, 0x99030120 }, /* speaker */
			{ 0x15, 0x0121411f }, /* HP */
			{ 0x16, 0x411111f0 }, /* N/A */
			{ 0x17, 0x411111f0 }, /* N/A */
			{ 0x18, 0x01a19950 }, /* mic-in */
			{ 0x19, 0x411111f0 }, /* N/A */
			{ 0x1a, 0x01813031 }, /* line-in */
			{ 0x1b, 0x411111f0 }, /* N/A */
			{ 0x1c, 0x411111f0 }, /* N/A */
			{ 0x1d, 0x411111f0 }, /* N/A */
			{ 0x1e, 0x0144111e }, /* SPDIF */
			{ }
		}
	},
	[ALC880_FIXUP_ASUS_W5A] = {
		.type = HDA_FIXUP_PINS,
		.v.pins = (const struct hda_pintbl[]) {
			/* set up the whole pins as BIOS is utterly broken */
			{ 0x14, 0x0121411f }, /* HP */
			{ 0x15, 0x411111f0 }, /* N/A */
			{ 0x16, 0x411111f0 }, /* N/A */
			{ 0x17, 0x411111f0 }, /* N/A */
			{ 0x18, 0x90a60160 }, /* mic */
			{ 0x19, 0x411111f0 }, /* N/A */
			{ 0x1a, 0x411111f0 }, /* N/A */
			{ 0x1b, 0x411111f0 }, /* N/A */
			{ 0x1c, 0x411111f0 }, /* N/A */
			{ 0x1d, 0x411111f0 }, /* N/A */
			{ 0x1e, 0xb743111e }, /* SPDIF out */
			{ }
		},
		.chained = true,
		.chain_id = ALC880_FIXUP_GPIO1,
	},
	[ALC880_FIXUP_3ST_BASE] = {
		.type = HDA_FIXUP_PINS,
		.v.pins = (const struct hda_pintbl[]) {
			{ 0x14, 0x01014010 }, /* line-out */
			{ 0x15, 0x411111f0 }, /* N/A */
			{ 0x16, 0x411111f0 }, /* N/A */
			{ 0x17, 0x411111f0 }, /* N/A */
			{ 0x18, 0x01a19c30 }, /* mic-in */
			{ 0x19, 0x0121411f }, /* HP */
			{ 0x1a, 0x01813031 }, /* line-in */
			{ 0x1b, 0x02a19c40 }, /* front-mic */
			{ 0x1c, 0x411111f0 }, /* N/A */
			{ 0x1d, 0x411111f0 }, /* N/A */
			/* 0x1e is filled in below */
			{ 0x1f, 0x411111f0 }, /* N/A */
			{ }
		}
	},
	[ALC880_FIXUP_3ST] = {
		.type = HDA_FIXUP_PINS,
		.v.pins = (const struct hda_pintbl[]) {
			{ 0x1e, 0x411111f0 }, /* N/A */
			{ }
		},
		.chained = true,
		.chain_id = ALC880_FIXUP_3ST_BASE,
	},
	[ALC880_FIXUP_3ST_DIG] = {
		.type = HDA_FIXUP_PINS,
		.v.pins = (const struct hda_pintbl[]) {
			{ 0x1e, 0x0144111e }, /* SPDIF */
			{ }
		},
		.chained = true,
		.chain_id = ALC880_FIXUP_3ST_BASE,
	},
	[ALC880_FIXUP_5ST_BASE] = {
		.type = HDA_FIXUP_PINS,
		.v.pins = (const struct hda_pintbl[]) {
			{ 0x14, 0x01014010 }, /* front */
			{ 0x15, 0x411111f0 }, /* N/A */
			{ 0x16, 0x01011411 }, /* CLFE */
			{ 0x17, 0x01016412 }, /* surr */
			{ 0x18, 0x01a19c30 }, /* mic-in */
			{ 0x19, 0x0121411f }, /* HP */
			{ 0x1a, 0x01813031 }, /* line-in */
			{ 0x1b, 0x02a19c40 }, /* front-mic */
			{ 0x1c, 0x411111f0 }, /* N/A */
			{ 0x1d, 0x411111f0 }, /* N/A */
			/* 0x1e is filled in below */
			{ 0x1f, 0x411111f0 }, /* N/A */
			{ }
		}
	},
	[ALC880_FIXUP_5ST] = {
		.type = HDA_FIXUP_PINS,
		.v.pins = (const struct hda_pintbl[]) {
			{ 0x1e, 0x411111f0 }, /* N/A */
			{ }
		},
		.chained = true,
		.chain_id = ALC880_FIXUP_5ST_BASE,
	},
	[ALC880_FIXUP_5ST_DIG] = {
		.type = HDA_FIXUP_PINS,
		.v.pins = (const struct hda_pintbl[]) {
			{ 0x1e, 0x0144111e }, /* SPDIF */
			{ }
		},
		.chained = true,
		.chain_id = ALC880_FIXUP_5ST_BASE,
	},
	[ALC880_FIXUP_6ST_BASE] = {
		.type = HDA_FIXUP_PINS,
		.v.pins = (const struct hda_pintbl[]) {
			{ 0x14, 0x01014010 }, /* front */
			{ 0x15, 0x01016412 }, /* surr */
			{ 0x16, 0x01011411 }, /* CLFE */
			{ 0x17, 0x01012414 }, /* side */
			{ 0x18, 0x01a19c30 }, /* mic-in */
			{ 0x19, 0x02a19c40 }, /* front-mic */
			{ 0x1a, 0x01813031 }, /* line-in */
			{ 0x1b, 0x0121411f }, /* HP */
			{ 0x1c, 0x411111f0 }, /* N/A */
			{ 0x1d, 0x411111f0 }, /* N/A */
			/* 0x1e is filled in below */
			{ 0x1f, 0x411111f0 }, /* N/A */
			{ }
		}
	},
	[ALC880_FIXUP_6ST] = {
		.type = HDA_FIXUP_PINS,
		.v.pins = (const struct hda_pintbl[]) {
			{ 0x1e, 0x411111f0 }, /* N/A */
			{ }
		},
		.chained = true,
		.chain_id = ALC880_FIXUP_6ST_BASE,
	},
	[ALC880_FIXUP_6ST_DIG] = {
		.type = HDA_FIXUP_PINS,
		.v.pins = (const struct hda_pintbl[]) {
			{ 0x1e, 0x0144111e }, /* SPDIF */
			{ }
		},
		.chained = true,
		.chain_id = ALC880_FIXUP_6ST_BASE,
	},
	[ALC880_FIXUP_6ST_AUTOMUTE] = {
		.type = HDA_FIXUP_PINS,
		.v.pins = (const struct hda_pintbl[]) {
			{ 0x1b, 0x0121401f }, /* HP with jack detect */
			{ }
		},
		.chained_before = true,
		.chain_id = ALC880_FIXUP_6ST_BASE,
	},
};

static const struct snd_pci_quirk alc880_fixup_tbl[] = {
	SND_PCI_QUIRK(0x1019, 0x0f69, "Coeus G610P", ALC880_FIXUP_W810),
	SND_PCI_QUIRK(0x1043, 0x10c3, "ASUS W5A", ALC880_FIXUP_ASUS_W5A),
	SND_PCI_QUIRK(0x1043, 0x1964, "ASUS Z71V", ALC880_FIXUP_Z71V),
	SND_PCI_QUIRK_VENDOR(0x1043, "ASUS", ALC880_FIXUP_GPIO1),
	SND_PCI_QUIRK(0x147b, 0x1045, "ABit AA8XE", ALC880_FIXUP_6ST_AUTOMUTE),
	SND_PCI_QUIRK(0x1558, 0x5401, "Clevo GPIO2", ALC880_FIXUP_GPIO2),
	SND_PCI_QUIRK_VENDOR(0x1558, "Clevo", ALC880_FIXUP_EAPD_COEF),
	SND_PCI_QUIRK(0x1584, 0x9050, "Uniwill", ALC880_FIXUP_UNIWILL_DIG),
	SND_PCI_QUIRK(0x1584, 0x9054, "Uniwill", ALC880_FIXUP_F1734),
	SND_PCI_QUIRK(0x1584, 0x9070, "Uniwill", ALC880_FIXUP_UNIWILL),
	SND_PCI_QUIRK(0x1584, 0x9077, "Uniwill P53", ALC880_FIXUP_VOL_KNOB),
	SND_PCI_QUIRK(0x161f, 0x203d, "W810", ALC880_FIXUP_W810),
	SND_PCI_QUIRK(0x161f, 0x205d, "Medion Rim 2150", ALC880_FIXUP_MEDION_RIM),
	SND_PCI_QUIRK(0x1631, 0xe011, "PB 13201056", ALC880_FIXUP_6ST_AUTOMUTE),
	SND_PCI_QUIRK(0x1734, 0x107c, "FSC Amilo M1437", ALC880_FIXUP_FUJITSU),
	SND_PCI_QUIRK(0x1734, 0x1094, "FSC Amilo M1451G", ALC880_FIXUP_FUJITSU),
	SND_PCI_QUIRK(0x1734, 0x10ac, "FSC AMILO Xi 1526", ALC880_FIXUP_F1734),
	SND_PCI_QUIRK(0x1734, 0x10b0, "FSC Amilo Pi1556", ALC880_FIXUP_FUJITSU),
	SND_PCI_QUIRK(0x1854, 0x003b, "LG", ALC880_FIXUP_LG),
	SND_PCI_QUIRK(0x1854, 0x005f, "LG P1 Express", ALC880_FIXUP_LG),
	SND_PCI_QUIRK(0x1854, 0x0068, "LG w1", ALC880_FIXUP_LG),
	SND_PCI_QUIRK(0x1854, 0x0077, "LG LW25", ALC880_FIXUP_LG_LW25),
	SND_PCI_QUIRK(0x19db, 0x4188, "TCL S700", ALC880_FIXUP_TCL_S700),

	/* Below is the copied entries from alc880_quirks.c.
	 * It's not quite sure whether BIOS sets the correct pin-config table
	 * on these machines, thus they are kept to be compatible with
	 * the old static quirks.  Once when it's confirmed to work without
	 * these overrides, it'd be better to remove.
	 */
	SND_PCI_QUIRK(0x1019, 0xa880, "ECS", ALC880_FIXUP_5ST_DIG),
	SND_PCI_QUIRK(0x1019, 0xa884, "Acer APFV", ALC880_FIXUP_6ST),
	SND_PCI_QUIRK(0x1025, 0x0070, "ULI", ALC880_FIXUP_3ST_DIG),
	SND_PCI_QUIRK(0x1025, 0x0077, "ULI", ALC880_FIXUP_6ST_DIG),
	SND_PCI_QUIRK(0x1025, 0x0078, "ULI", ALC880_FIXUP_6ST_DIG),
	SND_PCI_QUIRK(0x1025, 0x0087, "ULI", ALC880_FIXUP_6ST_DIG),
	SND_PCI_QUIRK(0x1025, 0xe309, "ULI", ALC880_FIXUP_3ST_DIG),
	SND_PCI_QUIRK(0x1025, 0xe310, "ULI", ALC880_FIXUP_3ST),
	SND_PCI_QUIRK(0x1039, 0x1234, NULL, ALC880_FIXUP_6ST_DIG),
	SND_PCI_QUIRK(0x104d, 0x81a0, "Sony", ALC880_FIXUP_3ST),
	SND_PCI_QUIRK(0x104d, 0x81d6, "Sony", ALC880_FIXUP_3ST),
	SND_PCI_QUIRK(0x107b, 0x3032, "Gateway", ALC880_FIXUP_5ST),
	SND_PCI_QUIRK(0x107b, 0x3033, "Gateway", ALC880_FIXUP_5ST),
	SND_PCI_QUIRK(0x107b, 0x4039, "Gateway", ALC880_FIXUP_5ST),
	SND_PCI_QUIRK(0x1297, 0xc790, "Shuttle ST20G5", ALC880_FIXUP_6ST_DIG),
	SND_PCI_QUIRK(0x1458, 0xa102, "Gigabyte K8", ALC880_FIXUP_6ST_DIG),
	SND_PCI_QUIRK(0x1462, 0x1150, "MSI", ALC880_FIXUP_6ST_DIG),
	SND_PCI_QUIRK(0x1509, 0x925d, "FIC P4M", ALC880_FIXUP_6ST_DIG),
	SND_PCI_QUIRK(0x1565, 0x8202, "Biostar", ALC880_FIXUP_5ST_DIG),
	SND_PCI_QUIRK(0x1695, 0x400d, "EPoX", ALC880_FIXUP_5ST_DIG),
	SND_PCI_QUIRK(0x1695, 0x4012, "EPox EP-5LDA", ALC880_FIXUP_5ST_DIG),
	SND_PCI_QUIRK(0x2668, 0x8086, NULL, ALC880_FIXUP_6ST_DIG), /* broken BIOS */
	SND_PCI_QUIRK(0x8086, 0x2668, NULL, ALC880_FIXUP_6ST_DIG),
	SND_PCI_QUIRK(0x8086, 0xa100, "Intel mobo", ALC880_FIXUP_5ST_DIG),
	SND_PCI_QUIRK(0x8086, 0xd400, "Intel mobo", ALC880_FIXUP_5ST_DIG),
	SND_PCI_QUIRK(0x8086, 0xd401, "Intel mobo", ALC880_FIXUP_5ST_DIG),
	SND_PCI_QUIRK(0x8086, 0xd402, "Intel mobo", ALC880_FIXUP_3ST_DIG),
	SND_PCI_QUIRK(0x8086, 0xe224, "Intel mobo", ALC880_FIXUP_5ST_DIG),
	SND_PCI_QUIRK(0x8086, 0xe305, "Intel mobo", ALC880_FIXUP_3ST_DIG),
	SND_PCI_QUIRK(0x8086, 0xe308, "Intel mobo", ALC880_FIXUP_3ST_DIG),
	SND_PCI_QUIRK(0x8086, 0xe400, "Intel mobo", ALC880_FIXUP_5ST_DIG),
	SND_PCI_QUIRK(0x8086, 0xe401, "Intel mobo", ALC880_FIXUP_5ST_DIG),
	SND_PCI_QUIRK(0x8086, 0xe402, "Intel mobo", ALC880_FIXUP_5ST_DIG),
	/* default Intel */
	SND_PCI_QUIRK_VENDOR(0x8086, "Intel mobo", ALC880_FIXUP_3ST),
	SND_PCI_QUIRK(0xa0a0, 0x0560, "AOpen i915GMm-HFS", ALC880_FIXUP_5ST_DIG),
	SND_PCI_QUIRK(0xe803, 0x1019, NULL, ALC880_FIXUP_6ST_DIG),
	{}
};

static const struct hda_model_fixup alc880_fixup_models[] = {
	{.id = ALC880_FIXUP_3ST, .name = "3stack"},
	{.id = ALC880_FIXUP_3ST_DIG, .name = "3stack-digout"},
	{.id = ALC880_FIXUP_5ST, .name = "5stack"},
	{.id = ALC880_FIXUP_5ST_DIG, .name = "5stack-digout"},
	{.id = ALC880_FIXUP_6ST, .name = "6stack"},
	{.id = ALC880_FIXUP_6ST_DIG, .name = "6stack-digout"},
	{.id = ALC880_FIXUP_6ST_AUTOMUTE, .name = "6stack-automute"},
	{}
};


/*
 * OK, here we have finally the patch for ALC880
 */
static int patch_alc880(struct hda_codec *codec)
{
	struct alc_spec *spec;
	int err;

	err = alc_alloc_spec(codec, 0x0b);
	if (err < 0)
		return err;

	spec = codec->spec;
	spec->gen.need_dac_fix = 1;
	spec->gen.beep_nid = 0x01;

	codec->patch_ops.unsol_event = alc880_unsol_event;

	snd_hda_pick_fixup(codec, alc880_fixup_models, alc880_fixup_tbl,
		       alc880_fixups);
	snd_hda_apply_fixup(codec, HDA_FIXUP_ACT_PRE_PROBE);

	/* automatic parse from the BIOS config */
	err = alc880_parse_auto_config(codec);
	if (err < 0)
		goto error;

	if (!spec->gen.no_analog)
		set_beep_amp(spec, 0x0b, 0x05, HDA_INPUT);

	snd_hda_apply_fixup(codec, HDA_FIXUP_ACT_PROBE);

	return 0;

 error:
	alc_free(codec);
	return err;
}


/*
 * ALC260 support
 */
static int alc260_parse_auto_config(struct hda_codec *codec)
{
	static const hda_nid_t alc260_ignore[] = { 0x17, 0 };
	static const hda_nid_t alc260_ssids[] = { 0x10, 0x15, 0x0f, 0 };
	return alc_parse_auto_config(codec, alc260_ignore, alc260_ssids);
}

/*
 * Pin config fixes
 */
enum {
	ALC260_FIXUP_HP_DC5750,
	ALC260_FIXUP_HP_PIN_0F,
	ALC260_FIXUP_COEF,
	ALC260_FIXUP_GPIO1,
	ALC260_FIXUP_GPIO1_TOGGLE,
	ALC260_FIXUP_REPLACER,
	ALC260_FIXUP_HP_B1900,
	ALC260_FIXUP_KN1,
	ALC260_FIXUP_FSC_S7020,
	ALC260_FIXUP_FSC_S7020_JWSE,
	ALC260_FIXUP_VAIO_PINS,
};

static void alc260_gpio1_automute(struct hda_codec *codec)
{
	struct alc_spec *spec = codec->spec;
	snd_hda_codec_write(codec, 0x01, 0, AC_VERB_SET_GPIO_DATA,
			    spec->gen.hp_jack_present);
}

static void alc260_fixup_gpio1_toggle(struct hda_codec *codec,
				      const struct hda_fixup *fix, int action)
{
	struct alc_spec *spec = codec->spec;
	if (action == HDA_FIXUP_ACT_PROBE) {
		/* although the machine has only one output pin, we need to
		 * toggle GPIO1 according to the jack state
		 */
		spec->gen.automute_hook = alc260_gpio1_automute;
		spec->gen.detect_hp = 1;
		spec->gen.automute_speaker = 1;
		spec->gen.autocfg.hp_pins[0] = 0x0f; /* copy it for automute */
		snd_hda_jack_detect_enable_callback(codec, 0x0f,
						    snd_hda_gen_hp_automute);
		snd_hda_add_verbs(codec, alc_gpio1_init_verbs);
	}
}

static void alc260_fixup_kn1(struct hda_codec *codec,
			     const struct hda_fixup *fix, int action)
{
	struct alc_spec *spec = codec->spec;
	static const struct hda_pintbl pincfgs[] = {
		{ 0x0f, 0x02214000 }, /* HP/speaker */
		{ 0x12, 0x90a60160 }, /* int mic */
		{ 0x13, 0x02a19000 }, /* ext mic */
		{ 0x18, 0x01446000 }, /* SPDIF out */
		/* disable bogus I/O pins */
		{ 0x10, 0x411111f0 },
		{ 0x11, 0x411111f0 },
		{ 0x14, 0x411111f0 },
		{ 0x15, 0x411111f0 },
		{ 0x16, 0x411111f0 },
		{ 0x17, 0x411111f0 },
		{ 0x19, 0x411111f0 },
		{ }
	};

	switch (action) {
	case HDA_FIXUP_ACT_PRE_PROBE:
		snd_hda_apply_pincfgs(codec, pincfgs);
		break;
	case HDA_FIXUP_ACT_PROBE:
		spec->init_amp = ALC_INIT_NONE;
		break;
	}
}

static void alc260_fixup_fsc_s7020(struct hda_codec *codec,
				   const struct hda_fixup *fix, int action)
{
	struct alc_spec *spec = codec->spec;
	if (action == HDA_FIXUP_ACT_PROBE)
		spec->init_amp = ALC_INIT_NONE;
}

static void alc260_fixup_fsc_s7020_jwse(struct hda_codec *codec,
				   const struct hda_fixup *fix, int action)
{
	struct alc_spec *spec = codec->spec;
	if (action == HDA_FIXUP_ACT_PRE_PROBE) {
		spec->gen.add_jack_modes = 1;
		spec->gen.hp_mic = 1;
	}
}

static const struct hda_fixup alc260_fixups[] = {
	[ALC260_FIXUP_HP_DC5750] = {
		.type = HDA_FIXUP_PINS,
		.v.pins = (const struct hda_pintbl[]) {
			{ 0x11, 0x90130110 }, /* speaker */
			{ }
		}
	},
	[ALC260_FIXUP_HP_PIN_0F] = {
		.type = HDA_FIXUP_PINS,
		.v.pins = (const struct hda_pintbl[]) {
			{ 0x0f, 0x01214000 }, /* HP */
			{ }
		}
	},
	[ALC260_FIXUP_COEF] = {
		.type = HDA_FIXUP_VERBS,
		.v.verbs = (const struct hda_verb[]) {
			{ 0x1a, AC_VERB_SET_COEF_INDEX, 0x07 },
			{ 0x1a, AC_VERB_SET_PROC_COEF,  0x3040 },
			{ }
		},
	},
	[ALC260_FIXUP_GPIO1] = {
		.type = HDA_FIXUP_VERBS,
		.v.verbs = alc_gpio1_init_verbs,
	},
	[ALC260_FIXUP_GPIO1_TOGGLE] = {
		.type = HDA_FIXUP_FUNC,
		.v.func = alc260_fixup_gpio1_toggle,
		.chained = true,
		.chain_id = ALC260_FIXUP_HP_PIN_0F,
	},
	[ALC260_FIXUP_REPLACER] = {
		.type = HDA_FIXUP_VERBS,
		.v.verbs = (const struct hda_verb[]) {
			{ 0x1a, AC_VERB_SET_COEF_INDEX, 0x07 },
			{ 0x1a, AC_VERB_SET_PROC_COEF,  0x3050 },
			{ }
		},
		.chained = true,
		.chain_id = ALC260_FIXUP_GPIO1_TOGGLE,
	},
	[ALC260_FIXUP_HP_B1900] = {
		.type = HDA_FIXUP_FUNC,
		.v.func = alc260_fixup_gpio1_toggle,
		.chained = true,
		.chain_id = ALC260_FIXUP_COEF,
	},
	[ALC260_FIXUP_KN1] = {
		.type = HDA_FIXUP_FUNC,
		.v.func = alc260_fixup_kn1,
	},
	[ALC260_FIXUP_FSC_S7020] = {
		.type = HDA_FIXUP_FUNC,
		.v.func = alc260_fixup_fsc_s7020,
	},
	[ALC260_FIXUP_FSC_S7020_JWSE] = {
		.type = HDA_FIXUP_FUNC,
		.v.func = alc260_fixup_fsc_s7020_jwse,
		.chained = true,
		.chain_id = ALC260_FIXUP_FSC_S7020,
	},
	[ALC260_FIXUP_VAIO_PINS] = {
		.type = HDA_FIXUP_PINS,
		.v.pins = (const struct hda_pintbl[]) {
			/* Pin configs are missing completely on some VAIOs */
			{ 0x0f, 0x01211020 },
			{ 0x10, 0x0001003f },
			{ 0x11, 0x411111f0 },
			{ 0x12, 0x01a15930 },
			{ 0x13, 0x411111f0 },
			{ 0x14, 0x411111f0 },
			{ 0x15, 0x411111f0 },
			{ 0x16, 0x411111f0 },
			{ 0x17, 0x411111f0 },
			{ 0x18, 0x411111f0 },
			{ 0x19, 0x411111f0 },
			{ }
		}
	},
};

static const struct snd_pci_quirk alc260_fixup_tbl[] = {
	SND_PCI_QUIRK(0x1025, 0x007b, "Acer C20x", ALC260_FIXUP_GPIO1),
	SND_PCI_QUIRK(0x1025, 0x007f, "Acer Aspire 9500", ALC260_FIXUP_COEF),
	SND_PCI_QUIRK(0x1025, 0x008f, "Acer", ALC260_FIXUP_GPIO1),
	SND_PCI_QUIRK(0x103c, 0x280a, "HP dc5750", ALC260_FIXUP_HP_DC5750),
	SND_PCI_QUIRK(0x103c, 0x30ba, "HP Presario B1900", ALC260_FIXUP_HP_B1900),
	SND_PCI_QUIRK(0x104d, 0x81bb, "Sony VAIO", ALC260_FIXUP_VAIO_PINS),
	SND_PCI_QUIRK(0x104d, 0x81e2, "Sony VAIO TX", ALC260_FIXUP_HP_PIN_0F),
	SND_PCI_QUIRK(0x10cf, 0x1326, "FSC LifeBook S7020", ALC260_FIXUP_FSC_S7020),
	SND_PCI_QUIRK(0x1509, 0x4540, "Favorit 100XS", ALC260_FIXUP_GPIO1),
	SND_PCI_QUIRK(0x152d, 0x0729, "Quanta KN1", ALC260_FIXUP_KN1),
	SND_PCI_QUIRK(0x161f, 0x2057, "Replacer 672V", ALC260_FIXUP_REPLACER),
	SND_PCI_QUIRK(0x1631, 0xc017, "PB V7900", ALC260_FIXUP_COEF),
	{}
};

static const struct hda_model_fixup alc260_fixup_models[] = {
	{.id = ALC260_FIXUP_GPIO1, .name = "gpio1"},
	{.id = ALC260_FIXUP_COEF, .name = "coef"},
	{.id = ALC260_FIXUP_FSC_S7020, .name = "fujitsu"},
	{.id = ALC260_FIXUP_FSC_S7020_JWSE, .name = "fujitsu-jwse"},
	{}
};

/*
 */
static int patch_alc260(struct hda_codec *codec)
{
	struct alc_spec *spec;
	int err;

	err = alc_alloc_spec(codec, 0x07);
	if (err < 0)
		return err;

	spec = codec->spec;
	/* as quite a few machines require HP amp for speaker outputs,
	 * it's easier to enable it unconditionally; even if it's unneeded,
	 * it's almost harmless.
	 */
	spec->gen.prefer_hp_amp = 1;
	spec->gen.beep_nid = 0x01;

	spec->shutup = alc_eapd_shutup;

	snd_hda_pick_fixup(codec, alc260_fixup_models, alc260_fixup_tbl,
			   alc260_fixups);
	snd_hda_apply_fixup(codec, HDA_FIXUP_ACT_PRE_PROBE);

	/* automatic parse from the BIOS config */
	err = alc260_parse_auto_config(codec);
	if (err < 0)
		goto error;

	if (!spec->gen.no_analog)
		set_beep_amp(spec, 0x07, 0x05, HDA_INPUT);

	snd_hda_apply_fixup(codec, HDA_FIXUP_ACT_PROBE);

	return 0;

 error:
	alc_free(codec);
	return err;
}


/*
 * ALC882/883/885/888/889 support
 *
 * ALC882 is almost identical with ALC880 but has cleaner and more flexible
 * configuration.  Each pin widget can choose any input DACs and a mixer.
 * Each ADC is connected from a mixer of all inputs.  This makes possible
 * 6-channel independent captures.
 *
 * In addition, an independent DAC for the multi-playback (not used in this
 * driver yet).
 */

/*
 * Pin config fixes
 */
enum {
	ALC882_FIXUP_ABIT_AW9D_MAX,
	ALC882_FIXUP_LENOVO_Y530,
	ALC882_FIXUP_PB_M5210,
	ALC882_FIXUP_ACER_ASPIRE_7736,
	ALC882_FIXUP_ASUS_W90V,
	ALC889_FIXUP_CD,
	ALC889_FIXUP_FRONT_HP_NO_PRESENCE,
	ALC889_FIXUP_VAIO_TT,
	ALC888_FIXUP_EEE1601,
	ALC882_FIXUP_EAPD,
	ALC883_FIXUP_EAPD,
	ALC883_FIXUP_ACER_EAPD,
	ALC882_FIXUP_GPIO1,
	ALC882_FIXUP_GPIO2,
	ALC882_FIXUP_GPIO3,
	ALC889_FIXUP_COEF,
	ALC882_FIXUP_ASUS_W2JC,
	ALC882_FIXUP_ACER_ASPIRE_4930G,
	ALC882_FIXUP_ACER_ASPIRE_8930G,
	ALC882_FIXUP_ASPIRE_8930G_VERBS,
	ALC885_FIXUP_MACPRO_GPIO,
	ALC889_FIXUP_DAC_ROUTE,
	ALC889_FIXUP_MBP_VREF,
	ALC889_FIXUP_IMAC91_VREF,
	ALC889_FIXUP_MBA11_VREF,
	ALC889_FIXUP_MBA21_VREF,
	ALC889_FIXUP_MP11_VREF,
	ALC889_FIXUP_MP41_VREF,
	ALC882_FIXUP_INV_DMIC,
	ALC882_FIXUP_NO_PRIMARY_HP,
	ALC887_FIXUP_ASUS_BASS,
	ALC887_FIXUP_BASS_CHMAP,
};

static void alc889_fixup_coef(struct hda_codec *codec,
			      const struct hda_fixup *fix, int action)
{
	if (action != HDA_FIXUP_ACT_INIT)
		return;
	alc_update_coef_idx(codec, 7, 0, 0x2030);
}

/* toggle speaker-output according to the hp-jack state */
static void alc882_gpio_mute(struct hda_codec *codec, int pin, int muted)
{
	unsigned int gpiostate, gpiomask, gpiodir;

	gpiostate = snd_hda_codec_read(codec, codec->core.afg, 0,
				       AC_VERB_GET_GPIO_DATA, 0);

	if (!muted)
		gpiostate |= (1 << pin);
	else
		gpiostate &= ~(1 << pin);

	gpiomask = snd_hda_codec_read(codec, codec->core.afg, 0,
				      AC_VERB_GET_GPIO_MASK, 0);
	gpiomask |= (1 << pin);

	gpiodir = snd_hda_codec_read(codec, codec->core.afg, 0,
				     AC_VERB_GET_GPIO_DIRECTION, 0);
	gpiodir |= (1 << pin);


	snd_hda_codec_write(codec, codec->core.afg, 0,
			    AC_VERB_SET_GPIO_MASK, gpiomask);
	snd_hda_codec_write(codec, codec->core.afg, 0,
			    AC_VERB_SET_GPIO_DIRECTION, gpiodir);

	msleep(1);

	snd_hda_codec_write(codec, codec->core.afg, 0,
			    AC_VERB_SET_GPIO_DATA, gpiostate);
}

/* set up GPIO at initialization */
static void alc885_fixup_macpro_gpio(struct hda_codec *codec,
				     const struct hda_fixup *fix, int action)
{
	if (action != HDA_FIXUP_ACT_INIT)
		return;
	alc882_gpio_mute(codec, 0, 0);
	alc882_gpio_mute(codec, 1, 0);
}

/* Fix the connection of some pins for ALC889:
 * At least, Acer Aspire 5935 shows the connections to DAC3/4 don't
 * work correctly (bko#42740)
 */
static void alc889_fixup_dac_route(struct hda_codec *codec,
				   const struct hda_fixup *fix, int action)
{
	if (action == HDA_FIXUP_ACT_PRE_PROBE) {
		/* fake the connections during parsing the tree */
		hda_nid_t conn1[2] = { 0x0c, 0x0d };
		hda_nid_t conn2[2] = { 0x0e, 0x0f };
		snd_hda_override_conn_list(codec, 0x14, 2, conn1);
		snd_hda_override_conn_list(codec, 0x15, 2, conn1);
		snd_hda_override_conn_list(codec, 0x18, 2, conn2);
		snd_hda_override_conn_list(codec, 0x1a, 2, conn2);
	} else if (action == HDA_FIXUP_ACT_PROBE) {
		/* restore the connections */
		hda_nid_t conn[5] = { 0x0c, 0x0d, 0x0e, 0x0f, 0x26 };
		snd_hda_override_conn_list(codec, 0x14, 5, conn);
		snd_hda_override_conn_list(codec, 0x15, 5, conn);
		snd_hda_override_conn_list(codec, 0x18, 5, conn);
		snd_hda_override_conn_list(codec, 0x1a, 5, conn);
	}
}

/* Set VREF on HP pin */
static void alc889_fixup_mbp_vref(struct hda_codec *codec,
				  const struct hda_fixup *fix, int action)
{
	struct alc_spec *spec = codec->spec;
	static hda_nid_t nids[3] = { 0x14, 0x15, 0x19 };
	int i;

	if (action != HDA_FIXUP_ACT_INIT)
		return;
	for (i = 0; i < ARRAY_SIZE(nids); i++) {
		unsigned int val = snd_hda_codec_get_pincfg(codec, nids[i]);
		if (get_defcfg_device(val) != AC_JACK_HP_OUT)
			continue;
		val = snd_hda_codec_get_pin_target(codec, nids[i]);
		val |= AC_PINCTL_VREF_80;
		snd_hda_set_pin_ctl(codec, nids[i], val);
		spec->gen.keep_vref_in_automute = 1;
		break;
	}
}

static void alc889_fixup_mac_pins(struct hda_codec *codec,
				  const hda_nid_t *nids, int num_nids)
{
	struct alc_spec *spec = codec->spec;
	int i;

	for (i = 0; i < num_nids; i++) {
		unsigned int val;
		val = snd_hda_codec_get_pin_target(codec, nids[i]);
		val |= AC_PINCTL_VREF_50;
		snd_hda_set_pin_ctl(codec, nids[i], val);
	}
	spec->gen.keep_vref_in_automute = 1;
}

/* Set VREF on speaker pins on imac91 */
static void alc889_fixup_imac91_vref(struct hda_codec *codec,
				     const struct hda_fixup *fix, int action)
{
	static hda_nid_t nids[2] = { 0x18, 0x1a };

	if (action == HDA_FIXUP_ACT_INIT)
		alc889_fixup_mac_pins(codec, nids, ARRAY_SIZE(nids));
}

/* Set VREF on speaker pins on mba11 */
static void alc889_fixup_mba11_vref(struct hda_codec *codec,
				    const struct hda_fixup *fix, int action)
{
	static hda_nid_t nids[1] = { 0x18 };

	if (action == HDA_FIXUP_ACT_INIT)
		alc889_fixup_mac_pins(codec, nids, ARRAY_SIZE(nids));
}

/* Set VREF on speaker pins on mba21 */
static void alc889_fixup_mba21_vref(struct hda_codec *codec,
				    const struct hda_fixup *fix, int action)
{
	static hda_nid_t nids[2] = { 0x18, 0x19 };

	if (action == HDA_FIXUP_ACT_INIT)
		alc889_fixup_mac_pins(codec, nids, ARRAY_SIZE(nids));
}

/* Don't take HP output as primary
 * Strangely, the speaker output doesn't work on Vaio Z and some Vaio
 * all-in-one desktop PCs (for example VGC-LN51JGB) through DAC 0x05
 */
static void alc882_fixup_no_primary_hp(struct hda_codec *codec,
				       const struct hda_fixup *fix, int action)
{
	struct alc_spec *spec = codec->spec;
	if (action == HDA_FIXUP_ACT_PRE_PROBE) {
		spec->gen.no_primary_hp = 1;
		spec->gen.no_multi_io = 1;
	}
}

static void alc_fixup_bass_chmap(struct hda_codec *codec,
				 const struct hda_fixup *fix, int action);

static const struct hda_fixup alc882_fixups[] = {
	[ALC882_FIXUP_ABIT_AW9D_MAX] = {
		.type = HDA_FIXUP_PINS,
		.v.pins = (const struct hda_pintbl[]) {
			{ 0x15, 0x01080104 }, /* side */
			{ 0x16, 0x01011012 }, /* rear */
			{ 0x17, 0x01016011 }, /* clfe */
			{ }
		}
	},
	[ALC882_FIXUP_LENOVO_Y530] = {
		.type = HDA_FIXUP_PINS,
		.v.pins = (const struct hda_pintbl[]) {
			{ 0x15, 0x99130112 }, /* rear int speakers */
			{ 0x16, 0x99130111 }, /* subwoofer */
			{ }
		}
	},
	[ALC882_FIXUP_PB_M5210] = {
		.type = HDA_FIXUP_PINCTLS,
		.v.pins = (const struct hda_pintbl[]) {
			{ 0x19, PIN_VREF50 },
			{}
		}
	},
	[ALC882_FIXUP_ACER_ASPIRE_7736] = {
		.type = HDA_FIXUP_FUNC,
		.v.func = alc_fixup_sku_ignore,
	},
	[ALC882_FIXUP_ASUS_W90V] = {
		.type = HDA_FIXUP_PINS,
		.v.pins = (const struct hda_pintbl[]) {
			{ 0x16, 0x99130110 }, /* fix sequence for CLFE */
			{ }
		}
	},
	[ALC889_FIXUP_CD] = {
		.type = HDA_FIXUP_PINS,
		.v.pins = (const struct hda_pintbl[]) {
			{ 0x1c, 0x993301f0 }, /* CD */
			{ }
		}
	},
	[ALC889_FIXUP_FRONT_HP_NO_PRESENCE] = {
		.type = HDA_FIXUP_PINS,
		.v.pins = (const struct hda_pintbl[]) {
			{ 0x1b, 0x02214120 }, /* Front HP jack is flaky, disable jack detect */
			{ }
		},
		.chained = true,
		.chain_id = ALC889_FIXUP_CD,
	},
	[ALC889_FIXUP_VAIO_TT] = {
		.type = HDA_FIXUP_PINS,
		.v.pins = (const struct hda_pintbl[]) {
			{ 0x17, 0x90170111 }, /* hidden surround speaker */
			{ }
		}
	},
	[ALC888_FIXUP_EEE1601] = {
		.type = HDA_FIXUP_VERBS,
		.v.verbs = (const struct hda_verb[]) {
			{ 0x20, AC_VERB_SET_COEF_INDEX, 0x0b },
			{ 0x20, AC_VERB_SET_PROC_COEF,  0x0838 },
			{ }
		}
	},
	[ALC882_FIXUP_EAPD] = {
		.type = HDA_FIXUP_VERBS,
		.v.verbs = (const struct hda_verb[]) {
			/* change to EAPD mode */
			{ 0x20, AC_VERB_SET_COEF_INDEX, 0x07 },
			{ 0x20, AC_VERB_SET_PROC_COEF, 0x3060 },
			{ }
		}
	},
	[ALC883_FIXUP_EAPD] = {
		.type = HDA_FIXUP_VERBS,
		.v.verbs = (const struct hda_verb[]) {
			/* change to EAPD mode */
			{ 0x20, AC_VERB_SET_COEF_INDEX, 0x07 },
			{ 0x20, AC_VERB_SET_PROC_COEF, 0x3070 },
			{ }
		}
	},
	[ALC883_FIXUP_ACER_EAPD] = {
		.type = HDA_FIXUP_VERBS,
		.v.verbs = (const struct hda_verb[]) {
			/* eanable EAPD on Acer laptops */
			{ 0x20, AC_VERB_SET_COEF_INDEX, 0x07 },
			{ 0x20, AC_VERB_SET_PROC_COEF, 0x3050 },
			{ }
		}
	},
	[ALC882_FIXUP_GPIO1] = {
		.type = HDA_FIXUP_VERBS,
		.v.verbs = alc_gpio1_init_verbs,
	},
	[ALC882_FIXUP_GPIO2] = {
		.type = HDA_FIXUP_VERBS,
		.v.verbs = alc_gpio2_init_verbs,
	},
	[ALC882_FIXUP_GPIO3] = {
		.type = HDA_FIXUP_VERBS,
		.v.verbs = alc_gpio3_init_verbs,
	},
	[ALC882_FIXUP_ASUS_W2JC] = {
		.type = HDA_FIXUP_VERBS,
		.v.verbs = alc_gpio1_init_verbs,
		.chained = true,
		.chain_id = ALC882_FIXUP_EAPD,
	},
	[ALC889_FIXUP_COEF] = {
		.type = HDA_FIXUP_FUNC,
		.v.func = alc889_fixup_coef,
	},
	[ALC882_FIXUP_ACER_ASPIRE_4930G] = {
		.type = HDA_FIXUP_PINS,
		.v.pins = (const struct hda_pintbl[]) {
			{ 0x16, 0x99130111 }, /* CLFE speaker */
			{ 0x17, 0x99130112 }, /* surround speaker */
			{ }
		},
		.chained = true,
		.chain_id = ALC882_FIXUP_GPIO1,
	},
	[ALC882_FIXUP_ACER_ASPIRE_8930G] = {
		.type = HDA_FIXUP_PINS,
		.v.pins = (const struct hda_pintbl[]) {
			{ 0x16, 0x99130111 }, /* CLFE speaker */
			{ 0x1b, 0x99130112 }, /* surround speaker */
			{ }
		},
		.chained = true,
		.chain_id = ALC882_FIXUP_ASPIRE_8930G_VERBS,
	},
	[ALC882_FIXUP_ASPIRE_8930G_VERBS] = {
		/* additional init verbs for Acer Aspire 8930G */
		.type = HDA_FIXUP_VERBS,
		.v.verbs = (const struct hda_verb[]) {
			/* Enable all DACs */
			/* DAC DISABLE/MUTE 1? */
			/*  setting bits 1-5 disables DAC nids 0x02-0x06
			 *  apparently. Init=0x38 */
			{ 0x20, AC_VERB_SET_COEF_INDEX, 0x03 },
			{ 0x20, AC_VERB_SET_PROC_COEF, 0x0000 },
			/* DAC DISABLE/MUTE 2? */
			/*  some bit here disables the other DACs.
			 *  Init=0x4900 */
			{ 0x20, AC_VERB_SET_COEF_INDEX, 0x08 },
			{ 0x20, AC_VERB_SET_PROC_COEF, 0x0000 },
			/* DMIC fix
			 * This laptop has a stereo digital microphone.
			 * The mics are only 1cm apart which makes the stereo
			 * useless. However, either the mic or the ALC889
			 * makes the signal become a difference/sum signal
			 * instead of standard stereo, which is annoying.
			 * So instead we flip this bit which makes the
			 * codec replicate the sum signal to both channels,
			 * turning it into a normal mono mic.
			 */
			/* DMIC_CONTROL? Init value = 0x0001 */
			{ 0x20, AC_VERB_SET_COEF_INDEX, 0x0b },
			{ 0x20, AC_VERB_SET_PROC_COEF, 0x0003 },
			{ 0x20, AC_VERB_SET_COEF_INDEX, 0x07 },
			{ 0x20, AC_VERB_SET_PROC_COEF, 0x3050 },
			{ }
		},
		.chained = true,
		.chain_id = ALC882_FIXUP_GPIO1,
	},
	[ALC885_FIXUP_MACPRO_GPIO] = {
		.type = HDA_FIXUP_FUNC,
		.v.func = alc885_fixup_macpro_gpio,
	},
	[ALC889_FIXUP_DAC_ROUTE] = {
		.type = HDA_FIXUP_FUNC,
		.v.func = alc889_fixup_dac_route,
	},
	[ALC889_FIXUP_MBP_VREF] = {
		.type = HDA_FIXUP_FUNC,
		.v.func = alc889_fixup_mbp_vref,
		.chained = true,
		.chain_id = ALC882_FIXUP_GPIO1,
	},
	[ALC889_FIXUP_IMAC91_VREF] = {
		.type = HDA_FIXUP_FUNC,
		.v.func = alc889_fixup_imac91_vref,
		.chained = true,
		.chain_id = ALC882_FIXUP_GPIO1,
	},
	[ALC889_FIXUP_MBA11_VREF] = {
		.type = HDA_FIXUP_FUNC,
		.v.func = alc889_fixup_mba11_vref,
		.chained = true,
		.chain_id = ALC889_FIXUP_MBP_VREF,
	},
	[ALC889_FIXUP_MBA21_VREF] = {
		.type = HDA_FIXUP_FUNC,
		.v.func = alc889_fixup_mba21_vref,
		.chained = true,
		.chain_id = ALC889_FIXUP_MBP_VREF,
	},
	[ALC889_FIXUP_MP11_VREF] = {
		.type = HDA_FIXUP_FUNC,
		.v.func = alc889_fixup_mba11_vref,
		.chained = true,
		.chain_id = ALC885_FIXUP_MACPRO_GPIO,
	},
	[ALC889_FIXUP_MP41_VREF] = {
		.type = HDA_FIXUP_FUNC,
		.v.func = alc889_fixup_mbp_vref,
		.chained = true,
		.chain_id = ALC885_FIXUP_MACPRO_GPIO,
	},
	[ALC882_FIXUP_INV_DMIC] = {
		.type = HDA_FIXUP_FUNC,
		.v.func = alc_fixup_inv_dmic,
	},
	[ALC882_FIXUP_NO_PRIMARY_HP] = {
		.type = HDA_FIXUP_FUNC,
		.v.func = alc882_fixup_no_primary_hp,
	},
	[ALC887_FIXUP_ASUS_BASS] = {
		.type = HDA_FIXUP_PINS,
		.v.pins = (const struct hda_pintbl[]) {
			{0x16, 0x99130130}, /* bass speaker */
			{}
		},
		.chained = true,
		.chain_id = ALC887_FIXUP_BASS_CHMAP,
	},
	[ALC887_FIXUP_BASS_CHMAP] = {
		.type = HDA_FIXUP_FUNC,
		.v.func = alc_fixup_bass_chmap,
	},
};

static const struct snd_pci_quirk alc882_fixup_tbl[] = {
	SND_PCI_QUIRK(0x1025, 0x006c, "Acer Aspire 9810", ALC883_FIXUP_ACER_EAPD),
	SND_PCI_QUIRK(0x1025, 0x0090, "Acer Aspire", ALC883_FIXUP_ACER_EAPD),
	SND_PCI_QUIRK(0x1025, 0x0107, "Acer Aspire", ALC883_FIXUP_ACER_EAPD),
	SND_PCI_QUIRK(0x1025, 0x010a, "Acer Ferrari 5000", ALC883_FIXUP_ACER_EAPD),
	SND_PCI_QUIRK(0x1025, 0x0110, "Acer Aspire", ALC883_FIXUP_ACER_EAPD),
	SND_PCI_QUIRK(0x1025, 0x0112, "Acer Aspire 9303", ALC883_FIXUP_ACER_EAPD),
	SND_PCI_QUIRK(0x1025, 0x0121, "Acer Aspire 5920G", ALC883_FIXUP_ACER_EAPD),
	SND_PCI_QUIRK(0x1025, 0x013e, "Acer Aspire 4930G",
		      ALC882_FIXUP_ACER_ASPIRE_4930G),
	SND_PCI_QUIRK(0x1025, 0x013f, "Acer Aspire 5930G",
		      ALC882_FIXUP_ACER_ASPIRE_4930G),
	SND_PCI_QUIRK(0x1025, 0x0145, "Acer Aspire 8930G",
		      ALC882_FIXUP_ACER_ASPIRE_8930G),
	SND_PCI_QUIRK(0x1025, 0x0146, "Acer Aspire 6935G",
		      ALC882_FIXUP_ACER_ASPIRE_8930G),
	SND_PCI_QUIRK(0x1025, 0x015e, "Acer Aspire 6930G",
		      ALC882_FIXUP_ACER_ASPIRE_4930G),
	SND_PCI_QUIRK(0x1025, 0x0166, "Acer Aspire 6530G",
		      ALC882_FIXUP_ACER_ASPIRE_4930G),
	SND_PCI_QUIRK(0x1025, 0x0142, "Acer Aspire 7730G",
		      ALC882_FIXUP_ACER_ASPIRE_4930G),
	SND_PCI_QUIRK(0x1025, 0x0155, "Packard-Bell M5120", ALC882_FIXUP_PB_M5210),
	SND_PCI_QUIRK(0x1025, 0x021e, "Acer Aspire 5739G",
		      ALC882_FIXUP_ACER_ASPIRE_4930G),
	SND_PCI_QUIRK(0x1025, 0x0259, "Acer Aspire 5935", ALC889_FIXUP_DAC_ROUTE),
	SND_PCI_QUIRK(0x1025, 0x026b, "Acer Aspire 8940G", ALC882_FIXUP_ACER_ASPIRE_8930G),
	SND_PCI_QUIRK(0x1025, 0x0296, "Acer Aspire 7736z", ALC882_FIXUP_ACER_ASPIRE_7736),
	SND_PCI_QUIRK(0x1043, 0x13c2, "Asus A7M", ALC882_FIXUP_EAPD),
	SND_PCI_QUIRK(0x1043, 0x1873, "ASUS W90V", ALC882_FIXUP_ASUS_W90V),
	SND_PCI_QUIRK(0x1043, 0x1971, "Asus W2JC", ALC882_FIXUP_ASUS_W2JC),
	SND_PCI_QUIRK(0x1043, 0x835f, "Asus Eee 1601", ALC888_FIXUP_EEE1601),
	SND_PCI_QUIRK(0x1043, 0x84bc, "ASUS ET2700", ALC887_FIXUP_ASUS_BASS),
	SND_PCI_QUIRK(0x104d, 0x9047, "Sony Vaio TT", ALC889_FIXUP_VAIO_TT),
	SND_PCI_QUIRK(0x104d, 0x905a, "Sony Vaio Z", ALC882_FIXUP_NO_PRIMARY_HP),
	SND_PCI_QUIRK(0x104d, 0x9043, "Sony Vaio VGC-LN51JGB", ALC882_FIXUP_NO_PRIMARY_HP),
	SND_PCI_QUIRK(0x104d, 0x9044, "Sony VAIO AiO", ALC882_FIXUP_NO_PRIMARY_HP),

	/* All Apple entries are in codec SSIDs */
	SND_PCI_QUIRK(0x106b, 0x00a0, "MacBookPro 3,1", ALC889_FIXUP_MBP_VREF),
	SND_PCI_QUIRK(0x106b, 0x00a1, "Macbook", ALC889_FIXUP_MBP_VREF),
	SND_PCI_QUIRK(0x106b, 0x00a4, "MacbookPro 4,1", ALC889_FIXUP_MBP_VREF),
	SND_PCI_QUIRK(0x106b, 0x0c00, "Mac Pro", ALC889_FIXUP_MP11_VREF),
	SND_PCI_QUIRK(0x106b, 0x1000, "iMac 24", ALC885_FIXUP_MACPRO_GPIO),
	SND_PCI_QUIRK(0x106b, 0x2800, "AppleTV", ALC885_FIXUP_MACPRO_GPIO),
	SND_PCI_QUIRK(0x106b, 0x2c00, "MacbookPro rev3", ALC889_FIXUP_MBP_VREF),
	SND_PCI_QUIRK(0x106b, 0x3000, "iMac", ALC889_FIXUP_MBP_VREF),
	SND_PCI_QUIRK(0x106b, 0x3200, "iMac 7,1 Aluminum", ALC882_FIXUP_EAPD),
	SND_PCI_QUIRK(0x106b, 0x3400, "MacBookAir 1,1", ALC889_FIXUP_MBA11_VREF),
	SND_PCI_QUIRK(0x106b, 0x3500, "MacBookAir 2,1", ALC889_FIXUP_MBA21_VREF),
	SND_PCI_QUIRK(0x106b, 0x3600, "Macbook 3,1", ALC889_FIXUP_MBP_VREF),
	SND_PCI_QUIRK(0x106b, 0x3800, "MacbookPro 4,1", ALC889_FIXUP_MBP_VREF),
	SND_PCI_QUIRK(0x106b, 0x3e00, "iMac 24 Aluminum", ALC885_FIXUP_MACPRO_GPIO),
	SND_PCI_QUIRK(0x106b, 0x3f00, "Macbook 5,1", ALC889_FIXUP_IMAC91_VREF),
	SND_PCI_QUIRK(0x106b, 0x4000, "MacbookPro 5,1", ALC889_FIXUP_IMAC91_VREF),
	SND_PCI_QUIRK(0x106b, 0x4100, "Macmini 3,1", ALC889_FIXUP_IMAC91_VREF),
	SND_PCI_QUIRK(0x106b, 0x4200, "Mac Pro 4,1/5,1", ALC889_FIXUP_MP41_VREF),
	SND_PCI_QUIRK(0x106b, 0x4300, "iMac 9,1", ALC889_FIXUP_IMAC91_VREF),
	SND_PCI_QUIRK(0x106b, 0x4600, "MacbookPro 5,2", ALC889_FIXUP_IMAC91_VREF),
	SND_PCI_QUIRK(0x106b, 0x4900, "iMac 9,1 Aluminum", ALC889_FIXUP_IMAC91_VREF),
	SND_PCI_QUIRK(0x106b, 0x4a00, "Macbook 5,2", ALC889_FIXUP_MBA11_VREF),

	SND_PCI_QUIRK(0x1071, 0x8258, "Evesham Voyaeger", ALC882_FIXUP_EAPD),
	SND_PCI_QUIRK(0x1462, 0x7350, "MSI-7350", ALC889_FIXUP_CD),
	SND_PCI_QUIRK_VENDOR(0x1462, "MSI", ALC882_FIXUP_GPIO3),
	SND_PCI_QUIRK(0x1458, 0xa002, "Gigabyte EP45-DS3/Z87X-UD3H", ALC889_FIXUP_FRONT_HP_NO_PRESENCE),
	SND_PCI_QUIRK(0x147b, 0x107a, "Abit AW9D-MAX", ALC882_FIXUP_ABIT_AW9D_MAX),
	SND_PCI_QUIRK_VENDOR(0x1558, "Clevo laptop", ALC882_FIXUP_EAPD),
	SND_PCI_QUIRK(0x161f, 0x2054, "Medion laptop", ALC883_FIXUP_EAPD),
	SND_PCI_QUIRK(0x17aa, 0x3a0d, "Lenovo Y530", ALC882_FIXUP_LENOVO_Y530),
	SND_PCI_QUIRK(0x8086, 0x0022, "DX58SO", ALC889_FIXUP_COEF),
	{}
};

static const struct hda_model_fixup alc882_fixup_models[] = {
	{.id = ALC882_FIXUP_ACER_ASPIRE_4930G, .name = "acer-aspire-4930g"},
	{.id = ALC882_FIXUP_ACER_ASPIRE_8930G, .name = "acer-aspire-8930g"},
	{.id = ALC883_FIXUP_ACER_EAPD, .name = "acer-aspire"},
	{.id = ALC882_FIXUP_INV_DMIC, .name = "inv-dmic"},
	{.id = ALC882_FIXUP_NO_PRIMARY_HP, .name = "no-primary-hp"},
	{}
};

/*
 * BIOS auto configuration
 */
/* almost identical with ALC880 parser... */
static int alc882_parse_auto_config(struct hda_codec *codec)
{
	static const hda_nid_t alc882_ignore[] = { 0x1d, 0 };
	static const hda_nid_t alc882_ssids[] = { 0x15, 0x1b, 0x14, 0 };
	return alc_parse_auto_config(codec, alc882_ignore, alc882_ssids);
}

/*
 */
static int patch_alc882(struct hda_codec *codec)
{
	struct alc_spec *spec;
	int err;

	err = alc_alloc_spec(codec, 0x0b);
	if (err < 0)
		return err;

	spec = codec->spec;

	switch (codec->core.vendor_id) {
	case 0x10ec0882:
	case 0x10ec0885:
	case 0x10ec0900:
		break;
	default:
		/* ALC883 and variants */
		alc_fix_pll_init(codec, 0x20, 0x0a, 10);
		break;
	}

	snd_hda_pick_fixup(codec, alc882_fixup_models, alc882_fixup_tbl,
		       alc882_fixups);
	snd_hda_apply_fixup(codec, HDA_FIXUP_ACT_PRE_PROBE);

	alc_auto_parse_customize_define(codec);

	if (has_cdefine_beep(codec))
		spec->gen.beep_nid = 0x01;

	/* automatic parse from the BIOS config */
	err = alc882_parse_auto_config(codec);
	if (err < 0)
		goto error;

	if (!spec->gen.no_analog && spec->gen.beep_nid)
		set_beep_amp(spec, 0x0b, 0x05, HDA_INPUT);

	snd_hda_apply_fixup(codec, HDA_FIXUP_ACT_PROBE);

	return 0;

 error:
	alc_free(codec);
	return err;
}


/*
 * ALC262 support
 */
static int alc262_parse_auto_config(struct hda_codec *codec)
{
	static const hda_nid_t alc262_ignore[] = { 0x1d, 0 };
	static const hda_nid_t alc262_ssids[] = { 0x15, 0x1b, 0x14, 0 };
	return alc_parse_auto_config(codec, alc262_ignore, alc262_ssids);
}

/*
 * Pin config fixes
 */
enum {
	ALC262_FIXUP_FSC_H270,
	ALC262_FIXUP_FSC_S7110,
	ALC262_FIXUP_HP_Z200,
	ALC262_FIXUP_TYAN,
	ALC262_FIXUP_LENOVO_3000,
	ALC262_FIXUP_BENQ,
	ALC262_FIXUP_BENQ_T31,
	ALC262_FIXUP_INV_DMIC,
	ALC262_FIXUP_INTEL_BAYLEYBAY,
};

static const struct hda_fixup alc262_fixups[] = {
	[ALC262_FIXUP_FSC_H270] = {
		.type = HDA_FIXUP_PINS,
		.v.pins = (const struct hda_pintbl[]) {
			{ 0x14, 0x99130110 }, /* speaker */
			{ 0x15, 0x0221142f }, /* front HP */
			{ 0x1b, 0x0121141f }, /* rear HP */
			{ }
		}
	},
	[ALC262_FIXUP_FSC_S7110] = {
		.type = HDA_FIXUP_PINS,
		.v.pins = (const struct hda_pintbl[]) {
			{ 0x15, 0x90170110 }, /* speaker */
			{ }
		},
		.chained = true,
		.chain_id = ALC262_FIXUP_BENQ,
	},
	[ALC262_FIXUP_HP_Z200] = {
		.type = HDA_FIXUP_PINS,
		.v.pins = (const struct hda_pintbl[]) {
			{ 0x16, 0x99130120 }, /* internal speaker */
			{ }
		}
	},
	[ALC262_FIXUP_TYAN] = {
		.type = HDA_FIXUP_PINS,
		.v.pins = (const struct hda_pintbl[]) {
			{ 0x14, 0x1993e1f0 }, /* int AUX */
			{ }
		}
	},
	[ALC262_FIXUP_LENOVO_3000] = {
		.type = HDA_FIXUP_PINCTLS,
		.v.pins = (const struct hda_pintbl[]) {
			{ 0x19, PIN_VREF50 },
			{}
		},
		.chained = true,
		.chain_id = ALC262_FIXUP_BENQ,
	},
	[ALC262_FIXUP_BENQ] = {
		.type = HDA_FIXUP_VERBS,
		.v.verbs = (const struct hda_verb[]) {
			{ 0x20, AC_VERB_SET_COEF_INDEX, 0x07 },
			{ 0x20, AC_VERB_SET_PROC_COEF, 0x3070 },
			{}
		}
	},
	[ALC262_FIXUP_BENQ_T31] = {
		.type = HDA_FIXUP_VERBS,
		.v.verbs = (const struct hda_verb[]) {
			{ 0x20, AC_VERB_SET_COEF_INDEX, 0x07 },
			{ 0x20, AC_VERB_SET_PROC_COEF, 0x3050 },
			{}
		}
	},
	[ALC262_FIXUP_INV_DMIC] = {
		.type = HDA_FIXUP_FUNC,
		.v.func = alc_fixup_inv_dmic,
	},
	[ALC262_FIXUP_INTEL_BAYLEYBAY] = {
		.type = HDA_FIXUP_FUNC,
		.v.func = alc_fixup_no_depop_delay,
	},
};

static const struct snd_pci_quirk alc262_fixup_tbl[] = {
	SND_PCI_QUIRK(0x103c, 0x170b, "HP Z200", ALC262_FIXUP_HP_Z200),
	SND_PCI_QUIRK(0x10cf, 0x1397, "Fujitsu Lifebook S7110", ALC262_FIXUP_FSC_S7110),
	SND_PCI_QUIRK(0x10cf, 0x142d, "Fujitsu Lifebook E8410", ALC262_FIXUP_BENQ),
	SND_PCI_QUIRK(0x10f1, 0x2915, "Tyan Thunder n6650W", ALC262_FIXUP_TYAN),
	SND_PCI_QUIRK(0x1734, 0x1147, "FSC Celsius H270", ALC262_FIXUP_FSC_H270),
	SND_PCI_QUIRK(0x17aa, 0x384e, "Lenovo 3000", ALC262_FIXUP_LENOVO_3000),
	SND_PCI_QUIRK(0x17ff, 0x0560, "Benq ED8", ALC262_FIXUP_BENQ),
	SND_PCI_QUIRK(0x17ff, 0x058d, "Benq T31-16", ALC262_FIXUP_BENQ_T31),
	SND_PCI_QUIRK(0x8086, 0x7270, "BayleyBay", ALC262_FIXUP_INTEL_BAYLEYBAY),
	{}
};

static const struct hda_model_fixup alc262_fixup_models[] = {
	{.id = ALC262_FIXUP_INV_DMIC, .name = "inv-dmic"},
	{}
};

/*
 */
static int patch_alc262(struct hda_codec *codec)
{
	struct alc_spec *spec;
	int err;

	err = alc_alloc_spec(codec, 0x0b);
	if (err < 0)
		return err;

	spec = codec->spec;
	spec->gen.shared_mic_vref_pin = 0x18;

	spec->shutup = alc_eapd_shutup;

#if 0
	/* pshou 07/11/05  set a zero PCM sample to DAC when FIFO is
	 * under-run
	 */
	alc_update_coefex_idx(codec, 0x1a, 7, 0, 0x80);
#endif
	alc_fix_pll_init(codec, 0x20, 0x0a, 10);

	snd_hda_pick_fixup(codec, alc262_fixup_models, alc262_fixup_tbl,
		       alc262_fixups);
	snd_hda_apply_fixup(codec, HDA_FIXUP_ACT_PRE_PROBE);

	alc_auto_parse_customize_define(codec);

	if (has_cdefine_beep(codec))
		spec->gen.beep_nid = 0x01;

	/* automatic parse from the BIOS config */
	err = alc262_parse_auto_config(codec);
	if (err < 0)
		goto error;

	if (!spec->gen.no_analog && spec->gen.beep_nid)
		set_beep_amp(spec, 0x0b, 0x05, HDA_INPUT);

	snd_hda_apply_fixup(codec, HDA_FIXUP_ACT_PROBE);

	return 0;

 error:
	alc_free(codec);
	return err;
}

/*
 *  ALC268
 */
/* bind Beep switches of both NID 0x0f and 0x10 */
static const struct hda_bind_ctls alc268_bind_beep_sw = {
	.ops = &snd_hda_bind_sw,
	.values = {
		HDA_COMPOSE_AMP_VAL(0x0f, 3, 1, HDA_INPUT),
		HDA_COMPOSE_AMP_VAL(0x10, 3, 1, HDA_INPUT),
		0
	},
};

static const struct snd_kcontrol_new alc268_beep_mixer[] = {
	HDA_CODEC_VOLUME("Beep Playback Volume", 0x1d, 0x0, HDA_INPUT),
	HDA_BIND_SW("Beep Playback Switch", &alc268_bind_beep_sw),
	{ }
};

/* set PCBEEP vol = 0, mute connections */
static const struct hda_verb alc268_beep_init_verbs[] = {
	{0x1d, AC_VERB_SET_AMP_GAIN_MUTE, AMP_IN_UNMUTE(0)},
	{0x0f, AC_VERB_SET_AMP_GAIN_MUTE, AMP_IN_MUTE(1)},
	{0x10, AC_VERB_SET_AMP_GAIN_MUTE, AMP_IN_MUTE(1)},
	{ }
};

enum {
	ALC268_FIXUP_INV_DMIC,
	ALC268_FIXUP_HP_EAPD,
	ALC268_FIXUP_SPDIF,
};

static const struct hda_fixup alc268_fixups[] = {
	[ALC268_FIXUP_INV_DMIC] = {
		.type = HDA_FIXUP_FUNC,
		.v.func = alc_fixup_inv_dmic,
	},
	[ALC268_FIXUP_HP_EAPD] = {
		.type = HDA_FIXUP_VERBS,
		.v.verbs = (const struct hda_verb[]) {
			{0x15, AC_VERB_SET_EAPD_BTLENABLE, 0},
			{}
		}
	},
	[ALC268_FIXUP_SPDIF] = {
		.type = HDA_FIXUP_PINS,
		.v.pins = (const struct hda_pintbl[]) {
			{ 0x1e, 0x014b1180 }, /* enable SPDIF out */
			{}
		}
	},
};

static const struct hda_model_fixup alc268_fixup_models[] = {
	{.id = ALC268_FIXUP_INV_DMIC, .name = "inv-dmic"},
	{.id = ALC268_FIXUP_HP_EAPD, .name = "hp-eapd"},
	{}
};

static const struct snd_pci_quirk alc268_fixup_tbl[] = {
	SND_PCI_QUIRK(0x1025, 0x0139, "Acer TravelMate 6293", ALC268_FIXUP_SPDIF),
	SND_PCI_QUIRK(0x1025, 0x015b, "Acer AOA 150 (ZG5)", ALC268_FIXUP_INV_DMIC),
	/* below is codec SSID since multiple Toshiba laptops have the
	 * same PCI SSID 1179:ff00
	 */
	SND_PCI_QUIRK(0x1179, 0xff06, "Toshiba P200", ALC268_FIXUP_HP_EAPD),
	{}
};

/*
 * BIOS auto configuration
 */
static int alc268_parse_auto_config(struct hda_codec *codec)
{
	static const hda_nid_t alc268_ssids[] = { 0x15, 0x1b, 0x14, 0 };
	return alc_parse_auto_config(codec, NULL, alc268_ssids);
}

/*
 */
static int patch_alc268(struct hda_codec *codec)
{
	struct alc_spec *spec;
	int err;

	/* ALC268 has no aa-loopback mixer */
	err = alc_alloc_spec(codec, 0);
	if (err < 0)
		return err;

	spec = codec->spec;
	spec->gen.beep_nid = 0x01;

	spec->shutup = alc_eapd_shutup;

	snd_hda_pick_fixup(codec, alc268_fixup_models, alc268_fixup_tbl, alc268_fixups);
	snd_hda_apply_fixup(codec, HDA_FIXUP_ACT_PRE_PROBE);

	/* automatic parse from the BIOS config */
	err = alc268_parse_auto_config(codec);
	if (err < 0)
		goto error;

	if (err > 0 && !spec->gen.no_analog &&
	    spec->gen.autocfg.speaker_pins[0] != 0x1d) {
		add_mixer(spec, alc268_beep_mixer);
		snd_hda_add_verbs(codec, alc268_beep_init_verbs);
		if (!query_amp_caps(codec, 0x1d, HDA_INPUT))
			/* override the amp caps for beep generator */
			snd_hda_override_amp_caps(codec, 0x1d, HDA_INPUT,
					  (0x0c << AC_AMPCAP_OFFSET_SHIFT) |
					  (0x0c << AC_AMPCAP_NUM_STEPS_SHIFT) |
					  (0x07 << AC_AMPCAP_STEP_SIZE_SHIFT) |
					  (0 << AC_AMPCAP_MUTE_SHIFT));
	}

	snd_hda_apply_fixup(codec, HDA_FIXUP_ACT_PROBE);

	return 0;

 error:
	alc_free(codec);
	return err;
}

/*
 * ALC269
 */

static const struct hda_pcm_stream alc269_44k_pcm_analog_playback = {
	.rates = SNDRV_PCM_RATE_44100, /* fixed rate */
};

static const struct hda_pcm_stream alc269_44k_pcm_analog_capture = {
	.rates = SNDRV_PCM_RATE_44100, /* fixed rate */
};

/* different alc269-variants */
enum {
	ALC269_TYPE_ALC269VA,
	ALC269_TYPE_ALC269VB,
	ALC269_TYPE_ALC269VC,
	ALC269_TYPE_ALC269VD,
	ALC269_TYPE_ALC280,
	ALC269_TYPE_ALC282,
	ALC269_TYPE_ALC283,
	ALC269_TYPE_ALC284,
	ALC269_TYPE_ALC285,
	ALC269_TYPE_ALC286,
	ALC269_TYPE_ALC298,
	ALC269_TYPE_ALC255,
	ALC269_TYPE_ALC256,
	ALC269_TYPE_ALC225,
};

/*
 * BIOS auto configuration
 */
static int alc269_parse_auto_config(struct hda_codec *codec)
{
	static const hda_nid_t alc269_ignore[] = { 0x1d, 0 };
	static const hda_nid_t alc269_ssids[] = { 0, 0x1b, 0x14, 0x21 };
	static const hda_nid_t alc269va_ssids[] = { 0x15, 0x1b, 0x14, 0 };
	struct alc_spec *spec = codec->spec;
	const hda_nid_t *ssids;

	switch (spec->codec_variant) {
	case ALC269_TYPE_ALC269VA:
	case ALC269_TYPE_ALC269VC:
	case ALC269_TYPE_ALC280:
	case ALC269_TYPE_ALC284:
	case ALC269_TYPE_ALC285:
		ssids = alc269va_ssids;
		break;
	case ALC269_TYPE_ALC269VB:
	case ALC269_TYPE_ALC269VD:
	case ALC269_TYPE_ALC282:
	case ALC269_TYPE_ALC283:
	case ALC269_TYPE_ALC286:
	case ALC269_TYPE_ALC298:
	case ALC269_TYPE_ALC255:
	case ALC269_TYPE_ALC256:
	case ALC269_TYPE_ALC225:
		ssids = alc269_ssids;
		break;
	default:
		ssids = alc269_ssids;
		break;
	}

	return alc_parse_auto_config(codec, alc269_ignore, ssids);
}

static int find_ext_mic_pin(struct hda_codec *codec);

static void alc286_shutup(struct hda_codec *codec)
{
	int i;
	int mic_pin = find_ext_mic_pin(codec);
	/* don't shut up pins when unloading the driver; otherwise it breaks
	 * the default pin setup at the next load of the driver
	 */
	if (codec->bus->shutdown)
		return;
	for (i = 0; i < codec->init_pins.used; i++) {
		struct hda_pincfg *pin = snd_array_elem(&codec->init_pins, i);
		/* use read here for syncing after issuing each verb */
		if (pin->nid != mic_pin)
			snd_hda_codec_read(codec, pin->nid, 0,
					AC_VERB_SET_PIN_WIDGET_CONTROL, 0);
	}
	codec->pins_shutup = 1;
}

static void alc269vb_toggle_power_output(struct hda_codec *codec, int power_up)
{
	alc_update_coef_idx(codec, 0x04, 1 << 11, power_up ? (1 << 11) : 0);
}

static void alc269_shutup(struct hda_codec *codec)
{
	struct alc_spec *spec = codec->spec;

	if (spec->codec_variant == ALC269_TYPE_ALC269VB)
		alc269vb_toggle_power_output(codec, 0);
	if (spec->codec_variant == ALC269_TYPE_ALC269VB &&
			(alc_get_coef0(codec) & 0x00ff) == 0x018) {
		msleep(150);
	}
	snd_hda_shutup_pins(codec);
}

static struct coef_fw alc282_coefs[] = {
	WRITE_COEF(0x03, 0x0002), /* Power Down Control */
	UPDATE_COEF(0x05, 0xff3f, 0x0700), /* FIFO and filter clock */
	WRITE_COEF(0x07, 0x0200), /* DMIC control */
	UPDATE_COEF(0x06, 0x00f0, 0), /* Analog clock */
	UPDATE_COEF(0x08, 0xfffc, 0x0c2c), /* JD */
	WRITE_COEF(0x0a, 0xcccc), /* JD offset1 */
	WRITE_COEF(0x0b, 0xcccc), /* JD offset2 */
	WRITE_COEF(0x0e, 0x6e00), /* LDO1/2/3, DAC/ADC */
	UPDATE_COEF(0x0f, 0xf800, 0x1000), /* JD */
	UPDATE_COEF(0x10, 0xfc00, 0x0c00), /* Capless */
	WRITE_COEF(0x6f, 0x0), /* Class D test 4 */
	UPDATE_COEF(0x0c, 0xfe00, 0), /* IO power down directly */
	WRITE_COEF(0x34, 0xa0c0), /* ANC */
	UPDATE_COEF(0x16, 0x0008, 0), /* AGC MUX */
	UPDATE_COEF(0x1d, 0x00e0, 0), /* DAC simple content protection */
	UPDATE_COEF(0x1f, 0x00e0, 0), /* ADC simple content protection */
	WRITE_COEF(0x21, 0x8804), /* DAC ADC Zero Detection */
	WRITE_COEF(0x63, 0x2902), /* PLL */
	WRITE_COEF(0x68, 0xa080), /* capless control 2 */
	WRITE_COEF(0x69, 0x3400), /* capless control 3 */
	WRITE_COEF(0x6a, 0x2f3e), /* capless control 4 */
	WRITE_COEF(0x6b, 0x0), /* capless control 5 */
	UPDATE_COEF(0x6d, 0x0fff, 0x0900), /* class D test 2 */
	WRITE_COEF(0x6e, 0x110a), /* class D test 3 */
	UPDATE_COEF(0x70, 0x00f8, 0x00d8), /* class D test 5 */
	WRITE_COEF(0x71, 0x0014), /* class D test 6 */
	WRITE_COEF(0x72, 0xc2ba), /* classD OCP */
	UPDATE_COEF(0x77, 0x0f80, 0), /* classD pure DC test */
	WRITE_COEF(0x6c, 0xfc06), /* Class D amp control */
	{}
};

static void alc282_restore_default_value(struct hda_codec *codec)
{
	alc_process_coef_fw(codec, alc282_coefs);
}

static void alc282_init(struct hda_codec *codec)
{
	struct alc_spec *spec = codec->spec;
	hda_nid_t hp_pin = spec->gen.autocfg.hp_pins[0];
	bool hp_pin_sense;
	int coef78;

	alc282_restore_default_value(codec);

	if (!hp_pin)
		return;
	hp_pin_sense = snd_hda_jack_detect(codec, hp_pin);
	coef78 = alc_read_coef_idx(codec, 0x78);

	/* Index 0x78 Direct Drive HP AMP LPM Control 1 */
	/* Headphone capless set to high power mode */
	alc_write_coef_idx(codec, 0x78, 0x9004);

	if (hp_pin_sense)
		msleep(2);

	snd_hda_codec_write(codec, hp_pin, 0,
			    AC_VERB_SET_AMP_GAIN_MUTE, AMP_OUT_MUTE);

	if (hp_pin_sense)
		msleep(85);

	snd_hda_codec_write(codec, hp_pin, 0,
			    AC_VERB_SET_PIN_WIDGET_CONTROL, PIN_OUT);

	if (hp_pin_sense)
		msleep(100);

	/* Headphone capless set to normal mode */
	alc_write_coef_idx(codec, 0x78, coef78);
}

static void alc282_shutup(struct hda_codec *codec)
{
	struct alc_spec *spec = codec->spec;
	hda_nid_t hp_pin = spec->gen.autocfg.hp_pins[0];
	bool hp_pin_sense;
	int coef78;

	if (!hp_pin) {
		alc269_shutup(codec);
		return;
	}

	hp_pin_sense = snd_hda_jack_detect(codec, hp_pin);
	coef78 = alc_read_coef_idx(codec, 0x78);
	alc_write_coef_idx(codec, 0x78, 0x9004);

	if (hp_pin_sense)
		msleep(2);

	snd_hda_codec_write(codec, hp_pin, 0,
			    AC_VERB_SET_AMP_GAIN_MUTE, AMP_OUT_MUTE);

	if (hp_pin_sense)
		msleep(85);

	snd_hda_codec_write(codec, hp_pin, 0,
			    AC_VERB_SET_PIN_WIDGET_CONTROL, 0x0);

	if (hp_pin_sense)
		msleep(100);

	alc_auto_setup_eapd(codec, false);
	snd_hda_shutup_pins(codec);
	alc_write_coef_idx(codec, 0x78, coef78);
}

static struct coef_fw alc283_coefs[] = {
	WRITE_COEF(0x03, 0x0002), /* Power Down Control */
	UPDATE_COEF(0x05, 0xff3f, 0x0700), /* FIFO and filter clock */
	WRITE_COEF(0x07, 0x0200), /* DMIC control */
	UPDATE_COEF(0x06, 0x00f0, 0), /* Analog clock */
	UPDATE_COEF(0x08, 0xfffc, 0x0c2c), /* JD */
	WRITE_COEF(0x0a, 0xcccc), /* JD offset1 */
	WRITE_COEF(0x0b, 0xcccc), /* JD offset2 */
	WRITE_COEF(0x0e, 0x6fc0), /* LDO1/2/3, DAC/ADC */
	UPDATE_COEF(0x0f, 0xf800, 0x1000), /* JD */
	UPDATE_COEF(0x10, 0xfc00, 0x0c00), /* Capless */
	WRITE_COEF(0x3a, 0x0), /* Class D test 4 */
	UPDATE_COEF(0x0c, 0xfe00, 0x0), /* IO power down directly */
	WRITE_COEF(0x22, 0xa0c0), /* ANC */
	UPDATE_COEFEX(0x53, 0x01, 0x000f, 0x0008), /* AGC MUX */
	UPDATE_COEF(0x1d, 0x00e0, 0), /* DAC simple content protection */
	UPDATE_COEF(0x1f, 0x00e0, 0), /* ADC simple content protection */
	WRITE_COEF(0x21, 0x8804), /* DAC ADC Zero Detection */
	WRITE_COEF(0x2e, 0x2902), /* PLL */
	WRITE_COEF(0x33, 0xa080), /* capless control 2 */
	WRITE_COEF(0x34, 0x3400), /* capless control 3 */
	WRITE_COEF(0x35, 0x2f3e), /* capless control 4 */
	WRITE_COEF(0x36, 0x0), /* capless control 5 */
	UPDATE_COEF(0x38, 0x0fff, 0x0900), /* class D test 2 */
	WRITE_COEF(0x39, 0x110a), /* class D test 3 */
	UPDATE_COEF(0x3b, 0x00f8, 0x00d8), /* class D test 5 */
	WRITE_COEF(0x3c, 0x0014), /* class D test 6 */
	WRITE_COEF(0x3d, 0xc2ba), /* classD OCP */
	UPDATE_COEF(0x42, 0x0f80, 0x0), /* classD pure DC test */
	WRITE_COEF(0x49, 0x0), /* test mode */
	UPDATE_COEF(0x40, 0xf800, 0x9800), /* Class D DC enable */
	UPDATE_COEF(0x42, 0xf000, 0x2000), /* DC offset */
	WRITE_COEF(0x37, 0xfc06), /* Class D amp control */
	UPDATE_COEF(0x1b, 0x8000, 0), /* HP JD control */
	{}
};

static void alc283_restore_default_value(struct hda_codec *codec)
{
	alc_process_coef_fw(codec, alc283_coefs);
}

static void alc283_init(struct hda_codec *codec)
{
	struct alc_spec *spec = codec->spec;
	hda_nid_t hp_pin = spec->gen.autocfg.hp_pins[0];
	bool hp_pin_sense;

	if (!spec->gen.autocfg.hp_outs) {
		if (spec->gen.autocfg.line_out_type == AC_JACK_HP_OUT)
			hp_pin = spec->gen.autocfg.line_out_pins[0];
	}

	alc283_restore_default_value(codec);

	if (!hp_pin)
		return;

	msleep(30);
	hp_pin_sense = snd_hda_jack_detect(codec, hp_pin);

	/* Index 0x43 Direct Drive HP AMP LPM Control 1 */
	/* Headphone capless set to high power mode */
	alc_write_coef_idx(codec, 0x43, 0x9004);

	snd_hda_codec_write(codec, hp_pin, 0,
			    AC_VERB_SET_AMP_GAIN_MUTE, AMP_OUT_MUTE);

	if (hp_pin_sense)
		msleep(85);

	snd_hda_codec_write(codec, hp_pin, 0,
			    AC_VERB_SET_PIN_WIDGET_CONTROL, PIN_OUT);

	if (hp_pin_sense)
		msleep(85);
	/* Index 0x46 Combo jack auto switch control 2 */
	/* 3k pull low control for Headset jack. */
	alc_update_coef_idx(codec, 0x46, 3 << 12, 0);
	/* Headphone capless set to normal mode */
	alc_write_coef_idx(codec, 0x43, 0x9614);
}

static void alc283_shutup(struct hda_codec *codec)
{
	struct alc_spec *spec = codec->spec;
	hda_nid_t hp_pin = spec->gen.autocfg.hp_pins[0];
	bool hp_pin_sense;

	if (!spec->gen.autocfg.hp_outs) {
		if (spec->gen.autocfg.line_out_type == AC_JACK_HP_OUT)
			hp_pin = spec->gen.autocfg.line_out_pins[0];
	}

	if (!hp_pin) {
		alc269_shutup(codec);
		return;
	}

	hp_pin_sense = snd_hda_jack_detect(codec, hp_pin);

	alc_write_coef_idx(codec, 0x43, 0x9004);

	/*depop hp during suspend*/
	alc_write_coef_idx(codec, 0x06, 0x2100);

	snd_hda_codec_write(codec, hp_pin, 0,
			    AC_VERB_SET_AMP_GAIN_MUTE, AMP_OUT_MUTE);

	if (hp_pin_sense)
		msleep(100);

	snd_hda_codec_write(codec, hp_pin, 0,
			    AC_VERB_SET_PIN_WIDGET_CONTROL, 0x0);

	alc_update_coef_idx(codec, 0x46, 0, 3 << 12);

	if (hp_pin_sense)
		msleep(100);
	alc_auto_setup_eapd(codec, false);
	snd_hda_shutup_pins(codec);
	alc_write_coef_idx(codec, 0x43, 0x9614);
}

static void alc5505_coef_set(struct hda_codec *codec, unsigned int index_reg,
			     unsigned int val)
{
	snd_hda_codec_write(codec, 0x51, 0, AC_VERB_SET_COEF_INDEX, index_reg >> 1);
	snd_hda_codec_write(codec, 0x51, 0, AC_VERB_SET_PROC_COEF, val & 0xffff); /* LSB */
	snd_hda_codec_write(codec, 0x51, 0, AC_VERB_SET_PROC_COEF, val >> 16); /* MSB */
}

static int alc5505_coef_get(struct hda_codec *codec, unsigned int index_reg)
{
	unsigned int val;

	snd_hda_codec_write(codec, 0x51, 0, AC_VERB_SET_COEF_INDEX, index_reg >> 1);
	val = snd_hda_codec_read(codec, 0x51, 0, AC_VERB_GET_PROC_COEF, 0)
		& 0xffff;
	val |= snd_hda_codec_read(codec, 0x51, 0, AC_VERB_GET_PROC_COEF, 0)
		<< 16;
	return val;
}

static void alc5505_dsp_halt(struct hda_codec *codec)
{
	unsigned int val;

	alc5505_coef_set(codec, 0x3000, 0x000c); /* DSP CPU stop */
	alc5505_coef_set(codec, 0x880c, 0x0008); /* DDR enter self refresh */
	alc5505_coef_set(codec, 0x61c0, 0x11110080); /* Clock control for PLL and CPU */
	alc5505_coef_set(codec, 0x6230, 0xfc0d4011); /* Disable Input OP */
	alc5505_coef_set(codec, 0x61b4, 0x040a2b03); /* Stop PLL2 */
	alc5505_coef_set(codec, 0x61b0, 0x00005b17); /* Stop PLL1 */
	alc5505_coef_set(codec, 0x61b8, 0x04133303); /* Stop PLL3 */
	val = alc5505_coef_get(codec, 0x6220);
	alc5505_coef_set(codec, 0x6220, (val | 0x3000)); /* switch Ringbuffer clock to DBUS clock */
}

static void alc5505_dsp_back_from_halt(struct hda_codec *codec)
{
	alc5505_coef_set(codec, 0x61b8, 0x04133302);
	alc5505_coef_set(codec, 0x61b0, 0x00005b16);
	alc5505_coef_set(codec, 0x61b4, 0x040a2b02);
	alc5505_coef_set(codec, 0x6230, 0xf80d4011);
	alc5505_coef_set(codec, 0x6220, 0x2002010f);
	alc5505_coef_set(codec, 0x880c, 0x00000004);
}

static void alc5505_dsp_init(struct hda_codec *codec)
{
	unsigned int val;

	alc5505_dsp_halt(codec);
	alc5505_dsp_back_from_halt(codec);
	alc5505_coef_set(codec, 0x61b0, 0x5b14); /* PLL1 control */
	alc5505_coef_set(codec, 0x61b0, 0x5b16);
	alc5505_coef_set(codec, 0x61b4, 0x04132b00); /* PLL2 control */
	alc5505_coef_set(codec, 0x61b4, 0x04132b02);
	alc5505_coef_set(codec, 0x61b8, 0x041f3300); /* PLL3 control*/
	alc5505_coef_set(codec, 0x61b8, 0x041f3302);
	snd_hda_codec_write(codec, 0x51, 0, AC_VERB_SET_CODEC_RESET, 0); /* Function reset */
	alc5505_coef_set(codec, 0x61b8, 0x041b3302);
	alc5505_coef_set(codec, 0x61b8, 0x04173302);
	alc5505_coef_set(codec, 0x61b8, 0x04163302);
	alc5505_coef_set(codec, 0x8800, 0x348b328b); /* DRAM control */
	alc5505_coef_set(codec, 0x8808, 0x00020022); /* DRAM control */
	alc5505_coef_set(codec, 0x8818, 0x00000400); /* DRAM control */

	val = alc5505_coef_get(codec, 0x6200) >> 16; /* Read revision ID */
	if (val <= 3)
		alc5505_coef_set(codec, 0x6220, 0x2002010f); /* I/O PAD Configuration */
	else
		alc5505_coef_set(codec, 0x6220, 0x6002018f);

	alc5505_coef_set(codec, 0x61ac, 0x055525f0); /**/
	alc5505_coef_set(codec, 0x61c0, 0x12230080); /* Clock control */
	alc5505_coef_set(codec, 0x61b4, 0x040e2b02); /* PLL2 control */
	alc5505_coef_set(codec, 0x61bc, 0x010234f8); /* OSC Control */
	alc5505_coef_set(codec, 0x880c, 0x00000004); /* DRAM Function control */
	alc5505_coef_set(codec, 0x880c, 0x00000003);
	alc5505_coef_set(codec, 0x880c, 0x00000010);

#ifdef HALT_REALTEK_ALC5505
	alc5505_dsp_halt(codec);
#endif
}

#ifdef HALT_REALTEK_ALC5505
#define alc5505_dsp_suspend(codec)	/* NOP */
#define alc5505_dsp_resume(codec)	/* NOP */
#else
#define alc5505_dsp_suspend(codec)	alc5505_dsp_halt(codec)
#define alc5505_dsp_resume(codec)	alc5505_dsp_back_from_halt(codec)
#endif

#ifdef CONFIG_PM
static int alc269_suspend(struct hda_codec *codec)
{
	struct alc_spec *spec = codec->spec;

	if (spec->has_alc5505_dsp)
		alc5505_dsp_suspend(codec);
	return alc_suspend(codec);
}

static int alc269_resume(struct hda_codec *codec)
{
	struct alc_spec *spec = codec->spec;

	if (spec->codec_variant == ALC269_TYPE_ALC269VB)
		alc269vb_toggle_power_output(codec, 0);
	if (spec->codec_variant == ALC269_TYPE_ALC269VB &&
			(alc_get_coef0(codec) & 0x00ff) == 0x018) {
		msleep(150);
	}

	codec->patch_ops.init(codec);

	if (spec->codec_variant == ALC269_TYPE_ALC269VB)
		alc269vb_toggle_power_output(codec, 1);
	if (spec->codec_variant == ALC269_TYPE_ALC269VB &&
			(alc_get_coef0(codec) & 0x00ff) == 0x017) {
		msleep(200);
	}

	regcache_sync(codec->core.regmap);
	hda_call_check_power_status(codec, 0x01);

	/* on some machine, the BIOS will clear the codec gpio data when enter
	 * suspend, and won't restore the data after resume, so we restore it
	 * in the driver.
	 */
	if (spec->gpio_led)
		snd_hda_codec_write(codec, codec->core.afg, 0, AC_VERB_SET_GPIO_DATA,
			    spec->gpio_led);

	if (spec->has_alc5505_dsp)
		alc5505_dsp_resume(codec);

	return 0;
}
#endif /* CONFIG_PM */

static void alc269_fixup_pincfg_no_hp_to_lineout(struct hda_codec *codec,
						 const struct hda_fixup *fix, int action)
{
	struct alc_spec *spec = codec->spec;

	if (action == HDA_FIXUP_ACT_PRE_PROBE)
		spec->parse_flags = HDA_PINCFG_NO_HP_FIXUP;
}

static void alc269_fixup_hweq(struct hda_codec *codec,
			       const struct hda_fixup *fix, int action)
{
	if (action == HDA_FIXUP_ACT_INIT)
		alc_update_coef_idx(codec, 0x1e, 0, 0x80);
}

static void alc269_fixup_headset_mic(struct hda_codec *codec,
				       const struct hda_fixup *fix, int action)
{
	struct alc_spec *spec = codec->spec;

	if (action == HDA_FIXUP_ACT_PRE_PROBE)
		spec->parse_flags |= HDA_PINCFG_HEADSET_MIC;
}

static void alc271_fixup_dmic(struct hda_codec *codec,
			      const struct hda_fixup *fix, int action)
{
	static const struct hda_verb verbs[] = {
		{0x20, AC_VERB_SET_COEF_INDEX, 0x0d},
		{0x20, AC_VERB_SET_PROC_COEF, 0x4000},
		{}
	};
	unsigned int cfg;

	if (strcmp(codec->core.chip_name, "ALC271X") &&
	    strcmp(codec->core.chip_name, "ALC269VB"))
		return;
	cfg = snd_hda_codec_get_pincfg(codec, 0x12);
	if (get_defcfg_connect(cfg) == AC_JACK_PORT_FIXED)
		snd_hda_sequence_write(codec, verbs);
}

static void alc269_fixup_pcm_44k(struct hda_codec *codec,
				 const struct hda_fixup *fix, int action)
{
	struct alc_spec *spec = codec->spec;

	if (action != HDA_FIXUP_ACT_PROBE)
		return;

	/* Due to a hardware problem on Lenovo Ideadpad, we need to
	 * fix the sample rate of analog I/O to 44.1kHz
	 */
	spec->gen.stream_analog_playback = &alc269_44k_pcm_analog_playback;
	spec->gen.stream_analog_capture = &alc269_44k_pcm_analog_capture;
}

static void alc269_fixup_stereo_dmic(struct hda_codec *codec,
				     const struct hda_fixup *fix, int action)
{
	/* The digital-mic unit sends PDM (differential signal) instead of
	 * the standard PCM, thus you can't record a valid mono stream as is.
	 * Below is a workaround specific to ALC269 to control the dmic
	 * signal source as mono.
	 */
	if (action == HDA_FIXUP_ACT_INIT)
		alc_update_coef_idx(codec, 0x07, 0, 0x80);
}

static void alc269_quanta_automute(struct hda_codec *codec)
{
	snd_hda_gen_update_outputs(codec);

	alc_write_coef_idx(codec, 0x0c, 0x680);
	alc_write_coef_idx(codec, 0x0c, 0x480);
}

static void alc269_fixup_quanta_mute(struct hda_codec *codec,
				     const struct hda_fixup *fix, int action)
{
	struct alc_spec *spec = codec->spec;
	if (action != HDA_FIXUP_ACT_PROBE)
		return;
	spec->gen.automute_hook = alc269_quanta_automute;
}

static void alc269_x101_hp_automute_hook(struct hda_codec *codec,
					 struct hda_jack_callback *jack)
{
	struct alc_spec *spec = codec->spec;
	int vref;
	msleep(200);
	snd_hda_gen_hp_automute(codec, jack);

	vref = spec->gen.hp_jack_present ? PIN_VREF80 : 0;
	msleep(100);
	snd_hda_codec_write(codec, 0x18, 0, AC_VERB_SET_PIN_WIDGET_CONTROL,
			    vref);
	msleep(500);
	snd_hda_codec_write(codec, 0x18, 0, AC_VERB_SET_PIN_WIDGET_CONTROL,
			    vref);
}

static void alc269_fixup_x101_headset_mic(struct hda_codec *codec,
				     const struct hda_fixup *fix, int action)
{
	struct alc_spec *spec = codec->spec;
	if (action == HDA_FIXUP_ACT_PRE_PROBE) {
		spec->parse_flags |= HDA_PINCFG_HEADSET_MIC;
		spec->gen.hp_automute_hook = alc269_x101_hp_automute_hook;
	}
}


/* update mute-LED according to the speaker mute state via mic VREF pin */
static void alc269_fixup_mic_mute_hook(void *private_data, int enabled)
{
	struct hda_codec *codec = private_data;
	struct alc_spec *spec = codec->spec;
	unsigned int pinval;

	if (spec->mute_led_polarity)
		enabled = !enabled;
	pinval = snd_hda_codec_get_pin_target(codec, spec->mute_led_nid);
	pinval &= ~AC_PINCTL_VREFEN;
	pinval |= enabled ? AC_PINCTL_VREF_HIZ : AC_PINCTL_VREF_80;
	if (spec->mute_led_nid)
		snd_hda_set_pin_ctl_cache(codec, spec->mute_led_nid, pinval);
}

/* Make sure the led works even in runtime suspend */
static unsigned int led_power_filter(struct hda_codec *codec,
						  hda_nid_t nid,
						  unsigned int power_state)
{
	struct alc_spec *spec = codec->spec;

	if (power_state != AC_PWRST_D3 || nid == 0 ||
	    (nid != spec->mute_led_nid && nid != spec->cap_mute_led_nid))
		return power_state;

	/* Set pin ctl again, it might have just been set to 0 */
	snd_hda_set_pin_ctl(codec, nid,
			    snd_hda_codec_get_pin_target(codec, nid));

	return snd_hda_gen_path_power_filter(codec, nid, power_state);
}

static void alc269_fixup_hp_mute_led(struct hda_codec *codec,
				     const struct hda_fixup *fix, int action)
{
	struct alc_spec *spec = codec->spec;
	const struct dmi_device *dev = NULL;

	if (action != HDA_FIXUP_ACT_PRE_PROBE)
		return;

	while ((dev = dmi_find_device(DMI_DEV_TYPE_OEM_STRING, NULL, dev))) {
		int pol, pin;
		if (sscanf(dev->name, "HP_Mute_LED_%d_%x", &pol, &pin) != 2)
			continue;
		if (pin < 0x0a || pin >= 0x10)
			break;
		spec->mute_led_polarity = pol;
		spec->mute_led_nid = pin - 0x0a + 0x18;
		spec->gen.vmaster_mute.hook = alc269_fixup_mic_mute_hook;
		spec->gen.vmaster_mute_enum = 1;
		codec->power_filter = led_power_filter;
		codec_dbg(codec,
			  "Detected mute LED for %x:%d\n", spec->mute_led_nid,
			   spec->mute_led_polarity);
		break;
	}
}

static void alc269_fixup_hp_mute_led_mic1(struct hda_codec *codec,
				const struct hda_fixup *fix, int action)
{
	struct alc_spec *spec = codec->spec;
	if (action == HDA_FIXUP_ACT_PRE_PROBE) {
		spec->mute_led_polarity = 0;
		spec->mute_led_nid = 0x18;
		spec->gen.vmaster_mute.hook = alc269_fixup_mic_mute_hook;
		spec->gen.vmaster_mute_enum = 1;
		codec->power_filter = led_power_filter;
	}
}

static void alc269_fixup_hp_mute_led_mic2(struct hda_codec *codec,
				const struct hda_fixup *fix, int action)
{
	struct alc_spec *spec = codec->spec;
	if (action == HDA_FIXUP_ACT_PRE_PROBE) {
		spec->mute_led_polarity = 0;
		spec->mute_led_nid = 0x19;
		spec->gen.vmaster_mute.hook = alc269_fixup_mic_mute_hook;
		spec->gen.vmaster_mute_enum = 1;
		codec->power_filter = led_power_filter;
	}
}

/* update LED status via GPIO */
static void alc_update_gpio_led(struct hda_codec *codec, unsigned int mask,
				bool enabled)
{
	struct alc_spec *spec = codec->spec;
	unsigned int oldval = spec->gpio_led;

	if (spec->mute_led_polarity)
		enabled = !enabled;

	if (enabled)
		spec->gpio_led &= ~mask;
	else
		spec->gpio_led |= mask;
	if (spec->gpio_led != oldval)
		snd_hda_codec_write(codec, 0x01, 0, AC_VERB_SET_GPIO_DATA,
				    spec->gpio_led);
}

/* turn on/off mute LED via GPIO per vmaster hook */
static void alc_fixup_gpio_mute_hook(void *private_data, int enabled)
{
	struct hda_codec *codec = private_data;
	struct alc_spec *spec = codec->spec;

	alc_update_gpio_led(codec, spec->gpio_mute_led_mask, enabled);
}

/* turn on/off mic-mute LED via GPIO per capture hook */
static void alc_fixup_gpio_mic_mute_hook(struct hda_codec *codec,
					 struct snd_kcontrol *kcontrol,
					 struct snd_ctl_elem_value *ucontrol)
{
	struct alc_spec *spec = codec->spec;

	if (ucontrol)
		alc_update_gpio_led(codec, spec->gpio_mic_led_mask,
				    ucontrol->value.integer.value[0] ||
				    ucontrol->value.integer.value[1]);
}

static void alc269_fixup_hp_gpio_led(struct hda_codec *codec,
				const struct hda_fixup *fix, int action)
{
	struct alc_spec *spec = codec->spec;
	static const struct hda_verb gpio_init[] = {
		{ 0x01, AC_VERB_SET_GPIO_MASK, 0x18 },
		{ 0x01, AC_VERB_SET_GPIO_DIRECTION, 0x18 },
		{}
	};

	if (action == HDA_FIXUP_ACT_PRE_PROBE) {
		spec->gen.vmaster_mute.hook = alc_fixup_gpio_mute_hook;
		spec->gen.cap_sync_hook = alc_fixup_gpio_mic_mute_hook;
		spec->gpio_led = 0;
		spec->mute_led_polarity = 0;
		spec->gpio_mute_led_mask = 0x08;
		spec->gpio_mic_led_mask = 0x10;
		snd_hda_add_verbs(codec, gpio_init);
	}
}

static void alc286_fixup_hp_gpio_led(struct hda_codec *codec,
				const struct hda_fixup *fix, int action)
{
	struct alc_spec *spec = codec->spec;
	static const struct hda_verb gpio_init[] = {
		{ 0x01, AC_VERB_SET_GPIO_MASK, 0x22 },
		{ 0x01, AC_VERB_SET_GPIO_DIRECTION, 0x22 },
		{}
	};

	if (action == HDA_FIXUP_ACT_PRE_PROBE) {
		spec->gen.vmaster_mute.hook = alc_fixup_gpio_mute_hook;
		spec->gen.cap_sync_hook = alc_fixup_gpio_mic_mute_hook;
		spec->gpio_led = 0;
		spec->mute_led_polarity = 0;
		spec->gpio_mute_led_mask = 0x02;
		spec->gpio_mic_led_mask = 0x20;
		snd_hda_add_verbs(codec, gpio_init);
	}
}

/* turn on/off mic-mute LED per capture hook */
static void alc269_fixup_hp_cap_mic_mute_hook(struct hda_codec *codec,
					       struct snd_kcontrol *kcontrol,
					       struct snd_ctl_elem_value *ucontrol)
{
	struct alc_spec *spec = codec->spec;
	unsigned int pinval, enable, disable;

	pinval = snd_hda_codec_get_pin_target(codec, spec->cap_mute_led_nid);
	pinval &= ~AC_PINCTL_VREFEN;
	enable  = pinval | AC_PINCTL_VREF_80;
	disable = pinval | AC_PINCTL_VREF_HIZ;

	if (!ucontrol)
		return;

	if (ucontrol->value.integer.value[0] ||
	    ucontrol->value.integer.value[1])
		pinval = disable;
	else
		pinval = enable;

	if (spec->cap_mute_led_nid)
		snd_hda_set_pin_ctl_cache(codec, spec->cap_mute_led_nid, pinval);
}

static void alc269_fixup_hp_gpio_mic1_led(struct hda_codec *codec,
				const struct hda_fixup *fix, int action)
{
	struct alc_spec *spec = codec->spec;
	static const struct hda_verb gpio_init[] = {
		{ 0x01, AC_VERB_SET_GPIO_MASK, 0x08 },
		{ 0x01, AC_VERB_SET_GPIO_DIRECTION, 0x08 },
		{}
	};

	if (action == HDA_FIXUP_ACT_PRE_PROBE) {
		spec->gen.vmaster_mute.hook = alc_fixup_gpio_mute_hook;
		spec->gen.cap_sync_hook = alc269_fixup_hp_cap_mic_mute_hook;
		spec->gpio_led = 0;
		spec->mute_led_polarity = 0;
		spec->gpio_mute_led_mask = 0x08;
		spec->cap_mute_led_nid = 0x18;
		snd_hda_add_verbs(codec, gpio_init);
		codec->power_filter = led_power_filter;
	}
}

static void alc280_fixup_hp_gpio4(struct hda_codec *codec,
				   const struct hda_fixup *fix, int action)
{
	/* Like hp_gpio_mic1_led, but also needs GPIO4 low to enable headphone amp */
	struct alc_spec *spec = codec->spec;
	static const struct hda_verb gpio_init[] = {
		{ 0x01, AC_VERB_SET_GPIO_MASK, 0x18 },
		{ 0x01, AC_VERB_SET_GPIO_DIRECTION, 0x18 },
		{}
	};

	if (action == HDA_FIXUP_ACT_PRE_PROBE) {
		spec->gen.vmaster_mute.hook = alc_fixup_gpio_mute_hook;
		spec->gen.cap_sync_hook = alc269_fixup_hp_cap_mic_mute_hook;
		spec->gpio_led = 0;
		spec->mute_led_polarity = 0;
		spec->gpio_mute_led_mask = 0x08;
		spec->cap_mute_led_nid = 0x18;
		snd_hda_add_verbs(codec, gpio_init);
		codec->power_filter = led_power_filter;
	}
}

static void gpio2_mic_hotkey_event(struct hda_codec *codec,
				   struct hda_jack_callback *event)
{
	struct alc_spec *spec = codec->spec;

	/* GPIO2 just toggles on a keypress/keyrelease cycle. Therefore
	   send both key on and key off event for every interrupt. */
	input_report_key(spec->kb_dev, spec->alc_mute_keycode_map[ALC_KEY_MICMUTE_INDEX], 1);
	input_sync(spec->kb_dev);
	input_report_key(spec->kb_dev, spec->alc_mute_keycode_map[ALC_KEY_MICMUTE_INDEX], 0);
	input_sync(spec->kb_dev);
}

static int alc_register_micmute_input_device(struct hda_codec *codec)
{
	struct alc_spec *spec = codec->spec;
	int i;

	spec->kb_dev = input_allocate_device();
	if (!spec->kb_dev) {
		codec_err(codec, "Out of memory (input_allocate_device)\n");
		return -ENOMEM;
	}

	spec->alc_mute_keycode_map[ALC_KEY_MICMUTE_INDEX] = KEY_MICMUTE;

	spec->kb_dev->name = "Microphone Mute Button";
	spec->kb_dev->evbit[0] = BIT_MASK(EV_KEY);
	spec->kb_dev->keycodesize = sizeof(spec->alc_mute_keycode_map[0]);
	spec->kb_dev->keycodemax = ARRAY_SIZE(spec->alc_mute_keycode_map);
	spec->kb_dev->keycode = spec->alc_mute_keycode_map;
	for (i = 0; i < ARRAY_SIZE(spec->alc_mute_keycode_map); i++)
		set_bit(spec->alc_mute_keycode_map[i], spec->kb_dev->keybit);

	if (input_register_device(spec->kb_dev)) {
		codec_err(codec, "input_register_device failed\n");
		input_free_device(spec->kb_dev);
		spec->kb_dev = NULL;
		return -ENOMEM;
	}

	return 0;
}

static void alc280_fixup_hp_gpio2_mic_hotkey(struct hda_codec *codec,
					     const struct hda_fixup *fix, int action)
{
	/* GPIO1 = set according to SKU external amp
	   GPIO2 = mic mute hotkey
	   GPIO3 = mute LED
	   GPIO4 = mic mute LED */
	static const struct hda_verb gpio_init[] = {
		{ 0x01, AC_VERB_SET_GPIO_MASK, 0x1e },
		{ 0x01, AC_VERB_SET_GPIO_DIRECTION, 0x1a },
		{ 0x01, AC_VERB_SET_GPIO_DATA, 0x02 },
		{}
	};

	struct alc_spec *spec = codec->spec;

	if (action == HDA_FIXUP_ACT_PRE_PROBE) {
		if (alc_register_micmute_input_device(codec) != 0)
			return;

		snd_hda_add_verbs(codec, gpio_init);
		snd_hda_codec_write_cache(codec, codec->core.afg, 0,
					  AC_VERB_SET_GPIO_UNSOLICITED_RSP_MASK, 0x04);
		snd_hda_jack_detect_enable_callback(codec, codec->core.afg,
						    gpio2_mic_hotkey_event);

		spec->gen.vmaster_mute.hook = alc_fixup_gpio_mute_hook;
		spec->gen.cap_sync_hook = alc_fixup_gpio_mic_mute_hook;
		spec->gpio_led = 0;
		spec->mute_led_polarity = 0;
		spec->gpio_mute_led_mask = 0x08;
		spec->gpio_mic_led_mask = 0x10;
		return;
	}

	if (!spec->kb_dev)
		return;

	switch (action) {
	case HDA_FIXUP_ACT_PROBE:
		spec->init_amp = ALC_INIT_DEFAULT;
		break;
	case HDA_FIXUP_ACT_FREE:
		input_unregister_device(spec->kb_dev);
		spec->kb_dev = NULL;
	}
}

static void alc233_fixup_lenovo_line2_mic_hotkey(struct hda_codec *codec,
					     const struct hda_fixup *fix, int action)
{
	/* Line2 = mic mute hotkey
	   GPIO2 = mic mute LED */
	static const struct hda_verb gpio_init[] = {
		{ 0x01, AC_VERB_SET_GPIO_MASK, 0x04 },
		{ 0x01, AC_VERB_SET_GPIO_DIRECTION, 0x04 },
		{}
	};

	struct alc_spec *spec = codec->spec;

	if (action == HDA_FIXUP_ACT_PRE_PROBE) {
		if (alc_register_micmute_input_device(codec) != 0)
			return;

		snd_hda_add_verbs(codec, gpio_init);
		snd_hda_jack_detect_enable_callback(codec, 0x1b,
						    gpio2_mic_hotkey_event);

		spec->gen.cap_sync_hook = alc_fixup_gpio_mic_mute_hook;
		spec->gpio_led = 0;
		spec->mute_led_polarity = 0;
		spec->gpio_mic_led_mask = 0x04;
		return;
	}

	if (!spec->kb_dev)
		return;

	switch (action) {
	case HDA_FIXUP_ACT_PROBE:
		spec->init_amp = ALC_INIT_DEFAULT;
		break;
	case HDA_FIXUP_ACT_FREE:
		input_unregister_device(spec->kb_dev);
		spec->kb_dev = NULL;
	}
}

static void alc269_fixup_hp_line1_mic1_led(struct hda_codec *codec,
				const struct hda_fixup *fix, int action)
{
	struct alc_spec *spec = codec->spec;

	if (action == HDA_FIXUP_ACT_PRE_PROBE) {
		spec->gen.vmaster_mute.hook = alc269_fixup_mic_mute_hook;
		spec->gen.cap_sync_hook = alc269_fixup_hp_cap_mic_mute_hook;
		spec->mute_led_polarity = 0;
		spec->mute_led_nid = 0x1a;
		spec->cap_mute_led_nid = 0x18;
		spec->gen.vmaster_mute_enum = 1;
		codec->power_filter = led_power_filter;
	}
}

static void alc_headset_mode_unplugged(struct hda_codec *codec)
{
	static struct coef_fw coef0255[] = {
		WRITE_COEF(0x1b, 0x0c0b), /* LDO and MISC control */
		WRITE_COEF(0x45, 0xd089), /* UAJ function set to menual mode */
		UPDATE_COEFEX(0x57, 0x05, 1<<14, 0), /* Direct Drive HP Amp control(Set to verb control)*/
		WRITE_COEF(0x06, 0x6104), /* Set MIC2 Vref gate with HP */
		WRITE_COEFEX(0x57, 0x03, 0x8aa6), /* Direct Drive HP Amp control */
		{}
	};
	static struct coef_fw coef0233[] = {
		WRITE_COEF(0x1b, 0x0c0b),
		WRITE_COEF(0x45, 0xc429),
		UPDATE_COEF(0x35, 0x4000, 0),
		WRITE_COEF(0x06, 0x2104),
		WRITE_COEF(0x1a, 0x0001),
		WRITE_COEF(0x26, 0x0004),
		WRITE_COEF(0x32, 0x42a3),
		{}
	};
	static struct coef_fw coef0288[] = {
		UPDATE_COEF(0x4f, 0xfcc0, 0xc400),
		UPDATE_COEF(0x50, 0x2000, 0x2000),
		UPDATE_COEF(0x56, 0x0006, 0x0006),
		UPDATE_COEF(0x66, 0x0008, 0),
		UPDATE_COEF(0x67, 0x2000, 0),
		{}
	};
	static struct coef_fw coef0292[] = {
		WRITE_COEF(0x76, 0x000e),
		WRITE_COEF(0x6c, 0x2400),
		WRITE_COEF(0x18, 0x7308),
		WRITE_COEF(0x6b, 0xc429),
		{}
	};
	static struct coef_fw coef0293[] = {
		UPDATE_COEF(0x10, 7<<8, 6<<8), /* SET Line1 JD to 0 */
		UPDATE_COEFEX(0x57, 0x05, 1<<15|1<<13, 0x0), /* SET charge pump by verb */
		UPDATE_COEFEX(0x57, 0x03, 1<<10, 1<<10), /* SET EN_OSW to 1 */
		UPDATE_COEF(0x1a, 1<<3, 1<<3), /* Combo JD gating with LINE1-VREFO */
		WRITE_COEF(0x45, 0xc429), /* Set to TRS type */
		UPDATE_COEF(0x4a, 0x000f, 0x000e), /* Combo Jack auto detect */
		{}
	};
	static struct coef_fw coef0668[] = {
		WRITE_COEF(0x15, 0x0d40),
		WRITE_COEF(0xb7, 0x802b),
		{}
	};
	static struct coef_fw coef0225[] = {
		UPDATE_COEF(0x4a, 1<<8, 0),
		UPDATE_COEFEX(0x57, 0x05, 1<<14, 0),
		UPDATE_COEF(0x63, 3<<14, 3<<14),
		UPDATE_COEF(0x4a, 3<<4, 2<<4),
		UPDATE_COEF(0x4a, 3<<10, 3<<10),
		UPDATE_COEF(0x45, 0x3f<<10, 0x34<<10),
		UPDATE_COEF(0x4a, 3<<10, 0),
		{}
	};

	switch (codec->core.vendor_id) {
	case 0x10ec0255:
	case 0x10ec0256:
		alc_process_coef_fw(codec, coef0255);
		break;
	case 0x10ec0233:
	case 0x10ec0283:
		alc_process_coef_fw(codec, coef0233);
		break;
	case 0x10ec0286:
	case 0x10ec0288:
	case 0x10ec0298:
		alc_process_coef_fw(codec, coef0288);
		break;
	case 0x10ec0292:
		alc_process_coef_fw(codec, coef0292);
		break;
	case 0x10ec0293:
		alc_process_coef_fw(codec, coef0293);
		break;
	case 0x10ec0668:
		alc_process_coef_fw(codec, coef0668);
		break;
	case 0x10ec0225:
		alc_process_coef_fw(codec, coef0225);
		break;
	}
	codec_dbg(codec, "Headset jack set to unplugged mode.\n");
}


static void alc_headset_mode_mic_in(struct hda_codec *codec, hda_nid_t hp_pin,
				    hda_nid_t mic_pin)
{
	static struct coef_fw coef0255[] = {
		WRITE_COEFEX(0x57, 0x03, 0x8aa6),
		WRITE_COEF(0x06, 0x6100), /* Set MIC2 Vref gate to normal */
		{}
	};
	static struct coef_fw coef0233[] = {
		UPDATE_COEF(0x35, 0, 1<<14),
		WRITE_COEF(0x06, 0x2100),
		WRITE_COEF(0x1a, 0x0021),
		WRITE_COEF(0x26, 0x008c),
		{}
	};
	static struct coef_fw coef0288[] = {
		UPDATE_COEF(0x50, 0x2000, 0),
		UPDATE_COEF(0x56, 0x0006, 0),
		UPDATE_COEF(0x4f, 0xfcc0, 0xc400),
		UPDATE_COEF(0x66, 0x0008, 0x0008),
		UPDATE_COEF(0x67, 0x2000, 0x2000),
		{}
	};
	static struct coef_fw coef0292[] = {
		WRITE_COEF(0x19, 0xa208),
		WRITE_COEF(0x2e, 0xacf0),
		{}
	};
	static struct coef_fw coef0293[] = {
		UPDATE_COEFEX(0x57, 0x05, 0, 1<<15|1<<13), /* SET charge pump by verb */
		UPDATE_COEFEX(0x57, 0x03, 1<<10, 0), /* SET EN_OSW to 0 */
		UPDATE_COEF(0x1a, 1<<3, 0), /* Combo JD gating without LINE1-VREFO */
		{}
	};
	static struct coef_fw coef0688[] = {
		WRITE_COEF(0xb7, 0x802b),
		WRITE_COEF(0xb5, 0x1040),
		UPDATE_COEF(0xc3, 0, 1<<12),
		{}
	};
	static struct coef_fw coef0225[] = {
		UPDATE_COEFEX(0x57, 0x05, 1<<14, 1<<14),
		UPDATE_COEF(0x4a, 3<<4, 2<<4),
		UPDATE_COEF(0x63, 3<<14, 0),
		{}
	};


	switch (codec->core.vendor_id) {
	case 0x10ec0255:
	case 0x10ec0256:
		alc_write_coef_idx(codec, 0x45, 0xc489);
		snd_hda_set_pin_ctl_cache(codec, hp_pin, 0);
		alc_process_coef_fw(codec, coef0255);
		snd_hda_set_pin_ctl_cache(codec, mic_pin, PIN_VREF50);
		break;
	case 0x10ec0233:
	case 0x10ec0283:
		alc_write_coef_idx(codec, 0x45, 0xc429);
		snd_hda_set_pin_ctl_cache(codec, hp_pin, 0);
		alc_process_coef_fw(codec, coef0233);
		snd_hda_set_pin_ctl_cache(codec, mic_pin, PIN_VREF50);
		break;
	case 0x10ec0286:
	case 0x10ec0288:
	case 0x10ec0298:
		alc_update_coef_idx(codec, 0x4f, 0x000c, 0);
		snd_hda_set_pin_ctl_cache(codec, hp_pin, 0);
		alc_process_coef_fw(codec, coef0288);
		snd_hda_set_pin_ctl_cache(codec, mic_pin, PIN_VREF50);
		break;
	case 0x10ec0292:
		snd_hda_set_pin_ctl_cache(codec, hp_pin, 0);
		alc_process_coef_fw(codec, coef0292);
		break;
	case 0x10ec0293:
		/* Set to TRS mode */
		alc_write_coef_idx(codec, 0x45, 0xc429);
		snd_hda_set_pin_ctl_cache(codec, hp_pin, 0);
		alc_process_coef_fw(codec, coef0293);
		snd_hda_set_pin_ctl_cache(codec, mic_pin, PIN_VREF50);
		break;
	case 0x10ec0662:
		snd_hda_set_pin_ctl_cache(codec, hp_pin, 0);
		snd_hda_set_pin_ctl_cache(codec, mic_pin, PIN_VREF50);
		break;
	case 0x10ec0668:
		alc_write_coef_idx(codec, 0x11, 0x0001);
		snd_hda_set_pin_ctl_cache(codec, hp_pin, 0);
		alc_process_coef_fw(codec, coef0688);
		snd_hda_set_pin_ctl_cache(codec, mic_pin, PIN_VREF50);
		break;
	case 0x10ec0225:
		alc_update_coef_idx(codec, 0x45, 0x3f<<10, 0x31<<10);
		snd_hda_set_pin_ctl_cache(codec, hp_pin, 0);
		alc_process_coef_fw(codec, coef0225);
		snd_hda_set_pin_ctl_cache(codec, mic_pin, PIN_VREF50);
		break;
	}
	codec_dbg(codec, "Headset jack set to mic-in mode.\n");
}

static void alc_headset_mode_default(struct hda_codec *codec)
{
	static struct coef_fw coef0225[] = {
		UPDATE_COEF(0x45, 0x3f<<10, 0x34<<10),
		{}
	};
	static struct coef_fw coef0255[] = {
		WRITE_COEF(0x45, 0xc089),
		WRITE_COEF(0x45, 0xc489),
		WRITE_COEFEX(0x57, 0x03, 0x8ea6),
		WRITE_COEF(0x49, 0x0049),
		{}
	};
	static struct coef_fw coef0233[] = {
		WRITE_COEF(0x06, 0x2100),
		WRITE_COEF(0x32, 0x4ea3),
		{}
	};
	static struct coef_fw coef0288[] = {
		UPDATE_COEF(0x4f, 0xfcc0, 0xc400), /* Set to TRS type */
		UPDATE_COEF(0x50, 0x2000, 0x2000),
		UPDATE_COEF(0x56, 0x0006, 0x0006),
		UPDATE_COEF(0x66, 0x0008, 0),
		UPDATE_COEF(0x67, 0x2000, 0),
		{}
	};
	static struct coef_fw coef0292[] = {
		WRITE_COEF(0x76, 0x000e),
		WRITE_COEF(0x6c, 0x2400),
		WRITE_COEF(0x6b, 0xc429),
		WRITE_COEF(0x18, 0x7308),
		{}
	};
	static struct coef_fw coef0293[] = {
		UPDATE_COEF(0x4a, 0x000f, 0x000e), /* Combo Jack auto detect */
		WRITE_COEF(0x45, 0xC429), /* Set to TRS type */
		UPDATE_COEF(0x1a, 1<<3, 0), /* Combo JD gating without LINE1-VREFO */
		{}
	};
	static struct coef_fw coef0688[] = {
		WRITE_COEF(0x11, 0x0041),
		WRITE_COEF(0x15, 0x0d40),
		WRITE_COEF(0xb7, 0x802b),
		{}
	};

	switch (codec->core.vendor_id) {
	case 0x10ec0225:
		alc_process_coef_fw(codec, coef0225);
		break;
	case 0x10ec0255:
	case 0x10ec0256:
		alc_process_coef_fw(codec, coef0255);
		break;
	case 0x10ec0233:
	case 0x10ec0283:
		alc_process_coef_fw(codec, coef0233);
		break;
	case 0x10ec0286:
	case 0x10ec0288:
	case 0x10ec0298:
		alc_process_coef_fw(codec, coef0288);
		break;
	case 0x10ec0292:
		alc_process_coef_fw(codec, coef0292);
		break;
	case 0x10ec0293:
		alc_process_coef_fw(codec, coef0293);
		break;
	case 0x10ec0668:
		alc_process_coef_fw(codec, coef0688);
		break;
	}
	codec_dbg(codec, "Headset jack set to headphone (default) mode.\n");
}

/* Iphone type */
static void alc_headset_mode_ctia(struct hda_codec *codec)
{
	static struct coef_fw coef0255[] = {
		WRITE_COEF(0x45, 0xd489), /* Set to CTIA type */
		WRITE_COEF(0x1b, 0x0c2b),
		WRITE_COEFEX(0x57, 0x03, 0x8ea6),
		{}
	};
	static struct coef_fw coef0233[] = {
		WRITE_COEF(0x45, 0xd429),
		WRITE_COEF(0x1b, 0x0c2b),
		WRITE_COEF(0x32, 0x4ea3),
		{}
	};
	static struct coef_fw coef0288[] = {
		UPDATE_COEF(0x50, 0x2000, 0x2000),
		UPDATE_COEF(0x56, 0x0006, 0x0006),
		UPDATE_COEF(0x66, 0x0008, 0),
		UPDATE_COEF(0x67, 0x2000, 0),
		{}
	};
	static struct coef_fw coef0292[] = {
		WRITE_COEF(0x6b, 0xd429),
		WRITE_COEF(0x76, 0x0008),
		WRITE_COEF(0x18, 0x7388),
		{}
	};
	static struct coef_fw coef0293[] = {
		WRITE_COEF(0x45, 0xd429), /* Set to ctia type */
		UPDATE_COEF(0x10, 7<<8, 7<<8), /* SET Line1 JD to 1 */
		{}
	};
	static struct coef_fw coef0688[] = {
		WRITE_COEF(0x11, 0x0001),
		WRITE_COEF(0x15, 0x0d60),
		WRITE_COEF(0xc3, 0x0000),
		{}
	};
	static struct coef_fw coef0225[] = {
		UPDATE_COEF(0x45, 0x3f<<10, 0x35<<10),
		UPDATE_COEF(0x49, 1<<8, 1<<8),
		UPDATE_COEF(0x4a, 7<<6, 7<<6),
		UPDATE_COEF(0x4a, 3<<4, 3<<4),
		{}
	};

	switch (codec->core.vendor_id) {
	case 0x10ec0255:
	case 0x10ec0256:
		alc_process_coef_fw(codec, coef0255);
		break;
	case 0x10ec0233:
	case 0x10ec0283:
		alc_process_coef_fw(codec, coef0233);
		break;
	case 0x10ec0298:
		alc_update_coef_idx(codec, 0x8e, 0x0070, 0x0020);/* Headset output enable */
		/* ALC298 jack type setting is the same with ALC286/ALC288 */
	case 0x10ec0286:
	case 0x10ec0288:
		alc_update_coef_idx(codec, 0x4f, 0xfcc0, 0xd400);
		msleep(300);
		alc_process_coef_fw(codec, coef0288);
		break;
	case 0x10ec0292:
		alc_process_coef_fw(codec, coef0292);
		break;
	case 0x10ec0293:
		alc_process_coef_fw(codec, coef0293);
		break;
	case 0x10ec0668:
		alc_process_coef_fw(codec, coef0688);
		break;
	case 0x10ec0225:
		alc_process_coef_fw(codec, coef0225);
		break;
	}
	codec_dbg(codec, "Headset jack set to iPhone-style headset mode.\n");
}

/* Nokia type */
static void alc_headset_mode_omtp(struct hda_codec *codec)
{
	static struct coef_fw coef0255[] = {
		WRITE_COEF(0x45, 0xe489), /* Set to OMTP Type */
		WRITE_COEF(0x1b, 0x0c2b),
		WRITE_COEFEX(0x57, 0x03, 0x8ea6),
		{}
	};
	static struct coef_fw coef0233[] = {
		WRITE_COEF(0x45, 0xe429),
		WRITE_COEF(0x1b, 0x0c2b),
		WRITE_COEF(0x32, 0x4ea3),
		{}
	};
	static struct coef_fw coef0288[] = {
		UPDATE_COEF(0x50, 0x2000, 0x2000),
		UPDATE_COEF(0x56, 0x0006, 0x0006),
		UPDATE_COEF(0x66, 0x0008, 0),
		UPDATE_COEF(0x67, 0x2000, 0),
		{}
	};
	static struct coef_fw coef0292[] = {
		WRITE_COEF(0x6b, 0xe429),
		WRITE_COEF(0x76, 0x0008),
		WRITE_COEF(0x18, 0x7388),
		{}
	};
	static struct coef_fw coef0293[] = {
		WRITE_COEF(0x45, 0xe429), /* Set to omtp type */
		UPDATE_COEF(0x10, 7<<8, 7<<8), /* SET Line1 JD to 1 */
		{}
	};
	static struct coef_fw coef0688[] = {
		WRITE_COEF(0x11, 0x0001),
		WRITE_COEF(0x15, 0x0d50),
		WRITE_COEF(0xc3, 0x0000),
		{}
	};
	static struct coef_fw coef0225[] = {
		UPDATE_COEF(0x45, 0x3f<<10, 0x39<<10),
		UPDATE_COEF(0x49, 1<<8, 1<<8),
		UPDATE_COEF(0x4a, 7<<6, 7<<6),
		UPDATE_COEF(0x4a, 3<<4, 3<<4),
		{}
	};

	switch (codec->core.vendor_id) {
	case 0x10ec0255:
	case 0x10ec0256:
		alc_process_coef_fw(codec, coef0255);
		break;
	case 0x10ec0233:
	case 0x10ec0283:
		alc_process_coef_fw(codec, coef0233);
		break;
	case 0x10ec0298:
		alc_update_coef_idx(codec, 0x8e, 0x0070, 0x0010);/* Headset output enable */
		/* ALC298 jack type setting is the same with ALC286/ALC288 */
	case 0x10ec0286:
	case 0x10ec0288:
		alc_update_coef_idx(codec, 0x4f, 0xfcc0, 0xe400);
		msleep(300);
		alc_process_coef_fw(codec, coef0288);
		break;
	case 0x10ec0292:
		alc_process_coef_fw(codec, coef0292);
		break;
	case 0x10ec0293:
		alc_process_coef_fw(codec, coef0293);
		break;
	case 0x10ec0668:
		alc_process_coef_fw(codec, coef0688);
		break;
	case 0x10ec0225:
		alc_process_coef_fw(codec, coef0225);
		break;
	}
	codec_dbg(codec, "Headset jack set to Nokia-style headset mode.\n");
}

static void alc_determine_headset_type(struct hda_codec *codec)
{
	int val;
	bool is_ctia = false;
	struct alc_spec *spec = codec->spec;
	static struct coef_fw coef0255[] = {
		WRITE_COEF(0x45, 0xd089), /* combo jack auto switch control(Check type)*/
		WRITE_COEF(0x49, 0x0149), /* combo jack auto switch control(Vref
 conteol) */
		{}
	};
	static struct coef_fw coef0288[] = {
		UPDATE_COEF(0x4f, 0xfcc0, 0xd400), /* Check Type */
		{}
	};
	static struct coef_fw coef0293[] = {
		UPDATE_COEF(0x4a, 0x000f, 0x0008), /* Combo Jack auto detect */
		WRITE_COEF(0x45, 0xD429), /* Set to ctia type */
		{}
	};
	static struct coef_fw coef0688[] = {
		WRITE_COEF(0x11, 0x0001),
		WRITE_COEF(0xb7, 0x802b),
		WRITE_COEF(0x15, 0x0d60),
		WRITE_COEF(0xc3, 0x0c00),
		{}
	};
	static struct coef_fw coef0225[] = {
		UPDATE_COEF(0x45, 0x3f<<10, 0x34<<10),
		UPDATE_COEF(0x49, 1<<8, 1<<8),
		{}
	};

	switch (codec->core.vendor_id) {
	case 0x10ec0255:
	case 0x10ec0256:
		alc_process_coef_fw(codec, coef0255);
		msleep(300);
		val = alc_read_coef_idx(codec, 0x46);
		is_ctia = (val & 0x0070) == 0x0070;
		break;
	case 0x10ec0233:
	case 0x10ec0283:
		alc_write_coef_idx(codec, 0x45, 0xd029);
		msleep(300);
		val = alc_read_coef_idx(codec, 0x46);
		is_ctia = (val & 0x0070) == 0x0070;
		break;
	case 0x10ec0298:
		alc_update_coef_idx(codec, 0x8e, 0x0070, 0x0020); /* Headset output enable */
		/* ALC298 check jack type is the same with ALC286/ALC288 */
	case 0x10ec0286:
	case 0x10ec0288:
		alc_process_coef_fw(codec, coef0288);
		msleep(350);
		val = alc_read_coef_idx(codec, 0x50);
		is_ctia = (val & 0x0070) == 0x0070;
		break;
	case 0x10ec0292:
		alc_write_coef_idx(codec, 0x6b, 0xd429);
		msleep(300);
		val = alc_read_coef_idx(codec, 0x6c);
		is_ctia = (val & 0x001c) == 0x001c;
		break;
	case 0x10ec0293:
		alc_process_coef_fw(codec, coef0293);
		msleep(300);
		val = alc_read_coef_idx(codec, 0x46);
		is_ctia = (val & 0x0070) == 0x0070;
		break;
	case 0x10ec0668:
		alc_process_coef_fw(codec, coef0688);
		msleep(300);
		val = alc_read_coef_idx(codec, 0xbe);
		is_ctia = (val & 0x1c02) == 0x1c02;
		break;
	case 0x10ec0225:
		alc_process_coef_fw(codec, coef0225);
		msleep(800);
		val = alc_read_coef_idx(codec, 0x46);
		is_ctia = (val & 0x00f0) == 0x00f0;
		break;
	}

	codec_dbg(codec, "Headset jack detected iPhone-style headset: %s\n",
		    is_ctia ? "yes" : "no");
	spec->current_headset_type = is_ctia ? ALC_HEADSET_TYPE_CTIA : ALC_HEADSET_TYPE_OMTP;
}

static void alc_update_headset_mode(struct hda_codec *codec)
{
	struct alc_spec *spec = codec->spec;

	hda_nid_t mux_pin = spec->gen.imux_pins[spec->gen.cur_mux[0]];
	hda_nid_t hp_pin = spec->gen.autocfg.hp_pins[0];

	int new_headset_mode;

	if (!snd_hda_jack_detect(codec, hp_pin))
		new_headset_mode = ALC_HEADSET_MODE_UNPLUGGED;
	else if (mux_pin == spec->headset_mic_pin)
		new_headset_mode = ALC_HEADSET_MODE_HEADSET;
	else if (mux_pin == spec->headphone_mic_pin)
		new_headset_mode = ALC_HEADSET_MODE_MIC;
	else
		new_headset_mode = ALC_HEADSET_MODE_HEADPHONE;

	if (new_headset_mode == spec->current_headset_mode) {
		snd_hda_gen_update_outputs(codec);
		return;
	}

	switch (new_headset_mode) {
	case ALC_HEADSET_MODE_UNPLUGGED:
		alc_headset_mode_unplugged(codec);
		spec->gen.hp_jack_present = false;
		break;
	case ALC_HEADSET_MODE_HEADSET:
		if (spec->current_headset_type == ALC_HEADSET_TYPE_UNKNOWN)
			alc_determine_headset_type(codec);
		if (spec->current_headset_type == ALC_HEADSET_TYPE_CTIA)
			alc_headset_mode_ctia(codec);
		else if (spec->current_headset_type == ALC_HEADSET_TYPE_OMTP)
			alc_headset_mode_omtp(codec);
		spec->gen.hp_jack_present = true;
		break;
	case ALC_HEADSET_MODE_MIC:
		alc_headset_mode_mic_in(codec, hp_pin, spec->headphone_mic_pin);
		spec->gen.hp_jack_present = false;
		break;
	case ALC_HEADSET_MODE_HEADPHONE:
		alc_headset_mode_default(codec);
		spec->gen.hp_jack_present = true;
		break;
	}
	if (new_headset_mode != ALC_HEADSET_MODE_MIC) {
		snd_hda_set_pin_ctl_cache(codec, hp_pin,
					  AC_PINCTL_OUT_EN | AC_PINCTL_HP_EN);
		if (spec->headphone_mic_pin && spec->headphone_mic_pin != hp_pin)
			snd_hda_set_pin_ctl_cache(codec, spec->headphone_mic_pin,
						  PIN_VREFHIZ);
	}
	spec->current_headset_mode = new_headset_mode;

	snd_hda_gen_update_outputs(codec);
}

static void alc_update_headset_mode_hook(struct hda_codec *codec,
					 struct snd_kcontrol *kcontrol,
					 struct snd_ctl_elem_value *ucontrol)
{
	alc_update_headset_mode(codec);
}

static void alc_update_headset_jack_cb(struct hda_codec *codec,
				       struct hda_jack_callback *jack)
{
	struct alc_spec *spec = codec->spec;
	spec->current_headset_type = ALC_HEADSET_TYPE_UNKNOWN;
	snd_hda_gen_hp_automute(codec, jack);
}

static void alc_probe_headset_mode(struct hda_codec *codec)
{
	int i;
	struct alc_spec *spec = codec->spec;
	struct auto_pin_cfg *cfg = &spec->gen.autocfg;

	/* Find mic pins */
	for (i = 0; i < cfg->num_inputs; i++) {
		if (cfg->inputs[i].is_headset_mic && !spec->headset_mic_pin)
			spec->headset_mic_pin = cfg->inputs[i].pin;
		if (cfg->inputs[i].is_headphone_mic && !spec->headphone_mic_pin)
			spec->headphone_mic_pin = cfg->inputs[i].pin;
	}

	spec->gen.cap_sync_hook = alc_update_headset_mode_hook;
	spec->gen.automute_hook = alc_update_headset_mode;
	spec->gen.hp_automute_hook = alc_update_headset_jack_cb;
}

static void alc_fixup_headset_mode(struct hda_codec *codec,
				const struct hda_fixup *fix, int action)
{
	struct alc_spec *spec = codec->spec;

	switch (action) {
	case HDA_FIXUP_ACT_PRE_PROBE:
		spec->parse_flags |= HDA_PINCFG_HEADSET_MIC | HDA_PINCFG_HEADPHONE_MIC;
		break;
	case HDA_FIXUP_ACT_PROBE:
		alc_probe_headset_mode(codec);
		break;
	case HDA_FIXUP_ACT_INIT:
		spec->current_headset_mode = 0;
		alc_update_headset_mode(codec);
		break;
	}
}

static void alc_fixup_headset_mode_no_hp_mic(struct hda_codec *codec,
				const struct hda_fixup *fix, int action)
{
	if (action == HDA_FIXUP_ACT_PRE_PROBE) {
		struct alc_spec *spec = codec->spec;
		spec->parse_flags |= HDA_PINCFG_HEADSET_MIC;
	}
	else
		alc_fixup_headset_mode(codec, fix, action);
}

static void alc255_set_default_jack_type(struct hda_codec *codec)
{
	/* Set to iphone type */
	static struct coef_fw fw[] = {
		WRITE_COEF(0x1b, 0x880b),
		WRITE_COEF(0x45, 0xd089),
		WRITE_COEF(0x1b, 0x080b),
		WRITE_COEF(0x46, 0x0004),
		WRITE_COEF(0x1b, 0x0c0b),
		{}
	};
	alc_process_coef_fw(codec, fw);
	msleep(30);
}

static void alc_fixup_headset_mode_alc255(struct hda_codec *codec,
				const struct hda_fixup *fix, int action)
{
	if (action == HDA_FIXUP_ACT_PRE_PROBE) {
		alc255_set_default_jack_type(codec);
	}
	alc_fixup_headset_mode(codec, fix, action);
}

static void alc_fixup_headset_mode_alc255_no_hp_mic(struct hda_codec *codec,
				const struct hda_fixup *fix, int action)
{
	if (action == HDA_FIXUP_ACT_PRE_PROBE) {
		struct alc_spec *spec = codec->spec;
		spec->parse_flags |= HDA_PINCFG_HEADSET_MIC;
		alc255_set_default_jack_type(codec);
	} 
	else
		alc_fixup_headset_mode(codec, fix, action);
}

static void alc288_update_headset_jack_cb(struct hda_codec *codec,
				       struct hda_jack_callback *jack)
{
	struct alc_spec *spec = codec->spec;
	int present;

	alc_update_headset_jack_cb(codec, jack);
	/* Headset Mic enable or disable, only for Dell Dino */
	present = spec->gen.hp_jack_present ? 0x40 : 0;
	snd_hda_codec_write(codec, 0x01, 0, AC_VERB_SET_GPIO_DATA,
				present);
}

static void alc_fixup_headset_mode_dell_alc288(struct hda_codec *codec,
				const struct hda_fixup *fix, int action)
{
	alc_fixup_headset_mode(codec, fix, action);
	if (action == HDA_FIXUP_ACT_PROBE) {
		struct alc_spec *spec = codec->spec;
		spec->gen.hp_automute_hook = alc288_update_headset_jack_cb;
	}
}

static void alc_fixup_auto_mute_via_amp(struct hda_codec *codec,
					const struct hda_fixup *fix, int action)
{
	if (action == HDA_FIXUP_ACT_PRE_PROBE) {
		struct alc_spec *spec = codec->spec;
		spec->gen.auto_mute_via_amp = 1;
	}
}

static void alc_no_shutup(struct hda_codec *codec)
{
}

static void alc_fixup_no_shutup(struct hda_codec *codec,
				const struct hda_fixup *fix, int action)
{
	if (action == HDA_FIXUP_ACT_PRE_PROBE) {
		struct alc_spec *spec = codec->spec;
		spec->shutup = alc_no_shutup;
	}
}

static void alc_fixup_disable_aamix(struct hda_codec *codec,
				    const struct hda_fixup *fix, int action)
{
	if (action == HDA_FIXUP_ACT_PRE_PROBE) {
		struct alc_spec *spec = codec->spec;
		/* Disable AA-loopback as it causes white noise */
		spec->gen.mixer_nid = 0;
	}
}

/* fixup for Thinkpad docks: add dock pins, avoid HP parser fixup */
static void alc_fixup_tpt440_dock(struct hda_codec *codec,
				  const struct hda_fixup *fix, int action)
{
	static const struct hda_pintbl pincfgs[] = {
		{ 0x16, 0x21211010 }, /* dock headphone */
		{ 0x19, 0x21a11010 }, /* dock mic */
		{ }
	};
	struct alc_spec *spec = codec->spec;

	if (action == HDA_FIXUP_ACT_PRE_PROBE) {
		spec->shutup = alc_no_shutup; /* reduce click noise */
		spec->reboot_notify = alc_d3_at_reboot; /* reduce noise */
		spec->parse_flags = HDA_PINCFG_NO_HP_FIXUP;
		codec->power_save_node = 0; /* avoid click noises */
		snd_hda_apply_pincfgs(codec, pincfgs);
	}
}

static void alc_shutup_dell_xps13(struct hda_codec *codec)
{
	struct alc_spec *spec = codec->spec;
	int hp_pin = spec->gen.autocfg.hp_pins[0];

	/* Prevent pop noises when headphones are plugged in */
	snd_hda_codec_write(codec, hp_pin, 0,
			    AC_VERB_SET_AMP_GAIN_MUTE, AMP_OUT_MUTE);
	msleep(20);
}

static void alc_fixup_dell_xps13(struct hda_codec *codec,
				const struct hda_fixup *fix, int action)
{
	struct alc_spec *spec = codec->spec;
	struct hda_input_mux *imux = &spec->gen.input_mux;
	int i;

	switch (action) {
	case HDA_FIXUP_ACT_PRE_PROBE:
		/* mic pin 0x19 must be initialized with Vref Hi-Z, otherwise
		 * it causes a click noise at start up
		 */
		snd_hda_codec_set_pin_target(codec, 0x19, PIN_VREFHIZ);
		break;
	case HDA_FIXUP_ACT_PROBE:
		spec->shutup = alc_shutup_dell_xps13;

		/* Make the internal mic the default input source. */
		for (i = 0; i < imux->num_items; i++) {
			if (spec->gen.imux_pins[i] == 0x12) {
				spec->gen.cur_mux[0] = i;
				break;
			}
		}
		break;
	}
}

static void alc_fixup_headset_mode_alc662(struct hda_codec *codec,
				const struct hda_fixup *fix, int action)
{
	struct alc_spec *spec = codec->spec;

	if (action == HDA_FIXUP_ACT_PRE_PROBE) {
		spec->parse_flags |= HDA_PINCFG_HEADSET_MIC;
		spec->gen.hp_mic = 1; /* Mic-in is same pin as headphone */

		/* Disable boost for mic-in permanently. (This code is only called
		   from quirks that guarantee that the headphone is at NID 0x1b.) */
		snd_hda_codec_write(codec, 0x1b, 0, AC_VERB_SET_AMP_GAIN_MUTE, 0x7000);
		snd_hda_override_wcaps(codec, 0x1b, get_wcaps(codec, 0x1b) & ~AC_WCAP_IN_AMP);
	} else
		alc_fixup_headset_mode(codec, fix, action);
}

static void alc_fixup_headset_mode_alc668(struct hda_codec *codec,
				const struct hda_fixup *fix, int action)
{
	if (action == HDA_FIXUP_ACT_PRE_PROBE) {
		alc_write_coef_idx(codec, 0xc4, 0x8000);
		alc_update_coef_idx(codec, 0xc2, ~0xfe, 0);
		snd_hda_set_pin_ctl_cache(codec, 0x18, 0);
	}
	alc_fixup_headset_mode(codec, fix, action);
}

/* Returns the nid of the external mic input pin, or 0 if it cannot be found. */
static int find_ext_mic_pin(struct hda_codec *codec)
{
	struct alc_spec *spec = codec->spec;
	struct auto_pin_cfg *cfg = &spec->gen.autocfg;
	hda_nid_t nid;
	unsigned int defcfg;
	int i;

	for (i = 0; i < cfg->num_inputs; i++) {
		if (cfg->inputs[i].type != AUTO_PIN_MIC)
			continue;
		nid = cfg->inputs[i].pin;
		defcfg = snd_hda_codec_get_pincfg(codec, nid);
		if (snd_hda_get_input_pin_attr(defcfg) == INPUT_PIN_ATTR_INT)
			continue;
		return nid;
	}

	return 0;
}

static void alc271_hp_gate_mic_jack(struct hda_codec *codec,
				    const struct hda_fixup *fix,
				    int action)
{
	struct alc_spec *spec = codec->spec;

	if (action == HDA_FIXUP_ACT_PROBE) {
		int mic_pin = find_ext_mic_pin(codec);
		int hp_pin = spec->gen.autocfg.hp_pins[0];

		if (snd_BUG_ON(!mic_pin || !hp_pin))
			return;
		snd_hda_jack_set_gating_jack(codec, mic_pin, hp_pin);
	}
}

static void alc269_fixup_limit_int_mic_boost(struct hda_codec *codec,
					     const struct hda_fixup *fix,
					     int action)
{
	struct alc_spec *spec = codec->spec;
	struct auto_pin_cfg *cfg = &spec->gen.autocfg;
	int i;

	/* The mic boosts on level 2 and 3 are too noisy
	   on the internal mic input.
	   Therefore limit the boost to 0 or 1. */

	if (action != HDA_FIXUP_ACT_PROBE)
		return;

	for (i = 0; i < cfg->num_inputs; i++) {
		hda_nid_t nid = cfg->inputs[i].pin;
		unsigned int defcfg;
		if (cfg->inputs[i].type != AUTO_PIN_MIC)
			continue;
		defcfg = snd_hda_codec_get_pincfg(codec, nid);
		if (snd_hda_get_input_pin_attr(defcfg) != INPUT_PIN_ATTR_INT)
			continue;

		snd_hda_override_amp_caps(codec, nid, HDA_INPUT,
					  (0x00 << AC_AMPCAP_OFFSET_SHIFT) |
					  (0x01 << AC_AMPCAP_NUM_STEPS_SHIFT) |
					  (0x2f << AC_AMPCAP_STEP_SIZE_SHIFT) |
					  (0 << AC_AMPCAP_MUTE_SHIFT));
	}
}

static void alc283_hp_automute_hook(struct hda_codec *codec,
				    struct hda_jack_callback *jack)
{
	struct alc_spec *spec = codec->spec;
	int vref;

	msleep(200);
	snd_hda_gen_hp_automute(codec, jack);

	vref = spec->gen.hp_jack_present ? PIN_VREF80 : 0;

	msleep(600);
	snd_hda_codec_write(codec, 0x19, 0, AC_VERB_SET_PIN_WIDGET_CONTROL,
			    vref);
}

static void alc283_fixup_chromebook(struct hda_codec *codec,
				    const struct hda_fixup *fix, int action)
{
	struct alc_spec *spec = codec->spec;

	switch (action) {
	case HDA_FIXUP_ACT_PRE_PROBE:
		snd_hda_override_wcaps(codec, 0x03, 0);
		/* Disable AA-loopback as it causes white noise */
		spec->gen.mixer_nid = 0;
		break;
	case HDA_FIXUP_ACT_INIT:
		/* MIC2-VREF control */
		/* Set to manual mode */
		alc_update_coef_idx(codec, 0x06, 0x000c, 0);
		/* Enable Line1 input control by verb */
		alc_update_coef_idx(codec, 0x1a, 0, 1 << 4);
		break;
	}
}

static void alc283_fixup_sense_combo_jack(struct hda_codec *codec,
				    const struct hda_fixup *fix, int action)
{
	struct alc_spec *spec = codec->spec;

	switch (action) {
	case HDA_FIXUP_ACT_PRE_PROBE:
		spec->gen.hp_automute_hook = alc283_hp_automute_hook;
		break;
	case HDA_FIXUP_ACT_INIT:
		/* MIC2-VREF control */
		/* Set to manual mode */
		alc_update_coef_idx(codec, 0x06, 0x000c, 0);
		break;
	}
}

/* mute tablet speaker pin (0x14) via dock plugging in addition */
static void asus_tx300_automute(struct hda_codec *codec)
{
	struct alc_spec *spec = codec->spec;
	snd_hda_gen_update_outputs(codec);
	if (snd_hda_jack_detect(codec, 0x1b))
		spec->gen.mute_bits |= (1ULL << 0x14);
}

static void alc282_fixup_asus_tx300(struct hda_codec *codec,
				    const struct hda_fixup *fix, int action)
{
	struct alc_spec *spec = codec->spec;
	/* TX300 needs to set up GPIO2 for the speaker amp */
	static const struct hda_verb gpio2_verbs[] = {
		{ 0x01, AC_VERB_SET_GPIO_MASK, 0x04 },
		{ 0x01, AC_VERB_SET_GPIO_DIRECTION, 0x04 },
		{ 0x01, AC_VERB_SET_GPIO_DATA, 0x04 },
		{}
	};
	static const struct hda_pintbl dock_pins[] = {
		{ 0x1b, 0x21114000 }, /* dock speaker pin */
		{}
	};
	struct snd_kcontrol *kctl;

	switch (action) {
	case HDA_FIXUP_ACT_PRE_PROBE:
		snd_hda_add_verbs(codec, gpio2_verbs);
		snd_hda_apply_pincfgs(codec, dock_pins);
		spec->gen.auto_mute_via_amp = 1;
		spec->gen.automute_hook = asus_tx300_automute;
		snd_hda_jack_detect_enable_callback(codec, 0x1b,
						    snd_hda_gen_hp_automute);
		break;
	case HDA_FIXUP_ACT_BUILD:
		/* this is a bit tricky; give more sane names for the main
		 * (tablet) speaker and the dock speaker, respectively
		 */
		kctl = snd_hda_find_mixer_ctl(codec, "Speaker Playback Switch");
		if (kctl)
			strcpy(kctl->id.name, "Dock Speaker Playback Switch");
		kctl = snd_hda_find_mixer_ctl(codec, "Bass Speaker Playback Switch");
		if (kctl)
			strcpy(kctl->id.name, "Speaker Playback Switch");
		break;
	}
}

static void alc290_fixup_mono_speakers(struct hda_codec *codec,
				       const struct hda_fixup *fix, int action)
{
	if (action == HDA_FIXUP_ACT_PRE_PROBE) {
		/* DAC node 0x03 is giving mono output. We therefore want to
		   make sure 0x14 (front speaker) and 0x15 (headphones) use the
		   stereo DAC, while leaving 0x17 (bass speaker) for node 0x03. */
		hda_nid_t conn1[2] = { 0x0c };
		snd_hda_override_conn_list(codec, 0x14, 1, conn1);
		snd_hda_override_conn_list(codec, 0x15, 1, conn1);
	}
}

/* Hook to update amp GPIO4 for automute */
static void alc280_hp_gpio4_automute_hook(struct hda_codec *codec,
					  struct hda_jack_callback *jack)
{
	struct alc_spec *spec = codec->spec;

	snd_hda_gen_hp_automute(codec, jack);
	/* mute_led_polarity is set to 0, so we pass inverted value here */
	alc_update_gpio_led(codec, 0x10, !spec->gen.hp_jack_present);
}

/* Manage GPIOs for HP EliteBook Folio 9480m.
 *
 * GPIO4 is the headphone amplifier power control
 * GPIO3 is the audio output mute indicator LED
 */

static void alc280_fixup_hp_9480m(struct hda_codec *codec,
				  const struct hda_fixup *fix,
				  int action)
{
	struct alc_spec *spec = codec->spec;
	static const struct hda_verb gpio_init[] = {
		{ 0x01, AC_VERB_SET_GPIO_MASK, 0x18 },
		{ 0x01, AC_VERB_SET_GPIO_DIRECTION, 0x18 },
		{}
	};

	if (action == HDA_FIXUP_ACT_PRE_PROBE) {
		/* Set the hooks to turn the headphone amp on/off
		 * as needed
		 */
		spec->gen.vmaster_mute.hook = alc_fixup_gpio_mute_hook;
		spec->gen.hp_automute_hook = alc280_hp_gpio4_automute_hook;

		/* The GPIOs are currently off */
		spec->gpio_led = 0;

		/* GPIO3 is connected to the output mute LED,
		 * high is on, low is off
		 */
		spec->mute_led_polarity = 0;
		spec->gpio_mute_led_mask = 0x08;

		/* Initialize GPIO configuration */
		snd_hda_add_verbs(codec, gpio_init);
	}
}

/* for hda_fixup_thinkpad_acpi() */
#include "thinkpad_helper.c"

/* for dell wmi mic mute led */
#include "dell_wmi_helper.c"

enum {
	ALC269_FIXUP_SONY_VAIO,
	ALC275_FIXUP_SONY_VAIO_GPIO2,
	ALC269_FIXUP_DELL_M101Z,
	ALC269_FIXUP_SKU_IGNORE,
	ALC269_FIXUP_ASUS_G73JW,
	ALC269_FIXUP_LENOVO_EAPD,
	ALC275_FIXUP_SONY_HWEQ,
	ALC275_FIXUP_SONY_DISABLE_AAMIX,
	ALC271_FIXUP_DMIC,
	ALC269_FIXUP_PCM_44K,
	ALC269_FIXUP_STEREO_DMIC,
	ALC269_FIXUP_HEADSET_MIC,
	ALC269_FIXUP_QUANTA_MUTE,
	ALC269_FIXUP_LIFEBOOK,
	ALC269_FIXUP_LIFEBOOK_EXTMIC,
	ALC269_FIXUP_LIFEBOOK_HP_PIN,
	ALC269_FIXUP_LIFEBOOK_NO_HP_TO_LINEOUT,
	ALC269_FIXUP_AMIC,
	ALC269_FIXUP_DMIC,
	ALC269VB_FIXUP_AMIC,
	ALC269VB_FIXUP_DMIC,
	ALC269_FIXUP_HP_MUTE_LED,
	ALC269_FIXUP_HP_MUTE_LED_MIC1,
	ALC269_FIXUP_HP_MUTE_LED_MIC2,
	ALC269_FIXUP_HP_GPIO_LED,
	ALC269_FIXUP_HP_GPIO_MIC1_LED,
	ALC269_FIXUP_HP_LINE1_MIC1_LED,
	ALC269_FIXUP_INV_DMIC,
	ALC269_FIXUP_LENOVO_DOCK,
	ALC269_FIXUP_NO_SHUTUP,
	ALC286_FIXUP_SONY_MIC_NO_PRESENCE,
	ALC269_FIXUP_PINCFG_NO_HP_TO_LINEOUT,
	ALC269_FIXUP_DELL1_MIC_NO_PRESENCE,
	ALC269_FIXUP_DELL2_MIC_NO_PRESENCE,
	ALC269_FIXUP_DELL3_MIC_NO_PRESENCE,
	ALC269_FIXUP_HEADSET_MODE,
	ALC269_FIXUP_HEADSET_MODE_NO_HP_MIC,
	ALC269_FIXUP_ASPIRE_HEADSET_MIC,
	ALC269_FIXUP_ASUS_X101_FUNC,
	ALC269_FIXUP_ASUS_X101_VERB,
	ALC269_FIXUP_ASUS_X101,
	ALC271_FIXUP_AMIC_MIC2,
	ALC271_FIXUP_HP_GATE_MIC_JACK,
	ALC271_FIXUP_HP_GATE_MIC_JACK_E1_572,
	ALC269_FIXUP_ACER_AC700,
	ALC269_FIXUP_LIMIT_INT_MIC_BOOST,
	ALC269VB_FIXUP_ASUS_ZENBOOK,
	ALC269VB_FIXUP_ASUS_ZENBOOK_UX31A,
	ALC269_FIXUP_LIMIT_INT_MIC_BOOST_MUTE_LED,
	ALC269VB_FIXUP_ORDISSIMO_EVE2,
	ALC283_FIXUP_CHROME_BOOK,
	ALC283_FIXUP_SENSE_COMBO_JACK,
	ALC282_FIXUP_ASUS_TX300,
	ALC283_FIXUP_INT_MIC,
	ALC290_FIXUP_MONO_SPEAKERS,
	ALC290_FIXUP_MONO_SPEAKERS_HSJACK,
	ALC290_FIXUP_SUBWOOFER,
	ALC290_FIXUP_SUBWOOFER_HSJACK,
	ALC269_FIXUP_THINKPAD_ACPI,
	ALC269_FIXUP_DMIC_THINKPAD_ACPI,
	ALC255_FIXUP_DELL1_MIC_NO_PRESENCE,
	ALC255_FIXUP_DELL2_MIC_NO_PRESENCE,
	ALC255_FIXUP_HEADSET_MODE,
	ALC255_FIXUP_HEADSET_MODE_NO_HP_MIC,
	ALC293_FIXUP_DELL1_MIC_NO_PRESENCE,
	ALC292_FIXUP_TPT440_DOCK,
	ALC292_FIXUP_TPT440,
	ALC283_FIXUP_BXBT2807_MIC,
	ALC255_FIXUP_DELL_WMI_MIC_MUTE_LED,
	ALC282_FIXUP_ASPIRE_V5_PINS,
	ALC280_FIXUP_HP_GPIO4,
	ALC286_FIXUP_HP_GPIO_LED,
	ALC280_FIXUP_HP_GPIO2_MIC_HOTKEY,
	ALC280_FIXUP_HP_DOCK_PINS,
	ALC280_FIXUP_HP_9480M,
	ALC288_FIXUP_DELL_HEADSET_MODE,
	ALC288_FIXUP_DELL1_MIC_NO_PRESENCE,
	ALC288_FIXUP_DELL_XPS_13_GPIO6,
	ALC288_FIXUP_DELL_XPS_13,
	ALC288_FIXUP_DISABLE_AAMIX,
	ALC292_FIXUP_DELL_E7X,
	ALC292_FIXUP_DISABLE_AAMIX,
	ALC293_FIXUP_DISABLE_AAMIX_MULTIJACK,
	ALC298_FIXUP_DELL1_MIC_NO_PRESENCE,
	ALC275_FIXUP_DELL_XPS,
	ALC256_FIXUP_DELL_XPS_13_HEADPHONE_NOISE,
	ALC293_FIXUP_LENOVO_SPK_NOISE,
	ALC233_FIXUP_LENOVO_LINE2_MIC_HOTKEY,
	ALC255_FIXUP_DELL_SPK_NOISE,
	ALC225_FIXUP_DELL1_MIC_NO_PRESENCE,
	ALC280_FIXUP_HP_HEADSET_MIC,
	ALC221_FIXUP_HP_FRONT_MIC,
<<<<<<< HEAD
=======
	ALC292_FIXUP_TPT460,
>>>>>>> ed596a4a
};

static const struct hda_fixup alc269_fixups[] = {
	[ALC269_FIXUP_SONY_VAIO] = {
		.type = HDA_FIXUP_PINCTLS,
		.v.pins = (const struct hda_pintbl[]) {
			{0x19, PIN_VREFGRD},
			{}
		}
	},
	[ALC275_FIXUP_SONY_VAIO_GPIO2] = {
		.type = HDA_FIXUP_VERBS,
		.v.verbs = (const struct hda_verb[]) {
			{0x01, AC_VERB_SET_GPIO_MASK, 0x04},
			{0x01, AC_VERB_SET_GPIO_DIRECTION, 0x04},
			{0x01, AC_VERB_SET_GPIO_DATA, 0x00},
			{ }
		},
		.chained = true,
		.chain_id = ALC269_FIXUP_SONY_VAIO
	},
	[ALC269_FIXUP_DELL_M101Z] = {
		.type = HDA_FIXUP_VERBS,
		.v.verbs = (const struct hda_verb[]) {
			/* Enables internal speaker */
			{0x20, AC_VERB_SET_COEF_INDEX, 13},
			{0x20, AC_VERB_SET_PROC_COEF, 0x4040},
			{}
		}
	},
	[ALC269_FIXUP_SKU_IGNORE] = {
		.type = HDA_FIXUP_FUNC,
		.v.func = alc_fixup_sku_ignore,
	},
	[ALC269_FIXUP_ASUS_G73JW] = {
		.type = HDA_FIXUP_PINS,
		.v.pins = (const struct hda_pintbl[]) {
			{ 0x17, 0x99130111 }, /* subwoofer */
			{ }
		}
	},
	[ALC269_FIXUP_LENOVO_EAPD] = {
		.type = HDA_FIXUP_VERBS,
		.v.verbs = (const struct hda_verb[]) {
			{0x14, AC_VERB_SET_EAPD_BTLENABLE, 0},
			{}
		}
	},
	[ALC275_FIXUP_SONY_HWEQ] = {
		.type = HDA_FIXUP_FUNC,
		.v.func = alc269_fixup_hweq,
		.chained = true,
		.chain_id = ALC275_FIXUP_SONY_VAIO_GPIO2
	},
	[ALC275_FIXUP_SONY_DISABLE_AAMIX] = {
		.type = HDA_FIXUP_FUNC,
		.v.func = alc_fixup_disable_aamix,
		.chained = true,
		.chain_id = ALC269_FIXUP_SONY_VAIO
	},
	[ALC271_FIXUP_DMIC] = {
		.type = HDA_FIXUP_FUNC,
		.v.func = alc271_fixup_dmic,
	},
	[ALC269_FIXUP_PCM_44K] = {
		.type = HDA_FIXUP_FUNC,
		.v.func = alc269_fixup_pcm_44k,
		.chained = true,
		.chain_id = ALC269_FIXUP_QUANTA_MUTE
	},
	[ALC269_FIXUP_STEREO_DMIC] = {
		.type = HDA_FIXUP_FUNC,
		.v.func = alc269_fixup_stereo_dmic,
	},
	[ALC269_FIXUP_HEADSET_MIC] = {
		.type = HDA_FIXUP_FUNC,
		.v.func = alc269_fixup_headset_mic,
	},
	[ALC269_FIXUP_QUANTA_MUTE] = {
		.type = HDA_FIXUP_FUNC,
		.v.func = alc269_fixup_quanta_mute,
	},
	[ALC269_FIXUP_LIFEBOOK] = {
		.type = HDA_FIXUP_PINS,
		.v.pins = (const struct hda_pintbl[]) {
			{ 0x1a, 0x2101103f }, /* dock line-out */
			{ 0x1b, 0x23a11040 }, /* dock mic-in */
			{ }
		},
		.chained = true,
		.chain_id = ALC269_FIXUP_QUANTA_MUTE
	},
	[ALC269_FIXUP_LIFEBOOK_EXTMIC] = {
		.type = HDA_FIXUP_PINS,
		.v.pins = (const struct hda_pintbl[]) {
			{ 0x19, 0x01a1903c }, /* headset mic, with jack detect */
			{ }
		},
	},
	[ALC269_FIXUP_LIFEBOOK_HP_PIN] = {
		.type = HDA_FIXUP_PINS,
		.v.pins = (const struct hda_pintbl[]) {
			{ 0x21, 0x0221102f }, /* HP out */
			{ }
		},
	},
	[ALC269_FIXUP_LIFEBOOK_NO_HP_TO_LINEOUT] = {
		.type = HDA_FIXUP_FUNC,
		.v.func = alc269_fixup_pincfg_no_hp_to_lineout,
	},
	[ALC269_FIXUP_AMIC] = {
		.type = HDA_FIXUP_PINS,
		.v.pins = (const struct hda_pintbl[]) {
			{ 0x14, 0x99130110 }, /* speaker */
			{ 0x15, 0x0121401f }, /* HP out */
			{ 0x18, 0x01a19c20 }, /* mic */
			{ 0x19, 0x99a3092f }, /* int-mic */
			{ }
		},
	},
	[ALC269_FIXUP_DMIC] = {
		.type = HDA_FIXUP_PINS,
		.v.pins = (const struct hda_pintbl[]) {
			{ 0x12, 0x99a3092f }, /* int-mic */
			{ 0x14, 0x99130110 }, /* speaker */
			{ 0x15, 0x0121401f }, /* HP out */
			{ 0x18, 0x01a19c20 }, /* mic */
			{ }
		},
	},
	[ALC269VB_FIXUP_AMIC] = {
		.type = HDA_FIXUP_PINS,
		.v.pins = (const struct hda_pintbl[]) {
			{ 0x14, 0x99130110 }, /* speaker */
			{ 0x18, 0x01a19c20 }, /* mic */
			{ 0x19, 0x99a3092f }, /* int-mic */
			{ 0x21, 0x0121401f }, /* HP out */
			{ }
		},
	},
	[ALC269VB_FIXUP_DMIC] = {
		.type = HDA_FIXUP_PINS,
		.v.pins = (const struct hda_pintbl[]) {
			{ 0x12, 0x99a3092f }, /* int-mic */
			{ 0x14, 0x99130110 }, /* speaker */
			{ 0x18, 0x01a19c20 }, /* mic */
			{ 0x21, 0x0121401f }, /* HP out */
			{ }
		},
	},
	[ALC269_FIXUP_HP_MUTE_LED] = {
		.type = HDA_FIXUP_FUNC,
		.v.func = alc269_fixup_hp_mute_led,
	},
	[ALC269_FIXUP_HP_MUTE_LED_MIC1] = {
		.type = HDA_FIXUP_FUNC,
		.v.func = alc269_fixup_hp_mute_led_mic1,
	},
	[ALC269_FIXUP_HP_MUTE_LED_MIC2] = {
		.type = HDA_FIXUP_FUNC,
		.v.func = alc269_fixup_hp_mute_led_mic2,
	},
	[ALC269_FIXUP_HP_GPIO_LED] = {
		.type = HDA_FIXUP_FUNC,
		.v.func = alc269_fixup_hp_gpio_led,
	},
	[ALC269_FIXUP_HP_GPIO_MIC1_LED] = {
		.type = HDA_FIXUP_FUNC,
		.v.func = alc269_fixup_hp_gpio_mic1_led,
	},
	[ALC269_FIXUP_HP_LINE1_MIC1_LED] = {
		.type = HDA_FIXUP_FUNC,
		.v.func = alc269_fixup_hp_line1_mic1_led,
	},
	[ALC269_FIXUP_INV_DMIC] = {
		.type = HDA_FIXUP_FUNC,
		.v.func = alc_fixup_inv_dmic,
	},
	[ALC269_FIXUP_NO_SHUTUP] = {
		.type = HDA_FIXUP_FUNC,
		.v.func = alc_fixup_no_shutup,
	},
	[ALC269_FIXUP_LENOVO_DOCK] = {
		.type = HDA_FIXUP_PINS,
		.v.pins = (const struct hda_pintbl[]) {
			{ 0x19, 0x23a11040 }, /* dock mic */
			{ 0x1b, 0x2121103f }, /* dock headphone */
			{ }
		},
		.chained = true,
		.chain_id = ALC269_FIXUP_PINCFG_NO_HP_TO_LINEOUT
	},
	[ALC269_FIXUP_PINCFG_NO_HP_TO_LINEOUT] = {
		.type = HDA_FIXUP_FUNC,
		.v.func = alc269_fixup_pincfg_no_hp_to_lineout,
		.chained = true,
		.chain_id = ALC269_FIXUP_THINKPAD_ACPI,
	},
	[ALC269_FIXUP_DELL1_MIC_NO_PRESENCE] = {
		.type = HDA_FIXUP_PINS,
		.v.pins = (const struct hda_pintbl[]) {
			{ 0x19, 0x01a1913c }, /* use as headset mic, without its own jack detect */
			{ 0x1a, 0x01a1913d }, /* use as headphone mic, without its own jack detect */
			{ }
		},
		.chained = true,
		.chain_id = ALC269_FIXUP_HEADSET_MODE
	},
	[ALC269_FIXUP_DELL2_MIC_NO_PRESENCE] = {
		.type = HDA_FIXUP_PINS,
		.v.pins = (const struct hda_pintbl[]) {
			{ 0x16, 0x21014020 }, /* dock line out */
			{ 0x19, 0x21a19030 }, /* dock mic */
			{ 0x1a, 0x01a1913c }, /* use as headset mic, without its own jack detect */
			{ }
		},
		.chained = true,
		.chain_id = ALC269_FIXUP_HEADSET_MODE_NO_HP_MIC
	},
	[ALC269_FIXUP_DELL3_MIC_NO_PRESENCE] = {
		.type = HDA_FIXUP_PINS,
		.v.pins = (const struct hda_pintbl[]) {
			{ 0x1a, 0x01a1913c }, /* use as headset mic, without its own jack detect */
			{ }
		},
		.chained = true,
		.chain_id = ALC269_FIXUP_HEADSET_MODE_NO_HP_MIC
	},
	[ALC269_FIXUP_HEADSET_MODE] = {
		.type = HDA_FIXUP_FUNC,
		.v.func = alc_fixup_headset_mode,
		.chained = true,
		.chain_id = ALC255_FIXUP_DELL_WMI_MIC_MUTE_LED
	},
	[ALC269_FIXUP_HEADSET_MODE_NO_HP_MIC] = {
		.type = HDA_FIXUP_FUNC,
		.v.func = alc_fixup_headset_mode_no_hp_mic,
	},
	[ALC269_FIXUP_ASPIRE_HEADSET_MIC] = {
		.type = HDA_FIXUP_PINS,
		.v.pins = (const struct hda_pintbl[]) {
			{ 0x19, 0x01a1913c }, /* headset mic w/o jack detect */
			{ }
		},
		.chained = true,
		.chain_id = ALC269_FIXUP_HEADSET_MODE,
	},
	[ALC286_FIXUP_SONY_MIC_NO_PRESENCE] = {
		.type = HDA_FIXUP_PINS,
		.v.pins = (const struct hda_pintbl[]) {
			{ 0x18, 0x01a1913c }, /* use as headset mic, without its own jack detect */
			{ }
		},
		.chained = true,
		.chain_id = ALC269_FIXUP_HEADSET_MIC
	},
	[ALC269_FIXUP_ASUS_X101_FUNC] = {
		.type = HDA_FIXUP_FUNC,
		.v.func = alc269_fixup_x101_headset_mic,
	},
	[ALC269_FIXUP_ASUS_X101_VERB] = {
		.type = HDA_FIXUP_VERBS,
		.v.verbs = (const struct hda_verb[]) {
			{0x18, AC_VERB_SET_PIN_WIDGET_CONTROL, 0},
			{0x20, AC_VERB_SET_COEF_INDEX, 0x08},
			{0x20, AC_VERB_SET_PROC_COEF,  0x0310},
			{ }
		},
		.chained = true,
		.chain_id = ALC269_FIXUP_ASUS_X101_FUNC
	},
	[ALC269_FIXUP_ASUS_X101] = {
		.type = HDA_FIXUP_PINS,
		.v.pins = (const struct hda_pintbl[]) {
			{ 0x18, 0x04a1182c }, /* Headset mic */
			{ }
		},
		.chained = true,
		.chain_id = ALC269_FIXUP_ASUS_X101_VERB
	},
	[ALC271_FIXUP_AMIC_MIC2] = {
		.type = HDA_FIXUP_PINS,
		.v.pins = (const struct hda_pintbl[]) {
			{ 0x14, 0x99130110 }, /* speaker */
			{ 0x19, 0x01a19c20 }, /* mic */
			{ 0x1b, 0x99a7012f }, /* int-mic */
			{ 0x21, 0x0121401f }, /* HP out */
			{ }
		},
	},
	[ALC271_FIXUP_HP_GATE_MIC_JACK] = {
		.type = HDA_FIXUP_FUNC,
		.v.func = alc271_hp_gate_mic_jack,
		.chained = true,
		.chain_id = ALC271_FIXUP_AMIC_MIC2,
	},
	[ALC271_FIXUP_HP_GATE_MIC_JACK_E1_572] = {
		.type = HDA_FIXUP_FUNC,
		.v.func = alc269_fixup_limit_int_mic_boost,
		.chained = true,
		.chain_id = ALC271_FIXUP_HP_GATE_MIC_JACK,
	},
	[ALC269_FIXUP_ACER_AC700] = {
		.type = HDA_FIXUP_PINS,
		.v.pins = (const struct hda_pintbl[]) {
			{ 0x12, 0x99a3092f }, /* int-mic */
			{ 0x14, 0x99130110 }, /* speaker */
			{ 0x18, 0x03a11c20 }, /* mic */
			{ 0x1e, 0x0346101e }, /* SPDIF1 */
			{ 0x21, 0x0321101f }, /* HP out */
			{ }
		},
		.chained = true,
		.chain_id = ALC271_FIXUP_DMIC,
	},
	[ALC269_FIXUP_LIMIT_INT_MIC_BOOST] = {
		.type = HDA_FIXUP_FUNC,
		.v.func = alc269_fixup_limit_int_mic_boost,
		.chained = true,
		.chain_id = ALC269_FIXUP_THINKPAD_ACPI,
	},
	[ALC269VB_FIXUP_ASUS_ZENBOOK] = {
		.type = HDA_FIXUP_FUNC,
		.v.func = alc269_fixup_limit_int_mic_boost,
		.chained = true,
		.chain_id = ALC269VB_FIXUP_DMIC,
	},
	[ALC269VB_FIXUP_ASUS_ZENBOOK_UX31A] = {
		.type = HDA_FIXUP_VERBS,
		.v.verbs = (const struct hda_verb[]) {
			/* class-D output amp +5dB */
			{ 0x20, AC_VERB_SET_COEF_INDEX, 0x12 },
			{ 0x20, AC_VERB_SET_PROC_COEF, 0x2800 },
			{}
		},
		.chained = true,
		.chain_id = ALC269VB_FIXUP_ASUS_ZENBOOK,
	},
	[ALC269_FIXUP_LIMIT_INT_MIC_BOOST_MUTE_LED] = {
		.type = HDA_FIXUP_FUNC,
		.v.func = alc269_fixup_limit_int_mic_boost,
		.chained = true,
		.chain_id = ALC269_FIXUP_HP_MUTE_LED_MIC1,
	},
	[ALC269VB_FIXUP_ORDISSIMO_EVE2] = {
		.type = HDA_FIXUP_PINS,
		.v.pins = (const struct hda_pintbl[]) {
			{ 0x12, 0x99a3092f }, /* int-mic */
			{ 0x18, 0x03a11d20 }, /* mic */
			{ 0x19, 0x411111f0 }, /* Unused bogus pin */
			{ }
		},
	},
	[ALC283_FIXUP_CHROME_BOOK] = {
		.type = HDA_FIXUP_FUNC,
		.v.func = alc283_fixup_chromebook,
	},
	[ALC283_FIXUP_SENSE_COMBO_JACK] = {
		.type = HDA_FIXUP_FUNC,
		.v.func = alc283_fixup_sense_combo_jack,
		.chained = true,
		.chain_id = ALC283_FIXUP_CHROME_BOOK,
	},
	[ALC282_FIXUP_ASUS_TX300] = {
		.type = HDA_FIXUP_FUNC,
		.v.func = alc282_fixup_asus_tx300,
	},
	[ALC283_FIXUP_INT_MIC] = {
		.type = HDA_FIXUP_VERBS,
		.v.verbs = (const struct hda_verb[]) {
			{0x20, AC_VERB_SET_COEF_INDEX, 0x1a},
			{0x20, AC_VERB_SET_PROC_COEF, 0x0011},
			{ }
		},
		.chained = true,
		.chain_id = ALC269_FIXUP_LIMIT_INT_MIC_BOOST
	},
	[ALC290_FIXUP_SUBWOOFER_HSJACK] = {
		.type = HDA_FIXUP_PINS,
		.v.pins = (const struct hda_pintbl[]) {
			{ 0x17, 0x90170112 }, /* subwoofer */
			{ }
		},
		.chained = true,
		.chain_id = ALC290_FIXUP_MONO_SPEAKERS_HSJACK,
	},
	[ALC290_FIXUP_SUBWOOFER] = {
		.type = HDA_FIXUP_PINS,
		.v.pins = (const struct hda_pintbl[]) {
			{ 0x17, 0x90170112 }, /* subwoofer */
			{ }
		},
		.chained = true,
		.chain_id = ALC290_FIXUP_MONO_SPEAKERS,
	},
	[ALC290_FIXUP_MONO_SPEAKERS] = {
		.type = HDA_FIXUP_FUNC,
		.v.func = alc290_fixup_mono_speakers,
	},
	[ALC290_FIXUP_MONO_SPEAKERS_HSJACK] = {
		.type = HDA_FIXUP_FUNC,
		.v.func = alc290_fixup_mono_speakers,
		.chained = true,
		.chain_id = ALC269_FIXUP_DELL3_MIC_NO_PRESENCE,
	},
	[ALC269_FIXUP_THINKPAD_ACPI] = {
		.type = HDA_FIXUP_FUNC,
		.v.func = hda_fixup_thinkpad_acpi,
	},
	[ALC269_FIXUP_DMIC_THINKPAD_ACPI] = {
		.type = HDA_FIXUP_FUNC,
		.v.func = alc_fixup_inv_dmic,
		.chained = true,
		.chain_id = ALC269_FIXUP_THINKPAD_ACPI,
	},
	[ALC255_FIXUP_DELL1_MIC_NO_PRESENCE] = {
		.type = HDA_FIXUP_PINS,
		.v.pins = (const struct hda_pintbl[]) {
			{ 0x19, 0x01a1913c }, /* use as headset mic, without its own jack detect */
			{ 0x1a, 0x01a1913d }, /* use as headphone mic, without its own jack detect */
			{ }
		},
		.chained = true,
		.chain_id = ALC255_FIXUP_HEADSET_MODE
	},
	[ALC255_FIXUP_DELL2_MIC_NO_PRESENCE] = {
		.type = HDA_FIXUP_PINS,
		.v.pins = (const struct hda_pintbl[]) {
			{ 0x19, 0x01a1913c }, /* use as headset mic, without its own jack detect */
			{ }
		},
		.chained = true,
		.chain_id = ALC255_FIXUP_HEADSET_MODE_NO_HP_MIC
	},
	[ALC255_FIXUP_HEADSET_MODE] = {
		.type = HDA_FIXUP_FUNC,
		.v.func = alc_fixup_headset_mode_alc255,
		.chained = true,
		.chain_id = ALC255_FIXUP_DELL_WMI_MIC_MUTE_LED
	},
	[ALC255_FIXUP_HEADSET_MODE_NO_HP_MIC] = {
		.type = HDA_FIXUP_FUNC,
		.v.func = alc_fixup_headset_mode_alc255_no_hp_mic,
	},
	[ALC293_FIXUP_DELL1_MIC_NO_PRESENCE] = {
		.type = HDA_FIXUP_PINS,
		.v.pins = (const struct hda_pintbl[]) {
			{ 0x18, 0x01a1913d }, /* use as headphone mic, without its own jack detect */
			{ 0x1a, 0x01a1913c }, /* use as headset mic, without its own jack detect */
			{ }
		},
		.chained = true,
		.chain_id = ALC269_FIXUP_HEADSET_MODE
	},
	[ALC292_FIXUP_TPT440_DOCK] = {
		.type = HDA_FIXUP_FUNC,
		.v.func = alc_fixup_tpt440_dock,
		.chained = true,
		.chain_id = ALC269_FIXUP_LIMIT_INT_MIC_BOOST
	},
	[ALC292_FIXUP_TPT440] = {
		.type = HDA_FIXUP_FUNC,
		.v.func = alc_fixup_disable_aamix,
		.chained = true,
		.chain_id = ALC292_FIXUP_TPT440_DOCK,
	},
	[ALC283_FIXUP_BXBT2807_MIC] = {
		.type = HDA_FIXUP_PINS,
		.v.pins = (const struct hda_pintbl[]) {
			{ 0x19, 0x04a110f0 },
			{ },
		},
	},
	[ALC255_FIXUP_DELL_WMI_MIC_MUTE_LED] = {
		.type = HDA_FIXUP_FUNC,
		.v.func = alc_fixup_dell_wmi,
	},
	[ALC282_FIXUP_ASPIRE_V5_PINS] = {
		.type = HDA_FIXUP_PINS,
		.v.pins = (const struct hda_pintbl[]) {
			{ 0x12, 0x90a60130 },
			{ 0x14, 0x90170110 },
			{ 0x17, 0x40000008 },
			{ 0x18, 0x411111f0 },
			{ 0x19, 0x01a1913c },
			{ 0x1a, 0x411111f0 },
			{ 0x1b, 0x411111f0 },
			{ 0x1d, 0x40f89b2d },
			{ 0x1e, 0x411111f0 },
			{ 0x21, 0x0321101f },
			{ },
		},
	},
	[ALC280_FIXUP_HP_GPIO4] = {
		.type = HDA_FIXUP_FUNC,
		.v.func = alc280_fixup_hp_gpio4,
	},
	[ALC286_FIXUP_HP_GPIO_LED] = {
		.type = HDA_FIXUP_FUNC,
		.v.func = alc286_fixup_hp_gpio_led,
	},
	[ALC280_FIXUP_HP_GPIO2_MIC_HOTKEY] = {
		.type = HDA_FIXUP_FUNC,
		.v.func = alc280_fixup_hp_gpio2_mic_hotkey,
	},
	[ALC280_FIXUP_HP_DOCK_PINS] = {
		.type = HDA_FIXUP_PINS,
		.v.pins = (const struct hda_pintbl[]) {
			{ 0x1b, 0x21011020 }, /* line-out */
			{ 0x1a, 0x01a1903c }, /* headset mic */
			{ 0x18, 0x2181103f }, /* line-in */
			{ },
		},
		.chained = true,
		.chain_id = ALC280_FIXUP_HP_GPIO4
	},
	[ALC280_FIXUP_HP_9480M] = {
		.type = HDA_FIXUP_FUNC,
		.v.func = alc280_fixup_hp_9480m,
	},
	[ALC288_FIXUP_DELL_HEADSET_MODE] = {
		.type = HDA_FIXUP_FUNC,
		.v.func = alc_fixup_headset_mode_dell_alc288,
		.chained = true,
		.chain_id = ALC255_FIXUP_DELL_WMI_MIC_MUTE_LED
	},
	[ALC288_FIXUP_DELL1_MIC_NO_PRESENCE] = {
		.type = HDA_FIXUP_PINS,
		.v.pins = (const struct hda_pintbl[]) {
			{ 0x18, 0x01a1913c }, /* use as headset mic, without its own jack detect */
			{ 0x1a, 0x01a1913d }, /* use as headphone mic, without its own jack detect */
			{ }
		},
		.chained = true,
		.chain_id = ALC288_FIXUP_DELL_HEADSET_MODE
	},
	[ALC288_FIXUP_DELL_XPS_13_GPIO6] = {
		.type = HDA_FIXUP_VERBS,
		.v.verbs = (const struct hda_verb[]) {
			{0x01, AC_VERB_SET_GPIO_MASK, 0x40},
			{0x01, AC_VERB_SET_GPIO_DIRECTION, 0x40},
			{0x01, AC_VERB_SET_GPIO_DATA, 0x00},
			{ }
		},
		.chained = true,
		.chain_id = ALC288_FIXUP_DELL1_MIC_NO_PRESENCE
	},
	[ALC288_FIXUP_DISABLE_AAMIX] = {
		.type = HDA_FIXUP_FUNC,
		.v.func = alc_fixup_disable_aamix,
		.chained = true,
		.chain_id = ALC288_FIXUP_DELL_XPS_13_GPIO6
	},
	[ALC288_FIXUP_DELL_XPS_13] = {
		.type = HDA_FIXUP_FUNC,
		.v.func = alc_fixup_dell_xps13,
		.chained = true,
		.chain_id = ALC288_FIXUP_DISABLE_AAMIX
	},
	[ALC292_FIXUP_DISABLE_AAMIX] = {
		.type = HDA_FIXUP_FUNC,
		.v.func = alc_fixup_disable_aamix,
		.chained = true,
		.chain_id = ALC269_FIXUP_DELL2_MIC_NO_PRESENCE
	},
	[ALC293_FIXUP_DISABLE_AAMIX_MULTIJACK] = {
		.type = HDA_FIXUP_FUNC,
		.v.func = alc_fixup_disable_aamix,
		.chained = true,
		.chain_id = ALC293_FIXUP_DELL1_MIC_NO_PRESENCE
	},
	[ALC292_FIXUP_DELL_E7X] = {
		.type = HDA_FIXUP_FUNC,
		.v.func = alc_fixup_dell_xps13,
		.chained = true,
		.chain_id = ALC292_FIXUP_DISABLE_AAMIX
	},
	[ALC298_FIXUP_DELL1_MIC_NO_PRESENCE] = {
		.type = HDA_FIXUP_PINS,
		.v.pins = (const struct hda_pintbl[]) {
			{ 0x18, 0x01a1913c }, /* use as headset mic, without its own jack detect */
			{ 0x1a, 0x01a1913d }, /* use as headphone mic, without its own jack detect */
			{ }
		},
		.chained = true,
		.chain_id = ALC269_FIXUP_HEADSET_MODE
	},
	[ALC275_FIXUP_DELL_XPS] = {
		.type = HDA_FIXUP_VERBS,
		.v.verbs = (const struct hda_verb[]) {
			/* Enables internal speaker */
			{0x20, AC_VERB_SET_COEF_INDEX, 0x1f},
			{0x20, AC_VERB_SET_PROC_COEF, 0x00c0},
			{0x20, AC_VERB_SET_COEF_INDEX, 0x30},
			{0x20, AC_VERB_SET_PROC_COEF, 0x00b1},
			{}
		}
	},
	[ALC256_FIXUP_DELL_XPS_13_HEADPHONE_NOISE] = {
		.type = HDA_FIXUP_VERBS,
		.v.verbs = (const struct hda_verb[]) {
			/* Disable pass-through path for FRONT 14h */
			{0x20, AC_VERB_SET_COEF_INDEX, 0x36},
			{0x20, AC_VERB_SET_PROC_COEF, 0x1737},
			{}
		},
		.chained = true,
		.chain_id = ALC255_FIXUP_DELL1_MIC_NO_PRESENCE
	},
	[ALC293_FIXUP_LENOVO_SPK_NOISE] = {
		.type = HDA_FIXUP_FUNC,
		.v.func = alc_fixup_disable_aamix,
		.chained = true,
		.chain_id = ALC269_FIXUP_THINKPAD_ACPI
	},
	[ALC233_FIXUP_LENOVO_LINE2_MIC_HOTKEY] = {
		.type = HDA_FIXUP_FUNC,
		.v.func = alc233_fixup_lenovo_line2_mic_hotkey,
	},
	[ALC255_FIXUP_DELL_SPK_NOISE] = {
		.type = HDA_FIXUP_FUNC,
		.v.func = alc_fixup_disable_aamix,
		.chained = true,
		.chain_id = ALC255_FIXUP_DELL1_MIC_NO_PRESENCE
	},
	[ALC225_FIXUP_DELL1_MIC_NO_PRESENCE] = {
		.type = HDA_FIXUP_VERBS,
		.v.verbs = (const struct hda_verb[]) {
			/* Disable pass-through path for FRONT 14h */
			{ 0x20, AC_VERB_SET_COEF_INDEX, 0x36 },
			{ 0x20, AC_VERB_SET_PROC_COEF, 0x57d7 },
			{}
		},
		.chained = true,
		.chain_id = ALC269_FIXUP_DELL1_MIC_NO_PRESENCE
	},
	[ALC280_FIXUP_HP_HEADSET_MIC] = {
		.type = HDA_FIXUP_FUNC,
		.v.func = alc_fixup_disable_aamix,
		.chained = true,
		.chain_id = ALC269_FIXUP_HEADSET_MIC,
	},
	[ALC221_FIXUP_HP_FRONT_MIC] = {
		.type = HDA_FIXUP_PINS,
		.v.pins = (const struct hda_pintbl[]) {
			{ 0x19, 0x02a19020 }, /* Front Mic */
			{ }
		},
	},
<<<<<<< HEAD
=======
	[ALC292_FIXUP_TPT460] = {
		.type = HDA_FIXUP_FUNC,
		.v.func = alc_fixup_tpt440_dock,
		.chained = true,
		.chain_id = ALC293_FIXUP_LENOVO_SPK_NOISE,
	},
>>>>>>> ed596a4a
};

static const struct snd_pci_quirk alc269_fixup_tbl[] = {
	SND_PCI_QUIRK(0x1025, 0x0283, "Acer TravelMate 8371", ALC269_FIXUP_INV_DMIC),
	SND_PCI_QUIRK(0x1025, 0x029b, "Acer 1810TZ", ALC269_FIXUP_INV_DMIC),
	SND_PCI_QUIRK(0x1025, 0x0349, "Acer AOD260", ALC269_FIXUP_INV_DMIC),
	SND_PCI_QUIRK(0x1025, 0x047c, "Acer AC700", ALC269_FIXUP_ACER_AC700),
	SND_PCI_QUIRK(0x1025, 0x072d, "Acer Aspire V5-571G", ALC269_FIXUP_ASPIRE_HEADSET_MIC),
	SND_PCI_QUIRK(0x1025, 0x080d, "Acer Aspire V5-122P", ALC269_FIXUP_ASPIRE_HEADSET_MIC),
	SND_PCI_QUIRK(0x1025, 0x0740, "Acer AO725", ALC271_FIXUP_HP_GATE_MIC_JACK),
	SND_PCI_QUIRK(0x1025, 0x0742, "Acer AO756", ALC271_FIXUP_HP_GATE_MIC_JACK),
	SND_PCI_QUIRK(0x1025, 0x0762, "Acer Aspire E1-472", ALC271_FIXUP_HP_GATE_MIC_JACK_E1_572),
	SND_PCI_QUIRK(0x1025, 0x0775, "Acer Aspire E1-572", ALC271_FIXUP_HP_GATE_MIC_JACK_E1_572),
	SND_PCI_QUIRK(0x1025, 0x079b, "Acer Aspire V5-573G", ALC282_FIXUP_ASPIRE_V5_PINS),
	SND_PCI_QUIRK(0x1025, 0x106d, "Acer Cloudbook 14", ALC283_FIXUP_CHROME_BOOK),
	SND_PCI_QUIRK(0x1028, 0x0470, "Dell M101z", ALC269_FIXUP_DELL_M101Z),
	SND_PCI_QUIRK(0x1028, 0x054b, "Dell XPS one 2710", ALC275_FIXUP_DELL_XPS),
	SND_PCI_QUIRK(0x1028, 0x05bd, "Dell Latitude E6440", ALC292_FIXUP_DELL_E7X),
	SND_PCI_QUIRK(0x1028, 0x05be, "Dell Latitude E6540", ALC292_FIXUP_DELL_E7X),
	SND_PCI_QUIRK(0x1028, 0x05ca, "Dell Latitude E7240", ALC292_FIXUP_DELL_E7X),
	SND_PCI_QUIRK(0x1028, 0x05cb, "Dell Latitude E7440", ALC292_FIXUP_DELL_E7X),
	SND_PCI_QUIRK(0x1028, 0x05da, "Dell Vostro 5460", ALC290_FIXUP_SUBWOOFER),
	SND_PCI_QUIRK(0x1028, 0x05f4, "Dell", ALC269_FIXUP_DELL1_MIC_NO_PRESENCE),
	SND_PCI_QUIRK(0x1028, 0x05f5, "Dell", ALC269_FIXUP_DELL1_MIC_NO_PRESENCE),
	SND_PCI_QUIRK(0x1028, 0x05f6, "Dell", ALC269_FIXUP_DELL1_MIC_NO_PRESENCE),
	SND_PCI_QUIRK(0x1028, 0x0615, "Dell Vostro 5470", ALC290_FIXUP_SUBWOOFER_HSJACK),
	SND_PCI_QUIRK(0x1028, 0x0616, "Dell Vostro 5470", ALC290_FIXUP_SUBWOOFER_HSJACK),
	SND_PCI_QUIRK(0x1028, 0x062c, "Dell Latitude E5550", ALC292_FIXUP_DELL_E7X),
	SND_PCI_QUIRK(0x1028, 0x062e, "Dell Latitude E7450", ALC292_FIXUP_DELL_E7X),
	SND_PCI_QUIRK(0x1028, 0x0638, "Dell Inspiron 5439", ALC290_FIXUP_MONO_SPEAKERS_HSJACK),
	SND_PCI_QUIRK(0x1028, 0x064a, "Dell", ALC293_FIXUP_DELL1_MIC_NO_PRESENCE),
	SND_PCI_QUIRK(0x1028, 0x064b, "Dell", ALC293_FIXUP_DELL1_MIC_NO_PRESENCE),
	SND_PCI_QUIRK(0x1028, 0x0665, "Dell XPS 13", ALC288_FIXUP_DELL_XPS_13),
	SND_PCI_QUIRK(0x1028, 0x0669, "Dell Optiplex 9020m", ALC255_FIXUP_DELL1_MIC_NO_PRESENCE),
	SND_PCI_QUIRK(0x1028, 0x069a, "Dell Vostro 5480", ALC290_FIXUP_SUBWOOFER_HSJACK),
	SND_PCI_QUIRK(0x1028, 0x06c7, "Dell", ALC255_FIXUP_DELL1_MIC_NO_PRESENCE),
	SND_PCI_QUIRK(0x1028, 0x06d9, "Dell", ALC293_FIXUP_DELL1_MIC_NO_PRESENCE),
	SND_PCI_QUIRK(0x1028, 0x06da, "Dell", ALC293_FIXUP_DELL1_MIC_NO_PRESENCE),
	SND_PCI_QUIRK(0x1028, 0x06db, "Dell", ALC293_FIXUP_DISABLE_AAMIX_MULTIJACK),
	SND_PCI_QUIRK(0x1028, 0x06dd, "Dell", ALC293_FIXUP_DISABLE_AAMIX_MULTIJACK),
	SND_PCI_QUIRK(0x1028, 0x06de, "Dell", ALC293_FIXUP_DISABLE_AAMIX_MULTIJACK),
	SND_PCI_QUIRK(0x1028, 0x06df, "Dell", ALC293_FIXUP_DISABLE_AAMIX_MULTIJACK),
	SND_PCI_QUIRK(0x1028, 0x06e0, "Dell", ALC293_FIXUP_DISABLE_AAMIX_MULTIJACK),
	SND_PCI_QUIRK(0x1028, 0x0704, "Dell XPS 13", ALC256_FIXUP_DELL_XPS_13_HEADPHONE_NOISE),
	SND_PCI_QUIRK(0x1028, 0x0725, "Dell Inspiron 3162", ALC255_FIXUP_DELL_SPK_NOISE),
	SND_PCI_QUIRK(0x1028, 0x164a, "Dell", ALC293_FIXUP_DELL1_MIC_NO_PRESENCE),
	SND_PCI_QUIRK(0x1028, 0x164b, "Dell", ALC293_FIXUP_DELL1_MIC_NO_PRESENCE),
	SND_PCI_QUIRK(0x103c, 0x1586, "HP", ALC269_FIXUP_HP_MUTE_LED_MIC2),
	SND_PCI_QUIRK(0x103c, 0x18e6, "HP", ALC269_FIXUP_HP_GPIO_LED),
	SND_PCI_QUIRK(0x103c, 0x218b, "HP", ALC269_FIXUP_LIMIT_INT_MIC_BOOST_MUTE_LED),
	SND_PCI_QUIRK(0x103c, 0x225f, "HP", ALC280_FIXUP_HP_GPIO2_MIC_HOTKEY),
	/* ALC282 */
	SND_PCI_QUIRK(0x103c, 0x21f9, "HP", ALC269_FIXUP_HP_MUTE_LED_MIC1),
	SND_PCI_QUIRK(0x103c, 0x2210, "HP", ALC269_FIXUP_HP_MUTE_LED_MIC1),
	SND_PCI_QUIRK(0x103c, 0x2214, "HP", ALC269_FIXUP_HP_MUTE_LED_MIC1),
	SND_PCI_QUIRK(0x103c, 0x2236, "HP", ALC269_FIXUP_HP_LINE1_MIC1_LED),
	SND_PCI_QUIRK(0x103c, 0x2237, "HP", ALC269_FIXUP_HP_LINE1_MIC1_LED),
	SND_PCI_QUIRK(0x103c, 0x2238, "HP", ALC269_FIXUP_HP_LINE1_MIC1_LED),
	SND_PCI_QUIRK(0x103c, 0x2239, "HP", ALC269_FIXUP_HP_LINE1_MIC1_LED),
	SND_PCI_QUIRK(0x103c, 0x224b, "HP", ALC269_FIXUP_HP_LINE1_MIC1_LED),
	SND_PCI_QUIRK(0x103c, 0x2268, "HP", ALC269_FIXUP_HP_MUTE_LED_MIC1),
	SND_PCI_QUIRK(0x103c, 0x226a, "HP", ALC269_FIXUP_HP_MUTE_LED_MIC1),
	SND_PCI_QUIRK(0x103c, 0x226b, "HP", ALC269_FIXUP_HP_MUTE_LED_MIC1),
	SND_PCI_QUIRK(0x103c, 0x226e, "HP", ALC269_FIXUP_HP_MUTE_LED_MIC1),
	SND_PCI_QUIRK(0x103c, 0x2271, "HP", ALC286_FIXUP_HP_GPIO_LED),
	SND_PCI_QUIRK(0x103c, 0x2272, "HP", ALC280_FIXUP_HP_DOCK_PINS),
	SND_PCI_QUIRK(0x103c, 0x2273, "HP", ALC280_FIXUP_HP_DOCK_PINS),
	SND_PCI_QUIRK(0x103c, 0x229e, "HP", ALC269_FIXUP_HP_MUTE_LED_MIC1),
	SND_PCI_QUIRK(0x103c, 0x22b2, "HP", ALC269_FIXUP_HP_MUTE_LED_MIC1),
	SND_PCI_QUIRK(0x103c, 0x22b7, "HP", ALC269_FIXUP_HP_MUTE_LED_MIC1),
	SND_PCI_QUIRK(0x103c, 0x22bf, "HP", ALC269_FIXUP_HP_MUTE_LED_MIC1),
	SND_PCI_QUIRK(0x103c, 0x22cf, "HP", ALC269_FIXUP_HP_MUTE_LED_MIC1),
	SND_PCI_QUIRK(0x103c, 0x22db, "HP", ALC280_FIXUP_HP_9480M),
	SND_PCI_QUIRK(0x103c, 0x22dc, "HP", ALC269_FIXUP_HP_GPIO_MIC1_LED),
	SND_PCI_QUIRK(0x103c, 0x22fb, "HP", ALC269_FIXUP_HP_GPIO_MIC1_LED),
	/* ALC290 */
	SND_PCI_QUIRK(0x103c, 0x221b, "HP", ALC269_FIXUP_HP_GPIO_MIC1_LED),
	SND_PCI_QUIRK(0x103c, 0x2221, "HP", ALC269_FIXUP_HP_GPIO_MIC1_LED),
	SND_PCI_QUIRK(0x103c, 0x2225, "HP", ALC269_FIXUP_HP_GPIO_MIC1_LED),
	SND_PCI_QUIRK(0x103c, 0x2253, "HP", ALC269_FIXUP_HP_GPIO_MIC1_LED),
	SND_PCI_QUIRK(0x103c, 0x2254, "HP", ALC269_FIXUP_HP_GPIO_MIC1_LED),
	SND_PCI_QUIRK(0x103c, 0x2255, "HP", ALC269_FIXUP_HP_GPIO_MIC1_LED),
	SND_PCI_QUIRK(0x103c, 0x2256, "HP", ALC269_FIXUP_HP_GPIO_MIC1_LED),
	SND_PCI_QUIRK(0x103c, 0x2257, "HP", ALC269_FIXUP_HP_GPIO_MIC1_LED),
	SND_PCI_QUIRK(0x103c, 0x2259, "HP", ALC269_FIXUP_HP_GPIO_MIC1_LED),
	SND_PCI_QUIRK(0x103c, 0x225a, "HP", ALC269_FIXUP_HP_GPIO_MIC1_LED),
	SND_PCI_QUIRK(0x103c, 0x2260, "HP", ALC269_FIXUP_HP_MUTE_LED_MIC1),
	SND_PCI_QUIRK(0x103c, 0x2263, "HP", ALC269_FIXUP_HP_MUTE_LED_MIC1),
	SND_PCI_QUIRK(0x103c, 0x2264, "HP", ALC269_FIXUP_HP_MUTE_LED_MIC1),
	SND_PCI_QUIRK(0x103c, 0x2265, "HP", ALC269_FIXUP_HP_MUTE_LED_MIC1),
	SND_PCI_QUIRK(0x103c, 0x2272, "HP", ALC269_FIXUP_HP_GPIO_MIC1_LED),
	SND_PCI_QUIRK(0x103c, 0x2273, "HP", ALC269_FIXUP_HP_GPIO_MIC1_LED),
	SND_PCI_QUIRK(0x103c, 0x2278, "HP", ALC269_FIXUP_HP_GPIO_MIC1_LED),
	SND_PCI_QUIRK(0x103c, 0x227f, "HP", ALC269_FIXUP_HP_MUTE_LED_MIC1),
	SND_PCI_QUIRK(0x103c, 0x2282, "HP", ALC269_FIXUP_HP_MUTE_LED_MIC1),
	SND_PCI_QUIRK(0x103c, 0x228b, "HP", ALC269_FIXUP_HP_MUTE_LED_MIC1),
	SND_PCI_QUIRK(0x103c, 0x228e, "HP", ALC269_FIXUP_HP_MUTE_LED_MIC1),
	SND_PCI_QUIRK(0x103c, 0x22c5, "HP", ALC269_FIXUP_HP_MUTE_LED_MIC1),
	SND_PCI_QUIRK(0x103c, 0x22c7, "HP", ALC269_FIXUP_HP_MUTE_LED_MIC1),
	SND_PCI_QUIRK(0x103c, 0x22c8, "HP", ALC269_FIXUP_HP_MUTE_LED_MIC1),
	SND_PCI_QUIRK(0x103c, 0x22c4, "HP", ALC269_FIXUP_HP_MUTE_LED_MIC1),
	SND_PCI_QUIRK(0x103c, 0x2334, "HP", ALC269_FIXUP_HP_MUTE_LED_MIC1),
	SND_PCI_QUIRK(0x103c, 0x2335, "HP", ALC269_FIXUP_HP_MUTE_LED_MIC1),
	SND_PCI_QUIRK(0x103c, 0x2336, "HP", ALC269_FIXUP_HP_MUTE_LED_MIC1),
	SND_PCI_QUIRK(0x103c, 0x2337, "HP", ALC269_FIXUP_HP_MUTE_LED_MIC1),
	SND_PCI_QUIRK(0x103c, 0x221c, "HP EliteBook 755 G2", ALC280_FIXUP_HP_HEADSET_MIC),
	SND_PCI_QUIRK(0x103c, 0x8256, "HP", ALC221_FIXUP_HP_FRONT_MIC),
	SND_PCI_QUIRK(0x1043, 0x103f, "ASUS TX300", ALC282_FIXUP_ASUS_TX300),
	SND_PCI_QUIRK(0x1043, 0x106d, "Asus K53BE", ALC269_FIXUP_LIMIT_INT_MIC_BOOST),
	SND_PCI_QUIRK(0x1043, 0x115d, "Asus 1015E", ALC269_FIXUP_LIMIT_INT_MIC_BOOST),
	SND_PCI_QUIRK(0x1043, 0x1427, "Asus Zenbook UX31E", ALC269VB_FIXUP_ASUS_ZENBOOK),
	SND_PCI_QUIRK(0x1043, 0x1517, "Asus Zenbook UX31A", ALC269VB_FIXUP_ASUS_ZENBOOK_UX31A),
	SND_PCI_QUIRK(0x1043, 0x16e3, "ASUS UX50", ALC269_FIXUP_STEREO_DMIC),
	SND_PCI_QUIRK(0x1043, 0x1a13, "Asus G73Jw", ALC269_FIXUP_ASUS_G73JW),
	SND_PCI_QUIRK(0x1043, 0x1b13, "Asus U41SV", ALC269_FIXUP_INV_DMIC),
	SND_PCI_QUIRK(0x1043, 0x1c23, "Asus X55U", ALC269_FIXUP_LIMIT_INT_MIC_BOOST),
	SND_PCI_QUIRK(0x1043, 0x831a, "ASUS P901", ALC269_FIXUP_STEREO_DMIC),
	SND_PCI_QUIRK(0x1043, 0x834a, "ASUS S101", ALC269_FIXUP_STEREO_DMIC),
	SND_PCI_QUIRK(0x1043, 0x8398, "ASUS P1005", ALC269_FIXUP_STEREO_DMIC),
	SND_PCI_QUIRK(0x1043, 0x83ce, "ASUS P1005", ALC269_FIXUP_STEREO_DMIC),
	SND_PCI_QUIRK(0x1043, 0x8516, "ASUS X101CH", ALC269_FIXUP_ASUS_X101),
	SND_PCI_QUIRK(0x104d, 0x90b5, "Sony VAIO Pro 11", ALC286_FIXUP_SONY_MIC_NO_PRESENCE),
	SND_PCI_QUIRK(0x104d, 0x90b6, "Sony VAIO Pro 13", ALC286_FIXUP_SONY_MIC_NO_PRESENCE),
	SND_PCI_QUIRK(0x104d, 0x9073, "Sony VAIO", ALC275_FIXUP_SONY_VAIO_GPIO2),
	SND_PCI_QUIRK(0x104d, 0x907b, "Sony VAIO", ALC275_FIXUP_SONY_HWEQ),
	SND_PCI_QUIRK(0x104d, 0x9084, "Sony VAIO", ALC275_FIXUP_SONY_HWEQ),
	SND_PCI_QUIRK(0x104d, 0x9099, "Sony VAIO S13", ALC275_FIXUP_SONY_DISABLE_AAMIX),
	SND_PCI_QUIRK(0x10cf, 0x1475, "Lifebook", ALC269_FIXUP_LIFEBOOK),
	SND_PCI_QUIRK(0x10cf, 0x159f, "Lifebook E780", ALC269_FIXUP_LIFEBOOK_NO_HP_TO_LINEOUT),
	SND_PCI_QUIRK(0x10cf, 0x15dc, "Lifebook T731", ALC269_FIXUP_LIFEBOOK_HP_PIN),
	SND_PCI_QUIRK(0x10cf, 0x1757, "Lifebook E752", ALC269_FIXUP_LIFEBOOK_HP_PIN),
	SND_PCI_QUIRK(0x10cf, 0x1845, "Lifebook U904", ALC269_FIXUP_LIFEBOOK_EXTMIC),
	SND_PCI_QUIRK(0x144d, 0xc109, "Samsung Ativ book 9 (NP900X3G)", ALC269_FIXUP_INV_DMIC),
	SND_PCI_QUIRK(0x1458, 0xfa53, "Gigabyte BXBT-2807", ALC283_FIXUP_BXBT2807_MIC),
	SND_PCI_QUIRK(0x17aa, 0x20f2, "Thinkpad SL410/510", ALC269_FIXUP_SKU_IGNORE),
	SND_PCI_QUIRK(0x17aa, 0x215e, "Thinkpad L512", ALC269_FIXUP_SKU_IGNORE),
	SND_PCI_QUIRK(0x17aa, 0x21b8, "Thinkpad Edge 14", ALC269_FIXUP_SKU_IGNORE),
	SND_PCI_QUIRK(0x17aa, 0x21ca, "Thinkpad L412", ALC269_FIXUP_SKU_IGNORE),
	SND_PCI_QUIRK(0x17aa, 0x21e9, "Thinkpad Edge 15", ALC269_FIXUP_SKU_IGNORE),
	SND_PCI_QUIRK(0x17aa, 0x21f6, "Thinkpad T530", ALC269_FIXUP_LENOVO_DOCK),
	SND_PCI_QUIRK(0x17aa, 0x21fa, "Thinkpad X230", ALC269_FIXUP_LENOVO_DOCK),
	SND_PCI_QUIRK(0x17aa, 0x21f3, "Thinkpad T430", ALC269_FIXUP_LENOVO_DOCK),
	SND_PCI_QUIRK(0x17aa, 0x21fb, "Thinkpad T430s", ALC269_FIXUP_LENOVO_DOCK),
	SND_PCI_QUIRK(0x17aa, 0x2203, "Thinkpad X230 Tablet", ALC269_FIXUP_LENOVO_DOCK),
	SND_PCI_QUIRK(0x17aa, 0x2208, "Thinkpad T431s", ALC269_FIXUP_LENOVO_DOCK),
	SND_PCI_QUIRK(0x17aa, 0x220c, "Thinkpad T440s", ALC292_FIXUP_TPT440),
	SND_PCI_QUIRK(0x17aa, 0x220e, "Thinkpad T440p", ALC292_FIXUP_TPT440_DOCK),
	SND_PCI_QUIRK(0x17aa, 0x2210, "Thinkpad T540p", ALC292_FIXUP_TPT440_DOCK),
	SND_PCI_QUIRK(0x17aa, 0x2211, "Thinkpad W541", ALC292_FIXUP_TPT440_DOCK),
	SND_PCI_QUIRK(0x17aa, 0x2212, "Thinkpad T440", ALC292_FIXUP_TPT440_DOCK),
	SND_PCI_QUIRK(0x17aa, 0x2214, "Thinkpad X240", ALC292_FIXUP_TPT440_DOCK),
	SND_PCI_QUIRK(0x17aa, 0x2215, "Thinkpad", ALC269_FIXUP_LIMIT_INT_MIC_BOOST),
	SND_PCI_QUIRK(0x17aa, 0x2218, "Thinkpad X1 Carbon 2nd", ALC292_FIXUP_TPT440_DOCK),
	SND_PCI_QUIRK(0x17aa, 0x2223, "ThinkPad T550", ALC292_FIXUP_TPT440_DOCK),
	SND_PCI_QUIRK(0x17aa, 0x2226, "ThinkPad X250", ALC292_FIXUP_TPT440_DOCK),
	SND_PCI_QUIRK(0x17aa, 0x2233, "Thinkpad", ALC292_FIXUP_TPT460),
	SND_PCI_QUIRK(0x17aa, 0x30bb, "ThinkCentre AIO", ALC233_FIXUP_LENOVO_LINE2_MIC_HOTKEY),
	SND_PCI_QUIRK(0x17aa, 0x30e2, "ThinkCentre AIO", ALC233_FIXUP_LENOVO_LINE2_MIC_HOTKEY),
	SND_PCI_QUIRK(0x17aa, 0x3902, "Lenovo E50-80", ALC269_FIXUP_DMIC_THINKPAD_ACPI),
	SND_PCI_QUIRK(0x17aa, 0x3977, "IdeaPad S210", ALC283_FIXUP_INT_MIC),
	SND_PCI_QUIRK(0x17aa, 0x3978, "IdeaPad Y410P", ALC269_FIXUP_NO_SHUTUP),
	SND_PCI_QUIRK(0x17aa, 0x5013, "Thinkpad", ALC269_FIXUP_LIMIT_INT_MIC_BOOST),
	SND_PCI_QUIRK(0x17aa, 0x501a, "Thinkpad", ALC283_FIXUP_INT_MIC),
	SND_PCI_QUIRK(0x17aa, 0x501e, "Thinkpad L440", ALC292_FIXUP_TPT440_DOCK),
	SND_PCI_QUIRK(0x17aa, 0x5026, "Thinkpad", ALC269_FIXUP_LIMIT_INT_MIC_BOOST),
	SND_PCI_QUIRK(0x17aa, 0x5034, "Thinkpad T450", ALC292_FIXUP_TPT440_DOCK),
	SND_PCI_QUIRK(0x17aa, 0x5036, "Thinkpad T450s", ALC292_FIXUP_TPT440_DOCK),
	SND_PCI_QUIRK(0x17aa, 0x503c, "Thinkpad L450", ALC292_FIXUP_TPT440_DOCK),
	SND_PCI_QUIRK(0x17aa, 0x504a, "ThinkPad X260", ALC292_FIXUP_TPT440_DOCK),
	SND_PCI_QUIRK(0x17aa, 0x504b, "Thinkpad", ALC293_FIXUP_LENOVO_SPK_NOISE),
	SND_PCI_QUIRK(0x17aa, 0x5109, "Thinkpad", ALC269_FIXUP_LIMIT_INT_MIC_BOOST),
	SND_PCI_QUIRK(0x17aa, 0x3bf8, "Quanta FL1", ALC269_FIXUP_PCM_44K),
	SND_PCI_QUIRK(0x17aa, 0x9e54, "LENOVO NB", ALC269_FIXUP_LENOVO_EAPD),
	SND_PCI_QUIRK(0x1b7d, 0xa831, "Ordissimo EVE2 ", ALC269VB_FIXUP_ORDISSIMO_EVE2), /* Also known as Malata PC-B1303 */

#if 0
	/* Below is a quirk table taken from the old code.
	 * Basically the device should work as is without the fixup table.
	 * If BIOS doesn't give a proper info, enable the corresponding
	 * fixup entry.
	 */
	SND_PCI_QUIRK(0x1043, 0x8330, "ASUS Eeepc P703 P900A",
		      ALC269_FIXUP_AMIC),
	SND_PCI_QUIRK(0x1043, 0x1013, "ASUS N61Da", ALC269_FIXUP_AMIC),
	SND_PCI_QUIRK(0x1043, 0x1143, "ASUS B53f", ALC269_FIXUP_AMIC),
	SND_PCI_QUIRK(0x1043, 0x1133, "ASUS UJ20ft", ALC269_FIXUP_AMIC),
	SND_PCI_QUIRK(0x1043, 0x1183, "ASUS K72DR", ALC269_FIXUP_AMIC),
	SND_PCI_QUIRK(0x1043, 0x11b3, "ASUS K52DR", ALC269_FIXUP_AMIC),
	SND_PCI_QUIRK(0x1043, 0x11e3, "ASUS U33Jc", ALC269_FIXUP_AMIC),
	SND_PCI_QUIRK(0x1043, 0x1273, "ASUS UL80Jt", ALC269_FIXUP_AMIC),
	SND_PCI_QUIRK(0x1043, 0x1283, "ASUS U53Jc", ALC269_FIXUP_AMIC),
	SND_PCI_QUIRK(0x1043, 0x12b3, "ASUS N82JV", ALC269_FIXUP_AMIC),
	SND_PCI_QUIRK(0x1043, 0x12d3, "ASUS N61Jv", ALC269_FIXUP_AMIC),
	SND_PCI_QUIRK(0x1043, 0x13a3, "ASUS UL30Vt", ALC269_FIXUP_AMIC),
	SND_PCI_QUIRK(0x1043, 0x1373, "ASUS G73JX", ALC269_FIXUP_AMIC),
	SND_PCI_QUIRK(0x1043, 0x1383, "ASUS UJ30Jc", ALC269_FIXUP_AMIC),
	SND_PCI_QUIRK(0x1043, 0x13d3, "ASUS N61JA", ALC269_FIXUP_AMIC),
	SND_PCI_QUIRK(0x1043, 0x1413, "ASUS UL50", ALC269_FIXUP_AMIC),
	SND_PCI_QUIRK(0x1043, 0x1443, "ASUS UL30", ALC269_FIXUP_AMIC),
	SND_PCI_QUIRK(0x1043, 0x1453, "ASUS M60Jv", ALC269_FIXUP_AMIC),
	SND_PCI_QUIRK(0x1043, 0x1483, "ASUS UL80", ALC269_FIXUP_AMIC),
	SND_PCI_QUIRK(0x1043, 0x14f3, "ASUS F83Vf", ALC269_FIXUP_AMIC),
	SND_PCI_QUIRK(0x1043, 0x14e3, "ASUS UL20", ALC269_FIXUP_AMIC),
	SND_PCI_QUIRK(0x1043, 0x1513, "ASUS UX30", ALC269_FIXUP_AMIC),
	SND_PCI_QUIRK(0x1043, 0x1593, "ASUS N51Vn", ALC269_FIXUP_AMIC),
	SND_PCI_QUIRK(0x1043, 0x15a3, "ASUS N60Jv", ALC269_FIXUP_AMIC),
	SND_PCI_QUIRK(0x1043, 0x15b3, "ASUS N60Dp", ALC269_FIXUP_AMIC),
	SND_PCI_QUIRK(0x1043, 0x15c3, "ASUS N70De", ALC269_FIXUP_AMIC),
	SND_PCI_QUIRK(0x1043, 0x15e3, "ASUS F83T", ALC269_FIXUP_AMIC),
	SND_PCI_QUIRK(0x1043, 0x1643, "ASUS M60J", ALC269_FIXUP_AMIC),
	SND_PCI_QUIRK(0x1043, 0x1653, "ASUS U50", ALC269_FIXUP_AMIC),
	SND_PCI_QUIRK(0x1043, 0x1693, "ASUS F50N", ALC269_FIXUP_AMIC),
	SND_PCI_QUIRK(0x1043, 0x16a3, "ASUS F5Q", ALC269_FIXUP_AMIC),
	SND_PCI_QUIRK(0x1043, 0x1723, "ASUS P80", ALC269_FIXUP_AMIC),
	SND_PCI_QUIRK(0x1043, 0x1743, "ASUS U80", ALC269_FIXUP_AMIC),
	SND_PCI_QUIRK(0x1043, 0x1773, "ASUS U20A", ALC269_FIXUP_AMIC),
	SND_PCI_QUIRK(0x1043, 0x1883, "ASUS F81Se", ALC269_FIXUP_AMIC),
	SND_PCI_QUIRK(0x152d, 0x1778, "Quanta ON1", ALC269_FIXUP_DMIC),
	SND_PCI_QUIRK(0x17aa, 0x3be9, "Quanta Wistron", ALC269_FIXUP_AMIC),
	SND_PCI_QUIRK(0x17aa, 0x3bf8, "Quanta FL1", ALC269_FIXUP_AMIC),
	SND_PCI_QUIRK(0x17ff, 0x059a, "Quanta EL3", ALC269_FIXUP_DMIC),
	SND_PCI_QUIRK(0x17ff, 0x059b, "Quanta JR1", ALC269_FIXUP_DMIC),
#endif
	{}
};

static const struct snd_pci_quirk alc269_fixup_vendor_tbl[] = {
	SND_PCI_QUIRK_VENDOR(0x1025, "Acer Aspire", ALC271_FIXUP_DMIC),
	SND_PCI_QUIRK_VENDOR(0x103c, "HP", ALC269_FIXUP_HP_MUTE_LED),
	SND_PCI_QUIRK_VENDOR(0x104d, "Sony VAIO", ALC269_FIXUP_SONY_VAIO),
	SND_PCI_QUIRK_VENDOR(0x17aa, "Thinkpad", ALC269_FIXUP_THINKPAD_ACPI),
	{}
};

static const struct hda_model_fixup alc269_fixup_models[] = {
	{.id = ALC269_FIXUP_AMIC, .name = "laptop-amic"},
	{.id = ALC269_FIXUP_DMIC, .name = "laptop-dmic"},
	{.id = ALC269_FIXUP_STEREO_DMIC, .name = "alc269-dmic"},
	{.id = ALC271_FIXUP_DMIC, .name = "alc271-dmic"},
	{.id = ALC269_FIXUP_INV_DMIC, .name = "inv-dmic"},
	{.id = ALC269_FIXUP_HEADSET_MIC, .name = "headset-mic"},
	{.id = ALC269_FIXUP_HEADSET_MODE, .name = "headset-mode"},
	{.id = ALC269_FIXUP_HEADSET_MODE_NO_HP_MIC, .name = "headset-mode-no-hp-mic"},
	{.id = ALC269_FIXUP_LENOVO_DOCK, .name = "lenovo-dock"},
	{.id = ALC269_FIXUP_HP_GPIO_LED, .name = "hp-gpio-led"},
	{.id = ALC269_FIXUP_DELL1_MIC_NO_PRESENCE, .name = "dell-headset-multi"},
	{.id = ALC269_FIXUP_DELL2_MIC_NO_PRESENCE, .name = "dell-headset-dock"},
	{.id = ALC283_FIXUP_CHROME_BOOK, .name = "alc283-dac-wcaps"},
	{.id = ALC283_FIXUP_SENSE_COMBO_JACK, .name = "alc283-sense-combo"},
	{.id = ALC292_FIXUP_TPT440_DOCK, .name = "tpt440-dock"},
	{.id = ALC292_FIXUP_TPT440, .name = "tpt440"},
	{.id = ALC292_FIXUP_TPT460, .name = "tpt460"},
	{}
};
#define ALC225_STANDARD_PINS \
	{0x12, 0xb7a60130}, \
	{0x21, 0x04211020}

#define ALC256_STANDARD_PINS \
	{0x12, 0x90a60140}, \
	{0x14, 0x90170110}, \
	{0x21, 0x02211020}

#define ALC282_STANDARD_PINS \
	{0x14, 0x90170110}

#define ALC290_STANDARD_PINS \
	{0x12, 0x99a30130}

#define ALC292_STANDARD_PINS \
	{0x14, 0x90170110}, \
	{0x15, 0x0221401f}

#define ALC298_STANDARD_PINS \
	{0x12, 0x90a60130}, \
	{0x21, 0x03211020}

static const struct snd_hda_pin_quirk alc269_pin_fixup_tbl[] = {
	SND_HDA_PIN_QUIRK(0x10ec0225, 0x1028, "Dell", ALC225_FIXUP_DELL1_MIC_NO_PRESENCE,
		ALC225_STANDARD_PINS,
		{0x14, 0x901701a0}),
	SND_HDA_PIN_QUIRK(0x10ec0225, 0x1028, "Dell", ALC225_FIXUP_DELL1_MIC_NO_PRESENCE,
		ALC225_STANDARD_PINS,
		{0x14, 0x901701b0}),
	SND_HDA_PIN_QUIRK(0x10ec0255, 0x1028, "Dell", ALC255_FIXUP_DELL2_MIC_NO_PRESENCE,
		{0x14, 0x90170110},
		{0x21, 0x02211020}),
	SND_HDA_PIN_QUIRK(0x10ec0255, 0x1028, "Dell", ALC255_FIXUP_DELL1_MIC_NO_PRESENCE,
		{0x12, 0x90a60140},
		{0x14, 0x90170110},
		{0x21, 0x02211020}),
	SND_HDA_PIN_QUIRK(0x10ec0255, 0x1028, "Dell", ALC255_FIXUP_DELL1_MIC_NO_PRESENCE,
		{0x12, 0x90a60160},
		{0x14, 0x90170120},
		{0x21, 0x02211030}),
	SND_HDA_PIN_QUIRK(0x10ec0255, 0x1028, "Dell", ALC255_FIXUP_DELL1_MIC_NO_PRESENCE,
		{0x14, 0x90170130},
		{0x1b, 0x01014020},
		{0x21, 0x0221103f}),
	SND_HDA_PIN_QUIRK(0x10ec0255, 0x1028, "Dell", ALC255_FIXUP_DELL1_MIC_NO_PRESENCE,
		{0x14, 0x90170150},
		{0x1b, 0x02011020},
		{0x21, 0x0221105f}),
	SND_HDA_PIN_QUIRK(0x10ec0255, 0x1028, "Dell", ALC255_FIXUP_DELL1_MIC_NO_PRESENCE,
		{0x14, 0x90170110},
		{0x1b, 0x01014020},
		{0x21, 0x0221101f}),
	SND_HDA_PIN_QUIRK(0x10ec0255, 0x1028, "Dell", ALC255_FIXUP_DELL1_MIC_NO_PRESENCE,
		{0x12, 0x90a60160},
		{0x14, 0x90170120},
		{0x17, 0x90170140},
		{0x21, 0x0321102f}),
	SND_HDA_PIN_QUIRK(0x10ec0255, 0x1028, "Dell", ALC255_FIXUP_DELL1_MIC_NO_PRESENCE,
		{0x12, 0x90a60160},
		{0x14, 0x90170130},
		{0x21, 0x02211040}),
	SND_HDA_PIN_QUIRK(0x10ec0255, 0x1028, "Dell", ALC255_FIXUP_DELL1_MIC_NO_PRESENCE,
		{0x12, 0x90a60160},
		{0x14, 0x90170140},
		{0x21, 0x02211050}),
	SND_HDA_PIN_QUIRK(0x10ec0255, 0x1028, "Dell", ALC255_FIXUP_DELL1_MIC_NO_PRESENCE,
		{0x12, 0x90a60170},
		{0x14, 0x90170120},
		{0x21, 0x02211030}),
	SND_HDA_PIN_QUIRK(0x10ec0255, 0x1028, "Dell", ALC255_FIXUP_DELL1_MIC_NO_PRESENCE,
		{0x12, 0x90a60170},
		{0x14, 0x90170130},
		{0x21, 0x02211040}),
	SND_HDA_PIN_QUIRK(0x10ec0255, 0x1028, "Dell", ALC255_FIXUP_DELL1_MIC_NO_PRESENCE,
		{0x12, 0x90a60170},
		{0x14, 0x90171130},
		{0x21, 0x02211040}),
	SND_HDA_PIN_QUIRK(0x10ec0255, 0x1028, "Dell", ALC255_FIXUP_DELL1_MIC_NO_PRESENCE,
		{0x12, 0x90a60170},
		{0x14, 0x90170140},
		{0x21, 0x02211050}),
	SND_HDA_PIN_QUIRK(0x10ec0255, 0x1028, "Dell Inspiron 5548", ALC255_FIXUP_DELL1_MIC_NO_PRESENCE,
		{0x12, 0x90a60180},
		{0x14, 0x90170130},
		{0x21, 0x02211040}),
	SND_HDA_PIN_QUIRK(0x10ec0256, 0x1028, "Dell", ALC255_FIXUP_DELL1_MIC_NO_PRESENCE,
		{0x12, 0x90a60160},
		{0x14, 0x90170120},
		{0x21, 0x02211030}),
	SND_HDA_PIN_QUIRK(0x10ec0256, 0x1028, "Dell", ALC255_FIXUP_DELL1_MIC_NO_PRESENCE,
		ALC256_STANDARD_PINS),
	SND_HDA_PIN_QUIRK(0x10ec0280, 0x103c, "HP", ALC280_FIXUP_HP_GPIO4,
		{0x12, 0x90a60130},
		{0x14, 0x90170110},
		{0x15, 0x0421101f},
		{0x1a, 0x04a11020}),
	SND_HDA_PIN_QUIRK(0x10ec0280, 0x103c, "HP", ALC269_FIXUP_HP_GPIO_MIC1_LED,
		{0x12, 0x90a60140},
		{0x14, 0x90170110},
		{0x15, 0x0421101f},
		{0x18, 0x02811030},
		{0x1a, 0x04a1103f},
		{0x1b, 0x02011020}),
	SND_HDA_PIN_QUIRK(0x10ec0282, 0x103c, "HP 15 Touchsmart", ALC269_FIXUP_HP_MUTE_LED_MIC1,
		ALC282_STANDARD_PINS,
		{0x12, 0x99a30130},
		{0x19, 0x03a11020},
		{0x21, 0x0321101f}),
	SND_HDA_PIN_QUIRK(0x10ec0282, 0x103c, "HP", ALC269_FIXUP_HP_MUTE_LED_MIC1,
		ALC282_STANDARD_PINS,
		{0x12, 0x99a30130},
		{0x19, 0x03a11020},
		{0x21, 0x03211040}),
	SND_HDA_PIN_QUIRK(0x10ec0282, 0x103c, "HP", ALC269_FIXUP_HP_MUTE_LED_MIC1,
		ALC282_STANDARD_PINS,
		{0x12, 0x99a30130},
		{0x19, 0x03a11030},
		{0x21, 0x03211020}),
	SND_HDA_PIN_QUIRK(0x10ec0282, 0x103c, "HP", ALC269_FIXUP_HP_MUTE_LED_MIC1,
		ALC282_STANDARD_PINS,
		{0x12, 0x99a30130},
		{0x19, 0x04a11020},
		{0x21, 0x0421101f}),
	SND_HDA_PIN_QUIRK(0x10ec0282, 0x103c, "HP", ALC269_FIXUP_HP_LINE1_MIC1_LED,
		ALC282_STANDARD_PINS,
		{0x12, 0x90a60140},
		{0x19, 0x04a11030},
		{0x21, 0x04211020}),
	SND_HDA_PIN_QUIRK(0x10ec0283, 0x1028, "Dell", ALC269_FIXUP_DELL1_MIC_NO_PRESENCE,
		ALC282_STANDARD_PINS,
		{0x12, 0x90a60130},
		{0x21, 0x0321101f}),
	SND_HDA_PIN_QUIRK(0x10ec0283, 0x1028, "Dell", ALC269_FIXUP_DELL1_MIC_NO_PRESENCE,
		{0x12, 0x90a60160},
		{0x14, 0x90170120},
		{0x21, 0x02211030}),
	SND_HDA_PIN_QUIRK(0x10ec0283, 0x1028, "Dell", ALC269_FIXUP_DELL1_MIC_NO_PRESENCE,
		ALC282_STANDARD_PINS,
		{0x12, 0x90a60130},
		{0x19, 0x03a11020},
		{0x21, 0x0321101f}),
	SND_HDA_PIN_QUIRK(0x10ec0288, 0x1028, "Dell", ALC288_FIXUP_DELL_XPS_13_GPIO6,
		{0x12, 0x90a60120},
		{0x14, 0x90170110},
		{0x21, 0x0321101f}),
	SND_HDA_PIN_QUIRK(0x10ec0290, 0x103c, "HP", ALC269_FIXUP_HP_MUTE_LED_MIC1,
		ALC290_STANDARD_PINS,
		{0x15, 0x04211040},
		{0x18, 0x90170112},
		{0x1a, 0x04a11020}),
	SND_HDA_PIN_QUIRK(0x10ec0290, 0x103c, "HP", ALC269_FIXUP_HP_MUTE_LED_MIC1,
		ALC290_STANDARD_PINS,
		{0x15, 0x04211040},
		{0x18, 0x90170110},
		{0x1a, 0x04a11020}),
	SND_HDA_PIN_QUIRK(0x10ec0290, 0x103c, "HP", ALC269_FIXUP_HP_MUTE_LED_MIC1,
		ALC290_STANDARD_PINS,
		{0x15, 0x0421101f},
		{0x1a, 0x04a11020}),
	SND_HDA_PIN_QUIRK(0x10ec0290, 0x103c, "HP", ALC269_FIXUP_HP_MUTE_LED_MIC1,
		ALC290_STANDARD_PINS,
		{0x15, 0x04211020},
		{0x1a, 0x04a11040}),
	SND_HDA_PIN_QUIRK(0x10ec0290, 0x103c, "HP", ALC269_FIXUP_HP_MUTE_LED_MIC1,
		ALC290_STANDARD_PINS,
		{0x14, 0x90170110},
		{0x15, 0x04211020},
		{0x1a, 0x04a11040}),
	SND_HDA_PIN_QUIRK(0x10ec0290, 0x103c, "HP", ALC269_FIXUP_HP_MUTE_LED_MIC1,
		ALC290_STANDARD_PINS,
		{0x14, 0x90170110},
		{0x15, 0x04211020},
		{0x1a, 0x04a11020}),
	SND_HDA_PIN_QUIRK(0x10ec0290, 0x103c, "HP", ALC269_FIXUP_HP_MUTE_LED_MIC1,
		ALC290_STANDARD_PINS,
		{0x14, 0x90170110},
		{0x15, 0x0421101f},
		{0x1a, 0x04a11020}),
	SND_HDA_PIN_QUIRK(0x10ec0292, 0x1028, "Dell", ALC269_FIXUP_DELL2_MIC_NO_PRESENCE,
		ALC292_STANDARD_PINS,
		{0x12, 0x90a60140},
		{0x16, 0x01014020},
		{0x19, 0x01a19030}),
	SND_HDA_PIN_QUIRK(0x10ec0292, 0x1028, "Dell", ALC269_FIXUP_DELL2_MIC_NO_PRESENCE,
		ALC292_STANDARD_PINS,
		{0x12, 0x90a60140},
		{0x16, 0x01014020},
		{0x18, 0x02a19031},
		{0x19, 0x01a1903e}),
	SND_HDA_PIN_QUIRK(0x10ec0292, 0x1028, "Dell", ALC269_FIXUP_DELL3_MIC_NO_PRESENCE,
		ALC292_STANDARD_PINS,
		{0x12, 0x90a60140}),
	SND_HDA_PIN_QUIRK(0x10ec0293, 0x1028, "Dell", ALC293_FIXUP_DELL1_MIC_NO_PRESENCE,
		ALC292_STANDARD_PINS,
		{0x13, 0x90a60140},
		{0x16, 0x21014020},
		{0x19, 0x21a19030}),
	SND_HDA_PIN_QUIRK(0x10ec0293, 0x1028, "Dell", ALC293_FIXUP_DELL1_MIC_NO_PRESENCE,
		ALC292_STANDARD_PINS,
		{0x13, 0x90a60140}),
	SND_HDA_PIN_QUIRK(0x10ec0298, 0x1028, "Dell", ALC298_FIXUP_DELL1_MIC_NO_PRESENCE,
		ALC298_STANDARD_PINS,
		{0x17, 0x90170110}),
	SND_HDA_PIN_QUIRK(0x10ec0298, 0x1028, "Dell", ALC298_FIXUP_DELL1_MIC_NO_PRESENCE,
		ALC298_STANDARD_PINS,
		{0x17, 0x90170140}),
	SND_HDA_PIN_QUIRK(0x10ec0298, 0x1028, "Dell", ALC298_FIXUP_DELL1_MIC_NO_PRESENCE,
		ALC298_STANDARD_PINS,
		{0x17, 0x90170150}),
	{}
};

static void alc269_fill_coef(struct hda_codec *codec)
{
	struct alc_spec *spec = codec->spec;
	int val;

	if (spec->codec_variant != ALC269_TYPE_ALC269VB)
		return;

	if ((alc_get_coef0(codec) & 0x00ff) < 0x015) {
		alc_write_coef_idx(codec, 0xf, 0x960b);
		alc_write_coef_idx(codec, 0xe, 0x8817);
	}

	if ((alc_get_coef0(codec) & 0x00ff) == 0x016) {
		alc_write_coef_idx(codec, 0xf, 0x960b);
		alc_write_coef_idx(codec, 0xe, 0x8814);
	}

	if ((alc_get_coef0(codec) & 0x00ff) == 0x017) {
		/* Power up output pin */
		alc_update_coef_idx(codec, 0x04, 0, 1<<11);
	}

	if ((alc_get_coef0(codec) & 0x00ff) == 0x018) {
		val = alc_read_coef_idx(codec, 0xd);
		if (val != -1 && (val & 0x0c00) >> 10 != 0x1) {
			/* Capless ramp up clock control */
			alc_write_coef_idx(codec, 0xd, val | (1<<10));
		}
		val = alc_read_coef_idx(codec, 0x17);
		if (val != -1 && (val & 0x01c0) >> 6 != 0x4) {
			/* Class D power on reset */
			alc_write_coef_idx(codec, 0x17, val | (1<<7));
		}
	}

	/* HP */
	alc_update_coef_idx(codec, 0x4, 0, 1<<11);
}

/*
 */
static int patch_alc269(struct hda_codec *codec)
{
	struct alc_spec *spec;
	int err;

	err = alc_alloc_spec(codec, 0x0b);
	if (err < 0)
		return err;

	spec = codec->spec;
	spec->gen.shared_mic_vref_pin = 0x18;
	codec->power_save_node = 1;

#ifdef CONFIG_PM
	codec->patch_ops.suspend = alc269_suspend;
	codec->patch_ops.resume = alc269_resume;
#endif
	spec->shutup = alc269_shutup;

	snd_hda_pick_fixup(codec, alc269_fixup_models,
		       alc269_fixup_tbl, alc269_fixups);
	snd_hda_pick_pin_fixup(codec, alc269_pin_fixup_tbl, alc269_fixups);
	snd_hda_pick_fixup(codec, NULL,	alc269_fixup_vendor_tbl,
			   alc269_fixups);
	snd_hda_apply_fixup(codec, HDA_FIXUP_ACT_PRE_PROBE);

	alc_auto_parse_customize_define(codec);

	if (has_cdefine_beep(codec))
		spec->gen.beep_nid = 0x01;

	switch (codec->core.vendor_id) {
	case 0x10ec0269:
		spec->codec_variant = ALC269_TYPE_ALC269VA;
		switch (alc_get_coef0(codec) & 0x00f0) {
		case 0x0010:
			if (codec->bus->pci &&
			    codec->bus->pci->subsystem_vendor == 0x1025 &&
			    spec->cdefine.platform_type == 1)
				err = alc_codec_rename(codec, "ALC271X");
			spec->codec_variant = ALC269_TYPE_ALC269VB;
			break;
		case 0x0020:
			if (codec->bus->pci &&
			    codec->bus->pci->subsystem_vendor == 0x17aa &&
			    codec->bus->pci->subsystem_device == 0x21f3)
				err = alc_codec_rename(codec, "ALC3202");
			spec->codec_variant = ALC269_TYPE_ALC269VC;
			break;
		case 0x0030:
			spec->codec_variant = ALC269_TYPE_ALC269VD;
			break;
		default:
			alc_fix_pll_init(codec, 0x20, 0x04, 15);
		}
		if (err < 0)
			goto error;
		spec->init_hook = alc269_fill_coef;
		alc269_fill_coef(codec);
		break;

	case 0x10ec0280:
	case 0x10ec0290:
		spec->codec_variant = ALC269_TYPE_ALC280;
		break;
	case 0x10ec0282:
		spec->codec_variant = ALC269_TYPE_ALC282;
		spec->shutup = alc282_shutup;
		spec->init_hook = alc282_init;
		break;
	case 0x10ec0233:
	case 0x10ec0283:
		spec->codec_variant = ALC269_TYPE_ALC283;
		spec->shutup = alc283_shutup;
		spec->init_hook = alc283_init;
		break;
	case 0x10ec0284:
	case 0x10ec0292:
		spec->codec_variant = ALC269_TYPE_ALC284;
		break;
	case 0x10ec0285:
	case 0x10ec0293:
		spec->codec_variant = ALC269_TYPE_ALC285;
		break;
	case 0x10ec0286:
	case 0x10ec0288:
		spec->codec_variant = ALC269_TYPE_ALC286;
		spec->shutup = alc286_shutup;
		break;
	case 0x10ec0298:
		spec->codec_variant = ALC269_TYPE_ALC298;
		break;
	case 0x10ec0255:
		spec->codec_variant = ALC269_TYPE_ALC255;
		break;
	case 0x10ec0256:
		spec->codec_variant = ALC269_TYPE_ALC256;
		spec->gen.mixer_nid = 0; /* ALC256 does not have any loopback mixer path */
		alc_update_coef_idx(codec, 0x36, 1 << 13, 1 << 5); /* Switch pcbeep path to Line in path*/
		break;
	case 0x10ec0225:
		spec->codec_variant = ALC269_TYPE_ALC225;
		break;
	}

	if (snd_hda_codec_read(codec, 0x51, 0, AC_VERB_PARAMETERS, 0) == 0x10ec5505) {
		spec->has_alc5505_dsp = 1;
		spec->init_hook = alc5505_dsp_init;
	}

	/* automatic parse from the BIOS config */
	err = alc269_parse_auto_config(codec);
	if (err < 0)
		goto error;

	if (!spec->gen.no_analog && spec->gen.beep_nid && spec->gen.mixer_nid)
		set_beep_amp(spec, spec->gen.mixer_nid, 0x04, HDA_INPUT);

	snd_hda_apply_fixup(codec, HDA_FIXUP_ACT_PROBE);

	return 0;

 error:
	alc_free(codec);
	return err;
}

/*
 * ALC861
 */

static int alc861_parse_auto_config(struct hda_codec *codec)
{
	static const hda_nid_t alc861_ignore[] = { 0x1d, 0 };
	static const hda_nid_t alc861_ssids[] = { 0x0e, 0x0f, 0x0b, 0 };
	return alc_parse_auto_config(codec, alc861_ignore, alc861_ssids);
}

/* Pin config fixes */
enum {
	ALC861_FIXUP_FSC_AMILO_PI1505,
	ALC861_FIXUP_AMP_VREF_0F,
	ALC861_FIXUP_NO_JACK_DETECT,
	ALC861_FIXUP_ASUS_A6RP,
	ALC660_FIXUP_ASUS_W7J,
};

/* On some laptops, VREF of pin 0x0f is abused for controlling the main amp */
static void alc861_fixup_asus_amp_vref_0f(struct hda_codec *codec,
			const struct hda_fixup *fix, int action)
{
	struct alc_spec *spec = codec->spec;
	unsigned int val;

	if (action != HDA_FIXUP_ACT_INIT)
		return;
	val = snd_hda_codec_get_pin_target(codec, 0x0f);
	if (!(val & (AC_PINCTL_IN_EN | AC_PINCTL_OUT_EN)))
		val |= AC_PINCTL_IN_EN;
	val |= AC_PINCTL_VREF_50;
	snd_hda_set_pin_ctl(codec, 0x0f, val);
	spec->gen.keep_vref_in_automute = 1;
}

/* suppress the jack-detection */
static void alc_fixup_no_jack_detect(struct hda_codec *codec,
				     const struct hda_fixup *fix, int action)
{
	if (action == HDA_FIXUP_ACT_PRE_PROBE)
		codec->no_jack_detect = 1;
}

static const struct hda_fixup alc861_fixups[] = {
	[ALC861_FIXUP_FSC_AMILO_PI1505] = {
		.type = HDA_FIXUP_PINS,
		.v.pins = (const struct hda_pintbl[]) {
			{ 0x0b, 0x0221101f }, /* HP */
			{ 0x0f, 0x90170310 }, /* speaker */
			{ }
		}
	},
	[ALC861_FIXUP_AMP_VREF_0F] = {
		.type = HDA_FIXUP_FUNC,
		.v.func = alc861_fixup_asus_amp_vref_0f,
	},
	[ALC861_FIXUP_NO_JACK_DETECT] = {
		.type = HDA_FIXUP_FUNC,
		.v.func = alc_fixup_no_jack_detect,
	},
	[ALC861_FIXUP_ASUS_A6RP] = {
		.type = HDA_FIXUP_FUNC,
		.v.func = alc861_fixup_asus_amp_vref_0f,
		.chained = true,
		.chain_id = ALC861_FIXUP_NO_JACK_DETECT,
	},
	[ALC660_FIXUP_ASUS_W7J] = {
		.type = HDA_FIXUP_VERBS,
		.v.verbs = (const struct hda_verb[]) {
			/* ASUS W7J needs a magic pin setup on unused NID 0x10
			 * for enabling outputs
			 */
			{0x10, AC_VERB_SET_PIN_WIDGET_CONTROL, 0x24},
			{ }
		},
	}
};

static const struct snd_pci_quirk alc861_fixup_tbl[] = {
	SND_PCI_QUIRK(0x1043, 0x1253, "ASUS W7J", ALC660_FIXUP_ASUS_W7J),
	SND_PCI_QUIRK(0x1043, 0x1263, "ASUS Z35HL", ALC660_FIXUP_ASUS_W7J),
	SND_PCI_QUIRK(0x1043, 0x1393, "ASUS A6Rp", ALC861_FIXUP_ASUS_A6RP),
	SND_PCI_QUIRK_VENDOR(0x1043, "ASUS laptop", ALC861_FIXUP_AMP_VREF_0F),
	SND_PCI_QUIRK(0x1462, 0x7254, "HP DX2200", ALC861_FIXUP_NO_JACK_DETECT),
	SND_PCI_QUIRK(0x1584, 0x2b01, "Haier W18", ALC861_FIXUP_AMP_VREF_0F),
	SND_PCI_QUIRK(0x1584, 0x0000, "Uniwill ECS M31EI", ALC861_FIXUP_AMP_VREF_0F),
	SND_PCI_QUIRK(0x1734, 0x10c7, "FSC Amilo Pi1505", ALC861_FIXUP_FSC_AMILO_PI1505),
	{}
};

/*
 */
static int patch_alc861(struct hda_codec *codec)
{
	struct alc_spec *spec;
	int err;

	err = alc_alloc_spec(codec, 0x15);
	if (err < 0)
		return err;

	spec = codec->spec;
	spec->gen.beep_nid = 0x23;

#ifdef CONFIG_PM
	spec->power_hook = alc_power_eapd;
#endif

	snd_hda_pick_fixup(codec, NULL, alc861_fixup_tbl, alc861_fixups);
	snd_hda_apply_fixup(codec, HDA_FIXUP_ACT_PRE_PROBE);

	/* automatic parse from the BIOS config */
	err = alc861_parse_auto_config(codec);
	if (err < 0)
		goto error;

	if (!spec->gen.no_analog)
		set_beep_amp(spec, 0x23, 0, HDA_OUTPUT);

	snd_hda_apply_fixup(codec, HDA_FIXUP_ACT_PROBE);

	return 0;

 error:
	alc_free(codec);
	return err;
}

/*
 * ALC861-VD support
 *
 * Based on ALC882
 *
 * In addition, an independent DAC
 */
static int alc861vd_parse_auto_config(struct hda_codec *codec)
{
	static const hda_nid_t alc861vd_ignore[] = { 0x1d, 0 };
	static const hda_nid_t alc861vd_ssids[] = { 0x15, 0x1b, 0x14, 0 };
	return alc_parse_auto_config(codec, alc861vd_ignore, alc861vd_ssids);
}

enum {
	ALC660VD_FIX_ASUS_GPIO1,
	ALC861VD_FIX_DALLAS,
};

/* exclude VREF80 */
static void alc861vd_fixup_dallas(struct hda_codec *codec,
				  const struct hda_fixup *fix, int action)
{
	if (action == HDA_FIXUP_ACT_PRE_PROBE) {
		snd_hda_override_pin_caps(codec, 0x18, 0x00000734);
		snd_hda_override_pin_caps(codec, 0x19, 0x0000073c);
	}
}

static const struct hda_fixup alc861vd_fixups[] = {
	[ALC660VD_FIX_ASUS_GPIO1] = {
		.type = HDA_FIXUP_VERBS,
		.v.verbs = (const struct hda_verb[]) {
			/* reset GPIO1 */
			{0x01, AC_VERB_SET_GPIO_MASK, 0x03},
			{0x01, AC_VERB_SET_GPIO_DIRECTION, 0x01},
			{0x01, AC_VERB_SET_GPIO_DATA, 0x01},
			{ }
		}
	},
	[ALC861VD_FIX_DALLAS] = {
		.type = HDA_FIXUP_FUNC,
		.v.func = alc861vd_fixup_dallas,
	},
};

static const struct snd_pci_quirk alc861vd_fixup_tbl[] = {
	SND_PCI_QUIRK(0x103c, 0x30bf, "HP TX1000", ALC861VD_FIX_DALLAS),
	SND_PCI_QUIRK(0x1043, 0x1339, "ASUS A7-K", ALC660VD_FIX_ASUS_GPIO1),
	SND_PCI_QUIRK(0x1179, 0xff31, "Toshiba L30-149", ALC861VD_FIX_DALLAS),
	{}
};

/*
 */
static int patch_alc861vd(struct hda_codec *codec)
{
	struct alc_spec *spec;
	int err;

	err = alc_alloc_spec(codec, 0x0b);
	if (err < 0)
		return err;

	spec = codec->spec;
	spec->gen.beep_nid = 0x23;

	spec->shutup = alc_eapd_shutup;

	snd_hda_pick_fixup(codec, NULL, alc861vd_fixup_tbl, alc861vd_fixups);
	snd_hda_apply_fixup(codec, HDA_FIXUP_ACT_PRE_PROBE);

	/* automatic parse from the BIOS config */
	err = alc861vd_parse_auto_config(codec);
	if (err < 0)
		goto error;

	if (!spec->gen.no_analog)
		set_beep_amp(spec, 0x0b, 0x05, HDA_INPUT);

	snd_hda_apply_fixup(codec, HDA_FIXUP_ACT_PROBE);

	return 0;

 error:
	alc_free(codec);
	return err;
}

/*
 * ALC662 support
 *
 * ALC662 is almost identical with ALC880 but has cleaner and more flexible
 * configuration.  Each pin widget can choose any input DACs and a mixer.
 * Each ADC is connected from a mixer of all inputs.  This makes possible
 * 6-channel independent captures.
 *
 * In addition, an independent DAC for the multi-playback (not used in this
 * driver yet).
 */

/*
 * BIOS auto configuration
 */

static int alc662_parse_auto_config(struct hda_codec *codec)
{
	static const hda_nid_t alc662_ignore[] = { 0x1d, 0 };
	static const hda_nid_t alc663_ssids[] = { 0x15, 0x1b, 0x14, 0x21 };
	static const hda_nid_t alc662_ssids[] = { 0x15, 0x1b, 0x14, 0 };
	const hda_nid_t *ssids;

	if (codec->core.vendor_id == 0x10ec0272 || codec->core.vendor_id == 0x10ec0663 ||
	    codec->core.vendor_id == 0x10ec0665 || codec->core.vendor_id == 0x10ec0670 ||
	    codec->core.vendor_id == 0x10ec0671)
		ssids = alc663_ssids;
	else
		ssids = alc662_ssids;
	return alc_parse_auto_config(codec, alc662_ignore, ssids);
}

static void alc272_fixup_mario(struct hda_codec *codec,
			       const struct hda_fixup *fix, int action)
{
	if (action != HDA_FIXUP_ACT_PRE_PROBE)
		return;
	if (snd_hda_override_amp_caps(codec, 0x2, HDA_OUTPUT,
				      (0x3b << AC_AMPCAP_OFFSET_SHIFT) |
				      (0x3b << AC_AMPCAP_NUM_STEPS_SHIFT) |
				      (0x03 << AC_AMPCAP_STEP_SIZE_SHIFT) |
				      (0 << AC_AMPCAP_MUTE_SHIFT)))
		codec_warn(codec, "failed to override amp caps for NID 0x2\n");
}

static const struct snd_pcm_chmap_elem asus_pcm_2_1_chmaps[] = {
	{ .channels = 2,
	  .map = { SNDRV_CHMAP_FL, SNDRV_CHMAP_FR } },
	{ .channels = 4,
	  .map = { SNDRV_CHMAP_FL, SNDRV_CHMAP_FR,
		   SNDRV_CHMAP_NA, SNDRV_CHMAP_LFE } }, /* LFE only on right */
	{ }
};

/* override the 2.1 chmap */
static void alc_fixup_bass_chmap(struct hda_codec *codec,
				    const struct hda_fixup *fix, int action)
{
	if (action == HDA_FIXUP_ACT_BUILD) {
		struct alc_spec *spec = codec->spec;
		spec->gen.pcm_rec[0]->stream[0].chmap = asus_pcm_2_1_chmaps;
	}
}

/* avoid D3 for keeping GPIO up */
static unsigned int gpio_led_power_filter(struct hda_codec *codec,
					  hda_nid_t nid,
					  unsigned int power_state)
{
	struct alc_spec *spec = codec->spec;
	if (nid == codec->core.afg && power_state == AC_PWRST_D3 && spec->gpio_led)
		return AC_PWRST_D0;
	return power_state;
}

static void alc662_fixup_led_gpio1(struct hda_codec *codec,
				   const struct hda_fixup *fix, int action)
{
	struct alc_spec *spec = codec->spec;
	static const struct hda_verb gpio_init[] = {
		{ 0x01, AC_VERB_SET_GPIO_MASK, 0x01 },
		{ 0x01, AC_VERB_SET_GPIO_DIRECTION, 0x01 },
		{}
	};

	if (action == HDA_FIXUP_ACT_PRE_PROBE) {
		spec->gen.vmaster_mute.hook = alc_fixup_gpio_mute_hook;
		spec->gpio_led = 0;
		spec->mute_led_polarity = 1;
		spec->gpio_mute_led_mask = 0x01;
		snd_hda_add_verbs(codec, gpio_init);
		codec->power_filter = gpio_led_power_filter;
	}
}

static struct coef_fw alc668_coefs[] = {
	WRITE_COEF(0x01, 0xbebe), WRITE_COEF(0x02, 0xaaaa), WRITE_COEF(0x03,    0x0),
	WRITE_COEF(0x04, 0x0180), WRITE_COEF(0x06,    0x0), WRITE_COEF(0x07, 0x0f80),
	WRITE_COEF(0x08, 0x0031), WRITE_COEF(0x0a, 0x0060), WRITE_COEF(0x0b,    0x0),
	WRITE_COEF(0x0c, 0x7cf7), WRITE_COEF(0x0d, 0x1080), WRITE_COEF(0x0e, 0x7f7f),
	WRITE_COEF(0x0f, 0xcccc), WRITE_COEF(0x10, 0xddcc), WRITE_COEF(0x11, 0x0001),
	WRITE_COEF(0x13,    0x0), WRITE_COEF(0x14, 0x2aa0), WRITE_COEF(0x17, 0xa940),
	WRITE_COEF(0x19,    0x0), WRITE_COEF(0x1a,    0x0), WRITE_COEF(0x1b,    0x0),
	WRITE_COEF(0x1c,    0x0), WRITE_COEF(0x1d,    0x0), WRITE_COEF(0x1e, 0x7418),
	WRITE_COEF(0x1f, 0x0804), WRITE_COEF(0x20, 0x4200), WRITE_COEF(0x21, 0x0468),
	WRITE_COEF(0x22, 0x8ccc), WRITE_COEF(0x23, 0x0250), WRITE_COEF(0x24, 0x7418),
	WRITE_COEF(0x27,    0x0), WRITE_COEF(0x28, 0x8ccc), WRITE_COEF(0x2a, 0xff00),
	WRITE_COEF(0x2b, 0x8000), WRITE_COEF(0xa7, 0xff00), WRITE_COEF(0xa8, 0x8000),
	WRITE_COEF(0xaa, 0x2e17), WRITE_COEF(0xab, 0xa0c0), WRITE_COEF(0xac,    0x0),
	WRITE_COEF(0xad,    0x0), WRITE_COEF(0xae, 0x2ac6), WRITE_COEF(0xaf, 0xa480),
	WRITE_COEF(0xb0,    0x0), WRITE_COEF(0xb1,    0x0), WRITE_COEF(0xb2,    0x0),
	WRITE_COEF(0xb3,    0x0), WRITE_COEF(0xb4,    0x0), WRITE_COEF(0xb5, 0x1040),
	WRITE_COEF(0xb6, 0xd697), WRITE_COEF(0xb7, 0x902b), WRITE_COEF(0xb8, 0xd697),
	WRITE_COEF(0xb9, 0x902b), WRITE_COEF(0xba, 0xb8ba), WRITE_COEF(0xbb, 0xaaab),
	WRITE_COEF(0xbc, 0xaaaf), WRITE_COEF(0xbd, 0x6aaa), WRITE_COEF(0xbe, 0x1c02),
	WRITE_COEF(0xc0, 0x00ff), WRITE_COEF(0xc1, 0x0fa6),
	{}
};

static void alc668_restore_default_value(struct hda_codec *codec)
{
	alc_process_coef_fw(codec, alc668_coefs);
}

enum {
	ALC662_FIXUP_ASPIRE,
	ALC662_FIXUP_LED_GPIO1,
	ALC662_FIXUP_IDEAPAD,
	ALC272_FIXUP_MARIO,
	ALC662_FIXUP_CZC_P10T,
	ALC662_FIXUP_SKU_IGNORE,
	ALC662_FIXUP_HP_RP5800,
	ALC662_FIXUP_ASUS_MODE1,
	ALC662_FIXUP_ASUS_MODE2,
	ALC662_FIXUP_ASUS_MODE3,
	ALC662_FIXUP_ASUS_MODE4,
	ALC662_FIXUP_ASUS_MODE5,
	ALC662_FIXUP_ASUS_MODE6,
	ALC662_FIXUP_ASUS_MODE7,
	ALC662_FIXUP_ASUS_MODE8,
	ALC662_FIXUP_NO_JACK_DETECT,
	ALC662_FIXUP_ZOTAC_Z68,
	ALC662_FIXUP_INV_DMIC,
	ALC662_FIXUP_DELL_MIC_NO_PRESENCE,
	ALC668_FIXUP_DELL_MIC_NO_PRESENCE,
	ALC662_FIXUP_HEADSET_MODE,
	ALC668_FIXUP_HEADSET_MODE,
	ALC662_FIXUP_BASS_MODE4_CHMAP,
	ALC662_FIXUP_BASS_16,
	ALC662_FIXUP_BASS_1A,
	ALC662_FIXUP_BASS_CHMAP,
	ALC668_FIXUP_AUTO_MUTE,
	ALC668_FIXUP_DELL_DISABLE_AAMIX,
	ALC668_FIXUP_DELL_XPS13,
	ALC662_FIXUP_ASUS_Nx50,
<<<<<<< HEAD
=======
	ALC668_FIXUP_ASUS_Nx51,
>>>>>>> ed596a4a
};

static const struct hda_fixup alc662_fixups[] = {
	[ALC662_FIXUP_ASPIRE] = {
		.type = HDA_FIXUP_PINS,
		.v.pins = (const struct hda_pintbl[]) {
			{ 0x15, 0x99130112 }, /* subwoofer */
			{ }
		}
	},
	[ALC662_FIXUP_LED_GPIO1] = {
		.type = HDA_FIXUP_FUNC,
		.v.func = alc662_fixup_led_gpio1,
	},
	[ALC662_FIXUP_IDEAPAD] = {
		.type = HDA_FIXUP_PINS,
		.v.pins = (const struct hda_pintbl[]) {
			{ 0x17, 0x99130112 }, /* subwoofer */
			{ }
		},
		.chained = true,
		.chain_id = ALC662_FIXUP_LED_GPIO1,
	},
	[ALC272_FIXUP_MARIO] = {
		.type = HDA_FIXUP_FUNC,
		.v.func = alc272_fixup_mario,
	},
	[ALC662_FIXUP_CZC_P10T] = {
		.type = HDA_FIXUP_VERBS,
		.v.verbs = (const struct hda_verb[]) {
			{0x14, AC_VERB_SET_EAPD_BTLENABLE, 0},
			{}
		}
	},
	[ALC662_FIXUP_SKU_IGNORE] = {
		.type = HDA_FIXUP_FUNC,
		.v.func = alc_fixup_sku_ignore,
	},
	[ALC662_FIXUP_HP_RP5800] = {
		.type = HDA_FIXUP_PINS,
		.v.pins = (const struct hda_pintbl[]) {
			{ 0x14, 0x0221201f }, /* HP out */
			{ }
		},
		.chained = true,
		.chain_id = ALC662_FIXUP_SKU_IGNORE
	},
	[ALC662_FIXUP_ASUS_MODE1] = {
		.type = HDA_FIXUP_PINS,
		.v.pins = (const struct hda_pintbl[]) {
			{ 0x14, 0x99130110 }, /* speaker */
			{ 0x18, 0x01a19c20 }, /* mic */
			{ 0x19, 0x99a3092f }, /* int-mic */
			{ 0x21, 0x0121401f }, /* HP out */
			{ }
		},
		.chained = true,
		.chain_id = ALC662_FIXUP_SKU_IGNORE
	},
	[ALC662_FIXUP_ASUS_MODE2] = {
		.type = HDA_FIXUP_PINS,
		.v.pins = (const struct hda_pintbl[]) {
			{ 0x14, 0x99130110 }, /* speaker */
			{ 0x18, 0x01a19820 }, /* mic */
			{ 0x19, 0x99a3092f }, /* int-mic */
			{ 0x1b, 0x0121401f }, /* HP out */
			{ }
		},
		.chained = true,
		.chain_id = ALC662_FIXUP_SKU_IGNORE
	},
	[ALC662_FIXUP_ASUS_MODE3] = {
		.type = HDA_FIXUP_PINS,
		.v.pins = (const struct hda_pintbl[]) {
			{ 0x14, 0x99130110 }, /* speaker */
			{ 0x15, 0x0121441f }, /* HP */
			{ 0x18, 0x01a19840 }, /* mic */
			{ 0x19, 0x99a3094f }, /* int-mic */
			{ 0x21, 0x01211420 }, /* HP2 */
			{ }
		},
		.chained = true,
		.chain_id = ALC662_FIXUP_SKU_IGNORE
	},
	[ALC662_FIXUP_ASUS_MODE4] = {
		.type = HDA_FIXUP_PINS,
		.v.pins = (const struct hda_pintbl[]) {
			{ 0x14, 0x99130110 }, /* speaker */
			{ 0x16, 0x99130111 }, /* speaker */
			{ 0x18, 0x01a19840 }, /* mic */
			{ 0x19, 0x99a3094f }, /* int-mic */
			{ 0x21, 0x0121441f }, /* HP */
			{ }
		},
		.chained = true,
		.chain_id = ALC662_FIXUP_SKU_IGNORE
	},
	[ALC662_FIXUP_ASUS_MODE5] = {
		.type = HDA_FIXUP_PINS,
		.v.pins = (const struct hda_pintbl[]) {
			{ 0x14, 0x99130110 }, /* speaker */
			{ 0x15, 0x0121441f }, /* HP */
			{ 0x16, 0x99130111 }, /* speaker */
			{ 0x18, 0x01a19840 }, /* mic */
			{ 0x19, 0x99a3094f }, /* int-mic */
			{ }
		},
		.chained = true,
		.chain_id = ALC662_FIXUP_SKU_IGNORE
	},
	[ALC662_FIXUP_ASUS_MODE6] = {
		.type = HDA_FIXUP_PINS,
		.v.pins = (const struct hda_pintbl[]) {
			{ 0x14, 0x99130110 }, /* speaker */
			{ 0x15, 0x01211420 }, /* HP2 */
			{ 0x18, 0x01a19840 }, /* mic */
			{ 0x19, 0x99a3094f }, /* int-mic */
			{ 0x1b, 0x0121441f }, /* HP */
			{ }
		},
		.chained = true,
		.chain_id = ALC662_FIXUP_SKU_IGNORE
	},
	[ALC662_FIXUP_ASUS_MODE7] = {
		.type = HDA_FIXUP_PINS,
		.v.pins = (const struct hda_pintbl[]) {
			{ 0x14, 0x99130110 }, /* speaker */
			{ 0x17, 0x99130111 }, /* speaker */
			{ 0x18, 0x01a19840 }, /* mic */
			{ 0x19, 0x99a3094f }, /* int-mic */
			{ 0x1b, 0x01214020 }, /* HP */
			{ 0x21, 0x0121401f }, /* HP */
			{ }
		},
		.chained = true,
		.chain_id = ALC662_FIXUP_SKU_IGNORE
	},
	[ALC662_FIXUP_ASUS_MODE8] = {
		.type = HDA_FIXUP_PINS,
		.v.pins = (const struct hda_pintbl[]) {
			{ 0x14, 0x99130110 }, /* speaker */
			{ 0x12, 0x99a30970 }, /* int-mic */
			{ 0x15, 0x01214020 }, /* HP */
			{ 0x17, 0x99130111 }, /* speaker */
			{ 0x18, 0x01a19840 }, /* mic */
			{ 0x21, 0x0121401f }, /* HP */
			{ }
		},
		.chained = true,
		.chain_id = ALC662_FIXUP_SKU_IGNORE
	},
	[ALC662_FIXUP_NO_JACK_DETECT] = {
		.type = HDA_FIXUP_FUNC,
		.v.func = alc_fixup_no_jack_detect,
	},
	[ALC662_FIXUP_ZOTAC_Z68] = {
		.type = HDA_FIXUP_PINS,
		.v.pins = (const struct hda_pintbl[]) {
			{ 0x1b, 0x02214020 }, /* Front HP */
			{ }
		}
	},
	[ALC662_FIXUP_INV_DMIC] = {
		.type = HDA_FIXUP_FUNC,
		.v.func = alc_fixup_inv_dmic,
	},
	[ALC668_FIXUP_DELL_XPS13] = {
		.type = HDA_FIXUP_FUNC,
		.v.func = alc_fixup_dell_xps13,
		.chained = true,
		.chain_id = ALC668_FIXUP_DELL_DISABLE_AAMIX
	},
	[ALC668_FIXUP_DELL_DISABLE_AAMIX] = {
		.type = HDA_FIXUP_FUNC,
		.v.func = alc_fixup_disable_aamix,
		.chained = true,
		.chain_id = ALC668_FIXUP_DELL_MIC_NO_PRESENCE
	},
	[ALC668_FIXUP_AUTO_MUTE] = {
		.type = HDA_FIXUP_FUNC,
		.v.func = alc_fixup_auto_mute_via_amp,
		.chained = true,
		.chain_id = ALC668_FIXUP_DELL_MIC_NO_PRESENCE
	},
	[ALC662_FIXUP_DELL_MIC_NO_PRESENCE] = {
		.type = HDA_FIXUP_PINS,
		.v.pins = (const struct hda_pintbl[]) {
			{ 0x19, 0x03a1113c }, /* use as headset mic, without its own jack detect */
			/* headphone mic by setting pin control of 0x1b (headphone out) to in + vref_50 */
			{ }
		},
		.chained = true,
		.chain_id = ALC662_FIXUP_HEADSET_MODE
	},
	[ALC662_FIXUP_HEADSET_MODE] = {
		.type = HDA_FIXUP_FUNC,
		.v.func = alc_fixup_headset_mode_alc662,
	},
	[ALC668_FIXUP_DELL_MIC_NO_PRESENCE] = {
		.type = HDA_FIXUP_PINS,
		.v.pins = (const struct hda_pintbl[]) {
			{ 0x19, 0x03a1913d }, /* use as headphone mic, without its own jack detect */
			{ 0x1b, 0x03a1113c }, /* use as headset mic, without its own jack detect */
			{ }
		},
		.chained = true,
		.chain_id = ALC668_FIXUP_HEADSET_MODE
	},
	[ALC668_FIXUP_HEADSET_MODE] = {
		.type = HDA_FIXUP_FUNC,
		.v.func = alc_fixup_headset_mode_alc668,
	},
	[ALC662_FIXUP_BASS_MODE4_CHMAP] = {
		.type = HDA_FIXUP_FUNC,
		.v.func = alc_fixup_bass_chmap,
		.chained = true,
		.chain_id = ALC662_FIXUP_ASUS_MODE4
	},
	[ALC662_FIXUP_BASS_16] = {
		.type = HDA_FIXUP_PINS,
		.v.pins = (const struct hda_pintbl[]) {
			{0x16, 0x80106111}, /* bass speaker */
			{}
		},
		.chained = true,
		.chain_id = ALC662_FIXUP_BASS_CHMAP,
	},
	[ALC662_FIXUP_BASS_1A] = {
		.type = HDA_FIXUP_PINS,
		.v.pins = (const struct hda_pintbl[]) {
			{0x1a, 0x80106111}, /* bass speaker */
			{}
		},
		.chained = true,
		.chain_id = ALC662_FIXUP_BASS_CHMAP,
	},
	[ALC662_FIXUP_BASS_CHMAP] = {
		.type = HDA_FIXUP_FUNC,
		.v.func = alc_fixup_bass_chmap,
	},
	[ALC662_FIXUP_ASUS_Nx50] = {
		.type = HDA_FIXUP_FUNC,
		.v.func = alc_fixup_auto_mute_via_amp,
		.chained = true,
		.chain_id = ALC662_FIXUP_BASS_1A
	},
<<<<<<< HEAD
=======
	[ALC668_FIXUP_ASUS_Nx51] = {
		.type = HDA_FIXUP_PINS,
		.v.pins = (const struct hda_pintbl[]) {
			{0x1a, 0x90170151}, /* bass speaker */
			{}
		},
		.chained = true,
		.chain_id = ALC662_FIXUP_BASS_CHMAP,
	},
>>>>>>> ed596a4a
};

static const struct snd_pci_quirk alc662_fixup_tbl[] = {
	SND_PCI_QUIRK(0x1019, 0x9087, "ECS", ALC662_FIXUP_ASUS_MODE2),
	SND_PCI_QUIRK(0x1025, 0x022f, "Acer Aspire One", ALC662_FIXUP_INV_DMIC),
	SND_PCI_QUIRK(0x1025, 0x0241, "Packard Bell DOTS", ALC662_FIXUP_INV_DMIC),
	SND_PCI_QUIRK(0x1025, 0x0308, "Acer Aspire 8942G", ALC662_FIXUP_ASPIRE),
	SND_PCI_QUIRK(0x1025, 0x031c, "Gateway NV79", ALC662_FIXUP_SKU_IGNORE),
	SND_PCI_QUIRK(0x1025, 0x0349, "eMachines eM250", ALC662_FIXUP_INV_DMIC),
	SND_PCI_QUIRK(0x1025, 0x034a, "Gateway LT27", ALC662_FIXUP_INV_DMIC),
	SND_PCI_QUIRK(0x1025, 0x038b, "Acer Aspire 8943G", ALC662_FIXUP_ASPIRE),
	SND_PCI_QUIRK(0x1028, 0x05d8, "Dell", ALC668_FIXUP_DELL_MIC_NO_PRESENCE),
	SND_PCI_QUIRK(0x1028, 0x05db, "Dell", ALC668_FIXUP_DELL_MIC_NO_PRESENCE),
	SND_PCI_QUIRK(0x1028, 0x05fe, "Dell XPS 15", ALC668_FIXUP_DELL_XPS13),
	SND_PCI_QUIRK(0x1028, 0x060a, "Dell XPS 13", ALC668_FIXUP_DELL_XPS13),
	SND_PCI_QUIRK(0x1028, 0x060d, "Dell M3800", ALC668_FIXUP_DELL_XPS13),
	SND_PCI_QUIRK(0x1028, 0x0625, "Dell", ALC668_FIXUP_DELL_MIC_NO_PRESENCE),
	SND_PCI_QUIRK(0x1028, 0x0626, "Dell", ALC668_FIXUP_DELL_MIC_NO_PRESENCE),
	SND_PCI_QUIRK(0x1028, 0x0696, "Dell", ALC668_FIXUP_DELL_MIC_NO_PRESENCE),
	SND_PCI_QUIRK(0x1028, 0x0698, "Dell", ALC668_FIXUP_DELL_MIC_NO_PRESENCE),
	SND_PCI_QUIRK(0x1028, 0x069f, "Dell", ALC668_FIXUP_DELL_MIC_NO_PRESENCE),
	SND_PCI_QUIRK(0x103c, 0x1632, "HP RP5800", ALC662_FIXUP_HP_RP5800),
<<<<<<< HEAD
=======
	SND_PCI_QUIRK(0x1043, 0x1080, "Asus UX501VW", ALC668_FIXUP_HEADSET_MODE),
>>>>>>> ed596a4a
	SND_PCI_QUIRK(0x1043, 0x11cd, "Asus N550", ALC662_FIXUP_ASUS_Nx50),
	SND_PCI_QUIRK(0x1043, 0x13df, "Asus N550JX", ALC662_FIXUP_BASS_1A),
	SND_PCI_QUIRK(0x1043, 0x129d, "Asus N750", ALC662_FIXUP_ASUS_Nx50),
	SND_PCI_QUIRK(0x1043, 0x1477, "ASUS N56VZ", ALC662_FIXUP_BASS_MODE4_CHMAP),
	SND_PCI_QUIRK(0x1043, 0x15a7, "ASUS UX51VZH", ALC662_FIXUP_BASS_16),
	SND_PCI_QUIRK(0x1043, 0x177d, "ASUS N551", ALC668_FIXUP_ASUS_Nx51),
	SND_PCI_QUIRK(0x1043, 0x17bd, "ASUS N751", ALC668_FIXUP_ASUS_Nx51),
	SND_PCI_QUIRK(0x1043, 0x1b73, "ASUS N55SF", ALC662_FIXUP_BASS_16),
	SND_PCI_QUIRK(0x1043, 0x1bf3, "ASUS N76VZ", ALC662_FIXUP_BASS_MODE4_CHMAP),
	SND_PCI_QUIRK(0x1043, 0x8469, "ASUS mobo", ALC662_FIXUP_NO_JACK_DETECT),
	SND_PCI_QUIRK(0x105b, 0x0cd6, "Foxconn", ALC662_FIXUP_ASUS_MODE2),
	SND_PCI_QUIRK(0x144d, 0xc051, "Samsung R720", ALC662_FIXUP_IDEAPAD),
	SND_PCI_QUIRK(0x17aa, 0x38af, "Lenovo Ideapad Y550P", ALC662_FIXUP_IDEAPAD),
	SND_PCI_QUIRK(0x17aa, 0x3a0d, "Lenovo Ideapad Y550", ALC662_FIXUP_IDEAPAD),
	SND_PCI_QUIRK(0x19da, 0xa130, "Zotac Z68", ALC662_FIXUP_ZOTAC_Z68),
	SND_PCI_QUIRK(0x1b35, 0x2206, "CZC P10T", ALC662_FIXUP_CZC_P10T),

#if 0
	/* Below is a quirk table taken from the old code.
	 * Basically the device should work as is without the fixup table.
	 * If BIOS doesn't give a proper info, enable the corresponding
	 * fixup entry.
	 */
	SND_PCI_QUIRK(0x1043, 0x1000, "ASUS N50Vm", ALC662_FIXUP_ASUS_MODE1),
	SND_PCI_QUIRK(0x1043, 0x1092, "ASUS NB", ALC662_FIXUP_ASUS_MODE3),
	SND_PCI_QUIRK(0x1043, 0x1173, "ASUS K73Jn", ALC662_FIXUP_ASUS_MODE1),
	SND_PCI_QUIRK(0x1043, 0x11c3, "ASUS M70V", ALC662_FIXUP_ASUS_MODE3),
	SND_PCI_QUIRK(0x1043, 0x11d3, "ASUS NB", ALC662_FIXUP_ASUS_MODE1),
	SND_PCI_QUIRK(0x1043, 0x11f3, "ASUS NB", ALC662_FIXUP_ASUS_MODE2),
	SND_PCI_QUIRK(0x1043, 0x1203, "ASUS NB", ALC662_FIXUP_ASUS_MODE1),
	SND_PCI_QUIRK(0x1043, 0x1303, "ASUS G60J", ALC662_FIXUP_ASUS_MODE1),
	SND_PCI_QUIRK(0x1043, 0x1333, "ASUS G60Jx", ALC662_FIXUP_ASUS_MODE1),
	SND_PCI_QUIRK(0x1043, 0x1339, "ASUS NB", ALC662_FIXUP_ASUS_MODE2),
	SND_PCI_QUIRK(0x1043, 0x13e3, "ASUS N71JA", ALC662_FIXUP_ASUS_MODE7),
	SND_PCI_QUIRK(0x1043, 0x1463, "ASUS N71", ALC662_FIXUP_ASUS_MODE7),
	SND_PCI_QUIRK(0x1043, 0x14d3, "ASUS G72", ALC662_FIXUP_ASUS_MODE8),
	SND_PCI_QUIRK(0x1043, 0x1563, "ASUS N90", ALC662_FIXUP_ASUS_MODE3),
	SND_PCI_QUIRK(0x1043, 0x15d3, "ASUS N50SF F50SF", ALC662_FIXUP_ASUS_MODE1),
	SND_PCI_QUIRK(0x1043, 0x16c3, "ASUS NB", ALC662_FIXUP_ASUS_MODE2),
	SND_PCI_QUIRK(0x1043, 0x16f3, "ASUS K40C K50C", ALC662_FIXUP_ASUS_MODE2),
	SND_PCI_QUIRK(0x1043, 0x1733, "ASUS N81De", ALC662_FIXUP_ASUS_MODE1),
	SND_PCI_QUIRK(0x1043, 0x1753, "ASUS NB", ALC662_FIXUP_ASUS_MODE2),
	SND_PCI_QUIRK(0x1043, 0x1763, "ASUS NB", ALC662_FIXUP_ASUS_MODE6),
	SND_PCI_QUIRK(0x1043, 0x1765, "ASUS NB", ALC662_FIXUP_ASUS_MODE6),
	SND_PCI_QUIRK(0x1043, 0x1783, "ASUS NB", ALC662_FIXUP_ASUS_MODE2),
	SND_PCI_QUIRK(0x1043, 0x1793, "ASUS F50GX", ALC662_FIXUP_ASUS_MODE1),
	SND_PCI_QUIRK(0x1043, 0x17b3, "ASUS F70SL", ALC662_FIXUP_ASUS_MODE3),
	SND_PCI_QUIRK(0x1043, 0x17f3, "ASUS X58LE", ALC662_FIXUP_ASUS_MODE2),
	SND_PCI_QUIRK(0x1043, 0x1813, "ASUS NB", ALC662_FIXUP_ASUS_MODE2),
	SND_PCI_QUIRK(0x1043, 0x1823, "ASUS NB", ALC662_FIXUP_ASUS_MODE5),
	SND_PCI_QUIRK(0x1043, 0x1833, "ASUS NB", ALC662_FIXUP_ASUS_MODE6),
	SND_PCI_QUIRK(0x1043, 0x1843, "ASUS NB", ALC662_FIXUP_ASUS_MODE2),
	SND_PCI_QUIRK(0x1043, 0x1853, "ASUS F50Z", ALC662_FIXUP_ASUS_MODE1),
	SND_PCI_QUIRK(0x1043, 0x1864, "ASUS NB", ALC662_FIXUP_ASUS_MODE2),
	SND_PCI_QUIRK(0x1043, 0x1876, "ASUS NB", ALC662_FIXUP_ASUS_MODE2),
	SND_PCI_QUIRK(0x1043, 0x1893, "ASUS M50Vm", ALC662_FIXUP_ASUS_MODE3),
	SND_PCI_QUIRK(0x1043, 0x1894, "ASUS X55", ALC662_FIXUP_ASUS_MODE3),
	SND_PCI_QUIRK(0x1043, 0x18b3, "ASUS N80Vc", ALC662_FIXUP_ASUS_MODE1),
	SND_PCI_QUIRK(0x1043, 0x18c3, "ASUS VX5", ALC662_FIXUP_ASUS_MODE1),
	SND_PCI_QUIRK(0x1043, 0x18d3, "ASUS N81Te", ALC662_FIXUP_ASUS_MODE1),
	SND_PCI_QUIRK(0x1043, 0x18f3, "ASUS N505Tp", ALC662_FIXUP_ASUS_MODE1),
	SND_PCI_QUIRK(0x1043, 0x1903, "ASUS F5GL", ALC662_FIXUP_ASUS_MODE1),
	SND_PCI_QUIRK(0x1043, 0x1913, "ASUS NB", ALC662_FIXUP_ASUS_MODE2),
	SND_PCI_QUIRK(0x1043, 0x1933, "ASUS F80Q", ALC662_FIXUP_ASUS_MODE2),
	SND_PCI_QUIRK(0x1043, 0x1943, "ASUS Vx3V", ALC662_FIXUP_ASUS_MODE1),
	SND_PCI_QUIRK(0x1043, 0x1953, "ASUS NB", ALC662_FIXUP_ASUS_MODE1),
	SND_PCI_QUIRK(0x1043, 0x1963, "ASUS X71C", ALC662_FIXUP_ASUS_MODE3),
	SND_PCI_QUIRK(0x1043, 0x1983, "ASUS N5051A", ALC662_FIXUP_ASUS_MODE1),
	SND_PCI_QUIRK(0x1043, 0x1993, "ASUS N20", ALC662_FIXUP_ASUS_MODE1),
	SND_PCI_QUIRK(0x1043, 0x19b3, "ASUS F7Z", ALC662_FIXUP_ASUS_MODE1),
	SND_PCI_QUIRK(0x1043, 0x19c3, "ASUS F5Z/F6x", ALC662_FIXUP_ASUS_MODE2),
	SND_PCI_QUIRK(0x1043, 0x19e3, "ASUS NB", ALC662_FIXUP_ASUS_MODE1),
	SND_PCI_QUIRK(0x1043, 0x19f3, "ASUS NB", ALC662_FIXUP_ASUS_MODE4),
#endif
	{}
};

static const struct hda_model_fixup alc662_fixup_models[] = {
	{.id = ALC272_FIXUP_MARIO, .name = "mario"},
	{.id = ALC662_FIXUP_ASUS_MODE1, .name = "asus-mode1"},
	{.id = ALC662_FIXUP_ASUS_MODE2, .name = "asus-mode2"},
	{.id = ALC662_FIXUP_ASUS_MODE3, .name = "asus-mode3"},
	{.id = ALC662_FIXUP_ASUS_MODE4, .name = "asus-mode4"},
	{.id = ALC662_FIXUP_ASUS_MODE5, .name = "asus-mode5"},
	{.id = ALC662_FIXUP_ASUS_MODE6, .name = "asus-mode6"},
	{.id = ALC662_FIXUP_ASUS_MODE7, .name = "asus-mode7"},
	{.id = ALC662_FIXUP_ASUS_MODE8, .name = "asus-mode8"},
	{.id = ALC662_FIXUP_INV_DMIC, .name = "inv-dmic"},
	{.id = ALC668_FIXUP_DELL_MIC_NO_PRESENCE, .name = "dell-headset-multi"},
	{}
};

static const struct snd_hda_pin_quirk alc662_pin_fixup_tbl[] = {
	SND_HDA_PIN_QUIRK(0x10ec0662, 0x1028, "Dell", ALC662_FIXUP_DELL_MIC_NO_PRESENCE,
		{0x14, 0x01014010},
		{0x18, 0x01a19020},
		{0x1a, 0x0181302f},
		{0x1b, 0x0221401f}),
	SND_HDA_PIN_QUIRK(0x10ec0668, 0x1028, "Dell", ALC668_FIXUP_AUTO_MUTE,
		{0x12, 0x99a30130},
		{0x14, 0x90170110},
		{0x15, 0x0321101f},
		{0x16, 0x03011020}),
	SND_HDA_PIN_QUIRK(0x10ec0668, 0x1028, "Dell", ALC668_FIXUP_AUTO_MUTE,
		{0x12, 0x99a30140},
		{0x14, 0x90170110},
		{0x15, 0x0321101f},
		{0x16, 0x03011020}),
	SND_HDA_PIN_QUIRK(0x10ec0668, 0x1028, "Dell", ALC668_FIXUP_AUTO_MUTE,
		{0x12, 0x99a30150},
		{0x14, 0x90170110},
		{0x15, 0x0321101f},
		{0x16, 0x03011020}),
	SND_HDA_PIN_QUIRK(0x10ec0668, 0x1028, "Dell", ALC668_FIXUP_AUTO_MUTE,
		{0x14, 0x90170110},
		{0x15, 0x0321101f},
		{0x16, 0x03011020}),
	SND_HDA_PIN_QUIRK(0x10ec0668, 0x1028, "Dell XPS 15", ALC668_FIXUP_AUTO_MUTE,
		{0x12, 0x90a60130},
		{0x14, 0x90170110},
		{0x15, 0x0321101f}),
	{}
};

/*
 */
static int patch_alc662(struct hda_codec *codec)
{
	struct alc_spec *spec;
	int err;

	err = alc_alloc_spec(codec, 0x0b);
	if (err < 0)
		return err;

	spec = codec->spec;

	spec->shutup = alc_eapd_shutup;

	/* handle multiple HPs as is */
	spec->parse_flags = HDA_PINCFG_NO_HP_FIXUP;

	alc_fix_pll_init(codec, 0x20, 0x04, 15);

	switch (codec->core.vendor_id) {
	case 0x10ec0668:
		spec->init_hook = alc668_restore_default_value;
		break;
	}

	snd_hda_pick_fixup(codec, alc662_fixup_models,
		       alc662_fixup_tbl, alc662_fixups);
	snd_hda_pick_pin_fixup(codec, alc662_pin_fixup_tbl, alc662_fixups);
	snd_hda_apply_fixup(codec, HDA_FIXUP_ACT_PRE_PROBE);

	alc_auto_parse_customize_define(codec);

	if (has_cdefine_beep(codec))
		spec->gen.beep_nid = 0x01;

	if ((alc_get_coef0(codec) & (1 << 14)) &&
	    codec->bus->pci && codec->bus->pci->subsystem_vendor == 0x1025 &&
	    spec->cdefine.platform_type == 1) {
		err = alc_codec_rename(codec, "ALC272X");
		if (err < 0)
			goto error;
	}

	/* automatic parse from the BIOS config */
	err = alc662_parse_auto_config(codec);
	if (err < 0)
		goto error;

	if (!spec->gen.no_analog && spec->gen.beep_nid) {
		switch (codec->core.vendor_id) {
		case 0x10ec0662:
			set_beep_amp(spec, 0x0b, 0x05, HDA_INPUT);
			break;
		case 0x10ec0272:
		case 0x10ec0663:
		case 0x10ec0665:
		case 0x10ec0668:
			set_beep_amp(spec, 0x0b, 0x04, HDA_INPUT);
			break;
		case 0x10ec0273:
			set_beep_amp(spec, 0x0b, 0x03, HDA_INPUT);
			break;
		}
	}

	snd_hda_apply_fixup(codec, HDA_FIXUP_ACT_PROBE);

	return 0;

 error:
	alc_free(codec);
	return err;
}

/*
 * ALC680 support
 */

static int alc680_parse_auto_config(struct hda_codec *codec)
{
	return alc_parse_auto_config(codec, NULL, NULL);
}

/*
 */
static int patch_alc680(struct hda_codec *codec)
{
	int err;

	/* ALC680 has no aa-loopback mixer */
	err = alc_alloc_spec(codec, 0);
	if (err < 0)
		return err;

	/* automatic parse from the BIOS config */
	err = alc680_parse_auto_config(codec);
	if (err < 0) {
		alc_free(codec);
		return err;
	}

	return 0;
}

/*
 * patch entries
 */
static const struct hda_device_id snd_hda_id_realtek[] = {
	HDA_CODEC_ENTRY(0x10ec0221, "ALC221", patch_alc269),
	HDA_CODEC_ENTRY(0x10ec0225, "ALC225", patch_alc269),
	HDA_CODEC_ENTRY(0x10ec0231, "ALC231", patch_alc269),
	HDA_CODEC_ENTRY(0x10ec0233, "ALC233", patch_alc269),
	HDA_CODEC_ENTRY(0x10ec0235, "ALC233", patch_alc269),
	HDA_CODEC_ENTRY(0x10ec0255, "ALC255", patch_alc269),
	HDA_CODEC_ENTRY(0x10ec0256, "ALC256", patch_alc269),
	HDA_CODEC_ENTRY(0x10ec0260, "ALC260", patch_alc260),
	HDA_CODEC_ENTRY(0x10ec0262, "ALC262", patch_alc262),
	HDA_CODEC_ENTRY(0x10ec0267, "ALC267", patch_alc268),
	HDA_CODEC_ENTRY(0x10ec0268, "ALC268", patch_alc268),
	HDA_CODEC_ENTRY(0x10ec0269, "ALC269", patch_alc269),
	HDA_CODEC_ENTRY(0x10ec0270, "ALC270", patch_alc269),
	HDA_CODEC_ENTRY(0x10ec0272, "ALC272", patch_alc662),
	HDA_CODEC_ENTRY(0x10ec0275, "ALC275", patch_alc269),
	HDA_CODEC_ENTRY(0x10ec0276, "ALC276", patch_alc269),
	HDA_CODEC_ENTRY(0x10ec0280, "ALC280", patch_alc269),
	HDA_CODEC_ENTRY(0x10ec0282, "ALC282", patch_alc269),
	HDA_CODEC_ENTRY(0x10ec0283, "ALC283", patch_alc269),
	HDA_CODEC_ENTRY(0x10ec0284, "ALC284", patch_alc269),
	HDA_CODEC_ENTRY(0x10ec0285, "ALC285", patch_alc269),
	HDA_CODEC_ENTRY(0x10ec0286, "ALC286", patch_alc269),
	HDA_CODEC_ENTRY(0x10ec0288, "ALC288", patch_alc269),
	HDA_CODEC_ENTRY(0x10ec0290, "ALC290", patch_alc269),
	HDA_CODEC_ENTRY(0x10ec0292, "ALC292", patch_alc269),
	HDA_CODEC_ENTRY(0x10ec0293, "ALC293", patch_alc269),
	HDA_CODEC_ENTRY(0x10ec0298, "ALC298", patch_alc269),
	HDA_CODEC_REV_ENTRY(0x10ec0861, 0x100340, "ALC660", patch_alc861),
	HDA_CODEC_ENTRY(0x10ec0660, "ALC660-VD", patch_alc861vd),
	HDA_CODEC_ENTRY(0x10ec0861, "ALC861", patch_alc861),
	HDA_CODEC_ENTRY(0x10ec0862, "ALC861-VD", patch_alc861vd),
	HDA_CODEC_REV_ENTRY(0x10ec0662, 0x100002, "ALC662 rev2", patch_alc882),
	HDA_CODEC_REV_ENTRY(0x10ec0662, 0x100101, "ALC662 rev1", patch_alc662),
	HDA_CODEC_REV_ENTRY(0x10ec0662, 0x100300, "ALC662 rev3", patch_alc662),
	HDA_CODEC_ENTRY(0x10ec0663, "ALC663", patch_alc662),
	HDA_CODEC_ENTRY(0x10ec0665, "ALC665", patch_alc662),
	HDA_CODEC_ENTRY(0x10ec0667, "ALC667", patch_alc662),
	HDA_CODEC_ENTRY(0x10ec0668, "ALC668", patch_alc662),
	HDA_CODEC_ENTRY(0x10ec0670, "ALC670", patch_alc662),
	HDA_CODEC_ENTRY(0x10ec0671, "ALC671", patch_alc662),
	HDA_CODEC_ENTRY(0x10ec0680, "ALC680", patch_alc680),
	HDA_CODEC_ENTRY(0x10ec0867, "ALC891", patch_alc882),
	HDA_CODEC_ENTRY(0x10ec0880, "ALC880", patch_alc880),
	HDA_CODEC_ENTRY(0x10ec0882, "ALC882", patch_alc882),
	HDA_CODEC_ENTRY(0x10ec0883, "ALC883", patch_alc882),
	HDA_CODEC_REV_ENTRY(0x10ec0885, 0x100101, "ALC889A", patch_alc882),
	HDA_CODEC_REV_ENTRY(0x10ec0885, 0x100103, "ALC889A", patch_alc882),
	HDA_CODEC_ENTRY(0x10ec0885, "ALC885", patch_alc882),
	HDA_CODEC_ENTRY(0x10ec0887, "ALC887", patch_alc882),
	HDA_CODEC_REV_ENTRY(0x10ec0888, 0x100101, "ALC1200", patch_alc882),
	HDA_CODEC_ENTRY(0x10ec0888, "ALC888", patch_alc882),
	HDA_CODEC_ENTRY(0x10ec0889, "ALC889", patch_alc882),
	HDA_CODEC_ENTRY(0x10ec0892, "ALC892", patch_alc662),
	HDA_CODEC_ENTRY(0x10ec0899, "ALC898", patch_alc882),
	HDA_CODEC_ENTRY(0x10ec0900, "ALC1150", patch_alc882),
	{} /* terminator */
};
MODULE_DEVICE_TABLE(hdaudio, snd_hda_id_realtek);

MODULE_LICENSE("GPL");
MODULE_DESCRIPTION("Realtek HD-audio codec");

static struct hda_codec_driver realtek_driver = {
	.id = snd_hda_id_realtek,
};

module_hda_codec_driver(realtek_driver);<|MERGE_RESOLUTION|>--- conflicted
+++ resolved
@@ -4760,10 +4760,7 @@
 	ALC225_FIXUP_DELL1_MIC_NO_PRESENCE,
 	ALC280_FIXUP_HP_HEADSET_MIC,
 	ALC221_FIXUP_HP_FRONT_MIC,
-<<<<<<< HEAD
-=======
 	ALC292_FIXUP_TPT460,
->>>>>>> ed596a4a
 };
 
 static const struct hda_fixup alc269_fixups[] = {
@@ -5413,15 +5410,12 @@
 			{ }
 		},
 	},
-<<<<<<< HEAD
-=======
 	[ALC292_FIXUP_TPT460] = {
 		.type = HDA_FIXUP_FUNC,
 		.v.func = alc_fixup_tpt440_dock,
 		.chained = true,
 		.chain_id = ALC293_FIXUP_LENOVO_SPK_NOISE,
 	},
->>>>>>> ed596a4a
 };
 
 static const struct snd_pci_quirk alc269_fixup_tbl[] = {
@@ -6432,10 +6426,7 @@
 	ALC668_FIXUP_DELL_DISABLE_AAMIX,
 	ALC668_FIXUP_DELL_XPS13,
 	ALC662_FIXUP_ASUS_Nx50,
-<<<<<<< HEAD
-=======
 	ALC668_FIXUP_ASUS_Nx51,
->>>>>>> ed596a4a
 };
 
 static const struct hda_fixup alc662_fixups[] = {
@@ -6682,8 +6673,6 @@
 		.chained = true,
 		.chain_id = ALC662_FIXUP_BASS_1A
 	},
-<<<<<<< HEAD
-=======
 	[ALC668_FIXUP_ASUS_Nx51] = {
 		.type = HDA_FIXUP_PINS,
 		.v.pins = (const struct hda_pintbl[]) {
@@ -6693,7 +6682,6 @@
 		.chained = true,
 		.chain_id = ALC662_FIXUP_BASS_CHMAP,
 	},
->>>>>>> ed596a4a
 };
 
 static const struct snd_pci_quirk alc662_fixup_tbl[] = {
@@ -6716,10 +6704,7 @@
 	SND_PCI_QUIRK(0x1028, 0x0698, "Dell", ALC668_FIXUP_DELL_MIC_NO_PRESENCE),
 	SND_PCI_QUIRK(0x1028, 0x069f, "Dell", ALC668_FIXUP_DELL_MIC_NO_PRESENCE),
 	SND_PCI_QUIRK(0x103c, 0x1632, "HP RP5800", ALC662_FIXUP_HP_RP5800),
-<<<<<<< HEAD
-=======
 	SND_PCI_QUIRK(0x1043, 0x1080, "Asus UX501VW", ALC668_FIXUP_HEADSET_MODE),
->>>>>>> ed596a4a
 	SND_PCI_QUIRK(0x1043, 0x11cd, "Asus N550", ALC662_FIXUP_ASUS_Nx50),
 	SND_PCI_QUIRK(0x1043, 0x13df, "Asus N550JX", ALC662_FIXUP_BASS_1A),
 	SND_PCI_QUIRK(0x1043, 0x129d, "Asus N750", ALC662_FIXUP_ASUS_Nx50),
