--- conflicted
+++ resolved
@@ -562,11 +562,7 @@
 	if (err < 0)
 		goto __error;
 
-<<<<<<< HEAD
-	if (quirk->media_device) {
-=======
 	if (quirk && quirk->media_device) {
->>>>>>> 26f2b92c
 		/* don't want to fail when media_snd_device_create() fails */
 		media_snd_device_create(chip, intf);
 	}
