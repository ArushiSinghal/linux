/*
 * Renesas R-Car SRC support
 *
 * Copyright (C) 2013 Renesas Solutions Corp.
 * Kuninori Morimoto <kuninori.morimoto.gx@renesas.com>
 *
 * This program is free software; you can redistribute it and/or modify
 * it under the terms of the GNU General Public License version 2 as
 * published by the Free Software Foundation.
 */
#include "rsnd.h"

#define SRC_NAME "src"

/* SRCx_STATUS */
#define OUF_SRCO	((1 << 12) | (1 << 13))
#define OUF_SRCI	((1 <<  9) | (1 <<  8))

/* SCU_SYSTEM_STATUS0/1 */
#define OUF_SRC(id)	((1 << (id + 16)) | (1 << id))

struct rsnd_src {
	struct rsnd_src_platform_info *info; /* rcar_snd.h */
	struct rsnd_mod mod;
	struct rsnd_kctrl_cfg_s sen;  /* sync convert enable */
	struct rsnd_kctrl_cfg_s sync; /* sync convert */
	u32 convert_rate; /* sampling rate convert */
	int err;
};

#define RSND_SRC_NAME_SIZE 16

#define rsnd_src_nr(priv) ((priv)->src_nr)
#define rsnd_enable_sync_convert(src) ((src)->sen.val)
#define rsnd_src_of_node(priv) \
	of_get_child_by_name(rsnd_priv_to_dev(priv)->of_node, "rcar_sound,src")

#define rsnd_mod_to_src(_mod)				\
	container_of((_mod), struct rsnd_src, mod)

#define for_each_rsnd_src(pos, priv, i)				\
	for ((i) = 0;						\
	     ((i) < rsnd_src_nr(priv)) &&			\
	     ((pos) = (struct rsnd_src *)(priv)->src + i);	\
	     i++)


/*
 *		image of SRC (Sampling Rate Converter)
 *
 * 96kHz   <-> +-----+	48kHz	+-----+	 48kHz	+-------+
 * 48kHz   <-> | SRC | <------>	| SSI |	<----->	| codec |
 * 44.1kHz <-> +-----+		+-----+		+-------+
 * ...
 *
 */

/*
 * src.c is caring...
 *
 * Gen1
 *
 * [mem] -> [SRU] -> [SSI]
 *        |--------|
 *
 * Gen2
 *
 * [mem] -> [SRC] -> [SSIU] -> [SSI]
 *        |-----------------|
 */

/*
 *	How to use SRC bypass mode for debugging
 *
 * SRC has bypass mode, and it is useful for debugging.
 * In Gen2 case,
 * SRCm_MODE controls whether SRC is used or not
 * SSI_MODE0 controls whether SSIU which receives SRC data
 * is used or not.
 * Both SRCm_MODE/SSI_MODE0 settings are needed if you use SRC,
 * but SRC bypass mode needs SSI_MODE0 only.
 *
 * This driver request
 * struct rsnd_src_platform_info {
 *	u32 convert_rate;
 *	int dma_id;
 * }
 *
 * rsnd_src_convert_rate() indicates
 * above convert_rate, and it controls
 * whether SRC is used or not.
 *
 * ex) doesn't use SRC
 * static struct rsnd_dai_platform_info rsnd_dai = {
 *	.playback = { .ssi = &rsnd_ssi[0], },
 * };
 *
 * ex) uses SRC
 * static struct rsnd_src_platform_info rsnd_src[] = {
 *	RSND_SCU(48000, 0),
 *	...
 * };
 * static struct rsnd_dai_platform_info rsnd_dai = {
 *	.playback = { .ssi = &rsnd_ssi[0], .src = &rsnd_src[0] },
 * };
 *
 * ex) uses SRC bypass mode
 * static struct rsnd_src_platform_info rsnd_src[] = {
 *	RSND_SCU(0, 0),
 *	...
 * };
 * static struct rsnd_dai_platform_info rsnd_dai = {
 *	.playback = { .ssi = &rsnd_ssi[0], .src = &rsnd_src[0] },
 * };
 *
 */

/*
 *		Gen1/Gen2 common functions
 */
static void rsnd_src_soft_reset(struct rsnd_mod *mod)
{
	rsnd_mod_write(mod, SRC_SWRSR, 0);
	rsnd_mod_write(mod, SRC_SWRSR, 1);
}


#define rsnd_src_initialize_lock(mod)	__rsnd_src_initialize_lock(mod, 1)
#define rsnd_src_initialize_unlock(mod)	__rsnd_src_initialize_lock(mod, 0)
static void __rsnd_src_initialize_lock(struct rsnd_mod *mod, u32 enable)
{
	rsnd_mod_write(mod, SRC_SRCIR, enable);
}

static struct dma_chan *rsnd_src_dma_req(struct rsnd_dai_stream *io,
					 struct rsnd_mod *mod)
{
	struct rsnd_priv *priv = rsnd_mod_to_priv(mod);
	int is_play = rsnd_io_is_play(io);

	return rsnd_dma_request_channel(rsnd_src_of_node(priv),
					mod,
					is_play ? "rx" : "tx");
}

int rsnd_src_ssiu_start(struct rsnd_mod *ssi_mod,
			struct rsnd_dai_stream *io,
			int use_busif)
{
	struct rsnd_dai *rdai = rsnd_io_to_rdai(io);
	int ssi_id = rsnd_mod_id(ssi_mod);

	/*
	 * SSI_MODE0
	 */
	rsnd_mod_bset(ssi_mod, SSI_MODE0, (1 << ssi_id),
		      !use_busif << ssi_id);

	/*
	 * SSI_MODE1
	 */
	if (rsnd_ssi_is_pin_sharing(io)) {
		int shift = -1;
		switch (ssi_id) {
		case 1:
			shift = 0;
			break;
		case 2:
			shift = 2;
			break;
		case 4:
			shift = 16;
			break;
		}

		if (shift >= 0)
			rsnd_mod_bset(ssi_mod, SSI_MODE1,
				      0x3 << shift,
				      rsnd_rdai_is_clk_master(rdai) ?
				      0x2 << shift : 0x1 << shift);
	}

	/*
	 * DMA settings for SSIU
	 */
	if (use_busif) {
		u32 val = rsnd_get_dalign(ssi_mod, io);

		rsnd_mod_write(ssi_mod, SSI_BUSIF_ADINR,
			       rsnd_get_adinr_bit(ssi_mod, io));
		rsnd_mod_write(ssi_mod, SSI_BUSIF_MODE,  1);
		rsnd_mod_write(ssi_mod, SSI_CTRL, 0x1);

		rsnd_mod_write(ssi_mod, SSI_BUSIF_DALIGN, val);
	}

	return 0;
}

int rsnd_src_ssiu_stop(struct rsnd_mod *ssi_mod,
		       struct rsnd_dai_stream *io)
{
	/*
	 * DMA settings for SSIU
	 */
	rsnd_mod_write(ssi_mod, SSI_CTRL, 0);

	return 0;
}

int rsnd_src_ssi_irq_enable(struct rsnd_mod *ssi_mod)
{
	struct rsnd_priv *priv = rsnd_mod_to_priv(ssi_mod);

	if (rsnd_is_gen1(priv))
		return 0;

	/* enable SSI interrupt if Gen2 */
	rsnd_mod_write(ssi_mod, SSI_INT_ENABLE,
		       rsnd_ssi_is_dma_mode(ssi_mod) ?
		       0x0e000000 : 0x0f000000);

	return 0;
}

int rsnd_src_ssi_irq_disable(struct rsnd_mod *ssi_mod)
{
	struct rsnd_priv *priv = rsnd_mod_to_priv(ssi_mod);

	if (rsnd_is_gen1(priv))
		return 0;

	/* disable SSI interrupt if Gen2 */
	rsnd_mod_write(ssi_mod, SSI_INT_ENABLE, 0x00000000);

	return 0;
}

static u32 rsnd_src_convert_rate(struct rsnd_dai_stream *io,
				 struct rsnd_src *src)
{
	struct snd_pcm_runtime *runtime = rsnd_io_to_runtime(io);
	u32 convert_rate;

	if (!runtime)
		return 0;

	if (!rsnd_enable_sync_convert(src))
		return src->convert_rate;

	convert_rate = src->sync.val;

	if (!convert_rate)
		convert_rate = src->convert_rate;

	if (!convert_rate)
		convert_rate = runtime->rate;

	return convert_rate;
}

unsigned int rsnd_src_get_ssi_rate(struct rsnd_priv *priv,
				   struct rsnd_dai_stream *io,
				   struct snd_pcm_runtime *runtime)
{
	struct rsnd_mod *src_mod = rsnd_io_to_mod_src(io);
	struct rsnd_src *src;
	unsigned int rate = 0;

	if (src_mod) {
		src = rsnd_mod_to_src(src_mod);

		/*
		 * return convert rate if SRC is used,
		 * otherwise, return runtime->rate as usual
		 */
		rate = rsnd_src_convert_rate(io, src);
	}

	if (!rate)
		rate = runtime->rate;

	return rate;
}

static int rsnd_src_set_convert_rate(struct rsnd_mod *mod,
				     struct rsnd_dai_stream *io)
{
	struct snd_pcm_runtime *runtime = rsnd_io_to_runtime(io);
	struct rsnd_src *src = rsnd_mod_to_src(mod);
	u32 convert_rate = rsnd_src_convert_rate(io, src);
	u32 fsrate = 0;

	if (convert_rate)
		fsrate = 0x0400000 / convert_rate * runtime->rate;

	/* Set channel number and output bit length */
	rsnd_mod_write(mod, SRC_ADINR, rsnd_get_adinr_bit(mod, io));

	/* Enable the initial value of IFS */
	if (fsrate) {
		rsnd_mod_write(mod, SRC_IFSCR, 1);

		/* Set initial value of IFS */
		rsnd_mod_write(mod, SRC_IFSVR, fsrate);
	}

	/* use DMA transfer */
	rsnd_mod_write(mod, SRC_BUSIF_MODE, 1);

	return 0;
}

static int rsnd_src_hw_params(struct rsnd_mod *mod,
			      struct rsnd_dai_stream *io,
			      struct snd_pcm_substream *substream,
			      struct snd_pcm_hw_params *fe_params)
{
	struct rsnd_src *src = rsnd_mod_to_src(mod);
	struct snd_soc_pcm_runtime *fe = substream->private_data;

	/* default value (mainly for non-DT) */
	src->convert_rate = src->info->convert_rate;

	/*
	 * SRC assumes that it is used under DPCM if user want to use
	 * sampling rate convert. Then, SRC should be FE.
	 * And then, this function will be called *after* BE settings.
	 * this means, each BE already has fixuped hw_params.
	 * see
	 *	dpcm_fe_dai_hw_params()
	 *	dpcm_be_dai_hw_params()
	 */
	if (fe->dai_link->dynamic) {
		int stream = substream->stream;
		struct snd_soc_dpcm *dpcm;
		struct snd_pcm_hw_params *be_params;

		list_for_each_entry(dpcm, &fe->dpcm[stream].be_clients, list_be) {
			be_params = &dpcm->hw_params;

			if (params_rate(fe_params) != params_rate(be_params))
				src->convert_rate = params_rate(be_params);
		}
	}

	return 0;
}

static int rsnd_src_init(struct rsnd_mod *mod,
			 struct rsnd_priv *priv)
{
	struct rsnd_src *src = rsnd_mod_to_src(mod);

	rsnd_mod_power_on(mod);

	rsnd_src_soft_reset(mod);

	rsnd_src_initialize_lock(mod);

	src->err = 0;

	/* reset sync convert_rate */
	src->sync.val = 0;

	return 0;
}

static int rsnd_src_quit(struct rsnd_mod *mod,
			 struct rsnd_dai_stream *io,
			 struct rsnd_priv *priv)
{
	struct rsnd_src *src = rsnd_mod_to_src(mod);
	struct device *dev = rsnd_priv_to_dev(priv);

	rsnd_mod_power_off(mod);

	if (src->err)
		dev_warn(dev, "%s[%d] under/over flow err = %d\n",
			 rsnd_mod_name(mod), rsnd_mod_id(mod), src->err);

	src->convert_rate = 0;

	/* reset sync convert_rate */
	src->sync.val = 0;

	return 0;
}

static int rsnd_src_start(struct rsnd_mod *mod)
{
	rsnd_src_initialize_unlock(mod);

	return 0;
}

static int rsnd_src_stop(struct rsnd_mod *mod)
{
	/* nothing to do */
	return 0;
}

/*
 *		Gen1 functions
 */
static int rsnd_src_set_route_gen1(struct rsnd_dai_stream *io,
				   struct rsnd_mod *mod)
{
	struct src_route_config {
		u32 mask;
		int shift;
	} routes[] = {
		{ 0xF,  0, }, /* 0 */
		{ 0xF,  4, }, /* 1 */
		{ 0xF,  8, }, /* 2 */
		{ 0x7, 12, }, /* 3 */
		{ 0x7, 16, }, /* 4 */
		{ 0x7, 20, }, /* 5 */
		{ 0x7, 24, }, /* 6 */
		{ 0x3, 28, }, /* 7 */
		{ 0x3, 30, }, /* 8 */
	};
	u32 mask;
	u32 val;
	int id;

	id = rsnd_mod_id(mod);
	if (id < 0 || id >= ARRAY_SIZE(routes))
		return -EIO;

	/*
	 * SRC_ROUTE_SELECT
	 */
	val = rsnd_io_is_play(io) ? 0x1 : 0x2;
	val = val		<< routes[id].shift;
	mask = routes[id].mask	<< routes[id].shift;

	rsnd_mod_bset(mod, SRC_ROUTE_SEL, mask, val);

	return 0;
}

static int rsnd_src_set_convert_timing_gen1(struct rsnd_dai_stream *io,
					    struct rsnd_mod *mod)
{
	struct rsnd_priv *priv = rsnd_mod_to_priv(mod);
	struct rsnd_src *src = rsnd_mod_to_src(mod);
	struct snd_pcm_runtime *runtime = rsnd_io_to_runtime(io);
	u32 convert_rate = rsnd_src_convert_rate(io, src);
	u32 mask;
	u32 val;
	int shift;
	int id = rsnd_mod_id(mod);
	int ret;

	/*
	 * SRC_TIMING_SELECT
	 */
	shift	= (id % 4) * 8;
	mask	= 0x1F << shift;

	/*
	 * ADG is used as source clock if SRC was used,
	 * then, SSI WS is used as destination clock.
	 * SSI WS is used as source clock if SRC is not used
	 * (when playback, source/destination become reverse when capture)
	 */
	ret = 0;
	if (convert_rate) {
		/* use ADG */
		val = 0;
		ret = rsnd_adg_set_convert_clk_gen1(priv, mod,
						    runtime->rate,
						    convert_rate);
	} else if (8 == id) {
		/* use SSI WS, but SRU8 is special */
		val = id << shift;
	} else {
		/* use SSI WS */
		val = (id + 1) << shift;
	}

	if (ret < 0)
		return ret;

	switch (id / 4) {
	case 0:
		rsnd_mod_bset(mod, SRC_TMG_SEL0, mask, val);
		break;
	case 1:
		rsnd_mod_bset(mod, SRC_TMG_SEL1, mask, val);
		break;
	case 2:
		rsnd_mod_bset(mod, SRC_TMG_SEL2, mask, val);
		break;
	}

	return 0;
}

static int rsnd_src_set_convert_rate_gen1(struct rsnd_mod *mod,
					  struct rsnd_dai_stream *io)
{
	struct rsnd_src *src = rsnd_mod_to_src(mod);
	int ret;

	ret = rsnd_src_set_convert_rate(mod, io);
	if (ret < 0)
		return ret;

	/* Select SRC mode (fixed value) */
	rsnd_mod_write(mod, SRC_SRCCR, 0x00010110);

	/* Set the restriction value of the FS ratio (98%) */
	rsnd_mod_write(mod, SRC_MNFSR,
		       rsnd_mod_read(mod, SRC_IFSVR) / 100 * 98);

	/* Gen1/Gen2 are not compatible */
	if (rsnd_src_convert_rate(io, src))
		rsnd_mod_write(mod, SRC_ROUTE_MODE0, 1);

	/* no SRC_BFSSR settings, since SRC_SRCCR::BUFMD is 0 */

	return 0;
}

static int rsnd_src_init_gen1(struct rsnd_mod *mod,
			      struct rsnd_dai_stream *io,
			      struct rsnd_priv *priv)
{
	int ret;

	ret = rsnd_src_init(mod, priv);
	if (ret < 0)
		return ret;

	ret = rsnd_src_set_route_gen1(io, mod);
	if (ret < 0)
		return ret;

	ret = rsnd_src_set_convert_rate_gen1(mod, io);
	if (ret < 0)
		return ret;

	ret = rsnd_src_set_convert_timing_gen1(io, mod);
	if (ret < 0)
		return ret;

	return 0;
}

static int rsnd_src_start_gen1(struct rsnd_mod *mod,
			       struct rsnd_dai_stream *io,
			       struct rsnd_priv *priv)
{
	int id = rsnd_mod_id(mod);

	rsnd_mod_bset(mod, SRC_ROUTE_CTRL, (1 << id), (1 << id));

	return rsnd_src_start(mod);
}

static int rsnd_src_stop_gen1(struct rsnd_mod *mod,
			      struct rsnd_dai_stream *io,
			      struct rsnd_priv *priv)
{
	int id = rsnd_mod_id(mod);

	rsnd_mod_bset(mod, SRC_ROUTE_CTRL, (1 << id), 0);

	return rsnd_src_stop(mod);
}

static struct rsnd_mod_ops rsnd_src_gen1_ops = {
	.name	= SRC_NAME,
	.dma_req = rsnd_src_dma_req,
	.init	= rsnd_src_init_gen1,
	.quit	= rsnd_src_quit,
	.start	= rsnd_src_start_gen1,
	.stop	= rsnd_src_stop_gen1,
	.hw_params = rsnd_src_hw_params,
};

/*
 *		Gen2 functions
 */
#define rsnd_src_irq_enable_gen2(mod)  rsnd_src_irq_ctrol_gen2(mod, 1)
#define rsnd_src_irq_disable_gen2(mod) rsnd_src_irq_ctrol_gen2(mod, 0)
static void rsnd_src_irq_ctrol_gen2(struct rsnd_mod *mod, int enable)
{
	struct rsnd_src *src = rsnd_mod_to_src(mod);
	u32 sys_int_val, int_val, sys_int_mask;
	int irq = src->info->irq;
	int id = rsnd_mod_id(mod);

	sys_int_val =
	sys_int_mask = OUF_SRC(id);
	int_val = 0x3300;

	/*
	 * IRQ is not supported on non-DT
	 * see
	 *	rsnd_src_probe_gen2()
	 */
	if ((irq <= 0) || !enable) {
		sys_int_val = 0;
		int_val = 0;
	}

	/*
	 * WORKAROUND
	 *
	 * ignore over flow error when rsnd_enable_sync_convert()
	 */
	if (rsnd_enable_sync_convert(src))
		sys_int_val = sys_int_val & 0xffff;

	rsnd_mod_write(mod, SRC_INT_ENABLE0, int_val);
	rsnd_mod_bset(mod, SCU_SYS_INT_EN0, sys_int_mask, sys_int_val);
	rsnd_mod_bset(mod, SCU_SYS_INT_EN1, sys_int_mask, sys_int_val);
}

static void rsnd_src_error_clear_gen2(struct rsnd_mod *mod)
{
	u32 val = OUF_SRC(rsnd_mod_id(mod));

	rsnd_mod_bset(mod, SCU_SYS_STATUS0, val, val);
	rsnd_mod_bset(mod, SCU_SYS_STATUS1, val, val);
}

static bool rsnd_src_error_record_gen2(struct rsnd_mod *mod)
{
	struct rsnd_src *src = rsnd_mod_to_src(mod);
	u32 val0, val1;
	bool ret = false;

	val0 = val1 = OUF_SRC(rsnd_mod_id(mod));

	/*
	 * WORKAROUND
	 *
	 * ignore over flow error when rsnd_enable_sync_convert()
	 */
	if (rsnd_enable_sync_convert(src))
		val0 = val0 & 0xffff;

	if ((rsnd_mod_read(mod, SCU_SYS_STATUS0) & val0) ||
	    (rsnd_mod_read(mod, SCU_SYS_STATUS1) & val1)) {
		struct rsnd_src *src = rsnd_mod_to_src(mod);

		src->err++;
		ret = true;
	}

	/* clear error static */
	rsnd_src_error_clear_gen2(mod);

	return ret;
}

static int _rsnd_src_start_gen2(struct rsnd_mod *mod,
				struct rsnd_dai_stream *io)
{
	struct rsnd_src *src = rsnd_mod_to_src(mod);
	u32 val;

	val = rsnd_get_dalign(mod, io);

	rsnd_mod_write(mod, SRC_BUSIF_DALIGN, val);

	/*
	 * WORKAROUND
	 *
	 * Enable SRC output if you want to use sync convert together with DVC
	 */
	val = (rsnd_io_to_mod_dvc(io) && !rsnd_enable_sync_convert(src)) ?
		0x01 : 0x11;

	rsnd_mod_write(mod, SRC_CTRL, val);

	rsnd_src_error_clear_gen2(mod);

	rsnd_src_start(mod);

	rsnd_src_irq_enable_gen2(mod);

	return 0;
}

static int _rsnd_src_stop_gen2(struct rsnd_mod *mod)
{
	rsnd_src_irq_disable_gen2(mod);

	rsnd_mod_write(mod, SRC_CTRL, 0);

	rsnd_src_error_record_gen2(mod);

	return rsnd_src_stop(mod);
}

static void __rsnd_src_interrupt_gen2(struct rsnd_mod *mod,
				      struct rsnd_dai_stream *io)
{
	struct rsnd_priv *priv = rsnd_mod_to_priv(mod);

	spin_lock(&priv->lock);

	/* ignore all cases if not working */
	if (!rsnd_io_is_working(io))
		goto rsnd_src_interrupt_gen2_out;

	if (rsnd_src_error_record_gen2(mod)) {
		struct rsnd_priv *priv = rsnd_mod_to_priv(mod);
		struct rsnd_src *src = rsnd_mod_to_src(mod);
		struct device *dev = rsnd_priv_to_dev(priv);

		dev_dbg(dev, "%s[%d] restart\n",
			rsnd_mod_name(mod), rsnd_mod_id(mod));

		_rsnd_src_stop_gen2(mod);
		if (src->err < 1024)
			_rsnd_src_start_gen2(mod, io);
		else
			dev_warn(dev, "no more SRC restart\n");
	}

rsnd_src_interrupt_gen2_out:
	spin_unlock(&priv->lock);
}

static irqreturn_t rsnd_src_interrupt_gen2(int irq, void *data)
{
	struct rsnd_mod *mod = data;

	rsnd_mod_interrupt(mod, __rsnd_src_interrupt_gen2);

	return IRQ_HANDLED;
}

static int rsnd_src_set_convert_rate_gen2(struct rsnd_mod *mod,
					  struct rsnd_dai_stream *io)
{
	struct rsnd_priv *priv = rsnd_mod_to_priv(mod);
	struct device *dev = rsnd_priv_to_dev(priv);
	struct snd_pcm_runtime *runtime = rsnd_io_to_runtime(io);
	struct rsnd_src *src = rsnd_mod_to_src(mod);
	u32 convert_rate = rsnd_src_convert_rate(io, src);
	u32 cr, route;
	uint ratio;
	int ret;

	/* 6 - 1/6 are very enough ratio for SRC_BSDSR */
	if (!convert_rate)
		ratio = 0;
	else if (convert_rate > runtime->rate)
		ratio = 100 * convert_rate / runtime->rate;
	else
		ratio = 100 * runtime->rate / convert_rate;

	if (ratio > 600) {
		dev_err(dev, "FSO/FSI ratio error\n");
		return -EINVAL;
	}

	ret = rsnd_src_set_convert_rate(mod, io);
	if (ret < 0)
		return ret;

	cr	= 0x00011110;
	route	= 0x0;
	if (convert_rate) {
		route	= 0x1;

		if (rsnd_enable_sync_convert(src)) {
			cr |= 0x1;
			route |= rsnd_io_is_play(io) ?
				(0x1 << 24) : (0x1 << 25);
		}
	}

	rsnd_mod_write(mod, SRC_SRCCR, cr);
	rsnd_mod_write(mod, SRC_ROUTE_MODE0, route);

	switch (rsnd_mod_id(mod)) {
	case 5:
	case 6:
	case 7:
	case 8:
		rsnd_mod_write(mod, SRC_BSDSR, 0x02400000);
		break;
	default:
		rsnd_mod_write(mod, SRC_BSDSR, 0x01800000);
		break;
	}

	rsnd_mod_write(mod, SRC_BSISR, 0x00100060);

	return 0;
}

static int rsnd_src_set_convert_timing_gen2(struct rsnd_dai_stream *io,
					    struct rsnd_mod *mod)
{
	struct snd_pcm_runtime *runtime = rsnd_io_to_runtime(io);
	struct rsnd_src *src = rsnd_mod_to_src(mod);
	u32 convert_rate = rsnd_src_convert_rate(io, src);
	int ret;

	if (convert_rate)
		ret = rsnd_adg_set_convert_clk_gen2(mod, io,
						    runtime->rate,
						    convert_rate);
	else
		ret = rsnd_adg_set_convert_timing_gen2(mod, io);

	return ret;
}

static int rsnd_src_probe_gen2(struct rsnd_mod *mod,
			       struct rsnd_dai_stream *io,
			       struct rsnd_priv *priv)
{
	struct rsnd_src *src = rsnd_mod_to_src(mod);
	struct device *dev = rsnd_priv_to_dev(priv);
	int irq = src->info->irq;
	int ret;

	if (irq > 0) {
		/*
		 * IRQ is not supported on non-DT
		 * see
		 *	rsnd_src_irq_enable_gen2()
		 */
		ret = devm_request_irq(dev, irq,
				       rsnd_src_interrupt_gen2,
				       IRQF_SHARED,
				       dev_name(dev), mod);
		if (ret)
			return ret;
	}

	ret = rsnd_dma_init(io,
			    rsnd_mod_to_dma(mod),
			    src->info->dma_id);

	return ret;
}

static int rsnd_src_remove_gen2(struct rsnd_mod *mod,
				struct rsnd_dai_stream *io,
				struct rsnd_priv *priv)
{
	rsnd_dma_quit(io, rsnd_mod_to_dma(mod));

	return 0;
}

static int rsnd_src_init_gen2(struct rsnd_mod *mod,
			      struct rsnd_dai_stream *io,
			      struct rsnd_priv *priv)
{
	int ret;

	ret = rsnd_src_init(mod, priv);
	if (ret < 0)
		return ret;

	ret = rsnd_src_set_convert_rate_gen2(mod, io);
	if (ret < 0)
		return ret;

	ret = rsnd_src_set_convert_timing_gen2(io, mod);
	if (ret < 0)
		return ret;

	return 0;
}

static int rsnd_src_start_gen2(struct rsnd_mod *mod,
			       struct rsnd_dai_stream *io,
			       struct rsnd_priv *priv)
{
	rsnd_dma_start(io, rsnd_mod_to_dma(mod));

	return _rsnd_src_start_gen2(mod, io);
}

static int rsnd_src_stop_gen2(struct rsnd_mod *mod,
			      struct rsnd_dai_stream *io,
			      struct rsnd_priv *priv)
{
	int ret;

	ret = _rsnd_src_stop_gen2(mod);

	rsnd_dma_stop(io, rsnd_mod_to_dma(mod));

	return ret;
}

static void rsnd_src_reconvert_update(struct rsnd_dai_stream *io,
				      struct rsnd_mod *mod)
{
	struct snd_pcm_runtime *runtime = rsnd_io_to_runtime(io);
	struct rsnd_src *src = rsnd_mod_to_src(mod);
	u32 convert_rate = rsnd_src_convert_rate(io, src);
	u32 fsrate;

	if (!runtime)
		return;

	if (!convert_rate)
		convert_rate = runtime->rate;

	fsrate = 0x0400000 / convert_rate * runtime->rate;

	/* update IFS */
	rsnd_mod_write(mod, SRC_IFSVR, fsrate);
}

static int rsnd_src_pcm_new_gen2(struct rsnd_mod *mod,
			    struct rsnd_dai_stream *io,
			    struct snd_soc_pcm_runtime *rtd)
{
	struct rsnd_dai *rdai = rsnd_io_to_rdai(io);
	struct rsnd_mod *dvc = rsnd_io_to_mod_dvc(io);
	struct rsnd_src *src = rsnd_mod_to_src(mod);
	int ret;

	/*
	 * enable SRC sync convert if possible
	 */

	/*
	 * SRC sync convert needs clock master
<<<<<<< HEAD
=======
	 */
	if (!rsnd_rdai_is_clk_master(rdai))
		return 0;

	/*
	 * SRC In doesn't work if DVC was enabled
>>>>>>> c8c2cadd
	 */
	if (dvc && !rsnd_io_is_play(io))
		return 0;

	/*
	 * enable sync convert
	 */
	ret = rsnd_kctrl_new_s(mod, io, rtd,
			       rsnd_io_is_play(io) ?
			       "SRC Out Rate Switch" :
			       "SRC In Rate Switch",
			       rsnd_src_reconvert_update,
			       &src->sen, 1);
	if (ret < 0)
		return ret;

	ret = rsnd_kctrl_new_s(mod, io, rtd,
			       rsnd_io_is_play(io) ?
			       "SRC Out Rate" :
			       "SRC In Rate",
			       rsnd_src_reconvert_update,
			       &src->sync, 192000);

	return ret;
}

static struct rsnd_mod_ops rsnd_src_gen2_ops = {
	.name	= SRC_NAME,
	.dma_req = rsnd_src_dma_req,
	.probe	= rsnd_src_probe_gen2,
	.remove	= rsnd_src_remove_gen2,
	.init	= rsnd_src_init_gen2,
	.quit	= rsnd_src_quit,
	.start	= rsnd_src_start_gen2,
	.stop	= rsnd_src_stop_gen2,
	.hw_params = rsnd_src_hw_params,
	.pcm_new = rsnd_src_pcm_new_gen2,
};

struct rsnd_mod *rsnd_src_mod_get(struct rsnd_priv *priv, int id)
{
	if (WARN_ON(id < 0 || id >= rsnd_src_nr(priv)))
		id = 0;

	return rsnd_mod_get((struct rsnd_src *)(priv->src) + id);
}

static void rsnd_of_parse_src(struct platform_device *pdev,
			      const struct rsnd_of_data *of_data,
			      struct rsnd_priv *priv)
{
	struct device_node *src_node;
	struct device_node *np;
	struct rcar_snd_info *info = rsnd_priv_to_info(priv);
	struct rsnd_src_platform_info *src_info;
	struct device *dev = &pdev->dev;
	int nr, i;

	if (!of_data)
		return;

	src_node = rsnd_src_of_node(priv);
	if (!src_node)
		return;

	nr = of_get_child_count(src_node);
	if (!nr)
		goto rsnd_of_parse_src_end;

	src_info = devm_kzalloc(dev,
				sizeof(struct rsnd_src_platform_info) * nr,
				GFP_KERNEL);
	if (!src_info) {
		dev_err(dev, "src info allocation error\n");
		goto rsnd_of_parse_src_end;
	}

	info->src_info		= src_info;
	info->src_info_nr	= nr;

	i = 0;
	for_each_child_of_node(src_node, np) {
		src_info[i].irq = irq_of_parse_and_map(np, 0);

		i++;
	}

rsnd_of_parse_src_end:
	of_node_put(src_node);
}

int rsnd_src_probe(struct platform_device *pdev,
		   const struct rsnd_of_data *of_data,
		   struct rsnd_priv *priv)
{
	struct rcar_snd_info *info = rsnd_priv_to_info(priv);
	struct device *dev = rsnd_priv_to_dev(priv);
	struct rsnd_src *src;
	struct rsnd_mod_ops *ops;
	struct clk *clk;
	char name[RSND_SRC_NAME_SIZE];
	int i, nr, ret;

	ops = NULL;
	if (rsnd_is_gen1(priv)) {
		ops = &rsnd_src_gen1_ops;
		dev_warn(dev, "Gen1 support will be removed soon\n");
	}
	if (rsnd_is_gen2(priv))
		ops = &rsnd_src_gen2_ops;
	if (!ops) {
		dev_err(dev, "unknown Generation\n");
		return -EIO;
	}

	rsnd_of_parse_src(pdev, of_data, priv);

	/*
	 * init SRC
	 */
	nr	= info->src_info_nr;
	if (!nr)
		return 0;

	src	= devm_kzalloc(dev, sizeof(*src) * nr, GFP_KERNEL);
	if (!src)
		return -ENOMEM;

	priv->src_nr	= nr;
	priv->src	= src;

	for_each_rsnd_src(src, priv, i) {
		snprintf(name, RSND_SRC_NAME_SIZE, "%s.%d",
			 SRC_NAME, i);

		clk = devm_clk_get(dev, name);
		if (IS_ERR(clk))
			return PTR_ERR(clk);

		src->info = &info->src_info[i];

		ret = rsnd_mod_init(priv, rsnd_mod_get(src), ops, clk, RSND_MOD_SRC, i);
		if (ret)
			return ret;
	}

	return 0;
}

void rsnd_src_remove(struct platform_device *pdev,
		     struct rsnd_priv *priv)
{
	struct rsnd_src *src;
	int i;

	for_each_rsnd_src(src, priv, i) {
		rsnd_mod_quit(rsnd_mod_get(src));
	}
}<|MERGE_RESOLUTION|>--- conflicted
+++ resolved
@@ -933,15 +933,12 @@
 
 	/*
 	 * SRC sync convert needs clock master
-<<<<<<< HEAD
-=======
 	 */
 	if (!rsnd_rdai_is_clk_master(rdai))
 		return 0;
 
 	/*
 	 * SRC In doesn't work if DVC was enabled
->>>>>>> c8c2cadd
 	 */
 	if (dvc && !rsnd_io_is_play(io))
 		return 0;
