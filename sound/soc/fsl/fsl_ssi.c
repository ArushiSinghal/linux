/*
 * Freescale SSI ALSA SoC Digital Audio Interface (DAI) driver
 *
 * Author: Timur Tabi <timur@freescale.com>
 *
 * Copyright 2007-2010 Freescale Semiconductor, Inc.
 *
 * This file is licensed under the terms of the GNU General Public License
 * version 2.  This program is licensed "as is" without any warranty of any
 * kind, whether express or implied.
 *
 *
 * Some notes why imx-pcm-fiq is used instead of DMA on some boards:
 *
 * The i.MX SSI core has some nasty limitations in AC97 mode. While most
 * sane processor vendors have a FIFO per AC97 slot, the i.MX has only
 * one FIFO which combines all valid receive slots. We cannot even select
 * which slots we want to receive. The WM9712 with which this driver
 * was developed with always sends GPIO status data in slot 12 which
 * we receive in our (PCM-) data stream. The only chance we have is to
 * manually skip this data in the FIQ handler. With sampling rates different
 * from 48000Hz not every frame has valid receive data, so the ratio
 * between pcm data and GPIO status data changes. Our FIQ handler is not
 * able to handle this, hence this driver only works with 48000Hz sampling
 * rate.
 * Reading and writing AC97 registers is another challenge. The core
 * provides us status bits when the read register is updated with *another*
 * value. When we read the same register two times (and the register still
 * contains the same value) these status bits are not set. We work
 * around this by not polling these bits but only wait a fixed delay.
 */

#include <linux/init.h>
#include <linux/io.h>
#include <linux/module.h>
#include <linux/interrupt.h>
#include <linux/clk.h>
#include <linux/device.h>
#include <linux/delay.h>
#include <linux/slab.h>
#include <linux/spinlock.h>
#include <linux/of.h>
#include <linux/of_address.h>
#include <linux/of_irq.h>
#include <linux/of_platform.h>

#include <sound/core.h>
#include <sound/pcm.h>
#include <sound/pcm_params.h>
#include <sound/initval.h>
#include <sound/soc.h>
#include <sound/dmaengine_pcm.h>

#include "fsl_ssi.h"
#include "imx-pcm.h"

/**
 * FSLSSI_I2S_RATES: sample rates supported by the I2S
 *
 * This driver currently only supports the SSI running in I2S slave mode,
 * which means the codec determines the sample rate.  Therefore, we tell
 * ALSA that we support all rates and let the codec driver decide what rates
 * are really supported.
 */
#define FSLSSI_I2S_RATES SNDRV_PCM_RATE_CONTINUOUS

/**
 * FSLSSI_I2S_FORMATS: audio formats supported by the SSI
 *
 * The SSI has a limitation in that the samples must be in the same byte
 * order as the host CPU.  This is because when multiple bytes are written
 * to the STX register, the bytes and bits must be written in the same
 * order.  The STX is a shift register, so all the bits need to be aligned
 * (bit-endianness must match byte-endianness).  Processors typically write
 * the bits within a byte in the same order that the bytes of a word are
 * written in.  So if the host CPU is big-endian, then only big-endian
 * samples will be written to STX properly.
 */
#ifdef __BIG_ENDIAN
#define FSLSSI_I2S_FORMATS (SNDRV_PCM_FMTBIT_S8 | SNDRV_PCM_FMTBIT_S16_BE | \
	 SNDRV_PCM_FMTBIT_S18_3BE | SNDRV_PCM_FMTBIT_S20_3BE | \
	 SNDRV_PCM_FMTBIT_S24_3BE | SNDRV_PCM_FMTBIT_S24_BE)
#else
#define FSLSSI_I2S_FORMATS (SNDRV_PCM_FMTBIT_S8 | SNDRV_PCM_FMTBIT_S16_LE | \
	 SNDRV_PCM_FMTBIT_S18_3LE | SNDRV_PCM_FMTBIT_S20_3LE | \
	 SNDRV_PCM_FMTBIT_S24_3LE | SNDRV_PCM_FMTBIT_S24_LE)
#endif

#define FSLSSI_SIER_DBG_RX_FLAGS (CCSR_SSI_SIER_RFF0_EN | \
		CCSR_SSI_SIER_RLS_EN | CCSR_SSI_SIER_RFS_EN | \
		CCSR_SSI_SIER_ROE0_EN | CCSR_SSI_SIER_RFRC_EN)
#define FSLSSI_SIER_DBG_TX_FLAGS (CCSR_SSI_SIER_TFE0_EN | \
		CCSR_SSI_SIER_TLS_EN | CCSR_SSI_SIER_TFS_EN | \
		CCSR_SSI_SIER_TUE0_EN | CCSR_SSI_SIER_TFRC_EN)

enum fsl_ssi_type {
	FSL_SSI_MCP8610,
	FSL_SSI_MX21,
	FSL_SSI_MX35,
	FSL_SSI_MX51,
};

struct fsl_ssi_reg_val {
	u32 sier;
	u32 srcr;
	u32 stcr;
	u32 scr;
};

struct fsl_ssi_rxtx_reg_val {
	struct fsl_ssi_reg_val rx;
	struct fsl_ssi_reg_val tx;
};

<<<<<<< HEAD
static const struct reg_default fsl_ssi_reg_defaults[] = {
	{CCSR_SSI_SCR,     0x00000000},
	{CCSR_SSI_SIER,    0x00003003},
	{CCSR_SSI_STCR,    0x00000200},
	{CCSR_SSI_SRCR,    0x00000200},
	{CCSR_SSI_STCCR,   0x00040000},
	{CCSR_SSI_SRCCR,   0x00040000},
	{CCSR_SSI_SACNT,   0x00000000},
	{CCSR_SSI_STMSK,   0x00000000},
	{CCSR_SSI_SRMSK,   0x00000000},
	{CCSR_SSI_SACCEN,  0x00000000},
	{CCSR_SSI_SACCDIS, 0x00000000},
};

=======
>>>>>>> a0232cb4
static bool fsl_ssi_readable_reg(struct device *dev, unsigned int reg)
{
	switch (reg) {
	case CCSR_SSI_SACCEN:
	case CCSR_SSI_SACCDIS:
		return false;
	default:
		return true;
	}
}

static bool fsl_ssi_volatile_reg(struct device *dev, unsigned int reg)
{
	switch (reg) {
	case CCSR_SSI_STX0:
	case CCSR_SSI_STX1:
	case CCSR_SSI_SRX0:
	case CCSR_SSI_SRX1:
	case CCSR_SSI_SISR:
	case CCSR_SSI_SFCSR:
	case CCSR_SSI_SACNT:
	case CCSR_SSI_SACADD:
	case CCSR_SSI_SACDAT:
	case CCSR_SSI_SATAG:
	case CCSR_SSI_SACCST:
		return true;
	default:
		return false;
	}
}

static bool fsl_ssi_precious_reg(struct device *dev, unsigned int reg)
{
	switch (reg) {
	case CCSR_SSI_SRX0:
	case CCSR_SSI_SRX1:
	case CCSR_SSI_SISR:
	case CCSR_SSI_SACADD:
	case CCSR_SSI_SACDAT:
	case CCSR_SSI_SATAG:
		return true;
	default:
		return false;
	}
}

static bool fsl_ssi_writeable_reg(struct device *dev, unsigned int reg)
{
	switch (reg) {
	case CCSR_SSI_SRX0:
	case CCSR_SSI_SRX1:
	case CCSR_SSI_SACCST:
		return false;
	default:
		return true;
	}
}

static const struct regmap_config fsl_ssi_regconfig = {
	.max_register = CCSR_SSI_SACCDIS,
	.reg_bits = 32,
	.val_bits = 32,
	.reg_stride = 4,
	.val_format_endian = REGMAP_ENDIAN_NATIVE,
	.readable_reg = fsl_ssi_readable_reg,
	.volatile_reg = fsl_ssi_volatile_reg,
	.precious_reg = fsl_ssi_precious_reg,
	.writeable_reg = fsl_ssi_writeable_reg,
	.cache_type = REGCACHE_RBTREE,
};

struct fsl_ssi_soc_data {
	bool imx;
	bool offline_config;
	u32 sisr_write_mask;
};

/**
 * fsl_ssi_private: per-SSI private data
 *
 * @reg: Pointer to the regmap registers
 * @irq: IRQ of this SSI
 * @cpu_dai_drv: CPU DAI driver for this device
 *
 * @dai_fmt: DAI configuration this device is currently used with
 * @i2s_mode: i2s and network mode configuration of the device. Is used to
 * switch between normal and i2s/network mode
 * mode depending on the number of channels
 * @use_dma: DMA is used or FIQ with stream filter
 * @use_dual_fifo: DMA with support for both FIFOs used
 * @fifo_deph: Depth of the SSI FIFOs
 * @rxtx_reg_val: Specific register settings for receive/transmit configuration
 *
 * @clk: SSI clock
 * @baudclk: SSI baud clock for master mode
 * @baudclk_streams: Active streams that are using baudclk
 * @bitclk_freq: bitclock frequency set by .set_dai_sysclk
 *
 * @dma_params_tx: DMA transmit parameters
 * @dma_params_rx: DMA receive parameters
 * @ssi_phys: physical address of the SSI registers
 *
 * @fiq_params: FIQ stream filtering parameters
 *
 * @pdev: Pointer to pdev used for deprecated fsl-ssi sound card
 *
 * @dbg_stats: Debugging statistics
 *
 * @soc: SoC specific data
 */
struct fsl_ssi_private {
	struct regmap *regs;
	int irq;
	struct snd_soc_dai_driver cpu_dai_drv;

	unsigned int dai_fmt;
	u8 i2s_mode;
	bool use_dma;
	bool use_dual_fifo;
	bool has_ipg_clk_name;
	unsigned int fifo_depth;
	struct fsl_ssi_rxtx_reg_val rxtx_reg_val;

	struct clk *clk;
	struct clk *baudclk;
	unsigned int baudclk_streams;
	unsigned int bitclk_freq;

	/* regcache for volatile regs */
	u32 regcache_sfcsr;
	u32 regcache_sacnt;

	/* DMA params */
	struct snd_dmaengine_dai_dma_data dma_params_tx;
	struct snd_dmaengine_dai_dma_data dma_params_rx;
	dma_addr_t ssi_phys;

	/* params for non-dma FIQ stream filtered mode */
	struct imx_pcm_fiq_params fiq_params;

	/* Used when using fsl-ssi as sound-card. This is only used by ppc and
	 * should be replaced with simple-sound-card. */
	struct platform_device *pdev;

	struct fsl_ssi_dbg dbg_stats;

	const struct fsl_ssi_soc_data *soc;
};

/*
 * imx51 and later SoCs have a slightly different IP that allows the
 * SSI configuration while the SSI unit is running.
 *
 * More important, it is necessary on those SoCs to configure the
 * sperate TX/RX DMA bits just before starting the stream
 * (fsl_ssi_trigger). The SDMA unit has to be configured before fsl_ssi
 * sends any DMA requests to the SDMA unit, otherwise it is not defined
 * how the SDMA unit handles the DMA request.
 *
 * SDMA units are present on devices starting at imx35 but the imx35
 * reference manual states that the DMA bits should not be changed
 * while the SSI unit is running (SSIEN). So we support the necessary
 * online configuration of fsl-ssi starting at imx51.
 */

static struct fsl_ssi_soc_data fsl_ssi_mpc8610 = {
	.imx = false,
	.offline_config = true,
	.sisr_write_mask = CCSR_SSI_SISR_RFRC | CCSR_SSI_SISR_TFRC |
			CCSR_SSI_SISR_ROE0 | CCSR_SSI_SISR_ROE1 |
			CCSR_SSI_SISR_TUE0 | CCSR_SSI_SISR_TUE1,
};

static struct fsl_ssi_soc_data fsl_ssi_imx21 = {
	.imx = true,
	.offline_config = true,
	.sisr_write_mask = 0,
};

static struct fsl_ssi_soc_data fsl_ssi_imx35 = {
	.imx = true,
	.offline_config = true,
	.sisr_write_mask = CCSR_SSI_SISR_RFRC | CCSR_SSI_SISR_TFRC |
			CCSR_SSI_SISR_ROE0 | CCSR_SSI_SISR_ROE1 |
			CCSR_SSI_SISR_TUE0 | CCSR_SSI_SISR_TUE1,
};

static struct fsl_ssi_soc_data fsl_ssi_imx51 = {
	.imx = true,
	.offline_config = false,
	.sisr_write_mask = CCSR_SSI_SISR_ROE0 | CCSR_SSI_SISR_ROE1 |
		CCSR_SSI_SISR_TUE0 | CCSR_SSI_SISR_TUE1,
};

static const struct of_device_id fsl_ssi_ids[] = {
	{ .compatible = "fsl,mpc8610-ssi", .data = &fsl_ssi_mpc8610 },
	{ .compatible = "fsl,imx51-ssi", .data = &fsl_ssi_imx51 },
	{ .compatible = "fsl,imx35-ssi", .data = &fsl_ssi_imx35 },
	{ .compatible = "fsl,imx21-ssi", .data = &fsl_ssi_imx21 },
	{}
};
MODULE_DEVICE_TABLE(of, fsl_ssi_ids);

static bool fsl_ssi_is_ac97(struct fsl_ssi_private *ssi_private)
{
	return (ssi_private->dai_fmt & SND_SOC_DAIFMT_FORMAT_MASK) ==
		SND_SOC_DAIFMT_AC97;
}

static bool fsl_ssi_is_i2s_master(struct fsl_ssi_private *ssi_private)
{
	return (ssi_private->dai_fmt & SND_SOC_DAIFMT_MASTER_MASK) ==
		SND_SOC_DAIFMT_CBS_CFS;
}

static bool fsl_ssi_is_i2s_cbm_cfs(struct fsl_ssi_private *ssi_private)
{
	return (ssi_private->dai_fmt & SND_SOC_DAIFMT_MASTER_MASK) ==
		SND_SOC_DAIFMT_CBM_CFS;
}
/**
 * fsl_ssi_isr: SSI interrupt handler
 *
 * Although it's possible to use the interrupt handler to send and receive
 * data to/from the SSI, we use the DMA instead.  Programming is more
 * complicated, but the performance is much better.
 *
 * This interrupt handler is used only to gather statistics.
 *
 * @irq: IRQ of the SSI device
 * @dev_id: pointer to the ssi_private structure for this SSI device
 */
static irqreturn_t fsl_ssi_isr(int irq, void *dev_id)
{
	struct fsl_ssi_private *ssi_private = dev_id;
	struct regmap *regs = ssi_private->regs;
	__be32 sisr;
	__be32 sisr2;

	/* We got an interrupt, so read the status register to see what we
	   were interrupted for.  We mask it with the Interrupt Enable register
	   so that we only check for events that we're interested in.
	 */
	regmap_read(regs, CCSR_SSI_SISR, &sisr);

	sisr2 = sisr & ssi_private->soc->sisr_write_mask;
	/* Clear the bits that we set */
	if (sisr2)
		regmap_write(regs, CCSR_SSI_SISR, sisr2);

	fsl_ssi_dbg_isr(&ssi_private->dbg_stats, sisr);

	return IRQ_HANDLED;
}

/*
 * Enable/Disable all rx/tx config flags at once.
 */
static void fsl_ssi_rxtx_config(struct fsl_ssi_private *ssi_private,
		bool enable)
{
	struct regmap *regs = ssi_private->regs;
	struct fsl_ssi_rxtx_reg_val *vals = &ssi_private->rxtx_reg_val;

	if (enable) {
		regmap_update_bits(regs, CCSR_SSI_SIER,
				vals->rx.sier | vals->tx.sier,
				vals->rx.sier | vals->tx.sier);
		regmap_update_bits(regs, CCSR_SSI_SRCR,
				vals->rx.srcr | vals->tx.srcr,
				vals->rx.srcr | vals->tx.srcr);
		regmap_update_bits(regs, CCSR_SSI_STCR,
				vals->rx.stcr | vals->tx.stcr,
				vals->rx.stcr | vals->tx.stcr);
	} else {
		regmap_update_bits(regs, CCSR_SSI_SRCR,
				vals->rx.srcr | vals->tx.srcr, 0);
		regmap_update_bits(regs, CCSR_SSI_STCR,
				vals->rx.stcr | vals->tx.stcr, 0);
		regmap_update_bits(regs, CCSR_SSI_SIER,
				vals->rx.sier | vals->tx.sier, 0);
	}
}

/*
 * Calculate the bits that have to be disabled for the current stream that is
 * getting disabled. This keeps the bits enabled that are necessary for the
 * second stream to work if 'stream_active' is true.
 *
 * Detailed calculation:
 * These are the values that need to be active after disabling. For non-active
 * second stream, this is 0:
 *	vals_stream * !!stream_active
 *
 * The following computes the overall differences between the setup for the
 * to-disable stream and the active stream, a simple XOR:
 *	vals_disable ^ (vals_stream * !!(stream_active))
 *
 * The full expression adds a mask on all values we care about
 */
#define fsl_ssi_disable_val(vals_disable, vals_stream, stream_active) \
	((vals_disable) & \
	 ((vals_disable) ^ ((vals_stream) * (u32)!!(stream_active))))

/*
 * Enable/Disable a ssi configuration. You have to pass either
 * ssi_private->rxtx_reg_val.rx or tx as vals parameter.
 */
static void fsl_ssi_config(struct fsl_ssi_private *ssi_private, bool enable,
		struct fsl_ssi_reg_val *vals)
{
	struct regmap *regs = ssi_private->regs;
	struct fsl_ssi_reg_val *avals;
	int nr_active_streams;
	u32 scr_val;
	int keep_active;

	regmap_read(regs, CCSR_SSI_SCR, &scr_val);

	nr_active_streams = !!(scr_val & CCSR_SSI_SCR_TE) +
				!!(scr_val & CCSR_SSI_SCR_RE);

	if (nr_active_streams - 1 > 0)
		keep_active = 1;
	else
		keep_active = 0;

	/* Find the other direction values rx or tx which we do not want to
	 * modify */
	if (&ssi_private->rxtx_reg_val.rx == vals)
		avals = &ssi_private->rxtx_reg_val.tx;
	else
		avals = &ssi_private->rxtx_reg_val.rx;

	/* If vals should be disabled, start with disabling the unit */
	if (!enable) {
		u32 scr = fsl_ssi_disable_val(vals->scr, avals->scr,
				keep_active);
		regmap_update_bits(regs, CCSR_SSI_SCR, scr, 0);
	}

	/*
	 * We are running on a SoC which does not support online SSI
	 * reconfiguration, so we have to enable all necessary flags at once
	 * even if we do not use them later (capture and playback configuration)
	 */
	if (ssi_private->soc->offline_config) {
		if ((enable && !nr_active_streams) ||
				(!enable && !keep_active))
			fsl_ssi_rxtx_config(ssi_private, enable);

		goto config_done;
	}

	/*
	 * Configure single direction units while the SSI unit is running
	 * (online configuration)
	 */
	if (enable) {
		regmap_update_bits(regs, CCSR_SSI_SIER, vals->sier, vals->sier);
		regmap_update_bits(regs, CCSR_SSI_SRCR, vals->srcr, vals->srcr);
		regmap_update_bits(regs, CCSR_SSI_STCR, vals->stcr, vals->stcr);
	} else {
		u32 sier;
		u32 srcr;
		u32 stcr;

		/*
		 * Disabling the necessary flags for one of rx/tx while the
		 * other stream is active is a little bit more difficult. We
		 * have to disable only those flags that differ between both
		 * streams (rx XOR tx) and that are set in the stream that is
		 * disabled now. Otherwise we could alter flags of the other
		 * stream
		 */

		/* These assignments are simply vals without bits set in avals*/
		sier = fsl_ssi_disable_val(vals->sier, avals->sier,
				keep_active);
		srcr = fsl_ssi_disable_val(vals->srcr, avals->srcr,
				keep_active);
		stcr = fsl_ssi_disable_val(vals->stcr, avals->stcr,
				keep_active);

		regmap_update_bits(regs, CCSR_SSI_SRCR, srcr, 0);
		regmap_update_bits(regs, CCSR_SSI_STCR, stcr, 0);
		regmap_update_bits(regs, CCSR_SSI_SIER, sier, 0);
	}

config_done:
	/* Enabling of subunits is done after configuration */
	if (enable)
		regmap_update_bits(regs, CCSR_SSI_SCR, vals->scr, vals->scr);
}


static void fsl_ssi_rx_config(struct fsl_ssi_private *ssi_private, bool enable)
{
	fsl_ssi_config(ssi_private, enable, &ssi_private->rxtx_reg_val.rx);
}

static void fsl_ssi_tx_config(struct fsl_ssi_private *ssi_private, bool enable)
{
	fsl_ssi_config(ssi_private, enable, &ssi_private->rxtx_reg_val.tx);
}

/*
 * Setup rx/tx register values used to enable/disable the streams. These will
 * be used later in fsl_ssi_config to setup the streams without the need to
 * check for all different SSI modes.
 */
static void fsl_ssi_setup_reg_vals(struct fsl_ssi_private *ssi_private)
{
	struct fsl_ssi_rxtx_reg_val *reg = &ssi_private->rxtx_reg_val;

	reg->rx.sier = CCSR_SSI_SIER_RFF0_EN;
	reg->rx.srcr = CCSR_SSI_SRCR_RFEN0;
	reg->rx.scr = 0;
	reg->tx.sier = CCSR_SSI_SIER_TFE0_EN;
	reg->tx.stcr = CCSR_SSI_STCR_TFEN0;
	reg->tx.scr = 0;

	if (!fsl_ssi_is_ac97(ssi_private)) {
		reg->rx.scr = CCSR_SSI_SCR_SSIEN | CCSR_SSI_SCR_RE;
		reg->rx.sier |= CCSR_SSI_SIER_RFF0_EN;
		reg->tx.scr = CCSR_SSI_SCR_SSIEN | CCSR_SSI_SCR_TE;
		reg->tx.sier |= CCSR_SSI_SIER_TFE0_EN;
	}

	if (ssi_private->use_dma) {
		reg->rx.sier |= CCSR_SSI_SIER_RDMAE;
		reg->tx.sier |= CCSR_SSI_SIER_TDMAE;
	} else {
		reg->rx.sier |= CCSR_SSI_SIER_RIE;
		reg->tx.sier |= CCSR_SSI_SIER_TIE;
	}

	reg->rx.sier |= FSLSSI_SIER_DBG_RX_FLAGS;
	reg->tx.sier |= FSLSSI_SIER_DBG_TX_FLAGS;
}

static void fsl_ssi_setup_ac97(struct fsl_ssi_private *ssi_private)
{
	struct regmap *regs = ssi_private->regs;

	/*
	 * Setup the clock control register
	 */
	regmap_write(regs, CCSR_SSI_STCCR,
			CCSR_SSI_SxCCR_WL(17) | CCSR_SSI_SxCCR_DC(13));
	regmap_write(regs, CCSR_SSI_SRCCR,
			CCSR_SSI_SxCCR_WL(17) | CCSR_SSI_SxCCR_DC(13));

	/*
	 * Enable AC97 mode and startup the SSI
	 */
	regmap_write(regs, CCSR_SSI_SACNT,
			CCSR_SSI_SACNT_AC97EN | CCSR_SSI_SACNT_FV);
	regmap_write(regs, CCSR_SSI_SACCDIS, 0xff);
	regmap_write(regs, CCSR_SSI_SACCEN, 0x300);

	/*
	 * Enable SSI, Transmit and Receive. AC97 has to communicate with the
	 * codec before a stream is started.
	 */
	regmap_update_bits(regs, CCSR_SSI_SCR,
			CCSR_SSI_SCR_SSIEN | CCSR_SSI_SCR_TE | CCSR_SSI_SCR_RE,
			CCSR_SSI_SCR_SSIEN | CCSR_SSI_SCR_TE | CCSR_SSI_SCR_RE);

	regmap_write(regs, CCSR_SSI_SOR, CCSR_SSI_SOR_WAIT(3));
}

/**
 * fsl_ssi_startup: create a new substream
 *
 * This is the first function called when a stream is opened.
 *
 * If this is the first stream open, then grab the IRQ and program most of
 * the SSI registers.
 */
static int fsl_ssi_startup(struct snd_pcm_substream *substream,
			   struct snd_soc_dai *dai)
{
	struct snd_soc_pcm_runtime *rtd = substream->private_data;
	struct fsl_ssi_private *ssi_private =
		snd_soc_dai_get_drvdata(rtd->cpu_dai);
	int ret;

	ret = clk_prepare_enable(ssi_private->clk);
	if (ret)
		return ret;

	/* When using dual fifo mode, it is safer to ensure an even period
	 * size. If appearing to an odd number while DMA always starts its
	 * task from fifo0, fifo1 would be neglected at the end of each
	 * period. But SSI would still access fifo1 with an invalid data.
	 */
	if (ssi_private->use_dual_fifo)
		snd_pcm_hw_constraint_step(substream->runtime, 0,
				SNDRV_PCM_HW_PARAM_PERIOD_SIZE, 2);

	return 0;
}

/**
 * fsl_ssi_shutdown: shutdown the SSI
 *
 */
static void fsl_ssi_shutdown(struct snd_pcm_substream *substream,
				struct snd_soc_dai *dai)
{
	struct snd_soc_pcm_runtime *rtd = substream->private_data;
	struct fsl_ssi_private *ssi_private =
		snd_soc_dai_get_drvdata(rtd->cpu_dai);

	clk_disable_unprepare(ssi_private->clk);

}

/**
 * fsl_ssi_set_bclk - configure Digital Audio Interface bit clock
 *
 * Note: This function can be only called when using SSI as DAI master
 *
 * Quick instruction for parameters:
 * freq: Output BCLK frequency = samplerate * 32 (fixed) * channels
 * dir: SND_SOC_CLOCK_OUT -> TxBCLK, SND_SOC_CLOCK_IN -> RxBCLK.
 */
static int fsl_ssi_set_bclk(struct snd_pcm_substream *substream,
		struct snd_soc_dai *cpu_dai,
		struct snd_pcm_hw_params *hw_params)
{
	struct fsl_ssi_private *ssi_private = snd_soc_dai_get_drvdata(cpu_dai);
	struct regmap *regs = ssi_private->regs;
	int synchronous = ssi_private->cpu_dai_drv.symmetric_rates, ret;
	u32 pm = 999, div2, psr, stccr, mask, afreq, factor, i;
	unsigned long clkrate, baudrate, tmprate;
	u64 sub, savesub = 100000;
	unsigned int freq;
	bool baudclk_is_used;

	/* Prefer the explicitly set bitclock frequency */
	if (ssi_private->bitclk_freq)
		freq = ssi_private->bitclk_freq;
	else
		freq = params_channels(hw_params) * 32 * params_rate(hw_params);

	/* Don't apply it to any non-baudclk circumstance */
	if (IS_ERR(ssi_private->baudclk))
		return -EINVAL;

	baudclk_is_used = ssi_private->baudclk_streams & ~(BIT(substream->stream));

	/* It should be already enough to divide clock by setting pm alone */
	psr = 0;
	div2 = 0;

	factor = (div2 + 1) * (7 * psr + 1) * 2;

	for (i = 0; i < 255; i++) {
		tmprate = freq * factor * (i + 1);

		if (baudclk_is_used)
			clkrate = clk_get_rate(ssi_private->baudclk);
		else
			clkrate = clk_round_rate(ssi_private->baudclk, tmprate);

		/*
		 * Hardware limitation: The bclk rate must be
		 * never greater than 1/5 IPG clock rate
		 */
		if (clkrate * 5 > clk_get_rate(ssi_private->clk))
			continue;

		clkrate /= factor;
		afreq = clkrate / (i + 1);

		if (freq == afreq)
			sub = 0;
		else if (freq / afreq == 1)
			sub = freq - afreq;
		else if (afreq / freq == 1)
			sub = afreq - freq;
		else
			continue;

		/* Calculate the fraction */
		sub *= 100000;
		do_div(sub, freq);

		if (sub < savesub && !(i == 0 && psr == 0 && div2 == 0)) {
			baudrate = tmprate;
			savesub = sub;
			pm = i;
		}

		/* We are lucky */
		if (savesub == 0)
			break;
	}

	/* No proper pm found if it is still remaining the initial value */
	if (pm == 999) {
		dev_err(cpu_dai->dev, "failed to handle the required sysclk\n");
		return -EINVAL;
	}

	stccr = CCSR_SSI_SxCCR_PM(pm + 1) | (div2 ? CCSR_SSI_SxCCR_DIV2 : 0) |
		(psr ? CCSR_SSI_SxCCR_PSR : 0);
	mask = CCSR_SSI_SxCCR_PM_MASK | CCSR_SSI_SxCCR_DIV2 |
		CCSR_SSI_SxCCR_PSR;

	if (substream->stream == SNDRV_PCM_STREAM_PLAYBACK || synchronous)
		regmap_update_bits(regs, CCSR_SSI_STCCR, mask, stccr);
	else
		regmap_update_bits(regs, CCSR_SSI_SRCCR, mask, stccr);

	if (!baudclk_is_used) {
		ret = clk_set_rate(ssi_private->baudclk, baudrate);
		if (ret) {
			dev_err(cpu_dai->dev, "failed to set baudclk rate\n");
			return -EINVAL;
		}
	}

	return 0;
}

static int fsl_ssi_set_dai_sysclk(struct snd_soc_dai *cpu_dai,
		int clk_id, unsigned int freq, int dir)
{
	struct fsl_ssi_private *ssi_private = snd_soc_dai_get_drvdata(cpu_dai);

	ssi_private->bitclk_freq = freq;

	return 0;
}

/**
 * fsl_ssi_hw_params - program the sample size
 *
 * Most of the SSI registers have been programmed in the startup function,
 * but the word length must be programmed here.  Unfortunately, programming
 * the SxCCR.WL bits requires the SSI to be temporarily disabled.  This can
 * cause a problem with supporting simultaneous playback and capture.  If
 * the SSI is already playing a stream, then that stream may be temporarily
 * stopped when you start capture.
 *
 * Note: The SxCCR.DC and SxCCR.PM bits are only used if the SSI is the
 * clock master.
 */
static int fsl_ssi_hw_params(struct snd_pcm_substream *substream,
	struct snd_pcm_hw_params *hw_params, struct snd_soc_dai *cpu_dai)
{
	struct fsl_ssi_private *ssi_private = snd_soc_dai_get_drvdata(cpu_dai);
	struct regmap *regs = ssi_private->regs;
	unsigned int channels = params_channels(hw_params);
	unsigned int sample_size = params_width(hw_params);
	u32 wl = CCSR_SSI_SxCCR_WL(sample_size);
	int ret;
	u32 scr_val;
	int enabled;

	regmap_read(regs, CCSR_SSI_SCR, &scr_val);
	enabled = scr_val & CCSR_SSI_SCR_SSIEN;

	/*
	 * If we're in synchronous mode, and the SSI is already enabled,
	 * then STCCR is already set properly.
	 */
	if (enabled && ssi_private->cpu_dai_drv.symmetric_rates)
		return 0;

	if (fsl_ssi_is_i2s_master(ssi_private)) {
		ret = fsl_ssi_set_bclk(substream, cpu_dai, hw_params);
		if (ret)
			return ret;

		/* Do not enable the clock if it is already enabled */
		if (!(ssi_private->baudclk_streams & BIT(substream->stream))) {
			ret = clk_prepare_enable(ssi_private->baudclk);
			if (ret)
				return ret;

			ssi_private->baudclk_streams |= BIT(substream->stream);
		}
	}

	if (!fsl_ssi_is_ac97(ssi_private)) {
		u8 i2smode;
		/*
		 * Switch to normal net mode in order to have a frame sync
		 * signal every 32 bits instead of 16 bits
		 */
		if (fsl_ssi_is_i2s_cbm_cfs(ssi_private) && sample_size == 16)
			i2smode = CCSR_SSI_SCR_I2S_MODE_NORMAL |
				CCSR_SSI_SCR_NET;
		else
			i2smode = ssi_private->i2s_mode;

		regmap_update_bits(regs, CCSR_SSI_SCR,
				CCSR_SSI_SCR_NET | CCSR_SSI_SCR_I2S_MODE_MASK,
				channels == 1 ? 0 : i2smode);
	}

	/*
	 * FIXME: The documentation says that SxCCR[WL] should not be
	 * modified while the SSI is enabled.  The only time this can
	 * happen is if we're trying to do simultaneous playback and
	 * capture in asynchronous mode.  Unfortunately, I have been enable
	 * to get that to work at all on the P1022DS.  Therefore, we don't
	 * bother to disable/enable the SSI when setting SxCCR[WL], because
	 * the SSI will stop anyway.  Maybe one day, this will get fixed.
	 */

	/* In synchronous mode, the SSI uses STCCR for capture */
	if ((substream->stream == SNDRV_PCM_STREAM_PLAYBACK) ||
	    ssi_private->cpu_dai_drv.symmetric_rates)
		regmap_update_bits(regs, CCSR_SSI_STCCR, CCSR_SSI_SxCCR_WL_MASK,
				wl);
	else
		regmap_update_bits(regs, CCSR_SSI_SRCCR, CCSR_SSI_SxCCR_WL_MASK,
				wl);

	return 0;
}

static int fsl_ssi_hw_free(struct snd_pcm_substream *substream,
		struct snd_soc_dai *cpu_dai)
{
	struct snd_soc_pcm_runtime *rtd = substream->private_data;
	struct fsl_ssi_private *ssi_private =
		snd_soc_dai_get_drvdata(rtd->cpu_dai);

	if (fsl_ssi_is_i2s_master(ssi_private) &&
			ssi_private->baudclk_streams & BIT(substream->stream)) {
		clk_disable_unprepare(ssi_private->baudclk);
		ssi_private->baudclk_streams &= ~BIT(substream->stream);
	}

	return 0;
}

static int _fsl_ssi_set_dai_fmt(struct device *dev,
				struct fsl_ssi_private *ssi_private,
				unsigned int fmt)
{
	struct regmap *regs = ssi_private->regs;
	u32 strcr = 0, stcr, srcr, scr, mask;
	u8 wm;

	ssi_private->dai_fmt = fmt;

	if (fsl_ssi_is_i2s_master(ssi_private) && IS_ERR(ssi_private->baudclk)) {
		dev_err(dev, "baudclk is missing which is necessary for master mode\n");
		return -EINVAL;
	}

	fsl_ssi_setup_reg_vals(ssi_private);

	regmap_read(regs, CCSR_SSI_SCR, &scr);
	scr &= ~(CCSR_SSI_SCR_SYN | CCSR_SSI_SCR_I2S_MODE_MASK);
	scr |= CCSR_SSI_SCR_SYNC_TX_FS;

	mask = CCSR_SSI_STCR_TXBIT0 | CCSR_SSI_STCR_TFDIR | CCSR_SSI_STCR_TXDIR |
		CCSR_SSI_STCR_TSCKP | CCSR_SSI_STCR_TFSI | CCSR_SSI_STCR_TFSL |
		CCSR_SSI_STCR_TEFS;
	regmap_read(regs, CCSR_SSI_STCR, &stcr);
	regmap_read(regs, CCSR_SSI_SRCR, &srcr);
	stcr &= ~mask;
	srcr &= ~mask;

	ssi_private->i2s_mode = CCSR_SSI_SCR_NET;
	switch (fmt & SND_SOC_DAIFMT_FORMAT_MASK) {
	case SND_SOC_DAIFMT_I2S:
		switch (fmt & SND_SOC_DAIFMT_MASTER_MASK) {
		case SND_SOC_DAIFMT_CBM_CFS:
		case SND_SOC_DAIFMT_CBS_CFS:
			ssi_private->i2s_mode |= CCSR_SSI_SCR_I2S_MODE_MASTER;
			regmap_update_bits(regs, CCSR_SSI_STCCR,
					CCSR_SSI_SxCCR_DC_MASK,
					CCSR_SSI_SxCCR_DC(2));
			regmap_update_bits(regs, CCSR_SSI_SRCCR,
					CCSR_SSI_SxCCR_DC_MASK,
					CCSR_SSI_SxCCR_DC(2));
			break;
		case SND_SOC_DAIFMT_CBM_CFM:
			ssi_private->i2s_mode |= CCSR_SSI_SCR_I2S_MODE_SLAVE;
			break;
		default:
			return -EINVAL;
		}

		/* Data on rising edge of bclk, frame low, 1clk before data */
		strcr |= CCSR_SSI_STCR_TFSI | CCSR_SSI_STCR_TSCKP |
			CCSR_SSI_STCR_TXBIT0 | CCSR_SSI_STCR_TEFS;
		break;
	case SND_SOC_DAIFMT_LEFT_J:
		/* Data on rising edge of bclk, frame high */
		strcr |= CCSR_SSI_STCR_TXBIT0 | CCSR_SSI_STCR_TSCKP;
		break;
	case SND_SOC_DAIFMT_DSP_A:
		/* Data on rising edge of bclk, frame high, 1clk before data */
		strcr |= CCSR_SSI_STCR_TFSL | CCSR_SSI_STCR_TSCKP |
			CCSR_SSI_STCR_TXBIT0 | CCSR_SSI_STCR_TEFS;
		break;
	case SND_SOC_DAIFMT_DSP_B:
		/* Data on rising edge of bclk, frame high */
		strcr |= CCSR_SSI_STCR_TFSL | CCSR_SSI_STCR_TSCKP |
			CCSR_SSI_STCR_TXBIT0;
		break;
	case SND_SOC_DAIFMT_AC97:
		ssi_private->i2s_mode |= CCSR_SSI_SCR_I2S_MODE_NORMAL;
		break;
	default:
		return -EINVAL;
	}
	scr |= ssi_private->i2s_mode;

	/* DAI clock inversion */
	switch (fmt & SND_SOC_DAIFMT_INV_MASK) {
	case SND_SOC_DAIFMT_NB_NF:
		/* Nothing to do for both normal cases */
		break;
	case SND_SOC_DAIFMT_IB_NF:
		/* Invert bit clock */
		strcr ^= CCSR_SSI_STCR_TSCKP;
		break;
	case SND_SOC_DAIFMT_NB_IF:
		/* Invert frame clock */
		strcr ^= CCSR_SSI_STCR_TFSI;
		break;
	case SND_SOC_DAIFMT_IB_IF:
		/* Invert both clocks */
		strcr ^= CCSR_SSI_STCR_TSCKP;
		strcr ^= CCSR_SSI_STCR_TFSI;
		break;
	default:
		return -EINVAL;
	}

	/* DAI clock master masks */
	switch (fmt & SND_SOC_DAIFMT_MASTER_MASK) {
	case SND_SOC_DAIFMT_CBS_CFS:
		strcr |= CCSR_SSI_STCR_TFDIR | CCSR_SSI_STCR_TXDIR;
		scr |= CCSR_SSI_SCR_SYS_CLK_EN;
		break;
	case SND_SOC_DAIFMT_CBM_CFM:
		scr &= ~CCSR_SSI_SCR_SYS_CLK_EN;
		break;
	case SND_SOC_DAIFMT_CBM_CFS:
		strcr &= ~CCSR_SSI_STCR_TXDIR;
		strcr |= CCSR_SSI_STCR_TFDIR;
		scr &= ~CCSR_SSI_SCR_SYS_CLK_EN;
		break;
	default:
		if (!fsl_ssi_is_ac97(ssi_private))
			return -EINVAL;
	}

	stcr |= strcr;
	srcr |= strcr;

	if (ssi_private->cpu_dai_drv.symmetric_rates
			|| fsl_ssi_is_ac97(ssi_private)) {
		/* Need to clear RXDIR when using SYNC or AC97 mode */
		srcr &= ~CCSR_SSI_SRCR_RXDIR;
		scr |= CCSR_SSI_SCR_SYN;
	}

	regmap_write(regs, CCSR_SSI_STCR, stcr);
	regmap_write(regs, CCSR_SSI_SRCR, srcr);
	regmap_write(regs, CCSR_SSI_SCR, scr);

	/*
	 * Set the watermark for transmit FIFI 0 and receive FIFO 0. We don't
	 * use FIFO 1. We program the transmit water to signal a DMA transfer
	 * if there are only two (or fewer) elements left in the FIFO. Two
	 * elements equals one frame (left channel, right channel). This value,
	 * however, depends on the depth of the transmit buffer.
	 *
	 * We set the watermark on the same level as the DMA burstsize.  For
	 * fiq it is probably better to use the biggest possible watermark
	 * size.
	 */
	if (ssi_private->use_dma)
		wm = ssi_private->fifo_depth - 2;
	else
		wm = ssi_private->fifo_depth;

	regmap_write(regs, CCSR_SSI_SFCSR,
			CCSR_SSI_SFCSR_TFWM0(wm) | CCSR_SSI_SFCSR_RFWM0(wm) |
			CCSR_SSI_SFCSR_TFWM1(wm) | CCSR_SSI_SFCSR_RFWM1(wm));

	if (ssi_private->use_dual_fifo) {
		regmap_update_bits(regs, CCSR_SSI_SRCR, CCSR_SSI_SRCR_RFEN1,
				CCSR_SSI_SRCR_RFEN1);
		regmap_update_bits(regs, CCSR_SSI_STCR, CCSR_SSI_STCR_TFEN1,
				CCSR_SSI_STCR_TFEN1);
		regmap_update_bits(regs, CCSR_SSI_SCR, CCSR_SSI_SCR_TCH_EN,
				CCSR_SSI_SCR_TCH_EN);
	}

	if ((fmt & SND_SOC_DAIFMT_FORMAT_MASK) == SND_SOC_DAIFMT_AC97)
		fsl_ssi_setup_ac97(ssi_private);

	return 0;

}

/**
 * fsl_ssi_set_dai_fmt - configure Digital Audio Interface Format.
 */
static int fsl_ssi_set_dai_fmt(struct snd_soc_dai *cpu_dai, unsigned int fmt)
{
	struct fsl_ssi_private *ssi_private = snd_soc_dai_get_drvdata(cpu_dai);

	return _fsl_ssi_set_dai_fmt(cpu_dai->dev, ssi_private, fmt);
}

/**
 * fsl_ssi_set_dai_tdm_slot - set TDM slot number
 *
 * Note: This function can be only called when using SSI as DAI master
 */
static int fsl_ssi_set_dai_tdm_slot(struct snd_soc_dai *cpu_dai, u32 tx_mask,
				u32 rx_mask, int slots, int slot_width)
{
	struct fsl_ssi_private *ssi_private = snd_soc_dai_get_drvdata(cpu_dai);
	struct regmap *regs = ssi_private->regs;
	u32 val;

	/* The slot number should be >= 2 if using Network mode or I2S mode */
	regmap_read(regs, CCSR_SSI_SCR, &val);
	val &= CCSR_SSI_SCR_I2S_MODE_MASK | CCSR_SSI_SCR_NET;
	if (val && slots < 2) {
		dev_err(cpu_dai->dev, "slot number should be >= 2 in I2S or NET\n");
		return -EINVAL;
	}

	regmap_update_bits(regs, CCSR_SSI_STCCR, CCSR_SSI_SxCCR_DC_MASK,
			CCSR_SSI_SxCCR_DC(slots));
	regmap_update_bits(regs, CCSR_SSI_SRCCR, CCSR_SSI_SxCCR_DC_MASK,
			CCSR_SSI_SxCCR_DC(slots));

	/* The register SxMSKs needs SSI to provide essential clock due to
	 * hardware design. So we here temporarily enable SSI to set them.
	 */
	regmap_read(regs, CCSR_SSI_SCR, &val);
	val &= CCSR_SSI_SCR_SSIEN;
	regmap_update_bits(regs, CCSR_SSI_SCR, CCSR_SSI_SCR_SSIEN,
			CCSR_SSI_SCR_SSIEN);

	regmap_write(regs, CCSR_SSI_STMSK, ~tx_mask);
	regmap_write(regs, CCSR_SSI_SRMSK, ~rx_mask);

	regmap_update_bits(regs, CCSR_SSI_SCR, CCSR_SSI_SCR_SSIEN, val);

	return 0;
}

/**
 * fsl_ssi_trigger: start and stop the DMA transfer.
 *
 * This function is called by ALSA to start, stop, pause, and resume the DMA
 * transfer of data.
 *
 * The DMA channel is in external master start and pause mode, which
 * means the SSI completely controls the flow of data.
 */
static int fsl_ssi_trigger(struct snd_pcm_substream *substream, int cmd,
			   struct snd_soc_dai *dai)
{
	struct snd_soc_pcm_runtime *rtd = substream->private_data;
	struct fsl_ssi_private *ssi_private = snd_soc_dai_get_drvdata(rtd->cpu_dai);
	struct regmap *regs = ssi_private->regs;

	switch (cmd) {
	case SNDRV_PCM_TRIGGER_START:
	case SNDRV_PCM_TRIGGER_RESUME:
	case SNDRV_PCM_TRIGGER_PAUSE_RELEASE:
		if (substream->stream == SNDRV_PCM_STREAM_PLAYBACK)
			fsl_ssi_tx_config(ssi_private, true);
		else
			fsl_ssi_rx_config(ssi_private, true);
		break;

	case SNDRV_PCM_TRIGGER_STOP:
	case SNDRV_PCM_TRIGGER_SUSPEND:
	case SNDRV_PCM_TRIGGER_PAUSE_PUSH:
		if (substream->stream == SNDRV_PCM_STREAM_PLAYBACK)
			fsl_ssi_tx_config(ssi_private, false);
		else
			fsl_ssi_rx_config(ssi_private, false);
		break;

	default:
		return -EINVAL;
	}

	if (fsl_ssi_is_ac97(ssi_private)) {
		if (substream->stream == SNDRV_PCM_STREAM_PLAYBACK)
			regmap_write(regs, CCSR_SSI_SOR, CCSR_SSI_SOR_TX_CLR);
		else
			regmap_write(regs, CCSR_SSI_SOR, CCSR_SSI_SOR_RX_CLR);
	}

	return 0;
}

static int fsl_ssi_dai_probe(struct snd_soc_dai *dai)
{
	struct fsl_ssi_private *ssi_private = snd_soc_dai_get_drvdata(dai);

	if (ssi_private->soc->imx && ssi_private->use_dma) {
		dai->playback_dma_data = &ssi_private->dma_params_tx;
		dai->capture_dma_data = &ssi_private->dma_params_rx;
	}

	return 0;
}

static const struct snd_soc_dai_ops fsl_ssi_dai_ops = {
	.startup	= fsl_ssi_startup,
	.shutdown       = fsl_ssi_shutdown,
	.hw_params	= fsl_ssi_hw_params,
	.hw_free	= fsl_ssi_hw_free,
	.set_fmt	= fsl_ssi_set_dai_fmt,
	.set_sysclk	= fsl_ssi_set_dai_sysclk,
	.set_tdm_slot	= fsl_ssi_set_dai_tdm_slot,
	.trigger	= fsl_ssi_trigger,
};

/* Template for the CPU dai driver structure */
static struct snd_soc_dai_driver fsl_ssi_dai_template = {
	.probe = fsl_ssi_dai_probe,
	.playback = {
		.stream_name = "CPU-Playback",
		.channels_min = 1,
		.channels_max = 2,
		.rates = FSLSSI_I2S_RATES,
		.formats = FSLSSI_I2S_FORMATS,
	},
	.capture = {
		.stream_name = "CPU-Capture",
		.channels_min = 1,
		.channels_max = 2,
		.rates = FSLSSI_I2S_RATES,
		.formats = FSLSSI_I2S_FORMATS,
	},
	.ops = &fsl_ssi_dai_ops,
};

static const struct snd_soc_component_driver fsl_ssi_component = {
	.name		= "fsl-ssi",
};

static struct snd_soc_dai_driver fsl_ssi_ac97_dai = {
	.bus_control = true,
	.probe = fsl_ssi_dai_probe,
	.playback = {
		.stream_name = "AC97 Playback",
		.channels_min = 2,
		.channels_max = 2,
		.rates = SNDRV_PCM_RATE_8000_48000,
		.formats = SNDRV_PCM_FMTBIT_S16_LE,
	},
	.capture = {
		.stream_name = "AC97 Capture",
		.channels_min = 2,
		.channels_max = 2,
		.rates = SNDRV_PCM_RATE_48000,
		.formats = SNDRV_PCM_FMTBIT_S16_LE,
	},
	.ops = &fsl_ssi_dai_ops,
};


static struct fsl_ssi_private *fsl_ac97_data;

static void fsl_ssi_ac97_write(struct snd_ac97 *ac97, unsigned short reg,
		unsigned short val)
{
	struct regmap *regs = fsl_ac97_data->regs;
	unsigned int lreg;
	unsigned int lval;
	int ret;

	if (reg > 0x7f)
		return;

	ret = clk_prepare_enable(fsl_ac97_data->clk);
	if (ret) {
		pr_err("ac97 write clk_prepare_enable failed: %d\n",
			ret);
		return;
	}

	lreg = reg <<  12;
	regmap_write(regs, CCSR_SSI_SACADD, lreg);

	lval = val << 4;
	regmap_write(regs, CCSR_SSI_SACDAT, lval);

	regmap_update_bits(regs, CCSR_SSI_SACNT, CCSR_SSI_SACNT_RDWR_MASK,
			CCSR_SSI_SACNT_WR);
	udelay(100);

	clk_disable_unprepare(fsl_ac97_data->clk);
}

static unsigned short fsl_ssi_ac97_read(struct snd_ac97 *ac97,
		unsigned short reg)
{
	struct regmap *regs = fsl_ac97_data->regs;

	unsigned short val = -1;
	u32 reg_val;
	unsigned int lreg;
	int ret;

	ret = clk_prepare_enable(fsl_ac97_data->clk);
	if (ret) {
		pr_err("ac97 read clk_prepare_enable failed: %d\n",
			ret);
		return -1;
	}

	lreg = (reg & 0x7f) <<  12;
	regmap_write(regs, CCSR_SSI_SACADD, lreg);
	regmap_update_bits(regs, CCSR_SSI_SACNT, CCSR_SSI_SACNT_RDWR_MASK,
			CCSR_SSI_SACNT_RD);

	udelay(100);

	regmap_read(regs, CCSR_SSI_SACDAT, &reg_val);
	val = (reg_val >> 4) & 0xffff;

	clk_disable_unprepare(fsl_ac97_data->clk);

	return val;
}

static struct snd_ac97_bus_ops fsl_ssi_ac97_ops = {
	.read		= fsl_ssi_ac97_read,
	.write		= fsl_ssi_ac97_write,
};

/**
 * Make every character in a string lower-case
 */
static void make_lowercase(char *s)
{
	char *p = s;
	char c;

	while ((c = *p)) {
		if ((c >= 'A') && (c <= 'Z'))
			*p = c + ('a' - 'A');
		p++;
	}
}

static int fsl_ssi_imx_probe(struct platform_device *pdev,
		struct fsl_ssi_private *ssi_private, void __iomem *iomem)
{
	struct device_node *np = pdev->dev.of_node;
	u32 dmas[4];
	int ret;

	if (ssi_private->has_ipg_clk_name)
		ssi_private->clk = devm_clk_get(&pdev->dev, "ipg");
	else
		ssi_private->clk = devm_clk_get(&pdev->dev, NULL);
	if (IS_ERR(ssi_private->clk)) {
		ret = PTR_ERR(ssi_private->clk);
		dev_err(&pdev->dev, "could not get clock: %d\n", ret);
		return ret;
	}

	if (!ssi_private->has_ipg_clk_name) {
		ret = clk_prepare_enable(ssi_private->clk);
		if (ret) {
			dev_err(&pdev->dev, "clk_prepare_enable failed: %d\n", ret);
			return ret;
		}
	}

	/* For those SLAVE implementations, we ignore non-baudclk cases
	 * and, instead, abandon MASTER mode that needs baud clock.
	 */
	ssi_private->baudclk = devm_clk_get(&pdev->dev, "baud");
	if (IS_ERR(ssi_private->baudclk))
		dev_dbg(&pdev->dev, "could not get baud clock: %ld\n",
			 PTR_ERR(ssi_private->baudclk));

	/*
	 * We have burstsize be "fifo_depth - 2" to match the SSI
	 * watermark setting in fsl_ssi_startup().
	 */
	ssi_private->dma_params_tx.maxburst = ssi_private->fifo_depth - 2;
	ssi_private->dma_params_rx.maxburst = ssi_private->fifo_depth - 2;
	ssi_private->dma_params_tx.addr = ssi_private->ssi_phys + CCSR_SSI_STX0;
	ssi_private->dma_params_rx.addr = ssi_private->ssi_phys + CCSR_SSI_SRX0;

	ret = of_property_read_u32_array(np, "dmas", dmas, 4);
	if (ssi_private->use_dma && !ret && dmas[2] == IMX_DMATYPE_SSI_DUAL) {
		ssi_private->use_dual_fifo = true;
		/* When using dual fifo mode, we need to keep watermark
		 * as even numbers due to dma script limitation.
		 */
		ssi_private->dma_params_tx.maxburst &= ~0x1;
		ssi_private->dma_params_rx.maxburst &= ~0x1;
	}

	if (!ssi_private->use_dma) {

		/*
		 * Some boards use an incompatible codec. To get it
		 * working, we are using imx-fiq-pcm-audio, that
		 * can handle those codecs. DMA is not possible in this
		 * situation.
		 */

		ssi_private->fiq_params.irq = ssi_private->irq;
		ssi_private->fiq_params.base = iomem;
		ssi_private->fiq_params.dma_params_rx =
			&ssi_private->dma_params_rx;
		ssi_private->fiq_params.dma_params_tx =
			&ssi_private->dma_params_tx;

		ret = imx_pcm_fiq_init(pdev, &ssi_private->fiq_params);
		if (ret)
			goto error_pcm;
	} else {
		ret = imx_pcm_dma_init(pdev, IMX_SSI_DMABUF_SIZE);
		if (ret)
			goto error_pcm;
	}

	return 0;

error_pcm:

	if (!ssi_private->has_ipg_clk_name)
		clk_disable_unprepare(ssi_private->clk);
	return ret;
}

static void fsl_ssi_imx_clean(struct platform_device *pdev,
		struct fsl_ssi_private *ssi_private)
{
	if (!ssi_private->use_dma)
		imx_pcm_fiq_exit(pdev);
	if (!ssi_private->has_ipg_clk_name)
		clk_disable_unprepare(ssi_private->clk);
}

static int fsl_ssi_probe(struct platform_device *pdev)
{
	struct fsl_ssi_private *ssi_private;
	int ret = 0;
	struct device_node *np = pdev->dev.of_node;
	const struct of_device_id *of_id;
	const char *p, *sprop;
	const uint32_t *iprop;
	struct resource *res;
	void __iomem *iomem;
	char name[64];

	of_id = of_match_device(fsl_ssi_ids, &pdev->dev);
	if (!of_id || !of_id->data)
		return -EINVAL;

	ssi_private = devm_kzalloc(&pdev->dev, sizeof(*ssi_private),
			GFP_KERNEL);
	if (!ssi_private) {
		dev_err(&pdev->dev, "could not allocate DAI object\n");
		return -ENOMEM;
	}

	ssi_private->soc = of_id->data;

	sprop = of_get_property(np, "fsl,mode", NULL);
	if (sprop) {
		if (!strcmp(sprop, "ac97-slave"))
			ssi_private->dai_fmt = SND_SOC_DAIFMT_AC97;
	}

	ssi_private->use_dma = !of_property_read_bool(np,
			"fsl,fiq-stream-filter");

	if (fsl_ssi_is_ac97(ssi_private)) {
		memcpy(&ssi_private->cpu_dai_drv, &fsl_ssi_ac97_dai,
				sizeof(fsl_ssi_ac97_dai));

		fsl_ac97_data = ssi_private;

		ret = snd_soc_set_ac97_ops_of_reset(&fsl_ssi_ac97_ops, pdev);
		if (ret) {
			dev_err(&pdev->dev, "could not set AC'97 ops\n");
			return ret;
		}
	} else {
		/* Initialize this copy of the CPU DAI driver structure */
		memcpy(&ssi_private->cpu_dai_drv, &fsl_ssi_dai_template,
		       sizeof(fsl_ssi_dai_template));
	}
	ssi_private->cpu_dai_drv.name = dev_name(&pdev->dev);

	res = platform_get_resource(pdev, IORESOURCE_MEM, 0);
	iomem = devm_ioremap_resource(&pdev->dev, res);
	if (IS_ERR(iomem))
		return PTR_ERR(iomem);
	ssi_private->ssi_phys = res->start;

	ret = of_property_match_string(np, "clock-names", "ipg");
	if (ret < 0) {
		ssi_private->has_ipg_clk_name = false;
		ssi_private->regs = devm_regmap_init_mmio(&pdev->dev, iomem,
			&fsl_ssi_regconfig);
	} else {
		ssi_private->has_ipg_clk_name = true;
		ssi_private->regs = devm_regmap_init_mmio_clk(&pdev->dev,
			"ipg", iomem, &fsl_ssi_regconfig);
	}
	if (IS_ERR(ssi_private->regs)) {
		dev_err(&pdev->dev, "Failed to init register map\n");
		return PTR_ERR(ssi_private->regs);
	}

	ssi_private->irq = platform_get_irq(pdev, 0);
	if (ssi_private->irq < 0) {
		dev_err(&pdev->dev, "no irq for node %s\n", pdev->name);
		return ssi_private->irq;
	}

	/* Are the RX and the TX clocks locked? */
	if (!of_find_property(np, "fsl,ssi-asynchronous", NULL)) {
		if (!fsl_ssi_is_ac97(ssi_private))
			ssi_private->cpu_dai_drv.symmetric_rates = 1;

		ssi_private->cpu_dai_drv.symmetric_channels = 1;
		ssi_private->cpu_dai_drv.symmetric_samplebits = 1;
	}

	/* Determine the FIFO depth. */
	iprop = of_get_property(np, "fsl,fifo-depth", NULL);
	if (iprop)
		ssi_private->fifo_depth = be32_to_cpup(iprop);
	else
                /* Older 8610 DTs didn't have the fifo-depth property */
		ssi_private->fifo_depth = 8;

	dev_set_drvdata(&pdev->dev, ssi_private);

	if (ssi_private->soc->imx) {
		ret = fsl_ssi_imx_probe(pdev, ssi_private, iomem);
		if (ret)
			return ret;
	}

	ret = devm_snd_soc_register_component(&pdev->dev, &fsl_ssi_component,
					      &ssi_private->cpu_dai_drv, 1);
	if (ret) {
		dev_err(&pdev->dev, "failed to register DAI: %d\n", ret);
		goto error_asoc_register;
	}

	if (ssi_private->use_dma) {
		ret = devm_request_irq(&pdev->dev, ssi_private->irq,
					fsl_ssi_isr, 0, dev_name(&pdev->dev),
					ssi_private);
		if (ret < 0) {
			dev_err(&pdev->dev, "could not claim irq %u\n",
					ssi_private->irq);
			goto error_asoc_register;
		}
	}

	ret = fsl_ssi_debugfs_create(&ssi_private->dbg_stats, &pdev->dev);
	if (ret)
		goto error_asoc_register;

	/*
	 * If codec-handle property is missing from SSI node, we assume
	 * that the machine driver uses new binding which does not require
	 * SSI driver to trigger machine driver's probe.
	 */
	if (!of_get_property(np, "codec-handle", NULL))
		goto done;

	/* Trigger the machine driver's probe function.  The platform driver
	 * name of the machine driver is taken from /compatible property of the
	 * device tree.  We also pass the address of the CPU DAI driver
	 * structure.
	 */
	sprop = of_get_property(of_find_node_by_path("/"), "compatible", NULL);
	/* Sometimes the compatible name has a "fsl," prefix, so we strip it. */
	p = strrchr(sprop, ',');
	if (p)
		sprop = p + 1;
	snprintf(name, sizeof(name), "snd-soc-%s", sprop);
	make_lowercase(name);

	ssi_private->pdev =
		platform_device_register_data(&pdev->dev, name, 0, NULL, 0);
	if (IS_ERR(ssi_private->pdev)) {
		ret = PTR_ERR(ssi_private->pdev);
		dev_err(&pdev->dev, "failed to register platform: %d\n", ret);
		goto error_sound_card;
	}

done:
	if (ssi_private->dai_fmt)
		_fsl_ssi_set_dai_fmt(&pdev->dev, ssi_private,
				     ssi_private->dai_fmt);

	if (fsl_ssi_is_ac97(ssi_private)) {
		u32 ssi_idx;

		ret = of_property_read_u32(np, "cell-index", &ssi_idx);
		if (ret) {
			dev_err(&pdev->dev, "cannot get SSI index property\n");
			goto error_sound_card;
		}

		ssi_private->pdev =
			platform_device_register_data(NULL,
					"ac97-codec", ssi_idx, NULL, 0);
		if (IS_ERR(ssi_private->pdev)) {
			ret = PTR_ERR(ssi_private->pdev);
			dev_err(&pdev->dev,
				"failed to register AC97 codec platform: %d\n",
				ret);
			goto error_sound_card;
		}
	}

	return 0;

error_sound_card:
	fsl_ssi_debugfs_remove(&ssi_private->dbg_stats);

error_asoc_register:
	if (ssi_private->soc->imx)
		fsl_ssi_imx_clean(pdev, ssi_private);

	return ret;
}

static int fsl_ssi_remove(struct platform_device *pdev)
{
	struct fsl_ssi_private *ssi_private = dev_get_drvdata(&pdev->dev);

	fsl_ssi_debugfs_remove(&ssi_private->dbg_stats);

	if (ssi_private->pdev)
		platform_device_unregister(ssi_private->pdev);

	if (ssi_private->soc->imx)
		fsl_ssi_imx_clean(pdev, ssi_private);

	if (fsl_ssi_is_ac97(ssi_private))
		snd_soc_set_ac97_ops(NULL);

	return 0;
}

#ifdef CONFIG_PM_SLEEP
static int fsl_ssi_suspend(struct device *dev)
{
	struct fsl_ssi_private *ssi_private = dev_get_drvdata(dev);
	struct regmap *regs = ssi_private->regs;

	regmap_read(regs, CCSR_SSI_SFCSR,
			&ssi_private->regcache_sfcsr);
	regmap_read(regs, CCSR_SSI_SACNT,
			&ssi_private->regcache_sacnt);

	regcache_cache_only(regs, true);
	regcache_mark_dirty(regs);

	return 0;
}

static int fsl_ssi_resume(struct device *dev)
{
	struct fsl_ssi_private *ssi_private = dev_get_drvdata(dev);
	struct regmap *regs = ssi_private->regs;

	regcache_cache_only(regs, false);

	regmap_update_bits(regs, CCSR_SSI_SFCSR,
			CCSR_SSI_SFCSR_RFWM1_MASK | CCSR_SSI_SFCSR_TFWM1_MASK |
			CCSR_SSI_SFCSR_RFWM0_MASK | CCSR_SSI_SFCSR_TFWM0_MASK,
			ssi_private->regcache_sfcsr);
	regmap_write(regs, CCSR_SSI_SACNT,
			ssi_private->regcache_sacnt);

	return regcache_sync(regs);
}
#endif /* CONFIG_PM_SLEEP */

static const struct dev_pm_ops fsl_ssi_pm = {
	SET_SYSTEM_SLEEP_PM_OPS(fsl_ssi_suspend, fsl_ssi_resume)
};

static struct platform_driver fsl_ssi_driver = {
	.driver = {
		.name = "fsl-ssi-dai",
		.of_match_table = fsl_ssi_ids,
		.pm = &fsl_ssi_pm,
	},
	.probe = fsl_ssi_probe,
	.remove = fsl_ssi_remove,
};

module_platform_driver(fsl_ssi_driver);

MODULE_ALIAS("platform:fsl-ssi-dai");
MODULE_AUTHOR("Timur Tabi <timur@freescale.com>");
MODULE_DESCRIPTION("Freescale Synchronous Serial Interface (SSI) ASoC Driver");
MODULE_LICENSE("GPL v2");<|MERGE_RESOLUTION|>--- conflicted
+++ resolved
@@ -112,23 +112,6 @@
 	struct fsl_ssi_reg_val tx;
 };
 
-<<<<<<< HEAD
-static const struct reg_default fsl_ssi_reg_defaults[] = {
-	{CCSR_SSI_SCR,     0x00000000},
-	{CCSR_SSI_SIER,    0x00003003},
-	{CCSR_SSI_STCR,    0x00000200},
-	{CCSR_SSI_SRCR,    0x00000200},
-	{CCSR_SSI_STCCR,   0x00040000},
-	{CCSR_SSI_SRCCR,   0x00040000},
-	{CCSR_SSI_SACNT,   0x00000000},
-	{CCSR_SSI_STMSK,   0x00000000},
-	{CCSR_SSI_SRMSK,   0x00000000},
-	{CCSR_SSI_SACCEN,  0x00000000},
-	{CCSR_SSI_SACCDIS, 0x00000000},
-};
-
-=======
->>>>>>> a0232cb4
 static bool fsl_ssi_readable_reg(struct device *dev, unsigned int reg)
 {
 	switch (reg) {
