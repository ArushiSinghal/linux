/*
 *  cht-bsw-max98090.c - ASoc Machine driver for Intel Cherryview-based
 *  platforms Cherrytrail and Braswell, with max98090 & TI codec.
 *
 *  Copyright (C) 2015 Intel Corp
 *  Author: Fang, Yang A <yang.a.fang@intel.com>
 *  This file is modified from cht_bsw_rt5645.c
 *  ~~~~~~~~~~~~~~~~~~~~~~~~~~~~~~~~~~~~~~~~~~~~~~~~~~~~~~~~~~~~~~~~~~~~~~~~~~
 *
 *  This program is free software; you can redistribute it and/or modify
 *  it under the terms of the GNU General Public License as published by
 *  the Free Software Foundation; version 2 of the License.
 *
 *  This program is distributed in the hope that it will be useful, but
 *  WITHOUT ANY WARRANTY; without even the implied warranty of
 *  MERCHANTABILITY or FITNESS FOR A PARTICULAR PURPOSE.  See the GNU
 *  General Public License for more details.
 *
 * ~~~~~~~~~~~~~~~~~~~~~~~~~~~~~~~~~~~~~~~~~~~~~~~~~~~~~~~~~~~~~~~~~~~~~~~~~~
 */

#include <linux/module.h>
#include <linux/platform_device.h>
#include <linux/slab.h>
#include <linux/acpi.h>
#include <sound/pcm.h>
#include <sound/pcm_params.h>
#include <sound/soc.h>
#include <sound/jack.h>
#include "../../codecs/max98090.h"
#include "../atom/sst-atom-controls.h"
#include "../../codecs/ts3a227e.h"

#define CHT_PLAT_CLK_3_HZ	19200000
#define CHT_CODEC_DAI	"HiFi"

struct cht_mc_private {
	struct snd_soc_jack jack;
	bool ts3a227e_present;
};

static inline struct snd_soc_dai *cht_get_codec_dai(struct snd_soc_card *card)
{
	struct snd_soc_pcm_runtime *rtd;

	list_for_each_entry(rtd, &card->rtd_list, list) {
		if (!strncmp(rtd->codec_dai->name, CHT_CODEC_DAI,
			     strlen(CHT_CODEC_DAI)))
			return rtd->codec_dai;
	}
	return NULL;
}

static const struct snd_soc_dapm_widget cht_dapm_widgets[] = {
	SND_SOC_DAPM_HP("Headphone", NULL),
	SND_SOC_DAPM_MIC("Headset Mic", NULL),
	SND_SOC_DAPM_MIC("Int Mic", NULL),
	SND_SOC_DAPM_SPK("Ext Spk", NULL),
};

static const struct snd_soc_dapm_route cht_audio_map[] = {
	{"IN34", NULL, "Headset Mic"},
	{"Headset Mic", NULL, "MICBIAS"},
	{"DMICL", NULL, "Int Mic"},
	{"Headphone", NULL, "HPL"},
	{"Headphone", NULL, "HPR"},
	{"Ext Spk", NULL, "SPKL"},
	{"Ext Spk", NULL, "SPKR"},
	{"HiFi Playback", NULL, "ssp2 Tx"},
	{"ssp2 Tx", NULL, "codec_out0"},
	{"ssp2 Tx", NULL, "codec_out1"},
	{"codec_in0", NULL, "ssp2 Rx" },
	{"codec_in1", NULL, "ssp2 Rx" },
	{"ssp2 Rx", NULL, "HiFi Capture"},
};

static const struct snd_kcontrol_new cht_mc_controls[] = {
	SOC_DAPM_PIN_SWITCH("Headphone"),
	SOC_DAPM_PIN_SWITCH("Headset Mic"),
	SOC_DAPM_PIN_SWITCH("Int Mic"),
	SOC_DAPM_PIN_SWITCH("Ext Spk"),
};

static int cht_aif1_hw_params(struct snd_pcm_substream *substream,
			     struct snd_pcm_hw_params *params)
{
	struct snd_soc_pcm_runtime *rtd = substream->private_data;
	struct snd_soc_dai *codec_dai = rtd->codec_dai;
	int ret;

	ret = snd_soc_dai_set_sysclk(codec_dai, M98090_REG_SYSTEM_CLOCK,
				     CHT_PLAT_CLK_3_HZ, SND_SOC_CLOCK_IN);
	if (ret < 0) {
		dev_err(rtd->dev, "can't set codec sysclk: %d\n", ret);
		return ret;
	}

	return 0;
}

static int cht_ti_jack_event(struct notifier_block *nb,
		unsigned long event, void *data)
{
	struct snd_soc_jack *jack = (struct snd_soc_jack *)data;
	struct snd_soc_dapm_context *dapm = &jack->card->dapm;

	if (event & SND_JACK_MICROPHONE) {
		snd_soc_dapm_force_enable_pin(dapm, "SHDN");
		snd_soc_dapm_force_enable_pin(dapm, "MICBIAS");
		snd_soc_dapm_sync(dapm);
	} else {
		snd_soc_dapm_disable_pin(dapm, "MICBIAS");
		snd_soc_dapm_disable_pin(dapm, "SHDN");
		snd_soc_dapm_sync(dapm);
	}

	return 0;
}

static struct notifier_block cht_jack_nb = {
	.notifier_call = cht_ti_jack_event,
};

static int cht_codec_init(struct snd_soc_pcm_runtime *runtime)
{
	int ret;
	int jack_type;
	struct cht_mc_private *ctx = snd_soc_card_get_drvdata(runtime->card);
	struct snd_soc_jack *jack = &ctx->jack;

	/**
	* TI supports 4 butons headset detection
	* KEY_MEDIA
	* KEY_VOICECOMMAND
	* KEY_VOLUMEUP
	* KEY_VOLUMEDOWN
	*/
	if (ctx->ts3a227e_present)
		jack_type = SND_JACK_HEADPHONE | SND_JACK_MICROPHONE |
					SND_JACK_BTN_0 | SND_JACK_BTN_1 |
					SND_JACK_BTN_2 | SND_JACK_BTN_3;
	else
		jack_type = SND_JACK_HEADPHONE | SND_JACK_MICROPHONE;

	ret = snd_soc_card_jack_new(runtime->card, "Headset Jack",
					jack_type, jack, NULL, 0);

	if (ret) {
		dev_err(runtime->dev, "Headset Jack creation failed %d\n", ret);
		return ret;
	}

	if (ctx->ts3a227e_present)
		snd_soc_jack_notifier_register(jack, &cht_jack_nb);

	return ret;
}

static int cht_codec_fixup(struct snd_soc_pcm_runtime *rtd,
			    struct snd_pcm_hw_params *params)
{
	struct snd_interval *rate = hw_param_interval(params,
			SNDRV_PCM_HW_PARAM_RATE);
	struct snd_interval *channels = hw_param_interval(params,
						SNDRV_PCM_HW_PARAM_CHANNELS);
	int ret = 0;
	unsigned int fmt = 0;

	ret = snd_soc_dai_set_tdm_slot(rtd->cpu_dai, 0x3, 0x3, 2, 16);
	if (ret < 0) {
		dev_err(rtd->dev, "can't set cpu_dai slot fmt: %d\n", ret);
		return ret;
	}

	fmt = SND_SOC_DAIFMT_LEFT_J | SND_SOC_DAIFMT_NB_NF
				| SND_SOC_DAIFMT_CBS_CFS;

	ret = snd_soc_dai_set_fmt(rtd->cpu_dai, fmt);
	if (ret < 0) {
		dev_err(rtd->dev, "can't set cpu_dai set fmt: %d\n", ret);
		return ret;
	}

	/* The DSP will covert the FE rate to 48k, stereo, 24bits */
	rate->min = rate->max = 48000;
	channels->min = channels->max = 2;

	/* set SSP2 to 24-bit */
	params_set_format(params, SNDRV_PCM_FORMAT_S24_LE);
	return 0;
}

static int cht_aif1_startup(struct snd_pcm_substream *substream)
{
	return snd_pcm_hw_constraint_single(substream->runtime,
			SNDRV_PCM_HW_PARAM_RATE, 48000);
}

static int cht_max98090_headset_init(struct snd_soc_component *component)
{
	struct snd_soc_card *card = component->card;
	struct cht_mc_private *ctx = snd_soc_card_get_drvdata(card);

	return ts3a227e_enable_jack_detect(component, &ctx->jack);
}

static struct snd_soc_ops cht_aif1_ops = {
	.startup = cht_aif1_startup,
};

static struct snd_soc_ops cht_be_ssp2_ops = {
	.hw_params = cht_aif1_hw_params,
};

static struct snd_soc_aux_dev cht_max98090_headset_dev = {
	.name = "Headset Chip",
	.init = cht_max98090_headset_init,
	.codec_name = "i2c-104C227E:00",
};

static struct snd_soc_dai_link cht_dailink[] = {
	[MERR_DPCM_AUDIO] = {
		.name = "Audio Port",
		.stream_name = "Audio",
		.cpu_dai_name = "media-cpu-dai",
		.codec_dai_name = "snd-soc-dummy-dai",
		.codec_name = "snd-soc-dummy",
		.platform_name = "sst-mfld-platform",
		.nonatomic = true,
		.dynamic = 1,
		.dpcm_playback = 1,
		.dpcm_capture = 1,
		.ops = &cht_aif1_ops,
	},
	[MERR_DPCM_DEEP_BUFFER] = {
		.name = "Deep-Buffer Audio Port",
		.stream_name = "Deep-Buffer Audio",
		.cpu_dai_name = "deepbuffer-cpu-dai",
		.codec_dai_name = "snd-soc-dummy-dai",
		.codec_name = "snd-soc-dummy",
		.platform_name = "sst-mfld-platform",
		.nonatomic = true,
		.dynamic = 1,
		.dpcm_playback = 1,
		.ops = &cht_aif1_ops,
	},
	[MERR_DPCM_COMPR] = {
		.name = "Compressed Port",
		.stream_name = "Compress",
		.cpu_dai_name = "compress-cpu-dai",
		.codec_dai_name = "snd-soc-dummy-dai",
		.codec_name = "snd-soc-dummy",
		.platform_name = "sst-mfld-platform",
	},
	/* back ends */
	{
		.name = "SSP2-Codec",
		.be_id = 1,
		.cpu_dai_name = "ssp2-port",
		.platform_name = "sst-mfld-platform",
		.no_pcm = 1,
		.codec_dai_name = "HiFi",
		.codec_name = "i2c-193C9890:00",
		.dai_fmt = SND_SOC_DAIFMT_I2S | SND_SOC_DAIFMT_NB_NF
					| SND_SOC_DAIFMT_CBS_CFS,
		.init = cht_codec_init,
		.be_hw_params_fixup = cht_codec_fixup,
		.dpcm_playback = 1,
		.dpcm_capture = 1,
		.ops = &cht_be_ssp2_ops,
	},
};

/* SoC card */
static struct snd_soc_card snd_soc_card_cht = {
	.name = "chtmax98090",
	.owner = THIS_MODULE,
	.dai_link = cht_dailink,
	.num_links = ARRAY_SIZE(cht_dailink),
	.aux_dev = &cht_max98090_headset_dev,
	.num_aux_devs = 1,
	.dapm_widgets = cht_dapm_widgets,
	.num_dapm_widgets = ARRAY_SIZE(cht_dapm_widgets),
	.dapm_routes = cht_audio_map,
	.num_dapm_routes = ARRAY_SIZE(cht_audio_map),
	.controls = cht_mc_controls,
	.num_controls = ARRAY_SIZE(cht_mc_controls),
};

static int snd_cht_mc_probe(struct platform_device *pdev)
{
	int ret_val = 0;
	struct cht_mc_private *drv;

	drv = devm_kzalloc(&pdev->dev, sizeof(*drv), GFP_ATOMIC);
	if (!drv)
		return -ENOMEM;

<<<<<<< HEAD
	drv->ts3a227e_present = acpi_dev_present("104C227E");
=======
	drv->ts3a227e_present = acpi_dev_found("104C227E");
>>>>>>> f1050324
	if (!drv->ts3a227e_present) {
		/* no need probe TI jack detection chip */
		snd_soc_card_cht.aux_dev = NULL;
		snd_soc_card_cht.num_aux_devs = 0;
	}

	/* register the soc card */
	snd_soc_card_cht.dev = &pdev->dev;
	snd_soc_card_set_drvdata(&snd_soc_card_cht, drv);
	ret_val = devm_snd_soc_register_card(&pdev->dev, &snd_soc_card_cht);
	if (ret_val) {
		dev_err(&pdev->dev,
			"snd_soc_register_card failed %d\n", ret_val);
		return ret_val;
	}
	platform_set_drvdata(pdev, &snd_soc_card_cht);
	return ret_val;
}

static struct platform_driver snd_cht_mc_driver = {
	.driver = {
		.name = "cht-bsw-max98090",
	},
	.probe = snd_cht_mc_probe,
};

module_platform_driver(snd_cht_mc_driver)

MODULE_DESCRIPTION("ASoC Intel(R) Braswell Machine driver");
MODULE_AUTHOR("Fang, Yang A <yang.a.fang@intel.com>");
MODULE_LICENSE("GPL v2");
MODULE_ALIAS("platform:cht-bsw-max98090");<|MERGE_RESOLUTION|>--- conflicted
+++ resolved
@@ -296,11 +296,7 @@
 	if (!drv)
 		return -ENOMEM;
 
-<<<<<<< HEAD
-	drv->ts3a227e_present = acpi_dev_present("104C227E");
-=======
 	drv->ts3a227e_present = acpi_dev_found("104C227E");
->>>>>>> f1050324
 	if (!drv->ts3a227e_present) {
 		/* no need probe TI jack detection chip */
 		snd_soc_card_cht.aux_dev = NULL;
