/*
 *  skl.h - HD Audio skylake defintions.
 *
 *  Copyright (C) 2015 Intel Corp
 *  Author: Jeeja KP <jeeja.kp@intel.com>
 *  ~~~~~~~~~~~~~~~~~~~~~~~~~~~~~~~~~~~~~~~~~~~~~~~~~~~~~~~~~~~~~~~~~~~~~~~~~~
 *
 *  This program is free software; you can redistribute it and/or modify
 *  it under the terms of the GNU General Public License as published by
 *  the Free Software Foundation; version 2 of the License.
 *
 *  This program is distributed in the hope that it will be useful, but
 *  WITHOUT ANY WARRANTY; without even the implied warranty of
 *  MERCHANTABILITY or FITNESS FOR A PARTICULAR PURPOSE.  See the GNU
 *  General Public License for more details.
 *
 * ~~~~~~~~~~~~~~~~~~~~~~~~~~~~~~~~~~~~~~~~~~~~~~~~~~~~~~~~~~~~~~~~~~~~~~~~~~
 *
 */

#ifndef __SOUND_SOC_SKL_H
#define __SOUND_SOC_SKL_H

#include <sound/hda_register.h>
#include <sound/hdaudio_ext.h>
#include "skl-nhlt.h"

#define SKL_SUSPEND_DELAY 2000

/* Vendor Specific Registers */
#define AZX_REG_VS_EM1			0x1000
#define AZX_REG_VS_INRC			0x1004
#define AZX_REG_VS_OUTRC		0x1008
#define AZX_REG_VS_FIFOTRK		0x100C
#define AZX_REG_VS_FIFOTRK2		0x1010
#define AZX_REG_VS_EM2			0x1030
#define AZX_REG_VS_EM3L			0x1038
#define AZX_REG_VS_EM3U			0x103C
#define AZX_REG_VS_EM4L			0x1040
#define AZX_REG_VS_EM4U			0x1044
#define AZX_REG_VS_LTRC			0x1048
#define AZX_REG_VS_D0I3C		0x104A
#define AZX_REG_VS_PCE			0x104B
#define AZX_REG_VS_L2MAGC		0x1050
#define AZX_REG_VS_L2LAHPT		0x1054
#define AZX_REG_VS_SDXDPIB_XBASE	0x1084
#define AZX_REG_VS_SDXDPIB_XINTERVAL	0x20
#define AZX_REG_VS_SDXEFIFOS_XBASE	0x1094
#define AZX_REG_VS_SDXEFIFOS_XINTERVAL	0x20

struct skl_dsp_resource {
	u32 max_mcps;
	u32 max_mem;
	u32 mcps;
	u32 mem;
};

struct skl {
	struct hdac_ext_bus ebus;
	struct pci_dev *pci;

	unsigned int init_failed:1; /* delayed init failed */
	struct platform_device *dmic_dev;
	struct platform_device *i2s_dev;

	void *nhlt; /* nhlt ptr */
	struct skl_sst *skl_sst; /* sst skl ctx */

	struct skl_dsp_resource resource;
	struct list_head ppl_list;
<<<<<<< HEAD

	const char *fw_name;
=======
	struct list_head dapm_path_list;
	const char *fw_name;
	const struct firmware *tplg;
>>>>>>> fef94ea8

	int supend_active;
};

#define skl_to_ebus(s)	(&(s)->ebus)
#define ebus_to_skl(sbus) \
	container_of(sbus, struct skl, sbus)

/* to pass dai dma data */
struct skl_dma_params {
	u32 format;
	u8 stream_tag;
};

int skl_platform_unregister(struct device *dev);
int skl_platform_register(struct device *dev);

void *skl_nhlt_init(struct device *dev);
void skl_nhlt_free(void *addr);
struct nhlt_specific_cfg *skl_get_ep_blob(struct skl *skl, u32 instance,
			u8 link_type, u8 s_fmt, u8 no_ch, u32 s_rate, u8 dirn);

int skl_init_dsp(struct skl *skl);
void skl_free_dsp(struct skl *skl);
int skl_suspend_dsp(struct skl *skl);
int skl_resume_dsp(struct skl *skl);
#endif /* __SOUND_SOC_SKL_H */<|MERGE_RESOLUTION|>--- conflicted
+++ resolved
@@ -68,14 +68,9 @@
 
 	struct skl_dsp_resource resource;
 	struct list_head ppl_list;
-<<<<<<< HEAD
-
-	const char *fw_name;
-=======
 	struct list_head dapm_path_list;
 	const char *fw_name;
 	const struct firmware *tplg;
->>>>>>> fef94ea8
 
 	int supend_active;
 };
