/*
 *  skl.h - HD Audio skylake defintions.
 *
 *  Copyright (C) 2015 Intel Corp
 *  Author: Jeeja KP <jeeja.kp@intel.com>
 *  ~~~~~~~~~~~~~~~~~~~~~~~~~~~~~~~~~~~~~~~~~~~~~~~~~~~~~~~~~~~~~~~~~~~~~~~~~~
 *
 *  This program is free software; you can redistribute it and/or modify
 *  it under the terms of the GNU General Public License as published by
 *  the Free Software Foundation; version 2 of the License.
 *
 *  This program is distributed in the hope that it will be useful, but
 *  WITHOUT ANY WARRANTY; without even the implied warranty of
 *  MERCHANTABILITY or FITNESS FOR A PARTICULAR PURPOSE.  See the GNU
 *  General Public License for more details.
 *
 * ~~~~~~~~~~~~~~~~~~~~~~~~~~~~~~~~~~~~~~~~~~~~~~~~~~~~~~~~~~~~~~~~~~~~~~~~~~
 *
 */

#ifndef __SOUND_SOC_SKL_H
#define __SOUND_SOC_SKL_H

#include <sound/hda_register.h>
#include <sound/hdaudio_ext.h>
#include "skl-nhlt.h"

#define SKL_SUSPEND_DELAY 2000

/* Vendor Specific Registers */
#define AZX_REG_VS_EM1			0x1000
#define AZX_REG_VS_INRC			0x1004
#define AZX_REG_VS_OUTRC		0x1008
#define AZX_REG_VS_FIFOTRK		0x100C
#define AZX_REG_VS_FIFOTRK2		0x1010
#define AZX_REG_VS_EM2			0x1030
#define AZX_REG_VS_EM3L			0x1038
#define AZX_REG_VS_EM3U			0x103C
#define AZX_REG_VS_EM4L			0x1040
#define AZX_REG_VS_EM4U			0x1044
#define AZX_REG_VS_LTRC			0x1048
#define AZX_REG_VS_D0I3C		0x104A
#define AZX_REG_VS_PCE			0x104B
#define AZX_REG_VS_L2MAGC		0x1050
#define AZX_REG_VS_L2LAHPT		0x1054
#define AZX_REG_VS_SDXDPIB_XBASE	0x1084
#define AZX_REG_VS_SDXDPIB_XINTERVAL	0x20
#define AZX_REG_VS_SDXEFIFOS_XBASE	0x1094
#define AZX_REG_VS_SDXEFIFOS_XINTERVAL	0x20

#define AZX_PCIREG_CGCTL		0x48
#define AZX_CGCTL_MISCBDCGE_MASK	(1 << 6)

struct skl_dsp_resource {
	u32 max_mcps;
	u32 max_mem;
	u32 mcps;
	u32 mem;
};

struct skl {
	struct hdac_ext_bus ebus;
	struct pci_dev *pci;

	unsigned int init_failed:1; /* delayed init failed */
	struct platform_device *dmic_dev;
	struct platform_device *i2s_dev;

	void *nhlt; /* nhlt ptr */
	struct skl_sst *skl_sst; /* sst skl ctx */

	struct skl_dsp_resource resource;
	struct list_head ppl_list;
	struct list_head dapm_path_list;
<<<<<<< HEAD

	const struct firmware *tplg;
=======
	const char *fw_name;
	const struct firmware *tplg;

	int supend_active;
>>>>>>> d0021d3b
};

#define skl_to_ebus(s)	(&(s)->ebus)
#define ebus_to_skl(sbus) \
	container_of(sbus, struct skl, sbus)

/* to pass dai dma data */
struct skl_dma_params {
	u32 format;
	u8 stream_tag;
};

int skl_platform_unregister(struct device *dev);
int skl_platform_register(struct device *dev);

void *skl_nhlt_init(struct device *dev);
void skl_nhlt_free(void *addr);
struct nhlt_specific_cfg *skl_get_ep_blob(struct skl *skl, u32 instance,
			u8 link_type, u8 s_fmt, u8 no_ch, u32 s_rate, u8 dirn);

int skl_init_dsp(struct skl *skl);
void skl_free_dsp(struct skl *skl);
int skl_suspend_dsp(struct skl *skl);
int skl_resume_dsp(struct skl *skl);
#endif /* __SOUND_SOC_SKL_H */<|MERGE_RESOLUTION|>--- conflicted
+++ resolved
@@ -72,15 +72,10 @@
 	struct skl_dsp_resource resource;
 	struct list_head ppl_list;
 	struct list_head dapm_path_list;
-<<<<<<< HEAD
-
-	const struct firmware *tplg;
-=======
 	const char *fw_name;
 	const struct firmware *tplg;
 
 	int supend_active;
->>>>>>> d0021d3b
 };
 
 #define skl_to_ebus(s)	(&(s)->ebus)
