--- conflicted
+++ resolved
@@ -1171,10 +1171,7 @@
 	const struct skl_dsp_ops *ops;
 	int ret;
 
-<<<<<<< HEAD
-=======
 	pm_runtime_get_sync(platform->dev);
->>>>>>> 4e4abe1b
 	if ((ebus_to_hbus(ebus))->ppcap) {
 		ret = skl_tplg_init(platform, ebus);
 		if (ret < 0) {
