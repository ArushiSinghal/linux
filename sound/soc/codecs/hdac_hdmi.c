/*
 *  hdac_hdmi.c - ASoc HDA-HDMI codec driver for Intel platforms
 *
 *  Copyright (C) 2014-2015 Intel Corp
 *  Author: Samreen Nilofer <samreen.nilofer@intel.com>
 *	    Subhransu S. Prusty <subhransu.s.prusty@intel.com>
 *  ~~~~~~~~~~~~~~~~~~~~~~~~~~~~~~~~~~~~~~~~~~~~~~~~~~~~~~~~~~~~~~~~~~~~~~~~~~
 *
 *  This program is free software; you can redistribute it and/or modify
 *  it under the terms of the GNU General Public License as published by
 *  the Free Software Foundation; version 2 of the License.
 *
 *  This program is distributed in the hope that it will be useful, but
 *  WITHOUT ANY WARRANTY; without even the implied warranty of
 *  MERCHANTABILITY or FITNESS FOR A PARTICULAR PURPOSE.  See the GNU
 *  General Public License for more details.
 *
 * ~~~~~~~~~~~~~~~~~~~~~~~~~~~~~~~~~~~~~~~~~~~~~~~~~~~~~~~~~~~~~~~~~~~~~~~~~~
 */
#include <linux/init.h>
#include <linux/delay.h>
#include <linux/module.h>
#include <linux/pm_runtime.h>
#include <linux/hdmi.h>
#include <drm/drm_edid.h>
#include <sound/pcm_params.h>
#include <sound/jack.h>
#include <sound/soc.h>
#include <sound/hdaudio_ext.h>
#include <sound/hda_i915.h>
#include <sound/pcm_drm_eld.h>
#include <sound/hda_chmap.h>
#include "../../hda/local.h"
#include "hdac_hdmi.h"

#define NAME_SIZE	32

#define AMP_OUT_MUTE		0xb080
#define AMP_OUT_UNMUTE		0xb000
#define PIN_OUT			(AC_PINCTL_OUT_EN)

#define HDA_MAX_CONNECTIONS     32

#define HDA_MAX_CVTS		3

#define ELD_MAX_SIZE    256
#define ELD_FIXED_BYTES	20

struct hdac_hdmi_cvt_params {
	unsigned int channels_min;
	unsigned int channels_max;
	u32 rates;
	u64 formats;
	unsigned int maxbps;
};

struct hdac_hdmi_cvt {
	struct list_head head;
	hda_nid_t nid;
	const char *name;
	struct hdac_hdmi_cvt_params params;
};

/* Currently only spk_alloc, more to be added */
struct hdac_hdmi_parsed_eld {
	u8 spk_alloc;
};

struct hdac_hdmi_eld {
	bool	monitor_present;
	bool	eld_valid;
	int	eld_size;
	char    eld_buffer[ELD_MAX_SIZE];
	struct	hdac_hdmi_parsed_eld info;
};

struct hdac_hdmi_pin {
	struct list_head head;
	hda_nid_t nid;
	int num_mux_nids;
	hda_nid_t mux_nids[HDA_MAX_CONNECTIONS];
	struct hdac_hdmi_eld eld;
	struct hdac_ext_device *edev;
	int repoll_count;
	struct delayed_work work;
	struct mutex lock;
	bool chmap_set;
	unsigned char chmap[8]; /* ALSA API channel-map */
	int channels; /* current number of channels */
};

struct hdac_hdmi_pcm {
	struct list_head head;
	int pcm_id;
	struct hdac_hdmi_pin *pin;
	struct hdac_hdmi_cvt *cvt;
	struct snd_jack *jack;
};

struct hdac_hdmi_dai_pin_map {
	int dai_id;
	struct hdac_hdmi_pin *pin;
	struct hdac_hdmi_cvt *cvt;
};

struct hdac_hdmi_priv {
	struct hdac_hdmi_dai_pin_map dai_map[HDA_MAX_CVTS];
	struct list_head pin_list;
	struct list_head cvt_list;
	struct list_head pcm_list;
	int num_pin;
	int num_cvt;
	struct mutex pin_mutex;
	struct hdac_chmap chmap;
};

static struct hdac_hdmi_pcm *get_hdmi_pcm_from_id(struct hdac_hdmi_priv *hdmi,
						int pcm_idx)
{
	struct hdac_hdmi_pcm *pcm;

	list_for_each_entry(pcm, &hdmi->pcm_list, head) {
		if (pcm->pcm_id == pcm_idx)
			return pcm;
	}

	return NULL;
}

static inline struct hdac_ext_device *to_hda_ext_device(struct device *dev)
{
	struct hdac_device *hdac = dev_to_hdac_dev(dev);

	return to_ehdac_device(hdac);
}

static unsigned int sad_format(const u8 *sad)
{
	return ((sad[0] >> 0x3) & 0x1f);
}

static unsigned int sad_sample_bits_lpcm(const u8 *sad)
{
	return (sad[2] & 7);
}

static int hdac_hdmi_eld_limit_formats(struct snd_pcm_runtime *runtime,
						void *eld)
{
	u64 formats = SNDRV_PCM_FMTBIT_S16;
	int i;
	const u8 *sad, *eld_buf = eld;

	sad = drm_eld_sad(eld_buf);
	if (!sad)
		goto format_constraint;

	for (i = drm_eld_sad_count(eld_buf); i > 0; i--, sad += 3) {
		if (sad_format(sad) == 1) { /* AUDIO_CODING_TYPE_LPCM */

			/*
			 * the controller support 20 and 24 bits in 32 bit
			 * container so we set S32
			 */
			if (sad_sample_bits_lpcm(sad) & 0x6)
				formats |= SNDRV_PCM_FMTBIT_S32;
		}
	}

format_constraint:
	return snd_pcm_hw_constraint_mask64(runtime, SNDRV_PCM_HW_PARAM_FORMAT,
				formats);

}

 /* HDMI ELD routines */
static unsigned int hdac_hdmi_get_eld_data(struct hdac_device *codec,
				hda_nid_t nid, int byte_index)
{
	unsigned int val;

	val = snd_hdac_codec_read(codec, nid, 0, AC_VERB_GET_HDMI_ELDD,
							byte_index);

	dev_dbg(&codec->dev, "HDMI: ELD data byte %d: 0x%x\n",
					byte_index, val);

	return val;
}

static int hdac_hdmi_get_eld_size(struct hdac_device *codec, hda_nid_t nid)
{
	return snd_hdac_codec_read(codec, nid, 0, AC_VERB_GET_HDMI_DIP_SIZE,
						 AC_DIPSIZE_ELD_BUF);
}

/*
 * This function queries the ELD size and ELD data and fills in the buffer
 * passed by user
 */
static int hdac_hdmi_get_eld(struct hdac_device *codec, hda_nid_t nid,
			     unsigned char *buf, int *eld_size)
{
	int i, size, ret = 0;

	/*
	 * ELD size is initialized to zero in caller function. If no errors and
	 * ELD is valid, actual eld_size is assigned.
	 */

	size = hdac_hdmi_get_eld_size(codec, nid);
	if (size < ELD_FIXED_BYTES || size > ELD_MAX_SIZE) {
		dev_err(&codec->dev, "HDMI: invalid ELD buf size %d\n", size);
		return -ERANGE;
	}

	/* set ELD buffer */
	for (i = 0; i < size; i++) {
		unsigned int val = hdac_hdmi_get_eld_data(codec, nid, i);
		/*
		 * Graphics driver might be writing to ELD buffer right now.
		 * Just abort. The caller will repoll after a while.
		 */
		if (!(val & AC_ELDD_ELD_VALID)) {
			dev_err(&codec->dev,
				"HDMI: invalid ELD data byte %d\n", i);
			ret = -EINVAL;
			goto error;
		}
		val &= AC_ELDD_ELD_DATA;
		/*
		 * The first byte cannot be zero. This can happen on some DVI
		 * connections. Some Intel chips may also need some 250ms delay
		 * to return non-zero ELD data, even when the graphics driver
		 * correctly writes ELD content before setting ELD_valid bit.
		 */
		if (!val && !i) {
			dev_err(&codec->dev, "HDMI: 0 ELD data\n");
			ret = -EINVAL;
			goto error;
		}
		buf[i] = val;
	}

	*eld_size = size;
error:
	return ret;
}

static int hdac_hdmi_setup_stream(struct hdac_ext_device *hdac,
				hda_nid_t cvt_nid, hda_nid_t pin_nid,
				u32 stream_tag, int format)
{
	unsigned int val;

	dev_dbg(&hdac->hdac.dev, "cvt nid %d pnid %d stream %d format 0x%x\n",
			cvt_nid, pin_nid, stream_tag, format);

	val = (stream_tag << 4);

	snd_hdac_codec_write(&hdac->hdac, cvt_nid, 0,
				AC_VERB_SET_CHANNEL_STREAMID, val);
	snd_hdac_codec_write(&hdac->hdac, cvt_nid, 0,
				AC_VERB_SET_STREAM_FORMAT, format);

	return 0;
}

static void
hdac_hdmi_set_dip_index(struct hdac_ext_device *hdac, hda_nid_t pin_nid,
				int packet_index, int byte_index)
{
	int val;

	val = (packet_index << 5) | (byte_index & 0x1f);

	snd_hdac_codec_write(&hdac->hdac, pin_nid, 0,
				AC_VERB_SET_HDMI_DIP_INDEX, val);
}

struct dp_audio_infoframe {
	u8 type; /* 0x84 */
	u8 len;  /* 0x1b */
	u8 ver;  /* 0x11 << 2 */

	u8 CC02_CT47;	/* match with HDMI infoframe from this on */
	u8 SS01_SF24;
	u8 CXT04;
	u8 CA;
	u8 LFEPBL01_LSV36_DM_INH7;
};

static int hdac_hdmi_setup_audio_infoframe(struct hdac_ext_device *hdac,
				hda_nid_t cvt_nid, hda_nid_t pin_nid)
{
	uint8_t buffer[HDMI_INFOFRAME_HEADER_SIZE + HDMI_AUDIO_INFOFRAME_SIZE];
	struct hdmi_audio_infoframe frame;
	struct dp_audio_infoframe dp_ai;
	struct hdac_hdmi_priv *hdmi = hdac->private_data;
	struct hdac_hdmi_pin *pin;
	u8 *dip;
	int ret;
	int i;
	const u8 *eld_buf;
	u8 conn_type;
	int channels, ca;

	list_for_each_entry(pin, &hdmi->pin_list, head) {
		if (pin->nid == pin_nid)
			break;
	}

	ca = snd_hdac_channel_allocation(&hdac->hdac, pin->eld.info.spk_alloc,
			pin->channels, pin->chmap_set, true, pin->chmap);

	channels = snd_hdac_get_active_channels(ca);
	hdmi->chmap.ops.set_channel_count(&hdac->hdac, cvt_nid, channels);

	snd_hdac_setup_channel_mapping(&hdmi->chmap, pin->nid, false, ca,
				pin->channels, pin->chmap, pin->chmap_set);

	eld_buf = pin->eld.eld_buffer;
	conn_type = drm_eld_get_conn_type(eld_buf);

	switch (conn_type) {
	case DRM_ELD_CONN_TYPE_HDMI:
		hdmi_audio_infoframe_init(&frame);

		frame.channels = channels;
		frame.channel_allocation = ca;

		ret = hdmi_audio_infoframe_pack(&frame, buffer, sizeof(buffer));
		if (ret < 0)
			return ret;

		break;

	case DRM_ELD_CONN_TYPE_DP:
		memset(&dp_ai, 0, sizeof(dp_ai));
		dp_ai.type	= 0x84;
		dp_ai.len	= 0x1b;
		dp_ai.ver	= 0x11 << 2;
		dp_ai.CC02_CT47	= channels - 1;
		dp_ai.CA	= ca;

		dip = (u8 *)&dp_ai;
		break;

	default:
		dev_err(&hdac->hdac.dev, "Invalid connection type: %d\n",
						conn_type);
		return -EIO;
	}

	/* stop infoframe transmission */
	hdac_hdmi_set_dip_index(hdac, pin_nid, 0x0, 0x0);
	snd_hdac_codec_write(&hdac->hdac, pin_nid, 0,
			AC_VERB_SET_HDMI_DIP_XMIT, AC_DIPXMIT_DISABLE);


	/*  Fill infoframe. Index auto-incremented */
	hdac_hdmi_set_dip_index(hdac, pin_nid, 0x0, 0x0);
	if (conn_type == DRM_ELD_CONN_TYPE_HDMI) {
		for (i = 0; i < sizeof(buffer); i++)
			snd_hdac_codec_write(&hdac->hdac, pin_nid, 0,
				AC_VERB_SET_HDMI_DIP_DATA, buffer[i]);
	} else {
		for (i = 0; i < sizeof(dp_ai); i++)
			snd_hdac_codec_write(&hdac->hdac, pin_nid, 0,
				AC_VERB_SET_HDMI_DIP_DATA, dip[i]);
	}

	/* Start infoframe */
	hdac_hdmi_set_dip_index(hdac, pin_nid, 0x0, 0x0);
	snd_hdac_codec_write(&hdac->hdac, pin_nid, 0,
			AC_VERB_SET_HDMI_DIP_XMIT, AC_DIPXMIT_BEST);

	return 0;
}

static void hdac_hdmi_set_power_state(struct hdac_ext_device *edev,
		struct hdac_hdmi_dai_pin_map *dai_map, unsigned int pwr_state)
{
	/* Power up pin widget */
	if (!snd_hdac_check_power_state(&edev->hdac, dai_map->pin->nid,
						pwr_state))
		snd_hdac_codec_write(&edev->hdac, dai_map->pin->nid, 0,
			AC_VERB_SET_POWER_STATE, pwr_state);

	/* Power up converter */
	if (!snd_hdac_check_power_state(&edev->hdac, dai_map->cvt->nid,
						pwr_state))
		snd_hdac_codec_write(&edev->hdac, dai_map->cvt->nid, 0,
			AC_VERB_SET_POWER_STATE, pwr_state);
}

static int hdac_hdmi_playback_prepare(struct snd_pcm_substream *substream,
				struct snd_soc_dai *dai)
{
	struct hdac_ext_device *hdac = snd_soc_dai_get_drvdata(dai);
	struct hdac_hdmi_priv *hdmi = hdac->private_data;
	struct hdac_hdmi_dai_pin_map *dai_map;
	struct hdac_hdmi_pin *pin;
	struct hdac_ext_dma_params *dd;
	int ret;

	dai_map = &hdmi->dai_map[dai->id];
	pin = dai_map->pin;

	dd = (struct hdac_ext_dma_params *)snd_soc_dai_get_dma_data(dai, substream);
	dev_dbg(&hdac->hdac.dev, "stream tag from cpu dai %d format in cvt 0x%x\n",
			dd->stream_tag,	dd->format);

	mutex_lock(&pin->lock);
	pin->channels = substream->runtime->channels;

	ret = hdac_hdmi_setup_audio_infoframe(hdac, dai_map->cvt->nid,
						dai_map->pin->nid);
	mutex_unlock(&pin->lock);
	if (ret < 0)
		return ret;

	return hdac_hdmi_setup_stream(hdac, dai_map->cvt->nid,
			dai_map->pin->nid, dd->stream_tag, dd->format);
}

static int hdac_hdmi_set_hw_params(struct snd_pcm_substream *substream,
	struct snd_pcm_hw_params *hparams, struct snd_soc_dai *dai)
{
	struct hdac_ext_device *hdac = snd_soc_dai_get_drvdata(dai);
	struct hdac_hdmi_priv *hdmi = hdac->private_data;
	struct hdac_hdmi_dai_pin_map *dai_map;
	struct hdac_hdmi_pin *pin;
	struct hdac_ext_dma_params *dd;

	dai_map = &hdmi->dai_map[dai->id];
	pin = dai_map->pin;

	if (!pin)
		return -ENODEV;

	if ((!pin->eld.monitor_present) || (!pin->eld.eld_valid)) {
		dev_err(&hdac->hdac.dev, "device is not configured for this pin: %d\n",
								pin->nid);
		return -ENODEV;
	}

	dd = snd_soc_dai_get_dma_data(dai, substream);
	if (!dd) {
		dd = kzalloc(sizeof(*dd), GFP_KERNEL);
		if (!dd)
			return -ENOMEM;
	}

	dd->format = snd_hdac_calc_stream_format(params_rate(hparams),
			params_channels(hparams), params_format(hparams),
			24, 0);

	snd_soc_dai_set_dma_data(dai, substream, (void *)dd);

	return 0;
}

static int hdac_hdmi_playback_cleanup(struct snd_pcm_substream *substream,
		struct snd_soc_dai *dai)
{
	struct hdac_ext_device *edev = snd_soc_dai_get_drvdata(dai);
	struct hdac_ext_dma_params *dd;
	struct hdac_hdmi_priv *hdmi = edev->private_data;
	struct hdac_hdmi_dai_pin_map *dai_map;

	dai_map = &hdmi->dai_map[dai->id];

	dd = (struct hdac_ext_dma_params *)snd_soc_dai_get_dma_data(dai, substream);

	if (dd) {
		snd_soc_dai_set_dma_data(dai, substream, NULL);
		kfree(dd);
	}

	return 0;
}

static void hdac_hdmi_enable_cvt(struct hdac_ext_device *edev,
		struct hdac_hdmi_dai_pin_map *dai_map)
{
	/* Enable transmission */
	snd_hdac_codec_write(&edev->hdac, dai_map->cvt->nid, 0,
			AC_VERB_SET_DIGI_CONVERT_1, 1);

	/* Category Code (CC) to zero */
	snd_hdac_codec_write(&edev->hdac, dai_map->cvt->nid, 0,
			AC_VERB_SET_DIGI_CONVERT_2, 0);
}

static int hdac_hdmi_enable_pin(struct hdac_ext_device *hdac,
		struct hdac_hdmi_dai_pin_map *dai_map)
{
	int mux_idx;
	struct hdac_hdmi_pin *pin = dai_map->pin;

	for (mux_idx = 0; mux_idx < pin->num_mux_nids; mux_idx++) {
		if (pin->mux_nids[mux_idx] == dai_map->cvt->nid) {
			snd_hdac_codec_write(&hdac->hdac, pin->nid, 0,
					AC_VERB_SET_CONNECT_SEL, mux_idx);
			break;
		}
	}

	if (mux_idx == pin->num_mux_nids)
		return -EIO;

	/* Enable out path for this pin widget */
	snd_hdac_codec_write(&hdac->hdac, pin->nid, 0,
			AC_VERB_SET_PIN_WIDGET_CONTROL, PIN_OUT);

	hdac_hdmi_set_power_state(hdac, dai_map, AC_PWRST_D0);

	snd_hdac_codec_write(&hdac->hdac, pin->nid, 0,
			AC_VERB_SET_AMP_GAIN_MUTE, AMP_OUT_UNMUTE);

	return 0;
}

static int hdac_hdmi_query_pin_connlist(struct hdac_ext_device *hdac,
					struct hdac_hdmi_pin *pin)
{
	if (!(get_wcaps(&hdac->hdac, pin->nid) & AC_WCAP_CONN_LIST)) {
		dev_warn(&hdac->hdac.dev,
			"HDMI: pin %d wcaps %#x does not support connection list\n",
			pin->nid, get_wcaps(&hdac->hdac, pin->nid));
		return -EINVAL;
	}

	pin->num_mux_nids = snd_hdac_get_connections(&hdac->hdac, pin->nid,
			pin->mux_nids, HDA_MAX_CONNECTIONS);
	if (pin->num_mux_nids == 0)
		dev_warn(&hdac->hdac.dev, "No connections found for pin: %d\n",
								pin->nid);

	dev_dbg(&hdac->hdac.dev, "num_mux_nids %d for pin: %d\n",
			pin->num_mux_nids, pin->nid);

	return pin->num_mux_nids;
}

/*
 * Query pcm list and return pin widget to which stream is routed.
 *
 * Also query connection list of the pin, to validate the cvt to pin map.
 *
 * Same stream rendering to multiple pins simultaneously can be done
 * possibly, but not supported for now in driver. So return the first pin
 * connected.
 */
static struct hdac_hdmi_pin *hdac_hdmi_get_pin_from_cvt(
			struct hdac_ext_device *edev,
			struct hdac_hdmi_priv *hdmi,
			struct hdac_hdmi_cvt *cvt)
{
	struct hdac_hdmi_pcm *pcm;
	struct hdac_hdmi_pin *pin = NULL;
	int ret, i;

	list_for_each_entry(pcm, &hdmi->pcm_list, head) {
		if (pcm->cvt == cvt) {
			pin = pcm->pin;
			break;
		}
	}

	if (pin) {
		ret = hdac_hdmi_query_pin_connlist(edev, pin);
		if (ret < 0)
			return NULL;

		for (i = 0; i < pin->num_mux_nids; i++) {
			if (pin->mux_nids[i] == cvt->nid)
				return pin;
		}
	}

	return NULL;
}

/*
 * This tries to get a valid pin and set the HW constraints based on the
 * ELD. Even if a valid pin is not found return success so that device open
 * doesn't fail.
 */
static int hdac_hdmi_pcm_open(struct snd_pcm_substream *substream,
			struct snd_soc_dai *dai)
{
	struct hdac_ext_device *hdac = snd_soc_dai_get_drvdata(dai);
	struct hdac_hdmi_priv *hdmi = hdac->private_data;
	struct hdac_hdmi_dai_pin_map *dai_map;
	struct hdac_hdmi_cvt *cvt;
	struct hdac_hdmi_pin *pin;
	int ret;

	dai_map = &hdmi->dai_map[dai->id];

	cvt = dai_map->cvt;
	pin = hdac_hdmi_get_pin_from_cvt(hdac, hdmi, cvt);

	/*
	 * To make PA and other userland happy.
	 * userland scans devices so returning error does not help.
	 */
	if (!pin)
		return 0;

	if ((!pin->eld.monitor_present) ||
			(!pin->eld.eld_valid)) {

		dev_warn(&hdac->hdac.dev,
			"Failed: montior present? %d ELD valid?: %d for pin: %d\n",
			pin->eld.monitor_present, pin->eld.eld_valid, pin->nid);

		return 0;
	}

	dai_map->pin = pin;

	hdac_hdmi_enable_cvt(hdac, dai_map);
	ret = hdac_hdmi_enable_pin(hdac, dai_map);
	if (ret < 0)
		return ret;

	ret = hdac_hdmi_eld_limit_formats(substream->runtime,
				pin->eld.eld_buffer);
	if (ret < 0)
		return ret;

	return snd_pcm_hw_constraint_eld(substream->runtime,
				pin->eld.eld_buffer);
}

static int hdac_hdmi_trigger(struct snd_pcm_substream *substream, int cmd,
		struct snd_soc_dai *dai)
{
	struct hdac_hdmi_dai_pin_map *dai_map;
	struct hdac_ext_device *hdac = snd_soc_dai_get_drvdata(dai);
	struct hdac_hdmi_priv *hdmi = hdac->private_data;
	int ret;

	dai_map = &hdmi->dai_map[dai->id];
	if (cmd == SNDRV_PCM_TRIGGER_RESUME) {
		ret = hdac_hdmi_enable_pin(hdac, dai_map);
		if (ret < 0)
			return ret;

		return hdac_hdmi_playback_prepare(substream, dai);
	}

	return 0;
}

static void hdac_hdmi_pcm_close(struct snd_pcm_substream *substream,
		struct snd_soc_dai *dai)
{
	struct hdac_ext_device *hdac = snd_soc_dai_get_drvdata(dai);
	struct hdac_hdmi_priv *hdmi = hdac->private_data;
	struct hdac_hdmi_dai_pin_map *dai_map;

	dai_map = &hdmi->dai_map[dai->id];

	if (dai_map->pin) {
		snd_hdac_codec_write(&hdac->hdac, dai_map->cvt->nid, 0,
				AC_VERB_SET_CHANNEL_STREAMID, 0);
		snd_hdac_codec_write(&hdac->hdac, dai_map->cvt->nid, 0,
				AC_VERB_SET_STREAM_FORMAT, 0);

		hdac_hdmi_set_power_state(hdac, dai_map, AC_PWRST_D3);

		snd_hdac_codec_write(&hdac->hdac, dai_map->pin->nid, 0,
			AC_VERB_SET_AMP_GAIN_MUTE, AMP_OUT_MUTE);

		mutex_lock(&dai_map->pin->lock);
		dai_map->pin->chmap_set = false;
		memset(dai_map->pin->chmap, 0, sizeof(dai_map->pin->chmap));
		dai_map->pin->channels = 0;
		mutex_unlock(&dai_map->pin->lock);

		dai_map->pin = NULL;
	}
}

static int
hdac_hdmi_query_cvt_params(struct hdac_device *hdac, struct hdac_hdmi_cvt *cvt)
{
	unsigned int chans;
	struct hdac_ext_device *edev = to_ehdac_device(hdac);
	struct hdac_hdmi_priv *hdmi = edev->private_data;
	int err;

	chans = get_wcaps(hdac, cvt->nid);
	chans = get_wcaps_channels(chans);

	cvt->params.channels_min = 2;

	cvt->params.channels_max = chans;
	if (chans > hdmi->chmap.channels_max)
		hdmi->chmap.channels_max = chans;

	err = snd_hdac_query_supported_pcm(hdac, cvt->nid,
			&cvt->params.rates,
			&cvt->params.formats,
			&cvt->params.maxbps);
	if (err < 0)
		dev_err(&hdac->dev,
			"Failed to query pcm params for nid %d: %d\n",
			cvt->nid, err);

	return err;
}

static int hdac_hdmi_fill_widget_info(struct device *dev,
				struct snd_soc_dapm_widget *w,
				enum snd_soc_dapm_type id, void *priv,
				const char *wname, const char *stream,
				struct snd_kcontrol_new *wc, int numkc)
{
	w->id = id;
	w->name = devm_kstrdup(dev, wname, GFP_KERNEL);
	if (!w->name)
		return -ENOMEM;

	w->sname = stream;
	w->reg = SND_SOC_NOPM;
	w->shift = 0;
	w->kcontrol_news = wc;
	w->num_kcontrols = numkc;
	w->priv = priv;

	return 0;
}

static void hdac_hdmi_fill_route(struct snd_soc_dapm_route *route,
		const char *sink, const char *control, const char *src,
		int (*handler)(struct snd_soc_dapm_widget *src,
			struct snd_soc_dapm_widget *sink))
{
	route->sink = sink;
	route->source = src;
	route->control = control;
	route->connected = handler;
}

static struct hdac_hdmi_pcm *hdac_hdmi_get_pcm(struct hdac_ext_device *edev,
					struct hdac_hdmi_pin *pin)
{
	struct hdac_hdmi_priv *hdmi = edev->private_data;
	struct hdac_hdmi_pcm *pcm = NULL;

	list_for_each_entry(pcm, &hdmi->pcm_list, head) {
		if (pcm->pin == pin)
			return pcm;
	}

	return NULL;
}

/*
 * Based on user selection, map the PINs with the PCMs.
 */
static int hdac_hdmi_set_pin_mux(struct snd_kcontrol *kcontrol,
		struct snd_ctl_elem_value *ucontrol)
{
	int ret;
	struct soc_enum *e = (struct soc_enum *)kcontrol->private_value;
	struct snd_soc_dapm_widget *w = snd_soc_dapm_kcontrol_widget(kcontrol);
	struct snd_soc_dapm_context *dapm = w->dapm;
	struct hdac_hdmi_pin *pin = w->priv;
	struct hdac_ext_device *edev = to_hda_ext_device(dapm->dev);
	struct hdac_hdmi_priv *hdmi = edev->private_data;
	struct hdac_hdmi_pcm *pcm = NULL;
	const char *cvt_name =  e->texts[ucontrol->value.enumerated.item[0]];

	ret = snd_soc_dapm_put_enum_double(kcontrol, ucontrol);
	if (ret < 0)
		return ret;

	mutex_lock(&hdmi->pin_mutex);
	list_for_each_entry(pcm, &hdmi->pcm_list, head) {
		if (pcm->pin == pin)
			pcm->pin = NULL;

		/*
		 * Jack status is not reported during device probe as the
		 * PCMs are not registered by then. So report it here.
		 */
		if (!strcmp(cvt_name, pcm->cvt->name) && !pcm->pin) {
			pcm->pin = pin;
			if (pin->eld.monitor_present && pin->eld.eld_valid) {
				dev_dbg(&edev->hdac.dev,
					"jack report for pcm=%d\n",
					pcm->pcm_id);

				snd_jack_report(pcm->jack, SND_JACK_AVOUT);
			}
			mutex_unlock(&hdmi->pin_mutex);
			return ret;
		}
	}
	mutex_unlock(&hdmi->pin_mutex);

	return ret;
}

/*
 * Ideally the Mux inputs should be based on the num_muxs enumerated, but
 * the display driver seem to be programming the connection list for the pin
 * widget runtime.
 *
 * So programming all the possible inputs for the mux, the user has to take
 * care of selecting the right one and leaving all other inputs selected to
 * "NONE"
 */
static int hdac_hdmi_create_pin_muxs(struct hdac_ext_device *edev,
				struct hdac_hdmi_pin *pin,
				struct snd_soc_dapm_widget *widget,
				const char *widget_name)
{
	struct hdac_hdmi_priv *hdmi = edev->private_data;
	struct snd_kcontrol_new *kc;
	struct hdac_hdmi_cvt *cvt;
	struct soc_enum *se;
	char kc_name[NAME_SIZE];
	char mux_items[NAME_SIZE];
	/* To hold inputs to the Pin mux */
	char *items[HDA_MAX_CONNECTIONS];
	int i = 0;
	int num_items = hdmi->num_cvt + 1;

	kc = devm_kzalloc(&edev->hdac.dev, sizeof(*kc), GFP_KERNEL);
	if (!kc)
		return -ENOMEM;

	se = devm_kzalloc(&edev->hdac.dev, sizeof(*se), GFP_KERNEL);
	if (!se)
		return -ENOMEM;

	sprintf(kc_name, "Pin %d Input", pin->nid);
	kc->name = devm_kstrdup(&edev->hdac.dev, kc_name, GFP_KERNEL);
	if (!kc->name)
		return -ENOMEM;

	kc->private_value = (long)se;
	kc->iface = SNDRV_CTL_ELEM_IFACE_MIXER;
	kc->access = 0;
	kc->info = snd_soc_info_enum_double;
	kc->put = hdac_hdmi_set_pin_mux;
	kc->get = snd_soc_dapm_get_enum_double;

	se->reg = SND_SOC_NOPM;

	/* enum texts: ["NONE", "cvt #", "cvt #", ...] */
	se->items = num_items;
	se->mask = roundup_pow_of_two(se->items) - 1;

	sprintf(mux_items, "NONE");
	items[i] = devm_kstrdup(&edev->hdac.dev, mux_items, GFP_KERNEL);
	if (!items[i])
		return -ENOMEM;

	list_for_each_entry(cvt, &hdmi->cvt_list, head) {
		i++;
		sprintf(mux_items, "cvt %d", cvt->nid);
		items[i] = devm_kstrdup(&edev->hdac.dev, mux_items, GFP_KERNEL);
		if (!items[i])
			return -ENOMEM;
	}

	se->texts = devm_kmemdup(&edev->hdac.dev, items,
			(num_items  * sizeof(char *)), GFP_KERNEL);
	if (!se->texts)
		return -ENOMEM;

	return hdac_hdmi_fill_widget_info(&edev->hdac.dev, widget,
			snd_soc_dapm_mux, pin, widget_name, NULL, kc, 1);
}

/* Add cvt <- input <- mux route map */
static void hdac_hdmi_add_pinmux_cvt_route(struct hdac_ext_device *edev,
			struct snd_soc_dapm_widget *widgets,
			struct snd_soc_dapm_route *route, int rindex)
{
	struct hdac_hdmi_priv *hdmi = edev->private_data;
	const struct snd_kcontrol_new *kc;
	struct soc_enum *se;
	int mux_index = hdmi->num_cvt + hdmi->num_pin;
	int i, j;

	for (i = 0; i < hdmi->num_pin; i++) {
		kc = widgets[mux_index].kcontrol_news;
		se = (struct soc_enum *)kc->private_value;
		for (j = 0; j < hdmi->num_cvt; j++) {
			hdac_hdmi_fill_route(&route[rindex],
					widgets[mux_index].name,
					se->texts[j + 1],
					widgets[j].name, NULL);

			rindex++;
		}

		mux_index++;
	}
}

/*
 * Widgets are added in the below sequence
 *	Converter widgets for num converters enumerated
 *	Pin widgets for num pins enumerated
 *	Pin mux widgets to represent connenction list of pin widget
 *
 * Total widgets elements = num_cvt + num_pin + num_pin;
 *
 * Routes are added as below:
 *	pin mux -> pin (based on num_pins)
 *	cvt -> "Input sel control" -> pin_mux
 *
 * Total route elements:
 *	num_pins + (pin_muxes * num_cvt)
 */
static int create_fill_widget_route_map(struct snd_soc_dapm_context *dapm)
{
	struct snd_soc_dapm_widget *widgets;
	struct snd_soc_dapm_route *route;
	struct hdac_ext_device *edev = to_hda_ext_device(dapm->dev);
	struct hdac_hdmi_priv *hdmi = edev->private_data;
	struct snd_soc_dai_driver *dai_drv = dapm->component->dai_drv;
	char widget_name[NAME_SIZE];
	struct hdac_hdmi_cvt *cvt;
	struct hdac_hdmi_pin *pin;
	int ret, i = 0, num_routes = 0;

	if (list_empty(&hdmi->cvt_list) || list_empty(&hdmi->pin_list))
		return -EINVAL;

	widgets = devm_kzalloc(dapm->dev,
		(sizeof(*widgets) * ((2 * hdmi->num_pin) + hdmi->num_cvt)),
		GFP_KERNEL);

	if (!widgets)
		return -ENOMEM;

	/* DAPM widgets to represent each converter widget */
	list_for_each_entry(cvt, &hdmi->cvt_list, head) {
		sprintf(widget_name, "Converter %d", cvt->nid);
		ret = hdac_hdmi_fill_widget_info(dapm->dev, &widgets[i],
			snd_soc_dapm_aif_in, &cvt->nid,
			widget_name, dai_drv[i].playback.stream_name, NULL, 0);
		if (ret < 0)
			return ret;
		i++;
	}

	list_for_each_entry(pin, &hdmi->pin_list, head) {
		sprintf(widget_name, "hif%d Output", pin->nid);
		ret = hdac_hdmi_fill_widget_info(dapm->dev, &widgets[i],
				snd_soc_dapm_output, &pin->nid,
				widget_name, NULL, NULL, 0);
		if (ret < 0)
			return ret;
		i++;
	}

	/* DAPM widgets to represent the connection list to pin widget */
	list_for_each_entry(pin, &hdmi->pin_list, head) {
		sprintf(widget_name, "Pin %d Mux", pin->nid);
		ret = hdac_hdmi_create_pin_muxs(edev, pin, &widgets[i],
							widget_name);
		if (ret < 0)
			return ret;
		i++;

		/* For cvt to pin_mux mapping */
		num_routes += hdmi->num_cvt;

		/* For pin_mux to pin mapping */
		num_routes++;
	}

	route = devm_kzalloc(dapm->dev, (sizeof(*route) * num_routes),
							GFP_KERNEL);
	if (!route)
		return -ENOMEM;

	i = 0;
	/* Add pin <- NULL <- mux route map */
	list_for_each_entry(pin, &hdmi->pin_list, head) {
		int sink_index = i + hdmi->num_cvt;
		int src_index = sink_index + hdmi->num_pin;

		hdac_hdmi_fill_route(&route[i],
				widgets[sink_index].name, NULL,
				widgets[src_index].name, NULL);
		i++;

	}

	hdac_hdmi_add_pinmux_cvt_route(edev, widgets, route, i);

	snd_soc_dapm_new_controls(dapm, widgets,
		((2 * hdmi->num_pin) + hdmi->num_cvt));

	snd_soc_dapm_add_routes(dapm, route, num_routes);
	snd_soc_dapm_new_widgets(dapm->card);

	return 0;

}

static int hdac_hdmi_init_dai_map(struct hdac_ext_device *edev)
{
	struct hdac_hdmi_priv *hdmi = edev->private_data;
	struct hdac_hdmi_dai_pin_map *dai_map;
	struct hdac_hdmi_cvt *cvt;
	int dai_id = 0;

	if (list_empty(&hdmi->cvt_list))
		return -EINVAL;

	list_for_each_entry(cvt, &hdmi->cvt_list, head) {
		dai_map = &hdmi->dai_map[dai_id];
		dai_map->dai_id = dai_id;
		dai_map->cvt = cvt;

		dai_id++;

		if (dai_id == HDA_MAX_CVTS) {
			dev_warn(&edev->hdac.dev,
				"Max dais supported: %d\n", dai_id);
			break;
		}
	}

	return 0;
}

static int hdac_hdmi_add_cvt(struct hdac_ext_device *edev, hda_nid_t nid)
{
	struct hdac_hdmi_priv *hdmi = edev->private_data;
	struct hdac_hdmi_cvt *cvt;
	char name[NAME_SIZE];

	cvt = kzalloc(sizeof(*cvt), GFP_KERNEL);
	if (!cvt)
		return -ENOMEM;

	cvt->nid = nid;
	sprintf(name, "cvt %d", cvt->nid);
	cvt->name = kstrdup(name, GFP_KERNEL);

	list_add_tail(&cvt->head, &hdmi->cvt_list);
	hdmi->num_cvt++;

	return hdac_hdmi_query_cvt_params(&edev->hdac, cvt);
}

static void hdac_hdmi_parse_eld(struct hdac_ext_device *edev,
			struct hdac_hdmi_pin *pin)
{
	pin->eld.info.spk_alloc = pin->eld.eld_buffer[DRM_ELD_SPEAKER];
}

static void hdac_hdmi_present_sense(struct hdac_hdmi_pin *pin, int repoll)
{
	struct hdac_ext_device *edev = pin->edev;
	struct hdac_hdmi_priv *hdmi = edev->private_data;
	struct hdac_hdmi_pcm *pcm;
	int val;

	pin->repoll_count = repoll;

	pm_runtime_get_sync(&edev->hdac.dev);
	val = snd_hdac_codec_read(&edev->hdac, pin->nid, 0,
					AC_VERB_GET_PIN_SENSE, 0);

	dev_dbg(&edev->hdac.dev, "Pin sense val %x for pin: %d\n",
						val, pin->nid);


	mutex_lock(&hdmi->pin_mutex);
	pin->eld.monitor_present = !!(val & AC_PINSENSE_PRESENCE);
	pin->eld.eld_valid = !!(val & AC_PINSENSE_ELDV);

	pcm = hdac_hdmi_get_pcm(edev, pin);

	if (!pin->eld.monitor_present || !pin->eld.eld_valid) {

		dev_dbg(&edev->hdac.dev, "%s: disconnect for pin %d\n",
						__func__, pin->nid);

		/*
		 * PCMs are not registered during device probe, so don't
		 * report jack here. It will be done in usermode mux
		 * control select.
		 */
		if (pcm) {
			dev_dbg(&edev->hdac.dev,
				"jack report for pcm=%d\n", pcm->pcm_id);

			snd_jack_report(pcm->jack, 0);
		}

		mutex_unlock(&hdmi->pin_mutex);
		goto put_hdac_device;
	}

	if (pin->eld.monitor_present && pin->eld.eld_valid) {
		/* TODO: use i915 component for reading ELD later */
		if (hdac_hdmi_get_eld(&edev->hdac, pin->nid,
				pin->eld.eld_buffer,
				&pin->eld.eld_size) == 0) {

			if (pcm) {
				dev_dbg(&edev->hdac.dev,
					"jack report for pcm=%d\n",
					pcm->pcm_id);

				snd_jack_report(pcm->jack, SND_JACK_AVOUT);
			}
			hdac_hdmi_parse_eld(edev, pin);

			print_hex_dump_bytes("ELD: ", DUMP_PREFIX_OFFSET,
					pin->eld.eld_buffer, pin->eld.eld_size);
		} else {
			pin->eld.monitor_present = false;
			pin->eld.eld_valid = false;

			if (pcm) {
				dev_dbg(&edev->hdac.dev,
					"jack report for pcm=%d\n",
					pcm->pcm_id);

				snd_jack_report(pcm->jack, 0);
			}
		}
	}

	mutex_unlock(&hdmi->pin_mutex);

	/*
	 * Sometimes the pin_sense may present invalid monitor
	 * present and eld_valid. If ELD data is not valid, loop few
	 * more times to get correct pin sense and valid ELD.
	 */
	if ((!pin->eld.monitor_present || !pin->eld.eld_valid) && repoll)
		schedule_delayed_work(&pin->work, msecs_to_jiffies(300));

put_hdac_device:
	pm_runtime_put_sync(&edev->hdac.dev);
}

static void hdac_hdmi_repoll_eld(struct work_struct *work)
{
	struct hdac_hdmi_pin *pin =
		container_of(to_delayed_work(work), struct hdac_hdmi_pin, work);

	/* picked from legacy HDA driver */
	if (pin->repoll_count++ > 6)
		pin->repoll_count = 0;

	hdac_hdmi_present_sense(pin, pin->repoll_count);
}

static int hdac_hdmi_add_pin(struct hdac_ext_device *edev, hda_nid_t nid)
{
	struct hdac_hdmi_priv *hdmi = edev->private_data;
	struct hdac_hdmi_pin *pin;

	pin = kzalloc(sizeof(*pin), GFP_KERNEL);
	if (!pin)
		return -ENOMEM;

	pin->nid = nid;

	list_add_tail(&pin->head, &hdmi->pin_list);
	hdmi->num_pin++;

	pin->edev = edev;
	mutex_init(&pin->lock);
	INIT_DELAYED_WORK(&pin->work, hdac_hdmi_repoll_eld);

	return 0;
}

#define INTEL_VENDOR_NID 0x08
#define INTEL_GET_VENDOR_VERB 0xf81
#define INTEL_SET_VENDOR_VERB 0x781
#define INTEL_EN_DP12			0x02 /* enable DP 1.2 features */
#define INTEL_EN_ALL_PIN_CVTS	0x01 /* enable 2nd & 3rd pins and convertors */

static void hdac_hdmi_skl_enable_all_pins(struct hdac_device *hdac)
{
	unsigned int vendor_param;

	vendor_param = snd_hdac_codec_read(hdac, INTEL_VENDOR_NID, 0,
				INTEL_GET_VENDOR_VERB, 0);
	if (vendor_param == -1 || vendor_param & INTEL_EN_ALL_PIN_CVTS)
		return;

	vendor_param |= INTEL_EN_ALL_PIN_CVTS;
	vendor_param = snd_hdac_codec_read(hdac, INTEL_VENDOR_NID, 0,
				INTEL_SET_VENDOR_VERB, vendor_param);
	if (vendor_param == -1)
		return;
}

static void hdac_hdmi_skl_enable_dp12(struct hdac_device *hdac)
{
	unsigned int vendor_param;

	vendor_param = snd_hdac_codec_read(hdac, INTEL_VENDOR_NID, 0,
				INTEL_GET_VENDOR_VERB, 0);
	if (vendor_param == -1 || vendor_param & INTEL_EN_DP12)
		return;

	/* enable DP1.2 mode */
	vendor_param |= INTEL_EN_DP12;
	vendor_param = snd_hdac_codec_read(hdac, INTEL_VENDOR_NID, 0,
				INTEL_SET_VENDOR_VERB, vendor_param);
	if (vendor_param == -1)
		return;

}

static struct snd_soc_dai_ops hdmi_dai_ops = {
	.startup = hdac_hdmi_pcm_open,
	.shutdown = hdac_hdmi_pcm_close,
	.hw_params = hdac_hdmi_set_hw_params,
	.prepare = hdac_hdmi_playback_prepare,
	.trigger = hdac_hdmi_trigger,
	.hw_free = hdac_hdmi_playback_cleanup,
};

/*
 * Each converter can support a stream independently. So a dai is created
 * based on the number of converter queried.
 */
static int hdac_hdmi_create_dais(struct hdac_device *hdac,
		struct snd_soc_dai_driver **dais,
		struct hdac_hdmi_priv *hdmi, int num_dais)
{
	struct snd_soc_dai_driver *hdmi_dais;
	struct hdac_hdmi_cvt *cvt;
	char name[NAME_SIZE], dai_name[NAME_SIZE];
	int i = 0;
	u32 rates, bps;
	unsigned int rate_max = 384000, rate_min = 8000;
	u64 formats;
	int ret;

	hdmi_dais = devm_kzalloc(&hdac->dev,
			(sizeof(*hdmi_dais) * num_dais),
			GFP_KERNEL);
	if (!hdmi_dais)
		return -ENOMEM;

	list_for_each_entry(cvt, &hdmi->cvt_list, head) {
		ret = snd_hdac_query_supported_pcm(hdac, cvt->nid,
					&rates,	&formats, &bps);
		if (ret)
			return ret;

		sprintf(dai_name, "intel-hdmi-hifi%d", i+1);
		hdmi_dais[i].name = devm_kstrdup(&hdac->dev,
					dai_name, GFP_KERNEL);

		if (!hdmi_dais[i].name)
			return -ENOMEM;

		snprintf(name, sizeof(name), "hifi%d", i+1);
		hdmi_dais[i].playback.stream_name =
				devm_kstrdup(&hdac->dev, name, GFP_KERNEL);
		if (!hdmi_dais[i].playback.stream_name)
			return -ENOMEM;

		/*
		 * Set caps based on capability queried from the converter.
		 * It will be constrained runtime based on ELD queried.
		 */
		hdmi_dais[i].playback.formats = formats;
		hdmi_dais[i].playback.rates = rates;
		hdmi_dais[i].playback.rate_max = rate_max;
		hdmi_dais[i].playback.rate_min = rate_min;
		hdmi_dais[i].playback.channels_min = 2;
		hdmi_dais[i].playback.channels_max = 2;
		hdmi_dais[i].ops = &hdmi_dai_ops;

		i++;
	}

	*dais = hdmi_dais;

	return 0;
}

/*
 * Parse all nodes and store the cvt/pin nids in array
 * Add one time initialization for pin and cvt widgets
 */
static int hdac_hdmi_parse_and_map_nid(struct hdac_ext_device *edev,
		struct snd_soc_dai_driver **dais, int *num_dais)
{
	hda_nid_t nid;
	int i, num_nodes;
	struct hdac_device *hdac = &edev->hdac;
	struct hdac_hdmi_priv *hdmi = edev->private_data;
	int ret;

	hdac_hdmi_skl_enable_all_pins(hdac);
	hdac_hdmi_skl_enable_dp12(hdac);

	num_nodes = snd_hdac_get_sub_nodes(hdac, hdac->afg, &nid);
	if (!nid || num_nodes <= 0) {
		dev_warn(&hdac->dev, "HDMI: failed to get afg sub nodes\n");
		return -EINVAL;
	}

	hdac->num_nodes = num_nodes;
	hdac->start_nid = nid;

	for (i = 0; i < hdac->num_nodes; i++, nid++) {
		unsigned int caps;
		unsigned int type;

		caps = get_wcaps(hdac, nid);
		type = get_wcaps_type(caps);

		if (!(caps & AC_WCAP_DIGITAL))
			continue;

		switch (type) {

		case AC_WID_AUD_OUT:
			ret = hdac_hdmi_add_cvt(edev, nid);
			if (ret < 0)
				return ret;
			break;

		case AC_WID_PIN:
			ret = hdac_hdmi_add_pin(edev, nid);
			if (ret < 0)
				return ret;
			break;
		}
	}

	hdac->end_nid = nid;

	if (!hdmi->num_pin || !hdmi->num_cvt)
		return -EIO;

	ret = hdac_hdmi_create_dais(hdac, dais, hdmi, hdmi->num_cvt);
	if (ret) {
		dev_err(&hdac->dev, "Failed to create dais with err: %d\n",
							ret);
		return ret;
	}

	*num_dais = hdmi->num_cvt;

	return hdac_hdmi_init_dai_map(edev);
}

static void hdac_hdmi_eld_notify_cb(void *aptr, int port)
{
	struct hdac_ext_device *edev = aptr;
	struct hdac_hdmi_priv *hdmi = edev->private_data;
	struct hdac_hdmi_pin *pin;
	struct snd_soc_codec *codec = edev->scodec;

	/* Don't know how this mapping is derived */
	hda_nid_t pin_nid = port + 0x04;

	dev_dbg(&edev->hdac.dev, "%s: for pin: %d\n", __func__, pin_nid);

	/*
	 * skip notification during system suspend (but not in runtime PM);
	 * the state will be updated at resume. Also since the ELD and
	 * connection states are updated in anyway at the end of the resume,
	 * we can skip it when received during PM process.
	 */
	if (snd_power_get_state(codec->component.card->snd_card) !=
			SNDRV_CTL_POWER_D0)
		return;

	if (atomic_read(&edev->hdac.in_pm))
		return;

	list_for_each_entry(pin, &hdmi->pin_list, head) {
		if (pin->nid == pin_nid)
			hdac_hdmi_present_sense(pin, 1);
	}
}

static struct i915_audio_component_audio_ops aops = {
	.pin_eld_notify	= hdac_hdmi_eld_notify_cb,
};

static struct snd_pcm *hdac_hdmi_get_pcm_from_id(struct snd_soc_card *card,
						int device)
{
	struct snd_soc_pcm_runtime *rtd;

	list_for_each_entry(rtd, &card->rtd_list, list) {
		if (rtd->pcm && (rtd->pcm->device == device))
			return rtd->pcm;
	}

	return NULL;
}

int hdac_hdmi_jack_init(struct snd_soc_dai *dai, int device)
{
	char jack_name[NAME_SIZE];
	struct snd_soc_codec *codec = dai->codec;
	struct hdac_ext_device *edev = snd_soc_codec_get_drvdata(codec);
	struct snd_soc_dapm_context *dapm =
		snd_soc_component_get_dapm(&codec->component);
	struct hdac_hdmi_priv *hdmi = edev->private_data;
	struct hdac_hdmi_pcm *pcm;
	struct snd_pcm *snd_pcm;
	int err;

	/*
	 * this is a new PCM device, create new pcm and
	 * add to the pcm list
	 */
	pcm = kzalloc(sizeof(*pcm), GFP_KERNEL);
	if (!pcm)
		return -ENOMEM;
	pcm->pcm_id = device;
	pcm->cvt = hdmi->dai_map[dai->id].cvt;

	snd_pcm = hdac_hdmi_get_pcm_from_id(dai->component->card, device);
	if (snd_pcm) {
		err = snd_hdac_add_chmap_ctls(snd_pcm, device, &hdmi->chmap);
		if (err < 0) {
			dev_err(&edev->hdac.dev,
				"chmap control add failed with err: %d for pcm: %d\n",
				err, device);
			kfree(pcm);
			return err;
		}
	}

	list_add_tail(&pcm->head, &hdmi->pcm_list);

	sprintf(jack_name, "HDMI/DP, pcm=%d Jack", device);

	return snd_jack_new(dapm->card->snd_card, jack_name,
		SND_JACK_AVOUT,	&pcm->jack, true, false);
}
EXPORT_SYMBOL_GPL(hdac_hdmi_jack_init);

static int hdmi_codec_probe(struct snd_soc_codec *codec)
{
	struct hdac_ext_device *edev = snd_soc_codec_get_drvdata(codec);
	struct hdac_hdmi_priv *hdmi = edev->private_data;
	struct snd_soc_dapm_context *dapm =
		snd_soc_component_get_dapm(&codec->component);
	struct hdac_hdmi_pin *pin;
	struct hdac_ext_link *hlink = NULL;
	int ret;

	edev->scodec = codec;

	/*
	 * hold the ref while we probe, also no need to drop the ref on
	 * exit, we call pm_runtime_suspend() so that will do for us
	 */
	hlink = snd_hdac_ext_bus_get_link(edev->ebus, dev_name(&edev->hdac.dev));
	snd_hdac_ext_bus_link_get(edev->ebus, hlink);

	ret = create_fill_widget_route_map(dapm);
	if (ret < 0)
		return ret;

	aops.audio_ptr = edev;
	ret = snd_hdac_i915_register_notifier(&aops);
	if (ret < 0) {
		dev_err(&edev->hdac.dev, "notifier register failed: err: %d\n",
				ret);
		return ret;
	}

	list_for_each_entry(pin, &hdmi->pin_list, head)
		hdac_hdmi_present_sense(pin, 1);

	/* Imp: Store the card pointer in hda_codec */
	edev->card = dapm->card->snd_card;

	/*
	 * hdac_device core already sets the state to active and calls
	 * get_noresume. So enable runtime and set the device to suspend.
	 */
	pm_runtime_enable(&edev->hdac.dev);
	pm_runtime_put(&edev->hdac.dev);
	pm_runtime_suspend(&edev->hdac.dev);

	return 0;
}

static int hdmi_codec_remove(struct snd_soc_codec *codec)
{
	struct hdac_ext_device *edev = snd_soc_codec_get_drvdata(codec);

	pm_runtime_disable(&edev->hdac.dev);
	return 0;
}

#ifdef CONFIG_PM
static int hdmi_codec_prepare(struct device *dev)
{
	struct hdac_ext_device *edev = to_hda_ext_device(dev);
	struct hdac_device *hdac = &edev->hdac;

	pm_runtime_get_sync(&edev->hdac.dev);

	/*
	 * Power down afg.
	 * codec_read is preferred over codec_write to set the power state.
	 * This way verb is send to set the power state and response
	 * is received. So setting power state is ensured without using loop
	 * to read the state.
	 */
	snd_hdac_codec_read(hdac, hdac->afg, 0,	AC_VERB_SET_POWER_STATE,
							AC_PWRST_D3);

	return 0;
}

static void hdmi_codec_complete(struct device *dev)
{
	struct hdac_ext_device *edev = to_hda_ext_device(dev);
	struct hdac_hdmi_priv *hdmi = edev->private_data;
	struct hdac_hdmi_pin *pin;
	struct hdac_device *hdac = &edev->hdac;

	/* Power up afg */
	snd_hdac_codec_read(hdac, hdac->afg, 0,	AC_VERB_SET_POWER_STATE,
							AC_PWRST_D0);

	hdac_hdmi_skl_enable_all_pins(&edev->hdac);
	hdac_hdmi_skl_enable_dp12(&edev->hdac);

	/*
	 * As the ELD notify callback request is not entertained while the
	 * device is in suspend state. Need to manually check detection of
	 * all pins here.
	 */
	list_for_each_entry(pin, &hdmi->pin_list, head)
		hdac_hdmi_present_sense(pin, 1);

	pm_runtime_put_sync(&edev->hdac.dev);
}
#else
#define hdmi_codec_prepare NULL
#define hdmi_codec_complete NULL
#endif

static struct snd_soc_codec_driver hdmi_hda_codec = {
	.probe		= hdmi_codec_probe,
	.remove		= hdmi_codec_remove,
	.idle_bias_off	= true,
};

static void hdac_hdmi_get_chmap(struct hdac_device *hdac, int pcm_idx,
					unsigned char *chmap)
{
	struct hdac_ext_device *edev = to_ehdac_device(hdac);
	struct hdac_hdmi_priv *hdmi = edev->private_data;
	struct hdac_hdmi_pcm *pcm = get_hdmi_pcm_from_id(hdmi, pcm_idx);
	struct hdac_hdmi_pin *pin = pcm->pin;

	/* chmap is already set to 0 in caller */
	if (!pin)
		return;

	memcpy(chmap, pin->chmap, ARRAY_SIZE(pin->chmap));
}

static void hdac_hdmi_set_chmap(struct hdac_device *hdac, int pcm_idx,
				unsigned char *chmap, int prepared)
{
	struct hdac_ext_device *edev = to_ehdac_device(hdac);
	struct hdac_hdmi_priv *hdmi = edev->private_data;
	struct hdac_hdmi_pcm *pcm = get_hdmi_pcm_from_id(hdmi, pcm_idx);
	struct hdac_hdmi_pin *pin = pcm->pin;

	mutex_lock(&pin->lock);
	pin->chmap_set = true;
	memcpy(pin->chmap, chmap, ARRAY_SIZE(pin->chmap));
	if (prepared)
		hdac_hdmi_setup_audio_infoframe(edev, pcm->cvt->nid, pin->nid);
	mutex_unlock(&pin->lock);
}

static bool is_hdac_hdmi_pcm_attached(struct hdac_device *hdac, int pcm_idx)
{
	struct hdac_ext_device *edev = to_ehdac_device(hdac);
	struct hdac_hdmi_priv *hdmi = edev->private_data;
	struct hdac_hdmi_pcm *pcm = get_hdmi_pcm_from_id(hdmi, pcm_idx);
	struct hdac_hdmi_pin *pin = pcm->pin;

	return pin ? true:false;
}

static int hdac_hdmi_get_spk_alloc(struct hdac_device *hdac, int pcm_idx)
{
	struct hdac_ext_device *edev = to_ehdac_device(hdac);
	struct hdac_hdmi_priv *hdmi = edev->private_data;
	struct hdac_hdmi_pcm *pcm = get_hdmi_pcm_from_id(hdmi, pcm_idx);
	struct hdac_hdmi_pin *pin = pcm->pin;

	if (!pin || !pin->eld.eld_valid)
		return 0;

	return pin->eld.info.spk_alloc;
}

static int hdac_hdmi_dev_probe(struct hdac_ext_device *edev)
{
	struct hdac_device *codec = &edev->hdac;
	struct hdac_hdmi_priv *hdmi_priv;
	struct snd_soc_dai_driver *hdmi_dais = NULL;
	struct hdac_ext_link *hlink = NULL;
	int num_dais = 0;
	int ret = 0;

	/* hold the ref while we probe */
	hlink = snd_hdac_ext_bus_get_link(edev->ebus, dev_name(&edev->hdac.dev));
	snd_hdac_ext_bus_link_get(edev->ebus, hlink);

	hdmi_priv = devm_kzalloc(&codec->dev, sizeof(*hdmi_priv), GFP_KERNEL);
	if (hdmi_priv == NULL)
		return -ENOMEM;

	edev->private_data = hdmi_priv;
	snd_hdac_register_chmap_ops(codec, &hdmi_priv->chmap);
	hdmi_priv->chmap.ops.get_chmap = hdac_hdmi_get_chmap;
	hdmi_priv->chmap.ops.set_chmap = hdac_hdmi_set_chmap;
	hdmi_priv->chmap.ops.is_pcm_attached = is_hdac_hdmi_pcm_attached;
	hdmi_priv->chmap.ops.get_spk_alloc = hdac_hdmi_get_spk_alloc;

	dev_set_drvdata(&codec->dev, edev);

	INIT_LIST_HEAD(&hdmi_priv->pin_list);
	INIT_LIST_HEAD(&hdmi_priv->cvt_list);
	INIT_LIST_HEAD(&hdmi_priv->pcm_list);
	mutex_init(&hdmi_priv->pin_mutex);

	/*
	 * Turned off in the runtime_suspend during the first explicit
	 * pm_runtime_suspend call.
	 */
	ret = snd_hdac_display_power(edev->hdac.bus, true);
	if (ret < 0) {
		dev_err(&edev->hdac.dev,
			"Cannot turn on display power on i915 err: %d\n",
			ret);
		return ret;
	}

	ret = hdac_hdmi_parse_and_map_nid(edev, &hdmi_dais, &num_dais);
	if (ret < 0) {
		dev_err(&codec->dev,
			"Failed in parse and map nid with err: %d\n", ret);
		return ret;
	}

	/* ASoC specific initialization */
	ret = snd_soc_register_codec(&codec->dev, &hdmi_hda_codec,
					hdmi_dais, num_dais);

	snd_hdac_ext_bus_link_put(edev->ebus, hlink);

	return ret;
}

static int hdac_hdmi_dev_remove(struct hdac_ext_device *edev)
{
	struct hdac_hdmi_priv *hdmi = edev->private_data;
	struct hdac_hdmi_pin *pin, *pin_next;
	struct hdac_hdmi_cvt *cvt, *cvt_next;
	struct hdac_hdmi_pcm *pcm, *pcm_next;

	snd_soc_unregister_codec(&edev->hdac.dev);

	list_for_each_entry_safe(pcm, pcm_next, &hdmi->pcm_list, head) {
		pcm->cvt = NULL;
		pcm->pin = NULL;
		list_del(&pcm->head);
		kfree(pcm);
	}

	list_for_each_entry_safe(cvt, cvt_next, &hdmi->cvt_list, head) {
		list_del(&cvt->head);
		kfree(cvt->name);
		kfree(cvt);
	}

	list_for_each_entry_safe(pin, pin_next, &hdmi->pin_list, head) {
		list_del(&pin->head);
		kfree(pin);
	}

	return 0;
}

#ifdef CONFIG_PM
static int hdac_hdmi_runtime_suspend(struct device *dev)
{
	struct hdac_ext_device *edev = to_hda_ext_device(dev);
	struct hdac_device *hdac = &edev->hdac;
	struct hdac_bus *bus = hdac->bus;
<<<<<<< HEAD
	unsigned long timeout;
=======
>>>>>>> bf659213
	struct hdac_ext_bus *ebus = hbus_to_ebus(bus);
	struct hdac_ext_link *hlink = NULL;
	int err;

	dev_dbg(dev, "Enter: %s\n", __func__);

	/* controller may not have been initialized for the first time */
	if (!bus)
		return 0;

	/*
	 * Power down afg.
	 * codec_read is preferred over codec_write to set the power state.
	 * This way verb is send to set the power state and response
	 * is received. So setting power state is ensured without using loop
	 * to read the state.
	 */
	snd_hdac_codec_read(hdac, hdac->afg, 0,	AC_VERB_SET_POWER_STATE,
							AC_PWRST_D3);
	err = snd_hdac_display_power(bus, false);
	if (err < 0) {
		dev_err(bus->dev, "Cannot turn on display power on i915\n");
		return err;
	}

	hlink = snd_hdac_ext_bus_get_link(ebus, dev_name(dev));
	snd_hdac_ext_bus_link_put(ebus, hlink);

	return 0;
}

static int hdac_hdmi_runtime_resume(struct device *dev)
{
	struct hdac_ext_device *edev = to_hda_ext_device(dev);
	struct hdac_device *hdac = &edev->hdac;
	struct hdac_bus *bus = hdac->bus;
	struct hdac_ext_bus *ebus = hbus_to_ebus(bus);
	struct hdac_ext_link *hlink = NULL;
	int err;

	dev_dbg(dev, "Enter: %s\n", __func__);

	/* controller may not have been initialized for the first time */
	if (!bus)
		return 0;

	hlink = snd_hdac_ext_bus_get_link(ebus, dev_name(dev));
	snd_hdac_ext_bus_link_get(ebus, hlink);

	err = snd_hdac_display_power(bus, true);
	if (err < 0) {
		dev_err(bus->dev, "Cannot turn on display power on i915\n");
		return err;
	}

	hdac_hdmi_skl_enable_all_pins(&edev->hdac);
	hdac_hdmi_skl_enable_dp12(&edev->hdac);

	/* Power up afg */
	snd_hdac_codec_read(hdac, hdac->afg, 0,	AC_VERB_SET_POWER_STATE,
							AC_PWRST_D0);

	return 0;
}
#else
#define hdac_hdmi_runtime_suspend NULL
#define hdac_hdmi_runtime_resume NULL
#endif

static const struct dev_pm_ops hdac_hdmi_pm = {
	SET_RUNTIME_PM_OPS(hdac_hdmi_runtime_suspend, hdac_hdmi_runtime_resume, NULL)
	.prepare = hdmi_codec_prepare,
	.complete = hdmi_codec_complete,
};

static const struct hda_device_id hdmi_list[] = {
	HDA_CODEC_EXT_ENTRY(0x80862809, 0x100000, "Skylake HDMI", 0),
	HDA_CODEC_EXT_ENTRY(0x8086280a, 0x100000, "Broxton HDMI", 0),
	{}
};

MODULE_DEVICE_TABLE(hdaudio, hdmi_list);

static struct hdac_ext_driver hdmi_driver = {
	. hdac = {
		.driver = {
			.name   = "HDMI HDA Codec",
			.pm = &hdac_hdmi_pm,
		},
		.id_table       = hdmi_list,
	},
	.probe          = hdac_hdmi_dev_probe,
	.remove         = hdac_hdmi_dev_remove,
};

static int __init hdmi_init(void)
{
	return snd_hda_ext_driver_register(&hdmi_driver);
}

static void __exit hdmi_exit(void)
{
	snd_hda_ext_driver_unregister(&hdmi_driver);
}

module_init(hdmi_init);
module_exit(hdmi_exit);

MODULE_LICENSE("GPL v2");
MODULE_DESCRIPTION("HDMI HD codec");
MODULE_AUTHOR("Samreen Nilofer<samreen.nilofer@intel.com>");
MODULE_AUTHOR("Subhransu S. Prusty<subhransu.s.prusty@intel.com>");<|MERGE_RESOLUTION|>--- conflicted
+++ resolved
@@ -1718,10 +1718,6 @@
 	struct hdac_ext_device *edev = to_hda_ext_device(dev);
 	struct hdac_device *hdac = &edev->hdac;
 	struct hdac_bus *bus = hdac->bus;
-<<<<<<< HEAD
-	unsigned long timeout;
-=======
->>>>>>> bf659213
 	struct hdac_ext_bus *ebus = hbus_to_ebus(bus);
 	struct hdac_ext_link *hlink = NULL;
 	int err;
