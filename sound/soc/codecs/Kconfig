--- conflicted
+++ resolved
@@ -629,10 +629,7 @@
 
 config SND_SOC_RT5616
 	tristate "Realtek RT5616 CODEC"
-<<<<<<< HEAD
-=======
-	depends on I2C
->>>>>>> 0a63eacf
+	depends on I2C
 
 config SND_SOC_RT5631
 	tristate "Realtek ALC5631/RT5631 CODEC"
