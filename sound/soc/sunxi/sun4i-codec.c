/*
 * Copyright 2014 Emilio López <emilio@elopez.com.ar>
 * Copyright 2014 Jon Smirl <jonsmirl@gmail.com>
 * Copyright 2015 Maxime Ripard <maxime.ripard@free-electrons.com>
 * Copyright 2015 Adam Sampson <ats@offog.org>
 * Copyright 2016 Chen-Yu Tsai <wens@csie.org>
 *
 * Based on the Allwinner SDK driver, released under the GPL.
 *
 * This program is free software; you can redistribute it and/or modify
 * it under the terms of the GNU General Public License as published by
 * the Free Software Foundation; either version 2 of the License, or
 * (at your option) any later version.
 *
 * This program is distributed in the hope that it will be useful,
 * but WITHOUT ANY WARRANTY; without even the implied warranty of
 * MERCHANTABILITY or FITNESS FOR A PARTICULAR PURPOSE.  See the
 * GNU General Public License for more details.
 */

#include <linux/init.h>
#include <linux/kernel.h>
#include <linux/module.h>
#include <linux/platform_device.h>
#include <linux/delay.h>
#include <linux/slab.h>
#include <linux/of.h>
#include <linux/of_address.h>
#include <linux/of_device.h>
#include <linux/of_platform.h>
#include <linux/clk.h>
#include <linux/regmap.h>
#include <linux/reset.h>
#include <linux/gpio/consumer.h>

#include <sound/core.h>
#include <sound/pcm.h>
#include <sound/pcm_params.h>
#include <sound/soc.h>
#include <sound/tlv.h>
#include <sound/initval.h>
#include <sound/dmaengine_pcm.h>

/* Codec DAC digital controls and FIFO registers */
#define SUN4I_CODEC_DAC_DPC			(0x00)
#define SUN4I_CODEC_DAC_DPC_EN_DA			(31)
#define SUN4I_CODEC_DAC_DPC_DVOL			(12)
#define SUN4I_CODEC_DAC_FIFOC			(0x04)
#define SUN4I_CODEC_DAC_FIFOC_DAC_FS			(29)
#define SUN4I_CODEC_DAC_FIFOC_FIR_VERSION		(28)
#define SUN4I_CODEC_DAC_FIFOC_SEND_LASAT		(26)
#define SUN4I_CODEC_DAC_FIFOC_TX_FIFO_MODE		(24)
#define SUN4I_CODEC_DAC_FIFOC_DRQ_CLR_CNT		(21)
#define SUN4I_CODEC_DAC_FIFOC_TX_TRIG_LEVEL		(8)
#define SUN4I_CODEC_DAC_FIFOC_MONO_EN			(6)
#define SUN4I_CODEC_DAC_FIFOC_TX_SAMPLE_BITS		(5)
#define SUN4I_CODEC_DAC_FIFOC_DAC_DRQ_EN		(4)
#define SUN4I_CODEC_DAC_FIFOC_FIFO_FLUSH		(0)
#define SUN4I_CODEC_DAC_FIFOS			(0x08)
#define SUN4I_CODEC_DAC_TXDATA			(0x0c)

/* Codec DAC side analog signal controls */
#define SUN4I_CODEC_DAC_ACTL			(0x10)
#define SUN4I_CODEC_DAC_ACTL_DACAENR			(31)
#define SUN4I_CODEC_DAC_ACTL_DACAENL			(30)
#define SUN4I_CODEC_DAC_ACTL_MIXEN			(29)
#define SUN4I_CODEC_DAC_ACTL_LDACLMIXS			(15)
#define SUN4I_CODEC_DAC_ACTL_RDACRMIXS			(14)
#define SUN4I_CODEC_DAC_ACTL_LDACRMIXS			(13)
#define SUN4I_CODEC_DAC_ACTL_DACPAS			(8)
#define SUN4I_CODEC_DAC_ACTL_MIXPAS			(7)
#define SUN4I_CODEC_DAC_ACTL_PA_MUTE			(6)
#define SUN4I_CODEC_DAC_ACTL_PA_VOL			(0)
#define SUN4I_CODEC_DAC_TUNE			(0x14)
#define SUN4I_CODEC_DAC_DEBUG			(0x18)

/* Codec ADC digital controls and FIFO registers */
#define SUN4I_CODEC_ADC_FIFOC			(0x1c)
#define SUN4I_CODEC_ADC_FIFOC_ADC_FS			(29)
#define SUN4I_CODEC_ADC_FIFOC_EN_AD			(28)
#define SUN4I_CODEC_ADC_FIFOC_RX_FIFO_MODE		(24)
#define SUN4I_CODEC_ADC_FIFOC_RX_TRIG_LEVEL		(8)
#define SUN4I_CODEC_ADC_FIFOC_MONO_EN			(7)
#define SUN4I_CODEC_ADC_FIFOC_RX_SAMPLE_BITS		(6)
#define SUN4I_CODEC_ADC_FIFOC_ADC_DRQ_EN		(4)
#define SUN4I_CODEC_ADC_FIFOC_FIFO_FLUSH		(0)
#define SUN4I_CODEC_ADC_FIFOS			(0x20)
#define SUN4I_CODEC_ADC_RXDATA			(0x24)

/* Codec ADC side analog signal controls */
#define SUN4I_CODEC_ADC_ACTL			(0x28)
#define SUN4I_CODEC_ADC_ACTL_ADC_R_EN			(31)
#define SUN4I_CODEC_ADC_ACTL_ADC_L_EN			(30)
#define SUN4I_CODEC_ADC_ACTL_PREG1EN			(29)
#define SUN4I_CODEC_ADC_ACTL_PREG2EN			(28)
#define SUN4I_CODEC_ADC_ACTL_VMICEN			(27)
#define SUN4I_CODEC_ADC_ACTL_VADCG			(20)
#define SUN4I_CODEC_ADC_ACTL_ADCIS			(17)
#define SUN4I_CODEC_ADC_ACTL_PA_EN			(4)
#define SUN4I_CODEC_ADC_ACTL_DDE			(3)
#define SUN4I_CODEC_ADC_DEBUG			(0x2c)

/* FIFO counters */
#define SUN4I_CODEC_DAC_TXCNT			(0x30)
#define SUN4I_CODEC_ADC_RXCNT			(0x34)

/* Calibration register (sun7i only) */
#define SUN7I_CODEC_AC_DAC_CAL			(0x38)

/* Microphone controls (sun7i only) */
#define SUN7I_CODEC_AC_MIC_PHONE_CAL		(0x3c)

/*
 * sun6i specific registers
 *
 * sun6i shares the same digital control and FIFO registers as sun4i,
 * but only the DAC digital controls are at the same offset. The others
 * have been moved around to accommodate extra analog controls.
 */

/* Codec DAC digital controls and FIFO registers */
#define SUN6I_CODEC_ADC_FIFOC			(0x10)
#define SUN6I_CODEC_ADC_FIFOC_EN_AD			(28)
#define SUN6I_CODEC_ADC_FIFOS			(0x14)
#define SUN6I_CODEC_ADC_RXDATA			(0x18)

/* Output mixer and gain controls */
#define SUN6I_CODEC_OM_DACA_CTRL		(0x20)
#define SUN6I_CODEC_OM_DACA_CTRL_DACAREN		(31)
#define SUN6I_CODEC_OM_DACA_CTRL_DACALEN		(30)
#define SUN6I_CODEC_OM_DACA_CTRL_RMIXEN			(29)
#define SUN6I_CODEC_OM_DACA_CTRL_LMIXEN			(28)
#define SUN6I_CODEC_OM_DACA_CTRL_RMIX_MIC1		(23)
#define SUN6I_CODEC_OM_DACA_CTRL_RMIX_MIC2		(22)
#define SUN6I_CODEC_OM_DACA_CTRL_RMIX_PHONE		(21)
#define SUN6I_CODEC_OM_DACA_CTRL_RMIX_PHONEP		(20)
#define SUN6I_CODEC_OM_DACA_CTRL_RMIX_LINEINR		(19)
#define SUN6I_CODEC_OM_DACA_CTRL_RMIX_DACR		(18)
#define SUN6I_CODEC_OM_DACA_CTRL_RMIX_DACL		(17)
#define SUN6I_CODEC_OM_DACA_CTRL_LMIX_MIC1		(16)
#define SUN6I_CODEC_OM_DACA_CTRL_LMIX_MIC2		(15)
#define SUN6I_CODEC_OM_DACA_CTRL_LMIX_PHONE		(14)
#define SUN6I_CODEC_OM_DACA_CTRL_LMIX_PHONEN		(13)
#define SUN6I_CODEC_OM_DACA_CTRL_LMIX_LINEINL		(12)
#define SUN6I_CODEC_OM_DACA_CTRL_LMIX_DACL		(11)
#define SUN6I_CODEC_OM_DACA_CTRL_LMIX_DACR		(10)
#define SUN6I_CODEC_OM_DACA_CTRL_RHPIS			(9)
#define SUN6I_CODEC_OM_DACA_CTRL_LHPIS			(8)
#define SUN6I_CODEC_OM_DACA_CTRL_RHPPAMUTE		(7)
#define SUN6I_CODEC_OM_DACA_CTRL_LHPPAMUTE		(6)
#define SUN6I_CODEC_OM_DACA_CTRL_HPVOL			(0)
#define SUN6I_CODEC_OM_PA_CTRL			(0x24)
#define SUN6I_CODEC_OM_PA_CTRL_HPPAEN			(31)
#define SUN6I_CODEC_OM_PA_CTRL_HPCOM_CTL		(29)
#define SUN6I_CODEC_OM_PA_CTRL_COMPTEN			(28)
#define SUN6I_CODEC_OM_PA_CTRL_MIC1G			(15)
#define SUN6I_CODEC_OM_PA_CTRL_MIC2G			(12)
#define SUN6I_CODEC_OM_PA_CTRL_LINEING			(9)
#define SUN6I_CODEC_OM_PA_CTRL_PHONEG			(6)
#define SUN6I_CODEC_OM_PA_CTRL_PHONEPG			(3)
#define SUN6I_CODEC_OM_PA_CTRL_PHONENG			(0)

/* Microphone, line out and phone out controls */
#define SUN6I_CODEC_MIC_CTRL			(0x28)
#define SUN6I_CODEC_MIC_CTRL_HBIASEN			(31)
#define SUN6I_CODEC_MIC_CTRL_MBIASEN			(30)
#define SUN6I_CODEC_MIC_CTRL_MIC1AMPEN			(28)
#define SUN6I_CODEC_MIC_CTRL_MIC1BOOST			(25)
#define SUN6I_CODEC_MIC_CTRL_MIC2AMPEN			(24)
#define SUN6I_CODEC_MIC_CTRL_MIC2BOOST			(21)
#define SUN6I_CODEC_MIC_CTRL_MIC2SLT			(20)
#define SUN6I_CODEC_MIC_CTRL_LINEOUTLEN			(19)
#define SUN6I_CODEC_MIC_CTRL_LINEOUTREN			(18)
#define SUN6I_CODEC_MIC_CTRL_LINEOUTLSRC		(17)
#define SUN6I_CODEC_MIC_CTRL_LINEOUTRSRC		(16)
#define SUN6I_CODEC_MIC_CTRL_LINEOUTVC			(11)
#define SUN6I_CODEC_MIC_CTRL_PHONEPREG			(8)

/* ADC mixer controls */
#define SUN6I_CODEC_ADC_ACTL			(0x2c)
#define SUN6I_CODEC_ADC_ACTL_ADCREN			(31)
#define SUN6I_CODEC_ADC_ACTL_ADCLEN			(30)
#define SUN6I_CODEC_ADC_ACTL_ADCRG			(27)
#define SUN6I_CODEC_ADC_ACTL_ADCLG			(24)
#define SUN6I_CODEC_ADC_ACTL_RADCMIX_MIC1		(13)
#define SUN6I_CODEC_ADC_ACTL_RADCMIX_MIC2		(12)
#define SUN6I_CODEC_ADC_ACTL_RADCMIX_PHONE		(11)
#define SUN6I_CODEC_ADC_ACTL_RADCMIX_PHONEP		(10)
#define SUN6I_CODEC_ADC_ACTL_RADCMIX_LINEINR		(9)
#define SUN6I_CODEC_ADC_ACTL_RADCMIX_OMIXR		(8)
#define SUN6I_CODEC_ADC_ACTL_RADCMIX_OMIXL		(7)
#define SUN6I_CODEC_ADC_ACTL_LADCMIX_MIC1		(6)
#define SUN6I_CODEC_ADC_ACTL_LADCMIX_MIC2		(5)
#define SUN6I_CODEC_ADC_ACTL_LADCMIX_PHONE		(4)
#define SUN6I_CODEC_ADC_ACTL_LADCMIX_PHONEN		(3)
#define SUN6I_CODEC_ADC_ACTL_LADCMIX_LINEINL		(2)
#define SUN6I_CODEC_ADC_ACTL_LADCMIX_OMIXL		(1)
#define SUN6I_CODEC_ADC_ACTL_LADCMIX_OMIXR		(0)

/* Analog performance tuning controls */
#define SUN6I_CODEC_ADDA_TUNE			(0x30)

/* Calibration controls */
#define SUN6I_CODEC_CALIBRATION			(0x34)

/* FIFO counters */
#define SUN6I_CODEC_DAC_TXCNT			(0x40)
#define SUN6I_CODEC_ADC_RXCNT			(0x44)

/* headset jack detection and button support registers */
#define SUN6I_CODEC_HMIC_CTL			(0x50)
#define SUN6I_CODEC_HMIC_DATA			(0x54)

/* TODO sun6i DAP (Digital Audio Processing) bits */

struct sun4i_codec {
	struct device	*dev;
	struct regmap	*regmap;
	struct clk	*clk_apb;
	struct clk	*clk_module;
	struct reset_control *rst;
	struct gpio_desc *gpio_pa;

	/* ADC_FIFOC register is at different offset on different SoCs */
	struct regmap_field *reg_adc_fifoc;

	struct snd_dmaengine_dai_dma_data	capture_dma_data;
	struct snd_dmaengine_dai_dma_data	playback_dma_data;
};

static void sun4i_codec_start_playback(struct sun4i_codec *scodec)
{
	/* Flush TX FIFO */
	regmap_update_bits(scodec->regmap, SUN4I_CODEC_DAC_FIFOC,
			   BIT(SUN4I_CODEC_DAC_FIFOC_FIFO_FLUSH),
			   BIT(SUN4I_CODEC_DAC_FIFOC_FIFO_FLUSH));

	/* Enable DAC DRQ */
	regmap_update_bits(scodec->regmap, SUN4I_CODEC_DAC_FIFOC,
			   BIT(SUN4I_CODEC_DAC_FIFOC_DAC_DRQ_EN),
			   BIT(SUN4I_CODEC_DAC_FIFOC_DAC_DRQ_EN));
}

static void sun4i_codec_stop_playback(struct sun4i_codec *scodec)
{
	/* Disable DAC DRQ */
	regmap_update_bits(scodec->regmap, SUN4I_CODEC_DAC_FIFOC,
			   BIT(SUN4I_CODEC_DAC_FIFOC_DAC_DRQ_EN),
			   0);
}

static void sun4i_codec_start_capture(struct sun4i_codec *scodec)
{
	/* Enable ADC DRQ */
	regmap_field_update_bits(scodec->reg_adc_fifoc,
				 BIT(SUN4I_CODEC_ADC_FIFOC_ADC_DRQ_EN),
				 BIT(SUN4I_CODEC_ADC_FIFOC_ADC_DRQ_EN));
}

static void sun4i_codec_stop_capture(struct sun4i_codec *scodec)
{
	/* Disable ADC DRQ */
	regmap_field_update_bits(scodec->reg_adc_fifoc,
				 BIT(SUN4I_CODEC_ADC_FIFOC_ADC_DRQ_EN), 0);
}

static int sun4i_codec_trigger(struct snd_pcm_substream *substream, int cmd,
			       struct snd_soc_dai *dai)
{
	struct snd_soc_pcm_runtime *rtd = substream->private_data;
	struct sun4i_codec *scodec = snd_soc_card_get_drvdata(rtd->card);

	switch (cmd) {
	case SNDRV_PCM_TRIGGER_START:
	case SNDRV_PCM_TRIGGER_RESUME:
	case SNDRV_PCM_TRIGGER_PAUSE_RELEASE:
		if (substream->stream == SNDRV_PCM_STREAM_PLAYBACK)
			sun4i_codec_start_playback(scodec);
		else
			sun4i_codec_start_capture(scodec);
		break;

	case SNDRV_PCM_TRIGGER_STOP:
	case SNDRV_PCM_TRIGGER_SUSPEND:
	case SNDRV_PCM_TRIGGER_PAUSE_PUSH:
		if (substream->stream == SNDRV_PCM_STREAM_PLAYBACK)
			sun4i_codec_stop_playback(scodec);
		else
			sun4i_codec_stop_capture(scodec);
		break;

	default:
		return -EINVAL;
	}

	return 0;
}

static int sun4i_codec_prepare_capture(struct snd_pcm_substream *substream,
				       struct snd_soc_dai *dai)
{
	struct snd_soc_pcm_runtime *rtd = substream->private_data;
	struct sun4i_codec *scodec = snd_soc_card_get_drvdata(rtd->card);


	/* Flush RX FIFO */
	regmap_field_update_bits(scodec->reg_adc_fifoc,
				 BIT(SUN4I_CODEC_ADC_FIFOC_FIFO_FLUSH),
				 BIT(SUN4I_CODEC_ADC_FIFOC_FIFO_FLUSH));


	/* Set RX FIFO trigger level */
	regmap_field_update_bits(scodec->reg_adc_fifoc,
				 0xf << SUN4I_CODEC_ADC_FIFOC_RX_TRIG_LEVEL,
				 0x7 << SUN4I_CODEC_ADC_FIFOC_RX_TRIG_LEVEL);

	/*
	 * FIXME: Undocumented in the datasheet, but
	 *        Allwinner's code mentions that it is related
	 *        related to microphone gain
	 */
	if (of_device_is_compatible(scodec->dev->of_node,
				    "allwinner,sun4i-a10-codec") ||
	    of_device_is_compatible(scodec->dev->of_node,
				    "allwinner,sun7i-a20-codec")) {
		regmap_update_bits(scodec->regmap, SUN4I_CODEC_ADC_ACTL,
				   0x3 << 25,
				   0x1 << 25);
	}

	if (of_device_is_compatible(scodec->dev->of_node,
				    "allwinner,sun7i-a20-codec"))
		/* FIXME: Undocumented bits */
		regmap_update_bits(scodec->regmap, SUN4I_CODEC_DAC_TUNE,
				   0x3 << 8,
				   0x1 << 8);

	/* Fill most significant bits with valid data MSB */
	regmap_field_update_bits(scodec->reg_adc_fifoc,
				 BIT(SUN4I_CODEC_ADC_FIFOC_RX_FIFO_MODE),
				 BIT(SUN4I_CODEC_ADC_FIFOC_RX_FIFO_MODE));

	return 0;
}

static int sun4i_codec_prepare_playback(struct snd_pcm_substream *substream,
					struct snd_soc_dai *dai)
{
	struct snd_soc_pcm_runtime *rtd = substream->private_data;
	struct sun4i_codec *scodec = snd_soc_card_get_drvdata(rtd->card);
	u32 val;

	/* Flush the TX FIFO */
	regmap_update_bits(scodec->regmap, SUN4I_CODEC_DAC_FIFOC,
			   BIT(SUN4I_CODEC_DAC_FIFOC_FIFO_FLUSH),
			   BIT(SUN4I_CODEC_DAC_FIFOC_FIFO_FLUSH));

	/* Set TX FIFO Empty Trigger Level */
	regmap_update_bits(scodec->regmap, SUN4I_CODEC_DAC_FIFOC,
			   0x3f << SUN4I_CODEC_DAC_FIFOC_TX_TRIG_LEVEL,
			   0xf << SUN4I_CODEC_DAC_FIFOC_TX_TRIG_LEVEL);

	if (substream->runtime->rate > 32000)
		/* Use 64 bits FIR filter */
		val = 0;
	else
		/* Use 32 bits FIR filter */
		val = BIT(SUN4I_CODEC_DAC_FIFOC_FIR_VERSION);

	regmap_update_bits(scodec->regmap, SUN4I_CODEC_DAC_FIFOC,
			   BIT(SUN4I_CODEC_DAC_FIFOC_FIR_VERSION),
			   val);

	/* Send zeros when we have an underrun */
	regmap_update_bits(scodec->regmap, SUN4I_CODEC_DAC_FIFOC,
			   BIT(SUN4I_CODEC_DAC_FIFOC_SEND_LASAT),
			   0);

	return 0;
};

static int sun4i_codec_prepare(struct snd_pcm_substream *substream,
			       struct snd_soc_dai *dai)
{
	if (substream->stream == SNDRV_PCM_STREAM_PLAYBACK)
		return sun4i_codec_prepare_playback(substream, dai);

	return sun4i_codec_prepare_capture(substream, dai);
}

static unsigned long sun4i_codec_get_mod_freq(struct snd_pcm_hw_params *params)
{
	unsigned int rate = params_rate(params);

	switch (rate) {
	case 176400:
	case 88200:
	case 44100:
	case 33075:
	case 22050:
	case 14700:
	case 11025:
	case 7350:
		return 22579200;

	case 192000:
	case 96000:
	case 48000:
	case 32000:
	case 24000:
	case 16000:
	case 12000:
	case 8000:
		return 24576000;

	default:
		return 0;
	}
}

static int sun4i_codec_get_hw_rate(struct snd_pcm_hw_params *params)
{
	unsigned int rate = params_rate(params);

	switch (rate) {
	case 192000:
	case 176400:
		return 6;

	case 96000:
	case 88200:
		return 7;

	case 48000:
	case 44100:
		return 0;

	case 32000:
	case 33075:
		return 1;

	case 24000:
	case 22050:
		return 2;

	case 16000:
	case 14700:
		return 3;

	case 12000:
	case 11025:
		return 4;

	case 8000:
	case 7350:
		return 5;

	default:
		return -EINVAL;
	}
}

static int sun4i_codec_hw_params_capture(struct sun4i_codec *scodec,
					 struct snd_pcm_hw_params *params,
					 unsigned int hwrate)
{
	/* Set ADC sample rate */
	regmap_field_update_bits(scodec->reg_adc_fifoc,
				 7 << SUN4I_CODEC_ADC_FIFOC_ADC_FS,
				 hwrate << SUN4I_CODEC_ADC_FIFOC_ADC_FS);

	/* Set the number of channels we want to use */
	if (params_channels(params) == 1)
		regmap_field_update_bits(scodec->reg_adc_fifoc,
					 BIT(SUN4I_CODEC_ADC_FIFOC_MONO_EN),
					 BIT(SUN4I_CODEC_ADC_FIFOC_MONO_EN));
	else
		regmap_field_update_bits(scodec->reg_adc_fifoc,
					 BIT(SUN4I_CODEC_ADC_FIFOC_MONO_EN),
					 0);

	return 0;
}

static int sun4i_codec_hw_params_playback(struct sun4i_codec *scodec,
					  struct snd_pcm_hw_params *params,
					  unsigned int hwrate)
{
	u32 val;

	/* Set DAC sample rate */
	regmap_update_bits(scodec->regmap, SUN4I_CODEC_DAC_FIFOC,
			   7 << SUN4I_CODEC_DAC_FIFOC_DAC_FS,
			   hwrate << SUN4I_CODEC_DAC_FIFOC_DAC_FS);

	/* Set the number of channels we want to use */
	if (params_channels(params) == 1)
		val = BIT(SUN4I_CODEC_DAC_FIFOC_MONO_EN);
	else
		val = 0;

	regmap_update_bits(scodec->regmap, SUN4I_CODEC_DAC_FIFOC,
			   BIT(SUN4I_CODEC_DAC_FIFOC_MONO_EN),
			   val);

	/* Set the number of sample bits to either 16 or 24 bits */
	if (hw_param_interval(params, SNDRV_PCM_HW_PARAM_SAMPLE_BITS)->min == 32) {
		regmap_update_bits(scodec->regmap, SUN4I_CODEC_DAC_FIFOC,
				   BIT(SUN4I_CODEC_DAC_FIFOC_TX_SAMPLE_BITS),
				   BIT(SUN4I_CODEC_DAC_FIFOC_TX_SAMPLE_BITS));

		/* Set TX FIFO mode to padding the LSBs with 0 */
		regmap_update_bits(scodec->regmap, SUN4I_CODEC_DAC_FIFOC,
				   BIT(SUN4I_CODEC_DAC_FIFOC_TX_FIFO_MODE),
				   0);

		scodec->playback_dma_data.addr_width = DMA_SLAVE_BUSWIDTH_4_BYTES;
	} else {
		regmap_update_bits(scodec->regmap, SUN4I_CODEC_DAC_FIFOC,
				   BIT(SUN4I_CODEC_DAC_FIFOC_TX_SAMPLE_BITS),
				   0);

		/* Set TX FIFO mode to repeat the MSB */
		regmap_update_bits(scodec->regmap, SUN4I_CODEC_DAC_FIFOC,
				   BIT(SUN4I_CODEC_DAC_FIFOC_TX_FIFO_MODE),
				   BIT(SUN4I_CODEC_DAC_FIFOC_TX_FIFO_MODE));

		scodec->playback_dma_data.addr_width = DMA_SLAVE_BUSWIDTH_2_BYTES;
	}

	return 0;
}

static int sun4i_codec_hw_params(struct snd_pcm_substream *substream,
				 struct snd_pcm_hw_params *params,
				 struct snd_soc_dai *dai)
{
	struct snd_soc_pcm_runtime *rtd = substream->private_data;
	struct sun4i_codec *scodec = snd_soc_card_get_drvdata(rtd->card);
	unsigned long clk_freq;
	int ret, hwrate;

	clk_freq = sun4i_codec_get_mod_freq(params);
	if (!clk_freq)
		return -EINVAL;

	ret = clk_set_rate(scodec->clk_module, clk_freq);
	if (ret)
		return ret;

	hwrate = sun4i_codec_get_hw_rate(params);
	if (hwrate < 0)
		return hwrate;

	if (substream->stream == SNDRV_PCM_STREAM_PLAYBACK)
		return sun4i_codec_hw_params_playback(scodec, params,
						      hwrate);

	return sun4i_codec_hw_params_capture(scodec, params,
					     hwrate);
}

static int sun4i_codec_startup(struct snd_pcm_substream *substream,
			       struct snd_soc_dai *dai)
{
	struct snd_soc_pcm_runtime *rtd = substream->private_data;
	struct sun4i_codec *scodec = snd_soc_card_get_drvdata(rtd->card);

	/*
	 * Stop issuing DRQ when we have room for less than 16 samples
	 * in our TX FIFO
	 */
	regmap_update_bits(scodec->regmap, SUN4I_CODEC_DAC_FIFOC,
			   3 << SUN4I_CODEC_DAC_FIFOC_DRQ_CLR_CNT,
			   3 << SUN4I_CODEC_DAC_FIFOC_DRQ_CLR_CNT);

	return clk_prepare_enable(scodec->clk_module);
}

static void sun4i_codec_shutdown(struct snd_pcm_substream *substream,
				 struct snd_soc_dai *dai)
{
	struct snd_soc_pcm_runtime *rtd = substream->private_data;
	struct sun4i_codec *scodec = snd_soc_card_get_drvdata(rtd->card);

	clk_disable_unprepare(scodec->clk_module);
}

static const struct snd_soc_dai_ops sun4i_codec_dai_ops = {
	.startup	= sun4i_codec_startup,
	.shutdown	= sun4i_codec_shutdown,
	.trigger	= sun4i_codec_trigger,
	.hw_params	= sun4i_codec_hw_params,
	.prepare	= sun4i_codec_prepare,
};

static struct snd_soc_dai_driver sun4i_codec_dai = {
	.name	= "Codec",
	.ops	= &sun4i_codec_dai_ops,
	.playback = {
		.stream_name	= "Codec Playback",
		.channels_min	= 1,
		.channels_max	= 2,
		.rate_min	= 8000,
		.rate_max	= 192000,
		.rates		= SNDRV_PCM_RATE_8000_48000 |
				  SNDRV_PCM_RATE_96000 |
				  SNDRV_PCM_RATE_192000,
		.formats	= SNDRV_PCM_FMTBIT_S16_LE |
				  SNDRV_PCM_FMTBIT_S32_LE,
		.sig_bits	= 24,
	},
	.capture = {
		.stream_name	= "Codec Capture",
		.channels_min	= 1,
		.channels_max	= 2,
		.rate_min	= 8000,
		.rate_max	= 192000,
		.rates		= SNDRV_PCM_RATE_8000_48000 |
				  SNDRV_PCM_RATE_96000 |
				  SNDRV_PCM_RATE_192000 |
				  SNDRV_PCM_RATE_KNOT,
		.formats	= SNDRV_PCM_FMTBIT_S16_LE |
				  SNDRV_PCM_FMTBIT_S32_LE,
		.sig_bits	= 24,
	},
};

/*** sun4i Codec ***/
static const struct snd_kcontrol_new sun4i_codec_pa_mute =
	SOC_DAPM_SINGLE("Switch", SUN4I_CODEC_DAC_ACTL,
			SUN4I_CODEC_DAC_ACTL_PA_MUTE, 1, 0);

static DECLARE_TLV_DB_SCALE(sun4i_codec_pa_volume_scale, -6300, 100, 1);

static const struct snd_kcontrol_new sun4i_codec_controls[] = {
	SOC_SINGLE_TLV("Power Amplifier Volume", SUN4I_CODEC_DAC_ACTL,
		       SUN4I_CODEC_DAC_ACTL_PA_VOL, 0x3F, 0,
		       sun4i_codec_pa_volume_scale),
};

static const struct snd_kcontrol_new sun4i_codec_left_mixer_controls[] = {
	SOC_DAPM_SINGLE("Left DAC Playback Switch", SUN4I_CODEC_DAC_ACTL,
			SUN4I_CODEC_DAC_ACTL_LDACLMIXS, 1, 0),
};

static const struct snd_kcontrol_new sun4i_codec_right_mixer_controls[] = {
	SOC_DAPM_SINGLE("Right DAC Playback Switch", SUN4I_CODEC_DAC_ACTL,
			SUN4I_CODEC_DAC_ACTL_RDACRMIXS, 1, 0),
	SOC_DAPM_SINGLE("Left DAC Playback Switch", SUN4I_CODEC_DAC_ACTL,
			SUN4I_CODEC_DAC_ACTL_LDACRMIXS, 1, 0),
};

static const struct snd_kcontrol_new sun4i_codec_pa_mixer_controls[] = {
	SOC_DAPM_SINGLE("DAC Playback Switch", SUN4I_CODEC_DAC_ACTL,
			SUN4I_CODEC_DAC_ACTL_DACPAS, 1, 0),
	SOC_DAPM_SINGLE("Mixer Playback Switch", SUN4I_CODEC_DAC_ACTL,
			SUN4I_CODEC_DAC_ACTL_MIXPAS, 1, 0),
};

static const struct snd_soc_dapm_widget sun4i_codec_codec_dapm_widgets[] = {
	/* Digital parts of the ADCs */
	SND_SOC_DAPM_SUPPLY("ADC", SUN4I_CODEC_ADC_FIFOC,
			    SUN4I_CODEC_ADC_FIFOC_EN_AD, 0,
			    NULL, 0),

	/* Digital parts of the DACs */
	SND_SOC_DAPM_SUPPLY("DAC", SUN4I_CODEC_DAC_DPC,
			    SUN4I_CODEC_DAC_DPC_EN_DA, 0,
			    NULL, 0),

	/* Analog parts of the ADCs */
	SND_SOC_DAPM_ADC("Left ADC", "Codec Capture", SUN4I_CODEC_ADC_ACTL,
			 SUN4I_CODEC_ADC_ACTL_ADC_L_EN, 0),
	SND_SOC_DAPM_ADC("Right ADC", "Codec Capture", SUN4I_CODEC_ADC_ACTL,
			 SUN4I_CODEC_ADC_ACTL_ADC_R_EN, 0),

	/* Analog parts of the DACs */
	SND_SOC_DAPM_DAC("Left DAC", "Codec Playback", SUN4I_CODEC_DAC_ACTL,
			 SUN4I_CODEC_DAC_ACTL_DACAENL, 0),
	SND_SOC_DAPM_DAC("Right DAC", "Codec Playback", SUN4I_CODEC_DAC_ACTL,
			 SUN4I_CODEC_DAC_ACTL_DACAENR, 0),

	/* Mixers */
	SND_SOC_DAPM_MIXER("Left Mixer", SND_SOC_NOPM, 0, 0,
			   sun4i_codec_left_mixer_controls,
			   ARRAY_SIZE(sun4i_codec_left_mixer_controls)),
	SND_SOC_DAPM_MIXER("Right Mixer", SND_SOC_NOPM, 0, 0,
			   sun4i_codec_right_mixer_controls,
			   ARRAY_SIZE(sun4i_codec_right_mixer_controls)),

	/* Global Mixer Enable */
	SND_SOC_DAPM_SUPPLY("Mixer Enable", SUN4I_CODEC_DAC_ACTL,
			    SUN4I_CODEC_DAC_ACTL_MIXEN, 0, NULL, 0),

	/* VMIC */
	SND_SOC_DAPM_SUPPLY("VMIC", SUN4I_CODEC_ADC_ACTL,
			    SUN4I_CODEC_ADC_ACTL_VMICEN, 0, NULL, 0),

	/* Mic Pre-Amplifiers */
	SND_SOC_DAPM_PGA("MIC1 Pre-Amplifier", SUN4I_CODEC_ADC_ACTL,
			 SUN4I_CODEC_ADC_ACTL_PREG1EN, 0, NULL, 0),

	/* Power Amplifier */
	SND_SOC_DAPM_MIXER("Power Amplifier", SUN4I_CODEC_ADC_ACTL,
			   SUN4I_CODEC_ADC_ACTL_PA_EN, 0,
			   sun4i_codec_pa_mixer_controls,
			   ARRAY_SIZE(sun4i_codec_pa_mixer_controls)),
	SND_SOC_DAPM_SWITCH("Power Amplifier Mute", SND_SOC_NOPM, 0, 0,
			    &sun4i_codec_pa_mute),

	SND_SOC_DAPM_INPUT("Mic1"),

	SND_SOC_DAPM_OUTPUT("HP Right"),
	SND_SOC_DAPM_OUTPUT("HP Left"),
};

static const struct snd_soc_dapm_route sun4i_codec_codec_dapm_routes[] = {
	/* Left ADC / DAC Routes */
	{ "Left ADC", NULL, "ADC" },
	{ "Left DAC", NULL, "DAC" },

	/* Right ADC / DAC Routes */
	{ "Right ADC", NULL, "ADC" },
	{ "Right DAC", NULL, "DAC" },

	/* Right Mixer Routes */
	{ "Right Mixer", NULL, "Mixer Enable" },
	{ "Right Mixer", "Left DAC Playback Switch", "Left DAC" },
	{ "Right Mixer", "Right DAC Playback Switch", "Right DAC" },

	/* Left Mixer Routes */
	{ "Left Mixer", NULL, "Mixer Enable" },
	{ "Left Mixer", "Left DAC Playback Switch", "Left DAC" },

	/* Power Amplifier Routes */
	{ "Power Amplifier", "Mixer Playback Switch", "Left Mixer" },
	{ "Power Amplifier", "Mixer Playback Switch", "Right Mixer" },
	{ "Power Amplifier", "DAC Playback Switch", "Left DAC" },
	{ "Power Amplifier", "DAC Playback Switch", "Right DAC" },

	/* Headphone Output Routes */
	{ "Power Amplifier Mute", "Switch", "Power Amplifier" },
	{ "HP Right", NULL, "Power Amplifier Mute" },
	{ "HP Left", NULL, "Power Amplifier Mute" },

	/* Mic1 Routes */
	{ "Left ADC", NULL, "MIC1 Pre-Amplifier" },
	{ "Right ADC", NULL, "MIC1 Pre-Amplifier" },
	{ "MIC1 Pre-Amplifier", NULL, "Mic1"},
	{ "Mic1", NULL, "VMIC" },
};

static struct snd_soc_codec_driver sun4i_codec_codec = {
	.component_driver = {
		.controls		= sun4i_codec_controls,
		.num_controls		= ARRAY_SIZE(sun4i_codec_controls),
		.dapm_widgets		= sun4i_codec_codec_dapm_widgets,
		.num_dapm_widgets	= ARRAY_SIZE(sun4i_codec_codec_dapm_widgets),
		.dapm_routes		= sun4i_codec_codec_dapm_routes,
		.num_dapm_routes	= ARRAY_SIZE(sun4i_codec_codec_dapm_routes),
	},
};

/*** sun6i Codec ***/

/* mixer controls */
static const struct snd_kcontrol_new sun6i_codec_mixer_controls[] = {
	SOC_DAPM_DOUBLE("DAC Playback Switch",
			SUN6I_CODEC_OM_DACA_CTRL,
			SUN6I_CODEC_OM_DACA_CTRL_LMIX_DACL,
			SUN6I_CODEC_OM_DACA_CTRL_RMIX_DACR, 1, 0),
	SOC_DAPM_DOUBLE("DAC Reversed Playback Switch",
			SUN6I_CODEC_OM_DACA_CTRL,
			SUN6I_CODEC_OM_DACA_CTRL_LMIX_DACR,
			SUN6I_CODEC_OM_DACA_CTRL_RMIX_DACL, 1, 0),
	SOC_DAPM_DOUBLE("Line In Playback Switch",
			SUN6I_CODEC_OM_DACA_CTRL,
			SUN6I_CODEC_OM_DACA_CTRL_LMIX_LINEINL,
			SUN6I_CODEC_OM_DACA_CTRL_RMIX_LINEINR, 1, 0),
	SOC_DAPM_DOUBLE("Mic1 Playback Switch",
			SUN6I_CODEC_OM_DACA_CTRL,
			SUN6I_CODEC_OM_DACA_CTRL_LMIX_MIC1,
			SUN6I_CODEC_OM_DACA_CTRL_RMIX_MIC1, 1, 0),
	SOC_DAPM_DOUBLE("Mic2 Playback Switch",
			SUN6I_CODEC_OM_DACA_CTRL,
			SUN6I_CODEC_OM_DACA_CTRL_LMIX_MIC2,
			SUN6I_CODEC_OM_DACA_CTRL_RMIX_MIC2, 1, 0),
};

/* ADC mixer controls */
static const struct snd_kcontrol_new sun6i_codec_adc_mixer_controls[] = {
	SOC_DAPM_DOUBLE("Mixer Capture Switch",
			SUN6I_CODEC_ADC_ACTL,
			SUN6I_CODEC_ADC_ACTL_LADCMIX_OMIXL,
			SUN6I_CODEC_ADC_ACTL_RADCMIX_OMIXR, 1, 0),
	SOC_DAPM_DOUBLE("Mixer Reversed Capture Switch",
			SUN6I_CODEC_ADC_ACTL,
			SUN6I_CODEC_ADC_ACTL_LADCMIX_OMIXR,
			SUN6I_CODEC_ADC_ACTL_RADCMIX_OMIXL, 1, 0),
	SOC_DAPM_DOUBLE("Line In Capture Switch",
			SUN6I_CODEC_ADC_ACTL,
			SUN6I_CODEC_ADC_ACTL_LADCMIX_LINEINL,
			SUN6I_CODEC_ADC_ACTL_RADCMIX_LINEINR, 1, 0),
	SOC_DAPM_DOUBLE("Mic1 Capture Switch",
			SUN6I_CODEC_ADC_ACTL,
			SUN6I_CODEC_ADC_ACTL_LADCMIX_MIC1,
			SUN6I_CODEC_ADC_ACTL_RADCMIX_MIC1, 1, 0),
	SOC_DAPM_DOUBLE("Mic2 Capture Switch",
			SUN6I_CODEC_ADC_ACTL,
			SUN6I_CODEC_ADC_ACTL_LADCMIX_MIC2,
			SUN6I_CODEC_ADC_ACTL_RADCMIX_MIC2, 1, 0),
};

/* headphone controls */
static const char * const sun6i_codec_hp_src_enum_text[] = {
	"DAC", "Mixer",
};

static SOC_ENUM_DOUBLE_DECL(sun6i_codec_hp_src_enum,
			    SUN6I_CODEC_OM_DACA_CTRL,
			    SUN6I_CODEC_OM_DACA_CTRL_LHPIS,
			    SUN6I_CODEC_OM_DACA_CTRL_RHPIS,
			    sun6i_codec_hp_src_enum_text);

static const struct snd_kcontrol_new sun6i_codec_hp_src[] = {
	SOC_DAPM_ENUM("Headphone Source Playback Route",
		      sun6i_codec_hp_src_enum),
};

/* microphone controls */
static const char * const sun6i_codec_mic2_src_enum_text[] = {
	"Mic2", "Mic3",
};

static SOC_ENUM_SINGLE_DECL(sun6i_codec_mic2_src_enum,
			    SUN6I_CODEC_MIC_CTRL,
			    SUN6I_CODEC_MIC_CTRL_MIC2SLT,
			    sun6i_codec_mic2_src_enum_text);

static const struct snd_kcontrol_new sun6i_codec_mic2_src[] = {
	SOC_DAPM_ENUM("Mic2 Amplifier Source Route",
		      sun6i_codec_mic2_src_enum),
};

/* line out controls */
static const char * const sun6i_codec_lineout_src_enum_text[] = {
	"Stereo", "Mono Differential",
};

static SOC_ENUM_DOUBLE_DECL(sun6i_codec_lineout_src_enum,
			    SUN6I_CODEC_MIC_CTRL,
			    SUN6I_CODEC_MIC_CTRL_LINEOUTLSRC,
			    SUN6I_CODEC_MIC_CTRL_LINEOUTRSRC,
			    sun6i_codec_lineout_src_enum_text);

static const struct snd_kcontrol_new sun6i_codec_lineout_src[] = {
	SOC_DAPM_ENUM("Line Out Source Playback Route",
		      sun6i_codec_lineout_src_enum),
};

/* volume / mute controls */
static const DECLARE_TLV_DB_SCALE(sun6i_codec_dvol_scale, -7308, 116, 0);
static const DECLARE_TLV_DB_SCALE(sun6i_codec_hp_vol_scale, -6300, 100, 1);
static const DECLARE_TLV_DB_SCALE(sun6i_codec_out_mixer_pregain_scale,
				  -450, 150, 0);
static const DECLARE_TLV_DB_RANGE(sun6i_codec_lineout_vol_scale,
	0, 1, TLV_DB_SCALE_ITEM(TLV_DB_GAIN_MUTE, 0, 1),
	2, 31, TLV_DB_SCALE_ITEM(-4350, 150, 0),
);
static const DECLARE_TLV_DB_RANGE(sun6i_codec_mic_gain_scale,
	0, 0, TLV_DB_SCALE_ITEM(0, 0, 0),
	1, 7, TLV_DB_SCALE_ITEM(2400, 300, 0),
);

static const struct snd_kcontrol_new sun6i_codec_codec_widgets[] = {
	SOC_SINGLE_TLV("DAC Playback Volume", SUN4I_CODEC_DAC_DPC,
		       SUN4I_CODEC_DAC_DPC_DVOL, 0x3f, 1,
		       sun6i_codec_dvol_scale),
	SOC_SINGLE_TLV("Headphone Playback Volume",
		       SUN6I_CODEC_OM_DACA_CTRL,
		       SUN6I_CODEC_OM_DACA_CTRL_HPVOL, 0x3f, 0,
		       sun6i_codec_hp_vol_scale),
	SOC_SINGLE_TLV("Line Out Playback Volume",
		       SUN6I_CODEC_MIC_CTRL,
		       SUN6I_CODEC_MIC_CTRL_LINEOUTVC, 0x1f, 0,
		       sun6i_codec_lineout_vol_scale),
	SOC_DOUBLE("Headphone Playback Switch",
		   SUN6I_CODEC_OM_DACA_CTRL,
		   SUN6I_CODEC_OM_DACA_CTRL_LHPPAMUTE,
		   SUN6I_CODEC_OM_DACA_CTRL_RHPPAMUTE, 1, 0),
	SOC_DOUBLE("Line Out Playback Switch",
		   SUN6I_CODEC_MIC_CTRL,
		   SUN6I_CODEC_MIC_CTRL_LINEOUTLEN,
		   SUN6I_CODEC_MIC_CTRL_LINEOUTREN, 1, 0),
	/* Mixer pre-gains */
	SOC_SINGLE_TLV("Line In Playback Volume",
		       SUN6I_CODEC_OM_PA_CTRL, SUN6I_CODEC_OM_PA_CTRL_LINEING,
		       0x7, 0, sun6i_codec_out_mixer_pregain_scale),
	SOC_SINGLE_TLV("Mic1 Playback Volume",
		       SUN6I_CODEC_OM_PA_CTRL, SUN6I_CODEC_OM_PA_CTRL_MIC1G,
		       0x7, 0, sun6i_codec_out_mixer_pregain_scale),
	SOC_SINGLE_TLV("Mic2 Playback Volume",
		       SUN6I_CODEC_OM_PA_CTRL, SUN6I_CODEC_OM_PA_CTRL_MIC2G,
		       0x7, 0, sun6i_codec_out_mixer_pregain_scale),

	/* Microphone Amp boost gains */
	SOC_SINGLE_TLV("Mic1 Boost Volume", SUN6I_CODEC_MIC_CTRL,
		       SUN6I_CODEC_MIC_CTRL_MIC1BOOST, 0x7, 0,
		       sun6i_codec_mic_gain_scale),
	SOC_SINGLE_TLV("Mic2 Boost Volume", SUN6I_CODEC_MIC_CTRL,
		       SUN6I_CODEC_MIC_CTRL_MIC2BOOST, 0x7, 0,
		       sun6i_codec_mic_gain_scale),
	SOC_DOUBLE_TLV("ADC Capture Volume",
		       SUN6I_CODEC_ADC_ACTL, SUN6I_CODEC_ADC_ACTL_ADCLG,
		       SUN6I_CODEC_ADC_ACTL_ADCRG, 0x7, 0,
		       sun6i_codec_out_mixer_pregain_scale),
};

static const struct snd_soc_dapm_widget sun6i_codec_codec_dapm_widgets[] = {
	/* Microphone inputs */
	SND_SOC_DAPM_INPUT("MIC1"),
	SND_SOC_DAPM_INPUT("MIC2"),
	SND_SOC_DAPM_INPUT("MIC3"),

	/* Microphone Bias */
	SND_SOC_DAPM_SUPPLY("HBIAS", SUN6I_CODEC_MIC_CTRL,
			    SUN6I_CODEC_MIC_CTRL_HBIASEN, 0, NULL, 0),
	SND_SOC_DAPM_SUPPLY("MBIAS", SUN6I_CODEC_MIC_CTRL,
			    SUN6I_CODEC_MIC_CTRL_MBIASEN, 0, NULL, 0),

	/* Mic input path */
	SND_SOC_DAPM_MUX("Mic2 Amplifier Source Route",
			 SND_SOC_NOPM, 0, 0, sun6i_codec_mic2_src),
	SND_SOC_DAPM_PGA("Mic1 Amplifier", SUN6I_CODEC_MIC_CTRL,
			 SUN6I_CODEC_MIC_CTRL_MIC1AMPEN, 0, NULL, 0),
	SND_SOC_DAPM_PGA("Mic2 Amplifier", SUN6I_CODEC_MIC_CTRL,
			 SUN6I_CODEC_MIC_CTRL_MIC2AMPEN, 0, NULL, 0),

	/* Line In */
	SND_SOC_DAPM_INPUT("LINEIN"),

	/* Digital parts of the ADCs */
	SND_SOC_DAPM_SUPPLY("ADC Enable", SUN6I_CODEC_ADC_FIFOC,
			    SUN6I_CODEC_ADC_FIFOC_EN_AD, 0,
			    NULL, 0),

	/* Analog parts of the ADCs */
	SND_SOC_DAPM_ADC("Left ADC", "Codec Capture", SUN6I_CODEC_ADC_ACTL,
			 SUN6I_CODEC_ADC_ACTL_ADCLEN, 0),
	SND_SOC_DAPM_ADC("Right ADC", "Codec Capture", SUN6I_CODEC_ADC_ACTL,
			 SUN6I_CODEC_ADC_ACTL_ADCREN, 0),

	/* ADC Mixers */
	SOC_MIXER_ARRAY("Left ADC Mixer", SND_SOC_NOPM, 0, 0,
			sun6i_codec_adc_mixer_controls),
	SOC_MIXER_ARRAY("Right ADC Mixer", SND_SOC_NOPM, 0, 0,
			sun6i_codec_adc_mixer_controls),

	/* Digital parts of the DACs */
	SND_SOC_DAPM_SUPPLY("DAC Enable", SUN4I_CODEC_DAC_DPC,
			    SUN4I_CODEC_DAC_DPC_EN_DA, 0,
			    NULL, 0),

	/* Analog parts of the DACs */
	SND_SOC_DAPM_DAC("Left DAC", "Codec Playback",
			 SUN6I_CODEC_OM_DACA_CTRL,
			 SUN6I_CODEC_OM_DACA_CTRL_DACALEN, 0),
	SND_SOC_DAPM_DAC("Right DAC", "Codec Playback",
			 SUN6I_CODEC_OM_DACA_CTRL,
			 SUN6I_CODEC_OM_DACA_CTRL_DACAREN, 0),

	/* Mixers */
	SOC_MIXER_ARRAY("Left Mixer", SUN6I_CODEC_OM_DACA_CTRL,
			SUN6I_CODEC_OM_DACA_CTRL_LMIXEN, 0,
			sun6i_codec_mixer_controls),
	SOC_MIXER_ARRAY("Right Mixer", SUN6I_CODEC_OM_DACA_CTRL,
			SUN6I_CODEC_OM_DACA_CTRL_RMIXEN, 0,
			sun6i_codec_mixer_controls),

	/* Headphone output path */
	SND_SOC_DAPM_MUX("Headphone Source Playback Route",
			 SND_SOC_NOPM, 0, 0, sun6i_codec_hp_src),
	SND_SOC_DAPM_OUT_DRV("Headphone Amp", SUN6I_CODEC_OM_PA_CTRL,
			     SUN6I_CODEC_OM_PA_CTRL_HPPAEN, 0, NULL, 0),
	SND_SOC_DAPM_SUPPLY("HPCOM Protection", SUN6I_CODEC_OM_PA_CTRL,
			    SUN6I_CODEC_OM_PA_CTRL_COMPTEN, 0, NULL, 0),
	SND_SOC_DAPM_REG(snd_soc_dapm_supply, "HPCOM", SUN6I_CODEC_OM_PA_CTRL,
			 SUN6I_CODEC_OM_PA_CTRL_HPCOM_CTL, 0x3, 0x3, 0),
	SND_SOC_DAPM_OUTPUT("HP"),

	/* Line Out path */
	SND_SOC_DAPM_MUX("Line Out Source Playback Route",
			 SND_SOC_NOPM, 0, 0, sun6i_codec_lineout_src),
	SND_SOC_DAPM_OUTPUT("LINEOUT"),
};

static const struct snd_soc_dapm_route sun6i_codec_codec_dapm_routes[] = {
	/* DAC Routes */
	{ "Left DAC", NULL, "DAC Enable" },
	{ "Right DAC", NULL, "DAC Enable" },

	/* Microphone Routes */
	{ "Mic1 Amplifier", NULL, "MIC1"},
	{ "Mic2 Amplifier Source Route", "Mic2", "MIC2" },
	{ "Mic2 Amplifier Source Route", "Mic3", "MIC3" },
	{ "Mic2 Amplifier", NULL, "Mic2 Amplifier Source Route"},

	/* Left Mixer Routes */
	{ "Left Mixer", "DAC Playback Switch", "Left DAC" },
	{ "Left Mixer", "DAC Reversed Playback Switch", "Right DAC" },
	{ "Left Mixer", "Line In Playback Switch", "LINEIN" },
	{ "Left Mixer", "Mic1 Playback Switch", "Mic1 Amplifier" },
	{ "Left Mixer", "Mic2 Playback Switch", "Mic2 Amplifier" },

	/* Right Mixer Routes */
	{ "Right Mixer", "DAC Playback Switch", "Right DAC" },
	{ "Right Mixer", "DAC Reversed Playback Switch", "Left DAC" },
	{ "Right Mixer", "Line In Playback Switch", "LINEIN" },
	{ "Right Mixer", "Mic1 Playback Switch", "Mic1 Amplifier" },
	{ "Right Mixer", "Mic2 Playback Switch", "Mic2 Amplifier" },

	/* Left ADC Mixer Routes */
	{ "Left ADC Mixer", "Mixer Capture Switch", "Left Mixer" },
	{ "Left ADC Mixer", "Mixer Reversed Capture Switch", "Right Mixer" },
	{ "Left ADC Mixer", "Line In Capture Switch", "LINEIN" },
	{ "Left ADC Mixer", "Mic1 Capture Switch", "Mic1 Amplifier" },
	{ "Left ADC Mixer", "Mic2 Capture Switch", "Mic2 Amplifier" },

	/* Right ADC Mixer Routes */
	{ "Right ADC Mixer", "Mixer Capture Switch", "Right Mixer" },
	{ "Right ADC Mixer", "Mixer Reversed Capture Switch", "Left Mixer" },
	{ "Right ADC Mixer", "Line In Capture Switch", "LINEIN" },
	{ "Right ADC Mixer", "Mic1 Capture Switch", "Mic1 Amplifier" },
	{ "Right ADC Mixer", "Mic2 Capture Switch", "Mic2 Amplifier" },

	/* Headphone Routes */
	{ "Headphone Source Playback Route", "DAC", "Left DAC" },
	{ "Headphone Source Playback Route", "DAC", "Right DAC" },
	{ "Headphone Source Playback Route", "Mixer", "Left Mixer" },
	{ "Headphone Source Playback Route", "Mixer", "Right Mixer" },
	{ "Headphone Amp", NULL, "Headphone Source Playback Route" },
	{ "HP", NULL, "Headphone Amp" },
	{ "HPCOM", NULL, "HPCOM Protection" },

	/* Line Out Routes */
	{ "Line Out Source Playback Route", "Stereo", "Left Mixer" },
	{ "Line Out Source Playback Route", "Stereo", "Right Mixer" },
	{ "Line Out Source Playback Route", "Mono Differential", "Left Mixer" },
	{ "LINEOUT", NULL, "Line Out Source Playback Route" },

	/* ADC Routes */
	{ "Left ADC", NULL, "ADC Enable" },
	{ "Right ADC", NULL, "ADC Enable" },
	{ "Left ADC", NULL, "Left ADC Mixer" },
	{ "Right ADC", NULL, "Right ADC Mixer" },
};

static struct snd_soc_codec_driver sun6i_codec_codec = {
	.component_driver = {
		.controls		= sun6i_codec_codec_widgets,
		.num_controls		= ARRAY_SIZE(sun6i_codec_codec_widgets),
		.dapm_widgets		= sun6i_codec_codec_dapm_widgets,
		.num_dapm_widgets	= ARRAY_SIZE(sun6i_codec_codec_dapm_widgets),
		.dapm_routes		= sun6i_codec_codec_dapm_routes,
		.num_dapm_routes	= ARRAY_SIZE(sun6i_codec_codec_dapm_routes),
	},
};

static const struct snd_soc_component_driver sun4i_codec_component = {
	.name = "sun4i-codec",
};

#define SUN4I_CODEC_RATES	SNDRV_PCM_RATE_8000_192000
#define SUN4I_CODEC_FORMATS	(SNDRV_PCM_FMTBIT_S16_LE | \
				 SNDRV_PCM_FMTBIT_S32_LE)

static int sun4i_codec_dai_probe(struct snd_soc_dai *dai)
{
	struct snd_soc_card *card = snd_soc_dai_get_drvdata(dai);
	struct sun4i_codec *scodec = snd_soc_card_get_drvdata(card);

	snd_soc_dai_init_dma_data(dai, &scodec->playback_dma_data,
				  &scodec->capture_dma_data);

	return 0;
}

static struct snd_soc_dai_driver dummy_cpu_dai = {
	.name	= "sun4i-codec-cpu-dai",
	.probe	= sun4i_codec_dai_probe,
	.playback = {
		.stream_name	= "Playback",
		.channels_min	= 1,
		.channels_max	= 2,
		.rates		= SUN4I_CODEC_RATES,
		.formats	= SUN4I_CODEC_FORMATS,
		.sig_bits	= 24,
	},
	.capture = {
		.stream_name	= "Capture",
		.channels_min	= 1,
		.channels_max	= 2,
		.rates 		= SUN4I_CODEC_RATES,
		.formats 	= SUN4I_CODEC_FORMATS,
		.sig_bits	= 24,
	 },
};

static struct snd_soc_dai_link *sun4i_codec_create_link(struct device *dev,
							int *num_links)
{
	struct snd_soc_dai_link *link = devm_kzalloc(dev, sizeof(*link),
						     GFP_KERNEL);
	if (!link)
		return NULL;

	link->name		= "cdc";
	link->stream_name	= "CDC PCM";
	link->codec_dai_name	= "Codec";
	link->cpu_dai_name	= dev_name(dev);
	link->codec_name	= dev_name(dev);
	link->platform_name	= dev_name(dev);
	link->dai_fmt		= SND_SOC_DAIFMT_I2S;

	*num_links = 1;

	return link;
};

static int sun4i_codec_spk_event(struct snd_soc_dapm_widget *w,
				 struct snd_kcontrol *k, int event)
{
	struct sun4i_codec *scodec = snd_soc_card_get_drvdata(w->dapm->card);

	if (scodec->gpio_pa)
		gpiod_set_value_cansleep(scodec->gpio_pa,
					 !!SND_SOC_DAPM_EVENT_ON(event));

	return 0;
}

static const struct snd_soc_dapm_widget sun4i_codec_card_dapm_widgets[] = {
	SND_SOC_DAPM_SPK("Speaker", sun4i_codec_spk_event),
};

static const struct snd_soc_dapm_route sun4i_codec_card_dapm_routes[] = {
	{ "Speaker", NULL, "HP Right" },
	{ "Speaker", NULL, "HP Left" },
};

static struct snd_soc_card *sun4i_codec_create_card(struct device *dev)
{
	struct snd_soc_card *card;

	card = devm_kzalloc(dev, sizeof(*card), GFP_KERNEL);
	if (!card)
		return ERR_PTR(-ENOMEM);

	card->dai_link = sun4i_codec_create_link(dev, &card->num_links);
	if (!card->dai_link)
		return ERR_PTR(-ENOMEM);

	card->dev		= dev;
	card->name		= "sun4i-codec";
	card->dapm_widgets	= sun4i_codec_card_dapm_widgets;
	card->num_dapm_widgets	= ARRAY_SIZE(sun4i_codec_card_dapm_widgets);
	card->dapm_routes	= sun4i_codec_card_dapm_routes;
	card->num_dapm_routes	= ARRAY_SIZE(sun4i_codec_card_dapm_routes);

	return card;
};

static const struct snd_soc_dapm_widget sun6i_codec_card_dapm_widgets[] = {
	SND_SOC_DAPM_HP("Headphone", NULL),
	SND_SOC_DAPM_LINE("Line In", NULL),
	SND_SOC_DAPM_LINE("Line Out", NULL),
	SND_SOC_DAPM_MIC("Headset Mic", NULL),
	SND_SOC_DAPM_MIC("Mic", NULL),
	SND_SOC_DAPM_SPK("Speaker", sun4i_codec_spk_event),
};

static struct snd_soc_card *sun6i_codec_create_card(struct device *dev)
{
	struct snd_soc_card *card;
	int ret;

	card = devm_kzalloc(dev, sizeof(*card), GFP_KERNEL);
	if (!card)
		return ERR_PTR(-ENOMEM);

	card->dai_link = sun4i_codec_create_link(dev, &card->num_links);
	if (!card->dai_link)
		return ERR_PTR(-ENOMEM);

	card->dev		= dev;
	card->name		= "A31 Audio Codec";
	card->dapm_widgets	= sun6i_codec_card_dapm_widgets;
	card->num_dapm_widgets	= ARRAY_SIZE(sun6i_codec_card_dapm_widgets);
	card->fully_routed	= true;

	ret = snd_soc_of_parse_audio_routing(card, "allwinner,audio-routing");
	if (ret)
		dev_warn(dev, "failed to parse audio-routing: %d\n", ret);

	return card;
};

static const struct regmap_config sun4i_codec_regmap_config = {
	.reg_bits	= 32,
	.reg_stride	= 4,
	.val_bits	= 32,
	.max_register	= SUN4I_CODEC_ADC_RXCNT,
};

static const struct regmap_config sun6i_codec_regmap_config = {
	.reg_bits	= 32,
	.reg_stride	= 4,
	.val_bits	= 32,
	.max_register	= SUN6I_CODEC_HMIC_DATA,
};

static const struct regmap_config sun7i_codec_regmap_config = {
	.reg_bits	= 32,
	.reg_stride	= 4,
	.val_bits	= 32,
	.max_register	= SUN7I_CODEC_AC_MIC_PHONE_CAL,
};

struct sun4i_codec_quirks {
	const struct regmap_config *regmap_config;
	const struct snd_soc_codec_driver *codec;
	struct snd_soc_card * (*create_card)(struct device *dev);
	struct reg_field reg_adc_fifoc;	/* used for regmap_field */
	unsigned int reg_dac_txdata;	/* TX FIFO offset for DMA config */
	unsigned int reg_adc_rxdata;	/* RX FIFO offset for DMA config */
	bool has_reset;
};

static const struct sun4i_codec_quirks sun4i_codec_quirks = {
	.regmap_config	= &sun4i_codec_regmap_config,
	.codec		= &sun4i_codec_codec,
	.create_card	= sun4i_codec_create_card,
	.reg_adc_fifoc	= REG_FIELD(SUN4I_CODEC_ADC_FIFOC, 0, 31),
	.reg_dac_txdata	= SUN4I_CODEC_DAC_TXDATA,
	.reg_adc_rxdata	= SUN4I_CODEC_ADC_RXDATA,
};

static const struct sun4i_codec_quirks sun6i_a31_codec_quirks = {
	.regmap_config	= &sun6i_codec_regmap_config,
	.codec		= &sun6i_codec_codec,
	.create_card	= sun6i_codec_create_card,
	.reg_adc_fifoc	= REG_FIELD(SUN6I_CODEC_ADC_FIFOC, 0, 31),
	.reg_dac_txdata	= SUN4I_CODEC_DAC_TXDATA,
	.reg_adc_rxdata	= SUN6I_CODEC_ADC_RXDATA,
	.has_reset	= true,
};

static const struct sun4i_codec_quirks sun7i_codec_quirks = {
	.regmap_config	= &sun7i_codec_regmap_config,
	.codec		= &sun4i_codec_codec,
	.create_card	= sun4i_codec_create_card,
	.reg_adc_fifoc	= REG_FIELD(SUN4I_CODEC_ADC_FIFOC, 0, 31),
	.reg_dac_txdata	= SUN4I_CODEC_DAC_TXDATA,
	.reg_adc_rxdata	= SUN4I_CODEC_ADC_RXDATA,
};

static const struct of_device_id sun4i_codec_of_match[] = {
	{
		.compatible = "allwinner,sun4i-a10-codec",
		.data = &sun4i_codec_quirks,
	},
	{
		.compatible = "allwinner,sun6i-a31-codec",
		.data = &sun6i_a31_codec_quirks,
	},
	{
		.compatible = "allwinner,sun7i-a20-codec",
		.data = &sun7i_codec_quirks,
	},
	{}
};
MODULE_DEVICE_TABLE(of, sun4i_codec_of_match);

static int sun4i_codec_probe(struct platform_device *pdev)
{
	struct snd_soc_card *card;
	struct sun4i_codec *scodec;
	const struct sun4i_codec_quirks *quirks;
	struct resource *res;
	void __iomem *base;
	int ret;

	scodec = devm_kzalloc(&pdev->dev, sizeof(*scodec), GFP_KERNEL);
	if (!scodec)
		return -ENOMEM;

	scodec->dev = &pdev->dev;

	res = platform_get_resource(pdev, IORESOURCE_MEM, 0);
	base = devm_ioremap_resource(&pdev->dev, res);
	if (IS_ERR(base)) {
		dev_err(&pdev->dev, "Failed to map the registers\n");
		return PTR_ERR(base);
	}

	quirks = of_device_get_match_data(&pdev->dev);
	if (quirks == NULL) {
		dev_err(&pdev->dev, "Failed to determine the quirks to use\n");
		return -ENODEV;
	}

	scodec->regmap = devm_regmap_init_mmio(&pdev->dev, base,
					       quirks->regmap_config);
	if (IS_ERR(scodec->regmap)) {
		dev_err(&pdev->dev, "Failed to create our regmap\n");
		return PTR_ERR(scodec->regmap);
	}

	/* Get the clocks from the DT */
	scodec->clk_apb = devm_clk_get(&pdev->dev, "apb");
	if (IS_ERR(scodec->clk_apb)) {
		dev_err(&pdev->dev, "Failed to get the APB clock\n");
		return PTR_ERR(scodec->clk_apb);
	}

	scodec->clk_module = devm_clk_get(&pdev->dev, "codec");
	if (IS_ERR(scodec->clk_module)) {
		dev_err(&pdev->dev, "Failed to get the module clock\n");
		return PTR_ERR(scodec->clk_module);
	}

<<<<<<< HEAD
=======
	if (quirks->has_reset) {
		scodec->rst = devm_reset_control_get(&pdev->dev, NULL);
		if (IS_ERR(scodec->rst)) {
			dev_err(&pdev->dev, "Failed to get reset control\n");
			return PTR_ERR(scodec->rst);
		}
	}

>>>>>>> 35db5762
	scodec->gpio_pa = devm_gpiod_get_optional(&pdev->dev, "allwinner,pa",
						  GPIOD_OUT_LOW);
	if (IS_ERR(scodec->gpio_pa)) {
		ret = PTR_ERR(scodec->gpio_pa);
		if (ret != -EPROBE_DEFER)
			dev_err(&pdev->dev, "Failed to get pa gpio: %d\n", ret);
		return ret;
	}

<<<<<<< HEAD
=======
	/* reg_field setup */
	scodec->reg_adc_fifoc = devm_regmap_field_alloc(&pdev->dev,
							scodec->regmap,
							quirks->reg_adc_fifoc);
	if (IS_ERR(scodec->reg_adc_fifoc)) {
		ret = PTR_ERR(scodec->reg_adc_fifoc);
		dev_err(&pdev->dev, "Failed to create regmap fields: %d\n",
			ret);
		return ret;
	}

>>>>>>> 35db5762
	/* Enable the bus clock */
	if (clk_prepare_enable(scodec->clk_apb)) {
		dev_err(&pdev->dev, "Failed to enable the APB clock\n");
		return -EINVAL;
	}

<<<<<<< HEAD
=======
	/* Deassert the reset control */
	if (scodec->rst) {
		ret = reset_control_deassert(scodec->rst);
		if (ret) {
			dev_err(&pdev->dev,
				"Failed to deassert the reset control\n");
			goto err_clk_disable;
		}
	}

>>>>>>> 35db5762
	/* DMA configuration for TX FIFO */
	scodec->playback_dma_data.addr = res->start + quirks->reg_dac_txdata;
	scodec->playback_dma_data.maxburst = 8;
	scodec->playback_dma_data.addr_width = DMA_SLAVE_BUSWIDTH_2_BYTES;

	/* DMA configuration for RX FIFO */
	scodec->capture_dma_data.addr = res->start + quirks->reg_adc_rxdata;
	scodec->capture_dma_data.maxburst = 8;
	scodec->capture_dma_data.addr_width = DMA_SLAVE_BUSWIDTH_2_BYTES;

	ret = snd_soc_register_codec(&pdev->dev, quirks->codec,
				     &sun4i_codec_dai, 1);
	if (ret) {
		dev_err(&pdev->dev, "Failed to register our codec\n");
		goto err_assert_reset;
	}

	ret = devm_snd_soc_register_component(&pdev->dev,
					      &sun4i_codec_component,
					      &dummy_cpu_dai, 1);
	if (ret) {
		dev_err(&pdev->dev, "Failed to register our DAI\n");
		goto err_unregister_codec;
	}

	ret = devm_snd_dmaengine_pcm_register(&pdev->dev, NULL, 0);
	if (ret) {
		dev_err(&pdev->dev, "Failed to register against DMAEngine\n");
		goto err_unregister_codec;
	}

<<<<<<< HEAD
	card = sun4i_codec_create_card(&pdev->dev);
=======
	card = quirks->create_card(&pdev->dev);
>>>>>>> 35db5762
	if (IS_ERR(card)) {
		ret = PTR_ERR(card);
		dev_err(&pdev->dev, "Failed to create our card\n");
		goto err_unregister_codec;
	}

	platform_set_drvdata(pdev, card);
	snd_soc_card_set_drvdata(card, scodec);

	ret = snd_soc_register_card(card);
	if (ret) {
		dev_err(&pdev->dev, "Failed to register our card\n");
		goto err_unregister_codec;
	}

	return 0;

err_unregister_codec:
	snd_soc_unregister_codec(&pdev->dev);
err_assert_reset:
	if (scodec->rst)
		reset_control_assert(scodec->rst);
err_clk_disable:
	clk_disable_unprepare(scodec->clk_apb);
	return ret;
}

static int sun4i_codec_remove(struct platform_device *pdev)
{
	struct snd_soc_card *card = platform_get_drvdata(pdev);
	struct sun4i_codec *scodec = snd_soc_card_get_drvdata(card);

	snd_soc_unregister_card(card);
	snd_soc_unregister_codec(&pdev->dev);
	if (scodec->rst)
		reset_control_assert(scodec->rst);
	clk_disable_unprepare(scodec->clk_apb);

	return 0;
}

static struct platform_driver sun4i_codec_driver = {
	.driver = {
		.name = "sun4i-codec",
		.of_match_table = sun4i_codec_of_match,
	},
	.probe = sun4i_codec_probe,
	.remove = sun4i_codec_remove,
};
module_platform_driver(sun4i_codec_driver);

MODULE_DESCRIPTION("Allwinner A10 codec driver");
MODULE_AUTHOR("Emilio López <emilio@elopez.com.ar>");
MODULE_AUTHOR("Jon Smirl <jonsmirl@gmail.com>");
MODULE_AUTHOR("Maxime Ripard <maxime.ripard@free-electrons.com>");
MODULE_AUTHOR("Chen-Yu Tsai <wens@csie.org>");
MODULE_LICENSE("GPL");<|MERGE_RESOLUTION|>--- conflicted
+++ resolved
@@ -1330,8 +1330,6 @@
 		return PTR_ERR(scodec->clk_module);
 	}
 
-<<<<<<< HEAD
-=======
 	if (quirks->has_reset) {
 		scodec->rst = devm_reset_control_get(&pdev->dev, NULL);
 		if (IS_ERR(scodec->rst)) {
@@ -1340,7 +1338,6 @@
 		}
 	}
 
->>>>>>> 35db5762
 	scodec->gpio_pa = devm_gpiod_get_optional(&pdev->dev, "allwinner,pa",
 						  GPIOD_OUT_LOW);
 	if (IS_ERR(scodec->gpio_pa)) {
@@ -1350,8 +1347,6 @@
 		return ret;
 	}
 
-<<<<<<< HEAD
-=======
 	/* reg_field setup */
 	scodec->reg_adc_fifoc = devm_regmap_field_alloc(&pdev->dev,
 							scodec->regmap,
@@ -1363,15 +1358,12 @@
 		return ret;
 	}
 
->>>>>>> 35db5762
 	/* Enable the bus clock */
 	if (clk_prepare_enable(scodec->clk_apb)) {
 		dev_err(&pdev->dev, "Failed to enable the APB clock\n");
 		return -EINVAL;
 	}
 
-<<<<<<< HEAD
-=======
 	/* Deassert the reset control */
 	if (scodec->rst) {
 		ret = reset_control_deassert(scodec->rst);
@@ -1382,7 +1374,6 @@
 		}
 	}
 
->>>>>>> 35db5762
 	/* DMA configuration for TX FIFO */
 	scodec->playback_dma_data.addr = res->start + quirks->reg_dac_txdata;
 	scodec->playback_dma_data.maxburst = 8;
@@ -1414,11 +1405,7 @@
 		goto err_unregister_codec;
 	}
 
-<<<<<<< HEAD
-	card = sun4i_codec_create_card(&pdev->dev);
-=======
 	card = quirks->create_card(&pdev->dev);
->>>>>>> 35db5762
 	if (IS_ERR(card)) {
 		ret = PTR_ERR(card);
 		dev_err(&pdev->dev, "Failed to create our card\n");
