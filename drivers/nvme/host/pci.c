/*
 * NVM Express device driver
 * Copyright (c) 2011-2014, Intel Corporation.
 *
 * This program is free software; you can redistribute it and/or modify it
 * under the terms and conditions of the GNU General Public License,
 * version 2, as published by the Free Software Foundation.
 *
 * This program is distributed in the hope it will be useful, but WITHOUT
 * ANY WARRANTY; without even the implied warranty of MERCHANTABILITY or
 * FITNESS FOR A PARTICULAR PURPOSE.  See the GNU General Public License for
 * more details.
 */

#include <linux/aer.h>
#include <linux/bitops.h>
#include <linux/blkdev.h>
#include <linux/blk-mq.h>
#include <linux/cpu.h>
#include <linux/delay.h>
#include <linux/errno.h>
#include <linux/fs.h>
#include <linux/genhd.h>
#include <linux/hdreg.h>
#include <linux/idr.h>
#include <linux/init.h>
#include <linux/interrupt.h>
#include <linux/io.h>
#include <linux/kdev_t.h>
#include <linux/kthread.h>
#include <linux/kernel.h>
#include <linux/mm.h>
#include <linux/module.h>
#include <linux/moduleparam.h>
#include <linux/mutex.h>
#include <linux/pci.h>
#include <linux/poison.h>
#include <linux/ptrace.h>
#include <linux/sched.h>
#include <linux/slab.h>
#include <linux/t10-pi.h>
#include <linux/types.h>
#include <linux/io-64-nonatomic-lo-hi.h>
#include <asm/unaligned.h>

#include "nvme.h"

#define NVME_Q_DEPTH		1024
#define NVME_AQ_DEPTH		256
#define SQ_SIZE(depth)		(depth * sizeof(struct nvme_command))
#define CQ_SIZE(depth)		(depth * sizeof(struct nvme_completion))
		
/*
 * We handle AEN commands ourselves and don't even let the
 * block layer know about them.
 */
#define NVME_NR_AEN_COMMANDS	1
#define NVME_AQ_BLKMQ_DEPTH	(NVME_AQ_DEPTH - NVME_NR_AEN_COMMANDS)

static int use_threaded_interrupts;
module_param(use_threaded_interrupts, int, 0);

static bool use_cmb_sqes = true;
module_param(use_cmb_sqes, bool, 0644);
MODULE_PARM_DESC(use_cmb_sqes, "use controller's memory buffer for I/O SQes");

static LIST_HEAD(dev_list);
static DEFINE_SPINLOCK(dev_list_lock);
static struct task_struct *nvme_thread;
static struct workqueue_struct *nvme_workq;
static wait_queue_head_t nvme_kthread_wait;

struct nvme_dev;
struct nvme_queue;

static int nvme_reset(struct nvme_dev *dev);
static void nvme_process_cq(struct nvme_queue *nvmeq);
static void nvme_remove_dead_ctrl(struct nvme_dev *dev);
static void nvme_dev_disable(struct nvme_dev *dev, bool shutdown);

/*
 * Represents an NVM Express device.  Each nvme_dev is a PCI function.
 */
struct nvme_dev {
	struct list_head node;
	struct nvme_queue **queues;
	struct blk_mq_tag_set tagset;
	struct blk_mq_tag_set admin_tagset;
	u32 __iomem *dbs;
	struct device *dev;
	struct dma_pool *prp_page_pool;
	struct dma_pool *prp_small_pool;
	unsigned queue_count;
	unsigned online_queues;
	unsigned max_qid;
	int q_depth;
	u32 db_stride;
	struct msix_entry *entry;
	void __iomem *bar;
	struct work_struct reset_work;
	struct work_struct scan_work;
	struct work_struct remove_work;
	struct mutex shutdown_lock;
	bool subsystem;
	void __iomem *cmb;
	dma_addr_t cmb_dma_addr;
	u64 cmb_size;
	u32 cmbsz;
	unsigned long flags;

#define NVME_CTRL_RESETTING    0

	struct nvme_ctrl ctrl;
	struct completion ioq_wait;
};

static inline struct nvme_dev *to_nvme_dev(struct nvme_ctrl *ctrl)
{
	return container_of(ctrl, struct nvme_dev, ctrl);
}

/*
 * An NVM Express queue.  Each device has at least two (one for admin
 * commands and one for I/O commands).
 */
struct nvme_queue {
	struct device *q_dmadev;
	struct nvme_dev *dev;
	char irqname[24];	/* nvme4294967295-65535\0 */
	spinlock_t q_lock;
	struct nvme_command *sq_cmds;
	struct nvme_command __iomem *sq_cmds_io;
	volatile struct nvme_completion *cqes;
	struct blk_mq_tags **tags;
	dma_addr_t sq_dma_addr;
	dma_addr_t cq_dma_addr;
	u32 __iomem *q_db;
	u16 q_depth;
	s16 cq_vector;
	u16 sq_head;
	u16 sq_tail;
	u16 cq_head;
	u16 qid;
	u8 cq_phase;
	u8 cqe_seen;
};

/*
 * The nvme_iod describes the data in an I/O, including the list of PRP
 * entries.  You can't see it in this data structure because C doesn't let
 * me express that.  Use nvme_init_iod to ensure there's enough space
 * allocated to store the PRP list.
 */
struct nvme_iod {
	struct nvme_queue *nvmeq;
	int aborted;
	int npages;		/* In the PRP list. 0 means small pool in use */
	int nents;		/* Used in scatterlist */
	int length;		/* Of data, in bytes */
	dma_addr_t first_dma;
	struct scatterlist meta_sg; /* metadata requires single contiguous buffer */
	struct scatterlist *sg;
	struct scatterlist inline_sg[0];
};

/*
 * Check we didin't inadvertently grow the command struct
 */
static inline void _nvme_check_size(void)
{
	BUILD_BUG_ON(sizeof(struct nvme_rw_command) != 64);
	BUILD_BUG_ON(sizeof(struct nvme_create_cq) != 64);
	BUILD_BUG_ON(sizeof(struct nvme_create_sq) != 64);
	BUILD_BUG_ON(sizeof(struct nvme_delete_queue) != 64);
	BUILD_BUG_ON(sizeof(struct nvme_features) != 64);
	BUILD_BUG_ON(sizeof(struct nvme_format_cmd) != 64);
	BUILD_BUG_ON(sizeof(struct nvme_abort_cmd) != 64);
	BUILD_BUG_ON(sizeof(struct nvme_command) != 64);
	BUILD_BUG_ON(sizeof(struct nvme_id_ctrl) != 4096);
	BUILD_BUG_ON(sizeof(struct nvme_id_ns) != 4096);
	BUILD_BUG_ON(sizeof(struct nvme_lba_range_type) != 64);
	BUILD_BUG_ON(sizeof(struct nvme_smart_log) != 512);
}

/*
 * Max size of iod being embedded in the request payload
 */
#define NVME_INT_PAGES		2
#define NVME_INT_BYTES(dev)	(NVME_INT_PAGES * (dev)->ctrl.page_size)

/*
 * Will slightly overestimate the number of pages needed.  This is OK
 * as it only leads to a small amount of wasted memory for the lifetime of
 * the I/O.
 */
static int nvme_npages(unsigned size, struct nvme_dev *dev)
{
	unsigned nprps = DIV_ROUND_UP(size + dev->ctrl.page_size,
				      dev->ctrl.page_size);
	return DIV_ROUND_UP(8 * nprps, PAGE_SIZE - 8);
}

static unsigned int nvme_iod_alloc_size(struct nvme_dev *dev,
		unsigned int size, unsigned int nseg)
{
	return sizeof(__le64 *) * nvme_npages(size, dev) +
			sizeof(struct scatterlist) * nseg;
}

static unsigned int nvme_cmd_size(struct nvme_dev *dev)
{
	return sizeof(struct nvme_iod) +
		nvme_iod_alloc_size(dev, NVME_INT_BYTES(dev), NVME_INT_PAGES);
}

static int nvme_admin_init_hctx(struct blk_mq_hw_ctx *hctx, void *data,
				unsigned int hctx_idx)
{
	struct nvme_dev *dev = data;
	struct nvme_queue *nvmeq = dev->queues[0];

	WARN_ON(hctx_idx != 0);
	WARN_ON(dev->admin_tagset.tags[0] != hctx->tags);
	WARN_ON(nvmeq->tags);

	hctx->driver_data = nvmeq;
	nvmeq->tags = &dev->admin_tagset.tags[0];
	return 0;
}

static void nvme_admin_exit_hctx(struct blk_mq_hw_ctx *hctx, unsigned int hctx_idx)
{
	struct nvme_queue *nvmeq = hctx->driver_data;

	nvmeq->tags = NULL;
}

static int nvme_admin_init_request(void *data, struct request *req,
				unsigned int hctx_idx, unsigned int rq_idx,
				unsigned int numa_node)
{
	struct nvme_dev *dev = data;
	struct nvme_iod *iod = blk_mq_rq_to_pdu(req);
	struct nvme_queue *nvmeq = dev->queues[0];

	BUG_ON(!nvmeq);
	iod->nvmeq = nvmeq;
	return 0;
}

static int nvme_init_hctx(struct blk_mq_hw_ctx *hctx, void *data,
			  unsigned int hctx_idx)
{
	struct nvme_dev *dev = data;
	struct nvme_queue *nvmeq = dev->queues[hctx_idx + 1];

	if (!nvmeq->tags)
		nvmeq->tags = &dev->tagset.tags[hctx_idx];

	WARN_ON(dev->tagset.tags[hctx_idx] != hctx->tags);
	hctx->driver_data = nvmeq;
	return 0;
}

static int nvme_init_request(void *data, struct request *req,
				unsigned int hctx_idx, unsigned int rq_idx,
				unsigned int numa_node)
{
	struct nvme_dev *dev = data;
	struct nvme_iod *iod = blk_mq_rq_to_pdu(req);
	struct nvme_queue *nvmeq = dev->queues[hctx_idx + 1];

	BUG_ON(!nvmeq);
	iod->nvmeq = nvmeq;
	return 0;
}

static void nvme_complete_async_event(struct nvme_dev *dev,
		struct nvme_completion *cqe)
{
	u16 status = le16_to_cpu(cqe->status) >> 1;
	u32 result = le32_to_cpu(cqe->result);

	if (status == NVME_SC_SUCCESS || status == NVME_SC_ABORT_REQ)
		++dev->ctrl.event_limit;
	if (status != NVME_SC_SUCCESS)
		return;

	switch (result & 0xff07) {
	case NVME_AER_NOTICE_NS_CHANGED:
		dev_info(dev->ctrl.device, "rescanning\n");
		queue_work(nvme_workq, &dev->scan_work);
	default:
		dev_warn(dev->ctrl.device, "async event result %08x\n", result);
	}
}

/**
 * __nvme_submit_cmd() - Copy a command into a queue and ring the doorbell
 * @nvmeq: The queue to use
 * @cmd: The command to send
 *
 * Safe to use from interrupt context
 */
static void __nvme_submit_cmd(struct nvme_queue *nvmeq,
						struct nvme_command *cmd)
{
	u16 tail = nvmeq->sq_tail;

	if (nvmeq->sq_cmds_io)
		memcpy_toio(&nvmeq->sq_cmds_io[tail], cmd, sizeof(*cmd));
	else
		memcpy(&nvmeq->sq_cmds[tail], cmd, sizeof(*cmd));

	if (++tail == nvmeq->q_depth)
		tail = 0;
	writel(tail, nvmeq->q_db);
	nvmeq->sq_tail = tail;
}

static __le64 **iod_list(struct request *req)
{
	struct nvme_iod *iod = blk_mq_rq_to_pdu(req);
	return (__le64 **)(iod->sg + req->nr_phys_segments);
}

static int nvme_init_iod(struct request *rq, struct nvme_dev *dev)
{
	struct nvme_iod *iod = blk_mq_rq_to_pdu(rq);
	int nseg = rq->nr_phys_segments;
	unsigned size;

	if (rq->cmd_flags & REQ_DISCARD)
		size = sizeof(struct nvme_dsm_range);
	else
		size = blk_rq_bytes(rq);

	if (nseg > NVME_INT_PAGES || size > NVME_INT_BYTES(dev)) {
		iod->sg = kmalloc(nvme_iod_alloc_size(dev, size, nseg), GFP_ATOMIC);
		if (!iod->sg)
			return BLK_MQ_RQ_QUEUE_BUSY;
	} else {
		iod->sg = iod->inline_sg;
	}

	iod->aborted = 0;
	iod->npages = -1;
	iod->nents = 0;
	iod->length = size;
	return 0;
}

static void nvme_free_iod(struct nvme_dev *dev, struct request *req)
{
	struct nvme_iod *iod = blk_mq_rq_to_pdu(req);
	const int last_prp = dev->ctrl.page_size / 8 - 1;
	int i;
	__le64 **list = iod_list(req);
	dma_addr_t prp_dma = iod->first_dma;

	if (iod->npages == 0)
		dma_pool_free(dev->prp_small_pool, list[0], prp_dma);
	for (i = 0; i < iod->npages; i++) {
		__le64 *prp_list = list[i];
		dma_addr_t next_prp_dma = le64_to_cpu(prp_list[last_prp]);
		dma_pool_free(dev->prp_page_pool, prp_list, prp_dma);
		prp_dma = next_prp_dma;
	}

	if (iod->sg != iod->inline_sg)
		kfree(iod->sg);
}

#ifdef CONFIG_BLK_DEV_INTEGRITY
static void nvme_dif_prep(u32 p, u32 v, struct t10_pi_tuple *pi)
{
	if (be32_to_cpu(pi->ref_tag) == v)
		pi->ref_tag = cpu_to_be32(p);
}

static void nvme_dif_complete(u32 p, u32 v, struct t10_pi_tuple *pi)
{
	if (be32_to_cpu(pi->ref_tag) == p)
		pi->ref_tag = cpu_to_be32(v);
}

/**
 * nvme_dif_remap - remaps ref tags to bip seed and physical lba
 *
 * The virtual start sector is the one that was originally submitted by the
 * block layer.	Due to partitioning, MD/DM cloning, etc. the actual physical
 * start sector may be different. Remap protection information to match the
 * physical LBA on writes, and back to the original seed on reads.
 *
 * Type 0 and 3 do not have a ref tag, so no remapping required.
 */
static void nvme_dif_remap(struct request *req,
			void (*dif_swap)(u32 p, u32 v, struct t10_pi_tuple *pi))
{
	struct nvme_ns *ns = req->rq_disk->private_data;
	struct bio_integrity_payload *bip;
	struct t10_pi_tuple *pi;
	void *p, *pmap;
	u32 i, nlb, ts, phys, virt;

	if (!ns->pi_type || ns->pi_type == NVME_NS_DPS_PI_TYPE3)
		return;

	bip = bio_integrity(req->bio);
	if (!bip)
		return;

	pmap = kmap_atomic(bip->bip_vec->bv_page) + bip->bip_vec->bv_offset;

	p = pmap;
	virt = bip_get_seed(bip);
	phys = nvme_block_nr(ns, blk_rq_pos(req));
	nlb = (blk_rq_bytes(req) >> ns->lba_shift);
	ts = ns->disk->queue->integrity.tuple_size;

	for (i = 0; i < nlb; i++, virt++, phys++) {
		pi = (struct t10_pi_tuple *)p;
		dif_swap(phys, virt, pi);
		p += ts;
	}
	kunmap_atomic(pmap);
}
#else /* CONFIG_BLK_DEV_INTEGRITY */
static void nvme_dif_remap(struct request *req,
			void (*dif_swap)(u32 p, u32 v, struct t10_pi_tuple *pi))
{
}
static void nvme_dif_prep(u32 p, u32 v, struct t10_pi_tuple *pi)
{
}
static void nvme_dif_complete(u32 p, u32 v, struct t10_pi_tuple *pi)
{
}
#endif

static bool nvme_setup_prps(struct nvme_dev *dev, struct request *req,
		int total_len)
{
	struct nvme_iod *iod = blk_mq_rq_to_pdu(req);
	struct dma_pool *pool;
	int length = total_len;
	struct scatterlist *sg = iod->sg;
	int dma_len = sg_dma_len(sg);
	u64 dma_addr = sg_dma_address(sg);
	u32 page_size = dev->ctrl.page_size;
	int offset = dma_addr & (page_size - 1);
	__le64 *prp_list;
	__le64 **list = iod_list(req);
	dma_addr_t prp_dma;
	int nprps, i;

	length -= (page_size - offset);
	if (length <= 0)
		return true;

	dma_len -= (page_size - offset);
	if (dma_len) {
		dma_addr += (page_size - offset);
	} else {
		sg = sg_next(sg);
		dma_addr = sg_dma_address(sg);
		dma_len = sg_dma_len(sg);
	}

	if (length <= page_size) {
		iod->first_dma = dma_addr;
		return true;
	}

	nprps = DIV_ROUND_UP(length, page_size);
	if (nprps <= (256 / 8)) {
		pool = dev->prp_small_pool;
		iod->npages = 0;
	} else {
		pool = dev->prp_page_pool;
		iod->npages = 1;
	}

	prp_list = dma_pool_alloc(pool, GFP_ATOMIC, &prp_dma);
	if (!prp_list) {
		iod->first_dma = dma_addr;
		iod->npages = -1;
		return false;
	}
	list[0] = prp_list;
	iod->first_dma = prp_dma;
	i = 0;
	for (;;) {
		if (i == page_size >> 3) {
			__le64 *old_prp_list = prp_list;
			prp_list = dma_pool_alloc(pool, GFP_ATOMIC, &prp_dma);
			if (!prp_list)
				return false;
			list[iod->npages++] = prp_list;
			prp_list[0] = old_prp_list[i - 1];
			old_prp_list[i - 1] = cpu_to_le64(prp_dma);
			i = 1;
		}
		prp_list[i++] = cpu_to_le64(dma_addr);
		dma_len -= page_size;
		dma_addr += page_size;
		length -= page_size;
		if (length <= 0)
			break;
		if (dma_len > 0)
			continue;
		BUG_ON(dma_len < 0);
		sg = sg_next(sg);
		dma_addr = sg_dma_address(sg);
		dma_len = sg_dma_len(sg);
	}

	return true;
}

static int nvme_map_data(struct nvme_dev *dev, struct request *req,
		struct nvme_command *cmnd)
{
	struct nvme_iod *iod = blk_mq_rq_to_pdu(req);
	struct request_queue *q = req->q;
	enum dma_data_direction dma_dir = rq_data_dir(req) ?
			DMA_TO_DEVICE : DMA_FROM_DEVICE;
	int ret = BLK_MQ_RQ_QUEUE_ERROR;

	sg_init_table(iod->sg, req->nr_phys_segments);
	iod->nents = blk_rq_map_sg(q, req, iod->sg);
	if (!iod->nents)
		goto out;

	ret = BLK_MQ_RQ_QUEUE_BUSY;
	if (!dma_map_sg(dev->dev, iod->sg, iod->nents, dma_dir))
		goto out;

	if (!nvme_setup_prps(dev, req, blk_rq_bytes(req)))
		goto out_unmap;

	ret = BLK_MQ_RQ_QUEUE_ERROR;
	if (blk_integrity_rq(req)) {
		if (blk_rq_count_integrity_sg(q, req->bio) != 1)
			goto out_unmap;

		sg_init_table(&iod->meta_sg, 1);
		if (blk_rq_map_integrity_sg(q, req->bio, &iod->meta_sg) != 1)
			goto out_unmap;

		if (rq_data_dir(req))
			nvme_dif_remap(req, nvme_dif_prep);

		if (!dma_map_sg(dev->dev, &iod->meta_sg, 1, dma_dir))
			goto out_unmap;
	}

	cmnd->rw.prp1 = cpu_to_le64(sg_dma_address(iod->sg));
	cmnd->rw.prp2 = cpu_to_le64(iod->first_dma);
	if (blk_integrity_rq(req))
		cmnd->rw.metadata = cpu_to_le64(sg_dma_address(&iod->meta_sg));
	return BLK_MQ_RQ_QUEUE_OK;

out_unmap:
	dma_unmap_sg(dev->dev, iod->sg, iod->nents, dma_dir);
out:
	return ret;
}

static void nvme_unmap_data(struct nvme_dev *dev, struct request *req)
{
	struct nvme_iod *iod = blk_mq_rq_to_pdu(req);
	enum dma_data_direction dma_dir = rq_data_dir(req) ?
			DMA_TO_DEVICE : DMA_FROM_DEVICE;

	if (iod->nents) {
		dma_unmap_sg(dev->dev, iod->sg, iod->nents, dma_dir);
		if (blk_integrity_rq(req)) {
			if (!rq_data_dir(req))
				nvme_dif_remap(req, nvme_dif_complete);
			dma_unmap_sg(dev->dev, &iod->meta_sg, 1, dma_dir);
		}
	}

	nvme_free_iod(dev, req);
}

/*
 * We reuse the small pool to allocate the 16-byte range here as it is not
 * worth having a special pool for these or additional cases to handle freeing
 * the iod.
 */
static int nvme_setup_discard(struct nvme_queue *nvmeq, struct nvme_ns *ns,
		struct request *req, struct nvme_command *cmnd)
{
	struct nvme_iod *iod = blk_mq_rq_to_pdu(req);
	struct nvme_dsm_range *range;

	range = dma_pool_alloc(nvmeq->dev->prp_small_pool, GFP_ATOMIC,
						&iod->first_dma);
	if (!range)
		return BLK_MQ_RQ_QUEUE_BUSY;
	iod_list(req)[0] = (__le64 *)range;
	iod->npages = 0;

	range->cattr = cpu_to_le32(0);
	range->nlb = cpu_to_le32(blk_rq_bytes(req) >> ns->lba_shift);
	range->slba = cpu_to_le64(nvme_block_nr(ns, blk_rq_pos(req)));

	memset(cmnd, 0, sizeof(*cmnd));
	cmnd->dsm.opcode = nvme_cmd_dsm;
	cmnd->dsm.nsid = cpu_to_le32(ns->ns_id);
	cmnd->dsm.prp1 = cpu_to_le64(iod->first_dma);
	cmnd->dsm.nr = 0;
	cmnd->dsm.attributes = cpu_to_le32(NVME_DSMGMT_AD);
	return BLK_MQ_RQ_QUEUE_OK;
}

/*
 * NOTE: ns is NULL when called on the admin queue.
 */
static int nvme_queue_rq(struct blk_mq_hw_ctx *hctx,
			 const struct blk_mq_queue_data *bd)
{
	struct nvme_ns *ns = hctx->queue->queuedata;
	struct nvme_queue *nvmeq = hctx->driver_data;
	struct nvme_dev *dev = nvmeq->dev;
	struct request *req = bd->rq;
	struct nvme_command cmnd;
	int ret = BLK_MQ_RQ_QUEUE_OK;

	/*
	 * If formated with metadata, require the block layer provide a buffer
	 * unless this namespace is formated such that the metadata can be
	 * stripped/generated by the controller with PRACT=1.
	 */
	if (ns && ns->ms && !blk_integrity_rq(req)) {
		if (!(ns->pi_type && ns->ms == 8) &&
					req->cmd_type != REQ_TYPE_DRV_PRIV) {
			blk_mq_end_request(req, -EFAULT);
			return BLK_MQ_RQ_QUEUE_OK;
		}
	}

	ret = nvme_init_iod(req, dev);
	if (ret)
		return ret;

	if (req->cmd_flags & REQ_DISCARD) {
		ret = nvme_setup_discard(nvmeq, ns, req, &cmnd);
	} else {
		if (req->cmd_type == REQ_TYPE_DRV_PRIV)
			memcpy(&cmnd, req->cmd, sizeof(cmnd));
		else if (req->cmd_flags & REQ_FLUSH)
			nvme_setup_flush(ns, &cmnd);
		else
			nvme_setup_rw(ns, req, &cmnd);

		if (req->nr_phys_segments)
			ret = nvme_map_data(dev, req, &cmnd);
	}

	if (ret)
		goto out;

	cmnd.common.command_id = req->tag;
	blk_mq_start_request(req);

	spin_lock_irq(&nvmeq->q_lock);
	if (unlikely(nvmeq->cq_vector < 0)) {
		ret = BLK_MQ_RQ_QUEUE_BUSY;
		spin_unlock_irq(&nvmeq->q_lock);
		goto out;
	}
	__nvme_submit_cmd(nvmeq, &cmnd);
	nvme_process_cq(nvmeq);
	spin_unlock_irq(&nvmeq->q_lock);
	return BLK_MQ_RQ_QUEUE_OK;
out:
	nvme_free_iod(dev, req);
	return ret;
}

static void nvme_complete_rq(struct request *req)
{
	struct nvme_iod *iod = blk_mq_rq_to_pdu(req);
	struct nvme_dev *dev = iod->nvmeq->dev;
	int error = 0;

	nvme_unmap_data(dev, req);

	if (unlikely(req->errors)) {
		if (nvme_req_needs_retry(req, req->errors)) {
			nvme_requeue_req(req);
			return;
		}

		if (req->cmd_type == REQ_TYPE_DRV_PRIV)
			error = req->errors;
		else
			error = nvme_error_status(req->errors);
	}

	if (unlikely(iod->aborted)) {
		dev_warn(dev->ctrl.device,
			"completing aborted command with status: %04x\n",
			req->errors);
	}

	blk_mq_end_request(req, error);
}

static void __nvme_process_cq(struct nvme_queue *nvmeq, unsigned int *tag)
{
	u16 head, phase;

	head = nvmeq->cq_head;
	phase = nvmeq->cq_phase;

	for (;;) {
		struct nvme_completion cqe = nvmeq->cqes[head];
		u16 status = le16_to_cpu(cqe.status);
		struct request *req;

		if ((status & 1) != phase)
			break;
		nvmeq->sq_head = le16_to_cpu(cqe.sq_head);
		if (++head == nvmeq->q_depth) {
			head = 0;
			phase = !phase;
		}

		if (tag && *tag == cqe.command_id)
			*tag = -1;

		if (unlikely(cqe.command_id >= nvmeq->q_depth)) {
			dev_warn(nvmeq->dev->ctrl.device,
				"invalid id %d completed on queue %d\n",
				cqe.command_id, le16_to_cpu(cqe.sq_id));
			continue;
		}

		/*
		 * AEN requests are special as they don't time out and can
		 * survive any kind of queue freeze and often don't respond to
		 * aborts.  We don't even bother to allocate a struct request
		 * for them but rather special case them here.
		 */
		if (unlikely(nvmeq->qid == 0 &&
				cqe.command_id >= NVME_AQ_BLKMQ_DEPTH)) {
			nvme_complete_async_event(nvmeq->dev, &cqe);
			continue;
		}

		req = blk_mq_tag_to_rq(*nvmeq->tags, cqe.command_id);
		if (req->cmd_type == REQ_TYPE_DRV_PRIV) {
			u32 result = le32_to_cpu(cqe.result);
			req->special = (void *)(uintptr_t)result;
		}
		blk_mq_complete_request(req, status >> 1);

	}

	/* If the controller ignores the cq head doorbell and continuously
	 * writes to the queue, it is theoretically possible to wrap around
	 * the queue twice and mistakenly return IRQ_NONE.  Linux only
	 * requires that 0.1% of your interrupts are handled, so this isn't
	 * a big problem.
	 */
	if (head == nvmeq->cq_head && phase == nvmeq->cq_phase)
		return;

	if (likely(nvmeq->cq_vector >= 0))
		writel(head, nvmeq->q_db + nvmeq->dev->db_stride);
	nvmeq->cq_head = head;
	nvmeq->cq_phase = phase;

	nvmeq->cqe_seen = 1;
}

static void nvme_process_cq(struct nvme_queue *nvmeq)
{
	__nvme_process_cq(nvmeq, NULL);
}

static irqreturn_t nvme_irq(int irq, void *data)
{
	irqreturn_t result;
	struct nvme_queue *nvmeq = data;
	spin_lock(&nvmeq->q_lock);
	nvme_process_cq(nvmeq);
	result = nvmeq->cqe_seen ? IRQ_HANDLED : IRQ_NONE;
	nvmeq->cqe_seen = 0;
	spin_unlock(&nvmeq->q_lock);
	return result;
}

static irqreturn_t nvme_irq_check(int irq, void *data)
{
	struct nvme_queue *nvmeq = data;
	struct nvme_completion cqe = nvmeq->cqes[nvmeq->cq_head];
	if ((le16_to_cpu(cqe.status) & 1) != nvmeq->cq_phase)
		return IRQ_NONE;
	return IRQ_WAKE_THREAD;
}

static int nvme_poll(struct blk_mq_hw_ctx *hctx, unsigned int tag)
{
	struct nvme_queue *nvmeq = hctx->driver_data;

	if ((le16_to_cpu(nvmeq->cqes[nvmeq->cq_head].status) & 1) ==
	    nvmeq->cq_phase) {
		spin_lock_irq(&nvmeq->q_lock);
		__nvme_process_cq(nvmeq, &tag);
		spin_unlock_irq(&nvmeq->q_lock);

		if (tag == -1)
			return 1;
	}

	return 0;
}

static void nvme_submit_async_event(struct nvme_dev *dev)
{
	struct nvme_command c;

	memset(&c, 0, sizeof(c));
	c.common.opcode = nvme_admin_async_event;
	c.common.command_id = NVME_AQ_BLKMQ_DEPTH + --dev->ctrl.event_limit;

	__nvme_submit_cmd(dev->queues[0], &c);
}

static int adapter_delete_queue(struct nvme_dev *dev, u8 opcode, u16 id)
{
	struct nvme_command c;

	memset(&c, 0, sizeof(c));
	c.delete_queue.opcode = opcode;
	c.delete_queue.qid = cpu_to_le16(id);

	return nvme_submit_sync_cmd(dev->ctrl.admin_q, &c, NULL, 0);
}

static int adapter_alloc_cq(struct nvme_dev *dev, u16 qid,
						struct nvme_queue *nvmeq)
{
	struct nvme_command c;
	int flags = NVME_QUEUE_PHYS_CONTIG | NVME_CQ_IRQ_ENABLED;

	/*
	 * Note: we (ab)use the fact the the prp fields survive if no data
	 * is attached to the request.
	 */
	memset(&c, 0, sizeof(c));
	c.create_cq.opcode = nvme_admin_create_cq;
	c.create_cq.prp1 = cpu_to_le64(nvmeq->cq_dma_addr);
	c.create_cq.cqid = cpu_to_le16(qid);
	c.create_cq.qsize = cpu_to_le16(nvmeq->q_depth - 1);
	c.create_cq.cq_flags = cpu_to_le16(flags);
	c.create_cq.irq_vector = cpu_to_le16(nvmeq->cq_vector);

	return nvme_submit_sync_cmd(dev->ctrl.admin_q, &c, NULL, 0);
}

static int adapter_alloc_sq(struct nvme_dev *dev, u16 qid,
						struct nvme_queue *nvmeq)
{
	struct nvme_command c;
	int flags = NVME_QUEUE_PHYS_CONTIG | NVME_SQ_PRIO_MEDIUM;

	/*
	 * Note: we (ab)use the fact the the prp fields survive if no data
	 * is attached to the request.
	 */
	memset(&c, 0, sizeof(c));
	c.create_sq.opcode = nvme_admin_create_sq;
	c.create_sq.prp1 = cpu_to_le64(nvmeq->sq_dma_addr);
	c.create_sq.sqid = cpu_to_le16(qid);
	c.create_sq.qsize = cpu_to_le16(nvmeq->q_depth - 1);
	c.create_sq.sq_flags = cpu_to_le16(flags);
	c.create_sq.cqid = cpu_to_le16(qid);

	return nvme_submit_sync_cmd(dev->ctrl.admin_q, &c, NULL, 0);
}

static int adapter_delete_cq(struct nvme_dev *dev, u16 cqid)
{
	return adapter_delete_queue(dev, nvme_admin_delete_cq, cqid);
}

static int adapter_delete_sq(struct nvme_dev *dev, u16 sqid)
{
	return adapter_delete_queue(dev, nvme_admin_delete_sq, sqid);
}

static void abort_endio(struct request *req, int error)
{
	struct nvme_iod *iod = blk_mq_rq_to_pdu(req);
	struct nvme_queue *nvmeq = iod->nvmeq;
	u32 result = (u32)(uintptr_t)req->special;
	u16 status = req->errors;

	dev_warn(nvmeq->dev->ctrl.device,
		"Abort status:%x result:%x", status, result);
	atomic_inc(&nvmeq->dev->ctrl.abort_limit);

	blk_mq_free_request(req);
}

static enum blk_eh_timer_return nvme_timeout(struct request *req, bool reserved)
{
	struct nvme_iod *iod = blk_mq_rq_to_pdu(req);
	struct nvme_queue *nvmeq = iod->nvmeq;
	struct nvme_dev *dev = nvmeq->dev;
	struct request *abort_req;
	struct nvme_command cmd;

	/*
	 * Shutdown immediately if controller times out while starting. The
	 * reset work will see the pci device disabled when it gets the forced
	 * cancellation error. All outstanding requests are completed on
	 * shutdown, so we return BLK_EH_HANDLED.
	 */
	if (test_bit(NVME_CTRL_RESETTING, &dev->flags)) {
		dev_warn(dev->ctrl.device,
			 "I/O %d QID %d timeout, disable controller\n",
			 req->tag, nvmeq->qid);
		nvme_dev_disable(dev, false);
		req->errors = NVME_SC_CANCELLED;
		return BLK_EH_HANDLED;
	}

	/*
 	 * Shutdown the controller immediately and schedule a reset if the
 	 * command was already aborted once before and still hasn't been
 	 * returned to the driver, or if this is the admin queue.
	 */
	if (!nvmeq->qid || iod->aborted) {
		dev_warn(dev->ctrl.device,
			 "I/O %d QID %d timeout, reset controller\n",
			 req->tag, nvmeq->qid);
		nvme_dev_disable(dev, false);
		queue_work(nvme_workq, &dev->reset_work);

		/*
		 * Mark the request as handled, since the inline shutdown
		 * forces all outstanding requests to complete.
		 */
		req->errors = NVME_SC_CANCELLED;
		return BLK_EH_HANDLED;
	}

	iod->aborted = 1;

	if (atomic_dec_return(&dev->ctrl.abort_limit) < 0) {
		atomic_inc(&dev->ctrl.abort_limit);
		return BLK_EH_RESET_TIMER;
	}

	memset(&cmd, 0, sizeof(cmd));
	cmd.abort.opcode = nvme_admin_abort_cmd;
	cmd.abort.cid = req->tag;
	cmd.abort.sqid = cpu_to_le16(nvmeq->qid);

	dev_warn(nvmeq->dev->ctrl.device,
		"I/O %d QID %d timeout, aborting\n",
		 req->tag, nvmeq->qid);

	abort_req = nvme_alloc_request(dev->ctrl.admin_q, &cmd,
			BLK_MQ_REQ_NOWAIT);
	if (IS_ERR(abort_req)) {
		atomic_inc(&dev->ctrl.abort_limit);
		return BLK_EH_RESET_TIMER;
	}

	abort_req->timeout = ADMIN_TIMEOUT;
	abort_req->end_io_data = NULL;
	blk_execute_rq_nowait(abort_req->q, NULL, abort_req, 0, abort_endio);

	/*
	 * The aborted req will be completed on receiving the abort req.
	 * We enable the timer again. If hit twice, it'll cause a device reset,
	 * as the device then is in a faulty state.
	 */
	return BLK_EH_RESET_TIMER;
}

static void nvme_cancel_queue_ios(struct request *req, void *data, bool reserved)
{
	struct nvme_queue *nvmeq = data;
	int status;

	if (!blk_mq_request_started(req))
		return;

<<<<<<< HEAD
	dev_dbg_ratelimited(nvmeq->q_dmadev,
=======
	dev_warn(nvmeq->dev->ctrl.device,
>>>>>>> ab3d8b3e
		 "Cancelling I/O %d QID %d\n", req->tag, nvmeq->qid);

	status = NVME_SC_ABORT_REQ;
	if (blk_queue_dying(req->q))
		status |= NVME_SC_DNR;
	blk_mq_complete_request(req, status);
}

static void nvme_free_queue(struct nvme_queue *nvmeq)
{
	dma_free_coherent(nvmeq->q_dmadev, CQ_SIZE(nvmeq->q_depth),
				(void *)nvmeq->cqes, nvmeq->cq_dma_addr);
	if (nvmeq->sq_cmds)
		dma_free_coherent(nvmeq->q_dmadev, SQ_SIZE(nvmeq->q_depth),
					nvmeq->sq_cmds, nvmeq->sq_dma_addr);
	kfree(nvmeq);
}

static void nvme_free_queues(struct nvme_dev *dev, int lowest)
{
	int i;

	for (i = dev->queue_count - 1; i >= lowest; i--) {
		struct nvme_queue *nvmeq = dev->queues[i];
		dev->queue_count--;
		dev->queues[i] = NULL;
		nvme_free_queue(nvmeq);
	}
}

/**
 * nvme_suspend_queue - put queue into suspended state
 * @nvmeq - queue to suspend
 */
static int nvme_suspend_queue(struct nvme_queue *nvmeq)
{
	int vector;

	spin_lock_irq(&nvmeq->q_lock);
	if (nvmeq->cq_vector == -1) {
		spin_unlock_irq(&nvmeq->q_lock);
		return 1;
	}
	vector = nvmeq->dev->entry[nvmeq->cq_vector].vector;
	nvmeq->dev->online_queues--;
	nvmeq->cq_vector = -1;
	spin_unlock_irq(&nvmeq->q_lock);

	if (!nvmeq->qid && nvmeq->dev->ctrl.admin_q)
		blk_mq_stop_hw_queues(nvmeq->dev->ctrl.admin_q);

	irq_set_affinity_hint(vector, NULL);
	free_irq(vector, nvmeq);

	return 0;
}

static void nvme_clear_queue(struct nvme_queue *nvmeq)
{
	spin_lock_irq(&nvmeq->q_lock);
	if (nvmeq->tags && *nvmeq->tags)
		blk_mq_all_tag_busy_iter(*nvmeq->tags, nvme_cancel_queue_ios, nvmeq);
	spin_unlock_irq(&nvmeq->q_lock);
}

static void nvme_disable_admin_queue(struct nvme_dev *dev, bool shutdown)
{
	struct nvme_queue *nvmeq = dev->queues[0];

	if (!nvmeq)
		return;
	if (nvme_suspend_queue(nvmeq))
		return;

	if (shutdown)
		nvme_shutdown_ctrl(&dev->ctrl);
	else
		nvme_disable_ctrl(&dev->ctrl, lo_hi_readq(
						dev->bar + NVME_REG_CAP));

	spin_lock_irq(&nvmeq->q_lock);
	nvme_process_cq(nvmeq);
	spin_unlock_irq(&nvmeq->q_lock);
}

static int nvme_cmb_qdepth(struct nvme_dev *dev, int nr_io_queues,
				int entry_size)
{
	int q_depth = dev->q_depth;
	unsigned q_size_aligned = roundup(q_depth * entry_size,
					  dev->ctrl.page_size);

	if (q_size_aligned * nr_io_queues > dev->cmb_size) {
		u64 mem_per_q = div_u64(dev->cmb_size, nr_io_queues);
		mem_per_q = round_down(mem_per_q, dev->ctrl.page_size);
		q_depth = div_u64(mem_per_q, entry_size);

		/*
		 * Ensure the reduced q_depth is above some threshold where it
		 * would be better to map queues in system memory with the
		 * original depth
		 */
		if (q_depth < 64)
			return -ENOMEM;
	}

	return q_depth;
}

static int nvme_alloc_sq_cmds(struct nvme_dev *dev, struct nvme_queue *nvmeq,
				int qid, int depth)
{
	if (qid && dev->cmb && use_cmb_sqes && NVME_CMB_SQS(dev->cmbsz)) {
		unsigned offset = (qid - 1) * roundup(SQ_SIZE(depth),
						      dev->ctrl.page_size);
		nvmeq->sq_dma_addr = dev->cmb_dma_addr + offset;
		nvmeq->sq_cmds_io = dev->cmb + offset;
	} else {
		nvmeq->sq_cmds = dma_alloc_coherent(dev->dev, SQ_SIZE(depth),
					&nvmeq->sq_dma_addr, GFP_KERNEL);
		if (!nvmeq->sq_cmds)
			return -ENOMEM;
	}

	return 0;
}

static struct nvme_queue *nvme_alloc_queue(struct nvme_dev *dev, int qid,
							int depth)
{
	struct nvme_queue *nvmeq = kzalloc(sizeof(*nvmeq), GFP_KERNEL);
	if (!nvmeq)
		return NULL;

	nvmeq->cqes = dma_zalloc_coherent(dev->dev, CQ_SIZE(depth),
					  &nvmeq->cq_dma_addr, GFP_KERNEL);
	if (!nvmeq->cqes)
		goto free_nvmeq;

	if (nvme_alloc_sq_cmds(dev, nvmeq, qid, depth))
		goto free_cqdma;

	nvmeq->q_dmadev = dev->dev;
	nvmeq->dev = dev;
	snprintf(nvmeq->irqname, sizeof(nvmeq->irqname), "nvme%dq%d",
			dev->ctrl.instance, qid);
	spin_lock_init(&nvmeq->q_lock);
	nvmeq->cq_head = 0;
	nvmeq->cq_phase = 1;
	nvmeq->q_db = &dev->dbs[qid * 2 * dev->db_stride];
	nvmeq->q_depth = depth;
	nvmeq->qid = qid;
	nvmeq->cq_vector = -1;
	dev->queues[qid] = nvmeq;

	/* make sure queue descriptor is set before queue count, for kthread */
	mb();
	dev->queue_count++;

	return nvmeq;

 free_cqdma:
	dma_free_coherent(dev->dev, CQ_SIZE(depth), (void *)nvmeq->cqes,
							nvmeq->cq_dma_addr);
 free_nvmeq:
	kfree(nvmeq);
	return NULL;
}

static int queue_request_irq(struct nvme_dev *dev, struct nvme_queue *nvmeq,
							const char *name)
{
	if (use_threaded_interrupts)
		return request_threaded_irq(dev->entry[nvmeq->cq_vector].vector,
					nvme_irq_check, nvme_irq, IRQF_SHARED,
					name, nvmeq);
	return request_irq(dev->entry[nvmeq->cq_vector].vector, nvme_irq,
				IRQF_SHARED, name, nvmeq);
}

static void nvme_init_queue(struct nvme_queue *nvmeq, u16 qid)
{
	struct nvme_dev *dev = nvmeq->dev;

	spin_lock_irq(&nvmeq->q_lock);
	nvmeq->sq_tail = 0;
	nvmeq->cq_head = 0;
	nvmeq->cq_phase = 1;
	nvmeq->q_db = &dev->dbs[qid * 2 * dev->db_stride];
	memset((void *)nvmeq->cqes, 0, CQ_SIZE(nvmeq->q_depth));
	dev->online_queues++;
	spin_unlock_irq(&nvmeq->q_lock);
}

static int nvme_create_queue(struct nvme_queue *nvmeq, int qid)
{
	struct nvme_dev *dev = nvmeq->dev;
	int result;

	nvmeq->cq_vector = qid - 1;
	result = adapter_alloc_cq(dev, qid, nvmeq);
	if (result < 0)
		return result;

	result = adapter_alloc_sq(dev, qid, nvmeq);
	if (result < 0)
		goto release_cq;

	result = queue_request_irq(dev, nvmeq, nvmeq->irqname);
	if (result < 0)
		goto release_sq;

	nvme_init_queue(nvmeq, qid);
	return result;

 release_sq:
	adapter_delete_sq(dev, qid);
 release_cq:
	adapter_delete_cq(dev, qid);
	return result;
}

static struct blk_mq_ops nvme_mq_admin_ops = {
	.queue_rq	= nvme_queue_rq,
	.complete	= nvme_complete_rq,
	.map_queue	= blk_mq_map_queue,
	.init_hctx	= nvme_admin_init_hctx,
	.exit_hctx      = nvme_admin_exit_hctx,
	.init_request	= nvme_admin_init_request,
	.timeout	= nvme_timeout,
};

static struct blk_mq_ops nvme_mq_ops = {
	.queue_rq	= nvme_queue_rq,
	.complete	= nvme_complete_rq,
	.map_queue	= blk_mq_map_queue,
	.init_hctx	= nvme_init_hctx,
	.init_request	= nvme_init_request,
	.timeout	= nvme_timeout,
	.poll		= nvme_poll,
};

static void nvme_dev_remove_admin(struct nvme_dev *dev)
{
	if (dev->ctrl.admin_q && !blk_queue_dying(dev->ctrl.admin_q)) {
		blk_cleanup_queue(dev->ctrl.admin_q);
		blk_mq_free_tag_set(&dev->admin_tagset);
	}
}

static int nvme_alloc_admin_tags(struct nvme_dev *dev)
{
	if (!dev->ctrl.admin_q) {
		dev->admin_tagset.ops = &nvme_mq_admin_ops;
		dev->admin_tagset.nr_hw_queues = 1;

		/*
		 * Subtract one to leave an empty queue entry for 'Full Queue'
		 * condition. See NVM-Express 1.2 specification, section 4.1.2.
		 */
		dev->admin_tagset.queue_depth = NVME_AQ_BLKMQ_DEPTH - 1;
		dev->admin_tagset.timeout = ADMIN_TIMEOUT;
		dev->admin_tagset.numa_node = dev_to_node(dev->dev);
		dev->admin_tagset.cmd_size = nvme_cmd_size(dev);
		dev->admin_tagset.driver_data = dev;

		if (blk_mq_alloc_tag_set(&dev->admin_tagset))
			return -ENOMEM;

		dev->ctrl.admin_q = blk_mq_init_queue(&dev->admin_tagset);
		if (IS_ERR(dev->ctrl.admin_q)) {
			blk_mq_free_tag_set(&dev->admin_tagset);
			return -ENOMEM;
		}
		if (!blk_get_queue(dev->ctrl.admin_q)) {
			nvme_dev_remove_admin(dev);
			dev->ctrl.admin_q = NULL;
			return -ENODEV;
		}
	} else
		blk_mq_start_stopped_hw_queues(dev->ctrl.admin_q, true);

	return 0;
}

static int nvme_configure_admin_queue(struct nvme_dev *dev)
{
	int result;
	u32 aqa;
	u64 cap = lo_hi_readq(dev->bar + NVME_REG_CAP);
	struct nvme_queue *nvmeq;

	dev->subsystem = readl(dev->bar + NVME_REG_VS) >= NVME_VS(1, 1) ?
						NVME_CAP_NSSRC(cap) : 0;

	if (dev->subsystem &&
	    (readl(dev->bar + NVME_REG_CSTS) & NVME_CSTS_NSSRO))
		writel(NVME_CSTS_NSSRO, dev->bar + NVME_REG_CSTS);

	result = nvme_disable_ctrl(&dev->ctrl, cap);
	if (result < 0)
		return result;

	nvmeq = dev->queues[0];
	if (!nvmeq) {
		nvmeq = nvme_alloc_queue(dev, 0, NVME_AQ_DEPTH);
		if (!nvmeq)
			return -ENOMEM;
	}

	aqa = nvmeq->q_depth - 1;
	aqa |= aqa << 16;

	writel(aqa, dev->bar + NVME_REG_AQA);
	lo_hi_writeq(nvmeq->sq_dma_addr, dev->bar + NVME_REG_ASQ);
	lo_hi_writeq(nvmeq->cq_dma_addr, dev->bar + NVME_REG_ACQ);

	result = nvme_enable_ctrl(&dev->ctrl, cap);
	if (result)
		goto free_nvmeq;

	nvmeq->cq_vector = 0;
	result = queue_request_irq(dev, nvmeq, nvmeq->irqname);
	if (result) {
		nvmeq->cq_vector = -1;
		goto free_nvmeq;
	}

	return result;

 free_nvmeq:
	nvme_free_queues(dev, 0);
	return result;
}

static int nvme_kthread(void *data)
{
	struct nvme_dev *dev, *next;

	while (!kthread_should_stop()) {
		set_current_state(TASK_INTERRUPTIBLE);
		spin_lock(&dev_list_lock);
		list_for_each_entry_safe(dev, next, &dev_list, node) {
			int i;
			u32 csts = readl(dev->bar + NVME_REG_CSTS);

			/*
			 * Skip controllers currently under reset.
			 */
			if (work_pending(&dev->reset_work) || work_busy(&dev->reset_work))
				continue;

			if ((dev->subsystem && (csts & NVME_CSTS_NSSRO)) ||
							csts & NVME_CSTS_CFS) {
				if (queue_work(nvme_workq, &dev->reset_work)) {
					dev_warn(dev->ctrl.device,
						"Failed status: %x, reset controller\n",
						readl(dev->bar + NVME_REG_CSTS));
				}
				continue;
			}
			for (i = 0; i < dev->queue_count; i++) {
				struct nvme_queue *nvmeq = dev->queues[i];
				if (!nvmeq)
					continue;
				spin_lock_irq(&nvmeq->q_lock);
				nvme_process_cq(nvmeq);

				while (i == 0 && dev->ctrl.event_limit > 0)
					nvme_submit_async_event(dev);
				spin_unlock_irq(&nvmeq->q_lock);
			}
		}
		spin_unlock(&dev_list_lock);
		schedule_timeout(round_jiffies_relative(HZ));
	}
	return 0;
}

static int nvme_create_io_queues(struct nvme_dev *dev)
{
	unsigned i, max;
	int ret = 0;

	for (i = dev->queue_count; i <= dev->max_qid; i++) {
		if (!nvme_alloc_queue(dev, i, dev->q_depth)) {
			ret = -ENOMEM;
			break;
		}
	}

	max = min(dev->max_qid, dev->queue_count - 1);
	for (i = dev->online_queues; i <= max; i++) {
		ret = nvme_create_queue(dev->queues[i], i);
		if (ret) {
			nvme_free_queues(dev, i);
			break;
		}
	}

	/*
	 * Ignore failing Create SQ/CQ commands, we can continue with less
	 * than the desired aount of queues, and even a controller without
	 * I/O queues an still be used to issue admin commands.  This might
	 * be useful to upgrade a buggy firmware for example.
	 */
	return ret >= 0 ? 0 : ret;
}

static void __iomem *nvme_map_cmb(struct nvme_dev *dev)
{
	u64 szu, size, offset;
	u32 cmbloc;
	resource_size_t bar_size;
	struct pci_dev *pdev = to_pci_dev(dev->dev);
	void __iomem *cmb;
	dma_addr_t dma_addr;

	if (!use_cmb_sqes)
		return NULL;

	dev->cmbsz = readl(dev->bar + NVME_REG_CMBSZ);
	if (!(NVME_CMB_SZ(dev->cmbsz)))
		return NULL;

	cmbloc = readl(dev->bar + NVME_REG_CMBLOC);

	szu = (u64)1 << (12 + 4 * NVME_CMB_SZU(dev->cmbsz));
	size = szu * NVME_CMB_SZ(dev->cmbsz);
	offset = szu * NVME_CMB_OFST(cmbloc);
	bar_size = pci_resource_len(pdev, NVME_CMB_BIR(cmbloc));

	if (offset > bar_size)
		return NULL;

	/*
	 * Controllers may support a CMB size larger than their BAR,
	 * for example, due to being behind a bridge. Reduce the CMB to
	 * the reported size of the BAR
	 */
	if (size > bar_size - offset)
		size = bar_size - offset;

	dma_addr = pci_resource_start(pdev, NVME_CMB_BIR(cmbloc)) + offset;
	cmb = ioremap_wc(dma_addr, size);
	if (!cmb)
		return NULL;

	dev->cmb_dma_addr = dma_addr;
	dev->cmb_size = size;
	return cmb;
}

static inline void nvme_release_cmb(struct nvme_dev *dev)
{
	if (dev->cmb) {
		iounmap(dev->cmb);
		dev->cmb = NULL;
	}
}

static size_t db_bar_size(struct nvme_dev *dev, unsigned nr_io_queues)
{
	return 4096 + ((nr_io_queues + 1) * 8 * dev->db_stride);
}

static int nvme_setup_io_queues(struct nvme_dev *dev)
{
	struct nvme_queue *adminq = dev->queues[0];
	struct pci_dev *pdev = to_pci_dev(dev->dev);
	int result, i, vecs, nr_io_queues, size;

	nr_io_queues = num_possible_cpus();
	result = nvme_set_queue_count(&dev->ctrl, &nr_io_queues);
	if (result < 0)
		return result;

	/*
	 * Degraded controllers might return an error when setting the queue
	 * count.  We still want to be able to bring them online and offer
	 * access to the admin queue, as that might be only way to fix them up.
	 */
	if (result > 0) {
		dev_err(dev->ctrl.device,
			"Could not set queue count (%d)\n", result);
		nr_io_queues = 0;
		result = 0;
	}

	if (dev->cmb && NVME_CMB_SQS(dev->cmbsz)) {
		result = nvme_cmb_qdepth(dev, nr_io_queues,
				sizeof(struct nvme_command));
		if (result > 0)
			dev->q_depth = result;
		else
			nvme_release_cmb(dev);
	}

	size = db_bar_size(dev, nr_io_queues);
	if (size > 8192) {
		iounmap(dev->bar);
		do {
			dev->bar = ioremap(pci_resource_start(pdev, 0), size);
			if (dev->bar)
				break;
			if (!--nr_io_queues)
				return -ENOMEM;
			size = db_bar_size(dev, nr_io_queues);
		} while (1);
		dev->dbs = dev->bar + 4096;
		adminq->q_db = dev->dbs;
	}

	/* Deregister the admin queue's interrupt */
	free_irq(dev->entry[0].vector, adminq);

	/*
	 * If we enable msix early due to not intx, disable it again before
	 * setting up the full range we need.
	 */
	if (!pdev->irq)
		pci_disable_msix(pdev);

	for (i = 0; i < nr_io_queues; i++)
		dev->entry[i].entry = i;
	vecs = pci_enable_msix_range(pdev, dev->entry, 1, nr_io_queues);
	if (vecs < 0) {
		vecs = pci_enable_msi_range(pdev, 1, min(nr_io_queues, 32));
		if (vecs < 0) {
			vecs = 1;
		} else {
			for (i = 0; i < vecs; i++)
				dev->entry[i].vector = i + pdev->irq;
		}
	}

	/*
	 * Should investigate if there's a performance win from allocating
	 * more queues than interrupt vectors; it might allow the submission
	 * path to scale better, even if the receive path is limited by the
	 * number of interrupts.
	 */
	nr_io_queues = vecs;
	dev->max_qid = nr_io_queues;

	result = queue_request_irq(dev, adminq, adminq->irqname);
	if (result) {
		adminq->cq_vector = -1;
		goto free_queues;
	}
	return nvme_create_io_queues(dev);

 free_queues:
	nvme_free_queues(dev, 1);
	return result;
}

static void nvme_set_irq_hints(struct nvme_dev *dev)
{
	struct nvme_queue *nvmeq;
	int i;

	for (i = 0; i < dev->online_queues; i++) {
		nvmeq = dev->queues[i];

		if (!nvmeq->tags || !(*nvmeq->tags))
			continue;

		irq_set_affinity_hint(dev->entry[nvmeq->cq_vector].vector,
					blk_mq_tags_cpumask(*nvmeq->tags));
	}
}

static void nvme_dev_scan(struct work_struct *work)
{
	struct nvme_dev *dev = container_of(work, struct nvme_dev, scan_work);

	if (!dev->tagset.tags)
		return;
	nvme_scan_namespaces(&dev->ctrl);
	nvme_set_irq_hints(dev);
}

static void nvme_del_queue_end(struct request *req, int error)
{
	struct nvme_queue *nvmeq = req->end_io_data;

	blk_mq_free_request(req);
	complete(&nvmeq->dev->ioq_wait);
}

static void nvme_del_cq_end(struct request *req, int error)
{
	struct nvme_queue *nvmeq = req->end_io_data;

	if (!error) {
		unsigned long flags;

		spin_lock_irqsave(&nvmeq->q_lock, flags);
		nvme_process_cq(nvmeq);
		spin_unlock_irqrestore(&nvmeq->q_lock, flags);
	}

	nvme_del_queue_end(req, error);
}

static int nvme_delete_queue(struct nvme_queue *nvmeq, u8 opcode)
{
	struct request_queue *q = nvmeq->dev->ctrl.admin_q;
	struct request *req;
	struct nvme_command cmd;

	memset(&cmd, 0, sizeof(cmd));
	cmd.delete_queue.opcode = opcode;
	cmd.delete_queue.qid = cpu_to_le16(nvmeq->qid);

	req = nvme_alloc_request(q, &cmd, BLK_MQ_REQ_NOWAIT);
	if (IS_ERR(req))
		return PTR_ERR(req);

	req->timeout = ADMIN_TIMEOUT;
	req->end_io_data = nvmeq;

	blk_execute_rq_nowait(q, NULL, req, false,
			opcode == nvme_admin_delete_cq ?
				nvme_del_cq_end : nvme_del_queue_end);
	return 0;
}

static void nvme_disable_io_queues(struct nvme_dev *dev)
{
	int pass;
	unsigned long timeout;
	u8 opcode = nvme_admin_delete_sq;

	for (pass = 0; pass < 2; pass++) {
		int sent = 0, i = dev->queue_count - 1;

		reinit_completion(&dev->ioq_wait);
 retry:
		timeout = ADMIN_TIMEOUT;
		for (; i > 0; i--) {
			struct nvme_queue *nvmeq = dev->queues[i];

			if (!pass)
				nvme_suspend_queue(nvmeq);
			if (nvme_delete_queue(nvmeq, opcode))
				break;
			++sent;
		}
		while (sent--) {
			timeout = wait_for_completion_io_timeout(&dev->ioq_wait, timeout);
			if (timeout == 0)
				return;
			if (i)
				goto retry;
		}
		opcode = nvme_admin_delete_cq;
	}
}

/*
 * Return: error value if an error occurred setting up the queues or calling
 * Identify Device.  0 if these succeeded, even if adding some of the
 * namespaces failed.  At the moment, these failures are silent.  TBD which
 * failures should be reported.
 */
static int nvme_dev_add(struct nvme_dev *dev)
{
	if (!dev->ctrl.tagset) {
		dev->tagset.ops = &nvme_mq_ops;
		dev->tagset.nr_hw_queues = dev->online_queues - 1;
		dev->tagset.timeout = NVME_IO_TIMEOUT;
		dev->tagset.numa_node = dev_to_node(dev->dev);
		dev->tagset.queue_depth =
				min_t(int, dev->q_depth, BLK_MQ_MAX_DEPTH) - 1;
		dev->tagset.cmd_size = nvme_cmd_size(dev);
		dev->tagset.flags = BLK_MQ_F_SHOULD_MERGE;
		dev->tagset.driver_data = dev;

		if (blk_mq_alloc_tag_set(&dev->tagset))
			return 0;
		dev->ctrl.tagset = &dev->tagset;
	} else {
		blk_mq_update_nr_hw_queues(&dev->tagset, dev->online_queues - 1);

		/* Free previously allocated queues that are no longer usable */
		nvme_free_queues(dev, dev->online_queues);
	}

	queue_work(nvme_workq, &dev->scan_work);
	return 0;
}

static int nvme_dev_map(struct nvme_dev *dev)
{
	u64 cap;
	int bars, result = -ENOMEM;
	struct pci_dev *pdev = to_pci_dev(dev->dev);

	if (pci_enable_device_mem(pdev))
		return result;

	dev->entry[0].vector = pdev->irq;
	pci_set_master(pdev);
	bars = pci_select_bars(pdev, IORESOURCE_MEM);
	if (!bars)
		goto disable_pci;

	if (pci_request_selected_regions(pdev, bars, "nvme"))
		goto disable_pci;

	if (dma_set_mask_and_coherent(dev->dev, DMA_BIT_MASK(64)) &&
	    dma_set_mask_and_coherent(dev->dev, DMA_BIT_MASK(32)))
		goto disable;

	dev->bar = ioremap(pci_resource_start(pdev, 0), 8192);
	if (!dev->bar)
		goto disable;

	if (readl(dev->bar + NVME_REG_CSTS) == -1) {
		result = -ENODEV;
		goto unmap;
	}

	/*
	 * Some devices don't advertse INTx interrupts, pre-enable a single
	 * MSIX vec for setup. We'll adjust this later.
	 */
	if (!pdev->irq) {
		result = pci_enable_msix(pdev, dev->entry, 1);
		if (result < 0)
			goto unmap;
	}

	cap = lo_hi_readq(dev->bar + NVME_REG_CAP);

	dev->q_depth = min_t(int, NVME_CAP_MQES(cap) + 1, NVME_Q_DEPTH);
	dev->db_stride = 1 << NVME_CAP_STRIDE(cap);
	dev->dbs = dev->bar + 4096;

	/*
	 * Temporary fix for the Apple controller found in the MacBook8,1 and
	 * some MacBook7,1 to avoid controller resets and data loss.
	 */
	if (pdev->vendor == PCI_VENDOR_ID_APPLE && pdev->device == 0x2001) {
		dev->q_depth = 2;
		dev_warn(dev->dev, "detected Apple NVMe controller, set "
			"queue depth=%u to work around controller resets\n",
			dev->q_depth);
	}

	if (readl(dev->bar + NVME_REG_VS) >= NVME_VS(1, 2))
		dev->cmb = nvme_map_cmb(dev);

	pci_enable_pcie_error_reporting(pdev);
	pci_save_state(pdev);
	return 0;

 unmap:
	iounmap(dev->bar);
	dev->bar = NULL;
 disable:
	pci_release_regions(pdev);
 disable_pci:
	pci_disable_device(pdev);
	return result;
}

static void nvme_dev_unmap(struct nvme_dev *dev)
{
	struct pci_dev *pdev = to_pci_dev(dev->dev);

	if (pdev->msi_enabled)
		pci_disable_msi(pdev);
	else if (pdev->msix_enabled)
		pci_disable_msix(pdev);

	if (dev->bar) {
		iounmap(dev->bar);
		dev->bar = NULL;
		pci_release_regions(pdev);
	}

	if (pci_is_enabled(pdev)) {
		pci_disable_pcie_error_reporting(pdev);
		pci_disable_device(pdev);
	}
}

static int nvme_dev_list_add(struct nvme_dev *dev)
{
	bool start_thread = false;

	spin_lock(&dev_list_lock);
	if (list_empty(&dev_list) && IS_ERR_OR_NULL(nvme_thread)) {
		start_thread = true;
		nvme_thread = NULL;
	}
	list_add(&dev->node, &dev_list);
	spin_unlock(&dev_list_lock);

	if (start_thread) {
		nvme_thread = kthread_run(nvme_kthread, NULL, "nvme");
		wake_up_all(&nvme_kthread_wait);
	} else
		wait_event_killable(nvme_kthread_wait, nvme_thread);

	if (IS_ERR_OR_NULL(nvme_thread))
		return nvme_thread ? PTR_ERR(nvme_thread) : -EINTR;

	return 0;
}

/*
* Remove the node from the device list and check
* for whether or not we need to stop the nvme_thread.
*/
static void nvme_dev_list_remove(struct nvme_dev *dev)
{
	struct task_struct *tmp = NULL;

	spin_lock(&dev_list_lock);
	list_del_init(&dev->node);
	if (list_empty(&dev_list) && !IS_ERR_OR_NULL(nvme_thread)) {
		tmp = nvme_thread;
		nvme_thread = NULL;
	}
	spin_unlock(&dev_list_lock);

	if (tmp)
		kthread_stop(tmp);
}

static void nvme_dev_disable(struct nvme_dev *dev, bool shutdown)
{
	int i;
	u32 csts = -1;

	nvme_dev_list_remove(dev);

	mutex_lock(&dev->shutdown_lock);
	if (dev->bar) {
		nvme_stop_queues(&dev->ctrl);
		csts = readl(dev->bar + NVME_REG_CSTS);
	}
	if (csts & NVME_CSTS_CFS || !(csts & NVME_CSTS_RDY)) {
		for (i = dev->queue_count - 1; i >= 0; i--) {
			struct nvme_queue *nvmeq = dev->queues[i];
			nvme_suspend_queue(nvmeq);
		}
	} else {
		nvme_disable_io_queues(dev);
		nvme_disable_admin_queue(dev, shutdown);
	}
	nvme_dev_unmap(dev);

	for (i = dev->queue_count - 1; i >= 0; i--)
		nvme_clear_queue(dev->queues[i]);
	mutex_unlock(&dev->shutdown_lock);
}

static int nvme_setup_prp_pools(struct nvme_dev *dev)
{
	dev->prp_page_pool = dma_pool_create("prp list page", dev->dev,
						PAGE_SIZE, PAGE_SIZE, 0);
	if (!dev->prp_page_pool)
		return -ENOMEM;

	/* Optimisation for I/Os between 4k and 128k */
	dev->prp_small_pool = dma_pool_create("prp list 256", dev->dev,
						256, 256, 0);
	if (!dev->prp_small_pool) {
		dma_pool_destroy(dev->prp_page_pool);
		return -ENOMEM;
	}
	return 0;
}

static void nvme_release_prp_pools(struct nvme_dev *dev)
{
	dma_pool_destroy(dev->prp_page_pool);
	dma_pool_destroy(dev->prp_small_pool);
}

static void nvme_pci_free_ctrl(struct nvme_ctrl *ctrl)
{
	struct nvme_dev *dev = to_nvme_dev(ctrl);

	put_device(dev->dev);
	if (dev->tagset.tags)
		blk_mq_free_tag_set(&dev->tagset);
	if (dev->ctrl.admin_q)
		blk_put_queue(dev->ctrl.admin_q);
	kfree(dev->queues);
	kfree(dev->entry);
	kfree(dev);
}

static void nvme_reset_work(struct work_struct *work)
{
	struct nvme_dev *dev = container_of(work, struct nvme_dev, reset_work);
	int result;

	if (WARN_ON(test_bit(NVME_CTRL_RESETTING, &dev->flags)))
		goto out;

	/*
	 * If we're called to reset a live controller first shut it down before
	 * moving on.
	 */
	if (dev->bar)
		nvme_dev_disable(dev, false);

	set_bit(NVME_CTRL_RESETTING, &dev->flags);

	result = nvme_dev_map(dev);
	if (result)
		goto out;

	result = nvme_configure_admin_queue(dev);
	if (result)
		goto unmap;

	nvme_init_queue(dev->queues[0], 0);
	result = nvme_alloc_admin_tags(dev);
	if (result)
		goto disable;

	result = nvme_init_identify(&dev->ctrl);
	if (result)
		goto free_tags;

	result = nvme_setup_io_queues(dev);
	if (result)
		goto free_tags;

	dev->ctrl.event_limit = NVME_NR_AEN_COMMANDS;

	result = nvme_dev_list_add(dev);
	if (result)
		goto remove;

	/*
	 * Keep the controller around but remove all namespaces if we don't have
	 * any working I/O queue.
	 */
	if (dev->online_queues < 2) {
		dev_warn(dev->ctrl.device, "IO queues not created\n");
		nvme_remove_namespaces(&dev->ctrl);
	} else {
		nvme_start_queues(&dev->ctrl);
		nvme_dev_add(dev);
	}

	clear_bit(NVME_CTRL_RESETTING, &dev->flags);
	return;

 remove:
	nvme_dev_list_remove(dev);
 free_tags:
	nvme_dev_remove_admin(dev);
	blk_put_queue(dev->ctrl.admin_q);
	dev->ctrl.admin_q = NULL;
	dev->queues[0]->tags = NULL;
 disable:
	nvme_disable_admin_queue(dev, false);
 unmap:
	nvme_dev_unmap(dev);
 out:
	nvme_remove_dead_ctrl(dev);
}

static void nvme_remove_dead_ctrl_work(struct work_struct *work)
{
	struct nvme_dev *dev = container_of(work, struct nvme_dev, remove_work);
	struct pci_dev *pdev = to_pci_dev(dev->dev);

	if (pci_get_drvdata(pdev))
		pci_stop_and_remove_bus_device_locked(pdev);
	nvme_put_ctrl(&dev->ctrl);
}

static void nvme_remove_dead_ctrl(struct nvme_dev *dev)
{
	dev_warn(dev->ctrl.device, "Removing after probe failure\n");
	kref_get(&dev->ctrl.kref);
	if (!schedule_work(&dev->remove_work))
		nvme_put_ctrl(&dev->ctrl);
}

static int nvme_reset(struct nvme_dev *dev)
{
	if (!dev->ctrl.admin_q || blk_queue_dying(dev->ctrl.admin_q))
		return -ENODEV;

	if (!queue_work(nvme_workq, &dev->reset_work))
		return -EBUSY;

	flush_work(&dev->reset_work);
	return 0;
}

static int nvme_pci_reg_read32(struct nvme_ctrl *ctrl, u32 off, u32 *val)
{
	*val = readl(to_nvme_dev(ctrl)->bar + off);
	return 0;
}

static int nvme_pci_reg_write32(struct nvme_ctrl *ctrl, u32 off, u32 val)
{
	writel(val, to_nvme_dev(ctrl)->bar + off);
	return 0;
}

static int nvme_pci_reg_read64(struct nvme_ctrl *ctrl, u32 off, u64 *val)
{
	*val = readq(to_nvme_dev(ctrl)->bar + off);
	return 0;
}

static bool nvme_pci_io_incapable(struct nvme_ctrl *ctrl)
{
	struct nvme_dev *dev = to_nvme_dev(ctrl);

	return !dev->bar || dev->online_queues < 2;
}

static int nvme_pci_reset_ctrl(struct nvme_ctrl *ctrl)
{
	return nvme_reset(to_nvme_dev(ctrl));
}

static const struct nvme_ctrl_ops nvme_pci_ctrl_ops = {
	.module			= THIS_MODULE,
	.reg_read32		= nvme_pci_reg_read32,
	.reg_write32		= nvme_pci_reg_write32,
	.reg_read64		= nvme_pci_reg_read64,
	.io_incapable		= nvme_pci_io_incapable,
	.reset_ctrl		= nvme_pci_reset_ctrl,
	.free_ctrl		= nvme_pci_free_ctrl,
};

static int nvme_probe(struct pci_dev *pdev, const struct pci_device_id *id)
{
	int node, result = -ENOMEM;
	struct nvme_dev *dev;

	node = dev_to_node(&pdev->dev);
	if (node == NUMA_NO_NODE)
		set_dev_node(&pdev->dev, 0);

	dev = kzalloc_node(sizeof(*dev), GFP_KERNEL, node);
	if (!dev)
		return -ENOMEM;
	dev->entry = kzalloc_node(num_possible_cpus() * sizeof(*dev->entry),
							GFP_KERNEL, node);
	if (!dev->entry)
		goto free;
	dev->queues = kzalloc_node((num_possible_cpus() + 1) * sizeof(void *),
							GFP_KERNEL, node);
	if (!dev->queues)
		goto free;

	dev->dev = get_device(&pdev->dev);
	pci_set_drvdata(pdev, dev);

	INIT_LIST_HEAD(&dev->node);
	INIT_WORK(&dev->scan_work, nvme_dev_scan);
	INIT_WORK(&dev->reset_work, nvme_reset_work);
	INIT_WORK(&dev->remove_work, nvme_remove_dead_ctrl_work);
	mutex_init(&dev->shutdown_lock);
	init_completion(&dev->ioq_wait);

	result = nvme_setup_prp_pools(dev);
	if (result)
		goto put_pci;

	result = nvme_init_ctrl(&dev->ctrl, &pdev->dev, &nvme_pci_ctrl_ops,
			id->driver_data);
	if (result)
		goto release_pools;

	dev_info(dev->ctrl.device, "pci function %s\n", dev_name(&pdev->dev));

	queue_work(nvme_workq, &dev->reset_work);
	return 0;

 release_pools:
	nvme_release_prp_pools(dev);
 put_pci:
	put_device(dev->dev);
 free:
	kfree(dev->queues);
	kfree(dev->entry);
	kfree(dev);
	return result;
}

static void nvme_reset_notify(struct pci_dev *pdev, bool prepare)
{
	struct nvme_dev *dev = pci_get_drvdata(pdev);

	if (prepare)
		nvme_dev_disable(dev, false);
	else
		queue_work(nvme_workq, &dev->reset_work);
}

static void nvme_shutdown(struct pci_dev *pdev)
{
	struct nvme_dev *dev = pci_get_drvdata(pdev);
	nvme_dev_disable(dev, true);
}

static void nvme_remove(struct pci_dev *pdev)
{
	struct nvme_dev *dev = pci_get_drvdata(pdev);

	pci_set_drvdata(pdev, NULL);
	flush_work(&dev->scan_work);
	nvme_remove_namespaces(&dev->ctrl);
	nvme_uninit_ctrl(&dev->ctrl);
	nvme_dev_disable(dev, true);
	flush_work(&dev->reset_work);
	nvme_dev_remove_admin(dev);
	nvme_free_queues(dev, 0);
	nvme_release_cmb(dev);
	nvme_release_prp_pools(dev);
	nvme_put_ctrl(&dev->ctrl);
}

#ifdef CONFIG_PM_SLEEP
static int nvme_suspend(struct device *dev)
{
	struct pci_dev *pdev = to_pci_dev(dev);
	struct nvme_dev *ndev = pci_get_drvdata(pdev);

	nvme_dev_disable(ndev, true);
	return 0;
}

static int nvme_resume(struct device *dev)
{
	struct pci_dev *pdev = to_pci_dev(dev);
	struct nvme_dev *ndev = pci_get_drvdata(pdev);

	queue_work(nvme_workq, &ndev->reset_work);
	return 0;
}
#endif

static SIMPLE_DEV_PM_OPS(nvme_dev_pm_ops, nvme_suspend, nvme_resume);

static pci_ers_result_t nvme_error_detected(struct pci_dev *pdev,
						pci_channel_state_t state)
{
	struct nvme_dev *dev = pci_get_drvdata(pdev);

	/*
	 * A frozen channel requires a reset. When detected, this method will
	 * shutdown the controller to quiesce. The controller will be restarted
	 * after the slot reset through driver's slot_reset callback.
	 */
	dev_warn(dev->ctrl.device, "error detected: state:%d\n", state);
	switch (state) {
	case pci_channel_io_normal:
		return PCI_ERS_RESULT_CAN_RECOVER;
	case pci_channel_io_frozen:
		nvme_dev_disable(dev, false);
		return PCI_ERS_RESULT_NEED_RESET;
	case pci_channel_io_perm_failure:
		return PCI_ERS_RESULT_DISCONNECT;
	}
	return PCI_ERS_RESULT_NEED_RESET;
}

static pci_ers_result_t nvme_slot_reset(struct pci_dev *pdev)
{
	struct nvme_dev *dev = pci_get_drvdata(pdev);

	dev_info(dev->ctrl.device, "restart after slot reset\n");
	pci_restore_state(pdev);
	queue_work(nvme_workq, &dev->reset_work);
	return PCI_ERS_RESULT_RECOVERED;
}

static void nvme_error_resume(struct pci_dev *pdev)
{
	pci_cleanup_aer_uncorrect_error_status(pdev);
}

static const struct pci_error_handlers nvme_err_handler = {
	.error_detected	= nvme_error_detected,
	.slot_reset	= nvme_slot_reset,
	.resume		= nvme_error_resume,
	.reset_notify	= nvme_reset_notify,
};

/* Move to pci_ids.h later */
#define PCI_CLASS_STORAGE_EXPRESS	0x010802

static const struct pci_device_id nvme_id_table[] = {
	{ PCI_VDEVICE(INTEL, 0x0953),
		.driver_data = NVME_QUIRK_STRIPE_SIZE, },
	{ PCI_VDEVICE(INTEL, 0x5845),	/* Qemu emulated controller */
		.driver_data = NVME_QUIRK_IDENTIFY_CNS, },
	{ PCI_DEVICE_CLASS(PCI_CLASS_STORAGE_EXPRESS, 0xffffff) },
	{ PCI_DEVICE(PCI_VENDOR_ID_APPLE, 0x2001) },
	{ 0, }
};
MODULE_DEVICE_TABLE(pci, nvme_id_table);

static struct pci_driver nvme_driver = {
	.name		= "nvme",
	.id_table	= nvme_id_table,
	.probe		= nvme_probe,
	.remove		= nvme_remove,
	.shutdown	= nvme_shutdown,
	.driver		= {
		.pm	= &nvme_dev_pm_ops,
	},
	.err_handler	= &nvme_err_handler,
};

static int __init nvme_init(void)
{
	int result;

	init_waitqueue_head(&nvme_kthread_wait);

	nvme_workq = alloc_workqueue("nvme", WQ_UNBOUND | WQ_MEM_RECLAIM, 0);
	if (!nvme_workq)
		return -ENOMEM;

	result = pci_register_driver(&nvme_driver);
	if (result)
		destroy_workqueue(nvme_workq);
	return result;
}

static void __exit nvme_exit(void)
{
	pci_unregister_driver(&nvme_driver);
	destroy_workqueue(nvme_workq);
	BUG_ON(nvme_thread && !IS_ERR(nvme_thread));
	_nvme_check_size();
}

MODULE_AUTHOR("Matthew Wilcox <willy@linux.intel.com>");
MODULE_LICENSE("GPL");
MODULE_VERSION("1.0");
module_init(nvme_init);
module_exit(nvme_exit);<|MERGE_RESOLUTION|>--- conflicted
+++ resolved
@@ -995,11 +995,7 @@
 	if (!blk_mq_request_started(req))
 		return;
 
-<<<<<<< HEAD
-	dev_dbg_ratelimited(nvmeq->q_dmadev,
-=======
-	dev_warn(nvmeq->dev->ctrl.device,
->>>>>>> ab3d8b3e
+	dev_dbg_ratelimited(nvmeq->dev->ctrl.device,
 		 "Cancelling I/O %d QID %d\n", req->tag, nvmeq->qid);
 
 	status = NVME_SC_ABORT_REQ;
