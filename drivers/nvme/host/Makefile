--- conflicted
+++ resolved
@@ -1,9 +1,5 @@
 
 obj-$(CONFIG_BLK_DEV_NVME)     += nvme.o
 
-<<<<<<< HEAD
 lightnvm-$(CONFIG_NVM)	:= lightnvm.o
-nvme-y		+= pci.o scsi.o $(lightnvm-y)
-=======
-nvme-y		+= core.o pci.o scsi.o lightnvm.o
->>>>>>> d49ed8e4
+nvme-y		+= core.o pci.o scsi.o $(lightnvm-y)