/*
 * GPIO driver for TI TPS65912x PMICs
 *
 * Copyright (C) 2015 Texas Instruments Incorporated - http://www.ti.com/
 *	Andrew F. Davis <afd@ti.com>
 *
 * This program is free software; you can redistribute it and/or
 * modify it under the terms of the GNU General Public License version 2 as
 * published by the Free Software Foundation.
 *
 * This program is distributed "as is" WITHOUT ANY WARRANTY of any
 * kind, whether expressed or implied; without even the implied warranty
 * of MERCHANTABILITY or FITNESS FOR A PARTICULAR PURPOSE.  See the
 * GNU General Public License version 2 for more details.
 *
 * Based on the Arizona GPIO driver and the previous TPS65912 driver by
 * Margarita Olaya Cabrera <magi@slimlogic.co.uk>
 */

#include <linux/gpio.h>
#include <linux/module.h>
#include <linux/platform_device.h>

#include <linux/mfd/tps65912.h>

struct tps65912_gpio {
	struct gpio_chip gpio_chip;
	struct tps65912 *tps;
};

static int tps65912_gpio_get_direction(struct gpio_chip *gc,
				       unsigned offset)
{
	struct tps65912_gpio *gpio = gpiochip_get_data(gc);

	int ret, val;

	ret = regmap_read(gpio->tps->regmap, TPS65912_GPIO1 + offset, &val);
	if (ret)
		return ret;

	if (val & GPIO_CFG_MASK)
		return GPIOF_DIR_OUT;
	else
		return GPIOF_DIR_IN;
}

static int tps65912_gpio_direction_input(struct gpio_chip *gc, unsigned offset)
{
	struct tps65912_gpio *gpio = gpiochip_get_data(gc);

	return regmap_update_bits(gpio->tps->regmap, TPS65912_GPIO1 + offset,
				  GPIO_CFG_MASK, 0);
}

static int tps65912_gpio_direction_output(struct gpio_chip *gc,
					  unsigned offset, int value)
{
	struct tps65912_gpio *gpio = gpiochip_get_data(gc);

	/* Set the initial value */
	regmap_update_bits(gpio->tps->regmap, TPS65912_GPIO1 + offset,
			   GPIO_SET_MASK, value ? GPIO_SET_MASK : 0);

	return regmap_update_bits(gpio->tps->regmap, TPS65912_GPIO1 + offset,
				  GPIO_CFG_MASK, GPIO_CFG_MASK);
}

static int tps65912_gpio_get(struct gpio_chip *gc, unsigned offset)
{
	struct tps65912_gpio *gpio = gpiochip_get_data(gc);
	int ret, val;

	ret = regmap_read(gpio->tps->regmap, TPS65912_GPIO1 + offset, &val);
	if (ret)
		return ret;
<<<<<<< HEAD

	if (val & GPIO_STS_MASK)
		return 1;

=======

	if (val & GPIO_STS_MASK)
		return 1;

>>>>>>> ec57bde1
	return 0;
}

static void tps65912_gpio_set(struct gpio_chip *gc, unsigned offset,
			      int value)
{
	struct tps65912_gpio *gpio = gpiochip_get_data(gc);

	regmap_update_bits(gpio->tps->regmap, TPS65912_GPIO1 + offset,
			   GPIO_SET_MASK, value ? GPIO_SET_MASK : 0);
}

static struct gpio_chip template_chip = {
	.label			= "tps65912-gpio",
	.owner			= THIS_MODULE,
	.get_direction		= tps65912_gpio_get_direction,
	.direction_input	= tps65912_gpio_direction_input,
	.direction_output	= tps65912_gpio_direction_output,
	.get			= tps65912_gpio_get,
	.set			= tps65912_gpio_set,
	.base			= -1,
	.ngpio			= 5,
	.can_sleep		= true,
};

static int tps65912_gpio_probe(struct platform_device *pdev)
{
	struct tps65912 *tps = dev_get_drvdata(pdev->dev.parent);
	struct tps65912_gpio *gpio;
	int ret;

	gpio = devm_kzalloc(&pdev->dev, sizeof(*gpio), GFP_KERNEL);
	if (!gpio)
		return -ENOMEM;

	gpio->tps = dev_get_drvdata(pdev->dev.parent);
	gpio->gpio_chip = template_chip;
	gpio->gpio_chip.parent = tps->dev;

<<<<<<< HEAD
	ret = gpiochip_add_data(&gpio->gpio_chip, gpio);
=======
	ret = devm_gpiochip_add_data(&pdev->dev, &gpio->gpio_chip,
				     gpio);
>>>>>>> ec57bde1
	if (ret < 0) {
		dev_err(&pdev->dev, "Could not register gpiochip, %d\n", ret);
		return ret;
	}

	platform_set_drvdata(pdev, gpio);
<<<<<<< HEAD

	return 0;
}

static int tps65912_gpio_remove(struct platform_device *pdev)
{
	struct tps65912_gpio *gpio = platform_get_drvdata(pdev);

	gpiochip_remove(&gpio->gpio_chip);

=======

>>>>>>> ec57bde1
	return 0;
}

static const struct platform_device_id tps65912_gpio_id_table[] = {
	{ "tps65912-gpio", },
	{ /* sentinel */ }
};
MODULE_DEVICE_TABLE(platform, tps65912_gpio_id_table);

static struct platform_driver tps65912_gpio_driver = {
	.driver = {
		.name = "tps65912-gpio",
	},
	.probe = tps65912_gpio_probe,
<<<<<<< HEAD
	.remove = tps65912_gpio_remove,
=======
>>>>>>> ec57bde1
	.id_table = tps65912_gpio_id_table,
};
module_platform_driver(tps65912_gpio_driver);

MODULE_AUTHOR("Andrew F. Davis <afd@ti.com>");
MODULE_DESCRIPTION("TPS65912 GPIO driver");
MODULE_LICENSE("GPL v2");<|MERGE_RESOLUTION|>--- conflicted
+++ resolved
@@ -74,17 +74,10 @@
 	ret = regmap_read(gpio->tps->regmap, TPS65912_GPIO1 + offset, &val);
 	if (ret)
 		return ret;
-<<<<<<< HEAD
 
 	if (val & GPIO_STS_MASK)
 		return 1;
 
-=======
-
-	if (val & GPIO_STS_MASK)
-		return 1;
-
->>>>>>> ec57bde1
 	return 0;
 }
 
@@ -124,32 +117,15 @@
 	gpio->gpio_chip = template_chip;
 	gpio->gpio_chip.parent = tps->dev;
 
-<<<<<<< HEAD
-	ret = gpiochip_add_data(&gpio->gpio_chip, gpio);
-=======
 	ret = devm_gpiochip_add_data(&pdev->dev, &gpio->gpio_chip,
 				     gpio);
->>>>>>> ec57bde1
 	if (ret < 0) {
 		dev_err(&pdev->dev, "Could not register gpiochip, %d\n", ret);
 		return ret;
 	}
 
 	platform_set_drvdata(pdev, gpio);
-<<<<<<< HEAD
 
-	return 0;
-}
-
-static int tps65912_gpio_remove(struct platform_device *pdev)
-{
-	struct tps65912_gpio *gpio = platform_get_drvdata(pdev);
-
-	gpiochip_remove(&gpio->gpio_chip);
-
-=======
-
->>>>>>> ec57bde1
 	return 0;
 }
 
@@ -164,10 +140,6 @@
 		.name = "tps65912-gpio",
 	},
 	.probe = tps65912_gpio_probe,
-<<<<<<< HEAD
-	.remove = tps65912_gpio_remove,
-=======
->>>>>>> ec57bde1
 	.id_table = tps65912_gpio_id_table,
 };
 module_platform_driver(tps65912_gpio_driver);
