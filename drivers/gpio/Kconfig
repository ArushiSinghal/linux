#
# GPIO infrastructure and drivers
#

config ARCH_HAVE_CUSTOM_GPIO_H
	bool
	help
	  Selecting this config option from the architecture Kconfig allows
	  the architecture to provide a custom asm/gpio.h implementation
	  overriding the default implementations.  New uses of this are
	  strongly discouraged.

config ARCH_WANT_OPTIONAL_GPIOLIB
	bool
	help
	  Select this config option from the architecture Kconfig, if
	  it is possible to use gpiolib on the architecture, but let the
	  user decide whether to actually build it or not.
	  Select this instead of ARCH_REQUIRE_GPIOLIB, if your architecture does
	  not depend on GPIOs being available, but rather let the user
	  decide whether he needs it or not.

config ARCH_REQUIRE_GPIOLIB
	bool
	select GPIOLIB
	help
	  Platforms select gpiolib if they use this infrastructure
	  for all their GPIOs, usually starting with ones integrated
	  into SOC processors.
	  Selecting this from the architecture code will cause the gpiolib
	  code to always get built in.


menuconfig GPIOLIB
	bool "GPIO Support"
<<<<<<< HEAD
=======
	select ANON_INODES
>>>>>>> 33688abb
	help
	  This enables GPIO support through the generic GPIO library.
	  You only need to enable this, if you also want to enable
	  one or more of the GPIO drivers below.

	  If unsure, say N.

if GPIOLIB

config GPIO_DEVRES
	def_bool y
	depends on HAS_IOMEM

config OF_GPIO
	def_bool y
	depends on OF || COMPILE_TEST

config GPIO_ACPI
	def_bool y
	depends on ACPI

config GPIOLIB_IRQCHIP
	select IRQ_DOMAIN
	bool

config DEBUG_GPIO
	bool "Debug GPIO calls"
	depends on DEBUG_KERNEL
	help
	  Say Y here to add some extra checks and diagnostics to GPIO calls.
	  These checks help ensure that GPIOs have been properly initialized
	  before they are used, and that sleeping calls are not made from
	  non-sleeping contexts.  They can make bitbanged serial protocols
	  slower.  The diagnostics help catch the type of setup errors
	  that are most common when setting up new platforms or boards.

config GPIO_SYSFS
	bool "/sys/class/gpio/... (sysfs interface)"
	depends on SYSFS
	help
	  Say Y here to add a sysfs interface for GPIOs.

	  This is mostly useful to work around omissions in a system's
	  kernel support.  Those are common in custom and semicustom
	  hardware assembled using standard kernels with a minimum of
	  custom patches.  In those cases, userspace code may import
	  a given GPIO from the kernel, if no kernel driver requested it.

	  Kernel drivers may also request that a particular GPIO be
	  exported to userspace; this can be useful when debugging.

config GPIO_GENERIC
	tristate

# put drivers in the right section, in alphabetical order

# This symbol is selected by both I2C and SPI expanders
config GPIO_MAX730X
	tristate

menu "Memory mapped GPIO drivers"

config GPIO_74XX_MMIO
	tristate "GPIO driver for 74xx-ICs with MMIO access"
	depends on OF_GPIO
	select GPIO_GENERIC
	help
	  Say yes here to support GPIO functionality for 74xx-compatible ICs
	  with MMIO access. Compatible models include:
	    1 bit:	741G125 (Input), 741G74 (Output)
	    2 bits:	742G125 (Input), 7474 (Output)
	    4 bits:	74125 (Input), 74175 (Output)
	    6 bits:	74365 (Input), 74174 (Output)
	    8 bits:	74244 (Input), 74273 (Output)
	    16 bits:	741624 (Input), 7416374 (Output)

config GPIO_ALTERA
	tristate "Altera GPIO"
	depends on OF_GPIO
	select GPIOLIB_IRQCHIP
	help
	  Say Y or M here to build support for the Altera PIO device.

	  If driver is built as a module it will be called gpio-altera.

config GPIO_AMDPT
	tristate "AMD Promontory GPIO support"
	depends on ACPI
	select GPIO_GENERIC
	help
	  driver for GPIO functionality on Promontory IOHub
	  Require ACPI ASL code to enumerate as a platform device.

config GPIO_ATH79
	tristate "Atheros AR71XX/AR724X/AR913X GPIO support"
	default y if ATH79
	depends on ATH79 || COMPILE_TEST
	select GPIO_GENERIC
	select GPIOLIB_IRQCHIP
	help
	  Select this option to enable GPIO driver for
	  Atheros AR71XX/AR724X/AR913X SoC devices.

config GPIO_BCM_KONA
	bool "Broadcom Kona GPIO"
	depends on OF_GPIO && (ARCH_BCM_MOBILE || COMPILE_TEST)
	help
	  Turn on GPIO support for Broadcom "Kona" chips.

config GPIO_BRCMSTB
	tristate "BRCMSTB GPIO support"
	default y if (ARCH_BRCMSTB || BMIPS_GENERIC)
	depends on OF_GPIO && (ARCH_BRCMSTB || BMIPS_GENERIC || COMPILE_TEST)
	select GPIO_GENERIC
	select GPIOLIB_IRQCHIP
	help
	  Say yes here to enable GPIO support for Broadcom STB (BCM7XXX) SoCs.

config GPIO_CLPS711X
	tristate "CLPS711X GPIO support"
	depends on ARCH_CLPS711X || COMPILE_TEST
	select GPIO_GENERIC
	help
	  Say yes here to support GPIO on CLPS711X SoCs.

config GPIO_DAVINCI
	bool "TI Davinci/Keystone GPIO support"
	default y if ARCH_DAVINCI
	depends on ARM && (ARCH_DAVINCI || ARCH_KEYSTONE)
	help
	  Say yes here to enable GPIO support for TI Davinci/Keystone SoCs.

config GPIO_DWAPB
	tristate "Synopsys DesignWare APB GPIO driver"
	select GPIO_GENERIC
	select GENERIC_IRQ_CHIP
	help
	  Say Y or M here to build support for the Synopsys DesignWare APB
	  GPIO block.

config GPIO_EM
	tristate "Emma Mobile GPIO"
	depends on ARM && OF_GPIO
	help
	  Say yes here to support GPIO on Renesas Emma Mobile SoCs.

config GPIO_EP93XX
	def_bool y
	depends on ARCH_EP93XX
	select GPIO_GENERIC

config GPIO_ETRAXFS
	bool "Axis ETRAX FS General I/O"
	depends on CRIS || COMPILE_TEST
	depends on OF
	select GPIO_GENERIC
	select GPIOLIB_IRQCHIP
	help
	  Say yes here to support the GPIO controller on Axis ETRAX FS SoCs.

config GPIO_GE_FPGA
	bool "GE FPGA based GPIO"
	depends on GE_FPGA
	select GPIO_GENERIC
	help
	  Support for common GPIO functionality provided on some GE Single Board
	  Computers.

	  This driver provides basic support (configure as input or output, read
	  and write pin state) for GPIO implemented in a number of GE single
	  board computers.

config GPIO_GENERIC_PLATFORM
	tristate "Generic memory-mapped GPIO controller support (MMIO platform device)"
	select GPIO_GENERIC
	help
	  Say yes here to support basic platform_device memory-mapped GPIO controllers.

config GPIO_GRGPIO
	tristate "Aeroflex Gaisler GRGPIO support"
	depends on OF
	select GPIO_GENERIC
	select IRQ_DOMAIN
	help
	  Select this to support Aeroflex Gaisler GRGPIO cores from the GRLIB
	  VHDL IP core library.

config GPIO_ICH
	tristate "Intel ICH GPIO"
	depends on PCI && X86
	select MFD_CORE
	select LPC_ICH
	help
	  Say yes here to support the GPIO functionality of a number of Intel
	  ICH-based chipsets.  Currently supported devices: ICH6, ICH7, ICH8
	  ICH9, ICH10, Series 5/3400 (eg Ibex Peak), Series 6/C200 (eg
	  Cougar Point), NM10 (Tiger Point), and 3100 (Whitmore Lake).

	  If unsure, say N.

config GPIO_IOP
	tristate "Intel IOP GPIO"
	depends on ARM && (ARCH_IOP32X || ARCH_IOP33X)
	help
	  Say yes here to support the GPIO functionality of a number of Intel
	  IOP32X or IOP33X.

	  If unsure, say N.

config GPIO_LOONGSON
	bool "Loongson-2/3 GPIO support"
	depends on CPU_LOONGSON2 || CPU_LOONGSON3
	help
	  driver for GPIO functionality on Loongson-2F/3A/3B processors.

config GPIO_LPC18XX
	bool "NXP LPC18XX/43XX GPIO support"
	default y if ARCH_LPC18XX
	depends on OF_GPIO && (ARCH_LPC18XX || COMPILE_TEST)
	help
	  Select this option to enable GPIO driver for
	  NXP LPC18XX/43XX devices.

config GPIO_LYNXPOINT
	tristate "Intel Lynxpoint GPIO support"
	depends on ACPI && X86
	select GPIOLIB_IRQCHIP
	help
	  driver for GPIO functionality on Intel Lynxpoint PCH chipset
	  Requires ACPI device enumeration code to set up a platform device.

config GPIO_MB86S7X
	bool "GPIO support for Fujitsu MB86S7x Platforms"
	depends on ARCH_MB86S7X || COMPILE_TEST
	help
	  Say yes here to support the GPIO controller in Fujitsu MB86S70 SoCs.

config GPIO_MENZ127
	tristate "MEN 16Z127 GPIO support"
	depends on MCB
	select GPIO_GENERIC
	help
	 Say yes here to support the MEN 16Z127 GPIO Controller

config GPIO_MM_LANTIQ
	bool "Lantiq Memory mapped GPIOs"
	depends on LANTIQ && SOC_XWAY
	help
	  This enables support for memory mapped GPIOs on the External Bus Unit
	  (EBU) found on Lantiq SoCs. The gpios are output only as they are
	  created by attaching a 16bit latch to the bus.

config GPIO_MOXART
	bool "MOXART GPIO support"
	depends on ARCH_MOXART || COMPILE_TEST
	select GPIO_GENERIC
	help
	  Select this option to enable GPIO driver for
	  MOXA ART SoC devices.

config GPIO_MPC5200
	def_bool y
	depends on PPC_MPC52xx

config GPIO_MPC8XXX
	bool "MPC512x/MPC8xxx/QorIQ GPIO support"
	depends on PPC_MPC512x || PPC_MPC831x || PPC_MPC834x || PPC_MPC837x || \
		   FSL_SOC_BOOKE || PPC_86xx || ARCH_LAYERSCAPE || ARM || \
		   COMPILE_TEST
	select GPIO_GENERIC
	select IRQ_DOMAIN
	help
	  Say Y here if you're going to use hardware that connects to the
	  MPC512x/831x/834x/837x/8572/8610/QorIQ GPIOs.

config GPIO_MVEBU
	def_bool y
	depends on PLAT_ORION
	depends on OF
	select GENERIC_IRQ_CHIP

config GPIO_MXC
	def_bool y
	depends on ARCH_MXC
	select GPIO_GENERIC
	select GENERIC_IRQ_CHIP

config GPIO_MXS
	def_bool y
	depends on ARCH_MXS
	select GPIO_GENERIC
	select GENERIC_IRQ_CHIP

config GPIO_OCTEON
	tristate "Cavium OCTEON GPIO"
	depends on GPIOLIB && CAVIUM_OCTEON_SOC
	default y
	help
	  Say yes here to support the on-chip GPIO lines on the OCTEON
	  family of SOCs.

config GPIO_OMAP
	tristate "TI OMAP GPIO support" if ARCH_OMAP2PLUS || COMPILE_TEST
	default y if ARCH_OMAP
	depends on ARM
	select GENERIC_IRQ_CHIP
	select GPIOLIB_IRQCHIP
	help
	  Say yes here to enable GPIO support for TI OMAP SoCs.

config GPIO_PL061
	bool "PrimeCell PL061 GPIO support"
	depends on ARM_AMBA
	select IRQ_DOMAIN
	select GPIOLIB_IRQCHIP
	help
	  Say yes here to support the PrimeCell PL061 GPIO device

config GPIO_PXA
	bool "PXA GPIO support"
	depends on ARCH_PXA || ARCH_MMP
	help
	  Say yes here to support the PXA GPIO device

config GPIO_RCAR
	tristate "Renesas R-Car GPIO"
	depends on ARCH_RENESAS || COMPILE_TEST
	select GPIOLIB_IRQCHIP
	help
	  Say yes here to support GPIO on Renesas R-Car SoCs.

config GPIO_SPEAR_SPICS
	bool "ST SPEAr13xx SPI Chip Select as GPIO support"
	depends on PLAT_SPEAR
	select GENERIC_IRQ_CHIP
	help
	  Say yes here to support ST SPEAr SPI Chip Select as GPIO device

config GPIO_STA2X11
	bool "STA2x11/ConneXt GPIO support"
	depends on MFD_STA2X11
	select GENERIC_IRQ_CHIP
	help
	  Say yes here to support the STA2x11/ConneXt GPIO device.
	  The GPIO module has 128 GPIO pins with alternate functions.

config GPIO_STP_XWAY
	bool "XWAY STP GPIOs"
	depends on SOC_XWAY
	help
	  This enables support for the Serial To Parallel (STP) unit found on
	  XWAY SoC. The STP allows the SoC to drive a shift registers cascade,
	  that can be up to 24 bit. This peripheral is aimed at driving leds.
	  Some of the gpios/leds can be auto updated by the soc with dsl and
	  phy status.

config GPIO_SYSCON
	tristate "GPIO based on SYSCON"
	depends on MFD_SYSCON && OF
	help
	  Say yes here to support GPIO functionality though SYSCON driver.

config GPIO_TB10X
	bool
	select GENERIC_IRQ_CHIP
	select OF_GPIO

config GPIO_TEGRA
	bool
	default y
	depends on ARCH_TEGRA || COMPILE_TEST

config GPIO_TS4800
	tristate "TS-4800 DIO blocks and compatibles"
	depends on OF_GPIO
	depends on SOC_IMX51 || COMPILE_TEST
	select GPIO_GENERIC
	help
	  This driver support TS-4800 FPGA GPIO controllers.

config GPIO_TZ1090
	bool "Toumaz Xenif TZ1090 GPIO support"
	depends on SOC_TZ1090
	select GENERIC_IRQ_CHIP
	default y
	help
	  Say yes here to support Toumaz Xenif TZ1090 GPIOs.

config GPIO_TZ1090_PDC
	bool "Toumaz Xenif TZ1090 PDC GPIO support"
	depends on SOC_TZ1090
	default y
	help
	  Say yes here to support Toumaz Xenif TZ1090 PDC GPIOs.

config GPIO_VF610
	def_bool y
	depends on ARCH_MXC && SOC_VF610
	select GPIOLIB_IRQCHIP
	help
	  Say yes here to support Vybrid vf610 GPIOs.

config GPIO_VR41XX
	tristate "NEC VR4100 series General-purpose I/O Uint support"
	depends on CPU_VR41XX
	help
	  Say yes here to support the NEC VR4100 series General-purpose I/O Uint

config GPIO_VX855
	tristate "VIA VX855/VX875 GPIO"
	depends on PCI
	select MFD_CORE
	select MFD_VX855
	help
	  Support access to the VX855/VX875 GPIO lines through the gpio library.

	  This driver provides common support for accessing the device,
	  additional drivers must be enabled in order to use the
	  functionality of the device.

config GPIO_XGENE
	bool "APM X-Gene GPIO controller support"
	depends on ARM64 && OF_GPIO
	help
	  This driver is to support the GPIO block within the APM X-Gene SoC
	  platform's generic flash controller. The GPIO pins are muxed with
	  the generic flash controller's address and data pins. Say yes
	  here to enable the GFC GPIO functionality.

config GPIO_XGENE_SB
	tristate "APM X-Gene GPIO standby controller support"
	depends on ARCH_XGENE && OF_GPIO
	select GPIO_GENERIC
	select GPIOLIB_IRQCHIP
	help
	  This driver supports the GPIO block within the APM X-Gene
	  Standby Domain. Say yes here to enable the GPIO functionality.

config GPIO_XILINX
	tristate "Xilinx GPIO support"
	depends on OF_GPIO
	help
	  Say yes here to support the Xilinx FPGA GPIO device

config GPIO_XLP
	tristate "Netlogic XLP GPIO support"
	depends on OF_GPIO && (CPU_XLP || ARCH_VULCAN || COMPILE_TEST)
	select GPIOLIB_IRQCHIP
	help
	  This driver provides support for GPIO interface on Netlogic XLP MIPS64
	  SoCs. Currently supported XLP variants are XLP8XX, XLP3XX, XLP2XX,
	  XLP9XX and XLP5XX.

	  If unsure, say N.

config GPIO_XTENSA
	bool "Xtensa GPIO32 support"
	depends on XTENSA
	depends on HAVE_XTENSA_GPIO32
	depends on !SMP
	help
	  Say yes here to support the Xtensa internal GPIO32 IMPWIRE (input)
	  and EXPSTATE (output) ports

config GPIO_ZEVIO
	bool "LSI ZEVIO SoC memory mapped GPIOs"
	depends on ARM && OF_GPIO
	help
	  Say yes here to support the GPIO controller in LSI ZEVIO SoCs.

config GPIO_ZYNQ
	tristate "Xilinx Zynq GPIO support"
	depends on ARCH_ZYNQ || ARCH_ZYNQMP
	select GPIOLIB_IRQCHIP
	help
	  Say yes here to support Xilinx Zynq GPIO controller.

config GPIO_ZX
	bool "ZTE ZX GPIO support"
	select GPIOLIB_IRQCHIP
	help
	  Say yes here to support the GPIO device on ZTE ZX SoCs.

config GPIO_LOONGSON1
	tristate "Loongson1 GPIO support"
	depends on MACH_LOONGSON32
	select GPIO_GENERIC
	help
	  Say Y or M here to support GPIO on Loongson1 SoCs.

endmenu

menu "Port-mapped I/O GPIO drivers"
	depends on X86 # Unconditional I/O space access

config GPIO_104_DIO_48E
	tristate "ACCES 104-DIO-48E GPIO support"
<<<<<<< HEAD
	depends on ISA
=======
	depends on ISA_BUS_API
>>>>>>> 33688abb
	select GPIOLIB_IRQCHIP
	help
	  Enables GPIO support for the ACCES 104-DIO-48E series (104-DIO-48E,
	  104-DIO-24E). The base port addresses for the devices may be
	  configured via the base module parameter. The interrupt line numbers
	  for the devices may be configured via the irq module parameter.

config GPIO_104_IDIO_16
	tristate "ACCES 104-IDIO-16 GPIO support"
<<<<<<< HEAD
	depends on ISA
=======
	depends on ISA_BUS_API
>>>>>>> 33688abb
	select GPIOLIB_IRQCHIP
	help
	  Enables GPIO support for the ACCES 104-IDIO-16 family (104-IDIO-16,
	  104-IDIO-16E, 104-IDO-16, 104-IDIO-8, 104-IDIO-8E, 104-IDO-8). The
	  base port addresses for the devices may be configured via the base
	  module parameter. The interrupt line numbers for the devices may be
	  configured via the irq module parameter.

config GPIO_104_IDI_48
	tristate "ACCES 104-IDI-48 GPIO support"
<<<<<<< HEAD
	depends on ISA
=======
	depends on ISA_BUS_API
>>>>>>> 33688abb
	select GPIOLIB_IRQCHIP
	help
	  Enables GPIO support for the ACCES 104-IDI-48 family (104-IDI-48A,
	  104-IDI-48AC, 104-IDI-48B, 104-IDI-48BC). The base port addresses for
	  the devices may be configured via the base module parameter. The
	  interrupt line numbers for the devices may be configured via the irq
	  module parameter.

config GPIO_F7188X
	tristate "F71869, F71869A, F71882FG, F71889F and F81866 GPIO support"
	help
	  This option enables support for GPIOs found on Fintek Super-I/O
	  chips F71869, F71869A, F71882FG, F71889F and F81866.

	  To compile this driver as a module, choose M here: the module will
	  be called f7188x-gpio.

config GPIO_IT87
	tristate "IT87xx GPIO support"
	help
	  Say yes here to support GPIO functionality of IT87xx Super I/O chips.

	  This driver is tested with ITE IT8728 and IT8732 Super I/O chips, and
	  supports the IT8761E, IT8620E and IT8628E Super I/O chip as well.

	  To compile this driver as a module, choose M here: the module will
	  be called gpio_it87

config GPIO_SCH
	tristate "Intel SCH/TunnelCreek/Centerton/Quark X1000 GPIO"
	depends on PCI
	select MFD_CORE
	select LPC_SCH
	help
	  Say yes here to support GPIO interface on Intel Poulsbo SCH,
	  Intel Tunnel Creek processor, Intel Centerton processor or
	  Intel Quark X1000 SoC.

	  The Intel SCH contains a total of 14 GPIO pins. Ten GPIOs are
	  powered by the core power rail and are turned off during sleep
	  modes (S3 and higher). The remaining four GPIOs are powered by
	  the Intel SCH suspend power supply. These GPIOs remain
	  active during S3. The suspend powered GPIOs can be used to wake the
	  system from the Suspend-to-RAM state.

	  The Intel Tunnel Creek processor has 5 GPIOs powered by the
	  core power rail and 9 from suspend power supply.

	  The Intel Centerton processor has a total of 30 GPIO pins.
	  Twenty-one are powered by the core power rail and 9 from the
	  suspend power supply.

	  The Intel Quark X1000 SoC has 2 GPIOs powered by the core
	  power well and 6 from the suspend power well.

config GPIO_SCH311X
	tristate "SMSC SCH311x SuperI/O GPIO"
	help
	  Driver to enable the GPIOs found on SMSC SMSC SCH3112, SCH3114 and
	  SCH3116 "Super I/O" chipsets.

	  To compile this driver as a module, choose M here: the module will
	  be called gpio-sch311x.

config GPIO_TS5500
	tristate "TS-5500 DIO blocks and compatibles"
	depends on TS5500 || COMPILE_TEST
	help
	  This driver supports Digital I/O exposed by pin blocks found on some
	  Technologic Systems platforms. It includes, but is not limited to, 3
	  blocks of the TS-5500: DIO1, DIO2 and the LCD port, and the TS-5600
	  LCD port.

config GPIO_WS16C48
	tristate "WinSystems WS16C48 GPIO support"
<<<<<<< HEAD
	depends on ISA
=======
	depends on ISA_BUS_API
>>>>>>> 33688abb
	select GPIOLIB_IRQCHIP
	help
	  Enables GPIO support for the WinSystems WS16C48. The base port
	  addresses for the devices may be configured via the base module
	  parameter. The interrupt line numbers for the devices may be
	  configured via the irq module parameter.

endmenu

menu "I2C GPIO expanders"
	depends on I2C

config GPIO_ADP5588
	tristate "ADP5588 I2C GPIO expander"
	help
	  This option enables support for 18 GPIOs found
	  on Analog Devices ADP5588 GPIO Expanders.

config GPIO_ADP5588_IRQ
	bool "Interrupt controller support for ADP5588"
	depends on GPIO_ADP5588=y
	help
	  Say yes here to enable the adp5588 to be used as an interrupt
	  controller. It requires the driver to be built in the kernel.

config GPIO_ADNP
	tristate "Avionic Design N-bit GPIO expander"
	depends on OF_GPIO
	select GPIOLIB_IRQCHIP
	help
	  This option enables support for N GPIOs found on Avionic Design
	  I2C GPIO expanders. The register space will be extended by powers
	  of two, so the controller will need to accommodate for that. For
	  example: if a controller provides 48 pins, 6 registers will be
	  enough to represent all pins, but the driver will assume a
	  register layout for 64 pins (8 registers).

config GPIO_MAX7300
	tristate "Maxim MAX7300 GPIO expander"
	select GPIO_MAX730X
	help
	  GPIO driver for Maxim MAX7300 I2C-based GPIO expander.

config GPIO_MAX732X
	tristate "MAX7319, MAX7320-7327 I2C Port Expanders"
	help
	  Say yes here to support the MAX7319, MAX7320-7327 series of I2C
	  Port Expanders. Each IO port on these chips has a fixed role of
	  Input (designated by 'I'), Push-Pull Output ('O'), or Open-Drain
	  Input and Output (designed by 'P'). The combinations are listed
	  below:

	  8 bits:	max7319 (8I), max7320 (8O), max7321 (8P),
		  	max7322 (4I4O), max7323 (4P4O)

	  16 bits:	max7324 (8I8O), max7325 (8P8O),
		  	max7326 (4I12O), max7327 (4P12O)

	  Board setup code must specify the model to use, and the start
	  number for these GPIOs.

config GPIO_MAX732X_IRQ
	bool "Interrupt controller support for MAX732x"
	depends on GPIO_MAX732X=y
	select GPIOLIB_IRQCHIP
	help
	  Say yes here to enable the max732x to be used as an interrupt
	  controller. It requires the driver to be built in the kernel.

config GPIO_MC9S08DZ60
	bool "MX35 3DS BOARD MC9S08DZ60 GPIO functions"
	depends on I2C=y && MACH_MX35_3DS
	help
	  Select this to enable the MC9S08DZ60 GPIO driver

config GPIO_PCA953X
	tristate "PCA95[357]x, PCA9698, TCA64xx, and MAX7310 I/O ports"
	help
	  Say yes here to provide access to several register-oriented
	  SMBus I/O expanders, made mostly by NXP or TI.  Compatible
	  models include:

	  4 bits:	pca9536, pca9537

	  8 bits:	max7310, max7315, pca6107, pca9534, pca9538, pca9554,
			pca9556, pca9557, pca9574, tca6408, xra1202

	  16 bits:	max7312, max7313, pca9535, pca9539, pca9555, pca9575,
			tca6416

	  24 bits:	tca6424

	  40 bits:	pca9505, pca9698

config GPIO_PCA953X_IRQ
	bool "Interrupt controller support for PCA953x"
	depends on GPIO_PCA953X=y
	select GPIOLIB_IRQCHIP
	help
	  Say yes here to enable the pca953x to be used as an interrupt
	  controller. It requires the driver to be built in the kernel.

config GPIO_PCF857X
	tristate "PCF857x, PCA{85,96}7x, and MAX732[89] I2C GPIO expanders"
	select GPIOLIB_IRQCHIP
	select IRQ_DOMAIN
	help
	  Say yes here to provide access to most "quasi-bidirectional" I2C
	  GPIO expanders used for additional digital outputs or inputs.
	  Most of these parts are from NXP, though TI is a second source for
	  some of them.  Compatible models include:

	  8 bits:   pcf8574, pcf8574a, pca8574, pca8574a,
	            pca9670, pca9672, pca9674, pca9674a,
	  	    max7328, max7329

	  16 bits:  pcf8575, pcf8575c, pca8575,
	            pca9671, pca9673, pca9675

	  Your board setup code will need to declare the expanders in
	  use, and assign numbers to the GPIOs they expose.  Those GPIOs
	  can then be used from drivers and other kernel code, just like
	  other GPIOs, but only accessible from task contexts.

	  This driver provides an in-kernel interface to those GPIOs using
	  platform-neutral GPIO calls.

config GPIO_SX150X
	bool "Semtech SX150x I2C GPIO expander"
	depends on I2C=y
	select GPIOLIB_IRQCHIP
	default n
	help
	  Say yes here to provide support for Semtech SX150-series I2C
	  GPIO expanders. Compatible models include:

	  8 bits:  sx1508q
	  16 bits: sx1509q

config GPIO_TPIC2810
	tristate "TPIC2810 8-Bit I2C GPO expander"
	help
	  Say yes here to enable the GPO driver for the TI TPIC2810 chip.

	  To compile this driver as a module, choose M here: the module will
	  be called gpio-tpic2810.

endmenu

menu "MFD GPIO expanders"

config GPIO_ADP5520
	tristate "GPIO Support for ADP5520 PMIC"
	depends on PMIC_ADP5520
	help
	  This option enables support for on-chip GPIO found
	  on Analog Devices ADP5520 PMICs.

config GPIO_ARIZONA
	tristate "Wolfson Microelectronics Arizona class devices"
	depends on MFD_ARIZONA
	help
	  Support for GPIOs on Wolfson Arizona class devices.

config GPIO_CRYSTAL_COVE
	tristate "GPIO support for Crystal Cove PMIC"
	depends on INTEL_SOC_PMIC
	select GPIOLIB_IRQCHIP
	help
	  Support for GPIO pins on Crystal Cove PMIC.

	  Say Yes if you have a Intel SoC based tablet with Crystal Cove PMIC
	  inside.

	  This driver can also be built as a module. If so, the module will be
	  called gpio-crystalcove.

config GPIO_CS5535
	tristate "AMD CS5535/CS5536 GPIO support"
	depends on MFD_CS5535
	help
	  The AMD CS5535 and CS5536 southbridges support 28 GPIO pins that
	  can be used for quite a number of things.  The CS5535/6 is found on
	  AMD Geode and Lemote Yeeloong devices.

	  If unsure, say N.

config GPIO_DA9052
	tristate "Dialog DA9052 GPIO"
	depends on PMIC_DA9052
	help
	  Say yes here to enable the GPIO driver for the DA9052 chip.

config GPIO_DA9055
	tristate "Dialog Semiconductor DA9055 GPIO"
	depends on MFD_DA9055
	help
	  Say yes here to enable the GPIO driver for the DA9055 chip.

	  The Dialog DA9055 PMIC chip has 3 GPIO pins that can be
	  be controller by this driver.

	  If driver is built as a module it will be called gpio-da9055.

config GPIO_DLN2
	tristate "Diolan DLN2 GPIO support"
	depends on MFD_DLN2
	select GPIOLIB_IRQCHIP

	help
	  Select this option to enable GPIO driver for the Diolan DLN2
	  board.

	  This driver can also be built as a module. If so, the module
	  will be called gpio-dln2.

config GPIO_JANZ_TTL
	tristate "Janz VMOD-TTL Digital IO Module"
	depends on MFD_JANZ_CMODIO
	help
	  This enables support for the Janz VMOD-TTL Digital IO module.
	  This driver provides support for driving the pins in output
	  mode only. Input mode is not supported.

config GPIO_KEMPLD
	tristate "Kontron ETX / COMexpress GPIO"
	depends on MFD_KEMPLD
	help
	  This enables support for the PLD GPIO interface on some Kontron ETX
	  and COMexpress (ETXexpress) modules.

	  This driver can also be built as a module. If so, the module will be
	  called gpio-kempld.

config GPIO_LP3943
	tristate "TI/National Semiconductor LP3943 GPIO expander"
	depends on MFD_LP3943
	help
	  GPIO driver for LP3943 MFD.
	  LP3943 can be used as a GPIO expander which provides up to 16 GPIOs.
	  Open drain outputs are required for this usage.

config GPIO_MSIC
	bool "Intel MSIC mixed signal gpio support"
	depends on MFD_INTEL_MSIC
	help
	  Enable support for GPIO on intel MSIC controllers found in
	  intel MID devices

config GPIO_PALMAS
	bool "TI PALMAS series PMICs GPIO"
	depends on MFD_PALMAS
	help
	  Select this option to enable GPIO driver for the TI PALMAS
	  series chip family.

config GPIO_RC5T583
	bool "RICOH RC5T583 GPIO"
	depends on MFD_RC5T583
	help
	  Select this option to enable GPIO driver for the Ricoh RC5T583
	  chip family.
	  This driver provides the support for driving/reading the gpio pins
	  of RC5T583 device through standard gpio library.

config GPIO_STMPE
	bool "STMPE GPIOs"
	depends on MFD_STMPE
	depends on OF_GPIO
	select GPIOLIB_IRQCHIP
	help
	  This enables support for the GPIOs found on the STMPE I/O
	  Expanders.

config GPIO_TC3589X
	bool "TC3589X GPIOs"
	depends on MFD_TC3589X
	depends on OF_GPIO
	select GPIOLIB_IRQCHIP
	help
	  This enables support for the GPIOs found on the TC3589X
	  I/O Expander.

config GPIO_TIMBERDALE
	bool "Support for timberdale GPIO IP"
	depends on MFD_TIMBERDALE
	---help---
	Add support for the GPIO IP in the timberdale FPGA.

config GPIO_TPS65086
	tristate "TI TPS65086 GPO"
	depends on MFD_TPS65086
	help
	  This driver supports the GPO on TI TPS65086x PMICs.

config GPIO_TPS65218
	tristate "TPS65218 GPIO"
	depends on MFD_TPS65218
	help
	  Select this option to enable GPIO driver for the TPS65218
	  chip family.

config GPIO_TPS6586X
	bool "TPS6586X GPIO"
	depends on MFD_TPS6586X
	help
	  Select this option to enable GPIO driver for the TPS6586X
	  chip family.

config GPIO_TPS65910
	bool "TPS65910 GPIO"
	depends on MFD_TPS65910
	help
	  Select this option to enable GPIO driver for the TPS65910
	  chip family.

config GPIO_TPS65912
	tristate "TI TPS65912 GPIO"
	depends on MFD_TPS65912
	help
	  This driver supports TPS65912 gpio chip

config GPIO_TWL4030
	tristate "TWL4030, TWL5030, and TPS659x0 GPIOs"
	depends on TWL4030_CORE
	help
	  Say yes here to access the GPIO signals of various multi-function
	  power management chips from Texas Instruments.

config GPIO_TWL6040
	tristate "TWL6040 GPO"
	depends on TWL6040_CORE
	help
	  Say yes here to access the GPO signals of twl6040
	  audio chip from Texas Instruments.

config GPIO_UCB1400
	tristate "Philips UCB1400 GPIO"
	depends on UCB1400_CORE
	help
	  This enables support for the Philips UCB1400 GPIO pins.
	  The UCB1400 is an AC97 audio codec.

config GPIO_WM831X
	tristate "WM831x GPIOs"
	depends on MFD_WM831X
	help
	  Say yes here to access the GPIO signals of WM831x power management
	  chips from Wolfson Microelectronics.

config GPIO_WM8350
	tristate "WM8350 GPIOs"
	depends on MFD_WM8350
	help
	  Say yes here to access the GPIO signals of WM8350 power management
	  chips from Wolfson Microelectronics.

config GPIO_WM8994
	tristate "WM8994 GPIOs"
	depends on MFD_WM8994
	help
	  Say yes here to access the GPIO signals of WM8994 audio hub
	  CODECs from Wolfson Microelectronics.

endmenu

menu "PCI GPIO expanders"
	depends on PCI

config GPIO_AMD8111
	tristate "AMD 8111 GPIO driver"
	help
	  The AMD 8111 south bridge contains 32 GPIO pins which can be used.

	  Note, that usually system firmware/ACPI handles GPIO pins on their
	  own and users might easily break their systems with uncarefull usage
	  of this driver!

	  If unsure, say N

config GPIO_BT8XX
	tristate "BT8XX GPIO abuser"
	depends on VIDEO_BT848=n
	help
	  The BT8xx frame grabber chip has 24 GPIO pins that can be abused
	  as a cheap PCI GPIO card.

	  This chip can be found on Miro, Hauppauge and STB TV-cards.

	  The card needs to be physically altered for using it as a
	  GPIO card. For more information on how to build a GPIO card
	  from a BT8xx TV card, see the documentation file at
	  Documentation/bt8xxgpio.txt

	  If unsure, say N.

config GPIO_INTEL_MID
	bool "Intel Mid GPIO support"
	depends on X86
	select GPIOLIB_IRQCHIP
	help
	  Say Y here to support Intel Mid GPIO.

config GPIO_ML_IOH
	tristate "OKI SEMICONDUCTOR ML7213 IOH GPIO support"
	select GENERIC_IRQ_CHIP
	help
	  ML7213 is companion chip for Intel Atom E6xx series.
	  This driver can be used for OKI SEMICONDUCTOR ML7213 IOH(Input/Output
	  Hub) which is for IVI(In-Vehicle Infotainment) use.
	  This driver can access the IOH's GPIO device.

config GPIO_PCH
	tristate "Intel EG20T PCH/LAPIS Semiconductor IOH(ML7223/ML7831) GPIO"
	depends on X86_32 || MIPS || COMPILE_TEST
	select GENERIC_IRQ_CHIP
	help
	  This driver is for PCH(Platform controller Hub) GPIO of Intel Topcliff
	  which is an IOH(Input/Output Hub) for x86 embedded processor.
	  This driver can access PCH GPIO device.

	  This driver also can be used for LAPIS Semiconductor IOH(Input/
	  Output Hub), ML7223 and ML7831.
	  ML7223 IOH is for MP(Media Phone) use.
	  ML7831 IOH is for general purpose use.
	  ML7223/ML7831 is companion chip for Intel Atom E6xx series.
	  ML7223/ML7831 is completely compatible for Intel EG20T PCH.

config GPIO_RDC321X
	tristate "RDC R-321x GPIO support"
	select MFD_CORE
	select MFD_RDC321X
	help
	  Support for the RDC R321x SoC GPIOs over southbridge
	  PCI configuration space.

config GPIO_SODAVILLE
	bool "Intel Sodaville GPIO support"
	depends on X86 && OF
	select GPIO_GENERIC
	select GENERIC_IRQ_CHIP
	help
	  Say Y here to support Intel Sodaville GPIO.

endmenu

menu "SPI GPIO expanders"
	depends on SPI_MASTER

config GPIO_74X164
	tristate "74x164 serial-in/parallel-out 8-bits shift register"
	depends on OF
	help
	  Driver for 74x164 compatible serial-in/parallel-out 8-outputs
	  shift registers. This driver can be used to provide access
	  to more gpio outputs.

config GPIO_MAX7301
	tristate "Maxim MAX7301 GPIO expander"
	select GPIO_MAX730X
	help
	  GPIO driver for Maxim MAX7301 SPI-based GPIO expander.

config GPIO_MC33880
	tristate "Freescale MC33880 high-side/low-side switch"
	help
	  SPI driver for Freescale MC33880 high-side/low-side switch.
	  This provides GPIO interface supporting inputs and outputs.

config GPIO_PISOSR
	tristate "Generic parallel-in/serial-out shift register"
	help
	  GPIO driver for SPI compatible parallel-in/serial-out shift
	  registers. These are input only devices.

endmenu

menu "SPI or I2C GPIO expanders"
	depends on (SPI_MASTER && !I2C) || I2C

config GPIO_MCP23S08
	tristate "Microchip MCP23xxx I/O expander"
	select GPIOLIB_IRQCHIP
	help
	  SPI/I2C driver for Microchip MCP23S08/MCP23S17/MCP23008/MCP23017
	  I/O expanders.
	  This provides a GPIO interface supporting inputs and outputs.
	  The I2C versions of the chips can be used as interrupt-controller.

endmenu

menu "USB GPIO expanders"
	depends on USB

config GPIO_VIPERBOARD
	tristate "Viperboard GPIO a & b support"
	depends on MFD_VIPERBOARD
	help
	  Say yes here to access the GPIO signals of Nano River
	  Technologies Viperboard. There are two GPIO chips on the
	  board: gpioa and gpiob.
          See viperboard API specification and Nano
          River Tech's viperboard.h for detailed meaning
          of the module parameters.

endmenu

endif<|MERGE_RESOLUTION|>--- conflicted
+++ resolved
@@ -33,10 +33,7 @@
 
 menuconfig GPIOLIB
 	bool "GPIO Support"
-<<<<<<< HEAD
-=======
 	select ANON_INODES
->>>>>>> 33688abb
 	help
 	  This enables GPIO support through the generic GPIO library.
 	  You only need to enable this, if you also want to enable
@@ -534,11 +531,7 @@
 
 config GPIO_104_DIO_48E
 	tristate "ACCES 104-DIO-48E GPIO support"
-<<<<<<< HEAD
-	depends on ISA
-=======
 	depends on ISA_BUS_API
->>>>>>> 33688abb
 	select GPIOLIB_IRQCHIP
 	help
 	  Enables GPIO support for the ACCES 104-DIO-48E series (104-DIO-48E,
@@ -548,11 +541,7 @@
 
 config GPIO_104_IDIO_16
 	tristate "ACCES 104-IDIO-16 GPIO support"
-<<<<<<< HEAD
-	depends on ISA
-=======
 	depends on ISA_BUS_API
->>>>>>> 33688abb
 	select GPIOLIB_IRQCHIP
 	help
 	  Enables GPIO support for the ACCES 104-IDIO-16 family (104-IDIO-16,
@@ -563,11 +552,7 @@
 
 config GPIO_104_IDI_48
 	tristate "ACCES 104-IDI-48 GPIO support"
-<<<<<<< HEAD
-	depends on ISA
-=======
 	depends on ISA_BUS_API
->>>>>>> 33688abb
 	select GPIOLIB_IRQCHIP
 	help
 	  Enables GPIO support for the ACCES 104-IDI-48 family (104-IDI-48A,
@@ -643,11 +628,7 @@
 
 config GPIO_WS16C48
 	tristate "WinSystems WS16C48 GPIO support"
-<<<<<<< HEAD
-	depends on ISA
-=======
 	depends on ISA_BUS_API
->>>>>>> 33688abb
 	select GPIOLIB_IRQCHIP
 	help
 	  Enables GPIO support for the WinSystems WS16C48. The base port
