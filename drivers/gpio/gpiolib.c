--- conflicted
+++ resolved
@@ -1373,17 +1373,12 @@
 #define VALIDATE_DESC(desc) do { \
 	if (!desc) \
 		return 0; \
-<<<<<<< HEAD
-	if (!desc->gdev) { \
-		pr_warn("%s: invalid GPIO\n", __func__); \
-=======
 	if (IS_ERR(desc)) {						\
 		pr_warn("%s: invalid GPIO (errorpointer)\n", __func__); \
 		return PTR_ERR(desc); \
 	} \
 	if (!desc->gdev) { \
 		pr_warn("%s: invalid GPIO (no device)\n", __func__); \
->>>>>>> f1b26622
 		return -EINVAL; \
 	} \
 	if ( !desc->gdev->chip ) { \
@@ -1395,17 +1390,12 @@
 #define VALIDATE_DESC_VOID(desc) do { \
 	if (!desc) \
 		return; \
-<<<<<<< HEAD
-	if (!desc->gdev) { \
-		pr_warn("%s: invalid GPIO\n", __func__); \
-=======
 	if (IS_ERR(desc)) {						\
 		pr_warn("%s: invalid GPIO (errorpointer)\n", __func__); \
 		return; \
 	} \
 	if (!desc->gdev) { \
 		pr_warn("%s: invalid GPIO (no device)\n", __func__); \
->>>>>>> f1b26622
 		return; \
 	} \
 	if (!desc->gdev->chip) { \
