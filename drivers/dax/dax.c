/*
 * Copyright(c) 2016 Intel Corporation. All rights reserved.
 *
 * This program is free software; you can redistribute it and/or modify
 * it under the terms of version 2 of the GNU General Public License as
 * published by the Free Software Foundation.
 *
 * This program is distributed in the hope that it will be useful, but
 * WITHOUT ANY WARRANTY; without even the implied warranty of
 * MERCHANTABILITY or FITNESS FOR A PARTICULAR PURPOSE.  See the GNU
 * General Public License for more details.
 */
#include <linux/pagemap.h>
#include <linux/module.h>
#include <linux/device.h>
#include <linux/mount.h>
#include <linux/pfn_t.h>
#include <linux/hash.h>
#include <linux/cdev.h>
#include <linux/slab.h>
#include <linux/dax.h>
#include <linux/fs.h>
#include <linux/mm.h>
#include "dax.h"

static dev_t dax_devt;
static struct class *dax_class;
static DEFINE_IDA(dax_minor_ida);
static int nr_dax = CONFIG_NR_DEV_DAX;
module_param(nr_dax, int, S_IRUGO);
static struct vfsmount *dax_mnt;
static struct kmem_cache *dax_cache __read_mostly;
static struct super_block *dax_superblock __read_mostly;
MODULE_PARM_DESC(nr_dax, "max number of device-dax instances");

/**
 * struct dax_region - mapping infrastructure for dax devices
 * @id: kernel-wide unique region for a memory range
 * @base: linear address corresponding to @res
 * @kref: to pin while other agents have a need to do lookups
 * @lock: synchronize changes / consistent-access to the resource tree (@res)
 * @dev: parent device backing this region
 * @seed: next device for dynamic allocation / configuration
 * @align: allocation and mapping alignment for child dax devices
 * @res: physical address range of the region
 * @child_count: number of registered dax device instances
 * @pfn_flags: identify whether the pfns are paged back or not
 */
struct dax_region {
	int id;
	struct ida ida;
	void *base;
	struct kref kref;
	struct mutex lock;
	struct device *dev;
	struct device *seed;
	unsigned int align;
	struct resource res;
	atomic_t child_count;
	unsigned long pfn_flags;
};

/**
 * struct dax_dev - subdivision of a dax region
 * @region - parent region
 * @dev - device backing the character device
 * @cdev - core chardev data
 * @alive - !alive + rcu grace period == no new mappings can be established
 * @id - child id in the region
 * @num_resources - number of physical address extents in this device
 * @res - array of physical address ranges
 */
struct dax_dev {
	struct dax_region *region;
	struct inode *inode;
	struct device dev;
	struct cdev cdev;
	bool alive;
	int id;
	int num_resources;
	struct resource **res;
};

#define for_each_dax_region_resource(dax_region, res) \
	for (res = (dax_region)->res.child; res; res = res->sibling)

static unsigned long long dax_region_avail_size(
		struct dax_region *dax_region)
{
	unsigned long long size;
	struct resource *res;

	mutex_lock(&dax_region->lock);
	size = resource_size(&dax_region->res);
	for_each_dax_region_resource(dax_region, res)
		size -= resource_size(res);
	mutex_unlock(&dax_region->lock);

	return size;
}

static ssize_t available_size_show(struct device *dev,
		struct device_attribute *attr, char *buf)
{
	struct dax_region *dax_region;
	ssize_t rc = -ENXIO;

	device_lock(dev);
	dax_region = dev_get_drvdata(dev);
	if (dax_region)
		rc = sprintf(buf, "%llu\n", dax_region_avail_size(dax_region));
	device_unlock(dev);

	return rc;
}
static DEVICE_ATTR_RO(available_size);

static ssize_t seed_show(struct device *dev,
		struct device_attribute *attr, char *buf)
{
	struct dax_region *dax_region;
	ssize_t rc = -ENXIO;

	device_lock(dev);
	dax_region = dev_get_drvdata(dev);
	if (dax_region) {
		mutex_lock(&dax_region->lock);
		if (dax_region->seed)
			rc = sprintf(buf, "%s\n", dev_name(dax_region->seed));
		mutex_unlock(&dax_region->lock);
	}
	device_unlock(dev);

	return rc;
}
static DEVICE_ATTR_RO(seed);

static struct attribute *dax_region_attributes[] = {
	&dev_attr_available_size.attr,
	&dev_attr_seed.attr,
	NULL,
};

static const struct attribute_group dax_region_attribute_group = {
	.name = "dax_region",
	.attrs = dax_region_attributes,
};

static const struct attribute_group *dax_region_attribute_groups[] = {
	&dax_region_attribute_group,
	NULL,
};

static struct inode *dax_alloc_inode(struct super_block *sb)
{
	return kmem_cache_alloc(dax_cache, GFP_KERNEL);
}

static void dax_i_callback(struct rcu_head *head)
{
	struct inode *inode = container_of(head, struct inode, i_rcu);

	kmem_cache_free(dax_cache, inode);
}

static void dax_destroy_inode(struct inode *inode)
{
	call_rcu(&inode->i_rcu, dax_i_callback);
}

static const struct super_operations dax_sops = {
	.statfs = simple_statfs,
	.alloc_inode = dax_alloc_inode,
	.destroy_inode = dax_destroy_inode,
	.drop_inode = generic_delete_inode,
};

static struct dentry *dax_mount(struct file_system_type *fs_type,
		int flags, const char *dev_name, void *data)
{
	return mount_pseudo(fs_type, "dax:", &dax_sops, NULL, DAXFS_MAGIC);
}

static struct file_system_type dax_type = {
	.name = "dax",
	.mount = dax_mount,
	.kill_sb = kill_anon_super,
};

static int dax_test(struct inode *inode, void *data)
{
	return inode->i_cdev == data;
}

static int dax_set(struct inode *inode, void *data)
{
	inode->i_cdev = data;
	return 0;
}

static struct inode *dax_inode_get(struct cdev *cdev, dev_t devt)
{
	struct inode *inode;

	inode = iget5_locked(dax_superblock, hash_32(devt + DAXFS_MAGIC, 31),
			dax_test, dax_set, cdev);

	if (!inode)
		return NULL;

	if (inode->i_state & I_NEW) {
		inode->i_mode = S_IFCHR;
		inode->i_flags = S_DAX;
		inode->i_rdev = devt;
		mapping_set_gfp_mask(&inode->i_data, GFP_USER);
		unlock_new_inode(inode);
	}
	return inode;
}

static void init_once(void *inode)
{
	inode_init_once(inode);
}

static int dax_inode_init(void)
{
	int rc;

	dax_cache = kmem_cache_create("dax_cache", sizeof(struct inode), 0,
			(SLAB_HWCACHE_ALIGN|SLAB_RECLAIM_ACCOUNT|
			 SLAB_MEM_SPREAD|SLAB_ACCOUNT),
			init_once);
	if (!dax_cache)
		return -ENOMEM;

	rc = register_filesystem(&dax_type);
	if (rc)
		goto err_register_fs;

	dax_mnt = kern_mount(&dax_type);
	if (IS_ERR(dax_mnt)) {
		rc = PTR_ERR(dax_mnt);
		goto err_mount;
	}
	dax_superblock = dax_mnt->mnt_sb;

	return 0;

 err_mount:
	unregister_filesystem(&dax_type);
 err_register_fs:
	kmem_cache_destroy(dax_cache);

	return rc;
}

static void dax_inode_exit(void)
{
	kern_unmount(dax_mnt);
	unregister_filesystem(&dax_type);
	kmem_cache_destroy(dax_cache);
}

static void dax_region_free(struct kref *kref)
{
	struct dax_region *dax_region;

	dax_region = container_of(kref, struct dax_region, kref);
	WARN(atomic_read(&dax_region->child_count),
			"%s: child count not zero\n",
			dev_name(dax_region->dev));
	kfree(dax_region);
}

void dax_region_put(struct dax_region *dax_region)
{
	kref_put(&dax_region->kref, dax_region_free);
}
EXPORT_SYMBOL_GPL(dax_region_put);


static void dax_region_unregister(void *region)
{
	struct dax_region *dax_region = region;

	sysfs_remove_groups(&dax_region->dev->kobj,
			dax_region_attribute_groups);
	dax_region_put(dax_region);
}

struct dax_region *alloc_dax_region(struct device *parent, int region_id,
		struct resource *res, unsigned int align, void *addr,
		unsigned long pfn_flags)
{
	struct dax_region *dax_region;

	if (dev_get_drvdata(parent)) {
		dev_WARN(parent, "dax core found drvdata already in use\n");
		return NULL;
	}

	if (!IS_ALIGNED(res->start, align)
			|| !IS_ALIGNED(resource_size(res), align))
		return NULL;

	dax_region = kzalloc(sizeof(*dax_region), GFP_KERNEL);
	if (!dax_region)
		return NULL;
	dev_set_drvdata(parent, dax_region);
	dax_region->res.name = dev_name(parent);
	dax_region->res.start = res->start;
	dax_region->res.end = res->end;
	dax_region->pfn_flags = pfn_flags;
	mutex_init(&dax_region->lock);
	kref_init(&dax_region->kref);
	dax_region->id = region_id;
	ida_init(&dax_region->ida);
	dax_region->align = align;
	dax_region->dev = parent;
	dax_region->base = addr;
	if (sysfs_create_groups(&parent->kobj, dax_region_attribute_groups)) {
		kfree(dax_region);
		return NULL;;
	}

	kref_get(&dax_region->kref);
	if (devm_add_action_or_reset(parent, dax_region_unregister, dax_region))
		return NULL;
	return dax_region;
}
EXPORT_SYMBOL_GPL(alloc_dax_region);

static struct dax_dev *to_dax_dev(struct device *dev)
{
	return container_of(dev, struct dax_dev, dev);
}

static ssize_t size_show(struct device *dev,
		struct device_attribute *attr, char *buf)
{
	struct dax_dev *dax_dev = to_dax_dev(dev);
	unsigned long long size = 0;
	int i;

	for (i = 0; i < dax_dev->num_resources; i++)
		size += resource_size(dax_dev->res[i]);

	return sprintf(buf, "%llu\n", size);
}
static DEVICE_ATTR_RO(size);

static struct attribute *dax_device_attributes[] = {
	&dev_attr_size.attr,
	NULL,
};

static const struct attribute_group dax_device_attribute_group = {
	.attrs = dax_device_attributes,
};

static const struct attribute_group *dax_attribute_groups[] = {
	&dax_device_attribute_group,
	NULL,
};

static int check_vma(struct dax_dev *dax_dev, struct vm_area_struct *vma,
		const char *func)
{
	struct dax_region *dax_region = dax_dev->region;
	struct device *dev = &dax_dev->dev;
	unsigned long mask;

	if (!dax_dev->alive)
		return -ENXIO;

	/* prevent private / writable mappings from being established */
	if ((vma->vm_flags & (VM_NORESERVE|VM_SHARED|VM_WRITE)) == VM_WRITE) {
		dev_info(dev, "%s: %s: fail, attempted private mapping\n",
				current->comm, func);
		return -EINVAL;
	}

	mask = dax_region->align - 1;
	if (vma->vm_start & mask || vma->vm_end & mask) {
		dev_info(dev, "%s: %s: fail, unaligned vma (%#lx - %#lx, %#lx)\n",
				current->comm, func, vma->vm_start, vma->vm_end,
				mask);
		return -EINVAL;
	}

	if ((dax_region->pfn_flags & (PFN_DEV|PFN_MAP)) == PFN_DEV
			&& (vma->vm_flags & VM_DONTCOPY) == 0) {
		dev_info(dev, "%s: %s: fail, dax range requires MADV_DONTFORK\n",
				current->comm, func);
		return -EINVAL;
	}

	if (!vma_is_dax(vma)) {
		dev_info(dev, "%s: %s: fail, vma is not DAX capable\n",
				current->comm, func);
		return -EINVAL;
	}

	return 0;
}

static phys_addr_t pgoff_to_phys(struct dax_dev *dax_dev, pgoff_t pgoff,
		unsigned long size)
{
	phys_addr_t phys, offset;
	struct resource *res;
	int i;

	offset = pgoff * PAGE_SIZE;
	for (i = 0; i < dax_dev->num_resources; i++) {
<<<<<<< HEAD
		res = &dax_dev->res[i];
		if (offset < resource_size(res)) {
			phys = offset + res->start;
=======
		res = dax_dev->res[i];
		phys = pgoff * PAGE_SIZE + res->start;
		if (phys >= res->start && phys <= res->end)
>>>>>>> 72ffa4d2
			break;
		}
		offset -= resource_size(res);
	}

	if (i < dax_dev->num_resources) {
		res = dax_dev->res[i];
		if (phys + size - 1 <= res->end)
			return phys;
	}

	return -1;
}

static int __dax_dev_fault(struct dax_dev *dax_dev, struct vm_area_struct *vma,
		struct vm_fault *vmf)
{
	unsigned long vaddr = (unsigned long) vmf->virtual_address;
	struct device *dev = &dax_dev->dev;
	struct dax_region *dax_region;
	int rc = VM_FAULT_SIGBUS;
	phys_addr_t phys;
	pfn_t pfn;

	if (check_vma(dax_dev, vma, __func__))
		return VM_FAULT_SIGBUS;

	dax_region = dax_dev->region;
	if (dax_region->align > PAGE_SIZE) {
		dev_dbg(dev, "%s: alignment > fault size\n", __func__);
		return VM_FAULT_SIGBUS;
	}

	phys = pgoff_to_phys(dax_dev, vmf->pgoff, PAGE_SIZE);
	if (phys == -1) {
		dev_dbg(dev, "%s: phys_to_pgoff(%#lx) failed\n", __func__,
				vmf->pgoff);
		return VM_FAULT_SIGBUS;
	}

	pfn = phys_to_pfn_t(phys, dax_region->pfn_flags);

	rc = vm_insert_mixed(vma, vaddr, pfn);

	if (rc == -ENOMEM)
		return VM_FAULT_OOM;
	if (rc < 0 && rc != -EBUSY)
		return VM_FAULT_SIGBUS;

	return VM_FAULT_NOPAGE;
}

static int dax_dev_fault(struct vm_area_struct *vma, struct vm_fault *vmf)
{
	int rc;
	struct file *filp = vma->vm_file;
	struct dax_dev *dax_dev = filp->private_data;

	dev_dbg(&dax_dev->dev, "%s: %s: %s (%#lx - %#lx)\n", __func__,
			current->comm, (vmf->flags & FAULT_FLAG_WRITE)
			? "write" : "read", vma->vm_start, vma->vm_end);
	rcu_read_lock();
	rc = __dax_dev_fault(dax_dev, vma, vmf);
	rcu_read_unlock();

	return rc;
}

static int __dax_dev_pmd_fault(struct dax_dev *dax_dev,
		struct vm_area_struct *vma, unsigned long addr, pmd_t *pmd,
		unsigned int flags)
{
	unsigned long pmd_addr = addr & PMD_MASK;
	struct device *dev = &dax_dev->dev;
	struct dax_region *dax_region;
	phys_addr_t phys;
	pgoff_t pgoff;
	pfn_t pfn;

	if (check_vma(dax_dev, vma, __func__))
		return VM_FAULT_SIGBUS;

	dax_region = dax_dev->region;
	if (dax_region->align > PMD_SIZE) {
		dev_dbg(dev, "%s: alignment > fault size\n", __func__);
		return VM_FAULT_SIGBUS;
	}

	/* dax pmd mappings require pfn_t_devmap() */
	if ((dax_region->pfn_flags & (PFN_DEV|PFN_MAP)) != (PFN_DEV|PFN_MAP)) {
		dev_dbg(dev, "%s: alignment > fault size\n", __func__);
		return VM_FAULT_SIGBUS;
	}

	pgoff = linear_page_index(vma, pmd_addr);
	phys = pgoff_to_phys(dax_dev, pgoff, PMD_SIZE);
	if (phys == -1) {
		dev_dbg(dev, "%s: phys_to_pgoff(%#lx) failed\n", __func__,
				pgoff);
		return VM_FAULT_SIGBUS;
	}

	pfn = phys_to_pfn_t(phys, dax_region->pfn_flags);

	return vmf_insert_pfn_pmd(vma, addr, pmd, pfn,
			flags & FAULT_FLAG_WRITE);
}

static int dax_dev_pmd_fault(struct vm_area_struct *vma, unsigned long addr,
		pmd_t *pmd, unsigned int flags)
{
	int rc;
	struct file *filp = vma->vm_file;
	struct dax_dev *dax_dev = filp->private_data;

	dev_dbg(&dax_dev->dev, "%s: %s: %s (%#lx - %#lx)\n", __func__,
			current->comm, (flags & FAULT_FLAG_WRITE)
			? "write" : "read", vma->vm_start, vma->vm_end);

	rcu_read_lock();
	rc = __dax_dev_pmd_fault(dax_dev, vma, addr, pmd, flags);
	rcu_read_unlock();

	return rc;
}

static const struct vm_operations_struct dax_dev_vm_ops = {
	.fault = dax_dev_fault,
	.pmd_fault = dax_dev_pmd_fault,
};

static int dax_mmap(struct file *filp, struct vm_area_struct *vma)
{
	struct dax_dev *dax_dev = filp->private_data;
	int rc;

	dev_dbg(&dax_dev->dev, "%s\n", __func__);

	rc = check_vma(dax_dev, vma, __func__);
	if (rc)
		return rc;

	vma->vm_ops = &dax_dev_vm_ops;
	vma->vm_flags |= VM_MIXEDMAP | VM_HUGEPAGE;
	return 0;
}

/* return an unmapped area aligned to the dax region specified alignment */
static unsigned long dax_get_unmapped_area(struct file *filp,
		unsigned long addr, unsigned long len, unsigned long pgoff,
		unsigned long flags)
{
	unsigned long off, off_end, off_align, len_align, addr_align, align;
	struct dax_dev *dax_dev = filp ? filp->private_data : NULL;
	struct dax_region *dax_region;

	if (!dax_dev || addr)
		goto out;

	dax_region = dax_dev->region;
	align = dax_region->align;
	off = pgoff << PAGE_SHIFT;
	off_end = off + len;
	off_align = round_up(off, align);

	if ((off_end <= off_align) || ((off_end - off_align) < align))
		goto out;

	len_align = len + align;
	if ((off + len_align) < off)
		goto out;

	addr_align = current->mm->get_unmapped_area(filp, addr, len_align,
			pgoff, flags);
	if (!IS_ERR_VALUE(addr_align)) {
		addr_align += (off - addr_align) & (align - 1);
		return addr_align;
	}
 out:
	return current->mm->get_unmapped_area(filp, addr, len, pgoff, flags);
}

static int dax_open(struct inode *inode, struct file *filp)
{
	struct dax_dev *dax_dev;

	dax_dev = container_of(inode->i_cdev, struct dax_dev, cdev);
	dev_dbg(&dax_dev->dev, "%s\n", __func__);
	inode->i_mapping = dax_dev->inode->i_mapping;
	inode->i_mapping->host = dax_dev->inode;
	filp->f_mapping = inode->i_mapping;
	filp->private_data = dax_dev;
	inode->i_flags = S_DAX;

	return 0;
}

static int dax_release(struct inode *inode, struct file *filp)
{
	struct dax_dev *dax_dev = filp->private_data;

	dev_dbg(&dax_dev->dev, "%s\n", __func__);
	return 0;
}

static const struct file_operations dax_fops = {
	.llseek = noop_llseek,
	.owner = THIS_MODULE,
	.open = dax_open,
	.release = dax_release,
	.get_unmapped_area = dax_get_unmapped_area,
	.mmap = dax_mmap,
};

static void dax_dev_release(struct device *dev)
{
	struct dax_dev *dax_dev = to_dax_dev(dev);
	struct dax_region *dax_region = dax_dev->region;

	ida_simple_remove(&dax_region->ida, dax_dev->id);
	ida_simple_remove(&dax_minor_ida, MINOR(dev->devt));
	dax_region_put(dax_region);
	iput(dax_dev->inode);
	kfree(dax_dev->res);
	kfree(dax_dev);
}

static void unregister_dax_dev(void *dev)
{
	struct dax_dev *dax_dev = to_dax_dev(dev);
	struct dax_region *dax_region = dax_dev->region;
	struct cdev *cdev = &dax_dev->cdev;
	int i;

	dev_dbg(dev, "%s\n", __func__);

	/*
	 * Note, rcu is not protecting the liveness of dax_dev, rcu is
	 * ensuring that any fault handlers that might have seen
	 * dax_dev->alive == true, have completed.  Any fault handlers
	 * that start after synchronize_rcu() has started will abort
	 * upon seeing dax_dev->alive == false.
	 */
	dax_dev->alive = false;
	synchronize_rcu();
	unmap_mapping_range(dax_dev->inode->i_mapping, 0, 0, 1);

	mutex_lock(&dax_region->lock);
	for (i = 0; i < dax_dev->num_resources; i++)
		__release_region(&dax_region->res, dax_dev->res[i]->start,
				resource_size(dax_dev->res[i]));
	if (dax_region->seed == dev)
		dax_region->seed = NULL;
	mutex_unlock(&dax_region->lock);
	atomic_dec(&dax_region->child_count);

	cdev_del(cdev);
	device_unregister(dev);
}

struct dax_dev *devm_create_dax_dev(struct dax_region *dax_region,
		struct resource *res, int count)
{
	struct device *parent = dax_region->dev;
	struct dax_dev *dax_dev;
	int rc = 0, minor, i;
	struct device *dev;
	struct cdev *cdev;
	dev_t dev_t;

	dax_dev = kzalloc(sizeof(*dax_dev), GFP_KERNEL);
	if (!dax_dev)
		return ERR_PTR(-ENOMEM);

	dax_dev->res = kzalloc(sizeof(res) * count, GFP_KERNEL);
	if (!dax_dev->res)
		goto err_res;

	for (i = 0; i < count; i++) {
		struct resource *dax_res;

		if (!IS_ALIGNED(res[i].start, dax_region->align)
				|| !IS_ALIGNED(resource_size(&res[i]),
					dax_region->align)) {
			rc = -EINVAL;
			break;
		}

		mutex_lock(&dax_region->lock);
		dax_res = __request_region(&dax_region->res, res[i].start,
				resource_size(&res[i]), NULL, 0);
		mutex_unlock(&dax_region->lock);
		if (!dax_res) {
			rc = -EBUSY;
			break;
		}
		dax_dev->res[i] = dax_res;
	}

	if (i < count)
		goto err_request_region;

	dax_dev->id = ida_simple_get(&dax_region->ida, 0, 0, GFP_KERNEL);
	if (dax_dev->id < 0) {
		rc = dax_dev->id;
		goto err_request_region;
	}

	minor = ida_simple_get(&dax_minor_ida, 0, 0, GFP_KERNEL);
	if (minor < 0) {
		rc = minor;
		goto err_minor;
	}

	dev_t = MKDEV(MAJOR(dax_devt), minor);
	dev = &dax_dev->dev;
	dax_dev->inode = dax_inode_get(&dax_dev->cdev, dev_t);
	if (!dax_dev->inode) {
		rc = -ENOMEM;
		goto err_inode;
	}

	/* device_initialize() so cdev can reference kobj parent */
	device_initialize(dev);

	cdev = &dax_dev->cdev;
	cdev_init(cdev, &dax_fops);
	cdev->owner = parent->driver->owner;
	cdev->kobj.parent = &dev->kobj;
	rc = cdev_add(&dax_dev->cdev, dev_t, 1);
	if (rc)
		goto err_cdev;

	/* from here on we're committed to teardown via dax_dev_release() */
	dax_dev->num_resources = count;
	dax_dev->alive = true;
	dax_dev->region = dax_region;
	kref_get(&dax_region->kref);

	dev->devt = dev_t;
	dev->class = dax_class;
	dev->parent = parent;
	dev->groups = dax_attribute_groups;
	dev->release = dax_dev_release;
	dev_set_name(dev, "dax%d.%d", dax_region->id, dax_dev->id);
	/* update resource names now that the owner device is named */
	for (i = 0; i < dax_dev->num_resources; i++)
		dax_dev->res[i]->name = dev_name(dev);

	rc = device_add(dev);
	if (rc) {
		put_device(dev);
		return ERR_PTR(rc);
	}

	rc = devm_add_action_or_reset(dax_region->dev, unregister_dax_dev, dev);
	if (rc)
		return ERR_PTR(rc);

	if (atomic_inc_return(&dax_region->child_count) == 1) {
		struct dax_dev *seed;

		seed = devm_create_dax_dev(dax_region, NULL, 0);
		if (IS_ERR(seed))
			dev_warn(parent, "failed to create region seed\n");
		else
			dax_region->seed = &seed->dev;
	}

	return dax_dev;

 err_cdev:
	iput(dax_dev->inode);
 err_inode:
	ida_simple_remove(&dax_minor_ida, minor);
 err_minor:
	ida_simple_remove(&dax_region->ida, dax_dev->id);
 err_request_region:
	mutex_lock(&dax_region->lock);
	for (i--; i >= 0; i--)
		__release_region(&dax_region->res, dax_dev->res[i]->start,
				resource_size(dax_dev->res[i]));
	mutex_unlock(&dax_region->lock);
	kfree(dax_dev->res);
 err_res:
	kfree(dax_dev);

	return ERR_PTR(rc);
}
EXPORT_SYMBOL_GPL(devm_create_dax_dev);

static int __init dax_init(void)
{
	int rc;

	rc = dax_inode_init();
	if (rc)
		return rc;

	nr_dax = max(nr_dax, 256);
	rc = alloc_chrdev_region(&dax_devt, 0, nr_dax, "dax");
	if (rc)
		goto err_chrdev;

	dax_class = class_create(THIS_MODULE, "dax");
	if (IS_ERR(dax_class)) {
		rc = PTR_ERR(dax_class);
		goto err_class;
	}

	return 0;

 err_class:
	unregister_chrdev_region(dax_devt, nr_dax);
 err_chrdev:
	dax_inode_exit();
	return rc;
}

static void __exit dax_exit(void)
{
	class_destroy(dax_class);
	unregister_chrdev_region(dax_devt, nr_dax);
	ida_destroy(&dax_minor_ida);
	dax_inode_exit();
}

MODULE_AUTHOR("Intel Corporation");
MODULE_LICENSE("GPL v2");
subsys_initcall(dax_init);
module_exit(dax_exit);<|MERGE_RESOLUTION|>--- conflicted
+++ resolved
@@ -414,15 +414,9 @@
 
 	offset = pgoff * PAGE_SIZE;
 	for (i = 0; i < dax_dev->num_resources; i++) {
-<<<<<<< HEAD
-		res = &dax_dev->res[i];
+		res = dax_dev->res[i];
 		if (offset < resource_size(res)) {
 			phys = offset + res->start;
-=======
-		res = dax_dev->res[i];
-		phys = pgoff * PAGE_SIZE + res->start;
-		if (phys >= res->start && phys <= res->end)
->>>>>>> 72ffa4d2
 			break;
 		}
 		offset -= resource_size(res);
