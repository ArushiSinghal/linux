/*******************************************************************************
 * Filename:  target_core_configfs.c
 *
 * This file contains ConfigFS logic for the Generic Target Engine project.
 *
 * (c) Copyright 2008-2013 Datera, Inc.
 *
 * Nicholas A. Bellinger <nab@kernel.org>
 *
 * based on configfs Copyright (C) 2005 Oracle.  All rights reserved.
 *
 * This program is free software; you can redistribute it and/or modify
 * it under the terms of the GNU General Public License as published by
 * the Free Software Foundation; either version 2 of the License, or
 * (at your option) any later version.
 *
 * This program is distributed in the hope that it will be useful,
 * but WITHOUT ANY WARRANTY; without even the implied warranty of
 * MERCHANTABILITY or FITNESS FOR A PARTICULAR PURPOSE.  See the
 * GNU General Public License for more details.
 ****************************************************************************/

#include <linux/module.h>
#include <linux/moduleparam.h>
#include <generated/utsrelease.h>
#include <linux/utsname.h>
#include <linux/init.h>
#include <linux/fs.h>
#include <linux/namei.h>
#include <linux/slab.h>
#include <linux/types.h>
#include <linux/delay.h>
#include <linux/unistd.h>
#include <linux/string.h>
#include <linux/parser.h>
#include <linux/syscalls.h>
#include <linux/configfs.h>
#include <linux/spinlock.h>

#include <target/target_core_base.h>
#include <target/target_core_backend.h>
#include <target/target_core_fabric.h>
#include <target/target_core_fabric_configfs.h>
#include <target/configfs_macros.h>

#include "target_core_internal.h"
#include "target_core_alua.h"
#include "target_core_pr.h"
#include "target_core_rd.h"
#include "target_core_xcopy.h"

#define TB_CIT_SETUP(_name, _item_ops, _group_ops, _attrs)		\
static void target_core_setup_##_name##_cit(struct target_backend *tb)	\
{									\
	struct config_item_type *cit = &tb->tb_##_name##_cit;		\
									\
	cit->ct_item_ops = _item_ops;					\
	cit->ct_group_ops = _group_ops;					\
	cit->ct_attrs = _attrs;						\
	cit->ct_owner = tb->ops->owner;					\
	pr_debug("Setup generic %s\n", __stringify(_name));		\
}

#define TB_CIT_SETUP_DRV(_name, _item_ops, _group_ops)			\
static void target_core_setup_##_name##_cit(struct target_backend *tb)	\
{									\
	struct config_item_type *cit = &tb->tb_##_name##_cit;		\
									\
	cit->ct_item_ops = _item_ops;					\
	cit->ct_group_ops = _group_ops;					\
	cit->ct_attrs = tb->ops->tb_##_name##_attrs;			\
	cit->ct_owner = tb->ops->owner;					\
	pr_debug("Setup generic %s\n", __stringify(_name));		\
}

extern struct t10_alua_lu_gp *default_lu_gp;

static LIST_HEAD(g_tf_list);
static DEFINE_MUTEX(g_tf_lock);

struct target_core_configfs_attribute {
	struct configfs_attribute attr;
	ssize_t (*show)(void *, char *);
	ssize_t (*store)(void *, const char *, size_t);
};

static struct config_group target_core_hbagroup;
static struct config_group alua_group;
static struct config_group alua_lu_gps_group;

static inline struct se_hba *
item_to_hba(struct config_item *item)
{
	return container_of(to_config_group(item), struct se_hba, hba_group);
}

/*
 * Attributes for /sys/kernel/config/target/
 */
static ssize_t target_core_attr_show(struct config_item *item,
				      struct configfs_attribute *attr,
				      char *page)
{
	return sprintf(page, "Target Engine Core ConfigFS Infrastructure %s"
		" on %s/%s on "UTS_RELEASE"\n", TARGET_CORE_VERSION,
		utsname()->sysname, utsname()->machine);
}

static struct configfs_item_operations target_core_fabric_item_ops = {
	.show_attribute = target_core_attr_show,
};

static struct configfs_attribute target_core_item_attr_version = {
	.ca_owner	= THIS_MODULE,
	.ca_name	= "version",
	.ca_mode	= S_IRUGO,
};

static struct target_fabric_configfs *target_core_get_fabric(
	const char *name)
{
	struct target_fabric_configfs *tf;

	if (!name)
		return NULL;

	mutex_lock(&g_tf_lock);
	list_for_each_entry(tf, &g_tf_list, tf_list) {
		if (!strcmp(tf->tf_ops->name, name)) {
			atomic_inc(&tf->tf_access_cnt);
			mutex_unlock(&g_tf_lock);
			return tf;
		}
	}
	mutex_unlock(&g_tf_lock);

	return NULL;
}

/*
 * Called from struct target_core_group_ops->make_group()
 */
static struct config_group *target_core_register_fabric(
	struct config_group *group,
	const char *name)
{
	struct target_fabric_configfs *tf;
	int ret;

	pr_debug("Target_Core_ConfigFS: REGISTER -> group: %p name:"
			" %s\n", group, name);

	tf = target_core_get_fabric(name);
	if (!tf) {
		pr_debug("target_core_register_fabric() trying autoload for %s\n",
			 name);

		/*
		 * Below are some hardcoded request_module() calls to automatically
		 * local fabric modules when the following is called:
		 *
		 * mkdir -p /sys/kernel/config/target/$MODULE_NAME
		 *
		 * Note that this does not limit which TCM fabric module can be
		 * registered, but simply provids auto loading logic for modules with
		 * mkdir(2) system calls with known TCM fabric modules.
		 */

		if (!strncmp(name, "iscsi", 5)) {
			/*
			 * Automatically load the LIO Target fabric module when the
			 * following is called:
			 *
			 * mkdir -p $CONFIGFS/target/iscsi
			 */
			ret = request_module("iscsi_target_mod");
			if (ret < 0) {
				pr_debug("request_module() failed for"
				         " iscsi_target_mod.ko: %d\n", ret);
				return ERR_PTR(-EINVAL);
			}
		} else if (!strncmp(name, "loopback", 8)) {
			/*
			 * Automatically load the tcm_loop fabric module when the
			 * following is called:
			 *
			 * mkdir -p $CONFIGFS/target/loopback
			 */
			ret = request_module("tcm_loop");
			if (ret < 0) {
				pr_debug("request_module() failed for"
				         " tcm_loop.ko: %d\n", ret);
				return ERR_PTR(-EINVAL);
			}
		}

		tf = target_core_get_fabric(name);
	}

	if (!tf) {
		pr_debug("target_core_get_fabric() failed for %s\n",
		         name);
		return ERR_PTR(-EINVAL);
	}
	pr_debug("Target_Core_ConfigFS: REGISTER -> Located fabric:"
			" %s\n", tf->tf_ops->name);
	/*
	 * On a successful target_core_get_fabric() look, the returned
	 * struct target_fabric_configfs *tf will contain a usage reference.
	 */
	pr_debug("Target_Core_ConfigFS: REGISTER tfc_wwn_cit -> %p\n",
			&tf->tf_wwn_cit);

	tf->tf_group.default_groups = tf->tf_default_groups;
	tf->tf_group.default_groups[0] = &tf->tf_disc_group;
	tf->tf_group.default_groups[1] = NULL;

	config_group_init_type_name(&tf->tf_group, name, &tf->tf_wwn_cit);
	config_group_init_type_name(&tf->tf_disc_group, "discovery_auth",
			&tf->tf_discovery_cit);

	pr_debug("Target_Core_ConfigFS: REGISTER -> Allocated Fabric:"
			" %s\n", tf->tf_group.cg_item.ci_name);
	return &tf->tf_group;
}

/*
 * Called from struct target_core_group_ops->drop_item()
 */
static void target_core_deregister_fabric(
	struct config_group *group,
	struct config_item *item)
{
	struct target_fabric_configfs *tf = container_of(
		to_config_group(item), struct target_fabric_configfs, tf_group);
	struct config_group *tf_group;
	struct config_item *df_item;
	int i;

	pr_debug("Target_Core_ConfigFS: DEREGISTER -> Looking up %s in"
		" tf list\n", config_item_name(item));

	pr_debug("Target_Core_ConfigFS: DEREGISTER -> located fabric:"
			" %s\n", tf->tf_ops->name);
	atomic_dec(&tf->tf_access_cnt);

	pr_debug("Target_Core_ConfigFS: DEREGISTER -> Releasing ci"
			" %s\n", config_item_name(item));

	tf_group = &tf->tf_group;
	for (i = 0; tf_group->default_groups[i]; i++) {
		df_item = &tf_group->default_groups[i]->cg_item;
		tf_group->default_groups[i] = NULL;
		config_item_put(df_item);
	}
	config_item_put(item);
}

static struct configfs_group_operations target_core_fabric_group_ops = {
	.make_group	= &target_core_register_fabric,
	.drop_item	= &target_core_deregister_fabric,
};

/*
 * All item attributes appearing in /sys/kernel/target/ appear here.
 */
static struct configfs_attribute *target_core_fabric_item_attrs[] = {
	&target_core_item_attr_version,
	NULL,
};

/*
 * Provides Fabrics Groups and Item Attributes for /sys/kernel/config/target/
 */
static struct config_item_type target_core_fabrics_item = {
	.ct_item_ops	= &target_core_fabric_item_ops,
	.ct_group_ops	= &target_core_fabric_group_ops,
	.ct_attrs	= target_core_fabric_item_attrs,
	.ct_owner	= THIS_MODULE,
};

static struct configfs_subsystem target_core_fabrics = {
	.su_group = {
		.cg_item = {
			.ci_namebuf = "target",
			.ci_type = &target_core_fabrics_item,
		},
	},
};

int target_depend_item(struct config_item *item)
{
	return configfs_depend_item(&target_core_fabrics, item);
}
EXPORT_SYMBOL(target_depend_item);

void target_undepend_item(struct config_item *item)
{
	return configfs_undepend_item(&target_core_fabrics, item);
}
EXPORT_SYMBOL(target_undepend_item);

/*##############################################################################
// Start functions called by external Target Fabrics Modules
//############################################################################*/

static int target_fabric_tf_ops_check(const struct target_core_fabric_ops *tfo)
{
	if (!tfo->name) {
		pr_err("Missing tfo->name\n");
		return -EINVAL;
	}
	if (strlen(tfo->name) >= TARGET_FABRIC_NAME_SIZE) {
		pr_err("Passed name: %s exceeds TARGET_FABRIC"
			"_NAME_SIZE\n", tfo->name);
		return -EINVAL;
	}
	if (!tfo->get_fabric_name) {
		pr_err("Missing tfo->get_fabric_name()\n");
		return -EINVAL;
	}
	if (!tfo->tpg_get_wwn) {
		pr_err("Missing tfo->tpg_get_wwn()\n");
		return -EINVAL;
	}
	if (!tfo->tpg_get_tag) {
		pr_err("Missing tfo->tpg_get_tag()\n");
		return -EINVAL;
	}
	if (!tfo->tpg_check_demo_mode) {
		pr_err("Missing tfo->tpg_check_demo_mode()\n");
		return -EINVAL;
	}
	if (!tfo->tpg_check_demo_mode_cache) {
		pr_err("Missing tfo->tpg_check_demo_mode_cache()\n");
		return -EINVAL;
	}
	if (!tfo->tpg_check_demo_mode_write_protect) {
		pr_err("Missing tfo->tpg_check_demo_mode_write_protect()\n");
		return -EINVAL;
	}
	if (!tfo->tpg_check_prod_mode_write_protect) {
		pr_err("Missing tfo->tpg_check_prod_mode_write_protect()\n");
		return -EINVAL;
	}
	if (!tfo->tpg_get_inst_index) {
		pr_err("Missing tfo->tpg_get_inst_index()\n");
		return -EINVAL;
	}
	if (!tfo->release_cmd) {
		pr_err("Missing tfo->release_cmd()\n");
		return -EINVAL;
	}
	if (!tfo->shutdown_session) {
		pr_err("Missing tfo->shutdown_session()\n");
		return -EINVAL;
	}
	if (!tfo->close_session) {
		pr_err("Missing tfo->close_session()\n");
		return -EINVAL;
	}
	if (!tfo->sess_get_index) {
		pr_err("Missing tfo->sess_get_index()\n");
		return -EINVAL;
	}
	if (!tfo->write_pending) {
		pr_err("Missing tfo->write_pending()\n");
		return -EINVAL;
	}
	if (!tfo->write_pending_status) {
		pr_err("Missing tfo->write_pending_status()\n");
		return -EINVAL;
	}
	if (!tfo->set_default_node_attributes) {
		pr_err("Missing tfo->set_default_node_attributes()\n");
		return -EINVAL;
	}
	if (!tfo->get_cmd_state) {
		pr_err("Missing tfo->get_cmd_state()\n");
		return -EINVAL;
	}
	if (!tfo->queue_data_in) {
		pr_err("Missing tfo->queue_data_in()\n");
		return -EINVAL;
	}
	if (!tfo->queue_status) {
		pr_err("Missing tfo->queue_status()\n");
		return -EINVAL;
	}
	if (!tfo->queue_tm_rsp) {
		pr_err("Missing tfo->queue_tm_rsp()\n");
		return -EINVAL;
	}
	if (!tfo->aborted_task) {
		pr_err("Missing tfo->aborted_task()\n");
		return -EINVAL;
	}
	/*
	 * We at least require tfo->fabric_make_wwn(), tfo->fabric_drop_wwn()
	 * tfo->fabric_make_tpg() and tfo->fabric_drop_tpg() in
	 * target_core_fabric_configfs.c WWN+TPG group context code.
	 */
	if (!tfo->fabric_make_wwn) {
		pr_err("Missing tfo->fabric_make_wwn()\n");
		return -EINVAL;
	}
	if (!tfo->fabric_drop_wwn) {
		pr_err("Missing tfo->fabric_drop_wwn()\n");
		return -EINVAL;
	}
	if (!tfo->fabric_make_tpg) {
		pr_err("Missing tfo->fabric_make_tpg()\n");
		return -EINVAL;
	}
	if (!tfo->fabric_drop_tpg) {
		pr_err("Missing tfo->fabric_drop_tpg()\n");
		return -EINVAL;
	}

	return 0;
}

int target_register_template(const struct target_core_fabric_ops *fo)
{
	struct target_fabric_configfs *tf;
	int ret;

	ret = target_fabric_tf_ops_check(fo);
	if (ret)
		return ret;

	tf = kzalloc(sizeof(struct target_fabric_configfs), GFP_KERNEL);
	if (!tf) {
		pr_err("%s: could not allocate memory!\n", __func__);
		return -ENOMEM;
	}

	INIT_LIST_HEAD(&tf->tf_list);
	atomic_set(&tf->tf_access_cnt, 0);
	tf->tf_ops = fo;
	target_fabric_setup_cits(tf);

	mutex_lock(&g_tf_lock);
	list_add_tail(&tf->tf_list, &g_tf_list);
	mutex_unlock(&g_tf_lock);

	return 0;
}
EXPORT_SYMBOL(target_register_template);

void target_unregister_template(const struct target_core_fabric_ops *fo)
{
	struct target_fabric_configfs *t;

	mutex_lock(&g_tf_lock);
	list_for_each_entry(t, &g_tf_list, tf_list) {
		if (!strcmp(t->tf_ops->name, fo->name)) {
			BUG_ON(atomic_read(&t->tf_access_cnt));
			list_del(&t->tf_list);
			kfree(t);
			break;
		}
	}
	mutex_unlock(&g_tf_lock);
}
EXPORT_SYMBOL(target_unregister_template);

/*##############################################################################
// Stop functions called by external Target Fabrics Modules
//############################################################################*/

/* Start functions for struct config_item_type tb_dev_attrib_cit */
#define DEF_TB_DEV_ATTRIB_SHOW(_name)					\
static ssize_t show_##_name(struct se_dev_attrib *da, char *page)	\
{									\
	return snprintf(page, PAGE_SIZE, "%u\n", da->_name);		\
}

DEF_TB_DEV_ATTRIB_SHOW(emulate_model_alias);
DEF_TB_DEV_ATTRIB_SHOW(emulate_dpo);
DEF_TB_DEV_ATTRIB_SHOW(emulate_fua_write);
DEF_TB_DEV_ATTRIB_SHOW(emulate_fua_read);
DEF_TB_DEV_ATTRIB_SHOW(emulate_write_cache);
DEF_TB_DEV_ATTRIB_SHOW(emulate_ua_intlck_ctrl);
DEF_TB_DEV_ATTRIB_SHOW(emulate_tas);
DEF_TB_DEV_ATTRIB_SHOW(emulate_tpu);
DEF_TB_DEV_ATTRIB_SHOW(emulate_tpws);
DEF_TB_DEV_ATTRIB_SHOW(emulate_caw);
DEF_TB_DEV_ATTRIB_SHOW(emulate_3pc);
DEF_TB_DEV_ATTRIB_SHOW(pi_prot_type);
DEF_TB_DEV_ATTRIB_SHOW(hw_pi_prot_type);
DEF_TB_DEV_ATTRIB_SHOW(pi_prot_format);
DEF_TB_DEV_ATTRIB_SHOW(enforce_pr_isids);
DEF_TB_DEV_ATTRIB_SHOW(is_nonrot);
DEF_TB_DEV_ATTRIB_SHOW(emulate_rest_reord);
DEF_TB_DEV_ATTRIB_SHOW(force_pr_aptpl);
DEF_TB_DEV_ATTRIB_SHOW(hw_block_size);
DEF_TB_DEV_ATTRIB_SHOW(block_size);
DEF_TB_DEV_ATTRIB_SHOW(hw_max_sectors);
DEF_TB_DEV_ATTRIB_SHOW(optimal_sectors);
DEF_TB_DEV_ATTRIB_SHOW(hw_queue_depth);
DEF_TB_DEV_ATTRIB_SHOW(queue_depth);
DEF_TB_DEV_ATTRIB_SHOW(max_unmap_lba_count);
DEF_TB_DEV_ATTRIB_SHOW(max_unmap_block_desc_count);
DEF_TB_DEV_ATTRIB_SHOW(unmap_granularity);
DEF_TB_DEV_ATTRIB_SHOW(unmap_granularity_alignment);
DEF_TB_DEV_ATTRIB_SHOW(max_write_same_len);

#define DEF_TB_DEV_ATTRIB_STORE_U32(_name)				\
static ssize_t store_##_name(struct se_dev_attrib *da, const char *page,\
		size_t count)						\
{									\
	u32 val;							\
	int ret;							\
									\
	ret = kstrtou32(page, 0, &val);					\
	if (ret < 0)							\
		return ret;						\
	da->_name = val;						\
	return count;							\
}

DEF_TB_DEV_ATTRIB_STORE_U32(max_unmap_lba_count);
DEF_TB_DEV_ATTRIB_STORE_U32(max_unmap_block_desc_count);
DEF_TB_DEV_ATTRIB_STORE_U32(unmap_granularity);
DEF_TB_DEV_ATTRIB_STORE_U32(unmap_granularity_alignment);
DEF_TB_DEV_ATTRIB_STORE_U32(max_write_same_len);

#define DEF_TB_DEV_ATTRIB_STORE_BOOL(_name)				\
static ssize_t store_##_name(struct se_dev_attrib *da, const char *page,\
		size_t count)						\
{									\
	bool flag;							\
	int ret;							\
									\
	ret = strtobool(page, &flag);					\
	if (ret < 0)							\
		return ret;						\
	da->_name = flag;						\
	return count;							\
}

DEF_TB_DEV_ATTRIB_STORE_BOOL(emulate_fua_write);
DEF_TB_DEV_ATTRIB_STORE_BOOL(emulate_caw);
DEF_TB_DEV_ATTRIB_STORE_BOOL(emulate_3pc);
DEF_TB_DEV_ATTRIB_STORE_BOOL(enforce_pr_isids);
DEF_TB_DEV_ATTRIB_STORE_BOOL(is_nonrot);

#define DEF_TB_DEV_ATTRIB_STORE_STUB(_name)				\
static ssize_t store_##_name(struct se_dev_attrib *da, const char *page,\
		size_t count)						\
{									\
	printk_once(KERN_WARNING					\
		"ignoring deprecated ##_name## attribute\n");	\
	return count;							\
}

DEF_TB_DEV_ATTRIB_STORE_STUB(emulate_dpo);
DEF_TB_DEV_ATTRIB_STORE_STUB(emulate_fua_read);

static void dev_set_t10_wwn_model_alias(struct se_device *dev)
{
	const char *configname;

	configname = config_item_name(&dev->dev_group.cg_item);
	if (strlen(configname) >= 16) {
		pr_warn("dev[%p]: Backstore name '%s' is too long for "
			"INQUIRY_MODEL, truncating to 16 bytes\n", dev,
			configname);
	}
	snprintf(&dev->t10_wwn.model[0], 16, "%s", configname);
}

static ssize_t store_emulate_model_alias(struct se_dev_attrib *da,
		const char *page, size_t count)
{
	struct se_device *dev = da->da_dev;
	bool flag;
	int ret;

	if (dev->export_count) {
		pr_err("dev[%p]: Unable to change model alias"
			" while export_count is %d\n",
			dev, dev->export_count);
		return -EINVAL;
	}

	ret = strtobool(page, &flag);
	if (ret < 0)
		return ret;

	if (flag) {
		dev_set_t10_wwn_model_alias(dev);
	} else {
		strncpy(&dev->t10_wwn.model[0],
			dev->transport->inquiry_prod, 16);
	}
	da->emulate_model_alias = flag;
	return count;
}

static ssize_t store_emulate_write_cache(struct se_dev_attrib *da,
		const char *page, size_t count)
{
	bool flag;
	int ret;

	ret = strtobool(page, &flag);
	if (ret < 0)
		return ret;

	if (flag && da->da_dev->transport->get_write_cache) {
		pr_err("emulate_write_cache not supported for this device\n");
		return -EINVAL;
	}

	da->emulate_write_cache = flag;
	pr_debug("dev[%p]: SE Device WRITE_CACHE_EMULATION flag: %d\n",
			da->da_dev, flag);
	return count;
}

static ssize_t store_emulate_ua_intlck_ctrl(struct se_dev_attrib *da,
		const char *page, size_t count)
{
	u32 val;
	int ret;

	ret = kstrtou32(page, 0, &val);
	if (ret < 0)
		return ret;

	if (val != 0 && val != 1 && val != 2) {
		pr_err("Illegal value %d\n", val);
		return -EINVAL;
	}

	if (da->da_dev->export_count) {
		pr_err("dev[%p]: Unable to change SE Device"
			" UA_INTRLCK_CTRL while export_count is %d\n",
			da->da_dev, da->da_dev->export_count);
		return -EINVAL;
	}
	da->emulate_ua_intlck_ctrl = val;
	pr_debug("dev[%p]: SE Device UA_INTRLCK_CTRL flag: %d\n",
		da->da_dev, val);
	return count;
}

static ssize_t store_emulate_tas(struct se_dev_attrib *da,
		const char *page, size_t count)
{
	bool flag;
	int ret;

	ret = strtobool(page, &flag);
	if (ret < 0)
		return ret;

	if (da->da_dev->export_count) {
		pr_err("dev[%p]: Unable to change SE Device TAS while"
			" export_count is %d\n",
			da->da_dev, da->da_dev->export_count);
		return -EINVAL;
	}
	da->emulate_tas = flag;
	pr_debug("dev[%p]: SE Device TASK_ABORTED status bit: %s\n",
		da->da_dev, flag ? "Enabled" : "Disabled");

	return count;
}

static ssize_t store_emulate_tpu(struct se_dev_attrib *da,
		const char *page, size_t count)
{
	bool flag;
	int ret;

	ret = strtobool(page, &flag);
	if (ret < 0)
		return ret;

	/*
	 * We expect this value to be non-zero when generic Block Layer
	 * Discard supported is detected iblock_create_virtdevice().
	 */
	if (flag && !da->max_unmap_block_desc_count) {
		pr_err("Generic Block Discard not supported\n");
		return -ENOSYS;
	}

	da->emulate_tpu = flag;
	pr_debug("dev[%p]: SE Device Thin Provisioning UNMAP bit: %d\n",
		da->da_dev, flag);
	return count;
}

static ssize_t store_emulate_tpws(struct se_dev_attrib *da,
		const char *page, size_t count)
{
	bool flag;
	int ret;

	ret = strtobool(page, &flag);
	if (ret < 0)
		return ret;

	/*
	 * We expect this value to be non-zero when generic Block Layer
	 * Discard supported is detected iblock_create_virtdevice().
	 */
	if (flag && !da->max_unmap_block_desc_count) {
		pr_err("Generic Block Discard not supported\n");
		return -ENOSYS;
	}

	da->emulate_tpws = flag;
	pr_debug("dev[%p]: SE Device Thin Provisioning WRITE_SAME: %d\n",
				da->da_dev, flag);
	return count;
}

static ssize_t store_pi_prot_type(struct se_dev_attrib *da,
		const char *page, size_t count)
{
	int old_prot = da->pi_prot_type, ret;
	struct se_device *dev = da->da_dev;
	u32 flag;

	ret = kstrtou32(page, 0, &flag);
	if (ret < 0)
		return ret;

	if (flag != 0 && flag != 1 && flag != 2 && flag != 3) {
		pr_err("Illegal value %d for pi_prot_type\n", flag);
		return -EINVAL;
	}
	if (flag == 2) {
		pr_err("DIF TYPE2 protection currently not supported\n");
		return -ENOSYS;
	}
	if (da->hw_pi_prot_type) {
		pr_warn("DIF protection enabled on underlying hardware,"
			" ignoring\n");
		return count;
	}
	if (!dev->transport->init_prot || !dev->transport->free_prot) {
		/* 0 is only allowed value for non-supporting backends */
		if (flag == 0)
<<<<<<< HEAD
			return 0;
=======
			return count;
>>>>>>> 3cb5ff02

		pr_err("DIF protection not supported by backend: %s\n",
		       dev->transport->name);
		return -ENOSYS;
	}
	if (!(dev->dev_flags & DF_CONFIGURED)) {
		pr_err("DIF protection requires device to be configured\n");
		return -ENODEV;
	}
	if (dev->export_count) {
		pr_err("dev[%p]: Unable to change SE Device PROT type while"
		       " export_count is %d\n", dev, dev->export_count);
		return -EINVAL;
	}

	da->pi_prot_type = flag;

	if (flag && !old_prot) {
		ret = dev->transport->init_prot(dev);
		if (ret) {
			da->pi_prot_type = old_prot;
			return ret;
		}

	} else if (!flag && old_prot) {
		dev->transport->free_prot(dev);
	}

	pr_debug("dev[%p]: SE Device Protection Type: %d\n", dev, flag);
	return count;
}

static ssize_t store_pi_prot_format(struct se_dev_attrib *da,
		const char *page, size_t count)
{
	struct se_device *dev = da->da_dev;
	bool flag;
	int ret;

	ret = strtobool(page, &flag);
	if (ret < 0)
		return ret;

	if (!flag)
		return count;

	if (!dev->transport->format_prot) {
		pr_err("DIF protection format not supported by backend %s\n",
		       dev->transport->name);
		return -ENOSYS;
	}
	if (!(dev->dev_flags & DF_CONFIGURED)) {
		pr_err("DIF protection format requires device to be configured\n");
		return -ENODEV;
	}
	if (dev->export_count) {
		pr_err("dev[%p]: Unable to format SE Device PROT type while"
		       " export_count is %d\n", dev, dev->export_count);
		return -EINVAL;
	}

	ret = dev->transport->format_prot(dev);
	if (ret)
		return ret;

	pr_debug("dev[%p]: SE Device Protection Format complete\n", dev);
	return count;
}

static ssize_t store_force_pr_aptpl(struct se_dev_attrib *da,
		const char *page, size_t count)
{
	bool flag;
	int ret;

	ret = strtobool(page, &flag);
	if (ret < 0)
		return ret;
	if (da->da_dev->export_count) {
		pr_err("dev[%p]: Unable to set force_pr_aptpl while"
		       " export_count is %d\n",
		       da->da_dev, da->da_dev->export_count);
		return -EINVAL;
	}

	da->force_pr_aptpl = flag;
	pr_debug("dev[%p]: SE Device force_pr_aptpl: %d\n", da->da_dev, flag);
	return count;
}

static ssize_t store_emulate_rest_reord(struct se_dev_attrib *da,
		const char *page, size_t count)
{
	bool flag;
	int ret;

	ret = strtobool(page, &flag);
	if (ret < 0)
		return ret;

	if (flag != 0) {
		printk(KERN_ERR "dev[%p]: SE Device emulation of restricted"
			" reordering not implemented\n", da->da_dev);
		return -ENOSYS;
	}
	da->emulate_rest_reord = flag;
	pr_debug("dev[%p]: SE Device emulate_rest_reord: %d\n",
		da->da_dev, flag);
	return count;
}

/*
 * Note, this can only be called on unexported SE Device Object.
 */
static ssize_t store_queue_depth(struct se_dev_attrib *da,
		const char *page, size_t count)
{
	struct se_device *dev = da->da_dev;
	u32 val;
	int ret;

	ret = kstrtou32(page, 0, &val);
	if (ret < 0)
		return ret;

	if (dev->export_count) {
		pr_err("dev[%p]: Unable to change SE Device TCQ while"
			" export_count is %d\n",
			dev, dev->export_count);
		return -EINVAL;
	}
	if (!val) {
		pr_err("dev[%p]: Illegal ZERO value for queue_depth\n", dev);
		return -EINVAL;
	}

	if (val > dev->dev_attrib.queue_depth) {
		if (val > dev->dev_attrib.hw_queue_depth) {
			pr_err("dev[%p]: Passed queue_depth:"
				" %u exceeds TCM/SE_Device MAX"
				" TCQ: %u\n", dev, val,
				dev->dev_attrib.hw_queue_depth);
			return -EINVAL;
		}
	}
	da->queue_depth = dev->queue_depth = val;
	pr_debug("dev[%p]: SE Device TCQ Depth changed to: %u\n", dev, val);
	return count;
}

static ssize_t store_optimal_sectors(struct se_dev_attrib *da,
		const char *page, size_t count)
{
	u32 val;
	int ret;

	ret = kstrtou32(page, 0, &val);
	if (ret < 0)
		return ret;

	if (da->da_dev->export_count) {
		pr_err("dev[%p]: Unable to change SE Device"
			" optimal_sectors while export_count is %d\n",
			da->da_dev, da->da_dev->export_count);
		return -EINVAL;
	}
	if (val > da->hw_max_sectors) {
		pr_err("dev[%p]: Passed optimal_sectors %u cannot be"
			" greater than hw_max_sectors: %u\n",
			da->da_dev, val, da->hw_max_sectors);
		return -EINVAL;
	}

	da->optimal_sectors = val;
	pr_debug("dev[%p]: SE Device optimal_sectors changed to %u\n",
			da->da_dev, val);
	return count;
}

static ssize_t store_block_size(struct se_dev_attrib *da,
		const char *page, size_t count)
{
	u32 val;
	int ret;

	ret = kstrtou32(page, 0, &val);
	if (ret < 0)
		return ret;

	if (da->da_dev->export_count) {
		pr_err("dev[%p]: Unable to change SE Device block_size"
			" while export_count is %d\n",
			da->da_dev, da->da_dev->export_count);
		return -EINVAL;
	}

	if (val != 512 && val != 1024 && val != 2048 && val != 4096) {
		pr_err("dev[%p]: Illegal value for block_device: %u"
			" for SE device, must be 512, 1024, 2048 or 4096\n",
			da->da_dev, val);
		return -EINVAL;
	}

	da->block_size = val;
	if (da->max_bytes_per_io)
		da->hw_max_sectors = da->max_bytes_per_io / val;

	pr_debug("dev[%p]: SE Device block_size changed to %u\n",
			da->da_dev, val);
	return count;
}

CONFIGFS_EATTR_STRUCT(target_backend_dev_attrib, se_dev_attrib);
#define TB_DEV_ATTR(_backend, _name, _mode)				\
static struct target_backend_dev_attrib_attribute _backend##_dev_attrib_##_name = \
	__CONFIGFS_EATTR(_name, _mode,					\
	show_##_name,							\
	store_##_name);

#define TB_DEV_ATTR_RO(_backend, _name)					\
static struct target_backend_dev_attrib_attribute _backend##_dev_attrib_##_name = \
	__CONFIGFS_EATTR_RO(_name,					\
	show_##_name);

TB_DEV_ATTR(target_core, emulate_model_alias, S_IRUGO | S_IWUSR);
TB_DEV_ATTR(target_core, emulate_dpo, S_IRUGO | S_IWUSR);
TB_DEV_ATTR(target_core, emulate_fua_write, S_IRUGO | S_IWUSR);
TB_DEV_ATTR(target_core, emulate_fua_read, S_IRUGO | S_IWUSR);
TB_DEV_ATTR(target_core, emulate_write_cache, S_IRUGO | S_IWUSR);
TB_DEV_ATTR(target_core, emulate_ua_intlck_ctrl, S_IRUGO | S_IWUSR);
TB_DEV_ATTR(target_core, emulate_tas, S_IRUGO | S_IWUSR);
TB_DEV_ATTR(target_core, emulate_tpu, S_IRUGO | S_IWUSR);
TB_DEV_ATTR(target_core, emulate_tpws, S_IRUGO | S_IWUSR);
TB_DEV_ATTR(target_core, emulate_caw, S_IRUGO | S_IWUSR);
TB_DEV_ATTR(target_core, emulate_3pc, S_IRUGO | S_IWUSR);
TB_DEV_ATTR(target_core, pi_prot_type, S_IRUGO | S_IWUSR);
TB_DEV_ATTR_RO(target_core, hw_pi_prot_type);
TB_DEV_ATTR(target_core, pi_prot_format, S_IRUGO | S_IWUSR);
TB_DEV_ATTR(target_core, enforce_pr_isids, S_IRUGO | S_IWUSR);
TB_DEV_ATTR(target_core, is_nonrot, S_IRUGO | S_IWUSR);
TB_DEV_ATTR(target_core, emulate_rest_reord, S_IRUGO | S_IWUSR);
TB_DEV_ATTR(target_core, force_pr_aptpl, S_IRUGO | S_IWUSR)
TB_DEV_ATTR_RO(target_core, hw_block_size);
TB_DEV_ATTR(target_core, block_size, S_IRUGO | S_IWUSR)
TB_DEV_ATTR_RO(target_core, hw_max_sectors);
TB_DEV_ATTR(target_core, optimal_sectors, S_IRUGO | S_IWUSR);
TB_DEV_ATTR_RO(target_core, hw_queue_depth);
TB_DEV_ATTR(target_core, queue_depth, S_IRUGO | S_IWUSR);
TB_DEV_ATTR(target_core, max_unmap_lba_count, S_IRUGO | S_IWUSR);
TB_DEV_ATTR(target_core, max_unmap_block_desc_count, S_IRUGO | S_IWUSR);
TB_DEV_ATTR(target_core, unmap_granularity, S_IRUGO | S_IWUSR);
TB_DEV_ATTR(target_core, unmap_granularity_alignment, S_IRUGO | S_IWUSR);
TB_DEV_ATTR(target_core, max_write_same_len, S_IRUGO | S_IWUSR);

CONFIGFS_EATTR_STRUCT(target_core_dev_attrib, se_dev_attrib);
CONFIGFS_EATTR_OPS(target_core_dev_attrib, se_dev_attrib, da_group);

/*
 * dev_attrib attributes for devices using the target core SBC/SPC
 * interpreter.  Any backend using spc_parse_cdb should be using
 * these.
 */
struct configfs_attribute *sbc_attrib_attrs[] = {
	&target_core_dev_attrib_emulate_model_alias.attr,
	&target_core_dev_attrib_emulate_dpo.attr,
	&target_core_dev_attrib_emulate_fua_write.attr,
	&target_core_dev_attrib_emulate_fua_read.attr,
	&target_core_dev_attrib_emulate_write_cache.attr,
	&target_core_dev_attrib_emulate_ua_intlck_ctrl.attr,
	&target_core_dev_attrib_emulate_tas.attr,
	&target_core_dev_attrib_emulate_tpu.attr,
	&target_core_dev_attrib_emulate_tpws.attr,
	&target_core_dev_attrib_emulate_caw.attr,
	&target_core_dev_attrib_emulate_3pc.attr,
	&target_core_dev_attrib_pi_prot_type.attr,
	&target_core_dev_attrib_hw_pi_prot_type.attr,
	&target_core_dev_attrib_pi_prot_format.attr,
	&target_core_dev_attrib_enforce_pr_isids.attr,
	&target_core_dev_attrib_is_nonrot.attr,
	&target_core_dev_attrib_emulate_rest_reord.attr,
	&target_core_dev_attrib_force_pr_aptpl.attr,
	&target_core_dev_attrib_hw_block_size.attr,
	&target_core_dev_attrib_block_size.attr,
	&target_core_dev_attrib_hw_max_sectors.attr,
	&target_core_dev_attrib_optimal_sectors.attr,
	&target_core_dev_attrib_hw_queue_depth.attr,
	&target_core_dev_attrib_queue_depth.attr,
	&target_core_dev_attrib_max_unmap_lba_count.attr,
	&target_core_dev_attrib_max_unmap_block_desc_count.attr,
	&target_core_dev_attrib_unmap_granularity.attr,
	&target_core_dev_attrib_unmap_granularity_alignment.attr,
	&target_core_dev_attrib_max_write_same_len.attr,
	NULL,
};
EXPORT_SYMBOL(sbc_attrib_attrs);

TB_DEV_ATTR_RO(target_pt, hw_pi_prot_type);
TB_DEV_ATTR_RO(target_pt, hw_block_size);
TB_DEV_ATTR_RO(target_pt, hw_max_sectors);
TB_DEV_ATTR_RO(target_pt, hw_queue_depth);

/*
 * Minimal dev_attrib attributes for devices passing through CDBs.
 * In this case we only provide a few read-only attributes for
 * backwards compatibility.
 */
struct configfs_attribute *passthrough_attrib_attrs[] = {
	&target_pt_dev_attrib_hw_pi_prot_type.attr,
	&target_pt_dev_attrib_hw_block_size.attr,
	&target_pt_dev_attrib_hw_max_sectors.attr,
	&target_pt_dev_attrib_hw_queue_depth.attr,
	NULL,
};
EXPORT_SYMBOL(passthrough_attrib_attrs);

static struct configfs_item_operations target_core_dev_attrib_ops = {
	.show_attribute		= target_core_dev_attrib_attr_show,
	.store_attribute	= target_core_dev_attrib_attr_store,
};

TB_CIT_SETUP_DRV(dev_attrib, &target_core_dev_attrib_ops, NULL);

/* End functions for struct config_item_type tb_dev_attrib_cit */

/*  Start functions for struct config_item_type tb_dev_wwn_cit */

CONFIGFS_EATTR_STRUCT(target_core_dev_wwn, t10_wwn);
#define SE_DEV_WWN_ATTR(_name, _mode)					\
static struct target_core_dev_wwn_attribute target_core_dev_wwn_##_name = \
		__CONFIGFS_EATTR(_name, _mode,				\
		target_core_dev_wwn_show_attr_##_name,			\
		target_core_dev_wwn_store_attr_##_name);

#define SE_DEV_WWN_ATTR_RO(_name);					\
do {									\
	static struct target_core_dev_wwn_attribute			\
			target_core_dev_wwn_##_name =			\
		__CONFIGFS_EATTR_RO(_name,				\
		target_core_dev_wwn_show_attr_##_name);			\
} while (0);

/*
 * VPD page 0x80 Unit serial
 */
static ssize_t target_core_dev_wwn_show_attr_vpd_unit_serial(
	struct t10_wwn *t10_wwn,
	char *page)
{
	return sprintf(page, "T10 VPD Unit Serial Number: %s\n",
		&t10_wwn->unit_serial[0]);
}

static ssize_t target_core_dev_wwn_store_attr_vpd_unit_serial(
	struct t10_wwn *t10_wwn,
	const char *page,
	size_t count)
{
	struct se_device *dev = t10_wwn->t10_dev;
	unsigned char buf[INQUIRY_VPD_SERIAL_LEN];

	/*
	 * If Linux/SCSI subsystem_api_t plugin got a VPD Unit Serial
	 * from the struct scsi_device level firmware, do not allow
	 * VPD Unit Serial to be emulated.
	 *
	 * Note this struct scsi_device could also be emulating VPD
	 * information from its drivers/scsi LLD.  But for now we assume
	 * it is doing 'the right thing' wrt a world wide unique
	 * VPD Unit Serial Number that OS dependent multipath can depend on.
	 */
	if (dev->dev_flags & DF_FIRMWARE_VPD_UNIT_SERIAL) {
		pr_err("Underlying SCSI device firmware provided VPD"
			" Unit Serial, ignoring request\n");
		return -EOPNOTSUPP;
	}

	if (strlen(page) >= INQUIRY_VPD_SERIAL_LEN) {
		pr_err("Emulated VPD Unit Serial exceeds"
		" INQUIRY_VPD_SERIAL_LEN: %d\n", INQUIRY_VPD_SERIAL_LEN);
		return -EOVERFLOW;
	}
	/*
	 * Check to see if any active $FABRIC_MOD exports exist.  If they
	 * do exist, fail here as changing this information on the fly
	 * (underneath the initiator side OS dependent multipath code)
	 * could cause negative effects.
	 */
	if (dev->export_count) {
		pr_err("Unable to set VPD Unit Serial while"
			" active %d $FABRIC_MOD exports exist\n",
			dev->export_count);
		return -EINVAL;
	}

	/*
	 * This currently assumes ASCII encoding for emulated VPD Unit Serial.
	 *
	 * Also, strip any newline added from the userspace
	 * echo $UUID > $TARGET/$HBA/$STORAGE_OBJECT/wwn/vpd_unit_serial
	 */
	memset(buf, 0, INQUIRY_VPD_SERIAL_LEN);
	snprintf(buf, INQUIRY_VPD_SERIAL_LEN, "%s", page);
	snprintf(dev->t10_wwn.unit_serial, INQUIRY_VPD_SERIAL_LEN,
			"%s", strstrip(buf));
	dev->dev_flags |= DF_EMULATED_VPD_UNIT_SERIAL;

	pr_debug("Target_Core_ConfigFS: Set emulated VPD Unit Serial:"
			" %s\n", dev->t10_wwn.unit_serial);

	return count;
}

SE_DEV_WWN_ATTR(vpd_unit_serial, S_IRUGO | S_IWUSR);

/*
 * VPD page 0x83 Protocol Identifier
 */
static ssize_t target_core_dev_wwn_show_attr_vpd_protocol_identifier(
	struct t10_wwn *t10_wwn,
	char *page)
{
	struct t10_vpd *vpd;
	unsigned char buf[VPD_TMP_BUF_SIZE];
	ssize_t len = 0;

	memset(buf, 0, VPD_TMP_BUF_SIZE);

	spin_lock(&t10_wwn->t10_vpd_lock);
	list_for_each_entry(vpd, &t10_wwn->t10_vpd_list, vpd_list) {
		if (!vpd->protocol_identifier_set)
			continue;

		transport_dump_vpd_proto_id(vpd, buf, VPD_TMP_BUF_SIZE);

		if (len + strlen(buf) >= PAGE_SIZE)
			break;

		len += sprintf(page+len, "%s", buf);
	}
	spin_unlock(&t10_wwn->t10_vpd_lock);

	return len;
}

static ssize_t target_core_dev_wwn_store_attr_vpd_protocol_identifier(
	struct t10_wwn *t10_wwn,
	const char *page,
	size_t count)
{
	return -ENOSYS;
}

SE_DEV_WWN_ATTR(vpd_protocol_identifier, S_IRUGO | S_IWUSR);

/*
 * Generic wrapper for dumping VPD identifiers by association.
 */
#define DEF_DEV_WWN_ASSOC_SHOW(_name, _assoc)				\
static ssize_t target_core_dev_wwn_show_attr_##_name(			\
	struct t10_wwn *t10_wwn,					\
	char *page)							\
{									\
	struct t10_vpd *vpd;							\
	unsigned char buf[VPD_TMP_BUF_SIZE];				\
	ssize_t len = 0;						\
									\
	spin_lock(&t10_wwn->t10_vpd_lock);				\
	list_for_each_entry(vpd, &t10_wwn->t10_vpd_list, vpd_list) {	\
		if (vpd->association != _assoc)				\
			continue;					\
									\
		memset(buf, 0, VPD_TMP_BUF_SIZE);			\
		transport_dump_vpd_assoc(vpd, buf, VPD_TMP_BUF_SIZE);	\
		if (len + strlen(buf) >= PAGE_SIZE)			\
			break;						\
		len += sprintf(page+len, "%s", buf);			\
									\
		memset(buf, 0, VPD_TMP_BUF_SIZE);			\
		transport_dump_vpd_ident_type(vpd, buf, VPD_TMP_BUF_SIZE); \
		if (len + strlen(buf) >= PAGE_SIZE)			\
			break;						\
		len += sprintf(page+len, "%s", buf);			\
									\
		memset(buf, 0, VPD_TMP_BUF_SIZE);			\
		transport_dump_vpd_ident(vpd, buf, VPD_TMP_BUF_SIZE); \
		if (len + strlen(buf) >= PAGE_SIZE)			\
			break;						\
		len += sprintf(page+len, "%s", buf);			\
	}								\
	spin_unlock(&t10_wwn->t10_vpd_lock);				\
									\
	return len;							\
}

/*
 * VPD page 0x83 Association: Logical Unit
 */
DEF_DEV_WWN_ASSOC_SHOW(vpd_assoc_logical_unit, 0x00);

static ssize_t target_core_dev_wwn_store_attr_vpd_assoc_logical_unit(
	struct t10_wwn *t10_wwn,
	const char *page,
	size_t count)
{
	return -ENOSYS;
}

SE_DEV_WWN_ATTR(vpd_assoc_logical_unit, S_IRUGO | S_IWUSR);

/*
 * VPD page 0x83 Association: Target Port
 */
DEF_DEV_WWN_ASSOC_SHOW(vpd_assoc_target_port, 0x10);

static ssize_t target_core_dev_wwn_store_attr_vpd_assoc_target_port(
	struct t10_wwn *t10_wwn,
	const char *page,
	size_t count)
{
	return -ENOSYS;
}

SE_DEV_WWN_ATTR(vpd_assoc_target_port, S_IRUGO | S_IWUSR);

/*
 * VPD page 0x83 Association: SCSI Target Device
 */
DEF_DEV_WWN_ASSOC_SHOW(vpd_assoc_scsi_target_device, 0x20);

static ssize_t target_core_dev_wwn_store_attr_vpd_assoc_scsi_target_device(
	struct t10_wwn *t10_wwn,
	const char *page,
	size_t count)
{
	return -ENOSYS;
}

SE_DEV_WWN_ATTR(vpd_assoc_scsi_target_device, S_IRUGO | S_IWUSR);

CONFIGFS_EATTR_OPS(target_core_dev_wwn, t10_wwn, t10_wwn_group);

static struct configfs_attribute *target_core_dev_wwn_attrs[] = {
	&target_core_dev_wwn_vpd_unit_serial.attr,
	&target_core_dev_wwn_vpd_protocol_identifier.attr,
	&target_core_dev_wwn_vpd_assoc_logical_unit.attr,
	&target_core_dev_wwn_vpd_assoc_target_port.attr,
	&target_core_dev_wwn_vpd_assoc_scsi_target_device.attr,
	NULL,
};

static struct configfs_item_operations target_core_dev_wwn_ops = {
	.show_attribute		= target_core_dev_wwn_attr_show,
	.store_attribute	= target_core_dev_wwn_attr_store,
};

TB_CIT_SETUP(dev_wwn, &target_core_dev_wwn_ops, NULL, target_core_dev_wwn_attrs);

/*  End functions for struct config_item_type tb_dev_wwn_cit */

/*  Start functions for struct config_item_type tb_dev_pr_cit */

CONFIGFS_EATTR_STRUCT(target_core_dev_pr, se_device);
#define SE_DEV_PR_ATTR(_name, _mode)					\
static struct target_core_dev_pr_attribute target_core_dev_pr_##_name = \
	__CONFIGFS_EATTR(_name, _mode,					\
	target_core_dev_pr_show_attr_##_name,				\
	target_core_dev_pr_store_attr_##_name);

#define SE_DEV_PR_ATTR_RO(_name);					\
static struct target_core_dev_pr_attribute target_core_dev_pr_##_name =	\
	__CONFIGFS_EATTR_RO(_name,					\
	target_core_dev_pr_show_attr_##_name);

static ssize_t target_core_dev_pr_show_spc3_res(struct se_device *dev,
		char *page)
{
	struct se_node_acl *se_nacl;
	struct t10_pr_registration *pr_reg;
	char i_buf[PR_REG_ISID_ID_LEN];

	memset(i_buf, 0, PR_REG_ISID_ID_LEN);

	pr_reg = dev->dev_pr_res_holder;
	if (!pr_reg)
		return sprintf(page, "No SPC-3 Reservation holder\n");

	se_nacl = pr_reg->pr_reg_nacl;
	core_pr_dump_initiator_port(pr_reg, i_buf, PR_REG_ISID_ID_LEN);

	return sprintf(page, "SPC-3 Reservation: %s Initiator: %s%s\n",
		se_nacl->se_tpg->se_tpg_tfo->get_fabric_name(),
		se_nacl->initiatorname, i_buf);
}

static ssize_t target_core_dev_pr_show_spc2_res(struct se_device *dev,
		char *page)
{
	struct se_node_acl *se_nacl;
	ssize_t len;

	se_nacl = dev->dev_reserved_node_acl;
	if (se_nacl) {
		len = sprintf(page,
			      "SPC-2 Reservation: %s Initiator: %s\n",
			      se_nacl->se_tpg->se_tpg_tfo->get_fabric_name(),
			      se_nacl->initiatorname);
	} else {
		len = sprintf(page, "No SPC-2 Reservation holder\n");
	}
	return len;
}

static ssize_t target_core_dev_pr_show_attr_res_holder(struct se_device *dev,
		char *page)
{
	int ret;

	if (dev->transport->transport_flags & TRANSPORT_FLAG_PASSTHROUGH)
		return sprintf(page, "Passthrough\n");

	spin_lock(&dev->dev_reservation_lock);
	if (dev->dev_reservation_flags & DRF_SPC2_RESERVATIONS)
		ret = target_core_dev_pr_show_spc2_res(dev, page);
	else
		ret = target_core_dev_pr_show_spc3_res(dev, page);
	spin_unlock(&dev->dev_reservation_lock);
	return ret;
}

SE_DEV_PR_ATTR_RO(res_holder);

static ssize_t target_core_dev_pr_show_attr_res_pr_all_tgt_pts(
		struct se_device *dev, char *page)
{
	ssize_t len = 0;

	spin_lock(&dev->dev_reservation_lock);
	if (!dev->dev_pr_res_holder) {
		len = sprintf(page, "No SPC-3 Reservation holder\n");
	} else if (dev->dev_pr_res_holder->pr_reg_all_tg_pt) {
		len = sprintf(page, "SPC-3 Reservation: All Target"
			" Ports registration\n");
	} else {
		len = sprintf(page, "SPC-3 Reservation: Single"
			" Target Port registration\n");
	}

	spin_unlock(&dev->dev_reservation_lock);
	return len;
}

SE_DEV_PR_ATTR_RO(res_pr_all_tgt_pts);

static ssize_t target_core_dev_pr_show_attr_res_pr_generation(
		struct se_device *dev, char *page)
{
	return sprintf(page, "0x%08x\n", dev->t10_pr.pr_generation);
}

SE_DEV_PR_ATTR_RO(res_pr_generation);

/*
 * res_pr_holder_tg_port
 */
static ssize_t target_core_dev_pr_show_attr_res_pr_holder_tg_port(
		struct se_device *dev, char *page)
{
	struct se_node_acl *se_nacl;
	struct se_portal_group *se_tpg;
	struct t10_pr_registration *pr_reg;
	const struct target_core_fabric_ops *tfo;
	ssize_t len = 0;

	spin_lock(&dev->dev_reservation_lock);
	pr_reg = dev->dev_pr_res_holder;
	if (!pr_reg) {
		len = sprintf(page, "No SPC-3 Reservation holder\n");
		goto out_unlock;
	}

	se_nacl = pr_reg->pr_reg_nacl;
	se_tpg = se_nacl->se_tpg;
	tfo = se_tpg->se_tpg_tfo;

	len += sprintf(page+len, "SPC-3 Reservation: %s"
		" Target Node Endpoint: %s\n", tfo->get_fabric_name(),
		tfo->tpg_get_wwn(se_tpg));
	len += sprintf(page+len, "SPC-3 Reservation: Relative Port"
		" Identifier Tag: %hu %s Portal Group Tag: %hu"
		" %s Logical Unit: %llu\n", pr_reg->tg_pt_sep_rtpi,
		tfo->get_fabric_name(), tfo->tpg_get_tag(se_tpg),
		tfo->get_fabric_name(), pr_reg->pr_aptpl_target_lun);

out_unlock:
	spin_unlock(&dev->dev_reservation_lock);
	return len;
}

SE_DEV_PR_ATTR_RO(res_pr_holder_tg_port);

static ssize_t target_core_dev_pr_show_attr_res_pr_registered_i_pts(
		struct se_device *dev, char *page)
{
	const struct target_core_fabric_ops *tfo;
	struct t10_pr_registration *pr_reg;
	unsigned char buf[384];
	char i_buf[PR_REG_ISID_ID_LEN];
	ssize_t len = 0;
	int reg_count = 0;

	len += sprintf(page+len, "SPC-3 PR Registrations:\n");

	spin_lock(&dev->t10_pr.registration_lock);
	list_for_each_entry(pr_reg, &dev->t10_pr.registration_list,
			pr_reg_list) {

		memset(buf, 0, 384);
		memset(i_buf, 0, PR_REG_ISID_ID_LEN);
		tfo = pr_reg->pr_reg_nacl->se_tpg->se_tpg_tfo;
		core_pr_dump_initiator_port(pr_reg, i_buf,
					PR_REG_ISID_ID_LEN);
		sprintf(buf, "%s Node: %s%s Key: 0x%016Lx PRgen: 0x%08x\n",
			tfo->get_fabric_name(),
			pr_reg->pr_reg_nacl->initiatorname, i_buf, pr_reg->pr_res_key,
			pr_reg->pr_res_generation);

		if (len + strlen(buf) >= PAGE_SIZE)
			break;

		len += sprintf(page+len, "%s", buf);
		reg_count++;
	}
	spin_unlock(&dev->t10_pr.registration_lock);

	if (!reg_count)
		len += sprintf(page+len, "None\n");

	return len;
}

SE_DEV_PR_ATTR_RO(res_pr_registered_i_pts);

static ssize_t target_core_dev_pr_show_attr_res_pr_type(
		struct se_device *dev, char *page)
{
	struct t10_pr_registration *pr_reg;
	ssize_t len = 0;

	spin_lock(&dev->dev_reservation_lock);
	pr_reg = dev->dev_pr_res_holder;
	if (pr_reg) {
		len = sprintf(page, "SPC-3 Reservation Type: %s\n",
			core_scsi3_pr_dump_type(pr_reg->pr_res_type));
	} else {
		len = sprintf(page, "No SPC-3 Reservation holder\n");
	}

	spin_unlock(&dev->dev_reservation_lock);
	return len;
}

SE_DEV_PR_ATTR_RO(res_pr_type);

static ssize_t target_core_dev_pr_show_attr_res_type(
		struct se_device *dev, char *page)
{
	if (dev->transport->transport_flags & TRANSPORT_FLAG_PASSTHROUGH)
		return sprintf(page, "SPC_PASSTHROUGH\n");
	else if (dev->dev_reservation_flags & DRF_SPC2_RESERVATIONS)
		return sprintf(page, "SPC2_RESERVATIONS\n");
	else
		return sprintf(page, "SPC3_PERSISTENT_RESERVATIONS\n");
}

SE_DEV_PR_ATTR_RO(res_type);

static ssize_t target_core_dev_pr_show_attr_res_aptpl_active(
		struct se_device *dev, char *page)
{
	if (dev->transport->transport_flags & TRANSPORT_FLAG_PASSTHROUGH)
		return 0;

	return sprintf(page, "APTPL Bit Status: %s\n",
		(dev->t10_pr.pr_aptpl_active) ? "Activated" : "Disabled");
}

SE_DEV_PR_ATTR_RO(res_aptpl_active);

/*
 * res_aptpl_metadata
 */
static ssize_t target_core_dev_pr_show_attr_res_aptpl_metadata(
		struct se_device *dev, char *page)
{
	if (dev->transport->transport_flags & TRANSPORT_FLAG_PASSTHROUGH)
		return 0;

	return sprintf(page, "Ready to process PR APTPL metadata..\n");
}

enum {
	Opt_initiator_fabric, Opt_initiator_node, Opt_initiator_sid,
	Opt_sa_res_key, Opt_res_holder, Opt_res_type, Opt_res_scope,
	Opt_res_all_tg_pt, Opt_mapped_lun, Opt_target_fabric,
	Opt_target_node, Opt_tpgt, Opt_port_rtpi, Opt_target_lun, Opt_err
};

static match_table_t tokens = {
	{Opt_initiator_fabric, "initiator_fabric=%s"},
	{Opt_initiator_node, "initiator_node=%s"},
	{Opt_initiator_sid, "initiator_sid=%s"},
	{Opt_sa_res_key, "sa_res_key=%s"},
	{Opt_res_holder, "res_holder=%d"},
	{Opt_res_type, "res_type=%d"},
	{Opt_res_scope, "res_scope=%d"},
	{Opt_res_all_tg_pt, "res_all_tg_pt=%d"},
	{Opt_mapped_lun, "mapped_lun=%lld"},
	{Opt_target_fabric, "target_fabric=%s"},
	{Opt_target_node, "target_node=%s"},
	{Opt_tpgt, "tpgt=%d"},
	{Opt_port_rtpi, "port_rtpi=%d"},
	{Opt_target_lun, "target_lun=%lld"},
	{Opt_err, NULL}
};

static ssize_t target_core_dev_pr_store_attr_res_aptpl_metadata(
	struct se_device *dev,
	const char *page,
	size_t count)
{
	unsigned char *i_fabric = NULL, *i_port = NULL, *isid = NULL;
	unsigned char *t_fabric = NULL, *t_port = NULL;
	char *orig, *ptr, *opts;
	substring_t args[MAX_OPT_ARGS];
	unsigned long long tmp_ll;
	u64 sa_res_key = 0;
	u64 mapped_lun = 0, target_lun = 0;
	int ret = -1, res_holder = 0, all_tg_pt = 0, arg, token;
	u16 tpgt = 0;
	u8 type = 0;

	if (dev->transport->transport_flags & TRANSPORT_FLAG_PASSTHROUGH)
		return count;
	if (dev->dev_reservation_flags & DRF_SPC2_RESERVATIONS)
		return count;

	if (dev->export_count) {
		pr_debug("Unable to process APTPL metadata while"
			" active fabric exports exist\n");
		return -EINVAL;
	}

	opts = kstrdup(page, GFP_KERNEL);
	if (!opts)
		return -ENOMEM;

	orig = opts;
	while ((ptr = strsep(&opts, ",\n")) != NULL) {
		if (!*ptr)
			continue;

		token = match_token(ptr, tokens, args);
		switch (token) {
		case Opt_initiator_fabric:
			i_fabric = match_strdup(args);
			if (!i_fabric) {
				ret = -ENOMEM;
				goto out;
			}
			break;
		case Opt_initiator_node:
			i_port = match_strdup(args);
			if (!i_port) {
				ret = -ENOMEM;
				goto out;
			}
			if (strlen(i_port) >= PR_APTPL_MAX_IPORT_LEN) {
				pr_err("APTPL metadata initiator_node="
					" exceeds PR_APTPL_MAX_IPORT_LEN: %d\n",
					PR_APTPL_MAX_IPORT_LEN);
				ret = -EINVAL;
				break;
			}
			break;
		case Opt_initiator_sid:
			isid = match_strdup(args);
			if (!isid) {
				ret = -ENOMEM;
				goto out;
			}
			if (strlen(isid) >= PR_REG_ISID_LEN) {
				pr_err("APTPL metadata initiator_isid"
					"= exceeds PR_REG_ISID_LEN: %d\n",
					PR_REG_ISID_LEN);
				ret = -EINVAL;
				break;
			}
			break;
		case Opt_sa_res_key:
			ret = kstrtoull(args->from, 0, &tmp_ll);
			if (ret < 0) {
				pr_err("kstrtoull() failed for sa_res_key=\n");
				goto out;
			}
			sa_res_key = (u64)tmp_ll;
			break;
		/*
		 * PR APTPL Metadata for Reservation
		 */
		case Opt_res_holder:
			ret = match_int(args, &arg);
			if (ret)
				goto out;
			res_holder = arg;
			break;
		case Opt_res_type:
			ret = match_int(args, &arg);
			if (ret)
				goto out;
			type = (u8)arg;
			break;
		case Opt_res_scope:
<<<<<<< HEAD
			match_int(args, &arg);
=======
			ret = match_int(args, &arg);
			if (ret)
				goto out;
>>>>>>> 3cb5ff02
			break;
		case Opt_res_all_tg_pt:
			ret = match_int(args, &arg);
			if (ret)
				goto out;
			all_tg_pt = (int)arg;
			break;
		case Opt_mapped_lun:
<<<<<<< HEAD
			match_int(args, &arg);
=======
			ret = match_int(args, &arg);
			if (ret)
				goto out;
>>>>>>> 3cb5ff02
			mapped_lun = (u64)arg;
			break;
		/*
		 * PR APTPL Metadata for Target Port
		 */
		case Opt_target_fabric:
			t_fabric = match_strdup(args);
			if (!t_fabric) {
				ret = -ENOMEM;
				goto out;
			}
			break;
		case Opt_target_node:
			t_port = match_strdup(args);
			if (!t_port) {
				ret = -ENOMEM;
				goto out;
			}
			if (strlen(t_port) >= PR_APTPL_MAX_TPORT_LEN) {
				pr_err("APTPL metadata target_node="
					" exceeds PR_APTPL_MAX_TPORT_LEN: %d\n",
					PR_APTPL_MAX_TPORT_LEN);
				ret = -EINVAL;
				break;
			}
			break;
		case Opt_tpgt:
			ret = match_int(args, &arg);
			if (ret)
				goto out;
			tpgt = (u16)arg;
			break;
		case Opt_port_rtpi:
<<<<<<< HEAD
			match_int(args, &arg);
			break;
		case Opt_target_lun:
			match_int(args, &arg);
=======
			ret = match_int(args, &arg);
			if (ret)
				goto out;
			break;
		case Opt_target_lun:
			ret = match_int(args, &arg);
			if (ret)
				goto out;
>>>>>>> 3cb5ff02
			target_lun = (u64)arg;
			break;
		default:
			break;
		}
	}

	if (!i_port || !t_port || !sa_res_key) {
		pr_err("Illegal parameters for APTPL registration\n");
		ret = -EINVAL;
		goto out;
	}

	if (res_holder && !(type)) {
		pr_err("Illegal PR type: 0x%02x for reservation"
				" holder\n", type);
		ret = -EINVAL;
		goto out;
	}

	ret = core_scsi3_alloc_aptpl_registration(&dev->t10_pr, sa_res_key,
			i_port, isid, mapped_lun, t_port, tpgt, target_lun,
			res_holder, all_tg_pt, type);
out:
	kfree(i_fabric);
	kfree(i_port);
	kfree(isid);
	kfree(t_fabric);
	kfree(t_port);
	kfree(orig);
	return (ret == 0) ? count : ret;
}

SE_DEV_PR_ATTR(res_aptpl_metadata, S_IRUGO | S_IWUSR);

CONFIGFS_EATTR_OPS(target_core_dev_pr, se_device, dev_pr_group);

static struct configfs_attribute *target_core_dev_pr_attrs[] = {
	&target_core_dev_pr_res_holder.attr,
	&target_core_dev_pr_res_pr_all_tgt_pts.attr,
	&target_core_dev_pr_res_pr_generation.attr,
	&target_core_dev_pr_res_pr_holder_tg_port.attr,
	&target_core_dev_pr_res_pr_registered_i_pts.attr,
	&target_core_dev_pr_res_pr_type.attr,
	&target_core_dev_pr_res_type.attr,
	&target_core_dev_pr_res_aptpl_active.attr,
	&target_core_dev_pr_res_aptpl_metadata.attr,
	NULL,
};

static struct configfs_item_operations target_core_dev_pr_ops = {
	.show_attribute		= target_core_dev_pr_attr_show,
	.store_attribute	= target_core_dev_pr_attr_store,
};

TB_CIT_SETUP(dev_pr, &target_core_dev_pr_ops, NULL, target_core_dev_pr_attrs);

/*  End functions for struct config_item_type tb_dev_pr_cit */

/*  Start functions for struct config_item_type tb_dev_cit */

static ssize_t target_core_show_dev_info(void *p, char *page)
{
	struct se_device *dev = p;
	int bl = 0;
	ssize_t read_bytes = 0;

	transport_dump_dev_state(dev, page, &bl);
	read_bytes += bl;
	read_bytes += dev->transport->show_configfs_dev_params(dev,
			page+read_bytes);
	return read_bytes;
}

static struct target_core_configfs_attribute target_core_attr_dev_info = {
	.attr	= { .ca_owner = THIS_MODULE,
		    .ca_name = "info",
		    .ca_mode = S_IRUGO },
	.show	= target_core_show_dev_info,
	.store	= NULL,
};

static ssize_t target_core_store_dev_control(
	void *p,
	const char *page,
	size_t count)
{
	struct se_device *dev = p;

	return dev->transport->set_configfs_dev_params(dev, page, count);
}

static struct target_core_configfs_attribute target_core_attr_dev_control = {
	.attr	= { .ca_owner = THIS_MODULE,
		    .ca_name = "control",
		    .ca_mode = S_IWUSR },
	.show	= NULL,
	.store	= target_core_store_dev_control,
};

static ssize_t target_core_show_dev_alias(void *p, char *page)
{
	struct se_device *dev = p;

	if (!(dev->dev_flags & DF_USING_ALIAS))
		return 0;

	return snprintf(page, PAGE_SIZE, "%s\n", dev->dev_alias);
}

static ssize_t target_core_store_dev_alias(
	void *p,
	const char *page,
	size_t count)
{
	struct se_device *dev = p;
	struct se_hba *hba = dev->se_hba;
	ssize_t read_bytes;

	if (count > (SE_DEV_ALIAS_LEN-1)) {
		pr_err("alias count: %d exceeds"
			" SE_DEV_ALIAS_LEN-1: %u\n", (int)count,
			SE_DEV_ALIAS_LEN-1);
		return -EINVAL;
	}

	read_bytes = snprintf(&dev->dev_alias[0], SE_DEV_ALIAS_LEN, "%s", page);
	if (!read_bytes)
		return -EINVAL;
	if (dev->dev_alias[read_bytes - 1] == '\n')
		dev->dev_alias[read_bytes - 1] = '\0';

	dev->dev_flags |= DF_USING_ALIAS;

	pr_debug("Target_Core_ConfigFS: %s/%s set alias: %s\n",
		config_item_name(&hba->hba_group.cg_item),
		config_item_name(&dev->dev_group.cg_item),
		dev->dev_alias);

	return read_bytes;
}

static struct target_core_configfs_attribute target_core_attr_dev_alias = {
	.attr	= { .ca_owner = THIS_MODULE,
		    .ca_name = "alias",
		    .ca_mode =  S_IRUGO | S_IWUSR },
	.show	= target_core_show_dev_alias,
	.store	= target_core_store_dev_alias,
};

static ssize_t target_core_show_dev_udev_path(void *p, char *page)
{
	struct se_device *dev = p;

	if (!(dev->dev_flags & DF_USING_UDEV_PATH))
		return 0;

	return snprintf(page, PAGE_SIZE, "%s\n", dev->udev_path);
}

static ssize_t target_core_store_dev_udev_path(
	void *p,
	const char *page,
	size_t count)
{
	struct se_device *dev = p;
	struct se_hba *hba = dev->se_hba;
	ssize_t read_bytes;

	if (count > (SE_UDEV_PATH_LEN-1)) {
		pr_err("udev_path count: %d exceeds"
			" SE_UDEV_PATH_LEN-1: %u\n", (int)count,
			SE_UDEV_PATH_LEN-1);
		return -EINVAL;
	}

	read_bytes = snprintf(&dev->udev_path[0], SE_UDEV_PATH_LEN,
			"%s", page);
	if (!read_bytes)
		return -EINVAL;
	if (dev->udev_path[read_bytes - 1] == '\n')
		dev->udev_path[read_bytes - 1] = '\0';

	dev->dev_flags |= DF_USING_UDEV_PATH;

	pr_debug("Target_Core_ConfigFS: %s/%s set udev_path: %s\n",
		config_item_name(&hba->hba_group.cg_item),
		config_item_name(&dev->dev_group.cg_item),
		dev->udev_path);

	return read_bytes;
}

static struct target_core_configfs_attribute target_core_attr_dev_udev_path = {
	.attr	= { .ca_owner = THIS_MODULE,
		    .ca_name = "udev_path",
		    .ca_mode =  S_IRUGO | S_IWUSR },
	.show	= target_core_show_dev_udev_path,
	.store	= target_core_store_dev_udev_path,
};

static ssize_t target_core_show_dev_enable(void *p, char *page)
{
	struct se_device *dev = p;

	return snprintf(page, PAGE_SIZE, "%d\n", !!(dev->dev_flags & DF_CONFIGURED));
}

static ssize_t target_core_store_dev_enable(
	void *p,
	const char *page,
	size_t count)
{
	struct se_device *dev = p;
	char *ptr;
	int ret;

	ptr = strstr(page, "1");
	if (!ptr) {
		pr_err("For dev_enable ops, only valid value"
				" is \"1\"\n");
		return -EINVAL;
	}

	ret = target_configure_device(dev);
	if (ret)
		return ret;
	return count;
}

static struct target_core_configfs_attribute target_core_attr_dev_enable = {
	.attr	= { .ca_owner = THIS_MODULE,
		    .ca_name = "enable",
		    .ca_mode =  S_IRUGO | S_IWUSR },
	.show	= target_core_show_dev_enable,
	.store	= target_core_store_dev_enable,
};

static ssize_t target_core_show_alua_lu_gp(void *p, char *page)
{
	struct se_device *dev = p;
	struct config_item *lu_ci;
	struct t10_alua_lu_gp *lu_gp;
	struct t10_alua_lu_gp_member *lu_gp_mem;
	ssize_t len = 0;

	lu_gp_mem = dev->dev_alua_lu_gp_mem;
	if (!lu_gp_mem)
		return 0;

	spin_lock(&lu_gp_mem->lu_gp_mem_lock);
	lu_gp = lu_gp_mem->lu_gp;
	if (lu_gp) {
		lu_ci = &lu_gp->lu_gp_group.cg_item;
		len += sprintf(page, "LU Group Alias: %s\nLU Group ID: %hu\n",
			config_item_name(lu_ci), lu_gp->lu_gp_id);
	}
	spin_unlock(&lu_gp_mem->lu_gp_mem_lock);

	return len;
}

static ssize_t target_core_store_alua_lu_gp(
	void *p,
	const char *page,
	size_t count)
{
	struct se_device *dev = p;
	struct se_hba *hba = dev->se_hba;
	struct t10_alua_lu_gp *lu_gp = NULL, *lu_gp_new = NULL;
	struct t10_alua_lu_gp_member *lu_gp_mem;
	unsigned char buf[LU_GROUP_NAME_BUF];
	int move = 0;

	lu_gp_mem = dev->dev_alua_lu_gp_mem;
	if (!lu_gp_mem)
		return count;

	if (count > LU_GROUP_NAME_BUF) {
		pr_err("ALUA LU Group Alias too large!\n");
		return -EINVAL;
	}
	memset(buf, 0, LU_GROUP_NAME_BUF);
	memcpy(buf, page, count);
	/*
	 * Any ALUA logical unit alias besides "NULL" means we will be
	 * making a new group association.
	 */
	if (strcmp(strstrip(buf), "NULL")) {
		/*
		 * core_alua_get_lu_gp_by_name() will increment reference to
		 * struct t10_alua_lu_gp.  This reference is released with
		 * core_alua_get_lu_gp_by_name below().
		 */
		lu_gp_new = core_alua_get_lu_gp_by_name(strstrip(buf));
		if (!lu_gp_new)
			return -ENODEV;
	}

	spin_lock(&lu_gp_mem->lu_gp_mem_lock);
	lu_gp = lu_gp_mem->lu_gp;
	if (lu_gp) {
		/*
		 * Clearing an existing lu_gp association, and replacing
		 * with NULL
		 */
		if (!lu_gp_new) {
			pr_debug("Target_Core_ConfigFS: Releasing %s/%s"
				" from ALUA LU Group: core/alua/lu_gps/%s, ID:"
				" %hu\n",
				config_item_name(&hba->hba_group.cg_item),
				config_item_name(&dev->dev_group.cg_item),
				config_item_name(&lu_gp->lu_gp_group.cg_item),
				lu_gp->lu_gp_id);

			__core_alua_drop_lu_gp_mem(lu_gp_mem, lu_gp);
			spin_unlock(&lu_gp_mem->lu_gp_mem_lock);

			return count;
		}
		/*
		 * Removing existing association of lu_gp_mem with lu_gp
		 */
		__core_alua_drop_lu_gp_mem(lu_gp_mem, lu_gp);
		move = 1;
	}
	/*
	 * Associate lu_gp_mem with lu_gp_new.
	 */
	__core_alua_attach_lu_gp_mem(lu_gp_mem, lu_gp_new);
	spin_unlock(&lu_gp_mem->lu_gp_mem_lock);

	pr_debug("Target_Core_ConfigFS: %s %s/%s to ALUA LU Group:"
		" core/alua/lu_gps/%s, ID: %hu\n",
		(move) ? "Moving" : "Adding",
		config_item_name(&hba->hba_group.cg_item),
		config_item_name(&dev->dev_group.cg_item),
		config_item_name(&lu_gp_new->lu_gp_group.cg_item),
		lu_gp_new->lu_gp_id);

	core_alua_put_lu_gp_from_name(lu_gp_new);
	return count;
}

static struct target_core_configfs_attribute target_core_attr_dev_alua_lu_gp = {
	.attr	= { .ca_owner = THIS_MODULE,
		    .ca_name = "alua_lu_gp",
		    .ca_mode = S_IRUGO | S_IWUSR },
	.show	= target_core_show_alua_lu_gp,
	.store	= target_core_store_alua_lu_gp,
};

static ssize_t target_core_show_dev_lba_map(void *p, char *page)
{
	struct se_device *dev = p;
	struct t10_alua_lba_map *map;
	struct t10_alua_lba_map_member *mem;
	char *b = page;
	int bl = 0;
	char state;

	spin_lock(&dev->t10_alua.lba_map_lock);
	if (!list_empty(&dev->t10_alua.lba_map_list))
	    bl += sprintf(b + bl, "%u %u\n",
			  dev->t10_alua.lba_map_segment_size,
			  dev->t10_alua.lba_map_segment_multiplier);
	list_for_each_entry(map, &dev->t10_alua.lba_map_list, lba_map_list) {
		bl += sprintf(b + bl, "%llu %llu",
			      map->lba_map_first_lba, map->lba_map_last_lba);
		list_for_each_entry(mem, &map->lba_map_mem_list,
				    lba_map_mem_list) {
			switch (mem->lba_map_mem_alua_state) {
			case ALUA_ACCESS_STATE_ACTIVE_OPTIMIZED:
				state = 'O';
				break;
			case ALUA_ACCESS_STATE_ACTIVE_NON_OPTIMIZED:
				state = 'A';
				break;
			case ALUA_ACCESS_STATE_STANDBY:
				state = 'S';
				break;
			case ALUA_ACCESS_STATE_UNAVAILABLE:
				state = 'U';
				break;
			default:
				state = '.';
				break;
			}
			bl += sprintf(b + bl, " %d:%c",
				      mem->lba_map_mem_alua_pg_id, state);
		}
		bl += sprintf(b + bl, "\n");
	}
	spin_unlock(&dev->t10_alua.lba_map_lock);
	return bl;
}

static ssize_t target_core_store_dev_lba_map(
	void *p,
	const char *page,
	size_t count)
{
	struct se_device *dev = p;
	struct t10_alua_lba_map *lba_map = NULL;
	struct list_head lba_list;
	char *map_entries, *ptr;
	char state;
	int pg_num = -1, pg;
	int ret = 0, num = 0, pg_id, alua_state;
	unsigned long start_lba = -1, end_lba = -1;
	unsigned long segment_size = -1, segment_mult = -1;

	map_entries = kstrdup(page, GFP_KERNEL);
	if (!map_entries)
		return -ENOMEM;

	INIT_LIST_HEAD(&lba_list);
	while ((ptr = strsep(&map_entries, "\n")) != NULL) {
		if (!*ptr)
			continue;

		if (num == 0) {
			if (sscanf(ptr, "%lu %lu\n",
				   &segment_size, &segment_mult) != 2) {
				pr_err("Invalid line %d\n", num);
				ret = -EINVAL;
				break;
			}
			num++;
			continue;
		}
		if (sscanf(ptr, "%lu %lu", &start_lba, &end_lba) != 2) {
			pr_err("Invalid line %d\n", num);
			ret = -EINVAL;
			break;
		}
		ptr = strchr(ptr, ' ');
		if (!ptr) {
			pr_err("Invalid line %d, missing end lba\n", num);
			ret = -EINVAL;
			break;
		}
		ptr++;
		ptr = strchr(ptr, ' ');
		if (!ptr) {
			pr_err("Invalid line %d, missing state definitions\n",
			       num);
			ret = -EINVAL;
			break;
		}
		ptr++;
		lba_map = core_alua_allocate_lba_map(&lba_list,
						     start_lba, end_lba);
		if (IS_ERR(lba_map)) {
			ret = PTR_ERR(lba_map);
			break;
		}
		pg = 0;
		while (sscanf(ptr, "%d:%c", &pg_id, &state) == 2) {
			switch (state) {
			case 'O':
				alua_state = ALUA_ACCESS_STATE_ACTIVE_OPTIMIZED;
				break;
			case 'A':
				alua_state = ALUA_ACCESS_STATE_ACTIVE_NON_OPTIMIZED;
				break;
			case 'S':
				alua_state = ALUA_ACCESS_STATE_STANDBY;
				break;
			case 'U':
				alua_state = ALUA_ACCESS_STATE_UNAVAILABLE;
				break;
			default:
				pr_err("Invalid ALUA state '%c'\n", state);
				ret = -EINVAL;
				goto out;
			}

			ret = core_alua_allocate_lba_map_mem(lba_map,
							     pg_id, alua_state);
			if (ret) {
				pr_err("Invalid target descriptor %d:%c "
				       "at line %d\n",
				       pg_id, state, num);
				break;
			}
			pg++;
			ptr = strchr(ptr, ' ');
			if (ptr)
				ptr++;
			else
				break;
		}
		if (pg_num == -1)
		    pg_num = pg;
		else if (pg != pg_num) {
			pr_err("Only %d from %d port groups definitions "
			       "at line %d\n", pg, pg_num, num);
			ret = -EINVAL;
			break;
		}
		num++;
	}
out:
	if (ret) {
		core_alua_free_lba_map(&lba_list);
		count = ret;
	} else
		core_alua_set_lba_map(dev, &lba_list,
				      segment_size, segment_mult);
	kfree(map_entries);
	return count;
}

static struct target_core_configfs_attribute target_core_attr_dev_lba_map = {
	.attr	= { .ca_owner = THIS_MODULE,
		    .ca_name = "lba_map",
		    .ca_mode = S_IRUGO | S_IWUSR },
	.show	= target_core_show_dev_lba_map,
	.store	= target_core_store_dev_lba_map,
};

static struct configfs_attribute *target_core_dev_attrs[] = {
	&target_core_attr_dev_info.attr,
	&target_core_attr_dev_control.attr,
	&target_core_attr_dev_alias.attr,
	&target_core_attr_dev_udev_path.attr,
	&target_core_attr_dev_enable.attr,
	&target_core_attr_dev_alua_lu_gp.attr,
	&target_core_attr_dev_lba_map.attr,
	NULL,
};

static void target_core_dev_release(struct config_item *item)
{
	struct config_group *dev_cg = to_config_group(item);
	struct se_device *dev =
		container_of(dev_cg, struct se_device, dev_group);

	kfree(dev_cg->default_groups);
	target_free_device(dev);
}

static ssize_t target_core_dev_show(struct config_item *item,
				     struct configfs_attribute *attr,
				     char *page)
{
	struct config_group *dev_cg = to_config_group(item);
	struct se_device *dev =
		container_of(dev_cg, struct se_device, dev_group);
	struct target_core_configfs_attribute *tc_attr = container_of(
			attr, struct target_core_configfs_attribute, attr);

	if (!tc_attr->show)
		return -EINVAL;

	return tc_attr->show(dev, page);
}

static ssize_t target_core_dev_store(struct config_item *item,
				      struct configfs_attribute *attr,
				      const char *page, size_t count)
{
	struct config_group *dev_cg = to_config_group(item);
	struct se_device *dev =
		container_of(dev_cg, struct se_device, dev_group);
	struct target_core_configfs_attribute *tc_attr = container_of(
			attr, struct target_core_configfs_attribute, attr);

	if (!tc_attr->store)
		return -EINVAL;

	return tc_attr->store(dev, page, count);
}

static struct configfs_item_operations target_core_dev_item_ops = {
	.release		= target_core_dev_release,
	.show_attribute		= target_core_dev_show,
	.store_attribute	= target_core_dev_store,
};

TB_CIT_SETUP(dev, &target_core_dev_item_ops, NULL, target_core_dev_attrs);

/* End functions for struct config_item_type tb_dev_cit */

/* Start functions for struct config_item_type target_core_alua_lu_gp_cit */

CONFIGFS_EATTR_STRUCT(target_core_alua_lu_gp, t10_alua_lu_gp);
#define SE_DEV_ALUA_LU_ATTR(_name, _mode)				\
static struct target_core_alua_lu_gp_attribute				\
			target_core_alua_lu_gp_##_name =		\
	__CONFIGFS_EATTR(_name, _mode,					\
	target_core_alua_lu_gp_show_attr_##_name,			\
	target_core_alua_lu_gp_store_attr_##_name);

#define SE_DEV_ALUA_LU_ATTR_RO(_name)					\
static struct target_core_alua_lu_gp_attribute				\
			target_core_alua_lu_gp_##_name =		\
	__CONFIGFS_EATTR_RO(_name,					\
	target_core_alua_lu_gp_show_attr_##_name);

/*
 * lu_gp_id
 */
static ssize_t target_core_alua_lu_gp_show_attr_lu_gp_id(
	struct t10_alua_lu_gp *lu_gp,
	char *page)
{
	if (!lu_gp->lu_gp_valid_id)
		return 0;

	return sprintf(page, "%hu\n", lu_gp->lu_gp_id);
}

static ssize_t target_core_alua_lu_gp_store_attr_lu_gp_id(
	struct t10_alua_lu_gp *lu_gp,
	const char *page,
	size_t count)
{
	struct config_group *alua_lu_gp_cg = &lu_gp->lu_gp_group;
	unsigned long lu_gp_id;
	int ret;

	ret = kstrtoul(page, 0, &lu_gp_id);
	if (ret < 0) {
		pr_err("kstrtoul() returned %d for"
			" lu_gp_id\n", ret);
		return ret;
	}
	if (lu_gp_id > 0x0000ffff) {
		pr_err("ALUA lu_gp_id: %lu exceeds maximum:"
			" 0x0000ffff\n", lu_gp_id);
		return -EINVAL;
	}

	ret = core_alua_set_lu_gp_id(lu_gp, (u16)lu_gp_id);
	if (ret < 0)
		return -EINVAL;

	pr_debug("Target_Core_ConfigFS: Set ALUA Logical Unit"
		" Group: core/alua/lu_gps/%s to ID: %hu\n",
		config_item_name(&alua_lu_gp_cg->cg_item),
		lu_gp->lu_gp_id);

	return count;
}

SE_DEV_ALUA_LU_ATTR(lu_gp_id, S_IRUGO | S_IWUSR);

/*
 * members
 */
static ssize_t target_core_alua_lu_gp_show_attr_members(
	struct t10_alua_lu_gp *lu_gp,
	char *page)
{
	struct se_device *dev;
	struct se_hba *hba;
	struct t10_alua_lu_gp_member *lu_gp_mem;
	ssize_t len = 0, cur_len;
	unsigned char buf[LU_GROUP_NAME_BUF];

	memset(buf, 0, LU_GROUP_NAME_BUF);

	spin_lock(&lu_gp->lu_gp_lock);
	list_for_each_entry(lu_gp_mem, &lu_gp->lu_gp_mem_list, lu_gp_mem_list) {
		dev = lu_gp_mem->lu_gp_mem_dev;
		hba = dev->se_hba;

		cur_len = snprintf(buf, LU_GROUP_NAME_BUF, "%s/%s\n",
			config_item_name(&hba->hba_group.cg_item),
			config_item_name(&dev->dev_group.cg_item));
		cur_len++; /* Extra byte for NULL terminator */

		if ((cur_len + len) > PAGE_SIZE) {
			pr_warn("Ran out of lu_gp_show_attr"
				"_members buffer\n");
			break;
		}
		memcpy(page+len, buf, cur_len);
		len += cur_len;
	}
	spin_unlock(&lu_gp->lu_gp_lock);

	return len;
}

SE_DEV_ALUA_LU_ATTR_RO(members);

CONFIGFS_EATTR_OPS(target_core_alua_lu_gp, t10_alua_lu_gp, lu_gp_group);

static struct configfs_attribute *target_core_alua_lu_gp_attrs[] = {
	&target_core_alua_lu_gp_lu_gp_id.attr,
	&target_core_alua_lu_gp_members.attr,
	NULL,
};

static void target_core_alua_lu_gp_release(struct config_item *item)
{
	struct t10_alua_lu_gp *lu_gp = container_of(to_config_group(item),
			struct t10_alua_lu_gp, lu_gp_group);

	core_alua_free_lu_gp(lu_gp);
}

static struct configfs_item_operations target_core_alua_lu_gp_ops = {
	.release		= target_core_alua_lu_gp_release,
	.show_attribute		= target_core_alua_lu_gp_attr_show,
	.store_attribute	= target_core_alua_lu_gp_attr_store,
};

static struct config_item_type target_core_alua_lu_gp_cit = {
	.ct_item_ops		= &target_core_alua_lu_gp_ops,
	.ct_attrs		= target_core_alua_lu_gp_attrs,
	.ct_owner		= THIS_MODULE,
};

/* End functions for struct config_item_type target_core_alua_lu_gp_cit */

/* Start functions for struct config_item_type target_core_alua_lu_gps_cit */

static struct config_group *target_core_alua_create_lu_gp(
	struct config_group *group,
	const char *name)
{
	struct t10_alua_lu_gp *lu_gp;
	struct config_group *alua_lu_gp_cg = NULL;
	struct config_item *alua_lu_gp_ci = NULL;

	lu_gp = core_alua_allocate_lu_gp(name, 0);
	if (IS_ERR(lu_gp))
		return NULL;

	alua_lu_gp_cg = &lu_gp->lu_gp_group;
	alua_lu_gp_ci = &alua_lu_gp_cg->cg_item;

	config_group_init_type_name(alua_lu_gp_cg, name,
			&target_core_alua_lu_gp_cit);

	pr_debug("Target_Core_ConfigFS: Allocated ALUA Logical Unit"
		" Group: core/alua/lu_gps/%s\n",
		config_item_name(alua_lu_gp_ci));

	return alua_lu_gp_cg;

}

static void target_core_alua_drop_lu_gp(
	struct config_group *group,
	struct config_item *item)
{
	struct t10_alua_lu_gp *lu_gp = container_of(to_config_group(item),
			struct t10_alua_lu_gp, lu_gp_group);

	pr_debug("Target_Core_ConfigFS: Releasing ALUA Logical Unit"
		" Group: core/alua/lu_gps/%s, ID: %hu\n",
		config_item_name(item), lu_gp->lu_gp_id);
	/*
	 * core_alua_free_lu_gp() is called from target_core_alua_lu_gp_ops->release()
	 * -> target_core_alua_lu_gp_release()
	 */
	config_item_put(item);
}

static struct configfs_group_operations target_core_alua_lu_gps_group_ops = {
	.make_group		= &target_core_alua_create_lu_gp,
	.drop_item		= &target_core_alua_drop_lu_gp,
};

static struct config_item_type target_core_alua_lu_gps_cit = {
	.ct_item_ops		= NULL,
	.ct_group_ops		= &target_core_alua_lu_gps_group_ops,
	.ct_owner		= THIS_MODULE,
};

/* End functions for struct config_item_type target_core_alua_lu_gps_cit */

/* Start functions for struct config_item_type target_core_alua_tg_pt_gp_cit */

CONFIGFS_EATTR_STRUCT(target_core_alua_tg_pt_gp, t10_alua_tg_pt_gp);
#define SE_DEV_ALUA_TG_PT_ATTR(_name, _mode)				\
static struct target_core_alua_tg_pt_gp_attribute			\
			target_core_alua_tg_pt_gp_##_name =		\
	__CONFIGFS_EATTR(_name, _mode,					\
	target_core_alua_tg_pt_gp_show_attr_##_name,			\
	target_core_alua_tg_pt_gp_store_attr_##_name);

#define SE_DEV_ALUA_TG_PT_ATTR_RO(_name)				\
static struct target_core_alua_tg_pt_gp_attribute			\
			target_core_alua_tg_pt_gp_##_name =		\
	__CONFIGFS_EATTR_RO(_name,					\
	target_core_alua_tg_pt_gp_show_attr_##_name);

/*
 * alua_access_state
 */
static ssize_t target_core_alua_tg_pt_gp_show_attr_alua_access_state(
	struct t10_alua_tg_pt_gp *tg_pt_gp,
	char *page)
{
	return sprintf(page, "%d\n",
		atomic_read(&tg_pt_gp->tg_pt_gp_alua_access_state));
}

static ssize_t target_core_alua_tg_pt_gp_store_attr_alua_access_state(
	struct t10_alua_tg_pt_gp *tg_pt_gp,
	const char *page,
	size_t count)
{
	struct se_device *dev = tg_pt_gp->tg_pt_gp_dev;
	unsigned long tmp;
	int new_state, ret;

	if (!tg_pt_gp->tg_pt_gp_valid_id) {
		pr_err("Unable to do implicit ALUA on non valid"
			" tg_pt_gp ID: %hu\n", tg_pt_gp->tg_pt_gp_valid_id);
		return -EINVAL;
	}
	if (!(dev->dev_flags & DF_CONFIGURED)) {
		pr_err("Unable to set alua_access_state while device is"
		       " not configured\n");
		return -ENODEV;
	}

	ret = kstrtoul(page, 0, &tmp);
	if (ret < 0) {
		pr_err("Unable to extract new ALUA access state from"
				" %s\n", page);
		return ret;
	}
	new_state = (int)tmp;

	if (!(tg_pt_gp->tg_pt_gp_alua_access_type & TPGS_IMPLICIT_ALUA)) {
		pr_err("Unable to process implicit configfs ALUA"
			" transition while TPGS_IMPLICIT_ALUA is disabled\n");
		return -EINVAL;
	}
	if (tg_pt_gp->tg_pt_gp_alua_access_type & TPGS_EXPLICIT_ALUA &&
	    new_state == ALUA_ACCESS_STATE_LBA_DEPENDENT) {
		/* LBA DEPENDENT is only allowed with implicit ALUA */
		pr_err("Unable to process implicit configfs ALUA transition"
		       " while explicit ALUA management is enabled\n");
		return -EINVAL;
	}

	ret = core_alua_do_port_transition(tg_pt_gp, dev,
					NULL, NULL, new_state, 0);
	return (!ret) ? count : -EINVAL;
}

SE_DEV_ALUA_TG_PT_ATTR(alua_access_state, S_IRUGO | S_IWUSR);

/*
 * alua_access_status
 */
static ssize_t target_core_alua_tg_pt_gp_show_attr_alua_access_status(
	struct t10_alua_tg_pt_gp *tg_pt_gp,
	char *page)
{
	return sprintf(page, "%s\n",
		core_alua_dump_status(tg_pt_gp->tg_pt_gp_alua_access_status));
}

static ssize_t target_core_alua_tg_pt_gp_store_attr_alua_access_status(
	struct t10_alua_tg_pt_gp *tg_pt_gp,
	const char *page,
	size_t count)
{
	unsigned long tmp;
	int new_status, ret;

	if (!tg_pt_gp->tg_pt_gp_valid_id) {
		pr_err("Unable to do set ALUA access status on non"
			" valid tg_pt_gp ID: %hu\n",
			tg_pt_gp->tg_pt_gp_valid_id);
		return -EINVAL;
	}

	ret = kstrtoul(page, 0, &tmp);
	if (ret < 0) {
		pr_err("Unable to extract new ALUA access status"
				" from %s\n", page);
		return ret;
	}
	new_status = (int)tmp;

	if ((new_status != ALUA_STATUS_NONE) &&
	    (new_status != ALUA_STATUS_ALTERED_BY_EXPLICIT_STPG) &&
	    (new_status != ALUA_STATUS_ALTERED_BY_IMPLICIT_ALUA)) {
		pr_err("Illegal ALUA access status: 0x%02x\n",
				new_status);
		return -EINVAL;
	}

	tg_pt_gp->tg_pt_gp_alua_access_status = new_status;
	return count;
}

SE_DEV_ALUA_TG_PT_ATTR(alua_access_status, S_IRUGO | S_IWUSR);

/*
 * alua_access_type
 */
static ssize_t target_core_alua_tg_pt_gp_show_attr_alua_access_type(
	struct t10_alua_tg_pt_gp *tg_pt_gp,
	char *page)
{
	return core_alua_show_access_type(tg_pt_gp, page);
}

static ssize_t target_core_alua_tg_pt_gp_store_attr_alua_access_type(
	struct t10_alua_tg_pt_gp *tg_pt_gp,
	const char *page,
	size_t count)
{
	return core_alua_store_access_type(tg_pt_gp, page, count);
}

SE_DEV_ALUA_TG_PT_ATTR(alua_access_type, S_IRUGO | S_IWUSR);

/*
 * alua_supported_states
 */

#define SE_DEV_ALUA_SUPPORT_STATE_SHOW(_name, _var, _bit)		\
static ssize_t target_core_alua_tg_pt_gp_show_attr_alua_support_##_name( \
	struct t10_alua_tg_pt_gp *t, char *p)				\
{									\
	return sprintf(p, "%d\n", !!(t->_var & _bit));			\
}

#define SE_DEV_ALUA_SUPPORT_STATE_STORE(_name, _var, _bit)		\
static ssize_t target_core_alua_tg_pt_gp_store_attr_alua_support_##_name(\
	struct t10_alua_tg_pt_gp *t, const char *p, size_t c)		\
{									\
	unsigned long tmp;						\
	int ret;							\
									\
	if (!t->tg_pt_gp_valid_id) {					\
		pr_err("Unable to do set ##_name ALUA state on non"	\
		       " valid tg_pt_gp ID: %hu\n",			\
		       t->tg_pt_gp_valid_id);				\
		return -EINVAL;						\
	}								\
									\
	ret = kstrtoul(p, 0, &tmp);					\
	if (ret < 0) {							\
		pr_err("Invalid value '%s', must be '0' or '1'\n", p);	\
		return -EINVAL;						\
	}								\
	if (tmp > 1) {							\
		pr_err("Invalid value '%ld', must be '0' or '1'\n", tmp); \
		return -EINVAL;						\
	}								\
	if (tmp)							\
		t->_var |= _bit;					\
	else								\
		t->_var &= ~_bit;					\
									\
	return c;							\
}

SE_DEV_ALUA_SUPPORT_STATE_SHOW(transitioning,
			       tg_pt_gp_alua_supported_states, ALUA_T_SUP);
SE_DEV_ALUA_SUPPORT_STATE_STORE(transitioning,
				tg_pt_gp_alua_supported_states, ALUA_T_SUP);
SE_DEV_ALUA_TG_PT_ATTR(alua_support_transitioning, S_IRUGO | S_IWUSR);

SE_DEV_ALUA_SUPPORT_STATE_SHOW(offline,
			       tg_pt_gp_alua_supported_states, ALUA_O_SUP);
SE_DEV_ALUA_SUPPORT_STATE_STORE(offline,
				tg_pt_gp_alua_supported_states, ALUA_O_SUP);
SE_DEV_ALUA_TG_PT_ATTR(alua_support_offline, S_IRUGO | S_IWUSR);

SE_DEV_ALUA_SUPPORT_STATE_SHOW(lba_dependent,
			       tg_pt_gp_alua_supported_states, ALUA_LBD_SUP);
SE_DEV_ALUA_SUPPORT_STATE_STORE(lba_dependent,
				tg_pt_gp_alua_supported_states, ALUA_LBD_SUP);
SE_DEV_ALUA_TG_PT_ATTR(alua_support_lba_dependent, S_IRUGO);

SE_DEV_ALUA_SUPPORT_STATE_SHOW(unavailable,
			       tg_pt_gp_alua_supported_states, ALUA_U_SUP);
SE_DEV_ALUA_SUPPORT_STATE_STORE(unavailable,
				tg_pt_gp_alua_supported_states, ALUA_U_SUP);
SE_DEV_ALUA_TG_PT_ATTR(alua_support_unavailable, S_IRUGO | S_IWUSR);

SE_DEV_ALUA_SUPPORT_STATE_SHOW(standby,
			       tg_pt_gp_alua_supported_states, ALUA_S_SUP);
SE_DEV_ALUA_SUPPORT_STATE_STORE(standby,
				tg_pt_gp_alua_supported_states, ALUA_S_SUP);
SE_DEV_ALUA_TG_PT_ATTR(alua_support_standby, S_IRUGO | S_IWUSR);

SE_DEV_ALUA_SUPPORT_STATE_SHOW(active_optimized,
			       tg_pt_gp_alua_supported_states, ALUA_AO_SUP);
SE_DEV_ALUA_SUPPORT_STATE_STORE(active_optimized,
				tg_pt_gp_alua_supported_states, ALUA_AO_SUP);
SE_DEV_ALUA_TG_PT_ATTR(alua_support_active_optimized, S_IRUGO | S_IWUSR);

SE_DEV_ALUA_SUPPORT_STATE_SHOW(active_nonoptimized,
			       tg_pt_gp_alua_supported_states, ALUA_AN_SUP);
SE_DEV_ALUA_SUPPORT_STATE_STORE(active_nonoptimized,
				tg_pt_gp_alua_supported_states, ALUA_AN_SUP);
SE_DEV_ALUA_TG_PT_ATTR(alua_support_active_nonoptimized, S_IRUGO | S_IWUSR);

/*
 * alua_write_metadata
 */
static ssize_t target_core_alua_tg_pt_gp_show_attr_alua_write_metadata(
	struct t10_alua_tg_pt_gp *tg_pt_gp,
	char *page)
{
	return sprintf(page, "%d\n", tg_pt_gp->tg_pt_gp_write_metadata);
}

static ssize_t target_core_alua_tg_pt_gp_store_attr_alua_write_metadata(
	struct t10_alua_tg_pt_gp *tg_pt_gp,
	const char *page,
	size_t count)
{
	unsigned long tmp;
	int ret;

	ret = kstrtoul(page, 0, &tmp);
	if (ret < 0) {
		pr_err("Unable to extract alua_write_metadata\n");
		return ret;
	}

	if ((tmp != 0) && (tmp != 1)) {
		pr_err("Illegal value for alua_write_metadata:"
			" %lu\n", tmp);
		return -EINVAL;
	}
	tg_pt_gp->tg_pt_gp_write_metadata = (int)tmp;

	return count;
}

SE_DEV_ALUA_TG_PT_ATTR(alua_write_metadata, S_IRUGO | S_IWUSR);



/*
 * nonop_delay_msecs
 */
static ssize_t target_core_alua_tg_pt_gp_show_attr_nonop_delay_msecs(
	struct t10_alua_tg_pt_gp *tg_pt_gp,
	char *page)
{
	return core_alua_show_nonop_delay_msecs(tg_pt_gp, page);

}

static ssize_t target_core_alua_tg_pt_gp_store_attr_nonop_delay_msecs(
	struct t10_alua_tg_pt_gp *tg_pt_gp,
	const char *page,
	size_t count)
{
	return core_alua_store_nonop_delay_msecs(tg_pt_gp, page, count);
}

SE_DEV_ALUA_TG_PT_ATTR(nonop_delay_msecs, S_IRUGO | S_IWUSR);

/*
 * trans_delay_msecs
 */
static ssize_t target_core_alua_tg_pt_gp_show_attr_trans_delay_msecs(
	struct t10_alua_tg_pt_gp *tg_pt_gp,
	char *page)
{
	return core_alua_show_trans_delay_msecs(tg_pt_gp, page);
}

static ssize_t target_core_alua_tg_pt_gp_store_attr_trans_delay_msecs(
	struct t10_alua_tg_pt_gp *tg_pt_gp,
	const char *page,
	size_t count)
{
	return core_alua_store_trans_delay_msecs(tg_pt_gp, page, count);
}

SE_DEV_ALUA_TG_PT_ATTR(trans_delay_msecs, S_IRUGO | S_IWUSR);

/*
 * implicit_trans_secs
 */
static ssize_t target_core_alua_tg_pt_gp_show_attr_implicit_trans_secs(
	struct t10_alua_tg_pt_gp *tg_pt_gp,
	char *page)
{
	return core_alua_show_implicit_trans_secs(tg_pt_gp, page);
}

static ssize_t target_core_alua_tg_pt_gp_store_attr_implicit_trans_secs(
	struct t10_alua_tg_pt_gp *tg_pt_gp,
	const char *page,
	size_t count)
{
	return core_alua_store_implicit_trans_secs(tg_pt_gp, page, count);
}

SE_DEV_ALUA_TG_PT_ATTR(implicit_trans_secs, S_IRUGO | S_IWUSR);

/*
 * preferred
 */

static ssize_t target_core_alua_tg_pt_gp_show_attr_preferred(
	struct t10_alua_tg_pt_gp *tg_pt_gp,
	char *page)
{
	return core_alua_show_preferred_bit(tg_pt_gp, page);
}

static ssize_t target_core_alua_tg_pt_gp_store_attr_preferred(
	struct t10_alua_tg_pt_gp *tg_pt_gp,
	const char *page,
	size_t count)
{
	return core_alua_store_preferred_bit(tg_pt_gp, page, count);
}

SE_DEV_ALUA_TG_PT_ATTR(preferred, S_IRUGO | S_IWUSR);

/*
 * tg_pt_gp_id
 */
static ssize_t target_core_alua_tg_pt_gp_show_attr_tg_pt_gp_id(
	struct t10_alua_tg_pt_gp *tg_pt_gp,
	char *page)
{
	if (!tg_pt_gp->tg_pt_gp_valid_id)
		return 0;

	return sprintf(page, "%hu\n", tg_pt_gp->tg_pt_gp_id);
}

static ssize_t target_core_alua_tg_pt_gp_store_attr_tg_pt_gp_id(
	struct t10_alua_tg_pt_gp *tg_pt_gp,
	const char *page,
	size_t count)
{
	struct config_group *alua_tg_pt_gp_cg = &tg_pt_gp->tg_pt_gp_group;
	unsigned long tg_pt_gp_id;
	int ret;

	ret = kstrtoul(page, 0, &tg_pt_gp_id);
	if (ret < 0) {
		pr_err("kstrtoul() returned %d for"
			" tg_pt_gp_id\n", ret);
		return ret;
	}
	if (tg_pt_gp_id > 0x0000ffff) {
		pr_err("ALUA tg_pt_gp_id: %lu exceeds maximum:"
			" 0x0000ffff\n", tg_pt_gp_id);
		return -EINVAL;
	}

	ret = core_alua_set_tg_pt_gp_id(tg_pt_gp, (u16)tg_pt_gp_id);
	if (ret < 0)
		return -EINVAL;

	pr_debug("Target_Core_ConfigFS: Set ALUA Target Port Group: "
		"core/alua/tg_pt_gps/%s to ID: %hu\n",
		config_item_name(&alua_tg_pt_gp_cg->cg_item),
		tg_pt_gp->tg_pt_gp_id);

	return count;
}

SE_DEV_ALUA_TG_PT_ATTR(tg_pt_gp_id, S_IRUGO | S_IWUSR);

/*
 * members
 */
static ssize_t target_core_alua_tg_pt_gp_show_attr_members(
	struct t10_alua_tg_pt_gp *tg_pt_gp,
	char *page)
{
	struct se_lun *lun;
	ssize_t len = 0, cur_len;
	unsigned char buf[TG_PT_GROUP_NAME_BUF];

	memset(buf, 0, TG_PT_GROUP_NAME_BUF);

	spin_lock(&tg_pt_gp->tg_pt_gp_lock);
	list_for_each_entry(lun, &tg_pt_gp->tg_pt_gp_lun_list,
			lun_tg_pt_gp_link) {
		struct se_portal_group *tpg = lun->lun_tpg;

		cur_len = snprintf(buf, TG_PT_GROUP_NAME_BUF, "%s/%s/tpgt_%hu"
			"/%s\n", tpg->se_tpg_tfo->get_fabric_name(),
			tpg->se_tpg_tfo->tpg_get_wwn(tpg),
			tpg->se_tpg_tfo->tpg_get_tag(tpg),
			config_item_name(&lun->lun_group.cg_item));
		cur_len++; /* Extra byte for NULL terminator */

		if ((cur_len + len) > PAGE_SIZE) {
			pr_warn("Ran out of lu_gp_show_attr"
				"_members buffer\n");
			break;
		}
		memcpy(page+len, buf, cur_len);
		len += cur_len;
	}
	spin_unlock(&tg_pt_gp->tg_pt_gp_lock);

	return len;
}

SE_DEV_ALUA_TG_PT_ATTR_RO(members);

CONFIGFS_EATTR_OPS(target_core_alua_tg_pt_gp, t10_alua_tg_pt_gp,
			tg_pt_gp_group);

static struct configfs_attribute *target_core_alua_tg_pt_gp_attrs[] = {
	&target_core_alua_tg_pt_gp_alua_access_state.attr,
	&target_core_alua_tg_pt_gp_alua_access_status.attr,
	&target_core_alua_tg_pt_gp_alua_access_type.attr,
	&target_core_alua_tg_pt_gp_alua_support_transitioning.attr,
	&target_core_alua_tg_pt_gp_alua_support_offline.attr,
	&target_core_alua_tg_pt_gp_alua_support_lba_dependent.attr,
	&target_core_alua_tg_pt_gp_alua_support_unavailable.attr,
	&target_core_alua_tg_pt_gp_alua_support_standby.attr,
	&target_core_alua_tg_pt_gp_alua_support_active_nonoptimized.attr,
	&target_core_alua_tg_pt_gp_alua_support_active_optimized.attr,
	&target_core_alua_tg_pt_gp_alua_write_metadata.attr,
	&target_core_alua_tg_pt_gp_nonop_delay_msecs.attr,
	&target_core_alua_tg_pt_gp_trans_delay_msecs.attr,
	&target_core_alua_tg_pt_gp_implicit_trans_secs.attr,
	&target_core_alua_tg_pt_gp_preferred.attr,
	&target_core_alua_tg_pt_gp_tg_pt_gp_id.attr,
	&target_core_alua_tg_pt_gp_members.attr,
	NULL,
};

static void target_core_alua_tg_pt_gp_release(struct config_item *item)
{
	struct t10_alua_tg_pt_gp *tg_pt_gp = container_of(to_config_group(item),
			struct t10_alua_tg_pt_gp, tg_pt_gp_group);

	core_alua_free_tg_pt_gp(tg_pt_gp);
}

static struct configfs_item_operations target_core_alua_tg_pt_gp_ops = {
	.release		= target_core_alua_tg_pt_gp_release,
	.show_attribute		= target_core_alua_tg_pt_gp_attr_show,
	.store_attribute	= target_core_alua_tg_pt_gp_attr_store,
};

static struct config_item_type target_core_alua_tg_pt_gp_cit = {
	.ct_item_ops		= &target_core_alua_tg_pt_gp_ops,
	.ct_attrs		= target_core_alua_tg_pt_gp_attrs,
	.ct_owner		= THIS_MODULE,
};

/* End functions for struct config_item_type target_core_alua_tg_pt_gp_cit */

/* Start functions for struct config_item_type tb_alua_tg_pt_gps_cit */

static struct config_group *target_core_alua_create_tg_pt_gp(
	struct config_group *group,
	const char *name)
{
	struct t10_alua *alua = container_of(group, struct t10_alua,
					alua_tg_pt_gps_group);
	struct t10_alua_tg_pt_gp *tg_pt_gp;
	struct config_group *alua_tg_pt_gp_cg = NULL;
	struct config_item *alua_tg_pt_gp_ci = NULL;

	tg_pt_gp = core_alua_allocate_tg_pt_gp(alua->t10_dev, name, 0);
	if (!tg_pt_gp)
		return NULL;

	alua_tg_pt_gp_cg = &tg_pt_gp->tg_pt_gp_group;
	alua_tg_pt_gp_ci = &alua_tg_pt_gp_cg->cg_item;

	config_group_init_type_name(alua_tg_pt_gp_cg, name,
			&target_core_alua_tg_pt_gp_cit);

	pr_debug("Target_Core_ConfigFS: Allocated ALUA Target Port"
		" Group: alua/tg_pt_gps/%s\n",
		config_item_name(alua_tg_pt_gp_ci));

	return alua_tg_pt_gp_cg;
}

static void target_core_alua_drop_tg_pt_gp(
	struct config_group *group,
	struct config_item *item)
{
	struct t10_alua_tg_pt_gp *tg_pt_gp = container_of(to_config_group(item),
			struct t10_alua_tg_pt_gp, tg_pt_gp_group);

	pr_debug("Target_Core_ConfigFS: Releasing ALUA Target Port"
		" Group: alua/tg_pt_gps/%s, ID: %hu\n",
		config_item_name(item), tg_pt_gp->tg_pt_gp_id);
	/*
	 * core_alua_free_tg_pt_gp() is called from target_core_alua_tg_pt_gp_ops->release()
	 * -> target_core_alua_tg_pt_gp_release().
	 */
	config_item_put(item);
}

static struct configfs_group_operations target_core_alua_tg_pt_gps_group_ops = {
	.make_group		= &target_core_alua_create_tg_pt_gp,
	.drop_item		= &target_core_alua_drop_tg_pt_gp,
};

TB_CIT_SETUP(dev_alua_tg_pt_gps, NULL, &target_core_alua_tg_pt_gps_group_ops, NULL);

/* End functions for struct config_item_type tb_alua_tg_pt_gps_cit */

/* Start functions for struct config_item_type target_core_alua_cit */

/*
 * target_core_alua_cit is a ConfigFS group that lives under
 * /sys/kernel/config/target/core/alua.  There are default groups
 * core/alua/lu_gps and core/alua/tg_pt_gps that are attached to
 * target_core_alua_cit in target_core_init_configfs() below.
 */
static struct config_item_type target_core_alua_cit = {
	.ct_item_ops		= NULL,
	.ct_attrs		= NULL,
	.ct_owner		= THIS_MODULE,
};

/* End functions for struct config_item_type target_core_alua_cit */

/* Start functions for struct config_item_type tb_dev_stat_cit */

static struct config_group *target_core_stat_mkdir(
	struct config_group *group,
	const char *name)
{
	return ERR_PTR(-ENOSYS);
}

static void target_core_stat_rmdir(
	struct config_group *group,
	struct config_item *item)
{
	return;
}

static struct configfs_group_operations target_core_stat_group_ops = {
	.make_group		= &target_core_stat_mkdir,
	.drop_item		= &target_core_stat_rmdir,
};

TB_CIT_SETUP(dev_stat, NULL, &target_core_stat_group_ops, NULL);

/* End functions for struct config_item_type tb_dev_stat_cit */

/* Start functions for struct config_item_type target_core_hba_cit */

static struct config_group *target_core_make_subdev(
	struct config_group *group,
	const char *name)
{
	struct t10_alua_tg_pt_gp *tg_pt_gp;
	struct config_item *hba_ci = &group->cg_item;
	struct se_hba *hba = item_to_hba(hba_ci);
	struct target_backend *tb = hba->backend;
	struct se_device *dev;
	struct config_group *dev_cg = NULL, *tg_pt_gp_cg = NULL;
	struct config_group *dev_stat_grp = NULL;
	int errno = -ENOMEM, ret;

	ret = mutex_lock_interruptible(&hba->hba_access_mutex);
	if (ret)
		return ERR_PTR(ret);

	dev = target_alloc_device(hba, name);
	if (!dev)
		goto out_unlock;

	dev_cg = &dev->dev_group;

	dev_cg->default_groups = kmalloc(sizeof(struct config_group *) * 6,
			GFP_KERNEL);
	if (!dev_cg->default_groups)
		goto out_free_device;

	config_group_init_type_name(dev_cg, name, &tb->tb_dev_cit);
	config_group_init_type_name(&dev->dev_attrib.da_group, "attrib",
			&tb->tb_dev_attrib_cit);
	config_group_init_type_name(&dev->dev_pr_group, "pr",
			&tb->tb_dev_pr_cit);
	config_group_init_type_name(&dev->t10_wwn.t10_wwn_group, "wwn",
			&tb->tb_dev_wwn_cit);
	config_group_init_type_name(&dev->t10_alua.alua_tg_pt_gps_group,
			"alua", &tb->tb_dev_alua_tg_pt_gps_cit);
	config_group_init_type_name(&dev->dev_stat_grps.stat_group,
			"statistics", &tb->tb_dev_stat_cit);

	dev_cg->default_groups[0] = &dev->dev_attrib.da_group;
	dev_cg->default_groups[1] = &dev->dev_pr_group;
	dev_cg->default_groups[2] = &dev->t10_wwn.t10_wwn_group;
	dev_cg->default_groups[3] = &dev->t10_alua.alua_tg_pt_gps_group;
	dev_cg->default_groups[4] = &dev->dev_stat_grps.stat_group;
	dev_cg->default_groups[5] = NULL;
	/*
	 * Add core/$HBA/$DEV/alua/default_tg_pt_gp
	 */
	tg_pt_gp = core_alua_allocate_tg_pt_gp(dev, "default_tg_pt_gp", 1);
	if (!tg_pt_gp)
		goto out_free_dev_cg_default_groups;
	dev->t10_alua.default_tg_pt_gp = tg_pt_gp;

	tg_pt_gp_cg = &dev->t10_alua.alua_tg_pt_gps_group;
	tg_pt_gp_cg->default_groups = kmalloc(sizeof(struct config_group *) * 2,
				GFP_KERNEL);
	if (!tg_pt_gp_cg->default_groups) {
		pr_err("Unable to allocate tg_pt_gp_cg->"
				"default_groups\n");
		goto out_free_tg_pt_gp;
	}

	config_group_init_type_name(&tg_pt_gp->tg_pt_gp_group,
			"default_tg_pt_gp", &target_core_alua_tg_pt_gp_cit);
	tg_pt_gp_cg->default_groups[0] = &tg_pt_gp->tg_pt_gp_group;
	tg_pt_gp_cg->default_groups[1] = NULL;
	/*
	 * Add core/$HBA/$DEV/statistics/ default groups
	 */
	dev_stat_grp = &dev->dev_stat_grps.stat_group;
	dev_stat_grp->default_groups = kmalloc(sizeof(struct config_group *) * 4,
				GFP_KERNEL);
	if (!dev_stat_grp->default_groups) {
		pr_err("Unable to allocate dev_stat_grp->default_groups\n");
		goto out_free_tg_pt_gp_cg_default_groups;
	}
	target_stat_setup_dev_default_groups(dev);

	mutex_unlock(&hba->hba_access_mutex);
	return dev_cg;

out_free_tg_pt_gp_cg_default_groups:
	kfree(tg_pt_gp_cg->default_groups);
out_free_tg_pt_gp:
	core_alua_free_tg_pt_gp(tg_pt_gp);
out_free_dev_cg_default_groups:
	kfree(dev_cg->default_groups);
out_free_device:
	target_free_device(dev);
out_unlock:
	mutex_unlock(&hba->hba_access_mutex);
	return ERR_PTR(errno);
}

static void target_core_drop_subdev(
	struct config_group *group,
	struct config_item *item)
{
	struct config_group *dev_cg = to_config_group(item);
	struct se_device *dev =
		container_of(dev_cg, struct se_device, dev_group);
	struct se_hba *hba;
	struct config_item *df_item;
	struct config_group *tg_pt_gp_cg, *dev_stat_grp;
	int i;

	hba = item_to_hba(&dev->se_hba->hba_group.cg_item);

	mutex_lock(&hba->hba_access_mutex);

	dev_stat_grp = &dev->dev_stat_grps.stat_group;
	for (i = 0; dev_stat_grp->default_groups[i]; i++) {
		df_item = &dev_stat_grp->default_groups[i]->cg_item;
		dev_stat_grp->default_groups[i] = NULL;
		config_item_put(df_item);
	}
	kfree(dev_stat_grp->default_groups);

	tg_pt_gp_cg = &dev->t10_alua.alua_tg_pt_gps_group;
	for (i = 0; tg_pt_gp_cg->default_groups[i]; i++) {
		df_item = &tg_pt_gp_cg->default_groups[i]->cg_item;
		tg_pt_gp_cg->default_groups[i] = NULL;
		config_item_put(df_item);
	}
	kfree(tg_pt_gp_cg->default_groups);
	/*
	 * core_alua_free_tg_pt_gp() is called from ->default_tg_pt_gp
	 * directly from target_core_alua_tg_pt_gp_release().
	 */
	dev->t10_alua.default_tg_pt_gp = NULL;

	for (i = 0; dev_cg->default_groups[i]; i++) {
		df_item = &dev_cg->default_groups[i]->cg_item;
		dev_cg->default_groups[i] = NULL;
		config_item_put(df_item);
	}
	/*
	 * se_dev is released from target_core_dev_item_ops->release()
	 */
	config_item_put(item);
	mutex_unlock(&hba->hba_access_mutex);
}

static struct configfs_group_operations target_core_hba_group_ops = {
	.make_group		= target_core_make_subdev,
	.drop_item		= target_core_drop_subdev,
};

CONFIGFS_EATTR_STRUCT(target_core_hba, se_hba);
#define SE_HBA_ATTR(_name, _mode)				\
static struct target_core_hba_attribute				\
		target_core_hba_##_name =			\
		__CONFIGFS_EATTR(_name, _mode,			\
		target_core_hba_show_attr_##_name,		\
		target_core_hba_store_attr_##_name);

#define SE_HBA_ATTR_RO(_name)					\
static struct target_core_hba_attribute				\
		target_core_hba_##_name =			\
		__CONFIGFS_EATTR_RO(_name,			\
		target_core_hba_show_attr_##_name);

static ssize_t target_core_hba_show_attr_hba_info(
	struct se_hba *hba,
	char *page)
{
	return sprintf(page, "HBA Index: %d plugin: %s version: %s\n",
			hba->hba_id, hba->backend->ops->name,
			TARGET_CORE_VERSION);
}

SE_HBA_ATTR_RO(hba_info);

static ssize_t target_core_hba_show_attr_hba_mode(struct se_hba *hba,
				char *page)
{
	int hba_mode = 0;

	if (hba->hba_flags & HBA_FLAGS_PSCSI_MODE)
		hba_mode = 1;

	return sprintf(page, "%d\n", hba_mode);
}

static ssize_t target_core_hba_store_attr_hba_mode(struct se_hba *hba,
				const char *page, size_t count)
{
	unsigned long mode_flag;
	int ret;

	if (hba->backend->ops->pmode_enable_hba == NULL)
		return -EINVAL;

	ret = kstrtoul(page, 0, &mode_flag);
	if (ret < 0) {
		pr_err("Unable to extract hba mode flag: %d\n", ret);
		return ret;
	}

	if (hba->dev_count) {
		pr_err("Unable to set hba_mode with active devices\n");
		return -EINVAL;
	}

	ret = hba->backend->ops->pmode_enable_hba(hba, mode_flag);
	if (ret < 0)
		return -EINVAL;
	if (ret > 0)
		hba->hba_flags |= HBA_FLAGS_PSCSI_MODE;
	else if (ret == 0)
		hba->hba_flags &= ~HBA_FLAGS_PSCSI_MODE;

	return count;
}

SE_HBA_ATTR(hba_mode, S_IRUGO | S_IWUSR);

CONFIGFS_EATTR_OPS(target_core_hba, se_hba, hba_group);

static void target_core_hba_release(struct config_item *item)
{
	struct se_hba *hba = container_of(to_config_group(item),
				struct se_hba, hba_group);
	core_delete_hba(hba);
}

static struct configfs_attribute *target_core_hba_attrs[] = {
	&target_core_hba_hba_info.attr,
	&target_core_hba_hba_mode.attr,
	NULL,
};

static struct configfs_item_operations target_core_hba_item_ops = {
	.release		= target_core_hba_release,
	.show_attribute		= target_core_hba_attr_show,
	.store_attribute	= target_core_hba_attr_store,
};

static struct config_item_type target_core_hba_cit = {
	.ct_item_ops		= &target_core_hba_item_ops,
	.ct_group_ops		= &target_core_hba_group_ops,
	.ct_attrs		= target_core_hba_attrs,
	.ct_owner		= THIS_MODULE,
};

static struct config_group *target_core_call_addhbatotarget(
	struct config_group *group,
	const char *name)
{
	char *se_plugin_str, *str, *str2;
	struct se_hba *hba;
	char buf[TARGET_CORE_NAME_MAX_LEN];
	unsigned long plugin_dep_id = 0;
	int ret;

	memset(buf, 0, TARGET_CORE_NAME_MAX_LEN);
	if (strlen(name) >= TARGET_CORE_NAME_MAX_LEN) {
		pr_err("Passed *name strlen(): %d exceeds"
			" TARGET_CORE_NAME_MAX_LEN: %d\n", (int)strlen(name),
			TARGET_CORE_NAME_MAX_LEN);
		return ERR_PTR(-ENAMETOOLONG);
	}
	snprintf(buf, TARGET_CORE_NAME_MAX_LEN, "%s", name);

	str = strstr(buf, "_");
	if (!str) {
		pr_err("Unable to locate \"_\" for $SUBSYSTEM_PLUGIN_$HOST_ID\n");
		return ERR_PTR(-EINVAL);
	}
	se_plugin_str = buf;
	/*
	 * Special case for subsystem plugins that have "_" in their names.
	 * Namely rd_direct and rd_mcp..
	 */
	str2 = strstr(str+1, "_");
	if (str2) {
		*str2 = '\0'; /* Terminate for *se_plugin_str */
		str2++; /* Skip to start of plugin dependent ID */
		str = str2;
	} else {
		*str = '\0'; /* Terminate for *se_plugin_str */
		str++; /* Skip to start of plugin dependent ID */
	}

	ret = kstrtoul(str, 0, &plugin_dep_id);
	if (ret < 0) {
		pr_err("kstrtoul() returned %d for"
				" plugin_dep_id\n", ret);
		return ERR_PTR(ret);
	}
	/*
	 * Load up TCM subsystem plugins if they have not already been loaded.
	 */
	transport_subsystem_check_init();

	hba = core_alloc_hba(se_plugin_str, plugin_dep_id, 0);
	if (IS_ERR(hba))
		return ERR_CAST(hba);

	config_group_init_type_name(&hba->hba_group, name,
			&target_core_hba_cit);

	return &hba->hba_group;
}

static void target_core_call_delhbafromtarget(
	struct config_group *group,
	struct config_item *item)
{
	/*
	 * core_delete_hba() is called from target_core_hba_item_ops->release()
	 * -> target_core_hba_release()
	 */
	config_item_put(item);
}

static struct configfs_group_operations target_core_group_ops = {
	.make_group	= target_core_call_addhbatotarget,
	.drop_item	= target_core_call_delhbafromtarget,
};

static struct config_item_type target_core_cit = {
	.ct_item_ops	= NULL,
	.ct_group_ops	= &target_core_group_ops,
	.ct_attrs	= NULL,
	.ct_owner	= THIS_MODULE,
};

/* Stop functions for struct config_item_type target_core_hba_cit */

void target_setup_backend_cits(struct target_backend *tb)
{
	target_core_setup_dev_cit(tb);
	target_core_setup_dev_attrib_cit(tb);
	target_core_setup_dev_pr_cit(tb);
	target_core_setup_dev_wwn_cit(tb);
	target_core_setup_dev_alua_tg_pt_gps_cit(tb);
	target_core_setup_dev_stat_cit(tb);
}

static int __init target_core_init_configfs(void)
{
	struct config_group *target_cg, *hba_cg = NULL, *alua_cg = NULL;
	struct config_group *lu_gp_cg = NULL;
	struct configfs_subsystem *subsys = &target_core_fabrics;
	struct t10_alua_lu_gp *lu_gp;
	int ret;

	pr_debug("TARGET_CORE[0]: Loading Generic Kernel Storage"
		" Engine: %s on %s/%s on "UTS_RELEASE"\n",
		TARGET_CORE_VERSION, utsname()->sysname, utsname()->machine);

	config_group_init(&subsys->su_group);
	mutex_init(&subsys->su_mutex);

	ret = init_se_kmem_caches();
	if (ret < 0)
		return ret;
	/*
	 * Create $CONFIGFS/target/core default group for HBA <-> Storage Object
	 * and ALUA Logical Unit Group and Target Port Group infrastructure.
	 */
	target_cg = &subsys->su_group;
	target_cg->default_groups = kmalloc(sizeof(struct config_group *) * 2,
				GFP_KERNEL);
	if (!target_cg->default_groups) {
		pr_err("Unable to allocate target_cg->default_groups\n");
		ret = -ENOMEM;
		goto out_global;
	}

	config_group_init_type_name(&target_core_hbagroup,
			"core", &target_core_cit);
	target_cg->default_groups[0] = &target_core_hbagroup;
	target_cg->default_groups[1] = NULL;
	/*
	 * Create ALUA infrastructure under /sys/kernel/config/target/core/alua/
	 */
	hba_cg = &target_core_hbagroup;
	hba_cg->default_groups = kmalloc(sizeof(struct config_group *) * 2,
				GFP_KERNEL);
	if (!hba_cg->default_groups) {
		pr_err("Unable to allocate hba_cg->default_groups\n");
		ret = -ENOMEM;
		goto out_global;
	}
	config_group_init_type_name(&alua_group,
			"alua", &target_core_alua_cit);
	hba_cg->default_groups[0] = &alua_group;
	hba_cg->default_groups[1] = NULL;
	/*
	 * Add ALUA Logical Unit Group and Target Port Group ConfigFS
	 * groups under /sys/kernel/config/target/core/alua/
	 */
	alua_cg = &alua_group;
	alua_cg->default_groups = kmalloc(sizeof(struct config_group *) * 2,
			GFP_KERNEL);
	if (!alua_cg->default_groups) {
		pr_err("Unable to allocate alua_cg->default_groups\n");
		ret = -ENOMEM;
		goto out_global;
	}

	config_group_init_type_name(&alua_lu_gps_group,
			"lu_gps", &target_core_alua_lu_gps_cit);
	alua_cg->default_groups[0] = &alua_lu_gps_group;
	alua_cg->default_groups[1] = NULL;
	/*
	 * Add core/alua/lu_gps/default_lu_gp
	 */
	lu_gp = core_alua_allocate_lu_gp("default_lu_gp", 1);
	if (IS_ERR(lu_gp)) {
		ret = -ENOMEM;
		goto out_global;
	}

	lu_gp_cg = &alua_lu_gps_group;
	lu_gp_cg->default_groups = kmalloc(sizeof(struct config_group *) * 2,
			GFP_KERNEL);
	if (!lu_gp_cg->default_groups) {
		pr_err("Unable to allocate lu_gp_cg->default_groups\n");
		ret = -ENOMEM;
		goto out_global;
	}

	config_group_init_type_name(&lu_gp->lu_gp_group, "default_lu_gp",
				&target_core_alua_lu_gp_cit);
	lu_gp_cg->default_groups[0] = &lu_gp->lu_gp_group;
	lu_gp_cg->default_groups[1] = NULL;
	default_lu_gp = lu_gp;
	/*
	 * Register the target_core_mod subsystem with configfs.
	 */
	ret = configfs_register_subsystem(subsys);
	if (ret < 0) {
		pr_err("Error %d while registering subsystem %s\n",
			ret, subsys->su_group.cg_item.ci_namebuf);
		goto out_global;
	}
	pr_debug("TARGET_CORE[0]: Initialized ConfigFS Fabric"
		" Infrastructure: "TARGET_CORE_VERSION" on %s/%s"
		" on "UTS_RELEASE"\n", utsname()->sysname, utsname()->machine);
	/*
	 * Register built-in RAMDISK subsystem logic for virtual LUN 0
	 */
	ret = rd_module_init();
	if (ret < 0)
		goto out;

	ret = core_dev_setup_virtual_lun0();
	if (ret < 0)
		goto out;

	ret = target_xcopy_setup_pt();
	if (ret < 0)
		goto out;

	return 0;

out:
	configfs_unregister_subsystem(subsys);
	core_dev_release_virtual_lun0();
	rd_module_exit();
out_global:
	if (default_lu_gp) {
		core_alua_free_lu_gp(default_lu_gp);
		default_lu_gp = NULL;
	}
	if (lu_gp_cg)
		kfree(lu_gp_cg->default_groups);
	if (alua_cg)
		kfree(alua_cg->default_groups);
	if (hba_cg)
		kfree(hba_cg->default_groups);
	kfree(target_cg->default_groups);
	release_se_kmem_caches();
	return ret;
}

static void __exit target_core_exit_configfs(void)
{
	struct config_group *hba_cg, *alua_cg, *lu_gp_cg;
	struct config_item *item;
	int i;

	lu_gp_cg = &alua_lu_gps_group;
	for (i = 0; lu_gp_cg->default_groups[i]; i++) {
		item = &lu_gp_cg->default_groups[i]->cg_item;
		lu_gp_cg->default_groups[i] = NULL;
		config_item_put(item);
	}
	kfree(lu_gp_cg->default_groups);
	lu_gp_cg->default_groups = NULL;

	alua_cg = &alua_group;
	for (i = 0; alua_cg->default_groups[i]; i++) {
		item = &alua_cg->default_groups[i]->cg_item;
		alua_cg->default_groups[i] = NULL;
		config_item_put(item);
	}
	kfree(alua_cg->default_groups);
	alua_cg->default_groups = NULL;

	hba_cg = &target_core_hbagroup;
	for (i = 0; hba_cg->default_groups[i]; i++) {
		item = &hba_cg->default_groups[i]->cg_item;
		hba_cg->default_groups[i] = NULL;
		config_item_put(item);
	}
	kfree(hba_cg->default_groups);
	hba_cg->default_groups = NULL;
	/*
	 * We expect subsys->su_group.default_groups to be released
	 * by configfs subsystem provider logic..
	 */
	configfs_unregister_subsystem(&target_core_fabrics);
	kfree(target_core_fabrics.su_group.default_groups);

	core_alua_free_lu_gp(default_lu_gp);
	default_lu_gp = NULL;

	pr_debug("TARGET_CORE[0]: Released ConfigFS Fabric"
			" Infrastructure\n");

	core_dev_release_virtual_lun0();
	rd_module_exit();
	target_xcopy_release_pt();
	release_se_kmem_caches();
}

MODULE_DESCRIPTION("Target_Core_Mod/ConfigFS");
MODULE_AUTHOR("nab@Linux-iSCSI.org");
MODULE_LICENSE("GPL");

module_init(target_core_init_configfs);
module_exit(target_core_exit_configfs);<|MERGE_RESOLUTION|>--- conflicted
+++ resolved
@@ -747,11 +747,7 @@
 	if (!dev->transport->init_prot || !dev->transport->free_prot) {
 		/* 0 is only allowed value for non-supporting backends */
 		if (flag == 0)
-<<<<<<< HEAD
-			return 0;
-=======
 			return count;
->>>>>>> 3cb5ff02
 
 		pr_err("DIF protection not supported by backend: %s\n",
 		       dev->transport->name);
@@ -1674,13 +1670,9 @@
 			type = (u8)arg;
 			break;
 		case Opt_res_scope:
-<<<<<<< HEAD
-			match_int(args, &arg);
-=======
 			ret = match_int(args, &arg);
 			if (ret)
 				goto out;
->>>>>>> 3cb5ff02
 			break;
 		case Opt_res_all_tg_pt:
 			ret = match_int(args, &arg);
@@ -1689,13 +1681,9 @@
 			all_tg_pt = (int)arg;
 			break;
 		case Opt_mapped_lun:
-<<<<<<< HEAD
-			match_int(args, &arg);
-=======
 			ret = match_int(args, &arg);
 			if (ret)
 				goto out;
->>>>>>> 3cb5ff02
 			mapped_lun = (u64)arg;
 			break;
 		/*
@@ -1729,12 +1717,6 @@
 			tpgt = (u16)arg;
 			break;
 		case Opt_port_rtpi:
-<<<<<<< HEAD
-			match_int(args, &arg);
-			break;
-		case Opt_target_lun:
-			match_int(args, &arg);
-=======
 			ret = match_int(args, &arg);
 			if (ret)
 				goto out;
@@ -1743,7 +1725,6 @@
 			ret = match_int(args, &arg);
 			if (ret)
 				goto out;
->>>>>>> 3cb5ff02
 			target_lun = (u64)arg;
 			break;
 		default:
