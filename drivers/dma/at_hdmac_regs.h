/*
 * Header file for the Atmel AHB DMA Controller driver
 *
 * Copyright (C) 2008 Atmel Corporation
 *
 * This program is free software; you can redistribute it and/or modify
 * it under the terms of the GNU General Public License as published by
 * the Free Software Foundation; either version 2 of the License, or
 * (at your option) any later version.
 */
#ifndef AT_HDMAC_REGS_H
#define	AT_HDMAC_REGS_H

#include <linux/platform_data/dma-atmel.h>

#define	AT_DMA_MAX_NR_CHANNELS	8


#define	AT_DMA_GCFG	0x00	/* Global Configuration Register */
#define		AT_DMA_IF_BIGEND(i)	(0x1 << (i))	/* AHB-Lite Interface i in Big-endian mode */
#define		AT_DMA_ARB_CFG	(0x1 << 4)	/* Arbiter mode. */
#define			AT_DMA_ARB_CFG_FIXED		(0x0 << 4)
#define			AT_DMA_ARB_CFG_ROUND_ROBIN	(0x1 << 4)

#define	AT_DMA_EN	0x04	/* Controller Enable Register */
#define		AT_DMA_ENABLE	(0x1 << 0)

#define	AT_DMA_SREQ	0x08	/* Software Single Request Register */
#define		AT_DMA_SSREQ(x)	(0x1 << ((x) << 1))		/* Request a source single transfer on channel x */
#define		AT_DMA_DSREQ(x)	(0x1 << (1 + ((x) << 1)))	/* Request a destination single transfer on channel x */

#define	AT_DMA_CREQ	0x0C	/* Software Chunk Transfer Request Register */
#define		AT_DMA_SCREQ(x)	(0x1 << ((x) << 1))		/* Request a source chunk transfer on channel x */
#define		AT_DMA_DCREQ(x)	(0x1 << (1 + ((x) << 1)))	/* Request a destination chunk transfer on channel x */

#define	AT_DMA_LAST	0x10	/* Software Last Transfer Flag Register */
#define		AT_DMA_SLAST(x)	(0x1 << ((x) << 1))		/* This src rq is last tx of buffer on channel x */
#define		AT_DMA_DLAST(x)	(0x1 << (1 + ((x) << 1)))	/* This dst rq is last tx of buffer on channel x */

#define	AT_DMA_SYNC	0x14	/* Request Synchronization Register */
#define		AT_DMA_SYR(h)	(0x1 << (h))			/* Synchronize handshake line h */

/* Error, Chained Buffer transfer completed and Buffer transfer completed Interrupt registers */
#define	AT_DMA_EBCIER	0x18	/* Enable register */
#define	AT_DMA_EBCIDR	0x1C	/* Disable register */
#define	AT_DMA_EBCIMR	0x20	/* Mask Register */
#define	AT_DMA_EBCISR	0x24	/* Status Register */
#define		AT_DMA_CBTC_OFFSET	8
#define		AT_DMA_ERR_OFFSET	16
#define		AT_DMA_BTC(x)	(0x1 << (x))
#define		AT_DMA_CBTC(x)	(0x1 << (AT_DMA_CBTC_OFFSET + (x)))
#define		AT_DMA_ERR(x)	(0x1 << (AT_DMA_ERR_OFFSET + (x)))

#define	AT_DMA_CHER	0x28	/* Channel Handler Enable Register */
#define		AT_DMA_ENA(x)	(0x1 << (x))
#define		AT_DMA_SUSP(x)	(0x1 << ( 8 + (x)))
#define		AT_DMA_KEEP(x)	(0x1 << (24 + (x)))

#define	AT_DMA_CHDR	0x2C	/* Channel Handler Disable Register */
#define		AT_DMA_DIS(x)	(0x1 << (x))
#define		AT_DMA_RES(x)	(0x1 << ( 8 + (x)))

#define	AT_DMA_CHSR	0x30	/* Channel Handler Status Register */
#define		AT_DMA_EMPT(x)	(0x1 << (16 + (x)))
#define		AT_DMA_STAL(x)	(0x1 << (24 + (x)))


#define	AT_DMA_CH_REGS_BASE	0x3C	/* Channel registers base address */
#define	ch_regs(x)	(AT_DMA_CH_REGS_BASE + (x) * 0x28) /* Channel x base addr */

/* Hardware register offset for each channel */
#define	ATC_SADDR_OFFSET	0x00	/* Source Address Register */
#define	ATC_DADDR_OFFSET	0x04	/* Destination Address Register */
#define	ATC_DSCR_OFFSET		0x08	/* Descriptor Address Register */
#define	ATC_CTRLA_OFFSET	0x0C	/* Control A Register */
#define	ATC_CTRLB_OFFSET	0x10	/* Control B Register */
#define	ATC_CFG_OFFSET		0x14	/* Configuration Register */
#define	ATC_SPIP_OFFSET		0x18	/* Src PIP Configuration Register */
#define	ATC_DPIP_OFFSET		0x1C	/* Dst PIP Configuration Register */


/* Bitfield definitions */

/* Bitfields in DSCR */
#define	ATC_DSCR_IF(i)		(0x3 & (i))	/* Dsc feched via AHB-Lite Interface i */

/* Bitfields in CTRLA */
#define	ATC_BTSIZE_MAX		0xFFFFUL	/* Maximum Buffer Transfer Size */
#define	ATC_BTSIZE(x)		(ATC_BTSIZE_MAX & (x)) /* Buffer Transfer Size */
#define	ATC_SCSIZE_MASK		(0x7 << 16)	/* Source Chunk Transfer Size */
#define		ATC_SCSIZE(x)		(ATC_SCSIZE_MASK & ((x) << 16))
#define		ATC_SCSIZE_1		(0x0 << 16)
#define		ATC_SCSIZE_4		(0x1 << 16)
#define		ATC_SCSIZE_8		(0x2 << 16)
#define		ATC_SCSIZE_16		(0x3 << 16)
#define		ATC_SCSIZE_32		(0x4 << 16)
#define		ATC_SCSIZE_64		(0x5 << 16)
#define		ATC_SCSIZE_128		(0x6 << 16)
#define		ATC_SCSIZE_256		(0x7 << 16)
#define	ATC_DCSIZE_MASK		(0x7 << 20)	/* Destination Chunk Transfer Size */
#define		ATC_DCSIZE(x)		(ATC_DCSIZE_MASK & ((x) << 20))
#define		ATC_DCSIZE_1		(0x0 << 20)
#define		ATC_DCSIZE_4		(0x1 << 20)
#define		ATC_DCSIZE_8		(0x2 << 20)
#define		ATC_DCSIZE_16		(0x3 << 20)
#define		ATC_DCSIZE_32		(0x4 << 20)
#define		ATC_DCSIZE_64		(0x5 << 20)
#define		ATC_DCSIZE_128		(0x6 << 20)
#define		ATC_DCSIZE_256		(0x7 << 20)
#define	ATC_SRC_WIDTH_MASK	(0x3 << 24)	/* Source Single Transfer Size */
#define		ATC_SRC_WIDTH(x)	((x) << 24)
#define		ATC_SRC_WIDTH_BYTE	(0x0 << 24)
#define		ATC_SRC_WIDTH_HALFWORD	(0x1 << 24)
#define		ATC_SRC_WIDTH_WORD	(0x2 << 24)
#define		ATC_REG_TO_SRC_WIDTH(r)	(((r) >> 24) & 0x3)
#define	ATC_DST_WIDTH_MASK	(0x3 << 28)	/* Destination Single Transfer Size */
#define		ATC_DST_WIDTH(x)	((x) << 28)
#define		ATC_DST_WIDTH_BYTE	(0x0 << 28)
#define		ATC_DST_WIDTH_HALFWORD	(0x1 << 28)
#define		ATC_DST_WIDTH_WORD	(0x2 << 28)
#define	ATC_DONE		(0x1 << 31)	/* Tx Done (only written back in descriptor) */

/* Bitfields in CTRLB */
#define	ATC_SIF(i)		(0x3 & (i))	/* Src tx done via AHB-Lite Interface i */
#define	ATC_DIF(i)		((0x3 & (i)) <<  4)	/* Dst tx done via AHB-Lite Interface i */
				  /* Specify AHB interfaces */
#define AT_DMA_MEM_IF		0 /* interface 0 as memory interface */
#define AT_DMA_PER_IF		1 /* interface 1 as peripheral interface */

#define	ATC_SRC_PIP		(0x1 <<  8)	/* Source Picture-in-Picture enabled */
#define	ATC_DST_PIP		(0x1 << 12)	/* Destination Picture-in-Picture enabled */
#define	ATC_SRC_DSCR_DIS	(0x1 << 16)	/* Src Descriptor fetch disable */
#define	ATC_DST_DSCR_DIS	(0x1 << 20)	/* Dst Descriptor fetch disable */
#define	ATC_FC_MASK		(0x7 << 21)	/* Choose Flow Controller */
#define		ATC_FC_MEM2MEM		(0x0 << 21)	/* Mem-to-Mem (DMA) */
#define		ATC_FC_MEM2PER		(0x1 << 21)	/* Mem-to-Periph (DMA) */
#define		ATC_FC_PER2MEM		(0x2 << 21)	/* Periph-to-Mem (DMA) */
#define		ATC_FC_PER2PER		(0x3 << 21)	/* Periph-to-Periph (DMA) */
#define		ATC_FC_PER2MEM_PER	(0x4 << 21)	/* Periph-to-Mem (Peripheral) */
#define		ATC_FC_MEM2PER_PER	(0x5 << 21)	/* Mem-to-Periph (Peripheral) */
#define		ATC_FC_PER2PER_SRCPER	(0x6 << 21)	/* Periph-to-Periph (Src Peripheral) */
#define		ATC_FC_PER2PER_DSTPER	(0x7 << 21)	/* Periph-to-Periph (Dst Peripheral) */
#define	ATC_SRC_ADDR_MODE_MASK	(0x3 << 24)
#define		ATC_SRC_ADDR_MODE_INCR	(0x0 << 24)	/* Incrementing Mode */
#define		ATC_SRC_ADDR_MODE_DECR	(0x1 << 24)	/* Decrementing Mode */
#define		ATC_SRC_ADDR_MODE_FIXED	(0x2 << 24)	/* Fixed Mode */
#define	ATC_DST_ADDR_MODE_MASK	(0x3 << 28)
#define		ATC_DST_ADDR_MODE_INCR	(0x0 << 28)	/* Incrementing Mode */
#define		ATC_DST_ADDR_MODE_DECR	(0x1 << 28)	/* Decrementing Mode */
#define		ATC_DST_ADDR_MODE_FIXED	(0x2 << 28)	/* Fixed Mode */
#define	ATC_IEN			(0x1 << 30)	/* BTC interrupt enable (active low) */
#define	ATC_AUTO		(0x1 << 31)	/* Auto multiple buffer tx enable */

/* Bitfields in CFG */
/* are in at_hdmac.h */

/* Bitfields in SPIP */
#define	ATC_SPIP_HOLE(x)	(0xFFFFU & (x))
#define	ATC_SPIP_BOUNDARY(x)	((0x3FF & (x)) << 16)

/* Bitfields in DPIP */
#define	ATC_DPIP_HOLE(x)	(0xFFFFU & (x))
#define	ATC_DPIP_BOUNDARY(x)	((0x3FF & (x)) << 16)


/*--  descriptors  -----------------------------------------------------*/

/* LLI == Linked List Item; aka DMA buffer descriptor */
struct at_lli {
	/* values that are not changed by hardware */
	dma_addr_t	saddr;
	dma_addr_t	daddr;
	/* value that may get written back: */
	u32		ctrla;
	/* more values that are not changed by hardware */
	u32		ctrlb;
	dma_addr_t	dscr;	/* chain to next lli */
};

/**
 * struct at_desc - software descriptor
 * @at_lli: hardware lli structure
 * @txd: support for the async_tx api
 * @desc_node: node on the channed descriptors list
 * @len: descriptor byte count
 * @total_len: total transaction byte count
 */
struct at_desc {
	/* FIRST values the hardware uses */
	struct at_lli			lli;

	/* THEN values for driver housekeeping */
	struct list_head		tx_list;
	struct dma_async_tx_descriptor	txd;
	struct list_head		desc_node;
	size_t				len;
	size_t				total_len;

	/* Interleaved data */
	size_t				boundary;
	size_t				dst_hole;
	size_t				src_hole;

	/* Memset temporary buffer */
	bool				memset_buffer;
	dma_addr_t			memset_paddr;
	int				*memset_vaddr;
};

static inline struct at_desc *
txd_to_at_desc(struct dma_async_tx_descriptor *txd)
{
	return container_of(txd, struct at_desc, txd);
}


/*--  Channels  --------------------------------------------------------*/

/**
 * atc_status - information bits stored in channel status flag
 *
 * Manipulated with atomic operations.
 */
enum atc_status {
	ATC_IS_ERROR = 0,
	ATC_IS_PAUSED = 1,
	ATC_IS_CYCLIC = 24,
};

/**
 * struct at_dma_chan - internal representation of an Atmel HDMAC channel
 * @chan_common: common dmaengine channel object members
 * @device: parent device
 * @ch_regs: memory mapped register base
 * @mask: channel index in a mask
 * @per_if: peripheral interface
 * @mem_if: memory interface
 * @status: transmit status information from irq/prep* functions
 *                to tasklet (use atomic operations)
 * @tasklet: bottom half to finish transaction work
 * @save_cfg: configuration register that is saved on suspend/resume cycle
 * @save_dscr: for cyclic operations, preserve next descriptor address in
 *             the cyclic list on suspend/resume cycle
 * @dma_sconfig: configuration for slave transfers, passed via
 * .device_config
 * @lock: serializes enqueue/dequeue operations to descriptors lists
 * @active_list: list of descriptors dmaengine is being running on
 * @queue: list of descriptors ready to be submitted to engine
 * @free_list: list of descriptors usable by the channel
 * @descs_allocated: records the actual size of the descriptor pool
 */
struct at_dma_chan {
	struct dma_chan		chan_common;
	struct at_dma		*device;
	void __iomem		*ch_regs;
	u8			mask;
	u8			per_if;
	u8			mem_if;
	unsigned long		status;
	struct tasklet_struct	tasklet;
	u32			save_cfg;
	u32			save_dscr;
	struct dma_slave_config dma_sconfig;

	spinlock_t		lock;

	/* these other elements are all protected by lock */
	struct list_head	active_list;
	struct list_head	queue;
	struct list_head	free_list;
	unsigned int		descs_allocated;
};

#define	channel_readl(atchan, name) \
	__raw_readl((atchan)->ch_regs + ATC_##name##_OFFSET)

#define	channel_writel(atchan, name, val) \
	__raw_writel((val), (atchan)->ch_regs + ATC_##name##_OFFSET)

static inline struct at_dma_chan *to_at_dma_chan(struct dma_chan *dchan)
{
	return container_of(dchan, struct at_dma_chan, chan_common);
}

/*
 * Fix sconfig's burst size according to at_hdmac. We need to convert them as:
 * 1 -> 0, 4 -> 1, 8 -> 2, 16 -> 3, 32 -> 4, 64 -> 5, 128 -> 6, 256 -> 7.
 *
 * This can be done by finding most significant bit set.
 */
static inline void convert_burst(u32 *maxburst)
{
	if (*maxburst > 1)
		*maxburst = fls(*maxburst) - 2;
	else
		*maxburst = 0;
}

/*
 * Fix sconfig's bus width according to at_hdmac.
 * 1 byte -> 0, 2 bytes -> 1, 4 bytes -> 2.
 */
static inline u8 convert_buswidth(enum dma_slave_buswidth addr_width)
{
	switch (addr_width) {
	case DMA_SLAVE_BUSWIDTH_2_BYTES:
		return 1;
	case DMA_SLAVE_BUSWIDTH_4_BYTES:
		return 2;
	default:
		/* For 1 byte width or fallback */
		return 0;
	}
}

/*--  Controller  ------------------------------------------------------*/

/**
 * struct at_dma - internal representation of an Atmel HDMA Controller
 * @chan_common: common dmaengine dma_device object members
 * @atdma_devtype: identifier of DMA controller compatibility
 * @ch_regs: memory mapped register base
 * @clk: dma controller clock
 * @save_imr: interrupt mask register that is saved on suspend/resume cycle
 * @all_chan_mask: all channels availlable in a mask
 * @dma_desc_pool: base of DMA descriptor region (DMA address)
 * @chan: channels table to store at_dma_chan structures
 */
struct at_dma {
	struct dma_device	dma_common;
	void __iomem		*regs;
	struct clk		*clk;
	u32			save_imr;

	u8			all_chan_mask;

	struct dma_pool		*dma_desc_pool;
	struct dma_pool		*memset_pool;
	/* AT THE END channels table */
	struct at_dma_chan	chan[0];
};

#define	dma_readl(atdma, name) \
	__raw_readl((atdma)->regs + AT_DMA_##name)
#define	dma_writel(atdma, name, val) \
	__raw_writel((val), (atdma)->regs + AT_DMA_##name)

static inline struct at_dma *to_at_dma(struct dma_device *ddev)
{
	return container_of(ddev, struct at_dma, dma_common);
}


/*--  Helper functions  ------------------------------------------------*/

static struct device *chan2dev(struct dma_chan *chan)
{
	return &chan->dev->device;
}

#if defined(VERBOSE_DEBUG)
static void vdbg_dump_regs(struct at_dma_chan *atchan)
{
	struct at_dma	*atdma = to_at_dma(atchan->chan_common.device);

	dev_err(chan2dev(&atchan->chan_common),
		"  channel %d : imr = 0x%x, chsr = 0x%x\n",
		atchan->chan_common.chan_id,
		dma_readl(atdma, EBCIMR),
		dma_readl(atdma, CHSR));

	dev_err(chan2dev(&atchan->chan_common),
		"  channel: s0x%x d0x%x ctrl0x%x:0x%x cfg0x%x l0x%x\n",
		channel_readl(atchan, SADDR),
		channel_readl(atchan, DADDR),
		channel_readl(atchan, CTRLA),
		channel_readl(atchan, CTRLB),
		channel_readl(atchan, CFG),
		channel_readl(atchan, DSCR));
}
#else
static void vdbg_dump_regs(struct at_dma_chan *atchan) {}
#endif

static void atc_dump_lli(struct at_dma_chan *atchan, struct at_lli *lli)
{
	dev_crit(chan2dev(&atchan->chan_common),
<<<<<<< HEAD
		 "  desc: s%pad d%pad ctrl0x%x:0x%x l0x%pad\n",
		 &lli->saddr, &lli->daddr,
		 lli->ctrla, lli->ctrlb, &lli->dscr);
=======
		 "  desc: s%pad d%pad ctrl0x%x:0x%x l%pad\n",
		 lli->saddr, lli->daddr,
		 lli->ctrla, lli->ctrlb, lli->dscr);
>>>>>>> 09611703
}


static void atc_setup_irq(struct at_dma *atdma, int chan_id, int on)
{
	u32 ebci;

	/* enable interrupts on buffer transfer completion & error */
	ebci =    AT_DMA_BTC(chan_id)
		| AT_DMA_ERR(chan_id);
	if (on)
		dma_writel(atdma, EBCIER, ebci);
	else
		dma_writel(atdma, EBCIDR, ebci);
}

static void atc_enable_chan_irq(struct at_dma *atdma, int chan_id)
{
	atc_setup_irq(atdma, chan_id, 1);
}

static void atc_disable_chan_irq(struct at_dma *atdma, int chan_id)
{
	atc_setup_irq(atdma, chan_id, 0);
}


/**
 * atc_chan_is_enabled - test if given channel is enabled
 * @atchan: channel we want to test status
 */
static inline int atc_chan_is_enabled(struct at_dma_chan *atchan)
{
	struct at_dma	*atdma = to_at_dma(atchan->chan_common.device);

	return !!(dma_readl(atdma, CHSR) & atchan->mask);
}

/**
 * atc_chan_is_paused - test channel pause/resume status
 * @atchan: channel we want to test status
 */
static inline int atc_chan_is_paused(struct at_dma_chan *atchan)
{
	return test_bit(ATC_IS_PAUSED, &atchan->status);
}

/**
 * atc_chan_is_cyclic - test if given channel has cyclic property set
 * @atchan: channel we want to test status
 */
static inline int atc_chan_is_cyclic(struct at_dma_chan *atchan)
{
	return test_bit(ATC_IS_CYCLIC, &atchan->status);
}

/**
 * set_desc_eol - set end-of-link to descriptor so it will end transfer
 * @desc: descriptor, signle or at the end of a chain, to end chain on
 */
static void set_desc_eol(struct at_desc *desc)
{
	u32 ctrlb = desc->lli.ctrlb;

	ctrlb &= ~ATC_IEN;
	ctrlb |= ATC_SRC_DSCR_DIS | ATC_DST_DSCR_DIS;

	desc->lli.ctrlb = ctrlb;
	desc->lli.dscr = 0;
}

#endif /* AT_HDMAC_REGS_H */<|MERGE_RESOLUTION|>--- conflicted
+++ resolved
@@ -385,15 +385,9 @@
 static void atc_dump_lli(struct at_dma_chan *atchan, struct at_lli *lli)
 {
 	dev_crit(chan2dev(&atchan->chan_common),
-<<<<<<< HEAD
-		 "  desc: s%pad d%pad ctrl0x%x:0x%x l0x%pad\n",
-		 &lli->saddr, &lli->daddr,
-		 lli->ctrla, lli->ctrlb, &lli->dscr);
-=======
 		 "  desc: s%pad d%pad ctrl0x%x:0x%x l%pad\n",
 		 lli->saddr, lli->daddr,
 		 lli->ctrla, lli->ctrlb, lli->dscr);
->>>>>>> 09611703
 }
 
 
