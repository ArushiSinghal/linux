--- conflicted
+++ resolved
@@ -1261,15 +1261,9 @@
 			      struct ethtool_stats *stats, u64 *data)
 {
 	struct lan78xx_net *dev = netdev_priv(netdev);
-<<<<<<< HEAD
 
 	lan78xx_update_stats(dev);
 
-=======
-
-	lan78xx_update_stats(dev);
-
->>>>>>> ed596a4a
 	mutex_lock(&dev->stats.access_lock);
 	memcpy(data, &dev->stats.curr_stat, sizeof(dev->stats.curr_stat));
 	mutex_unlock(&dev->stats.access_lock);
