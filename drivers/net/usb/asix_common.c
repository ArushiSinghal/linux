--- conflicted
+++ resolved
@@ -117,21 +117,11 @@
 					   rx->header, offset);
 				return 0;
 			}
-<<<<<<< HEAD
-			rx->ax_skb = netdev_alloc_skb_ip_align(dev->net,
-							       rx->size);
-			if (!rx->ax_skb) {
-				rx->size = 0;
-				return 0;
-			}
-		}
-=======
 			if (size > dev->net->mtu + ETH_HLEN + VLAN_HLEN) {
 				netdev_err(dev->net, "asix_rx_fixup() Bad RX Length %d\n",
 					   size);
 				return 0;
 			}
->>>>>>> 6bcfd7f8
 
 			/* Sometimes may fail to get a netdev socket buffer but
 			 * continue to process the URB socket buffer so that
