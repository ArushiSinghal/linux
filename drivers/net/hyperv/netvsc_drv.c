--- conflicted
+++ resolved
@@ -1089,12 +1089,9 @@
 	net->ethtool_ops = &ethtool_ops;
 	SET_NETDEV_DEV(net, &dev->device);
 
-<<<<<<< HEAD
-=======
 	/* We always need headroom for rndis header */
 	net->needed_headroom = RNDIS_AND_PPI_SIZE;
 
->>>>>>> f3c87e99
 	/* Notify the netvsc driver of the new device */
 	memset(&device_info, 0, sizeof(device_info));
 	device_info.ring_size = ring_size;
