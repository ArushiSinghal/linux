--- conflicted
+++ resolved
@@ -1039,15 +1039,6 @@
 	return geneve_xmit_skb(skb, dev, info);
 }
 
-<<<<<<< HEAD
-static int geneve_change_mtu(struct net_device *dev, int new_mtu)
-{
-	/* GENEVE overhead is not fixed, so we can't enforce a more
-	 * precise max MTU.
-	 */
-	if (new_mtu < 68 || new_mtu > IP_MAX_MTU)
-		return -EINVAL;
-=======
 static int __geneve_change_mtu(struct net_device *dev, int new_mtu, bool strict)
 {
 	/* The max_mtu calculation does not take account of GENEVE
@@ -1067,19 +1058,15 @@
 		new_mtu = max_mtu;
 	}
 
->>>>>>> f3c87e99
 	dev->mtu = new_mtu;
 	return 0;
 }
 
-<<<<<<< HEAD
-=======
 static int geneve_change_mtu(struct net_device *dev, int new_mtu)
 {
 	return __geneve_change_mtu(dev, new_mtu, true);
 }
 
->>>>>>> f3c87e99
 static int geneve_fill_metadata_dst(struct net_device *dev, struct sk_buff *skb)
 {
 	struct ip_tunnel_info *info = skb_tunnel_info(skb);
@@ -1483,23 +1470,15 @@
 		return dev;
 
 	err = geneve_configure(net, dev, &geneve_remote_unspec,
-<<<<<<< HEAD
-			       0, 0, 0, htons(dst_port), true, 0);
-=======
 			       0, 0, 0, htons(dst_port), true,
 			       GENEVE_F_UDP_ZERO_CSUM6_RX);
->>>>>>> f3c87e99
 	if (err)
 		goto err;
 
 	/* openvswitch users expect packet sizes to be unrestricted,
 	 * so set the largest MTU we can.
 	 */
-<<<<<<< HEAD
-	err = geneve_change_mtu(dev, IP_MAX_MTU);
-=======
 	err = __geneve_change_mtu(dev, IP_MAX_MTU, false);
->>>>>>> f3c87e99
 	if (err)
 		goto err;
 
