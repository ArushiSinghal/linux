--- conflicted
+++ resolved
@@ -437,10 +437,7 @@
 	dst_hold(&rt6->dst);
 
 	rt6->rt6i_table = rt6i_table;
-<<<<<<< HEAD
 	rt6->dst.output = vrf_output6;
-=======
-	rt6->dst.output	= vrf_output6;
 
 	/* create a dst for local routing - packets sent locally
 	 * to local address via the VRF device as a loopback
@@ -458,7 +455,6 @@
 	rt6_local->rt6i_table = rt6i_table;
 	rt6_local->dst.input  = ip6_input;
 
->>>>>>> de2fbe7a
 	rcu_assign_pointer(vrf->rt6, rt6);
 	rcu_assign_pointer(vrf->rt6_local, rt6_local);
 
@@ -580,9 +576,6 @@
 	if (!rth)
 		return -ENOMEM;
 
-<<<<<<< HEAD
-	rth->dst.output = vrf_output;
-=======
 	/* create a dst for local ingress routing - packets sent locally
 	 * to local address via the VRF device as a loopback
 	 */
@@ -592,8 +585,7 @@
 		return -ENOMEM;
 	}
 
-	rth->dst.output	= vrf_output;
->>>>>>> de2fbe7a
+	rth->dst.output = vrf_output;
 	rth->rt_table_id = vrf->tb_id;
 
 	rth_local->rt_table_id = vrf->tb_id;
