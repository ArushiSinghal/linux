/*
 * Xenbus code for netif backend
 *
 * Copyright (C) 2005 Rusty Russell <rusty@rustcorp.com.au>
 * Copyright (C) 2005 XenSource Ltd
 *
 * This program is free software; you can redistribute it and/or modify
 * it under the terms of the GNU General Public License as published by
 * the Free Software Foundation; either version 2 of the License, or
 * (at your option) any later version.
 *
 * This program is distributed in the hope that it will be useful,
 * but WITHOUT ANY WARRANTY; without even the implied warranty of
 * MERCHANTABILITY or FITNESS FOR A PARTICULAR PURPOSE.  See the
 * GNU General Public License for more details.
 *
 * You should have received a copy of the GNU General Public License
 * along with this program; if not, see <http://www.gnu.org/licenses/>.
*/

#include "common.h"
#include <linux/vmalloc.h>
#include <linux/rtnetlink.h>

struct backend_info {
	struct xenbus_device *dev;
	struct xenvif *vif;

	/* This is the state that will be reflected in xenstore when any
	 * active hotplug script completes.
	 */
	enum xenbus_state state;

	enum xenbus_state frontend_state;
	struct xenbus_watch hotplug_status_watch;
	u8 have_hotplug_status_watch:1;

	const char *hotplug_script;
};

static int connect_data_rings(struct backend_info *be,
			      struct xenvif_queue *queue);
static void connect(struct backend_info *be);
static int read_xenbus_vif_flags(struct backend_info *be);
static int backend_create_xenvif(struct backend_info *be);
static void unregister_hotplug_status_watch(struct backend_info *be);
static void xen_unregister_watchers(struct xenvif *vif);
static void set_backend_state(struct backend_info *be,
			      enum xenbus_state state);

#ifdef CONFIG_DEBUG_FS
struct dentry *xen_netback_dbg_root = NULL;

static int xenvif_read_io_ring(struct seq_file *m, void *v)
{
	struct xenvif_queue *queue = m->private;
	struct xen_netif_tx_back_ring *tx_ring = &queue->tx;
	struct xen_netif_rx_back_ring *rx_ring = &queue->rx;
	struct netdev_queue *dev_queue;

	if (tx_ring->sring) {
		struct xen_netif_tx_sring *sring = tx_ring->sring;

		seq_printf(m, "Queue %d\nTX: nr_ents %u\n", queue->id,
			   tx_ring->nr_ents);
		seq_printf(m, "req prod %u (%d) cons %u (%d) event %u (%d)\n",
			   sring->req_prod,
			   sring->req_prod - sring->rsp_prod,
			   tx_ring->req_cons,
			   tx_ring->req_cons - sring->rsp_prod,
			   sring->req_event,
			   sring->req_event - sring->rsp_prod);
		seq_printf(m, "rsp prod %u (base) pvt %u (%d) event %u (%d)\n",
			   sring->rsp_prod,
			   tx_ring->rsp_prod_pvt,
			   tx_ring->rsp_prod_pvt - sring->rsp_prod,
			   sring->rsp_event,
			   sring->rsp_event - sring->rsp_prod);
		seq_printf(m, "pending prod %u pending cons %u nr_pending_reqs %u\n",
			   queue->pending_prod,
			   queue->pending_cons,
			   nr_pending_reqs(queue));
		seq_printf(m, "dealloc prod %u dealloc cons %u dealloc_queue %u\n\n",
			   queue->dealloc_prod,
			   queue->dealloc_cons,
			   queue->dealloc_prod - queue->dealloc_cons);
	}

	if (rx_ring->sring) {
		struct xen_netif_rx_sring *sring = rx_ring->sring;

		seq_printf(m, "RX: nr_ents %u\n", rx_ring->nr_ents);
		seq_printf(m, "req prod %u (%d) cons %u (%d) event %u (%d)\n",
			   sring->req_prod,
			   sring->req_prod - sring->rsp_prod,
			   rx_ring->req_cons,
			   rx_ring->req_cons - sring->rsp_prod,
			   sring->req_event,
			   sring->req_event - sring->rsp_prod);
		seq_printf(m, "rsp prod %u (base) pvt %u (%d) event %u (%d)\n\n",
			   sring->rsp_prod,
			   rx_ring->rsp_prod_pvt,
			   rx_ring->rsp_prod_pvt - sring->rsp_prod,
			   sring->rsp_event,
			   sring->rsp_event - sring->rsp_prod);
	}

	seq_printf(m, "NAPI state: %lx NAPI weight: %d TX queue len %u\n"
		   "Credit timer_pending: %d, credit: %lu, usec: %lu\n"
		   "remaining: %lu, expires: %lu, now: %lu\n",
		   queue->napi.state, queue->napi.weight,
		   skb_queue_len(&queue->tx_queue),
		   timer_pending(&queue->credit_timeout),
		   queue->credit_bytes,
		   queue->credit_usec,
		   queue->remaining_credit,
		   queue->credit_timeout.expires,
		   jiffies);

	dev_queue = netdev_get_tx_queue(queue->vif->dev, queue->id);

	seq_printf(m, "\nRx internal queue: len %u max %u pkts %u %s\n",
		   queue->rx_queue_len, queue->rx_queue_max,
		   skb_queue_len(&queue->rx_queue),
		   netif_tx_queue_stopped(dev_queue) ? "stopped" : "running");

	return 0;
}

#define XENVIF_KICK_STR "kick"
#define BUFFER_SIZE     32

static ssize_t
xenvif_write_io_ring(struct file *filp, const char __user *buf, size_t count,
		     loff_t *ppos)
{
	struct xenvif_queue *queue =
		((struct seq_file *)filp->private_data)->private;
	int len;
	char write[BUFFER_SIZE];

	/* don't allow partial writes and check the length */
	if (*ppos != 0)
		return 0;
	if (count >= sizeof(write))
		return -ENOSPC;

	len = simple_write_to_buffer(write,
				     sizeof(write) - 1,
				     ppos,
				     buf,
				     count);
	if (len < 0)
		return len;

	write[len] = '\0';

	if (!strncmp(write, XENVIF_KICK_STR, sizeof(XENVIF_KICK_STR) - 1))
		xenvif_interrupt(0, (void *)queue);
	else {
		pr_warn("Unknown command to io_ring_q%d. Available: kick\n",
			queue->id);
		count = -EINVAL;
	}
	return count;
}

static int xenvif_io_ring_open(struct inode *inode, struct file *filp)
{
	int ret;
	void *queue = NULL;

	if (inode->i_private)
		queue = inode->i_private;
	ret = single_open(filp, xenvif_read_io_ring, queue);
	filp->f_mode |= FMODE_PWRITE;
	return ret;
}

static const struct file_operations xenvif_dbg_io_ring_ops_fops = {
	.owner = THIS_MODULE,
	.open = xenvif_io_ring_open,
	.read = seq_read,
	.llseek = seq_lseek,
	.release = single_release,
	.write = xenvif_write_io_ring,
};

static int xenvif_read_ctrl(struct seq_file *m, void *v)
{
	struct xenvif *vif = m->private;

	xenvif_dump_hash_info(vif, m);

	return 0;
}

static int xenvif_ctrl_open(struct inode *inode, struct file *filp)
{
	return single_open(filp, xenvif_read_ctrl, inode->i_private);
}

static const struct file_operations xenvif_dbg_ctrl_ops_fops = {
	.owner = THIS_MODULE,
	.open = xenvif_ctrl_open,
	.read = seq_read,
	.llseek = seq_lseek,
	.release = single_release,
};

static void xenvif_debugfs_addif(struct xenvif *vif)
{
	struct dentry *pfile;
	int i;

	if (IS_ERR_OR_NULL(xen_netback_dbg_root))
		return;

	vif->xenvif_dbg_root = debugfs_create_dir(vif->dev->name,
						  xen_netback_dbg_root);
	if (!IS_ERR_OR_NULL(vif->xenvif_dbg_root)) {
		for (i = 0; i < vif->num_queues; ++i) {
			char filename[sizeof("io_ring_q") + 4];

			snprintf(filename, sizeof(filename), "io_ring_q%d", i);
			pfile = debugfs_create_file(filename,
						    S_IRUSR | S_IWUSR,
						    vif->xenvif_dbg_root,
						    &vif->queues[i],
						    &xenvif_dbg_io_ring_ops_fops);
			if (IS_ERR_OR_NULL(pfile))
				pr_warn("Creation of io_ring file returned %ld!\n",
					PTR_ERR(pfile));
		}

		if (vif->ctrl_irq) {
			pfile = debugfs_create_file("ctrl",
						    S_IRUSR,
						    vif->xenvif_dbg_root,
						    vif,
						    &xenvif_dbg_ctrl_ops_fops);
			if (IS_ERR_OR_NULL(pfile))
				pr_warn("Creation of ctrl file returned %ld!\n",
					PTR_ERR(pfile));
		}
	} else
		netdev_warn(vif->dev,
			    "Creation of vif debugfs dir returned %ld!\n",
			    PTR_ERR(vif->xenvif_dbg_root));
}

static void xenvif_debugfs_delif(struct xenvif *vif)
{
	if (IS_ERR_OR_NULL(xen_netback_dbg_root))
		return;

	if (!IS_ERR_OR_NULL(vif->xenvif_dbg_root))
		debugfs_remove_recursive(vif->xenvif_dbg_root);
	vif->xenvif_dbg_root = NULL;
}
#endif /* CONFIG_DEBUG_FS */

static int netback_remove(struct xenbus_device *dev)
{
	struct backend_info *be = dev_get_drvdata(&dev->dev);

	set_backend_state(be, XenbusStateClosed);

	unregister_hotplug_status_watch(be);
	if (be->vif) {
		kobject_uevent(&dev->dev.kobj, KOBJ_OFFLINE);
		xen_unregister_watchers(be->vif);
		xenbus_rm(XBT_NIL, dev->nodename, "hotplug-status");
		xenvif_free(be->vif);
		be->vif = NULL;
	}
	kfree(be->hotplug_script);
	kfree(be);
	dev_set_drvdata(&dev->dev, NULL);
	return 0;
}


/**
 * Entry point to this code when a new device is created.  Allocate the basic
 * structures and switch to InitWait.
 */
static int netback_probe(struct xenbus_device *dev,
			 const struct xenbus_device_id *id)
{
	const char *message;
	struct xenbus_transaction xbt;
	int err;
	int sg;
	const char *script;
	struct backend_info *be = kzalloc(sizeof(struct backend_info),
					  GFP_KERNEL);
	if (!be) {
		xenbus_dev_fatal(dev, -ENOMEM,
				 "allocating backend structure");
		return -ENOMEM;
	}

	be->dev = dev;
	dev_set_drvdata(&dev->dev, be);

	be->state = XenbusStateInitialising;
	err = xenbus_switch_state(dev, XenbusStateInitialising);
	if (err)
		goto fail;

	sg = 1;

	do {
		err = xenbus_transaction_start(&xbt);
		if (err) {
			xenbus_dev_fatal(dev, err, "starting transaction");
			goto fail;
		}

		err = xenbus_printf(xbt, dev->nodename, "feature-sg", "%d", sg);
		if (err) {
			message = "writing feature-sg";
			goto abort_transaction;
		}

		err = xenbus_printf(xbt, dev->nodename, "feature-gso-tcpv4",
				    "%d", sg);
		if (err) {
			message = "writing feature-gso-tcpv4";
			goto abort_transaction;
		}

		err = xenbus_printf(xbt, dev->nodename, "feature-gso-tcpv6",
				    "%d", sg);
		if (err) {
			message = "writing feature-gso-tcpv6";
			goto abort_transaction;
		}

		/* We support partial checksum setup for IPv6 packets */
		err = xenbus_printf(xbt, dev->nodename,
				    "feature-ipv6-csum-offload",
				    "%d", 1);
		if (err) {
			message = "writing feature-ipv6-csum-offload";
			goto abort_transaction;
		}

		/* We support rx-copy path. */
		err = xenbus_printf(xbt, dev->nodename,
				    "feature-rx-copy", "%d", 1);
		if (err) {
			message = "writing feature-rx-copy";
			goto abort_transaction;
		}

		/*
		 * We don't support rx-flip path (except old guests who don't
		 * grok this feature flag).
		 */
		err = xenbus_printf(xbt, dev->nodename,
				    "feature-rx-flip", "%d", 0);
		if (err) {
			message = "writing feature-rx-flip";
			goto abort_transaction;
		}

		/* We support dynamic multicast-control. */
		err = xenbus_printf(xbt, dev->nodename,
				    "feature-multicast-control", "%d", 1);
		if (err) {
			message = "writing feature-multicast-control";
			goto abort_transaction;
		}

		err = xenbus_printf(xbt, dev->nodename,
				    "feature-dynamic-multicast-control",
				    "%d", 1);
		if (err) {
			message = "writing feature-dynamic-multicast-control";
			goto abort_transaction;
		}

		err = xenbus_transaction_end(xbt, 0);
	} while (err == -EAGAIN);

	if (err) {
		xenbus_dev_fatal(dev, err, "completing transaction");
		goto fail;
	}

	/*
	 * Split event channels support, this is optional so it is not
	 * put inside the above loop.
	 */
	err = xenbus_printf(XBT_NIL, dev->nodename,
			    "feature-split-event-channels",
			    "%u", separate_tx_rx_irq);
	if (err)
		pr_debug("Error writing feature-split-event-channels\n");

	/* Multi-queue support: This is an optional feature. */
	err = xenbus_printf(XBT_NIL, dev->nodename,
			    "multi-queue-max-queues", "%u", xenvif_max_queues);
	if (err)
		pr_debug("Error writing multi-queue-max-queues\n");

	err = xenbus_printf(XBT_NIL, dev->nodename,
			    "feature-ctrl-ring",
			    "%u", true);
	if (err)
		pr_debug("Error writing feature-ctrl-ring\n");

	script = xenbus_read(XBT_NIL, dev->nodename, "script", NULL);
	if (IS_ERR(script)) {
		err = PTR_ERR(script);
		xenbus_dev_fatal(dev, err, "reading script");
		goto fail;
	}

	be->hotplug_script = script;


	/* This kicks hotplug scripts, so do it immediately. */
	err = backend_create_xenvif(be);
	if (err)
		goto fail;

	return 0;

abort_transaction:
	xenbus_transaction_end(xbt, 1);
	xenbus_dev_fatal(dev, err, "%s", message);
fail:
	pr_debug("failed\n");
	netback_remove(dev);
	return err;
}


/*
 * Handle the creation of the hotplug script environment.  We add the script
 * and vif variables to the environment, for the benefit of the vif-* hotplug
 * scripts.
 */
static int netback_uevent(struct xenbus_device *xdev,
			  struct kobj_uevent_env *env)
{
	struct backend_info *be = dev_get_drvdata(&xdev->dev);

	if (!be)
		return 0;

	if (add_uevent_var(env, "script=%s", be->hotplug_script))
		return -ENOMEM;

	if (!be->vif)
		return 0;

	return add_uevent_var(env, "vif=%s", be->vif->dev->name);
}


static int backend_create_xenvif(struct backend_info *be)
{
	int err;
	long handle;
	struct xenbus_device *dev = be->dev;
	struct xenvif *vif;

	if (be->vif != NULL)
		return 0;

	err = xenbus_scanf(XBT_NIL, dev->nodename, "handle", "%li", &handle);
	if (err != 1) {
		xenbus_dev_fatal(dev, err, "reading handle");
		return (err < 0) ? err : -EINVAL;
	}

	vif = xenvif_alloc(&dev->dev, dev->otherend_id, handle);
	if (IS_ERR(vif)) {
		err = PTR_ERR(vif);
		xenbus_dev_fatal(dev, err, "creating interface");
		return err;
	}
	be->vif = vif;

	kobject_uevent(&dev->dev.kobj, KOBJ_ONLINE);
	return 0;
}

static void backend_disconnect(struct backend_info *be)
{
	if (be->vif) {
		xen_unregister_watchers(be->vif);
#ifdef CONFIG_DEBUG_FS
		xenvif_debugfs_delif(be->vif);
#endif /* CONFIG_DEBUG_FS */
		xenvif_disconnect_data(be->vif);
		xenvif_disconnect_ctrl(be->vif);
	}
}

static void backend_connect(struct backend_info *be)
{
	if (be->vif)
		connect(be);
}

static inline void backend_switch_state(struct backend_info *be,
					enum xenbus_state state)
{
	struct xenbus_device *dev = be->dev;

	pr_debug("%s -> %s\n", dev->nodename, xenbus_strstate(state));
	be->state = state;

	/* If we are waiting for a hotplug script then defer the
	 * actual xenbus state change.
	 */
	if (!be->have_hotplug_status_watch)
		xenbus_switch_state(dev, state);
}

/* Handle backend state transitions:
 *
 * The backend state starts in Initialising and the following transitions are
 * allowed.
 *
 * Initialising -> InitWait -> Connected
 *          \
 *           \        ^    \         |
 *            \       |     \        |
 *             \      |      \       |
 *              \     |       \      |
 *               \    |        \     |
 *                \   |         \    |
 *                 V  |          V   V
 *
 *                  Closed  <-> Closing
 *
 * The state argument specifies the eventual state of the backend and the
 * function transitions to that state via the shortest path.
 */
static void set_backend_state(struct backend_info *be,
			      enum xenbus_state state)
{
	while (be->state != state) {
		switch (be->state) {
		case XenbusStateInitialising:
			switch (state) {
			case XenbusStateInitWait:
			case XenbusStateConnected:
			case XenbusStateClosing:
				backend_switch_state(be, XenbusStateInitWait);
				break;
			case XenbusStateClosed:
				backend_switch_state(be, XenbusStateClosed);
				break;
			default:
				BUG();
			}
			break;
		case XenbusStateClosed:
			switch (state) {
			case XenbusStateInitWait:
			case XenbusStateConnected:
				backend_switch_state(be, XenbusStateInitWait);
				break;
			case XenbusStateClosing:
				backend_switch_state(be, XenbusStateClosing);
				break;
			default:
				BUG();
			}
			break;
		case XenbusStateInitWait:
			switch (state) {
			case XenbusStateConnected:
				backend_connect(be);
				backend_switch_state(be, XenbusStateConnected);
				break;
			case XenbusStateClosing:
			case XenbusStateClosed:
				backend_switch_state(be, XenbusStateClosing);
				break;
			default:
				BUG();
			}
			break;
		case XenbusStateConnected:
			switch (state) {
			case XenbusStateInitWait:
			case XenbusStateClosing:
			case XenbusStateClosed:
				backend_disconnect(be);
				backend_switch_state(be, XenbusStateClosing);
				break;
			default:
				BUG();
			}
			break;
		case XenbusStateClosing:
			switch (state) {
			case XenbusStateInitWait:
			case XenbusStateConnected:
			case XenbusStateClosed:
				backend_switch_state(be, XenbusStateClosed);
				break;
			default:
				BUG();
			}
			break;
		default:
			BUG();
		}
	}
}

/**
 * Callback received when the frontend's state changes.
 */
static void frontend_changed(struct xenbus_device *dev,
			     enum xenbus_state frontend_state)
{
	struct backend_info *be = dev_get_drvdata(&dev->dev);

	pr_debug("%s -> %s\n", dev->otherend, xenbus_strstate(frontend_state));

	be->frontend_state = frontend_state;

	switch (frontend_state) {
	case XenbusStateInitialising:
		set_backend_state(be, XenbusStateInitWait);
		break;

	case XenbusStateInitialised:
		break;

	case XenbusStateConnected:
		set_backend_state(be, XenbusStateConnected);
		break;

	case XenbusStateClosing:
		set_backend_state(be, XenbusStateClosing);
		break;

	case XenbusStateClosed:
		set_backend_state(be, XenbusStateClosed);
		if (xenbus_dev_is_online(dev))
			break;
		/* fall through if not online */
	case XenbusStateUnknown:
		set_backend_state(be, XenbusStateClosed);
		device_unregister(&dev->dev);
		break;

	default:
		xenbus_dev_fatal(dev, -EINVAL, "saw state %d at frontend",
				 frontend_state);
		break;
	}
}


static void xen_net_read_rate(struct xenbus_device *dev,
			      unsigned long *bytes, unsigned long *usec)
{
	char *s, *e;
	unsigned long b, u;
	char *ratestr;

	/* Default to unlimited bandwidth. */
	*bytes = ~0UL;
	*usec = 0;

	ratestr = xenbus_read(XBT_NIL, dev->nodename, "rate", NULL);
	if (IS_ERR(ratestr))
		return;

	s = ratestr;
	b = simple_strtoul(s, &e, 10);
	if ((s == e) || (*e != ','))
		goto fail;

	s = e + 1;
	u = simple_strtoul(s, &e, 10);
	if ((s == e) || (*e != '\0'))
		goto fail;

	*bytes = b;
	*usec = u;

	kfree(ratestr);
	return;

 fail:
	pr_warn("Failed to parse network rate limit. Traffic unlimited.\n");
	kfree(ratestr);
}

static int xen_net_read_mac(struct xenbus_device *dev, u8 mac[])
{
	char *s, *e, *macstr;
	int i;

	macstr = s = xenbus_read(XBT_NIL, dev->nodename, "mac", NULL);
	if (IS_ERR(macstr))
		return PTR_ERR(macstr);

	for (i = 0; i < ETH_ALEN; i++) {
		mac[i] = simple_strtoul(s, &e, 16);
		if ((s == e) || (*e != ((i == ETH_ALEN-1) ? '\0' : ':'))) {
			kfree(macstr);
			return -ENOENT;
		}
		s = e+1;
	}

	kfree(macstr);
	return 0;
}

static void xen_net_rate_changed(struct xenbus_watch *watch,
				const char **vec, unsigned int len)
{
	struct xenvif *vif = container_of(watch, struct xenvif, credit_watch);
	struct xenbus_device *dev = xenvif_to_xenbus_device(vif);
	unsigned long   credit_bytes;
	unsigned long   credit_usec;
	unsigned int queue_index;

	xen_net_read_rate(dev, &credit_bytes, &credit_usec);
	for (queue_index = 0; queue_index < vif->num_queues; queue_index++) {
		struct xenvif_queue *queue = &vif->queues[queue_index];

		queue->credit_bytes = credit_bytes;
		queue->credit_usec = credit_usec;
		if (!mod_timer_pending(&queue->credit_timeout, jiffies) &&
			queue->remaining_credit > queue->credit_bytes) {
			queue->remaining_credit = queue->credit_bytes;
		}
	}
}

static int xen_register_credit_watch(struct xenbus_device *dev,
				     struct xenvif *vif)
{
	int err = 0;
	char *node;
	unsigned maxlen = strlen(dev->nodename) + sizeof("/rate");

	if (vif->credit_watch.node)
		return -EADDRINUSE;

	node = kmalloc(maxlen, GFP_KERNEL);
	if (!node)
		return -ENOMEM;
	snprintf(node, maxlen, "%s/rate", dev->nodename);
	vif->credit_watch.node = node;
	vif->credit_watch.callback = xen_net_rate_changed;
	err = register_xenbus_watch(&vif->credit_watch);
	if (err) {
		pr_err("Failed to set watcher %s\n", vif->credit_watch.node);
		kfree(node);
		vif->credit_watch.node = NULL;
		vif->credit_watch.callback = NULL;
	}
	return err;
}

static void xen_unregister_credit_watch(struct xenvif *vif)
{
	if (vif->credit_watch.node) {
		unregister_xenbus_watch(&vif->credit_watch);
		kfree(vif->credit_watch.node);
		vif->credit_watch.node = NULL;
	}
}

static void xen_mcast_ctrl_changed(struct xenbus_watch *watch,
				   const char **vec, unsigned int len)
{
	struct xenvif *vif = container_of(watch, struct xenvif,
					  mcast_ctrl_watch);
	struct xenbus_device *dev = xenvif_to_xenbus_device(vif);

	vif->multicast_control = !!xenbus_read_unsigned(dev->otherend,
					"request-multicast-control", 0);
}

static int xen_register_mcast_ctrl_watch(struct xenbus_device *dev,
					 struct xenvif *vif)
{
	int err = 0;
	char *node;
	unsigned maxlen = strlen(dev->otherend) +
		sizeof("/request-multicast-control");

	if (vif->mcast_ctrl_watch.node) {
		pr_err_ratelimited("Watch is already registered\n");
		return -EADDRINUSE;
	}

	node = kmalloc(maxlen, GFP_KERNEL);
	if (!node) {
		pr_err("Failed to allocate memory for watch\n");
		return -ENOMEM;
	}
	snprintf(node, maxlen, "%s/request-multicast-control",
		 dev->otherend);
	vif->mcast_ctrl_watch.node = node;
	vif->mcast_ctrl_watch.callback = xen_mcast_ctrl_changed;
	err = register_xenbus_watch(&vif->mcast_ctrl_watch);
	if (err) {
		pr_err("Failed to set watcher %s\n",
		       vif->mcast_ctrl_watch.node);
		kfree(node);
		vif->mcast_ctrl_watch.node = NULL;
		vif->mcast_ctrl_watch.callback = NULL;
	}
	return err;
}

static void xen_unregister_mcast_ctrl_watch(struct xenvif *vif)
{
	if (vif->mcast_ctrl_watch.node) {
		unregister_xenbus_watch(&vif->mcast_ctrl_watch);
		kfree(vif->mcast_ctrl_watch.node);
		vif->mcast_ctrl_watch.node = NULL;
	}
}

static void xen_register_watchers(struct xenbus_device *dev,
				  struct xenvif *vif)
{
	xen_register_credit_watch(dev, vif);
	xen_register_mcast_ctrl_watch(dev, vif);
}

static void xen_unregister_watchers(struct xenvif *vif)
{
	xen_unregister_mcast_ctrl_watch(vif);
	xen_unregister_credit_watch(vif);
}

static void unregister_hotplug_status_watch(struct backend_info *be)
{
	if (be->have_hotplug_status_watch) {
		unregister_xenbus_watch(&be->hotplug_status_watch);
		kfree(be->hotplug_status_watch.node);
	}
	be->have_hotplug_status_watch = 0;
}

static void hotplug_status_changed(struct xenbus_watch *watch,
				   const char **vec,
				   unsigned int vec_size)
{
	struct backend_info *be = container_of(watch,
					       struct backend_info,
					       hotplug_status_watch);
	char *str;
	unsigned int len;

	str = xenbus_read(XBT_NIL, be->dev->nodename, "hotplug-status", &len);
	if (IS_ERR(str))
		return;
	if (len == sizeof("connected")-1 && !memcmp(str, "connected", len)) {
		/* Complete any pending state change */
		xenbus_switch_state(be->dev, be->state);

		/* Not interested in this watch anymore. */
		unregister_hotplug_status_watch(be);
	}
	kfree(str);
}

static int connect_ctrl_ring(struct backend_info *be)
{
	struct xenbus_device *dev = be->dev;
	struct xenvif *vif = be->vif;
	unsigned int val;
	grant_ref_t ring_ref;
	unsigned int evtchn;
	int err;

	err = xenbus_scanf(XBT_NIL, dev->otherend,
			   "ctrl-ring-ref", "%u", &val);
	if (err < 0)
		goto done; /* The frontend does not have a control ring */

	ring_ref = val;

	err = xenbus_scanf(XBT_NIL, dev->otherend,
			   "event-channel-ctrl", "%u", &val);
	if (err < 0) {
		xenbus_dev_fatal(dev, err,
				 "reading %s/event-channel-ctrl",
				 dev->otherend);
		goto fail;
	}

	evtchn = val;

	err = xenvif_connect_ctrl(vif, ring_ref, evtchn);
	if (err) {
		xenbus_dev_fatal(dev, err,
				 "mapping shared-frame %u port %u",
				 ring_ref, evtchn);
		goto fail;
	}

done:
	return 0;

fail:
	return err;
}

static void connect(struct backend_info *be)
{
	int err;
	struct xenbus_device *dev = be->dev;
	unsigned long credit_bytes, credit_usec;
	unsigned int queue_index;
	unsigned int requested_num_queues;
	struct xenvif_queue *queue;

	/* Check whether the frontend requested multiple queues
	 * and read the number requested.
	 */
	requested_num_queues = xenbus_read_unsigned(dev->otherend,
					"multi-queue-num-queues", 1);
	if (requested_num_queues > xenvif_max_queues) {
		/* buggy or malicious guest */
		xenbus_dev_fatal(dev, -EINVAL,
				 "guest requested %u queues, exceeding the maximum of %u.",
				 requested_num_queues, xenvif_max_queues);
		return;
	}

	err = xen_net_read_mac(dev, be->vif->fe_dev_addr);
	if (err) {
		xenbus_dev_fatal(dev, err, "parsing %s/mac", dev->nodename);
		return;
	}

	xen_net_read_rate(dev, &credit_bytes, &credit_usec);
	xen_unregister_watchers(be->vif);
	xen_register_watchers(dev, be->vif);
	read_xenbus_vif_flags(be);

	err = connect_ctrl_ring(be);
	if (err) {
		xenbus_dev_fatal(dev, err, "connecting control ring");
		return;
	}

	/* Use the number of queues requested by the frontend */
	be->vif->queues = vzalloc(requested_num_queues *
				  sizeof(struct xenvif_queue));
	if (!be->vif->queues) {
		xenbus_dev_fatal(dev, -ENOMEM,
				 "allocating queues");
		return;
	}

	be->vif->num_queues = requested_num_queues;
	be->vif->stalled_queues = requested_num_queues;

	for (queue_index = 0; queue_index < requested_num_queues; ++queue_index) {
		queue = &be->vif->queues[queue_index];
		queue->vif = be->vif;
		queue->id = queue_index;
		snprintf(queue->name, sizeof(queue->name), "%s-q%u",
				be->vif->dev->name, queue->id);

		err = xenvif_init_queue(queue);
		if (err) {
			/* xenvif_init_queue() cleans up after itself on
			 * failure, but we need to clean up any previously
			 * initialised queues. Set num_queues to i so that
			 * earlier queues can be destroyed using the regular
			 * disconnect logic.
			 */
			be->vif->num_queues = queue_index;
			goto err;
		}

		queue->credit_bytes = credit_bytes;
		queue->remaining_credit = credit_bytes;
		queue->credit_usec = credit_usec;

		err = connect_data_rings(be, queue);
		if (err) {
			/* connect_data_rings() cleans up after itself on
			 * failure, but we need to clean up after
			 * xenvif_init_queue() here, and also clean up any
			 * previously initialised queues.
			 */
			xenvif_deinit_queue(queue);
			be->vif->num_queues = queue_index;
			goto err;
		}
	}

#ifdef CONFIG_DEBUG_FS
	xenvif_debugfs_addif(be->vif);
#endif /* CONFIG_DEBUG_FS */

	/* Initialisation completed, tell core driver the number of
	 * active queues.
	 */
	rtnl_lock();
	netif_set_real_num_tx_queues(be->vif->dev, requested_num_queues);
	netif_set_real_num_rx_queues(be->vif->dev, requested_num_queues);
	rtnl_unlock();

	xenvif_carrier_on(be->vif);

	unregister_hotplug_status_watch(be);
	err = xenbus_watch_pathfmt(dev, &be->hotplug_status_watch,
				   hotplug_status_changed,
				   "%s/%s", dev->nodename, "hotplug-status");
	if (!err)
		be->have_hotplug_status_watch = 1;

	netif_tx_wake_all_queues(be->vif->dev);

	return;

err:
	if (be->vif->num_queues > 0)
		xenvif_disconnect_data(be->vif); /* Clean up existing queues */
	vfree(be->vif->queues);
	be->vif->queues = NULL;
	be->vif->num_queues = 0;
	xenvif_disconnect_ctrl(be->vif);
	return;
}


static int connect_data_rings(struct backend_info *be,
			      struct xenvif_queue *queue)
{
	struct xenbus_device *dev = be->dev;
	unsigned int num_queues = queue->vif->num_queues;
	unsigned long tx_ring_ref, rx_ring_ref;
	unsigned int tx_evtchn, rx_evtchn;
	int err;
	char *xspath;
	size_t xspathsize;
	const size_t xenstore_path_ext_size = 11; /* sufficient for "/queue-NNN" */

	/* If the frontend requested 1 queue, or we have fallen back
	 * to single queue due to lack of frontend support for multi-
	 * queue, expect the remaining XenStore keys in the toplevel
	 * directory. Otherwise, expect them in a subdirectory called
	 * queue-N.
	 */
	if (num_queues == 1) {
		xspath = kzalloc(strlen(dev->otherend) + 1, GFP_KERNEL);
		if (!xspath) {
			xenbus_dev_fatal(dev, -ENOMEM,
					 "reading ring references");
			return -ENOMEM;
		}
		strcpy(xspath, dev->otherend);
	} else {
		xspathsize = strlen(dev->otherend) + xenstore_path_ext_size;
		xspath = kzalloc(xspathsize, GFP_KERNEL);
		if (!xspath) {
			xenbus_dev_fatal(dev, -ENOMEM,
					 "reading ring references");
			return -ENOMEM;
		}
		snprintf(xspath, xspathsize, "%s/queue-%u", dev->otherend,
			 queue->id);
	}

	err = xenbus_gather(XBT_NIL, xspath,
			    "tx-ring-ref", "%lu", &tx_ring_ref,
			    "rx-ring-ref", "%lu", &rx_ring_ref, NULL);
	if (err) {
		xenbus_dev_fatal(dev, err,
				 "reading %s/ring-ref",
				 xspath);
		goto err;
	}

	/* Try split event channels first, then single event channel. */
	err = xenbus_gather(XBT_NIL, xspath,
			    "event-channel-tx", "%u", &tx_evtchn,
			    "event-channel-rx", "%u", &rx_evtchn, NULL);
	if (err < 0) {
		err = xenbus_scanf(XBT_NIL, xspath,
				   "event-channel", "%u", &tx_evtchn);
		if (err < 0) {
			xenbus_dev_fatal(dev, err,
					 "reading %s/event-channel(-tx/rx)",
					 xspath);
			goto err;
		}
		rx_evtchn = tx_evtchn;
	}

	/* Map the shared frame, irq etc. */
	err = xenvif_connect_data(queue, tx_ring_ref, rx_ring_ref,
				  tx_evtchn, rx_evtchn);
	if (err) {
		xenbus_dev_fatal(dev, err,
				 "mapping shared-frames %lu/%lu port tx %u rx %u",
				 tx_ring_ref, rx_ring_ref,
				 tx_evtchn, rx_evtchn);
		goto err;
	}

	err = 0;
err: /* Regular return falls through with err == 0 */
	kfree(xspath);
	return err;
}

static int read_xenbus_vif_flags(struct backend_info *be)
{
	struct xenvif *vif = be->vif;
	struct xenbus_device *dev = be->dev;
	unsigned int rx_copy;
	int err;

	err = xenbus_scanf(XBT_NIL, dev->otherend, "request-rx-copy", "%u",
			   &rx_copy);
	if (err == -ENOENT) {
		err = 0;
		rx_copy = 0;
	}
	if (err < 0) {
		xenbus_dev_fatal(dev, err, "reading %s/request-rx-copy",
				 dev->otherend);
		return err;
	}
	if (!rx_copy)
		return -EOPNOTSUPP;

	if (!xenbus_read_unsigned(dev->otherend, "feature-rx-notify", 0)) {
		/* - Reduce drain timeout to poll more frequently for
		 *   Rx requests.
		 * - Disable Rx stall detection.
		 */
		be->vif->drain_timeout = msecs_to_jiffies(30);
		be->vif->stall_timeout = 0;
	}

	vif->can_sg = !!xenbus_read_unsigned(dev->otherend, "feature-sg", 0);

	vif->gso_mask = 0;

	if (xenbus_read_unsigned(dev->otherend, "feature-gso-tcpv4", 0))
		vif->gso_mask |= GSO_BIT(TCPV4);

<<<<<<< HEAD
	if (xenbus_scanf(XBT_NIL, dev->otherend, "feature-gso-tcpv6",
			 "%d", &val) < 0)
		val = 0;
	if (val)
		vif->gso_mask |= GSO_BIT(TCPV6);

	if (xenbus_scanf(XBT_NIL, dev->otherend, "feature-no-csum-offload",
			 "%d", &val) < 0)
		val = 0;
	vif->ip_csum = !val;
=======
	if (xenbus_read_unsigned(dev->otherend, "feature-gso-tcpv6", 0))
		vif->gso_mask |= GSO_BIT(TCPV6);

	vif->ip_csum = !xenbus_read_unsigned(dev->otherend,
					     "feature-no-csum-offload", 0);
>>>>>>> 405182c2

	vif->ipv6_csum = !!xenbus_read_unsigned(dev->otherend,
						"feature-ipv6-csum-offload", 0);

	return 0;
}

static const struct xenbus_device_id netback_ids[] = {
	{ "vif" },
	{ "" }
};

static struct xenbus_driver netback_driver = {
	.ids = netback_ids,
	.probe = netback_probe,
	.remove = netback_remove,
	.uevent = netback_uevent,
	.otherend_changed = frontend_changed,
};

int xenvif_xenbus_init(void)
{
	return xenbus_register_backend(&netback_driver);
}

void xenvif_xenbus_fini(void)
{
	return xenbus_unregister_driver(&netback_driver);
}<|MERGE_RESOLUTION|>--- conflicted
+++ resolved
@@ -1160,24 +1160,11 @@
 	if (xenbus_read_unsigned(dev->otherend, "feature-gso-tcpv4", 0))
 		vif->gso_mask |= GSO_BIT(TCPV4);
 
-<<<<<<< HEAD
-	if (xenbus_scanf(XBT_NIL, dev->otherend, "feature-gso-tcpv6",
-			 "%d", &val) < 0)
-		val = 0;
-	if (val)
-		vif->gso_mask |= GSO_BIT(TCPV6);
-
-	if (xenbus_scanf(XBT_NIL, dev->otherend, "feature-no-csum-offload",
-			 "%d", &val) < 0)
-		val = 0;
-	vif->ip_csum = !val;
-=======
 	if (xenbus_read_unsigned(dev->otherend, "feature-gso-tcpv6", 0))
 		vif->gso_mask |= GSO_BIT(TCPV6);
 
 	vif->ip_csum = !xenbus_read_unsigned(dev->otherend,
 					     "feature-no-csum-offload", 0);
->>>>>>> 405182c2
 
 	vif->ipv6_csum = !!xenbus_read_unsigned(dev->otherend,
 						"feature-ipv6-csum-offload", 0);
