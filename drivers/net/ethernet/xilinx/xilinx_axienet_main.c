/*
 * Xilinx Axi Ethernet device driver
 *
 * Copyright (c) 2008 Nissin Systems Co., Ltd.,  Yoshio Kashiwagi
 * Copyright (c) 2005-2008 DLA Systems,  David H. Lynch Jr. <dhlii@dlasys.net>
 * Copyright (c) 2008-2009 Secret Lab Technologies Ltd.
 * Copyright (c) 2010 - 2011 Michal Simek <monstr@monstr.eu>
 * Copyright (c) 2010 - 2011 PetaLogix
 * Copyright (c) 2010 - 2012 Xilinx, Inc. All rights reserved.
 *
 * This is a driver for the Xilinx Axi Ethernet which is used in the Virtex6
 * and Spartan6.
 *
 * TODO:
 *  - Add Axi Fifo support.
 *  - Factor out Axi DMA code into separate driver.
 *  - Test and fix basic multicast filtering.
 *  - Add support for extended multicast filtering.
 *  - Test basic VLAN support.
 *  - Add support for extended VLAN support.
 */

#include <linux/delay.h>
#include <linux/etherdevice.h>
#include <linux/init.h>
#include <linux/module.h>
#include <linux/netdevice.h>
#include <linux/of_mdio.h>
#include <linux/of_platform.h>
#include <linux/of_address.h>
#include <linux/skbuff.h>
#include <linux/spinlock.h>
#include <linux/phy.h>
#include <linux/mii.h>
#include <linux/ethtool.h>

#include "xilinx_axienet.h"

/* Descriptors defines for Tx and Rx DMA - 2^n for the best performance */
#define TX_BD_NUM		64
#define RX_BD_NUM		128

/* Must be shorter than length of ethtool_drvinfo.driver field to fit */
#define DRIVER_NAME		"xaxienet"
#define DRIVER_DESCRIPTION	"Xilinx Axi Ethernet driver"
#define DRIVER_VERSION		"1.00a"

#define AXIENET_REGS_N		32

/* Match table for of_platform binding */
static struct of_device_id axienet_of_match[] = {
	{ .compatible = "xlnx,axi-ethernet-1.00.a", },
	{ .compatible = "xlnx,axi-ethernet-1.01.a", },
	{ .compatible = "xlnx,axi-ethernet-2.01.a", },
	{},
};

MODULE_DEVICE_TABLE(of, axienet_of_match);

/* Option table for setting up Axi Ethernet hardware options */
static struct axienet_option axienet_options[] = {
	/* Turn on jumbo packet support for both Rx and Tx */
	{
		.opt = XAE_OPTION_JUMBO,
		.reg = XAE_TC_OFFSET,
		.m_or = XAE_TC_JUM_MASK,
	}, {
		.opt = XAE_OPTION_JUMBO,
		.reg = XAE_RCW1_OFFSET,
		.m_or = XAE_RCW1_JUM_MASK,
	}, { /* Turn on VLAN packet support for both Rx and Tx */
		.opt = XAE_OPTION_VLAN,
		.reg = XAE_TC_OFFSET,
		.m_or = XAE_TC_VLAN_MASK,
	}, {
		.opt = XAE_OPTION_VLAN,
		.reg = XAE_RCW1_OFFSET,
		.m_or = XAE_RCW1_VLAN_MASK,
	}, { /* Turn on FCS stripping on receive packets */
		.opt = XAE_OPTION_FCS_STRIP,
		.reg = XAE_RCW1_OFFSET,
		.m_or = XAE_RCW1_FCS_MASK,
	}, { /* Turn on FCS insertion on transmit packets */
		.opt = XAE_OPTION_FCS_INSERT,
		.reg = XAE_TC_OFFSET,
		.m_or = XAE_TC_FCS_MASK,
	}, { /* Turn off length/type field checking on receive packets */
		.opt = XAE_OPTION_LENTYPE_ERR,
		.reg = XAE_RCW1_OFFSET,
		.m_or = XAE_RCW1_LT_DIS_MASK,
	}, { /* Turn on Rx flow control */
		.opt = XAE_OPTION_FLOW_CONTROL,
		.reg = XAE_FCC_OFFSET,
		.m_or = XAE_FCC_FCRX_MASK,
	}, { /* Turn on Tx flow control */
		.opt = XAE_OPTION_FLOW_CONTROL,
		.reg = XAE_FCC_OFFSET,
		.m_or = XAE_FCC_FCTX_MASK,
	}, { /* Turn on promiscuous frame filtering */
		.opt = XAE_OPTION_PROMISC,
		.reg = XAE_FMI_OFFSET,
		.m_or = XAE_FMI_PM_MASK,
	}, { /* Enable transmitter */
		.opt = XAE_OPTION_TXEN,
		.reg = XAE_TC_OFFSET,
		.m_or = XAE_TC_TX_MASK,
	}, { /* Enable receiver */
		.opt = XAE_OPTION_RXEN,
		.reg = XAE_RCW1_OFFSET,
		.m_or = XAE_RCW1_RX_MASK,
	},
	{}
};

/**
 * axienet_dma_in32 - Memory mapped Axi DMA register read
 * @lp:		Pointer to axienet local structure
 * @reg:	Address offset from the base address of the Axi DMA core
 *
 * returns: The contents of the Axi DMA register
 *
 * This function returns the contents of the corresponding Axi DMA register.
 */
static inline u32 axienet_dma_in32(struct axienet_local *lp, off_t reg)
{
	return in_be32(lp->dma_regs + reg);
}

/**
 * axienet_dma_out32 - Memory mapped Axi DMA register write.
 * @lp:		Pointer to axienet local structure
 * @reg:	Address offset from the base address of the Axi DMA core
 * @value:	Value to be written into the Axi DMA register
 *
 * This function writes the desired value into the corresponding Axi DMA
 * register.
 */
static inline void axienet_dma_out32(struct axienet_local *lp,
				     off_t reg, u32 value)
{
	out_be32((lp->dma_regs + reg), value);
}

/**
 * axienet_dma_bd_release - Release buffer descriptor rings
 * @ndev:	Pointer to the net_device structure
 *
 * This function is used to release the descriptors allocated in
 * axienet_dma_bd_init. axienet_dma_bd_release is called when Axi Ethernet
 * driver stop api is called.
 */
static void axienet_dma_bd_release(struct net_device *ndev)
{
	int i;
	struct axienet_local *lp = netdev_priv(ndev);

	for (i = 0; i < RX_BD_NUM; i++) {
		dma_unmap_single(ndev->dev.parent, lp->rx_bd_v[i].phys,
				 lp->max_frm_size, DMA_FROM_DEVICE);
		dev_kfree_skb((struct sk_buff *)
			      (lp->rx_bd_v[i].sw_id_offset));
	}

	if (lp->rx_bd_v) {
		dma_free_coherent(ndev->dev.parent,
				  sizeof(*lp->rx_bd_v) * RX_BD_NUM,
				  lp->rx_bd_v,
				  lp->rx_bd_p);
	}
	if (lp->tx_bd_v) {
		dma_free_coherent(ndev->dev.parent,
				  sizeof(*lp->tx_bd_v) * TX_BD_NUM,
				  lp->tx_bd_v,
				  lp->tx_bd_p);
	}
}

/**
 * axienet_dma_bd_init - Setup buffer descriptor rings for Axi DMA
 * @ndev:	Pointer to the net_device structure
 *
 * returns: 0, on success
 *	    -ENOMEM, on failure
 *
 * This function is called to initialize the Rx and Tx DMA descriptor
 * rings. This initializes the descriptors with required default values
 * and is called when Axi Ethernet driver reset is called.
 */
static int axienet_dma_bd_init(struct net_device *ndev)
{
	u32 cr;
	int i;
	struct sk_buff *skb;
	struct axienet_local *lp = netdev_priv(ndev);

	/* Reset the indexes which are used for accessing the BDs */
	lp->tx_bd_ci = 0;
	lp->tx_bd_tail = 0;
	lp->rx_bd_ci = 0;

	/* Allocate the Tx and Rx buffer descriptors */
	lp->tx_bd_v = dma_alloc_coherent(ndev->dev.parent,
					 sizeof(*lp->tx_bd_v) * TX_BD_NUM,
					 &lp->tx_bd_p,
<<<<<<< HEAD
					 GFP_KERNEL);
	if (!lp->tx_bd_v) {
		dev_err(&ndev->dev,
			"unable to allocate DMA Tx buffer descriptors");
=======
					 GFP_KERNEL | __GFP_ZERO);
	if (!lp->tx_bd_v)
>>>>>>> 8bb495e3
		goto out;

	lp->rx_bd_v = dma_alloc_coherent(ndev->dev.parent,
					 sizeof(*lp->rx_bd_v) * RX_BD_NUM,
					 &lp->rx_bd_p,
<<<<<<< HEAD
					 GFP_KERNEL);
	if (!lp->rx_bd_v) {
		dev_err(&ndev->dev,
			"unable to allocate DMA Rx buffer descriptors");
=======
					 GFP_KERNEL | __GFP_ZERO);
	if (!lp->rx_bd_v)
>>>>>>> 8bb495e3
		goto out;

	for (i = 0; i < TX_BD_NUM; i++) {
		lp->tx_bd_v[i].next = lp->tx_bd_p +
				      sizeof(*lp->tx_bd_v) *
				      ((i + 1) % TX_BD_NUM);
	}

	for (i = 0; i < RX_BD_NUM; i++) {
		lp->rx_bd_v[i].next = lp->rx_bd_p +
				      sizeof(*lp->rx_bd_v) *
				      ((i + 1) % RX_BD_NUM);

		skb = netdev_alloc_skb_ip_align(ndev, lp->max_frm_size);
		if (!skb)
			goto out;

		lp->rx_bd_v[i].sw_id_offset = (u32) skb;
		lp->rx_bd_v[i].phys = dma_map_single(ndev->dev.parent,
						     skb->data,
						     lp->max_frm_size,
						     DMA_FROM_DEVICE);
		lp->rx_bd_v[i].cntrl = lp->max_frm_size;
	}

	/* Start updating the Rx channel control register */
	cr = axienet_dma_in32(lp, XAXIDMA_RX_CR_OFFSET);
	/* Update the interrupt coalesce count */
	cr = ((cr & ~XAXIDMA_COALESCE_MASK) |
	      ((lp->coalesce_count_rx) << XAXIDMA_COALESCE_SHIFT));
	/* Update the delay timer count */
	cr = ((cr & ~XAXIDMA_DELAY_MASK) |
	      (XAXIDMA_DFT_RX_WAITBOUND << XAXIDMA_DELAY_SHIFT));
	/* Enable coalesce, delay timer and error interrupts */
	cr |= XAXIDMA_IRQ_ALL_MASK;
	/* Write to the Rx channel control register */
	axienet_dma_out32(lp, XAXIDMA_RX_CR_OFFSET, cr);

	/* Start updating the Tx channel control register */
	cr = axienet_dma_in32(lp, XAXIDMA_TX_CR_OFFSET);
	/* Update the interrupt coalesce count */
	cr = (((cr & ~XAXIDMA_COALESCE_MASK)) |
	      ((lp->coalesce_count_tx) << XAXIDMA_COALESCE_SHIFT));
	/* Update the delay timer count */
	cr = (((cr & ~XAXIDMA_DELAY_MASK)) |
	      (XAXIDMA_DFT_TX_WAITBOUND << XAXIDMA_DELAY_SHIFT));
	/* Enable coalesce, delay timer and error interrupts */
	cr |= XAXIDMA_IRQ_ALL_MASK;
	/* Write to the Tx channel control register */
	axienet_dma_out32(lp, XAXIDMA_TX_CR_OFFSET, cr);

	/* Populate the tail pointer and bring the Rx Axi DMA engine out of
	 * halted state. This will make the Rx side ready for reception.
	 */
	axienet_dma_out32(lp, XAXIDMA_RX_CDESC_OFFSET, lp->rx_bd_p);
	cr = axienet_dma_in32(lp, XAXIDMA_RX_CR_OFFSET);
	axienet_dma_out32(lp, XAXIDMA_RX_CR_OFFSET,
			  cr | XAXIDMA_CR_RUNSTOP_MASK);
	axienet_dma_out32(lp, XAXIDMA_RX_TDESC_OFFSET, lp->rx_bd_p +
			  (sizeof(*lp->rx_bd_v) * (RX_BD_NUM - 1)));

	/* Write to the RS (Run-stop) bit in the Tx channel control register.
	 * Tx channel is now ready to run. But only after we write to the
	 * tail pointer register that the Tx channel will start transmitting.
	 */
	axienet_dma_out32(lp, XAXIDMA_TX_CDESC_OFFSET, lp->tx_bd_p);
	cr = axienet_dma_in32(lp, XAXIDMA_TX_CR_OFFSET);
	axienet_dma_out32(lp, XAXIDMA_TX_CR_OFFSET,
			  cr | XAXIDMA_CR_RUNSTOP_MASK);

	return 0;
out:
	axienet_dma_bd_release(ndev);
	return -ENOMEM;
}

/**
 * axienet_set_mac_address - Write the MAC address
 * @ndev:	Pointer to the net_device structure
 * @address:	6 byte Address to be written as MAC address
 *
 * This function is called to initialize the MAC address of the Axi Ethernet
 * core. It writes to the UAW0 and UAW1 registers of the core.
 */
static void axienet_set_mac_address(struct net_device *ndev, void *address)
{
	struct axienet_local *lp = netdev_priv(ndev);

	if (address)
		memcpy(ndev->dev_addr, address, ETH_ALEN);
	if (!is_valid_ether_addr(ndev->dev_addr))
		eth_random_addr(ndev->dev_addr);

	/* Set up unicast MAC address filter set its mac address */
	axienet_iow(lp, XAE_UAW0_OFFSET,
		    (ndev->dev_addr[0]) |
		    (ndev->dev_addr[1] << 8) |
		    (ndev->dev_addr[2] << 16) |
		    (ndev->dev_addr[3] << 24));
	axienet_iow(lp, XAE_UAW1_OFFSET,
		    (((axienet_ior(lp, XAE_UAW1_OFFSET)) &
		      ~XAE_UAW1_UNICASTADDR_MASK) |
		     (ndev->dev_addr[4] |
		     (ndev->dev_addr[5] << 8))));
}

/**
 * netdev_set_mac_address - Write the MAC address (from outside the driver)
 * @ndev:	Pointer to the net_device structure
 * @p:		6 byte Address to be written as MAC address
 *
 * returns: 0 for all conditions. Presently, there is no failure case.
 *
 * This function is called to initialize the MAC address of the Axi Ethernet
 * core. It calls the core specific axienet_set_mac_address. This is the
 * function that goes into net_device_ops structure entry ndo_set_mac_address.
 */
static int netdev_set_mac_address(struct net_device *ndev, void *p)
{
	struct sockaddr *addr = p;
	axienet_set_mac_address(ndev, addr->sa_data);
	return 0;
}

/**
 * axienet_set_multicast_list - Prepare the multicast table
 * @ndev:	Pointer to the net_device structure
 *
 * This function is called to initialize the multicast table during
 * initialization. The Axi Ethernet basic multicast support has a four-entry
 * multicast table which is initialized here. Additionally this function
 * goes into the net_device_ops structure entry ndo_set_multicast_list. This
 * means whenever the multicast table entries need to be updated this
 * function gets called.
 */
static void axienet_set_multicast_list(struct net_device *ndev)
{
	int i;
	u32 reg, af0reg, af1reg;
	struct axienet_local *lp = netdev_priv(ndev);

	if (ndev->flags & (IFF_ALLMULTI | IFF_PROMISC) ||
	    netdev_mc_count(ndev) > XAE_MULTICAST_CAM_TABLE_NUM) {
		/* We must make the kernel realize we had to move into
		 * promiscuous mode. If it was a promiscuous mode request
		 * the flag is already set. If not we set it.
		 */
		ndev->flags |= IFF_PROMISC;
		reg = axienet_ior(lp, XAE_FMI_OFFSET);
		reg |= XAE_FMI_PM_MASK;
		axienet_iow(lp, XAE_FMI_OFFSET, reg);
		dev_info(&ndev->dev, "Promiscuous mode enabled.\n");
	} else if (!netdev_mc_empty(ndev)) {
		struct netdev_hw_addr *ha;

		i = 0;
		netdev_for_each_mc_addr(ha, ndev) {
			if (i >= XAE_MULTICAST_CAM_TABLE_NUM)
				break;

			af0reg = (ha->addr[0]);
			af0reg |= (ha->addr[1] << 8);
			af0reg |= (ha->addr[2] << 16);
			af0reg |= (ha->addr[3] << 24);

			af1reg = (ha->addr[4]);
			af1reg |= (ha->addr[5] << 8);

			reg = axienet_ior(lp, XAE_FMI_OFFSET) & 0xFFFFFF00;
			reg |= i;

			axienet_iow(lp, XAE_FMI_OFFSET, reg);
			axienet_iow(lp, XAE_AF0_OFFSET, af0reg);
			axienet_iow(lp, XAE_AF1_OFFSET, af1reg);
			i++;
		}
	} else {
		reg = axienet_ior(lp, XAE_FMI_OFFSET);
		reg &= ~XAE_FMI_PM_MASK;

		axienet_iow(lp, XAE_FMI_OFFSET, reg);

		for (i = 0; i < XAE_MULTICAST_CAM_TABLE_NUM; i++) {
			reg = axienet_ior(lp, XAE_FMI_OFFSET) & 0xFFFFFF00;
			reg |= i;

			axienet_iow(lp, XAE_FMI_OFFSET, reg);
			axienet_iow(lp, XAE_AF0_OFFSET, 0);
			axienet_iow(lp, XAE_AF1_OFFSET, 0);
		}

		dev_info(&ndev->dev, "Promiscuous mode disabled.\n");
	}
}

/**
 * axienet_setoptions - Set an Axi Ethernet option
 * @ndev:	Pointer to the net_device structure
 * @options:	Option to be enabled/disabled
 *
 * The Axi Ethernet core has multiple features which can be selectively turned
 * on or off. The typical options could be jumbo frame option, basic VLAN
 * option, promiscuous mode option etc. This function is used to set or clear
 * these options in the Axi Ethernet hardware. This is done through
 * axienet_option structure .
 */
static void axienet_setoptions(struct net_device *ndev, u32 options)
{
	int reg;
	struct axienet_local *lp = netdev_priv(ndev);
	struct axienet_option *tp = &axienet_options[0];

	while (tp->opt) {
		reg = ((axienet_ior(lp, tp->reg)) & ~(tp->m_or));
		if (options & tp->opt)
			reg |= tp->m_or;
		axienet_iow(lp, tp->reg, reg);
		tp++;
	}

	lp->options |= options;
}

static void __axienet_device_reset(struct axienet_local *lp,
				   struct device *dev, off_t offset)
{
	u32 timeout;
	/* Reset Axi DMA. This would reset Axi Ethernet core as well. The reset
	 * process of Axi DMA takes a while to complete as all pending
	 * commands/transfers will be flushed or completed during this
	 * reset process.
	 */
	axienet_dma_out32(lp, offset, XAXIDMA_CR_RESET_MASK);
	timeout = DELAY_OF_ONE_MILLISEC;
	while (axienet_dma_in32(lp, offset) & XAXIDMA_CR_RESET_MASK) {
		udelay(1);
		if (--timeout == 0) {
			dev_err(dev,
				"axienet_device_reset DMA reset timeout!\n");
			break;
		}
	}
}

/**
 * axienet_device_reset - Reset and initialize the Axi Ethernet hardware.
 * @ndev:	Pointer to the net_device structure
 *
 * This function is called to reset and initialize the Axi Ethernet core. This
 * is typically called during initialization. It does a reset of the Axi DMA
 * Rx/Tx channels and initializes the Axi DMA BDs. Since Axi DMA reset lines
 * areconnected to Axi Ethernet reset lines, this in turn resets the Axi
 * Ethernet core. No separate hardware reset is done for the Axi Ethernet
 * core.
 */
static void axienet_device_reset(struct net_device *ndev)
{
	u32 axienet_status;
	struct axienet_local *lp = netdev_priv(ndev);

	__axienet_device_reset(lp, &ndev->dev, XAXIDMA_TX_CR_OFFSET);
	__axienet_device_reset(lp, &ndev->dev, XAXIDMA_RX_CR_OFFSET);

	lp->max_frm_size = XAE_MAX_VLAN_FRAME_SIZE;
	lp->options |= XAE_OPTION_VLAN;
	lp->options &= (~XAE_OPTION_JUMBO);

	if ((ndev->mtu > XAE_MTU) &&
		(ndev->mtu <= XAE_JUMBO_MTU)) {
		lp->max_frm_size = ndev->mtu + VLAN_ETH_HLEN +
					XAE_TRL_SIZE;

		if (lp->max_frm_size <= lp->rxmem)
			lp->options |= XAE_OPTION_JUMBO;
	}

	if (axienet_dma_bd_init(ndev)) {
		dev_err(&ndev->dev,
			"axienet_device_reset descriptor "
			"allocation failed\n");
	}

	axienet_status = axienet_ior(lp, XAE_RCW1_OFFSET);
	axienet_status &= ~XAE_RCW1_RX_MASK;
	axienet_iow(lp, XAE_RCW1_OFFSET, axienet_status);

	axienet_status = axienet_ior(lp, XAE_IP_OFFSET);
	if (axienet_status & XAE_INT_RXRJECT_MASK)
		axienet_iow(lp, XAE_IS_OFFSET, XAE_INT_RXRJECT_MASK);

	axienet_iow(lp, XAE_FCC_OFFSET, XAE_FCC_FCRX_MASK);

	/* Sync default options with HW but leave receiver and
	 * transmitter disabled.
	 */
	axienet_setoptions(ndev, lp->options &
			   ~(XAE_OPTION_TXEN | XAE_OPTION_RXEN));
	axienet_set_mac_address(ndev, NULL);
	axienet_set_multicast_list(ndev);
	axienet_setoptions(ndev, lp->options);

	ndev->trans_start = jiffies;
}

/**
 * axienet_adjust_link - Adjust the PHY link speed/duplex.
 * @ndev:	Pointer to the net_device structure
 *
 * This function is called to change the speed and duplex setting after
 * auto negotiation is done by the PHY. This is the function that gets
 * registered with the PHY interface through the "of_phy_connect" call.
 */
static void axienet_adjust_link(struct net_device *ndev)
{
	u32 emmc_reg;
	u32 link_state;
	u32 setspeed = 1;
	struct axienet_local *lp = netdev_priv(ndev);
	struct phy_device *phy = lp->phy_dev;

	link_state = phy->speed | (phy->duplex << 1) | phy->link;
	if (lp->last_link != link_state) {
		if ((phy->speed == SPEED_10) || (phy->speed == SPEED_100)) {
			if (lp->phy_type == XAE_PHY_TYPE_1000BASE_X)
				setspeed = 0;
		} else {
			if ((phy->speed == SPEED_1000) &&
			    (lp->phy_type == XAE_PHY_TYPE_MII))
				setspeed = 0;
		}

		if (setspeed == 1) {
			emmc_reg = axienet_ior(lp, XAE_EMMC_OFFSET);
			emmc_reg &= ~XAE_EMMC_LINKSPEED_MASK;

			switch (phy->speed) {
			case SPEED_1000:
				emmc_reg |= XAE_EMMC_LINKSPD_1000;
				break;
			case SPEED_100:
				emmc_reg |= XAE_EMMC_LINKSPD_100;
				break;
			case SPEED_10:
				emmc_reg |= XAE_EMMC_LINKSPD_10;
				break;
			default:
				dev_err(&ndev->dev,
					"Speed other than 10, 100 "
					"or 1Gbps is not supported\n");
				break;
			}

			axienet_iow(lp, XAE_EMMC_OFFSET, emmc_reg);
			lp->last_link = link_state;
			phy_print_status(phy);
		} else {
			dev_err(&ndev->dev,
				"Error setting Axi Ethernet mac speed\n");
		}
	}
}

/**
 * axienet_start_xmit_done - Invoked once a transmit is completed by the
 * Axi DMA Tx channel.
 * @ndev:	Pointer to the net_device structure
 *
 * This function is invoked from the Axi DMA Tx isr to notify the completion
 * of transmit operation. It clears fields in the corresponding Tx BDs and
 * unmaps the corresponding buffer so that CPU can regain ownership of the
 * buffer. It finally invokes "netif_wake_queue" to restart transmission if
 * required.
 */
static void axienet_start_xmit_done(struct net_device *ndev)
{
	u32 size = 0;
	u32 packets = 0;
	struct axienet_local *lp = netdev_priv(ndev);
	struct axidma_bd *cur_p;
	unsigned int status = 0;

	cur_p = &lp->tx_bd_v[lp->tx_bd_ci];
	status = cur_p->status;
	while (status & XAXIDMA_BD_STS_COMPLETE_MASK) {
		dma_unmap_single(ndev->dev.parent, cur_p->phys,
				(cur_p->cntrl & XAXIDMA_BD_CTRL_LENGTH_MASK),
				DMA_TO_DEVICE);
		if (cur_p->app4)
			dev_kfree_skb_irq((struct sk_buff *)cur_p->app4);
		/*cur_p->phys = 0;*/
		cur_p->app0 = 0;
		cur_p->app1 = 0;
		cur_p->app2 = 0;
		cur_p->app4 = 0;
		cur_p->status = 0;

		size += status & XAXIDMA_BD_STS_ACTUAL_LEN_MASK;
		packets++;

		++lp->tx_bd_ci;
		lp->tx_bd_ci %= TX_BD_NUM;
		cur_p = &lp->tx_bd_v[lp->tx_bd_ci];
		status = cur_p->status;
	}

	ndev->stats.tx_packets += packets;
	ndev->stats.tx_bytes += size;
	netif_wake_queue(ndev);
}

/**
 * axienet_check_tx_bd_space - Checks if a BD/group of BDs are currently busy
 * @lp:		Pointer to the axienet_local structure
 * @num_frag:	The number of BDs to check for
 *
 * returns: 0, on success
 *	    NETDEV_TX_BUSY, if any of the descriptors are not free
 *
 * This function is invoked before BDs are allocated and transmission starts.
 * This function returns 0 if a BD or group of BDs can be allocated for
 * transmission. If the BD or any of the BDs are not free the function
 * returns a busy status. This is invoked from axienet_start_xmit.
 */
static inline int axienet_check_tx_bd_space(struct axienet_local *lp,
					    int num_frag)
{
	struct axidma_bd *cur_p;
	cur_p = &lp->tx_bd_v[(lp->tx_bd_tail + num_frag) % TX_BD_NUM];
	if (cur_p->status & XAXIDMA_BD_STS_ALL_MASK)
		return NETDEV_TX_BUSY;
	return 0;
}

/**
 * axienet_start_xmit - Starts the transmission.
 * @skb:	sk_buff pointer that contains data to be Txed.
 * @ndev:	Pointer to net_device structure.
 *
 * returns: NETDEV_TX_OK, on success
 *	    NETDEV_TX_BUSY, if any of the descriptors are not free
 *
 * This function is invoked from upper layers to initiate transmission. The
 * function uses the next available free BDs and populates their fields to
 * start the transmission. Additionally if checksum offloading is supported,
 * it populates AXI Stream Control fields with appropriate values.
 */
static int axienet_start_xmit(struct sk_buff *skb, struct net_device *ndev)
{
	u32 ii;
	u32 num_frag;
	u32 csum_start_off;
	u32 csum_index_off;
	skb_frag_t *frag;
	dma_addr_t tail_p;
	struct axienet_local *lp = netdev_priv(ndev);
	struct axidma_bd *cur_p;

	num_frag = skb_shinfo(skb)->nr_frags;
	cur_p = &lp->tx_bd_v[lp->tx_bd_tail];

	if (axienet_check_tx_bd_space(lp, num_frag)) {
		if (!netif_queue_stopped(ndev))
			netif_stop_queue(ndev);
		return NETDEV_TX_BUSY;
	}

	if (skb->ip_summed == CHECKSUM_PARTIAL) {
		if (lp->features & XAE_FEATURE_FULL_TX_CSUM) {
			/* Tx Full Checksum Offload Enabled */
			cur_p->app0 |= 2;
		} else if (lp->features & XAE_FEATURE_PARTIAL_RX_CSUM) {
			csum_start_off = skb_transport_offset(skb);
			csum_index_off = csum_start_off + skb->csum_offset;
			/* Tx Partial Checksum Offload Enabled */
			cur_p->app0 |= 1;
			cur_p->app1 = (csum_start_off << 16) | csum_index_off;
		}
	} else if (skb->ip_summed == CHECKSUM_UNNECESSARY) {
		cur_p->app0 |= 2; /* Tx Full Checksum Offload Enabled */
	}

	cur_p->cntrl = skb_headlen(skb) | XAXIDMA_BD_CTRL_TXSOF_MASK;
	cur_p->phys = dma_map_single(ndev->dev.parent, skb->data,
				     skb_headlen(skb), DMA_TO_DEVICE);

	for (ii = 0; ii < num_frag; ii++) {
		++lp->tx_bd_tail;
		lp->tx_bd_tail %= TX_BD_NUM;
		cur_p = &lp->tx_bd_v[lp->tx_bd_tail];
		frag = &skb_shinfo(skb)->frags[ii];
		cur_p->phys = dma_map_single(ndev->dev.parent,
					     skb_frag_address(frag),
					     skb_frag_size(frag),
					     DMA_TO_DEVICE);
		cur_p->cntrl = skb_frag_size(frag);
	}

	cur_p->cntrl |= XAXIDMA_BD_CTRL_TXEOF_MASK;
	cur_p->app4 = (unsigned long)skb;

	tail_p = lp->tx_bd_p + sizeof(*lp->tx_bd_v) * lp->tx_bd_tail;
	wmb();

	/* Start the transfer */
	axienet_dma_out32(lp, XAXIDMA_TX_TDESC_OFFSET, tail_p);
	++lp->tx_bd_tail;
	lp->tx_bd_tail %= TX_BD_NUM;

	return NETDEV_TX_OK;
}

/**
 * axienet_recv - Is called from Axi DMA Rx Isr to complete the received
 *		  BD processing.
 * @ndev:	Pointer to net_device structure.
 *
 * This function is invoked from the Axi DMA Rx isr to process the Rx BDs. It
 * does minimal processing and invokes "netif_rx" to complete further
 * processing.
 */
static void axienet_recv(struct net_device *ndev)
{
	u32 length;
	u32 csumstatus;
	u32 size = 0;
	u32 packets = 0;
	dma_addr_t tail_p = 0;
	struct axienet_local *lp = netdev_priv(ndev);
	struct sk_buff *skb, *new_skb;
	struct axidma_bd *cur_p;

	rmb();
	cur_p = &lp->rx_bd_v[lp->rx_bd_ci];

	while ((cur_p->status & XAXIDMA_BD_STS_COMPLETE_MASK)) {
		tail_p = lp->rx_bd_p + sizeof(*lp->rx_bd_v) * lp->rx_bd_ci;
		skb = (struct sk_buff *) (cur_p->sw_id_offset);
		length = cur_p->app4 & 0x0000FFFF;

		dma_unmap_single(ndev->dev.parent, cur_p->phys,
				 lp->max_frm_size,
				 DMA_FROM_DEVICE);

		skb_put(skb, length);
		skb->protocol = eth_type_trans(skb, ndev);
		/*skb_checksum_none_assert(skb);*/
		skb->ip_summed = CHECKSUM_NONE;

		/* if we're doing Rx csum offload, set it up */
		if (lp->features & XAE_FEATURE_FULL_RX_CSUM) {
			csumstatus = (cur_p->app2 &
				      XAE_FULL_CSUM_STATUS_MASK) >> 3;
			if ((csumstatus == XAE_IP_TCP_CSUM_VALIDATED) ||
			    (csumstatus == XAE_IP_UDP_CSUM_VALIDATED)) {
				skb->ip_summed = CHECKSUM_UNNECESSARY;
			}
		} else if ((lp->features & XAE_FEATURE_PARTIAL_RX_CSUM) != 0 &&
			   skb->protocol == __constant_htons(ETH_P_IP) &&
			   skb->len > 64) {
			skb->csum = be32_to_cpu(cur_p->app3 & 0xFFFF);
			skb->ip_summed = CHECKSUM_COMPLETE;
		}

		netif_rx(skb);

		size += length;
		packets++;

		new_skb = netdev_alloc_skb_ip_align(ndev, lp->max_frm_size);
		if (!new_skb)
			return;

		cur_p->phys = dma_map_single(ndev->dev.parent, new_skb->data,
					     lp->max_frm_size,
					     DMA_FROM_DEVICE);
		cur_p->cntrl = lp->max_frm_size;
		cur_p->status = 0;
		cur_p->sw_id_offset = (u32) new_skb;

		++lp->rx_bd_ci;
		lp->rx_bd_ci %= RX_BD_NUM;
		cur_p = &lp->rx_bd_v[lp->rx_bd_ci];
	}

	ndev->stats.rx_packets += packets;
	ndev->stats.rx_bytes += size;

	if (tail_p)
		axienet_dma_out32(lp, XAXIDMA_RX_TDESC_OFFSET, tail_p);
}

/**
 * axienet_tx_irq - Tx Done Isr.
 * @irq:	irq number
 * @_ndev:	net_device pointer
 *
 * returns: IRQ_HANDLED for all cases.
 *
 * This is the Axi DMA Tx done Isr. It invokes "axienet_start_xmit_done"
 * to complete the BD processing.
 */
static irqreturn_t axienet_tx_irq(int irq, void *_ndev)
{
	u32 cr;
	unsigned int status;
	struct net_device *ndev = _ndev;
	struct axienet_local *lp = netdev_priv(ndev);

	status = axienet_dma_in32(lp, XAXIDMA_TX_SR_OFFSET);
	if (status & (XAXIDMA_IRQ_IOC_MASK | XAXIDMA_IRQ_DELAY_MASK)) {
		axienet_dma_out32(lp, XAXIDMA_TX_SR_OFFSET, status);
		axienet_start_xmit_done(lp->ndev);
		goto out;
	}
	if (!(status & XAXIDMA_IRQ_ALL_MASK))
		dev_err(&ndev->dev, "No interrupts asserted in Tx path");
	if (status & XAXIDMA_IRQ_ERROR_MASK) {
		dev_err(&ndev->dev, "DMA Tx error 0x%x\n", status);
		dev_err(&ndev->dev, "Current BD is at: 0x%x\n",
			(lp->tx_bd_v[lp->tx_bd_ci]).phys);

		cr = axienet_dma_in32(lp, XAXIDMA_TX_CR_OFFSET);
		/* Disable coalesce, delay timer and error interrupts */
		cr &= (~XAXIDMA_IRQ_ALL_MASK);
		/* Write to the Tx channel control register */
		axienet_dma_out32(lp, XAXIDMA_TX_CR_OFFSET, cr);

		cr = axienet_dma_in32(lp, XAXIDMA_RX_CR_OFFSET);
		/* Disable coalesce, delay timer and error interrupts */
		cr &= (~XAXIDMA_IRQ_ALL_MASK);
		/* Write to the Rx channel control register */
		axienet_dma_out32(lp, XAXIDMA_RX_CR_OFFSET, cr);

		tasklet_schedule(&lp->dma_err_tasklet);
		axienet_dma_out32(lp, XAXIDMA_TX_SR_OFFSET, status);
	}
out:
	return IRQ_HANDLED;
}

/**
 * axienet_rx_irq - Rx Isr.
 * @irq:	irq number
 * @_ndev:	net_device pointer
 *
 * returns: IRQ_HANDLED for all cases.
 *
 * This is the Axi DMA Rx Isr. It invokes "axienet_recv" to complete the BD
 * processing.
 */
static irqreturn_t axienet_rx_irq(int irq, void *_ndev)
{
	u32 cr;
	unsigned int status;
	struct net_device *ndev = _ndev;
	struct axienet_local *lp = netdev_priv(ndev);

	status = axienet_dma_in32(lp, XAXIDMA_RX_SR_OFFSET);
	if (status & (XAXIDMA_IRQ_IOC_MASK | XAXIDMA_IRQ_DELAY_MASK)) {
		axienet_dma_out32(lp, XAXIDMA_RX_SR_OFFSET, status);
		axienet_recv(lp->ndev);
		goto out;
	}
	if (!(status & XAXIDMA_IRQ_ALL_MASK))
		dev_err(&ndev->dev, "No interrupts asserted in Rx path");
	if (status & XAXIDMA_IRQ_ERROR_MASK) {
		dev_err(&ndev->dev, "DMA Rx error 0x%x\n", status);
		dev_err(&ndev->dev, "Current BD is at: 0x%x\n",
			(lp->rx_bd_v[lp->rx_bd_ci]).phys);

		cr = axienet_dma_in32(lp, XAXIDMA_TX_CR_OFFSET);
		/* Disable coalesce, delay timer and error interrupts */
		cr &= (~XAXIDMA_IRQ_ALL_MASK);
		/* Finally write to the Tx channel control register */
		axienet_dma_out32(lp, XAXIDMA_TX_CR_OFFSET, cr);

		cr = axienet_dma_in32(lp, XAXIDMA_RX_CR_OFFSET);
		/* Disable coalesce, delay timer and error interrupts */
		cr &= (~XAXIDMA_IRQ_ALL_MASK);
		/* write to the Rx channel control register */
		axienet_dma_out32(lp, XAXIDMA_RX_CR_OFFSET, cr);

		tasklet_schedule(&lp->dma_err_tasklet);
		axienet_dma_out32(lp, XAXIDMA_RX_SR_OFFSET, status);
	}
out:
	return IRQ_HANDLED;
}

static void axienet_dma_err_handler(unsigned long data);

/**
 * axienet_open - Driver open routine.
 * @ndev:	Pointer to net_device structure
 *
 * returns: 0, on success.
 *	    -ENODEV, if PHY cannot be connected to
 *	    non-zero error value on failure
 *
 * This is the driver open routine. It calls phy_start to start the PHY device.
 * It also allocates interrupt service routines, enables the interrupt lines
 * and ISR handling. Axi Ethernet core is reset through Axi DMA core. Buffer
 * descriptors are initialized.
 */
static int axienet_open(struct net_device *ndev)
{
	int ret, mdio_mcreg;
	struct axienet_local *lp = netdev_priv(ndev);

	dev_dbg(&ndev->dev, "axienet_open()\n");

	mdio_mcreg = axienet_ior(lp, XAE_MDIO_MC_OFFSET);
	ret = axienet_mdio_wait_until_ready(lp);
	if (ret < 0)
		return ret;
	/* Disable the MDIO interface till Axi Ethernet Reset is completed.
	 * When we do an Axi Ethernet reset, it resets the complete core
	 * including the MDIO. If MDIO is not disabled when the reset
	 * process is started, MDIO will be broken afterwards.
	 */
	axienet_iow(lp, XAE_MDIO_MC_OFFSET,
		    (mdio_mcreg & (~XAE_MDIO_MC_MDIOEN_MASK)));
	axienet_device_reset(ndev);
	/* Enable the MDIO */
	axienet_iow(lp, XAE_MDIO_MC_OFFSET, mdio_mcreg);
	ret = axienet_mdio_wait_until_ready(lp);
	if (ret < 0)
		return ret;

	if (lp->phy_node) {
		if (lp->phy_type == XAE_PHY_TYPE_GMII) {
			lp->phy_dev = of_phy_connect(lp->ndev, lp->phy_node,
					     axienet_adjust_link, 0,
					     PHY_INTERFACE_MODE_GMII);
		} else if (lp->phy_type == XAE_PHY_TYPE_RGMII_2_0) {
			lp->phy_dev = of_phy_connect(lp->ndev, lp->phy_node,
					     axienet_adjust_link, 0,
					     PHY_INTERFACE_MODE_RGMII_ID);
		}

		if (!lp->phy_dev)
			dev_err(lp->dev, "of_phy_connect() failed\n");
		else
			phy_start(lp->phy_dev);
	}

	/* Enable tasklets for Axi DMA error handling */
	tasklet_init(&lp->dma_err_tasklet, axienet_dma_err_handler,
		     (unsigned long) lp);

	/* Enable interrupts for Axi DMA Tx */
	ret = request_irq(lp->tx_irq, axienet_tx_irq, 0, ndev->name, ndev);
	if (ret)
		goto err_tx_irq;
	/* Enable interrupts for Axi DMA Rx */
	ret = request_irq(lp->rx_irq, axienet_rx_irq, 0, ndev->name, ndev);
	if (ret)
		goto err_rx_irq;

	return 0;

err_rx_irq:
	free_irq(lp->tx_irq, ndev);
err_tx_irq:
	if (lp->phy_dev)
		phy_disconnect(lp->phy_dev);
	lp->phy_dev = NULL;
	tasklet_kill(&lp->dma_err_tasklet);
	dev_err(lp->dev, "request_irq() failed\n");
	return ret;
}

/**
 * axienet_stop - Driver stop routine.
 * @ndev:	Pointer to net_device structure
 *
 * returns: 0, on success.
 *
 * This is the driver stop routine. It calls phy_disconnect to stop the PHY
 * device. It also removes the interrupt handlers and disables the interrupts.
 * The Axi DMA Tx/Rx BDs are released.
 */
static int axienet_stop(struct net_device *ndev)
{
	u32 cr;
	struct axienet_local *lp = netdev_priv(ndev);

	dev_dbg(&ndev->dev, "axienet_close()\n");

	cr = axienet_dma_in32(lp, XAXIDMA_RX_CR_OFFSET);
	axienet_dma_out32(lp, XAXIDMA_RX_CR_OFFSET,
			  cr & (~XAXIDMA_CR_RUNSTOP_MASK));
	cr = axienet_dma_in32(lp, XAXIDMA_TX_CR_OFFSET);
	axienet_dma_out32(lp, XAXIDMA_TX_CR_OFFSET,
			  cr & (~XAXIDMA_CR_RUNSTOP_MASK));
	axienet_setoptions(ndev, lp->options &
			   ~(XAE_OPTION_TXEN | XAE_OPTION_RXEN));

	tasklet_kill(&lp->dma_err_tasklet);

	free_irq(lp->tx_irq, ndev);
	free_irq(lp->rx_irq, ndev);

	if (lp->phy_dev)
		phy_disconnect(lp->phy_dev);
	lp->phy_dev = NULL;

	axienet_dma_bd_release(ndev);
	return 0;
}

/**
 * axienet_change_mtu - Driver change mtu routine.
 * @ndev:	Pointer to net_device structure
 * @new_mtu:	New mtu value to be applied
 *
 * returns: Always returns 0 (success).
 *
 * This is the change mtu driver routine. It checks if the Axi Ethernet
 * hardware supports jumbo frames before changing the mtu. This can be
 * called only when the device is not up.
 */
static int axienet_change_mtu(struct net_device *ndev, int new_mtu)
{
	struct axienet_local *lp = netdev_priv(ndev);

	if (netif_running(ndev))
		return -EBUSY;

	if ((new_mtu + VLAN_ETH_HLEN +
		XAE_TRL_SIZE) > lp->rxmem)
		return -EINVAL;

	if ((new_mtu > XAE_JUMBO_MTU) || (new_mtu < 64))
		return -EINVAL;

	ndev->mtu = new_mtu;

	return 0;
}

#ifdef CONFIG_NET_POLL_CONTROLLER
/**
 * axienet_poll_controller - Axi Ethernet poll mechanism.
 * @ndev:	Pointer to net_device structure
 *
 * This implements Rx/Tx ISR poll mechanisms. The interrupts are disabled prior
 * to polling the ISRs and are enabled back after the polling is done.
 */
static void axienet_poll_controller(struct net_device *ndev)
{
	struct axienet_local *lp = netdev_priv(ndev);
	disable_irq(lp->tx_irq);
	disable_irq(lp->rx_irq);
	axienet_rx_irq(lp->tx_irq, ndev);
	axienet_tx_irq(lp->rx_irq, ndev);
	enable_irq(lp->tx_irq);
	enable_irq(lp->rx_irq);
}
#endif

/* Ioctl MII Interface */
static int axienet_ioctl(struct net_device *dev, struct ifreq *rq, int cmd)
{
	struct axienet_local *priv = netdev_priv(dev);

	if (!netif_running(dev))
		return -EINVAL;

	if (!priv->phy_dev)
		return -EOPNOTSUPP;

	return phy_mii_ioctl(priv->phy_dev, rq, cmd);
}

static const struct net_device_ops axienet_netdev_ops = {
	.ndo_open = axienet_open,
	.ndo_stop = axienet_stop,
	.ndo_start_xmit = axienet_start_xmit,
	.ndo_change_mtu	= axienet_change_mtu,
	.ndo_set_mac_address = netdev_set_mac_address,
	.ndo_validate_addr = eth_validate_addr,
	.ndo_set_rx_mode = axienet_set_multicast_list,
	.ndo_do_ioctl = axienet_ioctl,
#ifdef CONFIG_NET_POLL_CONTROLLER
	.ndo_poll_controller = axienet_poll_controller,
#endif
};

/**
 * axienet_ethtools_get_settings - Get Axi Ethernet settings related to PHY.
 * @ndev:	Pointer to net_device structure
 * @ecmd:	Pointer to ethtool_cmd structure
 *
 * This implements ethtool command for getting PHY settings. If PHY could
 * not be found, the function returns -ENODEV. This function calls the
 * relevant PHY ethtool API to get the PHY settings.
 * Issue "ethtool ethX" under linux prompt to execute this function.
 */
static int axienet_ethtools_get_settings(struct net_device *ndev,
					 struct ethtool_cmd *ecmd)
{
	struct axienet_local *lp = netdev_priv(ndev);
	struct phy_device *phydev = lp->phy_dev;
	if (!phydev)
		return -ENODEV;
	return phy_ethtool_gset(phydev, ecmd);
}

/**
 * axienet_ethtools_set_settings - Set PHY settings as passed in the argument.
 * @ndev:	Pointer to net_device structure
 * @ecmd:	Pointer to ethtool_cmd structure
 *
 * This implements ethtool command for setting various PHY settings. If PHY
 * could not be found, the function returns -ENODEV. This function calls the
 * relevant PHY ethtool API to set the PHY.
 * Issue e.g. "ethtool -s ethX speed 1000" under linux prompt to execute this
 * function.
 */
static int axienet_ethtools_set_settings(struct net_device *ndev,
					 struct ethtool_cmd *ecmd)
{
	struct axienet_local *lp = netdev_priv(ndev);
	struct phy_device *phydev = lp->phy_dev;
	if (!phydev)
		return -ENODEV;
	return phy_ethtool_sset(phydev, ecmd);
}

/**
 * axienet_ethtools_get_drvinfo - Get various Axi Ethernet driver information.
 * @ndev:	Pointer to net_device structure
 * @ed:		Pointer to ethtool_drvinfo structure
 *
 * This implements ethtool command for getting the driver information.
 * Issue "ethtool -i ethX" under linux prompt to execute this function.
 */
static void axienet_ethtools_get_drvinfo(struct net_device *ndev,
					 struct ethtool_drvinfo *ed)
{
	strlcpy(ed->driver, DRIVER_NAME, sizeof(ed->driver));
	strlcpy(ed->version, DRIVER_VERSION, sizeof(ed->version));
	ed->regdump_len = sizeof(u32) * AXIENET_REGS_N;
}

/**
 * axienet_ethtools_get_regs_len - Get the total regs length present in the
 *				   AxiEthernet core.
 * @ndev:	Pointer to net_device structure
 *
 * This implements ethtool command for getting the total register length
 * information.
 */
static int axienet_ethtools_get_regs_len(struct net_device *ndev)
{
	return sizeof(u32) * AXIENET_REGS_N;
}

/**
 * axienet_ethtools_get_regs - Dump the contents of all registers present
 *			       in AxiEthernet core.
 * @ndev:	Pointer to net_device structure
 * @regs:	Pointer to ethtool_regs structure
 * @ret:	Void pointer used to return the contents of the registers.
 *
 * This implements ethtool command for getting the Axi Ethernet register dump.
 * Issue "ethtool -d ethX" to execute this function.
 */
static void axienet_ethtools_get_regs(struct net_device *ndev,
				      struct ethtool_regs *regs, void *ret)
{
	u32 *data = (u32 *) ret;
	size_t len = sizeof(u32) * AXIENET_REGS_N;
	struct axienet_local *lp = netdev_priv(ndev);

	regs->version = 0;
	regs->len = len;

	memset(data, 0, len);
	data[0] = axienet_ior(lp, XAE_RAF_OFFSET);
	data[1] = axienet_ior(lp, XAE_TPF_OFFSET);
	data[2] = axienet_ior(lp, XAE_IFGP_OFFSET);
	data[3] = axienet_ior(lp, XAE_IS_OFFSET);
	data[4] = axienet_ior(lp, XAE_IP_OFFSET);
	data[5] = axienet_ior(lp, XAE_IE_OFFSET);
	data[6] = axienet_ior(lp, XAE_TTAG_OFFSET);
	data[7] = axienet_ior(lp, XAE_RTAG_OFFSET);
	data[8] = axienet_ior(lp, XAE_UAWL_OFFSET);
	data[9] = axienet_ior(lp, XAE_UAWU_OFFSET);
	data[10] = axienet_ior(lp, XAE_TPID0_OFFSET);
	data[11] = axienet_ior(lp, XAE_TPID1_OFFSET);
	data[12] = axienet_ior(lp, XAE_PPST_OFFSET);
	data[13] = axienet_ior(lp, XAE_RCW0_OFFSET);
	data[14] = axienet_ior(lp, XAE_RCW1_OFFSET);
	data[15] = axienet_ior(lp, XAE_TC_OFFSET);
	data[16] = axienet_ior(lp, XAE_FCC_OFFSET);
	data[17] = axienet_ior(lp, XAE_EMMC_OFFSET);
	data[18] = axienet_ior(lp, XAE_PHYC_OFFSET);
	data[19] = axienet_ior(lp, XAE_MDIO_MC_OFFSET);
	data[20] = axienet_ior(lp, XAE_MDIO_MCR_OFFSET);
	data[21] = axienet_ior(lp, XAE_MDIO_MWD_OFFSET);
	data[22] = axienet_ior(lp, XAE_MDIO_MRD_OFFSET);
	data[23] = axienet_ior(lp, XAE_MDIO_MIS_OFFSET);
	data[24] = axienet_ior(lp, XAE_MDIO_MIP_OFFSET);
	data[25] = axienet_ior(lp, XAE_MDIO_MIE_OFFSET);
	data[26] = axienet_ior(lp, XAE_MDIO_MIC_OFFSET);
	data[27] = axienet_ior(lp, XAE_UAW0_OFFSET);
	data[28] = axienet_ior(lp, XAE_UAW1_OFFSET);
	data[29] = axienet_ior(lp, XAE_FMI_OFFSET);
	data[30] = axienet_ior(lp, XAE_AF0_OFFSET);
	data[31] = axienet_ior(lp, XAE_AF1_OFFSET);
}

/**
 * axienet_ethtools_get_pauseparam - Get the pause parameter setting for
 *				     Tx and Rx paths.
 * @ndev:	Pointer to net_device structure
 * @epauseparm:	Pointer to ethtool_pauseparam structure.
 *
 * This implements ethtool command for getting axi ethernet pause frame
 * setting. Issue "ethtool -a ethX" to execute this function.
 */
static void
axienet_ethtools_get_pauseparam(struct net_device *ndev,
				struct ethtool_pauseparam *epauseparm)
{
	u32 regval;
	struct axienet_local *lp = netdev_priv(ndev);
	epauseparm->autoneg  = 0;
	regval = axienet_ior(lp, XAE_FCC_OFFSET);
	epauseparm->tx_pause = regval & XAE_FCC_FCTX_MASK;
	epauseparm->rx_pause = regval & XAE_FCC_FCRX_MASK;
}

/**
 * axienet_ethtools_set_pauseparam - Set device pause parameter(flow control)
 *				     settings.
 * @ndev:	Pointer to net_device structure
 * @epauseparam:Pointer to ethtool_pauseparam structure
 *
 * This implements ethtool command for enabling flow control on Rx and Tx
 * paths. Issue "ethtool -A ethX tx on|off" under linux prompt to execute this
 * function.
 */
static int
axienet_ethtools_set_pauseparam(struct net_device *ndev,
				struct ethtool_pauseparam *epauseparm)
{
	u32 regval = 0;
	struct axienet_local *lp = netdev_priv(ndev);

	if (netif_running(ndev)) {
		dev_err(&ndev->dev,
			"%s: Please stop netif before applying configuration\n",
			ndev->name);
		return -EFAULT;
	}

	regval = axienet_ior(lp, XAE_FCC_OFFSET);
	if (epauseparm->tx_pause)
		regval |= XAE_FCC_FCTX_MASK;
	else
		regval &= ~XAE_FCC_FCTX_MASK;
	if (epauseparm->rx_pause)
		regval |= XAE_FCC_FCRX_MASK;
	else
		regval &= ~XAE_FCC_FCRX_MASK;
	axienet_iow(lp, XAE_FCC_OFFSET, regval);

	return 0;
}

/**
 * axienet_ethtools_get_coalesce - Get DMA interrupt coalescing count.
 * @ndev:	Pointer to net_device structure
 * @ecoalesce:	Pointer to ethtool_coalesce structure
 *
 * This implements ethtool command for getting the DMA interrupt coalescing
 * count on Tx and Rx paths. Issue "ethtool -c ethX" under linux prompt to
 * execute this function.
 */
static int axienet_ethtools_get_coalesce(struct net_device *ndev,
					 struct ethtool_coalesce *ecoalesce)
{
	u32 regval = 0;
	struct axienet_local *lp = netdev_priv(ndev);
	regval = axienet_dma_in32(lp, XAXIDMA_RX_CR_OFFSET);
	ecoalesce->rx_max_coalesced_frames = (regval & XAXIDMA_COALESCE_MASK)
					     >> XAXIDMA_COALESCE_SHIFT;
	regval = axienet_dma_in32(lp, XAXIDMA_TX_CR_OFFSET);
	ecoalesce->tx_max_coalesced_frames = (regval & XAXIDMA_COALESCE_MASK)
					     >> XAXIDMA_COALESCE_SHIFT;
	return 0;
}

/**
 * axienet_ethtools_set_coalesce - Set DMA interrupt coalescing count.
 * @ndev:	Pointer to net_device structure
 * @ecoalesce:	Pointer to ethtool_coalesce structure
 *
 * This implements ethtool command for setting the DMA interrupt coalescing
 * count on Tx and Rx paths. Issue "ethtool -C ethX rx-frames 5" under linux
 * prompt to execute this function.
 */
static int axienet_ethtools_set_coalesce(struct net_device *ndev,
					 struct ethtool_coalesce *ecoalesce)
{
	struct axienet_local *lp = netdev_priv(ndev);

	if (netif_running(ndev)) {
		dev_err(&ndev->dev,
			"%s: Please stop netif before applying configuration\n",
			ndev->name);
		return -EFAULT;
	}

	if ((ecoalesce->rx_coalesce_usecs) ||
	    (ecoalesce->rx_coalesce_usecs_irq) ||
	    (ecoalesce->rx_max_coalesced_frames_irq) ||
	    (ecoalesce->tx_coalesce_usecs) ||
	    (ecoalesce->tx_coalesce_usecs_irq) ||
	    (ecoalesce->tx_max_coalesced_frames_irq) ||
	    (ecoalesce->stats_block_coalesce_usecs) ||
	    (ecoalesce->use_adaptive_rx_coalesce) ||
	    (ecoalesce->use_adaptive_tx_coalesce) ||
	    (ecoalesce->pkt_rate_low) ||
	    (ecoalesce->rx_coalesce_usecs_low) ||
	    (ecoalesce->rx_max_coalesced_frames_low) ||
	    (ecoalesce->tx_coalesce_usecs_low) ||
	    (ecoalesce->tx_max_coalesced_frames_low) ||
	    (ecoalesce->pkt_rate_high) ||
	    (ecoalesce->rx_coalesce_usecs_high) ||
	    (ecoalesce->rx_max_coalesced_frames_high) ||
	    (ecoalesce->tx_coalesce_usecs_high) ||
	    (ecoalesce->tx_max_coalesced_frames_high) ||
	    (ecoalesce->rate_sample_interval))
		return -EOPNOTSUPP;
	if (ecoalesce->rx_max_coalesced_frames)
		lp->coalesce_count_rx = ecoalesce->rx_max_coalesced_frames;
	if (ecoalesce->tx_max_coalesced_frames)
		lp->coalesce_count_tx = ecoalesce->tx_max_coalesced_frames;

	return 0;
}

static struct ethtool_ops axienet_ethtool_ops = {
	.get_settings   = axienet_ethtools_get_settings,
	.set_settings   = axienet_ethtools_set_settings,
	.get_drvinfo    = axienet_ethtools_get_drvinfo,
	.get_regs_len   = axienet_ethtools_get_regs_len,
	.get_regs       = axienet_ethtools_get_regs,
	.get_link       = ethtool_op_get_link,
	.get_pauseparam = axienet_ethtools_get_pauseparam,
	.set_pauseparam = axienet_ethtools_set_pauseparam,
	.get_coalesce   = axienet_ethtools_get_coalesce,
	.set_coalesce   = axienet_ethtools_set_coalesce,
};

/**
 * axienet_dma_err_handler - Tasklet handler for Axi DMA Error
 * @data:	Data passed
 *
 * Resets the Axi DMA and Axi Ethernet devices, and reconfigures the
 * Tx/Rx BDs.
 */
static void axienet_dma_err_handler(unsigned long data)
{
	u32 axienet_status;
	u32 cr, i;
	int mdio_mcreg;
	struct axienet_local *lp = (struct axienet_local *) data;
	struct net_device *ndev = lp->ndev;
	struct axidma_bd *cur_p;

	axienet_setoptions(ndev, lp->options &
			   ~(XAE_OPTION_TXEN | XAE_OPTION_RXEN));
	mdio_mcreg = axienet_ior(lp, XAE_MDIO_MC_OFFSET);
	axienet_mdio_wait_until_ready(lp);
	/* Disable the MDIO interface till Axi Ethernet Reset is completed.
	 * When we do an Axi Ethernet reset, it resets the complete core
	 * including the MDIO. So if MDIO is not disabled when the reset
	 * process is started, MDIO will be broken afterwards.
	 */
	axienet_iow(lp, XAE_MDIO_MC_OFFSET, (mdio_mcreg &
		    ~XAE_MDIO_MC_MDIOEN_MASK));

	__axienet_device_reset(lp, &ndev->dev, XAXIDMA_TX_CR_OFFSET);
	__axienet_device_reset(lp, &ndev->dev, XAXIDMA_RX_CR_OFFSET);

	axienet_iow(lp, XAE_MDIO_MC_OFFSET, mdio_mcreg);
	axienet_mdio_wait_until_ready(lp);

	for (i = 0; i < TX_BD_NUM; i++) {
		cur_p = &lp->tx_bd_v[i];
		if (cur_p->phys)
			dma_unmap_single(ndev->dev.parent, cur_p->phys,
					 (cur_p->cntrl &
					  XAXIDMA_BD_CTRL_LENGTH_MASK),
					 DMA_TO_DEVICE);
		if (cur_p->app4)
			dev_kfree_skb_irq((struct sk_buff *) cur_p->app4);
		cur_p->phys = 0;
		cur_p->cntrl = 0;
		cur_p->status = 0;
		cur_p->app0 = 0;
		cur_p->app1 = 0;
		cur_p->app2 = 0;
		cur_p->app3 = 0;
		cur_p->app4 = 0;
		cur_p->sw_id_offset = 0;
	}

	for (i = 0; i < RX_BD_NUM; i++) {
		cur_p = &lp->rx_bd_v[i];
		cur_p->status = 0;
		cur_p->app0 = 0;
		cur_p->app1 = 0;
		cur_p->app2 = 0;
		cur_p->app3 = 0;
		cur_p->app4 = 0;
	}

	lp->tx_bd_ci = 0;
	lp->tx_bd_tail = 0;
	lp->rx_bd_ci = 0;

	/* Start updating the Rx channel control register */
	cr = axienet_dma_in32(lp, XAXIDMA_RX_CR_OFFSET);
	/* Update the interrupt coalesce count */
	cr = ((cr & ~XAXIDMA_COALESCE_MASK) |
	      (XAXIDMA_DFT_RX_THRESHOLD << XAXIDMA_COALESCE_SHIFT));
	/* Update the delay timer count */
	cr = ((cr & ~XAXIDMA_DELAY_MASK) |
	      (XAXIDMA_DFT_RX_WAITBOUND << XAXIDMA_DELAY_SHIFT));
	/* Enable coalesce, delay timer and error interrupts */
	cr |= XAXIDMA_IRQ_ALL_MASK;
	/* Finally write to the Rx channel control register */
	axienet_dma_out32(lp, XAXIDMA_RX_CR_OFFSET, cr);

	/* Start updating the Tx channel control register */
	cr = axienet_dma_in32(lp, XAXIDMA_TX_CR_OFFSET);
	/* Update the interrupt coalesce count */
	cr = (((cr & ~XAXIDMA_COALESCE_MASK)) |
	      (XAXIDMA_DFT_TX_THRESHOLD << XAXIDMA_COALESCE_SHIFT));
	/* Update the delay timer count */
	cr = (((cr & ~XAXIDMA_DELAY_MASK)) |
	      (XAXIDMA_DFT_TX_WAITBOUND << XAXIDMA_DELAY_SHIFT));
	/* Enable coalesce, delay timer and error interrupts */
	cr |= XAXIDMA_IRQ_ALL_MASK;
	/* Finally write to the Tx channel control register */
	axienet_dma_out32(lp, XAXIDMA_TX_CR_OFFSET, cr);

	/* Populate the tail pointer and bring the Rx Axi DMA engine out of
	 * halted state. This will make the Rx side ready for reception.
	 */
	axienet_dma_out32(lp, XAXIDMA_RX_CDESC_OFFSET, lp->rx_bd_p);
	cr = axienet_dma_in32(lp, XAXIDMA_RX_CR_OFFSET);
	axienet_dma_out32(lp, XAXIDMA_RX_CR_OFFSET,
			  cr | XAXIDMA_CR_RUNSTOP_MASK);
	axienet_dma_out32(lp, XAXIDMA_RX_TDESC_OFFSET, lp->rx_bd_p +
			  (sizeof(*lp->rx_bd_v) * (RX_BD_NUM - 1)));

	/* Write to the RS (Run-stop) bit in the Tx channel control register.
	 * Tx channel is now ready to run. But only after we write to the
	 * tail pointer register that the Tx channel will start transmitting
	 */
	axienet_dma_out32(lp, XAXIDMA_TX_CDESC_OFFSET, lp->tx_bd_p);
	cr = axienet_dma_in32(lp, XAXIDMA_TX_CR_OFFSET);
	axienet_dma_out32(lp, XAXIDMA_TX_CR_OFFSET,
			  cr | XAXIDMA_CR_RUNSTOP_MASK);

	axienet_status = axienet_ior(lp, XAE_RCW1_OFFSET);
	axienet_status &= ~XAE_RCW1_RX_MASK;
	axienet_iow(lp, XAE_RCW1_OFFSET, axienet_status);

	axienet_status = axienet_ior(lp, XAE_IP_OFFSET);
	if (axienet_status & XAE_INT_RXRJECT_MASK)
		axienet_iow(lp, XAE_IS_OFFSET, XAE_INT_RXRJECT_MASK);
	axienet_iow(lp, XAE_FCC_OFFSET, XAE_FCC_FCRX_MASK);

	/* Sync default options with HW but leave receiver and
	 * transmitter disabled.
	 */
	axienet_setoptions(ndev, lp->options &
			   ~(XAE_OPTION_TXEN | XAE_OPTION_RXEN));
	axienet_set_mac_address(ndev, NULL);
	axienet_set_multicast_list(ndev);
	axienet_setoptions(ndev, lp->options);
}

/**
 * axienet_of_probe - Axi Ethernet probe function.
 * @op:		Pointer to platform device structure.
 * @match:	Pointer to device id structure
 *
 * returns: 0, on success
 *	    Non-zero error value on failure.
 *
 * This is the probe routine for Axi Ethernet driver. This is called before
 * any other driver routines are invoked. It allocates and sets up the Ethernet
 * device. Parses through device tree and populates fields of
 * axienet_local. It registers the Ethernet device.
 */
static int axienet_of_probe(struct platform_device *op)
{
	__be32 *p;
	int size, ret = 0;
	struct device_node *np;
	struct axienet_local *lp;
	struct net_device *ndev;
	const void *addr;

	ndev = alloc_etherdev(sizeof(*lp));
	if (!ndev)
		return -ENOMEM;

	ether_setup(ndev);
	dev_set_drvdata(&op->dev, ndev);

	SET_NETDEV_DEV(ndev, &op->dev);
	ndev->flags &= ~IFF_MULTICAST;  /* clear multicast */
	ndev->features = NETIF_F_FRAGLIST;
	ndev->netdev_ops = &axienet_netdev_ops;
	ndev->ethtool_ops = &axienet_ethtool_ops;

	lp = netdev_priv(ndev);
	lp->ndev = ndev;
	lp->dev = &op->dev;
	lp->options = XAE_OPTION_DEFAULTS;
	/* Map device registers */
	lp->regs = of_iomap(op->dev.of_node, 0);
	if (!lp->regs) {
		dev_err(&op->dev, "could not map Axi Ethernet regs.\n");
		goto nodev;
	}
	/* Setup checksum offload, but default to off if not specified */
	lp->features = 0;

	p = (__be32 *) of_get_property(op->dev.of_node, "xlnx,txcsum", NULL);
	dev_info(&op->dev, "TX_CSUM %d\n", be32_to_cpup(p));
	if (p) {
		switch (be32_to_cpup(p)) {
		case 1:
			lp->csum_offload_on_tx_path =
				XAE_FEATURE_PARTIAL_TX_CSUM;
			lp->features |= XAE_FEATURE_PARTIAL_TX_CSUM;
			/* Can checksum TCP/UDP over IPv4. */
			ndev->features |= NETIF_F_IP_CSUM | NETIF_F_SG;
			break;
		case 2:
			lp->csum_offload_on_tx_path =
				XAE_FEATURE_FULL_TX_CSUM;
			lp->features |= XAE_FEATURE_FULL_TX_CSUM;
			/* Can checksum TCP/UDP over IPv4. */
			ndev->features |= NETIF_F_IP_CSUM | NETIF_F_SG;
			break;
		default:
			lp->csum_offload_on_tx_path = XAE_NO_CSUM_OFFLOAD;
		}
	}
	p = (__be32 *) of_get_property(op->dev.of_node, "xlnx,rxcsum", NULL);
	dev_info(&op->dev, "RX_CSUM %d\n", be32_to_cpup(p));
	if (p) {
		switch (be32_to_cpup(p)) {
		case 1:
			lp->csum_offload_on_rx_path =
				XAE_FEATURE_PARTIAL_RX_CSUM;
			lp->features |= XAE_FEATURE_PARTIAL_RX_CSUM;
			break;
		case 2:
			lp->csum_offload_on_rx_path =
				XAE_FEATURE_FULL_RX_CSUM;
			lp->features |= XAE_FEATURE_FULL_RX_CSUM;
			break;
		default:
			lp->csum_offload_on_rx_path = XAE_NO_CSUM_OFFLOAD;
		}
	}
	/* For supporting jumbo frames, the Axi Ethernet hardware must have
	 * a larger Rx/Tx Memory. Typically, the size must be large so that
	 * we can enable jumbo option and start supporting jumbo frames.
	 * Here we check for memory allocated for Rx/Tx in the hardware from
	 * the device-tree and accordingly set flags.
	 */
	p = (__be32 *) of_get_property(op->dev.of_node, "xlnx,rxmem", NULL);
	if (p)
		lp->rxmem = be32_to_cpup(p);
	p = (__be32 *) of_get_property(op->dev.of_node, "xlnx,temac-type",
				       NULL);
	if (p)
		lp->temac_type = be32_to_cpup(p);
	p = (__be32 *) of_get_property(op->dev.of_node, "xlnx,phy-type", NULL);
	if (p)
		lp->phy_type = be32_to_cpup(p);

	/* Find the DMA node, map the DMA registers, and decode the DMA IRQs */
	np = of_parse_phandle(op->dev.of_node, "axistream-connected", 0);
	if (!np) {
		dev_err(&op->dev, "could not find DMA node\n");
		goto err_iounmap;
	}
	lp->dma_regs = of_iomap(np, 0);
	if (lp->dma_regs) {
		dev_dbg(&op->dev, "MEM base: %p\n", lp->dma_regs);
	} else {
		dev_err(&op->dev, "unable to map DMA registers\n");
		of_node_put(np);
	}
	lp->rx_irq = irq_of_parse_and_map(np, 1);
	lp->tx_irq = irq_of_parse_and_map(np, 0);
	of_node_put(np);
	if ((lp->rx_irq <= 0) || (lp->tx_irq <= 0)) {
		dev_err(&op->dev, "could not determine irqs\n");
		ret = -ENOMEM;
		goto err_iounmap_2;
	}

	/* Retrieve the MAC address */
	addr = of_get_property(op->dev.of_node, "local-mac-address", &size);
	if ((!addr) || (size != 6)) {
		dev_err(&op->dev, "could not find MAC address\n");
		ret = -ENODEV;
		goto err_iounmap_2;
	}
	axienet_set_mac_address(ndev, (void *) addr);

	lp->coalesce_count_rx = XAXIDMA_DFT_RX_THRESHOLD;
	lp->coalesce_count_tx = XAXIDMA_DFT_TX_THRESHOLD;

	lp->phy_node = of_parse_phandle(op->dev.of_node, "phy-handle", 0);
	if (lp->phy_node)
		ret = axienet_mdio_setup(lp, op->dev.of_node);
	if (ret)
		dev_warn(&op->dev, "error registering MDIO bus\n");

	ret = register_netdev(lp->ndev);
	if (ret) {
		dev_err(lp->dev, "register_netdev() error (%i)\n", ret);
		goto err_iounmap_2;
	}

	return 0;

err_iounmap_2:
	if (lp->dma_regs)
		iounmap(lp->dma_regs);
err_iounmap:
	iounmap(lp->regs);
nodev:
	free_netdev(ndev);
	ndev = NULL;
	return ret;
}

static int axienet_of_remove(struct platform_device *op)
{
	struct net_device *ndev = dev_get_drvdata(&op->dev);
	struct axienet_local *lp = netdev_priv(ndev);

	axienet_mdio_teardown(lp);
	unregister_netdev(ndev);

	if (lp->phy_node)
		of_node_put(lp->phy_node);
	lp->phy_node = NULL;

	dev_set_drvdata(&op->dev, NULL);

	iounmap(lp->regs);
	if (lp->dma_regs)
		iounmap(lp->dma_regs);
	free_netdev(ndev);

	return 0;
}

static struct platform_driver axienet_of_driver = {
	.probe = axienet_of_probe,
	.remove = axienet_of_remove,
	.driver = {
		 .owner = THIS_MODULE,
		 .name = "xilinx_axienet",
		 .of_match_table = axienet_of_match,
	},
};

module_platform_driver(axienet_of_driver);

MODULE_DESCRIPTION("Xilinx Axi Ethernet driver");
MODULE_AUTHOR("Xilinx");
MODULE_LICENSE("GPL");<|MERGE_RESOLUTION|>--- conflicted
+++ resolved
@@ -198,33 +198,21 @@
 	lp->tx_bd_tail = 0;
 	lp->rx_bd_ci = 0;
 
-	/* Allocate the Tx and Rx buffer descriptors */
+	/*
+	 * Allocate the Tx and Rx buffer descriptors.
+	 */
 	lp->tx_bd_v = dma_alloc_coherent(ndev->dev.parent,
 					 sizeof(*lp->tx_bd_v) * TX_BD_NUM,
 					 &lp->tx_bd_p,
-<<<<<<< HEAD
-					 GFP_KERNEL);
-	if (!lp->tx_bd_v) {
-		dev_err(&ndev->dev,
-			"unable to allocate DMA Tx buffer descriptors");
-=======
 					 GFP_KERNEL | __GFP_ZERO);
 	if (!lp->tx_bd_v)
->>>>>>> 8bb495e3
 		goto out;
 
 	lp->rx_bd_v = dma_alloc_coherent(ndev->dev.parent,
 					 sizeof(*lp->rx_bd_v) * RX_BD_NUM,
 					 &lp->rx_bd_p,
-<<<<<<< HEAD
-					 GFP_KERNEL);
-	if (!lp->rx_bd_v) {
-		dev_err(&ndev->dev,
-			"unable to allocate DMA Rx buffer descriptors");
-=======
 					 GFP_KERNEL | __GFP_ZERO);
 	if (!lp->rx_bd_v)
->>>>>>> 8bb495e3
 		goto out;
 
 	for (i = 0; i < TX_BD_NUM; i++) {
