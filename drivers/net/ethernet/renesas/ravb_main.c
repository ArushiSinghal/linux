/* Renesas Ethernet AVB device driver
 *
 * Copyright (C) 2014-2015 Renesas Electronics Corporation
 * Copyright (C) 2015 Renesas Solutions Corp.
 * Copyright (C) 2015-2016 Cogent Embedded, Inc. <source@cogentembedded.com>
 *
 * Based on the SuperH Ethernet driver
 *
 * This program is free software; you can redistribute it and/or modify it
 * under the terms and conditions of the GNU General Public License version 2,
 * as published by the Free Software Foundation.
 */

#include <linux/cache.h>
#include <linux/clk.h>
#include <linux/delay.h>
#include <linux/dma-mapping.h>
#include <linux/err.h>
#include <linux/etherdevice.h>
#include <linux/ethtool.h>
#include <linux/if_vlan.h>
#include <linux/kernel.h>
#include <linux/list.h>
#include <linux/module.h>
#include <linux/net_tstamp.h>
#include <linux/of.h>
#include <linux/of_device.h>
#include <linux/of_irq.h>
#include <linux/of_mdio.h>
#include <linux/of_net.h>
#include <linux/pm_runtime.h>
#include <linux/slab.h>
#include <linux/spinlock.h>

#include <asm/div64.h>

#include "ravb.h"

#define RAVB_DEF_MSG_ENABLE \
		(NETIF_MSG_LINK	  | \
		 NETIF_MSG_TIMER  | \
		 NETIF_MSG_RX_ERR | \
		 NETIF_MSG_TX_ERR)

static const char *ravb_rx_irqs[NUM_RX_QUEUE] = {
	"ch0", /* RAVB_BE */
	"ch1", /* RAVB_NC */
};

static const char *ravb_tx_irqs[NUM_TX_QUEUE] = {
	"ch18", /* RAVB_BE */
	"ch19", /* RAVB_NC */
};

void ravb_modify(struct net_device *ndev, enum ravb_reg reg, u32 clear,
		 u32 set)
{
	ravb_write(ndev, (ravb_read(ndev, reg) & ~clear) | set, reg);
}

int ravb_wait(struct net_device *ndev, enum ravb_reg reg, u32 mask, u32 value)
{
	int i;

	for (i = 0; i < 10000; i++) {
		if ((ravb_read(ndev, reg) & mask) == value)
			return 0;
		udelay(10);
	}
	return -ETIMEDOUT;
}

static int ravb_config(struct net_device *ndev)
{
	int error;

	/* Set config mode */
	ravb_modify(ndev, CCC, CCC_OPC, CCC_OPC_CONFIG);
	/* Check if the operating mode is changed to the config mode */
	error = ravb_wait(ndev, CSR, CSR_OPS, CSR_OPS_CONFIG);
	if (error)
		netdev_err(ndev, "failed to switch device to config mode\n");

	return error;
}

static void ravb_set_duplex(struct net_device *ndev)
{
	struct ravb_private *priv = netdev_priv(ndev);

	ravb_modify(ndev, ECMR, ECMR_DM, priv->duplex ? ECMR_DM : 0);
}

static void ravb_set_rate(struct net_device *ndev)
{
	struct ravb_private *priv = netdev_priv(ndev);

	switch (priv->speed) {
	case 100:		/* 100BASE */
		ravb_write(ndev, GECMR_SPEED_100, GECMR);
		break;
	case 1000:		/* 1000BASE */
		ravb_write(ndev, GECMR_SPEED_1000, GECMR);
		break;
	}
}

static void ravb_set_buffer_align(struct sk_buff *skb)
{
	u32 reserve = (unsigned long)skb->data & (RAVB_ALIGN - 1);

	if (reserve)
		skb_reserve(skb, RAVB_ALIGN - reserve);
}

/* Get MAC address from the MAC address registers
 *
 * Ethernet AVB device doesn't have ROM for MAC address.
 * This function gets the MAC address that was used by a bootloader.
 */
static void ravb_read_mac_address(struct net_device *ndev, const u8 *mac)
{
	if (mac) {
		ether_addr_copy(ndev->dev_addr, mac);
	} else {
		u32 mahr = ravb_read(ndev, MAHR);
		u32 malr = ravb_read(ndev, MALR);

		ndev->dev_addr[0] = (mahr >> 24) & 0xFF;
		ndev->dev_addr[1] = (mahr >> 16) & 0xFF;
		ndev->dev_addr[2] = (mahr >>  8) & 0xFF;
		ndev->dev_addr[3] = (mahr >>  0) & 0xFF;
		ndev->dev_addr[4] = (malr >>  8) & 0xFF;
		ndev->dev_addr[5] = (malr >>  0) & 0xFF;
	}
}

static void ravb_mdio_ctrl(struct mdiobb_ctrl *ctrl, u32 mask, int set)
{
	struct ravb_private *priv = container_of(ctrl, struct ravb_private,
						 mdiobb);

	ravb_modify(priv->ndev, PIR, mask, set ? mask : 0);
}

/* MDC pin control */
static void ravb_set_mdc(struct mdiobb_ctrl *ctrl, int level)
{
	ravb_mdio_ctrl(ctrl, PIR_MDC, level);
}

/* Data I/O pin control */
static void ravb_set_mdio_dir(struct mdiobb_ctrl *ctrl, int output)
{
	ravb_mdio_ctrl(ctrl, PIR_MMD, output);
}

/* Set data bit */
static void ravb_set_mdio_data(struct mdiobb_ctrl *ctrl, int value)
{
	ravb_mdio_ctrl(ctrl, PIR_MDO, value);
}

/* Get data bit */
static int ravb_get_mdio_data(struct mdiobb_ctrl *ctrl)
{
	struct ravb_private *priv = container_of(ctrl, struct ravb_private,
						 mdiobb);

	return (ravb_read(priv->ndev, PIR) & PIR_MDI) != 0;
}

/* MDIO bus control struct */
static struct mdiobb_ops bb_ops = {
	.owner = THIS_MODULE,
	.set_mdc = ravb_set_mdc,
	.set_mdio_dir = ravb_set_mdio_dir,
	.set_mdio_data = ravb_set_mdio_data,
	.get_mdio_data = ravb_get_mdio_data,
};

/* Free skb's and DMA buffers for Ethernet AVB */
static void ravb_ring_free(struct net_device *ndev, int q)
{
	struct ravb_private *priv = netdev_priv(ndev);
	int ring_size;
	int i;

	/* Free RX skb ringbuffer */
	if (priv->rx_skb[q]) {
		for (i = 0; i < priv->num_rx_ring[q]; i++)
			dev_kfree_skb(priv->rx_skb[q][i]);
	}
	kfree(priv->rx_skb[q]);
	priv->rx_skb[q] = NULL;

	/* Free TX skb ringbuffer */
	if (priv->tx_skb[q]) {
		for (i = 0; i < priv->num_tx_ring[q]; i++)
			dev_kfree_skb(priv->tx_skb[q][i]);
	}
	kfree(priv->tx_skb[q]);
	priv->tx_skb[q] = NULL;

	/* Free aligned TX buffers */
	kfree(priv->tx_align[q]);
	priv->tx_align[q] = NULL;

	if (priv->rx_ring[q]) {
		ring_size = sizeof(struct ravb_ex_rx_desc) *
			    (priv->num_rx_ring[q] + 1);
		dma_free_coherent(ndev->dev.parent, ring_size, priv->rx_ring[q],
				  priv->rx_desc_dma[q]);
		priv->rx_ring[q] = NULL;
	}

	if (priv->tx_ring[q]) {
		ring_size = sizeof(struct ravb_tx_desc) *
			    (priv->num_tx_ring[q] * NUM_TX_DESC + 1);
		dma_free_coherent(ndev->dev.parent, ring_size, priv->tx_ring[q],
				  priv->tx_desc_dma[q]);
		priv->tx_ring[q] = NULL;
	}
}

/* Format skb and descriptor buffer for Ethernet AVB */
static void ravb_ring_format(struct net_device *ndev, int q)
{
	struct ravb_private *priv = netdev_priv(ndev);
	struct ravb_ex_rx_desc *rx_desc;
	struct ravb_tx_desc *tx_desc;
	struct ravb_desc *desc;
	int rx_ring_size = sizeof(*rx_desc) * priv->num_rx_ring[q];
	int tx_ring_size = sizeof(*tx_desc) * priv->num_tx_ring[q] *
			   NUM_TX_DESC;
	dma_addr_t dma_addr;
	int i;

	priv->cur_rx[q] = 0;
	priv->cur_tx[q] = 0;
	priv->dirty_rx[q] = 0;
	priv->dirty_tx[q] = 0;

	memset(priv->rx_ring[q], 0, rx_ring_size);
	/* Build RX ring buffer */
	for (i = 0; i < priv->num_rx_ring[q]; i++) {
		/* RX descriptor */
		rx_desc = &priv->rx_ring[q][i];
		rx_desc->ds_cc = cpu_to_le16(PKT_BUF_SZ);
		dma_addr = dma_map_single(ndev->dev.parent, priv->rx_skb[q][i]->data,
					  PKT_BUF_SZ,
					  DMA_FROM_DEVICE);
		/* We just set the data size to 0 for a failed mapping which
		 * should prevent DMA from happening...
		 */
		if (dma_mapping_error(ndev->dev.parent, dma_addr))
			rx_desc->ds_cc = cpu_to_le16(0);
		rx_desc->dptr = cpu_to_le32(dma_addr);
		rx_desc->die_dt = DT_FEMPTY;
	}
	rx_desc = &priv->rx_ring[q][i];
	rx_desc->dptr = cpu_to_le32((u32)priv->rx_desc_dma[q]);
	rx_desc->die_dt = DT_LINKFIX; /* type */

	memset(priv->tx_ring[q], 0, tx_ring_size);
	/* Build TX ring buffer */
	for (i = 0, tx_desc = priv->tx_ring[q]; i < priv->num_tx_ring[q];
	     i++, tx_desc++) {
		tx_desc->die_dt = DT_EEMPTY;
		tx_desc++;
		tx_desc->die_dt = DT_EEMPTY;
	}
	tx_desc->dptr = cpu_to_le32((u32)priv->tx_desc_dma[q]);
	tx_desc->die_dt = DT_LINKFIX; /* type */

	/* RX descriptor base address for best effort */
	desc = &priv->desc_bat[RX_QUEUE_OFFSET + q];
	desc->die_dt = DT_LINKFIX; /* type */
	desc->dptr = cpu_to_le32((u32)priv->rx_desc_dma[q]);

	/* TX descriptor base address for best effort */
	desc = &priv->desc_bat[q];
	desc->die_dt = DT_LINKFIX; /* type */
	desc->dptr = cpu_to_le32((u32)priv->tx_desc_dma[q]);
}

/* Init skb and descriptor buffer for Ethernet AVB */
static int ravb_ring_init(struct net_device *ndev, int q)
{
	struct ravb_private *priv = netdev_priv(ndev);
	struct sk_buff *skb;
	int ring_size;
	int i;

	/* Allocate RX and TX skb rings */
	priv->rx_skb[q] = kcalloc(priv->num_rx_ring[q],
				  sizeof(*priv->rx_skb[q]), GFP_KERNEL);
	priv->tx_skb[q] = kcalloc(priv->num_tx_ring[q],
				  sizeof(*priv->tx_skb[q]), GFP_KERNEL);
	if (!priv->rx_skb[q] || !priv->tx_skb[q])
		goto error;

	for (i = 0; i < priv->num_rx_ring[q]; i++) {
		skb = netdev_alloc_skb(ndev, PKT_BUF_SZ + RAVB_ALIGN - 1);
		if (!skb)
			goto error;
		ravb_set_buffer_align(skb);
		priv->rx_skb[q][i] = skb;
	}

	/* Allocate rings for the aligned buffers */
	priv->tx_align[q] = kmalloc(DPTR_ALIGN * priv->num_tx_ring[q] +
				    DPTR_ALIGN - 1, GFP_KERNEL);
	if (!priv->tx_align[q])
		goto error;

	/* Allocate all RX descriptors. */
	ring_size = sizeof(struct ravb_ex_rx_desc) * (priv->num_rx_ring[q] + 1);
	priv->rx_ring[q] = dma_alloc_coherent(ndev->dev.parent, ring_size,
					      &priv->rx_desc_dma[q],
					      GFP_KERNEL);
	if (!priv->rx_ring[q])
		goto error;

	priv->dirty_rx[q] = 0;

	/* Allocate all TX descriptors. */
	ring_size = sizeof(struct ravb_tx_desc) *
		    (priv->num_tx_ring[q] * NUM_TX_DESC + 1);
	priv->tx_ring[q] = dma_alloc_coherent(ndev->dev.parent, ring_size,
					      &priv->tx_desc_dma[q],
					      GFP_KERNEL);
	if (!priv->tx_ring[q])
		goto error;

	return 0;

error:
	ravb_ring_free(ndev, q);

	return -ENOMEM;
}

/* E-MAC init function */
static void ravb_emac_init(struct net_device *ndev)
{
	struct ravb_private *priv = netdev_priv(ndev);

	/* Receive frame limit set register */
	ravb_write(ndev, ndev->mtu + ETH_HLEN + VLAN_HLEN + ETH_FCS_LEN, RFLR);

	/* PAUSE prohibition */
	ravb_write(ndev, ECMR_ZPF | (priv->duplex ? ECMR_DM : 0) |
		   ECMR_TE | ECMR_RE, ECMR);

	ravb_set_rate(ndev);

	/* Set MAC address */
	ravb_write(ndev,
		   (ndev->dev_addr[0] << 24) | (ndev->dev_addr[1] << 16) |
		   (ndev->dev_addr[2] << 8)  | (ndev->dev_addr[3]), MAHR);
	ravb_write(ndev,
		   (ndev->dev_addr[4] << 8)  | (ndev->dev_addr[5]), MALR);

	ravb_write(ndev, 1, MPR);

	/* E-MAC status register clear */
	ravb_write(ndev, ECSR_ICD | ECSR_MPD, ECSR);

	/* E-MAC interrupt enable register */
	ravb_write(ndev, ECSIPR_ICDIP | ECSIPR_MPDIP | ECSIPR_LCHNGIP, ECSIPR);
}

/* Device init function for Ethernet AVB */
static int ravb_dmac_init(struct net_device *ndev)
{
	struct ravb_private *priv = netdev_priv(ndev);
	int error;

	/* Set CONFIG mode */
	error = ravb_config(ndev);
	if (error)
		return error;

	error = ravb_ring_init(ndev, RAVB_BE);
	if (error)
		return error;
	error = ravb_ring_init(ndev, RAVB_NC);
	if (error) {
		ravb_ring_free(ndev, RAVB_BE);
		return error;
	}

	/* Descriptor format */
	ravb_ring_format(ndev, RAVB_BE);
	ravb_ring_format(ndev, RAVB_NC);

#if defined(__LITTLE_ENDIAN)
	ravb_modify(ndev, CCC, CCC_BOC, 0);
#else
	ravb_modify(ndev, CCC, CCC_BOC, CCC_BOC);
#endif

	/* Set AVB RX */
	ravb_write(ndev, RCR_EFFS | RCR_ENCF | RCR_ETS0 | 0x18000000, RCR);

	/* Set FIFO size */
	ravb_write(ndev, TGC_TQP_AVBMODE1 | 0x00222200, TGC);

	/* Timestamp enable */
	ravb_write(ndev, TCCR_TFEN, TCCR);

	/* Interrupt init: */
	if (priv->chip_id == RCAR_GEN3) {
		/* Clear DIL.DPLx */
		ravb_write(ndev, 0, DIL);
		/* Set queue specific interrupt */
		ravb_write(ndev, CIE_CRIE | CIE_CTIE | CIE_CL0M, CIE);
	}
	/* Frame receive */
	ravb_write(ndev, RIC0_FRE0 | RIC0_FRE1, RIC0);
	/* Disable FIFO full warning */
	ravb_write(ndev, 0, RIC1);
	/* Receive FIFO full error, descriptor empty */
	ravb_write(ndev, RIC2_QFE0 | RIC2_QFE1 | RIC2_RFFE, RIC2);
	/* Frame transmitted, timestamp FIFO updated */
	ravb_write(ndev, TIC_FTE0 | TIC_FTE1 | TIC_TFUE, TIC);

	/* Setting the control will start the AVB-DMAC process. */
	ravb_modify(ndev, CCC, CCC_OPC, CCC_OPC_OPERATION);

	return 0;
}

/* Free TX skb function for AVB-IP */
static int ravb_tx_free(struct net_device *ndev, int q)
{
	struct ravb_private *priv = netdev_priv(ndev);
	struct net_device_stats *stats = &priv->stats[q];
	struct ravb_tx_desc *desc;
	int free_num = 0;
	int entry;
	u32 size;

	for (; priv->cur_tx[q] - priv->dirty_tx[q] > 0; priv->dirty_tx[q]++) {
		entry = priv->dirty_tx[q] % (priv->num_tx_ring[q] *
					     NUM_TX_DESC);
		desc = &priv->tx_ring[q][entry];
		if (desc->die_dt != DT_FEMPTY)
			break;
		/* Descriptor type must be checked before all other reads */
		dma_rmb();
		size = le16_to_cpu(desc->ds_tagl) & TX_DS;
		/* Free the original skb. */
		if (priv->tx_skb[q][entry / NUM_TX_DESC]) {
			dma_unmap_single(ndev->dev.parent, le32_to_cpu(desc->dptr),
					 size, DMA_TO_DEVICE);
			/* Last packet descriptor? */
			if (entry % NUM_TX_DESC == NUM_TX_DESC - 1) {
				entry /= NUM_TX_DESC;
				dev_kfree_skb_any(priv->tx_skb[q][entry]);
				priv->tx_skb[q][entry] = NULL;
				stats->tx_packets++;
			}
			free_num++;
		}
		stats->tx_bytes += size;
		desc->die_dt = DT_EEMPTY;
	}
	return free_num;
}

static void ravb_get_tx_tstamp(struct net_device *ndev)
{
	struct ravb_private *priv = netdev_priv(ndev);
	struct ravb_tstamp_skb *ts_skb, *ts_skb2;
	struct skb_shared_hwtstamps shhwtstamps;
	struct sk_buff *skb;
	struct timespec64 ts;
	u16 tag, tfa_tag;
	int count;
	u32 tfa2;

	count = (ravb_read(ndev, TSR) & TSR_TFFL) >> 8;
	while (count--) {
		tfa2 = ravb_read(ndev, TFA2);
		tfa_tag = (tfa2 & TFA2_TST) >> 16;
		ts.tv_nsec = (u64)ravb_read(ndev, TFA0);
		ts.tv_sec = ((u64)(tfa2 & TFA2_TSV) << 32) |
			    ravb_read(ndev, TFA1);
		memset(&shhwtstamps, 0, sizeof(shhwtstamps));
		shhwtstamps.hwtstamp = timespec64_to_ktime(ts);
		list_for_each_entry_safe(ts_skb, ts_skb2, &priv->ts_skb_list,
					 list) {
			skb = ts_skb->skb;
			tag = ts_skb->tag;
			list_del(&ts_skb->list);
			kfree(ts_skb);
			if (tag == tfa_tag) {
				skb_tstamp_tx(skb, &shhwtstamps);
				break;
			}
		}
		ravb_modify(ndev, TCCR, TCCR_TFR, TCCR_TFR);
	}
}

/* Packet receive function for Ethernet AVB */
static bool ravb_rx(struct net_device *ndev, int *quota, int q)
{
	struct ravb_private *priv = netdev_priv(ndev);
	int entry = priv->cur_rx[q] % priv->num_rx_ring[q];
	int boguscnt = (priv->dirty_rx[q] + priv->num_rx_ring[q]) -
			priv->cur_rx[q];
	struct net_device_stats *stats = &priv->stats[q];
	struct ravb_ex_rx_desc *desc;
	struct sk_buff *skb;
	dma_addr_t dma_addr;
	struct timespec64 ts;
	u8  desc_status;
	u16 pkt_len;
	int limit;

	boguscnt = min(boguscnt, *quota);
	limit = boguscnt;
	desc = &priv->rx_ring[q][entry];
	while (desc->die_dt != DT_FEMPTY) {
		/* Descriptor type must be checked before all other reads */
		dma_rmb();
		desc_status = desc->msc;
		pkt_len = le16_to_cpu(desc->ds_cc) & RX_DS;

		if (--boguscnt < 0)
			break;

		/* We use 0-byte descriptors to mark the DMA mapping errors */
		if (!pkt_len)
			continue;

		if (desc_status & MSC_MC)
			stats->multicast++;

		if (desc_status & (MSC_CRC | MSC_RFE | MSC_RTSF | MSC_RTLF |
				   MSC_CEEF)) {
			stats->rx_errors++;
			if (desc_status & MSC_CRC)
				stats->rx_crc_errors++;
			if (desc_status & MSC_RFE)
				stats->rx_frame_errors++;
			if (desc_status & (MSC_RTLF | MSC_RTSF))
				stats->rx_length_errors++;
			if (desc_status & MSC_CEEF)
				stats->rx_missed_errors++;
		} else {
			u32 get_ts = priv->tstamp_rx_ctrl & RAVB_RXTSTAMP_TYPE;

			skb = priv->rx_skb[q][entry];
			priv->rx_skb[q][entry] = NULL;
			dma_unmap_single(ndev->dev.parent, le32_to_cpu(desc->dptr),
					 PKT_BUF_SZ,
					 DMA_FROM_DEVICE);
			get_ts &= (q == RAVB_NC) ?
					RAVB_RXTSTAMP_TYPE_V2_L2_EVENT :
					~RAVB_RXTSTAMP_TYPE_V2_L2_EVENT;
			if (get_ts) {
				struct skb_shared_hwtstamps *shhwtstamps;

				shhwtstamps = skb_hwtstamps(skb);
				memset(shhwtstamps, 0, sizeof(*shhwtstamps));
				ts.tv_sec = ((u64) le16_to_cpu(desc->ts_sh) <<
					     32) | le32_to_cpu(desc->ts_sl);
				ts.tv_nsec = le32_to_cpu(desc->ts_n);
				shhwtstamps->hwtstamp = timespec64_to_ktime(ts);
			}
			skb_put(skb, pkt_len);
			skb->protocol = eth_type_trans(skb, ndev);
			napi_gro_receive(&priv->napi[q], skb);
			stats->rx_packets++;
			stats->rx_bytes += pkt_len;
		}

		entry = (++priv->cur_rx[q]) % priv->num_rx_ring[q];
		desc = &priv->rx_ring[q][entry];
	}

	/* Refill the RX ring buffers. */
	for (; priv->cur_rx[q] - priv->dirty_rx[q] > 0; priv->dirty_rx[q]++) {
		entry = priv->dirty_rx[q] % priv->num_rx_ring[q];
		desc = &priv->rx_ring[q][entry];
		desc->ds_cc = cpu_to_le16(PKT_BUF_SZ);

		if (!priv->rx_skb[q][entry]) {
			skb = netdev_alloc_skb(ndev,
					       PKT_BUF_SZ + RAVB_ALIGN - 1);
			if (!skb)
				break;	/* Better luck next round. */
			ravb_set_buffer_align(skb);
			dma_addr = dma_map_single(ndev->dev.parent, skb->data,
						  le16_to_cpu(desc->ds_cc),
						  DMA_FROM_DEVICE);
			skb_checksum_none_assert(skb);
			/* We just set the data size to 0 for a failed mapping
			 * which should prevent DMA  from happening...
			 */
			if (dma_mapping_error(ndev->dev.parent, dma_addr))
				desc->ds_cc = cpu_to_le16(0);
			desc->dptr = cpu_to_le32(dma_addr);
			priv->rx_skb[q][entry] = skb;
		}
		/* Descriptor type must be set after all the above writes */
		dma_wmb();
		desc->die_dt = DT_FEMPTY;
	}

	*quota -= limit - (++boguscnt);

	return boguscnt <= 0;
}

static void ravb_rcv_snd_disable(struct net_device *ndev)
{
	/* Disable TX and RX */
	ravb_modify(ndev, ECMR, ECMR_RE | ECMR_TE, 0);
}

static void ravb_rcv_snd_enable(struct net_device *ndev)
{
	/* Enable TX and RX */
	ravb_modify(ndev, ECMR, ECMR_RE | ECMR_TE, ECMR_RE | ECMR_TE);
}

/* function for waiting dma process finished */
static int ravb_stop_dma(struct net_device *ndev)
{
	int error;

	/* Wait for stopping the hardware TX process */
	error = ravb_wait(ndev, TCCR,
			  TCCR_TSRQ0 | TCCR_TSRQ1 | TCCR_TSRQ2 | TCCR_TSRQ3, 0);
	if (error)
		return error;

	error = ravb_wait(ndev, CSR, CSR_TPO0 | CSR_TPO1 | CSR_TPO2 | CSR_TPO3,
			  0);
	if (error)
		return error;

	/* Stop the E-MAC's RX/TX processes. */
	ravb_rcv_snd_disable(ndev);

	/* Wait for stopping the RX DMA process */
	error = ravb_wait(ndev, CSR, CSR_RPO, 0);
	if (error)
		return error;

	/* Stop AVB-DMAC process */
	return ravb_config(ndev);
}

/* E-MAC interrupt handler */
static void ravb_emac_interrupt_unlocked(struct net_device *ndev)
{
	struct ravb_private *priv = netdev_priv(ndev);
	u32 ecsr, psr;

	ecsr = ravb_read(ndev, ECSR);
	ravb_write(ndev, ecsr, ECSR);	/* clear interrupt */
	if (ecsr & ECSR_ICD)
		ndev->stats.tx_carrier_errors++;
	if (ecsr & ECSR_LCHNG) {
		/* Link changed */
		if (priv->no_avb_link)
			return;
		psr = ravb_read(ndev, PSR);
		if (priv->avb_link_active_low)
			psr ^= PSR_LMON;
		if (!(psr & PSR_LMON)) {
			/* DIsable RX and TX */
			ravb_rcv_snd_disable(ndev);
		} else {
			/* Enable RX and TX */
			ravb_rcv_snd_enable(ndev);
		}
	}
}

static irqreturn_t ravb_emac_interrupt(int irq, void *dev_id)
{
	struct net_device *ndev = dev_id;
	struct ravb_private *priv = netdev_priv(ndev);

	spin_lock(&priv->lock);
	ravb_emac_interrupt_unlocked(ndev);
	mmiowb();
	spin_unlock(&priv->lock);
	return IRQ_HANDLED;
}

/* Error interrupt handler */
static void ravb_error_interrupt(struct net_device *ndev)
{
	struct ravb_private *priv = netdev_priv(ndev);
	u32 eis, ris2;

	eis = ravb_read(ndev, EIS);
	ravb_write(ndev, ~EIS_QFS, EIS);
	if (eis & EIS_QFS) {
		ris2 = ravb_read(ndev, RIS2);
		ravb_write(ndev, ~(RIS2_QFF0 | RIS2_RFFF), RIS2);

		/* Receive Descriptor Empty int */
		if (ris2 & RIS2_QFF0)
			priv->stats[RAVB_BE].rx_over_errors++;

		    /* Receive Descriptor Empty int */
		if (ris2 & RIS2_QFF1)
			priv->stats[RAVB_NC].rx_over_errors++;

		/* Receive FIFO Overflow int */
		if (ris2 & RIS2_RFFF)
			priv->rx_fifo_errors++;
	}
}

static bool ravb_queue_interrupt(struct net_device *ndev, int q)
{
	struct ravb_private *priv = netdev_priv(ndev);
	u32 ris0 = ravb_read(ndev, RIS0);
	u32 ric0 = ravb_read(ndev, RIC0);
	u32 tis  = ravb_read(ndev, TIS);
	u32 tic  = ravb_read(ndev, TIC);

	if (((ris0 & ric0) & BIT(q)) || ((tis  & tic)  & BIT(q))) {
		if (napi_schedule_prep(&priv->napi[q])) {
			/* Mask RX and TX interrupts */
			if (priv->chip_id == RCAR_GEN2) {
				ravb_write(ndev, ric0 & ~BIT(q), RIC0);
				ravb_write(ndev, tic & ~BIT(q), TIC);
			} else {
				ravb_write(ndev, BIT(q), RID0);
				ravb_write(ndev, BIT(q), TID);
			}
			__napi_schedule(&priv->napi[q]);
		} else {
			netdev_warn(ndev,
				    "ignoring interrupt, rx status 0x%08x, rx mask 0x%08x,\n",
				    ris0, ric0);
			netdev_warn(ndev,
				    "                    tx status 0x%08x, tx mask 0x%08x.\n",
				    tis, tic);
		}
		return true;
	}
	return false;
}

static bool ravb_timestamp_interrupt(struct net_device *ndev)
{
	u32 tis = ravb_read(ndev, TIS);

	if (tis & TIS_TFUF) {
		ravb_write(ndev, ~TIS_TFUF, TIS);
		ravb_get_tx_tstamp(ndev);
		return true;
	}
	return false;
}

static irqreturn_t ravb_interrupt(int irq, void *dev_id)
{
	struct net_device *ndev = dev_id;
	struct ravb_private *priv = netdev_priv(ndev);
	irqreturn_t result = IRQ_NONE;
	u32 iss;

	spin_lock(&priv->lock);
	/* Get interrupt status */
	iss = ravb_read(ndev, ISS);

	/* Received and transmitted interrupts */
	if (iss & (ISS_FRS | ISS_FTS | ISS_TFUS)) {
		int q;

		/* Timestamp updated */
		if (ravb_timestamp_interrupt(ndev))
			result = IRQ_HANDLED;

		/* Network control and best effort queue RX/TX */
		for (q = RAVB_NC; q >= RAVB_BE; q--) {
			if (ravb_queue_interrupt(ndev, q))
				result = IRQ_HANDLED;
		}
	}

	/* E-MAC status summary */
	if (iss & ISS_MS) {
		ravb_emac_interrupt_unlocked(ndev);
		result = IRQ_HANDLED;
	}

	/* Error status summary */
	if (iss & ISS_ES) {
		ravb_error_interrupt(ndev);
		result = IRQ_HANDLED;
	}

	/* gPTP interrupt status summary */
	if (iss & ISS_CGIS) {
		ravb_ptp_interrupt(ndev);
		result = IRQ_HANDLED;
	}

	mmiowb();
	spin_unlock(&priv->lock);
	return result;
}

/* Timestamp/Error/gPTP interrupt handler */
static irqreturn_t ravb_multi_interrupt(int irq, void *dev_id)
{
	struct net_device *ndev = dev_id;
	struct ravb_private *priv = netdev_priv(ndev);
	irqreturn_t result = IRQ_NONE;
	u32 iss;

	spin_lock(&priv->lock);
	/* Get interrupt status */
	iss = ravb_read(ndev, ISS);

	/* Timestamp updated */
	if ((iss & ISS_TFUS) && ravb_timestamp_interrupt(ndev))
		result = IRQ_HANDLED;

	/* Error status summary */
	if (iss & ISS_ES) {
		ravb_error_interrupt(ndev);
		result = IRQ_HANDLED;
	}

	/* gPTP interrupt status summary */
	if (iss & ISS_CGIS) {
		ravb_ptp_interrupt(ndev);
		result = IRQ_HANDLED;
	}

	mmiowb();
	spin_unlock(&priv->lock);
	return result;
}

static irqreturn_t ravb_dma_interrupt(int irq, void *dev_id, int q)
{
	struct net_device *ndev = dev_id;
	struct ravb_private *priv = netdev_priv(ndev);
	irqreturn_t result = IRQ_NONE;

	spin_lock(&priv->lock);

	/* Network control/Best effort queue RX/TX */
	if (ravb_queue_interrupt(ndev, q))
		result = IRQ_HANDLED;

	mmiowb();
	spin_unlock(&priv->lock);
	return result;
}

static irqreturn_t ravb_be_interrupt(int irq, void *dev_id)
{
	return ravb_dma_interrupt(irq, dev_id, RAVB_BE);
}

static irqreturn_t ravb_nc_interrupt(int irq, void *dev_id)
{
	return ravb_dma_interrupt(irq, dev_id, RAVB_NC);
}

static int ravb_poll(struct napi_struct *napi, int budget)
{
	struct net_device *ndev = napi->dev;
	struct ravb_private *priv = netdev_priv(ndev);
	unsigned long flags;
	int q = napi - priv->napi;
	int mask = BIT(q);
	int quota = budget;
	u32 ris0, tis;

	for (;;) {
		tis = ravb_read(ndev, TIS);
		ris0 = ravb_read(ndev, RIS0);
		if (!((ris0 & mask) || (tis & mask)))
			break;

		/* Processing RX Descriptor Ring */
		if (ris0 & mask) {
			/* Clear RX interrupt */
			ravb_write(ndev, ~mask, RIS0);
			if (ravb_rx(ndev, &quota, q))
				goto out;
		}
		/* Processing TX Descriptor Ring */
		if (tis & mask) {
			spin_lock_irqsave(&priv->lock, flags);
			/* Clear TX interrupt */
			ravb_write(ndev, ~mask, TIS);
			ravb_tx_free(ndev, q);
			netif_wake_subqueue(ndev, q);
			mmiowb();
			spin_unlock_irqrestore(&priv->lock, flags);
		}
	}

	napi_complete(napi);

	/* Re-enable RX/TX interrupts */
	spin_lock_irqsave(&priv->lock, flags);
	if (priv->chip_id == RCAR_GEN2) {
		ravb_modify(ndev, RIC0, mask, mask);
		ravb_modify(ndev, TIC,  mask, mask);
	} else {
		ravb_write(ndev, mask, RIE0);
		ravb_write(ndev, mask, TIE);
	}
	mmiowb();
	spin_unlock_irqrestore(&priv->lock, flags);

	/* Receive error message handling */
	priv->rx_over_errors =  priv->stats[RAVB_BE].rx_over_errors;
	priv->rx_over_errors += priv->stats[RAVB_NC].rx_over_errors;
	if (priv->rx_over_errors != ndev->stats.rx_over_errors) {
		ndev->stats.rx_over_errors = priv->rx_over_errors;
		netif_err(priv, rx_err, ndev, "Receive Descriptor Empty\n");
	}
	if (priv->rx_fifo_errors != ndev->stats.rx_fifo_errors) {
		ndev->stats.rx_fifo_errors = priv->rx_fifo_errors;
		netif_err(priv, rx_err, ndev, "Receive FIFO Overflow\n");
	}
out:
	return budget - quota;
}

/* PHY state control function */
static void ravb_adjust_link(struct net_device *ndev)
{
	struct ravb_private *priv = netdev_priv(ndev);
	struct phy_device *phydev = priv->phydev;
	bool new_state = false;

	if (phydev->link) {
		if (phydev->duplex != priv->duplex) {
			new_state = true;
			priv->duplex = phydev->duplex;
			ravb_set_duplex(ndev);
		}

		if (phydev->speed != priv->speed) {
			new_state = true;
			priv->speed = phydev->speed;
			ravb_set_rate(ndev);
		}
		if (!priv->link) {
			ravb_modify(ndev, ECMR, ECMR_TXF, 0);
			new_state = true;
			priv->link = phydev->link;
			if (priv->no_avb_link)
				ravb_rcv_snd_enable(ndev);
		}
	} else if (priv->link) {
		new_state = true;
		priv->link = 0;
		priv->speed = 0;
		priv->duplex = -1;
		if (priv->no_avb_link)
			ravb_rcv_snd_disable(ndev);
	}

	if (new_state && netif_msg_link(priv))
		phy_print_status(phydev);
}

/* PHY init function */
static int ravb_phy_init(struct net_device *ndev)
{
	struct device_node *np = ndev->dev.parent->of_node;
	struct ravb_private *priv = netdev_priv(ndev);
	struct phy_device *phydev;
	struct device_node *pn;
	int err;

	priv->link = 0;
	priv->speed = 0;
	priv->duplex = -1;

	/* Try connecting to PHY */
	pn = of_parse_phandle(np, "phy-handle", 0);
	if (!pn) {
		/* In the case of a fixed PHY, the DT node associated
		 * to the PHY is the Ethernet MAC DT node.
		 */
		if (of_phy_is_fixed_link(np)) {
			err = of_phy_register_fixed_link(np);
			if (err)
				return err;
		}
		pn = of_node_get(np);
	}
	phydev = of_phy_connect(ndev, pn, ravb_adjust_link, 0,
				priv->phy_interface);
	if (!phydev) {
		netdev_err(ndev, "failed to connect PHY\n");
		return -ENOENT;
	}

	/* This driver only support 10/100Mbit speeds on Gen3
	 * at this time.
	 */
	if (priv->chip_id == RCAR_GEN3) {
		int err;

		err = phy_set_max_speed(phydev, SPEED_100);
		if (err) {
			netdev_err(ndev, "failed to limit PHY to 100Mbit/s\n");
			phy_disconnect(phydev);
			return err;
		}

		netdev_info(ndev, "limited PHY to 100Mbit/s\n");
	}

	/* 10BASE is not supported */
	phydev->supported &= ~PHY_10BT_FEATURES;

	phy_attached_info(phydev);

	priv->phydev = phydev;

	return 0;
}

/* PHY control start function */
static int ravb_phy_start(struct net_device *ndev)
{
	struct ravb_private *priv = netdev_priv(ndev);
	int error;

	error = ravb_phy_init(ndev);
	if (error)
		return error;

	phy_start(priv->phydev);

	return 0;
}

static int ravb_get_settings(struct net_device *ndev, struct ethtool_cmd *ecmd)
{
	struct ravb_private *priv = netdev_priv(ndev);
	int error = -ENODEV;
	unsigned long flags;

	if (priv->phydev) {
		spin_lock_irqsave(&priv->lock, flags);
		error = phy_ethtool_gset(priv->phydev, ecmd);
		spin_unlock_irqrestore(&priv->lock, flags);
	}

	return error;
}

static int ravb_set_settings(struct net_device *ndev, struct ethtool_cmd *ecmd)
{
	struct ravb_private *priv = netdev_priv(ndev);
	unsigned long flags;
	int error;

	if (!priv->phydev)
		return -ENODEV;

	spin_lock_irqsave(&priv->lock, flags);

	/* Disable TX and RX */
	ravb_rcv_snd_disable(ndev);

	error = phy_ethtool_sset(priv->phydev, ecmd);
	if (error)
		goto error_exit;

	if (ecmd->duplex == DUPLEX_FULL)
		priv->duplex = 1;
	else
		priv->duplex = 0;

	ravb_set_duplex(ndev);

error_exit:
	mdelay(1);

	/* Enable TX and RX */
	ravb_rcv_snd_enable(ndev);

	mmiowb();
	spin_unlock_irqrestore(&priv->lock, flags);

	return error;
}

static int ravb_nway_reset(struct net_device *ndev)
{
	struct ravb_private *priv = netdev_priv(ndev);
	int error = -ENODEV;
	unsigned long flags;

	if (priv->phydev) {
		spin_lock_irqsave(&priv->lock, flags);
		error = phy_start_aneg(priv->phydev);
		spin_unlock_irqrestore(&priv->lock, flags);
	}

	return error;
}

static u32 ravb_get_msglevel(struct net_device *ndev)
{
	struct ravb_private *priv = netdev_priv(ndev);

	return priv->msg_enable;
}

static void ravb_set_msglevel(struct net_device *ndev, u32 value)
{
	struct ravb_private *priv = netdev_priv(ndev);

	priv->msg_enable = value;
}

static const char ravb_gstrings_stats[][ETH_GSTRING_LEN] = {
	"rx_queue_0_current",
	"tx_queue_0_current",
	"rx_queue_0_dirty",
	"tx_queue_0_dirty",
	"rx_queue_0_packets",
	"tx_queue_0_packets",
	"rx_queue_0_bytes",
	"tx_queue_0_bytes",
	"rx_queue_0_mcast_packets",
	"rx_queue_0_errors",
	"rx_queue_0_crc_errors",
	"rx_queue_0_frame_errors",
	"rx_queue_0_length_errors",
	"rx_queue_0_missed_errors",
	"rx_queue_0_over_errors",

	"rx_queue_1_current",
	"tx_queue_1_current",
	"rx_queue_1_dirty",
	"tx_queue_1_dirty",
	"rx_queue_1_packets",
	"tx_queue_1_packets",
	"rx_queue_1_bytes",
	"tx_queue_1_bytes",
	"rx_queue_1_mcast_packets",
	"rx_queue_1_errors",
	"rx_queue_1_crc_errors",
	"rx_queue_1_frame_errors",
	"rx_queue_1_length_errors",
	"rx_queue_1_missed_errors",
	"rx_queue_1_over_errors",
};

#define RAVB_STATS_LEN	ARRAY_SIZE(ravb_gstrings_stats)

static int ravb_get_sset_count(struct net_device *netdev, int sset)
{
	switch (sset) {
	case ETH_SS_STATS:
		return RAVB_STATS_LEN;
	default:
		return -EOPNOTSUPP;
	}
}

static void ravb_get_ethtool_stats(struct net_device *ndev,
				   struct ethtool_stats *stats, u64 *data)
{
	struct ravb_private *priv = netdev_priv(ndev);
	int i = 0;
	int q;

	/* Device-specific stats */
	for (q = RAVB_BE; q < NUM_RX_QUEUE; q++) {
		struct net_device_stats *stats = &priv->stats[q];

		data[i++] = priv->cur_rx[q];
		data[i++] = priv->cur_tx[q];
		data[i++] = priv->dirty_rx[q];
		data[i++] = priv->dirty_tx[q];
		data[i++] = stats->rx_packets;
		data[i++] = stats->tx_packets;
		data[i++] = stats->rx_bytes;
		data[i++] = stats->tx_bytes;
		data[i++] = stats->multicast;
		data[i++] = stats->rx_errors;
		data[i++] = stats->rx_crc_errors;
		data[i++] = stats->rx_frame_errors;
		data[i++] = stats->rx_length_errors;
		data[i++] = stats->rx_missed_errors;
		data[i++] = stats->rx_over_errors;
	}
}

static void ravb_get_strings(struct net_device *ndev, u32 stringset, u8 *data)
{
	switch (stringset) {
	case ETH_SS_STATS:
		memcpy(data, *ravb_gstrings_stats, sizeof(ravb_gstrings_stats));
		break;
	}
}

static void ravb_get_ringparam(struct net_device *ndev,
			       struct ethtool_ringparam *ring)
{
	struct ravb_private *priv = netdev_priv(ndev);

	ring->rx_max_pending = BE_RX_RING_MAX;
	ring->tx_max_pending = BE_TX_RING_MAX;
	ring->rx_pending = priv->num_rx_ring[RAVB_BE];
	ring->tx_pending = priv->num_tx_ring[RAVB_BE];
}

static int ravb_set_ringparam(struct net_device *ndev,
			      struct ethtool_ringparam *ring)
{
	struct ravb_private *priv = netdev_priv(ndev);
	int error;

	if (ring->tx_pending > BE_TX_RING_MAX ||
	    ring->rx_pending > BE_RX_RING_MAX ||
	    ring->tx_pending < BE_TX_RING_MIN ||
	    ring->rx_pending < BE_RX_RING_MIN)
		return -EINVAL;
	if (ring->rx_mini_pending || ring->rx_jumbo_pending)
		return -EINVAL;

	if (netif_running(ndev)) {
		netif_device_detach(ndev);
		/* Stop PTP Clock driver */
		if (priv->chip_id == RCAR_GEN2)
			ravb_ptp_stop(ndev);
		/* Wait for DMA stopping */
		error = ravb_stop_dma(ndev);
		if (error) {
			netdev_err(ndev,
				   "cannot set ringparam! Any AVB processes are still running?\n");
			return error;
		}
		synchronize_irq(ndev->irq);

		/* Free all the skb's in the RX queue and the DMA buffers. */
		ravb_ring_free(ndev, RAVB_BE);
		ravb_ring_free(ndev, RAVB_NC);
	}

	/* Set new parameters */
	priv->num_rx_ring[RAVB_BE] = ring->rx_pending;
	priv->num_tx_ring[RAVB_BE] = ring->tx_pending;

	if (netif_running(ndev)) {
		error = ravb_dmac_init(ndev);
		if (error) {
			netdev_err(ndev,
				   "%s: ravb_dmac_init() failed, error %d\n",
				   __func__, error);
			return error;
		}

		ravb_emac_init(ndev);

		/* Initialise PTP Clock driver */
		if (priv->chip_id == RCAR_GEN2)
			ravb_ptp_init(ndev, priv->pdev);

		netif_device_attach(ndev);
	}

	return 0;
}

static int ravb_get_ts_info(struct net_device *ndev,
			    struct ethtool_ts_info *info)
{
	struct ravb_private *priv = netdev_priv(ndev);

	info->so_timestamping =
		SOF_TIMESTAMPING_TX_SOFTWARE |
		SOF_TIMESTAMPING_RX_SOFTWARE |
		SOF_TIMESTAMPING_SOFTWARE |
		SOF_TIMESTAMPING_TX_HARDWARE |
		SOF_TIMESTAMPING_RX_HARDWARE |
		SOF_TIMESTAMPING_RAW_HARDWARE;
	info->tx_types = (1 << HWTSTAMP_TX_OFF) | (1 << HWTSTAMP_TX_ON);
	info->rx_filters =
		(1 << HWTSTAMP_FILTER_NONE) |
		(1 << HWTSTAMP_FILTER_PTP_V2_L2_EVENT) |
		(1 << HWTSTAMP_FILTER_ALL);
	info->phc_index = ptp_clock_index(priv->ptp.clock);

	return 0;
}

static const struct ethtool_ops ravb_ethtool_ops = {
	.get_settings		= ravb_get_settings,
	.set_settings		= ravb_set_settings,
	.nway_reset		= ravb_nway_reset,
	.get_msglevel		= ravb_get_msglevel,
	.set_msglevel		= ravb_set_msglevel,
	.get_link		= ethtool_op_get_link,
	.get_strings		= ravb_get_strings,
	.get_ethtool_stats	= ravb_get_ethtool_stats,
	.get_sset_count		= ravb_get_sset_count,
	.get_ringparam		= ravb_get_ringparam,
	.set_ringparam		= ravb_set_ringparam,
	.get_ts_info		= ravb_get_ts_info,
};

static inline int ravb_hook_irq(unsigned int irq, irq_handler_t handler,
				struct net_device *ndev, struct device *dev,
				const char *ch)
{
	char *name;
	int error;

	name = devm_kasprintf(dev, GFP_KERNEL, "%s:%s", ndev->name, ch);
	if (!name)
		return -ENOMEM;
	error = request_irq(irq, handler, 0, name, ndev);
	if (error)
		netdev_err(ndev, "cannot request IRQ %s\n", name);

	return error;
}

/* Network device open function for Ethernet AVB */
static int ravb_open(struct net_device *ndev)
{
	struct ravb_private *priv = netdev_priv(ndev);
	struct platform_device *pdev = priv->pdev;
	struct device *dev = &pdev->dev;
	int error;

	napi_enable(&priv->napi[RAVB_BE]);
	napi_enable(&priv->napi[RAVB_NC]);

	if (priv->chip_id == RCAR_GEN2) {
		error = request_irq(ndev->irq, ravb_interrupt, IRQF_SHARED,
				    ndev->name, ndev);
		if (error) {
			netdev_err(ndev, "cannot request IRQ\n");
			goto out_napi_off;
		}
	} else {
		error = ravb_hook_irq(ndev->irq, ravb_multi_interrupt, ndev,
				      dev, "ch22:multi");
		if (error)
			goto out_napi_off;
		error = ravb_hook_irq(priv->emac_irq, ravb_emac_interrupt, ndev,
				      dev, "ch24:emac");
		if (error)
			goto out_free_irq;
		error = ravb_hook_irq(priv->rx_irqs[RAVB_BE], ravb_be_interrupt,
				      ndev, dev, "ch0:rx_be");
		if (error)
			goto out_free_irq_emac;
		error = ravb_hook_irq(priv->tx_irqs[RAVB_BE], ravb_be_interrupt,
				      ndev, dev, "ch18:tx_be");
		if (error)
			goto out_free_irq_be_rx;
		error = ravb_hook_irq(priv->rx_irqs[RAVB_NC], ravb_nc_interrupt,
				      ndev, dev, "ch1:rx_nc");
		if (error)
			goto out_free_irq_be_tx;
		error = ravb_hook_irq(priv->tx_irqs[RAVB_NC], ravb_nc_interrupt,
				      ndev, dev, "ch19:tx_nc");
		if (error)
			goto out_free_irq_nc_rx;
	}

	/* Device init */
	error = ravb_dmac_init(ndev);
	if (error)
		goto out_free_irq_nc_tx;
	ravb_emac_init(ndev);

	/* Initialise PTP Clock driver */
	if (priv->chip_id == RCAR_GEN2)
		ravb_ptp_init(ndev, priv->pdev);

	netif_tx_start_all_queues(ndev);

	/* PHY control start */
	error = ravb_phy_start(ndev);
	if (error)
		goto out_ptp_stop;

	return 0;

out_ptp_stop:
	/* Stop PTP Clock driver */
	if (priv->chip_id == RCAR_GEN2)
		ravb_ptp_stop(ndev);
out_free_irq_nc_tx:
	if (priv->chip_id == RCAR_GEN2)
		goto out_free_irq;
	free_irq(priv->tx_irqs[RAVB_NC], ndev);
out_free_irq_nc_rx:
	free_irq(priv->rx_irqs[RAVB_NC], ndev);
out_free_irq_be_tx:
	free_irq(priv->tx_irqs[RAVB_BE], ndev);
out_free_irq_be_rx:
	free_irq(priv->rx_irqs[RAVB_BE], ndev);
out_free_irq_emac:
	free_irq(priv->emac_irq, ndev);
out_free_irq:
	free_irq(ndev->irq, ndev);
out_napi_off:
	napi_disable(&priv->napi[RAVB_NC]);
	napi_disable(&priv->napi[RAVB_BE]);
	return error;
}

/* Timeout function for Ethernet AVB */
static void ravb_tx_timeout(struct net_device *ndev)
{
	struct ravb_private *priv = netdev_priv(ndev);

	netif_err(priv, tx_err, ndev,
		  "transmit timed out, status %08x, resetting...\n",
		  ravb_read(ndev, ISS));

	/* tx_errors count up */
	ndev->stats.tx_errors++;

	schedule_work(&priv->work);
}

static void ravb_tx_timeout_work(struct work_struct *work)
{
	struct ravb_private *priv = container_of(work, struct ravb_private,
						 work);
	struct net_device *ndev = priv->ndev;

	netif_tx_stop_all_queues(ndev);

	/* Stop PTP Clock driver */
	if (priv->chip_id == RCAR_GEN2)
		ravb_ptp_stop(ndev);

	/* Wait for DMA stopping */
	ravb_stop_dma(ndev);

	ravb_ring_free(ndev, RAVB_BE);
	ravb_ring_free(ndev, RAVB_NC);

	/* Device init */
	ravb_dmac_init(ndev);
	ravb_emac_init(ndev);

	/* Initialise PTP Clock driver */
	if (priv->chip_id == RCAR_GEN2)
		ravb_ptp_init(ndev, priv->pdev);

	netif_tx_start_all_queues(ndev);
}

/* Packet transmit function for Ethernet AVB */
static netdev_tx_t ravb_start_xmit(struct sk_buff *skb, struct net_device *ndev)
{
	struct ravb_private *priv = netdev_priv(ndev);
	u16 q = skb_get_queue_mapping(skb);
	struct ravb_tstamp_skb *ts_skb;
	struct ravb_tx_desc *desc;
	unsigned long flags;
	u32 dma_addr;
	void *buffer;
	u32 entry;
	u32 len;

	spin_lock_irqsave(&priv->lock, flags);
	if (priv->cur_tx[q] - priv->dirty_tx[q] > (priv->num_tx_ring[q] - 1) *
	    NUM_TX_DESC) {
		netif_err(priv, tx_queued, ndev,
			  "still transmitting with the full ring!\n");
		netif_stop_subqueue(ndev, q);
		spin_unlock_irqrestore(&priv->lock, flags);
		return NETDEV_TX_BUSY;
	}
	entry = priv->cur_tx[q] % (priv->num_tx_ring[q] * NUM_TX_DESC);
	priv->tx_skb[q][entry / NUM_TX_DESC] = skb;

	if (skb_put_padto(skb, ETH_ZLEN))
		goto drop;

	buffer = PTR_ALIGN(priv->tx_align[q], DPTR_ALIGN) +
		 entry / NUM_TX_DESC * DPTR_ALIGN;
	len = PTR_ALIGN(skb->data, DPTR_ALIGN) - skb->data;
	memcpy(buffer, skb->data, len);
	dma_addr = dma_map_single(ndev->dev.parent, buffer, len, DMA_TO_DEVICE);
	if (dma_mapping_error(ndev->dev.parent, dma_addr))
		goto drop;

	desc = &priv->tx_ring[q][entry];
	desc->ds_tagl = cpu_to_le16(len);
	desc->dptr = cpu_to_le32(dma_addr);

	buffer = skb->data + len;
	len = skb->len - len;
	dma_addr = dma_map_single(ndev->dev.parent, buffer, len, DMA_TO_DEVICE);
	if (dma_mapping_error(ndev->dev.parent, dma_addr))
		goto unmap;

	desc++;
	desc->ds_tagl = cpu_to_le16(len);
	desc->dptr = cpu_to_le32(dma_addr);

	/* TX timestamp required */
	if (q == RAVB_NC) {
		ts_skb = kmalloc(sizeof(*ts_skb), GFP_ATOMIC);
		if (!ts_skb) {
			desc--;
			dma_unmap_single(ndev->dev.parent, dma_addr, len,
					 DMA_TO_DEVICE);
			goto unmap;
		}
		ts_skb->skb = skb;
		ts_skb->tag = priv->ts_skb_tag++;
		priv->ts_skb_tag &= 0x3ff;
		list_add_tail(&ts_skb->list, &priv->ts_skb_list);

		/* TAG and timestamp required flag */
		skb_shinfo(skb)->tx_flags |= SKBTX_IN_PROGRESS;
		desc->tagh_tsr = (ts_skb->tag >> 4) | TX_TSR;
		desc->ds_tagl |= le16_to_cpu(ts_skb->tag << 12);
	}

	skb_tx_timestamp(skb);
	/* Descriptor type must be set after all the above writes */
	dma_wmb();
	desc->die_dt = DT_FEND;
	desc--;
	desc->die_dt = DT_FSTART;

	ravb_modify(ndev, TCCR, TCCR_TSRQ0 << q, TCCR_TSRQ0 << q);

	priv->cur_tx[q] += NUM_TX_DESC;
	if (priv->cur_tx[q] - priv->dirty_tx[q] >
	    (priv->num_tx_ring[q] - 1) * NUM_TX_DESC && !ravb_tx_free(ndev, q))
		netif_stop_subqueue(ndev, q);

exit:
	mmiowb();
	spin_unlock_irqrestore(&priv->lock, flags);
	return NETDEV_TX_OK;

unmap:
	dma_unmap_single(ndev->dev.parent, le32_to_cpu(desc->dptr),
			 le16_to_cpu(desc->ds_tagl), DMA_TO_DEVICE);
drop:
	dev_kfree_skb_any(skb);
	priv->tx_skb[q][entry / NUM_TX_DESC] = NULL;
	goto exit;
}

static u16 ravb_select_queue(struct net_device *ndev, struct sk_buff *skb,
			     void *accel_priv, select_queue_fallback_t fallback)
{
	/* If skb needs TX timestamp, it is handled in network control queue */
	return (skb_shinfo(skb)->tx_flags & SKBTX_HW_TSTAMP) ? RAVB_NC :
							       RAVB_BE;

}

static struct net_device_stats *ravb_get_stats(struct net_device *ndev)
{
	struct ravb_private *priv = netdev_priv(ndev);
	struct net_device_stats *nstats, *stats0, *stats1;

	nstats = &ndev->stats;
	stats0 = &priv->stats[RAVB_BE];
	stats1 = &priv->stats[RAVB_NC];

	nstats->tx_dropped += ravb_read(ndev, TROCR);
	ravb_write(ndev, 0, TROCR);	/* (write clear) */
	nstats->collisions += ravb_read(ndev, CDCR);
	ravb_write(ndev, 0, CDCR);	/* (write clear) */
	nstats->tx_carrier_errors += ravb_read(ndev, LCCR);
	ravb_write(ndev, 0, LCCR);	/* (write clear) */

	nstats->tx_carrier_errors += ravb_read(ndev, CERCR);
	ravb_write(ndev, 0, CERCR);	/* (write clear) */
	nstats->tx_carrier_errors += ravb_read(ndev, CEECR);
	ravb_write(ndev, 0, CEECR);	/* (write clear) */

	nstats->rx_packets = stats0->rx_packets + stats1->rx_packets;
	nstats->tx_packets = stats0->tx_packets + stats1->tx_packets;
	nstats->rx_bytes = stats0->rx_bytes + stats1->rx_bytes;
	nstats->tx_bytes = stats0->tx_bytes + stats1->tx_bytes;
	nstats->multicast = stats0->multicast + stats1->multicast;
	nstats->rx_errors = stats0->rx_errors + stats1->rx_errors;
	nstats->rx_crc_errors = stats0->rx_crc_errors + stats1->rx_crc_errors;
	nstats->rx_frame_errors =
		stats0->rx_frame_errors + stats1->rx_frame_errors;
	nstats->rx_length_errors =
		stats0->rx_length_errors + stats1->rx_length_errors;
	nstats->rx_missed_errors =
		stats0->rx_missed_errors + stats1->rx_missed_errors;
	nstats->rx_over_errors =
		stats0->rx_over_errors + stats1->rx_over_errors;

	return nstats;
}

/* Update promiscuous bit */
static void ravb_set_rx_mode(struct net_device *ndev)
{
	struct ravb_private *priv = netdev_priv(ndev);
	unsigned long flags;

	spin_lock_irqsave(&priv->lock, flags);
	ravb_modify(ndev, ECMR, ECMR_PRM,
		    ndev->flags & IFF_PROMISC ? ECMR_PRM : 0);
	mmiowb();
	spin_unlock_irqrestore(&priv->lock, flags);
}

/* Device close function for Ethernet AVB */
static int ravb_close(struct net_device *ndev)
{
	struct ravb_private *priv = netdev_priv(ndev);
	struct ravb_tstamp_skb *ts_skb, *ts_skb2;

	netif_tx_stop_all_queues(ndev);

	/* Disable interrupts by clearing the interrupt masks. */
	ravb_write(ndev, 0, RIC0);
	ravb_write(ndev, 0, RIC2);
	ravb_write(ndev, 0, TIC);

	/* Stop PTP Clock driver */
	if (priv->chip_id == RCAR_GEN2)
		ravb_ptp_stop(ndev);

	/* Set the config mode to stop the AVB-DMAC's processes */
	if (ravb_stop_dma(ndev) < 0)
		netdev_err(ndev,
			   "device will be stopped after h/w processes are done.\n");

	/* Clear the timestamp list */
	list_for_each_entry_safe(ts_skb, ts_skb2, &priv->ts_skb_list, list) {
		list_del(&ts_skb->list);
		kfree(ts_skb);
	}

	/* PHY disconnect */
	if (priv->phydev) {
		phy_stop(priv->phydev);
		phy_disconnect(priv->phydev);
		priv->phydev = NULL;
	}

<<<<<<< HEAD
	if (priv->chip_id == RCAR_GEN3)
		free_irq(priv->emac_irq, ndev);
=======
	if (priv->chip_id != RCAR_GEN2) {
		free_irq(priv->tx_irqs[RAVB_NC], ndev);
		free_irq(priv->rx_irqs[RAVB_NC], ndev);
		free_irq(priv->tx_irqs[RAVB_BE], ndev);
		free_irq(priv->rx_irqs[RAVB_BE], ndev);
		free_irq(priv->emac_irq, ndev);
	}
>>>>>>> a8640479
	free_irq(ndev->irq, ndev);

	napi_disable(&priv->napi[RAVB_NC]);
	napi_disable(&priv->napi[RAVB_BE]);

	/* Free all the skb's in the RX queue and the DMA buffers. */
	ravb_ring_free(ndev, RAVB_BE);
	ravb_ring_free(ndev, RAVB_NC);

	return 0;
}

static int ravb_hwtstamp_get(struct net_device *ndev, struct ifreq *req)
{
	struct ravb_private *priv = netdev_priv(ndev);
	struct hwtstamp_config config;

	config.flags = 0;
	config.tx_type = priv->tstamp_tx_ctrl ? HWTSTAMP_TX_ON :
						HWTSTAMP_TX_OFF;
	if (priv->tstamp_rx_ctrl & RAVB_RXTSTAMP_TYPE_V2_L2_EVENT)
		config.rx_filter = HWTSTAMP_FILTER_PTP_V2_L2_EVENT;
	else if (priv->tstamp_rx_ctrl & RAVB_RXTSTAMP_TYPE_ALL)
		config.rx_filter = HWTSTAMP_FILTER_ALL;
	else
		config.rx_filter = HWTSTAMP_FILTER_NONE;

	return copy_to_user(req->ifr_data, &config, sizeof(config)) ?
		-EFAULT : 0;
}

/* Control hardware time stamping */
static int ravb_hwtstamp_set(struct net_device *ndev, struct ifreq *req)
{
	struct ravb_private *priv = netdev_priv(ndev);
	struct hwtstamp_config config;
	u32 tstamp_rx_ctrl = RAVB_RXTSTAMP_ENABLED;
	u32 tstamp_tx_ctrl;

	if (copy_from_user(&config, req->ifr_data, sizeof(config)))
		return -EFAULT;

	/* Reserved for future extensions */
	if (config.flags)
		return -EINVAL;

	switch (config.tx_type) {
	case HWTSTAMP_TX_OFF:
		tstamp_tx_ctrl = 0;
		break;
	case HWTSTAMP_TX_ON:
		tstamp_tx_ctrl = RAVB_TXTSTAMP_ENABLED;
		break;
	default:
		return -ERANGE;
	}

	switch (config.rx_filter) {
	case HWTSTAMP_FILTER_NONE:
		tstamp_rx_ctrl = 0;
		break;
	case HWTSTAMP_FILTER_PTP_V2_L2_EVENT:
		tstamp_rx_ctrl |= RAVB_RXTSTAMP_TYPE_V2_L2_EVENT;
		break;
	default:
		config.rx_filter = HWTSTAMP_FILTER_ALL;
		tstamp_rx_ctrl |= RAVB_RXTSTAMP_TYPE_ALL;
	}

	priv->tstamp_tx_ctrl = tstamp_tx_ctrl;
	priv->tstamp_rx_ctrl = tstamp_rx_ctrl;

	return copy_to_user(req->ifr_data, &config, sizeof(config)) ?
		-EFAULT : 0;
}

/* ioctl to device function */
static int ravb_do_ioctl(struct net_device *ndev, struct ifreq *req, int cmd)
{
	struct ravb_private *priv = netdev_priv(ndev);
	struct phy_device *phydev = priv->phydev;

	if (!netif_running(ndev))
		return -EINVAL;

	if (!phydev)
		return -ENODEV;

	switch (cmd) {
	case SIOCGHWTSTAMP:
		return ravb_hwtstamp_get(ndev, req);
	case SIOCSHWTSTAMP:
		return ravb_hwtstamp_set(ndev, req);
	}

	return phy_mii_ioctl(phydev, req, cmd);
}

static const struct net_device_ops ravb_netdev_ops = {
	.ndo_open		= ravb_open,
	.ndo_stop		= ravb_close,
	.ndo_start_xmit		= ravb_start_xmit,
	.ndo_select_queue	= ravb_select_queue,
	.ndo_get_stats		= ravb_get_stats,
	.ndo_set_rx_mode	= ravb_set_rx_mode,
	.ndo_tx_timeout		= ravb_tx_timeout,
	.ndo_do_ioctl		= ravb_do_ioctl,
	.ndo_validate_addr	= eth_validate_addr,
	.ndo_set_mac_address	= eth_mac_addr,
	.ndo_change_mtu		= eth_change_mtu,
};

/* MDIO bus init function */
static int ravb_mdio_init(struct ravb_private *priv)
{
	struct platform_device *pdev = priv->pdev;
	struct device *dev = &pdev->dev;
	int error;

	/* Bitbang init */
	priv->mdiobb.ops = &bb_ops;

	/* MII controller setting */
	priv->mii_bus = alloc_mdio_bitbang(&priv->mdiobb);
	if (!priv->mii_bus)
		return -ENOMEM;

	/* Hook up MII support for ethtool */
	priv->mii_bus->name = "ravb_mii";
	priv->mii_bus->parent = dev;
	snprintf(priv->mii_bus->id, MII_BUS_ID_SIZE, "%s-%x",
		 pdev->name, pdev->id);

	/* Register MDIO bus */
	error = of_mdiobus_register(priv->mii_bus, dev->of_node);
	if (error)
		goto out_free_bus;

	return 0;

out_free_bus:
	free_mdio_bitbang(priv->mii_bus);
	return error;
}

/* MDIO bus release function */
static int ravb_mdio_release(struct ravb_private *priv)
{
	/* Unregister mdio bus */
	mdiobus_unregister(priv->mii_bus);

	/* Free bitbang info */
	free_mdio_bitbang(priv->mii_bus);

	return 0;
}

static const struct of_device_id ravb_match_table[] = {
	{ .compatible = "renesas,etheravb-r8a7790", .data = (void *)RCAR_GEN2 },
	{ .compatible = "renesas,etheravb-r8a7794", .data = (void *)RCAR_GEN2 },
	{ .compatible = "renesas,etheravb-rcar-gen2", .data = (void *)RCAR_GEN2 },
	{ .compatible = "renesas,etheravb-r8a7795", .data = (void *)RCAR_GEN3 },
	{ .compatible = "renesas,etheravb-rcar-gen3", .data = (void *)RCAR_GEN3 },
	{ }
};
MODULE_DEVICE_TABLE(of, ravb_match_table);

static int ravb_set_gti(struct net_device *ndev)
{

	struct device *dev = ndev->dev.parent;
	struct device_node *np = dev->of_node;
	unsigned long rate;
	struct clk *clk;
	uint64_t inc;

	clk = of_clk_get(np, 0);
	if (IS_ERR(clk)) {
		dev_err(dev, "could not get clock\n");
		return PTR_ERR(clk);
	}

	rate = clk_get_rate(clk);
	clk_put(clk);

	if (!rate)
		return -EINVAL;

	inc = 1000000000ULL << 20;
	do_div(inc, rate);

	if (inc < GTI_TIV_MIN || inc > GTI_TIV_MAX) {
		dev_err(dev, "gti.tiv increment 0x%llx is outside the range 0x%x - 0x%x\n",
			inc, GTI_TIV_MIN, GTI_TIV_MAX);
		return -EINVAL;
	}

	ravb_write(ndev, inc, GTI);

	return 0;
}

static int ravb_probe(struct platform_device *pdev)
{
	struct device_node *np = pdev->dev.of_node;
	struct ravb_private *priv;
	enum ravb_chip_id chip_id;
	struct net_device *ndev;
	int error, irq, q;
	struct resource *res;
	int i;

	if (!np) {
		dev_err(&pdev->dev,
			"this driver is required to be instantiated from device tree\n");
		return -EINVAL;
	}

	/* Get base address */
	res = platform_get_resource(pdev, IORESOURCE_MEM, 0);
	if (!res) {
		dev_err(&pdev->dev, "invalid resource\n");
		return -EINVAL;
	}

	ndev = alloc_etherdev_mqs(sizeof(struct ravb_private),
				  NUM_TX_QUEUE, NUM_RX_QUEUE);
	if (!ndev)
		return -ENOMEM;

	pm_runtime_enable(&pdev->dev);
	pm_runtime_get_sync(&pdev->dev);

	/* The Ether-specific entries in the device structure. */
	ndev->base_addr = res->start;
	ndev->dma = -1;

	chip_id = (enum ravb_chip_id)of_device_get_match_data(&pdev->dev);

	if (chip_id == RCAR_GEN3)
		irq = platform_get_irq_byname(pdev, "ch22");
	else
		irq = platform_get_irq(pdev, 0);
	if (irq < 0) {
		error = irq;
		goto out_release;
	}
	ndev->irq = irq;

	SET_NETDEV_DEV(ndev, &pdev->dev);

	priv = netdev_priv(ndev);
	priv->ndev = ndev;
	priv->pdev = pdev;
	priv->num_tx_ring[RAVB_BE] = BE_TX_RING_SIZE;
	priv->num_rx_ring[RAVB_BE] = BE_RX_RING_SIZE;
	priv->num_tx_ring[RAVB_NC] = NC_TX_RING_SIZE;
	priv->num_rx_ring[RAVB_NC] = NC_RX_RING_SIZE;
	priv->addr = devm_ioremap_resource(&pdev->dev, res);
	if (IS_ERR(priv->addr)) {
		error = PTR_ERR(priv->addr);
		goto out_release;
	}

	spin_lock_init(&priv->lock);
	INIT_WORK(&priv->work, ravb_tx_timeout_work);

	priv->phy_interface = of_get_phy_mode(np);

	priv->no_avb_link = of_property_read_bool(np, "renesas,no-ether-link");
	priv->avb_link_active_low =
		of_property_read_bool(np, "renesas,ether-link-active-low");

	if (chip_id == RCAR_GEN3) {
		irq = platform_get_irq_byname(pdev, "ch24");
		if (irq < 0) {
			error = irq;
			goto out_release;
		}
		priv->emac_irq = irq;
		for (i = 0; i < NUM_RX_QUEUE; i++) {
			irq = platform_get_irq_byname(pdev, ravb_rx_irqs[i]);
			if (irq < 0) {
				error = irq;
				goto out_release;
			}
			priv->rx_irqs[i] = irq;
		}
		for (i = 0; i < NUM_TX_QUEUE; i++) {
			irq = platform_get_irq_byname(pdev, ravb_tx_irqs[i]);
			if (irq < 0) {
				error = irq;
				goto out_release;
			}
			priv->tx_irqs[i] = irq;
		}
	}

	priv->chip_id = chip_id;

	/* Set function */
	ndev->netdev_ops = &ravb_netdev_ops;
	ndev->ethtool_ops = &ravb_ethtool_ops;

	/* Set AVB config mode */
	if (chip_id == RCAR_GEN2) {
		ravb_modify(ndev, CCC, CCC_OPC, CCC_OPC_CONFIG);
		/* Set CSEL value */
		ravb_modify(ndev, CCC, CCC_CSEL, CCC_CSEL_HPB);
	} else {
		ravb_modify(ndev, CCC, CCC_OPC, CCC_OPC_CONFIG |
			    CCC_GAC | CCC_CSEL_HPB);
	}

	/* Set GTI value */
	error = ravb_set_gti(ndev);
	if (error)
		goto out_release;

	/* Request GTI loading */
	ravb_modify(ndev, GCCR, GCCR_LTI, GCCR_LTI);

	/* Allocate descriptor base address table */
	priv->desc_bat_size = sizeof(struct ravb_desc) * DBAT_ENTRY_NUM;
	priv->desc_bat = dma_alloc_coherent(ndev->dev.parent, priv->desc_bat_size,
					    &priv->desc_bat_dma, GFP_KERNEL);
	if (!priv->desc_bat) {
		dev_err(&pdev->dev,
			"Cannot allocate desc base address table (size %d bytes)\n",
			priv->desc_bat_size);
		error = -ENOMEM;
		goto out_release;
	}
	for (q = RAVB_BE; q < DBAT_ENTRY_NUM; q++)
		priv->desc_bat[q].die_dt = DT_EOS;
	ravb_write(ndev, priv->desc_bat_dma, DBAT);

	/* Initialise HW timestamp list */
	INIT_LIST_HEAD(&priv->ts_skb_list);

	/* Initialise PTP Clock driver */
	if (chip_id != RCAR_GEN2)
		ravb_ptp_init(ndev, pdev);

	/* Debug message level */
	priv->msg_enable = RAVB_DEF_MSG_ENABLE;

	/* Read and set MAC address */
	ravb_read_mac_address(ndev, of_get_mac_address(np));
	if (!is_valid_ether_addr(ndev->dev_addr)) {
		dev_warn(&pdev->dev,
			 "no valid MAC address supplied, using a random one\n");
		eth_hw_addr_random(ndev);
	}

	/* MDIO bus init */
	error = ravb_mdio_init(priv);
	if (error) {
		dev_err(&pdev->dev, "failed to initialize MDIO\n");
		goto out_dma_free;
	}

	netif_napi_add(ndev, &priv->napi[RAVB_BE], ravb_poll, 64);
	netif_napi_add(ndev, &priv->napi[RAVB_NC], ravb_poll, 64);

	/* Network device register */
	error = register_netdev(ndev);
	if (error)
		goto out_napi_del;

	/* Print device information */
	netdev_info(ndev, "Base address at %#x, %pM, IRQ %d.\n",
		    (u32)ndev->base_addr, ndev->dev_addr, ndev->irq);

	platform_set_drvdata(pdev, ndev);

	return 0;

out_napi_del:
	netif_napi_del(&priv->napi[RAVB_NC]);
	netif_napi_del(&priv->napi[RAVB_BE]);
	ravb_mdio_release(priv);
out_dma_free:
	dma_free_coherent(ndev->dev.parent, priv->desc_bat_size, priv->desc_bat,
			  priv->desc_bat_dma);

	/* Stop PTP Clock driver */
	if (chip_id != RCAR_GEN2)
		ravb_ptp_stop(ndev);
out_release:
	if (ndev)
		free_netdev(ndev);

	pm_runtime_put(&pdev->dev);
	pm_runtime_disable(&pdev->dev);
	return error;
}

static int ravb_remove(struct platform_device *pdev)
{
	struct net_device *ndev = platform_get_drvdata(pdev);
	struct ravb_private *priv = netdev_priv(ndev);

	/* Stop PTP Clock driver */
	if (priv->chip_id != RCAR_GEN2)
		ravb_ptp_stop(ndev);

	dma_free_coherent(ndev->dev.parent, priv->desc_bat_size, priv->desc_bat,
			  priv->desc_bat_dma);
	/* Set reset mode */
	ravb_write(ndev, CCC_OPC_RESET, CCC);
	pm_runtime_put_sync(&pdev->dev);
	unregister_netdev(ndev);
	netif_napi_del(&priv->napi[RAVB_NC]);
	netif_napi_del(&priv->napi[RAVB_BE]);
	ravb_mdio_release(priv);
	pm_runtime_disable(&pdev->dev);
	free_netdev(ndev);
	platform_set_drvdata(pdev, NULL);

	return 0;
}

#ifdef CONFIG_PM
static int ravb_runtime_nop(struct device *dev)
{
	/* Runtime PM callback shared between ->runtime_suspend()
	 * and ->runtime_resume(). Simply returns success.
	 *
	 * This driver re-initializes all registers after
	 * pm_runtime_get_sync() anyway so there is no need
	 * to save and restore registers here.
	 */
	return 0;
}

static const struct dev_pm_ops ravb_dev_pm_ops = {
	.runtime_suspend = ravb_runtime_nop,
	.runtime_resume = ravb_runtime_nop,
};

#define RAVB_PM_OPS (&ravb_dev_pm_ops)
#else
#define RAVB_PM_OPS NULL
#endif

static struct platform_driver ravb_driver = {
	.probe		= ravb_probe,
	.remove		= ravb_remove,
	.driver = {
		.name	= "ravb",
		.pm	= RAVB_PM_OPS,
		.of_match_table = ravb_match_table,
	},
};

module_platform_driver(ravb_driver);

MODULE_AUTHOR("Mitsuhiro Kimura, Masaru Nagai");
MODULE_DESCRIPTION("Renesas Ethernet AVB driver");
MODULE_LICENSE("GPL v2");<|MERGE_RESOLUTION|>--- conflicted
+++ resolved
@@ -1667,10 +1667,6 @@
 		priv->phydev = NULL;
 	}
 
-<<<<<<< HEAD
-	if (priv->chip_id == RCAR_GEN3)
-		free_irq(priv->emac_irq, ndev);
-=======
 	if (priv->chip_id != RCAR_GEN2) {
 		free_irq(priv->tx_irqs[RAVB_NC], ndev);
 		free_irq(priv->rx_irqs[RAVB_NC], ndev);
@@ -1678,7 +1674,6 @@
 		free_irq(priv->rx_irqs[RAVB_BE], ndev);
 		free_irq(priv->emac_irq, ndev);
 	}
->>>>>>> a8640479
 	free_irq(ndev->irq, ndev);
 
 	napi_disable(&priv->napi[RAVB_NC]);
