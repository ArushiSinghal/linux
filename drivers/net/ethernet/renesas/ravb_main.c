/* Renesas Ethernet AVB device driver
 *
 * Copyright (C) 2014-2015 Renesas Electronics Corporation
 * Copyright (C) 2015 Renesas Solutions Corp.
 * Copyright (C) 2015-2016 Cogent Embedded, Inc. <source@cogentembedded.com>
 *
 * Based on the SuperH Ethernet driver
 *
 * This program is free software; you can redistribute it and/or modify it
 * under the terms and conditions of the GNU General Public License version 2,
 * as published by the Free Software Foundation.
 */

#include <linux/cache.h>
#include <linux/clk.h>
#include <linux/delay.h>
#include <linux/dma-mapping.h>
#include <linux/err.h>
#include <linux/etherdevice.h>
#include <linux/ethtool.h>
#include <linux/if_vlan.h>
#include <linux/kernel.h>
#include <linux/list.h>
#include <linux/module.h>
#include <linux/net_tstamp.h>
#include <linux/of.h>
#include <linux/of_device.h>
#include <linux/of_irq.h>
#include <linux/of_mdio.h>
#include <linux/of_net.h>
#include <linux/pm_runtime.h>
#include <linux/slab.h>
#include <linux/spinlock.h>

#include <asm/div64.h>

#include "ravb.h"

#define RAVB_DEF_MSG_ENABLE \
		(NETIF_MSG_LINK	  | \
		 NETIF_MSG_TIMER  | \
		 NETIF_MSG_RX_ERR | \
		 NETIF_MSG_TX_ERR)

<<<<<<< HEAD
=======
static const char *ravb_rx_irqs[NUM_RX_QUEUE] = {
	"ch0", /* RAVB_BE */
	"ch1", /* RAVB_NC */
};

static const char *ravb_tx_irqs[NUM_TX_QUEUE] = {
	"ch18", /* RAVB_BE */
	"ch19", /* RAVB_NC */
};

>>>>>>> ed596a4a
void ravb_modify(struct net_device *ndev, enum ravb_reg reg, u32 clear,
		 u32 set)
{
	ravb_write(ndev, (ravb_read(ndev, reg) & ~clear) | set, reg);
}

int ravb_wait(struct net_device *ndev, enum ravb_reg reg, u32 mask, u32 value)
{
	int i;

	for (i = 0; i < 10000; i++) {
		if ((ravb_read(ndev, reg) & mask) == value)
			return 0;
		udelay(10);
	}
	return -ETIMEDOUT;
}

static int ravb_config(struct net_device *ndev)
{
	int error;

	/* Set config mode */
	ravb_modify(ndev, CCC, CCC_OPC, CCC_OPC_CONFIG);
	/* Check if the operating mode is changed to the config mode */
	error = ravb_wait(ndev, CSR, CSR_OPS, CSR_OPS_CONFIG);
	if (error)
		netdev_err(ndev, "failed to switch device to config mode\n");

	return error;
}

static void ravb_set_duplex(struct net_device *ndev)
{
	struct ravb_private *priv = netdev_priv(ndev);

	ravb_modify(ndev, ECMR, ECMR_DM, priv->duplex ? ECMR_DM : 0);
}

static void ravb_set_rate(struct net_device *ndev)
{
	struct ravb_private *priv = netdev_priv(ndev);

	switch (priv->speed) {
	case 100:		/* 100BASE */
		ravb_write(ndev, GECMR_SPEED_100, GECMR);
		break;
	case 1000:		/* 1000BASE */
		ravb_write(ndev, GECMR_SPEED_1000, GECMR);
		break;
	}
}

static void ravb_set_buffer_align(struct sk_buff *skb)
{
	u32 reserve = (unsigned long)skb->data & (RAVB_ALIGN - 1);

	if (reserve)
		skb_reserve(skb, RAVB_ALIGN - reserve);
}

/* Get MAC address from the MAC address registers
 *
 * Ethernet AVB device doesn't have ROM for MAC address.
 * This function gets the MAC address that was used by a bootloader.
 */
static void ravb_read_mac_address(struct net_device *ndev, const u8 *mac)
{
	if (mac) {
		ether_addr_copy(ndev->dev_addr, mac);
	} else {
		u32 mahr = ravb_read(ndev, MAHR);
		u32 malr = ravb_read(ndev, MALR);

		ndev->dev_addr[0] = (mahr >> 24) & 0xFF;
		ndev->dev_addr[1] = (mahr >> 16) & 0xFF;
		ndev->dev_addr[2] = (mahr >>  8) & 0xFF;
		ndev->dev_addr[3] = (mahr >>  0) & 0xFF;
		ndev->dev_addr[4] = (malr >>  8) & 0xFF;
		ndev->dev_addr[5] = (malr >>  0) & 0xFF;
	}
}

static void ravb_mdio_ctrl(struct mdiobb_ctrl *ctrl, u32 mask, int set)
{
	struct ravb_private *priv = container_of(ctrl, struct ravb_private,
						 mdiobb);

	ravb_modify(priv->ndev, PIR, mask, set ? mask : 0);
}

/* MDC pin control */
static void ravb_set_mdc(struct mdiobb_ctrl *ctrl, int level)
{
	ravb_mdio_ctrl(ctrl, PIR_MDC, level);
}

/* Data I/O pin control */
static void ravb_set_mdio_dir(struct mdiobb_ctrl *ctrl, int output)
{
	ravb_mdio_ctrl(ctrl, PIR_MMD, output);
}

/* Set data bit */
static void ravb_set_mdio_data(struct mdiobb_ctrl *ctrl, int value)
{
	ravb_mdio_ctrl(ctrl, PIR_MDO, value);
}

/* Get data bit */
static int ravb_get_mdio_data(struct mdiobb_ctrl *ctrl)
{
	struct ravb_private *priv = container_of(ctrl, struct ravb_private,
						 mdiobb);

	return (ravb_read(priv->ndev, PIR) & PIR_MDI) != 0;
}

/* MDIO bus control struct */
static struct mdiobb_ops bb_ops = {
	.owner = THIS_MODULE,
	.set_mdc = ravb_set_mdc,
	.set_mdio_dir = ravb_set_mdio_dir,
	.set_mdio_data = ravb_set_mdio_data,
	.get_mdio_data = ravb_get_mdio_data,
};

/* Free skb's and DMA buffers for Ethernet AVB */
static void ravb_ring_free(struct net_device *ndev, int q)
{
	struct ravb_private *priv = netdev_priv(ndev);
	int ring_size;
	int i;

	/* Free RX skb ringbuffer */
	if (priv->rx_skb[q]) {
		for (i = 0; i < priv->num_rx_ring[q]; i++)
			dev_kfree_skb(priv->rx_skb[q][i]);
	}
	kfree(priv->rx_skb[q]);
	priv->rx_skb[q] = NULL;

	/* Free TX skb ringbuffer */
	if (priv->tx_skb[q]) {
		for (i = 0; i < priv->num_tx_ring[q]; i++)
			dev_kfree_skb(priv->tx_skb[q][i]);
	}
	kfree(priv->tx_skb[q]);
	priv->tx_skb[q] = NULL;

	/* Free aligned TX buffers */
	kfree(priv->tx_align[q]);
	priv->tx_align[q] = NULL;

	if (priv->rx_ring[q]) {
		ring_size = sizeof(struct ravb_ex_rx_desc) *
			    (priv->num_rx_ring[q] + 1);
		dma_free_coherent(ndev->dev.parent, ring_size, priv->rx_ring[q],
				  priv->rx_desc_dma[q]);
		priv->rx_ring[q] = NULL;
	}

	if (priv->tx_ring[q]) {
		ring_size = sizeof(struct ravb_tx_desc) *
			    (priv->num_tx_ring[q] * NUM_TX_DESC + 1);
		dma_free_coherent(ndev->dev.parent, ring_size, priv->tx_ring[q],
				  priv->tx_desc_dma[q]);
		priv->tx_ring[q] = NULL;
	}
}

/* Format skb and descriptor buffer for Ethernet AVB */
static void ravb_ring_format(struct net_device *ndev, int q)
{
	struct ravb_private *priv = netdev_priv(ndev);
	struct ravb_ex_rx_desc *rx_desc;
	struct ravb_tx_desc *tx_desc;
	struct ravb_desc *desc;
	int rx_ring_size = sizeof(*rx_desc) * priv->num_rx_ring[q];
	int tx_ring_size = sizeof(*tx_desc) * priv->num_tx_ring[q] *
			   NUM_TX_DESC;
	dma_addr_t dma_addr;
	int i;

	priv->cur_rx[q] = 0;
	priv->cur_tx[q] = 0;
	priv->dirty_rx[q] = 0;
	priv->dirty_tx[q] = 0;

	memset(priv->rx_ring[q], 0, rx_ring_size);
	/* Build RX ring buffer */
	for (i = 0; i < priv->num_rx_ring[q]; i++) {
		/* RX descriptor */
		rx_desc = &priv->rx_ring[q][i];
		rx_desc->ds_cc = cpu_to_le16(PKT_BUF_SZ);
		dma_addr = dma_map_single(ndev->dev.parent, priv->rx_skb[q][i]->data,
					  PKT_BUF_SZ,
					  DMA_FROM_DEVICE);
		/* We just set the data size to 0 for a failed mapping which
		 * should prevent DMA from happening...
		 */
		if (dma_mapping_error(ndev->dev.parent, dma_addr))
			rx_desc->ds_cc = cpu_to_le16(0);
		rx_desc->dptr = cpu_to_le32(dma_addr);
		rx_desc->die_dt = DT_FEMPTY;
	}
	rx_desc = &priv->rx_ring[q][i];
	rx_desc->dptr = cpu_to_le32((u32)priv->rx_desc_dma[q]);
	rx_desc->die_dt = DT_LINKFIX; /* type */

	memset(priv->tx_ring[q], 0, tx_ring_size);
	/* Build TX ring buffer */
	for (i = 0, tx_desc = priv->tx_ring[q]; i < priv->num_tx_ring[q];
	     i++, tx_desc++) {
		tx_desc->die_dt = DT_EEMPTY;
		tx_desc++;
		tx_desc->die_dt = DT_EEMPTY;
	}
	tx_desc->dptr = cpu_to_le32((u32)priv->tx_desc_dma[q]);
	tx_desc->die_dt = DT_LINKFIX; /* type */

	/* RX descriptor base address for best effort */
	desc = &priv->desc_bat[RX_QUEUE_OFFSET + q];
	desc->die_dt = DT_LINKFIX; /* type */
	desc->dptr = cpu_to_le32((u32)priv->rx_desc_dma[q]);

	/* TX descriptor base address for best effort */
	desc = &priv->desc_bat[q];
	desc->die_dt = DT_LINKFIX; /* type */
	desc->dptr = cpu_to_le32((u32)priv->tx_desc_dma[q]);
}

/* Init skb and descriptor buffer for Ethernet AVB */
static int ravb_ring_init(struct net_device *ndev, int q)
{
	struct ravb_private *priv = netdev_priv(ndev);
	struct sk_buff *skb;
	int ring_size;
	int i;

	/* Allocate RX and TX skb rings */
	priv->rx_skb[q] = kcalloc(priv->num_rx_ring[q],
				  sizeof(*priv->rx_skb[q]), GFP_KERNEL);
	priv->tx_skb[q] = kcalloc(priv->num_tx_ring[q],
				  sizeof(*priv->tx_skb[q]), GFP_KERNEL);
	if (!priv->rx_skb[q] || !priv->tx_skb[q])
		goto error;

	for (i = 0; i < priv->num_rx_ring[q]; i++) {
		skb = netdev_alloc_skb(ndev, PKT_BUF_SZ + RAVB_ALIGN - 1);
		if (!skb)
			goto error;
		ravb_set_buffer_align(skb);
		priv->rx_skb[q][i] = skb;
	}

	/* Allocate rings for the aligned buffers */
	priv->tx_align[q] = kmalloc(DPTR_ALIGN * priv->num_tx_ring[q] +
				    DPTR_ALIGN - 1, GFP_KERNEL);
	if (!priv->tx_align[q])
		goto error;

	/* Allocate all RX descriptors. */
	ring_size = sizeof(struct ravb_ex_rx_desc) * (priv->num_rx_ring[q] + 1);
	priv->rx_ring[q] = dma_alloc_coherent(ndev->dev.parent, ring_size,
					      &priv->rx_desc_dma[q],
					      GFP_KERNEL);
	if (!priv->rx_ring[q])
		goto error;

	priv->dirty_rx[q] = 0;

	/* Allocate all TX descriptors. */
	ring_size = sizeof(struct ravb_tx_desc) *
		    (priv->num_tx_ring[q] * NUM_TX_DESC + 1);
	priv->tx_ring[q] = dma_alloc_coherent(ndev->dev.parent, ring_size,
					      &priv->tx_desc_dma[q],
					      GFP_KERNEL);
	if (!priv->tx_ring[q])
		goto error;

	return 0;

error:
	ravb_ring_free(ndev, q);

	return -ENOMEM;
}

/* E-MAC init function */
static void ravb_emac_init(struct net_device *ndev)
{
	struct ravb_private *priv = netdev_priv(ndev);

	/* Receive frame limit set register */
	ravb_write(ndev, ndev->mtu + ETH_HLEN + VLAN_HLEN + ETH_FCS_LEN, RFLR);

	/* PAUSE prohibition */
	ravb_write(ndev, ECMR_ZPF | (priv->duplex ? ECMR_DM : 0) |
		   ECMR_TE | ECMR_RE, ECMR);

	ravb_set_rate(ndev);

	/* Set MAC address */
	ravb_write(ndev,
		   (ndev->dev_addr[0] << 24) | (ndev->dev_addr[1] << 16) |
		   (ndev->dev_addr[2] << 8)  | (ndev->dev_addr[3]), MAHR);
	ravb_write(ndev,
		   (ndev->dev_addr[4] << 8)  | (ndev->dev_addr[5]), MALR);

	ravb_write(ndev, 1, MPR);

	/* E-MAC status register clear */
	ravb_write(ndev, ECSR_ICD | ECSR_MPD, ECSR);

	/* E-MAC interrupt enable register */
	ravb_write(ndev, ECSIPR_ICDIP | ECSIPR_MPDIP | ECSIPR_LCHNGIP, ECSIPR);
}

/* Device init function for Ethernet AVB */
static int ravb_dmac_init(struct net_device *ndev)
{
	struct ravb_private *priv = netdev_priv(ndev);
	int error;

	/* Set CONFIG mode */
	error = ravb_config(ndev);
	if (error)
		return error;

	error = ravb_ring_init(ndev, RAVB_BE);
	if (error)
		return error;
	error = ravb_ring_init(ndev, RAVB_NC);
	if (error) {
		ravb_ring_free(ndev, RAVB_BE);
		return error;
	}

	/* Descriptor format */
	ravb_ring_format(ndev, RAVB_BE);
	ravb_ring_format(ndev, RAVB_NC);

#if defined(__LITTLE_ENDIAN)
	ravb_modify(ndev, CCC, CCC_BOC, 0);
#else
	ravb_modify(ndev, CCC, CCC_BOC, CCC_BOC);
#endif

	/* Set AVB RX */
	ravb_write(ndev, RCR_EFFS | RCR_ENCF | RCR_ETS0 | 0x18000000, RCR);

	/* Set FIFO size */
	ravb_write(ndev, TGC_TQP_AVBMODE1 | 0x00222200, TGC);

	/* Timestamp enable */
	ravb_write(ndev, TCCR_TFEN, TCCR);

	/* Interrupt init: */
	if (priv->chip_id == RCAR_GEN3) {
		/* Clear DIL.DPLx */
		ravb_write(ndev, 0, DIL);
		/* Set queue specific interrupt */
		ravb_write(ndev, CIE_CRIE | CIE_CTIE | CIE_CL0M, CIE);
	}
	/* Frame receive */
	ravb_write(ndev, RIC0_FRE0 | RIC0_FRE1, RIC0);
	/* Disable FIFO full warning */
	ravb_write(ndev, 0, RIC1);
	/* Receive FIFO full error, descriptor empty */
	ravb_write(ndev, RIC2_QFE0 | RIC2_QFE1 | RIC2_RFFE, RIC2);
	/* Frame transmitted, timestamp FIFO updated */
	ravb_write(ndev, TIC_FTE0 | TIC_FTE1 | TIC_TFUE, TIC);

	/* Setting the control will start the AVB-DMAC process. */
	ravb_modify(ndev, CCC, CCC_OPC, CCC_OPC_OPERATION);

	return 0;
}

/* Free TX skb function for AVB-IP */
static int ravb_tx_free(struct net_device *ndev, int q)
{
	struct ravb_private *priv = netdev_priv(ndev);
	struct net_device_stats *stats = &priv->stats[q];
	struct ravb_tx_desc *desc;
	int free_num = 0;
	int entry;
	u32 size;

	for (; priv->cur_tx[q] - priv->dirty_tx[q] > 0; priv->dirty_tx[q]++) {
		entry = priv->dirty_tx[q] % (priv->num_tx_ring[q] *
					     NUM_TX_DESC);
		desc = &priv->tx_ring[q][entry];
		if (desc->die_dt != DT_FEMPTY)
			break;
		/* Descriptor type must be checked before all other reads */
		dma_rmb();
		size = le16_to_cpu(desc->ds_tagl) & TX_DS;
		/* Free the original skb. */
		if (priv->tx_skb[q][entry / NUM_TX_DESC]) {
			dma_unmap_single(ndev->dev.parent, le32_to_cpu(desc->dptr),
					 size, DMA_TO_DEVICE);
			/* Last packet descriptor? */
			if (entry % NUM_TX_DESC == NUM_TX_DESC - 1) {
				entry /= NUM_TX_DESC;
				dev_kfree_skb_any(priv->tx_skb[q][entry]);
				priv->tx_skb[q][entry] = NULL;
				stats->tx_packets++;
			}
			free_num++;
		}
		stats->tx_bytes += size;
		desc->die_dt = DT_EEMPTY;
	}
	return free_num;
}

static void ravb_get_tx_tstamp(struct net_device *ndev)
{
	struct ravb_private *priv = netdev_priv(ndev);
	struct ravb_tstamp_skb *ts_skb, *ts_skb2;
	struct skb_shared_hwtstamps shhwtstamps;
	struct sk_buff *skb;
	struct timespec64 ts;
	u16 tag, tfa_tag;
	int count;
	u32 tfa2;

	count = (ravb_read(ndev, TSR) & TSR_TFFL) >> 8;
	while (count--) {
		tfa2 = ravb_read(ndev, TFA2);
		tfa_tag = (tfa2 & TFA2_TST) >> 16;
		ts.tv_nsec = (u64)ravb_read(ndev, TFA0);
		ts.tv_sec = ((u64)(tfa2 & TFA2_TSV) << 32) |
			    ravb_read(ndev, TFA1);
		memset(&shhwtstamps, 0, sizeof(shhwtstamps));
		shhwtstamps.hwtstamp = timespec64_to_ktime(ts);
		list_for_each_entry_safe(ts_skb, ts_skb2, &priv->ts_skb_list,
					 list) {
			skb = ts_skb->skb;
			tag = ts_skb->tag;
			list_del(&ts_skb->list);
			kfree(ts_skb);
			if (tag == tfa_tag) {
				skb_tstamp_tx(skb, &shhwtstamps);
				break;
			}
		}
		ravb_modify(ndev, TCCR, TCCR_TFR, TCCR_TFR);
	}
}

/* Packet receive function for Ethernet AVB */
static bool ravb_rx(struct net_device *ndev, int *quota, int q)
{
	struct ravb_private *priv = netdev_priv(ndev);
	int entry = priv->cur_rx[q] % priv->num_rx_ring[q];
	int boguscnt = (priv->dirty_rx[q] + priv->num_rx_ring[q]) -
			priv->cur_rx[q];
	struct net_device_stats *stats = &priv->stats[q];
	struct ravb_ex_rx_desc *desc;
	struct sk_buff *skb;
	dma_addr_t dma_addr;
	struct timespec64 ts;
	u8  desc_status;
	u16 pkt_len;
	int limit;

	boguscnt = min(boguscnt, *quota);
	limit = boguscnt;
	desc = &priv->rx_ring[q][entry];
	while (desc->die_dt != DT_FEMPTY) {
		/* Descriptor type must be checked before all other reads */
		dma_rmb();
		desc_status = desc->msc;
		pkt_len = le16_to_cpu(desc->ds_cc) & RX_DS;

		if (--boguscnt < 0)
			break;

		/* We use 0-byte descriptors to mark the DMA mapping errors */
		if (!pkt_len)
			continue;

		if (desc_status & MSC_MC)
			stats->multicast++;

		if (desc_status & (MSC_CRC | MSC_RFE | MSC_RTSF | MSC_RTLF |
				   MSC_CEEF)) {
			stats->rx_errors++;
			if (desc_status & MSC_CRC)
				stats->rx_crc_errors++;
			if (desc_status & MSC_RFE)
				stats->rx_frame_errors++;
			if (desc_status & (MSC_RTLF | MSC_RTSF))
				stats->rx_length_errors++;
			if (desc_status & MSC_CEEF)
				stats->rx_missed_errors++;
		} else {
			u32 get_ts = priv->tstamp_rx_ctrl & RAVB_RXTSTAMP_TYPE;

			skb = priv->rx_skb[q][entry];
			priv->rx_skb[q][entry] = NULL;
			dma_unmap_single(ndev->dev.parent, le32_to_cpu(desc->dptr),
					 PKT_BUF_SZ,
					 DMA_FROM_DEVICE);
			get_ts &= (q == RAVB_NC) ?
					RAVB_RXTSTAMP_TYPE_V2_L2_EVENT :
					~RAVB_RXTSTAMP_TYPE_V2_L2_EVENT;
			if (get_ts) {
				struct skb_shared_hwtstamps *shhwtstamps;

				shhwtstamps = skb_hwtstamps(skb);
				memset(shhwtstamps, 0, sizeof(*shhwtstamps));
				ts.tv_sec = ((u64) le16_to_cpu(desc->ts_sh) <<
					     32) | le32_to_cpu(desc->ts_sl);
				ts.tv_nsec = le32_to_cpu(desc->ts_n);
				shhwtstamps->hwtstamp = timespec64_to_ktime(ts);
			}
			skb_put(skb, pkt_len);
			skb->protocol = eth_type_trans(skb, ndev);
			napi_gro_receive(&priv->napi[q], skb);
			stats->rx_packets++;
			stats->rx_bytes += pkt_len;
		}

		entry = (++priv->cur_rx[q]) % priv->num_rx_ring[q];
		desc = &priv->rx_ring[q][entry];
	}

	/* Refill the RX ring buffers. */
	for (; priv->cur_rx[q] - priv->dirty_rx[q] > 0; priv->dirty_rx[q]++) {
		entry = priv->dirty_rx[q] % priv->num_rx_ring[q];
		desc = &priv->rx_ring[q][entry];
		desc->ds_cc = cpu_to_le16(PKT_BUF_SZ);

		if (!priv->rx_skb[q][entry]) {
			skb = netdev_alloc_skb(ndev,
					       PKT_BUF_SZ + RAVB_ALIGN - 1);
			if (!skb)
				break;	/* Better luck next round. */
			ravb_set_buffer_align(skb);
			dma_addr = dma_map_single(ndev->dev.parent, skb->data,
						  le16_to_cpu(desc->ds_cc),
						  DMA_FROM_DEVICE);
			skb_checksum_none_assert(skb);
			/* We just set the data size to 0 for a failed mapping
			 * which should prevent DMA  from happening...
			 */
			if (dma_mapping_error(ndev->dev.parent, dma_addr))
				desc->ds_cc = cpu_to_le16(0);
			desc->dptr = cpu_to_le32(dma_addr);
			priv->rx_skb[q][entry] = skb;
		}
		/* Descriptor type must be set after all the above writes */
		dma_wmb();
		desc->die_dt = DT_FEMPTY;
	}

	*quota -= limit - (++boguscnt);

	return boguscnt <= 0;
}

static void ravb_rcv_snd_disable(struct net_device *ndev)
{
	/* Disable TX and RX */
	ravb_modify(ndev, ECMR, ECMR_RE | ECMR_TE, 0);
}

static void ravb_rcv_snd_enable(struct net_device *ndev)
{
	/* Enable TX and RX */
	ravb_modify(ndev, ECMR, ECMR_RE | ECMR_TE, ECMR_RE | ECMR_TE);
}

/* function for waiting dma process finished */
static int ravb_stop_dma(struct net_device *ndev)
{
	int error;

	/* Wait for stopping the hardware TX process */
	error = ravb_wait(ndev, TCCR,
			  TCCR_TSRQ0 | TCCR_TSRQ1 | TCCR_TSRQ2 | TCCR_TSRQ3, 0);
	if (error)
		return error;

	error = ravb_wait(ndev, CSR, CSR_TPO0 | CSR_TPO1 | CSR_TPO2 | CSR_TPO3,
			  0);
	if (error)
		return error;

	/* Stop the E-MAC's RX/TX processes. */
	ravb_rcv_snd_disable(ndev);

	/* Wait for stopping the RX DMA process */
	error = ravb_wait(ndev, CSR, CSR_RPO, 0);
	if (error)
		return error;

	/* Stop AVB-DMAC process */
	return ravb_config(ndev);
}

/* E-MAC interrupt handler */
static void ravb_emac_interrupt_unlocked(struct net_device *ndev)
{
	struct ravb_private *priv = netdev_priv(ndev);
	u32 ecsr, psr;

	ecsr = ravb_read(ndev, ECSR);
	ravb_write(ndev, ecsr, ECSR);	/* clear interrupt */
	if (ecsr & ECSR_ICD)
		ndev->stats.tx_carrier_errors++;
	if (ecsr & ECSR_LCHNG) {
		/* Link changed */
		if (priv->no_avb_link)
			return;
		psr = ravb_read(ndev, PSR);
		if (priv->avb_link_active_low)
			psr ^= PSR_LMON;
		if (!(psr & PSR_LMON)) {
			/* DIsable RX and TX */
			ravb_rcv_snd_disable(ndev);
		} else {
			/* Enable RX and TX */
			ravb_rcv_snd_enable(ndev);
		}
	}
}

static irqreturn_t ravb_emac_interrupt(int irq, void *dev_id)
{
	struct net_device *ndev = dev_id;
	struct ravb_private *priv = netdev_priv(ndev);

	spin_lock(&priv->lock);
	ravb_emac_interrupt_unlocked(ndev);
	mmiowb();
	spin_unlock(&priv->lock);
	return IRQ_HANDLED;
}

/* Error interrupt handler */
static void ravb_error_interrupt(struct net_device *ndev)
{
	struct ravb_private *priv = netdev_priv(ndev);
	u32 eis, ris2;

	eis = ravb_read(ndev, EIS);
	ravb_write(ndev, ~EIS_QFS, EIS);
	if (eis & EIS_QFS) {
		ris2 = ravb_read(ndev, RIS2);
		ravb_write(ndev, ~(RIS2_QFF0 | RIS2_RFFF), RIS2);

		/* Receive Descriptor Empty int */
		if (ris2 & RIS2_QFF0)
			priv->stats[RAVB_BE].rx_over_errors++;

		    /* Receive Descriptor Empty int */
		if (ris2 & RIS2_QFF1)
			priv->stats[RAVB_NC].rx_over_errors++;

		/* Receive FIFO Overflow int */
		if (ris2 & RIS2_RFFF)
			priv->rx_fifo_errors++;
	}
}

static bool ravb_queue_interrupt(struct net_device *ndev, int q)
{
	struct ravb_private *priv = netdev_priv(ndev);
	u32 ris0 = ravb_read(ndev, RIS0);
	u32 ric0 = ravb_read(ndev, RIC0);
	u32 tis  = ravb_read(ndev, TIS);
	u32 tic  = ravb_read(ndev, TIC);

	if (((ris0 & ric0) & BIT(q)) || ((tis  & tic)  & BIT(q))) {
		if (napi_schedule_prep(&priv->napi[q])) {
			/* Mask RX and TX interrupts */
			if (priv->chip_id == RCAR_GEN2) {
				ravb_write(ndev, ric0 & ~BIT(q), RIC0);
				ravb_write(ndev, tic & ~BIT(q), TIC);
			} else {
				ravb_write(ndev, BIT(q), RID0);
				ravb_write(ndev, BIT(q), TID);
			}
			__napi_schedule(&priv->napi[q]);
		} else {
			netdev_warn(ndev,
				    "ignoring interrupt, rx status 0x%08x, rx mask 0x%08x,\n",
				    ris0, ric0);
			netdev_warn(ndev,
				    "                    tx status 0x%08x, tx mask 0x%08x.\n",
				    tis, tic);
		}
		return true;
	}
	return false;
}

static bool ravb_timestamp_interrupt(struct net_device *ndev)
{
	u32 tis = ravb_read(ndev, TIS);

	if (tis & TIS_TFUF) {
		ravb_write(ndev, ~TIS_TFUF, TIS);
		ravb_get_tx_tstamp(ndev);
		return true;
	}
	return false;
}

static irqreturn_t ravb_interrupt(int irq, void *dev_id)
{
	struct net_device *ndev = dev_id;
	struct ravb_private *priv = netdev_priv(ndev);
	irqreturn_t result = IRQ_NONE;
	u32 iss;

	spin_lock(&priv->lock);
	/* Get interrupt status */
	iss = ravb_read(ndev, ISS);

	/* Received and transmitted interrupts */
	if (iss & (ISS_FRS | ISS_FTS | ISS_TFUS)) {
		int q;

		/* Timestamp updated */
		if (ravb_timestamp_interrupt(ndev))
			result = IRQ_HANDLED;

		/* Network control and best effort queue RX/TX */
		for (q = RAVB_NC; q >= RAVB_BE; q--) {
			if (ravb_queue_interrupt(ndev, q))
				result = IRQ_HANDLED;
		}
	}

	/* E-MAC status summary */
	if (iss & ISS_MS) {
		ravb_emac_interrupt_unlocked(ndev);
		result = IRQ_HANDLED;
	}

	/* Error status summary */
	if (iss & ISS_ES) {
		ravb_error_interrupt(ndev);
		result = IRQ_HANDLED;
	}

<<<<<<< HEAD
	if ((iss & ISS_CGIS) && ravb_ptp_interrupt(ndev) == IRQ_HANDLED)
		result = IRQ_HANDLED;
=======
	/* gPTP interrupt status summary */
	if (iss & ISS_CGIS) {
		ravb_ptp_interrupt(ndev);
		result = IRQ_HANDLED;
	}
>>>>>>> ed596a4a

	mmiowb();
	spin_unlock(&priv->lock);
	return result;
}

/* Timestamp/Error/gPTP interrupt handler */
static irqreturn_t ravb_multi_interrupt(int irq, void *dev_id)
{
	struct net_device *ndev = dev_id;
	struct ravb_private *priv = netdev_priv(ndev);
	irqreturn_t result = IRQ_NONE;
	u32 iss;

	spin_lock(&priv->lock);
	/* Get interrupt status */
	iss = ravb_read(ndev, ISS);

	/* Timestamp updated */
	if ((iss & ISS_TFUS) && ravb_timestamp_interrupt(ndev))
		result = IRQ_HANDLED;

	/* Error status summary */
	if (iss & ISS_ES) {
		ravb_error_interrupt(ndev);
		result = IRQ_HANDLED;
	}

	/* gPTP interrupt status summary */
	if (iss & ISS_CGIS) {
		ravb_ptp_interrupt(ndev);
		result = IRQ_HANDLED;
	}

	mmiowb();
	spin_unlock(&priv->lock);
	return result;
}

static irqreturn_t ravb_dma_interrupt(int irq, void *dev_id, int q)
{
	struct net_device *ndev = dev_id;
	struct ravb_private *priv = netdev_priv(ndev);
	irqreturn_t result = IRQ_NONE;

	spin_lock(&priv->lock);

	/* Network control/Best effort queue RX/TX */
	if (ravb_queue_interrupt(ndev, q))
		result = IRQ_HANDLED;

	mmiowb();
	spin_unlock(&priv->lock);
	return result;
}

static irqreturn_t ravb_be_interrupt(int irq, void *dev_id)
{
	return ravb_dma_interrupt(irq, dev_id, RAVB_BE);
}

static irqreturn_t ravb_nc_interrupt(int irq, void *dev_id)
{
	return ravb_dma_interrupt(irq, dev_id, RAVB_NC);
}

static int ravb_poll(struct napi_struct *napi, int budget)
{
	struct net_device *ndev = napi->dev;
	struct ravb_private *priv = netdev_priv(ndev);
	unsigned long flags;
	int q = napi - priv->napi;
	int mask = BIT(q);
	int quota = budget;
	u32 ris0, tis;

	for (;;) {
		tis = ravb_read(ndev, TIS);
		ris0 = ravb_read(ndev, RIS0);
		if (!((ris0 & mask) || (tis & mask)))
			break;

		/* Processing RX Descriptor Ring */
		if (ris0 & mask) {
			/* Clear RX interrupt */
			ravb_write(ndev, ~mask, RIS0);
			if (ravb_rx(ndev, &quota, q))
				goto out;
		}
		/* Processing TX Descriptor Ring */
		if (tis & mask) {
			spin_lock_irqsave(&priv->lock, flags);
			/* Clear TX interrupt */
			ravb_write(ndev, ~mask, TIS);
			ravb_tx_free(ndev, q);
			netif_wake_subqueue(ndev, q);
			mmiowb();
			spin_unlock_irqrestore(&priv->lock, flags);
		}
	}

	napi_complete(napi);

	/* Re-enable RX/TX interrupts */
	spin_lock_irqsave(&priv->lock, flags);
<<<<<<< HEAD
	ravb_modify(ndev, RIC0, mask, mask);
	ravb_modify(ndev, TIC,  mask, mask);
=======
	if (priv->chip_id == RCAR_GEN2) {
		ravb_modify(ndev, RIC0, mask, mask);
		ravb_modify(ndev, TIC,  mask, mask);
	} else {
		ravb_write(ndev, mask, RIE0);
		ravb_write(ndev, mask, TIE);
	}
>>>>>>> ed596a4a
	mmiowb();
	spin_unlock_irqrestore(&priv->lock, flags);

	/* Receive error message handling */
	priv->rx_over_errors =  priv->stats[RAVB_BE].rx_over_errors;
	priv->rx_over_errors += priv->stats[RAVB_NC].rx_over_errors;
	if (priv->rx_over_errors != ndev->stats.rx_over_errors) {
		ndev->stats.rx_over_errors = priv->rx_over_errors;
		netif_err(priv, rx_err, ndev, "Receive Descriptor Empty\n");
	}
	if (priv->rx_fifo_errors != ndev->stats.rx_fifo_errors) {
		ndev->stats.rx_fifo_errors = priv->rx_fifo_errors;
		netif_err(priv, rx_err, ndev, "Receive FIFO Overflow\n");
	}
out:
	return budget - quota;
}

/* PHY state control function */
static void ravb_adjust_link(struct net_device *ndev)
{
	struct ravb_private *priv = netdev_priv(ndev);
	struct phy_device *phydev = priv->phydev;
	bool new_state = false;

	if (phydev->link) {
		if (phydev->duplex != priv->duplex) {
			new_state = true;
			priv->duplex = phydev->duplex;
			ravb_set_duplex(ndev);
		}

		if (phydev->speed != priv->speed) {
			new_state = true;
			priv->speed = phydev->speed;
			ravb_set_rate(ndev);
		}
		if (!priv->link) {
			ravb_modify(ndev, ECMR, ECMR_TXF, 0);
			new_state = true;
			priv->link = phydev->link;
			if (priv->no_avb_link)
				ravb_rcv_snd_enable(ndev);
		}
	} else if (priv->link) {
		new_state = true;
		priv->link = 0;
		priv->speed = 0;
		priv->duplex = -1;
		if (priv->no_avb_link)
			ravb_rcv_snd_disable(ndev);
	}

	if (new_state && netif_msg_link(priv))
		phy_print_status(phydev);
}

/* PHY init function */
static int ravb_phy_init(struct net_device *ndev)
{
	struct device_node *np = ndev->dev.parent->of_node;
	struct ravb_private *priv = netdev_priv(ndev);
	struct phy_device *phydev;
	struct device_node *pn;
	int err;

	priv->link = 0;
	priv->speed = 0;
	priv->duplex = -1;

	/* Try connecting to PHY */
	pn = of_parse_phandle(np, "phy-handle", 0);
	if (!pn) {
		/* In the case of a fixed PHY, the DT node associated
		 * to the PHY is the Ethernet MAC DT node.
		 */
		if (of_phy_is_fixed_link(np)) {
			err = of_phy_register_fixed_link(np);
			if (err)
				return err;
		}
		pn = of_node_get(np);
	}
	phydev = of_phy_connect(ndev, pn, ravb_adjust_link, 0,
				priv->phy_interface);
	if (!phydev) {
		netdev_err(ndev, "failed to connect PHY\n");
		return -ENOENT;
	}

	/* This driver only support 10/100Mbit speeds on Gen3
	 * at this time.
	 */
	if (priv->chip_id == RCAR_GEN3) {
		int err;

		err = phy_set_max_speed(phydev, SPEED_100);
		if (err) {
			netdev_err(ndev, "failed to limit PHY to 100Mbit/s\n");
			phy_disconnect(phydev);
			return err;
		}

		netdev_info(ndev, "limited PHY to 100Mbit/s\n");
	}

	/* 10BASE is not supported */
	phydev->supported &= ~PHY_10BT_FEATURES;

	phy_attached_info(phydev);

	priv->phydev = phydev;

	return 0;
}

/* PHY control start function */
static int ravb_phy_start(struct net_device *ndev)
{
	struct ravb_private *priv = netdev_priv(ndev);
	int error;

	error = ravb_phy_init(ndev);
	if (error)
		return error;

	phy_start(priv->phydev);

	return 0;
}

static int ravb_get_settings(struct net_device *ndev, struct ethtool_cmd *ecmd)
{
	struct ravb_private *priv = netdev_priv(ndev);
	int error = -ENODEV;
	unsigned long flags;

	if (priv->phydev) {
		spin_lock_irqsave(&priv->lock, flags);
		error = phy_ethtool_gset(priv->phydev, ecmd);
		spin_unlock_irqrestore(&priv->lock, flags);
	}

	return error;
}

static int ravb_set_settings(struct net_device *ndev, struct ethtool_cmd *ecmd)
{
	struct ravb_private *priv = netdev_priv(ndev);
	unsigned long flags;
	int error;

	if (!priv->phydev)
		return -ENODEV;

	spin_lock_irqsave(&priv->lock, flags);

	/* Disable TX and RX */
	ravb_rcv_snd_disable(ndev);

	error = phy_ethtool_sset(priv->phydev, ecmd);
	if (error)
		goto error_exit;

	if (ecmd->duplex == DUPLEX_FULL)
		priv->duplex = 1;
	else
		priv->duplex = 0;

	ravb_set_duplex(ndev);

error_exit:
	mdelay(1);

	/* Enable TX and RX */
	ravb_rcv_snd_enable(ndev);

	mmiowb();
	spin_unlock_irqrestore(&priv->lock, flags);

	return error;
}

static int ravb_nway_reset(struct net_device *ndev)
{
	struct ravb_private *priv = netdev_priv(ndev);
	int error = -ENODEV;
	unsigned long flags;

	if (priv->phydev) {
		spin_lock_irqsave(&priv->lock, flags);
		error = phy_start_aneg(priv->phydev);
		spin_unlock_irqrestore(&priv->lock, flags);
	}

	return error;
}

static u32 ravb_get_msglevel(struct net_device *ndev)
{
	struct ravb_private *priv = netdev_priv(ndev);

	return priv->msg_enable;
}

static void ravb_set_msglevel(struct net_device *ndev, u32 value)
{
	struct ravb_private *priv = netdev_priv(ndev);

	priv->msg_enable = value;
}

static const char ravb_gstrings_stats[][ETH_GSTRING_LEN] = {
	"rx_queue_0_current",
	"tx_queue_0_current",
	"rx_queue_0_dirty",
	"tx_queue_0_dirty",
	"rx_queue_0_packets",
	"tx_queue_0_packets",
	"rx_queue_0_bytes",
	"tx_queue_0_bytes",
	"rx_queue_0_mcast_packets",
	"rx_queue_0_errors",
	"rx_queue_0_crc_errors",
	"rx_queue_0_frame_errors",
	"rx_queue_0_length_errors",
	"rx_queue_0_missed_errors",
	"rx_queue_0_over_errors",

	"rx_queue_1_current",
	"tx_queue_1_current",
	"rx_queue_1_dirty",
	"tx_queue_1_dirty",
	"rx_queue_1_packets",
	"tx_queue_1_packets",
	"rx_queue_1_bytes",
	"tx_queue_1_bytes",
	"rx_queue_1_mcast_packets",
	"rx_queue_1_errors",
	"rx_queue_1_crc_errors",
	"rx_queue_1_frame_errors",
	"rx_queue_1_length_errors",
	"rx_queue_1_missed_errors",
	"rx_queue_1_over_errors",
};

#define RAVB_STATS_LEN	ARRAY_SIZE(ravb_gstrings_stats)

static int ravb_get_sset_count(struct net_device *netdev, int sset)
{
	switch (sset) {
	case ETH_SS_STATS:
		return RAVB_STATS_LEN;
	default:
		return -EOPNOTSUPP;
	}
}

static void ravb_get_ethtool_stats(struct net_device *ndev,
				   struct ethtool_stats *stats, u64 *data)
{
	struct ravb_private *priv = netdev_priv(ndev);
	int i = 0;
	int q;

	/* Device-specific stats */
	for (q = RAVB_BE; q < NUM_RX_QUEUE; q++) {
		struct net_device_stats *stats = &priv->stats[q];

		data[i++] = priv->cur_rx[q];
		data[i++] = priv->cur_tx[q];
		data[i++] = priv->dirty_rx[q];
		data[i++] = priv->dirty_tx[q];
		data[i++] = stats->rx_packets;
		data[i++] = stats->tx_packets;
		data[i++] = stats->rx_bytes;
		data[i++] = stats->tx_bytes;
		data[i++] = stats->multicast;
		data[i++] = stats->rx_errors;
		data[i++] = stats->rx_crc_errors;
		data[i++] = stats->rx_frame_errors;
		data[i++] = stats->rx_length_errors;
		data[i++] = stats->rx_missed_errors;
		data[i++] = stats->rx_over_errors;
	}
}

static void ravb_get_strings(struct net_device *ndev, u32 stringset, u8 *data)
{
	switch (stringset) {
	case ETH_SS_STATS:
		memcpy(data, *ravb_gstrings_stats, sizeof(ravb_gstrings_stats));
		break;
	}
}

static void ravb_get_ringparam(struct net_device *ndev,
			       struct ethtool_ringparam *ring)
{
	struct ravb_private *priv = netdev_priv(ndev);

	ring->rx_max_pending = BE_RX_RING_MAX;
	ring->tx_max_pending = BE_TX_RING_MAX;
	ring->rx_pending = priv->num_rx_ring[RAVB_BE];
	ring->tx_pending = priv->num_tx_ring[RAVB_BE];
}

static int ravb_set_ringparam(struct net_device *ndev,
			      struct ethtool_ringparam *ring)
{
	struct ravb_private *priv = netdev_priv(ndev);
	int error;

	if (ring->tx_pending > BE_TX_RING_MAX ||
	    ring->rx_pending > BE_RX_RING_MAX ||
	    ring->tx_pending < BE_TX_RING_MIN ||
	    ring->rx_pending < BE_RX_RING_MIN)
		return -EINVAL;
	if (ring->rx_mini_pending || ring->rx_jumbo_pending)
		return -EINVAL;

	if (netif_running(ndev)) {
		netif_device_detach(ndev);
		/* Stop PTP Clock driver */
		if (priv->chip_id == RCAR_GEN2)
			ravb_ptp_stop(ndev);
		/* Wait for DMA stopping */
		error = ravb_stop_dma(ndev);
		if (error) {
			netdev_err(ndev,
				   "cannot set ringparam! Any AVB processes are still running?\n");
			return error;
		}
		synchronize_irq(ndev->irq);

		/* Free all the skb's in the RX queue and the DMA buffers. */
		ravb_ring_free(ndev, RAVB_BE);
		ravb_ring_free(ndev, RAVB_NC);
	}

	/* Set new parameters */
	priv->num_rx_ring[RAVB_BE] = ring->rx_pending;
	priv->num_tx_ring[RAVB_BE] = ring->tx_pending;

	if (netif_running(ndev)) {
		error = ravb_dmac_init(ndev);
		if (error) {
			netdev_err(ndev,
				   "%s: ravb_dmac_init() failed, error %d\n",
				   __func__, error);
			return error;
		}

		ravb_emac_init(ndev);

		/* Initialise PTP Clock driver */
		if (priv->chip_id == RCAR_GEN2)
			ravb_ptp_init(ndev, priv->pdev);

		netif_device_attach(ndev);
	}

	return 0;
}

static int ravb_get_ts_info(struct net_device *ndev,
			    struct ethtool_ts_info *info)
{
	struct ravb_private *priv = netdev_priv(ndev);

	info->so_timestamping =
		SOF_TIMESTAMPING_TX_SOFTWARE |
		SOF_TIMESTAMPING_RX_SOFTWARE |
		SOF_TIMESTAMPING_SOFTWARE |
		SOF_TIMESTAMPING_TX_HARDWARE |
		SOF_TIMESTAMPING_RX_HARDWARE |
		SOF_TIMESTAMPING_RAW_HARDWARE;
	info->tx_types = (1 << HWTSTAMP_TX_OFF) | (1 << HWTSTAMP_TX_ON);
	info->rx_filters =
		(1 << HWTSTAMP_FILTER_NONE) |
		(1 << HWTSTAMP_FILTER_PTP_V2_L2_EVENT) |
		(1 << HWTSTAMP_FILTER_ALL);
	info->phc_index = ptp_clock_index(priv->ptp.clock);

	return 0;
}

static const struct ethtool_ops ravb_ethtool_ops = {
	.get_settings		= ravb_get_settings,
	.set_settings		= ravb_set_settings,
	.nway_reset		= ravb_nway_reset,
	.get_msglevel		= ravb_get_msglevel,
	.set_msglevel		= ravb_set_msglevel,
	.get_link		= ethtool_op_get_link,
	.get_strings		= ravb_get_strings,
	.get_ethtool_stats	= ravb_get_ethtool_stats,
	.get_sset_count		= ravb_get_sset_count,
	.get_ringparam		= ravb_get_ringparam,
	.set_ringparam		= ravb_set_ringparam,
	.get_ts_info		= ravb_get_ts_info,
};

static inline int ravb_hook_irq(unsigned int irq, irq_handler_t handler,
				struct net_device *ndev, struct device *dev,
				const char *ch)
{
	char *name;
	int error;

	name = devm_kasprintf(dev, GFP_KERNEL, "%s:%s", ndev->name, ch);
	if (!name)
		return -ENOMEM;
	error = request_irq(irq, handler, 0, name, ndev);
	if (error)
		netdev_err(ndev, "cannot request IRQ %s\n", name);

	return error;
}

/* Network device open function for Ethernet AVB */
static int ravb_open(struct net_device *ndev)
{
	struct ravb_private *priv = netdev_priv(ndev);
	struct platform_device *pdev = priv->pdev;
	struct device *dev = &pdev->dev;
	int error;

	napi_enable(&priv->napi[RAVB_BE]);
	napi_enable(&priv->napi[RAVB_NC]);

	if (priv->chip_id == RCAR_GEN2) {
		error = request_irq(ndev->irq, ravb_interrupt, IRQF_SHARED,
				    ndev->name, ndev);
		if (error) {
			netdev_err(ndev, "cannot request IRQ\n");
			goto out_napi_off;
		}
	} else {
		error = ravb_hook_irq(ndev->irq, ravb_multi_interrupt, ndev,
				      dev, "ch22:multi");
		if (error)
			goto out_napi_off;
		error = ravb_hook_irq(priv->emac_irq, ravb_emac_interrupt, ndev,
				      dev, "ch24:emac");
		if (error)
			goto out_free_irq;
		error = ravb_hook_irq(priv->rx_irqs[RAVB_BE], ravb_be_interrupt,
				      ndev, dev, "ch0:rx_be");
		if (error)
			goto out_free_irq_emac;
		error = ravb_hook_irq(priv->tx_irqs[RAVB_BE], ravb_be_interrupt,
				      ndev, dev, "ch18:tx_be");
		if (error)
			goto out_free_irq_be_rx;
		error = ravb_hook_irq(priv->rx_irqs[RAVB_NC], ravb_nc_interrupt,
				      ndev, dev, "ch1:rx_nc");
		if (error)
			goto out_free_irq_be_tx;
		error = ravb_hook_irq(priv->tx_irqs[RAVB_NC], ravb_nc_interrupt,
				      ndev, dev, "ch19:tx_nc");
		if (error)
			goto out_free_irq_nc_rx;
	}

	/* Device init */
	error = ravb_dmac_init(ndev);
	if (error)
		goto out_free_irq_nc_tx;
	ravb_emac_init(ndev);

	/* Initialise PTP Clock driver */
	if (priv->chip_id == RCAR_GEN2)
		ravb_ptp_init(ndev, priv->pdev);

	netif_tx_start_all_queues(ndev);

	/* PHY control start */
	error = ravb_phy_start(ndev);
	if (error)
		goto out_ptp_stop;

	return 0;

out_ptp_stop:
	/* Stop PTP Clock driver */
	if (priv->chip_id == RCAR_GEN2)
		ravb_ptp_stop(ndev);
out_free_irq_nc_tx:
	if (priv->chip_id == RCAR_GEN2)
		goto out_free_irq;
	free_irq(priv->tx_irqs[RAVB_NC], ndev);
out_free_irq_nc_rx:
	free_irq(priv->rx_irqs[RAVB_NC], ndev);
out_free_irq_be_tx:
	free_irq(priv->tx_irqs[RAVB_BE], ndev);
out_free_irq_be_rx:
	free_irq(priv->rx_irqs[RAVB_BE], ndev);
out_free_irq_emac:
	free_irq(priv->emac_irq, ndev);
out_free_irq:
	free_irq(ndev->irq, ndev);
out_napi_off:
	napi_disable(&priv->napi[RAVB_NC]);
	napi_disable(&priv->napi[RAVB_BE]);
	return error;
}

/* Timeout function for Ethernet AVB */
static void ravb_tx_timeout(struct net_device *ndev)
{
	struct ravb_private *priv = netdev_priv(ndev);

	netif_err(priv, tx_err, ndev,
		  "transmit timed out, status %08x, resetting...\n",
		  ravb_read(ndev, ISS));

	/* tx_errors count up */
	ndev->stats.tx_errors++;

	schedule_work(&priv->work);
}

static void ravb_tx_timeout_work(struct work_struct *work)
{
	struct ravb_private *priv = container_of(work, struct ravb_private,
						 work);
	struct net_device *ndev = priv->ndev;

	netif_tx_stop_all_queues(ndev);

	/* Stop PTP Clock driver */
	if (priv->chip_id == RCAR_GEN2)
		ravb_ptp_stop(ndev);

	/* Wait for DMA stopping */
	ravb_stop_dma(ndev);

	ravb_ring_free(ndev, RAVB_BE);
	ravb_ring_free(ndev, RAVB_NC);

	/* Device init */
	ravb_dmac_init(ndev);
	ravb_emac_init(ndev);

	/* Initialise PTP Clock driver */
	if (priv->chip_id == RCAR_GEN2)
		ravb_ptp_init(ndev, priv->pdev);

	netif_tx_start_all_queues(ndev);
}

/* Packet transmit function for Ethernet AVB */
static netdev_tx_t ravb_start_xmit(struct sk_buff *skb, struct net_device *ndev)
{
	struct ravb_private *priv = netdev_priv(ndev);
	u16 q = skb_get_queue_mapping(skb);
	struct ravb_tstamp_skb *ts_skb;
	struct ravb_tx_desc *desc;
	unsigned long flags;
	u32 dma_addr;
	void *buffer;
	u32 entry;
	u32 len;

	spin_lock_irqsave(&priv->lock, flags);
	if (priv->cur_tx[q] - priv->dirty_tx[q] > (priv->num_tx_ring[q] - 1) *
	    NUM_TX_DESC) {
		netif_err(priv, tx_queued, ndev,
			  "still transmitting with the full ring!\n");
		netif_stop_subqueue(ndev, q);
		spin_unlock_irqrestore(&priv->lock, flags);
		return NETDEV_TX_BUSY;
	}
	entry = priv->cur_tx[q] % (priv->num_tx_ring[q] * NUM_TX_DESC);
	priv->tx_skb[q][entry / NUM_TX_DESC] = skb;

	if (skb_put_padto(skb, ETH_ZLEN))
		goto drop;

	buffer = PTR_ALIGN(priv->tx_align[q], DPTR_ALIGN) +
		 entry / NUM_TX_DESC * DPTR_ALIGN;
	len = PTR_ALIGN(skb->data, DPTR_ALIGN) - skb->data;
	memcpy(buffer, skb->data, len);
	dma_addr = dma_map_single(ndev->dev.parent, buffer, len, DMA_TO_DEVICE);
	if (dma_mapping_error(ndev->dev.parent, dma_addr))
		goto drop;

	desc = &priv->tx_ring[q][entry];
	desc->ds_tagl = cpu_to_le16(len);
	desc->dptr = cpu_to_le32(dma_addr);

	buffer = skb->data + len;
	len = skb->len - len;
	dma_addr = dma_map_single(ndev->dev.parent, buffer, len, DMA_TO_DEVICE);
	if (dma_mapping_error(ndev->dev.parent, dma_addr))
		goto unmap;

	desc++;
	desc->ds_tagl = cpu_to_le16(len);
	desc->dptr = cpu_to_le32(dma_addr);

	/* TX timestamp required */
	if (q == RAVB_NC) {
		ts_skb = kmalloc(sizeof(*ts_skb), GFP_ATOMIC);
		if (!ts_skb) {
			desc--;
			dma_unmap_single(ndev->dev.parent, dma_addr, len,
					 DMA_TO_DEVICE);
			goto unmap;
		}
		ts_skb->skb = skb;
		ts_skb->tag = priv->ts_skb_tag++;
		priv->ts_skb_tag &= 0x3ff;
		list_add_tail(&ts_skb->list, &priv->ts_skb_list);

		/* TAG and timestamp required flag */
		skb_shinfo(skb)->tx_flags |= SKBTX_IN_PROGRESS;
		desc->tagh_tsr = (ts_skb->tag >> 4) | TX_TSR;
		desc->ds_tagl |= le16_to_cpu(ts_skb->tag << 12);
	}

	skb_tx_timestamp(skb);
	/* Descriptor type must be set after all the above writes */
	dma_wmb();
	desc->die_dt = DT_FEND;
	desc--;
	desc->die_dt = DT_FSTART;

	ravb_modify(ndev, TCCR, TCCR_TSRQ0 << q, TCCR_TSRQ0 << q);

	priv->cur_tx[q] += NUM_TX_DESC;
	if (priv->cur_tx[q] - priv->dirty_tx[q] >
	    (priv->num_tx_ring[q] - 1) * NUM_TX_DESC && !ravb_tx_free(ndev, q))
		netif_stop_subqueue(ndev, q);

exit:
	mmiowb();
	spin_unlock_irqrestore(&priv->lock, flags);
	return NETDEV_TX_OK;

unmap:
	dma_unmap_single(ndev->dev.parent, le32_to_cpu(desc->dptr),
			 le16_to_cpu(desc->ds_tagl), DMA_TO_DEVICE);
drop:
	dev_kfree_skb_any(skb);
	priv->tx_skb[q][entry / NUM_TX_DESC] = NULL;
	goto exit;
}

static u16 ravb_select_queue(struct net_device *ndev, struct sk_buff *skb,
			     void *accel_priv, select_queue_fallback_t fallback)
{
	/* If skb needs TX timestamp, it is handled in network control queue */
	return (skb_shinfo(skb)->tx_flags & SKBTX_HW_TSTAMP) ? RAVB_NC :
							       RAVB_BE;

}

static struct net_device_stats *ravb_get_stats(struct net_device *ndev)
{
	struct ravb_private *priv = netdev_priv(ndev);
	struct net_device_stats *nstats, *stats0, *stats1;

	nstats = &ndev->stats;
	stats0 = &priv->stats[RAVB_BE];
	stats1 = &priv->stats[RAVB_NC];

	nstats->tx_dropped += ravb_read(ndev, TROCR);
	ravb_write(ndev, 0, TROCR);	/* (write clear) */
	nstats->collisions += ravb_read(ndev, CDCR);
	ravb_write(ndev, 0, CDCR);	/* (write clear) */
	nstats->tx_carrier_errors += ravb_read(ndev, LCCR);
	ravb_write(ndev, 0, LCCR);	/* (write clear) */

	nstats->tx_carrier_errors += ravb_read(ndev, CERCR);
	ravb_write(ndev, 0, CERCR);	/* (write clear) */
	nstats->tx_carrier_errors += ravb_read(ndev, CEECR);
	ravb_write(ndev, 0, CEECR);	/* (write clear) */

	nstats->rx_packets = stats0->rx_packets + stats1->rx_packets;
	nstats->tx_packets = stats0->tx_packets + stats1->tx_packets;
	nstats->rx_bytes = stats0->rx_bytes + stats1->rx_bytes;
	nstats->tx_bytes = stats0->tx_bytes + stats1->tx_bytes;
	nstats->multicast = stats0->multicast + stats1->multicast;
	nstats->rx_errors = stats0->rx_errors + stats1->rx_errors;
	nstats->rx_crc_errors = stats0->rx_crc_errors + stats1->rx_crc_errors;
	nstats->rx_frame_errors =
		stats0->rx_frame_errors + stats1->rx_frame_errors;
	nstats->rx_length_errors =
		stats0->rx_length_errors + stats1->rx_length_errors;
	nstats->rx_missed_errors =
		stats0->rx_missed_errors + stats1->rx_missed_errors;
	nstats->rx_over_errors =
		stats0->rx_over_errors + stats1->rx_over_errors;

	return nstats;
}

/* Update promiscuous bit */
static void ravb_set_rx_mode(struct net_device *ndev)
{
	struct ravb_private *priv = netdev_priv(ndev);
	unsigned long flags;

	spin_lock_irqsave(&priv->lock, flags);
	ravb_modify(ndev, ECMR, ECMR_PRM,
		    ndev->flags & IFF_PROMISC ? ECMR_PRM : 0);
	mmiowb();
	spin_unlock_irqrestore(&priv->lock, flags);
}

/* Device close function for Ethernet AVB */
static int ravb_close(struct net_device *ndev)
{
	struct ravb_private *priv = netdev_priv(ndev);
	struct ravb_tstamp_skb *ts_skb, *ts_skb2;

	netif_tx_stop_all_queues(ndev);

	/* Disable interrupts by clearing the interrupt masks. */
	ravb_write(ndev, 0, RIC0);
	ravb_write(ndev, 0, RIC2);
	ravb_write(ndev, 0, TIC);

	/* Stop PTP Clock driver */
	if (priv->chip_id == RCAR_GEN2)
		ravb_ptp_stop(ndev);

	/* Set the config mode to stop the AVB-DMAC's processes */
	if (ravb_stop_dma(ndev) < 0)
		netdev_err(ndev,
			   "device will be stopped after h/w processes are done.\n");

	/* Clear the timestamp list */
	list_for_each_entry_safe(ts_skb, ts_skb2, &priv->ts_skb_list, list) {
		list_del(&ts_skb->list);
		kfree(ts_skb);
	}

	/* PHY disconnect */
	if (priv->phydev) {
		phy_stop(priv->phydev);
		phy_disconnect(priv->phydev);
		priv->phydev = NULL;
	}

	if (priv->chip_id != RCAR_GEN2) {
		free_irq(priv->tx_irqs[RAVB_NC], ndev);
		free_irq(priv->rx_irqs[RAVB_NC], ndev);
		free_irq(priv->tx_irqs[RAVB_BE], ndev);
		free_irq(priv->rx_irqs[RAVB_BE], ndev);
		free_irq(priv->emac_irq, ndev);
	}
	free_irq(ndev->irq, ndev);

	napi_disable(&priv->napi[RAVB_NC]);
	napi_disable(&priv->napi[RAVB_BE]);

	/* Free all the skb's in the RX queue and the DMA buffers. */
	ravb_ring_free(ndev, RAVB_BE);
	ravb_ring_free(ndev, RAVB_NC);

	return 0;
}

static int ravb_hwtstamp_get(struct net_device *ndev, struct ifreq *req)
{
	struct ravb_private *priv = netdev_priv(ndev);
	struct hwtstamp_config config;

	config.flags = 0;
	config.tx_type = priv->tstamp_tx_ctrl ? HWTSTAMP_TX_ON :
						HWTSTAMP_TX_OFF;
	if (priv->tstamp_rx_ctrl & RAVB_RXTSTAMP_TYPE_V2_L2_EVENT)
		config.rx_filter = HWTSTAMP_FILTER_PTP_V2_L2_EVENT;
	else if (priv->tstamp_rx_ctrl & RAVB_RXTSTAMP_TYPE_ALL)
		config.rx_filter = HWTSTAMP_FILTER_ALL;
	else
		config.rx_filter = HWTSTAMP_FILTER_NONE;

	return copy_to_user(req->ifr_data, &config, sizeof(config)) ?
		-EFAULT : 0;
}

/* Control hardware time stamping */
static int ravb_hwtstamp_set(struct net_device *ndev, struct ifreq *req)
{
	struct ravb_private *priv = netdev_priv(ndev);
	struct hwtstamp_config config;
	u32 tstamp_rx_ctrl = RAVB_RXTSTAMP_ENABLED;
	u32 tstamp_tx_ctrl;

	if (copy_from_user(&config, req->ifr_data, sizeof(config)))
		return -EFAULT;

	/* Reserved for future extensions */
	if (config.flags)
		return -EINVAL;

	switch (config.tx_type) {
	case HWTSTAMP_TX_OFF:
		tstamp_tx_ctrl = 0;
		break;
	case HWTSTAMP_TX_ON:
		tstamp_tx_ctrl = RAVB_TXTSTAMP_ENABLED;
		break;
	default:
		return -ERANGE;
	}

	switch (config.rx_filter) {
	case HWTSTAMP_FILTER_NONE:
		tstamp_rx_ctrl = 0;
		break;
	case HWTSTAMP_FILTER_PTP_V2_L2_EVENT:
		tstamp_rx_ctrl |= RAVB_RXTSTAMP_TYPE_V2_L2_EVENT;
		break;
	default:
		config.rx_filter = HWTSTAMP_FILTER_ALL;
		tstamp_rx_ctrl |= RAVB_RXTSTAMP_TYPE_ALL;
	}

	priv->tstamp_tx_ctrl = tstamp_tx_ctrl;
	priv->tstamp_rx_ctrl = tstamp_rx_ctrl;

	return copy_to_user(req->ifr_data, &config, sizeof(config)) ?
		-EFAULT : 0;
}

/* ioctl to device function */
static int ravb_do_ioctl(struct net_device *ndev, struct ifreq *req, int cmd)
{
	struct ravb_private *priv = netdev_priv(ndev);
	struct phy_device *phydev = priv->phydev;

	if (!netif_running(ndev))
		return -EINVAL;

	if (!phydev)
		return -ENODEV;

	switch (cmd) {
	case SIOCGHWTSTAMP:
		return ravb_hwtstamp_get(ndev, req);
	case SIOCSHWTSTAMP:
		return ravb_hwtstamp_set(ndev, req);
	}

	return phy_mii_ioctl(phydev, req, cmd);
}

static const struct net_device_ops ravb_netdev_ops = {
	.ndo_open		= ravb_open,
	.ndo_stop		= ravb_close,
	.ndo_start_xmit		= ravb_start_xmit,
	.ndo_select_queue	= ravb_select_queue,
	.ndo_get_stats		= ravb_get_stats,
	.ndo_set_rx_mode	= ravb_set_rx_mode,
	.ndo_tx_timeout		= ravb_tx_timeout,
	.ndo_do_ioctl		= ravb_do_ioctl,
	.ndo_validate_addr	= eth_validate_addr,
	.ndo_set_mac_address	= eth_mac_addr,
	.ndo_change_mtu		= eth_change_mtu,
};

/* MDIO bus init function */
static int ravb_mdio_init(struct ravb_private *priv)
{
	struct platform_device *pdev = priv->pdev;
	struct device *dev = &pdev->dev;
	int error;

	/* Bitbang init */
	priv->mdiobb.ops = &bb_ops;

	/* MII controller setting */
	priv->mii_bus = alloc_mdio_bitbang(&priv->mdiobb);
	if (!priv->mii_bus)
		return -ENOMEM;

	/* Hook up MII support for ethtool */
	priv->mii_bus->name = "ravb_mii";
	priv->mii_bus->parent = dev;
	snprintf(priv->mii_bus->id, MII_BUS_ID_SIZE, "%s-%x",
		 pdev->name, pdev->id);

	/* Register MDIO bus */
	error = of_mdiobus_register(priv->mii_bus, dev->of_node);
	if (error)
		goto out_free_bus;

	return 0;

out_free_bus:
	free_mdio_bitbang(priv->mii_bus);
	return error;
}

/* MDIO bus release function */
static int ravb_mdio_release(struct ravb_private *priv)
{
	/* Unregister mdio bus */
	mdiobus_unregister(priv->mii_bus);

	/* Free bitbang info */
	free_mdio_bitbang(priv->mii_bus);

	return 0;
}

static const struct of_device_id ravb_match_table[] = {
	{ .compatible = "renesas,etheravb-r8a7790", .data = (void *)RCAR_GEN2 },
	{ .compatible = "renesas,etheravb-r8a7794", .data = (void *)RCAR_GEN2 },
	{ .compatible = "renesas,etheravb-rcar-gen2", .data = (void *)RCAR_GEN2 },
	{ .compatible = "renesas,etheravb-r8a7795", .data = (void *)RCAR_GEN3 },
	{ .compatible = "renesas,etheravb-rcar-gen3", .data = (void *)RCAR_GEN3 },
	{ }
};
MODULE_DEVICE_TABLE(of, ravb_match_table);

static int ravb_set_gti(struct net_device *ndev)
{

	struct device *dev = ndev->dev.parent;
	struct device_node *np = dev->of_node;
	unsigned long rate;
	struct clk *clk;
	uint64_t inc;

	clk = of_clk_get(np, 0);
	if (IS_ERR(clk)) {
		dev_err(dev, "could not get clock\n");
		return PTR_ERR(clk);
	}

	rate = clk_get_rate(clk);
	clk_put(clk);

	if (!rate)
		return -EINVAL;

	inc = 1000000000ULL << 20;
	do_div(inc, rate);

	if (inc < GTI_TIV_MIN || inc > GTI_TIV_MAX) {
		dev_err(dev, "gti.tiv increment 0x%llx is outside the range 0x%x - 0x%x\n",
			inc, GTI_TIV_MIN, GTI_TIV_MAX);
		return -EINVAL;
	}

	ravb_write(ndev, inc, GTI);

	return 0;
}

static int ravb_probe(struct platform_device *pdev)
{
	struct device_node *np = pdev->dev.of_node;
	struct ravb_private *priv;
	enum ravb_chip_id chip_id;
	struct net_device *ndev;
	int error, irq, q;
	struct resource *res;
	int i;

	if (!np) {
		dev_err(&pdev->dev,
			"this driver is required to be instantiated from device tree\n");
		return -EINVAL;
	}

	/* Get base address */
	res = platform_get_resource(pdev, IORESOURCE_MEM, 0);
	if (!res) {
		dev_err(&pdev->dev, "invalid resource\n");
		return -EINVAL;
	}

	ndev = alloc_etherdev_mqs(sizeof(struct ravb_private),
				  NUM_TX_QUEUE, NUM_RX_QUEUE);
	if (!ndev)
		return -ENOMEM;

	pm_runtime_enable(&pdev->dev);
	pm_runtime_get_sync(&pdev->dev);

	/* The Ether-specific entries in the device structure. */
	ndev->base_addr = res->start;
	ndev->dma = -1;

	chip_id = (enum ravb_chip_id)of_device_get_match_data(&pdev->dev);

	if (chip_id == RCAR_GEN3)
		irq = platform_get_irq_byname(pdev, "ch22");
	else
		irq = platform_get_irq(pdev, 0);
	if (irq < 0) {
		error = irq;
		goto out_release;
	}
	ndev->irq = irq;

	SET_NETDEV_DEV(ndev, &pdev->dev);

	priv = netdev_priv(ndev);
	priv->ndev = ndev;
	priv->pdev = pdev;
	priv->num_tx_ring[RAVB_BE] = BE_TX_RING_SIZE;
	priv->num_rx_ring[RAVB_BE] = BE_RX_RING_SIZE;
	priv->num_tx_ring[RAVB_NC] = NC_TX_RING_SIZE;
	priv->num_rx_ring[RAVB_NC] = NC_RX_RING_SIZE;
	priv->addr = devm_ioremap_resource(&pdev->dev, res);
	if (IS_ERR(priv->addr)) {
		error = PTR_ERR(priv->addr);
		goto out_release;
	}

	spin_lock_init(&priv->lock);
	INIT_WORK(&priv->work, ravb_tx_timeout_work);

	priv->phy_interface = of_get_phy_mode(np);

	priv->no_avb_link = of_property_read_bool(np, "renesas,no-ether-link");
	priv->avb_link_active_low =
		of_property_read_bool(np, "renesas,ether-link-active-low");

	if (chip_id == RCAR_GEN3) {
		irq = platform_get_irq_byname(pdev, "ch24");
		if (irq < 0) {
			error = irq;
			goto out_release;
		}
		priv->emac_irq = irq;
		for (i = 0; i < NUM_RX_QUEUE; i++) {
			irq = platform_get_irq_byname(pdev, ravb_rx_irqs[i]);
			if (irq < 0) {
				error = irq;
				goto out_release;
			}
			priv->rx_irqs[i] = irq;
		}
		for (i = 0; i < NUM_TX_QUEUE; i++) {
			irq = platform_get_irq_byname(pdev, ravb_tx_irqs[i]);
			if (irq < 0) {
				error = irq;
				goto out_release;
			}
			priv->tx_irqs[i] = irq;
		}
	}

	priv->chip_id = chip_id;

	/* Set function */
	ndev->netdev_ops = &ravb_netdev_ops;
	ndev->ethtool_ops = &ravb_ethtool_ops;

	/* Set AVB config mode */
	if (chip_id == RCAR_GEN2) {
		ravb_modify(ndev, CCC, CCC_OPC, CCC_OPC_CONFIG);
		/* Set CSEL value */
		ravb_modify(ndev, CCC, CCC_CSEL, CCC_CSEL_HPB);
	} else {
		ravb_modify(ndev, CCC, CCC_OPC, CCC_OPC_CONFIG |
			    CCC_GAC | CCC_CSEL_HPB);
	}

	/* Set GTI value */
	error = ravb_set_gti(ndev);
	if (error)
		goto out_release;

	/* Request GTI loading */
	ravb_modify(ndev, GCCR, GCCR_LTI, GCCR_LTI);

	/* Allocate descriptor base address table */
	priv->desc_bat_size = sizeof(struct ravb_desc) * DBAT_ENTRY_NUM;
	priv->desc_bat = dma_alloc_coherent(ndev->dev.parent, priv->desc_bat_size,
					    &priv->desc_bat_dma, GFP_KERNEL);
	if (!priv->desc_bat) {
		dev_err(&pdev->dev,
			"Cannot allocate desc base address table (size %d bytes)\n",
			priv->desc_bat_size);
		error = -ENOMEM;
		goto out_release;
	}
	for (q = RAVB_BE; q < DBAT_ENTRY_NUM; q++)
		priv->desc_bat[q].die_dt = DT_EOS;
	ravb_write(ndev, priv->desc_bat_dma, DBAT);

	/* Initialise HW timestamp list */
	INIT_LIST_HEAD(&priv->ts_skb_list);

	/* Initialise PTP Clock driver */
	if (chip_id != RCAR_GEN2)
		ravb_ptp_init(ndev, pdev);

	/* Debug message level */
	priv->msg_enable = RAVB_DEF_MSG_ENABLE;

	/* Read and set MAC address */
	ravb_read_mac_address(ndev, of_get_mac_address(np));
	if (!is_valid_ether_addr(ndev->dev_addr)) {
		dev_warn(&pdev->dev,
			 "no valid MAC address supplied, using a random one\n");
		eth_hw_addr_random(ndev);
	}

	/* MDIO bus init */
	error = ravb_mdio_init(priv);
	if (error) {
		dev_err(&pdev->dev, "failed to initialize MDIO\n");
		goto out_dma_free;
	}

	netif_napi_add(ndev, &priv->napi[RAVB_BE], ravb_poll, 64);
	netif_napi_add(ndev, &priv->napi[RAVB_NC], ravb_poll, 64);

	/* Network device register */
	error = register_netdev(ndev);
	if (error)
		goto out_napi_del;

	/* Print device information */
	netdev_info(ndev, "Base address at %#x, %pM, IRQ %d.\n",
		    (u32)ndev->base_addr, ndev->dev_addr, ndev->irq);

	platform_set_drvdata(pdev, ndev);

	return 0;

out_napi_del:
	netif_napi_del(&priv->napi[RAVB_NC]);
	netif_napi_del(&priv->napi[RAVB_BE]);
	ravb_mdio_release(priv);
out_dma_free:
	dma_free_coherent(ndev->dev.parent, priv->desc_bat_size, priv->desc_bat,
			  priv->desc_bat_dma);

	/* Stop PTP Clock driver */
	if (chip_id != RCAR_GEN2)
		ravb_ptp_stop(ndev);
out_release:
	if (ndev)
		free_netdev(ndev);

	pm_runtime_put(&pdev->dev);
	pm_runtime_disable(&pdev->dev);
	return error;
}

static int ravb_remove(struct platform_device *pdev)
{
	struct net_device *ndev = platform_get_drvdata(pdev);
	struct ravb_private *priv = netdev_priv(ndev);

	/* Stop PTP Clock driver */
	if (priv->chip_id != RCAR_GEN2)
		ravb_ptp_stop(ndev);

	dma_free_coherent(ndev->dev.parent, priv->desc_bat_size, priv->desc_bat,
			  priv->desc_bat_dma);
	/* Set reset mode */
	ravb_write(ndev, CCC_OPC_RESET, CCC);
	pm_runtime_put_sync(&pdev->dev);
	unregister_netdev(ndev);
	netif_napi_del(&priv->napi[RAVB_NC]);
	netif_napi_del(&priv->napi[RAVB_BE]);
	ravb_mdio_release(priv);
	pm_runtime_disable(&pdev->dev);
	free_netdev(ndev);
	platform_set_drvdata(pdev, NULL);

	return 0;
}

#ifdef CONFIG_PM
static int ravb_runtime_nop(struct device *dev)
{
	/* Runtime PM callback shared between ->runtime_suspend()
	 * and ->runtime_resume(). Simply returns success.
	 *
	 * This driver re-initializes all registers after
	 * pm_runtime_get_sync() anyway so there is no need
	 * to save and restore registers here.
	 */
	return 0;
}

static const struct dev_pm_ops ravb_dev_pm_ops = {
	.runtime_suspend = ravb_runtime_nop,
	.runtime_resume = ravb_runtime_nop,
};

#define RAVB_PM_OPS (&ravb_dev_pm_ops)
#else
#define RAVB_PM_OPS NULL
#endif

static struct platform_driver ravb_driver = {
	.probe		= ravb_probe,
	.remove		= ravb_remove,
	.driver = {
		.name	= "ravb",
		.pm	= RAVB_PM_OPS,
		.of_match_table = ravb_match_table,
	},
};

module_platform_driver(ravb_driver);

MODULE_AUTHOR("Mitsuhiro Kimura, Masaru Nagai");
MODULE_DESCRIPTION("Renesas Ethernet AVB driver");
MODULE_LICENSE("GPL v2");<|MERGE_RESOLUTION|>--- conflicted
+++ resolved
@@ -42,8 +42,6 @@
 		 NETIF_MSG_RX_ERR | \
 		 NETIF_MSG_TX_ERR)
 
-<<<<<<< HEAD
-=======
 static const char *ravb_rx_irqs[NUM_RX_QUEUE] = {
 	"ch0", /* RAVB_BE */
 	"ch1", /* RAVB_NC */
@@ -54,7 +52,6 @@
 	"ch19", /* RAVB_NC */
 };
 
->>>>>>> ed596a4a
 void ravb_modify(struct net_device *ndev, enum ravb_reg reg, u32 clear,
 		 u32 set)
 {
@@ -807,16 +804,11 @@
 		result = IRQ_HANDLED;
 	}
 
-<<<<<<< HEAD
-	if ((iss & ISS_CGIS) && ravb_ptp_interrupt(ndev) == IRQ_HANDLED)
-		result = IRQ_HANDLED;
-=======
 	/* gPTP interrupt status summary */
 	if (iss & ISS_CGIS) {
 		ravb_ptp_interrupt(ndev);
 		result = IRQ_HANDLED;
 	}
->>>>>>> ed596a4a
 
 	mmiowb();
 	spin_unlock(&priv->lock);
@@ -922,10 +914,6 @@
 
 	/* Re-enable RX/TX interrupts */
 	spin_lock_irqsave(&priv->lock, flags);
-<<<<<<< HEAD
-	ravb_modify(ndev, RIC0, mask, mask);
-	ravb_modify(ndev, TIC,  mask, mask);
-=======
 	if (priv->chip_id == RCAR_GEN2) {
 		ravb_modify(ndev, RIC0, mask, mask);
 		ravb_modify(ndev, TIC,  mask, mask);
@@ -933,7 +921,6 @@
 		ravb_write(ndev, mask, RIE0);
 		ravb_write(ndev, mask, TIE);
 	}
->>>>>>> ed596a4a
 	mmiowb();
 	spin_unlock_irqrestore(&priv->lock, flags);
 
