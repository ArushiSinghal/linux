--- conflicted
+++ resolved
@@ -277,15 +277,9 @@
 	struct qed_link_params params;
 	u32 speed;
 
-<<<<<<< HEAD
-	if (!edev->dev_info.common.is_mf_default) {
-		DP_INFO(edev,
-			"Link parameters can not be changed in non-default mode\n");
-=======
 	if (!edev->ops || !edev->ops->common->can_link_change(edev->cdev)) {
 		DP_INFO(edev,
 			"Link settings are not allowed to be changed\n");
->>>>>>> ed596a4a
 		return -EOPNOTSUPP;
 	}
 
@@ -500,11 +494,7 @@
 	struct qed_link_params params;
 	struct qed_link_output current_link;
 
-<<<<<<< HEAD
-	if (!edev->dev_info.common.is_mf_default) {
-=======
 	if (!edev->ops || !edev->ops->common->can_link_change(edev->cdev)) {
->>>>>>> ed596a4a
 		DP_INFO(edev,
 			"Pause settings are not allowed to be changed\n");
 		return -EOPNOTSUPP;
