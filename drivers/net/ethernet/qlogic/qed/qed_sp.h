/* QLogic qed NIC Driver
 * Copyright (c) 2015 QLogic Corporation
 *
 * This software is available under the terms of the GNU General Public License
 * (GPL) Version 2, available from the file COPYING in the main directory of
 * this source tree.
 */

#ifndef _QED_SP_H
#define _QED_SP_H

#include <linux/types.h>
#include <linux/kernel.h>
#include <linux/list.h>
#include <linux/slab.h>
#include <linux/spinlock.h>
#include <linux/qed/qed_chain.h>
#include "qed.h"
#include "qed_hsi.h"

enum spq_mode {
	QED_SPQ_MODE_BLOCK,     /* Client will poll a designated mem. address */
	QED_SPQ_MODE_CB,        /* Client supplies a callback */
	QED_SPQ_MODE_EBLOCK,    /* QED should block until completion */
};

struct qed_spq_comp_cb {
	void	(*function)(struct qed_hwfn *,
			    void *,
			    union event_ring_data *,
			    u8 fw_return_code);
	void	*cookie;
};

/**
 * @brief qed_eth_cqe_completion - handles the completion of a
 *        ramrod on the cqe ring
 *
 * @param p_hwfn
 * @param cqe
 *
 * @return int
 */
int qed_eth_cqe_completion(struct qed_hwfn *p_hwfn,
			   struct eth_slow_path_rx_cqe *cqe);

/**
 *  @file
 *
 *  QED Slow-hwfn queue interface
 */

union ramrod_data {
	struct pf_start_ramrod_data pf_start;
	struct pf_update_ramrod_data pf_update;
	struct rx_queue_start_ramrod_data rx_queue_start;
	struct rx_queue_update_ramrod_data rx_queue_update;
	struct rx_queue_stop_ramrod_data rx_queue_stop;
	struct tx_queue_start_ramrod_data tx_queue_start;
	struct tx_queue_stop_ramrod_data tx_queue_stop;
	struct vport_start_ramrod_data vport_start;
	struct vport_stop_ramrod_data vport_stop;
	struct vport_update_ramrod_data vport_update;
	struct vport_filter_update_ramrod_data vport_filter_update;

	struct vf_start_ramrod_data vf_start;
	struct vf_stop_ramrod_data vf_stop;
};

#define EQ_MAX_CREDIT   0xffffffff

enum spq_priority {
	QED_SPQ_PRIORITY_NORMAL,
	QED_SPQ_PRIORITY_HIGH,
};

union qed_spq_req_comp {
	struct qed_spq_comp_cb	cb;
	u64			*done_addr;
};

struct qed_spq_comp_done {
	u64	done;
	u8	fw_return_code;
};

struct qed_spq_entry {
	struct list_head		list;

	u8				flags;

	/* HSI slow path element */
	struct slow_path_element	elem;

	union ramrod_data		ramrod;

	enum spq_priority		priority;

	/* pending queue for this entry */
	struct list_head		*queue;

	enum spq_mode			comp_mode;
	struct qed_spq_comp_cb		comp_cb;
	struct qed_spq_comp_done	comp_done; /* SPQ_MODE_EBLOCK */
};

struct qed_eq {
	struct qed_chain	chain;
	u8			eq_sb_index;    /* index within the SB */
	__le16			*p_fw_cons;     /* ptr to index value */
};

struct qed_consq {
	struct qed_chain chain;
};

struct qed_spq {
	spinlock_t		lock; /* SPQ lock */

	struct list_head	unlimited_pending;
	struct list_head	pending;
	struct list_head	completion_pending;
	struct list_head	free_pool;

	struct qed_chain	chain;

	/* allocated dma-able memory for spq entries (+ramrod data) */
	dma_addr_t		p_phys;
	struct qed_spq_entry	*p_virt;

#define SPQ_RING_SIZE \
	(CORE_SPQE_PAGE_SIZE_BYTES / sizeof(struct slow_path_element))

	/* Bitmap for handling out-of-order completions */
	DECLARE_BITMAP(p_comp_bitmap, SPQ_RING_SIZE);
	u8			comp_bitmap_idx;

	/* Statistics */
	u32			unlimited_pending_count;
	u32			normal_count;
	u32			high_count;
	u32			comp_sent_count;
	u32			comp_count;

	u32			cid;
};

/**
 * @brief qed_spq_post - Posts a Slow hwfn request to FW, or lacking that
 *        Pends it to the future list.
 *
 * @param p_hwfn
 * @param p_req
 *
 * @return int
 */
int qed_spq_post(struct qed_hwfn *p_hwfn,
		 struct qed_spq_entry *p_ent,
		 u8 *fw_return_code);

/**
 * @brief qed_spq_allocate - Alloocates & initializes the SPQ and EQ.
 *
 * @param p_hwfn
 *
 * @return int
 */
int qed_spq_alloc(struct qed_hwfn *p_hwfn);

/**
 * @brief qed_spq_setup - Reset the SPQ to its start state.
 *
 * @param p_hwfn
 */
void qed_spq_setup(struct qed_hwfn *p_hwfn);

/**
 * @brief qed_spq_deallocate - Deallocates the given SPQ struct.
 *
 * @param p_hwfn
 */
void qed_spq_free(struct qed_hwfn *p_hwfn);

/**
 * @brief qed_spq_get_entry - Obtain an entrry from the spq
 *        free pool list.
 *
 *
 *
 * @param p_hwfn
 * @param pp_ent
 *
 * @return int
 */
int
qed_spq_get_entry(struct qed_hwfn *p_hwfn,
		  struct qed_spq_entry **pp_ent);

/**
 * @brief qed_spq_return_entry - Return an entry to spq free
 *                                 pool list
 *
 * @param p_hwfn
 * @param p_ent
 */
void qed_spq_return_entry(struct qed_hwfn *p_hwfn,
			  struct qed_spq_entry *p_ent);
/**
 * @brief qed_eq_allocate - Allocates & initializes an EQ struct
 *
 * @param p_hwfn
 * @param num_elem number of elements in the eq
 *
 * @return struct qed_eq* - a newly allocated structure; NULL upon error.
 */
struct qed_eq *qed_eq_alloc(struct qed_hwfn *p_hwfn,
			    u16 num_elem);

/**
 * @brief qed_eq_setup - Reset the SPQ to its start state.
 *
 * @param p_hwfn
 * @param p_eq
 */
void qed_eq_setup(struct qed_hwfn *p_hwfn,
		  struct qed_eq *p_eq);

/**
 * @brief qed_eq_deallocate - deallocates the given EQ struct.
 *
 * @param p_hwfn
 * @param p_eq
 */
void qed_eq_free(struct qed_hwfn *p_hwfn,
		 struct qed_eq *p_eq);

/**
 * @brief qed_eq_prod_update - update the FW with default EQ producer
 *
 * @param p_hwfn
 * @param prod
 */
void qed_eq_prod_update(struct qed_hwfn *p_hwfn,
			u16 prod);

/**
 * @brief qed_eq_completion - Completes currently pending EQ elements
 *
 * @param p_hwfn
 * @param cookie
 *
 * @return int
 */
int qed_eq_completion(struct qed_hwfn *p_hwfn,
		      void *cookie);

/**
 * @brief qed_spq_completion - Completes a single event
 *
 * @param p_hwfn
 * @param echo - echo value from cookie (used for determining completion)
 * @param p_data - data from cookie (used in callback function if applicable)
 *
 * @return int
 */
int qed_spq_completion(struct qed_hwfn *p_hwfn,
		       __le16 echo,
		       u8 fw_return_code,
		       union event_ring_data *p_data);

/**
 * @brief qed_spq_get_cid - Given p_hwfn, return cid for the hwfn's SPQ
 *
 * @param p_hwfn
 *
 * @return u32 - SPQ CID
 */
u32 qed_spq_get_cid(struct qed_hwfn *p_hwfn);

/**
 * @brief qed_consq_alloc - Allocates & initializes an ConsQ
 *        struct
 *
 * @param p_hwfn
 *
 * @return struct qed_eq* - a newly allocated structure; NULL upon error.
 */
struct qed_consq *qed_consq_alloc(struct qed_hwfn *p_hwfn);

/**
 * @brief qed_consq_setup - Reset the ConsQ to its start
 *        state.
 *
 * @param p_hwfn
 * @param p_eq
 */
void qed_consq_setup(struct qed_hwfn *p_hwfn,
		     struct qed_consq *p_consq);

/**
 * @brief qed_consq_free - deallocates the given ConsQ struct.
 *
 * @param p_hwfn
 * @param p_eq
 */
void qed_consq_free(struct qed_hwfn *p_hwfn,
		    struct qed_consq *p_consq);

/**
 * @file
 *
 * @brief Slow-hwfn low-level commands (Ramrods) function definitions.
 */

#define QED_SP_EQ_COMPLETION  0x01
#define QED_SP_CQE_COMPLETION 0x02

struct qed_sp_init_data {
	u32			cid;
	u16			opaque_fid;

	/* Information regarding operation upon sending & completion */
	enum spq_mode		comp_mode;
	struct qed_spq_comp_cb *p_comp_data;
};

int qed_sp_init_request(struct qed_hwfn *p_hwfn,
			struct qed_spq_entry **pp_ent,
			u8 cmd,
			u8 protocol,
			struct qed_sp_init_data *p_data);

/**
 * @brief qed_sp_pf_start - PF Function Start Ramrod
 *
 * This ramrod is sent to initialize a physical function (PF). It will
 * configure the function related parameters and write its completion to the
 * event ring specified in the parameters.
 *
 * Ramrods complete on the common event ring for the PF. This ring is
 * allocated by the driver on host memory and its parameters are written
 * to the internal RAM of the UStorm by the Function Start Ramrod.
 *
 * @param p_hwfn
 * @param p_tunn
 * @param mode
 * @param allow_npar_tx_switch
 *
 * @return int
 */

int qed_sp_pf_start(struct qed_hwfn *p_hwfn,
<<<<<<< HEAD
		    enum qed_mf_mode mode);
=======
		    struct qed_tunn_start_params *p_tunn,
		    enum qed_mf_mode mode, bool allow_npar_tx_switch);

/**
 * @brief qed_sp_pf_update - PF Function Update Ramrod
 *
 * This ramrod updates function-related parameters. Every parameter can be
 * updated independently, according to configuration flags.
 *
 * @param p_hwfn
 *
 * @return int
 */

int qed_sp_pf_update(struct qed_hwfn *p_hwfn);
>>>>>>> ed596a4a

/**
 * @brief qed_sp_pf_stop - PF Function Stop Ramrod
 *
 * This ramrod is sent to close a Physical Function (PF). It is the last ramrod
 * sent and the last completion written to the PFs Event Ring. This ramrod also
 * deletes the context for the Slowhwfn connection on this PF.
 *
 * @note Not required for first packet.
 *
 * @param p_hwfn
 *
 * @return int
 */

int qed_sp_pf_stop(struct qed_hwfn *p_hwfn);

int qed_sp_pf_update_tunn_cfg(struct qed_hwfn *p_hwfn,
			      struct qed_tunn_update_params *p_tunn,
			      enum spq_mode comp_mode,
			      struct qed_spq_comp_cb *p_comp_data);
/**
 * @brief qed_sp_heartbeat_ramrod - Send empty Ramrod
 *
 * @param p_hwfn
 *
 * @return int
 */

int qed_sp_heartbeat_ramrod(struct qed_hwfn *p_hwfn);

#endif<|MERGE_RESOLUTION|>--- conflicted
+++ resolved
@@ -350,9 +350,6 @@
  */
 
 int qed_sp_pf_start(struct qed_hwfn *p_hwfn,
-<<<<<<< HEAD
-		    enum qed_mf_mode mode);
-=======
 		    struct qed_tunn_start_params *p_tunn,
 		    enum qed_mf_mode mode, bool allow_npar_tx_switch);
 
@@ -368,7 +365,6 @@
  */
 
 int qed_sp_pf_update(struct qed_hwfn *p_hwfn);
->>>>>>> ed596a4a
 
 /**
  * @brief qed_sp_pf_stop - PF Function Stop Ramrod
