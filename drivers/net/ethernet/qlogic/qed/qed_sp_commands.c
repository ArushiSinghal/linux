--- conflicted
+++ resolved
@@ -299,12 +299,8 @@
 }
 
 int qed_sp_pf_start(struct qed_hwfn *p_hwfn,
-<<<<<<< HEAD
-		    enum qed_mf_mode mode)
-=======
 		    struct qed_tunn_start_params *p_tunn,
 		    enum qed_mf_mode mode, bool allow_npar_tx_switch)
->>>>>>> ed596a4a
 {
 	struct pf_start_ramrod_data *p_ramrod = NULL;
 	u16 sb = qed_int_get_sp_sb_id(p_hwfn);
@@ -471,8 +467,6 @@
 	rc = qed_sp_init_request(p_hwfn, &p_ent,
 				 COMMON_RAMROD_PF_STOP, PROTOCOLID_COMMON,
 				 &init_data);
-<<<<<<< HEAD
-=======
 	if (rc)
 		return rc;
 
@@ -494,7 +488,6 @@
 	rc = qed_sp_init_request(p_hwfn, &p_ent,
 				 COMMON_RAMROD_EMPTY, PROTOCOLID_COMMON,
 				 &init_data);
->>>>>>> ed596a4a
 	if (rc)
 		return rc;
 
