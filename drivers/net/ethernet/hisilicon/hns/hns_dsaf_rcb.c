/*
 * Copyright (c) 2014-2015 Hisilicon Limited.
 *
 * This program is free software; you can redistribute it and/or modify
 * it under the terms of the GNU General Public License as published by
 * the Free Software Foundation; either version 2 of the License, or
 * (at your option) any later version.
 */

#include <linux/cdev.h>
#include <linux/module.h>
#include <linux/kernel.h>
#include <linux/init.h>
#include <linux/netdevice.h>
#include <linux/etherdevice.h>
#include <asm/cacheflush.h>
#include <linux/platform_device.h>
#include <linux/of.h>
#include <linux/of_address.h>
#include <linux/of_platform.h>
#include <linux/of_irq.h>
#include <linux/spinlock.h>

#include "hns_dsaf_main.h"
#include "hns_dsaf_ppe.h"
#include "hns_dsaf_rcb.h"

#define RCB_COMMON_REG_OFFSET 0x80000
#define TX_RING 0
#define RX_RING 1

#define RCB_RESET_WAIT_TIMES 30
#define RCB_RESET_TRY_TIMES 10

/**
 *hns_rcb_wait_fbd_clean - clean fbd
 *@qs: ring struct pointer array
 *@qnum: num of array
 *@flag: tx or rx flag
 */
void hns_rcb_wait_fbd_clean(struct hnae_queue **qs, int q_num, u32 flag)
{
	int i, wait_cnt;
	u32 fbd_num;

	for (wait_cnt = i = 0; i < q_num; wait_cnt++) {
		usleep_range(200, 300);
		fbd_num = 0;
		if (flag & RCB_INT_FLAG_TX)
			fbd_num += dsaf_read_dev(qs[i],
						 RCB_RING_TX_RING_FBDNUM_REG);
		if (flag & RCB_INT_FLAG_RX)
			fbd_num += dsaf_read_dev(qs[i],
						 RCB_RING_RX_RING_FBDNUM_REG);
		if (!fbd_num)
			i++;
		if (wait_cnt >= 10000)
			break;
	}

	if (i < q_num)
		dev_err(qs[i]->handle->owner_dev,
			"queue(%d) wait fbd(%d) clean fail!!\n", i, fbd_num);
}

/**
 *hns_rcb_reset_ring_hw - ring reset
 *@q: ring struct pointer
 */
void hns_rcb_reset_ring_hw(struct hnae_queue *q)
{
	u32 wait_cnt;
	u32 try_cnt = 0;
	u32 could_ret;

	u32 tx_fbd_num;

	while (try_cnt++ < RCB_RESET_TRY_TIMES) {
		usleep_range(100, 200);
		tx_fbd_num = dsaf_read_dev(q, RCB_RING_TX_RING_FBDNUM_REG);
		if (tx_fbd_num)
			continue;

		dsaf_write_dev(q, RCB_RING_PREFETCH_EN_REG, 0);

		dsaf_write_dev(q, RCB_RING_T0_BE_RST, 1);

		msleep(20);
		could_ret = dsaf_read_dev(q, RCB_RING_COULD_BE_RST);

		wait_cnt = 0;
		while (!could_ret && (wait_cnt < RCB_RESET_WAIT_TIMES)) {
			dsaf_write_dev(q, RCB_RING_T0_BE_RST, 0);

			dsaf_write_dev(q, RCB_RING_T0_BE_RST, 1);

			msleep(20);
			could_ret = dsaf_read_dev(q, RCB_RING_COULD_BE_RST);

			wait_cnt++;
		}

		dsaf_write_dev(q, RCB_RING_T0_BE_RST, 0);

		if (could_ret)
			break;
	}

	if (try_cnt >= RCB_RESET_TRY_TIMES)
		dev_err(q->dev->dev, "port%d reset ring fail\n",
			hns_ae_get_vf_cb(q->handle)->port_index);
}

/**
 *hns_rcb_int_ctrl_hw - rcb irq enable control
 *@q: hnae queue struct pointer
 *@flag:ring flag tx or rx
 *@mask:mask
 */
void hns_rcb_int_ctrl_hw(struct hnae_queue *q, u32 flag, u32 mask)
{
	u32 int_mask_en = !!mask;

	if (flag & RCB_INT_FLAG_TX) {
		dsaf_write_dev(q, RCB_RING_INTMSK_TXWL_REG, int_mask_en);
		dsaf_write_dev(q, RCB_RING_INTMSK_TX_OVERTIME_REG,
			       int_mask_en);
	}

	if (flag & RCB_INT_FLAG_RX) {
		dsaf_write_dev(q, RCB_RING_INTMSK_RXWL_REG, int_mask_en);
		dsaf_write_dev(q, RCB_RING_INTMSK_RX_OVERTIME_REG,
			       int_mask_en);
	}
}

void hns_rcb_int_clr_hw(struct hnae_queue *q, u32 flag)
{
	if (flag & RCB_INT_FLAG_TX) {
		dsaf_write_dev(q, RCB_RING_INTSTS_TX_RING_REG, 1);
		dsaf_write_dev(q, RCB_RING_INTSTS_TX_OVERTIME_REG, 1);
	}

	if (flag & RCB_INT_FLAG_RX) {
		dsaf_write_dev(q, RCB_RING_INTSTS_RX_RING_REG, 1);
		dsaf_write_dev(q, RCB_RING_INTSTS_RX_OVERTIME_REG, 1);
	}
}

void hns_rcbv2_int_ctrl_hw(struct hnae_queue *q, u32 flag, u32 mask)
{
	u32 int_mask_en = !!mask;

	if (flag & RCB_INT_FLAG_TX)
		dsaf_write_dev(q, RCB_RING_INTMSK_TXWL_REG, int_mask_en);

	if (flag & RCB_INT_FLAG_RX)
		dsaf_write_dev(q, RCB_RING_INTMSK_RXWL_REG, int_mask_en);
}

void hns_rcbv2_int_clr_hw(struct hnae_queue *q, u32 flag)
{
	if (flag & RCB_INT_FLAG_TX)
		dsaf_write_dev(q, RCBV2_TX_RING_INT_STS_REG, 1);

	if (flag & RCB_INT_FLAG_RX)
		dsaf_write_dev(q, RCBV2_RX_RING_INT_STS_REG, 1);
}

/**
 *hns_rcb_ring_enable_hw - enable ring
 *@ring: rcb ring
 */
void hns_rcb_ring_enable_hw(struct hnae_queue *q, u32 val)
{
	dsaf_write_dev(q, RCB_RING_PREFETCH_EN_REG, !!val);
}

void hns_rcb_start(struct hnae_queue *q, u32 val)
{
	hns_rcb_ring_enable_hw(q, val);
}

/**
 *hns_rcb_common_init_commit_hw - make rcb common init completed
 *@rcb_common: rcb common device
 */
void hns_rcb_common_init_commit_hw(struct rcb_common_cb *rcb_common)
{
	wmb();	/* Sync point before breakpoint */
	dsaf_write_dev(rcb_common, RCB_COM_CFG_SYS_FSH_REG, 1);
	wmb();	/* Sync point after breakpoint */
}

/**
 *hns_rcb_ring_init - init rcb ring
 *@ring_pair: ring pair control block
 *@ring_type: ring type, RX_RING or TX_RING
 */
static void hns_rcb_ring_init(struct ring_pair_cb *ring_pair, int ring_type)
{
	struct hnae_queue *q = &ring_pair->q;
	struct rcb_common_cb *rcb_common = ring_pair->rcb_common;
	u32 bd_size_type = rcb_common->dsaf_dev->buf_size_type;
	struct hnae_ring *ring =
		(ring_type == RX_RING) ? &q->rx_ring : &q->tx_ring;
	dma_addr_t dma = ring->desc_dma_addr;

	if (ring_type == RX_RING) {
		dsaf_write_dev(q, RCB_RING_RX_RING_BASEADDR_L_REG,
			       (u32)dma);
		dsaf_write_dev(q, RCB_RING_RX_RING_BASEADDR_H_REG,
			       (u32)((dma >> 31) >> 1));

		dsaf_write_dev(q, RCB_RING_RX_RING_BD_LEN_REG,
			       bd_size_type);
		dsaf_write_dev(q, RCB_RING_RX_RING_BD_NUM_REG,
			       ring_pair->port_id_in_comm);
		dsaf_write_dev(q, RCB_RING_RX_RING_PKTLINE_REG,
			       ring_pair->port_id_in_comm);
	} else {
		dsaf_write_dev(q, RCB_RING_TX_RING_BASEADDR_L_REG,
			       (u32)dma);
		dsaf_write_dev(q, RCB_RING_TX_RING_BASEADDR_H_REG,
			       (u32)((dma >> 31) >> 1));

		dsaf_write_dev(q, RCB_RING_TX_RING_BD_LEN_REG,
			       bd_size_type);
		dsaf_write_dev(q, RCB_RING_TX_RING_BD_NUM_REG,
			       ring_pair->port_id_in_comm);
		dsaf_write_dev(q, RCB_RING_TX_RING_PKTLINE_REG,
			       ring_pair->port_id_in_comm);
	}
}

/**
 *hns_rcb_init_hw - init rcb hardware
 *@ring: rcb ring
 */
void hns_rcb_init_hw(struct ring_pair_cb *ring)
{
	hns_rcb_ring_init(ring, RX_RING);
	hns_rcb_ring_init(ring, TX_RING);
}

/**
 *hns_rcb_set_port_desc_cnt - set rcb port description num
 *@rcb_common: rcb_common device
 *@port_idx:port index
 *@desc_cnt:BD num
 */
static void hns_rcb_set_port_desc_cnt(struct rcb_common_cb *rcb_common,
				      u32 port_idx, u32 desc_cnt)
{
	dsaf_write_dev(rcb_common, RCB_CFG_BD_NUM_REG + port_idx * 4,
		       desc_cnt);
}

static void hns_rcb_set_port_timeout(
	struct rcb_common_cb *rcb_common, u32 port_idx, u32 timeout)
{
	if (AE_IS_VER1(rcb_common->dsaf_dev->dsaf_ver))
		dsaf_write_dev(rcb_common, RCB_CFG_OVERTIME_REG,
			       timeout * HNS_RCB_CLK_FREQ_MHZ);
	else
		dsaf_write_dev(rcb_common,
			       RCB_PORT_CFG_OVERTIME_REG + port_idx * 4,
			       timeout);
}

static int hns_rcb_common_get_port_num(struct rcb_common_cb *rcb_common)
{
	if (!HNS_DSAF_IS_DEBUG(rcb_common->dsaf_dev))
		return HNS_RCB_SERVICE_NW_ENGINE_NUM;
	else
		return HNS_RCB_DEBUG_NW_ENGINE_NUM;
}

/*clr rcb comm exception irq**/
static void hns_rcb_comm_exc_irq_en(
			struct rcb_common_cb *rcb_common, int en)
{
	u32 clr_vlue = 0xfffffffful;
	u32 msk_vlue = en ? 0 : 0xfffffffful;

	/* clr int*/
	dsaf_write_dev(rcb_common, RCB_COM_INTSTS_ECC_ERR_REG, clr_vlue);

	dsaf_write_dev(rcb_common, RCB_COM_SF_CFG_RING_STS, clr_vlue);

	dsaf_write_dev(rcb_common, RCB_COM_SF_CFG_BD_RINT_STS, clr_vlue);

	dsaf_write_dev(rcb_common, RCB_COM_RINT_TX_PKT_REG, clr_vlue);
	dsaf_write_dev(rcb_common, RCB_COM_AXI_ERR_STS, clr_vlue);

	/*en msk*/
	dsaf_write_dev(rcb_common, RCB_COM_INTMASK_ECC_ERR_REG, msk_vlue);

	dsaf_write_dev(rcb_common, RCB_COM_SF_CFG_INTMASK_RING, msk_vlue);

	/*for tx bd neednot cacheline, so msk sf_txring_fbd_intmask (bit 1)**/
	dsaf_write_dev(rcb_common, RCB_COM_SF_CFG_INTMASK_BD, msk_vlue | 2);

	dsaf_write_dev(rcb_common, RCB_COM_INTMSK_TX_PKT_REG, msk_vlue);
	dsaf_write_dev(rcb_common, RCB_COM_AXI_WR_ERR_INTMASK, msk_vlue);
}

/**
 *hns_rcb_common_init_hw - init rcb common hardware
 *@rcb_common: rcb_common device
 *retuen 0 - success , negative --fail
 */
int hns_rcb_common_init_hw(struct rcb_common_cb *rcb_common)
{
	u32 reg_val;
	int i;
	int port_num = hns_rcb_common_get_port_num(rcb_common);

	hns_rcb_comm_exc_irq_en(rcb_common, 0);

	reg_val = dsaf_read_dev(rcb_common, RCB_COM_CFG_INIT_FLAG_REG);
	if (0x1 != (reg_val & 0x1)) {
		dev_err(rcb_common->dsaf_dev->dev,
			"RCB_COM_CFG_INIT_FLAG_REG reg = 0x%x\n", reg_val);
		return -EBUSY;
	}

	for (i = 0; i < port_num; i++) {
		hns_rcb_set_port_desc_cnt(rcb_common, i, rcb_common->desc_num);
		(void)hns_rcb_set_coalesced_frames(
			rcb_common, i, HNS_RCB_DEF_COALESCED_FRAMES);
		hns_rcb_set_port_timeout(
			rcb_common, i, HNS_RCB_DEF_COALESCED_USECS);
	}

	dsaf_write_dev(rcb_common, RCB_COM_CFG_ENDIAN_REG,
		       HNS_RCB_COMMON_ENDIAN);

	if (AE_IS_VER1(rcb_common->dsaf_dev->dsaf_ver)) {
		dsaf_write_dev(rcb_common, RCB_COM_CFG_FNA_REG, 0x0);
		dsaf_write_dev(rcb_common, RCB_COM_CFG_FA_REG, 0x1);
	} else {
		dsaf_set_dev_bit(rcb_common, RCBV2_COM_CFG_USER_REG,
				 RCB_COM_CFG_FNA_B, false);
		dsaf_set_dev_bit(rcb_common, RCBV2_COM_CFG_USER_REG,
				 RCB_COM_CFG_FA_B, true);
		dsaf_set_dev_bit(rcb_common, RCBV2_COM_CFG_TSO_MODE_REG,
				 RCB_COM_TSO_MODE_B, HNS_TSO_MODE_8BD_32K);
	}

	return 0;
}

int hns_rcb_buf_size2type(u32 buf_size)
{
	int bd_size_type;

	switch (buf_size) {
	case 512:
		bd_size_type = HNS_BD_SIZE_512_TYPE;
		break;
	case 1024:
		bd_size_type = HNS_BD_SIZE_1024_TYPE;
		break;
	case 2048:
		bd_size_type = HNS_BD_SIZE_2048_TYPE;
		break;
	case 4096:
		bd_size_type = HNS_BD_SIZE_4096_TYPE;
		break;
	default:
		bd_size_type = -EINVAL;
	}

	return bd_size_type;
}

static void hns_rcb_ring_get_cfg(struct hnae_queue *q, int ring_type)
{
	struct hnae_ring *ring;
	struct rcb_common_cb *rcb_common;
	struct ring_pair_cb *ring_pair_cb;
	u32 buf_size;
	u16 desc_num, mdnum_ppkt;
	bool irq_idx, is_ver1;

	ring_pair_cb = container_of(q, struct ring_pair_cb, q);
	is_ver1 = AE_IS_VER1(ring_pair_cb->rcb_common->dsaf_dev->dsaf_ver);
	if (ring_type == RX_RING) {
		ring = &q->rx_ring;
		ring->io_base = ring_pair_cb->q.io_base;
		irq_idx = HNS_RCB_IRQ_IDX_RX;
		mdnum_ppkt = HNS_RCB_RING_MAX_BD_PER_PKT;
	} else {
		ring = &q->tx_ring;
		ring->io_base = (u8 __iomem *)ring_pair_cb->q.io_base +
			HNS_RCB_TX_REG_OFFSET;
		irq_idx = HNS_RCB_IRQ_IDX_TX;
		mdnum_ppkt = is_ver1 ? HNS_RCB_RING_MAX_TXBD_PER_PKT :
				 HNS_RCBV2_RING_MAX_TXBD_PER_PKT;
	}

	rcb_common = ring_pair_cb->rcb_common;
	buf_size = rcb_common->dsaf_dev->buf_size;
	desc_num = rcb_common->dsaf_dev->desc_num;

	ring->desc = NULL;
	ring->desc_cb = NULL;

	ring->irq = ring_pair_cb->virq[irq_idx];
	ring->desc_dma_addr = 0;

	ring->buf_size = buf_size;
	ring->desc_num = desc_num;
	ring->max_desc_num_per_pkt = mdnum_ppkt;
	ring->max_raw_data_sz_per_desc = HNS_RCB_MAX_PKT_SIZE;
	ring->max_pkt_size = HNS_RCB_MAX_PKT_SIZE;
	ring->next_to_use = 0;
	ring->next_to_clean = 0;
}

static void hns_rcb_ring_pair_get_cfg(struct ring_pair_cb *ring_pair_cb)
{
	ring_pair_cb->q.handle = NULL;

	hns_rcb_ring_get_cfg(&ring_pair_cb->q, RX_RING);
	hns_rcb_ring_get_cfg(&ring_pair_cb->q, TX_RING);
}

static int hns_rcb_get_port_in_comm(
	struct rcb_common_cb *rcb_common, int ring_idx)
{

<<<<<<< HEAD
	if (comm_index == HNS_DSAF_COMM_SERVICE_NW_IDX) {
		q_num = (int)rcb_common->max_q_per_vf * rcb_common->max_vfn;
		port = ring_idx / q_num;
	} else {
		port = 0; /* config debug-ports port_id_in_comm to 0*/
	}

	return port;
=======
	return ring_idx / (rcb_common->max_q_per_vf * rcb_common->max_vfn);
>>>>>>> d75c99eb
}

#define SERVICE_RING_IRQ_IDX(v1) \
	((v1) ? HNS_SERVICE_RING_IRQ_IDX : HNSV2_SERVICE_RING_IRQ_IDX)
static int hns_rcb_get_base_irq_idx(struct rcb_common_cb *rcb_common)
{
	bool is_ver1 = AE_IS_VER1(rcb_common->dsaf_dev->dsaf_ver);

	if (!HNS_DSAF_IS_DEBUG(rcb_common->dsaf_dev))
		return SERVICE_RING_IRQ_IDX(is_ver1);
	else
		return  HNS_DEBUG_RING_IRQ_IDX;
}

#define RCB_COMM_BASE_TO_RING_BASE(base, ringid)\
	((base) + 0x10000 + HNS_RCB_REG_OFFSET * (ringid))
/**
 *hns_rcb_get_cfg - get rcb config
 *@rcb_common: rcb common device
 */
void hns_rcb_get_cfg(struct rcb_common_cb *rcb_common)
{
	struct ring_pair_cb *ring_pair_cb;
	u32 i;
	u32 ring_num = rcb_common->ring_num;
	int base_irq_idx = hns_rcb_get_base_irq_idx(rcb_common);
	struct device_node *np = rcb_common->dsaf_dev->dev->of_node;
	struct platform_device *pdev =
		to_platform_device(rcb_common->dsaf_dev->dev);
	bool is_ver1 = AE_IS_VER1(rcb_common->dsaf_dev->dsaf_ver);

	for (i = 0; i < ring_num; i++) {
		ring_pair_cb = &rcb_common->ring_pair_cb[i];
		ring_pair_cb->rcb_common = rcb_common;
		ring_pair_cb->dev = rcb_common->dsaf_dev->dev;
		ring_pair_cb->index = i;
		ring_pair_cb->q.io_base =
			RCB_COMM_BASE_TO_RING_BASE(rcb_common->io_base, i);
		ring_pair_cb->port_id_in_comm =
			hns_rcb_get_port_in_comm(rcb_common, i);
		ring_pair_cb->virq[HNS_RCB_IRQ_IDX_TX] =
		is_ver1 ? irq_of_parse_and_map(np, base_irq_idx + i * 2) :
			  platform_get_irq(pdev, base_irq_idx + i * 3 + 1);
		ring_pair_cb->virq[HNS_RCB_IRQ_IDX_RX] =
		is_ver1 ? irq_of_parse_and_map(np, base_irq_idx + i * 2 + 1) :
			  platform_get_irq(pdev, base_irq_idx + i * 3);
		ring_pair_cb->q.phy_base =
			RCB_COMM_BASE_TO_RING_BASE(rcb_common->phy_base, i);
		hns_rcb_ring_pair_get_cfg(ring_pair_cb);
	}
}

/**
 *hns_rcb_get_coalesced_frames - get rcb port coalesced frames
 *@rcb_common: rcb_common device
 *@port_idx:port id in comm
 *
 *Returns: coalesced_frames
 */
u32 hns_rcb_get_coalesced_frames(
	struct rcb_common_cb *rcb_common, u32 port_idx)
{
	return dsaf_read_dev(rcb_common, RCB_CFG_PKTLINE_REG + port_idx * 4);
}

/**
 *hns_rcb_get_coalesce_usecs - get rcb port coalesced time_out
 *@rcb_common: rcb_common device
 *@port_idx:port id in comm
 *
 *Returns: time_out
 */
u32 hns_rcb_get_coalesce_usecs(
	struct rcb_common_cb *rcb_common, u32 port_idx)
{
	if (AE_IS_VER1(rcb_common->dsaf_dev->dsaf_ver))
		return dsaf_read_dev(rcb_common, RCB_CFG_OVERTIME_REG) /
		       HNS_RCB_CLK_FREQ_MHZ;
	else
		return dsaf_read_dev(rcb_common,
				     RCB_PORT_CFG_OVERTIME_REG + port_idx * 4);
}

/**
 *hns_rcb_set_coalesce_usecs - set rcb port coalesced time_out
 *@rcb_common: rcb_common device
 *@port_idx:port id in comm
 *@timeout:tx/rx time for coalesced time_out
 *
 * Returns:
 * Zero for success, or an error code in case of failure
 */
int hns_rcb_set_coalesce_usecs(
	struct rcb_common_cb *rcb_common, u32 port_idx, u32 timeout)
{
	u32 old_timeout = hns_rcb_get_coalesce_usecs(rcb_common, port_idx);

	if (timeout == old_timeout)
		return 0;

	if (AE_IS_VER1(rcb_common->dsaf_dev->dsaf_ver)) {
<<<<<<< HEAD
		if (rcb_common->comm_index == HNS_DSAF_COMM_SERVICE_NW_IDX) {
=======
		if (!HNS_DSAF_IS_DEBUG(rcb_common->dsaf_dev)) {
>>>>>>> d75c99eb
			dev_err(rcb_common->dsaf_dev->dev,
				"error: not support coalesce_usecs setting!\n");
			return -EINVAL;
		}
<<<<<<< HEAD
	}
	if (timeout > HNS_RCB_MAX_COALESCED_USECS) {
		dev_err(rcb_common->dsaf_dev->dev,
			"error: not support coalesce %dus!\n", timeout);
		return -EINVAL;
	}
=======
	}
	if (timeout > HNS_RCB_MAX_COALESCED_USECS) {
		dev_err(rcb_common->dsaf_dev->dev,
			"error: not support coalesce %dus!\n", timeout);
		return -EINVAL;
	}
>>>>>>> d75c99eb
	hns_rcb_set_port_timeout(rcb_common, port_idx, timeout);
	return 0;
}

/**
 *hns_rcb_set_coalesced_frames - set rcb coalesced frames
 *@rcb_common: rcb_common device
 *@port_idx:port id in comm
 *@coalesced_frames:tx/rx BD num for coalesced frames
 *
 * Returns:
 * Zero for success, or an error code in case of failure
 */
int hns_rcb_set_coalesced_frames(
	struct rcb_common_cb *rcb_common, u32 port_idx, u32 coalesced_frames)
{
	u32 old_waterline = hns_rcb_get_coalesced_frames(rcb_common, port_idx);

	if (coalesced_frames == old_waterline)
		return 0;

	if (coalesced_frames >= rcb_common->desc_num ||
	    coalesced_frames > HNS_RCB_MAX_COALESCED_FRAMES ||
	    coalesced_frames < HNS_RCB_MIN_COALESCED_FRAMES) {
		dev_err(rcb_common->dsaf_dev->dev,
			"error: not support coalesce_frames setting!\n");
		return -EINVAL;
	}

	dsaf_write_dev(rcb_common, RCB_CFG_PKTLINE_REG + port_idx * 4,
		       coalesced_frames);
	return 0;
}

/**
 *hns_rcb_get_queue_mode - get max VM number and max ring number per VM
 *						accordding to dsaf mode
 *@dsaf_mode: dsaf mode
 *@max_vfn : max vfn number
 *@max_q_per_vf:max ring number per vm
 */
void hns_rcb_get_queue_mode(enum dsaf_mode dsaf_mode, u16 *max_vfn,
			    u16 *max_q_per_vf)
{
	switch (dsaf_mode) {
	case DSAF_MODE_DISABLE_6PORT_0VM:
		*max_vfn = 1;
		*max_q_per_vf = 16;
		break;
	case DSAF_MODE_DISABLE_FIX:
	case DSAF_MODE_DISABLE_SP:
		*max_vfn = 1;
		*max_q_per_vf = 1;
		break;
	case DSAF_MODE_DISABLE_2PORT_64VM:
		*max_vfn = 64;
		*max_q_per_vf = 1;
		break;
	case DSAF_MODE_DISABLE_6PORT_16VM:
		*max_vfn = 16;
		*max_q_per_vf = 1;
		break;
	default:
		*max_vfn = 1;
		*max_q_per_vf = 16;
		break;
	}
}

int hns_rcb_get_ring_num(struct dsaf_device *dsaf_dev)
{
	switch (dsaf_dev->dsaf_mode) {
	case DSAF_MODE_ENABLE_FIX:
	case DSAF_MODE_DISABLE_SP:
		return 1;

	case DSAF_MODE_DISABLE_FIX:
		return 6;

	case DSAF_MODE_ENABLE_0VM:
		return 32;

	case DSAF_MODE_DISABLE_6PORT_0VM:
	case DSAF_MODE_ENABLE_16VM:
	case DSAF_MODE_DISABLE_6PORT_2VM:
	case DSAF_MODE_DISABLE_6PORT_16VM:
	case DSAF_MODE_DISABLE_6PORT_4VM:
	case DSAF_MODE_ENABLE_8VM:
		return 96;

	case DSAF_MODE_DISABLE_2PORT_16VM:
	case DSAF_MODE_DISABLE_2PORT_8VM:
	case DSAF_MODE_ENABLE_32VM:
	case DSAF_MODE_DISABLE_2PORT_64VM:
	case DSAF_MODE_ENABLE_128VM:
		return 128;

	default:
		dev_warn(dsaf_dev->dev,
			 "get ring num fail,use default!dsaf_mode=%d\n",
			 dsaf_dev->dsaf_mode);
		return 128;
	}
}

void __iomem *hns_rcb_common_get_vaddr(struct rcb_common_cb *rcb_common)
{
	struct dsaf_device *dsaf_dev = rcb_common->dsaf_dev;

	return dsaf_dev->ppe_base + RCB_COMMON_REG_OFFSET;
}

static phys_addr_t hns_rcb_common_get_paddr(struct rcb_common_cb *rcb_common)
{
	struct dsaf_device *dsaf_dev = rcb_common->dsaf_dev;

	return dsaf_dev->ppe_paddr + RCB_COMMON_REG_OFFSET;
}

int hns_rcb_common_get_cfg(struct dsaf_device *dsaf_dev,
			   int comm_index)
{
	struct rcb_common_cb *rcb_common;
	enum dsaf_mode dsaf_mode = dsaf_dev->dsaf_mode;
	u16 max_vfn;
	u16 max_q_per_vf;
	int ring_num = hns_rcb_get_ring_num(dsaf_dev);

	rcb_common =
		devm_kzalloc(dsaf_dev->dev, sizeof(*rcb_common) +
			ring_num * sizeof(struct ring_pair_cb), GFP_KERNEL);
	if (!rcb_common) {
		dev_err(dsaf_dev->dev, "rcb common devm_kzalloc fail!\n");
		return -ENOMEM;
	}
	rcb_common->comm_index = comm_index;
	rcb_common->ring_num = ring_num;
	rcb_common->dsaf_dev = dsaf_dev;

	rcb_common->desc_num = dsaf_dev->desc_num;

	hns_rcb_get_queue_mode(dsaf_mode, &max_vfn, &max_q_per_vf);
	rcb_common->max_vfn = max_vfn;
	rcb_common->max_q_per_vf = max_q_per_vf;

	rcb_common->io_base = hns_rcb_common_get_vaddr(rcb_common);
	rcb_common->phy_base = hns_rcb_common_get_paddr(rcb_common);

	dsaf_dev->rcb_common[comm_index] = rcb_common;
	return 0;
}

void hns_rcb_common_free_cfg(struct dsaf_device *dsaf_dev,
			     u32 comm_index)
{
	dsaf_dev->rcb_common[comm_index] = NULL;
}

void hns_rcb_update_stats(struct hnae_queue *queue)
{
	struct ring_pair_cb *ring =
		container_of(queue, struct ring_pair_cb, q);
	struct dsaf_device *dsaf_dev = ring->rcb_common->dsaf_dev;
	struct ppe_common_cb *ppe_common
		= dsaf_dev->ppe_common[ring->rcb_common->comm_index];
	struct hns_ring_hw_stats *hw_stats = &ring->hw_stats;

	hw_stats->rx_pkts += dsaf_read_dev(queue,
			 RCB_RING_RX_RING_PKTNUM_RECORD_REG);
	dsaf_write_dev(queue, RCB_RING_RX_RING_PKTNUM_RECORD_REG, 0x1);

	hw_stats->ppe_rx_ok_pkts += dsaf_read_dev(ppe_common,
			 PPE_COM_HIS_RX_PKT_QID_OK_CNT_REG + 4 * ring->index);
	hw_stats->ppe_rx_drop_pkts += dsaf_read_dev(ppe_common,
			 PPE_COM_HIS_RX_PKT_QID_DROP_CNT_REG + 4 * ring->index);

	hw_stats->tx_pkts += dsaf_read_dev(queue,
			 RCB_RING_TX_RING_PKTNUM_RECORD_REG);
	dsaf_write_dev(queue, RCB_RING_TX_RING_PKTNUM_RECORD_REG, 0x1);

	hw_stats->ppe_tx_ok_pkts += dsaf_read_dev(ppe_common,
			 PPE_COM_HIS_TX_PKT_QID_OK_CNT_REG + 4 * ring->index);
	hw_stats->ppe_tx_drop_pkts += dsaf_read_dev(ppe_common,
			 PPE_COM_HIS_TX_PKT_QID_ERR_CNT_REG + 4 * ring->index);
}

/**
 *hns_rcb_get_stats - get rcb statistic
 *@ring: rcb ring
 *@data:statistic value
 */
void hns_rcb_get_stats(struct hnae_queue *queue, u64 *data)
{
	u64 *regs_buff = data;
	struct ring_pair_cb *ring =
		container_of(queue, struct ring_pair_cb, q);
	struct hns_ring_hw_stats *hw_stats = &ring->hw_stats;

	regs_buff[0] = hw_stats->tx_pkts;
	regs_buff[1] = hw_stats->ppe_tx_ok_pkts;
	regs_buff[2] = hw_stats->ppe_tx_drop_pkts;
	regs_buff[3] =
		dsaf_read_dev(queue, RCB_RING_TX_RING_FBDNUM_REG);

	regs_buff[4] = queue->tx_ring.stats.tx_pkts;
	regs_buff[5] = queue->tx_ring.stats.tx_bytes;
	regs_buff[6] = queue->tx_ring.stats.tx_err_cnt;
	regs_buff[7] = queue->tx_ring.stats.io_err_cnt;
	regs_buff[8] = queue->tx_ring.stats.sw_err_cnt;
	regs_buff[9] = queue->tx_ring.stats.seg_pkt_cnt;
	regs_buff[10] = queue->tx_ring.stats.restart_queue;
	regs_buff[11] = queue->tx_ring.stats.tx_busy;

	regs_buff[12] = hw_stats->rx_pkts;
	regs_buff[13] = hw_stats->ppe_rx_ok_pkts;
	regs_buff[14] = hw_stats->ppe_rx_drop_pkts;
	regs_buff[15] =
		dsaf_read_dev(queue, RCB_RING_RX_RING_FBDNUM_REG);

	regs_buff[16] = queue->rx_ring.stats.rx_pkts;
	regs_buff[17] = queue->rx_ring.stats.rx_bytes;
	regs_buff[18] = queue->rx_ring.stats.rx_err_cnt;
	regs_buff[19] = queue->rx_ring.stats.io_err_cnt;
	regs_buff[20] = queue->rx_ring.stats.sw_err_cnt;
	regs_buff[21] = queue->rx_ring.stats.seg_pkt_cnt;
	regs_buff[22] = queue->rx_ring.stats.reuse_pg_cnt;
	regs_buff[23] = queue->rx_ring.stats.err_pkt_len;
	regs_buff[24] = queue->rx_ring.stats.non_vld_descs;
	regs_buff[25] = queue->rx_ring.stats.err_bd_num;
	regs_buff[26] = queue->rx_ring.stats.l2_err;
	regs_buff[27] = queue->rx_ring.stats.l3l4_csum_err;
}

/**
 *hns_rcb_get_ring_sset_count - rcb string set count
 *@stringset:ethtool cmd
 *return rcb ring string set count
 */
int hns_rcb_get_ring_sset_count(int stringset)
{
	if (stringset == ETH_SS_STATS)
		return HNS_RING_STATIC_REG_NUM;

	return 0;
}

/**
 *hns_rcb_get_common_regs_count - rcb common regs count
 *return regs count
 */
int hns_rcb_get_common_regs_count(void)
{
	return HNS_RCB_COMMON_DUMP_REG_NUM;
}

/**
 *rcb_get_sset_count - rcb ring regs count
 *return regs count
 */
int hns_rcb_get_ring_regs_count(void)
{
	return HNS_RCB_RING_DUMP_REG_NUM;
}

/**
 *hns_rcb_get_strings - get rcb string set
 *@stringset:string set index
 *@data:strings name value
 *@index:queue index
 */
void hns_rcb_get_strings(int stringset, u8 *data, int index)
{
	char *buff = (char *)data;

	if (stringset != ETH_SS_STATS)
		return;

	snprintf(buff, ETH_GSTRING_LEN, "tx_ring%d_rcb_pkt_num", index);
	buff = buff + ETH_GSTRING_LEN;
	snprintf(buff, ETH_GSTRING_LEN, "tx_ring%d_ppe_tx_pkt_num", index);
	buff = buff + ETH_GSTRING_LEN;
	snprintf(buff, ETH_GSTRING_LEN, "tx_ring%d_ppe_drop_pkt_num", index);
	buff = buff + ETH_GSTRING_LEN;
	snprintf(buff, ETH_GSTRING_LEN, "tx_ring%d_fbd_num", index);
	buff = buff + ETH_GSTRING_LEN;

	snprintf(buff, ETH_GSTRING_LEN, "tx_ring%d_pkt_num", index);
	buff = buff + ETH_GSTRING_LEN;
	snprintf(buff, ETH_GSTRING_LEN, "tx_ring%d_bytes", index);
	buff = buff + ETH_GSTRING_LEN;
	snprintf(buff, ETH_GSTRING_LEN, "tx_ring%d_err_cnt", index);
	buff = buff + ETH_GSTRING_LEN;
	snprintf(buff, ETH_GSTRING_LEN, "tx_ring%d_io_err", index);
	buff = buff + ETH_GSTRING_LEN;
	snprintf(buff, ETH_GSTRING_LEN, "tx_ring%d_sw_err", index);
	buff = buff + ETH_GSTRING_LEN;
	snprintf(buff, ETH_GSTRING_LEN, "tx_ring%d_seg_pkt", index);
	buff = buff + ETH_GSTRING_LEN;
	snprintf(buff, ETH_GSTRING_LEN, "tx_ring%d_restart_queue", index);
	buff = buff + ETH_GSTRING_LEN;
	snprintf(buff, ETH_GSTRING_LEN, "tx_ring%d_tx_busy", index);
	buff = buff + ETH_GSTRING_LEN;

	snprintf(buff, ETH_GSTRING_LEN, "rx_ring%d_rcb_pkt_num", index);
	buff = buff + ETH_GSTRING_LEN;
	snprintf(buff, ETH_GSTRING_LEN, "rx_ring%d_ppe_pkt_num", index);
	buff = buff + ETH_GSTRING_LEN;
	snprintf(buff, ETH_GSTRING_LEN, "rx_ring%d_ppe_drop_pkt_num", index);
	buff = buff + ETH_GSTRING_LEN;
	snprintf(buff, ETH_GSTRING_LEN, "rx_ring%d_fbd_num", index);
	buff = buff + ETH_GSTRING_LEN;

	snprintf(buff, ETH_GSTRING_LEN, "rx_ring%d_pkt_num", index);
	buff = buff + ETH_GSTRING_LEN;
	snprintf(buff, ETH_GSTRING_LEN, "rx_ring%d_bytes", index);
	buff = buff + ETH_GSTRING_LEN;
	snprintf(buff, ETH_GSTRING_LEN, "rx_ring%d_err_cnt", index);
	buff = buff + ETH_GSTRING_LEN;
	snprintf(buff, ETH_GSTRING_LEN, "rx_ring%d_io_err", index);
	buff = buff + ETH_GSTRING_LEN;
	snprintf(buff, ETH_GSTRING_LEN, "rx_ring%d_sw_err", index);
	buff = buff + ETH_GSTRING_LEN;
	snprintf(buff, ETH_GSTRING_LEN, "rx_ring%d_seg_pkt", index);
	buff = buff + ETH_GSTRING_LEN;
	snprintf(buff, ETH_GSTRING_LEN, "rx_ring%d_reuse_pg", index);
	buff = buff + ETH_GSTRING_LEN;
	snprintf(buff, ETH_GSTRING_LEN, "rx_ring%d_len_err", index);
	buff = buff + ETH_GSTRING_LEN;
	snprintf(buff, ETH_GSTRING_LEN, "rx_ring%d_non_vld_desc_err", index);
	buff = buff + ETH_GSTRING_LEN;
	snprintf(buff, ETH_GSTRING_LEN, "rx_ring%d_bd_num_err", index);
	buff = buff + ETH_GSTRING_LEN;
	snprintf(buff, ETH_GSTRING_LEN, "rx_ring%d_l2_err", index);
	buff = buff + ETH_GSTRING_LEN;
	snprintf(buff, ETH_GSTRING_LEN, "rx_ring%d_l3l4csum_err", index);
}

void hns_rcb_get_common_regs(struct rcb_common_cb *rcb_com, void *data)
{
	u32 *regs = data;
	bool is_ver1 = AE_IS_VER1(rcb_com->dsaf_dev->dsaf_ver);
<<<<<<< HEAD
	bool is_dbg = (rcb_com->comm_index != HNS_DSAF_COMM_SERVICE_NW_IDX);
=======
	bool is_dbg = HNS_DSAF_IS_DEBUG(rcb_com->dsaf_dev);
>>>>>>> d75c99eb
	u32 reg_tmp;
	u32 reg_num_tmp;
	u32 i = 0;

	/*rcb common registers */
	regs[0] = dsaf_read_dev(rcb_com, RCB_COM_CFG_ENDIAN_REG);
	regs[1] = dsaf_read_dev(rcb_com, RCB_COM_CFG_SYS_FSH_REG);
	regs[2] = dsaf_read_dev(rcb_com, RCB_COM_CFG_INIT_FLAG_REG);

	regs[3] = dsaf_read_dev(rcb_com, RCB_COM_CFG_PKT_REG);
	regs[4] = dsaf_read_dev(rcb_com, RCB_COM_CFG_RINVLD_REG);
	regs[5] = dsaf_read_dev(rcb_com, RCB_COM_CFG_FNA_REG);
	regs[6] = dsaf_read_dev(rcb_com, RCB_COM_CFG_FA_REG);
	regs[7] = dsaf_read_dev(rcb_com, RCB_COM_CFG_PKT_TC_BP_REG);
	regs[8] = dsaf_read_dev(rcb_com, RCB_COM_CFG_PPE_TNL_CLKEN_REG);

	regs[9] = dsaf_read_dev(rcb_com, RCB_COM_INTMSK_TX_PKT_REG);
	regs[10] = dsaf_read_dev(rcb_com, RCB_COM_RINT_TX_PKT_REG);
	regs[11] = dsaf_read_dev(rcb_com, RCB_COM_INTMASK_ECC_ERR_REG);
	regs[12] = dsaf_read_dev(rcb_com, RCB_COM_INTSTS_ECC_ERR_REG);
	regs[13] = dsaf_read_dev(rcb_com, RCB_COM_EBD_SRAM_ERR_REG);
	regs[14] = dsaf_read_dev(rcb_com, RCB_COM_RXRING_ERR_REG);
	regs[15] = dsaf_read_dev(rcb_com, RCB_COM_TXRING_ERR_REG);
	regs[16] = dsaf_read_dev(rcb_com, RCB_COM_TX_FBD_ERR_REG);
	regs[17] = dsaf_read_dev(rcb_com, RCB_SRAM_ECC_CHK_EN_REG);
	regs[18] = dsaf_read_dev(rcb_com, RCB_SRAM_ECC_CHK0_REG);
	regs[19] = dsaf_read_dev(rcb_com, RCB_SRAM_ECC_CHK1_REG);
	regs[20] = dsaf_read_dev(rcb_com, RCB_SRAM_ECC_CHK2_REG);
	regs[21] = dsaf_read_dev(rcb_com, RCB_SRAM_ECC_CHK3_REG);
	regs[22] = dsaf_read_dev(rcb_com, RCB_SRAM_ECC_CHK4_REG);
	regs[23] = dsaf_read_dev(rcb_com, RCB_SRAM_ECC_CHK5_REG);
	regs[24] = dsaf_read_dev(rcb_com, RCB_ECC_ERR_ADDR0_REG);
	regs[25] = dsaf_read_dev(rcb_com, RCB_ECC_ERR_ADDR3_REG);
	regs[26] = dsaf_read_dev(rcb_com, RCB_ECC_ERR_ADDR4_REG);
	regs[27] = dsaf_read_dev(rcb_com, RCB_ECC_ERR_ADDR5_REG);

	regs[28] = dsaf_read_dev(rcb_com, RCB_COM_SF_CFG_INTMASK_RING);
	regs[29] = dsaf_read_dev(rcb_com, RCB_COM_SF_CFG_RING_STS);
	regs[30] = dsaf_read_dev(rcb_com, RCB_COM_SF_CFG_RING);
	regs[31] = dsaf_read_dev(rcb_com, RCB_COM_SF_CFG_INTMASK_BD);
	regs[32] = dsaf_read_dev(rcb_com, RCB_COM_SF_CFG_BD_RINT_STS);
	regs[33] = dsaf_read_dev(rcb_com, RCB_COM_RCB_RD_BD_BUSY);
	regs[34] = dsaf_read_dev(rcb_com, RCB_COM_RCB_FBD_CRT_EN);
	regs[35] = dsaf_read_dev(rcb_com, RCB_COM_AXI_WR_ERR_INTMASK);
	regs[36] = dsaf_read_dev(rcb_com, RCB_COM_AXI_ERR_STS);
	regs[37] = dsaf_read_dev(rcb_com, RCB_COM_CHK_TX_FBD_NUM_REG);

	/* rcb common entry registers */
	for (i = 0; i < 16; i++) { /* total 16 model registers */
		regs[38 + i]
			= dsaf_read_dev(rcb_com, RCB_CFG_BD_NUM_REG + 4 * i);
		regs[54 + i]
			= dsaf_read_dev(rcb_com, RCB_CFG_PKTLINE_REG + 4 * i);
	}

	reg_tmp = is_ver1 ? RCB_CFG_OVERTIME_REG : RCB_PORT_CFG_OVERTIME_REG;
	reg_num_tmp = (is_ver1 || is_dbg) ? 1 : 6;
	for (i = 0; i < reg_num_tmp; i++)
		regs[70 + i] = dsaf_read_dev(rcb_com, reg_tmp);

	regs[76] = dsaf_read_dev(rcb_com, RCB_CFG_PKTLINE_INT_NUM_REG);
	regs[77] = dsaf_read_dev(rcb_com, RCB_CFG_OVERTIME_INT_NUM_REG);

	/* mark end of rcb common regs */
	for (i = 78; i < 80; i++)
		regs[i] = 0xcccccccc;
}

void hns_rcb_get_ring_regs(struct hnae_queue *queue, void *data)
{
	u32 *regs = data;
	struct ring_pair_cb *ring_pair
		= container_of(queue, struct ring_pair_cb, q);
	u32 i = 0;

	/*rcb ring registers */
	regs[0] = dsaf_read_dev(queue, RCB_RING_RX_RING_BASEADDR_L_REG);
	regs[1] = dsaf_read_dev(queue, RCB_RING_RX_RING_BASEADDR_H_REG);
	regs[2] = dsaf_read_dev(queue, RCB_RING_RX_RING_BD_NUM_REG);
	regs[3] = dsaf_read_dev(queue, RCB_RING_RX_RING_BD_LEN_REG);
	regs[4] = dsaf_read_dev(queue, RCB_RING_RX_RING_PKTLINE_REG);
	regs[5] = dsaf_read_dev(queue, RCB_RING_RX_RING_TAIL_REG);
	regs[6] = dsaf_read_dev(queue, RCB_RING_RX_RING_HEAD_REG);
	regs[7] = dsaf_read_dev(queue, RCB_RING_RX_RING_FBDNUM_REG);
	regs[8] = dsaf_read_dev(queue, RCB_RING_RX_RING_PKTNUM_RECORD_REG);

	regs[9] = dsaf_read_dev(queue, RCB_RING_TX_RING_BASEADDR_L_REG);
	regs[10] = dsaf_read_dev(queue, RCB_RING_TX_RING_BASEADDR_H_REG);
	regs[11] = dsaf_read_dev(queue, RCB_RING_TX_RING_BD_NUM_REG);
	regs[12] = dsaf_read_dev(queue, RCB_RING_TX_RING_BD_LEN_REG);
	regs[13] = dsaf_read_dev(queue, RCB_RING_TX_RING_PKTLINE_REG);
	regs[15] = dsaf_read_dev(queue, RCB_RING_TX_RING_TAIL_REG);
	regs[16] = dsaf_read_dev(queue, RCB_RING_TX_RING_HEAD_REG);
	regs[17] = dsaf_read_dev(queue, RCB_RING_TX_RING_FBDNUM_REG);
	regs[18] = dsaf_read_dev(queue, RCB_RING_TX_RING_OFFSET_REG);
	regs[19] = dsaf_read_dev(queue, RCB_RING_TX_RING_PKTNUM_RECORD_REG);

	regs[20] = dsaf_read_dev(queue, RCB_RING_PREFETCH_EN_REG);
	regs[21] = dsaf_read_dev(queue, RCB_RING_CFG_VF_NUM_REG);
	regs[22] = dsaf_read_dev(queue, RCB_RING_ASID_REG);
	regs[23] = dsaf_read_dev(queue, RCB_RING_RX_VM_REG);
	regs[24] = dsaf_read_dev(queue, RCB_RING_T0_BE_RST);
	regs[25] = dsaf_read_dev(queue, RCB_RING_COULD_BE_RST);
	regs[26] = dsaf_read_dev(queue, RCB_RING_WRR_WEIGHT_REG);

	regs[27] = dsaf_read_dev(queue, RCB_RING_INTMSK_RXWL_REG);
	regs[28] = dsaf_read_dev(queue, RCB_RING_INTSTS_RX_RING_REG);
	regs[29] = dsaf_read_dev(queue, RCB_RING_INTMSK_TXWL_REG);
	regs[30] = dsaf_read_dev(queue, RCB_RING_INTSTS_TX_RING_REG);
	regs[31] = dsaf_read_dev(queue, RCB_RING_INTMSK_RX_OVERTIME_REG);
	regs[32] = dsaf_read_dev(queue, RCB_RING_INTSTS_RX_OVERTIME_REG);
	regs[33] = dsaf_read_dev(queue, RCB_RING_INTMSK_TX_OVERTIME_REG);
	regs[34] = dsaf_read_dev(queue, RCB_RING_INTSTS_TX_OVERTIME_REG);

	/* mark end of ring regs */
	for (i = 35; i < 40; i++)
		regs[i] = 0xcccccc00 + ring_pair->index;
}<|MERGE_RESOLUTION|>--- conflicted
+++ resolved
@@ -431,18 +431,7 @@
 	struct rcb_common_cb *rcb_common, int ring_idx)
 {
 
-<<<<<<< HEAD
-	if (comm_index == HNS_DSAF_COMM_SERVICE_NW_IDX) {
-		q_num = (int)rcb_common->max_q_per_vf * rcb_common->max_vfn;
-		port = ring_idx / q_num;
-	} else {
-		port = 0; /* config debug-ports port_id_in_comm to 0*/
-	}
-
-	return port;
-=======
 	return ring_idx / (rcb_common->max_q_per_vf * rcb_common->max_vfn);
->>>>>>> d75c99eb
 }
 
 #define SERVICE_RING_IRQ_IDX(v1) \
@@ -544,30 +533,17 @@
 		return 0;
 
 	if (AE_IS_VER1(rcb_common->dsaf_dev->dsaf_ver)) {
-<<<<<<< HEAD
-		if (rcb_common->comm_index == HNS_DSAF_COMM_SERVICE_NW_IDX) {
-=======
 		if (!HNS_DSAF_IS_DEBUG(rcb_common->dsaf_dev)) {
->>>>>>> d75c99eb
 			dev_err(rcb_common->dsaf_dev->dev,
 				"error: not support coalesce_usecs setting!\n");
 			return -EINVAL;
 		}
-<<<<<<< HEAD
 	}
 	if (timeout > HNS_RCB_MAX_COALESCED_USECS) {
 		dev_err(rcb_common->dsaf_dev->dev,
 			"error: not support coalesce %dus!\n", timeout);
 		return -EINVAL;
 	}
-=======
-	}
-	if (timeout > HNS_RCB_MAX_COALESCED_USECS) {
-		dev_err(rcb_common->dsaf_dev->dev,
-			"error: not support coalesce %dus!\n", timeout);
-		return -EINVAL;
-	}
->>>>>>> d75c99eb
 	hns_rcb_set_port_timeout(rcb_common, port_idx, timeout);
 	return 0;
 }
@@ -909,11 +885,7 @@
 {
 	u32 *regs = data;
 	bool is_ver1 = AE_IS_VER1(rcb_com->dsaf_dev->dsaf_ver);
-<<<<<<< HEAD
-	bool is_dbg = (rcb_com->comm_index != HNS_DSAF_COMM_SERVICE_NW_IDX);
-=======
 	bool is_dbg = HNS_DSAF_IS_DEBUG(rcb_com->dsaf_dev);
->>>>>>> d75c99eb
 	u32 reg_tmp;
 	u32 reg_num_tmp;
 	u32 i = 0;
