/*
 * drivers/net/ethernet/mellanox/mlxsw/switchx2.c
 * Copyright (c) 2015 Mellanox Technologies. All rights reserved.
 * Copyright (c) 2015 Jiri Pirko <jiri@mellanox.com>
 * Copyright (c) 2015 Ido Schimmel <idosch@mellanox.com>
 * Copyright (c) 2015 Elad Raz <eladr@mellanox.com>
 *
 * Redistribution and use in source and binary forms, with or without
 * modification, are permitted provided that the following conditions are met:
 *
 * 1. Redistributions of source code must retain the above copyright
 *    notice, this list of conditions and the following disclaimer.
 * 2. Redistributions in binary form must reproduce the above copyright
 *    notice, this list of conditions and the following disclaimer in the
 *    documentation and/or other materials provided with the distribution.
 * 3. Neither the names of the copyright holders nor the names of its
 *    contributors may be used to endorse or promote products derived from
 *    this software without specific prior written permission.
 *
 * Alternatively, this software may be distributed under the terms of the
 * GNU General Public License ("GPL") version 2 as published by the Free
 * Software Foundation.
 *
 * THIS SOFTWARE IS PROVIDED BY THE COPYRIGHT HOLDERS AND CONTRIBUTORS "AS IS"
 * AND ANY EXPRESS OR IMPLIED WARRANTIES, INCLUDING, BUT NOT LIMITED TO, THE
 * IMPLIED WARRANTIES OF MERCHANTABILITY AND FITNESS FOR A PARTICULAR PURPOSE
 * ARE DISCLAIMED. IN NO EVENT SHALL THE COPYRIGHT OWNER OR CONTRIBUTORS BE
 * LIABLE FOR ANY DIRECT, INDIRECT, INCIDENTAL, SPECIAL, EXEMPLARY, OR
 * CONSEQUENTIAL DAMAGES (INCLUDING, BUT NOT LIMITED TO, PROCUREMENT OF
 * SUBSTITUTE GOODS OR SERVICES; LOSS OF USE, DATA, OR PROFITS; OR BUSINESS
 * INTERRUPTION) HOWEVER CAUSED AND ON ANY THEORY OF LIABILITY, WHETHER IN
 * CONTRACT, STRICT LIABILITY, OR TORT (INCLUDING NEGLIGENCE OR OTHERWISE)
 * ARISING IN ANY WAY OUT OF THE USE OF THIS SOFTWARE, EVEN IF ADVISED OF THE
 * POSSIBILITY OF SUCH DAMAGE.
 */

#include <linux/kernel.h>
#include <linux/module.h>
#include <linux/types.h>
#include <linux/netdevice.h>
#include <linux/etherdevice.h>
#include <linux/slab.h>
#include <linux/device.h>
#include <linux/skbuff.h>
#include <linux/if_vlan.h>
#include <net/devlink.h>
#include <net/switchdev.h>
#include <generated/utsrelease.h>

#include "core.h"
#include "reg.h"
#include "port.h"
#include "trap.h"
#include "txheader.h"

static const char mlxsw_sx_driver_name[] = "mlxsw_switchx2";
static const char mlxsw_sx_driver_version[] = "1.0";

struct mlxsw_sx_port;

struct mlxsw_sx {
	struct mlxsw_sx_port **ports;
	struct mlxsw_core *core;
	const struct mlxsw_bus_info *bus_info;
	u8 hw_id[ETH_ALEN];
};

struct mlxsw_sx_port_pcpu_stats {
	u64			rx_packets;
	u64			rx_bytes;
	u64			tx_packets;
	u64			tx_bytes;
	struct u64_stats_sync	syncp;
	u32			tx_dropped;
};

struct mlxsw_sx_port {
	struct mlxsw_core_port core_port; /* must be first */
	struct net_device *dev;
	struct mlxsw_sx_port_pcpu_stats __percpu *pcpu_stats;
	struct mlxsw_sx *mlxsw_sx;
	u8 local_port;
	struct devlink_port devlink_port;
};

/* tx_hdr_version
 * Tx header version.
 * Must be set to 0.
 */
MLXSW_ITEM32(tx, hdr, version, 0x00, 28, 4);

/* tx_hdr_ctl
 * Packet control type.
 * 0 - Ethernet control (e.g. EMADs, LACP)
 * 1 - Ethernet data
 */
MLXSW_ITEM32(tx, hdr, ctl, 0x00, 26, 2);

/* tx_hdr_proto
 * Packet protocol type. Must be set to 1 (Ethernet).
 */
MLXSW_ITEM32(tx, hdr, proto, 0x00, 21, 3);

/* tx_hdr_etclass
 * Egress TClass to be used on the egress device on the egress port.
 * The MSB is specified in the 'ctclass3' field.
 * Range is 0-15, where 15 is the highest priority.
 */
MLXSW_ITEM32(tx, hdr, etclass, 0x00, 18, 3);

/* tx_hdr_swid
 * Switch partition ID.
 */
MLXSW_ITEM32(tx, hdr, swid, 0x00, 12, 3);

/* tx_hdr_port_mid
 * Destination local port for unicast packets.
 * Destination multicast ID for multicast packets.
 *
 * Control packets are directed to a specific egress port, while data
 * packets are transmitted through the CPU port (0) into the switch partition,
 * where forwarding rules are applied.
 */
MLXSW_ITEM32(tx, hdr, port_mid, 0x04, 16, 16);

/* tx_hdr_ctclass3
 * See field 'etclass'.
 */
MLXSW_ITEM32(tx, hdr, ctclass3, 0x04, 14, 1);

/* tx_hdr_rdq
 * RDQ for control packets sent to remote CPU.
 * Must be set to 0x1F for EMADs, otherwise 0.
 */
MLXSW_ITEM32(tx, hdr, rdq, 0x04, 9, 5);

/* tx_hdr_cpu_sig
 * Signature control for packets going to CPU. Must be set to 0.
 */
MLXSW_ITEM32(tx, hdr, cpu_sig, 0x04, 0, 9);

/* tx_hdr_sig
 * Stacking protocl signature. Must be set to 0xE0E0.
 */
MLXSW_ITEM32(tx, hdr, sig, 0x0C, 16, 16);

/* tx_hdr_stclass
 * Stacking TClass.
 */
MLXSW_ITEM32(tx, hdr, stclass, 0x0C, 13, 3);

/* tx_hdr_emad
 * EMAD bit. Must be set for EMADs.
 */
MLXSW_ITEM32(tx, hdr, emad, 0x0C, 5, 1);

/* tx_hdr_type
 * 0 - Data packets
 * 6 - Control packets
 */
MLXSW_ITEM32(tx, hdr, type, 0x0C, 0, 4);

static void mlxsw_sx_txhdr_construct(struct sk_buff *skb,
				     const struct mlxsw_tx_info *tx_info)
{
	char *txhdr = skb_push(skb, MLXSW_TXHDR_LEN);
	bool is_emad = tx_info->is_emad;

	memset(txhdr, 0, MLXSW_TXHDR_LEN);

	/* We currently set default values for the egress tclass (QoS). */
	mlxsw_tx_hdr_version_set(txhdr, MLXSW_TXHDR_VERSION_0);
	mlxsw_tx_hdr_ctl_set(txhdr, MLXSW_TXHDR_ETH_CTL);
	mlxsw_tx_hdr_proto_set(txhdr, MLXSW_TXHDR_PROTO_ETH);
	mlxsw_tx_hdr_etclass_set(txhdr, is_emad ? MLXSW_TXHDR_ETCLASS_6 :
						  MLXSW_TXHDR_ETCLASS_5);
	mlxsw_tx_hdr_swid_set(txhdr, 0);
	mlxsw_tx_hdr_port_mid_set(txhdr, tx_info->local_port);
	mlxsw_tx_hdr_ctclass3_set(txhdr, MLXSW_TXHDR_CTCLASS3);
	mlxsw_tx_hdr_rdq_set(txhdr, is_emad ? MLXSW_TXHDR_RDQ_EMAD :
					      MLXSW_TXHDR_RDQ_OTHER);
	mlxsw_tx_hdr_cpu_sig_set(txhdr, MLXSW_TXHDR_CPU_SIG);
	mlxsw_tx_hdr_sig_set(txhdr, MLXSW_TXHDR_SIG);
	mlxsw_tx_hdr_stclass_set(txhdr, MLXSW_TXHDR_STCLASS_NONE);
	mlxsw_tx_hdr_emad_set(txhdr, is_emad ? MLXSW_TXHDR_EMAD :
					       MLXSW_TXHDR_NOT_EMAD);
	mlxsw_tx_hdr_type_set(txhdr, MLXSW_TXHDR_TYPE_CONTROL);
}

static int mlxsw_sx_port_admin_status_set(struct mlxsw_sx_port *mlxsw_sx_port,
					  bool is_up)
{
	struct mlxsw_sx *mlxsw_sx = mlxsw_sx_port->mlxsw_sx;
	char paos_pl[MLXSW_REG_PAOS_LEN];

	mlxsw_reg_paos_pack(paos_pl, mlxsw_sx_port->local_port,
			    is_up ? MLXSW_PORT_ADMIN_STATUS_UP :
			    MLXSW_PORT_ADMIN_STATUS_DOWN);
	return mlxsw_reg_write(mlxsw_sx->core, MLXSW_REG(paos), paos_pl);
}

static int mlxsw_sx_port_oper_status_get(struct mlxsw_sx_port *mlxsw_sx_port,
					 bool *p_is_up)
{
	struct mlxsw_sx *mlxsw_sx = mlxsw_sx_port->mlxsw_sx;
	char paos_pl[MLXSW_REG_PAOS_LEN];
	u8 oper_status;
	int err;

	mlxsw_reg_paos_pack(paos_pl, mlxsw_sx_port->local_port, 0);
	err = mlxsw_reg_query(mlxsw_sx->core, MLXSW_REG(paos), paos_pl);
	if (err)
		return err;
	oper_status = mlxsw_reg_paos_oper_status_get(paos_pl);
	*p_is_up = oper_status == MLXSW_PORT_ADMIN_STATUS_UP ? true : false;
	return 0;
}

static int mlxsw_sx_port_mtu_set(struct mlxsw_sx_port *mlxsw_sx_port, u16 mtu)
{
	struct mlxsw_sx *mlxsw_sx = mlxsw_sx_port->mlxsw_sx;
	char pmtu_pl[MLXSW_REG_PMTU_LEN];
	int max_mtu;
	int err;

	mtu += MLXSW_TXHDR_LEN + ETH_HLEN;
	mlxsw_reg_pmtu_pack(pmtu_pl, mlxsw_sx_port->local_port, 0);
	err = mlxsw_reg_query(mlxsw_sx->core, MLXSW_REG(pmtu), pmtu_pl);
	if (err)
		return err;
	max_mtu = mlxsw_reg_pmtu_max_mtu_get(pmtu_pl);

	if (mtu > max_mtu)
		return -EINVAL;

	mlxsw_reg_pmtu_pack(pmtu_pl, mlxsw_sx_port->local_port, mtu);
	return mlxsw_reg_write(mlxsw_sx->core, MLXSW_REG(pmtu), pmtu_pl);
}

static int mlxsw_sx_port_swid_set(struct mlxsw_sx_port *mlxsw_sx_port, u8 swid)
{
	struct mlxsw_sx *mlxsw_sx = mlxsw_sx_port->mlxsw_sx;
	char pspa_pl[MLXSW_REG_PSPA_LEN];

	mlxsw_reg_pspa_pack(pspa_pl, swid, mlxsw_sx_port->local_port);
	return mlxsw_reg_write(mlxsw_sx->core, MLXSW_REG(pspa), pspa_pl);
}

static int
mlxsw_sx_port_system_port_mapping_set(struct mlxsw_sx_port *mlxsw_sx_port)
{
	struct mlxsw_sx *mlxsw_sx = mlxsw_sx_port->mlxsw_sx;
	char sspr_pl[MLXSW_REG_SSPR_LEN];

	mlxsw_reg_sspr_pack(sspr_pl, mlxsw_sx_port->local_port);
	return mlxsw_reg_write(mlxsw_sx->core, MLXSW_REG(sspr), sspr_pl);
}

static int mlxsw_sx_port_module_check(struct mlxsw_sx_port *mlxsw_sx_port,
				      bool *p_usable)
{
	struct mlxsw_sx *mlxsw_sx = mlxsw_sx_port->mlxsw_sx;
	char pmlp_pl[MLXSW_REG_PMLP_LEN];
	int err;

	mlxsw_reg_pmlp_pack(pmlp_pl, mlxsw_sx_port->local_port);
	err = mlxsw_reg_query(mlxsw_sx->core, MLXSW_REG(pmlp), pmlp_pl);
	if (err)
		return err;
	*p_usable = mlxsw_reg_pmlp_width_get(pmlp_pl) ? true : false;
	return 0;
}

static int mlxsw_sx_port_open(struct net_device *dev)
{
	struct mlxsw_sx_port *mlxsw_sx_port = netdev_priv(dev);
	int err;

	err = mlxsw_sx_port_admin_status_set(mlxsw_sx_port, true);
	if (err)
		return err;
	netif_start_queue(dev);
	return 0;
}

static int mlxsw_sx_port_stop(struct net_device *dev)
{
	struct mlxsw_sx_port *mlxsw_sx_port = netdev_priv(dev);

	netif_stop_queue(dev);
	return mlxsw_sx_port_admin_status_set(mlxsw_sx_port, false);
}

static netdev_tx_t mlxsw_sx_port_xmit(struct sk_buff *skb,
				      struct net_device *dev)
{
	struct mlxsw_sx_port *mlxsw_sx_port = netdev_priv(dev);
	struct mlxsw_sx *mlxsw_sx = mlxsw_sx_port->mlxsw_sx;
	struct mlxsw_sx_port_pcpu_stats *pcpu_stats;
	const struct mlxsw_tx_info tx_info = {
		.local_port = mlxsw_sx_port->local_port,
		.is_emad = false,
	};
	u64 len;
	int err;

	if (mlxsw_core_skb_transmit_busy(mlxsw_sx->core, &tx_info))
		return NETDEV_TX_BUSY;

	if (unlikely(skb_headroom(skb) < MLXSW_TXHDR_LEN)) {
		struct sk_buff *skb_orig = skb;

		skb = skb_realloc_headroom(skb, MLXSW_TXHDR_LEN);
		if (!skb) {
			this_cpu_inc(mlxsw_sx_port->pcpu_stats->tx_dropped);
			dev_kfree_skb_any(skb_orig);
			return NETDEV_TX_OK;
		}
	}
	mlxsw_sx_txhdr_construct(skb, &tx_info);
	len = skb->len;
	/* Due to a race we might fail here because of a full queue. In that
	 * unlikely case we simply drop the packet.
	 */
	err = mlxsw_core_skb_transmit(mlxsw_sx->core, skb, &tx_info);

	if (!err) {
		pcpu_stats = this_cpu_ptr(mlxsw_sx_port->pcpu_stats);
		u64_stats_update_begin(&pcpu_stats->syncp);
		pcpu_stats->tx_packets++;
		pcpu_stats->tx_bytes += len;
		u64_stats_update_end(&pcpu_stats->syncp);
	} else {
		this_cpu_inc(mlxsw_sx_port->pcpu_stats->tx_dropped);
		dev_kfree_skb_any(skb);
	}
	return NETDEV_TX_OK;
}

static int mlxsw_sx_port_change_mtu(struct net_device *dev, int mtu)
{
	struct mlxsw_sx_port *mlxsw_sx_port = netdev_priv(dev);
	int err;

	err = mlxsw_sx_port_mtu_set(mlxsw_sx_port, mtu);
	if (err)
		return err;
	dev->mtu = mtu;
	return 0;
}

static struct rtnl_link_stats64 *
mlxsw_sx_port_get_stats64(struct net_device *dev,
			  struct rtnl_link_stats64 *stats)
{
	struct mlxsw_sx_port *mlxsw_sx_port = netdev_priv(dev);
	struct mlxsw_sx_port_pcpu_stats *p;
	u64 rx_packets, rx_bytes, tx_packets, tx_bytes;
	u32 tx_dropped = 0;
	unsigned int start;
	int i;

	for_each_possible_cpu(i) {
		p = per_cpu_ptr(mlxsw_sx_port->pcpu_stats, i);
		do {
			start = u64_stats_fetch_begin_irq(&p->syncp);
			rx_packets	= p->rx_packets;
			rx_bytes	= p->rx_bytes;
			tx_packets	= p->tx_packets;
			tx_bytes	= p->tx_bytes;
		} while (u64_stats_fetch_retry_irq(&p->syncp, start));

		stats->rx_packets	+= rx_packets;
		stats->rx_bytes		+= rx_bytes;
		stats->tx_packets	+= tx_packets;
		stats->tx_bytes		+= tx_bytes;
		/* tx_dropped is u32, updated without syncp protection. */
		tx_dropped	+= p->tx_dropped;
	}
	stats->tx_dropped	= tx_dropped;
	return stats;
}

static const struct net_device_ops mlxsw_sx_port_netdev_ops = {
	.ndo_open		= mlxsw_sx_port_open,
	.ndo_stop		= mlxsw_sx_port_stop,
	.ndo_start_xmit		= mlxsw_sx_port_xmit,
	.ndo_change_mtu		= mlxsw_sx_port_change_mtu,
	.ndo_get_stats64	= mlxsw_sx_port_get_stats64,
};

static void mlxsw_sx_port_get_drvinfo(struct net_device *dev,
				      struct ethtool_drvinfo *drvinfo)
{
	struct mlxsw_sx_port *mlxsw_sx_port = netdev_priv(dev);
	struct mlxsw_sx *mlxsw_sx = mlxsw_sx_port->mlxsw_sx;

	strlcpy(drvinfo->driver, mlxsw_sx_driver_name, sizeof(drvinfo->driver));
	strlcpy(drvinfo->version, mlxsw_sx_driver_version,
		sizeof(drvinfo->version));
	snprintf(drvinfo->fw_version, sizeof(drvinfo->fw_version),
		 "%d.%d.%d",
		 mlxsw_sx->bus_info->fw_rev.major,
		 mlxsw_sx->bus_info->fw_rev.minor,
		 mlxsw_sx->bus_info->fw_rev.subminor);
	strlcpy(drvinfo->bus_info, mlxsw_sx->bus_info->device_name,
		sizeof(drvinfo->bus_info));
}

struct mlxsw_sx_port_hw_stats {
	char str[ETH_GSTRING_LEN];
	u64 (*getter)(char *payload);
};

static const struct mlxsw_sx_port_hw_stats mlxsw_sx_port_hw_stats[] = {
	{
		.str = "a_frames_transmitted_ok",
		.getter = mlxsw_reg_ppcnt_a_frames_transmitted_ok_get,
	},
	{
		.str = "a_frames_received_ok",
		.getter = mlxsw_reg_ppcnt_a_frames_received_ok_get,
	},
	{
		.str = "a_frame_check_sequence_errors",
		.getter = mlxsw_reg_ppcnt_a_frame_check_sequence_errors_get,
	},
	{
		.str = "a_alignment_errors",
		.getter = mlxsw_reg_ppcnt_a_alignment_errors_get,
	},
	{
		.str = "a_octets_transmitted_ok",
		.getter = mlxsw_reg_ppcnt_a_octets_transmitted_ok_get,
	},
	{
		.str = "a_octets_received_ok",
		.getter = mlxsw_reg_ppcnt_a_octets_received_ok_get,
	},
	{
		.str = "a_multicast_frames_xmitted_ok",
		.getter = mlxsw_reg_ppcnt_a_multicast_frames_xmitted_ok_get,
	},
	{
		.str = "a_broadcast_frames_xmitted_ok",
		.getter = mlxsw_reg_ppcnt_a_broadcast_frames_xmitted_ok_get,
	},
	{
		.str = "a_multicast_frames_received_ok",
		.getter = mlxsw_reg_ppcnt_a_multicast_frames_received_ok_get,
	},
	{
		.str = "a_broadcast_frames_received_ok",
		.getter = mlxsw_reg_ppcnt_a_broadcast_frames_received_ok_get,
	},
	{
		.str = "a_in_range_length_errors",
		.getter = mlxsw_reg_ppcnt_a_in_range_length_errors_get,
	},
	{
		.str = "a_out_of_range_length_field",
		.getter = mlxsw_reg_ppcnt_a_out_of_range_length_field_get,
	},
	{
		.str = "a_frame_too_long_errors",
		.getter = mlxsw_reg_ppcnt_a_frame_too_long_errors_get,
	},
	{
		.str = "a_symbol_error_during_carrier",
		.getter = mlxsw_reg_ppcnt_a_symbol_error_during_carrier_get,
	},
	{
		.str = "a_mac_control_frames_transmitted",
		.getter = mlxsw_reg_ppcnt_a_mac_control_frames_transmitted_get,
	},
	{
		.str = "a_mac_control_frames_received",
		.getter = mlxsw_reg_ppcnt_a_mac_control_frames_received_get,
	},
	{
		.str = "a_unsupported_opcodes_received",
		.getter = mlxsw_reg_ppcnt_a_unsupported_opcodes_received_get,
	},
	{
		.str = "a_pause_mac_ctrl_frames_received",
		.getter = mlxsw_reg_ppcnt_a_pause_mac_ctrl_frames_received_get,
	},
	{
		.str = "a_pause_mac_ctrl_frames_xmitted",
		.getter = mlxsw_reg_ppcnt_a_pause_mac_ctrl_frames_transmitted_get,
	},
};

#define MLXSW_SX_PORT_HW_STATS_LEN ARRAY_SIZE(mlxsw_sx_port_hw_stats)

static void mlxsw_sx_port_get_strings(struct net_device *dev,
				      u32 stringset, u8 *data)
{
	u8 *p = data;
	int i;

	switch (stringset) {
	case ETH_SS_STATS:
		for (i = 0; i < MLXSW_SX_PORT_HW_STATS_LEN; i++) {
			memcpy(p, mlxsw_sx_port_hw_stats[i].str,
			       ETH_GSTRING_LEN);
			p += ETH_GSTRING_LEN;
		}
		break;
	}
}

static void mlxsw_sx_port_get_stats(struct net_device *dev,
				    struct ethtool_stats *stats, u64 *data)
{
	struct mlxsw_sx_port *mlxsw_sx_port = netdev_priv(dev);
	struct mlxsw_sx *mlxsw_sx = mlxsw_sx_port->mlxsw_sx;
	char ppcnt_pl[MLXSW_REG_PPCNT_LEN];
	int i;
	int err;

	mlxsw_reg_ppcnt_pack(ppcnt_pl, mlxsw_sx_port->local_port,
			     MLXSW_REG_PPCNT_IEEE_8023_CNT, 0);
	err = mlxsw_reg_query(mlxsw_sx->core, MLXSW_REG(ppcnt), ppcnt_pl);
	for (i = 0; i < MLXSW_SX_PORT_HW_STATS_LEN; i++)
		data[i] = !err ? mlxsw_sx_port_hw_stats[i].getter(ppcnt_pl) : 0;
}

static int mlxsw_sx_port_get_sset_count(struct net_device *dev, int sset)
{
	switch (sset) {
	case ETH_SS_STATS:
		return MLXSW_SX_PORT_HW_STATS_LEN;
	default:
		return -EOPNOTSUPP;
	}
}

struct mlxsw_sx_port_link_mode {
	u32 mask;
	u32 supported;
	u32 advertised;
	u32 speed;
};

static const struct mlxsw_sx_port_link_mode mlxsw_sx_port_link_mode[] = {
	{
		.mask		= MLXSW_REG_PTYS_ETH_SPEED_100BASE_T,
		.supported	= SUPPORTED_100baseT_Full,
		.advertised	= ADVERTISED_100baseT_Full,
		.speed		= 100,
	},
	{
		.mask		= MLXSW_REG_PTYS_ETH_SPEED_100BASE_TX,
		.speed		= 100,
	},
	{
		.mask		= MLXSW_REG_PTYS_ETH_SPEED_SGMII |
				  MLXSW_REG_PTYS_ETH_SPEED_1000BASE_KX,
		.supported	= SUPPORTED_1000baseKX_Full,
		.advertised	= ADVERTISED_1000baseKX_Full,
		.speed		= 1000,
	},
	{
		.mask		= MLXSW_REG_PTYS_ETH_SPEED_10GBASE_T,
		.supported	= SUPPORTED_10000baseT_Full,
		.advertised	= ADVERTISED_10000baseT_Full,
		.speed		= 10000,
	},
	{
		.mask		= MLXSW_REG_PTYS_ETH_SPEED_10GBASE_CX4 |
				  MLXSW_REG_PTYS_ETH_SPEED_10GBASE_KX4,
		.supported	= SUPPORTED_10000baseKX4_Full,
		.advertised	= ADVERTISED_10000baseKX4_Full,
		.speed		= 10000,
	},
	{
		.mask		= MLXSW_REG_PTYS_ETH_SPEED_10GBASE_KR |
				  MLXSW_REG_PTYS_ETH_SPEED_10GBASE_CR |
				  MLXSW_REG_PTYS_ETH_SPEED_10GBASE_SR |
				  MLXSW_REG_PTYS_ETH_SPEED_10GBASE_ER_LR,
		.supported	= SUPPORTED_10000baseKR_Full,
		.advertised	= ADVERTISED_10000baseKR_Full,
		.speed		= 10000,
	},
	{
		.mask		= MLXSW_REG_PTYS_ETH_SPEED_20GBASE_KR2,
		.supported	= SUPPORTED_20000baseKR2_Full,
		.advertised	= ADVERTISED_20000baseKR2_Full,
		.speed		= 20000,
	},
	{
		.mask		= MLXSW_REG_PTYS_ETH_SPEED_40GBASE_CR4,
		.supported	= SUPPORTED_40000baseCR4_Full,
		.advertised	= ADVERTISED_40000baseCR4_Full,
		.speed		= 40000,
	},
	{
		.mask		= MLXSW_REG_PTYS_ETH_SPEED_40GBASE_KR4,
		.supported	= SUPPORTED_40000baseKR4_Full,
		.advertised	= ADVERTISED_40000baseKR4_Full,
		.speed		= 40000,
	},
	{
		.mask		= MLXSW_REG_PTYS_ETH_SPEED_40GBASE_SR4,
		.supported	= SUPPORTED_40000baseSR4_Full,
		.advertised	= ADVERTISED_40000baseSR4_Full,
		.speed		= 40000,
	},
	{
		.mask		= MLXSW_REG_PTYS_ETH_SPEED_40GBASE_LR4_ER4,
		.supported	= SUPPORTED_40000baseLR4_Full,
		.advertised	= ADVERTISED_40000baseLR4_Full,
		.speed		= 40000,
	},
	{
		.mask		= MLXSW_REG_PTYS_ETH_SPEED_25GBASE_CR |
				  MLXSW_REG_PTYS_ETH_SPEED_25GBASE_KR |
				  MLXSW_REG_PTYS_ETH_SPEED_25GBASE_SR,
		.speed		= 25000,
	},
	{
		.mask		= MLXSW_REG_PTYS_ETH_SPEED_50GBASE_KR4 |
				  MLXSW_REG_PTYS_ETH_SPEED_50GBASE_CR2 |
				  MLXSW_REG_PTYS_ETH_SPEED_50GBASE_KR2,
		.speed		= 50000,
	},
	{
		.mask		= MLXSW_REG_PTYS_ETH_SPEED_56GBASE_R4,
		.supported	= SUPPORTED_56000baseKR4_Full,
		.advertised	= ADVERTISED_56000baseKR4_Full,
		.speed		= 56000,
	},
	{
		.mask		= MLXSW_REG_PTYS_ETH_SPEED_100GBASE_CR4 |
				  MLXSW_REG_PTYS_ETH_SPEED_100GBASE_SR4 |
				  MLXSW_REG_PTYS_ETH_SPEED_100GBASE_KR4 |
				  MLXSW_REG_PTYS_ETH_SPEED_100GBASE_LR4_ER4,
		.speed		= 100000,
	},
};

#define MLXSW_SX_PORT_LINK_MODE_LEN ARRAY_SIZE(mlxsw_sx_port_link_mode)

static u32 mlxsw_sx_from_ptys_supported_port(u32 ptys_eth_proto)
{
	if (ptys_eth_proto & (MLXSW_REG_PTYS_ETH_SPEED_10GBASE_CR |
			      MLXSW_REG_PTYS_ETH_SPEED_10GBASE_SR |
			      MLXSW_REG_PTYS_ETH_SPEED_40GBASE_CR4 |
			      MLXSW_REG_PTYS_ETH_SPEED_40GBASE_SR4 |
			      MLXSW_REG_PTYS_ETH_SPEED_100GBASE_SR4 |
			      MLXSW_REG_PTYS_ETH_SPEED_SGMII))
		return SUPPORTED_FIBRE;

	if (ptys_eth_proto & (MLXSW_REG_PTYS_ETH_SPEED_10GBASE_KR |
			      MLXSW_REG_PTYS_ETH_SPEED_10GBASE_KX4 |
			      MLXSW_REG_PTYS_ETH_SPEED_40GBASE_KR4 |
			      MLXSW_REG_PTYS_ETH_SPEED_100GBASE_KR4 |
			      MLXSW_REG_PTYS_ETH_SPEED_1000BASE_KX))
		return SUPPORTED_Backplane;
	return 0;
}

static u32 mlxsw_sx_from_ptys_supported_link(u32 ptys_eth_proto)
{
	u32 modes = 0;
	int i;

	for (i = 0; i < MLXSW_SX_PORT_LINK_MODE_LEN; i++) {
		if (ptys_eth_proto & mlxsw_sx_port_link_mode[i].mask)
			modes |= mlxsw_sx_port_link_mode[i].supported;
	}
	return modes;
}

static u32 mlxsw_sx_from_ptys_advert_link(u32 ptys_eth_proto)
{
	u32 modes = 0;
	int i;

	for (i = 0; i < MLXSW_SX_PORT_LINK_MODE_LEN; i++) {
		if (ptys_eth_proto & mlxsw_sx_port_link_mode[i].mask)
			modes |= mlxsw_sx_port_link_mode[i].advertised;
	}
	return modes;
}

static void mlxsw_sx_from_ptys_speed_duplex(bool carrier_ok, u32 ptys_eth_proto,
					    struct ethtool_cmd *cmd)
{
	u32 speed = SPEED_UNKNOWN;
	u8 duplex = DUPLEX_UNKNOWN;
	int i;

	if (!carrier_ok)
		goto out;

	for (i = 0; i < MLXSW_SX_PORT_LINK_MODE_LEN; i++) {
		if (ptys_eth_proto & mlxsw_sx_port_link_mode[i].mask) {
			speed = mlxsw_sx_port_link_mode[i].speed;
			duplex = DUPLEX_FULL;
			break;
		}
	}
out:
	ethtool_cmd_speed_set(cmd, speed);
	cmd->duplex = duplex;
}

static u8 mlxsw_sx_port_connector_port(u32 ptys_eth_proto)
{
	if (ptys_eth_proto & (MLXSW_REG_PTYS_ETH_SPEED_10GBASE_SR |
			      MLXSW_REG_PTYS_ETH_SPEED_40GBASE_SR4 |
			      MLXSW_REG_PTYS_ETH_SPEED_100GBASE_SR4 |
			      MLXSW_REG_PTYS_ETH_SPEED_SGMII))
		return PORT_FIBRE;

	if (ptys_eth_proto & (MLXSW_REG_PTYS_ETH_SPEED_10GBASE_CR |
			      MLXSW_REG_PTYS_ETH_SPEED_40GBASE_CR4 |
			      MLXSW_REG_PTYS_ETH_SPEED_100GBASE_CR4))
		return PORT_DA;

	if (ptys_eth_proto & (MLXSW_REG_PTYS_ETH_SPEED_10GBASE_KR |
			      MLXSW_REG_PTYS_ETH_SPEED_10GBASE_KX4 |
			      MLXSW_REG_PTYS_ETH_SPEED_40GBASE_KR4 |
			      MLXSW_REG_PTYS_ETH_SPEED_100GBASE_KR4))
		return PORT_NONE;

	return PORT_OTHER;
}

static int mlxsw_sx_port_get_settings(struct net_device *dev,
				      struct ethtool_cmd *cmd)
{
	struct mlxsw_sx_port *mlxsw_sx_port = netdev_priv(dev);
	struct mlxsw_sx *mlxsw_sx = mlxsw_sx_port->mlxsw_sx;
	char ptys_pl[MLXSW_REG_PTYS_LEN];
	u32 eth_proto_cap;
	u32 eth_proto_admin;
	u32 eth_proto_oper;
	int err;

	mlxsw_reg_ptys_pack(ptys_pl, mlxsw_sx_port->local_port, 0);
	err = mlxsw_reg_query(mlxsw_sx->core, MLXSW_REG(ptys), ptys_pl);
	if (err) {
		netdev_err(dev, "Failed to get proto");
		return err;
	}
	mlxsw_reg_ptys_unpack(ptys_pl, &eth_proto_cap,
			      &eth_proto_admin, &eth_proto_oper);

	cmd->supported = mlxsw_sx_from_ptys_supported_port(eth_proto_cap) |
			 mlxsw_sx_from_ptys_supported_link(eth_proto_cap) |
			 SUPPORTED_Pause | SUPPORTED_Asym_Pause;
	cmd->advertising = mlxsw_sx_from_ptys_advert_link(eth_proto_admin);
	mlxsw_sx_from_ptys_speed_duplex(netif_carrier_ok(dev),
					eth_proto_oper, cmd);

	eth_proto_oper = eth_proto_oper ? eth_proto_oper : eth_proto_cap;
	cmd->port = mlxsw_sx_port_connector_port(eth_proto_oper);
	cmd->lp_advertising = mlxsw_sx_from_ptys_advert_link(eth_proto_oper);

	cmd->transceiver = XCVR_INTERNAL;
	return 0;
}

static u32 mlxsw_sx_to_ptys_advert_link(u32 advertising)
{
	u32 ptys_proto = 0;
	int i;

	for (i = 0; i < MLXSW_SX_PORT_LINK_MODE_LEN; i++) {
		if (advertising & mlxsw_sx_port_link_mode[i].advertised)
			ptys_proto |= mlxsw_sx_port_link_mode[i].mask;
	}
	return ptys_proto;
}

static u32 mlxsw_sx_to_ptys_speed(u32 speed)
{
	u32 ptys_proto = 0;
	int i;

	for (i = 0; i < MLXSW_SX_PORT_LINK_MODE_LEN; i++) {
		if (speed == mlxsw_sx_port_link_mode[i].speed)
			ptys_proto |= mlxsw_sx_port_link_mode[i].mask;
	}
	return ptys_proto;
}

static int mlxsw_sx_port_set_settings(struct net_device *dev,
				      struct ethtool_cmd *cmd)
{
	struct mlxsw_sx_port *mlxsw_sx_port = netdev_priv(dev);
	struct mlxsw_sx *mlxsw_sx = mlxsw_sx_port->mlxsw_sx;
	char ptys_pl[MLXSW_REG_PTYS_LEN];
	u32 speed;
	u32 eth_proto_new;
	u32 eth_proto_cap;
	u32 eth_proto_admin;
	bool is_up;
	int err;

	speed = ethtool_cmd_speed(cmd);

	eth_proto_new = cmd->autoneg == AUTONEG_ENABLE ?
		mlxsw_sx_to_ptys_advert_link(cmd->advertising) :
		mlxsw_sx_to_ptys_speed(speed);

	mlxsw_reg_ptys_pack(ptys_pl, mlxsw_sx_port->local_port, 0);
	err = mlxsw_reg_query(mlxsw_sx->core, MLXSW_REG(ptys), ptys_pl);
	if (err) {
		netdev_err(dev, "Failed to get proto");
		return err;
	}
	mlxsw_reg_ptys_unpack(ptys_pl, &eth_proto_cap, &eth_proto_admin, NULL);

	eth_proto_new = eth_proto_new & eth_proto_cap;
	if (!eth_proto_new) {
		netdev_err(dev, "Not supported proto admin requested");
		return -EINVAL;
	}
	if (eth_proto_new == eth_proto_admin)
		return 0;

	mlxsw_reg_ptys_pack(ptys_pl, mlxsw_sx_port->local_port, eth_proto_new);
	err = mlxsw_reg_write(mlxsw_sx->core, MLXSW_REG(ptys), ptys_pl);
	if (err) {
		netdev_err(dev, "Failed to set proto admin");
		return err;
	}

	err = mlxsw_sx_port_oper_status_get(mlxsw_sx_port, &is_up);
	if (err) {
		netdev_err(dev, "Failed to get oper status");
		return err;
	}
	if (!is_up)
		return 0;

	err = mlxsw_sx_port_admin_status_set(mlxsw_sx_port, false);
	if (err) {
		netdev_err(dev, "Failed to set admin status");
		return err;
	}

	err = mlxsw_sx_port_admin_status_set(mlxsw_sx_port, true);
	if (err) {
		netdev_err(dev, "Failed to set admin status");
		return err;
	}

	return 0;
}

static const struct ethtool_ops mlxsw_sx_port_ethtool_ops = {
	.get_drvinfo		= mlxsw_sx_port_get_drvinfo,
	.get_link		= ethtool_op_get_link,
	.get_strings		= mlxsw_sx_port_get_strings,
	.get_ethtool_stats	= mlxsw_sx_port_get_stats,
	.get_sset_count		= mlxsw_sx_port_get_sset_count,
	.get_settings		= mlxsw_sx_port_get_settings,
	.set_settings		= mlxsw_sx_port_set_settings,
};

static int mlxsw_sx_port_attr_get(struct net_device *dev,
				  struct switchdev_attr *attr)
{
	struct mlxsw_sx_port *mlxsw_sx_port = netdev_priv(dev);
	struct mlxsw_sx *mlxsw_sx = mlxsw_sx_port->mlxsw_sx;

	switch (attr->id) {
	case SWITCHDEV_ATTR_ID_PORT_PARENT_ID:
		attr->u.ppid.id_len = sizeof(mlxsw_sx->hw_id);
		memcpy(&attr->u.ppid.id, &mlxsw_sx->hw_id, attr->u.ppid.id_len);
		break;
	default:
		return -EOPNOTSUPP;
	}

	return 0;
}

static const struct switchdev_ops mlxsw_sx_port_switchdev_ops = {
	.switchdev_port_attr_get	= mlxsw_sx_port_attr_get,
};

static int mlxsw_sx_hw_id_get(struct mlxsw_sx *mlxsw_sx)
{
	char spad_pl[MLXSW_REG_SPAD_LEN];
	int err;

	err = mlxsw_reg_query(mlxsw_sx->core, MLXSW_REG(spad), spad_pl);
	if (err)
		return err;
	mlxsw_reg_spad_base_mac_memcpy_from(spad_pl, mlxsw_sx->hw_id);
	return 0;
}

static int mlxsw_sx_port_dev_addr_get(struct mlxsw_sx_port *mlxsw_sx_port)
{
	struct mlxsw_sx *mlxsw_sx = mlxsw_sx_port->mlxsw_sx;
	struct net_device *dev = mlxsw_sx_port->dev;
	char ppad_pl[MLXSW_REG_PPAD_LEN];
	int err;

	mlxsw_reg_ppad_pack(ppad_pl, false, 0);
	err = mlxsw_reg_query(mlxsw_sx->core, MLXSW_REG(ppad), ppad_pl);
	if (err)
		return err;
	mlxsw_reg_ppad_mac_memcpy_from(ppad_pl, dev->dev_addr);
	/* The last byte value in base mac address is guaranteed
	 * to be such it does not overflow when adding local_port
	 * value.
	 */
	dev->dev_addr[ETH_ALEN - 1] += mlxsw_sx_port->local_port;
	return 0;
}

static int mlxsw_sx_port_stp_state_set(struct mlxsw_sx_port *mlxsw_sx_port,
				       u16 vid, enum mlxsw_reg_spms_state state)
{
	struct mlxsw_sx *mlxsw_sx = mlxsw_sx_port->mlxsw_sx;
	char *spms_pl;
	int err;

	spms_pl = kmalloc(MLXSW_REG_SPMS_LEN, GFP_KERNEL);
	if (!spms_pl)
		return -ENOMEM;
	mlxsw_reg_spms_pack(spms_pl, mlxsw_sx_port->local_port);
	mlxsw_reg_spms_vid_pack(spms_pl, vid, state);
	err = mlxsw_reg_write(mlxsw_sx->core, MLXSW_REG(spms), spms_pl);
	kfree(spms_pl);
	return err;
}

static int mlxsw_sx_port_speed_set(struct mlxsw_sx_port *mlxsw_sx_port,
				   u32 speed)
{
	struct mlxsw_sx *mlxsw_sx = mlxsw_sx_port->mlxsw_sx;
	char ptys_pl[MLXSW_REG_PTYS_LEN];

	mlxsw_reg_ptys_pack(ptys_pl, mlxsw_sx_port->local_port, speed);
	return mlxsw_reg_write(mlxsw_sx->core, MLXSW_REG(ptys), ptys_pl);
}

static int
mlxsw_sx_port_mac_learning_mode_set(struct mlxsw_sx_port *mlxsw_sx_port,
				    enum mlxsw_reg_spmlr_learn_mode mode)
{
	struct mlxsw_sx *mlxsw_sx = mlxsw_sx_port->mlxsw_sx;
	char spmlr_pl[MLXSW_REG_SPMLR_LEN];

	mlxsw_reg_spmlr_pack(spmlr_pl, mlxsw_sx_port->local_port, mode);
	return mlxsw_reg_write(mlxsw_sx->core, MLXSW_REG(spmlr), spmlr_pl);
}

static int mlxsw_sx_port_create(struct mlxsw_sx *mlxsw_sx, u8 local_port)
{
	struct devlink *devlink = priv_to_devlink(mlxsw_sx->core);
	struct mlxsw_sx_port *mlxsw_sx_port;
	struct devlink_port *devlink_port;
	struct net_device *dev;
	bool usable;
	int err;

	dev = alloc_etherdev(sizeof(struct mlxsw_sx_port));
	if (!dev)
		return -ENOMEM;
	mlxsw_sx_port = netdev_priv(dev);
	mlxsw_sx_port->dev = dev;
	mlxsw_sx_port->mlxsw_sx = mlxsw_sx;
	mlxsw_sx_port->local_port = local_port;

	mlxsw_sx_port->pcpu_stats =
		netdev_alloc_pcpu_stats(struct mlxsw_sx_port_pcpu_stats);
	if (!mlxsw_sx_port->pcpu_stats) {
		err = -ENOMEM;
		goto err_alloc_stats;
	}

	dev->netdev_ops = &mlxsw_sx_port_netdev_ops;
	dev->ethtool_ops = &mlxsw_sx_port_ethtool_ops;
	dev->switchdev_ops = &mlxsw_sx_port_switchdev_ops;

	err = mlxsw_sx_port_dev_addr_get(mlxsw_sx_port);
	if (err) {
		dev_err(mlxsw_sx->bus_info->dev, "Port %d: Unable to get port mac address\n",
			mlxsw_sx_port->local_port);
		goto err_dev_addr_get;
	}

	netif_carrier_off(dev);

	dev->features |= NETIF_F_NETNS_LOCAL | NETIF_F_LLTX | NETIF_F_SG |
			 NETIF_F_VLAN_CHALLENGED;

	/* Each packet needs to have a Tx header (metadata) on top all other
	 * headers.
	 */
	dev->hard_header_len += MLXSW_TXHDR_LEN;

	err = mlxsw_sx_port_module_check(mlxsw_sx_port, &usable);
	if (err) {
		dev_err(mlxsw_sx->bus_info->dev, "Port %d: Failed to check module\n",
			mlxsw_sx_port->local_port);
		goto err_port_module_check;
	}

	if (!usable) {
		dev_dbg(mlxsw_sx->bus_info->dev, "Port %d: Not usable, skipping initialization\n",
			mlxsw_sx_port->local_port);
		goto port_not_usable;
	}

	devlink_port = &mlxsw_sx_port->devlink_port;
	err = devlink_port_register(devlink, devlink_port, local_port);
	if (err) {
		dev_err(mlxsw_sx->bus_info->dev, "Port %d: Failed to register devlink port\n",
			mlxsw_sx_port->local_port);
		goto err_devlink_port_register;
	}

	err = mlxsw_sx_port_system_port_mapping_set(mlxsw_sx_port);
	if (err) {
		dev_err(mlxsw_sx->bus_info->dev, "Port %d: Failed to set system port mapping\n",
			mlxsw_sx_port->local_port);
		goto err_port_system_port_mapping_set;
	}

	err = mlxsw_sx_port_swid_set(mlxsw_sx_port, 0);
	if (err) {
		dev_err(mlxsw_sx->bus_info->dev, "Port %d: Failed to set SWID\n",
			mlxsw_sx_port->local_port);
		goto err_port_swid_set;
	}

	err = mlxsw_sx_port_speed_set(mlxsw_sx_port,
				      MLXSW_REG_PTYS_ETH_SPEED_40GBASE_CR4);
	if (err) {
		dev_err(mlxsw_sx->bus_info->dev, "Port %d: Failed to set speed\n",
			mlxsw_sx_port->local_port);
		goto err_port_speed_set;
	}

	err = mlxsw_sx_port_mtu_set(mlxsw_sx_port, ETH_DATA_LEN);
	if (err) {
		dev_err(mlxsw_sx->bus_info->dev, "Port %d: Failed to set MTU\n",
			mlxsw_sx_port->local_port);
		goto err_port_mtu_set;
	}

	err = mlxsw_sx_port_admin_status_set(mlxsw_sx_port, false);
	if (err)
		goto err_port_admin_status_set;

	err = mlxsw_sx_port_stp_state_set(mlxsw_sx_port,
					  MLXSW_PORT_DEFAULT_VID,
					  MLXSW_REG_SPMS_STATE_FORWARDING);
	if (err) {
		dev_err(mlxsw_sx->bus_info->dev, "Port %d: Failed to set STP state\n",
			mlxsw_sx_port->local_port);
		goto err_port_stp_state_set;
	}

	err = mlxsw_sx_port_mac_learning_mode_set(mlxsw_sx_port,
						  MLXSW_REG_SPMLR_LEARN_MODE_DISABLE);
	if (err) {
		dev_err(mlxsw_sx->bus_info->dev, "Port %d: Failed to set MAC learning mode\n",
			mlxsw_sx_port->local_port);
		goto err_port_mac_learning_mode_set;
	}

	err = register_netdev(dev);
	if (err) {
		dev_err(mlxsw_sx->bus_info->dev, "Port %d: Failed to register netdev\n",
			mlxsw_sx_port->local_port);
		goto err_register_netdev;
	}

<<<<<<< HEAD
	devlink_port_type_eth_set(devlink_port, dev);
=======
	err = mlxsw_core_port_init(mlxsw_sx->core, &mlxsw_sx_port->core_port,
				   mlxsw_sx_port->local_port, dev, false, 0);
	if (err) {
		dev_err(mlxsw_sx->bus_info->dev, "Port %d: Failed to init core port\n",
			mlxsw_sx_port->local_port);
		goto err_core_port_init;
	}
>>>>>>> ed596a4a

	mlxsw_sx->ports[local_port] = mlxsw_sx_port;
	return 0;

err_core_port_init:
	unregister_netdev(dev);
err_register_netdev:
err_port_mac_learning_mode_set:
err_port_stp_state_set:
err_port_admin_status_set:
err_port_mtu_set:
err_port_speed_set:
err_port_swid_set:
err_port_system_port_mapping_set:
	devlink_port_unregister(&mlxsw_sx_port->devlink_port);
err_devlink_port_register:
port_not_usable:
err_port_module_check:
err_dev_addr_get:
	free_percpu(mlxsw_sx_port->pcpu_stats);
err_alloc_stats:
	free_netdev(dev);
	return err;
}

static void mlxsw_sx_port_remove(struct mlxsw_sx *mlxsw_sx, u8 local_port)
{
	struct mlxsw_sx_port *mlxsw_sx_port = mlxsw_sx->ports[local_port];
	struct devlink_port *devlink_port;

	if (!mlxsw_sx_port)
		return;
<<<<<<< HEAD
	devlink_port = &mlxsw_sx_port->devlink_port;
	devlink_port_type_clear(devlink_port);
=======
	mlxsw_core_port_fini(&mlxsw_sx_port->core_port);
>>>>>>> ed596a4a
	unregister_netdev(mlxsw_sx_port->dev); /* This calls ndo_stop */
	mlxsw_sx_port_swid_set(mlxsw_sx_port, MLXSW_PORT_SWID_DISABLED_PORT);
	devlink_port_unregister(devlink_port);
	free_percpu(mlxsw_sx_port->pcpu_stats);
	free_netdev(mlxsw_sx_port->dev);
}

static void mlxsw_sx_ports_remove(struct mlxsw_sx *mlxsw_sx)
{
	int i;

	for (i = 1; i < MLXSW_PORT_MAX_PORTS; i++)
		mlxsw_sx_port_remove(mlxsw_sx, i);
	kfree(mlxsw_sx->ports);
}

static int mlxsw_sx_ports_create(struct mlxsw_sx *mlxsw_sx)
{
	size_t alloc_size;
	int i;
	int err;

	alloc_size = sizeof(struct mlxsw_sx_port *) * MLXSW_PORT_MAX_PORTS;
	mlxsw_sx->ports = kzalloc(alloc_size, GFP_KERNEL);
	if (!mlxsw_sx->ports)
		return -ENOMEM;

	for (i = 1; i < MLXSW_PORT_MAX_PORTS; i++) {
		err = mlxsw_sx_port_create(mlxsw_sx, i);
		if (err)
			goto err_port_create;
	}
	return 0;

err_port_create:
	for (i--; i >= 1; i--)
		mlxsw_sx_port_remove(mlxsw_sx, i);
	kfree(mlxsw_sx->ports);
	return err;
}

static void mlxsw_sx_pude_event_func(const struct mlxsw_reg_info *reg,
				     char *pude_pl, void *priv)
{
	struct mlxsw_sx *mlxsw_sx = priv;
	struct mlxsw_sx_port *mlxsw_sx_port;
	enum mlxsw_reg_pude_oper_status status;
	u8 local_port;

	local_port = mlxsw_reg_pude_local_port_get(pude_pl);
	mlxsw_sx_port = mlxsw_sx->ports[local_port];
	if (!mlxsw_sx_port) {
		dev_warn(mlxsw_sx->bus_info->dev, "Port %d: Link event received for non-existent port\n",
			 local_port);
		return;
	}

	status = mlxsw_reg_pude_oper_status_get(pude_pl);
	if (status == MLXSW_PORT_OPER_STATUS_UP) {
		netdev_info(mlxsw_sx_port->dev, "link up\n");
		netif_carrier_on(mlxsw_sx_port->dev);
	} else {
		netdev_info(mlxsw_sx_port->dev, "link down\n");
		netif_carrier_off(mlxsw_sx_port->dev);
	}
}

static struct mlxsw_event_listener mlxsw_sx_pude_event = {
	.func = mlxsw_sx_pude_event_func,
	.trap_id = MLXSW_TRAP_ID_PUDE,
};

static int mlxsw_sx_event_register(struct mlxsw_sx *mlxsw_sx,
				   enum mlxsw_event_trap_id trap_id)
{
	struct mlxsw_event_listener *el;
	char hpkt_pl[MLXSW_REG_HPKT_LEN];
	int err;

	switch (trap_id) {
	case MLXSW_TRAP_ID_PUDE:
		el = &mlxsw_sx_pude_event;
		break;
	}
	err = mlxsw_core_event_listener_register(mlxsw_sx->core, el, mlxsw_sx);
	if (err)
		return err;

	mlxsw_reg_hpkt_pack(hpkt_pl, MLXSW_REG_HPKT_ACTION_FORWARD, trap_id);
	err = mlxsw_reg_write(mlxsw_sx->core, MLXSW_REG(hpkt), hpkt_pl);
	if (err)
		goto err_event_trap_set;

	return 0;

err_event_trap_set:
	mlxsw_core_event_listener_unregister(mlxsw_sx->core, el, mlxsw_sx);
	return err;
}

static void mlxsw_sx_event_unregister(struct mlxsw_sx *mlxsw_sx,
				      enum mlxsw_event_trap_id trap_id)
{
	struct mlxsw_event_listener *el;

	switch (trap_id) {
	case MLXSW_TRAP_ID_PUDE:
		el = &mlxsw_sx_pude_event;
		break;
	}
	mlxsw_core_event_listener_unregister(mlxsw_sx->core, el, mlxsw_sx);
}

static void mlxsw_sx_rx_listener_func(struct sk_buff *skb, u8 local_port,
				      void *priv)
{
	struct mlxsw_sx *mlxsw_sx = priv;
	struct mlxsw_sx_port *mlxsw_sx_port = mlxsw_sx->ports[local_port];
	struct mlxsw_sx_port_pcpu_stats *pcpu_stats;

	if (unlikely(!mlxsw_sx_port)) {
		dev_warn_ratelimited(mlxsw_sx->bus_info->dev, "Port %d: skb received for non-existent port\n",
				     local_port);
		return;
	}

	skb->dev = mlxsw_sx_port->dev;

	pcpu_stats = this_cpu_ptr(mlxsw_sx_port->pcpu_stats);
	u64_stats_update_begin(&pcpu_stats->syncp);
	pcpu_stats->rx_packets++;
	pcpu_stats->rx_bytes += skb->len;
	u64_stats_update_end(&pcpu_stats->syncp);

	skb->protocol = eth_type_trans(skb, skb->dev);
	netif_receive_skb(skb);
}

static const struct mlxsw_rx_listener mlxsw_sx_rx_listener[] = {
	{
		.func = mlxsw_sx_rx_listener_func,
		.local_port = MLXSW_PORT_DONT_CARE,
		.trap_id = MLXSW_TRAP_ID_FDB_MC,
	},
	/* Traps for specific L2 packet types, not trapped as FDB MC */
	{
		.func = mlxsw_sx_rx_listener_func,
		.local_port = MLXSW_PORT_DONT_CARE,
		.trap_id = MLXSW_TRAP_ID_STP,
	},
	{
		.func = mlxsw_sx_rx_listener_func,
		.local_port = MLXSW_PORT_DONT_CARE,
		.trap_id = MLXSW_TRAP_ID_LACP,
	},
	{
		.func = mlxsw_sx_rx_listener_func,
		.local_port = MLXSW_PORT_DONT_CARE,
		.trap_id = MLXSW_TRAP_ID_EAPOL,
	},
	{
		.func = mlxsw_sx_rx_listener_func,
		.local_port = MLXSW_PORT_DONT_CARE,
		.trap_id = MLXSW_TRAP_ID_LLDP,
	},
	{
		.func = mlxsw_sx_rx_listener_func,
		.local_port = MLXSW_PORT_DONT_CARE,
		.trap_id = MLXSW_TRAP_ID_MMRP,
	},
	{
		.func = mlxsw_sx_rx_listener_func,
		.local_port = MLXSW_PORT_DONT_CARE,
		.trap_id = MLXSW_TRAP_ID_MVRP,
	},
	{
		.func = mlxsw_sx_rx_listener_func,
		.local_port = MLXSW_PORT_DONT_CARE,
		.trap_id = MLXSW_TRAP_ID_RPVST,
	},
	{
		.func = mlxsw_sx_rx_listener_func,
		.local_port = MLXSW_PORT_DONT_CARE,
		.trap_id = MLXSW_TRAP_ID_DHCP,
	},
	{
		.func = mlxsw_sx_rx_listener_func,
		.local_port = MLXSW_PORT_DONT_CARE,
		.trap_id = MLXSW_TRAP_ID_IGMP_QUERY,
	},
	{
		.func = mlxsw_sx_rx_listener_func,
		.local_port = MLXSW_PORT_DONT_CARE,
		.trap_id = MLXSW_TRAP_ID_IGMP_V1_REPORT,
	},
	{
		.func = mlxsw_sx_rx_listener_func,
		.local_port = MLXSW_PORT_DONT_CARE,
		.trap_id = MLXSW_TRAP_ID_IGMP_V2_REPORT,
	},
	{
		.func = mlxsw_sx_rx_listener_func,
		.local_port = MLXSW_PORT_DONT_CARE,
		.trap_id = MLXSW_TRAP_ID_IGMP_V2_LEAVE,
	},
	{
		.func = mlxsw_sx_rx_listener_func,
		.local_port = MLXSW_PORT_DONT_CARE,
		.trap_id = MLXSW_TRAP_ID_IGMP_V3_REPORT,
	},
};

static int mlxsw_sx_traps_init(struct mlxsw_sx *mlxsw_sx)
{
	char htgt_pl[MLXSW_REG_HTGT_LEN];
	char hpkt_pl[MLXSW_REG_HPKT_LEN];
	int i;
	int err;

	mlxsw_reg_htgt_pack(htgt_pl, MLXSW_REG_HTGT_TRAP_GROUP_RX);
	err = mlxsw_reg_write(mlxsw_sx->core, MLXSW_REG(htgt), htgt_pl);
	if (err)
		return err;

	mlxsw_reg_htgt_pack(htgt_pl, MLXSW_REG_HTGT_TRAP_GROUP_CTRL);
	err = mlxsw_reg_write(mlxsw_sx->core, MLXSW_REG(htgt), htgt_pl);
	if (err)
		return err;

	for (i = 0; i < ARRAY_SIZE(mlxsw_sx_rx_listener); i++) {
		err = mlxsw_core_rx_listener_register(mlxsw_sx->core,
						      &mlxsw_sx_rx_listener[i],
						      mlxsw_sx);
		if (err)
			goto err_rx_listener_register;

		mlxsw_reg_hpkt_pack(hpkt_pl, MLXSW_REG_HPKT_ACTION_TRAP_TO_CPU,
				    mlxsw_sx_rx_listener[i].trap_id);
		err = mlxsw_reg_write(mlxsw_sx->core, MLXSW_REG(hpkt), hpkt_pl);
		if (err)
			goto err_rx_trap_set;
	}
	return 0;

err_rx_trap_set:
	mlxsw_core_rx_listener_unregister(mlxsw_sx->core,
					  &mlxsw_sx_rx_listener[i],
					  mlxsw_sx);
err_rx_listener_register:
	for (i--; i >= 0; i--) {
		mlxsw_reg_hpkt_pack(hpkt_pl, MLXSW_REG_HPKT_ACTION_FORWARD,
				    mlxsw_sx_rx_listener[i].trap_id);
		mlxsw_reg_write(mlxsw_sx->core, MLXSW_REG(hpkt), hpkt_pl);

		mlxsw_core_rx_listener_unregister(mlxsw_sx->core,
						  &mlxsw_sx_rx_listener[i],
						  mlxsw_sx);
	}
	return err;
}

static void mlxsw_sx_traps_fini(struct mlxsw_sx *mlxsw_sx)
{
	char hpkt_pl[MLXSW_REG_HPKT_LEN];
	int i;

	for (i = 0; i < ARRAY_SIZE(mlxsw_sx_rx_listener); i++) {
		mlxsw_reg_hpkt_pack(hpkt_pl, MLXSW_REG_HPKT_ACTION_FORWARD,
				    mlxsw_sx_rx_listener[i].trap_id);
		mlxsw_reg_write(mlxsw_sx->core, MLXSW_REG(hpkt), hpkt_pl);

		mlxsw_core_rx_listener_unregister(mlxsw_sx->core,
						  &mlxsw_sx_rx_listener[i],
						  mlxsw_sx);
	}
}

static int mlxsw_sx_flood_init(struct mlxsw_sx *mlxsw_sx)
{
	char sfgc_pl[MLXSW_REG_SFGC_LEN];
	char sgcr_pl[MLXSW_REG_SGCR_LEN];
	char *sftr_pl;
	int err;

	/* Configure a flooding table, which includes only CPU port. */
	sftr_pl = kmalloc(MLXSW_REG_SFTR_LEN, GFP_KERNEL);
	if (!sftr_pl)
		return -ENOMEM;
	mlxsw_reg_sftr_pack(sftr_pl, 0, 0, MLXSW_REG_SFGC_TABLE_TYPE_SINGLE, 0,
			    MLXSW_PORT_CPU_PORT, true);
	err = mlxsw_reg_write(mlxsw_sx->core, MLXSW_REG(sftr), sftr_pl);
	kfree(sftr_pl);
	if (err)
		return err;

	/* Flood different packet types using the flooding table. */
	mlxsw_reg_sfgc_pack(sfgc_pl,
			    MLXSW_REG_SFGC_TYPE_UNKNOWN_UNICAST,
			    MLXSW_REG_SFGC_BRIDGE_TYPE_1Q_FID,
			    MLXSW_REG_SFGC_TABLE_TYPE_SINGLE,
			    0);
	err = mlxsw_reg_write(mlxsw_sx->core, MLXSW_REG(sfgc), sfgc_pl);
	if (err)
		return err;

	mlxsw_reg_sfgc_pack(sfgc_pl,
			    MLXSW_REG_SFGC_TYPE_BROADCAST,
			    MLXSW_REG_SFGC_BRIDGE_TYPE_1Q_FID,
			    MLXSW_REG_SFGC_TABLE_TYPE_SINGLE,
			    0);
	err = mlxsw_reg_write(mlxsw_sx->core, MLXSW_REG(sfgc), sfgc_pl);
	if (err)
		return err;

	mlxsw_reg_sfgc_pack(sfgc_pl,
			    MLXSW_REG_SFGC_TYPE_UNREGISTERED_MULTICAST_NON_IP,
			    MLXSW_REG_SFGC_BRIDGE_TYPE_1Q_FID,
			    MLXSW_REG_SFGC_TABLE_TYPE_SINGLE,
			    0);
	err = mlxsw_reg_write(mlxsw_sx->core, MLXSW_REG(sfgc), sfgc_pl);
	if (err)
		return err;

	mlxsw_reg_sfgc_pack(sfgc_pl,
			    MLXSW_REG_SFGC_TYPE_UNREGISTERED_MULTICAST_IPV6,
			    MLXSW_REG_SFGC_BRIDGE_TYPE_1Q_FID,
			    MLXSW_REG_SFGC_TABLE_TYPE_SINGLE,
			    0);
	err = mlxsw_reg_write(mlxsw_sx->core, MLXSW_REG(sfgc), sfgc_pl);
	if (err)
		return err;

	mlxsw_reg_sfgc_pack(sfgc_pl,
			    MLXSW_REG_SFGC_TYPE_UNREGISTERED_MULTICAST_IPV4,
			    MLXSW_REG_SFGC_BRIDGE_TYPE_1Q_FID,
			    MLXSW_REG_SFGC_TABLE_TYPE_SINGLE,
			    0);
	err = mlxsw_reg_write(mlxsw_sx->core, MLXSW_REG(sfgc), sfgc_pl);
	if (err)
		return err;

	mlxsw_reg_sgcr_pack(sgcr_pl, true);
	return mlxsw_reg_write(mlxsw_sx->core, MLXSW_REG(sgcr), sgcr_pl);
}

static int mlxsw_sx_init(struct mlxsw_core *mlxsw_core,
			 const struct mlxsw_bus_info *mlxsw_bus_info)
{
	struct mlxsw_sx *mlxsw_sx = mlxsw_core_driver_priv(mlxsw_core);
	int err;

	mlxsw_sx->core = mlxsw_core;
	mlxsw_sx->bus_info = mlxsw_bus_info;

	err = mlxsw_sx_hw_id_get(mlxsw_sx);
	if (err) {
		dev_err(mlxsw_sx->bus_info->dev, "Failed to get switch HW ID\n");
		return err;
	}

	err = mlxsw_sx_ports_create(mlxsw_sx);
	if (err) {
		dev_err(mlxsw_sx->bus_info->dev, "Failed to create ports\n");
		return err;
	}

	err = mlxsw_sx_event_register(mlxsw_sx, MLXSW_TRAP_ID_PUDE);
	if (err) {
		dev_err(mlxsw_sx->bus_info->dev, "Failed to register for PUDE events\n");
		goto err_event_register;
	}

	err = mlxsw_sx_traps_init(mlxsw_sx);
	if (err) {
		dev_err(mlxsw_sx->bus_info->dev, "Failed to set traps for RX\n");
		goto err_rx_listener_register;
	}

	err = mlxsw_sx_flood_init(mlxsw_sx);
	if (err) {
		dev_err(mlxsw_sx->bus_info->dev, "Failed to initialize flood tables\n");
		goto err_flood_init;
	}

	return 0;

err_flood_init:
	mlxsw_sx_traps_fini(mlxsw_sx);
err_rx_listener_register:
	mlxsw_sx_event_unregister(mlxsw_sx, MLXSW_TRAP_ID_PUDE);
err_event_register:
	mlxsw_sx_ports_remove(mlxsw_sx);
	return err;
}

static void mlxsw_sx_fini(struct mlxsw_core *mlxsw_core)
{
	struct mlxsw_sx *mlxsw_sx = mlxsw_core_driver_priv(mlxsw_core);

	mlxsw_sx_traps_fini(mlxsw_sx);
	mlxsw_sx_event_unregister(mlxsw_sx, MLXSW_TRAP_ID_PUDE);
	mlxsw_sx_ports_remove(mlxsw_sx);
}

static struct mlxsw_config_profile mlxsw_sx_config_profile = {
	.used_max_vepa_channels		= 1,
	.max_vepa_channels		= 0,
	.used_max_lag			= 1,
	.max_lag			= 64,
	.used_max_port_per_lag		= 1,
	.max_port_per_lag		= 16,
	.used_max_mid			= 1,
	.max_mid			= 7000,
	.used_max_pgt			= 1,
	.max_pgt			= 0,
	.used_max_system_port		= 1,
	.max_system_port		= 48000,
	.used_max_vlan_groups		= 1,
	.max_vlan_groups		= 127,
	.used_max_regions		= 1,
	.max_regions			= 400,
	.used_flood_tables		= 1,
	.max_flood_tables		= 2,
	.max_vid_flood_tables		= 1,
	.used_flood_mode		= 1,
	.flood_mode			= 3,
	.used_max_ib_mc			= 1,
	.max_ib_mc			= 0,
	.used_max_pkey			= 1,
	.max_pkey			= 0,
	.swid_config			= {
		{
			.used_type	= 1,
			.type		= MLXSW_PORT_SWID_TYPE_ETH,
		}
	},
};

static struct mlxsw_driver mlxsw_sx_driver = {
	.kind			= MLXSW_DEVICE_KIND_SWITCHX2,
	.owner			= THIS_MODULE,
	.priv_size		= sizeof(struct mlxsw_sx),
	.init			= mlxsw_sx_init,
	.fini			= mlxsw_sx_fini,
	.txhdr_construct	= mlxsw_sx_txhdr_construct,
	.txhdr_len		= MLXSW_TXHDR_LEN,
	.profile		= &mlxsw_sx_config_profile,
};

static int __init mlxsw_sx_module_init(void)
{
	return mlxsw_core_driver_register(&mlxsw_sx_driver);
}

static void __exit mlxsw_sx_module_exit(void)
{
	mlxsw_core_driver_unregister(&mlxsw_sx_driver);
}

module_init(mlxsw_sx_module_init);
module_exit(mlxsw_sx_module_exit);

MODULE_LICENSE("Dual BSD/GPL");
MODULE_AUTHOR("Jiri Pirko <jiri@mellanox.com>");
MODULE_DESCRIPTION("Mellanox SwitchX-2 driver");
MODULE_MLXSW_DRIVER_ALIAS(MLXSW_DEVICE_KIND_SWITCHX2);<|MERGE_RESOLUTION|>--- conflicted
+++ resolved
@@ -43,7 +43,6 @@
 #include <linux/device.h>
 #include <linux/skbuff.h>
 #include <linux/if_vlan.h>
-#include <net/devlink.h>
 #include <net/switchdev.h>
 #include <generated/utsrelease.h>
 
@@ -80,7 +79,6 @@
 	struct mlxsw_sx_port_pcpu_stats __percpu *pcpu_stats;
 	struct mlxsw_sx *mlxsw_sx;
 	u8 local_port;
-	struct devlink_port devlink_port;
 };
 
 /* tx_hdr_version
@@ -957,9 +955,7 @@
 
 static int mlxsw_sx_port_create(struct mlxsw_sx *mlxsw_sx, u8 local_port)
 {
-	struct devlink *devlink = priv_to_devlink(mlxsw_sx->core);
 	struct mlxsw_sx_port *mlxsw_sx_port;
-	struct devlink_port *devlink_port;
 	struct net_device *dev;
 	bool usable;
 	int err;
@@ -1013,14 +1009,6 @@
 		goto port_not_usable;
 	}
 
-	devlink_port = &mlxsw_sx_port->devlink_port;
-	err = devlink_port_register(devlink, devlink_port, local_port);
-	if (err) {
-		dev_err(mlxsw_sx->bus_info->dev, "Port %d: Failed to register devlink port\n",
-			mlxsw_sx_port->local_port);
-		goto err_devlink_port_register;
-	}
-
 	err = mlxsw_sx_port_system_port_mapping_set(mlxsw_sx_port);
 	if (err) {
 		dev_err(mlxsw_sx->bus_info->dev, "Port %d: Failed to set system port mapping\n",
@@ -1078,9 +1066,6 @@
 		goto err_register_netdev;
 	}
 
-<<<<<<< HEAD
-	devlink_port_type_eth_set(devlink_port, dev);
-=======
 	err = mlxsw_core_port_init(mlxsw_sx->core, &mlxsw_sx_port->core_port,
 				   mlxsw_sx_port->local_port, dev, false, 0);
 	if (err) {
@@ -1088,7 +1073,6 @@
 			mlxsw_sx_port->local_port);
 		goto err_core_port_init;
 	}
->>>>>>> ed596a4a
 
 	mlxsw_sx->ports[local_port] = mlxsw_sx_port;
 	return 0;
@@ -1103,8 +1087,6 @@
 err_port_speed_set:
 err_port_swid_set:
 err_port_system_port_mapping_set:
-	devlink_port_unregister(&mlxsw_sx_port->devlink_port);
-err_devlink_port_register:
 port_not_usable:
 err_port_module_check:
 err_dev_addr_get:
@@ -1117,19 +1099,12 @@
 static void mlxsw_sx_port_remove(struct mlxsw_sx *mlxsw_sx, u8 local_port)
 {
 	struct mlxsw_sx_port *mlxsw_sx_port = mlxsw_sx->ports[local_port];
-	struct devlink_port *devlink_port;
 
 	if (!mlxsw_sx_port)
 		return;
-<<<<<<< HEAD
-	devlink_port = &mlxsw_sx_port->devlink_port;
-	devlink_port_type_clear(devlink_port);
-=======
 	mlxsw_core_port_fini(&mlxsw_sx_port->core_port);
->>>>>>> ed596a4a
 	unregister_netdev(mlxsw_sx_port->dev); /* This calls ndo_stop */
 	mlxsw_sx_port_swid_set(mlxsw_sx_port, MLXSW_PORT_SWID_DISABLED_PORT);
-	devlink_port_unregister(devlink_port);
 	free_percpu(mlxsw_sx_port->pcpu_stats);
 	free_netdev(mlxsw_sx_port->dev);
 }
