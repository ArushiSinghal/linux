--- conflicted
+++ resolved
@@ -2519,7 +2519,6 @@
 					    vf_stats);
 }
 
-#if IS_ENABLED(CONFIG_MLX5_CORE_EN_VXLAN)
 static void mlx5e_add_vxlan_port(struct net_device *netdev,
 				 sa_family_t sa_family, __be16 port)
 {
@@ -2591,7 +2590,6 @@
 
 	return features;
 }
-#endif
 
 static const struct net_device_ops mlx5e_netdev_ops_basic = {
 	.ndo_open                = mlx5e_open,
@@ -2626,15 +2624,11 @@
 	.ndo_set_features        = mlx5e_set_features,
 	.ndo_change_mtu          = mlx5e_change_mtu,
 	.ndo_do_ioctl            = mlx5e_ioctl,
-#ifdef CONFIG_MLX5_CORE_EN_VXLAN
 	.ndo_add_vxlan_port      = mlx5e_add_vxlan_port,
 	.ndo_del_vxlan_port      = mlx5e_del_vxlan_port,
 	.ndo_features_check      = mlx5e_features_check,
-<<<<<<< HEAD
-=======
 #ifdef CONFIG_RFS_ACCEL
 	.ndo_rx_flow_steer	 = mlx5e_rx_flow_steer,
->>>>>>> 7b37631b
 #endif
 	.ndo_set_vf_mac          = mlx5e_set_vf_mac,
 	.ndo_set_vf_vlan         = mlx5e_set_vf_vlan,
