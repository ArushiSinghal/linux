--- conflicted
+++ resolved
@@ -3192,14 +3192,7 @@
 	flush_workqueue(priv->wq);
 	if (test_bit(MLX5_INTERFACE_STATE_SHUTDOWN, &mdev->intf_state)) {
 		netif_device_detach(netdev);
-<<<<<<< HEAD
-		mutex_lock(&priv->state_lock);
-		if (test_bit(MLX5E_STATE_OPENED, &priv->state))
-			mlx5e_close_locked(netdev);
-		mutex_unlock(&priv->state_lock);
-=======
 		mlx5e_close(netdev);
->>>>>>> 33688abb
 	} else {
 		unregister_netdev(netdev);
 	}
