/*
 * Copyright (c) 2015, Mellanox Technologies. All rights reserved.
 *
 * This software is available to you under a choice of one of two
 * licenses.  You may choose to be licensed under the terms of the GNU
 * General Public License (GPL) Version 2, available from the file
 * COPYING in the main directory of this source tree, or the
 * OpenIB.org BSD license below:
 *
 *     Redistribution and use in source and binary forms, with or
 *     without modification, are permitted provided that the following
 *     conditions are met:
 *
 *      - Redistributions of source code must retain the above
 *        copyright notice, this list of conditions and the following
 *        disclaimer.
 *
 *      - Redistributions in binary form must reproduce the above
 *        copyright notice, this list of conditions and the following
 *        disclaimer in the documentation and/or other materials
 *        provided with the distribution.
 *
 * THE SOFTWARE IS PROVIDED "AS IS", WITHOUT WARRANTY OF ANY KIND,
 * EXPRESS OR IMPLIED, INCLUDING BUT NOT LIMITED TO THE WARRANTIES OF
 * MERCHANTABILITY, FITNESS FOR A PARTICULAR PURPOSE AND
 * NONINFRINGEMENT. IN NO EVENT SHALL THE AUTHORS OR COPYRIGHT HOLDERS
 * BE LIABLE FOR ANY CLAIM, DAMAGES OR OTHER LIABILITY, WHETHER IN AN
 * ACTION OF CONTRACT, TORT OR OTHERWISE, ARISING FROM, OUT OF OR IN
 * CONNECTION WITH THE SOFTWARE OR THE USE OR OTHER DEALINGS IN THE
 * SOFTWARE.
 */

#ifndef _MLX5_FS_CORE_
#define _MLX5_FS_CORE_

#include <linux/mlx5/fs.h>

enum fs_node_type {
	FS_TYPE_NAMESPACE,
	FS_TYPE_PRIO,
	FS_TYPE_FLOW_TABLE,
	FS_TYPE_FLOW_GROUP,
	FS_TYPE_FLOW_ENTRY,
	FS_TYPE_FLOW_DEST
};

enum fs_flow_table_type {
	FS_FT_NIC_RX          = 0x0,
	FS_FT_ESW_EGRESS_ACL  = 0x2,
	FS_FT_ESW_INGRESS_ACL = 0x3,
	FS_FT_FDB             = 0X4,
};

enum fs_fte_status {
	FS_FTE_STATUS_EXISTING = 1UL << 0,
};

struct fs_node {
	struct list_head	list;
	struct list_head	children;
	enum fs_node_type	type;
	struct fs_node		*parent;
	struct fs_node		*root;
	/* lock the node for writing and traversing */
	struct mutex		lock;
	atomic_t		refcount;
	void			(*remove_func)(struct fs_node *);
};

struct mlx5_flow_rule {
	struct fs_node				node;
	struct mlx5_flow_destination		dest_attr;
	/* next_ft should be accessed under chain_lock and only of
	 * destination type is FWD_NEXT_fT.
	 */
	struct list_head			next_ft;
	u32					sw_action;
};

/* Type of children is mlx5_flow_group */
struct mlx5_flow_table {
	struct fs_node			node;
	u32				id;
	u16				vport;
	unsigned int			max_fte;
	unsigned int			level;
	enum fs_flow_table_type		type;
	struct {
		bool			active;
		unsigned int		required_groups;
		unsigned int		num_groups;
	} autogroup;
	/* Protect fwd_rules */
	struct mutex			lock;
	/* FWD rules that point on this flow table */
	struct list_head		fwd_rules;
<<<<<<< HEAD
=======
};

struct mlx5_fc_cache {
	u64 packets;
	u64 bytes;
	u64 lastuse;
};

struct mlx5_fc {
	struct list_head list;

	/* last{packets,bytes} members are used when calculating the delta since
	 * last reading
	 */
	u64 lastpackets;
	u64 lastbytes;

	u16 id;
	bool deleted;
	bool aging;

	struct mlx5_fc_cache cache ____cacheline_aligned_in_smp;
>>>>>>> ed596a4a
};

/* Type of children is mlx5_flow_rule */
struct fs_fte {
	struct fs_node			node;
	u32				val[MLX5_ST_SZ_DW(fte_match_param)];
	u32				dests_size;
	u32				flow_tag;
	u32				index;
	u32				action;
	enum fs_fte_status		status;
	struct mlx5_fc			*counter;
};

/* Type of children is mlx5_flow_table/namespace */
struct fs_prio {
	struct fs_node			node;
	unsigned int			num_levels;
	unsigned int			start_level;
	unsigned int			prio;
	unsigned int			num_ft;
};

/* Type of children is fs_prio */
struct mlx5_flow_namespace {
	/* parent == NULL => root ns */
	struct	fs_node			node;
};

struct mlx5_flow_group_mask {
	u8	match_criteria_enable;
	u32	match_criteria[MLX5_ST_SZ_DW(fte_match_param)];
};

/* Type of children is fs_fte */
struct mlx5_flow_group {
	struct fs_node			node;
	struct mlx5_flow_group_mask	mask;
	u32				start_index;
	u32				max_ftes;
	u32				num_ftes;
	u32				id;
};

struct mlx5_flow_root_namespace {
	struct mlx5_flow_namespace	ns;
	enum   fs_flow_table_type	table_type;
	struct mlx5_core_dev		*dev;
	struct mlx5_flow_table		*root_ft;
	/* Should be held when chaining flow tables */
	struct mutex			chain_lock;
};

int mlx5_init_fc_stats(struct mlx5_core_dev *dev);
void mlx5_cleanup_fc_stats(struct mlx5_core_dev *dev);

int mlx5_init_fs(struct mlx5_core_dev *dev);
void mlx5_cleanup_fs(struct mlx5_core_dev *dev);

#define fs_get_obj(v, _node)  {v = container_of((_node), typeof(*v), node); }

#define fs_list_for_each_entry(pos, root)		\
	list_for_each_entry(pos, root, node.list)

#define fs_list_for_each_entry_safe(pos, tmp, root)		\
	list_for_each_entry_safe(pos, tmp, root, node.list)

#define fs_for_each_ns_or_ft_reverse(pos, prio)				\
	list_for_each_entry_reverse(pos, &(prio)->node.children, list)

#define fs_for_each_ns_or_ft(pos, prio)					\
	list_for_each_entry(pos, (&(prio)->node.children), list)

#define fs_for_each_prio(pos, ns)			\
	fs_list_for_each_entry(pos, &(ns)->node.children)

#define fs_for_each_ns(pos, prio)			\
	fs_list_for_each_entry(pos, &(prio)->node.children)

#define fs_for_each_ft(pos, prio)			\
	fs_list_for_each_entry(pos, &(prio)->node.children)

#define fs_for_each_ft_safe(pos, tmp, prio)			\
	fs_list_for_each_entry_safe(pos, tmp, &(prio)->node.children)

#define fs_for_each_fg(pos, ft)			\
	fs_list_for_each_entry(pos, &(ft)->node.children)

#define fs_for_each_fte(pos, fg)			\
	fs_list_for_each_entry(pos, &(fg)->node.children)

#define fs_for_each_dst(pos, fte)			\
	fs_list_for_each_entry(pos, &(fte)->node.children)

#endif<|MERGE_RESOLUTION|>--- conflicted
+++ resolved
@@ -94,8 +94,6 @@
 	struct mutex			lock;
 	/* FWD rules that point on this flow table */
 	struct list_head		fwd_rules;
-<<<<<<< HEAD
-=======
 };
 
 struct mlx5_fc_cache {
@@ -118,7 +116,6 @@
 	bool aging;
 
 	struct mlx5_fc_cache cache ____cacheline_aligned_in_smp;
->>>>>>> ed596a4a
 };
 
 /* Type of children is mlx5_flow_rule */
