--- conflicted
+++ resolved
@@ -214,11 +214,8 @@
 enum {
 	MLX5E_RQ_STATE_POST_WQES_ENABLE,
 	MLX5E_RQ_STATE_UMR_WQE_IN_PROGRESS,
-<<<<<<< HEAD
 	MLX5E_RQ_STATE_FLUSH_TIMEOUT,
-=======
 	MLX5E_RQ_STATE_AM,
->>>>>>> 8186f6e3
 };
 
 struct mlx5e_cq {
