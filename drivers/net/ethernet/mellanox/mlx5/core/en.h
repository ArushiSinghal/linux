/*
 * Copyright (c) 2015-2016, Mellanox Technologies. All rights reserved.
 *
 * This software is available to you under a choice of one of two
 * licenses.  You may choose to be licensed under the terms of the GNU
 * General Public License (GPL) Version 2, available from the file
 * COPYING in the main directory of this source tree, or the
 * OpenIB.org BSD license below:
 *
 *     Redistribution and use in source and binary forms, with or
 *     without modification, are permitted provided that the following
 *     conditions are met:
 *
 *      - Redistributions of source code must retain the above
 *        copyright notice, this list of conditions and the following
 *        disclaimer.
 *
 *      - Redistributions in binary form must reproduce the above
 *        copyright notice, this list of conditions and the following
 *        disclaimer in the documentation and/or other materials
 *        provided with the distribution.
 *
 * THE SOFTWARE IS PROVIDED "AS IS", WITHOUT WARRANTY OF ANY KIND,
 * EXPRESS OR IMPLIED, INCLUDING BUT NOT LIMITED TO THE WARRANTIES OF
 * MERCHANTABILITY, FITNESS FOR A PARTICULAR PURPOSE AND
 * NONINFRINGEMENT. IN NO EVENT SHALL THE AUTHORS OR COPYRIGHT HOLDERS
 * BE LIABLE FOR ANY CLAIM, DAMAGES OR OTHER LIABILITY, WHETHER IN AN
 * ACTION OF CONTRACT, TORT OR OTHERWISE, ARISING FROM, OUT OF OR IN
 * CONNECTION WITH THE SOFTWARE OR THE USE OR OTHER DEALINGS IN THE
 * SOFTWARE.
 */
#ifndef __MLX5_EN_H__
#define __MLX5_EN_H__

#include <linux/if_vlan.h>
#include <linux/etherdevice.h>
#include <linux/timecounter.h>
#include <linux/net_tstamp.h>
#include <linux/ptp_clock_kernel.h>
#include <linux/mlx5/driver.h>
#include <linux/mlx5/qp.h>
#include <linux/mlx5/cq.h>
#include <linux/mlx5/port.h>
#include <linux/mlx5/vport.h>
#include <linux/mlx5/transobj.h>
#include "wq.h"
#include "mlx5_core.h"

#define MLX5E_MAX_NUM_TC	8

#define MLX5E_PARAMS_MINIMUM_LOG_SQ_SIZE                0x6
#define MLX5E_PARAMS_DEFAULT_LOG_SQ_SIZE                0xa
#define MLX5E_PARAMS_MAXIMUM_LOG_SQ_SIZE                0xd

#define MLX5E_PARAMS_MINIMUM_LOG_RQ_SIZE                0x1
#define MLX5E_PARAMS_DEFAULT_LOG_RQ_SIZE                0xa
#define MLX5E_PARAMS_MAXIMUM_LOG_RQ_SIZE                0xd

#define MLX5E_PARAMS_DEFAULT_LRO_WQE_SZ                 (64 * 1024)
#define MLX5E_PARAMS_DEFAULT_RX_CQ_MODERATION_USEC      0x10
#define MLX5E_PARAMS_DEFAULT_RX_CQ_MODERATION_PKTS      0x20
#define MLX5E_PARAMS_DEFAULT_TX_CQ_MODERATION_USEC      0x10
#define MLX5E_PARAMS_DEFAULT_TX_CQ_MODERATION_PKTS      0x20
#define MLX5E_PARAMS_DEFAULT_MIN_RX_WQES                0x80

#define MLX5E_LOG_INDIR_RQT_SIZE       0x7
#define MLX5E_INDIR_RQT_SIZE           BIT(MLX5E_LOG_INDIR_RQT_SIZE)
#define MLX5E_MAX_NUM_CHANNELS         (MLX5E_INDIR_RQT_SIZE >> 1)
#define MLX5E_TX_CQ_POLL_BUDGET        128
#define MLX5E_UPDATE_STATS_INTERVAL    200 /* msecs */
#define MLX5E_SQ_BF_BUDGET             16

#define MLX5E_NUM_MAIN_GROUPS 9

#ifdef CONFIG_MLX5_CORE_EN_DCB
#define MLX5E_MAX_BW_ALLOC 100 /* Max percentage of BW allocation */
#define MLX5E_MIN_BW_ALLOC 1   /* Min percentage of BW allocation */
#endif

static const char vport_strings[][ETH_GSTRING_LEN] = {
	/* vport statistics */
	"rx_packets",
	"rx_bytes",
	"tx_packets",
	"tx_bytes",
	"rx_error_packets",
	"rx_error_bytes",
	"tx_error_packets",
	"tx_error_bytes",
	"rx_unicast_packets",
	"rx_unicast_bytes",
	"tx_unicast_packets",
	"tx_unicast_bytes",
	"rx_multicast_packets",
	"rx_multicast_bytes",
	"tx_multicast_packets",
	"tx_multicast_bytes",
	"rx_broadcast_packets",
	"rx_broadcast_bytes",
	"tx_broadcast_packets",
	"tx_broadcast_bytes",

	/* SW counters */
	"tso_packets",
	"tso_bytes",
	"tso_inner_packets",
	"tso_inner_bytes",
	"lro_packets",
	"lro_bytes",
	"rx_csum_good",
	"rx_csum_none",
	"rx_csum_sw",
	"tx_csum_offload",
	"tx_csum_inner",
	"tx_queue_stopped",
	"tx_queue_wake",
	"tx_queue_dropped",
	"rx_wqe_err",
};

struct mlx5e_vport_stats {
	/* HW counters */
	u64 rx_packets;
	u64 rx_bytes;
	u64 tx_packets;
	u64 tx_bytes;
	u64 rx_error_packets;
	u64 rx_error_bytes;
	u64 tx_error_packets;
	u64 tx_error_bytes;
	u64 rx_unicast_packets;
	u64 rx_unicast_bytes;
	u64 tx_unicast_packets;
	u64 tx_unicast_bytes;
	u64 rx_multicast_packets;
	u64 rx_multicast_bytes;
	u64 tx_multicast_packets;
	u64 tx_multicast_bytes;
	u64 rx_broadcast_packets;
	u64 rx_broadcast_bytes;
	u64 tx_broadcast_packets;
	u64 tx_broadcast_bytes;

	/* SW counters */
	u64 tso_packets;
	u64 tso_bytes;
	u64 tso_inner_packets;
	u64 tso_inner_bytes;
	u64 lro_packets;
	u64 lro_bytes;
	u64 rx_csum_good;
	u64 rx_csum_none;
	u64 rx_csum_sw;
	u64 tx_csum_offload;
	u64 tx_csum_inner;
	u64 tx_queue_stopped;
	u64 tx_queue_wake;
	u64 tx_queue_dropped;
	u64 rx_wqe_err;

#define NUM_VPORT_COUNTERS     35
};

static const char pport_strings[][ETH_GSTRING_LEN] = {
	/* IEEE802.3 counters */
	"frames_tx",
	"frames_rx",
	"check_seq_err",
	"alignment_err",
	"octets_tx",
	"octets_received",
	"multicast_xmitted",
	"broadcast_xmitted",
	"multicast_rx",
	"broadcast_rx",
	"in_range_len_errors",
	"out_of_range_len",
	"too_long_errors",
	"symbol_err",
	"mac_control_tx",
	"mac_control_rx",
	"unsupported_op_rx",
	"pause_ctrl_rx",
	"pause_ctrl_tx",

	/* RFC2863 counters */
	"in_octets",
	"in_ucast_pkts",
	"in_discards",
	"in_errors",
	"in_unknown_protos",
	"out_octets",
	"out_ucast_pkts",
	"out_discards",
	"out_errors",
	"in_multicast_pkts",
	"in_broadcast_pkts",
	"out_multicast_pkts",
	"out_broadcast_pkts",

	/* RFC2819 counters */
	"drop_events",
	"octets",
	"pkts",
	"broadcast_pkts",
	"multicast_pkts",
	"crc_align_errors",
	"undersize_pkts",
	"oversize_pkts",
	"fragments",
	"jabbers",
	"collisions",
	"p64octets",
	"p65to127octets",
	"p128to255octets",
	"p256to511octets",
	"p512to1023octets",
	"p1024to1518octets",
	"p1519to2047octets",
	"p2048to4095octets",
	"p4096to8191octets",
	"p8192to10239octets",
};

#define NUM_IEEE_802_3_COUNTERS		19
#define NUM_RFC_2863_COUNTERS		13
#define NUM_RFC_2819_COUNTERS		21
#define NUM_PPORT_COUNTERS		(NUM_IEEE_802_3_COUNTERS + \
					 NUM_RFC_2863_COUNTERS + \
					 NUM_RFC_2819_COUNTERS)

struct mlx5e_pport_stats {
	__be64 IEEE_802_3_counters[NUM_IEEE_802_3_COUNTERS];
	__be64 RFC_2863_counters[NUM_RFC_2863_COUNTERS];
	__be64 RFC_2819_counters[NUM_RFC_2819_COUNTERS];
};

static const char rq_stats_strings[][ETH_GSTRING_LEN] = {
	"packets",
	"bytes",
	"csum_none",
	"csum_sw",
	"lro_packets",
	"lro_bytes",
	"wqe_err"
};

struct mlx5e_rq_stats {
	u64 packets;
	u64 bytes;
	u64 csum_none;
	u64 csum_sw;
	u64 lro_packets;
	u64 lro_bytes;
	u64 wqe_err;
#define NUM_RQ_STATS 7
};

static const char sq_stats_strings[][ETH_GSTRING_LEN] = {
	"packets",
	"bytes",
	"tso_packets",
	"tso_bytes",
	"tso_inner_packets",
	"tso_inner_bytes",
	"csum_offload_inner",
	"nop",
	"csum_offload_none",
	"stopped",
	"wake",
	"dropped",
};

struct mlx5e_sq_stats {
	/* commonly accessed in data path */
	u64 packets;
	u64 bytes;
	u64 tso_packets;
	u64 tso_bytes;
	u64 tso_inner_packets;
	u64 tso_inner_bytes;
	u64 csum_offload_inner;
	u64 nop;
	/* less likely accessed in data path */
	u64 csum_offload_none;
	u64 stopped;
	u64 wake;
	u64 dropped;
<<<<<<< HEAD
	u64 nop;
#define NUM_SQ_STATS 9
=======
#define NUM_SQ_STATS 11
>>>>>>> 00a1f0a9
};

struct mlx5e_stats {
	struct mlx5e_vport_stats   vport;
	struct mlx5e_pport_stats   pport;
};

struct mlx5e_params {
	u8  log_sq_size;
	u8  log_rq_size;
	u16 num_channels;
	u8  num_tc;
	u16 rx_cq_moderation_usec;
	u16 rx_cq_moderation_pkts;
	u16 tx_cq_moderation_usec;
	u16 tx_cq_moderation_pkts;
	u16 min_rx_wqes;
	bool lro_en;
	u32 lro_wqe_sz;
	u16 tx_max_inline;
	u8  rss_hfunc;
	u8  toeplitz_hash_key[40];
	u32 indirection_rqt[MLX5E_INDIR_RQT_SIZE];
#ifdef CONFIG_MLX5_CORE_EN_DCB
	struct ieee_ets ets;
#endif
};

struct mlx5e_tstamp {
	rwlock_t                   lock;
	struct cyclecounter        cycles;
	struct timecounter         clock;
	struct hwtstamp_config     hwtstamp_config;
	u32                        nominal_c_mult;
	unsigned long              overflow_period;
	struct delayed_work        overflow_work;
	struct mlx5_core_dev      *mdev;
	struct ptp_clock          *ptp;
	struct ptp_clock_info      ptp_info;
};

enum {
	MLX5E_RQ_STATE_POST_WQES_ENABLE,
};

struct mlx5e_cq {
	/* data path - accessed per cqe */
	struct mlx5_cqwq           wq;

	/* data path - accessed per napi poll */
	struct napi_struct        *napi;
	struct mlx5_core_cq        mcq;
	struct mlx5e_channel      *channel;
	struct mlx5e_priv         *priv;

	/* control */
	struct mlx5_wq_ctrl        wq_ctrl;
} ____cacheline_aligned_in_smp;

struct mlx5e_rq {
	/* data path */
	struct mlx5_wq_ll      wq;
	u32                    wqe_sz;
	struct sk_buff       **skb;

	struct device         *pdev;
	struct net_device     *netdev;
	struct mlx5e_tstamp   *tstamp;
	struct mlx5e_rq_stats  stats;
	struct mlx5e_cq        cq;

	unsigned long          state;
	int                    ix;

	/* control */
	struct mlx5_wq_ctrl    wq_ctrl;
	u32                    rqn;
	struct mlx5e_channel  *channel;
	struct mlx5e_priv     *priv;
} ____cacheline_aligned_in_smp;

struct mlx5e_tx_wqe_info {
	u32 num_bytes;
	u8  num_wqebbs;
	u8  num_dma;
};

enum mlx5e_dma_map_type {
	MLX5E_DMA_MAP_SINGLE,
	MLX5E_DMA_MAP_PAGE
};

struct mlx5e_sq_dma {
	dma_addr_t              addr;
	u32                     size;
	enum mlx5e_dma_map_type type;
};

enum {
	MLX5E_SQ_STATE_WAKE_TXQ_ENABLE,
	MLX5E_SQ_STATE_BF_ENABLE,
};

struct mlx5e_sq {
	/* data path */

	/* dirtied @completion */
	u16                        cc;
	u32                        dma_fifo_cc;

	/* dirtied @xmit */
	u16                        pc ____cacheline_aligned_in_smp;
	u32                        dma_fifo_pc;
	u16                        bf_offset;
	u16                        prev_cc;
	u8                         bf_budget;
	struct mlx5e_sq_stats      stats;

	struct mlx5e_cq            cq;

	/* pointers to per packet info: write@xmit, read@completion */
	struct sk_buff           **skb;
	struct mlx5e_sq_dma       *dma_fifo;
	struct mlx5e_tx_wqe_info  *wqe_info;

	/* read only */
	struct mlx5_wq_cyc         wq;
	u32                        dma_fifo_mask;
	void __iomem              *uar_map;
	struct netdev_queue       *txq;
	u32                        sqn;
	u16                        bf_buf_size;
	u16                        max_inline;
	u16                        edge;
	struct device             *pdev;
	struct mlx5e_tstamp       *tstamp;
	__be32                     mkey_be;
	unsigned long              state;

	/* control path */
	struct mlx5_wq_ctrl        wq_ctrl;
	struct mlx5_uar            uar;
	struct mlx5e_channel      *channel;
	int                        tc;
} ____cacheline_aligned_in_smp;

static inline bool mlx5e_sq_has_room_for(struct mlx5e_sq *sq, u16 n)
{
	return (((sq->wq.sz_m1 & (sq->cc - sq->pc)) >= n) ||
		(sq->cc  == sq->pc));
}

enum channel_flags {
	MLX5E_CHANNEL_NAPI_SCHED = 1,
};

struct mlx5e_channel {
	/* data path */
	struct mlx5e_rq            rq;
	struct mlx5e_sq            sq[MLX5E_MAX_NUM_TC];
	struct napi_struct         napi;
	struct device             *pdev;
	struct net_device         *netdev;
	__be32                     mkey_be;
	u8                         num_tc;
	unsigned long              flags;

	/* control */
	struct mlx5e_priv         *priv;
	int                        ix;
	int                        cpu;
};

enum mlx5e_traffic_types {
	MLX5E_TT_IPV4_TCP,
	MLX5E_TT_IPV6_TCP,
	MLX5E_TT_IPV4_UDP,
	MLX5E_TT_IPV6_UDP,
	MLX5E_TT_IPV4_IPSEC_AH,
	MLX5E_TT_IPV6_IPSEC_AH,
	MLX5E_TT_IPV4_IPSEC_ESP,
	MLX5E_TT_IPV6_IPSEC_ESP,
	MLX5E_TT_IPV4,
	MLX5E_TT_IPV6,
	MLX5E_TT_ANY,
	MLX5E_NUM_TT,
};

#define IS_HASHING_TT(tt) (tt != MLX5E_TT_ANY)

enum mlx5e_rqt_ix {
	MLX5E_INDIRECTION_RQT,
	MLX5E_SINGLE_RQ_RQT,
	MLX5E_NUM_RQT,
};

struct mlx5e_eth_addr_info {
	u8  addr[ETH_ALEN + 2];
	u32 tt_vec;
	struct mlx5_flow_rule *ft_rule[MLX5E_NUM_TT];
};

#define MLX5E_ETH_ADDR_HASH_SIZE (1 << BITS_PER_BYTE)

struct mlx5e_eth_addr_db {
	struct hlist_head          netdev_uc[MLX5E_ETH_ADDR_HASH_SIZE];
	struct hlist_head          netdev_mc[MLX5E_ETH_ADDR_HASH_SIZE];
	struct mlx5e_eth_addr_info broadcast;
	struct mlx5e_eth_addr_info allmulti;
	struct mlx5e_eth_addr_info promisc;
	bool                       broadcast_enabled;
	bool                       allmulti_enabled;
	bool                       promisc_enabled;
};

enum {
	MLX5E_STATE_ASYNC_EVENTS_ENABLE,
	MLX5E_STATE_OPENED,
	MLX5E_STATE_DESTROYING,
};

struct mlx5e_vlan_db {
	unsigned long active_vlans[BITS_TO_LONGS(VLAN_N_VID)];
	struct mlx5_flow_rule	*active_vlans_rule[VLAN_N_VID];
	struct mlx5_flow_rule	*untagged_rule;
	struct mlx5_flow_rule	*any_vlan_rule;
	bool          filter_disabled;
};

struct mlx5e_vxlan_db {
	spinlock_t			lock; /* protect vxlan table */
	struct radix_tree_root		tree;
};

struct mlx5e_flow_table {
	int num_groups;
	struct mlx5_flow_table		*t;
	struct mlx5_flow_group		**g;
};

struct mlx5e_flow_tables {
	struct mlx5_flow_namespace	*ns;
	struct mlx5e_flow_table		vlan;
	struct mlx5e_flow_table		main;
};

struct mlx5e_priv {
	/* priv data path fields - start */
	struct mlx5e_sq            **txq_to_sq_map;
	int channeltc_to_txq_map[MLX5E_MAX_NUM_CHANNELS][MLX5E_MAX_NUM_TC];
	/* priv data path fields - end */

	unsigned long              state;
	struct mutex               state_lock; /* Protects Interface state */
	struct mlx5_uar            cq_uar;
	u32                        pdn;
	u32                        tdn;
	struct mlx5_core_mr        mr;
	struct mlx5e_rq            drop_rq;

	struct mlx5e_channel     **channel;
	u32                        tisn[MLX5E_MAX_NUM_TC];
	u32                        rqtn[MLX5E_NUM_RQT];
	u32                        tirn[MLX5E_NUM_TT];

	struct mlx5e_flow_tables   fts;
	struct mlx5e_eth_addr_db   eth_addr;
	struct mlx5e_vlan_db       vlan;
	struct mlx5e_vxlan_db      vxlan;

	struct mlx5e_params        params;
	struct work_struct         update_carrier_work;
	struct work_struct         set_rx_mode_work;
	struct delayed_work        update_stats_work;

	struct mlx5_core_dev      *mdev;
	struct net_device         *netdev;
	struct mlx5e_stats         stats;
	struct mlx5e_tstamp        tstamp;
};

#define MLX5E_NET_IP_ALIGN 2

struct mlx5e_tx_wqe {
	struct mlx5_wqe_ctrl_seg ctrl;
	struct mlx5_wqe_eth_seg  eth;
};

struct mlx5e_rx_wqe {
	struct mlx5_wqe_srq_next_seg  next;
	struct mlx5_wqe_data_seg      data;
};

enum mlx5e_link_mode {
	MLX5E_1000BASE_CX_SGMII	 = 0,
	MLX5E_1000BASE_KX	 = 1,
	MLX5E_10GBASE_CX4	 = 2,
	MLX5E_10GBASE_KX4	 = 3,
	MLX5E_10GBASE_KR	 = 4,
	MLX5E_20GBASE_KR2	 = 5,
	MLX5E_40GBASE_CR4	 = 6,
	MLX5E_40GBASE_KR4	 = 7,
	MLX5E_56GBASE_R4	 = 8,
	MLX5E_10GBASE_CR	 = 12,
	MLX5E_10GBASE_SR	 = 13,
	MLX5E_10GBASE_ER	 = 14,
	MLX5E_40GBASE_SR4	 = 15,
	MLX5E_40GBASE_LR4	 = 16,
	MLX5E_100GBASE_CR4	 = 20,
	MLX5E_100GBASE_SR4	 = 21,
	MLX5E_100GBASE_KR4	 = 22,
	MLX5E_100GBASE_LR4	 = 23,
	MLX5E_100BASE_TX	 = 24,
	MLX5E_100BASE_T		 = 25,
	MLX5E_10GBASE_T		 = 26,
	MLX5E_25GBASE_CR	 = 27,
	MLX5E_25GBASE_KR	 = 28,
	MLX5E_25GBASE_SR	 = 29,
	MLX5E_50GBASE_CR2	 = 30,
	MLX5E_50GBASE_KR2	 = 31,
	MLX5E_LINK_MODES_NUMBER,
};

#define MLX5E_PROT_MASK(link_mode) (1 << link_mode)

void mlx5e_send_nop(struct mlx5e_sq *sq, bool notify_hw);
u16 mlx5e_select_queue(struct net_device *dev, struct sk_buff *skb,
		       void *accel_priv, select_queue_fallback_t fallback);
netdev_tx_t mlx5e_xmit(struct sk_buff *skb, struct net_device *dev);

void mlx5e_completion_event(struct mlx5_core_cq *mcq);
void mlx5e_cq_error_event(struct mlx5_core_cq *mcq, enum mlx5_event event);
int mlx5e_napi_poll(struct napi_struct *napi, int budget);
bool mlx5e_poll_tx_cq(struct mlx5e_cq *cq);
int mlx5e_poll_rx_cq(struct mlx5e_cq *cq, int budget);
bool mlx5e_post_rx_wqes(struct mlx5e_rq *rq);
struct mlx5_cqe64 *mlx5e_get_cqe(struct mlx5e_cq *cq);

void mlx5e_update_stats(struct mlx5e_priv *priv);

int mlx5e_create_flow_tables(struct mlx5e_priv *priv);
void mlx5e_destroy_flow_tables(struct mlx5e_priv *priv);
void mlx5e_init_eth_addr(struct mlx5e_priv *priv);
void mlx5e_set_rx_mode_work(struct work_struct *work);

void mlx5e_fill_hwstamp(struct mlx5e_tstamp *clock, u64 timestamp,
			struct skb_shared_hwtstamps *hwts);
void mlx5e_timestamp_init(struct mlx5e_priv *priv);
void mlx5e_timestamp_cleanup(struct mlx5e_priv *priv);
int mlx5e_hwstamp_set(struct net_device *dev, struct ifreq *ifr);
int mlx5e_hwstamp_get(struct net_device *dev, struct ifreq *ifr);

int mlx5e_vlan_rx_add_vid(struct net_device *dev, __always_unused __be16 proto,
			  u16 vid);
int mlx5e_vlan_rx_kill_vid(struct net_device *dev, __always_unused __be16 proto,
			   u16 vid);
void mlx5e_enable_vlan_filter(struct mlx5e_priv *priv);
void mlx5e_disable_vlan_filter(struct mlx5e_priv *priv);

int mlx5e_redirect_rqt(struct mlx5e_priv *priv, enum mlx5e_rqt_ix rqt_ix);
void mlx5e_build_tir_ctx_hash(void *tirc, struct mlx5e_priv *priv);

int mlx5e_open_locked(struct net_device *netdev);
int mlx5e_close_locked(struct net_device *netdev);
void mlx5e_build_default_indir_rqt(u32 *indirection_rqt, int len,
				   int num_channels);

static inline void mlx5e_tx_notify_hw(struct mlx5e_sq *sq,
				      struct mlx5e_tx_wqe *wqe, int bf_sz)
{
	u16 ofst = MLX5_BF_OFFSET + sq->bf_offset;

	/* ensure wqe is visible to device before updating doorbell record */
	dma_wmb();

	*sq->wq.db = cpu_to_be32(sq->pc);

	/* ensure doorbell record is visible to device before ringing the
	 * doorbell
	 */
	wmb();
	if (bf_sz)
		__iowrite64_copy(sq->uar_map + ofst, &wqe->ctrl, bf_sz);
	else
		mlx5_write64((__be32 *)&wqe->ctrl, sq->uar_map + ofst, NULL);
	/* flush the write-combining mapped buffer */
	wmb();

	sq->bf_offset ^= sq->bf_buf_size;
}

static inline void mlx5e_cq_arm(struct mlx5e_cq *cq)
{
	struct mlx5_core_cq *mcq;

	mcq = &cq->mcq;
	mlx5_cq_arm(mcq, MLX5_CQ_DB_REQ_NOT, mcq->uar->map, NULL, cq->wq.cc);
}

static inline int mlx5e_get_max_num_channels(struct mlx5_core_dev *mdev)
{
	return min_t(int, mdev->priv.eq_table.num_comp_vectors,
		     MLX5E_MAX_NUM_CHANNELS);
}

extern const struct ethtool_ops mlx5e_ethtool_ops;
#ifdef CONFIG_MLX5_CORE_EN_DCB
extern const struct dcbnl_rtnl_ops mlx5e_dcbnl_ops;
int mlx5e_dcbnl_ieee_setets_core(struct mlx5e_priv *priv, struct ieee_ets *ets);
#endif

u16 mlx5e_get_max_inline_cap(struct mlx5_core_dev *mdev);

#endif /* __MLX5_EN_H__ */<|MERGE_RESOLUTION|>--- conflicted
+++ resolved
@@ -286,12 +286,7 @@
 	u64 stopped;
 	u64 wake;
 	u64 dropped;
-<<<<<<< HEAD
-	u64 nop;
-#define NUM_SQ_STATS 9
-=======
 #define NUM_SQ_STATS 11
->>>>>>> 00a1f0a9
 };
 
 struct mlx5e_stats {
