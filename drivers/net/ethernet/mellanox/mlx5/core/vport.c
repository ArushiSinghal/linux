--- conflicted
+++ resolved
@@ -513,10 +513,6 @@
 {
 	int inlen = MLX5_ST_SZ_BYTES(modify_nic_vport_context_in);
 	void *nic_vport_context;
-<<<<<<< HEAD
-	u8 *guid;
-=======
->>>>>>> 7afee2bb
 	void *in;
 	int err;
 
@@ -538,11 +534,6 @@
 
 	nic_vport_context = MLX5_ADDR_OF(modify_nic_vport_context_in,
 					 in, nic_vport_context);
-<<<<<<< HEAD
-	guid = MLX5_ADDR_OF(nic_vport_context, nic_vport_context,
-			    node_guid);
-=======
->>>>>>> 7afee2bb
 	MLX5_SET64(nic_vport_context, nic_vport_context, node_guid, node_guid);
 
 	err = mlx5_modify_nic_vport_context(mdev, in, inlen);
