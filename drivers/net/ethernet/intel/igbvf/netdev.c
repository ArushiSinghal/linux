/*******************************************************************************

  Intel(R) 82576 Virtual Function Linux driver
  Copyright(c) 2009 - 2012 Intel Corporation.

  This program is free software; you can redistribute it and/or modify it
  under the terms and conditions of the GNU General Public License,
  version 2, as published by the Free Software Foundation.

  This program is distributed in the hope it will be useful, but WITHOUT
  ANY WARRANTY; without even the implied warranty of MERCHANTABILITY or
  FITNESS FOR A PARTICULAR PURPOSE.  See the GNU General Public License for
  more details.

  You should have received a copy of the GNU General Public License along with
  this program; if not, see <http://www.gnu.org/licenses/>.

  The full GNU General Public License is included in this distribution in
  the file called "COPYING".

  Contact Information:
  e1000-devel Mailing List <e1000-devel@lists.sourceforge.net>
  Intel Corporation, 5200 N.E. Elam Young Parkway, Hillsboro, OR 97124-6497

*******************************************************************************/

#define pr_fmt(fmt) KBUILD_MODNAME ": " fmt

#include <linux/module.h>
#include <linux/types.h>
#include <linux/init.h>
#include <linux/pci.h>
#include <linux/vmalloc.h>
#include <linux/pagemap.h>
#include <linux/delay.h>
#include <linux/netdevice.h>
#include <linux/tcp.h>
#include <linux/ipv6.h>
#include <linux/slab.h>
#include <net/checksum.h>
#include <net/ip6_checksum.h>
#include <linux/mii.h>
#include <linux/ethtool.h>
#include <linux/if_vlan.h>
#include <linux/prefetch.h>
#include <linux/sctp.h>

#include "igbvf.h"

#define DRV_VERSION "2.0.2-k"
char igbvf_driver_name[] = "igbvf";
const char igbvf_driver_version[] = DRV_VERSION;
static const char igbvf_driver_string[] =
		  "Intel(R) Gigabit Virtual Function Network Driver";
static const char igbvf_copyright[] =
		  "Copyright (c) 2009 - 2012 Intel Corporation.";

#define DEFAULT_MSG_ENABLE (NETIF_MSG_DRV|NETIF_MSG_PROBE|NETIF_MSG_LINK)
static int debug = -1;
module_param(debug, int, 0);
MODULE_PARM_DESC(debug, "Debug level (0=none,...,16=all)");

static int igbvf_poll(struct napi_struct *napi, int budget);
static void igbvf_reset(struct igbvf_adapter *);
static void igbvf_set_interrupt_capability(struct igbvf_adapter *);
static void igbvf_reset_interrupt_capability(struct igbvf_adapter *);

static struct igbvf_info igbvf_vf_info = {
	.mac		= e1000_vfadapt,
	.flags		= 0,
	.pba		= 10,
	.init_ops	= e1000_init_function_pointers_vf,
};

static struct igbvf_info igbvf_i350_vf_info = {
	.mac		= e1000_vfadapt_i350,
	.flags		= 0,
	.pba		= 10,
	.init_ops	= e1000_init_function_pointers_vf,
};

static const struct igbvf_info *igbvf_info_tbl[] = {
	[board_vf]	= &igbvf_vf_info,
	[board_i350_vf]	= &igbvf_i350_vf_info,
};

/**
 * igbvf_desc_unused - calculate if we have unused descriptors
 * @rx_ring: address of receive ring structure
 **/
static int igbvf_desc_unused(struct igbvf_ring *ring)
{
	if (ring->next_to_clean > ring->next_to_use)
		return ring->next_to_clean - ring->next_to_use - 1;

	return ring->count + ring->next_to_clean - ring->next_to_use - 1;
}

/**
 * igbvf_receive_skb - helper function to handle Rx indications
 * @adapter: board private structure
 * @status: descriptor status field as written by hardware
 * @vlan: descriptor vlan field as written by hardware (no le/be conversion)
 * @skb: pointer to sk_buff to be indicated to stack
 **/
static void igbvf_receive_skb(struct igbvf_adapter *adapter,
			      struct net_device *netdev,
			      struct sk_buff *skb,
			      u32 status, u16 vlan)
{
	u16 vid;

	if (status & E1000_RXD_STAT_VP) {
		if ((adapter->flags & IGBVF_FLAG_RX_LB_VLAN_BSWAP) &&
		    (status & E1000_RXDEXT_STATERR_LB))
			vid = be16_to_cpu(vlan) & E1000_RXD_SPC_VLAN_MASK;
		else
			vid = le16_to_cpu(vlan) & E1000_RXD_SPC_VLAN_MASK;
		if (test_bit(vid, adapter->active_vlans))
			__vlan_hwaccel_put_tag(skb, htons(ETH_P_8021Q), vid);
	}

	napi_gro_receive(&adapter->rx_ring->napi, skb);
}

static inline void igbvf_rx_checksum_adv(struct igbvf_adapter *adapter,
					 u32 status_err, struct sk_buff *skb)
{
	skb_checksum_none_assert(skb);

	/* Ignore Checksum bit is set or checksum is disabled through ethtool */
	if ((status_err & E1000_RXD_STAT_IXSM) ||
	    (adapter->flags & IGBVF_FLAG_RX_CSUM_DISABLED))
		return;

	/* TCP/UDP checksum error bit is set */
	if (status_err &
	    (E1000_RXDEXT_STATERR_TCPE | E1000_RXDEXT_STATERR_IPE)) {
		/* let the stack verify checksum errors */
		adapter->hw_csum_err++;
		return;
	}

	/* It must be a TCP or UDP packet with a valid checksum */
	if (status_err & (E1000_RXD_STAT_TCPCS | E1000_RXD_STAT_UDPCS))
		skb->ip_summed = CHECKSUM_UNNECESSARY;

	adapter->hw_csum_good++;
}

/**
 * igbvf_alloc_rx_buffers - Replace used receive buffers; packet split
 * @rx_ring: address of ring structure to repopulate
 * @cleaned_count: number of buffers to repopulate
 **/
static void igbvf_alloc_rx_buffers(struct igbvf_ring *rx_ring,
				   int cleaned_count)
{
	struct igbvf_adapter *adapter = rx_ring->adapter;
	struct net_device *netdev = adapter->netdev;
	struct pci_dev *pdev = adapter->pdev;
	union e1000_adv_rx_desc *rx_desc;
	struct igbvf_buffer *buffer_info;
	struct sk_buff *skb;
	unsigned int i;
	int bufsz;

	i = rx_ring->next_to_use;
	buffer_info = &rx_ring->buffer_info[i];

	if (adapter->rx_ps_hdr_size)
		bufsz = adapter->rx_ps_hdr_size;
	else
		bufsz = adapter->rx_buffer_len;

	while (cleaned_count--) {
		rx_desc = IGBVF_RX_DESC_ADV(*rx_ring, i);

		if (adapter->rx_ps_hdr_size && !buffer_info->page_dma) {
			if (!buffer_info->page) {
				buffer_info->page = alloc_page(GFP_ATOMIC);
				if (!buffer_info->page) {
					adapter->alloc_rx_buff_failed++;
					goto no_buffers;
				}
				buffer_info->page_offset = 0;
			} else {
				buffer_info->page_offset ^= PAGE_SIZE / 2;
			}
			buffer_info->page_dma =
				dma_map_page(&pdev->dev, buffer_info->page,
					     buffer_info->page_offset,
					     PAGE_SIZE / 2,
					     DMA_FROM_DEVICE);
			if (dma_mapping_error(&pdev->dev,
					      buffer_info->page_dma)) {
				__free_page(buffer_info->page);
				buffer_info->page = NULL;
				dev_err(&pdev->dev, "RX DMA map failed\n");
				break;
			}
		}

		if (!buffer_info->skb) {
			skb = netdev_alloc_skb_ip_align(netdev, bufsz);
			if (!skb) {
				adapter->alloc_rx_buff_failed++;
				goto no_buffers;
			}

			buffer_info->skb = skb;
			buffer_info->dma = dma_map_single(&pdev->dev, skb->data,
							  bufsz,
							  DMA_FROM_DEVICE);
			if (dma_mapping_error(&pdev->dev, buffer_info->dma)) {
				dev_kfree_skb(buffer_info->skb);
				buffer_info->skb = NULL;
				dev_err(&pdev->dev, "RX DMA map failed\n");
				goto no_buffers;
			}
		}
		/* Refresh the desc even if buffer_addrs didn't change because
		 * each write-back erases this info.
		 */
		if (adapter->rx_ps_hdr_size) {
			rx_desc->read.pkt_addr =
			     cpu_to_le64(buffer_info->page_dma);
			rx_desc->read.hdr_addr = cpu_to_le64(buffer_info->dma);
		} else {
			rx_desc->read.pkt_addr = cpu_to_le64(buffer_info->dma);
			rx_desc->read.hdr_addr = 0;
		}

		i++;
		if (i == rx_ring->count)
			i = 0;
		buffer_info = &rx_ring->buffer_info[i];
	}

no_buffers:
	if (rx_ring->next_to_use != i) {
		rx_ring->next_to_use = i;
		if (i == 0)
			i = (rx_ring->count - 1);
		else
			i--;

		/* Force memory writes to complete before letting h/w
		 * know there are new descriptors to fetch.  (Only
		 * applicable for weak-ordered memory model archs,
		 * such as IA-64).
		*/
		wmb();
		writel(i, adapter->hw.hw_addr + rx_ring->tail);
	}
}

/**
 * igbvf_clean_rx_irq - Send received data up the network stack; legacy
 * @adapter: board private structure
 *
 * the return value indicates whether actual cleaning was done, there
 * is no guarantee that everything was cleaned
 **/
static bool igbvf_clean_rx_irq(struct igbvf_adapter *adapter,
			       int *work_done, int work_to_do)
{
	struct igbvf_ring *rx_ring = adapter->rx_ring;
	struct net_device *netdev = adapter->netdev;
	struct pci_dev *pdev = adapter->pdev;
	union e1000_adv_rx_desc *rx_desc, *next_rxd;
	struct igbvf_buffer *buffer_info, *next_buffer;
	struct sk_buff *skb;
	bool cleaned = false;
	int cleaned_count = 0;
	unsigned int total_bytes = 0, total_packets = 0;
	unsigned int i;
	u32 length, hlen, staterr;

	i = rx_ring->next_to_clean;
	rx_desc = IGBVF_RX_DESC_ADV(*rx_ring, i);
	staterr = le32_to_cpu(rx_desc->wb.upper.status_error);

	while (staterr & E1000_RXD_STAT_DD) {
		if (*work_done >= work_to_do)
			break;
		(*work_done)++;
		rmb(); /* read descriptor and rx_buffer_info after status DD */

		buffer_info = &rx_ring->buffer_info[i];

		/* HW will not DMA in data larger than the given buffer, even
		 * if it parses the (NFS, of course) header to be larger.  In
		 * that case, it fills the header buffer and spills the rest
		 * into the page.
		 */
		hlen = (le16_to_cpu(rx_desc->wb.lower.lo_dword.hs_rss.hdr_info)
		       & E1000_RXDADV_HDRBUFLEN_MASK) >>
		       E1000_RXDADV_HDRBUFLEN_SHIFT;
		if (hlen > adapter->rx_ps_hdr_size)
			hlen = adapter->rx_ps_hdr_size;

		length = le16_to_cpu(rx_desc->wb.upper.length);
		cleaned = true;
		cleaned_count++;

		skb = buffer_info->skb;
		prefetch(skb->data - NET_IP_ALIGN);
		buffer_info->skb = NULL;
		if (!adapter->rx_ps_hdr_size) {
			dma_unmap_single(&pdev->dev, buffer_info->dma,
					 adapter->rx_buffer_len,
					 DMA_FROM_DEVICE);
			buffer_info->dma = 0;
			skb_put(skb, length);
			goto send_up;
		}

		if (!skb_shinfo(skb)->nr_frags) {
			dma_unmap_single(&pdev->dev, buffer_info->dma,
					 adapter->rx_ps_hdr_size,
					 DMA_FROM_DEVICE);
			buffer_info->dma = 0;
			skb_put(skb, hlen);
		}

		if (length) {
			dma_unmap_page(&pdev->dev, buffer_info->page_dma,
				       PAGE_SIZE / 2,
				       DMA_FROM_DEVICE);
			buffer_info->page_dma = 0;

			skb_fill_page_desc(skb, skb_shinfo(skb)->nr_frags,
					   buffer_info->page,
					   buffer_info->page_offset,
					   length);

			if ((adapter->rx_buffer_len > (PAGE_SIZE / 2)) ||
			    (page_count(buffer_info->page) != 1))
				buffer_info->page = NULL;
			else
				get_page(buffer_info->page);

			skb->len += length;
			skb->data_len += length;
			skb->truesize += PAGE_SIZE / 2;
		}
send_up:
		i++;
		if (i == rx_ring->count)
			i = 0;
		next_rxd = IGBVF_RX_DESC_ADV(*rx_ring, i);
		prefetch(next_rxd);
		next_buffer = &rx_ring->buffer_info[i];

		if (!(staterr & E1000_RXD_STAT_EOP)) {
			buffer_info->skb = next_buffer->skb;
			buffer_info->dma = next_buffer->dma;
			next_buffer->skb = skb;
			next_buffer->dma = 0;
			goto next_desc;
		}

		if (staterr & E1000_RXDEXT_ERR_FRAME_ERR_MASK) {
			dev_kfree_skb_irq(skb);
			goto next_desc;
		}

		total_bytes += skb->len;
		total_packets++;

		igbvf_rx_checksum_adv(adapter, staterr, skb);

		skb->protocol = eth_type_trans(skb, netdev);

		igbvf_receive_skb(adapter, netdev, skb, staterr,
				  rx_desc->wb.upper.vlan);

next_desc:
		rx_desc->wb.upper.status_error = 0;

		/* return some buffers to hardware, one at a time is too slow */
		if (cleaned_count >= IGBVF_RX_BUFFER_WRITE) {
			igbvf_alloc_rx_buffers(rx_ring, cleaned_count);
			cleaned_count = 0;
		}

		/* use prefetched values */
		rx_desc = next_rxd;
		buffer_info = next_buffer;

		staterr = le32_to_cpu(rx_desc->wb.upper.status_error);
	}

	rx_ring->next_to_clean = i;
	cleaned_count = igbvf_desc_unused(rx_ring);

	if (cleaned_count)
		igbvf_alloc_rx_buffers(rx_ring, cleaned_count);

	adapter->total_rx_packets += total_packets;
	adapter->total_rx_bytes += total_bytes;
	adapter->net_stats.rx_bytes += total_bytes;
	adapter->net_stats.rx_packets += total_packets;
	return cleaned;
}

static void igbvf_put_txbuf(struct igbvf_adapter *adapter,
			    struct igbvf_buffer *buffer_info)
{
	if (buffer_info->dma) {
		if (buffer_info->mapped_as_page)
			dma_unmap_page(&adapter->pdev->dev,
				       buffer_info->dma,
				       buffer_info->length,
				       DMA_TO_DEVICE);
		else
			dma_unmap_single(&adapter->pdev->dev,
					 buffer_info->dma,
					 buffer_info->length,
					 DMA_TO_DEVICE);
		buffer_info->dma = 0;
	}
	if (buffer_info->skb) {
		dev_kfree_skb_any(buffer_info->skb);
		buffer_info->skb = NULL;
	}
	buffer_info->time_stamp = 0;
}

/**
 * igbvf_setup_tx_resources - allocate Tx resources (Descriptors)
 * @adapter: board private structure
 *
 * Return 0 on success, negative on failure
 **/
int igbvf_setup_tx_resources(struct igbvf_adapter *adapter,
			     struct igbvf_ring *tx_ring)
{
	struct pci_dev *pdev = adapter->pdev;
	int size;

	size = sizeof(struct igbvf_buffer) * tx_ring->count;
	tx_ring->buffer_info = vzalloc(size);
	if (!tx_ring->buffer_info)
		goto err;

	/* round up to nearest 4K */
	tx_ring->size = tx_ring->count * sizeof(union e1000_adv_tx_desc);
	tx_ring->size = ALIGN(tx_ring->size, 4096);

	tx_ring->desc = dma_alloc_coherent(&pdev->dev, tx_ring->size,
					   &tx_ring->dma, GFP_KERNEL);
	if (!tx_ring->desc)
		goto err;

	tx_ring->adapter = adapter;
	tx_ring->next_to_use = 0;
	tx_ring->next_to_clean = 0;

	return 0;
err:
	vfree(tx_ring->buffer_info);
	dev_err(&adapter->pdev->dev,
		"Unable to allocate memory for the transmit descriptor ring\n");
	return -ENOMEM;
}

/**
 * igbvf_setup_rx_resources - allocate Rx resources (Descriptors)
 * @adapter: board private structure
 *
 * Returns 0 on success, negative on failure
 **/
int igbvf_setup_rx_resources(struct igbvf_adapter *adapter,
			     struct igbvf_ring *rx_ring)
{
	struct pci_dev *pdev = adapter->pdev;
	int size, desc_len;

	size = sizeof(struct igbvf_buffer) * rx_ring->count;
	rx_ring->buffer_info = vzalloc(size);
	if (!rx_ring->buffer_info)
		goto err;

	desc_len = sizeof(union e1000_adv_rx_desc);

	/* Round up to nearest 4K */
	rx_ring->size = rx_ring->count * desc_len;
	rx_ring->size = ALIGN(rx_ring->size, 4096);

	rx_ring->desc = dma_alloc_coherent(&pdev->dev, rx_ring->size,
					   &rx_ring->dma, GFP_KERNEL);
	if (!rx_ring->desc)
		goto err;

	rx_ring->next_to_clean = 0;
	rx_ring->next_to_use = 0;

	rx_ring->adapter = adapter;

	return 0;

err:
	vfree(rx_ring->buffer_info);
	rx_ring->buffer_info = NULL;
	dev_err(&adapter->pdev->dev,
		"Unable to allocate memory for the receive descriptor ring\n");
	return -ENOMEM;
}

/**
 * igbvf_clean_tx_ring - Free Tx Buffers
 * @tx_ring: ring to be cleaned
 **/
static void igbvf_clean_tx_ring(struct igbvf_ring *tx_ring)
{
	struct igbvf_adapter *adapter = tx_ring->adapter;
	struct igbvf_buffer *buffer_info;
	unsigned long size;
	unsigned int i;

	if (!tx_ring->buffer_info)
		return;

	/* Free all the Tx ring sk_buffs */
	for (i = 0; i < tx_ring->count; i++) {
		buffer_info = &tx_ring->buffer_info[i];
		igbvf_put_txbuf(adapter, buffer_info);
	}

	size = sizeof(struct igbvf_buffer) * tx_ring->count;
	memset(tx_ring->buffer_info, 0, size);

	/* Zero out the descriptor ring */
	memset(tx_ring->desc, 0, tx_ring->size);

	tx_ring->next_to_use = 0;
	tx_ring->next_to_clean = 0;

	writel(0, adapter->hw.hw_addr + tx_ring->head);
	writel(0, adapter->hw.hw_addr + tx_ring->tail);
}

/**
 * igbvf_free_tx_resources - Free Tx Resources per Queue
 * @tx_ring: ring to free resources from
 *
 * Free all transmit software resources
 **/
void igbvf_free_tx_resources(struct igbvf_ring *tx_ring)
{
	struct pci_dev *pdev = tx_ring->adapter->pdev;

	igbvf_clean_tx_ring(tx_ring);

	vfree(tx_ring->buffer_info);
	tx_ring->buffer_info = NULL;

	dma_free_coherent(&pdev->dev, tx_ring->size, tx_ring->desc,
			  tx_ring->dma);

	tx_ring->desc = NULL;
}

/**
 * igbvf_clean_rx_ring - Free Rx Buffers per Queue
 * @adapter: board private structure
 **/
static void igbvf_clean_rx_ring(struct igbvf_ring *rx_ring)
{
	struct igbvf_adapter *adapter = rx_ring->adapter;
	struct igbvf_buffer *buffer_info;
	struct pci_dev *pdev = adapter->pdev;
	unsigned long size;
	unsigned int i;

	if (!rx_ring->buffer_info)
		return;

	/* Free all the Rx ring sk_buffs */
	for (i = 0; i < rx_ring->count; i++) {
		buffer_info = &rx_ring->buffer_info[i];
		if (buffer_info->dma) {
			if (adapter->rx_ps_hdr_size) {
				dma_unmap_single(&pdev->dev, buffer_info->dma,
						 adapter->rx_ps_hdr_size,
						 DMA_FROM_DEVICE);
			} else {
				dma_unmap_single(&pdev->dev, buffer_info->dma,
						 adapter->rx_buffer_len,
						 DMA_FROM_DEVICE);
			}
			buffer_info->dma = 0;
		}

		if (buffer_info->skb) {
			dev_kfree_skb(buffer_info->skb);
			buffer_info->skb = NULL;
		}

		if (buffer_info->page) {
			if (buffer_info->page_dma)
				dma_unmap_page(&pdev->dev,
					       buffer_info->page_dma,
					       PAGE_SIZE / 2,
					       DMA_FROM_DEVICE);
			put_page(buffer_info->page);
			buffer_info->page = NULL;
			buffer_info->page_dma = 0;
			buffer_info->page_offset = 0;
		}
	}

	size = sizeof(struct igbvf_buffer) * rx_ring->count;
	memset(rx_ring->buffer_info, 0, size);

	/* Zero out the descriptor ring */
	memset(rx_ring->desc, 0, rx_ring->size);

	rx_ring->next_to_clean = 0;
	rx_ring->next_to_use = 0;

	writel(0, adapter->hw.hw_addr + rx_ring->head);
	writel(0, adapter->hw.hw_addr + rx_ring->tail);
}

/**
 * igbvf_free_rx_resources - Free Rx Resources
 * @rx_ring: ring to clean the resources from
 *
 * Free all receive software resources
 **/

void igbvf_free_rx_resources(struct igbvf_ring *rx_ring)
{
	struct pci_dev *pdev = rx_ring->adapter->pdev;

	igbvf_clean_rx_ring(rx_ring);

	vfree(rx_ring->buffer_info);
	rx_ring->buffer_info = NULL;

	dma_free_coherent(&pdev->dev, rx_ring->size, rx_ring->desc,
			  rx_ring->dma);
	rx_ring->desc = NULL;
}

/**
 * igbvf_update_itr - update the dynamic ITR value based on statistics
 * @adapter: pointer to adapter
 * @itr_setting: current adapter->itr
 * @packets: the number of packets during this measurement interval
 * @bytes: the number of bytes during this measurement interval
 *
 * Stores a new ITR value based on packets and byte counts during the last
 * interrupt.  The advantage of per interrupt computation is faster updates
 * and more accurate ITR for the current traffic pattern.  Constants in this
 * function were computed based on theoretical maximum wire speed and thresholds
 * were set based on testing data as well as attempting to minimize response
 * time while increasing bulk throughput.
 **/
static enum latency_range igbvf_update_itr(struct igbvf_adapter *adapter,
					   enum latency_range itr_setting,
					   int packets, int bytes)
{
	enum latency_range retval = itr_setting;

	if (packets == 0)
		goto update_itr_done;

	switch (itr_setting) {
	case lowest_latency:
		/* handle TSO and jumbo frames */
		if (bytes/packets > 8000)
			retval = bulk_latency;
		else if ((packets < 5) && (bytes > 512))
			retval = low_latency;
		break;
	case low_latency:  /* 50 usec aka 20000 ints/s */
		if (bytes > 10000) {
			/* this if handles the TSO accounting */
			if (bytes/packets > 8000)
				retval = bulk_latency;
			else if ((packets < 10) || ((bytes/packets) > 1200))
				retval = bulk_latency;
			else if ((packets > 35))
				retval = lowest_latency;
		} else if (bytes/packets > 2000) {
			retval = bulk_latency;
		} else if (packets <= 2 && bytes < 512) {
			retval = lowest_latency;
		}
		break;
	case bulk_latency: /* 250 usec aka 4000 ints/s */
		if (bytes > 25000) {
			if (packets > 35)
				retval = low_latency;
		} else if (bytes < 6000) {
			retval = low_latency;
		}
		break;
	default:
		break;
	}

update_itr_done:
	return retval;
}

static int igbvf_range_to_itr(enum latency_range current_range)
{
	int new_itr;

	switch (current_range) {
	/* counts and packets in update_itr are dependent on these numbers */
	case lowest_latency:
		new_itr = IGBVF_70K_ITR;
		break;
	case low_latency:
		new_itr = IGBVF_20K_ITR;
		break;
	case bulk_latency:
		new_itr = IGBVF_4K_ITR;
		break;
	default:
		new_itr = IGBVF_START_ITR;
		break;
	}
	return new_itr;
}

static void igbvf_set_itr(struct igbvf_adapter *adapter)
{
	u32 new_itr;

	adapter->tx_ring->itr_range =
			igbvf_update_itr(adapter,
					 adapter->tx_ring->itr_val,
					 adapter->total_tx_packets,
					 adapter->total_tx_bytes);

	/* conservative mode (itr 3) eliminates the lowest_latency setting */
	if (adapter->requested_itr == 3 &&
	    adapter->tx_ring->itr_range == lowest_latency)
		adapter->tx_ring->itr_range = low_latency;

	new_itr = igbvf_range_to_itr(adapter->tx_ring->itr_range);

	if (new_itr != adapter->tx_ring->itr_val) {
		u32 current_itr = adapter->tx_ring->itr_val;
		/* this attempts to bias the interrupt rate towards Bulk
		 * by adding intermediate steps when interrupt rate is
		 * increasing
		 */
		new_itr = new_itr > current_itr ?
			  min(current_itr + (new_itr >> 2), new_itr) :
			  new_itr;
		adapter->tx_ring->itr_val = new_itr;

		adapter->tx_ring->set_itr = 1;
	}

	adapter->rx_ring->itr_range =
			igbvf_update_itr(adapter, adapter->rx_ring->itr_val,
					 adapter->total_rx_packets,
					 adapter->total_rx_bytes);
	if (adapter->requested_itr == 3 &&
	    adapter->rx_ring->itr_range == lowest_latency)
		adapter->rx_ring->itr_range = low_latency;

	new_itr = igbvf_range_to_itr(adapter->rx_ring->itr_range);

	if (new_itr != adapter->rx_ring->itr_val) {
		u32 current_itr = adapter->rx_ring->itr_val;

		new_itr = new_itr > current_itr ?
			  min(current_itr + (new_itr >> 2), new_itr) :
			  new_itr;
		adapter->rx_ring->itr_val = new_itr;

		adapter->rx_ring->set_itr = 1;
	}
}

/**
 * igbvf_clean_tx_irq - Reclaim resources after transmit completes
 * @adapter: board private structure
 *
 * returns true if ring is completely cleaned
 **/
static bool igbvf_clean_tx_irq(struct igbvf_ring *tx_ring)
{
	struct igbvf_adapter *adapter = tx_ring->adapter;
	struct net_device *netdev = adapter->netdev;
	struct igbvf_buffer *buffer_info;
	struct sk_buff *skb;
	union e1000_adv_tx_desc *tx_desc, *eop_desc;
	unsigned int total_bytes = 0, total_packets = 0;
	unsigned int i, count = 0;
	bool cleaned = false;

	i = tx_ring->next_to_clean;
	buffer_info = &tx_ring->buffer_info[i];
	eop_desc = buffer_info->next_to_watch;

	do {
		/* if next_to_watch is not set then there is no work pending */
		if (!eop_desc)
			break;

		/* prevent any other reads prior to eop_desc */
		read_barrier_depends();

		/* if DD is not set pending work has not been completed */
		if (!(eop_desc->wb.status & cpu_to_le32(E1000_TXD_STAT_DD)))
			break;

		/* clear next_to_watch to prevent false hangs */
		buffer_info->next_to_watch = NULL;

		for (cleaned = false; !cleaned; count++) {
			tx_desc = IGBVF_TX_DESC_ADV(*tx_ring, i);
			cleaned = (tx_desc == eop_desc);
			skb = buffer_info->skb;

			if (skb) {
				unsigned int segs, bytecount;

				/* gso_segs is currently only valid for tcp */
				segs = skb_shinfo(skb)->gso_segs ?: 1;
				/* multiply data chunks by size of headers */
				bytecount = ((segs - 1) * skb_headlen(skb)) +
					    skb->len;
				total_packets += segs;
				total_bytes += bytecount;
			}

			igbvf_put_txbuf(adapter, buffer_info);
			tx_desc->wb.status = 0;

			i++;
			if (i == tx_ring->count)
				i = 0;

			buffer_info = &tx_ring->buffer_info[i];
		}

		eop_desc = buffer_info->next_to_watch;
	} while (count < tx_ring->count);

	tx_ring->next_to_clean = i;

	if (unlikely(count && netif_carrier_ok(netdev) &&
	    igbvf_desc_unused(tx_ring) >= IGBVF_TX_QUEUE_WAKE)) {
		/* Make sure that anybody stopping the queue after this
		 * sees the new next_to_clean.
		 */
		smp_mb();
		if (netif_queue_stopped(netdev) &&
		    !(test_bit(__IGBVF_DOWN, &adapter->state))) {
			netif_wake_queue(netdev);
			++adapter->restart_queue;
		}
	}

	adapter->net_stats.tx_bytes += total_bytes;
	adapter->net_stats.tx_packets += total_packets;
	return count < tx_ring->count;
}

static irqreturn_t igbvf_msix_other(int irq, void *data)
{
	struct net_device *netdev = data;
	struct igbvf_adapter *adapter = netdev_priv(netdev);
	struct e1000_hw *hw = &adapter->hw;

	adapter->int_counter1++;

	hw->mac.get_link_status = 1;
	if (!test_bit(__IGBVF_DOWN, &adapter->state))
		mod_timer(&adapter->watchdog_timer, jiffies + 1);

	ew32(EIMS, adapter->eims_other);

	return IRQ_HANDLED;
}

static irqreturn_t igbvf_intr_msix_tx(int irq, void *data)
{
	struct net_device *netdev = data;
	struct igbvf_adapter *adapter = netdev_priv(netdev);
	struct e1000_hw *hw = &adapter->hw;
	struct igbvf_ring *tx_ring = adapter->tx_ring;

	if (tx_ring->set_itr) {
		writel(tx_ring->itr_val,
		       adapter->hw.hw_addr + tx_ring->itr_register);
		adapter->tx_ring->set_itr = 0;
	}

	adapter->total_tx_bytes = 0;
	adapter->total_tx_packets = 0;

	/* auto mask will automatically re-enable the interrupt when we write
	 * EICS
	 */
	if (!igbvf_clean_tx_irq(tx_ring))
		/* Ring was not completely cleaned, so fire another interrupt */
		ew32(EICS, tx_ring->eims_value);
	else
		ew32(EIMS, tx_ring->eims_value);

	return IRQ_HANDLED;
}

static irqreturn_t igbvf_intr_msix_rx(int irq, void *data)
{
	struct net_device *netdev = data;
	struct igbvf_adapter *adapter = netdev_priv(netdev);

	adapter->int_counter0++;

	/* Write the ITR value calculated at the end of the
	 * previous interrupt.
	 */
	if (adapter->rx_ring->set_itr) {
		writel(adapter->rx_ring->itr_val,
		       adapter->hw.hw_addr + adapter->rx_ring->itr_register);
		adapter->rx_ring->set_itr = 0;
	}

	if (napi_schedule_prep(&adapter->rx_ring->napi)) {
		adapter->total_rx_bytes = 0;
		adapter->total_rx_packets = 0;
		__napi_schedule(&adapter->rx_ring->napi);
	}

	return IRQ_HANDLED;
}

#define IGBVF_NO_QUEUE -1

static void igbvf_assign_vector(struct igbvf_adapter *adapter, int rx_queue,
				int tx_queue, int msix_vector)
{
	struct e1000_hw *hw = &adapter->hw;
	u32 ivar, index;

	/* 82576 uses a table-based method for assigning vectors.
	 * Each queue has a single entry in the table to which we write
	 * a vector number along with a "valid" bit.  Sadly, the layout
	 * of the table is somewhat counterintuitive.
	 */
	if (rx_queue > IGBVF_NO_QUEUE) {
		index = (rx_queue >> 1);
		ivar = array_er32(IVAR0, index);
		if (rx_queue & 0x1) {
			/* vector goes into third byte of register */
			ivar = ivar & 0xFF00FFFF;
			ivar |= (msix_vector | E1000_IVAR_VALID) << 16;
		} else {
			/* vector goes into low byte of register */
			ivar = ivar & 0xFFFFFF00;
			ivar |= msix_vector | E1000_IVAR_VALID;
		}
		adapter->rx_ring[rx_queue].eims_value = BIT(msix_vector);
		array_ew32(IVAR0, index, ivar);
	}
	if (tx_queue > IGBVF_NO_QUEUE) {
		index = (tx_queue >> 1);
		ivar = array_er32(IVAR0, index);
		if (tx_queue & 0x1) {
			/* vector goes into high byte of register */
			ivar = ivar & 0x00FFFFFF;
			ivar |= (msix_vector | E1000_IVAR_VALID) << 24;
		} else {
			/* vector goes into second byte of register */
			ivar = ivar & 0xFFFF00FF;
			ivar |= (msix_vector | E1000_IVAR_VALID) << 8;
		}
		adapter->tx_ring[tx_queue].eims_value = BIT(msix_vector);
		array_ew32(IVAR0, index, ivar);
	}
}

/**
 * igbvf_configure_msix - Configure MSI-X hardware
 * @adapter: board private structure
 *
 * igbvf_configure_msix sets up the hardware to properly
 * generate MSI-X interrupts.
 **/
static void igbvf_configure_msix(struct igbvf_adapter *adapter)
{
	u32 tmp;
	struct e1000_hw *hw = &adapter->hw;
	struct igbvf_ring *tx_ring = adapter->tx_ring;
	struct igbvf_ring *rx_ring = adapter->rx_ring;
	int vector = 0;

	adapter->eims_enable_mask = 0;

	igbvf_assign_vector(adapter, IGBVF_NO_QUEUE, 0, vector++);
	adapter->eims_enable_mask |= tx_ring->eims_value;
	writel(tx_ring->itr_val, hw->hw_addr + tx_ring->itr_register);
	igbvf_assign_vector(adapter, 0, IGBVF_NO_QUEUE, vector++);
	adapter->eims_enable_mask |= rx_ring->eims_value;
	writel(rx_ring->itr_val, hw->hw_addr + rx_ring->itr_register);

	/* set vector for other causes, i.e. link changes */

	tmp = (vector++ | E1000_IVAR_VALID);

	ew32(IVAR_MISC, tmp);

	adapter->eims_enable_mask = GENMASK(vector - 1, 0);
	adapter->eims_other = BIT(vector - 1);
	e1e_flush();
}

static void igbvf_reset_interrupt_capability(struct igbvf_adapter *adapter)
{
	if (adapter->msix_entries) {
		pci_disable_msix(adapter->pdev);
		kfree(adapter->msix_entries);
		adapter->msix_entries = NULL;
	}
}

/**
 * igbvf_set_interrupt_capability - set MSI or MSI-X if supported
 * @adapter: board private structure
 *
 * Attempt to configure interrupts using the best available
 * capabilities of the hardware and kernel.
 **/
static void igbvf_set_interrupt_capability(struct igbvf_adapter *adapter)
{
	int err = -ENOMEM;
	int i;

	/* we allocate 3 vectors, 1 for Tx, 1 for Rx, one for PF messages */
	adapter->msix_entries = kcalloc(3, sizeof(struct msix_entry),
					GFP_KERNEL);
	if (adapter->msix_entries) {
		for (i = 0; i < 3; i++)
			adapter->msix_entries[i].entry = i;

		err = pci_enable_msix_range(adapter->pdev,
					    adapter->msix_entries, 3, 3);
	}

	if (err < 0) {
		/* MSI-X failed */
		dev_err(&adapter->pdev->dev,
			"Failed to initialize MSI-X interrupts.\n");
		igbvf_reset_interrupt_capability(adapter);
	}
}

/**
 * igbvf_request_msix - Initialize MSI-X interrupts
 * @adapter: board private structure
 *
 * igbvf_request_msix allocates MSI-X vectors and requests interrupts from the
 * kernel.
 **/
static int igbvf_request_msix(struct igbvf_adapter *adapter)
{
	struct net_device *netdev = adapter->netdev;
	int err = 0, vector = 0;

	if (strlen(netdev->name) < (IFNAMSIZ - 5)) {
		sprintf(adapter->tx_ring->name, "%s-tx-0", netdev->name);
		sprintf(adapter->rx_ring->name, "%s-rx-0", netdev->name);
	} else {
		memcpy(adapter->tx_ring->name, netdev->name, IFNAMSIZ);
		memcpy(adapter->rx_ring->name, netdev->name, IFNAMSIZ);
	}

	err = request_irq(adapter->msix_entries[vector].vector,
			  igbvf_intr_msix_tx, 0, adapter->tx_ring->name,
			  netdev);
	if (err)
		goto out;

	adapter->tx_ring->itr_register = E1000_EITR(vector);
	adapter->tx_ring->itr_val = adapter->current_itr;
	vector++;

	err = request_irq(adapter->msix_entries[vector].vector,
			  igbvf_intr_msix_rx, 0, adapter->rx_ring->name,
			  netdev);
	if (err)
		goto out;

	adapter->rx_ring->itr_register = E1000_EITR(vector);
	adapter->rx_ring->itr_val = adapter->current_itr;
	vector++;

	err = request_irq(adapter->msix_entries[vector].vector,
			  igbvf_msix_other, 0, netdev->name, netdev);
	if (err)
		goto out;

	igbvf_configure_msix(adapter);
	return 0;
out:
	return err;
}

/**
 * igbvf_alloc_queues - Allocate memory for all rings
 * @adapter: board private structure to initialize
 **/
static int igbvf_alloc_queues(struct igbvf_adapter *adapter)
{
	struct net_device *netdev = adapter->netdev;

	adapter->tx_ring = kzalloc(sizeof(struct igbvf_ring), GFP_KERNEL);
	if (!adapter->tx_ring)
		return -ENOMEM;

	adapter->rx_ring = kzalloc(sizeof(struct igbvf_ring), GFP_KERNEL);
	if (!adapter->rx_ring) {
		kfree(adapter->tx_ring);
		return -ENOMEM;
	}

	netif_napi_add(netdev, &adapter->rx_ring->napi, igbvf_poll, 64);

	return 0;
}

/**
 * igbvf_request_irq - initialize interrupts
 * @adapter: board private structure
 *
 * Attempts to configure interrupts using the best available
 * capabilities of the hardware and kernel.
 **/
static int igbvf_request_irq(struct igbvf_adapter *adapter)
{
	int err = -1;

	/* igbvf supports msi-x only */
	if (adapter->msix_entries)
		err = igbvf_request_msix(adapter);

	if (!err)
		return err;

	dev_err(&adapter->pdev->dev,
		"Unable to allocate interrupt, Error: %d\n", err);

	return err;
}

static void igbvf_free_irq(struct igbvf_adapter *adapter)
{
	struct net_device *netdev = adapter->netdev;
	int vector;

	if (adapter->msix_entries) {
		for (vector = 0; vector < 3; vector++)
			free_irq(adapter->msix_entries[vector].vector, netdev);
	}
}

/**
 * igbvf_irq_disable - Mask off interrupt generation on the NIC
 * @adapter: board private structure
 **/
static void igbvf_irq_disable(struct igbvf_adapter *adapter)
{
	struct e1000_hw *hw = &adapter->hw;

	ew32(EIMC, ~0);

	if (adapter->msix_entries)
		ew32(EIAC, 0);
}

/**
 * igbvf_irq_enable - Enable default interrupt generation settings
 * @adapter: board private structure
 **/
static void igbvf_irq_enable(struct igbvf_adapter *adapter)
{
	struct e1000_hw *hw = &adapter->hw;

	ew32(EIAC, adapter->eims_enable_mask);
	ew32(EIAM, adapter->eims_enable_mask);
	ew32(EIMS, adapter->eims_enable_mask);
}

/**
 * igbvf_poll - NAPI Rx polling callback
 * @napi: struct associated with this polling callback
 * @budget: amount of packets driver is allowed to process this poll
 **/
static int igbvf_poll(struct napi_struct *napi, int budget)
{
	struct igbvf_ring *rx_ring = container_of(napi, struct igbvf_ring, napi);
	struct igbvf_adapter *adapter = rx_ring->adapter;
	struct e1000_hw *hw = &adapter->hw;
	int work_done = 0;

	igbvf_clean_rx_irq(adapter, &work_done, budget);

	/* If not enough Rx work done, exit the polling mode */
	if (work_done < budget) {
		napi_complete_done(napi, work_done);

		if (adapter->requested_itr & 3)
			igbvf_set_itr(adapter);

		if (!test_bit(__IGBVF_DOWN, &adapter->state))
			ew32(EIMS, adapter->rx_ring->eims_value);
	}

	return work_done;
}

/**
 * igbvf_set_rlpml - set receive large packet maximum length
 * @adapter: board private structure
 *
 * Configure the maximum size of packets that will be received
 */
static void igbvf_set_rlpml(struct igbvf_adapter *adapter)
{
	int max_frame_size;
	struct e1000_hw *hw = &adapter->hw;

	max_frame_size = adapter->max_frame_size + VLAN_TAG_SIZE;
	e1000_rlpml_set_vf(hw, max_frame_size);
}

static int igbvf_vlan_rx_add_vid(struct net_device *netdev,
				 __be16 proto, u16 vid)
{
	struct igbvf_adapter *adapter = netdev_priv(netdev);
	struct e1000_hw *hw = &adapter->hw;

	if (hw->mac.ops.set_vfta(hw, vid, true)) {
		dev_err(&adapter->pdev->dev, "Failed to add vlan id %d\n", vid);
		return -EINVAL;
	}
	set_bit(vid, adapter->active_vlans);
	return 0;
}

static int igbvf_vlan_rx_kill_vid(struct net_device *netdev,
				  __be16 proto, u16 vid)
{
	struct igbvf_adapter *adapter = netdev_priv(netdev);
	struct e1000_hw *hw = &adapter->hw;

	if (hw->mac.ops.set_vfta(hw, vid, false)) {
		dev_err(&adapter->pdev->dev,
			"Failed to remove vlan id %d\n", vid);
		return -EINVAL;
	}
	clear_bit(vid, adapter->active_vlans);
	return 0;
}

static void igbvf_restore_vlan(struct igbvf_adapter *adapter)
{
	u16 vid;

	for_each_set_bit(vid, adapter->active_vlans, VLAN_N_VID)
		igbvf_vlan_rx_add_vid(adapter->netdev, htons(ETH_P_8021Q), vid);
}

/**
 * igbvf_configure_tx - Configure Transmit Unit after Reset
 * @adapter: board private structure
 *
 * Configure the Tx unit of the MAC after a reset.
 **/
static void igbvf_configure_tx(struct igbvf_adapter *adapter)
{
	struct e1000_hw *hw = &adapter->hw;
	struct igbvf_ring *tx_ring = adapter->tx_ring;
	u64 tdba;
	u32 txdctl, dca_txctrl;

	/* disable transmits */
	txdctl = er32(TXDCTL(0));
	ew32(TXDCTL(0), txdctl & ~E1000_TXDCTL_QUEUE_ENABLE);
	e1e_flush();
	msleep(10);

	/* Setup the HW Tx Head and Tail descriptor pointers */
	ew32(TDLEN(0), tx_ring->count * sizeof(union e1000_adv_tx_desc));
	tdba = tx_ring->dma;
	ew32(TDBAL(0), (tdba & DMA_BIT_MASK(32)));
	ew32(TDBAH(0), (tdba >> 32));
	ew32(TDH(0), 0);
	ew32(TDT(0), 0);
	tx_ring->head = E1000_TDH(0);
	tx_ring->tail = E1000_TDT(0);

	/* Turn off Relaxed Ordering on head write-backs.  The writebacks
	 * MUST be delivered in order or it will completely screw up
	 * our bookkeeping.
	 */
	dca_txctrl = er32(DCA_TXCTRL(0));
	dca_txctrl &= ~E1000_DCA_TXCTRL_TX_WB_RO_EN;
	ew32(DCA_TXCTRL(0), dca_txctrl);

	/* enable transmits */
	txdctl |= E1000_TXDCTL_QUEUE_ENABLE;
	ew32(TXDCTL(0), txdctl);

	/* Setup Transmit Descriptor Settings for eop descriptor */
	adapter->txd_cmd = E1000_ADVTXD_DCMD_EOP | E1000_ADVTXD_DCMD_IFCS;

	/* enable Report Status bit */
	adapter->txd_cmd |= E1000_ADVTXD_DCMD_RS;
}

/**
 * igbvf_setup_srrctl - configure the receive control registers
 * @adapter: Board private structure
 **/
static void igbvf_setup_srrctl(struct igbvf_adapter *adapter)
{
	struct e1000_hw *hw = &adapter->hw;
	u32 srrctl = 0;

	srrctl &= ~(E1000_SRRCTL_DESCTYPE_MASK |
		    E1000_SRRCTL_BSIZEHDR_MASK |
		    E1000_SRRCTL_BSIZEPKT_MASK);

	/* Enable queue drop to avoid head of line blocking */
	srrctl |= E1000_SRRCTL_DROP_EN;

	/* Setup buffer sizes */
	srrctl |= ALIGN(adapter->rx_buffer_len, 1024) >>
		  E1000_SRRCTL_BSIZEPKT_SHIFT;

	if (adapter->rx_buffer_len < 2048) {
		adapter->rx_ps_hdr_size = 0;
		srrctl |= E1000_SRRCTL_DESCTYPE_ADV_ONEBUF;
	} else {
		adapter->rx_ps_hdr_size = 128;
		srrctl |= adapter->rx_ps_hdr_size <<
			  E1000_SRRCTL_BSIZEHDRSIZE_SHIFT;
		srrctl |= E1000_SRRCTL_DESCTYPE_HDR_SPLIT_ALWAYS;
	}

	ew32(SRRCTL(0), srrctl);
}

/**
 * igbvf_configure_rx - Configure Receive Unit after Reset
 * @adapter: board private structure
 *
 * Configure the Rx unit of the MAC after a reset.
 **/
static void igbvf_configure_rx(struct igbvf_adapter *adapter)
{
	struct e1000_hw *hw = &adapter->hw;
	struct igbvf_ring *rx_ring = adapter->rx_ring;
	u64 rdba;
	u32 rxdctl;

	/* disable receives */
	rxdctl = er32(RXDCTL(0));
	ew32(RXDCTL(0), rxdctl & ~E1000_RXDCTL_QUEUE_ENABLE);
	e1e_flush();
	msleep(10);

	/* Setup the HW Rx Head and Tail Descriptor Pointers and
	 * the Base and Length of the Rx Descriptor Ring
	 */
	rdba = rx_ring->dma;
	ew32(RDBAL(0), (rdba & DMA_BIT_MASK(32)));
	ew32(RDBAH(0), (rdba >> 32));
	ew32(RDLEN(0), rx_ring->count * sizeof(union e1000_adv_rx_desc));
	rx_ring->head = E1000_RDH(0);
	rx_ring->tail = E1000_RDT(0);
	ew32(RDH(0), 0);
	ew32(RDT(0), 0);

	rxdctl |= E1000_RXDCTL_QUEUE_ENABLE;
	rxdctl &= 0xFFF00000;
	rxdctl |= IGBVF_RX_PTHRESH;
	rxdctl |= IGBVF_RX_HTHRESH << 8;
	rxdctl |= IGBVF_RX_WTHRESH << 16;

	igbvf_set_rlpml(adapter);

	/* enable receives */
	ew32(RXDCTL(0), rxdctl);
}

/**
 * igbvf_set_multi - Multicast and Promiscuous mode set
 * @netdev: network interface device structure
 *
 * The set_multi entry point is called whenever the multicast address
 * list or the network interface flags are updated.  This routine is
 * responsible for configuring the hardware for proper multicast,
 * promiscuous mode, and all-multi behavior.
 **/
static void igbvf_set_multi(struct net_device *netdev)
{
	struct igbvf_adapter *adapter = netdev_priv(netdev);
	struct e1000_hw *hw = &adapter->hw;
	struct netdev_hw_addr *ha;
	u8  *mta_list = NULL;
	int i;

	if (!netdev_mc_empty(netdev)) {
		mta_list = kmalloc_array(netdev_mc_count(netdev), ETH_ALEN,
					 GFP_ATOMIC);
		if (!mta_list)
			return;
	}

	/* prepare a packed array of only addresses. */
	i = 0;
	netdev_for_each_mc_addr(ha, netdev)
		memcpy(mta_list + (i++ * ETH_ALEN), ha->addr, ETH_ALEN);

	hw->mac.ops.update_mc_addr_list(hw, mta_list, i, 0, 0);
	kfree(mta_list);
}

/**
 * igbvf_configure - configure the hardware for Rx and Tx
 * @adapter: private board structure
 **/
static void igbvf_configure(struct igbvf_adapter *adapter)
{
	igbvf_set_multi(adapter->netdev);

	igbvf_restore_vlan(adapter);

	igbvf_configure_tx(adapter);
	igbvf_setup_srrctl(adapter);
	igbvf_configure_rx(adapter);
	igbvf_alloc_rx_buffers(adapter->rx_ring,
			       igbvf_desc_unused(adapter->rx_ring));
}

/* igbvf_reset - bring the hardware into a known good state
 * @adapter: private board structure
 *
 * This function boots the hardware and enables some settings that
 * require a configuration cycle of the hardware - those cannot be
 * set/changed during runtime. After reset the device needs to be
 * properly configured for Rx, Tx etc.
 */
static void igbvf_reset(struct igbvf_adapter *adapter)
{
	struct e1000_mac_info *mac = &adapter->hw.mac;
	struct net_device *netdev = adapter->netdev;
	struct e1000_hw *hw = &adapter->hw;

	/* Allow time for pending master requests to run */
	if (mac->ops.reset_hw(hw))
		dev_err(&adapter->pdev->dev, "PF still resetting\n");

	mac->ops.init_hw(hw);

	if (is_valid_ether_addr(adapter->hw.mac.addr)) {
		memcpy(netdev->dev_addr, adapter->hw.mac.addr,
		       netdev->addr_len);
		memcpy(netdev->perm_addr, adapter->hw.mac.addr,
		       netdev->addr_len);
	}

	adapter->last_reset = jiffies;
}

int igbvf_up(struct igbvf_adapter *adapter)
{
	struct e1000_hw *hw = &adapter->hw;

	/* hardware has been reset, we need to reload some things */
	igbvf_configure(adapter);

	clear_bit(__IGBVF_DOWN, &adapter->state);

	napi_enable(&adapter->rx_ring->napi);
	if (adapter->msix_entries)
		igbvf_configure_msix(adapter);

	/* Clear any pending interrupts. */
	er32(EICR);
	igbvf_irq_enable(adapter);

	/* start the watchdog */
	hw->mac.get_link_status = 1;
	mod_timer(&adapter->watchdog_timer, jiffies + 1);

	return 0;
}

void igbvf_down(struct igbvf_adapter *adapter)
{
	struct net_device *netdev = adapter->netdev;
	struct e1000_hw *hw = &adapter->hw;
	u32 rxdctl, txdctl;

	/* signal that we're down so the interrupt handler does not
	 * reschedule our watchdog timer
	 */
	set_bit(__IGBVF_DOWN, &adapter->state);

	/* disable receives in the hardware */
	rxdctl = er32(RXDCTL(0));
	ew32(RXDCTL(0), rxdctl & ~E1000_RXDCTL_QUEUE_ENABLE);

	netif_carrier_off(netdev);
	netif_stop_queue(netdev);

	/* disable transmits in the hardware */
	txdctl = er32(TXDCTL(0));
	ew32(TXDCTL(0), txdctl & ~E1000_TXDCTL_QUEUE_ENABLE);

	/* flush both disables and wait for them to finish */
	e1e_flush();
	msleep(10);

	napi_disable(&adapter->rx_ring->napi);

	igbvf_irq_disable(adapter);

	del_timer_sync(&adapter->watchdog_timer);

	/* record the stats before reset*/
	igbvf_update_stats(adapter);

	adapter->link_speed = 0;
	adapter->link_duplex = 0;

	igbvf_reset(adapter);
	igbvf_clean_tx_ring(adapter->tx_ring);
	igbvf_clean_rx_ring(adapter->rx_ring);
}

void igbvf_reinit_locked(struct igbvf_adapter *adapter)
{
	might_sleep();
	while (test_and_set_bit(__IGBVF_RESETTING, &adapter->state))
		usleep_range(1000, 2000);
	igbvf_down(adapter);
	igbvf_up(adapter);
	clear_bit(__IGBVF_RESETTING, &adapter->state);
}

/**
 * igbvf_sw_init - Initialize general software structures (struct igbvf_adapter)
 * @adapter: board private structure to initialize
 *
 * igbvf_sw_init initializes the Adapter private data structure.
 * Fields are initialized based on PCI device information and
 * OS network device settings (MTU size).
 **/
static int igbvf_sw_init(struct igbvf_adapter *adapter)
{
	struct net_device *netdev = adapter->netdev;
	s32 rc;

	adapter->rx_buffer_len = ETH_FRAME_LEN + VLAN_HLEN + ETH_FCS_LEN;
	adapter->rx_ps_hdr_size = 0;
	adapter->max_frame_size = netdev->mtu + ETH_HLEN + ETH_FCS_LEN;
	adapter->min_frame_size = ETH_ZLEN + ETH_FCS_LEN;

	adapter->tx_int_delay = 8;
	adapter->tx_abs_int_delay = 32;
	adapter->rx_int_delay = 0;
	adapter->rx_abs_int_delay = 8;
	adapter->requested_itr = 3;
	adapter->current_itr = IGBVF_START_ITR;

	/* Set various function pointers */
	adapter->ei->init_ops(&adapter->hw);

	rc = adapter->hw.mac.ops.init_params(&adapter->hw);
	if (rc)
		return rc;

	rc = adapter->hw.mbx.ops.init_params(&adapter->hw);
	if (rc)
		return rc;

	igbvf_set_interrupt_capability(adapter);

	if (igbvf_alloc_queues(adapter))
		return -ENOMEM;

	spin_lock_init(&adapter->tx_queue_lock);

	/* Explicitly disable IRQ since the NIC can be in any state. */
	igbvf_irq_disable(adapter);

	spin_lock_init(&adapter->stats_lock);

	set_bit(__IGBVF_DOWN, &adapter->state);
	return 0;
}

static void igbvf_initialize_last_counter_stats(struct igbvf_adapter *adapter)
{
	struct e1000_hw *hw = &adapter->hw;

	adapter->stats.last_gprc = er32(VFGPRC);
	adapter->stats.last_gorc = er32(VFGORC);
	adapter->stats.last_gptc = er32(VFGPTC);
	adapter->stats.last_gotc = er32(VFGOTC);
	adapter->stats.last_mprc = er32(VFMPRC);
	adapter->stats.last_gotlbc = er32(VFGOTLBC);
	adapter->stats.last_gptlbc = er32(VFGPTLBC);
	adapter->stats.last_gorlbc = er32(VFGORLBC);
	adapter->stats.last_gprlbc = er32(VFGPRLBC);

	adapter->stats.base_gprc = er32(VFGPRC);
	adapter->stats.base_gorc = er32(VFGORC);
	adapter->stats.base_gptc = er32(VFGPTC);
	adapter->stats.base_gotc = er32(VFGOTC);
	adapter->stats.base_mprc = er32(VFMPRC);
	adapter->stats.base_gotlbc = er32(VFGOTLBC);
	adapter->stats.base_gptlbc = er32(VFGPTLBC);
	adapter->stats.base_gorlbc = er32(VFGORLBC);
	adapter->stats.base_gprlbc = er32(VFGPRLBC);
}

/**
 * igbvf_open - Called when a network interface is made active
 * @netdev: network interface device structure
 *
 * Returns 0 on success, negative value on failure
 *
 * The open entry point is called when a network interface is made
 * active by the system (IFF_UP).  At this point all resources needed
 * for transmit and receive operations are allocated, the interrupt
 * handler is registered with the OS, the watchdog timer is started,
 * and the stack is notified that the interface is ready.
 **/
static int igbvf_open(struct net_device *netdev)
{
	struct igbvf_adapter *adapter = netdev_priv(netdev);
	struct e1000_hw *hw = &adapter->hw;
	int err;

	/* disallow open during test */
	if (test_bit(__IGBVF_TESTING, &adapter->state))
		return -EBUSY;

	/* allocate transmit descriptors */
	err = igbvf_setup_tx_resources(adapter, adapter->tx_ring);
	if (err)
		goto err_setup_tx;

	/* allocate receive descriptors */
	err = igbvf_setup_rx_resources(adapter, adapter->rx_ring);
	if (err)
		goto err_setup_rx;

	/* before we allocate an interrupt, we must be ready to handle it.
	 * Setting DEBUG_SHIRQ in the kernel makes it fire an interrupt
	 * as soon as we call pci_request_irq, so we have to setup our
	 * clean_rx handler before we do so.
	 */
	igbvf_configure(adapter);

	err = igbvf_request_irq(adapter);
	if (err)
		goto err_req_irq;

	/* From here on the code is the same as igbvf_up() */
	clear_bit(__IGBVF_DOWN, &adapter->state);

	napi_enable(&adapter->rx_ring->napi);

	/* clear any pending interrupts */
	er32(EICR);

	igbvf_irq_enable(adapter);

	/* start the watchdog */
	hw->mac.get_link_status = 1;
	mod_timer(&adapter->watchdog_timer, jiffies + 1);

	return 0;

err_req_irq:
	igbvf_free_rx_resources(adapter->rx_ring);
err_setup_rx:
	igbvf_free_tx_resources(adapter->tx_ring);
err_setup_tx:
	igbvf_reset(adapter);

	return err;
}

/**
 * igbvf_close - Disables a network interface
 * @netdev: network interface device structure
 *
 * Returns 0, this is not allowed to fail
 *
 * The close entry point is called when an interface is de-activated
 * by the OS.  The hardware is still under the drivers control, but
 * needs to be disabled.  A global MAC reset is issued to stop the
 * hardware, and all transmit and receive resources are freed.
 **/
static int igbvf_close(struct net_device *netdev)
{
	struct igbvf_adapter *adapter = netdev_priv(netdev);

	WARN_ON(test_bit(__IGBVF_RESETTING, &adapter->state));
	igbvf_down(adapter);

	igbvf_free_irq(adapter);

	igbvf_free_tx_resources(adapter->tx_ring);
	igbvf_free_rx_resources(adapter->rx_ring);

	return 0;
}

/**
 * igbvf_set_mac - Change the Ethernet Address of the NIC
 * @netdev: network interface device structure
 * @p: pointer to an address structure
 *
 * Returns 0 on success, negative on failure
 **/
static int igbvf_set_mac(struct net_device *netdev, void *p)
{
	struct igbvf_adapter *adapter = netdev_priv(netdev);
	struct e1000_hw *hw = &adapter->hw;
	struct sockaddr *addr = p;

	if (!is_valid_ether_addr(addr->sa_data))
		return -EADDRNOTAVAIL;

	memcpy(hw->mac.addr, addr->sa_data, netdev->addr_len);

	hw->mac.ops.rar_set(hw, hw->mac.addr, 0);

	if (!ether_addr_equal(addr->sa_data, hw->mac.addr))
		return -EADDRNOTAVAIL;

	memcpy(netdev->dev_addr, addr->sa_data, netdev->addr_len);

	return 0;
}

#define UPDATE_VF_COUNTER(reg, name) \
{ \
	u32 current_counter = er32(reg); \
	if (current_counter < adapter->stats.last_##name) \
		adapter->stats.name += 0x100000000LL; \
	adapter->stats.last_##name = current_counter; \
	adapter->stats.name &= 0xFFFFFFFF00000000LL; \
	adapter->stats.name |= current_counter; \
}

/**
 * igbvf_update_stats - Update the board statistics counters
 * @adapter: board private structure
**/
void igbvf_update_stats(struct igbvf_adapter *adapter)
{
	struct e1000_hw *hw = &adapter->hw;
	struct pci_dev *pdev = adapter->pdev;

	/* Prevent stats update while adapter is being reset, link is down
	 * or if the pci connection is down.
	 */
	if (adapter->link_speed == 0)
		return;

	if (test_bit(__IGBVF_RESETTING, &adapter->state))
		return;

	if (pci_channel_offline(pdev))
		return;

	UPDATE_VF_COUNTER(VFGPRC, gprc);
	UPDATE_VF_COUNTER(VFGORC, gorc);
	UPDATE_VF_COUNTER(VFGPTC, gptc);
	UPDATE_VF_COUNTER(VFGOTC, gotc);
	UPDATE_VF_COUNTER(VFMPRC, mprc);
	UPDATE_VF_COUNTER(VFGOTLBC, gotlbc);
	UPDATE_VF_COUNTER(VFGPTLBC, gptlbc);
	UPDATE_VF_COUNTER(VFGORLBC, gorlbc);
	UPDATE_VF_COUNTER(VFGPRLBC, gprlbc);

	/* Fill out the OS statistics structure */
	adapter->net_stats.multicast = adapter->stats.mprc;
}

static void igbvf_print_link_info(struct igbvf_adapter *adapter)
{
	dev_info(&adapter->pdev->dev, "Link is Up %d Mbps %s Duplex\n",
		 adapter->link_speed,
		 adapter->link_duplex == FULL_DUPLEX ? "Full" : "Half");
}

static bool igbvf_has_link(struct igbvf_adapter *adapter)
{
	struct e1000_hw *hw = &adapter->hw;
	s32 ret_val = E1000_SUCCESS;
	bool link_active;

	/* If interface is down, stay link down */
	if (test_bit(__IGBVF_DOWN, &adapter->state))
		return false;

	ret_val = hw->mac.ops.check_for_link(hw);
	link_active = !hw->mac.get_link_status;

	/* if check for link returns error we will need to reset */
	if (ret_val && time_after(jiffies, adapter->last_reset + (10 * HZ)))
		schedule_work(&adapter->reset_task);

	return link_active;
}

/**
 * igbvf_watchdog - Timer Call-back
 * @data: pointer to adapter cast into an unsigned long
 **/
static void igbvf_watchdog(unsigned long data)
{
	struct igbvf_adapter *adapter = (struct igbvf_adapter *)data;

	/* Do the rest outside of interrupt context */
	schedule_work(&adapter->watchdog_task);
}

static void igbvf_watchdog_task(struct work_struct *work)
{
	struct igbvf_adapter *adapter = container_of(work,
						     struct igbvf_adapter,
						     watchdog_task);
	struct net_device *netdev = adapter->netdev;
	struct e1000_mac_info *mac = &adapter->hw.mac;
	struct igbvf_ring *tx_ring = adapter->tx_ring;
	struct e1000_hw *hw = &adapter->hw;
	u32 link;
	int tx_pending = 0;

	link = igbvf_has_link(adapter);

	if (link) {
		if (!netif_carrier_ok(netdev)) {
			mac->ops.get_link_up_info(&adapter->hw,
						  &adapter->link_speed,
						  &adapter->link_duplex);
			igbvf_print_link_info(adapter);

			netif_carrier_on(netdev);
			netif_wake_queue(netdev);
		}
	} else {
		if (netif_carrier_ok(netdev)) {
			adapter->link_speed = 0;
			adapter->link_duplex = 0;
			dev_info(&adapter->pdev->dev, "Link is Down\n");
			netif_carrier_off(netdev);
			netif_stop_queue(netdev);
		}
	}

	if (netif_carrier_ok(netdev)) {
		igbvf_update_stats(adapter);
	} else {
		tx_pending = (igbvf_desc_unused(tx_ring) + 1 <
			      tx_ring->count);
		if (tx_pending) {
			/* We've lost link, so the controller stops DMA,
			 * but we've got queued Tx work that's never going
			 * to get done, so reset controller to flush Tx.
			 * (Do the reset outside of interrupt context).
			 */
			adapter->tx_timeout_count++;
			schedule_work(&adapter->reset_task);
		}
	}

	/* Cause software interrupt to ensure Rx ring is cleaned */
	ew32(EICS, adapter->rx_ring->eims_value);

	/* Reset the timer */
	if (!test_bit(__IGBVF_DOWN, &adapter->state))
		mod_timer(&adapter->watchdog_timer,
			  round_jiffies(jiffies + (2 * HZ)));
}

#define IGBVF_TX_FLAGS_CSUM		0x00000001
#define IGBVF_TX_FLAGS_VLAN		0x00000002
#define IGBVF_TX_FLAGS_TSO		0x00000004
#define IGBVF_TX_FLAGS_IPV4		0x00000008
#define IGBVF_TX_FLAGS_VLAN_MASK	0xffff0000
#define IGBVF_TX_FLAGS_VLAN_SHIFT	16

static void igbvf_tx_ctxtdesc(struct igbvf_ring *tx_ring, u32 vlan_macip_lens,
			      u32 type_tucmd, u32 mss_l4len_idx)
<<<<<<< HEAD
{
	struct e1000_adv_tx_context_desc *context_desc;
	struct igbvf_buffer *buffer_info;
	u16 i = tx_ring->next_to_use;

	context_desc = IGBVF_TX_CTXTDESC_ADV(*tx_ring, i);
	buffer_info = &tx_ring->buffer_info[i];

	i++;
	tx_ring->next_to_use = (i < tx_ring->count) ? i : 0;

	/* set bits to identify this as an advanced context descriptor */
	type_tucmd |= E1000_TXD_CMD_DEXT | E1000_ADVTXD_DTYP_CTXT;

	context_desc->vlan_macip_lens	= cpu_to_le32(vlan_macip_lens);
	context_desc->seqnum_seed	= 0;
	context_desc->type_tucmd_mlhl	= cpu_to_le32(type_tucmd);
	context_desc->mss_l4len_idx	= cpu_to_le32(mss_l4len_idx);

	buffer_info->time_stamp = jiffies;
	buffer_info->dma = 0;
}

static int igbvf_tso(struct igbvf_adapter *adapter,
		     struct igbvf_ring *tx_ring,
		     struct sk_buff *skb, u32 tx_flags, u8 *hdr_len,
		     __be16 protocol)
=======
>>>>>>> ed596a4a
{
	struct e1000_adv_tx_context_desc *context_desc;
	struct igbvf_buffer *buffer_info;
	u16 i = tx_ring->next_to_use;

	context_desc = IGBVF_TX_CTXTDESC_ADV(*tx_ring, i);
	buffer_info = &tx_ring->buffer_info[i];

	i++;
	tx_ring->next_to_use = (i < tx_ring->count) ? i : 0;

	/* set bits to identify this as an advanced context descriptor */
	type_tucmd |= E1000_TXD_CMD_DEXT | E1000_ADVTXD_DTYP_CTXT;

	context_desc->vlan_macip_lens	= cpu_to_le32(vlan_macip_lens);
	context_desc->seqnum_seed	= 0;
	context_desc->type_tucmd_mlhl	= cpu_to_le32(type_tucmd);
	context_desc->mss_l4len_idx	= cpu_to_le32(mss_l4len_idx);

	buffer_info->time_stamp = jiffies;
	buffer_info->dma = 0;
}

static int igbvf_tso(struct igbvf_ring *tx_ring,
		     struct sk_buff *skb, u32 tx_flags, u8 *hdr_len)
{
	u32 vlan_macip_lens, type_tucmd, mss_l4len_idx;
	union {
		struct iphdr *v4;
		struct ipv6hdr *v6;
		unsigned char *hdr;
	} ip;
	union {
		struct tcphdr *tcp;
		unsigned char *hdr;
	} l4;
	u32 paylen, l4_offset;
	int err;

	if (skb->ip_summed != CHECKSUM_PARTIAL)
		return 0;

	if (!skb_is_gso(skb))
		return 0;

	err = skb_cow_head(skb, 0);
	if (err < 0)
		return err;

	ip.hdr = skb_network_header(skb);
	l4.hdr = skb_checksum_start(skb);

	/* ADV DTYP TUCMD MKRLOC/ISCSIHEDLEN */
	type_tucmd = E1000_ADVTXD_TUCMD_L4T_TCP;

	/* initialize outer IP header fields */
	if (ip.v4->version == 4) {
		/* IP header will have to cancel out any data that
		 * is not a part of the outer IP header
		 */
		ip.v4->check = csum_fold(csum_add(lco_csum(skb),
						  csum_unfold(l4.tcp->check)));
		type_tucmd |= E1000_ADVTXD_TUCMD_IPV4;

		ip.v4->tot_len = 0;
	} else {
		ip.v6->payload_len = 0;
	}

	/* determine offset of inner transport header */
	l4_offset = l4.hdr - skb->data;

	/* compute length of segmentation header */
	*hdr_len = (l4.tcp->doff * 4) + l4_offset;

	/* remove payload length from inner checksum */
	paylen = skb->len - l4_offset;
	csum_replace_by_diff(&l4.tcp->check, htonl(paylen));

	/* MSS L4LEN IDX */
	mss_l4len_idx = (*hdr_len - l4_offset) << E1000_ADVTXD_L4LEN_SHIFT;
	mss_l4len_idx |= skb_shinfo(skb)->gso_size << E1000_ADVTXD_MSS_SHIFT;

	/* VLAN MACLEN IPLEN */
	vlan_macip_lens = l4.hdr - ip.hdr;
	vlan_macip_lens |= (ip.hdr - skb->data) << E1000_ADVTXD_MACLEN_SHIFT;
	vlan_macip_lens |= tx_flags & IGBVF_TX_FLAGS_VLAN_MASK;

	igbvf_tx_ctxtdesc(tx_ring, vlan_macip_lens, type_tucmd, mss_l4len_idx);

	return 1;
}

static inline bool igbvf_ipv6_csum_is_sctp(struct sk_buff *skb)
{
	unsigned int offset = 0;

	ipv6_find_hdr(skb, &offset, IPPROTO_SCTP, NULL, NULL);

	return offset == skb_checksum_start_offset(skb);
}

static bool igbvf_tx_csum(struct igbvf_ring *tx_ring, struct sk_buff *skb,
			  u32 tx_flags, __be16 protocol)
{
	u32 vlan_macip_lens = 0;
	u32 type_tucmd = 0;

	if (skb->ip_summed != CHECKSUM_PARTIAL) {
csum_failed:
		if (!(tx_flags & IGBVF_TX_FLAGS_VLAN))
			return false;
		goto no_csum;
	}

	switch (skb->csum_offset) {
	case offsetof(struct tcphdr, check):
		type_tucmd = E1000_ADVTXD_TUCMD_L4T_TCP;
		/* fall through */
	case offsetof(struct udphdr, check):
		break;
	case offsetof(struct sctphdr, checksum):
		/* validate that this is actually an SCTP request */
		if (((protocol == htons(ETH_P_IP)) &&
		     (ip_hdr(skb)->protocol == IPPROTO_SCTP)) ||
		    ((protocol == htons(ETH_P_IPV6)) &&
		     igbvf_ipv6_csum_is_sctp(skb))) {
			type_tucmd = E1000_ADVTXD_TUCMD_L4T_SCTP;
			break;
		}
	default:
		skb_checksum_help(skb);
		goto csum_failed;
	}

	vlan_macip_lens = skb_checksum_start_offset(skb) -
			  skb_network_offset(skb);
no_csum:
	vlan_macip_lens |= skb_network_offset(skb) << E1000_ADVTXD_MACLEN_SHIFT;
	vlan_macip_lens |= tx_flags & IGBVF_TX_FLAGS_VLAN_MASK;

	igbvf_tx_ctxtdesc(tx_ring, vlan_macip_lens, type_tucmd, 0);
	return true;
}

static int igbvf_maybe_stop_tx(struct net_device *netdev, int size)
{
	struct igbvf_adapter *adapter = netdev_priv(netdev);

	/* there is enough descriptors then we don't need to worry  */
	if (igbvf_desc_unused(adapter->tx_ring) >= size)
		return 0;

	netif_stop_queue(netdev);

	/* Herbert's original patch had:
	 *  smp_mb__after_netif_stop_queue();
	 * but since that doesn't exist yet, just open code it.
	 */
	smp_mb();

	/* We need to check again just in case room has been made available */
	if (igbvf_desc_unused(adapter->tx_ring) < size)
		return -EBUSY;

	netif_wake_queue(netdev);

	++adapter->restart_queue;
	return 0;
}

#define IGBVF_MAX_TXD_PWR	16
#define IGBVF_MAX_DATA_PER_TXD	(1u << IGBVF_MAX_TXD_PWR)

static inline int igbvf_tx_map_adv(struct igbvf_adapter *adapter,
				   struct igbvf_ring *tx_ring,
				   struct sk_buff *skb)
{
	struct igbvf_buffer *buffer_info;
	struct pci_dev *pdev = adapter->pdev;
	unsigned int len = skb_headlen(skb);
	unsigned int count = 0, i;
	unsigned int f;

	i = tx_ring->next_to_use;

	buffer_info = &tx_ring->buffer_info[i];
	BUG_ON(len >= IGBVF_MAX_DATA_PER_TXD);
	buffer_info->length = len;
	/* set time_stamp *before* dma to help avoid a possible race */
	buffer_info->time_stamp = jiffies;
	buffer_info->mapped_as_page = false;
	buffer_info->dma = dma_map_single(&pdev->dev, skb->data, len,
					  DMA_TO_DEVICE);
	if (dma_mapping_error(&pdev->dev, buffer_info->dma))
		goto dma_error;

	for (f = 0; f < skb_shinfo(skb)->nr_frags; f++) {
		const struct skb_frag_struct *frag;

		count++;
		i++;
		if (i == tx_ring->count)
			i = 0;

		frag = &skb_shinfo(skb)->frags[f];
		len = skb_frag_size(frag);

		buffer_info = &tx_ring->buffer_info[i];
		BUG_ON(len >= IGBVF_MAX_DATA_PER_TXD);
		buffer_info->length = len;
		buffer_info->time_stamp = jiffies;
		buffer_info->mapped_as_page = true;
		buffer_info->dma = skb_frag_dma_map(&pdev->dev, frag, 0, len,
						    DMA_TO_DEVICE);
		if (dma_mapping_error(&pdev->dev, buffer_info->dma))
			goto dma_error;
	}

	tx_ring->buffer_info[i].skb = skb;

	return ++count;

dma_error:
	dev_err(&pdev->dev, "TX DMA map failed\n");

	/* clear timestamp and dma mappings for failed buffer_info mapping */
	buffer_info->dma = 0;
	buffer_info->time_stamp = 0;
	buffer_info->length = 0;
	buffer_info->mapped_as_page = false;
	if (count)
		count--;

	/* clear timestamp and dma mappings for remaining portion of packet */
	while (count--) {
		if (i == 0)
			i += tx_ring->count;
		i--;
		buffer_info = &tx_ring->buffer_info[i];
		igbvf_put_txbuf(adapter, buffer_info);
	}

	return 0;
}

static inline void igbvf_tx_queue_adv(struct igbvf_adapter *adapter,
				      struct igbvf_ring *tx_ring,
				      int tx_flags, int count,
				      unsigned int first, u32 paylen,
				      u8 hdr_len)
{
	union e1000_adv_tx_desc *tx_desc = NULL;
	struct igbvf_buffer *buffer_info;
	u32 olinfo_status = 0, cmd_type_len;
	unsigned int i;

	cmd_type_len = (E1000_ADVTXD_DTYP_DATA | E1000_ADVTXD_DCMD_IFCS |
			E1000_ADVTXD_DCMD_DEXT);

	if (tx_flags & IGBVF_TX_FLAGS_VLAN)
		cmd_type_len |= E1000_ADVTXD_DCMD_VLE;

	if (tx_flags & IGBVF_TX_FLAGS_TSO) {
		cmd_type_len |= E1000_ADVTXD_DCMD_TSE;

		/* insert tcp checksum */
		olinfo_status |= E1000_TXD_POPTS_TXSM << 8;

		/* insert ip checksum */
		if (tx_flags & IGBVF_TX_FLAGS_IPV4)
			olinfo_status |= E1000_TXD_POPTS_IXSM << 8;

	} else if (tx_flags & IGBVF_TX_FLAGS_CSUM) {
		olinfo_status |= E1000_TXD_POPTS_TXSM << 8;
	}

	olinfo_status |= ((paylen - hdr_len) << E1000_ADVTXD_PAYLEN_SHIFT);

	i = tx_ring->next_to_use;
	while (count--) {
		buffer_info = &tx_ring->buffer_info[i];
		tx_desc = IGBVF_TX_DESC_ADV(*tx_ring, i);
		tx_desc->read.buffer_addr = cpu_to_le64(buffer_info->dma);
		tx_desc->read.cmd_type_len =
			 cpu_to_le32(cmd_type_len | buffer_info->length);
		tx_desc->read.olinfo_status = cpu_to_le32(olinfo_status);
		i++;
		if (i == tx_ring->count)
			i = 0;
	}

	tx_desc->read.cmd_type_len |= cpu_to_le32(adapter->txd_cmd);
	/* Force memory writes to complete before letting h/w
	 * know there are new descriptors to fetch.  (Only
	 * applicable for weak-ordered memory model archs,
	 * such as IA-64).
	 */
	wmb();

	tx_ring->buffer_info[first].next_to_watch = tx_desc;
	tx_ring->next_to_use = i;
	writel(i, adapter->hw.hw_addr + tx_ring->tail);
	/* we need this if more than one processor can write to our tail
	 * at a time, it synchronizes IO on IA64/Altix systems
	 */
	mmiowb();
}

static netdev_tx_t igbvf_xmit_frame_ring_adv(struct sk_buff *skb,
					     struct net_device *netdev,
					     struct igbvf_ring *tx_ring)
{
	struct igbvf_adapter *adapter = netdev_priv(netdev);
	unsigned int first, tx_flags = 0;
	u8 hdr_len = 0;
	int count = 0;
	int tso = 0;
	__be16 protocol = vlan_get_protocol(skb);

	if (test_bit(__IGBVF_DOWN, &adapter->state)) {
		dev_kfree_skb_any(skb);
		return NETDEV_TX_OK;
	}

	if (skb->len <= 0) {
		dev_kfree_skb_any(skb);
		return NETDEV_TX_OK;
	}

	/* need: count + 4 desc gap to keep tail from touching
	 *       + 2 desc gap to keep tail from touching head,
	 *       + 1 desc for skb->data,
	 *       + 1 desc for context descriptor,
	 * head, otherwise try next time
	 */
	if (igbvf_maybe_stop_tx(netdev, skb_shinfo(skb)->nr_frags + 4)) {
		/* this is a hard error */
		return NETDEV_TX_BUSY;
	}

	if (skb_vlan_tag_present(skb)) {
		tx_flags |= IGBVF_TX_FLAGS_VLAN;
		tx_flags |= (skb_vlan_tag_get(skb) <<
			     IGBVF_TX_FLAGS_VLAN_SHIFT);
	}

	if (protocol == htons(ETH_P_IP))
		tx_flags |= IGBVF_TX_FLAGS_IPV4;

	first = tx_ring->next_to_use;

	tso = igbvf_tso(tx_ring, skb, tx_flags, &hdr_len);
	if (unlikely(tso < 0)) {
		dev_kfree_skb_any(skb);
		return NETDEV_TX_OK;
	}

	if (tso)
		tx_flags |= IGBVF_TX_FLAGS_TSO;
	else if (igbvf_tx_csum(tx_ring, skb, tx_flags, protocol) &&
		 (skb->ip_summed == CHECKSUM_PARTIAL))
		tx_flags |= IGBVF_TX_FLAGS_CSUM;

	/* count reflects descriptors mapped, if 0 then mapping error
	 * has occurred and we need to rewind the descriptor queue
	 */
	count = igbvf_tx_map_adv(adapter, tx_ring, skb);

	if (count) {
		igbvf_tx_queue_adv(adapter, tx_ring, tx_flags, count,
				   first, skb->len, hdr_len);
		/* Make sure there is space in the ring for the next send. */
		igbvf_maybe_stop_tx(netdev, MAX_SKB_FRAGS + 4);
	} else {
		dev_kfree_skb_any(skb);
		tx_ring->buffer_info[first].time_stamp = 0;
		tx_ring->next_to_use = first;
	}

	return NETDEV_TX_OK;
}

static netdev_tx_t igbvf_xmit_frame(struct sk_buff *skb,
				    struct net_device *netdev)
{
	struct igbvf_adapter *adapter = netdev_priv(netdev);
	struct igbvf_ring *tx_ring;

	if (test_bit(__IGBVF_DOWN, &adapter->state)) {
		dev_kfree_skb_any(skb);
		return NETDEV_TX_OK;
	}

	tx_ring = &adapter->tx_ring[0];

	return igbvf_xmit_frame_ring_adv(skb, netdev, tx_ring);
}

/**
 * igbvf_tx_timeout - Respond to a Tx Hang
 * @netdev: network interface device structure
 **/
static void igbvf_tx_timeout(struct net_device *netdev)
{
	struct igbvf_adapter *adapter = netdev_priv(netdev);

	/* Do the reset outside of interrupt context */
	adapter->tx_timeout_count++;
	schedule_work(&adapter->reset_task);
}

static void igbvf_reset_task(struct work_struct *work)
{
	struct igbvf_adapter *adapter;

	adapter = container_of(work, struct igbvf_adapter, reset_task);

	igbvf_reinit_locked(adapter);
}

/**
 * igbvf_get_stats - Get System Network Statistics
 * @netdev: network interface device structure
 *
 * Returns the address of the device statistics structure.
 * The statistics are actually updated from the timer callback.
 **/
static struct net_device_stats *igbvf_get_stats(struct net_device *netdev)
{
	struct igbvf_adapter *adapter = netdev_priv(netdev);

	/* only return the current stats */
	return &adapter->net_stats;
}

/**
 * igbvf_change_mtu - Change the Maximum Transfer Unit
 * @netdev: network interface device structure
 * @new_mtu: new value for maximum frame size
 *
 * Returns 0 on success, negative on failure
 **/
static int igbvf_change_mtu(struct net_device *netdev, int new_mtu)
{
	struct igbvf_adapter *adapter = netdev_priv(netdev);
	int max_frame = new_mtu + ETH_HLEN + ETH_FCS_LEN;

	if (new_mtu < 68 || new_mtu > INT_MAX - ETH_HLEN - ETH_FCS_LEN ||
	    max_frame > MAX_JUMBO_FRAME_SIZE)
		return -EINVAL;

#define MAX_STD_JUMBO_FRAME_SIZE 9234
	if (max_frame > MAX_STD_JUMBO_FRAME_SIZE) {
		dev_err(&adapter->pdev->dev, "MTU > 9216 not supported.\n");
		return -EINVAL;
	}

	while (test_and_set_bit(__IGBVF_RESETTING, &adapter->state))
		usleep_range(1000, 2000);
	/* igbvf_down has a dependency on max_frame_size */
	adapter->max_frame_size = max_frame;
	if (netif_running(netdev))
		igbvf_down(adapter);

	/* NOTE: netdev_alloc_skb reserves 16 bytes, and typically NET_IP_ALIGN
	 * means we reserve 2 more, this pushes us to allocate from the next
	 * larger slab size.
	 * i.e. RXBUFFER_2048 --> size-4096 slab
	 * However with the new *_jumbo_rx* routines, jumbo receives will use
	 * fragmented skbs
	 */

	if (max_frame <= 1024)
		adapter->rx_buffer_len = 1024;
	else if (max_frame <= 2048)
		adapter->rx_buffer_len = 2048;
	else
#if (PAGE_SIZE / 2) > 16384
		adapter->rx_buffer_len = 16384;
#else
		adapter->rx_buffer_len = PAGE_SIZE / 2;
#endif

	/* adjust allocation if LPE protects us, and we aren't using SBP */
	if ((max_frame == ETH_FRAME_LEN + ETH_FCS_LEN) ||
	    (max_frame == ETH_FRAME_LEN + VLAN_HLEN + ETH_FCS_LEN))
		adapter->rx_buffer_len = ETH_FRAME_LEN + VLAN_HLEN +
					 ETH_FCS_LEN;

	dev_info(&adapter->pdev->dev, "changing MTU from %d to %d\n",
		 netdev->mtu, new_mtu);
	netdev->mtu = new_mtu;

	if (netif_running(netdev))
		igbvf_up(adapter);
	else
		igbvf_reset(adapter);

	clear_bit(__IGBVF_RESETTING, &adapter->state);

	return 0;
}

static int igbvf_ioctl(struct net_device *netdev, struct ifreq *ifr, int cmd)
{
	switch (cmd) {
	default:
		return -EOPNOTSUPP;
	}
}

static int igbvf_suspend(struct pci_dev *pdev, pm_message_t state)
{
	struct net_device *netdev = pci_get_drvdata(pdev);
	struct igbvf_adapter *adapter = netdev_priv(netdev);
#ifdef CONFIG_PM
	int retval = 0;
#endif

	netif_device_detach(netdev);

	if (netif_running(netdev)) {
		WARN_ON(test_bit(__IGBVF_RESETTING, &adapter->state));
		igbvf_down(adapter);
		igbvf_free_irq(adapter);
	}

#ifdef CONFIG_PM
	retval = pci_save_state(pdev);
	if (retval)
		return retval;
#endif

	pci_disable_device(pdev);

	return 0;
}

#ifdef CONFIG_PM
static int igbvf_resume(struct pci_dev *pdev)
{
	struct net_device *netdev = pci_get_drvdata(pdev);
	struct igbvf_adapter *adapter = netdev_priv(netdev);
	u32 err;

	pci_restore_state(pdev);
	err = pci_enable_device_mem(pdev);
	if (err) {
		dev_err(&pdev->dev, "Cannot enable PCI device from suspend\n");
		return err;
	}

	pci_set_master(pdev);

	if (netif_running(netdev)) {
		err = igbvf_request_irq(adapter);
		if (err)
			return err;
	}

	igbvf_reset(adapter);

	if (netif_running(netdev))
		igbvf_up(adapter);

	netif_device_attach(netdev);

	return 0;
}
#endif

static void igbvf_shutdown(struct pci_dev *pdev)
{
	igbvf_suspend(pdev, PMSG_SUSPEND);
}

#ifdef CONFIG_NET_POLL_CONTROLLER
/* Polling 'interrupt' - used by things like netconsole to send skbs
 * without having to re-enable interrupts. It's not called while
 * the interrupt routine is executing.
 */
static void igbvf_netpoll(struct net_device *netdev)
{
	struct igbvf_adapter *adapter = netdev_priv(netdev);

	disable_irq(adapter->pdev->irq);

	igbvf_clean_tx_irq(adapter->tx_ring);

	enable_irq(adapter->pdev->irq);
}
#endif

/**
 * igbvf_io_error_detected - called when PCI error is detected
 * @pdev: Pointer to PCI device
 * @state: The current pci connection state
 *
 * This function is called after a PCI bus error affecting
 * this device has been detected.
 */
static pci_ers_result_t igbvf_io_error_detected(struct pci_dev *pdev,
						pci_channel_state_t state)
{
	struct net_device *netdev = pci_get_drvdata(pdev);
	struct igbvf_adapter *adapter = netdev_priv(netdev);

	netif_device_detach(netdev);

	if (state == pci_channel_io_perm_failure)
		return PCI_ERS_RESULT_DISCONNECT;

	if (netif_running(netdev))
		igbvf_down(adapter);
	pci_disable_device(pdev);

	/* Request a slot slot reset. */
	return PCI_ERS_RESULT_NEED_RESET;
}

/**
 * igbvf_io_slot_reset - called after the pci bus has been reset.
 * @pdev: Pointer to PCI device
 *
 * Restart the card from scratch, as if from a cold-boot. Implementation
 * resembles the first-half of the igbvf_resume routine.
 */
static pci_ers_result_t igbvf_io_slot_reset(struct pci_dev *pdev)
{
	struct net_device *netdev = pci_get_drvdata(pdev);
	struct igbvf_adapter *adapter = netdev_priv(netdev);

	if (pci_enable_device_mem(pdev)) {
		dev_err(&pdev->dev,
			"Cannot re-enable PCI device after reset.\n");
		return PCI_ERS_RESULT_DISCONNECT;
	}
	pci_set_master(pdev);

	igbvf_reset(adapter);

	return PCI_ERS_RESULT_RECOVERED;
}

/**
 * igbvf_io_resume - called when traffic can start flowing again.
 * @pdev: Pointer to PCI device
 *
 * This callback is called when the error recovery driver tells us that
 * its OK to resume normal operation. Implementation resembles the
 * second-half of the igbvf_resume routine.
 */
static void igbvf_io_resume(struct pci_dev *pdev)
{
	struct net_device *netdev = pci_get_drvdata(pdev);
	struct igbvf_adapter *adapter = netdev_priv(netdev);

	if (netif_running(netdev)) {
		if (igbvf_up(adapter)) {
			dev_err(&pdev->dev,
				"can't bring device back up after reset\n");
			return;
		}
	}

	netif_device_attach(netdev);
}

static void igbvf_print_device_info(struct igbvf_adapter *adapter)
{
	struct e1000_hw *hw = &adapter->hw;
	struct net_device *netdev = adapter->netdev;
	struct pci_dev *pdev = adapter->pdev;

	if (hw->mac.type == e1000_vfadapt_i350)
		dev_info(&pdev->dev, "Intel(R) I350 Virtual Function\n");
	else
		dev_info(&pdev->dev, "Intel(R) 82576 Virtual Function\n");
	dev_info(&pdev->dev, "Address: %pM\n", netdev->dev_addr);
}

static int igbvf_set_features(struct net_device *netdev,
			      netdev_features_t features)
{
	struct igbvf_adapter *adapter = netdev_priv(netdev);

	if (features & NETIF_F_RXCSUM)
		adapter->flags &= ~IGBVF_FLAG_RX_CSUM_DISABLED;
	else
		adapter->flags |= IGBVF_FLAG_RX_CSUM_DISABLED;

	return 0;
}

#define IGBVF_MAX_MAC_HDR_LEN		127
#define IGBVF_MAX_NETWORK_HDR_LEN	511

static netdev_features_t
igbvf_features_check(struct sk_buff *skb, struct net_device *dev,
		     netdev_features_t features)
{
	unsigned int network_hdr_len, mac_hdr_len;

	/* Make certain the headers can be described by a context descriptor */
	mac_hdr_len = skb_network_header(skb) - skb->data;
	if (unlikely(mac_hdr_len > IGBVF_MAX_MAC_HDR_LEN))
		return features & ~(NETIF_F_HW_CSUM |
				    NETIF_F_SCTP_CRC |
				    NETIF_F_HW_VLAN_CTAG_TX |
				    NETIF_F_TSO |
				    NETIF_F_TSO6);

	network_hdr_len = skb_checksum_start(skb) - skb_network_header(skb);
	if (unlikely(network_hdr_len >  IGBVF_MAX_NETWORK_HDR_LEN))
		return features & ~(NETIF_F_HW_CSUM |
				    NETIF_F_SCTP_CRC |
				    NETIF_F_TSO |
				    NETIF_F_TSO6);

	/* We can only support IPV4 TSO in tunnels if we can mangle the
	 * inner IP ID field, so strip TSO if MANGLEID is not supported.
	 */
	if (skb->encapsulation && !(features & NETIF_F_TSO_MANGLEID))
		features &= ~NETIF_F_TSO;

	return features;
}

static const struct net_device_ops igbvf_netdev_ops = {
	.ndo_open		= igbvf_open,
	.ndo_stop		= igbvf_close,
	.ndo_start_xmit		= igbvf_xmit_frame,
	.ndo_get_stats		= igbvf_get_stats,
	.ndo_set_rx_mode	= igbvf_set_multi,
	.ndo_set_mac_address	= igbvf_set_mac,
	.ndo_change_mtu		= igbvf_change_mtu,
	.ndo_do_ioctl		= igbvf_ioctl,
	.ndo_tx_timeout		= igbvf_tx_timeout,
	.ndo_vlan_rx_add_vid	= igbvf_vlan_rx_add_vid,
	.ndo_vlan_rx_kill_vid	= igbvf_vlan_rx_kill_vid,
#ifdef CONFIG_NET_POLL_CONTROLLER
	.ndo_poll_controller	= igbvf_netpoll,
#endif
	.ndo_set_features	= igbvf_set_features,
	.ndo_features_check	= igbvf_features_check,
};

/**
 * igbvf_probe - Device Initialization Routine
 * @pdev: PCI device information struct
 * @ent: entry in igbvf_pci_tbl
 *
 * Returns 0 on success, negative on failure
 *
 * igbvf_probe initializes an adapter identified by a pci_dev structure.
 * The OS initialization, configuring of the adapter private structure,
 * and a hardware reset occur.
 **/
static int igbvf_probe(struct pci_dev *pdev, const struct pci_device_id *ent)
{
	struct net_device *netdev;
	struct igbvf_adapter *adapter;
	struct e1000_hw *hw;
	const struct igbvf_info *ei = igbvf_info_tbl[ent->driver_data];

	static int cards_found;
	int err, pci_using_dac;

	err = pci_enable_device_mem(pdev);
	if (err)
		return err;

	pci_using_dac = 0;
	err = dma_set_mask_and_coherent(&pdev->dev, DMA_BIT_MASK(64));
	if (!err) {
		pci_using_dac = 1;
	} else {
		err = dma_set_mask_and_coherent(&pdev->dev, DMA_BIT_MASK(32));
		if (err) {
			dev_err(&pdev->dev,
				"No usable DMA configuration, aborting\n");
			goto err_dma;
		}
	}

	err = pci_request_regions(pdev, igbvf_driver_name);
	if (err)
		goto err_pci_reg;

	pci_set_master(pdev);

	err = -ENOMEM;
	netdev = alloc_etherdev(sizeof(struct igbvf_adapter));
	if (!netdev)
		goto err_alloc_etherdev;

	SET_NETDEV_DEV(netdev, &pdev->dev);

	pci_set_drvdata(pdev, netdev);
	adapter = netdev_priv(netdev);
	hw = &adapter->hw;
	adapter->netdev = netdev;
	adapter->pdev = pdev;
	adapter->ei = ei;
	adapter->pba = ei->pba;
	adapter->flags = ei->flags;
	adapter->hw.back = adapter;
	adapter->hw.mac.type = ei->mac;
	adapter->msg_enable = netif_msg_init(debug, DEFAULT_MSG_ENABLE);

	/* PCI config space info */

	hw->vendor_id = pdev->vendor;
	hw->device_id = pdev->device;
	hw->subsystem_vendor_id = pdev->subsystem_vendor;
	hw->subsystem_device_id = pdev->subsystem_device;
	hw->revision_id = pdev->revision;

	err = -EIO;
	adapter->hw.hw_addr = ioremap(pci_resource_start(pdev, 0),
				      pci_resource_len(pdev, 0));

	if (!adapter->hw.hw_addr)
		goto err_ioremap;

	if (ei->get_variants) {
		err = ei->get_variants(adapter);
		if (err)
			goto err_get_variants;
	}

	/* setup adapter struct */
	err = igbvf_sw_init(adapter);
	if (err)
		goto err_sw_init;

	/* construct the net_device struct */
	netdev->netdev_ops = &igbvf_netdev_ops;

	igbvf_set_ethtool_ops(netdev);
	netdev->watchdog_timeo = 5 * HZ;
	strncpy(netdev->name, pci_name(pdev), sizeof(netdev->name) - 1);

	adapter->bd_number = cards_found++;

	netdev->hw_features = NETIF_F_SG |
			      NETIF_F_TSO |
			      NETIF_F_TSO6 |
			      NETIF_F_RXCSUM |
			      NETIF_F_HW_CSUM |
			      NETIF_F_SCTP_CRC;
<<<<<<< HEAD
=======

#define IGBVF_GSO_PARTIAL_FEATURES (NETIF_F_GSO_GRE | \
				    NETIF_F_GSO_GRE_CSUM | \
				    NETIF_F_GSO_IPIP | \
				    NETIF_F_GSO_SIT | \
				    NETIF_F_GSO_UDP_TUNNEL | \
				    NETIF_F_GSO_UDP_TUNNEL_CSUM)
>>>>>>> ed596a4a

	netdev->gso_partial_features = IGBVF_GSO_PARTIAL_FEATURES;
	netdev->hw_features |= NETIF_F_GSO_PARTIAL |
			       IGBVF_GSO_PARTIAL_FEATURES;

	netdev->features = netdev->hw_features;

	if (pci_using_dac)
		netdev->features |= NETIF_F_HIGHDMA;

<<<<<<< HEAD
	netdev->vlan_features |= NETIF_F_SG |
				 NETIF_F_TSO |
				 NETIF_F_TSO6 |
				 NETIF_F_HW_CSUM |
				 NETIF_F_SCTP_CRC;

	netdev->mpls_features |= NETIF_F_HW_CSUM;
	netdev->hw_enc_features |= NETIF_F_HW_CSUM;
=======
	netdev->vlan_features |= netdev->features | NETIF_F_TSO_MANGLEID;
	netdev->mpls_features |= NETIF_F_HW_CSUM;
	netdev->hw_enc_features |= netdev->vlan_features;

	/* set this bit last since it cannot be part of vlan_features */
	netdev->features |= NETIF_F_HW_VLAN_CTAG_FILTER |
			    NETIF_F_HW_VLAN_CTAG_RX |
			    NETIF_F_HW_VLAN_CTAG_TX;
>>>>>>> ed596a4a

	/*reset the controller to put the device in a known good state */
	err = hw->mac.ops.reset_hw(hw);
	if (err) {
		dev_info(&pdev->dev,
			 "PF still in reset state. Is the PF interface up?\n");
	} else {
		err = hw->mac.ops.read_mac_addr(hw);
		if (err)
			dev_info(&pdev->dev, "Error reading MAC address.\n");
		else if (is_zero_ether_addr(adapter->hw.mac.addr))
			dev_info(&pdev->dev,
				 "MAC address not assigned by administrator.\n");
		memcpy(netdev->dev_addr, adapter->hw.mac.addr,
		       netdev->addr_len);
	}

	if (!is_valid_ether_addr(netdev->dev_addr)) {
		dev_info(&pdev->dev, "Assigning random MAC address.\n");
		eth_hw_addr_random(netdev);
		memcpy(adapter->hw.mac.addr, netdev->dev_addr,
		       netdev->addr_len);
	}

	setup_timer(&adapter->watchdog_timer, &igbvf_watchdog,
		    (unsigned long)adapter);

	INIT_WORK(&adapter->reset_task, igbvf_reset_task);
	INIT_WORK(&adapter->watchdog_task, igbvf_watchdog_task);

	/* ring size defaults */
	adapter->rx_ring->count = 1024;
	adapter->tx_ring->count = 1024;

	/* reset the hardware with the new settings */
	igbvf_reset(adapter);

	/* set hardware-specific flags */
	if (adapter->hw.mac.type == e1000_vfadapt_i350)
		adapter->flags |= IGBVF_FLAG_RX_LB_VLAN_BSWAP;

	strcpy(netdev->name, "eth%d");
	err = register_netdev(netdev);
	if (err)
		goto err_hw_init;

	/* tell the stack to leave us alone until igbvf_open() is called */
	netif_carrier_off(netdev);
	netif_stop_queue(netdev);

	igbvf_print_device_info(adapter);

	igbvf_initialize_last_counter_stats(adapter);

	return 0;

err_hw_init:
	kfree(adapter->tx_ring);
	kfree(adapter->rx_ring);
err_sw_init:
	igbvf_reset_interrupt_capability(adapter);
err_get_variants:
	iounmap(adapter->hw.hw_addr);
err_ioremap:
	free_netdev(netdev);
err_alloc_etherdev:
	pci_release_regions(pdev);
err_pci_reg:
err_dma:
	pci_disable_device(pdev);
	return err;
}

/**
 * igbvf_remove - Device Removal Routine
 * @pdev: PCI device information struct
 *
 * igbvf_remove is called by the PCI subsystem to alert the driver
 * that it should release a PCI device.  The could be caused by a
 * Hot-Plug event, or because the driver is going to be removed from
 * memory.
 **/
static void igbvf_remove(struct pci_dev *pdev)
{
	struct net_device *netdev = pci_get_drvdata(pdev);
	struct igbvf_adapter *adapter = netdev_priv(netdev);
	struct e1000_hw *hw = &adapter->hw;

	/* The watchdog timer may be rescheduled, so explicitly
	 * disable it from being rescheduled.
	 */
	set_bit(__IGBVF_DOWN, &adapter->state);
	del_timer_sync(&adapter->watchdog_timer);

	cancel_work_sync(&adapter->reset_task);
	cancel_work_sync(&adapter->watchdog_task);

	unregister_netdev(netdev);

	igbvf_reset_interrupt_capability(adapter);

	/* it is important to delete the NAPI struct prior to freeing the
	 * Rx ring so that you do not end up with null pointer refs
	 */
	netif_napi_del(&adapter->rx_ring->napi);
	kfree(adapter->tx_ring);
	kfree(adapter->rx_ring);

	iounmap(hw->hw_addr);
	if (hw->flash_address)
		iounmap(hw->flash_address);
	pci_release_regions(pdev);

	free_netdev(netdev);

	pci_disable_device(pdev);
}

/* PCI Error Recovery (ERS) */
static const struct pci_error_handlers igbvf_err_handler = {
	.error_detected = igbvf_io_error_detected,
	.slot_reset = igbvf_io_slot_reset,
	.resume = igbvf_io_resume,
};

static const struct pci_device_id igbvf_pci_tbl[] = {
	{ PCI_VDEVICE(INTEL, E1000_DEV_ID_82576_VF), board_vf },
	{ PCI_VDEVICE(INTEL, E1000_DEV_ID_I350_VF), board_i350_vf },
	{ } /* terminate list */
};
MODULE_DEVICE_TABLE(pci, igbvf_pci_tbl);

/* PCI Device API Driver */
static struct pci_driver igbvf_driver = {
	.name		= igbvf_driver_name,
	.id_table	= igbvf_pci_tbl,
	.probe		= igbvf_probe,
	.remove		= igbvf_remove,
#ifdef CONFIG_PM
	/* Power Management Hooks */
	.suspend	= igbvf_suspend,
	.resume		= igbvf_resume,
#endif
	.shutdown	= igbvf_shutdown,
	.err_handler	= &igbvf_err_handler
};

/**
 * igbvf_init_module - Driver Registration Routine
 *
 * igbvf_init_module is the first routine called when the driver is
 * loaded. All it does is register with the PCI subsystem.
 **/
static int __init igbvf_init_module(void)
{
	int ret;

	pr_info("%s - version %s\n", igbvf_driver_string, igbvf_driver_version);
	pr_info("%s\n", igbvf_copyright);

	ret = pci_register_driver(&igbvf_driver);

	return ret;
}
module_init(igbvf_init_module);

/**
 * igbvf_exit_module - Driver Exit Cleanup Routine
 *
 * igbvf_exit_module is called just before the driver is removed
 * from memory.
 **/
static void __exit igbvf_exit_module(void)
{
	pci_unregister_driver(&igbvf_driver);
}
module_exit(igbvf_exit_module);

MODULE_AUTHOR("Intel Corporation, <e1000-devel@lists.sourceforge.net>");
MODULE_DESCRIPTION("Intel(R) Gigabit Virtual Function Network Driver");
MODULE_LICENSE("GPL");
MODULE_VERSION(DRV_VERSION);

/* netdev.c */<|MERGE_RESOLUTION|>--- conflicted
+++ resolved
@@ -1908,36 +1908,6 @@
 
 static void igbvf_tx_ctxtdesc(struct igbvf_ring *tx_ring, u32 vlan_macip_lens,
 			      u32 type_tucmd, u32 mss_l4len_idx)
-<<<<<<< HEAD
-{
-	struct e1000_adv_tx_context_desc *context_desc;
-	struct igbvf_buffer *buffer_info;
-	u16 i = tx_ring->next_to_use;
-
-	context_desc = IGBVF_TX_CTXTDESC_ADV(*tx_ring, i);
-	buffer_info = &tx_ring->buffer_info[i];
-
-	i++;
-	tx_ring->next_to_use = (i < tx_ring->count) ? i : 0;
-
-	/* set bits to identify this as an advanced context descriptor */
-	type_tucmd |= E1000_TXD_CMD_DEXT | E1000_ADVTXD_DTYP_CTXT;
-
-	context_desc->vlan_macip_lens	= cpu_to_le32(vlan_macip_lens);
-	context_desc->seqnum_seed	= 0;
-	context_desc->type_tucmd_mlhl	= cpu_to_le32(type_tucmd);
-	context_desc->mss_l4len_idx	= cpu_to_le32(mss_l4len_idx);
-
-	buffer_info->time_stamp = jiffies;
-	buffer_info->dma = 0;
-}
-
-static int igbvf_tso(struct igbvf_adapter *adapter,
-		     struct igbvf_ring *tx_ring,
-		     struct sk_buff *skb, u32 tx_flags, u8 *hdr_len,
-		     __be16 protocol)
-=======
->>>>>>> ed596a4a
 {
 	struct e1000_adv_tx_context_desc *context_desc;
 	struct igbvf_buffer *buffer_info;
@@ -2790,8 +2760,6 @@
 			      NETIF_F_RXCSUM |
 			      NETIF_F_HW_CSUM |
 			      NETIF_F_SCTP_CRC;
-<<<<<<< HEAD
-=======
 
 #define IGBVF_GSO_PARTIAL_FEATURES (NETIF_F_GSO_GRE | \
 				    NETIF_F_GSO_GRE_CSUM | \
@@ -2799,7 +2767,6 @@
 				    NETIF_F_GSO_SIT | \
 				    NETIF_F_GSO_UDP_TUNNEL | \
 				    NETIF_F_GSO_UDP_TUNNEL_CSUM)
->>>>>>> ed596a4a
 
 	netdev->gso_partial_features = IGBVF_GSO_PARTIAL_FEATURES;
 	netdev->hw_features |= NETIF_F_GSO_PARTIAL |
@@ -2810,16 +2777,6 @@
 	if (pci_using_dac)
 		netdev->features |= NETIF_F_HIGHDMA;
 
-<<<<<<< HEAD
-	netdev->vlan_features |= NETIF_F_SG |
-				 NETIF_F_TSO |
-				 NETIF_F_TSO6 |
-				 NETIF_F_HW_CSUM |
-				 NETIF_F_SCTP_CRC;
-
-	netdev->mpls_features |= NETIF_F_HW_CSUM;
-	netdev->hw_enc_features |= NETIF_F_HW_CSUM;
-=======
 	netdev->vlan_features |= netdev->features | NETIF_F_TSO_MANGLEID;
 	netdev->mpls_features |= NETIF_F_HW_CSUM;
 	netdev->hw_enc_features |= netdev->vlan_features;
@@ -2828,7 +2785,6 @@
 	netdev->features |= NETIF_F_HW_VLAN_CTAG_FILTER |
 			    NETIF_F_HW_VLAN_CTAG_RX |
 			    NETIF_F_HW_VLAN_CTAG_TX;
->>>>>>> ed596a4a
 
 	/*reset the controller to put the device in a known good state */
 	err = hw->mac.ops.reset_hw(hw);
