--- conflicted
+++ resolved
@@ -147,14 +147,8 @@
 		dev_info(&pf->pdev->dev, "        vlan_features = 0x%08lx\n",
 			 (unsigned long int)nd->vlan_features);
 	}
-<<<<<<< HEAD
-	if (vsi->active_vlans)
-		dev_info(&pf->pdev->dev,
-			 "    vlgrp: & = %p\n", vsi->active_vlans);
-=======
 	dev_info(&pf->pdev->dev,
 		 "    vlgrp: & = %p\n", vsi->active_vlans);
->>>>>>> ed596a4a
 	dev_info(&pf->pdev->dev,
 		 "    state = %li flags = 0x%08lx, netdev_registered = %i, current_netdev_flags = 0x%04x\n",
 		 vsi->state, vsi->flags,
@@ -277,13 +271,8 @@
 			 "    rx_rings[%i]: rx_buf_len = %d\n",
 			 i, rx_ring->rx_buf_len);
 		dev_info(&pf->pdev->dev,
-<<<<<<< HEAD
-			 "    rx_rings[%i]: hsplit = %d, next_to_use = %d, next_to_clean = %d, ring_active = %i\n",
-			 i, ring_is_ps_enabled(rx_ring),
-=======
 			 "    rx_rings[%i]: next_to_use = %d, next_to_clean = %d, ring_active = %i\n",
 			 i,
->>>>>>> ed596a4a
 			 rx_ring->next_to_use,
 			 rx_ring->next_to_clean,
 			 rx_ring->ring_active);
@@ -335,12 +324,6 @@
 			 tx_ring->queue_index,
 			 tx_ring->reg_idx);
 		dev_info(&pf->pdev->dev,
-<<<<<<< HEAD
-			 "    tx_rings[%i]: dtype = %d\n",
-			 i, tx_ring->dtype);
-		dev_info(&pf->pdev->dev,
-=======
->>>>>>> ed596a4a
 			 "    tx_rings[%i]: next_to_use = %d, next_to_clean = %d, ring_active = %i\n",
 			 i,
 			 tx_ring->next_to_use,
@@ -603,16 +586,6 @@
 					 "   d[%03x] = 0x%016llx 0x%016llx\n",
 					 i, txd->buffer_addr,
 					 txd->cmd_type_offset_bsz);
-<<<<<<< HEAD
-			} else if (sizeof(union i40e_rx_desc) ==
-				   sizeof(union i40e_16byte_rx_desc)) {
-				rxd = I40E_RX_DESC(ring, i);
-				dev_info(&pf->pdev->dev,
-					 "   d[%03x] = 0x%016llx 0x%016llx\n",
-					 i, rxd->read.pkt_addr,
-					 rxd->read.hdr_addr);
-=======
->>>>>>> ed596a4a
 			} else {
 				rxd = I40E_RX_DESC(ring, i);
 				dev_info(&pf->pdev->dev,
@@ -634,16 +607,6 @@
 				 "vsi = %02i tx ring = %02i d[%03x] = 0x%016llx 0x%016llx\n",
 				 vsi_seid, ring_id, desc_n,
 				 txd->buffer_addr, txd->cmd_type_offset_bsz);
-<<<<<<< HEAD
-		} else if (sizeof(union i40e_rx_desc) ==
-			   sizeof(union i40e_16byte_rx_desc)) {
-			rxd = I40E_RX_DESC(ring, desc_n);
-			dev_info(&pf->pdev->dev,
-				 "vsi = %02i rx ring = %02i d[%03x] = 0x%016llx 0x%016llx\n",
-				 vsi_seid, ring_id, desc_n,
-				 rxd->read.pkt_addr, rxd->read.hdr_addr);
-=======
->>>>>>> ed596a4a
 		} else {
 			rxd = I40E_RX_DESC(ring, desc_n);
 			dev_info(&pf->pdev->dev,
