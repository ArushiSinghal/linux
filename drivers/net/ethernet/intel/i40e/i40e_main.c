/*******************************************************************************
 *
 * Intel Ethernet Controller XL710 Family Linux Driver
 * Copyright(c) 2013 - 2016 Intel Corporation.
 *
 * This program is free software; you can redistribute it and/or modify it
 * under the terms and conditions of the GNU General Public License,
 * version 2, as published by the Free Software Foundation.
 *
 * This program is distributed in the hope it will be useful, but WITHOUT
 * ANY WARRANTY; without even the implied warranty of MERCHANTABILITY or
 * FITNESS FOR A PARTICULAR PURPOSE.  See the GNU General Public License for
 * more details.
 *
 * You should have received a copy of the GNU General Public License along
 * with this program.  If not, see <http://www.gnu.org/licenses/>.
 *
 * The full GNU General Public License is included in this distribution in
 * the file called "COPYING".
 *
 * Contact Information:
 * e1000-devel Mailing List <e1000-devel@lists.sourceforge.net>
 * Intel Corporation, 5200 N.E. Elam Young Parkway, Hillsboro, OR 97124-6497
 *
 ******************************************************************************/

#include <linux/etherdevice.h>
#include <linux/of_net.h>
#include <linux/pci.h>

/* Local includes */
#include "i40e.h"
#include "i40e_diag.h"
#include <net/udp_tunnel.h>

const char i40e_driver_name[] = "i40e";
static const char i40e_driver_string[] =
			"Intel(R) Ethernet Connection XL710 Network Driver";

#define DRV_KERN "-k"

#define DRV_VERSION_MAJOR 1
#define DRV_VERSION_MINOR 6
#define DRV_VERSION_BUILD 4
#define DRV_VERSION __stringify(DRV_VERSION_MAJOR) "." \
	     __stringify(DRV_VERSION_MINOR) "." \
	     __stringify(DRV_VERSION_BUILD)    DRV_KERN
const char i40e_driver_version_str[] = DRV_VERSION;
static const char i40e_copyright[] = "Copyright (c) 2013 - 2014 Intel Corporation.";

/* a bit of forward declarations */
static void i40e_vsi_reinit_locked(struct i40e_vsi *vsi);
static void i40e_handle_reset_warning(struct i40e_pf *pf);
static int i40e_add_vsi(struct i40e_vsi *vsi);
static int i40e_add_veb(struct i40e_veb *veb, struct i40e_vsi *vsi);
static int i40e_setup_pf_switch(struct i40e_pf *pf, bool reinit);
static int i40e_setup_misc_vector(struct i40e_pf *pf);
static void i40e_determine_queue_usage(struct i40e_pf *pf);
static int i40e_setup_pf_filter_control(struct i40e_pf *pf);
static void i40e_fill_rss_lut(struct i40e_pf *pf, u8 *lut,
			      u16 rss_table_size, u16 rss_size);
static void i40e_fdir_sb_setup(struct i40e_pf *pf);
static int i40e_veb_get_bw_info(struct i40e_veb *veb);

/* i40e_pci_tbl - PCI Device ID Table
 *
 * Last entry must be all 0s
 *
 * { Vendor ID, Device ID, SubVendor ID, SubDevice ID,
 *   Class, Class Mask, private data (not used) }
 */
static const struct pci_device_id i40e_pci_tbl[] = {
	{PCI_VDEVICE(INTEL, I40E_DEV_ID_SFP_XL710), 0},
	{PCI_VDEVICE(INTEL, I40E_DEV_ID_QEMU), 0},
	{PCI_VDEVICE(INTEL, I40E_DEV_ID_KX_B), 0},
	{PCI_VDEVICE(INTEL, I40E_DEV_ID_KX_C), 0},
	{PCI_VDEVICE(INTEL, I40E_DEV_ID_QSFP_A), 0},
	{PCI_VDEVICE(INTEL, I40E_DEV_ID_QSFP_B), 0},
	{PCI_VDEVICE(INTEL, I40E_DEV_ID_QSFP_C), 0},
	{PCI_VDEVICE(INTEL, I40E_DEV_ID_10G_BASE_T), 0},
	{PCI_VDEVICE(INTEL, I40E_DEV_ID_10G_BASE_T4), 0},
	{PCI_VDEVICE(INTEL, I40E_DEV_ID_20G_KR2), 0},
	{PCI_VDEVICE(INTEL, I40E_DEV_ID_KX_X722), 0},
	{PCI_VDEVICE(INTEL, I40E_DEV_ID_QSFP_X722), 0},
	{PCI_VDEVICE(INTEL, I40E_DEV_ID_SFP_X722), 0},
	{PCI_VDEVICE(INTEL, I40E_DEV_ID_1G_BASE_T_X722), 0},
	{PCI_VDEVICE(INTEL, I40E_DEV_ID_10G_BASE_T_X722), 0},
	{PCI_VDEVICE(INTEL, I40E_DEV_ID_SFP_I_X722), 0},
	{PCI_VDEVICE(INTEL, I40E_DEV_ID_QSFP_I_X722), 0},
	{PCI_VDEVICE(INTEL, I40E_DEV_ID_20G_KR2), 0},
	{PCI_VDEVICE(INTEL, I40E_DEV_ID_20G_KR2_A), 0},
	/* required last entry */
	{0, }
};
MODULE_DEVICE_TABLE(pci, i40e_pci_tbl);

#define I40E_MAX_VF_COUNT 128
static int debug = -1;
module_param(debug, int, 0);
MODULE_PARM_DESC(debug, "Debug level (0=none,...,16=all)");

MODULE_AUTHOR("Intel Corporation, <e1000-devel@lists.sourceforge.net>");
MODULE_DESCRIPTION("Intel(R) Ethernet Connection XL710 Network Driver");
MODULE_LICENSE("GPL");
MODULE_VERSION(DRV_VERSION);

static struct workqueue_struct *i40e_wq;

/**
 * i40e_allocate_dma_mem_d - OS specific memory alloc for shared code
 * @hw:   pointer to the HW structure
 * @mem:  ptr to mem struct to fill out
 * @size: size of memory requested
 * @alignment: what to align the allocation to
 **/
int i40e_allocate_dma_mem_d(struct i40e_hw *hw, struct i40e_dma_mem *mem,
			    u64 size, u32 alignment)
{
	struct i40e_pf *pf = (struct i40e_pf *)hw->back;

	mem->size = ALIGN(size, alignment);
	mem->va = dma_zalloc_coherent(&pf->pdev->dev, mem->size,
				      &mem->pa, GFP_KERNEL);
	if (!mem->va)
		return -ENOMEM;

	return 0;
}

/**
 * i40e_free_dma_mem_d - OS specific memory free for shared code
 * @hw:   pointer to the HW structure
 * @mem:  ptr to mem struct to free
 **/
int i40e_free_dma_mem_d(struct i40e_hw *hw, struct i40e_dma_mem *mem)
{
	struct i40e_pf *pf = (struct i40e_pf *)hw->back;

	dma_free_coherent(&pf->pdev->dev, mem->size, mem->va, mem->pa);
	mem->va = NULL;
	mem->pa = 0;
	mem->size = 0;

	return 0;
}

/**
 * i40e_allocate_virt_mem_d - OS specific memory alloc for shared code
 * @hw:   pointer to the HW structure
 * @mem:  ptr to mem struct to fill out
 * @size: size of memory requested
 **/
int i40e_allocate_virt_mem_d(struct i40e_hw *hw, struct i40e_virt_mem *mem,
			     u32 size)
{
	mem->size = size;
	mem->va = kzalloc(size, GFP_KERNEL);

	if (!mem->va)
		return -ENOMEM;

	return 0;
}

/**
 * i40e_free_virt_mem_d - OS specific memory free for shared code
 * @hw:   pointer to the HW structure
 * @mem:  ptr to mem struct to free
 **/
int i40e_free_virt_mem_d(struct i40e_hw *hw, struct i40e_virt_mem *mem)
{
	/* it's ok to kfree a NULL pointer */
	kfree(mem->va);
	mem->va = NULL;
	mem->size = 0;

	return 0;
}

/**
 * i40e_get_lump - find a lump of free generic resource
 * @pf: board private structure
 * @pile: the pile of resource to search
 * @needed: the number of items needed
 * @id: an owner id to stick on the items assigned
 *
 * Returns the base item index of the lump, or negative for error
 *
 * The search_hint trick and lack of advanced fit-finding only work
 * because we're highly likely to have all the same size lump requests.
 * Linear search time and any fragmentation should be minimal.
 **/
static int i40e_get_lump(struct i40e_pf *pf, struct i40e_lump_tracking *pile,
			 u16 needed, u16 id)
{
	int ret = -ENOMEM;
	int i, j;

	if (!pile || needed == 0 || id >= I40E_PILE_VALID_BIT) {
		dev_info(&pf->pdev->dev,
			 "param err: pile=%p needed=%d id=0x%04x\n",
			 pile, needed, id);
		return -EINVAL;
	}

	/* start the linear search with an imperfect hint */
	i = pile->search_hint;
	while (i < pile->num_entries) {
		/* skip already allocated entries */
		if (pile->list[i] & I40E_PILE_VALID_BIT) {
			i++;
			continue;
		}

		/* do we have enough in this lump? */
		for (j = 0; (j < needed) && ((i+j) < pile->num_entries); j++) {
			if (pile->list[i+j] & I40E_PILE_VALID_BIT)
				break;
		}

		if (j == needed) {
			/* there was enough, so assign it to the requestor */
			for (j = 0; j < needed; j++)
				pile->list[i+j] = id | I40E_PILE_VALID_BIT;
			ret = i;
			pile->search_hint = i + j;
			break;
		}

		/* not enough, so skip over it and continue looking */
		i += j;
	}

	return ret;
}

/**
 * i40e_put_lump - return a lump of generic resource
 * @pile: the pile of resource to search
 * @index: the base item index
 * @id: the owner id of the items assigned
 *
 * Returns the count of items in the lump
 **/
static int i40e_put_lump(struct i40e_lump_tracking *pile, u16 index, u16 id)
{
	int valid_id = (id | I40E_PILE_VALID_BIT);
	int count = 0;
	int i;

	if (!pile || index >= pile->num_entries)
		return -EINVAL;

	for (i = index;
	     i < pile->num_entries && pile->list[i] == valid_id;
	     i++) {
		pile->list[i] = 0;
		count++;
	}

	if (count && index < pile->search_hint)
		pile->search_hint = index;

	return count;
}

/**
 * i40e_find_vsi_from_id - searches for the vsi with the given id
 * @pf - the pf structure to search for the vsi
 * @id - id of the vsi it is searching for
 **/
struct i40e_vsi *i40e_find_vsi_from_id(struct i40e_pf *pf, u16 id)
{
	int i;

	for (i = 0; i < pf->num_alloc_vsi; i++)
		if (pf->vsi[i] && (pf->vsi[i]->id == id))
			return pf->vsi[i];

	return NULL;
}

/**
 * i40e_service_event_schedule - Schedule the service task to wake up
 * @pf: board private structure
 *
 * If not already scheduled, this puts the task into the work queue
 **/
void i40e_service_event_schedule(struct i40e_pf *pf)
{
	if (!test_bit(__I40E_DOWN, &pf->state) &&
	    !test_bit(__I40E_RESET_RECOVERY_PENDING, &pf->state) &&
	    !test_and_set_bit(__I40E_SERVICE_SCHED, &pf->state))
		queue_work(i40e_wq, &pf->service_task);
}

/**
 * i40e_tx_timeout - Respond to a Tx Hang
 * @netdev: network interface device structure
 *
 * If any port has noticed a Tx timeout, it is likely that the whole
 * device is munged, not just the one netdev port, so go for the full
 * reset.
 **/
#ifdef I40E_FCOE
void i40e_tx_timeout(struct net_device *netdev)
#else
static void i40e_tx_timeout(struct net_device *netdev)
#endif
{
	struct i40e_netdev_priv *np = netdev_priv(netdev);
	struct i40e_vsi *vsi = np->vsi;
	struct i40e_pf *pf = vsi->back;
	struct i40e_ring *tx_ring = NULL;
	unsigned int i, hung_queue = 0;
	u32 head, val;

	pf->tx_timeout_count++;

	/* find the stopped queue the same way the stack does */
	for (i = 0; i < netdev->num_tx_queues; i++) {
		struct netdev_queue *q;
		unsigned long trans_start;

		q = netdev_get_tx_queue(netdev, i);
		trans_start = q->trans_start;
		if (netif_xmit_stopped(q) &&
		    time_after(jiffies,
			       (trans_start + netdev->watchdog_timeo))) {
			hung_queue = i;
			break;
		}
	}

	if (i == netdev->num_tx_queues) {
		netdev_info(netdev, "tx_timeout: no netdev hung queue found\n");
	} else {
		/* now that we have an index, find the tx_ring struct */
		for (i = 0; i < vsi->num_queue_pairs; i++) {
			if (vsi->tx_rings[i] && vsi->tx_rings[i]->desc) {
				if (hung_queue ==
				    vsi->tx_rings[i]->queue_index) {
					tx_ring = vsi->tx_rings[i];
					break;
				}
			}
		}
	}

	if (time_after(jiffies, (pf->tx_timeout_last_recovery + HZ*20)))
		pf->tx_timeout_recovery_level = 1;  /* reset after some time */
	else if (time_before(jiffies,
		      (pf->tx_timeout_last_recovery + netdev->watchdog_timeo)))
		return;   /* don't do any new action before the next timeout */

	if (tx_ring) {
		head = i40e_get_head(tx_ring);
		/* Read interrupt register */
		if (pf->flags & I40E_FLAG_MSIX_ENABLED)
			val = rd32(&pf->hw,
			     I40E_PFINT_DYN_CTLN(tx_ring->q_vector->v_idx +
						tx_ring->vsi->base_vector - 1));
		else
			val = rd32(&pf->hw, I40E_PFINT_DYN_CTL0);

		netdev_info(netdev, "tx_timeout: VSI_seid: %d, Q %d, NTC: 0x%x, HWB: 0x%x, NTU: 0x%x, TAIL: 0x%x, INT: 0x%x\n",
			    vsi->seid, hung_queue, tx_ring->next_to_clean,
			    head, tx_ring->next_to_use,
			    readl(tx_ring->tail), val);
	}

	pf->tx_timeout_last_recovery = jiffies;
	netdev_info(netdev, "tx_timeout recovery level %d, hung_queue %d\n",
		    pf->tx_timeout_recovery_level, hung_queue);

	switch (pf->tx_timeout_recovery_level) {
	case 1:
		set_bit(__I40E_PF_RESET_REQUESTED, &pf->state);
		break;
	case 2:
		set_bit(__I40E_CORE_RESET_REQUESTED, &pf->state);
		break;
	case 3:
		set_bit(__I40E_GLOBAL_RESET_REQUESTED, &pf->state);
		break;
	default:
		netdev_err(netdev, "tx_timeout recovery unsuccessful\n");
		break;
	}

	i40e_service_event_schedule(pf);
	pf->tx_timeout_recovery_level++;
}

/**
 * i40e_get_vsi_stats_struct - Get System Network Statistics
 * @vsi: the VSI we care about
 *
 * Returns the address of the device statistics structure.
 * The statistics are actually updated from the service task.
 **/
struct rtnl_link_stats64 *i40e_get_vsi_stats_struct(struct i40e_vsi *vsi)
{
	return &vsi->net_stats;
}

/**
 * i40e_get_netdev_stats_struct - Get statistics for netdev interface
 * @netdev: network interface device structure
 *
 * Returns the address of the device statistics structure.
 * The statistics are actually updated from the service task.
 **/
#ifdef I40E_FCOE
struct rtnl_link_stats64 *i40e_get_netdev_stats_struct(
					     struct net_device *netdev,
					     struct rtnl_link_stats64 *stats)
#else
static struct rtnl_link_stats64 *i40e_get_netdev_stats_struct(
					     struct net_device *netdev,
					     struct rtnl_link_stats64 *stats)
#endif
{
	struct i40e_netdev_priv *np = netdev_priv(netdev);
	struct i40e_ring *tx_ring, *rx_ring;
	struct i40e_vsi *vsi = np->vsi;
	struct rtnl_link_stats64 *vsi_stats = i40e_get_vsi_stats_struct(vsi);
	int i;

	if (test_bit(__I40E_DOWN, &vsi->state))
		return stats;

	if (!vsi->tx_rings)
		return stats;

	rcu_read_lock();
	for (i = 0; i < vsi->num_queue_pairs; i++) {
		u64 bytes, packets;
		unsigned int start;

		tx_ring = ACCESS_ONCE(vsi->tx_rings[i]);
		if (!tx_ring)
			continue;

		do {
			start = u64_stats_fetch_begin_irq(&tx_ring->syncp);
			packets = tx_ring->stats.packets;
			bytes   = tx_ring->stats.bytes;
		} while (u64_stats_fetch_retry_irq(&tx_ring->syncp, start));

		stats->tx_packets += packets;
		stats->tx_bytes   += bytes;
		rx_ring = &tx_ring[1];

		do {
			start = u64_stats_fetch_begin_irq(&rx_ring->syncp);
			packets = rx_ring->stats.packets;
			bytes   = rx_ring->stats.bytes;
		} while (u64_stats_fetch_retry_irq(&rx_ring->syncp, start));

		stats->rx_packets += packets;
		stats->rx_bytes   += bytes;
	}
	rcu_read_unlock();

	/* following stats updated by i40e_watchdog_subtask() */
	stats->multicast	= vsi_stats->multicast;
	stats->tx_errors	= vsi_stats->tx_errors;
	stats->tx_dropped	= vsi_stats->tx_dropped;
	stats->rx_errors	= vsi_stats->rx_errors;
	stats->rx_dropped	= vsi_stats->rx_dropped;
	stats->rx_crc_errors	= vsi_stats->rx_crc_errors;
	stats->rx_length_errors	= vsi_stats->rx_length_errors;

	return stats;
}

/**
 * i40e_vsi_reset_stats - Resets all stats of the given vsi
 * @vsi: the VSI to have its stats reset
 **/
void i40e_vsi_reset_stats(struct i40e_vsi *vsi)
{
	struct rtnl_link_stats64 *ns;
	int i;

	if (!vsi)
		return;

	ns = i40e_get_vsi_stats_struct(vsi);
	memset(ns, 0, sizeof(*ns));
	memset(&vsi->net_stats_offsets, 0, sizeof(vsi->net_stats_offsets));
	memset(&vsi->eth_stats, 0, sizeof(vsi->eth_stats));
	memset(&vsi->eth_stats_offsets, 0, sizeof(vsi->eth_stats_offsets));
	if (vsi->rx_rings && vsi->rx_rings[0]) {
		for (i = 0; i < vsi->num_queue_pairs; i++) {
			memset(&vsi->rx_rings[i]->stats, 0,
			       sizeof(vsi->rx_rings[i]->stats));
			memset(&vsi->rx_rings[i]->rx_stats, 0,
			       sizeof(vsi->rx_rings[i]->rx_stats));
			memset(&vsi->tx_rings[i]->stats, 0,
			       sizeof(vsi->tx_rings[i]->stats));
			memset(&vsi->tx_rings[i]->tx_stats, 0,
			       sizeof(vsi->tx_rings[i]->tx_stats));
		}
	}
	vsi->stat_offsets_loaded = false;
}

/**
 * i40e_pf_reset_stats - Reset all of the stats for the given PF
 * @pf: the PF to be reset
 **/
void i40e_pf_reset_stats(struct i40e_pf *pf)
{
	int i;

	memset(&pf->stats, 0, sizeof(pf->stats));
	memset(&pf->stats_offsets, 0, sizeof(pf->stats_offsets));
	pf->stat_offsets_loaded = false;

	for (i = 0; i < I40E_MAX_VEB; i++) {
		if (pf->veb[i]) {
			memset(&pf->veb[i]->stats, 0,
			       sizeof(pf->veb[i]->stats));
			memset(&pf->veb[i]->stats_offsets, 0,
			       sizeof(pf->veb[i]->stats_offsets));
			pf->veb[i]->stat_offsets_loaded = false;
		}
	}
}

/**
 * i40e_stat_update48 - read and update a 48 bit stat from the chip
 * @hw: ptr to the hardware info
 * @hireg: the high 32 bit reg to read
 * @loreg: the low 32 bit reg to read
 * @offset_loaded: has the initial offset been loaded yet
 * @offset: ptr to current offset value
 * @stat: ptr to the stat
 *
 * Since the device stats are not reset at PFReset, they likely will not
 * be zeroed when the driver starts.  We'll save the first values read
 * and use them as offsets to be subtracted from the raw values in order
 * to report stats that count from zero.  In the process, we also manage
 * the potential roll-over.
 **/
static void i40e_stat_update48(struct i40e_hw *hw, u32 hireg, u32 loreg,
			       bool offset_loaded, u64 *offset, u64 *stat)
{
	u64 new_data;

	if (hw->device_id == I40E_DEV_ID_QEMU) {
		new_data = rd32(hw, loreg);
		new_data |= ((u64)(rd32(hw, hireg) & 0xFFFF)) << 32;
	} else {
		new_data = rd64(hw, loreg);
	}
	if (!offset_loaded)
		*offset = new_data;
	if (likely(new_data >= *offset))
		*stat = new_data - *offset;
	else
		*stat = (new_data + BIT_ULL(48)) - *offset;
	*stat &= 0xFFFFFFFFFFFFULL;
}

/**
 * i40e_stat_update32 - read and update a 32 bit stat from the chip
 * @hw: ptr to the hardware info
 * @reg: the hw reg to read
 * @offset_loaded: has the initial offset been loaded yet
 * @offset: ptr to current offset value
 * @stat: ptr to the stat
 **/
static void i40e_stat_update32(struct i40e_hw *hw, u32 reg,
			       bool offset_loaded, u64 *offset, u64 *stat)
{
	u32 new_data;

	new_data = rd32(hw, reg);
	if (!offset_loaded)
		*offset = new_data;
	if (likely(new_data >= *offset))
		*stat = (u32)(new_data - *offset);
	else
		*stat = (u32)((new_data + BIT_ULL(32)) - *offset);
}

/**
 * i40e_update_eth_stats - Update VSI-specific ethernet statistics counters.
 * @vsi: the VSI to be updated
 **/
void i40e_update_eth_stats(struct i40e_vsi *vsi)
{
	int stat_idx = le16_to_cpu(vsi->info.stat_counter_idx);
	struct i40e_pf *pf = vsi->back;
	struct i40e_hw *hw = &pf->hw;
	struct i40e_eth_stats *oes;
	struct i40e_eth_stats *es;     /* device's eth stats */

	es = &vsi->eth_stats;
	oes = &vsi->eth_stats_offsets;

	/* Gather up the stats that the hw collects */
	i40e_stat_update32(hw, I40E_GLV_TEPC(stat_idx),
			   vsi->stat_offsets_loaded,
			   &oes->tx_errors, &es->tx_errors);
	i40e_stat_update32(hw, I40E_GLV_RDPC(stat_idx),
			   vsi->stat_offsets_loaded,
			   &oes->rx_discards, &es->rx_discards);
	i40e_stat_update32(hw, I40E_GLV_RUPP(stat_idx),
			   vsi->stat_offsets_loaded,
			   &oes->rx_unknown_protocol, &es->rx_unknown_protocol);
	i40e_stat_update32(hw, I40E_GLV_TEPC(stat_idx),
			   vsi->stat_offsets_loaded,
			   &oes->tx_errors, &es->tx_errors);

	i40e_stat_update48(hw, I40E_GLV_GORCH(stat_idx),
			   I40E_GLV_GORCL(stat_idx),
			   vsi->stat_offsets_loaded,
			   &oes->rx_bytes, &es->rx_bytes);
	i40e_stat_update48(hw, I40E_GLV_UPRCH(stat_idx),
			   I40E_GLV_UPRCL(stat_idx),
			   vsi->stat_offsets_loaded,
			   &oes->rx_unicast, &es->rx_unicast);
	i40e_stat_update48(hw, I40E_GLV_MPRCH(stat_idx),
			   I40E_GLV_MPRCL(stat_idx),
			   vsi->stat_offsets_loaded,
			   &oes->rx_multicast, &es->rx_multicast);
	i40e_stat_update48(hw, I40E_GLV_BPRCH(stat_idx),
			   I40E_GLV_BPRCL(stat_idx),
			   vsi->stat_offsets_loaded,
			   &oes->rx_broadcast, &es->rx_broadcast);

	i40e_stat_update48(hw, I40E_GLV_GOTCH(stat_idx),
			   I40E_GLV_GOTCL(stat_idx),
			   vsi->stat_offsets_loaded,
			   &oes->tx_bytes, &es->tx_bytes);
	i40e_stat_update48(hw, I40E_GLV_UPTCH(stat_idx),
			   I40E_GLV_UPTCL(stat_idx),
			   vsi->stat_offsets_loaded,
			   &oes->tx_unicast, &es->tx_unicast);
	i40e_stat_update48(hw, I40E_GLV_MPTCH(stat_idx),
			   I40E_GLV_MPTCL(stat_idx),
			   vsi->stat_offsets_loaded,
			   &oes->tx_multicast, &es->tx_multicast);
	i40e_stat_update48(hw, I40E_GLV_BPTCH(stat_idx),
			   I40E_GLV_BPTCL(stat_idx),
			   vsi->stat_offsets_loaded,
			   &oes->tx_broadcast, &es->tx_broadcast);
	vsi->stat_offsets_loaded = true;
}

/**
 * i40e_update_veb_stats - Update Switch component statistics
 * @veb: the VEB being updated
 **/
static void i40e_update_veb_stats(struct i40e_veb *veb)
{
	struct i40e_pf *pf = veb->pf;
	struct i40e_hw *hw = &pf->hw;
	struct i40e_eth_stats *oes;
	struct i40e_eth_stats *es;     /* device's eth stats */
	struct i40e_veb_tc_stats *veb_oes;
	struct i40e_veb_tc_stats *veb_es;
	int i, idx = 0;

	idx = veb->stats_idx;
	es = &veb->stats;
	oes = &veb->stats_offsets;
	veb_es = &veb->tc_stats;
	veb_oes = &veb->tc_stats_offsets;

	/* Gather up the stats that the hw collects */
	i40e_stat_update32(hw, I40E_GLSW_TDPC(idx),
			   veb->stat_offsets_loaded,
			   &oes->tx_discards, &es->tx_discards);
	if (hw->revision_id > 0)
		i40e_stat_update32(hw, I40E_GLSW_RUPP(idx),
				   veb->stat_offsets_loaded,
				   &oes->rx_unknown_protocol,
				   &es->rx_unknown_protocol);
	i40e_stat_update48(hw, I40E_GLSW_GORCH(idx), I40E_GLSW_GORCL(idx),
			   veb->stat_offsets_loaded,
			   &oes->rx_bytes, &es->rx_bytes);
	i40e_stat_update48(hw, I40E_GLSW_UPRCH(idx), I40E_GLSW_UPRCL(idx),
			   veb->stat_offsets_loaded,
			   &oes->rx_unicast, &es->rx_unicast);
	i40e_stat_update48(hw, I40E_GLSW_MPRCH(idx), I40E_GLSW_MPRCL(idx),
			   veb->stat_offsets_loaded,
			   &oes->rx_multicast, &es->rx_multicast);
	i40e_stat_update48(hw, I40E_GLSW_BPRCH(idx), I40E_GLSW_BPRCL(idx),
			   veb->stat_offsets_loaded,
			   &oes->rx_broadcast, &es->rx_broadcast);

	i40e_stat_update48(hw, I40E_GLSW_GOTCH(idx), I40E_GLSW_GOTCL(idx),
			   veb->stat_offsets_loaded,
			   &oes->tx_bytes, &es->tx_bytes);
	i40e_stat_update48(hw, I40E_GLSW_UPTCH(idx), I40E_GLSW_UPTCL(idx),
			   veb->stat_offsets_loaded,
			   &oes->tx_unicast, &es->tx_unicast);
	i40e_stat_update48(hw, I40E_GLSW_MPTCH(idx), I40E_GLSW_MPTCL(idx),
			   veb->stat_offsets_loaded,
			   &oes->tx_multicast, &es->tx_multicast);
	i40e_stat_update48(hw, I40E_GLSW_BPTCH(idx), I40E_GLSW_BPTCL(idx),
			   veb->stat_offsets_loaded,
			   &oes->tx_broadcast, &es->tx_broadcast);
	for (i = 0; i < I40E_MAX_TRAFFIC_CLASS; i++) {
		i40e_stat_update48(hw, I40E_GLVEBTC_RPCH(i, idx),
				   I40E_GLVEBTC_RPCL(i, idx),
				   veb->stat_offsets_loaded,
				   &veb_oes->tc_rx_packets[i],
				   &veb_es->tc_rx_packets[i]);
		i40e_stat_update48(hw, I40E_GLVEBTC_RBCH(i, idx),
				   I40E_GLVEBTC_RBCL(i, idx),
				   veb->stat_offsets_loaded,
				   &veb_oes->tc_rx_bytes[i],
				   &veb_es->tc_rx_bytes[i]);
		i40e_stat_update48(hw, I40E_GLVEBTC_TPCH(i, idx),
				   I40E_GLVEBTC_TPCL(i, idx),
				   veb->stat_offsets_loaded,
				   &veb_oes->tc_tx_packets[i],
				   &veb_es->tc_tx_packets[i]);
		i40e_stat_update48(hw, I40E_GLVEBTC_TBCH(i, idx),
				   I40E_GLVEBTC_TBCL(i, idx),
				   veb->stat_offsets_loaded,
				   &veb_oes->tc_tx_bytes[i],
				   &veb_es->tc_tx_bytes[i]);
	}
	veb->stat_offsets_loaded = true;
}

#ifdef I40E_FCOE
/**
 * i40e_update_fcoe_stats - Update FCoE-specific ethernet statistics counters.
 * @vsi: the VSI that is capable of doing FCoE
 **/
static void i40e_update_fcoe_stats(struct i40e_vsi *vsi)
{
	struct i40e_pf *pf = vsi->back;
	struct i40e_hw *hw = &pf->hw;
	struct i40e_fcoe_stats *ofs;
	struct i40e_fcoe_stats *fs;     /* device's eth stats */
	int idx;

	if (vsi->type != I40E_VSI_FCOE)
		return;

	idx = hw->pf_id + I40E_FCOE_PF_STAT_OFFSET;
	fs = &vsi->fcoe_stats;
	ofs = &vsi->fcoe_stats_offsets;

	i40e_stat_update32(hw, I40E_GL_FCOEPRC(idx),
			   vsi->fcoe_stat_offsets_loaded,
			   &ofs->rx_fcoe_packets, &fs->rx_fcoe_packets);
	i40e_stat_update48(hw, I40E_GL_FCOEDWRCH(idx), I40E_GL_FCOEDWRCL(idx),
			   vsi->fcoe_stat_offsets_loaded,
			   &ofs->rx_fcoe_dwords, &fs->rx_fcoe_dwords);
	i40e_stat_update32(hw, I40E_GL_FCOERPDC(idx),
			   vsi->fcoe_stat_offsets_loaded,
			   &ofs->rx_fcoe_dropped, &fs->rx_fcoe_dropped);
	i40e_stat_update32(hw, I40E_GL_FCOEPTC(idx),
			   vsi->fcoe_stat_offsets_loaded,
			   &ofs->tx_fcoe_packets, &fs->tx_fcoe_packets);
	i40e_stat_update48(hw, I40E_GL_FCOEDWTCH(idx), I40E_GL_FCOEDWTCL(idx),
			   vsi->fcoe_stat_offsets_loaded,
			   &ofs->tx_fcoe_dwords, &fs->tx_fcoe_dwords);
	i40e_stat_update32(hw, I40E_GL_FCOECRC(idx),
			   vsi->fcoe_stat_offsets_loaded,
			   &ofs->fcoe_bad_fccrc, &fs->fcoe_bad_fccrc);
	i40e_stat_update32(hw, I40E_GL_FCOELAST(idx),
			   vsi->fcoe_stat_offsets_loaded,
			   &ofs->fcoe_last_error, &fs->fcoe_last_error);
	i40e_stat_update32(hw, I40E_GL_FCOEDDPC(idx),
			   vsi->fcoe_stat_offsets_loaded,
			   &ofs->fcoe_ddp_count, &fs->fcoe_ddp_count);

	vsi->fcoe_stat_offsets_loaded = true;
}

#endif
/**
 * i40e_update_vsi_stats - Update the vsi statistics counters.
 * @vsi: the VSI to be updated
 *
 * There are a few instances where we store the same stat in a
 * couple of different structs.  This is partly because we have
 * the netdev stats that need to be filled out, which is slightly
 * different from the "eth_stats" defined by the chip and used in
 * VF communications.  We sort it out here.
 **/
static void i40e_update_vsi_stats(struct i40e_vsi *vsi)
{
	struct i40e_pf *pf = vsi->back;
	struct rtnl_link_stats64 *ons;
	struct rtnl_link_stats64 *ns;   /* netdev stats */
	struct i40e_eth_stats *oes;
	struct i40e_eth_stats *es;     /* device's eth stats */
	u32 tx_restart, tx_busy;
	u64 tx_lost_interrupt;
	struct i40e_ring *p;
	u32 rx_page, rx_buf;
	u64 bytes, packets;
	unsigned int start;
	u64 tx_linearize;
	u64 tx_force_wb;
	u64 rx_p, rx_b;
	u64 tx_p, tx_b;
	u16 q;

	if (test_bit(__I40E_DOWN, &vsi->state) ||
	    test_bit(__I40E_CONFIG_BUSY, &pf->state))
		return;

	ns = i40e_get_vsi_stats_struct(vsi);
	ons = &vsi->net_stats_offsets;
	es = &vsi->eth_stats;
	oes = &vsi->eth_stats_offsets;

	/* Gather up the netdev and vsi stats that the driver collects
	 * on the fly during packet processing
	 */
	rx_b = rx_p = 0;
	tx_b = tx_p = 0;
	tx_restart = tx_busy = tx_linearize = tx_force_wb = 0;
	tx_lost_interrupt = 0;
	rx_page = 0;
	rx_buf = 0;
	rcu_read_lock();
	for (q = 0; q < vsi->num_queue_pairs; q++) {
		/* locate Tx ring */
		p = ACCESS_ONCE(vsi->tx_rings[q]);

		do {
			start = u64_stats_fetch_begin_irq(&p->syncp);
			packets = p->stats.packets;
			bytes = p->stats.bytes;
		} while (u64_stats_fetch_retry_irq(&p->syncp, start));
		tx_b += bytes;
		tx_p += packets;
		tx_restart += p->tx_stats.restart_queue;
		tx_busy += p->tx_stats.tx_busy;
		tx_linearize += p->tx_stats.tx_linearize;
		tx_force_wb += p->tx_stats.tx_force_wb;
		tx_lost_interrupt += p->tx_stats.tx_lost_interrupt;

		/* Rx queue is part of the same block as Tx queue */
		p = &p[1];
		do {
			start = u64_stats_fetch_begin_irq(&p->syncp);
			packets = p->stats.packets;
			bytes = p->stats.bytes;
		} while (u64_stats_fetch_retry_irq(&p->syncp, start));
		rx_b += bytes;
		rx_p += packets;
		rx_buf += p->rx_stats.alloc_buff_failed;
		rx_page += p->rx_stats.alloc_page_failed;
	}
	rcu_read_unlock();
	vsi->tx_restart = tx_restart;
	vsi->tx_busy = tx_busy;
	vsi->tx_linearize = tx_linearize;
	vsi->tx_force_wb = tx_force_wb;
	vsi->tx_lost_interrupt = tx_lost_interrupt;
	vsi->rx_page_failed = rx_page;
	vsi->rx_buf_failed = rx_buf;

	ns->rx_packets = rx_p;
	ns->rx_bytes = rx_b;
	ns->tx_packets = tx_p;
	ns->tx_bytes = tx_b;

	/* update netdev stats from eth stats */
	i40e_update_eth_stats(vsi);
	ons->tx_errors = oes->tx_errors;
	ns->tx_errors = es->tx_errors;
	ons->multicast = oes->rx_multicast;
	ns->multicast = es->rx_multicast;
	ons->rx_dropped = oes->rx_discards;
	ns->rx_dropped = es->rx_discards;
	ons->tx_dropped = oes->tx_discards;
	ns->tx_dropped = es->tx_discards;

	/* pull in a couple PF stats if this is the main vsi */
	if (vsi == pf->vsi[pf->lan_vsi]) {
		ns->rx_crc_errors = pf->stats.crc_errors;
		ns->rx_errors = pf->stats.crc_errors + pf->stats.illegal_bytes;
		ns->rx_length_errors = pf->stats.rx_length_errors;
	}
}

/**
 * i40e_update_pf_stats - Update the PF statistics counters.
 * @pf: the PF to be updated
 **/
static void i40e_update_pf_stats(struct i40e_pf *pf)
{
	struct i40e_hw_port_stats *osd = &pf->stats_offsets;
	struct i40e_hw_port_stats *nsd = &pf->stats;
	struct i40e_hw *hw = &pf->hw;
	u32 val;
	int i;

	i40e_stat_update48(hw, I40E_GLPRT_GORCH(hw->port),
			   I40E_GLPRT_GORCL(hw->port),
			   pf->stat_offsets_loaded,
			   &osd->eth.rx_bytes, &nsd->eth.rx_bytes);
	i40e_stat_update48(hw, I40E_GLPRT_GOTCH(hw->port),
			   I40E_GLPRT_GOTCL(hw->port),
			   pf->stat_offsets_loaded,
			   &osd->eth.tx_bytes, &nsd->eth.tx_bytes);
	i40e_stat_update32(hw, I40E_GLPRT_RDPC(hw->port),
			   pf->stat_offsets_loaded,
			   &osd->eth.rx_discards,
			   &nsd->eth.rx_discards);
	i40e_stat_update48(hw, I40E_GLPRT_UPRCH(hw->port),
			   I40E_GLPRT_UPRCL(hw->port),
			   pf->stat_offsets_loaded,
			   &osd->eth.rx_unicast,
			   &nsd->eth.rx_unicast);
	i40e_stat_update48(hw, I40E_GLPRT_MPRCH(hw->port),
			   I40E_GLPRT_MPRCL(hw->port),
			   pf->stat_offsets_loaded,
			   &osd->eth.rx_multicast,
			   &nsd->eth.rx_multicast);
	i40e_stat_update48(hw, I40E_GLPRT_BPRCH(hw->port),
			   I40E_GLPRT_BPRCL(hw->port),
			   pf->stat_offsets_loaded,
			   &osd->eth.rx_broadcast,
			   &nsd->eth.rx_broadcast);
	i40e_stat_update48(hw, I40E_GLPRT_UPTCH(hw->port),
			   I40E_GLPRT_UPTCL(hw->port),
			   pf->stat_offsets_loaded,
			   &osd->eth.tx_unicast,
			   &nsd->eth.tx_unicast);
	i40e_stat_update48(hw, I40E_GLPRT_MPTCH(hw->port),
			   I40E_GLPRT_MPTCL(hw->port),
			   pf->stat_offsets_loaded,
			   &osd->eth.tx_multicast,
			   &nsd->eth.tx_multicast);
	i40e_stat_update48(hw, I40E_GLPRT_BPTCH(hw->port),
			   I40E_GLPRT_BPTCL(hw->port),
			   pf->stat_offsets_loaded,
			   &osd->eth.tx_broadcast,
			   &nsd->eth.tx_broadcast);

	i40e_stat_update32(hw, I40E_GLPRT_TDOLD(hw->port),
			   pf->stat_offsets_loaded,
			   &osd->tx_dropped_link_down,
			   &nsd->tx_dropped_link_down);

	i40e_stat_update32(hw, I40E_GLPRT_CRCERRS(hw->port),
			   pf->stat_offsets_loaded,
			   &osd->crc_errors, &nsd->crc_errors);

	i40e_stat_update32(hw, I40E_GLPRT_ILLERRC(hw->port),
			   pf->stat_offsets_loaded,
			   &osd->illegal_bytes, &nsd->illegal_bytes);

	i40e_stat_update32(hw, I40E_GLPRT_MLFC(hw->port),
			   pf->stat_offsets_loaded,
			   &osd->mac_local_faults,
			   &nsd->mac_local_faults);
	i40e_stat_update32(hw, I40E_GLPRT_MRFC(hw->port),
			   pf->stat_offsets_loaded,
			   &osd->mac_remote_faults,
			   &nsd->mac_remote_faults);

	i40e_stat_update32(hw, I40E_GLPRT_RLEC(hw->port),
			   pf->stat_offsets_loaded,
			   &osd->rx_length_errors,
			   &nsd->rx_length_errors);

	i40e_stat_update32(hw, I40E_GLPRT_LXONRXC(hw->port),
			   pf->stat_offsets_loaded,
			   &osd->link_xon_rx, &nsd->link_xon_rx);
	i40e_stat_update32(hw, I40E_GLPRT_LXONTXC(hw->port),
			   pf->stat_offsets_loaded,
			   &osd->link_xon_tx, &nsd->link_xon_tx);
	i40e_stat_update32(hw, I40E_GLPRT_LXOFFRXC(hw->port),
			   pf->stat_offsets_loaded,
			   &osd->link_xoff_rx, &nsd->link_xoff_rx);
	i40e_stat_update32(hw, I40E_GLPRT_LXOFFTXC(hw->port),
			   pf->stat_offsets_loaded,
			   &osd->link_xoff_tx, &nsd->link_xoff_tx);

	for (i = 0; i < 8; i++) {
		i40e_stat_update32(hw, I40E_GLPRT_PXOFFRXC(hw->port, i),
				   pf->stat_offsets_loaded,
				   &osd->priority_xoff_rx[i],
				   &nsd->priority_xoff_rx[i]);
		i40e_stat_update32(hw, I40E_GLPRT_PXONRXC(hw->port, i),
				   pf->stat_offsets_loaded,
				   &osd->priority_xon_rx[i],
				   &nsd->priority_xon_rx[i]);
		i40e_stat_update32(hw, I40E_GLPRT_PXONTXC(hw->port, i),
				   pf->stat_offsets_loaded,
				   &osd->priority_xon_tx[i],
				   &nsd->priority_xon_tx[i]);
		i40e_stat_update32(hw, I40E_GLPRT_PXOFFTXC(hw->port, i),
				   pf->stat_offsets_loaded,
				   &osd->priority_xoff_tx[i],
				   &nsd->priority_xoff_tx[i]);
		i40e_stat_update32(hw,
				   I40E_GLPRT_RXON2OFFCNT(hw->port, i),
				   pf->stat_offsets_loaded,
				   &osd->priority_xon_2_xoff[i],
				   &nsd->priority_xon_2_xoff[i]);
	}

	i40e_stat_update48(hw, I40E_GLPRT_PRC64H(hw->port),
			   I40E_GLPRT_PRC64L(hw->port),
			   pf->stat_offsets_loaded,
			   &osd->rx_size_64, &nsd->rx_size_64);
	i40e_stat_update48(hw, I40E_GLPRT_PRC127H(hw->port),
			   I40E_GLPRT_PRC127L(hw->port),
			   pf->stat_offsets_loaded,
			   &osd->rx_size_127, &nsd->rx_size_127);
	i40e_stat_update48(hw, I40E_GLPRT_PRC255H(hw->port),
			   I40E_GLPRT_PRC255L(hw->port),
			   pf->stat_offsets_loaded,
			   &osd->rx_size_255, &nsd->rx_size_255);
	i40e_stat_update48(hw, I40E_GLPRT_PRC511H(hw->port),
			   I40E_GLPRT_PRC511L(hw->port),
			   pf->stat_offsets_loaded,
			   &osd->rx_size_511, &nsd->rx_size_511);
	i40e_stat_update48(hw, I40E_GLPRT_PRC1023H(hw->port),
			   I40E_GLPRT_PRC1023L(hw->port),
			   pf->stat_offsets_loaded,
			   &osd->rx_size_1023, &nsd->rx_size_1023);
	i40e_stat_update48(hw, I40E_GLPRT_PRC1522H(hw->port),
			   I40E_GLPRT_PRC1522L(hw->port),
			   pf->stat_offsets_loaded,
			   &osd->rx_size_1522, &nsd->rx_size_1522);
	i40e_stat_update48(hw, I40E_GLPRT_PRC9522H(hw->port),
			   I40E_GLPRT_PRC9522L(hw->port),
			   pf->stat_offsets_loaded,
			   &osd->rx_size_big, &nsd->rx_size_big);

	i40e_stat_update48(hw, I40E_GLPRT_PTC64H(hw->port),
			   I40E_GLPRT_PTC64L(hw->port),
			   pf->stat_offsets_loaded,
			   &osd->tx_size_64, &nsd->tx_size_64);
	i40e_stat_update48(hw, I40E_GLPRT_PTC127H(hw->port),
			   I40E_GLPRT_PTC127L(hw->port),
			   pf->stat_offsets_loaded,
			   &osd->tx_size_127, &nsd->tx_size_127);
	i40e_stat_update48(hw, I40E_GLPRT_PTC255H(hw->port),
			   I40E_GLPRT_PTC255L(hw->port),
			   pf->stat_offsets_loaded,
			   &osd->tx_size_255, &nsd->tx_size_255);
	i40e_stat_update48(hw, I40E_GLPRT_PTC511H(hw->port),
			   I40E_GLPRT_PTC511L(hw->port),
			   pf->stat_offsets_loaded,
			   &osd->tx_size_511, &nsd->tx_size_511);
	i40e_stat_update48(hw, I40E_GLPRT_PTC1023H(hw->port),
			   I40E_GLPRT_PTC1023L(hw->port),
			   pf->stat_offsets_loaded,
			   &osd->tx_size_1023, &nsd->tx_size_1023);
	i40e_stat_update48(hw, I40E_GLPRT_PTC1522H(hw->port),
			   I40E_GLPRT_PTC1522L(hw->port),
			   pf->stat_offsets_loaded,
			   &osd->tx_size_1522, &nsd->tx_size_1522);
	i40e_stat_update48(hw, I40E_GLPRT_PTC9522H(hw->port),
			   I40E_GLPRT_PTC9522L(hw->port),
			   pf->stat_offsets_loaded,
			   &osd->tx_size_big, &nsd->tx_size_big);

	i40e_stat_update32(hw, I40E_GLPRT_RUC(hw->port),
			   pf->stat_offsets_loaded,
			   &osd->rx_undersize, &nsd->rx_undersize);
	i40e_stat_update32(hw, I40E_GLPRT_RFC(hw->port),
			   pf->stat_offsets_loaded,
			   &osd->rx_fragments, &nsd->rx_fragments);
	i40e_stat_update32(hw, I40E_GLPRT_ROC(hw->port),
			   pf->stat_offsets_loaded,
			   &osd->rx_oversize, &nsd->rx_oversize);
	i40e_stat_update32(hw, I40E_GLPRT_RJC(hw->port),
			   pf->stat_offsets_loaded,
			   &osd->rx_jabber, &nsd->rx_jabber);

	/* FDIR stats */
	i40e_stat_update32(hw,
			   I40E_GLQF_PCNT(I40E_FD_ATR_STAT_IDX(pf->hw.pf_id)),
			   pf->stat_offsets_loaded,
			   &osd->fd_atr_match, &nsd->fd_atr_match);
	i40e_stat_update32(hw,
			   I40E_GLQF_PCNT(I40E_FD_SB_STAT_IDX(pf->hw.pf_id)),
			   pf->stat_offsets_loaded,
			   &osd->fd_sb_match, &nsd->fd_sb_match);
	i40e_stat_update32(hw,
		      I40E_GLQF_PCNT(I40E_FD_ATR_TUNNEL_STAT_IDX(pf->hw.pf_id)),
		      pf->stat_offsets_loaded,
		      &osd->fd_atr_tunnel_match, &nsd->fd_atr_tunnel_match);

	val = rd32(hw, I40E_PRTPM_EEE_STAT);
	nsd->tx_lpi_status =
		       (val & I40E_PRTPM_EEE_STAT_TX_LPI_STATUS_MASK) >>
			I40E_PRTPM_EEE_STAT_TX_LPI_STATUS_SHIFT;
	nsd->rx_lpi_status =
		       (val & I40E_PRTPM_EEE_STAT_RX_LPI_STATUS_MASK) >>
			I40E_PRTPM_EEE_STAT_RX_LPI_STATUS_SHIFT;
	i40e_stat_update32(hw, I40E_PRTPM_TLPIC,
			   pf->stat_offsets_loaded,
			   &osd->tx_lpi_count, &nsd->tx_lpi_count);
	i40e_stat_update32(hw, I40E_PRTPM_RLPIC,
			   pf->stat_offsets_loaded,
			   &osd->rx_lpi_count, &nsd->rx_lpi_count);

	if (pf->flags & I40E_FLAG_FD_SB_ENABLED &&
	    !(pf->auto_disable_flags & I40E_FLAG_FD_SB_ENABLED))
		nsd->fd_sb_status = true;
	else
		nsd->fd_sb_status = false;

	if (pf->flags & I40E_FLAG_FD_ATR_ENABLED &&
	    !(pf->auto_disable_flags & I40E_FLAG_FD_ATR_ENABLED))
		nsd->fd_atr_status = true;
	else
		nsd->fd_atr_status = false;

	pf->stat_offsets_loaded = true;
}

/**
 * i40e_update_stats - Update the various statistics counters.
 * @vsi: the VSI to be updated
 *
 * Update the various stats for this VSI and its related entities.
 **/
void i40e_update_stats(struct i40e_vsi *vsi)
{
	struct i40e_pf *pf = vsi->back;

	if (vsi == pf->vsi[pf->lan_vsi])
		i40e_update_pf_stats(pf);

	i40e_update_vsi_stats(vsi);
#ifdef I40E_FCOE
	i40e_update_fcoe_stats(vsi);
#endif
}

/**
 * i40e_find_filter - Search VSI filter list for specific mac/vlan filter
 * @vsi: the VSI to be searched
 * @macaddr: the MAC address
 * @vlan: the vlan
 * @is_vf: make sure its a VF filter, else doesn't matter
 * @is_netdev: make sure its a netdev filter, else doesn't matter
 *
 * Returns ptr to the filter object or NULL
 **/
static struct i40e_mac_filter *i40e_find_filter(struct i40e_vsi *vsi,
						u8 *macaddr, s16 vlan,
						bool is_vf, bool is_netdev)
{
	struct i40e_mac_filter *f;

	if (!vsi || !macaddr)
		return NULL;

	list_for_each_entry(f, &vsi->mac_filter_list, list) {
		if ((ether_addr_equal(macaddr, f->macaddr)) &&
		    (vlan == f->vlan)    &&
		    (!is_vf || f->is_vf) &&
		    (!is_netdev || f->is_netdev))
			return f;
	}
	return NULL;
}

/**
 * i40e_find_mac - Find a mac addr in the macvlan filters list
 * @vsi: the VSI to be searched
 * @macaddr: the MAC address we are searching for
 * @is_vf: make sure its a VF filter, else doesn't matter
 * @is_netdev: make sure its a netdev filter, else doesn't matter
 *
 * Returns the first filter with the provided MAC address or NULL if
 * MAC address was not found
 **/
struct i40e_mac_filter *i40e_find_mac(struct i40e_vsi *vsi, u8 *macaddr,
				      bool is_vf, bool is_netdev)
{
	struct i40e_mac_filter *f;

	if (!vsi || !macaddr)
		return NULL;

	list_for_each_entry(f, &vsi->mac_filter_list, list) {
		if ((ether_addr_equal(macaddr, f->macaddr)) &&
		    (!is_vf || f->is_vf) &&
		    (!is_netdev || f->is_netdev))
			return f;
	}
	return NULL;
}

/**
 * i40e_is_vsi_in_vlan - Check if VSI is in vlan mode
 * @vsi: the VSI to be searched
 *
 * Returns true if VSI is in vlan mode or false otherwise
 **/
bool i40e_is_vsi_in_vlan(struct i40e_vsi *vsi)
{
	struct i40e_mac_filter *f;

	/* Only -1 for all the filters denotes not in vlan mode
	 * so we have to go through all the list in order to make sure
	 */
	list_for_each_entry(f, &vsi->mac_filter_list, list) {
		if (f->vlan >= 0 || vsi->info.pvid)
			return true;
	}

	return false;
}

/**
 * i40e_put_mac_in_vlan - Make macvlan filters from macaddrs and vlans
 * @vsi: the VSI to be searched
 * @macaddr: the mac address to be filtered
 * @is_vf: true if it is a VF
 * @is_netdev: true if it is a netdev
 *
 * Goes through all the macvlan filters and adds a
 * macvlan filter for each unique vlan that already exists
 *
 * Returns first filter found on success, else NULL
 **/
struct i40e_mac_filter *i40e_put_mac_in_vlan(struct i40e_vsi *vsi, u8 *macaddr,
					     bool is_vf, bool is_netdev)
{
	struct i40e_mac_filter *f;

	list_for_each_entry(f, &vsi->mac_filter_list, list) {
		if (vsi->info.pvid)
			f->vlan = le16_to_cpu(vsi->info.pvid);
		if (!i40e_find_filter(vsi, macaddr, f->vlan,
				      is_vf, is_netdev)) {
			if (!i40e_add_filter(vsi, macaddr, f->vlan,
					     is_vf, is_netdev))
				return NULL;
		}
	}

	return list_first_entry_or_null(&vsi->mac_filter_list,
					struct i40e_mac_filter, list);
}

/**
 * i40e_del_mac_all_vlan - Remove a MAC filter from all VLANS
 * @vsi: the VSI to be searched
 * @macaddr: the mac address to be removed
 * @is_vf: true if it is a VF
 * @is_netdev: true if it is a netdev
 *
 * Removes a given MAC address from a VSI, regardless of VLAN
 *
 * Returns 0 for success, or error
 **/
int i40e_del_mac_all_vlan(struct i40e_vsi *vsi, u8 *macaddr,
			  bool is_vf, bool is_netdev)
{
	struct i40e_mac_filter *f = NULL;
	int changed = 0;

	WARN(!spin_is_locked(&vsi->mac_filter_list_lock),
	     "Missing mac_filter_list_lock\n");
	list_for_each_entry(f, &vsi->mac_filter_list, list) {
		if ((ether_addr_equal(macaddr, f->macaddr)) &&
		    (is_vf == f->is_vf) &&
		    (is_netdev == f->is_netdev)) {
			f->counter--;
			f->changed = true;
			changed = 1;
		}
	}
	if (changed) {
		vsi->flags |= I40E_VSI_FLAG_FILTER_CHANGED;
		vsi->back->flags |= I40E_FLAG_FILTER_SYNC;
		return 0;
	}
	return -ENOENT;
}

/**
 * i40e_rm_default_mac_filter - Remove the default MAC filter set by NVM
 * @vsi: the PF Main VSI - inappropriate for any other VSI
 * @macaddr: the MAC address
 *
 * Some older firmware configurations set up a default promiscuous VLAN
 * filter that needs to be removed.
 **/
static int i40e_rm_default_mac_filter(struct i40e_vsi *vsi, u8 *macaddr)
{
	struct i40e_aqc_remove_macvlan_element_data element;
	struct i40e_pf *pf = vsi->back;
	i40e_status ret;

	/* Only appropriate for the PF main VSI */
	if (vsi->type != I40E_VSI_MAIN)
		return -EINVAL;

	memset(&element, 0, sizeof(element));
	ether_addr_copy(element.mac_addr, macaddr);
	element.vlan_tag = 0;
	element.flags = I40E_AQC_MACVLAN_DEL_PERFECT_MATCH |
			I40E_AQC_MACVLAN_DEL_IGNORE_VLAN;
	ret = i40e_aq_remove_macvlan(&pf->hw, vsi->seid, &element, 1, NULL);
	if (ret)
		return -ENOENT;

	return 0;
}

/**
 * i40e_add_filter - Add a mac/vlan filter to the VSI
 * @vsi: the VSI to be searched
 * @macaddr: the MAC address
 * @vlan: the vlan
 * @is_vf: make sure its a VF filter, else doesn't matter
 * @is_netdev: make sure its a netdev filter, else doesn't matter
 *
 * Returns ptr to the filter object or NULL when no memory available.
 *
 * NOTE: This function is expected to be called with mac_filter_list_lock
 * being held.
 **/
struct i40e_mac_filter *i40e_add_filter(struct i40e_vsi *vsi,
					u8 *macaddr, s16 vlan,
					bool is_vf, bool is_netdev)
{
	struct i40e_mac_filter *f;

	if (!vsi || !macaddr)
		return NULL;

	/* Do not allow broadcast filter to be added since broadcast filter
	 * is added as part of add VSI for any newly created VSI except
	 * FDIR VSI
	 */
	if (is_broadcast_ether_addr(macaddr))
		return NULL;

	f = i40e_find_filter(vsi, macaddr, vlan, is_vf, is_netdev);
	if (!f) {
		f = kzalloc(sizeof(*f), GFP_ATOMIC);
		if (!f)
			goto add_filter_out;

		ether_addr_copy(f->macaddr, macaddr);
		f->vlan = vlan;
		f->changed = true;

		INIT_LIST_HEAD(&f->list);
		list_add_tail(&f->list, &vsi->mac_filter_list);
	}

	/* increment counter and add a new flag if needed */
	if (is_vf) {
		if (!f->is_vf) {
			f->is_vf = true;
			f->counter++;
		}
	} else if (is_netdev) {
		if (!f->is_netdev) {
			f->is_netdev = true;
			f->counter++;
		}
	} else {
		f->counter++;
	}

	/* changed tells sync_filters_subtask to
	 * push the filter down to the firmware
	 */
	if (f->changed) {
		vsi->flags |= I40E_VSI_FLAG_FILTER_CHANGED;
		vsi->back->flags |= I40E_FLAG_FILTER_SYNC;
	}

add_filter_out:
	return f;
}

/**
 * i40e_del_filter - Remove a mac/vlan filter from the VSI
 * @vsi: the VSI to be searched
 * @macaddr: the MAC address
 * @vlan: the vlan
 * @is_vf: make sure it's a VF filter, else doesn't matter
 * @is_netdev: make sure it's a netdev filter, else doesn't matter
 *
 * NOTE: This function is expected to be called with mac_filter_list_lock
 * being held.
 **/
void i40e_del_filter(struct i40e_vsi *vsi,
		     u8 *macaddr, s16 vlan,
		     bool is_vf, bool is_netdev)
{
	struct i40e_mac_filter *f;

	if (!vsi || !macaddr)
		return;

	f = i40e_find_filter(vsi, macaddr, vlan, is_vf, is_netdev);
	if (!f || f->counter == 0)
		return;

	if (is_vf) {
		if (f->is_vf) {
			f->is_vf = false;
			f->counter--;
		}
	} else if (is_netdev) {
		if (f->is_netdev) {
			f->is_netdev = false;
			f->counter--;
		}
	} else {
		/* make sure we don't remove a filter in use by VF or netdev */
		int min_f = 0;

		min_f += (f->is_vf ? 1 : 0);
		min_f += (f->is_netdev ? 1 : 0);

		if (f->counter > min_f)
			f->counter--;
	}

	/* counter == 0 tells sync_filters_subtask to
	 * remove the filter from the firmware's list
	 */
	if (f->counter == 0) {
		f->changed = true;
		vsi->flags |= I40E_VSI_FLAG_FILTER_CHANGED;
		vsi->back->flags |= I40E_FLAG_FILTER_SYNC;
	}
}

/**
 * i40e_set_mac - NDO callback to set mac address
 * @netdev: network interface device structure
 * @p: pointer to an address structure
 *
 * Returns 0 on success, negative on failure
 **/
#ifdef I40E_FCOE
int i40e_set_mac(struct net_device *netdev, void *p)
#else
static int i40e_set_mac(struct net_device *netdev, void *p)
#endif
{
	struct i40e_netdev_priv *np = netdev_priv(netdev);
	struct i40e_vsi *vsi = np->vsi;
	struct i40e_pf *pf = vsi->back;
	struct i40e_hw *hw = &pf->hw;
	struct sockaddr *addr = p;
	struct i40e_mac_filter *f;

	if (!is_valid_ether_addr(addr->sa_data))
		return -EADDRNOTAVAIL;

	if (ether_addr_equal(netdev->dev_addr, addr->sa_data)) {
		netdev_info(netdev, "already using mac address %pM\n",
			    addr->sa_data);
		return 0;
	}

	if (test_bit(__I40E_DOWN, &vsi->back->state) ||
	    test_bit(__I40E_RESET_RECOVERY_PENDING, &vsi->back->state))
		return -EADDRNOTAVAIL;

	if (ether_addr_equal(hw->mac.addr, addr->sa_data))
		netdev_info(netdev, "returning to hw mac address %pM\n",
			    hw->mac.addr);
	else
		netdev_info(netdev, "set new mac address %pM\n", addr->sa_data);

	if (vsi->type == I40E_VSI_MAIN) {
		i40e_status ret;

		ret = i40e_aq_mac_address_write(&vsi->back->hw,
						I40E_AQC_WRITE_TYPE_LAA_WOL,
						addr->sa_data, NULL);
		if (ret) {
			netdev_info(netdev,
				    "Addr change for Main VSI failed: %d\n",
				    ret);
			return -EADDRNOTAVAIL;
		}
	}

	if (ether_addr_equal(netdev->dev_addr, hw->mac.addr)) {
		struct i40e_aqc_remove_macvlan_element_data element;

		memset(&element, 0, sizeof(element));
		ether_addr_copy(element.mac_addr, netdev->dev_addr);
		element.flags = I40E_AQC_MACVLAN_DEL_PERFECT_MATCH;
		i40e_aq_remove_macvlan(&pf->hw, vsi->seid, &element, 1, NULL);
	} else {
		spin_lock_bh(&vsi->mac_filter_list_lock);
		i40e_del_filter(vsi, netdev->dev_addr, I40E_VLAN_ANY,
				false, false);
		spin_unlock_bh(&vsi->mac_filter_list_lock);
	}

	if (ether_addr_equal(addr->sa_data, hw->mac.addr)) {
		struct i40e_aqc_add_macvlan_element_data element;

		memset(&element, 0, sizeof(element));
		ether_addr_copy(element.mac_addr, hw->mac.addr);
		element.flags = cpu_to_le16(I40E_AQC_MACVLAN_ADD_PERFECT_MATCH);
		i40e_aq_add_macvlan(&pf->hw, vsi->seid, &element, 1, NULL);
	} else {
		spin_lock_bh(&vsi->mac_filter_list_lock);
		f = i40e_add_filter(vsi, addr->sa_data, I40E_VLAN_ANY,
				    false, false);
		if (f)
			f->is_laa = true;
		spin_unlock_bh(&vsi->mac_filter_list_lock);
	}

	ether_addr_copy(netdev->dev_addr, addr->sa_data);

	/* schedule our worker thread which will take care of
	 * applying the new filter changes
	 */
	i40e_service_event_schedule(vsi->back);
	return 0;
}

/**
 * i40e_vsi_setup_queue_map - Setup a VSI queue map based on enabled_tc
 * @vsi: the VSI being setup
 * @ctxt: VSI context structure
 * @enabled_tc: Enabled TCs bitmap
 * @is_add: True if called before Add VSI
 *
 * Setup VSI queue mapping for enabled traffic classes.
 **/
#ifdef I40E_FCOE
void i40e_vsi_setup_queue_map(struct i40e_vsi *vsi,
			      struct i40e_vsi_context *ctxt,
			      u8 enabled_tc,
			      bool is_add)
#else
static void i40e_vsi_setup_queue_map(struct i40e_vsi *vsi,
				     struct i40e_vsi_context *ctxt,
				     u8 enabled_tc,
				     bool is_add)
#endif
{
	struct i40e_pf *pf = vsi->back;
	u16 sections = 0;
	u8 netdev_tc = 0;
	u16 numtc = 0;
	u16 qcount;
	u8 offset;
	u16 qmap;
	int i;
	u16 num_tc_qps = 0;

	sections = I40E_AQ_VSI_PROP_QUEUE_MAP_VALID;
	offset = 0;

	if (enabled_tc && (vsi->back->flags & I40E_FLAG_DCB_ENABLED)) {
		/* Find numtc from enabled TC bitmap */
		for (i = 0; i < I40E_MAX_TRAFFIC_CLASS; i++) {
			if (enabled_tc & BIT(i)) /* TC is enabled */
				numtc++;
		}
		if (!numtc) {
			dev_warn(&pf->pdev->dev, "DCB is enabled but no TC enabled, forcing TC0\n");
			numtc = 1;
		}
	} else {
		/* At least TC0 is enabled in case of non-DCB case */
		numtc = 1;
	}

	vsi->tc_config.numtc = numtc;
	vsi->tc_config.enabled_tc = enabled_tc ? enabled_tc : 1;
	/* Number of queues per enabled TC */
	qcount = vsi->alloc_queue_pairs;

	num_tc_qps = qcount / numtc;
	num_tc_qps = min_t(int, num_tc_qps, i40e_pf_get_max_q_per_tc(pf));

	/* Setup queue offset/count for all TCs for given VSI */
	for (i = 0; i < I40E_MAX_TRAFFIC_CLASS; i++) {
		/* See if the given TC is enabled for the given VSI */
		if (vsi->tc_config.enabled_tc & BIT(i)) {
			/* TC is enabled */
			int pow, num_qps;

			switch (vsi->type) {
			case I40E_VSI_MAIN:
				qcount = min_t(int, pf->alloc_rss_size,
					       num_tc_qps);
				break;
#ifdef I40E_FCOE
			case I40E_VSI_FCOE:
				qcount = num_tc_qps;
				break;
#endif
			case I40E_VSI_FDIR:
			case I40E_VSI_SRIOV:
			case I40E_VSI_VMDQ2:
			default:
				qcount = num_tc_qps;
				WARN_ON(i != 0);
				break;
			}
			vsi->tc_config.tc_info[i].qoffset = offset;
			vsi->tc_config.tc_info[i].qcount = qcount;

			/* find the next higher power-of-2 of num queue pairs */
			num_qps = qcount;
			pow = 0;
			while (num_qps && (BIT_ULL(pow) < qcount)) {
				pow++;
				num_qps >>= 1;
			}

			vsi->tc_config.tc_info[i].netdev_tc = netdev_tc++;
			qmap =
			    (offset << I40E_AQ_VSI_TC_QUE_OFFSET_SHIFT) |
			    (pow << I40E_AQ_VSI_TC_QUE_NUMBER_SHIFT);

			offset += qcount;
		} else {
			/* TC is not enabled so set the offset to
			 * default queue and allocate one queue
			 * for the given TC.
			 */
			vsi->tc_config.tc_info[i].qoffset = 0;
			vsi->tc_config.tc_info[i].qcount = 1;
			vsi->tc_config.tc_info[i].netdev_tc = 0;

			qmap = 0;
		}
		ctxt->info.tc_mapping[i] = cpu_to_le16(qmap);
	}

	/* Set actual Tx/Rx queue pairs */
	vsi->num_queue_pairs = offset;
	if ((vsi->type == I40E_VSI_MAIN) && (numtc == 1)) {
		if (vsi->req_queue_pairs > 0)
			vsi->num_queue_pairs = vsi->req_queue_pairs;
		else if (pf->flags & I40E_FLAG_MSIX_ENABLED)
			vsi->num_queue_pairs = pf->num_lan_msix;
	}

	/* Scheduler section valid can only be set for ADD VSI */
	if (is_add) {
		sections |= I40E_AQ_VSI_PROP_SCHED_VALID;

		ctxt->info.up_enable_bits = enabled_tc;
	}
	if (vsi->type == I40E_VSI_SRIOV) {
		ctxt->info.mapping_flags |=
				     cpu_to_le16(I40E_AQ_VSI_QUE_MAP_NONCONTIG);
		for (i = 0; i < vsi->num_queue_pairs; i++)
			ctxt->info.queue_mapping[i] =
					       cpu_to_le16(vsi->base_queue + i);
	} else {
		ctxt->info.mapping_flags |=
					cpu_to_le16(I40E_AQ_VSI_QUE_MAP_CONTIG);
		ctxt->info.queue_mapping[0] = cpu_to_le16(vsi->base_queue);
	}
	ctxt->info.valid_sections |= cpu_to_le16(sections);
}

/**
 * i40e_set_rx_mode - NDO callback to set the netdev filters
 * @netdev: network interface device structure
 **/
#ifdef I40E_FCOE
void i40e_set_rx_mode(struct net_device *netdev)
#else
static void i40e_set_rx_mode(struct net_device *netdev)
#endif
{
	struct i40e_netdev_priv *np = netdev_priv(netdev);
	struct i40e_mac_filter *f, *ftmp;
	struct i40e_vsi *vsi = np->vsi;
	struct netdev_hw_addr *uca;
	struct netdev_hw_addr *mca;
	struct netdev_hw_addr *ha;

	spin_lock_bh(&vsi->mac_filter_list_lock);

	/* add addr if not already in the filter list */
	netdev_for_each_uc_addr(uca, netdev) {
		if (!i40e_find_mac(vsi, uca->addr, false, true)) {
			if (i40e_is_vsi_in_vlan(vsi))
				i40e_put_mac_in_vlan(vsi, uca->addr,
						     false, true);
			else
				i40e_add_filter(vsi, uca->addr, I40E_VLAN_ANY,
						false, true);
		}
	}

	netdev_for_each_mc_addr(mca, netdev) {
		if (!i40e_find_mac(vsi, mca->addr, false, true)) {
			if (i40e_is_vsi_in_vlan(vsi))
				i40e_put_mac_in_vlan(vsi, mca->addr,
						     false, true);
			else
				i40e_add_filter(vsi, mca->addr, I40E_VLAN_ANY,
						false, true);
		}
	}

	/* remove filter if not in netdev list */
	list_for_each_entry_safe(f, ftmp, &vsi->mac_filter_list, list) {

		if (!f->is_netdev)
			continue;

		netdev_for_each_mc_addr(mca, netdev)
			if (ether_addr_equal(mca->addr, f->macaddr))
				goto bottom_of_search_loop;

		netdev_for_each_uc_addr(uca, netdev)
			if (ether_addr_equal(uca->addr, f->macaddr))
				goto bottom_of_search_loop;

		for_each_dev_addr(netdev, ha)
			if (ether_addr_equal(ha->addr, f->macaddr))
				goto bottom_of_search_loop;

		/* f->macaddr wasn't found in uc, mc, or ha list so delete it */
		i40e_del_filter(vsi, f->macaddr, I40E_VLAN_ANY, false, true);

bottom_of_search_loop:
		continue;
	}
	spin_unlock_bh(&vsi->mac_filter_list_lock);

	/* check for other flag changes */
	if (vsi->current_netdev_flags != vsi->netdev->flags) {
		vsi->flags |= I40E_VSI_FLAG_FILTER_CHANGED;
		vsi->back->flags |= I40E_FLAG_FILTER_SYNC;
	}

	/* schedule our worker thread which will take care of
	 * applying the new filter changes
	 */
	i40e_service_event_schedule(vsi->back);
}

/**
 * i40e_mac_filter_entry_clone - Clones a MAC filter entry
 * @src: source MAC filter entry to be clones
 *
 * Returns the pointer to newly cloned MAC filter entry or NULL
 * in case of error
 **/
static struct i40e_mac_filter *i40e_mac_filter_entry_clone(
					struct i40e_mac_filter *src)
{
	struct i40e_mac_filter *f;

	f = kzalloc(sizeof(*f), GFP_ATOMIC);
	if (!f)
		return NULL;
	*f = *src;

	INIT_LIST_HEAD(&f->list);

	return f;
}

/**
 * i40e_undo_del_filter_entries - Undo the changes made to MAC filter entries
 * @vsi: pointer to vsi struct
 * @from: Pointer to list which contains MAC filter entries - changes to
 *        those entries needs to be undone.
 *
 * MAC filter entries from list were slated to be removed from device.
 **/
static void i40e_undo_del_filter_entries(struct i40e_vsi *vsi,
					 struct list_head *from)
{
	struct i40e_mac_filter *f, *ftmp;

	list_for_each_entry_safe(f, ftmp, from, list) {
		f->changed = true;
		/* Move the element back into MAC filter list*/
		list_move_tail(&f->list, &vsi->mac_filter_list);
	}
}

/**
 * i40e_undo_add_filter_entries - Undo the changes made to MAC filter entries
 * @vsi: pointer to vsi struct
 *
 * MAC filter entries from list were slated to be added from device.
 **/
static void i40e_undo_add_filter_entries(struct i40e_vsi *vsi)
{
	struct i40e_mac_filter *f, *ftmp;

	list_for_each_entry_safe(f, ftmp, &vsi->mac_filter_list, list) {
		if (!f->changed && f->counter)
			f->changed = true;
	}
}

/**
 * i40e_cleanup_add_list - Deletes the element from add list and release
 *			memory
 * @add_list: Pointer to list which contains MAC filter entries
 **/
static void i40e_cleanup_add_list(struct list_head *add_list)
{
	struct i40e_mac_filter *f, *ftmp;

	list_for_each_entry_safe(f, ftmp, add_list, list) {
		list_del(&f->list);
		kfree(f);
	}
}

/**
 * i40e_sync_vsi_filters - Update the VSI filter list to the HW
 * @vsi: ptr to the VSI
 *
 * Push any outstanding VSI filter changes through the AdminQ.
 *
 * Returns 0 or error value
 **/
int i40e_sync_vsi_filters(struct i40e_vsi *vsi)
{
	struct list_head tmp_del_list, tmp_add_list;
	struct i40e_mac_filter *f, *ftmp, *fclone;
	struct i40e_hw *hw = &vsi->back->hw;
	bool promisc_forced_on = false;
	bool add_happened = false;
	char vsi_name[16] = "PF";
	int filter_list_len = 0;
	u32 changed_flags = 0;
	i40e_status aq_ret = 0;
	bool err_cond = false;
	int retval = 0;
	struct i40e_pf *pf;
	int num_add = 0;
	int num_del = 0;
	int aq_err = 0;
	u16 cmd_flags;

	/* empty array typed pointers, kcalloc later */
	struct i40e_aqc_add_macvlan_element_data *add_list;
	struct i40e_aqc_remove_macvlan_element_data *del_list;

	while (test_and_set_bit(__I40E_CONFIG_BUSY, &vsi->state))
		usleep_range(1000, 2000);
	pf = vsi->back;

	if (vsi->netdev) {
		changed_flags = vsi->current_netdev_flags ^ vsi->netdev->flags;
		vsi->current_netdev_flags = vsi->netdev->flags;
	}

	INIT_LIST_HEAD(&tmp_del_list);
	INIT_LIST_HEAD(&tmp_add_list);

	if (vsi->type == I40E_VSI_SRIOV)
		snprintf(vsi_name, sizeof(vsi_name) - 1, "VF %d", vsi->vf_id);
	else if (vsi->type != I40E_VSI_MAIN)
		snprintf(vsi_name, sizeof(vsi_name) - 1, "vsi %d", vsi->seid);

	if (vsi->flags & I40E_VSI_FLAG_FILTER_CHANGED) {
		vsi->flags &= ~I40E_VSI_FLAG_FILTER_CHANGED;

		spin_lock_bh(&vsi->mac_filter_list_lock);
		list_for_each_entry_safe(f, ftmp, &vsi->mac_filter_list, list) {
			if (!f->changed)
				continue;

			if (f->counter != 0)
				continue;
			f->changed = false;

			/* Move the element into temporary del_list */
			list_move_tail(&f->list, &tmp_del_list);
		}

		list_for_each_entry_safe(f, ftmp, &vsi->mac_filter_list, list) {
			if (!f->changed)
				continue;

			if (f->counter == 0)
				continue;
			f->changed = false;

			/* Clone MAC filter entry and add into temporary list */
			fclone = i40e_mac_filter_entry_clone(f);
			if (!fclone) {
				err_cond = true;
				break;
			}
			list_add_tail(&fclone->list, &tmp_add_list);
		}

		/* if failed to clone MAC filter entry - undo */
		if (err_cond) {
			i40e_undo_del_filter_entries(vsi, &tmp_del_list);
			i40e_undo_add_filter_entries(vsi);
		}
		spin_unlock_bh(&vsi->mac_filter_list_lock);

		if (err_cond) {
			i40e_cleanup_add_list(&tmp_add_list);
			retval = -ENOMEM;
			goto out;
		}
	}

	/* Now process 'del_list' outside the lock */
	if (!list_empty(&tmp_del_list)) {
		int del_list_size;

		filter_list_len = hw->aq.asq_buf_size /
			    sizeof(struct i40e_aqc_remove_macvlan_element_data);
		del_list_size = filter_list_len *
			    sizeof(struct i40e_aqc_remove_macvlan_element_data);
		del_list = kzalloc(del_list_size, GFP_ATOMIC);
		if (!del_list) {
			i40e_cleanup_add_list(&tmp_add_list);

			/* Undo VSI's MAC filter entry element updates */
			spin_lock_bh(&vsi->mac_filter_list_lock);
			i40e_undo_del_filter_entries(vsi, &tmp_del_list);
			i40e_undo_add_filter_entries(vsi);
			spin_unlock_bh(&vsi->mac_filter_list_lock);
			retval = -ENOMEM;
			goto out;
		}

		list_for_each_entry_safe(f, ftmp, &tmp_del_list, list) {
			cmd_flags = 0;

			/* add to delete list */
			ether_addr_copy(del_list[num_del].mac_addr, f->macaddr);
			del_list[num_del].vlan_tag =
				cpu_to_le16((u16)(f->vlan ==
					    I40E_VLAN_ANY ? 0 : f->vlan));

			cmd_flags |= I40E_AQC_MACVLAN_DEL_PERFECT_MATCH;
			del_list[num_del].flags = cmd_flags;
			num_del++;

			/* flush a full buffer */
			if (num_del == filter_list_len) {
				aq_ret =
					i40e_aq_remove_macvlan(hw, vsi->seid,
							       del_list,
							       num_del, NULL);
				aq_err = hw->aq.asq_last_status;
				num_del = 0;
				memset(del_list, 0, del_list_size);

				if (aq_ret && aq_err != I40E_AQ_RC_ENOENT) {
					retval = -EIO;
					dev_err(&pf->pdev->dev,
						 "ignoring delete macvlan error on %s, err %s, aq_err %s while flushing a full buffer\n",
						 vsi_name,
						 i40e_stat_str(hw, aq_ret),
						 i40e_aq_str(hw, aq_err));
				}
			}
			/* Release memory for MAC filter entries which were
			 * synced up with HW.
			 */
			list_del(&f->list);
			kfree(f);
		}

		if (num_del) {
			aq_ret = i40e_aq_remove_macvlan(hw, vsi->seid, del_list,
							num_del, NULL);
			aq_err = hw->aq.asq_last_status;
			num_del = 0;

			if (aq_ret && aq_err != I40E_AQ_RC_ENOENT)
				dev_info(&pf->pdev->dev,
					 "ignoring delete macvlan error on %s, err %s aq_err %s\n",
					 vsi_name,
					 i40e_stat_str(hw, aq_ret),
					 i40e_aq_str(hw, aq_err));
		}

		kfree(del_list);
		del_list = NULL;
	}

	if (!list_empty(&tmp_add_list)) {
		int add_list_size;

		/* do all the adds now */
		filter_list_len = hw->aq.asq_buf_size /
			       sizeof(struct i40e_aqc_add_macvlan_element_data),
		add_list_size = filter_list_len *
			       sizeof(struct i40e_aqc_add_macvlan_element_data);
		add_list = kzalloc(add_list_size, GFP_ATOMIC);
		if (!add_list) {
			/* Purge element from temporary lists */
			i40e_cleanup_add_list(&tmp_add_list);

			/* Undo add filter entries from VSI MAC filter list */
			spin_lock_bh(&vsi->mac_filter_list_lock);
			i40e_undo_add_filter_entries(vsi);
			spin_unlock_bh(&vsi->mac_filter_list_lock);
			retval = -ENOMEM;
			goto out;
		}

		list_for_each_entry_safe(f, ftmp, &tmp_add_list, list) {

			add_happened = true;
			cmd_flags = 0;

			/* add to add array */
			ether_addr_copy(add_list[num_add].mac_addr, f->macaddr);
			add_list[num_add].vlan_tag =
				cpu_to_le16(
				 (u16)(f->vlan == I40E_VLAN_ANY ? 0 : f->vlan));
			add_list[num_add].queue_number = 0;

			cmd_flags |= I40E_AQC_MACVLAN_ADD_PERFECT_MATCH;
			add_list[num_add].flags = cpu_to_le16(cmd_flags);
			num_add++;

			/* flush a full buffer */
			if (num_add == filter_list_len) {
				aq_ret = i40e_aq_add_macvlan(hw, vsi->seid,
							     add_list, num_add,
							     NULL);
				aq_err = hw->aq.asq_last_status;
				num_add = 0;

				if (aq_ret)
					break;
				memset(add_list, 0, add_list_size);
			}
			/* Entries from tmp_add_list were cloned from MAC
			 * filter list, hence clean those cloned entries
			 */
			list_del(&f->list);
			kfree(f);
		}

		if (num_add) {
			aq_ret = i40e_aq_add_macvlan(hw, vsi->seid,
						     add_list, num_add, NULL);
			aq_err = hw->aq.asq_last_status;
			num_add = 0;
		}
		kfree(add_list);
		add_list = NULL;

		if (add_happened && aq_ret && aq_err != I40E_AQ_RC_EINVAL) {
			retval = i40e_aq_rc_to_posix(aq_ret, aq_err);
			dev_info(&pf->pdev->dev,
				 "add filter failed on %s, err %s aq_err %s\n",
				 vsi_name,
				 i40e_stat_str(hw, aq_ret),
				 i40e_aq_str(hw, aq_err));
			if ((hw->aq.asq_last_status == I40E_AQ_RC_ENOSPC) &&
			    !test_bit(__I40E_FILTER_OVERFLOW_PROMISC,
				      &vsi->state)) {
				promisc_forced_on = true;
				set_bit(__I40E_FILTER_OVERFLOW_PROMISC,
					&vsi->state);
				dev_info(&pf->pdev->dev, "promiscuous mode forced on %s\n",
					 vsi_name);
			}
		}
	}

	/* if the VF is not trusted do not do promisc */
	if ((vsi->type == I40E_VSI_SRIOV) && !pf->vf[vsi->vf_id].trusted) {
		clear_bit(__I40E_FILTER_OVERFLOW_PROMISC, &vsi->state);
		goto out;
	}

	/* check for changes in promiscuous modes */
	if (changed_flags & IFF_ALLMULTI) {
		bool cur_multipromisc;

		cur_multipromisc = !!(vsi->current_netdev_flags & IFF_ALLMULTI);
		aq_ret = i40e_aq_set_vsi_multicast_promiscuous(&vsi->back->hw,
							       vsi->seid,
							       cur_multipromisc,
							       NULL);
		if (aq_ret) {
			retval = i40e_aq_rc_to_posix(aq_ret,
						     hw->aq.asq_last_status);
			dev_info(&pf->pdev->dev,
				 "set multi promisc failed on %s, err %s aq_err %s\n",
				 vsi_name,
				 i40e_stat_str(hw, aq_ret),
				 i40e_aq_str(hw, hw->aq.asq_last_status));
		}
	}
	if ((changed_flags & IFF_PROMISC) || promisc_forced_on) {
		bool cur_promisc;

		cur_promisc = (!!(vsi->current_netdev_flags & IFF_PROMISC) ||
			       test_bit(__I40E_FILTER_OVERFLOW_PROMISC,
					&vsi->state));
		if ((vsi->type == I40E_VSI_MAIN) &&
		    (pf->lan_veb != I40E_NO_VEB) &&
		    !(pf->flags & I40E_FLAG_MFP_ENABLED)) {
			/* set defport ON for Main VSI instead of true promisc
			 * this way we will get all unicast/multicast and VLAN
			 * promisc behavior but will not get VF or VMDq traffic
			 * replicated on the Main VSI.
			 */
			if (pf->cur_promisc != cur_promisc) {
				pf->cur_promisc = cur_promisc;
				if (cur_promisc)
					aq_ret =
					      i40e_aq_set_default_vsi(hw,
								      vsi->seid,
								      NULL);
				else
					aq_ret =
					    i40e_aq_clear_default_vsi(hw,
								      vsi->seid,
								      NULL);
				if (aq_ret) {
					retval = i40e_aq_rc_to_posix(aq_ret,
							hw->aq.asq_last_status);
					dev_info(&pf->pdev->dev,
						 "Set default VSI failed on %s, err %s, aq_err %s\n",
						 vsi_name,
						 i40e_stat_str(hw, aq_ret),
						 i40e_aq_str(hw,
						     hw->aq.asq_last_status));
				}
			}
		} else {
			aq_ret = i40e_aq_set_vsi_unicast_promiscuous(
							  hw,
							  vsi->seid,
							  cur_promisc, NULL,
							  true);
			if (aq_ret) {
				retval =
				i40e_aq_rc_to_posix(aq_ret,
						    hw->aq.asq_last_status);
				dev_info(&pf->pdev->dev,
					 "set unicast promisc failed on %s, err %s, aq_err %s\n",
					 vsi_name,
					 i40e_stat_str(hw, aq_ret),
					 i40e_aq_str(hw,
						     hw->aq.asq_last_status));
			}
			aq_ret = i40e_aq_set_vsi_multicast_promiscuous(
							  hw,
							  vsi->seid,
							  cur_promisc, NULL);
			if (aq_ret) {
				retval =
				i40e_aq_rc_to_posix(aq_ret,
						    hw->aq.asq_last_status);
				dev_info(&pf->pdev->dev,
					 "set multicast promisc failed on %s, err %s, aq_err %s\n",
					 vsi_name,
					 i40e_stat_str(hw, aq_ret),
					 i40e_aq_str(hw,
						     hw->aq.asq_last_status));
			}
		}
<<<<<<< HEAD
=======
		aq_ret = i40e_aq_set_vsi_broadcast(&vsi->back->hw,
						   vsi->seid,
						   cur_promisc, NULL);
		if (aq_ret) {
			retval = i40e_aq_rc_to_posix(aq_ret,
						     pf->hw.aq.asq_last_status);
			dev_info(&pf->pdev->dev,
				 "set brdcast promisc failed, err %s, aq_err %s\n",
					 i40e_stat_str(hw, aq_ret),
					 i40e_aq_str(hw,
						     hw->aq.asq_last_status));
		}
>>>>>>> 7e0433b3
	}
out:
	/* if something went wrong then set the changed flag so we try again */
	if (retval)
		vsi->flags |= I40E_VSI_FLAG_FILTER_CHANGED;

	clear_bit(__I40E_CONFIG_BUSY, &vsi->state);
	return retval;
}

/**
 * i40e_sync_filters_subtask - Sync the VSI filter list with HW
 * @pf: board private structure
 **/
static void i40e_sync_filters_subtask(struct i40e_pf *pf)
{
	int v;

	if (!pf || !(pf->flags & I40E_FLAG_FILTER_SYNC))
		return;
	pf->flags &= ~I40E_FLAG_FILTER_SYNC;

	for (v = 0; v < pf->num_alloc_vsi; v++) {
		if (pf->vsi[v] &&
		    (pf->vsi[v]->flags & I40E_VSI_FLAG_FILTER_CHANGED)) {
			int ret = i40e_sync_vsi_filters(pf->vsi[v]);

			if (ret) {
				/* come back and try again later */
				pf->flags |= I40E_FLAG_FILTER_SYNC;
				break;
			}
		}
	}
}

/**
 * i40e_change_mtu - NDO callback to change the Maximum Transfer Unit
 * @netdev: network interface device structure
 * @new_mtu: new value for maximum frame size
 *
 * Returns 0 on success, negative on failure
 **/
static int i40e_change_mtu(struct net_device *netdev, int new_mtu)
{
	struct i40e_netdev_priv *np = netdev_priv(netdev);
	int max_frame = new_mtu + ETH_HLEN + ETH_FCS_LEN + VLAN_HLEN;
	struct i40e_vsi *vsi = np->vsi;

	/* MTU < 68 is an error and causes problems on some kernels */
	if ((new_mtu < 68) || (max_frame > I40E_MAX_RXBUFFER))
		return -EINVAL;

	netdev_info(netdev, "changing MTU from %d to %d\n",
		    netdev->mtu, new_mtu);
	netdev->mtu = new_mtu;
	if (netif_running(netdev))
		i40e_vsi_reinit_locked(vsi);
	i40e_notify_client_of_l2_param_changes(vsi);
	return 0;
}

/**
 * i40e_ioctl - Access the hwtstamp interface
 * @netdev: network interface device structure
 * @ifr: interface request data
 * @cmd: ioctl command
 **/
int i40e_ioctl(struct net_device *netdev, struct ifreq *ifr, int cmd)
{
	struct i40e_netdev_priv *np = netdev_priv(netdev);
	struct i40e_pf *pf = np->vsi->back;

	switch (cmd) {
	case SIOCGHWTSTAMP:
		return i40e_ptp_get_ts_config(pf, ifr);
	case SIOCSHWTSTAMP:
		return i40e_ptp_set_ts_config(pf, ifr);
	default:
		return -EOPNOTSUPP;
	}
}

/**
 * i40e_vlan_stripping_enable - Turn on vlan stripping for the VSI
 * @vsi: the vsi being adjusted
 **/
void i40e_vlan_stripping_enable(struct i40e_vsi *vsi)
{
	struct i40e_vsi_context ctxt;
	i40e_status ret;

	if ((vsi->info.valid_sections &
	     cpu_to_le16(I40E_AQ_VSI_PROP_VLAN_VALID)) &&
	    ((vsi->info.port_vlan_flags & I40E_AQ_VSI_PVLAN_MODE_MASK) == 0))
		return;  /* already enabled */

	vsi->info.valid_sections = cpu_to_le16(I40E_AQ_VSI_PROP_VLAN_VALID);
	vsi->info.port_vlan_flags = I40E_AQ_VSI_PVLAN_MODE_ALL |
				    I40E_AQ_VSI_PVLAN_EMOD_STR_BOTH;

	ctxt.seid = vsi->seid;
	ctxt.info = vsi->info;
	ret = i40e_aq_update_vsi_params(&vsi->back->hw, &ctxt, NULL);
	if (ret) {
		dev_info(&vsi->back->pdev->dev,
			 "update vlan stripping failed, err %s aq_err %s\n",
			 i40e_stat_str(&vsi->back->hw, ret),
			 i40e_aq_str(&vsi->back->hw,
				     vsi->back->hw.aq.asq_last_status));
	}
}

/**
 * i40e_vlan_stripping_disable - Turn off vlan stripping for the VSI
 * @vsi: the vsi being adjusted
 **/
void i40e_vlan_stripping_disable(struct i40e_vsi *vsi)
{
	struct i40e_vsi_context ctxt;
	i40e_status ret;

	if ((vsi->info.valid_sections &
	     cpu_to_le16(I40E_AQ_VSI_PROP_VLAN_VALID)) &&
	    ((vsi->info.port_vlan_flags & I40E_AQ_VSI_PVLAN_EMOD_MASK) ==
	     I40E_AQ_VSI_PVLAN_EMOD_MASK))
		return;  /* already disabled */

	vsi->info.valid_sections = cpu_to_le16(I40E_AQ_VSI_PROP_VLAN_VALID);
	vsi->info.port_vlan_flags = I40E_AQ_VSI_PVLAN_MODE_ALL |
				    I40E_AQ_VSI_PVLAN_EMOD_NOTHING;

	ctxt.seid = vsi->seid;
	ctxt.info = vsi->info;
	ret = i40e_aq_update_vsi_params(&vsi->back->hw, &ctxt, NULL);
	if (ret) {
		dev_info(&vsi->back->pdev->dev,
			 "update vlan stripping failed, err %s aq_err %s\n",
			 i40e_stat_str(&vsi->back->hw, ret),
			 i40e_aq_str(&vsi->back->hw,
				     vsi->back->hw.aq.asq_last_status));
	}
}

/**
 * i40e_vlan_rx_register - Setup or shutdown vlan offload
 * @netdev: network interface to be adjusted
 * @features: netdev features to test if VLAN offload is enabled or not
 **/
static void i40e_vlan_rx_register(struct net_device *netdev, u32 features)
{
	struct i40e_netdev_priv *np = netdev_priv(netdev);
	struct i40e_vsi *vsi = np->vsi;

	if (features & NETIF_F_HW_VLAN_CTAG_RX)
		i40e_vlan_stripping_enable(vsi);
	else
		i40e_vlan_stripping_disable(vsi);
}

/**
 * i40e_vsi_add_vlan - Add vsi membership for given vlan
 * @vsi: the vsi being configured
 * @vid: vlan id to be added (0 = untagged only , -1 = any)
 **/
int i40e_vsi_add_vlan(struct i40e_vsi *vsi, s16 vid)
{
	struct i40e_mac_filter *f, *add_f;
	bool is_netdev, is_vf;

	is_vf = (vsi->type == I40E_VSI_SRIOV);
	is_netdev = !!(vsi->netdev);

	/* Locked once because all functions invoked below iterates list*/
	spin_lock_bh(&vsi->mac_filter_list_lock);

	if (is_netdev) {
		add_f = i40e_add_filter(vsi, vsi->netdev->dev_addr, vid,
					is_vf, is_netdev);
		if (!add_f) {
			dev_info(&vsi->back->pdev->dev,
				 "Could not add vlan filter %d for %pM\n",
				 vid, vsi->netdev->dev_addr);
			spin_unlock_bh(&vsi->mac_filter_list_lock);
			return -ENOMEM;
		}
	}

	list_for_each_entry(f, &vsi->mac_filter_list, list) {
		add_f = i40e_add_filter(vsi, f->macaddr, vid, is_vf, is_netdev);
		if (!add_f) {
			dev_info(&vsi->back->pdev->dev,
				 "Could not add vlan filter %d for %pM\n",
				 vid, f->macaddr);
			spin_unlock_bh(&vsi->mac_filter_list_lock);
			return -ENOMEM;
		}
	}

	/* Now if we add a vlan tag, make sure to check if it is the first
	 * tag (i.e. a "tag" -1 does exist) and if so replace the -1 "tag"
	 * with 0, so we now accept untagged and specified tagged traffic
	 * (and not any taged and untagged)
	 */
	if (vid > 0) {
		if (is_netdev && i40e_find_filter(vsi, vsi->netdev->dev_addr,
						  I40E_VLAN_ANY,
						  is_vf, is_netdev)) {
			i40e_del_filter(vsi, vsi->netdev->dev_addr,
					I40E_VLAN_ANY, is_vf, is_netdev);
			add_f = i40e_add_filter(vsi, vsi->netdev->dev_addr, 0,
						is_vf, is_netdev);
			if (!add_f) {
				dev_info(&vsi->back->pdev->dev,
					 "Could not add filter 0 for %pM\n",
					 vsi->netdev->dev_addr);
				spin_unlock_bh(&vsi->mac_filter_list_lock);
				return -ENOMEM;
			}
		}
	}

	/* Do not assume that I40E_VLAN_ANY should be reset to VLAN 0 */
	if (vid > 0 && !vsi->info.pvid) {
		list_for_each_entry(f, &vsi->mac_filter_list, list) {
			if (!i40e_find_filter(vsi, f->macaddr, I40E_VLAN_ANY,
					      is_vf, is_netdev))
				continue;
			i40e_del_filter(vsi, f->macaddr, I40E_VLAN_ANY,
					is_vf, is_netdev);
			add_f = i40e_add_filter(vsi, f->macaddr,
						0, is_vf, is_netdev);
			if (!add_f) {
				dev_info(&vsi->back->pdev->dev,
					 "Could not add filter 0 for %pM\n",
					f->macaddr);
				spin_unlock_bh(&vsi->mac_filter_list_lock);
				return -ENOMEM;
			}
		}
	}

	spin_unlock_bh(&vsi->mac_filter_list_lock);

	/* schedule our worker thread which will take care of
	 * applying the new filter changes
	 */
	i40e_service_event_schedule(vsi->back);
	return 0;
}

/**
 * i40e_vsi_kill_vlan - Remove vsi membership for given vlan
 * @vsi: the vsi being configured
 * @vid: vlan id to be removed (0 = untagged only , -1 = any)
 *
 * Return: 0 on success or negative otherwise
 **/
int i40e_vsi_kill_vlan(struct i40e_vsi *vsi, s16 vid)
{
	struct net_device *netdev = vsi->netdev;
	struct i40e_mac_filter *f, *add_f;
	bool is_vf, is_netdev;
	int filter_count = 0;

	is_vf = (vsi->type == I40E_VSI_SRIOV);
	is_netdev = !!(netdev);

	/* Locked once because all functions invoked below iterates list */
	spin_lock_bh(&vsi->mac_filter_list_lock);

	if (is_netdev)
		i40e_del_filter(vsi, netdev->dev_addr, vid, is_vf, is_netdev);

	list_for_each_entry(f, &vsi->mac_filter_list, list)
		i40e_del_filter(vsi, f->macaddr, vid, is_vf, is_netdev);

	/* go through all the filters for this VSI and if there is only
	 * vid == 0 it means there are no other filters, so vid 0 must
	 * be replaced with -1. This signifies that we should from now
	 * on accept any traffic (with any tag present, or untagged)
	 */
	list_for_each_entry(f, &vsi->mac_filter_list, list) {
		if (is_netdev) {
			if (f->vlan &&
			    ether_addr_equal(netdev->dev_addr, f->macaddr))
				filter_count++;
		}

		if (f->vlan)
			filter_count++;
	}

	if (!filter_count && is_netdev) {
		i40e_del_filter(vsi, netdev->dev_addr, 0, is_vf, is_netdev);
		f = i40e_add_filter(vsi, netdev->dev_addr, I40E_VLAN_ANY,
				    is_vf, is_netdev);
		if (!f) {
			dev_info(&vsi->back->pdev->dev,
				 "Could not add filter %d for %pM\n",
				 I40E_VLAN_ANY, netdev->dev_addr);
			spin_unlock_bh(&vsi->mac_filter_list_lock);
			return -ENOMEM;
		}
	}

	if (!filter_count) {
		list_for_each_entry(f, &vsi->mac_filter_list, list) {
			i40e_del_filter(vsi, f->macaddr, 0, is_vf, is_netdev);
			add_f = i40e_add_filter(vsi, f->macaddr, I40E_VLAN_ANY,
						is_vf, is_netdev);
			if (!add_f) {
				dev_info(&vsi->back->pdev->dev,
					 "Could not add filter %d for %pM\n",
					 I40E_VLAN_ANY, f->macaddr);
				spin_unlock_bh(&vsi->mac_filter_list_lock);
				return -ENOMEM;
			}
		}
	}

	spin_unlock_bh(&vsi->mac_filter_list_lock);

	/* schedule our worker thread which will take care of
	 * applying the new filter changes
	 */
	i40e_service_event_schedule(vsi->back);
	return 0;
}

/**
 * i40e_vlan_rx_add_vid - Add a vlan id filter to HW offload
 * @netdev: network interface to be adjusted
 * @vid: vlan id to be added
 *
 * net_device_ops implementation for adding vlan ids
 **/
#ifdef I40E_FCOE
int i40e_vlan_rx_add_vid(struct net_device *netdev,
			 __always_unused __be16 proto, u16 vid)
#else
static int i40e_vlan_rx_add_vid(struct net_device *netdev,
				__always_unused __be16 proto, u16 vid)
#endif
{
	struct i40e_netdev_priv *np = netdev_priv(netdev);
	struct i40e_vsi *vsi = np->vsi;
	int ret = 0;

	if (vid > 4095)
		return -EINVAL;

	netdev_info(netdev, "adding %pM vid=%d\n", netdev->dev_addr, vid);

	/* If the network stack called us with vid = 0 then
	 * it is asking to receive priority tagged packets with
	 * vlan id 0.  Our HW receives them by default when configured
	 * to receive untagged packets so there is no need to add an
	 * extra filter for vlan 0 tagged packets.
	 */
	if (vid)
		ret = i40e_vsi_add_vlan(vsi, vid);

	if (!ret && (vid < VLAN_N_VID))
		set_bit(vid, vsi->active_vlans);

	return ret;
}

/**
 * i40e_vlan_rx_kill_vid - Remove a vlan id filter from HW offload
 * @netdev: network interface to be adjusted
 * @vid: vlan id to be removed
 *
 * net_device_ops implementation for removing vlan ids
 **/
#ifdef I40E_FCOE
int i40e_vlan_rx_kill_vid(struct net_device *netdev,
			  __always_unused __be16 proto, u16 vid)
#else
static int i40e_vlan_rx_kill_vid(struct net_device *netdev,
				 __always_unused __be16 proto, u16 vid)
#endif
{
	struct i40e_netdev_priv *np = netdev_priv(netdev);
	struct i40e_vsi *vsi = np->vsi;

	netdev_info(netdev, "removing %pM vid=%d\n", netdev->dev_addr, vid);

	/* return code is ignored as there is nothing a user
	 * can do about failure to remove and a log message was
	 * already printed from the other function
	 */
	i40e_vsi_kill_vlan(vsi, vid);

	clear_bit(vid, vsi->active_vlans);

	return 0;
}

/**
 * i40e_restore_vlan - Reinstate vlans when vsi/netdev comes back up
 * @vsi: the vsi being brought back up
 **/
static void i40e_restore_vlan(struct i40e_vsi *vsi)
{
	u16 vid;

	if (!vsi->netdev)
		return;

	i40e_vlan_rx_register(vsi->netdev, vsi->netdev->features);

	for_each_set_bit(vid, vsi->active_vlans, VLAN_N_VID)
		i40e_vlan_rx_add_vid(vsi->netdev, htons(ETH_P_8021Q),
				     vid);
}

/**
 * i40e_vsi_add_pvid - Add pvid for the VSI
 * @vsi: the vsi being adjusted
 * @vid: the vlan id to set as a PVID
 **/
int i40e_vsi_add_pvid(struct i40e_vsi *vsi, u16 vid)
{
	struct i40e_vsi_context ctxt;
	i40e_status ret;

	vsi->info.valid_sections = cpu_to_le16(I40E_AQ_VSI_PROP_VLAN_VALID);
	vsi->info.pvid = cpu_to_le16(vid);
	vsi->info.port_vlan_flags = I40E_AQ_VSI_PVLAN_MODE_TAGGED |
				    I40E_AQ_VSI_PVLAN_INSERT_PVID |
				    I40E_AQ_VSI_PVLAN_EMOD_STR;

	ctxt.seid = vsi->seid;
	ctxt.info = vsi->info;
	ret = i40e_aq_update_vsi_params(&vsi->back->hw, &ctxt, NULL);
	if (ret) {
		dev_info(&vsi->back->pdev->dev,
			 "add pvid failed, err %s aq_err %s\n",
			 i40e_stat_str(&vsi->back->hw, ret),
			 i40e_aq_str(&vsi->back->hw,
				     vsi->back->hw.aq.asq_last_status));
		return -ENOENT;
	}

	return 0;
}

/**
 * i40e_vsi_remove_pvid - Remove the pvid from the VSI
 * @vsi: the vsi being adjusted
 *
 * Just use the vlan_rx_register() service to put it back to normal
 **/
void i40e_vsi_remove_pvid(struct i40e_vsi *vsi)
{
	i40e_vlan_stripping_disable(vsi);

	vsi->info.pvid = 0;
}

/**
 * i40e_vsi_setup_tx_resources - Allocate VSI Tx queue resources
 * @vsi: ptr to the VSI
 *
 * If this function returns with an error, then it's possible one or
 * more of the rings is populated (while the rest are not).  It is the
 * callers duty to clean those orphaned rings.
 *
 * Return 0 on success, negative on failure
 **/
static int i40e_vsi_setup_tx_resources(struct i40e_vsi *vsi)
{
	int i, err = 0;

	for (i = 0; i < vsi->num_queue_pairs && !err; i++)
		err = i40e_setup_tx_descriptors(vsi->tx_rings[i]);

	return err;
}

/**
 * i40e_vsi_free_tx_resources - Free Tx resources for VSI queues
 * @vsi: ptr to the VSI
 *
 * Free VSI's transmit software resources
 **/
static void i40e_vsi_free_tx_resources(struct i40e_vsi *vsi)
{
	int i;

	if (!vsi->tx_rings)
		return;

	for (i = 0; i < vsi->num_queue_pairs; i++)
		if (vsi->tx_rings[i] && vsi->tx_rings[i]->desc)
			i40e_free_tx_resources(vsi->tx_rings[i]);
}

/**
 * i40e_vsi_setup_rx_resources - Allocate VSI queues Rx resources
 * @vsi: ptr to the VSI
 *
 * If this function returns with an error, then it's possible one or
 * more of the rings is populated (while the rest are not).  It is the
 * callers duty to clean those orphaned rings.
 *
 * Return 0 on success, negative on failure
 **/
static int i40e_vsi_setup_rx_resources(struct i40e_vsi *vsi)
{
	int i, err = 0;

	for (i = 0; i < vsi->num_queue_pairs && !err; i++)
		err = i40e_setup_rx_descriptors(vsi->rx_rings[i]);
#ifdef I40E_FCOE
	i40e_fcoe_setup_ddp_resources(vsi);
#endif
	return err;
}

/**
 * i40e_vsi_free_rx_resources - Free Rx Resources for VSI queues
 * @vsi: ptr to the VSI
 *
 * Free all receive software resources
 **/
static void i40e_vsi_free_rx_resources(struct i40e_vsi *vsi)
{
	int i;

	if (!vsi->rx_rings)
		return;

	for (i = 0; i < vsi->num_queue_pairs; i++)
		if (vsi->rx_rings[i] && vsi->rx_rings[i]->desc)
			i40e_free_rx_resources(vsi->rx_rings[i]);
#ifdef I40E_FCOE
	i40e_fcoe_free_ddp_resources(vsi);
#endif
}

/**
 * i40e_config_xps_tx_ring - Configure XPS for a Tx ring
 * @ring: The Tx ring to configure
 *
 * This enables/disables XPS for a given Tx descriptor ring
 * based on the TCs enabled for the VSI that ring belongs to.
 **/
static void i40e_config_xps_tx_ring(struct i40e_ring *ring)
{
	struct i40e_vsi *vsi = ring->vsi;
	cpumask_var_t mask;

	if (!ring->q_vector || !ring->netdev)
		return;

	/* Single TC mode enable XPS */
	if (vsi->tc_config.numtc <= 1) {
		if (!test_and_set_bit(__I40E_TX_XPS_INIT_DONE, &ring->state))
			netif_set_xps_queue(ring->netdev,
					    &ring->q_vector->affinity_mask,
					    ring->queue_index);
	} else if (alloc_cpumask_var(&mask, GFP_KERNEL)) {
		/* Disable XPS to allow selection based on TC */
		bitmap_zero(cpumask_bits(mask), nr_cpumask_bits);
		netif_set_xps_queue(ring->netdev, mask, ring->queue_index);
		free_cpumask_var(mask);
	}

	/* schedule our worker thread which will take care of
	 * applying the new filter changes
	 */
	i40e_service_event_schedule(vsi->back);
}

/**
 * i40e_configure_tx_ring - Configure a transmit ring context and rest
 * @ring: The Tx ring to configure
 *
 * Configure the Tx descriptor ring in the HMC context.
 **/
static int i40e_configure_tx_ring(struct i40e_ring *ring)
{
	struct i40e_vsi *vsi = ring->vsi;
	u16 pf_q = vsi->base_queue + ring->queue_index;
	struct i40e_hw *hw = &vsi->back->hw;
	struct i40e_hmc_obj_txq tx_ctx;
	i40e_status err = 0;
	u32 qtx_ctl = 0;

	/* some ATR related tx ring init */
	if (vsi->back->flags & I40E_FLAG_FD_ATR_ENABLED) {
		ring->atr_sample_rate = vsi->back->atr_sample_rate;
		ring->atr_count = 0;
	} else {
		ring->atr_sample_rate = 0;
	}

	/* configure XPS */
	i40e_config_xps_tx_ring(ring);

	/* clear the context structure first */
	memset(&tx_ctx, 0, sizeof(tx_ctx));

	tx_ctx.new_context = 1;
	tx_ctx.base = (ring->dma / 128);
	tx_ctx.qlen = ring->count;
	tx_ctx.fd_ena = !!(vsi->back->flags & (I40E_FLAG_FD_SB_ENABLED |
					       I40E_FLAG_FD_ATR_ENABLED));
#ifdef I40E_FCOE
	tx_ctx.fc_ena = (vsi->type == I40E_VSI_FCOE);
#endif
	tx_ctx.timesync_ena = !!(vsi->back->flags & I40E_FLAG_PTP);
	/* FDIR VSI tx ring can still use RS bit and writebacks */
	if (vsi->type != I40E_VSI_FDIR)
		tx_ctx.head_wb_ena = 1;
	tx_ctx.head_wb_addr = ring->dma +
			      (ring->count * sizeof(struct i40e_tx_desc));

	/* As part of VSI creation/update, FW allocates certain
	 * Tx arbitration queue sets for each TC enabled for
	 * the VSI. The FW returns the handles to these queue
	 * sets as part of the response buffer to Add VSI,
	 * Update VSI, etc. AQ commands. It is expected that
	 * these queue set handles be associated with the Tx
	 * queues by the driver as part of the TX queue context
	 * initialization. This has to be done regardless of
	 * DCB as by default everything is mapped to TC0.
	 */
	tx_ctx.rdylist = le16_to_cpu(vsi->info.qs_handle[ring->dcb_tc]);
	tx_ctx.rdylist_act = 0;

	/* clear the context in the HMC */
	err = i40e_clear_lan_tx_queue_context(hw, pf_q);
	if (err) {
		dev_info(&vsi->back->pdev->dev,
			 "Failed to clear LAN Tx queue context on Tx ring %d (pf_q %d), error: %d\n",
			 ring->queue_index, pf_q, err);
		return -ENOMEM;
	}

	/* set the context in the HMC */
	err = i40e_set_lan_tx_queue_context(hw, pf_q, &tx_ctx);
	if (err) {
		dev_info(&vsi->back->pdev->dev,
			 "Failed to set LAN Tx queue context on Tx ring %d (pf_q %d, error: %d\n",
			 ring->queue_index, pf_q, err);
		return -ENOMEM;
	}

	/* Now associate this queue with this PCI function */
	if (vsi->type == I40E_VSI_VMDQ2) {
		qtx_ctl = I40E_QTX_CTL_VM_QUEUE;
		qtx_ctl |= ((vsi->id) << I40E_QTX_CTL_VFVM_INDX_SHIFT) &
			   I40E_QTX_CTL_VFVM_INDX_MASK;
	} else {
		qtx_ctl = I40E_QTX_CTL_PF_QUEUE;
	}

	qtx_ctl |= ((hw->pf_id << I40E_QTX_CTL_PF_INDX_SHIFT) &
		    I40E_QTX_CTL_PF_INDX_MASK);
	wr32(hw, I40E_QTX_CTL(pf_q), qtx_ctl);
	i40e_flush(hw);

	/* cache tail off for easier writes later */
	ring->tail = hw->hw_addr + I40E_QTX_TAIL(pf_q);

	return 0;
}

/**
 * i40e_configure_rx_ring - Configure a receive ring context
 * @ring: The Rx ring to configure
 *
 * Configure the Rx descriptor ring in the HMC context.
 **/
static int i40e_configure_rx_ring(struct i40e_ring *ring)
{
	struct i40e_vsi *vsi = ring->vsi;
	u32 chain_len = vsi->back->hw.func_caps.rx_buf_chain_len;
	u16 pf_q = vsi->base_queue + ring->queue_index;
	struct i40e_hw *hw = &vsi->back->hw;
	struct i40e_hmc_obj_rxq rx_ctx;
	i40e_status err = 0;

	ring->state = 0;

	/* clear the context structure first */
	memset(&rx_ctx, 0, sizeof(rx_ctx));

	ring->rx_buf_len = vsi->rx_buf_len;

	rx_ctx.dbuff = ring->rx_buf_len >> I40E_RXQ_CTX_DBUFF_SHIFT;

	rx_ctx.base = (ring->dma / 128);
	rx_ctx.qlen = ring->count;

	/* use 32 byte descriptors */
	rx_ctx.dsize = 1;

	/* descriptor type is always zero
	 * rx_ctx.dtype = 0;
	 */
	rx_ctx.hsplit_0 = 0;

	rx_ctx.rxmax = min_t(u16, vsi->max_frame, chain_len * ring->rx_buf_len);
	if (hw->revision_id == 0)
		rx_ctx.lrxqthresh = 0;
	else
		rx_ctx.lrxqthresh = 2;
	rx_ctx.crcstrip = 1;
	rx_ctx.l2tsel = 1;
	/* this controls whether VLAN is stripped from inner headers */
	rx_ctx.showiv = 0;
#ifdef I40E_FCOE
	rx_ctx.fc_ena = (vsi->type == I40E_VSI_FCOE);
#endif
	/* set the prefena field to 1 because the manual says to */
	rx_ctx.prefena = 1;

	/* clear the context in the HMC */
	err = i40e_clear_lan_rx_queue_context(hw, pf_q);
	if (err) {
		dev_info(&vsi->back->pdev->dev,
			 "Failed to clear LAN Rx queue context on Rx ring %d (pf_q %d), error: %d\n",
			 ring->queue_index, pf_q, err);
		return -ENOMEM;
	}

	/* set the context in the HMC */
	err = i40e_set_lan_rx_queue_context(hw, pf_q, &rx_ctx);
	if (err) {
		dev_info(&vsi->back->pdev->dev,
			 "Failed to set LAN Rx queue context on Rx ring %d (pf_q %d), error: %d\n",
			 ring->queue_index, pf_q, err);
		return -ENOMEM;
	}

	/* cache tail for quicker writes, and clear the reg before use */
	ring->tail = hw->hw_addr + I40E_QRX_TAIL(pf_q);
	writel(0, ring->tail);

	i40e_alloc_rx_buffers(ring, I40E_DESC_UNUSED(ring));

	return 0;
}

/**
 * i40e_vsi_configure_tx - Configure the VSI for Tx
 * @vsi: VSI structure describing this set of rings and resources
 *
 * Configure the Tx VSI for operation.
 **/
static int i40e_vsi_configure_tx(struct i40e_vsi *vsi)
{
	int err = 0;
	u16 i;

	for (i = 0; (i < vsi->num_queue_pairs) && !err; i++)
		err = i40e_configure_tx_ring(vsi->tx_rings[i]);

	return err;
}

/**
 * i40e_vsi_configure_rx - Configure the VSI for Rx
 * @vsi: the VSI being configured
 *
 * Configure the Rx VSI for operation.
 **/
static int i40e_vsi_configure_rx(struct i40e_vsi *vsi)
{
	int err = 0;
	u16 i;

	if (vsi->netdev && (vsi->netdev->mtu > ETH_DATA_LEN))
		vsi->max_frame = vsi->netdev->mtu + ETH_HLEN
			       + ETH_FCS_LEN + VLAN_HLEN;
	else
		vsi->max_frame = I40E_RXBUFFER_2048;

	vsi->rx_buf_len = I40E_RXBUFFER_2048;

#ifdef I40E_FCOE
	/* setup rx buffer for FCoE */
	if ((vsi->type == I40E_VSI_FCOE) &&
	    (vsi->back->flags & I40E_FLAG_FCOE_ENABLED)) {
		vsi->rx_buf_len = I40E_RXBUFFER_3072;
		vsi->max_frame = I40E_RXBUFFER_3072;
	}

#endif /* I40E_FCOE */
	/* round up for the chip's needs */
	vsi->rx_buf_len = ALIGN(vsi->rx_buf_len,
				BIT_ULL(I40E_RXQ_CTX_DBUFF_SHIFT));

	/* set up individual rings */
	for (i = 0; i < vsi->num_queue_pairs && !err; i++)
		err = i40e_configure_rx_ring(vsi->rx_rings[i]);

	return err;
}

/**
 * i40e_vsi_config_dcb_rings - Update rings to reflect DCB TC
 * @vsi: ptr to the VSI
 **/
static void i40e_vsi_config_dcb_rings(struct i40e_vsi *vsi)
{
	struct i40e_ring *tx_ring, *rx_ring;
	u16 qoffset, qcount;
	int i, n;

	if (!(vsi->back->flags & I40E_FLAG_DCB_ENABLED)) {
		/* Reset the TC information */
		for (i = 0; i < vsi->num_queue_pairs; i++) {
			rx_ring = vsi->rx_rings[i];
			tx_ring = vsi->tx_rings[i];
			rx_ring->dcb_tc = 0;
			tx_ring->dcb_tc = 0;
		}
	}

	for (n = 0; n < I40E_MAX_TRAFFIC_CLASS; n++) {
		if (!(vsi->tc_config.enabled_tc & BIT_ULL(n)))
			continue;

		qoffset = vsi->tc_config.tc_info[n].qoffset;
		qcount = vsi->tc_config.tc_info[n].qcount;
		for (i = qoffset; i < (qoffset + qcount); i++) {
			rx_ring = vsi->rx_rings[i];
			tx_ring = vsi->tx_rings[i];
			rx_ring->dcb_tc = n;
			tx_ring->dcb_tc = n;
		}
	}
}

/**
 * i40e_set_vsi_rx_mode - Call set_rx_mode on a VSI
 * @vsi: ptr to the VSI
 **/
static void i40e_set_vsi_rx_mode(struct i40e_vsi *vsi)
{
	if (vsi->netdev)
		i40e_set_rx_mode(vsi->netdev);
}

/**
 * i40e_fdir_filter_restore - Restore the Sideband Flow Director filters
 * @vsi: Pointer to the targeted VSI
 *
 * This function replays the hlist on the hw where all the SB Flow Director
 * filters were saved.
 **/
static void i40e_fdir_filter_restore(struct i40e_vsi *vsi)
{
	struct i40e_fdir_filter *filter;
	struct i40e_pf *pf = vsi->back;
	struct hlist_node *node;

	if (!(pf->flags & I40E_FLAG_FD_SB_ENABLED))
		return;

	hlist_for_each_entry_safe(filter, node,
				  &pf->fdir_filter_list, fdir_node) {
		i40e_add_del_fdir(vsi, filter, true);
	}
}

/**
 * i40e_vsi_configure - Set up the VSI for action
 * @vsi: the VSI being configured
 **/
static int i40e_vsi_configure(struct i40e_vsi *vsi)
{
	int err;

	i40e_set_vsi_rx_mode(vsi);
	i40e_restore_vlan(vsi);
	i40e_vsi_config_dcb_rings(vsi);
	err = i40e_vsi_configure_tx(vsi);
	if (!err)
		err = i40e_vsi_configure_rx(vsi);

	return err;
}

/**
 * i40e_vsi_configure_msix - MSIX mode Interrupt Config in the HW
 * @vsi: the VSI being configured
 **/
static void i40e_vsi_configure_msix(struct i40e_vsi *vsi)
{
	struct i40e_pf *pf = vsi->back;
	struct i40e_hw *hw = &pf->hw;
	u16 vector;
	int i, q;
	u32 qp;

	/* The interrupt indexing is offset by 1 in the PFINT_ITRn
	 * and PFINT_LNKLSTn registers, e.g.:
	 *   PFINT_ITRn[0..n-1] gets msix-1..msix-n  (qpair interrupts)
	 */
	qp = vsi->base_queue;
	vector = vsi->base_vector;
	for (i = 0; i < vsi->num_q_vectors; i++, vector++) {
		struct i40e_q_vector *q_vector = vsi->q_vectors[i];

		q_vector->itr_countdown = ITR_COUNTDOWN_START;
		q_vector->rx.itr = ITR_TO_REG(vsi->rx_rings[i]->rx_itr_setting);
		q_vector->rx.latency_range = I40E_LOW_LATENCY;
		wr32(hw, I40E_PFINT_ITRN(I40E_RX_ITR, vector - 1),
		     q_vector->rx.itr);
		q_vector->tx.itr = ITR_TO_REG(vsi->tx_rings[i]->tx_itr_setting);
		q_vector->tx.latency_range = I40E_LOW_LATENCY;
		wr32(hw, I40E_PFINT_ITRN(I40E_TX_ITR, vector - 1),
		     q_vector->tx.itr);
		wr32(hw, I40E_PFINT_RATEN(vector - 1),
		     INTRL_USEC_TO_REG(vsi->int_rate_limit));

		/* Linked list for the queuepairs assigned to this vector */
		wr32(hw, I40E_PFINT_LNKLSTN(vector - 1), qp);
		for (q = 0; q < q_vector->num_ringpairs; q++) {
			u32 val;

			val = I40E_QINT_RQCTL_CAUSE_ENA_MASK |
			      (I40E_RX_ITR << I40E_QINT_RQCTL_ITR_INDX_SHIFT)  |
			      (vector      << I40E_QINT_RQCTL_MSIX_INDX_SHIFT) |
			      (qp          << I40E_QINT_RQCTL_NEXTQ_INDX_SHIFT)|
			      (I40E_QUEUE_TYPE_TX
				      << I40E_QINT_RQCTL_NEXTQ_TYPE_SHIFT);

			wr32(hw, I40E_QINT_RQCTL(qp), val);

			val = I40E_QINT_TQCTL_CAUSE_ENA_MASK |
			      (I40E_TX_ITR << I40E_QINT_TQCTL_ITR_INDX_SHIFT)  |
			      (vector      << I40E_QINT_TQCTL_MSIX_INDX_SHIFT) |
			      ((qp+1)      << I40E_QINT_TQCTL_NEXTQ_INDX_SHIFT)|
			      (I40E_QUEUE_TYPE_RX
				      << I40E_QINT_TQCTL_NEXTQ_TYPE_SHIFT);

			/* Terminate the linked list */
			if (q == (q_vector->num_ringpairs - 1))
				val |= (I40E_QUEUE_END_OF_LIST
					   << I40E_QINT_TQCTL_NEXTQ_INDX_SHIFT);

			wr32(hw, I40E_QINT_TQCTL(qp), val);
			qp++;
		}
	}

	i40e_flush(hw);
}

/**
 * i40e_enable_misc_int_causes - enable the non-queue interrupts
 * @hw: ptr to the hardware info
 **/
static void i40e_enable_misc_int_causes(struct i40e_pf *pf)
{
	struct i40e_hw *hw = &pf->hw;
	u32 val;

	/* clear things first */
	wr32(hw, I40E_PFINT_ICR0_ENA, 0);  /* disable all */
	rd32(hw, I40E_PFINT_ICR0);         /* read to clear */

	val = I40E_PFINT_ICR0_ENA_ECC_ERR_MASK       |
	      I40E_PFINT_ICR0_ENA_MAL_DETECT_MASK    |
	      I40E_PFINT_ICR0_ENA_GRST_MASK          |
	      I40E_PFINT_ICR0_ENA_PCI_EXCEPTION_MASK |
	      I40E_PFINT_ICR0_ENA_GPIO_MASK          |
	      I40E_PFINT_ICR0_ENA_HMC_ERR_MASK       |
	      I40E_PFINT_ICR0_ENA_VFLR_MASK          |
	      I40E_PFINT_ICR0_ENA_ADMINQ_MASK;

	if (pf->flags & I40E_FLAG_IWARP_ENABLED)
		val |= I40E_PFINT_ICR0_ENA_PE_CRITERR_MASK;

	if (pf->flags & I40E_FLAG_PTP)
		val |= I40E_PFINT_ICR0_ENA_TIMESYNC_MASK;

	wr32(hw, I40E_PFINT_ICR0_ENA, val);

	/* SW_ITR_IDX = 0, but don't change INTENA */
	wr32(hw, I40E_PFINT_DYN_CTL0, I40E_PFINT_DYN_CTL0_SW_ITR_INDX_MASK |
					I40E_PFINT_DYN_CTL0_INTENA_MSK_MASK);

	/* OTHER_ITR_IDX = 0 */
	wr32(hw, I40E_PFINT_STAT_CTL0, 0);
}

/**
 * i40e_configure_msi_and_legacy - Legacy mode interrupt config in the HW
 * @vsi: the VSI being configured
 **/
static void i40e_configure_msi_and_legacy(struct i40e_vsi *vsi)
{
	struct i40e_q_vector *q_vector = vsi->q_vectors[0];
	struct i40e_pf *pf = vsi->back;
	struct i40e_hw *hw = &pf->hw;
	u32 val;

	/* set the ITR configuration */
	q_vector->itr_countdown = ITR_COUNTDOWN_START;
	q_vector->rx.itr = ITR_TO_REG(vsi->rx_rings[0]->rx_itr_setting);
	q_vector->rx.latency_range = I40E_LOW_LATENCY;
	wr32(hw, I40E_PFINT_ITR0(I40E_RX_ITR), q_vector->rx.itr);
	q_vector->tx.itr = ITR_TO_REG(vsi->tx_rings[0]->tx_itr_setting);
	q_vector->tx.latency_range = I40E_LOW_LATENCY;
	wr32(hw, I40E_PFINT_ITR0(I40E_TX_ITR), q_vector->tx.itr);

	i40e_enable_misc_int_causes(pf);

	/* FIRSTQ_INDX = 0, FIRSTQ_TYPE = 0 (rx) */
	wr32(hw, I40E_PFINT_LNKLST0, 0);

	/* Associate the queue pair to the vector and enable the queue int */
	val = I40E_QINT_RQCTL_CAUSE_ENA_MASK		      |
	      (I40E_RX_ITR << I40E_QINT_RQCTL_ITR_INDX_SHIFT) |
	      (I40E_QUEUE_TYPE_TX << I40E_QINT_TQCTL_NEXTQ_TYPE_SHIFT);

	wr32(hw, I40E_QINT_RQCTL(0), val);

	val = I40E_QINT_TQCTL_CAUSE_ENA_MASK		      |
	      (I40E_TX_ITR << I40E_QINT_TQCTL_ITR_INDX_SHIFT) |
	      (I40E_QUEUE_END_OF_LIST << I40E_QINT_TQCTL_NEXTQ_INDX_SHIFT);

	wr32(hw, I40E_QINT_TQCTL(0), val);
	i40e_flush(hw);
}

/**
 * i40e_irq_dynamic_disable_icr0 - Disable default interrupt generation for icr0
 * @pf: board private structure
 **/
void i40e_irq_dynamic_disable_icr0(struct i40e_pf *pf)
{
	struct i40e_hw *hw = &pf->hw;

	wr32(hw, I40E_PFINT_DYN_CTL0,
	     I40E_ITR_NONE << I40E_PFINT_DYN_CTLN_ITR_INDX_SHIFT);
	i40e_flush(hw);
}

/**
 * i40e_irq_dynamic_enable_icr0 - Enable default interrupt generation for icr0
 * @pf: board private structure
 * @clearpba: true when all pending interrupt events should be cleared
 **/
void i40e_irq_dynamic_enable_icr0(struct i40e_pf *pf, bool clearpba)
{
	struct i40e_hw *hw = &pf->hw;
	u32 val;

	val = I40E_PFINT_DYN_CTL0_INTENA_MASK   |
	      (clearpba ? I40E_PFINT_DYN_CTL0_CLEARPBA_MASK : 0) |
	      (I40E_ITR_NONE << I40E_PFINT_DYN_CTL0_ITR_INDX_SHIFT);

	wr32(hw, I40E_PFINT_DYN_CTL0, val);
	i40e_flush(hw);
}

/**
 * i40e_msix_clean_rings - MSIX mode Interrupt Handler
 * @irq: interrupt number
 * @data: pointer to a q_vector
 **/
static irqreturn_t i40e_msix_clean_rings(int irq, void *data)
{
	struct i40e_q_vector *q_vector = data;

	if (!q_vector->tx.ring && !q_vector->rx.ring)
		return IRQ_HANDLED;

	napi_schedule_irqoff(&q_vector->napi);

	return IRQ_HANDLED;
}

/**
 * i40e_vsi_request_irq_msix - Initialize MSI-X interrupts
 * @vsi: the VSI being configured
 * @basename: name for the vector
 *
 * Allocates MSI-X vectors and requests interrupts from the kernel.
 **/
static int i40e_vsi_request_irq_msix(struct i40e_vsi *vsi, char *basename)
{
	int q_vectors = vsi->num_q_vectors;
	struct i40e_pf *pf = vsi->back;
	int base = vsi->base_vector;
	int rx_int_idx = 0;
	int tx_int_idx = 0;
	int vector, err;

	for (vector = 0; vector < q_vectors; vector++) {
		struct i40e_q_vector *q_vector = vsi->q_vectors[vector];

		if (q_vector->tx.ring && q_vector->rx.ring) {
			snprintf(q_vector->name, sizeof(q_vector->name) - 1,
				 "%s-%s-%d", basename, "TxRx", rx_int_idx++);
			tx_int_idx++;
		} else if (q_vector->rx.ring) {
			snprintf(q_vector->name, sizeof(q_vector->name) - 1,
				 "%s-%s-%d", basename, "rx", rx_int_idx++);
		} else if (q_vector->tx.ring) {
			snprintf(q_vector->name, sizeof(q_vector->name) - 1,
				 "%s-%s-%d", basename, "tx", tx_int_idx++);
		} else {
			/* skip this unused q_vector */
			continue;
		}
		err = request_irq(pf->msix_entries[base + vector].vector,
				  vsi->irq_handler,
				  0,
				  q_vector->name,
				  q_vector);
		if (err) {
			dev_info(&pf->pdev->dev,
				 "MSIX request_irq failed, error: %d\n", err);
			goto free_queue_irqs;
		}
		/* assign the mask for this irq */
		irq_set_affinity_hint(pf->msix_entries[base + vector].vector,
				      &q_vector->affinity_mask);
	}

	vsi->irqs_ready = true;
	return 0;

free_queue_irqs:
	while (vector) {
		vector--;
		irq_set_affinity_hint(pf->msix_entries[base + vector].vector,
				      NULL);
		free_irq(pf->msix_entries[base + vector].vector,
			 &(vsi->q_vectors[vector]));
	}
	return err;
}

/**
 * i40e_vsi_disable_irq - Mask off queue interrupt generation on the VSI
 * @vsi: the VSI being un-configured
 **/
static void i40e_vsi_disable_irq(struct i40e_vsi *vsi)
{
	struct i40e_pf *pf = vsi->back;
	struct i40e_hw *hw = &pf->hw;
	int base = vsi->base_vector;
	int i;

	for (i = 0; i < vsi->num_queue_pairs; i++) {
		wr32(hw, I40E_QINT_TQCTL(vsi->tx_rings[i]->reg_idx), 0);
		wr32(hw, I40E_QINT_RQCTL(vsi->rx_rings[i]->reg_idx), 0);
	}

	if (pf->flags & I40E_FLAG_MSIX_ENABLED) {
		for (i = vsi->base_vector;
		     i < (vsi->num_q_vectors + vsi->base_vector); i++)
			wr32(hw, I40E_PFINT_DYN_CTLN(i - 1), 0);

		i40e_flush(hw);
		for (i = 0; i < vsi->num_q_vectors; i++)
			synchronize_irq(pf->msix_entries[i + base].vector);
	} else {
		/* Legacy and MSI mode - this stops all interrupt handling */
		wr32(hw, I40E_PFINT_ICR0_ENA, 0);
		wr32(hw, I40E_PFINT_DYN_CTL0, 0);
		i40e_flush(hw);
		synchronize_irq(pf->pdev->irq);
	}
}

/**
 * i40e_vsi_enable_irq - Enable IRQ for the given VSI
 * @vsi: the VSI being configured
 **/
static int i40e_vsi_enable_irq(struct i40e_vsi *vsi)
{
	struct i40e_pf *pf = vsi->back;
	int i;

	if (pf->flags & I40E_FLAG_MSIX_ENABLED) {
		for (i = 0; i < vsi->num_q_vectors; i++)
			i40e_irq_dynamic_enable(vsi, i);
	} else {
		i40e_irq_dynamic_enable_icr0(pf, true);
	}

	i40e_flush(&pf->hw);
	return 0;
}

/**
 * i40e_stop_misc_vector - Stop the vector that handles non-queue events
 * @pf: board private structure
 **/
static void i40e_stop_misc_vector(struct i40e_pf *pf)
{
	/* Disable ICR 0 */
	wr32(&pf->hw, I40E_PFINT_ICR0_ENA, 0);
	i40e_flush(&pf->hw);
}

/**
 * i40e_intr - MSI/Legacy and non-queue interrupt handler
 * @irq: interrupt number
 * @data: pointer to a q_vector
 *
 * This is the handler used for all MSI/Legacy interrupts, and deals
 * with both queue and non-queue interrupts.  This is also used in
 * MSIX mode to handle the non-queue interrupts.
 **/
static irqreturn_t i40e_intr(int irq, void *data)
{
	struct i40e_pf *pf = (struct i40e_pf *)data;
	struct i40e_hw *hw = &pf->hw;
	irqreturn_t ret = IRQ_NONE;
	u32 icr0, icr0_remaining;
	u32 val, ena_mask;

	icr0 = rd32(hw, I40E_PFINT_ICR0);
	ena_mask = rd32(hw, I40E_PFINT_ICR0_ENA);

	/* if sharing a legacy IRQ, we might get called w/o an intr pending */
	if ((icr0 & I40E_PFINT_ICR0_INTEVENT_MASK) == 0)
		goto enable_intr;

	/* if interrupt but no bits showing, must be SWINT */
	if (((icr0 & ~I40E_PFINT_ICR0_INTEVENT_MASK) == 0) ||
	    (icr0 & I40E_PFINT_ICR0_SWINT_MASK))
		pf->sw_int_count++;

	if ((pf->flags & I40E_FLAG_IWARP_ENABLED) &&
	    (ena_mask & I40E_PFINT_ICR0_ENA_PE_CRITERR_MASK)) {
		ena_mask &= ~I40E_PFINT_ICR0_ENA_PE_CRITERR_MASK;
		icr0 &= ~I40E_PFINT_ICR0_ENA_PE_CRITERR_MASK;
		dev_info(&pf->pdev->dev, "cleared PE_CRITERR\n");
	}

	/* only q0 is used in MSI/Legacy mode, and none are used in MSIX */
	if (icr0 & I40E_PFINT_ICR0_QUEUE_0_MASK) {
		struct i40e_vsi *vsi = pf->vsi[pf->lan_vsi];
		struct i40e_q_vector *q_vector = vsi->q_vectors[0];

		/* We do not have a way to disarm Queue causes while leaving
		 * interrupt enabled for all other causes, ideally
		 * interrupt should be disabled while we are in NAPI but
		 * this is not a performance path and napi_schedule()
		 * can deal with rescheduling.
		 */
		if (!test_bit(__I40E_DOWN, &pf->state))
			napi_schedule_irqoff(&q_vector->napi);
	}

	if (icr0 & I40E_PFINT_ICR0_ADMINQ_MASK) {
		ena_mask &= ~I40E_PFINT_ICR0_ENA_ADMINQ_MASK;
		set_bit(__I40E_ADMINQ_EVENT_PENDING, &pf->state);
		i40e_debug(&pf->hw, I40E_DEBUG_NVM, "AdminQ event\n");
	}

	if (icr0 & I40E_PFINT_ICR0_MAL_DETECT_MASK) {
		ena_mask &= ~I40E_PFINT_ICR0_ENA_MAL_DETECT_MASK;
		set_bit(__I40E_MDD_EVENT_PENDING, &pf->state);
	}

	if (icr0 & I40E_PFINT_ICR0_VFLR_MASK) {
		ena_mask &= ~I40E_PFINT_ICR0_ENA_VFLR_MASK;
		set_bit(__I40E_VFLR_EVENT_PENDING, &pf->state);
	}

	if (icr0 & I40E_PFINT_ICR0_GRST_MASK) {
		if (!test_bit(__I40E_RESET_RECOVERY_PENDING, &pf->state))
			set_bit(__I40E_RESET_INTR_RECEIVED, &pf->state);
		ena_mask &= ~I40E_PFINT_ICR0_ENA_GRST_MASK;
		val = rd32(hw, I40E_GLGEN_RSTAT);
		val = (val & I40E_GLGEN_RSTAT_RESET_TYPE_MASK)
		       >> I40E_GLGEN_RSTAT_RESET_TYPE_SHIFT;
		if (val == I40E_RESET_CORER) {
			pf->corer_count++;
		} else if (val == I40E_RESET_GLOBR) {
			pf->globr_count++;
		} else if (val == I40E_RESET_EMPR) {
			pf->empr_count++;
			set_bit(__I40E_EMP_RESET_INTR_RECEIVED, &pf->state);
		}
	}

	if (icr0 & I40E_PFINT_ICR0_HMC_ERR_MASK) {
		icr0 &= ~I40E_PFINT_ICR0_HMC_ERR_MASK;
		dev_info(&pf->pdev->dev, "HMC error interrupt\n");
		dev_info(&pf->pdev->dev, "HMC error info 0x%x, HMC error data 0x%x\n",
			 rd32(hw, I40E_PFHMC_ERRORINFO),
			 rd32(hw, I40E_PFHMC_ERRORDATA));
	}

	if (icr0 & I40E_PFINT_ICR0_TIMESYNC_MASK) {
		u32 prttsyn_stat = rd32(hw, I40E_PRTTSYN_STAT_0);

		if (prttsyn_stat & I40E_PRTTSYN_STAT_0_TXTIME_MASK) {
			icr0 &= ~I40E_PFINT_ICR0_ENA_TIMESYNC_MASK;
			i40e_ptp_tx_hwtstamp(pf);
		}
	}

	/* If a critical error is pending we have no choice but to reset the
	 * device.
	 * Report and mask out any remaining unexpected interrupts.
	 */
	icr0_remaining = icr0 & ena_mask;
	if (icr0_remaining) {
		dev_info(&pf->pdev->dev, "unhandled interrupt icr0=0x%08x\n",
			 icr0_remaining);
		if ((icr0_remaining & I40E_PFINT_ICR0_PE_CRITERR_MASK) ||
		    (icr0_remaining & I40E_PFINT_ICR0_PCI_EXCEPTION_MASK) ||
		    (icr0_remaining & I40E_PFINT_ICR0_ECC_ERR_MASK)) {
			dev_info(&pf->pdev->dev, "device will be reset\n");
			set_bit(__I40E_PF_RESET_REQUESTED, &pf->state);
			i40e_service_event_schedule(pf);
		}
		ena_mask &= ~icr0_remaining;
	}
	ret = IRQ_HANDLED;

enable_intr:
	/* re-enable interrupt causes */
	wr32(hw, I40E_PFINT_ICR0_ENA, ena_mask);
	if (!test_bit(__I40E_DOWN, &pf->state)) {
		i40e_service_event_schedule(pf);
		i40e_irq_dynamic_enable_icr0(pf, false);
	}

	return ret;
}

/**
 * i40e_clean_fdir_tx_irq - Reclaim resources after transmit completes
 * @tx_ring:  tx ring to clean
 * @budget:   how many cleans we're allowed
 *
 * Returns true if there's any budget left (e.g. the clean is finished)
 **/
static bool i40e_clean_fdir_tx_irq(struct i40e_ring *tx_ring, int budget)
{
	struct i40e_vsi *vsi = tx_ring->vsi;
	u16 i = tx_ring->next_to_clean;
	struct i40e_tx_buffer *tx_buf;
	struct i40e_tx_desc *tx_desc;

	tx_buf = &tx_ring->tx_bi[i];
	tx_desc = I40E_TX_DESC(tx_ring, i);
	i -= tx_ring->count;

	do {
		struct i40e_tx_desc *eop_desc = tx_buf->next_to_watch;

		/* if next_to_watch is not set then there is no work pending */
		if (!eop_desc)
			break;

		/* prevent any other reads prior to eop_desc */
		read_barrier_depends();

		/* if the descriptor isn't done, no work yet to do */
		if (!(eop_desc->cmd_type_offset_bsz &
		      cpu_to_le64(I40E_TX_DESC_DTYPE_DESC_DONE)))
			break;

		/* clear next_to_watch to prevent false hangs */
		tx_buf->next_to_watch = NULL;

		tx_desc->buffer_addr = 0;
		tx_desc->cmd_type_offset_bsz = 0;
		/* move past filter desc */
		tx_buf++;
		tx_desc++;
		i++;
		if (unlikely(!i)) {
			i -= tx_ring->count;
			tx_buf = tx_ring->tx_bi;
			tx_desc = I40E_TX_DESC(tx_ring, 0);
		}
		/* unmap skb header data */
		dma_unmap_single(tx_ring->dev,
				 dma_unmap_addr(tx_buf, dma),
				 dma_unmap_len(tx_buf, len),
				 DMA_TO_DEVICE);
		if (tx_buf->tx_flags & I40E_TX_FLAGS_FD_SB)
			kfree(tx_buf->raw_buf);

		tx_buf->raw_buf = NULL;
		tx_buf->tx_flags = 0;
		tx_buf->next_to_watch = NULL;
		dma_unmap_len_set(tx_buf, len, 0);
		tx_desc->buffer_addr = 0;
		tx_desc->cmd_type_offset_bsz = 0;

		/* move us past the eop_desc for start of next FD desc */
		tx_buf++;
		tx_desc++;
		i++;
		if (unlikely(!i)) {
			i -= tx_ring->count;
			tx_buf = tx_ring->tx_bi;
			tx_desc = I40E_TX_DESC(tx_ring, 0);
		}

		/* update budget accounting */
		budget--;
	} while (likely(budget));

	i += tx_ring->count;
	tx_ring->next_to_clean = i;

	if (vsi->back->flags & I40E_FLAG_MSIX_ENABLED)
		i40e_irq_dynamic_enable(vsi, tx_ring->q_vector->v_idx);

	return budget > 0;
}

/**
 * i40e_fdir_clean_ring - Interrupt Handler for FDIR SB ring
 * @irq: interrupt number
 * @data: pointer to a q_vector
 **/
static irqreturn_t i40e_fdir_clean_ring(int irq, void *data)
{
	struct i40e_q_vector *q_vector = data;
	struct i40e_vsi *vsi;

	if (!q_vector->tx.ring)
		return IRQ_HANDLED;

	vsi = q_vector->tx.ring->vsi;
	i40e_clean_fdir_tx_irq(q_vector->tx.ring, vsi->work_limit);

	return IRQ_HANDLED;
}

/**
 * i40e_map_vector_to_qp - Assigns the queue pair to the vector
 * @vsi: the VSI being configured
 * @v_idx: vector index
 * @qp_idx: queue pair index
 **/
static void i40e_map_vector_to_qp(struct i40e_vsi *vsi, int v_idx, int qp_idx)
{
	struct i40e_q_vector *q_vector = vsi->q_vectors[v_idx];
	struct i40e_ring *tx_ring = vsi->tx_rings[qp_idx];
	struct i40e_ring *rx_ring = vsi->rx_rings[qp_idx];

	tx_ring->q_vector = q_vector;
	tx_ring->next = q_vector->tx.ring;
	q_vector->tx.ring = tx_ring;
	q_vector->tx.count++;

	rx_ring->q_vector = q_vector;
	rx_ring->next = q_vector->rx.ring;
	q_vector->rx.ring = rx_ring;
	q_vector->rx.count++;
}

/**
 * i40e_vsi_map_rings_to_vectors - Maps descriptor rings to vectors
 * @vsi: the VSI being configured
 *
 * This function maps descriptor rings to the queue-specific vectors
 * we were allotted through the MSI-X enabling code.  Ideally, we'd have
 * one vector per queue pair, but on a constrained vector budget, we
 * group the queue pairs as "efficiently" as possible.
 **/
static void i40e_vsi_map_rings_to_vectors(struct i40e_vsi *vsi)
{
	int qp_remaining = vsi->num_queue_pairs;
	int q_vectors = vsi->num_q_vectors;
	int num_ringpairs;
	int v_start = 0;
	int qp_idx = 0;

	/* If we don't have enough vectors for a 1-to-1 mapping, we'll have to
	 * group them so there are multiple queues per vector.
	 * It is also important to go through all the vectors available to be
	 * sure that if we don't use all the vectors, that the remaining vectors
	 * are cleared. This is especially important when decreasing the
	 * number of queues in use.
	 */
	for (; v_start < q_vectors; v_start++) {
		struct i40e_q_vector *q_vector = vsi->q_vectors[v_start];

		num_ringpairs = DIV_ROUND_UP(qp_remaining, q_vectors - v_start);

		q_vector->num_ringpairs = num_ringpairs;

		q_vector->rx.count = 0;
		q_vector->tx.count = 0;
		q_vector->rx.ring = NULL;
		q_vector->tx.ring = NULL;

		while (num_ringpairs--) {
			i40e_map_vector_to_qp(vsi, v_start, qp_idx);
			qp_idx++;
			qp_remaining--;
		}
	}
}

/**
 * i40e_vsi_request_irq - Request IRQ from the OS
 * @vsi: the VSI being configured
 * @basename: name for the vector
 **/
static int i40e_vsi_request_irq(struct i40e_vsi *vsi, char *basename)
{
	struct i40e_pf *pf = vsi->back;
	int err;

	if (pf->flags & I40E_FLAG_MSIX_ENABLED)
		err = i40e_vsi_request_irq_msix(vsi, basename);
	else if (pf->flags & I40E_FLAG_MSI_ENABLED)
		err = request_irq(pf->pdev->irq, i40e_intr, 0,
				  pf->int_name, pf);
	else
		err = request_irq(pf->pdev->irq, i40e_intr, IRQF_SHARED,
				  pf->int_name, pf);

	if (err)
		dev_info(&pf->pdev->dev, "request_irq failed, Error %d\n", err);

	return err;
}

#ifdef CONFIG_NET_POLL_CONTROLLER
/**
 * i40e_netpoll - A Polling 'interrupt' handler
 * @netdev: network interface device structure
 *
 * This is used by netconsole to send skbs without having to re-enable
 * interrupts.  It's not called while the normal interrupt routine is executing.
 **/
#ifdef I40E_FCOE
void i40e_netpoll(struct net_device *netdev)
#else
static void i40e_netpoll(struct net_device *netdev)
#endif
{
	struct i40e_netdev_priv *np = netdev_priv(netdev);
	struct i40e_vsi *vsi = np->vsi;
	struct i40e_pf *pf = vsi->back;
	int i;

	/* if interface is down do nothing */
	if (test_bit(__I40E_DOWN, &vsi->state))
		return;

	if (pf->flags & I40E_FLAG_MSIX_ENABLED) {
		for (i = 0; i < vsi->num_q_vectors; i++)
			i40e_msix_clean_rings(0, vsi->q_vectors[i]);
	} else {
		i40e_intr(pf->pdev->irq, netdev);
	}
}
#endif

/**
 * i40e_pf_txq_wait - Wait for a PF's Tx queue to be enabled or disabled
 * @pf: the PF being configured
 * @pf_q: the PF queue
 * @enable: enable or disable state of the queue
 *
 * This routine will wait for the given Tx queue of the PF to reach the
 * enabled or disabled state.
 * Returns -ETIMEDOUT in case of failing to reach the requested state after
 * multiple retries; else will return 0 in case of success.
 **/
static int i40e_pf_txq_wait(struct i40e_pf *pf, int pf_q, bool enable)
{
	int i;
	u32 tx_reg;

	for (i = 0; i < I40E_QUEUE_WAIT_RETRY_LIMIT; i++) {
		tx_reg = rd32(&pf->hw, I40E_QTX_ENA(pf_q));
		if (enable == !!(tx_reg & I40E_QTX_ENA_QENA_STAT_MASK))
			break;

		usleep_range(10, 20);
	}
	if (i >= I40E_QUEUE_WAIT_RETRY_LIMIT)
		return -ETIMEDOUT;

	return 0;
}

/**
 * i40e_vsi_control_tx - Start or stop a VSI's rings
 * @vsi: the VSI being configured
 * @enable: start or stop the rings
 **/
static int i40e_vsi_control_tx(struct i40e_vsi *vsi, bool enable)
{
	struct i40e_pf *pf = vsi->back;
	struct i40e_hw *hw = &pf->hw;
	int i, j, pf_q, ret = 0;
	u32 tx_reg;

	pf_q = vsi->base_queue;
	for (i = 0; i < vsi->num_queue_pairs; i++, pf_q++) {

		/* warn the TX unit of coming changes */
		i40e_pre_tx_queue_cfg(&pf->hw, pf_q, enable);
		if (!enable)
			usleep_range(10, 20);

		for (j = 0; j < 50; j++) {
			tx_reg = rd32(hw, I40E_QTX_ENA(pf_q));
			if (((tx_reg >> I40E_QTX_ENA_QENA_REQ_SHIFT) & 1) ==
			    ((tx_reg >> I40E_QTX_ENA_QENA_STAT_SHIFT) & 1))
				break;
			usleep_range(1000, 2000);
		}
		/* Skip if the queue is already in the requested state */
		if (enable == !!(tx_reg & I40E_QTX_ENA_QENA_STAT_MASK))
			continue;

		/* turn on/off the queue */
		if (enable) {
			wr32(hw, I40E_QTX_HEAD(pf_q), 0);
			tx_reg |= I40E_QTX_ENA_QENA_REQ_MASK;
		} else {
			tx_reg &= ~I40E_QTX_ENA_QENA_REQ_MASK;
		}

		wr32(hw, I40E_QTX_ENA(pf_q), tx_reg);
		/* No waiting for the Tx queue to disable */
		if (!enable && test_bit(__I40E_PORT_TX_SUSPENDED, &pf->state))
			continue;

		/* wait for the change to finish */
		ret = i40e_pf_txq_wait(pf, pf_q, enable);
		if (ret) {
			dev_info(&pf->pdev->dev,
				 "VSI seid %d Tx ring %d %sable timeout\n",
				 vsi->seid, pf_q, (enable ? "en" : "dis"));
			break;
		}
	}

	if (hw->revision_id == 0)
		mdelay(50);
	return ret;
}

/**
 * i40e_pf_rxq_wait - Wait for a PF's Rx queue to be enabled or disabled
 * @pf: the PF being configured
 * @pf_q: the PF queue
 * @enable: enable or disable state of the queue
 *
 * This routine will wait for the given Rx queue of the PF to reach the
 * enabled or disabled state.
 * Returns -ETIMEDOUT in case of failing to reach the requested state after
 * multiple retries; else will return 0 in case of success.
 **/
static int i40e_pf_rxq_wait(struct i40e_pf *pf, int pf_q, bool enable)
{
	int i;
	u32 rx_reg;

	for (i = 0; i < I40E_QUEUE_WAIT_RETRY_LIMIT; i++) {
		rx_reg = rd32(&pf->hw, I40E_QRX_ENA(pf_q));
		if (enable == !!(rx_reg & I40E_QRX_ENA_QENA_STAT_MASK))
			break;

		usleep_range(10, 20);
	}
	if (i >= I40E_QUEUE_WAIT_RETRY_LIMIT)
		return -ETIMEDOUT;

	return 0;
}

/**
 * i40e_vsi_control_rx - Start or stop a VSI's rings
 * @vsi: the VSI being configured
 * @enable: start or stop the rings
 **/
static int i40e_vsi_control_rx(struct i40e_vsi *vsi, bool enable)
{
	struct i40e_pf *pf = vsi->back;
	struct i40e_hw *hw = &pf->hw;
	int i, j, pf_q, ret = 0;
	u32 rx_reg;

	pf_q = vsi->base_queue;
	for (i = 0; i < vsi->num_queue_pairs; i++, pf_q++) {
		for (j = 0; j < 50; j++) {
			rx_reg = rd32(hw, I40E_QRX_ENA(pf_q));
			if (((rx_reg >> I40E_QRX_ENA_QENA_REQ_SHIFT) & 1) ==
			    ((rx_reg >> I40E_QRX_ENA_QENA_STAT_SHIFT) & 1))
				break;
			usleep_range(1000, 2000);
		}

		/* Skip if the queue is already in the requested state */
		if (enable == !!(rx_reg & I40E_QRX_ENA_QENA_STAT_MASK))
			continue;

		/* turn on/off the queue */
		if (enable)
			rx_reg |= I40E_QRX_ENA_QENA_REQ_MASK;
		else
			rx_reg &= ~I40E_QRX_ENA_QENA_REQ_MASK;
		wr32(hw, I40E_QRX_ENA(pf_q), rx_reg);
		/* No waiting for the Tx queue to disable */
		if (!enable && test_bit(__I40E_PORT_TX_SUSPENDED, &pf->state))
			continue;

		/* wait for the change to finish */
		ret = i40e_pf_rxq_wait(pf, pf_q, enable);
		if (ret) {
			dev_info(&pf->pdev->dev,
				 "VSI seid %d Rx ring %d %sable timeout\n",
				 vsi->seid, pf_q, (enable ? "en" : "dis"));
			break;
		}
	}

	return ret;
}

/**
 * i40e_vsi_control_rings - Start or stop a VSI's rings
 * @vsi: the VSI being configured
 * @enable: start or stop the rings
 **/
int i40e_vsi_control_rings(struct i40e_vsi *vsi, bool request)
{
	int ret = 0;

	/* do rx first for enable and last for disable */
	if (request) {
		ret = i40e_vsi_control_rx(vsi, request);
		if (ret)
			return ret;
		ret = i40e_vsi_control_tx(vsi, request);
	} else {
		/* Ignore return value, we need to shutdown whatever we can */
		i40e_vsi_control_tx(vsi, request);
		i40e_vsi_control_rx(vsi, request);
	}

	return ret;
}

/**
 * i40e_vsi_free_irq - Free the irq association with the OS
 * @vsi: the VSI being configured
 **/
static void i40e_vsi_free_irq(struct i40e_vsi *vsi)
{
	struct i40e_pf *pf = vsi->back;
	struct i40e_hw *hw = &pf->hw;
	int base = vsi->base_vector;
	u32 val, qp;
	int i;

	if (pf->flags & I40E_FLAG_MSIX_ENABLED) {
		if (!vsi->q_vectors)
			return;

		if (!vsi->irqs_ready)
			return;

		vsi->irqs_ready = false;
		for (i = 0; i < vsi->num_q_vectors; i++) {
			u16 vector = i + base;

			/* free only the irqs that were actually requested */
			if (!vsi->q_vectors[i] ||
			    !vsi->q_vectors[i]->num_ringpairs)
				continue;

			/* clear the affinity_mask in the IRQ descriptor */
			irq_set_affinity_hint(pf->msix_entries[vector].vector,
					      NULL);
			synchronize_irq(pf->msix_entries[vector].vector);
			free_irq(pf->msix_entries[vector].vector,
				 vsi->q_vectors[i]);

			/* Tear down the interrupt queue link list
			 *
			 * We know that they come in pairs and always
			 * the Rx first, then the Tx.  To clear the
			 * link list, stick the EOL value into the
			 * next_q field of the registers.
			 */
			val = rd32(hw, I40E_PFINT_LNKLSTN(vector - 1));
			qp = (val & I40E_PFINT_LNKLSTN_FIRSTQ_INDX_MASK)
				>> I40E_PFINT_LNKLSTN_FIRSTQ_INDX_SHIFT;
			val |= I40E_QUEUE_END_OF_LIST
				<< I40E_PFINT_LNKLSTN_FIRSTQ_INDX_SHIFT;
			wr32(hw, I40E_PFINT_LNKLSTN(vector - 1), val);

			while (qp != I40E_QUEUE_END_OF_LIST) {
				u32 next;

				val = rd32(hw, I40E_QINT_RQCTL(qp));

				val &= ~(I40E_QINT_RQCTL_MSIX_INDX_MASK  |
					 I40E_QINT_RQCTL_MSIX0_INDX_MASK |
					 I40E_QINT_RQCTL_CAUSE_ENA_MASK  |
					 I40E_QINT_RQCTL_INTEVENT_MASK);

				val |= (I40E_QINT_RQCTL_ITR_INDX_MASK |
					 I40E_QINT_RQCTL_NEXTQ_INDX_MASK);

				wr32(hw, I40E_QINT_RQCTL(qp), val);

				val = rd32(hw, I40E_QINT_TQCTL(qp));

				next = (val & I40E_QINT_TQCTL_NEXTQ_INDX_MASK)
					>> I40E_QINT_TQCTL_NEXTQ_INDX_SHIFT;

				val &= ~(I40E_QINT_TQCTL_MSIX_INDX_MASK  |
					 I40E_QINT_TQCTL_MSIX0_INDX_MASK |
					 I40E_QINT_TQCTL_CAUSE_ENA_MASK  |
					 I40E_QINT_TQCTL_INTEVENT_MASK);

				val |= (I40E_QINT_TQCTL_ITR_INDX_MASK |
					 I40E_QINT_TQCTL_NEXTQ_INDX_MASK);

				wr32(hw, I40E_QINT_TQCTL(qp), val);
				qp = next;
			}
		}
	} else {
		free_irq(pf->pdev->irq, pf);

		val = rd32(hw, I40E_PFINT_LNKLST0);
		qp = (val & I40E_PFINT_LNKLSTN_FIRSTQ_INDX_MASK)
			>> I40E_PFINT_LNKLSTN_FIRSTQ_INDX_SHIFT;
		val |= I40E_QUEUE_END_OF_LIST
			<< I40E_PFINT_LNKLST0_FIRSTQ_INDX_SHIFT;
		wr32(hw, I40E_PFINT_LNKLST0, val);

		val = rd32(hw, I40E_QINT_RQCTL(qp));
		val &= ~(I40E_QINT_RQCTL_MSIX_INDX_MASK  |
			 I40E_QINT_RQCTL_MSIX0_INDX_MASK |
			 I40E_QINT_RQCTL_CAUSE_ENA_MASK  |
			 I40E_QINT_RQCTL_INTEVENT_MASK);

		val |= (I40E_QINT_RQCTL_ITR_INDX_MASK |
			I40E_QINT_RQCTL_NEXTQ_INDX_MASK);

		wr32(hw, I40E_QINT_RQCTL(qp), val);

		val = rd32(hw, I40E_QINT_TQCTL(qp));

		val &= ~(I40E_QINT_TQCTL_MSIX_INDX_MASK  |
			 I40E_QINT_TQCTL_MSIX0_INDX_MASK |
			 I40E_QINT_TQCTL_CAUSE_ENA_MASK  |
			 I40E_QINT_TQCTL_INTEVENT_MASK);

		val |= (I40E_QINT_TQCTL_ITR_INDX_MASK |
			I40E_QINT_TQCTL_NEXTQ_INDX_MASK);

		wr32(hw, I40E_QINT_TQCTL(qp), val);
	}
}

/**
 * i40e_free_q_vector - Free memory allocated for specific interrupt vector
 * @vsi: the VSI being configured
 * @v_idx: Index of vector to be freed
 *
 * This function frees the memory allocated to the q_vector.  In addition if
 * NAPI is enabled it will delete any references to the NAPI struct prior
 * to freeing the q_vector.
 **/
static void i40e_free_q_vector(struct i40e_vsi *vsi, int v_idx)
{
	struct i40e_q_vector *q_vector = vsi->q_vectors[v_idx];
	struct i40e_ring *ring;

	if (!q_vector)
		return;

	/* disassociate q_vector from rings */
	i40e_for_each_ring(ring, q_vector->tx)
		ring->q_vector = NULL;

	i40e_for_each_ring(ring, q_vector->rx)
		ring->q_vector = NULL;

	/* only VSI w/ an associated netdev is set up w/ NAPI */
	if (vsi->netdev)
		netif_napi_del(&q_vector->napi);

	vsi->q_vectors[v_idx] = NULL;

	kfree_rcu(q_vector, rcu);
}

/**
 * i40e_vsi_free_q_vectors - Free memory allocated for interrupt vectors
 * @vsi: the VSI being un-configured
 *
 * This frees the memory allocated to the q_vectors and
 * deletes references to the NAPI struct.
 **/
static void i40e_vsi_free_q_vectors(struct i40e_vsi *vsi)
{
	int v_idx;

	for (v_idx = 0; v_idx < vsi->num_q_vectors; v_idx++)
		i40e_free_q_vector(vsi, v_idx);
}

/**
 * i40e_reset_interrupt_capability - Disable interrupt setup in OS
 * @pf: board private structure
 **/
static void i40e_reset_interrupt_capability(struct i40e_pf *pf)
{
	/* If we're in Legacy mode, the interrupt was cleaned in vsi_close */
	if (pf->flags & I40E_FLAG_MSIX_ENABLED) {
		pci_disable_msix(pf->pdev);
		kfree(pf->msix_entries);
		pf->msix_entries = NULL;
		kfree(pf->irq_pile);
		pf->irq_pile = NULL;
	} else if (pf->flags & I40E_FLAG_MSI_ENABLED) {
		pci_disable_msi(pf->pdev);
	}
	pf->flags &= ~(I40E_FLAG_MSIX_ENABLED | I40E_FLAG_MSI_ENABLED);
}

/**
 * i40e_clear_interrupt_scheme - Clear the current interrupt scheme settings
 * @pf: board private structure
 *
 * We go through and clear interrupt specific resources and reset the structure
 * to pre-load conditions
 **/
static void i40e_clear_interrupt_scheme(struct i40e_pf *pf)
{
	int i;

	i40e_stop_misc_vector(pf);
	if (pf->flags & I40E_FLAG_MSIX_ENABLED && pf->msix_entries) {
		synchronize_irq(pf->msix_entries[0].vector);
		free_irq(pf->msix_entries[0].vector, pf);
	}

	i40e_put_lump(pf->irq_pile, pf->iwarp_base_vector,
		      I40E_IWARP_IRQ_PILE_ID);

	i40e_put_lump(pf->irq_pile, 0, I40E_PILE_VALID_BIT-1);
	for (i = 0; i < pf->num_alloc_vsi; i++)
		if (pf->vsi[i])
			i40e_vsi_free_q_vectors(pf->vsi[i]);
	i40e_reset_interrupt_capability(pf);
}

/**
 * i40e_napi_enable_all - Enable NAPI for all q_vectors in the VSI
 * @vsi: the VSI being configured
 **/
static void i40e_napi_enable_all(struct i40e_vsi *vsi)
{
	int q_idx;

	if (!vsi->netdev)
		return;

	for (q_idx = 0; q_idx < vsi->num_q_vectors; q_idx++)
		napi_enable(&vsi->q_vectors[q_idx]->napi);
}

/**
 * i40e_napi_disable_all - Disable NAPI for all q_vectors in the VSI
 * @vsi: the VSI being configured
 **/
static void i40e_napi_disable_all(struct i40e_vsi *vsi)
{
	int q_idx;

	if (!vsi->netdev)
		return;

	for (q_idx = 0; q_idx < vsi->num_q_vectors; q_idx++)
		napi_disable(&vsi->q_vectors[q_idx]->napi);
}

/**
 * i40e_vsi_close - Shut down a VSI
 * @vsi: the vsi to be quelled
 **/
static void i40e_vsi_close(struct i40e_vsi *vsi)
{
	bool reset = false;

	if (!test_and_set_bit(__I40E_DOWN, &vsi->state))
		i40e_down(vsi);
	i40e_vsi_free_irq(vsi);
	i40e_vsi_free_tx_resources(vsi);
	i40e_vsi_free_rx_resources(vsi);
	vsi->current_netdev_flags = 0;
	if (test_bit(__I40E_RESET_RECOVERY_PENDING, &vsi->back->state))
		reset = true;
	i40e_notify_client_of_netdev_close(vsi, reset);
}

/**
 * i40e_quiesce_vsi - Pause a given VSI
 * @vsi: the VSI being paused
 **/
static void i40e_quiesce_vsi(struct i40e_vsi *vsi)
{
	if (test_bit(__I40E_DOWN, &vsi->state))
		return;

	/* No need to disable FCoE VSI when Tx suspended */
	if ((test_bit(__I40E_PORT_TX_SUSPENDED, &vsi->back->state)) &&
	    vsi->type == I40E_VSI_FCOE) {
		dev_dbg(&vsi->back->pdev->dev,
			 "VSI seid %d skipping FCoE VSI disable\n", vsi->seid);
		return;
	}

	set_bit(__I40E_NEEDS_RESTART, &vsi->state);
	if (vsi->netdev && netif_running(vsi->netdev))
		vsi->netdev->netdev_ops->ndo_stop(vsi->netdev);
	else
		i40e_vsi_close(vsi);
}

/**
 * i40e_unquiesce_vsi - Resume a given VSI
 * @vsi: the VSI being resumed
 **/
static void i40e_unquiesce_vsi(struct i40e_vsi *vsi)
{
	if (!test_bit(__I40E_NEEDS_RESTART, &vsi->state))
		return;

	clear_bit(__I40E_NEEDS_RESTART, &vsi->state);
	if (vsi->netdev && netif_running(vsi->netdev))
		vsi->netdev->netdev_ops->ndo_open(vsi->netdev);
	else
		i40e_vsi_open(vsi);   /* this clears the DOWN bit */
}

/**
 * i40e_pf_quiesce_all_vsi - Pause all VSIs on a PF
 * @pf: the PF
 **/
static void i40e_pf_quiesce_all_vsi(struct i40e_pf *pf)
{
	int v;

	for (v = 0; v < pf->num_alloc_vsi; v++) {
		if (pf->vsi[v])
			i40e_quiesce_vsi(pf->vsi[v]);
	}
}

/**
 * i40e_pf_unquiesce_all_vsi - Resume all VSIs on a PF
 * @pf: the PF
 **/
static void i40e_pf_unquiesce_all_vsi(struct i40e_pf *pf)
{
	int v;

	for (v = 0; v < pf->num_alloc_vsi; v++) {
		if (pf->vsi[v])
			i40e_unquiesce_vsi(pf->vsi[v]);
	}
}

#ifdef CONFIG_I40E_DCB
/**
 * i40e_vsi_wait_queues_disabled - Wait for VSI's queues to be disabled
 * @vsi: the VSI being configured
 *
 * This function waits for the given VSI's queues to be disabled.
 **/
static int i40e_vsi_wait_queues_disabled(struct i40e_vsi *vsi)
{
	struct i40e_pf *pf = vsi->back;
	int i, pf_q, ret;

	pf_q = vsi->base_queue;
	for (i = 0; i < vsi->num_queue_pairs; i++, pf_q++) {
		/* Check and wait for the disable status of the queue */
		ret = i40e_pf_txq_wait(pf, pf_q, false);
		if (ret) {
			dev_info(&pf->pdev->dev,
				 "VSI seid %d Tx ring %d disable timeout\n",
				 vsi->seid, pf_q);
			return ret;
		}
	}

	pf_q = vsi->base_queue;
	for (i = 0; i < vsi->num_queue_pairs; i++, pf_q++) {
		/* Check and wait for the disable status of the queue */
		ret = i40e_pf_rxq_wait(pf, pf_q, false);
		if (ret) {
			dev_info(&pf->pdev->dev,
				 "VSI seid %d Rx ring %d disable timeout\n",
				 vsi->seid, pf_q);
			return ret;
		}
	}

	return 0;
}

/**
 * i40e_pf_wait_queues_disabled - Wait for all queues of PF VSIs to be disabled
 * @pf: the PF
 *
 * This function waits for the queues to be in disabled state for all the
 * VSIs that are managed by this PF.
 **/
static int i40e_pf_wait_queues_disabled(struct i40e_pf *pf)
{
	int v, ret = 0;

	for (v = 0; v < pf->hw.func_caps.num_vsis; v++) {
		/* No need to wait for FCoE VSI queues */
		if (pf->vsi[v] && pf->vsi[v]->type != I40E_VSI_FCOE) {
			ret = i40e_vsi_wait_queues_disabled(pf->vsi[v]);
			if (ret)
				break;
		}
	}

	return ret;
}

#endif

/**
 * i40e_detect_recover_hung_queue - Function to detect and recover hung_queue
 * @q_idx: TX queue number
 * @vsi: Pointer to VSI struct
 *
 * This function checks specified queue for given VSI. Detects hung condition.
 * Sets hung bit since it is two step process. Before next run of service task
 * if napi_poll runs, it reset 'hung' bit for respective q_vector. If not,
 * hung condition remain unchanged and during subsequent run, this function
 * issues SW interrupt to recover from hung condition.
 **/
static void i40e_detect_recover_hung_queue(int q_idx, struct i40e_vsi *vsi)
{
	struct i40e_ring *tx_ring = NULL;
	struct i40e_pf	*pf;
	u32 head, val, tx_pending_hw;
	int i;

	pf = vsi->back;

	/* now that we have an index, find the tx_ring struct */
	for (i = 0; i < vsi->num_queue_pairs; i++) {
		if (vsi->tx_rings[i] && vsi->tx_rings[i]->desc) {
			if (q_idx == vsi->tx_rings[i]->queue_index) {
				tx_ring = vsi->tx_rings[i];
				break;
			}
		}
	}

	if (!tx_ring)
		return;

	/* Read interrupt register */
	if (pf->flags & I40E_FLAG_MSIX_ENABLED)
		val = rd32(&pf->hw,
			   I40E_PFINT_DYN_CTLN(tx_ring->q_vector->v_idx +
					       tx_ring->vsi->base_vector - 1));
	else
		val = rd32(&pf->hw, I40E_PFINT_DYN_CTL0);

	head = i40e_get_head(tx_ring);

	tx_pending_hw = i40e_get_tx_pending(tx_ring, false);

	/* HW is done executing descriptors, updated HEAD write back,
	 * but SW hasn't processed those descriptors. If interrupt is
	 * not generated from this point ON, it could result into
	 * dev_watchdog detecting timeout on those netdev_queue,
	 * hence proactively trigger SW interrupt.
	 */
	if (tx_pending_hw && (!(val & I40E_PFINT_DYN_CTLN_INTENA_MASK))) {
		/* NAPI Poll didn't run and clear since it was set */
		if (test_and_clear_bit(I40E_Q_VECTOR_HUNG_DETECT,
				       &tx_ring->q_vector->hung_detected)) {
			netdev_info(vsi->netdev, "VSI_seid %d, Hung TX queue %d, tx_pending_hw: %d, NTC:0x%x, HWB: 0x%x, NTU: 0x%x, TAIL: 0x%x\n",
				    vsi->seid, q_idx, tx_pending_hw,
				    tx_ring->next_to_clean, head,
				    tx_ring->next_to_use,
				    readl(tx_ring->tail));
			netdev_info(vsi->netdev, "VSI_seid %d, Issuing force_wb for TX queue %d, Interrupt Reg: 0x%x\n",
				    vsi->seid, q_idx, val);
			i40e_force_wb(vsi, tx_ring->q_vector);
		} else {
			/* First Chance - detected possible hung */
			set_bit(I40E_Q_VECTOR_HUNG_DETECT,
				&tx_ring->q_vector->hung_detected);
		}
	}

	/* This is the case where we have interrupts missing,
	 * so the tx_pending in HW will most likely be 0, but we
	 * will have tx_pending in SW since the WB happened but the
	 * interrupt got lost.
	 */
	if ((!tx_pending_hw) && i40e_get_tx_pending(tx_ring, true) &&
	    (!(val & I40E_PFINT_DYN_CTLN_INTENA_MASK))) {
		if (napi_reschedule(&tx_ring->q_vector->napi))
			tx_ring->tx_stats.tx_lost_interrupt++;
	}
}

/**
 * i40e_detect_recover_hung - Function to detect and recover hung_queues
 * @pf:  pointer to PF struct
 *
 * LAN VSI has netdev and netdev has TX queues. This function is to check
 * each of those TX queues if they are hung, trigger recovery by issuing
 * SW interrupt.
 **/
static void i40e_detect_recover_hung(struct i40e_pf *pf)
{
	struct net_device *netdev;
	struct i40e_vsi *vsi;
	int i;

	/* Only for LAN VSI */
	vsi = pf->vsi[pf->lan_vsi];

	if (!vsi)
		return;

	/* Make sure, VSI state is not DOWN/RECOVERY_PENDING */
	if (test_bit(__I40E_DOWN, &vsi->back->state) ||
	    test_bit(__I40E_RESET_RECOVERY_PENDING, &vsi->back->state))
		return;

	/* Make sure type is MAIN VSI */
	if (vsi->type != I40E_VSI_MAIN)
		return;

	netdev = vsi->netdev;
	if (!netdev)
		return;

	/* Bail out if netif_carrier is not OK */
	if (!netif_carrier_ok(netdev))
		return;

	/* Go thru' TX queues for netdev */
	for (i = 0; i < netdev->num_tx_queues; i++) {
		struct netdev_queue *q;

		q = netdev_get_tx_queue(netdev, i);
		if (q)
			i40e_detect_recover_hung_queue(i, vsi);
	}
}

/**
 * i40e_get_iscsi_tc_map - Return TC map for iSCSI APP
 * @pf: pointer to PF
 *
 * Get TC map for ISCSI PF type that will include iSCSI TC
 * and LAN TC.
 **/
static u8 i40e_get_iscsi_tc_map(struct i40e_pf *pf)
{
	struct i40e_dcb_app_priority_table app;
	struct i40e_hw *hw = &pf->hw;
	u8 enabled_tc = 1; /* TC0 is always enabled */
	u8 tc, i;
	/* Get the iSCSI APP TLV */
	struct i40e_dcbx_config *dcbcfg = &hw->local_dcbx_config;

	for (i = 0; i < dcbcfg->numapps; i++) {
		app = dcbcfg->app[i];
		if (app.selector == I40E_APP_SEL_TCPIP &&
		    app.protocolid == I40E_APP_PROTOID_ISCSI) {
			tc = dcbcfg->etscfg.prioritytable[app.priority];
			enabled_tc |= BIT(tc);
			break;
		}
	}

	return enabled_tc;
}

/**
 * i40e_dcb_get_num_tc -  Get the number of TCs from DCBx config
 * @dcbcfg: the corresponding DCBx configuration structure
 *
 * Return the number of TCs from given DCBx configuration
 **/
static u8 i40e_dcb_get_num_tc(struct i40e_dcbx_config *dcbcfg)
{
	u8 num_tc = 0;
	int i;

	/* Scan the ETS Config Priority Table to find
	 * traffic class enabled for a given priority
	 * and use the traffic class index to get the
	 * number of traffic classes enabled
	 */
	for (i = 0; i < I40E_MAX_USER_PRIORITY; i++) {
		if (dcbcfg->etscfg.prioritytable[i] > num_tc)
			num_tc = dcbcfg->etscfg.prioritytable[i];
	}

	/* Traffic class index starts from zero so
	 * increment to return the actual count
	 */
	return num_tc + 1;
}

/**
 * i40e_dcb_get_enabled_tc - Get enabled traffic classes
 * @dcbcfg: the corresponding DCBx configuration structure
 *
 * Query the current DCB configuration and return the number of
 * traffic classes enabled from the given DCBX config
 **/
static u8 i40e_dcb_get_enabled_tc(struct i40e_dcbx_config *dcbcfg)
{
	u8 num_tc = i40e_dcb_get_num_tc(dcbcfg);
	u8 enabled_tc = 1;
	u8 i;

	for (i = 0; i < num_tc; i++)
		enabled_tc |= BIT(i);

	return enabled_tc;
}

/**
 * i40e_pf_get_num_tc - Get enabled traffic classes for PF
 * @pf: PF being queried
 *
 * Return number of traffic classes enabled for the given PF
 **/
static u8 i40e_pf_get_num_tc(struct i40e_pf *pf)
{
	struct i40e_hw *hw = &pf->hw;
	u8 i, enabled_tc;
	u8 num_tc = 0;
	struct i40e_dcbx_config *dcbcfg = &hw->local_dcbx_config;

	/* If DCB is not enabled then always in single TC */
	if (!(pf->flags & I40E_FLAG_DCB_ENABLED))
		return 1;

	/* SFP mode will be enabled for all TCs on port */
	if (!(pf->flags & I40E_FLAG_MFP_ENABLED))
		return i40e_dcb_get_num_tc(dcbcfg);

	/* MFP mode return count of enabled TCs for this PF */
	if (pf->hw.func_caps.iscsi)
		enabled_tc =  i40e_get_iscsi_tc_map(pf);
	else
		return 1; /* Only TC0 */

	/* At least have TC0 */
	enabled_tc = (enabled_tc ? enabled_tc : 0x1);
	for (i = 0; i < I40E_MAX_TRAFFIC_CLASS; i++) {
		if (enabled_tc & BIT(i))
			num_tc++;
	}
	return num_tc;
}

/**
 * i40e_pf_get_default_tc - Get bitmap for first enabled TC
 * @pf: PF being queried
 *
 * Return a bitmap for first enabled traffic class for this PF.
 **/
static u8 i40e_pf_get_default_tc(struct i40e_pf *pf)
{
	u8 enabled_tc = pf->hw.func_caps.enabled_tcmap;
	u8 i = 0;

	if (!enabled_tc)
		return 0x1; /* TC0 */

	/* Find the first enabled TC */
	for (i = 0; i < I40E_MAX_TRAFFIC_CLASS; i++) {
		if (enabled_tc & BIT(i))
			break;
	}

	return BIT(i);
}

/**
 * i40e_pf_get_pf_tc_map - Get bitmap for enabled traffic classes
 * @pf: PF being queried
 *
 * Return a bitmap for enabled traffic classes for this PF.
 **/
static u8 i40e_pf_get_tc_map(struct i40e_pf *pf)
{
	/* If DCB is not enabled for this PF then just return default TC */
	if (!(pf->flags & I40E_FLAG_DCB_ENABLED))
		return i40e_pf_get_default_tc(pf);

	/* SFP mode we want PF to be enabled for all TCs */
	if (!(pf->flags & I40E_FLAG_MFP_ENABLED))
		return i40e_dcb_get_enabled_tc(&pf->hw.local_dcbx_config);

	/* MFP enabled and iSCSI PF type */
	if (pf->hw.func_caps.iscsi)
		return i40e_get_iscsi_tc_map(pf);
	else
		return i40e_pf_get_default_tc(pf);
}

/**
 * i40e_vsi_get_bw_info - Query VSI BW Information
 * @vsi: the VSI being queried
 *
 * Returns 0 on success, negative value on failure
 **/
static int i40e_vsi_get_bw_info(struct i40e_vsi *vsi)
{
	struct i40e_aqc_query_vsi_ets_sla_config_resp bw_ets_config = {0};
	struct i40e_aqc_query_vsi_bw_config_resp bw_config = {0};
	struct i40e_pf *pf = vsi->back;
	struct i40e_hw *hw = &pf->hw;
	i40e_status ret;
	u32 tc_bw_max;
	int i;

	/* Get the VSI level BW configuration */
	ret = i40e_aq_query_vsi_bw_config(hw, vsi->seid, &bw_config, NULL);
	if (ret) {
		dev_info(&pf->pdev->dev,
			 "couldn't get PF vsi bw config, err %s aq_err %s\n",
			 i40e_stat_str(&pf->hw, ret),
			 i40e_aq_str(&pf->hw, pf->hw.aq.asq_last_status));
		return -EINVAL;
	}

	/* Get the VSI level BW configuration per TC */
	ret = i40e_aq_query_vsi_ets_sla_config(hw, vsi->seid, &bw_ets_config,
					       NULL);
	if (ret) {
		dev_info(&pf->pdev->dev,
			 "couldn't get PF vsi ets bw config, err %s aq_err %s\n",
			 i40e_stat_str(&pf->hw, ret),
			 i40e_aq_str(&pf->hw, pf->hw.aq.asq_last_status));
		return -EINVAL;
	}

	if (bw_config.tc_valid_bits != bw_ets_config.tc_valid_bits) {
		dev_info(&pf->pdev->dev,
			 "Enabled TCs mismatch from querying VSI BW info 0x%08x 0x%08x\n",
			 bw_config.tc_valid_bits,
			 bw_ets_config.tc_valid_bits);
		/* Still continuing */
	}

	vsi->bw_limit = le16_to_cpu(bw_config.port_bw_limit);
	vsi->bw_max_quanta = bw_config.max_bw;
	tc_bw_max = le16_to_cpu(bw_ets_config.tc_bw_max[0]) |
		    (le16_to_cpu(bw_ets_config.tc_bw_max[1]) << 16);
	for (i = 0; i < I40E_MAX_TRAFFIC_CLASS; i++) {
		vsi->bw_ets_share_credits[i] = bw_ets_config.share_credits[i];
		vsi->bw_ets_limit_credits[i] =
					le16_to_cpu(bw_ets_config.credits[i]);
		/* 3 bits out of 4 for each TC */
		vsi->bw_ets_max_quanta[i] = (u8)((tc_bw_max >> (i*4)) & 0x7);
	}

	return 0;
}

/**
 * i40e_vsi_configure_bw_alloc - Configure VSI BW allocation per TC
 * @vsi: the VSI being configured
 * @enabled_tc: TC bitmap
 * @bw_credits: BW shared credits per TC
 *
 * Returns 0 on success, negative value on failure
 **/
static int i40e_vsi_configure_bw_alloc(struct i40e_vsi *vsi, u8 enabled_tc,
				       u8 *bw_share)
{
	struct i40e_aqc_configure_vsi_tc_bw_data bw_data;
	i40e_status ret;
	int i;

	bw_data.tc_valid_bits = enabled_tc;
	for (i = 0; i < I40E_MAX_TRAFFIC_CLASS; i++)
		bw_data.tc_bw_credits[i] = bw_share[i];

	ret = i40e_aq_config_vsi_tc_bw(&vsi->back->hw, vsi->seid, &bw_data,
				       NULL);
	if (ret) {
		dev_info(&vsi->back->pdev->dev,
			 "AQ command Config VSI BW allocation per TC failed = %d\n",
			 vsi->back->hw.aq.asq_last_status);
		return -EINVAL;
	}

	for (i = 0; i < I40E_MAX_TRAFFIC_CLASS; i++)
		vsi->info.qs_handle[i] = bw_data.qs_handles[i];

	return 0;
}

/**
 * i40e_vsi_config_netdev_tc - Setup the netdev TC configuration
 * @vsi: the VSI being configured
 * @enabled_tc: TC map to be enabled
 *
 **/
static void i40e_vsi_config_netdev_tc(struct i40e_vsi *vsi, u8 enabled_tc)
{
	struct net_device *netdev = vsi->netdev;
	struct i40e_pf *pf = vsi->back;
	struct i40e_hw *hw = &pf->hw;
	u8 netdev_tc = 0;
	int i;
	struct i40e_dcbx_config *dcbcfg = &hw->local_dcbx_config;

	if (!netdev)
		return;

	if (!enabled_tc) {
		netdev_reset_tc(netdev);
		return;
	}

	/* Set up actual enabled TCs on the VSI */
	if (netdev_set_num_tc(netdev, vsi->tc_config.numtc))
		return;

	/* set per TC queues for the VSI */
	for (i = 0; i < I40E_MAX_TRAFFIC_CLASS; i++) {
		/* Only set TC queues for enabled tcs
		 *
		 * e.g. For a VSI that has TC0 and TC3 enabled the
		 * enabled_tc bitmap would be 0x00001001; the driver
		 * will set the numtc for netdev as 2 that will be
		 * referenced by the netdev layer as TC 0 and 1.
		 */
		if (vsi->tc_config.enabled_tc & BIT(i))
			netdev_set_tc_queue(netdev,
					vsi->tc_config.tc_info[i].netdev_tc,
					vsi->tc_config.tc_info[i].qcount,
					vsi->tc_config.tc_info[i].qoffset);
	}

	/* Assign UP2TC map for the VSI */
	for (i = 0; i < I40E_MAX_USER_PRIORITY; i++) {
		/* Get the actual TC# for the UP */
		u8 ets_tc = dcbcfg->etscfg.prioritytable[i];
		/* Get the mapped netdev TC# for the UP */
		netdev_tc =  vsi->tc_config.tc_info[ets_tc].netdev_tc;
		netdev_set_prio_tc_map(netdev, i, netdev_tc);
	}
}

/**
 * i40e_vsi_update_queue_map - Update our copy of VSi info with new queue map
 * @vsi: the VSI being configured
 * @ctxt: the ctxt buffer returned from AQ VSI update param command
 **/
static void i40e_vsi_update_queue_map(struct i40e_vsi *vsi,
				      struct i40e_vsi_context *ctxt)
{
	/* copy just the sections touched not the entire info
	 * since not all sections are valid as returned by
	 * update vsi params
	 */
	vsi->info.mapping_flags = ctxt->info.mapping_flags;
	memcpy(&vsi->info.queue_mapping,
	       &ctxt->info.queue_mapping, sizeof(vsi->info.queue_mapping));
	memcpy(&vsi->info.tc_mapping, ctxt->info.tc_mapping,
	       sizeof(vsi->info.tc_mapping));
}

/**
 * i40e_vsi_config_tc - Configure VSI Tx Scheduler for given TC map
 * @vsi: VSI to be configured
 * @enabled_tc: TC bitmap
 *
 * This configures a particular VSI for TCs that are mapped to the
 * given TC bitmap. It uses default bandwidth share for TCs across
 * VSIs to configure TC for a particular VSI.
 *
 * NOTE:
 * It is expected that the VSI queues have been quisced before calling
 * this function.
 **/
static int i40e_vsi_config_tc(struct i40e_vsi *vsi, u8 enabled_tc)
{
	u8 bw_share[I40E_MAX_TRAFFIC_CLASS] = {0};
	struct i40e_vsi_context ctxt;
	int ret = 0;
	int i;

	/* Check if enabled_tc is same as existing or new TCs */
	if (vsi->tc_config.enabled_tc == enabled_tc)
		return ret;

	/* Enable ETS TCs with equal BW Share for now across all VSIs */
	for (i = 0; i < I40E_MAX_TRAFFIC_CLASS; i++) {
		if (enabled_tc & BIT(i))
			bw_share[i] = 1;
	}

	ret = i40e_vsi_configure_bw_alloc(vsi, enabled_tc, bw_share);
	if (ret) {
		dev_info(&vsi->back->pdev->dev,
			 "Failed configuring TC map %d for VSI %d\n",
			 enabled_tc, vsi->seid);
		goto out;
	}

	/* Update Queue Pairs Mapping for currently enabled UPs */
	ctxt.seid = vsi->seid;
	ctxt.pf_num = vsi->back->hw.pf_id;
	ctxt.vf_num = 0;
	ctxt.uplink_seid = vsi->uplink_seid;
	ctxt.info = vsi->info;
	i40e_vsi_setup_queue_map(vsi, &ctxt, enabled_tc, false);

	if (vsi->back->flags & I40E_FLAG_IWARP_ENABLED) {
		ctxt.info.valid_sections |=
				cpu_to_le16(I40E_AQ_VSI_PROP_QUEUE_OPT_VALID);
		ctxt.info.queueing_opt_flags |= I40E_AQ_VSI_QUE_OPT_TCP_ENA;
	}

	/* Update the VSI after updating the VSI queue-mapping information */
	ret = i40e_aq_update_vsi_params(&vsi->back->hw, &ctxt, NULL);
	if (ret) {
		dev_info(&vsi->back->pdev->dev,
			 "Update vsi tc config failed, err %s aq_err %s\n",
			 i40e_stat_str(&vsi->back->hw, ret),
			 i40e_aq_str(&vsi->back->hw,
				     vsi->back->hw.aq.asq_last_status));
		goto out;
	}
	/* update the local VSI info with updated queue map */
	i40e_vsi_update_queue_map(vsi, &ctxt);
	vsi->info.valid_sections = 0;

	/* Update current VSI BW information */
	ret = i40e_vsi_get_bw_info(vsi);
	if (ret) {
		dev_info(&vsi->back->pdev->dev,
			 "Failed updating vsi bw info, err %s aq_err %s\n",
			 i40e_stat_str(&vsi->back->hw, ret),
			 i40e_aq_str(&vsi->back->hw,
				     vsi->back->hw.aq.asq_last_status));
		goto out;
	}

	/* Update the netdev TC setup */
	i40e_vsi_config_netdev_tc(vsi, enabled_tc);
out:
	return ret;
}

/**
 * i40e_veb_config_tc - Configure TCs for given VEB
 * @veb: given VEB
 * @enabled_tc: TC bitmap
 *
 * Configures given TC bitmap for VEB (switching) element
 **/
int i40e_veb_config_tc(struct i40e_veb *veb, u8 enabled_tc)
{
	struct i40e_aqc_configure_switching_comp_bw_config_data bw_data = {0};
	struct i40e_pf *pf = veb->pf;
	int ret = 0;
	int i;

	/* No TCs or already enabled TCs just return */
	if (!enabled_tc || veb->enabled_tc == enabled_tc)
		return ret;

	bw_data.tc_valid_bits = enabled_tc;
	/* bw_data.absolute_credits is not set (relative) */

	/* Enable ETS TCs with equal BW Share for now */
	for (i = 0; i < I40E_MAX_TRAFFIC_CLASS; i++) {
		if (enabled_tc & BIT(i))
			bw_data.tc_bw_share_credits[i] = 1;
	}

	ret = i40e_aq_config_switch_comp_bw_config(&pf->hw, veb->seid,
						   &bw_data, NULL);
	if (ret) {
		dev_info(&pf->pdev->dev,
			 "VEB bw config failed, err %s aq_err %s\n",
			 i40e_stat_str(&pf->hw, ret),
			 i40e_aq_str(&pf->hw, pf->hw.aq.asq_last_status));
		goto out;
	}

	/* Update the BW information */
	ret = i40e_veb_get_bw_info(veb);
	if (ret) {
		dev_info(&pf->pdev->dev,
			 "Failed getting veb bw config, err %s aq_err %s\n",
			 i40e_stat_str(&pf->hw, ret),
			 i40e_aq_str(&pf->hw, pf->hw.aq.asq_last_status));
	}

out:
	return ret;
}

#ifdef CONFIG_I40E_DCB
/**
 * i40e_dcb_reconfigure - Reconfigure all VEBs and VSIs
 * @pf: PF struct
 *
 * Reconfigure VEB/VSIs on a given PF; it is assumed that
 * the caller would've quiesce all the VSIs before calling
 * this function
 **/
static void i40e_dcb_reconfigure(struct i40e_pf *pf)
{
	u8 tc_map = 0;
	int ret;
	u8 v;

	/* Enable the TCs available on PF to all VEBs */
	tc_map = i40e_pf_get_tc_map(pf);
	for (v = 0; v < I40E_MAX_VEB; v++) {
		if (!pf->veb[v])
			continue;
		ret = i40e_veb_config_tc(pf->veb[v], tc_map);
		if (ret) {
			dev_info(&pf->pdev->dev,
				 "Failed configuring TC for VEB seid=%d\n",
				 pf->veb[v]->seid);
			/* Will try to configure as many components */
		}
	}

	/* Update each VSI */
	for (v = 0; v < pf->num_alloc_vsi; v++) {
		if (!pf->vsi[v])
			continue;

		/* - Enable all TCs for the LAN VSI
#ifdef I40E_FCOE
		 * - For FCoE VSI only enable the TC configured
		 *   as per the APP TLV
#endif
		 * - For all others keep them at TC0 for now
		 */
		if (v == pf->lan_vsi)
			tc_map = i40e_pf_get_tc_map(pf);
		else
			tc_map = i40e_pf_get_default_tc(pf);
#ifdef I40E_FCOE
		if (pf->vsi[v]->type == I40E_VSI_FCOE)
			tc_map = i40e_get_fcoe_tc_map(pf);
#endif /* #ifdef I40E_FCOE */

		ret = i40e_vsi_config_tc(pf->vsi[v], tc_map);
		if (ret) {
			dev_info(&pf->pdev->dev,
				 "Failed configuring TC for VSI seid=%d\n",
				 pf->vsi[v]->seid);
			/* Will try to configure as many components */
		} else {
			/* Re-configure VSI vectors based on updated TC map */
			i40e_vsi_map_rings_to_vectors(pf->vsi[v]);
			if (pf->vsi[v]->netdev)
				i40e_dcbnl_set_all(pf->vsi[v]);
		}
	}
}

/**
 * i40e_resume_port_tx - Resume port Tx
 * @pf: PF struct
 *
 * Resume a port's Tx and issue a PF reset in case of failure to
 * resume.
 **/
static int i40e_resume_port_tx(struct i40e_pf *pf)
{
	struct i40e_hw *hw = &pf->hw;
	int ret;

	ret = i40e_aq_resume_port_tx(hw, NULL);
	if (ret) {
		dev_info(&pf->pdev->dev,
			 "Resume Port Tx failed, err %s aq_err %s\n",
			  i40e_stat_str(&pf->hw, ret),
			  i40e_aq_str(&pf->hw, pf->hw.aq.asq_last_status));
		/* Schedule PF reset to recover */
		set_bit(__I40E_PF_RESET_REQUESTED, &pf->state);
		i40e_service_event_schedule(pf);
	}

	return ret;
}

/**
 * i40e_init_pf_dcb - Initialize DCB configuration
 * @pf: PF being configured
 *
 * Query the current DCB configuration and cache it
 * in the hardware structure
 **/
static int i40e_init_pf_dcb(struct i40e_pf *pf)
{
	struct i40e_hw *hw = &pf->hw;
	int err = 0;

	/* Do not enable DCB for SW1 and SW2 images even if the FW is capable */
	if (pf->flags & I40E_FLAG_NO_DCB_SUPPORT)
		goto out;

	/* Get the initial DCB configuration */
	err = i40e_init_dcb(hw);
	if (!err) {
		/* Device/Function is not DCBX capable */
		if ((!hw->func_caps.dcb) ||
		    (hw->dcbx_status == I40E_DCBX_STATUS_DISABLED)) {
			dev_info(&pf->pdev->dev,
				 "DCBX offload is not supported or is disabled for this PF.\n");

			if (pf->flags & I40E_FLAG_MFP_ENABLED)
				goto out;

		} else {
			/* When status is not DISABLED then DCBX in FW */
			pf->dcbx_cap = DCB_CAP_DCBX_LLD_MANAGED |
				       DCB_CAP_DCBX_VER_IEEE;

			pf->flags |= I40E_FLAG_DCB_CAPABLE;
			/* Enable DCB tagging only when more than one TC */
			if (i40e_dcb_get_num_tc(&hw->local_dcbx_config) > 1)
				pf->flags |= I40E_FLAG_DCB_ENABLED;
			dev_dbg(&pf->pdev->dev,
				"DCBX offload is supported for this PF.\n");
		}
	} else {
		dev_info(&pf->pdev->dev,
			 "Query for DCB configuration failed, err %s aq_err %s\n",
			 i40e_stat_str(&pf->hw, err),
			 i40e_aq_str(&pf->hw, pf->hw.aq.asq_last_status));
	}

out:
	return err;
}
#endif /* CONFIG_I40E_DCB */
#define SPEED_SIZE 14
#define FC_SIZE 8
/**
 * i40e_print_link_message - print link up or down
 * @vsi: the VSI for which link needs a message
 */
void i40e_print_link_message(struct i40e_vsi *vsi, bool isup)
{
	char *speed = "Unknown";
	char *fc = "Unknown";

	if (vsi->current_isup == isup)
		return;
	vsi->current_isup = isup;
	if (!isup) {
		netdev_info(vsi->netdev, "NIC Link is Down\n");
		return;
	}

	/* Warn user if link speed on NPAR enabled partition is not at
	 * least 10GB
	 */
	if (vsi->back->hw.func_caps.npar_enable &&
	    (vsi->back->hw.phy.link_info.link_speed == I40E_LINK_SPEED_1GB ||
	     vsi->back->hw.phy.link_info.link_speed == I40E_LINK_SPEED_100MB))
		netdev_warn(vsi->netdev,
			    "The partition detected link speed that is less than 10Gbps\n");

	switch (vsi->back->hw.phy.link_info.link_speed) {
	case I40E_LINK_SPEED_40GB:
		speed = "40 G";
		break;
	case I40E_LINK_SPEED_20GB:
		speed = "20 G";
		break;
	case I40E_LINK_SPEED_10GB:
		speed = "10 G";
		break;
	case I40E_LINK_SPEED_1GB:
		speed = "1000 M";
		break;
	case I40E_LINK_SPEED_100MB:
		speed = "100 M";
		break;
	default:
		break;
	}

	switch (vsi->back->hw.fc.current_mode) {
	case I40E_FC_FULL:
		fc = "RX/TX";
		break;
	case I40E_FC_TX_PAUSE:
		fc = "TX";
		break;
	case I40E_FC_RX_PAUSE:
		fc = "RX";
		break;
	default:
		fc = "None";
		break;
	}

	netdev_info(vsi->netdev, "NIC Link is Up %sbps Full Duplex, Flow Control: %s\n",
		    speed, fc);
}

/**
 * i40e_up_complete - Finish the last steps of bringing up a connection
 * @vsi: the VSI being configured
 **/
static int i40e_up_complete(struct i40e_vsi *vsi)
{
	struct i40e_pf *pf = vsi->back;
	int err;

	if (pf->flags & I40E_FLAG_MSIX_ENABLED)
		i40e_vsi_configure_msix(vsi);
	else
		i40e_configure_msi_and_legacy(vsi);

	/* start rings */
	err = i40e_vsi_control_rings(vsi, true);
	if (err)
		return err;

	clear_bit(__I40E_DOWN, &vsi->state);
	i40e_napi_enable_all(vsi);
	i40e_vsi_enable_irq(vsi);

	if ((pf->hw.phy.link_info.link_info & I40E_AQ_LINK_UP) &&
	    (vsi->netdev)) {
		i40e_print_link_message(vsi, true);
		netif_tx_start_all_queues(vsi->netdev);
		netif_carrier_on(vsi->netdev);
	} else if (vsi->netdev) {
		i40e_print_link_message(vsi, false);
		/* need to check for qualified module here*/
		if ((pf->hw.phy.link_info.link_info &
			I40E_AQ_MEDIA_AVAILABLE) &&
		    (!(pf->hw.phy.link_info.an_info &
			I40E_AQ_QUALIFIED_MODULE)))
			netdev_err(vsi->netdev,
				   "the driver failed to link because an unqualified module was detected.");
	}

	/* replay FDIR SB filters */
	if (vsi->type == I40E_VSI_FDIR) {
		/* reset fd counters */
		pf->fd_add_err = pf->fd_atr_cnt = 0;
		if (pf->fd_tcp_rule > 0) {
			pf->flags &= ~I40E_FLAG_FD_ATR_ENABLED;
			if (I40E_DEBUG_FD & pf->hw.debug_mask)
				dev_info(&pf->pdev->dev, "Forcing ATR off, sideband rules for TCP/IPv4 exist\n");
			pf->fd_tcp_rule = 0;
		}
		i40e_fdir_filter_restore(vsi);
	}

	/* On the next run of the service_task, notify any clients of the new
	 * opened netdev
	 */
	pf->flags |= I40E_FLAG_SERVICE_CLIENT_REQUESTED;
	i40e_service_event_schedule(pf);

	return 0;
}

/**
 * i40e_vsi_reinit_locked - Reset the VSI
 * @vsi: the VSI being configured
 *
 * Rebuild the ring structs after some configuration
 * has changed, e.g. MTU size.
 **/
static void i40e_vsi_reinit_locked(struct i40e_vsi *vsi)
{
	struct i40e_pf *pf = vsi->back;

	WARN_ON(in_interrupt());
	while (test_and_set_bit(__I40E_CONFIG_BUSY, &pf->state))
		usleep_range(1000, 2000);
	i40e_down(vsi);

	i40e_up(vsi);
	clear_bit(__I40E_CONFIG_BUSY, &pf->state);
}

/**
 * i40e_up - Bring the connection back up after being down
 * @vsi: the VSI being configured
 **/
int i40e_up(struct i40e_vsi *vsi)
{
	int err;

	err = i40e_vsi_configure(vsi);
	if (!err)
		err = i40e_up_complete(vsi);

	return err;
}

/**
 * i40e_down - Shutdown the connection processing
 * @vsi: the VSI being stopped
 **/
void i40e_down(struct i40e_vsi *vsi)
{
	int i;

	/* It is assumed that the caller of this function
	 * sets the vsi->state __I40E_DOWN bit.
	 */
	if (vsi->netdev) {
		netif_carrier_off(vsi->netdev);
		netif_tx_disable(vsi->netdev);
	}
	i40e_vsi_disable_irq(vsi);
	i40e_vsi_control_rings(vsi, false);
	i40e_napi_disable_all(vsi);

	for (i = 0; i < vsi->num_queue_pairs; i++) {
		i40e_clean_tx_ring(vsi->tx_rings[i]);
		i40e_clean_rx_ring(vsi->rx_rings[i]);
	}

	i40e_notify_client_of_netdev_close(vsi, false);

}

/**
 * i40e_setup_tc - configure multiple traffic classes
 * @netdev: net device to configure
 * @tc: number of traffic classes to enable
 **/
static int i40e_setup_tc(struct net_device *netdev, u8 tc)
{
	struct i40e_netdev_priv *np = netdev_priv(netdev);
	struct i40e_vsi *vsi = np->vsi;
	struct i40e_pf *pf = vsi->back;
	u8 enabled_tc = 0;
	int ret = -EINVAL;
	int i;

	/* Check if DCB enabled to continue */
	if (!(pf->flags & I40E_FLAG_DCB_ENABLED)) {
		netdev_info(netdev, "DCB is not enabled for adapter\n");
		goto exit;
	}

	/* Check if MFP enabled */
	if (pf->flags & I40E_FLAG_MFP_ENABLED) {
		netdev_info(netdev, "Configuring TC not supported in MFP mode\n");
		goto exit;
	}

	/* Check whether tc count is within enabled limit */
	if (tc > i40e_pf_get_num_tc(pf)) {
		netdev_info(netdev, "TC count greater than enabled on link for adapter\n");
		goto exit;
	}

	/* Generate TC map for number of tc requested */
	for (i = 0; i < tc; i++)
		enabled_tc |= BIT(i);

	/* Requesting same TC configuration as already enabled */
	if (enabled_tc == vsi->tc_config.enabled_tc)
		return 0;

	/* Quiesce VSI queues */
	i40e_quiesce_vsi(vsi);

	/* Configure VSI for enabled TCs */
	ret = i40e_vsi_config_tc(vsi, enabled_tc);
	if (ret) {
		netdev_info(netdev, "Failed configuring TC for VSI seid=%d\n",
			    vsi->seid);
		goto exit;
	}

	/* Unquiesce VSI */
	i40e_unquiesce_vsi(vsi);

exit:
	return ret;
}

#ifdef I40E_FCOE
int __i40e_setup_tc(struct net_device *netdev, u32 handle, __be16 proto,
		    struct tc_to_netdev *tc)
#else
static int __i40e_setup_tc(struct net_device *netdev, u32 handle, __be16 proto,
			   struct tc_to_netdev *tc)
#endif
{
	if (handle != TC_H_ROOT || tc->type != TC_SETUP_MQPRIO)
		return -EINVAL;
	return i40e_setup_tc(netdev, tc->tc);
}

/**
 * i40e_open - Called when a network interface is made active
 * @netdev: network interface device structure
 *
 * The open entry point is called when a network interface is made
 * active by the system (IFF_UP).  At this point all resources needed
 * for transmit and receive operations are allocated, the interrupt
 * handler is registered with the OS, the netdev watchdog subtask is
 * enabled, and the stack is notified that the interface is ready.
 *
 * Returns 0 on success, negative value on failure
 **/
int i40e_open(struct net_device *netdev)
{
	struct i40e_netdev_priv *np = netdev_priv(netdev);
	struct i40e_vsi *vsi = np->vsi;
	struct i40e_pf *pf = vsi->back;
	int err;

	/* disallow open during test or if eeprom is broken */
	if (test_bit(__I40E_TESTING, &pf->state) ||
	    test_bit(__I40E_BAD_EEPROM, &pf->state))
		return -EBUSY;

	netif_carrier_off(netdev);

	err = i40e_vsi_open(vsi);
	if (err)
		return err;

	/* configure global TSO hardware offload settings */
	wr32(&pf->hw, I40E_GLLAN_TSOMSK_F, be32_to_cpu(TCP_FLAG_PSH |
						       TCP_FLAG_FIN) >> 16);
	wr32(&pf->hw, I40E_GLLAN_TSOMSK_M, be32_to_cpu(TCP_FLAG_PSH |
						       TCP_FLAG_FIN |
						       TCP_FLAG_CWR) >> 16);
	wr32(&pf->hw, I40E_GLLAN_TSOMSK_L, be32_to_cpu(TCP_FLAG_CWR) >> 16);

	udp_tunnel_get_rx_info(netdev);
	i40e_notify_client_of_netdev_open(vsi);

	return 0;
}

/**
 * i40e_vsi_open -
 * @vsi: the VSI to open
 *
 * Finish initialization of the VSI.
 *
 * Returns 0 on success, negative value on failure
 **/
int i40e_vsi_open(struct i40e_vsi *vsi)
{
	struct i40e_pf *pf = vsi->back;
	char int_name[I40E_INT_NAME_STR_LEN];
	int err;

	/* allocate descriptors */
	err = i40e_vsi_setup_tx_resources(vsi);
	if (err)
		goto err_setup_tx;
	err = i40e_vsi_setup_rx_resources(vsi);
	if (err)
		goto err_setup_rx;

	err = i40e_vsi_configure(vsi);
	if (err)
		goto err_setup_rx;

	if (vsi->netdev) {
		snprintf(int_name, sizeof(int_name) - 1, "%s-%s",
			 dev_driver_string(&pf->pdev->dev), vsi->netdev->name);
		err = i40e_vsi_request_irq(vsi, int_name);
		if (err)
			goto err_setup_rx;

		/* Notify the stack of the actual queue counts. */
		err = netif_set_real_num_tx_queues(vsi->netdev,
						   vsi->num_queue_pairs);
		if (err)
			goto err_set_queues;

		err = netif_set_real_num_rx_queues(vsi->netdev,
						   vsi->num_queue_pairs);
		if (err)
			goto err_set_queues;

	} else if (vsi->type == I40E_VSI_FDIR) {
		snprintf(int_name, sizeof(int_name) - 1, "%s-%s:fdir",
			 dev_driver_string(&pf->pdev->dev),
			 dev_name(&pf->pdev->dev));
		err = i40e_vsi_request_irq(vsi, int_name);

	} else {
		err = -EINVAL;
		goto err_setup_rx;
	}

	err = i40e_up_complete(vsi);
	if (err)
		goto err_up_complete;

	return 0;

err_up_complete:
	i40e_down(vsi);
err_set_queues:
	i40e_vsi_free_irq(vsi);
err_setup_rx:
	i40e_vsi_free_rx_resources(vsi);
err_setup_tx:
	i40e_vsi_free_tx_resources(vsi);
	if (vsi == pf->vsi[pf->lan_vsi])
		i40e_do_reset(pf, BIT_ULL(__I40E_PF_RESET_REQUESTED));

	return err;
}

/**
 * i40e_fdir_filter_exit - Cleans up the Flow Director accounting
 * @pf: Pointer to PF
 *
 * This function destroys the hlist where all the Flow Director
 * filters were saved.
 **/
static void i40e_fdir_filter_exit(struct i40e_pf *pf)
{
	struct i40e_fdir_filter *filter;
	struct hlist_node *node2;

	hlist_for_each_entry_safe(filter, node2,
				  &pf->fdir_filter_list, fdir_node) {
		hlist_del(&filter->fdir_node);
		kfree(filter);
	}
	pf->fdir_pf_active_filters = 0;
}

/**
 * i40e_close - Disables a network interface
 * @netdev: network interface device structure
 *
 * The close entry point is called when an interface is de-activated
 * by the OS.  The hardware is still under the driver's control, but
 * this netdev interface is disabled.
 *
 * Returns 0, this is not allowed to fail
 **/
int i40e_close(struct net_device *netdev)
{
	struct i40e_netdev_priv *np = netdev_priv(netdev);
	struct i40e_vsi *vsi = np->vsi;

	i40e_vsi_close(vsi);

	return 0;
}

/**
 * i40e_do_reset - Start a PF or Core Reset sequence
 * @pf: board private structure
 * @reset_flags: which reset is requested
 *
 * The essential difference in resets is that the PF Reset
 * doesn't clear the packet buffers, doesn't reset the PE
 * firmware, and doesn't bother the other PFs on the chip.
 **/
void i40e_do_reset(struct i40e_pf *pf, u32 reset_flags)
{
	u32 val;

	WARN_ON(in_interrupt());


	/* do the biggest reset indicated */
	if (reset_flags & BIT_ULL(__I40E_GLOBAL_RESET_REQUESTED)) {

		/* Request a Global Reset
		 *
		 * This will start the chip's countdown to the actual full
		 * chip reset event, and a warning interrupt to be sent
		 * to all PFs, including the requestor.  Our handler
		 * for the warning interrupt will deal with the shutdown
		 * and recovery of the switch setup.
		 */
		dev_dbg(&pf->pdev->dev, "GlobalR requested\n");
		val = rd32(&pf->hw, I40E_GLGEN_RTRIG);
		val |= I40E_GLGEN_RTRIG_GLOBR_MASK;
		wr32(&pf->hw, I40E_GLGEN_RTRIG, val);

	} else if (reset_flags & BIT_ULL(__I40E_CORE_RESET_REQUESTED)) {

		/* Request a Core Reset
		 *
		 * Same as Global Reset, except does *not* include the MAC/PHY
		 */
		dev_dbg(&pf->pdev->dev, "CoreR requested\n");
		val = rd32(&pf->hw, I40E_GLGEN_RTRIG);
		val |= I40E_GLGEN_RTRIG_CORER_MASK;
		wr32(&pf->hw, I40E_GLGEN_RTRIG, val);
		i40e_flush(&pf->hw);

	} else if (reset_flags & BIT_ULL(__I40E_PF_RESET_REQUESTED)) {

		/* Request a PF Reset
		 *
		 * Resets only the PF-specific registers
		 *
		 * This goes directly to the tear-down and rebuild of
		 * the switch, since we need to do all the recovery as
		 * for the Core Reset.
		 */
		dev_dbg(&pf->pdev->dev, "PFR requested\n");
		i40e_handle_reset_warning(pf);

	} else if (reset_flags & BIT_ULL(__I40E_REINIT_REQUESTED)) {
		int v;

		/* Find the VSI(s) that requested a re-init */
		dev_info(&pf->pdev->dev,
			 "VSI reinit requested\n");
		for (v = 0; v < pf->num_alloc_vsi; v++) {
			struct i40e_vsi *vsi = pf->vsi[v];

			if (vsi != NULL &&
			    test_bit(__I40E_REINIT_REQUESTED, &vsi->state)) {
				i40e_vsi_reinit_locked(pf->vsi[v]);
				clear_bit(__I40E_REINIT_REQUESTED, &vsi->state);
			}
		}
	} else if (reset_flags & BIT_ULL(__I40E_DOWN_REQUESTED)) {
		int v;

		/* Find the VSI(s) that needs to be brought down */
		dev_info(&pf->pdev->dev, "VSI down requested\n");
		for (v = 0; v < pf->num_alloc_vsi; v++) {
			struct i40e_vsi *vsi = pf->vsi[v];

			if (vsi != NULL &&
			    test_bit(__I40E_DOWN_REQUESTED, &vsi->state)) {
				set_bit(__I40E_DOWN, &vsi->state);
				i40e_down(vsi);
				clear_bit(__I40E_DOWN_REQUESTED, &vsi->state);
			}
		}
	} else {
		dev_info(&pf->pdev->dev,
			 "bad reset request 0x%08x\n", reset_flags);
	}
}

#ifdef CONFIG_I40E_DCB
/**
 * i40e_dcb_need_reconfig - Check if DCB needs reconfig
 * @pf: board private structure
 * @old_cfg: current DCB config
 * @new_cfg: new DCB config
 **/
bool i40e_dcb_need_reconfig(struct i40e_pf *pf,
			    struct i40e_dcbx_config *old_cfg,
			    struct i40e_dcbx_config *new_cfg)
{
	bool need_reconfig = false;

	/* Check if ETS configuration has changed */
	if (memcmp(&new_cfg->etscfg,
		   &old_cfg->etscfg,
		   sizeof(new_cfg->etscfg))) {
		/* If Priority Table has changed reconfig is needed */
		if (memcmp(&new_cfg->etscfg.prioritytable,
			   &old_cfg->etscfg.prioritytable,
			   sizeof(new_cfg->etscfg.prioritytable))) {
			need_reconfig = true;
			dev_dbg(&pf->pdev->dev, "ETS UP2TC changed.\n");
		}

		if (memcmp(&new_cfg->etscfg.tcbwtable,
			   &old_cfg->etscfg.tcbwtable,
			   sizeof(new_cfg->etscfg.tcbwtable)))
			dev_dbg(&pf->pdev->dev, "ETS TC BW Table changed.\n");

		if (memcmp(&new_cfg->etscfg.tsatable,
			   &old_cfg->etscfg.tsatable,
			   sizeof(new_cfg->etscfg.tsatable)))
			dev_dbg(&pf->pdev->dev, "ETS TSA Table changed.\n");
	}

	/* Check if PFC configuration has changed */
	if (memcmp(&new_cfg->pfc,
		   &old_cfg->pfc,
		   sizeof(new_cfg->pfc))) {
		need_reconfig = true;
		dev_dbg(&pf->pdev->dev, "PFC config change detected.\n");
	}

	/* Check if APP Table has changed */
	if (memcmp(&new_cfg->app,
		   &old_cfg->app,
		   sizeof(new_cfg->app))) {
		need_reconfig = true;
		dev_dbg(&pf->pdev->dev, "APP Table change detected.\n");
	}

	dev_dbg(&pf->pdev->dev, "dcb need_reconfig=%d\n", need_reconfig);
	return need_reconfig;
}

/**
 * i40e_handle_lldp_event - Handle LLDP Change MIB event
 * @pf: board private structure
 * @e: event info posted on ARQ
 **/
static int i40e_handle_lldp_event(struct i40e_pf *pf,
				  struct i40e_arq_event_info *e)
{
	struct i40e_aqc_lldp_get_mib *mib =
		(struct i40e_aqc_lldp_get_mib *)&e->desc.params.raw;
	struct i40e_hw *hw = &pf->hw;
	struct i40e_dcbx_config tmp_dcbx_cfg;
	bool need_reconfig = false;
	int ret = 0;
	u8 type;

	/* Not DCB capable or capability disabled */
	if (!(pf->flags & I40E_FLAG_DCB_CAPABLE))
		return ret;

	/* Ignore if event is not for Nearest Bridge */
	type = ((mib->type >> I40E_AQ_LLDP_BRIDGE_TYPE_SHIFT)
		& I40E_AQ_LLDP_BRIDGE_TYPE_MASK);
	dev_dbg(&pf->pdev->dev, "LLDP event mib bridge type 0x%x\n", type);
	if (type != I40E_AQ_LLDP_BRIDGE_TYPE_NEAREST_BRIDGE)
		return ret;

	/* Check MIB Type and return if event for Remote MIB update */
	type = mib->type & I40E_AQ_LLDP_MIB_TYPE_MASK;
	dev_dbg(&pf->pdev->dev,
		"LLDP event mib type %s\n", type ? "remote" : "local");
	if (type == I40E_AQ_LLDP_MIB_REMOTE) {
		/* Update the remote cached instance and return */
		ret = i40e_aq_get_dcb_config(hw, I40E_AQ_LLDP_MIB_REMOTE,
				I40E_AQ_LLDP_BRIDGE_TYPE_NEAREST_BRIDGE,
				&hw->remote_dcbx_config);
		goto exit;
	}

	/* Store the old configuration */
	tmp_dcbx_cfg = hw->local_dcbx_config;

	/* Reset the old DCBx configuration data */
	memset(&hw->local_dcbx_config, 0, sizeof(hw->local_dcbx_config));
	/* Get updated DCBX data from firmware */
	ret = i40e_get_dcb_config(&pf->hw);
	if (ret) {
		dev_info(&pf->pdev->dev,
			 "Failed querying DCB configuration data from firmware, err %s aq_err %s\n",
			 i40e_stat_str(&pf->hw, ret),
			 i40e_aq_str(&pf->hw, pf->hw.aq.asq_last_status));
		goto exit;
	}

	/* No change detected in DCBX configs */
	if (!memcmp(&tmp_dcbx_cfg, &hw->local_dcbx_config,
		    sizeof(tmp_dcbx_cfg))) {
		dev_dbg(&pf->pdev->dev, "No change detected in DCBX configuration.\n");
		goto exit;
	}

	need_reconfig = i40e_dcb_need_reconfig(pf, &tmp_dcbx_cfg,
					       &hw->local_dcbx_config);

	i40e_dcbnl_flush_apps(pf, &tmp_dcbx_cfg, &hw->local_dcbx_config);

	if (!need_reconfig)
		goto exit;

	/* Enable DCB tagging only when more than one TC */
	if (i40e_dcb_get_num_tc(&hw->local_dcbx_config) > 1)
		pf->flags |= I40E_FLAG_DCB_ENABLED;
	else
		pf->flags &= ~I40E_FLAG_DCB_ENABLED;

	set_bit(__I40E_PORT_TX_SUSPENDED, &pf->state);
	/* Reconfiguration needed quiesce all VSIs */
	i40e_pf_quiesce_all_vsi(pf);

	/* Changes in configuration update VEB/VSI */
	i40e_dcb_reconfigure(pf);

	ret = i40e_resume_port_tx(pf);

	clear_bit(__I40E_PORT_TX_SUSPENDED, &pf->state);
	/* In case of error no point in resuming VSIs */
	if (ret)
		goto exit;

	/* Wait for the PF's queues to be disabled */
	ret = i40e_pf_wait_queues_disabled(pf);
	if (ret) {
		/* Schedule PF reset to recover */
		set_bit(__I40E_PF_RESET_REQUESTED, &pf->state);
		i40e_service_event_schedule(pf);
	} else {
		i40e_pf_unquiesce_all_vsi(pf);
		/* Notify the client for the DCB changes */
		i40e_notify_client_of_l2_param_changes(pf->vsi[pf->lan_vsi]);
	}

exit:
	return ret;
}
#endif /* CONFIG_I40E_DCB */

/**
 * i40e_do_reset_safe - Protected reset path for userland calls.
 * @pf: board private structure
 * @reset_flags: which reset is requested
 *
 **/
void i40e_do_reset_safe(struct i40e_pf *pf, u32 reset_flags)
{
	rtnl_lock();
	i40e_do_reset(pf, reset_flags);
	rtnl_unlock();
}

/**
 * i40e_handle_lan_overflow_event - Handler for LAN queue overflow event
 * @pf: board private structure
 * @e: event info posted on ARQ
 *
 * Handler for LAN Queue Overflow Event generated by the firmware for PF
 * and VF queues
 **/
static void i40e_handle_lan_overflow_event(struct i40e_pf *pf,
					   struct i40e_arq_event_info *e)
{
	struct i40e_aqc_lan_overflow *data =
		(struct i40e_aqc_lan_overflow *)&e->desc.params.raw;
	u32 queue = le32_to_cpu(data->prtdcb_rupto);
	u32 qtx_ctl = le32_to_cpu(data->otx_ctl);
	struct i40e_hw *hw = &pf->hw;
	struct i40e_vf *vf;
	u16 vf_id;

	dev_dbg(&pf->pdev->dev, "overflow Rx Queue Number = %d QTX_CTL=0x%08x\n",
		queue, qtx_ctl);

	/* Queue belongs to VF, find the VF and issue VF reset */
	if (((qtx_ctl & I40E_QTX_CTL_PFVF_Q_MASK)
	    >> I40E_QTX_CTL_PFVF_Q_SHIFT) == I40E_QTX_CTL_VF_QUEUE) {
		vf_id = (u16)((qtx_ctl & I40E_QTX_CTL_VFVM_INDX_MASK)
			 >> I40E_QTX_CTL_VFVM_INDX_SHIFT);
		vf_id -= hw->func_caps.vf_base_id;
		vf = &pf->vf[vf_id];
		i40e_vc_notify_vf_reset(vf);
		/* Allow VF to process pending reset notification */
		msleep(20);
		i40e_reset_vf(vf, false);
	}
}

/**
 * i40e_service_event_complete - Finish up the service event
 * @pf: board private structure
 **/
static void i40e_service_event_complete(struct i40e_pf *pf)
{
	WARN_ON(!test_bit(__I40E_SERVICE_SCHED, &pf->state));

	/* flush memory to make sure state is correct before next watchog */
	smp_mb__before_atomic();
	clear_bit(__I40E_SERVICE_SCHED, &pf->state);
}

/**
 * i40e_get_cur_guaranteed_fd_count - Get the consumed guaranteed FD filters
 * @pf: board private structure
 **/
u32 i40e_get_cur_guaranteed_fd_count(struct i40e_pf *pf)
{
	u32 val, fcnt_prog;

	val = rd32(&pf->hw, I40E_PFQF_FDSTAT);
	fcnt_prog = (val & I40E_PFQF_FDSTAT_GUARANT_CNT_MASK);
	return fcnt_prog;
}

/**
 * i40e_get_current_fd_count - Get total FD filters programmed for this PF
 * @pf: board private structure
 **/
u32 i40e_get_current_fd_count(struct i40e_pf *pf)
{
	u32 val, fcnt_prog;

	val = rd32(&pf->hw, I40E_PFQF_FDSTAT);
	fcnt_prog = (val & I40E_PFQF_FDSTAT_GUARANT_CNT_MASK) +
		    ((val & I40E_PFQF_FDSTAT_BEST_CNT_MASK) >>
		      I40E_PFQF_FDSTAT_BEST_CNT_SHIFT);
	return fcnt_prog;
}

/**
 * i40e_get_global_fd_count - Get total FD filters programmed on device
 * @pf: board private structure
 **/
u32 i40e_get_global_fd_count(struct i40e_pf *pf)
{
	u32 val, fcnt_prog;

	val = rd32(&pf->hw, I40E_GLQF_FDCNT_0);
	fcnt_prog = (val & I40E_GLQF_FDCNT_0_GUARANT_CNT_MASK) +
		    ((val & I40E_GLQF_FDCNT_0_BESTCNT_MASK) >>
		     I40E_GLQF_FDCNT_0_BESTCNT_SHIFT);
	return fcnt_prog;
}

/**
 * i40e_fdir_check_and_reenable - Function to reenabe FD ATR or SB if disabled
 * @pf: board private structure
 **/
void i40e_fdir_check_and_reenable(struct i40e_pf *pf)
{
	struct i40e_fdir_filter *filter;
	u32 fcnt_prog, fcnt_avail;
	struct hlist_node *node;

	if (test_bit(__I40E_FD_FLUSH_REQUESTED, &pf->state))
		return;

	/* Check if, FD SB or ATR was auto disabled and if there is enough room
	 * to re-enable
	 */
	fcnt_prog = i40e_get_global_fd_count(pf);
	fcnt_avail = pf->fdir_pf_filter_count;
	if ((fcnt_prog < (fcnt_avail - I40E_FDIR_BUFFER_HEAD_ROOM)) ||
	    (pf->fd_add_err == 0) ||
	    (i40e_get_current_atr_cnt(pf) < pf->fd_atr_cnt)) {
		if ((pf->flags & I40E_FLAG_FD_SB_ENABLED) &&
		    (pf->auto_disable_flags & I40E_FLAG_FD_SB_ENABLED)) {
			pf->auto_disable_flags &= ~I40E_FLAG_FD_SB_ENABLED;
			if (I40E_DEBUG_FD & pf->hw.debug_mask)
				dev_info(&pf->pdev->dev, "FD Sideband/ntuple is being enabled since we have space in the table now\n");
		}
	}
	/* Wait for some more space to be available to turn on ATR */
	if (fcnt_prog < (fcnt_avail - I40E_FDIR_BUFFER_HEAD_ROOM * 2)) {
		if ((pf->flags & I40E_FLAG_FD_ATR_ENABLED) &&
		    (pf->auto_disable_flags & I40E_FLAG_FD_ATR_ENABLED)) {
			pf->auto_disable_flags &= ~I40E_FLAG_FD_ATR_ENABLED;
			if (I40E_DEBUG_FD & pf->hw.debug_mask)
				dev_info(&pf->pdev->dev, "ATR is being enabled since we have space in the table now\n");
		}
	}

	/* if hw had a problem adding a filter, delete it */
	if (pf->fd_inv > 0) {
		hlist_for_each_entry_safe(filter, node,
					  &pf->fdir_filter_list, fdir_node) {
			if (filter->fd_id == pf->fd_inv) {
				hlist_del(&filter->fdir_node);
				kfree(filter);
				pf->fdir_pf_active_filters--;
			}
		}
	}
}

#define I40E_MIN_FD_FLUSH_INTERVAL 10
#define I40E_MIN_FD_FLUSH_SB_ATR_UNSTABLE 30
/**
 * i40e_fdir_flush_and_replay - Function to flush all FD filters and replay SB
 * @pf: board private structure
 **/
static void i40e_fdir_flush_and_replay(struct i40e_pf *pf)
{
	unsigned long min_flush_time;
	int flush_wait_retry = 50;
	bool disable_atr = false;
	int fd_room;
	int reg;

	if (!(pf->flags & (I40E_FLAG_FD_SB_ENABLED | I40E_FLAG_FD_ATR_ENABLED)))
		return;

	if (!time_after(jiffies, pf->fd_flush_timestamp +
				 (I40E_MIN_FD_FLUSH_INTERVAL * HZ)))
		return;

	/* If the flush is happening too quick and we have mostly SB rules we
	 * should not re-enable ATR for some time.
	 */
	min_flush_time = pf->fd_flush_timestamp +
			 (I40E_MIN_FD_FLUSH_SB_ATR_UNSTABLE * HZ);
	fd_room = pf->fdir_pf_filter_count - pf->fdir_pf_active_filters;

	if (!(time_after(jiffies, min_flush_time)) &&
	    (fd_room < I40E_FDIR_BUFFER_HEAD_ROOM_FOR_ATR)) {
		if (I40E_DEBUG_FD & pf->hw.debug_mask)
			dev_info(&pf->pdev->dev, "ATR disabled, not enough FD filter space.\n");
		disable_atr = true;
	}

	pf->fd_flush_timestamp = jiffies;
	pf->flags &= ~I40E_FLAG_FD_ATR_ENABLED;
	/* flush all filters */
	wr32(&pf->hw, I40E_PFQF_CTL_1,
	     I40E_PFQF_CTL_1_CLEARFDTABLE_MASK);
	i40e_flush(&pf->hw);
	pf->fd_flush_cnt++;
	pf->fd_add_err = 0;
	do {
		/* Check FD flush status every 5-6msec */
		usleep_range(5000, 6000);
		reg = rd32(&pf->hw, I40E_PFQF_CTL_1);
		if (!(reg & I40E_PFQF_CTL_1_CLEARFDTABLE_MASK))
			break;
	} while (flush_wait_retry--);
	if (reg & I40E_PFQF_CTL_1_CLEARFDTABLE_MASK) {
		dev_warn(&pf->pdev->dev, "FD table did not flush, needs more time\n");
	} else {
		/* replay sideband filters */
		i40e_fdir_filter_restore(pf->vsi[pf->lan_vsi]);
		if (!disable_atr)
			pf->flags |= I40E_FLAG_FD_ATR_ENABLED;
		clear_bit(__I40E_FD_FLUSH_REQUESTED, &pf->state);
		if (I40E_DEBUG_FD & pf->hw.debug_mask)
			dev_info(&pf->pdev->dev, "FD Filter table flushed and FD-SB replayed.\n");
	}
}

/**
 * i40e_get_current_atr_count - Get the count of total FD ATR filters programmed
 * @pf: board private structure
 **/
u32 i40e_get_current_atr_cnt(struct i40e_pf *pf)
{
	return i40e_get_current_fd_count(pf) - pf->fdir_pf_active_filters;
}

/* We can see up to 256 filter programming desc in transit if the filters are
 * being applied really fast; before we see the first
 * filter miss error on Rx queue 0. Accumulating enough error messages before
 * reacting will make sure we don't cause flush too often.
 */
#define I40E_MAX_FD_PROGRAM_ERROR 256

/**
 * i40e_fdir_reinit_subtask - Worker thread to reinit FDIR filter table
 * @pf: board private structure
 **/
static void i40e_fdir_reinit_subtask(struct i40e_pf *pf)
{

	/* if interface is down do nothing */
	if (test_bit(__I40E_DOWN, &pf->state))
		return;

	if (!(pf->flags & (I40E_FLAG_FD_SB_ENABLED | I40E_FLAG_FD_ATR_ENABLED)))
		return;

	if (test_bit(__I40E_FD_FLUSH_REQUESTED, &pf->state))
		i40e_fdir_flush_and_replay(pf);

	i40e_fdir_check_and_reenable(pf);

}

/**
 * i40e_vsi_link_event - notify VSI of a link event
 * @vsi: vsi to be notified
 * @link_up: link up or down
 **/
static void i40e_vsi_link_event(struct i40e_vsi *vsi, bool link_up)
{
	if (!vsi || test_bit(__I40E_DOWN, &vsi->state))
		return;

	switch (vsi->type) {
	case I40E_VSI_MAIN:
#ifdef I40E_FCOE
	case I40E_VSI_FCOE:
#endif
		if (!vsi->netdev || !vsi->netdev_registered)
			break;

		if (link_up) {
			netif_carrier_on(vsi->netdev);
			netif_tx_wake_all_queues(vsi->netdev);
		} else {
			netif_carrier_off(vsi->netdev);
			netif_tx_stop_all_queues(vsi->netdev);
		}
		break;

	case I40E_VSI_SRIOV:
	case I40E_VSI_VMDQ2:
	case I40E_VSI_CTRL:
	case I40E_VSI_IWARP:
	case I40E_VSI_MIRROR:
	default:
		/* there is no notification for other VSIs */
		break;
	}
}

/**
 * i40e_veb_link_event - notify elements on the veb of a link event
 * @veb: veb to be notified
 * @link_up: link up or down
 **/
static void i40e_veb_link_event(struct i40e_veb *veb, bool link_up)
{
	struct i40e_pf *pf;
	int i;

	if (!veb || !veb->pf)
		return;
	pf = veb->pf;

	/* depth first... */
	for (i = 0; i < I40E_MAX_VEB; i++)
		if (pf->veb[i] && (pf->veb[i]->uplink_seid == veb->seid))
			i40e_veb_link_event(pf->veb[i], link_up);

	/* ... now the local VSIs */
	for (i = 0; i < pf->num_alloc_vsi; i++)
		if (pf->vsi[i] && (pf->vsi[i]->uplink_seid == veb->seid))
			i40e_vsi_link_event(pf->vsi[i], link_up);
}

/**
 * i40e_link_event - Update netif_carrier status
 * @pf: board private structure
 **/
static void i40e_link_event(struct i40e_pf *pf)
{
	struct i40e_vsi *vsi = pf->vsi[pf->lan_vsi];
	u8 new_link_speed, old_link_speed;
	i40e_status status;
	bool new_link, old_link;

	/* save off old link status information */
	pf->hw.phy.link_info_old = pf->hw.phy.link_info;

	/* set this to force the get_link_status call to refresh state */
	pf->hw.phy.get_link_info = true;

	old_link = (pf->hw.phy.link_info_old.link_info & I40E_AQ_LINK_UP);

	status = i40e_get_link_status(&pf->hw, &new_link);
	if (status) {
		dev_dbg(&pf->pdev->dev, "couldn't get link state, status: %d\n",
			status);
		return;
	}

	old_link_speed = pf->hw.phy.link_info_old.link_speed;
	new_link_speed = pf->hw.phy.link_info.link_speed;

	if (new_link == old_link &&
	    new_link_speed == old_link_speed &&
	    (test_bit(__I40E_DOWN, &vsi->state) ||
	     new_link == netif_carrier_ok(vsi->netdev)))
		return;

	if (!test_bit(__I40E_DOWN, &vsi->state))
		i40e_print_link_message(vsi, new_link);

	/* Notify the base of the switch tree connected to
	 * the link.  Floating VEBs are not notified.
	 */
	if (pf->lan_veb != I40E_NO_VEB && pf->veb[pf->lan_veb])
		i40e_veb_link_event(pf->veb[pf->lan_veb], new_link);
	else
		i40e_vsi_link_event(vsi, new_link);

	if (pf->vf)
		i40e_vc_notify_link_state(pf);

	if (pf->flags & I40E_FLAG_PTP)
		i40e_ptp_set_increment(pf);
}

/**
 * i40e_watchdog_subtask - periodic checks not using event driven response
 * @pf: board private structure
 **/
static void i40e_watchdog_subtask(struct i40e_pf *pf)
{
	int i;

	/* if interface is down do nothing */
	if (test_bit(__I40E_DOWN, &pf->state) ||
	    test_bit(__I40E_CONFIG_BUSY, &pf->state))
		return;

	/* make sure we don't do these things too often */
	if (time_before(jiffies, (pf->service_timer_previous +
				  pf->service_timer_period)))
		return;
	pf->service_timer_previous = jiffies;

	if (pf->flags & I40E_FLAG_LINK_POLLING_ENABLED)
		i40e_link_event(pf);

	/* Update the stats for active netdevs so the network stack
	 * can look at updated numbers whenever it cares to
	 */
	for (i = 0; i < pf->num_alloc_vsi; i++)
		if (pf->vsi[i] && pf->vsi[i]->netdev)
			i40e_update_stats(pf->vsi[i]);

	if (pf->flags & I40E_FLAG_VEB_STATS_ENABLED) {
		/* Update the stats for the active switching components */
		for (i = 0; i < I40E_MAX_VEB; i++)
			if (pf->veb[i])
				i40e_update_veb_stats(pf->veb[i]);
	}

	i40e_ptp_rx_hang(pf->vsi[pf->lan_vsi]);
}

/**
 * i40e_reset_subtask - Set up for resetting the device and driver
 * @pf: board private structure
 **/
static void i40e_reset_subtask(struct i40e_pf *pf)
{
	u32 reset_flags = 0;

	rtnl_lock();
	if (test_bit(__I40E_REINIT_REQUESTED, &pf->state)) {
		reset_flags |= BIT(__I40E_REINIT_REQUESTED);
		clear_bit(__I40E_REINIT_REQUESTED, &pf->state);
	}
	if (test_bit(__I40E_PF_RESET_REQUESTED, &pf->state)) {
		reset_flags |= BIT(__I40E_PF_RESET_REQUESTED);
		clear_bit(__I40E_PF_RESET_REQUESTED, &pf->state);
	}
	if (test_bit(__I40E_CORE_RESET_REQUESTED, &pf->state)) {
		reset_flags |= BIT(__I40E_CORE_RESET_REQUESTED);
		clear_bit(__I40E_CORE_RESET_REQUESTED, &pf->state);
	}
	if (test_bit(__I40E_GLOBAL_RESET_REQUESTED, &pf->state)) {
		reset_flags |= BIT(__I40E_GLOBAL_RESET_REQUESTED);
		clear_bit(__I40E_GLOBAL_RESET_REQUESTED, &pf->state);
	}
	if (test_bit(__I40E_DOWN_REQUESTED, &pf->state)) {
		reset_flags |= BIT(__I40E_DOWN_REQUESTED);
		clear_bit(__I40E_DOWN_REQUESTED, &pf->state);
	}

	/* If there's a recovery already waiting, it takes
	 * precedence before starting a new reset sequence.
	 */
	if (test_bit(__I40E_RESET_INTR_RECEIVED, &pf->state)) {
		i40e_handle_reset_warning(pf);
		goto unlock;
	}

	/* If we're already down or resetting, just bail */
	if (reset_flags &&
	    !test_bit(__I40E_DOWN, &pf->state) &&
	    !test_bit(__I40E_CONFIG_BUSY, &pf->state))
		i40e_do_reset(pf, reset_flags);

unlock:
	rtnl_unlock();
}

/**
 * i40e_handle_link_event - Handle link event
 * @pf: board private structure
 * @e: event info posted on ARQ
 **/
static void i40e_handle_link_event(struct i40e_pf *pf,
				   struct i40e_arq_event_info *e)
{
	struct i40e_aqc_get_link_status *status =
		(struct i40e_aqc_get_link_status *)&e->desc.params.raw;

	/* Do a new status request to re-enable LSE reporting
	 * and load new status information into the hw struct
	 * This completely ignores any state information
	 * in the ARQ event info, instead choosing to always
	 * issue the AQ update link status command.
	 */
	i40e_link_event(pf);

	/* check for unqualified module, if link is down */
	if ((status->link_info & I40E_AQ_MEDIA_AVAILABLE) &&
	    (!(status->an_info & I40E_AQ_QUALIFIED_MODULE)) &&
	    (!(status->link_info & I40E_AQ_LINK_UP)))
		dev_err(&pf->pdev->dev,
			"The driver failed to link because an unqualified module was detected.\n");
}

/**
 * i40e_clean_adminq_subtask - Clean the AdminQ rings
 * @pf: board private structure
 **/
static void i40e_clean_adminq_subtask(struct i40e_pf *pf)
{
	struct i40e_arq_event_info event;
	struct i40e_hw *hw = &pf->hw;
	u16 pending, i = 0;
	i40e_status ret;
	u16 opcode;
	u32 oldval;
	u32 val;

	/* Do not run clean AQ when PF reset fails */
	if (test_bit(__I40E_RESET_FAILED, &pf->state))
		return;

	/* check for error indications */
	val = rd32(&pf->hw, pf->hw.aq.arq.len);
	oldval = val;
	if (val & I40E_PF_ARQLEN_ARQVFE_MASK) {
		if (hw->debug_mask & I40E_DEBUG_AQ)
			dev_info(&pf->pdev->dev, "ARQ VF Error detected\n");
		val &= ~I40E_PF_ARQLEN_ARQVFE_MASK;
	}
	if (val & I40E_PF_ARQLEN_ARQOVFL_MASK) {
		if (hw->debug_mask & I40E_DEBUG_AQ)
			dev_info(&pf->pdev->dev, "ARQ Overflow Error detected\n");
		val &= ~I40E_PF_ARQLEN_ARQOVFL_MASK;
		pf->arq_overflows++;
	}
	if (val & I40E_PF_ARQLEN_ARQCRIT_MASK) {
		if (hw->debug_mask & I40E_DEBUG_AQ)
			dev_info(&pf->pdev->dev, "ARQ Critical Error detected\n");
		val &= ~I40E_PF_ARQLEN_ARQCRIT_MASK;
	}
	if (oldval != val)
		wr32(&pf->hw, pf->hw.aq.arq.len, val);

	val = rd32(&pf->hw, pf->hw.aq.asq.len);
	oldval = val;
	if (val & I40E_PF_ATQLEN_ATQVFE_MASK) {
		if (pf->hw.debug_mask & I40E_DEBUG_AQ)
			dev_info(&pf->pdev->dev, "ASQ VF Error detected\n");
		val &= ~I40E_PF_ATQLEN_ATQVFE_MASK;
	}
	if (val & I40E_PF_ATQLEN_ATQOVFL_MASK) {
		if (pf->hw.debug_mask & I40E_DEBUG_AQ)
			dev_info(&pf->pdev->dev, "ASQ Overflow Error detected\n");
		val &= ~I40E_PF_ATQLEN_ATQOVFL_MASK;
	}
	if (val & I40E_PF_ATQLEN_ATQCRIT_MASK) {
		if (pf->hw.debug_mask & I40E_DEBUG_AQ)
			dev_info(&pf->pdev->dev, "ASQ Critical Error detected\n");
		val &= ~I40E_PF_ATQLEN_ATQCRIT_MASK;
	}
	if (oldval != val)
		wr32(&pf->hw, pf->hw.aq.asq.len, val);

	event.buf_len = I40E_MAX_AQ_BUF_SIZE;
	event.msg_buf = kzalloc(event.buf_len, GFP_KERNEL);
	if (!event.msg_buf)
		return;

	do {
		ret = i40e_clean_arq_element(hw, &event, &pending);
		if (ret == I40E_ERR_ADMIN_QUEUE_NO_WORK)
			break;
		else if (ret) {
			dev_info(&pf->pdev->dev, "ARQ event error %d\n", ret);
			break;
		}

		opcode = le16_to_cpu(event.desc.opcode);
		switch (opcode) {

		case i40e_aqc_opc_get_link_status:
			i40e_handle_link_event(pf, &event);
			break;
		case i40e_aqc_opc_send_msg_to_pf:
			ret = i40e_vc_process_vf_msg(pf,
					le16_to_cpu(event.desc.retval),
					le32_to_cpu(event.desc.cookie_high),
					le32_to_cpu(event.desc.cookie_low),
					event.msg_buf,
					event.msg_len);
			break;
		case i40e_aqc_opc_lldp_update_mib:
			dev_dbg(&pf->pdev->dev, "ARQ: Update LLDP MIB event received\n");
#ifdef CONFIG_I40E_DCB
			rtnl_lock();
			ret = i40e_handle_lldp_event(pf, &event);
			rtnl_unlock();
#endif /* CONFIG_I40E_DCB */
			break;
		case i40e_aqc_opc_event_lan_overflow:
			dev_dbg(&pf->pdev->dev, "ARQ LAN queue overflow event received\n");
			i40e_handle_lan_overflow_event(pf, &event);
			break;
		case i40e_aqc_opc_send_msg_to_peer:
			dev_info(&pf->pdev->dev, "ARQ: Msg from other pf\n");
			break;
		case i40e_aqc_opc_nvm_erase:
		case i40e_aqc_opc_nvm_update:
		case i40e_aqc_opc_oem_post_update:
			i40e_debug(&pf->hw, I40E_DEBUG_NVM,
				   "ARQ NVM operation 0x%04x completed\n",
				   opcode);
			break;
		default:
			dev_info(&pf->pdev->dev,
				 "ARQ: Unknown event 0x%04x ignored\n",
				 opcode);
			break;
		}
	} while (pending && (i++ < pf->adminq_work_limit));

	clear_bit(__I40E_ADMINQ_EVENT_PENDING, &pf->state);
	/* re-enable Admin queue interrupt cause */
	val = rd32(hw, I40E_PFINT_ICR0_ENA);
	val |=  I40E_PFINT_ICR0_ENA_ADMINQ_MASK;
	wr32(hw, I40E_PFINT_ICR0_ENA, val);
	i40e_flush(hw);

	kfree(event.msg_buf);
}

/**
 * i40e_verify_eeprom - make sure eeprom is good to use
 * @pf: board private structure
 **/
static void i40e_verify_eeprom(struct i40e_pf *pf)
{
	int err;

	err = i40e_diag_eeprom_test(&pf->hw);
	if (err) {
		/* retry in case of garbage read */
		err = i40e_diag_eeprom_test(&pf->hw);
		if (err) {
			dev_info(&pf->pdev->dev, "eeprom check failed (%d), Tx/Rx traffic disabled\n",
				 err);
			set_bit(__I40E_BAD_EEPROM, &pf->state);
		}
	}

	if (!err && test_bit(__I40E_BAD_EEPROM, &pf->state)) {
		dev_info(&pf->pdev->dev, "eeprom check passed, Tx/Rx traffic enabled\n");
		clear_bit(__I40E_BAD_EEPROM, &pf->state);
	}
}

/**
 * i40e_enable_pf_switch_lb
 * @pf: pointer to the PF structure
 *
 * enable switch loop back or die - no point in a return value
 **/
static void i40e_enable_pf_switch_lb(struct i40e_pf *pf)
{
	struct i40e_vsi *vsi = pf->vsi[pf->lan_vsi];
	struct i40e_vsi_context ctxt;
	int ret;

	ctxt.seid = pf->main_vsi_seid;
	ctxt.pf_num = pf->hw.pf_id;
	ctxt.vf_num = 0;
	ret = i40e_aq_get_vsi_params(&pf->hw, &ctxt, NULL);
	if (ret) {
		dev_info(&pf->pdev->dev,
			 "couldn't get PF vsi config, err %s aq_err %s\n",
			 i40e_stat_str(&pf->hw, ret),
			 i40e_aq_str(&pf->hw, pf->hw.aq.asq_last_status));
		return;
	}
	ctxt.flags = I40E_AQ_VSI_TYPE_PF;
	ctxt.info.valid_sections = cpu_to_le16(I40E_AQ_VSI_PROP_SWITCH_VALID);
	ctxt.info.switch_id |= cpu_to_le16(I40E_AQ_VSI_SW_ID_FLAG_ALLOW_LB);

	ret = i40e_aq_update_vsi_params(&vsi->back->hw, &ctxt, NULL);
	if (ret) {
		dev_info(&pf->pdev->dev,
			 "update vsi switch failed, err %s aq_err %s\n",
			 i40e_stat_str(&pf->hw, ret),
			 i40e_aq_str(&pf->hw, pf->hw.aq.asq_last_status));
	}
}

/**
 * i40e_disable_pf_switch_lb
 * @pf: pointer to the PF structure
 *
 * disable switch loop back or die - no point in a return value
 **/
static void i40e_disable_pf_switch_lb(struct i40e_pf *pf)
{
	struct i40e_vsi *vsi = pf->vsi[pf->lan_vsi];
	struct i40e_vsi_context ctxt;
	int ret;

	ctxt.seid = pf->main_vsi_seid;
	ctxt.pf_num = pf->hw.pf_id;
	ctxt.vf_num = 0;
	ret = i40e_aq_get_vsi_params(&pf->hw, &ctxt, NULL);
	if (ret) {
		dev_info(&pf->pdev->dev,
			 "couldn't get PF vsi config, err %s aq_err %s\n",
			 i40e_stat_str(&pf->hw, ret),
			 i40e_aq_str(&pf->hw, pf->hw.aq.asq_last_status));
		return;
	}
	ctxt.flags = I40E_AQ_VSI_TYPE_PF;
	ctxt.info.valid_sections = cpu_to_le16(I40E_AQ_VSI_PROP_SWITCH_VALID);
	ctxt.info.switch_id &= ~cpu_to_le16(I40E_AQ_VSI_SW_ID_FLAG_ALLOW_LB);

	ret = i40e_aq_update_vsi_params(&vsi->back->hw, &ctxt, NULL);
	if (ret) {
		dev_info(&pf->pdev->dev,
			 "update vsi switch failed, err %s aq_err %s\n",
			 i40e_stat_str(&pf->hw, ret),
			 i40e_aq_str(&pf->hw, pf->hw.aq.asq_last_status));
	}
}

/**
 * i40e_config_bridge_mode - Configure the HW bridge mode
 * @veb: pointer to the bridge instance
 *
 * Configure the loop back mode for the LAN VSI that is downlink to the
 * specified HW bridge instance. It is expected this function is called
 * when a new HW bridge is instantiated.
 **/
static void i40e_config_bridge_mode(struct i40e_veb *veb)
{
	struct i40e_pf *pf = veb->pf;

	if (pf->hw.debug_mask & I40E_DEBUG_LAN)
		dev_info(&pf->pdev->dev, "enabling bridge mode: %s\n",
			 veb->bridge_mode == BRIDGE_MODE_VEPA ? "VEPA" : "VEB");
	if (veb->bridge_mode & BRIDGE_MODE_VEPA)
		i40e_disable_pf_switch_lb(pf);
	else
		i40e_enable_pf_switch_lb(pf);
}

/**
 * i40e_reconstitute_veb - rebuild the VEB and anything connected to it
 * @veb: pointer to the VEB instance
 *
 * This is a recursive function that first builds the attached VSIs then
 * recurses in to build the next layer of VEB.  We track the connections
 * through our own index numbers because the seid's from the HW could
 * change across the reset.
 **/
static int i40e_reconstitute_veb(struct i40e_veb *veb)
{
	struct i40e_vsi *ctl_vsi = NULL;
	struct i40e_pf *pf = veb->pf;
	int v, veb_idx;
	int ret;

	/* build VSI that owns this VEB, temporarily attached to base VEB */
	for (v = 0; v < pf->num_alloc_vsi && !ctl_vsi; v++) {
		if (pf->vsi[v] &&
		    pf->vsi[v]->veb_idx == veb->idx &&
		    pf->vsi[v]->flags & I40E_VSI_FLAG_VEB_OWNER) {
			ctl_vsi = pf->vsi[v];
			break;
		}
	}
	if (!ctl_vsi) {
		dev_info(&pf->pdev->dev,
			 "missing owner VSI for veb_idx %d\n", veb->idx);
		ret = -ENOENT;
		goto end_reconstitute;
	}
	if (ctl_vsi != pf->vsi[pf->lan_vsi])
		ctl_vsi->uplink_seid = pf->vsi[pf->lan_vsi]->uplink_seid;
	ret = i40e_add_vsi(ctl_vsi);
	if (ret) {
		dev_info(&pf->pdev->dev,
			 "rebuild of veb_idx %d owner VSI failed: %d\n",
			 veb->idx, ret);
		goto end_reconstitute;
	}
	i40e_vsi_reset_stats(ctl_vsi);

	/* create the VEB in the switch and move the VSI onto the VEB */
	ret = i40e_add_veb(veb, ctl_vsi);
	if (ret)
		goto end_reconstitute;

	if (pf->flags & I40E_FLAG_VEB_MODE_ENABLED)
		veb->bridge_mode = BRIDGE_MODE_VEB;
	else
		veb->bridge_mode = BRIDGE_MODE_VEPA;
	i40e_config_bridge_mode(veb);

	/* create the remaining VSIs attached to this VEB */
	for (v = 0; v < pf->num_alloc_vsi; v++) {
		if (!pf->vsi[v] || pf->vsi[v] == ctl_vsi)
			continue;

		if (pf->vsi[v]->veb_idx == veb->idx) {
			struct i40e_vsi *vsi = pf->vsi[v];

			vsi->uplink_seid = veb->seid;
			ret = i40e_add_vsi(vsi);
			if (ret) {
				dev_info(&pf->pdev->dev,
					 "rebuild of vsi_idx %d failed: %d\n",
					 v, ret);
				goto end_reconstitute;
			}
			i40e_vsi_reset_stats(vsi);
		}
	}

	/* create any VEBs attached to this VEB - RECURSION */
	for (veb_idx = 0; veb_idx < I40E_MAX_VEB; veb_idx++) {
		if (pf->veb[veb_idx] && pf->veb[veb_idx]->veb_idx == veb->idx) {
			pf->veb[veb_idx]->uplink_seid = veb->seid;
			ret = i40e_reconstitute_veb(pf->veb[veb_idx]);
			if (ret)
				break;
		}
	}

end_reconstitute:
	return ret;
}

/**
 * i40e_get_capabilities - get info about the HW
 * @pf: the PF struct
 **/
static int i40e_get_capabilities(struct i40e_pf *pf)
{
	struct i40e_aqc_list_capabilities_element_resp *cap_buf;
	u16 data_size;
	int buf_len;
	int err;

	buf_len = 40 * sizeof(struct i40e_aqc_list_capabilities_element_resp);
	do {
		cap_buf = kzalloc(buf_len, GFP_KERNEL);
		if (!cap_buf)
			return -ENOMEM;

		/* this loads the data into the hw struct for us */
		err = i40e_aq_discover_capabilities(&pf->hw, cap_buf, buf_len,
					    &data_size,
					    i40e_aqc_opc_list_func_capabilities,
					    NULL);
		/* data loaded, buffer no longer needed */
		kfree(cap_buf);

		if (pf->hw.aq.asq_last_status == I40E_AQ_RC_ENOMEM) {
			/* retry with a larger buffer */
			buf_len = data_size;
		} else if (pf->hw.aq.asq_last_status != I40E_AQ_RC_OK) {
			dev_info(&pf->pdev->dev,
				 "capability discovery failed, err %s aq_err %s\n",
				 i40e_stat_str(&pf->hw, err),
				 i40e_aq_str(&pf->hw,
					     pf->hw.aq.asq_last_status));
			return -ENODEV;
		}
	} while (err);

	if (pf->hw.debug_mask & I40E_DEBUG_USER)
		dev_info(&pf->pdev->dev,
			 "pf=%d, num_vfs=%d, msix_pf=%d, msix_vf=%d, fd_g=%d, fd_b=%d, pf_max_q=%d num_vsi=%d\n",
			 pf->hw.pf_id, pf->hw.func_caps.num_vfs,
			 pf->hw.func_caps.num_msix_vectors,
			 pf->hw.func_caps.num_msix_vectors_vf,
			 pf->hw.func_caps.fd_filters_guaranteed,
			 pf->hw.func_caps.fd_filters_best_effort,
			 pf->hw.func_caps.num_tx_qp,
			 pf->hw.func_caps.num_vsis);

#define DEF_NUM_VSI (1 + (pf->hw.func_caps.fcoe ? 1 : 0) \
		       + pf->hw.func_caps.num_vfs)
	if (pf->hw.revision_id == 0 && (DEF_NUM_VSI > pf->hw.func_caps.num_vsis)) {
		dev_info(&pf->pdev->dev,
			 "got num_vsis %d, setting num_vsis to %d\n",
			 pf->hw.func_caps.num_vsis, DEF_NUM_VSI);
		pf->hw.func_caps.num_vsis = DEF_NUM_VSI;
	}

	return 0;
}

static int i40e_vsi_clear(struct i40e_vsi *vsi);

/**
 * i40e_fdir_sb_setup - initialize the Flow Director resources for Sideband
 * @pf: board private structure
 **/
static void i40e_fdir_sb_setup(struct i40e_pf *pf)
{
	struct i40e_vsi *vsi;
	int i;

	/* quick workaround for an NVM issue that leaves a critical register
	 * uninitialized
	 */
	if (!rd32(&pf->hw, I40E_GLQF_HKEY(0))) {
		static const u32 hkey[] = {
			0xe640d33f, 0xcdfe98ab, 0x73fa7161, 0x0d7a7d36,
			0xeacb7d61, 0xaa4f05b6, 0x9c5c89ed, 0xfc425ddb,
			0xa4654832, 0xfc7461d4, 0x8f827619, 0xf5c63c21,
			0x95b3a76d};

		for (i = 0; i <= I40E_GLQF_HKEY_MAX_INDEX; i++)
			wr32(&pf->hw, I40E_GLQF_HKEY(i), hkey[i]);
	}

	if (!(pf->flags & I40E_FLAG_FD_SB_ENABLED))
		return;

	/* find existing VSI and see if it needs configuring */
	vsi = NULL;
	for (i = 0; i < pf->num_alloc_vsi; i++) {
		if (pf->vsi[i] && pf->vsi[i]->type == I40E_VSI_FDIR) {
			vsi = pf->vsi[i];
			break;
		}
	}

	/* create a new VSI if none exists */
	if (!vsi) {
		vsi = i40e_vsi_setup(pf, I40E_VSI_FDIR,
				     pf->vsi[pf->lan_vsi]->seid, 0);
		if (!vsi) {
			dev_info(&pf->pdev->dev, "Couldn't create FDir VSI\n");
			pf->flags &= ~I40E_FLAG_FD_SB_ENABLED;
			return;
		}
	}

	i40e_vsi_setup_irqhandler(vsi, i40e_fdir_clean_ring);
}

/**
 * i40e_fdir_teardown - release the Flow Director resources
 * @pf: board private structure
 **/
static void i40e_fdir_teardown(struct i40e_pf *pf)
{
	int i;

	i40e_fdir_filter_exit(pf);
	for (i = 0; i < pf->num_alloc_vsi; i++) {
		if (pf->vsi[i] && pf->vsi[i]->type == I40E_VSI_FDIR) {
			i40e_vsi_release(pf->vsi[i]);
			break;
		}
	}
}

/**
 * i40e_prep_for_reset - prep for the core to reset
 * @pf: board private structure
 *
 * Close up the VFs and other things in prep for PF Reset.
  **/
static void i40e_prep_for_reset(struct i40e_pf *pf)
{
	struct i40e_hw *hw = &pf->hw;
	i40e_status ret = 0;
	u32 v;

	clear_bit(__I40E_RESET_INTR_RECEIVED, &pf->state);
	if (test_and_set_bit(__I40E_RESET_RECOVERY_PENDING, &pf->state))
		return;
	if (i40e_check_asq_alive(&pf->hw))
		i40e_vc_notify_reset(pf);

	dev_dbg(&pf->pdev->dev, "Tearing down internal switch for reset\n");

	/* quiesce the VSIs and their queues that are not already DOWN */
	i40e_pf_quiesce_all_vsi(pf);

	for (v = 0; v < pf->num_alloc_vsi; v++) {
		if (pf->vsi[v])
			pf->vsi[v]->seid = 0;
	}

	i40e_shutdown_adminq(&pf->hw);

	/* call shutdown HMC */
	if (hw->hmc.hmc_obj) {
		ret = i40e_shutdown_lan_hmc(hw);
		if (ret)
			dev_warn(&pf->pdev->dev,
				 "shutdown_lan_hmc failed: %d\n", ret);
	}
}

/**
 * i40e_send_version - update firmware with driver version
 * @pf: PF struct
 */
static void i40e_send_version(struct i40e_pf *pf)
{
	struct i40e_driver_version dv;

	dv.major_version = DRV_VERSION_MAJOR;
	dv.minor_version = DRV_VERSION_MINOR;
	dv.build_version = DRV_VERSION_BUILD;
	dv.subbuild_version = 0;
	strlcpy(dv.driver_string, DRV_VERSION, sizeof(dv.driver_string));
	i40e_aq_send_driver_version(&pf->hw, &dv, NULL);
}

/**
 * i40e_reset_and_rebuild - reset and rebuild using a saved config
 * @pf: board private structure
 * @reinit: if the Main VSI needs to re-initialized.
 **/
static void i40e_reset_and_rebuild(struct i40e_pf *pf, bool reinit)
{
	struct i40e_hw *hw = &pf->hw;
	u8 set_fc_aq_fail = 0;
	i40e_status ret;
	u32 val;
	u32 v;

	/* Now we wait for GRST to settle out.
	 * We don't have to delete the VEBs or VSIs from the hw switch
	 * because the reset will make them disappear.
	 */
	ret = i40e_pf_reset(hw);
	if (ret) {
		dev_info(&pf->pdev->dev, "PF reset failed, %d\n", ret);
		set_bit(__I40E_RESET_FAILED, &pf->state);
		goto clear_recovery;
	}
	pf->pfr_count++;

	if (test_bit(__I40E_DOWN, &pf->state))
		goto clear_recovery;
	dev_dbg(&pf->pdev->dev, "Rebuilding internal switch\n");

	/* rebuild the basics for the AdminQ, HMC, and initial HW switch */
	ret = i40e_init_adminq(&pf->hw);
	if (ret) {
		dev_info(&pf->pdev->dev, "Rebuild AdminQ failed, err %s aq_err %s\n",
			 i40e_stat_str(&pf->hw, ret),
			 i40e_aq_str(&pf->hw, pf->hw.aq.asq_last_status));
		goto clear_recovery;
	}

	/* re-verify the eeprom if we just had an EMP reset */
	if (test_and_clear_bit(__I40E_EMP_RESET_INTR_RECEIVED, &pf->state))
		i40e_verify_eeprom(pf);

	i40e_clear_pxe_mode(hw);
	ret = i40e_get_capabilities(pf);
	if (ret)
		goto end_core_reset;

	ret = i40e_init_lan_hmc(hw, hw->func_caps.num_tx_qp,
				hw->func_caps.num_rx_qp,
				pf->fcoe_hmc_cntx_num, pf->fcoe_hmc_filt_num);
	if (ret) {
		dev_info(&pf->pdev->dev, "init_lan_hmc failed: %d\n", ret);
		goto end_core_reset;
	}
	ret = i40e_configure_lan_hmc(hw, I40E_HMC_MODEL_DIRECT_ONLY);
	if (ret) {
		dev_info(&pf->pdev->dev, "configure_lan_hmc failed: %d\n", ret);
		goto end_core_reset;
	}

#ifdef CONFIG_I40E_DCB
	ret = i40e_init_pf_dcb(pf);
	if (ret) {
		dev_info(&pf->pdev->dev, "DCB init failed %d, disabled\n", ret);
		pf->flags &= ~I40E_FLAG_DCB_CAPABLE;
		/* Continue without DCB enabled */
	}
#endif /* CONFIG_I40E_DCB */
#ifdef I40E_FCOE
	i40e_init_pf_fcoe(pf);

#endif
	/* do basic switch setup */
	ret = i40e_setup_pf_switch(pf, reinit);
	if (ret)
		goto end_core_reset;

	/* The driver only wants link up/down and module qualification
	 * reports from firmware.  Note the negative logic.
	 */
	ret = i40e_aq_set_phy_int_mask(&pf->hw,
				       ~(I40E_AQ_EVENT_LINK_UPDOWN |
					 I40E_AQ_EVENT_MEDIA_NA |
					 I40E_AQ_EVENT_MODULE_QUAL_FAIL), NULL);
	if (ret)
		dev_info(&pf->pdev->dev, "set phy mask fail, err %s aq_err %s\n",
			 i40e_stat_str(&pf->hw, ret),
			 i40e_aq_str(&pf->hw, pf->hw.aq.asq_last_status));

	/* make sure our flow control settings are restored */
	ret = i40e_set_fc(&pf->hw, &set_fc_aq_fail, true);
	if (ret)
		dev_dbg(&pf->pdev->dev, "setting flow control: ret = %s last_status = %s\n",
			i40e_stat_str(&pf->hw, ret),
			i40e_aq_str(&pf->hw, pf->hw.aq.asq_last_status));

	/* Rebuild the VSIs and VEBs that existed before reset.
	 * They are still in our local switch element arrays, so only
	 * need to rebuild the switch model in the HW.
	 *
	 * If there were VEBs but the reconstitution failed, we'll try
	 * try to recover minimal use by getting the basic PF VSI working.
	 */
	if (pf->vsi[pf->lan_vsi]->uplink_seid != pf->mac_seid) {
		dev_dbg(&pf->pdev->dev, "attempting to rebuild switch\n");
		/* find the one VEB connected to the MAC, and find orphans */
		for (v = 0; v < I40E_MAX_VEB; v++) {
			if (!pf->veb[v])
				continue;

			if (pf->veb[v]->uplink_seid == pf->mac_seid ||
			    pf->veb[v]->uplink_seid == 0) {
				ret = i40e_reconstitute_veb(pf->veb[v]);

				if (!ret)
					continue;

				/* If Main VEB failed, we're in deep doodoo,
				 * so give up rebuilding the switch and set up
				 * for minimal rebuild of PF VSI.
				 * If orphan failed, we'll report the error
				 * but try to keep going.
				 */
				if (pf->veb[v]->uplink_seid == pf->mac_seid) {
					dev_info(&pf->pdev->dev,
						 "rebuild of switch failed: %d, will try to set up simple PF connection\n",
						 ret);
					pf->vsi[pf->lan_vsi]->uplink_seid
								= pf->mac_seid;
					break;
				} else if (pf->veb[v]->uplink_seid == 0) {
					dev_info(&pf->pdev->dev,
						 "rebuild of orphan VEB failed: %d\n",
						 ret);
				}
			}
		}
	}

	if (pf->vsi[pf->lan_vsi]->uplink_seid == pf->mac_seid) {
		dev_dbg(&pf->pdev->dev, "attempting to rebuild PF VSI\n");
		/* no VEB, so rebuild only the Main VSI */
		ret = i40e_add_vsi(pf->vsi[pf->lan_vsi]);
		if (ret) {
			dev_info(&pf->pdev->dev,
				 "rebuild of Main VSI failed: %d\n", ret);
			goto end_core_reset;
		}
	}

	/* Reconfigure hardware for allowing smaller MSS in the case
	 * of TSO, so that we avoid the MDD being fired and causing
	 * a reset in the case of small MSS+TSO.
	 */
#define I40E_REG_MSS          0x000E64DC
#define I40E_REG_MSS_MIN_MASK 0x3FF0000
#define I40E_64BYTE_MSS       0x400000
	val = rd32(hw, I40E_REG_MSS);
	if ((val & I40E_REG_MSS_MIN_MASK) > I40E_64BYTE_MSS) {
		val &= ~I40E_REG_MSS_MIN_MASK;
		val |= I40E_64BYTE_MSS;
		wr32(hw, I40E_REG_MSS, val);
	}

	if (pf->flags & I40E_FLAG_RESTART_AUTONEG) {
		msleep(75);
		ret = i40e_aq_set_link_restart_an(&pf->hw, true, NULL);
		if (ret)
			dev_info(&pf->pdev->dev, "link restart failed, err %s aq_err %s\n",
				 i40e_stat_str(&pf->hw, ret),
				 i40e_aq_str(&pf->hw,
					     pf->hw.aq.asq_last_status));
	}
	/* reinit the misc interrupt */
	if (pf->flags & I40E_FLAG_MSIX_ENABLED)
		ret = i40e_setup_misc_vector(pf);

	/* Add a filter to drop all Flow control frames from any VSI from being
	 * transmitted. By doing so we stop a malicious VF from sending out
	 * PAUSE or PFC frames and potentially controlling traffic for other
	 * PF/VF VSIs.
	 * The FW can still send Flow control frames if enabled.
	 */
	i40e_add_filter_to_drop_tx_flow_control_frames(&pf->hw,
						       pf->main_vsi_seid);

	/* restart the VSIs that were rebuilt and running before the reset */
	i40e_pf_unquiesce_all_vsi(pf);

	if (pf->num_alloc_vfs) {
		for (v = 0; v < pf->num_alloc_vfs; v++)
			i40e_reset_vf(&pf->vf[v], true);
	}

	/* tell the firmware that we're starting */
	i40e_send_version(pf);

end_core_reset:
	clear_bit(__I40E_RESET_FAILED, &pf->state);
clear_recovery:
	clear_bit(__I40E_RESET_RECOVERY_PENDING, &pf->state);
}

/**
 * i40e_handle_reset_warning - prep for the PF to reset, reset and rebuild
 * @pf: board private structure
 *
 * Close up the VFs and other things in prep for a Core Reset,
 * then get ready to rebuild the world.
 **/
static void i40e_handle_reset_warning(struct i40e_pf *pf)
{
	i40e_prep_for_reset(pf);
	i40e_reset_and_rebuild(pf, false);
}

/**
 * i40e_handle_mdd_event
 * @pf: pointer to the PF structure
 *
 * Called from the MDD irq handler to identify possibly malicious vfs
 **/
static void i40e_handle_mdd_event(struct i40e_pf *pf)
{
	struct i40e_hw *hw = &pf->hw;
	bool mdd_detected = false;
	bool pf_mdd_detected = false;
	struct i40e_vf *vf;
	u32 reg;
	int i;

	if (!test_bit(__I40E_MDD_EVENT_PENDING, &pf->state))
		return;

	/* find what triggered the MDD event */
	reg = rd32(hw, I40E_GL_MDET_TX);
	if (reg & I40E_GL_MDET_TX_VALID_MASK) {
		u8 pf_num = (reg & I40E_GL_MDET_TX_PF_NUM_MASK) >>
				I40E_GL_MDET_TX_PF_NUM_SHIFT;
		u16 vf_num = (reg & I40E_GL_MDET_TX_VF_NUM_MASK) >>
				I40E_GL_MDET_TX_VF_NUM_SHIFT;
		u8 event = (reg & I40E_GL_MDET_TX_EVENT_MASK) >>
				I40E_GL_MDET_TX_EVENT_SHIFT;
		u16 queue = ((reg & I40E_GL_MDET_TX_QUEUE_MASK) >>
				I40E_GL_MDET_TX_QUEUE_SHIFT) -
				pf->hw.func_caps.base_queue;
		if (netif_msg_tx_err(pf))
			dev_info(&pf->pdev->dev, "Malicious Driver Detection event 0x%02x on TX queue %d PF number 0x%02x VF number 0x%02x\n",
				 event, queue, pf_num, vf_num);
		wr32(hw, I40E_GL_MDET_TX, 0xffffffff);
		mdd_detected = true;
	}
	reg = rd32(hw, I40E_GL_MDET_RX);
	if (reg & I40E_GL_MDET_RX_VALID_MASK) {
		u8 func = (reg & I40E_GL_MDET_RX_FUNCTION_MASK) >>
				I40E_GL_MDET_RX_FUNCTION_SHIFT;
		u8 event = (reg & I40E_GL_MDET_RX_EVENT_MASK) >>
				I40E_GL_MDET_RX_EVENT_SHIFT;
		u16 queue = ((reg & I40E_GL_MDET_RX_QUEUE_MASK) >>
				I40E_GL_MDET_RX_QUEUE_SHIFT) -
				pf->hw.func_caps.base_queue;
		if (netif_msg_rx_err(pf))
			dev_info(&pf->pdev->dev, "Malicious Driver Detection event 0x%02x on RX queue %d of function 0x%02x\n",
				 event, queue, func);
		wr32(hw, I40E_GL_MDET_RX, 0xffffffff);
		mdd_detected = true;
	}

	if (mdd_detected) {
		reg = rd32(hw, I40E_PF_MDET_TX);
		if (reg & I40E_PF_MDET_TX_VALID_MASK) {
			wr32(hw, I40E_PF_MDET_TX, 0xFFFF);
			dev_info(&pf->pdev->dev, "TX driver issue detected, PF reset issued\n");
			pf_mdd_detected = true;
		}
		reg = rd32(hw, I40E_PF_MDET_RX);
		if (reg & I40E_PF_MDET_RX_VALID_MASK) {
			wr32(hw, I40E_PF_MDET_RX, 0xFFFF);
			dev_info(&pf->pdev->dev, "RX driver issue detected, PF reset issued\n");
			pf_mdd_detected = true;
		}
		/* Queue belongs to the PF, initiate a reset */
		if (pf_mdd_detected) {
			set_bit(__I40E_PF_RESET_REQUESTED, &pf->state);
			i40e_service_event_schedule(pf);
		}
	}

	/* see if one of the VFs needs its hand slapped */
	for (i = 0; i < pf->num_alloc_vfs && mdd_detected; i++) {
		vf = &(pf->vf[i]);
		reg = rd32(hw, I40E_VP_MDET_TX(i));
		if (reg & I40E_VP_MDET_TX_VALID_MASK) {
			wr32(hw, I40E_VP_MDET_TX(i), 0xFFFF);
			vf->num_mdd_events++;
			dev_info(&pf->pdev->dev, "TX driver issue detected on VF %d\n",
				 i);
		}

		reg = rd32(hw, I40E_VP_MDET_RX(i));
		if (reg & I40E_VP_MDET_RX_VALID_MASK) {
			wr32(hw, I40E_VP_MDET_RX(i), 0xFFFF);
			vf->num_mdd_events++;
			dev_info(&pf->pdev->dev, "RX driver issue detected on VF %d\n",
				 i);
		}

		if (vf->num_mdd_events > I40E_DEFAULT_NUM_MDD_EVENTS_ALLOWED) {
			dev_info(&pf->pdev->dev,
				 "Too many MDD events on VF %d, disabled\n", i);
			dev_info(&pf->pdev->dev,
				 "Use PF Control I/F to re-enable the VF\n");
			set_bit(I40E_VF_STAT_DISABLED, &vf->vf_states);
		}
	}

	/* re-enable mdd interrupt cause */
	clear_bit(__I40E_MDD_EVENT_PENDING, &pf->state);
	reg = rd32(hw, I40E_PFINT_ICR0_ENA);
	reg |=  I40E_PFINT_ICR0_ENA_MAL_DETECT_MASK;
	wr32(hw, I40E_PFINT_ICR0_ENA, reg);
	i40e_flush(hw);
}

/**
 * i40e_sync_udp_filters_subtask - Sync the VSI filter list with HW
 * @pf: board private structure
 **/
static void i40e_sync_udp_filters_subtask(struct i40e_pf *pf)
{
	struct i40e_hw *hw = &pf->hw;
	i40e_status ret;
	__be16 port;
	int i;

	if (!(pf->flags & I40E_FLAG_UDP_FILTER_SYNC))
		return;

	pf->flags &= ~I40E_FLAG_UDP_FILTER_SYNC;

	for (i = 0; i < I40E_MAX_PF_UDP_OFFLOAD_PORTS; i++) {
		if (pf->pending_udp_bitmap & BIT_ULL(i)) {
			pf->pending_udp_bitmap &= ~BIT_ULL(i);
			port = pf->udp_ports[i].index;
			if (port)
				ret = i40e_aq_add_udp_tunnel(hw, ntohs(port),
						     pf->udp_ports[i].type,
						     NULL, NULL);
			else
				ret = i40e_aq_del_udp_tunnel(hw, i, NULL);

			if (ret) {
				dev_dbg(&pf->pdev->dev,
					"%s %s port %d, index %d failed, err %s aq_err %s\n",
					pf->udp_ports[i].type ? "vxlan" : "geneve",
					port ? "add" : "delete",
					ntohs(port), i,
					i40e_stat_str(&pf->hw, ret),
					i40e_aq_str(&pf->hw,
						    pf->hw.aq.asq_last_status));
				pf->udp_ports[i].index = 0;
			}
		}
	}
}

/**
 * i40e_service_task - Run the driver's async subtasks
 * @work: pointer to work_struct containing our data
 **/
static void i40e_service_task(struct work_struct *work)
{
	struct i40e_pf *pf = container_of(work,
					  struct i40e_pf,
					  service_task);
	unsigned long start_time = jiffies;

	/* don't bother with service tasks if a reset is in progress */
	if (test_bit(__I40E_RESET_RECOVERY_PENDING, &pf->state)) {
		i40e_service_event_complete(pf);
		return;
	}

	i40e_detect_recover_hung(pf);
	i40e_sync_filters_subtask(pf);
	i40e_reset_subtask(pf);
	i40e_handle_mdd_event(pf);
	i40e_vc_process_vflr_event(pf);
	i40e_watchdog_subtask(pf);
	i40e_fdir_reinit_subtask(pf);
	i40e_client_subtask(pf);
	i40e_sync_filters_subtask(pf);
	i40e_sync_udp_filters_subtask(pf);
	i40e_clean_adminq_subtask(pf);

	i40e_service_event_complete(pf);

	/* If the tasks have taken longer than one timer cycle or there
	 * is more work to be done, reschedule the service task now
	 * rather than wait for the timer to tick again.
	 */
	if (time_after(jiffies, (start_time + pf->service_timer_period)) ||
	    test_bit(__I40E_ADMINQ_EVENT_PENDING, &pf->state)		 ||
	    test_bit(__I40E_MDD_EVENT_PENDING, &pf->state)		 ||
	    test_bit(__I40E_VFLR_EVENT_PENDING, &pf->state))
		i40e_service_event_schedule(pf);
}

/**
 * i40e_service_timer - timer callback
 * @data: pointer to PF struct
 **/
static void i40e_service_timer(unsigned long data)
{
	struct i40e_pf *pf = (struct i40e_pf *)data;

	mod_timer(&pf->service_timer,
		  round_jiffies(jiffies + pf->service_timer_period));
	i40e_service_event_schedule(pf);
}

/**
 * i40e_set_num_rings_in_vsi - Determine number of rings in the VSI
 * @vsi: the VSI being configured
 **/
static int i40e_set_num_rings_in_vsi(struct i40e_vsi *vsi)
{
	struct i40e_pf *pf = vsi->back;

	switch (vsi->type) {
	case I40E_VSI_MAIN:
		vsi->alloc_queue_pairs = pf->num_lan_qps;
		vsi->num_desc = ALIGN(I40E_DEFAULT_NUM_DESCRIPTORS,
				      I40E_REQ_DESCRIPTOR_MULTIPLE);
		if (pf->flags & I40E_FLAG_MSIX_ENABLED)
			vsi->num_q_vectors = pf->num_lan_msix;
		else
			vsi->num_q_vectors = 1;

		break;

	case I40E_VSI_FDIR:
		vsi->alloc_queue_pairs = 1;
		vsi->num_desc = ALIGN(I40E_FDIR_RING_COUNT,
				      I40E_REQ_DESCRIPTOR_MULTIPLE);
		vsi->num_q_vectors = pf->num_fdsb_msix;
		break;

	case I40E_VSI_VMDQ2:
		vsi->alloc_queue_pairs = pf->num_vmdq_qps;
		vsi->num_desc = ALIGN(I40E_DEFAULT_NUM_DESCRIPTORS,
				      I40E_REQ_DESCRIPTOR_MULTIPLE);
		vsi->num_q_vectors = pf->num_vmdq_msix;
		break;

	case I40E_VSI_SRIOV:
		vsi->alloc_queue_pairs = pf->num_vf_qps;
		vsi->num_desc = ALIGN(I40E_DEFAULT_NUM_DESCRIPTORS,
				      I40E_REQ_DESCRIPTOR_MULTIPLE);
		break;

#ifdef I40E_FCOE
	case I40E_VSI_FCOE:
		vsi->alloc_queue_pairs = pf->num_fcoe_qps;
		vsi->num_desc = ALIGN(I40E_DEFAULT_NUM_DESCRIPTORS,
				      I40E_REQ_DESCRIPTOR_MULTIPLE);
		vsi->num_q_vectors = pf->num_fcoe_msix;
		break;

#endif /* I40E_FCOE */
	default:
		WARN_ON(1);
		return -ENODATA;
	}

	return 0;
}

/**
 * i40e_vsi_alloc_arrays - Allocate queue and vector pointer arrays for the vsi
 * @type: VSI pointer
 * @alloc_qvectors: a bool to specify if q_vectors need to be allocated.
 *
 * On error: returns error code (negative)
 * On success: returns 0
 **/
static int i40e_vsi_alloc_arrays(struct i40e_vsi *vsi, bool alloc_qvectors)
{
	int size;
	int ret = 0;

	/* allocate memory for both Tx and Rx ring pointers */
	size = sizeof(struct i40e_ring *) * vsi->alloc_queue_pairs * 2;
	vsi->tx_rings = kzalloc(size, GFP_KERNEL);
	if (!vsi->tx_rings)
		return -ENOMEM;
	vsi->rx_rings = &vsi->tx_rings[vsi->alloc_queue_pairs];

	if (alloc_qvectors) {
		/* allocate memory for q_vector pointers */
		size = sizeof(struct i40e_q_vector *) * vsi->num_q_vectors;
		vsi->q_vectors = kzalloc(size, GFP_KERNEL);
		if (!vsi->q_vectors) {
			ret = -ENOMEM;
			goto err_vectors;
		}
	}
	return ret;

err_vectors:
	kfree(vsi->tx_rings);
	return ret;
}

/**
 * i40e_vsi_mem_alloc - Allocates the next available struct vsi in the PF
 * @pf: board private structure
 * @type: type of VSI
 *
 * On error: returns error code (negative)
 * On success: returns vsi index in PF (positive)
 **/
static int i40e_vsi_mem_alloc(struct i40e_pf *pf, enum i40e_vsi_type type)
{
	int ret = -ENODEV;
	struct i40e_vsi *vsi;
	int vsi_idx;
	int i;

	/* Need to protect the allocation of the VSIs at the PF level */
	mutex_lock(&pf->switch_mutex);

	/* VSI list may be fragmented if VSI creation/destruction has
	 * been happening.  We can afford to do a quick scan to look
	 * for any free VSIs in the list.
	 *
	 * find next empty vsi slot, looping back around if necessary
	 */
	i = pf->next_vsi;
	while (i < pf->num_alloc_vsi && pf->vsi[i])
		i++;
	if (i >= pf->num_alloc_vsi) {
		i = 0;
		while (i < pf->next_vsi && pf->vsi[i])
			i++;
	}

	if (i < pf->num_alloc_vsi && !pf->vsi[i]) {
		vsi_idx = i;             /* Found one! */
	} else {
		ret = -ENODEV;
		goto unlock_pf;  /* out of VSI slots! */
	}
	pf->next_vsi = ++i;

	vsi = kzalloc(sizeof(*vsi), GFP_KERNEL);
	if (!vsi) {
		ret = -ENOMEM;
		goto unlock_pf;
	}
	vsi->type = type;
	vsi->back = pf;
	set_bit(__I40E_DOWN, &vsi->state);
	vsi->flags = 0;
	vsi->idx = vsi_idx;
	vsi->int_rate_limit = 0;
	vsi->rss_table_size = (vsi->type == I40E_VSI_MAIN) ?
				pf->rss_table_size : 64;
	vsi->netdev_registered = false;
	vsi->work_limit = I40E_DEFAULT_IRQ_WORK;
	INIT_LIST_HEAD(&vsi->mac_filter_list);
	vsi->irqs_ready = false;

	ret = i40e_set_num_rings_in_vsi(vsi);
	if (ret)
		goto err_rings;

	ret = i40e_vsi_alloc_arrays(vsi, true);
	if (ret)
		goto err_rings;

	/* Setup default MSIX irq handler for VSI */
	i40e_vsi_setup_irqhandler(vsi, i40e_msix_clean_rings);

	/* Initialize VSI lock */
	spin_lock_init(&vsi->mac_filter_list_lock);
	pf->vsi[vsi_idx] = vsi;
	ret = vsi_idx;
	goto unlock_pf;

err_rings:
	pf->next_vsi = i - 1;
	kfree(vsi);
unlock_pf:
	mutex_unlock(&pf->switch_mutex);
	return ret;
}

/**
 * i40e_vsi_free_arrays - Free queue and vector pointer arrays for the VSI
 * @type: VSI pointer
 * @free_qvectors: a bool to specify if q_vectors need to be freed.
 *
 * On error: returns error code (negative)
 * On success: returns 0
 **/
static void i40e_vsi_free_arrays(struct i40e_vsi *vsi, bool free_qvectors)
{
	/* free the ring and vector containers */
	if (free_qvectors) {
		kfree(vsi->q_vectors);
		vsi->q_vectors = NULL;
	}
	kfree(vsi->tx_rings);
	vsi->tx_rings = NULL;
	vsi->rx_rings = NULL;
}

/**
 * i40e_clear_rss_config_user - clear the user configured RSS hash keys
 * and lookup table
 * @vsi: Pointer to VSI structure
 */
static void i40e_clear_rss_config_user(struct i40e_vsi *vsi)
{
	if (!vsi)
		return;

	kfree(vsi->rss_hkey_user);
	vsi->rss_hkey_user = NULL;

	kfree(vsi->rss_lut_user);
	vsi->rss_lut_user = NULL;
}

/**
 * i40e_vsi_clear - Deallocate the VSI provided
 * @vsi: the VSI being un-configured
 **/
static int i40e_vsi_clear(struct i40e_vsi *vsi)
{
	struct i40e_pf *pf;

	if (!vsi)
		return 0;

	if (!vsi->back)
		goto free_vsi;
	pf = vsi->back;

	mutex_lock(&pf->switch_mutex);
	if (!pf->vsi[vsi->idx]) {
		dev_err(&pf->pdev->dev, "pf->vsi[%d] is NULL, just free vsi[%d](%p,type %d)\n",
			vsi->idx, vsi->idx, vsi, vsi->type);
		goto unlock_vsi;
	}

	if (pf->vsi[vsi->idx] != vsi) {
		dev_err(&pf->pdev->dev,
			"pf->vsi[%d](%p, type %d) != vsi[%d](%p,type %d): no free!\n",
			pf->vsi[vsi->idx]->idx,
			pf->vsi[vsi->idx],
			pf->vsi[vsi->idx]->type,
			vsi->idx, vsi, vsi->type);
		goto unlock_vsi;
	}

	/* updates the PF for this cleared vsi */
	i40e_put_lump(pf->qp_pile, vsi->base_queue, vsi->idx);
	i40e_put_lump(pf->irq_pile, vsi->base_vector, vsi->idx);

	i40e_vsi_free_arrays(vsi, true);
	i40e_clear_rss_config_user(vsi);

	pf->vsi[vsi->idx] = NULL;
	if (vsi->idx < pf->next_vsi)
		pf->next_vsi = vsi->idx;

unlock_vsi:
	mutex_unlock(&pf->switch_mutex);
free_vsi:
	kfree(vsi);

	return 0;
}

/**
 * i40e_vsi_clear_rings - Deallocates the Rx and Tx rings for the provided VSI
 * @vsi: the VSI being cleaned
 **/
static void i40e_vsi_clear_rings(struct i40e_vsi *vsi)
{
	int i;

	if (vsi->tx_rings && vsi->tx_rings[0]) {
		for (i = 0; i < vsi->alloc_queue_pairs; i++) {
			kfree_rcu(vsi->tx_rings[i], rcu);
			vsi->tx_rings[i] = NULL;
			vsi->rx_rings[i] = NULL;
		}
	}
}

/**
 * i40e_alloc_rings - Allocates the Rx and Tx rings for the provided VSI
 * @vsi: the VSI being configured
 **/
static int i40e_alloc_rings(struct i40e_vsi *vsi)
{
	struct i40e_ring *tx_ring, *rx_ring;
	struct i40e_pf *pf = vsi->back;
	int i;

	/* Set basic values in the rings to be used later during open() */
	for (i = 0; i < vsi->alloc_queue_pairs; i++) {
		/* allocate space for both Tx and Rx in one shot */
		tx_ring = kzalloc(sizeof(struct i40e_ring) * 2, GFP_KERNEL);
		if (!tx_ring)
			goto err_out;

		tx_ring->queue_index = i;
		tx_ring->reg_idx = vsi->base_queue + i;
		tx_ring->ring_active = false;
		tx_ring->vsi = vsi;
		tx_ring->netdev = vsi->netdev;
		tx_ring->dev = &pf->pdev->dev;
		tx_ring->count = vsi->num_desc;
		tx_ring->size = 0;
		tx_ring->dcb_tc = 0;
		if (vsi->back->flags & I40E_FLAG_WB_ON_ITR_CAPABLE)
			tx_ring->flags = I40E_TXR_FLAGS_WB_ON_ITR;
		tx_ring->tx_itr_setting = pf->tx_itr_default;
		vsi->tx_rings[i] = tx_ring;

		rx_ring = &tx_ring[1];
		rx_ring->queue_index = i;
		rx_ring->reg_idx = vsi->base_queue + i;
		rx_ring->ring_active = false;
		rx_ring->vsi = vsi;
		rx_ring->netdev = vsi->netdev;
		rx_ring->dev = &pf->pdev->dev;
		rx_ring->count = vsi->num_desc;
		rx_ring->size = 0;
		rx_ring->dcb_tc = 0;
		rx_ring->rx_itr_setting = pf->rx_itr_default;
		vsi->rx_rings[i] = rx_ring;
	}

	return 0;

err_out:
	i40e_vsi_clear_rings(vsi);
	return -ENOMEM;
}

/**
 * i40e_reserve_msix_vectors - Reserve MSI-X vectors in the kernel
 * @pf: board private structure
 * @vectors: the number of MSI-X vectors to request
 *
 * Returns the number of vectors reserved, or error
 **/
static int i40e_reserve_msix_vectors(struct i40e_pf *pf, int vectors)
{
	vectors = pci_enable_msix_range(pf->pdev, pf->msix_entries,
					I40E_MIN_MSIX, vectors);
	if (vectors < 0) {
		dev_info(&pf->pdev->dev,
			 "MSI-X vector reservation failed: %d\n", vectors);
		vectors = 0;
	}

	return vectors;
}

/**
 * i40e_init_msix - Setup the MSIX capability
 * @pf: board private structure
 *
 * Work with the OS to set up the MSIX vectors needed.
 *
 * Returns the number of vectors reserved or negative on failure
 **/
static int i40e_init_msix(struct i40e_pf *pf)
{
	struct i40e_hw *hw = &pf->hw;
	int vectors_left;
	int v_budget, i;
	int v_actual;
	int iwarp_requested = 0;

	if (!(pf->flags & I40E_FLAG_MSIX_ENABLED))
		return -ENODEV;

	/* The number of vectors we'll request will be comprised of:
	 *   - Add 1 for "other" cause for Admin Queue events, etc.
	 *   - The number of LAN queue pairs
	 *	- Queues being used for RSS.
	 *		We don't need as many as max_rss_size vectors.
	 *		use rss_size instead in the calculation since that
	 *		is governed by number of cpus in the system.
	 *	- assumes symmetric Tx/Rx pairing
	 *   - The number of VMDq pairs
	 *   - The CPU count within the NUMA node if iWARP is enabled
#ifdef I40E_FCOE
	 *   - The number of FCOE qps.
#endif
	 * Once we count this up, try the request.
	 *
	 * If we can't get what we want, we'll simplify to nearly nothing
	 * and try again.  If that still fails, we punt.
	 */
	vectors_left = hw->func_caps.num_msix_vectors;
	v_budget = 0;

	/* reserve one vector for miscellaneous handler */
	if (vectors_left) {
		v_budget++;
		vectors_left--;
	}

	/* reserve vectors for the main PF traffic queues */
	pf->num_lan_msix = min_t(int, num_online_cpus(), vectors_left);
	vectors_left -= pf->num_lan_msix;
	v_budget += pf->num_lan_msix;

	/* reserve one vector for sideband flow director */
	if (pf->flags & I40E_FLAG_FD_SB_ENABLED) {
		if (vectors_left) {
			pf->num_fdsb_msix = 1;
			v_budget++;
			vectors_left--;
		} else {
			pf->num_fdsb_msix = 0;
			pf->flags &= ~I40E_FLAG_FD_SB_ENABLED;
		}
	}

#ifdef I40E_FCOE
	/* can we reserve enough for FCoE? */
	if (pf->flags & I40E_FLAG_FCOE_ENABLED) {
		if (!vectors_left)
			pf->num_fcoe_msix = 0;
		else if (vectors_left >= pf->num_fcoe_qps)
			pf->num_fcoe_msix = pf->num_fcoe_qps;
		else
			pf->num_fcoe_msix = 1;
		v_budget += pf->num_fcoe_msix;
		vectors_left -= pf->num_fcoe_msix;
	}

#endif
	/* can we reserve enough for iWARP? */
	if (pf->flags & I40E_FLAG_IWARP_ENABLED) {
		if (!vectors_left)
			pf->num_iwarp_msix = 0;
		else if (vectors_left < pf->num_iwarp_msix)
			pf->num_iwarp_msix = 1;
		v_budget += pf->num_iwarp_msix;
		vectors_left -= pf->num_iwarp_msix;
	}

	/* any vectors left over go for VMDq support */
	if (pf->flags & I40E_FLAG_VMDQ_ENABLED) {
		int vmdq_vecs_wanted = pf->num_vmdq_vsis * pf->num_vmdq_qps;
		int vmdq_vecs = min_t(int, vectors_left, vmdq_vecs_wanted);

		/* if we're short on vectors for what's desired, we limit
		 * the queues per vmdq.  If this is still more than are
		 * available, the user will need to change the number of
		 * queues/vectors used by the PF later with the ethtool
		 * channels command
		 */
		if (vmdq_vecs < vmdq_vecs_wanted)
			pf->num_vmdq_qps = 1;
		pf->num_vmdq_msix = pf->num_vmdq_qps;

		v_budget += vmdq_vecs;
		vectors_left -= vmdq_vecs;
	}

	pf->msix_entries = kcalloc(v_budget, sizeof(struct msix_entry),
				   GFP_KERNEL);
	if (!pf->msix_entries)
		return -ENOMEM;

	for (i = 0; i < v_budget; i++)
		pf->msix_entries[i].entry = i;
	v_actual = i40e_reserve_msix_vectors(pf, v_budget);

	if (v_actual != v_budget) {
		/* If we have limited resources, we will start with no vectors
		 * for the special features and then allocate vectors to some
		 * of these features based on the policy and at the end disable
		 * the features that did not get any vectors.
		 */
		iwarp_requested = pf->num_iwarp_msix;
		pf->num_iwarp_msix = 0;
#ifdef I40E_FCOE
		pf->num_fcoe_qps = 0;
		pf->num_fcoe_msix = 0;
#endif
		pf->num_vmdq_msix = 0;
	}

	if (v_actual < I40E_MIN_MSIX) {
		pf->flags &= ~I40E_FLAG_MSIX_ENABLED;
		kfree(pf->msix_entries);
		pf->msix_entries = NULL;
		return -ENODEV;

	} else if (v_actual == I40E_MIN_MSIX) {
		/* Adjust for minimal MSIX use */
		pf->num_vmdq_vsis = 0;
		pf->num_vmdq_qps = 0;
		pf->num_lan_qps = 1;
		pf->num_lan_msix = 1;

	} else if (v_actual != v_budget) {
		int vec;

		/* reserve the misc vector */
		vec = v_actual - 1;

		/* Scale vector usage down */
		pf->num_vmdq_msix = 1;    /* force VMDqs to only one vector */
		pf->num_vmdq_vsis = 1;
		pf->num_vmdq_qps = 1;
		pf->flags &= ~I40E_FLAG_FD_SB_ENABLED;

		/* partition out the remaining vectors */
		switch (vec) {
		case 2:
			pf->num_lan_msix = 1;
			break;
		case 3:
			if (pf->flags & I40E_FLAG_IWARP_ENABLED) {
				pf->num_lan_msix = 1;
				pf->num_iwarp_msix = 1;
			} else {
				pf->num_lan_msix = 2;
			}
#ifdef I40E_FCOE
			/* give one vector to FCoE */
			if (pf->flags & I40E_FLAG_FCOE_ENABLED) {
				pf->num_lan_msix = 1;
				pf->num_fcoe_msix = 1;
			}
#endif
			break;
		default:
			if (pf->flags & I40E_FLAG_IWARP_ENABLED) {
				pf->num_iwarp_msix = min_t(int, (vec / 3),
						 iwarp_requested);
				pf->num_vmdq_vsis = min_t(int, (vec / 3),
						  I40E_DEFAULT_NUM_VMDQ_VSI);
			} else {
				pf->num_vmdq_vsis = min_t(int, (vec / 2),
						  I40E_DEFAULT_NUM_VMDQ_VSI);
			}
			pf->num_lan_msix = min_t(int,
			       (vec - (pf->num_iwarp_msix + pf->num_vmdq_vsis)),
							      pf->num_lan_msix);
#ifdef I40E_FCOE
			/* give one vector to FCoE */
			if (pf->flags & I40E_FLAG_FCOE_ENABLED) {
				pf->num_fcoe_msix = 1;
				vec--;
			}
#endif
			break;
		}
	}

	if ((pf->flags & I40E_FLAG_VMDQ_ENABLED) &&
	    (pf->num_vmdq_msix == 0)) {
		dev_info(&pf->pdev->dev, "VMDq disabled, not enough MSI-X vectors\n");
		pf->flags &= ~I40E_FLAG_VMDQ_ENABLED;
	}

	if ((pf->flags & I40E_FLAG_IWARP_ENABLED) &&
	    (pf->num_iwarp_msix == 0)) {
		dev_info(&pf->pdev->dev, "IWARP disabled, not enough MSI-X vectors\n");
		pf->flags &= ~I40E_FLAG_IWARP_ENABLED;
	}
#ifdef I40E_FCOE

	if ((pf->flags & I40E_FLAG_FCOE_ENABLED) && (pf->num_fcoe_msix == 0)) {
		dev_info(&pf->pdev->dev, "FCOE disabled, not enough MSI-X vectors\n");
		pf->flags &= ~I40E_FLAG_FCOE_ENABLED;
	}
#endif
	return v_actual;
}

/**
 * i40e_vsi_alloc_q_vector - Allocate memory for a single interrupt vector
 * @vsi: the VSI being configured
 * @v_idx: index of the vector in the vsi struct
 * @cpu: cpu to be used on affinity_mask
 *
 * We allocate one q_vector.  If allocation fails we return -ENOMEM.
 **/
static int i40e_vsi_alloc_q_vector(struct i40e_vsi *vsi, int v_idx, int cpu)
{
	struct i40e_q_vector *q_vector;

	/* allocate q_vector */
	q_vector = kzalloc(sizeof(struct i40e_q_vector), GFP_KERNEL);
	if (!q_vector)
		return -ENOMEM;

	q_vector->vsi = vsi;
	q_vector->v_idx = v_idx;
	cpumask_set_cpu(cpu, &q_vector->affinity_mask);

	if (vsi->netdev)
		netif_napi_add(vsi->netdev, &q_vector->napi,
			       i40e_napi_poll, NAPI_POLL_WEIGHT);

	q_vector->rx.latency_range = I40E_LOW_LATENCY;
	q_vector->tx.latency_range = I40E_LOW_LATENCY;

	/* tie q_vector and vsi together */
	vsi->q_vectors[v_idx] = q_vector;

	return 0;
}

/**
 * i40e_vsi_alloc_q_vectors - Allocate memory for interrupt vectors
 * @vsi: the VSI being configured
 *
 * We allocate one q_vector per queue interrupt.  If allocation fails we
 * return -ENOMEM.
 **/
static int i40e_vsi_alloc_q_vectors(struct i40e_vsi *vsi)
{
	struct i40e_pf *pf = vsi->back;
	int err, v_idx, num_q_vectors, current_cpu;

	/* if not MSIX, give the one vector only to the LAN VSI */
	if (pf->flags & I40E_FLAG_MSIX_ENABLED)
		num_q_vectors = vsi->num_q_vectors;
	else if (vsi == pf->vsi[pf->lan_vsi])
		num_q_vectors = 1;
	else
		return -EINVAL;

	current_cpu = cpumask_first(cpu_online_mask);

	for (v_idx = 0; v_idx < num_q_vectors; v_idx++) {
		err = i40e_vsi_alloc_q_vector(vsi, v_idx, current_cpu);
		if (err)
			goto err_out;
		current_cpu = cpumask_next(current_cpu, cpu_online_mask);
		if (unlikely(current_cpu >= nr_cpu_ids))
			current_cpu = cpumask_first(cpu_online_mask);
	}

	return 0;

err_out:
	while (v_idx--)
		i40e_free_q_vector(vsi, v_idx);

	return err;
}

/**
 * i40e_init_interrupt_scheme - Determine proper interrupt scheme
 * @pf: board private structure to initialize
 **/
static int i40e_init_interrupt_scheme(struct i40e_pf *pf)
{
	int vectors = 0;
	ssize_t size;

	if (pf->flags & I40E_FLAG_MSIX_ENABLED) {
		vectors = i40e_init_msix(pf);
		if (vectors < 0) {
			pf->flags &= ~(I40E_FLAG_MSIX_ENABLED	|
				       I40E_FLAG_IWARP_ENABLED	|
#ifdef I40E_FCOE
				       I40E_FLAG_FCOE_ENABLED	|
#endif
				       I40E_FLAG_RSS_ENABLED	|
				       I40E_FLAG_DCB_CAPABLE	|
				       I40E_FLAG_SRIOV_ENABLED	|
				       I40E_FLAG_FD_SB_ENABLED	|
				       I40E_FLAG_FD_ATR_ENABLED	|
				       I40E_FLAG_VMDQ_ENABLED);

			/* rework the queue expectations without MSIX */
			i40e_determine_queue_usage(pf);
		}
	}

	if (!(pf->flags & I40E_FLAG_MSIX_ENABLED) &&
	    (pf->flags & I40E_FLAG_MSI_ENABLED)) {
		dev_info(&pf->pdev->dev, "MSI-X not available, trying MSI\n");
		vectors = pci_enable_msi(pf->pdev);
		if (vectors < 0) {
			dev_info(&pf->pdev->dev, "MSI init failed - %d\n",
				 vectors);
			pf->flags &= ~I40E_FLAG_MSI_ENABLED;
		}
		vectors = 1;  /* one MSI or Legacy vector */
	}

	if (!(pf->flags & (I40E_FLAG_MSIX_ENABLED | I40E_FLAG_MSI_ENABLED)))
		dev_info(&pf->pdev->dev, "MSI-X and MSI not available, falling back to Legacy IRQ\n");

	/* set up vector assignment tracking */
	size = sizeof(struct i40e_lump_tracking) + (sizeof(u16) * vectors);
	pf->irq_pile = kzalloc(size, GFP_KERNEL);
	if (!pf->irq_pile) {
		dev_err(&pf->pdev->dev, "error allocating irq_pile memory\n");
		return -ENOMEM;
	}
	pf->irq_pile->num_entries = vectors;
	pf->irq_pile->search_hint = 0;

	/* track first vector for misc interrupts, ignore return */
	(void)i40e_get_lump(pf, pf->irq_pile, 1, I40E_PILE_VALID_BIT - 1);

	return 0;
}

/**
 * i40e_setup_misc_vector - Setup the misc vector to handle non queue events
 * @pf: board private structure
 *
 * This sets up the handler for MSIX 0, which is used to manage the
 * non-queue interrupts, e.g. AdminQ and errors.  This is not used
 * when in MSI or Legacy interrupt mode.
 **/
static int i40e_setup_misc_vector(struct i40e_pf *pf)
{
	struct i40e_hw *hw = &pf->hw;
	int err = 0;

	/* Only request the irq if this is the first time through, and
	 * not when we're rebuilding after a Reset
	 */
	if (!test_bit(__I40E_RESET_RECOVERY_PENDING, &pf->state)) {
		err = request_irq(pf->msix_entries[0].vector,
				  i40e_intr, 0, pf->int_name, pf);
		if (err) {
			dev_info(&pf->pdev->dev,
				 "request_irq for %s failed: %d\n",
				 pf->int_name, err);
			return -EFAULT;
		}
	}

	i40e_enable_misc_int_causes(pf);

	/* associate no queues to the misc vector */
	wr32(hw, I40E_PFINT_LNKLST0, I40E_QUEUE_END_OF_LIST);
	wr32(hw, I40E_PFINT_ITR0(I40E_RX_ITR), I40E_ITR_8K);

	i40e_flush(hw);

	i40e_irq_dynamic_enable_icr0(pf, true);

	return err;
}

/**
 * i40e_config_rss_aq - Prepare for RSS using AQ commands
 * @vsi: vsi structure
 * @seed: RSS hash seed
 **/
static int i40e_config_rss_aq(struct i40e_vsi *vsi, const u8 *seed,
			      u8 *lut, u16 lut_size)
{
	struct i40e_aqc_get_set_rss_key_data rss_key;
	struct i40e_pf *pf = vsi->back;
	struct i40e_hw *hw = &pf->hw;
	bool pf_lut = false;
	u8 *rss_lut;
	int ret, i;

	memset(&rss_key, 0, sizeof(rss_key));
	memcpy(&rss_key, seed, sizeof(rss_key));

	rss_lut = kzalloc(pf->rss_table_size, GFP_KERNEL);
	if (!rss_lut)
		return -ENOMEM;

	/* Populate the LUT with max no. of queues in round robin fashion */
	for (i = 0; i < vsi->rss_table_size; i++)
		rss_lut[i] = i % vsi->rss_size;

	ret = i40e_aq_set_rss_key(hw, vsi->id, &rss_key);
	if (ret) {
		dev_info(&pf->pdev->dev,
			 "Cannot set RSS key, err %s aq_err %s\n",
			 i40e_stat_str(&pf->hw, ret),
			 i40e_aq_str(&pf->hw, pf->hw.aq.asq_last_status));
		goto config_rss_aq_out;
	}

	if (vsi->type == I40E_VSI_MAIN)
		pf_lut = true;

	ret = i40e_aq_set_rss_lut(hw, vsi->id, pf_lut, rss_lut,
				  vsi->rss_table_size);
	if (ret)
		dev_info(&pf->pdev->dev,
			 "Cannot set RSS lut, err %s aq_err %s\n",
			 i40e_stat_str(&pf->hw, ret),
			 i40e_aq_str(&pf->hw, pf->hw.aq.asq_last_status));

config_rss_aq_out:
	kfree(rss_lut);
	return ret;
}

/**
 * i40e_vsi_config_rss - Prepare for VSI(VMDq) RSS if used
 * @vsi: VSI structure
 **/
static int i40e_vsi_config_rss(struct i40e_vsi *vsi)
{
	u8 seed[I40E_HKEY_ARRAY_SIZE];
	struct i40e_pf *pf = vsi->back;
	u8 *lut;
	int ret;

	if (!(pf->flags & I40E_FLAG_RSS_AQ_CAPABLE))
		return 0;

	lut = kzalloc(vsi->rss_table_size, GFP_KERNEL);
	if (!lut)
		return -ENOMEM;

	i40e_fill_rss_lut(pf, lut, vsi->rss_table_size, vsi->rss_size);
	netdev_rss_key_fill((void *)seed, I40E_HKEY_ARRAY_SIZE);
	vsi->rss_size = min_t(int, pf->alloc_rss_size, vsi->num_queue_pairs);
	ret = i40e_config_rss_aq(vsi, seed, lut, vsi->rss_table_size);
	kfree(lut);

	return ret;
}

/**
 * i40e_get_rss_aq - Get RSS keys and lut by using AQ commands
 * @vsi: Pointer to vsi structure
 * @seed: Buffter to store the hash keys
 * @lut: Buffer to store the lookup table entries
 * @lut_size: Size of buffer to store the lookup table entries
 *
 * Return 0 on success, negative on failure
 */
static int i40e_get_rss_aq(struct i40e_vsi *vsi, const u8 *seed,
			   u8 *lut, u16 lut_size)
{
	struct i40e_pf *pf = vsi->back;
	struct i40e_hw *hw = &pf->hw;
	int ret = 0;

	if (seed) {
		ret = i40e_aq_get_rss_key(hw, vsi->id,
			(struct i40e_aqc_get_set_rss_key_data *)seed);
		if (ret) {
			dev_info(&pf->pdev->dev,
				 "Cannot get RSS key, err %s aq_err %s\n",
				 i40e_stat_str(&pf->hw, ret),
				 i40e_aq_str(&pf->hw,
					     pf->hw.aq.asq_last_status));
			return ret;
		}
	}

	if (lut) {
		bool pf_lut = vsi->type == I40E_VSI_MAIN ? true : false;

		ret = i40e_aq_get_rss_lut(hw, vsi->id, pf_lut, lut, lut_size);
		if (ret) {
			dev_info(&pf->pdev->dev,
				 "Cannot get RSS lut, err %s aq_err %s\n",
				 i40e_stat_str(&pf->hw, ret),
				 i40e_aq_str(&pf->hw,
					     pf->hw.aq.asq_last_status));
			return ret;
		}
	}

	return ret;
}

/**
 * i40e_config_rss_reg - Configure RSS keys and lut by writing registers
 * @vsi: Pointer to vsi structure
 * @seed: RSS hash seed
 * @lut: Lookup table
 * @lut_size: Lookup table size
 *
 * Returns 0 on success, negative on failure
 **/
static int i40e_config_rss_reg(struct i40e_vsi *vsi, const u8 *seed,
			       const u8 *lut, u16 lut_size)
{
	struct i40e_pf *pf = vsi->back;
	struct i40e_hw *hw = &pf->hw;
	u16 vf_id = vsi->vf_id;
	u8 i;

	/* Fill out hash function seed */
	if (seed) {
		u32 *seed_dw = (u32 *)seed;

		if (vsi->type == I40E_VSI_MAIN) {
			for (i = 0; i <= I40E_PFQF_HKEY_MAX_INDEX; i++)
				i40e_write_rx_ctl(hw, I40E_PFQF_HKEY(i),
						  seed_dw[i]);
		} else if (vsi->type == I40E_VSI_SRIOV) {
			for (i = 0; i <= I40E_VFQF_HKEY1_MAX_INDEX; i++)
				i40e_write_rx_ctl(hw,
						  I40E_VFQF_HKEY1(i, vf_id),
						  seed_dw[i]);
		} else {
			dev_err(&pf->pdev->dev, "Cannot set RSS seed - invalid VSI type\n");
		}
	}

	if (lut) {
		u32 *lut_dw = (u32 *)lut;

		if (vsi->type == I40E_VSI_MAIN) {
			if (lut_size != I40E_HLUT_ARRAY_SIZE)
				return -EINVAL;
			for (i = 0; i <= I40E_PFQF_HLUT_MAX_INDEX; i++)
				wr32(hw, I40E_PFQF_HLUT(i), lut_dw[i]);
		} else if (vsi->type == I40E_VSI_SRIOV) {
			if (lut_size != I40E_VF_HLUT_ARRAY_SIZE)
				return -EINVAL;
			for (i = 0; i <= I40E_VFQF_HLUT_MAX_INDEX; i++)
				i40e_write_rx_ctl(hw,
						  I40E_VFQF_HLUT1(i, vf_id),
						  lut_dw[i]);
		} else {
			dev_err(&pf->pdev->dev, "Cannot set RSS LUT - invalid VSI type\n");
		}
	}
	i40e_flush(hw);

	return 0;
}

/**
 * i40e_get_rss_reg - Get the RSS keys and lut by reading registers
 * @vsi: Pointer to VSI structure
 * @seed: Buffer to store the keys
 * @lut: Buffer to store the lookup table entries
 * @lut_size: Size of buffer to store the lookup table entries
 *
 * Returns 0 on success, negative on failure
 */
static int i40e_get_rss_reg(struct i40e_vsi *vsi, u8 *seed,
			    u8 *lut, u16 lut_size)
{
	struct i40e_pf *pf = vsi->back;
	struct i40e_hw *hw = &pf->hw;
	u16 i;

	if (seed) {
		u32 *seed_dw = (u32 *)seed;

		for (i = 0; i <= I40E_PFQF_HKEY_MAX_INDEX; i++)
			seed_dw[i] = i40e_read_rx_ctl(hw, I40E_PFQF_HKEY(i));
	}
	if (lut) {
		u32 *lut_dw = (u32 *)lut;

		if (lut_size != I40E_HLUT_ARRAY_SIZE)
			return -EINVAL;
		for (i = 0; i <= I40E_PFQF_HLUT_MAX_INDEX; i++)
			lut_dw[i] = rd32(hw, I40E_PFQF_HLUT(i));
	}

	return 0;
}

/**
 * i40e_config_rss - Configure RSS keys and lut
 * @vsi: Pointer to VSI structure
 * @seed: RSS hash seed
 * @lut: Lookup table
 * @lut_size: Lookup table size
 *
 * Returns 0 on success, negative on failure
 */
int i40e_config_rss(struct i40e_vsi *vsi, u8 *seed, u8 *lut, u16 lut_size)
{
	struct i40e_pf *pf = vsi->back;

	if (pf->flags & I40E_FLAG_RSS_AQ_CAPABLE)
		return i40e_config_rss_aq(vsi, seed, lut, lut_size);
	else
		return i40e_config_rss_reg(vsi, seed, lut, lut_size);
}

/**
 * i40e_get_rss - Get RSS keys and lut
 * @vsi: Pointer to VSI structure
 * @seed: Buffer to store the keys
 * @lut: Buffer to store the lookup table entries
 * lut_size: Size of buffer to store the lookup table entries
 *
 * Returns 0 on success, negative on failure
 */
int i40e_get_rss(struct i40e_vsi *vsi, u8 *seed, u8 *lut, u16 lut_size)
{
	struct i40e_pf *pf = vsi->back;

	if (pf->flags & I40E_FLAG_RSS_AQ_CAPABLE)
		return i40e_get_rss_aq(vsi, seed, lut, lut_size);
	else
		return i40e_get_rss_reg(vsi, seed, lut, lut_size);
}

/**
 * i40e_fill_rss_lut - Fill the RSS lookup table with default values
 * @pf: Pointer to board private structure
 * @lut: Lookup table
 * @rss_table_size: Lookup table size
 * @rss_size: Range of queue number for hashing
 */
static void i40e_fill_rss_lut(struct i40e_pf *pf, u8 *lut,
			      u16 rss_table_size, u16 rss_size)
{
	u16 i;

	for (i = 0; i < rss_table_size; i++)
		lut[i] = i % rss_size;
}

/**
 * i40e_pf_config_rss - Prepare for RSS if used
 * @pf: board private structure
 **/
static int i40e_pf_config_rss(struct i40e_pf *pf)
{
	struct i40e_vsi *vsi = pf->vsi[pf->lan_vsi];
	u8 seed[I40E_HKEY_ARRAY_SIZE];
	u8 *lut;
	struct i40e_hw *hw = &pf->hw;
	u32 reg_val;
	u64 hena;
	int ret;

	/* By default we enable TCP/UDP with IPv4/IPv6 ptypes */
	hena = (u64)i40e_read_rx_ctl(hw, I40E_PFQF_HENA(0)) |
		((u64)i40e_read_rx_ctl(hw, I40E_PFQF_HENA(1)) << 32);
	hena |= i40e_pf_get_default_rss_hena(pf);

	i40e_write_rx_ctl(hw, I40E_PFQF_HENA(0), (u32)hena);
	i40e_write_rx_ctl(hw, I40E_PFQF_HENA(1), (u32)(hena >> 32));

	/* Determine the RSS table size based on the hardware capabilities */
	reg_val = i40e_read_rx_ctl(hw, I40E_PFQF_CTL_0);
	reg_val = (pf->rss_table_size == 512) ?
			(reg_val | I40E_PFQF_CTL_0_HASHLUTSIZE_512) :
			(reg_val & ~I40E_PFQF_CTL_0_HASHLUTSIZE_512);
	i40e_write_rx_ctl(hw, I40E_PFQF_CTL_0, reg_val);

	/* Determine the RSS size of the VSI */
	if (!vsi->rss_size)
		vsi->rss_size = min_t(int, pf->alloc_rss_size,
				      vsi->num_queue_pairs);

	lut = kzalloc(vsi->rss_table_size, GFP_KERNEL);
	if (!lut)
		return -ENOMEM;

	/* Use user configured lut if there is one, otherwise use default */
	if (vsi->rss_lut_user)
		memcpy(lut, vsi->rss_lut_user, vsi->rss_table_size);
	else
		i40e_fill_rss_lut(pf, lut, vsi->rss_table_size, vsi->rss_size);

	/* Use user configured hash key if there is one, otherwise
	 * use default.
	 */
	if (vsi->rss_hkey_user)
		memcpy(seed, vsi->rss_hkey_user, I40E_HKEY_ARRAY_SIZE);
	else
		netdev_rss_key_fill((void *)seed, I40E_HKEY_ARRAY_SIZE);
	ret = i40e_config_rss(vsi, seed, lut, vsi->rss_table_size);
	kfree(lut);

	return ret;
}

/**
 * i40e_reconfig_rss_queues - change number of queues for rss and rebuild
 * @pf: board private structure
 * @queue_count: the requested queue count for rss.
 *
 * returns 0 if rss is not enabled, if enabled returns the final rss queue
 * count which may be different from the requested queue count.
 **/
int i40e_reconfig_rss_queues(struct i40e_pf *pf, int queue_count)
{
	struct i40e_vsi *vsi = pf->vsi[pf->lan_vsi];
	int new_rss_size;

	if (!(pf->flags & I40E_FLAG_RSS_ENABLED))
		return 0;

	new_rss_size = min_t(int, queue_count, pf->rss_size_max);

	if (queue_count != vsi->num_queue_pairs) {
		vsi->req_queue_pairs = queue_count;
		i40e_prep_for_reset(pf);

		pf->alloc_rss_size = new_rss_size;

		i40e_reset_and_rebuild(pf, true);

		/* Discard the user configured hash keys and lut, if less
		 * queues are enabled.
		 */
		if (queue_count < vsi->rss_size) {
			i40e_clear_rss_config_user(vsi);
			dev_dbg(&pf->pdev->dev,
				"discard user configured hash keys and lut\n");
		}

		/* Reset vsi->rss_size, as number of enabled queues changed */
		vsi->rss_size = min_t(int, pf->alloc_rss_size,
				      vsi->num_queue_pairs);

		i40e_pf_config_rss(pf);
	}
	dev_info(&pf->pdev->dev, "RSS count/HW max RSS count:  %d/%d\n",
		 pf->alloc_rss_size, pf->rss_size_max);
	return pf->alloc_rss_size;
}

/**
 * i40e_get_npar_bw_setting - Retrieve BW settings for this PF partition
 * @pf: board private structure
 **/
i40e_status i40e_get_npar_bw_setting(struct i40e_pf *pf)
{
	i40e_status status;
	bool min_valid, max_valid;
	u32 max_bw, min_bw;

	status = i40e_read_bw_from_alt_ram(&pf->hw, &max_bw, &min_bw,
					   &min_valid, &max_valid);

	if (!status) {
		if (min_valid)
			pf->npar_min_bw = min_bw;
		if (max_valid)
			pf->npar_max_bw = max_bw;
	}

	return status;
}

/**
 * i40e_set_npar_bw_setting - Set BW settings for this PF partition
 * @pf: board private structure
 **/
i40e_status i40e_set_npar_bw_setting(struct i40e_pf *pf)
{
	struct i40e_aqc_configure_partition_bw_data bw_data;
	i40e_status status;

	/* Set the valid bit for this PF */
	bw_data.pf_valid_bits = cpu_to_le16(BIT(pf->hw.pf_id));
	bw_data.max_bw[pf->hw.pf_id] = pf->npar_max_bw & I40E_ALT_BW_VALUE_MASK;
	bw_data.min_bw[pf->hw.pf_id] = pf->npar_min_bw & I40E_ALT_BW_VALUE_MASK;

	/* Set the new bandwidths */
	status = i40e_aq_configure_partition_bw(&pf->hw, &bw_data, NULL);

	return status;
}

/**
 * i40e_commit_npar_bw_setting - Commit BW settings for this PF partition
 * @pf: board private structure
 **/
i40e_status i40e_commit_npar_bw_setting(struct i40e_pf *pf)
{
	/* Commit temporary BW setting to permanent NVM image */
	enum i40e_admin_queue_err last_aq_status;
	i40e_status ret;
	u16 nvm_word;

	if (pf->hw.partition_id != 1) {
		dev_info(&pf->pdev->dev,
			 "Commit BW only works on partition 1! This is partition %d",
			 pf->hw.partition_id);
		ret = I40E_NOT_SUPPORTED;
		goto bw_commit_out;
	}

	/* Acquire NVM for read access */
	ret = i40e_acquire_nvm(&pf->hw, I40E_RESOURCE_READ);
	last_aq_status = pf->hw.aq.asq_last_status;
	if (ret) {
		dev_info(&pf->pdev->dev,
			 "Cannot acquire NVM for read access, err %s aq_err %s\n",
			 i40e_stat_str(&pf->hw, ret),
			 i40e_aq_str(&pf->hw, last_aq_status));
		goto bw_commit_out;
	}

	/* Read word 0x10 of NVM - SW compatibility word 1 */
	ret = i40e_aq_read_nvm(&pf->hw,
			       I40E_SR_NVM_CONTROL_WORD,
			       0x10, sizeof(nvm_word), &nvm_word,
			       false, NULL);
	/* Save off last admin queue command status before releasing
	 * the NVM
	 */
	last_aq_status = pf->hw.aq.asq_last_status;
	i40e_release_nvm(&pf->hw);
	if (ret) {
		dev_info(&pf->pdev->dev, "NVM read error, err %s aq_err %s\n",
			 i40e_stat_str(&pf->hw, ret),
			 i40e_aq_str(&pf->hw, last_aq_status));
		goto bw_commit_out;
	}

	/* Wait a bit for NVM release to complete */
	msleep(50);

	/* Acquire NVM for write access */
	ret = i40e_acquire_nvm(&pf->hw, I40E_RESOURCE_WRITE);
	last_aq_status = pf->hw.aq.asq_last_status;
	if (ret) {
		dev_info(&pf->pdev->dev,
			 "Cannot acquire NVM for write access, err %s aq_err %s\n",
			 i40e_stat_str(&pf->hw, ret),
			 i40e_aq_str(&pf->hw, last_aq_status));
		goto bw_commit_out;
	}
	/* Write it back out unchanged to initiate update NVM,
	 * which will force a write of the shadow (alt) RAM to
	 * the NVM - thus storing the bandwidth values permanently.
	 */
	ret = i40e_aq_update_nvm(&pf->hw,
				 I40E_SR_NVM_CONTROL_WORD,
				 0x10, sizeof(nvm_word),
				 &nvm_word, true, NULL);
	/* Save off last admin queue command status before releasing
	 * the NVM
	 */
	last_aq_status = pf->hw.aq.asq_last_status;
	i40e_release_nvm(&pf->hw);
	if (ret)
		dev_info(&pf->pdev->dev,
			 "BW settings NOT SAVED, err %s aq_err %s\n",
			 i40e_stat_str(&pf->hw, ret),
			 i40e_aq_str(&pf->hw, last_aq_status));
bw_commit_out:

	return ret;
}

/**
 * i40e_sw_init - Initialize general software structures (struct i40e_pf)
 * @pf: board private structure to initialize
 *
 * i40e_sw_init initializes the Adapter private data structure.
 * Fields are initialized based on PCI device information and
 * OS network device settings (MTU size).
 **/
static int i40e_sw_init(struct i40e_pf *pf)
{
	int err = 0;
	int size;

	pf->msg_enable = netif_msg_init(I40E_DEFAULT_MSG_ENABLE,
				(NETIF_MSG_DRV|NETIF_MSG_PROBE|NETIF_MSG_LINK));
	if (debug != -1 && debug != I40E_DEFAULT_MSG_ENABLE) {
		if (I40E_DEBUG_USER & debug)
			pf->hw.debug_mask = debug;
		pf->msg_enable = netif_msg_init((debug & ~I40E_DEBUG_USER),
						I40E_DEFAULT_MSG_ENABLE);
	}

	/* Set default capability flags */
	pf->flags = I40E_FLAG_RX_CSUM_ENABLED |
		    I40E_FLAG_MSI_ENABLED     |
		    I40E_FLAG_MSIX_ENABLED;

	/* Set default ITR */
	pf->rx_itr_default = I40E_ITR_DYNAMIC | I40E_ITR_RX_DEF;
	pf->tx_itr_default = I40E_ITR_DYNAMIC | I40E_ITR_TX_DEF;

	/* Depending on PF configurations, it is possible that the RSS
	 * maximum might end up larger than the available queues
	 */
	pf->rss_size_max = BIT(pf->hw.func_caps.rss_table_entry_width);
	pf->alloc_rss_size = 1;
	pf->rss_table_size = pf->hw.func_caps.rss_table_size;
	pf->rss_size_max = min_t(int, pf->rss_size_max,
				 pf->hw.func_caps.num_tx_qp);
	if (pf->hw.func_caps.rss) {
		pf->flags |= I40E_FLAG_RSS_ENABLED;
		pf->alloc_rss_size = min_t(int, pf->rss_size_max,
					   num_online_cpus());
	}

	/* MFP mode enabled */
	if (pf->hw.func_caps.npar_enable || pf->hw.func_caps.flex10_enable) {
		pf->flags |= I40E_FLAG_MFP_ENABLED;
		dev_info(&pf->pdev->dev, "MFP mode Enabled\n");
		if (i40e_get_npar_bw_setting(pf))
			dev_warn(&pf->pdev->dev,
				 "Could not get NPAR bw settings\n");
		else
			dev_info(&pf->pdev->dev,
				 "Min BW = %8.8x, Max BW = %8.8x\n",
				 pf->npar_min_bw, pf->npar_max_bw);
	}

	/* FW/NVM is not yet fixed in this regard */
	if ((pf->hw.func_caps.fd_filters_guaranteed > 0) ||
	    (pf->hw.func_caps.fd_filters_best_effort > 0)) {
		pf->flags |= I40E_FLAG_FD_ATR_ENABLED;
		pf->atr_sample_rate = I40E_DEFAULT_ATR_SAMPLE_RATE;
		if (pf->flags & I40E_FLAG_MFP_ENABLED &&
		    pf->hw.num_partitions > 1)
			dev_info(&pf->pdev->dev,
				 "Flow Director Sideband mode Disabled in MFP mode\n");
		else
			pf->flags |= I40E_FLAG_FD_SB_ENABLED;
		pf->fdir_pf_filter_count =
				 pf->hw.func_caps.fd_filters_guaranteed;
		pf->hw.fdir_shared_filter_count =
				 pf->hw.func_caps.fd_filters_best_effort;
	}

	if (i40e_is_mac_710(&pf->hw) &&
	    (((pf->hw.aq.fw_maj_ver == 4) && (pf->hw.aq.fw_min_ver < 33)) ||
	    (pf->hw.aq.fw_maj_ver < 4))) {
		pf->flags |= I40E_FLAG_RESTART_AUTONEG;
		/* No DCB support  for FW < v4.33 */
		pf->flags |= I40E_FLAG_NO_DCB_SUPPORT;
	}

	/* Disable FW LLDP if FW < v4.3 */
	if (i40e_is_mac_710(&pf->hw) &&
	    (((pf->hw.aq.fw_maj_ver == 4) && (pf->hw.aq.fw_min_ver < 3)) ||
	    (pf->hw.aq.fw_maj_ver < 4)))
		pf->flags |= I40E_FLAG_STOP_FW_LLDP;

	/* Use the FW Set LLDP MIB API if FW > v4.40 */
	if (i40e_is_mac_710(&pf->hw) &&
	    (((pf->hw.aq.fw_maj_ver == 4) && (pf->hw.aq.fw_min_ver >= 40)) ||
	    (pf->hw.aq.fw_maj_ver >= 5)))
		pf->flags |= I40E_FLAG_USE_SET_LLDP_MIB;

	if (pf->hw.func_caps.vmdq) {
		pf->num_vmdq_vsis = I40E_DEFAULT_NUM_VMDQ_VSI;
		pf->flags |= I40E_FLAG_VMDQ_ENABLED;
		pf->num_vmdq_qps = i40e_default_queues_per_vmdq(pf);
	}

	if (pf->hw.func_caps.iwarp) {
		pf->flags |= I40E_FLAG_IWARP_ENABLED;
		/* IWARP needs one extra vector for CQP just like MISC.*/
		pf->num_iwarp_msix = (int)num_online_cpus() + 1;
	}

#ifdef I40E_FCOE
	i40e_init_pf_fcoe(pf);

#endif /* I40E_FCOE */
#ifdef CONFIG_PCI_IOV
	if (pf->hw.func_caps.num_vfs && pf->hw.partition_id == 1) {
		pf->num_vf_qps = I40E_DEFAULT_QUEUES_PER_VF;
		pf->flags |= I40E_FLAG_SRIOV_ENABLED;
		pf->num_req_vfs = min_t(int,
					pf->hw.func_caps.num_vfs,
					I40E_MAX_VF_COUNT);
	}
#endif /* CONFIG_PCI_IOV */
	if (pf->hw.mac.type == I40E_MAC_X722) {
		pf->flags |= I40E_FLAG_RSS_AQ_CAPABLE |
			     I40E_FLAG_128_QP_RSS_CAPABLE |
			     I40E_FLAG_HW_ATR_EVICT_CAPABLE |
			     I40E_FLAG_OUTER_UDP_CSUM_CAPABLE |
			     I40E_FLAG_WB_ON_ITR_CAPABLE |
			     I40E_FLAG_MULTIPLE_TCP_UDP_RSS_PCTYPE |
			     I40E_FLAG_NO_PCI_LINK_CHECK |
			     I40E_FLAG_100M_SGMII_CAPABLE |
			     I40E_FLAG_USE_SET_LLDP_MIB |
			     I40E_FLAG_GENEVE_OFFLOAD_CAPABLE;
	} else if ((pf->hw.aq.api_maj_ver > 1) ||
		   ((pf->hw.aq.api_maj_ver == 1) &&
		    (pf->hw.aq.api_min_ver > 4))) {
		/* Supported in FW API version higher than 1.4 */
		pf->flags |= I40E_FLAG_GENEVE_OFFLOAD_CAPABLE;
		pf->auto_disable_flags = I40E_FLAG_HW_ATR_EVICT_CAPABLE;
	} else {
		pf->auto_disable_flags = I40E_FLAG_HW_ATR_EVICT_CAPABLE;
	}

	pf->eeprom_version = 0xDEAD;
	pf->lan_veb = I40E_NO_VEB;
	pf->lan_vsi = I40E_NO_VSI;

	/* By default FW has this off for performance reasons */
	pf->flags &= ~I40E_FLAG_VEB_STATS_ENABLED;

	/* set up queue assignment tracking */
	size = sizeof(struct i40e_lump_tracking)
		+ (sizeof(u16) * pf->hw.func_caps.num_tx_qp);
	pf->qp_pile = kzalloc(size, GFP_KERNEL);
	if (!pf->qp_pile) {
		err = -ENOMEM;
		goto sw_init_done;
	}
	pf->qp_pile->num_entries = pf->hw.func_caps.num_tx_qp;
	pf->qp_pile->search_hint = 0;

	pf->tx_timeout_recovery_level = 1;

	mutex_init(&pf->switch_mutex);

	/* If NPAR is enabled nudge the Tx scheduler */
	if (pf->hw.func_caps.npar_enable && (!i40e_get_npar_bw_setting(pf)))
		i40e_set_npar_bw_setting(pf);

sw_init_done:
	return err;
}

/**
 * i40e_set_ntuple - set the ntuple feature flag and take action
 * @pf: board private structure to initialize
 * @features: the feature set that the stack is suggesting
 *
 * returns a bool to indicate if reset needs to happen
 **/
bool i40e_set_ntuple(struct i40e_pf *pf, netdev_features_t features)
{
	bool need_reset = false;

	/* Check if Flow Director n-tuple support was enabled or disabled.  If
	 * the state changed, we need to reset.
	 */
	if (features & NETIF_F_NTUPLE) {
		/* Enable filters and mark for reset */
		if (!(pf->flags & I40E_FLAG_FD_SB_ENABLED))
			need_reset = true;
		/* enable FD_SB only if there is MSI-X vector */
		if (pf->num_fdsb_msix > 0)
			pf->flags |= I40E_FLAG_FD_SB_ENABLED;
	} else {
		/* turn off filters, mark for reset and clear SW filter list */
		if (pf->flags & I40E_FLAG_FD_SB_ENABLED) {
			need_reset = true;
			i40e_fdir_filter_exit(pf);
		}
		pf->flags &= ~I40E_FLAG_FD_SB_ENABLED;
		pf->auto_disable_flags &= ~I40E_FLAG_FD_SB_ENABLED;
		/* reset fd counters */
		pf->fd_add_err = pf->fd_atr_cnt = pf->fd_tcp_rule = 0;
		pf->fdir_pf_active_filters = 0;
		pf->flags |= I40E_FLAG_FD_ATR_ENABLED;
		if (I40E_DEBUG_FD & pf->hw.debug_mask)
			dev_info(&pf->pdev->dev, "ATR re-enabled.\n");
		/* if ATR was auto disabled it can be re-enabled. */
		if ((pf->flags & I40E_FLAG_FD_ATR_ENABLED) &&
		    (pf->auto_disable_flags & I40E_FLAG_FD_ATR_ENABLED))
			pf->auto_disable_flags &= ~I40E_FLAG_FD_ATR_ENABLED;
	}
	return need_reset;
}

/**
 * i40e_set_features - set the netdev feature flags
 * @netdev: ptr to the netdev being adjusted
 * @features: the feature set that the stack is suggesting
 **/
static int i40e_set_features(struct net_device *netdev,
			     netdev_features_t features)
{
	struct i40e_netdev_priv *np = netdev_priv(netdev);
	struct i40e_vsi *vsi = np->vsi;
	struct i40e_pf *pf = vsi->back;
	bool need_reset;

	if (features & NETIF_F_HW_VLAN_CTAG_RX)
		i40e_vlan_stripping_enable(vsi);
	else
		i40e_vlan_stripping_disable(vsi);

	need_reset = i40e_set_ntuple(pf, features);

	if (need_reset)
		i40e_do_reset(pf, BIT_ULL(__I40E_PF_RESET_REQUESTED));

	return 0;
}

/**
 * i40e_get_udp_port_idx - Lookup a possibly offloaded for Rx UDP port
 * @pf: board private structure
 * @port: The UDP port to look up
 *
 * Returns the index number or I40E_MAX_PF_UDP_OFFLOAD_PORTS if port not found
 **/
static u8 i40e_get_udp_port_idx(struct i40e_pf *pf, __be16 port)
{
	u8 i;

	for (i = 0; i < I40E_MAX_PF_UDP_OFFLOAD_PORTS; i++) {
		if (pf->udp_ports[i].index == port)
			return i;
	}

	return i;
}

/**
 * i40e_udp_tunnel_add - Get notifications about UDP tunnel ports that come up
 * @netdev: This physical port's netdev
 * @ti: Tunnel endpoint information
 **/
static void i40e_udp_tunnel_add(struct net_device *netdev,
				struct udp_tunnel_info *ti)
{
	struct i40e_netdev_priv *np = netdev_priv(netdev);
	struct i40e_vsi *vsi = np->vsi;
	struct i40e_pf *pf = vsi->back;
	__be16 port = ti->port;
	u8 next_idx;
	u8 idx;

	idx = i40e_get_udp_port_idx(pf, port);

	/* Check if port already exists */
	if (idx < I40E_MAX_PF_UDP_OFFLOAD_PORTS) {
		netdev_info(netdev, "port %d already offloaded\n",
			    ntohs(port));
		return;
	}

	/* Now check if there is space to add the new port */
	next_idx = i40e_get_udp_port_idx(pf, 0);

	if (next_idx == I40E_MAX_PF_UDP_OFFLOAD_PORTS) {
		netdev_info(netdev, "maximum number of offloaded UDP ports reached, not adding port %d\n",
			    ntohs(port));
		return;
	}

	switch (ti->type) {
	case UDP_TUNNEL_TYPE_VXLAN:
		pf->udp_ports[next_idx].type = I40E_AQC_TUNNEL_TYPE_VXLAN;
		break;
	case UDP_TUNNEL_TYPE_GENEVE:
		if (!(pf->flags & I40E_FLAG_GENEVE_OFFLOAD_CAPABLE))
			return;
		pf->udp_ports[next_idx].type = I40E_AQC_TUNNEL_TYPE_NGE;
		break;
	default:
		return;
	}

	/* New port: add it and mark its index in the bitmap */
	pf->udp_ports[next_idx].index = port;
	pf->pending_udp_bitmap |= BIT_ULL(next_idx);
	pf->flags |= I40E_FLAG_UDP_FILTER_SYNC;
}

/**
 * i40e_udp_tunnel_del - Get notifications about UDP tunnel ports that go away
 * @netdev: This physical port's netdev
 * @ti: Tunnel endpoint information
 **/
static void i40e_udp_tunnel_del(struct net_device *netdev,
				struct udp_tunnel_info *ti)
{
	struct i40e_netdev_priv *np = netdev_priv(netdev);
	struct i40e_vsi *vsi = np->vsi;
	struct i40e_pf *pf = vsi->back;
	__be16 port = ti->port;
	u8 idx;

	idx = i40e_get_udp_port_idx(pf, port);

	/* Check if port already exists */
	if (idx >= I40E_MAX_PF_UDP_OFFLOAD_PORTS)
		goto not_found;

	switch (ti->type) {
	case UDP_TUNNEL_TYPE_VXLAN:
		if (pf->udp_ports[idx].type != I40E_AQC_TUNNEL_TYPE_VXLAN)
			goto not_found;
		break;
	case UDP_TUNNEL_TYPE_GENEVE:
		if (pf->udp_ports[idx].type != I40E_AQC_TUNNEL_TYPE_NGE)
			goto not_found;
		break;
	default:
		goto not_found;
	}

	/* if port exists, set it to 0 (mark for deletion)
	 * and make it pending
	 */
	pf->udp_ports[idx].index = 0;
	pf->pending_udp_bitmap |= BIT_ULL(idx);
	pf->flags |= I40E_FLAG_UDP_FILTER_SYNC;

	return;
not_found:
	netdev_warn(netdev, "UDP port %d was not found, not deleting\n",
		    ntohs(port));
}

static int i40e_get_phys_port_id(struct net_device *netdev,
				 struct netdev_phys_item_id *ppid)
{
	struct i40e_netdev_priv *np = netdev_priv(netdev);
	struct i40e_pf *pf = np->vsi->back;
	struct i40e_hw *hw = &pf->hw;

	if (!(pf->flags & I40E_FLAG_PORT_ID_VALID))
		return -EOPNOTSUPP;

	ppid->id_len = min_t(int, sizeof(hw->mac.port_addr), sizeof(ppid->id));
	memcpy(ppid->id, hw->mac.port_addr, ppid->id_len);

	return 0;
}

/**
 * i40e_ndo_fdb_add - add an entry to the hardware database
 * @ndm: the input from the stack
 * @tb: pointer to array of nladdr (unused)
 * @dev: the net device pointer
 * @addr: the MAC address entry being added
 * @flags: instructions from stack about fdb operation
 */
static int i40e_ndo_fdb_add(struct ndmsg *ndm, struct nlattr *tb[],
			    struct net_device *dev,
			    const unsigned char *addr, u16 vid,
			    u16 flags)
{
	struct i40e_netdev_priv *np = netdev_priv(dev);
	struct i40e_pf *pf = np->vsi->back;
	int err = 0;

	if (!(pf->flags & I40E_FLAG_SRIOV_ENABLED))
		return -EOPNOTSUPP;

	if (vid) {
		pr_info("%s: vlans aren't supported yet for dev_uc|mc_add()\n", dev->name);
		return -EINVAL;
	}

	/* Hardware does not support aging addresses so if a
	 * ndm_state is given only allow permanent addresses
	 */
	if (ndm->ndm_state && !(ndm->ndm_state & NUD_PERMANENT)) {
		netdev_info(dev, "FDB only supports static addresses\n");
		return -EINVAL;
	}

	if (is_unicast_ether_addr(addr) || is_link_local_ether_addr(addr))
		err = dev_uc_add_excl(dev, addr);
	else if (is_multicast_ether_addr(addr))
		err = dev_mc_add_excl(dev, addr);
	else
		err = -EINVAL;

	/* Only return duplicate errors if NLM_F_EXCL is set */
	if (err == -EEXIST && !(flags & NLM_F_EXCL))
		err = 0;

	return err;
}

/**
 * i40e_ndo_bridge_setlink - Set the hardware bridge mode
 * @dev: the netdev being configured
 * @nlh: RTNL message
 *
 * Inserts a new hardware bridge if not already created and
 * enables the bridging mode requested (VEB or VEPA). If the
 * hardware bridge has already been inserted and the request
 * is to change the mode then that requires a PF reset to
 * allow rebuild of the components with required hardware
 * bridge mode enabled.
 **/
static int i40e_ndo_bridge_setlink(struct net_device *dev,
				   struct nlmsghdr *nlh,
				   u16 flags)
{
	struct i40e_netdev_priv *np = netdev_priv(dev);
	struct i40e_vsi *vsi = np->vsi;
	struct i40e_pf *pf = vsi->back;
	struct i40e_veb *veb = NULL;
	struct nlattr *attr, *br_spec;
	int i, rem;

	/* Only for PF VSI for now */
	if (vsi->seid != pf->vsi[pf->lan_vsi]->seid)
		return -EOPNOTSUPP;

	/* Find the HW bridge for PF VSI */
	for (i = 0; i < I40E_MAX_VEB && !veb; i++) {
		if (pf->veb[i] && pf->veb[i]->seid == vsi->uplink_seid)
			veb = pf->veb[i];
	}

	br_spec = nlmsg_find_attr(nlh, sizeof(struct ifinfomsg), IFLA_AF_SPEC);

	nla_for_each_nested(attr, br_spec, rem) {
		__u16 mode;

		if (nla_type(attr) != IFLA_BRIDGE_MODE)
			continue;

		mode = nla_get_u16(attr);
		if ((mode != BRIDGE_MODE_VEPA) &&
		    (mode != BRIDGE_MODE_VEB))
			return -EINVAL;

		/* Insert a new HW bridge */
		if (!veb) {
			veb = i40e_veb_setup(pf, 0, vsi->uplink_seid, vsi->seid,
					     vsi->tc_config.enabled_tc);
			if (veb) {
				veb->bridge_mode = mode;
				i40e_config_bridge_mode(veb);
			} else {
				/* No Bridge HW offload available */
				return -ENOENT;
			}
			break;
		} else if (mode != veb->bridge_mode) {
			/* Existing HW bridge but different mode needs reset */
			veb->bridge_mode = mode;
			/* TODO: If no VFs or VMDq VSIs, disallow VEB mode */
			if (mode == BRIDGE_MODE_VEB)
				pf->flags |= I40E_FLAG_VEB_MODE_ENABLED;
			else
				pf->flags &= ~I40E_FLAG_VEB_MODE_ENABLED;
			i40e_do_reset(pf, BIT_ULL(__I40E_PF_RESET_REQUESTED));
			break;
		}
	}

	return 0;
}

/**
 * i40e_ndo_bridge_getlink - Get the hardware bridge mode
 * @skb: skb buff
 * @pid: process id
 * @seq: RTNL message seq #
 * @dev: the netdev being configured
 * @filter_mask: unused
 * @nlflags: netlink flags passed in
 *
 * Return the mode in which the hardware bridge is operating in
 * i.e VEB or VEPA.
 **/
static int i40e_ndo_bridge_getlink(struct sk_buff *skb, u32 pid, u32 seq,
				   struct net_device *dev,
				   u32 __always_unused filter_mask,
				   int nlflags)
{
	struct i40e_netdev_priv *np = netdev_priv(dev);
	struct i40e_vsi *vsi = np->vsi;
	struct i40e_pf *pf = vsi->back;
	struct i40e_veb *veb = NULL;
	int i;

	/* Only for PF VSI for now */
	if (vsi->seid != pf->vsi[pf->lan_vsi]->seid)
		return -EOPNOTSUPP;

	/* Find the HW bridge for the PF VSI */
	for (i = 0; i < I40E_MAX_VEB && !veb; i++) {
		if (pf->veb[i] && pf->veb[i]->seid == vsi->uplink_seid)
			veb = pf->veb[i];
	}

	if (!veb)
		return 0;

	return ndo_dflt_bridge_getlink(skb, pid, seq, dev, veb->bridge_mode,
				       nlflags, 0, 0, filter_mask, NULL);
}

/* Hardware supports L4 tunnel length of 128B (=2^7) which includes
 * inner mac plus all inner ethertypes.
 */
#define I40E_MAX_TUNNEL_HDR_LEN 128
/**
 * i40e_features_check - Validate encapsulated packet conforms to limits
 * @skb: skb buff
 * @dev: This physical port's netdev
 * @features: Offload features that the stack believes apply
 **/
static netdev_features_t i40e_features_check(struct sk_buff *skb,
					     struct net_device *dev,
					     netdev_features_t features)
{
	if (skb->encapsulation &&
	    ((skb_inner_network_header(skb) - skb_transport_header(skb)) >
	     I40E_MAX_TUNNEL_HDR_LEN))
		return features & ~(NETIF_F_CSUM_MASK | NETIF_F_GSO_MASK);

	return features;
}

static const struct net_device_ops i40e_netdev_ops = {
	.ndo_open		= i40e_open,
	.ndo_stop		= i40e_close,
	.ndo_start_xmit		= i40e_lan_xmit_frame,
	.ndo_get_stats64	= i40e_get_netdev_stats_struct,
	.ndo_set_rx_mode	= i40e_set_rx_mode,
	.ndo_validate_addr	= eth_validate_addr,
	.ndo_set_mac_address	= i40e_set_mac,
	.ndo_change_mtu		= i40e_change_mtu,
	.ndo_do_ioctl		= i40e_ioctl,
	.ndo_tx_timeout		= i40e_tx_timeout,
	.ndo_vlan_rx_add_vid	= i40e_vlan_rx_add_vid,
	.ndo_vlan_rx_kill_vid	= i40e_vlan_rx_kill_vid,
#ifdef CONFIG_NET_POLL_CONTROLLER
	.ndo_poll_controller	= i40e_netpoll,
#endif
	.ndo_setup_tc		= __i40e_setup_tc,
#ifdef I40E_FCOE
	.ndo_fcoe_enable	= i40e_fcoe_enable,
	.ndo_fcoe_disable	= i40e_fcoe_disable,
#endif
	.ndo_set_features	= i40e_set_features,
	.ndo_set_vf_mac		= i40e_ndo_set_vf_mac,
	.ndo_set_vf_vlan	= i40e_ndo_set_vf_port_vlan,
	.ndo_set_vf_rate	= i40e_ndo_set_vf_bw,
	.ndo_get_vf_config	= i40e_ndo_get_vf_config,
	.ndo_set_vf_link_state	= i40e_ndo_set_vf_link_state,
	.ndo_set_vf_spoofchk	= i40e_ndo_set_vf_spoofchk,
	.ndo_set_vf_trust	= i40e_ndo_set_vf_trust,
	.ndo_udp_tunnel_add	= i40e_udp_tunnel_add,
	.ndo_udp_tunnel_del	= i40e_udp_tunnel_del,
	.ndo_get_phys_port_id	= i40e_get_phys_port_id,
	.ndo_fdb_add		= i40e_ndo_fdb_add,
	.ndo_features_check	= i40e_features_check,
	.ndo_bridge_getlink	= i40e_ndo_bridge_getlink,
	.ndo_bridge_setlink	= i40e_ndo_bridge_setlink,
};

/**
 * i40e_config_netdev - Setup the netdev flags
 * @vsi: the VSI being configured
 *
 * Returns 0 on success, negative value on failure
 **/
static int i40e_config_netdev(struct i40e_vsi *vsi)
{
	u8 brdcast[ETH_ALEN] = {0xff, 0xff, 0xff, 0xff, 0xff, 0xff};
	struct i40e_pf *pf = vsi->back;
	struct i40e_hw *hw = &pf->hw;
	struct i40e_netdev_priv *np;
	struct net_device *netdev;
	u8 mac_addr[ETH_ALEN];
	int etherdev_size;

	etherdev_size = sizeof(struct i40e_netdev_priv);
	netdev = alloc_etherdev_mq(etherdev_size, vsi->alloc_queue_pairs);
	if (!netdev)
		return -ENOMEM;

	vsi->netdev = netdev;
	np = netdev_priv(netdev);
	np->vsi = vsi;

	netdev->hw_enc_features |= NETIF_F_SG			|
				   NETIF_F_IP_CSUM		|
				   NETIF_F_IPV6_CSUM		|
				   NETIF_F_HIGHDMA		|
				   NETIF_F_SOFT_FEATURES	|
				   NETIF_F_TSO			|
				   NETIF_F_TSO_ECN		|
				   NETIF_F_TSO6			|
				   NETIF_F_GSO_GRE		|
				   NETIF_F_GSO_GRE_CSUM		|
				   NETIF_F_GSO_IPXIP4		|
				   NETIF_F_GSO_IPXIP6		|
				   NETIF_F_GSO_UDP_TUNNEL	|
				   NETIF_F_GSO_UDP_TUNNEL_CSUM	|
				   NETIF_F_GSO_PARTIAL		|
				   NETIF_F_SCTP_CRC		|
				   NETIF_F_RXHASH		|
				   NETIF_F_RXCSUM		|
				   0;

	if (!(pf->flags & I40E_FLAG_OUTER_UDP_CSUM_CAPABLE))
		netdev->gso_partial_features |= NETIF_F_GSO_UDP_TUNNEL_CSUM;

	netdev->gso_partial_features |= NETIF_F_GSO_GRE_CSUM;

	/* record features VLANs can make use of */
	netdev->vlan_features |= netdev->hw_enc_features |
				 NETIF_F_TSO_MANGLEID;

	if (!(pf->flags & I40E_FLAG_MFP_ENABLED))
		netdev->hw_features |= NETIF_F_NTUPLE;

	netdev->hw_features |= netdev->hw_enc_features	|
			       NETIF_F_HW_VLAN_CTAG_TX	|
			       NETIF_F_HW_VLAN_CTAG_RX;

	netdev->features |= netdev->hw_features | NETIF_F_HW_VLAN_CTAG_FILTER;
	netdev->hw_enc_features |= NETIF_F_TSO_MANGLEID;

	if (vsi->type == I40E_VSI_MAIN) {
		SET_NETDEV_DEV(netdev, &pf->pdev->dev);
		ether_addr_copy(mac_addr, hw->mac.perm_addr);
		/* The following steps are necessary to prevent reception
		 * of tagged packets - some older NVM configurations load a
		 * default a MAC-VLAN filter that accepts any tagged packet
		 * which must be replaced by a normal filter.
		 */
		if (!i40e_rm_default_mac_filter(vsi, mac_addr)) {
			spin_lock_bh(&vsi->mac_filter_list_lock);
			i40e_add_filter(vsi, mac_addr,
					I40E_VLAN_ANY, false, true);
			spin_unlock_bh(&vsi->mac_filter_list_lock);
		}
	} else if ((pf->hw.aq.api_maj_ver > 1) ||
		   ((pf->hw.aq.api_maj_ver == 1) &&
		    (pf->hw.aq.api_min_ver > 4))) {
		/* Supported in FW API version higher than 1.4 */
		pf->flags |= I40E_FLAG_GENEVE_OFFLOAD_CAPABLE;
		pf->auto_disable_flags = I40E_FLAG_HW_ATR_EVICT_CAPABLE;
	} else {
		/* relate the VSI_VMDQ name to the VSI_MAIN name */
		snprintf(netdev->name, IFNAMSIZ, "%sv%%d",
			 pf->vsi[pf->lan_vsi]->netdev->name);
		random_ether_addr(mac_addr);

		spin_lock_bh(&vsi->mac_filter_list_lock);
		i40e_add_filter(vsi, mac_addr, I40E_VLAN_ANY, false, false);
		spin_unlock_bh(&vsi->mac_filter_list_lock);
	}

	spin_lock_bh(&vsi->mac_filter_list_lock);
	i40e_add_filter(vsi, brdcast, I40E_VLAN_ANY, false, false);
	spin_unlock_bh(&vsi->mac_filter_list_lock);

	ether_addr_copy(netdev->dev_addr, mac_addr);
	ether_addr_copy(netdev->perm_addr, mac_addr);

	netdev->priv_flags |= IFF_UNICAST_FLT;
	netdev->priv_flags |= IFF_SUPP_NOFCS;
	/* Setup netdev TC information */
	i40e_vsi_config_netdev_tc(vsi, vsi->tc_config.enabled_tc);

	netdev->netdev_ops = &i40e_netdev_ops;
	netdev->watchdog_timeo = 5 * HZ;
	i40e_set_ethtool_ops(netdev);
#ifdef I40E_FCOE
	i40e_fcoe_config_netdev(netdev, vsi);
#endif

	return 0;
}

/**
 * i40e_vsi_delete - Delete a VSI from the switch
 * @vsi: the VSI being removed
 *
 * Returns 0 on success, negative value on failure
 **/
static void i40e_vsi_delete(struct i40e_vsi *vsi)
{
	/* remove default VSI is not allowed */
	if (vsi == vsi->back->vsi[vsi->back->lan_vsi])
		return;

	i40e_aq_delete_element(&vsi->back->hw, vsi->seid, NULL);
}

/**
 * i40e_is_vsi_uplink_mode_veb - Check if the VSI's uplink bridge mode is VEB
 * @vsi: the VSI being queried
 *
 * Returns 1 if HW bridge mode is VEB and return 0 in case of VEPA mode
 **/
int i40e_is_vsi_uplink_mode_veb(struct i40e_vsi *vsi)
{
	struct i40e_veb *veb;
	struct i40e_pf *pf = vsi->back;

	/* Uplink is not a bridge so default to VEB */
	if (vsi->veb_idx == I40E_NO_VEB)
		return 1;

	veb = pf->veb[vsi->veb_idx];
	if (!veb) {
		dev_info(&pf->pdev->dev,
			 "There is no veb associated with the bridge\n");
		return -ENOENT;
	}

	/* Uplink is a bridge in VEPA mode */
	if (veb->bridge_mode & BRIDGE_MODE_VEPA) {
		return 0;
	} else {
		/* Uplink is a bridge in VEB mode */
		return 1;
	}

	/* VEPA is now default bridge, so return 0 */
	return 0;
}

/**
 * i40e_add_vsi - Add a VSI to the switch
 * @vsi: the VSI being configured
 *
 * This initializes a VSI context depending on the VSI type to be added and
 * passes it down to the add_vsi aq command.
 **/
static int i40e_add_vsi(struct i40e_vsi *vsi)
{
	int ret = -ENODEV;
	i40e_status aq_ret = 0;
	u8 laa_macaddr[ETH_ALEN];
	bool found_laa_mac_filter = false;
	struct i40e_pf *pf = vsi->back;
	struct i40e_hw *hw = &pf->hw;
	struct i40e_vsi_context ctxt;
	struct i40e_mac_filter *f, *ftmp;

	u8 enabled_tc = 0x1; /* TC0 enabled */
	int f_count = 0;

	memset(&ctxt, 0, sizeof(ctxt));
	switch (vsi->type) {
	case I40E_VSI_MAIN:
		/* The PF's main VSI is already setup as part of the
		 * device initialization, so we'll not bother with
		 * the add_vsi call, but we will retrieve the current
		 * VSI context.
		 */
		ctxt.seid = pf->main_vsi_seid;
		ctxt.pf_num = pf->hw.pf_id;
		ctxt.vf_num = 0;
		ret = i40e_aq_get_vsi_params(&pf->hw, &ctxt, NULL);
		ctxt.flags = I40E_AQ_VSI_TYPE_PF;
		if (ret) {
			dev_info(&pf->pdev->dev,
				 "couldn't get PF vsi config, err %s aq_err %s\n",
				 i40e_stat_str(&pf->hw, ret),
				 i40e_aq_str(&pf->hw,
					     pf->hw.aq.asq_last_status));
			return -ENOENT;
		}
		vsi->info = ctxt.info;
		vsi->info.valid_sections = 0;

		vsi->seid = ctxt.seid;
		vsi->id = ctxt.vsi_number;

		enabled_tc = i40e_pf_get_tc_map(pf);

		/* MFP mode setup queue map and update VSI */
		if ((pf->flags & I40E_FLAG_MFP_ENABLED) &&
		    !(pf->hw.func_caps.iscsi)) { /* NIC type PF */
			memset(&ctxt, 0, sizeof(ctxt));
			ctxt.seid = pf->main_vsi_seid;
			ctxt.pf_num = pf->hw.pf_id;
			ctxt.vf_num = 0;
			i40e_vsi_setup_queue_map(vsi, &ctxt, enabled_tc, false);
			ret = i40e_aq_update_vsi_params(hw, &ctxt, NULL);
			if (ret) {
				dev_info(&pf->pdev->dev,
					 "update vsi failed, err %s aq_err %s\n",
					 i40e_stat_str(&pf->hw, ret),
					 i40e_aq_str(&pf->hw,
						    pf->hw.aq.asq_last_status));
				ret = -ENOENT;
				goto err;
			}
			/* update the local VSI info queue map */
			i40e_vsi_update_queue_map(vsi, &ctxt);
			vsi->info.valid_sections = 0;
		} else {
			/* Default/Main VSI is only enabled for TC0
			 * reconfigure it to enable all TCs that are
			 * available on the port in SFP mode.
			 * For MFP case the iSCSI PF would use this
			 * flow to enable LAN+iSCSI TC.
			 */
			ret = i40e_vsi_config_tc(vsi, enabled_tc);
			if (ret) {
				dev_info(&pf->pdev->dev,
					 "failed to configure TCs for main VSI tc_map 0x%08x, err %s aq_err %s\n",
					 enabled_tc,
					 i40e_stat_str(&pf->hw, ret),
					 i40e_aq_str(&pf->hw,
						    pf->hw.aq.asq_last_status));
				ret = -ENOENT;
			}
		}
		break;

	case I40E_VSI_FDIR:
		ctxt.pf_num = hw->pf_id;
		ctxt.vf_num = 0;
		ctxt.uplink_seid = vsi->uplink_seid;
		ctxt.connection_type = I40E_AQ_VSI_CONN_TYPE_NORMAL;
		ctxt.flags = I40E_AQ_VSI_TYPE_PF;
		if ((pf->flags & I40E_FLAG_VEB_MODE_ENABLED) &&
		    (i40e_is_vsi_uplink_mode_veb(vsi))) {
			ctxt.info.valid_sections |=
			     cpu_to_le16(I40E_AQ_VSI_PROP_SWITCH_VALID);
			ctxt.info.switch_id =
			   cpu_to_le16(I40E_AQ_VSI_SW_ID_FLAG_ALLOW_LB);
		}
		i40e_vsi_setup_queue_map(vsi, &ctxt, enabled_tc, true);
		break;

	case I40E_VSI_VMDQ2:
		ctxt.pf_num = hw->pf_id;
		ctxt.vf_num = 0;
		ctxt.uplink_seid = vsi->uplink_seid;
		ctxt.connection_type = I40E_AQ_VSI_CONN_TYPE_NORMAL;
		ctxt.flags = I40E_AQ_VSI_TYPE_VMDQ2;

		/* This VSI is connected to VEB so the switch_id
		 * should be set to zero by default.
		 */
		if (i40e_is_vsi_uplink_mode_veb(vsi)) {
			ctxt.info.valid_sections |=
				cpu_to_le16(I40E_AQ_VSI_PROP_SWITCH_VALID);
			ctxt.info.switch_id =
				cpu_to_le16(I40E_AQ_VSI_SW_ID_FLAG_ALLOW_LB);
		}

		/* Setup the VSI tx/rx queue map for TC0 only for now */
		i40e_vsi_setup_queue_map(vsi, &ctxt, enabled_tc, true);
		break;

	case I40E_VSI_SRIOV:
		ctxt.pf_num = hw->pf_id;
		ctxt.vf_num = vsi->vf_id + hw->func_caps.vf_base_id;
		ctxt.uplink_seid = vsi->uplink_seid;
		ctxt.connection_type = I40E_AQ_VSI_CONN_TYPE_NORMAL;
		ctxt.flags = I40E_AQ_VSI_TYPE_VF;

		/* This VSI is connected to VEB so the switch_id
		 * should be set to zero by default.
		 */
		if (i40e_is_vsi_uplink_mode_veb(vsi)) {
			ctxt.info.valid_sections |=
				cpu_to_le16(I40E_AQ_VSI_PROP_SWITCH_VALID);
			ctxt.info.switch_id =
				cpu_to_le16(I40E_AQ_VSI_SW_ID_FLAG_ALLOW_LB);
		}

		if (vsi->back->flags & I40E_FLAG_IWARP_ENABLED) {
			ctxt.info.valid_sections |=
				cpu_to_le16(I40E_AQ_VSI_PROP_QUEUE_OPT_VALID);
			ctxt.info.queueing_opt_flags |=
				(I40E_AQ_VSI_QUE_OPT_TCP_ENA |
				 I40E_AQ_VSI_QUE_OPT_RSS_LUT_VSI);
		}

		ctxt.info.valid_sections |= cpu_to_le16(I40E_AQ_VSI_PROP_VLAN_VALID);
		ctxt.info.port_vlan_flags |= I40E_AQ_VSI_PVLAN_MODE_ALL;
		if (pf->vf[vsi->vf_id].spoofchk) {
			ctxt.info.valid_sections |=
				cpu_to_le16(I40E_AQ_VSI_PROP_SECURITY_VALID);
			ctxt.info.sec_flags |=
				(I40E_AQ_VSI_SEC_FLAG_ENABLE_VLAN_CHK |
				 I40E_AQ_VSI_SEC_FLAG_ENABLE_MAC_CHK);
		}
		/* Setup the VSI tx/rx queue map for TC0 only for now */
		i40e_vsi_setup_queue_map(vsi, &ctxt, enabled_tc, true);
		break;

#ifdef I40E_FCOE
	case I40E_VSI_FCOE:
		ret = i40e_fcoe_vsi_init(vsi, &ctxt);
		if (ret) {
			dev_info(&pf->pdev->dev, "failed to initialize FCoE VSI\n");
			return ret;
		}
		break;

#endif /* I40E_FCOE */
	case I40E_VSI_IWARP:
		/* send down message to iWARP */
		break;

	default:
		return -ENODEV;
	}

	if (vsi->type != I40E_VSI_MAIN) {
		ret = i40e_aq_add_vsi(hw, &ctxt, NULL);
		if (ret) {
			dev_info(&vsi->back->pdev->dev,
				 "add vsi failed, err %s aq_err %s\n",
				 i40e_stat_str(&pf->hw, ret),
				 i40e_aq_str(&pf->hw,
					     pf->hw.aq.asq_last_status));
			ret = -ENOENT;
			goto err;
		}
		vsi->info = ctxt.info;
		vsi->info.valid_sections = 0;
		vsi->seid = ctxt.seid;
		vsi->id = ctxt.vsi_number;
	}
	/* Except FDIR VSI, for all othet VSI set the broadcast filter */
	if (vsi->type != I40E_VSI_FDIR) {
		aq_ret = i40e_aq_set_vsi_broadcast(hw, vsi->seid, true, NULL);
		if (aq_ret) {
			ret = i40e_aq_rc_to_posix(aq_ret,
						  hw->aq.asq_last_status);
			dev_info(&pf->pdev->dev,
				 "set brdcast promisc failed, err %s, aq_err %s\n",
				 i40e_stat_str(hw, aq_ret),
				 i40e_aq_str(hw, hw->aq.asq_last_status));
		}
	}

	spin_lock_bh(&vsi->mac_filter_list_lock);
	/* If macvlan filters already exist, force them to get loaded */
	list_for_each_entry_safe(f, ftmp, &vsi->mac_filter_list, list) {
		f->changed = true;
		f_count++;

		/* Expected to have only one MAC filter entry for LAA in list */
		if (f->is_laa && vsi->type == I40E_VSI_MAIN) {
			ether_addr_copy(laa_macaddr, f->macaddr);
			found_laa_mac_filter = true;
		}
	}
	spin_unlock_bh(&vsi->mac_filter_list_lock);

	if (found_laa_mac_filter) {
		struct i40e_aqc_remove_macvlan_element_data element;

		memset(&element, 0, sizeof(element));
		ether_addr_copy(element.mac_addr, laa_macaddr);
		element.flags = I40E_AQC_MACVLAN_DEL_PERFECT_MATCH;
		ret = i40e_aq_remove_macvlan(hw, vsi->seid,
					     &element, 1, NULL);
		if (ret) {
			/* some older FW has a different default */
			element.flags |=
				       I40E_AQC_MACVLAN_DEL_IGNORE_VLAN;
			i40e_aq_remove_macvlan(hw, vsi->seid,
					       &element, 1, NULL);
		}

		i40e_aq_mac_address_write(hw,
					  I40E_AQC_WRITE_TYPE_LAA_WOL,
					  laa_macaddr, NULL);
	}

	if (f_count) {
		vsi->flags |= I40E_VSI_FLAG_FILTER_CHANGED;
		pf->flags |= I40E_FLAG_FILTER_SYNC;
	}

	/* Update VSI BW information */
	ret = i40e_vsi_get_bw_info(vsi);
	if (ret) {
		dev_info(&pf->pdev->dev,
			 "couldn't get vsi bw info, err %s aq_err %s\n",
			 i40e_stat_str(&pf->hw, ret),
			 i40e_aq_str(&pf->hw, pf->hw.aq.asq_last_status));
		/* VSI is already added so not tearing that up */
		ret = 0;
	}

err:
	return ret;
}

/**
 * i40e_vsi_release - Delete a VSI and free its resources
 * @vsi: the VSI being removed
 *
 * Returns 0 on success or < 0 on error
 **/
int i40e_vsi_release(struct i40e_vsi *vsi)
{
	struct i40e_mac_filter *f, *ftmp;
	struct i40e_veb *veb = NULL;
	struct i40e_pf *pf;
	u16 uplink_seid;
	int i, n;

	pf = vsi->back;

	/* release of a VEB-owner or last VSI is not allowed */
	if (vsi->flags & I40E_VSI_FLAG_VEB_OWNER) {
		dev_info(&pf->pdev->dev, "VSI %d has existing VEB %d\n",
			 vsi->seid, vsi->uplink_seid);
		return -ENODEV;
	}
	if (vsi == pf->vsi[pf->lan_vsi] &&
	    !test_bit(__I40E_DOWN, &pf->state)) {
		dev_info(&pf->pdev->dev, "Can't remove PF VSI\n");
		return -ENODEV;
	}

	uplink_seid = vsi->uplink_seid;
	if (vsi->type != I40E_VSI_SRIOV) {
		if (vsi->netdev_registered) {
			vsi->netdev_registered = false;
			if (vsi->netdev) {
				/* results in a call to i40e_close() */
				unregister_netdev(vsi->netdev);
			}
		} else {
			i40e_vsi_close(vsi);
		}
		i40e_vsi_disable_irq(vsi);
	}

	spin_lock_bh(&vsi->mac_filter_list_lock);
	list_for_each_entry_safe(f, ftmp, &vsi->mac_filter_list, list)
		i40e_del_filter(vsi, f->macaddr, f->vlan,
				f->is_vf, f->is_netdev);
	spin_unlock_bh(&vsi->mac_filter_list_lock);

	i40e_sync_vsi_filters(vsi);

	i40e_vsi_delete(vsi);
	i40e_vsi_free_q_vectors(vsi);
	if (vsi->netdev) {
		free_netdev(vsi->netdev);
		vsi->netdev = NULL;
	}
	i40e_vsi_clear_rings(vsi);
	i40e_vsi_clear(vsi);

	/* If this was the last thing on the VEB, except for the
	 * controlling VSI, remove the VEB, which puts the controlling
	 * VSI onto the next level down in the switch.
	 *
	 * Well, okay, there's one more exception here: don't remove
	 * the orphan VEBs yet.  We'll wait for an explicit remove request
	 * from up the network stack.
	 */
	for (n = 0, i = 0; i < pf->num_alloc_vsi; i++) {
		if (pf->vsi[i] &&
		    pf->vsi[i]->uplink_seid == uplink_seid &&
		    (pf->vsi[i]->flags & I40E_VSI_FLAG_VEB_OWNER) == 0) {
			n++;      /* count the VSIs */
		}
	}
	for (i = 0; i < I40E_MAX_VEB; i++) {
		if (!pf->veb[i])
			continue;
		if (pf->veb[i]->uplink_seid == uplink_seid)
			n++;     /* count the VEBs */
		if (pf->veb[i]->seid == uplink_seid)
			veb = pf->veb[i];
	}
	if (n == 0 && veb && veb->uplink_seid != 0)
		i40e_veb_release(veb);

	return 0;
}

/**
 * i40e_vsi_setup_vectors - Set up the q_vectors for the given VSI
 * @vsi: ptr to the VSI
 *
 * This should only be called after i40e_vsi_mem_alloc() which allocates the
 * corresponding SW VSI structure and initializes num_queue_pairs for the
 * newly allocated VSI.
 *
 * Returns 0 on success or negative on failure
 **/
static int i40e_vsi_setup_vectors(struct i40e_vsi *vsi)
{
	int ret = -ENOENT;
	struct i40e_pf *pf = vsi->back;

	if (vsi->q_vectors[0]) {
		dev_info(&pf->pdev->dev, "VSI %d has existing q_vectors\n",
			 vsi->seid);
		return -EEXIST;
	}

	if (vsi->base_vector) {
		dev_info(&pf->pdev->dev, "VSI %d has non-zero base vector %d\n",
			 vsi->seid, vsi->base_vector);
		return -EEXIST;
	}

	ret = i40e_vsi_alloc_q_vectors(vsi);
	if (ret) {
		dev_info(&pf->pdev->dev,
			 "failed to allocate %d q_vector for VSI %d, ret=%d\n",
			 vsi->num_q_vectors, vsi->seid, ret);
		vsi->num_q_vectors = 0;
		goto vector_setup_out;
	}

	/* In Legacy mode, we do not have to get any other vector since we
	 * piggyback on the misc/ICR0 for queue interrupts.
	*/
	if (!(pf->flags & I40E_FLAG_MSIX_ENABLED))
		return ret;
	if (vsi->num_q_vectors)
		vsi->base_vector = i40e_get_lump(pf, pf->irq_pile,
						 vsi->num_q_vectors, vsi->idx);
	if (vsi->base_vector < 0) {
		dev_info(&pf->pdev->dev,
			 "failed to get tracking for %d vectors for VSI %d, err=%d\n",
			 vsi->num_q_vectors, vsi->seid, vsi->base_vector);
		i40e_vsi_free_q_vectors(vsi);
		ret = -ENOENT;
		goto vector_setup_out;
	}

vector_setup_out:
	return ret;
}

/**
 * i40e_vsi_reinit_setup - return and reallocate resources for a VSI
 * @vsi: pointer to the vsi.
 *
 * This re-allocates a vsi's queue resources.
 *
 * Returns pointer to the successfully allocated and configured VSI sw struct
 * on success, otherwise returns NULL on failure.
 **/
static struct i40e_vsi *i40e_vsi_reinit_setup(struct i40e_vsi *vsi)
{
	struct i40e_pf *pf;
	u8 enabled_tc;
	int ret;

	if (!vsi)
		return NULL;

	pf = vsi->back;

	i40e_put_lump(pf->qp_pile, vsi->base_queue, vsi->idx);
	i40e_vsi_clear_rings(vsi);

	i40e_vsi_free_arrays(vsi, false);
	i40e_set_num_rings_in_vsi(vsi);
	ret = i40e_vsi_alloc_arrays(vsi, false);
	if (ret)
		goto err_vsi;

	ret = i40e_get_lump(pf, pf->qp_pile, vsi->alloc_queue_pairs, vsi->idx);
	if (ret < 0) {
		dev_info(&pf->pdev->dev,
			 "failed to get tracking for %d queues for VSI %d err %d\n",
			 vsi->alloc_queue_pairs, vsi->seid, ret);
		goto err_vsi;
	}
	vsi->base_queue = ret;

	/* Update the FW view of the VSI. Force a reset of TC and queue
	 * layout configurations.
	 */
	enabled_tc = pf->vsi[pf->lan_vsi]->tc_config.enabled_tc;
	pf->vsi[pf->lan_vsi]->tc_config.enabled_tc = 0;
	pf->vsi[pf->lan_vsi]->seid = pf->main_vsi_seid;
	i40e_vsi_config_tc(pf->vsi[pf->lan_vsi], enabled_tc);

	/* assign it some queues */
	ret = i40e_alloc_rings(vsi);
	if (ret)
		goto err_rings;

	/* map all of the rings to the q_vectors */
	i40e_vsi_map_rings_to_vectors(vsi);
	return vsi;

err_rings:
	i40e_vsi_free_q_vectors(vsi);
	if (vsi->netdev_registered) {
		vsi->netdev_registered = false;
		unregister_netdev(vsi->netdev);
		free_netdev(vsi->netdev);
		vsi->netdev = NULL;
	}
	i40e_aq_delete_element(&pf->hw, vsi->seid, NULL);
err_vsi:
	i40e_vsi_clear(vsi);
	return NULL;
}

/**
 * i40e_macaddr_init - explicitly write the mac address filters.
 *
 * @vsi: pointer to the vsi.
 * @macaddr: the MAC address
 *
 * This is needed when the macaddr has been obtained by other
 * means than the default, e.g., from Open Firmware or IDPROM.
 * Returns 0 on success, negative on failure
 **/
static int i40e_macaddr_init(struct i40e_vsi *vsi, u8 *macaddr)
{
	int ret;
	struct i40e_aqc_add_macvlan_element_data element;

	ret = i40e_aq_mac_address_write(&vsi->back->hw,
					I40E_AQC_WRITE_TYPE_LAA_WOL,
					macaddr, NULL);
	if (ret) {
		dev_info(&vsi->back->pdev->dev,
			 "Addr change for VSI failed: %d\n", ret);
		return -EADDRNOTAVAIL;
	}

	memset(&element, 0, sizeof(element));
	ether_addr_copy(element.mac_addr, macaddr);
	element.flags = cpu_to_le16(I40E_AQC_MACVLAN_ADD_PERFECT_MATCH);
	ret = i40e_aq_add_macvlan(&vsi->back->hw, vsi->seid, &element, 1, NULL);
	if (ret) {
		dev_info(&vsi->back->pdev->dev,
			 "add filter failed err %s aq_err %s\n",
			 i40e_stat_str(&vsi->back->hw, ret),
			 i40e_aq_str(&vsi->back->hw,
				     vsi->back->hw.aq.asq_last_status));
	}
	return ret;
}

/**
 * i40e_vsi_setup - Set up a VSI by a given type
 * @pf: board private structure
 * @type: VSI type
 * @uplink_seid: the switch element to link to
 * @param1: usage depends upon VSI type. For VF types, indicates VF id
 *
 * This allocates the sw VSI structure and its queue resources, then add a VSI
 * to the identified VEB.
 *
 * Returns pointer to the successfully allocated and configure VSI sw struct on
 * success, otherwise returns NULL on failure.
 **/
struct i40e_vsi *i40e_vsi_setup(struct i40e_pf *pf, u8 type,
				u16 uplink_seid, u32 param1)
{
	struct i40e_vsi *vsi = NULL;
	struct i40e_veb *veb = NULL;
	int ret, i;
	int v_idx;

	/* The requested uplink_seid must be either
	 *     - the PF's port seid
	 *              no VEB is needed because this is the PF
	 *              or this is a Flow Director special case VSI
	 *     - seid of an existing VEB
	 *     - seid of a VSI that owns an existing VEB
	 *     - seid of a VSI that doesn't own a VEB
	 *              a new VEB is created and the VSI becomes the owner
	 *     - seid of the PF VSI, which is what creates the first VEB
	 *              this is a special case of the previous
	 *
	 * Find which uplink_seid we were given and create a new VEB if needed
	 */
	for (i = 0; i < I40E_MAX_VEB; i++) {
		if (pf->veb[i] && pf->veb[i]->seid == uplink_seid) {
			veb = pf->veb[i];
			break;
		}
	}

	if (!veb && uplink_seid != pf->mac_seid) {

		for (i = 0; i < pf->num_alloc_vsi; i++) {
			if (pf->vsi[i] && pf->vsi[i]->seid == uplink_seid) {
				vsi = pf->vsi[i];
				break;
			}
		}
		if (!vsi) {
			dev_info(&pf->pdev->dev, "no such uplink_seid %d\n",
				 uplink_seid);
			return NULL;
		}

		if (vsi->uplink_seid == pf->mac_seid)
			veb = i40e_veb_setup(pf, 0, pf->mac_seid, vsi->seid,
					     vsi->tc_config.enabled_tc);
		else if ((vsi->flags & I40E_VSI_FLAG_VEB_OWNER) == 0)
			veb = i40e_veb_setup(pf, 0, vsi->uplink_seid, vsi->seid,
					     vsi->tc_config.enabled_tc);
		if (veb) {
			if (vsi->seid != pf->vsi[pf->lan_vsi]->seid) {
				dev_info(&vsi->back->pdev->dev,
					 "New VSI creation error, uplink seid of LAN VSI expected.\n");
				return NULL;
			}
			/* We come up by default in VEPA mode if SRIOV is not
			 * already enabled, in which case we can't force VEPA
			 * mode.
			 */
			if (!(pf->flags & I40E_FLAG_VEB_MODE_ENABLED)) {
				veb->bridge_mode = BRIDGE_MODE_VEPA;
				pf->flags &= ~I40E_FLAG_VEB_MODE_ENABLED;
			}
			i40e_config_bridge_mode(veb);
		}
		for (i = 0; i < I40E_MAX_VEB && !veb; i++) {
			if (pf->veb[i] && pf->veb[i]->seid == vsi->uplink_seid)
				veb = pf->veb[i];
		}
		if (!veb) {
			dev_info(&pf->pdev->dev, "couldn't add VEB\n");
			return NULL;
		}

		vsi->flags |= I40E_VSI_FLAG_VEB_OWNER;
		uplink_seid = veb->seid;
	}

	/* get vsi sw struct */
	v_idx = i40e_vsi_mem_alloc(pf, type);
	if (v_idx < 0)
		goto err_alloc;
	vsi = pf->vsi[v_idx];
	if (!vsi)
		goto err_alloc;
	vsi->type = type;
	vsi->veb_idx = (veb ? veb->idx : I40E_NO_VEB);

	if (type == I40E_VSI_MAIN)
		pf->lan_vsi = v_idx;
	else if (type == I40E_VSI_SRIOV)
		vsi->vf_id = param1;
	/* assign it some queues */
	ret = i40e_get_lump(pf, pf->qp_pile, vsi->alloc_queue_pairs,
				vsi->idx);
	if (ret < 0) {
		dev_info(&pf->pdev->dev,
			 "failed to get tracking for %d queues for VSI %d err=%d\n",
			 vsi->alloc_queue_pairs, vsi->seid, ret);
		goto err_vsi;
	}
	vsi->base_queue = ret;

	/* get a VSI from the hardware */
	vsi->uplink_seid = uplink_seid;
	ret = i40e_add_vsi(vsi);
	if (ret)
		goto err_vsi;

	switch (vsi->type) {
	/* setup the netdev if needed */
	case I40E_VSI_MAIN:
		/* Apply relevant filters if a platform-specific mac
		 * address was selected.
		 */
		if (!!(pf->flags & I40E_FLAG_PF_MAC)) {
			ret = i40e_macaddr_init(vsi, pf->hw.mac.addr);
			if (ret) {
				dev_warn(&pf->pdev->dev,
					 "could not set up macaddr; err %d\n",
					 ret);
			}
		}
	case I40E_VSI_VMDQ2:
	case I40E_VSI_FCOE:
		ret = i40e_config_netdev(vsi);
		if (ret)
			goto err_netdev;
		ret = register_netdev(vsi->netdev);
		if (ret)
			goto err_netdev;
		vsi->netdev_registered = true;
		netif_carrier_off(vsi->netdev);
#ifdef CONFIG_I40E_DCB
		/* Setup DCB netlink interface */
		i40e_dcbnl_setup(vsi);
#endif /* CONFIG_I40E_DCB */
		/* fall through */

	case I40E_VSI_FDIR:
		/* set up vectors and rings if needed */
		ret = i40e_vsi_setup_vectors(vsi);
		if (ret)
			goto err_msix;

		ret = i40e_alloc_rings(vsi);
		if (ret)
			goto err_rings;

		/* map all of the rings to the q_vectors */
		i40e_vsi_map_rings_to_vectors(vsi);

		i40e_vsi_reset_stats(vsi);
		break;

	default:
		/* no netdev or rings for the other VSI types */
		break;
	}

	if ((pf->flags & I40E_FLAG_RSS_AQ_CAPABLE) &&
	    (vsi->type == I40E_VSI_VMDQ2)) {
		ret = i40e_vsi_config_rss(vsi);
	}
	return vsi;

err_rings:
	i40e_vsi_free_q_vectors(vsi);
err_msix:
	if (vsi->netdev_registered) {
		vsi->netdev_registered = false;
		unregister_netdev(vsi->netdev);
		free_netdev(vsi->netdev);
		vsi->netdev = NULL;
	}
err_netdev:
	i40e_aq_delete_element(&pf->hw, vsi->seid, NULL);
err_vsi:
	i40e_vsi_clear(vsi);
err_alloc:
	return NULL;
}

/**
 * i40e_veb_get_bw_info - Query VEB BW information
 * @veb: the veb to query
 *
 * Query the Tx scheduler BW configuration data for given VEB
 **/
static int i40e_veb_get_bw_info(struct i40e_veb *veb)
{
	struct i40e_aqc_query_switching_comp_ets_config_resp ets_data;
	struct i40e_aqc_query_switching_comp_bw_config_resp bw_data;
	struct i40e_pf *pf = veb->pf;
	struct i40e_hw *hw = &pf->hw;
	u32 tc_bw_max;
	int ret = 0;
	int i;

	ret = i40e_aq_query_switch_comp_bw_config(hw, veb->seid,
						  &bw_data, NULL);
	if (ret) {
		dev_info(&pf->pdev->dev,
			 "query veb bw config failed, err %s aq_err %s\n",
			 i40e_stat_str(&pf->hw, ret),
			 i40e_aq_str(&pf->hw, hw->aq.asq_last_status));
		goto out;
	}

	ret = i40e_aq_query_switch_comp_ets_config(hw, veb->seid,
						   &ets_data, NULL);
	if (ret) {
		dev_info(&pf->pdev->dev,
			 "query veb bw ets config failed, err %s aq_err %s\n",
			 i40e_stat_str(&pf->hw, ret),
			 i40e_aq_str(&pf->hw, hw->aq.asq_last_status));
		goto out;
	}

	veb->bw_limit = le16_to_cpu(ets_data.port_bw_limit);
	veb->bw_max_quanta = ets_data.tc_bw_max;
	veb->is_abs_credits = bw_data.absolute_credits_enable;
	veb->enabled_tc = ets_data.tc_valid_bits;
	tc_bw_max = le16_to_cpu(bw_data.tc_bw_max[0]) |
		    (le16_to_cpu(bw_data.tc_bw_max[1]) << 16);
	for (i = 0; i < I40E_MAX_TRAFFIC_CLASS; i++) {
		veb->bw_tc_share_credits[i] = bw_data.tc_bw_share_credits[i];
		veb->bw_tc_limit_credits[i] =
					le16_to_cpu(bw_data.tc_bw_limits[i]);
		veb->bw_tc_max_quanta[i] = ((tc_bw_max >> (i*4)) & 0x7);
	}

out:
	return ret;
}

/**
 * i40e_veb_mem_alloc - Allocates the next available struct veb in the PF
 * @pf: board private structure
 *
 * On error: returns error code (negative)
 * On success: returns vsi index in PF (positive)
 **/
static int i40e_veb_mem_alloc(struct i40e_pf *pf)
{
	int ret = -ENOENT;
	struct i40e_veb *veb;
	int i;

	/* Need to protect the allocation of switch elements at the PF level */
	mutex_lock(&pf->switch_mutex);

	/* VEB list may be fragmented if VEB creation/destruction has
	 * been happening.  We can afford to do a quick scan to look
	 * for any free slots in the list.
	 *
	 * find next empty veb slot, looping back around if necessary
	 */
	i = 0;
	while ((i < I40E_MAX_VEB) && (pf->veb[i] != NULL))
		i++;
	if (i >= I40E_MAX_VEB) {
		ret = -ENOMEM;
		goto err_alloc_veb;  /* out of VEB slots! */
	}

	veb = kzalloc(sizeof(*veb), GFP_KERNEL);
	if (!veb) {
		ret = -ENOMEM;
		goto err_alloc_veb;
	}
	veb->pf = pf;
	veb->idx = i;
	veb->enabled_tc = 1;

	pf->veb[i] = veb;
	ret = i;
err_alloc_veb:
	mutex_unlock(&pf->switch_mutex);
	return ret;
}

/**
 * i40e_switch_branch_release - Delete a branch of the switch tree
 * @branch: where to start deleting
 *
 * This uses recursion to find the tips of the branch to be
 * removed, deleting until we get back to and can delete this VEB.
 **/
static void i40e_switch_branch_release(struct i40e_veb *branch)
{
	struct i40e_pf *pf = branch->pf;
	u16 branch_seid = branch->seid;
	u16 veb_idx = branch->idx;
	int i;

	/* release any VEBs on this VEB - RECURSION */
	for (i = 0; i < I40E_MAX_VEB; i++) {
		if (!pf->veb[i])
			continue;
		if (pf->veb[i]->uplink_seid == branch->seid)
			i40e_switch_branch_release(pf->veb[i]);
	}

	/* Release the VSIs on this VEB, but not the owner VSI.
	 *
	 * NOTE: Removing the last VSI on a VEB has the SIDE EFFECT of removing
	 *       the VEB itself, so don't use (*branch) after this loop.
	 */
	for (i = 0; i < pf->num_alloc_vsi; i++) {
		if (!pf->vsi[i])
			continue;
		if (pf->vsi[i]->uplink_seid == branch_seid &&
		   (pf->vsi[i]->flags & I40E_VSI_FLAG_VEB_OWNER) == 0) {
			i40e_vsi_release(pf->vsi[i]);
		}
	}

	/* There's one corner case where the VEB might not have been
	 * removed, so double check it here and remove it if needed.
	 * This case happens if the veb was created from the debugfs
	 * commands and no VSIs were added to it.
	 */
	if (pf->veb[veb_idx])
		i40e_veb_release(pf->veb[veb_idx]);
}

/**
 * i40e_veb_clear - remove veb struct
 * @veb: the veb to remove
 **/
static void i40e_veb_clear(struct i40e_veb *veb)
{
	if (!veb)
		return;

	if (veb->pf) {
		struct i40e_pf *pf = veb->pf;

		mutex_lock(&pf->switch_mutex);
		if (pf->veb[veb->idx] == veb)
			pf->veb[veb->idx] = NULL;
		mutex_unlock(&pf->switch_mutex);
	}

	kfree(veb);
}

/**
 * i40e_veb_release - Delete a VEB and free its resources
 * @veb: the VEB being removed
 **/
void i40e_veb_release(struct i40e_veb *veb)
{
	struct i40e_vsi *vsi = NULL;
	struct i40e_pf *pf;
	int i, n = 0;

	pf = veb->pf;

	/* find the remaining VSI and check for extras */
	for (i = 0; i < pf->num_alloc_vsi; i++) {
		if (pf->vsi[i] && pf->vsi[i]->uplink_seid == veb->seid) {
			n++;
			vsi = pf->vsi[i];
		}
	}
	if (n != 1) {
		dev_info(&pf->pdev->dev,
			 "can't remove VEB %d with %d VSIs left\n",
			 veb->seid, n);
		return;
	}

	/* move the remaining VSI to uplink veb */
	vsi->flags &= ~I40E_VSI_FLAG_VEB_OWNER;
	if (veb->uplink_seid) {
		vsi->uplink_seid = veb->uplink_seid;
		if (veb->uplink_seid == pf->mac_seid)
			vsi->veb_idx = I40E_NO_VEB;
		else
			vsi->veb_idx = veb->veb_idx;
	} else {
		/* floating VEB */
		vsi->uplink_seid = pf->vsi[pf->lan_vsi]->uplink_seid;
		vsi->veb_idx = pf->vsi[pf->lan_vsi]->veb_idx;
	}

	i40e_aq_delete_element(&pf->hw, veb->seid, NULL);
	i40e_veb_clear(veb);
}

/**
 * i40e_add_veb - create the VEB in the switch
 * @veb: the VEB to be instantiated
 * @vsi: the controlling VSI
 **/
static int i40e_add_veb(struct i40e_veb *veb, struct i40e_vsi *vsi)
{
	struct i40e_pf *pf = veb->pf;
	bool enable_stats = !!(pf->flags & I40E_FLAG_VEB_STATS_ENABLED);
	int ret;

	ret = i40e_aq_add_veb(&pf->hw, veb->uplink_seid, vsi->seid,
			      veb->enabled_tc, false,
			      &veb->seid, enable_stats, NULL);

	/* get a VEB from the hardware */
	if (ret) {
		dev_info(&pf->pdev->dev,
			 "couldn't add VEB, err %s aq_err %s\n",
			 i40e_stat_str(&pf->hw, ret),
			 i40e_aq_str(&pf->hw, pf->hw.aq.asq_last_status));
		return -EPERM;
	}

	/* get statistics counter */
	ret = i40e_aq_get_veb_parameters(&pf->hw, veb->seid, NULL, NULL,
					 &veb->stats_idx, NULL, NULL, NULL);
	if (ret) {
		dev_info(&pf->pdev->dev,
			 "couldn't get VEB statistics idx, err %s aq_err %s\n",
			 i40e_stat_str(&pf->hw, ret),
			 i40e_aq_str(&pf->hw, pf->hw.aq.asq_last_status));
		return -EPERM;
	}
	ret = i40e_veb_get_bw_info(veb);
	if (ret) {
		dev_info(&pf->pdev->dev,
			 "couldn't get VEB bw info, err %s aq_err %s\n",
			 i40e_stat_str(&pf->hw, ret),
			 i40e_aq_str(&pf->hw, pf->hw.aq.asq_last_status));
		i40e_aq_delete_element(&pf->hw, veb->seid, NULL);
		return -ENOENT;
	}

	vsi->uplink_seid = veb->seid;
	vsi->veb_idx = veb->idx;
	vsi->flags |= I40E_VSI_FLAG_VEB_OWNER;

	return 0;
}

/**
 * i40e_veb_setup - Set up a VEB
 * @pf: board private structure
 * @flags: VEB setup flags
 * @uplink_seid: the switch element to link to
 * @vsi_seid: the initial VSI seid
 * @enabled_tc: Enabled TC bit-map
 *
 * This allocates the sw VEB structure and links it into the switch
 * It is possible and legal for this to be a duplicate of an already
 * existing VEB.  It is also possible for both uplink and vsi seids
 * to be zero, in order to create a floating VEB.
 *
 * Returns pointer to the successfully allocated VEB sw struct on
 * success, otherwise returns NULL on failure.
 **/
struct i40e_veb *i40e_veb_setup(struct i40e_pf *pf, u16 flags,
				u16 uplink_seid, u16 vsi_seid,
				u8 enabled_tc)
{
	struct i40e_veb *veb, *uplink_veb = NULL;
	int vsi_idx, veb_idx;
	int ret;

	/* if one seid is 0, the other must be 0 to create a floating relay */
	if ((uplink_seid == 0 || vsi_seid == 0) &&
	    (uplink_seid + vsi_seid != 0)) {
		dev_info(&pf->pdev->dev,
			 "one, not both seid's are 0: uplink=%d vsi=%d\n",
			 uplink_seid, vsi_seid);
		return NULL;
	}

	/* make sure there is such a vsi and uplink */
	for (vsi_idx = 0; vsi_idx < pf->num_alloc_vsi; vsi_idx++)
		if (pf->vsi[vsi_idx] && pf->vsi[vsi_idx]->seid == vsi_seid)
			break;
	if (vsi_idx >= pf->num_alloc_vsi && vsi_seid != 0) {
		dev_info(&pf->pdev->dev, "vsi seid %d not found\n",
			 vsi_seid);
		return NULL;
	}

	if (uplink_seid && uplink_seid != pf->mac_seid) {
		for (veb_idx = 0; veb_idx < I40E_MAX_VEB; veb_idx++) {
			if (pf->veb[veb_idx] &&
			    pf->veb[veb_idx]->seid == uplink_seid) {
				uplink_veb = pf->veb[veb_idx];
				break;
			}
		}
		if (!uplink_veb) {
			dev_info(&pf->pdev->dev,
				 "uplink seid %d not found\n", uplink_seid);
			return NULL;
		}
	}

	/* get veb sw struct */
	veb_idx = i40e_veb_mem_alloc(pf);
	if (veb_idx < 0)
		goto err_alloc;
	veb = pf->veb[veb_idx];
	veb->flags = flags;
	veb->uplink_seid = uplink_seid;
	veb->veb_idx = (uplink_veb ? uplink_veb->idx : I40E_NO_VEB);
	veb->enabled_tc = (enabled_tc ? enabled_tc : 0x1);

	/* create the VEB in the switch */
	ret = i40e_add_veb(veb, pf->vsi[vsi_idx]);
	if (ret)
		goto err_veb;
	if (vsi_idx == pf->lan_vsi)
		pf->lan_veb = veb->idx;

	return veb;

err_veb:
	i40e_veb_clear(veb);
err_alloc:
	return NULL;
}

/**
 * i40e_setup_pf_switch_element - set PF vars based on switch type
 * @pf: board private structure
 * @ele: element we are building info from
 * @num_reported: total number of elements
 * @printconfig: should we print the contents
 *
 * helper function to assist in extracting a few useful SEID values.
 **/
static void i40e_setup_pf_switch_element(struct i40e_pf *pf,
				struct i40e_aqc_switch_config_element_resp *ele,
				u16 num_reported, bool printconfig)
{
	u16 downlink_seid = le16_to_cpu(ele->downlink_seid);
	u16 uplink_seid = le16_to_cpu(ele->uplink_seid);
	u8 element_type = ele->element_type;
	u16 seid = le16_to_cpu(ele->seid);

	if (printconfig)
		dev_info(&pf->pdev->dev,
			 "type=%d seid=%d uplink=%d downlink=%d\n",
			 element_type, seid, uplink_seid, downlink_seid);

	switch (element_type) {
	case I40E_SWITCH_ELEMENT_TYPE_MAC:
		pf->mac_seid = seid;
		break;
	case I40E_SWITCH_ELEMENT_TYPE_VEB:
		/* Main VEB? */
		if (uplink_seid != pf->mac_seid)
			break;
		if (pf->lan_veb == I40E_NO_VEB) {
			int v;

			/* find existing or else empty VEB */
			for (v = 0; v < I40E_MAX_VEB; v++) {
				if (pf->veb[v] && (pf->veb[v]->seid == seid)) {
					pf->lan_veb = v;
					break;
				}
			}
			if (pf->lan_veb == I40E_NO_VEB) {
				v = i40e_veb_mem_alloc(pf);
				if (v < 0)
					break;
				pf->lan_veb = v;
			}
		}

		pf->veb[pf->lan_veb]->seid = seid;
		pf->veb[pf->lan_veb]->uplink_seid = pf->mac_seid;
		pf->veb[pf->lan_veb]->pf = pf;
		pf->veb[pf->lan_veb]->veb_idx = I40E_NO_VEB;
		break;
	case I40E_SWITCH_ELEMENT_TYPE_VSI:
		if (num_reported != 1)
			break;
		/* This is immediately after a reset so we can assume this is
		 * the PF's VSI
		 */
		pf->mac_seid = uplink_seid;
		pf->pf_seid = downlink_seid;
		pf->main_vsi_seid = seid;
		if (printconfig)
			dev_info(&pf->pdev->dev,
				 "pf_seid=%d main_vsi_seid=%d\n",
				 pf->pf_seid, pf->main_vsi_seid);
		break;
	case I40E_SWITCH_ELEMENT_TYPE_PF:
	case I40E_SWITCH_ELEMENT_TYPE_VF:
	case I40E_SWITCH_ELEMENT_TYPE_EMP:
	case I40E_SWITCH_ELEMENT_TYPE_BMC:
	case I40E_SWITCH_ELEMENT_TYPE_PE:
	case I40E_SWITCH_ELEMENT_TYPE_PA:
		/* ignore these for now */
		break;
	default:
		dev_info(&pf->pdev->dev, "unknown element type=%d seid=%d\n",
			 element_type, seid);
		break;
	}
}

/**
 * i40e_fetch_switch_configuration - Get switch config from firmware
 * @pf: board private structure
 * @printconfig: should we print the contents
 *
 * Get the current switch configuration from the device and
 * extract a few useful SEID values.
 **/
int i40e_fetch_switch_configuration(struct i40e_pf *pf, bool printconfig)
{
	struct i40e_aqc_get_switch_config_resp *sw_config;
	u16 next_seid = 0;
	int ret = 0;
	u8 *aq_buf;
	int i;

	aq_buf = kzalloc(I40E_AQ_LARGE_BUF, GFP_KERNEL);
	if (!aq_buf)
		return -ENOMEM;

	sw_config = (struct i40e_aqc_get_switch_config_resp *)aq_buf;
	do {
		u16 num_reported, num_total;

		ret = i40e_aq_get_switch_config(&pf->hw, sw_config,
						I40E_AQ_LARGE_BUF,
						&next_seid, NULL);
		if (ret) {
			dev_info(&pf->pdev->dev,
				 "get switch config failed err %s aq_err %s\n",
				 i40e_stat_str(&pf->hw, ret),
				 i40e_aq_str(&pf->hw,
					     pf->hw.aq.asq_last_status));
			kfree(aq_buf);
			return -ENOENT;
		}

		num_reported = le16_to_cpu(sw_config->header.num_reported);
		num_total = le16_to_cpu(sw_config->header.num_total);

		if (printconfig)
			dev_info(&pf->pdev->dev,
				 "header: %d reported %d total\n",
				 num_reported, num_total);

		for (i = 0; i < num_reported; i++) {
			struct i40e_aqc_switch_config_element_resp *ele =
				&sw_config->element[i];

			i40e_setup_pf_switch_element(pf, ele, num_reported,
						     printconfig);
		}
	} while (next_seid != 0);

	kfree(aq_buf);
	return ret;
}

/**
 * i40e_setup_pf_switch - Setup the HW switch on startup or after reset
 * @pf: board private structure
 * @reinit: if the Main VSI needs to re-initialized.
 *
 * Returns 0 on success, negative value on failure
 **/
static int i40e_setup_pf_switch(struct i40e_pf *pf, bool reinit)
{
	u16 flags = 0;
	int ret;

	/* find out what's out there already */
	ret = i40e_fetch_switch_configuration(pf, false);
	if (ret) {
		dev_info(&pf->pdev->dev,
			 "couldn't fetch switch config, err %s aq_err %s\n",
			 i40e_stat_str(&pf->hw, ret),
			 i40e_aq_str(&pf->hw, pf->hw.aq.asq_last_status));
		return ret;
	}
	i40e_pf_reset_stats(pf);

	/* set the switch config bit for the whole device to
	 * support limited promisc or true promisc
	 * when user requests promisc. The default is limited
	 * promisc.
	*/

	if ((pf->hw.pf_id == 0) &&
	    !(pf->flags & I40E_FLAG_TRUE_PROMISC_SUPPORT))
		flags = I40E_AQ_SET_SWITCH_CFG_PROMISC;

	if (pf->hw.pf_id == 0) {
		u16 valid_flags;

		valid_flags = I40E_AQ_SET_SWITCH_CFG_PROMISC;
		ret = i40e_aq_set_switch_config(&pf->hw, flags, valid_flags,
						NULL);
		if (ret && pf->hw.aq.asq_last_status != I40E_AQ_RC_ESRCH) {
			dev_info(&pf->pdev->dev,
				 "couldn't set switch config bits, err %s aq_err %s\n",
				 i40e_stat_str(&pf->hw, ret),
				 i40e_aq_str(&pf->hw,
					     pf->hw.aq.asq_last_status));
			/* not a fatal problem, just keep going */
		}
	}

	/* first time setup */
	if (pf->lan_vsi == I40E_NO_VSI || reinit) {
		struct i40e_vsi *vsi = NULL;
		u16 uplink_seid;

		/* Set up the PF VSI associated with the PF's main VSI
		 * that is already in the HW switch
		 */
		if (pf->lan_veb != I40E_NO_VEB && pf->veb[pf->lan_veb])
			uplink_seid = pf->veb[pf->lan_veb]->seid;
		else
			uplink_seid = pf->mac_seid;
		if (pf->lan_vsi == I40E_NO_VSI)
			vsi = i40e_vsi_setup(pf, I40E_VSI_MAIN, uplink_seid, 0);
		else if (reinit)
			vsi = i40e_vsi_reinit_setup(pf->vsi[pf->lan_vsi]);
		if (!vsi) {
			dev_info(&pf->pdev->dev, "setup of MAIN VSI failed\n");
			i40e_fdir_teardown(pf);
			return -EAGAIN;
		}
	} else {
		/* force a reset of TC and queue layout configurations */
		u8 enabled_tc = pf->vsi[pf->lan_vsi]->tc_config.enabled_tc;

		pf->vsi[pf->lan_vsi]->tc_config.enabled_tc = 0;
		pf->vsi[pf->lan_vsi]->seid = pf->main_vsi_seid;
		i40e_vsi_config_tc(pf->vsi[pf->lan_vsi], enabled_tc);
	}
	i40e_vlan_stripping_disable(pf->vsi[pf->lan_vsi]);

	i40e_fdir_sb_setup(pf);

	/* Setup static PF queue filter control settings */
	ret = i40e_setup_pf_filter_control(pf);
	if (ret) {
		dev_info(&pf->pdev->dev, "setup_pf_filter_control failed: %d\n",
			 ret);
		/* Failure here should not stop continuing other steps */
	}

	/* enable RSS in the HW, even for only one queue, as the stack can use
	 * the hash
	 */
	if ((pf->flags & I40E_FLAG_RSS_ENABLED))
		i40e_pf_config_rss(pf);

	/* fill in link information and enable LSE reporting */
	i40e_update_link_info(&pf->hw);
	i40e_link_event(pf);

	/* Initialize user-specific link properties */
	pf->fc_autoneg_status = ((pf->hw.phy.link_info.an_info &
				  I40E_AQ_AN_COMPLETED) ? true : false);

	i40e_ptp_init(pf);

	return ret;
}

/**
 * i40e_determine_queue_usage - Work out queue distribution
 * @pf: board private structure
 **/
static void i40e_determine_queue_usage(struct i40e_pf *pf)
{
	int queues_left;

	pf->num_lan_qps = 0;
#ifdef I40E_FCOE
	pf->num_fcoe_qps = 0;
#endif

	/* Find the max queues to be put into basic use.  We'll always be
	 * using TC0, whether or not DCB is running, and TC0 will get the
	 * big RSS set.
	 */
	queues_left = pf->hw.func_caps.num_tx_qp;

	if ((queues_left == 1) ||
	    !(pf->flags & I40E_FLAG_MSIX_ENABLED)) {
		/* one qp for PF, no queues for anything else */
		queues_left = 0;
		pf->alloc_rss_size = pf->num_lan_qps = 1;

		/* make sure all the fancies are disabled */
		pf->flags &= ~(I40E_FLAG_RSS_ENABLED	|
			       I40E_FLAG_IWARP_ENABLED	|
#ifdef I40E_FCOE
			       I40E_FLAG_FCOE_ENABLED	|
#endif
			       I40E_FLAG_FD_SB_ENABLED	|
			       I40E_FLAG_FD_ATR_ENABLED	|
			       I40E_FLAG_DCB_CAPABLE	|
			       I40E_FLAG_SRIOV_ENABLED	|
			       I40E_FLAG_VMDQ_ENABLED);
	} else if (!(pf->flags & (I40E_FLAG_RSS_ENABLED |
				  I40E_FLAG_FD_SB_ENABLED |
				  I40E_FLAG_FD_ATR_ENABLED |
				  I40E_FLAG_DCB_CAPABLE))) {
		/* one qp for PF */
		pf->alloc_rss_size = pf->num_lan_qps = 1;
		queues_left -= pf->num_lan_qps;

		pf->flags &= ~(I40E_FLAG_RSS_ENABLED	|
			       I40E_FLAG_IWARP_ENABLED	|
#ifdef I40E_FCOE
			       I40E_FLAG_FCOE_ENABLED	|
#endif
			       I40E_FLAG_FD_SB_ENABLED	|
			       I40E_FLAG_FD_ATR_ENABLED	|
			       I40E_FLAG_DCB_ENABLED	|
			       I40E_FLAG_VMDQ_ENABLED);
	} else {
		/* Not enough queues for all TCs */
		if ((pf->flags & I40E_FLAG_DCB_CAPABLE) &&
		    (queues_left < I40E_MAX_TRAFFIC_CLASS)) {
			pf->flags &= ~I40E_FLAG_DCB_CAPABLE;
			dev_info(&pf->pdev->dev, "not enough queues for DCB. DCB is disabled.\n");
		}
		pf->num_lan_qps = max_t(int, pf->rss_size_max,
					num_online_cpus());
		pf->num_lan_qps = min_t(int, pf->num_lan_qps,
					pf->hw.func_caps.num_tx_qp);

		queues_left -= pf->num_lan_qps;
	}

#ifdef I40E_FCOE
	if (pf->flags & I40E_FLAG_FCOE_ENABLED) {
		if (I40E_DEFAULT_FCOE <= queues_left) {
			pf->num_fcoe_qps = I40E_DEFAULT_FCOE;
		} else if (I40E_MINIMUM_FCOE <= queues_left) {
			pf->num_fcoe_qps = I40E_MINIMUM_FCOE;
		} else {
			pf->num_fcoe_qps = 0;
			pf->flags &= ~I40E_FLAG_FCOE_ENABLED;
			dev_info(&pf->pdev->dev, "not enough queues for FCoE. FCoE feature will be disabled\n");
		}

		queues_left -= pf->num_fcoe_qps;
	}

#endif
	if (pf->flags & I40E_FLAG_FD_SB_ENABLED) {
		if (queues_left > 1) {
			queues_left -= 1; /* save 1 queue for FD */
		} else {
			pf->flags &= ~I40E_FLAG_FD_SB_ENABLED;
			dev_info(&pf->pdev->dev, "not enough queues for Flow Director. Flow Director feature is disabled\n");
		}
	}

	if ((pf->flags & I40E_FLAG_SRIOV_ENABLED) &&
	    pf->num_vf_qps && pf->num_req_vfs && queues_left) {
		pf->num_req_vfs = min_t(int, pf->num_req_vfs,
					(queues_left / pf->num_vf_qps));
		queues_left -= (pf->num_req_vfs * pf->num_vf_qps);
	}

	if ((pf->flags & I40E_FLAG_VMDQ_ENABLED) &&
	    pf->num_vmdq_vsis && pf->num_vmdq_qps && queues_left) {
		pf->num_vmdq_vsis = min_t(int, pf->num_vmdq_vsis,
					  (queues_left / pf->num_vmdq_qps));
		queues_left -= (pf->num_vmdq_vsis * pf->num_vmdq_qps);
	}

	pf->queues_left = queues_left;
	dev_dbg(&pf->pdev->dev,
		"qs_avail=%d FD SB=%d lan_qs=%d lan_tc0=%d vf=%d*%d vmdq=%d*%d, remaining=%d\n",
		pf->hw.func_caps.num_tx_qp,
		!!(pf->flags & I40E_FLAG_FD_SB_ENABLED),
		pf->num_lan_qps, pf->alloc_rss_size, pf->num_req_vfs,
		pf->num_vf_qps, pf->num_vmdq_vsis, pf->num_vmdq_qps,
		queues_left);
#ifdef I40E_FCOE
	dev_dbg(&pf->pdev->dev, "fcoe queues = %d\n", pf->num_fcoe_qps);
#endif
}

/**
 * i40e_setup_pf_filter_control - Setup PF static filter control
 * @pf: PF to be setup
 *
 * i40e_setup_pf_filter_control sets up a PF's initial filter control
 * settings. If PE/FCoE are enabled then it will also set the per PF
 * based filter sizes required for them. It also enables Flow director,
 * ethertype and macvlan type filter settings for the pf.
 *
 * Returns 0 on success, negative on failure
 **/
static int i40e_setup_pf_filter_control(struct i40e_pf *pf)
{
	struct i40e_filter_control_settings *settings = &pf->filter_settings;

	settings->hash_lut_size = I40E_HASH_LUT_SIZE_128;

	/* Flow Director is enabled */
	if (pf->flags & (I40E_FLAG_FD_SB_ENABLED | I40E_FLAG_FD_ATR_ENABLED))
		settings->enable_fdir = true;

	/* Ethtype and MACVLAN filters enabled for PF */
	settings->enable_ethtype = true;
	settings->enable_macvlan = true;

	if (i40e_set_filter_control(&pf->hw, settings))
		return -ENOENT;

	return 0;
}

#define INFO_STRING_LEN 255
#define REMAIN(__x) (INFO_STRING_LEN - (__x))
static void i40e_print_features(struct i40e_pf *pf)
{
	struct i40e_hw *hw = &pf->hw;
	char *buf;
	int i;

	buf = kmalloc(INFO_STRING_LEN, GFP_KERNEL);
	if (!buf)
		return;

	i = snprintf(buf, INFO_STRING_LEN, "Features: PF-id[%d]", hw->pf_id);
#ifdef CONFIG_PCI_IOV
	i += snprintf(&buf[i], REMAIN(i), " VFs: %d", pf->num_req_vfs);
#endif
	i += snprintf(&buf[i], REMAIN(i), " VSIs: %d QP: %d",
		      pf->hw.func_caps.num_vsis,
		      pf->vsi[pf->lan_vsi]->num_queue_pairs);
	if (pf->flags & I40E_FLAG_RSS_ENABLED)
		i += snprintf(&buf[i], REMAIN(i), " RSS");
	if (pf->flags & I40E_FLAG_FD_ATR_ENABLED)
		i += snprintf(&buf[i], REMAIN(i), " FD_ATR");
	if (pf->flags & I40E_FLAG_FD_SB_ENABLED) {
		i += snprintf(&buf[i], REMAIN(i), " FD_SB");
		i += snprintf(&buf[i], REMAIN(i), " NTUPLE");
	}
	if (pf->flags & I40E_FLAG_DCB_CAPABLE)
		i += snprintf(&buf[i], REMAIN(i), " DCB");
	i += snprintf(&buf[i], REMAIN(i), " VxLAN");
	i += snprintf(&buf[i], REMAIN(i), " Geneve");
	if (pf->flags & I40E_FLAG_PTP)
		i += snprintf(&buf[i], REMAIN(i), " PTP");
#ifdef I40E_FCOE
	if (pf->flags & I40E_FLAG_FCOE_ENABLED)
		i += snprintf(&buf[i], REMAIN(i), " FCOE");
#endif
	if (pf->flags & I40E_FLAG_VEB_MODE_ENABLED)
		i += snprintf(&buf[i], REMAIN(i), " VEB");
	else
		i += snprintf(&buf[i], REMAIN(i), " VEPA");

	dev_info(&pf->pdev->dev, "%s\n", buf);
	kfree(buf);
	WARN_ON(i > INFO_STRING_LEN);
}

/**
 * i40e_get_platform_mac_addr - get platform-specific MAC address
 *
 * @pdev: PCI device information struct
 * @pf: board private structure
 *
 * Look up the MAC address in Open Firmware  on systems that support it,
 * and use IDPROM on SPARC if no OF address is found. On return, the
 * I40E_FLAG_PF_MAC will be wset in pf->flags if a platform-specific value
 * has been selected.
 **/
static void i40e_get_platform_mac_addr(struct pci_dev *pdev, struct i40e_pf *pf)
{
	pf->flags &= ~I40E_FLAG_PF_MAC;
	if (!eth_platform_get_mac_address(&pdev->dev, pf->hw.mac.addr))
		pf->flags |= I40E_FLAG_PF_MAC;
}

/**
 * i40e_probe - Device initialization routine
 * @pdev: PCI device information struct
 * @ent: entry in i40e_pci_tbl
 *
 * i40e_probe initializes a PF identified by a pci_dev structure.
 * The OS initialization, configuring of the PF private structure,
 * and a hardware reset occur.
 *
 * Returns 0 on success, negative on failure
 **/
static int i40e_probe(struct pci_dev *pdev, const struct pci_device_id *ent)
{
	struct i40e_aq_get_phy_abilities_resp abilities;
	struct i40e_pf *pf;
	struct i40e_hw *hw;
	static u16 pfs_found;
	u16 wol_nvm_bits;
	u16 link_status;
	int err;
	u32 val;
	u32 i;
	u8 set_fc_aq_fail;

	err = pci_enable_device_mem(pdev);
	if (err)
		return err;

	/* set up for high or low dma */
	err = dma_set_mask_and_coherent(&pdev->dev, DMA_BIT_MASK(64));
	if (err) {
		err = dma_set_mask_and_coherent(&pdev->dev, DMA_BIT_MASK(32));
		if (err) {
			dev_err(&pdev->dev,
				"DMA configuration failed: 0x%x\n", err);
			goto err_dma;
		}
	}

	/* set up pci connections */
	err = pci_request_mem_regions(pdev, i40e_driver_name);
	if (err) {
		dev_info(&pdev->dev,
			 "pci_request_selected_regions failed %d\n", err);
		goto err_pci_reg;
	}

	pci_enable_pcie_error_reporting(pdev);
	pci_set_master(pdev);

	/* Now that we have a PCI connection, we need to do the
	 * low level device setup.  This is primarily setting up
	 * the Admin Queue structures and then querying for the
	 * device's current profile information.
	 */
	pf = kzalloc(sizeof(*pf), GFP_KERNEL);
	if (!pf) {
		err = -ENOMEM;
		goto err_pf_alloc;
	}
	pf->next_vsi = 0;
	pf->pdev = pdev;
	set_bit(__I40E_DOWN, &pf->state);

	hw = &pf->hw;
	hw->back = pf;

	pf->ioremap_len = min_t(int, pci_resource_len(pdev, 0),
				I40E_MAX_CSR_SPACE);

	hw->hw_addr = ioremap(pci_resource_start(pdev, 0), pf->ioremap_len);
	if (!hw->hw_addr) {
		err = -EIO;
		dev_info(&pdev->dev, "ioremap(0x%04x, 0x%04x) failed: 0x%x\n",
			 (unsigned int)pci_resource_start(pdev, 0),
			 pf->ioremap_len, err);
		goto err_ioremap;
	}
	hw->vendor_id = pdev->vendor;
	hw->device_id = pdev->device;
	pci_read_config_byte(pdev, PCI_REVISION_ID, &hw->revision_id);
	hw->subsystem_vendor_id = pdev->subsystem_vendor;
	hw->subsystem_device_id = pdev->subsystem_device;
	hw->bus.device = PCI_SLOT(pdev->devfn);
	hw->bus.func = PCI_FUNC(pdev->devfn);
	pf->instance = pfs_found;

	/* set up the locks for the AQ, do this only once in probe
	 * and destroy them only once in remove
	 */
	mutex_init(&hw->aq.asq_mutex);
	mutex_init(&hw->aq.arq_mutex);

	if (debug != -1) {
		pf->msg_enable = pf->hw.debug_mask;
		pf->msg_enable = debug;
	}

	/* do a special CORER for clearing PXE mode once at init */
	if (hw->revision_id == 0 &&
	    (rd32(hw, I40E_GLLAN_RCTL_0) & I40E_GLLAN_RCTL_0_PXE_MODE_MASK)) {
		wr32(hw, I40E_GLGEN_RTRIG, I40E_GLGEN_RTRIG_CORER_MASK);
		i40e_flush(hw);
		msleep(200);
		pf->corer_count++;

		i40e_clear_pxe_mode(hw);
	}

	/* Reset here to make sure all is clean and to define PF 'n' */
	i40e_clear_hw(hw);
	err = i40e_pf_reset(hw);
	if (err) {
		dev_info(&pdev->dev, "Initial pf_reset failed: %d\n", err);
		goto err_pf_reset;
	}
	pf->pfr_count++;

	hw->aq.num_arq_entries = I40E_AQ_LEN;
	hw->aq.num_asq_entries = I40E_AQ_LEN;
	hw->aq.arq_buf_size = I40E_MAX_AQ_BUF_SIZE;
	hw->aq.asq_buf_size = I40E_MAX_AQ_BUF_SIZE;
	pf->adminq_work_limit = I40E_AQ_WORK_LIMIT;

	snprintf(pf->int_name, sizeof(pf->int_name) - 1,
		 "%s-%s:misc",
		 dev_driver_string(&pf->pdev->dev), dev_name(&pdev->dev));

	err = i40e_init_shared_code(hw);
	if (err) {
		dev_warn(&pdev->dev, "unidentified MAC or BLANK NVM: %d\n",
			 err);
		goto err_pf_reset;
	}

	/* set up a default setting for link flow control */
	pf->hw.fc.requested_mode = I40E_FC_NONE;

	err = i40e_init_adminq(hw);
	if (err) {
		if (err == I40E_ERR_FIRMWARE_API_VERSION)
			dev_info(&pdev->dev,
				 "The driver for the device stopped because the NVM image is newer than expected. You must install the most recent version of the network driver.\n");
		else
			dev_info(&pdev->dev,
				 "The driver for the device stopped because the device firmware failed to init. Try updating your NVM image.\n");

		goto err_pf_reset;
	}

	/* provide nvm, fw, api versions */
	dev_info(&pdev->dev, "fw %d.%d.%05d api %d.%d nvm %s\n",
		 hw->aq.fw_maj_ver, hw->aq.fw_min_ver, hw->aq.fw_build,
		 hw->aq.api_maj_ver, hw->aq.api_min_ver,
		 i40e_nvm_version_str(hw));

	if (hw->aq.api_maj_ver == I40E_FW_API_VERSION_MAJOR &&
	    hw->aq.api_min_ver > I40E_FW_API_VERSION_MINOR)
		dev_info(&pdev->dev,
			 "The driver for the device detected a newer version of the NVM image than expected. Please install the most recent version of the network driver.\n");
	else if (hw->aq.api_maj_ver < I40E_FW_API_VERSION_MAJOR ||
		 hw->aq.api_min_ver < (I40E_FW_API_VERSION_MINOR - 1))
		dev_info(&pdev->dev,
			 "The driver for the device detected an older version of the NVM image than expected. Please update the NVM image.\n");

	i40e_verify_eeprom(pf);

	/* Rev 0 hardware was never productized */
	if (hw->revision_id < 1)
		dev_warn(&pdev->dev, "This device is a pre-production adapter/LOM. Please be aware there may be issues with your hardware. If you are experiencing problems please contact your Intel or hardware representative who provided you with this hardware.\n");

	i40e_clear_pxe_mode(hw);
	err = i40e_get_capabilities(pf);
	if (err)
		goto err_adminq_setup;

	err = i40e_sw_init(pf);
	if (err) {
		dev_info(&pdev->dev, "sw_init failed: %d\n", err);
		goto err_sw_init;
	}

	err = i40e_init_lan_hmc(hw, hw->func_caps.num_tx_qp,
				hw->func_caps.num_rx_qp,
				pf->fcoe_hmc_cntx_num, pf->fcoe_hmc_filt_num);
	if (err) {
		dev_info(&pdev->dev, "init_lan_hmc failed: %d\n", err);
		goto err_init_lan_hmc;
	}

	err = i40e_configure_lan_hmc(hw, I40E_HMC_MODEL_DIRECT_ONLY);
	if (err) {
		dev_info(&pdev->dev, "configure_lan_hmc failed: %d\n", err);
		err = -ENOENT;
		goto err_configure_lan_hmc;
	}

	/* Disable LLDP for NICs that have firmware versions lower than v4.3.
	 * Ignore error return codes because if it was already disabled via
	 * hardware settings this will fail
	 */
	if (pf->flags & I40E_FLAG_STOP_FW_LLDP) {
		dev_info(&pdev->dev, "Stopping firmware LLDP agent.\n");
		i40e_aq_stop_lldp(hw, true, NULL);
	}

	i40e_get_mac_addr(hw, hw->mac.addr);
	/* allow a platform config to override the HW addr */
	i40e_get_platform_mac_addr(pdev, pf);
	if (!is_valid_ether_addr(hw->mac.addr)) {
		dev_info(&pdev->dev, "invalid MAC address %pM\n", hw->mac.addr);
		err = -EIO;
		goto err_mac_addr;
	}
	dev_info(&pdev->dev, "MAC address: %pM\n", hw->mac.addr);
	ether_addr_copy(hw->mac.perm_addr, hw->mac.addr);
	i40e_get_port_mac_addr(hw, hw->mac.port_addr);
	if (is_valid_ether_addr(hw->mac.port_addr))
		pf->flags |= I40E_FLAG_PORT_ID_VALID;
#ifdef I40E_FCOE
	err = i40e_get_san_mac_addr(hw, hw->mac.san_addr);
	if (err)
		dev_info(&pdev->dev,
			 "(non-fatal) SAN MAC retrieval failed: %d\n", err);
	if (!is_valid_ether_addr(hw->mac.san_addr)) {
		dev_warn(&pdev->dev, "invalid SAN MAC address %pM, falling back to LAN MAC\n",
			 hw->mac.san_addr);
		ether_addr_copy(hw->mac.san_addr, hw->mac.addr);
	}
	dev_info(&pf->pdev->dev, "SAN MAC: %pM\n", hw->mac.san_addr);
#endif /* I40E_FCOE */

	pci_set_drvdata(pdev, pf);
	pci_save_state(pdev);
#ifdef CONFIG_I40E_DCB
	err = i40e_init_pf_dcb(pf);
	if (err) {
		dev_info(&pdev->dev, "DCB init failed %d, disabled\n", err);
		pf->flags &= ~I40E_FLAG_DCB_CAPABLE;
		/* Continue without DCB enabled */
	}
#endif /* CONFIG_I40E_DCB */

	/* set up periodic task facility */
	setup_timer(&pf->service_timer, i40e_service_timer, (unsigned long)pf);
	pf->service_timer_period = HZ;

	INIT_WORK(&pf->service_task, i40e_service_task);
	clear_bit(__I40E_SERVICE_SCHED, &pf->state);
	pf->flags |= I40E_FLAG_NEED_LINK_UPDATE;

	/* NVM bit on means WoL disabled for the port */
	i40e_read_nvm_word(hw, I40E_SR_NVM_WAKE_ON_LAN, &wol_nvm_bits);
	if (BIT (hw->port) & wol_nvm_bits || hw->partition_id != 1)
		pf->wol_en = false;
	else
		pf->wol_en = true;
	device_set_wakeup_enable(&pf->pdev->dev, pf->wol_en);

	/* set up the main switch operations */
	i40e_determine_queue_usage(pf);
	err = i40e_init_interrupt_scheme(pf);
	if (err)
		goto err_switch_setup;

	/* The number of VSIs reported by the FW is the minimum guaranteed
	 * to us; HW supports far more and we share the remaining pool with
	 * the other PFs. We allocate space for more than the guarantee with
	 * the understanding that we might not get them all later.
	 */
	if (pf->hw.func_caps.num_vsis < I40E_MIN_VSI_ALLOC)
		pf->num_alloc_vsi = I40E_MIN_VSI_ALLOC;
	else
		pf->num_alloc_vsi = pf->hw.func_caps.num_vsis;

	/* Set up the *vsi struct and our local tracking of the MAIN PF vsi. */
	pf->vsi = kcalloc(pf->num_alloc_vsi, sizeof(struct i40e_vsi *),
			  GFP_KERNEL);
	if (!pf->vsi) {
		err = -ENOMEM;
		goto err_switch_setup;
	}

#ifdef CONFIG_PCI_IOV
	/* prep for VF support */
	if ((pf->flags & I40E_FLAG_SRIOV_ENABLED) &&
	    (pf->flags & I40E_FLAG_MSIX_ENABLED) &&
	    !test_bit(__I40E_BAD_EEPROM, &pf->state)) {
		if (pci_num_vf(pdev))
			pf->flags |= I40E_FLAG_VEB_MODE_ENABLED;
	}
#endif
	err = i40e_setup_pf_switch(pf, false);
	if (err) {
		dev_info(&pdev->dev, "setup_pf_switch failed: %d\n", err);
		goto err_vsis;
	}

	/* Make sure flow control is set according to current settings */
	err = i40e_set_fc(hw, &set_fc_aq_fail, true);
	if (set_fc_aq_fail & I40E_SET_FC_AQ_FAIL_GET)
		dev_dbg(&pf->pdev->dev,
			"Set fc with err %s aq_err %s on get_phy_cap\n",
			i40e_stat_str(hw, err),
			i40e_aq_str(hw, hw->aq.asq_last_status));
	if (set_fc_aq_fail & I40E_SET_FC_AQ_FAIL_SET)
		dev_dbg(&pf->pdev->dev,
			"Set fc with err %s aq_err %s on set_phy_config\n",
			i40e_stat_str(hw, err),
			i40e_aq_str(hw, hw->aq.asq_last_status));
	if (set_fc_aq_fail & I40E_SET_FC_AQ_FAIL_UPDATE)
		dev_dbg(&pf->pdev->dev,
			"Set fc with err %s aq_err %s on get_link_info\n",
			i40e_stat_str(hw, err),
			i40e_aq_str(hw, hw->aq.asq_last_status));

	/* if FDIR VSI was set up, start it now */
	for (i = 0; i < pf->num_alloc_vsi; i++) {
		if (pf->vsi[i] && pf->vsi[i]->type == I40E_VSI_FDIR) {
			i40e_vsi_open(pf->vsi[i]);
			break;
		}
	}

	/* The driver only wants link up/down and module qualification
	 * reports from firmware.  Note the negative logic.
	 */
	err = i40e_aq_set_phy_int_mask(&pf->hw,
				       ~(I40E_AQ_EVENT_LINK_UPDOWN |
					 I40E_AQ_EVENT_MEDIA_NA |
					 I40E_AQ_EVENT_MODULE_QUAL_FAIL), NULL);
	if (err)
		dev_info(&pf->pdev->dev, "set phy mask fail, err %s aq_err %s\n",
			 i40e_stat_str(&pf->hw, err),
			 i40e_aq_str(&pf->hw, pf->hw.aq.asq_last_status));

	/* Reconfigure hardware for allowing smaller MSS in the case
	 * of TSO, so that we avoid the MDD being fired and causing
	 * a reset in the case of small MSS+TSO.
	 */
	val = rd32(hw, I40E_REG_MSS);
	if ((val & I40E_REG_MSS_MIN_MASK) > I40E_64BYTE_MSS) {
		val &= ~I40E_REG_MSS_MIN_MASK;
		val |= I40E_64BYTE_MSS;
		wr32(hw, I40E_REG_MSS, val);
	}

	if (pf->flags & I40E_FLAG_RESTART_AUTONEG) {
		msleep(75);
		err = i40e_aq_set_link_restart_an(&pf->hw, true, NULL);
		if (err)
			dev_info(&pf->pdev->dev, "link restart failed, err %s aq_err %s\n",
				 i40e_stat_str(&pf->hw, err),
				 i40e_aq_str(&pf->hw,
					     pf->hw.aq.asq_last_status));
	}
	/* The main driver is (mostly) up and happy. We need to set this state
	 * before setting up the misc vector or we get a race and the vector
	 * ends up disabled forever.
	 */
	clear_bit(__I40E_DOWN, &pf->state);

	/* In case of MSIX we are going to setup the misc vector right here
	 * to handle admin queue events etc. In case of legacy and MSI
	 * the misc functionality and queue processing is combined in
	 * the same vector and that gets setup at open.
	 */
	if (pf->flags & I40E_FLAG_MSIX_ENABLED) {
		err = i40e_setup_misc_vector(pf);
		if (err) {
			dev_info(&pdev->dev,
				 "setup of misc vector failed: %d\n", err);
			goto err_vsis;
		}
	}

#ifdef CONFIG_PCI_IOV
	/* prep for VF support */
	if ((pf->flags & I40E_FLAG_SRIOV_ENABLED) &&
	    (pf->flags & I40E_FLAG_MSIX_ENABLED) &&
	    !test_bit(__I40E_BAD_EEPROM, &pf->state)) {
		/* disable link interrupts for VFs */
		val = rd32(hw, I40E_PFGEN_PORTMDIO_NUM);
		val &= ~I40E_PFGEN_PORTMDIO_NUM_VFLINK_STAT_ENA_MASK;
		wr32(hw, I40E_PFGEN_PORTMDIO_NUM, val);
		i40e_flush(hw);

		if (pci_num_vf(pdev)) {
			dev_info(&pdev->dev,
				 "Active VFs found, allocating resources.\n");
			err = i40e_alloc_vfs(pf, pci_num_vf(pdev));
			if (err)
				dev_info(&pdev->dev,
					 "Error %d allocating resources for existing VFs\n",
					 err);
		}
	}
#endif /* CONFIG_PCI_IOV */

	if (pf->flags & I40E_FLAG_IWARP_ENABLED) {
		pf->iwarp_base_vector = i40e_get_lump(pf, pf->irq_pile,
						      pf->num_iwarp_msix,
						      I40E_IWARP_IRQ_PILE_ID);
		if (pf->iwarp_base_vector < 0) {
			dev_info(&pdev->dev,
				 "failed to get tracking for %d vectors for IWARP err=%d\n",
				 pf->num_iwarp_msix, pf->iwarp_base_vector);
			pf->flags &= ~I40E_FLAG_IWARP_ENABLED;
		}
	}

	i40e_dbg_pf_init(pf);

	/* tell the firmware that we're starting */
	i40e_send_version(pf);

	/* since everything's happy, start the service_task timer */
	mod_timer(&pf->service_timer,
		  round_jiffies(jiffies + pf->service_timer_period));

	/* add this PF to client device list and launch a client service task */
	err = i40e_lan_add_device(pf);
	if (err)
		dev_info(&pdev->dev, "Failed to add PF to client API service list: %d\n",
			 err);

#ifdef I40E_FCOE
	/* create FCoE interface */
	i40e_fcoe_vsi_setup(pf);

#endif
#define PCI_SPEED_SIZE 8
#define PCI_WIDTH_SIZE 8
	/* Devices on the IOSF bus do not have this information
	 * and will report PCI Gen 1 x 1 by default so don't bother
	 * checking them.
	 */
	if (!(pf->flags & I40E_FLAG_NO_PCI_LINK_CHECK)) {
		char speed[PCI_SPEED_SIZE] = "Unknown";
		char width[PCI_WIDTH_SIZE] = "Unknown";

		/* Get the negotiated link width and speed from PCI config
		 * space
		 */
		pcie_capability_read_word(pf->pdev, PCI_EXP_LNKSTA,
					  &link_status);

		i40e_set_pci_config_data(hw, link_status);

		switch (hw->bus.speed) {
		case i40e_bus_speed_8000:
			strncpy(speed, "8.0", PCI_SPEED_SIZE); break;
		case i40e_bus_speed_5000:
			strncpy(speed, "5.0", PCI_SPEED_SIZE); break;
		case i40e_bus_speed_2500:
			strncpy(speed, "2.5", PCI_SPEED_SIZE); break;
		default:
			break;
		}
		switch (hw->bus.width) {
		case i40e_bus_width_pcie_x8:
			strncpy(width, "8", PCI_WIDTH_SIZE); break;
		case i40e_bus_width_pcie_x4:
			strncpy(width, "4", PCI_WIDTH_SIZE); break;
		case i40e_bus_width_pcie_x2:
			strncpy(width, "2", PCI_WIDTH_SIZE); break;
		case i40e_bus_width_pcie_x1:
			strncpy(width, "1", PCI_WIDTH_SIZE); break;
		default:
			break;
		}

		dev_info(&pdev->dev, "PCI-Express: Speed %sGT/s Width x%s\n",
			 speed, width);

		if (hw->bus.width < i40e_bus_width_pcie_x8 ||
		    hw->bus.speed < i40e_bus_speed_8000) {
			dev_warn(&pdev->dev, "PCI-Express bandwidth available for this device may be insufficient for optimal performance.\n");
			dev_warn(&pdev->dev, "Please move the device to a different PCI-e link with more lanes and/or higher transfer rate.\n");
		}
	}

	/* get the requested speeds from the fw */
	err = i40e_aq_get_phy_capabilities(hw, false, false, &abilities, NULL);
	if (err)
		dev_dbg(&pf->pdev->dev, "get requested speeds ret =  %s last_status =  %s\n",
			i40e_stat_str(&pf->hw, err),
			i40e_aq_str(&pf->hw, pf->hw.aq.asq_last_status));
	pf->hw.phy.link_info.requested_speeds = abilities.link_speed;

	/* get the supported phy types from the fw */
	err = i40e_aq_get_phy_capabilities(hw, false, true, &abilities, NULL);
	if (err)
		dev_dbg(&pf->pdev->dev, "get supported phy types ret =  %s last_status =  %s\n",
			i40e_stat_str(&pf->hw, err),
			i40e_aq_str(&pf->hw, pf->hw.aq.asq_last_status));
	pf->hw.phy.phy_types = le32_to_cpu(abilities.phy_type);

	/* Add a filter to drop all Flow control frames from any VSI from being
	 * transmitted. By doing so we stop a malicious VF from sending out
	 * PAUSE or PFC frames and potentially controlling traffic for other
	 * PF/VF VSIs.
	 * The FW can still send Flow control frames if enabled.
	 */
	i40e_add_filter_to_drop_tx_flow_control_frames(&pf->hw,
						       pf->main_vsi_seid);

	if ((pf->hw.device_id == I40E_DEV_ID_10G_BASE_T) ||
	    (pf->hw.device_id == I40E_DEV_ID_10G_BASE_T4))
		pf->flags |= I40E_FLAG_HAVE_10GBASET_PHY;

	/* print a string summarizing features */
	i40e_print_features(pf);

	return 0;

	/* Unwind what we've done if something failed in the setup */
err_vsis:
	set_bit(__I40E_DOWN, &pf->state);
	i40e_clear_interrupt_scheme(pf);
	kfree(pf->vsi);
err_switch_setup:
	i40e_reset_interrupt_capability(pf);
	del_timer_sync(&pf->service_timer);
err_mac_addr:
err_configure_lan_hmc:
	(void)i40e_shutdown_lan_hmc(hw);
err_init_lan_hmc:
	kfree(pf->qp_pile);
err_sw_init:
err_adminq_setup:
err_pf_reset:
	iounmap(hw->hw_addr);
err_ioremap:
	kfree(pf);
err_pf_alloc:
	pci_disable_pcie_error_reporting(pdev);
	pci_release_mem_regions(pdev);
err_pci_reg:
err_dma:
	pci_disable_device(pdev);
	return err;
}

/**
 * i40e_remove - Device removal routine
 * @pdev: PCI device information struct
 *
 * i40e_remove is called by the PCI subsystem to alert the driver
 * that is should release a PCI device.  This could be caused by a
 * Hot-Plug event, or because the driver is going to be removed from
 * memory.
 **/
static void i40e_remove(struct pci_dev *pdev)
{
	struct i40e_pf *pf = pci_get_drvdata(pdev);
	struct i40e_hw *hw = &pf->hw;
	i40e_status ret_code;
	int i;

	i40e_dbg_pf_exit(pf);

	i40e_ptp_stop(pf);

	/* Disable RSS in hw */
	i40e_write_rx_ctl(hw, I40E_PFQF_HENA(0), 0);
	i40e_write_rx_ctl(hw, I40E_PFQF_HENA(1), 0);

	/* no more scheduling of any task */
	set_bit(__I40E_SUSPENDED, &pf->state);
	set_bit(__I40E_DOWN, &pf->state);
	if (pf->service_timer.data)
		del_timer_sync(&pf->service_timer);
	if (pf->service_task.func)
		cancel_work_sync(&pf->service_task);

	if (pf->flags & I40E_FLAG_SRIOV_ENABLED) {
		i40e_free_vfs(pf);
		pf->flags &= ~I40E_FLAG_SRIOV_ENABLED;
	}

	i40e_fdir_teardown(pf);

	/* If there is a switch structure or any orphans, remove them.
	 * This will leave only the PF's VSI remaining.
	 */
	for (i = 0; i < I40E_MAX_VEB; i++) {
		if (!pf->veb[i])
			continue;

		if (pf->veb[i]->uplink_seid == pf->mac_seid ||
		    pf->veb[i]->uplink_seid == 0)
			i40e_switch_branch_release(pf->veb[i]);
	}

	/* Now we can shutdown the PF's VSI, just before we kill
	 * adminq and hmc.
	 */
	if (pf->vsi[pf->lan_vsi])
		i40e_vsi_release(pf->vsi[pf->lan_vsi]);

	/* remove attached clients */
	ret_code = i40e_lan_del_device(pf);
	if (ret_code) {
		dev_warn(&pdev->dev, "Failed to delete client device: %d\n",
			 ret_code);
	}

	/* shutdown and destroy the HMC */
	if (hw->hmc.hmc_obj) {
		ret_code = i40e_shutdown_lan_hmc(hw);
		if (ret_code)
			dev_warn(&pdev->dev,
				 "Failed to destroy the HMC resources: %d\n",
				 ret_code);
	}

	/* shutdown the adminq */
	ret_code = i40e_shutdown_adminq(hw);
	if (ret_code)
		dev_warn(&pdev->dev,
			 "Failed to destroy the Admin Queue resources: %d\n",
			 ret_code);

	/* destroy the locks only once, here */
	mutex_destroy(&hw->aq.arq_mutex);
	mutex_destroy(&hw->aq.asq_mutex);

	/* Clear all dynamic memory lists of rings, q_vectors, and VSIs */
	i40e_clear_interrupt_scheme(pf);
	for (i = 0; i < pf->num_alloc_vsi; i++) {
		if (pf->vsi[i]) {
			i40e_vsi_clear_rings(pf->vsi[i]);
			i40e_vsi_clear(pf->vsi[i]);
			pf->vsi[i] = NULL;
		}
	}

	for (i = 0; i < I40E_MAX_VEB; i++) {
		kfree(pf->veb[i]);
		pf->veb[i] = NULL;
	}

	kfree(pf->qp_pile);
	kfree(pf->vsi);

	iounmap(hw->hw_addr);
	kfree(pf);
	pci_release_mem_regions(pdev);

	pci_disable_pcie_error_reporting(pdev);
	pci_disable_device(pdev);
}

/**
 * i40e_pci_error_detected - warning that something funky happened in PCI land
 * @pdev: PCI device information struct
 *
 * Called to warn that something happened and the error handling steps
 * are in progress.  Allows the driver to quiesce things, be ready for
 * remediation.
 **/
static pci_ers_result_t i40e_pci_error_detected(struct pci_dev *pdev,
						enum pci_channel_state error)
{
	struct i40e_pf *pf = pci_get_drvdata(pdev);

	dev_info(&pdev->dev, "%s: error %d\n", __func__, error);

	/* shutdown all operations */
	if (!test_bit(__I40E_SUSPENDED, &pf->state)) {
		rtnl_lock();
		i40e_prep_for_reset(pf);
		rtnl_unlock();
	}

	/* Request a slot reset */
	return PCI_ERS_RESULT_NEED_RESET;
}

/**
 * i40e_pci_error_slot_reset - a PCI slot reset just happened
 * @pdev: PCI device information struct
 *
 * Called to find if the driver can work with the device now that
 * the pci slot has been reset.  If a basic connection seems good
 * (registers are readable and have sane content) then return a
 * happy little PCI_ERS_RESULT_xxx.
 **/
static pci_ers_result_t i40e_pci_error_slot_reset(struct pci_dev *pdev)
{
	struct i40e_pf *pf = pci_get_drvdata(pdev);
	pci_ers_result_t result;
	int err;
	u32 reg;

	dev_dbg(&pdev->dev, "%s\n", __func__);
	if (pci_enable_device_mem(pdev)) {
		dev_info(&pdev->dev,
			 "Cannot re-enable PCI device after reset.\n");
		result = PCI_ERS_RESULT_DISCONNECT;
	} else {
		pci_set_master(pdev);
		pci_restore_state(pdev);
		pci_save_state(pdev);
		pci_wake_from_d3(pdev, false);

		reg = rd32(&pf->hw, I40E_GLGEN_RTRIG);
		if (reg == 0)
			result = PCI_ERS_RESULT_RECOVERED;
		else
			result = PCI_ERS_RESULT_DISCONNECT;
	}

	err = pci_cleanup_aer_uncorrect_error_status(pdev);
	if (err) {
		dev_info(&pdev->dev,
			 "pci_cleanup_aer_uncorrect_error_status failed 0x%0x\n",
			 err);
		/* non-fatal, continue */
	}

	return result;
}

/**
 * i40e_pci_error_resume - restart operations after PCI error recovery
 * @pdev: PCI device information struct
 *
 * Called to allow the driver to bring things back up after PCI error
 * and/or reset recovery has finished.
 **/
static void i40e_pci_error_resume(struct pci_dev *pdev)
{
	struct i40e_pf *pf = pci_get_drvdata(pdev);

	dev_dbg(&pdev->dev, "%s\n", __func__);
	if (test_bit(__I40E_SUSPENDED, &pf->state))
		return;

	rtnl_lock();
	i40e_handle_reset_warning(pf);
	rtnl_unlock();
}

/**
 * i40e_shutdown - PCI callback for shutting down
 * @pdev: PCI device information struct
 **/
static void i40e_shutdown(struct pci_dev *pdev)
{
	struct i40e_pf *pf = pci_get_drvdata(pdev);
	struct i40e_hw *hw = &pf->hw;

	set_bit(__I40E_SUSPENDED, &pf->state);
	set_bit(__I40E_DOWN, &pf->state);
	rtnl_lock();
	i40e_prep_for_reset(pf);
	rtnl_unlock();

	wr32(hw, I40E_PFPM_APM, (pf->wol_en ? I40E_PFPM_APM_APME_MASK : 0));
	wr32(hw, I40E_PFPM_WUFC, (pf->wol_en ? I40E_PFPM_WUFC_MAG_MASK : 0));

	del_timer_sync(&pf->service_timer);
	cancel_work_sync(&pf->service_task);
	i40e_fdir_teardown(pf);

	rtnl_lock();
	i40e_prep_for_reset(pf);
	rtnl_unlock();

	wr32(hw, I40E_PFPM_APM,
	     (pf->wol_en ? I40E_PFPM_APM_APME_MASK : 0));
	wr32(hw, I40E_PFPM_WUFC,
	     (pf->wol_en ? I40E_PFPM_WUFC_MAG_MASK : 0));

	i40e_clear_interrupt_scheme(pf);

	if (system_state == SYSTEM_POWER_OFF) {
		pci_wake_from_d3(pdev, pf->wol_en);
		pci_set_power_state(pdev, PCI_D3hot);
	}
}

#ifdef CONFIG_PM
/**
 * i40e_suspend - PCI callback for moving to D3
 * @pdev: PCI device information struct
 **/
static int i40e_suspend(struct pci_dev *pdev, pm_message_t state)
{
	struct i40e_pf *pf = pci_get_drvdata(pdev);
	struct i40e_hw *hw = &pf->hw;
	int retval = 0;

	set_bit(__I40E_SUSPENDED, &pf->state);
	set_bit(__I40E_DOWN, &pf->state);

	rtnl_lock();
	i40e_prep_for_reset(pf);
	rtnl_unlock();

	wr32(hw, I40E_PFPM_APM, (pf->wol_en ? I40E_PFPM_APM_APME_MASK : 0));
	wr32(hw, I40E_PFPM_WUFC, (pf->wol_en ? I40E_PFPM_WUFC_MAG_MASK : 0));

	i40e_stop_misc_vector(pf);

	retval = pci_save_state(pdev);
	if (retval)
		return retval;

	pci_wake_from_d3(pdev, pf->wol_en);
	pci_set_power_state(pdev, PCI_D3hot);

	return retval;
}

/**
 * i40e_resume - PCI callback for waking up from D3
 * @pdev: PCI device information struct
 **/
static int i40e_resume(struct pci_dev *pdev)
{
	struct i40e_pf *pf = pci_get_drvdata(pdev);
	u32 err;

	pci_set_power_state(pdev, PCI_D0);
	pci_restore_state(pdev);
	/* pci_restore_state() clears dev->state_saves, so
	 * call pci_save_state() again to restore it.
	 */
	pci_save_state(pdev);

	err = pci_enable_device_mem(pdev);
	if (err) {
		dev_err(&pdev->dev, "Cannot enable PCI device from suspend\n");
		return err;
	}
	pci_set_master(pdev);

	/* no wakeup events while running */
	pci_wake_from_d3(pdev, false);

	/* handling the reset will rebuild the device state */
	if (test_and_clear_bit(__I40E_SUSPENDED, &pf->state)) {
		clear_bit(__I40E_DOWN, &pf->state);
		rtnl_lock();
		i40e_reset_and_rebuild(pf, false);
		rtnl_unlock();
	}

	return 0;
}

#endif
static const struct pci_error_handlers i40e_err_handler = {
	.error_detected = i40e_pci_error_detected,
	.slot_reset = i40e_pci_error_slot_reset,
	.resume = i40e_pci_error_resume,
};

static struct pci_driver i40e_driver = {
	.name     = i40e_driver_name,
	.id_table = i40e_pci_tbl,
	.probe    = i40e_probe,
	.remove   = i40e_remove,
#ifdef CONFIG_PM
	.suspend  = i40e_suspend,
	.resume   = i40e_resume,
#endif
	.shutdown = i40e_shutdown,
	.err_handler = &i40e_err_handler,
	.sriov_configure = i40e_pci_sriov_configure,
};

/**
 * i40e_init_module - Driver registration routine
 *
 * i40e_init_module is the first routine called when the driver is
 * loaded. All it does is register with the PCI subsystem.
 **/
static int __init i40e_init_module(void)
{
	pr_info("%s: %s - version %s\n", i40e_driver_name,
		i40e_driver_string, i40e_driver_version_str);
	pr_info("%s: %s\n", i40e_driver_name, i40e_copyright);

	/* we will see if single thread per module is enough for now,
	 * it can't be any worse than using the system workqueue which
	 * was already single threaded
	 */
	i40e_wq = create_singlethread_workqueue(i40e_driver_name);
	if (!i40e_wq) {
		pr_err("%s: Failed to create workqueue\n", i40e_driver_name);
		return -ENOMEM;
	}

	i40e_dbg_init();
	return pci_register_driver(&i40e_driver);
}
module_init(i40e_init_module);

/**
 * i40e_exit_module - Driver exit cleanup routine
 *
 * i40e_exit_module is called just before the driver is removed
 * from memory.
 **/
static void __exit i40e_exit_module(void)
{
	pci_unregister_driver(&i40e_driver);
	destroy_workqueue(i40e_wq);
	i40e_dbg_exit();
}
module_exit(i40e_exit_module);<|MERGE_RESOLUTION|>--- conflicted
+++ resolved
@@ -2181,21 +2181,6 @@
 						     hw->aq.asq_last_status));
 			}
 		}
-<<<<<<< HEAD
-=======
-		aq_ret = i40e_aq_set_vsi_broadcast(&vsi->back->hw,
-						   vsi->seid,
-						   cur_promisc, NULL);
-		if (aq_ret) {
-			retval = i40e_aq_rc_to_posix(aq_ret,
-						     pf->hw.aq.asq_last_status);
-			dev_info(&pf->pdev->dev,
-				 "set brdcast promisc failed, err %s, aq_err %s\n",
-					 i40e_stat_str(hw, aq_ret),
-					 i40e_aq_str(hw,
-						     hw->aq.asq_last_status));
-		}
->>>>>>> 7e0433b3
 	}
 out:
 	/* if something went wrong then set the changed flag so we try again */
