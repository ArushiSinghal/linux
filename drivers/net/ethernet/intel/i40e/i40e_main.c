/*******************************************************************************
 *
 * Intel Ethernet Controller XL710 Family Linux Driver
 * Copyright(c) 2013 - 2016 Intel Corporation.
 *
 * This program is free software; you can redistribute it and/or modify it
 * under the terms and conditions of the GNU General Public License,
 * version 2, as published by the Free Software Foundation.
 *
 * This program is distributed in the hope it will be useful, but WITHOUT
 * ANY WARRANTY; without even the implied warranty of MERCHANTABILITY or
 * FITNESS FOR A PARTICULAR PURPOSE.  See the GNU General Public License for
 * more details.
 *
 * You should have received a copy of the GNU General Public License along
 * with this program.  If not, see <http://www.gnu.org/licenses/>.
 *
 * The full GNU General Public License is included in this distribution in
 * the file called "COPYING".
 *
 * Contact Information:
 * e1000-devel Mailing List <e1000-devel@lists.sourceforge.net>
 * Intel Corporation, 5200 N.E. Elam Young Parkway, Hillsboro, OR 97124-6497
 *
 ******************************************************************************/

#include <linux/etherdevice.h>
#include <linux/of_net.h>
#include <linux/pci.h>

/* Local includes */
#include "i40e.h"
#include "i40e_diag.h"
#if IS_ENABLED(CONFIG_VXLAN)
#include <net/vxlan.h>
#endif
#if IS_ENABLED(CONFIG_GENEVE)
#include <net/geneve.h>
#endif

const char i40e_driver_name[] = "i40e";
static const char i40e_driver_string[] =
			"Intel(R) Ethernet Connection XL710 Network Driver";

#define DRV_KERN "-k"

#define DRV_VERSION_MAJOR 1
<<<<<<< HEAD
#define DRV_VERSION_MINOR 4
#define DRV_VERSION_BUILD 25
=======
#define DRV_VERSION_MINOR 5
#define DRV_VERSION_BUILD 16
>>>>>>> ed596a4a
#define DRV_VERSION __stringify(DRV_VERSION_MAJOR) "." \
	     __stringify(DRV_VERSION_MINOR) "." \
	     __stringify(DRV_VERSION_BUILD)    DRV_KERN
const char i40e_driver_version_str[] = DRV_VERSION;
static const char i40e_copyright[] = "Copyright (c) 2013 - 2014 Intel Corporation.";

/* a bit of forward declarations */
static void i40e_vsi_reinit_locked(struct i40e_vsi *vsi);
static void i40e_handle_reset_warning(struct i40e_pf *pf);
static int i40e_add_vsi(struct i40e_vsi *vsi);
static int i40e_add_veb(struct i40e_veb *veb, struct i40e_vsi *vsi);
static int i40e_setup_pf_switch(struct i40e_pf *pf, bool reinit);
static int i40e_setup_misc_vector(struct i40e_pf *pf);
static void i40e_determine_queue_usage(struct i40e_pf *pf);
static int i40e_setup_pf_filter_control(struct i40e_pf *pf);
static void i40e_fill_rss_lut(struct i40e_pf *pf, u8 *lut,
			      u16 rss_table_size, u16 rss_size);
static void i40e_fdir_sb_setup(struct i40e_pf *pf);
static int i40e_veb_get_bw_info(struct i40e_veb *veb);

/* i40e_pci_tbl - PCI Device ID Table
 *
 * Last entry must be all 0s
 *
 * { Vendor ID, Device ID, SubVendor ID, SubDevice ID,
 *   Class, Class Mask, private data (not used) }
 */
static const struct pci_device_id i40e_pci_tbl[] = {
	{PCI_VDEVICE(INTEL, I40E_DEV_ID_SFP_XL710), 0},
	{PCI_VDEVICE(INTEL, I40E_DEV_ID_QEMU), 0},
	{PCI_VDEVICE(INTEL, I40E_DEV_ID_KX_B), 0},
	{PCI_VDEVICE(INTEL, I40E_DEV_ID_KX_C), 0},
	{PCI_VDEVICE(INTEL, I40E_DEV_ID_QSFP_A), 0},
	{PCI_VDEVICE(INTEL, I40E_DEV_ID_QSFP_B), 0},
	{PCI_VDEVICE(INTEL, I40E_DEV_ID_QSFP_C), 0},
	{PCI_VDEVICE(INTEL, I40E_DEV_ID_10G_BASE_T), 0},
	{PCI_VDEVICE(INTEL, I40E_DEV_ID_10G_BASE_T4), 0},
	{PCI_VDEVICE(INTEL, I40E_DEV_ID_20G_KR2), 0},
	{PCI_VDEVICE(INTEL, I40E_DEV_ID_KX_X722), 0},
	{PCI_VDEVICE(INTEL, I40E_DEV_ID_QSFP_X722), 0},
	{PCI_VDEVICE(INTEL, I40E_DEV_ID_SFP_X722), 0},
	{PCI_VDEVICE(INTEL, I40E_DEV_ID_1G_BASE_T_X722), 0},
	{PCI_VDEVICE(INTEL, I40E_DEV_ID_10G_BASE_T_X722), 0},
	{PCI_VDEVICE(INTEL, I40E_DEV_ID_SFP_I_X722), 0},
	{PCI_VDEVICE(INTEL, I40E_DEV_ID_QSFP_I_X722), 0},
	{PCI_VDEVICE(INTEL, I40E_DEV_ID_20G_KR2), 0},
	{PCI_VDEVICE(INTEL, I40E_DEV_ID_20G_KR2_A), 0},
	/* required last entry */
	{0, }
};
MODULE_DEVICE_TABLE(pci, i40e_pci_tbl);

#define I40E_MAX_VF_COUNT 128
static int debug = -1;
module_param(debug, int, 0);
MODULE_PARM_DESC(debug, "Debug level (0=none,...,16=all)");

MODULE_AUTHOR("Intel Corporation, <e1000-devel@lists.sourceforge.net>");
MODULE_DESCRIPTION("Intel(R) Ethernet Connection XL710 Network Driver");
MODULE_LICENSE("GPL");
MODULE_VERSION(DRV_VERSION);

static struct workqueue_struct *i40e_wq;

/**
 * i40e_allocate_dma_mem_d - OS specific memory alloc for shared code
 * @hw:   pointer to the HW structure
 * @mem:  ptr to mem struct to fill out
 * @size: size of memory requested
 * @alignment: what to align the allocation to
 **/
int i40e_allocate_dma_mem_d(struct i40e_hw *hw, struct i40e_dma_mem *mem,
			    u64 size, u32 alignment)
{
	struct i40e_pf *pf = (struct i40e_pf *)hw->back;

	mem->size = ALIGN(size, alignment);
	mem->va = dma_zalloc_coherent(&pf->pdev->dev, mem->size,
				      &mem->pa, GFP_KERNEL);
	if (!mem->va)
		return -ENOMEM;

	return 0;
}

/**
 * i40e_free_dma_mem_d - OS specific memory free for shared code
 * @hw:   pointer to the HW structure
 * @mem:  ptr to mem struct to free
 **/
int i40e_free_dma_mem_d(struct i40e_hw *hw, struct i40e_dma_mem *mem)
{
	struct i40e_pf *pf = (struct i40e_pf *)hw->back;

	dma_free_coherent(&pf->pdev->dev, mem->size, mem->va, mem->pa);
	mem->va = NULL;
	mem->pa = 0;
	mem->size = 0;

	return 0;
}

/**
 * i40e_allocate_virt_mem_d - OS specific memory alloc for shared code
 * @hw:   pointer to the HW structure
 * @mem:  ptr to mem struct to fill out
 * @size: size of memory requested
 **/
int i40e_allocate_virt_mem_d(struct i40e_hw *hw, struct i40e_virt_mem *mem,
			     u32 size)
{
	mem->size = size;
	mem->va = kzalloc(size, GFP_KERNEL);

	if (!mem->va)
		return -ENOMEM;

	return 0;
}

/**
 * i40e_free_virt_mem_d - OS specific memory free for shared code
 * @hw:   pointer to the HW structure
 * @mem:  ptr to mem struct to free
 **/
int i40e_free_virt_mem_d(struct i40e_hw *hw, struct i40e_virt_mem *mem)
{
	/* it's ok to kfree a NULL pointer */
	kfree(mem->va);
	mem->va = NULL;
	mem->size = 0;

	return 0;
}

/**
 * i40e_get_lump - find a lump of free generic resource
 * @pf: board private structure
 * @pile: the pile of resource to search
 * @needed: the number of items needed
 * @id: an owner id to stick on the items assigned
 *
 * Returns the base item index of the lump, or negative for error
 *
 * The search_hint trick and lack of advanced fit-finding only work
 * because we're highly likely to have all the same size lump requests.
 * Linear search time and any fragmentation should be minimal.
 **/
static int i40e_get_lump(struct i40e_pf *pf, struct i40e_lump_tracking *pile,
			 u16 needed, u16 id)
{
	int ret = -ENOMEM;
	int i, j;

	if (!pile || needed == 0 || id >= I40E_PILE_VALID_BIT) {
		dev_info(&pf->pdev->dev,
			 "param err: pile=%p needed=%d id=0x%04x\n",
			 pile, needed, id);
		return -EINVAL;
	}

	/* start the linear search with an imperfect hint */
	i = pile->search_hint;
	while (i < pile->num_entries) {
		/* skip already allocated entries */
		if (pile->list[i] & I40E_PILE_VALID_BIT) {
			i++;
			continue;
		}

		/* do we have enough in this lump? */
		for (j = 0; (j < needed) && ((i+j) < pile->num_entries); j++) {
			if (pile->list[i+j] & I40E_PILE_VALID_BIT)
				break;
		}

		if (j == needed) {
			/* there was enough, so assign it to the requestor */
			for (j = 0; j < needed; j++)
				pile->list[i+j] = id | I40E_PILE_VALID_BIT;
			ret = i;
			pile->search_hint = i + j;
			break;
		}

		/* not enough, so skip over it and continue looking */
		i += j;
	}

	return ret;
}

/**
 * i40e_put_lump - return a lump of generic resource
 * @pile: the pile of resource to search
 * @index: the base item index
 * @id: the owner id of the items assigned
 *
 * Returns the count of items in the lump
 **/
static int i40e_put_lump(struct i40e_lump_tracking *pile, u16 index, u16 id)
{
	int valid_id = (id | I40E_PILE_VALID_BIT);
	int count = 0;
	int i;

	if (!pile || index >= pile->num_entries)
		return -EINVAL;

	for (i = index;
	     i < pile->num_entries && pile->list[i] == valid_id;
	     i++) {
		pile->list[i] = 0;
		count++;
	}

	if (count && index < pile->search_hint)
		pile->search_hint = index;

	return count;
}

/**
 * i40e_find_vsi_from_id - searches for the vsi with the given id
 * @pf - the pf structure to search for the vsi
 * @id - id of the vsi it is searching for
 **/
struct i40e_vsi *i40e_find_vsi_from_id(struct i40e_pf *pf, u16 id)
{
	int i;

	for (i = 0; i < pf->num_alloc_vsi; i++)
		if (pf->vsi[i] && (pf->vsi[i]->id == id))
			return pf->vsi[i];

	return NULL;
}

/**
 * i40e_service_event_schedule - Schedule the service task to wake up
 * @pf: board private structure
 *
 * If not already scheduled, this puts the task into the work queue
 **/
void i40e_service_event_schedule(struct i40e_pf *pf)
{
	if (!test_bit(__I40E_DOWN, &pf->state) &&
	    !test_bit(__I40E_RESET_RECOVERY_PENDING, &pf->state) &&
	    !test_and_set_bit(__I40E_SERVICE_SCHED, &pf->state))
		queue_work(i40e_wq, &pf->service_task);
}

/**
 * i40e_tx_timeout - Respond to a Tx Hang
 * @netdev: network interface device structure
 *
 * If any port has noticed a Tx timeout, it is likely that the whole
 * device is munged, not just the one netdev port, so go for the full
 * reset.
 **/
#ifdef I40E_FCOE
void i40e_tx_timeout(struct net_device *netdev)
#else
static void i40e_tx_timeout(struct net_device *netdev)
#endif
{
	struct i40e_netdev_priv *np = netdev_priv(netdev);
	struct i40e_vsi *vsi = np->vsi;
	struct i40e_pf *pf = vsi->back;
	struct i40e_ring *tx_ring = NULL;
	unsigned int i, hung_queue = 0;
	u32 head, val;

	pf->tx_timeout_count++;

	/* find the stopped queue the same way the stack does */
	for (i = 0; i < netdev->num_tx_queues; i++) {
		struct netdev_queue *q;
		unsigned long trans_start;

		q = netdev_get_tx_queue(netdev, i);
		trans_start = q->trans_start;
		if (netif_xmit_stopped(q) &&
		    time_after(jiffies,
			       (trans_start + netdev->watchdog_timeo))) {
			hung_queue = i;
			break;
		}
	}

	if (i == netdev->num_tx_queues) {
		netdev_info(netdev, "tx_timeout: no netdev hung queue found\n");
	} else {
		/* now that we have an index, find the tx_ring struct */
		for (i = 0; i < vsi->num_queue_pairs; i++) {
			if (vsi->tx_rings[i] && vsi->tx_rings[i]->desc) {
				if (hung_queue ==
				    vsi->tx_rings[i]->queue_index) {
					tx_ring = vsi->tx_rings[i];
					break;
				}
			}
		}
	}

	if (time_after(jiffies, (pf->tx_timeout_last_recovery + HZ*20)))
		pf->tx_timeout_recovery_level = 1;  /* reset after some time */
	else if (time_before(jiffies,
		      (pf->tx_timeout_last_recovery + netdev->watchdog_timeo)))
		return;   /* don't do any new action before the next timeout */

	if (tx_ring) {
		head = i40e_get_head(tx_ring);
		/* Read interrupt register */
		if (pf->flags & I40E_FLAG_MSIX_ENABLED)
			val = rd32(&pf->hw,
			     I40E_PFINT_DYN_CTLN(tx_ring->q_vector->v_idx +
						tx_ring->vsi->base_vector - 1));
		else
			val = rd32(&pf->hw, I40E_PFINT_DYN_CTL0);

		netdev_info(netdev, "tx_timeout: VSI_seid: %d, Q %d, NTC: 0x%x, HWB: 0x%x, NTU: 0x%x, TAIL: 0x%x, INT: 0x%x\n",
			    vsi->seid, hung_queue, tx_ring->next_to_clean,
			    head, tx_ring->next_to_use,
			    readl(tx_ring->tail), val);
	}

	pf->tx_timeout_last_recovery = jiffies;
	netdev_info(netdev, "tx_timeout recovery level %d, hung_queue %d\n",
		    pf->tx_timeout_recovery_level, hung_queue);

	switch (pf->tx_timeout_recovery_level) {
	case 1:
		set_bit(__I40E_PF_RESET_REQUESTED, &pf->state);
		break;
	case 2:
		set_bit(__I40E_CORE_RESET_REQUESTED, &pf->state);
		break;
	case 3:
		set_bit(__I40E_GLOBAL_RESET_REQUESTED, &pf->state);
		break;
	default:
		netdev_err(netdev, "tx_timeout recovery unsuccessful\n");
		break;
	}

	i40e_service_event_schedule(pf);
	pf->tx_timeout_recovery_level++;
}

/**
 * i40e_get_vsi_stats_struct - Get System Network Statistics
 * @vsi: the VSI we care about
 *
 * Returns the address of the device statistics structure.
 * The statistics are actually updated from the service task.
 **/
struct rtnl_link_stats64 *i40e_get_vsi_stats_struct(struct i40e_vsi *vsi)
{
	return &vsi->net_stats;
}

/**
 * i40e_get_netdev_stats_struct - Get statistics for netdev interface
 * @netdev: network interface device structure
 *
 * Returns the address of the device statistics structure.
 * The statistics are actually updated from the service task.
 **/
#ifdef I40E_FCOE
struct rtnl_link_stats64 *i40e_get_netdev_stats_struct(
					     struct net_device *netdev,
					     struct rtnl_link_stats64 *stats)
#else
static struct rtnl_link_stats64 *i40e_get_netdev_stats_struct(
					     struct net_device *netdev,
					     struct rtnl_link_stats64 *stats)
#endif
{
	struct i40e_netdev_priv *np = netdev_priv(netdev);
	struct i40e_ring *tx_ring, *rx_ring;
	struct i40e_vsi *vsi = np->vsi;
	struct rtnl_link_stats64 *vsi_stats = i40e_get_vsi_stats_struct(vsi);
	int i;

	if (test_bit(__I40E_DOWN, &vsi->state))
		return stats;

	if (!vsi->tx_rings)
		return stats;

	rcu_read_lock();
	for (i = 0; i < vsi->num_queue_pairs; i++) {
		u64 bytes, packets;
		unsigned int start;

		tx_ring = ACCESS_ONCE(vsi->tx_rings[i]);
		if (!tx_ring)
			continue;

		do {
			start = u64_stats_fetch_begin_irq(&tx_ring->syncp);
			packets = tx_ring->stats.packets;
			bytes   = tx_ring->stats.bytes;
		} while (u64_stats_fetch_retry_irq(&tx_ring->syncp, start));

		stats->tx_packets += packets;
		stats->tx_bytes   += bytes;
		rx_ring = &tx_ring[1];

		do {
			start = u64_stats_fetch_begin_irq(&rx_ring->syncp);
			packets = rx_ring->stats.packets;
			bytes   = rx_ring->stats.bytes;
		} while (u64_stats_fetch_retry_irq(&rx_ring->syncp, start));

		stats->rx_packets += packets;
		stats->rx_bytes   += bytes;
	}
	rcu_read_unlock();

	/* following stats updated by i40e_watchdog_subtask() */
	stats->multicast	= vsi_stats->multicast;
	stats->tx_errors	= vsi_stats->tx_errors;
	stats->tx_dropped	= vsi_stats->tx_dropped;
	stats->rx_errors	= vsi_stats->rx_errors;
	stats->rx_dropped	= vsi_stats->rx_dropped;
	stats->rx_crc_errors	= vsi_stats->rx_crc_errors;
	stats->rx_length_errors	= vsi_stats->rx_length_errors;

	return stats;
}

/**
 * i40e_vsi_reset_stats - Resets all stats of the given vsi
 * @vsi: the VSI to have its stats reset
 **/
void i40e_vsi_reset_stats(struct i40e_vsi *vsi)
{
	struct rtnl_link_stats64 *ns;
	int i;

	if (!vsi)
		return;

	ns = i40e_get_vsi_stats_struct(vsi);
	memset(ns, 0, sizeof(*ns));
	memset(&vsi->net_stats_offsets, 0, sizeof(vsi->net_stats_offsets));
	memset(&vsi->eth_stats, 0, sizeof(vsi->eth_stats));
	memset(&vsi->eth_stats_offsets, 0, sizeof(vsi->eth_stats_offsets));
	if (vsi->rx_rings && vsi->rx_rings[0]) {
		for (i = 0; i < vsi->num_queue_pairs; i++) {
			memset(&vsi->rx_rings[i]->stats, 0,
			       sizeof(vsi->rx_rings[i]->stats));
			memset(&vsi->rx_rings[i]->rx_stats, 0,
			       sizeof(vsi->rx_rings[i]->rx_stats));
			memset(&vsi->tx_rings[i]->stats, 0,
			       sizeof(vsi->tx_rings[i]->stats));
			memset(&vsi->tx_rings[i]->tx_stats, 0,
			       sizeof(vsi->tx_rings[i]->tx_stats));
		}
	}
	vsi->stat_offsets_loaded = false;
}

/**
 * i40e_pf_reset_stats - Reset all of the stats for the given PF
 * @pf: the PF to be reset
 **/
void i40e_pf_reset_stats(struct i40e_pf *pf)
{
	int i;

	memset(&pf->stats, 0, sizeof(pf->stats));
	memset(&pf->stats_offsets, 0, sizeof(pf->stats_offsets));
	pf->stat_offsets_loaded = false;

	for (i = 0; i < I40E_MAX_VEB; i++) {
		if (pf->veb[i]) {
			memset(&pf->veb[i]->stats, 0,
			       sizeof(pf->veb[i]->stats));
			memset(&pf->veb[i]->stats_offsets, 0,
			       sizeof(pf->veb[i]->stats_offsets));
			pf->veb[i]->stat_offsets_loaded = false;
		}
	}
}

/**
 * i40e_stat_update48 - read and update a 48 bit stat from the chip
 * @hw: ptr to the hardware info
 * @hireg: the high 32 bit reg to read
 * @loreg: the low 32 bit reg to read
 * @offset_loaded: has the initial offset been loaded yet
 * @offset: ptr to current offset value
 * @stat: ptr to the stat
 *
 * Since the device stats are not reset at PFReset, they likely will not
 * be zeroed when the driver starts.  We'll save the first values read
 * and use them as offsets to be subtracted from the raw values in order
 * to report stats that count from zero.  In the process, we also manage
 * the potential roll-over.
 **/
static void i40e_stat_update48(struct i40e_hw *hw, u32 hireg, u32 loreg,
			       bool offset_loaded, u64 *offset, u64 *stat)
{
	u64 new_data;

	if (hw->device_id == I40E_DEV_ID_QEMU) {
		new_data = rd32(hw, loreg);
		new_data |= ((u64)(rd32(hw, hireg) & 0xFFFF)) << 32;
	} else {
		new_data = rd64(hw, loreg);
	}
	if (!offset_loaded)
		*offset = new_data;
	if (likely(new_data >= *offset))
		*stat = new_data - *offset;
	else
		*stat = (new_data + BIT_ULL(48)) - *offset;
	*stat &= 0xFFFFFFFFFFFFULL;
}

/**
 * i40e_stat_update32 - read and update a 32 bit stat from the chip
 * @hw: ptr to the hardware info
 * @reg: the hw reg to read
 * @offset_loaded: has the initial offset been loaded yet
 * @offset: ptr to current offset value
 * @stat: ptr to the stat
 **/
static void i40e_stat_update32(struct i40e_hw *hw, u32 reg,
			       bool offset_loaded, u64 *offset, u64 *stat)
{
	u32 new_data;

	new_data = rd32(hw, reg);
	if (!offset_loaded)
		*offset = new_data;
	if (likely(new_data >= *offset))
		*stat = (u32)(new_data - *offset);
	else
		*stat = (u32)((new_data + BIT_ULL(32)) - *offset);
}

/**
 * i40e_update_eth_stats - Update VSI-specific ethernet statistics counters.
 * @vsi: the VSI to be updated
 **/
void i40e_update_eth_stats(struct i40e_vsi *vsi)
{
	int stat_idx = le16_to_cpu(vsi->info.stat_counter_idx);
	struct i40e_pf *pf = vsi->back;
	struct i40e_hw *hw = &pf->hw;
	struct i40e_eth_stats *oes;
	struct i40e_eth_stats *es;     /* device's eth stats */

	es = &vsi->eth_stats;
	oes = &vsi->eth_stats_offsets;

	/* Gather up the stats that the hw collects */
	i40e_stat_update32(hw, I40E_GLV_TEPC(stat_idx),
			   vsi->stat_offsets_loaded,
			   &oes->tx_errors, &es->tx_errors);
	i40e_stat_update32(hw, I40E_GLV_RDPC(stat_idx),
			   vsi->stat_offsets_loaded,
			   &oes->rx_discards, &es->rx_discards);
	i40e_stat_update32(hw, I40E_GLV_RUPP(stat_idx),
			   vsi->stat_offsets_loaded,
			   &oes->rx_unknown_protocol, &es->rx_unknown_protocol);
	i40e_stat_update32(hw, I40E_GLV_TEPC(stat_idx),
			   vsi->stat_offsets_loaded,
			   &oes->tx_errors, &es->tx_errors);

	i40e_stat_update48(hw, I40E_GLV_GORCH(stat_idx),
			   I40E_GLV_GORCL(stat_idx),
			   vsi->stat_offsets_loaded,
			   &oes->rx_bytes, &es->rx_bytes);
	i40e_stat_update48(hw, I40E_GLV_UPRCH(stat_idx),
			   I40E_GLV_UPRCL(stat_idx),
			   vsi->stat_offsets_loaded,
			   &oes->rx_unicast, &es->rx_unicast);
	i40e_stat_update48(hw, I40E_GLV_MPRCH(stat_idx),
			   I40E_GLV_MPRCL(stat_idx),
			   vsi->stat_offsets_loaded,
			   &oes->rx_multicast, &es->rx_multicast);
	i40e_stat_update48(hw, I40E_GLV_BPRCH(stat_idx),
			   I40E_GLV_BPRCL(stat_idx),
			   vsi->stat_offsets_loaded,
			   &oes->rx_broadcast, &es->rx_broadcast);

	i40e_stat_update48(hw, I40E_GLV_GOTCH(stat_idx),
			   I40E_GLV_GOTCL(stat_idx),
			   vsi->stat_offsets_loaded,
			   &oes->tx_bytes, &es->tx_bytes);
	i40e_stat_update48(hw, I40E_GLV_UPTCH(stat_idx),
			   I40E_GLV_UPTCL(stat_idx),
			   vsi->stat_offsets_loaded,
			   &oes->tx_unicast, &es->tx_unicast);
	i40e_stat_update48(hw, I40E_GLV_MPTCH(stat_idx),
			   I40E_GLV_MPTCL(stat_idx),
			   vsi->stat_offsets_loaded,
			   &oes->tx_multicast, &es->tx_multicast);
	i40e_stat_update48(hw, I40E_GLV_BPTCH(stat_idx),
			   I40E_GLV_BPTCL(stat_idx),
			   vsi->stat_offsets_loaded,
			   &oes->tx_broadcast, &es->tx_broadcast);
	vsi->stat_offsets_loaded = true;
}

/**
 * i40e_update_veb_stats - Update Switch component statistics
 * @veb: the VEB being updated
 **/
static void i40e_update_veb_stats(struct i40e_veb *veb)
{
	struct i40e_pf *pf = veb->pf;
	struct i40e_hw *hw = &pf->hw;
	struct i40e_eth_stats *oes;
	struct i40e_eth_stats *es;     /* device's eth stats */
	struct i40e_veb_tc_stats *veb_oes;
	struct i40e_veb_tc_stats *veb_es;
	int i, idx = 0;

	idx = veb->stats_idx;
	es = &veb->stats;
	oes = &veb->stats_offsets;
	veb_es = &veb->tc_stats;
	veb_oes = &veb->tc_stats_offsets;

	/* Gather up the stats that the hw collects */
	i40e_stat_update32(hw, I40E_GLSW_TDPC(idx),
			   veb->stat_offsets_loaded,
			   &oes->tx_discards, &es->tx_discards);
	if (hw->revision_id > 0)
		i40e_stat_update32(hw, I40E_GLSW_RUPP(idx),
				   veb->stat_offsets_loaded,
				   &oes->rx_unknown_protocol,
				   &es->rx_unknown_protocol);
	i40e_stat_update48(hw, I40E_GLSW_GORCH(idx), I40E_GLSW_GORCL(idx),
			   veb->stat_offsets_loaded,
			   &oes->rx_bytes, &es->rx_bytes);
	i40e_stat_update48(hw, I40E_GLSW_UPRCH(idx), I40E_GLSW_UPRCL(idx),
			   veb->stat_offsets_loaded,
			   &oes->rx_unicast, &es->rx_unicast);
	i40e_stat_update48(hw, I40E_GLSW_MPRCH(idx), I40E_GLSW_MPRCL(idx),
			   veb->stat_offsets_loaded,
			   &oes->rx_multicast, &es->rx_multicast);
	i40e_stat_update48(hw, I40E_GLSW_BPRCH(idx), I40E_GLSW_BPRCL(idx),
			   veb->stat_offsets_loaded,
			   &oes->rx_broadcast, &es->rx_broadcast);

	i40e_stat_update48(hw, I40E_GLSW_GOTCH(idx), I40E_GLSW_GOTCL(idx),
			   veb->stat_offsets_loaded,
			   &oes->tx_bytes, &es->tx_bytes);
	i40e_stat_update48(hw, I40E_GLSW_UPTCH(idx), I40E_GLSW_UPTCL(idx),
			   veb->stat_offsets_loaded,
			   &oes->tx_unicast, &es->tx_unicast);
	i40e_stat_update48(hw, I40E_GLSW_MPTCH(idx), I40E_GLSW_MPTCL(idx),
			   veb->stat_offsets_loaded,
			   &oes->tx_multicast, &es->tx_multicast);
	i40e_stat_update48(hw, I40E_GLSW_BPTCH(idx), I40E_GLSW_BPTCL(idx),
			   veb->stat_offsets_loaded,
			   &oes->tx_broadcast, &es->tx_broadcast);
	for (i = 0; i < I40E_MAX_TRAFFIC_CLASS; i++) {
		i40e_stat_update48(hw, I40E_GLVEBTC_RPCH(i, idx),
				   I40E_GLVEBTC_RPCL(i, idx),
				   veb->stat_offsets_loaded,
				   &veb_oes->tc_rx_packets[i],
				   &veb_es->tc_rx_packets[i]);
		i40e_stat_update48(hw, I40E_GLVEBTC_RBCH(i, idx),
				   I40E_GLVEBTC_RBCL(i, idx),
				   veb->stat_offsets_loaded,
				   &veb_oes->tc_rx_bytes[i],
				   &veb_es->tc_rx_bytes[i]);
		i40e_stat_update48(hw, I40E_GLVEBTC_TPCH(i, idx),
				   I40E_GLVEBTC_TPCL(i, idx),
				   veb->stat_offsets_loaded,
				   &veb_oes->tc_tx_packets[i],
				   &veb_es->tc_tx_packets[i]);
		i40e_stat_update48(hw, I40E_GLVEBTC_TBCH(i, idx),
				   I40E_GLVEBTC_TBCL(i, idx),
				   veb->stat_offsets_loaded,
				   &veb_oes->tc_tx_bytes[i],
				   &veb_es->tc_tx_bytes[i]);
	}
	veb->stat_offsets_loaded = true;
}

#ifdef I40E_FCOE
/**
 * i40e_update_fcoe_stats - Update FCoE-specific ethernet statistics counters.
 * @vsi: the VSI that is capable of doing FCoE
 **/
static void i40e_update_fcoe_stats(struct i40e_vsi *vsi)
{
	struct i40e_pf *pf = vsi->back;
	struct i40e_hw *hw = &pf->hw;
	struct i40e_fcoe_stats *ofs;
	struct i40e_fcoe_stats *fs;     /* device's eth stats */
	int idx;

	if (vsi->type != I40E_VSI_FCOE)
		return;

	idx = hw->pf_id + I40E_FCOE_PF_STAT_OFFSET;
	fs = &vsi->fcoe_stats;
	ofs = &vsi->fcoe_stats_offsets;

	i40e_stat_update32(hw, I40E_GL_FCOEPRC(idx),
			   vsi->fcoe_stat_offsets_loaded,
			   &ofs->rx_fcoe_packets, &fs->rx_fcoe_packets);
	i40e_stat_update48(hw, I40E_GL_FCOEDWRCH(idx), I40E_GL_FCOEDWRCL(idx),
			   vsi->fcoe_stat_offsets_loaded,
			   &ofs->rx_fcoe_dwords, &fs->rx_fcoe_dwords);
	i40e_stat_update32(hw, I40E_GL_FCOERPDC(idx),
			   vsi->fcoe_stat_offsets_loaded,
			   &ofs->rx_fcoe_dropped, &fs->rx_fcoe_dropped);
	i40e_stat_update32(hw, I40E_GL_FCOEPTC(idx),
			   vsi->fcoe_stat_offsets_loaded,
			   &ofs->tx_fcoe_packets, &fs->tx_fcoe_packets);
	i40e_stat_update48(hw, I40E_GL_FCOEDWTCH(idx), I40E_GL_FCOEDWTCL(idx),
			   vsi->fcoe_stat_offsets_loaded,
			   &ofs->tx_fcoe_dwords, &fs->tx_fcoe_dwords);
	i40e_stat_update32(hw, I40E_GL_FCOECRC(idx),
			   vsi->fcoe_stat_offsets_loaded,
			   &ofs->fcoe_bad_fccrc, &fs->fcoe_bad_fccrc);
	i40e_stat_update32(hw, I40E_GL_FCOELAST(idx),
			   vsi->fcoe_stat_offsets_loaded,
			   &ofs->fcoe_last_error, &fs->fcoe_last_error);
	i40e_stat_update32(hw, I40E_GL_FCOEDDPC(idx),
			   vsi->fcoe_stat_offsets_loaded,
			   &ofs->fcoe_ddp_count, &fs->fcoe_ddp_count);

	vsi->fcoe_stat_offsets_loaded = true;
}

#endif
/**
 * i40e_update_vsi_stats - Update the vsi statistics counters.
 * @vsi: the VSI to be updated
 *
 * There are a few instances where we store the same stat in a
 * couple of different structs.  This is partly because we have
 * the netdev stats that need to be filled out, which is slightly
 * different from the "eth_stats" defined by the chip and used in
 * VF communications.  We sort it out here.
 **/
static void i40e_update_vsi_stats(struct i40e_vsi *vsi)
{
	struct i40e_pf *pf = vsi->back;
	struct rtnl_link_stats64 *ons;
	struct rtnl_link_stats64 *ns;   /* netdev stats */
	struct i40e_eth_stats *oes;
	struct i40e_eth_stats *es;     /* device's eth stats */
	u32 tx_restart, tx_busy;
	u64 tx_lost_interrupt;
	struct i40e_ring *p;
	u32 rx_page, rx_buf;
	u64 bytes, packets;
	unsigned int start;
	u64 tx_linearize;
	u64 tx_force_wb;
	u64 rx_p, rx_b;
	u64 tx_p, tx_b;
	u16 q;

	if (test_bit(__I40E_DOWN, &vsi->state) ||
	    test_bit(__I40E_CONFIG_BUSY, &pf->state))
		return;

	ns = i40e_get_vsi_stats_struct(vsi);
	ons = &vsi->net_stats_offsets;
	es = &vsi->eth_stats;
	oes = &vsi->eth_stats_offsets;

	/* Gather up the netdev and vsi stats that the driver collects
	 * on the fly during packet processing
	 */
	rx_b = rx_p = 0;
	tx_b = tx_p = 0;
	tx_restart = tx_busy = tx_linearize = tx_force_wb = 0;
	tx_lost_interrupt = 0;
	rx_page = 0;
	rx_buf = 0;
	rcu_read_lock();
	for (q = 0; q < vsi->num_queue_pairs; q++) {
		/* locate Tx ring */
		p = ACCESS_ONCE(vsi->tx_rings[q]);

		do {
			start = u64_stats_fetch_begin_irq(&p->syncp);
			packets = p->stats.packets;
			bytes = p->stats.bytes;
		} while (u64_stats_fetch_retry_irq(&p->syncp, start));
		tx_b += bytes;
		tx_p += packets;
		tx_restart += p->tx_stats.restart_queue;
		tx_busy += p->tx_stats.tx_busy;
		tx_linearize += p->tx_stats.tx_linearize;
		tx_force_wb += p->tx_stats.tx_force_wb;
		tx_lost_interrupt += p->tx_stats.tx_lost_interrupt;

		/* Rx queue is part of the same block as Tx queue */
		p = &p[1];
		do {
			start = u64_stats_fetch_begin_irq(&p->syncp);
			packets = p->stats.packets;
			bytes = p->stats.bytes;
		} while (u64_stats_fetch_retry_irq(&p->syncp, start));
		rx_b += bytes;
		rx_p += packets;
		rx_buf += p->rx_stats.alloc_buff_failed;
		rx_page += p->rx_stats.alloc_page_failed;
	}
	rcu_read_unlock();
	vsi->tx_restart = tx_restart;
	vsi->tx_busy = tx_busy;
	vsi->tx_linearize = tx_linearize;
	vsi->tx_force_wb = tx_force_wb;
	vsi->tx_lost_interrupt = tx_lost_interrupt;
	vsi->rx_page_failed = rx_page;
	vsi->rx_buf_failed = rx_buf;

	ns->rx_packets = rx_p;
	ns->rx_bytes = rx_b;
	ns->tx_packets = tx_p;
	ns->tx_bytes = tx_b;

	/* update netdev stats from eth stats */
	i40e_update_eth_stats(vsi);
	ons->tx_errors = oes->tx_errors;
	ns->tx_errors = es->tx_errors;
	ons->multicast = oes->rx_multicast;
	ns->multicast = es->rx_multicast;
	ons->rx_dropped = oes->rx_discards;
	ns->rx_dropped = es->rx_discards;
	ons->tx_dropped = oes->tx_discards;
	ns->tx_dropped = es->tx_discards;

	/* pull in a couple PF stats if this is the main vsi */
	if (vsi == pf->vsi[pf->lan_vsi]) {
		ns->rx_crc_errors = pf->stats.crc_errors;
		ns->rx_errors = pf->stats.crc_errors + pf->stats.illegal_bytes;
		ns->rx_length_errors = pf->stats.rx_length_errors;
	}
}

/**
 * i40e_update_pf_stats - Update the PF statistics counters.
 * @pf: the PF to be updated
 **/
static void i40e_update_pf_stats(struct i40e_pf *pf)
{
	struct i40e_hw_port_stats *osd = &pf->stats_offsets;
	struct i40e_hw_port_stats *nsd = &pf->stats;
	struct i40e_hw *hw = &pf->hw;
	u32 val;
	int i;

	i40e_stat_update48(hw, I40E_GLPRT_GORCH(hw->port),
			   I40E_GLPRT_GORCL(hw->port),
			   pf->stat_offsets_loaded,
			   &osd->eth.rx_bytes, &nsd->eth.rx_bytes);
	i40e_stat_update48(hw, I40E_GLPRT_GOTCH(hw->port),
			   I40E_GLPRT_GOTCL(hw->port),
			   pf->stat_offsets_loaded,
			   &osd->eth.tx_bytes, &nsd->eth.tx_bytes);
	i40e_stat_update32(hw, I40E_GLPRT_RDPC(hw->port),
			   pf->stat_offsets_loaded,
			   &osd->eth.rx_discards,
			   &nsd->eth.rx_discards);
	i40e_stat_update48(hw, I40E_GLPRT_UPRCH(hw->port),
			   I40E_GLPRT_UPRCL(hw->port),
			   pf->stat_offsets_loaded,
			   &osd->eth.rx_unicast,
			   &nsd->eth.rx_unicast);
	i40e_stat_update48(hw, I40E_GLPRT_MPRCH(hw->port),
			   I40E_GLPRT_MPRCL(hw->port),
			   pf->stat_offsets_loaded,
			   &osd->eth.rx_multicast,
			   &nsd->eth.rx_multicast);
	i40e_stat_update48(hw, I40E_GLPRT_BPRCH(hw->port),
			   I40E_GLPRT_BPRCL(hw->port),
			   pf->stat_offsets_loaded,
			   &osd->eth.rx_broadcast,
			   &nsd->eth.rx_broadcast);
	i40e_stat_update48(hw, I40E_GLPRT_UPTCH(hw->port),
			   I40E_GLPRT_UPTCL(hw->port),
			   pf->stat_offsets_loaded,
			   &osd->eth.tx_unicast,
			   &nsd->eth.tx_unicast);
	i40e_stat_update48(hw, I40E_GLPRT_MPTCH(hw->port),
			   I40E_GLPRT_MPTCL(hw->port),
			   pf->stat_offsets_loaded,
			   &osd->eth.tx_multicast,
			   &nsd->eth.tx_multicast);
	i40e_stat_update48(hw, I40E_GLPRT_BPTCH(hw->port),
			   I40E_GLPRT_BPTCL(hw->port),
			   pf->stat_offsets_loaded,
			   &osd->eth.tx_broadcast,
			   &nsd->eth.tx_broadcast);

	i40e_stat_update32(hw, I40E_GLPRT_TDOLD(hw->port),
			   pf->stat_offsets_loaded,
			   &osd->tx_dropped_link_down,
			   &nsd->tx_dropped_link_down);

	i40e_stat_update32(hw, I40E_GLPRT_CRCERRS(hw->port),
			   pf->stat_offsets_loaded,
			   &osd->crc_errors, &nsd->crc_errors);

	i40e_stat_update32(hw, I40E_GLPRT_ILLERRC(hw->port),
			   pf->stat_offsets_loaded,
			   &osd->illegal_bytes, &nsd->illegal_bytes);

	i40e_stat_update32(hw, I40E_GLPRT_MLFC(hw->port),
			   pf->stat_offsets_loaded,
			   &osd->mac_local_faults,
			   &nsd->mac_local_faults);
	i40e_stat_update32(hw, I40E_GLPRT_MRFC(hw->port),
			   pf->stat_offsets_loaded,
			   &osd->mac_remote_faults,
			   &nsd->mac_remote_faults);

	i40e_stat_update32(hw, I40E_GLPRT_RLEC(hw->port),
			   pf->stat_offsets_loaded,
			   &osd->rx_length_errors,
			   &nsd->rx_length_errors);

	i40e_stat_update32(hw, I40E_GLPRT_LXONRXC(hw->port),
			   pf->stat_offsets_loaded,
			   &osd->link_xon_rx, &nsd->link_xon_rx);
	i40e_stat_update32(hw, I40E_GLPRT_LXONTXC(hw->port),
			   pf->stat_offsets_loaded,
			   &osd->link_xon_tx, &nsd->link_xon_tx);
	i40e_stat_update32(hw, I40E_GLPRT_LXOFFRXC(hw->port),
			   pf->stat_offsets_loaded,
			   &osd->link_xoff_rx, &nsd->link_xoff_rx);
	i40e_stat_update32(hw, I40E_GLPRT_LXOFFTXC(hw->port),
			   pf->stat_offsets_loaded,
			   &osd->link_xoff_tx, &nsd->link_xoff_tx);

	for (i = 0; i < 8; i++) {
		i40e_stat_update32(hw, I40E_GLPRT_PXOFFRXC(hw->port, i),
				   pf->stat_offsets_loaded,
				   &osd->priority_xoff_rx[i],
				   &nsd->priority_xoff_rx[i]);
		i40e_stat_update32(hw, I40E_GLPRT_PXONRXC(hw->port, i),
				   pf->stat_offsets_loaded,
				   &osd->priority_xon_rx[i],
				   &nsd->priority_xon_rx[i]);
		i40e_stat_update32(hw, I40E_GLPRT_PXONTXC(hw->port, i),
				   pf->stat_offsets_loaded,
				   &osd->priority_xon_tx[i],
				   &nsd->priority_xon_tx[i]);
		i40e_stat_update32(hw, I40E_GLPRT_PXOFFTXC(hw->port, i),
				   pf->stat_offsets_loaded,
				   &osd->priority_xoff_tx[i],
				   &nsd->priority_xoff_tx[i]);
		i40e_stat_update32(hw,
				   I40E_GLPRT_RXON2OFFCNT(hw->port, i),
				   pf->stat_offsets_loaded,
				   &osd->priority_xon_2_xoff[i],
				   &nsd->priority_xon_2_xoff[i]);
	}

	i40e_stat_update48(hw, I40E_GLPRT_PRC64H(hw->port),
			   I40E_GLPRT_PRC64L(hw->port),
			   pf->stat_offsets_loaded,
			   &osd->rx_size_64, &nsd->rx_size_64);
	i40e_stat_update48(hw, I40E_GLPRT_PRC127H(hw->port),
			   I40E_GLPRT_PRC127L(hw->port),
			   pf->stat_offsets_loaded,
			   &osd->rx_size_127, &nsd->rx_size_127);
	i40e_stat_update48(hw, I40E_GLPRT_PRC255H(hw->port),
			   I40E_GLPRT_PRC255L(hw->port),
			   pf->stat_offsets_loaded,
			   &osd->rx_size_255, &nsd->rx_size_255);
	i40e_stat_update48(hw, I40E_GLPRT_PRC511H(hw->port),
			   I40E_GLPRT_PRC511L(hw->port),
			   pf->stat_offsets_loaded,
			   &osd->rx_size_511, &nsd->rx_size_511);
	i40e_stat_update48(hw, I40E_GLPRT_PRC1023H(hw->port),
			   I40E_GLPRT_PRC1023L(hw->port),
			   pf->stat_offsets_loaded,
			   &osd->rx_size_1023, &nsd->rx_size_1023);
	i40e_stat_update48(hw, I40E_GLPRT_PRC1522H(hw->port),
			   I40E_GLPRT_PRC1522L(hw->port),
			   pf->stat_offsets_loaded,
			   &osd->rx_size_1522, &nsd->rx_size_1522);
	i40e_stat_update48(hw, I40E_GLPRT_PRC9522H(hw->port),
			   I40E_GLPRT_PRC9522L(hw->port),
			   pf->stat_offsets_loaded,
			   &osd->rx_size_big, &nsd->rx_size_big);

	i40e_stat_update48(hw, I40E_GLPRT_PTC64H(hw->port),
			   I40E_GLPRT_PTC64L(hw->port),
			   pf->stat_offsets_loaded,
			   &osd->tx_size_64, &nsd->tx_size_64);
	i40e_stat_update48(hw, I40E_GLPRT_PTC127H(hw->port),
			   I40E_GLPRT_PTC127L(hw->port),
			   pf->stat_offsets_loaded,
			   &osd->tx_size_127, &nsd->tx_size_127);
	i40e_stat_update48(hw, I40E_GLPRT_PTC255H(hw->port),
			   I40E_GLPRT_PTC255L(hw->port),
			   pf->stat_offsets_loaded,
			   &osd->tx_size_255, &nsd->tx_size_255);
	i40e_stat_update48(hw, I40E_GLPRT_PTC511H(hw->port),
			   I40E_GLPRT_PTC511L(hw->port),
			   pf->stat_offsets_loaded,
			   &osd->tx_size_511, &nsd->tx_size_511);
	i40e_stat_update48(hw, I40E_GLPRT_PTC1023H(hw->port),
			   I40E_GLPRT_PTC1023L(hw->port),
			   pf->stat_offsets_loaded,
			   &osd->tx_size_1023, &nsd->tx_size_1023);
	i40e_stat_update48(hw, I40E_GLPRT_PTC1522H(hw->port),
			   I40E_GLPRT_PTC1522L(hw->port),
			   pf->stat_offsets_loaded,
			   &osd->tx_size_1522, &nsd->tx_size_1522);
	i40e_stat_update48(hw, I40E_GLPRT_PTC9522H(hw->port),
			   I40E_GLPRT_PTC9522L(hw->port),
			   pf->stat_offsets_loaded,
			   &osd->tx_size_big, &nsd->tx_size_big);

	i40e_stat_update32(hw, I40E_GLPRT_RUC(hw->port),
			   pf->stat_offsets_loaded,
			   &osd->rx_undersize, &nsd->rx_undersize);
	i40e_stat_update32(hw, I40E_GLPRT_RFC(hw->port),
			   pf->stat_offsets_loaded,
			   &osd->rx_fragments, &nsd->rx_fragments);
	i40e_stat_update32(hw, I40E_GLPRT_ROC(hw->port),
			   pf->stat_offsets_loaded,
			   &osd->rx_oversize, &nsd->rx_oversize);
	i40e_stat_update32(hw, I40E_GLPRT_RJC(hw->port),
			   pf->stat_offsets_loaded,
			   &osd->rx_jabber, &nsd->rx_jabber);

	/* FDIR stats */
	i40e_stat_update32(hw,
			   I40E_GLQF_PCNT(I40E_FD_ATR_STAT_IDX(pf->hw.pf_id)),
			   pf->stat_offsets_loaded,
			   &osd->fd_atr_match, &nsd->fd_atr_match);
	i40e_stat_update32(hw,
			   I40E_GLQF_PCNT(I40E_FD_SB_STAT_IDX(pf->hw.pf_id)),
			   pf->stat_offsets_loaded,
			   &osd->fd_sb_match, &nsd->fd_sb_match);
	i40e_stat_update32(hw,
		      I40E_GLQF_PCNT(I40E_FD_ATR_TUNNEL_STAT_IDX(pf->hw.pf_id)),
		      pf->stat_offsets_loaded,
		      &osd->fd_atr_tunnel_match, &nsd->fd_atr_tunnel_match);

	val = rd32(hw, I40E_PRTPM_EEE_STAT);
	nsd->tx_lpi_status =
		       (val & I40E_PRTPM_EEE_STAT_TX_LPI_STATUS_MASK) >>
			I40E_PRTPM_EEE_STAT_TX_LPI_STATUS_SHIFT;
	nsd->rx_lpi_status =
		       (val & I40E_PRTPM_EEE_STAT_RX_LPI_STATUS_MASK) >>
			I40E_PRTPM_EEE_STAT_RX_LPI_STATUS_SHIFT;
	i40e_stat_update32(hw, I40E_PRTPM_TLPIC,
			   pf->stat_offsets_loaded,
			   &osd->tx_lpi_count, &nsd->tx_lpi_count);
	i40e_stat_update32(hw, I40E_PRTPM_RLPIC,
			   pf->stat_offsets_loaded,
			   &osd->rx_lpi_count, &nsd->rx_lpi_count);

	if (pf->flags & I40E_FLAG_FD_SB_ENABLED &&
	    !(pf->auto_disable_flags & I40E_FLAG_FD_SB_ENABLED))
		nsd->fd_sb_status = true;
	else
		nsd->fd_sb_status = false;

	if (pf->flags & I40E_FLAG_FD_ATR_ENABLED &&
	    !(pf->auto_disable_flags & I40E_FLAG_FD_ATR_ENABLED))
		nsd->fd_atr_status = true;
	else
		nsd->fd_atr_status = false;

	pf->stat_offsets_loaded = true;
}

/**
 * i40e_update_stats - Update the various statistics counters.
 * @vsi: the VSI to be updated
 *
 * Update the various stats for this VSI and its related entities.
 **/
void i40e_update_stats(struct i40e_vsi *vsi)
{
	struct i40e_pf *pf = vsi->back;

	if (vsi == pf->vsi[pf->lan_vsi])
		i40e_update_pf_stats(pf);

	i40e_update_vsi_stats(vsi);
#ifdef I40E_FCOE
	i40e_update_fcoe_stats(vsi);
#endif
}

/**
 * i40e_find_filter - Search VSI filter list for specific mac/vlan filter
 * @vsi: the VSI to be searched
 * @macaddr: the MAC address
 * @vlan: the vlan
 * @is_vf: make sure its a VF filter, else doesn't matter
 * @is_netdev: make sure its a netdev filter, else doesn't matter
 *
 * Returns ptr to the filter object or NULL
 **/
static struct i40e_mac_filter *i40e_find_filter(struct i40e_vsi *vsi,
						u8 *macaddr, s16 vlan,
						bool is_vf, bool is_netdev)
{
	struct i40e_mac_filter *f;

	if (!vsi || !macaddr)
		return NULL;

	list_for_each_entry(f, &vsi->mac_filter_list, list) {
		if ((ether_addr_equal(macaddr, f->macaddr)) &&
		    (vlan == f->vlan)    &&
		    (!is_vf || f->is_vf) &&
		    (!is_netdev || f->is_netdev))
			return f;
	}
	return NULL;
}

/**
 * i40e_find_mac - Find a mac addr in the macvlan filters list
 * @vsi: the VSI to be searched
 * @macaddr: the MAC address we are searching for
 * @is_vf: make sure its a VF filter, else doesn't matter
 * @is_netdev: make sure its a netdev filter, else doesn't matter
 *
 * Returns the first filter with the provided MAC address or NULL if
 * MAC address was not found
 **/
struct i40e_mac_filter *i40e_find_mac(struct i40e_vsi *vsi, u8 *macaddr,
				      bool is_vf, bool is_netdev)
{
	struct i40e_mac_filter *f;

	if (!vsi || !macaddr)
		return NULL;

	list_for_each_entry(f, &vsi->mac_filter_list, list) {
		if ((ether_addr_equal(macaddr, f->macaddr)) &&
		    (!is_vf || f->is_vf) &&
		    (!is_netdev || f->is_netdev))
			return f;
	}
	return NULL;
}

/**
 * i40e_is_vsi_in_vlan - Check if VSI is in vlan mode
 * @vsi: the VSI to be searched
 *
 * Returns true if VSI is in vlan mode or false otherwise
 **/
bool i40e_is_vsi_in_vlan(struct i40e_vsi *vsi)
{
	struct i40e_mac_filter *f;

	/* Only -1 for all the filters denotes not in vlan mode
	 * so we have to go through all the list in order to make sure
	 */
	list_for_each_entry(f, &vsi->mac_filter_list, list) {
		if (f->vlan >= 0 || vsi->info.pvid)
			return true;
	}

	return false;
}

/**
 * i40e_put_mac_in_vlan - Make macvlan filters from macaddrs and vlans
 * @vsi: the VSI to be searched
 * @macaddr: the mac address to be filtered
 * @is_vf: true if it is a VF
 * @is_netdev: true if it is a netdev
 *
 * Goes through all the macvlan filters and adds a
 * macvlan filter for each unique vlan that already exists
 *
 * Returns first filter found on success, else NULL
 **/
struct i40e_mac_filter *i40e_put_mac_in_vlan(struct i40e_vsi *vsi, u8 *macaddr,
					     bool is_vf, bool is_netdev)
{
	struct i40e_mac_filter *f;

	list_for_each_entry(f, &vsi->mac_filter_list, list) {
		if (vsi->info.pvid)
			f->vlan = le16_to_cpu(vsi->info.pvid);
		if (!i40e_find_filter(vsi, macaddr, f->vlan,
				      is_vf, is_netdev)) {
			if (!i40e_add_filter(vsi, macaddr, f->vlan,
					     is_vf, is_netdev))
				return NULL;
		}
	}

	return list_first_entry_or_null(&vsi->mac_filter_list,
					struct i40e_mac_filter, list);
}

/**
 * i40e_del_mac_all_vlan - Remove a MAC filter from all VLANS
 * @vsi: the VSI to be searched
 * @macaddr: the mac address to be removed
 * @is_vf: true if it is a VF
 * @is_netdev: true if it is a netdev
 *
 * Removes a given MAC address from a VSI, regardless of VLAN
 *
 * Returns 0 for success, or error
 **/
int i40e_del_mac_all_vlan(struct i40e_vsi *vsi, u8 *macaddr,
			  bool is_vf, bool is_netdev)
{
	struct i40e_mac_filter *f = NULL;
	int changed = 0;

	WARN(!spin_is_locked(&vsi->mac_filter_list_lock),
	     "Missing mac_filter_list_lock\n");
	list_for_each_entry(f, &vsi->mac_filter_list, list) {
		if ((ether_addr_equal(macaddr, f->macaddr)) &&
		    (is_vf == f->is_vf) &&
		    (is_netdev == f->is_netdev)) {
			f->counter--;
			f->changed = true;
			changed = 1;
		}
	}
	if (changed) {
		vsi->flags |= I40E_VSI_FLAG_FILTER_CHANGED;
		vsi->back->flags |= I40E_FLAG_FILTER_SYNC;
		return 0;
	}
	return -ENOENT;
}

/**
 * i40e_rm_default_mac_filter - Remove the default MAC filter set by NVM
 * @vsi: the PF Main VSI - inappropriate for any other VSI
 * @macaddr: the MAC address
 *
 * Some older firmware configurations set up a default promiscuous VLAN
 * filter that needs to be removed.
 **/
static int i40e_rm_default_mac_filter(struct i40e_vsi *vsi, u8 *macaddr)
{
	struct i40e_aqc_remove_macvlan_element_data element;
	struct i40e_pf *pf = vsi->back;
	i40e_status ret;

	/* Only appropriate for the PF main VSI */
	if (vsi->type != I40E_VSI_MAIN)
		return -EINVAL;

	memset(&element, 0, sizeof(element));
	ether_addr_copy(element.mac_addr, macaddr);
	element.vlan_tag = 0;
	element.flags = I40E_AQC_MACVLAN_DEL_PERFECT_MATCH |
			I40E_AQC_MACVLAN_DEL_IGNORE_VLAN;
	ret = i40e_aq_remove_macvlan(&pf->hw, vsi->seid, &element, 1, NULL);
	if (ret)
		return -ENOENT;

	return 0;
}

/**
 * i40e_add_filter - Add a mac/vlan filter to the VSI
 * @vsi: the VSI to be searched
 * @macaddr: the MAC address
 * @vlan: the vlan
 * @is_vf: make sure its a VF filter, else doesn't matter
 * @is_netdev: make sure its a netdev filter, else doesn't matter
 *
 * Returns ptr to the filter object or NULL when no memory available.
 *
 * NOTE: This function is expected to be called with mac_filter_list_lock
 * being held.
 **/
struct i40e_mac_filter *i40e_add_filter(struct i40e_vsi *vsi,
					u8 *macaddr, s16 vlan,
					bool is_vf, bool is_netdev)
{
	struct i40e_mac_filter *f;

	if (!vsi || !macaddr)
		return NULL;

	f = i40e_find_filter(vsi, macaddr, vlan, is_vf, is_netdev);
	if (!f) {
		f = kzalloc(sizeof(*f), GFP_ATOMIC);
		if (!f)
			goto add_filter_out;

		ether_addr_copy(f->macaddr, macaddr);
		f->vlan = vlan;
		f->changed = true;

		INIT_LIST_HEAD(&f->list);
		list_add_tail(&f->list, &vsi->mac_filter_list);
	}

	/* increment counter and add a new flag if needed */
	if (is_vf) {
		if (!f->is_vf) {
			f->is_vf = true;
			f->counter++;
		}
	} else if (is_netdev) {
		if (!f->is_netdev) {
			f->is_netdev = true;
			f->counter++;
		}
	} else {
		f->counter++;
	}

	/* changed tells sync_filters_subtask to
	 * push the filter down to the firmware
	 */
	if (f->changed) {
		vsi->flags |= I40E_VSI_FLAG_FILTER_CHANGED;
		vsi->back->flags |= I40E_FLAG_FILTER_SYNC;
	}

add_filter_out:
	return f;
}

/**
 * i40e_del_filter - Remove a mac/vlan filter from the VSI
 * @vsi: the VSI to be searched
 * @macaddr: the MAC address
 * @vlan: the vlan
 * @is_vf: make sure it's a VF filter, else doesn't matter
 * @is_netdev: make sure it's a netdev filter, else doesn't matter
 *
 * NOTE: This function is expected to be called with mac_filter_list_lock
 * being held.
 **/
void i40e_del_filter(struct i40e_vsi *vsi,
		     u8 *macaddr, s16 vlan,
		     bool is_vf, bool is_netdev)
{
	struct i40e_mac_filter *f;

	if (!vsi || !macaddr)
		return;

	f = i40e_find_filter(vsi, macaddr, vlan, is_vf, is_netdev);
	if (!f || f->counter == 0)
		return;

	if (is_vf) {
		if (f->is_vf) {
			f->is_vf = false;
			f->counter--;
		}
	} else if (is_netdev) {
		if (f->is_netdev) {
			f->is_netdev = false;
			f->counter--;
		}
	} else {
		/* make sure we don't remove a filter in use by VF or netdev */
		int min_f = 0;

		min_f += (f->is_vf ? 1 : 0);
		min_f += (f->is_netdev ? 1 : 0);

		if (f->counter > min_f)
			f->counter--;
	}

	/* counter == 0 tells sync_filters_subtask to
	 * remove the filter from the firmware's list
	 */
	if (f->counter == 0) {
		f->changed = true;
		vsi->flags |= I40E_VSI_FLAG_FILTER_CHANGED;
		vsi->back->flags |= I40E_FLAG_FILTER_SYNC;
	}
}

/**
 * i40e_set_mac - NDO callback to set mac address
 * @netdev: network interface device structure
 * @p: pointer to an address structure
 *
 * Returns 0 on success, negative on failure
 **/
#ifdef I40E_FCOE
int i40e_set_mac(struct net_device *netdev, void *p)
#else
static int i40e_set_mac(struct net_device *netdev, void *p)
#endif
{
	struct i40e_netdev_priv *np = netdev_priv(netdev);
	struct i40e_vsi *vsi = np->vsi;
	struct i40e_pf *pf = vsi->back;
	struct i40e_hw *hw = &pf->hw;
	struct sockaddr *addr = p;
	struct i40e_mac_filter *f;

	if (!is_valid_ether_addr(addr->sa_data))
		return -EADDRNOTAVAIL;

	if (ether_addr_equal(netdev->dev_addr, addr->sa_data)) {
		netdev_info(netdev, "already using mac address %pM\n",
			    addr->sa_data);
		return 0;
	}

	if (test_bit(__I40E_DOWN, &vsi->back->state) ||
	    test_bit(__I40E_RESET_RECOVERY_PENDING, &vsi->back->state))
		return -EADDRNOTAVAIL;

	if (ether_addr_equal(hw->mac.addr, addr->sa_data))
		netdev_info(netdev, "returning to hw mac address %pM\n",
			    hw->mac.addr);
	else
		netdev_info(netdev, "set new mac address %pM\n", addr->sa_data);

	if (vsi->type == I40E_VSI_MAIN) {
		i40e_status ret;

		ret = i40e_aq_mac_address_write(&vsi->back->hw,
						I40E_AQC_WRITE_TYPE_LAA_WOL,
						addr->sa_data, NULL);
		if (ret) {
			netdev_info(netdev,
				    "Addr change for Main VSI failed: %d\n",
				    ret);
			return -EADDRNOTAVAIL;
		}
	}

	if (ether_addr_equal(netdev->dev_addr, hw->mac.addr)) {
		struct i40e_aqc_remove_macvlan_element_data element;

		memset(&element, 0, sizeof(element));
		ether_addr_copy(element.mac_addr, netdev->dev_addr);
		element.flags = I40E_AQC_MACVLAN_DEL_PERFECT_MATCH;
		i40e_aq_remove_macvlan(&pf->hw, vsi->seid, &element, 1, NULL);
	} else {
		spin_lock_bh(&vsi->mac_filter_list_lock);
		i40e_del_filter(vsi, netdev->dev_addr, I40E_VLAN_ANY,
				false, false);
		spin_unlock_bh(&vsi->mac_filter_list_lock);
	}

	if (ether_addr_equal(addr->sa_data, hw->mac.addr)) {
		struct i40e_aqc_add_macvlan_element_data element;

		memset(&element, 0, sizeof(element));
		ether_addr_copy(element.mac_addr, hw->mac.addr);
		element.flags = cpu_to_le16(I40E_AQC_MACVLAN_ADD_PERFECT_MATCH);
		i40e_aq_add_macvlan(&pf->hw, vsi->seid, &element, 1, NULL);
	} else {
		spin_lock_bh(&vsi->mac_filter_list_lock);
		f = i40e_add_filter(vsi, addr->sa_data, I40E_VLAN_ANY,
				    false, false);
		if (f)
			f->is_laa = true;
		spin_unlock_bh(&vsi->mac_filter_list_lock);
	}

	ether_addr_copy(netdev->dev_addr, addr->sa_data);

	/* schedule our worker thread which will take care of
	 * applying the new filter changes
	 */
	i40e_service_event_schedule(vsi->back);
	return 0;
}

/**
 * i40e_vsi_setup_queue_map - Setup a VSI queue map based on enabled_tc
 * @vsi: the VSI being setup
 * @ctxt: VSI context structure
 * @enabled_tc: Enabled TCs bitmap
 * @is_add: True if called before Add VSI
 *
 * Setup VSI queue mapping for enabled traffic classes.
 **/
#ifdef I40E_FCOE
void i40e_vsi_setup_queue_map(struct i40e_vsi *vsi,
			      struct i40e_vsi_context *ctxt,
			      u8 enabled_tc,
			      bool is_add)
#else
static void i40e_vsi_setup_queue_map(struct i40e_vsi *vsi,
				     struct i40e_vsi_context *ctxt,
				     u8 enabled_tc,
				     bool is_add)
#endif
{
	struct i40e_pf *pf = vsi->back;
	u16 sections = 0;
	u8 netdev_tc = 0;
	u16 numtc = 0;
	u16 qcount;
	u8 offset;
	u16 qmap;
	int i;
	u16 num_tc_qps = 0;

	sections = I40E_AQ_VSI_PROP_QUEUE_MAP_VALID;
	offset = 0;

	if (enabled_tc && (vsi->back->flags & I40E_FLAG_DCB_ENABLED)) {
		/* Find numtc from enabled TC bitmap */
		for (i = 0; i < I40E_MAX_TRAFFIC_CLASS; i++) {
			if (enabled_tc & BIT(i)) /* TC is enabled */
				numtc++;
		}
		if (!numtc) {
			dev_warn(&pf->pdev->dev, "DCB is enabled but no TC enabled, forcing TC0\n");
			numtc = 1;
		}
	} else {
		/* At least TC0 is enabled in case of non-DCB case */
		numtc = 1;
	}

	vsi->tc_config.numtc = numtc;
	vsi->tc_config.enabled_tc = enabled_tc ? enabled_tc : 1;
	/* Number of queues per enabled TC */
	/* In MFP case we can have a much lower count of MSIx
	 * vectors available and so we need to lower the used
	 * q count.
	 */
	if (pf->flags & I40E_FLAG_MSIX_ENABLED)
		qcount = min_t(int, vsi->alloc_queue_pairs, pf->num_lan_msix);
	else
		qcount = vsi->alloc_queue_pairs;
	num_tc_qps = qcount / numtc;
	num_tc_qps = min_t(int, num_tc_qps, i40e_pf_get_max_q_per_tc(pf));

	/* Setup queue offset/count for all TCs for given VSI */
	for (i = 0; i < I40E_MAX_TRAFFIC_CLASS; i++) {
		/* See if the given TC is enabled for the given VSI */
		if (vsi->tc_config.enabled_tc & BIT(i)) {
			/* TC is enabled */
			int pow, num_qps;

			switch (vsi->type) {
			case I40E_VSI_MAIN:
				qcount = min_t(int, pf->alloc_rss_size,
					       num_tc_qps);
				break;
#ifdef I40E_FCOE
			case I40E_VSI_FCOE:
				qcount = num_tc_qps;
				break;
#endif
			case I40E_VSI_FDIR:
			case I40E_VSI_SRIOV:
			case I40E_VSI_VMDQ2:
			default:
				qcount = num_tc_qps;
				WARN_ON(i != 0);
				break;
			}
			vsi->tc_config.tc_info[i].qoffset = offset;
			vsi->tc_config.tc_info[i].qcount = qcount;

			/* find the next higher power-of-2 of num queue pairs */
			num_qps = qcount;
			pow = 0;
			while (num_qps && (BIT_ULL(pow) < qcount)) {
				pow++;
				num_qps >>= 1;
			}

			vsi->tc_config.tc_info[i].netdev_tc = netdev_tc++;
			qmap =
			    (offset << I40E_AQ_VSI_TC_QUE_OFFSET_SHIFT) |
			    (pow << I40E_AQ_VSI_TC_QUE_NUMBER_SHIFT);

			offset += qcount;
		} else {
			/* TC is not enabled so set the offset to
			 * default queue and allocate one queue
			 * for the given TC.
			 */
			vsi->tc_config.tc_info[i].qoffset = 0;
			vsi->tc_config.tc_info[i].qcount = 1;
			vsi->tc_config.tc_info[i].netdev_tc = 0;

			qmap = 0;
		}
		ctxt->info.tc_mapping[i] = cpu_to_le16(qmap);
	}

	/* Set actual Tx/Rx queue pairs */
	vsi->num_queue_pairs = offset;
	if ((vsi->type == I40E_VSI_MAIN) && (numtc == 1)) {
		if (vsi->req_queue_pairs > 0)
			vsi->num_queue_pairs = vsi->req_queue_pairs;
		else if (pf->flags & I40E_FLAG_MSIX_ENABLED)
			vsi->num_queue_pairs = pf->num_lan_msix;
	}

	/* Scheduler section valid can only be set for ADD VSI */
	if (is_add) {
		sections |= I40E_AQ_VSI_PROP_SCHED_VALID;

		ctxt->info.up_enable_bits = enabled_tc;
	}
	if (vsi->type == I40E_VSI_SRIOV) {
		ctxt->info.mapping_flags |=
				     cpu_to_le16(I40E_AQ_VSI_QUE_MAP_NONCONTIG);
		for (i = 0; i < vsi->num_queue_pairs; i++)
			ctxt->info.queue_mapping[i] =
					       cpu_to_le16(vsi->base_queue + i);
	} else {
		ctxt->info.mapping_flags |=
					cpu_to_le16(I40E_AQ_VSI_QUE_MAP_CONTIG);
		ctxt->info.queue_mapping[0] = cpu_to_le16(vsi->base_queue);
	}
	ctxt->info.valid_sections |= cpu_to_le16(sections);
}

/**
 * i40e_set_rx_mode - NDO callback to set the netdev filters
 * @netdev: network interface device structure
 **/
#ifdef I40E_FCOE
void i40e_set_rx_mode(struct net_device *netdev)
#else
static void i40e_set_rx_mode(struct net_device *netdev)
#endif
{
	struct i40e_netdev_priv *np = netdev_priv(netdev);
	struct i40e_mac_filter *f, *ftmp;
	struct i40e_vsi *vsi = np->vsi;
	struct netdev_hw_addr *uca;
	struct netdev_hw_addr *mca;
	struct netdev_hw_addr *ha;

	spin_lock_bh(&vsi->mac_filter_list_lock);

	/* add addr if not already in the filter list */
	netdev_for_each_uc_addr(uca, netdev) {
		if (!i40e_find_mac(vsi, uca->addr, false, true)) {
			if (i40e_is_vsi_in_vlan(vsi))
				i40e_put_mac_in_vlan(vsi, uca->addr,
						     false, true);
			else
				i40e_add_filter(vsi, uca->addr, I40E_VLAN_ANY,
						false, true);
		}
	}

	netdev_for_each_mc_addr(mca, netdev) {
		if (!i40e_find_mac(vsi, mca->addr, false, true)) {
			if (i40e_is_vsi_in_vlan(vsi))
				i40e_put_mac_in_vlan(vsi, mca->addr,
						     false, true);
			else
				i40e_add_filter(vsi, mca->addr, I40E_VLAN_ANY,
						false, true);
		}
	}

	/* remove filter if not in netdev list */
	list_for_each_entry_safe(f, ftmp, &vsi->mac_filter_list, list) {

		if (!f->is_netdev)
			continue;

		netdev_for_each_mc_addr(mca, netdev)
			if (ether_addr_equal(mca->addr, f->macaddr))
				goto bottom_of_search_loop;

		netdev_for_each_uc_addr(uca, netdev)
			if (ether_addr_equal(uca->addr, f->macaddr))
				goto bottom_of_search_loop;

		for_each_dev_addr(netdev, ha)
			if (ether_addr_equal(ha->addr, f->macaddr))
				goto bottom_of_search_loop;

		/* f->macaddr wasn't found in uc, mc, or ha list so delete it */
		i40e_del_filter(vsi, f->macaddr, I40E_VLAN_ANY, false, true);

bottom_of_search_loop:
		continue;
	}
	spin_unlock_bh(&vsi->mac_filter_list_lock);

	/* check for other flag changes */
	if (vsi->current_netdev_flags != vsi->netdev->flags) {
		vsi->flags |= I40E_VSI_FLAG_FILTER_CHANGED;
		vsi->back->flags |= I40E_FLAG_FILTER_SYNC;
	}

	/* schedule our worker thread which will take care of
	 * applying the new filter changes
	 */
	i40e_service_event_schedule(vsi->back);
}

/**
 * i40e_mac_filter_entry_clone - Clones a MAC filter entry
 * @src: source MAC filter entry to be clones
 *
 * Returns the pointer to newly cloned MAC filter entry or NULL
 * in case of error
 **/
static struct i40e_mac_filter *i40e_mac_filter_entry_clone(
					struct i40e_mac_filter *src)
{
	struct i40e_mac_filter *f;

	f = kzalloc(sizeof(*f), GFP_ATOMIC);
	if (!f)
		return NULL;
	*f = *src;

	INIT_LIST_HEAD(&f->list);

	return f;
}

/**
 * i40e_undo_del_filter_entries - Undo the changes made to MAC filter entries
 * @vsi: pointer to vsi struct
 * @from: Pointer to list which contains MAC filter entries - changes to
 *        those entries needs to be undone.
 *
 * MAC filter entries from list were slated to be removed from device.
 **/
static void i40e_undo_del_filter_entries(struct i40e_vsi *vsi,
					 struct list_head *from)
{
	struct i40e_mac_filter *f, *ftmp;

	list_for_each_entry_safe(f, ftmp, from, list) {
		f->changed = true;
		/* Move the element back into MAC filter list*/
		list_move_tail(&f->list, &vsi->mac_filter_list);
	}
}

/**
 * i40e_undo_add_filter_entries - Undo the changes made to MAC filter entries
 * @vsi: pointer to vsi struct
 *
 * MAC filter entries from list were slated to be added from device.
 **/
static void i40e_undo_add_filter_entries(struct i40e_vsi *vsi)
{
	struct i40e_mac_filter *f, *ftmp;

	list_for_each_entry_safe(f, ftmp, &vsi->mac_filter_list, list) {
		if (!f->changed && f->counter)
			f->changed = true;
	}
}

/**
 * i40e_cleanup_add_list - Deletes the element from add list and release
 *			memory
 * @add_list: Pointer to list which contains MAC filter entries
 **/
static void i40e_cleanup_add_list(struct list_head *add_list)
{
	struct i40e_mac_filter *f, *ftmp;

	list_for_each_entry_safe(f, ftmp, add_list, list) {
		list_del(&f->list);
		kfree(f);
	}
}

/**
 * i40e_sync_vsi_filters - Update the VSI filter list to the HW
 * @vsi: ptr to the VSI
 *
 * Push any outstanding VSI filter changes through the AdminQ.
 *
 * Returns 0 or error value
 **/
int i40e_sync_vsi_filters(struct i40e_vsi *vsi)
{
	struct list_head tmp_del_list, tmp_add_list;
	struct i40e_mac_filter *f, *ftmp, *fclone;
	bool promisc_forced_on = false;
	bool add_happened = false;
	int filter_list_len = 0;
	u32 changed_flags = 0;
	i40e_status aq_ret = 0;
	bool err_cond = false;
	int retval = 0;
	struct i40e_pf *pf;
	int num_add = 0;
	int num_del = 0;
	int aq_err = 0;
	u16 cmd_flags;

	/* empty array typed pointers, kcalloc later */
	struct i40e_aqc_add_macvlan_element_data *add_list;
	struct i40e_aqc_remove_macvlan_element_data *del_list;

	while (test_and_set_bit(__I40E_CONFIG_BUSY, &vsi->state))
		usleep_range(1000, 2000);
	pf = vsi->back;

	if (vsi->netdev) {
		changed_flags = vsi->current_netdev_flags ^ vsi->netdev->flags;
		vsi->current_netdev_flags = vsi->netdev->flags;
	}

	INIT_LIST_HEAD(&tmp_del_list);
	INIT_LIST_HEAD(&tmp_add_list);

	if (vsi->flags & I40E_VSI_FLAG_FILTER_CHANGED) {
		vsi->flags &= ~I40E_VSI_FLAG_FILTER_CHANGED;

		spin_lock_bh(&vsi->mac_filter_list_lock);
		list_for_each_entry_safe(f, ftmp, &vsi->mac_filter_list, list) {
			if (!f->changed)
				continue;

			if (f->counter != 0)
				continue;
			f->changed = false;

			/* Move the element into temporary del_list */
			list_move_tail(&f->list, &tmp_del_list);
		}

		list_for_each_entry_safe(f, ftmp, &vsi->mac_filter_list, list) {
			if (!f->changed)
				continue;

			if (f->counter == 0)
				continue;
			f->changed = false;

			/* Clone MAC filter entry and add into temporary list */
			fclone = i40e_mac_filter_entry_clone(f);
			if (!fclone) {
				err_cond = true;
				break;
			}
			list_add_tail(&fclone->list, &tmp_add_list);
		}

		/* if failed to clone MAC filter entry - undo */
		if (err_cond) {
			i40e_undo_del_filter_entries(vsi, &tmp_del_list);
			i40e_undo_add_filter_entries(vsi);
		}
		spin_unlock_bh(&vsi->mac_filter_list_lock);

		if (err_cond) {
			i40e_cleanup_add_list(&tmp_add_list);
			retval = -ENOMEM;
			goto out;
		}
	}

	/* Now process 'del_list' outside the lock */
	if (!list_empty(&tmp_del_list)) {
		int del_list_size;

		filter_list_len = pf->hw.aq.asq_buf_size /
			    sizeof(struct i40e_aqc_remove_macvlan_element_data);
		del_list_size = filter_list_len *
			    sizeof(struct i40e_aqc_remove_macvlan_element_data);
		del_list = kzalloc(del_list_size, GFP_ATOMIC);
		if (!del_list) {
			i40e_cleanup_add_list(&tmp_add_list);

			/* Undo VSI's MAC filter entry element updates */
			spin_lock_bh(&vsi->mac_filter_list_lock);
			i40e_undo_del_filter_entries(vsi, &tmp_del_list);
			i40e_undo_add_filter_entries(vsi);
			spin_unlock_bh(&vsi->mac_filter_list_lock);
			retval = -ENOMEM;
			goto out;
		}

		list_for_each_entry_safe(f, ftmp, &tmp_del_list, list) {
			cmd_flags = 0;

			/* add to delete list */
			ether_addr_copy(del_list[num_del].mac_addr, f->macaddr);
			del_list[num_del].vlan_tag =
				cpu_to_le16((u16)(f->vlan ==
					    I40E_VLAN_ANY ? 0 : f->vlan));

			cmd_flags |= I40E_AQC_MACVLAN_DEL_PERFECT_MATCH;
			del_list[num_del].flags = cmd_flags;
			num_del++;

			/* flush a full buffer */
			if (num_del == filter_list_len) {
				aq_ret = i40e_aq_remove_macvlan(&pf->hw,
								vsi->seid,
								del_list,
								num_del,
								NULL);
				aq_err = pf->hw.aq.asq_last_status;
				num_del = 0;
				memset(del_list, 0, del_list_size);

				if (aq_ret && aq_err != I40E_AQ_RC_ENOENT) {
					retval = -EIO;
					dev_err(&pf->pdev->dev,
						"ignoring delete macvlan error, err %s, aq_err %s while flushing a full buffer\n",
						i40e_stat_str(&pf->hw, aq_ret),
						i40e_aq_str(&pf->hw, aq_err));
				}
			}
			/* Release memory for MAC filter entries which were
			 * synced up with HW.
			 */
			list_del(&f->list);
			kfree(f);
		}

		if (num_del) {
			aq_ret = i40e_aq_remove_macvlan(&pf->hw, vsi->seid,
							del_list, num_del,
							NULL);
			aq_err = pf->hw.aq.asq_last_status;
			num_del = 0;

			if (aq_ret && aq_err != I40E_AQ_RC_ENOENT)
				dev_info(&pf->pdev->dev,
					 "ignoring delete macvlan error, err %s aq_err %s\n",
					 i40e_stat_str(&pf->hw, aq_ret),
					 i40e_aq_str(&pf->hw, aq_err));
		}

		kfree(del_list);
		del_list = NULL;
	}

	if (!list_empty(&tmp_add_list)) {
		int add_list_size;

		/* do all the adds now */
		filter_list_len = pf->hw.aq.asq_buf_size /
			       sizeof(struct i40e_aqc_add_macvlan_element_data),
		add_list_size = filter_list_len *
			       sizeof(struct i40e_aqc_add_macvlan_element_data);
		add_list = kzalloc(add_list_size, GFP_ATOMIC);
		if (!add_list) {
			/* Purge element from temporary lists */
			i40e_cleanup_add_list(&tmp_add_list);

			/* Undo add filter entries from VSI MAC filter list */
			spin_lock_bh(&vsi->mac_filter_list_lock);
			i40e_undo_add_filter_entries(vsi);
			spin_unlock_bh(&vsi->mac_filter_list_lock);
			retval = -ENOMEM;
			goto out;
		}

		list_for_each_entry_safe(f, ftmp, &tmp_add_list, list) {

			add_happened = true;
			cmd_flags = 0;

			/* add to add array */
			ether_addr_copy(add_list[num_add].mac_addr, f->macaddr);
			add_list[num_add].vlan_tag =
				cpu_to_le16(
				 (u16)(f->vlan == I40E_VLAN_ANY ? 0 : f->vlan));
			add_list[num_add].queue_number = 0;

			cmd_flags |= I40E_AQC_MACVLAN_ADD_PERFECT_MATCH;
			add_list[num_add].flags = cpu_to_le16(cmd_flags);
			num_add++;

			/* flush a full buffer */
			if (num_add == filter_list_len) {
				aq_ret = i40e_aq_add_macvlan(&pf->hw, vsi->seid,
							     add_list, num_add,
							     NULL);
				aq_err = pf->hw.aq.asq_last_status;
				num_add = 0;

				if (aq_ret)
					break;
				memset(add_list, 0, add_list_size);
			}
			/* Entries from tmp_add_list were cloned from MAC
			 * filter list, hence clean those cloned entries
			 */
			list_del(&f->list);
			kfree(f);
		}

		if (num_add) {
			aq_ret = i40e_aq_add_macvlan(&pf->hw, vsi->seid,
						     add_list, num_add, NULL);
			aq_err = pf->hw.aq.asq_last_status;
			num_add = 0;
		}
		kfree(add_list);
		add_list = NULL;

		if (add_happened && aq_ret && aq_err != I40E_AQ_RC_EINVAL) {
			retval = i40e_aq_rc_to_posix(aq_ret, aq_err);
			dev_info(&pf->pdev->dev,
				 "add filter failed, err %s aq_err %s\n",
				 i40e_stat_str(&pf->hw, aq_ret),
				 i40e_aq_str(&pf->hw, aq_err));
			if ((pf->hw.aq.asq_last_status == I40E_AQ_RC_ENOSPC) &&
			    !test_bit(__I40E_FILTER_OVERFLOW_PROMISC,
				      &vsi->state)) {
				promisc_forced_on = true;
				set_bit(__I40E_FILTER_OVERFLOW_PROMISC,
					&vsi->state);
				dev_info(&pf->pdev->dev, "promiscuous mode forced on\n");
			}
		}
	}

	/* if the VF is not trusted do not do promisc */
	if ((vsi->type == I40E_VSI_SRIOV) && !pf->vf[vsi->vf_id].trusted) {
		clear_bit(__I40E_FILTER_OVERFLOW_PROMISC, &vsi->state);
		goto out;
	}

	/* check for changes in promiscuous modes */
	if (changed_flags & IFF_ALLMULTI) {
		bool cur_multipromisc;

		cur_multipromisc = !!(vsi->current_netdev_flags & IFF_ALLMULTI);
		aq_ret = i40e_aq_set_vsi_multicast_promiscuous(&vsi->back->hw,
							       vsi->seid,
							       cur_multipromisc,
							       NULL);
		if (aq_ret) {
			retval = i40e_aq_rc_to_posix(aq_ret,
						     pf->hw.aq.asq_last_status);
			dev_info(&pf->pdev->dev,
				 "set multi promisc failed, err %s aq_err %s\n",
				 i40e_stat_str(&pf->hw, aq_ret),
				 i40e_aq_str(&pf->hw,
					     pf->hw.aq.asq_last_status));
		}
	}
	if ((changed_flags & IFF_PROMISC) || promisc_forced_on) {
		bool cur_promisc;

		cur_promisc = (!!(vsi->current_netdev_flags & IFF_PROMISC) ||
			       test_bit(__I40E_FILTER_OVERFLOW_PROMISC,
					&vsi->state));
		if ((vsi->type == I40E_VSI_MAIN) &&
		    (pf->lan_veb != I40E_NO_VEB) &&
		    !(pf->flags & I40E_FLAG_MFP_ENABLED)) {
			/* set defport ON for Main VSI instead of true promisc
			 * this way we will get all unicast/multicast and VLAN
			 * promisc behavior but will not get VF or VMDq traffic
			 * replicated on the Main VSI.
			 */
			if (pf->cur_promisc != cur_promisc) {
				pf->cur_promisc = cur_promisc;
				set_bit(__I40E_PF_RESET_REQUESTED, &pf->state);
			}
		} else {
			aq_ret = i40e_aq_set_vsi_unicast_promiscuous(
							  &vsi->back->hw,
							  vsi->seid,
							  cur_promisc, NULL,
							  true);
			if (aq_ret) {
				retval =
				i40e_aq_rc_to_posix(aq_ret,
						    pf->hw.aq.asq_last_status);
				dev_info(&pf->pdev->dev,
					 "set unicast promisc failed, err %d, aq_err %d\n",
					 aq_ret, pf->hw.aq.asq_last_status);
			}
			aq_ret = i40e_aq_set_vsi_multicast_promiscuous(
							  &vsi->back->hw,
							  vsi->seid,
							  cur_promisc, NULL);
			if (aq_ret) {
				retval =
				i40e_aq_rc_to_posix(aq_ret,
						    pf->hw.aq.asq_last_status);
				dev_info(&pf->pdev->dev,
					 "set multicast promisc failed, err %d, aq_err %d\n",
					 aq_ret, pf->hw.aq.asq_last_status);
			}
		}
		aq_ret = i40e_aq_set_vsi_broadcast(&vsi->back->hw,
						   vsi->seid,
						   cur_promisc, NULL);
		if (aq_ret) {
			retval = i40e_aq_rc_to_posix(aq_ret,
						     pf->hw.aq.asq_last_status);
			dev_info(&pf->pdev->dev,
				 "set brdcast promisc failed, err %s, aq_err %s\n",
				 i40e_stat_str(&pf->hw, aq_ret),
				 i40e_aq_str(&pf->hw,
					     pf->hw.aq.asq_last_status));
		}
	}
out:
	/* if something went wrong then set the changed flag so we try again */
	if (retval)
		vsi->flags |= I40E_VSI_FLAG_FILTER_CHANGED;

	clear_bit(__I40E_CONFIG_BUSY, &vsi->state);
	return retval;
}

/**
 * i40e_sync_filters_subtask - Sync the VSI filter list with HW
 * @pf: board private structure
 **/
static void i40e_sync_filters_subtask(struct i40e_pf *pf)
{
	int v;

	if (!pf || !(pf->flags & I40E_FLAG_FILTER_SYNC))
		return;
	pf->flags &= ~I40E_FLAG_FILTER_SYNC;

	for (v = 0; v < pf->num_alloc_vsi; v++) {
		if (pf->vsi[v] &&
		    (pf->vsi[v]->flags & I40E_VSI_FLAG_FILTER_CHANGED)) {
			int ret = i40e_sync_vsi_filters(pf->vsi[v]);

			if (ret) {
				/* come back and try again later */
				pf->flags |= I40E_FLAG_FILTER_SYNC;
				break;
			}
		}
	}
}

/**
 * i40e_change_mtu - NDO callback to change the Maximum Transfer Unit
 * @netdev: network interface device structure
 * @new_mtu: new value for maximum frame size
 *
 * Returns 0 on success, negative on failure
 **/
static int i40e_change_mtu(struct net_device *netdev, int new_mtu)
{
	struct i40e_netdev_priv *np = netdev_priv(netdev);
	int max_frame = new_mtu + ETH_HLEN + ETH_FCS_LEN + VLAN_HLEN;
	struct i40e_vsi *vsi = np->vsi;

	/* MTU < 68 is an error and causes problems on some kernels */
	if ((new_mtu < 68) || (max_frame > I40E_MAX_RXBUFFER))
		return -EINVAL;

	netdev_info(netdev, "changing MTU from %d to %d\n",
		    netdev->mtu, new_mtu);
	netdev->mtu = new_mtu;
	if (netif_running(netdev))
		i40e_vsi_reinit_locked(vsi);
	i40e_notify_client_of_l2_param_changes(vsi);
	return 0;
}

/**
 * i40e_ioctl - Access the hwtstamp interface
 * @netdev: network interface device structure
 * @ifr: interface request data
 * @cmd: ioctl command
 **/
int i40e_ioctl(struct net_device *netdev, struct ifreq *ifr, int cmd)
{
	struct i40e_netdev_priv *np = netdev_priv(netdev);
	struct i40e_pf *pf = np->vsi->back;

	switch (cmd) {
	case SIOCGHWTSTAMP:
		return i40e_ptp_get_ts_config(pf, ifr);
	case SIOCSHWTSTAMP:
		return i40e_ptp_set_ts_config(pf, ifr);
	default:
		return -EOPNOTSUPP;
	}
}

/**
 * i40e_vlan_stripping_enable - Turn on vlan stripping for the VSI
 * @vsi: the vsi being adjusted
 **/
void i40e_vlan_stripping_enable(struct i40e_vsi *vsi)
{
	struct i40e_vsi_context ctxt;
	i40e_status ret;

	if ((vsi->info.valid_sections &
	     cpu_to_le16(I40E_AQ_VSI_PROP_VLAN_VALID)) &&
	    ((vsi->info.port_vlan_flags & I40E_AQ_VSI_PVLAN_MODE_MASK) == 0))
		return;  /* already enabled */

	vsi->info.valid_sections = cpu_to_le16(I40E_AQ_VSI_PROP_VLAN_VALID);
	vsi->info.port_vlan_flags = I40E_AQ_VSI_PVLAN_MODE_ALL |
				    I40E_AQ_VSI_PVLAN_EMOD_STR_BOTH;

	ctxt.seid = vsi->seid;
	ctxt.info = vsi->info;
	ret = i40e_aq_update_vsi_params(&vsi->back->hw, &ctxt, NULL);
	if (ret) {
		dev_info(&vsi->back->pdev->dev,
			 "update vlan stripping failed, err %s aq_err %s\n",
			 i40e_stat_str(&vsi->back->hw, ret),
			 i40e_aq_str(&vsi->back->hw,
				     vsi->back->hw.aq.asq_last_status));
	}
}

/**
 * i40e_vlan_stripping_disable - Turn off vlan stripping for the VSI
 * @vsi: the vsi being adjusted
 **/
void i40e_vlan_stripping_disable(struct i40e_vsi *vsi)
{
	struct i40e_vsi_context ctxt;
	i40e_status ret;

	if ((vsi->info.valid_sections &
	     cpu_to_le16(I40E_AQ_VSI_PROP_VLAN_VALID)) &&
	    ((vsi->info.port_vlan_flags & I40E_AQ_VSI_PVLAN_EMOD_MASK) ==
	     I40E_AQ_VSI_PVLAN_EMOD_MASK))
		return;  /* already disabled */

	vsi->info.valid_sections = cpu_to_le16(I40E_AQ_VSI_PROP_VLAN_VALID);
	vsi->info.port_vlan_flags = I40E_AQ_VSI_PVLAN_MODE_ALL |
				    I40E_AQ_VSI_PVLAN_EMOD_NOTHING;

	ctxt.seid = vsi->seid;
	ctxt.info = vsi->info;
	ret = i40e_aq_update_vsi_params(&vsi->back->hw, &ctxt, NULL);
	if (ret) {
		dev_info(&vsi->back->pdev->dev,
			 "update vlan stripping failed, err %s aq_err %s\n",
			 i40e_stat_str(&vsi->back->hw, ret),
			 i40e_aq_str(&vsi->back->hw,
				     vsi->back->hw.aq.asq_last_status));
	}
}

/**
 * i40e_vlan_rx_register - Setup or shutdown vlan offload
 * @netdev: network interface to be adjusted
 * @features: netdev features to test if VLAN offload is enabled or not
 **/
static void i40e_vlan_rx_register(struct net_device *netdev, u32 features)
{
	struct i40e_netdev_priv *np = netdev_priv(netdev);
	struct i40e_vsi *vsi = np->vsi;

	if (features & NETIF_F_HW_VLAN_CTAG_RX)
		i40e_vlan_stripping_enable(vsi);
	else
		i40e_vlan_stripping_disable(vsi);
}

/**
 * i40e_vsi_add_vlan - Add vsi membership for given vlan
 * @vsi: the vsi being configured
 * @vid: vlan id to be added (0 = untagged only , -1 = any)
 **/
int i40e_vsi_add_vlan(struct i40e_vsi *vsi, s16 vid)
{
	struct i40e_mac_filter *f, *add_f;
	bool is_netdev, is_vf;

	is_vf = (vsi->type == I40E_VSI_SRIOV);
	is_netdev = !!(vsi->netdev);

	/* Locked once because all functions invoked below iterates list*/
	spin_lock_bh(&vsi->mac_filter_list_lock);

	if (is_netdev) {
		add_f = i40e_add_filter(vsi, vsi->netdev->dev_addr, vid,
					is_vf, is_netdev);
		if (!add_f) {
			dev_info(&vsi->back->pdev->dev,
				 "Could not add vlan filter %d for %pM\n",
				 vid, vsi->netdev->dev_addr);
			spin_unlock_bh(&vsi->mac_filter_list_lock);
			return -ENOMEM;
		}
	}

	list_for_each_entry(f, &vsi->mac_filter_list, list) {
		add_f = i40e_add_filter(vsi, f->macaddr, vid, is_vf, is_netdev);
		if (!add_f) {
			dev_info(&vsi->back->pdev->dev,
				 "Could not add vlan filter %d for %pM\n",
				 vid, f->macaddr);
			spin_unlock_bh(&vsi->mac_filter_list_lock);
			return -ENOMEM;
		}
	}

	/* Now if we add a vlan tag, make sure to check if it is the first
	 * tag (i.e. a "tag" -1 does exist) and if so replace the -1 "tag"
	 * with 0, so we now accept untagged and specified tagged traffic
	 * (and not any taged and untagged)
	 */
	if (vid > 0) {
		if (is_netdev && i40e_find_filter(vsi, vsi->netdev->dev_addr,
						  I40E_VLAN_ANY,
						  is_vf, is_netdev)) {
			i40e_del_filter(vsi, vsi->netdev->dev_addr,
					I40E_VLAN_ANY, is_vf, is_netdev);
			add_f = i40e_add_filter(vsi, vsi->netdev->dev_addr, 0,
						is_vf, is_netdev);
			if (!add_f) {
				dev_info(&vsi->back->pdev->dev,
					 "Could not add filter 0 for %pM\n",
					 vsi->netdev->dev_addr);
				spin_unlock_bh(&vsi->mac_filter_list_lock);
				return -ENOMEM;
			}
		}
	}

	/* Do not assume that I40E_VLAN_ANY should be reset to VLAN 0 */
	if (vid > 0 && !vsi->info.pvid) {
		list_for_each_entry(f, &vsi->mac_filter_list, list) {
			if (!i40e_find_filter(vsi, f->macaddr, I40E_VLAN_ANY,
					      is_vf, is_netdev))
				continue;
			i40e_del_filter(vsi, f->macaddr, I40E_VLAN_ANY,
					is_vf, is_netdev);
			add_f = i40e_add_filter(vsi, f->macaddr,
						0, is_vf, is_netdev);
			if (!add_f) {
				dev_info(&vsi->back->pdev->dev,
					 "Could not add filter 0 for %pM\n",
					f->macaddr);
				spin_unlock_bh(&vsi->mac_filter_list_lock);
				return -ENOMEM;
			}
		}
	}

	spin_unlock_bh(&vsi->mac_filter_list_lock);

	/* schedule our worker thread which will take care of
	 * applying the new filter changes
	 */
	i40e_service_event_schedule(vsi->back);
	return 0;
}

/**
 * i40e_vsi_kill_vlan - Remove vsi membership for given vlan
 * @vsi: the vsi being configured
 * @vid: vlan id to be removed (0 = untagged only , -1 = any)
 *
 * Return: 0 on success or negative otherwise
 **/
int i40e_vsi_kill_vlan(struct i40e_vsi *vsi, s16 vid)
{
	struct net_device *netdev = vsi->netdev;
	struct i40e_mac_filter *f, *add_f;
	bool is_vf, is_netdev;
	int filter_count = 0;

	is_vf = (vsi->type == I40E_VSI_SRIOV);
	is_netdev = !!(netdev);

	/* Locked once because all functions invoked below iterates list */
	spin_lock_bh(&vsi->mac_filter_list_lock);

	if (is_netdev)
		i40e_del_filter(vsi, netdev->dev_addr, vid, is_vf, is_netdev);

	list_for_each_entry(f, &vsi->mac_filter_list, list)
		i40e_del_filter(vsi, f->macaddr, vid, is_vf, is_netdev);

	/* go through all the filters for this VSI and if there is only
	 * vid == 0 it means there are no other filters, so vid 0 must
	 * be replaced with -1. This signifies that we should from now
	 * on accept any traffic (with any tag present, or untagged)
	 */
	list_for_each_entry(f, &vsi->mac_filter_list, list) {
		if (is_netdev) {
			if (f->vlan &&
			    ether_addr_equal(netdev->dev_addr, f->macaddr))
				filter_count++;
		}

		if (f->vlan)
			filter_count++;
	}

	if (!filter_count && is_netdev) {
		i40e_del_filter(vsi, netdev->dev_addr, 0, is_vf, is_netdev);
		f = i40e_add_filter(vsi, netdev->dev_addr, I40E_VLAN_ANY,
				    is_vf, is_netdev);
		if (!f) {
			dev_info(&vsi->back->pdev->dev,
				 "Could not add filter %d for %pM\n",
				 I40E_VLAN_ANY, netdev->dev_addr);
			spin_unlock_bh(&vsi->mac_filter_list_lock);
			return -ENOMEM;
		}
	}

	if (!filter_count) {
		list_for_each_entry(f, &vsi->mac_filter_list, list) {
			i40e_del_filter(vsi, f->macaddr, 0, is_vf, is_netdev);
			add_f = i40e_add_filter(vsi, f->macaddr, I40E_VLAN_ANY,
						is_vf, is_netdev);
			if (!add_f) {
				dev_info(&vsi->back->pdev->dev,
					 "Could not add filter %d for %pM\n",
					 I40E_VLAN_ANY, f->macaddr);
				spin_unlock_bh(&vsi->mac_filter_list_lock);
				return -ENOMEM;
			}
		}
	}

	spin_unlock_bh(&vsi->mac_filter_list_lock);

	/* schedule our worker thread which will take care of
	 * applying the new filter changes
	 */
	i40e_service_event_schedule(vsi->back);
	return 0;
}

/**
 * i40e_vlan_rx_add_vid - Add a vlan id filter to HW offload
 * @netdev: network interface to be adjusted
 * @vid: vlan id to be added
 *
 * net_device_ops implementation for adding vlan ids
 **/
#ifdef I40E_FCOE
int i40e_vlan_rx_add_vid(struct net_device *netdev,
			 __always_unused __be16 proto, u16 vid)
#else
static int i40e_vlan_rx_add_vid(struct net_device *netdev,
				__always_unused __be16 proto, u16 vid)
#endif
{
	struct i40e_netdev_priv *np = netdev_priv(netdev);
	struct i40e_vsi *vsi = np->vsi;
	int ret = 0;

	if (vid > 4095)
		return -EINVAL;

	netdev_info(netdev, "adding %pM vid=%d\n", netdev->dev_addr, vid);

	/* If the network stack called us with vid = 0 then
	 * it is asking to receive priority tagged packets with
	 * vlan id 0.  Our HW receives them by default when configured
	 * to receive untagged packets so there is no need to add an
	 * extra filter for vlan 0 tagged packets.
	 */
	if (vid)
		ret = i40e_vsi_add_vlan(vsi, vid);

	if (!ret && (vid < VLAN_N_VID))
		set_bit(vid, vsi->active_vlans);

	return ret;
}

/**
 * i40e_vlan_rx_kill_vid - Remove a vlan id filter from HW offload
 * @netdev: network interface to be adjusted
 * @vid: vlan id to be removed
 *
 * net_device_ops implementation for removing vlan ids
 **/
#ifdef I40E_FCOE
int i40e_vlan_rx_kill_vid(struct net_device *netdev,
			  __always_unused __be16 proto, u16 vid)
#else
static int i40e_vlan_rx_kill_vid(struct net_device *netdev,
				 __always_unused __be16 proto, u16 vid)
#endif
{
	struct i40e_netdev_priv *np = netdev_priv(netdev);
	struct i40e_vsi *vsi = np->vsi;

	netdev_info(netdev, "removing %pM vid=%d\n", netdev->dev_addr, vid);

	/* return code is ignored as there is nothing a user
	 * can do about failure to remove and a log message was
	 * already printed from the other function
	 */
	i40e_vsi_kill_vlan(vsi, vid);

	clear_bit(vid, vsi->active_vlans);

	return 0;
}

/**
 * i40e_restore_vlan - Reinstate vlans when vsi/netdev comes back up
 * @vsi: the vsi being brought back up
 **/
static void i40e_restore_vlan(struct i40e_vsi *vsi)
{
	u16 vid;

	if (!vsi->netdev)
		return;

	i40e_vlan_rx_register(vsi->netdev, vsi->netdev->features);

	for_each_set_bit(vid, vsi->active_vlans, VLAN_N_VID)
		i40e_vlan_rx_add_vid(vsi->netdev, htons(ETH_P_8021Q),
				     vid);
}

/**
 * i40e_vsi_add_pvid - Add pvid for the VSI
 * @vsi: the vsi being adjusted
 * @vid: the vlan id to set as a PVID
 **/
int i40e_vsi_add_pvid(struct i40e_vsi *vsi, u16 vid)
{
	struct i40e_vsi_context ctxt;
	i40e_status ret;

	vsi->info.valid_sections = cpu_to_le16(I40E_AQ_VSI_PROP_VLAN_VALID);
	vsi->info.pvid = cpu_to_le16(vid);
	vsi->info.port_vlan_flags = I40E_AQ_VSI_PVLAN_MODE_TAGGED |
				    I40E_AQ_VSI_PVLAN_INSERT_PVID |
				    I40E_AQ_VSI_PVLAN_EMOD_STR;

	ctxt.seid = vsi->seid;
	ctxt.info = vsi->info;
	ret = i40e_aq_update_vsi_params(&vsi->back->hw, &ctxt, NULL);
	if (ret) {
		dev_info(&vsi->back->pdev->dev,
			 "add pvid failed, err %s aq_err %s\n",
			 i40e_stat_str(&vsi->back->hw, ret),
			 i40e_aq_str(&vsi->back->hw,
				     vsi->back->hw.aq.asq_last_status));
		return -ENOENT;
	}

	return 0;
}

/**
 * i40e_vsi_remove_pvid - Remove the pvid from the VSI
 * @vsi: the vsi being adjusted
 *
 * Just use the vlan_rx_register() service to put it back to normal
 **/
void i40e_vsi_remove_pvid(struct i40e_vsi *vsi)
{
	i40e_vlan_stripping_disable(vsi);

	vsi->info.pvid = 0;
}

/**
 * i40e_vsi_setup_tx_resources - Allocate VSI Tx queue resources
 * @vsi: ptr to the VSI
 *
 * If this function returns with an error, then it's possible one or
 * more of the rings is populated (while the rest are not).  It is the
 * callers duty to clean those orphaned rings.
 *
 * Return 0 on success, negative on failure
 **/
static int i40e_vsi_setup_tx_resources(struct i40e_vsi *vsi)
{
	int i, err = 0;

	for (i = 0; i < vsi->num_queue_pairs && !err; i++)
		err = i40e_setup_tx_descriptors(vsi->tx_rings[i]);

	return err;
}

/**
 * i40e_vsi_free_tx_resources - Free Tx resources for VSI queues
 * @vsi: ptr to the VSI
 *
 * Free VSI's transmit software resources
 **/
static void i40e_vsi_free_tx_resources(struct i40e_vsi *vsi)
{
	int i;

	if (!vsi->tx_rings)
		return;

	for (i = 0; i < vsi->num_queue_pairs; i++)
		if (vsi->tx_rings[i] && vsi->tx_rings[i]->desc)
			i40e_free_tx_resources(vsi->tx_rings[i]);
}

/**
 * i40e_vsi_setup_rx_resources - Allocate VSI queues Rx resources
 * @vsi: ptr to the VSI
 *
 * If this function returns with an error, then it's possible one or
 * more of the rings is populated (while the rest are not).  It is the
 * callers duty to clean those orphaned rings.
 *
 * Return 0 on success, negative on failure
 **/
static int i40e_vsi_setup_rx_resources(struct i40e_vsi *vsi)
{
	int i, err = 0;

	for (i = 0; i < vsi->num_queue_pairs && !err; i++)
		err = i40e_setup_rx_descriptors(vsi->rx_rings[i]);
#ifdef I40E_FCOE
	i40e_fcoe_setup_ddp_resources(vsi);
#endif
	return err;
}

/**
 * i40e_vsi_free_rx_resources - Free Rx Resources for VSI queues
 * @vsi: ptr to the VSI
 *
 * Free all receive software resources
 **/
static void i40e_vsi_free_rx_resources(struct i40e_vsi *vsi)
{
	int i;

	if (!vsi->rx_rings)
		return;

	for (i = 0; i < vsi->num_queue_pairs; i++)
		if (vsi->rx_rings[i] && vsi->rx_rings[i]->desc)
			i40e_free_rx_resources(vsi->rx_rings[i]);
#ifdef I40E_FCOE
	i40e_fcoe_free_ddp_resources(vsi);
#endif
}

/**
 * i40e_config_xps_tx_ring - Configure XPS for a Tx ring
 * @ring: The Tx ring to configure
 *
 * This enables/disables XPS for a given Tx descriptor ring
 * based on the TCs enabled for the VSI that ring belongs to.
 **/
static void i40e_config_xps_tx_ring(struct i40e_ring *ring)
{
	struct i40e_vsi *vsi = ring->vsi;
	cpumask_var_t mask;

	if (!ring->q_vector || !ring->netdev)
		return;

	/* Single TC mode enable XPS */
	if (vsi->tc_config.numtc <= 1) {
		if (!test_and_set_bit(__I40E_TX_XPS_INIT_DONE, &ring->state))
			netif_set_xps_queue(ring->netdev,
					    &ring->q_vector->affinity_mask,
					    ring->queue_index);
	} else if (alloc_cpumask_var(&mask, GFP_KERNEL)) {
		/* Disable XPS to allow selection based on TC */
		bitmap_zero(cpumask_bits(mask), nr_cpumask_bits);
		netif_set_xps_queue(ring->netdev, mask, ring->queue_index);
		free_cpumask_var(mask);
	}

	/* schedule our worker thread which will take care of
	 * applying the new filter changes
	 */
	i40e_service_event_schedule(vsi->back);
}

/**
 * i40e_configure_tx_ring - Configure a transmit ring context and rest
 * @ring: The Tx ring to configure
 *
 * Configure the Tx descriptor ring in the HMC context.
 **/
static int i40e_configure_tx_ring(struct i40e_ring *ring)
{
	struct i40e_vsi *vsi = ring->vsi;
	u16 pf_q = vsi->base_queue + ring->queue_index;
	struct i40e_hw *hw = &vsi->back->hw;
	struct i40e_hmc_obj_txq tx_ctx;
	i40e_status err = 0;
	u32 qtx_ctl = 0;

	/* some ATR related tx ring init */
	if (vsi->back->flags & I40E_FLAG_FD_ATR_ENABLED) {
		ring->atr_sample_rate = vsi->back->atr_sample_rate;
		ring->atr_count = 0;
	} else {
		ring->atr_sample_rate = 0;
	}

	/* configure XPS */
	i40e_config_xps_tx_ring(ring);

	/* clear the context structure first */
	memset(&tx_ctx, 0, sizeof(tx_ctx));

	tx_ctx.new_context = 1;
	tx_ctx.base = (ring->dma / 128);
	tx_ctx.qlen = ring->count;
	tx_ctx.fd_ena = !!(vsi->back->flags & (I40E_FLAG_FD_SB_ENABLED |
					       I40E_FLAG_FD_ATR_ENABLED));
#ifdef I40E_FCOE
	tx_ctx.fc_ena = (vsi->type == I40E_VSI_FCOE);
#endif
	tx_ctx.timesync_ena = !!(vsi->back->flags & I40E_FLAG_PTP);
	/* FDIR VSI tx ring can still use RS bit and writebacks */
	if (vsi->type != I40E_VSI_FDIR)
		tx_ctx.head_wb_ena = 1;
	tx_ctx.head_wb_addr = ring->dma +
			      (ring->count * sizeof(struct i40e_tx_desc));

	/* As part of VSI creation/update, FW allocates certain
	 * Tx arbitration queue sets for each TC enabled for
	 * the VSI. The FW returns the handles to these queue
	 * sets as part of the response buffer to Add VSI,
	 * Update VSI, etc. AQ commands. It is expected that
	 * these queue set handles be associated with the Tx
	 * queues by the driver as part of the TX queue context
	 * initialization. This has to be done regardless of
	 * DCB as by default everything is mapped to TC0.
	 */
	tx_ctx.rdylist = le16_to_cpu(vsi->info.qs_handle[ring->dcb_tc]);
	tx_ctx.rdylist_act = 0;

	/* clear the context in the HMC */
	err = i40e_clear_lan_tx_queue_context(hw, pf_q);
	if (err) {
		dev_info(&vsi->back->pdev->dev,
			 "Failed to clear LAN Tx queue context on Tx ring %d (pf_q %d), error: %d\n",
			 ring->queue_index, pf_q, err);
		return -ENOMEM;
	}

	/* set the context in the HMC */
	err = i40e_set_lan_tx_queue_context(hw, pf_q, &tx_ctx);
	if (err) {
		dev_info(&vsi->back->pdev->dev,
			 "Failed to set LAN Tx queue context on Tx ring %d (pf_q %d, error: %d\n",
			 ring->queue_index, pf_q, err);
		return -ENOMEM;
	}

	/* Now associate this queue with this PCI function */
	if (vsi->type == I40E_VSI_VMDQ2) {
		qtx_ctl = I40E_QTX_CTL_VM_QUEUE;
		qtx_ctl |= ((vsi->id) << I40E_QTX_CTL_VFVM_INDX_SHIFT) &
			   I40E_QTX_CTL_VFVM_INDX_MASK;
	} else {
		qtx_ctl = I40E_QTX_CTL_PF_QUEUE;
	}

	qtx_ctl |= ((hw->pf_id << I40E_QTX_CTL_PF_INDX_SHIFT) &
		    I40E_QTX_CTL_PF_INDX_MASK);
	wr32(hw, I40E_QTX_CTL(pf_q), qtx_ctl);
	i40e_flush(hw);

	/* cache tail off for easier writes later */
	ring->tail = hw->hw_addr + I40E_QTX_TAIL(pf_q);

	return 0;
}

/**
 * i40e_configure_rx_ring - Configure a receive ring context
 * @ring: The Rx ring to configure
 *
 * Configure the Rx descriptor ring in the HMC context.
 **/
static int i40e_configure_rx_ring(struct i40e_ring *ring)
{
	struct i40e_vsi *vsi = ring->vsi;
	u32 chain_len = vsi->back->hw.func_caps.rx_buf_chain_len;
	u16 pf_q = vsi->base_queue + ring->queue_index;
	struct i40e_hw *hw = &vsi->back->hw;
	struct i40e_hmc_obj_rxq rx_ctx;
	i40e_status err = 0;

	ring->state = 0;

	/* clear the context structure first */
	memset(&rx_ctx, 0, sizeof(rx_ctx));

	ring->rx_buf_len = vsi->rx_buf_len;

	rx_ctx.dbuff = ring->rx_buf_len >> I40E_RXQ_CTX_DBUFF_SHIFT;

	rx_ctx.base = (ring->dma / 128);
	rx_ctx.qlen = ring->count;

	/* use 32 byte descriptors */
	rx_ctx.dsize = 1;

	/* descriptor type is always zero
	 * rx_ctx.dtype = 0;
	 */
	rx_ctx.hsplit_0 = 0;

	rx_ctx.rxmax = min_t(u16, vsi->max_frame, chain_len * ring->rx_buf_len);
	if (hw->revision_id == 0)
		rx_ctx.lrxqthresh = 0;
	else
		rx_ctx.lrxqthresh = 2;
	rx_ctx.crcstrip = 1;
	rx_ctx.l2tsel = 1;
	/* this controls whether VLAN is stripped from inner headers */
	rx_ctx.showiv = 0;
#ifdef I40E_FCOE
	rx_ctx.fc_ena = (vsi->type == I40E_VSI_FCOE);
#endif
	/* set the prefena field to 1 because the manual says to */
	rx_ctx.prefena = 1;

	/* clear the context in the HMC */
	err = i40e_clear_lan_rx_queue_context(hw, pf_q);
	if (err) {
		dev_info(&vsi->back->pdev->dev,
			 "Failed to clear LAN Rx queue context on Rx ring %d (pf_q %d), error: %d\n",
			 ring->queue_index, pf_q, err);
		return -ENOMEM;
	}

	/* set the context in the HMC */
	err = i40e_set_lan_rx_queue_context(hw, pf_q, &rx_ctx);
	if (err) {
		dev_info(&vsi->back->pdev->dev,
			 "Failed to set LAN Rx queue context on Rx ring %d (pf_q %d), error: %d\n",
			 ring->queue_index, pf_q, err);
		return -ENOMEM;
	}

	/* cache tail for quicker writes, and clear the reg before use */
	ring->tail = hw->hw_addr + I40E_QRX_TAIL(pf_q);
	writel(0, ring->tail);

	i40e_alloc_rx_buffers(ring, I40E_DESC_UNUSED(ring));

	return 0;
}

/**
 * i40e_vsi_configure_tx - Configure the VSI for Tx
 * @vsi: VSI structure describing this set of rings and resources
 *
 * Configure the Tx VSI for operation.
 **/
static int i40e_vsi_configure_tx(struct i40e_vsi *vsi)
{
	int err = 0;
	u16 i;

	for (i = 0; (i < vsi->num_queue_pairs) && !err; i++)
		err = i40e_configure_tx_ring(vsi->tx_rings[i]);

	return err;
}

/**
 * i40e_vsi_configure_rx - Configure the VSI for Rx
 * @vsi: the VSI being configured
 *
 * Configure the Rx VSI for operation.
 **/
static int i40e_vsi_configure_rx(struct i40e_vsi *vsi)
{
	int err = 0;
	u16 i;

	if (vsi->netdev && (vsi->netdev->mtu > ETH_DATA_LEN))
		vsi->max_frame = vsi->netdev->mtu + ETH_HLEN
			       + ETH_FCS_LEN + VLAN_HLEN;
	else
		vsi->max_frame = I40E_RXBUFFER_2048;

	vsi->rx_buf_len = I40E_RXBUFFER_2048;

#ifdef I40E_FCOE
	/* setup rx buffer for FCoE */
	if ((vsi->type == I40E_VSI_FCOE) &&
	    (vsi->back->flags & I40E_FLAG_FCOE_ENABLED)) {
		vsi->rx_buf_len = I40E_RXBUFFER_3072;
		vsi->max_frame = I40E_RXBUFFER_3072;
	}

#endif /* I40E_FCOE */
	/* round up for the chip's needs */
	vsi->rx_buf_len = ALIGN(vsi->rx_buf_len,
				BIT_ULL(I40E_RXQ_CTX_DBUFF_SHIFT));

	/* set up individual rings */
	for (i = 0; i < vsi->num_queue_pairs && !err; i++)
		err = i40e_configure_rx_ring(vsi->rx_rings[i]);

	return err;
}

/**
 * i40e_vsi_config_dcb_rings - Update rings to reflect DCB TC
 * @vsi: ptr to the VSI
 **/
static void i40e_vsi_config_dcb_rings(struct i40e_vsi *vsi)
{
	struct i40e_ring *tx_ring, *rx_ring;
	u16 qoffset, qcount;
	int i, n;

	if (!(vsi->back->flags & I40E_FLAG_DCB_ENABLED)) {
		/* Reset the TC information */
		for (i = 0; i < vsi->num_queue_pairs; i++) {
			rx_ring = vsi->rx_rings[i];
			tx_ring = vsi->tx_rings[i];
			rx_ring->dcb_tc = 0;
			tx_ring->dcb_tc = 0;
		}
	}

	for (n = 0; n < I40E_MAX_TRAFFIC_CLASS; n++) {
		if (!(vsi->tc_config.enabled_tc & BIT_ULL(n)))
			continue;

		qoffset = vsi->tc_config.tc_info[n].qoffset;
		qcount = vsi->tc_config.tc_info[n].qcount;
		for (i = qoffset; i < (qoffset + qcount); i++) {
			rx_ring = vsi->rx_rings[i];
			tx_ring = vsi->tx_rings[i];
			rx_ring->dcb_tc = n;
			tx_ring->dcb_tc = n;
		}
	}
}

/**
 * i40e_set_vsi_rx_mode - Call set_rx_mode on a VSI
 * @vsi: ptr to the VSI
 **/
static void i40e_set_vsi_rx_mode(struct i40e_vsi *vsi)
{
	if (vsi->netdev)
		i40e_set_rx_mode(vsi->netdev);
}

/**
 * i40e_fdir_filter_restore - Restore the Sideband Flow Director filters
 * @vsi: Pointer to the targeted VSI
 *
 * This function replays the hlist on the hw where all the SB Flow Director
 * filters were saved.
 **/
static void i40e_fdir_filter_restore(struct i40e_vsi *vsi)
{
	struct i40e_fdir_filter *filter;
	struct i40e_pf *pf = vsi->back;
	struct hlist_node *node;

	if (!(pf->flags & I40E_FLAG_FD_SB_ENABLED))
		return;

	hlist_for_each_entry_safe(filter, node,
				  &pf->fdir_filter_list, fdir_node) {
		i40e_add_del_fdir(vsi, filter, true);
	}
}

/**
 * i40e_vsi_configure - Set up the VSI for action
 * @vsi: the VSI being configured
 **/
static int i40e_vsi_configure(struct i40e_vsi *vsi)
{
	int err;

	i40e_set_vsi_rx_mode(vsi);
	i40e_restore_vlan(vsi);
	i40e_vsi_config_dcb_rings(vsi);
	err = i40e_vsi_configure_tx(vsi);
	if (!err)
		err = i40e_vsi_configure_rx(vsi);

	return err;
}

/**
 * i40e_vsi_configure_msix - MSIX mode Interrupt Config in the HW
 * @vsi: the VSI being configured
 **/
static void i40e_vsi_configure_msix(struct i40e_vsi *vsi)
{
	struct i40e_pf *pf = vsi->back;
	struct i40e_hw *hw = &pf->hw;
	u16 vector;
	int i, q;
	u32 qp;

	/* The interrupt indexing is offset by 1 in the PFINT_ITRn
	 * and PFINT_LNKLSTn registers, e.g.:
	 *   PFINT_ITRn[0..n-1] gets msix-1..msix-n  (qpair interrupts)
	 */
	qp = vsi->base_queue;
	vector = vsi->base_vector;
	for (i = 0; i < vsi->num_q_vectors; i++, vector++) {
		struct i40e_q_vector *q_vector = vsi->q_vectors[i];

		q_vector->itr_countdown = ITR_COUNTDOWN_START;
		q_vector->rx.itr = ITR_TO_REG(vsi->rx_rings[i]->rx_itr_setting);
		q_vector->rx.latency_range = I40E_LOW_LATENCY;
		wr32(hw, I40E_PFINT_ITRN(I40E_RX_ITR, vector - 1),
		     q_vector->rx.itr);
		q_vector->tx.itr = ITR_TO_REG(vsi->tx_rings[i]->tx_itr_setting);
		q_vector->tx.latency_range = I40E_LOW_LATENCY;
		wr32(hw, I40E_PFINT_ITRN(I40E_TX_ITR, vector - 1),
		     q_vector->tx.itr);
		wr32(hw, I40E_PFINT_RATEN(vector - 1),
		     INTRL_USEC_TO_REG(vsi->int_rate_limit));

		/* Linked list for the queuepairs assigned to this vector */
		wr32(hw, I40E_PFINT_LNKLSTN(vector - 1), qp);
		for (q = 0; q < q_vector->num_ringpairs; q++) {
			u32 val;

			val = I40E_QINT_RQCTL_CAUSE_ENA_MASK |
			      (I40E_RX_ITR << I40E_QINT_RQCTL_ITR_INDX_SHIFT)  |
			      (vector      << I40E_QINT_RQCTL_MSIX_INDX_SHIFT) |
			      (qp          << I40E_QINT_RQCTL_NEXTQ_INDX_SHIFT)|
			      (I40E_QUEUE_TYPE_TX
				      << I40E_QINT_RQCTL_NEXTQ_TYPE_SHIFT);

			wr32(hw, I40E_QINT_RQCTL(qp), val);

			val = I40E_QINT_TQCTL_CAUSE_ENA_MASK |
			      (I40E_TX_ITR << I40E_QINT_TQCTL_ITR_INDX_SHIFT)  |
			      (vector      << I40E_QINT_TQCTL_MSIX_INDX_SHIFT) |
			      ((qp+1)      << I40E_QINT_TQCTL_NEXTQ_INDX_SHIFT)|
			      (I40E_QUEUE_TYPE_RX
				      << I40E_QINT_TQCTL_NEXTQ_TYPE_SHIFT);

			/* Terminate the linked list */
			if (q == (q_vector->num_ringpairs - 1))
				val |= (I40E_QUEUE_END_OF_LIST
					   << I40E_QINT_TQCTL_NEXTQ_INDX_SHIFT);

			wr32(hw, I40E_QINT_TQCTL(qp), val);
			qp++;
		}
	}

	i40e_flush(hw);
}

/**
 * i40e_enable_misc_int_causes - enable the non-queue interrupts
 * @hw: ptr to the hardware info
 **/
static void i40e_enable_misc_int_causes(struct i40e_pf *pf)
{
	struct i40e_hw *hw = &pf->hw;
	u32 val;

	/* clear things first */
	wr32(hw, I40E_PFINT_ICR0_ENA, 0);  /* disable all */
	rd32(hw, I40E_PFINT_ICR0);         /* read to clear */

	val = I40E_PFINT_ICR0_ENA_ECC_ERR_MASK       |
	      I40E_PFINT_ICR0_ENA_MAL_DETECT_MASK    |
	      I40E_PFINT_ICR0_ENA_GRST_MASK          |
	      I40E_PFINT_ICR0_ENA_PCI_EXCEPTION_MASK |
	      I40E_PFINT_ICR0_ENA_GPIO_MASK          |
	      I40E_PFINT_ICR0_ENA_HMC_ERR_MASK       |
	      I40E_PFINT_ICR0_ENA_VFLR_MASK          |
	      I40E_PFINT_ICR0_ENA_ADMINQ_MASK;

	if (pf->flags & I40E_FLAG_IWARP_ENABLED)
		val |= I40E_PFINT_ICR0_ENA_PE_CRITERR_MASK;

	if (pf->flags & I40E_FLAG_PTP)
		val |= I40E_PFINT_ICR0_ENA_TIMESYNC_MASK;

	wr32(hw, I40E_PFINT_ICR0_ENA, val);

	/* SW_ITR_IDX = 0, but don't change INTENA */
	wr32(hw, I40E_PFINT_DYN_CTL0, I40E_PFINT_DYN_CTL0_SW_ITR_INDX_MASK |
					I40E_PFINT_DYN_CTL0_INTENA_MSK_MASK);

	/* OTHER_ITR_IDX = 0 */
	wr32(hw, I40E_PFINT_STAT_CTL0, 0);
}

/**
 * i40e_configure_msi_and_legacy - Legacy mode interrupt config in the HW
 * @vsi: the VSI being configured
 **/
static void i40e_configure_msi_and_legacy(struct i40e_vsi *vsi)
{
	struct i40e_q_vector *q_vector = vsi->q_vectors[0];
	struct i40e_pf *pf = vsi->back;
	struct i40e_hw *hw = &pf->hw;
	u32 val;

	/* set the ITR configuration */
	q_vector->itr_countdown = ITR_COUNTDOWN_START;
	q_vector->rx.itr = ITR_TO_REG(vsi->rx_rings[0]->rx_itr_setting);
	q_vector->rx.latency_range = I40E_LOW_LATENCY;
	wr32(hw, I40E_PFINT_ITR0(I40E_RX_ITR), q_vector->rx.itr);
	q_vector->tx.itr = ITR_TO_REG(vsi->tx_rings[0]->tx_itr_setting);
	q_vector->tx.latency_range = I40E_LOW_LATENCY;
	wr32(hw, I40E_PFINT_ITR0(I40E_TX_ITR), q_vector->tx.itr);

	i40e_enable_misc_int_causes(pf);

	/* FIRSTQ_INDX = 0, FIRSTQ_TYPE = 0 (rx) */
	wr32(hw, I40E_PFINT_LNKLST0, 0);

	/* Associate the queue pair to the vector and enable the queue int */
	val = I40E_QINT_RQCTL_CAUSE_ENA_MASK		      |
	      (I40E_RX_ITR << I40E_QINT_RQCTL_ITR_INDX_SHIFT) |
	      (I40E_QUEUE_TYPE_TX << I40E_QINT_TQCTL_NEXTQ_TYPE_SHIFT);

	wr32(hw, I40E_QINT_RQCTL(0), val);

	val = I40E_QINT_TQCTL_CAUSE_ENA_MASK		      |
	      (I40E_TX_ITR << I40E_QINT_TQCTL_ITR_INDX_SHIFT) |
	      (I40E_QUEUE_END_OF_LIST << I40E_QINT_TQCTL_NEXTQ_INDX_SHIFT);

	wr32(hw, I40E_QINT_TQCTL(0), val);
	i40e_flush(hw);
}

/**
 * i40e_irq_dynamic_disable_icr0 - Disable default interrupt generation for icr0
 * @pf: board private structure
 **/
void i40e_irq_dynamic_disable_icr0(struct i40e_pf *pf)
{
	struct i40e_hw *hw = &pf->hw;

	wr32(hw, I40E_PFINT_DYN_CTL0,
	     I40E_ITR_NONE << I40E_PFINT_DYN_CTLN_ITR_INDX_SHIFT);
	i40e_flush(hw);
}

/**
 * i40e_irq_dynamic_enable_icr0 - Enable default interrupt generation for icr0
 * @pf: board private structure
 * @clearpba: true when all pending interrupt events should be cleared
 **/
void i40e_irq_dynamic_enable_icr0(struct i40e_pf *pf, bool clearpba)
{
	struct i40e_hw *hw = &pf->hw;
	u32 val;

	val = I40E_PFINT_DYN_CTL0_INTENA_MASK   |
	      (clearpba ? I40E_PFINT_DYN_CTL0_CLEARPBA_MASK : 0) |
	      (I40E_ITR_NONE << I40E_PFINT_DYN_CTL0_ITR_INDX_SHIFT);

	wr32(hw, I40E_PFINT_DYN_CTL0, val);
	i40e_flush(hw);
}

/**
 * i40e_msix_clean_rings - MSIX mode Interrupt Handler
 * @irq: interrupt number
 * @data: pointer to a q_vector
 **/
static irqreturn_t i40e_msix_clean_rings(int irq, void *data)
{
	struct i40e_q_vector *q_vector = data;

	if (!q_vector->tx.ring && !q_vector->rx.ring)
		return IRQ_HANDLED;

	napi_schedule_irqoff(&q_vector->napi);

	return IRQ_HANDLED;
}

/**
 * i40e_vsi_request_irq_msix - Initialize MSI-X interrupts
 * @vsi: the VSI being configured
 * @basename: name for the vector
 *
 * Allocates MSI-X vectors and requests interrupts from the kernel.
 **/
static int i40e_vsi_request_irq_msix(struct i40e_vsi *vsi, char *basename)
{
	int q_vectors = vsi->num_q_vectors;
	struct i40e_pf *pf = vsi->back;
	int base = vsi->base_vector;
	int rx_int_idx = 0;
	int tx_int_idx = 0;
	int vector, err;

	for (vector = 0; vector < q_vectors; vector++) {
		struct i40e_q_vector *q_vector = vsi->q_vectors[vector];

		if (q_vector->tx.ring && q_vector->rx.ring) {
			snprintf(q_vector->name, sizeof(q_vector->name) - 1,
				 "%s-%s-%d", basename, "TxRx", rx_int_idx++);
			tx_int_idx++;
		} else if (q_vector->rx.ring) {
			snprintf(q_vector->name, sizeof(q_vector->name) - 1,
				 "%s-%s-%d", basename, "rx", rx_int_idx++);
		} else if (q_vector->tx.ring) {
			snprintf(q_vector->name, sizeof(q_vector->name) - 1,
				 "%s-%s-%d", basename, "tx", tx_int_idx++);
		} else {
			/* skip this unused q_vector */
			continue;
		}
		err = request_irq(pf->msix_entries[base + vector].vector,
				  vsi->irq_handler,
				  0,
				  q_vector->name,
				  q_vector);
		if (err) {
			dev_info(&pf->pdev->dev,
				 "MSIX request_irq failed, error: %d\n", err);
			goto free_queue_irqs;
		}
		/* assign the mask for this irq */
		irq_set_affinity_hint(pf->msix_entries[base + vector].vector,
				      &q_vector->affinity_mask);
	}

	vsi->irqs_ready = true;
	return 0;

free_queue_irqs:
	while (vector) {
		vector--;
		irq_set_affinity_hint(pf->msix_entries[base + vector].vector,
				      NULL);
		free_irq(pf->msix_entries[base + vector].vector,
			 &(vsi->q_vectors[vector]));
	}
	return err;
}

/**
 * i40e_vsi_disable_irq - Mask off queue interrupt generation on the VSI
 * @vsi: the VSI being un-configured
 **/
static void i40e_vsi_disable_irq(struct i40e_vsi *vsi)
{
	struct i40e_pf *pf = vsi->back;
	struct i40e_hw *hw = &pf->hw;
	int base = vsi->base_vector;
	int i;

	for (i = 0; i < vsi->num_queue_pairs; i++) {
		wr32(hw, I40E_QINT_TQCTL(vsi->tx_rings[i]->reg_idx), 0);
		wr32(hw, I40E_QINT_RQCTL(vsi->rx_rings[i]->reg_idx), 0);
	}

	if (pf->flags & I40E_FLAG_MSIX_ENABLED) {
		for (i = vsi->base_vector;
		     i < (vsi->num_q_vectors + vsi->base_vector); i++)
			wr32(hw, I40E_PFINT_DYN_CTLN(i - 1), 0);

		i40e_flush(hw);
		for (i = 0; i < vsi->num_q_vectors; i++)
			synchronize_irq(pf->msix_entries[i + base].vector);
	} else {
		/* Legacy and MSI mode - this stops all interrupt handling */
		wr32(hw, I40E_PFINT_ICR0_ENA, 0);
		wr32(hw, I40E_PFINT_DYN_CTL0, 0);
		i40e_flush(hw);
		synchronize_irq(pf->pdev->irq);
	}
}

/**
 * i40e_vsi_enable_irq - Enable IRQ for the given VSI
 * @vsi: the VSI being configured
 **/
static int i40e_vsi_enable_irq(struct i40e_vsi *vsi)
{
	struct i40e_pf *pf = vsi->back;
	int i;

	if (pf->flags & I40E_FLAG_MSIX_ENABLED) {
		for (i = 0; i < vsi->num_q_vectors; i++)
			i40e_irq_dynamic_enable(vsi, i);
	} else {
		i40e_irq_dynamic_enable_icr0(pf, true);
	}

	i40e_flush(&pf->hw);
	return 0;
}

/**
 * i40e_stop_misc_vector - Stop the vector that handles non-queue events
 * @pf: board private structure
 **/
static void i40e_stop_misc_vector(struct i40e_pf *pf)
{
	/* Disable ICR 0 */
	wr32(&pf->hw, I40E_PFINT_ICR0_ENA, 0);
	i40e_flush(&pf->hw);
}

/**
 * i40e_intr - MSI/Legacy and non-queue interrupt handler
 * @irq: interrupt number
 * @data: pointer to a q_vector
 *
 * This is the handler used for all MSI/Legacy interrupts, and deals
 * with both queue and non-queue interrupts.  This is also used in
 * MSIX mode to handle the non-queue interrupts.
 **/
static irqreturn_t i40e_intr(int irq, void *data)
{
	struct i40e_pf *pf = (struct i40e_pf *)data;
	struct i40e_hw *hw = &pf->hw;
	irqreturn_t ret = IRQ_NONE;
	u32 icr0, icr0_remaining;
	u32 val, ena_mask;

	icr0 = rd32(hw, I40E_PFINT_ICR0);
	ena_mask = rd32(hw, I40E_PFINT_ICR0_ENA);

	/* if sharing a legacy IRQ, we might get called w/o an intr pending */
	if ((icr0 & I40E_PFINT_ICR0_INTEVENT_MASK) == 0)
		goto enable_intr;

	/* if interrupt but no bits showing, must be SWINT */
	if (((icr0 & ~I40E_PFINT_ICR0_INTEVENT_MASK) == 0) ||
	    (icr0 & I40E_PFINT_ICR0_SWINT_MASK))
		pf->sw_int_count++;

	if ((pf->flags & I40E_FLAG_IWARP_ENABLED) &&
	    (ena_mask & I40E_PFINT_ICR0_ENA_PE_CRITERR_MASK)) {
		ena_mask &= ~I40E_PFINT_ICR0_ENA_PE_CRITERR_MASK;
		icr0 &= ~I40E_PFINT_ICR0_ENA_PE_CRITERR_MASK;
		dev_info(&pf->pdev->dev, "cleared PE_CRITERR\n");
	}

	/* only q0 is used in MSI/Legacy mode, and none are used in MSIX */
	if (icr0 & I40E_PFINT_ICR0_QUEUE_0_MASK) {
		struct i40e_vsi *vsi = pf->vsi[pf->lan_vsi];
		struct i40e_q_vector *q_vector = vsi->q_vectors[0];

		/* We do not have a way to disarm Queue causes while leaving
		 * interrupt enabled for all other causes, ideally
		 * interrupt should be disabled while we are in NAPI but
		 * this is not a performance path and napi_schedule()
		 * can deal with rescheduling.
		 */
		if (!test_bit(__I40E_DOWN, &pf->state))
			napi_schedule_irqoff(&q_vector->napi);
	}

	if (icr0 & I40E_PFINT_ICR0_ADMINQ_MASK) {
		ena_mask &= ~I40E_PFINT_ICR0_ENA_ADMINQ_MASK;
		set_bit(__I40E_ADMINQ_EVENT_PENDING, &pf->state);
		i40e_debug(&pf->hw, I40E_DEBUG_NVM, "AdminQ event\n");
	}

	if (icr0 & I40E_PFINT_ICR0_MAL_DETECT_MASK) {
		ena_mask &= ~I40E_PFINT_ICR0_ENA_MAL_DETECT_MASK;
		set_bit(__I40E_MDD_EVENT_PENDING, &pf->state);
	}

	if (icr0 & I40E_PFINT_ICR0_VFLR_MASK) {
		ena_mask &= ~I40E_PFINT_ICR0_ENA_VFLR_MASK;
		set_bit(__I40E_VFLR_EVENT_PENDING, &pf->state);
	}

	if (icr0 & I40E_PFINT_ICR0_GRST_MASK) {
		if (!test_bit(__I40E_RESET_RECOVERY_PENDING, &pf->state))
			set_bit(__I40E_RESET_INTR_RECEIVED, &pf->state);
		ena_mask &= ~I40E_PFINT_ICR0_ENA_GRST_MASK;
		val = rd32(hw, I40E_GLGEN_RSTAT);
		val = (val & I40E_GLGEN_RSTAT_RESET_TYPE_MASK)
		       >> I40E_GLGEN_RSTAT_RESET_TYPE_SHIFT;
		if (val == I40E_RESET_CORER) {
			pf->corer_count++;
		} else if (val == I40E_RESET_GLOBR) {
			pf->globr_count++;
		} else if (val == I40E_RESET_EMPR) {
			pf->empr_count++;
			set_bit(__I40E_EMP_RESET_INTR_RECEIVED, &pf->state);
		}
	}

	if (icr0 & I40E_PFINT_ICR0_HMC_ERR_MASK) {
		icr0 &= ~I40E_PFINT_ICR0_HMC_ERR_MASK;
		dev_info(&pf->pdev->dev, "HMC error interrupt\n");
		dev_info(&pf->pdev->dev, "HMC error info 0x%x, HMC error data 0x%x\n",
			 rd32(hw, I40E_PFHMC_ERRORINFO),
			 rd32(hw, I40E_PFHMC_ERRORDATA));
	}

	if (icr0 & I40E_PFINT_ICR0_TIMESYNC_MASK) {
		u32 prttsyn_stat = rd32(hw, I40E_PRTTSYN_STAT_0);

		if (prttsyn_stat & I40E_PRTTSYN_STAT_0_TXTIME_MASK) {
			icr0 &= ~I40E_PFINT_ICR0_ENA_TIMESYNC_MASK;
			i40e_ptp_tx_hwtstamp(pf);
		}
	}

	/* If a critical error is pending we have no choice but to reset the
	 * device.
	 * Report and mask out any remaining unexpected interrupts.
	 */
	icr0_remaining = icr0 & ena_mask;
	if (icr0_remaining) {
		dev_info(&pf->pdev->dev, "unhandled interrupt icr0=0x%08x\n",
			 icr0_remaining);
		if ((icr0_remaining & I40E_PFINT_ICR0_PE_CRITERR_MASK) ||
		    (icr0_remaining & I40E_PFINT_ICR0_PCI_EXCEPTION_MASK) ||
		    (icr0_remaining & I40E_PFINT_ICR0_ECC_ERR_MASK)) {
			dev_info(&pf->pdev->dev, "device will be reset\n");
			set_bit(__I40E_PF_RESET_REQUESTED, &pf->state);
			i40e_service_event_schedule(pf);
		}
		ena_mask &= ~icr0_remaining;
	}
	ret = IRQ_HANDLED;

enable_intr:
	/* re-enable interrupt causes */
	wr32(hw, I40E_PFINT_ICR0_ENA, ena_mask);
	if (!test_bit(__I40E_DOWN, &pf->state)) {
		i40e_service_event_schedule(pf);
		i40e_irq_dynamic_enable_icr0(pf, false);
	}

	return ret;
}

/**
 * i40e_clean_fdir_tx_irq - Reclaim resources after transmit completes
 * @tx_ring:  tx ring to clean
 * @budget:   how many cleans we're allowed
 *
 * Returns true if there's any budget left (e.g. the clean is finished)
 **/
static bool i40e_clean_fdir_tx_irq(struct i40e_ring *tx_ring, int budget)
{
	struct i40e_vsi *vsi = tx_ring->vsi;
	u16 i = tx_ring->next_to_clean;
	struct i40e_tx_buffer *tx_buf;
	struct i40e_tx_desc *tx_desc;

	tx_buf = &tx_ring->tx_bi[i];
	tx_desc = I40E_TX_DESC(tx_ring, i);
	i -= tx_ring->count;

	do {
		struct i40e_tx_desc *eop_desc = tx_buf->next_to_watch;

		/* if next_to_watch is not set then there is no work pending */
		if (!eop_desc)
			break;

		/* prevent any other reads prior to eop_desc */
		read_barrier_depends();

		/* if the descriptor isn't done, no work yet to do */
		if (!(eop_desc->cmd_type_offset_bsz &
		      cpu_to_le64(I40E_TX_DESC_DTYPE_DESC_DONE)))
			break;

		/* clear next_to_watch to prevent false hangs */
		tx_buf->next_to_watch = NULL;

		tx_desc->buffer_addr = 0;
		tx_desc->cmd_type_offset_bsz = 0;
		/* move past filter desc */
		tx_buf++;
		tx_desc++;
		i++;
		if (unlikely(!i)) {
			i -= tx_ring->count;
			tx_buf = tx_ring->tx_bi;
			tx_desc = I40E_TX_DESC(tx_ring, 0);
		}
		/* unmap skb header data */
		dma_unmap_single(tx_ring->dev,
				 dma_unmap_addr(tx_buf, dma),
				 dma_unmap_len(tx_buf, len),
				 DMA_TO_DEVICE);
		if (tx_buf->tx_flags & I40E_TX_FLAGS_FD_SB)
			kfree(tx_buf->raw_buf);

		tx_buf->raw_buf = NULL;
		tx_buf->tx_flags = 0;
		tx_buf->next_to_watch = NULL;
		dma_unmap_len_set(tx_buf, len, 0);
		tx_desc->buffer_addr = 0;
		tx_desc->cmd_type_offset_bsz = 0;

		/* move us past the eop_desc for start of next FD desc */
		tx_buf++;
		tx_desc++;
		i++;
		if (unlikely(!i)) {
			i -= tx_ring->count;
			tx_buf = tx_ring->tx_bi;
			tx_desc = I40E_TX_DESC(tx_ring, 0);
		}

		/* update budget accounting */
		budget--;
	} while (likely(budget));

	i += tx_ring->count;
	tx_ring->next_to_clean = i;

	if (vsi->back->flags & I40E_FLAG_MSIX_ENABLED)
		i40e_irq_dynamic_enable(vsi, tx_ring->q_vector->v_idx);

	return budget > 0;
}

/**
 * i40e_fdir_clean_ring - Interrupt Handler for FDIR SB ring
 * @irq: interrupt number
 * @data: pointer to a q_vector
 **/
static irqreturn_t i40e_fdir_clean_ring(int irq, void *data)
{
	struct i40e_q_vector *q_vector = data;
	struct i40e_vsi *vsi;

	if (!q_vector->tx.ring)
		return IRQ_HANDLED;

	vsi = q_vector->tx.ring->vsi;
	i40e_clean_fdir_tx_irq(q_vector->tx.ring, vsi->work_limit);

	return IRQ_HANDLED;
}

/**
 * i40e_map_vector_to_qp - Assigns the queue pair to the vector
 * @vsi: the VSI being configured
 * @v_idx: vector index
 * @qp_idx: queue pair index
 **/
static void i40e_map_vector_to_qp(struct i40e_vsi *vsi, int v_idx, int qp_idx)
{
	struct i40e_q_vector *q_vector = vsi->q_vectors[v_idx];
	struct i40e_ring *tx_ring = vsi->tx_rings[qp_idx];
	struct i40e_ring *rx_ring = vsi->rx_rings[qp_idx];

	tx_ring->q_vector = q_vector;
	tx_ring->next = q_vector->tx.ring;
	q_vector->tx.ring = tx_ring;
	q_vector->tx.count++;

	rx_ring->q_vector = q_vector;
	rx_ring->next = q_vector->rx.ring;
	q_vector->rx.ring = rx_ring;
	q_vector->rx.count++;
}

/**
 * i40e_vsi_map_rings_to_vectors - Maps descriptor rings to vectors
 * @vsi: the VSI being configured
 *
 * This function maps descriptor rings to the queue-specific vectors
 * we were allotted through the MSI-X enabling code.  Ideally, we'd have
 * one vector per queue pair, but on a constrained vector budget, we
 * group the queue pairs as "efficiently" as possible.
 **/
static void i40e_vsi_map_rings_to_vectors(struct i40e_vsi *vsi)
{
	int qp_remaining = vsi->num_queue_pairs;
	int q_vectors = vsi->num_q_vectors;
	int num_ringpairs;
	int v_start = 0;
	int qp_idx = 0;

	/* If we don't have enough vectors for a 1-to-1 mapping, we'll have to
	 * group them so there are multiple queues per vector.
	 * It is also important to go through all the vectors available to be
	 * sure that if we don't use all the vectors, that the remaining vectors
	 * are cleared. This is especially important when decreasing the
	 * number of queues in use.
	 */
	for (; v_start < q_vectors; v_start++) {
		struct i40e_q_vector *q_vector = vsi->q_vectors[v_start];

		num_ringpairs = DIV_ROUND_UP(qp_remaining, q_vectors - v_start);

		q_vector->num_ringpairs = num_ringpairs;

		q_vector->rx.count = 0;
		q_vector->tx.count = 0;
		q_vector->rx.ring = NULL;
		q_vector->tx.ring = NULL;

		while (num_ringpairs--) {
			i40e_map_vector_to_qp(vsi, v_start, qp_idx);
			qp_idx++;
			qp_remaining--;
		}
	}
}

/**
 * i40e_vsi_request_irq - Request IRQ from the OS
 * @vsi: the VSI being configured
 * @basename: name for the vector
 **/
static int i40e_vsi_request_irq(struct i40e_vsi *vsi, char *basename)
{
	struct i40e_pf *pf = vsi->back;
	int err;

	if (pf->flags & I40E_FLAG_MSIX_ENABLED)
		err = i40e_vsi_request_irq_msix(vsi, basename);
	else if (pf->flags & I40E_FLAG_MSI_ENABLED)
		err = request_irq(pf->pdev->irq, i40e_intr, 0,
				  pf->int_name, pf);
	else
		err = request_irq(pf->pdev->irq, i40e_intr, IRQF_SHARED,
				  pf->int_name, pf);

	if (err)
		dev_info(&pf->pdev->dev, "request_irq failed, Error %d\n", err);

	return err;
}

#ifdef CONFIG_NET_POLL_CONTROLLER
/**
 * i40e_netpoll - A Polling 'interrupt' handler
 * @netdev: network interface device structure
 *
 * This is used by netconsole to send skbs without having to re-enable
 * interrupts.  It's not called while the normal interrupt routine is executing.
 **/
#ifdef I40E_FCOE
void i40e_netpoll(struct net_device *netdev)
#else
static void i40e_netpoll(struct net_device *netdev)
#endif
{
	struct i40e_netdev_priv *np = netdev_priv(netdev);
	struct i40e_vsi *vsi = np->vsi;
	struct i40e_pf *pf = vsi->back;
	int i;

	/* if interface is down do nothing */
	if (test_bit(__I40E_DOWN, &vsi->state))
		return;

	if (pf->flags & I40E_FLAG_MSIX_ENABLED) {
		for (i = 0; i < vsi->num_q_vectors; i++)
			i40e_msix_clean_rings(0, vsi->q_vectors[i]);
	} else {
		i40e_intr(pf->pdev->irq, netdev);
	}
}
#endif

/**
 * i40e_pf_txq_wait - Wait for a PF's Tx queue to be enabled or disabled
 * @pf: the PF being configured
 * @pf_q: the PF queue
 * @enable: enable or disable state of the queue
 *
 * This routine will wait for the given Tx queue of the PF to reach the
 * enabled or disabled state.
 * Returns -ETIMEDOUT in case of failing to reach the requested state after
 * multiple retries; else will return 0 in case of success.
 **/
static int i40e_pf_txq_wait(struct i40e_pf *pf, int pf_q, bool enable)
{
	int i;
	u32 tx_reg;

	for (i = 0; i < I40E_QUEUE_WAIT_RETRY_LIMIT; i++) {
		tx_reg = rd32(&pf->hw, I40E_QTX_ENA(pf_q));
		if (enable == !!(tx_reg & I40E_QTX_ENA_QENA_STAT_MASK))
			break;

		usleep_range(10, 20);
	}
	if (i >= I40E_QUEUE_WAIT_RETRY_LIMIT)
		return -ETIMEDOUT;

	return 0;
}

/**
 * i40e_vsi_control_tx - Start or stop a VSI's rings
 * @vsi: the VSI being configured
 * @enable: start or stop the rings
 **/
static int i40e_vsi_control_tx(struct i40e_vsi *vsi, bool enable)
{
	struct i40e_pf *pf = vsi->back;
	struct i40e_hw *hw = &pf->hw;
	int i, j, pf_q, ret = 0;
	u32 tx_reg;

	pf_q = vsi->base_queue;
	for (i = 0; i < vsi->num_queue_pairs; i++, pf_q++) {

		/* warn the TX unit of coming changes */
		i40e_pre_tx_queue_cfg(&pf->hw, pf_q, enable);
		if (!enable)
			usleep_range(10, 20);

		for (j = 0; j < 50; j++) {
			tx_reg = rd32(hw, I40E_QTX_ENA(pf_q));
			if (((tx_reg >> I40E_QTX_ENA_QENA_REQ_SHIFT) & 1) ==
			    ((tx_reg >> I40E_QTX_ENA_QENA_STAT_SHIFT) & 1))
				break;
			usleep_range(1000, 2000);
		}
		/* Skip if the queue is already in the requested state */
		if (enable == !!(tx_reg & I40E_QTX_ENA_QENA_STAT_MASK))
			continue;

		/* turn on/off the queue */
		if (enable) {
			wr32(hw, I40E_QTX_HEAD(pf_q), 0);
			tx_reg |= I40E_QTX_ENA_QENA_REQ_MASK;
		} else {
			tx_reg &= ~I40E_QTX_ENA_QENA_REQ_MASK;
		}

		wr32(hw, I40E_QTX_ENA(pf_q), tx_reg);
		/* No waiting for the Tx queue to disable */
		if (!enable && test_bit(__I40E_PORT_TX_SUSPENDED, &pf->state))
			continue;

		/* wait for the change to finish */
		ret = i40e_pf_txq_wait(pf, pf_q, enable);
		if (ret) {
			dev_info(&pf->pdev->dev,
				 "VSI seid %d Tx ring %d %sable timeout\n",
				 vsi->seid, pf_q, (enable ? "en" : "dis"));
			break;
		}
	}

	if (hw->revision_id == 0)
		mdelay(50);
	return ret;
}

/**
 * i40e_pf_rxq_wait - Wait for a PF's Rx queue to be enabled or disabled
 * @pf: the PF being configured
 * @pf_q: the PF queue
 * @enable: enable or disable state of the queue
 *
 * This routine will wait for the given Rx queue of the PF to reach the
 * enabled or disabled state.
 * Returns -ETIMEDOUT in case of failing to reach the requested state after
 * multiple retries; else will return 0 in case of success.
 **/
static int i40e_pf_rxq_wait(struct i40e_pf *pf, int pf_q, bool enable)
{
	int i;
	u32 rx_reg;

	for (i = 0; i < I40E_QUEUE_WAIT_RETRY_LIMIT; i++) {
		rx_reg = rd32(&pf->hw, I40E_QRX_ENA(pf_q));
		if (enable == !!(rx_reg & I40E_QRX_ENA_QENA_STAT_MASK))
			break;

		usleep_range(10, 20);
	}
	if (i >= I40E_QUEUE_WAIT_RETRY_LIMIT)
		return -ETIMEDOUT;

	return 0;
}

/**
 * i40e_vsi_control_rx - Start or stop a VSI's rings
 * @vsi: the VSI being configured
 * @enable: start or stop the rings
 **/
static int i40e_vsi_control_rx(struct i40e_vsi *vsi, bool enable)
{
	struct i40e_pf *pf = vsi->back;
	struct i40e_hw *hw = &pf->hw;
	int i, j, pf_q, ret = 0;
	u32 rx_reg;

	pf_q = vsi->base_queue;
	for (i = 0; i < vsi->num_queue_pairs; i++, pf_q++) {
		for (j = 0; j < 50; j++) {
			rx_reg = rd32(hw, I40E_QRX_ENA(pf_q));
			if (((rx_reg >> I40E_QRX_ENA_QENA_REQ_SHIFT) & 1) ==
			    ((rx_reg >> I40E_QRX_ENA_QENA_STAT_SHIFT) & 1))
				break;
			usleep_range(1000, 2000);
		}

		/* Skip if the queue is already in the requested state */
		if (enable == !!(rx_reg & I40E_QRX_ENA_QENA_STAT_MASK))
			continue;

		/* turn on/off the queue */
		if (enable)
			rx_reg |= I40E_QRX_ENA_QENA_REQ_MASK;
		else
			rx_reg &= ~I40E_QRX_ENA_QENA_REQ_MASK;
		wr32(hw, I40E_QRX_ENA(pf_q), rx_reg);
		/* No waiting for the Tx queue to disable */
		if (!enable && test_bit(__I40E_PORT_TX_SUSPENDED, &pf->state))
			continue;

		/* wait for the change to finish */
		ret = i40e_pf_rxq_wait(pf, pf_q, enable);
		if (ret) {
			dev_info(&pf->pdev->dev,
				 "VSI seid %d Rx ring %d %sable timeout\n",
				 vsi->seid, pf_q, (enable ? "en" : "dis"));
			break;
		}
	}

	return ret;
}

/**
 * i40e_vsi_control_rings - Start or stop a VSI's rings
 * @vsi: the VSI being configured
 * @enable: start or stop the rings
 **/
int i40e_vsi_control_rings(struct i40e_vsi *vsi, bool request)
{
	int ret = 0;

	/* do rx first for enable and last for disable */
	if (request) {
		ret = i40e_vsi_control_rx(vsi, request);
		if (ret)
			return ret;
		ret = i40e_vsi_control_tx(vsi, request);
	} else {
		/* Ignore return value, we need to shutdown whatever we can */
		i40e_vsi_control_tx(vsi, request);
		i40e_vsi_control_rx(vsi, request);
	}

	return ret;
}

/**
 * i40e_vsi_free_irq - Free the irq association with the OS
 * @vsi: the VSI being configured
 **/
static void i40e_vsi_free_irq(struct i40e_vsi *vsi)
{
	struct i40e_pf *pf = vsi->back;
	struct i40e_hw *hw = &pf->hw;
	int base = vsi->base_vector;
	u32 val, qp;
	int i;

	if (pf->flags & I40E_FLAG_MSIX_ENABLED) {
		if (!vsi->q_vectors)
			return;

		if (!vsi->irqs_ready)
			return;

		vsi->irqs_ready = false;
		for (i = 0; i < vsi->num_q_vectors; i++) {
			u16 vector = i + base;

			/* free only the irqs that were actually requested */
			if (!vsi->q_vectors[i] ||
			    !vsi->q_vectors[i]->num_ringpairs)
				continue;

			/* clear the affinity_mask in the IRQ descriptor */
			irq_set_affinity_hint(pf->msix_entries[vector].vector,
					      NULL);
			free_irq(pf->msix_entries[vector].vector,
				 vsi->q_vectors[i]);

			/* Tear down the interrupt queue link list
			 *
			 * We know that they come in pairs and always
			 * the Rx first, then the Tx.  To clear the
			 * link list, stick the EOL value into the
			 * next_q field of the registers.
			 */
			val = rd32(hw, I40E_PFINT_LNKLSTN(vector - 1));
			qp = (val & I40E_PFINT_LNKLSTN_FIRSTQ_INDX_MASK)
				>> I40E_PFINT_LNKLSTN_FIRSTQ_INDX_SHIFT;
			val |= I40E_QUEUE_END_OF_LIST
				<< I40E_PFINT_LNKLSTN_FIRSTQ_INDX_SHIFT;
			wr32(hw, I40E_PFINT_LNKLSTN(vector - 1), val);

			while (qp != I40E_QUEUE_END_OF_LIST) {
				u32 next;

				val = rd32(hw, I40E_QINT_RQCTL(qp));

				val &= ~(I40E_QINT_RQCTL_MSIX_INDX_MASK  |
					 I40E_QINT_RQCTL_MSIX0_INDX_MASK |
					 I40E_QINT_RQCTL_CAUSE_ENA_MASK  |
					 I40E_QINT_RQCTL_INTEVENT_MASK);

				val |= (I40E_QINT_RQCTL_ITR_INDX_MASK |
					 I40E_QINT_RQCTL_NEXTQ_INDX_MASK);

				wr32(hw, I40E_QINT_RQCTL(qp), val);

				val = rd32(hw, I40E_QINT_TQCTL(qp));

				next = (val & I40E_QINT_TQCTL_NEXTQ_INDX_MASK)
					>> I40E_QINT_TQCTL_NEXTQ_INDX_SHIFT;

				val &= ~(I40E_QINT_TQCTL_MSIX_INDX_MASK  |
					 I40E_QINT_TQCTL_MSIX0_INDX_MASK |
					 I40E_QINT_TQCTL_CAUSE_ENA_MASK  |
					 I40E_QINT_TQCTL_INTEVENT_MASK);

				val |= (I40E_QINT_TQCTL_ITR_INDX_MASK |
					 I40E_QINT_TQCTL_NEXTQ_INDX_MASK);

				wr32(hw, I40E_QINT_TQCTL(qp), val);
				qp = next;
			}
		}
	} else {
		free_irq(pf->pdev->irq, pf);

		val = rd32(hw, I40E_PFINT_LNKLST0);
		qp = (val & I40E_PFINT_LNKLSTN_FIRSTQ_INDX_MASK)
			>> I40E_PFINT_LNKLSTN_FIRSTQ_INDX_SHIFT;
		val |= I40E_QUEUE_END_OF_LIST
			<< I40E_PFINT_LNKLST0_FIRSTQ_INDX_SHIFT;
		wr32(hw, I40E_PFINT_LNKLST0, val);

		val = rd32(hw, I40E_QINT_RQCTL(qp));
		val &= ~(I40E_QINT_RQCTL_MSIX_INDX_MASK  |
			 I40E_QINT_RQCTL_MSIX0_INDX_MASK |
			 I40E_QINT_RQCTL_CAUSE_ENA_MASK  |
			 I40E_QINT_RQCTL_INTEVENT_MASK);

		val |= (I40E_QINT_RQCTL_ITR_INDX_MASK |
			I40E_QINT_RQCTL_NEXTQ_INDX_MASK);

		wr32(hw, I40E_QINT_RQCTL(qp), val);

		val = rd32(hw, I40E_QINT_TQCTL(qp));

		val &= ~(I40E_QINT_TQCTL_MSIX_INDX_MASK  |
			 I40E_QINT_TQCTL_MSIX0_INDX_MASK |
			 I40E_QINT_TQCTL_CAUSE_ENA_MASK  |
			 I40E_QINT_TQCTL_INTEVENT_MASK);

		val |= (I40E_QINT_TQCTL_ITR_INDX_MASK |
			I40E_QINT_TQCTL_NEXTQ_INDX_MASK);

		wr32(hw, I40E_QINT_TQCTL(qp), val);
	}
}

/**
 * i40e_free_q_vector - Free memory allocated for specific interrupt vector
 * @vsi: the VSI being configured
 * @v_idx: Index of vector to be freed
 *
 * This function frees the memory allocated to the q_vector.  In addition if
 * NAPI is enabled it will delete any references to the NAPI struct prior
 * to freeing the q_vector.
 **/
static void i40e_free_q_vector(struct i40e_vsi *vsi, int v_idx)
{
	struct i40e_q_vector *q_vector = vsi->q_vectors[v_idx];
	struct i40e_ring *ring;

	if (!q_vector)
		return;

	/* disassociate q_vector from rings */
	i40e_for_each_ring(ring, q_vector->tx)
		ring->q_vector = NULL;

	i40e_for_each_ring(ring, q_vector->rx)
		ring->q_vector = NULL;

	/* only VSI w/ an associated netdev is set up w/ NAPI */
	if (vsi->netdev)
		netif_napi_del(&q_vector->napi);

	vsi->q_vectors[v_idx] = NULL;

	kfree_rcu(q_vector, rcu);
}

/**
 * i40e_vsi_free_q_vectors - Free memory allocated for interrupt vectors
 * @vsi: the VSI being un-configured
 *
 * This frees the memory allocated to the q_vectors and
 * deletes references to the NAPI struct.
 **/
static void i40e_vsi_free_q_vectors(struct i40e_vsi *vsi)
{
	int v_idx;

	for (v_idx = 0; v_idx < vsi->num_q_vectors; v_idx++)
		i40e_free_q_vector(vsi, v_idx);
}

/**
 * i40e_reset_interrupt_capability - Disable interrupt setup in OS
 * @pf: board private structure
 **/
static void i40e_reset_interrupt_capability(struct i40e_pf *pf)
{
	/* If we're in Legacy mode, the interrupt was cleaned in vsi_close */
	if (pf->flags & I40E_FLAG_MSIX_ENABLED) {
		pci_disable_msix(pf->pdev);
		kfree(pf->msix_entries);
		pf->msix_entries = NULL;
		kfree(pf->irq_pile);
		pf->irq_pile = NULL;
	} else if (pf->flags & I40E_FLAG_MSI_ENABLED) {
		pci_disable_msi(pf->pdev);
	}
	pf->flags &= ~(I40E_FLAG_MSIX_ENABLED | I40E_FLAG_MSI_ENABLED);
}

/**
 * i40e_clear_interrupt_scheme - Clear the current interrupt scheme settings
 * @pf: board private structure
 *
 * We go through and clear interrupt specific resources and reset the structure
 * to pre-load conditions
 **/
static void i40e_clear_interrupt_scheme(struct i40e_pf *pf)
{
	int i;

	i40e_stop_misc_vector(pf);
	if (pf->flags & I40E_FLAG_MSIX_ENABLED && pf->msix_entries) {
		synchronize_irq(pf->msix_entries[0].vector);
		free_irq(pf->msix_entries[0].vector, pf);
	}

	i40e_put_lump(pf->irq_pile, pf->iwarp_base_vector,
		      I40E_IWARP_IRQ_PILE_ID);

	i40e_put_lump(pf->irq_pile, 0, I40E_PILE_VALID_BIT-1);
	for (i = 0; i < pf->num_alloc_vsi; i++)
		if (pf->vsi[i])
			i40e_vsi_free_q_vectors(pf->vsi[i]);
	i40e_reset_interrupt_capability(pf);
}

/**
 * i40e_napi_enable_all - Enable NAPI for all q_vectors in the VSI
 * @vsi: the VSI being configured
 **/
static void i40e_napi_enable_all(struct i40e_vsi *vsi)
{
	int q_idx;

	if (!vsi->netdev)
		return;

	for (q_idx = 0; q_idx < vsi->num_q_vectors; q_idx++)
		napi_enable(&vsi->q_vectors[q_idx]->napi);
}

/**
 * i40e_napi_disable_all - Disable NAPI for all q_vectors in the VSI
 * @vsi: the VSI being configured
 **/
static void i40e_napi_disable_all(struct i40e_vsi *vsi)
{
	int q_idx;

	if (!vsi->netdev)
		return;

	for (q_idx = 0; q_idx < vsi->num_q_vectors; q_idx++)
		napi_disable(&vsi->q_vectors[q_idx]->napi);
}

/**
 * i40e_vsi_close - Shut down a VSI
 * @vsi: the vsi to be quelled
 **/
static void i40e_vsi_close(struct i40e_vsi *vsi)
{
	bool reset = false;

	if (!test_and_set_bit(__I40E_DOWN, &vsi->state))
		i40e_down(vsi);
	i40e_vsi_free_irq(vsi);
	i40e_vsi_free_tx_resources(vsi);
	i40e_vsi_free_rx_resources(vsi);
	vsi->current_netdev_flags = 0;
	if (test_bit(__I40E_RESET_RECOVERY_PENDING, &vsi->back->state))
		reset = true;
	i40e_notify_client_of_netdev_close(vsi, reset);
}

/**
 * i40e_quiesce_vsi - Pause a given VSI
 * @vsi: the VSI being paused
 **/
static void i40e_quiesce_vsi(struct i40e_vsi *vsi)
{
	if (test_bit(__I40E_DOWN, &vsi->state))
		return;

	/* No need to disable FCoE VSI when Tx suspended */
	if ((test_bit(__I40E_PORT_TX_SUSPENDED, &vsi->back->state)) &&
	    vsi->type == I40E_VSI_FCOE) {
		dev_dbg(&vsi->back->pdev->dev,
			 "VSI seid %d skipping FCoE VSI disable\n", vsi->seid);
		return;
	}

	set_bit(__I40E_NEEDS_RESTART, &vsi->state);
	if (vsi->netdev && netif_running(vsi->netdev))
		vsi->netdev->netdev_ops->ndo_stop(vsi->netdev);
	else
		i40e_vsi_close(vsi);
}

/**
 * i40e_unquiesce_vsi - Resume a given VSI
 * @vsi: the VSI being resumed
 **/
static void i40e_unquiesce_vsi(struct i40e_vsi *vsi)
{
	if (!test_bit(__I40E_NEEDS_RESTART, &vsi->state))
		return;

	clear_bit(__I40E_NEEDS_RESTART, &vsi->state);
	if (vsi->netdev && netif_running(vsi->netdev))
		vsi->netdev->netdev_ops->ndo_open(vsi->netdev);
	else
		i40e_vsi_open(vsi);   /* this clears the DOWN bit */
}

/**
 * i40e_pf_quiesce_all_vsi - Pause all VSIs on a PF
 * @pf: the PF
 **/
static void i40e_pf_quiesce_all_vsi(struct i40e_pf *pf)
{
	int v;

	for (v = 0; v < pf->num_alloc_vsi; v++) {
		if (pf->vsi[v])
			i40e_quiesce_vsi(pf->vsi[v]);
	}
}

/**
 * i40e_pf_unquiesce_all_vsi - Resume all VSIs on a PF
 * @pf: the PF
 **/
static void i40e_pf_unquiesce_all_vsi(struct i40e_pf *pf)
{
	int v;

	for (v = 0; v < pf->num_alloc_vsi; v++) {
		if (pf->vsi[v])
			i40e_unquiesce_vsi(pf->vsi[v]);
	}
}

#ifdef CONFIG_I40E_DCB
/**
 * i40e_vsi_wait_queues_disabled - Wait for VSI's queues to be disabled
 * @vsi: the VSI being configured
 *
 * This function waits for the given VSI's queues to be disabled.
 **/
static int i40e_vsi_wait_queues_disabled(struct i40e_vsi *vsi)
{
	struct i40e_pf *pf = vsi->back;
	int i, pf_q, ret;

	pf_q = vsi->base_queue;
	for (i = 0; i < vsi->num_queue_pairs; i++, pf_q++) {
		/* Check and wait for the disable status of the queue */
		ret = i40e_pf_txq_wait(pf, pf_q, false);
		if (ret) {
			dev_info(&pf->pdev->dev,
				 "VSI seid %d Tx ring %d disable timeout\n",
				 vsi->seid, pf_q);
			return ret;
		}
	}

	pf_q = vsi->base_queue;
	for (i = 0; i < vsi->num_queue_pairs; i++, pf_q++) {
		/* Check and wait for the disable status of the queue */
		ret = i40e_pf_rxq_wait(pf, pf_q, false);
		if (ret) {
			dev_info(&pf->pdev->dev,
				 "VSI seid %d Rx ring %d disable timeout\n",
				 vsi->seid, pf_q);
			return ret;
		}
	}

	return 0;
}

/**
 * i40e_pf_wait_queues_disabled - Wait for all queues of PF VSIs to be disabled
 * @pf: the PF
 *
 * This function waits for the queues to be in disabled state for all the
 * VSIs that are managed by this PF.
 **/
static int i40e_pf_wait_queues_disabled(struct i40e_pf *pf)
{
	int v, ret = 0;

	for (v = 0; v < pf->hw.func_caps.num_vsis; v++) {
		/* No need to wait for FCoE VSI queues */
		if (pf->vsi[v] && pf->vsi[v]->type != I40E_VSI_FCOE) {
			ret = i40e_vsi_wait_queues_disabled(pf->vsi[v]);
			if (ret)
				break;
		}
	}

	return ret;
}

#endif

/**
 * i40e_detect_recover_hung_queue - Function to detect and recover hung_queue
 * @q_idx: TX queue number
 * @vsi: Pointer to VSI struct
 *
 * This function checks specified queue for given VSI. Detects hung condition.
 * Sets hung bit since it is two step process. Before next run of service task
 * if napi_poll runs, it reset 'hung' bit for respective q_vector. If not,
 * hung condition remain unchanged and during subsequent run, this function
 * issues SW interrupt to recover from hung condition.
 **/
static void i40e_detect_recover_hung_queue(int q_idx, struct i40e_vsi *vsi)
{
	struct i40e_ring *tx_ring = NULL;
	struct i40e_pf	*pf;
	u32 head, val, tx_pending_hw;
	int i;

	pf = vsi->back;

	/* now that we have an index, find the tx_ring struct */
	for (i = 0; i < vsi->num_queue_pairs; i++) {
		if (vsi->tx_rings[i] && vsi->tx_rings[i]->desc) {
			if (q_idx == vsi->tx_rings[i]->queue_index) {
				tx_ring = vsi->tx_rings[i];
				break;
			}
		}
	}

	if (!tx_ring)
		return;

	/* Read interrupt register */
	if (pf->flags & I40E_FLAG_MSIX_ENABLED)
		val = rd32(&pf->hw,
			   I40E_PFINT_DYN_CTLN(tx_ring->q_vector->v_idx +
					       tx_ring->vsi->base_vector - 1));
	else
		val = rd32(&pf->hw, I40E_PFINT_DYN_CTL0);

	head = i40e_get_head(tx_ring);

	tx_pending_hw = i40e_get_tx_pending(tx_ring, false);

	/* HW is done executing descriptors, updated HEAD write back,
	 * but SW hasn't processed those descriptors. If interrupt is
	 * not generated from this point ON, it could result into
	 * dev_watchdog detecting timeout on those netdev_queue,
	 * hence proactively trigger SW interrupt.
	 */
	if (tx_pending_hw && (!(val & I40E_PFINT_DYN_CTLN_INTENA_MASK))) {
		/* NAPI Poll didn't run and clear since it was set */
		if (test_and_clear_bit(I40E_Q_VECTOR_HUNG_DETECT,
				       &tx_ring->q_vector->hung_detected)) {
			netdev_info(vsi->netdev, "VSI_seid %d, Hung TX queue %d, tx_pending_hw: %d, NTC:0x%x, HWB: 0x%x, NTU: 0x%x, TAIL: 0x%x\n",
				    vsi->seid, q_idx, tx_pending_hw,
				    tx_ring->next_to_clean, head,
				    tx_ring->next_to_use,
				    readl(tx_ring->tail));
			netdev_info(vsi->netdev, "VSI_seid %d, Issuing force_wb for TX queue %d, Interrupt Reg: 0x%x\n",
				    vsi->seid, q_idx, val);
			i40e_force_wb(vsi, tx_ring->q_vector);
		} else {
			/* First Chance - detected possible hung */
			set_bit(I40E_Q_VECTOR_HUNG_DETECT,
				&tx_ring->q_vector->hung_detected);
		}
	}

	/* This is the case where we have interrupts missing,
	 * so the tx_pending in HW will most likely be 0, but we
	 * will have tx_pending in SW since the WB happened but the
	 * interrupt got lost.
	 */
	if ((!tx_pending_hw) && i40e_get_tx_pending(tx_ring, true) &&
	    (!(val & I40E_PFINT_DYN_CTLN_INTENA_MASK))) {
		if (napi_reschedule(&tx_ring->q_vector->napi))
			tx_ring->tx_stats.tx_lost_interrupt++;
	}
}

/**
 * i40e_detect_recover_hung - Function to detect and recover hung_queues
 * @pf:  pointer to PF struct
 *
 * LAN VSI has netdev and netdev has TX queues. This function is to check
 * each of those TX queues if they are hung, trigger recovery by issuing
 * SW interrupt.
 **/
static void i40e_detect_recover_hung(struct i40e_pf *pf)
{
	struct net_device *netdev;
	struct i40e_vsi *vsi;
	int i;

	/* Only for LAN VSI */
	vsi = pf->vsi[pf->lan_vsi];

	if (!vsi)
		return;

	/* Make sure, VSI state is not DOWN/RECOVERY_PENDING */
	if (test_bit(__I40E_DOWN, &vsi->back->state) ||
	    test_bit(__I40E_RESET_RECOVERY_PENDING, &vsi->back->state))
		return;

	/* Make sure type is MAIN VSI */
	if (vsi->type != I40E_VSI_MAIN)
		return;

	netdev = vsi->netdev;
	if (!netdev)
		return;

	/* Bail out if netif_carrier is not OK */
	if (!netif_carrier_ok(netdev))
		return;

	/* Go thru' TX queues for netdev */
	for (i = 0; i < netdev->num_tx_queues; i++) {
		struct netdev_queue *q;

		q = netdev_get_tx_queue(netdev, i);
		if (q)
			i40e_detect_recover_hung_queue(i, vsi);
	}
}

/**
 * i40e_get_iscsi_tc_map - Return TC map for iSCSI APP
 * @pf: pointer to PF
 *
 * Get TC map for ISCSI PF type that will include iSCSI TC
 * and LAN TC.
 **/
static u8 i40e_get_iscsi_tc_map(struct i40e_pf *pf)
{
	struct i40e_dcb_app_priority_table app;
	struct i40e_hw *hw = &pf->hw;
	u8 enabled_tc = 1; /* TC0 is always enabled */
	u8 tc, i;
	/* Get the iSCSI APP TLV */
	struct i40e_dcbx_config *dcbcfg = &hw->local_dcbx_config;

	for (i = 0; i < dcbcfg->numapps; i++) {
		app = dcbcfg->app[i];
		if (app.selector == I40E_APP_SEL_TCPIP &&
		    app.protocolid == I40E_APP_PROTOID_ISCSI) {
			tc = dcbcfg->etscfg.prioritytable[app.priority];
			enabled_tc |= BIT(tc);
			break;
		}
	}

	return enabled_tc;
}

/**
 * i40e_dcb_get_num_tc -  Get the number of TCs from DCBx config
 * @dcbcfg: the corresponding DCBx configuration structure
 *
 * Return the number of TCs from given DCBx configuration
 **/
static u8 i40e_dcb_get_num_tc(struct i40e_dcbx_config *dcbcfg)
{
	u8 num_tc = 0;
	int i;

	/* Scan the ETS Config Priority Table to find
	 * traffic class enabled for a given priority
	 * and use the traffic class index to get the
	 * number of traffic classes enabled
	 */
	for (i = 0; i < I40E_MAX_USER_PRIORITY; i++) {
		if (dcbcfg->etscfg.prioritytable[i] > num_tc)
			num_tc = dcbcfg->etscfg.prioritytable[i];
	}

	/* Traffic class index starts from zero so
	 * increment to return the actual count
	 */
	return num_tc + 1;
}

/**
 * i40e_dcb_get_enabled_tc - Get enabled traffic classes
 * @dcbcfg: the corresponding DCBx configuration structure
 *
 * Query the current DCB configuration and return the number of
 * traffic classes enabled from the given DCBX config
 **/
static u8 i40e_dcb_get_enabled_tc(struct i40e_dcbx_config *dcbcfg)
{
	u8 num_tc = i40e_dcb_get_num_tc(dcbcfg);
	u8 enabled_tc = 1;
	u8 i;

	for (i = 0; i < num_tc; i++)
		enabled_tc |= BIT(i);

	return enabled_tc;
}

/**
 * i40e_pf_get_num_tc - Get enabled traffic classes for PF
 * @pf: PF being queried
 *
 * Return number of traffic classes enabled for the given PF
 **/
static u8 i40e_pf_get_num_tc(struct i40e_pf *pf)
{
	struct i40e_hw *hw = &pf->hw;
	u8 i, enabled_tc;
	u8 num_tc = 0;
	struct i40e_dcbx_config *dcbcfg = &hw->local_dcbx_config;

	/* If DCB is not enabled then always in single TC */
	if (!(pf->flags & I40E_FLAG_DCB_ENABLED))
		return 1;

	/* SFP mode will be enabled for all TCs on port */
	if (!(pf->flags & I40E_FLAG_MFP_ENABLED))
		return i40e_dcb_get_num_tc(dcbcfg);

	/* MFP mode return count of enabled TCs for this PF */
	if (pf->hw.func_caps.iscsi)
		enabled_tc =  i40e_get_iscsi_tc_map(pf);
	else
		return 1; /* Only TC0 */

	/* At least have TC0 */
	enabled_tc = (enabled_tc ? enabled_tc : 0x1);
	for (i = 0; i < I40E_MAX_TRAFFIC_CLASS; i++) {
		if (enabled_tc & BIT(i))
			num_tc++;
	}
	return num_tc;
}

/**
 * i40e_pf_get_default_tc - Get bitmap for first enabled TC
 * @pf: PF being queried
 *
 * Return a bitmap for first enabled traffic class for this PF.
 **/
static u8 i40e_pf_get_default_tc(struct i40e_pf *pf)
{
	u8 enabled_tc = pf->hw.func_caps.enabled_tcmap;
	u8 i = 0;

	if (!enabled_tc)
		return 0x1; /* TC0 */

	/* Find the first enabled TC */
	for (i = 0; i < I40E_MAX_TRAFFIC_CLASS; i++) {
		if (enabled_tc & BIT(i))
			break;
	}

	return BIT(i);
}

/**
 * i40e_pf_get_pf_tc_map - Get bitmap for enabled traffic classes
 * @pf: PF being queried
 *
 * Return a bitmap for enabled traffic classes for this PF.
 **/
static u8 i40e_pf_get_tc_map(struct i40e_pf *pf)
{
	/* If DCB is not enabled for this PF then just return default TC */
	if (!(pf->flags & I40E_FLAG_DCB_ENABLED))
		return i40e_pf_get_default_tc(pf);

	/* SFP mode we want PF to be enabled for all TCs */
	if (!(pf->flags & I40E_FLAG_MFP_ENABLED))
		return i40e_dcb_get_enabled_tc(&pf->hw.local_dcbx_config);

	/* MFP enabled and iSCSI PF type */
	if (pf->hw.func_caps.iscsi)
		return i40e_get_iscsi_tc_map(pf);
	else
		return i40e_pf_get_default_tc(pf);
}

/**
 * i40e_vsi_get_bw_info - Query VSI BW Information
 * @vsi: the VSI being queried
 *
 * Returns 0 on success, negative value on failure
 **/
static int i40e_vsi_get_bw_info(struct i40e_vsi *vsi)
{
	struct i40e_aqc_query_vsi_ets_sla_config_resp bw_ets_config = {0};
	struct i40e_aqc_query_vsi_bw_config_resp bw_config = {0};
	struct i40e_pf *pf = vsi->back;
	struct i40e_hw *hw = &pf->hw;
	i40e_status ret;
	u32 tc_bw_max;
	int i;

	/* Get the VSI level BW configuration */
	ret = i40e_aq_query_vsi_bw_config(hw, vsi->seid, &bw_config, NULL);
	if (ret) {
		dev_info(&pf->pdev->dev,
			 "couldn't get PF vsi bw config, err %s aq_err %s\n",
			 i40e_stat_str(&pf->hw, ret),
			 i40e_aq_str(&pf->hw, pf->hw.aq.asq_last_status));
		return -EINVAL;
	}

	/* Get the VSI level BW configuration per TC */
	ret = i40e_aq_query_vsi_ets_sla_config(hw, vsi->seid, &bw_ets_config,
					       NULL);
	if (ret) {
		dev_info(&pf->pdev->dev,
			 "couldn't get PF vsi ets bw config, err %s aq_err %s\n",
			 i40e_stat_str(&pf->hw, ret),
			 i40e_aq_str(&pf->hw, pf->hw.aq.asq_last_status));
		return -EINVAL;
	}

	if (bw_config.tc_valid_bits != bw_ets_config.tc_valid_bits) {
		dev_info(&pf->pdev->dev,
			 "Enabled TCs mismatch from querying VSI BW info 0x%08x 0x%08x\n",
			 bw_config.tc_valid_bits,
			 bw_ets_config.tc_valid_bits);
		/* Still continuing */
	}

	vsi->bw_limit = le16_to_cpu(bw_config.port_bw_limit);
	vsi->bw_max_quanta = bw_config.max_bw;
	tc_bw_max = le16_to_cpu(bw_ets_config.tc_bw_max[0]) |
		    (le16_to_cpu(bw_ets_config.tc_bw_max[1]) << 16);
	for (i = 0; i < I40E_MAX_TRAFFIC_CLASS; i++) {
		vsi->bw_ets_share_credits[i] = bw_ets_config.share_credits[i];
		vsi->bw_ets_limit_credits[i] =
					le16_to_cpu(bw_ets_config.credits[i]);
		/* 3 bits out of 4 for each TC */
		vsi->bw_ets_max_quanta[i] = (u8)((tc_bw_max >> (i*4)) & 0x7);
	}

	return 0;
}

/**
 * i40e_vsi_configure_bw_alloc - Configure VSI BW allocation per TC
 * @vsi: the VSI being configured
 * @enabled_tc: TC bitmap
 * @bw_credits: BW shared credits per TC
 *
 * Returns 0 on success, negative value on failure
 **/
static int i40e_vsi_configure_bw_alloc(struct i40e_vsi *vsi, u8 enabled_tc,
				       u8 *bw_share)
{
	struct i40e_aqc_configure_vsi_tc_bw_data bw_data;
	i40e_status ret;
	int i;

	bw_data.tc_valid_bits = enabled_tc;
	for (i = 0; i < I40E_MAX_TRAFFIC_CLASS; i++)
		bw_data.tc_bw_credits[i] = bw_share[i];

	ret = i40e_aq_config_vsi_tc_bw(&vsi->back->hw, vsi->seid, &bw_data,
				       NULL);
	if (ret) {
		dev_info(&vsi->back->pdev->dev,
			 "AQ command Config VSI BW allocation per TC failed = %d\n",
			 vsi->back->hw.aq.asq_last_status);
		return -EINVAL;
	}

	for (i = 0; i < I40E_MAX_TRAFFIC_CLASS; i++)
		vsi->info.qs_handle[i] = bw_data.qs_handles[i];

	return 0;
}

/**
 * i40e_vsi_config_netdev_tc - Setup the netdev TC configuration
 * @vsi: the VSI being configured
 * @enabled_tc: TC map to be enabled
 *
 **/
static void i40e_vsi_config_netdev_tc(struct i40e_vsi *vsi, u8 enabled_tc)
{
	struct net_device *netdev = vsi->netdev;
	struct i40e_pf *pf = vsi->back;
	struct i40e_hw *hw = &pf->hw;
	u8 netdev_tc = 0;
	int i;
	struct i40e_dcbx_config *dcbcfg = &hw->local_dcbx_config;

	if (!netdev)
		return;

	if (!enabled_tc) {
		netdev_reset_tc(netdev);
		return;
	}

	/* Set up actual enabled TCs on the VSI */
	if (netdev_set_num_tc(netdev, vsi->tc_config.numtc))
		return;

	/* set per TC queues for the VSI */
	for (i = 0; i < I40E_MAX_TRAFFIC_CLASS; i++) {
		/* Only set TC queues for enabled tcs
		 *
		 * e.g. For a VSI that has TC0 and TC3 enabled the
		 * enabled_tc bitmap would be 0x00001001; the driver
		 * will set the numtc for netdev as 2 that will be
		 * referenced by the netdev layer as TC 0 and 1.
		 */
		if (vsi->tc_config.enabled_tc & BIT(i))
			netdev_set_tc_queue(netdev,
					vsi->tc_config.tc_info[i].netdev_tc,
					vsi->tc_config.tc_info[i].qcount,
					vsi->tc_config.tc_info[i].qoffset);
	}

	/* Assign UP2TC map for the VSI */
	for (i = 0; i < I40E_MAX_USER_PRIORITY; i++) {
		/* Get the actual TC# for the UP */
		u8 ets_tc = dcbcfg->etscfg.prioritytable[i];
		/* Get the mapped netdev TC# for the UP */
		netdev_tc =  vsi->tc_config.tc_info[ets_tc].netdev_tc;
		netdev_set_prio_tc_map(netdev, i, netdev_tc);
	}
}

/**
 * i40e_vsi_update_queue_map - Update our copy of VSi info with new queue map
 * @vsi: the VSI being configured
 * @ctxt: the ctxt buffer returned from AQ VSI update param command
 **/
static void i40e_vsi_update_queue_map(struct i40e_vsi *vsi,
				      struct i40e_vsi_context *ctxt)
{
	/* copy just the sections touched not the entire info
	 * since not all sections are valid as returned by
	 * update vsi params
	 */
	vsi->info.mapping_flags = ctxt->info.mapping_flags;
	memcpy(&vsi->info.queue_mapping,
	       &ctxt->info.queue_mapping, sizeof(vsi->info.queue_mapping));
	memcpy(&vsi->info.tc_mapping, ctxt->info.tc_mapping,
	       sizeof(vsi->info.tc_mapping));
}

/**
 * i40e_vsi_config_tc - Configure VSI Tx Scheduler for given TC map
 * @vsi: VSI to be configured
 * @enabled_tc: TC bitmap
 *
 * This configures a particular VSI for TCs that are mapped to the
 * given TC bitmap. It uses default bandwidth share for TCs across
 * VSIs to configure TC for a particular VSI.
 *
 * NOTE:
 * It is expected that the VSI queues have been quisced before calling
 * this function.
 **/
static int i40e_vsi_config_tc(struct i40e_vsi *vsi, u8 enabled_tc)
{
	u8 bw_share[I40E_MAX_TRAFFIC_CLASS] = {0};
	struct i40e_vsi_context ctxt;
	int ret = 0;
	int i;

	/* Check if enabled_tc is same as existing or new TCs */
	if (vsi->tc_config.enabled_tc == enabled_tc)
		return ret;

	/* Enable ETS TCs with equal BW Share for now across all VSIs */
	for (i = 0; i < I40E_MAX_TRAFFIC_CLASS; i++) {
		if (enabled_tc & BIT(i))
			bw_share[i] = 1;
	}

	ret = i40e_vsi_configure_bw_alloc(vsi, enabled_tc, bw_share);
	if (ret) {
		dev_info(&vsi->back->pdev->dev,
			 "Failed configuring TC map %d for VSI %d\n",
			 enabled_tc, vsi->seid);
		goto out;
	}

	/* Update Queue Pairs Mapping for currently enabled UPs */
	ctxt.seid = vsi->seid;
	ctxt.pf_num = vsi->back->hw.pf_id;
	ctxt.vf_num = 0;
	ctxt.uplink_seid = vsi->uplink_seid;
	ctxt.info = vsi->info;
	i40e_vsi_setup_queue_map(vsi, &ctxt, enabled_tc, false);

	if (vsi->back->flags & I40E_FLAG_IWARP_ENABLED) {
		ctxt.info.valid_sections |=
				cpu_to_le16(I40E_AQ_VSI_PROP_QUEUE_OPT_VALID);
		ctxt.info.queueing_opt_flags |= I40E_AQ_VSI_QUE_OPT_TCP_ENA;
	}

	/* Update the VSI after updating the VSI queue-mapping information */
	ret = i40e_aq_update_vsi_params(&vsi->back->hw, &ctxt, NULL);
	if (ret) {
		dev_info(&vsi->back->pdev->dev,
			 "Update vsi tc config failed, err %s aq_err %s\n",
			 i40e_stat_str(&vsi->back->hw, ret),
			 i40e_aq_str(&vsi->back->hw,
				     vsi->back->hw.aq.asq_last_status));
		goto out;
	}
	/* update the local VSI info with updated queue map */
	i40e_vsi_update_queue_map(vsi, &ctxt);
	vsi->info.valid_sections = 0;

	/* Update current VSI BW information */
	ret = i40e_vsi_get_bw_info(vsi);
	if (ret) {
		dev_info(&vsi->back->pdev->dev,
			 "Failed updating vsi bw info, err %s aq_err %s\n",
			 i40e_stat_str(&vsi->back->hw, ret),
			 i40e_aq_str(&vsi->back->hw,
				     vsi->back->hw.aq.asq_last_status));
		goto out;
	}

	/* Update the netdev TC setup */
	i40e_vsi_config_netdev_tc(vsi, enabled_tc);
out:
	return ret;
}

/**
 * i40e_veb_config_tc - Configure TCs for given VEB
 * @veb: given VEB
 * @enabled_tc: TC bitmap
 *
 * Configures given TC bitmap for VEB (switching) element
 **/
int i40e_veb_config_tc(struct i40e_veb *veb, u8 enabled_tc)
{
	struct i40e_aqc_configure_switching_comp_bw_config_data bw_data = {0};
	struct i40e_pf *pf = veb->pf;
	int ret = 0;
	int i;

	/* No TCs or already enabled TCs just return */
	if (!enabled_tc || veb->enabled_tc == enabled_tc)
		return ret;

	bw_data.tc_valid_bits = enabled_tc;
	/* bw_data.absolute_credits is not set (relative) */

	/* Enable ETS TCs with equal BW Share for now */
	for (i = 0; i < I40E_MAX_TRAFFIC_CLASS; i++) {
		if (enabled_tc & BIT(i))
			bw_data.tc_bw_share_credits[i] = 1;
	}

	ret = i40e_aq_config_switch_comp_bw_config(&pf->hw, veb->seid,
						   &bw_data, NULL);
	if (ret) {
		dev_info(&pf->pdev->dev,
			 "VEB bw config failed, err %s aq_err %s\n",
			 i40e_stat_str(&pf->hw, ret),
			 i40e_aq_str(&pf->hw, pf->hw.aq.asq_last_status));
		goto out;
	}

	/* Update the BW information */
	ret = i40e_veb_get_bw_info(veb);
	if (ret) {
		dev_info(&pf->pdev->dev,
			 "Failed getting veb bw config, err %s aq_err %s\n",
			 i40e_stat_str(&pf->hw, ret),
			 i40e_aq_str(&pf->hw, pf->hw.aq.asq_last_status));
	}

out:
	return ret;
}

#ifdef CONFIG_I40E_DCB
/**
 * i40e_dcb_reconfigure - Reconfigure all VEBs and VSIs
 * @pf: PF struct
 *
 * Reconfigure VEB/VSIs on a given PF; it is assumed that
 * the caller would've quiesce all the VSIs before calling
 * this function
 **/
static void i40e_dcb_reconfigure(struct i40e_pf *pf)
{
	u8 tc_map = 0;
	int ret;
	u8 v;

	/* Enable the TCs available on PF to all VEBs */
	tc_map = i40e_pf_get_tc_map(pf);
	for (v = 0; v < I40E_MAX_VEB; v++) {
		if (!pf->veb[v])
			continue;
		ret = i40e_veb_config_tc(pf->veb[v], tc_map);
		if (ret) {
			dev_info(&pf->pdev->dev,
				 "Failed configuring TC for VEB seid=%d\n",
				 pf->veb[v]->seid);
			/* Will try to configure as many components */
		}
	}

	/* Update each VSI */
	for (v = 0; v < pf->num_alloc_vsi; v++) {
		if (!pf->vsi[v])
			continue;

		/* - Enable all TCs for the LAN VSI
#ifdef I40E_FCOE
		 * - For FCoE VSI only enable the TC configured
		 *   as per the APP TLV
#endif
		 * - For all others keep them at TC0 for now
		 */
		if (v == pf->lan_vsi)
			tc_map = i40e_pf_get_tc_map(pf);
		else
			tc_map = i40e_pf_get_default_tc(pf);
#ifdef I40E_FCOE
		if (pf->vsi[v]->type == I40E_VSI_FCOE)
			tc_map = i40e_get_fcoe_tc_map(pf);
#endif /* #ifdef I40E_FCOE */

		ret = i40e_vsi_config_tc(pf->vsi[v], tc_map);
		if (ret) {
			dev_info(&pf->pdev->dev,
				 "Failed configuring TC for VSI seid=%d\n",
				 pf->vsi[v]->seid);
			/* Will try to configure as many components */
		} else {
			/* Re-configure VSI vectors based on updated TC map */
			i40e_vsi_map_rings_to_vectors(pf->vsi[v]);
			if (pf->vsi[v]->netdev)
				i40e_dcbnl_set_all(pf->vsi[v]);
		}
		i40e_notify_client_of_l2_param_changes(pf->vsi[v]);
	}
}

/**
 * i40e_resume_port_tx - Resume port Tx
 * @pf: PF struct
 *
 * Resume a port's Tx and issue a PF reset in case of failure to
 * resume.
 **/
static int i40e_resume_port_tx(struct i40e_pf *pf)
{
	struct i40e_hw *hw = &pf->hw;
	int ret;

	ret = i40e_aq_resume_port_tx(hw, NULL);
	if (ret) {
		dev_info(&pf->pdev->dev,
			 "Resume Port Tx failed, err %s aq_err %s\n",
			  i40e_stat_str(&pf->hw, ret),
			  i40e_aq_str(&pf->hw, pf->hw.aq.asq_last_status));
		/* Schedule PF reset to recover */
		set_bit(__I40E_PF_RESET_REQUESTED, &pf->state);
		i40e_service_event_schedule(pf);
	}

	return ret;
}

/**
 * i40e_init_pf_dcb - Initialize DCB configuration
 * @pf: PF being configured
 *
 * Query the current DCB configuration and cache it
 * in the hardware structure
 **/
static int i40e_init_pf_dcb(struct i40e_pf *pf)
{
	struct i40e_hw *hw = &pf->hw;
	int err = 0;

	/* Do not enable DCB for SW1 and SW2 images even if the FW is capable */
	if (pf->flags & I40E_FLAG_NO_DCB_SUPPORT)
		goto out;

	/* Get the initial DCB configuration */
	err = i40e_init_dcb(hw);
	if (!err) {
		/* Device/Function is not DCBX capable */
		if ((!hw->func_caps.dcb) ||
		    (hw->dcbx_status == I40E_DCBX_STATUS_DISABLED)) {
			dev_info(&pf->pdev->dev,
				 "DCBX offload is not supported or is disabled for this PF.\n");

			if (pf->flags & I40E_FLAG_MFP_ENABLED)
				goto out;

		} else {
			/* When status is not DISABLED then DCBX in FW */
			pf->dcbx_cap = DCB_CAP_DCBX_LLD_MANAGED |
				       DCB_CAP_DCBX_VER_IEEE;

			pf->flags |= I40E_FLAG_DCB_CAPABLE;
			/* Enable DCB tagging only when more than one TC */
			if (i40e_dcb_get_num_tc(&hw->local_dcbx_config) > 1)
				pf->flags |= I40E_FLAG_DCB_ENABLED;
			dev_dbg(&pf->pdev->dev,
				"DCBX offload is supported for this PF.\n");
		}
	} else {
		dev_info(&pf->pdev->dev,
			 "Query for DCB configuration failed, err %s aq_err %s\n",
			 i40e_stat_str(&pf->hw, err),
			 i40e_aq_str(&pf->hw, pf->hw.aq.asq_last_status));
	}

out:
	return err;
}
#endif /* CONFIG_I40E_DCB */
#define SPEED_SIZE 14
#define FC_SIZE 8
/**
 * i40e_print_link_message - print link up or down
 * @vsi: the VSI for which link needs a message
 */
void i40e_print_link_message(struct i40e_vsi *vsi, bool isup)
{
	char *speed = "Unknown";
	char *fc = "Unknown";

	if (vsi->current_isup == isup)
		return;
	vsi->current_isup = isup;
	if (!isup) {
		netdev_info(vsi->netdev, "NIC Link is Down\n");
		return;
	}

	/* Warn user if link speed on NPAR enabled partition is not at
	 * least 10GB
	 */
	if (vsi->back->hw.func_caps.npar_enable &&
	    (vsi->back->hw.phy.link_info.link_speed == I40E_LINK_SPEED_1GB ||
	     vsi->back->hw.phy.link_info.link_speed == I40E_LINK_SPEED_100MB))
		netdev_warn(vsi->netdev,
			    "The partition detected link speed that is less than 10Gbps\n");

	switch (vsi->back->hw.phy.link_info.link_speed) {
	case I40E_LINK_SPEED_40GB:
		speed = "40 G";
		break;
	case I40E_LINK_SPEED_20GB:
		speed = "20 G";
		break;
	case I40E_LINK_SPEED_10GB:
		speed = "10 G";
		break;
	case I40E_LINK_SPEED_1GB:
		speed = "1000 M";
		break;
	case I40E_LINK_SPEED_100MB:
		speed = "100 M";
		break;
	default:
		break;
	}

	switch (vsi->back->hw.fc.current_mode) {
	case I40E_FC_FULL:
		fc = "RX/TX";
		break;
	case I40E_FC_TX_PAUSE:
		fc = "TX";
		break;
	case I40E_FC_RX_PAUSE:
		fc = "RX";
		break;
	default:
		fc = "None";
		break;
	}

	netdev_info(vsi->netdev, "NIC Link is Up %sbps Full Duplex, Flow Control: %s\n",
		    speed, fc);
}

/**
 * i40e_up_complete - Finish the last steps of bringing up a connection
 * @vsi: the VSI being configured
 **/
static int i40e_up_complete(struct i40e_vsi *vsi)
{
	struct i40e_pf *pf = vsi->back;
	int err;

	if (pf->flags & I40E_FLAG_MSIX_ENABLED)
		i40e_vsi_configure_msix(vsi);
	else
		i40e_configure_msi_and_legacy(vsi);

	/* start rings */
	err = i40e_vsi_control_rings(vsi, true);
	if (err)
		return err;

	clear_bit(__I40E_DOWN, &vsi->state);
	i40e_napi_enable_all(vsi);
	i40e_vsi_enable_irq(vsi);

	if ((pf->hw.phy.link_info.link_info & I40E_AQ_LINK_UP) &&
	    (vsi->netdev)) {
		i40e_print_link_message(vsi, true);
		netif_tx_start_all_queues(vsi->netdev);
		netif_carrier_on(vsi->netdev);
	} else if (vsi->netdev) {
		i40e_print_link_message(vsi, false);
		/* need to check for qualified module here*/
		if ((pf->hw.phy.link_info.link_info &
			I40E_AQ_MEDIA_AVAILABLE) &&
		    (!(pf->hw.phy.link_info.an_info &
			I40E_AQ_QUALIFIED_MODULE)))
			netdev_err(vsi->netdev,
				   "the driver failed to link because an unqualified module was detected.");
	}

	/* replay FDIR SB filters */
	if (vsi->type == I40E_VSI_FDIR) {
		/* reset fd counters */
		pf->fd_add_err = pf->fd_atr_cnt = 0;
		if (pf->fd_tcp_rule > 0) {
			pf->flags &= ~I40E_FLAG_FD_ATR_ENABLED;
			if (I40E_DEBUG_FD & pf->hw.debug_mask)
				dev_info(&pf->pdev->dev, "Forcing ATR off, sideband rules for TCP/IPv4 exist\n");
			pf->fd_tcp_rule = 0;
		}
		i40e_fdir_filter_restore(vsi);
	}

	/* On the next run of the service_task, notify any clients of the new
	 * opened netdev
	 */
	pf->flags |= I40E_FLAG_SERVICE_CLIENT_REQUESTED;
	i40e_service_event_schedule(pf);

	return 0;
}

/**
 * i40e_vsi_reinit_locked - Reset the VSI
 * @vsi: the VSI being configured
 *
 * Rebuild the ring structs after some configuration
 * has changed, e.g. MTU size.
 **/
static void i40e_vsi_reinit_locked(struct i40e_vsi *vsi)
{
	struct i40e_pf *pf = vsi->back;

	WARN_ON(in_interrupt());
	while (test_and_set_bit(__I40E_CONFIG_BUSY, &pf->state))
		usleep_range(1000, 2000);
	i40e_down(vsi);

	/* Give a VF some time to respond to the reset.  The
	 * two second wait is based upon the watchdog cycle in
	 * the VF driver.
	 */
	if (vsi->type == I40E_VSI_SRIOV)
		msleep(2000);
	i40e_up(vsi);
	clear_bit(__I40E_CONFIG_BUSY, &pf->state);
}

/**
 * i40e_up - Bring the connection back up after being down
 * @vsi: the VSI being configured
 **/
int i40e_up(struct i40e_vsi *vsi)
{
	int err;

	err = i40e_vsi_configure(vsi);
	if (!err)
		err = i40e_up_complete(vsi);

	return err;
}

/**
 * i40e_down - Shutdown the connection processing
 * @vsi: the VSI being stopped
 **/
void i40e_down(struct i40e_vsi *vsi)
{
	int i;

	/* It is assumed that the caller of this function
	 * sets the vsi->state __I40E_DOWN bit.
	 */
	if (vsi->netdev) {
		netif_carrier_off(vsi->netdev);
		netif_tx_disable(vsi->netdev);
	}
	i40e_vsi_disable_irq(vsi);
	i40e_vsi_control_rings(vsi, false);
	i40e_napi_disable_all(vsi);

	for (i = 0; i < vsi->num_queue_pairs; i++) {
		i40e_clean_tx_ring(vsi->tx_rings[i]);
		i40e_clean_rx_ring(vsi->rx_rings[i]);
	}
}

/**
 * i40e_setup_tc - configure multiple traffic classes
 * @netdev: net device to configure
 * @tc: number of traffic classes to enable
 **/
static int i40e_setup_tc(struct net_device *netdev, u8 tc)
{
	struct i40e_netdev_priv *np = netdev_priv(netdev);
	struct i40e_vsi *vsi = np->vsi;
	struct i40e_pf *pf = vsi->back;
	u8 enabled_tc = 0;
	int ret = -EINVAL;
	int i;

	/* Check if DCB enabled to continue */
	if (!(pf->flags & I40E_FLAG_DCB_ENABLED)) {
		netdev_info(netdev, "DCB is not enabled for adapter\n");
		goto exit;
	}

	/* Check if MFP enabled */
	if (pf->flags & I40E_FLAG_MFP_ENABLED) {
		netdev_info(netdev, "Configuring TC not supported in MFP mode\n");
		goto exit;
	}

	/* Check whether tc count is within enabled limit */
	if (tc > i40e_pf_get_num_tc(pf)) {
		netdev_info(netdev, "TC count greater than enabled on link for adapter\n");
		goto exit;
	}

	/* Generate TC map for number of tc requested */
	for (i = 0; i < tc; i++)
		enabled_tc |= BIT(i);

	/* Requesting same TC configuration as already enabled */
	if (enabled_tc == vsi->tc_config.enabled_tc)
		return 0;

	/* Quiesce VSI queues */
	i40e_quiesce_vsi(vsi);

	/* Configure VSI for enabled TCs */
	ret = i40e_vsi_config_tc(vsi, enabled_tc);
	if (ret) {
		netdev_info(netdev, "Failed configuring TC for VSI seid=%d\n",
			    vsi->seid);
		goto exit;
	}

	/* Unquiesce VSI */
	i40e_unquiesce_vsi(vsi);

exit:
	return ret;
}

#ifdef I40E_FCOE
int __i40e_setup_tc(struct net_device *netdev, u32 handle, __be16 proto,
		    struct tc_to_netdev *tc)
#else
static int __i40e_setup_tc(struct net_device *netdev, u32 handle, __be16 proto,
			   struct tc_to_netdev *tc)
#endif
{
	if (handle != TC_H_ROOT || tc->type != TC_SETUP_MQPRIO)
		return -EINVAL;
	return i40e_setup_tc(netdev, tc->tc);
}

/**
 * i40e_open - Called when a network interface is made active
 * @netdev: network interface device structure
 *
 * The open entry point is called when a network interface is made
 * active by the system (IFF_UP).  At this point all resources needed
 * for transmit and receive operations are allocated, the interrupt
 * handler is registered with the OS, the netdev watchdog subtask is
 * enabled, and the stack is notified that the interface is ready.
 *
 * Returns 0 on success, negative value on failure
 **/
int i40e_open(struct net_device *netdev)
{
	struct i40e_netdev_priv *np = netdev_priv(netdev);
	struct i40e_vsi *vsi = np->vsi;
	struct i40e_pf *pf = vsi->back;
	int err;

	/* disallow open during test or if eeprom is broken */
	if (test_bit(__I40E_TESTING, &pf->state) ||
	    test_bit(__I40E_BAD_EEPROM, &pf->state))
		return -EBUSY;

	netif_carrier_off(netdev);

	err = i40e_vsi_open(vsi);
	if (err)
		return err;

	/* configure global TSO hardware offload settings */
	wr32(&pf->hw, I40E_GLLAN_TSOMSK_F, be32_to_cpu(TCP_FLAG_PSH |
						       TCP_FLAG_FIN) >> 16);
	wr32(&pf->hw, I40E_GLLAN_TSOMSK_M, be32_to_cpu(TCP_FLAG_PSH |
						       TCP_FLAG_FIN |
						       TCP_FLAG_CWR) >> 16);
	wr32(&pf->hw, I40E_GLLAN_TSOMSK_L, be32_to_cpu(TCP_FLAG_CWR) >> 16);

#ifdef CONFIG_I40E_VXLAN
	vxlan_get_rx_port(netdev);
#endif
#ifdef CONFIG_I40E_GENEVE
	if (pf->flags & I40E_FLAG_GENEVE_OFFLOAD_CAPABLE)
		geneve_get_rx_port(netdev);
#endif

	i40e_notify_client_of_netdev_open(vsi);

	return 0;
}

/**
 * i40e_vsi_open -
 * @vsi: the VSI to open
 *
 * Finish initialization of the VSI.
 *
 * Returns 0 on success, negative value on failure
 **/
int i40e_vsi_open(struct i40e_vsi *vsi)
{
	struct i40e_pf *pf = vsi->back;
	char int_name[I40E_INT_NAME_STR_LEN];
	int err;

	/* allocate descriptors */
	err = i40e_vsi_setup_tx_resources(vsi);
	if (err)
		goto err_setup_tx;
	err = i40e_vsi_setup_rx_resources(vsi);
	if (err)
		goto err_setup_rx;

	err = i40e_vsi_configure(vsi);
	if (err)
		goto err_setup_rx;

	if (vsi->netdev) {
		snprintf(int_name, sizeof(int_name) - 1, "%s-%s",
			 dev_driver_string(&pf->pdev->dev), vsi->netdev->name);
		err = i40e_vsi_request_irq(vsi, int_name);
		if (err)
			goto err_setup_rx;

		/* Notify the stack of the actual queue counts. */
		err = netif_set_real_num_tx_queues(vsi->netdev,
						   vsi->num_queue_pairs);
		if (err)
			goto err_set_queues;

		err = netif_set_real_num_rx_queues(vsi->netdev,
						   vsi->num_queue_pairs);
		if (err)
			goto err_set_queues;

	} else if (vsi->type == I40E_VSI_FDIR) {
		snprintf(int_name, sizeof(int_name) - 1, "%s-%s:fdir",
			 dev_driver_string(&pf->pdev->dev),
			 dev_name(&pf->pdev->dev));
		err = i40e_vsi_request_irq(vsi, int_name);

	} else {
		err = -EINVAL;
		goto err_setup_rx;
	}

	err = i40e_up_complete(vsi);
	if (err)
		goto err_up_complete;

	return 0;

err_up_complete:
	i40e_down(vsi);
err_set_queues:
	i40e_vsi_free_irq(vsi);
err_setup_rx:
	i40e_vsi_free_rx_resources(vsi);
err_setup_tx:
	i40e_vsi_free_tx_resources(vsi);
	if (vsi == pf->vsi[pf->lan_vsi])
		i40e_do_reset(pf, BIT_ULL(__I40E_PF_RESET_REQUESTED));

	return err;
}

/**
 * i40e_fdir_filter_exit - Cleans up the Flow Director accounting
 * @pf: Pointer to PF
 *
 * This function destroys the hlist where all the Flow Director
 * filters were saved.
 **/
static void i40e_fdir_filter_exit(struct i40e_pf *pf)
{
	struct i40e_fdir_filter *filter;
	struct hlist_node *node2;

	hlist_for_each_entry_safe(filter, node2,
				  &pf->fdir_filter_list, fdir_node) {
		hlist_del(&filter->fdir_node);
		kfree(filter);
	}
	pf->fdir_pf_active_filters = 0;
}

/**
 * i40e_close - Disables a network interface
 * @netdev: network interface device structure
 *
 * The close entry point is called when an interface is de-activated
 * by the OS.  The hardware is still under the driver's control, but
 * this netdev interface is disabled.
 *
 * Returns 0, this is not allowed to fail
 **/
int i40e_close(struct net_device *netdev)
{
	struct i40e_netdev_priv *np = netdev_priv(netdev);
	struct i40e_vsi *vsi = np->vsi;

	i40e_vsi_close(vsi);

	return 0;
}

/**
 * i40e_do_reset - Start a PF or Core Reset sequence
 * @pf: board private structure
 * @reset_flags: which reset is requested
 *
 * The essential difference in resets is that the PF Reset
 * doesn't clear the packet buffers, doesn't reset the PE
 * firmware, and doesn't bother the other PFs on the chip.
 **/
void i40e_do_reset(struct i40e_pf *pf, u32 reset_flags)
{
	u32 val;

	WARN_ON(in_interrupt());


	/* do the biggest reset indicated */
	if (reset_flags & BIT_ULL(__I40E_GLOBAL_RESET_REQUESTED)) {

		/* Request a Global Reset
		 *
		 * This will start the chip's countdown to the actual full
		 * chip reset event, and a warning interrupt to be sent
		 * to all PFs, including the requestor.  Our handler
		 * for the warning interrupt will deal with the shutdown
		 * and recovery of the switch setup.
		 */
		dev_dbg(&pf->pdev->dev, "GlobalR requested\n");
		val = rd32(&pf->hw, I40E_GLGEN_RTRIG);
		val |= I40E_GLGEN_RTRIG_GLOBR_MASK;
		wr32(&pf->hw, I40E_GLGEN_RTRIG, val);

	} else if (reset_flags & BIT_ULL(__I40E_CORE_RESET_REQUESTED)) {

		/* Request a Core Reset
		 *
		 * Same as Global Reset, except does *not* include the MAC/PHY
		 */
		dev_dbg(&pf->pdev->dev, "CoreR requested\n");
		val = rd32(&pf->hw, I40E_GLGEN_RTRIG);
		val |= I40E_GLGEN_RTRIG_CORER_MASK;
		wr32(&pf->hw, I40E_GLGEN_RTRIG, val);
		i40e_flush(&pf->hw);

	} else if (reset_flags & BIT_ULL(__I40E_PF_RESET_REQUESTED)) {

		/* Request a PF Reset
		 *
		 * Resets only the PF-specific registers
		 *
		 * This goes directly to the tear-down and rebuild of
		 * the switch, since we need to do all the recovery as
		 * for the Core Reset.
		 */
		dev_dbg(&pf->pdev->dev, "PFR requested\n");
		i40e_handle_reset_warning(pf);

	} else if (reset_flags & BIT_ULL(__I40E_REINIT_REQUESTED)) {
		int v;

		/* Find the VSI(s) that requested a re-init */
		dev_info(&pf->pdev->dev,
			 "VSI reinit requested\n");
		for (v = 0; v < pf->num_alloc_vsi; v++) {
			struct i40e_vsi *vsi = pf->vsi[v];

			if (vsi != NULL &&
			    test_bit(__I40E_REINIT_REQUESTED, &vsi->state)) {
				i40e_vsi_reinit_locked(pf->vsi[v]);
				clear_bit(__I40E_REINIT_REQUESTED, &vsi->state);
			}
		}
	} else if (reset_flags & BIT_ULL(__I40E_DOWN_REQUESTED)) {
		int v;

		/* Find the VSI(s) that needs to be brought down */
		dev_info(&pf->pdev->dev, "VSI down requested\n");
		for (v = 0; v < pf->num_alloc_vsi; v++) {
			struct i40e_vsi *vsi = pf->vsi[v];

			if (vsi != NULL &&
			    test_bit(__I40E_DOWN_REQUESTED, &vsi->state)) {
				set_bit(__I40E_DOWN, &vsi->state);
				i40e_down(vsi);
				clear_bit(__I40E_DOWN_REQUESTED, &vsi->state);
			}
		}
	} else {
		dev_info(&pf->pdev->dev,
			 "bad reset request 0x%08x\n", reset_flags);
	}
}

#ifdef CONFIG_I40E_DCB
/**
 * i40e_dcb_need_reconfig - Check if DCB needs reconfig
 * @pf: board private structure
 * @old_cfg: current DCB config
 * @new_cfg: new DCB config
 **/
bool i40e_dcb_need_reconfig(struct i40e_pf *pf,
			    struct i40e_dcbx_config *old_cfg,
			    struct i40e_dcbx_config *new_cfg)
{
	bool need_reconfig = false;

	/* Check if ETS configuration has changed */
	if (memcmp(&new_cfg->etscfg,
		   &old_cfg->etscfg,
		   sizeof(new_cfg->etscfg))) {
		/* If Priority Table has changed reconfig is needed */
		if (memcmp(&new_cfg->etscfg.prioritytable,
			   &old_cfg->etscfg.prioritytable,
			   sizeof(new_cfg->etscfg.prioritytable))) {
			need_reconfig = true;
			dev_dbg(&pf->pdev->dev, "ETS UP2TC changed.\n");
		}

		if (memcmp(&new_cfg->etscfg.tcbwtable,
			   &old_cfg->etscfg.tcbwtable,
			   sizeof(new_cfg->etscfg.tcbwtable)))
			dev_dbg(&pf->pdev->dev, "ETS TC BW Table changed.\n");

		if (memcmp(&new_cfg->etscfg.tsatable,
			   &old_cfg->etscfg.tsatable,
			   sizeof(new_cfg->etscfg.tsatable)))
			dev_dbg(&pf->pdev->dev, "ETS TSA Table changed.\n");
	}

	/* Check if PFC configuration has changed */
	if (memcmp(&new_cfg->pfc,
		   &old_cfg->pfc,
		   sizeof(new_cfg->pfc))) {
		need_reconfig = true;
		dev_dbg(&pf->pdev->dev, "PFC config change detected.\n");
	}

	/* Check if APP Table has changed */
	if (memcmp(&new_cfg->app,
		   &old_cfg->app,
		   sizeof(new_cfg->app))) {
		need_reconfig = true;
		dev_dbg(&pf->pdev->dev, "APP Table change detected.\n");
	}

	dev_dbg(&pf->pdev->dev, "dcb need_reconfig=%d\n", need_reconfig);
	return need_reconfig;
}

/**
 * i40e_handle_lldp_event - Handle LLDP Change MIB event
 * @pf: board private structure
 * @e: event info posted on ARQ
 **/
static int i40e_handle_lldp_event(struct i40e_pf *pf,
				  struct i40e_arq_event_info *e)
{
	struct i40e_aqc_lldp_get_mib *mib =
		(struct i40e_aqc_lldp_get_mib *)&e->desc.params.raw;
	struct i40e_hw *hw = &pf->hw;
	struct i40e_dcbx_config tmp_dcbx_cfg;
	bool need_reconfig = false;
	int ret = 0;
	u8 type;

	/* Not DCB capable or capability disabled */
	if (!(pf->flags & I40E_FLAG_DCB_CAPABLE))
		return ret;

	/* Ignore if event is not for Nearest Bridge */
	type = ((mib->type >> I40E_AQ_LLDP_BRIDGE_TYPE_SHIFT)
		& I40E_AQ_LLDP_BRIDGE_TYPE_MASK);
	dev_dbg(&pf->pdev->dev, "LLDP event mib bridge type 0x%x\n", type);
	if (type != I40E_AQ_LLDP_BRIDGE_TYPE_NEAREST_BRIDGE)
		return ret;

	/* Check MIB Type and return if event for Remote MIB update */
	type = mib->type & I40E_AQ_LLDP_MIB_TYPE_MASK;
	dev_dbg(&pf->pdev->dev,
		"LLDP event mib type %s\n", type ? "remote" : "local");
	if (type == I40E_AQ_LLDP_MIB_REMOTE) {
		/* Update the remote cached instance and return */
		ret = i40e_aq_get_dcb_config(hw, I40E_AQ_LLDP_MIB_REMOTE,
				I40E_AQ_LLDP_BRIDGE_TYPE_NEAREST_BRIDGE,
				&hw->remote_dcbx_config);
		goto exit;
	}

	/* Store the old configuration */
	tmp_dcbx_cfg = hw->local_dcbx_config;

	/* Reset the old DCBx configuration data */
	memset(&hw->local_dcbx_config, 0, sizeof(hw->local_dcbx_config));
	/* Get updated DCBX data from firmware */
	ret = i40e_get_dcb_config(&pf->hw);
	if (ret) {
		dev_info(&pf->pdev->dev,
			 "Failed querying DCB configuration data from firmware, err %s aq_err %s\n",
			 i40e_stat_str(&pf->hw, ret),
			 i40e_aq_str(&pf->hw, pf->hw.aq.asq_last_status));
		goto exit;
	}

	/* No change detected in DCBX configs */
	if (!memcmp(&tmp_dcbx_cfg, &hw->local_dcbx_config,
		    sizeof(tmp_dcbx_cfg))) {
		dev_dbg(&pf->pdev->dev, "No change detected in DCBX configuration.\n");
		goto exit;
	}

	need_reconfig = i40e_dcb_need_reconfig(pf, &tmp_dcbx_cfg,
					       &hw->local_dcbx_config);

	i40e_dcbnl_flush_apps(pf, &tmp_dcbx_cfg, &hw->local_dcbx_config);

	if (!need_reconfig)
		goto exit;

	/* Enable DCB tagging only when more than one TC */
	if (i40e_dcb_get_num_tc(&hw->local_dcbx_config) > 1)
		pf->flags |= I40E_FLAG_DCB_ENABLED;
	else
		pf->flags &= ~I40E_FLAG_DCB_ENABLED;

	set_bit(__I40E_PORT_TX_SUSPENDED, &pf->state);
	/* Reconfiguration needed quiesce all VSIs */
	i40e_pf_quiesce_all_vsi(pf);

	/* Changes in configuration update VEB/VSI */
	i40e_dcb_reconfigure(pf);

	ret = i40e_resume_port_tx(pf);

	clear_bit(__I40E_PORT_TX_SUSPENDED, &pf->state);
	/* In case of error no point in resuming VSIs */
	if (ret)
		goto exit;

	/* Wait for the PF's queues to be disabled */
	ret = i40e_pf_wait_queues_disabled(pf);
	if (ret) {
		/* Schedule PF reset to recover */
		set_bit(__I40E_PF_RESET_REQUESTED, &pf->state);
		i40e_service_event_schedule(pf);
	} else {
		i40e_pf_unquiesce_all_vsi(pf);
	}

exit:
	return ret;
}
#endif /* CONFIG_I40E_DCB */

/**
 * i40e_do_reset_safe - Protected reset path for userland calls.
 * @pf: board private structure
 * @reset_flags: which reset is requested
 *
 **/
void i40e_do_reset_safe(struct i40e_pf *pf, u32 reset_flags)
{
	rtnl_lock();
	i40e_do_reset(pf, reset_flags);
	rtnl_unlock();
}

/**
 * i40e_handle_lan_overflow_event - Handler for LAN queue overflow event
 * @pf: board private structure
 * @e: event info posted on ARQ
 *
 * Handler for LAN Queue Overflow Event generated by the firmware for PF
 * and VF queues
 **/
static void i40e_handle_lan_overflow_event(struct i40e_pf *pf,
					   struct i40e_arq_event_info *e)
{
	struct i40e_aqc_lan_overflow *data =
		(struct i40e_aqc_lan_overflow *)&e->desc.params.raw;
	u32 queue = le32_to_cpu(data->prtdcb_rupto);
	u32 qtx_ctl = le32_to_cpu(data->otx_ctl);
	struct i40e_hw *hw = &pf->hw;
	struct i40e_vf *vf;
	u16 vf_id;

	dev_dbg(&pf->pdev->dev, "overflow Rx Queue Number = %d QTX_CTL=0x%08x\n",
		queue, qtx_ctl);

	/* Queue belongs to VF, find the VF and issue VF reset */
	if (((qtx_ctl & I40E_QTX_CTL_PFVF_Q_MASK)
	    >> I40E_QTX_CTL_PFVF_Q_SHIFT) == I40E_QTX_CTL_VF_QUEUE) {
		vf_id = (u16)((qtx_ctl & I40E_QTX_CTL_VFVM_INDX_MASK)
			 >> I40E_QTX_CTL_VFVM_INDX_SHIFT);
		vf_id -= hw->func_caps.vf_base_id;
		vf = &pf->vf[vf_id];
		i40e_vc_notify_vf_reset(vf);
		/* Allow VF to process pending reset notification */
		msleep(20);
		i40e_reset_vf(vf, false);
	}
}

/**
 * i40e_service_event_complete - Finish up the service event
 * @pf: board private structure
 **/
static void i40e_service_event_complete(struct i40e_pf *pf)
{
	WARN_ON(!test_bit(__I40E_SERVICE_SCHED, &pf->state));

	/* flush memory to make sure state is correct before next watchog */
	smp_mb__before_atomic();
	clear_bit(__I40E_SERVICE_SCHED, &pf->state);
}

/**
 * i40e_get_cur_guaranteed_fd_count - Get the consumed guaranteed FD filters
 * @pf: board private structure
 **/
u32 i40e_get_cur_guaranteed_fd_count(struct i40e_pf *pf)
{
	u32 val, fcnt_prog;

	val = rd32(&pf->hw, I40E_PFQF_FDSTAT);
	fcnt_prog = (val & I40E_PFQF_FDSTAT_GUARANT_CNT_MASK);
	return fcnt_prog;
}

/**
 * i40e_get_current_fd_count - Get total FD filters programmed for this PF
 * @pf: board private structure
 **/
u32 i40e_get_current_fd_count(struct i40e_pf *pf)
{
	u32 val, fcnt_prog;

	val = rd32(&pf->hw, I40E_PFQF_FDSTAT);
	fcnt_prog = (val & I40E_PFQF_FDSTAT_GUARANT_CNT_MASK) +
		    ((val & I40E_PFQF_FDSTAT_BEST_CNT_MASK) >>
		      I40E_PFQF_FDSTAT_BEST_CNT_SHIFT);
	return fcnt_prog;
}

/**
 * i40e_get_global_fd_count - Get total FD filters programmed on device
 * @pf: board private structure
 **/
u32 i40e_get_global_fd_count(struct i40e_pf *pf)
{
	u32 val, fcnt_prog;

	val = rd32(&pf->hw, I40E_GLQF_FDCNT_0);
	fcnt_prog = (val & I40E_GLQF_FDCNT_0_GUARANT_CNT_MASK) +
		    ((val & I40E_GLQF_FDCNT_0_BESTCNT_MASK) >>
		     I40E_GLQF_FDCNT_0_BESTCNT_SHIFT);
	return fcnt_prog;
}

/**
 * i40e_fdir_check_and_reenable - Function to reenabe FD ATR or SB if disabled
 * @pf: board private structure
 **/
void i40e_fdir_check_and_reenable(struct i40e_pf *pf)
{
	struct i40e_fdir_filter *filter;
	u32 fcnt_prog, fcnt_avail;
	struct hlist_node *node;

	if (test_bit(__I40E_FD_FLUSH_REQUESTED, &pf->state))
		return;

	/* Check if, FD SB or ATR was auto disabled and if there is enough room
	 * to re-enable
	 */
	fcnt_prog = i40e_get_global_fd_count(pf);
	fcnt_avail = pf->fdir_pf_filter_count;
	if ((fcnt_prog < (fcnt_avail - I40E_FDIR_BUFFER_HEAD_ROOM)) ||
	    (pf->fd_add_err == 0) ||
	    (i40e_get_current_atr_cnt(pf) < pf->fd_atr_cnt)) {
		if ((pf->flags & I40E_FLAG_FD_SB_ENABLED) &&
		    (pf->auto_disable_flags & I40E_FLAG_FD_SB_ENABLED)) {
			pf->auto_disable_flags &= ~I40E_FLAG_FD_SB_ENABLED;
			if (I40E_DEBUG_FD & pf->hw.debug_mask)
				dev_info(&pf->pdev->dev, "FD Sideband/ntuple is being enabled since we have space in the table now\n");
		}
	}
	/* Wait for some more space to be available to turn on ATR */
	if (fcnt_prog < (fcnt_avail - I40E_FDIR_BUFFER_HEAD_ROOM * 2)) {
		if ((pf->flags & I40E_FLAG_FD_ATR_ENABLED) &&
		    (pf->auto_disable_flags & I40E_FLAG_FD_ATR_ENABLED)) {
			pf->auto_disable_flags &= ~I40E_FLAG_FD_ATR_ENABLED;
			if (I40E_DEBUG_FD & pf->hw.debug_mask)
				dev_info(&pf->pdev->dev, "ATR is being enabled since we have space in the table now\n");
		}
	}

	/* if hw had a problem adding a filter, delete it */
	if (pf->fd_inv > 0) {
		hlist_for_each_entry_safe(filter, node,
					  &pf->fdir_filter_list, fdir_node) {
			if (filter->fd_id == pf->fd_inv) {
				hlist_del(&filter->fdir_node);
				kfree(filter);
				pf->fdir_pf_active_filters--;
			}
		}
	}
}

#define I40E_MIN_FD_FLUSH_INTERVAL 10
#define I40E_MIN_FD_FLUSH_SB_ATR_UNSTABLE 30
/**
 * i40e_fdir_flush_and_replay - Function to flush all FD filters and replay SB
 * @pf: board private structure
 **/
static void i40e_fdir_flush_and_replay(struct i40e_pf *pf)
{
	unsigned long min_flush_time;
	int flush_wait_retry = 50;
	bool disable_atr = false;
	int fd_room;
	int reg;

	if (!(pf->flags & (I40E_FLAG_FD_SB_ENABLED | I40E_FLAG_FD_ATR_ENABLED)))
		return;

	if (!time_after(jiffies, pf->fd_flush_timestamp +
				 (I40E_MIN_FD_FLUSH_INTERVAL * HZ)))
		return;

	/* If the flush is happening too quick and we have mostly SB rules we
	 * should not re-enable ATR for some time.
	 */
	min_flush_time = pf->fd_flush_timestamp +
			 (I40E_MIN_FD_FLUSH_SB_ATR_UNSTABLE * HZ);
	fd_room = pf->fdir_pf_filter_count - pf->fdir_pf_active_filters;

	if (!(time_after(jiffies, min_flush_time)) &&
	    (fd_room < I40E_FDIR_BUFFER_HEAD_ROOM_FOR_ATR)) {
		if (I40E_DEBUG_FD & pf->hw.debug_mask)
			dev_info(&pf->pdev->dev, "ATR disabled, not enough FD filter space.\n");
		disable_atr = true;
	}

	pf->fd_flush_timestamp = jiffies;
	pf->flags &= ~I40E_FLAG_FD_ATR_ENABLED;
	/* flush all filters */
	wr32(&pf->hw, I40E_PFQF_CTL_1,
	     I40E_PFQF_CTL_1_CLEARFDTABLE_MASK);
	i40e_flush(&pf->hw);
	pf->fd_flush_cnt++;
	pf->fd_add_err = 0;
	do {
		/* Check FD flush status every 5-6msec */
		usleep_range(5000, 6000);
		reg = rd32(&pf->hw, I40E_PFQF_CTL_1);
		if (!(reg & I40E_PFQF_CTL_1_CLEARFDTABLE_MASK))
			break;
	} while (flush_wait_retry--);
	if (reg & I40E_PFQF_CTL_1_CLEARFDTABLE_MASK) {
		dev_warn(&pf->pdev->dev, "FD table did not flush, needs more time\n");
	} else {
		/* replay sideband filters */
		i40e_fdir_filter_restore(pf->vsi[pf->lan_vsi]);
		if (!disable_atr)
			pf->flags |= I40E_FLAG_FD_ATR_ENABLED;
		clear_bit(__I40E_FD_FLUSH_REQUESTED, &pf->state);
		if (I40E_DEBUG_FD & pf->hw.debug_mask)
			dev_info(&pf->pdev->dev, "FD Filter table flushed and FD-SB replayed.\n");
	}

}

/**
 * i40e_get_current_atr_count - Get the count of total FD ATR filters programmed
 * @pf: board private structure
 **/
u32 i40e_get_current_atr_cnt(struct i40e_pf *pf)
{
	return i40e_get_current_fd_count(pf) - pf->fdir_pf_active_filters;
}

/* We can see up to 256 filter programming desc in transit if the filters are
 * being applied really fast; before we see the first
 * filter miss error on Rx queue 0. Accumulating enough error messages before
 * reacting will make sure we don't cause flush too often.
 */
#define I40E_MAX_FD_PROGRAM_ERROR 256

/**
 * i40e_fdir_reinit_subtask - Worker thread to reinit FDIR filter table
 * @pf: board private structure
 **/
static void i40e_fdir_reinit_subtask(struct i40e_pf *pf)
{

	/* if interface is down do nothing */
	if (test_bit(__I40E_DOWN, &pf->state))
		return;

	if (!(pf->flags & (I40E_FLAG_FD_SB_ENABLED | I40E_FLAG_FD_ATR_ENABLED)))
		return;

	if (test_bit(__I40E_FD_FLUSH_REQUESTED, &pf->state))
		i40e_fdir_flush_and_replay(pf);

	i40e_fdir_check_and_reenable(pf);

}

/**
 * i40e_vsi_link_event - notify VSI of a link event
 * @vsi: vsi to be notified
 * @link_up: link up or down
 **/
static void i40e_vsi_link_event(struct i40e_vsi *vsi, bool link_up)
{
	if (!vsi || test_bit(__I40E_DOWN, &vsi->state))
		return;

	switch (vsi->type) {
	case I40E_VSI_MAIN:
#ifdef I40E_FCOE
	case I40E_VSI_FCOE:
#endif
		if (!vsi->netdev || !vsi->netdev_registered)
			break;

		if (link_up) {
			netif_carrier_on(vsi->netdev);
			netif_tx_wake_all_queues(vsi->netdev);
		} else {
			netif_carrier_off(vsi->netdev);
			netif_tx_stop_all_queues(vsi->netdev);
		}
		break;

	case I40E_VSI_SRIOV:
	case I40E_VSI_VMDQ2:
	case I40E_VSI_CTRL:
	case I40E_VSI_IWARP:
	case I40E_VSI_MIRROR:
	default:
		/* there is no notification for other VSIs */
		break;
	}
}

/**
 * i40e_veb_link_event - notify elements on the veb of a link event
 * @veb: veb to be notified
 * @link_up: link up or down
 **/
static void i40e_veb_link_event(struct i40e_veb *veb, bool link_up)
{
	struct i40e_pf *pf;
	int i;

	if (!veb || !veb->pf)
		return;
	pf = veb->pf;

	/* depth first... */
	for (i = 0; i < I40E_MAX_VEB; i++)
		if (pf->veb[i] && (pf->veb[i]->uplink_seid == veb->seid))
			i40e_veb_link_event(pf->veb[i], link_up);

	/* ... now the local VSIs */
	for (i = 0; i < pf->num_alloc_vsi; i++)
		if (pf->vsi[i] && (pf->vsi[i]->uplink_seid == veb->seid))
			i40e_vsi_link_event(pf->vsi[i], link_up);
}

/**
 * i40e_link_event - Update netif_carrier status
 * @pf: board private structure
 **/
static void i40e_link_event(struct i40e_pf *pf)
{
	struct i40e_vsi *vsi = pf->vsi[pf->lan_vsi];
	u8 new_link_speed, old_link_speed;
	i40e_status status;
	bool new_link, old_link;

	/* save off old link status information */
	pf->hw.phy.link_info_old = pf->hw.phy.link_info;

	/* set this to force the get_link_status call to refresh state */
	pf->hw.phy.get_link_info = true;

	old_link = (pf->hw.phy.link_info_old.link_info & I40E_AQ_LINK_UP);

	status = i40e_get_link_status(&pf->hw, &new_link);
	if (status) {
		dev_dbg(&pf->pdev->dev, "couldn't get link state, status: %d\n",
			status);
		return;
	}

	old_link_speed = pf->hw.phy.link_info_old.link_speed;
	new_link_speed = pf->hw.phy.link_info.link_speed;

	if (new_link == old_link &&
	    new_link_speed == old_link_speed &&
	    (test_bit(__I40E_DOWN, &vsi->state) ||
	     new_link == netif_carrier_ok(vsi->netdev)))
		return;

	if (!test_bit(__I40E_DOWN, &vsi->state))
		i40e_print_link_message(vsi, new_link);

	/* Notify the base of the switch tree connected to
	 * the link.  Floating VEBs are not notified.
	 */
	if (pf->lan_veb != I40E_NO_VEB && pf->veb[pf->lan_veb])
		i40e_veb_link_event(pf->veb[pf->lan_veb], new_link);
	else
		i40e_vsi_link_event(vsi, new_link);

	if (pf->vf)
		i40e_vc_notify_link_state(pf);

	if (pf->flags & I40E_FLAG_PTP)
		i40e_ptp_set_increment(pf);
}

/**
 * i40e_watchdog_subtask - periodic checks not using event driven response
 * @pf: board private structure
 **/
static void i40e_watchdog_subtask(struct i40e_pf *pf)
{
	int i;

	/* if interface is down do nothing */
	if (test_bit(__I40E_DOWN, &pf->state) ||
	    test_bit(__I40E_CONFIG_BUSY, &pf->state))
		return;

	/* make sure we don't do these things too often */
	if (time_before(jiffies, (pf->service_timer_previous +
				  pf->service_timer_period)))
		return;
	pf->service_timer_previous = jiffies;

	if (pf->flags & I40E_FLAG_LINK_POLLING_ENABLED)
		i40e_link_event(pf);

	/* Update the stats for active netdevs so the network stack
	 * can look at updated numbers whenever it cares to
	 */
	for (i = 0; i < pf->num_alloc_vsi; i++)
		if (pf->vsi[i] && pf->vsi[i]->netdev)
			i40e_update_stats(pf->vsi[i]);

	if (pf->flags & I40E_FLAG_VEB_STATS_ENABLED) {
		/* Update the stats for the active switching components */
		for (i = 0; i < I40E_MAX_VEB; i++)
			if (pf->veb[i])
				i40e_update_veb_stats(pf->veb[i]);
	}

	i40e_ptp_rx_hang(pf->vsi[pf->lan_vsi]);
}

/**
 * i40e_reset_subtask - Set up for resetting the device and driver
 * @pf: board private structure
 **/
static void i40e_reset_subtask(struct i40e_pf *pf)
{
	u32 reset_flags = 0;

	rtnl_lock();
	if (test_bit(__I40E_REINIT_REQUESTED, &pf->state)) {
		reset_flags |= BIT(__I40E_REINIT_REQUESTED);
		clear_bit(__I40E_REINIT_REQUESTED, &pf->state);
	}
	if (test_bit(__I40E_PF_RESET_REQUESTED, &pf->state)) {
		reset_flags |= BIT(__I40E_PF_RESET_REQUESTED);
		clear_bit(__I40E_PF_RESET_REQUESTED, &pf->state);
	}
	if (test_bit(__I40E_CORE_RESET_REQUESTED, &pf->state)) {
		reset_flags |= BIT(__I40E_CORE_RESET_REQUESTED);
		clear_bit(__I40E_CORE_RESET_REQUESTED, &pf->state);
	}
	if (test_bit(__I40E_GLOBAL_RESET_REQUESTED, &pf->state)) {
		reset_flags |= BIT(__I40E_GLOBAL_RESET_REQUESTED);
		clear_bit(__I40E_GLOBAL_RESET_REQUESTED, &pf->state);
	}
	if (test_bit(__I40E_DOWN_REQUESTED, &pf->state)) {
		reset_flags |= BIT(__I40E_DOWN_REQUESTED);
		clear_bit(__I40E_DOWN_REQUESTED, &pf->state);
	}

	/* If there's a recovery already waiting, it takes
	 * precedence before starting a new reset sequence.
	 */
	if (test_bit(__I40E_RESET_INTR_RECEIVED, &pf->state)) {
		i40e_handle_reset_warning(pf);
		goto unlock;
	}

	/* If we're already down or resetting, just bail */
	if (reset_flags &&
	    !test_bit(__I40E_DOWN, &pf->state) &&
	    !test_bit(__I40E_CONFIG_BUSY, &pf->state))
		i40e_do_reset(pf, reset_flags);

unlock:
	rtnl_unlock();
}

/**
 * i40e_handle_link_event - Handle link event
 * @pf: board private structure
 * @e: event info posted on ARQ
 **/
static void i40e_handle_link_event(struct i40e_pf *pf,
				   struct i40e_arq_event_info *e)
{
	struct i40e_aqc_get_link_status *status =
		(struct i40e_aqc_get_link_status *)&e->desc.params.raw;

	/* Do a new status request to re-enable LSE reporting
	 * and load new status information into the hw struct
	 * This completely ignores any state information
	 * in the ARQ event info, instead choosing to always
	 * issue the AQ update link status command.
	 */
	i40e_link_event(pf);

	/* check for unqualified module, if link is down */
	if ((status->link_info & I40E_AQ_MEDIA_AVAILABLE) &&
	    (!(status->an_info & I40E_AQ_QUALIFIED_MODULE)) &&
	    (!(status->link_info & I40E_AQ_LINK_UP)))
		dev_err(&pf->pdev->dev,
			"The driver failed to link because an unqualified module was detected.\n");
}

/**
 * i40e_clean_adminq_subtask - Clean the AdminQ rings
 * @pf: board private structure
 **/
static void i40e_clean_adminq_subtask(struct i40e_pf *pf)
{
	struct i40e_arq_event_info event;
	struct i40e_hw *hw = &pf->hw;
	u16 pending, i = 0;
	i40e_status ret;
	u16 opcode;
	u32 oldval;
	u32 val;

	/* Do not run clean AQ when PF reset fails */
	if (test_bit(__I40E_RESET_FAILED, &pf->state))
		return;

	/* check for error indications */
	val = rd32(&pf->hw, pf->hw.aq.arq.len);
	oldval = val;
	if (val & I40E_PF_ARQLEN_ARQVFE_MASK) {
		if (hw->debug_mask & I40E_DEBUG_AQ)
			dev_info(&pf->pdev->dev, "ARQ VF Error detected\n");
		val &= ~I40E_PF_ARQLEN_ARQVFE_MASK;
	}
	if (val & I40E_PF_ARQLEN_ARQOVFL_MASK) {
		if (hw->debug_mask & I40E_DEBUG_AQ)
			dev_info(&pf->pdev->dev, "ARQ Overflow Error detected\n");
		val &= ~I40E_PF_ARQLEN_ARQOVFL_MASK;
		pf->arq_overflows++;
	}
	if (val & I40E_PF_ARQLEN_ARQCRIT_MASK) {
		if (hw->debug_mask & I40E_DEBUG_AQ)
			dev_info(&pf->pdev->dev, "ARQ Critical Error detected\n");
		val &= ~I40E_PF_ARQLEN_ARQCRIT_MASK;
	}
	if (oldval != val)
		wr32(&pf->hw, pf->hw.aq.arq.len, val);

	val = rd32(&pf->hw, pf->hw.aq.asq.len);
	oldval = val;
	if (val & I40E_PF_ATQLEN_ATQVFE_MASK) {
		if (pf->hw.debug_mask & I40E_DEBUG_AQ)
			dev_info(&pf->pdev->dev, "ASQ VF Error detected\n");
		val &= ~I40E_PF_ATQLEN_ATQVFE_MASK;
	}
	if (val & I40E_PF_ATQLEN_ATQOVFL_MASK) {
		if (pf->hw.debug_mask & I40E_DEBUG_AQ)
			dev_info(&pf->pdev->dev, "ASQ Overflow Error detected\n");
		val &= ~I40E_PF_ATQLEN_ATQOVFL_MASK;
	}
	if (val & I40E_PF_ATQLEN_ATQCRIT_MASK) {
		if (pf->hw.debug_mask & I40E_DEBUG_AQ)
			dev_info(&pf->pdev->dev, "ASQ Critical Error detected\n");
		val &= ~I40E_PF_ATQLEN_ATQCRIT_MASK;
	}
	if (oldval != val)
		wr32(&pf->hw, pf->hw.aq.asq.len, val);

	event.buf_len = I40E_MAX_AQ_BUF_SIZE;
	event.msg_buf = kzalloc(event.buf_len, GFP_KERNEL);
	if (!event.msg_buf)
		return;

	do {
		ret = i40e_clean_arq_element(hw, &event, &pending);
		if (ret == I40E_ERR_ADMIN_QUEUE_NO_WORK)
			break;
		else if (ret) {
			dev_info(&pf->pdev->dev, "ARQ event error %d\n", ret);
			break;
		}

		opcode = le16_to_cpu(event.desc.opcode);
		switch (opcode) {

		case i40e_aqc_opc_get_link_status:
			i40e_handle_link_event(pf, &event);
			break;
		case i40e_aqc_opc_send_msg_to_pf:
			ret = i40e_vc_process_vf_msg(pf,
					le16_to_cpu(event.desc.retval),
					le32_to_cpu(event.desc.cookie_high),
					le32_to_cpu(event.desc.cookie_low),
					event.msg_buf,
					event.msg_len);
			break;
		case i40e_aqc_opc_lldp_update_mib:
			dev_dbg(&pf->pdev->dev, "ARQ: Update LLDP MIB event received\n");
#ifdef CONFIG_I40E_DCB
			rtnl_lock();
			ret = i40e_handle_lldp_event(pf, &event);
			rtnl_unlock();
#endif /* CONFIG_I40E_DCB */
			break;
		case i40e_aqc_opc_event_lan_overflow:
			dev_dbg(&pf->pdev->dev, "ARQ LAN queue overflow event received\n");
			i40e_handle_lan_overflow_event(pf, &event);
			break;
		case i40e_aqc_opc_send_msg_to_peer:
			dev_info(&pf->pdev->dev, "ARQ: Msg from other pf\n");
			break;
		case i40e_aqc_opc_nvm_erase:
		case i40e_aqc_opc_nvm_update:
		case i40e_aqc_opc_oem_post_update:
			i40e_debug(&pf->hw, I40E_DEBUG_NVM,
				   "ARQ NVM operation 0x%04x completed\n",
				   opcode);
			break;
		default:
			dev_info(&pf->pdev->dev,
				 "ARQ: Unknown event 0x%04x ignored\n",
				 opcode);
			break;
		}
	} while (pending && (i++ < pf->adminq_work_limit));

	clear_bit(__I40E_ADMINQ_EVENT_PENDING, &pf->state);
	/* re-enable Admin queue interrupt cause */
	val = rd32(hw, I40E_PFINT_ICR0_ENA);
	val |=  I40E_PFINT_ICR0_ENA_ADMINQ_MASK;
	wr32(hw, I40E_PFINT_ICR0_ENA, val);
	i40e_flush(hw);

	kfree(event.msg_buf);
}

/**
 * i40e_verify_eeprom - make sure eeprom is good to use
 * @pf: board private structure
 **/
static void i40e_verify_eeprom(struct i40e_pf *pf)
{
	int err;

	err = i40e_diag_eeprom_test(&pf->hw);
	if (err) {
		/* retry in case of garbage read */
		err = i40e_diag_eeprom_test(&pf->hw);
		if (err) {
			dev_info(&pf->pdev->dev, "eeprom check failed (%d), Tx/Rx traffic disabled\n",
				 err);
			set_bit(__I40E_BAD_EEPROM, &pf->state);
		}
	}

	if (!err && test_bit(__I40E_BAD_EEPROM, &pf->state)) {
		dev_info(&pf->pdev->dev, "eeprom check passed, Tx/Rx traffic enabled\n");
		clear_bit(__I40E_BAD_EEPROM, &pf->state);
	}
}

/**
 * i40e_enable_pf_switch_lb
 * @pf: pointer to the PF structure
 *
 * enable switch loop back or die - no point in a return value
 **/
static void i40e_enable_pf_switch_lb(struct i40e_pf *pf)
{
	struct i40e_vsi *vsi = pf->vsi[pf->lan_vsi];
	struct i40e_vsi_context ctxt;
	int ret;

	ctxt.seid = pf->main_vsi_seid;
	ctxt.pf_num = pf->hw.pf_id;
	ctxt.vf_num = 0;
	ret = i40e_aq_get_vsi_params(&pf->hw, &ctxt, NULL);
	if (ret) {
		dev_info(&pf->pdev->dev,
			 "couldn't get PF vsi config, err %s aq_err %s\n",
			 i40e_stat_str(&pf->hw, ret),
			 i40e_aq_str(&pf->hw, pf->hw.aq.asq_last_status));
		return;
	}
	ctxt.flags = I40E_AQ_VSI_TYPE_PF;
	ctxt.info.valid_sections = cpu_to_le16(I40E_AQ_VSI_PROP_SWITCH_VALID);
	ctxt.info.switch_id |= cpu_to_le16(I40E_AQ_VSI_SW_ID_FLAG_ALLOW_LB);

	ret = i40e_aq_update_vsi_params(&vsi->back->hw, &ctxt, NULL);
	if (ret) {
		dev_info(&pf->pdev->dev,
			 "update vsi switch failed, err %s aq_err %s\n",
			 i40e_stat_str(&pf->hw, ret),
			 i40e_aq_str(&pf->hw, pf->hw.aq.asq_last_status));
	}
}

/**
 * i40e_disable_pf_switch_lb
 * @pf: pointer to the PF structure
 *
 * disable switch loop back or die - no point in a return value
 **/
static void i40e_disable_pf_switch_lb(struct i40e_pf *pf)
{
	struct i40e_vsi *vsi = pf->vsi[pf->lan_vsi];
	struct i40e_vsi_context ctxt;
	int ret;

	ctxt.seid = pf->main_vsi_seid;
	ctxt.pf_num = pf->hw.pf_id;
	ctxt.vf_num = 0;
	ret = i40e_aq_get_vsi_params(&pf->hw, &ctxt, NULL);
	if (ret) {
		dev_info(&pf->pdev->dev,
			 "couldn't get PF vsi config, err %s aq_err %s\n",
			 i40e_stat_str(&pf->hw, ret),
			 i40e_aq_str(&pf->hw, pf->hw.aq.asq_last_status));
		return;
	}
	ctxt.flags = I40E_AQ_VSI_TYPE_PF;
	ctxt.info.valid_sections = cpu_to_le16(I40E_AQ_VSI_PROP_SWITCH_VALID);
	ctxt.info.switch_id &= ~cpu_to_le16(I40E_AQ_VSI_SW_ID_FLAG_ALLOW_LB);

	ret = i40e_aq_update_vsi_params(&vsi->back->hw, &ctxt, NULL);
	if (ret) {
		dev_info(&pf->pdev->dev,
			 "update vsi switch failed, err %s aq_err %s\n",
			 i40e_stat_str(&pf->hw, ret),
			 i40e_aq_str(&pf->hw, pf->hw.aq.asq_last_status));
	}
}

/**
 * i40e_config_bridge_mode - Configure the HW bridge mode
 * @veb: pointer to the bridge instance
 *
 * Configure the loop back mode for the LAN VSI that is downlink to the
 * specified HW bridge instance. It is expected this function is called
 * when a new HW bridge is instantiated.
 **/
static void i40e_config_bridge_mode(struct i40e_veb *veb)
{
	struct i40e_pf *pf = veb->pf;

	if (pf->hw.debug_mask & I40E_DEBUG_LAN)
		dev_info(&pf->pdev->dev, "enabling bridge mode: %s\n",
			 veb->bridge_mode == BRIDGE_MODE_VEPA ? "VEPA" : "VEB");
	if (veb->bridge_mode & BRIDGE_MODE_VEPA)
		i40e_disable_pf_switch_lb(pf);
	else
		i40e_enable_pf_switch_lb(pf);
}

/**
 * i40e_reconstitute_veb - rebuild the VEB and anything connected to it
 * @veb: pointer to the VEB instance
 *
 * This is a recursive function that first builds the attached VSIs then
 * recurses in to build the next layer of VEB.  We track the connections
 * through our own index numbers because the seid's from the HW could
 * change across the reset.
 **/
static int i40e_reconstitute_veb(struct i40e_veb *veb)
{
	struct i40e_vsi *ctl_vsi = NULL;
	struct i40e_pf *pf = veb->pf;
	int v, veb_idx;
	int ret;

	/* build VSI that owns this VEB, temporarily attached to base VEB */
	for (v = 0; v < pf->num_alloc_vsi && !ctl_vsi; v++) {
		if (pf->vsi[v] &&
		    pf->vsi[v]->veb_idx == veb->idx &&
		    pf->vsi[v]->flags & I40E_VSI_FLAG_VEB_OWNER) {
			ctl_vsi = pf->vsi[v];
			break;
		}
	}
	if (!ctl_vsi) {
		dev_info(&pf->pdev->dev,
			 "missing owner VSI for veb_idx %d\n", veb->idx);
		ret = -ENOENT;
		goto end_reconstitute;
	}
	if (ctl_vsi != pf->vsi[pf->lan_vsi])
		ctl_vsi->uplink_seid = pf->vsi[pf->lan_vsi]->uplink_seid;
	ret = i40e_add_vsi(ctl_vsi);
	if (ret) {
		dev_info(&pf->pdev->dev,
			 "rebuild of veb_idx %d owner VSI failed: %d\n",
			 veb->idx, ret);
		goto end_reconstitute;
	}
	i40e_vsi_reset_stats(ctl_vsi);

	/* create the VEB in the switch and move the VSI onto the VEB */
	ret = i40e_add_veb(veb, ctl_vsi);
	if (ret)
		goto end_reconstitute;

	if (pf->flags & I40E_FLAG_VEB_MODE_ENABLED)
		veb->bridge_mode = BRIDGE_MODE_VEB;
	else
		veb->bridge_mode = BRIDGE_MODE_VEPA;
	i40e_config_bridge_mode(veb);

	/* create the remaining VSIs attached to this VEB */
	for (v = 0; v < pf->num_alloc_vsi; v++) {
		if (!pf->vsi[v] || pf->vsi[v] == ctl_vsi)
			continue;

		if (pf->vsi[v]->veb_idx == veb->idx) {
			struct i40e_vsi *vsi = pf->vsi[v];

			vsi->uplink_seid = veb->seid;
			ret = i40e_add_vsi(vsi);
			if (ret) {
				dev_info(&pf->pdev->dev,
					 "rebuild of vsi_idx %d failed: %d\n",
					 v, ret);
				goto end_reconstitute;
			}
			i40e_vsi_reset_stats(vsi);
		}
	}

	/* create any VEBs attached to this VEB - RECURSION */
	for (veb_idx = 0; veb_idx < I40E_MAX_VEB; veb_idx++) {
		if (pf->veb[veb_idx] && pf->veb[veb_idx]->veb_idx == veb->idx) {
			pf->veb[veb_idx]->uplink_seid = veb->seid;
			ret = i40e_reconstitute_veb(pf->veb[veb_idx]);
			if (ret)
				break;
		}
	}

end_reconstitute:
	return ret;
}

/**
 * i40e_get_capabilities - get info about the HW
 * @pf: the PF struct
 **/
static int i40e_get_capabilities(struct i40e_pf *pf)
{
	struct i40e_aqc_list_capabilities_element_resp *cap_buf;
	u16 data_size;
	int buf_len;
	int err;

	buf_len = 40 * sizeof(struct i40e_aqc_list_capabilities_element_resp);
	do {
		cap_buf = kzalloc(buf_len, GFP_KERNEL);
		if (!cap_buf)
			return -ENOMEM;

		/* this loads the data into the hw struct for us */
		err = i40e_aq_discover_capabilities(&pf->hw, cap_buf, buf_len,
					    &data_size,
					    i40e_aqc_opc_list_func_capabilities,
					    NULL);
		/* data loaded, buffer no longer needed */
		kfree(cap_buf);

		if (pf->hw.aq.asq_last_status == I40E_AQ_RC_ENOMEM) {
			/* retry with a larger buffer */
			buf_len = data_size;
		} else if (pf->hw.aq.asq_last_status != I40E_AQ_RC_OK) {
			dev_info(&pf->pdev->dev,
				 "capability discovery failed, err %s aq_err %s\n",
				 i40e_stat_str(&pf->hw, err),
				 i40e_aq_str(&pf->hw,
					     pf->hw.aq.asq_last_status));
			return -ENODEV;
		}
	} while (err);

	if (pf->hw.debug_mask & I40E_DEBUG_USER)
		dev_info(&pf->pdev->dev,
			 "pf=%d, num_vfs=%d, msix_pf=%d, msix_vf=%d, fd_g=%d, fd_b=%d, pf_max_q=%d num_vsi=%d\n",
			 pf->hw.pf_id, pf->hw.func_caps.num_vfs,
			 pf->hw.func_caps.num_msix_vectors,
			 pf->hw.func_caps.num_msix_vectors_vf,
			 pf->hw.func_caps.fd_filters_guaranteed,
			 pf->hw.func_caps.fd_filters_best_effort,
			 pf->hw.func_caps.num_tx_qp,
			 pf->hw.func_caps.num_vsis);

#define DEF_NUM_VSI (1 + (pf->hw.func_caps.fcoe ? 1 : 0) \
		       + pf->hw.func_caps.num_vfs)
	if (pf->hw.revision_id == 0 && (DEF_NUM_VSI > pf->hw.func_caps.num_vsis)) {
		dev_info(&pf->pdev->dev,
			 "got num_vsis %d, setting num_vsis to %d\n",
			 pf->hw.func_caps.num_vsis, DEF_NUM_VSI);
		pf->hw.func_caps.num_vsis = DEF_NUM_VSI;
	}

	return 0;
}

static int i40e_vsi_clear(struct i40e_vsi *vsi);

/**
 * i40e_fdir_sb_setup - initialize the Flow Director resources for Sideband
 * @pf: board private structure
 **/
static void i40e_fdir_sb_setup(struct i40e_pf *pf)
{
	struct i40e_vsi *vsi;
	int i;

	/* quick workaround for an NVM issue that leaves a critical register
	 * uninitialized
	 */
	if (!rd32(&pf->hw, I40E_GLQF_HKEY(0))) {
		static const u32 hkey[] = {
			0xe640d33f, 0xcdfe98ab, 0x73fa7161, 0x0d7a7d36,
			0xeacb7d61, 0xaa4f05b6, 0x9c5c89ed, 0xfc425ddb,
			0xa4654832, 0xfc7461d4, 0x8f827619, 0xf5c63c21,
			0x95b3a76d};

		for (i = 0; i <= I40E_GLQF_HKEY_MAX_INDEX; i++)
			wr32(&pf->hw, I40E_GLQF_HKEY(i), hkey[i]);
	}

	if (!(pf->flags & I40E_FLAG_FD_SB_ENABLED))
		return;

	/* find existing VSI and see if it needs configuring */
	vsi = NULL;
	for (i = 0; i < pf->num_alloc_vsi; i++) {
		if (pf->vsi[i] && pf->vsi[i]->type == I40E_VSI_FDIR) {
			vsi = pf->vsi[i];
			break;
		}
	}

	/* create a new VSI if none exists */
	if (!vsi) {
		vsi = i40e_vsi_setup(pf, I40E_VSI_FDIR,
				     pf->vsi[pf->lan_vsi]->seid, 0);
		if (!vsi) {
			dev_info(&pf->pdev->dev, "Couldn't create FDir VSI\n");
			pf->flags &= ~I40E_FLAG_FD_SB_ENABLED;
			return;
		}
	}

	i40e_vsi_setup_irqhandler(vsi, i40e_fdir_clean_ring);
}

/**
 * i40e_fdir_teardown - release the Flow Director resources
 * @pf: board private structure
 **/
static void i40e_fdir_teardown(struct i40e_pf *pf)
{
	int i;

	i40e_fdir_filter_exit(pf);
	for (i = 0; i < pf->num_alloc_vsi; i++) {
		if (pf->vsi[i] && pf->vsi[i]->type == I40E_VSI_FDIR) {
			i40e_vsi_release(pf->vsi[i]);
			break;
		}
	}
}

/**
 * i40e_prep_for_reset - prep for the core to reset
 * @pf: board private structure
 *
 * Close up the VFs and other things in prep for PF Reset.
  **/
static void i40e_prep_for_reset(struct i40e_pf *pf)
{
	struct i40e_hw *hw = &pf->hw;
	i40e_status ret = 0;
	u32 v;

	clear_bit(__I40E_RESET_INTR_RECEIVED, &pf->state);
	if (test_and_set_bit(__I40E_RESET_RECOVERY_PENDING, &pf->state))
		return;
	if (i40e_check_asq_alive(&pf->hw))
		i40e_vc_notify_reset(pf);

	dev_dbg(&pf->pdev->dev, "Tearing down internal switch for reset\n");

	/* quiesce the VSIs and their queues that are not already DOWN */
	i40e_pf_quiesce_all_vsi(pf);

	for (v = 0; v < pf->num_alloc_vsi; v++) {
		if (pf->vsi[v])
			pf->vsi[v]->seid = 0;
	}

	i40e_shutdown_adminq(&pf->hw);

	/* call shutdown HMC */
	if (hw->hmc.hmc_obj) {
		ret = i40e_shutdown_lan_hmc(hw);
		if (ret)
			dev_warn(&pf->pdev->dev,
				 "shutdown_lan_hmc failed: %d\n", ret);
	}
}

/**
 * i40e_send_version - update firmware with driver version
 * @pf: PF struct
 */
static void i40e_send_version(struct i40e_pf *pf)
{
	struct i40e_driver_version dv;

	dv.major_version = DRV_VERSION_MAJOR;
	dv.minor_version = DRV_VERSION_MINOR;
	dv.build_version = DRV_VERSION_BUILD;
	dv.subbuild_version = 0;
	strlcpy(dv.driver_string, DRV_VERSION, sizeof(dv.driver_string));
	i40e_aq_send_driver_version(&pf->hw, &dv, NULL);
}

/**
 * i40e_reset_and_rebuild - reset and rebuild using a saved config
 * @pf: board private structure
 * @reinit: if the Main VSI needs to re-initialized.
 **/
static void i40e_reset_and_rebuild(struct i40e_pf *pf, bool reinit)
{
	struct i40e_hw *hw = &pf->hw;
	u8 set_fc_aq_fail = 0;
	i40e_status ret;
	u32 val;
	u32 v;

	/* Now we wait for GRST to settle out.
	 * We don't have to delete the VEBs or VSIs from the hw switch
	 * because the reset will make them disappear.
	 */
	ret = i40e_pf_reset(hw);
	if (ret) {
		dev_info(&pf->pdev->dev, "PF reset failed, %d\n", ret);
		set_bit(__I40E_RESET_FAILED, &pf->state);
		goto clear_recovery;
	}
	pf->pfr_count++;

	if (test_bit(__I40E_DOWN, &pf->state))
		goto clear_recovery;
	dev_dbg(&pf->pdev->dev, "Rebuilding internal switch\n");

	/* rebuild the basics for the AdminQ, HMC, and initial HW switch */
	ret = i40e_init_adminq(&pf->hw);
	if (ret) {
		dev_info(&pf->pdev->dev, "Rebuild AdminQ failed, err %s aq_err %s\n",
			 i40e_stat_str(&pf->hw, ret),
			 i40e_aq_str(&pf->hw, pf->hw.aq.asq_last_status));
		goto clear_recovery;
	}

	/* re-verify the eeprom if we just had an EMP reset */
	if (test_and_clear_bit(__I40E_EMP_RESET_INTR_RECEIVED, &pf->state))
		i40e_verify_eeprom(pf);

	i40e_clear_pxe_mode(hw);
	ret = i40e_get_capabilities(pf);
	if (ret)
		goto end_core_reset;

	ret = i40e_init_lan_hmc(hw, hw->func_caps.num_tx_qp,
				hw->func_caps.num_rx_qp,
				pf->fcoe_hmc_cntx_num, pf->fcoe_hmc_filt_num);
	if (ret) {
		dev_info(&pf->pdev->dev, "init_lan_hmc failed: %d\n", ret);
		goto end_core_reset;
	}
	ret = i40e_configure_lan_hmc(hw, I40E_HMC_MODEL_DIRECT_ONLY);
	if (ret) {
		dev_info(&pf->pdev->dev, "configure_lan_hmc failed: %d\n", ret);
		goto end_core_reset;
	}

#ifdef CONFIG_I40E_DCB
	ret = i40e_init_pf_dcb(pf);
	if (ret) {
		dev_info(&pf->pdev->dev, "DCB init failed %d, disabled\n", ret);
		pf->flags &= ~I40E_FLAG_DCB_CAPABLE;
		/* Continue without DCB enabled */
	}
#endif /* CONFIG_I40E_DCB */
#ifdef I40E_FCOE
	i40e_init_pf_fcoe(pf);

#endif
	/* do basic switch setup */
	ret = i40e_setup_pf_switch(pf, reinit);
	if (ret)
		goto end_core_reset;

	/* The driver only wants link up/down and module qualification
	 * reports from firmware.  Note the negative logic.
	 */
	ret = i40e_aq_set_phy_int_mask(&pf->hw,
				       ~(I40E_AQ_EVENT_LINK_UPDOWN |
<<<<<<< HEAD
=======
					 I40E_AQ_EVENT_MEDIA_NA |
>>>>>>> ed596a4a
					 I40E_AQ_EVENT_MODULE_QUAL_FAIL), NULL);
	if (ret)
		dev_info(&pf->pdev->dev, "set phy mask fail, err %s aq_err %s\n",
			 i40e_stat_str(&pf->hw, ret),
			 i40e_aq_str(&pf->hw, pf->hw.aq.asq_last_status));

	/* make sure our flow control settings are restored */
	ret = i40e_set_fc(&pf->hw, &set_fc_aq_fail, true);
	if (ret)
		dev_dbg(&pf->pdev->dev, "setting flow control: ret = %s last_status = %s\n",
			i40e_stat_str(&pf->hw, ret),
			i40e_aq_str(&pf->hw, pf->hw.aq.asq_last_status));

	/* Rebuild the VSIs and VEBs that existed before reset.
	 * They are still in our local switch element arrays, so only
	 * need to rebuild the switch model in the HW.
	 *
	 * If there were VEBs but the reconstitution failed, we'll try
	 * try to recover minimal use by getting the basic PF VSI working.
	 */
	if (pf->vsi[pf->lan_vsi]->uplink_seid != pf->mac_seid) {
		dev_dbg(&pf->pdev->dev, "attempting to rebuild switch\n");
		/* find the one VEB connected to the MAC, and find orphans */
		for (v = 0; v < I40E_MAX_VEB; v++) {
			if (!pf->veb[v])
				continue;

			if (pf->veb[v]->uplink_seid == pf->mac_seid ||
			    pf->veb[v]->uplink_seid == 0) {
				ret = i40e_reconstitute_veb(pf->veb[v]);

				if (!ret)
					continue;

				/* If Main VEB failed, we're in deep doodoo,
				 * so give up rebuilding the switch and set up
				 * for minimal rebuild of PF VSI.
				 * If orphan failed, we'll report the error
				 * but try to keep going.
				 */
				if (pf->veb[v]->uplink_seid == pf->mac_seid) {
					dev_info(&pf->pdev->dev,
						 "rebuild of switch failed: %d, will try to set up simple PF connection\n",
						 ret);
					pf->vsi[pf->lan_vsi]->uplink_seid
								= pf->mac_seid;
					break;
				} else if (pf->veb[v]->uplink_seid == 0) {
					dev_info(&pf->pdev->dev,
						 "rebuild of orphan VEB failed: %d\n",
						 ret);
				}
			}
		}
	}

	if (pf->vsi[pf->lan_vsi]->uplink_seid == pf->mac_seid) {
		dev_dbg(&pf->pdev->dev, "attempting to rebuild PF VSI\n");
		/* no VEB, so rebuild only the Main VSI */
		ret = i40e_add_vsi(pf->vsi[pf->lan_vsi]);
		if (ret) {
			dev_info(&pf->pdev->dev,
				 "rebuild of Main VSI failed: %d\n", ret);
			goto end_core_reset;
		}
	}

	/* Reconfigure hardware for allowing smaller MSS in the case
	 * of TSO, so that we avoid the MDD being fired and causing
	 * a reset in the case of small MSS+TSO.
	 */
#define I40E_REG_MSS          0x000E64DC
#define I40E_REG_MSS_MIN_MASK 0x3FF0000
#define I40E_64BYTE_MSS       0x400000
	val = rd32(hw, I40E_REG_MSS);
	if ((val & I40E_REG_MSS_MIN_MASK) > I40E_64BYTE_MSS) {
		val &= ~I40E_REG_MSS_MIN_MASK;
		val |= I40E_64BYTE_MSS;
		wr32(hw, I40E_REG_MSS, val);
	}

	if (pf->flags & I40E_FLAG_RESTART_AUTONEG) {
		msleep(75);
		ret = i40e_aq_set_link_restart_an(&pf->hw, true, NULL);
		if (ret)
			dev_info(&pf->pdev->dev, "link restart failed, err %s aq_err %s\n",
				 i40e_stat_str(&pf->hw, ret),
				 i40e_aq_str(&pf->hw,
					     pf->hw.aq.asq_last_status));
	}
	/* reinit the misc interrupt */
	if (pf->flags & I40E_FLAG_MSIX_ENABLED)
		ret = i40e_setup_misc_vector(pf);

	/* Add a filter to drop all Flow control frames from any VSI from being
	 * transmitted. By doing so we stop a malicious VF from sending out
	 * PAUSE or PFC frames and potentially controlling traffic for other
	 * PF/VF VSIs.
	 * The FW can still send Flow control frames if enabled.
	 */
	i40e_add_filter_to_drop_tx_flow_control_frames(&pf->hw,
						       pf->main_vsi_seid);

	/* restart the VSIs that were rebuilt and running before the reset */
	i40e_pf_unquiesce_all_vsi(pf);

	if (pf->num_alloc_vfs) {
		for (v = 0; v < pf->num_alloc_vfs; v++)
			i40e_reset_vf(&pf->vf[v], true);
	}

	/* tell the firmware that we're starting */
	i40e_send_version(pf);

end_core_reset:
	clear_bit(__I40E_RESET_FAILED, &pf->state);
clear_recovery:
	clear_bit(__I40E_RESET_RECOVERY_PENDING, &pf->state);
}

/**
 * i40e_handle_reset_warning - prep for the PF to reset, reset and rebuild
 * @pf: board private structure
 *
 * Close up the VFs and other things in prep for a Core Reset,
 * then get ready to rebuild the world.
 **/
static void i40e_handle_reset_warning(struct i40e_pf *pf)
{
	i40e_prep_for_reset(pf);
	i40e_reset_and_rebuild(pf, false);
}

/**
 * i40e_handle_mdd_event
 * @pf: pointer to the PF structure
 *
 * Called from the MDD irq handler to identify possibly malicious vfs
 **/
static void i40e_handle_mdd_event(struct i40e_pf *pf)
{
	struct i40e_hw *hw = &pf->hw;
	bool mdd_detected = false;
	bool pf_mdd_detected = false;
	struct i40e_vf *vf;
	u32 reg;
	int i;

	if (!test_bit(__I40E_MDD_EVENT_PENDING, &pf->state))
		return;

	/* find what triggered the MDD event */
	reg = rd32(hw, I40E_GL_MDET_TX);
	if (reg & I40E_GL_MDET_TX_VALID_MASK) {
		u8 pf_num = (reg & I40E_GL_MDET_TX_PF_NUM_MASK) >>
				I40E_GL_MDET_TX_PF_NUM_SHIFT;
		u16 vf_num = (reg & I40E_GL_MDET_TX_VF_NUM_MASK) >>
				I40E_GL_MDET_TX_VF_NUM_SHIFT;
		u8 event = (reg & I40E_GL_MDET_TX_EVENT_MASK) >>
				I40E_GL_MDET_TX_EVENT_SHIFT;
		u16 queue = ((reg & I40E_GL_MDET_TX_QUEUE_MASK) >>
				I40E_GL_MDET_TX_QUEUE_SHIFT) -
				pf->hw.func_caps.base_queue;
		if (netif_msg_tx_err(pf))
			dev_info(&pf->pdev->dev, "Malicious Driver Detection event 0x%02x on TX queue %d PF number 0x%02x VF number 0x%02x\n",
				 event, queue, pf_num, vf_num);
		wr32(hw, I40E_GL_MDET_TX, 0xffffffff);
		mdd_detected = true;
	}
	reg = rd32(hw, I40E_GL_MDET_RX);
	if (reg & I40E_GL_MDET_RX_VALID_MASK) {
		u8 func = (reg & I40E_GL_MDET_RX_FUNCTION_MASK) >>
				I40E_GL_MDET_RX_FUNCTION_SHIFT;
		u8 event = (reg & I40E_GL_MDET_RX_EVENT_MASK) >>
				I40E_GL_MDET_RX_EVENT_SHIFT;
		u16 queue = ((reg & I40E_GL_MDET_RX_QUEUE_MASK) >>
				I40E_GL_MDET_RX_QUEUE_SHIFT) -
				pf->hw.func_caps.base_queue;
		if (netif_msg_rx_err(pf))
			dev_info(&pf->pdev->dev, "Malicious Driver Detection event 0x%02x on RX queue %d of function 0x%02x\n",
				 event, queue, func);
		wr32(hw, I40E_GL_MDET_RX, 0xffffffff);
		mdd_detected = true;
	}

	if (mdd_detected) {
		reg = rd32(hw, I40E_PF_MDET_TX);
		if (reg & I40E_PF_MDET_TX_VALID_MASK) {
			wr32(hw, I40E_PF_MDET_TX, 0xFFFF);
			dev_info(&pf->pdev->dev, "TX driver issue detected, PF reset issued\n");
			pf_mdd_detected = true;
		}
		reg = rd32(hw, I40E_PF_MDET_RX);
		if (reg & I40E_PF_MDET_RX_VALID_MASK) {
			wr32(hw, I40E_PF_MDET_RX, 0xFFFF);
			dev_info(&pf->pdev->dev, "RX driver issue detected, PF reset issued\n");
			pf_mdd_detected = true;
		}
		/* Queue belongs to the PF, initiate a reset */
		if (pf_mdd_detected) {
			set_bit(__I40E_PF_RESET_REQUESTED, &pf->state);
			i40e_service_event_schedule(pf);
		}
	}

	/* see if one of the VFs needs its hand slapped */
	for (i = 0; i < pf->num_alloc_vfs && mdd_detected; i++) {
		vf = &(pf->vf[i]);
		reg = rd32(hw, I40E_VP_MDET_TX(i));
		if (reg & I40E_VP_MDET_TX_VALID_MASK) {
			wr32(hw, I40E_VP_MDET_TX(i), 0xFFFF);
			vf->num_mdd_events++;
			dev_info(&pf->pdev->dev, "TX driver issue detected on VF %d\n",
				 i);
		}

		reg = rd32(hw, I40E_VP_MDET_RX(i));
		if (reg & I40E_VP_MDET_RX_VALID_MASK) {
			wr32(hw, I40E_VP_MDET_RX(i), 0xFFFF);
			vf->num_mdd_events++;
			dev_info(&pf->pdev->dev, "RX driver issue detected on VF %d\n",
				 i);
		}

		if (vf->num_mdd_events > I40E_DEFAULT_NUM_MDD_EVENTS_ALLOWED) {
			dev_info(&pf->pdev->dev,
				 "Too many MDD events on VF %d, disabled\n", i);
			dev_info(&pf->pdev->dev,
				 "Use PF Control I/F to re-enable the VF\n");
			set_bit(I40E_VF_STAT_DISABLED, &vf->vf_states);
		}
	}

	/* re-enable mdd interrupt cause */
	clear_bit(__I40E_MDD_EVENT_PENDING, &pf->state);
	reg = rd32(hw, I40E_PFINT_ICR0_ENA);
	reg |=  I40E_PFINT_ICR0_ENA_MAL_DETECT_MASK;
	wr32(hw, I40E_PFINT_ICR0_ENA, reg);
	i40e_flush(hw);
}

/**
 * i40e_sync_udp_filters_subtask - Sync the VSI filter list with HW
 * @pf: board private structure
 **/
static void i40e_sync_udp_filters_subtask(struct i40e_pf *pf)
{
#if IS_ENABLED(CONFIG_VXLAN) || IS_ENABLED(CONFIG_GENEVE)
	struct i40e_hw *hw = &pf->hw;
	i40e_status ret;
	__be16 port;
	int i;

	if (!(pf->flags & I40E_FLAG_UDP_FILTER_SYNC))
		return;

	pf->flags &= ~I40E_FLAG_UDP_FILTER_SYNC;

	for (i = 0; i < I40E_MAX_PF_UDP_OFFLOAD_PORTS; i++) {
		if (pf->pending_udp_bitmap & BIT_ULL(i)) {
			pf->pending_udp_bitmap &= ~BIT_ULL(i);
			port = pf->udp_ports[i].index;
			if (port)
				ret = i40e_aq_add_udp_tunnel(hw, ntohs(port),
						     pf->udp_ports[i].type,
						     NULL, NULL);
			else
				ret = i40e_aq_del_udp_tunnel(hw, i, NULL);

			if (ret) {
				dev_dbg(&pf->pdev->dev,
					"%s %s port %d, index %d failed, err %s aq_err %s\n",
					pf->udp_ports[i].type ? "vxlan" : "geneve",
					port ? "add" : "delete",
					ntohs(port), i,
					i40e_stat_str(&pf->hw, ret),
					i40e_aq_str(&pf->hw,
						    pf->hw.aq.asq_last_status));
				pf->udp_ports[i].index = 0;
			}
		}
	}
#endif
}

/**
 * i40e_service_task - Run the driver's async subtasks
 * @work: pointer to work_struct containing our data
 **/
static void i40e_service_task(struct work_struct *work)
{
	struct i40e_pf *pf = container_of(work,
					  struct i40e_pf,
					  service_task);
	unsigned long start_time = jiffies;

	/* don't bother with service tasks if a reset is in progress */
	if (test_bit(__I40E_RESET_RECOVERY_PENDING, &pf->state)) {
		i40e_service_event_complete(pf);
		return;
	}

	i40e_detect_recover_hung(pf);
	i40e_sync_filters_subtask(pf);
	i40e_reset_subtask(pf);
	i40e_handle_mdd_event(pf);
	i40e_vc_process_vflr_event(pf);
	i40e_watchdog_subtask(pf);
	i40e_fdir_reinit_subtask(pf);
	i40e_client_subtask(pf);
	i40e_sync_filters_subtask(pf);
	i40e_sync_udp_filters_subtask(pf);
	i40e_clean_adminq_subtask(pf);

	i40e_service_event_complete(pf);

	/* If the tasks have taken longer than one timer cycle or there
	 * is more work to be done, reschedule the service task now
	 * rather than wait for the timer to tick again.
	 */
	if (time_after(jiffies, (start_time + pf->service_timer_period)) ||
	    test_bit(__I40E_ADMINQ_EVENT_PENDING, &pf->state)		 ||
	    test_bit(__I40E_MDD_EVENT_PENDING, &pf->state)		 ||
	    test_bit(__I40E_VFLR_EVENT_PENDING, &pf->state))
		i40e_service_event_schedule(pf);
}

/**
 * i40e_service_timer - timer callback
 * @data: pointer to PF struct
 **/
static void i40e_service_timer(unsigned long data)
{
	struct i40e_pf *pf = (struct i40e_pf *)data;

	mod_timer(&pf->service_timer,
		  round_jiffies(jiffies + pf->service_timer_period));
	i40e_service_event_schedule(pf);
}

/**
 * i40e_set_num_rings_in_vsi - Determine number of rings in the VSI
 * @vsi: the VSI being configured
 **/
static int i40e_set_num_rings_in_vsi(struct i40e_vsi *vsi)
{
	struct i40e_pf *pf = vsi->back;

	switch (vsi->type) {
	case I40E_VSI_MAIN:
		vsi->alloc_queue_pairs = pf->num_lan_qps;
		vsi->num_desc = ALIGN(I40E_DEFAULT_NUM_DESCRIPTORS,
				      I40E_REQ_DESCRIPTOR_MULTIPLE);
		if (pf->flags & I40E_FLAG_MSIX_ENABLED)
			vsi->num_q_vectors = pf->num_lan_msix;
		else
			vsi->num_q_vectors = 1;

		break;

	case I40E_VSI_FDIR:
		vsi->alloc_queue_pairs = 1;
		vsi->num_desc = ALIGN(I40E_FDIR_RING_COUNT,
				      I40E_REQ_DESCRIPTOR_MULTIPLE);
		vsi->num_q_vectors = 1;
		break;

	case I40E_VSI_VMDQ2:
		vsi->alloc_queue_pairs = pf->num_vmdq_qps;
		vsi->num_desc = ALIGN(I40E_DEFAULT_NUM_DESCRIPTORS,
				      I40E_REQ_DESCRIPTOR_MULTIPLE);
		vsi->num_q_vectors = pf->num_vmdq_msix;
		break;

	case I40E_VSI_SRIOV:
		vsi->alloc_queue_pairs = pf->num_vf_qps;
		vsi->num_desc = ALIGN(I40E_DEFAULT_NUM_DESCRIPTORS,
				      I40E_REQ_DESCRIPTOR_MULTIPLE);
		break;

#ifdef I40E_FCOE
	case I40E_VSI_FCOE:
		vsi->alloc_queue_pairs = pf->num_fcoe_qps;
		vsi->num_desc = ALIGN(I40E_DEFAULT_NUM_DESCRIPTORS,
				      I40E_REQ_DESCRIPTOR_MULTIPLE);
		vsi->num_q_vectors = pf->num_fcoe_msix;
		break;

#endif /* I40E_FCOE */
	default:
		WARN_ON(1);
		return -ENODATA;
	}

	return 0;
}

/**
 * i40e_vsi_alloc_arrays - Allocate queue and vector pointer arrays for the vsi
 * @type: VSI pointer
 * @alloc_qvectors: a bool to specify if q_vectors need to be allocated.
 *
 * On error: returns error code (negative)
 * On success: returns 0
 **/
static int i40e_vsi_alloc_arrays(struct i40e_vsi *vsi, bool alloc_qvectors)
{
	int size;
	int ret = 0;

	/* allocate memory for both Tx and Rx ring pointers */
	size = sizeof(struct i40e_ring *) * vsi->alloc_queue_pairs * 2;
	vsi->tx_rings = kzalloc(size, GFP_KERNEL);
	if (!vsi->tx_rings)
		return -ENOMEM;
	vsi->rx_rings = &vsi->tx_rings[vsi->alloc_queue_pairs];

	if (alloc_qvectors) {
		/* allocate memory for q_vector pointers */
		size = sizeof(struct i40e_q_vector *) * vsi->num_q_vectors;
		vsi->q_vectors = kzalloc(size, GFP_KERNEL);
		if (!vsi->q_vectors) {
			ret = -ENOMEM;
			goto err_vectors;
		}
	}
	return ret;

err_vectors:
	kfree(vsi->tx_rings);
	return ret;
}

/**
 * i40e_vsi_mem_alloc - Allocates the next available struct vsi in the PF
 * @pf: board private structure
 * @type: type of VSI
 *
 * On error: returns error code (negative)
 * On success: returns vsi index in PF (positive)
 **/
static int i40e_vsi_mem_alloc(struct i40e_pf *pf, enum i40e_vsi_type type)
{
	int ret = -ENODEV;
	struct i40e_vsi *vsi;
	int vsi_idx;
	int i;

	/* Need to protect the allocation of the VSIs at the PF level */
	mutex_lock(&pf->switch_mutex);

	/* VSI list may be fragmented if VSI creation/destruction has
	 * been happening.  We can afford to do a quick scan to look
	 * for any free VSIs in the list.
	 *
	 * find next empty vsi slot, looping back around if necessary
	 */
	i = pf->next_vsi;
	while (i < pf->num_alloc_vsi && pf->vsi[i])
		i++;
	if (i >= pf->num_alloc_vsi) {
		i = 0;
		while (i < pf->next_vsi && pf->vsi[i])
			i++;
	}

	if (i < pf->num_alloc_vsi && !pf->vsi[i]) {
		vsi_idx = i;             /* Found one! */
	} else {
		ret = -ENODEV;
		goto unlock_pf;  /* out of VSI slots! */
	}
	pf->next_vsi = ++i;

	vsi = kzalloc(sizeof(*vsi), GFP_KERNEL);
	if (!vsi) {
		ret = -ENOMEM;
		goto unlock_pf;
	}
	vsi->type = type;
	vsi->back = pf;
	set_bit(__I40E_DOWN, &vsi->state);
	vsi->flags = 0;
	vsi->idx = vsi_idx;
	vsi->int_rate_limit = 0;
	vsi->rss_table_size = (vsi->type == I40E_VSI_MAIN) ?
				pf->rss_table_size : 64;
	vsi->netdev_registered = false;
	vsi->work_limit = I40E_DEFAULT_IRQ_WORK;
	INIT_LIST_HEAD(&vsi->mac_filter_list);
	vsi->irqs_ready = false;

	ret = i40e_set_num_rings_in_vsi(vsi);
	if (ret)
		goto err_rings;

	ret = i40e_vsi_alloc_arrays(vsi, true);
	if (ret)
		goto err_rings;

	/* Setup default MSIX irq handler for VSI */
	i40e_vsi_setup_irqhandler(vsi, i40e_msix_clean_rings);

	/* Initialize VSI lock */
	spin_lock_init(&vsi->mac_filter_list_lock);
	pf->vsi[vsi_idx] = vsi;
	ret = vsi_idx;
	goto unlock_pf;

err_rings:
	pf->next_vsi = i - 1;
	kfree(vsi);
unlock_pf:
	mutex_unlock(&pf->switch_mutex);
	return ret;
}

/**
 * i40e_vsi_free_arrays - Free queue and vector pointer arrays for the VSI
 * @type: VSI pointer
 * @free_qvectors: a bool to specify if q_vectors need to be freed.
 *
 * On error: returns error code (negative)
 * On success: returns 0
 **/
static void i40e_vsi_free_arrays(struct i40e_vsi *vsi, bool free_qvectors)
{
	/* free the ring and vector containers */
	if (free_qvectors) {
		kfree(vsi->q_vectors);
		vsi->q_vectors = NULL;
	}
	kfree(vsi->tx_rings);
	vsi->tx_rings = NULL;
	vsi->rx_rings = NULL;
}

/**
 * i40e_clear_rss_config_user - clear the user configured RSS hash keys
 * and lookup table
 * @vsi: Pointer to VSI structure
 */
static void i40e_clear_rss_config_user(struct i40e_vsi *vsi)
{
	if (!vsi)
		return;

	kfree(vsi->rss_hkey_user);
	vsi->rss_hkey_user = NULL;

	kfree(vsi->rss_lut_user);
	vsi->rss_lut_user = NULL;
}

/**
 * i40e_vsi_clear - Deallocate the VSI provided
 * @vsi: the VSI being un-configured
 **/
static int i40e_vsi_clear(struct i40e_vsi *vsi)
{
	struct i40e_pf *pf;

	if (!vsi)
		return 0;

	if (!vsi->back)
		goto free_vsi;
	pf = vsi->back;

	mutex_lock(&pf->switch_mutex);
	if (!pf->vsi[vsi->idx]) {
		dev_err(&pf->pdev->dev, "pf->vsi[%d] is NULL, just free vsi[%d](%p,type %d)\n",
			vsi->idx, vsi->idx, vsi, vsi->type);
		goto unlock_vsi;
	}

	if (pf->vsi[vsi->idx] != vsi) {
		dev_err(&pf->pdev->dev,
			"pf->vsi[%d](%p, type %d) != vsi[%d](%p,type %d): no free!\n",
			pf->vsi[vsi->idx]->idx,
			pf->vsi[vsi->idx],
			pf->vsi[vsi->idx]->type,
			vsi->idx, vsi, vsi->type);
		goto unlock_vsi;
	}

	/* updates the PF for this cleared vsi */
	i40e_put_lump(pf->qp_pile, vsi->base_queue, vsi->idx);
	i40e_put_lump(pf->irq_pile, vsi->base_vector, vsi->idx);

	i40e_vsi_free_arrays(vsi, true);
	i40e_clear_rss_config_user(vsi);

	pf->vsi[vsi->idx] = NULL;
	if (vsi->idx < pf->next_vsi)
		pf->next_vsi = vsi->idx;

unlock_vsi:
	mutex_unlock(&pf->switch_mutex);
free_vsi:
	kfree(vsi);

	return 0;
}

/**
 * i40e_vsi_clear_rings - Deallocates the Rx and Tx rings for the provided VSI
 * @vsi: the VSI being cleaned
 **/
static void i40e_vsi_clear_rings(struct i40e_vsi *vsi)
{
	int i;

	if (vsi->tx_rings && vsi->tx_rings[0]) {
		for (i = 0; i < vsi->alloc_queue_pairs; i++) {
			kfree_rcu(vsi->tx_rings[i], rcu);
			vsi->tx_rings[i] = NULL;
			vsi->rx_rings[i] = NULL;
		}
	}
}

/**
 * i40e_alloc_rings - Allocates the Rx and Tx rings for the provided VSI
 * @vsi: the VSI being configured
 **/
static int i40e_alloc_rings(struct i40e_vsi *vsi)
{
	struct i40e_ring *tx_ring, *rx_ring;
	struct i40e_pf *pf = vsi->back;
	int i;

	/* Set basic values in the rings to be used later during open() */
	for (i = 0; i < vsi->alloc_queue_pairs; i++) {
		/* allocate space for both Tx and Rx in one shot */
		tx_ring = kzalloc(sizeof(struct i40e_ring) * 2, GFP_KERNEL);
		if (!tx_ring)
			goto err_out;

		tx_ring->queue_index = i;
		tx_ring->reg_idx = vsi->base_queue + i;
		tx_ring->ring_active = false;
		tx_ring->vsi = vsi;
		tx_ring->netdev = vsi->netdev;
		tx_ring->dev = &pf->pdev->dev;
		tx_ring->count = vsi->num_desc;
		tx_ring->size = 0;
		tx_ring->dcb_tc = 0;
		if (vsi->back->flags & I40E_FLAG_WB_ON_ITR_CAPABLE)
			tx_ring->flags = I40E_TXR_FLAGS_WB_ON_ITR;
		tx_ring->tx_itr_setting = pf->tx_itr_default;
		vsi->tx_rings[i] = tx_ring;

		rx_ring = &tx_ring[1];
		rx_ring->queue_index = i;
		rx_ring->reg_idx = vsi->base_queue + i;
		rx_ring->ring_active = false;
		rx_ring->vsi = vsi;
		rx_ring->netdev = vsi->netdev;
		rx_ring->dev = &pf->pdev->dev;
		rx_ring->count = vsi->num_desc;
		rx_ring->size = 0;
		rx_ring->dcb_tc = 0;
<<<<<<< HEAD
		if (pf->flags & I40E_FLAG_16BYTE_RX_DESC_ENABLED)
			set_ring_16byte_desc_enabled(rx_ring);
		else
			clear_ring_16byte_desc_enabled(rx_ring);
=======
>>>>>>> ed596a4a
		rx_ring->rx_itr_setting = pf->rx_itr_default;
		vsi->rx_rings[i] = rx_ring;
	}

	return 0;

err_out:
	i40e_vsi_clear_rings(vsi);
	return -ENOMEM;
}

/**
 * i40e_reserve_msix_vectors - Reserve MSI-X vectors in the kernel
 * @pf: board private structure
 * @vectors: the number of MSI-X vectors to request
 *
 * Returns the number of vectors reserved, or error
 **/
static int i40e_reserve_msix_vectors(struct i40e_pf *pf, int vectors)
{
	vectors = pci_enable_msix_range(pf->pdev, pf->msix_entries,
					I40E_MIN_MSIX, vectors);
	if (vectors < 0) {
		dev_info(&pf->pdev->dev,
			 "MSI-X vector reservation failed: %d\n", vectors);
		vectors = 0;
	}

	return vectors;
}

/**
 * i40e_init_msix - Setup the MSIX capability
 * @pf: board private structure
 *
 * Work with the OS to set up the MSIX vectors needed.
 *
 * Returns the number of vectors reserved or negative on failure
 **/
static int i40e_init_msix(struct i40e_pf *pf)
{
	struct i40e_hw *hw = &pf->hw;
	int vectors_left;
	int v_budget, i;
	int v_actual;
	int iwarp_requested = 0;

	if (!(pf->flags & I40E_FLAG_MSIX_ENABLED))
		return -ENODEV;

	/* The number of vectors we'll request will be comprised of:
	 *   - Add 1 for "other" cause for Admin Queue events, etc.
	 *   - The number of LAN queue pairs
	 *	- Queues being used for RSS.
	 *		We don't need as many as max_rss_size vectors.
	 *		use rss_size instead in the calculation since that
	 *		is governed by number of cpus in the system.
	 *	- assumes symmetric Tx/Rx pairing
	 *   - The number of VMDq pairs
	 *   - The CPU count within the NUMA node if iWARP is enabled
#ifdef I40E_FCOE
	 *   - The number of FCOE qps.
#endif
	 * Once we count this up, try the request.
	 *
	 * If we can't get what we want, we'll simplify to nearly nothing
	 * and try again.  If that still fails, we punt.
	 */
	vectors_left = hw->func_caps.num_msix_vectors;
	v_budget = 0;

	/* reserve one vector for miscellaneous handler */
	if (vectors_left) {
		v_budget++;
		vectors_left--;
	}

	/* reserve vectors for the main PF traffic queues */
	pf->num_lan_msix = min_t(int, num_online_cpus(), vectors_left);
	vectors_left -= pf->num_lan_msix;
	v_budget += pf->num_lan_msix;

	/* reserve one vector for sideband flow director */
	if (pf->flags & I40E_FLAG_FD_SB_ENABLED) {
		if (vectors_left) {
			v_budget++;
			vectors_left--;
		} else {
			pf->flags &= ~I40E_FLAG_FD_SB_ENABLED;
		}
	}

#ifdef I40E_FCOE
	/* can we reserve enough for FCoE? */
	if (pf->flags & I40E_FLAG_FCOE_ENABLED) {
		if (!vectors_left)
			pf->num_fcoe_msix = 0;
		else if (vectors_left >= pf->num_fcoe_qps)
			pf->num_fcoe_msix = pf->num_fcoe_qps;
		else
			pf->num_fcoe_msix = 1;
		v_budget += pf->num_fcoe_msix;
		vectors_left -= pf->num_fcoe_msix;
	}

#endif
	/* can we reserve enough for iWARP? */
	if (pf->flags & I40E_FLAG_IWARP_ENABLED) {
		if (!vectors_left)
			pf->num_iwarp_msix = 0;
		else if (vectors_left < pf->num_iwarp_msix)
			pf->num_iwarp_msix = 1;
		v_budget += pf->num_iwarp_msix;
		vectors_left -= pf->num_iwarp_msix;
	}

	/* any vectors left over go for VMDq support */
	if (pf->flags & I40E_FLAG_VMDQ_ENABLED) {
		int vmdq_vecs_wanted = pf->num_vmdq_vsis * pf->num_vmdq_qps;
		int vmdq_vecs = min_t(int, vectors_left, vmdq_vecs_wanted);

		/* if we're short on vectors for what's desired, we limit
		 * the queues per vmdq.  If this is still more than are
		 * available, the user will need to change the number of
		 * queues/vectors used by the PF later with the ethtool
		 * channels command
		 */
		if (vmdq_vecs < vmdq_vecs_wanted)
			pf->num_vmdq_qps = 1;
		pf->num_vmdq_msix = pf->num_vmdq_qps;

		v_budget += vmdq_vecs;
		vectors_left -= vmdq_vecs;
	}

	pf->msix_entries = kcalloc(v_budget, sizeof(struct msix_entry),
				   GFP_KERNEL);
	if (!pf->msix_entries)
		return -ENOMEM;

	for (i = 0; i < v_budget; i++)
		pf->msix_entries[i].entry = i;
	v_actual = i40e_reserve_msix_vectors(pf, v_budget);

	if (v_actual != v_budget) {
		/* If we have limited resources, we will start with no vectors
		 * for the special features and then allocate vectors to some
		 * of these features based on the policy and at the end disable
		 * the features that did not get any vectors.
		 */
		iwarp_requested = pf->num_iwarp_msix;
		pf->num_iwarp_msix = 0;
#ifdef I40E_FCOE
		pf->num_fcoe_qps = 0;
		pf->num_fcoe_msix = 0;
#endif
		pf->num_vmdq_msix = 0;
	}

	if (v_actual < I40E_MIN_MSIX) {
		pf->flags &= ~I40E_FLAG_MSIX_ENABLED;
		kfree(pf->msix_entries);
		pf->msix_entries = NULL;
		return -ENODEV;

	} else if (v_actual == I40E_MIN_MSIX) {
		/* Adjust for minimal MSIX use */
		pf->num_vmdq_vsis = 0;
		pf->num_vmdq_qps = 0;
		pf->num_lan_qps = 1;
		pf->num_lan_msix = 1;

	} else if (v_actual != v_budget) {
		int vec;

		/* reserve the misc vector */
		vec = v_actual - 1;

		/* Scale vector usage down */
		pf->num_vmdq_msix = 1;    /* force VMDqs to only one vector */
		pf->num_vmdq_vsis = 1;
		pf->num_vmdq_qps = 1;
		pf->flags &= ~I40E_FLAG_FD_SB_ENABLED;

		/* partition out the remaining vectors */
		switch (vec) {
		case 2:
			pf->num_lan_msix = 1;
			break;
		case 3:
			if (pf->flags & I40E_FLAG_IWARP_ENABLED) {
				pf->num_lan_msix = 1;
				pf->num_iwarp_msix = 1;
			} else {
				pf->num_lan_msix = 2;
			}
#ifdef I40E_FCOE
			/* give one vector to FCoE */
			if (pf->flags & I40E_FLAG_FCOE_ENABLED) {
				pf->num_lan_msix = 1;
				pf->num_fcoe_msix = 1;
			}
#endif
			break;
		default:
			if (pf->flags & I40E_FLAG_IWARP_ENABLED) {
				pf->num_iwarp_msix = min_t(int, (vec / 3),
						 iwarp_requested);
				pf->num_vmdq_vsis = min_t(int, (vec / 3),
						  I40E_DEFAULT_NUM_VMDQ_VSI);
			} else {
				pf->num_vmdq_vsis = min_t(int, (vec / 2),
						  I40E_DEFAULT_NUM_VMDQ_VSI);
			}
			pf->num_lan_msix = min_t(int,
			       (vec - (pf->num_iwarp_msix + pf->num_vmdq_vsis)),
							      pf->num_lan_msix);
#ifdef I40E_FCOE
			/* give one vector to FCoE */
			if (pf->flags & I40E_FLAG_FCOE_ENABLED) {
				pf->num_fcoe_msix = 1;
				vec--;
			}
#endif
			break;
		}
	}

	if ((pf->flags & I40E_FLAG_VMDQ_ENABLED) &&
	    (pf->num_vmdq_msix == 0)) {
		dev_info(&pf->pdev->dev, "VMDq disabled, not enough MSI-X vectors\n");
		pf->flags &= ~I40E_FLAG_VMDQ_ENABLED;
	}

	if ((pf->flags & I40E_FLAG_IWARP_ENABLED) &&
	    (pf->num_iwarp_msix == 0)) {
		dev_info(&pf->pdev->dev, "IWARP disabled, not enough MSI-X vectors\n");
		pf->flags &= ~I40E_FLAG_IWARP_ENABLED;
	}
#ifdef I40E_FCOE

	if ((pf->flags & I40E_FLAG_FCOE_ENABLED) && (pf->num_fcoe_msix == 0)) {
		dev_info(&pf->pdev->dev, "FCOE disabled, not enough MSI-X vectors\n");
		pf->flags &= ~I40E_FLAG_FCOE_ENABLED;
	}
#endif
	return v_actual;
}

/**
 * i40e_vsi_alloc_q_vector - Allocate memory for a single interrupt vector
 * @vsi: the VSI being configured
 * @v_idx: index of the vector in the vsi struct
 *
 * We allocate one q_vector.  If allocation fails we return -ENOMEM.
 **/
static int i40e_vsi_alloc_q_vector(struct i40e_vsi *vsi, int v_idx)
{
	struct i40e_q_vector *q_vector;

	/* allocate q_vector */
	q_vector = kzalloc(sizeof(struct i40e_q_vector), GFP_KERNEL);
	if (!q_vector)
		return -ENOMEM;

	q_vector->vsi = vsi;
	q_vector->v_idx = v_idx;
	cpumask_set_cpu(v_idx, &q_vector->affinity_mask);
	if (vsi->netdev)
		netif_napi_add(vsi->netdev, &q_vector->napi,
			       i40e_napi_poll, NAPI_POLL_WEIGHT);

	q_vector->rx.latency_range = I40E_LOW_LATENCY;
	q_vector->tx.latency_range = I40E_LOW_LATENCY;

	/* tie q_vector and vsi together */
	vsi->q_vectors[v_idx] = q_vector;

	return 0;
}

/**
 * i40e_vsi_alloc_q_vectors - Allocate memory for interrupt vectors
 * @vsi: the VSI being configured
 *
 * We allocate one q_vector per queue interrupt.  If allocation fails we
 * return -ENOMEM.
 **/
static int i40e_vsi_alloc_q_vectors(struct i40e_vsi *vsi)
{
	struct i40e_pf *pf = vsi->back;
	int v_idx, num_q_vectors;
	int err;

	/* if not MSIX, give the one vector only to the LAN VSI */
	if (pf->flags & I40E_FLAG_MSIX_ENABLED)
		num_q_vectors = vsi->num_q_vectors;
	else if (vsi == pf->vsi[pf->lan_vsi])
		num_q_vectors = 1;
	else
		return -EINVAL;

	for (v_idx = 0; v_idx < num_q_vectors; v_idx++) {
		err = i40e_vsi_alloc_q_vector(vsi, v_idx);
		if (err)
			goto err_out;
	}

	return 0;

err_out:
	while (v_idx--)
		i40e_free_q_vector(vsi, v_idx);

	return err;
}

/**
 * i40e_init_interrupt_scheme - Determine proper interrupt scheme
 * @pf: board private structure to initialize
 **/
static int i40e_init_interrupt_scheme(struct i40e_pf *pf)
{
	int vectors = 0;
	ssize_t size;

	if (pf->flags & I40E_FLAG_MSIX_ENABLED) {
		vectors = i40e_init_msix(pf);
		if (vectors < 0) {
			pf->flags &= ~(I40E_FLAG_MSIX_ENABLED	|
				       I40E_FLAG_IWARP_ENABLED	|
#ifdef I40E_FCOE
				       I40E_FLAG_FCOE_ENABLED	|
#endif
				       I40E_FLAG_RSS_ENABLED	|
				       I40E_FLAG_DCB_CAPABLE	|
				       I40E_FLAG_SRIOV_ENABLED	|
				       I40E_FLAG_FD_SB_ENABLED	|
				       I40E_FLAG_FD_ATR_ENABLED	|
				       I40E_FLAG_VMDQ_ENABLED);

			/* rework the queue expectations without MSIX */
			i40e_determine_queue_usage(pf);
		}
	}

	if (!(pf->flags & I40E_FLAG_MSIX_ENABLED) &&
	    (pf->flags & I40E_FLAG_MSI_ENABLED)) {
		dev_info(&pf->pdev->dev, "MSI-X not available, trying MSI\n");
		vectors = pci_enable_msi(pf->pdev);
		if (vectors < 0) {
			dev_info(&pf->pdev->dev, "MSI init failed - %d\n",
				 vectors);
			pf->flags &= ~I40E_FLAG_MSI_ENABLED;
		}
		vectors = 1;  /* one MSI or Legacy vector */
	}

	if (!(pf->flags & (I40E_FLAG_MSIX_ENABLED | I40E_FLAG_MSI_ENABLED)))
		dev_info(&pf->pdev->dev, "MSI-X and MSI not available, falling back to Legacy IRQ\n");

	/* set up vector assignment tracking */
	size = sizeof(struct i40e_lump_tracking) + (sizeof(u16) * vectors);
	pf->irq_pile = kzalloc(size, GFP_KERNEL);
	if (!pf->irq_pile) {
		dev_err(&pf->pdev->dev, "error allocating irq_pile memory\n");
		return -ENOMEM;
	}
	pf->irq_pile->num_entries = vectors;
	pf->irq_pile->search_hint = 0;

	/* track first vector for misc interrupts, ignore return */
	(void)i40e_get_lump(pf, pf->irq_pile, 1, I40E_PILE_VALID_BIT - 1);

	return 0;
}

/**
 * i40e_setup_misc_vector - Setup the misc vector to handle non queue events
 * @pf: board private structure
 *
 * This sets up the handler for MSIX 0, which is used to manage the
 * non-queue interrupts, e.g. AdminQ and errors.  This is not used
 * when in MSI or Legacy interrupt mode.
 **/
static int i40e_setup_misc_vector(struct i40e_pf *pf)
{
	struct i40e_hw *hw = &pf->hw;
	int err = 0;

	/* Only request the irq if this is the first time through, and
	 * not when we're rebuilding after a Reset
	 */
	if (!test_bit(__I40E_RESET_RECOVERY_PENDING, &pf->state)) {
		err = request_irq(pf->msix_entries[0].vector,
				  i40e_intr, 0, pf->int_name, pf);
		if (err) {
			dev_info(&pf->pdev->dev,
				 "request_irq for %s failed: %d\n",
				 pf->int_name, err);
			return -EFAULT;
		}
	}

	i40e_enable_misc_int_causes(pf);

	/* associate no queues to the misc vector */
	wr32(hw, I40E_PFINT_LNKLST0, I40E_QUEUE_END_OF_LIST);
	wr32(hw, I40E_PFINT_ITR0(I40E_RX_ITR), I40E_ITR_8K);

	i40e_flush(hw);

	i40e_irq_dynamic_enable_icr0(pf, true);

	return err;
}

/**
 * i40e_config_rss_aq - Prepare for RSS using AQ commands
 * @vsi: vsi structure
 * @seed: RSS hash seed
 **/
static int i40e_config_rss_aq(struct i40e_vsi *vsi, const u8 *seed,
			      u8 *lut, u16 lut_size)
{
	struct i40e_aqc_get_set_rss_key_data rss_key;
	struct i40e_pf *pf = vsi->back;
	struct i40e_hw *hw = &pf->hw;
	bool pf_lut = false;
	u8 *rss_lut;
	int ret, i;

	memset(&rss_key, 0, sizeof(rss_key));
	memcpy(&rss_key, seed, sizeof(rss_key));

	rss_lut = kzalloc(pf->rss_table_size, GFP_KERNEL);
	if (!rss_lut)
		return -ENOMEM;

	/* Populate the LUT with max no. of queues in round robin fashion */
	for (i = 0; i < vsi->rss_table_size; i++)
		rss_lut[i] = i % vsi->rss_size;

	ret = i40e_aq_set_rss_key(hw, vsi->id, &rss_key);
	if (ret) {
		dev_info(&pf->pdev->dev,
			 "Cannot set RSS key, err %s aq_err %s\n",
			 i40e_stat_str(&pf->hw, ret),
			 i40e_aq_str(&pf->hw, pf->hw.aq.asq_last_status));
		goto config_rss_aq_out;
	}

	if (vsi->type == I40E_VSI_MAIN)
		pf_lut = true;

	ret = i40e_aq_set_rss_lut(hw, vsi->id, pf_lut, rss_lut,
				  vsi->rss_table_size);
	if (ret)
		dev_info(&pf->pdev->dev,
			 "Cannot set RSS lut, err %s aq_err %s\n",
			 i40e_stat_str(&pf->hw, ret),
			 i40e_aq_str(&pf->hw, pf->hw.aq.asq_last_status));

config_rss_aq_out:
	kfree(rss_lut);
	return ret;
}

/**
 * i40e_vsi_config_rss - Prepare for VSI(VMDq) RSS if used
 * @vsi: VSI structure
 **/
static int i40e_vsi_config_rss(struct i40e_vsi *vsi)
{
	u8 seed[I40E_HKEY_ARRAY_SIZE];
	struct i40e_pf *pf = vsi->back;
	u8 *lut;
	int ret;

	if (!(pf->flags & I40E_FLAG_RSS_AQ_CAPABLE))
		return 0;

	lut = kzalloc(vsi->rss_table_size, GFP_KERNEL);
	if (!lut)
		return -ENOMEM;

	i40e_fill_rss_lut(pf, lut, vsi->rss_table_size, vsi->rss_size);
	netdev_rss_key_fill((void *)seed, I40E_HKEY_ARRAY_SIZE);
	vsi->rss_size = min_t(int, pf->alloc_rss_size, vsi->num_queue_pairs);
	ret = i40e_config_rss_aq(vsi, seed, lut, vsi->rss_table_size);
	kfree(lut);

	return ret;
}

/**
 * i40e_get_rss_aq - Get RSS keys and lut by using AQ commands
 * @vsi: Pointer to vsi structure
 * @seed: Buffter to store the hash keys
 * @lut: Buffer to store the lookup table entries
 * @lut_size: Size of buffer to store the lookup table entries
 *
 * Return 0 on success, negative on failure
 */
static int i40e_get_rss_aq(struct i40e_vsi *vsi, const u8 *seed,
			   u8 *lut, u16 lut_size)
{
	struct i40e_pf *pf = vsi->back;
	struct i40e_hw *hw = &pf->hw;
	int ret = 0;

	if (seed) {
		ret = i40e_aq_get_rss_key(hw, vsi->id,
			(struct i40e_aqc_get_set_rss_key_data *)seed);
		if (ret) {
			dev_info(&pf->pdev->dev,
				 "Cannot get RSS key, err %s aq_err %s\n",
				 i40e_stat_str(&pf->hw, ret),
				 i40e_aq_str(&pf->hw,
					     pf->hw.aq.asq_last_status));
			return ret;
		}
	}

	if (lut) {
		bool pf_lut = vsi->type == I40E_VSI_MAIN ? true : false;

		ret = i40e_aq_get_rss_lut(hw, vsi->id, pf_lut, lut, lut_size);
		if (ret) {
			dev_info(&pf->pdev->dev,
				 "Cannot get RSS lut, err %s aq_err %s\n",
				 i40e_stat_str(&pf->hw, ret),
				 i40e_aq_str(&pf->hw,
					     pf->hw.aq.asq_last_status));
			return ret;
		}
	}

	return ret;
}

/**
 * i40e_config_rss_reg - Configure RSS keys and lut by writing registers
 * @vsi: Pointer to vsi structure
 * @seed: RSS hash seed
 * @lut: Lookup table
 * @lut_size: Lookup table size
 *
 * Returns 0 on success, negative on failure
 **/
static int i40e_config_rss_reg(struct i40e_vsi *vsi, const u8 *seed,
			       const u8 *lut, u16 lut_size)
{
	struct i40e_pf *pf = vsi->back;
	struct i40e_hw *hw = &pf->hw;
	u16 vf_id = vsi->vf_id;
	u8 i;

	/* Fill out hash function seed */
	if (seed) {
		u32 *seed_dw = (u32 *)seed;

<<<<<<< HEAD
		for (i = 0; i <= I40E_PFQF_HKEY_MAX_INDEX; i++)
			i40e_write_rx_ctl(hw, I40E_PFQF_HKEY(i), seed_dw[i]);
=======
		if (vsi->type == I40E_VSI_MAIN) {
			for (i = 0; i <= I40E_PFQF_HKEY_MAX_INDEX; i++)
				i40e_write_rx_ctl(hw, I40E_PFQF_HKEY(i),
						  seed_dw[i]);
		} else if (vsi->type == I40E_VSI_SRIOV) {
			for (i = 0; i <= I40E_VFQF_HKEY1_MAX_INDEX; i++)
				i40e_write_rx_ctl(hw,
						  I40E_VFQF_HKEY1(i, vf_id),
						  seed_dw[i]);
		} else {
			dev_err(&pf->pdev->dev, "Cannot set RSS seed - invalid VSI type\n");
		}
>>>>>>> ed596a4a
	}

	if (lut) {
		u32 *lut_dw = (u32 *)lut;

		if (vsi->type == I40E_VSI_MAIN) {
			if (lut_size != I40E_HLUT_ARRAY_SIZE)
				return -EINVAL;
			for (i = 0; i <= I40E_PFQF_HLUT_MAX_INDEX; i++)
				wr32(hw, I40E_PFQF_HLUT(i), lut_dw[i]);
		} else if (vsi->type == I40E_VSI_SRIOV) {
			if (lut_size != I40E_VF_HLUT_ARRAY_SIZE)
				return -EINVAL;
			for (i = 0; i <= I40E_VFQF_HLUT_MAX_INDEX; i++)
				i40e_write_rx_ctl(hw,
						  I40E_VFQF_HLUT1(i, vf_id),
						  lut_dw[i]);
		} else {
			dev_err(&pf->pdev->dev, "Cannot set RSS LUT - invalid VSI type\n");
		}
	}
	i40e_flush(hw);

	return 0;
}

/**
 * i40e_get_rss_reg - Get the RSS keys and lut by reading registers
 * @vsi: Pointer to VSI structure
 * @seed: Buffer to store the keys
 * @lut: Buffer to store the lookup table entries
 * @lut_size: Size of buffer to store the lookup table entries
 *
 * Returns 0 on success, negative on failure
 */
static int i40e_get_rss_reg(struct i40e_vsi *vsi, u8 *seed,
			    u8 *lut, u16 lut_size)
{
	struct i40e_pf *pf = vsi->back;
	struct i40e_hw *hw = &pf->hw;
	u16 i;

	if (seed) {
		u32 *seed_dw = (u32 *)seed;

		for (i = 0; i <= I40E_PFQF_HKEY_MAX_INDEX; i++)
			seed_dw[i] = i40e_read_rx_ctl(hw, I40E_PFQF_HKEY(i));
	}
	if (lut) {
		u32 *lut_dw = (u32 *)lut;

		if (lut_size != I40E_HLUT_ARRAY_SIZE)
			return -EINVAL;
		for (i = 0; i <= I40E_PFQF_HLUT_MAX_INDEX; i++)
			lut_dw[i] = rd32(hw, I40E_PFQF_HLUT(i));
	}

	return 0;
}

/**
 * i40e_config_rss - Configure RSS keys and lut
 * @vsi: Pointer to VSI structure
 * @seed: RSS hash seed
 * @lut: Lookup table
 * @lut_size: Lookup table size
 *
 * Returns 0 on success, negative on failure
 */
int i40e_config_rss(struct i40e_vsi *vsi, u8 *seed, u8 *lut, u16 lut_size)
{
	struct i40e_pf *pf = vsi->back;

	if (pf->flags & I40E_FLAG_RSS_AQ_CAPABLE)
		return i40e_config_rss_aq(vsi, seed, lut, lut_size);
	else
		return i40e_config_rss_reg(vsi, seed, lut, lut_size);
}

/**
 * i40e_get_rss - Get RSS keys and lut
 * @vsi: Pointer to VSI structure
 * @seed: Buffer to store the keys
 * @lut: Buffer to store the lookup table entries
 * lut_size: Size of buffer to store the lookup table entries
 *
 * Returns 0 on success, negative on failure
 */
int i40e_get_rss(struct i40e_vsi *vsi, u8 *seed, u8 *lut, u16 lut_size)
{
	struct i40e_pf *pf = vsi->back;

	if (pf->flags & I40E_FLAG_RSS_AQ_CAPABLE)
		return i40e_get_rss_aq(vsi, seed, lut, lut_size);
	else
		return i40e_get_rss_reg(vsi, seed, lut, lut_size);
}

/**
 * i40e_fill_rss_lut - Fill the RSS lookup table with default values
 * @pf: Pointer to board private structure
 * @lut: Lookup table
 * @rss_table_size: Lookup table size
 * @rss_size: Range of queue number for hashing
 */
static void i40e_fill_rss_lut(struct i40e_pf *pf, u8 *lut,
			      u16 rss_table_size, u16 rss_size)
{
	u16 i;

	for (i = 0; i < rss_table_size; i++)
		lut[i] = i % rss_size;
}

/**
 * i40e_pf_config_rss - Prepare for RSS if used
 * @pf: board private structure
 **/
static int i40e_pf_config_rss(struct i40e_pf *pf)
{
	struct i40e_vsi *vsi = pf->vsi[pf->lan_vsi];
	u8 seed[I40E_HKEY_ARRAY_SIZE];
	u8 *lut;
	struct i40e_hw *hw = &pf->hw;
	u32 reg_val;
	u64 hena;
	int ret;

	/* By default we enable TCP/UDP with IPv4/IPv6 ptypes */
	hena = (u64)i40e_read_rx_ctl(hw, I40E_PFQF_HENA(0)) |
		((u64)i40e_read_rx_ctl(hw, I40E_PFQF_HENA(1)) << 32);
	hena |= i40e_pf_get_default_rss_hena(pf);

	i40e_write_rx_ctl(hw, I40E_PFQF_HENA(0), (u32)hena);
	i40e_write_rx_ctl(hw, I40E_PFQF_HENA(1), (u32)(hena >> 32));

	/* Determine the RSS table size based on the hardware capabilities */
	reg_val = i40e_read_rx_ctl(hw, I40E_PFQF_CTL_0);
	reg_val = (pf->rss_table_size == 512) ?
			(reg_val | I40E_PFQF_CTL_0_HASHLUTSIZE_512) :
			(reg_val & ~I40E_PFQF_CTL_0_HASHLUTSIZE_512);
	i40e_write_rx_ctl(hw, I40E_PFQF_CTL_0, reg_val);

	/* Determine the RSS size of the VSI */
	if (!vsi->rss_size)
		vsi->rss_size = min_t(int, pf->alloc_rss_size,
				      vsi->num_queue_pairs);

	lut = kzalloc(vsi->rss_table_size, GFP_KERNEL);
	if (!lut)
		return -ENOMEM;

	/* Use user configured lut if there is one, otherwise use default */
	if (vsi->rss_lut_user)
		memcpy(lut, vsi->rss_lut_user, vsi->rss_table_size);
	else
		i40e_fill_rss_lut(pf, lut, vsi->rss_table_size, vsi->rss_size);

	/* Use user configured hash key if there is one, otherwise
	 * use default.
	 */
	if (vsi->rss_hkey_user)
		memcpy(seed, vsi->rss_hkey_user, I40E_HKEY_ARRAY_SIZE);
	else
		netdev_rss_key_fill((void *)seed, I40E_HKEY_ARRAY_SIZE);
	ret = i40e_config_rss(vsi, seed, lut, vsi->rss_table_size);
	kfree(lut);

	return ret;
}

/**
 * i40e_reconfig_rss_queues - change number of queues for rss and rebuild
 * @pf: board private structure
 * @queue_count: the requested queue count for rss.
 *
 * returns 0 if rss is not enabled, if enabled returns the final rss queue
 * count which may be different from the requested queue count.
 **/
int i40e_reconfig_rss_queues(struct i40e_pf *pf, int queue_count)
{
	struct i40e_vsi *vsi = pf->vsi[pf->lan_vsi];
	int new_rss_size;

	if (!(pf->flags & I40E_FLAG_RSS_ENABLED))
		return 0;

	new_rss_size = min_t(int, queue_count, pf->rss_size_max);

	if (queue_count != vsi->num_queue_pairs) {
		vsi->req_queue_pairs = queue_count;
		i40e_prep_for_reset(pf);

		pf->alloc_rss_size = new_rss_size;

		i40e_reset_and_rebuild(pf, true);

		/* Discard the user configured hash keys and lut, if less
		 * queues are enabled.
		 */
		if (queue_count < vsi->rss_size) {
			i40e_clear_rss_config_user(vsi);
			dev_dbg(&pf->pdev->dev,
				"discard user configured hash keys and lut\n");
		}

		/* Reset vsi->rss_size, as number of enabled queues changed */
		vsi->rss_size = min_t(int, pf->alloc_rss_size,
				      vsi->num_queue_pairs);

		i40e_pf_config_rss(pf);
	}
	dev_info(&pf->pdev->dev, "RSS count/HW max RSS count:  %d/%d\n",
		 pf->alloc_rss_size, pf->rss_size_max);
	return pf->alloc_rss_size;
}

/**
 * i40e_get_npar_bw_setting - Retrieve BW settings for this PF partition
 * @pf: board private structure
 **/
i40e_status i40e_get_npar_bw_setting(struct i40e_pf *pf)
{
	i40e_status status;
	bool min_valid, max_valid;
	u32 max_bw, min_bw;

	status = i40e_read_bw_from_alt_ram(&pf->hw, &max_bw, &min_bw,
					   &min_valid, &max_valid);

	if (!status) {
		if (min_valid)
			pf->npar_min_bw = min_bw;
		if (max_valid)
			pf->npar_max_bw = max_bw;
	}

	return status;
}

/**
 * i40e_set_npar_bw_setting - Set BW settings for this PF partition
 * @pf: board private structure
 **/
i40e_status i40e_set_npar_bw_setting(struct i40e_pf *pf)
{
	struct i40e_aqc_configure_partition_bw_data bw_data;
	i40e_status status;

	/* Set the valid bit for this PF */
	bw_data.pf_valid_bits = cpu_to_le16(BIT(pf->hw.pf_id));
	bw_data.max_bw[pf->hw.pf_id] = pf->npar_max_bw & I40E_ALT_BW_VALUE_MASK;
	bw_data.min_bw[pf->hw.pf_id] = pf->npar_min_bw & I40E_ALT_BW_VALUE_MASK;

	/* Set the new bandwidths */
	status = i40e_aq_configure_partition_bw(&pf->hw, &bw_data, NULL);

	return status;
}

/**
 * i40e_commit_npar_bw_setting - Commit BW settings for this PF partition
 * @pf: board private structure
 **/
i40e_status i40e_commit_npar_bw_setting(struct i40e_pf *pf)
{
	/* Commit temporary BW setting to permanent NVM image */
	enum i40e_admin_queue_err last_aq_status;
	i40e_status ret;
	u16 nvm_word;

	if (pf->hw.partition_id != 1) {
		dev_info(&pf->pdev->dev,
			 "Commit BW only works on partition 1! This is partition %d",
			 pf->hw.partition_id);
		ret = I40E_NOT_SUPPORTED;
		goto bw_commit_out;
	}

	/* Acquire NVM for read access */
	ret = i40e_acquire_nvm(&pf->hw, I40E_RESOURCE_READ);
	last_aq_status = pf->hw.aq.asq_last_status;
	if (ret) {
		dev_info(&pf->pdev->dev,
			 "Cannot acquire NVM for read access, err %s aq_err %s\n",
			 i40e_stat_str(&pf->hw, ret),
			 i40e_aq_str(&pf->hw, last_aq_status));
		goto bw_commit_out;
	}

	/* Read word 0x10 of NVM - SW compatibility word 1 */
	ret = i40e_aq_read_nvm(&pf->hw,
			       I40E_SR_NVM_CONTROL_WORD,
			       0x10, sizeof(nvm_word), &nvm_word,
			       false, NULL);
	/* Save off last admin queue command status before releasing
	 * the NVM
	 */
	last_aq_status = pf->hw.aq.asq_last_status;
	i40e_release_nvm(&pf->hw);
	if (ret) {
		dev_info(&pf->pdev->dev, "NVM read error, err %s aq_err %s\n",
			 i40e_stat_str(&pf->hw, ret),
			 i40e_aq_str(&pf->hw, last_aq_status));
		goto bw_commit_out;
	}

	/* Wait a bit for NVM release to complete */
	msleep(50);

	/* Acquire NVM for write access */
	ret = i40e_acquire_nvm(&pf->hw, I40E_RESOURCE_WRITE);
	last_aq_status = pf->hw.aq.asq_last_status;
	if (ret) {
		dev_info(&pf->pdev->dev,
			 "Cannot acquire NVM for write access, err %s aq_err %s\n",
			 i40e_stat_str(&pf->hw, ret),
			 i40e_aq_str(&pf->hw, last_aq_status));
		goto bw_commit_out;
	}
	/* Write it back out unchanged to initiate update NVM,
	 * which will force a write of the shadow (alt) RAM to
	 * the NVM - thus storing the bandwidth values permanently.
	 */
	ret = i40e_aq_update_nvm(&pf->hw,
				 I40E_SR_NVM_CONTROL_WORD,
				 0x10, sizeof(nvm_word),
				 &nvm_word, true, NULL);
	/* Save off last admin queue command status before releasing
	 * the NVM
	 */
	last_aq_status = pf->hw.aq.asq_last_status;
	i40e_release_nvm(&pf->hw);
	if (ret)
		dev_info(&pf->pdev->dev,
			 "BW settings NOT SAVED, err %s aq_err %s\n",
			 i40e_stat_str(&pf->hw, ret),
			 i40e_aq_str(&pf->hw, last_aq_status));
bw_commit_out:

	return ret;
}

/**
 * i40e_sw_init - Initialize general software structures (struct i40e_pf)
 * @pf: board private structure to initialize
 *
 * i40e_sw_init initializes the Adapter private data structure.
 * Fields are initialized based on PCI device information and
 * OS network device settings (MTU size).
 **/
static int i40e_sw_init(struct i40e_pf *pf)
{
	int err = 0;
	int size;

	pf->msg_enable = netif_msg_init(I40E_DEFAULT_MSG_ENABLE,
				(NETIF_MSG_DRV|NETIF_MSG_PROBE|NETIF_MSG_LINK));
	if (debug != -1 && debug != I40E_DEFAULT_MSG_ENABLE) {
		if (I40E_DEBUG_USER & debug)
			pf->hw.debug_mask = debug;
		pf->msg_enable = netif_msg_init((debug & ~I40E_DEBUG_USER),
						I40E_DEFAULT_MSG_ENABLE);
	}

	/* Set default capability flags */
	pf->flags = I40E_FLAG_RX_CSUM_ENABLED |
		    I40E_FLAG_MSI_ENABLED     |
		    I40E_FLAG_MSIX_ENABLED;

	/* Set default ITR */
	pf->rx_itr_default = I40E_ITR_DYNAMIC | I40E_ITR_RX_DEF;
	pf->tx_itr_default = I40E_ITR_DYNAMIC | I40E_ITR_TX_DEF;

	/* Depending on PF configurations, it is possible that the RSS
	 * maximum might end up larger than the available queues
	 */
	pf->rss_size_max = BIT(pf->hw.func_caps.rss_table_entry_width);
	pf->alloc_rss_size = 1;
	pf->rss_table_size = pf->hw.func_caps.rss_table_size;
	pf->rss_size_max = min_t(int, pf->rss_size_max,
				 pf->hw.func_caps.num_tx_qp);
	if (pf->hw.func_caps.rss) {
		pf->flags |= I40E_FLAG_RSS_ENABLED;
		pf->alloc_rss_size = min_t(int, pf->rss_size_max,
					   num_online_cpus());
	}

	/* MFP mode enabled */
	if (pf->hw.func_caps.npar_enable || pf->hw.func_caps.flex10_enable) {
		pf->flags |= I40E_FLAG_MFP_ENABLED;
		dev_info(&pf->pdev->dev, "MFP mode Enabled\n");
		if (i40e_get_npar_bw_setting(pf))
			dev_warn(&pf->pdev->dev,
				 "Could not get NPAR bw settings\n");
		else
			dev_info(&pf->pdev->dev,
				 "Min BW = %8.8x, Max BW = %8.8x\n",
				 pf->npar_min_bw, pf->npar_max_bw);
	}

	/* FW/NVM is not yet fixed in this regard */
	if ((pf->hw.func_caps.fd_filters_guaranteed > 0) ||
	    (pf->hw.func_caps.fd_filters_best_effort > 0)) {
		pf->flags |= I40E_FLAG_FD_ATR_ENABLED;
		pf->atr_sample_rate = I40E_DEFAULT_ATR_SAMPLE_RATE;
		if (pf->flags & I40E_FLAG_MFP_ENABLED &&
		    pf->hw.num_partitions > 1)
			dev_info(&pf->pdev->dev,
				 "Flow Director Sideband mode Disabled in MFP mode\n");
		else
			pf->flags |= I40E_FLAG_FD_SB_ENABLED;
		pf->fdir_pf_filter_count =
				 pf->hw.func_caps.fd_filters_guaranteed;
		pf->hw.fdir_shared_filter_count =
				 pf->hw.func_caps.fd_filters_best_effort;
	}

	if (i40e_is_mac_710(&pf->hw) &&
	    (((pf->hw.aq.fw_maj_ver == 4) && (pf->hw.aq.fw_min_ver < 33)) ||
	    (pf->hw.aq.fw_maj_ver < 4))) {
		pf->flags |= I40E_FLAG_RESTART_AUTONEG;
		/* No DCB support  for FW < v4.33 */
		pf->flags |= I40E_FLAG_NO_DCB_SUPPORT;
	}

	/* Disable FW LLDP if FW < v4.3 */
	if (i40e_is_mac_710(&pf->hw) &&
	    (((pf->hw.aq.fw_maj_ver == 4) && (pf->hw.aq.fw_min_ver < 3)) ||
	    (pf->hw.aq.fw_maj_ver < 4)))
		pf->flags |= I40E_FLAG_STOP_FW_LLDP;

	/* Use the FW Set LLDP MIB API if FW > v4.40 */
	if (i40e_is_mac_710(&pf->hw) &&
	    (((pf->hw.aq.fw_maj_ver == 4) && (pf->hw.aq.fw_min_ver >= 40)) ||
	    (pf->hw.aq.fw_maj_ver >= 5)))
		pf->flags |= I40E_FLAG_USE_SET_LLDP_MIB;

	if (pf->hw.func_caps.vmdq) {
		pf->num_vmdq_vsis = I40E_DEFAULT_NUM_VMDQ_VSI;
		pf->flags |= I40E_FLAG_VMDQ_ENABLED;
		pf->num_vmdq_qps = i40e_default_queues_per_vmdq(pf);
	}

	if (pf->hw.func_caps.iwarp) {
		pf->flags |= I40E_FLAG_IWARP_ENABLED;
		/* IWARP needs one extra vector for CQP just like MISC.*/
		pf->num_iwarp_msix = (int)num_online_cpus() + 1;
	}

#ifdef I40E_FCOE
	i40e_init_pf_fcoe(pf);

#endif /* I40E_FCOE */
#ifdef CONFIG_PCI_IOV
	if (pf->hw.func_caps.num_vfs && pf->hw.partition_id == 1) {
		pf->num_vf_qps = I40E_DEFAULT_QUEUES_PER_VF;
		pf->flags |= I40E_FLAG_SRIOV_ENABLED;
		pf->num_req_vfs = min_t(int,
					pf->hw.func_caps.num_vfs,
					I40E_MAX_VF_COUNT);
	}
#endif /* CONFIG_PCI_IOV */
	if (pf->hw.mac.type == I40E_MAC_X722) {
		pf->flags |= I40E_FLAG_RSS_AQ_CAPABLE |
			     I40E_FLAG_128_QP_RSS_CAPABLE |
			     I40E_FLAG_HW_ATR_EVICT_CAPABLE |
			     I40E_FLAG_OUTER_UDP_CSUM_CAPABLE |
			     I40E_FLAG_WB_ON_ITR_CAPABLE |
			     I40E_FLAG_MULTIPLE_TCP_UDP_RSS_PCTYPE |
			     I40E_FLAG_NO_PCI_LINK_CHECK |
			     I40E_FLAG_100M_SGMII_CAPABLE |
			     I40E_FLAG_USE_SET_LLDP_MIB |
			     I40E_FLAG_GENEVE_OFFLOAD_CAPABLE;
	} else if ((pf->hw.aq.api_maj_ver > 1) ||
		   ((pf->hw.aq.api_maj_ver == 1) &&
		    (pf->hw.aq.api_min_ver > 4))) {
		/* Supported in FW API version higher than 1.4 */
		pf->flags |= I40E_FLAG_GENEVE_OFFLOAD_CAPABLE;
		pf->auto_disable_flags = I40E_FLAG_HW_ATR_EVICT_CAPABLE;
	} else {
		pf->auto_disable_flags = I40E_FLAG_HW_ATR_EVICT_CAPABLE;
	}

	pf->eeprom_version = 0xDEAD;
	pf->lan_veb = I40E_NO_VEB;
	pf->lan_vsi = I40E_NO_VSI;

	/* By default FW has this off for performance reasons */
	pf->flags &= ~I40E_FLAG_VEB_STATS_ENABLED;

	/* set up queue assignment tracking */
	size = sizeof(struct i40e_lump_tracking)
		+ (sizeof(u16) * pf->hw.func_caps.num_tx_qp);
	pf->qp_pile = kzalloc(size, GFP_KERNEL);
	if (!pf->qp_pile) {
		err = -ENOMEM;
		goto sw_init_done;
	}
	pf->qp_pile->num_entries = pf->hw.func_caps.num_tx_qp;
	pf->qp_pile->search_hint = 0;

	pf->tx_timeout_recovery_level = 1;

	mutex_init(&pf->switch_mutex);

	/* If NPAR is enabled nudge the Tx scheduler */
	if (pf->hw.func_caps.npar_enable && (!i40e_get_npar_bw_setting(pf)))
		i40e_set_npar_bw_setting(pf);

sw_init_done:
	return err;
}

/**
 * i40e_set_ntuple - set the ntuple feature flag and take action
 * @pf: board private structure to initialize
 * @features: the feature set that the stack is suggesting
 *
 * returns a bool to indicate if reset needs to happen
 **/
bool i40e_set_ntuple(struct i40e_pf *pf, netdev_features_t features)
{
	bool need_reset = false;

	/* Check if Flow Director n-tuple support was enabled or disabled.  If
	 * the state changed, we need to reset.
	 */
	if (features & NETIF_F_NTUPLE) {
		/* Enable filters and mark for reset */
		if (!(pf->flags & I40E_FLAG_FD_SB_ENABLED))
			need_reset = true;
		pf->flags |= I40E_FLAG_FD_SB_ENABLED;
	} else {
		/* turn off filters, mark for reset and clear SW filter list */
		if (pf->flags & I40E_FLAG_FD_SB_ENABLED) {
			need_reset = true;
			i40e_fdir_filter_exit(pf);
		}
		pf->flags &= ~I40E_FLAG_FD_SB_ENABLED;
		pf->auto_disable_flags &= ~I40E_FLAG_FD_SB_ENABLED;
		/* reset fd counters */
		pf->fd_add_err = pf->fd_atr_cnt = pf->fd_tcp_rule = 0;
		pf->fdir_pf_active_filters = 0;
		pf->flags |= I40E_FLAG_FD_ATR_ENABLED;
		if (I40E_DEBUG_FD & pf->hw.debug_mask)
			dev_info(&pf->pdev->dev, "ATR re-enabled.\n");
		/* if ATR was auto disabled it can be re-enabled. */
		if ((pf->flags & I40E_FLAG_FD_ATR_ENABLED) &&
		    (pf->auto_disable_flags & I40E_FLAG_FD_ATR_ENABLED))
			pf->auto_disable_flags &= ~I40E_FLAG_FD_ATR_ENABLED;
	}
	return need_reset;
}

/**
 * i40e_set_features - set the netdev feature flags
 * @netdev: ptr to the netdev being adjusted
 * @features: the feature set that the stack is suggesting
 **/
static int i40e_set_features(struct net_device *netdev,
			     netdev_features_t features)
{
	struct i40e_netdev_priv *np = netdev_priv(netdev);
	struct i40e_vsi *vsi = np->vsi;
	struct i40e_pf *pf = vsi->back;
	bool need_reset;

	if (features & NETIF_F_HW_VLAN_CTAG_RX)
		i40e_vlan_stripping_enable(vsi);
	else
		i40e_vlan_stripping_disable(vsi);

	need_reset = i40e_set_ntuple(pf, features);

	if (need_reset)
		i40e_do_reset(pf, BIT_ULL(__I40E_PF_RESET_REQUESTED));

	return 0;
}

#if IS_ENABLED(CONFIG_VXLAN) || IS_ENABLED(CONFIG_GENEVE)
/**
 * i40e_get_udp_port_idx - Lookup a possibly offloaded for Rx UDP port
 * @pf: board private structure
 * @port: The UDP port to look up
 *
 * Returns the index number or I40E_MAX_PF_UDP_OFFLOAD_PORTS if port not found
 **/
static u8 i40e_get_udp_port_idx(struct i40e_pf *pf, __be16 port)
{
	u8 i;

	for (i = 0; i < I40E_MAX_PF_UDP_OFFLOAD_PORTS; i++) {
		if (pf->udp_ports[i].index == port)
			return i;
	}

	return i;
}

#endif

#if IS_ENABLED(CONFIG_VXLAN)
/**
 * i40e_add_vxlan_port - Get notifications about VXLAN ports that come up
 * @netdev: This physical port's netdev
 * @sa_family: Socket Family that VXLAN is notifying us about
 * @port: New UDP port number that VXLAN started listening to
 **/
static void i40e_add_vxlan_port(struct net_device *netdev,
				sa_family_t sa_family, __be16 port)
{
	struct i40e_netdev_priv *np = netdev_priv(netdev);
	struct i40e_vsi *vsi = np->vsi;
	struct i40e_pf *pf = vsi->back;
	u8 next_idx;
	u8 idx;

	idx = i40e_get_udp_port_idx(pf, port);

	/* Check if port already exists */
	if (idx < I40E_MAX_PF_UDP_OFFLOAD_PORTS) {
		netdev_info(netdev, "vxlan port %d already offloaded\n",
			    ntohs(port));
		return;
	}

	/* Now check if there is space to add the new port */
	next_idx = i40e_get_udp_port_idx(pf, 0);

	if (next_idx == I40E_MAX_PF_UDP_OFFLOAD_PORTS) {
		netdev_info(netdev, "maximum number of vxlan UDP ports reached, not adding port %d\n",
			    ntohs(port));
		return;
	}

	/* New port: add it and mark its index in the bitmap */
	pf->udp_ports[next_idx].index = port;
	pf->udp_ports[next_idx].type = I40E_AQC_TUNNEL_TYPE_VXLAN;
	pf->pending_udp_bitmap |= BIT_ULL(next_idx);
	pf->flags |= I40E_FLAG_UDP_FILTER_SYNC;
}

/**
 * i40e_del_vxlan_port - Get notifications about VXLAN ports that go away
 * @netdev: This physical port's netdev
 * @sa_family: Socket Family that VXLAN is notifying us about
 * @port: UDP port number that VXLAN stopped listening to
 **/
static void i40e_del_vxlan_port(struct net_device *netdev,
				sa_family_t sa_family, __be16 port)
{
	struct i40e_netdev_priv *np = netdev_priv(netdev);
	struct i40e_vsi *vsi = np->vsi;
	struct i40e_pf *pf = vsi->back;
	u8 idx;

	idx = i40e_get_udp_port_idx(pf, port);

	/* Check if port already exists */
	if (idx < I40E_MAX_PF_UDP_OFFLOAD_PORTS) {
		/* if port exists, set it to 0 (mark for deletion)
		 * and make it pending
		 */
		pf->udp_ports[idx].index = 0;
		pf->pending_udp_bitmap |= BIT_ULL(idx);
		pf->flags |= I40E_FLAG_UDP_FILTER_SYNC;
	} else {
		netdev_warn(netdev, "vxlan port %d was not found, not deleting\n",
			    ntohs(port));
	}
}
#endif

#if IS_ENABLED(CONFIG_GENEVE)
/**
 * i40e_add_geneve_port - Get notifications about GENEVE ports that come up
 * @netdev: This physical port's netdev
 * @sa_family: Socket Family that GENEVE is notifying us about
 * @port: New UDP port number that GENEVE started listening to
 **/
static void i40e_add_geneve_port(struct net_device *netdev,
				 sa_family_t sa_family, __be16 port)
{
	struct i40e_netdev_priv *np = netdev_priv(netdev);
	struct i40e_vsi *vsi = np->vsi;
	struct i40e_pf *pf = vsi->back;
	u8 next_idx;
	u8 idx;

	if (!(pf->flags & I40E_FLAG_GENEVE_OFFLOAD_CAPABLE))
		return;

	idx = i40e_get_udp_port_idx(pf, port);

	/* Check if port already exists */
	if (idx < I40E_MAX_PF_UDP_OFFLOAD_PORTS) {
		netdev_info(netdev, "udp port %d already offloaded\n",
			    ntohs(port));
		return;
	}

	/* Now check if there is space to add the new port */
	next_idx = i40e_get_udp_port_idx(pf, 0);

	if (next_idx == I40E_MAX_PF_UDP_OFFLOAD_PORTS) {
		netdev_info(netdev, "maximum number of UDP ports reached, not adding port %d\n",
			    ntohs(port));
		return;
	}

	/* New port: add it and mark its index in the bitmap */
	pf->udp_ports[next_idx].index = port;
	pf->udp_ports[next_idx].type = I40E_AQC_TUNNEL_TYPE_NGE;
	pf->pending_udp_bitmap |= BIT_ULL(next_idx);
	pf->flags |= I40E_FLAG_UDP_FILTER_SYNC;

	dev_info(&pf->pdev->dev, "adding geneve port %d\n", ntohs(port));
}

/**
 * i40e_del_geneve_port - Get notifications about GENEVE ports that go away
 * @netdev: This physical port's netdev
 * @sa_family: Socket Family that GENEVE is notifying us about
 * @port: UDP port number that GENEVE stopped listening to
 **/
static void i40e_del_geneve_port(struct net_device *netdev,
				 sa_family_t sa_family, __be16 port)
{
	struct i40e_netdev_priv *np = netdev_priv(netdev);
	struct i40e_vsi *vsi = np->vsi;
	struct i40e_pf *pf = vsi->back;
	u8 idx;

	if (!(pf->flags & I40E_FLAG_GENEVE_OFFLOAD_CAPABLE))
		return;

	idx = i40e_get_udp_port_idx(pf, port);

	/* Check if port already exists */
	if (idx < I40E_MAX_PF_UDP_OFFLOAD_PORTS) {
		/* if port exists, set it to 0 (mark for deletion)
		 * and make it pending
		 */
		pf->udp_ports[idx].index = 0;
		pf->pending_udp_bitmap |= BIT_ULL(idx);
		pf->flags |= I40E_FLAG_UDP_FILTER_SYNC;

		dev_info(&pf->pdev->dev, "deleting geneve port %d\n",
			 ntohs(port));
	} else {
		netdev_warn(netdev, "geneve port %d was not found, not deleting\n",
			    ntohs(port));
	}
}
#endif

static int i40e_get_phys_port_id(struct net_device *netdev,
				 struct netdev_phys_item_id *ppid)
{
	struct i40e_netdev_priv *np = netdev_priv(netdev);
	struct i40e_pf *pf = np->vsi->back;
	struct i40e_hw *hw = &pf->hw;

	if (!(pf->flags & I40E_FLAG_PORT_ID_VALID))
		return -EOPNOTSUPP;

	ppid->id_len = min_t(int, sizeof(hw->mac.port_addr), sizeof(ppid->id));
	memcpy(ppid->id, hw->mac.port_addr, ppid->id_len);

	return 0;
}

/**
 * i40e_ndo_fdb_add - add an entry to the hardware database
 * @ndm: the input from the stack
 * @tb: pointer to array of nladdr (unused)
 * @dev: the net device pointer
 * @addr: the MAC address entry being added
 * @flags: instructions from stack about fdb operation
 */
static int i40e_ndo_fdb_add(struct ndmsg *ndm, struct nlattr *tb[],
			    struct net_device *dev,
			    const unsigned char *addr, u16 vid,
			    u16 flags)
{
	struct i40e_netdev_priv *np = netdev_priv(dev);
	struct i40e_pf *pf = np->vsi->back;
	int err = 0;

	if (!(pf->flags & I40E_FLAG_SRIOV_ENABLED))
		return -EOPNOTSUPP;

	if (vid) {
		pr_info("%s: vlans aren't supported yet for dev_uc|mc_add()\n", dev->name);
		return -EINVAL;
	}

	/* Hardware does not support aging addresses so if a
	 * ndm_state is given only allow permanent addresses
	 */
	if (ndm->ndm_state && !(ndm->ndm_state & NUD_PERMANENT)) {
		netdev_info(dev, "FDB only supports static addresses\n");
		return -EINVAL;
	}

	if (is_unicast_ether_addr(addr) || is_link_local_ether_addr(addr))
		err = dev_uc_add_excl(dev, addr);
	else if (is_multicast_ether_addr(addr))
		err = dev_mc_add_excl(dev, addr);
	else
		err = -EINVAL;

	/* Only return duplicate errors if NLM_F_EXCL is set */
	if (err == -EEXIST && !(flags & NLM_F_EXCL))
		err = 0;

	return err;
}

/**
 * i40e_ndo_bridge_setlink - Set the hardware bridge mode
 * @dev: the netdev being configured
 * @nlh: RTNL message
 *
 * Inserts a new hardware bridge if not already created and
 * enables the bridging mode requested (VEB or VEPA). If the
 * hardware bridge has already been inserted and the request
 * is to change the mode then that requires a PF reset to
 * allow rebuild of the components with required hardware
 * bridge mode enabled.
 **/
static int i40e_ndo_bridge_setlink(struct net_device *dev,
				   struct nlmsghdr *nlh,
				   u16 flags)
{
	struct i40e_netdev_priv *np = netdev_priv(dev);
	struct i40e_vsi *vsi = np->vsi;
	struct i40e_pf *pf = vsi->back;
	struct i40e_veb *veb = NULL;
	struct nlattr *attr, *br_spec;
	int i, rem;

	/* Only for PF VSI for now */
	if (vsi->seid != pf->vsi[pf->lan_vsi]->seid)
		return -EOPNOTSUPP;

	/* Find the HW bridge for PF VSI */
	for (i = 0; i < I40E_MAX_VEB && !veb; i++) {
		if (pf->veb[i] && pf->veb[i]->seid == vsi->uplink_seid)
			veb = pf->veb[i];
	}

	br_spec = nlmsg_find_attr(nlh, sizeof(struct ifinfomsg), IFLA_AF_SPEC);

	nla_for_each_nested(attr, br_spec, rem) {
		__u16 mode;

		if (nla_type(attr) != IFLA_BRIDGE_MODE)
			continue;

		mode = nla_get_u16(attr);
		if ((mode != BRIDGE_MODE_VEPA) &&
		    (mode != BRIDGE_MODE_VEB))
			return -EINVAL;

		/* Insert a new HW bridge */
		if (!veb) {
			veb = i40e_veb_setup(pf, 0, vsi->uplink_seid, vsi->seid,
					     vsi->tc_config.enabled_tc);
			if (veb) {
				veb->bridge_mode = mode;
				i40e_config_bridge_mode(veb);
			} else {
				/* No Bridge HW offload available */
				return -ENOENT;
			}
			break;
		} else if (mode != veb->bridge_mode) {
			/* Existing HW bridge but different mode needs reset */
			veb->bridge_mode = mode;
			/* TODO: If no VFs or VMDq VSIs, disallow VEB mode */
			if (mode == BRIDGE_MODE_VEB)
				pf->flags |= I40E_FLAG_VEB_MODE_ENABLED;
			else
				pf->flags &= ~I40E_FLAG_VEB_MODE_ENABLED;
			i40e_do_reset(pf, BIT_ULL(__I40E_PF_RESET_REQUESTED));
			break;
		}
	}

	return 0;
}

/**
 * i40e_ndo_bridge_getlink - Get the hardware bridge mode
 * @skb: skb buff
 * @pid: process id
 * @seq: RTNL message seq #
 * @dev: the netdev being configured
 * @filter_mask: unused
 * @nlflags: netlink flags passed in
 *
 * Return the mode in which the hardware bridge is operating in
 * i.e VEB or VEPA.
 **/
static int i40e_ndo_bridge_getlink(struct sk_buff *skb, u32 pid, u32 seq,
				   struct net_device *dev,
				   u32 __always_unused filter_mask,
				   int nlflags)
{
	struct i40e_netdev_priv *np = netdev_priv(dev);
	struct i40e_vsi *vsi = np->vsi;
	struct i40e_pf *pf = vsi->back;
	struct i40e_veb *veb = NULL;
	int i;

	/* Only for PF VSI for now */
	if (vsi->seid != pf->vsi[pf->lan_vsi]->seid)
		return -EOPNOTSUPP;

	/* Find the HW bridge for the PF VSI */
	for (i = 0; i < I40E_MAX_VEB && !veb; i++) {
		if (pf->veb[i] && pf->veb[i]->seid == vsi->uplink_seid)
			veb = pf->veb[i];
	}

	if (!veb)
		return 0;

	return ndo_dflt_bridge_getlink(skb, pid, seq, dev, veb->bridge_mode,
				       nlflags, 0, 0, filter_mask, NULL);
}

/* Hardware supports L4 tunnel length of 128B (=2^7) which includes
 * inner mac plus all inner ethertypes.
 */
#define I40E_MAX_TUNNEL_HDR_LEN 128
/**
 * i40e_features_check - Validate encapsulated packet conforms to limits
 * @skb: skb buff
 * @dev: This physical port's netdev
 * @features: Offload features that the stack believes apply
 **/
static netdev_features_t i40e_features_check(struct sk_buff *skb,
					     struct net_device *dev,
					     netdev_features_t features)
{
	if (skb->encapsulation &&
	    ((skb_inner_network_header(skb) - skb_transport_header(skb)) >
	     I40E_MAX_TUNNEL_HDR_LEN))
		return features & ~(NETIF_F_CSUM_MASK | NETIF_F_GSO_MASK);

	return features;
}

static const struct net_device_ops i40e_netdev_ops = {
	.ndo_open		= i40e_open,
	.ndo_stop		= i40e_close,
	.ndo_start_xmit		= i40e_lan_xmit_frame,
	.ndo_get_stats64	= i40e_get_netdev_stats_struct,
	.ndo_set_rx_mode	= i40e_set_rx_mode,
	.ndo_validate_addr	= eth_validate_addr,
	.ndo_set_mac_address	= i40e_set_mac,
	.ndo_change_mtu		= i40e_change_mtu,
	.ndo_do_ioctl		= i40e_ioctl,
	.ndo_tx_timeout		= i40e_tx_timeout,
	.ndo_vlan_rx_add_vid	= i40e_vlan_rx_add_vid,
	.ndo_vlan_rx_kill_vid	= i40e_vlan_rx_kill_vid,
#ifdef CONFIG_NET_POLL_CONTROLLER
	.ndo_poll_controller	= i40e_netpoll,
#endif
	.ndo_setup_tc		= __i40e_setup_tc,
#ifdef I40E_FCOE
	.ndo_fcoe_enable	= i40e_fcoe_enable,
	.ndo_fcoe_disable	= i40e_fcoe_disable,
#endif
	.ndo_set_features	= i40e_set_features,
	.ndo_set_vf_mac		= i40e_ndo_set_vf_mac,
	.ndo_set_vf_vlan	= i40e_ndo_set_vf_port_vlan,
	.ndo_set_vf_rate	= i40e_ndo_set_vf_bw,
	.ndo_get_vf_config	= i40e_ndo_get_vf_config,
	.ndo_set_vf_link_state	= i40e_ndo_set_vf_link_state,
	.ndo_set_vf_spoofchk	= i40e_ndo_set_vf_spoofchk,
	.ndo_set_vf_trust	= i40e_ndo_set_vf_trust,
#if IS_ENABLED(CONFIG_VXLAN)
	.ndo_add_vxlan_port	= i40e_add_vxlan_port,
	.ndo_del_vxlan_port	= i40e_del_vxlan_port,
#endif
#if IS_ENABLED(CONFIG_GENEVE)
	.ndo_add_geneve_port	= i40e_add_geneve_port,
	.ndo_del_geneve_port	= i40e_del_geneve_port,
#endif
	.ndo_get_phys_port_id	= i40e_get_phys_port_id,
	.ndo_fdb_add		= i40e_ndo_fdb_add,
	.ndo_features_check	= i40e_features_check,
	.ndo_bridge_getlink	= i40e_ndo_bridge_getlink,
	.ndo_bridge_setlink	= i40e_ndo_bridge_setlink,
};

/**
 * i40e_config_netdev - Setup the netdev flags
 * @vsi: the VSI being configured
 *
 * Returns 0 on success, negative value on failure
 **/
static int i40e_config_netdev(struct i40e_vsi *vsi)
{
	u8 brdcast[ETH_ALEN] = {0xff, 0xff, 0xff, 0xff, 0xff, 0xff};
	struct i40e_pf *pf = vsi->back;
	struct i40e_hw *hw = &pf->hw;
	struct i40e_netdev_priv *np;
	struct net_device *netdev;
	u8 mac_addr[ETH_ALEN];
	int etherdev_size;

	etherdev_size = sizeof(struct i40e_netdev_priv);
	netdev = alloc_etherdev_mq(etherdev_size, vsi->alloc_queue_pairs);
	if (!netdev)
		return -ENOMEM;

	vsi->netdev = netdev;
	np = netdev_priv(netdev);
	np->vsi = vsi;

<<<<<<< HEAD
	netdev->hw_enc_features |= NETIF_F_IP_CSUM	       |
				   NETIF_F_IPV6_CSUM	       |
				   NETIF_F_TSO		       |
				   NETIF_F_TSO6		       |
				   NETIF_F_TSO_ECN	       |
				   NETIF_F_GSO_GRE	       |
				   NETIF_F_GSO_UDP_TUNNEL      |
				   NETIF_F_GSO_UDP_TUNNEL_CSUM |
				   0;

	netdev->features = NETIF_F_SG		       |
			   NETIF_F_IP_CSUM	       |
			   NETIF_F_SCTP_CRC	       |
			   NETIF_F_HIGHDMA	       |
			   NETIF_F_GSO_UDP_TUNNEL      |
			   NETIF_F_GSO_GRE	       |
			   NETIF_F_HW_VLAN_CTAG_TX     |
			   NETIF_F_HW_VLAN_CTAG_RX     |
			   NETIF_F_HW_VLAN_CTAG_FILTER |
			   NETIF_F_IPV6_CSUM	       |
			   NETIF_F_TSO		       |
			   NETIF_F_TSO_ECN	       |
			   NETIF_F_TSO6		       |
			   NETIF_F_RXCSUM	       |
			   NETIF_F_RXHASH	       |
			   0;

	if (!(pf->flags & I40E_FLAG_MFP_ENABLED))
		netdev->features |= NETIF_F_NTUPLE;
	if (pf->flags & I40E_FLAG_OUTER_UDP_CSUM_CAPABLE)
		netdev->features |= NETIF_F_GSO_UDP_TUNNEL_CSUM;
=======
	netdev->hw_enc_features |= NETIF_F_SG			|
				   NETIF_F_IP_CSUM		|
				   NETIF_F_IPV6_CSUM		|
				   NETIF_F_HIGHDMA		|
				   NETIF_F_SOFT_FEATURES	|
				   NETIF_F_TSO			|
				   NETIF_F_TSO_ECN		|
				   NETIF_F_TSO6			|
				   NETIF_F_GSO_GRE		|
				   NETIF_F_GSO_GRE_CSUM		|
				   NETIF_F_GSO_IPIP		|
				   NETIF_F_GSO_SIT		|
				   NETIF_F_GSO_UDP_TUNNEL	|
				   NETIF_F_GSO_UDP_TUNNEL_CSUM	|
				   NETIF_F_GSO_PARTIAL		|
				   NETIF_F_SCTP_CRC		|
				   NETIF_F_RXHASH		|
				   NETIF_F_RXCSUM		|
				   0;

	if (!(pf->flags & I40E_FLAG_OUTER_UDP_CSUM_CAPABLE))
		netdev->gso_partial_features |= NETIF_F_GSO_UDP_TUNNEL_CSUM;

	netdev->gso_partial_features |= NETIF_F_GSO_GRE_CSUM;

	/* record features VLANs can make use of */
	netdev->vlan_features |= netdev->hw_enc_features |
				 NETIF_F_TSO_MANGLEID;

	if (!(pf->flags & I40E_FLAG_MFP_ENABLED))
		netdev->hw_features |= NETIF_F_NTUPLE;
>>>>>>> ed596a4a

	netdev->hw_features |= netdev->hw_enc_features	|
			       NETIF_F_HW_VLAN_CTAG_TX	|
			       NETIF_F_HW_VLAN_CTAG_RX;

	netdev->features |= netdev->hw_features | NETIF_F_HW_VLAN_CTAG_FILTER;
	netdev->hw_enc_features |= NETIF_F_TSO_MANGLEID;

	if (vsi->type == I40E_VSI_MAIN) {
		SET_NETDEV_DEV(netdev, &pf->pdev->dev);
		ether_addr_copy(mac_addr, hw->mac.perm_addr);
		/* The following steps are necessary to prevent reception
		 * of tagged packets - some older NVM configurations load a
		 * default a MAC-VLAN filter that accepts any tagged packet
		 * which must be replaced by a normal filter.
		 */
		if (!i40e_rm_default_mac_filter(vsi, mac_addr)) {
			spin_lock_bh(&vsi->mac_filter_list_lock);
			i40e_add_filter(vsi, mac_addr,
					I40E_VLAN_ANY, false, true);
			spin_unlock_bh(&vsi->mac_filter_list_lock);
		}
	} else if ((pf->hw.aq.api_maj_ver > 1) ||
		   ((pf->hw.aq.api_maj_ver == 1) &&
		    (pf->hw.aq.api_min_ver > 4))) {
		/* Supported in FW API version higher than 1.4 */
		pf->flags |= I40E_FLAG_GENEVE_OFFLOAD_CAPABLE;
		pf->auto_disable_flags = I40E_FLAG_HW_ATR_EVICT_CAPABLE;
	} else {
		/* relate the VSI_VMDQ name to the VSI_MAIN name */
		snprintf(netdev->name, IFNAMSIZ, "%sv%%d",
			 pf->vsi[pf->lan_vsi]->netdev->name);
		random_ether_addr(mac_addr);

		spin_lock_bh(&vsi->mac_filter_list_lock);
		i40e_add_filter(vsi, mac_addr, I40E_VLAN_ANY, false, false);
		spin_unlock_bh(&vsi->mac_filter_list_lock);
	}

	spin_lock_bh(&vsi->mac_filter_list_lock);
	i40e_add_filter(vsi, brdcast, I40E_VLAN_ANY, false, false);
	spin_unlock_bh(&vsi->mac_filter_list_lock);

	ether_addr_copy(netdev->dev_addr, mac_addr);
	ether_addr_copy(netdev->perm_addr, mac_addr);

	netdev->priv_flags |= IFF_UNICAST_FLT;
	netdev->priv_flags |= IFF_SUPP_NOFCS;
	/* Setup netdev TC information */
	i40e_vsi_config_netdev_tc(vsi, vsi->tc_config.enabled_tc);

	netdev->netdev_ops = &i40e_netdev_ops;
	netdev->watchdog_timeo = 5 * HZ;
	i40e_set_ethtool_ops(netdev);
#ifdef I40E_FCOE
	i40e_fcoe_config_netdev(netdev, vsi);
#endif

	return 0;
}

/**
 * i40e_vsi_delete - Delete a VSI from the switch
 * @vsi: the VSI being removed
 *
 * Returns 0 on success, negative value on failure
 **/
static void i40e_vsi_delete(struct i40e_vsi *vsi)
{
	/* remove default VSI is not allowed */
	if (vsi == vsi->back->vsi[vsi->back->lan_vsi])
		return;

	i40e_aq_delete_element(&vsi->back->hw, vsi->seid, NULL);
}

/**
 * i40e_is_vsi_uplink_mode_veb - Check if the VSI's uplink bridge mode is VEB
 * @vsi: the VSI being queried
 *
 * Returns 1 if HW bridge mode is VEB and return 0 in case of VEPA mode
 **/
int i40e_is_vsi_uplink_mode_veb(struct i40e_vsi *vsi)
{
	struct i40e_veb *veb;
	struct i40e_pf *pf = vsi->back;

	/* Uplink is not a bridge so default to VEB */
	if (vsi->veb_idx == I40E_NO_VEB)
		return 1;

	veb = pf->veb[vsi->veb_idx];
	if (!veb) {
		dev_info(&pf->pdev->dev,
			 "There is no veb associated with the bridge\n");
		return -ENOENT;
	}

	/* Uplink is a bridge in VEPA mode */
	if (veb->bridge_mode & BRIDGE_MODE_VEPA) {
		return 0;
	} else {
		/* Uplink is a bridge in VEB mode */
		return 1;
	}

	/* VEPA is now default bridge, so return 0 */
	return 0;
}

/**
 * i40e_add_vsi - Add a VSI to the switch
 * @vsi: the VSI being configured
 *
 * This initializes a VSI context depending on the VSI type to be added and
 * passes it down to the add_vsi aq command.
 **/
static int i40e_add_vsi(struct i40e_vsi *vsi)
{
	int ret = -ENODEV;
	u8 laa_macaddr[ETH_ALEN];
	bool found_laa_mac_filter = false;
	struct i40e_pf *pf = vsi->back;
	struct i40e_hw *hw = &pf->hw;
	struct i40e_vsi_context ctxt;
	struct i40e_mac_filter *f, *ftmp;

	u8 enabled_tc = 0x1; /* TC0 enabled */
	int f_count = 0;

	memset(&ctxt, 0, sizeof(ctxt));
	switch (vsi->type) {
	case I40E_VSI_MAIN:
		/* The PF's main VSI is already setup as part of the
		 * device initialization, so we'll not bother with
		 * the add_vsi call, but we will retrieve the current
		 * VSI context.
		 */
		ctxt.seid = pf->main_vsi_seid;
		ctxt.pf_num = pf->hw.pf_id;
		ctxt.vf_num = 0;
		ret = i40e_aq_get_vsi_params(&pf->hw, &ctxt, NULL);
		ctxt.flags = I40E_AQ_VSI_TYPE_PF;
		if (ret) {
			dev_info(&pf->pdev->dev,
				 "couldn't get PF vsi config, err %s aq_err %s\n",
				 i40e_stat_str(&pf->hw, ret),
				 i40e_aq_str(&pf->hw,
					     pf->hw.aq.asq_last_status));
			return -ENOENT;
		}
		vsi->info = ctxt.info;
		vsi->info.valid_sections = 0;

		vsi->seid = ctxt.seid;
		vsi->id = ctxt.vsi_number;

		enabled_tc = i40e_pf_get_tc_map(pf);

		/* MFP mode setup queue map and update VSI */
		if ((pf->flags & I40E_FLAG_MFP_ENABLED) &&
		    !(pf->hw.func_caps.iscsi)) { /* NIC type PF */
			memset(&ctxt, 0, sizeof(ctxt));
			ctxt.seid = pf->main_vsi_seid;
			ctxt.pf_num = pf->hw.pf_id;
			ctxt.vf_num = 0;
			i40e_vsi_setup_queue_map(vsi, &ctxt, enabled_tc, false);
			ret = i40e_aq_update_vsi_params(hw, &ctxt, NULL);
			if (ret) {
				dev_info(&pf->pdev->dev,
					 "update vsi failed, err %s aq_err %s\n",
					 i40e_stat_str(&pf->hw, ret),
					 i40e_aq_str(&pf->hw,
						    pf->hw.aq.asq_last_status));
				ret = -ENOENT;
				goto err;
			}
			/* update the local VSI info queue map */
			i40e_vsi_update_queue_map(vsi, &ctxt);
			vsi->info.valid_sections = 0;
		} else {
			/* Default/Main VSI is only enabled for TC0
			 * reconfigure it to enable all TCs that are
			 * available on the port in SFP mode.
			 * For MFP case the iSCSI PF would use this
			 * flow to enable LAN+iSCSI TC.
			 */
			ret = i40e_vsi_config_tc(vsi, enabled_tc);
			if (ret) {
				dev_info(&pf->pdev->dev,
					 "failed to configure TCs for main VSI tc_map 0x%08x, err %s aq_err %s\n",
					 enabled_tc,
					 i40e_stat_str(&pf->hw, ret),
					 i40e_aq_str(&pf->hw,
						    pf->hw.aq.asq_last_status));
				ret = -ENOENT;
			}
		}
		break;

	case I40E_VSI_FDIR:
		ctxt.pf_num = hw->pf_id;
		ctxt.vf_num = 0;
		ctxt.uplink_seid = vsi->uplink_seid;
		ctxt.connection_type = I40E_AQ_VSI_CONN_TYPE_NORMAL;
		ctxt.flags = I40E_AQ_VSI_TYPE_PF;
		if ((pf->flags & I40E_FLAG_VEB_MODE_ENABLED) &&
		    (i40e_is_vsi_uplink_mode_veb(vsi))) {
			ctxt.info.valid_sections |=
			     cpu_to_le16(I40E_AQ_VSI_PROP_SWITCH_VALID);
			ctxt.info.switch_id =
			   cpu_to_le16(I40E_AQ_VSI_SW_ID_FLAG_ALLOW_LB);
		}
		i40e_vsi_setup_queue_map(vsi, &ctxt, enabled_tc, true);
		break;

	case I40E_VSI_VMDQ2:
		ctxt.pf_num = hw->pf_id;
		ctxt.vf_num = 0;
		ctxt.uplink_seid = vsi->uplink_seid;
		ctxt.connection_type = I40E_AQ_VSI_CONN_TYPE_NORMAL;
		ctxt.flags = I40E_AQ_VSI_TYPE_VMDQ2;

		/* This VSI is connected to VEB so the switch_id
		 * should be set to zero by default.
		 */
		if (i40e_is_vsi_uplink_mode_veb(vsi)) {
			ctxt.info.valid_sections |=
				cpu_to_le16(I40E_AQ_VSI_PROP_SWITCH_VALID);
			ctxt.info.switch_id =
				cpu_to_le16(I40E_AQ_VSI_SW_ID_FLAG_ALLOW_LB);
		}

		/* Setup the VSI tx/rx queue map for TC0 only for now */
		i40e_vsi_setup_queue_map(vsi, &ctxt, enabled_tc, true);
		break;

	case I40E_VSI_SRIOV:
		ctxt.pf_num = hw->pf_id;
		ctxt.vf_num = vsi->vf_id + hw->func_caps.vf_base_id;
		ctxt.uplink_seid = vsi->uplink_seid;
		ctxt.connection_type = I40E_AQ_VSI_CONN_TYPE_NORMAL;
		ctxt.flags = I40E_AQ_VSI_TYPE_VF;

		/* This VSI is connected to VEB so the switch_id
		 * should be set to zero by default.
		 */
		if (i40e_is_vsi_uplink_mode_veb(vsi)) {
			ctxt.info.valid_sections |=
				cpu_to_le16(I40E_AQ_VSI_PROP_SWITCH_VALID);
			ctxt.info.switch_id =
				cpu_to_le16(I40E_AQ_VSI_SW_ID_FLAG_ALLOW_LB);
		}

		if (vsi->back->flags & I40E_FLAG_IWARP_ENABLED) {
			ctxt.info.valid_sections |=
				cpu_to_le16(I40E_AQ_VSI_PROP_QUEUE_OPT_VALID);
			ctxt.info.queueing_opt_flags |=
<<<<<<< HEAD
						I40E_AQ_VSI_QUE_OPT_TCP_ENA;
=======
				(I40E_AQ_VSI_QUE_OPT_TCP_ENA |
				 I40E_AQ_VSI_QUE_OPT_RSS_LUT_VSI);
>>>>>>> ed596a4a
		}

		ctxt.info.valid_sections |= cpu_to_le16(I40E_AQ_VSI_PROP_VLAN_VALID);
		ctxt.info.port_vlan_flags |= I40E_AQ_VSI_PVLAN_MODE_ALL;
		if (pf->vf[vsi->vf_id].spoofchk) {
			ctxt.info.valid_sections |=
				cpu_to_le16(I40E_AQ_VSI_PROP_SECURITY_VALID);
			ctxt.info.sec_flags |=
				(I40E_AQ_VSI_SEC_FLAG_ENABLE_VLAN_CHK |
				 I40E_AQ_VSI_SEC_FLAG_ENABLE_MAC_CHK);
		}
		/* Setup the VSI tx/rx queue map for TC0 only for now */
		i40e_vsi_setup_queue_map(vsi, &ctxt, enabled_tc, true);
		break;

#ifdef I40E_FCOE
	case I40E_VSI_FCOE:
		ret = i40e_fcoe_vsi_init(vsi, &ctxt);
		if (ret) {
			dev_info(&pf->pdev->dev, "failed to initialize FCoE VSI\n");
			return ret;
		}
		break;

#endif /* I40E_FCOE */
	case I40E_VSI_IWARP:
		/* send down message to iWARP */
		break;

	default:
		return -ENODEV;
	}

	if (vsi->type != I40E_VSI_MAIN) {
		ret = i40e_aq_add_vsi(hw, &ctxt, NULL);
		if (ret) {
			dev_info(&vsi->back->pdev->dev,
				 "add vsi failed, err %s aq_err %s\n",
				 i40e_stat_str(&pf->hw, ret),
				 i40e_aq_str(&pf->hw,
					     pf->hw.aq.asq_last_status));
			ret = -ENOENT;
			goto err;
		}
		vsi->info = ctxt.info;
		vsi->info.valid_sections = 0;
		vsi->seid = ctxt.seid;
		vsi->id = ctxt.vsi_number;
	}

	spin_lock_bh(&vsi->mac_filter_list_lock);
	/* If macvlan filters already exist, force them to get loaded */
	list_for_each_entry_safe(f, ftmp, &vsi->mac_filter_list, list) {
		f->changed = true;
		f_count++;

		/* Expected to have only one MAC filter entry for LAA in list */
		if (f->is_laa && vsi->type == I40E_VSI_MAIN) {
			ether_addr_copy(laa_macaddr, f->macaddr);
			found_laa_mac_filter = true;
		}
	}
	spin_unlock_bh(&vsi->mac_filter_list_lock);

	if (found_laa_mac_filter) {
		struct i40e_aqc_remove_macvlan_element_data element;

		memset(&element, 0, sizeof(element));
		ether_addr_copy(element.mac_addr, laa_macaddr);
		element.flags = I40E_AQC_MACVLAN_DEL_PERFECT_MATCH;
		ret = i40e_aq_remove_macvlan(hw, vsi->seid,
					     &element, 1, NULL);
		if (ret) {
			/* some older FW has a different default */
			element.flags |=
				       I40E_AQC_MACVLAN_DEL_IGNORE_VLAN;
			i40e_aq_remove_macvlan(hw, vsi->seid,
					       &element, 1, NULL);
		}

		i40e_aq_mac_address_write(hw,
					  I40E_AQC_WRITE_TYPE_LAA_WOL,
					  laa_macaddr, NULL);
	}

	if (f_count) {
		vsi->flags |= I40E_VSI_FLAG_FILTER_CHANGED;
		pf->flags |= I40E_FLAG_FILTER_SYNC;
	}

	/* Update VSI BW information */
	ret = i40e_vsi_get_bw_info(vsi);
	if (ret) {
		dev_info(&pf->pdev->dev,
			 "couldn't get vsi bw info, err %s aq_err %s\n",
			 i40e_stat_str(&pf->hw, ret),
			 i40e_aq_str(&pf->hw, pf->hw.aq.asq_last_status));
		/* VSI is already added so not tearing that up */
		ret = 0;
	}

err:
	return ret;
}

/**
 * i40e_vsi_release - Delete a VSI and free its resources
 * @vsi: the VSI being removed
 *
 * Returns 0 on success or < 0 on error
 **/
int i40e_vsi_release(struct i40e_vsi *vsi)
{
	struct i40e_mac_filter *f, *ftmp;
	struct i40e_veb *veb = NULL;
	struct i40e_pf *pf;
	u16 uplink_seid;
	int i, n;

	pf = vsi->back;

	/* release of a VEB-owner or last VSI is not allowed */
	if (vsi->flags & I40E_VSI_FLAG_VEB_OWNER) {
		dev_info(&pf->pdev->dev, "VSI %d has existing VEB %d\n",
			 vsi->seid, vsi->uplink_seid);
		return -ENODEV;
	}
	if (vsi == pf->vsi[pf->lan_vsi] &&
	    !test_bit(__I40E_DOWN, &pf->state)) {
		dev_info(&pf->pdev->dev, "Can't remove PF VSI\n");
		return -ENODEV;
	}

	uplink_seid = vsi->uplink_seid;
	if (vsi->type != I40E_VSI_SRIOV) {
		if (vsi->netdev_registered) {
			vsi->netdev_registered = false;
			if (vsi->netdev) {
				/* results in a call to i40e_close() */
				unregister_netdev(vsi->netdev);
			}
		} else {
			i40e_vsi_close(vsi);
		}
		i40e_vsi_disable_irq(vsi);
	}

	spin_lock_bh(&vsi->mac_filter_list_lock);
	list_for_each_entry_safe(f, ftmp, &vsi->mac_filter_list, list)
		i40e_del_filter(vsi, f->macaddr, f->vlan,
				f->is_vf, f->is_netdev);
	spin_unlock_bh(&vsi->mac_filter_list_lock);

	i40e_sync_vsi_filters(vsi);

	i40e_vsi_delete(vsi);
	i40e_vsi_free_q_vectors(vsi);
	if (vsi->netdev) {
		free_netdev(vsi->netdev);
		vsi->netdev = NULL;
	}
	i40e_vsi_clear_rings(vsi);
	i40e_vsi_clear(vsi);

	/* If this was the last thing on the VEB, except for the
	 * controlling VSI, remove the VEB, which puts the controlling
	 * VSI onto the next level down in the switch.
	 *
	 * Well, okay, there's one more exception here: don't remove
	 * the orphan VEBs yet.  We'll wait for an explicit remove request
	 * from up the network stack.
	 */
	for (n = 0, i = 0; i < pf->num_alloc_vsi; i++) {
		if (pf->vsi[i] &&
		    pf->vsi[i]->uplink_seid == uplink_seid &&
		    (pf->vsi[i]->flags & I40E_VSI_FLAG_VEB_OWNER) == 0) {
			n++;      /* count the VSIs */
		}
	}
	for (i = 0; i < I40E_MAX_VEB; i++) {
		if (!pf->veb[i])
			continue;
		if (pf->veb[i]->uplink_seid == uplink_seid)
			n++;     /* count the VEBs */
		if (pf->veb[i]->seid == uplink_seid)
			veb = pf->veb[i];
	}
	if (n == 0 && veb && veb->uplink_seid != 0)
		i40e_veb_release(veb);

	return 0;
}

/**
 * i40e_vsi_setup_vectors - Set up the q_vectors for the given VSI
 * @vsi: ptr to the VSI
 *
 * This should only be called after i40e_vsi_mem_alloc() which allocates the
 * corresponding SW VSI structure and initializes num_queue_pairs for the
 * newly allocated VSI.
 *
 * Returns 0 on success or negative on failure
 **/
static int i40e_vsi_setup_vectors(struct i40e_vsi *vsi)
{
	int ret = -ENOENT;
	struct i40e_pf *pf = vsi->back;

	if (vsi->q_vectors[0]) {
		dev_info(&pf->pdev->dev, "VSI %d has existing q_vectors\n",
			 vsi->seid);
		return -EEXIST;
	}

	if (vsi->base_vector) {
		dev_info(&pf->pdev->dev, "VSI %d has non-zero base vector %d\n",
			 vsi->seid, vsi->base_vector);
		return -EEXIST;
	}

	ret = i40e_vsi_alloc_q_vectors(vsi);
	if (ret) {
		dev_info(&pf->pdev->dev,
			 "failed to allocate %d q_vector for VSI %d, ret=%d\n",
			 vsi->num_q_vectors, vsi->seid, ret);
		vsi->num_q_vectors = 0;
		goto vector_setup_out;
	}

	/* In Legacy mode, we do not have to get any other vector since we
	 * piggyback on the misc/ICR0 for queue interrupts.
	*/
	if (!(pf->flags & I40E_FLAG_MSIX_ENABLED))
		return ret;
	if (vsi->num_q_vectors)
		vsi->base_vector = i40e_get_lump(pf, pf->irq_pile,
						 vsi->num_q_vectors, vsi->idx);
	if (vsi->base_vector < 0) {
		dev_info(&pf->pdev->dev,
			 "failed to get tracking for %d vectors for VSI %d, err=%d\n",
			 vsi->num_q_vectors, vsi->seid, vsi->base_vector);
		i40e_vsi_free_q_vectors(vsi);
		ret = -ENOENT;
		goto vector_setup_out;
	}

vector_setup_out:
	return ret;
}

/**
 * i40e_vsi_reinit_setup - return and reallocate resources for a VSI
 * @vsi: pointer to the vsi.
 *
 * This re-allocates a vsi's queue resources.
 *
 * Returns pointer to the successfully allocated and configured VSI sw struct
 * on success, otherwise returns NULL on failure.
 **/
static struct i40e_vsi *i40e_vsi_reinit_setup(struct i40e_vsi *vsi)
{
	struct i40e_pf *pf;
	u8 enabled_tc;
	int ret;

	if (!vsi)
		return NULL;

	pf = vsi->back;

	i40e_put_lump(pf->qp_pile, vsi->base_queue, vsi->idx);
	i40e_vsi_clear_rings(vsi);

	i40e_vsi_free_arrays(vsi, false);
	i40e_set_num_rings_in_vsi(vsi);
	ret = i40e_vsi_alloc_arrays(vsi, false);
	if (ret)
		goto err_vsi;

	ret = i40e_get_lump(pf, pf->qp_pile, vsi->alloc_queue_pairs, vsi->idx);
	if (ret < 0) {
		dev_info(&pf->pdev->dev,
			 "failed to get tracking for %d queues for VSI %d err %d\n",
			 vsi->alloc_queue_pairs, vsi->seid, ret);
		goto err_vsi;
	}
	vsi->base_queue = ret;

	/* Update the FW view of the VSI. Force a reset of TC and queue
	 * layout configurations.
	 */
	enabled_tc = pf->vsi[pf->lan_vsi]->tc_config.enabled_tc;
	pf->vsi[pf->lan_vsi]->tc_config.enabled_tc = 0;
	pf->vsi[pf->lan_vsi]->seid = pf->main_vsi_seid;
	i40e_vsi_config_tc(pf->vsi[pf->lan_vsi], enabled_tc);

	/* assign it some queues */
	ret = i40e_alloc_rings(vsi);
	if (ret)
		goto err_rings;

	/* map all of the rings to the q_vectors */
	i40e_vsi_map_rings_to_vectors(vsi);
	return vsi;

err_rings:
	i40e_vsi_free_q_vectors(vsi);
	if (vsi->netdev_registered) {
		vsi->netdev_registered = false;
		unregister_netdev(vsi->netdev);
		free_netdev(vsi->netdev);
		vsi->netdev = NULL;
	}
	i40e_aq_delete_element(&pf->hw, vsi->seid, NULL);
err_vsi:
	i40e_vsi_clear(vsi);
	return NULL;
}

/**
 * i40e_macaddr_init - explicitly write the mac address filters.
 *
 * @vsi: pointer to the vsi.
 * @macaddr: the MAC address
 *
 * This is needed when the macaddr has been obtained by other
 * means than the default, e.g., from Open Firmware or IDPROM.
 * Returns 0 on success, negative on failure
 **/
static int i40e_macaddr_init(struct i40e_vsi *vsi, u8 *macaddr)
{
	int ret;
	struct i40e_aqc_add_macvlan_element_data element;

	ret = i40e_aq_mac_address_write(&vsi->back->hw,
					I40E_AQC_WRITE_TYPE_LAA_WOL,
					macaddr, NULL);
	if (ret) {
		dev_info(&vsi->back->pdev->dev,
			 "Addr change for VSI failed: %d\n", ret);
		return -EADDRNOTAVAIL;
	}

	memset(&element, 0, sizeof(element));
	ether_addr_copy(element.mac_addr, macaddr);
	element.flags = cpu_to_le16(I40E_AQC_MACVLAN_ADD_PERFECT_MATCH);
	ret = i40e_aq_add_macvlan(&vsi->back->hw, vsi->seid, &element, 1, NULL);
	if (ret) {
		dev_info(&vsi->back->pdev->dev,
			 "add filter failed err %s aq_err %s\n",
			 i40e_stat_str(&vsi->back->hw, ret),
			 i40e_aq_str(&vsi->back->hw,
				     vsi->back->hw.aq.asq_last_status));
	}
	return ret;
}

/**
 * i40e_vsi_setup - Set up a VSI by a given type
 * @pf: board private structure
 * @type: VSI type
 * @uplink_seid: the switch element to link to
 * @param1: usage depends upon VSI type. For VF types, indicates VF id
 *
 * This allocates the sw VSI structure and its queue resources, then add a VSI
 * to the identified VEB.
 *
 * Returns pointer to the successfully allocated and configure VSI sw struct on
 * success, otherwise returns NULL on failure.
 **/
struct i40e_vsi *i40e_vsi_setup(struct i40e_pf *pf, u8 type,
				u16 uplink_seid, u32 param1)
{
	struct i40e_vsi *vsi = NULL;
	struct i40e_veb *veb = NULL;
	int ret, i;
	int v_idx;

	/* The requested uplink_seid must be either
	 *     - the PF's port seid
	 *              no VEB is needed because this is the PF
	 *              or this is a Flow Director special case VSI
	 *     - seid of an existing VEB
	 *     - seid of a VSI that owns an existing VEB
	 *     - seid of a VSI that doesn't own a VEB
	 *              a new VEB is created and the VSI becomes the owner
	 *     - seid of the PF VSI, which is what creates the first VEB
	 *              this is a special case of the previous
	 *
	 * Find which uplink_seid we were given and create a new VEB if needed
	 */
	for (i = 0; i < I40E_MAX_VEB; i++) {
		if (pf->veb[i] && pf->veb[i]->seid == uplink_seid) {
			veb = pf->veb[i];
			break;
		}
	}

	if (!veb && uplink_seid != pf->mac_seid) {

		for (i = 0; i < pf->num_alloc_vsi; i++) {
			if (pf->vsi[i] && pf->vsi[i]->seid == uplink_seid) {
				vsi = pf->vsi[i];
				break;
			}
		}
		if (!vsi) {
			dev_info(&pf->pdev->dev, "no such uplink_seid %d\n",
				 uplink_seid);
			return NULL;
		}

		if (vsi->uplink_seid == pf->mac_seid)
			veb = i40e_veb_setup(pf, 0, pf->mac_seid, vsi->seid,
					     vsi->tc_config.enabled_tc);
		else if ((vsi->flags & I40E_VSI_FLAG_VEB_OWNER) == 0)
			veb = i40e_veb_setup(pf, 0, vsi->uplink_seid, vsi->seid,
					     vsi->tc_config.enabled_tc);
		if (veb) {
			if (vsi->seid != pf->vsi[pf->lan_vsi]->seid) {
				dev_info(&vsi->back->pdev->dev,
					 "New VSI creation error, uplink seid of LAN VSI expected.\n");
				return NULL;
			}
			/* We come up by default in VEPA mode if SRIOV is not
			 * already enabled, in which case we can't force VEPA
			 * mode.
			 */
			if (!(pf->flags & I40E_FLAG_VEB_MODE_ENABLED)) {
				veb->bridge_mode = BRIDGE_MODE_VEPA;
				pf->flags &= ~I40E_FLAG_VEB_MODE_ENABLED;
			}
			i40e_config_bridge_mode(veb);
		}
		for (i = 0; i < I40E_MAX_VEB && !veb; i++) {
			if (pf->veb[i] && pf->veb[i]->seid == vsi->uplink_seid)
				veb = pf->veb[i];
		}
		if (!veb) {
			dev_info(&pf->pdev->dev, "couldn't add VEB\n");
			return NULL;
		}

		vsi->flags |= I40E_VSI_FLAG_VEB_OWNER;
		uplink_seid = veb->seid;
	}

	/* get vsi sw struct */
	v_idx = i40e_vsi_mem_alloc(pf, type);
	if (v_idx < 0)
		goto err_alloc;
	vsi = pf->vsi[v_idx];
	if (!vsi)
		goto err_alloc;
	vsi->type = type;
	vsi->veb_idx = (veb ? veb->idx : I40E_NO_VEB);

	if (type == I40E_VSI_MAIN)
		pf->lan_vsi = v_idx;
	else if (type == I40E_VSI_SRIOV)
		vsi->vf_id = param1;
	/* assign it some queues */
	ret = i40e_get_lump(pf, pf->qp_pile, vsi->alloc_queue_pairs,
				vsi->idx);
	if (ret < 0) {
		dev_info(&pf->pdev->dev,
			 "failed to get tracking for %d queues for VSI %d err=%d\n",
			 vsi->alloc_queue_pairs, vsi->seid, ret);
		goto err_vsi;
	}
	vsi->base_queue = ret;

	/* get a VSI from the hardware */
	vsi->uplink_seid = uplink_seid;
	ret = i40e_add_vsi(vsi);
	if (ret)
		goto err_vsi;

	switch (vsi->type) {
	/* setup the netdev if needed */
	case I40E_VSI_MAIN:
		/* Apply relevant filters if a platform-specific mac
		 * address was selected.
		 */
		if (!!(pf->flags & I40E_FLAG_PF_MAC)) {
			ret = i40e_macaddr_init(vsi, pf->hw.mac.addr);
			if (ret) {
				dev_warn(&pf->pdev->dev,
					 "could not set up macaddr; err %d\n",
					 ret);
			}
		}
	case I40E_VSI_VMDQ2:
	case I40E_VSI_FCOE:
		ret = i40e_config_netdev(vsi);
		if (ret)
			goto err_netdev;
		ret = register_netdev(vsi->netdev);
		if (ret)
			goto err_netdev;
		vsi->netdev_registered = true;
		netif_carrier_off(vsi->netdev);
#ifdef CONFIG_I40E_DCB
		/* Setup DCB netlink interface */
		i40e_dcbnl_setup(vsi);
#endif /* CONFIG_I40E_DCB */
		/* fall through */

	case I40E_VSI_FDIR:
		/* set up vectors and rings if needed */
		ret = i40e_vsi_setup_vectors(vsi);
		if (ret)
			goto err_msix;

		ret = i40e_alloc_rings(vsi);
		if (ret)
			goto err_rings;

		/* map all of the rings to the q_vectors */
		i40e_vsi_map_rings_to_vectors(vsi);

		i40e_vsi_reset_stats(vsi);
		break;

	default:
		/* no netdev or rings for the other VSI types */
		break;
	}

	if ((pf->flags & I40E_FLAG_RSS_AQ_CAPABLE) &&
	    (vsi->type == I40E_VSI_VMDQ2)) {
		ret = i40e_vsi_config_rss(vsi);
	}
	return vsi;

err_rings:
	i40e_vsi_free_q_vectors(vsi);
err_msix:
	if (vsi->netdev_registered) {
		vsi->netdev_registered = false;
		unregister_netdev(vsi->netdev);
		free_netdev(vsi->netdev);
		vsi->netdev = NULL;
	}
err_netdev:
	i40e_aq_delete_element(&pf->hw, vsi->seid, NULL);
err_vsi:
	i40e_vsi_clear(vsi);
err_alloc:
	return NULL;
}

/**
 * i40e_veb_get_bw_info - Query VEB BW information
 * @veb: the veb to query
 *
 * Query the Tx scheduler BW configuration data for given VEB
 **/
static int i40e_veb_get_bw_info(struct i40e_veb *veb)
{
	struct i40e_aqc_query_switching_comp_ets_config_resp ets_data;
	struct i40e_aqc_query_switching_comp_bw_config_resp bw_data;
	struct i40e_pf *pf = veb->pf;
	struct i40e_hw *hw = &pf->hw;
	u32 tc_bw_max;
	int ret = 0;
	int i;

	ret = i40e_aq_query_switch_comp_bw_config(hw, veb->seid,
						  &bw_data, NULL);
	if (ret) {
		dev_info(&pf->pdev->dev,
			 "query veb bw config failed, err %s aq_err %s\n",
			 i40e_stat_str(&pf->hw, ret),
			 i40e_aq_str(&pf->hw, hw->aq.asq_last_status));
		goto out;
	}

	ret = i40e_aq_query_switch_comp_ets_config(hw, veb->seid,
						   &ets_data, NULL);
	if (ret) {
		dev_info(&pf->pdev->dev,
			 "query veb bw ets config failed, err %s aq_err %s\n",
			 i40e_stat_str(&pf->hw, ret),
			 i40e_aq_str(&pf->hw, hw->aq.asq_last_status));
		goto out;
	}

	veb->bw_limit = le16_to_cpu(ets_data.port_bw_limit);
	veb->bw_max_quanta = ets_data.tc_bw_max;
	veb->is_abs_credits = bw_data.absolute_credits_enable;
	veb->enabled_tc = ets_data.tc_valid_bits;
	tc_bw_max = le16_to_cpu(bw_data.tc_bw_max[0]) |
		    (le16_to_cpu(bw_data.tc_bw_max[1]) << 16);
	for (i = 0; i < I40E_MAX_TRAFFIC_CLASS; i++) {
		veb->bw_tc_share_credits[i] = bw_data.tc_bw_share_credits[i];
		veb->bw_tc_limit_credits[i] =
					le16_to_cpu(bw_data.tc_bw_limits[i]);
		veb->bw_tc_max_quanta[i] = ((tc_bw_max >> (i*4)) & 0x7);
	}

out:
	return ret;
}

/**
 * i40e_veb_mem_alloc - Allocates the next available struct veb in the PF
 * @pf: board private structure
 *
 * On error: returns error code (negative)
 * On success: returns vsi index in PF (positive)
 **/
static int i40e_veb_mem_alloc(struct i40e_pf *pf)
{
	int ret = -ENOENT;
	struct i40e_veb *veb;
	int i;

	/* Need to protect the allocation of switch elements at the PF level */
	mutex_lock(&pf->switch_mutex);

	/* VEB list may be fragmented if VEB creation/destruction has
	 * been happening.  We can afford to do a quick scan to look
	 * for any free slots in the list.
	 *
	 * find next empty veb slot, looping back around if necessary
	 */
	i = 0;
	while ((i < I40E_MAX_VEB) && (pf->veb[i] != NULL))
		i++;
	if (i >= I40E_MAX_VEB) {
		ret = -ENOMEM;
		goto err_alloc_veb;  /* out of VEB slots! */
	}

	veb = kzalloc(sizeof(*veb), GFP_KERNEL);
	if (!veb) {
		ret = -ENOMEM;
		goto err_alloc_veb;
	}
	veb->pf = pf;
	veb->idx = i;
	veb->enabled_tc = 1;

	pf->veb[i] = veb;
	ret = i;
err_alloc_veb:
	mutex_unlock(&pf->switch_mutex);
	return ret;
}

/**
 * i40e_switch_branch_release - Delete a branch of the switch tree
 * @branch: where to start deleting
 *
 * This uses recursion to find the tips of the branch to be
 * removed, deleting until we get back to and can delete this VEB.
 **/
static void i40e_switch_branch_release(struct i40e_veb *branch)
{
	struct i40e_pf *pf = branch->pf;
	u16 branch_seid = branch->seid;
	u16 veb_idx = branch->idx;
	int i;

	/* release any VEBs on this VEB - RECURSION */
	for (i = 0; i < I40E_MAX_VEB; i++) {
		if (!pf->veb[i])
			continue;
		if (pf->veb[i]->uplink_seid == branch->seid)
			i40e_switch_branch_release(pf->veb[i]);
	}

	/* Release the VSIs on this VEB, but not the owner VSI.
	 *
	 * NOTE: Removing the last VSI on a VEB has the SIDE EFFECT of removing
	 *       the VEB itself, so don't use (*branch) after this loop.
	 */
	for (i = 0; i < pf->num_alloc_vsi; i++) {
		if (!pf->vsi[i])
			continue;
		if (pf->vsi[i]->uplink_seid == branch_seid &&
		   (pf->vsi[i]->flags & I40E_VSI_FLAG_VEB_OWNER) == 0) {
			i40e_vsi_release(pf->vsi[i]);
		}
	}

	/* There's one corner case where the VEB might not have been
	 * removed, so double check it here and remove it if needed.
	 * This case happens if the veb was created from the debugfs
	 * commands and no VSIs were added to it.
	 */
	if (pf->veb[veb_idx])
		i40e_veb_release(pf->veb[veb_idx]);
}

/**
 * i40e_veb_clear - remove veb struct
 * @veb: the veb to remove
 **/
static void i40e_veb_clear(struct i40e_veb *veb)
{
	if (!veb)
		return;

	if (veb->pf) {
		struct i40e_pf *pf = veb->pf;

		mutex_lock(&pf->switch_mutex);
		if (pf->veb[veb->idx] == veb)
			pf->veb[veb->idx] = NULL;
		mutex_unlock(&pf->switch_mutex);
	}

	kfree(veb);
}

/**
 * i40e_veb_release - Delete a VEB and free its resources
 * @veb: the VEB being removed
 **/
void i40e_veb_release(struct i40e_veb *veb)
{
	struct i40e_vsi *vsi = NULL;
	struct i40e_pf *pf;
	int i, n = 0;

	pf = veb->pf;

	/* find the remaining VSI and check for extras */
	for (i = 0; i < pf->num_alloc_vsi; i++) {
		if (pf->vsi[i] && pf->vsi[i]->uplink_seid == veb->seid) {
			n++;
			vsi = pf->vsi[i];
		}
	}
	if (n != 1) {
		dev_info(&pf->pdev->dev,
			 "can't remove VEB %d with %d VSIs left\n",
			 veb->seid, n);
		return;
	}

	/* move the remaining VSI to uplink veb */
	vsi->flags &= ~I40E_VSI_FLAG_VEB_OWNER;
	if (veb->uplink_seid) {
		vsi->uplink_seid = veb->uplink_seid;
		if (veb->uplink_seid == pf->mac_seid)
			vsi->veb_idx = I40E_NO_VEB;
		else
			vsi->veb_idx = veb->veb_idx;
	} else {
		/* floating VEB */
		vsi->uplink_seid = pf->vsi[pf->lan_vsi]->uplink_seid;
		vsi->veb_idx = pf->vsi[pf->lan_vsi]->veb_idx;
	}

	i40e_aq_delete_element(&pf->hw, veb->seid, NULL);
	i40e_veb_clear(veb);
}

/**
 * i40e_add_veb - create the VEB in the switch
 * @veb: the VEB to be instantiated
 * @vsi: the controlling VSI
 **/
static int i40e_add_veb(struct i40e_veb *veb, struct i40e_vsi *vsi)
{
	struct i40e_pf *pf = veb->pf;
	bool is_default = veb->pf->cur_promisc;
	bool enable_stats = !!(pf->flags & I40E_FLAG_VEB_STATS_ENABLED);
	int ret;

	/* get a VEB from the hardware */
	ret = i40e_aq_add_veb(&pf->hw, veb->uplink_seid, vsi->seid,
			      veb->enabled_tc, is_default,
			      &veb->seid, enable_stats, NULL);
	if (ret) {
		dev_info(&pf->pdev->dev,
			 "couldn't add VEB, err %s aq_err %s\n",
			 i40e_stat_str(&pf->hw, ret),
			 i40e_aq_str(&pf->hw, pf->hw.aq.asq_last_status));
		return -EPERM;
	}

	/* get statistics counter */
	ret = i40e_aq_get_veb_parameters(&pf->hw, veb->seid, NULL, NULL,
					 &veb->stats_idx, NULL, NULL, NULL);
	if (ret) {
		dev_info(&pf->pdev->dev,
			 "couldn't get VEB statistics idx, err %s aq_err %s\n",
			 i40e_stat_str(&pf->hw, ret),
			 i40e_aq_str(&pf->hw, pf->hw.aq.asq_last_status));
		return -EPERM;
	}
	ret = i40e_veb_get_bw_info(veb);
	if (ret) {
		dev_info(&pf->pdev->dev,
			 "couldn't get VEB bw info, err %s aq_err %s\n",
			 i40e_stat_str(&pf->hw, ret),
			 i40e_aq_str(&pf->hw, pf->hw.aq.asq_last_status));
		i40e_aq_delete_element(&pf->hw, veb->seid, NULL);
		return -ENOENT;
	}

	vsi->uplink_seid = veb->seid;
	vsi->veb_idx = veb->idx;
	vsi->flags |= I40E_VSI_FLAG_VEB_OWNER;

	return 0;
}

/**
 * i40e_veb_setup - Set up a VEB
 * @pf: board private structure
 * @flags: VEB setup flags
 * @uplink_seid: the switch element to link to
 * @vsi_seid: the initial VSI seid
 * @enabled_tc: Enabled TC bit-map
 *
 * This allocates the sw VEB structure and links it into the switch
 * It is possible and legal for this to be a duplicate of an already
 * existing VEB.  It is also possible for both uplink and vsi seids
 * to be zero, in order to create a floating VEB.
 *
 * Returns pointer to the successfully allocated VEB sw struct on
 * success, otherwise returns NULL on failure.
 **/
struct i40e_veb *i40e_veb_setup(struct i40e_pf *pf, u16 flags,
				u16 uplink_seid, u16 vsi_seid,
				u8 enabled_tc)
{
	struct i40e_veb *veb, *uplink_veb = NULL;
	int vsi_idx, veb_idx;
	int ret;

	/* if one seid is 0, the other must be 0 to create a floating relay */
	if ((uplink_seid == 0 || vsi_seid == 0) &&
	    (uplink_seid + vsi_seid != 0)) {
		dev_info(&pf->pdev->dev,
			 "one, not both seid's are 0: uplink=%d vsi=%d\n",
			 uplink_seid, vsi_seid);
		return NULL;
	}

	/* make sure there is such a vsi and uplink */
	for (vsi_idx = 0; vsi_idx < pf->num_alloc_vsi; vsi_idx++)
		if (pf->vsi[vsi_idx] && pf->vsi[vsi_idx]->seid == vsi_seid)
			break;
	if (vsi_idx >= pf->num_alloc_vsi && vsi_seid != 0) {
		dev_info(&pf->pdev->dev, "vsi seid %d not found\n",
			 vsi_seid);
		return NULL;
	}

	if (uplink_seid && uplink_seid != pf->mac_seid) {
		for (veb_idx = 0; veb_idx < I40E_MAX_VEB; veb_idx++) {
			if (pf->veb[veb_idx] &&
			    pf->veb[veb_idx]->seid == uplink_seid) {
				uplink_veb = pf->veb[veb_idx];
				break;
			}
		}
		if (!uplink_veb) {
			dev_info(&pf->pdev->dev,
				 "uplink seid %d not found\n", uplink_seid);
			return NULL;
		}
	}

	/* get veb sw struct */
	veb_idx = i40e_veb_mem_alloc(pf);
	if (veb_idx < 0)
		goto err_alloc;
	veb = pf->veb[veb_idx];
	veb->flags = flags;
	veb->uplink_seid = uplink_seid;
	veb->veb_idx = (uplink_veb ? uplink_veb->idx : I40E_NO_VEB);
	veb->enabled_tc = (enabled_tc ? enabled_tc : 0x1);

	/* create the VEB in the switch */
	ret = i40e_add_veb(veb, pf->vsi[vsi_idx]);
	if (ret)
		goto err_veb;
	if (vsi_idx == pf->lan_vsi)
		pf->lan_veb = veb->idx;

	return veb;

err_veb:
	i40e_veb_clear(veb);
err_alloc:
	return NULL;
}

/**
 * i40e_setup_pf_switch_element - set PF vars based on switch type
 * @pf: board private structure
 * @ele: element we are building info from
 * @num_reported: total number of elements
 * @printconfig: should we print the contents
 *
 * helper function to assist in extracting a few useful SEID values.
 **/
static void i40e_setup_pf_switch_element(struct i40e_pf *pf,
				struct i40e_aqc_switch_config_element_resp *ele,
				u16 num_reported, bool printconfig)
{
	u16 downlink_seid = le16_to_cpu(ele->downlink_seid);
	u16 uplink_seid = le16_to_cpu(ele->uplink_seid);
	u8 element_type = ele->element_type;
	u16 seid = le16_to_cpu(ele->seid);

	if (printconfig)
		dev_info(&pf->pdev->dev,
			 "type=%d seid=%d uplink=%d downlink=%d\n",
			 element_type, seid, uplink_seid, downlink_seid);

	switch (element_type) {
	case I40E_SWITCH_ELEMENT_TYPE_MAC:
		pf->mac_seid = seid;
		break;
	case I40E_SWITCH_ELEMENT_TYPE_VEB:
		/* Main VEB? */
		if (uplink_seid != pf->mac_seid)
			break;
		if (pf->lan_veb == I40E_NO_VEB) {
			int v;

			/* find existing or else empty VEB */
			for (v = 0; v < I40E_MAX_VEB; v++) {
				if (pf->veb[v] && (pf->veb[v]->seid == seid)) {
					pf->lan_veb = v;
					break;
				}
			}
			if (pf->lan_veb == I40E_NO_VEB) {
				v = i40e_veb_mem_alloc(pf);
				if (v < 0)
					break;
				pf->lan_veb = v;
			}
		}

		pf->veb[pf->lan_veb]->seid = seid;
		pf->veb[pf->lan_veb]->uplink_seid = pf->mac_seid;
		pf->veb[pf->lan_veb]->pf = pf;
		pf->veb[pf->lan_veb]->veb_idx = I40E_NO_VEB;
		break;
	case I40E_SWITCH_ELEMENT_TYPE_VSI:
		if (num_reported != 1)
			break;
		/* This is immediately after a reset so we can assume this is
		 * the PF's VSI
		 */
		pf->mac_seid = uplink_seid;
		pf->pf_seid = downlink_seid;
		pf->main_vsi_seid = seid;
		if (printconfig)
			dev_info(&pf->pdev->dev,
				 "pf_seid=%d main_vsi_seid=%d\n",
				 pf->pf_seid, pf->main_vsi_seid);
		break;
	case I40E_SWITCH_ELEMENT_TYPE_PF:
	case I40E_SWITCH_ELEMENT_TYPE_VF:
	case I40E_SWITCH_ELEMENT_TYPE_EMP:
	case I40E_SWITCH_ELEMENT_TYPE_BMC:
	case I40E_SWITCH_ELEMENT_TYPE_PE:
	case I40E_SWITCH_ELEMENT_TYPE_PA:
		/* ignore these for now */
		break;
	default:
		dev_info(&pf->pdev->dev, "unknown element type=%d seid=%d\n",
			 element_type, seid);
		break;
	}
}

/**
 * i40e_fetch_switch_configuration - Get switch config from firmware
 * @pf: board private structure
 * @printconfig: should we print the contents
 *
 * Get the current switch configuration from the device and
 * extract a few useful SEID values.
 **/
int i40e_fetch_switch_configuration(struct i40e_pf *pf, bool printconfig)
{
	struct i40e_aqc_get_switch_config_resp *sw_config;
	u16 next_seid = 0;
	int ret = 0;
	u8 *aq_buf;
	int i;

	aq_buf = kzalloc(I40E_AQ_LARGE_BUF, GFP_KERNEL);
	if (!aq_buf)
		return -ENOMEM;

	sw_config = (struct i40e_aqc_get_switch_config_resp *)aq_buf;
	do {
		u16 num_reported, num_total;

		ret = i40e_aq_get_switch_config(&pf->hw, sw_config,
						I40E_AQ_LARGE_BUF,
						&next_seid, NULL);
		if (ret) {
			dev_info(&pf->pdev->dev,
				 "get switch config failed err %s aq_err %s\n",
				 i40e_stat_str(&pf->hw, ret),
				 i40e_aq_str(&pf->hw,
					     pf->hw.aq.asq_last_status));
			kfree(aq_buf);
			return -ENOENT;
		}

		num_reported = le16_to_cpu(sw_config->header.num_reported);
		num_total = le16_to_cpu(sw_config->header.num_total);

		if (printconfig)
			dev_info(&pf->pdev->dev,
				 "header: %d reported %d total\n",
				 num_reported, num_total);

		for (i = 0; i < num_reported; i++) {
			struct i40e_aqc_switch_config_element_resp *ele =
				&sw_config->element[i];

			i40e_setup_pf_switch_element(pf, ele, num_reported,
						     printconfig);
		}
	} while (next_seid != 0);

	kfree(aq_buf);
	return ret;
}

/**
 * i40e_setup_pf_switch - Setup the HW switch on startup or after reset
 * @pf: board private structure
 * @reinit: if the Main VSI needs to re-initialized.
 *
 * Returns 0 on success, negative value on failure
 **/
static int i40e_setup_pf_switch(struct i40e_pf *pf, bool reinit)
{
	u16 flags = 0;
	int ret;

	/* find out what's out there already */
	ret = i40e_fetch_switch_configuration(pf, false);
	if (ret) {
		dev_info(&pf->pdev->dev,
			 "couldn't fetch switch config, err %s aq_err %s\n",
			 i40e_stat_str(&pf->hw, ret),
			 i40e_aq_str(&pf->hw, pf->hw.aq.asq_last_status));
		return ret;
	}
	i40e_pf_reset_stats(pf);

	/* set the switch config bit for the whole device to
	 * support limited promisc or true promisc
	 * when user requests promisc. The default is limited
	 * promisc.
	*/

	if ((pf->hw.pf_id == 0) &&
	    !(pf->flags & I40E_FLAG_TRUE_PROMISC_SUPPORT))
		flags = I40E_AQ_SET_SWITCH_CFG_PROMISC;

	if (pf->hw.pf_id == 0) {
		u16 valid_flags;

		valid_flags = I40E_AQ_SET_SWITCH_CFG_PROMISC;
		ret = i40e_aq_set_switch_config(&pf->hw, flags, valid_flags,
						NULL);
		if (ret && pf->hw.aq.asq_last_status != I40E_AQ_RC_ESRCH) {
			dev_info(&pf->pdev->dev,
				 "couldn't set switch config bits, err %s aq_err %s\n",
				 i40e_stat_str(&pf->hw, ret),
				 i40e_aq_str(&pf->hw,
					     pf->hw.aq.asq_last_status));
			/* not a fatal problem, just keep going */
		}
	}

	/* first time setup */
	if (pf->lan_vsi == I40E_NO_VSI || reinit) {
		struct i40e_vsi *vsi = NULL;
		u16 uplink_seid;

		/* Set up the PF VSI associated with the PF's main VSI
		 * that is already in the HW switch
		 */
		if (pf->lan_veb != I40E_NO_VEB && pf->veb[pf->lan_veb])
			uplink_seid = pf->veb[pf->lan_veb]->seid;
		else
			uplink_seid = pf->mac_seid;
		if (pf->lan_vsi == I40E_NO_VSI)
			vsi = i40e_vsi_setup(pf, I40E_VSI_MAIN, uplink_seid, 0);
		else if (reinit)
			vsi = i40e_vsi_reinit_setup(pf->vsi[pf->lan_vsi]);
		if (!vsi) {
			dev_info(&pf->pdev->dev, "setup of MAIN VSI failed\n");
			i40e_fdir_teardown(pf);
			return -EAGAIN;
		}
	} else {
		/* force a reset of TC and queue layout configurations */
		u8 enabled_tc = pf->vsi[pf->lan_vsi]->tc_config.enabled_tc;

		pf->vsi[pf->lan_vsi]->tc_config.enabled_tc = 0;
		pf->vsi[pf->lan_vsi]->seid = pf->main_vsi_seid;
		i40e_vsi_config_tc(pf->vsi[pf->lan_vsi], enabled_tc);
	}
	i40e_vlan_stripping_disable(pf->vsi[pf->lan_vsi]);

	i40e_fdir_sb_setup(pf);

	/* Setup static PF queue filter control settings */
	ret = i40e_setup_pf_filter_control(pf);
	if (ret) {
		dev_info(&pf->pdev->dev, "setup_pf_filter_control failed: %d\n",
			 ret);
		/* Failure here should not stop continuing other steps */
	}

	/* enable RSS in the HW, even for only one queue, as the stack can use
	 * the hash
	 */
	if ((pf->flags & I40E_FLAG_RSS_ENABLED))
		i40e_pf_config_rss(pf);

	/* fill in link information and enable LSE reporting */
	i40e_update_link_info(&pf->hw);
	i40e_link_event(pf);

	/* Initialize user-specific link properties */
	pf->fc_autoneg_status = ((pf->hw.phy.link_info.an_info &
				  I40E_AQ_AN_COMPLETED) ? true : false);

	i40e_ptp_init(pf);

	return ret;
}

/**
 * i40e_determine_queue_usage - Work out queue distribution
 * @pf: board private structure
 **/
static void i40e_determine_queue_usage(struct i40e_pf *pf)
{
	int queues_left;

	pf->num_lan_qps = 0;
#ifdef I40E_FCOE
	pf->num_fcoe_qps = 0;
#endif

	/* Find the max queues to be put into basic use.  We'll always be
	 * using TC0, whether or not DCB is running, and TC0 will get the
	 * big RSS set.
	 */
	queues_left = pf->hw.func_caps.num_tx_qp;

	if ((queues_left == 1) ||
	    !(pf->flags & I40E_FLAG_MSIX_ENABLED)) {
		/* one qp for PF, no queues for anything else */
		queues_left = 0;
		pf->alloc_rss_size = pf->num_lan_qps = 1;

		/* make sure all the fancies are disabled */
		pf->flags &= ~(I40E_FLAG_RSS_ENABLED	|
			       I40E_FLAG_IWARP_ENABLED	|
#ifdef I40E_FCOE
			       I40E_FLAG_FCOE_ENABLED	|
#endif
			       I40E_FLAG_FD_SB_ENABLED	|
			       I40E_FLAG_FD_ATR_ENABLED	|
			       I40E_FLAG_DCB_CAPABLE	|
			       I40E_FLAG_SRIOV_ENABLED	|
			       I40E_FLAG_VMDQ_ENABLED);
	} else if (!(pf->flags & (I40E_FLAG_RSS_ENABLED |
				  I40E_FLAG_FD_SB_ENABLED |
				  I40E_FLAG_FD_ATR_ENABLED |
				  I40E_FLAG_DCB_CAPABLE))) {
		/* one qp for PF */
		pf->alloc_rss_size = pf->num_lan_qps = 1;
		queues_left -= pf->num_lan_qps;

		pf->flags &= ~(I40E_FLAG_RSS_ENABLED	|
			       I40E_FLAG_IWARP_ENABLED	|
#ifdef I40E_FCOE
			       I40E_FLAG_FCOE_ENABLED	|
#endif
			       I40E_FLAG_FD_SB_ENABLED	|
			       I40E_FLAG_FD_ATR_ENABLED	|
			       I40E_FLAG_DCB_ENABLED	|
			       I40E_FLAG_VMDQ_ENABLED);
	} else {
		/* Not enough queues for all TCs */
		if ((pf->flags & I40E_FLAG_DCB_CAPABLE) &&
		    (queues_left < I40E_MAX_TRAFFIC_CLASS)) {
			pf->flags &= ~I40E_FLAG_DCB_CAPABLE;
			dev_info(&pf->pdev->dev, "not enough queues for DCB. DCB is disabled.\n");
		}
		pf->num_lan_qps = max_t(int, pf->rss_size_max,
					num_online_cpus());
		pf->num_lan_qps = min_t(int, pf->num_lan_qps,
					pf->hw.func_caps.num_tx_qp);

		queues_left -= pf->num_lan_qps;
	}

#ifdef I40E_FCOE
	if (pf->flags & I40E_FLAG_FCOE_ENABLED) {
		if (I40E_DEFAULT_FCOE <= queues_left) {
			pf->num_fcoe_qps = I40E_DEFAULT_FCOE;
		} else if (I40E_MINIMUM_FCOE <= queues_left) {
			pf->num_fcoe_qps = I40E_MINIMUM_FCOE;
		} else {
			pf->num_fcoe_qps = 0;
			pf->flags &= ~I40E_FLAG_FCOE_ENABLED;
			dev_info(&pf->pdev->dev, "not enough queues for FCoE. FCoE feature will be disabled\n");
		}

		queues_left -= pf->num_fcoe_qps;
	}

#endif
	if (pf->flags & I40E_FLAG_FD_SB_ENABLED) {
		if (queues_left > 1) {
			queues_left -= 1; /* save 1 queue for FD */
		} else {
			pf->flags &= ~I40E_FLAG_FD_SB_ENABLED;
			dev_info(&pf->pdev->dev, "not enough queues for Flow Director. Flow Director feature is disabled\n");
		}
	}

	if ((pf->flags & I40E_FLAG_SRIOV_ENABLED) &&
	    pf->num_vf_qps && pf->num_req_vfs && queues_left) {
		pf->num_req_vfs = min_t(int, pf->num_req_vfs,
					(queues_left / pf->num_vf_qps));
		queues_left -= (pf->num_req_vfs * pf->num_vf_qps);
	}

	if ((pf->flags & I40E_FLAG_VMDQ_ENABLED) &&
	    pf->num_vmdq_vsis && pf->num_vmdq_qps && queues_left) {
		pf->num_vmdq_vsis = min_t(int, pf->num_vmdq_vsis,
					  (queues_left / pf->num_vmdq_qps));
		queues_left -= (pf->num_vmdq_vsis * pf->num_vmdq_qps);
	}

	pf->queues_left = queues_left;
	dev_dbg(&pf->pdev->dev,
		"qs_avail=%d FD SB=%d lan_qs=%d lan_tc0=%d vf=%d*%d vmdq=%d*%d, remaining=%d\n",
		pf->hw.func_caps.num_tx_qp,
		!!(pf->flags & I40E_FLAG_FD_SB_ENABLED),
		pf->num_lan_qps, pf->alloc_rss_size, pf->num_req_vfs,
		pf->num_vf_qps, pf->num_vmdq_vsis, pf->num_vmdq_qps,
		queues_left);
#ifdef I40E_FCOE
	dev_dbg(&pf->pdev->dev, "fcoe queues = %d\n", pf->num_fcoe_qps);
#endif
}

/**
 * i40e_setup_pf_filter_control - Setup PF static filter control
 * @pf: PF to be setup
 *
 * i40e_setup_pf_filter_control sets up a PF's initial filter control
 * settings. If PE/FCoE are enabled then it will also set the per PF
 * based filter sizes required for them. It also enables Flow director,
 * ethertype and macvlan type filter settings for the pf.
 *
 * Returns 0 on success, negative on failure
 **/
static int i40e_setup_pf_filter_control(struct i40e_pf *pf)
{
	struct i40e_filter_control_settings *settings = &pf->filter_settings;

	settings->hash_lut_size = I40E_HASH_LUT_SIZE_128;

	/* Flow Director is enabled */
	if (pf->flags & (I40E_FLAG_FD_SB_ENABLED | I40E_FLAG_FD_ATR_ENABLED))
		settings->enable_fdir = true;

	/* Ethtype and MACVLAN filters enabled for PF */
	settings->enable_ethtype = true;
	settings->enable_macvlan = true;

	if (i40e_set_filter_control(&pf->hw, settings))
		return -ENOENT;

	return 0;
}

#define INFO_STRING_LEN 255
#define REMAIN(__x) (INFO_STRING_LEN - (__x))
static void i40e_print_features(struct i40e_pf *pf)
{
	struct i40e_hw *hw = &pf->hw;
	char *buf;
	int i;

	buf = kmalloc(INFO_STRING_LEN, GFP_KERNEL);
	if (!buf)
		return;

	i = snprintf(buf, INFO_STRING_LEN, "Features: PF-id[%d]", hw->pf_id);
#ifdef CONFIG_PCI_IOV
	i += snprintf(&buf[i], REMAIN(i), " VFs: %d", pf->num_req_vfs);
#endif
	i += snprintf(&buf[i], REMAIN(i), " VSIs: %d QP: %d",
		      pf->hw.func_caps.num_vsis,
		      pf->vsi[pf->lan_vsi]->num_queue_pairs);
	if (pf->flags & I40E_FLAG_RSS_ENABLED)
		i += snprintf(&buf[i], REMAIN(i), " RSS");
	if (pf->flags & I40E_FLAG_FD_ATR_ENABLED)
		i += snprintf(&buf[i], REMAIN(i), " FD_ATR");
	if (pf->flags & I40E_FLAG_FD_SB_ENABLED) {
		i += snprintf(&buf[i], REMAIN(i), " FD_SB");
		i += snprintf(&buf[i], REMAIN(i), " NTUPLE");
	}
	if (pf->flags & I40E_FLAG_DCB_CAPABLE)
		i += snprintf(&buf[i], REMAIN(i), " DCB");
#if IS_ENABLED(CONFIG_VXLAN)
	i += snprintf(&buf[i], REMAIN(i), " VxLAN");
#endif
#if IS_ENABLED(CONFIG_GENEVE)
	i += snprintf(&buf[i], REMAIN(i), " Geneve");
#endif
	if (pf->flags & I40E_FLAG_PTP)
		i += snprintf(&buf[i], REMAIN(i), " PTP");
#ifdef I40E_FCOE
	if (pf->flags & I40E_FLAG_FCOE_ENABLED)
		i += snprintf(&buf[i], REMAIN(i), " FCOE");
#endif
	if (pf->flags & I40E_FLAG_VEB_MODE_ENABLED)
		i += snprintf(&buf[i], REMAIN(i), " VEB");
	else
		i += snprintf(&buf[i], REMAIN(i), " VEPA");

	dev_info(&pf->pdev->dev, "%s\n", buf);
	kfree(buf);
	WARN_ON(i > INFO_STRING_LEN);
}

/**
 * i40e_get_platform_mac_addr - get platform-specific MAC address
 *
 * @pdev: PCI device information struct
 * @pf: board private structure
 *
 * Look up the MAC address in Open Firmware  on systems that support it,
 * and use IDPROM on SPARC if no OF address is found. On return, the
 * I40E_FLAG_PF_MAC will be wset in pf->flags if a platform-specific value
 * has been selected.
 **/
static void i40e_get_platform_mac_addr(struct pci_dev *pdev, struct i40e_pf *pf)
{
	pf->flags &= ~I40E_FLAG_PF_MAC;
	if (!eth_platform_get_mac_address(&pdev->dev, pf->hw.mac.addr))
		pf->flags |= I40E_FLAG_PF_MAC;
}

/**
 * i40e_probe - Device initialization routine
 * @pdev: PCI device information struct
 * @ent: entry in i40e_pci_tbl
 *
 * i40e_probe initializes a PF identified by a pci_dev structure.
 * The OS initialization, configuring of the PF private structure,
 * and a hardware reset occur.
 *
 * Returns 0 on success, negative on failure
 **/
static int i40e_probe(struct pci_dev *pdev, const struct pci_device_id *ent)
{
	struct i40e_aq_get_phy_abilities_resp abilities;
	struct i40e_pf *pf;
	struct i40e_hw *hw;
	static u16 pfs_found;
	u16 wol_nvm_bits;
	u16 link_status;
	int err;
	u32 val;
	u32 i;
	u8 set_fc_aq_fail;

	err = pci_enable_device_mem(pdev);
	if (err)
		return err;

	/* set up for high or low dma */
	err = dma_set_mask_and_coherent(&pdev->dev, DMA_BIT_MASK(64));
	if (err) {
		err = dma_set_mask_and_coherent(&pdev->dev, DMA_BIT_MASK(32));
		if (err) {
			dev_err(&pdev->dev,
				"DMA configuration failed: 0x%x\n", err);
			goto err_dma;
		}
	}

	/* set up pci connections */
	err = pci_request_selected_regions(pdev, pci_select_bars(pdev,
					   IORESOURCE_MEM), i40e_driver_name);
	if (err) {
		dev_info(&pdev->dev,
			 "pci_request_selected_regions failed %d\n", err);
		goto err_pci_reg;
	}

	pci_enable_pcie_error_reporting(pdev);
	pci_set_master(pdev);

	/* Now that we have a PCI connection, we need to do the
	 * low level device setup.  This is primarily setting up
	 * the Admin Queue structures and then querying for the
	 * device's current profile information.
	 */
	pf = kzalloc(sizeof(*pf), GFP_KERNEL);
	if (!pf) {
		err = -ENOMEM;
		goto err_pf_alloc;
	}
	pf->next_vsi = 0;
	pf->pdev = pdev;
	set_bit(__I40E_DOWN, &pf->state);

	hw = &pf->hw;
	hw->back = pf;

	pf->ioremap_len = min_t(int, pci_resource_len(pdev, 0),
				I40E_MAX_CSR_SPACE);

	hw->hw_addr = ioremap(pci_resource_start(pdev, 0), pf->ioremap_len);
	if (!hw->hw_addr) {
		err = -EIO;
		dev_info(&pdev->dev, "ioremap(0x%04x, 0x%04x) failed: 0x%x\n",
			 (unsigned int)pci_resource_start(pdev, 0),
			 pf->ioremap_len, err);
		goto err_ioremap;
	}
	hw->vendor_id = pdev->vendor;
	hw->device_id = pdev->device;
	pci_read_config_byte(pdev, PCI_REVISION_ID, &hw->revision_id);
	hw->subsystem_vendor_id = pdev->subsystem_vendor;
	hw->subsystem_device_id = pdev->subsystem_device;
	hw->bus.device = PCI_SLOT(pdev->devfn);
	hw->bus.func = PCI_FUNC(pdev->devfn);
	pf->instance = pfs_found;

	/* set up the locks for the AQ, do this only once in probe
	 * and destroy them only once in remove
	 */
	mutex_init(&hw->aq.asq_mutex);
	mutex_init(&hw->aq.arq_mutex);

	if (debug != -1) {
		pf->msg_enable = pf->hw.debug_mask;
		pf->msg_enable = debug;
	}

	/* do a special CORER for clearing PXE mode once at init */
	if (hw->revision_id == 0 &&
	    (rd32(hw, I40E_GLLAN_RCTL_0) & I40E_GLLAN_RCTL_0_PXE_MODE_MASK)) {
		wr32(hw, I40E_GLGEN_RTRIG, I40E_GLGEN_RTRIG_CORER_MASK);
		i40e_flush(hw);
		msleep(200);
		pf->corer_count++;

		i40e_clear_pxe_mode(hw);
	}

	/* Reset here to make sure all is clean and to define PF 'n' */
	i40e_clear_hw(hw);
	err = i40e_pf_reset(hw);
	if (err) {
		dev_info(&pdev->dev, "Initial pf_reset failed: %d\n", err);
		goto err_pf_reset;
	}
	pf->pfr_count++;

	hw->aq.num_arq_entries = I40E_AQ_LEN;
	hw->aq.num_asq_entries = I40E_AQ_LEN;
	hw->aq.arq_buf_size = I40E_MAX_AQ_BUF_SIZE;
	hw->aq.asq_buf_size = I40E_MAX_AQ_BUF_SIZE;
	pf->adminq_work_limit = I40E_AQ_WORK_LIMIT;

	snprintf(pf->int_name, sizeof(pf->int_name) - 1,
		 "%s-%s:misc",
		 dev_driver_string(&pf->pdev->dev), dev_name(&pdev->dev));

	err = i40e_init_shared_code(hw);
	if (err) {
		dev_warn(&pdev->dev, "unidentified MAC or BLANK NVM: %d\n",
			 err);
		goto err_pf_reset;
	}

	/* set up a default setting for link flow control */
	pf->hw.fc.requested_mode = I40E_FC_NONE;

	err = i40e_init_adminq(hw);
	if (err) {
		if (err == I40E_ERR_FIRMWARE_API_VERSION)
			dev_info(&pdev->dev,
				 "The driver for the device stopped because the NVM image is newer than expected. You must install the most recent version of the network driver.\n");
		else
			dev_info(&pdev->dev,
				 "The driver for the device stopped because the device firmware failed to init. Try updating your NVM image.\n");

		goto err_pf_reset;
	}

	/* provide nvm, fw, api versions */
	dev_info(&pdev->dev, "fw %d.%d.%05d api %d.%d nvm %s\n",
		 hw->aq.fw_maj_ver, hw->aq.fw_min_ver, hw->aq.fw_build,
		 hw->aq.api_maj_ver, hw->aq.api_min_ver,
		 i40e_nvm_version_str(hw));

	if (hw->aq.api_maj_ver == I40E_FW_API_VERSION_MAJOR &&
	    hw->aq.api_min_ver > I40E_FW_API_VERSION_MINOR)
		dev_info(&pdev->dev,
			 "The driver for the device detected a newer version of the NVM image than expected. Please install the most recent version of the network driver.\n");
	else if (hw->aq.api_maj_ver < I40E_FW_API_VERSION_MAJOR ||
		 hw->aq.api_min_ver < (I40E_FW_API_VERSION_MINOR - 1))
		dev_info(&pdev->dev,
			 "The driver for the device detected an older version of the NVM image than expected. Please update the NVM image.\n");

	i40e_verify_eeprom(pf);

	/* Rev 0 hardware was never productized */
	if (hw->revision_id < 1)
		dev_warn(&pdev->dev, "This device is a pre-production adapter/LOM. Please be aware there may be issues with your hardware. If you are experiencing problems please contact your Intel or hardware representative who provided you with this hardware.\n");

	i40e_clear_pxe_mode(hw);
	err = i40e_get_capabilities(pf);
	if (err)
		goto err_adminq_setup;

	err = i40e_sw_init(pf);
	if (err) {
		dev_info(&pdev->dev, "sw_init failed: %d\n", err);
		goto err_sw_init;
	}

	err = i40e_init_lan_hmc(hw, hw->func_caps.num_tx_qp,
				hw->func_caps.num_rx_qp,
				pf->fcoe_hmc_cntx_num, pf->fcoe_hmc_filt_num);
	if (err) {
		dev_info(&pdev->dev, "init_lan_hmc failed: %d\n", err);
		goto err_init_lan_hmc;
	}

	err = i40e_configure_lan_hmc(hw, I40E_HMC_MODEL_DIRECT_ONLY);
	if (err) {
		dev_info(&pdev->dev, "configure_lan_hmc failed: %d\n", err);
		err = -ENOENT;
		goto err_configure_lan_hmc;
	}

	/* Disable LLDP for NICs that have firmware versions lower than v4.3.
	 * Ignore error return codes because if it was already disabled via
	 * hardware settings this will fail
	 */
	if (pf->flags & I40E_FLAG_STOP_FW_LLDP) {
		dev_info(&pdev->dev, "Stopping firmware LLDP agent.\n");
		i40e_aq_stop_lldp(hw, true, NULL);
	}

	i40e_get_mac_addr(hw, hw->mac.addr);
	/* allow a platform config to override the HW addr */
	i40e_get_platform_mac_addr(pdev, pf);
	if (!is_valid_ether_addr(hw->mac.addr)) {
		dev_info(&pdev->dev, "invalid MAC address %pM\n", hw->mac.addr);
		err = -EIO;
		goto err_mac_addr;
	}
	dev_info(&pdev->dev, "MAC address: %pM\n", hw->mac.addr);
	ether_addr_copy(hw->mac.perm_addr, hw->mac.addr);
	i40e_get_port_mac_addr(hw, hw->mac.port_addr);
	if (is_valid_ether_addr(hw->mac.port_addr))
		pf->flags |= I40E_FLAG_PORT_ID_VALID;
#ifdef I40E_FCOE
	err = i40e_get_san_mac_addr(hw, hw->mac.san_addr);
	if (err)
		dev_info(&pdev->dev,
			 "(non-fatal) SAN MAC retrieval failed: %d\n", err);
	if (!is_valid_ether_addr(hw->mac.san_addr)) {
		dev_warn(&pdev->dev, "invalid SAN MAC address %pM, falling back to LAN MAC\n",
			 hw->mac.san_addr);
		ether_addr_copy(hw->mac.san_addr, hw->mac.addr);
	}
	dev_info(&pf->pdev->dev, "SAN MAC: %pM\n", hw->mac.san_addr);
#endif /* I40E_FCOE */

	pci_set_drvdata(pdev, pf);
	pci_save_state(pdev);
#ifdef CONFIG_I40E_DCB
	err = i40e_init_pf_dcb(pf);
	if (err) {
		dev_info(&pdev->dev, "DCB init failed %d, disabled\n", err);
		pf->flags &= ~I40E_FLAG_DCB_CAPABLE;
		/* Continue without DCB enabled */
	}
#endif /* CONFIG_I40E_DCB */

	/* set up periodic task facility */
	setup_timer(&pf->service_timer, i40e_service_timer, (unsigned long)pf);
	pf->service_timer_period = HZ;

	INIT_WORK(&pf->service_task, i40e_service_task);
	clear_bit(__I40E_SERVICE_SCHED, &pf->state);
	pf->flags |= I40E_FLAG_NEED_LINK_UPDATE;

	/* NVM bit on means WoL disabled for the port */
	i40e_read_nvm_word(hw, I40E_SR_NVM_WAKE_ON_LAN, &wol_nvm_bits);
	if (BIT (hw->port) & wol_nvm_bits || hw->partition_id != 1)
		pf->wol_en = false;
	else
		pf->wol_en = true;
	device_set_wakeup_enable(&pf->pdev->dev, pf->wol_en);

	/* set up the main switch operations */
	i40e_determine_queue_usage(pf);
	err = i40e_init_interrupt_scheme(pf);
	if (err)
		goto err_switch_setup;

	/* The number of VSIs reported by the FW is the minimum guaranteed
	 * to us; HW supports far more and we share the remaining pool with
	 * the other PFs. We allocate space for more than the guarantee with
	 * the understanding that we might not get them all later.
	 */
	if (pf->hw.func_caps.num_vsis < I40E_MIN_VSI_ALLOC)
		pf->num_alloc_vsi = I40E_MIN_VSI_ALLOC;
	else
		pf->num_alloc_vsi = pf->hw.func_caps.num_vsis;

	/* Set up the *vsi struct and our local tracking of the MAIN PF vsi. */
	pf->vsi = kcalloc(pf->num_alloc_vsi, sizeof(struct i40e_vsi *),
			  GFP_KERNEL);
	if (!pf->vsi) {
		err = -ENOMEM;
		goto err_switch_setup;
	}

#ifdef CONFIG_PCI_IOV
	/* prep for VF support */
	if ((pf->flags & I40E_FLAG_SRIOV_ENABLED) &&
	    (pf->flags & I40E_FLAG_MSIX_ENABLED) &&
	    !test_bit(__I40E_BAD_EEPROM, &pf->state)) {
		if (pci_num_vf(pdev))
			pf->flags |= I40E_FLAG_VEB_MODE_ENABLED;
	}
#endif
	err = i40e_setup_pf_switch(pf, false);
	if (err) {
		dev_info(&pdev->dev, "setup_pf_switch failed: %d\n", err);
		goto err_vsis;
	}

	/* Make sure flow control is set according to current settings */
	err = i40e_set_fc(hw, &set_fc_aq_fail, true);
	if (set_fc_aq_fail & I40E_SET_FC_AQ_FAIL_GET)
		dev_dbg(&pf->pdev->dev,
			"Set fc with err %s aq_err %s on get_phy_cap\n",
			i40e_stat_str(hw, err),
			i40e_aq_str(hw, hw->aq.asq_last_status));
	if (set_fc_aq_fail & I40E_SET_FC_AQ_FAIL_SET)
		dev_dbg(&pf->pdev->dev,
			"Set fc with err %s aq_err %s on set_phy_config\n",
			i40e_stat_str(hw, err),
			i40e_aq_str(hw, hw->aq.asq_last_status));
	if (set_fc_aq_fail & I40E_SET_FC_AQ_FAIL_UPDATE)
		dev_dbg(&pf->pdev->dev,
			"Set fc with err %s aq_err %s on get_link_info\n",
			i40e_stat_str(hw, err),
			i40e_aq_str(hw, hw->aq.asq_last_status));

	/* if FDIR VSI was set up, start it now */
	for (i = 0; i < pf->num_alloc_vsi; i++) {
		if (pf->vsi[i] && pf->vsi[i]->type == I40E_VSI_FDIR) {
			i40e_vsi_open(pf->vsi[i]);
			break;
		}
	}

	/* The driver only wants link up/down and module qualification
	 * reports from firmware.  Note the negative logic.
	 */
	err = i40e_aq_set_phy_int_mask(&pf->hw,
				       ~(I40E_AQ_EVENT_LINK_UPDOWN |
<<<<<<< HEAD
=======
					 I40E_AQ_EVENT_MEDIA_NA |
>>>>>>> ed596a4a
					 I40E_AQ_EVENT_MODULE_QUAL_FAIL), NULL);
	if (err)
		dev_info(&pf->pdev->dev, "set phy mask fail, err %s aq_err %s\n",
			 i40e_stat_str(&pf->hw, err),
			 i40e_aq_str(&pf->hw, pf->hw.aq.asq_last_status));

	/* Reconfigure hardware for allowing smaller MSS in the case
	 * of TSO, so that we avoid the MDD being fired and causing
	 * a reset in the case of small MSS+TSO.
	 */
	val = rd32(hw, I40E_REG_MSS);
	if ((val & I40E_REG_MSS_MIN_MASK) > I40E_64BYTE_MSS) {
		val &= ~I40E_REG_MSS_MIN_MASK;
		val |= I40E_64BYTE_MSS;
		wr32(hw, I40E_REG_MSS, val);
	}

	if (pf->flags & I40E_FLAG_RESTART_AUTONEG) {
		msleep(75);
		err = i40e_aq_set_link_restart_an(&pf->hw, true, NULL);
		if (err)
			dev_info(&pf->pdev->dev, "link restart failed, err %s aq_err %s\n",
				 i40e_stat_str(&pf->hw, err),
				 i40e_aq_str(&pf->hw,
					     pf->hw.aq.asq_last_status));
	}
	/* The main driver is (mostly) up and happy. We need to set this state
	 * before setting up the misc vector or we get a race and the vector
	 * ends up disabled forever.
	 */
	clear_bit(__I40E_DOWN, &pf->state);

	/* In case of MSIX we are going to setup the misc vector right here
	 * to handle admin queue events etc. In case of legacy and MSI
	 * the misc functionality and queue processing is combined in
	 * the same vector and that gets setup at open.
	 */
	if (pf->flags & I40E_FLAG_MSIX_ENABLED) {
		err = i40e_setup_misc_vector(pf);
		if (err) {
			dev_info(&pdev->dev,
				 "setup of misc vector failed: %d\n", err);
			goto err_vsis;
		}
	}

#ifdef CONFIG_PCI_IOV
	/* prep for VF support */
	if ((pf->flags & I40E_FLAG_SRIOV_ENABLED) &&
	    (pf->flags & I40E_FLAG_MSIX_ENABLED) &&
	    !test_bit(__I40E_BAD_EEPROM, &pf->state)) {
		/* disable link interrupts for VFs */
		val = rd32(hw, I40E_PFGEN_PORTMDIO_NUM);
		val &= ~I40E_PFGEN_PORTMDIO_NUM_VFLINK_STAT_ENA_MASK;
		wr32(hw, I40E_PFGEN_PORTMDIO_NUM, val);
		i40e_flush(hw);

		if (pci_num_vf(pdev)) {
			dev_info(&pdev->dev,
				 "Active VFs found, allocating resources.\n");
			err = i40e_alloc_vfs(pf, pci_num_vf(pdev));
			if (err)
				dev_info(&pdev->dev,
					 "Error %d allocating resources for existing VFs\n",
					 err);
		}
	}
#endif /* CONFIG_PCI_IOV */

	if (pf->flags & I40E_FLAG_IWARP_ENABLED) {
		pf->iwarp_base_vector = i40e_get_lump(pf, pf->irq_pile,
						      pf->num_iwarp_msix,
						      I40E_IWARP_IRQ_PILE_ID);
		if (pf->iwarp_base_vector < 0) {
			dev_info(&pdev->dev,
				 "failed to get tracking for %d vectors for IWARP err=%d\n",
				 pf->num_iwarp_msix, pf->iwarp_base_vector);
			pf->flags &= ~I40E_FLAG_IWARP_ENABLED;
		}
	}

	i40e_dbg_pf_init(pf);

	/* tell the firmware that we're starting */
	i40e_send_version(pf);

	/* since everything's happy, start the service_task timer */
	mod_timer(&pf->service_timer,
		  round_jiffies(jiffies + pf->service_timer_period));

	/* add this PF to client device list and launch a client service task */
	err = i40e_lan_add_device(pf);
	if (err)
		dev_info(&pdev->dev, "Failed to add PF to client API service list: %d\n",
			 err);

#ifdef I40E_FCOE
	/* create FCoE interface */
	i40e_fcoe_vsi_setup(pf);

#endif
#define PCI_SPEED_SIZE 8
#define PCI_WIDTH_SIZE 8
	/* Devices on the IOSF bus do not have this information
	 * and will report PCI Gen 1 x 1 by default so don't bother
	 * checking them.
	 */
	if (!(pf->flags & I40E_FLAG_NO_PCI_LINK_CHECK)) {
		char speed[PCI_SPEED_SIZE] = "Unknown";
		char width[PCI_WIDTH_SIZE] = "Unknown";

		/* Get the negotiated link width and speed from PCI config
		 * space
		 */
		pcie_capability_read_word(pf->pdev, PCI_EXP_LNKSTA,
					  &link_status);

		i40e_set_pci_config_data(hw, link_status);

		switch (hw->bus.speed) {
		case i40e_bus_speed_8000:
			strncpy(speed, "8.0", PCI_SPEED_SIZE); break;
		case i40e_bus_speed_5000:
			strncpy(speed, "5.0", PCI_SPEED_SIZE); break;
		case i40e_bus_speed_2500:
			strncpy(speed, "2.5", PCI_SPEED_SIZE); break;
		default:
			break;
		}
		switch (hw->bus.width) {
		case i40e_bus_width_pcie_x8:
			strncpy(width, "8", PCI_WIDTH_SIZE); break;
		case i40e_bus_width_pcie_x4:
			strncpy(width, "4", PCI_WIDTH_SIZE); break;
		case i40e_bus_width_pcie_x2:
			strncpy(width, "2", PCI_WIDTH_SIZE); break;
		case i40e_bus_width_pcie_x1:
			strncpy(width, "1", PCI_WIDTH_SIZE); break;
		default:
			break;
		}

		dev_info(&pdev->dev, "PCI-Express: Speed %sGT/s Width x%s\n",
			 speed, width);

		if (hw->bus.width < i40e_bus_width_pcie_x8 ||
		    hw->bus.speed < i40e_bus_speed_8000) {
			dev_warn(&pdev->dev, "PCI-Express bandwidth available for this device may be insufficient for optimal performance.\n");
			dev_warn(&pdev->dev, "Please move the device to a different PCI-e link with more lanes and/or higher transfer rate.\n");
		}
	}

	/* get the requested speeds from the fw */
	err = i40e_aq_get_phy_capabilities(hw, false, false, &abilities, NULL);
	if (err)
		dev_dbg(&pf->pdev->dev, "get requested speeds ret =  %s last_status =  %s\n",
			i40e_stat_str(&pf->hw, err),
			i40e_aq_str(&pf->hw, pf->hw.aq.asq_last_status));
	pf->hw.phy.link_info.requested_speeds = abilities.link_speed;

	/* get the supported phy types from the fw */
	err = i40e_aq_get_phy_capabilities(hw, false, true, &abilities, NULL);
	if (err)
		dev_dbg(&pf->pdev->dev, "get supported phy types ret =  %s last_status =  %s\n",
			i40e_stat_str(&pf->hw, err),
			i40e_aq_str(&pf->hw, pf->hw.aq.asq_last_status));
	pf->hw.phy.phy_types = le32_to_cpu(abilities.phy_type);

	/* Add a filter to drop all Flow control frames from any VSI from being
	 * transmitted. By doing so we stop a malicious VF from sending out
	 * PAUSE or PFC frames and potentially controlling traffic for other
	 * PF/VF VSIs.
	 * The FW can still send Flow control frames if enabled.
	 */
	i40e_add_filter_to_drop_tx_flow_control_frames(&pf->hw,
						       pf->main_vsi_seid);

	if ((pf->hw.device_id == I40E_DEV_ID_10G_BASE_T) ||
	    (pf->hw.device_id == I40E_DEV_ID_10G_BASE_T4))
		pf->flags |= I40E_FLAG_HAVE_10GBASET_PHY;

	/* print a string summarizing features */
	i40e_print_features(pf);

	return 0;

	/* Unwind what we've done if something failed in the setup */
err_vsis:
	set_bit(__I40E_DOWN, &pf->state);
	i40e_clear_interrupt_scheme(pf);
	kfree(pf->vsi);
err_switch_setup:
	i40e_reset_interrupt_capability(pf);
	del_timer_sync(&pf->service_timer);
err_mac_addr:
err_configure_lan_hmc:
	(void)i40e_shutdown_lan_hmc(hw);
err_init_lan_hmc:
	kfree(pf->qp_pile);
err_sw_init:
err_adminq_setup:
err_pf_reset:
	iounmap(hw->hw_addr);
err_ioremap:
	kfree(pf);
err_pf_alloc:
	pci_disable_pcie_error_reporting(pdev);
	pci_release_selected_regions(pdev,
				     pci_select_bars(pdev, IORESOURCE_MEM));
err_pci_reg:
err_dma:
	pci_disable_device(pdev);
	return err;
}

/**
 * i40e_remove - Device removal routine
 * @pdev: PCI device information struct
 *
 * i40e_remove is called by the PCI subsystem to alert the driver
 * that is should release a PCI device.  This could be caused by a
 * Hot-Plug event, or because the driver is going to be removed from
 * memory.
 **/
static void i40e_remove(struct pci_dev *pdev)
{
	struct i40e_pf *pf = pci_get_drvdata(pdev);
	struct i40e_hw *hw = &pf->hw;
	i40e_status ret_code;
	int i;

	i40e_dbg_pf_exit(pf);

	i40e_ptp_stop(pf);

	/* Disable RSS in hw */
	i40e_write_rx_ctl(hw, I40E_PFQF_HENA(0), 0);
	i40e_write_rx_ctl(hw, I40E_PFQF_HENA(1), 0);

	/* no more scheduling of any task */
	set_bit(__I40E_SUSPENDED, &pf->state);
	set_bit(__I40E_DOWN, &pf->state);
	if (pf->service_timer.data)
		del_timer_sync(&pf->service_timer);
	if (pf->service_task.func)
		cancel_work_sync(&pf->service_task);

	if (pf->flags & I40E_FLAG_SRIOV_ENABLED) {
		i40e_free_vfs(pf);
		pf->flags &= ~I40E_FLAG_SRIOV_ENABLED;
	}

	i40e_fdir_teardown(pf);

	/* If there is a switch structure or any orphans, remove them.
	 * This will leave only the PF's VSI remaining.
	 */
	for (i = 0; i < I40E_MAX_VEB; i++) {
		if (!pf->veb[i])
			continue;

		if (pf->veb[i]->uplink_seid == pf->mac_seid ||
		    pf->veb[i]->uplink_seid == 0)
			i40e_switch_branch_release(pf->veb[i]);
	}

	/* Now we can shutdown the PF's VSI, just before we kill
	 * adminq and hmc.
	 */
	if (pf->vsi[pf->lan_vsi])
		i40e_vsi_release(pf->vsi[pf->lan_vsi]);

	/* remove attached clients */
	ret_code = i40e_lan_del_device(pf);
	if (ret_code) {
		dev_warn(&pdev->dev, "Failed to delete client device: %d\n",
			 ret_code);
	}

	/* shutdown and destroy the HMC */
	if (hw->hmc.hmc_obj) {
		ret_code = i40e_shutdown_lan_hmc(hw);
		if (ret_code)
			dev_warn(&pdev->dev,
				 "Failed to destroy the HMC resources: %d\n",
				 ret_code);
	}

	/* shutdown the adminq */
	ret_code = i40e_shutdown_adminq(hw);
	if (ret_code)
		dev_warn(&pdev->dev,
			 "Failed to destroy the Admin Queue resources: %d\n",
			 ret_code);

	/* destroy the locks only once, here */
	mutex_destroy(&hw->aq.arq_mutex);
	mutex_destroy(&hw->aq.asq_mutex);

	/* Clear all dynamic memory lists of rings, q_vectors, and VSIs */
	i40e_clear_interrupt_scheme(pf);
	for (i = 0; i < pf->num_alloc_vsi; i++) {
		if (pf->vsi[i]) {
			i40e_vsi_clear_rings(pf->vsi[i]);
			i40e_vsi_clear(pf->vsi[i]);
			pf->vsi[i] = NULL;
		}
	}

	for (i = 0; i < I40E_MAX_VEB; i++) {
		kfree(pf->veb[i]);
		pf->veb[i] = NULL;
	}

	kfree(pf->qp_pile);
	kfree(pf->vsi);

	iounmap(hw->hw_addr);
	kfree(pf);
	pci_release_selected_regions(pdev,
				     pci_select_bars(pdev, IORESOURCE_MEM));

	pci_disable_pcie_error_reporting(pdev);
	pci_disable_device(pdev);
}

/**
 * i40e_pci_error_detected - warning that something funky happened in PCI land
 * @pdev: PCI device information struct
 *
 * Called to warn that something happened and the error handling steps
 * are in progress.  Allows the driver to quiesce things, be ready for
 * remediation.
 **/
static pci_ers_result_t i40e_pci_error_detected(struct pci_dev *pdev,
						enum pci_channel_state error)
{
	struct i40e_pf *pf = pci_get_drvdata(pdev);

	dev_info(&pdev->dev, "%s: error %d\n", __func__, error);

	/* shutdown all operations */
	if (!test_bit(__I40E_SUSPENDED, &pf->state)) {
		rtnl_lock();
		i40e_prep_for_reset(pf);
		rtnl_unlock();
	}

	/* Request a slot reset */
	return PCI_ERS_RESULT_NEED_RESET;
}

/**
 * i40e_pci_error_slot_reset - a PCI slot reset just happened
 * @pdev: PCI device information struct
 *
 * Called to find if the driver can work with the device now that
 * the pci slot has been reset.  If a basic connection seems good
 * (registers are readable and have sane content) then return a
 * happy little PCI_ERS_RESULT_xxx.
 **/
static pci_ers_result_t i40e_pci_error_slot_reset(struct pci_dev *pdev)
{
	struct i40e_pf *pf = pci_get_drvdata(pdev);
	pci_ers_result_t result;
	int err;
	u32 reg;

	dev_dbg(&pdev->dev, "%s\n", __func__);
	if (pci_enable_device_mem(pdev)) {
		dev_info(&pdev->dev,
			 "Cannot re-enable PCI device after reset.\n");
		result = PCI_ERS_RESULT_DISCONNECT;
	} else {
		pci_set_master(pdev);
		pci_restore_state(pdev);
		pci_save_state(pdev);
		pci_wake_from_d3(pdev, false);

		reg = rd32(&pf->hw, I40E_GLGEN_RTRIG);
		if (reg == 0)
			result = PCI_ERS_RESULT_RECOVERED;
		else
			result = PCI_ERS_RESULT_DISCONNECT;
	}

	err = pci_cleanup_aer_uncorrect_error_status(pdev);
	if (err) {
		dev_info(&pdev->dev,
			 "pci_cleanup_aer_uncorrect_error_status failed 0x%0x\n",
			 err);
		/* non-fatal, continue */
	}

	return result;
}

/**
 * i40e_pci_error_resume - restart operations after PCI error recovery
 * @pdev: PCI device information struct
 *
 * Called to allow the driver to bring things back up after PCI error
 * and/or reset recovery has finished.
 **/
static void i40e_pci_error_resume(struct pci_dev *pdev)
{
	struct i40e_pf *pf = pci_get_drvdata(pdev);

	dev_dbg(&pdev->dev, "%s\n", __func__);
	if (test_bit(__I40E_SUSPENDED, &pf->state))
		return;

	rtnl_lock();
	i40e_handle_reset_warning(pf);
	rtnl_unlock();
}

/**
 * i40e_shutdown - PCI callback for shutting down
 * @pdev: PCI device information struct
 **/
static void i40e_shutdown(struct pci_dev *pdev)
{
	struct i40e_pf *pf = pci_get_drvdata(pdev);
	struct i40e_hw *hw = &pf->hw;

	set_bit(__I40E_SUSPENDED, &pf->state);
	set_bit(__I40E_DOWN, &pf->state);
	rtnl_lock();
	i40e_prep_for_reset(pf);
	rtnl_unlock();

	wr32(hw, I40E_PFPM_APM, (pf->wol_en ? I40E_PFPM_APM_APME_MASK : 0));
	wr32(hw, I40E_PFPM_WUFC, (pf->wol_en ? I40E_PFPM_WUFC_MAG_MASK : 0));

	del_timer_sync(&pf->service_timer);
	cancel_work_sync(&pf->service_task);
	i40e_fdir_teardown(pf);

	rtnl_lock();
	i40e_prep_for_reset(pf);
	rtnl_unlock();

	wr32(hw, I40E_PFPM_APM,
	     (pf->wol_en ? I40E_PFPM_APM_APME_MASK : 0));
	wr32(hw, I40E_PFPM_WUFC,
	     (pf->wol_en ? I40E_PFPM_WUFC_MAG_MASK : 0));

	i40e_clear_interrupt_scheme(pf);

	if (system_state == SYSTEM_POWER_OFF) {
		pci_wake_from_d3(pdev, pf->wol_en);
		pci_set_power_state(pdev, PCI_D3hot);
	}
}

#ifdef CONFIG_PM
/**
 * i40e_suspend - PCI callback for moving to D3
 * @pdev: PCI device information struct
 **/
static int i40e_suspend(struct pci_dev *pdev, pm_message_t state)
{
	struct i40e_pf *pf = pci_get_drvdata(pdev);
	struct i40e_hw *hw = &pf->hw;

	set_bit(__I40E_SUSPENDED, &pf->state);
	set_bit(__I40E_DOWN, &pf->state);

	rtnl_lock();
	i40e_prep_for_reset(pf);
	rtnl_unlock();

	wr32(hw, I40E_PFPM_APM, (pf->wol_en ? I40E_PFPM_APM_APME_MASK : 0));
	wr32(hw, I40E_PFPM_WUFC, (pf->wol_en ? I40E_PFPM_WUFC_MAG_MASK : 0));

	pci_wake_from_d3(pdev, pf->wol_en);
	pci_set_power_state(pdev, PCI_D3hot);

	return 0;
}

/**
 * i40e_resume - PCI callback for waking up from D3
 * @pdev: PCI device information struct
 **/
static int i40e_resume(struct pci_dev *pdev)
{
	struct i40e_pf *pf = pci_get_drvdata(pdev);
	u32 err;

	pci_set_power_state(pdev, PCI_D0);
	pci_restore_state(pdev);
	/* pci_restore_state() clears dev->state_saves, so
	 * call pci_save_state() again to restore it.
	 */
	pci_save_state(pdev);

	err = pci_enable_device_mem(pdev);
	if (err) {
		dev_err(&pdev->dev, "Cannot enable PCI device from suspend\n");
		return err;
	}
	pci_set_master(pdev);

	/* no wakeup events while running */
	pci_wake_from_d3(pdev, false);

	/* handling the reset will rebuild the device state */
	if (test_and_clear_bit(__I40E_SUSPENDED, &pf->state)) {
		clear_bit(__I40E_DOWN, &pf->state);
		rtnl_lock();
		i40e_reset_and_rebuild(pf, false);
		rtnl_unlock();
	}

	return 0;
}

#endif
static const struct pci_error_handlers i40e_err_handler = {
	.error_detected = i40e_pci_error_detected,
	.slot_reset = i40e_pci_error_slot_reset,
	.resume = i40e_pci_error_resume,
};

static struct pci_driver i40e_driver = {
	.name     = i40e_driver_name,
	.id_table = i40e_pci_tbl,
	.probe    = i40e_probe,
	.remove   = i40e_remove,
#ifdef CONFIG_PM
	.suspend  = i40e_suspend,
	.resume   = i40e_resume,
#endif
	.shutdown = i40e_shutdown,
	.err_handler = &i40e_err_handler,
	.sriov_configure = i40e_pci_sriov_configure,
};

/**
 * i40e_init_module - Driver registration routine
 *
 * i40e_init_module is the first routine called when the driver is
 * loaded. All it does is register with the PCI subsystem.
 **/
static int __init i40e_init_module(void)
{
	pr_info("%s: %s - version %s\n", i40e_driver_name,
		i40e_driver_string, i40e_driver_version_str);
	pr_info("%s: %s\n", i40e_driver_name, i40e_copyright);

	/* we will see if single thread per module is enough for now,
	 * it can't be any worse than using the system workqueue which
	 * was already single threaded
	 */
	i40e_wq = create_singlethread_workqueue(i40e_driver_name);
	if (!i40e_wq) {
		pr_err("%s: Failed to create workqueue\n", i40e_driver_name);
		return -ENOMEM;
	}

	i40e_dbg_init();
	return pci_register_driver(&i40e_driver);
}
module_init(i40e_init_module);

/**
 * i40e_exit_module - Driver exit cleanup routine
 *
 * i40e_exit_module is called just before the driver is removed
 * from memory.
 **/
static void __exit i40e_exit_module(void)
{
	pci_unregister_driver(&i40e_driver);
	destroy_workqueue(i40e_wq);
	i40e_dbg_exit();
}
module_exit(i40e_exit_module);<|MERGE_RESOLUTION|>--- conflicted
+++ resolved
@@ -45,13 +45,8 @@
 #define DRV_KERN "-k"
 
 #define DRV_VERSION_MAJOR 1
-<<<<<<< HEAD
-#define DRV_VERSION_MINOR 4
-#define DRV_VERSION_BUILD 25
-=======
 #define DRV_VERSION_MINOR 5
 #define DRV_VERSION_BUILD 16
->>>>>>> ed596a4a
 #define DRV_VERSION __stringify(DRV_VERSION_MAJOR) "." \
 	     __stringify(DRV_VERSION_MINOR) "." \
 	     __stringify(DRV_VERSION_BUILD)    DRV_KERN
@@ -6814,10 +6809,7 @@
 	 */
 	ret = i40e_aq_set_phy_int_mask(&pf->hw,
 				       ~(I40E_AQ_EVENT_LINK_UPDOWN |
-<<<<<<< HEAD
-=======
 					 I40E_AQ_EVENT_MEDIA_NA |
->>>>>>> ed596a4a
 					 I40E_AQ_EVENT_MODULE_QUAL_FAIL), NULL);
 	if (ret)
 		dev_info(&pf->pdev->dev, "set phy mask fail, err %s aq_err %s\n",
@@ -7481,13 +7473,6 @@
 		rx_ring->count = vsi->num_desc;
 		rx_ring->size = 0;
 		rx_ring->dcb_tc = 0;
-<<<<<<< HEAD
-		if (pf->flags & I40E_FLAG_16BYTE_RX_DESC_ENABLED)
-			set_ring_16byte_desc_enabled(rx_ring);
-		else
-			clear_ring_16byte_desc_enabled(rx_ring);
-=======
->>>>>>> ed596a4a
 		rx_ring->rx_itr_setting = pf->rx_itr_default;
 		vsi->rx_rings[i] = rx_ring;
 	}
@@ -8050,10 +8035,6 @@
 	if (seed) {
 		u32 *seed_dw = (u32 *)seed;
 
-<<<<<<< HEAD
-		for (i = 0; i <= I40E_PFQF_HKEY_MAX_INDEX; i++)
-			i40e_write_rx_ctl(hw, I40E_PFQF_HKEY(i), seed_dw[i]);
-=======
 		if (vsi->type == I40E_VSI_MAIN) {
 			for (i = 0; i <= I40E_PFQF_HKEY_MAX_INDEX; i++)
 				i40e_write_rx_ctl(hw, I40E_PFQF_HKEY(i),
@@ -8066,7 +8047,6 @@
 		} else {
 			dev_err(&pf->pdev->dev, "Cannot set RSS seed - invalid VSI type\n");
 		}
->>>>>>> ed596a4a
 	}
 
 	if (lut) {
@@ -9093,39 +9073,6 @@
 	np = netdev_priv(netdev);
 	np->vsi = vsi;
 
-<<<<<<< HEAD
-	netdev->hw_enc_features |= NETIF_F_IP_CSUM	       |
-				   NETIF_F_IPV6_CSUM	       |
-				   NETIF_F_TSO		       |
-				   NETIF_F_TSO6		       |
-				   NETIF_F_TSO_ECN	       |
-				   NETIF_F_GSO_GRE	       |
-				   NETIF_F_GSO_UDP_TUNNEL      |
-				   NETIF_F_GSO_UDP_TUNNEL_CSUM |
-				   0;
-
-	netdev->features = NETIF_F_SG		       |
-			   NETIF_F_IP_CSUM	       |
-			   NETIF_F_SCTP_CRC	       |
-			   NETIF_F_HIGHDMA	       |
-			   NETIF_F_GSO_UDP_TUNNEL      |
-			   NETIF_F_GSO_GRE	       |
-			   NETIF_F_HW_VLAN_CTAG_TX     |
-			   NETIF_F_HW_VLAN_CTAG_RX     |
-			   NETIF_F_HW_VLAN_CTAG_FILTER |
-			   NETIF_F_IPV6_CSUM	       |
-			   NETIF_F_TSO		       |
-			   NETIF_F_TSO_ECN	       |
-			   NETIF_F_TSO6		       |
-			   NETIF_F_RXCSUM	       |
-			   NETIF_F_RXHASH	       |
-			   0;
-
-	if (!(pf->flags & I40E_FLAG_MFP_ENABLED))
-		netdev->features |= NETIF_F_NTUPLE;
-	if (pf->flags & I40E_FLAG_OUTER_UDP_CSUM_CAPABLE)
-		netdev->features |= NETIF_F_GSO_UDP_TUNNEL_CSUM;
-=======
 	netdev->hw_enc_features |= NETIF_F_SG			|
 				   NETIF_F_IP_CSUM		|
 				   NETIF_F_IPV6_CSUM		|
@@ -9157,7 +9104,6 @@
 
 	if (!(pf->flags & I40E_FLAG_MFP_ENABLED))
 		netdev->hw_features |= NETIF_F_NTUPLE;
->>>>>>> ed596a4a
 
 	netdev->hw_features |= netdev->hw_enc_features	|
 			       NETIF_F_HW_VLAN_CTAG_TX	|
@@ -9416,12 +9362,8 @@
 			ctxt.info.valid_sections |=
 				cpu_to_le16(I40E_AQ_VSI_PROP_QUEUE_OPT_VALID);
 			ctxt.info.queueing_opt_flags |=
-<<<<<<< HEAD
-						I40E_AQ_VSI_QUE_OPT_TCP_ENA;
-=======
 				(I40E_AQ_VSI_QUE_OPT_TCP_ENA |
 				 I40E_AQ_VSI_QUE_OPT_RSS_LUT_VSI);
->>>>>>> ed596a4a
 		}
 
 		ctxt.info.valid_sections |= cpu_to_le16(I40E_AQ_VSI_PROP_VLAN_VALID);
@@ -11117,10 +11059,7 @@
 	 */
 	err = i40e_aq_set_phy_int_mask(&pf->hw,
 				       ~(I40E_AQ_EVENT_LINK_UPDOWN |
-<<<<<<< HEAD
-=======
 					 I40E_AQ_EVENT_MEDIA_NA |
->>>>>>> ed596a4a
 					 I40E_AQ_EVENT_MODULE_QUAL_FAIL), NULL);
 	if (err)
 		dev_info(&pf->pdev->dev, "set phy mask fail, err %s aq_err %s\n",
