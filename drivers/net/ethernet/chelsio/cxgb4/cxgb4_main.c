--- conflicted
+++ resolved
@@ -4476,17 +4476,12 @@
 
 	/* Reduce memory usage in kdump environment, disable all offload.
 	 */
-<<<<<<< HEAD
-	if (is_kdump_kernel())
-		adap->params.offload = 0;
-=======
 	if (is_kdump_kernel()) {
 		adap->params.offload = 0;
 		adap->params.crypto = 0;
 	} else if (adap->num_uld && uld_mem_alloc(adap)) {
 		adap->params.crypto = 0;
 	}
->>>>>>> 6546c78e
 
 	for_each_port(adap, i)
 		n10g += is_x_10g_port(&adap2pinfo(adap, i)->link_cfg);
