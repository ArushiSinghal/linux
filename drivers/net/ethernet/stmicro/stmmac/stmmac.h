--- conflicted
+++ resolved
@@ -24,11 +24,7 @@
 #define __STMMAC_H__
 
 #define STMMAC_RESOURCE_NAME   "stmmaceth"
-<<<<<<< HEAD
-#define DRV_MODULE_VERSION	"Oct_2015"
-=======
 #define DRV_MODULE_VERSION	"Jan_2016"
->>>>>>> ed596a4a
 
 #include <linux/clk.h>
 #include <linux/stmmac.h>
