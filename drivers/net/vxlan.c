--- conflicted
+++ resolved
@@ -558,12 +558,7 @@
 	struct vxlanhdr *vh, *vh2;
 	unsigned int hlen, off_vx;
 	int flush = 1;
-<<<<<<< HEAD
-	struct vxlan_sock *vs = container_of(uoff, struct vxlan_sock,
-					     udp_offloads);
-=======
 	struct vxlan_sock *vs = rcu_dereference_sk_user_data(sk);
->>>>>>> ed596a4a
 	__be32 flags;
 	struct gro_remcsum grc;
 
@@ -1175,21 +1170,12 @@
 {
 	struct vxlanhdr_gbp *gbp = (struct vxlanhdr_gbp *)unparsed;
 	struct metadata_dst *tun_dst;
-<<<<<<< HEAD
 
 	if (!(unparsed->vx_flags & VXLAN_HF_GBP))
 		goto out;
 
 	md->gbp = ntohs(gbp->policy_id);
 
-=======
-
-	if (!(unparsed->vx_flags & VXLAN_HF_GBP))
-		goto out;
-
-	md->gbp = ntohs(gbp->policy_id);
-
->>>>>>> ed596a4a
 	tun_dst = (struct metadata_dst *)skb_dst(skb);
 	if (tun_dst) {
 		tun_dst->u.tun_info.key.tun_flags |= TUNNEL_VXLAN_OPT;
@@ -1208,12 +1194,6 @@
 	unparsed->vx_flags &= ~VXLAN_GBP_USED_BITS;
 }
 
-<<<<<<< HEAD
-static bool vxlan_set_mac(struct vxlan_dev *vxlan,
-			  struct vxlan_sock *vs,
-			  struct sk_buff *skb)
-{
-=======
 static bool vxlan_parse_gpe_hdr(struct vxlanhdr *unparsed,
 				__be16 *protocol,
 				struct sk_buff *skb, u32 vxflags)
@@ -1257,7 +1237,6 @@
 			  struct vxlan_sock *vs,
 			  struct sk_buff *skb)
 {
->>>>>>> ed596a4a
 	union vxlan_addr saddr;
 
 	skb_reset_mac_header(skb);
@@ -1319,11 +1298,8 @@
 	struct vxlanhdr unparsed;
 	struct vxlan_metadata _md;
 	struct vxlan_metadata *md = &_md;
-<<<<<<< HEAD
-=======
 	__be16 protocol = htons(ETH_P_TEB);
 	bool raw_proto = false;
->>>>>>> ed596a4a
 	void *oiph;
 
 	/* Need UDP and VXLAN header to be present */
@@ -1350,11 +1326,6 @@
 	if (!vxlan)
 		goto drop;
 
-<<<<<<< HEAD
-	if (iptunnel_pull_header(skb, VXLAN_HLEN, htons(ETH_P_TEB),
-				 !net_eq(vxlan->net, dev_net(vxlan->dev))))
-		goto drop;
-=======
 	/* For backwards compatibility, only allow reserved fields to be
 	 * used by VXLAN extensions if explicitly requested.
 	 */
@@ -1363,7 +1334,6 @@
 			goto drop;
 		raw_proto = true;
 	}
->>>>>>> ed596a4a
 
 	if (__iptunnel_pull_header(skb, VXLAN_HLEN, protocol, raw_proto,
 				   !net_eq(vxlan->net, dev_net(vxlan->dev))))
@@ -1394,14 +1364,6 @@
 	/* Note that GBP and GPE can never be active together. This is
 	 * ensured in vxlan_dev_configure.
 	 */
-<<<<<<< HEAD
-	if (vs->flags & VXLAN_F_REMCSUM_RX)
-		if (!vxlan_remcsum(&unparsed, skb, vs->flags))
-			goto drop;
-	if (vs->flags & VXLAN_F_GBP)
-		vxlan_parse_gbp_hdr(&unparsed, skb, vs->flags, md);
-=======
->>>>>>> ed596a4a
 
 	if (unparsed.vx_flags || unparsed.vx_vni) {
 		/* If there are any unprocessed flags remaining treat
@@ -1414,15 +1376,6 @@
 		 */
 		goto drop;
 	}
-<<<<<<< HEAD
-
-	if (!vxlan_set_mac(vxlan, vs, skb))
-		goto drop;
-
-	oiph = skb_network_header(skb);
-	skb_reset_network_header(skb);
-
-=======
 
 	if (!raw_proto) {
 		if (!vxlan_set_mac(vxlan, vs, skb))
@@ -1436,7 +1389,6 @@
 	oiph = skb_network_header(skb);
 	skb_reset_network_header(skb);
 
->>>>>>> ed596a4a
 	if (!vxlan_ecn_decapsulate(vs, oiph, skb)) {
 		++vxlan->dev->stats.rx_frame_errors;
 		++vxlan->dev->stats.rx_errors;
@@ -1791,8 +1743,6 @@
 	gbp->policy_id = htons(md->gbp & VXLAN_GBP_ID_MASK);
 }
 
-<<<<<<< HEAD
-=======
 static int vxlan_build_gpe_hdr(struct vxlanhdr *vxh, u32 vxflags,
 			       __be16 protocol)
 {
@@ -1814,7 +1764,6 @@
 	return -EPFNOSUPPORT;
 }
 
->>>>>>> ed596a4a
 static int vxlan_build_skb(struct sk_buff *skb, struct dst_entry *dst,
 			   int iphdr_len, __be32 vni,
 			   struct vxlan_metadata *md, u32 vxflags,
@@ -1824,10 +1773,7 @@
 	int min_headroom;
 	int err;
 	int type = udp_sum ? SKB_GSO_UDP_TUNNEL_CSUM : SKB_GSO_UDP_TUNNEL;
-<<<<<<< HEAD
-=======
 	__be16 inner_protocol = htons(ETH_P_TEB);
->>>>>>> ed596a4a
 
 	if ((vxflags & VXLAN_F_REMCSUM_TX) &&
 	    skb->ip_summed == CHECKSUM_PARTIAL) {
@@ -1846,29 +1792,16 @@
 
 	/* Need space for new headers (invalidates iph ptr) */
 	err = skb_cow_head(skb, min_headroom);
-<<<<<<< HEAD
-	if (unlikely(err)) {
-		kfree_skb(skb);
-		return err;
-	}
-=======
 	if (unlikely(err))
 		goto out_free;
->>>>>>> ed596a4a
 
 	skb = vlan_hwaccel_push_inside(skb);
 	if (WARN_ON(!skb))
 		return -ENOMEM;
 
-<<<<<<< HEAD
-	skb = iptunnel_handle_offloads(skb, type);
-	if (IS_ERR(skb))
-		return PTR_ERR(skb);
-=======
 	err = iptunnel_handle_offloads(skb, type);
 	if (err)
 		goto out_free;
->>>>>>> ed596a4a
 
 	vxh = (struct vxlanhdr *) __skb_push(skb, sizeof(*vxh));
 	vxh->vx_flags = VXLAN_HF_VNI;
@@ -1896,17 +1829,12 @@
 		inner_protocol = skb->protocol;
 	}
 
-<<<<<<< HEAD
-	skb_set_inner_protocol(skb, htons(ETH_P_TEB));
-	return 0;
-=======
 	skb_set_inner_protocol(skb, inner_protocol);
 	return 0;
 
 out_free:
 	kfree_skb(skb);
 	return err;
->>>>>>> ed596a4a
 }
 
 static struct rtable *vxlan_get_route(struct vxlan_dev *vxlan,
@@ -3170,13 +3098,10 @@
 
 	case -EEXIST:
 		pr_info("duplicate VNI %u\n", be32_to_cpu(conf.vni));
-<<<<<<< HEAD
-=======
 		break;
 
 	case -EINVAL:
 		pr_info("unsupported combination of extensions\n");
->>>>>>> ed596a4a
 		break;
 	}
 
