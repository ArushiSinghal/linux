--- conflicted
+++ resolved
@@ -523,21 +523,13 @@
 				   struct mwifiex_chan_scan_param_set
 						*scan_chan_list)
 {
-<<<<<<< HEAD
-	enum ieee80211_band band;
-=======
 	enum nl80211_band band;
->>>>>>> ed596a4a
 	struct ieee80211_supported_band *sband;
 	struct ieee80211_channel *ch;
 	struct mwifiex_adapter *adapter = priv->adapter;
 	int chan_idx = 0, i;
 
-<<<<<<< HEAD
-	for (band = 0; (band < IEEE80211_NUM_BANDS); band++) {
-=======
 	for (band = 0; (band < NUM_NL80211_BANDS); band++) {
->>>>>>> ed596a4a
 		if (!priv->wdev.wiphy->bands[band])
 			continue;
 
