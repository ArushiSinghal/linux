/*
 * Copyright (c) 2014 - 2016 Jes Sorensen <Jes.Sorensen@redhat.com>
 *
 * This program is free software; you can redistribute it and/or modify it
 * under the terms of version 2 of the GNU General Public License as
 * published by the Free Software Foundation.
 *
 * This program is distributed in the hope that it will be useful, but WITHOUT
 * ANY WARRANTY; without even the implied warranty of MERCHANTABILITY or
 * FITNESS FOR A PARTICULAR PURPOSE. See the GNU General Public License for
 * more details.
 *
 * Register definitions taken from original Realtek rtl8723au driver
 */

#include <asm/byteorder.h>

#define RTL8XXXU_DEBUG_REG_WRITE	0x01
#define RTL8XXXU_DEBUG_REG_READ		0x02
#define RTL8XXXU_DEBUG_RFREG_WRITE	0x04
#define RTL8XXXU_DEBUG_RFREG_READ	0x08
#define RTL8XXXU_DEBUG_CHANNEL		0x10
#define RTL8XXXU_DEBUG_TX		0x20
#define RTL8XXXU_DEBUG_TX_DUMP		0x40
#define RTL8XXXU_DEBUG_RX		0x80
#define RTL8XXXU_DEBUG_RX_DUMP		0x100
#define RTL8XXXU_DEBUG_USB		0x200
#define RTL8XXXU_DEBUG_KEY		0x400
#define RTL8XXXU_DEBUG_H2C		0x800
#define RTL8XXXU_DEBUG_ACTION		0x1000
#define RTL8XXXU_DEBUG_EFUSE		0x2000

#define RTW_USB_CONTROL_MSG_TIMEOUT	500
#define RTL8XXXU_MAX_REG_POLL		500
#define	USB_INTR_CONTENT_LENGTH		56

#define RTL8XXXU_OUT_ENDPOINTS		4

#define REALTEK_USB_READ		0xc0
#define REALTEK_USB_WRITE		0x40
#define REALTEK_USB_CMD_REQ		0x05
#define REALTEK_USB_CMD_IDX		0x00

#define TX_TOTAL_PAGE_NUM		0xf8
#define TX_TOTAL_PAGE_NUM_8192E		0xf3
/* (HPQ + LPQ + NPQ + PUBQ) = TX_TOTAL_PAGE_NUM */
#define TX_PAGE_NUM_PUBQ		0xe7
#define TX_PAGE_NUM_HI_PQ		0x0c
#define TX_PAGE_NUM_LO_PQ		0x02
#define TX_PAGE_NUM_NORM_PQ		0x02

#define TX_PAGE_NUM_PUBQ_8192E		0xe7
#define TX_PAGE_NUM_HI_PQ_8192E		0x08
#define TX_PAGE_NUM_LO_PQ_8192E		0x0c
#define TX_PAGE_NUM_NORM_PQ_8192E	0x00

#define RTL_FW_PAGE_SIZE		4096
#define RTL8XXXU_FIRMWARE_POLL_MAX	1000

#define RTL8723A_CHANNEL_GROUPS		3
#define RTL8723A_MAX_RF_PATHS		2
#define RTL8723B_CHANNEL_GROUPS		6
#define RTL8723B_TX_COUNT		4
#define RTL8723B_MAX_RF_PATHS		4
#define RTL8XXXU_MAX_CHANNEL_GROUPS	6
#define RF6052_MAX_TX_PWR		0x3f

#define EFUSE_MAP_LEN			512
#define EFUSE_MAX_SECTION_8723A		64
#define EFUSE_REAL_CONTENT_LEN_8723A	512
#define EFUSE_BT_MAP_LEN_8723A		1024
#define EFUSE_MAX_WORD_UNIT		4

<<<<<<< HEAD
=======
enum rtl8xxxu_rtl_chip {
	RTL8192S = 0x81920,
	RTL8191S = 0x81910,
	RTL8192C = 0x8192c,
	RTL8191C = 0x8191c,
	RTL8188C = 0x8188c,
	RTL8188R = 0x81889,
	RTL8192D = 0x8192d,
	RTL8723A = 0x8723a,
	RTL8188E = 0x8188e,
	RTL8812  = 0x88120,
	RTL8821  = 0x88210,
	RTL8192E = 0x8192e,
	RTL8191E = 0x8191e,
	RTL8723B = 0x8723b,
	RTL8814A = 0x8814a,
	RTL8881A = 0x8881a,
	RTL8821B = 0x8821b,
	RTL8822B = 0x8822b,
	RTL8703B = 0x8703b,
	RTL8195A = 0x8195a,
	RTL8188F = 0x8188f
};

>>>>>>> ed596a4a
enum rtl8xxxu_rx_type {
	RX_TYPE_DATA_PKT = 0,
	RX_TYPE_C2H = 1,
	RX_TYPE_ERROR = -1
};

<<<<<<< HEAD
struct rtl8xxxu_rx_desc {
=======
struct rtl8xxxu_rxdesc16 {
>>>>>>> ed596a4a
#ifdef __LITTLE_ENDIAN
	u32 pktlen:14;
	u32 crc32:1;
	u32 icverr:1;
	u32 drvinfo_sz:4;
	u32 security:3;
	u32 qos:1;
	u32 shift:2;
	u32 phy_stats:1;
	u32 swdec:1;
	u32 ls:1;
	u32 fs:1;
	u32 eor:1;
	u32 own:1;

	u32 macid:5;
	u32 tid:4;
	u32 hwrsvd:4;
	u32 amsdu:1;
	u32 paggr:1;
	u32 faggr:1;
	u32 a1fit:4;
	u32 a2fit:4;
	u32 pam:1;
	u32 pwr:1;
	u32 md:1;
	u32 mf:1;
	u32 type:2;
	u32 mc:1;
	u32 bc:1;

	u32 seq:12;
	u32 frag:4;
	u32 nextpktlen:14;
	u32 nextind:1;
	u32 reserved0:1;

	u32 rxmcs:6;
	u32 rxht:1;
	u32 gf:1;
	u32 splcp:1;
	u32 bw:1;
	u32 htc:1;
	u32 eosp:1;
	u32 bssidfit:2;
	u32 reserved1:16;
	u32 unicastwake:1;
	u32 magicwake:1;

	u32 pattern0match:1;
	u32 pattern1match:1;
	u32 pattern2match:1;
	u32 pattern3match:1;
	u32 pattern4match:1;
	u32 pattern5match:1;
	u32 pattern6match:1;
	u32 pattern7match:1;
	u32 pattern8match:1;
	u32 pattern9match:1;
	u32 patternamatch:1;
	u32 patternbmatch:1;
	u32 patterncmatch:1;
	u32 reserved2:19;
#else
	u32 own:1;
	u32 eor:1;
	u32 fs:1;
	u32 ls:1;
	u32 swdec:1;
	u32 phy_stats:1;
	u32 shift:2;
	u32 qos:1;
	u32 security:3;
	u32 drvinfo_sz:4;
	u32 icverr:1;
	u32 crc32:1;
	u32 pktlen:14;

	u32 bc:1;
	u32 mc:1;
	u32 type:2;
	u32 mf:1;
	u32 md:1;
	u32 pwr:1;
	u32 pam:1;
	u32 a2fit:4;
	u32 a1fit:4;
	u32 faggr:1;
	u32 paggr:1;
	u32 amsdu:1;
	u32 hwrsvd:4;
	u32 tid:4;
	u32 macid:5;

	u32 reserved0:1;
	u32 nextind:1;
	u32 nextpktlen:14;
	u32 frag:4;
	u32 seq:12;

	u32 magicwake:1;
	u32 unicastwake:1;
	u32 reserved1:16;
	u32 bssidfit:2;
	u32 eosp:1;
	u32 htc:1;
	u32 bw:1;
	u32 splcp:1;
	u32 gf:1;
	u32 rxht:1;
	u32 rxmcs:6;

	u32 reserved2:19;
	u32 patterncmatch:1;
	u32 patternbmatch:1;
	u32 patternamatch:1;
	u32 pattern9match:1;
	u32 pattern8match:1;
	u32 pattern7match:1;
	u32 pattern6match:1;
	u32 pattern5match:1;
	u32 pattern4match:1;
	u32 pattern3match:1;
	u32 pattern2match:1;
	u32 pattern1match:1;
	u32 pattern0match:1;
#endif
	__le32 tsfl;
#if 0
	u32 bassn:12;
	u32 bavld:1;
	u32 reserved3:19;
#endif
};

<<<<<<< HEAD
struct rtl8723bu_rx_desc {
=======
struct rtl8xxxu_rxdesc24 {
>>>>>>> ed596a4a
#ifdef __LITTLE_ENDIAN
	u32 pktlen:14;
	u32 crc32:1;
	u32 icverr:1;
	u32 drvinfo_sz:4;
	u32 security:3;
	u32 qos:1;
	u32 shift:2;
	u32 phy_stats:1;
	u32 swdec:1;
	u32 ls:1;
	u32 fs:1;
	u32 eor:1;
	u32 own:1;

	u32 macid:7;
	u32 dummy1_0:1;
	u32 tid:4;
	u32 dummy1_1:1;
	u32 amsdu:1;
	u32 rxid_match:1;
	u32 paggr:1;
	u32 a1fit:4;	/* 16 */
	u32 chkerr:1;
	u32 ipver:1;
	u32 tcpudp:1;
	u32 chkvld:1;
	u32 pam:1;
	u32 pwr:1;
	u32 more_data:1;
	u32 more_frag:1;
	u32 type:2;
	u32 mc:1;
	u32 bc:1;

	u32 seq:12;
	u32 frag:4;
	u32 rx_is_qos:1;	/* 16 */
	u32 dummy2_0:1;
	u32 wlanhd_iv_len:6;
	u32 dummy2_1:4;
	u32 rpt_sel:1;
	u32 dummy2_2:3;

	u32 rxmcs:7;
	u32 dummy3_0:3;
	u32 htc:1;
	u32 eosp:1;
	u32 bssidfit:2;
	u32 dummy3_1:2;
	u32 usb_agg_pktnum:8;	/* 16 */
	u32 dummy3_2:5;
	u32 pattern_match:1;
	u32 unicast_match:1;
	u32 magic_match:1;

	u32 splcp:1;
	u32 ldcp:1;
	u32 stbc:1;
	u32 dummy4_0:1;
	u32 bw:2;
	u32 dummy4_1:26;
#else
	u32 own:1;
	u32 eor:1;
	u32 fs:1;
	u32 ls:1;
	u32 swdec:1;
	u32 phy_stats:1;
	u32 shift:2;
	u32 qos:1;
	u32 security:3;
	u32 drvinfo_sz:4;
	u32 icverr:1;
	u32 crc32:1;
	u32 pktlen:14;

	u32 bc:1;
	u32 mc:1;
	u32 type:2;
	u32 mf:1;
	u32 md:1;
	u32 pwr:1;
	u32 pam:1;
	u32 a2fit:4;
	u32 a1fit:4;
	u32 faggr:1;
	u32 paggr:1;
	u32 amsdu:1;
	u32 hwrsvd:4;
	u32 tid:4;
	u32 macid:5;

	u32 dummy2_2:3;
	u32 rpt_sel:1;
	u32 dummy2_1:4;
	u32 wlanhd_iv_len:6;
	u32 dummy2_0:1;
	u32 rx_is_qos:1;
	u32 frag:4;		/* 16 */
	u32 seq:12;

	u32 magic_match:1;
	u32 unicast_match:1;
	u32 pattern_match:1;
	u32 dummy3_2:5;
	u32 usb_agg_pktnum:8;
	u32 dummy3_1:2;		/* 16 */
	u32 bssidfit:2;
	u32 eosp:1;
	u32 htc:1;
	u32 dummy3_0:3;
	u32 rxmcs:7;

	u32 dumm4_1:26;
	u32 bw:2;
	u32 dummy4_0:1;
	u32 stbc:1;
	u32 ldcp:1;
	u32 splcp:1;
#endif
	__le32 tsfl;
};

<<<<<<< HEAD
struct rtl8723au_tx_desc {
	__le16 pkt_size;
	u8 pkt_offset;
	u8 txdw0;
	__le32 txdw1;
	__le32 txdw2;
	__le32 txdw3;
	__le32 txdw4;
	__le32 txdw5;
	__le32 txdw6;
	__le16 csum;
	__le16 txdw7;
};

struct rtl8723bu_tx_desc {
=======
struct rtl8xxxu_txdesc32 {
>>>>>>> ed596a4a
	__le16 pkt_size;
	u8 pkt_offset;
	u8 txdw0;
	__le32 txdw1;
	__le32 txdw2;
	__le32 txdw3;
	__le32 txdw4;
	__le32 txdw5;
	__le32 txdw6;
	__le16 csum;
	__le16 txdw7;
	__le32 txdw8;
	__le32 txdw9;
};

struct rtl8xxxu_txdesc40 {
	__le16 pkt_size;
	u8 pkt_offset;
	u8 txdw0;
	__le32 txdw1;
	__le32 txdw2;
	__le32 txdw3;
	__le32 txdw4;
	__le32 txdw5;
	__le32 txdw6;
	__le16 csum;
	__le16 txdw7;
	__le32 txdw8;
	__le32 txdw9;
};

/*  CCK Rates, TxHT = 0 */
#define DESC_RATE_1M			0x00
#define DESC_RATE_2M			0x01
#define DESC_RATE_5_5M			0x02
#define DESC_RATE_11M			0x03

/*  OFDM Rates, TxHT = 0 */
#define DESC_RATE_6M			0x04
#define DESC_RATE_9M			0x05
#define DESC_RATE_12M			0x06
#define DESC_RATE_18M			0x07
#define DESC_RATE_24M			0x08
#define DESC_RATE_36M			0x09
#define DESC_RATE_48M			0x0a
#define DESC_RATE_54M			0x0b

/*  MCS Rates, TxHT = 1 */
#define DESC_RATE_MCS0			0x0c
#define DESC_RATE_MCS1			0x0d
#define DESC_RATE_MCS2			0x0e
#define DESC_RATE_MCS3			0x0f
#define DESC_RATE_MCS4			0x10
#define DESC_RATE_MCS5			0x11
#define DESC_RATE_MCS6			0x12
#define DESC_RATE_MCS7			0x13
#define DESC_RATE_MCS8			0x14
#define DESC_RATE_MCS9			0x15
#define DESC_RATE_MCS10			0x16
#define DESC_RATE_MCS11			0x17
#define DESC_RATE_MCS12			0x18
#define DESC_RATE_MCS13			0x19
#define DESC_RATE_MCS14			0x1a
#define DESC_RATE_MCS15			0x1b
#define DESC_RATE_MCS15_SG		0x1c
#define DESC_RATE_MCS32			0x20

#define TXDESC_OFFSET_SZ		0
#define TXDESC_OFFSET_SHT		16
#if 0
#define TXDESC_BMC			BIT(24)
#define TXDESC_LSG			BIT(26)
#define TXDESC_FSG			BIT(27)
#define TXDESC_OWN			BIT(31)
#else
#define TXDESC_BROADMULTICAST		BIT(0)
#define TXDESC_HTC			BIT(1)
#define TXDESC_LAST_SEGMENT		BIT(2)
#define TXDESC_FIRST_SEGMENT		BIT(3)
#define TXDESC_LINIP			BIT(4)
#define TXDESC_NO_ACM			BIT(5)
#define TXDESC_GF			BIT(6)
#define TXDESC_OWN			BIT(7)
#endif

/* Word 1 */
/*
 * Bits 0-7 differ dependent on chip generation. For 8723au bits 5/6 are
 * aggregation enable and break respectively. For 8723bu, bits 0-7 are macid.
 */
#define TXDESC_PKT_OFFSET_SZ		0
<<<<<<< HEAD
#define TXDESC_AGG_ENABLE_8723A		BIT(5)
#define TXDESC_AGG_BREAK_8723A		BIT(6)
#define TXDESC_MACID_SHIFT_8723B	0
#define TXDESC_MACID_MASK_8723B		0x00f0
=======
#define TXDESC32_AGG_ENABLE		BIT(5)
#define TXDESC32_AGG_BREAK		BIT(6)
#define TXDESC40_MACID_SHIFT		0
#define TXDESC40_MACID_MASK		0x00f0
>>>>>>> ed596a4a
#define TXDESC_QUEUE_SHIFT		8
#define TXDESC_QUEUE_MASK		0x1f00
#define TXDESC_QUEUE_BK			0x2
#define TXDESC_QUEUE_BE			0x0
#define TXDESC_QUEUE_VI			0x5
#define TXDESC_QUEUE_VO			0x7
#define TXDESC_QUEUE_BEACON		0x10
#define TXDESC_QUEUE_HIGH		0x11
#define TXDESC_QUEUE_MGNT		0x12
#define TXDESC_QUEUE_CMD		0x13
#define TXDESC_QUEUE_MAX		(TXDESC_QUEUE_CMD + 1)
<<<<<<< HEAD
#define TXDESC_RDG_NAV_EXT_8723B	BIT(13)
#define TXDESC_LSIG_TXOP_ENABLE_8723B	BIT(14)
#define TXDESC_PIFS_8723B		BIT(15)
=======
#define TXDESC40_RDG_NAV_EXT		BIT(13)
#define TXDESC40_LSIG_TXOP_ENABLE	BIT(14)
#define TXDESC40_PIFS			BIT(15)
>>>>>>> ed596a4a

#define DESC_RATE_ID_SHIFT		16
#define DESC_RATE_ID_MASK		0xf
#define TXDESC_NAVUSEHDR		BIT(20)
#define TXDESC_SEC_RC4			0x00400000
#define TXDESC_SEC_AES			0x00c00000
#define TXDESC_PKT_OFFSET_SHIFT		26
#define TXDESC_AGG_EN			BIT(29)
#define TXDESC_HWPC			BIT(31)

/* Word 2 */
<<<<<<< HEAD
#define TXDESC_PAID_SHIFT_8723B		0
#define TXDESC_PAID_MASK_8723B		0x1ff
#define TXDESC_CCA_RTS_SHIFT_8723B	10
#define TXDESC_CCA_RTS_MASK_8723B	0xc00
#define TXDESC_AGG_ENABLE_8723B		BIT(12)
#define TXDESC_RDG_ENABLE_8723B		BIT(13)
#define TXDESC_AGG_BREAK_8723B		BIT(16)
#define TXDESC_MORE_FRAG_8723B		BIT(17)
#define TXDESC_RAW_8723B		BIT(18)
#define TXDESC_ACK_REPORT_8723A		BIT(19)
#define TXDESC_SPE_RPT_8723B		BIT(19)
#define TXDESC_AMPDU_DENSITY_SHIFT	20
#define TXDESC_BT_INT_8723B		BIT(23)
#define TXDESC_GID_8723B		BIT(24)

/* Word 3 */
#define TXDESC_USE_DRIVER_RATE_8723B	BIT(8)
#define TXDESC_CTS_SELF_ENABLE_8723B	BIT(11)
#define TXDESC_RTS_CTS_ENABLE_8723B	BIT(12)
#define TXDESC_HW_RTS_ENABLE_8723B	BIT(13)
#define TXDESC_SEQ_SHIFT_8723A		16
#define TXDESC_SEQ_MASK_8723A		0x0fff0000

/* Word 4 */
#define TXDESC_RTS_RATE_SHIFT_8723A	0
#define TXDESC_RTS_RATE_MASK_8723A	0x3f
#define TXDESC_QOS_8723A		BIT(6)
#define TXDESC_HW_SEQ_ENABLE_8723A	BIT(7)
#define TXDESC_USE_DRIVER_RATE_8723A	BIT(8)
#define TXDESC_DISABLE_DATA_FB		BIT(10)
#define TXDESC_CTS_SELF_ENABLE_8723A	BIT(11)
#define TXDESC_RTS_CTS_ENABLE_8723A	BIT(12)
#define TXDESC_HW_RTS_ENABLE_8723A	BIT(13)
#define TXDESC_PRIME_CH_OFF_LOWER	BIT(20)
#define TXDESC_PRIME_CH_OFF_UPPER	BIT(21)
#define TXDESC_SHORT_PREAMBLE_8723A	BIT(24)
=======
#define TXDESC40_PAID_SHIFT		0
#define TXDESC40_PAID_MASK		0x1ff
#define TXDESC40_CCA_RTS_SHIFT		10
#define TXDESC40_CCA_RTS_MASK		0xc00
#define TXDESC40_AGG_ENABLE		BIT(12)
#define TXDESC40_RDG_ENABLE		BIT(13)
#define TXDESC40_AGG_BREAK		BIT(16)
#define TXDESC40_MORE_FRAG		BIT(17)
#define TXDESC40_RAW			BIT(18)
#define TXDESC32_ACK_REPORT		BIT(19)
#define TXDESC40_SPE_RPT		BIT(19)
#define TXDESC_AMPDU_DENSITY_SHIFT	20
#define TXDESC40_BT_INT			BIT(23)
#define TXDESC40_GID_SHIFT		24

/* Word 3 */
#define TXDESC40_USE_DRIVER_RATE	BIT(8)
#define TXDESC40_CTS_SELF_ENABLE	BIT(11)
#define TXDESC40_RTS_CTS_ENABLE		BIT(12)
#define TXDESC40_HW_RTS_ENABLE		BIT(13)
#define TXDESC32_SEQ_SHIFT		16
#define TXDESC32_SEQ_MASK		0x0fff0000

/* Word 4 */
#define TXDESC32_RTS_RATE_SHIFT		0
#define TXDESC32_RTS_RATE_MASK		0x3f
#define TXDESC32_QOS			BIT(6)
#define TXDESC32_HW_SEQ_ENABLE		BIT(7)
#define TXDESC32_USE_DRIVER_RATE	BIT(8)
#define TXDESC_DISABLE_DATA_FB		BIT(10)
#define TXDESC32_CTS_SELF_ENABLE	BIT(11)
#define TXDESC32_RTS_CTS_ENABLE		BIT(12)
#define TXDESC32_HW_RTS_ENABLE		BIT(13)
#define TXDESC_PRIME_CH_OFF_LOWER	BIT(20)
#define TXDESC_PRIME_CH_OFF_UPPER	BIT(21)
#define TXDESC32_SHORT_PREAMBLE		BIT(24)
>>>>>>> ed596a4a
#define TXDESC_DATA_BW			BIT(25)
#define TXDESC_RTS_DATA_BW		BIT(27)
#define TXDESC_RTS_PRIME_CH_OFF_LOWER	BIT(28)
#define TXDESC_RTS_PRIME_CH_OFF_UPPER	BIT(29)
<<<<<<< HEAD
#define TXDESC_DATA_RATE_FB_SHIFT_8723B	8
#define TXDESC_DATA_RATE_FB_MASK_8723B	0x00001f00
#define TXDESC_RETRY_LIMIT_ENABLE_8723B	BIT(17)
#define TXDESC_RETRY_LIMIT_SHIFT_8723B	18
#define TXDESC_RETRY_LIMIT_MASK_8723B	0x00fc0000
#define TXDESC_RTS_RATE_SHIFT_8723B	24
#define TXDESC_RTS_RATE_MASK_8723B	0x3f000000

/* Word 5 */
#define TXDESC_SHORT_PREAMBLE_8723B	BIT(4)
#define TXDESC_SHORT_GI			BIT(6)
#define TXDESC_CCX_TAG			BIT(7)
#define TXDESC_RETRY_LIMIT_ENABLE_8723A	BIT(17)
#define TXDESC_RETRY_LIMIT_SHIFT_8723A	18
#define TXDESC_RETRY_LIMIT_MASK_8723A	0x00fc0000
=======
#define TXDESC40_DATA_RATE_FB_SHIFT	8
#define TXDESC40_DATA_RATE_FB_MASK	0x00001f00
#define TXDESC40_RETRY_LIMIT_ENABLE	BIT(17)
#define TXDESC40_RETRY_LIMIT_SHIFT	18
#define TXDESC40_RETRY_LIMIT_MASK	0x00fc0000
#define TXDESC40_RTS_RATE_SHIFT		24
#define TXDESC40_RTS_RATE_MASK		0x3f000000

/* Word 5 */
#define TXDESC40_SHORT_PREAMBLE		BIT(4)
#define TXDESC32_SHORT_GI		BIT(6)
#define TXDESC_CCX_TAG			BIT(7)
#define TXDESC32_RETRY_LIMIT_ENABLE	BIT(17)
#define TXDESC32_RETRY_LIMIT_SHIFT	18
#define TXDESC32_RETRY_LIMIT_MASK	0x00fc0000
>>>>>>> ed596a4a

/* Word 6 */
#define TXDESC_MAX_AGG_SHIFT		11

/* Word 8 */
<<<<<<< HEAD
#define TXDESC_HW_SEQ_ENABLE_8723B	BIT(15)

/* Word 9 */
#define TXDESC_SEQ_SHIFT_8723B		12
#define TXDESC_SEQ_MASK_8723B		0x00fff000
=======
#define TXDESC40_HW_SEQ_ENABLE		BIT(15)

/* Word 9 */
#define TXDESC40_SEQ_SHIFT		12
#define TXDESC40_SEQ_MASK		0x00fff000
>>>>>>> ed596a4a

struct phy_rx_agc_info {
#ifdef __LITTLE_ENDIAN
	u8	gain:7, trsw:1;
#else
	u8	trsw:1, gain:7;
#endif
};

struct rtl8723au_phy_stats {
	struct phy_rx_agc_info path_agc[RTL8723A_MAX_RF_PATHS];
	u8	ch_corr[RTL8723A_MAX_RF_PATHS];
	u8	cck_sig_qual_ofdm_pwdb_all;
	u8	cck_agc_rpt_ofdm_cfosho_a;
	u8	cck_rpt_b_ofdm_cfosho_b;
	u8	reserved_1;
	u8	noise_power_db_msb;
	u8	path_cfotail[RTL8723A_MAX_RF_PATHS];
	u8	pcts_mask[RTL8723A_MAX_RF_PATHS];
	s8	stream_rxevm[RTL8723A_MAX_RF_PATHS];
	u8	path_rxsnr[RTL8723A_MAX_RF_PATHS];
	u8	noise_power_db_lsb;
	u8	reserved_2[3];
	u8	stream_csi[RTL8723A_MAX_RF_PATHS];
	u8	stream_target_csi[RTL8723A_MAX_RF_PATHS];
	s8	sig_evm;
	u8	reserved_3;

#ifdef __LITTLE_ENDIAN
	u8	antsel_rx_keep_2:1;	/* ex_intf_flg:1; */
	u8	sgi_en:1;
	u8	rxsc:2;
	u8	idle_long:1;
	u8	r_ant_train_en:1;
	u8	antenna_select_b:1;
	u8	antenna_select:1;
#else	/*  _BIG_ENDIAN_ */
	u8	antenna_select:1;
	u8	antenna_select_b:1;
	u8	r_ant_train_en:1;
	u8	idle_long:1;
	u8	rxsc:2;
	u8	sgi_en:1;
	u8	antsel_rx_keep_2:1;	/* ex_intf_flg:1; */
#endif
};

/*
 * Regs to backup
 */
#define RTL8XXXU_ADDA_REGS		16
#define RTL8XXXU_MAC_REGS		4
#define RTL8XXXU_BB_REGS		9

struct rtl8xxxu_firmware_header {
	__le16	signature;		/*  92C0: test chip; 92C,
					    88C0: test chip;
					    88C1: MP A-cut;
					    92C1: MP A-cut */
	u8	category;		/*  AP/NIC and USB/PCI */
	u8	function;

	__le16	major_version;		/*  FW Version */
	u8	minor_version;		/*  FW Subversion, default 0x00 */
	u8	reserved1;

	u8	month;			/*  Release time Month field */
	u8	date;			/*  Release time Date field */
	u8	hour;			/*  Release time Hour field */
	u8	minute;			/*  Release time Minute field */

	__le16	ramcodesize;		/*  Size of RAM code */
	u16	reserved2;

	__le32	svn_idx;		/*  SVN entry index */
	u32	reserved3;

	u32	reserved4;
	u32	reserved5;

	u8	data[0];
};

/*
 * 8723au/8192cu/8188ru required base power index offset tables.
 */
struct rtl8xxxu_power_base {
	u32 reg_0e00;
	u32 reg_0e04;
	u32 reg_0e08;
	u32 reg_086c;

	u32 reg_0e10;
	u32 reg_0e14;
	u32 reg_0e18;
	u32 reg_0e1c;

	u32 reg_0830;
	u32 reg_0834;
	u32 reg_0838;
	u32 reg_086c_2;

	u32 reg_083c;
	u32 reg_0848;
	u32 reg_084c;
	u32 reg_0868;
};

/*
 * The 8723au has 3 channel groups: 1-3, 4-9, and 10-14
 */
struct rtl8723au_idx {
#ifdef __LITTLE_ENDIAN
	int	a:4;
	int	b:4;
#else
	int	b:4;
	int	a:4;
#endif
} __attribute__((packed));

struct rtl8723au_efuse {
	__le16 rtl_id;
	u8 res0[0xe];
	u8 cck_tx_power_index_A[3];	/* 0x10 */
	u8 cck_tx_power_index_B[3];
	u8 ht40_1s_tx_power_index_A[3];	/* 0x16 */
	u8 ht40_1s_tx_power_index_B[3];
	/*
	 * The following entries are half-bytes split as:
	 * bits 0-3: path A, bits 4-7: path B, all values 4 bits signed
	 */
	struct rtl8723au_idx ht20_tx_power_index_diff[3];
	struct rtl8723au_idx ofdm_tx_power_index_diff[3];
	struct rtl8723au_idx ht40_max_power_offset[3];
	struct rtl8723au_idx ht20_max_power_offset[3];
	u8 channel_plan;		/* 0x28 */
	u8 tssi_a;
	u8 thermal_meter;
	u8 rf_regulatory;
	u8 rf_option_2;
	u8 rf_option_3;
	u8 rf_option_4;
	u8 res7;
	u8 version			/* 0x30 */;
	u8 customer_id_major;
	u8 customer_id_minor;
	u8 xtal_k;
	u8 chipset;			/* 0x34 */
	u8 res8[0x82];
	u8 vid;				/* 0xb7 */
	u8 res9;
	u8 pid;				/* 0xb9 */
	u8 res10[0x0c];
	u8 mac_addr[ETH_ALEN];		/* 0xc6 */
	u8 res11[2];
	u8 vendor_name[7];
	u8 res12[2];
	u8 device_name[0x29];		/* 0xd7 */
};

struct rtl8192cu_efuse {
	__le16 rtl_id;
	__le16 hpon;
	u8 res0[2];
	__le16 clk;
	__le16 testr;
	__le16 vid;
	__le16 did;
	__le16 svid;
	__le16 smid;						/* 0x10 */
	u8 res1[4];
	u8 mac_addr[ETH_ALEN];					/* 0x16 */
	u8 res2[2];
	u8 vendor_name[7];
	u8 res3[3];
	u8 device_name[0x14];					/* 0x28 */
	u8 res4[0x1e];						/* 0x3c */
	u8 cck_tx_power_index_A[3];				/* 0x5a */
	u8 cck_tx_power_index_B[3];
	u8 ht40_1s_tx_power_index_A[3];				/* 0x60 */
	u8 ht40_1s_tx_power_index_B[3];
	/*
	 * The following entries are half-bytes split as:
	 * bits 0-3: path A, bits 4-7: path B, all values 4 bits signed
	 */
	struct rtl8723au_idx ht40_2s_tx_power_index_diff[3];
	struct rtl8723au_idx ht20_tx_power_index_diff[3];	/* 0x69 */
	struct rtl8723au_idx ofdm_tx_power_index_diff[3];
	struct rtl8723au_idx ht40_max_power_offset[3];		/* 0x6f */
	struct rtl8723au_idx ht20_max_power_offset[3];
	u8 channel_plan;					/* 0x75 */
	u8 tssi_a;
	u8 tssi_b;
	u8 thermal_meter;	/* xtal_k */			/* 0x78 */
	u8 rf_regulatory;
	u8 rf_option_2;
	u8 rf_option_3;
	u8 rf_option_4;
	u8 res5[1];						/* 0x7d */
	u8 version;
	u8 customer_id;
};

struct rtl8723bu_pwr_idx {
#ifdef __LITTLE_ENDIAN
	int	ht20:4;
	int	ht40:4;
	int	ofdm:4;
	int	cck:4;
#else
	int	cck:4;
	int	ofdm:4;
	int	ht40:4;
	int	ht20:4;
#endif
} __attribute__((packed));

struct rtl8723bu_efuse_tx_power {
	u8 cck_base[6];
	u8 ht40_base[5];
	struct rtl8723au_idx ht20_ofdm_1s_diff;
	struct rtl8723bu_pwr_idx pwr_diff[3];
	u8 dummy5g[24]; /* max channel group (14) + power diff offset (10) */
};

struct rtl8723bu_efuse {
	__le16 rtl_id;
	u8 res0[0x0e];
	struct rtl8723bu_efuse_tx_power tx_power_index_A;	/* 0x10 */
	struct rtl8723bu_efuse_tx_power tx_power_index_B;	/* 0x3a */
	struct rtl8723bu_efuse_tx_power tx_power_index_C;	/* 0x64 */
	struct rtl8723bu_efuse_tx_power tx_power_index_D;	/* 0x8e */
	u8 channel_plan;		/* 0xb8 */
	u8 xtal_k;
	u8 thermal_meter;
	u8 iqk_lck;
	u8 pa_type;			/* 0xbc */
	u8 lna_type_2g;			/* 0xbd */
	u8 res2[3];
	u8 rf_board_option;
	u8 rf_feature_option;
	u8 rf_bt_setting;
	u8 eeprom_version;
	u8 eeprom_customer_id;
	u8 res3[2];
	u8 tx_pwr_calibrate_rate;
	u8 rf_antenna_option;		/* 0xc9 */
	u8 rfe_option;
	u8 res4[9];
	u8 usb_optional_function;
	u8 res5[0x1e];
	u8 res6[2];
	u8 serial[0x0b];		/* 0xf5 */
	u8 vid;				/* 0x100 */
	u8 res7;
	u8 pid;
	u8 res8[4];
	u8 mac_addr[ETH_ALEN];		/* 0x107 */
	u8 res9[2];
	u8 vendor_name[0x07];
	u8 res10[2];
	u8 device_name[0x14];
	u8 res11[0xcf];
	u8 package_type;		/* 0x1fb */
	u8 res12[0x4];
};

struct rtl8192eu_efuse_tx_power {
	u8 cck_base[6];
	u8 ht40_base[5];
	struct rtl8723au_idx ht20_ofdm_1s_diff;
<<<<<<< HEAD
	struct rtl8723au_idx ht40_ht20_2s_diff;
	struct rtl8723au_idx ofdm_cck_2s_diff; /* not used */
	struct rtl8723au_idx ht40_ht20_3s_diff;
	struct rtl8723au_idx ofdm_cck_3s_diff; /* not used */
	struct rtl8723au_idx ht40_ht20_4s_diff;
	struct rtl8723au_idx ofdm_cck_4s_diff; /* not used */
=======
	struct rtl8723bu_pwr_idx pwr_diff[3];
	u8 dummy5g[24]; /* max channel group (14) + power diff offset (10) */
>>>>>>> ed596a4a
};

struct rtl8192eu_efuse {
	__le16 rtl_id;
	u8 res0[0x0e];
	struct rtl8192eu_efuse_tx_power tx_power_index_A;	/* 0x10 */
<<<<<<< HEAD
	struct rtl8192eu_efuse_tx_power tx_power_index_B;	/* 0x22 */
	struct rtl8192eu_efuse_tx_power tx_power_index_C;	/* 0x34 */
	struct rtl8192eu_efuse_tx_power tx_power_index_D;	/* 0x46 */
	u8 res1[0x60];
=======
	struct rtl8192eu_efuse_tx_power tx_power_index_B;	/* 0x3a */
	u8 res2[0x54];
>>>>>>> ed596a4a
	u8 channel_plan;		/* 0xb8 */
	u8 xtal_k;
	u8 thermal_meter;
	u8 iqk_lck;
	u8 pa_type;			/* 0xbc */
	u8 lna_type_2g;			/* 0xbd */
<<<<<<< HEAD
	u8 res2[1];
	u8 lna_type_5g;			/* 0xbf */
	u8 res13[1];
=======
	u8 res3[1];
	u8 lna_type_5g;			/* 0xbf */
	u8 res4[1];
>>>>>>> ed596a4a
	u8 rf_board_option;
	u8 rf_feature_option;
	u8 rf_bt_setting;
	u8 eeprom_version;
	u8 eeprom_customer_id;
<<<<<<< HEAD
	u8 res3[3];
	u8 rf_antenna_option;		/* 0xc9 */
	u8 res4[6];
	u8 vid;				/* 0xd0 */
	u8 res5[1];
	u8 pid;				/* 0xd2 */
	u8 res6[1];
	u8 usb_optional_function;
	u8 res7[2];
	u8 mac_addr[ETH_ALEN];		/* 0xd7 */
	u8 res8[2];
	u8 vendor_name[7];
	u8 res9[2];
	u8 device_name[0x0b];		/* 0xe8 */
	u8 res10[2];
	u8 serial[0x0b];		/* 0xf5 */
	u8 res11[0x30];
	u8 unknown[0x0d];		/* 0x130 */
	u8 res12[0xc3];
=======
	u8 res5[3];
	u8 rf_antenna_option;		/* 0xc9 */
	u8 res6[6];
	u8 vid;				/* 0xd0 */
	u8 res7[1];
	u8 pid;				/* 0xd2 */
	u8 res8[1];
	u8 usb_optional_function;
	u8 res9[2];
	u8 mac_addr[ETH_ALEN];		/* 0xd7 */
	u8 res10[2];
	u8 vendor_name[7];
	u8 res11[2];
	u8 device_name[0x0b];		/* 0xe8 */
	u8 res12[2];
	u8 serial[0x0b];		/* 0xf5 */
	u8 res13[0x30];
	u8 unknown[0x0d];		/* 0x130 */
	u8 res14[0xc3];
>>>>>>> ed596a4a
};

struct rtl8xxxu_reg8val {
	u16 reg;
	u8 val;
};

struct rtl8xxxu_reg32val {
	u16 reg;
	u32 val;
};

struct rtl8xxxu_rfregval {
	u8 reg;
	u32 val;
};

enum rtl8xxxu_rfpath {
	RF_A = 0,
	RF_B = 1,
};

struct rtl8xxxu_rfregs {
	u16 hssiparm1;
	u16 hssiparm2;
	u16 lssiparm;
	u16 hspiread;
	u16 lssiread;
	u16 rf_sw_ctrl;
};

#define H2C_MAX_MBOX			4
#define H2C_EXT				BIT(7)
#define  H2C_JOIN_BSS_DISCONNECT	0
#define  H2C_JOIN_BSS_CONNECT		1

/*
 * H2C (firmware) commands differ between the older generation chips
 * 8188[cr]u, 819[12]cu, and 8723au, and the more recent chips 8723bu,
 * 8192[de]u, 8192eu, and 8812.
 */
enum h2c_cmd_8723a {
	H2C_SET_POWER_MODE = 1,
	H2C_JOIN_BSS_REPORT = 2,
	H2C_SET_RSSI = 5,
	H2C_SET_RATE_MASK = (6 | H2C_EXT),
};

enum h2c_cmd_8723b {
	/*
	 * Common Class: 000
	 */
	H2C_8723B_RSVD_PAGE = 0x00,
	H2C_8723B_MEDIA_STATUS_RPT = 0x01,
	H2C_8723B_SCAN_ENABLE = 0x02,
	H2C_8723B_KEEP_ALIVE = 0x03,
	H2C_8723B_DISCON_DECISION = 0x04,
	H2C_8723B_PSD_OFFLOAD = 0x05,
	H2C_8723B_AP_OFFLOAD = 0x08,
	H2C_8723B_BCN_RSVDPAGE = 0x09,
	H2C_8723B_PROBERSP_RSVDPAGE = 0x0A,
	H2C_8723B_FCS_RSVDPAGE = 0x10,
	H2C_8723B_FCS_INFO = 0x11,
	H2C_8723B_AP_WOW_GPIO_CTRL = 0x13,

	/*
	 * PoweSave Class: 001
	 */
	H2C_8723B_SET_PWR_MODE = 0x20,
	H2C_8723B_PS_TUNING_PARA = 0x21,
	H2C_8723B_PS_TUNING_PARA2 = 0x22,
	H2C_8723B_P2P_LPS_PARAM = 0x23,
	H2C_8723B_P2P_PS_OFFLOAD = 0x24,
	H2C_8723B_PS_SCAN_ENABLE = 0x25,
	H2C_8723B_SAP_PS_ = 0x26,
	H2C_8723B_INACTIVE_PS_ = 0x27,
	H2C_8723B_FWLPS_IN_IPS_ = 0x28,

	/*
	 * Dynamic Mechanism Class: 010
	 */
	H2C_8723B_MACID_CFG_RAID = 0x40,
	H2C_8723B_TXBF = 0x41,
	H2C_8723B_RSSI_SETTING = 0x42,
	H2C_8723B_AP_REQ_TXRPT = 0x43,
	H2C_8723B_INIT_RATE_COLLECT = 0x44,

	/*
	 * BT Class: 011
	 */
	H2C_8723B_B_TYPE_TDMA = 0x60,
	H2C_8723B_BT_INFO = 0x61,
	H2C_8723B_FORCE_BT_TXPWR = 0x62,
	H2C_8723B_BT_IGNORE_WLANACT = 0x63,
	H2C_8723B_DAC_SWING_VALUE = 0x64,
	H2C_8723B_ANT_SEL_RSV = 0x65,
	H2C_8723B_WL_OPMODE = 0x66,
	H2C_8723B_BT_MP_OPER = 0x67,
	H2C_8723B_BT_CONTROL = 0x68,
	H2C_8723B_BT_WIFI_CTRL = 0x69,
	H2C_8723B_BT_FW_PATCH = 0x6a,
	H2C_8723B_BT_WLAN_CALIBRATION = 0x6d,
	H2C_8723B_BT_GRANT = 0x6e,

	/*
	 * WOWLAN Class: 100
	 */
	H2C_8723B_WOWLAN = 0x80,
	H2C_8723B_REMOTE_WAKE_CTRL = 0x81,
	H2C_8723B_AOAC_GLOBAL_INFO = 0x82,
	H2C_8723B_AOAC_RSVD_PAGE = 0x83,
	H2C_8723B_AOAC_RSVD_PAGE2 = 0x84,
	H2C_8723B_D0_SCAN_OFFLOAD_CTRL = 0x85,
	H2C_8723B_D0_SCAN_OFFLOAD_INFO = 0x86,
	H2C_8723B_CHNL_SWITCH_OFFLOAD = 0x87,

	H2C_8723B_RESET_TSF = 0xC0,
};


struct h2c_cmd {
	union {
		struct {
			u8 cmd;
			u8 data[7];
		} __packed cmd;
		struct {
			__le32 data;
			__le16 ext;
		} __packed raw;
		struct {
			__le32 data;
			__le32 ext;
		} __packed raw_wide;
		struct {
			u8 cmd;
			u8 data;
		} __packed joinbss;
		struct {
			u8 cmd;
			__le16 mask_hi;
			u8 arg;
			__le16 mask_lo;
		} __packed ramask;
		struct {
			u8 cmd;
			u8 parm;
			u8 macid;
			u8 macid_end;
		} __packed media_status_rpt;
		struct {
			u8 cmd;
			u8 macid;
			/*
			 * [0:4] - RAID
			 * [7]   - SGI
			 */
			u8 data1;
			/*
			 * [0:1] - Bandwidth
			 * [3]   - No Update
			 * [4:5] - VHT enable
			 * [6]   - DISPT
			 * [7]   - DISRA
			 */
			u8 data2;
			u8 ramask0;
			u8 ramask1;
			u8 ramask2;
			u8 ramask3;
		} __packed b_macid_cfg;
		struct {
			u8 cmd;
			u8 data1;
			u8 data2;
			u8 data3;
			u8 data4;
			u8 data5;
		} __packed b_type_dma;
		struct {
			u8 cmd;
			u8 data;
		} __packed bt_info;
		struct {
			u8 cmd;
			u8 operreq;
			u8 opcode;
			u8 data;
			u8 addr;
		} __packed bt_mp_oper;
		struct {
			u8 cmd;
			u8 data;
		} __packed bt_wlan_calibration;
		struct {
			u8 cmd;
			u8 data;
		} __packed ignore_wlan;
		struct {
			u8 cmd;
			u8 ant_inverse;
			u8 int_switch_type;
		} __packed ant_sel_rsv;
		struct {
			u8 cmd;
			u8 data;
		} __packed bt_grant;
	};
};

enum c2h_evt_8723b {
	C2H_8723B_DEBUG = 0,
	C2H_8723B_TSF = 1,
	C2H_8723B_AP_RPT_RSP = 2,
	C2H_8723B_CCX_TX_RPT = 3,
	C2H_8723B_BT_RSSI = 4,
	C2H_8723B_BT_OP_MODE = 5,
	C2H_8723B_EXT_RA_RPT = 6,
	C2H_8723B_BT_INFO = 9,
	C2H_8723B_HW_INFO_EXCH = 0x0a,
	C2H_8723B_BT_MP_INFO = 0x0b,
	C2H_8723B_RA_REPORT = 0x0c,
	C2H_8723B_FW_DEBUG = 0xff,
};

enum bt_info_src_8723b {
	BT_INFO_SRC_8723B_WIFI_FW = 0x0,
        BT_INFO_SRC_8723B_BT_RSP = 0x1,
        BT_INFO_SRC_8723B_BT_ACTIVE_SEND = 0x2,
};

enum bt_mp_oper_opcode_8723b {
	BT_MP_OP_GET_BT_VERSION	= 0x00,
	BT_MP_OP_RESET = 0x01,
	BT_MP_OP_TEST_CTRL = 0x02,
	BT_MP_OP_SET_BT_MODE = 0x03,
	BT_MP_OP_SET_CHNL_TX_GAIN = 0x04,
	BT_MP_OP_SET_PKT_TYPE_LEN = 0x05,
	BT_MP_OP_SET_PKT_CNT_L_PL_TYPE = 0x06,
	BT_MP_OP_SET_PKT_CNT_H_PKT_INTV = 0x07,
	BT_MP_OP_SET_PKT_HEADER = 0x08,
	BT_MP_OP_SET_WHITENCOEFF = 0x09,
	BT_MP_OP_SET_BD_ADDR_L = 0x0a,
	BT_MP_OP_SET_BD_ADDR_H = 0x0b,
	BT_MP_OP_WRITE_REG_ADDR = 0x0c,
	BT_MP_OP_WRITE_REG_VALUE = 0x0d,
	BT_MP_OP_GET_BT_STATUS = 0x0e,
	BT_MP_OP_GET_BD_ADDR_L = 0x0f,
	BT_MP_OP_GET_BD_ADDR_H = 0x10,
	BT_MP_OP_READ_REG = 0x11,
	BT_MP_OP_SET_TARGET_BD_ADDR_L = 0x12,
	BT_MP_OP_SET_TARGET_BD_ADDR_H = 0x13,
	BT_MP_OP_SET_TX_POWER_CALIBRATION = 0x14,
	BT_MP_OP_GET_RX_PKT_CNT_L = 0x15,
	BT_MP_OP_GET_RX_PKT_CNT_H = 0x16,
	BT_MP_OP_GET_RX_ERROR_BITS_L = 0x17,
	BT_MP_OP_GET_RX_ERROR_BITS_H = 0x18,
	BT_MP_OP_GET_RSSI = 0x19,
	BT_MP_OP_GET_CFO_HDR_QUALITY_L = 0x1a,
	BT_MP_OP_GET_CFO_HDR_QUALITY_H = 0x1b,
	BT_MP_OP_GET_TARGET_BD_ADDR_L = 0x1c,
	BT_MP_OP_GET_TARGET_BD_ADDR_H = 0x1d,
	BT_MP_OP_GET_AFH_MAP_L = 0x1e,
	BT_MP_OP_GET_AFH_MAP_M = 0x1f,
	BT_MP_OP_GET_AFH_MAP_H = 0x20,
	BT_MP_OP_GET_AFH_STATUS = 0x21,
	BT_MP_OP_SET_TRACKING_INTERVAL = 0x22,
	BT_MP_OP_SET_THERMAL_METER = 0x23,
	BT_MP_OP_ENABLE_CFO_TRACKING = 0x24,
};

struct rtl8723bu_c2h {
	u8 id;
	u8 seq;
	union {
		struct {
			u8 payload[0];
		} __packed raw;
		struct {
			u8 ext_id;
			u8 status:4;
			u8 retlen:4;
			u8 opcode_ver:4;
			u8 req_num:4;
			u8 payload[2];
		} __packed bt_mp_info;
		struct {
			u8 response_source:4;
			u8 dummy0_0:4;

			u8 bt_info;

			u8 retry_count:4;
			u8 dummy2_0:1;
			u8 bt_page:1;
			u8 tx_rx_mask:1;
			u8 dummy2_2:1;

			u8 rssi;

			u8 basic_rate:1;
			u8 bt_has_reset:1;
			u8 dummy4_1:1;;
			u8 ignore_wlan:1;
			u8 auto_report:1;
			u8 dummy4_2:3;

			u8 a4;
			u8 a5;
		} __packed bt_info;
		struct {
			u8 rate:7;
			u8 dummy0_0:1;
			u8 macid;
			u8 ldpc:1;
			u8 txbf:1;
			u8 noisy_state:1;
			u8 dummy2_0:5;
			u8 dummy3_0;
		} __packed ra_report;
	};
};

struct rtl8xxxu_fileops;

struct rtl8xxxu_priv {
	struct ieee80211_hw *hw;
	struct usb_device *udev;
	struct rtl8xxxu_fileops *fops;

	spinlock_t tx_urb_lock;
	struct list_head tx_urb_free_list;
	int tx_urb_free_count;
	bool tx_stopped;

	spinlock_t rx_urb_lock;
	struct list_head rx_urb_pending_list;
	int rx_urb_pending_count;
	bool shutdown;
	struct work_struct rx_urb_wq;

	u8 mac_addr[ETH_ALEN];
	char chip_name[8];
	char chip_vendor[8];
	u8 cck_tx_power_index_A[RTL8XXXU_MAX_CHANNEL_GROUPS];
	u8 cck_tx_power_index_B[RTL8XXXU_MAX_CHANNEL_GROUPS];
	u8 ht40_1s_tx_power_index_A[RTL8XXXU_MAX_CHANNEL_GROUPS];
	u8 ht40_1s_tx_power_index_B[RTL8XXXU_MAX_CHANNEL_GROUPS];
	/*
	 * The following entries are half-bytes split as:
	 * bits 0-3: path A, bits 4-7: path B, all values 4 bits signed
	 */
	struct rtl8723au_idx ht40_2s_tx_power_index_diff[
		RTL8723A_CHANNEL_GROUPS];
	struct rtl8723au_idx ht20_tx_power_index_diff[RTL8723A_CHANNEL_GROUPS];
	struct rtl8723au_idx ofdm_tx_power_index_diff[RTL8723A_CHANNEL_GROUPS];
	struct rtl8723au_idx ht40_max_power_offset[RTL8723A_CHANNEL_GROUPS];
	struct rtl8723au_idx ht20_max_power_offset[RTL8723A_CHANNEL_GROUPS];
	/*
	 * Newer generation chips only keep power diffs per TX count,
	 * not per channel group.
	 */
	struct rtl8723au_idx ofdm_tx_power_diff[RTL8723B_TX_COUNT];
	struct rtl8723au_idx ht20_tx_power_diff[RTL8723B_TX_COUNT];
	struct rtl8723au_idx ht40_tx_power_diff[RTL8723B_TX_COUNT];
<<<<<<< HEAD
=======
	struct rtl8xxxu_power_base *power_base;
>>>>>>> ed596a4a
	u32 chip_cut:4;
	u32 rom_rev:4;
	u32 is_multi_func:1;
	u32 has_wifi:1;
	u32 has_bluetooth:1;
	u32 enable_bluetooth:1;
	u32 has_gps:1;
	u32 hi_pa:1;
	u32 vendor_umc:1;
	u32 vendor_smic:1;
	u32 has_polarity_ctrl:1;
	u32 has_eeprom:1;
	u32 boot_eeprom:1;
	u32 usb_interrupts:1;
	u32 ep_tx_high_queue:1;
	u32 ep_tx_normal_queue:1;
	u32 ep_tx_low_queue:1;
	u32 has_xtalk:1;
	u8 xtalk;
	unsigned int pipe_interrupt;
	unsigned int pipe_in;
	unsigned int pipe_out[TXDESC_QUEUE_MAX];
	u8 out_ep[RTL8XXXU_OUT_ENDPOINTS];
	u8 ep_tx_count;
	u8 rf_paths;
	u8 rx_paths;
	u8 tx_paths;
	u32 rege94;
	u32 rege9c;
	u32 regeb4;
	u32 regebc;
	int next_mbox;
	int nr_out_eps;

	struct mutex h2c_mutex;

	struct usb_anchor rx_anchor;
	struct usb_anchor tx_anchor;
	struct usb_anchor int_anchor;
	struct rtl8xxxu_firmware_header *fw_data;
	size_t fw_size;
	struct mutex usb_buf_mutex;
	union {
		__le32 val32;
		__le16 val16;
		u8 val8;
	} usb_buf;
	union {
		u8 raw[EFUSE_MAP_LEN];
		struct rtl8723au_efuse efuse8723;
		struct rtl8723bu_efuse efuse8723bu;
		struct rtl8192cu_efuse efuse8192;
		struct rtl8192eu_efuse efuse8192eu;
	} efuse_wifi;
	u32 adda_backup[RTL8XXXU_ADDA_REGS];
	u32 mac_backup[RTL8XXXU_MAC_REGS];
	u32 bb_backup[RTL8XXXU_BB_REGS];
	u32 bb_recovery_backup[RTL8XXXU_BB_REGS];
	enum rtl8xxxu_rtl_chip rtl_chip;
	u8 pi_enabled:1;
<<<<<<< HEAD
=======
	u8 no_pape:1;
>>>>>>> ed596a4a
	u8 int_buf[USB_INTR_CONTENT_LENGTH];
};

struct rtl8xxxu_rx_urb {
	struct urb urb;
	struct ieee80211_hw *hw;
	struct list_head list;
};

struct rtl8xxxu_tx_urb {
	struct urb urb;
	struct ieee80211_hw *hw;
	struct list_head list;
};

struct rtl8xxxu_fileops {
	int (*parse_efuse) (struct rtl8xxxu_priv *priv);
	int (*load_firmware) (struct rtl8xxxu_priv *priv);
	int (*power_on) (struct rtl8xxxu_priv *priv);
	void (*power_off) (struct rtl8xxxu_priv *priv);
	void (*reset_8051) (struct rtl8xxxu_priv *priv);
	int (*llt_init) (struct rtl8xxxu_priv *priv, u8 last_tx_page);
<<<<<<< HEAD
=======
	void (*init_phy_bb) (struct rtl8xxxu_priv *priv);
	int (*init_phy_rf) (struct rtl8xxxu_priv *priv);
>>>>>>> ed596a4a
	void (*phy_init_antenna_selection) (struct rtl8xxxu_priv *priv);
	void (*phy_iq_calibrate) (struct rtl8xxxu_priv *priv);
	void (*config_channel) (struct ieee80211_hw *hw);
	int (*parse_rx_desc) (struct rtl8xxxu_priv *priv, struct sk_buff *skb,
			      struct ieee80211_rx_status *rx_status);
	void (*init_aggregation) (struct rtl8xxxu_priv *priv);
	void (*init_statistics) (struct rtl8xxxu_priv *priv);
	void (*enable_rf) (struct rtl8xxxu_priv *priv);
	void (*disable_rf) (struct rtl8xxxu_priv *priv);
<<<<<<< HEAD
=======
	void (*usb_quirks) (struct rtl8xxxu_priv *priv);
>>>>>>> ed596a4a
	void (*set_tx_power) (struct rtl8xxxu_priv *priv, int channel,
			      bool ht40);
	void (*update_rate_mask) (struct rtl8xxxu_priv *priv,
				  u32 ramask, int sgi);
	void (*report_connect) (struct rtl8xxxu_priv *priv,
				u8 macid, bool connect);
	int writeN_block_size;
	u16 mbox_ext_reg;
	char mbox_ext_width;
	char tx_desc_size;
<<<<<<< HEAD
=======
	char rx_desc_size;
>>>>>>> ed596a4a
	char has_s0s1;
	u32 adda_1t_init;
	u32 adda_1t_path_on;
	u32 adda_2t_path_on_a;
	u32 adda_2t_path_on_b;
<<<<<<< HEAD
=======
	u16 trxff_boundary;
	u8 pbp_rx;
	u8 pbp_tx;
	struct rtl8xxxu_reg8val *mactable;
	u8 total_page_num;
	u8 page_num_hi;
	u8 page_num_lo;
	u8 page_num_norm;
>>>>>>> ed596a4a
};<|MERGE_RESOLUTION|>--- conflicted
+++ resolved
@@ -71,8 +71,6 @@
 #define EFUSE_BT_MAP_LEN_8723A		1024
 #define EFUSE_MAX_WORD_UNIT		4
 
-<<<<<<< HEAD
-=======
 enum rtl8xxxu_rtl_chip {
 	RTL8192S = 0x81920,
 	RTL8191S = 0x81910,
@@ -97,18 +95,13 @@
 	RTL8188F = 0x8188f
 };
 
->>>>>>> ed596a4a
 enum rtl8xxxu_rx_type {
 	RX_TYPE_DATA_PKT = 0,
 	RX_TYPE_C2H = 1,
 	RX_TYPE_ERROR = -1
 };
 
-<<<<<<< HEAD
-struct rtl8xxxu_rx_desc {
-=======
 struct rtl8xxxu_rxdesc16 {
->>>>>>> ed596a4a
 #ifdef __LITTLE_ENDIAN
 	u32 pktlen:14;
 	u32 crc32:1;
@@ -244,11 +237,7 @@
 #endif
 };
 
-<<<<<<< HEAD
-struct rtl8723bu_rx_desc {
-=======
 struct rtl8xxxu_rxdesc24 {
->>>>>>> ed596a4a
 #ifdef __LITTLE_ENDIAN
 	u32 pktlen:14;
 	u32 crc32:1;
@@ -373,8 +362,7 @@
 	__le32 tsfl;
 };
 
-<<<<<<< HEAD
-struct rtl8723au_tx_desc {
+struct rtl8xxxu_txdesc32 {
 	__le16 pkt_size;
 	u8 pkt_offset;
 	u8 txdw0;
@@ -386,25 +374,6 @@
 	__le32 txdw6;
 	__le16 csum;
 	__le16 txdw7;
-};
-
-struct rtl8723bu_tx_desc {
-=======
-struct rtl8xxxu_txdesc32 {
->>>>>>> ed596a4a
-	__le16 pkt_size;
-	u8 pkt_offset;
-	u8 txdw0;
-	__le32 txdw1;
-	__le32 txdw2;
-	__le32 txdw3;
-	__le32 txdw4;
-	__le32 txdw5;
-	__le32 txdw6;
-	__le16 csum;
-	__le16 txdw7;
-	__le32 txdw8;
-	__le32 txdw9;
 };
 
 struct rtl8xxxu_txdesc40 {
@@ -483,17 +452,10 @@
  * aggregation enable and break respectively. For 8723bu, bits 0-7 are macid.
  */
 #define TXDESC_PKT_OFFSET_SZ		0
-<<<<<<< HEAD
-#define TXDESC_AGG_ENABLE_8723A		BIT(5)
-#define TXDESC_AGG_BREAK_8723A		BIT(6)
-#define TXDESC_MACID_SHIFT_8723B	0
-#define TXDESC_MACID_MASK_8723B		0x00f0
-=======
 #define TXDESC32_AGG_ENABLE		BIT(5)
 #define TXDESC32_AGG_BREAK		BIT(6)
 #define TXDESC40_MACID_SHIFT		0
 #define TXDESC40_MACID_MASK		0x00f0
->>>>>>> ed596a4a
 #define TXDESC_QUEUE_SHIFT		8
 #define TXDESC_QUEUE_MASK		0x1f00
 #define TXDESC_QUEUE_BK			0x2
@@ -505,15 +467,9 @@
 #define TXDESC_QUEUE_MGNT		0x12
 #define TXDESC_QUEUE_CMD		0x13
 #define TXDESC_QUEUE_MAX		(TXDESC_QUEUE_CMD + 1)
-<<<<<<< HEAD
-#define TXDESC_RDG_NAV_EXT_8723B	BIT(13)
-#define TXDESC_LSIG_TXOP_ENABLE_8723B	BIT(14)
-#define TXDESC_PIFS_8723B		BIT(15)
-=======
 #define TXDESC40_RDG_NAV_EXT		BIT(13)
 #define TXDESC40_LSIG_TXOP_ENABLE	BIT(14)
 #define TXDESC40_PIFS			BIT(15)
->>>>>>> ed596a4a
 
 #define DESC_RATE_ID_SHIFT		16
 #define DESC_RATE_ID_MASK		0xf
@@ -525,44 +481,6 @@
 #define TXDESC_HWPC			BIT(31)
 
 /* Word 2 */
-<<<<<<< HEAD
-#define TXDESC_PAID_SHIFT_8723B		0
-#define TXDESC_PAID_MASK_8723B		0x1ff
-#define TXDESC_CCA_RTS_SHIFT_8723B	10
-#define TXDESC_CCA_RTS_MASK_8723B	0xc00
-#define TXDESC_AGG_ENABLE_8723B		BIT(12)
-#define TXDESC_RDG_ENABLE_8723B		BIT(13)
-#define TXDESC_AGG_BREAK_8723B		BIT(16)
-#define TXDESC_MORE_FRAG_8723B		BIT(17)
-#define TXDESC_RAW_8723B		BIT(18)
-#define TXDESC_ACK_REPORT_8723A		BIT(19)
-#define TXDESC_SPE_RPT_8723B		BIT(19)
-#define TXDESC_AMPDU_DENSITY_SHIFT	20
-#define TXDESC_BT_INT_8723B		BIT(23)
-#define TXDESC_GID_8723B		BIT(24)
-
-/* Word 3 */
-#define TXDESC_USE_DRIVER_RATE_8723B	BIT(8)
-#define TXDESC_CTS_SELF_ENABLE_8723B	BIT(11)
-#define TXDESC_RTS_CTS_ENABLE_8723B	BIT(12)
-#define TXDESC_HW_RTS_ENABLE_8723B	BIT(13)
-#define TXDESC_SEQ_SHIFT_8723A		16
-#define TXDESC_SEQ_MASK_8723A		0x0fff0000
-
-/* Word 4 */
-#define TXDESC_RTS_RATE_SHIFT_8723A	0
-#define TXDESC_RTS_RATE_MASK_8723A	0x3f
-#define TXDESC_QOS_8723A		BIT(6)
-#define TXDESC_HW_SEQ_ENABLE_8723A	BIT(7)
-#define TXDESC_USE_DRIVER_RATE_8723A	BIT(8)
-#define TXDESC_DISABLE_DATA_FB		BIT(10)
-#define TXDESC_CTS_SELF_ENABLE_8723A	BIT(11)
-#define TXDESC_RTS_CTS_ENABLE_8723A	BIT(12)
-#define TXDESC_HW_RTS_ENABLE_8723A	BIT(13)
-#define TXDESC_PRIME_CH_OFF_LOWER	BIT(20)
-#define TXDESC_PRIME_CH_OFF_UPPER	BIT(21)
-#define TXDESC_SHORT_PREAMBLE_8723A	BIT(24)
-=======
 #define TXDESC40_PAID_SHIFT		0
 #define TXDESC40_PAID_MASK		0x1ff
 #define TXDESC40_CCA_RTS_SHIFT		10
@@ -599,28 +517,10 @@
 #define TXDESC_PRIME_CH_OFF_LOWER	BIT(20)
 #define TXDESC_PRIME_CH_OFF_UPPER	BIT(21)
 #define TXDESC32_SHORT_PREAMBLE		BIT(24)
->>>>>>> ed596a4a
 #define TXDESC_DATA_BW			BIT(25)
 #define TXDESC_RTS_DATA_BW		BIT(27)
 #define TXDESC_RTS_PRIME_CH_OFF_LOWER	BIT(28)
 #define TXDESC_RTS_PRIME_CH_OFF_UPPER	BIT(29)
-<<<<<<< HEAD
-#define TXDESC_DATA_RATE_FB_SHIFT_8723B	8
-#define TXDESC_DATA_RATE_FB_MASK_8723B	0x00001f00
-#define TXDESC_RETRY_LIMIT_ENABLE_8723B	BIT(17)
-#define TXDESC_RETRY_LIMIT_SHIFT_8723B	18
-#define TXDESC_RETRY_LIMIT_MASK_8723B	0x00fc0000
-#define TXDESC_RTS_RATE_SHIFT_8723B	24
-#define TXDESC_RTS_RATE_MASK_8723B	0x3f000000
-
-/* Word 5 */
-#define TXDESC_SHORT_PREAMBLE_8723B	BIT(4)
-#define TXDESC_SHORT_GI			BIT(6)
-#define TXDESC_CCX_TAG			BIT(7)
-#define TXDESC_RETRY_LIMIT_ENABLE_8723A	BIT(17)
-#define TXDESC_RETRY_LIMIT_SHIFT_8723A	18
-#define TXDESC_RETRY_LIMIT_MASK_8723A	0x00fc0000
-=======
 #define TXDESC40_DATA_RATE_FB_SHIFT	8
 #define TXDESC40_DATA_RATE_FB_MASK	0x00001f00
 #define TXDESC40_RETRY_LIMIT_ENABLE	BIT(17)
@@ -636,25 +536,16 @@
 #define TXDESC32_RETRY_LIMIT_ENABLE	BIT(17)
 #define TXDESC32_RETRY_LIMIT_SHIFT	18
 #define TXDESC32_RETRY_LIMIT_MASK	0x00fc0000
->>>>>>> ed596a4a
 
 /* Word 6 */
 #define TXDESC_MAX_AGG_SHIFT		11
 
 /* Word 8 */
-<<<<<<< HEAD
-#define TXDESC_HW_SEQ_ENABLE_8723B	BIT(15)
-
-/* Word 9 */
-#define TXDESC_SEQ_SHIFT_8723B		12
-#define TXDESC_SEQ_MASK_8723B		0x00fff000
-=======
 #define TXDESC40_HW_SEQ_ENABLE		BIT(15)
 
 /* Word 9 */
 #define TXDESC40_SEQ_SHIFT		12
 #define TXDESC40_SEQ_MASK		0x00fff000
->>>>>>> ed596a4a
 
 struct phy_rx_agc_info {
 #ifdef __LITTLE_ENDIAN
@@ -927,73 +818,30 @@
 	u8 cck_base[6];
 	u8 ht40_base[5];
 	struct rtl8723au_idx ht20_ofdm_1s_diff;
-<<<<<<< HEAD
-	struct rtl8723au_idx ht40_ht20_2s_diff;
-	struct rtl8723au_idx ofdm_cck_2s_diff; /* not used */
-	struct rtl8723au_idx ht40_ht20_3s_diff;
-	struct rtl8723au_idx ofdm_cck_3s_diff; /* not used */
-	struct rtl8723au_idx ht40_ht20_4s_diff;
-	struct rtl8723au_idx ofdm_cck_4s_diff; /* not used */
-=======
 	struct rtl8723bu_pwr_idx pwr_diff[3];
 	u8 dummy5g[24]; /* max channel group (14) + power diff offset (10) */
->>>>>>> ed596a4a
 };
 
 struct rtl8192eu_efuse {
 	__le16 rtl_id;
 	u8 res0[0x0e];
 	struct rtl8192eu_efuse_tx_power tx_power_index_A;	/* 0x10 */
-<<<<<<< HEAD
-	struct rtl8192eu_efuse_tx_power tx_power_index_B;	/* 0x22 */
-	struct rtl8192eu_efuse_tx_power tx_power_index_C;	/* 0x34 */
-	struct rtl8192eu_efuse_tx_power tx_power_index_D;	/* 0x46 */
-	u8 res1[0x60];
-=======
 	struct rtl8192eu_efuse_tx_power tx_power_index_B;	/* 0x3a */
 	u8 res2[0x54];
->>>>>>> ed596a4a
 	u8 channel_plan;		/* 0xb8 */
 	u8 xtal_k;
 	u8 thermal_meter;
 	u8 iqk_lck;
 	u8 pa_type;			/* 0xbc */
 	u8 lna_type_2g;			/* 0xbd */
-<<<<<<< HEAD
-	u8 res2[1];
-	u8 lna_type_5g;			/* 0xbf */
-	u8 res13[1];
-=======
 	u8 res3[1];
 	u8 lna_type_5g;			/* 0xbf */
 	u8 res4[1];
->>>>>>> ed596a4a
 	u8 rf_board_option;
 	u8 rf_feature_option;
 	u8 rf_bt_setting;
 	u8 eeprom_version;
 	u8 eeprom_customer_id;
-<<<<<<< HEAD
-	u8 res3[3];
-	u8 rf_antenna_option;		/* 0xc9 */
-	u8 res4[6];
-	u8 vid;				/* 0xd0 */
-	u8 res5[1];
-	u8 pid;				/* 0xd2 */
-	u8 res6[1];
-	u8 usb_optional_function;
-	u8 res7[2];
-	u8 mac_addr[ETH_ALEN];		/* 0xd7 */
-	u8 res8[2];
-	u8 vendor_name[7];
-	u8 res9[2];
-	u8 device_name[0x0b];		/* 0xe8 */
-	u8 res10[2];
-	u8 serial[0x0b];		/* 0xf5 */
-	u8 res11[0x30];
-	u8 unknown[0x0d];		/* 0x130 */
-	u8 res12[0xc3];
-=======
 	u8 res5[3];
 	u8 rf_antenna_option;		/* 0xc9 */
 	u8 res6[6];
@@ -1013,7 +861,6 @@
 	u8 res13[0x30];
 	u8 unknown[0x0d];		/* 0x130 */
 	u8 res14[0xc3];
->>>>>>> ed596a4a
 };
 
 struct rtl8xxxu_reg8val {
@@ -1379,10 +1226,7 @@
 	struct rtl8723au_idx ofdm_tx_power_diff[RTL8723B_TX_COUNT];
 	struct rtl8723au_idx ht20_tx_power_diff[RTL8723B_TX_COUNT];
 	struct rtl8723au_idx ht40_tx_power_diff[RTL8723B_TX_COUNT];
-<<<<<<< HEAD
-=======
 	struct rtl8xxxu_power_base *power_base;
->>>>>>> ed596a4a
 	u32 chip_cut:4;
 	u32 rom_rev:4;
 	u32 is_multi_func:1;
@@ -1443,10 +1287,7 @@
 	u32 bb_recovery_backup[RTL8XXXU_BB_REGS];
 	enum rtl8xxxu_rtl_chip rtl_chip;
 	u8 pi_enabled:1;
-<<<<<<< HEAD
-=======
 	u8 no_pape:1;
->>>>>>> ed596a4a
 	u8 int_buf[USB_INTR_CONTENT_LENGTH];
 };
 
@@ -1469,11 +1310,8 @@
 	void (*power_off) (struct rtl8xxxu_priv *priv);
 	void (*reset_8051) (struct rtl8xxxu_priv *priv);
 	int (*llt_init) (struct rtl8xxxu_priv *priv, u8 last_tx_page);
-<<<<<<< HEAD
-=======
 	void (*init_phy_bb) (struct rtl8xxxu_priv *priv);
 	int (*init_phy_rf) (struct rtl8xxxu_priv *priv);
->>>>>>> ed596a4a
 	void (*phy_init_antenna_selection) (struct rtl8xxxu_priv *priv);
 	void (*phy_iq_calibrate) (struct rtl8xxxu_priv *priv);
 	void (*config_channel) (struct ieee80211_hw *hw);
@@ -1483,10 +1321,7 @@
 	void (*init_statistics) (struct rtl8xxxu_priv *priv);
 	void (*enable_rf) (struct rtl8xxxu_priv *priv);
 	void (*disable_rf) (struct rtl8xxxu_priv *priv);
-<<<<<<< HEAD
-=======
 	void (*usb_quirks) (struct rtl8xxxu_priv *priv);
->>>>>>> ed596a4a
 	void (*set_tx_power) (struct rtl8xxxu_priv *priv, int channel,
 			      bool ht40);
 	void (*update_rate_mask) (struct rtl8xxxu_priv *priv,
@@ -1497,17 +1332,12 @@
 	u16 mbox_ext_reg;
 	char mbox_ext_width;
 	char tx_desc_size;
-<<<<<<< HEAD
-=======
 	char rx_desc_size;
->>>>>>> ed596a4a
 	char has_s0s1;
 	u32 adda_1t_init;
 	u32 adda_1t_path_on;
 	u32 adda_2t_path_on_a;
 	u32 adda_2t_path_on_b;
-<<<<<<< HEAD
-=======
 	u16 trxff_boundary;
 	u8 pbp_rx;
 	u8 pbp_tx;
@@ -1516,5 +1346,4 @@
 	u8 page_num_hi;
 	u8 page_num_lo;
 	u8 page_num_norm;
->>>>>>> ed596a4a
 };