--- conflicted
+++ resolved
@@ -75,15 +75,6 @@
 #define IWL7265_UCODE_API_MAX	17
 #define IWL7265D_UCODE_API_MAX	21
 #define IWL3168_UCODE_API_MAX	21
-<<<<<<< HEAD
-
-/* Oldest version we won't warn about */
-#define IWL7260_UCODE_API_OK	13
-#define IWL7265_UCODE_API_OK	13
-#define IWL7265D_UCODE_API_OK	13
-#define IWL3168_UCODE_API_OK	20
-=======
->>>>>>> ed596a4a
 
 /* Lowest firmware API version supported */
 #define IWL7260_UCODE_API_MIN	16
