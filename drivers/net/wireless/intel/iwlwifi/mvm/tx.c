/******************************************************************************
 *
 * This file is provided under a dual BSD/GPLv2 license.  When using or
 * redistributing this file, you may do so under either license.
 *
 * GPL LICENSE SUMMARY
 *
 * Copyright(c) 2012 - 2014 Intel Corporation. All rights reserved.
 * Copyright(c) 2013 - 2015 Intel Mobile Communications GmbH
 * Copyright(c) 2016        Intel Deutschland GmbH
 *
 * This program is free software; you can redistribute it and/or modify
 * it under the terms of version 2 of the GNU General Public License as
 * published by the Free Software Foundation.
 *
 * This program is distributed in the hope that it will be useful, but
 * WITHOUT ANY WARRANTY; without even the implied warranty of
 * MERCHANTABILITY or FITNESS FOR A PARTICULAR PURPOSE.  See the GNU
 * General Public License for more details.
 *
 * You should have received a copy of the GNU General Public License
 * along with this program; if not, write to the Free Software
 * Foundation, Inc., 51 Franklin Street, Fifth Floor, Boston, MA 02110,
 * USA
 *
 * The full GNU General Public License is included in this distribution
 * in the file called COPYING.
 *
 * Contact Information:
 *  Intel Linux Wireless <linuxwifi@intel.com>
 * Intel Corporation, 5200 N.E. Elam Young Parkway, Hillsboro, OR 97124-6497
 *
 * BSD LICENSE
 *
 * Copyright(c) 2012 - 2014 Intel Corporation. All rights reserved.
 * Copyright(c) 2013 - 2015 Intel Mobile Communications GmbH
 * All rights reserved.
 *
 * Redistribution and use in source and binary forms, with or without
 * modification, are permitted provided that the following conditions
 * are met:
 *
 *  * Redistributions of source code must retain the above copyright
 *    notice, this list of conditions and the following disclaimer.
 *  * Redistributions in binary form must reproduce the above copyright
 *    notice, this list of conditions and the following disclaimer in
 *    the documentation and/or other materials provided with the
 *    distribution.
 *  * Neither the name Intel Corporation nor the names of its
 *    contributors may be used to endorse or promote products derived
 *    from this software without specific prior written permission.
 *
 * THIS SOFTWARE IS PROVIDED BY THE COPYRIGHT HOLDERS AND CONTRIBUTORS
 * "AS IS" AND ANY EXPRESS OR IMPLIED WARRANTIES, INCLUDING, BUT NOT
 * LIMITED TO, THE IMPLIED WARRANTIES OF MERCHANTABILITY AND FITNESS FOR
 * A PARTICULAR PURPOSE ARE DISCLAIMED. IN NO EVENT SHALL THE COPYRIGHT
 * OWNER OR CONTRIBUTORS BE LIABLE FOR ANY DIRECT, INDIRECT, INCIDENTAL,
 * SPECIAL, EXEMPLARY, OR CONSEQUENTIAL DAMAGES (INCLUDING, BUT NOT
 * LIMITED TO, PROCUREMENT OF SUBSTITUTE GOODS OR SERVICES; LOSS OF USE,
 * DATA, OR PROFITS; OR BUSINESS INTERRUPTION) HOWEVER CAUSED AND ON ANY
 * THEORY OF LIABILITY, WHETHER IN CONTRACT, STRICT LIABILITY, OR TORT
 * (INCLUDING NEGLIGENCE OR OTHERWISE) ARISING IN ANY WAY OUT OF THE USE
 * OF THIS SOFTWARE, EVEN IF ADVISED OF THE POSSIBILITY OF SUCH DAMAGE.
 *
 *****************************************************************************/
#include <linux/ieee80211.h>
#include <linux/etherdevice.h>
#include <linux/tcp.h>
#include <net/ip.h>
#include <net/ipv6.h>

#include "iwl-trans.h"
#include "iwl-eeprom-parse.h"
#include "mvm.h"
#include "sta.h"
#include "fw-dbg.h"

static void
iwl_mvm_bar_check_trigger(struct iwl_mvm *mvm, const u8 *addr,
			  u16 tid, u16 ssn)
{
	struct iwl_fw_dbg_trigger_tlv *trig;
	struct iwl_fw_dbg_trigger_ba *ba_trig;

	if (!iwl_fw_dbg_trigger_enabled(mvm->fw, FW_DBG_TRIGGER_BA))
		return;

	trig = iwl_fw_dbg_get_trigger(mvm->fw, FW_DBG_TRIGGER_BA);
	ba_trig = (void *)trig->data;

	if (!iwl_fw_dbg_trigger_check_stop(mvm, NULL, trig))
		return;

	if (!(le16_to_cpu(ba_trig->tx_bar) & BIT(tid)))
		return;

	iwl_mvm_fw_dbg_collect_trig(mvm, trig,
				    "BAR sent to %pM, tid %d, ssn %d",
				    addr, tid, ssn);
}

#define OPT_HDR(type, skb, off) \
	(type *)(skb_network_header(skb) + (off))

static void iwl_mvm_tx_csum(struct iwl_mvm *mvm, struct sk_buff *skb,
			    struct ieee80211_hdr *hdr,
			    struct ieee80211_tx_info *info,
			    struct iwl_tx_cmd *tx_cmd)
{
#if IS_ENABLED(CONFIG_INET)
	u16 mh_len = ieee80211_hdrlen(hdr->frame_control);
	u16 offload_assist = le16_to_cpu(tx_cmd->offload_assist);
	u8 protocol = 0;

	/*
	 * Do not compute checksum if already computed or if transport will
	 * compute it
	 */
	if (skb->ip_summed != CHECKSUM_PARTIAL || IWL_MVM_SW_TX_CSUM_OFFLOAD)
		return;

	/* We do not expect to be requested to csum stuff we do not support */
	if (WARN_ONCE(!(mvm->hw->netdev_features & IWL_TX_CSUM_NETIF_FLAGS) ||
		      (skb->protocol != htons(ETH_P_IP) &&
		       skb->protocol != htons(ETH_P_IPV6)),
		      "No support for requested checksum\n")) {
		skb_checksum_help(skb);
		return;
	}

	if (skb->protocol == htons(ETH_P_IP)) {
		protocol = ip_hdr(skb)->protocol;
	} else {
#if IS_ENABLED(CONFIG_IPV6)
		struct ipv6hdr *ipv6h =
			(struct ipv6hdr *)skb_network_header(skb);
		unsigned int off = sizeof(*ipv6h);

		protocol = ipv6h->nexthdr;
		while (protocol != NEXTHDR_NONE && ipv6_ext_hdr(protocol)) {
			/* only supported extension headers */
			if (protocol != NEXTHDR_ROUTING &&
			    protocol != NEXTHDR_HOP &&
			    protocol != NEXTHDR_DEST &&
			    protocol != NEXTHDR_FRAGMENT) {
				skb_checksum_help(skb);
				return;
			}

			if (protocol == NEXTHDR_FRAGMENT) {
				struct frag_hdr *hp =
					OPT_HDR(struct frag_hdr, skb, off);

				protocol = hp->nexthdr;
				off += sizeof(struct frag_hdr);
			} else {
				struct ipv6_opt_hdr *hp =
					OPT_HDR(struct ipv6_opt_hdr, skb, off);

				protocol = hp->nexthdr;
				off += ipv6_optlen(hp);
			}
		}
		/* if we get here - protocol now should be TCP/UDP */
#endif
	}

	if (protocol != IPPROTO_TCP && protocol != IPPROTO_UDP) {
		WARN_ON_ONCE(1);
		skb_checksum_help(skb);
		return;
	}

	/* enable L4 csum */
	offload_assist |= BIT(TX_CMD_OFFLD_L4_EN);

	/*
	 * Set offset to IP header (snap).
	 * We don't support tunneling so no need to take care of inner header.
	 * Size is in words.
	 */
	offload_assist |= (4 << TX_CMD_OFFLD_IP_HDR);

	/* Do IPv4 csum for AMSDU only (no IP csum for Ipv6) */
	if (skb->protocol == htons(ETH_P_IP) &&
	    (offload_assist & BIT(TX_CMD_OFFLD_AMSDU))) {
		ip_hdr(skb)->check = 0;
		offload_assist |= BIT(TX_CMD_OFFLD_L3_EN);
	}

	/* reset UDP/TCP header csum */
	if (protocol == IPPROTO_TCP)
		tcp_hdr(skb)->check = 0;
	else
		udp_hdr(skb)->check = 0;

	/* mac header len should include IV, size is in words */
	if (info->control.hw_key)
		mh_len += info->control.hw_key->iv_len;
	mh_len /= 2;
	offload_assist |= mh_len << TX_CMD_OFFLD_MH_SIZE;

	tx_cmd->offload_assist = cpu_to_le16(offload_assist);
#endif
}

/*
 * Sets most of the Tx cmd's fields
 */
void iwl_mvm_set_tx_cmd(struct iwl_mvm *mvm, struct sk_buff *skb,
			struct iwl_tx_cmd *tx_cmd,
			struct ieee80211_tx_info *info, u8 sta_id)
{
	struct ieee80211_tx_info *skb_info = IEEE80211_SKB_CB(skb);
	struct ieee80211_hdr *hdr = (void *)skb->data;
	__le16 fc = hdr->frame_control;
	u32 tx_flags = le32_to_cpu(tx_cmd->tx_flags);
	u32 len = skb->len + FCS_LEN;
	u8 ac;

	if (!(info->flags & IEEE80211_TX_CTL_NO_ACK))
		tx_flags |= TX_CMD_FLG_ACK;
	else
		tx_flags &= ~TX_CMD_FLG_ACK;

	if (ieee80211_is_probe_resp(fc))
		tx_flags |= TX_CMD_FLG_TSF;

	if (ieee80211_has_morefrags(fc))
		tx_flags |= TX_CMD_FLG_MORE_FRAG;

	if (ieee80211_is_data_qos(fc)) {
		u8 *qc = ieee80211_get_qos_ctl(hdr);
		tx_cmd->tid_tspec = qc[0] & 0xf;
		tx_flags &= ~TX_CMD_FLG_SEQ_CTL;
		if (*qc & IEEE80211_QOS_CTL_A_MSDU_PRESENT)
			tx_cmd->offload_assist |=
				cpu_to_le16(BIT(TX_CMD_OFFLD_AMSDU));
	} else if (ieee80211_is_back_req(fc)) {
		struct ieee80211_bar *bar = (void *)skb->data;
		u16 control = le16_to_cpu(bar->control);
		u16 ssn = le16_to_cpu(bar->start_seq_num);

		tx_flags |= TX_CMD_FLG_ACK | TX_CMD_FLG_BAR;
		tx_cmd->tid_tspec = (control &
				     IEEE80211_BAR_CTRL_TID_INFO_MASK) >>
			IEEE80211_BAR_CTRL_TID_INFO_SHIFT;
		WARN_ON_ONCE(tx_cmd->tid_tspec >= IWL_MAX_TID_COUNT);
		iwl_mvm_bar_check_trigger(mvm, bar->ra, tx_cmd->tid_tspec,
					  ssn);
	} else {
		tx_cmd->tid_tspec = IWL_TID_NON_QOS;
		if (info->flags & IEEE80211_TX_CTL_ASSIGN_SEQ)
			tx_flags |= TX_CMD_FLG_SEQ_CTL;
		else
			tx_flags &= ~TX_CMD_FLG_SEQ_CTL;
	}

	/* Default to 0 (BE) when tid_spec is set to IWL_TID_NON_QOS */
	if (tx_cmd->tid_tspec < IWL_MAX_TID_COUNT)
		ac = tid_to_mac80211_ac[tx_cmd->tid_tspec];
	else
		ac = tid_to_mac80211_ac[0];

	tx_flags |= iwl_mvm_bt_coex_tx_prio(mvm, hdr, info, ac) <<
			TX_CMD_FLG_BT_PRIO_POS;

	if (ieee80211_is_mgmt(fc)) {
		if (ieee80211_is_assoc_req(fc) || ieee80211_is_reassoc_req(fc))
			tx_cmd->pm_frame_timeout = cpu_to_le16(PM_FRAME_ASSOC);
		else if (ieee80211_is_action(fc))
			tx_cmd->pm_frame_timeout = cpu_to_le16(PM_FRAME_NONE);
		else
			tx_cmd->pm_frame_timeout = cpu_to_le16(PM_FRAME_MGMT);

		/* The spec allows Action frames in A-MPDU, we don't support
		 * it
		 */
		WARN_ON_ONCE(info->flags & IEEE80211_TX_CTL_AMPDU);
	} else if (info->control.flags & IEEE80211_TX_CTRL_PORT_CTRL_PROTO) {
		tx_cmd->pm_frame_timeout = cpu_to_le16(PM_FRAME_MGMT);
	} else {
		tx_cmd->pm_frame_timeout = cpu_to_le16(PM_FRAME_NONE);
	}

	if (ieee80211_is_data(fc) && len > mvm->rts_threshold &&
	    !is_multicast_ether_addr(ieee80211_get_DA(hdr)))
		tx_flags |= TX_CMD_FLG_PROT_REQUIRE;

	if (fw_has_capa(&mvm->fw->ucode_capa,
			IWL_UCODE_TLV_CAPA_TXPOWER_INSERTION_SUPPORT) &&
	    ieee80211_action_contains_tpc(skb))
		tx_flags |= TX_CMD_FLG_WRITE_TX_POWER;

	tx_cmd->tx_flags = cpu_to_le32(tx_flags);
	/* Total # bytes to be transmitted */
	tx_cmd->len = cpu_to_le16((u16)skb->len +
		(uintptr_t)skb_info->driver_data[0]);
<<<<<<< HEAD
	tx_cmd->next_frame_len = 0;
=======
>>>>>>> 80f6708b
	tx_cmd->life_time = cpu_to_le32(TX_CMD_LIFE_TIME_INFINITE);
	tx_cmd->sta_id = sta_id;

	/* padding is inserted later in transport */
	if (ieee80211_hdrlen(fc) % 4 &&
	    !(tx_cmd->offload_assist & cpu_to_le16(BIT(TX_CMD_OFFLD_AMSDU))))
		tx_cmd->offload_assist |= cpu_to_le16(BIT(TX_CMD_OFFLD_PAD));

	iwl_mvm_tx_csum(mvm, skb, hdr, info, tx_cmd);
}

/*
 * Sets the fields in the Tx cmd that are rate related
 */
void iwl_mvm_set_tx_cmd_rate(struct iwl_mvm *mvm, struct iwl_tx_cmd *tx_cmd,
			    struct ieee80211_tx_info *info,
			    struct ieee80211_sta *sta, __le16 fc)
{
	u32 rate_flags;
	int rate_idx;
	u8 rate_plcp;

	/* Set retry limit on RTS packets */
	tx_cmd->rts_retry_limit = IWL_RTS_DFAULT_RETRY_LIMIT;

	/* Set retry limit on DATA packets and Probe Responses*/
	if (ieee80211_is_probe_resp(fc)) {
		tx_cmd->data_retry_limit = IWL_MGMT_DFAULT_RETRY_LIMIT;
		tx_cmd->rts_retry_limit =
			min(tx_cmd->data_retry_limit, tx_cmd->rts_retry_limit);
	} else if (ieee80211_is_back_req(fc)) {
		tx_cmd->data_retry_limit = IWL_BAR_DFAULT_RETRY_LIMIT;
	} else {
		tx_cmd->data_retry_limit = IWL_DEFAULT_TX_RETRY;
	}

	/*
	 * for data packets, rate info comes from the table inside the fw. This
	 * table is controlled by LINK_QUALITY commands
	 */

	if (ieee80211_is_data(fc) && sta) {
		tx_cmd->initial_rate_index = 0;
		tx_cmd->tx_flags |= cpu_to_le32(TX_CMD_FLG_STA_RATE);
		return;
	} else if (ieee80211_is_back_req(fc)) {
		tx_cmd->tx_flags |=
			cpu_to_le32(TX_CMD_FLG_ACK | TX_CMD_FLG_BAR);
	}

	/* HT rate doesn't make sense for a non data frame */
	WARN_ONCE(info->control.rates[0].flags & IEEE80211_TX_RC_MCS,
		  "Got an HT rate (flags:0x%x/mcs:%d) for a non data frame (fc:0x%x)\n",
		  info->control.rates[0].flags,
		  info->control.rates[0].idx,
		  le16_to_cpu(fc));

	rate_idx = info->control.rates[0].idx;
	/* if the rate isn't a well known legacy rate, take the lowest one */
	if (rate_idx < 0 || rate_idx > IWL_RATE_COUNT_LEGACY)
		rate_idx = rate_lowest_index(
				&mvm->nvm_data->bands[info->band], sta);

	/* For 5 GHZ band, remap mac80211 rate indices into driver indices */
	if (info->band == NL80211_BAND_5GHZ)
		rate_idx += IWL_FIRST_OFDM_RATE;

	/* For 2.4 GHZ band, check that there is no need to remap */
	BUILD_BUG_ON(IWL_FIRST_CCK_RATE != 0);

	/* Get PLCP rate for tx_cmd->rate_n_flags */
	rate_plcp = iwl_mvm_mac80211_idx_to_hwrate(rate_idx);

	mvm->mgmt_last_antenna_idx =
		iwl_mvm_next_antenna(mvm, iwl_mvm_get_valid_tx_ant(mvm),
				     mvm->mgmt_last_antenna_idx);

	if (info->band == NL80211_BAND_2GHZ &&
	    !iwl_mvm_bt_coex_is_shared_ant_avail(mvm))
		rate_flags = mvm->cfg->non_shared_ant << RATE_MCS_ANT_POS;
	else
		rate_flags =
			BIT(mvm->mgmt_last_antenna_idx) << RATE_MCS_ANT_POS;

	/* Set CCK flag as needed */
	if ((rate_idx >= IWL_FIRST_CCK_RATE) && (rate_idx <= IWL_LAST_CCK_RATE))
		rate_flags |= RATE_MCS_CCK_MSK;

	/* Set the rate in the TX cmd */
	tx_cmd->rate_n_flags = cpu_to_le32((u32)rate_plcp | rate_flags);
}

/*
 * Sets the fields in the Tx cmd that are crypto related
 */
static void iwl_mvm_set_tx_cmd_crypto(struct iwl_mvm *mvm,
				      struct ieee80211_tx_info *info,
				      struct iwl_tx_cmd *tx_cmd,
				      struct sk_buff *skb_frag,
				      int hdrlen)
{
	struct ieee80211_key_conf *keyconf = info->control.hw_key;
	u8 *crypto_hdr = skb_frag->data + hdrlen;
	u64 pn;

	switch (keyconf->cipher) {
	case WLAN_CIPHER_SUITE_CCMP:
	case WLAN_CIPHER_SUITE_CCMP_256:
		iwl_mvm_set_tx_cmd_ccmp(info, tx_cmd);
		pn = atomic64_inc_return(&keyconf->tx_pn);
		crypto_hdr[0] = pn;
		crypto_hdr[2] = 0;
		crypto_hdr[3] = 0x20 | (keyconf->keyidx << 6);
		crypto_hdr[1] = pn >> 8;
		crypto_hdr[4] = pn >> 16;
		crypto_hdr[5] = pn >> 24;
		crypto_hdr[6] = pn >> 32;
		crypto_hdr[7] = pn >> 40;
		break;

	case WLAN_CIPHER_SUITE_TKIP:
		tx_cmd->sec_ctl = TX_CMD_SEC_TKIP;
		pn = atomic64_inc_return(&keyconf->tx_pn);
		ieee80211_tkip_add_iv(crypto_hdr, keyconf, pn);
		ieee80211_get_tkip_p2k(keyconf, skb_frag, tx_cmd->key);
		break;

	case WLAN_CIPHER_SUITE_WEP104:
		tx_cmd->sec_ctl |= TX_CMD_SEC_KEY128;
		/* fall through */
	case WLAN_CIPHER_SUITE_WEP40:
		tx_cmd->sec_ctl |= TX_CMD_SEC_WEP |
			((keyconf->keyidx << TX_CMD_SEC_WEP_KEY_IDX_POS) &
			  TX_CMD_SEC_WEP_KEY_IDX_MSK);

		memcpy(&tx_cmd->key[3], keyconf->key, keyconf->keylen);
		break;
	default:
		tx_cmd->sec_ctl |= TX_CMD_SEC_EXT;
	}
}

/*
 * Allocates and sets the Tx cmd the driver data pointers in the skb
 */
static struct iwl_device_cmd *
iwl_mvm_set_tx_params(struct iwl_mvm *mvm, struct sk_buff *skb,
		      struct ieee80211_tx_info *info, int hdrlen,
		      struct ieee80211_sta *sta, u8 sta_id)
{
	struct ieee80211_hdr *hdr = (struct ieee80211_hdr *)skb->data;
	struct ieee80211_tx_info *skb_info = IEEE80211_SKB_CB(skb);
	struct iwl_device_cmd *dev_cmd;
	struct iwl_tx_cmd *tx_cmd;

	dev_cmd = iwl_trans_alloc_tx_cmd(mvm->trans);

	if (unlikely(!dev_cmd))
		return NULL;

	memset(dev_cmd, 0, sizeof(*dev_cmd));
	dev_cmd->hdr.cmd = TX_CMD;
	tx_cmd = (struct iwl_tx_cmd *)dev_cmd->payload;

	if (info->control.hw_key)
		iwl_mvm_set_tx_cmd_crypto(mvm, info, tx_cmd, skb, hdrlen);

	iwl_mvm_set_tx_cmd(mvm, skb, tx_cmd, info, sta_id);

	iwl_mvm_set_tx_cmd_rate(mvm, tx_cmd, info, sta, hdr->frame_control);

	memset(&skb_info->status, 0, sizeof(skb_info->status));
	memset(skb_info->driver_data, 0, sizeof(skb_info->driver_data));

	skb_info->driver_data[1] = dev_cmd;

	return dev_cmd;
}

static int iwl_mvm_get_ctrl_vif_queue(struct iwl_mvm *mvm,
				      struct ieee80211_tx_info *info, __le16 fc)
{
	if (iwl_mvm_is_dqa_supported(mvm)) {
		if (info->control.vif->type == NL80211_IFTYPE_AP &&
		    ieee80211_is_probe_resp(fc))
			return IWL_MVM_DQA_AP_PROBE_RESP_QUEUE;
		else if (ieee80211_is_mgmt(fc) &&
			 info->control.vif->type == NL80211_IFTYPE_P2P_DEVICE)
			return IWL_MVM_DQA_P2P_DEVICE_QUEUE;
	}

	return info->hw_queue;
}

int iwl_mvm_tx_skb_non_sta(struct iwl_mvm *mvm, struct sk_buff *skb)
{
	struct ieee80211_hdr *hdr = (struct ieee80211_hdr *)skb->data;
	struct ieee80211_tx_info *skb_info = IEEE80211_SKB_CB(skb);
	struct ieee80211_tx_info info;
	struct iwl_device_cmd *dev_cmd;
	struct iwl_tx_cmd *tx_cmd;
	u8 sta_id;
	int hdrlen = ieee80211_hdrlen(hdr->frame_control);
	int queue;

	memcpy(&info, skb->cb, sizeof(info));

	if (WARN_ON_ONCE(info.flags & IEEE80211_TX_CTL_AMPDU))
		return -1;

	if (WARN_ON_ONCE(info.flags & IEEE80211_TX_CTL_SEND_AFTER_DTIM &&
			 (!info.control.vif ||
			  info.hw_queue != info.control.vif->cab_queue)))
		return -1;

	/* This holds the amsdu headers length */
	skb_info->driver_data[0] = (void *)(uintptr_t)0;

	/*
	 * IWL_MVM_OFFCHANNEL_QUEUE is used for ROC packets that can be used
	 * in 2 different types of vifs, P2P & STATION. P2P uses the offchannel
	 * queue. STATION (HS2.0) uses the auxiliary context of the FW,
	 * and hence needs to be sent on the aux queue
	 */
	if (IEEE80211_SKB_CB(skb)->hw_queue == IWL_MVM_OFFCHANNEL_QUEUE &&
	    info.control.vif->type == NL80211_IFTYPE_STATION)
		IEEE80211_SKB_CB(skb)->hw_queue = mvm->aux_queue;

	queue = info.hw_queue;

	/*
	 * If the interface on which the frame is sent is the P2P_DEVICE
	 * or an AP/GO interface use the broadcast station associated
	 * with it; otherwise if the interface is a managed interface
	 * use the AP station associated with it for multicast traffic
	 * (this is not possible for unicast packets as a TLDS discovery
	 * response are sent without a station entry); otherwise use the
	 * AUX station.
	 */
	sta_id = mvm->aux_sta.sta_id;
	if (info.control.vif) {
		struct iwl_mvm_vif *mvmvif =
			iwl_mvm_vif_from_mac80211(info.control.vif);

		if (info.control.vif->type == NL80211_IFTYPE_P2P_DEVICE ||
<<<<<<< HEAD
		    info.control.vif->type == NL80211_IFTYPE_AP)
			sta_id = mvmvif->bcast_sta.sta_id;
		else if (info.control.vif->type == NL80211_IFTYPE_STATION &&
			 is_multicast_ether_addr(hdr->addr1)) {
=======
		    info.control.vif->type == NL80211_IFTYPE_AP) {
			sta_id = mvmvif->bcast_sta.sta_id;
			queue = iwl_mvm_get_ctrl_vif_queue(mvm, &info,
							   hdr->frame_control);
		} else if (info.control.vif->type == NL80211_IFTYPE_STATION &&
			   is_multicast_ether_addr(hdr->addr1)) {
>>>>>>> 80f6708b
			u8 ap_sta_id = ACCESS_ONCE(mvmvif->ap_sta_id);

			if (ap_sta_id != IWL_MVM_STATION_COUNT)
				sta_id = ap_sta_id;
		}
	}

<<<<<<< HEAD
	IWL_DEBUG_TX(mvm, "station Id %d, queue=%d\n", sta_id, info.hw_queue);
=======
	IWL_DEBUG_TX(mvm, "station Id %d, queue=%d\n", sta_id, queue);
>>>>>>> 80f6708b

	dev_cmd = iwl_mvm_set_tx_params(mvm, skb, &info, hdrlen, NULL, sta_id);
	if (!dev_cmd)
		return -1;

	tx_cmd = (struct iwl_tx_cmd *)dev_cmd->payload;

	/* Copy MAC header from skb into command buffer */
	memcpy(tx_cmd->hdr, hdr, hdrlen);

<<<<<<< HEAD
	if (iwl_trans_tx(mvm->trans, skb, dev_cmd, info.hw_queue)) {
=======
	if (iwl_trans_tx(mvm->trans, skb, dev_cmd, queue)) {
>>>>>>> 80f6708b
		iwl_trans_free_tx_cmd(mvm->trans, dev_cmd);
		return -1;
	}

	/*
	 * Increase the pending frames counter, so that later when a reply comes
	 * in and the counter is decreased - we don't start getting negative
	 * values.
	 * Note that we don't need to make sure it isn't agg'd, since we're
	 * TXing non-sta
	 */
	atomic_inc(&mvm->pending_frames[sta_id]);

	return 0;
}

#ifdef CONFIG_INET
static int iwl_mvm_tx_tso(struct iwl_mvm *mvm, struct sk_buff *skb,
			  struct ieee80211_tx_info *info,
			  struct ieee80211_sta *sta,
			  struct sk_buff_head *mpdus_skb)
{
	struct iwl_mvm_sta *mvmsta = iwl_mvm_sta_from_mac80211(sta);
	struct ieee80211_hdr *hdr = (void *)skb->data;
	unsigned int mss = skb_shinfo(skb)->gso_size;
	struct sk_buff *tmp, *next;
	char cb[sizeof(skb->cb)];
	unsigned int num_subframes, tcp_payload_len, subf_len, max_amsdu_len;
	bool ipv4 = (skb->protocol == htons(ETH_P_IP));
	u16 ip_base_id = ipv4 ? ntohs(ip_hdr(skb)->id) : 0;
	u16 amsdu_add, snap_ip_tcp, pad, i = 0;
	unsigned int dbg_max_amsdu_len;
	netdev_features_t netdev_features = NETIF_F_CSUM_MASK | NETIF_F_SG;
	u8 *qc, tid, txf;

	snap_ip_tcp = 8 + skb_transport_header(skb) - skb_network_header(skb) +
		tcp_hdrlen(skb);

	qc = ieee80211_get_qos_ctl(hdr);
	tid = *qc & IEEE80211_QOS_CTL_TID_MASK;
	if (WARN_ON_ONCE(tid >= IWL_MAX_TID_COUNT))
		return -EINVAL;

	dbg_max_amsdu_len = ACCESS_ONCE(mvm->max_amsdu_len);

	if (!sta->max_amsdu_len ||
	    !ieee80211_is_data_qos(hdr->frame_control) ||
	    (!mvmsta->tlc_amsdu && !dbg_max_amsdu_len)) {
		num_subframes = 1;
		pad = 0;
		goto segment;
	}

	/*
	 * Do not build AMSDU for IPv6 with extension headers.
	 * ask stack to segment and checkum the generated MPDUs for us.
	 */
	if (skb->protocol == htons(ETH_P_IPV6) &&
	    ((struct ipv6hdr *)skb_network_header(skb))->nexthdr !=
	    IPPROTO_TCP) {
		num_subframes = 1;
		pad = 0;
		netdev_features &= ~NETIF_F_CSUM_MASK;
		goto segment;
	}

	/*
	 * No need to lock amsdu_in_ampdu_allowed since it can't be modified
	 * during an BA session.
	 */
	if (info->flags & IEEE80211_TX_CTL_AMPDU &&
	    !mvmsta->tid_data[tid].amsdu_in_ampdu_allowed) {
		num_subframes = 1;
		pad = 0;
		goto segment;
	}

	max_amsdu_len = sta->max_amsdu_len;

	/* the Tx FIFO to which this A-MSDU will be routed */
	txf = iwl_mvm_ac_to_tx_fifo[tid_to_mac80211_ac[tid]];

	/*
	 * Don't send an AMSDU that will be longer than the TXF.
	 * Add a security margin of 256 for the TX command + headers.
	 * We also want to have the start of the next packet inside the
	 * fifo to be able to send bursts.
	 */
	max_amsdu_len = min_t(unsigned int, max_amsdu_len,
			      mvm->shared_mem_cfg.txfifo_size[txf] - 256);

	if (unlikely(dbg_max_amsdu_len))
		max_amsdu_len = min_t(unsigned int, max_amsdu_len,
				      dbg_max_amsdu_len);

	/*
	 * Limit A-MSDU in A-MPDU to 4095 bytes when VHT is not
	 * supported. This is a spec requirement (IEEE 802.11-2015
	 * section 8.7.3 NOTE 3).
	 */
	if (info->flags & IEEE80211_TX_CTL_AMPDU &&
	    !sta->vht_cap.vht_supported)
		max_amsdu_len = min_t(unsigned int, max_amsdu_len, 4095);

	/* Sub frame header + SNAP + IP header + TCP header + MSS */
	subf_len = sizeof(struct ethhdr) + snap_ip_tcp + mss;
	pad = (4 - subf_len) & 0x3;

	/*
	 * If we have N subframes in the A-MSDU, then the A-MSDU's size is
	 * N * subf_len + (N - 1) * pad.
	 */
	num_subframes = (max_amsdu_len + pad) / (subf_len + pad);
	if (num_subframes > 1)
		*qc |= IEEE80211_QOS_CTL_A_MSDU_PRESENT;

	tcp_payload_len = skb_tail_pointer(skb) - skb_transport_header(skb) -
		tcp_hdrlen(skb) + skb->data_len;

	/*
	 * Make sure we have enough TBs for the A-MSDU:
	 *	2 for each subframe
	 *	1 more for each fragment
	 *	1 more for the potential data in the header
	 */
	num_subframes =
		min_t(unsigned int, num_subframes,
		      (mvm->trans->max_skb_frags - 1 -
		       skb_shinfo(skb)->nr_frags) / 2);

	/* This skb fits in one single A-MSDU */
	if (num_subframes * mss >= tcp_payload_len) {
		struct ieee80211_tx_info *skb_info = IEEE80211_SKB_CB(skb);

		/*
		 * Compute the length of all the data added for the A-MSDU.
		 * This will be used to compute the length to write in the TX
		 * command. We have: SNAP + IP + TCP for n -1 subframes and
		 * ETH header for n subframes. Note that the original skb
		 * already had one set of SNAP / IP / TCP headers.
		 */
		num_subframes = DIV_ROUND_UP(tcp_payload_len, mss);
		amsdu_add = num_subframes * sizeof(struct ethhdr) +
			(num_subframes - 1) * (snap_ip_tcp + pad);
		/* This holds the amsdu headers length */
		skb_info->driver_data[0] = (void *)(uintptr_t)amsdu_add;

		__skb_queue_tail(mpdus_skb, skb);
		return 0;
	}

	/*
	 * Trick the segmentation function to make it
	 * create SKBs that can fit into one A-MSDU.
	 */
segment:
	skb_shinfo(skb)->gso_size = num_subframes * mss;
	memcpy(cb, skb->cb, sizeof(cb));

	next = skb_gso_segment(skb, netdev_features);
	skb_shinfo(skb)->gso_size = mss;
	if (WARN_ON_ONCE(IS_ERR(next)))
		return -EINVAL;
	else if (next)
		consume_skb(skb);

	while (next) {
		tmp = next;
		next = tmp->next;

		memcpy(tmp->cb, cb, sizeof(tmp->cb));
		/*
		 * Compute the length of all the data added for the A-MSDU.
		 * This will be used to compute the length to write in the TX
		 * command. We have: SNAP + IP + TCP for n -1 subframes and
		 * ETH header for n subframes.
		 */
		tcp_payload_len = skb_tail_pointer(tmp) -
			skb_transport_header(tmp) -
			tcp_hdrlen(tmp) + tmp->data_len;

		if (ipv4)
			ip_hdr(tmp)->id = htons(ip_base_id + i * num_subframes);

		if (tcp_payload_len > mss) {
			struct ieee80211_tx_info *skb_info =
				IEEE80211_SKB_CB(tmp);

			num_subframes = DIV_ROUND_UP(tcp_payload_len, mss);
			amsdu_add = num_subframes * sizeof(struct ethhdr) +
				(num_subframes - 1) * (snap_ip_tcp + pad);
			skb_info->driver_data[0] =
				(void *)(uintptr_t)amsdu_add;
			skb_shinfo(tmp)->gso_size = mss;
		} else {
			qc = ieee80211_get_qos_ctl((void *)tmp->data);

			if (ipv4)
				ip_send_check(ip_hdr(tmp));
			*qc &= ~IEEE80211_QOS_CTL_A_MSDU_PRESENT;
			skb_shinfo(tmp)->gso_size = 0;
		}

		tmp->prev = NULL;
		tmp->next = NULL;

		__skb_queue_tail(mpdus_skb, tmp);
		i++;
	}

	return 0;
}
#else /* CONFIG_INET */
static int iwl_mvm_tx_tso(struct iwl_mvm *mvm, struct sk_buff *skb,
			  struct ieee80211_tx_info *info,
			  struct ieee80211_sta *sta,
			  struct sk_buff_head *mpdus_skb)
{
	/* Impossible to get TSO with CONFIG_INET */
	WARN_ON(1);

	return -1;
}
#endif

static void iwl_mvm_tx_add_stream(struct iwl_mvm *mvm,
				  struct iwl_mvm_sta *mvm_sta, u8 tid,
				  struct sk_buff *skb)
{
	struct ieee80211_tx_info *info = IEEE80211_SKB_CB(skb);
	u8 mac_queue = info->hw_queue;
	struct sk_buff_head *deferred_tx_frames;

	lockdep_assert_held(&mvm_sta->lock);

	mvm_sta->deferred_traffic_tid_map |= BIT(tid);
	set_bit(mvm_sta->sta_id, mvm->sta_deferred_frames);

	deferred_tx_frames = &mvm_sta->tid_data[tid].deferred_tx_frames;

	skb_queue_tail(deferred_tx_frames, skb);

	/*
	 * The first deferred frame should've stopped the MAC queues, so we
	 * should never get a second deferred frame for the RA/TID.
	 */
	if (!WARN(skb_queue_len(deferred_tx_frames) != 1,
		  "RATID %d/%d has %d deferred frames\n", mvm_sta->sta_id, tid,
		  skb_queue_len(deferred_tx_frames))) {
		iwl_mvm_stop_mac_queues(mvm, BIT(mac_queue));
		schedule_work(&mvm->add_stream_wk);
	}
}

/*
 * Sets the fields in the Tx cmd that are crypto related
 */
static int iwl_mvm_tx_mpdu(struct iwl_mvm *mvm, struct sk_buff *skb,
			   struct ieee80211_tx_info *info,
			   struct ieee80211_sta *sta)
{
	struct ieee80211_hdr *hdr = (struct ieee80211_hdr *)skb->data;
	struct iwl_mvm_sta *mvmsta;
	struct iwl_device_cmd *dev_cmd;
	struct iwl_tx_cmd *tx_cmd;
	__le16 fc;
	u16 seq_number = 0;
	u8 tid = IWL_MAX_TID_COUNT;
	u8 txq_id = info->hw_queue;
	bool is_ampdu = false;
	int hdrlen;

	mvmsta = iwl_mvm_sta_from_mac80211(sta);
	fc = hdr->frame_control;
	hdrlen = ieee80211_hdrlen(fc);

	if (WARN_ON_ONCE(!mvmsta))
		return -1;

	if (WARN_ON_ONCE(mvmsta->sta_id == IWL_MVM_STATION_COUNT))
		return -1;

	dev_cmd = iwl_mvm_set_tx_params(mvm, skb, info, hdrlen,
					sta, mvmsta->sta_id);
	if (!dev_cmd)
		goto drop;

	tx_cmd = (struct iwl_tx_cmd *)dev_cmd->payload;
	/* From now on, we cannot access info->control */

	/*
	 * we handle that entirely ourselves -- for uAPSD the firmware
	 * will always send a notification, and for PS-Poll responses
	 * we'll notify mac80211 when getting frame status
	 */
	info->flags &= ~IEEE80211_TX_STATUS_EOSP;

	spin_lock(&mvmsta->lock);

	if (ieee80211_is_data_qos(fc) && !ieee80211_is_qos_nullfunc(fc)) {
		u8 *qc = NULL;
		qc = ieee80211_get_qos_ctl(hdr);
		tid = qc[0] & IEEE80211_QOS_CTL_TID_MASK;
		if (WARN_ON_ONCE(tid >= IWL_MAX_TID_COUNT))
			goto drop_unlock_sta;

		seq_number = mvmsta->tid_data[tid].seq_number;
		seq_number &= IEEE80211_SCTL_SEQ;
		hdr->seq_ctrl &= cpu_to_le16(IEEE80211_SCTL_FRAG);
		hdr->seq_ctrl |= cpu_to_le16(seq_number);
		is_ampdu = info->flags & IEEE80211_TX_CTL_AMPDU;
	} else if (iwl_mvm_is_dqa_supported(mvm) &&
		   (ieee80211_is_qos_nullfunc(fc) ||
		    ieee80211_is_nullfunc(fc))) {
		/*
		 * nullfunc frames should go to the MGMT queue regardless of QOS
		 */
		tid = IWL_MAX_TID_COUNT;
		txq_id = mvmsta->tid_data[tid].txq_id;
	}

	/* Copy MAC header from skb into command buffer */
	memcpy(tx_cmd->hdr, hdr, hdrlen);

	WARN_ON_ONCE(info->flags & IEEE80211_TX_CTL_SEND_AFTER_DTIM);

	if (sta->tdls) {
		/* default to TID 0 for non-QoS packets */
		u8 tdls_tid = tid == IWL_MAX_TID_COUNT ? 0 : tid;

		txq_id = mvmsta->hw_queue[tid_to_mac80211_ac[tdls_tid]];
	}

	if (is_ampdu) {
		if (WARN_ON_ONCE(mvmsta->tid_data[tid].state != IWL_AGG_ON))
			goto drop_unlock_sta;
		txq_id = mvmsta->tid_data[tid].txq_id;
	}

	if (iwl_mvm_is_dqa_supported(mvm)) {
		if (unlikely(mvmsta->tid_data[tid].txq_id ==
			     IEEE80211_INVAL_HW_QUEUE)) {
			iwl_mvm_tx_add_stream(mvm, mvmsta, tid, skb);

			/*
			 * The frame is now deferred, and the worker scheduled
			 * will re-allocate it, so we can free it for now.
			 */
			iwl_trans_free_tx_cmd(mvm->trans, dev_cmd);
			spin_unlock(&mvmsta->lock);
			return 0;
		}

		txq_id = mvmsta->tid_data[tid].txq_id;
	}

	IWL_DEBUG_TX(mvm, "TX to [%d|%d] Q:%d - seq: 0x%x\n", mvmsta->sta_id,
		     tid, txq_id, IEEE80211_SEQ_TO_SN(seq_number));

	if (iwl_trans_tx(mvm->trans, skb, dev_cmd, txq_id))
		goto drop_unlock_sta;

	if (tid < IWL_MAX_TID_COUNT && !ieee80211_has_morefrags(fc))
		mvmsta->tid_data[tid].seq_number = seq_number + 0x10;

	spin_unlock(&mvmsta->lock);

	/* Increase pending frames count if this isn't AMPDU */
	if (!is_ampdu)
		atomic_inc(&mvm->pending_frames[mvmsta->sta_id]);

	return 0;

drop_unlock_sta:
	iwl_trans_free_tx_cmd(mvm->trans, dev_cmd);
	spin_unlock(&mvmsta->lock);
drop:
	return -1;
}

int iwl_mvm_tx_skb(struct iwl_mvm *mvm, struct sk_buff *skb,
		   struct ieee80211_sta *sta)
{
	struct iwl_mvm_sta *mvmsta = iwl_mvm_sta_from_mac80211(sta);
	struct ieee80211_tx_info *skb_info = IEEE80211_SKB_CB(skb);
	struct ieee80211_tx_info info;
	struct sk_buff_head mpdus_skbs;
	unsigned int payload_len;
	int ret;

	if (WARN_ON_ONCE(!mvmsta))
		return -1;

	if (WARN_ON_ONCE(mvmsta->sta_id == IWL_MVM_STATION_COUNT))
		return -1;

	memcpy(&info, skb->cb, sizeof(info));

	/* This holds the amsdu headers length */
	skb_info->driver_data[0] = (void *)(uintptr_t)0;

	if (!skb_is_gso(skb))
		return iwl_mvm_tx_mpdu(mvm, skb, &info, sta);

	payload_len = skb_tail_pointer(skb) - skb_transport_header(skb) -
		tcp_hdrlen(skb) + skb->data_len;

	if (payload_len <= skb_shinfo(skb)->gso_size)
		return iwl_mvm_tx_mpdu(mvm, skb, &info, sta);

	__skb_queue_head_init(&mpdus_skbs);

	ret = iwl_mvm_tx_tso(mvm, skb, &info, sta, &mpdus_skbs);
	if (ret)
		return ret;

	if (WARN_ON(skb_queue_empty(&mpdus_skbs)))
		return ret;

	while (!skb_queue_empty(&mpdus_skbs)) {
		skb = __skb_dequeue(&mpdus_skbs);

		ret = iwl_mvm_tx_mpdu(mvm, skb, &info, sta);
		if (ret) {
			__skb_queue_purge(&mpdus_skbs);
			return ret;
		}
	}

	return 0;
}

static void iwl_mvm_check_ratid_empty(struct iwl_mvm *mvm,
				      struct ieee80211_sta *sta, u8 tid)
{
	struct iwl_mvm_sta *mvmsta = iwl_mvm_sta_from_mac80211(sta);
	struct iwl_mvm_tid_data *tid_data = &mvmsta->tid_data[tid];
	struct ieee80211_vif *vif = mvmsta->vif;

	lockdep_assert_held(&mvmsta->lock);

	if ((tid_data->state == IWL_AGG_ON ||
	     tid_data->state == IWL_EMPTYING_HW_QUEUE_DELBA) &&
	    iwl_mvm_tid_queued(tid_data) == 0) {
		/*
		 * Now that this aggregation queue is empty tell mac80211 so it
		 * knows we no longer have frames buffered for the station on
		 * this TID (for the TIM bitmap calculation.)
		 */
		ieee80211_sta_set_buffered(sta, tid, false);
	}

	if (tid_data->ssn != tid_data->next_reclaimed)
		return;

	switch (tid_data->state) {
	case IWL_EMPTYING_HW_QUEUE_ADDBA:
		IWL_DEBUG_TX_QUEUES(mvm,
				    "Can continue addBA flow ssn = next_recl = %d\n",
				    tid_data->next_reclaimed);
		tid_data->state = IWL_AGG_STARTING;
		ieee80211_start_tx_ba_cb_irqsafe(vif, sta->addr, tid);
		break;

	case IWL_EMPTYING_HW_QUEUE_DELBA:
		IWL_DEBUG_TX_QUEUES(mvm,
				    "Can continue DELBA flow ssn = next_recl = %d\n",
				    tid_data->next_reclaimed);
		iwl_mvm_disable_txq(mvm, tid_data->txq_id,
				    vif->hw_queue[tid_to_mac80211_ac[tid]], tid,
				    CMD_ASYNC);
		tid_data->state = IWL_AGG_OFF;
		ieee80211_stop_tx_ba_cb_irqsafe(vif, sta->addr, tid);
		break;

	default:
		break;
	}
}

#ifdef CONFIG_IWLWIFI_DEBUG
const char *iwl_mvm_get_tx_fail_reason(u32 status)
{
#define TX_STATUS_FAIL(x) case TX_STATUS_FAIL_ ## x: return #x
#define TX_STATUS_POSTPONE(x) case TX_STATUS_POSTPONE_ ## x: return #x

	switch (status & TX_STATUS_MSK) {
	case TX_STATUS_SUCCESS:
		return "SUCCESS";
	TX_STATUS_POSTPONE(DELAY);
	TX_STATUS_POSTPONE(FEW_BYTES);
	TX_STATUS_POSTPONE(BT_PRIO);
	TX_STATUS_POSTPONE(QUIET_PERIOD);
	TX_STATUS_POSTPONE(CALC_TTAK);
	TX_STATUS_FAIL(INTERNAL_CROSSED_RETRY);
	TX_STATUS_FAIL(SHORT_LIMIT);
	TX_STATUS_FAIL(LONG_LIMIT);
	TX_STATUS_FAIL(UNDERRUN);
	TX_STATUS_FAIL(DRAIN_FLOW);
	TX_STATUS_FAIL(RFKILL_FLUSH);
	TX_STATUS_FAIL(LIFE_EXPIRE);
	TX_STATUS_FAIL(DEST_PS);
	TX_STATUS_FAIL(HOST_ABORTED);
	TX_STATUS_FAIL(BT_RETRY);
	TX_STATUS_FAIL(STA_INVALID);
	TX_STATUS_FAIL(FRAG_DROPPED);
	TX_STATUS_FAIL(TID_DISABLE);
	TX_STATUS_FAIL(FIFO_FLUSHED);
	TX_STATUS_FAIL(SMALL_CF_POLL);
	TX_STATUS_FAIL(FW_DROP);
	TX_STATUS_FAIL(STA_COLOR_MISMATCH);
	}

	return "UNKNOWN";

#undef TX_STATUS_FAIL
#undef TX_STATUS_POSTPONE
}
#endif /* CONFIG_IWLWIFI_DEBUG */

void iwl_mvm_hwrate_to_tx_rate(u32 rate_n_flags,
			       enum nl80211_band band,
			       struct ieee80211_tx_rate *r)
{
	if (rate_n_flags & RATE_HT_MCS_GF_MSK)
		r->flags |= IEEE80211_TX_RC_GREEN_FIELD;
	switch (rate_n_flags & RATE_MCS_CHAN_WIDTH_MSK) {
	case RATE_MCS_CHAN_WIDTH_20:
		break;
	case RATE_MCS_CHAN_WIDTH_40:
		r->flags |= IEEE80211_TX_RC_40_MHZ_WIDTH;
		break;
	case RATE_MCS_CHAN_WIDTH_80:
		r->flags |= IEEE80211_TX_RC_80_MHZ_WIDTH;
		break;
	case RATE_MCS_CHAN_WIDTH_160:
		r->flags |= IEEE80211_TX_RC_160_MHZ_WIDTH;
		break;
	}
	if (rate_n_flags & RATE_MCS_SGI_MSK)
		r->flags |= IEEE80211_TX_RC_SHORT_GI;
	if (rate_n_flags & RATE_MCS_HT_MSK) {
		r->flags |= IEEE80211_TX_RC_MCS;
		r->idx = rate_n_flags & RATE_HT_MCS_INDEX_MSK;
	} else if (rate_n_flags & RATE_MCS_VHT_MSK) {
		ieee80211_rate_set_vht(
			r, rate_n_flags & RATE_VHT_MCS_RATE_CODE_MSK,
			((rate_n_flags & RATE_VHT_MCS_NSS_MSK) >>
						RATE_VHT_MCS_NSS_POS) + 1);
		r->flags |= IEEE80211_TX_RC_VHT_MCS;
	} else {
		r->idx = iwl_mvm_legacy_rate_to_mac80211_idx(rate_n_flags,
							     band);
	}
}

/**
 * translate ucode response to mac80211 tx status control values
 */
static void iwl_mvm_hwrate_to_tx_status(u32 rate_n_flags,
					struct ieee80211_tx_info *info)
{
	struct ieee80211_tx_rate *r = &info->status.rates[0];

	info->status.antenna =
		((rate_n_flags & RATE_MCS_ANT_ABC_MSK) >> RATE_MCS_ANT_POS);
	iwl_mvm_hwrate_to_tx_rate(rate_n_flags, info->band, r);
}

static void iwl_mvm_tx_status_check_trigger(struct iwl_mvm *mvm,
					    u32 status)
{
	struct iwl_fw_dbg_trigger_tlv *trig;
	struct iwl_fw_dbg_trigger_tx_status *status_trig;
	int i;

	if (!iwl_fw_dbg_trigger_enabled(mvm->fw, FW_DBG_TRIGGER_TX_STATUS))
		return;

	trig = iwl_fw_dbg_get_trigger(mvm->fw, FW_DBG_TRIGGER_TX_STATUS);
	status_trig = (void *)trig->data;

	if (!iwl_fw_dbg_trigger_check_stop(mvm, NULL, trig))
		return;

	for (i = 0; i < ARRAY_SIZE(status_trig->statuses); i++) {
		/* don't collect on status 0 */
		if (!status_trig->statuses[i].status)
			break;

		if (status_trig->statuses[i].status != (status & TX_STATUS_MSK))
			continue;

		iwl_mvm_fw_dbg_collect_trig(mvm, trig,
					    "Tx status %d was received",
					    status & TX_STATUS_MSK);
		break;
	}
}

static void iwl_mvm_rx_tx_cmd_single(struct iwl_mvm *mvm,
				     struct iwl_rx_packet *pkt)
{
	struct ieee80211_sta *sta;
	u16 sequence = le16_to_cpu(pkt->hdr.sequence);
	int txq_id = SEQ_TO_QUEUE(sequence);
	struct iwl_mvm_tx_resp *tx_resp = (void *)pkt->data;
	int sta_id = IWL_MVM_TX_RES_GET_RA(tx_resp->ra_tid);
	int tid = IWL_MVM_TX_RES_GET_TID(tx_resp->ra_tid);
	u32 status = le16_to_cpu(tx_resp->status.status);
	u16 ssn = iwl_mvm_get_scd_ssn(tx_resp);
	struct iwl_mvm_sta *mvmsta;
	struct sk_buff_head skbs;
	u8 skb_freed = 0;
	u16 next_reclaimed, seq_ctl;
	bool is_ndp = false;
	bool txq_agg = false; /* Is this TXQ aggregated */

	__skb_queue_head_init(&skbs);

	seq_ctl = le16_to_cpu(tx_resp->seq_ctl);

	/* we can free until ssn % q.n_bd not inclusive */
	iwl_trans_reclaim(mvm->trans, txq_id, ssn, &skbs);

	while (!skb_queue_empty(&skbs)) {
		struct sk_buff *skb = __skb_dequeue(&skbs);
		struct ieee80211_tx_info *info = IEEE80211_SKB_CB(skb);

		skb_freed++;

		iwl_trans_free_tx_cmd(mvm->trans, info->driver_data[1]);

		memset(&info->status, 0, sizeof(info->status));

		info->flags &= ~IEEE80211_TX_CTL_AMPDU;

		/* inform mac80211 about what happened with the frame */
		switch (status & TX_STATUS_MSK) {
		case TX_STATUS_SUCCESS:
		case TX_STATUS_DIRECT_DONE:
			info->flags |= IEEE80211_TX_STAT_ACK;
			break;
		case TX_STATUS_FAIL_DEST_PS:
			info->flags |= IEEE80211_TX_STAT_TX_FILTERED;
			break;
		default:
			break;
		}

		iwl_mvm_tx_status_check_trigger(mvm, status);

		info->status.rates[0].count = tx_resp->failure_frame + 1;
		iwl_mvm_hwrate_to_tx_status(le32_to_cpu(tx_resp->initial_rate),
					    info);
		info->status.status_driver_data[1] =
			(void *)(uintptr_t)le32_to_cpu(tx_resp->initial_rate);

		/* Single frame failure in an AMPDU queue => send BAR */
		if (txq_id >= mvm->first_agg_queue &&
		    !(info->flags & IEEE80211_TX_STAT_ACK) &&
		    !(info->flags & IEEE80211_TX_STAT_TX_FILTERED))
			info->flags |= IEEE80211_TX_STAT_AMPDU_NO_BACK;

		/* W/A FW bug: seq_ctl is wrong when the status isn't success */
		if (status != TX_STATUS_SUCCESS) {
			struct ieee80211_hdr *hdr = (void *)skb->data;
			seq_ctl = le16_to_cpu(hdr->seq_ctrl);
		}

		if (unlikely(!seq_ctl)) {
			struct ieee80211_hdr *hdr = (void *)skb->data;

			/*
			 * If it is an NDP, we can't update next_reclaim since
			 * its sequence control is 0. Note that for that same
			 * reason, NDPs are never sent to A-MPDU'able queues
			 * so that we can never have more than one freed frame
			 * for a single Tx resonse (see WARN_ON below).
			 */
			if (ieee80211_is_qos_nullfunc(hdr->frame_control))
				is_ndp = true;
		}

		/*
		 * TODO: this is not accurate if we are freeing more than one
		 * packet.
		 */
		info->status.tx_time =
			le16_to_cpu(tx_resp->wireless_media_time);
		BUILD_BUG_ON(ARRAY_SIZE(info->status.status_driver_data) < 1);
		info->status.status_driver_data[0] =
				(void *)(uintptr_t)tx_resp->reduced_tpc;

		ieee80211_tx_status(mvm->hw, skb);
	}

	if (txq_id >= mvm->first_agg_queue) {
		/* If this is an aggregation queue, we use the ssn since:
		 * ssn = wifi seq_num % 256.
		 * The seq_ctl is the sequence control of the packet to which
		 * this Tx response relates. But if there is a hole in the
		 * bitmap of the BA we received, this Tx response may allow to
		 * reclaim the hole and all the subsequent packets that were
		 * already acked. In that case, seq_ctl != ssn, and the next
		 * packet to be reclaimed will be ssn and not seq_ctl. In that
		 * case, several packets will be reclaimed even if
		 * frame_count = 1.
		 *
		 * The ssn is the index (% 256) of the latest packet that has
		 * treated (acked / dropped) + 1.
		 */
		next_reclaimed = ssn;
	} else {
		/* The next packet to be reclaimed is the one after this one */
		next_reclaimed = IEEE80211_SEQ_TO_SN(seq_ctl + 0x10);
	}

	IWL_DEBUG_TX_REPLY(mvm,
			   "TXQ %d status %s (0x%08x)\n",
			   txq_id, iwl_mvm_get_tx_fail_reason(status), status);

	IWL_DEBUG_TX_REPLY(mvm,
			   "\t\t\t\tinitial_rate 0x%x retries %d, idx=%d ssn=%d next_reclaimed=0x%x seq_ctl=0x%x\n",
			   le32_to_cpu(tx_resp->initial_rate),
			   tx_resp->failure_frame, SEQ_TO_INDEX(sequence),
			   ssn, next_reclaimed, seq_ctl);

	rcu_read_lock();

	sta = rcu_dereference(mvm->fw_id_to_mac_id[sta_id]);
	/*
	 * sta can't be NULL otherwise it'd mean that the sta has been freed in
	 * the firmware while we still have packets for it in the Tx queues.
	 */
	if (WARN_ON_ONCE(!sta))
		goto out;

	if (!IS_ERR(sta)) {
		mvmsta = iwl_mvm_sta_from_mac80211(sta);

		if (tid != IWL_TID_NON_QOS) {
			struct iwl_mvm_tid_data *tid_data =
				&mvmsta->tid_data[tid];
			bool send_eosp_ndp = false;

			spin_lock_bh(&mvmsta->lock);
			txq_agg = (mvmsta->tid_data[tid].state == IWL_AGG_ON);

			if (!is_ndp) {
				tid_data->next_reclaimed = next_reclaimed;
				IWL_DEBUG_TX_REPLY(mvm,
						   "Next reclaimed packet:%d\n",
						   next_reclaimed);
			} else {
				IWL_DEBUG_TX_REPLY(mvm,
						   "NDP - don't update next_reclaimed\n");
			}

			iwl_mvm_check_ratid_empty(mvm, sta, tid);

			if (mvmsta->sleep_tx_count) {
				mvmsta->sleep_tx_count--;
				if (mvmsta->sleep_tx_count &&
				    !iwl_mvm_tid_queued(tid_data)) {
					/*
					 * The number of frames in the queue
					 * dropped to 0 even if we sent less
					 * frames than we thought we had on the
					 * Tx queue.
					 * This means we had holes in the BA
					 * window that we just filled, ask
					 * mac80211 to send EOSP since the
					 * firmware won't know how to do that.
					 * Send NDP and the firmware will send
					 * EOSP notification that will trigger
					 * a call to ieee80211_sta_eosp().
					 */
					send_eosp_ndp = true;
				}
			}

			spin_unlock_bh(&mvmsta->lock);
			if (send_eosp_ndp) {
				iwl_mvm_sta_modify_sleep_tx_count(mvm, sta,
					IEEE80211_FRAME_RELEASE_UAPSD,
					1, tid, false, false);
				mvmsta->sleep_tx_count = 0;
				ieee80211_send_eosp_nullfunc(sta, tid);
			}
		}

		if (mvmsta->next_status_eosp) {
			mvmsta->next_status_eosp = false;
			ieee80211_sta_eosp(sta);
		}
	} else {
		mvmsta = NULL;
	}

	/*
	 * If the txq is not an AMPDU queue, there is no chance we freed
	 * several skbs. Check that out...
	 */
	if (txq_agg)
		goto out;

	/* We can't free more than one frame at once on a shared queue */
	WARN_ON(!iwl_mvm_is_dqa_supported(mvm) && (skb_freed > 1));

	/* If we have still frames for this STA nothing to do here */
	if (!atomic_sub_and_test(skb_freed, &mvm->pending_frames[sta_id]))
		goto out;

	if (mvmsta && mvmsta->vif->type == NL80211_IFTYPE_AP) {

		/*
		 * If there are no pending frames for this STA and
		 * the tx to this station is not disabled, notify
		 * mac80211 that this station can now wake up in its
		 * STA table.
		 * If mvmsta is not NULL, sta is valid.
		 */

		spin_lock_bh(&mvmsta->lock);

		if (!mvmsta->disable_tx)
			ieee80211_sta_block_awake(mvm->hw, sta, false);

		spin_unlock_bh(&mvmsta->lock);
	}

	if (PTR_ERR(sta) == -EBUSY || PTR_ERR(sta) == -ENOENT) {
		/*
		 * We are draining and this was the last packet - pre_rcu_remove
		 * has been called already. We might be after the
		 * synchronize_net already.
		 * Don't rely on iwl_mvm_rm_sta to see the empty Tx queues.
		 */
		set_bit(sta_id, mvm->sta_drained);
		schedule_work(&mvm->sta_drained_wk);
	}

out:
	rcu_read_unlock();
}

#ifdef CONFIG_IWLWIFI_DEBUG
#define AGG_TX_STATE_(x) case AGG_TX_STATE_ ## x: return #x
static const char *iwl_get_agg_tx_status(u16 status)
{
	switch (status & AGG_TX_STATE_STATUS_MSK) {
	AGG_TX_STATE_(TRANSMITTED);
	AGG_TX_STATE_(UNDERRUN);
	AGG_TX_STATE_(BT_PRIO);
	AGG_TX_STATE_(FEW_BYTES);
	AGG_TX_STATE_(ABORT);
	AGG_TX_STATE_(LAST_SENT_TTL);
	AGG_TX_STATE_(LAST_SENT_TRY_CNT);
	AGG_TX_STATE_(LAST_SENT_BT_KILL);
	AGG_TX_STATE_(SCD_QUERY);
	AGG_TX_STATE_(TEST_BAD_CRC32);
	AGG_TX_STATE_(RESPONSE);
	AGG_TX_STATE_(DUMP_TX);
	AGG_TX_STATE_(DELAY_TX);
	}

	return "UNKNOWN";
}

static void iwl_mvm_rx_tx_cmd_agg_dbg(struct iwl_mvm *mvm,
				      struct iwl_rx_packet *pkt)
{
	struct iwl_mvm_tx_resp *tx_resp = (void *)pkt->data;
	struct agg_tx_status *frame_status = &tx_resp->status;
	int i;

	for (i = 0; i < tx_resp->frame_count; i++) {
		u16 fstatus = le16_to_cpu(frame_status[i].status);

		IWL_DEBUG_TX_REPLY(mvm,
				   "status %s (0x%04x), try-count (%d) seq (0x%x)\n",
				   iwl_get_agg_tx_status(fstatus),
				   fstatus & AGG_TX_STATE_STATUS_MSK,
				   (fstatus & AGG_TX_STATE_TRY_CNT_MSK) >>
					AGG_TX_STATE_TRY_CNT_POS,
				   le16_to_cpu(frame_status[i].sequence));
	}
}
#else
static void iwl_mvm_rx_tx_cmd_agg_dbg(struct iwl_mvm *mvm,
				      struct iwl_rx_packet *pkt)
{}
#endif /* CONFIG_IWLWIFI_DEBUG */

static void iwl_mvm_rx_tx_cmd_agg(struct iwl_mvm *mvm,
				  struct iwl_rx_packet *pkt)
{
	struct iwl_mvm_tx_resp *tx_resp = (void *)pkt->data;
	int sta_id = IWL_MVM_TX_RES_GET_RA(tx_resp->ra_tid);
	int tid = IWL_MVM_TX_RES_GET_TID(tx_resp->ra_tid);
	u16 sequence = le16_to_cpu(pkt->hdr.sequence);
	struct iwl_mvm_sta *mvmsta;
	int queue = SEQ_TO_QUEUE(sequence);

	if (WARN_ON_ONCE(queue < mvm->first_agg_queue &&
			 (!iwl_mvm_is_dqa_supported(mvm) ||
			  (queue != IWL_MVM_DQA_BSS_CLIENT_QUEUE))))
		return;

	if (WARN_ON_ONCE(tid == IWL_TID_NON_QOS))
		return;

	iwl_mvm_rx_tx_cmd_agg_dbg(mvm, pkt);

	rcu_read_lock();

	mvmsta = iwl_mvm_sta_from_staid_rcu(mvm, sta_id);

	if (!WARN_ON_ONCE(!mvmsta)) {
		mvmsta->tid_data[tid].rate_n_flags =
			le32_to_cpu(tx_resp->initial_rate);
		mvmsta->tid_data[tid].tx_time =
			le16_to_cpu(tx_resp->wireless_media_time);
	}

	rcu_read_unlock();
}

void iwl_mvm_rx_tx_cmd(struct iwl_mvm *mvm, struct iwl_rx_cmd_buffer *rxb)
{
	struct iwl_rx_packet *pkt = rxb_addr(rxb);
	struct iwl_mvm_tx_resp *tx_resp = (void *)pkt->data;

	if (tx_resp->frame_count == 1)
		iwl_mvm_rx_tx_cmd_single(mvm, pkt);
	else
		iwl_mvm_rx_tx_cmd_agg(mvm, pkt);
}

static void iwl_mvm_tx_info_from_ba_notif(struct ieee80211_tx_info *info,
					  struct iwl_mvm_ba_notif *ba_notif,
					  struct iwl_mvm_tid_data *tid_data)
{
	info->flags |= IEEE80211_TX_STAT_AMPDU;
	info->status.ampdu_ack_len = ba_notif->txed_2_done;
	info->status.ampdu_len = ba_notif->txed;
	iwl_mvm_hwrate_to_tx_status(tid_data->rate_n_flags,
				    info);
	/* TODO: not accounted if the whole A-MPDU failed */
	info->status.tx_time = tid_data->tx_time;
	info->status.status_driver_data[0] =
		(void *)(uintptr_t)ba_notif->reduced_txp;
	info->status.status_driver_data[1] =
		(void *)(uintptr_t)tid_data->rate_n_flags;
}

void iwl_mvm_rx_ba_notif(struct iwl_mvm *mvm, struct iwl_rx_cmd_buffer *rxb)
{
	struct iwl_rx_packet *pkt = rxb_addr(rxb);
	struct iwl_mvm_ba_notif *ba_notif = (void *)pkt->data;
	struct sk_buff_head reclaimed_skbs;
	struct iwl_mvm_tid_data *tid_data;
	struct ieee80211_sta *sta;
	struct iwl_mvm_sta *mvmsta;
	struct sk_buff *skb;
	int sta_id, tid, freed;
	/* "flow" corresponds to Tx queue */
	u16 scd_flow = le16_to_cpu(ba_notif->scd_flow);
	/* "ssn" is start of block-ack Tx window, corresponds to index
	 * (in Tx queue's circular buffer) of first TFD/frame in window */
	u16 ba_resp_scd_ssn = le16_to_cpu(ba_notif->scd_ssn);

	sta_id = ba_notif->sta_id;
	tid = ba_notif->tid;

	if (WARN_ONCE(sta_id >= IWL_MVM_STATION_COUNT ||
		      tid >= IWL_MAX_TID_COUNT,
		      "sta_id %d tid %d", sta_id, tid))
		return;

	rcu_read_lock();

	sta = rcu_dereference(mvm->fw_id_to_mac_id[sta_id]);

	/* Reclaiming frames for a station that has been deleted ? */
	if (WARN_ON_ONCE(IS_ERR_OR_NULL(sta))) {
		rcu_read_unlock();
		return;
	}

	mvmsta = iwl_mvm_sta_from_mac80211(sta);
	tid_data = &mvmsta->tid_data[tid];

	if (tid_data->txq_id != scd_flow) {
		IWL_ERR(mvm,
			"invalid BA notification: Q %d, tid %d, flow %d\n",
			tid_data->txq_id, tid, scd_flow);
		rcu_read_unlock();
		return;
	}

	spin_lock_bh(&mvmsta->lock);

	__skb_queue_head_init(&reclaimed_skbs);

	/*
	 * Release all TFDs before the SSN, i.e. all TFDs in front of
	 * block-ack window (we assume that they've been successfully
	 * transmitted ... if not, it's too late anyway).
	 */
	iwl_trans_reclaim(mvm->trans, scd_flow, ba_resp_scd_ssn,
			  &reclaimed_skbs);

	IWL_DEBUG_TX_REPLY(mvm,
			   "BA_NOTIFICATION Received from %pM, sta_id = %d\n",
			   (u8 *)&ba_notif->sta_addr_lo32,
			   ba_notif->sta_id);
	IWL_DEBUG_TX_REPLY(mvm,
			   "TID = %d, SeqCtl = %d, bitmap = 0x%llx, scd_flow = %d, scd_ssn = %d sent:%d, acked:%d\n",
			   ba_notif->tid, le16_to_cpu(ba_notif->seq_ctl),
			   (unsigned long long)le64_to_cpu(ba_notif->bitmap),
			   scd_flow, ba_resp_scd_ssn, ba_notif->txed,
			   ba_notif->txed_2_done);

	IWL_DEBUG_TX_REPLY(mvm, "reduced txp from ba notif %d\n",
			   ba_notif->reduced_txp);
	tid_data->next_reclaimed = ba_resp_scd_ssn;

	iwl_mvm_check_ratid_empty(mvm, sta, tid);

	freed = 0;

	skb_queue_walk(&reclaimed_skbs, skb) {
		struct ieee80211_hdr *hdr = (void *)skb->data;
		struct ieee80211_tx_info *info = IEEE80211_SKB_CB(skb);

		if (ieee80211_is_data_qos(hdr->frame_control))
			freed++;
		else
			WARN_ON_ONCE(1);

		iwl_trans_free_tx_cmd(mvm->trans, info->driver_data[1]);

		memset(&info->status, 0, sizeof(info->status));
		/* Packet was transmitted successfully, failures come as single
		 * frames because before failing a frame the firmware transmits
		 * it without aggregation at least once.
		 */
		info->flags |= IEEE80211_TX_STAT_ACK;

		/* this is the first skb we deliver in this batch */
		/* put the rate scaling data there */
		if (freed == 1)
			iwl_mvm_tx_info_from_ba_notif(info, ba_notif, tid_data);
	}

	spin_unlock_bh(&mvmsta->lock);

	/* We got a BA notif with 0 acked or scd_ssn didn't progress which is
	 * possible (i.e. first MPDU in the aggregation wasn't acked)
	 * Still it's important to update RS about sent vs. acked.
	 */
	if (skb_queue_empty(&reclaimed_skbs)) {
		struct ieee80211_tx_info ba_info = {};
		struct ieee80211_chanctx_conf *chanctx_conf = NULL;

		if (mvmsta->vif)
			chanctx_conf =
				rcu_dereference(mvmsta->vif->chanctx_conf);

		if (WARN_ON_ONCE(!chanctx_conf))
			goto out;

		ba_info.band = chanctx_conf->def.chan->band;
		iwl_mvm_tx_info_from_ba_notif(&ba_info, ba_notif, tid_data);

		IWL_DEBUG_TX_REPLY(mvm, "No reclaim. Update rs directly\n");
		iwl_mvm_rs_tx_status(mvm, sta, tid, &ba_info);
	}

out:
	rcu_read_unlock();

	while (!skb_queue_empty(&reclaimed_skbs)) {
		skb = __skb_dequeue(&reclaimed_skbs);
		ieee80211_tx_status(mvm->hw, skb);
	}
}

/*
 * Note that there are transports that buffer frames before they reach
 * the firmware. This means that after flush_tx_path is called, the
 * queue might not be empty. The race-free way to handle this is to:
 * 1) set the station as draining
 * 2) flush the Tx path
 * 3) wait for the transport queues to be empty
 */
int iwl_mvm_flush_tx_path(struct iwl_mvm *mvm, u32 tfd_msk, u32 flags)
{
	int ret;
	struct iwl_tx_path_flush_cmd flush_cmd = {
		.queues_ctl = cpu_to_le32(tfd_msk),
		.flush_ctl = cpu_to_le16(DUMP_TX_FIFO_FLUSH),
	};

	ret = iwl_mvm_send_cmd_pdu(mvm, TXPATH_FLUSH, flags,
				   sizeof(flush_cmd), &flush_cmd);
	if (ret)
		IWL_ERR(mvm, "Failed to send flush command (%d)\n", ret);
	return ret;
}<|MERGE_RESOLUTION|>--- conflicted
+++ resolved
@@ -296,10 +296,6 @@
 	/* Total # bytes to be transmitted */
 	tx_cmd->len = cpu_to_le16((u16)skb->len +
 		(uintptr_t)skb_info->driver_data[0]);
-<<<<<<< HEAD
-	tx_cmd->next_frame_len = 0;
-=======
->>>>>>> 80f6708b
 	tx_cmd->life_time = cpu_to_le32(TX_CMD_LIFE_TIME_INFINITE);
 	tx_cmd->sta_id = sta_id;
 
@@ -545,19 +541,12 @@
 			iwl_mvm_vif_from_mac80211(info.control.vif);
 
 		if (info.control.vif->type == NL80211_IFTYPE_P2P_DEVICE ||
-<<<<<<< HEAD
-		    info.control.vif->type == NL80211_IFTYPE_AP)
-			sta_id = mvmvif->bcast_sta.sta_id;
-		else if (info.control.vif->type == NL80211_IFTYPE_STATION &&
-			 is_multicast_ether_addr(hdr->addr1)) {
-=======
 		    info.control.vif->type == NL80211_IFTYPE_AP) {
 			sta_id = mvmvif->bcast_sta.sta_id;
 			queue = iwl_mvm_get_ctrl_vif_queue(mvm, &info,
 							   hdr->frame_control);
 		} else if (info.control.vif->type == NL80211_IFTYPE_STATION &&
 			   is_multicast_ether_addr(hdr->addr1)) {
->>>>>>> 80f6708b
 			u8 ap_sta_id = ACCESS_ONCE(mvmvif->ap_sta_id);
 
 			if (ap_sta_id != IWL_MVM_STATION_COUNT)
@@ -565,11 +554,7 @@
 		}
 	}
 
-<<<<<<< HEAD
-	IWL_DEBUG_TX(mvm, "station Id %d, queue=%d\n", sta_id, info.hw_queue);
-=======
 	IWL_DEBUG_TX(mvm, "station Id %d, queue=%d\n", sta_id, queue);
->>>>>>> 80f6708b
 
 	dev_cmd = iwl_mvm_set_tx_params(mvm, skb, &info, hdrlen, NULL, sta_id);
 	if (!dev_cmd)
@@ -580,11 +565,7 @@
 	/* Copy MAC header from skb into command buffer */
 	memcpy(tx_cmd->hdr, hdr, hdrlen);
 
-<<<<<<< HEAD
-	if (iwl_trans_tx(mvm->trans, skb, dev_cmd, info.hw_queue)) {
-=======
 	if (iwl_trans_tx(mvm->trans, skb, dev_cmd, queue)) {
->>>>>>> 80f6708b
 		iwl_trans_free_tx_cmd(mvm->trans, dev_cmd);
 		return -1;
 	}
