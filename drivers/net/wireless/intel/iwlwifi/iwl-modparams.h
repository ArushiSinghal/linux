/******************************************************************************
 *
 * This file is provided under a dual BSD/GPLv2 license.  When using or
 * redistributing this file, you may do so under either license.
 *
 * GPL LICENSE SUMMARY
 *
 * Copyright(c) 2007 - 2014 Intel Corporation. All rights reserved.
 *
 * This program is free software; you can redistribute it and/or modify
 * it under the terms of version 2 of the GNU General Public License as
 * published by the Free Software Foundation.
 *
 * This program is distributed in the hope that it will be useful, but
 * WITHOUT ANY WARRANTY; without even the implied warranty of
 * MERCHANTABILITY or FITNESS FOR A PARTICULAR PURPOSE.  See the GNU
 * General Public License for more details.
 *
 * You should have received a copy of the GNU General Public License
 * along with this program; if not, write to the Free Software
 * Foundation, Inc., 51 Franklin Street, Fifth Floor, Boston, MA 02110,
 * USA
 *
 * The full GNU General Public License is included in this distribution
 * in the file called COPYING.
 *
 * Contact Information:
 *  Intel Linux Wireless <linuxwifi@intel.com>
 * Intel Corporation, 5200 N.E. Elam Young Parkway, Hillsboro, OR 97124-6497
 *
 * BSD LICENSE
 *
 * Copyright(c) 2005 - 2014 Intel Corporation. All rights reserved.
 * All rights reserved.
 *
 * Redistribution and use in source and binary forms, with or without
 * modification, are permitted provided that the following conditions
 * are met:
 *
 *  * Redistributions of source code must retain the above copyright
 *    notice, this list of conditions and the following disclaimer.
 *  * Redistributions in binary form must reproduce the above copyright
 *    notice, this list of conditions and the following disclaimer in
 *    the documentation and/or other materials provided with the
 *    distribution.
 *  * Neither the name Intel Corporation nor the names of its
 *    contributors may be used to endorse or promote products derived
 *    from this software without specific prior written permission.
 *
 * THIS SOFTWARE IS PROVIDED BY THE COPYRIGHT HOLDERS AND CONTRIBUTORS
 * "AS IS" AND ANY EXPRESS OR IMPLIED WARRANTIES, INCLUDING, BUT NOT
 * LIMITED TO, THE IMPLIED WARRANTIES OF MERCHANTABILITY AND FITNESS FOR
 * A PARTICULAR PURPOSE ARE DISCLAIMED. IN NO EVENT SHALL THE COPYRIGHT
 * OWNER OR CONTRIBUTORS BE LIABLE FOR ANY DIRECT, INDIRECT, INCIDENTAL,
 * SPECIAL, EXEMPLARY, OR CONSEQUENTIAL DAMAGES (INCLUDING, BUT NOT
 * LIMITED TO, PROCUREMENT OF SUBSTITUTE GOODS OR SERVICES; LOSS OF USE,
 * DATA, OR PROFITS; OR BUSINESS INTERRUPTION) HOWEVER CAUSED AND ON ANY
 * THEORY OF LIABILITY, WHETHER IN CONTRACT, STRICT LIABILITY, OR TORT
 * (INCLUDING NEGLIGENCE OR OTHERWISE) ARISING IN ANY WAY OUT OF THE USE
 * OF THIS SOFTWARE, EVEN IF ADVISED OF THE POSSIBILITY OF SUCH DAMAGE.
 *
 *****************************************************************************/
#ifndef __iwl_modparams_h__
#define __iwl_modparams_h__

#include <linux/types.h>
#include <linux/spinlock.h>
#include <linux/gfp.h>
#include <net/mac80211.h>

extern struct iwl_mod_params iwlwifi_mod_params;

enum iwl_power_level {
	IWL_POWER_INDEX_1,
	IWL_POWER_INDEX_2,
	IWL_POWER_INDEX_3,
	IWL_POWER_INDEX_4,
	IWL_POWER_INDEX_5,
	IWL_POWER_NUM
};

enum iwl_disable_11n {
	IWL_DISABLE_HT_ALL	 = BIT(0),
	IWL_DISABLE_HT_TXAGG	 = BIT(1),
	IWL_DISABLE_HT_RXAGG	 = BIT(2),
	IWL_ENABLE_HT_TXAGG	 = BIT(3),
};

enum iwl_amsdu_size {
	IWL_AMSDU_4K = 0,
	IWL_AMSDU_8K = 1,
	IWL_AMSDU_12K = 2,
};

enum iwl_uapsd_disable {
	IWL_DISABLE_UAPSD_BSS		= BIT(0),
	IWL_DISABLE_UAPSD_P2P_CLIENT	= BIT(1),
};

/**
 * struct iwl_mod_params
 *
 * Holds the module parameters
 *
 * @sw_crypto: using hardware encryption, default = 0
 * @disable_11n: disable 11n capabilities, default = 0,
 *	use IWL_[DIS,EN]ABLE_HT_* constants
 * @amsdu_size: enable 8K amsdu size, default = 4K. enum iwl_amsdu_size.
 * @restart_fw: restart firmware, default = 1
 * @bt_coex_active: enable bt coex, default = true
 * @led_mode: system default, default = 0
 * @power_save: enable power save, default = false
 * @power_level: power level, default = 1
 * @debug_level: levels are IWL_DL_*
 * @ant_coupling: antenna coupling in dB, default = 0
 * @nvm_file: specifies a external NVM file
<<<<<<< HEAD
 * @uapsd_disable: disable U-APSD, default = 1
=======
 * @uapsd_disable: disable U-APSD, see %enum iwl_uapsd_disable, default =
 *	IWL_DISABLE_UAPSD_BSS | IWL_DISABLE_UAPSD_P2P_CLIENT
>>>>>>> ed596a4a
 * @d0i3_disable: disable d0i3, default = 1,
 * @d0i3_entry_delay: time to wait after no refs are taken before
 *	entering D0i3 (in msecs)
 * @lar_disable: disable LAR (regulatory), default = 0
 * @fw_monitor: allow to use firmware monitor
 * @disable_11ac: disable VHT capabilities, default = false.
 */
struct iwl_mod_params {
	int sw_crypto;
	unsigned int disable_11n;
	int amsdu_size;
	bool restart_fw;
	bool bt_coex_active;
	int led_mode;
	bool power_save;
	int power_level;
#ifdef CONFIG_IWLWIFI_DEBUG
	u32 debug_level;
#endif
	int ant_coupling;
	char *nvm_file;
	u32 uapsd_disable;
	bool d0i3_disable;
	unsigned int d0i3_entry_delay;
	bool lar_disable;
	bool fw_monitor;
	bool disable_11ac;
};

#endif /* #__iwl_modparams_h__ */<|MERGE_RESOLUTION|>--- conflicted
+++ resolved
@@ -114,12 +114,8 @@
  * @debug_level: levels are IWL_DL_*
  * @ant_coupling: antenna coupling in dB, default = 0
  * @nvm_file: specifies a external NVM file
-<<<<<<< HEAD
- * @uapsd_disable: disable U-APSD, default = 1
-=======
  * @uapsd_disable: disable U-APSD, see %enum iwl_uapsd_disable, default =
  *	IWL_DISABLE_UAPSD_BSS | IWL_DISABLE_UAPSD_P2P_CLIENT
->>>>>>> ed596a4a
  * @d0i3_disable: disable d0i3, default = 1,
  * @d0i3_entry_delay: time to wait after no refs are taken before
  *	entering D0i3 (in msecs)
