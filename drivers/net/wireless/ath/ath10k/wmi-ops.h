/*
 * Copyright (c) 2005-2011 Atheros Communications Inc.
 * Copyright (c) 2011-2014 Qualcomm Atheros, Inc.
 *
 * Permission to use, copy, modify, and/or distribute this software for any
 * purpose with or without fee is hereby granted, provided that the above
 * copyright notice and this permission notice appear in all copies.
 *
 * THE SOFTWARE IS PROVIDED "AS IS" AND THE AUTHOR DISCLAIMS ALL WARRANTIES
 * WITH REGARD TO THIS SOFTWARE INCLUDING ALL IMPLIED WARRANTIES OF
 * MERCHANTABILITY AND FITNESS. IN NO EVENT SHALL THE AUTHOR BE LIABLE FOR
 * ANY SPECIAL, DIRECT, INDIRECT, OR CONSEQUENTIAL DAMAGES OR ANY DAMAGES
 * WHATSOEVER RESULTING FROM LOSS OF USE, DATA OR PROFITS, WHETHER IN AN
 * ACTION OF CONTRACT, NEGLIGENCE OR OTHER TORTIOUS ACTION, ARISING OUT OF
 * OR IN CONNECTION WITH THE USE OR PERFORMANCE OF THIS SOFTWARE.
 */

#ifndef _WMI_OPS_H_
#define _WMI_OPS_H_

struct ath10k;
struct sk_buff;

struct wmi_ops {
	void (*rx)(struct ath10k *ar, struct sk_buff *skb);
	void (*map_svc)(const __le32 *in, unsigned long *out, size_t len);

	int (*pull_scan)(struct ath10k *ar, struct sk_buff *skb,
			 struct wmi_scan_ev_arg *arg);
	int (*pull_mgmt_rx)(struct ath10k *ar, struct sk_buff *skb,
			    struct wmi_mgmt_rx_ev_arg *arg);
	int (*pull_ch_info)(struct ath10k *ar, struct sk_buff *skb,
			    struct wmi_ch_info_ev_arg *arg);
	int (*pull_vdev_start)(struct ath10k *ar, struct sk_buff *skb,
			       struct wmi_vdev_start_ev_arg *arg);
	int (*pull_peer_kick)(struct ath10k *ar, struct sk_buff *skb,
			      struct wmi_peer_kick_ev_arg *arg);
	int (*pull_swba)(struct ath10k *ar, struct sk_buff *skb,
			 struct wmi_swba_ev_arg *arg);
	int (*pull_phyerr_hdr)(struct ath10k *ar, struct sk_buff *skb,
			       struct wmi_phyerr_hdr_arg *arg);
	int (*pull_phyerr)(struct ath10k *ar, const void *phyerr_buf,
			   int left_len, struct wmi_phyerr_ev_arg *arg);
	int (*pull_svc_rdy)(struct ath10k *ar, struct sk_buff *skb,
			    struct wmi_svc_rdy_ev_arg *arg);
	int (*pull_rdy)(struct ath10k *ar, struct sk_buff *skb,
			struct wmi_rdy_ev_arg *arg);
	int (*pull_fw_stats)(struct ath10k *ar, struct sk_buff *skb,
			     struct ath10k_fw_stats *stats);
	int (*pull_roam_ev)(struct ath10k *ar, struct sk_buff *skb,
			    struct wmi_roam_ev_arg *arg);
	int (*pull_wow_event)(struct ath10k *ar, struct sk_buff *skb,
			      struct wmi_wow_ev_arg *arg);
	enum wmi_txbf_conf (*get_txbf_conf_scheme)(struct ath10k *ar);

	struct sk_buff *(*gen_pdev_suspend)(struct ath10k *ar, u32 suspend_opt);
	struct sk_buff *(*gen_pdev_resume)(struct ath10k *ar);
	struct sk_buff *(*gen_pdev_set_rd)(struct ath10k *ar, u16 rd, u16 rd2g,
					   u16 rd5g, u16 ctl2g, u16 ctl5g,
					   enum wmi_dfs_region dfs_reg);
	struct sk_buff *(*gen_pdev_set_param)(struct ath10k *ar, u32 id,
					      u32 value);
	struct sk_buff *(*gen_init)(struct ath10k *ar);
	struct sk_buff *(*gen_start_scan)(struct ath10k *ar,
					  const struct wmi_start_scan_arg *arg);
	struct sk_buff *(*gen_stop_scan)(struct ath10k *ar,
					 const struct wmi_stop_scan_arg *arg);
	struct sk_buff *(*gen_vdev_create)(struct ath10k *ar, u32 vdev_id,
					   enum wmi_vdev_type type,
					   enum wmi_vdev_subtype subtype,
					   const u8 macaddr[ETH_ALEN]);
	struct sk_buff *(*gen_vdev_delete)(struct ath10k *ar, u32 vdev_id);
	struct sk_buff *(*gen_vdev_start)(struct ath10k *ar,
					  const struct wmi_vdev_start_request_arg *arg,
					  bool restart);
	struct sk_buff *(*gen_vdev_stop)(struct ath10k *ar, u32 vdev_id);
	struct sk_buff *(*gen_vdev_up)(struct ath10k *ar, u32 vdev_id, u32 aid,
				       const u8 *bssid);
	struct sk_buff *(*gen_vdev_down)(struct ath10k *ar, u32 vdev_id);
	struct sk_buff *(*gen_vdev_set_param)(struct ath10k *ar, u32 vdev_id,
					      u32 param_id, u32 param_value);
	struct sk_buff *(*gen_vdev_install_key)(struct ath10k *ar,
						const struct wmi_vdev_install_key_arg *arg);
	struct sk_buff *(*gen_vdev_spectral_conf)(struct ath10k *ar,
						  const struct wmi_vdev_spectral_conf_arg *arg);
	struct sk_buff *(*gen_vdev_spectral_enable)(struct ath10k *ar, u32 vdev_id,
						    u32 trigger, u32 enable);
	struct sk_buff *(*gen_vdev_wmm_conf)(struct ath10k *ar, u32 vdev_id,
					     const struct wmi_wmm_params_all_arg *arg);
	struct sk_buff *(*gen_peer_create)(struct ath10k *ar, u32 vdev_id,
					   const u8 peer_addr[ETH_ALEN],
					   enum wmi_peer_type peer_type);
	struct sk_buff *(*gen_peer_delete)(struct ath10k *ar, u32 vdev_id,
					   const u8 peer_addr[ETH_ALEN]);
	struct sk_buff *(*gen_peer_flush)(struct ath10k *ar, u32 vdev_id,
					  const u8 peer_addr[ETH_ALEN],
					  u32 tid_bitmap);
	struct sk_buff *(*gen_peer_set_param)(struct ath10k *ar, u32 vdev_id,
					      const u8 *peer_addr,
					      enum wmi_peer_param param_id,
					      u32 param_value);
	struct sk_buff *(*gen_peer_assoc)(struct ath10k *ar,
					  const struct wmi_peer_assoc_complete_arg *arg);
	struct sk_buff *(*gen_set_psmode)(struct ath10k *ar, u32 vdev_id,
					  enum wmi_sta_ps_mode psmode);
	struct sk_buff *(*gen_set_sta_ps)(struct ath10k *ar, u32 vdev_id,
					  enum wmi_sta_powersave_param param_id,
					  u32 value);
	struct sk_buff *(*gen_set_ap_ps)(struct ath10k *ar, u32 vdev_id,
					 const u8 *mac,
					 enum wmi_ap_ps_peer_param param_id,
					 u32 value);
	struct sk_buff *(*gen_scan_chan_list)(struct ath10k *ar,
					      const struct wmi_scan_chan_list_arg *arg);
	struct sk_buff *(*gen_beacon_dma)(struct ath10k *ar, u32 vdev_id,
					  const void *bcn, size_t bcn_len,
					  u32 bcn_paddr, bool dtim_zero,
					  bool deliver_cab);
	struct sk_buff *(*gen_pdev_set_wmm)(struct ath10k *ar,
					    const struct wmi_wmm_params_all_arg *arg);
	struct sk_buff *(*gen_request_stats)(struct ath10k *ar, u32 stats_mask);
	struct sk_buff *(*gen_force_fw_hang)(struct ath10k *ar,
					     enum wmi_force_fw_hang_type type,
					     u32 delay_ms);
	struct sk_buff *(*gen_mgmt_tx)(struct ath10k *ar, struct sk_buff *skb);
	struct sk_buff *(*gen_dbglog_cfg)(struct ath10k *ar, u32 module_enable,
					  u32 log_level);
	struct sk_buff *(*gen_pktlog_enable)(struct ath10k *ar, u32 filter);
	struct sk_buff *(*gen_pktlog_disable)(struct ath10k *ar);
	struct sk_buff *(*gen_pdev_set_quiet_mode)(struct ath10k *ar,
						   u32 period, u32 duration,
						   u32 next_offset,
						   u32 enabled);
	struct sk_buff *(*gen_pdev_get_temperature)(struct ath10k *ar);
	struct sk_buff *(*gen_addba_clear_resp)(struct ath10k *ar, u32 vdev_id,
						const u8 *mac);
	struct sk_buff *(*gen_addba_send)(struct ath10k *ar, u32 vdev_id,
					  const u8 *mac, u32 tid, u32 buf_size);
	struct sk_buff *(*gen_addba_set_resp)(struct ath10k *ar, u32 vdev_id,
					      const u8 *mac, u32 tid,
					      u32 status);
	struct sk_buff *(*gen_delba_send)(struct ath10k *ar, u32 vdev_id,
					  const u8 *mac, u32 tid, u32 initiator,
					  u32 reason);
	struct sk_buff *(*gen_bcn_tmpl)(struct ath10k *ar, u32 vdev_id,
					u32 tim_ie_offset, struct sk_buff *bcn,
					u32 prb_caps, u32 prb_erp,
					void *prb_ies, size_t prb_ies_len);
	struct sk_buff *(*gen_prb_tmpl)(struct ath10k *ar, u32 vdev_id,
					struct sk_buff *bcn);
	struct sk_buff *(*gen_p2p_go_bcn_ie)(struct ath10k *ar, u32 vdev_id,
					     const u8 *p2p_ie);
	struct sk_buff *(*gen_vdev_sta_uapsd)(struct ath10k *ar, u32 vdev_id,
					      const u8 peer_addr[ETH_ALEN],
					      const struct wmi_sta_uapsd_auto_trig_arg *args,
					      u32 num_ac);
	struct sk_buff *(*gen_sta_keepalive)(struct ath10k *ar,
					     const struct wmi_sta_keepalive_arg *arg);
	struct sk_buff *(*gen_wow_enable)(struct ath10k *ar);
	struct sk_buff *(*gen_wow_add_wakeup_event)(struct ath10k *ar, u32 vdev_id,
						    enum wmi_wow_wakeup_event event,
						    u32 enable);
	struct sk_buff *(*gen_wow_host_wakeup_ind)(struct ath10k *ar);
	struct sk_buff *(*gen_wow_add_pattern)(struct ath10k *ar, u32 vdev_id,
					       u32 pattern_id,
					       const u8 *pattern,
					       const u8 *mask,
					       int pattern_len,
					       int pattern_offset);
	struct sk_buff *(*gen_wow_del_pattern)(struct ath10k *ar, u32 vdev_id,
					       u32 pattern_id);
	struct sk_buff *(*gen_update_fw_tdls_state)(struct ath10k *ar,
						    u32 vdev_id,
						    enum wmi_tdls_state state);
	struct sk_buff *(*gen_tdls_peer_update)(struct ath10k *ar,
						const struct wmi_tdls_peer_update_cmd_arg *arg,
						const struct wmi_tdls_peer_capab_arg *cap,
						const struct wmi_channel_arg *chan);
	struct sk_buff *(*gen_adaptive_qcs)(struct ath10k *ar, bool enable);
	struct sk_buff *(*gen_pdev_get_tpc_config)(struct ath10k *ar,
						   u32 param);
	void (*fw_stats_fill)(struct ath10k *ar,
			      struct ath10k_fw_stats *fw_stats,
			      char *buf);
	struct sk_buff *(*gen_pdev_enable_adaptive_cca)(struct ath10k *ar,
							u8 enable,
							u32 detect_level,
							u32 detect_margin);
<<<<<<< HEAD
=======
	struct sk_buff *(*ext_resource_config)(struct ath10k *ar,
					       enum wmi_host_platform_type type,
					       u32 fw_feature_bitmap);
>>>>>>> ed596a4a
	int (*get_vdev_subtype)(struct ath10k *ar,
				enum wmi_vdev_subtype subtype);
};

int ath10k_wmi_cmd_send(struct ath10k *ar, struct sk_buff *skb, u32 cmd_id);

static inline int
ath10k_wmi_rx(struct ath10k *ar, struct sk_buff *skb)
{
	if (WARN_ON_ONCE(!ar->wmi.ops->rx))
		return -EOPNOTSUPP;

	ar->wmi.ops->rx(ar, skb);
	return 0;
}

static inline int
ath10k_wmi_map_svc(struct ath10k *ar, const __le32 *in, unsigned long *out,
		   size_t len)
{
	if (!ar->wmi.ops->map_svc)
		return -EOPNOTSUPP;

	ar->wmi.ops->map_svc(in, out, len);
	return 0;
}

static inline int
ath10k_wmi_pull_scan(struct ath10k *ar, struct sk_buff *skb,
		     struct wmi_scan_ev_arg *arg)
{
	if (!ar->wmi.ops->pull_scan)
		return -EOPNOTSUPP;

	return ar->wmi.ops->pull_scan(ar, skb, arg);
}

static inline int
ath10k_wmi_pull_mgmt_rx(struct ath10k *ar, struct sk_buff *skb,
			struct wmi_mgmt_rx_ev_arg *arg)
{
	if (!ar->wmi.ops->pull_mgmt_rx)
		return -EOPNOTSUPP;

	return ar->wmi.ops->pull_mgmt_rx(ar, skb, arg);
}

static inline int
ath10k_wmi_pull_ch_info(struct ath10k *ar, struct sk_buff *skb,
			struct wmi_ch_info_ev_arg *arg)
{
	if (!ar->wmi.ops->pull_ch_info)
		return -EOPNOTSUPP;

	return ar->wmi.ops->pull_ch_info(ar, skb, arg);
}

static inline int
ath10k_wmi_pull_vdev_start(struct ath10k *ar, struct sk_buff *skb,
			   struct wmi_vdev_start_ev_arg *arg)
{
	if (!ar->wmi.ops->pull_vdev_start)
		return -EOPNOTSUPP;

	return ar->wmi.ops->pull_vdev_start(ar, skb, arg);
}

static inline int
ath10k_wmi_pull_peer_kick(struct ath10k *ar, struct sk_buff *skb,
			  struct wmi_peer_kick_ev_arg *arg)
{
	if (!ar->wmi.ops->pull_peer_kick)
		return -EOPNOTSUPP;

	return ar->wmi.ops->pull_peer_kick(ar, skb, arg);
}

static inline int
ath10k_wmi_pull_swba(struct ath10k *ar, struct sk_buff *skb,
		     struct wmi_swba_ev_arg *arg)
{
	if (!ar->wmi.ops->pull_swba)
		return -EOPNOTSUPP;

	return ar->wmi.ops->pull_swba(ar, skb, arg);
}

static inline int
ath10k_wmi_pull_phyerr_hdr(struct ath10k *ar, struct sk_buff *skb,
			   struct wmi_phyerr_hdr_arg *arg)
{
	if (!ar->wmi.ops->pull_phyerr_hdr)
		return -EOPNOTSUPP;

	return ar->wmi.ops->pull_phyerr_hdr(ar, skb, arg);
}

static inline int
ath10k_wmi_pull_phyerr(struct ath10k *ar, const void *phyerr_buf,
		       int left_len, struct wmi_phyerr_ev_arg *arg)
{
	if (!ar->wmi.ops->pull_phyerr)
		return -EOPNOTSUPP;

	return ar->wmi.ops->pull_phyerr(ar, phyerr_buf, left_len, arg);
}

static inline int
ath10k_wmi_pull_svc_rdy(struct ath10k *ar, struct sk_buff *skb,
			struct wmi_svc_rdy_ev_arg *arg)
{
	if (!ar->wmi.ops->pull_svc_rdy)
		return -EOPNOTSUPP;

	return ar->wmi.ops->pull_svc_rdy(ar, skb, arg);
}

static inline int
ath10k_wmi_pull_rdy(struct ath10k *ar, struct sk_buff *skb,
		    struct wmi_rdy_ev_arg *arg)
{
	if (!ar->wmi.ops->pull_rdy)
		return -EOPNOTSUPP;

	return ar->wmi.ops->pull_rdy(ar, skb, arg);
}

static inline int
ath10k_wmi_pull_fw_stats(struct ath10k *ar, struct sk_buff *skb,
			 struct ath10k_fw_stats *stats)
{
	if (!ar->wmi.ops->pull_fw_stats)
		return -EOPNOTSUPP;

	return ar->wmi.ops->pull_fw_stats(ar, skb, stats);
}

static inline int
ath10k_wmi_pull_roam_ev(struct ath10k *ar, struct sk_buff *skb,
			struct wmi_roam_ev_arg *arg)
{
	if (!ar->wmi.ops->pull_roam_ev)
		return -EOPNOTSUPP;

	return ar->wmi.ops->pull_roam_ev(ar, skb, arg);
}

static inline int
ath10k_wmi_pull_wow_event(struct ath10k *ar, struct sk_buff *skb,
			  struct wmi_wow_ev_arg *arg)
{
	if (!ar->wmi.ops->pull_wow_event)
		return -EOPNOTSUPP;

	return ar->wmi.ops->pull_wow_event(ar, skb, arg);
}

static inline enum wmi_txbf_conf
ath10k_wmi_get_txbf_conf_scheme(struct ath10k *ar)
{
	if (!ar->wmi.ops->get_txbf_conf_scheme)
		return WMI_TXBF_CONF_UNSUPPORTED;

	return ar->wmi.ops->get_txbf_conf_scheme(ar);
}

static inline int
ath10k_wmi_mgmt_tx(struct ath10k *ar, struct sk_buff *msdu)
{
	struct ieee80211_tx_info *info = IEEE80211_SKB_CB(msdu);
	struct sk_buff *skb;
	int ret;

	if (!ar->wmi.ops->gen_mgmt_tx)
		return -EOPNOTSUPP;

	skb = ar->wmi.ops->gen_mgmt_tx(ar, msdu);
	if (IS_ERR(skb))
		return PTR_ERR(skb);

	ret = ath10k_wmi_cmd_send(ar, skb, ar->wmi.cmd->mgmt_tx_cmdid);
	if (ret)
		return ret;

	/* FIXME There's no ACK event for Management Tx. This probably
	 * shouldn't be called here either. */
	info->flags |= IEEE80211_TX_STAT_ACK;
	ieee80211_tx_status_irqsafe(ar->hw, msdu);

	return 0;
}

static inline int
ath10k_wmi_pdev_set_regdomain(struct ath10k *ar, u16 rd, u16 rd2g, u16 rd5g,
			      u16 ctl2g, u16 ctl5g,
			      enum wmi_dfs_region dfs_reg)
{
	struct sk_buff *skb;

	if (!ar->wmi.ops->gen_pdev_set_rd)
		return -EOPNOTSUPP;

	skb = ar->wmi.ops->gen_pdev_set_rd(ar, rd, rd2g, rd5g, ctl2g, ctl5g,
					   dfs_reg);
	if (IS_ERR(skb))
		return PTR_ERR(skb);

	return ath10k_wmi_cmd_send(ar, skb,
				   ar->wmi.cmd->pdev_set_regdomain_cmdid);
}

static inline int
ath10k_wmi_pdev_suspend_target(struct ath10k *ar, u32 suspend_opt)
{
	struct sk_buff *skb;

	if (!ar->wmi.ops->gen_pdev_suspend)
		return -EOPNOTSUPP;

	skb = ar->wmi.ops->gen_pdev_suspend(ar, suspend_opt);
	if (IS_ERR(skb))
		return PTR_ERR(skb);

	return ath10k_wmi_cmd_send(ar, skb, ar->wmi.cmd->pdev_suspend_cmdid);
}

static inline int
ath10k_wmi_pdev_resume_target(struct ath10k *ar)
{
	struct sk_buff *skb;

	if (!ar->wmi.ops->gen_pdev_resume)
		return -EOPNOTSUPP;

	skb = ar->wmi.ops->gen_pdev_resume(ar);
	if (IS_ERR(skb))
		return PTR_ERR(skb);

	return ath10k_wmi_cmd_send(ar, skb, ar->wmi.cmd->pdev_resume_cmdid);
}

static inline int
ath10k_wmi_pdev_set_param(struct ath10k *ar, u32 id, u32 value)
{
	struct sk_buff *skb;

	if (!ar->wmi.ops->gen_pdev_set_param)
		return -EOPNOTSUPP;

	skb = ar->wmi.ops->gen_pdev_set_param(ar, id, value);
	if (IS_ERR(skb))
		return PTR_ERR(skb);

	return ath10k_wmi_cmd_send(ar, skb, ar->wmi.cmd->pdev_set_param_cmdid);
}

static inline int
ath10k_wmi_cmd_init(struct ath10k *ar)
{
	struct sk_buff *skb;

	if (!ar->wmi.ops->gen_init)
		return -EOPNOTSUPP;

	skb = ar->wmi.ops->gen_init(ar);
	if (IS_ERR(skb))
		return PTR_ERR(skb);

	return ath10k_wmi_cmd_send(ar, skb, ar->wmi.cmd->init_cmdid);
}

static inline int
ath10k_wmi_start_scan(struct ath10k *ar,
		      const struct wmi_start_scan_arg *arg)
{
	struct sk_buff *skb;

	if (!ar->wmi.ops->gen_start_scan)
		return -EOPNOTSUPP;

	skb = ar->wmi.ops->gen_start_scan(ar, arg);
	if (IS_ERR(skb))
		return PTR_ERR(skb);

	return ath10k_wmi_cmd_send(ar, skb, ar->wmi.cmd->start_scan_cmdid);
}

static inline int
ath10k_wmi_stop_scan(struct ath10k *ar, const struct wmi_stop_scan_arg *arg)
{
	struct sk_buff *skb;

	if (!ar->wmi.ops->gen_stop_scan)
		return -EOPNOTSUPP;

	skb = ar->wmi.ops->gen_stop_scan(ar, arg);
	if (IS_ERR(skb))
		return PTR_ERR(skb);

	return ath10k_wmi_cmd_send(ar, skb, ar->wmi.cmd->stop_scan_cmdid);
}

static inline int
ath10k_wmi_vdev_create(struct ath10k *ar, u32 vdev_id,
		       enum wmi_vdev_type type,
		       enum wmi_vdev_subtype subtype,
		       const u8 macaddr[ETH_ALEN])
{
	struct sk_buff *skb;

	if (!ar->wmi.ops->gen_vdev_create)
		return -EOPNOTSUPP;

	skb = ar->wmi.ops->gen_vdev_create(ar, vdev_id, type, subtype, macaddr);
	if (IS_ERR(skb))
		return PTR_ERR(skb);

	return ath10k_wmi_cmd_send(ar, skb, ar->wmi.cmd->vdev_create_cmdid);
}

static inline int
ath10k_wmi_vdev_delete(struct ath10k *ar, u32 vdev_id)
{
	struct sk_buff *skb;

	if (!ar->wmi.ops->gen_vdev_delete)
		return -EOPNOTSUPP;

	skb = ar->wmi.ops->gen_vdev_delete(ar, vdev_id);
	if (IS_ERR(skb))
		return PTR_ERR(skb);

	return ath10k_wmi_cmd_send(ar, skb, ar->wmi.cmd->vdev_delete_cmdid);
}

static inline int
ath10k_wmi_vdev_start(struct ath10k *ar,
		      const struct wmi_vdev_start_request_arg *arg)
{
	struct sk_buff *skb;

	if (!ar->wmi.ops->gen_vdev_start)
		return -EOPNOTSUPP;

	skb = ar->wmi.ops->gen_vdev_start(ar, arg, false);
	if (IS_ERR(skb))
		return PTR_ERR(skb);

	return ath10k_wmi_cmd_send(ar, skb,
				   ar->wmi.cmd->vdev_start_request_cmdid);
}

static inline int
ath10k_wmi_vdev_restart(struct ath10k *ar,
			const struct wmi_vdev_start_request_arg *arg)
{
	struct sk_buff *skb;

	if (!ar->wmi.ops->gen_vdev_start)
		return -EOPNOTSUPP;

	skb = ar->wmi.ops->gen_vdev_start(ar, arg, true);
	if (IS_ERR(skb))
		return PTR_ERR(skb);

	return ath10k_wmi_cmd_send(ar, skb,
				   ar->wmi.cmd->vdev_restart_request_cmdid);
}

static inline int
ath10k_wmi_vdev_stop(struct ath10k *ar, u32 vdev_id)
{
	struct sk_buff *skb;

	if (!ar->wmi.ops->gen_vdev_stop)
		return -EOPNOTSUPP;

	skb = ar->wmi.ops->gen_vdev_stop(ar, vdev_id);
	if (IS_ERR(skb))
		return PTR_ERR(skb);

	return ath10k_wmi_cmd_send(ar, skb, ar->wmi.cmd->vdev_stop_cmdid);
}

static inline int
ath10k_wmi_vdev_up(struct ath10k *ar, u32 vdev_id, u32 aid, const u8 *bssid)
{
	struct sk_buff *skb;

	if (!ar->wmi.ops->gen_vdev_up)
		return -EOPNOTSUPP;

	skb = ar->wmi.ops->gen_vdev_up(ar, vdev_id, aid, bssid);
	if (IS_ERR(skb))
		return PTR_ERR(skb);

	return ath10k_wmi_cmd_send(ar, skb, ar->wmi.cmd->vdev_up_cmdid);
}

static inline int
ath10k_wmi_vdev_down(struct ath10k *ar, u32 vdev_id)
{
	struct sk_buff *skb;

	if (!ar->wmi.ops->gen_vdev_down)
		return -EOPNOTSUPP;

	skb = ar->wmi.ops->gen_vdev_down(ar, vdev_id);
	if (IS_ERR(skb))
		return PTR_ERR(skb);

	return ath10k_wmi_cmd_send(ar, skb, ar->wmi.cmd->vdev_down_cmdid);
}

static inline int
ath10k_wmi_vdev_set_param(struct ath10k *ar, u32 vdev_id, u32 param_id,
			  u32 param_value)
{
	struct sk_buff *skb;

	if (!ar->wmi.ops->gen_vdev_set_param)
		return -EOPNOTSUPP;

	skb = ar->wmi.ops->gen_vdev_set_param(ar, vdev_id, param_id,
					      param_value);
	if (IS_ERR(skb))
		return PTR_ERR(skb);

	return ath10k_wmi_cmd_send(ar, skb, ar->wmi.cmd->vdev_set_param_cmdid);
}

static inline int
ath10k_wmi_vdev_install_key(struct ath10k *ar,
			    const struct wmi_vdev_install_key_arg *arg)
{
	struct sk_buff *skb;

	if (!ar->wmi.ops->gen_vdev_install_key)
		return -EOPNOTSUPP;

	skb = ar->wmi.ops->gen_vdev_install_key(ar, arg);
	if (IS_ERR(skb))
		return PTR_ERR(skb);

	return ath10k_wmi_cmd_send(ar, skb,
				   ar->wmi.cmd->vdev_install_key_cmdid);
}

static inline int
ath10k_wmi_vdev_spectral_conf(struct ath10k *ar,
			      const struct wmi_vdev_spectral_conf_arg *arg)
{
	struct sk_buff *skb;
	u32 cmd_id;

	skb = ar->wmi.ops->gen_vdev_spectral_conf(ar, arg);
	if (IS_ERR(skb))
		return PTR_ERR(skb);

	cmd_id = ar->wmi.cmd->vdev_spectral_scan_configure_cmdid;
	return ath10k_wmi_cmd_send(ar, skb, cmd_id);
}

static inline int
ath10k_wmi_vdev_spectral_enable(struct ath10k *ar, u32 vdev_id, u32 trigger,
				u32 enable)
{
	struct sk_buff *skb;
	u32 cmd_id;

	skb = ar->wmi.ops->gen_vdev_spectral_enable(ar, vdev_id, trigger,
						    enable);
	if (IS_ERR(skb))
		return PTR_ERR(skb);

	cmd_id = ar->wmi.cmd->vdev_spectral_scan_enable_cmdid;
	return ath10k_wmi_cmd_send(ar, skb, cmd_id);
}

static inline int
ath10k_wmi_vdev_sta_uapsd(struct ath10k *ar, u32 vdev_id,
			  const u8 peer_addr[ETH_ALEN],
			  const struct wmi_sta_uapsd_auto_trig_arg *args,
			  u32 num_ac)
{
	struct sk_buff *skb;
	u32 cmd_id;

	if (!ar->wmi.ops->gen_vdev_sta_uapsd)
		return -EOPNOTSUPP;

	skb = ar->wmi.ops->gen_vdev_sta_uapsd(ar, vdev_id, peer_addr, args,
					      num_ac);
	if (IS_ERR(skb))
		return PTR_ERR(skb);

	cmd_id = ar->wmi.cmd->sta_uapsd_auto_trig_cmdid;
	return ath10k_wmi_cmd_send(ar, skb, cmd_id);
}

static inline int
ath10k_wmi_vdev_wmm_conf(struct ath10k *ar, u32 vdev_id,
			 const struct wmi_wmm_params_all_arg *arg)
{
	struct sk_buff *skb;
	u32 cmd_id;

	skb = ar->wmi.ops->gen_vdev_wmm_conf(ar, vdev_id, arg);
	if (IS_ERR(skb))
		return PTR_ERR(skb);

	cmd_id = ar->wmi.cmd->vdev_set_wmm_params_cmdid;
	return ath10k_wmi_cmd_send(ar, skb, cmd_id);
}

static inline int
ath10k_wmi_peer_create(struct ath10k *ar, u32 vdev_id,
		       const u8 peer_addr[ETH_ALEN],
		       enum wmi_peer_type peer_type)
{
	struct sk_buff *skb;

	if (!ar->wmi.ops->gen_peer_create)
		return -EOPNOTSUPP;

	skb = ar->wmi.ops->gen_peer_create(ar, vdev_id, peer_addr, peer_type);
	if (IS_ERR(skb))
		return PTR_ERR(skb);

	return ath10k_wmi_cmd_send(ar, skb, ar->wmi.cmd->peer_create_cmdid);
}

static inline int
ath10k_wmi_peer_delete(struct ath10k *ar, u32 vdev_id,
		       const u8 peer_addr[ETH_ALEN])
{
	struct sk_buff *skb;

	if (!ar->wmi.ops->gen_peer_delete)
		return -EOPNOTSUPP;

	skb = ar->wmi.ops->gen_peer_delete(ar, vdev_id, peer_addr);
	if (IS_ERR(skb))
		return PTR_ERR(skb);

	return ath10k_wmi_cmd_send(ar, skb, ar->wmi.cmd->peer_delete_cmdid);
}

static inline int
ath10k_wmi_peer_flush(struct ath10k *ar, u32 vdev_id,
		      const u8 peer_addr[ETH_ALEN], u32 tid_bitmap)
{
	struct sk_buff *skb;

	if (!ar->wmi.ops->gen_peer_flush)
		return -EOPNOTSUPP;

	skb = ar->wmi.ops->gen_peer_flush(ar, vdev_id, peer_addr, tid_bitmap);
	if (IS_ERR(skb))
		return PTR_ERR(skb);

	return ath10k_wmi_cmd_send(ar, skb, ar->wmi.cmd->peer_flush_tids_cmdid);
}

static inline int
ath10k_wmi_peer_set_param(struct ath10k *ar, u32 vdev_id, const u8 *peer_addr,
			  enum wmi_peer_param param_id, u32 param_value)
{
	struct sk_buff *skb;

	if (!ar->wmi.ops->gen_peer_set_param)
		return -EOPNOTSUPP;

	skb = ar->wmi.ops->gen_peer_set_param(ar, vdev_id, peer_addr, param_id,
					      param_value);
	if (IS_ERR(skb))
		return PTR_ERR(skb);

	return ath10k_wmi_cmd_send(ar, skb, ar->wmi.cmd->peer_set_param_cmdid);
}

static inline int
ath10k_wmi_set_psmode(struct ath10k *ar, u32 vdev_id,
		      enum wmi_sta_ps_mode psmode)
{
	struct sk_buff *skb;

	if (!ar->wmi.ops->gen_set_psmode)
		return -EOPNOTSUPP;

	skb = ar->wmi.ops->gen_set_psmode(ar, vdev_id, psmode);
	if (IS_ERR(skb))
		return PTR_ERR(skb);

	return ath10k_wmi_cmd_send(ar, skb,
				   ar->wmi.cmd->sta_powersave_mode_cmdid);
}

static inline int
ath10k_wmi_set_sta_ps_param(struct ath10k *ar, u32 vdev_id,
			    enum wmi_sta_powersave_param param_id, u32 value)
{
	struct sk_buff *skb;

	if (!ar->wmi.ops->gen_set_sta_ps)
		return -EOPNOTSUPP;

	skb = ar->wmi.ops->gen_set_sta_ps(ar, vdev_id, param_id, value);
	if (IS_ERR(skb))
		return PTR_ERR(skb);

	return ath10k_wmi_cmd_send(ar, skb,
				   ar->wmi.cmd->sta_powersave_param_cmdid);
}

static inline int
ath10k_wmi_set_ap_ps_param(struct ath10k *ar, u32 vdev_id, const u8 *mac,
			   enum wmi_ap_ps_peer_param param_id, u32 value)
{
	struct sk_buff *skb;

	if (!ar->wmi.ops->gen_set_ap_ps)
		return -EOPNOTSUPP;

	skb = ar->wmi.ops->gen_set_ap_ps(ar, vdev_id, mac, param_id, value);
	if (IS_ERR(skb))
		return PTR_ERR(skb);

	return ath10k_wmi_cmd_send(ar, skb,
				   ar->wmi.cmd->ap_ps_peer_param_cmdid);
}

static inline int
ath10k_wmi_scan_chan_list(struct ath10k *ar,
			  const struct wmi_scan_chan_list_arg *arg)
{
	struct sk_buff *skb;

	if (!ar->wmi.ops->gen_scan_chan_list)
		return -EOPNOTSUPP;

	skb = ar->wmi.ops->gen_scan_chan_list(ar, arg);
	if (IS_ERR(skb))
		return PTR_ERR(skb);

	return ath10k_wmi_cmd_send(ar, skb, ar->wmi.cmd->scan_chan_list_cmdid);
}

static inline int
ath10k_wmi_peer_assoc(struct ath10k *ar,
		      const struct wmi_peer_assoc_complete_arg *arg)
{
	struct sk_buff *skb;

	if (!ar->wmi.ops->gen_peer_assoc)
		return -EOPNOTSUPP;

	skb = ar->wmi.ops->gen_peer_assoc(ar, arg);
	if (IS_ERR(skb))
		return PTR_ERR(skb);

	return ath10k_wmi_cmd_send(ar, skb, ar->wmi.cmd->peer_assoc_cmdid);
}

static inline int
ath10k_wmi_beacon_send_ref_nowait(struct ath10k *ar, u32 vdev_id,
				  const void *bcn, size_t bcn_len,
				  u32 bcn_paddr, bool dtim_zero,
				  bool deliver_cab)
{
	struct sk_buff *skb;
	int ret;

	if (!ar->wmi.ops->gen_beacon_dma)
		return -EOPNOTSUPP;

	skb = ar->wmi.ops->gen_beacon_dma(ar, vdev_id, bcn, bcn_len, bcn_paddr,
					  dtim_zero, deliver_cab);
	if (IS_ERR(skb))
		return PTR_ERR(skb);

	ret = ath10k_wmi_cmd_send_nowait(ar, skb,
					 ar->wmi.cmd->pdev_send_bcn_cmdid);
	if (ret) {
		dev_kfree_skb(skb);
		return ret;
	}

	return 0;
}

static inline int
ath10k_wmi_pdev_set_wmm_params(struct ath10k *ar,
			       const struct wmi_wmm_params_all_arg *arg)
{
	struct sk_buff *skb;

	if (!ar->wmi.ops->gen_pdev_set_wmm)
		return -EOPNOTSUPP;

	skb = ar->wmi.ops->gen_pdev_set_wmm(ar, arg);
	if (IS_ERR(skb))
		return PTR_ERR(skb);

	return ath10k_wmi_cmd_send(ar, skb,
				   ar->wmi.cmd->pdev_set_wmm_params_cmdid);
}

static inline int
ath10k_wmi_request_stats(struct ath10k *ar, u32 stats_mask)
{
	struct sk_buff *skb;

	if (!ar->wmi.ops->gen_request_stats)
		return -EOPNOTSUPP;

	skb = ar->wmi.ops->gen_request_stats(ar, stats_mask);
	if (IS_ERR(skb))
		return PTR_ERR(skb);

	return ath10k_wmi_cmd_send(ar, skb, ar->wmi.cmd->request_stats_cmdid);
}

static inline int
ath10k_wmi_force_fw_hang(struct ath10k *ar,
			 enum wmi_force_fw_hang_type type, u32 delay_ms)
{
	struct sk_buff *skb;

	if (!ar->wmi.ops->gen_force_fw_hang)
		return -EOPNOTSUPP;

	skb = ar->wmi.ops->gen_force_fw_hang(ar, type, delay_ms);
	if (IS_ERR(skb))
		return PTR_ERR(skb);

	return ath10k_wmi_cmd_send(ar, skb, ar->wmi.cmd->force_fw_hang_cmdid);
}

static inline int
ath10k_wmi_dbglog_cfg(struct ath10k *ar, u32 module_enable, u32 log_level)
{
	struct sk_buff *skb;

	if (!ar->wmi.ops->gen_dbglog_cfg)
		return -EOPNOTSUPP;

	skb = ar->wmi.ops->gen_dbglog_cfg(ar, module_enable, log_level);
	if (IS_ERR(skb))
		return PTR_ERR(skb);

	return ath10k_wmi_cmd_send(ar, skb, ar->wmi.cmd->dbglog_cfg_cmdid);
}

static inline int
ath10k_wmi_pdev_pktlog_enable(struct ath10k *ar, u32 filter)
{
	struct sk_buff *skb;

	if (!ar->wmi.ops->gen_pktlog_enable)
		return -EOPNOTSUPP;

	skb = ar->wmi.ops->gen_pktlog_enable(ar, filter);
	if (IS_ERR(skb))
		return PTR_ERR(skb);

	return ath10k_wmi_cmd_send(ar, skb, ar->wmi.cmd->pdev_pktlog_enable_cmdid);
}

static inline int
ath10k_wmi_pdev_pktlog_disable(struct ath10k *ar)
{
	struct sk_buff *skb;

	if (!ar->wmi.ops->gen_pktlog_disable)
		return -EOPNOTSUPP;

	skb = ar->wmi.ops->gen_pktlog_disable(ar);
	if (IS_ERR(skb))
		return PTR_ERR(skb);

	return ath10k_wmi_cmd_send(ar, skb,
				   ar->wmi.cmd->pdev_pktlog_disable_cmdid);
}

static inline int
ath10k_wmi_pdev_set_quiet_mode(struct ath10k *ar, u32 period, u32 duration,
			       u32 next_offset, u32 enabled)
{
	struct sk_buff *skb;

	if (!ar->wmi.ops->gen_pdev_set_quiet_mode)
		return -EOPNOTSUPP;

	skb = ar->wmi.ops->gen_pdev_set_quiet_mode(ar, period, duration,
						   next_offset, enabled);
	if (IS_ERR(skb))
		return PTR_ERR(skb);

	return ath10k_wmi_cmd_send(ar, skb,
				   ar->wmi.cmd->pdev_set_quiet_mode_cmdid);
}

static inline int
ath10k_wmi_pdev_get_temperature(struct ath10k *ar)
{
	struct sk_buff *skb;

	if (!ar->wmi.ops->gen_pdev_get_temperature)
		return -EOPNOTSUPP;

	skb = ar->wmi.ops->gen_pdev_get_temperature(ar);
	if (IS_ERR(skb))
		return PTR_ERR(skb);

	return ath10k_wmi_cmd_send(ar, skb,
				   ar->wmi.cmd->pdev_get_temperature_cmdid);
}

static inline int
ath10k_wmi_addba_clear_resp(struct ath10k *ar, u32 vdev_id, const u8 *mac)
{
	struct sk_buff *skb;

	if (!ar->wmi.ops->gen_addba_clear_resp)
		return -EOPNOTSUPP;

	skb = ar->wmi.ops->gen_addba_clear_resp(ar, vdev_id, mac);
	if (IS_ERR(skb))
		return PTR_ERR(skb);

	return ath10k_wmi_cmd_send(ar, skb,
				   ar->wmi.cmd->addba_clear_resp_cmdid);
}

static inline int
ath10k_wmi_addba_send(struct ath10k *ar, u32 vdev_id, const u8 *mac,
		      u32 tid, u32 buf_size)
{
	struct sk_buff *skb;

	if (!ar->wmi.ops->gen_addba_send)
		return -EOPNOTSUPP;

	skb = ar->wmi.ops->gen_addba_send(ar, vdev_id, mac, tid, buf_size);
	if (IS_ERR(skb))
		return PTR_ERR(skb);

	return ath10k_wmi_cmd_send(ar, skb,
				   ar->wmi.cmd->addba_send_cmdid);
}

static inline int
ath10k_wmi_addba_set_resp(struct ath10k *ar, u32 vdev_id, const u8 *mac,
			  u32 tid, u32 status)
{
	struct sk_buff *skb;

	if (!ar->wmi.ops->gen_addba_set_resp)
		return -EOPNOTSUPP;

	skb = ar->wmi.ops->gen_addba_set_resp(ar, vdev_id, mac, tid, status);
	if (IS_ERR(skb))
		return PTR_ERR(skb);

	return ath10k_wmi_cmd_send(ar, skb,
				   ar->wmi.cmd->addba_set_resp_cmdid);
}

static inline int
ath10k_wmi_delba_send(struct ath10k *ar, u32 vdev_id, const u8 *mac,
		      u32 tid, u32 initiator, u32 reason)
{
	struct sk_buff *skb;

	if (!ar->wmi.ops->gen_delba_send)
		return -EOPNOTSUPP;

	skb = ar->wmi.ops->gen_delba_send(ar, vdev_id, mac, tid, initiator,
					  reason);
	if (IS_ERR(skb))
		return PTR_ERR(skb);

	return ath10k_wmi_cmd_send(ar, skb,
				   ar->wmi.cmd->delba_send_cmdid);
}

static inline int
ath10k_wmi_bcn_tmpl(struct ath10k *ar, u32 vdev_id, u32 tim_ie_offset,
		    struct sk_buff *bcn, u32 prb_caps, u32 prb_erp,
		    void *prb_ies, size_t prb_ies_len)
{
	struct sk_buff *skb;

	if (!ar->wmi.ops->gen_bcn_tmpl)
		return -EOPNOTSUPP;

	skb = ar->wmi.ops->gen_bcn_tmpl(ar, vdev_id, tim_ie_offset, bcn,
					prb_caps, prb_erp, prb_ies,
					prb_ies_len);
	if (IS_ERR(skb))
		return PTR_ERR(skb);

	return ath10k_wmi_cmd_send(ar, skb, ar->wmi.cmd->bcn_tmpl_cmdid);
}

static inline int
ath10k_wmi_prb_tmpl(struct ath10k *ar, u32 vdev_id, struct sk_buff *prb)
{
	struct sk_buff *skb;

	if (!ar->wmi.ops->gen_prb_tmpl)
		return -EOPNOTSUPP;

	skb = ar->wmi.ops->gen_prb_tmpl(ar, vdev_id, prb);
	if (IS_ERR(skb))
		return PTR_ERR(skb);

	return ath10k_wmi_cmd_send(ar, skb, ar->wmi.cmd->prb_tmpl_cmdid);
}

static inline int
ath10k_wmi_p2p_go_bcn_ie(struct ath10k *ar, u32 vdev_id, const u8 *p2p_ie)
{
	struct sk_buff *skb;

	if (!ar->wmi.ops->gen_p2p_go_bcn_ie)
		return -EOPNOTSUPP;

	skb = ar->wmi.ops->gen_p2p_go_bcn_ie(ar, vdev_id, p2p_ie);
	if (IS_ERR(skb))
		return PTR_ERR(skb);

	return ath10k_wmi_cmd_send(ar, skb, ar->wmi.cmd->p2p_go_set_beacon_ie);
}

static inline int
ath10k_wmi_sta_keepalive(struct ath10k *ar,
			 const struct wmi_sta_keepalive_arg *arg)
{
	struct sk_buff *skb;
	u32 cmd_id;

	if (!ar->wmi.ops->gen_sta_keepalive)
		return -EOPNOTSUPP;

	skb = ar->wmi.ops->gen_sta_keepalive(ar, arg);
	if (IS_ERR(skb))
		return PTR_ERR(skb);

	cmd_id = ar->wmi.cmd->sta_keepalive_cmd;
	return ath10k_wmi_cmd_send(ar, skb, cmd_id);
}

static inline int
ath10k_wmi_wow_enable(struct ath10k *ar)
{
	struct sk_buff *skb;
	u32 cmd_id;

	if (!ar->wmi.ops->gen_wow_enable)
		return -EOPNOTSUPP;

	skb = ar->wmi.ops->gen_wow_enable(ar);
	if (IS_ERR(skb))
		return PTR_ERR(skb);

	cmd_id = ar->wmi.cmd->wow_enable_cmdid;
	return ath10k_wmi_cmd_send(ar, skb, cmd_id);
}

static inline int
ath10k_wmi_wow_add_wakeup_event(struct ath10k *ar, u32 vdev_id,
				enum wmi_wow_wakeup_event event,
				u32 enable)
{
	struct sk_buff *skb;
	u32 cmd_id;

	if (!ar->wmi.ops->gen_wow_add_wakeup_event)
		return -EOPNOTSUPP;

	skb = ar->wmi.ops->gen_wow_add_wakeup_event(ar, vdev_id, event, enable);
	if (IS_ERR(skb))
		return PTR_ERR(skb);

	cmd_id = ar->wmi.cmd->wow_enable_disable_wake_event_cmdid;
	return ath10k_wmi_cmd_send(ar, skb, cmd_id);
}

static inline int
ath10k_wmi_wow_host_wakeup_ind(struct ath10k *ar)
{
	struct sk_buff *skb;
	u32 cmd_id;

	if (!ar->wmi.ops->gen_wow_host_wakeup_ind)
		return -EOPNOTSUPP;

	skb = ar->wmi.ops->gen_wow_host_wakeup_ind(ar);
	if (IS_ERR(skb))
		return PTR_ERR(skb);

	cmd_id = ar->wmi.cmd->wow_hostwakeup_from_sleep_cmdid;
	return ath10k_wmi_cmd_send(ar, skb, cmd_id);
}

static inline int
ath10k_wmi_wow_add_pattern(struct ath10k *ar, u32 vdev_id, u32 pattern_id,
			   const u8 *pattern, const u8 *mask,
			   int pattern_len, int pattern_offset)
{
	struct sk_buff *skb;
	u32 cmd_id;

	if (!ar->wmi.ops->gen_wow_add_pattern)
		return -EOPNOTSUPP;

	skb = ar->wmi.ops->gen_wow_add_pattern(ar, vdev_id, pattern_id,
					       pattern, mask, pattern_len,
					       pattern_offset);
	if (IS_ERR(skb))
		return PTR_ERR(skb);

	cmd_id = ar->wmi.cmd->wow_add_wake_pattern_cmdid;
	return ath10k_wmi_cmd_send(ar, skb, cmd_id);
}

static inline int
ath10k_wmi_wow_del_pattern(struct ath10k *ar, u32 vdev_id, u32 pattern_id)
{
	struct sk_buff *skb;
	u32 cmd_id;

	if (!ar->wmi.ops->gen_wow_del_pattern)
		return -EOPNOTSUPP;

	skb = ar->wmi.ops->gen_wow_del_pattern(ar, vdev_id, pattern_id);
	if (IS_ERR(skb))
		return PTR_ERR(skb);

	cmd_id = ar->wmi.cmd->wow_del_wake_pattern_cmdid;
	return ath10k_wmi_cmd_send(ar, skb, cmd_id);
}

static inline int
ath10k_wmi_update_fw_tdls_state(struct ath10k *ar, u32 vdev_id,
				enum wmi_tdls_state state)
{
	struct sk_buff *skb;

	if (!ar->wmi.ops->gen_update_fw_tdls_state)
		return -EOPNOTSUPP;

	skb = ar->wmi.ops->gen_update_fw_tdls_state(ar, vdev_id, state);
	if (IS_ERR(skb))
		return PTR_ERR(skb);

	return ath10k_wmi_cmd_send(ar, skb, ar->wmi.cmd->tdls_set_state_cmdid);
}

static inline int
ath10k_wmi_tdls_peer_update(struct ath10k *ar,
			    const struct wmi_tdls_peer_update_cmd_arg *arg,
			    const struct wmi_tdls_peer_capab_arg *cap,
			    const struct wmi_channel_arg *chan)
{
	struct sk_buff *skb;

	if (!ar->wmi.ops->gen_tdls_peer_update)
		return -EOPNOTSUPP;

	skb = ar->wmi.ops->gen_tdls_peer_update(ar, arg, cap, chan);
	if (IS_ERR(skb))
		return PTR_ERR(skb);

	return ath10k_wmi_cmd_send(ar, skb,
				   ar->wmi.cmd->tdls_peer_update_cmdid);
}

static inline int
ath10k_wmi_adaptive_qcs(struct ath10k *ar, bool enable)
{
	struct sk_buff *skb;

	if (!ar->wmi.ops->gen_adaptive_qcs)
		return -EOPNOTSUPP;

	skb = ar->wmi.ops->gen_adaptive_qcs(ar, enable);
	if (IS_ERR(skb))
		return PTR_ERR(skb);

	return ath10k_wmi_cmd_send(ar, skb, ar->wmi.cmd->adaptive_qcs_cmdid);
}

static inline int
ath10k_wmi_pdev_get_tpc_config(struct ath10k *ar, u32 param)
{
	struct sk_buff *skb;

	if (!ar->wmi.ops->gen_pdev_get_tpc_config)
		return -EOPNOTSUPP;

	skb = ar->wmi.ops->gen_pdev_get_tpc_config(ar, param);

	if (IS_ERR(skb))
		return PTR_ERR(skb);

	return ath10k_wmi_cmd_send(ar, skb,
				   ar->wmi.cmd->pdev_get_tpc_config_cmdid);
}

static inline int
ath10k_wmi_fw_stats_fill(struct ath10k *ar, struct ath10k_fw_stats *fw_stats,
			 char *buf)
{
	if (!ar->wmi.ops->fw_stats_fill)
		return -EOPNOTSUPP;

	ar->wmi.ops->fw_stats_fill(ar, fw_stats, buf);
	return 0;
}

static inline int
ath10k_wmi_pdev_enable_adaptive_cca(struct ath10k *ar, u8 enable,
				    u32 detect_level, u32 detect_margin)
{
	struct sk_buff *skb;

	if (!ar->wmi.ops->gen_pdev_enable_adaptive_cca)
		return -EOPNOTSUPP;

	skb = ar->wmi.ops->gen_pdev_enable_adaptive_cca(ar, enable,
							detect_level,
							detect_margin);

	if (IS_ERR(skb))
		return PTR_ERR(skb);

	return ath10k_wmi_cmd_send(ar, skb,
				   ar->wmi.cmd->pdev_enable_adaptive_cca_cmdid);
}

static inline int
<<<<<<< HEAD
=======
ath10k_wmi_ext_resource_config(struct ath10k *ar,
			       enum wmi_host_platform_type type,
			       u32 fw_feature_bitmap)
{
	struct sk_buff *skb;

	if (!ar->wmi.ops->ext_resource_config)
		return -EOPNOTSUPP;

	skb = ar->wmi.ops->ext_resource_config(ar, type,
					       fw_feature_bitmap);

	if (IS_ERR(skb))
		return PTR_ERR(skb);

	return ath10k_wmi_cmd_send(ar, skb,
				   ar->wmi.cmd->ext_resource_cfg_cmdid);
}

static inline int
>>>>>>> ed596a4a
ath10k_wmi_get_vdev_subtype(struct ath10k *ar, enum wmi_vdev_subtype subtype)
{
	if (!ar->wmi.ops->get_vdev_subtype)
		return -EOPNOTSUPP;

	return ar->wmi.ops->get_vdev_subtype(ar, subtype);
}

#endif<|MERGE_RESOLUTION|>--- conflicted
+++ resolved
@@ -186,12 +186,9 @@
 							u8 enable,
 							u32 detect_level,
 							u32 detect_margin);
-<<<<<<< HEAD
-=======
 	struct sk_buff *(*ext_resource_config)(struct ath10k *ar,
 					       enum wmi_host_platform_type type,
 					       u32 fw_feature_bitmap);
->>>>>>> ed596a4a
 	int (*get_vdev_subtype)(struct ath10k *ar,
 				enum wmi_vdev_subtype subtype);
 };
@@ -1336,8 +1333,6 @@
 }
 
 static inline int
-<<<<<<< HEAD
-=======
 ath10k_wmi_ext_resource_config(struct ath10k *ar,
 			       enum wmi_host_platform_type type,
 			       u32 fw_feature_bitmap)
@@ -1358,7 +1353,6 @@
 }
 
 static inline int
->>>>>>> ed596a4a
 ath10k_wmi_get_vdev_subtype(struct ath10k *ar, enum wmi_vdev_subtype subtype)
 {
 	if (!ar->wmi.ops->get_vdev_subtype)
