/*
 * Copyright (c) 2005-2011 Atheros Communications Inc.
 * Copyright (c) 2011-2013 Qualcomm Atheros, Inc.
 *
 * Permission to use, copy, modify, and/or distribute this software for any
 * purpose with or without fee is hereby granted, provided that the above
 * copyright notice and this permission notice appear in all copies.
 *
 * THE SOFTWARE IS PROVIDED "AS IS" AND THE AUTHOR DISCLAIMS ALL WARRANTIES
 * WITH REGARD TO THIS SOFTWARE INCLUDING ALL IMPLIED WARRANTIES OF
 * MERCHANTABILITY AND FITNESS. IN NO EVENT SHALL THE AUTHOR BE LIABLE FOR
 * ANY SPECIAL, DIRECT, INDIRECT, OR CONSEQUENTIAL DAMAGES OR ANY DAMAGES
 * WHATSOEVER RESULTING FROM LOSS OF USE, DATA OR PROFITS, WHETHER IN AN
 * ACTION OF CONTRACT, NEGLIGENCE OR OTHER TORTIOUS ACTION, ARISING OUT OF
 * OR IN CONNECTION WITH THE USE OR PERFORMANCE OF THIS SOFTWARE.
 */

#include <linux/skbuff.h>
#include <linux/ctype.h>

#include "core.h"
#include "htc.h"
#include "debug.h"
#include "wmi.h"
#include "wmi-tlv.h"
#include "mac.h"
#include "testmode.h"
#include "wmi-ops.h"
#include "p2p.h"
#include "hw.h"

/* MAIN WMI cmd track */
static struct wmi_cmd_map wmi_cmd_map = {
	.init_cmdid = WMI_INIT_CMDID,
	.start_scan_cmdid = WMI_START_SCAN_CMDID,
	.stop_scan_cmdid = WMI_STOP_SCAN_CMDID,
	.scan_chan_list_cmdid = WMI_SCAN_CHAN_LIST_CMDID,
	.scan_sch_prio_tbl_cmdid = WMI_SCAN_SCH_PRIO_TBL_CMDID,
	.pdev_set_regdomain_cmdid = WMI_PDEV_SET_REGDOMAIN_CMDID,
	.pdev_set_channel_cmdid = WMI_PDEV_SET_CHANNEL_CMDID,
	.pdev_set_param_cmdid = WMI_PDEV_SET_PARAM_CMDID,
	.pdev_pktlog_enable_cmdid = WMI_PDEV_PKTLOG_ENABLE_CMDID,
	.pdev_pktlog_disable_cmdid = WMI_PDEV_PKTLOG_DISABLE_CMDID,
	.pdev_set_wmm_params_cmdid = WMI_PDEV_SET_WMM_PARAMS_CMDID,
	.pdev_set_ht_cap_ie_cmdid = WMI_PDEV_SET_HT_CAP_IE_CMDID,
	.pdev_set_vht_cap_ie_cmdid = WMI_PDEV_SET_VHT_CAP_IE_CMDID,
	.pdev_set_dscp_tid_map_cmdid = WMI_PDEV_SET_DSCP_TID_MAP_CMDID,
	.pdev_set_quiet_mode_cmdid = WMI_PDEV_SET_QUIET_MODE_CMDID,
	.pdev_green_ap_ps_enable_cmdid = WMI_PDEV_GREEN_AP_PS_ENABLE_CMDID,
	.pdev_get_tpc_config_cmdid = WMI_PDEV_GET_TPC_CONFIG_CMDID,
	.pdev_set_base_macaddr_cmdid = WMI_PDEV_SET_BASE_MACADDR_CMDID,
	.vdev_create_cmdid = WMI_VDEV_CREATE_CMDID,
	.vdev_delete_cmdid = WMI_VDEV_DELETE_CMDID,
	.vdev_start_request_cmdid = WMI_VDEV_START_REQUEST_CMDID,
	.vdev_restart_request_cmdid = WMI_VDEV_RESTART_REQUEST_CMDID,
	.vdev_up_cmdid = WMI_VDEV_UP_CMDID,
	.vdev_stop_cmdid = WMI_VDEV_STOP_CMDID,
	.vdev_down_cmdid = WMI_VDEV_DOWN_CMDID,
	.vdev_set_param_cmdid = WMI_VDEV_SET_PARAM_CMDID,
	.vdev_install_key_cmdid = WMI_VDEV_INSTALL_KEY_CMDID,
	.peer_create_cmdid = WMI_PEER_CREATE_CMDID,
	.peer_delete_cmdid = WMI_PEER_DELETE_CMDID,
	.peer_flush_tids_cmdid = WMI_PEER_FLUSH_TIDS_CMDID,
	.peer_set_param_cmdid = WMI_PEER_SET_PARAM_CMDID,
	.peer_assoc_cmdid = WMI_PEER_ASSOC_CMDID,
	.peer_add_wds_entry_cmdid = WMI_PEER_ADD_WDS_ENTRY_CMDID,
	.peer_remove_wds_entry_cmdid = WMI_PEER_REMOVE_WDS_ENTRY_CMDID,
	.peer_mcast_group_cmdid = WMI_PEER_MCAST_GROUP_CMDID,
	.bcn_tx_cmdid = WMI_BCN_TX_CMDID,
	.pdev_send_bcn_cmdid = WMI_PDEV_SEND_BCN_CMDID,
	.bcn_tmpl_cmdid = WMI_BCN_TMPL_CMDID,
	.bcn_filter_rx_cmdid = WMI_BCN_FILTER_RX_CMDID,
	.prb_req_filter_rx_cmdid = WMI_PRB_REQ_FILTER_RX_CMDID,
	.mgmt_tx_cmdid = WMI_MGMT_TX_CMDID,
	.prb_tmpl_cmdid = WMI_PRB_TMPL_CMDID,
	.addba_clear_resp_cmdid = WMI_ADDBA_CLEAR_RESP_CMDID,
	.addba_send_cmdid = WMI_ADDBA_SEND_CMDID,
	.addba_status_cmdid = WMI_ADDBA_STATUS_CMDID,
	.delba_send_cmdid = WMI_DELBA_SEND_CMDID,
	.addba_set_resp_cmdid = WMI_ADDBA_SET_RESP_CMDID,
	.send_singleamsdu_cmdid = WMI_SEND_SINGLEAMSDU_CMDID,
	.sta_powersave_mode_cmdid = WMI_STA_POWERSAVE_MODE_CMDID,
	.sta_powersave_param_cmdid = WMI_STA_POWERSAVE_PARAM_CMDID,
	.sta_mimo_ps_mode_cmdid = WMI_STA_MIMO_PS_MODE_CMDID,
	.pdev_dfs_enable_cmdid = WMI_PDEV_DFS_ENABLE_CMDID,
	.pdev_dfs_disable_cmdid = WMI_PDEV_DFS_DISABLE_CMDID,
	.roam_scan_mode = WMI_ROAM_SCAN_MODE,
	.roam_scan_rssi_threshold = WMI_ROAM_SCAN_RSSI_THRESHOLD,
	.roam_scan_period = WMI_ROAM_SCAN_PERIOD,
	.roam_scan_rssi_change_threshold = WMI_ROAM_SCAN_RSSI_CHANGE_THRESHOLD,
	.roam_ap_profile = WMI_ROAM_AP_PROFILE,
	.ofl_scan_add_ap_profile = WMI_ROAM_AP_PROFILE,
	.ofl_scan_remove_ap_profile = WMI_OFL_SCAN_REMOVE_AP_PROFILE,
	.ofl_scan_period = WMI_OFL_SCAN_PERIOD,
	.p2p_dev_set_device_info = WMI_P2P_DEV_SET_DEVICE_INFO,
	.p2p_dev_set_discoverability = WMI_P2P_DEV_SET_DISCOVERABILITY,
	.p2p_go_set_beacon_ie = WMI_P2P_GO_SET_BEACON_IE,
	.p2p_go_set_probe_resp_ie = WMI_P2P_GO_SET_PROBE_RESP_IE,
	.p2p_set_vendor_ie_data_cmdid = WMI_P2P_SET_VENDOR_IE_DATA_CMDID,
	.ap_ps_peer_param_cmdid = WMI_AP_PS_PEER_PARAM_CMDID,
	.ap_ps_peer_uapsd_coex_cmdid = WMI_AP_PS_PEER_UAPSD_COEX_CMDID,
	.peer_rate_retry_sched_cmdid = WMI_PEER_RATE_RETRY_SCHED_CMDID,
	.wlan_profile_trigger_cmdid = WMI_WLAN_PROFILE_TRIGGER_CMDID,
	.wlan_profile_set_hist_intvl_cmdid =
				WMI_WLAN_PROFILE_SET_HIST_INTVL_CMDID,
	.wlan_profile_get_profile_data_cmdid =
				WMI_WLAN_PROFILE_GET_PROFILE_DATA_CMDID,
	.wlan_profile_enable_profile_id_cmdid =
				WMI_WLAN_PROFILE_ENABLE_PROFILE_ID_CMDID,
	.wlan_profile_list_profile_id_cmdid =
				WMI_WLAN_PROFILE_LIST_PROFILE_ID_CMDID,
	.pdev_suspend_cmdid = WMI_PDEV_SUSPEND_CMDID,
	.pdev_resume_cmdid = WMI_PDEV_RESUME_CMDID,
	.add_bcn_filter_cmdid = WMI_ADD_BCN_FILTER_CMDID,
	.rmv_bcn_filter_cmdid = WMI_RMV_BCN_FILTER_CMDID,
	.wow_add_wake_pattern_cmdid = WMI_WOW_ADD_WAKE_PATTERN_CMDID,
	.wow_del_wake_pattern_cmdid = WMI_WOW_DEL_WAKE_PATTERN_CMDID,
	.wow_enable_disable_wake_event_cmdid =
				WMI_WOW_ENABLE_DISABLE_WAKE_EVENT_CMDID,
	.wow_enable_cmdid = WMI_WOW_ENABLE_CMDID,
	.wow_hostwakeup_from_sleep_cmdid = WMI_WOW_HOSTWAKEUP_FROM_SLEEP_CMDID,
	.rtt_measreq_cmdid = WMI_RTT_MEASREQ_CMDID,
	.rtt_tsf_cmdid = WMI_RTT_TSF_CMDID,
	.vdev_spectral_scan_configure_cmdid =
				WMI_VDEV_SPECTRAL_SCAN_CONFIGURE_CMDID,
	.vdev_spectral_scan_enable_cmdid = WMI_VDEV_SPECTRAL_SCAN_ENABLE_CMDID,
	.request_stats_cmdid = WMI_REQUEST_STATS_CMDID,
	.set_arp_ns_offload_cmdid = WMI_SET_ARP_NS_OFFLOAD_CMDID,
	.network_list_offload_config_cmdid =
				WMI_NETWORK_LIST_OFFLOAD_CONFIG_CMDID,
	.gtk_offload_cmdid = WMI_GTK_OFFLOAD_CMDID,
	.csa_offload_enable_cmdid = WMI_CSA_OFFLOAD_ENABLE_CMDID,
	.csa_offload_chanswitch_cmdid = WMI_CSA_OFFLOAD_CHANSWITCH_CMDID,
	.chatter_set_mode_cmdid = WMI_CHATTER_SET_MODE_CMDID,
	.peer_tid_addba_cmdid = WMI_PEER_TID_ADDBA_CMDID,
	.peer_tid_delba_cmdid = WMI_PEER_TID_DELBA_CMDID,
	.sta_dtim_ps_method_cmdid = WMI_STA_DTIM_PS_METHOD_CMDID,
	.sta_uapsd_auto_trig_cmdid = WMI_STA_UAPSD_AUTO_TRIG_CMDID,
	.sta_keepalive_cmd = WMI_STA_KEEPALIVE_CMD,
	.echo_cmdid = WMI_ECHO_CMDID,
	.pdev_utf_cmdid = WMI_PDEV_UTF_CMDID,
	.dbglog_cfg_cmdid = WMI_DBGLOG_CFG_CMDID,
	.pdev_qvit_cmdid = WMI_PDEV_QVIT_CMDID,
	.pdev_ftm_intg_cmdid = WMI_PDEV_FTM_INTG_CMDID,
	.vdev_set_keepalive_cmdid = WMI_VDEV_SET_KEEPALIVE_CMDID,
	.vdev_get_keepalive_cmdid = WMI_VDEV_GET_KEEPALIVE_CMDID,
	.force_fw_hang_cmdid = WMI_FORCE_FW_HANG_CMDID,
	.gpio_config_cmdid = WMI_GPIO_CONFIG_CMDID,
	.gpio_output_cmdid = WMI_GPIO_OUTPUT_CMDID,
	.pdev_get_temperature_cmdid = WMI_CMD_UNSUPPORTED,
	.pdev_enable_adaptive_cca_cmdid = WMI_CMD_UNSUPPORTED,
	.scan_update_request_cmdid = WMI_CMD_UNSUPPORTED,
	.vdev_standby_response_cmdid = WMI_CMD_UNSUPPORTED,
	.vdev_resume_response_cmdid = WMI_CMD_UNSUPPORTED,
	.wlan_peer_caching_add_peer_cmdid = WMI_CMD_UNSUPPORTED,
	.wlan_peer_caching_evict_peer_cmdid = WMI_CMD_UNSUPPORTED,
	.wlan_peer_caching_restore_peer_cmdid = WMI_CMD_UNSUPPORTED,
	.wlan_peer_caching_print_all_peers_info_cmdid = WMI_CMD_UNSUPPORTED,
	.peer_update_wds_entry_cmdid = WMI_CMD_UNSUPPORTED,
	.peer_add_proxy_sta_entry_cmdid = WMI_CMD_UNSUPPORTED,
	.rtt_keepalive_cmdid = WMI_CMD_UNSUPPORTED,
	.oem_req_cmdid = WMI_CMD_UNSUPPORTED,
	.nan_cmdid = WMI_CMD_UNSUPPORTED,
	.vdev_ratemask_cmdid = WMI_CMD_UNSUPPORTED,
	.qboost_cfg_cmdid = WMI_CMD_UNSUPPORTED,
	.pdev_smart_ant_enable_cmdid = WMI_CMD_UNSUPPORTED,
	.pdev_smart_ant_set_rx_antenna_cmdid = WMI_CMD_UNSUPPORTED,
	.peer_smart_ant_set_tx_antenna_cmdid = WMI_CMD_UNSUPPORTED,
	.peer_smart_ant_set_train_info_cmdid = WMI_CMD_UNSUPPORTED,
	.peer_smart_ant_set_node_config_ops_cmdid = WMI_CMD_UNSUPPORTED,
	.pdev_set_antenna_switch_table_cmdid = WMI_CMD_UNSUPPORTED,
	.pdev_set_ctl_table_cmdid = WMI_CMD_UNSUPPORTED,
	.pdev_set_mimogain_table_cmdid = WMI_CMD_UNSUPPORTED,
	.pdev_ratepwr_table_cmdid = WMI_CMD_UNSUPPORTED,
	.pdev_ratepwr_chainmsk_table_cmdid = WMI_CMD_UNSUPPORTED,
	.pdev_fips_cmdid = WMI_CMD_UNSUPPORTED,
	.tt_set_conf_cmdid = WMI_CMD_UNSUPPORTED,
	.fwtest_cmdid = WMI_CMD_UNSUPPORTED,
	.vdev_atf_request_cmdid = WMI_CMD_UNSUPPORTED,
	.peer_atf_request_cmdid = WMI_CMD_UNSUPPORTED,
	.pdev_get_ani_cck_config_cmdid = WMI_CMD_UNSUPPORTED,
	.pdev_get_ani_ofdm_config_cmdid = WMI_CMD_UNSUPPORTED,
	.pdev_reserve_ast_entry_cmdid = WMI_CMD_UNSUPPORTED,
	.pdev_get_nfcal_power_cmdid = WMI_CMD_UNSUPPORTED,
	.pdev_get_tpc_cmdid = WMI_CMD_UNSUPPORTED,
	.pdev_get_ast_info_cmdid = WMI_CMD_UNSUPPORTED,
	.vdev_set_dscp_tid_map_cmdid = WMI_CMD_UNSUPPORTED,
	.pdev_get_info_cmdid = WMI_CMD_UNSUPPORTED,
	.vdev_get_info_cmdid = WMI_CMD_UNSUPPORTED,
	.vdev_filter_neighbor_rx_packets_cmdid = WMI_CMD_UNSUPPORTED,
	.mu_cal_start_cmdid = WMI_CMD_UNSUPPORTED,
	.set_cca_params_cmdid = WMI_CMD_UNSUPPORTED,
	.pdev_bss_chan_info_request_cmdid = WMI_CMD_UNSUPPORTED,
};

/* 10.X WMI cmd track */
static struct wmi_cmd_map wmi_10x_cmd_map = {
	.init_cmdid = WMI_10X_INIT_CMDID,
	.start_scan_cmdid = WMI_10X_START_SCAN_CMDID,
	.stop_scan_cmdid = WMI_10X_STOP_SCAN_CMDID,
	.scan_chan_list_cmdid = WMI_10X_SCAN_CHAN_LIST_CMDID,
	.scan_sch_prio_tbl_cmdid = WMI_CMD_UNSUPPORTED,
	.pdev_set_regdomain_cmdid = WMI_10X_PDEV_SET_REGDOMAIN_CMDID,
	.pdev_set_channel_cmdid = WMI_10X_PDEV_SET_CHANNEL_CMDID,
	.pdev_set_param_cmdid = WMI_10X_PDEV_SET_PARAM_CMDID,
	.pdev_pktlog_enable_cmdid = WMI_10X_PDEV_PKTLOG_ENABLE_CMDID,
	.pdev_pktlog_disable_cmdid = WMI_10X_PDEV_PKTLOG_DISABLE_CMDID,
	.pdev_set_wmm_params_cmdid = WMI_10X_PDEV_SET_WMM_PARAMS_CMDID,
	.pdev_set_ht_cap_ie_cmdid = WMI_10X_PDEV_SET_HT_CAP_IE_CMDID,
	.pdev_set_vht_cap_ie_cmdid = WMI_10X_PDEV_SET_VHT_CAP_IE_CMDID,
	.pdev_set_dscp_tid_map_cmdid = WMI_10X_PDEV_SET_DSCP_TID_MAP_CMDID,
	.pdev_set_quiet_mode_cmdid = WMI_10X_PDEV_SET_QUIET_MODE_CMDID,
	.pdev_green_ap_ps_enable_cmdid = WMI_10X_PDEV_GREEN_AP_PS_ENABLE_CMDID,
	.pdev_get_tpc_config_cmdid = WMI_10X_PDEV_GET_TPC_CONFIG_CMDID,
	.pdev_set_base_macaddr_cmdid = WMI_10X_PDEV_SET_BASE_MACADDR_CMDID,
	.vdev_create_cmdid = WMI_10X_VDEV_CREATE_CMDID,
	.vdev_delete_cmdid = WMI_10X_VDEV_DELETE_CMDID,
	.vdev_start_request_cmdid = WMI_10X_VDEV_START_REQUEST_CMDID,
	.vdev_restart_request_cmdid = WMI_10X_VDEV_RESTART_REQUEST_CMDID,
	.vdev_up_cmdid = WMI_10X_VDEV_UP_CMDID,
	.vdev_stop_cmdid = WMI_10X_VDEV_STOP_CMDID,
	.vdev_down_cmdid = WMI_10X_VDEV_DOWN_CMDID,
	.vdev_set_param_cmdid = WMI_10X_VDEV_SET_PARAM_CMDID,
	.vdev_install_key_cmdid = WMI_10X_VDEV_INSTALL_KEY_CMDID,
	.peer_create_cmdid = WMI_10X_PEER_CREATE_CMDID,
	.peer_delete_cmdid = WMI_10X_PEER_DELETE_CMDID,
	.peer_flush_tids_cmdid = WMI_10X_PEER_FLUSH_TIDS_CMDID,
	.peer_set_param_cmdid = WMI_10X_PEER_SET_PARAM_CMDID,
	.peer_assoc_cmdid = WMI_10X_PEER_ASSOC_CMDID,
	.peer_add_wds_entry_cmdid = WMI_10X_PEER_ADD_WDS_ENTRY_CMDID,
	.peer_remove_wds_entry_cmdid = WMI_10X_PEER_REMOVE_WDS_ENTRY_CMDID,
	.peer_mcast_group_cmdid = WMI_10X_PEER_MCAST_GROUP_CMDID,
	.bcn_tx_cmdid = WMI_10X_BCN_TX_CMDID,
	.pdev_send_bcn_cmdid = WMI_10X_PDEV_SEND_BCN_CMDID,
	.bcn_tmpl_cmdid = WMI_CMD_UNSUPPORTED,
	.bcn_filter_rx_cmdid = WMI_10X_BCN_FILTER_RX_CMDID,
	.prb_req_filter_rx_cmdid = WMI_10X_PRB_REQ_FILTER_RX_CMDID,
	.mgmt_tx_cmdid = WMI_10X_MGMT_TX_CMDID,
	.prb_tmpl_cmdid = WMI_CMD_UNSUPPORTED,
	.addba_clear_resp_cmdid = WMI_10X_ADDBA_CLEAR_RESP_CMDID,
	.addba_send_cmdid = WMI_10X_ADDBA_SEND_CMDID,
	.addba_status_cmdid = WMI_10X_ADDBA_STATUS_CMDID,
	.delba_send_cmdid = WMI_10X_DELBA_SEND_CMDID,
	.addba_set_resp_cmdid = WMI_10X_ADDBA_SET_RESP_CMDID,
	.send_singleamsdu_cmdid = WMI_10X_SEND_SINGLEAMSDU_CMDID,
	.sta_powersave_mode_cmdid = WMI_10X_STA_POWERSAVE_MODE_CMDID,
	.sta_powersave_param_cmdid = WMI_10X_STA_POWERSAVE_PARAM_CMDID,
	.sta_mimo_ps_mode_cmdid = WMI_10X_STA_MIMO_PS_MODE_CMDID,
	.pdev_dfs_enable_cmdid = WMI_10X_PDEV_DFS_ENABLE_CMDID,
	.pdev_dfs_disable_cmdid = WMI_10X_PDEV_DFS_DISABLE_CMDID,
	.roam_scan_mode = WMI_10X_ROAM_SCAN_MODE,
	.roam_scan_rssi_threshold = WMI_10X_ROAM_SCAN_RSSI_THRESHOLD,
	.roam_scan_period = WMI_10X_ROAM_SCAN_PERIOD,
	.roam_scan_rssi_change_threshold =
				WMI_10X_ROAM_SCAN_RSSI_CHANGE_THRESHOLD,
	.roam_ap_profile = WMI_10X_ROAM_AP_PROFILE,
	.ofl_scan_add_ap_profile = WMI_10X_OFL_SCAN_ADD_AP_PROFILE,
	.ofl_scan_remove_ap_profile = WMI_10X_OFL_SCAN_REMOVE_AP_PROFILE,
	.ofl_scan_period = WMI_10X_OFL_SCAN_PERIOD,
	.p2p_dev_set_device_info = WMI_10X_P2P_DEV_SET_DEVICE_INFO,
	.p2p_dev_set_discoverability = WMI_10X_P2P_DEV_SET_DISCOVERABILITY,
	.p2p_go_set_beacon_ie = WMI_10X_P2P_GO_SET_BEACON_IE,
	.p2p_go_set_probe_resp_ie = WMI_10X_P2P_GO_SET_PROBE_RESP_IE,
	.p2p_set_vendor_ie_data_cmdid = WMI_CMD_UNSUPPORTED,
	.ap_ps_peer_param_cmdid = WMI_10X_AP_PS_PEER_PARAM_CMDID,
	.ap_ps_peer_uapsd_coex_cmdid = WMI_CMD_UNSUPPORTED,
	.peer_rate_retry_sched_cmdid = WMI_10X_PEER_RATE_RETRY_SCHED_CMDID,
	.wlan_profile_trigger_cmdid = WMI_10X_WLAN_PROFILE_TRIGGER_CMDID,
	.wlan_profile_set_hist_intvl_cmdid =
				WMI_10X_WLAN_PROFILE_SET_HIST_INTVL_CMDID,
	.wlan_profile_get_profile_data_cmdid =
				WMI_10X_WLAN_PROFILE_GET_PROFILE_DATA_CMDID,
	.wlan_profile_enable_profile_id_cmdid =
				WMI_10X_WLAN_PROFILE_ENABLE_PROFILE_ID_CMDID,
	.wlan_profile_list_profile_id_cmdid =
				WMI_10X_WLAN_PROFILE_LIST_PROFILE_ID_CMDID,
	.pdev_suspend_cmdid = WMI_10X_PDEV_SUSPEND_CMDID,
	.pdev_resume_cmdid = WMI_10X_PDEV_RESUME_CMDID,
	.add_bcn_filter_cmdid = WMI_10X_ADD_BCN_FILTER_CMDID,
	.rmv_bcn_filter_cmdid = WMI_10X_RMV_BCN_FILTER_CMDID,
	.wow_add_wake_pattern_cmdid = WMI_10X_WOW_ADD_WAKE_PATTERN_CMDID,
	.wow_del_wake_pattern_cmdid = WMI_10X_WOW_DEL_WAKE_PATTERN_CMDID,
	.wow_enable_disable_wake_event_cmdid =
				WMI_10X_WOW_ENABLE_DISABLE_WAKE_EVENT_CMDID,
	.wow_enable_cmdid = WMI_10X_WOW_ENABLE_CMDID,
	.wow_hostwakeup_from_sleep_cmdid =
				WMI_10X_WOW_HOSTWAKEUP_FROM_SLEEP_CMDID,
	.rtt_measreq_cmdid = WMI_10X_RTT_MEASREQ_CMDID,
	.rtt_tsf_cmdid = WMI_10X_RTT_TSF_CMDID,
	.vdev_spectral_scan_configure_cmdid =
				WMI_10X_VDEV_SPECTRAL_SCAN_CONFIGURE_CMDID,
	.vdev_spectral_scan_enable_cmdid =
				WMI_10X_VDEV_SPECTRAL_SCAN_ENABLE_CMDID,
	.request_stats_cmdid = WMI_10X_REQUEST_STATS_CMDID,
	.set_arp_ns_offload_cmdid = WMI_CMD_UNSUPPORTED,
	.network_list_offload_config_cmdid = WMI_CMD_UNSUPPORTED,
	.gtk_offload_cmdid = WMI_CMD_UNSUPPORTED,
	.csa_offload_enable_cmdid = WMI_CMD_UNSUPPORTED,
	.csa_offload_chanswitch_cmdid = WMI_CMD_UNSUPPORTED,
	.chatter_set_mode_cmdid = WMI_CMD_UNSUPPORTED,
	.peer_tid_addba_cmdid = WMI_CMD_UNSUPPORTED,
	.peer_tid_delba_cmdid = WMI_CMD_UNSUPPORTED,
	.sta_dtim_ps_method_cmdid = WMI_CMD_UNSUPPORTED,
	.sta_uapsd_auto_trig_cmdid = WMI_CMD_UNSUPPORTED,
	.sta_keepalive_cmd = WMI_CMD_UNSUPPORTED,
	.echo_cmdid = WMI_10X_ECHO_CMDID,
	.pdev_utf_cmdid = WMI_10X_PDEV_UTF_CMDID,
	.dbglog_cfg_cmdid = WMI_10X_DBGLOG_CFG_CMDID,
	.pdev_qvit_cmdid = WMI_10X_PDEV_QVIT_CMDID,
	.pdev_ftm_intg_cmdid = WMI_CMD_UNSUPPORTED,
	.vdev_set_keepalive_cmdid = WMI_CMD_UNSUPPORTED,
	.vdev_get_keepalive_cmdid = WMI_CMD_UNSUPPORTED,
	.force_fw_hang_cmdid = WMI_CMD_UNSUPPORTED,
	.gpio_config_cmdid = WMI_10X_GPIO_CONFIG_CMDID,
	.gpio_output_cmdid = WMI_10X_GPIO_OUTPUT_CMDID,
	.pdev_get_temperature_cmdid = WMI_CMD_UNSUPPORTED,
	.pdev_enable_adaptive_cca_cmdid = WMI_CMD_UNSUPPORTED,
	.scan_update_request_cmdid = WMI_CMD_UNSUPPORTED,
	.vdev_standby_response_cmdid = WMI_CMD_UNSUPPORTED,
	.vdev_resume_response_cmdid = WMI_CMD_UNSUPPORTED,
	.wlan_peer_caching_add_peer_cmdid = WMI_CMD_UNSUPPORTED,
	.wlan_peer_caching_evict_peer_cmdid = WMI_CMD_UNSUPPORTED,
	.wlan_peer_caching_restore_peer_cmdid = WMI_CMD_UNSUPPORTED,
	.wlan_peer_caching_print_all_peers_info_cmdid = WMI_CMD_UNSUPPORTED,
	.peer_update_wds_entry_cmdid = WMI_CMD_UNSUPPORTED,
	.peer_add_proxy_sta_entry_cmdid = WMI_CMD_UNSUPPORTED,
	.rtt_keepalive_cmdid = WMI_CMD_UNSUPPORTED,
	.oem_req_cmdid = WMI_CMD_UNSUPPORTED,
	.nan_cmdid = WMI_CMD_UNSUPPORTED,
	.vdev_ratemask_cmdid = WMI_CMD_UNSUPPORTED,
	.qboost_cfg_cmdid = WMI_CMD_UNSUPPORTED,
	.pdev_smart_ant_enable_cmdid = WMI_CMD_UNSUPPORTED,
	.pdev_smart_ant_set_rx_antenna_cmdid = WMI_CMD_UNSUPPORTED,
	.peer_smart_ant_set_tx_antenna_cmdid = WMI_CMD_UNSUPPORTED,
	.peer_smart_ant_set_train_info_cmdid = WMI_CMD_UNSUPPORTED,
	.peer_smart_ant_set_node_config_ops_cmdid = WMI_CMD_UNSUPPORTED,
	.pdev_set_antenna_switch_table_cmdid = WMI_CMD_UNSUPPORTED,
	.pdev_set_ctl_table_cmdid = WMI_CMD_UNSUPPORTED,
	.pdev_set_mimogain_table_cmdid = WMI_CMD_UNSUPPORTED,
	.pdev_ratepwr_table_cmdid = WMI_CMD_UNSUPPORTED,
	.pdev_ratepwr_chainmsk_table_cmdid = WMI_CMD_UNSUPPORTED,
	.pdev_fips_cmdid = WMI_CMD_UNSUPPORTED,
	.tt_set_conf_cmdid = WMI_CMD_UNSUPPORTED,
	.fwtest_cmdid = WMI_CMD_UNSUPPORTED,
	.vdev_atf_request_cmdid = WMI_CMD_UNSUPPORTED,
	.peer_atf_request_cmdid = WMI_CMD_UNSUPPORTED,
	.pdev_get_ani_cck_config_cmdid = WMI_CMD_UNSUPPORTED,
	.pdev_get_ani_ofdm_config_cmdid = WMI_CMD_UNSUPPORTED,
	.pdev_reserve_ast_entry_cmdid = WMI_CMD_UNSUPPORTED,
	.pdev_get_nfcal_power_cmdid = WMI_CMD_UNSUPPORTED,
	.pdev_get_tpc_cmdid = WMI_CMD_UNSUPPORTED,
	.pdev_get_ast_info_cmdid = WMI_CMD_UNSUPPORTED,
	.vdev_set_dscp_tid_map_cmdid = WMI_CMD_UNSUPPORTED,
	.pdev_get_info_cmdid = WMI_CMD_UNSUPPORTED,
	.vdev_get_info_cmdid = WMI_CMD_UNSUPPORTED,
	.vdev_filter_neighbor_rx_packets_cmdid = WMI_CMD_UNSUPPORTED,
	.mu_cal_start_cmdid = WMI_CMD_UNSUPPORTED,
	.set_cca_params_cmdid = WMI_CMD_UNSUPPORTED,
	.pdev_bss_chan_info_request_cmdid = WMI_CMD_UNSUPPORTED,
};

/* 10.2.4 WMI cmd track */
static struct wmi_cmd_map wmi_10_2_4_cmd_map = {
	.init_cmdid = WMI_10_2_INIT_CMDID,
	.start_scan_cmdid = WMI_10_2_START_SCAN_CMDID,
	.stop_scan_cmdid = WMI_10_2_STOP_SCAN_CMDID,
	.scan_chan_list_cmdid = WMI_10_2_SCAN_CHAN_LIST_CMDID,
	.scan_sch_prio_tbl_cmdid = WMI_CMD_UNSUPPORTED,
	.pdev_set_regdomain_cmdid = WMI_10_2_PDEV_SET_REGDOMAIN_CMDID,
	.pdev_set_channel_cmdid = WMI_10_2_PDEV_SET_CHANNEL_CMDID,
	.pdev_set_param_cmdid = WMI_10_2_PDEV_SET_PARAM_CMDID,
	.pdev_pktlog_enable_cmdid = WMI_10_2_PDEV_PKTLOG_ENABLE_CMDID,
	.pdev_pktlog_disable_cmdid = WMI_10_2_PDEV_PKTLOG_DISABLE_CMDID,
	.pdev_set_wmm_params_cmdid = WMI_10_2_PDEV_SET_WMM_PARAMS_CMDID,
	.pdev_set_ht_cap_ie_cmdid = WMI_10_2_PDEV_SET_HT_CAP_IE_CMDID,
	.pdev_set_vht_cap_ie_cmdid = WMI_10_2_PDEV_SET_VHT_CAP_IE_CMDID,
	.pdev_set_quiet_mode_cmdid = WMI_10_2_PDEV_SET_QUIET_MODE_CMDID,
	.pdev_green_ap_ps_enable_cmdid = WMI_10_2_PDEV_GREEN_AP_PS_ENABLE_CMDID,
	.pdev_get_tpc_config_cmdid = WMI_10_2_PDEV_GET_TPC_CONFIG_CMDID,
	.pdev_set_base_macaddr_cmdid = WMI_10_2_PDEV_SET_BASE_MACADDR_CMDID,
	.vdev_create_cmdid = WMI_10_2_VDEV_CREATE_CMDID,
	.vdev_delete_cmdid = WMI_10_2_VDEV_DELETE_CMDID,
	.vdev_start_request_cmdid = WMI_10_2_VDEV_START_REQUEST_CMDID,
	.vdev_restart_request_cmdid = WMI_10_2_VDEV_RESTART_REQUEST_CMDID,
	.vdev_up_cmdid = WMI_10_2_VDEV_UP_CMDID,
	.vdev_stop_cmdid = WMI_10_2_VDEV_STOP_CMDID,
	.vdev_down_cmdid = WMI_10_2_VDEV_DOWN_CMDID,
	.vdev_set_param_cmdid = WMI_10_2_VDEV_SET_PARAM_CMDID,
	.vdev_install_key_cmdid = WMI_10_2_VDEV_INSTALL_KEY_CMDID,
	.peer_create_cmdid = WMI_10_2_PEER_CREATE_CMDID,
	.peer_delete_cmdid = WMI_10_2_PEER_DELETE_CMDID,
	.peer_flush_tids_cmdid = WMI_10_2_PEER_FLUSH_TIDS_CMDID,
	.peer_set_param_cmdid = WMI_10_2_PEER_SET_PARAM_CMDID,
	.peer_assoc_cmdid = WMI_10_2_PEER_ASSOC_CMDID,
	.peer_add_wds_entry_cmdid = WMI_10_2_PEER_ADD_WDS_ENTRY_CMDID,
	.peer_remove_wds_entry_cmdid = WMI_10_2_PEER_REMOVE_WDS_ENTRY_CMDID,
	.peer_mcast_group_cmdid = WMI_10_2_PEER_MCAST_GROUP_CMDID,
	.bcn_tx_cmdid = WMI_10_2_BCN_TX_CMDID,
	.pdev_send_bcn_cmdid = WMI_10_2_PDEV_SEND_BCN_CMDID,
	.bcn_tmpl_cmdid = WMI_CMD_UNSUPPORTED,
	.bcn_filter_rx_cmdid = WMI_10_2_BCN_FILTER_RX_CMDID,
	.prb_req_filter_rx_cmdid = WMI_10_2_PRB_REQ_FILTER_RX_CMDID,
	.mgmt_tx_cmdid = WMI_10_2_MGMT_TX_CMDID,
	.prb_tmpl_cmdid = WMI_CMD_UNSUPPORTED,
	.addba_clear_resp_cmdid = WMI_10_2_ADDBA_CLEAR_RESP_CMDID,
	.addba_send_cmdid = WMI_10_2_ADDBA_SEND_CMDID,
	.addba_status_cmdid = WMI_10_2_ADDBA_STATUS_CMDID,
	.delba_send_cmdid = WMI_10_2_DELBA_SEND_CMDID,
	.addba_set_resp_cmdid = WMI_10_2_ADDBA_SET_RESP_CMDID,
	.send_singleamsdu_cmdid = WMI_10_2_SEND_SINGLEAMSDU_CMDID,
	.sta_powersave_mode_cmdid = WMI_10_2_STA_POWERSAVE_MODE_CMDID,
	.sta_powersave_param_cmdid = WMI_10_2_STA_POWERSAVE_PARAM_CMDID,
	.sta_mimo_ps_mode_cmdid = WMI_10_2_STA_MIMO_PS_MODE_CMDID,
	.pdev_dfs_enable_cmdid = WMI_10_2_PDEV_DFS_ENABLE_CMDID,
	.pdev_dfs_disable_cmdid = WMI_10_2_PDEV_DFS_DISABLE_CMDID,
	.roam_scan_mode = WMI_10_2_ROAM_SCAN_MODE,
	.roam_scan_rssi_threshold = WMI_10_2_ROAM_SCAN_RSSI_THRESHOLD,
	.roam_scan_period = WMI_10_2_ROAM_SCAN_PERIOD,
	.roam_scan_rssi_change_threshold =
				WMI_10_2_ROAM_SCAN_RSSI_CHANGE_THRESHOLD,
	.roam_ap_profile = WMI_10_2_ROAM_AP_PROFILE,
	.ofl_scan_add_ap_profile = WMI_10_2_OFL_SCAN_ADD_AP_PROFILE,
	.ofl_scan_remove_ap_profile = WMI_10_2_OFL_SCAN_REMOVE_AP_PROFILE,
	.ofl_scan_period = WMI_10_2_OFL_SCAN_PERIOD,
	.p2p_dev_set_device_info = WMI_10_2_P2P_DEV_SET_DEVICE_INFO,
	.p2p_dev_set_discoverability = WMI_10_2_P2P_DEV_SET_DISCOVERABILITY,
	.p2p_go_set_beacon_ie = WMI_10_2_P2P_GO_SET_BEACON_IE,
	.p2p_go_set_probe_resp_ie = WMI_10_2_P2P_GO_SET_PROBE_RESP_IE,
	.p2p_set_vendor_ie_data_cmdid = WMI_CMD_UNSUPPORTED,
	.ap_ps_peer_param_cmdid = WMI_10_2_AP_PS_PEER_PARAM_CMDID,
	.ap_ps_peer_uapsd_coex_cmdid = WMI_CMD_UNSUPPORTED,
	.peer_rate_retry_sched_cmdid = WMI_10_2_PEER_RATE_RETRY_SCHED_CMDID,
	.wlan_profile_trigger_cmdid = WMI_10_2_WLAN_PROFILE_TRIGGER_CMDID,
	.wlan_profile_set_hist_intvl_cmdid =
				WMI_10_2_WLAN_PROFILE_SET_HIST_INTVL_CMDID,
	.wlan_profile_get_profile_data_cmdid =
				WMI_10_2_WLAN_PROFILE_GET_PROFILE_DATA_CMDID,
	.wlan_profile_enable_profile_id_cmdid =
				WMI_10_2_WLAN_PROFILE_ENABLE_PROFILE_ID_CMDID,
	.wlan_profile_list_profile_id_cmdid =
				WMI_10_2_WLAN_PROFILE_LIST_PROFILE_ID_CMDID,
	.pdev_suspend_cmdid = WMI_10_2_PDEV_SUSPEND_CMDID,
	.pdev_resume_cmdid = WMI_10_2_PDEV_RESUME_CMDID,
	.add_bcn_filter_cmdid = WMI_10_2_ADD_BCN_FILTER_CMDID,
	.rmv_bcn_filter_cmdid = WMI_10_2_RMV_BCN_FILTER_CMDID,
	.wow_add_wake_pattern_cmdid = WMI_10_2_WOW_ADD_WAKE_PATTERN_CMDID,
	.wow_del_wake_pattern_cmdid = WMI_10_2_WOW_DEL_WAKE_PATTERN_CMDID,
	.wow_enable_disable_wake_event_cmdid =
				WMI_10_2_WOW_ENABLE_DISABLE_WAKE_EVENT_CMDID,
	.wow_enable_cmdid = WMI_10_2_WOW_ENABLE_CMDID,
	.wow_hostwakeup_from_sleep_cmdid =
				WMI_10_2_WOW_HOSTWAKEUP_FROM_SLEEP_CMDID,
	.rtt_measreq_cmdid = WMI_10_2_RTT_MEASREQ_CMDID,
	.rtt_tsf_cmdid = WMI_10_2_RTT_TSF_CMDID,
	.vdev_spectral_scan_configure_cmdid =
				WMI_10_2_VDEV_SPECTRAL_SCAN_CONFIGURE_CMDID,
	.vdev_spectral_scan_enable_cmdid =
				WMI_10_2_VDEV_SPECTRAL_SCAN_ENABLE_CMDID,
	.request_stats_cmdid = WMI_10_2_REQUEST_STATS_CMDID,
	.set_arp_ns_offload_cmdid = WMI_CMD_UNSUPPORTED,
	.network_list_offload_config_cmdid = WMI_CMD_UNSUPPORTED,
	.gtk_offload_cmdid = WMI_CMD_UNSUPPORTED,
	.csa_offload_enable_cmdid = WMI_CMD_UNSUPPORTED,
	.csa_offload_chanswitch_cmdid = WMI_CMD_UNSUPPORTED,
	.chatter_set_mode_cmdid = WMI_CMD_UNSUPPORTED,
	.peer_tid_addba_cmdid = WMI_CMD_UNSUPPORTED,
	.peer_tid_delba_cmdid = WMI_CMD_UNSUPPORTED,
	.sta_dtim_ps_method_cmdid = WMI_CMD_UNSUPPORTED,
	.sta_uapsd_auto_trig_cmdid = WMI_CMD_UNSUPPORTED,
	.sta_keepalive_cmd = WMI_CMD_UNSUPPORTED,
	.echo_cmdid = WMI_10_2_ECHO_CMDID,
	.pdev_utf_cmdid = WMI_10_2_PDEV_UTF_CMDID,
	.dbglog_cfg_cmdid = WMI_10_2_DBGLOG_CFG_CMDID,
	.pdev_qvit_cmdid = WMI_10_2_PDEV_QVIT_CMDID,
	.pdev_ftm_intg_cmdid = WMI_CMD_UNSUPPORTED,
	.vdev_set_keepalive_cmdid = WMI_CMD_UNSUPPORTED,
	.vdev_get_keepalive_cmdid = WMI_CMD_UNSUPPORTED,
	.force_fw_hang_cmdid = WMI_CMD_UNSUPPORTED,
	.gpio_config_cmdid = WMI_10_2_GPIO_CONFIG_CMDID,
	.gpio_output_cmdid = WMI_10_2_GPIO_OUTPUT_CMDID,
	.pdev_get_temperature_cmdid = WMI_10_2_PDEV_GET_TEMPERATURE_CMDID,
	.pdev_enable_adaptive_cca_cmdid = WMI_10_2_SET_CCA_PARAMS,
	.scan_update_request_cmdid = WMI_CMD_UNSUPPORTED,
	.vdev_standby_response_cmdid = WMI_CMD_UNSUPPORTED,
	.vdev_resume_response_cmdid = WMI_CMD_UNSUPPORTED,
	.wlan_peer_caching_add_peer_cmdid = WMI_CMD_UNSUPPORTED,
	.wlan_peer_caching_evict_peer_cmdid = WMI_CMD_UNSUPPORTED,
	.wlan_peer_caching_restore_peer_cmdid = WMI_CMD_UNSUPPORTED,
	.wlan_peer_caching_print_all_peers_info_cmdid = WMI_CMD_UNSUPPORTED,
	.peer_update_wds_entry_cmdid = WMI_CMD_UNSUPPORTED,
	.peer_add_proxy_sta_entry_cmdid = WMI_CMD_UNSUPPORTED,
	.rtt_keepalive_cmdid = WMI_CMD_UNSUPPORTED,
	.oem_req_cmdid = WMI_CMD_UNSUPPORTED,
	.nan_cmdid = WMI_CMD_UNSUPPORTED,
	.vdev_ratemask_cmdid = WMI_CMD_UNSUPPORTED,
	.qboost_cfg_cmdid = WMI_CMD_UNSUPPORTED,
	.pdev_smart_ant_enable_cmdid = WMI_CMD_UNSUPPORTED,
	.pdev_smart_ant_set_rx_antenna_cmdid = WMI_CMD_UNSUPPORTED,
	.peer_smart_ant_set_tx_antenna_cmdid = WMI_CMD_UNSUPPORTED,
	.peer_smart_ant_set_train_info_cmdid = WMI_CMD_UNSUPPORTED,
	.peer_smart_ant_set_node_config_ops_cmdid = WMI_CMD_UNSUPPORTED,
	.pdev_set_antenna_switch_table_cmdid = WMI_CMD_UNSUPPORTED,
	.pdev_set_ctl_table_cmdid = WMI_CMD_UNSUPPORTED,
	.pdev_set_mimogain_table_cmdid = WMI_CMD_UNSUPPORTED,
	.pdev_ratepwr_table_cmdid = WMI_CMD_UNSUPPORTED,
	.pdev_ratepwr_chainmsk_table_cmdid = WMI_CMD_UNSUPPORTED,
	.pdev_fips_cmdid = WMI_CMD_UNSUPPORTED,
	.tt_set_conf_cmdid = WMI_CMD_UNSUPPORTED,
	.fwtest_cmdid = WMI_CMD_UNSUPPORTED,
	.vdev_atf_request_cmdid = WMI_CMD_UNSUPPORTED,
	.peer_atf_request_cmdid = WMI_CMD_UNSUPPORTED,
	.pdev_get_ani_cck_config_cmdid = WMI_CMD_UNSUPPORTED,
	.pdev_get_ani_ofdm_config_cmdid = WMI_CMD_UNSUPPORTED,
	.pdev_reserve_ast_entry_cmdid = WMI_CMD_UNSUPPORTED,
	.pdev_get_nfcal_power_cmdid = WMI_CMD_UNSUPPORTED,
	.pdev_get_tpc_cmdid = WMI_CMD_UNSUPPORTED,
	.pdev_get_ast_info_cmdid = WMI_CMD_UNSUPPORTED,
	.vdev_set_dscp_tid_map_cmdid = WMI_CMD_UNSUPPORTED,
	.pdev_get_info_cmdid = WMI_CMD_UNSUPPORTED,
	.vdev_get_info_cmdid = WMI_CMD_UNSUPPORTED,
	.vdev_filter_neighbor_rx_packets_cmdid = WMI_CMD_UNSUPPORTED,
	.mu_cal_start_cmdid = WMI_CMD_UNSUPPORTED,
	.set_cca_params_cmdid = WMI_CMD_UNSUPPORTED,
	.pdev_bss_chan_info_request_cmdid = WMI_CMD_UNSUPPORTED,
};

/* 10.4 WMI cmd track */
static struct wmi_cmd_map wmi_10_4_cmd_map = {
	.init_cmdid = WMI_10_4_INIT_CMDID,
	.start_scan_cmdid = WMI_10_4_START_SCAN_CMDID,
	.stop_scan_cmdid = WMI_10_4_STOP_SCAN_CMDID,
	.scan_chan_list_cmdid = WMI_10_4_SCAN_CHAN_LIST_CMDID,
	.scan_sch_prio_tbl_cmdid = WMI_10_4_SCAN_SCH_PRIO_TBL_CMDID,
	.pdev_set_regdomain_cmdid = WMI_10_4_PDEV_SET_REGDOMAIN_CMDID,
	.pdev_set_channel_cmdid = WMI_10_4_PDEV_SET_CHANNEL_CMDID,
	.pdev_set_param_cmdid = WMI_10_4_PDEV_SET_PARAM_CMDID,
	.pdev_pktlog_enable_cmdid = WMI_10_4_PDEV_PKTLOG_ENABLE_CMDID,
	.pdev_pktlog_disable_cmdid = WMI_10_4_PDEV_PKTLOG_DISABLE_CMDID,
	.pdev_set_wmm_params_cmdid = WMI_10_4_PDEV_SET_WMM_PARAMS_CMDID,
	.pdev_set_ht_cap_ie_cmdid = WMI_10_4_PDEV_SET_HT_CAP_IE_CMDID,
	.pdev_set_vht_cap_ie_cmdid = WMI_10_4_PDEV_SET_VHT_CAP_IE_CMDID,
	.pdev_set_dscp_tid_map_cmdid = WMI_10_4_PDEV_SET_DSCP_TID_MAP_CMDID,
	.pdev_set_quiet_mode_cmdid = WMI_10_4_PDEV_SET_QUIET_MODE_CMDID,
	.pdev_green_ap_ps_enable_cmdid = WMI_10_4_PDEV_GREEN_AP_PS_ENABLE_CMDID,
	.pdev_get_tpc_config_cmdid = WMI_10_4_PDEV_GET_TPC_CONFIG_CMDID,
	.pdev_set_base_macaddr_cmdid = WMI_10_4_PDEV_SET_BASE_MACADDR_CMDID,
	.vdev_create_cmdid = WMI_10_4_VDEV_CREATE_CMDID,
	.vdev_delete_cmdid = WMI_10_4_VDEV_DELETE_CMDID,
	.vdev_start_request_cmdid = WMI_10_4_VDEV_START_REQUEST_CMDID,
	.vdev_restart_request_cmdid = WMI_10_4_VDEV_RESTART_REQUEST_CMDID,
	.vdev_up_cmdid = WMI_10_4_VDEV_UP_CMDID,
	.vdev_stop_cmdid = WMI_10_4_VDEV_STOP_CMDID,
	.vdev_down_cmdid = WMI_10_4_VDEV_DOWN_CMDID,
	.vdev_set_param_cmdid = WMI_10_4_VDEV_SET_PARAM_CMDID,
	.vdev_install_key_cmdid = WMI_10_4_VDEV_INSTALL_KEY_CMDID,
	.peer_create_cmdid = WMI_10_4_PEER_CREATE_CMDID,
	.peer_delete_cmdid = WMI_10_4_PEER_DELETE_CMDID,
	.peer_flush_tids_cmdid = WMI_10_4_PEER_FLUSH_TIDS_CMDID,
	.peer_set_param_cmdid = WMI_10_4_PEER_SET_PARAM_CMDID,
	.peer_assoc_cmdid = WMI_10_4_PEER_ASSOC_CMDID,
	.peer_add_wds_entry_cmdid = WMI_10_4_PEER_ADD_WDS_ENTRY_CMDID,
	.peer_remove_wds_entry_cmdid = WMI_10_4_PEER_REMOVE_WDS_ENTRY_CMDID,
	.peer_mcast_group_cmdid = WMI_10_4_PEER_MCAST_GROUP_CMDID,
	.bcn_tx_cmdid = WMI_10_4_BCN_TX_CMDID,
	.pdev_send_bcn_cmdid = WMI_10_4_PDEV_SEND_BCN_CMDID,
	.bcn_tmpl_cmdid = WMI_10_4_BCN_PRB_TMPL_CMDID,
	.bcn_filter_rx_cmdid = WMI_10_4_BCN_FILTER_RX_CMDID,
	.prb_req_filter_rx_cmdid = WMI_10_4_PRB_REQ_FILTER_RX_CMDID,
	.mgmt_tx_cmdid = WMI_10_4_MGMT_TX_CMDID,
	.prb_tmpl_cmdid = WMI_10_4_PRB_TMPL_CMDID,
	.addba_clear_resp_cmdid = WMI_10_4_ADDBA_CLEAR_RESP_CMDID,
	.addba_send_cmdid = WMI_10_4_ADDBA_SEND_CMDID,
	.addba_status_cmdid = WMI_10_4_ADDBA_STATUS_CMDID,
	.delba_send_cmdid = WMI_10_4_DELBA_SEND_CMDID,
	.addba_set_resp_cmdid = WMI_10_4_ADDBA_SET_RESP_CMDID,
	.send_singleamsdu_cmdid = WMI_10_4_SEND_SINGLEAMSDU_CMDID,
	.sta_powersave_mode_cmdid = WMI_10_4_STA_POWERSAVE_MODE_CMDID,
	.sta_powersave_param_cmdid = WMI_10_4_STA_POWERSAVE_PARAM_CMDID,
	.sta_mimo_ps_mode_cmdid = WMI_10_4_STA_MIMO_PS_MODE_CMDID,
	.pdev_dfs_enable_cmdid = WMI_10_4_PDEV_DFS_ENABLE_CMDID,
	.pdev_dfs_disable_cmdid = WMI_10_4_PDEV_DFS_DISABLE_CMDID,
	.roam_scan_mode = WMI_10_4_ROAM_SCAN_MODE,
	.roam_scan_rssi_threshold = WMI_10_4_ROAM_SCAN_RSSI_THRESHOLD,
	.roam_scan_period = WMI_10_4_ROAM_SCAN_PERIOD,
	.roam_scan_rssi_change_threshold =
				WMI_10_4_ROAM_SCAN_RSSI_CHANGE_THRESHOLD,
	.roam_ap_profile = WMI_10_4_ROAM_AP_PROFILE,
	.ofl_scan_add_ap_profile = WMI_10_4_OFL_SCAN_ADD_AP_PROFILE,
	.ofl_scan_remove_ap_profile = WMI_10_4_OFL_SCAN_REMOVE_AP_PROFILE,
	.ofl_scan_period = WMI_10_4_OFL_SCAN_PERIOD,
	.p2p_dev_set_device_info = WMI_10_4_P2P_DEV_SET_DEVICE_INFO,
	.p2p_dev_set_discoverability = WMI_10_4_P2P_DEV_SET_DISCOVERABILITY,
	.p2p_go_set_beacon_ie = WMI_10_4_P2P_GO_SET_BEACON_IE,
	.p2p_go_set_probe_resp_ie = WMI_10_4_P2P_GO_SET_PROBE_RESP_IE,
	.p2p_set_vendor_ie_data_cmdid = WMI_10_4_P2P_SET_VENDOR_IE_DATA_CMDID,
	.ap_ps_peer_param_cmdid = WMI_10_4_AP_PS_PEER_PARAM_CMDID,
	.ap_ps_peer_uapsd_coex_cmdid = WMI_10_4_AP_PS_PEER_UAPSD_COEX_CMDID,
	.peer_rate_retry_sched_cmdid = WMI_10_4_PEER_RATE_RETRY_SCHED_CMDID,
	.wlan_profile_trigger_cmdid = WMI_10_4_WLAN_PROFILE_TRIGGER_CMDID,
	.wlan_profile_set_hist_intvl_cmdid =
				WMI_10_4_WLAN_PROFILE_SET_HIST_INTVL_CMDID,
	.wlan_profile_get_profile_data_cmdid =
				WMI_10_4_WLAN_PROFILE_GET_PROFILE_DATA_CMDID,
	.wlan_profile_enable_profile_id_cmdid =
				WMI_10_4_WLAN_PROFILE_ENABLE_PROFILE_ID_CMDID,
	.wlan_profile_list_profile_id_cmdid =
				WMI_10_4_WLAN_PROFILE_LIST_PROFILE_ID_CMDID,
	.pdev_suspend_cmdid = WMI_10_4_PDEV_SUSPEND_CMDID,
	.pdev_resume_cmdid = WMI_10_4_PDEV_RESUME_CMDID,
	.add_bcn_filter_cmdid = WMI_10_4_ADD_BCN_FILTER_CMDID,
	.rmv_bcn_filter_cmdid = WMI_10_4_RMV_BCN_FILTER_CMDID,
	.wow_add_wake_pattern_cmdid = WMI_10_4_WOW_ADD_WAKE_PATTERN_CMDID,
	.wow_del_wake_pattern_cmdid = WMI_10_4_WOW_DEL_WAKE_PATTERN_CMDID,
	.wow_enable_disable_wake_event_cmdid =
				WMI_10_4_WOW_ENABLE_DISABLE_WAKE_EVENT_CMDID,
	.wow_enable_cmdid = WMI_10_4_WOW_ENABLE_CMDID,
	.wow_hostwakeup_from_sleep_cmdid =
				WMI_10_4_WOW_HOSTWAKEUP_FROM_SLEEP_CMDID,
	.rtt_measreq_cmdid = WMI_10_4_RTT_MEASREQ_CMDID,
	.rtt_tsf_cmdid = WMI_10_4_RTT_TSF_CMDID,
	.vdev_spectral_scan_configure_cmdid =
				WMI_10_4_VDEV_SPECTRAL_SCAN_CONFIGURE_CMDID,
	.vdev_spectral_scan_enable_cmdid =
				WMI_10_4_VDEV_SPECTRAL_SCAN_ENABLE_CMDID,
	.request_stats_cmdid = WMI_10_4_REQUEST_STATS_CMDID,
	.set_arp_ns_offload_cmdid = WMI_CMD_UNSUPPORTED,
	.network_list_offload_config_cmdid = WMI_CMD_UNSUPPORTED,
	.gtk_offload_cmdid = WMI_10_4_GTK_OFFLOAD_CMDID,
	.csa_offload_enable_cmdid = WMI_10_4_CSA_OFFLOAD_ENABLE_CMDID,
	.csa_offload_chanswitch_cmdid = WMI_10_4_CSA_OFFLOAD_CHANSWITCH_CMDID,
	.chatter_set_mode_cmdid = WMI_CMD_UNSUPPORTED,
	.peer_tid_addba_cmdid = WMI_CMD_UNSUPPORTED,
	.peer_tid_delba_cmdid = WMI_CMD_UNSUPPORTED,
	.sta_dtim_ps_method_cmdid = WMI_CMD_UNSUPPORTED,
	.sta_uapsd_auto_trig_cmdid = WMI_CMD_UNSUPPORTED,
	.sta_keepalive_cmd = WMI_CMD_UNSUPPORTED,
	.echo_cmdid = WMI_10_4_ECHO_CMDID,
	.pdev_utf_cmdid = WMI_10_4_PDEV_UTF_CMDID,
	.dbglog_cfg_cmdid = WMI_10_4_DBGLOG_CFG_CMDID,
	.pdev_qvit_cmdid = WMI_10_4_PDEV_QVIT_CMDID,
	.pdev_ftm_intg_cmdid = WMI_CMD_UNSUPPORTED,
	.vdev_set_keepalive_cmdid = WMI_10_4_VDEV_SET_KEEPALIVE_CMDID,
	.vdev_get_keepalive_cmdid = WMI_10_4_VDEV_GET_KEEPALIVE_CMDID,
	.force_fw_hang_cmdid = WMI_10_4_FORCE_FW_HANG_CMDID,
	.gpio_config_cmdid = WMI_10_4_GPIO_CONFIG_CMDID,
	.gpio_output_cmdid = WMI_10_4_GPIO_OUTPUT_CMDID,
	.pdev_get_temperature_cmdid = WMI_10_4_PDEV_GET_TEMPERATURE_CMDID,
	.vdev_set_wmm_params_cmdid = WMI_CMD_UNSUPPORTED,
	.tdls_set_state_cmdid = WMI_CMD_UNSUPPORTED,
	.tdls_peer_update_cmdid = WMI_CMD_UNSUPPORTED,
	.adaptive_qcs_cmdid = WMI_CMD_UNSUPPORTED,
	.scan_update_request_cmdid = WMI_10_4_SCAN_UPDATE_REQUEST_CMDID,
	.vdev_standby_response_cmdid = WMI_10_4_VDEV_STANDBY_RESPONSE_CMDID,
	.vdev_resume_response_cmdid = WMI_10_4_VDEV_RESUME_RESPONSE_CMDID,
	.wlan_peer_caching_add_peer_cmdid =
			WMI_10_4_WLAN_PEER_CACHING_ADD_PEER_CMDID,
	.wlan_peer_caching_evict_peer_cmdid =
			WMI_10_4_WLAN_PEER_CACHING_EVICT_PEER_CMDID,
	.wlan_peer_caching_restore_peer_cmdid =
			WMI_10_4_WLAN_PEER_CACHING_RESTORE_PEER_CMDID,
	.wlan_peer_caching_print_all_peers_info_cmdid =
			WMI_10_4_WLAN_PEER_CACHING_PRINT_ALL_PEERS_INFO_CMDID,
	.peer_update_wds_entry_cmdid = WMI_10_4_PEER_UPDATE_WDS_ENTRY_CMDID,
	.peer_add_proxy_sta_entry_cmdid =
			WMI_10_4_PEER_ADD_PROXY_STA_ENTRY_CMDID,
	.rtt_keepalive_cmdid = WMI_10_4_RTT_KEEPALIVE_CMDID,
	.oem_req_cmdid = WMI_10_4_OEM_REQ_CMDID,
	.nan_cmdid = WMI_10_4_NAN_CMDID,
	.vdev_ratemask_cmdid = WMI_10_4_VDEV_RATEMASK_CMDID,
	.qboost_cfg_cmdid = WMI_10_4_QBOOST_CFG_CMDID,
	.pdev_smart_ant_enable_cmdid = WMI_10_4_PDEV_SMART_ANT_ENABLE_CMDID,
	.pdev_smart_ant_set_rx_antenna_cmdid =
			WMI_10_4_PDEV_SMART_ANT_SET_RX_ANTENNA_CMDID,
	.peer_smart_ant_set_tx_antenna_cmdid =
			WMI_10_4_PEER_SMART_ANT_SET_TX_ANTENNA_CMDID,
	.peer_smart_ant_set_train_info_cmdid =
			WMI_10_4_PEER_SMART_ANT_SET_TRAIN_INFO_CMDID,
	.peer_smart_ant_set_node_config_ops_cmdid =
			WMI_10_4_PEER_SMART_ANT_SET_NODE_CONFIG_OPS_CMDID,
	.pdev_set_antenna_switch_table_cmdid =
			WMI_10_4_PDEV_SET_ANTENNA_SWITCH_TABLE_CMDID,
	.pdev_set_ctl_table_cmdid = WMI_10_4_PDEV_SET_CTL_TABLE_CMDID,
	.pdev_set_mimogain_table_cmdid = WMI_10_4_PDEV_SET_MIMOGAIN_TABLE_CMDID,
	.pdev_ratepwr_table_cmdid = WMI_10_4_PDEV_RATEPWR_TABLE_CMDID,
	.pdev_ratepwr_chainmsk_table_cmdid =
			WMI_10_4_PDEV_RATEPWR_CHAINMSK_TABLE_CMDID,
	.pdev_fips_cmdid = WMI_10_4_PDEV_FIPS_CMDID,
	.tt_set_conf_cmdid = WMI_10_4_TT_SET_CONF_CMDID,
	.fwtest_cmdid = WMI_10_4_FWTEST_CMDID,
	.vdev_atf_request_cmdid = WMI_10_4_VDEV_ATF_REQUEST_CMDID,
	.peer_atf_request_cmdid = WMI_10_4_PEER_ATF_REQUEST_CMDID,
	.pdev_get_ani_cck_config_cmdid = WMI_10_4_PDEV_GET_ANI_CCK_CONFIG_CMDID,
	.pdev_get_ani_ofdm_config_cmdid =
			WMI_10_4_PDEV_GET_ANI_OFDM_CONFIG_CMDID,
	.pdev_reserve_ast_entry_cmdid = WMI_10_4_PDEV_RESERVE_AST_ENTRY_CMDID,
	.pdev_get_nfcal_power_cmdid = WMI_10_4_PDEV_GET_NFCAL_POWER_CMDID,
	.pdev_get_tpc_cmdid = WMI_10_4_PDEV_GET_TPC_CMDID,
	.pdev_get_ast_info_cmdid = WMI_10_4_PDEV_GET_AST_INFO_CMDID,
	.vdev_set_dscp_tid_map_cmdid = WMI_10_4_VDEV_SET_DSCP_TID_MAP_CMDID,
	.pdev_get_info_cmdid = WMI_10_4_PDEV_GET_INFO_CMDID,
	.vdev_get_info_cmdid = WMI_10_4_VDEV_GET_INFO_CMDID,
	.vdev_filter_neighbor_rx_packets_cmdid =
			WMI_10_4_VDEV_FILTER_NEIGHBOR_RX_PACKETS_CMDID,
	.mu_cal_start_cmdid = WMI_10_4_MU_CAL_START_CMDID,
	.set_cca_params_cmdid = WMI_10_4_SET_CCA_PARAMS_CMDID,
	.pdev_bss_chan_info_request_cmdid =
			WMI_10_4_PDEV_BSS_CHAN_INFO_REQUEST_CMDID,
	.ext_resource_cfg_cmdid = WMI_10_4_EXT_RESOURCE_CFG_CMDID,
};

/* MAIN WMI VDEV param map */
static struct wmi_vdev_param_map wmi_vdev_param_map = {
	.rts_threshold = WMI_VDEV_PARAM_RTS_THRESHOLD,
	.fragmentation_threshold = WMI_VDEV_PARAM_FRAGMENTATION_THRESHOLD,
	.beacon_interval = WMI_VDEV_PARAM_BEACON_INTERVAL,
	.listen_interval = WMI_VDEV_PARAM_LISTEN_INTERVAL,
	.multicast_rate = WMI_VDEV_PARAM_MULTICAST_RATE,
	.mgmt_tx_rate = WMI_VDEV_PARAM_MGMT_TX_RATE,
	.slot_time = WMI_VDEV_PARAM_SLOT_TIME,
	.preamble = WMI_VDEV_PARAM_PREAMBLE,
	.swba_time = WMI_VDEV_PARAM_SWBA_TIME,
	.wmi_vdev_stats_update_period = WMI_VDEV_STATS_UPDATE_PERIOD,
	.wmi_vdev_pwrsave_ageout_time = WMI_VDEV_PWRSAVE_AGEOUT_TIME,
	.wmi_vdev_host_swba_interval = WMI_VDEV_HOST_SWBA_INTERVAL,
	.dtim_period = WMI_VDEV_PARAM_DTIM_PERIOD,
	.wmi_vdev_oc_scheduler_air_time_limit =
					WMI_VDEV_OC_SCHEDULER_AIR_TIME_LIMIT,
	.wds = WMI_VDEV_PARAM_WDS,
	.atim_window = WMI_VDEV_PARAM_ATIM_WINDOW,
	.bmiss_count_max = WMI_VDEV_PARAM_BMISS_COUNT_MAX,
	.bmiss_first_bcnt = WMI_VDEV_PARAM_BMISS_FIRST_BCNT,
	.bmiss_final_bcnt = WMI_VDEV_PARAM_BMISS_FINAL_BCNT,
	.feature_wmm = WMI_VDEV_PARAM_FEATURE_WMM,
	.chwidth = WMI_VDEV_PARAM_CHWIDTH,
	.chextoffset = WMI_VDEV_PARAM_CHEXTOFFSET,
	.disable_htprotection =	WMI_VDEV_PARAM_DISABLE_HTPROTECTION,
	.sta_quickkickout = WMI_VDEV_PARAM_STA_QUICKKICKOUT,
	.mgmt_rate = WMI_VDEV_PARAM_MGMT_RATE,
	.protection_mode = WMI_VDEV_PARAM_PROTECTION_MODE,
	.fixed_rate = WMI_VDEV_PARAM_FIXED_RATE,
	.sgi = WMI_VDEV_PARAM_SGI,
	.ldpc = WMI_VDEV_PARAM_LDPC,
	.tx_stbc = WMI_VDEV_PARAM_TX_STBC,
	.rx_stbc = WMI_VDEV_PARAM_RX_STBC,
	.intra_bss_fwd = WMI_VDEV_PARAM_INTRA_BSS_FWD,
	.def_keyid = WMI_VDEV_PARAM_DEF_KEYID,
	.nss = WMI_VDEV_PARAM_NSS,
	.bcast_data_rate = WMI_VDEV_PARAM_BCAST_DATA_RATE,
	.mcast_data_rate = WMI_VDEV_PARAM_MCAST_DATA_RATE,
	.mcast_indicate = WMI_VDEV_PARAM_MCAST_INDICATE,
	.dhcp_indicate = WMI_VDEV_PARAM_DHCP_INDICATE,
	.unknown_dest_indicate = WMI_VDEV_PARAM_UNKNOWN_DEST_INDICATE,
	.ap_keepalive_min_idle_inactive_time_secs =
			WMI_VDEV_PARAM_AP_KEEPALIVE_MIN_IDLE_INACTIVE_TIME_SECS,
	.ap_keepalive_max_idle_inactive_time_secs =
			WMI_VDEV_PARAM_AP_KEEPALIVE_MAX_IDLE_INACTIVE_TIME_SECS,
	.ap_keepalive_max_unresponsive_time_secs =
			WMI_VDEV_PARAM_AP_KEEPALIVE_MAX_UNRESPONSIVE_TIME_SECS,
	.ap_enable_nawds = WMI_VDEV_PARAM_AP_ENABLE_NAWDS,
	.mcast2ucast_set = WMI_VDEV_PARAM_UNSUPPORTED,
	.enable_rtscts = WMI_VDEV_PARAM_ENABLE_RTSCTS,
	.txbf = WMI_VDEV_PARAM_TXBF,
	.packet_powersave = WMI_VDEV_PARAM_PACKET_POWERSAVE,
	.drop_unencry = WMI_VDEV_PARAM_DROP_UNENCRY,
	.tx_encap_type = WMI_VDEV_PARAM_TX_ENCAP_TYPE,
	.ap_detect_out_of_sync_sleeping_sta_time_secs =
					WMI_VDEV_PARAM_UNSUPPORTED,
	.rc_num_retries = WMI_VDEV_PARAM_UNSUPPORTED,
	.cabq_maxdur = WMI_VDEV_PARAM_UNSUPPORTED,
	.mfptest_set = WMI_VDEV_PARAM_UNSUPPORTED,
	.rts_fixed_rate = WMI_VDEV_PARAM_UNSUPPORTED,
	.vht_sgimask = WMI_VDEV_PARAM_UNSUPPORTED,
	.vht80_ratemask = WMI_VDEV_PARAM_UNSUPPORTED,
	.early_rx_adjust_enable = WMI_VDEV_PARAM_UNSUPPORTED,
	.early_rx_tgt_bmiss_num = WMI_VDEV_PARAM_UNSUPPORTED,
	.early_rx_bmiss_sample_cycle = WMI_VDEV_PARAM_UNSUPPORTED,
	.early_rx_slop_step = WMI_VDEV_PARAM_UNSUPPORTED,
	.early_rx_init_slop = WMI_VDEV_PARAM_UNSUPPORTED,
	.early_rx_adjust_pause = WMI_VDEV_PARAM_UNSUPPORTED,
	.proxy_sta = WMI_VDEV_PARAM_UNSUPPORTED,
	.meru_vc = WMI_VDEV_PARAM_UNSUPPORTED,
	.rx_decap_type = WMI_VDEV_PARAM_UNSUPPORTED,
	.bw_nss_ratemask = WMI_VDEV_PARAM_UNSUPPORTED,
	.set_tsf = WMI_VDEV_PARAM_UNSUPPORTED,
};

/* 10.X WMI VDEV param map */
static struct wmi_vdev_param_map wmi_10x_vdev_param_map = {
	.rts_threshold = WMI_10X_VDEV_PARAM_RTS_THRESHOLD,
	.fragmentation_threshold = WMI_10X_VDEV_PARAM_FRAGMENTATION_THRESHOLD,
	.beacon_interval = WMI_10X_VDEV_PARAM_BEACON_INTERVAL,
	.listen_interval = WMI_10X_VDEV_PARAM_LISTEN_INTERVAL,
	.multicast_rate = WMI_10X_VDEV_PARAM_MULTICAST_RATE,
	.mgmt_tx_rate = WMI_10X_VDEV_PARAM_MGMT_TX_RATE,
	.slot_time = WMI_10X_VDEV_PARAM_SLOT_TIME,
	.preamble = WMI_10X_VDEV_PARAM_PREAMBLE,
	.swba_time = WMI_10X_VDEV_PARAM_SWBA_TIME,
	.wmi_vdev_stats_update_period = WMI_10X_VDEV_STATS_UPDATE_PERIOD,
	.wmi_vdev_pwrsave_ageout_time = WMI_10X_VDEV_PWRSAVE_AGEOUT_TIME,
	.wmi_vdev_host_swba_interval = WMI_10X_VDEV_HOST_SWBA_INTERVAL,
	.dtim_period = WMI_10X_VDEV_PARAM_DTIM_PERIOD,
	.wmi_vdev_oc_scheduler_air_time_limit =
				WMI_10X_VDEV_OC_SCHEDULER_AIR_TIME_LIMIT,
	.wds = WMI_10X_VDEV_PARAM_WDS,
	.atim_window = WMI_10X_VDEV_PARAM_ATIM_WINDOW,
	.bmiss_count_max = WMI_10X_VDEV_PARAM_BMISS_COUNT_MAX,
	.bmiss_first_bcnt = WMI_VDEV_PARAM_UNSUPPORTED,
	.bmiss_final_bcnt = WMI_VDEV_PARAM_UNSUPPORTED,
	.feature_wmm = WMI_10X_VDEV_PARAM_FEATURE_WMM,
	.chwidth = WMI_10X_VDEV_PARAM_CHWIDTH,
	.chextoffset = WMI_10X_VDEV_PARAM_CHEXTOFFSET,
	.disable_htprotection = WMI_10X_VDEV_PARAM_DISABLE_HTPROTECTION,
	.sta_quickkickout = WMI_10X_VDEV_PARAM_STA_QUICKKICKOUT,
	.mgmt_rate = WMI_10X_VDEV_PARAM_MGMT_RATE,
	.protection_mode = WMI_10X_VDEV_PARAM_PROTECTION_MODE,
	.fixed_rate = WMI_10X_VDEV_PARAM_FIXED_RATE,
	.sgi = WMI_10X_VDEV_PARAM_SGI,
	.ldpc = WMI_10X_VDEV_PARAM_LDPC,
	.tx_stbc = WMI_10X_VDEV_PARAM_TX_STBC,
	.rx_stbc = WMI_10X_VDEV_PARAM_RX_STBC,
	.intra_bss_fwd = WMI_10X_VDEV_PARAM_INTRA_BSS_FWD,
	.def_keyid = WMI_10X_VDEV_PARAM_DEF_KEYID,
	.nss = WMI_10X_VDEV_PARAM_NSS,
	.bcast_data_rate = WMI_10X_VDEV_PARAM_BCAST_DATA_RATE,
	.mcast_data_rate = WMI_10X_VDEV_PARAM_MCAST_DATA_RATE,
	.mcast_indicate = WMI_10X_VDEV_PARAM_MCAST_INDICATE,
	.dhcp_indicate = WMI_10X_VDEV_PARAM_DHCP_INDICATE,
	.unknown_dest_indicate = WMI_10X_VDEV_PARAM_UNKNOWN_DEST_INDICATE,
	.ap_keepalive_min_idle_inactive_time_secs =
		WMI_10X_VDEV_PARAM_AP_KEEPALIVE_MIN_IDLE_INACTIVE_TIME_SECS,
	.ap_keepalive_max_idle_inactive_time_secs =
		WMI_10X_VDEV_PARAM_AP_KEEPALIVE_MAX_IDLE_INACTIVE_TIME_SECS,
	.ap_keepalive_max_unresponsive_time_secs =
		WMI_10X_VDEV_PARAM_AP_KEEPALIVE_MAX_UNRESPONSIVE_TIME_SECS,
	.ap_enable_nawds = WMI_10X_VDEV_PARAM_AP_ENABLE_NAWDS,
	.mcast2ucast_set = WMI_10X_VDEV_PARAM_MCAST2UCAST_SET,
	.enable_rtscts = WMI_10X_VDEV_PARAM_ENABLE_RTSCTS,
	.txbf = WMI_VDEV_PARAM_UNSUPPORTED,
	.packet_powersave = WMI_VDEV_PARAM_UNSUPPORTED,
	.drop_unencry = WMI_VDEV_PARAM_UNSUPPORTED,
	.tx_encap_type = WMI_VDEV_PARAM_UNSUPPORTED,
	.ap_detect_out_of_sync_sleeping_sta_time_secs =
		WMI_10X_VDEV_PARAM_AP_DETECT_OUT_OF_SYNC_SLEEPING_STA_TIME_SECS,
	.rc_num_retries = WMI_VDEV_PARAM_UNSUPPORTED,
	.cabq_maxdur = WMI_VDEV_PARAM_UNSUPPORTED,
	.mfptest_set = WMI_VDEV_PARAM_UNSUPPORTED,
	.rts_fixed_rate = WMI_VDEV_PARAM_UNSUPPORTED,
	.vht_sgimask = WMI_VDEV_PARAM_UNSUPPORTED,
	.vht80_ratemask = WMI_VDEV_PARAM_UNSUPPORTED,
	.early_rx_adjust_enable = WMI_VDEV_PARAM_UNSUPPORTED,
	.early_rx_tgt_bmiss_num = WMI_VDEV_PARAM_UNSUPPORTED,
	.early_rx_bmiss_sample_cycle = WMI_VDEV_PARAM_UNSUPPORTED,
	.early_rx_slop_step = WMI_VDEV_PARAM_UNSUPPORTED,
	.early_rx_init_slop = WMI_VDEV_PARAM_UNSUPPORTED,
	.early_rx_adjust_pause = WMI_VDEV_PARAM_UNSUPPORTED,
	.proxy_sta = WMI_VDEV_PARAM_UNSUPPORTED,
	.meru_vc = WMI_VDEV_PARAM_UNSUPPORTED,
	.rx_decap_type = WMI_VDEV_PARAM_UNSUPPORTED,
	.bw_nss_ratemask = WMI_VDEV_PARAM_UNSUPPORTED,
	.set_tsf = WMI_VDEV_PARAM_UNSUPPORTED,
};

static struct wmi_vdev_param_map wmi_10_2_4_vdev_param_map = {
	.rts_threshold = WMI_10X_VDEV_PARAM_RTS_THRESHOLD,
	.fragmentation_threshold = WMI_10X_VDEV_PARAM_FRAGMENTATION_THRESHOLD,
	.beacon_interval = WMI_10X_VDEV_PARAM_BEACON_INTERVAL,
	.listen_interval = WMI_10X_VDEV_PARAM_LISTEN_INTERVAL,
	.multicast_rate = WMI_10X_VDEV_PARAM_MULTICAST_RATE,
	.mgmt_tx_rate = WMI_10X_VDEV_PARAM_MGMT_TX_RATE,
	.slot_time = WMI_10X_VDEV_PARAM_SLOT_TIME,
	.preamble = WMI_10X_VDEV_PARAM_PREAMBLE,
	.swba_time = WMI_10X_VDEV_PARAM_SWBA_TIME,
	.wmi_vdev_stats_update_period = WMI_10X_VDEV_STATS_UPDATE_PERIOD,
	.wmi_vdev_pwrsave_ageout_time = WMI_10X_VDEV_PWRSAVE_AGEOUT_TIME,
	.wmi_vdev_host_swba_interval = WMI_10X_VDEV_HOST_SWBA_INTERVAL,
	.dtim_period = WMI_10X_VDEV_PARAM_DTIM_PERIOD,
	.wmi_vdev_oc_scheduler_air_time_limit =
				WMI_10X_VDEV_OC_SCHEDULER_AIR_TIME_LIMIT,
	.wds = WMI_10X_VDEV_PARAM_WDS,
	.atim_window = WMI_10X_VDEV_PARAM_ATIM_WINDOW,
	.bmiss_count_max = WMI_10X_VDEV_PARAM_BMISS_COUNT_MAX,
	.bmiss_first_bcnt = WMI_VDEV_PARAM_UNSUPPORTED,
	.bmiss_final_bcnt = WMI_VDEV_PARAM_UNSUPPORTED,
	.feature_wmm = WMI_10X_VDEV_PARAM_FEATURE_WMM,
	.chwidth = WMI_10X_VDEV_PARAM_CHWIDTH,
	.chextoffset = WMI_10X_VDEV_PARAM_CHEXTOFFSET,
	.disable_htprotection = WMI_10X_VDEV_PARAM_DISABLE_HTPROTECTION,
	.sta_quickkickout = WMI_10X_VDEV_PARAM_STA_QUICKKICKOUT,
	.mgmt_rate = WMI_10X_VDEV_PARAM_MGMT_RATE,
	.protection_mode = WMI_10X_VDEV_PARAM_PROTECTION_MODE,
	.fixed_rate = WMI_10X_VDEV_PARAM_FIXED_RATE,
	.sgi = WMI_10X_VDEV_PARAM_SGI,
	.ldpc = WMI_10X_VDEV_PARAM_LDPC,
	.tx_stbc = WMI_10X_VDEV_PARAM_TX_STBC,
	.rx_stbc = WMI_10X_VDEV_PARAM_RX_STBC,
	.intra_bss_fwd = WMI_10X_VDEV_PARAM_INTRA_BSS_FWD,
	.def_keyid = WMI_10X_VDEV_PARAM_DEF_KEYID,
	.nss = WMI_10X_VDEV_PARAM_NSS,
	.bcast_data_rate = WMI_10X_VDEV_PARAM_BCAST_DATA_RATE,
	.mcast_data_rate = WMI_10X_VDEV_PARAM_MCAST_DATA_RATE,
	.mcast_indicate = WMI_10X_VDEV_PARAM_MCAST_INDICATE,
	.dhcp_indicate = WMI_10X_VDEV_PARAM_DHCP_INDICATE,
	.unknown_dest_indicate = WMI_10X_VDEV_PARAM_UNKNOWN_DEST_INDICATE,
	.ap_keepalive_min_idle_inactive_time_secs =
		WMI_10X_VDEV_PARAM_AP_KEEPALIVE_MIN_IDLE_INACTIVE_TIME_SECS,
	.ap_keepalive_max_idle_inactive_time_secs =
		WMI_10X_VDEV_PARAM_AP_KEEPALIVE_MAX_IDLE_INACTIVE_TIME_SECS,
	.ap_keepalive_max_unresponsive_time_secs =
		WMI_10X_VDEV_PARAM_AP_KEEPALIVE_MAX_UNRESPONSIVE_TIME_SECS,
	.ap_enable_nawds = WMI_10X_VDEV_PARAM_AP_ENABLE_NAWDS,
	.mcast2ucast_set = WMI_10X_VDEV_PARAM_MCAST2UCAST_SET,
	.enable_rtscts = WMI_10X_VDEV_PARAM_ENABLE_RTSCTS,
	.txbf = WMI_VDEV_PARAM_UNSUPPORTED,
	.packet_powersave = WMI_VDEV_PARAM_UNSUPPORTED,
	.drop_unencry = WMI_VDEV_PARAM_UNSUPPORTED,
	.tx_encap_type = WMI_VDEV_PARAM_UNSUPPORTED,
	.ap_detect_out_of_sync_sleeping_sta_time_secs =
		WMI_10X_VDEV_PARAM_AP_DETECT_OUT_OF_SYNC_SLEEPING_STA_TIME_SECS,
	.rc_num_retries = WMI_VDEV_PARAM_UNSUPPORTED,
	.cabq_maxdur = WMI_VDEV_PARAM_UNSUPPORTED,
	.mfptest_set = WMI_VDEV_PARAM_UNSUPPORTED,
	.rts_fixed_rate = WMI_VDEV_PARAM_UNSUPPORTED,
	.vht_sgimask = WMI_VDEV_PARAM_UNSUPPORTED,
	.vht80_ratemask = WMI_VDEV_PARAM_UNSUPPORTED,
	.early_rx_adjust_enable = WMI_VDEV_PARAM_UNSUPPORTED,
	.early_rx_tgt_bmiss_num = WMI_VDEV_PARAM_UNSUPPORTED,
	.early_rx_bmiss_sample_cycle = WMI_VDEV_PARAM_UNSUPPORTED,
	.early_rx_slop_step = WMI_VDEV_PARAM_UNSUPPORTED,
	.early_rx_init_slop = WMI_VDEV_PARAM_UNSUPPORTED,
	.early_rx_adjust_pause = WMI_VDEV_PARAM_UNSUPPORTED,
	.proxy_sta = WMI_VDEV_PARAM_UNSUPPORTED,
	.meru_vc = WMI_VDEV_PARAM_UNSUPPORTED,
	.rx_decap_type = WMI_VDEV_PARAM_UNSUPPORTED,
	.bw_nss_ratemask = WMI_VDEV_PARAM_UNSUPPORTED,
	.set_tsf = WMI_10X_VDEV_PARAM_TSF_INCREMENT,
};

static struct wmi_vdev_param_map wmi_10_4_vdev_param_map = {
	.rts_threshold = WMI_10_4_VDEV_PARAM_RTS_THRESHOLD,
	.fragmentation_threshold = WMI_10_4_VDEV_PARAM_FRAGMENTATION_THRESHOLD,
	.beacon_interval = WMI_10_4_VDEV_PARAM_BEACON_INTERVAL,
	.listen_interval = WMI_10_4_VDEV_PARAM_LISTEN_INTERVAL,
	.multicast_rate = WMI_10_4_VDEV_PARAM_MULTICAST_RATE,
	.mgmt_tx_rate = WMI_10_4_VDEV_PARAM_MGMT_TX_RATE,
	.slot_time = WMI_10_4_VDEV_PARAM_SLOT_TIME,
	.preamble = WMI_10_4_VDEV_PARAM_PREAMBLE,
	.swba_time = WMI_10_4_VDEV_PARAM_SWBA_TIME,
	.wmi_vdev_stats_update_period = WMI_10_4_VDEV_STATS_UPDATE_PERIOD,
	.wmi_vdev_pwrsave_ageout_time = WMI_10_4_VDEV_PWRSAVE_AGEOUT_TIME,
	.wmi_vdev_host_swba_interval = WMI_10_4_VDEV_HOST_SWBA_INTERVAL,
	.dtim_period = WMI_10_4_VDEV_PARAM_DTIM_PERIOD,
	.wmi_vdev_oc_scheduler_air_time_limit =
	       WMI_10_4_VDEV_OC_SCHEDULER_AIR_TIME_LIMIT,
	.wds = WMI_10_4_VDEV_PARAM_WDS,
	.atim_window = WMI_10_4_VDEV_PARAM_ATIM_WINDOW,
	.bmiss_count_max = WMI_10_4_VDEV_PARAM_BMISS_COUNT_MAX,
	.bmiss_first_bcnt = WMI_10_4_VDEV_PARAM_BMISS_FIRST_BCNT,
	.bmiss_final_bcnt = WMI_10_4_VDEV_PARAM_BMISS_FINAL_BCNT,
	.feature_wmm = WMI_10_4_VDEV_PARAM_FEATURE_WMM,
	.chwidth = WMI_10_4_VDEV_PARAM_CHWIDTH,
	.chextoffset = WMI_10_4_VDEV_PARAM_CHEXTOFFSET,
	.disable_htprotection = WMI_10_4_VDEV_PARAM_DISABLE_HTPROTECTION,
	.sta_quickkickout = WMI_10_4_VDEV_PARAM_STA_QUICKKICKOUT,
	.mgmt_rate = WMI_10_4_VDEV_PARAM_MGMT_RATE,
	.protection_mode = WMI_10_4_VDEV_PARAM_PROTECTION_MODE,
	.fixed_rate = WMI_10_4_VDEV_PARAM_FIXED_RATE,
	.sgi = WMI_10_4_VDEV_PARAM_SGI,
	.ldpc = WMI_10_4_VDEV_PARAM_LDPC,
	.tx_stbc = WMI_10_4_VDEV_PARAM_TX_STBC,
	.rx_stbc = WMI_10_4_VDEV_PARAM_RX_STBC,
	.intra_bss_fwd = WMI_10_4_VDEV_PARAM_INTRA_BSS_FWD,
	.def_keyid = WMI_10_4_VDEV_PARAM_DEF_KEYID,
	.nss = WMI_10_4_VDEV_PARAM_NSS,
	.bcast_data_rate = WMI_10_4_VDEV_PARAM_BCAST_DATA_RATE,
	.mcast_data_rate = WMI_10_4_VDEV_PARAM_MCAST_DATA_RATE,
	.mcast_indicate = WMI_10_4_VDEV_PARAM_MCAST_INDICATE,
	.dhcp_indicate = WMI_10_4_VDEV_PARAM_DHCP_INDICATE,
	.unknown_dest_indicate = WMI_10_4_VDEV_PARAM_UNKNOWN_DEST_INDICATE,
	.ap_keepalive_min_idle_inactive_time_secs =
	       WMI_10_4_VDEV_PARAM_AP_KEEPALIVE_MIN_IDLE_INACTIVE_TIME_SECS,
	.ap_keepalive_max_idle_inactive_time_secs =
	       WMI_10_4_VDEV_PARAM_AP_KEEPALIVE_MAX_IDLE_INACTIVE_TIME_SECS,
	.ap_keepalive_max_unresponsive_time_secs =
	       WMI_10_4_VDEV_PARAM_AP_KEEPALIVE_MAX_UNRESPONSIVE_TIME_SECS,
	.ap_enable_nawds = WMI_10_4_VDEV_PARAM_AP_ENABLE_NAWDS,
	.mcast2ucast_set = WMI_10_4_VDEV_PARAM_MCAST2UCAST_SET,
	.enable_rtscts = WMI_10_4_VDEV_PARAM_ENABLE_RTSCTS,
	.txbf = WMI_10_4_VDEV_PARAM_TXBF,
	.packet_powersave = WMI_10_4_VDEV_PARAM_PACKET_POWERSAVE,
	.drop_unencry = WMI_10_4_VDEV_PARAM_DROP_UNENCRY,
	.tx_encap_type = WMI_10_4_VDEV_PARAM_TX_ENCAP_TYPE,
	.ap_detect_out_of_sync_sleeping_sta_time_secs =
	       WMI_10_4_VDEV_PARAM_AP_DETECT_OUT_OF_SYNC_SLEEPING_STA_TIME_SECS,
	.rc_num_retries = WMI_10_4_VDEV_PARAM_RC_NUM_RETRIES,
	.cabq_maxdur = WMI_10_4_VDEV_PARAM_CABQ_MAXDUR,
	.mfptest_set = WMI_10_4_VDEV_PARAM_MFPTEST_SET,
	.rts_fixed_rate = WMI_10_4_VDEV_PARAM_RTS_FIXED_RATE,
	.vht_sgimask = WMI_10_4_VDEV_PARAM_VHT_SGIMASK,
	.vht80_ratemask = WMI_10_4_VDEV_PARAM_VHT80_RATEMASK,
	.early_rx_adjust_enable = WMI_10_4_VDEV_PARAM_EARLY_RX_ADJUST_ENABLE,
	.early_rx_tgt_bmiss_num = WMI_10_4_VDEV_PARAM_EARLY_RX_TGT_BMISS_NUM,
	.early_rx_bmiss_sample_cycle =
	       WMI_10_4_VDEV_PARAM_EARLY_RX_BMISS_SAMPLE_CYCLE,
	.early_rx_slop_step = WMI_10_4_VDEV_PARAM_EARLY_RX_SLOP_STEP,
	.early_rx_init_slop = WMI_10_4_VDEV_PARAM_EARLY_RX_INIT_SLOP,
	.early_rx_adjust_pause = WMI_10_4_VDEV_PARAM_EARLY_RX_ADJUST_PAUSE,
	.proxy_sta = WMI_10_4_VDEV_PARAM_PROXY_STA,
	.meru_vc = WMI_10_4_VDEV_PARAM_MERU_VC,
	.rx_decap_type = WMI_10_4_VDEV_PARAM_RX_DECAP_TYPE,
	.bw_nss_ratemask = WMI_10_4_VDEV_PARAM_BW_NSS_RATEMASK,
	.set_tsf = WMI_10_4_VDEV_PARAM_TSF_INCREMENT,
};

static struct wmi_pdev_param_map wmi_pdev_param_map = {
	.tx_chain_mask = WMI_PDEV_PARAM_TX_CHAIN_MASK,
	.rx_chain_mask = WMI_PDEV_PARAM_RX_CHAIN_MASK,
	.txpower_limit2g = WMI_PDEV_PARAM_TXPOWER_LIMIT2G,
	.txpower_limit5g = WMI_PDEV_PARAM_TXPOWER_LIMIT5G,
	.txpower_scale = WMI_PDEV_PARAM_TXPOWER_SCALE,
	.beacon_gen_mode = WMI_PDEV_PARAM_BEACON_GEN_MODE,
	.beacon_tx_mode = WMI_PDEV_PARAM_BEACON_TX_MODE,
	.resmgr_offchan_mode = WMI_PDEV_PARAM_RESMGR_OFFCHAN_MODE,
	.protection_mode = WMI_PDEV_PARAM_PROTECTION_MODE,
	.dynamic_bw = WMI_PDEV_PARAM_DYNAMIC_BW,
	.non_agg_sw_retry_th = WMI_PDEV_PARAM_NON_AGG_SW_RETRY_TH,
	.agg_sw_retry_th = WMI_PDEV_PARAM_AGG_SW_RETRY_TH,
	.sta_kickout_th = WMI_PDEV_PARAM_STA_KICKOUT_TH,
	.ac_aggrsize_scaling = WMI_PDEV_PARAM_AC_AGGRSIZE_SCALING,
	.ltr_enable = WMI_PDEV_PARAM_LTR_ENABLE,
	.ltr_ac_latency_be = WMI_PDEV_PARAM_LTR_AC_LATENCY_BE,
	.ltr_ac_latency_bk = WMI_PDEV_PARAM_LTR_AC_LATENCY_BK,
	.ltr_ac_latency_vi = WMI_PDEV_PARAM_LTR_AC_LATENCY_VI,
	.ltr_ac_latency_vo = WMI_PDEV_PARAM_LTR_AC_LATENCY_VO,
	.ltr_ac_latency_timeout = WMI_PDEV_PARAM_LTR_AC_LATENCY_TIMEOUT,
	.ltr_sleep_override = WMI_PDEV_PARAM_LTR_SLEEP_OVERRIDE,
	.ltr_rx_override = WMI_PDEV_PARAM_LTR_RX_OVERRIDE,
	.ltr_tx_activity_timeout = WMI_PDEV_PARAM_LTR_TX_ACTIVITY_TIMEOUT,
	.l1ss_enable = WMI_PDEV_PARAM_L1SS_ENABLE,
	.dsleep_enable = WMI_PDEV_PARAM_DSLEEP_ENABLE,
	.pcielp_txbuf_flush = WMI_PDEV_PARAM_PCIELP_TXBUF_FLUSH,
	.pcielp_txbuf_watermark = WMI_PDEV_PARAM_PCIELP_TXBUF_TMO_EN,
	.pcielp_txbuf_tmo_en = WMI_PDEV_PARAM_PCIELP_TXBUF_TMO_EN,
	.pcielp_txbuf_tmo_value = WMI_PDEV_PARAM_PCIELP_TXBUF_TMO_VALUE,
	.pdev_stats_update_period = WMI_PDEV_PARAM_PDEV_STATS_UPDATE_PERIOD,
	.vdev_stats_update_period = WMI_PDEV_PARAM_VDEV_STATS_UPDATE_PERIOD,
	.peer_stats_update_period = WMI_PDEV_PARAM_PEER_STATS_UPDATE_PERIOD,
	.bcnflt_stats_update_period = WMI_PDEV_PARAM_BCNFLT_STATS_UPDATE_PERIOD,
	.pmf_qos = WMI_PDEV_PARAM_PMF_QOS,
	.arp_ac_override = WMI_PDEV_PARAM_ARP_AC_OVERRIDE,
	.dcs = WMI_PDEV_PARAM_DCS,
	.ani_enable = WMI_PDEV_PARAM_ANI_ENABLE,
	.ani_poll_period = WMI_PDEV_PARAM_ANI_POLL_PERIOD,
	.ani_listen_period = WMI_PDEV_PARAM_ANI_LISTEN_PERIOD,
	.ani_ofdm_level = WMI_PDEV_PARAM_ANI_OFDM_LEVEL,
	.ani_cck_level = WMI_PDEV_PARAM_ANI_CCK_LEVEL,
	.dyntxchain = WMI_PDEV_PARAM_DYNTXCHAIN,
	.proxy_sta = WMI_PDEV_PARAM_PROXY_STA,
	.idle_ps_config = WMI_PDEV_PARAM_IDLE_PS_CONFIG,
	.power_gating_sleep = WMI_PDEV_PARAM_POWER_GATING_SLEEP,
	.fast_channel_reset = WMI_PDEV_PARAM_UNSUPPORTED,
	.burst_dur = WMI_PDEV_PARAM_UNSUPPORTED,
	.burst_enable = WMI_PDEV_PARAM_UNSUPPORTED,
	.cal_period = WMI_PDEV_PARAM_UNSUPPORTED,
	.aggr_burst = WMI_PDEV_PARAM_UNSUPPORTED,
	.rx_decap_mode = WMI_PDEV_PARAM_UNSUPPORTED,
	.smart_antenna_default_antenna = WMI_PDEV_PARAM_UNSUPPORTED,
	.igmpmld_override = WMI_PDEV_PARAM_UNSUPPORTED,
	.igmpmld_tid = WMI_PDEV_PARAM_UNSUPPORTED,
	.antenna_gain = WMI_PDEV_PARAM_UNSUPPORTED,
	.rx_filter = WMI_PDEV_PARAM_UNSUPPORTED,
	.set_mcast_to_ucast_tid = WMI_PDEV_PARAM_UNSUPPORTED,
	.proxy_sta_mode = WMI_PDEV_PARAM_UNSUPPORTED,
	.set_mcast2ucast_mode = WMI_PDEV_PARAM_UNSUPPORTED,
	.set_mcast2ucast_buffer = WMI_PDEV_PARAM_UNSUPPORTED,
	.remove_mcast2ucast_buffer = WMI_PDEV_PARAM_UNSUPPORTED,
	.peer_sta_ps_statechg_enable = WMI_PDEV_PARAM_UNSUPPORTED,
	.igmpmld_ac_override = WMI_PDEV_PARAM_UNSUPPORTED,
	.block_interbss = WMI_PDEV_PARAM_UNSUPPORTED,
	.set_disable_reset_cmdid = WMI_PDEV_PARAM_UNSUPPORTED,
	.set_msdu_ttl_cmdid = WMI_PDEV_PARAM_UNSUPPORTED,
	.set_ppdu_duration_cmdid = WMI_PDEV_PARAM_UNSUPPORTED,
	.txbf_sound_period_cmdid = WMI_PDEV_PARAM_UNSUPPORTED,
	.set_promisc_mode_cmdid = WMI_PDEV_PARAM_UNSUPPORTED,
	.set_burst_mode_cmdid = WMI_PDEV_PARAM_UNSUPPORTED,
	.en_stats = WMI_PDEV_PARAM_UNSUPPORTED,
	.mu_group_policy = WMI_PDEV_PARAM_UNSUPPORTED,
	.noise_detection = WMI_PDEV_PARAM_UNSUPPORTED,
	.noise_threshold = WMI_PDEV_PARAM_UNSUPPORTED,
	.dpd_enable = WMI_PDEV_PARAM_UNSUPPORTED,
	.set_mcast_bcast_echo = WMI_PDEV_PARAM_UNSUPPORTED,
	.atf_strict_sch = WMI_PDEV_PARAM_UNSUPPORTED,
	.atf_sched_duration = WMI_PDEV_PARAM_UNSUPPORTED,
	.ant_plzn = WMI_PDEV_PARAM_UNSUPPORTED,
	.mgmt_retry_limit = WMI_PDEV_PARAM_UNSUPPORTED,
	.sensitivity_level = WMI_PDEV_PARAM_UNSUPPORTED,
	.signed_txpower_2g = WMI_PDEV_PARAM_UNSUPPORTED,
	.signed_txpower_5g = WMI_PDEV_PARAM_UNSUPPORTED,
	.enable_per_tid_amsdu = WMI_PDEV_PARAM_UNSUPPORTED,
	.enable_per_tid_ampdu = WMI_PDEV_PARAM_UNSUPPORTED,
	.cca_threshold = WMI_PDEV_PARAM_UNSUPPORTED,
	.rts_fixed_rate = WMI_PDEV_PARAM_UNSUPPORTED,
	.pdev_reset = WMI_PDEV_PARAM_UNSUPPORTED,
	.wapi_mbssid_offset = WMI_PDEV_PARAM_UNSUPPORTED,
	.arp_srcaddr = WMI_PDEV_PARAM_UNSUPPORTED,
	.arp_dstaddr = WMI_PDEV_PARAM_UNSUPPORTED,
};

static struct wmi_pdev_param_map wmi_10x_pdev_param_map = {
	.tx_chain_mask = WMI_10X_PDEV_PARAM_TX_CHAIN_MASK,
	.rx_chain_mask = WMI_10X_PDEV_PARAM_RX_CHAIN_MASK,
	.txpower_limit2g = WMI_10X_PDEV_PARAM_TXPOWER_LIMIT2G,
	.txpower_limit5g = WMI_10X_PDEV_PARAM_TXPOWER_LIMIT5G,
	.txpower_scale = WMI_10X_PDEV_PARAM_TXPOWER_SCALE,
	.beacon_gen_mode = WMI_10X_PDEV_PARAM_BEACON_GEN_MODE,
	.beacon_tx_mode = WMI_10X_PDEV_PARAM_BEACON_TX_MODE,
	.resmgr_offchan_mode = WMI_10X_PDEV_PARAM_RESMGR_OFFCHAN_MODE,
	.protection_mode = WMI_10X_PDEV_PARAM_PROTECTION_MODE,
	.dynamic_bw = WMI_10X_PDEV_PARAM_DYNAMIC_BW,
	.non_agg_sw_retry_th = WMI_10X_PDEV_PARAM_NON_AGG_SW_RETRY_TH,
	.agg_sw_retry_th = WMI_10X_PDEV_PARAM_AGG_SW_RETRY_TH,
	.sta_kickout_th = WMI_10X_PDEV_PARAM_STA_KICKOUT_TH,
	.ac_aggrsize_scaling = WMI_10X_PDEV_PARAM_AC_AGGRSIZE_SCALING,
	.ltr_enable = WMI_10X_PDEV_PARAM_LTR_ENABLE,
	.ltr_ac_latency_be = WMI_10X_PDEV_PARAM_LTR_AC_LATENCY_BE,
	.ltr_ac_latency_bk = WMI_10X_PDEV_PARAM_LTR_AC_LATENCY_BK,
	.ltr_ac_latency_vi = WMI_10X_PDEV_PARAM_LTR_AC_LATENCY_VI,
	.ltr_ac_latency_vo = WMI_10X_PDEV_PARAM_LTR_AC_LATENCY_VO,
	.ltr_ac_latency_timeout = WMI_10X_PDEV_PARAM_LTR_AC_LATENCY_TIMEOUT,
	.ltr_sleep_override = WMI_10X_PDEV_PARAM_LTR_SLEEP_OVERRIDE,
	.ltr_rx_override = WMI_10X_PDEV_PARAM_LTR_RX_OVERRIDE,
	.ltr_tx_activity_timeout = WMI_10X_PDEV_PARAM_LTR_TX_ACTIVITY_TIMEOUT,
	.l1ss_enable = WMI_10X_PDEV_PARAM_L1SS_ENABLE,
	.dsleep_enable = WMI_10X_PDEV_PARAM_DSLEEP_ENABLE,
	.pcielp_txbuf_flush = WMI_PDEV_PARAM_UNSUPPORTED,
	.pcielp_txbuf_watermark = WMI_PDEV_PARAM_UNSUPPORTED,
	.pcielp_txbuf_tmo_en = WMI_PDEV_PARAM_UNSUPPORTED,
	.pcielp_txbuf_tmo_value = WMI_PDEV_PARAM_UNSUPPORTED,
	.pdev_stats_update_period = WMI_10X_PDEV_PARAM_PDEV_STATS_UPDATE_PERIOD,
	.vdev_stats_update_period = WMI_10X_PDEV_PARAM_VDEV_STATS_UPDATE_PERIOD,
	.peer_stats_update_period = WMI_10X_PDEV_PARAM_PEER_STATS_UPDATE_PERIOD,
	.bcnflt_stats_update_period =
				WMI_10X_PDEV_PARAM_BCNFLT_STATS_UPDATE_PERIOD,
	.pmf_qos = WMI_10X_PDEV_PARAM_PMF_QOS,
	.arp_ac_override = WMI_10X_PDEV_PARAM_ARPDHCP_AC_OVERRIDE,
	.dcs = WMI_10X_PDEV_PARAM_DCS,
	.ani_enable = WMI_10X_PDEV_PARAM_ANI_ENABLE,
	.ani_poll_period = WMI_10X_PDEV_PARAM_ANI_POLL_PERIOD,
	.ani_listen_period = WMI_10X_PDEV_PARAM_ANI_LISTEN_PERIOD,
	.ani_ofdm_level = WMI_10X_PDEV_PARAM_ANI_OFDM_LEVEL,
	.ani_cck_level = WMI_10X_PDEV_PARAM_ANI_CCK_LEVEL,
	.dyntxchain = WMI_10X_PDEV_PARAM_DYNTXCHAIN,
	.proxy_sta = WMI_PDEV_PARAM_UNSUPPORTED,
	.idle_ps_config = WMI_PDEV_PARAM_UNSUPPORTED,
	.power_gating_sleep = WMI_PDEV_PARAM_UNSUPPORTED,
	.fast_channel_reset = WMI_10X_PDEV_PARAM_FAST_CHANNEL_RESET,
	.burst_dur = WMI_10X_PDEV_PARAM_BURST_DUR,
	.burst_enable = WMI_10X_PDEV_PARAM_BURST_ENABLE,
	.cal_period = WMI_10X_PDEV_PARAM_CAL_PERIOD,
	.aggr_burst = WMI_PDEV_PARAM_UNSUPPORTED,
	.rx_decap_mode = WMI_PDEV_PARAM_UNSUPPORTED,
	.smart_antenna_default_antenna = WMI_PDEV_PARAM_UNSUPPORTED,
	.igmpmld_override = WMI_PDEV_PARAM_UNSUPPORTED,
	.igmpmld_tid = WMI_PDEV_PARAM_UNSUPPORTED,
	.antenna_gain = WMI_PDEV_PARAM_UNSUPPORTED,
	.rx_filter = WMI_PDEV_PARAM_UNSUPPORTED,
	.set_mcast_to_ucast_tid = WMI_PDEV_PARAM_UNSUPPORTED,
	.proxy_sta_mode = WMI_PDEV_PARAM_UNSUPPORTED,
	.set_mcast2ucast_mode = WMI_PDEV_PARAM_UNSUPPORTED,
	.set_mcast2ucast_buffer = WMI_PDEV_PARAM_UNSUPPORTED,
	.remove_mcast2ucast_buffer = WMI_PDEV_PARAM_UNSUPPORTED,
	.peer_sta_ps_statechg_enable = WMI_PDEV_PARAM_UNSUPPORTED,
	.igmpmld_ac_override = WMI_PDEV_PARAM_UNSUPPORTED,
	.block_interbss = WMI_PDEV_PARAM_UNSUPPORTED,
	.set_disable_reset_cmdid = WMI_PDEV_PARAM_UNSUPPORTED,
	.set_msdu_ttl_cmdid = WMI_PDEV_PARAM_UNSUPPORTED,
	.set_ppdu_duration_cmdid = WMI_PDEV_PARAM_UNSUPPORTED,
	.txbf_sound_period_cmdid = WMI_PDEV_PARAM_UNSUPPORTED,
	.set_promisc_mode_cmdid = WMI_PDEV_PARAM_UNSUPPORTED,
	.set_burst_mode_cmdid = WMI_PDEV_PARAM_UNSUPPORTED,
	.en_stats = WMI_PDEV_PARAM_UNSUPPORTED,
	.mu_group_policy = WMI_PDEV_PARAM_UNSUPPORTED,
	.noise_detection = WMI_PDEV_PARAM_UNSUPPORTED,
	.noise_threshold = WMI_PDEV_PARAM_UNSUPPORTED,
	.dpd_enable = WMI_PDEV_PARAM_UNSUPPORTED,
	.set_mcast_bcast_echo = WMI_PDEV_PARAM_UNSUPPORTED,
	.atf_strict_sch = WMI_PDEV_PARAM_UNSUPPORTED,
	.atf_sched_duration = WMI_PDEV_PARAM_UNSUPPORTED,
	.ant_plzn = WMI_PDEV_PARAM_UNSUPPORTED,
	.mgmt_retry_limit = WMI_PDEV_PARAM_UNSUPPORTED,
	.sensitivity_level = WMI_PDEV_PARAM_UNSUPPORTED,
	.signed_txpower_2g = WMI_PDEV_PARAM_UNSUPPORTED,
	.signed_txpower_5g = WMI_PDEV_PARAM_UNSUPPORTED,
	.enable_per_tid_amsdu = WMI_PDEV_PARAM_UNSUPPORTED,
	.enable_per_tid_ampdu = WMI_PDEV_PARAM_UNSUPPORTED,
	.cca_threshold = WMI_PDEV_PARAM_UNSUPPORTED,
	.rts_fixed_rate = WMI_PDEV_PARAM_UNSUPPORTED,
	.pdev_reset = WMI_PDEV_PARAM_UNSUPPORTED,
	.wapi_mbssid_offset = WMI_PDEV_PARAM_UNSUPPORTED,
	.arp_srcaddr = WMI_PDEV_PARAM_UNSUPPORTED,
	.arp_dstaddr = WMI_PDEV_PARAM_UNSUPPORTED,
};

static struct wmi_pdev_param_map wmi_10_2_4_pdev_param_map = {
	.tx_chain_mask = WMI_10X_PDEV_PARAM_TX_CHAIN_MASK,
	.rx_chain_mask = WMI_10X_PDEV_PARAM_RX_CHAIN_MASK,
	.txpower_limit2g = WMI_10X_PDEV_PARAM_TXPOWER_LIMIT2G,
	.txpower_limit5g = WMI_10X_PDEV_PARAM_TXPOWER_LIMIT5G,
	.txpower_scale = WMI_10X_PDEV_PARAM_TXPOWER_SCALE,
	.beacon_gen_mode = WMI_10X_PDEV_PARAM_BEACON_GEN_MODE,
	.beacon_tx_mode = WMI_10X_PDEV_PARAM_BEACON_TX_MODE,
	.resmgr_offchan_mode = WMI_10X_PDEV_PARAM_RESMGR_OFFCHAN_MODE,
	.protection_mode = WMI_10X_PDEV_PARAM_PROTECTION_MODE,
	.dynamic_bw = WMI_10X_PDEV_PARAM_DYNAMIC_BW,
	.non_agg_sw_retry_th = WMI_10X_PDEV_PARAM_NON_AGG_SW_RETRY_TH,
	.agg_sw_retry_th = WMI_10X_PDEV_PARAM_AGG_SW_RETRY_TH,
	.sta_kickout_th = WMI_10X_PDEV_PARAM_STA_KICKOUT_TH,
	.ac_aggrsize_scaling = WMI_10X_PDEV_PARAM_AC_AGGRSIZE_SCALING,
	.ltr_enable = WMI_10X_PDEV_PARAM_LTR_ENABLE,
	.ltr_ac_latency_be = WMI_10X_PDEV_PARAM_LTR_AC_LATENCY_BE,
	.ltr_ac_latency_bk = WMI_10X_PDEV_PARAM_LTR_AC_LATENCY_BK,
	.ltr_ac_latency_vi = WMI_10X_PDEV_PARAM_LTR_AC_LATENCY_VI,
	.ltr_ac_latency_vo = WMI_10X_PDEV_PARAM_LTR_AC_LATENCY_VO,
	.ltr_ac_latency_timeout = WMI_10X_PDEV_PARAM_LTR_AC_LATENCY_TIMEOUT,
	.ltr_sleep_override = WMI_10X_PDEV_PARAM_LTR_SLEEP_OVERRIDE,
	.ltr_rx_override = WMI_10X_PDEV_PARAM_LTR_RX_OVERRIDE,
	.ltr_tx_activity_timeout = WMI_10X_PDEV_PARAM_LTR_TX_ACTIVITY_TIMEOUT,
	.l1ss_enable = WMI_10X_PDEV_PARAM_L1SS_ENABLE,
	.dsleep_enable = WMI_10X_PDEV_PARAM_DSLEEP_ENABLE,
	.pcielp_txbuf_flush = WMI_PDEV_PARAM_UNSUPPORTED,
	.pcielp_txbuf_watermark = WMI_PDEV_PARAM_UNSUPPORTED,
	.pcielp_txbuf_tmo_en = WMI_PDEV_PARAM_UNSUPPORTED,
	.pcielp_txbuf_tmo_value = WMI_PDEV_PARAM_UNSUPPORTED,
	.pdev_stats_update_period = WMI_10X_PDEV_PARAM_PDEV_STATS_UPDATE_PERIOD,
	.vdev_stats_update_period = WMI_10X_PDEV_PARAM_VDEV_STATS_UPDATE_PERIOD,
	.peer_stats_update_period = WMI_10X_PDEV_PARAM_PEER_STATS_UPDATE_PERIOD,
	.bcnflt_stats_update_period =
				WMI_10X_PDEV_PARAM_BCNFLT_STATS_UPDATE_PERIOD,
	.pmf_qos = WMI_10X_PDEV_PARAM_PMF_QOS,
	.arp_ac_override = WMI_10X_PDEV_PARAM_ARPDHCP_AC_OVERRIDE,
	.dcs = WMI_10X_PDEV_PARAM_DCS,
	.ani_enable = WMI_10X_PDEV_PARAM_ANI_ENABLE,
	.ani_poll_period = WMI_10X_PDEV_PARAM_ANI_POLL_PERIOD,
	.ani_listen_period = WMI_10X_PDEV_PARAM_ANI_LISTEN_PERIOD,
	.ani_ofdm_level = WMI_10X_PDEV_PARAM_ANI_OFDM_LEVEL,
	.ani_cck_level = WMI_10X_PDEV_PARAM_ANI_CCK_LEVEL,
	.dyntxchain = WMI_10X_PDEV_PARAM_DYNTXCHAIN,
	.proxy_sta = WMI_PDEV_PARAM_UNSUPPORTED,
	.idle_ps_config = WMI_PDEV_PARAM_UNSUPPORTED,
	.power_gating_sleep = WMI_PDEV_PARAM_UNSUPPORTED,
	.fast_channel_reset = WMI_10X_PDEV_PARAM_FAST_CHANNEL_RESET,
	.burst_dur = WMI_10X_PDEV_PARAM_BURST_DUR,
	.burst_enable = WMI_10X_PDEV_PARAM_BURST_ENABLE,
	.cal_period = WMI_10X_PDEV_PARAM_CAL_PERIOD,
	.aggr_burst = WMI_PDEV_PARAM_UNSUPPORTED,
	.rx_decap_mode = WMI_PDEV_PARAM_UNSUPPORTED,
	.smart_antenna_default_antenna = WMI_PDEV_PARAM_UNSUPPORTED,
	.igmpmld_override = WMI_PDEV_PARAM_UNSUPPORTED,
	.igmpmld_tid = WMI_PDEV_PARAM_UNSUPPORTED,
	.antenna_gain = WMI_PDEV_PARAM_UNSUPPORTED,
	.rx_filter = WMI_PDEV_PARAM_UNSUPPORTED,
	.set_mcast_to_ucast_tid = WMI_PDEV_PARAM_UNSUPPORTED,
	.proxy_sta_mode = WMI_PDEV_PARAM_UNSUPPORTED,
	.set_mcast2ucast_mode = WMI_PDEV_PARAM_UNSUPPORTED,
	.set_mcast2ucast_buffer = WMI_PDEV_PARAM_UNSUPPORTED,
	.remove_mcast2ucast_buffer = WMI_PDEV_PARAM_UNSUPPORTED,
	.peer_sta_ps_statechg_enable = WMI_PDEV_PARAM_UNSUPPORTED,
	.igmpmld_ac_override = WMI_PDEV_PARAM_UNSUPPORTED,
	.block_interbss = WMI_PDEV_PARAM_UNSUPPORTED,
	.set_disable_reset_cmdid = WMI_PDEV_PARAM_UNSUPPORTED,
	.set_msdu_ttl_cmdid = WMI_PDEV_PARAM_UNSUPPORTED,
	.set_ppdu_duration_cmdid = WMI_PDEV_PARAM_UNSUPPORTED,
	.txbf_sound_period_cmdid = WMI_PDEV_PARAM_UNSUPPORTED,
	.set_promisc_mode_cmdid = WMI_PDEV_PARAM_UNSUPPORTED,
	.set_burst_mode_cmdid = WMI_PDEV_PARAM_UNSUPPORTED,
	.en_stats = WMI_PDEV_PARAM_UNSUPPORTED,
	.mu_group_policy = WMI_PDEV_PARAM_UNSUPPORTED,
	.noise_detection = WMI_PDEV_PARAM_UNSUPPORTED,
	.noise_threshold = WMI_PDEV_PARAM_UNSUPPORTED,
	.dpd_enable = WMI_PDEV_PARAM_UNSUPPORTED,
	.set_mcast_bcast_echo = WMI_PDEV_PARAM_UNSUPPORTED,
	.atf_strict_sch = WMI_PDEV_PARAM_UNSUPPORTED,
	.atf_sched_duration = WMI_PDEV_PARAM_UNSUPPORTED,
	.ant_plzn = WMI_PDEV_PARAM_UNSUPPORTED,
	.mgmt_retry_limit = WMI_PDEV_PARAM_UNSUPPORTED,
	.sensitivity_level = WMI_PDEV_PARAM_UNSUPPORTED,
	.signed_txpower_2g = WMI_PDEV_PARAM_UNSUPPORTED,
	.signed_txpower_5g = WMI_PDEV_PARAM_UNSUPPORTED,
	.enable_per_tid_amsdu = WMI_PDEV_PARAM_UNSUPPORTED,
	.enable_per_tid_ampdu = WMI_PDEV_PARAM_UNSUPPORTED,
	.cca_threshold = WMI_PDEV_PARAM_UNSUPPORTED,
	.rts_fixed_rate = WMI_PDEV_PARAM_UNSUPPORTED,
	.pdev_reset = WMI_PDEV_PARAM_UNSUPPORTED,
	.wapi_mbssid_offset = WMI_PDEV_PARAM_UNSUPPORTED,
	.arp_srcaddr = WMI_PDEV_PARAM_UNSUPPORTED,
	.arp_dstaddr = WMI_PDEV_PARAM_UNSUPPORTED,
};

/* firmware 10.2 specific mappings */
static struct wmi_cmd_map wmi_10_2_cmd_map = {
	.init_cmdid = WMI_10_2_INIT_CMDID,
	.start_scan_cmdid = WMI_10_2_START_SCAN_CMDID,
	.stop_scan_cmdid = WMI_10_2_STOP_SCAN_CMDID,
	.scan_chan_list_cmdid = WMI_10_2_SCAN_CHAN_LIST_CMDID,
	.scan_sch_prio_tbl_cmdid = WMI_CMD_UNSUPPORTED,
	.pdev_set_regdomain_cmdid = WMI_10_2_PDEV_SET_REGDOMAIN_CMDID,
	.pdev_set_channel_cmdid = WMI_10_2_PDEV_SET_CHANNEL_CMDID,
	.pdev_set_param_cmdid = WMI_10_2_PDEV_SET_PARAM_CMDID,
	.pdev_pktlog_enable_cmdid = WMI_10_2_PDEV_PKTLOG_ENABLE_CMDID,
	.pdev_pktlog_disable_cmdid = WMI_10_2_PDEV_PKTLOG_DISABLE_CMDID,
	.pdev_set_wmm_params_cmdid = WMI_10_2_PDEV_SET_WMM_PARAMS_CMDID,
	.pdev_set_ht_cap_ie_cmdid = WMI_10_2_PDEV_SET_HT_CAP_IE_CMDID,
	.pdev_set_vht_cap_ie_cmdid = WMI_10_2_PDEV_SET_VHT_CAP_IE_CMDID,
	.pdev_set_quiet_mode_cmdid = WMI_10_2_PDEV_SET_QUIET_MODE_CMDID,
	.pdev_green_ap_ps_enable_cmdid = WMI_10_2_PDEV_GREEN_AP_PS_ENABLE_CMDID,
	.pdev_get_tpc_config_cmdid = WMI_10_2_PDEV_GET_TPC_CONFIG_CMDID,
	.pdev_set_base_macaddr_cmdid = WMI_10_2_PDEV_SET_BASE_MACADDR_CMDID,
	.vdev_create_cmdid = WMI_10_2_VDEV_CREATE_CMDID,
	.vdev_delete_cmdid = WMI_10_2_VDEV_DELETE_CMDID,
	.vdev_start_request_cmdid = WMI_10_2_VDEV_START_REQUEST_CMDID,
	.vdev_restart_request_cmdid = WMI_10_2_VDEV_RESTART_REQUEST_CMDID,
	.vdev_up_cmdid = WMI_10_2_VDEV_UP_CMDID,
	.vdev_stop_cmdid = WMI_10_2_VDEV_STOP_CMDID,
	.vdev_down_cmdid = WMI_10_2_VDEV_DOWN_CMDID,
	.vdev_set_param_cmdid = WMI_10_2_VDEV_SET_PARAM_CMDID,
	.vdev_install_key_cmdid = WMI_10_2_VDEV_INSTALL_KEY_CMDID,
	.peer_create_cmdid = WMI_10_2_PEER_CREATE_CMDID,
	.peer_delete_cmdid = WMI_10_2_PEER_DELETE_CMDID,
	.peer_flush_tids_cmdid = WMI_10_2_PEER_FLUSH_TIDS_CMDID,
	.peer_set_param_cmdid = WMI_10_2_PEER_SET_PARAM_CMDID,
	.peer_assoc_cmdid = WMI_10_2_PEER_ASSOC_CMDID,
	.peer_add_wds_entry_cmdid = WMI_10_2_PEER_ADD_WDS_ENTRY_CMDID,
	.peer_remove_wds_entry_cmdid = WMI_10_2_PEER_REMOVE_WDS_ENTRY_CMDID,
	.peer_mcast_group_cmdid = WMI_10_2_PEER_MCAST_GROUP_CMDID,
	.bcn_tx_cmdid = WMI_10_2_BCN_TX_CMDID,
	.pdev_send_bcn_cmdid = WMI_10_2_PDEV_SEND_BCN_CMDID,
	.bcn_tmpl_cmdid = WMI_CMD_UNSUPPORTED,
	.bcn_filter_rx_cmdid = WMI_10_2_BCN_FILTER_RX_CMDID,
	.prb_req_filter_rx_cmdid = WMI_10_2_PRB_REQ_FILTER_RX_CMDID,
	.mgmt_tx_cmdid = WMI_10_2_MGMT_TX_CMDID,
	.prb_tmpl_cmdid = WMI_CMD_UNSUPPORTED,
	.addba_clear_resp_cmdid = WMI_10_2_ADDBA_CLEAR_RESP_CMDID,
	.addba_send_cmdid = WMI_10_2_ADDBA_SEND_CMDID,
	.addba_status_cmdid = WMI_10_2_ADDBA_STATUS_CMDID,
	.delba_send_cmdid = WMI_10_2_DELBA_SEND_CMDID,
	.addba_set_resp_cmdid = WMI_10_2_ADDBA_SET_RESP_CMDID,
	.send_singleamsdu_cmdid = WMI_10_2_SEND_SINGLEAMSDU_CMDID,
	.sta_powersave_mode_cmdid = WMI_10_2_STA_POWERSAVE_MODE_CMDID,
	.sta_powersave_param_cmdid = WMI_10_2_STA_POWERSAVE_PARAM_CMDID,
	.sta_mimo_ps_mode_cmdid = WMI_10_2_STA_MIMO_PS_MODE_CMDID,
	.pdev_dfs_enable_cmdid = WMI_10_2_PDEV_DFS_ENABLE_CMDID,
	.pdev_dfs_disable_cmdid = WMI_10_2_PDEV_DFS_DISABLE_CMDID,
	.roam_scan_mode = WMI_10_2_ROAM_SCAN_MODE,
	.roam_scan_rssi_threshold = WMI_10_2_ROAM_SCAN_RSSI_THRESHOLD,
	.roam_scan_period = WMI_10_2_ROAM_SCAN_PERIOD,
	.roam_scan_rssi_change_threshold =
				WMI_10_2_ROAM_SCAN_RSSI_CHANGE_THRESHOLD,
	.roam_ap_profile = WMI_10_2_ROAM_AP_PROFILE,
	.ofl_scan_add_ap_profile = WMI_10_2_OFL_SCAN_ADD_AP_PROFILE,
	.ofl_scan_remove_ap_profile = WMI_10_2_OFL_SCAN_REMOVE_AP_PROFILE,
	.ofl_scan_period = WMI_10_2_OFL_SCAN_PERIOD,
	.p2p_dev_set_device_info = WMI_10_2_P2P_DEV_SET_DEVICE_INFO,
	.p2p_dev_set_discoverability = WMI_10_2_P2P_DEV_SET_DISCOVERABILITY,
	.p2p_go_set_beacon_ie = WMI_10_2_P2P_GO_SET_BEACON_IE,
	.p2p_go_set_probe_resp_ie = WMI_10_2_P2P_GO_SET_PROBE_RESP_IE,
	.p2p_set_vendor_ie_data_cmdid = WMI_CMD_UNSUPPORTED,
	.ap_ps_peer_param_cmdid = WMI_10_2_AP_PS_PEER_PARAM_CMDID,
	.ap_ps_peer_uapsd_coex_cmdid = WMI_CMD_UNSUPPORTED,
	.peer_rate_retry_sched_cmdid = WMI_10_2_PEER_RATE_RETRY_SCHED_CMDID,
	.wlan_profile_trigger_cmdid = WMI_10_2_WLAN_PROFILE_TRIGGER_CMDID,
	.wlan_profile_set_hist_intvl_cmdid =
				WMI_10_2_WLAN_PROFILE_SET_HIST_INTVL_CMDID,
	.wlan_profile_get_profile_data_cmdid =
				WMI_10_2_WLAN_PROFILE_GET_PROFILE_DATA_CMDID,
	.wlan_profile_enable_profile_id_cmdid =
				WMI_10_2_WLAN_PROFILE_ENABLE_PROFILE_ID_CMDID,
	.wlan_profile_list_profile_id_cmdid =
				WMI_10_2_WLAN_PROFILE_LIST_PROFILE_ID_CMDID,
	.pdev_suspend_cmdid = WMI_10_2_PDEV_SUSPEND_CMDID,
	.pdev_resume_cmdid = WMI_10_2_PDEV_RESUME_CMDID,
	.add_bcn_filter_cmdid = WMI_10_2_ADD_BCN_FILTER_CMDID,
	.rmv_bcn_filter_cmdid = WMI_10_2_RMV_BCN_FILTER_CMDID,
	.wow_add_wake_pattern_cmdid = WMI_10_2_WOW_ADD_WAKE_PATTERN_CMDID,
	.wow_del_wake_pattern_cmdid = WMI_10_2_WOW_DEL_WAKE_PATTERN_CMDID,
	.wow_enable_disable_wake_event_cmdid =
				WMI_10_2_WOW_ENABLE_DISABLE_WAKE_EVENT_CMDID,
	.wow_enable_cmdid = WMI_10_2_WOW_ENABLE_CMDID,
	.wow_hostwakeup_from_sleep_cmdid =
				WMI_10_2_WOW_HOSTWAKEUP_FROM_SLEEP_CMDID,
	.rtt_measreq_cmdid = WMI_10_2_RTT_MEASREQ_CMDID,
	.rtt_tsf_cmdid = WMI_10_2_RTT_TSF_CMDID,
	.vdev_spectral_scan_configure_cmdid =
				WMI_10_2_VDEV_SPECTRAL_SCAN_CONFIGURE_CMDID,
	.vdev_spectral_scan_enable_cmdid =
				WMI_10_2_VDEV_SPECTRAL_SCAN_ENABLE_CMDID,
	.request_stats_cmdid = WMI_10_2_REQUEST_STATS_CMDID,
	.set_arp_ns_offload_cmdid = WMI_CMD_UNSUPPORTED,
	.network_list_offload_config_cmdid = WMI_CMD_UNSUPPORTED,
	.gtk_offload_cmdid = WMI_CMD_UNSUPPORTED,
	.csa_offload_enable_cmdid = WMI_CMD_UNSUPPORTED,
	.csa_offload_chanswitch_cmdid = WMI_CMD_UNSUPPORTED,
	.chatter_set_mode_cmdid = WMI_CMD_UNSUPPORTED,
	.peer_tid_addba_cmdid = WMI_CMD_UNSUPPORTED,
	.peer_tid_delba_cmdid = WMI_CMD_UNSUPPORTED,
	.sta_dtim_ps_method_cmdid = WMI_CMD_UNSUPPORTED,
	.sta_uapsd_auto_trig_cmdid = WMI_CMD_UNSUPPORTED,
	.sta_keepalive_cmd = WMI_CMD_UNSUPPORTED,
	.echo_cmdid = WMI_10_2_ECHO_CMDID,
	.pdev_utf_cmdid = WMI_10_2_PDEV_UTF_CMDID,
	.dbglog_cfg_cmdid = WMI_10_2_DBGLOG_CFG_CMDID,
	.pdev_qvit_cmdid = WMI_10_2_PDEV_QVIT_CMDID,
	.pdev_ftm_intg_cmdid = WMI_CMD_UNSUPPORTED,
	.vdev_set_keepalive_cmdid = WMI_CMD_UNSUPPORTED,
	.vdev_get_keepalive_cmdid = WMI_CMD_UNSUPPORTED,
	.force_fw_hang_cmdid = WMI_CMD_UNSUPPORTED,
	.gpio_config_cmdid = WMI_10_2_GPIO_CONFIG_CMDID,
	.gpio_output_cmdid = WMI_10_2_GPIO_OUTPUT_CMDID,
	.pdev_get_temperature_cmdid = WMI_CMD_UNSUPPORTED,
	.pdev_enable_adaptive_cca_cmdid = WMI_CMD_UNSUPPORTED,
	.scan_update_request_cmdid = WMI_CMD_UNSUPPORTED,
	.vdev_standby_response_cmdid = WMI_CMD_UNSUPPORTED,
	.vdev_resume_response_cmdid = WMI_CMD_UNSUPPORTED,
	.wlan_peer_caching_add_peer_cmdid = WMI_CMD_UNSUPPORTED,
	.wlan_peer_caching_evict_peer_cmdid = WMI_CMD_UNSUPPORTED,
	.wlan_peer_caching_restore_peer_cmdid = WMI_CMD_UNSUPPORTED,
	.wlan_peer_caching_print_all_peers_info_cmdid = WMI_CMD_UNSUPPORTED,
	.peer_update_wds_entry_cmdid = WMI_CMD_UNSUPPORTED,
	.peer_add_proxy_sta_entry_cmdid = WMI_CMD_UNSUPPORTED,
	.rtt_keepalive_cmdid = WMI_CMD_UNSUPPORTED,
	.oem_req_cmdid = WMI_CMD_UNSUPPORTED,
	.nan_cmdid = WMI_CMD_UNSUPPORTED,
	.vdev_ratemask_cmdid = WMI_CMD_UNSUPPORTED,
	.qboost_cfg_cmdid = WMI_CMD_UNSUPPORTED,
	.pdev_smart_ant_enable_cmdid = WMI_CMD_UNSUPPORTED,
	.pdev_smart_ant_set_rx_antenna_cmdid = WMI_CMD_UNSUPPORTED,
	.peer_smart_ant_set_tx_antenna_cmdid = WMI_CMD_UNSUPPORTED,
	.peer_smart_ant_set_train_info_cmdid = WMI_CMD_UNSUPPORTED,
	.peer_smart_ant_set_node_config_ops_cmdid = WMI_CMD_UNSUPPORTED,
	.pdev_set_antenna_switch_table_cmdid = WMI_CMD_UNSUPPORTED,
	.pdev_set_ctl_table_cmdid = WMI_CMD_UNSUPPORTED,
	.pdev_set_mimogain_table_cmdid = WMI_CMD_UNSUPPORTED,
	.pdev_ratepwr_table_cmdid = WMI_CMD_UNSUPPORTED,
	.pdev_ratepwr_chainmsk_table_cmdid = WMI_CMD_UNSUPPORTED,
	.pdev_fips_cmdid = WMI_CMD_UNSUPPORTED,
	.tt_set_conf_cmdid = WMI_CMD_UNSUPPORTED,
	.fwtest_cmdid = WMI_CMD_UNSUPPORTED,
	.vdev_atf_request_cmdid = WMI_CMD_UNSUPPORTED,
	.peer_atf_request_cmdid = WMI_CMD_UNSUPPORTED,
	.pdev_get_ani_cck_config_cmdid = WMI_CMD_UNSUPPORTED,
	.pdev_get_ani_ofdm_config_cmdid = WMI_CMD_UNSUPPORTED,
	.pdev_reserve_ast_entry_cmdid = WMI_CMD_UNSUPPORTED,
};

static struct wmi_pdev_param_map wmi_10_4_pdev_param_map = {
	.tx_chain_mask = WMI_10_4_PDEV_PARAM_TX_CHAIN_MASK,
	.rx_chain_mask = WMI_10_4_PDEV_PARAM_RX_CHAIN_MASK,
	.txpower_limit2g = WMI_10_4_PDEV_PARAM_TXPOWER_LIMIT2G,
	.txpower_limit5g = WMI_10_4_PDEV_PARAM_TXPOWER_LIMIT5G,
	.txpower_scale = WMI_10_4_PDEV_PARAM_TXPOWER_SCALE,
	.beacon_gen_mode = WMI_10_4_PDEV_PARAM_BEACON_GEN_MODE,
	.beacon_tx_mode = WMI_10_4_PDEV_PARAM_BEACON_TX_MODE,
	.resmgr_offchan_mode = WMI_10_4_PDEV_PARAM_RESMGR_OFFCHAN_MODE,
	.protection_mode = WMI_10_4_PDEV_PARAM_PROTECTION_MODE,
	.dynamic_bw = WMI_10_4_PDEV_PARAM_DYNAMIC_BW,
	.non_agg_sw_retry_th = WMI_10_4_PDEV_PARAM_NON_AGG_SW_RETRY_TH,
	.agg_sw_retry_th = WMI_10_4_PDEV_PARAM_AGG_SW_RETRY_TH,
	.sta_kickout_th = WMI_10_4_PDEV_PARAM_STA_KICKOUT_TH,
	.ac_aggrsize_scaling = WMI_10_4_PDEV_PARAM_AC_AGGRSIZE_SCALING,
	.ltr_enable = WMI_10_4_PDEV_PARAM_LTR_ENABLE,
	.ltr_ac_latency_be = WMI_10_4_PDEV_PARAM_LTR_AC_LATENCY_BE,
	.ltr_ac_latency_bk = WMI_10_4_PDEV_PARAM_LTR_AC_LATENCY_BK,
	.ltr_ac_latency_vi = WMI_10_4_PDEV_PARAM_LTR_AC_LATENCY_VI,
	.ltr_ac_latency_vo = WMI_10_4_PDEV_PARAM_LTR_AC_LATENCY_VO,
	.ltr_ac_latency_timeout = WMI_10_4_PDEV_PARAM_LTR_AC_LATENCY_TIMEOUT,
	.ltr_sleep_override = WMI_10_4_PDEV_PARAM_LTR_SLEEP_OVERRIDE,
	.ltr_rx_override = WMI_10_4_PDEV_PARAM_LTR_RX_OVERRIDE,
	.ltr_tx_activity_timeout = WMI_10_4_PDEV_PARAM_LTR_TX_ACTIVITY_TIMEOUT,
	.l1ss_enable = WMI_10_4_PDEV_PARAM_L1SS_ENABLE,
	.dsleep_enable = WMI_10_4_PDEV_PARAM_DSLEEP_ENABLE,
	.pcielp_txbuf_flush = WMI_10_4_PDEV_PARAM_PCIELP_TXBUF_FLUSH,
	.pcielp_txbuf_watermark = WMI_10_4_PDEV_PARAM_PCIELP_TXBUF_WATERMARK,
	.pcielp_txbuf_tmo_en = WMI_10_4_PDEV_PARAM_PCIELP_TXBUF_TMO_EN,
	.pcielp_txbuf_tmo_value = WMI_10_4_PDEV_PARAM_PCIELP_TXBUF_TMO_VALUE,
	.pdev_stats_update_period =
			WMI_10_4_PDEV_PARAM_PDEV_STATS_UPDATE_PERIOD,
	.vdev_stats_update_period =
			WMI_10_4_PDEV_PARAM_VDEV_STATS_UPDATE_PERIOD,
	.peer_stats_update_period =
			WMI_10_4_PDEV_PARAM_PEER_STATS_UPDATE_PERIOD,
	.bcnflt_stats_update_period =
			WMI_10_4_PDEV_PARAM_BCNFLT_STATS_UPDATE_PERIOD,
	.pmf_qos = WMI_10_4_PDEV_PARAM_PMF_QOS,
	.arp_ac_override = WMI_10_4_PDEV_PARAM_ARP_AC_OVERRIDE,
	.dcs = WMI_10_4_PDEV_PARAM_DCS,
	.ani_enable = WMI_10_4_PDEV_PARAM_ANI_ENABLE,
	.ani_poll_period = WMI_10_4_PDEV_PARAM_ANI_POLL_PERIOD,
	.ani_listen_period = WMI_10_4_PDEV_PARAM_ANI_LISTEN_PERIOD,
	.ani_ofdm_level = WMI_10_4_PDEV_PARAM_ANI_OFDM_LEVEL,
	.ani_cck_level = WMI_10_4_PDEV_PARAM_ANI_CCK_LEVEL,
	.dyntxchain = WMI_10_4_PDEV_PARAM_DYNTXCHAIN,
	.proxy_sta = WMI_10_4_PDEV_PARAM_PROXY_STA,
	.idle_ps_config = WMI_10_4_PDEV_PARAM_IDLE_PS_CONFIG,
	.power_gating_sleep = WMI_10_4_PDEV_PARAM_POWER_GATING_SLEEP,
	.fast_channel_reset = WMI_10_4_PDEV_PARAM_FAST_CHANNEL_RESET,
	.burst_dur = WMI_10_4_PDEV_PARAM_BURST_DUR,
	.burst_enable = WMI_10_4_PDEV_PARAM_BURST_ENABLE,
	.cal_period = WMI_10_4_PDEV_PARAM_CAL_PERIOD,
	.aggr_burst = WMI_10_4_PDEV_PARAM_AGGR_BURST,
	.rx_decap_mode = WMI_10_4_PDEV_PARAM_RX_DECAP_MODE,
	.smart_antenna_default_antenna =
			WMI_10_4_PDEV_PARAM_SMART_ANTENNA_DEFAULT_ANTENNA,
	.igmpmld_override = WMI_10_4_PDEV_PARAM_IGMPMLD_OVERRIDE,
	.igmpmld_tid = WMI_10_4_PDEV_PARAM_IGMPMLD_TID,
	.antenna_gain = WMI_10_4_PDEV_PARAM_ANTENNA_GAIN,
	.rx_filter = WMI_10_4_PDEV_PARAM_RX_FILTER,
	.set_mcast_to_ucast_tid = WMI_10_4_PDEV_SET_MCAST_TO_UCAST_TID,
	.proxy_sta_mode = WMI_10_4_PDEV_PARAM_PROXY_STA_MODE,
	.set_mcast2ucast_mode = WMI_10_4_PDEV_PARAM_SET_MCAST2UCAST_MODE,
	.set_mcast2ucast_buffer = WMI_10_4_PDEV_PARAM_SET_MCAST2UCAST_BUFFER,
	.remove_mcast2ucast_buffer =
			WMI_10_4_PDEV_PARAM_REMOVE_MCAST2UCAST_BUFFER,
	.peer_sta_ps_statechg_enable =
			WMI_10_4_PDEV_PEER_STA_PS_STATECHG_ENABLE,
	.igmpmld_ac_override = WMI_10_4_PDEV_PARAM_IGMPMLD_AC_OVERRIDE,
	.block_interbss = WMI_10_4_PDEV_PARAM_BLOCK_INTERBSS,
	.set_disable_reset_cmdid = WMI_10_4_PDEV_PARAM_SET_DISABLE_RESET_CMDID,
	.set_msdu_ttl_cmdid = WMI_10_4_PDEV_PARAM_SET_MSDU_TTL_CMDID,
	.set_ppdu_duration_cmdid = WMI_10_4_PDEV_PARAM_SET_PPDU_DURATION_CMDID,
	.txbf_sound_period_cmdid = WMI_10_4_PDEV_PARAM_TXBF_SOUND_PERIOD_CMDID,
	.set_promisc_mode_cmdid = WMI_10_4_PDEV_PARAM_SET_PROMISC_MODE_CMDID,
	.set_burst_mode_cmdid = WMI_10_4_PDEV_PARAM_SET_BURST_MODE_CMDID,
	.en_stats = WMI_10_4_PDEV_PARAM_EN_STATS,
	.mu_group_policy = WMI_10_4_PDEV_PARAM_MU_GROUP_POLICY,
	.noise_detection = WMI_10_4_PDEV_PARAM_NOISE_DETECTION,
	.noise_threshold = WMI_10_4_PDEV_PARAM_NOISE_THRESHOLD,
	.dpd_enable = WMI_10_4_PDEV_PARAM_DPD_ENABLE,
	.set_mcast_bcast_echo = WMI_10_4_PDEV_PARAM_SET_MCAST_BCAST_ECHO,
	.atf_strict_sch = WMI_10_4_PDEV_PARAM_ATF_STRICT_SCH,
	.atf_sched_duration = WMI_10_4_PDEV_PARAM_ATF_SCHED_DURATION,
	.ant_plzn = WMI_10_4_PDEV_PARAM_ANT_PLZN,
	.mgmt_retry_limit = WMI_10_4_PDEV_PARAM_MGMT_RETRY_LIMIT,
	.sensitivity_level = WMI_10_4_PDEV_PARAM_SENSITIVITY_LEVEL,
	.signed_txpower_2g = WMI_10_4_PDEV_PARAM_SIGNED_TXPOWER_2G,
	.signed_txpower_5g = WMI_10_4_PDEV_PARAM_SIGNED_TXPOWER_5G,
	.enable_per_tid_amsdu = WMI_10_4_PDEV_PARAM_ENABLE_PER_TID_AMSDU,
	.enable_per_tid_ampdu = WMI_10_4_PDEV_PARAM_ENABLE_PER_TID_AMPDU,
	.cca_threshold = WMI_10_4_PDEV_PARAM_CCA_THRESHOLD,
	.rts_fixed_rate = WMI_10_4_PDEV_PARAM_RTS_FIXED_RATE,
	.pdev_reset = WMI_10_4_PDEV_PARAM_PDEV_RESET,
	.wapi_mbssid_offset = WMI_10_4_PDEV_PARAM_WAPI_MBSSID_OFFSET,
	.arp_srcaddr = WMI_10_4_PDEV_PARAM_ARP_SRCADDR,
	.arp_dstaddr = WMI_10_4_PDEV_PARAM_ARP_DSTADDR,
};

static const struct wmi_peer_flags_map wmi_peer_flags_map = {
	.auth = WMI_PEER_AUTH,
	.qos = WMI_PEER_QOS,
	.need_ptk_4_way = WMI_PEER_NEED_PTK_4_WAY,
	.need_gtk_2_way = WMI_PEER_NEED_GTK_2_WAY,
	.apsd = WMI_PEER_APSD,
	.ht = WMI_PEER_HT,
	.bw40 = WMI_PEER_40MHZ,
	.stbc = WMI_PEER_STBC,
	.ldbc = WMI_PEER_LDPC,
	.dyn_mimops = WMI_PEER_DYN_MIMOPS,
	.static_mimops = WMI_PEER_STATIC_MIMOPS,
	.spatial_mux = WMI_PEER_SPATIAL_MUX,
	.vht = WMI_PEER_VHT,
	.bw80 = WMI_PEER_80MHZ,
	.vht_2g = WMI_PEER_VHT_2G,
	.pmf = WMI_PEER_PMF,
};

static const struct wmi_peer_flags_map wmi_10x_peer_flags_map = {
	.auth = WMI_10X_PEER_AUTH,
	.qos = WMI_10X_PEER_QOS,
	.need_ptk_4_way = WMI_10X_PEER_NEED_PTK_4_WAY,
	.need_gtk_2_way = WMI_10X_PEER_NEED_GTK_2_WAY,
	.apsd = WMI_10X_PEER_APSD,
	.ht = WMI_10X_PEER_HT,
	.bw40 = WMI_10X_PEER_40MHZ,
	.stbc = WMI_10X_PEER_STBC,
	.ldbc = WMI_10X_PEER_LDPC,
	.dyn_mimops = WMI_10X_PEER_DYN_MIMOPS,
	.static_mimops = WMI_10X_PEER_STATIC_MIMOPS,
	.spatial_mux = WMI_10X_PEER_SPATIAL_MUX,
	.vht = WMI_10X_PEER_VHT,
	.bw80 = WMI_10X_PEER_80MHZ,
};

static const struct wmi_peer_flags_map wmi_10_2_peer_flags_map = {
	.auth = WMI_10_2_PEER_AUTH,
	.qos = WMI_10_2_PEER_QOS,
	.need_ptk_4_way = WMI_10_2_PEER_NEED_PTK_4_WAY,
	.need_gtk_2_way = WMI_10_2_PEER_NEED_GTK_2_WAY,
	.apsd = WMI_10_2_PEER_APSD,
	.ht = WMI_10_2_PEER_HT,
	.bw40 = WMI_10_2_PEER_40MHZ,
	.stbc = WMI_10_2_PEER_STBC,
	.ldbc = WMI_10_2_PEER_LDPC,
	.dyn_mimops = WMI_10_2_PEER_DYN_MIMOPS,
	.static_mimops = WMI_10_2_PEER_STATIC_MIMOPS,
	.spatial_mux = WMI_10_2_PEER_SPATIAL_MUX,
	.vht = WMI_10_2_PEER_VHT,
	.bw80 = WMI_10_2_PEER_80MHZ,
	.vht_2g = WMI_10_2_PEER_VHT_2G,
	.pmf = WMI_10_2_PEER_PMF,
};

void ath10k_wmi_put_wmi_channel(struct wmi_channel *ch,
				const struct wmi_channel_arg *arg)
{
	u32 flags = 0;

	memset(ch, 0, sizeof(*ch));

	if (arg->passive)
		flags |= WMI_CHAN_FLAG_PASSIVE;
	if (arg->allow_ibss)
		flags |= WMI_CHAN_FLAG_ADHOC_ALLOWED;
	if (arg->allow_ht)
		flags |= WMI_CHAN_FLAG_ALLOW_HT;
	if (arg->allow_vht)
		flags |= WMI_CHAN_FLAG_ALLOW_VHT;
	if (arg->ht40plus)
		flags |= WMI_CHAN_FLAG_HT40_PLUS;
	if (arg->chan_radar)
		flags |= WMI_CHAN_FLAG_DFS;

	ch->mhz = __cpu_to_le32(arg->freq);
	ch->band_center_freq1 = __cpu_to_le32(arg->band_center_freq1);
	ch->band_center_freq2 = 0;
	ch->min_power = arg->min_power;
	ch->max_power = arg->max_power;
	ch->reg_power = arg->max_reg_power;
	ch->antenna_max = arg->max_antenna_gain;

	/* mode & flags share storage */
	ch->mode = arg->mode;
	ch->flags |= __cpu_to_le32(flags);
}

int ath10k_wmi_wait_for_service_ready(struct ath10k *ar)
{
	unsigned long time_left;

	time_left = wait_for_completion_timeout(&ar->wmi.service_ready,
						WMI_SERVICE_READY_TIMEOUT_HZ);
	if (!time_left)
		return -ETIMEDOUT;
	return 0;
}

int ath10k_wmi_wait_for_unified_ready(struct ath10k *ar)
{
	unsigned long time_left;

	time_left = wait_for_completion_timeout(&ar->wmi.unified_ready,
						WMI_UNIFIED_READY_TIMEOUT_HZ);
	if (!time_left)
		return -ETIMEDOUT;
	return 0;
}

struct sk_buff *ath10k_wmi_alloc_skb(struct ath10k *ar, u32 len)
{
	struct sk_buff *skb;
	u32 round_len = roundup(len, 4);

	skb = ath10k_htc_alloc_skb(ar, WMI_SKB_HEADROOM + round_len);
	if (!skb)
		return NULL;

	skb_reserve(skb, WMI_SKB_HEADROOM);
	if (!IS_ALIGNED((unsigned long)skb->data, 4))
		ath10k_warn(ar, "Unaligned WMI skb\n");

	skb_put(skb, round_len);
	memset(skb->data, 0, round_len);

	return skb;
}

static void ath10k_wmi_htc_tx_complete(struct ath10k *ar, struct sk_buff *skb)
{
	dev_kfree_skb(skb);
}

int ath10k_wmi_cmd_send_nowait(struct ath10k *ar, struct sk_buff *skb,
			       u32 cmd_id)
{
	struct ath10k_skb_cb *skb_cb = ATH10K_SKB_CB(skb);
	struct wmi_cmd_hdr *cmd_hdr;
	int ret;
	u32 cmd = 0;

	if (skb_push(skb, sizeof(struct wmi_cmd_hdr)) == NULL)
		return -ENOMEM;

	cmd |= SM(cmd_id, WMI_CMD_HDR_CMD_ID);

	cmd_hdr = (struct wmi_cmd_hdr *)skb->data;
	cmd_hdr->cmd_id = __cpu_to_le32(cmd);

	memset(skb_cb, 0, sizeof(*skb_cb));
	ret = ath10k_htc_send(&ar->htc, ar->wmi.eid, skb);
	trace_ath10k_wmi_cmd(ar, cmd_id, skb->data, skb->len, ret);

	if (ret)
		goto err_pull;

	return 0;

err_pull:
	skb_pull(skb, sizeof(struct wmi_cmd_hdr));
	return ret;
}

static void ath10k_wmi_tx_beacon_nowait(struct ath10k_vif *arvif)
{
	struct ath10k *ar = arvif->ar;
	struct ath10k_skb_cb *cb;
	struct sk_buff *bcn;
	bool dtim_zero;
	bool deliver_cab;
	int ret;

	spin_lock_bh(&ar->data_lock);

	bcn = arvif->beacon;

	if (!bcn)
		goto unlock;

	cb = ATH10K_SKB_CB(bcn);

	switch (arvif->beacon_state) {
	case ATH10K_BEACON_SENDING:
	case ATH10K_BEACON_SENT:
		break;
	case ATH10K_BEACON_SCHEDULED:
		arvif->beacon_state = ATH10K_BEACON_SENDING;
		spin_unlock_bh(&ar->data_lock);

		dtim_zero = !!(cb->flags & ATH10K_SKB_F_DTIM_ZERO);
		deliver_cab = !!(cb->flags & ATH10K_SKB_F_DELIVER_CAB);
		ret = ath10k_wmi_beacon_send_ref_nowait(arvif->ar,
							arvif->vdev_id,
							bcn->data, bcn->len,
							cb->paddr,
							dtim_zero,
							deliver_cab);

		spin_lock_bh(&ar->data_lock);

		if (ret == 0)
			arvif->beacon_state = ATH10K_BEACON_SENT;
		else
			arvif->beacon_state = ATH10K_BEACON_SCHEDULED;
	}

unlock:
	spin_unlock_bh(&ar->data_lock);
}

static void ath10k_wmi_tx_beacons_iter(void *data, u8 *mac,
				       struct ieee80211_vif *vif)
{
	struct ath10k_vif *arvif = ath10k_vif_to_arvif(vif);

	ath10k_wmi_tx_beacon_nowait(arvif);
}

static void ath10k_wmi_tx_beacons_nowait(struct ath10k *ar)
{
	ieee80211_iterate_active_interfaces_atomic(ar->hw,
						   IEEE80211_IFACE_ITER_NORMAL,
						   ath10k_wmi_tx_beacons_iter,
						   NULL);
}

static void ath10k_wmi_op_ep_tx_credits(struct ath10k *ar)
{
	/* try to send pending beacons first. they take priority */
	ath10k_wmi_tx_beacons_nowait(ar);

	wake_up(&ar->wmi.tx_credits_wq);
}

int ath10k_wmi_cmd_send(struct ath10k *ar, struct sk_buff *skb, u32 cmd_id)
{
	int ret = -EOPNOTSUPP;

	might_sleep();

	if (cmd_id == WMI_CMD_UNSUPPORTED) {
		ath10k_warn(ar, "wmi command %d is not supported by firmware\n",
			    cmd_id);
		return ret;
	}

	wait_event_timeout(ar->wmi.tx_credits_wq, ({
		/* try to send pending beacons first. they take priority */
		ath10k_wmi_tx_beacons_nowait(ar);

		ret = ath10k_wmi_cmd_send_nowait(ar, skb, cmd_id);

		if (ret && test_bit(ATH10K_FLAG_CRASH_FLUSH, &ar->dev_flags))
			ret = -ESHUTDOWN;

		(ret != -EAGAIN);
	}), 3 * HZ);

	if (ret)
		dev_kfree_skb_any(skb);

	return ret;
}

static struct sk_buff *
ath10k_wmi_op_gen_mgmt_tx(struct ath10k *ar, struct sk_buff *msdu)
{
	struct ath10k_skb_cb *cb = ATH10K_SKB_CB(msdu);
	struct ath10k_vif *arvif = (void *)cb->vif->drv_priv;
	struct wmi_mgmt_tx_cmd *cmd;
	struct ieee80211_hdr *hdr;
	struct sk_buff *skb;
	int len;
	u32 vdev_id;
	u32 buf_len = msdu->len;
	u16 fc;

	hdr = (struct ieee80211_hdr *)msdu->data;
	fc = le16_to_cpu(hdr->frame_control);

	if (cb->vif)
		vdev_id = arvif->vdev_id;
	else
		vdev_id = 0;

	if (WARN_ON_ONCE(!ieee80211_is_mgmt(hdr->frame_control)))
		return ERR_PTR(-EINVAL);

	len = sizeof(cmd->hdr) + msdu->len;

	if ((ieee80211_is_action(hdr->frame_control) ||
	     ieee80211_is_deauth(hdr->frame_control) ||
	     ieee80211_is_disassoc(hdr->frame_control)) &&
	     ieee80211_has_protected(hdr->frame_control)) {
		len += IEEE80211_CCMP_MIC_LEN;
		buf_len += IEEE80211_CCMP_MIC_LEN;
	}

	len = round_up(len, 4);

	skb = ath10k_wmi_alloc_skb(ar, len);
	if (!skb)
		return ERR_PTR(-ENOMEM);

	cmd = (struct wmi_mgmt_tx_cmd *)skb->data;

	cmd->hdr.vdev_id = __cpu_to_le32(vdev_id);
	cmd->hdr.tx_rate = 0;
	cmd->hdr.tx_power = 0;
	cmd->hdr.buf_len = __cpu_to_le32(buf_len);

	ether_addr_copy(cmd->hdr.peer_macaddr.addr, ieee80211_get_DA(hdr));
	memcpy(cmd->buf, msdu->data, msdu->len);

	ath10k_dbg(ar, ATH10K_DBG_WMI, "wmi mgmt tx skb %p len %d ftype %02x stype %02x\n",
		   msdu, skb->len, fc & IEEE80211_FCTL_FTYPE,
		   fc & IEEE80211_FCTL_STYPE);
	trace_ath10k_tx_hdr(ar, skb->data, skb->len);
	trace_ath10k_tx_payload(ar, skb->data, skb->len);

	return skb;
}

static void ath10k_wmi_event_scan_started(struct ath10k *ar)
{
	lockdep_assert_held(&ar->data_lock);

	switch (ar->scan.state) {
	case ATH10K_SCAN_IDLE:
	case ATH10K_SCAN_RUNNING:
	case ATH10K_SCAN_ABORTING:
		ath10k_warn(ar, "received scan started event in an invalid scan state: %s (%d)\n",
			    ath10k_scan_state_str(ar->scan.state),
			    ar->scan.state);
		break;
	case ATH10K_SCAN_STARTING:
		ar->scan.state = ATH10K_SCAN_RUNNING;

		if (ar->scan.is_roc)
			ieee80211_ready_on_channel(ar->hw);

		complete(&ar->scan.started);
		break;
	}
}

static void ath10k_wmi_event_scan_start_failed(struct ath10k *ar)
{
	lockdep_assert_held(&ar->data_lock);

	switch (ar->scan.state) {
	case ATH10K_SCAN_IDLE:
	case ATH10K_SCAN_RUNNING:
	case ATH10K_SCAN_ABORTING:
		ath10k_warn(ar, "received scan start failed event in an invalid scan state: %s (%d)\n",
			    ath10k_scan_state_str(ar->scan.state),
			    ar->scan.state);
		break;
	case ATH10K_SCAN_STARTING:
		complete(&ar->scan.started);
		__ath10k_scan_finish(ar);
		break;
	}
}

static void ath10k_wmi_event_scan_completed(struct ath10k *ar)
{
	lockdep_assert_held(&ar->data_lock);

	switch (ar->scan.state) {
	case ATH10K_SCAN_IDLE:
	case ATH10K_SCAN_STARTING:
		/* One suspected reason scan can be completed while starting is
		 * if firmware fails to deliver all scan events to the host,
		 * e.g. when transport pipe is full. This has been observed
		 * with spectral scan phyerr events starving wmi transport
		 * pipe. In such case the "scan completed" event should be (and
		 * is) ignored by the host as it may be just firmware's scan
		 * state machine recovering.
		 */
		ath10k_warn(ar, "received scan completed event in an invalid scan state: %s (%d)\n",
			    ath10k_scan_state_str(ar->scan.state),
			    ar->scan.state);
		break;
	case ATH10K_SCAN_RUNNING:
	case ATH10K_SCAN_ABORTING:
		__ath10k_scan_finish(ar);
		break;
	}
}

static void ath10k_wmi_event_scan_bss_chan(struct ath10k *ar)
{
	lockdep_assert_held(&ar->data_lock);

	switch (ar->scan.state) {
	case ATH10K_SCAN_IDLE:
	case ATH10K_SCAN_STARTING:
		ath10k_warn(ar, "received scan bss chan event in an invalid scan state: %s (%d)\n",
			    ath10k_scan_state_str(ar->scan.state),
			    ar->scan.state);
		break;
	case ATH10K_SCAN_RUNNING:
	case ATH10K_SCAN_ABORTING:
		ar->scan_channel = NULL;
		break;
	}
}

static void ath10k_wmi_event_scan_foreign_chan(struct ath10k *ar, u32 freq)
{
	lockdep_assert_held(&ar->data_lock);

	switch (ar->scan.state) {
	case ATH10K_SCAN_IDLE:
	case ATH10K_SCAN_STARTING:
		ath10k_warn(ar, "received scan foreign chan event in an invalid scan state: %s (%d)\n",
			    ath10k_scan_state_str(ar->scan.state),
			    ar->scan.state);
		break;
	case ATH10K_SCAN_RUNNING:
	case ATH10K_SCAN_ABORTING:
		ar->scan_channel = ieee80211_get_channel(ar->hw->wiphy, freq);

		if (ar->scan.is_roc && ar->scan.roc_freq == freq)
			complete(&ar->scan.on_channel);
		break;
	}
}

static const char *
ath10k_wmi_event_scan_type_str(enum wmi_scan_event_type type,
			       enum wmi_scan_completion_reason reason)
{
	switch (type) {
	case WMI_SCAN_EVENT_STARTED:
		return "started";
	case WMI_SCAN_EVENT_COMPLETED:
		switch (reason) {
		case WMI_SCAN_REASON_COMPLETED:
			return "completed";
		case WMI_SCAN_REASON_CANCELLED:
			return "completed [cancelled]";
		case WMI_SCAN_REASON_PREEMPTED:
			return "completed [preempted]";
		case WMI_SCAN_REASON_TIMEDOUT:
			return "completed [timedout]";
		case WMI_SCAN_REASON_INTERNAL_FAILURE:
			return "completed [internal err]";
		case WMI_SCAN_REASON_MAX:
			break;
		}
		return "completed [unknown]";
	case WMI_SCAN_EVENT_BSS_CHANNEL:
		return "bss channel";
	case WMI_SCAN_EVENT_FOREIGN_CHANNEL:
		return "foreign channel";
	case WMI_SCAN_EVENT_DEQUEUED:
		return "dequeued";
	case WMI_SCAN_EVENT_PREEMPTED:
		return "preempted";
	case WMI_SCAN_EVENT_START_FAILED:
		return "start failed";
	case WMI_SCAN_EVENT_RESTARTED:
		return "restarted";
	case WMI_SCAN_EVENT_FOREIGN_CHANNEL_EXIT:
		return "foreign channel exit";
	default:
		return "unknown";
	}
}

static int ath10k_wmi_op_pull_scan_ev(struct ath10k *ar, struct sk_buff *skb,
				      struct wmi_scan_ev_arg *arg)
{
	struct wmi_scan_event *ev = (void *)skb->data;

	if (skb->len < sizeof(*ev))
		return -EPROTO;

	skb_pull(skb, sizeof(*ev));
	arg->event_type = ev->event_type;
	arg->reason = ev->reason;
	arg->channel_freq = ev->channel_freq;
	arg->scan_req_id = ev->scan_req_id;
	arg->scan_id = ev->scan_id;
	arg->vdev_id = ev->vdev_id;

	return 0;
}

int ath10k_wmi_event_scan(struct ath10k *ar, struct sk_buff *skb)
{
	struct wmi_scan_ev_arg arg = {};
	enum wmi_scan_event_type event_type;
	enum wmi_scan_completion_reason reason;
	u32 freq;
	u32 req_id;
	u32 scan_id;
	u32 vdev_id;
	int ret;

	ret = ath10k_wmi_pull_scan(ar, skb, &arg);
	if (ret) {
		ath10k_warn(ar, "failed to parse scan event: %d\n", ret);
		return ret;
	}

	event_type = __le32_to_cpu(arg.event_type);
	reason = __le32_to_cpu(arg.reason);
	freq = __le32_to_cpu(arg.channel_freq);
	req_id = __le32_to_cpu(arg.scan_req_id);
	scan_id = __le32_to_cpu(arg.scan_id);
	vdev_id = __le32_to_cpu(arg.vdev_id);

	spin_lock_bh(&ar->data_lock);

	ath10k_dbg(ar, ATH10K_DBG_WMI,
		   "scan event %s type %d reason %d freq %d req_id %d scan_id %d vdev_id %d state %s (%d)\n",
		   ath10k_wmi_event_scan_type_str(event_type, reason),
		   event_type, reason, freq, req_id, scan_id, vdev_id,
		   ath10k_scan_state_str(ar->scan.state), ar->scan.state);

	switch (event_type) {
	case WMI_SCAN_EVENT_STARTED:
		ath10k_wmi_event_scan_started(ar);
		break;
	case WMI_SCAN_EVENT_COMPLETED:
		ath10k_wmi_event_scan_completed(ar);
		break;
	case WMI_SCAN_EVENT_BSS_CHANNEL:
		ath10k_wmi_event_scan_bss_chan(ar);
		break;
	case WMI_SCAN_EVENT_FOREIGN_CHANNEL:
		ath10k_wmi_event_scan_foreign_chan(ar, freq);
		break;
	case WMI_SCAN_EVENT_START_FAILED:
		ath10k_warn(ar, "received scan start failure event\n");
		ath10k_wmi_event_scan_start_failed(ar);
		break;
	case WMI_SCAN_EVENT_DEQUEUED:
	case WMI_SCAN_EVENT_PREEMPTED:
	case WMI_SCAN_EVENT_RESTARTED:
	case WMI_SCAN_EVENT_FOREIGN_CHANNEL_EXIT:
	default:
		break;
	}

	spin_unlock_bh(&ar->data_lock);
	return 0;
}

/* If keys are configured, HW decrypts all frames
 * with protected bit set. Mark such frames as decrypted.
 */
static void ath10k_wmi_handle_wep_reauth(struct ath10k *ar,
					 struct sk_buff *skb,
					 struct ieee80211_rx_status *status)
{
	struct ieee80211_hdr *hdr = (struct ieee80211_hdr *)skb->data;
	unsigned int hdrlen;
	bool peer_key;
	u8 *addr, keyidx;

	if (!ieee80211_is_auth(hdr->frame_control) ||
	    !ieee80211_has_protected(hdr->frame_control))
		return;

	hdrlen = ieee80211_hdrlen(hdr->frame_control);
	if (skb->len < (hdrlen + IEEE80211_WEP_IV_LEN))
		return;

	keyidx = skb->data[hdrlen + (IEEE80211_WEP_IV_LEN - 1)] >> WEP_KEYID_SHIFT;
	addr = ieee80211_get_SA(hdr);

	spin_lock_bh(&ar->data_lock);
	peer_key = ath10k_mac_is_peer_wep_key_set(ar, addr, keyidx);
	spin_unlock_bh(&ar->data_lock);

	if (peer_key) {
		ath10k_dbg(ar, ATH10K_DBG_MAC,
			   "mac wep key present for peer %pM\n", addr);
		status->flag |= RX_FLAG_DECRYPTED;
	}
}

static int ath10k_wmi_op_pull_mgmt_rx_ev(struct ath10k *ar, struct sk_buff *skb,
					 struct wmi_mgmt_rx_ev_arg *arg)
{
	struct wmi_mgmt_rx_event_v1 *ev_v1;
	struct wmi_mgmt_rx_event_v2 *ev_v2;
	struct wmi_mgmt_rx_hdr_v1 *ev_hdr;
	struct wmi_mgmt_rx_ext_info *ext_info;
	size_t pull_len;
	u32 msdu_len;
	u32 len;

	if (test_bit(ATH10K_FW_FEATURE_EXT_WMI_MGMT_RX,
		     ar->running_fw->fw_file.fw_features)) {
		ev_v2 = (struct wmi_mgmt_rx_event_v2 *)skb->data;
		ev_hdr = &ev_v2->hdr.v1;
		pull_len = sizeof(*ev_v2);
	} else {
		ev_v1 = (struct wmi_mgmt_rx_event_v1 *)skb->data;
		ev_hdr = &ev_v1->hdr;
		pull_len = sizeof(*ev_v1);
	}

	if (skb->len < pull_len)
		return -EPROTO;

	skb_pull(skb, pull_len);
	arg->channel = ev_hdr->channel;
	arg->buf_len = ev_hdr->buf_len;
	arg->status = ev_hdr->status;
	arg->snr = ev_hdr->snr;
	arg->phy_mode = ev_hdr->phy_mode;
	arg->rate = ev_hdr->rate;

	msdu_len = __le32_to_cpu(arg->buf_len);
	if (skb->len < msdu_len)
		return -EPROTO;

	if (le32_to_cpu(arg->status) & WMI_RX_STATUS_EXT_INFO) {
		len = ALIGN(le32_to_cpu(arg->buf_len), 4);
		ext_info = (struct wmi_mgmt_rx_ext_info *)(skb->data + len);
		memcpy(&arg->ext_info, ext_info,
		       sizeof(struct wmi_mgmt_rx_ext_info));
	}
	/* the WMI buffer might've ended up being padded to 4 bytes due to HTC
	 * trailer with credit update. Trim the excess garbage.
	 */
	skb_trim(skb, msdu_len);

	return 0;
}

static int ath10k_wmi_10_4_op_pull_mgmt_rx_ev(struct ath10k *ar,
					      struct sk_buff *skb,
					      struct wmi_mgmt_rx_ev_arg *arg)
{
	struct wmi_10_4_mgmt_rx_event *ev;
	struct wmi_10_4_mgmt_rx_hdr *ev_hdr;
	size_t pull_len;
	u32 msdu_len;
	struct wmi_mgmt_rx_ext_info *ext_info;
	u32 len;

	ev = (struct wmi_10_4_mgmt_rx_event *)skb->data;
	ev_hdr = &ev->hdr;
	pull_len = sizeof(*ev);

	if (skb->len < pull_len)
		return -EPROTO;

	skb_pull(skb, pull_len);
	arg->channel = ev_hdr->channel;
	arg->buf_len = ev_hdr->buf_len;
	arg->status = ev_hdr->status;
	arg->snr = ev_hdr->snr;
	arg->phy_mode = ev_hdr->phy_mode;
	arg->rate = ev_hdr->rate;

	msdu_len = __le32_to_cpu(arg->buf_len);
	if (skb->len < msdu_len)
		return -EPROTO;

	if (le32_to_cpu(arg->status) & WMI_RX_STATUS_EXT_INFO) {
		len = ALIGN(le32_to_cpu(arg->buf_len), 4);
		ext_info = (struct wmi_mgmt_rx_ext_info *)(skb->data + len);
		memcpy(&arg->ext_info, ext_info,
		       sizeof(struct wmi_mgmt_rx_ext_info));
	}

	/* Make sure bytes added for padding are removed. */
	skb_trim(skb, msdu_len);

	return 0;
}

int ath10k_wmi_event_mgmt_rx(struct ath10k *ar, struct sk_buff *skb)
{
	struct wmi_mgmt_rx_ev_arg arg = {};
	struct ieee80211_rx_status *status = IEEE80211_SKB_RXCB(skb);
	struct ieee80211_hdr *hdr;
	struct ieee80211_supported_band *sband;
	u32 rx_status;
	u32 channel;
	u32 phy_mode;
	u32 snr;
	u32 rate;
	u32 buf_len;
	u16 fc;
	int ret;

	ret = ath10k_wmi_pull_mgmt_rx(ar, skb, &arg);
	if (ret) {
		ath10k_warn(ar, "failed to parse mgmt rx event: %d\n", ret);
		dev_kfree_skb(skb);
		return ret;
	}

	channel = __le32_to_cpu(arg.channel);
	buf_len = __le32_to_cpu(arg.buf_len);
	rx_status = __le32_to_cpu(arg.status);
	snr = __le32_to_cpu(arg.snr);
	phy_mode = __le32_to_cpu(arg.phy_mode);
	rate = __le32_to_cpu(arg.rate);

	memset(status, 0, sizeof(*status));

	ath10k_dbg(ar, ATH10K_DBG_MGMT,
		   "event mgmt rx status %08x\n", rx_status);

	if ((test_bit(ATH10K_CAC_RUNNING, &ar->dev_flags)) ||
	    (rx_status & (WMI_RX_STATUS_ERR_DECRYPT |
	    WMI_RX_STATUS_ERR_KEY_CACHE_MISS | WMI_RX_STATUS_ERR_CRC))) {
		dev_kfree_skb(skb);
		return 0;
	}

	if (rx_status & WMI_RX_STATUS_ERR_MIC)
		status->flag |= RX_FLAG_MMIC_ERROR;

	if (rx_status & WMI_RX_STATUS_EXT_INFO) {
		status->mactime =
			__le64_to_cpu(arg.ext_info.rx_mac_timestamp);
		status->flag |= RX_FLAG_MACTIME_END;
	}
	/* Hardware can Rx CCK rates on 5GHz. In that case phy_mode is set to
	 * MODE_11B. This means phy_mode is not a reliable source for the band
	 * of mgmt rx.
	 */
	if (channel >= 1 && channel <= 14) {
		status->band = NL80211_BAND_2GHZ;
	} else if (channel >= 36 && channel <= 165) {
		status->band = NL80211_BAND_5GHZ;
	} else {
		/* Shouldn't happen unless list of advertised channels to
		 * mac80211 has been changed.
		 */
		WARN_ON_ONCE(1);
		dev_kfree_skb(skb);
		return 0;
	}

	if (phy_mode == MODE_11B && status->band == NL80211_BAND_5GHZ)
		ath10k_dbg(ar, ATH10K_DBG_MGMT, "wmi mgmt rx 11b (CCK) on 5GHz\n");

	sband = &ar->mac.sbands[status->band];

	status->freq = ieee80211_channel_to_frequency(channel, status->band);
	status->signal = snr + ATH10K_DEFAULT_NOISE_FLOOR;
	status->rate_idx = ath10k_mac_bitrate_to_idx(sband, rate / 100);

	hdr = (struct ieee80211_hdr *)skb->data;
	fc = le16_to_cpu(hdr->frame_control);

	/* Firmware is guaranteed to report all essential management frames via
	 * WMI while it can deliver some extra via HTT. Since there can be
	 * duplicates split the reporting wrt monitor/sniffing.
	 */
	status->flag |= RX_FLAG_SKIP_MONITOR;

	ath10k_wmi_handle_wep_reauth(ar, skb, status);

	/* FW delivers WEP Shared Auth frame with Protected Bit set and
	 * encrypted payload. However in case of PMF it delivers decrypted
	 * frames with Protected Bit set. */
	if (ieee80211_has_protected(hdr->frame_control) &&
	    !ieee80211_is_auth(hdr->frame_control)) {
		status->flag |= RX_FLAG_DECRYPTED;

		if (!ieee80211_is_action(hdr->frame_control) &&
		    !ieee80211_is_deauth(hdr->frame_control) &&
		    !ieee80211_is_disassoc(hdr->frame_control)) {
			status->flag |= RX_FLAG_IV_STRIPPED |
					RX_FLAG_MMIC_STRIPPED;
			hdr->frame_control = __cpu_to_le16(fc &
					~IEEE80211_FCTL_PROTECTED);
		}
	}

	if (ieee80211_is_beacon(hdr->frame_control))
		ath10k_mac_handle_beacon(ar, skb);

	ath10k_dbg(ar, ATH10K_DBG_MGMT,
		   "event mgmt rx skb %p len %d ftype %02x stype %02x\n",
		   skb, skb->len,
		   fc & IEEE80211_FCTL_FTYPE, fc & IEEE80211_FCTL_STYPE);

	ath10k_dbg(ar, ATH10K_DBG_MGMT,
		   "event mgmt rx freq %d band %d snr %d, rate_idx %d\n",
		   status->freq, status->band, status->signal,
		   status->rate_idx);

	ieee80211_rx(ar->hw, skb);
	return 0;
}

static int freq_to_idx(struct ath10k *ar, int freq)
{
	struct ieee80211_supported_band *sband;
	int band, ch, idx = 0;

	for (band = NL80211_BAND_2GHZ; band < NUM_NL80211_BANDS; band++) {
		sband = ar->hw->wiphy->bands[band];
		if (!sband)
			continue;

		for (ch = 0; ch < sband->n_channels; ch++, idx++)
			if (sband->channels[ch].center_freq == freq)
				goto exit;
	}

exit:
	return idx;
}

static int ath10k_wmi_op_pull_ch_info_ev(struct ath10k *ar, struct sk_buff *skb,
					 struct wmi_ch_info_ev_arg *arg)
{
	struct wmi_chan_info_event *ev = (void *)skb->data;

	if (skb->len < sizeof(*ev))
		return -EPROTO;

	skb_pull(skb, sizeof(*ev));
	arg->err_code = ev->err_code;
	arg->freq = ev->freq;
	arg->cmd_flags = ev->cmd_flags;
	arg->noise_floor = ev->noise_floor;
	arg->rx_clear_count = ev->rx_clear_count;
	arg->cycle_count = ev->cycle_count;

	return 0;
}

static int ath10k_wmi_10_4_op_pull_ch_info_ev(struct ath10k *ar,
					      struct sk_buff *skb,
					      struct wmi_ch_info_ev_arg *arg)
{
	struct wmi_10_4_chan_info_event *ev = (void *)skb->data;

	if (skb->len < sizeof(*ev))
		return -EPROTO;

	skb_pull(skb, sizeof(*ev));
	arg->err_code = ev->err_code;
	arg->freq = ev->freq;
	arg->cmd_flags = ev->cmd_flags;
	arg->noise_floor = ev->noise_floor;
	arg->rx_clear_count = ev->rx_clear_count;
	arg->cycle_count = ev->cycle_count;
	arg->chan_tx_pwr_range = ev->chan_tx_pwr_range;
	arg->chan_tx_pwr_tp = ev->chan_tx_pwr_tp;
	arg->rx_frame_count = ev->rx_frame_count;

	return 0;
}

void ath10k_wmi_event_chan_info(struct ath10k *ar, struct sk_buff *skb)
{
	struct wmi_ch_info_ev_arg arg = {};
	struct survey_info *survey;
	u32 err_code, freq, cmd_flags, noise_floor, rx_clear_count, cycle_count;
	int idx, ret;

	ret = ath10k_wmi_pull_ch_info(ar, skb, &arg);
	if (ret) {
		ath10k_warn(ar, "failed to parse chan info event: %d\n", ret);
		return;
	}

	err_code = __le32_to_cpu(arg.err_code);
	freq = __le32_to_cpu(arg.freq);
	cmd_flags = __le32_to_cpu(arg.cmd_flags);
	noise_floor = __le32_to_cpu(arg.noise_floor);
	rx_clear_count = __le32_to_cpu(arg.rx_clear_count);
	cycle_count = __le32_to_cpu(arg.cycle_count);

	ath10k_dbg(ar, ATH10K_DBG_WMI,
		   "chan info err_code %d freq %d cmd_flags %d noise_floor %d rx_clear_count %d cycle_count %d\n",
		   err_code, freq, cmd_flags, noise_floor, rx_clear_count,
		   cycle_count);

	spin_lock_bh(&ar->data_lock);

	switch (ar->scan.state) {
	case ATH10K_SCAN_IDLE:
	case ATH10K_SCAN_STARTING:
		ath10k_warn(ar, "received chan info event without a scan request, ignoring\n");
		goto exit;
	case ATH10K_SCAN_RUNNING:
	case ATH10K_SCAN_ABORTING:
		break;
	}

	idx = freq_to_idx(ar, freq);
	if (idx >= ARRAY_SIZE(ar->survey)) {
		ath10k_warn(ar, "chan info: invalid frequency %d (idx %d out of bounds)\n",
			    freq, idx);
		goto exit;
	}

	if (cmd_flags & WMI_CHAN_INFO_FLAG_COMPLETE) {
		if (ar->ch_info_can_report_survey) {
			survey = &ar->survey[idx];
			survey->noise = noise_floor;
			survey->filled = SURVEY_INFO_NOISE_DBM;

			ath10k_hw_fill_survey_time(ar,
						   survey,
						   cycle_count,
						   rx_clear_count,
						   ar->survey_last_cycle_count,
						   ar->survey_last_rx_clear_count);
		}

		ar->ch_info_can_report_survey = false;
	} else {
		ar->ch_info_can_report_survey = true;
	}

	if (!(cmd_flags & WMI_CHAN_INFO_FLAG_PRE_COMPLETE)) {
		ar->survey_last_rx_clear_count = rx_clear_count;
		ar->survey_last_cycle_count = cycle_count;
	}

exit:
	spin_unlock_bh(&ar->data_lock);
}

void ath10k_wmi_event_echo(struct ath10k *ar, struct sk_buff *skb)
{
	ath10k_dbg(ar, ATH10K_DBG_WMI, "WMI_ECHO_EVENTID\n");
}

int ath10k_wmi_event_debug_mesg(struct ath10k *ar, struct sk_buff *skb)
{
	ath10k_dbg(ar, ATH10K_DBG_WMI, "wmi event debug mesg len %d\n",
		   skb->len);

	trace_ath10k_wmi_dbglog(ar, skb->data, skb->len);

	return 0;
}

void ath10k_wmi_pull_pdev_stats_base(const struct wmi_pdev_stats_base *src,
				     struct ath10k_fw_stats_pdev *dst)
{
	dst->ch_noise_floor = __le32_to_cpu(src->chan_nf);
	dst->tx_frame_count = __le32_to_cpu(src->tx_frame_count);
	dst->rx_frame_count = __le32_to_cpu(src->rx_frame_count);
	dst->rx_clear_count = __le32_to_cpu(src->rx_clear_count);
	dst->cycle_count = __le32_to_cpu(src->cycle_count);
	dst->phy_err_count = __le32_to_cpu(src->phy_err_count);
	dst->chan_tx_power = __le32_to_cpu(src->chan_tx_pwr);
}

void ath10k_wmi_pull_pdev_stats_tx(const struct wmi_pdev_stats_tx *src,
				   struct ath10k_fw_stats_pdev *dst)
{
	dst->comp_queued = __le32_to_cpu(src->comp_queued);
	dst->comp_delivered = __le32_to_cpu(src->comp_delivered);
	dst->msdu_enqued = __le32_to_cpu(src->msdu_enqued);
	dst->mpdu_enqued = __le32_to_cpu(src->mpdu_enqued);
	dst->wmm_drop = __le32_to_cpu(src->wmm_drop);
	dst->local_enqued = __le32_to_cpu(src->local_enqued);
	dst->local_freed = __le32_to_cpu(src->local_freed);
	dst->hw_queued = __le32_to_cpu(src->hw_queued);
	dst->hw_reaped = __le32_to_cpu(src->hw_reaped);
	dst->underrun = __le32_to_cpu(src->underrun);
	dst->tx_abort = __le32_to_cpu(src->tx_abort);
	dst->mpdus_requed = __le32_to_cpu(src->mpdus_requed);
	dst->tx_ko = __le32_to_cpu(src->tx_ko);
	dst->data_rc = __le32_to_cpu(src->data_rc);
	dst->self_triggers = __le32_to_cpu(src->self_triggers);
	dst->sw_retry_failure = __le32_to_cpu(src->sw_retry_failure);
	dst->illgl_rate_phy_err = __le32_to_cpu(src->illgl_rate_phy_err);
	dst->pdev_cont_xretry = __le32_to_cpu(src->pdev_cont_xretry);
	dst->pdev_tx_timeout = __le32_to_cpu(src->pdev_tx_timeout);
	dst->pdev_resets = __le32_to_cpu(src->pdev_resets);
	dst->phy_underrun = __le32_to_cpu(src->phy_underrun);
	dst->txop_ovf = __le32_to_cpu(src->txop_ovf);
}

static void
ath10k_wmi_10_4_pull_pdev_stats_tx(const struct wmi_10_4_pdev_stats_tx *src,
				   struct ath10k_fw_stats_pdev *dst)
{
	dst->comp_queued = __le32_to_cpu(src->comp_queued);
	dst->comp_delivered = __le32_to_cpu(src->comp_delivered);
	dst->msdu_enqued = __le32_to_cpu(src->msdu_enqued);
	dst->mpdu_enqued = __le32_to_cpu(src->mpdu_enqued);
	dst->wmm_drop = __le32_to_cpu(src->wmm_drop);
	dst->local_enqued = __le32_to_cpu(src->local_enqued);
	dst->local_freed = __le32_to_cpu(src->local_freed);
	dst->hw_queued = __le32_to_cpu(src->hw_queued);
	dst->hw_reaped = __le32_to_cpu(src->hw_reaped);
	dst->underrun = __le32_to_cpu(src->underrun);
	dst->tx_abort = __le32_to_cpu(src->tx_abort);
	dst->mpdus_requed = __le32_to_cpu(src->mpdus_requed);
	dst->tx_ko = __le32_to_cpu(src->tx_ko);
	dst->data_rc = __le32_to_cpu(src->data_rc);
	dst->self_triggers = __le32_to_cpu(src->self_triggers);
	dst->sw_retry_failure = __le32_to_cpu(src->sw_retry_failure);
	dst->illgl_rate_phy_err = __le32_to_cpu(src->illgl_rate_phy_err);
	dst->pdev_cont_xretry = __le32_to_cpu(src->pdev_cont_xretry);
	dst->pdev_tx_timeout = __le32_to_cpu(src->pdev_tx_timeout);
	dst->pdev_resets = __le32_to_cpu(src->pdev_resets);
	dst->phy_underrun = __le32_to_cpu(src->phy_underrun);
	dst->txop_ovf = __le32_to_cpu(src->txop_ovf);
	dst->hw_paused = __le32_to_cpu(src->hw_paused);
	dst->seq_posted = __le32_to_cpu(src->seq_posted);
	dst->seq_failed_queueing =
		__le32_to_cpu(src->seq_failed_queueing);
	dst->seq_completed = __le32_to_cpu(src->seq_completed);
	dst->seq_restarted = __le32_to_cpu(src->seq_restarted);
	dst->mu_seq_posted = __le32_to_cpu(src->mu_seq_posted);
	dst->mpdus_sw_flush = __le32_to_cpu(src->mpdus_sw_flush);
	dst->mpdus_hw_filter = __le32_to_cpu(src->mpdus_hw_filter);
	dst->mpdus_truncated = __le32_to_cpu(src->mpdus_truncated);
	dst->mpdus_ack_failed = __le32_to_cpu(src->mpdus_ack_failed);
	dst->mpdus_hw_filter = __le32_to_cpu(src->mpdus_hw_filter);
	dst->mpdus_expired = __le32_to_cpu(src->mpdus_expired);
}

void ath10k_wmi_pull_pdev_stats_rx(const struct wmi_pdev_stats_rx *src,
				   struct ath10k_fw_stats_pdev *dst)
{
	dst->mid_ppdu_route_change = __le32_to_cpu(src->mid_ppdu_route_change);
	dst->status_rcvd = __le32_to_cpu(src->status_rcvd);
	dst->r0_frags = __le32_to_cpu(src->r0_frags);
	dst->r1_frags = __le32_to_cpu(src->r1_frags);
	dst->r2_frags = __le32_to_cpu(src->r2_frags);
	dst->r3_frags = __le32_to_cpu(src->r3_frags);
	dst->htt_msdus = __le32_to_cpu(src->htt_msdus);
	dst->htt_mpdus = __le32_to_cpu(src->htt_mpdus);
	dst->loc_msdus = __le32_to_cpu(src->loc_msdus);
	dst->loc_mpdus = __le32_to_cpu(src->loc_mpdus);
	dst->oversize_amsdu = __le32_to_cpu(src->oversize_amsdu);
	dst->phy_errs = __le32_to_cpu(src->phy_errs);
	dst->phy_err_drop = __le32_to_cpu(src->phy_err_drop);
	dst->mpdu_errs = __le32_to_cpu(src->mpdu_errs);
}

void ath10k_wmi_pull_pdev_stats_extra(const struct wmi_pdev_stats_extra *src,
				      struct ath10k_fw_stats_pdev *dst)
{
	dst->ack_rx_bad = __le32_to_cpu(src->ack_rx_bad);
	dst->rts_bad = __le32_to_cpu(src->rts_bad);
	dst->rts_good = __le32_to_cpu(src->rts_good);
	dst->fcs_bad = __le32_to_cpu(src->fcs_bad);
	dst->no_beacons = __le32_to_cpu(src->no_beacons);
	dst->mib_int_count = __le32_to_cpu(src->mib_int_count);
}

void ath10k_wmi_pull_peer_stats(const struct wmi_peer_stats *src,
				struct ath10k_fw_stats_peer *dst)
{
	ether_addr_copy(dst->peer_macaddr, src->peer_macaddr.addr);
	dst->peer_rssi = __le32_to_cpu(src->peer_rssi);
	dst->peer_tx_rate = __le32_to_cpu(src->peer_tx_rate);
}

static void
ath10k_wmi_10_4_pull_peer_stats(const struct wmi_10_4_peer_stats *src,
				struct ath10k_fw_stats_peer *dst)
{
	ether_addr_copy(dst->peer_macaddr, src->peer_macaddr.addr);
	dst->peer_rssi = __le32_to_cpu(src->peer_rssi);
	dst->peer_tx_rate = __le32_to_cpu(src->peer_tx_rate);
	dst->peer_rx_rate = __le32_to_cpu(src->peer_rx_rate);
}

static int ath10k_wmi_main_op_pull_fw_stats(struct ath10k *ar,
					    struct sk_buff *skb,
					    struct ath10k_fw_stats *stats)
{
	const struct wmi_stats_event *ev = (void *)skb->data;
	u32 num_pdev_stats, num_vdev_stats, num_peer_stats;
	int i;

	if (!skb_pull(skb, sizeof(*ev)))
		return -EPROTO;

	num_pdev_stats = __le32_to_cpu(ev->num_pdev_stats);
	num_vdev_stats = __le32_to_cpu(ev->num_vdev_stats);
	num_peer_stats = __le32_to_cpu(ev->num_peer_stats);

	for (i = 0; i < num_pdev_stats; i++) {
		const struct wmi_pdev_stats *src;
		struct ath10k_fw_stats_pdev *dst;

		src = (void *)skb->data;
		if (!skb_pull(skb, sizeof(*src)))
			return -EPROTO;

		dst = kzalloc(sizeof(*dst), GFP_ATOMIC);
		if (!dst)
			continue;

		ath10k_wmi_pull_pdev_stats_base(&src->base, dst);
		ath10k_wmi_pull_pdev_stats_tx(&src->tx, dst);
		ath10k_wmi_pull_pdev_stats_rx(&src->rx, dst);

		list_add_tail(&dst->list, &stats->pdevs);
	}

	/* fw doesn't implement vdev stats */

	for (i = 0; i < num_peer_stats; i++) {
		const struct wmi_peer_stats *src;
		struct ath10k_fw_stats_peer *dst;

		src = (void *)skb->data;
		if (!skb_pull(skb, sizeof(*src)))
			return -EPROTO;

		dst = kzalloc(sizeof(*dst), GFP_ATOMIC);
		if (!dst)
			continue;

		ath10k_wmi_pull_peer_stats(src, dst);
		list_add_tail(&dst->list, &stats->peers);
	}

	return 0;
}

static int ath10k_wmi_10x_op_pull_fw_stats(struct ath10k *ar,
					   struct sk_buff *skb,
					   struct ath10k_fw_stats *stats)
{
	const struct wmi_stats_event *ev = (void *)skb->data;
	u32 num_pdev_stats, num_vdev_stats, num_peer_stats;
	int i;

	if (!skb_pull(skb, sizeof(*ev)))
		return -EPROTO;

	num_pdev_stats = __le32_to_cpu(ev->num_pdev_stats);
	num_vdev_stats = __le32_to_cpu(ev->num_vdev_stats);
	num_peer_stats = __le32_to_cpu(ev->num_peer_stats);

	for (i = 0; i < num_pdev_stats; i++) {
		const struct wmi_10x_pdev_stats *src;
		struct ath10k_fw_stats_pdev *dst;

		src = (void *)skb->data;
		if (!skb_pull(skb, sizeof(*src)))
			return -EPROTO;

		dst = kzalloc(sizeof(*dst), GFP_ATOMIC);
		if (!dst)
			continue;

		ath10k_wmi_pull_pdev_stats_base(&src->base, dst);
		ath10k_wmi_pull_pdev_stats_tx(&src->tx, dst);
		ath10k_wmi_pull_pdev_stats_rx(&src->rx, dst);
		ath10k_wmi_pull_pdev_stats_extra(&src->extra, dst);

		list_add_tail(&dst->list, &stats->pdevs);
	}

	/* fw doesn't implement vdev stats */

	for (i = 0; i < num_peer_stats; i++) {
		const struct wmi_10x_peer_stats *src;
		struct ath10k_fw_stats_peer *dst;

		src = (void *)skb->data;
		if (!skb_pull(skb, sizeof(*src)))
			return -EPROTO;

		dst = kzalloc(sizeof(*dst), GFP_ATOMIC);
		if (!dst)
			continue;

		ath10k_wmi_pull_peer_stats(&src->old, dst);

		dst->peer_rx_rate = __le32_to_cpu(src->peer_rx_rate);

		list_add_tail(&dst->list, &stats->peers);
	}

	return 0;
}

static int ath10k_wmi_10_2_op_pull_fw_stats(struct ath10k *ar,
					    struct sk_buff *skb,
					    struct ath10k_fw_stats *stats)
{
	const struct wmi_10_2_stats_event *ev = (void *)skb->data;
	u32 num_pdev_stats;
	u32 num_pdev_ext_stats;
	u32 num_vdev_stats;
	u32 num_peer_stats;
	int i;

	if (!skb_pull(skb, sizeof(*ev)))
		return -EPROTO;

	num_pdev_stats = __le32_to_cpu(ev->num_pdev_stats);
	num_pdev_ext_stats = __le32_to_cpu(ev->num_pdev_ext_stats);
	num_vdev_stats = __le32_to_cpu(ev->num_vdev_stats);
	num_peer_stats = __le32_to_cpu(ev->num_peer_stats);

	for (i = 0; i < num_pdev_stats; i++) {
		const struct wmi_10_2_pdev_stats *src;
		struct ath10k_fw_stats_pdev *dst;

		src = (void *)skb->data;
		if (!skb_pull(skb, sizeof(*src)))
			return -EPROTO;

		dst = kzalloc(sizeof(*dst), GFP_ATOMIC);
		if (!dst)
			continue;

		ath10k_wmi_pull_pdev_stats_base(&src->base, dst);
		ath10k_wmi_pull_pdev_stats_tx(&src->tx, dst);
		ath10k_wmi_pull_pdev_stats_rx(&src->rx, dst);
		ath10k_wmi_pull_pdev_stats_extra(&src->extra, dst);
		/* FIXME: expose 10.2 specific values */

		list_add_tail(&dst->list, &stats->pdevs);
	}

	for (i = 0; i < num_pdev_ext_stats; i++) {
		const struct wmi_10_2_pdev_ext_stats *src;

		src = (void *)skb->data;
		if (!skb_pull(skb, sizeof(*src)))
			return -EPROTO;

		/* FIXME: expose values to userspace
		 *
		 * Note: Even though this loop seems to do nothing it is
		 * required to parse following sub-structures properly.
		 */
	}

	/* fw doesn't implement vdev stats */

	for (i = 0; i < num_peer_stats; i++) {
		const struct wmi_10_2_peer_stats *src;
		struct ath10k_fw_stats_peer *dst;

		src = (void *)skb->data;
		if (!skb_pull(skb, sizeof(*src)))
			return -EPROTO;

		dst = kzalloc(sizeof(*dst), GFP_ATOMIC);
		if (!dst)
			continue;

		ath10k_wmi_pull_peer_stats(&src->old, dst);

		dst->peer_rx_rate = __le32_to_cpu(src->peer_rx_rate);
		/* FIXME: expose 10.2 specific values */

		list_add_tail(&dst->list, &stats->peers);
	}

	return 0;
}

static int ath10k_wmi_10_2_4_op_pull_fw_stats(struct ath10k *ar,
					      struct sk_buff *skb,
					      struct ath10k_fw_stats *stats)
{
	const struct wmi_10_2_stats_event *ev = (void *)skb->data;
	u32 num_pdev_stats;
	u32 num_pdev_ext_stats;
	u32 num_vdev_stats;
	u32 num_peer_stats;
	int i;

	if (!skb_pull(skb, sizeof(*ev)))
		return -EPROTO;

	num_pdev_stats = __le32_to_cpu(ev->num_pdev_stats);
	num_pdev_ext_stats = __le32_to_cpu(ev->num_pdev_ext_stats);
	num_vdev_stats = __le32_to_cpu(ev->num_vdev_stats);
	num_peer_stats = __le32_to_cpu(ev->num_peer_stats);

	for (i = 0; i < num_pdev_stats; i++) {
		const struct wmi_10_2_pdev_stats *src;
		struct ath10k_fw_stats_pdev *dst;

		src = (void *)skb->data;
		if (!skb_pull(skb, sizeof(*src)))
			return -EPROTO;

		dst = kzalloc(sizeof(*dst), GFP_ATOMIC);
		if (!dst)
			continue;

		ath10k_wmi_pull_pdev_stats_base(&src->base, dst);
		ath10k_wmi_pull_pdev_stats_tx(&src->tx, dst);
		ath10k_wmi_pull_pdev_stats_rx(&src->rx, dst);
		ath10k_wmi_pull_pdev_stats_extra(&src->extra, dst);
		/* FIXME: expose 10.2 specific values */

		list_add_tail(&dst->list, &stats->pdevs);
	}

	for (i = 0; i < num_pdev_ext_stats; i++) {
		const struct wmi_10_2_pdev_ext_stats *src;

		src = (void *)skb->data;
		if (!skb_pull(skb, sizeof(*src)))
			return -EPROTO;

		/* FIXME: expose values to userspace
		 *
		 * Note: Even though this loop seems to do nothing it is
		 * required to parse following sub-structures properly.
		 */
	}

	/* fw doesn't implement vdev stats */

	for (i = 0; i < num_peer_stats; i++) {
		const struct wmi_10_2_4_ext_peer_stats *src;
		struct ath10k_fw_stats_peer *dst;
		int stats_len;
<<<<<<< HEAD
		bool ext_peer_stats_support;

		ext_peer_stats_support = test_bit(WMI_SERVICE_PEER_STATS,
						  ar->wmi.svc_map);
		if (ext_peer_stats_support)
=======

		if (test_bit(WMI_SERVICE_PEER_STATS, ar->wmi.svc_map))
>>>>>>> ed596a4a
			stats_len = sizeof(struct wmi_10_2_4_ext_peer_stats);
		else
			stats_len = sizeof(struct wmi_10_2_4_peer_stats);

		src = (void *)skb->data;
		if (!skb_pull(skb, stats_len))
			return -EPROTO;

		dst = kzalloc(sizeof(*dst), GFP_ATOMIC);
		if (!dst)
			continue;

		ath10k_wmi_pull_peer_stats(&src->common.old, dst);

		dst->peer_rx_rate = __le32_to_cpu(src->common.peer_rx_rate);

<<<<<<< HEAD
		if (ext_peer_stats_support)
=======
		if (ath10k_peer_stats_enabled(ar))
>>>>>>> ed596a4a
			dst->rx_duration = __le32_to_cpu(src->rx_duration);
		/* FIXME: expose 10.2 specific values */

		list_add_tail(&dst->list, &stats->peers);
	}

	return 0;
}

static int ath10k_wmi_10_4_op_pull_fw_stats(struct ath10k *ar,
					    struct sk_buff *skb,
					    struct ath10k_fw_stats *stats)
{
	const struct wmi_10_2_stats_event *ev = (void *)skb->data;
	u32 num_pdev_stats;
	u32 num_pdev_ext_stats;
	u32 num_vdev_stats;
	u32 num_peer_stats;
	u32 stats_id;
	int i;

	if (!skb_pull(skb, sizeof(*ev)))
		return -EPROTO;

	num_pdev_stats = __le32_to_cpu(ev->num_pdev_stats);
	num_pdev_ext_stats = __le32_to_cpu(ev->num_pdev_ext_stats);
	num_vdev_stats = __le32_to_cpu(ev->num_vdev_stats);
	num_peer_stats = __le32_to_cpu(ev->num_peer_stats);
	stats_id = __le32_to_cpu(ev->stats_id);

	for (i = 0; i < num_pdev_stats; i++) {
		const struct wmi_10_4_pdev_stats *src;
		struct ath10k_fw_stats_pdev *dst;

		src = (void *)skb->data;
		if (!skb_pull(skb, sizeof(*src)))
			return -EPROTO;

		dst = kzalloc(sizeof(*dst), GFP_ATOMIC);
		if (!dst)
			continue;

		ath10k_wmi_pull_pdev_stats_base(&src->base, dst);
		ath10k_wmi_10_4_pull_pdev_stats_tx(&src->tx, dst);
		ath10k_wmi_pull_pdev_stats_rx(&src->rx, dst);
		dst->rx_ovfl_errs = __le32_to_cpu(src->rx_ovfl_errs);
		ath10k_wmi_pull_pdev_stats_extra(&src->extra, dst);

		list_add_tail(&dst->list, &stats->pdevs);
	}

	for (i = 0; i < num_pdev_ext_stats; i++) {
		const struct wmi_10_2_pdev_ext_stats *src;

		src = (void *)skb->data;
		if (!skb_pull(skb, sizeof(*src)))
			return -EPROTO;

		/* FIXME: expose values to userspace
		 *
		 * Note: Even though this loop seems to do nothing it is
		 * required to parse following sub-structures properly.
		 */
	}

	/* fw doesn't implement vdev stats */

	for (i = 0; i < num_peer_stats; i++) {
		const struct wmi_10_4_peer_extd_stats *src;
		struct ath10k_fw_stats_peer *dst;
		int stats_len;
		bool extd_peer_stats = !!(stats_id & WMI_10_4_STAT_PEER_EXTD);

		if (extd_peer_stats)
			stats_len = sizeof(struct wmi_10_4_peer_extd_stats);
		else
			stats_len = sizeof(struct wmi_10_4_peer_stats);

		src = (void *)skb->data;
		if (!skb_pull(skb, stats_len))
			return -EPROTO;

		dst = kzalloc(sizeof(*dst), GFP_ATOMIC);
		if (!dst)
			continue;

		ath10k_wmi_10_4_pull_peer_stats(&src->common, dst);
		/* FIXME: expose 10.4 specific values */
		if (extd_peer_stats)
			dst->rx_duration = __le32_to_cpu(src->rx_duration);

		list_add_tail(&dst->list, &stats->peers);
	}

	return 0;
}

void ath10k_wmi_event_update_stats(struct ath10k *ar, struct sk_buff *skb)
{
	ath10k_dbg(ar, ATH10K_DBG_WMI, "WMI_UPDATE_STATS_EVENTID\n");
	ath10k_debug_fw_stats_process(ar, skb);
}

static int
ath10k_wmi_op_pull_vdev_start_ev(struct ath10k *ar, struct sk_buff *skb,
				 struct wmi_vdev_start_ev_arg *arg)
{
	struct wmi_vdev_start_response_event *ev = (void *)skb->data;

	if (skb->len < sizeof(*ev))
		return -EPROTO;

	skb_pull(skb, sizeof(*ev));
	arg->vdev_id = ev->vdev_id;
	arg->req_id = ev->req_id;
	arg->resp_type = ev->resp_type;
	arg->status = ev->status;

	return 0;
}

void ath10k_wmi_event_vdev_start_resp(struct ath10k *ar, struct sk_buff *skb)
{
	struct wmi_vdev_start_ev_arg arg = {};
	int ret;

	ath10k_dbg(ar, ATH10K_DBG_WMI, "WMI_VDEV_START_RESP_EVENTID\n");

	ret = ath10k_wmi_pull_vdev_start(ar, skb, &arg);
	if (ret) {
		ath10k_warn(ar, "failed to parse vdev start event: %d\n", ret);
		return;
	}

	if (WARN_ON(__le32_to_cpu(arg.status)))
		return;

	complete(&ar->vdev_setup_done);
}

void ath10k_wmi_event_vdev_stopped(struct ath10k *ar, struct sk_buff *skb)
{
	ath10k_dbg(ar, ATH10K_DBG_WMI, "WMI_VDEV_STOPPED_EVENTID\n");
	complete(&ar->vdev_setup_done);
}

static int
ath10k_wmi_op_pull_peer_kick_ev(struct ath10k *ar, struct sk_buff *skb,
				struct wmi_peer_kick_ev_arg *arg)
{
	struct wmi_peer_sta_kickout_event *ev = (void *)skb->data;

	if (skb->len < sizeof(*ev))
		return -EPROTO;

	skb_pull(skb, sizeof(*ev));
	arg->mac_addr = ev->peer_macaddr.addr;

	return 0;
}

void ath10k_wmi_event_peer_sta_kickout(struct ath10k *ar, struct sk_buff *skb)
{
	struct wmi_peer_kick_ev_arg arg = {};
	struct ieee80211_sta *sta;
	int ret;

	ret = ath10k_wmi_pull_peer_kick(ar, skb, &arg);
	if (ret) {
		ath10k_warn(ar, "failed to parse peer kickout event: %d\n",
			    ret);
		return;
	}

	ath10k_dbg(ar, ATH10K_DBG_WMI, "wmi event peer sta kickout %pM\n",
		   arg.mac_addr);

	rcu_read_lock();

	sta = ieee80211_find_sta_by_ifaddr(ar->hw, arg.mac_addr, NULL);
	if (!sta) {
		ath10k_warn(ar, "Spurious quick kickout for STA %pM\n",
			    arg.mac_addr);
		goto exit;
	}

	ieee80211_report_low_ack(sta, 10);

exit:
	rcu_read_unlock();
}

/*
 * FIXME
 *
 * We don't report to mac80211 sleep state of connected
 * stations. Due to this mac80211 can't fill in TIM IE
 * correctly.
 *
 * I know of no way of getting nullfunc frames that contain
 * sleep transition from connected stations - these do not
 * seem to be sent from the target to the host. There also
 * doesn't seem to be a dedicated event for that. So the
 * only way left to do this would be to read tim_bitmap
 * during SWBA.
 *
 * We could probably try using tim_bitmap from SWBA to tell
 * mac80211 which stations are asleep and which are not. The
 * problem here is calling mac80211 functions so many times
 * could take too long and make us miss the time to submit
 * the beacon to the target.
 *
 * So as a workaround we try to extend the TIM IE if there
 * is unicast buffered for stations with aid > 7 and fill it
 * in ourselves.
 */
static void ath10k_wmi_update_tim(struct ath10k *ar,
				  struct ath10k_vif *arvif,
				  struct sk_buff *bcn,
				  const struct wmi_tim_info_arg *tim_info)
{
	struct ieee80211_hdr *hdr = (struct ieee80211_hdr *)bcn->data;
	struct ieee80211_tim_ie *tim;
	u8 *ies, *ie;
	u8 ie_len, pvm_len;
	__le32 t;
	u32 v, tim_len;

	/* When FW reports 0 in tim_len, ensure atleast first byte
	 * in tim_bitmap is considered for pvm calculation.
	 */
	tim_len = tim_info->tim_len ? __le32_to_cpu(tim_info->tim_len) : 1;

	/* if next SWBA has no tim_changed the tim_bitmap is garbage.
	 * we must copy the bitmap upon change and reuse it later */
	if (__le32_to_cpu(tim_info->tim_changed)) {
		int i;

		if (sizeof(arvif->u.ap.tim_bitmap) < tim_len) {
			ath10k_warn(ar, "SWBA TIM field is too big (%u), truncated it to %zu",
				    tim_len, sizeof(arvif->u.ap.tim_bitmap));
			tim_len = sizeof(arvif->u.ap.tim_bitmap);
		}

		for (i = 0; i < tim_len; i++) {
			t = tim_info->tim_bitmap[i / 4];
			v = __le32_to_cpu(t);
			arvif->u.ap.tim_bitmap[i] = (v >> ((i % 4) * 8)) & 0xFF;
		}

		/* FW reports either length 0 or length based on max supported
		 * station. so we calculate this on our own
		 */
		arvif->u.ap.tim_len = 0;
		for (i = 0; i < tim_len; i++)
			if (arvif->u.ap.tim_bitmap[i])
				arvif->u.ap.tim_len = i;

		arvif->u.ap.tim_len++;
	}

	ies = bcn->data;
	ies += ieee80211_hdrlen(hdr->frame_control);
	ies += 12; /* fixed parameters */

	ie = (u8 *)cfg80211_find_ie(WLAN_EID_TIM, ies,
				    (u8 *)skb_tail_pointer(bcn) - ies);
	if (!ie) {
		if (arvif->vdev_type != WMI_VDEV_TYPE_IBSS)
			ath10k_warn(ar, "no tim ie found;\n");
		return;
	}

	tim = (void *)ie + 2;
	ie_len = ie[1];
	pvm_len = ie_len - 3; /* exclude dtim count, dtim period, bmap ctl */

	if (pvm_len < arvif->u.ap.tim_len) {
		int expand_size = tim_len - pvm_len;
		int move_size = skb_tail_pointer(bcn) - (ie + 2 + ie_len);
		void *next_ie = ie + 2 + ie_len;

		if (skb_put(bcn, expand_size)) {
			memmove(next_ie + expand_size, next_ie, move_size);

			ie[1] += expand_size;
			ie_len += expand_size;
			pvm_len += expand_size;
		} else {
			ath10k_warn(ar, "tim expansion failed\n");
		}
	}

	if (pvm_len > tim_len) {
		ath10k_warn(ar, "tim pvm length is too great (%d)\n", pvm_len);
		return;
	}

	tim->bitmap_ctrl = !!__le32_to_cpu(tim_info->tim_mcast);
	memcpy(tim->virtual_map, arvif->u.ap.tim_bitmap, pvm_len);

	if (tim->dtim_count == 0) {
		ATH10K_SKB_CB(bcn)->flags |= ATH10K_SKB_F_DTIM_ZERO;

		if (__le32_to_cpu(tim_info->tim_mcast) == 1)
			ATH10K_SKB_CB(bcn)->flags |= ATH10K_SKB_F_DELIVER_CAB;
	}

	ath10k_dbg(ar, ATH10K_DBG_MGMT, "dtim %d/%d mcast %d pvmlen %d\n",
		   tim->dtim_count, tim->dtim_period,
		   tim->bitmap_ctrl, pvm_len);
}

static void ath10k_wmi_update_noa(struct ath10k *ar, struct ath10k_vif *arvif,
				  struct sk_buff *bcn,
				  const struct wmi_p2p_noa_info *noa)
{
	if (!arvif->vif->p2p)
		return;

	ath10k_dbg(ar, ATH10K_DBG_MGMT, "noa changed: %d\n", noa->changed);

	if (noa->changed & WMI_P2P_NOA_CHANGED_BIT)
		ath10k_p2p_noa_update(arvif, noa);

	if (arvif->u.ap.noa_data)
		if (!pskb_expand_head(bcn, 0, arvif->u.ap.noa_len, GFP_ATOMIC))
			memcpy(skb_put(bcn, arvif->u.ap.noa_len),
			       arvif->u.ap.noa_data,
			       arvif->u.ap.noa_len);
}

static int ath10k_wmi_op_pull_swba_ev(struct ath10k *ar, struct sk_buff *skb,
				      struct wmi_swba_ev_arg *arg)
{
	struct wmi_host_swba_event *ev = (void *)skb->data;
	u32 map;
	size_t i;

	if (skb->len < sizeof(*ev))
		return -EPROTO;

	skb_pull(skb, sizeof(*ev));
	arg->vdev_map = ev->vdev_map;

	for (i = 0, map = __le32_to_cpu(ev->vdev_map); map; map >>= 1) {
		if (!(map & BIT(0)))
			continue;

		/* If this happens there were some changes in firmware and
		 * ath10k should update the max size of tim_info array.
		 */
		if (WARN_ON_ONCE(i == ARRAY_SIZE(arg->tim_info)))
			break;

		if (__le32_to_cpu(ev->bcn_info[i].tim_info.tim_len) >
		     sizeof(ev->bcn_info[i].tim_info.tim_bitmap)) {
			ath10k_warn(ar, "refusing to parse invalid swba structure\n");
			return -EPROTO;
		}

		arg->tim_info[i].tim_len = ev->bcn_info[i].tim_info.tim_len;
		arg->tim_info[i].tim_mcast = ev->bcn_info[i].tim_info.tim_mcast;
		arg->tim_info[i].tim_bitmap =
				ev->bcn_info[i].tim_info.tim_bitmap;
		arg->tim_info[i].tim_changed =
				ev->bcn_info[i].tim_info.tim_changed;
		arg->tim_info[i].tim_num_ps_pending =
				ev->bcn_info[i].tim_info.tim_num_ps_pending;

		arg->noa_info[i] = &ev->bcn_info[i].p2p_noa_info;
		i++;
	}

	return 0;
}

static int ath10k_wmi_10_2_4_op_pull_swba_ev(struct ath10k *ar,
					     struct sk_buff *skb,
					     struct wmi_swba_ev_arg *arg)
{
	struct wmi_10_2_4_host_swba_event *ev = (void *)skb->data;
	u32 map;
	size_t i;

	if (skb->len < sizeof(*ev))
		return -EPROTO;

	skb_pull(skb, sizeof(*ev));
	arg->vdev_map = ev->vdev_map;

	for (i = 0, map = __le32_to_cpu(ev->vdev_map); map; map >>= 1) {
		if (!(map & BIT(0)))
			continue;

		/* If this happens there were some changes in firmware and
		 * ath10k should update the max size of tim_info array.
		 */
		if (WARN_ON_ONCE(i == ARRAY_SIZE(arg->tim_info)))
			break;

		if (__le32_to_cpu(ev->bcn_info[i].tim_info.tim_len) >
		     sizeof(ev->bcn_info[i].tim_info.tim_bitmap)) {
			ath10k_warn(ar, "refusing to parse invalid swba structure\n");
			return -EPROTO;
		}

		arg->tim_info[i].tim_len = ev->bcn_info[i].tim_info.tim_len;
		arg->tim_info[i].tim_mcast = ev->bcn_info[i].tim_info.tim_mcast;
		arg->tim_info[i].tim_bitmap =
				ev->bcn_info[i].tim_info.tim_bitmap;
		arg->tim_info[i].tim_changed =
				ev->bcn_info[i].tim_info.tim_changed;
		arg->tim_info[i].tim_num_ps_pending =
				ev->bcn_info[i].tim_info.tim_num_ps_pending;
		i++;
	}

	return 0;
}

static int ath10k_wmi_10_4_op_pull_swba_ev(struct ath10k *ar,
					   struct sk_buff *skb,
					   struct wmi_swba_ev_arg *arg)
{
	struct wmi_10_4_host_swba_event *ev = (void *)skb->data;
	u32 map, tim_len;
	size_t i;

	if (skb->len < sizeof(*ev))
		return -EPROTO;

	skb_pull(skb, sizeof(*ev));
	arg->vdev_map = ev->vdev_map;

	for (i = 0, map = __le32_to_cpu(ev->vdev_map); map; map >>= 1) {
		if (!(map & BIT(0)))
			continue;

		/* If this happens there were some changes in firmware and
		 * ath10k should update the max size of tim_info array.
		 */
		if (WARN_ON_ONCE(i == ARRAY_SIZE(arg->tim_info)))
			break;

		if (__le32_to_cpu(ev->bcn_info[i].tim_info.tim_len) >
		      sizeof(ev->bcn_info[i].tim_info.tim_bitmap)) {
			ath10k_warn(ar, "refusing to parse invalid swba structure\n");
			return -EPROTO;
		}

		tim_len = __le32_to_cpu(ev->bcn_info[i].tim_info.tim_len);
		if (tim_len) {
			/* Exclude 4 byte guard length */
			tim_len -= 4;
			arg->tim_info[i].tim_len = __cpu_to_le32(tim_len);
		} else {
			arg->tim_info[i].tim_len = 0;
		}

		arg->tim_info[i].tim_mcast = ev->bcn_info[i].tim_info.tim_mcast;
		arg->tim_info[i].tim_bitmap =
				ev->bcn_info[i].tim_info.tim_bitmap;
		arg->tim_info[i].tim_changed =
				ev->bcn_info[i].tim_info.tim_changed;
		arg->tim_info[i].tim_num_ps_pending =
				ev->bcn_info[i].tim_info.tim_num_ps_pending;

		/* 10.4 firmware doesn't have p2p support. notice of absence
		 * info can be ignored for now.
		 */

		i++;
	}

	return 0;
}

static enum wmi_txbf_conf ath10k_wmi_10_4_txbf_conf_scheme(struct ath10k *ar)
{
	return WMI_TXBF_CONF_BEFORE_ASSOC;
}

void ath10k_wmi_event_host_swba(struct ath10k *ar, struct sk_buff *skb)
{
	struct wmi_swba_ev_arg arg = {};
	u32 map;
	int i = -1;
	const struct wmi_tim_info_arg *tim_info;
	const struct wmi_p2p_noa_info *noa_info;
	struct ath10k_vif *arvif;
	struct sk_buff *bcn;
	dma_addr_t paddr;
	int ret, vdev_id = 0;

	ret = ath10k_wmi_pull_swba(ar, skb, &arg);
	if (ret) {
		ath10k_warn(ar, "failed to parse swba event: %d\n", ret);
		return;
	}

	map = __le32_to_cpu(arg.vdev_map);

	ath10k_dbg(ar, ATH10K_DBG_MGMT, "mgmt swba vdev_map 0x%x\n",
		   map);

	for (; map; map >>= 1, vdev_id++) {
		if (!(map & 0x1))
			continue;

		i++;

		if (i >= WMI_MAX_AP_VDEV) {
			ath10k_warn(ar, "swba has corrupted vdev map\n");
			break;
		}

		tim_info = &arg.tim_info[i];
		noa_info = arg.noa_info[i];

		ath10k_dbg(ar, ATH10K_DBG_MGMT,
			   "mgmt event bcn_info %d tim_len %d mcast %d changed %d num_ps_pending %d bitmap 0x%08x%08x%08x%08x\n",
			   i,
			   __le32_to_cpu(tim_info->tim_len),
			   __le32_to_cpu(tim_info->tim_mcast),
			   __le32_to_cpu(tim_info->tim_changed),
			   __le32_to_cpu(tim_info->tim_num_ps_pending),
			   __le32_to_cpu(tim_info->tim_bitmap[3]),
			   __le32_to_cpu(tim_info->tim_bitmap[2]),
			   __le32_to_cpu(tim_info->tim_bitmap[1]),
			   __le32_to_cpu(tim_info->tim_bitmap[0]));

		/* TODO: Only first 4 word from tim_bitmap is dumped.
		 * Extend debug code to dump full tim_bitmap.
		 */

		arvif = ath10k_get_arvif(ar, vdev_id);
		if (arvif == NULL) {
			ath10k_warn(ar, "no vif for vdev_id %d found\n",
				    vdev_id);
			continue;
		}

		/* There are no completions for beacons so wait for next SWBA
		 * before telling mac80211 to decrement CSA counter
		 *
		 * Once CSA counter is completed stop sending beacons until
		 * actual channel switch is done */
		if (arvif->vif->csa_active &&
		    ieee80211_csa_is_complete(arvif->vif)) {
			ieee80211_csa_finish(arvif->vif);
			continue;
		}

		bcn = ieee80211_beacon_get(ar->hw, arvif->vif);
		if (!bcn) {
			ath10k_warn(ar, "could not get mac80211 beacon\n");
			continue;
		}

		ath10k_tx_h_seq_no(arvif->vif, bcn);
		ath10k_wmi_update_tim(ar, arvif, bcn, tim_info);
		ath10k_wmi_update_noa(ar, arvif, bcn, noa_info);

		spin_lock_bh(&ar->data_lock);

		if (arvif->beacon) {
			switch (arvif->beacon_state) {
			case ATH10K_BEACON_SENT:
				break;
			case ATH10K_BEACON_SCHEDULED:
				ath10k_warn(ar, "SWBA overrun on vdev %d, skipped old beacon\n",
					    arvif->vdev_id);
				break;
			case ATH10K_BEACON_SENDING:
				ath10k_warn(ar, "SWBA overrun on vdev %d, skipped new beacon\n",
					    arvif->vdev_id);
				dev_kfree_skb(bcn);
				goto skip;
			}

			ath10k_mac_vif_beacon_free(arvif);
		}

		if (!arvif->beacon_buf) {
			paddr = dma_map_single(arvif->ar->dev, bcn->data,
					       bcn->len, DMA_TO_DEVICE);
			ret = dma_mapping_error(arvif->ar->dev, paddr);
			if (ret) {
				ath10k_warn(ar, "failed to map beacon: %d\n",
					    ret);
				dev_kfree_skb_any(bcn);
				ret = -EIO;
				goto skip;
			}

			ATH10K_SKB_CB(bcn)->paddr = paddr;
		} else {
			if (bcn->len > IEEE80211_MAX_FRAME_LEN) {
				ath10k_warn(ar, "trimming beacon %d -> %d bytes!\n",
					    bcn->len, IEEE80211_MAX_FRAME_LEN);
				skb_trim(bcn, IEEE80211_MAX_FRAME_LEN);
			}
			memcpy(arvif->beacon_buf, bcn->data, bcn->len);
			ATH10K_SKB_CB(bcn)->paddr = arvif->beacon_paddr;
		}

		arvif->beacon = bcn;
		arvif->beacon_state = ATH10K_BEACON_SCHEDULED;

		trace_ath10k_tx_hdr(ar, bcn->data, bcn->len);
		trace_ath10k_tx_payload(ar, bcn->data, bcn->len);

skip:
		spin_unlock_bh(&ar->data_lock);
	}

	ath10k_wmi_tx_beacons_nowait(ar);
}

void ath10k_wmi_event_tbttoffset_update(struct ath10k *ar, struct sk_buff *skb)
{
	ath10k_dbg(ar, ATH10K_DBG_WMI, "WMI_TBTTOFFSET_UPDATE_EVENTID\n");
}

static void ath10k_dfs_radar_report(struct ath10k *ar,
				    struct wmi_phyerr_ev_arg *phyerr,
				    const struct phyerr_radar_report *rr,
				    u64 tsf)
{
	u32 reg0, reg1, tsf32l;
	struct ieee80211_channel *ch;
	struct pulse_event pe;
	u64 tsf64;
	u8 rssi, width;

	reg0 = __le32_to_cpu(rr->reg0);
	reg1 = __le32_to_cpu(rr->reg1);

	ath10k_dbg(ar, ATH10K_DBG_REGULATORY,
		   "wmi phyerr radar report chirp %d max_width %d agc_total_gain %d pulse_delta_diff %d\n",
		   MS(reg0, RADAR_REPORT_REG0_PULSE_IS_CHIRP),
		   MS(reg0, RADAR_REPORT_REG0_PULSE_IS_MAX_WIDTH),
		   MS(reg0, RADAR_REPORT_REG0_AGC_TOTAL_GAIN),
		   MS(reg0, RADAR_REPORT_REG0_PULSE_DELTA_DIFF));
	ath10k_dbg(ar, ATH10K_DBG_REGULATORY,
		   "wmi phyerr radar report pulse_delta_pean %d pulse_sidx %d fft_valid %d agc_mb_gain %d subchan_mask %d\n",
		   MS(reg0, RADAR_REPORT_REG0_PULSE_DELTA_PEAK),
		   MS(reg0, RADAR_REPORT_REG0_PULSE_SIDX),
		   MS(reg1, RADAR_REPORT_REG1_PULSE_SRCH_FFT_VALID),
		   MS(reg1, RADAR_REPORT_REG1_PULSE_AGC_MB_GAIN),
		   MS(reg1, RADAR_REPORT_REG1_PULSE_SUBCHAN_MASK));
	ath10k_dbg(ar, ATH10K_DBG_REGULATORY,
		   "wmi phyerr radar report pulse_tsf_offset 0x%X pulse_dur: %d\n",
		   MS(reg1, RADAR_REPORT_REG1_PULSE_TSF_OFFSET),
		   MS(reg1, RADAR_REPORT_REG1_PULSE_DUR));

	if (!ar->dfs_detector)
		return;

	spin_lock_bh(&ar->data_lock);
	ch = ar->rx_channel;
	spin_unlock_bh(&ar->data_lock);

	if (!ch) {
		ath10k_warn(ar, "failed to derive channel for radar pulse, treating as radar\n");
		goto radar_detected;
	}

	/* report event to DFS pattern detector */
	tsf32l = phyerr->tsf_timestamp;
	tsf64 = tsf & (~0xFFFFFFFFULL);
	tsf64 |= tsf32l;

	width = MS(reg1, RADAR_REPORT_REG1_PULSE_DUR);
	rssi = phyerr->rssi_combined;

	/* hardware store this as 8 bit signed value,
	 * set to zero if negative number
	 */
	if (rssi & 0x80)
		rssi = 0;

	pe.ts = tsf64;
	pe.freq = ch->center_freq;
	pe.width = width;
	pe.rssi = rssi;
	pe.chirp = (MS(reg0, RADAR_REPORT_REG0_PULSE_IS_CHIRP) != 0);
	ath10k_dbg(ar, ATH10K_DBG_REGULATORY,
		   "dfs add pulse freq: %d, width: %d, rssi %d, tsf: %llX\n",
		   pe.freq, pe.width, pe.rssi, pe.ts);

	ATH10K_DFS_STAT_INC(ar, pulses_detected);

	if (!ar->dfs_detector->add_pulse(ar->dfs_detector, &pe)) {
		ath10k_dbg(ar, ATH10K_DBG_REGULATORY,
			   "dfs no pulse pattern detected, yet\n");
		return;
	}

radar_detected:
	ath10k_dbg(ar, ATH10K_DBG_REGULATORY, "dfs radar detected\n");
	ATH10K_DFS_STAT_INC(ar, radar_detected);

	/* Control radar events reporting in debugfs file
	   dfs_block_radar_events */
	if (ar->dfs_block_radar_events) {
		ath10k_info(ar, "DFS Radar detected, but ignored as requested\n");
		return;
	}

	ieee80211_radar_detected(ar->hw);
}

static int ath10k_dfs_fft_report(struct ath10k *ar,
				 struct wmi_phyerr_ev_arg *phyerr,
				 const struct phyerr_fft_report *fftr,
				 u64 tsf)
{
	u32 reg0, reg1;
	u8 rssi, peak_mag;

	reg0 = __le32_to_cpu(fftr->reg0);
	reg1 = __le32_to_cpu(fftr->reg1);
	rssi = phyerr->rssi_combined;

	ath10k_dbg(ar, ATH10K_DBG_REGULATORY,
		   "wmi phyerr fft report total_gain_db %d base_pwr_db %d fft_chn_idx %d peak_sidx %d\n",
		   MS(reg0, SEARCH_FFT_REPORT_REG0_TOTAL_GAIN_DB),
		   MS(reg0, SEARCH_FFT_REPORT_REG0_BASE_PWR_DB),
		   MS(reg0, SEARCH_FFT_REPORT_REG0_FFT_CHN_IDX),
		   MS(reg0, SEARCH_FFT_REPORT_REG0_PEAK_SIDX));
	ath10k_dbg(ar, ATH10K_DBG_REGULATORY,
		   "wmi phyerr fft report rel_pwr_db %d avgpwr_db %d peak_mag %d num_store_bin %d\n",
		   MS(reg1, SEARCH_FFT_REPORT_REG1_RELPWR_DB),
		   MS(reg1, SEARCH_FFT_REPORT_REG1_AVGPWR_DB),
		   MS(reg1, SEARCH_FFT_REPORT_REG1_PEAK_MAG),
		   MS(reg1, SEARCH_FFT_REPORT_REG1_NUM_STR_BINS_IB));

	peak_mag = MS(reg1, SEARCH_FFT_REPORT_REG1_PEAK_MAG);

	/* false event detection */
	if (rssi == DFS_RSSI_POSSIBLY_FALSE &&
	    peak_mag < 2 * DFS_PEAK_MAG_THOLD_POSSIBLY_FALSE) {
		ath10k_dbg(ar, ATH10K_DBG_REGULATORY, "dfs false pulse detected\n");
		ATH10K_DFS_STAT_INC(ar, pulses_discarded);
		return -EINVAL;
	}

	return 0;
}

void ath10k_wmi_event_dfs(struct ath10k *ar,
			  struct wmi_phyerr_ev_arg *phyerr,
			  u64 tsf)
{
	int buf_len, tlv_len, res, i = 0;
	const struct phyerr_tlv *tlv;
	const struct phyerr_radar_report *rr;
	const struct phyerr_fft_report *fftr;
	const u8 *tlv_buf;

	buf_len = phyerr->buf_len;
	ath10k_dbg(ar, ATH10K_DBG_REGULATORY,
		   "wmi event dfs err_code %d rssi %d tsfl 0x%X tsf64 0x%llX len %d\n",
		   phyerr->phy_err_code, phyerr->rssi_combined,
		   phyerr->tsf_timestamp, tsf, buf_len);

	/* Skip event if DFS disabled */
	if (!config_enabled(CONFIG_ATH10K_DFS_CERTIFIED))
		return;

	ATH10K_DFS_STAT_INC(ar, pulses_total);

	while (i < buf_len) {
		if (i + sizeof(*tlv) > buf_len) {
			ath10k_warn(ar, "too short buf for tlv header (%d)\n",
				    i);
			return;
		}

		tlv = (struct phyerr_tlv *)&phyerr->buf[i];
		tlv_len = __le16_to_cpu(tlv->len);
		tlv_buf = &phyerr->buf[i + sizeof(*tlv)];
		ath10k_dbg(ar, ATH10K_DBG_REGULATORY,
			   "wmi event dfs tlv_len %d tlv_tag 0x%02X tlv_sig 0x%02X\n",
			   tlv_len, tlv->tag, tlv->sig);

		switch (tlv->tag) {
		case PHYERR_TLV_TAG_RADAR_PULSE_SUMMARY:
			if (i + sizeof(*tlv) + sizeof(*rr) > buf_len) {
				ath10k_warn(ar, "too short radar pulse summary (%d)\n",
					    i);
				return;
			}

			rr = (struct phyerr_radar_report *)tlv_buf;
			ath10k_dfs_radar_report(ar, phyerr, rr, tsf);
			break;
		case PHYERR_TLV_TAG_SEARCH_FFT_REPORT:
			if (i + sizeof(*tlv) + sizeof(*fftr) > buf_len) {
				ath10k_warn(ar, "too short fft report (%d)\n",
					    i);
				return;
			}

			fftr = (struct phyerr_fft_report *)tlv_buf;
			res = ath10k_dfs_fft_report(ar, phyerr, fftr, tsf);
			if (res)
				return;
			break;
		}

		i += sizeof(*tlv) + tlv_len;
	}
}

void ath10k_wmi_event_spectral_scan(struct ath10k *ar,
				    struct wmi_phyerr_ev_arg *phyerr,
				    u64 tsf)
{
	int buf_len, tlv_len, res, i = 0;
	struct phyerr_tlv *tlv;
	const void *tlv_buf;
	const struct phyerr_fft_report *fftr;
	size_t fftr_len;

	buf_len = phyerr->buf_len;

	while (i < buf_len) {
		if (i + sizeof(*tlv) > buf_len) {
			ath10k_warn(ar, "failed to parse phyerr tlv header at byte %d\n",
				    i);
			return;
		}

		tlv = (struct phyerr_tlv *)&phyerr->buf[i];
		tlv_len = __le16_to_cpu(tlv->len);
		tlv_buf = &phyerr->buf[i + sizeof(*tlv)];

		if (i + sizeof(*tlv) + tlv_len > buf_len) {
			ath10k_warn(ar, "failed to parse phyerr tlv payload at byte %d\n",
				    i);
			return;
		}

		switch (tlv->tag) {
		case PHYERR_TLV_TAG_SEARCH_FFT_REPORT:
			if (sizeof(*fftr) > tlv_len) {
				ath10k_warn(ar, "failed to parse fft report at byte %d\n",
					    i);
				return;
			}

			fftr_len = tlv_len - sizeof(*fftr);
			fftr = tlv_buf;
			res = ath10k_spectral_process_fft(ar, phyerr,
							  fftr, fftr_len,
							  tsf);
			if (res < 0) {
				ath10k_dbg(ar, ATH10K_DBG_WMI, "failed to process fft report: %d\n",
					   res);
				return;
			}
			break;
		}

		i += sizeof(*tlv) + tlv_len;
	}
}

static int ath10k_wmi_op_pull_phyerr_ev_hdr(struct ath10k *ar,
					    struct sk_buff *skb,
					    struct wmi_phyerr_hdr_arg *arg)
{
	struct wmi_phyerr_event *ev = (void *)skb->data;

	if (skb->len < sizeof(*ev))
		return -EPROTO;

	arg->num_phyerrs = __le32_to_cpu(ev->num_phyerrs);
	arg->tsf_l32 = __le32_to_cpu(ev->tsf_l32);
	arg->tsf_u32 = __le32_to_cpu(ev->tsf_u32);
	arg->buf_len = skb->len - sizeof(*ev);
	arg->phyerrs = ev->phyerrs;

	return 0;
}

static int ath10k_wmi_10_4_op_pull_phyerr_ev_hdr(struct ath10k *ar,
						 struct sk_buff *skb,
						 struct wmi_phyerr_hdr_arg *arg)
{
	struct wmi_10_4_phyerr_event *ev = (void *)skb->data;

	if (skb->len < sizeof(*ev))
		return -EPROTO;

	/* 10.4 firmware always reports only one phyerr */
	arg->num_phyerrs = 1;

	arg->tsf_l32 = __le32_to_cpu(ev->tsf_l32);
	arg->tsf_u32 = __le32_to_cpu(ev->tsf_u32);
	arg->buf_len = skb->len;
	arg->phyerrs = skb->data;

	return 0;
}

int ath10k_wmi_op_pull_phyerr_ev(struct ath10k *ar,
				 const void *phyerr_buf,
				 int left_len,
				 struct wmi_phyerr_ev_arg *arg)
{
	const struct wmi_phyerr *phyerr = phyerr_buf;
	int i;

	if (left_len < sizeof(*phyerr)) {
		ath10k_warn(ar, "wrong phyerr event head len %d (need: >=%zd)\n",
			    left_len, sizeof(*phyerr));
		return -EINVAL;
	}

	arg->tsf_timestamp = __le32_to_cpu(phyerr->tsf_timestamp);
	arg->freq1 = __le16_to_cpu(phyerr->freq1);
	arg->freq2 = __le16_to_cpu(phyerr->freq2);
	arg->rssi_combined = phyerr->rssi_combined;
	arg->chan_width_mhz = phyerr->chan_width_mhz;
	arg->buf_len = __le32_to_cpu(phyerr->buf_len);
	arg->buf = phyerr->buf;
	arg->hdr_len = sizeof(*phyerr);

	for (i = 0; i < 4; i++)
		arg->nf_chains[i] = __le16_to_cpu(phyerr->nf_chains[i]);

	switch (phyerr->phy_err_code) {
	case PHY_ERROR_GEN_SPECTRAL_SCAN:
		arg->phy_err_code = PHY_ERROR_SPECTRAL_SCAN;
		break;
	case PHY_ERROR_GEN_FALSE_RADAR_EXT:
		arg->phy_err_code = PHY_ERROR_FALSE_RADAR_EXT;
		break;
	case PHY_ERROR_GEN_RADAR:
		arg->phy_err_code = PHY_ERROR_RADAR;
		break;
	default:
		arg->phy_err_code = PHY_ERROR_UNKNOWN;
		break;
	}

	return 0;
}

static int ath10k_wmi_10_4_op_pull_phyerr_ev(struct ath10k *ar,
					     const void *phyerr_buf,
					     int left_len,
					     struct wmi_phyerr_ev_arg *arg)
{
	const struct wmi_10_4_phyerr_event *phyerr = phyerr_buf;
	u32 phy_err_mask;
	int i;

	if (left_len < sizeof(*phyerr)) {
		ath10k_warn(ar, "wrong phyerr event head len %d (need: >=%zd)\n",
			    left_len, sizeof(*phyerr));
		return -EINVAL;
	}

	arg->tsf_timestamp = __le32_to_cpu(phyerr->tsf_timestamp);
	arg->freq1 = __le16_to_cpu(phyerr->freq1);
	arg->freq2 = __le16_to_cpu(phyerr->freq2);
	arg->rssi_combined = phyerr->rssi_combined;
	arg->chan_width_mhz = phyerr->chan_width_mhz;
	arg->buf_len = __le32_to_cpu(phyerr->buf_len);
	arg->buf = phyerr->buf;
	arg->hdr_len = sizeof(*phyerr);

	for (i = 0; i < 4; i++)
		arg->nf_chains[i] = __le16_to_cpu(phyerr->nf_chains[i]);

	phy_err_mask = __le32_to_cpu(phyerr->phy_err_mask[0]);

	if (phy_err_mask & PHY_ERROR_10_4_SPECTRAL_SCAN_MASK)
		arg->phy_err_code = PHY_ERROR_SPECTRAL_SCAN;
	else if (phy_err_mask & PHY_ERROR_10_4_RADAR_MASK)
		arg->phy_err_code = PHY_ERROR_RADAR;
	else
		arg->phy_err_code = PHY_ERROR_UNKNOWN;

	return 0;
}

void ath10k_wmi_event_phyerr(struct ath10k *ar, struct sk_buff *skb)
{
	struct wmi_phyerr_hdr_arg hdr_arg = {};
	struct wmi_phyerr_ev_arg phyerr_arg = {};
	const void *phyerr;
	u32 count, i, buf_len, phy_err_code;
	u64 tsf;
	int left_len, ret;

	ATH10K_DFS_STAT_INC(ar, phy_errors);

	ret = ath10k_wmi_pull_phyerr_hdr(ar, skb, &hdr_arg);
	if (ret) {
		ath10k_warn(ar, "failed to parse phyerr event hdr: %d\n", ret);
		return;
	}

	/* Check number of included events */
	count = hdr_arg.num_phyerrs;

	left_len = hdr_arg.buf_len;

	tsf = hdr_arg.tsf_u32;
	tsf <<= 32;
	tsf |= hdr_arg.tsf_l32;

	ath10k_dbg(ar, ATH10K_DBG_WMI,
		   "wmi event phyerr count %d tsf64 0x%llX\n",
		   count, tsf);

	phyerr = hdr_arg.phyerrs;
	for (i = 0; i < count; i++) {
		ret = ath10k_wmi_pull_phyerr(ar, phyerr, left_len, &phyerr_arg);
		if (ret) {
			ath10k_warn(ar, "failed to parse phyerr event (%d)\n",
				    i);
			return;
		}

		left_len -= phyerr_arg.hdr_len;
		buf_len = phyerr_arg.buf_len;
		phy_err_code = phyerr_arg.phy_err_code;

		if (left_len < buf_len) {
			ath10k_warn(ar, "single event (%d) wrong buf len\n", i);
			return;
		}

		left_len -= buf_len;

		switch (phy_err_code) {
		case PHY_ERROR_RADAR:
			ath10k_wmi_event_dfs(ar, &phyerr_arg, tsf);
			break;
		case PHY_ERROR_SPECTRAL_SCAN:
			ath10k_wmi_event_spectral_scan(ar, &phyerr_arg, tsf);
			break;
		case PHY_ERROR_FALSE_RADAR_EXT:
			ath10k_wmi_event_dfs(ar, &phyerr_arg, tsf);
			ath10k_wmi_event_spectral_scan(ar, &phyerr_arg, tsf);
			break;
		default:
			break;
		}

		phyerr = phyerr + phyerr_arg.hdr_len + buf_len;
	}
}

void ath10k_wmi_event_roam(struct ath10k *ar, struct sk_buff *skb)
{
	struct wmi_roam_ev_arg arg = {};
	int ret;
	u32 vdev_id;
	u32 reason;
	s32 rssi;

	ret = ath10k_wmi_pull_roam_ev(ar, skb, &arg);
	if (ret) {
		ath10k_warn(ar, "failed to parse roam event: %d\n", ret);
		return;
	}

	vdev_id = __le32_to_cpu(arg.vdev_id);
	reason = __le32_to_cpu(arg.reason);
	rssi = __le32_to_cpu(arg.rssi);
	rssi += WMI_SPECTRAL_NOISE_FLOOR_REF_DEFAULT;

	ath10k_dbg(ar, ATH10K_DBG_WMI,
		   "wmi roam event vdev %u reason 0x%08x rssi %d\n",
		   vdev_id, reason, rssi);

	if (reason >= WMI_ROAM_REASON_MAX)
		ath10k_warn(ar, "ignoring unknown roam event reason %d on vdev %i\n",
			    reason, vdev_id);

	switch (reason) {
	case WMI_ROAM_REASON_BEACON_MISS:
		ath10k_mac_handle_beacon_miss(ar, vdev_id);
		break;
	case WMI_ROAM_REASON_BETTER_AP:
	case WMI_ROAM_REASON_LOW_RSSI:
	case WMI_ROAM_REASON_SUITABLE_AP_FOUND:
	case WMI_ROAM_REASON_HO_FAILED:
		ath10k_warn(ar, "ignoring not implemented roam event reason %d on vdev %i\n",
			    reason, vdev_id);
		break;
	}
}

void ath10k_wmi_event_profile_match(struct ath10k *ar, struct sk_buff *skb)
{
	ath10k_dbg(ar, ATH10K_DBG_WMI, "WMI_PROFILE_MATCH\n");
}

void ath10k_wmi_event_debug_print(struct ath10k *ar, struct sk_buff *skb)
{
	char buf[101], c;
	int i;

	for (i = 0; i < sizeof(buf) - 1; i++) {
		if (i >= skb->len)
			break;

		c = skb->data[i];

		if (c == '\0')
			break;

		if (isascii(c) && isprint(c))
			buf[i] = c;
		else
			buf[i] = '.';
	}

	if (i == sizeof(buf) - 1)
		ath10k_warn(ar, "wmi debug print truncated: %d\n", skb->len);

	/* for some reason the debug prints end with \n, remove that */
	if (skb->data[i - 1] == '\n')
		i--;

	/* the last byte is always reserved for the null character */
	buf[i] = '\0';

	ath10k_dbg(ar, ATH10K_DBG_WMI_PRINT, "wmi print '%s'\n", buf);
}

void ath10k_wmi_event_pdev_qvit(struct ath10k *ar, struct sk_buff *skb)
{
	ath10k_dbg(ar, ATH10K_DBG_WMI, "WMI_PDEV_QVIT_EVENTID\n");
}

void ath10k_wmi_event_wlan_profile_data(struct ath10k *ar, struct sk_buff *skb)
{
	ath10k_dbg(ar, ATH10K_DBG_WMI, "WMI_WLAN_PROFILE_DATA_EVENTID\n");
}

void ath10k_wmi_event_rtt_measurement_report(struct ath10k *ar,
					     struct sk_buff *skb)
{
	ath10k_dbg(ar, ATH10K_DBG_WMI, "WMI_RTT_MEASUREMENT_REPORT_EVENTID\n");
}

void ath10k_wmi_event_tsf_measurement_report(struct ath10k *ar,
					     struct sk_buff *skb)
{
	ath10k_dbg(ar, ATH10K_DBG_WMI, "WMI_TSF_MEASUREMENT_REPORT_EVENTID\n");
}

void ath10k_wmi_event_rtt_error_report(struct ath10k *ar, struct sk_buff *skb)
{
	ath10k_dbg(ar, ATH10K_DBG_WMI, "WMI_RTT_ERROR_REPORT_EVENTID\n");
}

void ath10k_wmi_event_wow_wakeup_host(struct ath10k *ar, struct sk_buff *skb)
{
	struct wmi_wow_ev_arg ev = {};
	int ret;

	complete(&ar->wow.wakeup_completed);

	ret = ath10k_wmi_pull_wow_event(ar, skb, &ev);
	if (ret) {
		ath10k_warn(ar, "failed to parse wow wakeup event: %d\n", ret);
		return;
	}

	ath10k_dbg(ar, ATH10K_DBG_WMI, "wow wakeup host reason %s\n",
		   wow_reason(ev.wake_reason));
}

void ath10k_wmi_event_dcs_interference(struct ath10k *ar, struct sk_buff *skb)
{
	ath10k_dbg(ar, ATH10K_DBG_WMI, "WMI_DCS_INTERFERENCE_EVENTID\n");
}

static u8 ath10k_tpc_config_get_rate(struct ath10k *ar,
				     struct wmi_pdev_tpc_config_event *ev,
				     u32 rate_idx, u32 num_chains,
				     u32 rate_code, u8 type)
{
	u8 tpc, num_streams, preamble, ch, stm_idx;

	num_streams = ATH10K_HW_NSS(rate_code);
	preamble = ATH10K_HW_PREAMBLE(rate_code);
	ch = num_chains - 1;

	tpc = min_t(u8, ev->rates_array[rate_idx], ev->max_reg_allow_pow[ch]);

	if (__le32_to_cpu(ev->num_tx_chain) <= 1)
		goto out;

	if (preamble == WMI_RATE_PREAMBLE_CCK)
		goto out;

	stm_idx = num_streams - 1;
	if (num_chains <= num_streams)
		goto out;

	switch (type) {
	case WMI_TPC_TABLE_TYPE_STBC:
		tpc = min_t(u8, tpc,
			    ev->max_reg_allow_pow_agstbc[ch - 1][stm_idx]);
		break;
	case WMI_TPC_TABLE_TYPE_TXBF:
		tpc = min_t(u8, tpc,
			    ev->max_reg_allow_pow_agtxbf[ch - 1][stm_idx]);
		break;
	case WMI_TPC_TABLE_TYPE_CDD:
		tpc = min_t(u8, tpc,
			    ev->max_reg_allow_pow_agcdd[ch - 1][stm_idx]);
		break;
	default:
		ath10k_warn(ar, "unknown wmi tpc table type: %d\n", type);
		tpc = 0;
		break;
	}

out:
	return tpc;
}

static void ath10k_tpc_config_disp_tables(struct ath10k *ar,
					  struct wmi_pdev_tpc_config_event *ev,
					  struct ath10k_tpc_stats *tpc_stats,
					  u8 *rate_code, u16 *pream_table, u8 type)
{
	u32 i, j, pream_idx, flags;
	u8 tpc[WMI_TPC_TX_N_CHAIN];
	char tpc_value[WMI_TPC_TX_N_CHAIN * WMI_TPC_BUF_SIZE];
	char buff[WMI_TPC_BUF_SIZE];

	flags = __le32_to_cpu(ev->flags);

	switch (type) {
	case WMI_TPC_TABLE_TYPE_CDD:
		if (!(flags & WMI_TPC_CONFIG_EVENT_FLAG_TABLE_CDD)) {
			ath10k_dbg(ar, ATH10K_DBG_WMI, "CDD not supported\n");
			tpc_stats->flag[type] = ATH10K_TPC_TABLE_TYPE_FLAG;
			return;
		}
		break;
	case WMI_TPC_TABLE_TYPE_STBC:
		if (!(flags & WMI_TPC_CONFIG_EVENT_FLAG_TABLE_STBC)) {
			ath10k_dbg(ar, ATH10K_DBG_WMI, "STBC not supported\n");
			tpc_stats->flag[type] = ATH10K_TPC_TABLE_TYPE_FLAG;
			return;
		}
		break;
	case WMI_TPC_TABLE_TYPE_TXBF:
		if (!(flags & WMI_TPC_CONFIG_EVENT_FLAG_TABLE_TXBF)) {
			ath10k_dbg(ar, ATH10K_DBG_WMI, "TXBF not supported\n");
			tpc_stats->flag[type] = ATH10K_TPC_TABLE_TYPE_FLAG;
			return;
		}
		break;
	default:
		ath10k_dbg(ar, ATH10K_DBG_WMI,
			   "invalid table type in wmi tpc event: %d\n", type);
		return;
	}

	pream_idx = 0;
	for (i = 0; i < __le32_to_cpu(ev->rate_max); i++) {
		memset(tpc_value, 0, sizeof(tpc_value));
		memset(buff, 0, sizeof(buff));
		if (i == pream_table[pream_idx])
			pream_idx++;

		for (j = 0; j < WMI_TPC_TX_N_CHAIN; j++) {
			if (j >= __le32_to_cpu(ev->num_tx_chain))
				break;

			tpc[j] = ath10k_tpc_config_get_rate(ar, ev, i, j + 1,
							    rate_code[i],
							    type);
			snprintf(buff, sizeof(buff), "%8d ", tpc[j]);
			strncat(tpc_value, buff, strlen(buff));
		}
		tpc_stats->tpc_table[type].pream_idx[i] = pream_idx;
		tpc_stats->tpc_table[type].rate_code[i] = rate_code[i];
		memcpy(tpc_stats->tpc_table[type].tpc_value[i],
		       tpc_value, sizeof(tpc_value));
	}
}

void ath10k_wmi_event_pdev_tpc_config(struct ath10k *ar, struct sk_buff *skb)
{
	u32 i, j, pream_idx, num_tx_chain;
	u8 rate_code[WMI_TPC_RATE_MAX], rate_idx;
	u16 pream_table[WMI_TPC_PREAM_TABLE_MAX];
	struct wmi_pdev_tpc_config_event *ev;
	struct ath10k_tpc_stats *tpc_stats;

	ev = (struct wmi_pdev_tpc_config_event *)skb->data;

	tpc_stats = kzalloc(sizeof(*tpc_stats), GFP_ATOMIC);
	if (!tpc_stats)
		return;

	/* Create the rate code table based on the chains supported */
	rate_idx = 0;
	pream_idx = 0;

	/* Fill CCK rate code */
	for (i = 0; i < 4; i++) {
		rate_code[rate_idx] =
			ATH10K_HW_RATECODE(i, 0, WMI_RATE_PREAMBLE_CCK);
		rate_idx++;
	}
	pream_table[pream_idx] = rate_idx;
	pream_idx++;

	/* Fill OFDM rate code */
	for (i = 0; i < 8; i++) {
		rate_code[rate_idx] =
			ATH10K_HW_RATECODE(i, 0, WMI_RATE_PREAMBLE_OFDM);
		rate_idx++;
	}
	pream_table[pream_idx] = rate_idx;
	pream_idx++;

	num_tx_chain = __le32_to_cpu(ev->num_tx_chain);

	/* Fill HT20 rate code */
	for (i = 0; i < num_tx_chain; i++) {
		for (j = 0; j < 8; j++) {
			rate_code[rate_idx] =
			ATH10K_HW_RATECODE(j, i, WMI_RATE_PREAMBLE_HT);
			rate_idx++;
		}
	}
	pream_table[pream_idx] = rate_idx;
	pream_idx++;

	/* Fill HT40 rate code */
	for (i = 0; i < num_tx_chain; i++) {
		for (j = 0; j < 8; j++) {
			rate_code[rate_idx] =
			ATH10K_HW_RATECODE(j, i, WMI_RATE_PREAMBLE_HT);
			rate_idx++;
		}
	}
	pream_table[pream_idx] = rate_idx;
	pream_idx++;

	/* Fill VHT20 rate code */
	for (i = 0; i < __le32_to_cpu(ev->num_tx_chain); i++) {
		for (j = 0; j < 10; j++) {
			rate_code[rate_idx] =
			ATH10K_HW_RATECODE(j, i, WMI_RATE_PREAMBLE_VHT);
			rate_idx++;
		}
	}
	pream_table[pream_idx] = rate_idx;
	pream_idx++;

	/* Fill VHT40 rate code */
	for (i = 0; i < num_tx_chain; i++) {
		for (j = 0; j < 10; j++) {
			rate_code[rate_idx] =
			ATH10K_HW_RATECODE(j, i, WMI_RATE_PREAMBLE_VHT);
			rate_idx++;
		}
	}
	pream_table[pream_idx] = rate_idx;
	pream_idx++;

	/* Fill VHT80 rate code */
	for (i = 0; i < num_tx_chain; i++) {
		for (j = 0; j < 10; j++) {
			rate_code[rate_idx] =
			ATH10K_HW_RATECODE(j, i, WMI_RATE_PREAMBLE_VHT);
			rate_idx++;
		}
	}
	pream_table[pream_idx] = rate_idx;
	pream_idx++;

	rate_code[rate_idx++] =
		ATH10K_HW_RATECODE(0, 0, WMI_RATE_PREAMBLE_CCK);
	rate_code[rate_idx++] =
		ATH10K_HW_RATECODE(0, 0, WMI_RATE_PREAMBLE_OFDM);
	rate_code[rate_idx++] =
		ATH10K_HW_RATECODE(0, 0, WMI_RATE_PREAMBLE_CCK);
	rate_code[rate_idx++] =
		ATH10K_HW_RATECODE(0, 0, WMI_RATE_PREAMBLE_OFDM);
	rate_code[rate_idx++] =
		ATH10K_HW_RATECODE(0, 0, WMI_RATE_PREAMBLE_OFDM);

	pream_table[pream_idx] = ATH10K_TPC_PREAM_TABLE_END;

	tpc_stats->chan_freq = __le32_to_cpu(ev->chan_freq);
	tpc_stats->phy_mode = __le32_to_cpu(ev->phy_mode);
	tpc_stats->ctl = __le32_to_cpu(ev->ctl);
	tpc_stats->reg_domain = __le32_to_cpu(ev->reg_domain);
	tpc_stats->twice_antenna_gain = a_sle32_to_cpu(ev->twice_antenna_gain);
	tpc_stats->twice_antenna_reduction =
		__le32_to_cpu(ev->twice_antenna_reduction);
	tpc_stats->power_limit = __le32_to_cpu(ev->power_limit);
	tpc_stats->twice_max_rd_power = __le32_to_cpu(ev->twice_max_rd_power);
	tpc_stats->num_tx_chain = __le32_to_cpu(ev->num_tx_chain);
	tpc_stats->rate_max = __le32_to_cpu(ev->rate_max);

	ath10k_tpc_config_disp_tables(ar, ev, tpc_stats,
				      rate_code, pream_table,
				      WMI_TPC_TABLE_TYPE_CDD);
	ath10k_tpc_config_disp_tables(ar, ev,  tpc_stats,
				      rate_code, pream_table,
				      WMI_TPC_TABLE_TYPE_STBC);
	ath10k_tpc_config_disp_tables(ar, ev, tpc_stats,
				      rate_code, pream_table,
				      WMI_TPC_TABLE_TYPE_TXBF);

	ath10k_debug_tpc_stats_process(ar, tpc_stats);

	ath10k_dbg(ar, ATH10K_DBG_WMI,
		   "wmi event tpc config channel %d mode %d ctl %d regd %d gain %d %d limit %d max_power %d tx_chanins %d rates %d\n",
		   __le32_to_cpu(ev->chan_freq),
		   __le32_to_cpu(ev->phy_mode),
		   __le32_to_cpu(ev->ctl),
		   __le32_to_cpu(ev->reg_domain),
		   a_sle32_to_cpu(ev->twice_antenna_gain),
		   __le32_to_cpu(ev->twice_antenna_reduction),
		   __le32_to_cpu(ev->power_limit),
		   __le32_to_cpu(ev->twice_max_rd_power) / 2,
		   __le32_to_cpu(ev->num_tx_chain),
		   __le32_to_cpu(ev->rate_max));
}

void ath10k_wmi_event_pdev_ftm_intg(struct ath10k *ar, struct sk_buff *skb)
{
	ath10k_dbg(ar, ATH10K_DBG_WMI, "WMI_PDEV_FTM_INTG_EVENTID\n");
}

void ath10k_wmi_event_gtk_offload_status(struct ath10k *ar, struct sk_buff *skb)
{
	ath10k_dbg(ar, ATH10K_DBG_WMI, "WMI_GTK_OFFLOAD_STATUS_EVENTID\n");
}

void ath10k_wmi_event_gtk_rekey_fail(struct ath10k *ar, struct sk_buff *skb)
{
	ath10k_dbg(ar, ATH10K_DBG_WMI, "WMI_GTK_REKEY_FAIL_EVENTID\n");
}

void ath10k_wmi_event_delba_complete(struct ath10k *ar, struct sk_buff *skb)
{
	ath10k_dbg(ar, ATH10K_DBG_WMI, "WMI_TX_DELBA_COMPLETE_EVENTID\n");
}

void ath10k_wmi_event_addba_complete(struct ath10k *ar, struct sk_buff *skb)
{
	ath10k_dbg(ar, ATH10K_DBG_WMI, "WMI_TX_ADDBA_COMPLETE_EVENTID\n");
}

void ath10k_wmi_event_vdev_install_key_complete(struct ath10k *ar,
						struct sk_buff *skb)
{
	ath10k_dbg(ar, ATH10K_DBG_WMI, "WMI_VDEV_INSTALL_KEY_COMPLETE_EVENTID\n");
}

void ath10k_wmi_event_inst_rssi_stats(struct ath10k *ar, struct sk_buff *skb)
{
	ath10k_dbg(ar, ATH10K_DBG_WMI, "WMI_INST_RSSI_STATS_EVENTID\n");
}

void ath10k_wmi_event_vdev_standby_req(struct ath10k *ar, struct sk_buff *skb)
{
	ath10k_dbg(ar, ATH10K_DBG_WMI, "WMI_VDEV_STANDBY_REQ_EVENTID\n");
}

void ath10k_wmi_event_vdev_resume_req(struct ath10k *ar, struct sk_buff *skb)
{
	ath10k_dbg(ar, ATH10K_DBG_WMI, "WMI_VDEV_RESUME_REQ_EVENTID\n");
}

static int ath10k_wmi_alloc_chunk(struct ath10k *ar, u32 req_id,
				  u32 num_units, u32 unit_len)
{
	dma_addr_t paddr;
	u32 pool_size = 0;
	int idx = ar->wmi.num_mem_chunks;
	void *vaddr = NULL;

	if (ar->wmi.num_mem_chunks == ARRAY_SIZE(ar->wmi.mem_chunks))
		return -ENOMEM;

	while (!vaddr && num_units) {
		pool_size = num_units * round_up(unit_len, 4);
		if (!pool_size)
			return -EINVAL;

		vaddr = kzalloc(pool_size, GFP_KERNEL | __GFP_NOWARN);
		if (!vaddr)
			num_units /= 2;
	}

	if (!num_units)
		return -ENOMEM;

	paddr = dma_map_single(ar->dev, vaddr, pool_size, DMA_TO_DEVICE);
	if (dma_mapping_error(ar->dev, paddr)) {
		kfree(vaddr);
		return -ENOMEM;
	}

	ar->wmi.mem_chunks[idx].vaddr = vaddr;
	ar->wmi.mem_chunks[idx].paddr = paddr;
	ar->wmi.mem_chunks[idx].len = pool_size;
	ar->wmi.mem_chunks[idx].req_id = req_id;
	ar->wmi.num_mem_chunks++;

	return num_units;
}

static int ath10k_wmi_alloc_host_mem(struct ath10k *ar, u32 req_id,
				     u32 num_units, u32 unit_len)
{
	int ret;

	while (num_units) {
		ret = ath10k_wmi_alloc_chunk(ar, req_id, num_units, unit_len);
		if (ret < 0)
			return ret;

		num_units -= ret;
	}

	return 0;
}

static bool
ath10k_wmi_is_host_mem_allocated(struct ath10k *ar,
				 const struct wlan_host_mem_req **mem_reqs,
				 u32 num_mem_reqs)
{
	u32 req_id, num_units, unit_size, num_unit_info;
	u32 pool_size;
	int i, j;
	bool found;

	if (ar->wmi.num_mem_chunks != num_mem_reqs)
		return false;

	for (i = 0; i < num_mem_reqs; ++i) {
		req_id = __le32_to_cpu(mem_reqs[i]->req_id);
		num_units = __le32_to_cpu(mem_reqs[i]->num_units);
		unit_size = __le32_to_cpu(mem_reqs[i]->unit_size);
		num_unit_info = __le32_to_cpu(mem_reqs[i]->num_unit_info);

		if (num_unit_info & NUM_UNITS_IS_NUM_ACTIVE_PEERS) {
			if (ar->num_active_peers)
				num_units = ar->num_active_peers + 1;
			else
				num_units = ar->max_num_peers + 1;
		} else if (num_unit_info & NUM_UNITS_IS_NUM_PEERS) {
			num_units = ar->max_num_peers + 1;
		} else if (num_unit_info & NUM_UNITS_IS_NUM_VDEVS) {
			num_units = ar->max_num_vdevs + 1;
		}

		found = false;
		for (j = 0; j < ar->wmi.num_mem_chunks; j++) {
			if (ar->wmi.mem_chunks[j].req_id == req_id) {
				pool_size = num_units * round_up(unit_size, 4);
				if (ar->wmi.mem_chunks[j].len == pool_size) {
					found = true;
					break;
				}
			}
		}
		if (!found)
			return false;
	}

	return true;
}

static int
ath10k_wmi_main_op_pull_svc_rdy_ev(struct ath10k *ar, struct sk_buff *skb,
				   struct wmi_svc_rdy_ev_arg *arg)
{
	struct wmi_service_ready_event *ev;
	size_t i, n;

	if (skb->len < sizeof(*ev))
		return -EPROTO;

	ev = (void *)skb->data;
	skb_pull(skb, sizeof(*ev));
	arg->min_tx_power = ev->hw_min_tx_power;
	arg->max_tx_power = ev->hw_max_tx_power;
	arg->ht_cap = ev->ht_cap_info;
	arg->vht_cap = ev->vht_cap_info;
	arg->sw_ver0 = ev->sw_version;
	arg->sw_ver1 = ev->sw_version_1;
	arg->phy_capab = ev->phy_capability;
	arg->num_rf_chains = ev->num_rf_chains;
	arg->eeprom_rd = ev->hal_reg_capabilities.eeprom_rd;
	arg->num_mem_reqs = ev->num_mem_reqs;
	arg->service_map = ev->wmi_service_bitmap;
	arg->service_map_len = sizeof(ev->wmi_service_bitmap);

	n = min_t(size_t, __le32_to_cpu(arg->num_mem_reqs),
		  ARRAY_SIZE(arg->mem_reqs));
	for (i = 0; i < n; i++)
		arg->mem_reqs[i] = &ev->mem_reqs[i];

	if (skb->len <
	    __le32_to_cpu(arg->num_mem_reqs) * sizeof(arg->mem_reqs[0]))
		return -EPROTO;

	return 0;
}

static int
ath10k_wmi_10x_op_pull_svc_rdy_ev(struct ath10k *ar, struct sk_buff *skb,
				  struct wmi_svc_rdy_ev_arg *arg)
{
	struct wmi_10x_service_ready_event *ev;
	int i, n;

	if (skb->len < sizeof(*ev))
		return -EPROTO;

	ev = (void *)skb->data;
	skb_pull(skb, sizeof(*ev));
	arg->min_tx_power = ev->hw_min_tx_power;
	arg->max_tx_power = ev->hw_max_tx_power;
	arg->ht_cap = ev->ht_cap_info;
	arg->vht_cap = ev->vht_cap_info;
	arg->sw_ver0 = ev->sw_version;
	arg->phy_capab = ev->phy_capability;
	arg->num_rf_chains = ev->num_rf_chains;
	arg->eeprom_rd = ev->hal_reg_capabilities.eeprom_rd;
	arg->num_mem_reqs = ev->num_mem_reqs;
	arg->service_map = ev->wmi_service_bitmap;
	arg->service_map_len = sizeof(ev->wmi_service_bitmap);

	n = min_t(size_t, __le32_to_cpu(arg->num_mem_reqs),
		  ARRAY_SIZE(arg->mem_reqs));
	for (i = 0; i < n; i++)
		arg->mem_reqs[i] = &ev->mem_reqs[i];

	if (skb->len <
	    __le32_to_cpu(arg->num_mem_reqs) * sizeof(arg->mem_reqs[0]))
		return -EPROTO;

	return 0;
}

static void ath10k_wmi_event_service_ready_work(struct work_struct *work)
{
	struct ath10k *ar = container_of(work, struct ath10k, svc_rdy_work);
	struct sk_buff *skb = ar->svc_rdy_skb;
	struct wmi_svc_rdy_ev_arg arg = {};
	u32 num_units, req_id, unit_size, num_mem_reqs, num_unit_info, i;
	int ret;
	bool allocated;

	if (!skb) {
		ath10k_warn(ar, "invalid service ready event skb\n");
		return;
	}

	ret = ath10k_wmi_pull_svc_rdy(ar, skb, &arg);
	if (ret) {
		ath10k_warn(ar, "failed to parse service ready: %d\n", ret);
		return;
	}

	memset(&ar->wmi.svc_map, 0, sizeof(ar->wmi.svc_map));
	ath10k_wmi_map_svc(ar, arg.service_map, ar->wmi.svc_map,
			   arg.service_map_len);

	ar->hw_min_tx_power = __le32_to_cpu(arg.min_tx_power);
	ar->hw_max_tx_power = __le32_to_cpu(arg.max_tx_power);
	ar->ht_cap_info = __le32_to_cpu(arg.ht_cap);
	ar->vht_cap_info = __le32_to_cpu(arg.vht_cap);
	ar->fw_version_major =
		(__le32_to_cpu(arg.sw_ver0) & 0xff000000) >> 24;
	ar->fw_version_minor = (__le32_to_cpu(arg.sw_ver0) & 0x00ffffff);
	ar->fw_version_release =
		(__le32_to_cpu(arg.sw_ver1) & 0xffff0000) >> 16;
	ar->fw_version_build = (__le32_to_cpu(arg.sw_ver1) & 0x0000ffff);
	ar->phy_capability = __le32_to_cpu(arg.phy_capab);
	ar->num_rf_chains = __le32_to_cpu(arg.num_rf_chains);
	ar->ath_common.regulatory.current_rd = __le32_to_cpu(arg.eeprom_rd);

	ath10k_dbg_dump(ar, ATH10K_DBG_WMI, NULL, "wmi svc: ",
			arg.service_map, arg.service_map_len);

	if (ar->num_rf_chains > ar->max_spatial_stream) {
		ath10k_warn(ar, "hardware advertises support for more spatial streams than it should (%d > %d)\n",
			    ar->num_rf_chains, ar->max_spatial_stream);
		ar->num_rf_chains = ar->max_spatial_stream;
	}

	if (!ar->cfg_tx_chainmask) {
		ar->cfg_tx_chainmask = (1 << ar->num_rf_chains) - 1;
		ar->cfg_rx_chainmask = (1 << ar->num_rf_chains) - 1;
	}

	if (strlen(ar->hw->wiphy->fw_version) == 0) {
		snprintf(ar->hw->wiphy->fw_version,
			 sizeof(ar->hw->wiphy->fw_version),
			 "%u.%u.%u.%u",
			 ar->fw_version_major,
			 ar->fw_version_minor,
			 ar->fw_version_release,
			 ar->fw_version_build);
	}

	num_mem_reqs = __le32_to_cpu(arg.num_mem_reqs);
	if (num_mem_reqs > WMI_MAX_MEM_REQS) {
		ath10k_warn(ar, "requested memory chunks number (%d) exceeds the limit\n",
			    num_mem_reqs);
		return;
	}

	if (test_bit(WMI_SERVICE_PEER_CACHING, ar->wmi.svc_map)) {
		if (test_bit(ATH10K_FW_FEATURE_PEER_FLOW_CONTROL,
			     ar->running_fw->fw_file.fw_features))
			ar->num_active_peers = TARGET_10_4_QCACHE_ACTIVE_PEERS_PFC +
					       ar->max_num_vdevs;
		else
			ar->num_active_peers = TARGET_10_4_QCACHE_ACTIVE_PEERS +
					       ar->max_num_vdevs;

		ar->max_num_peers = TARGET_10_4_NUM_QCACHE_PEERS_MAX +
				    ar->max_num_vdevs;
<<<<<<< HEAD
		ar->num_active_peers = ar->hw_params.qcache_active_peers +
				       ar->max_num_vdevs;
=======
>>>>>>> ed596a4a
		ar->num_tids = ar->num_active_peers * 2;
		ar->max_num_stations = TARGET_10_4_NUM_QCACHE_PEERS_MAX;
	}

	/* TODO: Adjust max peer count for cases like WMI_SERVICE_RATECTRL_CACHE
	 * and WMI_SERVICE_IRAM_TIDS, etc.
	 */

	allocated = ath10k_wmi_is_host_mem_allocated(ar, arg.mem_reqs,
						     num_mem_reqs);
	if (allocated)
		goto skip_mem_alloc;

	/* Either this event is received during boot time or there is a change
	 * in memory requirement from firmware when compared to last request.
	 * Free any old memory and do a fresh allocation based on the current
	 * memory requirement.
	 */
	ath10k_wmi_free_host_mem(ar);

	for (i = 0; i < num_mem_reqs; ++i) {
		req_id = __le32_to_cpu(arg.mem_reqs[i]->req_id);
		num_units = __le32_to_cpu(arg.mem_reqs[i]->num_units);
		unit_size = __le32_to_cpu(arg.mem_reqs[i]->unit_size);
		num_unit_info = __le32_to_cpu(arg.mem_reqs[i]->num_unit_info);

		if (num_unit_info & NUM_UNITS_IS_NUM_ACTIVE_PEERS) {
			if (ar->num_active_peers)
				num_units = ar->num_active_peers + 1;
			else
				num_units = ar->max_num_peers + 1;
		} else if (num_unit_info & NUM_UNITS_IS_NUM_PEERS) {
			/* number of units to allocate is number of
			 * peers, 1 extra for self peer on target */
			/* this needs to be tied, host and target
			 * can get out of sync */
			num_units = ar->max_num_peers + 1;
		} else if (num_unit_info & NUM_UNITS_IS_NUM_VDEVS) {
			num_units = ar->max_num_vdevs + 1;
		}

		ath10k_dbg(ar, ATH10K_DBG_WMI,
			   "wmi mem_req_id %d num_units %d num_unit_info %d unit size %d actual units %d\n",
			   req_id,
			   __le32_to_cpu(arg.mem_reqs[i]->num_units),
			   num_unit_info,
			   unit_size,
			   num_units);

		ret = ath10k_wmi_alloc_host_mem(ar, req_id, num_units,
						unit_size);
		if (ret)
			return;
	}

skip_mem_alloc:
	ath10k_dbg(ar, ATH10K_DBG_WMI,
		   "wmi event service ready min_tx_power 0x%08x max_tx_power 0x%08x ht_cap 0x%08x vht_cap 0x%08x sw_ver0 0x%08x sw_ver1 0x%08x fw_build 0x%08x phy_capab 0x%08x num_rf_chains 0x%08x eeprom_rd 0x%08x num_mem_reqs 0x%08x\n",
		   __le32_to_cpu(arg.min_tx_power),
		   __le32_to_cpu(arg.max_tx_power),
		   __le32_to_cpu(arg.ht_cap),
		   __le32_to_cpu(arg.vht_cap),
		   __le32_to_cpu(arg.sw_ver0),
		   __le32_to_cpu(arg.sw_ver1),
		   __le32_to_cpu(arg.fw_build),
		   __le32_to_cpu(arg.phy_capab),
		   __le32_to_cpu(arg.num_rf_chains),
		   __le32_to_cpu(arg.eeprom_rd),
		   __le32_to_cpu(arg.num_mem_reqs));

	dev_kfree_skb(skb);
	ar->svc_rdy_skb = NULL;
	complete(&ar->wmi.service_ready);
}

void ath10k_wmi_event_service_ready(struct ath10k *ar, struct sk_buff *skb)
{
	ar->svc_rdy_skb = skb;
	queue_work(ar->workqueue_aux, &ar->svc_rdy_work);
}

static int ath10k_wmi_op_pull_rdy_ev(struct ath10k *ar, struct sk_buff *skb,
				     struct wmi_rdy_ev_arg *arg)
{
	struct wmi_ready_event *ev = (void *)skb->data;

	if (skb->len < sizeof(*ev))
		return -EPROTO;

	skb_pull(skb, sizeof(*ev));
	arg->sw_version = ev->sw_version;
	arg->abi_version = ev->abi_version;
	arg->status = ev->status;
	arg->mac_addr = ev->mac_addr.addr;

	return 0;
}

static int ath10k_wmi_op_pull_roam_ev(struct ath10k *ar, struct sk_buff *skb,
				      struct wmi_roam_ev_arg *arg)
{
	struct wmi_roam_ev *ev = (void *)skb->data;

	if (skb->len < sizeof(*ev))
		return -EPROTO;

	skb_pull(skb, sizeof(*ev));
	arg->vdev_id = ev->vdev_id;
	arg->reason = ev->reason;

	return 0;
}

int ath10k_wmi_event_ready(struct ath10k *ar, struct sk_buff *skb)
{
	struct wmi_rdy_ev_arg arg = {};
	int ret;

	ret = ath10k_wmi_pull_rdy(ar, skb, &arg);
	if (ret) {
		ath10k_warn(ar, "failed to parse ready event: %d\n", ret);
		return ret;
	}

	ath10k_dbg(ar, ATH10K_DBG_WMI,
		   "wmi event ready sw_version %u abi_version %u mac_addr %pM status %d\n",
		   __le32_to_cpu(arg.sw_version),
		   __le32_to_cpu(arg.abi_version),
		   arg.mac_addr,
		   __le32_to_cpu(arg.status));

	ether_addr_copy(ar->mac_addr, arg.mac_addr);
	complete(&ar->wmi.unified_ready);
	return 0;
}

static int ath10k_wmi_event_temperature(struct ath10k *ar, struct sk_buff *skb)
{
	const struct wmi_pdev_temperature_event *ev;

	ev = (struct wmi_pdev_temperature_event *)skb->data;
	if (WARN_ON(skb->len < sizeof(*ev)))
		return -EPROTO;

	ath10k_thermal_event_temperature(ar, __le32_to_cpu(ev->temperature));
	return 0;
}

static void ath10k_wmi_op_rx(struct ath10k *ar, struct sk_buff *skb)
{
	struct wmi_cmd_hdr *cmd_hdr;
	enum wmi_event_id id;

	cmd_hdr = (struct wmi_cmd_hdr *)skb->data;
	id = MS(__le32_to_cpu(cmd_hdr->cmd_id), WMI_CMD_HDR_CMD_ID);

	if (skb_pull(skb, sizeof(struct wmi_cmd_hdr)) == NULL)
		goto out;

	trace_ath10k_wmi_event(ar, id, skb->data, skb->len);

	switch (id) {
	case WMI_MGMT_RX_EVENTID:
		ath10k_wmi_event_mgmt_rx(ar, skb);
		/* mgmt_rx() owns the skb now! */
		return;
	case WMI_SCAN_EVENTID:
		ath10k_wmi_event_scan(ar, skb);
		break;
	case WMI_CHAN_INFO_EVENTID:
		ath10k_wmi_event_chan_info(ar, skb);
		break;
	case WMI_ECHO_EVENTID:
		ath10k_wmi_event_echo(ar, skb);
		break;
	case WMI_DEBUG_MESG_EVENTID:
		ath10k_wmi_event_debug_mesg(ar, skb);
		break;
	case WMI_UPDATE_STATS_EVENTID:
		ath10k_wmi_event_update_stats(ar, skb);
		break;
	case WMI_VDEV_START_RESP_EVENTID:
		ath10k_wmi_event_vdev_start_resp(ar, skb);
		break;
	case WMI_VDEV_STOPPED_EVENTID:
		ath10k_wmi_event_vdev_stopped(ar, skb);
		break;
	case WMI_PEER_STA_KICKOUT_EVENTID:
		ath10k_wmi_event_peer_sta_kickout(ar, skb);
		break;
	case WMI_HOST_SWBA_EVENTID:
		ath10k_wmi_event_host_swba(ar, skb);
		break;
	case WMI_TBTTOFFSET_UPDATE_EVENTID:
		ath10k_wmi_event_tbttoffset_update(ar, skb);
		break;
	case WMI_PHYERR_EVENTID:
		ath10k_wmi_event_phyerr(ar, skb);
		break;
	case WMI_ROAM_EVENTID:
		ath10k_wmi_event_roam(ar, skb);
		break;
	case WMI_PROFILE_MATCH:
		ath10k_wmi_event_profile_match(ar, skb);
		break;
	case WMI_DEBUG_PRINT_EVENTID:
		ath10k_wmi_event_debug_print(ar, skb);
		break;
	case WMI_PDEV_QVIT_EVENTID:
		ath10k_wmi_event_pdev_qvit(ar, skb);
		break;
	case WMI_WLAN_PROFILE_DATA_EVENTID:
		ath10k_wmi_event_wlan_profile_data(ar, skb);
		break;
	case WMI_RTT_MEASUREMENT_REPORT_EVENTID:
		ath10k_wmi_event_rtt_measurement_report(ar, skb);
		break;
	case WMI_TSF_MEASUREMENT_REPORT_EVENTID:
		ath10k_wmi_event_tsf_measurement_report(ar, skb);
		break;
	case WMI_RTT_ERROR_REPORT_EVENTID:
		ath10k_wmi_event_rtt_error_report(ar, skb);
		break;
	case WMI_WOW_WAKEUP_HOST_EVENTID:
		ath10k_wmi_event_wow_wakeup_host(ar, skb);
		break;
	case WMI_DCS_INTERFERENCE_EVENTID:
		ath10k_wmi_event_dcs_interference(ar, skb);
		break;
	case WMI_PDEV_TPC_CONFIG_EVENTID:
		ath10k_wmi_event_pdev_tpc_config(ar, skb);
		break;
	case WMI_PDEV_FTM_INTG_EVENTID:
		ath10k_wmi_event_pdev_ftm_intg(ar, skb);
		break;
	case WMI_GTK_OFFLOAD_STATUS_EVENTID:
		ath10k_wmi_event_gtk_offload_status(ar, skb);
		break;
	case WMI_GTK_REKEY_FAIL_EVENTID:
		ath10k_wmi_event_gtk_rekey_fail(ar, skb);
		break;
	case WMI_TX_DELBA_COMPLETE_EVENTID:
		ath10k_wmi_event_delba_complete(ar, skb);
		break;
	case WMI_TX_ADDBA_COMPLETE_EVENTID:
		ath10k_wmi_event_addba_complete(ar, skb);
		break;
	case WMI_VDEV_INSTALL_KEY_COMPLETE_EVENTID:
		ath10k_wmi_event_vdev_install_key_complete(ar, skb);
		break;
	case WMI_SERVICE_READY_EVENTID:
		ath10k_wmi_event_service_ready(ar, skb);
		return;
	case WMI_READY_EVENTID:
		ath10k_wmi_event_ready(ar, skb);
		break;
	default:
		ath10k_warn(ar, "Unknown eventid: %d\n", id);
		break;
	}

out:
	dev_kfree_skb(skb);
}

static void ath10k_wmi_10_1_op_rx(struct ath10k *ar, struct sk_buff *skb)
{
	struct wmi_cmd_hdr *cmd_hdr;
	enum wmi_10x_event_id id;
	bool consumed;

	cmd_hdr = (struct wmi_cmd_hdr *)skb->data;
	id = MS(__le32_to_cpu(cmd_hdr->cmd_id), WMI_CMD_HDR_CMD_ID);

	if (skb_pull(skb, sizeof(struct wmi_cmd_hdr)) == NULL)
		goto out;

	trace_ath10k_wmi_event(ar, id, skb->data, skb->len);

	consumed = ath10k_tm_event_wmi(ar, id, skb);

	/* Ready event must be handled normally also in UTF mode so that we
	 * know the UTF firmware has booted, others we are just bypass WMI
	 * events to testmode.
	 */
	if (consumed && id != WMI_10X_READY_EVENTID) {
		ath10k_dbg(ar, ATH10K_DBG_WMI,
			   "wmi testmode consumed 0x%x\n", id);
		goto out;
	}

	switch (id) {
	case WMI_10X_MGMT_RX_EVENTID:
		ath10k_wmi_event_mgmt_rx(ar, skb);
		/* mgmt_rx() owns the skb now! */
		return;
	case WMI_10X_SCAN_EVENTID:
		ath10k_wmi_event_scan(ar, skb);
		break;
	case WMI_10X_CHAN_INFO_EVENTID:
		ath10k_wmi_event_chan_info(ar, skb);
		break;
	case WMI_10X_ECHO_EVENTID:
		ath10k_wmi_event_echo(ar, skb);
		break;
	case WMI_10X_DEBUG_MESG_EVENTID:
		ath10k_wmi_event_debug_mesg(ar, skb);
		break;
	case WMI_10X_UPDATE_STATS_EVENTID:
		ath10k_wmi_event_update_stats(ar, skb);
		break;
	case WMI_10X_VDEV_START_RESP_EVENTID:
		ath10k_wmi_event_vdev_start_resp(ar, skb);
		break;
	case WMI_10X_VDEV_STOPPED_EVENTID:
		ath10k_wmi_event_vdev_stopped(ar, skb);
		break;
	case WMI_10X_PEER_STA_KICKOUT_EVENTID:
		ath10k_wmi_event_peer_sta_kickout(ar, skb);
		break;
	case WMI_10X_HOST_SWBA_EVENTID:
		ath10k_wmi_event_host_swba(ar, skb);
		break;
	case WMI_10X_TBTTOFFSET_UPDATE_EVENTID:
		ath10k_wmi_event_tbttoffset_update(ar, skb);
		break;
	case WMI_10X_PHYERR_EVENTID:
		ath10k_wmi_event_phyerr(ar, skb);
		break;
	case WMI_10X_ROAM_EVENTID:
		ath10k_wmi_event_roam(ar, skb);
		break;
	case WMI_10X_PROFILE_MATCH:
		ath10k_wmi_event_profile_match(ar, skb);
		break;
	case WMI_10X_DEBUG_PRINT_EVENTID:
		ath10k_wmi_event_debug_print(ar, skb);
		break;
	case WMI_10X_PDEV_QVIT_EVENTID:
		ath10k_wmi_event_pdev_qvit(ar, skb);
		break;
	case WMI_10X_WLAN_PROFILE_DATA_EVENTID:
		ath10k_wmi_event_wlan_profile_data(ar, skb);
		break;
	case WMI_10X_RTT_MEASUREMENT_REPORT_EVENTID:
		ath10k_wmi_event_rtt_measurement_report(ar, skb);
		break;
	case WMI_10X_TSF_MEASUREMENT_REPORT_EVENTID:
		ath10k_wmi_event_tsf_measurement_report(ar, skb);
		break;
	case WMI_10X_RTT_ERROR_REPORT_EVENTID:
		ath10k_wmi_event_rtt_error_report(ar, skb);
		break;
	case WMI_10X_WOW_WAKEUP_HOST_EVENTID:
		ath10k_wmi_event_wow_wakeup_host(ar, skb);
		break;
	case WMI_10X_DCS_INTERFERENCE_EVENTID:
		ath10k_wmi_event_dcs_interference(ar, skb);
		break;
	case WMI_10X_PDEV_TPC_CONFIG_EVENTID:
		ath10k_wmi_event_pdev_tpc_config(ar, skb);
		break;
	case WMI_10X_INST_RSSI_STATS_EVENTID:
		ath10k_wmi_event_inst_rssi_stats(ar, skb);
		break;
	case WMI_10X_VDEV_STANDBY_REQ_EVENTID:
		ath10k_wmi_event_vdev_standby_req(ar, skb);
		break;
	case WMI_10X_VDEV_RESUME_REQ_EVENTID:
		ath10k_wmi_event_vdev_resume_req(ar, skb);
		break;
	case WMI_10X_SERVICE_READY_EVENTID:
		ath10k_wmi_event_service_ready(ar, skb);
		return;
	case WMI_10X_READY_EVENTID:
		ath10k_wmi_event_ready(ar, skb);
		break;
	case WMI_10X_PDEV_UTF_EVENTID:
		/* ignore utf events */
		break;
	default:
		ath10k_warn(ar, "Unknown eventid: %d\n", id);
		break;
	}

out:
	dev_kfree_skb(skb);
}

static void ath10k_wmi_10_2_op_rx(struct ath10k *ar, struct sk_buff *skb)
{
	struct wmi_cmd_hdr *cmd_hdr;
	enum wmi_10_2_event_id id;

	cmd_hdr = (struct wmi_cmd_hdr *)skb->data;
	id = MS(__le32_to_cpu(cmd_hdr->cmd_id), WMI_CMD_HDR_CMD_ID);

	if (skb_pull(skb, sizeof(struct wmi_cmd_hdr)) == NULL)
		goto out;

	trace_ath10k_wmi_event(ar, id, skb->data, skb->len);

	switch (id) {
	case WMI_10_2_MGMT_RX_EVENTID:
		ath10k_wmi_event_mgmt_rx(ar, skb);
		/* mgmt_rx() owns the skb now! */
		return;
	case WMI_10_2_SCAN_EVENTID:
		ath10k_wmi_event_scan(ar, skb);
		break;
	case WMI_10_2_CHAN_INFO_EVENTID:
		ath10k_wmi_event_chan_info(ar, skb);
		break;
	case WMI_10_2_ECHO_EVENTID:
		ath10k_wmi_event_echo(ar, skb);
		break;
	case WMI_10_2_DEBUG_MESG_EVENTID:
		ath10k_wmi_event_debug_mesg(ar, skb);
		break;
	case WMI_10_2_UPDATE_STATS_EVENTID:
		ath10k_wmi_event_update_stats(ar, skb);
		break;
	case WMI_10_2_VDEV_START_RESP_EVENTID:
		ath10k_wmi_event_vdev_start_resp(ar, skb);
		break;
	case WMI_10_2_VDEV_STOPPED_EVENTID:
		ath10k_wmi_event_vdev_stopped(ar, skb);
		break;
	case WMI_10_2_PEER_STA_KICKOUT_EVENTID:
		ath10k_wmi_event_peer_sta_kickout(ar, skb);
		break;
	case WMI_10_2_HOST_SWBA_EVENTID:
		ath10k_wmi_event_host_swba(ar, skb);
		break;
	case WMI_10_2_TBTTOFFSET_UPDATE_EVENTID:
		ath10k_wmi_event_tbttoffset_update(ar, skb);
		break;
	case WMI_10_2_PHYERR_EVENTID:
		ath10k_wmi_event_phyerr(ar, skb);
		break;
	case WMI_10_2_ROAM_EVENTID:
		ath10k_wmi_event_roam(ar, skb);
		break;
	case WMI_10_2_PROFILE_MATCH:
		ath10k_wmi_event_profile_match(ar, skb);
		break;
	case WMI_10_2_DEBUG_PRINT_EVENTID:
		ath10k_wmi_event_debug_print(ar, skb);
		break;
	case WMI_10_2_PDEV_QVIT_EVENTID:
		ath10k_wmi_event_pdev_qvit(ar, skb);
		break;
	case WMI_10_2_WLAN_PROFILE_DATA_EVENTID:
		ath10k_wmi_event_wlan_profile_data(ar, skb);
		break;
	case WMI_10_2_RTT_MEASUREMENT_REPORT_EVENTID:
		ath10k_wmi_event_rtt_measurement_report(ar, skb);
		break;
	case WMI_10_2_TSF_MEASUREMENT_REPORT_EVENTID:
		ath10k_wmi_event_tsf_measurement_report(ar, skb);
		break;
	case WMI_10_2_RTT_ERROR_REPORT_EVENTID:
		ath10k_wmi_event_rtt_error_report(ar, skb);
		break;
	case WMI_10_2_WOW_WAKEUP_HOST_EVENTID:
		ath10k_wmi_event_wow_wakeup_host(ar, skb);
		break;
	case WMI_10_2_DCS_INTERFERENCE_EVENTID:
		ath10k_wmi_event_dcs_interference(ar, skb);
		break;
	case WMI_10_2_PDEV_TPC_CONFIG_EVENTID:
		ath10k_wmi_event_pdev_tpc_config(ar, skb);
		break;
	case WMI_10_2_INST_RSSI_STATS_EVENTID:
		ath10k_wmi_event_inst_rssi_stats(ar, skb);
		break;
	case WMI_10_2_VDEV_STANDBY_REQ_EVENTID:
		ath10k_wmi_event_vdev_standby_req(ar, skb);
		break;
	case WMI_10_2_VDEV_RESUME_REQ_EVENTID:
		ath10k_wmi_event_vdev_resume_req(ar, skb);
		break;
	case WMI_10_2_SERVICE_READY_EVENTID:
		ath10k_wmi_event_service_ready(ar, skb);
		return;
	case WMI_10_2_READY_EVENTID:
		ath10k_wmi_event_ready(ar, skb);
		break;
	case WMI_10_2_PDEV_TEMPERATURE_EVENTID:
		ath10k_wmi_event_temperature(ar, skb);
		break;
	case WMI_10_2_RTT_KEEPALIVE_EVENTID:
	case WMI_10_2_GPIO_INPUT_EVENTID:
	case WMI_10_2_PEER_RATECODE_LIST_EVENTID:
	case WMI_10_2_GENERIC_BUFFER_EVENTID:
	case WMI_10_2_MCAST_BUF_RELEASE_EVENTID:
	case WMI_10_2_MCAST_LIST_AGEOUT_EVENTID:
	case WMI_10_2_WDS_PEER_EVENTID:
		ath10k_dbg(ar, ATH10K_DBG_WMI,
			   "received event id %d not implemented\n", id);
		break;
	default:
		ath10k_warn(ar, "Unknown eventid: %d\n", id);
		break;
	}

out:
	dev_kfree_skb(skb);
}

static void ath10k_wmi_10_4_op_rx(struct ath10k *ar, struct sk_buff *skb)
{
	struct wmi_cmd_hdr *cmd_hdr;
	enum wmi_10_4_event_id id;

	cmd_hdr = (struct wmi_cmd_hdr *)skb->data;
	id = MS(__le32_to_cpu(cmd_hdr->cmd_id), WMI_CMD_HDR_CMD_ID);

	if (!skb_pull(skb, sizeof(struct wmi_cmd_hdr)))
		goto out;

	trace_ath10k_wmi_event(ar, id, skb->data, skb->len);

	switch (id) {
	case WMI_10_4_MGMT_RX_EVENTID:
		ath10k_wmi_event_mgmt_rx(ar, skb);
		/* mgmt_rx() owns the skb now! */
		return;
	case WMI_10_4_ECHO_EVENTID:
		ath10k_wmi_event_echo(ar, skb);
		break;
	case WMI_10_4_DEBUG_MESG_EVENTID:
		ath10k_wmi_event_debug_mesg(ar, skb);
		break;
	case WMI_10_4_SERVICE_READY_EVENTID:
		ath10k_wmi_event_service_ready(ar, skb);
		return;
	case WMI_10_4_SCAN_EVENTID:
		ath10k_wmi_event_scan(ar, skb);
		break;
	case WMI_10_4_CHAN_INFO_EVENTID:
		ath10k_wmi_event_chan_info(ar, skb);
		break;
	case WMI_10_4_PHYERR_EVENTID:
		ath10k_wmi_event_phyerr(ar, skb);
		break;
	case WMI_10_4_READY_EVENTID:
		ath10k_wmi_event_ready(ar, skb);
		break;
	case WMI_10_4_PEER_STA_KICKOUT_EVENTID:
		ath10k_wmi_event_peer_sta_kickout(ar, skb);
		break;
	case WMI_10_4_HOST_SWBA_EVENTID:
		ath10k_wmi_event_host_swba(ar, skb);
		break;
	case WMI_10_4_TBTTOFFSET_UPDATE_EVENTID:
		ath10k_wmi_event_tbttoffset_update(ar, skb);
		break;
	case WMI_10_4_DEBUG_PRINT_EVENTID:
		ath10k_wmi_event_debug_print(ar, skb);
		break;
	case WMI_10_4_VDEV_START_RESP_EVENTID:
		ath10k_wmi_event_vdev_start_resp(ar, skb);
		break;
	case WMI_10_4_VDEV_STOPPED_EVENTID:
		ath10k_wmi_event_vdev_stopped(ar, skb);
		break;
	case WMI_10_4_WOW_WAKEUP_HOST_EVENTID:
		ath10k_dbg(ar, ATH10K_DBG_WMI,
			   "received event id %d not implemented\n", id);
		break;
	case WMI_10_4_UPDATE_STATS_EVENTID:
		ath10k_wmi_event_update_stats(ar, skb);
		break;
	case WMI_10_4_PDEV_TEMPERATURE_EVENTID:
		ath10k_wmi_event_temperature(ar, skb);
		break;
	default:
		ath10k_warn(ar, "Unknown eventid: %d\n", id);
		break;
	}

out:
	dev_kfree_skb(skb);
}

static void ath10k_wmi_process_rx(struct ath10k *ar, struct sk_buff *skb)
{
	int ret;

	ret = ath10k_wmi_rx(ar, skb);
	if (ret)
		ath10k_warn(ar, "failed to process wmi rx: %d\n", ret);
}

int ath10k_wmi_connect(struct ath10k *ar)
{
	int status;
	struct ath10k_htc_svc_conn_req conn_req;
	struct ath10k_htc_svc_conn_resp conn_resp;

	memset(&conn_req, 0, sizeof(conn_req));
	memset(&conn_resp, 0, sizeof(conn_resp));

	/* these fields are the same for all service endpoints */
	conn_req.ep_ops.ep_tx_complete = ath10k_wmi_htc_tx_complete;
	conn_req.ep_ops.ep_rx_complete = ath10k_wmi_process_rx;
	conn_req.ep_ops.ep_tx_credits = ath10k_wmi_op_ep_tx_credits;

	/* connect to control service */
	conn_req.service_id = ATH10K_HTC_SVC_ID_WMI_CONTROL;

	status = ath10k_htc_connect_service(&ar->htc, &conn_req, &conn_resp);
	if (status) {
		ath10k_warn(ar, "failed to connect to WMI CONTROL service status: %d\n",
			    status);
		return status;
	}

	ar->wmi.eid = conn_resp.eid;
	return 0;
}

static struct sk_buff *
ath10k_wmi_op_gen_pdev_set_rd(struct ath10k *ar, u16 rd, u16 rd2g, u16 rd5g,
			      u16 ctl2g, u16 ctl5g,
			      enum wmi_dfs_region dfs_reg)
{
	struct wmi_pdev_set_regdomain_cmd *cmd;
	struct sk_buff *skb;

	skb = ath10k_wmi_alloc_skb(ar, sizeof(*cmd));
	if (!skb)
		return ERR_PTR(-ENOMEM);

	cmd = (struct wmi_pdev_set_regdomain_cmd *)skb->data;
	cmd->reg_domain = __cpu_to_le32(rd);
	cmd->reg_domain_2G = __cpu_to_le32(rd2g);
	cmd->reg_domain_5G = __cpu_to_le32(rd5g);
	cmd->conformance_test_limit_2G = __cpu_to_le32(ctl2g);
	cmd->conformance_test_limit_5G = __cpu_to_le32(ctl5g);

	ath10k_dbg(ar, ATH10K_DBG_WMI,
		   "wmi pdev regdomain rd %x rd2g %x rd5g %x ctl2g %x ctl5g %x\n",
		   rd, rd2g, rd5g, ctl2g, ctl5g);
	return skb;
}

static struct sk_buff *
ath10k_wmi_10x_op_gen_pdev_set_rd(struct ath10k *ar, u16 rd, u16 rd2g, u16
				  rd5g, u16 ctl2g, u16 ctl5g,
				  enum wmi_dfs_region dfs_reg)
{
	struct wmi_pdev_set_regdomain_cmd_10x *cmd;
	struct sk_buff *skb;

	skb = ath10k_wmi_alloc_skb(ar, sizeof(*cmd));
	if (!skb)
		return ERR_PTR(-ENOMEM);

	cmd = (struct wmi_pdev_set_regdomain_cmd_10x *)skb->data;
	cmd->reg_domain = __cpu_to_le32(rd);
	cmd->reg_domain_2G = __cpu_to_le32(rd2g);
	cmd->reg_domain_5G = __cpu_to_le32(rd5g);
	cmd->conformance_test_limit_2G = __cpu_to_le32(ctl2g);
	cmd->conformance_test_limit_5G = __cpu_to_le32(ctl5g);
	cmd->dfs_domain = __cpu_to_le32(dfs_reg);

	ath10k_dbg(ar, ATH10K_DBG_WMI,
		   "wmi pdev regdomain rd %x rd2g %x rd5g %x ctl2g %x ctl5g %x dfs_region %x\n",
		   rd, rd2g, rd5g, ctl2g, ctl5g, dfs_reg);
	return skb;
}

static struct sk_buff *
ath10k_wmi_op_gen_pdev_suspend(struct ath10k *ar, u32 suspend_opt)
{
	struct wmi_pdev_suspend_cmd *cmd;
	struct sk_buff *skb;

	skb = ath10k_wmi_alloc_skb(ar, sizeof(*cmd));
	if (!skb)
		return ERR_PTR(-ENOMEM);

	cmd = (struct wmi_pdev_suspend_cmd *)skb->data;
	cmd->suspend_opt = __cpu_to_le32(suspend_opt);

	return skb;
}

static struct sk_buff *
ath10k_wmi_op_gen_pdev_resume(struct ath10k *ar)
{
	struct sk_buff *skb;

	skb = ath10k_wmi_alloc_skb(ar, 0);
	if (!skb)
		return ERR_PTR(-ENOMEM);

	return skb;
}

static struct sk_buff *
ath10k_wmi_op_gen_pdev_set_param(struct ath10k *ar, u32 id, u32 value)
{
	struct wmi_pdev_set_param_cmd *cmd;
	struct sk_buff *skb;

	if (id == WMI_PDEV_PARAM_UNSUPPORTED) {
		ath10k_warn(ar, "pdev param %d not supported by firmware\n",
			    id);
		return ERR_PTR(-EOPNOTSUPP);
	}

	skb = ath10k_wmi_alloc_skb(ar, sizeof(*cmd));
	if (!skb)
		return ERR_PTR(-ENOMEM);

	cmd = (struct wmi_pdev_set_param_cmd *)skb->data;
	cmd->param_id    = __cpu_to_le32(id);
	cmd->param_value = __cpu_to_le32(value);

	ath10k_dbg(ar, ATH10K_DBG_WMI, "wmi pdev set param %d value %d\n",
		   id, value);
	return skb;
}

void ath10k_wmi_put_host_mem_chunks(struct ath10k *ar,
				    struct wmi_host_mem_chunks *chunks)
{
	struct host_memory_chunk *chunk;
	int i;

	chunks->count = __cpu_to_le32(ar->wmi.num_mem_chunks);

	for (i = 0; i < ar->wmi.num_mem_chunks; i++) {
		chunk = &chunks->items[i];
		chunk->ptr = __cpu_to_le32(ar->wmi.mem_chunks[i].paddr);
		chunk->size = __cpu_to_le32(ar->wmi.mem_chunks[i].len);
		chunk->req_id = __cpu_to_le32(ar->wmi.mem_chunks[i].req_id);

		ath10k_dbg(ar, ATH10K_DBG_WMI,
			   "wmi chunk %d len %d requested, addr 0x%llx\n",
			   i,
			   ar->wmi.mem_chunks[i].len,
			   (unsigned long long)ar->wmi.mem_chunks[i].paddr);
	}
}

static struct sk_buff *ath10k_wmi_op_gen_init(struct ath10k *ar)
{
	struct wmi_init_cmd *cmd;
	struct sk_buff *buf;
	struct wmi_resource_config config = {};
	u32 len, val;

	config.num_vdevs = __cpu_to_le32(TARGET_NUM_VDEVS);
	config.num_peers = __cpu_to_le32(TARGET_NUM_PEERS);
	config.num_offload_peers = __cpu_to_le32(TARGET_NUM_OFFLOAD_PEERS);

	config.num_offload_reorder_bufs =
		__cpu_to_le32(TARGET_NUM_OFFLOAD_REORDER_BUFS);

	config.num_peer_keys = __cpu_to_le32(TARGET_NUM_PEER_KEYS);
	config.num_tids = __cpu_to_le32(TARGET_NUM_TIDS);
	config.ast_skid_limit = __cpu_to_le32(TARGET_AST_SKID_LIMIT);
	config.tx_chain_mask = __cpu_to_le32(TARGET_TX_CHAIN_MASK);
	config.rx_chain_mask = __cpu_to_le32(TARGET_RX_CHAIN_MASK);
	config.rx_timeout_pri_vo = __cpu_to_le32(TARGET_RX_TIMEOUT_LO_PRI);
	config.rx_timeout_pri_vi = __cpu_to_le32(TARGET_RX_TIMEOUT_LO_PRI);
	config.rx_timeout_pri_be = __cpu_to_le32(TARGET_RX_TIMEOUT_LO_PRI);
	config.rx_timeout_pri_bk = __cpu_to_le32(TARGET_RX_TIMEOUT_HI_PRI);
	config.rx_decap_mode = __cpu_to_le32(ar->wmi.rx_decap_mode);
	config.scan_max_pending_reqs =
		__cpu_to_le32(TARGET_SCAN_MAX_PENDING_REQS);

	config.bmiss_offload_max_vdev =
		__cpu_to_le32(TARGET_BMISS_OFFLOAD_MAX_VDEV);

	config.roam_offload_max_vdev =
		__cpu_to_le32(TARGET_ROAM_OFFLOAD_MAX_VDEV);

	config.roam_offload_max_ap_profiles =
		__cpu_to_le32(TARGET_ROAM_OFFLOAD_MAX_AP_PROFILES);

	config.num_mcast_groups = __cpu_to_le32(TARGET_NUM_MCAST_GROUPS);
	config.num_mcast_table_elems =
		__cpu_to_le32(TARGET_NUM_MCAST_TABLE_ELEMS);

	config.mcast2ucast_mode = __cpu_to_le32(TARGET_MCAST2UCAST_MODE);
	config.tx_dbg_log_size = __cpu_to_le32(TARGET_TX_DBG_LOG_SIZE);
	config.num_wds_entries = __cpu_to_le32(TARGET_NUM_WDS_ENTRIES);
	config.dma_burst_size = __cpu_to_le32(TARGET_DMA_BURST_SIZE);
	config.mac_aggr_delim = __cpu_to_le32(TARGET_MAC_AGGR_DELIM);

	val = TARGET_RX_SKIP_DEFRAG_TIMEOUT_DUP_DETECTION_CHECK;
	config.rx_skip_defrag_timeout_dup_detection_check = __cpu_to_le32(val);

	config.vow_config = __cpu_to_le32(TARGET_VOW_CONFIG);

	config.gtk_offload_max_vdev =
		__cpu_to_le32(TARGET_GTK_OFFLOAD_MAX_VDEV);

	config.num_msdu_desc = __cpu_to_le32(TARGET_NUM_MSDU_DESC);
	config.max_frag_entries = __cpu_to_le32(TARGET_MAX_FRAG_ENTRIES);

	len = sizeof(*cmd) +
	      (sizeof(struct host_memory_chunk) * ar->wmi.num_mem_chunks);

	buf = ath10k_wmi_alloc_skb(ar, len);
	if (!buf)
		return ERR_PTR(-ENOMEM);

	cmd = (struct wmi_init_cmd *)buf->data;

	memcpy(&cmd->resource_config, &config, sizeof(config));
	ath10k_wmi_put_host_mem_chunks(ar, &cmd->mem_chunks);

	ath10k_dbg(ar, ATH10K_DBG_WMI, "wmi init\n");
	return buf;
}

static struct sk_buff *ath10k_wmi_10_1_op_gen_init(struct ath10k *ar)
{
	struct wmi_init_cmd_10x *cmd;
	struct sk_buff *buf;
	struct wmi_resource_config_10x config = {};
	u32 len, val;

	config.num_vdevs = __cpu_to_le32(TARGET_10X_NUM_VDEVS);
	config.num_peers = __cpu_to_le32(TARGET_10X_NUM_PEERS);
	config.num_peer_keys = __cpu_to_le32(TARGET_10X_NUM_PEER_KEYS);
	config.num_tids = __cpu_to_le32(TARGET_10X_NUM_TIDS);
	config.ast_skid_limit = __cpu_to_le32(TARGET_10X_AST_SKID_LIMIT);
	config.tx_chain_mask = __cpu_to_le32(TARGET_10X_TX_CHAIN_MASK);
	config.rx_chain_mask = __cpu_to_le32(TARGET_10X_RX_CHAIN_MASK);
	config.rx_timeout_pri_vo = __cpu_to_le32(TARGET_10X_RX_TIMEOUT_LO_PRI);
	config.rx_timeout_pri_vi = __cpu_to_le32(TARGET_10X_RX_TIMEOUT_LO_PRI);
	config.rx_timeout_pri_be = __cpu_to_le32(TARGET_10X_RX_TIMEOUT_LO_PRI);
	config.rx_timeout_pri_bk = __cpu_to_le32(TARGET_10X_RX_TIMEOUT_HI_PRI);
	config.rx_decap_mode = __cpu_to_le32(ar->wmi.rx_decap_mode);
	config.scan_max_pending_reqs =
		__cpu_to_le32(TARGET_10X_SCAN_MAX_PENDING_REQS);

	config.bmiss_offload_max_vdev =
		__cpu_to_le32(TARGET_10X_BMISS_OFFLOAD_MAX_VDEV);

	config.roam_offload_max_vdev =
		__cpu_to_le32(TARGET_10X_ROAM_OFFLOAD_MAX_VDEV);

	config.roam_offload_max_ap_profiles =
		__cpu_to_le32(TARGET_10X_ROAM_OFFLOAD_MAX_AP_PROFILES);

	config.num_mcast_groups = __cpu_to_le32(TARGET_10X_NUM_MCAST_GROUPS);
	config.num_mcast_table_elems =
		__cpu_to_le32(TARGET_10X_NUM_MCAST_TABLE_ELEMS);

	config.mcast2ucast_mode = __cpu_to_le32(TARGET_10X_MCAST2UCAST_MODE);
	config.tx_dbg_log_size = __cpu_to_le32(TARGET_10X_TX_DBG_LOG_SIZE);
	config.num_wds_entries = __cpu_to_le32(TARGET_10X_NUM_WDS_ENTRIES);
	config.dma_burst_size = __cpu_to_le32(TARGET_10X_DMA_BURST_SIZE);
	config.mac_aggr_delim = __cpu_to_le32(TARGET_10X_MAC_AGGR_DELIM);

	val = TARGET_10X_RX_SKIP_DEFRAG_TIMEOUT_DUP_DETECTION_CHECK;
	config.rx_skip_defrag_timeout_dup_detection_check = __cpu_to_le32(val);

	config.vow_config = __cpu_to_le32(TARGET_10X_VOW_CONFIG);

	config.num_msdu_desc = __cpu_to_le32(TARGET_10X_NUM_MSDU_DESC);
	config.max_frag_entries = __cpu_to_le32(TARGET_10X_MAX_FRAG_ENTRIES);

	len = sizeof(*cmd) +
	      (sizeof(struct host_memory_chunk) * ar->wmi.num_mem_chunks);

	buf = ath10k_wmi_alloc_skb(ar, len);
	if (!buf)
		return ERR_PTR(-ENOMEM);

	cmd = (struct wmi_init_cmd_10x *)buf->data;

	memcpy(&cmd->resource_config, &config, sizeof(config));
	ath10k_wmi_put_host_mem_chunks(ar, &cmd->mem_chunks);

	ath10k_dbg(ar, ATH10K_DBG_WMI, "wmi init 10x\n");
	return buf;
}

static struct sk_buff *ath10k_wmi_10_2_op_gen_init(struct ath10k *ar)
{
	struct wmi_init_cmd_10_2 *cmd;
	struct sk_buff *buf;
	struct wmi_resource_config_10x config = {};
	u32 len, val, features;

	config.num_vdevs = __cpu_to_le32(TARGET_10X_NUM_VDEVS);
	config.num_peer_keys = __cpu_to_le32(TARGET_10X_NUM_PEER_KEYS);
<<<<<<< HEAD
	if (test_bit(WMI_SERVICE_PEER_STATS, ar->wmi.svc_map)) {
=======

	if (ath10k_peer_stats_enabled(ar)) {
>>>>>>> ed596a4a
		config.num_peers = __cpu_to_le32(TARGET_10X_TX_STATS_NUM_PEERS);
		config.num_tids = __cpu_to_le32(TARGET_10X_TX_STATS_NUM_TIDS);
	} else {
		config.num_peers = __cpu_to_le32(TARGET_10X_NUM_PEERS);
		config.num_tids = __cpu_to_le32(TARGET_10X_NUM_TIDS);
	}

	config.ast_skid_limit = __cpu_to_le32(TARGET_10X_AST_SKID_LIMIT);
	config.tx_chain_mask = __cpu_to_le32(TARGET_10X_TX_CHAIN_MASK);
	config.rx_chain_mask = __cpu_to_le32(TARGET_10X_RX_CHAIN_MASK);
	config.rx_timeout_pri_vo = __cpu_to_le32(TARGET_10X_RX_TIMEOUT_LO_PRI);
	config.rx_timeout_pri_vi = __cpu_to_le32(TARGET_10X_RX_TIMEOUT_LO_PRI);
	config.rx_timeout_pri_be = __cpu_to_le32(TARGET_10X_RX_TIMEOUT_LO_PRI);
	config.rx_timeout_pri_bk = __cpu_to_le32(TARGET_10X_RX_TIMEOUT_HI_PRI);
	config.rx_decap_mode = __cpu_to_le32(ar->wmi.rx_decap_mode);

	config.scan_max_pending_reqs =
		__cpu_to_le32(TARGET_10X_SCAN_MAX_PENDING_REQS);

	config.bmiss_offload_max_vdev =
		__cpu_to_le32(TARGET_10X_BMISS_OFFLOAD_MAX_VDEV);

	config.roam_offload_max_vdev =
		__cpu_to_le32(TARGET_10X_ROAM_OFFLOAD_MAX_VDEV);

	config.roam_offload_max_ap_profiles =
		__cpu_to_le32(TARGET_10X_ROAM_OFFLOAD_MAX_AP_PROFILES);

	config.num_mcast_groups = __cpu_to_le32(TARGET_10X_NUM_MCAST_GROUPS);
	config.num_mcast_table_elems =
		__cpu_to_le32(TARGET_10X_NUM_MCAST_TABLE_ELEMS);

	config.mcast2ucast_mode = __cpu_to_le32(TARGET_10X_MCAST2UCAST_MODE);
	config.tx_dbg_log_size = __cpu_to_le32(TARGET_10X_TX_DBG_LOG_SIZE);
	config.num_wds_entries = __cpu_to_le32(TARGET_10X_NUM_WDS_ENTRIES);
	config.dma_burst_size = __cpu_to_le32(TARGET_10_2_DMA_BURST_SIZE);
	config.mac_aggr_delim = __cpu_to_le32(TARGET_10X_MAC_AGGR_DELIM);

	val = TARGET_10X_RX_SKIP_DEFRAG_TIMEOUT_DUP_DETECTION_CHECK;
	config.rx_skip_defrag_timeout_dup_detection_check = __cpu_to_le32(val);

	config.vow_config = __cpu_to_le32(TARGET_10X_VOW_CONFIG);

	config.num_msdu_desc = __cpu_to_le32(TARGET_10X_NUM_MSDU_DESC);
	config.max_frag_entries = __cpu_to_le32(TARGET_10X_MAX_FRAG_ENTRIES);

	len = sizeof(*cmd) +
	      (sizeof(struct host_memory_chunk) * ar->wmi.num_mem_chunks);

	buf = ath10k_wmi_alloc_skb(ar, len);
	if (!buf)
		return ERR_PTR(-ENOMEM);

	cmd = (struct wmi_init_cmd_10_2 *)buf->data;

	features = WMI_10_2_RX_BATCH_MODE;

	if (test_bit(ATH10K_FLAG_BTCOEX, &ar->dev_flags) &&
	    test_bit(WMI_SERVICE_COEX_GPIO, ar->wmi.svc_map))
		features |= WMI_10_2_COEX_GPIO;

<<<<<<< HEAD
	if (test_bit(WMI_SERVICE_PEER_STATS, ar->wmi.svc_map))
=======
	if (ath10k_peer_stats_enabled(ar))
>>>>>>> ed596a4a
		features |= WMI_10_2_PEER_STATS;

	cmd->resource_config.feature_mask = __cpu_to_le32(features);

	memcpy(&cmd->resource_config.common, &config, sizeof(config));
	ath10k_wmi_put_host_mem_chunks(ar, &cmd->mem_chunks);

	ath10k_dbg(ar, ATH10K_DBG_WMI, "wmi init 10.2\n");
	return buf;
}

static struct sk_buff *ath10k_wmi_10_4_op_gen_init(struct ath10k *ar)
{
	struct wmi_init_cmd_10_4 *cmd;
	struct sk_buff *buf;
	struct wmi_resource_config_10_4 config = {};
	u32 len;

	config.num_vdevs = __cpu_to_le32(ar->max_num_vdevs);
	config.num_peers = __cpu_to_le32(ar->max_num_peers);
	config.num_active_peers = __cpu_to_le32(ar->num_active_peers);
	config.num_tids = __cpu_to_le32(ar->num_tids);

	config.num_offload_peers = __cpu_to_le32(TARGET_10_4_NUM_OFFLOAD_PEERS);
	config.num_offload_reorder_buffs =
			__cpu_to_le32(TARGET_10_4_NUM_OFFLOAD_REORDER_BUFFS);
	config.num_peer_keys  = __cpu_to_le32(TARGET_10_4_NUM_PEER_KEYS);
	config.ast_skid_limit = __cpu_to_le32(TARGET_10_4_AST_SKID_LIMIT);
	config.tx_chain_mask  = __cpu_to_le32(ar->hw_params.tx_chain_mask);
	config.rx_chain_mask  = __cpu_to_le32(ar->hw_params.rx_chain_mask);

	config.rx_timeout_pri[0] = __cpu_to_le32(TARGET_10_4_RX_TIMEOUT_LO_PRI);
	config.rx_timeout_pri[1] = __cpu_to_le32(TARGET_10_4_RX_TIMEOUT_LO_PRI);
	config.rx_timeout_pri[2] = __cpu_to_le32(TARGET_10_4_RX_TIMEOUT_LO_PRI);
	config.rx_timeout_pri[3] = __cpu_to_le32(TARGET_10_4_RX_TIMEOUT_HI_PRI);

	config.rx_decap_mode	    = __cpu_to_le32(ar->wmi.rx_decap_mode);
	config.scan_max_pending_req = __cpu_to_le32(TARGET_10_4_SCAN_MAX_REQS);
	config.bmiss_offload_max_vdev =
			__cpu_to_le32(TARGET_10_4_BMISS_OFFLOAD_MAX_VDEV);
	config.roam_offload_max_vdev  =
			__cpu_to_le32(TARGET_10_4_ROAM_OFFLOAD_MAX_VDEV);
	config.roam_offload_max_ap_profiles =
			__cpu_to_le32(TARGET_10_4_ROAM_OFFLOAD_MAX_PROFILES);
	config.num_mcast_groups = __cpu_to_le32(TARGET_10_4_NUM_MCAST_GROUPS);
	config.num_mcast_table_elems =
			__cpu_to_le32(TARGET_10_4_NUM_MCAST_TABLE_ELEMS);

	config.mcast2ucast_mode = __cpu_to_le32(TARGET_10_4_MCAST2UCAST_MODE);
	config.tx_dbg_log_size  = __cpu_to_le32(TARGET_10_4_TX_DBG_LOG_SIZE);
	config.num_wds_entries  = __cpu_to_le32(TARGET_10_4_NUM_WDS_ENTRIES);
	config.dma_burst_size   = __cpu_to_le32(TARGET_10_4_DMA_BURST_SIZE);
	config.mac_aggr_delim   = __cpu_to_le32(TARGET_10_4_MAC_AGGR_DELIM);

	config.rx_skip_defrag_timeout_dup_detection_check =
	  __cpu_to_le32(TARGET_10_4_RX_SKIP_DEFRAG_TIMEOUT_DUP_DETECTION_CHECK);

	config.vow_config = __cpu_to_le32(TARGET_10_4_VOW_CONFIG);
	config.gtk_offload_max_vdev =
			__cpu_to_le32(TARGET_10_4_GTK_OFFLOAD_MAX_VDEV);
	config.num_msdu_desc = __cpu_to_le32(ar->htt.max_num_pending_tx);
	config.max_frag_entries = __cpu_to_le32(TARGET_10_4_11AC_TX_MAX_FRAGS);
	config.max_peer_ext_stats =
			__cpu_to_le32(TARGET_10_4_MAX_PEER_EXT_STATS);
	config.smart_ant_cap = __cpu_to_le32(TARGET_10_4_SMART_ANT_CAP);

	config.bk_minfree = __cpu_to_le32(TARGET_10_4_BK_MIN_FREE);
	config.be_minfree = __cpu_to_le32(TARGET_10_4_BE_MIN_FREE);
	config.vi_minfree = __cpu_to_le32(TARGET_10_4_VI_MIN_FREE);
	config.vo_minfree = __cpu_to_le32(TARGET_10_4_VO_MIN_FREE);

	config.rx_batchmode = __cpu_to_le32(TARGET_10_4_RX_BATCH_MODE);
	config.tt_support =
			__cpu_to_le32(TARGET_10_4_THERMAL_THROTTLING_CONFIG);
	config.atf_config = __cpu_to_le32(TARGET_10_4_ATF_CONFIG);
	config.iphdr_pad_config = __cpu_to_le32(TARGET_10_4_IPHDR_PAD_CONFIG);
	config.qwrap_config = __cpu_to_le32(TARGET_10_4_QWRAP_CONFIG);

	len = sizeof(*cmd) +
	      (sizeof(struct host_memory_chunk) * ar->wmi.num_mem_chunks);

	buf = ath10k_wmi_alloc_skb(ar, len);
	if (!buf)
		return ERR_PTR(-ENOMEM);

	cmd = (struct wmi_init_cmd_10_4 *)buf->data;
	memcpy(&cmd->resource_config, &config, sizeof(config));
	ath10k_wmi_put_host_mem_chunks(ar, &cmd->mem_chunks);

	ath10k_dbg(ar, ATH10K_DBG_WMI, "wmi init 10.4\n");
	return buf;
}

int ath10k_wmi_start_scan_verify(const struct wmi_start_scan_arg *arg)
{
	if (arg->ie_len && !arg->ie)
		return -EINVAL;
	if (arg->n_channels && !arg->channels)
		return -EINVAL;
	if (arg->n_ssids && !arg->ssids)
		return -EINVAL;
	if (arg->n_bssids && !arg->bssids)
		return -EINVAL;

	if (arg->ie_len > WLAN_SCAN_PARAMS_MAX_IE_LEN)
		return -EINVAL;
	if (arg->n_channels > ARRAY_SIZE(arg->channels))
		return -EINVAL;
	if (arg->n_ssids > WLAN_SCAN_PARAMS_MAX_SSID)
		return -EINVAL;
	if (arg->n_bssids > WLAN_SCAN_PARAMS_MAX_BSSID)
		return -EINVAL;

	return 0;
}

static size_t
ath10k_wmi_start_scan_tlvs_len(const struct wmi_start_scan_arg *arg)
{
	int len = 0;

	if (arg->ie_len) {
		len += sizeof(struct wmi_ie_data);
		len += roundup(arg->ie_len, 4);
	}

	if (arg->n_channels) {
		len += sizeof(struct wmi_chan_list);
		len += sizeof(__le32) * arg->n_channels;
	}

	if (arg->n_ssids) {
		len += sizeof(struct wmi_ssid_list);
		len += sizeof(struct wmi_ssid) * arg->n_ssids;
	}

	if (arg->n_bssids) {
		len += sizeof(struct wmi_bssid_list);
		len += sizeof(struct wmi_mac_addr) * arg->n_bssids;
	}

	return len;
}

void ath10k_wmi_put_start_scan_common(struct wmi_start_scan_common *cmn,
				      const struct wmi_start_scan_arg *arg)
{
	u32 scan_id;
	u32 scan_req_id;

	scan_id  = WMI_HOST_SCAN_REQ_ID_PREFIX;
	scan_id |= arg->scan_id;

	scan_req_id  = WMI_HOST_SCAN_REQUESTOR_ID_PREFIX;
	scan_req_id |= arg->scan_req_id;

	cmn->scan_id            = __cpu_to_le32(scan_id);
	cmn->scan_req_id        = __cpu_to_le32(scan_req_id);
	cmn->vdev_id            = __cpu_to_le32(arg->vdev_id);
	cmn->scan_priority      = __cpu_to_le32(arg->scan_priority);
	cmn->notify_scan_events = __cpu_to_le32(arg->notify_scan_events);
	cmn->dwell_time_active  = __cpu_to_le32(arg->dwell_time_active);
	cmn->dwell_time_passive = __cpu_to_le32(arg->dwell_time_passive);
	cmn->min_rest_time      = __cpu_to_le32(arg->min_rest_time);
	cmn->max_rest_time      = __cpu_to_le32(arg->max_rest_time);
	cmn->repeat_probe_time  = __cpu_to_le32(arg->repeat_probe_time);
	cmn->probe_spacing_time = __cpu_to_le32(arg->probe_spacing_time);
	cmn->idle_time          = __cpu_to_le32(arg->idle_time);
	cmn->max_scan_time      = __cpu_to_le32(arg->max_scan_time);
	cmn->probe_delay        = __cpu_to_le32(arg->probe_delay);
	cmn->scan_ctrl_flags    = __cpu_to_le32(arg->scan_ctrl_flags);
}

static void
ath10k_wmi_put_start_scan_tlvs(struct wmi_start_scan_tlvs *tlvs,
			       const struct wmi_start_scan_arg *arg)
{
	struct wmi_ie_data *ie;
	struct wmi_chan_list *channels;
	struct wmi_ssid_list *ssids;
	struct wmi_bssid_list *bssids;
	void *ptr = tlvs->tlvs;
	int i;

	if (arg->n_channels) {
		channels = ptr;
		channels->tag = __cpu_to_le32(WMI_CHAN_LIST_TAG);
		channels->num_chan = __cpu_to_le32(arg->n_channels);

		for (i = 0; i < arg->n_channels; i++)
			channels->channel_list[i].freq =
				__cpu_to_le16(arg->channels[i]);

		ptr += sizeof(*channels);
		ptr += sizeof(__le32) * arg->n_channels;
	}

	if (arg->n_ssids) {
		ssids = ptr;
		ssids->tag = __cpu_to_le32(WMI_SSID_LIST_TAG);
		ssids->num_ssids = __cpu_to_le32(arg->n_ssids);

		for (i = 0; i < arg->n_ssids; i++) {
			ssids->ssids[i].ssid_len =
				__cpu_to_le32(arg->ssids[i].len);
			memcpy(&ssids->ssids[i].ssid,
			       arg->ssids[i].ssid,
			       arg->ssids[i].len);
		}

		ptr += sizeof(*ssids);
		ptr += sizeof(struct wmi_ssid) * arg->n_ssids;
	}

	if (arg->n_bssids) {
		bssids = ptr;
		bssids->tag = __cpu_to_le32(WMI_BSSID_LIST_TAG);
		bssids->num_bssid = __cpu_to_le32(arg->n_bssids);

		for (i = 0; i < arg->n_bssids; i++)
			ether_addr_copy(bssids->bssid_list[i].addr,
					arg->bssids[i].bssid);

		ptr += sizeof(*bssids);
		ptr += sizeof(struct wmi_mac_addr) * arg->n_bssids;
	}

	if (arg->ie_len) {
		ie = ptr;
		ie->tag = __cpu_to_le32(WMI_IE_TAG);
		ie->ie_len = __cpu_to_le32(arg->ie_len);
		memcpy(ie->ie_data, arg->ie, arg->ie_len);

		ptr += sizeof(*ie);
		ptr += roundup(arg->ie_len, 4);
	}
}

static struct sk_buff *
ath10k_wmi_op_gen_start_scan(struct ath10k *ar,
			     const struct wmi_start_scan_arg *arg)
{
	struct wmi_start_scan_cmd *cmd;
	struct sk_buff *skb;
	size_t len;
	int ret;

	ret = ath10k_wmi_start_scan_verify(arg);
	if (ret)
		return ERR_PTR(ret);

	len = sizeof(*cmd) + ath10k_wmi_start_scan_tlvs_len(arg);
	skb = ath10k_wmi_alloc_skb(ar, len);
	if (!skb)
		return ERR_PTR(-ENOMEM);

	cmd = (struct wmi_start_scan_cmd *)skb->data;

	ath10k_wmi_put_start_scan_common(&cmd->common, arg);
	ath10k_wmi_put_start_scan_tlvs(&cmd->tlvs, arg);

	cmd->burst_duration_ms = __cpu_to_le32(0);

	ath10k_dbg(ar, ATH10K_DBG_WMI, "wmi start scan\n");
	return skb;
}

static struct sk_buff *
ath10k_wmi_10x_op_gen_start_scan(struct ath10k *ar,
				 const struct wmi_start_scan_arg *arg)
{
	struct wmi_10x_start_scan_cmd *cmd;
	struct sk_buff *skb;
	size_t len;
	int ret;

	ret = ath10k_wmi_start_scan_verify(arg);
	if (ret)
		return ERR_PTR(ret);

	len = sizeof(*cmd) + ath10k_wmi_start_scan_tlvs_len(arg);
	skb = ath10k_wmi_alloc_skb(ar, len);
	if (!skb)
		return ERR_PTR(-ENOMEM);

	cmd = (struct wmi_10x_start_scan_cmd *)skb->data;

	ath10k_wmi_put_start_scan_common(&cmd->common, arg);
	ath10k_wmi_put_start_scan_tlvs(&cmd->tlvs, arg);

	ath10k_dbg(ar, ATH10K_DBG_WMI, "wmi 10x start scan\n");
	return skb;
}

void ath10k_wmi_start_scan_init(struct ath10k *ar,
				struct wmi_start_scan_arg *arg)
{
	/* setup commonly used values */
	arg->scan_req_id = 1;
	arg->scan_priority = WMI_SCAN_PRIORITY_LOW;
	arg->dwell_time_active = 50;
	arg->dwell_time_passive = 150;
	arg->min_rest_time = 50;
	arg->max_rest_time = 500;
	arg->repeat_probe_time = 0;
	arg->probe_spacing_time = 0;
	arg->idle_time = 0;
	arg->max_scan_time = 20000;
	arg->probe_delay = 5;
	arg->notify_scan_events = WMI_SCAN_EVENT_STARTED
		| WMI_SCAN_EVENT_COMPLETED
		| WMI_SCAN_EVENT_BSS_CHANNEL
		| WMI_SCAN_EVENT_FOREIGN_CHANNEL
		| WMI_SCAN_EVENT_DEQUEUED;
	arg->scan_ctrl_flags |= WMI_SCAN_CHAN_STAT_EVENT;
	arg->n_bssids = 1;
	arg->bssids[0].bssid = "\xFF\xFF\xFF\xFF\xFF\xFF";
}

static struct sk_buff *
ath10k_wmi_op_gen_stop_scan(struct ath10k *ar,
			    const struct wmi_stop_scan_arg *arg)
{
	struct wmi_stop_scan_cmd *cmd;
	struct sk_buff *skb;
	u32 scan_id;
	u32 req_id;

	if (arg->req_id > 0xFFF)
		return ERR_PTR(-EINVAL);
	if (arg->req_type == WMI_SCAN_STOP_ONE && arg->u.scan_id > 0xFFF)
		return ERR_PTR(-EINVAL);

	skb = ath10k_wmi_alloc_skb(ar, sizeof(*cmd));
	if (!skb)
		return ERR_PTR(-ENOMEM);

	scan_id = arg->u.scan_id;
	scan_id |= WMI_HOST_SCAN_REQ_ID_PREFIX;

	req_id = arg->req_id;
	req_id |= WMI_HOST_SCAN_REQUESTOR_ID_PREFIX;

	cmd = (struct wmi_stop_scan_cmd *)skb->data;
	cmd->req_type    = __cpu_to_le32(arg->req_type);
	cmd->vdev_id     = __cpu_to_le32(arg->u.vdev_id);
	cmd->scan_id     = __cpu_to_le32(scan_id);
	cmd->scan_req_id = __cpu_to_le32(req_id);

	ath10k_dbg(ar, ATH10K_DBG_WMI,
		   "wmi stop scan reqid %d req_type %d vdev/scan_id %d\n",
		   arg->req_id, arg->req_type, arg->u.scan_id);
	return skb;
}

static struct sk_buff *
ath10k_wmi_op_gen_vdev_create(struct ath10k *ar, u32 vdev_id,
			      enum wmi_vdev_type type,
			      enum wmi_vdev_subtype subtype,
			      const u8 macaddr[ETH_ALEN])
{
	struct wmi_vdev_create_cmd *cmd;
	struct sk_buff *skb;

	skb = ath10k_wmi_alloc_skb(ar, sizeof(*cmd));
	if (!skb)
		return ERR_PTR(-ENOMEM);

	cmd = (struct wmi_vdev_create_cmd *)skb->data;
	cmd->vdev_id      = __cpu_to_le32(vdev_id);
	cmd->vdev_type    = __cpu_to_le32(type);
	cmd->vdev_subtype = __cpu_to_le32(subtype);
	ether_addr_copy(cmd->vdev_macaddr.addr, macaddr);

	ath10k_dbg(ar, ATH10K_DBG_WMI,
		   "WMI vdev create: id %d type %d subtype %d macaddr %pM\n",
		   vdev_id, type, subtype, macaddr);
	return skb;
}

static struct sk_buff *
ath10k_wmi_op_gen_vdev_delete(struct ath10k *ar, u32 vdev_id)
{
	struct wmi_vdev_delete_cmd *cmd;
	struct sk_buff *skb;

	skb = ath10k_wmi_alloc_skb(ar, sizeof(*cmd));
	if (!skb)
		return ERR_PTR(-ENOMEM);

	cmd = (struct wmi_vdev_delete_cmd *)skb->data;
	cmd->vdev_id = __cpu_to_le32(vdev_id);

	ath10k_dbg(ar, ATH10K_DBG_WMI,
		   "WMI vdev delete id %d\n", vdev_id);
	return skb;
}

static struct sk_buff *
ath10k_wmi_op_gen_vdev_start(struct ath10k *ar,
			     const struct wmi_vdev_start_request_arg *arg,
			     bool restart)
{
	struct wmi_vdev_start_request_cmd *cmd;
	struct sk_buff *skb;
	const char *cmdname;
	u32 flags = 0;

	if (WARN_ON(arg->hidden_ssid && !arg->ssid))
		return ERR_PTR(-EINVAL);
	if (WARN_ON(arg->ssid_len > sizeof(cmd->ssid.ssid)))
		return ERR_PTR(-EINVAL);

	if (restart)
		cmdname = "restart";
	else
		cmdname = "start";

	skb = ath10k_wmi_alloc_skb(ar, sizeof(*cmd));
	if (!skb)
		return ERR_PTR(-ENOMEM);

	if (arg->hidden_ssid)
		flags |= WMI_VDEV_START_HIDDEN_SSID;
	if (arg->pmf_enabled)
		flags |= WMI_VDEV_START_PMF_ENABLED;

	cmd = (struct wmi_vdev_start_request_cmd *)skb->data;
	cmd->vdev_id         = __cpu_to_le32(arg->vdev_id);
	cmd->disable_hw_ack  = __cpu_to_le32(arg->disable_hw_ack);
	cmd->beacon_interval = __cpu_to_le32(arg->bcn_intval);
	cmd->dtim_period     = __cpu_to_le32(arg->dtim_period);
	cmd->flags           = __cpu_to_le32(flags);
	cmd->bcn_tx_rate     = __cpu_to_le32(arg->bcn_tx_rate);
	cmd->bcn_tx_power    = __cpu_to_le32(arg->bcn_tx_power);

	if (arg->ssid) {
		cmd->ssid.ssid_len = __cpu_to_le32(arg->ssid_len);
		memcpy(cmd->ssid.ssid, arg->ssid, arg->ssid_len);
	}

	ath10k_wmi_put_wmi_channel(&cmd->chan, &arg->channel);

	ath10k_dbg(ar, ATH10K_DBG_WMI,
		   "wmi vdev %s id 0x%x flags: 0x%0X, freq %d, mode %d, ch_flags: 0x%0X, max_power: %d\n",
		   cmdname, arg->vdev_id,
		   flags, arg->channel.freq, arg->channel.mode,
		   cmd->chan.flags, arg->channel.max_power);

	return skb;
}

static struct sk_buff *
ath10k_wmi_op_gen_vdev_stop(struct ath10k *ar, u32 vdev_id)
{
	struct wmi_vdev_stop_cmd *cmd;
	struct sk_buff *skb;

	skb = ath10k_wmi_alloc_skb(ar, sizeof(*cmd));
	if (!skb)
		return ERR_PTR(-ENOMEM);

	cmd = (struct wmi_vdev_stop_cmd *)skb->data;
	cmd->vdev_id = __cpu_to_le32(vdev_id);

	ath10k_dbg(ar, ATH10K_DBG_WMI, "wmi vdev stop id 0x%x\n", vdev_id);
	return skb;
}

static struct sk_buff *
ath10k_wmi_op_gen_vdev_up(struct ath10k *ar, u32 vdev_id, u32 aid,
			  const u8 *bssid)
{
	struct wmi_vdev_up_cmd *cmd;
	struct sk_buff *skb;

	skb = ath10k_wmi_alloc_skb(ar, sizeof(*cmd));
	if (!skb)
		return ERR_PTR(-ENOMEM);

	cmd = (struct wmi_vdev_up_cmd *)skb->data;
	cmd->vdev_id       = __cpu_to_le32(vdev_id);
	cmd->vdev_assoc_id = __cpu_to_le32(aid);
	ether_addr_copy(cmd->vdev_bssid.addr, bssid);

	ath10k_dbg(ar, ATH10K_DBG_WMI,
		   "wmi mgmt vdev up id 0x%x assoc id %d bssid %pM\n",
		   vdev_id, aid, bssid);
	return skb;
}

static struct sk_buff *
ath10k_wmi_op_gen_vdev_down(struct ath10k *ar, u32 vdev_id)
{
	struct wmi_vdev_down_cmd *cmd;
	struct sk_buff *skb;

	skb = ath10k_wmi_alloc_skb(ar, sizeof(*cmd));
	if (!skb)
		return ERR_PTR(-ENOMEM);

	cmd = (struct wmi_vdev_down_cmd *)skb->data;
	cmd->vdev_id = __cpu_to_le32(vdev_id);

	ath10k_dbg(ar, ATH10K_DBG_WMI,
		   "wmi mgmt vdev down id 0x%x\n", vdev_id);
	return skb;
}

static struct sk_buff *
ath10k_wmi_op_gen_vdev_set_param(struct ath10k *ar, u32 vdev_id,
				 u32 param_id, u32 param_value)
{
	struct wmi_vdev_set_param_cmd *cmd;
	struct sk_buff *skb;

	if (param_id == WMI_VDEV_PARAM_UNSUPPORTED) {
		ath10k_dbg(ar, ATH10K_DBG_WMI,
			   "vdev param %d not supported by firmware\n",
			    param_id);
		return ERR_PTR(-EOPNOTSUPP);
	}

	skb = ath10k_wmi_alloc_skb(ar, sizeof(*cmd));
	if (!skb)
		return ERR_PTR(-ENOMEM);

	cmd = (struct wmi_vdev_set_param_cmd *)skb->data;
	cmd->vdev_id     = __cpu_to_le32(vdev_id);
	cmd->param_id    = __cpu_to_le32(param_id);
	cmd->param_value = __cpu_to_le32(param_value);

	ath10k_dbg(ar, ATH10K_DBG_WMI,
		   "wmi vdev id 0x%x set param %d value %d\n",
		   vdev_id, param_id, param_value);
	return skb;
}

static struct sk_buff *
ath10k_wmi_op_gen_vdev_install_key(struct ath10k *ar,
				   const struct wmi_vdev_install_key_arg *arg)
{
	struct wmi_vdev_install_key_cmd *cmd;
	struct sk_buff *skb;

	if (arg->key_cipher == WMI_CIPHER_NONE && arg->key_data != NULL)
		return ERR_PTR(-EINVAL);
	if (arg->key_cipher != WMI_CIPHER_NONE && arg->key_data == NULL)
		return ERR_PTR(-EINVAL);

	skb = ath10k_wmi_alloc_skb(ar, sizeof(*cmd) + arg->key_len);
	if (!skb)
		return ERR_PTR(-ENOMEM);

	cmd = (struct wmi_vdev_install_key_cmd *)skb->data;
	cmd->vdev_id       = __cpu_to_le32(arg->vdev_id);
	cmd->key_idx       = __cpu_to_le32(arg->key_idx);
	cmd->key_flags     = __cpu_to_le32(arg->key_flags);
	cmd->key_cipher    = __cpu_to_le32(arg->key_cipher);
	cmd->key_len       = __cpu_to_le32(arg->key_len);
	cmd->key_txmic_len = __cpu_to_le32(arg->key_txmic_len);
	cmd->key_rxmic_len = __cpu_to_le32(arg->key_rxmic_len);

	if (arg->macaddr)
		ether_addr_copy(cmd->peer_macaddr.addr, arg->macaddr);
	if (arg->key_data)
		memcpy(cmd->key_data, arg->key_data, arg->key_len);

	ath10k_dbg(ar, ATH10K_DBG_WMI,
		   "wmi vdev install key idx %d cipher %d len %d\n",
		   arg->key_idx, arg->key_cipher, arg->key_len);
	return skb;
}

static struct sk_buff *
ath10k_wmi_op_gen_vdev_spectral_conf(struct ath10k *ar,
				     const struct wmi_vdev_spectral_conf_arg *arg)
{
	struct wmi_vdev_spectral_conf_cmd *cmd;
	struct sk_buff *skb;

	skb = ath10k_wmi_alloc_skb(ar, sizeof(*cmd));
	if (!skb)
		return ERR_PTR(-ENOMEM);

	cmd = (struct wmi_vdev_spectral_conf_cmd *)skb->data;
	cmd->vdev_id = __cpu_to_le32(arg->vdev_id);
	cmd->scan_count = __cpu_to_le32(arg->scan_count);
	cmd->scan_period = __cpu_to_le32(arg->scan_period);
	cmd->scan_priority = __cpu_to_le32(arg->scan_priority);
	cmd->scan_fft_size = __cpu_to_le32(arg->scan_fft_size);
	cmd->scan_gc_ena = __cpu_to_le32(arg->scan_gc_ena);
	cmd->scan_restart_ena = __cpu_to_le32(arg->scan_restart_ena);
	cmd->scan_noise_floor_ref = __cpu_to_le32(arg->scan_noise_floor_ref);
	cmd->scan_init_delay = __cpu_to_le32(arg->scan_init_delay);
	cmd->scan_nb_tone_thr = __cpu_to_le32(arg->scan_nb_tone_thr);
	cmd->scan_str_bin_thr = __cpu_to_le32(arg->scan_str_bin_thr);
	cmd->scan_wb_rpt_mode = __cpu_to_le32(arg->scan_wb_rpt_mode);
	cmd->scan_rssi_rpt_mode = __cpu_to_le32(arg->scan_rssi_rpt_mode);
	cmd->scan_rssi_thr = __cpu_to_le32(arg->scan_rssi_thr);
	cmd->scan_pwr_format = __cpu_to_le32(arg->scan_pwr_format);
	cmd->scan_rpt_mode = __cpu_to_le32(arg->scan_rpt_mode);
	cmd->scan_bin_scale = __cpu_to_le32(arg->scan_bin_scale);
	cmd->scan_dbm_adj = __cpu_to_le32(arg->scan_dbm_adj);
	cmd->scan_chn_mask = __cpu_to_le32(arg->scan_chn_mask);

	return skb;
}

static struct sk_buff *
ath10k_wmi_op_gen_vdev_spectral_enable(struct ath10k *ar, u32 vdev_id,
				       u32 trigger, u32 enable)
{
	struct wmi_vdev_spectral_enable_cmd *cmd;
	struct sk_buff *skb;

	skb = ath10k_wmi_alloc_skb(ar, sizeof(*cmd));
	if (!skb)
		return ERR_PTR(-ENOMEM);

	cmd = (struct wmi_vdev_spectral_enable_cmd *)skb->data;
	cmd->vdev_id = __cpu_to_le32(vdev_id);
	cmd->trigger_cmd = __cpu_to_le32(trigger);
	cmd->enable_cmd = __cpu_to_le32(enable);

	return skb;
}

static struct sk_buff *
ath10k_wmi_op_gen_peer_create(struct ath10k *ar, u32 vdev_id,
			      const u8 peer_addr[ETH_ALEN],
			      enum wmi_peer_type peer_type)
{
	struct wmi_peer_create_cmd *cmd;
	struct sk_buff *skb;

	skb = ath10k_wmi_alloc_skb(ar, sizeof(*cmd));
	if (!skb)
		return ERR_PTR(-ENOMEM);

	cmd = (struct wmi_peer_create_cmd *)skb->data;
	cmd->vdev_id = __cpu_to_le32(vdev_id);
	ether_addr_copy(cmd->peer_macaddr.addr, peer_addr);

	ath10k_dbg(ar, ATH10K_DBG_WMI,
		   "wmi peer create vdev_id %d peer_addr %pM\n",
		   vdev_id, peer_addr);
	return skb;
}

static struct sk_buff *
ath10k_wmi_op_gen_peer_delete(struct ath10k *ar, u32 vdev_id,
			      const u8 peer_addr[ETH_ALEN])
{
	struct wmi_peer_delete_cmd *cmd;
	struct sk_buff *skb;

	skb = ath10k_wmi_alloc_skb(ar, sizeof(*cmd));
	if (!skb)
		return ERR_PTR(-ENOMEM);

	cmd = (struct wmi_peer_delete_cmd *)skb->data;
	cmd->vdev_id = __cpu_to_le32(vdev_id);
	ether_addr_copy(cmd->peer_macaddr.addr, peer_addr);

	ath10k_dbg(ar, ATH10K_DBG_WMI,
		   "wmi peer delete vdev_id %d peer_addr %pM\n",
		   vdev_id, peer_addr);
	return skb;
}

static struct sk_buff *
ath10k_wmi_op_gen_peer_flush(struct ath10k *ar, u32 vdev_id,
			     const u8 peer_addr[ETH_ALEN], u32 tid_bitmap)
{
	struct wmi_peer_flush_tids_cmd *cmd;
	struct sk_buff *skb;

	skb = ath10k_wmi_alloc_skb(ar, sizeof(*cmd));
	if (!skb)
		return ERR_PTR(-ENOMEM);

	cmd = (struct wmi_peer_flush_tids_cmd *)skb->data;
	cmd->vdev_id         = __cpu_to_le32(vdev_id);
	cmd->peer_tid_bitmap = __cpu_to_le32(tid_bitmap);
	ether_addr_copy(cmd->peer_macaddr.addr, peer_addr);

	ath10k_dbg(ar, ATH10K_DBG_WMI,
		   "wmi peer flush vdev_id %d peer_addr %pM tids %08x\n",
		   vdev_id, peer_addr, tid_bitmap);
	return skb;
}

static struct sk_buff *
ath10k_wmi_op_gen_peer_set_param(struct ath10k *ar, u32 vdev_id,
				 const u8 *peer_addr,
				 enum wmi_peer_param param_id,
				 u32 param_value)
{
	struct wmi_peer_set_param_cmd *cmd;
	struct sk_buff *skb;

	skb = ath10k_wmi_alloc_skb(ar, sizeof(*cmd));
	if (!skb)
		return ERR_PTR(-ENOMEM);

	cmd = (struct wmi_peer_set_param_cmd *)skb->data;
	cmd->vdev_id     = __cpu_to_le32(vdev_id);
	cmd->param_id    = __cpu_to_le32(param_id);
	cmd->param_value = __cpu_to_le32(param_value);
	ether_addr_copy(cmd->peer_macaddr.addr, peer_addr);

	ath10k_dbg(ar, ATH10K_DBG_WMI,
		   "wmi vdev %d peer 0x%pM set param %d value %d\n",
		   vdev_id, peer_addr, param_id, param_value);
	return skb;
}

static struct sk_buff *
ath10k_wmi_op_gen_set_psmode(struct ath10k *ar, u32 vdev_id,
			     enum wmi_sta_ps_mode psmode)
{
	struct wmi_sta_powersave_mode_cmd *cmd;
	struct sk_buff *skb;

	skb = ath10k_wmi_alloc_skb(ar, sizeof(*cmd));
	if (!skb)
		return ERR_PTR(-ENOMEM);

	cmd = (struct wmi_sta_powersave_mode_cmd *)skb->data;
	cmd->vdev_id     = __cpu_to_le32(vdev_id);
	cmd->sta_ps_mode = __cpu_to_le32(psmode);

	ath10k_dbg(ar, ATH10K_DBG_WMI,
		   "wmi set powersave id 0x%x mode %d\n",
		   vdev_id, psmode);
	return skb;
}

static struct sk_buff *
ath10k_wmi_op_gen_set_sta_ps(struct ath10k *ar, u32 vdev_id,
			     enum wmi_sta_powersave_param param_id,
			     u32 value)
{
	struct wmi_sta_powersave_param_cmd *cmd;
	struct sk_buff *skb;

	skb = ath10k_wmi_alloc_skb(ar, sizeof(*cmd));
	if (!skb)
		return ERR_PTR(-ENOMEM);

	cmd = (struct wmi_sta_powersave_param_cmd *)skb->data;
	cmd->vdev_id     = __cpu_to_le32(vdev_id);
	cmd->param_id    = __cpu_to_le32(param_id);
	cmd->param_value = __cpu_to_le32(value);

	ath10k_dbg(ar, ATH10K_DBG_WMI,
		   "wmi sta ps param vdev_id 0x%x param %d value %d\n",
		   vdev_id, param_id, value);
	return skb;
}

static struct sk_buff *
ath10k_wmi_op_gen_set_ap_ps(struct ath10k *ar, u32 vdev_id, const u8 *mac,
			    enum wmi_ap_ps_peer_param param_id, u32 value)
{
	struct wmi_ap_ps_peer_cmd *cmd;
	struct sk_buff *skb;

	if (!mac)
		return ERR_PTR(-EINVAL);

	skb = ath10k_wmi_alloc_skb(ar, sizeof(*cmd));
	if (!skb)
		return ERR_PTR(-ENOMEM);

	cmd = (struct wmi_ap_ps_peer_cmd *)skb->data;
	cmd->vdev_id = __cpu_to_le32(vdev_id);
	cmd->param_id = __cpu_to_le32(param_id);
	cmd->param_value = __cpu_to_le32(value);
	ether_addr_copy(cmd->peer_macaddr.addr, mac);

	ath10k_dbg(ar, ATH10K_DBG_WMI,
		   "wmi ap ps param vdev_id 0x%X param %d value %d mac_addr %pM\n",
		   vdev_id, param_id, value, mac);
	return skb;
}

static struct sk_buff *
ath10k_wmi_op_gen_scan_chan_list(struct ath10k *ar,
				 const struct wmi_scan_chan_list_arg *arg)
{
	struct wmi_scan_chan_list_cmd *cmd;
	struct sk_buff *skb;
	struct wmi_channel_arg *ch;
	struct wmi_channel *ci;
	int len;
	int i;

	len = sizeof(*cmd) + arg->n_channels * sizeof(struct wmi_channel);

	skb = ath10k_wmi_alloc_skb(ar, len);
	if (!skb)
		return ERR_PTR(-EINVAL);

	cmd = (struct wmi_scan_chan_list_cmd *)skb->data;
	cmd->num_scan_chans = __cpu_to_le32(arg->n_channels);

	for (i = 0; i < arg->n_channels; i++) {
		ch = &arg->channels[i];
		ci = &cmd->chan_info[i];

		ath10k_wmi_put_wmi_channel(ci, ch);
	}

	return skb;
}

static void
ath10k_wmi_peer_assoc_fill(struct ath10k *ar, void *buf,
			   const struct wmi_peer_assoc_complete_arg *arg)
{
	struct wmi_common_peer_assoc_complete_cmd *cmd = buf;

	cmd->vdev_id            = __cpu_to_le32(arg->vdev_id);
	cmd->peer_new_assoc     = __cpu_to_le32(arg->peer_reassoc ? 0 : 1);
	cmd->peer_associd       = __cpu_to_le32(arg->peer_aid);
	cmd->peer_flags         = __cpu_to_le32(arg->peer_flags);
	cmd->peer_caps          = __cpu_to_le32(arg->peer_caps);
	cmd->peer_listen_intval = __cpu_to_le32(arg->peer_listen_intval);
	cmd->peer_ht_caps       = __cpu_to_le32(arg->peer_ht_caps);
	cmd->peer_max_mpdu      = __cpu_to_le32(arg->peer_max_mpdu);
	cmd->peer_mpdu_density  = __cpu_to_le32(arg->peer_mpdu_density);
	cmd->peer_rate_caps     = __cpu_to_le32(arg->peer_rate_caps);
	cmd->peer_nss           = __cpu_to_le32(arg->peer_num_spatial_streams);
	cmd->peer_vht_caps      = __cpu_to_le32(arg->peer_vht_caps);
	cmd->peer_phymode       = __cpu_to_le32(arg->peer_phymode);

	ether_addr_copy(cmd->peer_macaddr.addr, arg->addr);

	cmd->peer_legacy_rates.num_rates =
		__cpu_to_le32(arg->peer_legacy_rates.num_rates);
	memcpy(cmd->peer_legacy_rates.rates, arg->peer_legacy_rates.rates,
	       arg->peer_legacy_rates.num_rates);

	cmd->peer_ht_rates.num_rates =
		__cpu_to_le32(arg->peer_ht_rates.num_rates);
	memcpy(cmd->peer_ht_rates.rates, arg->peer_ht_rates.rates,
	       arg->peer_ht_rates.num_rates);

	cmd->peer_vht_rates.rx_max_rate =
		__cpu_to_le32(arg->peer_vht_rates.rx_max_rate);
	cmd->peer_vht_rates.rx_mcs_set =
		__cpu_to_le32(arg->peer_vht_rates.rx_mcs_set);
	cmd->peer_vht_rates.tx_max_rate =
		__cpu_to_le32(arg->peer_vht_rates.tx_max_rate);
	cmd->peer_vht_rates.tx_mcs_set =
		__cpu_to_le32(arg->peer_vht_rates.tx_mcs_set);
}

static void
ath10k_wmi_peer_assoc_fill_main(struct ath10k *ar, void *buf,
				const struct wmi_peer_assoc_complete_arg *arg)
{
	struct wmi_main_peer_assoc_complete_cmd *cmd = buf;

	ath10k_wmi_peer_assoc_fill(ar, buf, arg);
	memset(cmd->peer_ht_info, 0, sizeof(cmd->peer_ht_info));
}

static void
ath10k_wmi_peer_assoc_fill_10_1(struct ath10k *ar, void *buf,
				const struct wmi_peer_assoc_complete_arg *arg)
{
	ath10k_wmi_peer_assoc_fill(ar, buf, arg);
}

static void
ath10k_wmi_peer_assoc_fill_10_2(struct ath10k *ar, void *buf,
				const struct wmi_peer_assoc_complete_arg *arg)
{
	struct wmi_10_2_peer_assoc_complete_cmd *cmd = buf;
	int max_mcs, max_nss;
	u32 info0;

	/* TODO: Is using max values okay with firmware? */
	max_mcs = 0xf;
	max_nss = 0xf;

	info0 = SM(max_mcs, WMI_PEER_ASSOC_INFO0_MAX_MCS_IDX) |
		SM(max_nss, WMI_PEER_ASSOC_INFO0_MAX_NSS);

	ath10k_wmi_peer_assoc_fill(ar, buf, arg);
	cmd->info0 = __cpu_to_le32(info0);
}

static void
ath10k_wmi_peer_assoc_fill_10_4(struct ath10k *ar, void *buf,
				const struct wmi_peer_assoc_complete_arg *arg)
{
	struct wmi_10_4_peer_assoc_complete_cmd *cmd = buf;

	ath10k_wmi_peer_assoc_fill_10_2(ar, buf, arg);
	cmd->peer_bw_rxnss_override = 0;
}

static int
ath10k_wmi_peer_assoc_check_arg(const struct wmi_peer_assoc_complete_arg *arg)
{
	if (arg->peer_mpdu_density > 16)
		return -EINVAL;
	if (arg->peer_legacy_rates.num_rates > MAX_SUPPORTED_RATES)
		return -EINVAL;
	if (arg->peer_ht_rates.num_rates > MAX_SUPPORTED_RATES)
		return -EINVAL;

	return 0;
}

static struct sk_buff *
ath10k_wmi_op_gen_peer_assoc(struct ath10k *ar,
			     const struct wmi_peer_assoc_complete_arg *arg)
{
	size_t len = sizeof(struct wmi_main_peer_assoc_complete_cmd);
	struct sk_buff *skb;
	int ret;

	ret = ath10k_wmi_peer_assoc_check_arg(arg);
	if (ret)
		return ERR_PTR(ret);

	skb = ath10k_wmi_alloc_skb(ar, len);
	if (!skb)
		return ERR_PTR(-ENOMEM);

	ath10k_wmi_peer_assoc_fill_main(ar, skb->data, arg);

	ath10k_dbg(ar, ATH10K_DBG_WMI,
		   "wmi peer assoc vdev %d addr %pM (%s)\n",
		   arg->vdev_id, arg->addr,
		   arg->peer_reassoc ? "reassociate" : "new");
	return skb;
}

static struct sk_buff *
ath10k_wmi_10_1_op_gen_peer_assoc(struct ath10k *ar,
				  const struct wmi_peer_assoc_complete_arg *arg)
{
	size_t len = sizeof(struct wmi_10_1_peer_assoc_complete_cmd);
	struct sk_buff *skb;
	int ret;

	ret = ath10k_wmi_peer_assoc_check_arg(arg);
	if (ret)
		return ERR_PTR(ret);

	skb = ath10k_wmi_alloc_skb(ar, len);
	if (!skb)
		return ERR_PTR(-ENOMEM);

	ath10k_wmi_peer_assoc_fill_10_1(ar, skb->data, arg);

	ath10k_dbg(ar, ATH10K_DBG_WMI,
		   "wmi peer assoc vdev %d addr %pM (%s)\n",
		   arg->vdev_id, arg->addr,
		   arg->peer_reassoc ? "reassociate" : "new");
	return skb;
}

static struct sk_buff *
ath10k_wmi_10_2_op_gen_peer_assoc(struct ath10k *ar,
				  const struct wmi_peer_assoc_complete_arg *arg)
{
	size_t len = sizeof(struct wmi_10_2_peer_assoc_complete_cmd);
	struct sk_buff *skb;
	int ret;

	ret = ath10k_wmi_peer_assoc_check_arg(arg);
	if (ret)
		return ERR_PTR(ret);

	skb = ath10k_wmi_alloc_skb(ar, len);
	if (!skb)
		return ERR_PTR(-ENOMEM);

	ath10k_wmi_peer_assoc_fill_10_2(ar, skb->data, arg);

	ath10k_dbg(ar, ATH10K_DBG_WMI,
		   "wmi peer assoc vdev %d addr %pM (%s)\n",
		   arg->vdev_id, arg->addr,
		   arg->peer_reassoc ? "reassociate" : "new");
	return skb;
}

static struct sk_buff *
ath10k_wmi_10_4_op_gen_peer_assoc(struct ath10k *ar,
				  const struct wmi_peer_assoc_complete_arg *arg)
{
	size_t len = sizeof(struct wmi_10_4_peer_assoc_complete_cmd);
	struct sk_buff *skb;
	int ret;

	ret = ath10k_wmi_peer_assoc_check_arg(arg);
	if (ret)
		return ERR_PTR(ret);

	skb = ath10k_wmi_alloc_skb(ar, len);
	if (!skb)
		return ERR_PTR(-ENOMEM);

	ath10k_wmi_peer_assoc_fill_10_4(ar, skb->data, arg);

	ath10k_dbg(ar, ATH10K_DBG_WMI,
		   "wmi peer assoc vdev %d addr %pM (%s)\n",
		   arg->vdev_id, arg->addr,
		   arg->peer_reassoc ? "reassociate" : "new");
	return skb;
}

static struct sk_buff *
ath10k_wmi_10_2_op_gen_pdev_get_temperature(struct ath10k *ar)
{
	struct sk_buff *skb;

	skb = ath10k_wmi_alloc_skb(ar, 0);
	if (!skb)
		return ERR_PTR(-ENOMEM);

	ath10k_dbg(ar, ATH10K_DBG_WMI, "wmi pdev get temperature\n");
	return skb;
}

/* This function assumes the beacon is already DMA mapped */
static struct sk_buff *
ath10k_wmi_op_gen_beacon_dma(struct ath10k *ar, u32 vdev_id, const void *bcn,
			     size_t bcn_len, u32 bcn_paddr, bool dtim_zero,
			     bool deliver_cab)
{
	struct wmi_bcn_tx_ref_cmd *cmd;
	struct sk_buff *skb;
	struct ieee80211_hdr *hdr;
	u16 fc;

	skb = ath10k_wmi_alloc_skb(ar, sizeof(*cmd));
	if (!skb)
		return ERR_PTR(-ENOMEM);

	hdr = (struct ieee80211_hdr *)bcn;
	fc = le16_to_cpu(hdr->frame_control);

	cmd = (struct wmi_bcn_tx_ref_cmd *)skb->data;
	cmd->vdev_id = __cpu_to_le32(vdev_id);
	cmd->data_len = __cpu_to_le32(bcn_len);
	cmd->data_ptr = __cpu_to_le32(bcn_paddr);
	cmd->msdu_id = 0;
	cmd->frame_control = __cpu_to_le32(fc);
	cmd->flags = 0;
	cmd->antenna_mask = __cpu_to_le32(WMI_BCN_TX_REF_DEF_ANTENNA);

	if (dtim_zero)
		cmd->flags |= __cpu_to_le32(WMI_BCN_TX_REF_FLAG_DTIM_ZERO);

	if (deliver_cab)
		cmd->flags |= __cpu_to_le32(WMI_BCN_TX_REF_FLAG_DELIVER_CAB);

	return skb;
}

void ath10k_wmi_set_wmm_param(struct wmi_wmm_params *params,
			      const struct wmi_wmm_params_arg *arg)
{
	params->cwmin  = __cpu_to_le32(arg->cwmin);
	params->cwmax  = __cpu_to_le32(arg->cwmax);
	params->aifs   = __cpu_to_le32(arg->aifs);
	params->txop   = __cpu_to_le32(arg->txop);
	params->acm    = __cpu_to_le32(arg->acm);
	params->no_ack = __cpu_to_le32(arg->no_ack);
}

static struct sk_buff *
ath10k_wmi_op_gen_pdev_set_wmm(struct ath10k *ar,
			       const struct wmi_wmm_params_all_arg *arg)
{
	struct wmi_pdev_set_wmm_params *cmd;
	struct sk_buff *skb;

	skb = ath10k_wmi_alloc_skb(ar, sizeof(*cmd));
	if (!skb)
		return ERR_PTR(-ENOMEM);

	cmd = (struct wmi_pdev_set_wmm_params *)skb->data;
	ath10k_wmi_set_wmm_param(&cmd->ac_be, &arg->ac_be);
	ath10k_wmi_set_wmm_param(&cmd->ac_bk, &arg->ac_bk);
	ath10k_wmi_set_wmm_param(&cmd->ac_vi, &arg->ac_vi);
	ath10k_wmi_set_wmm_param(&cmd->ac_vo, &arg->ac_vo);

	ath10k_dbg(ar, ATH10K_DBG_WMI, "wmi pdev set wmm params\n");
	return skb;
}

static struct sk_buff *
ath10k_wmi_op_gen_request_stats(struct ath10k *ar, u32 stats_mask)
{
	struct wmi_request_stats_cmd *cmd;
	struct sk_buff *skb;

	skb = ath10k_wmi_alloc_skb(ar, sizeof(*cmd));
	if (!skb)
		return ERR_PTR(-ENOMEM);

	cmd = (struct wmi_request_stats_cmd *)skb->data;
	cmd->stats_id = __cpu_to_le32(stats_mask);

	ath10k_dbg(ar, ATH10K_DBG_WMI, "wmi request stats 0x%08x\n",
		   stats_mask);
	return skb;
}

static struct sk_buff *
ath10k_wmi_op_gen_force_fw_hang(struct ath10k *ar,
				enum wmi_force_fw_hang_type type, u32 delay_ms)
{
	struct wmi_force_fw_hang_cmd *cmd;
	struct sk_buff *skb;

	skb = ath10k_wmi_alloc_skb(ar, sizeof(*cmd));
	if (!skb)
		return ERR_PTR(-ENOMEM);

	cmd = (struct wmi_force_fw_hang_cmd *)skb->data;
	cmd->type = __cpu_to_le32(type);
	cmd->delay_ms = __cpu_to_le32(delay_ms);

	ath10k_dbg(ar, ATH10K_DBG_WMI, "wmi force fw hang %d delay %d\n",
		   type, delay_ms);
	return skb;
}

static struct sk_buff *
ath10k_wmi_op_gen_dbglog_cfg(struct ath10k *ar, u32 module_enable,
			     u32 log_level)
{
	struct wmi_dbglog_cfg_cmd *cmd;
	struct sk_buff *skb;
	u32 cfg;

	skb = ath10k_wmi_alloc_skb(ar, sizeof(*cmd));
	if (!skb)
		return ERR_PTR(-ENOMEM);

	cmd = (struct wmi_dbglog_cfg_cmd *)skb->data;

	if (module_enable) {
		cfg = SM(log_level,
			 ATH10K_DBGLOG_CFG_LOG_LVL);
	} else {
		/* set back defaults, all modules with WARN level */
		cfg = SM(ATH10K_DBGLOG_LEVEL_WARN,
			 ATH10K_DBGLOG_CFG_LOG_LVL);
		module_enable = ~0;
	}

	cmd->module_enable = __cpu_to_le32(module_enable);
	cmd->module_valid = __cpu_to_le32(~0);
	cmd->config_enable = __cpu_to_le32(cfg);
	cmd->config_valid = __cpu_to_le32(ATH10K_DBGLOG_CFG_LOG_LVL_MASK);

	ath10k_dbg(ar, ATH10K_DBG_WMI,
		   "wmi dbglog cfg modules %08x %08x config %08x %08x\n",
		   __le32_to_cpu(cmd->module_enable),
		   __le32_to_cpu(cmd->module_valid),
		   __le32_to_cpu(cmd->config_enable),
		   __le32_to_cpu(cmd->config_valid));
	return skb;
}

static struct sk_buff *
ath10k_wmi_op_gen_pktlog_enable(struct ath10k *ar, u32 ev_bitmap)
{
	struct wmi_pdev_pktlog_enable_cmd *cmd;
	struct sk_buff *skb;

	skb = ath10k_wmi_alloc_skb(ar, sizeof(*cmd));
	if (!skb)
		return ERR_PTR(-ENOMEM);

	ev_bitmap &= ATH10K_PKTLOG_ANY;

	cmd = (struct wmi_pdev_pktlog_enable_cmd *)skb->data;
	cmd->ev_bitmap = __cpu_to_le32(ev_bitmap);

	ath10k_dbg(ar, ATH10K_DBG_WMI, "wmi enable pktlog filter 0x%08x\n",
		   ev_bitmap);
	return skb;
}

static struct sk_buff *
ath10k_wmi_op_gen_pktlog_disable(struct ath10k *ar)
{
	struct sk_buff *skb;

	skb = ath10k_wmi_alloc_skb(ar, 0);
	if (!skb)
		return ERR_PTR(-ENOMEM);

	ath10k_dbg(ar, ATH10K_DBG_WMI, "wmi disable pktlog\n");
	return skb;
}

static struct sk_buff *
ath10k_wmi_op_gen_pdev_set_quiet_mode(struct ath10k *ar, u32 period,
				      u32 duration, u32 next_offset,
				      u32 enabled)
{
	struct wmi_pdev_set_quiet_cmd *cmd;
	struct sk_buff *skb;

	skb = ath10k_wmi_alloc_skb(ar, sizeof(*cmd));
	if (!skb)
		return ERR_PTR(-ENOMEM);

	cmd = (struct wmi_pdev_set_quiet_cmd *)skb->data;
	cmd->period = __cpu_to_le32(period);
	cmd->duration = __cpu_to_le32(duration);
	cmd->next_start = __cpu_to_le32(next_offset);
	cmd->enabled = __cpu_to_le32(enabled);

	ath10k_dbg(ar, ATH10K_DBG_WMI,
		   "wmi quiet param: period %u duration %u enabled %d\n",
		   period, duration, enabled);
	return skb;
}

static struct sk_buff *
ath10k_wmi_op_gen_addba_clear_resp(struct ath10k *ar, u32 vdev_id,
				   const u8 *mac)
{
	struct wmi_addba_clear_resp_cmd *cmd;
	struct sk_buff *skb;

	if (!mac)
		return ERR_PTR(-EINVAL);

	skb = ath10k_wmi_alloc_skb(ar, sizeof(*cmd));
	if (!skb)
		return ERR_PTR(-ENOMEM);

	cmd = (struct wmi_addba_clear_resp_cmd *)skb->data;
	cmd->vdev_id = __cpu_to_le32(vdev_id);
	ether_addr_copy(cmd->peer_macaddr.addr, mac);

	ath10k_dbg(ar, ATH10K_DBG_WMI,
		   "wmi addba clear resp vdev_id 0x%X mac_addr %pM\n",
		   vdev_id, mac);
	return skb;
}

static struct sk_buff *
ath10k_wmi_op_gen_addba_send(struct ath10k *ar, u32 vdev_id, const u8 *mac,
			     u32 tid, u32 buf_size)
{
	struct wmi_addba_send_cmd *cmd;
	struct sk_buff *skb;

	if (!mac)
		return ERR_PTR(-EINVAL);

	skb = ath10k_wmi_alloc_skb(ar, sizeof(*cmd));
	if (!skb)
		return ERR_PTR(-ENOMEM);

	cmd = (struct wmi_addba_send_cmd *)skb->data;
	cmd->vdev_id = __cpu_to_le32(vdev_id);
	ether_addr_copy(cmd->peer_macaddr.addr, mac);
	cmd->tid = __cpu_to_le32(tid);
	cmd->buffersize = __cpu_to_le32(buf_size);

	ath10k_dbg(ar, ATH10K_DBG_WMI,
		   "wmi addba send vdev_id 0x%X mac_addr %pM tid %u bufsize %u\n",
		   vdev_id, mac, tid, buf_size);
	return skb;
}

static struct sk_buff *
ath10k_wmi_op_gen_addba_set_resp(struct ath10k *ar, u32 vdev_id, const u8 *mac,
				 u32 tid, u32 status)
{
	struct wmi_addba_setresponse_cmd *cmd;
	struct sk_buff *skb;

	if (!mac)
		return ERR_PTR(-EINVAL);

	skb = ath10k_wmi_alloc_skb(ar, sizeof(*cmd));
	if (!skb)
		return ERR_PTR(-ENOMEM);

	cmd = (struct wmi_addba_setresponse_cmd *)skb->data;
	cmd->vdev_id = __cpu_to_le32(vdev_id);
	ether_addr_copy(cmd->peer_macaddr.addr, mac);
	cmd->tid = __cpu_to_le32(tid);
	cmd->statuscode = __cpu_to_le32(status);

	ath10k_dbg(ar, ATH10K_DBG_WMI,
		   "wmi addba set resp vdev_id 0x%X mac_addr %pM tid %u status %u\n",
		   vdev_id, mac, tid, status);
	return skb;
}

static struct sk_buff *
ath10k_wmi_op_gen_delba_send(struct ath10k *ar, u32 vdev_id, const u8 *mac,
			     u32 tid, u32 initiator, u32 reason)
{
	struct wmi_delba_send_cmd *cmd;
	struct sk_buff *skb;

	if (!mac)
		return ERR_PTR(-EINVAL);

	skb = ath10k_wmi_alloc_skb(ar, sizeof(*cmd));
	if (!skb)
		return ERR_PTR(-ENOMEM);

	cmd = (struct wmi_delba_send_cmd *)skb->data;
	cmd->vdev_id = __cpu_to_le32(vdev_id);
	ether_addr_copy(cmd->peer_macaddr.addr, mac);
	cmd->tid = __cpu_to_le32(tid);
	cmd->initiator = __cpu_to_le32(initiator);
	cmd->reasoncode = __cpu_to_le32(reason);

	ath10k_dbg(ar, ATH10K_DBG_WMI,
		   "wmi delba send vdev_id 0x%X mac_addr %pM tid %u initiator %u reason %u\n",
		   vdev_id, mac, tid, initiator, reason);
	return skb;
}

static struct sk_buff *
ath10k_wmi_10_2_4_op_gen_pdev_get_tpc_config(struct ath10k *ar, u32 param)
{
	struct wmi_pdev_get_tpc_config_cmd *cmd;
	struct sk_buff *skb;

	skb = ath10k_wmi_alloc_skb(ar, sizeof(*cmd));
	if (!skb)
		return ERR_PTR(-ENOMEM);

	cmd = (struct wmi_pdev_get_tpc_config_cmd *)skb->data;
	cmd->param = __cpu_to_le32(param);

	ath10k_dbg(ar, ATH10K_DBG_WMI,
		   "wmi pdev get tcp config param:%d\n", param);
	return skb;
}

size_t ath10k_wmi_fw_stats_num_peers(struct list_head *head)
{
	struct ath10k_fw_stats_peer *i;
	size_t num = 0;

	list_for_each_entry(i, head, list)
		++num;

	return num;
}

size_t ath10k_wmi_fw_stats_num_vdevs(struct list_head *head)
{
	struct ath10k_fw_stats_vdev *i;
	size_t num = 0;

	list_for_each_entry(i, head, list)
		++num;

	return num;
}

static void
ath10k_wmi_fw_pdev_base_stats_fill(const struct ath10k_fw_stats_pdev *pdev,
				   char *buf, u32 *length)
{
	u32 len = *length;
	u32 buf_len = ATH10K_FW_STATS_BUF_SIZE;

	len += scnprintf(buf + len, buf_len - len, "\n");
	len += scnprintf(buf + len, buf_len - len, "%30s\n",
			"ath10k PDEV stats");
	len += scnprintf(buf + len, buf_len - len, "%30s\n\n",
			"=================");

	len += scnprintf(buf + len, buf_len - len, "%30s %10d\n",
			"Channel noise floor", pdev->ch_noise_floor);
	len += scnprintf(buf + len, buf_len - len, "%30s %10u\n",
			"Channel TX power", pdev->chan_tx_power);
	len += scnprintf(buf + len, buf_len - len, "%30s %10u\n",
			"TX frame count", pdev->tx_frame_count);
	len += scnprintf(buf + len, buf_len - len, "%30s %10u\n",
			"RX frame count", pdev->rx_frame_count);
	len += scnprintf(buf + len, buf_len - len, "%30s %10u\n",
			"RX clear count", pdev->rx_clear_count);
	len += scnprintf(buf + len, buf_len - len, "%30s %10u\n",
			"Cycle count", pdev->cycle_count);
	len += scnprintf(buf + len, buf_len - len, "%30s %10u\n",
			"PHY error count", pdev->phy_err_count);

	*length = len;
}

static void
ath10k_wmi_fw_pdev_extra_stats_fill(const struct ath10k_fw_stats_pdev *pdev,
				    char *buf, u32 *length)
{
	u32 len = *length;
	u32 buf_len = ATH10K_FW_STATS_BUF_SIZE;

	len += scnprintf(buf + len, buf_len - len, "%30s %10u\n",
			"RTS bad count", pdev->rts_bad);
	len += scnprintf(buf + len, buf_len - len, "%30s %10u\n",
			"RTS good count", pdev->rts_good);
	len += scnprintf(buf + len, buf_len - len, "%30s %10u\n",
			"FCS bad count", pdev->fcs_bad);
	len += scnprintf(buf + len, buf_len - len, "%30s %10u\n",
			"No beacon count", pdev->no_beacons);
	len += scnprintf(buf + len, buf_len - len, "%30s %10u\n",
			"MIB int count", pdev->mib_int_count);

	len += scnprintf(buf + len, buf_len - len, "\n");
	*length = len;
}

static void
ath10k_wmi_fw_pdev_tx_stats_fill(const struct ath10k_fw_stats_pdev *pdev,
				 char *buf, u32 *length)
{
	u32 len = *length;
	u32 buf_len = ATH10K_FW_STATS_BUF_SIZE;

	len += scnprintf(buf + len, buf_len - len, "\n%30s\n",
			 "ath10k PDEV TX stats");
	len += scnprintf(buf + len, buf_len - len, "%30s\n\n",
				 "=================");

	len += scnprintf(buf + len, buf_len - len, "%30s %10d\n",
			 "HTT cookies queued", pdev->comp_queued);
	len += scnprintf(buf + len, buf_len - len, "%30s %10d\n",
			 "HTT cookies disp.", pdev->comp_delivered);
	len += scnprintf(buf + len, buf_len - len, "%30s %10d\n",
			 "MSDU queued", pdev->msdu_enqued);
	len += scnprintf(buf + len, buf_len - len, "%30s %10d\n",
			 "MPDU queued", pdev->mpdu_enqued);
	len += scnprintf(buf + len, buf_len - len, "%30s %10d\n",
			 "MSDUs dropped", pdev->wmm_drop);
	len += scnprintf(buf + len, buf_len - len, "%30s %10d\n",
			 "Local enqued", pdev->local_enqued);
	len += scnprintf(buf + len, buf_len - len, "%30s %10d\n",
			 "Local freed", pdev->local_freed);
	len += scnprintf(buf + len, buf_len - len, "%30s %10d\n",
			 "HW queued", pdev->hw_queued);
	len += scnprintf(buf + len, buf_len - len, "%30s %10d\n",
			 "PPDUs reaped", pdev->hw_reaped);
	len += scnprintf(buf + len, buf_len - len, "%30s %10d\n",
			 "Num underruns", pdev->underrun);
	len += scnprintf(buf + len, buf_len - len, "%30s %10d\n",
			 "PPDUs cleaned", pdev->tx_abort);
	len += scnprintf(buf + len, buf_len - len, "%30s %10d\n",
			 "MPDUs requed", pdev->mpdus_requed);
	len += scnprintf(buf + len, buf_len - len, "%30s %10d\n",
			 "Excessive retries", pdev->tx_ko);
	len += scnprintf(buf + len, buf_len - len, "%30s %10d\n",
			 "HW rate", pdev->data_rc);
	len += scnprintf(buf + len, buf_len - len, "%30s %10d\n",
			 "Sched self tiggers", pdev->self_triggers);
	len += scnprintf(buf + len, buf_len - len, "%30s %10d\n",
			 "Dropped due to SW retries",
			 pdev->sw_retry_failure);
	len += scnprintf(buf + len, buf_len - len, "%30s %10d\n",
			 "Illegal rate phy errors",
			 pdev->illgl_rate_phy_err);
	len += scnprintf(buf + len, buf_len - len, "%30s %10d\n",
			 "Pdev continuous xretry", pdev->pdev_cont_xretry);
	len += scnprintf(buf + len, buf_len - len, "%30s %10d\n",
			 "TX timeout", pdev->pdev_tx_timeout);
	len += scnprintf(buf + len, buf_len - len, "%30s %10d\n",
			 "PDEV resets", pdev->pdev_resets);
	len += scnprintf(buf + len, buf_len - len, "%30s %10d\n",
			 "PHY underrun", pdev->phy_underrun);
	len += scnprintf(buf + len, buf_len - len, "%30s %10d\n",
			 "MPDU is more than txop limit", pdev->txop_ovf);
	*length = len;
}

static void
ath10k_wmi_fw_pdev_rx_stats_fill(const struct ath10k_fw_stats_pdev *pdev,
				 char *buf, u32 *length)
{
	u32 len = *length;
	u32 buf_len = ATH10K_FW_STATS_BUF_SIZE;

	len += scnprintf(buf + len, buf_len - len, "\n%30s\n",
			 "ath10k PDEV RX stats");
	len += scnprintf(buf + len, buf_len - len, "%30s\n\n",
				 "=================");

	len += scnprintf(buf + len, buf_len - len, "%30s %10d\n",
			 "Mid PPDU route change",
			 pdev->mid_ppdu_route_change);
	len += scnprintf(buf + len, buf_len - len, "%30s %10d\n",
			 "Tot. number of statuses", pdev->status_rcvd);
	len += scnprintf(buf + len, buf_len - len, "%30s %10d\n",
			 "Extra frags on rings 0", pdev->r0_frags);
	len += scnprintf(buf + len, buf_len - len, "%30s %10d\n",
			 "Extra frags on rings 1", pdev->r1_frags);
	len += scnprintf(buf + len, buf_len - len, "%30s %10d\n",
			 "Extra frags on rings 2", pdev->r2_frags);
	len += scnprintf(buf + len, buf_len - len, "%30s %10d\n",
			 "Extra frags on rings 3", pdev->r3_frags);
	len += scnprintf(buf + len, buf_len - len, "%30s %10d\n",
			 "MSDUs delivered to HTT", pdev->htt_msdus);
	len += scnprintf(buf + len, buf_len - len, "%30s %10d\n",
			 "MPDUs delivered to HTT", pdev->htt_mpdus);
	len += scnprintf(buf + len, buf_len - len, "%30s %10d\n",
			 "MSDUs delivered to stack", pdev->loc_msdus);
	len += scnprintf(buf + len, buf_len - len, "%30s %10d\n",
			 "MPDUs delivered to stack", pdev->loc_mpdus);
	len += scnprintf(buf + len, buf_len - len, "%30s %10d\n",
			 "Oversized AMSUs", pdev->oversize_amsdu);
	len += scnprintf(buf + len, buf_len - len, "%30s %10d\n",
			 "PHY errors", pdev->phy_errs);
	len += scnprintf(buf + len, buf_len - len, "%30s %10d\n",
			 "PHY errors drops", pdev->phy_err_drop);
	len += scnprintf(buf + len, buf_len - len, "%30s %10d\n",
			 "MPDU errors (FCS, MIC, ENC)", pdev->mpdu_errs);
	*length = len;
}

static void
ath10k_wmi_fw_vdev_stats_fill(const struct ath10k_fw_stats_vdev *vdev,
			      char *buf, u32 *length)
{
	u32 len = *length;
	u32 buf_len = ATH10K_FW_STATS_BUF_SIZE;
	int i;

	len += scnprintf(buf + len, buf_len - len, "%30s %u\n",
			"vdev id", vdev->vdev_id);
	len += scnprintf(buf + len, buf_len - len, "%30s %u\n",
			"beacon snr", vdev->beacon_snr);
	len += scnprintf(buf + len, buf_len - len, "%30s %u\n",
			"data snr", vdev->data_snr);
	len += scnprintf(buf + len, buf_len - len, "%30s %u\n",
			"num rx frames", vdev->num_rx_frames);
	len += scnprintf(buf + len, buf_len - len, "%30s %u\n",
			"num rts fail", vdev->num_rts_fail);
	len += scnprintf(buf + len, buf_len - len, "%30s %u\n",
			"num rts success", vdev->num_rts_success);
	len += scnprintf(buf + len, buf_len - len, "%30s %u\n",
			"num rx err", vdev->num_rx_err);
	len += scnprintf(buf + len, buf_len - len, "%30s %u\n",
			"num rx discard", vdev->num_rx_discard);
	len += scnprintf(buf + len, buf_len - len, "%30s %u\n",
			"num tx not acked", vdev->num_tx_not_acked);

	for (i = 0 ; i < ARRAY_SIZE(vdev->num_tx_frames); i++)
		len += scnprintf(buf + len, buf_len - len,
				"%25s [%02d] %u\n",
				"num tx frames", i,
				vdev->num_tx_frames[i]);

	for (i = 0 ; i < ARRAY_SIZE(vdev->num_tx_frames_retries); i++)
		len += scnprintf(buf + len, buf_len - len,
				"%25s [%02d] %u\n",
				"num tx frames retries", i,
				vdev->num_tx_frames_retries[i]);

	for (i = 0 ; i < ARRAY_SIZE(vdev->num_tx_frames_failures); i++)
		len += scnprintf(buf + len, buf_len - len,
				"%25s [%02d] %u\n",
				"num tx frames failures", i,
				vdev->num_tx_frames_failures[i]);

	for (i = 0 ; i < ARRAY_SIZE(vdev->tx_rate_history); i++)
		len += scnprintf(buf + len, buf_len - len,
				"%25s [%02d] 0x%08x\n",
				"tx rate history", i,
				vdev->tx_rate_history[i]);

	for (i = 0 ; i < ARRAY_SIZE(vdev->beacon_rssi_history); i++)
		len += scnprintf(buf + len, buf_len - len,
				"%25s [%02d] %u\n",
				"beacon rssi history", i,
				vdev->beacon_rssi_history[i]);

	len += scnprintf(buf + len, buf_len - len, "\n");
	*length = len;
}

static void
ath10k_wmi_fw_peer_stats_fill(const struct ath10k_fw_stats_peer *peer,
			      char *buf, u32 *length)
{
	u32 len = *length;
	u32 buf_len = ATH10K_FW_STATS_BUF_SIZE;

	len += scnprintf(buf + len, buf_len - len, "%30s %pM\n",
			"Peer MAC address", peer->peer_macaddr);
	len += scnprintf(buf + len, buf_len - len, "%30s %u\n",
			"Peer RSSI", peer->peer_rssi);
	len += scnprintf(buf + len, buf_len - len, "%30s %u\n",
			"Peer TX rate", peer->peer_tx_rate);
	len += scnprintf(buf + len, buf_len - len, "%30s %u\n",
			"Peer RX rate", peer->peer_rx_rate);
	len += scnprintf(buf + len, buf_len - len, "%30s %u\n",
			"Peer RX duration", peer->rx_duration);

	len += scnprintf(buf + len, buf_len - len, "\n");
	*length = len;
}

void ath10k_wmi_main_op_fw_stats_fill(struct ath10k *ar,
				      struct ath10k_fw_stats *fw_stats,
				      char *buf)
{
	u32 len = 0;
	u32 buf_len = ATH10K_FW_STATS_BUF_SIZE;
	const struct ath10k_fw_stats_pdev *pdev;
	const struct ath10k_fw_stats_vdev *vdev;
	const struct ath10k_fw_stats_peer *peer;
	size_t num_peers;
	size_t num_vdevs;

	spin_lock_bh(&ar->data_lock);

	pdev = list_first_entry_or_null(&fw_stats->pdevs,
					struct ath10k_fw_stats_pdev, list);
	if (!pdev) {
		ath10k_warn(ar, "failed to get pdev stats\n");
		goto unlock;
	}

	num_peers = ath10k_wmi_fw_stats_num_peers(&fw_stats->peers);
	num_vdevs = ath10k_wmi_fw_stats_num_vdevs(&fw_stats->vdevs);

	ath10k_wmi_fw_pdev_base_stats_fill(pdev, buf, &len);
	ath10k_wmi_fw_pdev_tx_stats_fill(pdev, buf, &len);
	ath10k_wmi_fw_pdev_rx_stats_fill(pdev, buf, &len);

	len += scnprintf(buf + len, buf_len - len, "\n");
	len += scnprintf(buf + len, buf_len - len, "%30s (%zu)\n",
			 "ath10k VDEV stats", num_vdevs);
	len += scnprintf(buf + len, buf_len - len, "%30s\n\n",
				 "=================");

	list_for_each_entry(vdev, &fw_stats->vdevs, list) {
		ath10k_wmi_fw_vdev_stats_fill(vdev, buf, &len);
	}

	len += scnprintf(buf + len, buf_len - len, "\n");
	len += scnprintf(buf + len, buf_len - len, "%30s (%zu)\n",
			 "ath10k PEER stats", num_peers);
	len += scnprintf(buf + len, buf_len - len, "%30s\n\n",
				 "=================");

	list_for_each_entry(peer, &fw_stats->peers, list) {
		ath10k_wmi_fw_peer_stats_fill(peer, buf, &len);
	}

unlock:
	spin_unlock_bh(&ar->data_lock);

	if (len >= buf_len)
		buf[len - 1] = 0;
	else
		buf[len] = 0;
}

void ath10k_wmi_10x_op_fw_stats_fill(struct ath10k *ar,
				     struct ath10k_fw_stats *fw_stats,
				     char *buf)
{
	unsigned int len = 0;
	unsigned int buf_len = ATH10K_FW_STATS_BUF_SIZE;
	const struct ath10k_fw_stats_pdev *pdev;
	const struct ath10k_fw_stats_vdev *vdev;
	const struct ath10k_fw_stats_peer *peer;
	size_t num_peers;
	size_t num_vdevs;

	spin_lock_bh(&ar->data_lock);

	pdev = list_first_entry_or_null(&fw_stats->pdevs,
					struct ath10k_fw_stats_pdev, list);
	if (!pdev) {
		ath10k_warn(ar, "failed to get pdev stats\n");
		goto unlock;
	}

	num_peers = ath10k_wmi_fw_stats_num_peers(&fw_stats->peers);
	num_vdevs = ath10k_wmi_fw_stats_num_vdevs(&fw_stats->vdevs);

	ath10k_wmi_fw_pdev_base_stats_fill(pdev, buf, &len);
	ath10k_wmi_fw_pdev_extra_stats_fill(pdev, buf, &len);
	ath10k_wmi_fw_pdev_tx_stats_fill(pdev, buf, &len);
	ath10k_wmi_fw_pdev_rx_stats_fill(pdev, buf, &len);

	len += scnprintf(buf + len, buf_len - len, "\n");
	len += scnprintf(buf + len, buf_len - len, "%30s (%zu)\n",
			 "ath10k VDEV stats", num_vdevs);
	len += scnprintf(buf + len, buf_len - len, "%30s\n\n",
				 "=================");

	list_for_each_entry(vdev, &fw_stats->vdevs, list) {
		ath10k_wmi_fw_vdev_stats_fill(vdev, buf, &len);
	}

	len += scnprintf(buf + len, buf_len - len, "\n");
	len += scnprintf(buf + len, buf_len - len, "%30s (%zu)\n",
			 "ath10k PEER stats", num_peers);
	len += scnprintf(buf + len, buf_len - len, "%30s\n\n",
				 "=================");

	list_for_each_entry(peer, &fw_stats->peers, list) {
		ath10k_wmi_fw_peer_stats_fill(peer, buf, &len);
	}

unlock:
	spin_unlock_bh(&ar->data_lock);

	if (len >= buf_len)
		buf[len - 1] = 0;
	else
		buf[len] = 0;
}

static struct sk_buff *
ath10k_wmi_op_gen_pdev_enable_adaptive_cca(struct ath10k *ar, u8 enable,
					   u32 detect_level, u32 detect_margin)
{
	struct wmi_pdev_set_adaptive_cca_params *cmd;
	struct sk_buff *skb;

	skb = ath10k_wmi_alloc_skb(ar, sizeof(*cmd));
	if (!skb)
		return ERR_PTR(-ENOMEM);

	cmd = (struct wmi_pdev_set_adaptive_cca_params *)skb->data;
	cmd->enable = __cpu_to_le32(enable);
	cmd->cca_detect_level = __cpu_to_le32(detect_level);
	cmd->cca_detect_margin = __cpu_to_le32(detect_margin);

	ath10k_dbg(ar, ATH10K_DBG_WMI,
		   "wmi pdev set adaptive cca params enable:%d detection level:%d detection margin:%d\n",
		   enable, detect_level, detect_margin);
	return skb;
}

void ath10k_wmi_10_4_op_fw_stats_fill(struct ath10k *ar,
				      struct ath10k_fw_stats *fw_stats,
				      char *buf)
{
	u32 len = 0;
	u32 buf_len = ATH10K_FW_STATS_BUF_SIZE;
	const struct ath10k_fw_stats_pdev *pdev;
	const struct ath10k_fw_stats_vdev *vdev;
	const struct ath10k_fw_stats_peer *peer;
	size_t num_peers;
	size_t num_vdevs;

	spin_lock_bh(&ar->data_lock);

	pdev = list_first_entry_or_null(&fw_stats->pdevs,
					struct ath10k_fw_stats_pdev, list);
	if (!pdev) {
		ath10k_warn(ar, "failed to get pdev stats\n");
		goto unlock;
	}

	num_peers = ath10k_wmi_fw_stats_num_peers(&fw_stats->peers);
	num_vdevs = ath10k_wmi_fw_stats_num_vdevs(&fw_stats->vdevs);

	ath10k_wmi_fw_pdev_base_stats_fill(pdev, buf, &len);
	ath10k_wmi_fw_pdev_extra_stats_fill(pdev, buf, &len);
	ath10k_wmi_fw_pdev_tx_stats_fill(pdev, buf, &len);

	len += scnprintf(buf + len, buf_len - len, "%30s %10d\n",
			"HW paused", pdev->hw_paused);
	len += scnprintf(buf + len, buf_len - len, "%30s %10d\n",
			"Seqs posted", pdev->seq_posted);
	len += scnprintf(buf + len, buf_len - len, "%30s %10d\n",
			"Seqs failed queueing", pdev->seq_failed_queueing);
	len += scnprintf(buf + len, buf_len - len, "%30s %10d\n",
			"Seqs completed", pdev->seq_completed);
	len += scnprintf(buf + len, buf_len - len, "%30s %10d\n",
			"Seqs restarted", pdev->seq_restarted);
	len += scnprintf(buf + len, buf_len - len, "%30s %10d\n",
			"MU Seqs posted", pdev->mu_seq_posted);
	len += scnprintf(buf + len, buf_len - len, "%30s %10d\n",
			"MPDUs SW flushed", pdev->mpdus_sw_flush);
	len += scnprintf(buf + len, buf_len - len, "%30s %10d\n",
			"MPDUs HW filtered", pdev->mpdus_hw_filter);
	len += scnprintf(buf + len, buf_len - len, "%30s %10d\n",
			"MPDUs truncated", pdev->mpdus_truncated);
	len += scnprintf(buf + len, buf_len - len, "%30s %10d\n",
			"MPDUs receive no ACK", pdev->mpdus_ack_failed);
	len += scnprintf(buf + len, buf_len - len, "%30s %10d\n",
			"MPDUs expired", pdev->mpdus_expired);

	ath10k_wmi_fw_pdev_rx_stats_fill(pdev, buf, &len);
	len += scnprintf(buf + len, buf_len - len, "%30s %10d\n",
			"Num Rx Overflow errors", pdev->rx_ovfl_errs);

	len += scnprintf(buf + len, buf_len - len, "\n");
	len += scnprintf(buf + len, buf_len - len, "%30s (%zu)\n",
			"ath10k VDEV stats", num_vdevs);
	len += scnprintf(buf + len, buf_len - len, "%30s\n\n",
				"=================");

	list_for_each_entry(vdev, &fw_stats->vdevs, list) {
		ath10k_wmi_fw_vdev_stats_fill(vdev, buf, &len);
	}

	len += scnprintf(buf + len, buf_len - len, "\n");
	len += scnprintf(buf + len, buf_len - len, "%30s (%zu)\n",
			"ath10k PEER stats", num_peers);
	len += scnprintf(buf + len, buf_len - len, "%30s\n\n",
				"=================");

	list_for_each_entry(peer, &fw_stats->peers, list) {
		ath10k_wmi_fw_peer_stats_fill(peer, buf, &len);
	}

unlock:
	spin_unlock_bh(&ar->data_lock);

	if (len >= buf_len)
		buf[len - 1] = 0;
	else
		buf[len] = 0;
}

int ath10k_wmi_op_get_vdev_subtype(struct ath10k *ar,
				   enum wmi_vdev_subtype subtype)
{
	switch (subtype) {
	case WMI_VDEV_SUBTYPE_NONE:
		return WMI_VDEV_SUBTYPE_LEGACY_NONE;
	case WMI_VDEV_SUBTYPE_P2P_DEVICE:
		return WMI_VDEV_SUBTYPE_LEGACY_P2P_DEV;
	case WMI_VDEV_SUBTYPE_P2P_CLIENT:
		return WMI_VDEV_SUBTYPE_LEGACY_P2P_CLI;
	case WMI_VDEV_SUBTYPE_P2P_GO:
		return WMI_VDEV_SUBTYPE_LEGACY_P2P_GO;
	case WMI_VDEV_SUBTYPE_PROXY_STA:
		return WMI_VDEV_SUBTYPE_LEGACY_PROXY_STA;
	case WMI_VDEV_SUBTYPE_MESH_11S:
	case WMI_VDEV_SUBTYPE_MESH_NON_11S:
		return -ENOTSUPP;
	}
	return -ENOTSUPP;
}

static int ath10k_wmi_10_2_4_op_get_vdev_subtype(struct ath10k *ar,
						 enum wmi_vdev_subtype subtype)
{
	switch (subtype) {
	case WMI_VDEV_SUBTYPE_NONE:
		return WMI_VDEV_SUBTYPE_10_2_4_NONE;
	case WMI_VDEV_SUBTYPE_P2P_DEVICE:
		return WMI_VDEV_SUBTYPE_10_2_4_P2P_DEV;
	case WMI_VDEV_SUBTYPE_P2P_CLIENT:
		return WMI_VDEV_SUBTYPE_10_2_4_P2P_CLI;
	case WMI_VDEV_SUBTYPE_P2P_GO:
		return WMI_VDEV_SUBTYPE_10_2_4_P2P_GO;
	case WMI_VDEV_SUBTYPE_PROXY_STA:
		return WMI_VDEV_SUBTYPE_10_2_4_PROXY_STA;
	case WMI_VDEV_SUBTYPE_MESH_11S:
		return WMI_VDEV_SUBTYPE_10_2_4_MESH_11S;
	case WMI_VDEV_SUBTYPE_MESH_NON_11S:
		return -ENOTSUPP;
	}
	return -ENOTSUPP;
}

static int ath10k_wmi_10_4_op_get_vdev_subtype(struct ath10k *ar,
					       enum wmi_vdev_subtype subtype)
{
	switch (subtype) {
	case WMI_VDEV_SUBTYPE_NONE:
		return WMI_VDEV_SUBTYPE_10_4_NONE;
	case WMI_VDEV_SUBTYPE_P2P_DEVICE:
		return WMI_VDEV_SUBTYPE_10_4_P2P_DEV;
	case WMI_VDEV_SUBTYPE_P2P_CLIENT:
		return WMI_VDEV_SUBTYPE_10_4_P2P_CLI;
	case WMI_VDEV_SUBTYPE_P2P_GO:
		return WMI_VDEV_SUBTYPE_10_4_P2P_GO;
	case WMI_VDEV_SUBTYPE_PROXY_STA:
		return WMI_VDEV_SUBTYPE_10_4_PROXY_STA;
	case WMI_VDEV_SUBTYPE_MESH_11S:
		return WMI_VDEV_SUBTYPE_10_4_MESH_11S;
	case WMI_VDEV_SUBTYPE_MESH_NON_11S:
		return WMI_VDEV_SUBTYPE_10_4_MESH_NON_11S;
	}
	return -ENOTSUPP;
}

<<<<<<< HEAD
=======
static struct sk_buff *
ath10k_wmi_10_4_ext_resource_config(struct ath10k *ar,
				    enum wmi_host_platform_type type,
				    u32 fw_feature_bitmap)
{
	struct wmi_ext_resource_config_10_4_cmd *cmd;
	struct sk_buff *skb;

	skb = ath10k_wmi_alloc_skb(ar, sizeof(*cmd));
	if (!skb)
		return ERR_PTR(-ENOMEM);

	cmd = (struct wmi_ext_resource_config_10_4_cmd *)skb->data;
	cmd->host_platform_config = __cpu_to_le32(type);
	cmd->fw_feature_bitmap = __cpu_to_le32(fw_feature_bitmap);

	ath10k_dbg(ar, ATH10K_DBG_WMI,
		   "wmi ext resource config host type %d firmware feature bitmap %08x\n",
		   type, fw_feature_bitmap);
	return skb;
}

>>>>>>> ed596a4a
static const struct wmi_ops wmi_ops = {
	.rx = ath10k_wmi_op_rx,
	.map_svc = wmi_main_svc_map,

	.pull_scan = ath10k_wmi_op_pull_scan_ev,
	.pull_mgmt_rx = ath10k_wmi_op_pull_mgmt_rx_ev,
	.pull_ch_info = ath10k_wmi_op_pull_ch_info_ev,
	.pull_vdev_start = ath10k_wmi_op_pull_vdev_start_ev,
	.pull_peer_kick = ath10k_wmi_op_pull_peer_kick_ev,
	.pull_swba = ath10k_wmi_op_pull_swba_ev,
	.pull_phyerr_hdr = ath10k_wmi_op_pull_phyerr_ev_hdr,
	.pull_phyerr = ath10k_wmi_op_pull_phyerr_ev,
	.pull_svc_rdy = ath10k_wmi_main_op_pull_svc_rdy_ev,
	.pull_rdy = ath10k_wmi_op_pull_rdy_ev,
	.pull_fw_stats = ath10k_wmi_main_op_pull_fw_stats,
	.pull_roam_ev = ath10k_wmi_op_pull_roam_ev,

	.gen_pdev_suspend = ath10k_wmi_op_gen_pdev_suspend,
	.gen_pdev_resume = ath10k_wmi_op_gen_pdev_resume,
	.gen_pdev_set_rd = ath10k_wmi_op_gen_pdev_set_rd,
	.gen_pdev_set_param = ath10k_wmi_op_gen_pdev_set_param,
	.gen_init = ath10k_wmi_op_gen_init,
	.gen_start_scan = ath10k_wmi_op_gen_start_scan,
	.gen_stop_scan = ath10k_wmi_op_gen_stop_scan,
	.gen_vdev_create = ath10k_wmi_op_gen_vdev_create,
	.gen_vdev_delete = ath10k_wmi_op_gen_vdev_delete,
	.gen_vdev_start = ath10k_wmi_op_gen_vdev_start,
	.gen_vdev_stop = ath10k_wmi_op_gen_vdev_stop,
	.gen_vdev_up = ath10k_wmi_op_gen_vdev_up,
	.gen_vdev_down = ath10k_wmi_op_gen_vdev_down,
	.gen_vdev_set_param = ath10k_wmi_op_gen_vdev_set_param,
	.gen_vdev_install_key = ath10k_wmi_op_gen_vdev_install_key,
	.gen_vdev_spectral_conf = ath10k_wmi_op_gen_vdev_spectral_conf,
	.gen_vdev_spectral_enable = ath10k_wmi_op_gen_vdev_spectral_enable,
	/* .gen_vdev_wmm_conf not implemented */
	.gen_peer_create = ath10k_wmi_op_gen_peer_create,
	.gen_peer_delete = ath10k_wmi_op_gen_peer_delete,
	.gen_peer_flush = ath10k_wmi_op_gen_peer_flush,
	.gen_peer_set_param = ath10k_wmi_op_gen_peer_set_param,
	.gen_peer_assoc = ath10k_wmi_op_gen_peer_assoc,
	.gen_set_psmode = ath10k_wmi_op_gen_set_psmode,
	.gen_set_sta_ps = ath10k_wmi_op_gen_set_sta_ps,
	.gen_set_ap_ps = ath10k_wmi_op_gen_set_ap_ps,
	.gen_scan_chan_list = ath10k_wmi_op_gen_scan_chan_list,
	.gen_beacon_dma = ath10k_wmi_op_gen_beacon_dma,
	.gen_pdev_set_wmm = ath10k_wmi_op_gen_pdev_set_wmm,
	.gen_request_stats = ath10k_wmi_op_gen_request_stats,
	.gen_force_fw_hang = ath10k_wmi_op_gen_force_fw_hang,
	.gen_mgmt_tx = ath10k_wmi_op_gen_mgmt_tx,
	.gen_dbglog_cfg = ath10k_wmi_op_gen_dbglog_cfg,
	.gen_pktlog_enable = ath10k_wmi_op_gen_pktlog_enable,
	.gen_pktlog_disable = ath10k_wmi_op_gen_pktlog_disable,
	.gen_pdev_set_quiet_mode = ath10k_wmi_op_gen_pdev_set_quiet_mode,
	/* .gen_pdev_get_temperature not implemented */
	.gen_addba_clear_resp = ath10k_wmi_op_gen_addba_clear_resp,
	.gen_addba_send = ath10k_wmi_op_gen_addba_send,
	.gen_addba_set_resp = ath10k_wmi_op_gen_addba_set_resp,
	.gen_delba_send = ath10k_wmi_op_gen_delba_send,
	.fw_stats_fill = ath10k_wmi_main_op_fw_stats_fill,
	.get_vdev_subtype = ath10k_wmi_op_get_vdev_subtype,
	/* .gen_bcn_tmpl not implemented */
	/* .gen_prb_tmpl not implemented */
	/* .gen_p2p_go_bcn_ie not implemented */
	/* .gen_adaptive_qcs not implemented */
	/* .gen_pdev_enable_adaptive_cca not implemented */
};

static const struct wmi_ops wmi_10_1_ops = {
	.rx = ath10k_wmi_10_1_op_rx,
	.map_svc = wmi_10x_svc_map,
	.pull_svc_rdy = ath10k_wmi_10x_op_pull_svc_rdy_ev,
	.pull_fw_stats = ath10k_wmi_10x_op_pull_fw_stats,
	.gen_init = ath10k_wmi_10_1_op_gen_init,
	.gen_pdev_set_rd = ath10k_wmi_10x_op_gen_pdev_set_rd,
	.gen_start_scan = ath10k_wmi_10x_op_gen_start_scan,
	.gen_peer_assoc = ath10k_wmi_10_1_op_gen_peer_assoc,
	/* .gen_pdev_get_temperature not implemented */

	/* shared with main branch */
	.pull_scan = ath10k_wmi_op_pull_scan_ev,
	.pull_mgmt_rx = ath10k_wmi_op_pull_mgmt_rx_ev,
	.pull_ch_info = ath10k_wmi_op_pull_ch_info_ev,
	.pull_vdev_start = ath10k_wmi_op_pull_vdev_start_ev,
	.pull_peer_kick = ath10k_wmi_op_pull_peer_kick_ev,
	.pull_swba = ath10k_wmi_op_pull_swba_ev,
	.pull_phyerr_hdr = ath10k_wmi_op_pull_phyerr_ev_hdr,
	.pull_phyerr = ath10k_wmi_op_pull_phyerr_ev,
	.pull_rdy = ath10k_wmi_op_pull_rdy_ev,
	.pull_roam_ev = ath10k_wmi_op_pull_roam_ev,

	.gen_pdev_suspend = ath10k_wmi_op_gen_pdev_suspend,
	.gen_pdev_resume = ath10k_wmi_op_gen_pdev_resume,
	.gen_pdev_set_param = ath10k_wmi_op_gen_pdev_set_param,
	.gen_stop_scan = ath10k_wmi_op_gen_stop_scan,
	.gen_vdev_create = ath10k_wmi_op_gen_vdev_create,
	.gen_vdev_delete = ath10k_wmi_op_gen_vdev_delete,
	.gen_vdev_start = ath10k_wmi_op_gen_vdev_start,
	.gen_vdev_stop = ath10k_wmi_op_gen_vdev_stop,
	.gen_vdev_up = ath10k_wmi_op_gen_vdev_up,
	.gen_vdev_down = ath10k_wmi_op_gen_vdev_down,
	.gen_vdev_set_param = ath10k_wmi_op_gen_vdev_set_param,
	.gen_vdev_install_key = ath10k_wmi_op_gen_vdev_install_key,
	.gen_vdev_spectral_conf = ath10k_wmi_op_gen_vdev_spectral_conf,
	.gen_vdev_spectral_enable = ath10k_wmi_op_gen_vdev_spectral_enable,
	/* .gen_vdev_wmm_conf not implemented */
	.gen_peer_create = ath10k_wmi_op_gen_peer_create,
	.gen_peer_delete = ath10k_wmi_op_gen_peer_delete,
	.gen_peer_flush = ath10k_wmi_op_gen_peer_flush,
	.gen_peer_set_param = ath10k_wmi_op_gen_peer_set_param,
	.gen_set_psmode = ath10k_wmi_op_gen_set_psmode,
	.gen_set_sta_ps = ath10k_wmi_op_gen_set_sta_ps,
	.gen_set_ap_ps = ath10k_wmi_op_gen_set_ap_ps,
	.gen_scan_chan_list = ath10k_wmi_op_gen_scan_chan_list,
	.gen_beacon_dma = ath10k_wmi_op_gen_beacon_dma,
	.gen_pdev_set_wmm = ath10k_wmi_op_gen_pdev_set_wmm,
	.gen_request_stats = ath10k_wmi_op_gen_request_stats,
	.gen_force_fw_hang = ath10k_wmi_op_gen_force_fw_hang,
	.gen_mgmt_tx = ath10k_wmi_op_gen_mgmt_tx,
	.gen_dbglog_cfg = ath10k_wmi_op_gen_dbglog_cfg,
	.gen_pktlog_enable = ath10k_wmi_op_gen_pktlog_enable,
	.gen_pktlog_disable = ath10k_wmi_op_gen_pktlog_disable,
	.gen_pdev_set_quiet_mode = ath10k_wmi_op_gen_pdev_set_quiet_mode,
	.gen_addba_clear_resp = ath10k_wmi_op_gen_addba_clear_resp,
	.gen_addba_send = ath10k_wmi_op_gen_addba_send,
	.gen_addba_set_resp = ath10k_wmi_op_gen_addba_set_resp,
	.gen_delba_send = ath10k_wmi_op_gen_delba_send,
	.fw_stats_fill = ath10k_wmi_10x_op_fw_stats_fill,
	.get_vdev_subtype = ath10k_wmi_op_get_vdev_subtype,
	/* .gen_bcn_tmpl not implemented */
	/* .gen_prb_tmpl not implemented */
	/* .gen_p2p_go_bcn_ie not implemented */
	/* .gen_adaptive_qcs not implemented */
	/* .gen_pdev_enable_adaptive_cca not implemented */
};

static const struct wmi_ops wmi_10_2_ops = {
	.rx = ath10k_wmi_10_2_op_rx,
	.pull_fw_stats = ath10k_wmi_10_2_op_pull_fw_stats,
	.gen_init = ath10k_wmi_10_2_op_gen_init,
	.gen_peer_assoc = ath10k_wmi_10_2_op_gen_peer_assoc,
	/* .gen_pdev_get_temperature not implemented */

	/* shared with 10.1 */
	.map_svc = wmi_10x_svc_map,
	.pull_svc_rdy = ath10k_wmi_10x_op_pull_svc_rdy_ev,
	.gen_pdev_set_rd = ath10k_wmi_10x_op_gen_pdev_set_rd,
	.gen_start_scan = ath10k_wmi_10x_op_gen_start_scan,

	.pull_scan = ath10k_wmi_op_pull_scan_ev,
	.pull_mgmt_rx = ath10k_wmi_op_pull_mgmt_rx_ev,
	.pull_ch_info = ath10k_wmi_op_pull_ch_info_ev,
	.pull_vdev_start = ath10k_wmi_op_pull_vdev_start_ev,
	.pull_peer_kick = ath10k_wmi_op_pull_peer_kick_ev,
	.pull_swba = ath10k_wmi_op_pull_swba_ev,
	.pull_phyerr_hdr = ath10k_wmi_op_pull_phyerr_ev_hdr,
	.pull_phyerr = ath10k_wmi_op_pull_phyerr_ev,
	.pull_rdy = ath10k_wmi_op_pull_rdy_ev,
	.pull_roam_ev = ath10k_wmi_op_pull_roam_ev,

	.gen_pdev_suspend = ath10k_wmi_op_gen_pdev_suspend,
	.gen_pdev_resume = ath10k_wmi_op_gen_pdev_resume,
	.gen_pdev_set_param = ath10k_wmi_op_gen_pdev_set_param,
	.gen_stop_scan = ath10k_wmi_op_gen_stop_scan,
	.gen_vdev_create = ath10k_wmi_op_gen_vdev_create,
	.gen_vdev_delete = ath10k_wmi_op_gen_vdev_delete,
	.gen_vdev_start = ath10k_wmi_op_gen_vdev_start,
	.gen_vdev_stop = ath10k_wmi_op_gen_vdev_stop,
	.gen_vdev_up = ath10k_wmi_op_gen_vdev_up,
	.gen_vdev_down = ath10k_wmi_op_gen_vdev_down,
	.gen_vdev_set_param = ath10k_wmi_op_gen_vdev_set_param,
	.gen_vdev_install_key = ath10k_wmi_op_gen_vdev_install_key,
	.gen_vdev_spectral_conf = ath10k_wmi_op_gen_vdev_spectral_conf,
	.gen_vdev_spectral_enable = ath10k_wmi_op_gen_vdev_spectral_enable,
	/* .gen_vdev_wmm_conf not implemented */
	.gen_peer_create = ath10k_wmi_op_gen_peer_create,
	.gen_peer_delete = ath10k_wmi_op_gen_peer_delete,
	.gen_peer_flush = ath10k_wmi_op_gen_peer_flush,
	.gen_peer_set_param = ath10k_wmi_op_gen_peer_set_param,
	.gen_set_psmode = ath10k_wmi_op_gen_set_psmode,
	.gen_set_sta_ps = ath10k_wmi_op_gen_set_sta_ps,
	.gen_set_ap_ps = ath10k_wmi_op_gen_set_ap_ps,
	.gen_scan_chan_list = ath10k_wmi_op_gen_scan_chan_list,
	.gen_beacon_dma = ath10k_wmi_op_gen_beacon_dma,
	.gen_pdev_set_wmm = ath10k_wmi_op_gen_pdev_set_wmm,
	.gen_request_stats = ath10k_wmi_op_gen_request_stats,
	.gen_force_fw_hang = ath10k_wmi_op_gen_force_fw_hang,
	.gen_mgmt_tx = ath10k_wmi_op_gen_mgmt_tx,
	.gen_dbglog_cfg = ath10k_wmi_op_gen_dbglog_cfg,
	.gen_pktlog_enable = ath10k_wmi_op_gen_pktlog_enable,
	.gen_pktlog_disable = ath10k_wmi_op_gen_pktlog_disable,
	.gen_pdev_set_quiet_mode = ath10k_wmi_op_gen_pdev_set_quiet_mode,
	.gen_addba_clear_resp = ath10k_wmi_op_gen_addba_clear_resp,
	.gen_addba_send = ath10k_wmi_op_gen_addba_send,
	.gen_addba_set_resp = ath10k_wmi_op_gen_addba_set_resp,
	.gen_delba_send = ath10k_wmi_op_gen_delba_send,
	.fw_stats_fill = ath10k_wmi_10x_op_fw_stats_fill,
	.get_vdev_subtype = ath10k_wmi_op_get_vdev_subtype,
	/* .gen_pdev_enable_adaptive_cca not implemented */
};

static const struct wmi_ops wmi_10_2_4_ops = {
	.rx = ath10k_wmi_10_2_op_rx,
	.pull_fw_stats = ath10k_wmi_10_2_4_op_pull_fw_stats,
	.gen_init = ath10k_wmi_10_2_op_gen_init,
	.gen_peer_assoc = ath10k_wmi_10_2_op_gen_peer_assoc,
	.gen_pdev_get_temperature = ath10k_wmi_10_2_op_gen_pdev_get_temperature,

	/* shared with 10.1 */
	.map_svc = wmi_10x_svc_map,
	.pull_svc_rdy = ath10k_wmi_10x_op_pull_svc_rdy_ev,
	.gen_pdev_set_rd = ath10k_wmi_10x_op_gen_pdev_set_rd,
	.gen_start_scan = ath10k_wmi_10x_op_gen_start_scan,

	.pull_scan = ath10k_wmi_op_pull_scan_ev,
	.pull_mgmt_rx = ath10k_wmi_op_pull_mgmt_rx_ev,
	.pull_ch_info = ath10k_wmi_op_pull_ch_info_ev,
	.pull_vdev_start = ath10k_wmi_op_pull_vdev_start_ev,
	.pull_peer_kick = ath10k_wmi_op_pull_peer_kick_ev,
	.pull_swba = ath10k_wmi_10_2_4_op_pull_swba_ev,
	.pull_phyerr_hdr = ath10k_wmi_op_pull_phyerr_ev_hdr,
	.pull_phyerr = ath10k_wmi_op_pull_phyerr_ev,
	.pull_rdy = ath10k_wmi_op_pull_rdy_ev,
	.pull_roam_ev = ath10k_wmi_op_pull_roam_ev,

	.gen_pdev_suspend = ath10k_wmi_op_gen_pdev_suspend,
	.gen_pdev_resume = ath10k_wmi_op_gen_pdev_resume,
	.gen_pdev_set_param = ath10k_wmi_op_gen_pdev_set_param,
	.gen_stop_scan = ath10k_wmi_op_gen_stop_scan,
	.gen_vdev_create = ath10k_wmi_op_gen_vdev_create,
	.gen_vdev_delete = ath10k_wmi_op_gen_vdev_delete,
	.gen_vdev_start = ath10k_wmi_op_gen_vdev_start,
	.gen_vdev_stop = ath10k_wmi_op_gen_vdev_stop,
	.gen_vdev_up = ath10k_wmi_op_gen_vdev_up,
	.gen_vdev_down = ath10k_wmi_op_gen_vdev_down,
	.gen_vdev_set_param = ath10k_wmi_op_gen_vdev_set_param,
	.gen_vdev_install_key = ath10k_wmi_op_gen_vdev_install_key,
	.gen_vdev_spectral_conf = ath10k_wmi_op_gen_vdev_spectral_conf,
	.gen_vdev_spectral_enable = ath10k_wmi_op_gen_vdev_spectral_enable,
	.gen_peer_create = ath10k_wmi_op_gen_peer_create,
	.gen_peer_delete = ath10k_wmi_op_gen_peer_delete,
	.gen_peer_flush = ath10k_wmi_op_gen_peer_flush,
	.gen_peer_set_param = ath10k_wmi_op_gen_peer_set_param,
	.gen_set_psmode = ath10k_wmi_op_gen_set_psmode,
	.gen_set_sta_ps = ath10k_wmi_op_gen_set_sta_ps,
	.gen_set_ap_ps = ath10k_wmi_op_gen_set_ap_ps,
	.gen_scan_chan_list = ath10k_wmi_op_gen_scan_chan_list,
	.gen_beacon_dma = ath10k_wmi_op_gen_beacon_dma,
	.gen_pdev_set_wmm = ath10k_wmi_op_gen_pdev_set_wmm,
	.gen_request_stats = ath10k_wmi_op_gen_request_stats,
	.gen_force_fw_hang = ath10k_wmi_op_gen_force_fw_hang,
	.gen_mgmt_tx = ath10k_wmi_op_gen_mgmt_tx,
	.gen_dbglog_cfg = ath10k_wmi_op_gen_dbglog_cfg,
	.gen_pktlog_enable = ath10k_wmi_op_gen_pktlog_enable,
	.gen_pktlog_disable = ath10k_wmi_op_gen_pktlog_disable,
	.gen_pdev_set_quiet_mode = ath10k_wmi_op_gen_pdev_set_quiet_mode,
	.gen_addba_clear_resp = ath10k_wmi_op_gen_addba_clear_resp,
	.gen_addba_send = ath10k_wmi_op_gen_addba_send,
	.gen_addba_set_resp = ath10k_wmi_op_gen_addba_set_resp,
	.gen_delba_send = ath10k_wmi_op_gen_delba_send,
	.gen_pdev_get_tpc_config = ath10k_wmi_10_2_4_op_gen_pdev_get_tpc_config,
	.fw_stats_fill = ath10k_wmi_10x_op_fw_stats_fill,
	.gen_pdev_enable_adaptive_cca =
		ath10k_wmi_op_gen_pdev_enable_adaptive_cca,
	.get_vdev_subtype = ath10k_wmi_10_2_4_op_get_vdev_subtype,
	/* .gen_bcn_tmpl not implemented */
	/* .gen_prb_tmpl not implemented */
	/* .gen_p2p_go_bcn_ie not implemented */
	/* .gen_adaptive_qcs not implemented */
};

static const struct wmi_ops wmi_10_4_ops = {
	.rx = ath10k_wmi_10_4_op_rx,
	.map_svc = wmi_10_4_svc_map,

	.pull_fw_stats = ath10k_wmi_10_4_op_pull_fw_stats,
	.pull_scan = ath10k_wmi_op_pull_scan_ev,
	.pull_mgmt_rx = ath10k_wmi_10_4_op_pull_mgmt_rx_ev,
	.pull_ch_info = ath10k_wmi_10_4_op_pull_ch_info_ev,
	.pull_vdev_start = ath10k_wmi_op_pull_vdev_start_ev,
	.pull_peer_kick = ath10k_wmi_op_pull_peer_kick_ev,
	.pull_swba = ath10k_wmi_10_4_op_pull_swba_ev,
	.pull_phyerr_hdr = ath10k_wmi_10_4_op_pull_phyerr_ev_hdr,
	.pull_phyerr = ath10k_wmi_10_4_op_pull_phyerr_ev,
	.pull_svc_rdy = ath10k_wmi_main_op_pull_svc_rdy_ev,
	.pull_rdy = ath10k_wmi_op_pull_rdy_ev,
	.get_txbf_conf_scheme = ath10k_wmi_10_4_txbf_conf_scheme,

	.gen_pdev_suspend = ath10k_wmi_op_gen_pdev_suspend,
	.gen_pdev_resume = ath10k_wmi_op_gen_pdev_resume,
	.gen_pdev_set_rd = ath10k_wmi_10x_op_gen_pdev_set_rd,
	.gen_pdev_set_param = ath10k_wmi_op_gen_pdev_set_param,
	.gen_init = ath10k_wmi_10_4_op_gen_init,
	.gen_start_scan = ath10k_wmi_op_gen_start_scan,
	.gen_stop_scan = ath10k_wmi_op_gen_stop_scan,
	.gen_vdev_create = ath10k_wmi_op_gen_vdev_create,
	.gen_vdev_delete = ath10k_wmi_op_gen_vdev_delete,
	.gen_vdev_start = ath10k_wmi_op_gen_vdev_start,
	.gen_vdev_stop = ath10k_wmi_op_gen_vdev_stop,
	.gen_vdev_up = ath10k_wmi_op_gen_vdev_up,
	.gen_vdev_down = ath10k_wmi_op_gen_vdev_down,
	.gen_vdev_set_param = ath10k_wmi_op_gen_vdev_set_param,
	.gen_vdev_install_key = ath10k_wmi_op_gen_vdev_install_key,
	.gen_vdev_spectral_conf = ath10k_wmi_op_gen_vdev_spectral_conf,
	.gen_vdev_spectral_enable = ath10k_wmi_op_gen_vdev_spectral_enable,
	.gen_peer_create = ath10k_wmi_op_gen_peer_create,
	.gen_peer_delete = ath10k_wmi_op_gen_peer_delete,
	.gen_peer_flush = ath10k_wmi_op_gen_peer_flush,
	.gen_peer_set_param = ath10k_wmi_op_gen_peer_set_param,
	.gen_peer_assoc = ath10k_wmi_10_4_op_gen_peer_assoc,
	.gen_set_psmode = ath10k_wmi_op_gen_set_psmode,
	.gen_set_sta_ps = ath10k_wmi_op_gen_set_sta_ps,
	.gen_set_ap_ps = ath10k_wmi_op_gen_set_ap_ps,
	.gen_scan_chan_list = ath10k_wmi_op_gen_scan_chan_list,
	.gen_beacon_dma = ath10k_wmi_op_gen_beacon_dma,
	.gen_pdev_set_wmm = ath10k_wmi_op_gen_pdev_set_wmm,
	.gen_force_fw_hang = ath10k_wmi_op_gen_force_fw_hang,
	.gen_mgmt_tx = ath10k_wmi_op_gen_mgmt_tx,
	.gen_dbglog_cfg = ath10k_wmi_op_gen_dbglog_cfg,
	.gen_pktlog_enable = ath10k_wmi_op_gen_pktlog_enable,
	.gen_pktlog_disable = ath10k_wmi_op_gen_pktlog_disable,
	.gen_pdev_set_quiet_mode = ath10k_wmi_op_gen_pdev_set_quiet_mode,
	.gen_addba_clear_resp = ath10k_wmi_op_gen_addba_clear_resp,
	.gen_addba_send = ath10k_wmi_op_gen_addba_send,
	.gen_addba_set_resp = ath10k_wmi_op_gen_addba_set_resp,
	.gen_delba_send = ath10k_wmi_op_gen_delba_send,
	.fw_stats_fill = ath10k_wmi_10_4_op_fw_stats_fill,
	.ext_resource_config = ath10k_wmi_10_4_ext_resource_config,

	/* shared with 10.2 */
	.gen_request_stats = ath10k_wmi_op_gen_request_stats,
	.gen_pdev_get_temperature = ath10k_wmi_10_2_op_gen_pdev_get_temperature,
	.get_vdev_subtype = ath10k_wmi_10_4_op_get_vdev_subtype,
};

int ath10k_wmi_attach(struct ath10k *ar)
{
	switch (ar->running_fw->fw_file.wmi_op_version) {
	case ATH10K_FW_WMI_OP_VERSION_10_4:
		ar->wmi.ops = &wmi_10_4_ops;
		ar->wmi.cmd = &wmi_10_4_cmd_map;
		ar->wmi.vdev_param = &wmi_10_4_vdev_param_map;
		ar->wmi.pdev_param = &wmi_10_4_pdev_param_map;
		ar->wmi.peer_flags = &wmi_10_2_peer_flags_map;
		break;
	case ATH10K_FW_WMI_OP_VERSION_10_2_4:
		ar->wmi.cmd = &wmi_10_2_4_cmd_map;
		ar->wmi.ops = &wmi_10_2_4_ops;
		ar->wmi.vdev_param = &wmi_10_2_4_vdev_param_map;
		ar->wmi.pdev_param = &wmi_10_2_4_pdev_param_map;
		ar->wmi.peer_flags = &wmi_10_2_peer_flags_map;
		break;
	case ATH10K_FW_WMI_OP_VERSION_10_2:
		ar->wmi.cmd = &wmi_10_2_cmd_map;
		ar->wmi.ops = &wmi_10_2_ops;
		ar->wmi.vdev_param = &wmi_10x_vdev_param_map;
		ar->wmi.pdev_param = &wmi_10x_pdev_param_map;
		ar->wmi.peer_flags = &wmi_10_2_peer_flags_map;
		break;
	case ATH10K_FW_WMI_OP_VERSION_10_1:
		ar->wmi.cmd = &wmi_10x_cmd_map;
		ar->wmi.ops = &wmi_10_1_ops;
		ar->wmi.vdev_param = &wmi_10x_vdev_param_map;
		ar->wmi.pdev_param = &wmi_10x_pdev_param_map;
		ar->wmi.peer_flags = &wmi_10x_peer_flags_map;
		break;
	case ATH10K_FW_WMI_OP_VERSION_MAIN:
		ar->wmi.cmd = &wmi_cmd_map;
		ar->wmi.ops = &wmi_ops;
		ar->wmi.vdev_param = &wmi_vdev_param_map;
		ar->wmi.pdev_param = &wmi_pdev_param_map;
		ar->wmi.peer_flags = &wmi_peer_flags_map;
		break;
	case ATH10K_FW_WMI_OP_VERSION_TLV:
		ath10k_wmi_tlv_attach(ar);
		break;
	case ATH10K_FW_WMI_OP_VERSION_UNSET:
	case ATH10K_FW_WMI_OP_VERSION_MAX:
		ath10k_err(ar, "unsupported WMI op version: %d\n",
			   ar->running_fw->fw_file.wmi_op_version);
		return -EINVAL;
	}

	init_completion(&ar->wmi.service_ready);
	init_completion(&ar->wmi.unified_ready);

	INIT_WORK(&ar->svc_rdy_work, ath10k_wmi_event_service_ready_work);

	return 0;
}

void ath10k_wmi_free_host_mem(struct ath10k *ar)
{
	int i;

	/* free the host memory chunks requested by firmware */
	for (i = 0; i < ar->wmi.num_mem_chunks; i++) {
		dma_unmap_single(ar->dev,
				 ar->wmi.mem_chunks[i].paddr,
				 ar->wmi.mem_chunks[i].len,
				 DMA_TO_DEVICE);
		kfree(ar->wmi.mem_chunks[i].vaddr);
	}

	ar->wmi.num_mem_chunks = 0;
}

void ath10k_wmi_detach(struct ath10k *ar)
{
	cancel_work_sync(&ar->svc_rdy_work);

	if (ar->svc_rdy_skb)
		dev_kfree_skb(ar->svc_rdy_skb);
}<|MERGE_RESOLUTION|>--- conflicted
+++ resolved
@@ -2881,16 +2881,8 @@
 		const struct wmi_10_2_4_ext_peer_stats *src;
 		struct ath10k_fw_stats_peer *dst;
 		int stats_len;
-<<<<<<< HEAD
-		bool ext_peer_stats_support;
-
-		ext_peer_stats_support = test_bit(WMI_SERVICE_PEER_STATS,
-						  ar->wmi.svc_map);
-		if (ext_peer_stats_support)
-=======
 
 		if (test_bit(WMI_SERVICE_PEER_STATS, ar->wmi.svc_map))
->>>>>>> ed596a4a
 			stats_len = sizeof(struct wmi_10_2_4_ext_peer_stats);
 		else
 			stats_len = sizeof(struct wmi_10_2_4_peer_stats);
@@ -2907,11 +2899,7 @@
 
 		dst->peer_rx_rate = __le32_to_cpu(src->common.peer_rx_rate);
 
-<<<<<<< HEAD
-		if (ext_peer_stats_support)
-=======
 		if (ath10k_peer_stats_enabled(ar))
->>>>>>> ed596a4a
 			dst->rx_duration = __le32_to_cpu(src->rx_duration);
 		/* FIXME: expose 10.2 specific values */
 
@@ -4656,11 +4644,6 @@
 
 		ar->max_num_peers = TARGET_10_4_NUM_QCACHE_PEERS_MAX +
 				    ar->max_num_vdevs;
-<<<<<<< HEAD
-		ar->num_active_peers = ar->hw_params.qcache_active_peers +
-				       ar->max_num_vdevs;
-=======
->>>>>>> ed596a4a
 		ar->num_tids = ar->num_active_peers * 2;
 		ar->max_num_stations = TARGET_10_4_NUM_QCACHE_PEERS_MAX;
 	}
@@ -5557,12 +5540,8 @@
 
 	config.num_vdevs = __cpu_to_le32(TARGET_10X_NUM_VDEVS);
 	config.num_peer_keys = __cpu_to_le32(TARGET_10X_NUM_PEER_KEYS);
-<<<<<<< HEAD
-	if (test_bit(WMI_SERVICE_PEER_STATS, ar->wmi.svc_map)) {
-=======
 
 	if (ath10k_peer_stats_enabled(ar)) {
->>>>>>> ed596a4a
 		config.num_peers = __cpu_to_le32(TARGET_10X_TX_STATS_NUM_PEERS);
 		config.num_tids = __cpu_to_le32(TARGET_10X_TX_STATS_NUM_TIDS);
 	} else {
@@ -5624,11 +5603,7 @@
 	    test_bit(WMI_SERVICE_COEX_GPIO, ar->wmi.svc_map))
 		features |= WMI_10_2_COEX_GPIO;
 
-<<<<<<< HEAD
-	if (test_bit(WMI_SERVICE_PEER_STATS, ar->wmi.svc_map))
-=======
 	if (ath10k_peer_stats_enabled(ar))
->>>>>>> ed596a4a
 		features |= WMI_10_2_PEER_STATS;
 
 	cmd->resource_config.feature_mask = __cpu_to_le32(features);
@@ -7532,8 +7507,6 @@
 	return -ENOTSUPP;
 }
 
-<<<<<<< HEAD
-=======
 static struct sk_buff *
 ath10k_wmi_10_4_ext_resource_config(struct ath10k *ar,
 				    enum wmi_host_platform_type type,
@@ -7556,7 +7529,6 @@
 	return skb;
 }
 
->>>>>>> ed596a4a
 static const struct wmi_ops wmi_ops = {
 	.rx = ath10k_wmi_op_rx,
 	.map_svc = wmi_main_svc_map,
