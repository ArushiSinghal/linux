/*
 *
 * Intel Management Engine Interface (Intel MEI) Linux driver
 * Copyright (c) 2003-2012, Intel Corporation.
 *
 * This program is free software; you can redistribute it and/or modify it
 * under the terms and conditions of the GNU General Public License,
 * version 2, as published by the Free Software Foundation.
 *
 * This program is distributed in the hope it will be useful, but WITHOUT
 * ANY WARRANTY; without even the implied warranty of MERCHANTABILITY or
 * FITNESS FOR A PARTICULAR PURPOSE.  See the GNU General Public License for
 * more details.
 *
 */

#ifndef _MEI_DEV_H_
#define _MEI_DEV_H_

#include <linux/types.h>
#include <linux/watchdog.h>
#include <linux/poll.h>
#include <linux/mei.h>
#include <linux/mei_cl_bus.h>

#include "hw.h"
#include "hbm.h"

/*
 * watch dog definition
 */
#define MEI_WD_HDR_SIZE       4
#define MEI_WD_STOP_MSG_SIZE  MEI_WD_HDR_SIZE
#define MEI_WD_START_MSG_SIZE (MEI_WD_HDR_SIZE + 16)

#define MEI_WD_DEFAULT_TIMEOUT   120  /* seconds */
#define MEI_WD_MIN_TIMEOUT       120  /* seconds */
#define MEI_WD_MAX_TIMEOUT     65535  /* seconds */

#define MEI_WD_STOP_TIMEOUT      10 /* msecs */

#define MEI_WD_STATE_INDEPENDENCE_MSG_SENT       (1 << 0)

#define MEI_RD_MSG_BUF_SIZE           (128 * sizeof(u32))


/*
 * AMTHI Client UUID
 */
extern const uuid_le mei_amthif_guid;

/*
 * Watchdog Client UUID
 */
extern const uuid_le mei_wd_guid;

/*
 * Number of Maximum MEI Clients
 */
#define MEI_CLIENTS_MAX 256

/*
 * maximum number of consecutive resets
 */
#define MEI_MAX_CONSEC_RESET  3

/*
 * Number of File descriptors/handles
 * that can be opened to the driver.
 *
 * Limit to 255: 256 Total Clients
 * minus internal client for MEI Bus Messages
 */
#define  MEI_MAX_OPEN_HANDLE_COUNT (MEI_CLIENTS_MAX - 1)

/*
 * Internal Clients Number
 */
#define MEI_HOST_CLIENT_ID_ANY        (-1)
#define MEI_HBM_HOST_CLIENT_ID         0 /* not used, just for documentation */
#define MEI_WD_HOST_CLIENT_ID          1
#define MEI_IAMTHIF_HOST_CLIENT_ID     2


/* File state */
enum file_state {
	MEI_FILE_INITIALIZING = 0,
	MEI_FILE_CONNECTING,
	MEI_FILE_CONNECTED,
	MEI_FILE_DISCONNECTING,
	MEI_FILE_DISCONNECT_REPLY,
<<<<<<< HEAD
=======
	MEI_FILE_DISCONNECT_REQUIRED,
>>>>>>> 9fe8ecca
	MEI_FILE_DISCONNECTED,
};

/* MEI device states */
enum mei_dev_state {
	MEI_DEV_INITIALIZING = 0,
	MEI_DEV_INIT_CLIENTS,
	MEI_DEV_ENABLED,
	MEI_DEV_RESETTING,
	MEI_DEV_DISABLED,
	MEI_DEV_POWER_DOWN,
	MEI_DEV_POWER_UP
};

const char *mei_dev_state_str(int state);

enum iamthif_states {
	MEI_IAMTHIF_IDLE,
	MEI_IAMTHIF_WRITING,
	MEI_IAMTHIF_FLOW_CONTROL,
	MEI_IAMTHIF_READING,
	MEI_IAMTHIF_READ_COMPLETE
};

enum mei_file_transaction_states {
	MEI_IDLE,
	MEI_WRITING,
	MEI_WRITE_COMPLETE,
	MEI_FLOW_CONTROL,
	MEI_READING,
	MEI_READ_COMPLETE
};

enum mei_wd_states {
	MEI_WD_IDLE,
	MEI_WD_RUNNING,
	MEI_WD_STOPPING,
};

/**
 * enum mei_cb_file_ops  - file operation associated with the callback
 * @MEI_FOP_READ:       read
 * @MEI_FOP_WRITE:      write
 * @MEI_FOP_CONNECT:    connect
 * @MEI_FOP_DISCONNECT: disconnect
 * @MEI_FOP_DISCONNECT_RSP: disconnect response
 * @MEI_FOP_NOTIFY_START:   start notification
 * @MEI_FOP_NOTIFY_STOP:    stop notification
 */
enum mei_cb_file_ops {
	MEI_FOP_READ = 0,
	MEI_FOP_WRITE,
	MEI_FOP_CONNECT,
	MEI_FOP_DISCONNECT,
	MEI_FOP_DISCONNECT_RSP,
	MEI_FOP_NOTIFY_START,
	MEI_FOP_NOTIFY_STOP,
};

/*
 * Intel MEI message data struct
 */
struct mei_msg_data {
	u32 size;
	unsigned char *data;
};

/* Maximum number of processed FW status registers */
#define MEI_FW_STATUS_MAX 6
/* Minimal  buffer for FW status string (8 bytes in dw + space or '\0') */
#define MEI_FW_STATUS_STR_SZ (MEI_FW_STATUS_MAX * (8 + 1))


/*
 * struct mei_fw_status - storage of FW status data
 *
 * @count: number of actually available elements in array
 * @status: FW status registers
 */
struct mei_fw_status {
	int count;
	u32 status[MEI_FW_STATUS_MAX];
};

/**
 * struct mei_me_client - representation of me (fw) client
 *
 * @list: link in me client list
 * @refcnt: struct reference count
 * @props: client properties
 * @client_id: me client id
 * @mei_flow_ctrl_creds: flow control credits
 * @connect_count: number connections to this client
<<<<<<< HEAD
 * @reserved: reserved
=======
 * @bus_added: added to bus
>>>>>>> 9fe8ecca
 */
struct mei_me_client {
	struct list_head list;
	struct kref refcnt;
	struct mei_client_properties props;
	u8 client_id;
	u8 mei_flow_ctrl_creds;
	u8 connect_count;
<<<<<<< HEAD
	u8 reserved;
=======
	u8 bus_added;
>>>>>>> 9fe8ecca
};


struct mei_cl;

/**
 * struct mei_cl_cb - file operation callback structure
 *
 * @list: link in callback queue
 * @cl: file client who is running this operation
 * @fop_type: file operation type
 * @buf: buffer for data associated with the callback
 * @buf_idx: last read index
 * @read_time: last read operation time stamp (iamthif)
 * @file_object: pointer to file structure
 * @status: io status of the cb
 * @internal: communication between driver and FW flag
 * @completed: the transfer or reception has completed
 */
struct mei_cl_cb {
	struct list_head list;
	struct mei_cl *cl;
	enum mei_cb_file_ops fop_type;
	struct mei_msg_data buf;
	unsigned long buf_idx;
	unsigned long read_time;
	struct file *file_object;
	int status;
	u32 internal:1;
	u32 completed:1;
};

/**
 * struct mei_cl - me client host representation
 *    carried in file->private_data
 *
 * @link: link in the clients list
 * @dev: mei parent device
 * @state: file operation state
 * @tx_wait: wait queue for tx completion
 * @rx_wait: wait queue for rx completion
 * @wait:  wait queue for management operation
 * @ev_wait: notification wait queue
 * @ev_async: event async notification
 * @status: connection status
 * @me_cl: fw client connected
 * @host_client_id: host id
 * @mei_flow_ctrl_creds: transmit flow credentials
 * @timer_count:  watchdog timer for operation completion
 * @reserved: reserved for alignment
<<<<<<< HEAD
=======
 * @notify_en: notification - enabled/disabled
 * @notify_ev: pending notification event
>>>>>>> 9fe8ecca
 * @writing_state: state of the tx
 * @rd_pending: pending read credits
 * @rd_completed: completed read
 *
 * @cldev: device on the mei client bus
 */
struct mei_cl {
	struct list_head link;
	struct mei_device *dev;
	enum file_state state;
	wait_queue_head_t tx_wait;
	wait_queue_head_t rx_wait;
	wait_queue_head_t wait;
	wait_queue_head_t ev_wait;
	struct fasync_struct *ev_async;
	int status;
	struct mei_me_client *me_cl;
	u8 host_client_id;
	u8 mei_flow_ctrl_creds;
	u8 timer_count;
	u8 reserved;
<<<<<<< HEAD
=======
	u8 notify_en;
	u8 notify_ev;
>>>>>>> 9fe8ecca
	enum mei_file_transaction_states writing_state;
	struct list_head rd_pending;
	struct list_head rd_completed;

	struct mei_cl_device *cldev;
};

/** struct mei_hw_ops
 *
 * @host_is_ready    : query for host readiness

 * @hw_is_ready      : query if hw is ready
 * @hw_reset         : reset hw
 * @hw_start         : start hw after reset
 * @hw_config        : configure hw

 * @fw_status        : get fw status registers
 * @pg_state         : power gating state of the device
 * @pg_in_transition : is device now in pg transition
 * @pg_is_enabled    : is power gating enabled

 * @intr_clear       : clear pending interrupts
 * @intr_enable      : enable interrupts
 * @intr_disable     : disable interrupts

 * @hbuf_free_slots  : query for write buffer empty slots
 * @hbuf_is_ready    : query if write buffer is empty
 * @hbuf_max_len     : query for write buffer max len

 * @write            : write a message to FW

 * @rdbuf_full_slots : query how many slots are filled

 * @read_hdr         : get first 4 bytes (header)
 * @read             : read a buffer from the FW
 */
struct mei_hw_ops {

	bool (*host_is_ready)(struct mei_device *dev);

	bool (*hw_is_ready)(struct mei_device *dev);
	int (*hw_reset)(struct mei_device *dev, bool enable);
	int (*hw_start)(struct mei_device *dev);
	void (*hw_config)(struct mei_device *dev);


	int (*fw_status)(struct mei_device *dev, struct mei_fw_status *fw_sts);
	enum mei_pg_state (*pg_state)(struct mei_device *dev);
	bool (*pg_in_transition)(struct mei_device *dev);
	bool (*pg_is_enabled)(struct mei_device *dev);

	void (*intr_clear)(struct mei_device *dev);
	void (*intr_enable)(struct mei_device *dev);
	void (*intr_disable)(struct mei_device *dev);

	int (*hbuf_free_slots)(struct mei_device *dev);
	bool (*hbuf_is_ready)(struct mei_device *dev);
	size_t (*hbuf_max_len)(const struct mei_device *dev);

	int (*write)(struct mei_device *dev,
		     struct mei_msg_hdr *hdr,
		     unsigned char *buf);

	int (*rdbuf_full_slots)(struct mei_device *dev);

	u32 (*read_hdr)(const struct mei_device *dev);
	int (*read)(struct mei_device *dev,
		     unsigned char *buf, unsigned long len);
};

/* MEI bus API*/
<<<<<<< HEAD

struct mei_cl_device *mei_cl_add_device(struct mei_device *dev,
					struct mei_me_client *me_cl,
					struct mei_cl *cl,
					char *name);
void mei_cl_remove_device(struct mei_cl_device *device);

=======
void mei_cl_bus_rescan(struct mei_device *bus);
void mei_cl_dev_fixup(struct mei_cl_device *dev);
>>>>>>> 9fe8ecca
ssize_t __mei_cl_send(struct mei_cl *cl, u8 *buf, size_t length,
			bool blocking);
ssize_t __mei_cl_recv(struct mei_cl *cl, u8 *buf, size_t length);
void mei_cl_bus_rx_event(struct mei_cl *cl);
void mei_cl_bus_notify_event(struct mei_cl *cl);
void mei_cl_bus_remove_devices(struct mei_device *bus);
int mei_cl_bus_init(void);
void mei_cl_bus_exit(void);
<<<<<<< HEAD
struct mei_cl *mei_cl_bus_find_cl_by_uuid(struct mei_device *dev, uuid_le uuid);
=======
>>>>>>> 9fe8ecca

/**
 * enum mei_pg_event - power gating transition events
 *
 * @MEI_PG_EVENT_IDLE: the driver is not in power gating transition
 * @MEI_PG_EVENT_WAIT: the driver is waiting for a pg event to complete
 * @MEI_PG_EVENT_RECEIVED: the driver received pg event
 * @MEI_PG_EVENT_INTR_WAIT: the driver is waiting for a pg event interrupt
 * @MEI_PG_EVENT_INTR_RECEIVED: the driver received pg event interrupt
 */
enum mei_pg_event {
	MEI_PG_EVENT_IDLE,
	MEI_PG_EVENT_WAIT,
	MEI_PG_EVENT_RECEIVED,
	MEI_PG_EVENT_INTR_WAIT,
	MEI_PG_EVENT_INTR_RECEIVED,
};

/**
 * enum mei_pg_state - device internal power gating state
 *
 * @MEI_PG_OFF: device is not power gated - it is active
 * @MEI_PG_ON:  device is power gated - it is in lower power state
 */
enum mei_pg_state {
	MEI_PG_OFF = 0,
	MEI_PG_ON =  1,
};

const char *mei_pg_state_str(enum mei_pg_state state);

/**
 * struct mei_device -  MEI private device struct
 *
 * @dev         : device on a bus
 * @cdev        : character device
 * @minor       : minor number allocated for device
 *
 * @write_list  : write pending list
 * @write_waiting_list : write completion list
 * @ctrl_wr_list : pending control write list
 * @ctrl_rd_list : pending control read list
 *
 * @file_list   : list of opened handles
 * @open_handle_count: number of opened handles
 *
 * @device_lock : big device lock
 * @timer_work  : MEI timer delayed work (timeouts)
 *
 * @recvd_hw_ready : hw ready message received flag
 *
 * @wait_hw_ready : wait queue for receive HW ready message form FW
 * @wait_pg     : wait queue for receive PG message from FW
 * @wait_hbm_start : wait queue for receive HBM start message from FW
 * @wait_stop_wd : wait queue for receive WD stop message from FW
 *
 * @reset_count : number of consecutive resets
 * @dev_state   : device state
 * @hbm_state   : state of host bus message protocol
 * @init_clients_timer : HBM init handshake timeout
 *
 * @pg_event    : power gating event
 * @pg_domain   : runtime PM domain
 *
 * @rd_msg_buf  : control messages buffer
 * @rd_msg_hdr  : read message header storage
 *
 * @hbuf_depth  : depth of hardware host/write buffer is slots
 * @hbuf_is_ready : query if the host host/write buffer is ready
 * @wr_msg      : the buffer for hbm control messages
 *
 * @version     : HBM protocol version in use
 * @hbm_f_pg_supported  : hbm feature pgi protocol
 * @hbm_f_dc_supported  : hbm feature dynamic clients
 * @hbm_f_dot_supported : hbm feature disconnect on timeout
 * @hbm_f_ev_supported  : hbm feature event notification
 *
 * @me_clients_rwsem: rw lock over me_clients list
 * @me_clients  : list of FW clients
 * @me_clients_map : FW clients bit map
 * @host_clients_map : host clients id pool
 * @me_client_index : last FW client index in enumeration
 *
 * @allow_fixed_address: allow user space to connect a fixed client
 *
 * @wd_cl       : watchdog client
 * @wd_state    : watchdog client state
 * @wd_pending  : watchdog command is pending
 * @wd_timeout  : watchdog expiration timeout
 * @wd_data     : watchdog message buffer
 *
 * @amthif_cmd_list : amthif list for cmd waiting
 * @amthif_rd_complete_list : amthif list for reading completed cmd data
 * @iamthif_file_object : file for current amthif operation
 * @iamthif_cl  : amthif host client
 * @iamthif_current_cb : amthif current operation callback
 * @iamthif_open_count : number of opened amthif connections
 * @iamthif_timer : time stamp of current amthif command completion
 * @iamthif_stall_timer : timer to detect amthif hang
 * @iamthif_state : amthif processor state
 * @iamthif_canceled : current amthif command is canceled
 *
 * @init_work   : work item for the device init
 * @reset_work  : work item for the device reset
 *
 * @device_list : mei client bus list
 * @cl_bus_lock : client bus list lock
 *
 * @dbgfs_dir   : debugfs mei root directory
 *
 * @ops:        : hw specific operations
 * @hw          : hw specific data
 */
struct mei_device {
	struct device *dev;
	struct cdev cdev;
	int minor;

	struct mei_cl_cb write_list;
	struct mei_cl_cb write_waiting_list;
	struct mei_cl_cb ctrl_wr_list;
	struct mei_cl_cb ctrl_rd_list;

	struct list_head file_list;
	long open_handle_count;

	struct mutex device_lock;
	struct delayed_work timer_work;

	bool recvd_hw_ready;
	/*
	 * waiting queue for receive message from FW
	 */
	wait_queue_head_t wait_hw_ready;
	wait_queue_head_t wait_pg;
	wait_queue_head_t wait_hbm_start;
	wait_queue_head_t wait_stop_wd;

	/*
	 * mei device  states
	 */
	unsigned long reset_count;
	enum mei_dev_state dev_state;
	enum mei_hbm_state hbm_state;
	u16 init_clients_timer;

	/*
	 * Power Gating support
	 */
	enum mei_pg_event pg_event;
#ifdef CONFIG_PM
	struct dev_pm_domain pg_domain;
#endif /* CONFIG_PM */

	unsigned char rd_msg_buf[MEI_RD_MSG_BUF_SIZE];
	u32 rd_msg_hdr;

	/* write buffer */
	u8 hbuf_depth;
	bool hbuf_is_ready;

	/* used for control messages */
	struct {
		struct mei_msg_hdr hdr;
		unsigned char data[128];
	} wr_msg;

	struct hbm_version version;
	unsigned int hbm_f_pg_supported:1;
	unsigned int hbm_f_dc_supported:1;
	unsigned int hbm_f_dot_supported:1;
	unsigned int hbm_f_ev_supported:1;

	struct rw_semaphore me_clients_rwsem;
	struct list_head me_clients;
	DECLARE_BITMAP(me_clients_map, MEI_CLIENTS_MAX);
	DECLARE_BITMAP(host_clients_map, MEI_CLIENTS_MAX);
	unsigned long me_client_index;

	u32 allow_fixed_address;

	struct mei_cl wd_cl;
	enum mei_wd_states wd_state;
	bool wd_pending;
	u16 wd_timeout;
	unsigned char wd_data[MEI_WD_START_MSG_SIZE];


	/* amthif list for cmd waiting */
	struct mei_cl_cb amthif_cmd_list;
	/* driver managed amthif list for reading completed amthif cmd data */
	struct mei_cl_cb amthif_rd_complete_list;
	struct file *iamthif_file_object;
	struct mei_cl iamthif_cl;
	struct mei_cl_cb *iamthif_current_cb;
	long iamthif_open_count;
	unsigned long iamthif_timer;
	u32 iamthif_stall_timer;
	enum iamthif_states iamthif_state;
	bool iamthif_canceled;

	struct work_struct init_work;
	struct work_struct reset_work;

	/* List of bus devices */
	struct list_head device_list;
	struct mutex cl_bus_lock;

#if IS_ENABLED(CONFIG_DEBUG_FS)
	struct dentry *dbgfs_dir;
#endif /* CONFIG_DEBUG_FS */


	const struct mei_hw_ops *ops;
	char hw[0] __aligned(sizeof(void *));
};

static inline unsigned long mei_secs_to_jiffies(unsigned long sec)
{
	return msecs_to_jiffies(sec * MSEC_PER_SEC);
}

/**
 * mei_data2slots - get slots - number of (dwords) from a message length
 *	+ size of the mei header
 *
 * @length: size of the messages in bytes
 *
 * Return: number of slots
 */
static inline u32 mei_data2slots(size_t length)
{
	return DIV_ROUND_UP(sizeof(struct mei_msg_hdr) + length, 4);
}

/**
 * mei_slots2data - get data in slots - bytes from slots
 *
 * @slots: number of available slots
 *
 * Return: number of bytes in slots
 */
static inline u32 mei_slots2data(int slots)
{
	return slots * 4;
}

/*
 * mei init function prototypes
 */
void mei_device_init(struct mei_device *dev,
		     struct device *device,
		     const struct mei_hw_ops *hw_ops);
int mei_reset(struct mei_device *dev);
int mei_start(struct mei_device *dev);
int mei_restart(struct mei_device *dev);
void mei_stop(struct mei_device *dev);
void mei_cancel_work(struct mei_device *dev);

/*
 *  MEI interrupt functions prototype
 */

void mei_timer(struct work_struct *work);
int mei_irq_read_handler(struct mei_device *dev,
		struct mei_cl_cb *cmpl_list, s32 *slots);

int mei_irq_write_handler(struct mei_device *dev, struct mei_cl_cb *cmpl_list);
void mei_irq_compl_handler(struct mei_device *dev, struct mei_cl_cb *cmpl_list);

/*
 * AMTHIF - AMT Host Interface Functions
 */
void mei_amthif_reset_params(struct mei_device *dev);

int mei_amthif_host_init(struct mei_device *dev, struct mei_me_client *me_cl);

int mei_amthif_read(struct mei_device *dev, struct file *file,
		char __user *ubuf, size_t length, loff_t *offset);

unsigned int mei_amthif_poll(struct mei_device *dev,
		struct file *file, poll_table *wait);

int mei_amthif_release(struct mei_device *dev, struct file *file);

struct mei_cl_cb *mei_amthif_find_read_list_entry(struct mei_device *dev,
						struct file *file);

int mei_amthif_write(struct mei_cl *cl, struct mei_cl_cb *cb);
int mei_amthif_run_next_cmd(struct mei_device *dev);
int mei_amthif_irq_write(struct mei_cl *cl, struct mei_cl_cb *cb,
			struct mei_cl_cb *cmpl_list);

void mei_amthif_complete(struct mei_device *dev, struct mei_cl_cb *cb);
int mei_amthif_irq_read_msg(struct mei_cl *cl,
			    struct mei_msg_hdr *mei_hdr,
			    struct mei_cl_cb *complete_list);
int mei_amthif_irq_read(struct mei_device *dev, s32 *slots);

/*
 * NFC functions
 */
int mei_nfc_host_init(struct mei_device *dev, struct mei_me_client *me_cl);
void mei_nfc_host_exit(struct mei_device *dev);

/*
 * NFC Client UUID
 */
extern const uuid_le mei_nfc_guid;

int mei_wd_send(struct mei_device *dev);
int mei_wd_stop(struct mei_device *dev);
int mei_wd_host_init(struct mei_device *dev, struct mei_me_client *me_cl);
/*
 * mei_watchdog_register  - Registering watchdog interface
 *   once we got connection to the WD Client
 * @dev: mei device
 */
int mei_watchdog_register(struct mei_device *dev);
/*
 * mei_watchdog_unregister  - Unregistering watchdog interface
 * @dev: mei device
 */
void mei_watchdog_unregister(struct mei_device *dev);

/*
 * Register Access Function
 */


static inline void mei_hw_config(struct mei_device *dev)
{
	dev->ops->hw_config(dev);
}

static inline enum mei_pg_state mei_pg_state(struct mei_device *dev)
{
	return dev->ops->pg_state(dev);
}

static inline bool mei_pg_in_transition(struct mei_device *dev)
{
	return dev->ops->pg_in_transition(dev);
}

static inline bool mei_pg_is_enabled(struct mei_device *dev)
{
	return dev->ops->pg_is_enabled(dev);
}

static inline int mei_hw_reset(struct mei_device *dev, bool enable)
{
	return dev->ops->hw_reset(dev, enable);
}

static inline int mei_hw_start(struct mei_device *dev)
{
	return dev->ops->hw_start(dev);
}

static inline void mei_clear_interrupts(struct mei_device *dev)
{
	dev->ops->intr_clear(dev);
}

static inline void mei_enable_interrupts(struct mei_device *dev)
{
	dev->ops->intr_enable(dev);
}

static inline void mei_disable_interrupts(struct mei_device *dev)
{
	dev->ops->intr_disable(dev);
}

static inline bool mei_host_is_ready(struct mei_device *dev)
{
	return dev->ops->host_is_ready(dev);
}
static inline bool mei_hw_is_ready(struct mei_device *dev)
{
	return dev->ops->hw_is_ready(dev);
}

static inline bool mei_hbuf_is_ready(struct mei_device *dev)
{
	return dev->ops->hbuf_is_ready(dev);
}

static inline int mei_hbuf_empty_slots(struct mei_device *dev)
{
	return dev->ops->hbuf_free_slots(dev);
}

static inline size_t mei_hbuf_max_len(const struct mei_device *dev)
{
	return dev->ops->hbuf_max_len(dev);
}

static inline int mei_write_message(struct mei_device *dev,
			struct mei_msg_hdr *hdr,
			unsigned char *buf)
{
	return dev->ops->write(dev, hdr, buf);
}

static inline u32 mei_read_hdr(const struct mei_device *dev)
{
	return dev->ops->read_hdr(dev);
}

static inline void mei_read_slots(struct mei_device *dev,
		     unsigned char *buf, unsigned long len)
{
	dev->ops->read(dev, buf, len);
}

static inline int mei_count_full_read_slots(struct mei_device *dev)
{
	return dev->ops->rdbuf_full_slots(dev);
}

static inline int mei_fw_status(struct mei_device *dev,
				struct mei_fw_status *fw_status)
{
	return dev->ops->fw_status(dev, fw_status);
}

bool mei_hbuf_acquire(struct mei_device *dev);

bool mei_write_is_idle(struct mei_device *dev);

#if IS_ENABLED(CONFIG_DEBUG_FS)
int mei_dbgfs_register(struct mei_device *dev, const char *name);
void mei_dbgfs_deregister(struct mei_device *dev);
#else
static inline int mei_dbgfs_register(struct mei_device *dev, const char *name)
{
	return 0;
}
static inline void mei_dbgfs_deregister(struct mei_device *dev) {}
#endif /* CONFIG_DEBUG_FS */

int mei_register(struct mei_device *dev, struct device *parent);
void mei_deregister(struct mei_device *dev);

#define MEI_HDR_FMT "hdr:host=%02d me=%02d len=%d internal=%1d comp=%1d"
#define MEI_HDR_PRM(hdr)                  \
	(hdr)->host_addr, (hdr)->me_addr, \
	(hdr)->length, (hdr)->internal, (hdr)->msg_complete

ssize_t mei_fw_status2str(struct mei_fw_status *fw_sts, char *buf, size_t len);
/**
 * mei_fw_status_str - fetch and convert fw status registers to printable string
 *
 * @dev: the device structure
 * @buf: string buffer at minimal size MEI_FW_STATUS_STR_SZ
 * @len: buffer len must be >= MEI_FW_STATUS_STR_SZ
 *
 * Return: number of bytes written or < 0 on failure
 */
static inline ssize_t mei_fw_status_str(struct mei_device *dev,
					char *buf, size_t len)
{
	struct mei_fw_status fw_status;
	int ret;

	buf[0] = '\0';

	ret = mei_fw_status(dev, &fw_status);
	if (ret)
		return ret;

	ret = mei_fw_status2str(&fw_status, buf, MEI_FW_STATUS_STR_SZ);

	return ret;
}


#endif<|MERGE_RESOLUTION|>--- conflicted
+++ resolved
@@ -89,10 +89,7 @@
 	MEI_FILE_CONNECTED,
 	MEI_FILE_DISCONNECTING,
 	MEI_FILE_DISCONNECT_REPLY,
-<<<<<<< HEAD
-=======
 	MEI_FILE_DISCONNECT_REQUIRED,
->>>>>>> 9fe8ecca
 	MEI_FILE_DISCONNECTED,
 };
 
@@ -186,11 +183,7 @@
  * @client_id: me client id
  * @mei_flow_ctrl_creds: flow control credits
  * @connect_count: number connections to this client
-<<<<<<< HEAD
- * @reserved: reserved
-=======
  * @bus_added: added to bus
->>>>>>> 9fe8ecca
  */
 struct mei_me_client {
 	struct list_head list;
@@ -199,11 +192,7 @@
 	u8 client_id;
 	u8 mei_flow_ctrl_creds;
 	u8 connect_count;
-<<<<<<< HEAD
-	u8 reserved;
-=======
 	u8 bus_added;
->>>>>>> 9fe8ecca
 };
 
 
@@ -254,11 +243,8 @@
  * @mei_flow_ctrl_creds: transmit flow credentials
  * @timer_count:  watchdog timer for operation completion
  * @reserved: reserved for alignment
-<<<<<<< HEAD
-=======
  * @notify_en: notification - enabled/disabled
  * @notify_ev: pending notification event
->>>>>>> 9fe8ecca
  * @writing_state: state of the tx
  * @rd_pending: pending read credits
  * @rd_completed: completed read
@@ -280,11 +266,8 @@
 	u8 mei_flow_ctrl_creds;
 	u8 timer_count;
 	u8 reserved;
-<<<<<<< HEAD
-=======
 	u8 notify_en;
 	u8 notify_ev;
->>>>>>> 9fe8ecca
 	enum mei_file_transaction_states writing_state;
 	struct list_head rd_pending;
 	struct list_head rd_completed;
@@ -356,18 +339,8 @@
 };
 
 /* MEI bus API*/
-<<<<<<< HEAD
-
-struct mei_cl_device *mei_cl_add_device(struct mei_device *dev,
-					struct mei_me_client *me_cl,
-					struct mei_cl *cl,
-					char *name);
-void mei_cl_remove_device(struct mei_cl_device *device);
-
-=======
 void mei_cl_bus_rescan(struct mei_device *bus);
 void mei_cl_dev_fixup(struct mei_cl_device *dev);
->>>>>>> 9fe8ecca
 ssize_t __mei_cl_send(struct mei_cl *cl, u8 *buf, size_t length,
 			bool blocking);
 ssize_t __mei_cl_recv(struct mei_cl *cl, u8 *buf, size_t length);
@@ -376,10 +349,6 @@
 void mei_cl_bus_remove_devices(struct mei_device *bus);
 int mei_cl_bus_init(void);
 void mei_cl_bus_exit(void);
-<<<<<<< HEAD
-struct mei_cl *mei_cl_bus_find_cl_by_uuid(struct mei_device *dev, uuid_le uuid);
-=======
->>>>>>> 9fe8ecca
 
 /**
  * enum mei_pg_event - power gating transition events
