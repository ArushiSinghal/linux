#
# Memory devices
#

menuconfig MEMORY
	bool "Memory Controller drivers"

if MEMORY

config ARM_PL172_MPMC
	tristate "ARM PL172 MPMC driver"
	depends on ARM_AMBA && OF
	help
	  This selects the ARM PrimeCell PL172 MultiPort Memory Controller.
	  If you have an embedded system with an AMBA bus and a PL172
	  controller, say Y or M here.

config ATMEL_SDRAMC
	bool "Atmel (Multi-port DDR-)SDRAM Controller"
	default y
	depends on ARCH_AT91 && OF
	help
	  This driver is for Atmel SDRAM Controller or Atmel Multi-port
	  DDR-SDRAM Controller available on Atmel AT91SAM9 and SAMA5 SoCs.
	  Starting with the at91sam9g45, this controller supports SDR, DDR and
	  LP-DDR memories.

config TI_AEMIF
	tristate "Texas Instruments AEMIF driver"
	depends on (ARCH_DAVINCI || ARCH_KEYSTONE) && OF
	help
	  This driver is for the AEMIF module available in Texas Instruments
	  SoCs. AEMIF stands for Asynchronous External Memory Interface and
	  is intended to provide a glue-less interface to a variety of
	  asynchronuous memory devices like ASRAM, NOR and NAND memory. A total
	  of 256M bytes of any of these memories can be accessed at a given
	  time via four chip selects with 64M byte access per chip select.

config TI_EMIF
	tristate "Texas Instruments EMIF driver"
	depends on ARCH_OMAP2PLUS
	select DDR
	help
	  This driver is for the EMIF module available in Texas Instruments
	  SoCs. EMIF is an SDRAM controller that, based on its revision,
	  supports one or more of DDR2, DDR3, and LPDDR2 SDRAM protocols.
	  This driver takes care of only LPDDR2 memories presently. The
	  functions of the driver includes re-configuring AC timing
	  parameters and other settings during frequency, voltage and
	  temperature changes

config OMAP_GPMC
	bool
	help
	  This driver is for the General Purpose Memory Controller (GPMC)
	  present on Texas Instruments SoCs (e.g. OMAP2+). GPMC allows
	  interfacing to a variety of asynchronous as well as synchronous
	  memory drives like NOR, NAND, OneNAND, SRAM.

config OMAP_GPMC_DEBUG
	bool "Enable GPMC debug output and skip reset of GPMC during init"
	depends on OMAP_GPMC
	help
	  Enables verbose debugging mostly to decode the bootloader provided
	  timings. To preserve the bootloader provided timings, the reset
	  of GPMC is skipped during init. Enable this during development to
	  configure devices connected to the GPMC bus.

	  NOTE: In addition to matching the register setup with the bootloader
	  you also need to match the GPMC FCLK frequency used by the
	  bootloader or else the GPMC timings won't be identical with the
	  bootloader timings.

config MVEBU_DEVBUS
	bool "Marvell EBU Device Bus Controller"
	default y
	depends on PLAT_ORION && OF
	help
	  This driver is for the Device Bus controller available in some
	  Marvell EBU SoCs such as Discovery (mv78xx0), Orion (88f5xxx) and
	  Armada 370 and Armada XP. This controller allows to handle flash
	  devices such as NOR, NAND, SRAM, and FPGA.

config TEGRA20_MC
	bool "Tegra20 Memory Controller(MC) driver"
	default y
	depends on ARCH_TEGRA_2x_SOC
	help
	  This driver is for the Memory Controller(MC) module available
	  in Tegra20 SoCs, mainly for a address translation fault
	  analysis, especially for IOMMU/GART(Graphics Address
	  Relocation Table) module.

config FSL_CORENET_CF
	tristate "Freescale CoreNet Error Reporting"
	depends on FSL_SOC_BOOKE
	help
	  Say Y for reporting of errors from the Freescale CoreNet
	  Coherency Fabric.  Errors reported include accesses to
	  physical addresses that mapped by no local access window
	  (LAW) or an invalid LAW, as well as bad cache state that
	  represents a coherency violation.

config FSL_IFC
	bool
	depends on FSL_SOC

config JZ4780_NEMC
	bool "Ingenic JZ4780 SoC NEMC driver"
	default y
	depends on MACH_JZ4780
	help
	  This driver is for the NAND/External Memory Controller (NEMC) in
	  the Ingenic JZ4780. This controller is used to handle external
	  memory devices such as NAND and SRAM.

<<<<<<< HEAD
source "drivers/memory/samsung/Kconfig"
=======
config MTK_SMI
	bool
	depends on ARCH_MEDIATEK || COMPILE_TEST
	help
	  This driver is for the Memory Controller module in MediaTek SoCs,
	  mainly help enable/disable iommu and control the power domain and
	  clocks for each local arbiter.

>>>>>>> d459a094
source "drivers/memory/tegra/Kconfig"

endif<|MERGE_RESOLUTION|>--- conflicted
+++ resolved
@@ -114,9 +114,6 @@
 	  the Ingenic JZ4780. This controller is used to handle external
 	  memory devices such as NAND and SRAM.
 
-<<<<<<< HEAD
-source "drivers/memory/samsung/Kconfig"
-=======
 config MTK_SMI
 	bool
 	depends on ARCH_MEDIATEK || COMPILE_TEST
@@ -125,7 +122,7 @@
 	  mainly help enable/disable iommu and control the power domain and
 	  clocks for each local arbiter.
 
->>>>>>> d459a094
+source "drivers/memory/samsung/Kconfig"
 source "drivers/memory/tegra/Kconfig"
 
 endif