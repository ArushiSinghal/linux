/*
 * Cryptographic API.
 *
 * Support for OMAP SHA1/MD5 HW acceleration.
 *
 * Copyright (c) 2010 Nokia Corporation
 * Author: Dmitry Kasatkin <dmitry.kasatkin@nokia.com>
 * Copyright (c) 2011 Texas Instruments Incorporated
 *
 * This program is free software; you can redistribute it and/or modify
 * it under the terms of the GNU General Public License version 2 as published
 * by the Free Software Foundation.
 *
 * Some ideas are from old omap-sha1-md5.c driver.
 */

#define pr_fmt(fmt) "%s: " fmt, __func__

#include <linux/err.h>
#include <linux/device.h>
#include <linux/module.h>
#include <linux/init.h>
#include <linux/errno.h>
#include <linux/interrupt.h>
#include <linux/kernel.h>
#include <linux/irq.h>
#include <linux/io.h>
#include <linux/platform_device.h>
#include <linux/scatterlist.h>
#include <linux/dma-mapping.h>
#include <linux/dmaengine.h>
#include <linux/omap-dma.h>
#include <linux/pm_runtime.h>
#include <linux/of.h>
#include <linux/of_device.h>
#include <linux/of_address.h>
#include <linux/of_irq.h>
#include <linux/delay.h>
#include <linux/crypto.h>
#include <linux/cryptohash.h>
#include <crypto/scatterwalk.h>
#include <crypto/algapi.h>
#include <crypto/sha.h>
#include <crypto/hash.h>
#include <crypto/internal/hash.h>

#define MD5_DIGEST_SIZE			16

#define SHA_REG_IDIGEST(dd, x)		((dd)->pdata->idigest_ofs + ((x)*0x04))
#define SHA_REG_DIN(dd, x)		((dd)->pdata->din_ofs + ((x) * 0x04))
#define SHA_REG_DIGCNT(dd)		((dd)->pdata->digcnt_ofs)

#define SHA_REG_ODIGEST(dd, x)		((dd)->pdata->odigest_ofs + (x * 0x04))

#define SHA_REG_CTRL			0x18
#define SHA_REG_CTRL_LENGTH		(0xFFFFFFFF << 5)
#define SHA_REG_CTRL_CLOSE_HASH		(1 << 4)
#define SHA_REG_CTRL_ALGO_CONST		(1 << 3)
#define SHA_REG_CTRL_ALGO		(1 << 2)
#define SHA_REG_CTRL_INPUT_READY	(1 << 1)
#define SHA_REG_CTRL_OUTPUT_READY	(1 << 0)

#define SHA_REG_REV(dd)			((dd)->pdata->rev_ofs)

#define SHA_REG_MASK(dd)		((dd)->pdata->mask_ofs)
#define SHA_REG_MASK_DMA_EN		(1 << 3)
#define SHA_REG_MASK_IT_EN		(1 << 2)
#define SHA_REG_MASK_SOFTRESET		(1 << 1)
#define SHA_REG_AUTOIDLE		(1 << 0)

#define SHA_REG_SYSSTATUS(dd)		((dd)->pdata->sysstatus_ofs)
#define SHA_REG_SYSSTATUS_RESETDONE	(1 << 0)

#define SHA_REG_MODE(dd)		((dd)->pdata->mode_ofs)
#define SHA_REG_MODE_HMAC_OUTER_HASH	(1 << 7)
#define SHA_REG_MODE_HMAC_KEY_PROC	(1 << 5)
#define SHA_REG_MODE_CLOSE_HASH		(1 << 4)
#define SHA_REG_MODE_ALGO_CONSTANT	(1 << 3)

#define SHA_REG_MODE_ALGO_MASK		(7 << 0)
#define SHA_REG_MODE_ALGO_MD5_128	(0 << 1)
#define SHA_REG_MODE_ALGO_SHA1_160	(1 << 1)
#define SHA_REG_MODE_ALGO_SHA2_224	(2 << 1)
#define SHA_REG_MODE_ALGO_SHA2_256	(3 << 1)
#define SHA_REG_MODE_ALGO_SHA2_384	(1 << 0)
#define SHA_REG_MODE_ALGO_SHA2_512	(3 << 0)

#define SHA_REG_LENGTH(dd)		((dd)->pdata->length_ofs)

#define SHA_REG_IRQSTATUS		0x118
#define SHA_REG_IRQSTATUS_CTX_RDY	(1 << 3)
#define SHA_REG_IRQSTATUS_PARTHASH_RDY (1 << 2)
#define SHA_REG_IRQSTATUS_INPUT_RDY	(1 << 1)
#define SHA_REG_IRQSTATUS_OUTPUT_RDY	(1 << 0)

#define SHA_REG_IRQENA			0x11C
#define SHA_REG_IRQENA_CTX_RDY		(1 << 3)
#define SHA_REG_IRQENA_PARTHASH_RDY	(1 << 2)
#define SHA_REG_IRQENA_INPUT_RDY	(1 << 1)
#define SHA_REG_IRQENA_OUTPUT_RDY	(1 << 0)

#define DEFAULT_TIMEOUT_INTERVAL	HZ

/* mostly device flags */
#define FLAGS_BUSY		0
#define FLAGS_FINAL		1
#define FLAGS_DMA_ACTIVE	2
#define FLAGS_OUTPUT_READY	3
#define FLAGS_INIT		4
#define FLAGS_CPU		5
#define FLAGS_DMA_READY		6
#define FLAGS_AUTO_XOR		7
#define FLAGS_BE32_SHA1		8
/* context flags */
#define FLAGS_FINUP		16
#define FLAGS_SG		17

#define FLAGS_MODE_SHIFT	18
#define FLAGS_MODE_MASK		(SHA_REG_MODE_ALGO_MASK	<< FLAGS_MODE_SHIFT)
#define FLAGS_MODE_MD5		(SHA_REG_MODE_ALGO_MD5_128 << FLAGS_MODE_SHIFT)
#define FLAGS_MODE_SHA1		(SHA_REG_MODE_ALGO_SHA1_160 << FLAGS_MODE_SHIFT)
#define FLAGS_MODE_SHA224	(SHA_REG_MODE_ALGO_SHA2_224 << FLAGS_MODE_SHIFT)
#define FLAGS_MODE_SHA256	(SHA_REG_MODE_ALGO_SHA2_256 << FLAGS_MODE_SHIFT)
#define FLAGS_MODE_SHA384	(SHA_REG_MODE_ALGO_SHA2_384 << FLAGS_MODE_SHIFT)
#define FLAGS_MODE_SHA512	(SHA_REG_MODE_ALGO_SHA2_512 << FLAGS_MODE_SHIFT)

#define FLAGS_HMAC		21
#define FLAGS_ERROR		22

#define OP_UPDATE		1
#define OP_FINAL		2

#define OMAP_ALIGN_MASK		(sizeof(u32)-1)
#define OMAP_ALIGNED		__attribute__((aligned(sizeof(u32))))

#define BUFLEN			PAGE_SIZE

struct omap_sham_dev;

struct omap_sham_reqctx {
	struct omap_sham_dev	*dd;
	unsigned long		flags;
	unsigned long		op;

	u8			digest[SHA512_DIGEST_SIZE] OMAP_ALIGNED;
	size_t			digcnt;
	size_t			bufcnt;
	size_t			buflen;
	dma_addr_t		dma_addr;

	/* walk state */
	struct scatterlist	*sg;
	struct scatterlist	sgl;
	unsigned int		offset;	/* offset in current sg */
	unsigned int		total;	/* total request */

	u8			buffer[0] OMAP_ALIGNED;
};

struct omap_sham_hmac_ctx {
	struct crypto_shash	*shash;
	u8			ipad[SHA512_BLOCK_SIZE] OMAP_ALIGNED;
	u8			opad[SHA512_BLOCK_SIZE] OMAP_ALIGNED;
};

struct omap_sham_ctx {
	struct omap_sham_dev	*dd;

	unsigned long		flags;

	/* fallback stuff */
	struct crypto_shash	*fallback;

	struct omap_sham_hmac_ctx base[0];
};

#define OMAP_SHAM_QUEUE_LENGTH	1

struct omap_sham_algs_info {
	struct ahash_alg	*algs_list;
	unsigned int		size;
	unsigned int		registered;
};

struct omap_sham_pdata {
	struct omap_sham_algs_info	*algs_info;
	unsigned int	algs_info_size;
	unsigned long	flags;
	int		digest_size;

	void		(*copy_hash)(struct ahash_request *req, int out);
	void		(*write_ctrl)(struct omap_sham_dev *dd, size_t length,
				      int final, int dma);
	void		(*trigger)(struct omap_sham_dev *dd, size_t length);
	int		(*poll_irq)(struct omap_sham_dev *dd);
	irqreturn_t	(*intr_hdlr)(int irq, void *dev_id);

	u32		odigest_ofs;
	u32		idigest_ofs;
	u32		din_ofs;
	u32		digcnt_ofs;
	u32		rev_ofs;
	u32		mask_ofs;
	u32		sysstatus_ofs;
	u32		mode_ofs;
	u32		length_ofs;

	u32		major_mask;
	u32		major_shift;
	u32		minor_mask;
	u32		minor_shift;
};

struct omap_sham_dev {
	struct list_head	list;
	unsigned long		phys_base;
	struct device		*dev;
	void __iomem		*io_base;
	int			irq;
	spinlock_t		lock;
	int			err;
	unsigned int		dma;
	struct dma_chan		*dma_lch;
	struct tasklet_struct	done_task;
	u8			polling_mode;

	unsigned long		flags;
	struct crypto_queue	queue;
	struct ahash_request	*req;

	const struct omap_sham_pdata	*pdata;
};

struct omap_sham_drv {
	struct list_head	dev_list;
	spinlock_t		lock;
	unsigned long		flags;
};

static struct omap_sham_drv sham = {
	.dev_list = LIST_HEAD_INIT(sham.dev_list),
	.lock = __SPIN_LOCK_UNLOCKED(sham.lock),
};

static inline u32 omap_sham_read(struct omap_sham_dev *dd, u32 offset)
{
	return __raw_readl(dd->io_base + offset);
}

static inline void omap_sham_write(struct omap_sham_dev *dd,
					u32 offset, u32 value)
{
	__raw_writel(value, dd->io_base + offset);
}

static inline void omap_sham_write_mask(struct omap_sham_dev *dd, u32 address,
					u32 value, u32 mask)
{
	u32 val;

	val = omap_sham_read(dd, address);
	val &= ~mask;
	val |= value;
	omap_sham_write(dd, address, val);
}

static inline int omap_sham_wait(struct omap_sham_dev *dd, u32 offset, u32 bit)
{
	unsigned long timeout = jiffies + DEFAULT_TIMEOUT_INTERVAL;

	while (!(omap_sham_read(dd, offset) & bit)) {
		if (time_is_before_jiffies(timeout))
			return -ETIMEDOUT;
	}

	return 0;
}

static void omap_sham_copy_hash_omap2(struct ahash_request *req, int out)
{
	struct omap_sham_reqctx *ctx = ahash_request_ctx(req);
	struct omap_sham_dev *dd = ctx->dd;
	u32 *hash = (u32 *)ctx->digest;
	int i;

	for (i = 0; i < dd->pdata->digest_size / sizeof(u32); i++) {
		if (out)
			hash[i] = omap_sham_read(dd, SHA_REG_IDIGEST(dd, i));
		else
			omap_sham_write(dd, SHA_REG_IDIGEST(dd, i), hash[i]);
	}
}

static void omap_sham_copy_hash_omap4(struct ahash_request *req, int out)
{
	struct omap_sham_reqctx *ctx = ahash_request_ctx(req);
	struct omap_sham_dev *dd = ctx->dd;
	int i;

	if (ctx->flags & BIT(FLAGS_HMAC)) {
		struct crypto_ahash *tfm = crypto_ahash_reqtfm(dd->req);
		struct omap_sham_ctx *tctx = crypto_ahash_ctx(tfm);
		struct omap_sham_hmac_ctx *bctx = tctx->base;
		u32 *opad = (u32 *)bctx->opad;

		for (i = 0; i < dd->pdata->digest_size / sizeof(u32); i++) {
			if (out)
				opad[i] = omap_sham_read(dd,
						SHA_REG_ODIGEST(dd, i));
			else
				omap_sham_write(dd, SHA_REG_ODIGEST(dd, i),
						opad[i]);
		}
	}

	omap_sham_copy_hash_omap2(req, out);
}

static void omap_sham_copy_ready_hash(struct ahash_request *req)
{
	struct omap_sham_reqctx *ctx = ahash_request_ctx(req);
	u32 *in = (u32 *)ctx->digest;
	u32 *hash = (u32 *)req->result;
	int i, d, big_endian = 0;

	if (!hash)
		return;

	switch (ctx->flags & FLAGS_MODE_MASK) {
	case FLAGS_MODE_MD5:
		d = MD5_DIGEST_SIZE / sizeof(u32);
		break;
	case FLAGS_MODE_SHA1:
		/* OMAP2 SHA1 is big endian */
		if (test_bit(FLAGS_BE32_SHA1, &ctx->dd->flags))
			big_endian = 1;
		d = SHA1_DIGEST_SIZE / sizeof(u32);
		break;
	case FLAGS_MODE_SHA224:
		d = SHA224_DIGEST_SIZE / sizeof(u32);
		break;
	case FLAGS_MODE_SHA256:
		d = SHA256_DIGEST_SIZE / sizeof(u32);
		break;
	case FLAGS_MODE_SHA384:
		d = SHA384_DIGEST_SIZE / sizeof(u32);
		break;
	case FLAGS_MODE_SHA512:
		d = SHA512_DIGEST_SIZE / sizeof(u32);
		break;
	default:
		d = 0;
	}

	if (big_endian)
		for (i = 0; i < d; i++)
			hash[i] = be32_to_cpu(in[i]);
	else
		for (i = 0; i < d; i++)
			hash[i] = le32_to_cpu(in[i]);
}

static int omap_sham_hw_init(struct omap_sham_dev *dd)
{
	int err;

	err = pm_runtime_get_sync(dd->dev);
	if (err < 0) {
		dev_err(dd->dev, "failed to get sync: %d\n", err);
		return err;
	}

	if (!test_bit(FLAGS_INIT, &dd->flags)) {
		set_bit(FLAGS_INIT, &dd->flags);
		dd->err = 0;
	}

	return 0;
}

static void omap_sham_write_ctrl_omap2(struct omap_sham_dev *dd, size_t length,
				 int final, int dma)
{
	struct omap_sham_reqctx *ctx = ahash_request_ctx(dd->req);
	u32 val = length << 5, mask;

	if (likely(ctx->digcnt))
		omap_sham_write(dd, SHA_REG_DIGCNT(dd), ctx->digcnt);

	omap_sham_write_mask(dd, SHA_REG_MASK(dd),
		SHA_REG_MASK_IT_EN | (dma ? SHA_REG_MASK_DMA_EN : 0),
		SHA_REG_MASK_IT_EN | SHA_REG_MASK_DMA_EN);
	/*
	 * Setting ALGO_CONST only for the first iteration
	 * and CLOSE_HASH only for the last one.
	 */
	if ((ctx->flags & FLAGS_MODE_MASK) == FLAGS_MODE_SHA1)
		val |= SHA_REG_CTRL_ALGO;
	if (!ctx->digcnt)
		val |= SHA_REG_CTRL_ALGO_CONST;
	if (final)
		val |= SHA_REG_CTRL_CLOSE_HASH;

	mask = SHA_REG_CTRL_ALGO_CONST | SHA_REG_CTRL_CLOSE_HASH |
			SHA_REG_CTRL_ALGO | SHA_REG_CTRL_LENGTH;

	omap_sham_write_mask(dd, SHA_REG_CTRL, val, mask);
}

static void omap_sham_trigger_omap2(struct omap_sham_dev *dd, size_t length)
{
}

static int omap_sham_poll_irq_omap2(struct omap_sham_dev *dd)
{
	return omap_sham_wait(dd, SHA_REG_CTRL, SHA_REG_CTRL_INPUT_READY);
}

static int get_block_size(struct omap_sham_reqctx *ctx)
{
	int d;

	switch (ctx->flags & FLAGS_MODE_MASK) {
	case FLAGS_MODE_MD5:
	case FLAGS_MODE_SHA1:
		d = SHA1_BLOCK_SIZE;
		break;
	case FLAGS_MODE_SHA224:
	case FLAGS_MODE_SHA256:
		d = SHA256_BLOCK_SIZE;
		break;
	case FLAGS_MODE_SHA384:
	case FLAGS_MODE_SHA512:
		d = SHA512_BLOCK_SIZE;
		break;
	default:
		d = 0;
	}

	return d;
}

static void omap_sham_write_n(struct omap_sham_dev *dd, u32 offset,
				    u32 *value, int count)
{
	for (; count--; value++, offset += 4)
		omap_sham_write(dd, offset, *value);
}

static void omap_sham_write_ctrl_omap4(struct omap_sham_dev *dd, size_t length,
				 int final, int dma)
{
	struct omap_sham_reqctx *ctx = ahash_request_ctx(dd->req);
	u32 val, mask;

	/*
	 * Setting ALGO_CONST only for the first iteration and
	 * CLOSE_HASH only for the last one. Note that flags mode bits
	 * correspond to algorithm encoding in mode register.
	 */
	val = (ctx->flags & FLAGS_MODE_MASK) >> (FLAGS_MODE_SHIFT);
	if (!ctx->digcnt) {
		struct crypto_ahash *tfm = crypto_ahash_reqtfm(dd->req);
		struct omap_sham_ctx *tctx = crypto_ahash_ctx(tfm);
		struct omap_sham_hmac_ctx *bctx = tctx->base;
		int bs, nr_dr;

		val |= SHA_REG_MODE_ALGO_CONSTANT;

		if (ctx->flags & BIT(FLAGS_HMAC)) {
			bs = get_block_size(ctx);
			nr_dr = bs / (2 * sizeof(u32));
			val |= SHA_REG_MODE_HMAC_KEY_PROC;
			omap_sham_write_n(dd, SHA_REG_ODIGEST(dd, 0),
					  (u32 *)bctx->ipad, nr_dr);
			omap_sham_write_n(dd, SHA_REG_IDIGEST(dd, 0),
					  (u32 *)bctx->ipad + nr_dr, nr_dr);
			ctx->digcnt += bs;
		}
	}

	if (final) {
		val |= SHA_REG_MODE_CLOSE_HASH;

		if (ctx->flags & BIT(FLAGS_HMAC))
			val |= SHA_REG_MODE_HMAC_OUTER_HASH;
	}

	mask = SHA_REG_MODE_ALGO_CONSTANT | SHA_REG_MODE_CLOSE_HASH |
	       SHA_REG_MODE_ALGO_MASK | SHA_REG_MODE_HMAC_OUTER_HASH |
	       SHA_REG_MODE_HMAC_KEY_PROC;

	dev_dbg(dd->dev, "ctrl: %08x, flags: %08lx\n", val, ctx->flags);
	omap_sham_write_mask(dd, SHA_REG_MODE(dd), val, mask);
	omap_sham_write(dd, SHA_REG_IRQENA, SHA_REG_IRQENA_OUTPUT_RDY);
	omap_sham_write_mask(dd, SHA_REG_MASK(dd),
			     SHA_REG_MASK_IT_EN |
				     (dma ? SHA_REG_MASK_DMA_EN : 0),
			     SHA_REG_MASK_IT_EN | SHA_REG_MASK_DMA_EN);
}

static void omap_sham_trigger_omap4(struct omap_sham_dev *dd, size_t length)
{
	omap_sham_write(dd, SHA_REG_LENGTH(dd), length);
}

static int omap_sham_poll_irq_omap4(struct omap_sham_dev *dd)
{
	return omap_sham_wait(dd, SHA_REG_IRQSTATUS,
			      SHA_REG_IRQSTATUS_INPUT_RDY);
}

static int omap_sham_xmit_cpu(struct omap_sham_dev *dd, const u8 *buf,
			      size_t length, int final)
{
	struct omap_sham_reqctx *ctx = ahash_request_ctx(dd->req);
	int count, len32, bs32, offset = 0;
	const u32 *buffer = (const u32 *)buf;

	dev_dbg(dd->dev, "xmit_cpu: digcnt: %d, length: %d, final: %d\n",
						ctx->digcnt, length, final);

	dd->pdata->write_ctrl(dd, length, final, 0);
	dd->pdata->trigger(dd, length);

	/* should be non-zero before next lines to disable clocks later */
	ctx->digcnt += length;

	if (final)
		set_bit(FLAGS_FINAL, &dd->flags); /* catch last interrupt */

	set_bit(FLAGS_CPU, &dd->flags);

	len32 = DIV_ROUND_UP(length, sizeof(u32));
	bs32 = get_block_size(ctx) / sizeof(u32);

	while (len32) {
		if (dd->pdata->poll_irq(dd))
			return -ETIMEDOUT;

		for (count = 0; count < min(len32, bs32); count++, offset++)
			omap_sham_write(dd, SHA_REG_DIN(dd, count),
					buffer[offset]);
		len32 -= min(len32, bs32);
	}

	return -EINPROGRESS;
}

static void omap_sham_dma_callback(void *param)
{
	struct omap_sham_dev *dd = param;

	set_bit(FLAGS_DMA_READY, &dd->flags);
	tasklet_schedule(&dd->done_task);
}

static int omap_sham_xmit_dma(struct omap_sham_dev *dd, dma_addr_t dma_addr,
			      size_t length, int final, int is_sg)
{
	struct omap_sham_reqctx *ctx = ahash_request_ctx(dd->req);
	struct dma_async_tx_descriptor *tx;
	struct dma_slave_config cfg;
	int len32, ret, dma_min = get_block_size(ctx);

	dev_dbg(dd->dev, "xmit_dma: digcnt: %d, length: %d, final: %d\n",
						ctx->digcnt, length, final);

	memset(&cfg, 0, sizeof(cfg));

	cfg.dst_addr = dd->phys_base + SHA_REG_DIN(dd, 0);
	cfg.dst_addr_width = DMA_SLAVE_BUSWIDTH_4_BYTES;
	cfg.dst_maxburst = dma_min / DMA_SLAVE_BUSWIDTH_4_BYTES;

	ret = dmaengine_slave_config(dd->dma_lch, &cfg);
	if (ret) {
		pr_err("omap-sham: can't configure dmaengine slave: %d\n", ret);
		return ret;
	}

	len32 = DIV_ROUND_UP(length, dma_min) * dma_min;

	if (is_sg) {
		/*
		 * The SG entry passed in may not have the 'length' member
		 * set correctly so use a local SG entry (sgl) with the
		 * proper value for 'length' instead.  If this is not done,
		 * the dmaengine may try to DMA the incorrect amount of data.
		 */
		sg_init_table(&ctx->sgl, 1);
		ctx->sgl.page_link = ctx->sg->page_link;
		ctx->sgl.offset = ctx->sg->offset;
		sg_dma_len(&ctx->sgl) = len32;
		sg_dma_address(&ctx->sgl) = sg_dma_address(ctx->sg);

		tx = dmaengine_prep_slave_sg(dd->dma_lch, &ctx->sgl, 1,
			DMA_MEM_TO_DEV, DMA_PREP_INTERRUPT | DMA_CTRL_ACK);
	} else {
		tx = dmaengine_prep_slave_single(dd->dma_lch, dma_addr, len32,
			DMA_MEM_TO_DEV, DMA_PREP_INTERRUPT | DMA_CTRL_ACK);
	}

	if (!tx) {
		dev_err(dd->dev, "prep_slave_sg/single() failed\n");
		return -EINVAL;
	}

	tx->callback = omap_sham_dma_callback;
	tx->callback_param = dd;

	dd->pdata->write_ctrl(dd, length, final, 1);

	ctx->digcnt += length;

	if (final)
		set_bit(FLAGS_FINAL, &dd->flags); /* catch last interrupt */

	set_bit(FLAGS_DMA_ACTIVE, &dd->flags);

	dmaengine_submit(tx);
	dma_async_issue_pending(dd->dma_lch);

	dd->pdata->trigger(dd, length);

	return -EINPROGRESS;
}

static size_t omap_sham_append_buffer(struct omap_sham_reqctx *ctx,
				const u8 *data, size_t length)
{
	size_t count = min(length, ctx->buflen - ctx->bufcnt);

	count = min(count, ctx->total);
	if (count <= 0)
		return 0;
	memcpy(ctx->buffer + ctx->bufcnt, data, count);
	ctx->bufcnt += count;

	return count;
}

static size_t omap_sham_append_sg(struct omap_sham_reqctx *ctx)
{
	size_t count;
	const u8 *vaddr;

	while (ctx->sg) {
		vaddr = kmap_atomic(sg_page(ctx->sg));
		vaddr += ctx->sg->offset;

		count = omap_sham_append_buffer(ctx,
				vaddr + ctx->offset,
				ctx->sg->length - ctx->offset);

		kunmap_atomic((void *)vaddr);

		if (!count)
			break;
		ctx->offset += count;
		ctx->total -= count;
		if (ctx->offset == ctx->sg->length) {
			ctx->sg = sg_next(ctx->sg);
			if (ctx->sg)
				ctx->offset = 0;
			else
				ctx->total = 0;
		}
	}

	return 0;
}

static int omap_sham_xmit_dma_map(struct omap_sham_dev *dd,
					struct omap_sham_reqctx *ctx,
					size_t length, int final)
{
	int ret;

	ctx->dma_addr = dma_map_single(dd->dev, ctx->buffer, ctx->buflen,
				       DMA_TO_DEVICE);
	if (dma_mapping_error(dd->dev, ctx->dma_addr)) {
		dev_err(dd->dev, "dma %u bytes error\n", ctx->buflen);
		return -EINVAL;
	}

	ctx->flags &= ~BIT(FLAGS_SG);

	ret = omap_sham_xmit_dma(dd, ctx->dma_addr, length, final, 0);
	if (ret != -EINPROGRESS)
		dma_unmap_single(dd->dev, ctx->dma_addr, ctx->buflen,
				 DMA_TO_DEVICE);

	return ret;
}

static int omap_sham_update_dma_slow(struct omap_sham_dev *dd)
{
	struct omap_sham_reqctx *ctx = ahash_request_ctx(dd->req);
	unsigned int final;
	size_t count;

	omap_sham_append_sg(ctx);

	final = (ctx->flags & BIT(FLAGS_FINUP)) && !ctx->total;

	dev_dbg(dd->dev, "slow: bufcnt: %u, digcnt: %d, final: %d\n",
					 ctx->bufcnt, ctx->digcnt, final);

	if (final || (ctx->bufcnt == ctx->buflen && ctx->total)) {
		count = ctx->bufcnt;
		ctx->bufcnt = 0;
		return omap_sham_xmit_dma_map(dd, ctx, count, final);
	}

	return 0;
}

/* Start address alignment */
#define SG_AA(sg)	(IS_ALIGNED(sg->offset, sizeof(u32)))
/* SHA1 block size alignment */
#define SG_SA(sg, bs)	(IS_ALIGNED(sg->length, bs))

static int omap_sham_update_dma_start(struct omap_sham_dev *dd)
{
	struct omap_sham_reqctx *ctx = ahash_request_ctx(dd->req);
	unsigned int length, final, tail;
	struct scatterlist *sg;
	int ret, bs;

	if (!ctx->total)
		return 0;

	if (ctx->bufcnt || ctx->offset)
		return omap_sham_update_dma_slow(dd);

	/*
	 * Don't use the sg interface when the transfer size is less
	 * than the number of elements in a DMA frame.  Otherwise,
	 * the dmaengine infrastructure will calculate that it needs
	 * to transfer 0 frames which ultimately fails.
	 */
	if (ctx->total < get_block_size(ctx))
		return omap_sham_update_dma_slow(dd);

	dev_dbg(dd->dev, "fast: digcnt: %d, bufcnt: %u, total: %u\n",
			ctx->digcnt, ctx->bufcnt, ctx->total);

	sg = ctx->sg;
	bs = get_block_size(ctx);

	if (!SG_AA(sg))
		return omap_sham_update_dma_slow(dd);

	if (!sg_is_last(sg) && !SG_SA(sg, bs))
		/* size is not BLOCK_SIZE aligned */
		return omap_sham_update_dma_slow(dd);

	length = min(ctx->total, sg->length);

	if (sg_is_last(sg)) {
		if (!(ctx->flags & BIT(FLAGS_FINUP))) {
			/* not last sg must be BLOCK_SIZE aligned */
			tail = length & (bs - 1);
			/* without finup() we need one block to close hash */
			if (!tail)
				tail = bs;
			length -= tail;
		}
	}

	if (!dma_map_sg(dd->dev, ctx->sg, 1, DMA_TO_DEVICE)) {
		dev_err(dd->dev, "dma_map_sg  error\n");
		return -EINVAL;
	}

	ctx->flags |= BIT(FLAGS_SG);

	ctx->total -= length;
	ctx->offset = length; /* offset where to start slow */

	final = (ctx->flags & BIT(FLAGS_FINUP)) && !ctx->total;

	ret = omap_sham_xmit_dma(dd, sg_dma_address(ctx->sg), length, final, 1);
	if (ret != -EINPROGRESS)
		dma_unmap_sg(dd->dev, ctx->sg, 1, DMA_TO_DEVICE);

	return ret;
}

static int omap_sham_update_cpu(struct omap_sham_dev *dd)
{
	struct omap_sham_reqctx *ctx = ahash_request_ctx(dd->req);
	int bufcnt, final;

	if (!ctx->total)
		return 0;

	omap_sham_append_sg(ctx);

	final = (ctx->flags & BIT(FLAGS_FINUP)) && !ctx->total;

	dev_dbg(dd->dev, "cpu: bufcnt: %u, digcnt: %d, final: %d\n",
		ctx->bufcnt, ctx->digcnt, final);

	if (final || (ctx->bufcnt == ctx->buflen && ctx->total)) {
		bufcnt = ctx->bufcnt;
		ctx->bufcnt = 0;
		return omap_sham_xmit_cpu(dd, ctx->buffer, bufcnt, final);
	}

	return 0;
}

static int omap_sham_update_dma_stop(struct omap_sham_dev *dd)
{
	struct omap_sham_reqctx *ctx = ahash_request_ctx(dd->req);

	dmaengine_terminate_all(dd->dma_lch);

	if (ctx->flags & BIT(FLAGS_SG)) {
		dma_unmap_sg(dd->dev, ctx->sg, 1, DMA_TO_DEVICE);
		if (ctx->sg->length == ctx->offset) {
			ctx->sg = sg_next(ctx->sg);
			if (ctx->sg)
				ctx->offset = 0;
		}
	} else {
		dma_unmap_single(dd->dev, ctx->dma_addr, ctx->buflen,
				 DMA_TO_DEVICE);
	}

	return 0;
}

static int omap_sham_init(struct ahash_request *req)
{
	struct crypto_ahash *tfm = crypto_ahash_reqtfm(req);
	struct omap_sham_ctx *tctx = crypto_ahash_ctx(tfm);
	struct omap_sham_reqctx *ctx = ahash_request_ctx(req);
	struct omap_sham_dev *dd = NULL, *tmp;
	int bs = 0;

	spin_lock_bh(&sham.lock);
	if (!tctx->dd) {
		list_for_each_entry(tmp, &sham.dev_list, list) {
			dd = tmp;
			break;
		}
		tctx->dd = dd;
	} else {
		dd = tctx->dd;
	}
	spin_unlock_bh(&sham.lock);

	ctx->dd = dd;

	ctx->flags = 0;

	dev_dbg(dd->dev, "init: digest size: %d\n",
		crypto_ahash_digestsize(tfm));

	switch (crypto_ahash_digestsize(tfm)) {
	case MD5_DIGEST_SIZE:
		ctx->flags |= FLAGS_MODE_MD5;
		bs = SHA1_BLOCK_SIZE;
		break;
	case SHA1_DIGEST_SIZE:
		ctx->flags |= FLAGS_MODE_SHA1;
		bs = SHA1_BLOCK_SIZE;
		break;
	case SHA224_DIGEST_SIZE:
		ctx->flags |= FLAGS_MODE_SHA224;
		bs = SHA224_BLOCK_SIZE;
		break;
	case SHA256_DIGEST_SIZE:
		ctx->flags |= FLAGS_MODE_SHA256;
		bs = SHA256_BLOCK_SIZE;
		break;
	case SHA384_DIGEST_SIZE:
		ctx->flags |= FLAGS_MODE_SHA384;
		bs = SHA384_BLOCK_SIZE;
		break;
	case SHA512_DIGEST_SIZE:
		ctx->flags |= FLAGS_MODE_SHA512;
		bs = SHA512_BLOCK_SIZE;
		break;
	}

	ctx->bufcnt = 0;
	ctx->digcnt = 0;
	ctx->buflen = BUFLEN;

	if (tctx->flags & BIT(FLAGS_HMAC)) {
		if (!test_bit(FLAGS_AUTO_XOR, &dd->flags)) {
			struct omap_sham_hmac_ctx *bctx = tctx->base;

			memcpy(ctx->buffer, bctx->ipad, bs);
			ctx->bufcnt = bs;
		}

		ctx->flags |= BIT(FLAGS_HMAC);
	}

	return 0;

}

static int omap_sham_update_req(struct omap_sham_dev *dd)
{
	struct ahash_request *req = dd->req;
	struct omap_sham_reqctx *ctx = ahash_request_ctx(req);
	int err;

	dev_dbg(dd->dev, "update_req: total: %u, digcnt: %d, finup: %d\n",
		 ctx->total, ctx->digcnt, (ctx->flags & BIT(FLAGS_FINUP)) != 0);

	if (ctx->flags & BIT(FLAGS_CPU))
		err = omap_sham_update_cpu(dd);
	else
		err = omap_sham_update_dma_start(dd);

	/* wait for dma completion before can take more data */
	dev_dbg(dd->dev, "update: err: %d, digcnt: %d\n", err, ctx->digcnt);

	return err;
}

static int omap_sham_final_req(struct omap_sham_dev *dd)
{
	struct ahash_request *req = dd->req;
	struct omap_sham_reqctx *ctx = ahash_request_ctx(req);
	int err = 0, use_dma = 1;

	if ((ctx->bufcnt <= get_block_size(ctx)) || dd->polling_mode)
		/*
		 * faster to handle last block with cpu or
		 * use cpu when dma is not present.
		 */
		use_dma = 0;

	if (use_dma)
		err = omap_sham_xmit_dma_map(dd, ctx, ctx->bufcnt, 1);
	else
		err = omap_sham_xmit_cpu(dd, ctx->buffer, ctx->bufcnt, 1);

	ctx->bufcnt = 0;

	dev_dbg(dd->dev, "final_req: err: %d\n", err);

	return err;
}

static int omap_sham_finish_hmac(struct ahash_request *req)
{
	struct omap_sham_ctx *tctx = crypto_tfm_ctx(req->base.tfm);
	struct omap_sham_hmac_ctx *bctx = tctx->base;
	int bs = crypto_shash_blocksize(bctx->shash);
	int ds = crypto_shash_digestsize(bctx->shash);
	SHASH_DESC_ON_STACK(shash, bctx->shash);

	shash->tfm = bctx->shash;
	shash->flags = 0; /* not CRYPTO_TFM_REQ_MAY_SLEEP */

	return crypto_shash_init(shash) ?:
	       crypto_shash_update(shash, bctx->opad, bs) ?:
	       crypto_shash_finup(shash, req->result, ds, req->result);
}

static int omap_sham_finish(struct ahash_request *req)
{
	struct omap_sham_reqctx *ctx = ahash_request_ctx(req);
	struct omap_sham_dev *dd = ctx->dd;
	int err = 0;

	if (ctx->digcnt) {
		omap_sham_copy_ready_hash(req);
		if ((ctx->flags & BIT(FLAGS_HMAC)) &&
				!test_bit(FLAGS_AUTO_XOR, &dd->flags))
			err = omap_sham_finish_hmac(req);
	}

	dev_dbg(dd->dev, "digcnt: %d, bufcnt: %d\n", ctx->digcnt, ctx->bufcnt);

	return err;
}

static void omap_sham_finish_req(struct ahash_request *req, int err)
{
	struct omap_sham_reqctx *ctx = ahash_request_ctx(req);
	struct omap_sham_dev *dd = ctx->dd;

	if (!err) {
		dd->pdata->copy_hash(req, 1);
		if (test_bit(FLAGS_FINAL, &dd->flags))
			err = omap_sham_finish(req);
	} else {
		ctx->flags |= BIT(FLAGS_ERROR);
	}

	/* atomic operation is not needed here */
	dd->flags &= ~(BIT(FLAGS_BUSY) | BIT(FLAGS_FINAL) | BIT(FLAGS_CPU) |
			BIT(FLAGS_DMA_READY) | BIT(FLAGS_OUTPUT_READY));

	pm_runtime_put(dd->dev);

	if (req->base.complete)
		req->base.complete(&req->base, err);

	/* handle new request */
	tasklet_schedule(&dd->done_task);
}

static int omap_sham_handle_queue(struct omap_sham_dev *dd,
				  struct ahash_request *req)
{
	struct crypto_async_request *async_req, *backlog;
	struct omap_sham_reqctx *ctx;
	unsigned long flags;
	int err = 0, ret = 0;

	spin_lock_irqsave(&dd->lock, flags);
	if (req)
		ret = ahash_enqueue_request(&dd->queue, req);
	if (test_bit(FLAGS_BUSY, &dd->flags)) {
		spin_unlock_irqrestore(&dd->lock, flags);
		return ret;
	}
	backlog = crypto_get_backlog(&dd->queue);
	async_req = crypto_dequeue_request(&dd->queue);
	if (async_req)
		set_bit(FLAGS_BUSY, &dd->flags);
	spin_unlock_irqrestore(&dd->lock, flags);

	if (!async_req)
		return ret;

	if (backlog)
		backlog->complete(backlog, -EINPROGRESS);

	req = ahash_request_cast(async_req);
	dd->req = req;
	ctx = ahash_request_ctx(req);

	dev_dbg(dd->dev, "handling new req, op: %lu, nbytes: %d\n",
						ctx->op, req->nbytes);

	err = omap_sham_hw_init(dd);
	if (err)
		goto err1;

	if (ctx->digcnt)
		/* request has changed - restore hash */
		dd->pdata->copy_hash(req, 0);

	if (ctx->op == OP_UPDATE) {
		err = omap_sham_update_req(dd);
		if (err != -EINPROGRESS && (ctx->flags & BIT(FLAGS_FINUP)))
			/* no final() after finup() */
			err = omap_sham_final_req(dd);
	} else if (ctx->op == OP_FINAL) {
		err = omap_sham_final_req(dd);
	}
err1:
	if (err != -EINPROGRESS)
		/* done_task will not finish it, so do it here */
		omap_sham_finish_req(req, err);

	dev_dbg(dd->dev, "exit, err: %d\n", err);

	return ret;
}

static int omap_sham_enqueue(struct ahash_request *req, unsigned int op)
{
	struct omap_sham_reqctx *ctx = ahash_request_ctx(req);
	struct omap_sham_ctx *tctx = crypto_tfm_ctx(req->base.tfm);
	struct omap_sham_dev *dd = tctx->dd;

	ctx->op = op;

	return omap_sham_handle_queue(dd, req);
}

static int omap_sham_update(struct ahash_request *req)
{
	struct omap_sham_reqctx *ctx = ahash_request_ctx(req);
	struct omap_sham_dev *dd = ctx->dd;
	int bs = get_block_size(ctx);

	if (!req->nbytes)
		return 0;

	ctx->total = req->nbytes;
	ctx->sg = req->src;
	ctx->offset = 0;

	if (ctx->flags & BIT(FLAGS_FINUP)) {
		if ((ctx->digcnt + ctx->bufcnt + ctx->total) < 9) {
			/*
			* OMAP HW accel works only with buffers >= 9
			* will switch to bypass in final()
			* final has the same request and data
			*/
			omap_sham_append_sg(ctx);
			return 0;
		} else if ((ctx->bufcnt + ctx->total <= bs) ||
			   dd->polling_mode) {
			/*
			 * faster to use CPU for short transfers or
			 * use cpu when dma is not present.
			 */
			ctx->flags |= BIT(FLAGS_CPU);
		}
	} else if (ctx->bufcnt + ctx->total < ctx->buflen) {
		omap_sham_append_sg(ctx);
		return 0;
	}

	if (dd->polling_mode)
		ctx->flags |= BIT(FLAGS_CPU);

	return omap_sham_enqueue(req, OP_UPDATE);
}

static int omap_sham_shash_digest(struct crypto_shash *tfm, u32 flags,
				  const u8 *data, unsigned int len, u8 *out)
{
	SHASH_DESC_ON_STACK(shash, tfm);

	shash->tfm = tfm;
	shash->flags = flags & CRYPTO_TFM_REQ_MAY_SLEEP;

	return crypto_shash_digest(shash, data, len, out);
}

static int omap_sham_final_shash(struct ahash_request *req)
{
	struct omap_sham_ctx *tctx = crypto_tfm_ctx(req->base.tfm);
	struct omap_sham_reqctx *ctx = ahash_request_ctx(req);

	return omap_sham_shash_digest(tctx->fallback, req->base.flags,
				      ctx->buffer, ctx->bufcnt, req->result);
}

static int omap_sham_final(struct ahash_request *req)
{
	struct omap_sham_reqctx *ctx = ahash_request_ctx(req);

	ctx->flags |= BIT(FLAGS_FINUP);

	if (ctx->flags & BIT(FLAGS_ERROR))
		return 0; /* uncompleted hash is not needed */

	/* OMAP HW accel works only with buffers >= 9 */
	/* HMAC is always >= 9 because ipad == block size */
	if ((ctx->digcnt + ctx->bufcnt) < 9)
		return omap_sham_final_shash(req);
	else if (ctx->bufcnt)
		return omap_sham_enqueue(req, OP_FINAL);

	/* copy ready hash (+ finalize hmac) */
	return omap_sham_finish(req);
}

static int omap_sham_finup(struct ahash_request *req)
{
	struct omap_sham_reqctx *ctx = ahash_request_ctx(req);
	int err1, err2;

	ctx->flags |= BIT(FLAGS_FINUP);

	err1 = omap_sham_update(req);
	if (err1 == -EINPROGRESS || err1 == -EBUSY)
		return err1;
	/*
	 * final() has to be always called to cleanup resources
	 * even if udpate() failed, except EINPROGRESS
	 */
	err2 = omap_sham_final(req);

	return err1 ?: err2;
}

static int omap_sham_digest(struct ahash_request *req)
{
	return omap_sham_init(req) ?: omap_sham_finup(req);
}

static int omap_sham_setkey(struct crypto_ahash *tfm, const u8 *key,
		      unsigned int keylen)
{
	struct omap_sham_ctx *tctx = crypto_ahash_ctx(tfm);
	struct omap_sham_hmac_ctx *bctx = tctx->base;
	int bs = crypto_shash_blocksize(bctx->shash);
	int ds = crypto_shash_digestsize(bctx->shash);
	struct omap_sham_dev *dd = NULL, *tmp;
	int err, i;

	spin_lock_bh(&sham.lock);
	if (!tctx->dd) {
		list_for_each_entry(tmp, &sham.dev_list, list) {
			dd = tmp;
			break;
		}
		tctx->dd = dd;
	} else {
		dd = tctx->dd;
	}
	spin_unlock_bh(&sham.lock);

	err = crypto_shash_setkey(tctx->fallback, key, keylen);
	if (err)
		return err;

	if (keylen > bs) {
		err = omap_sham_shash_digest(bctx->shash,
				crypto_shash_get_flags(bctx->shash),
				key, keylen, bctx->ipad);
		if (err)
			return err;
		keylen = ds;
	} else {
		memcpy(bctx->ipad, key, keylen);
	}

	memset(bctx->ipad + keylen, 0, bs - keylen);

	if (!test_bit(FLAGS_AUTO_XOR, &dd->flags)) {
		memcpy(bctx->opad, bctx->ipad, bs);

		for (i = 0; i < bs; i++) {
			bctx->ipad[i] ^= 0x36;
			bctx->opad[i] ^= 0x5c;
		}
	}

	return err;
}

static int omap_sham_cra_init_alg(struct crypto_tfm *tfm, const char *alg_base)
{
	struct omap_sham_ctx *tctx = crypto_tfm_ctx(tfm);
	const char *alg_name = crypto_tfm_alg_name(tfm);

	/* Allocate a fallback and abort if it failed. */
	tctx->fallback = crypto_alloc_shash(alg_name, 0,
					    CRYPTO_ALG_NEED_FALLBACK);
	if (IS_ERR(tctx->fallback)) {
		pr_err("omap-sham: fallback driver '%s' "
				"could not be loaded.\n", alg_name);
		return PTR_ERR(tctx->fallback);
	}

	crypto_ahash_set_reqsize(__crypto_ahash_cast(tfm),
				 sizeof(struct omap_sham_reqctx) + BUFLEN);

	if (alg_base) {
		struct omap_sham_hmac_ctx *bctx = tctx->base;
		tctx->flags |= BIT(FLAGS_HMAC);
		bctx->shash = crypto_alloc_shash(alg_base, 0,
						CRYPTO_ALG_NEED_FALLBACK);
		if (IS_ERR(bctx->shash)) {
			pr_err("omap-sham: base driver '%s' "
					"could not be loaded.\n", alg_base);
			crypto_free_shash(tctx->fallback);
			return PTR_ERR(bctx->shash);
		}

	}

	return 0;
}

static int omap_sham_cra_init(struct crypto_tfm *tfm)
{
	return omap_sham_cra_init_alg(tfm, NULL);
}

static int omap_sham_cra_sha1_init(struct crypto_tfm *tfm)
{
	return omap_sham_cra_init_alg(tfm, "sha1");
}

static int omap_sham_cra_sha224_init(struct crypto_tfm *tfm)
{
	return omap_sham_cra_init_alg(tfm, "sha224");
}

static int omap_sham_cra_sha256_init(struct crypto_tfm *tfm)
{
	return omap_sham_cra_init_alg(tfm, "sha256");
}

static int omap_sham_cra_md5_init(struct crypto_tfm *tfm)
{
	return omap_sham_cra_init_alg(tfm, "md5");
}

static int omap_sham_cra_sha384_init(struct crypto_tfm *tfm)
{
	return omap_sham_cra_init_alg(tfm, "sha384");
}

static int omap_sham_cra_sha512_init(struct crypto_tfm *tfm)
{
	return omap_sham_cra_init_alg(tfm, "sha512");
}

static void omap_sham_cra_exit(struct crypto_tfm *tfm)
{
	struct omap_sham_ctx *tctx = crypto_tfm_ctx(tfm);

	crypto_free_shash(tctx->fallback);
	tctx->fallback = NULL;

	if (tctx->flags & BIT(FLAGS_HMAC)) {
		struct omap_sham_hmac_ctx *bctx = tctx->base;
		crypto_free_shash(bctx->shash);
	}
}

static struct ahash_alg algs_sha1_md5[] = {
{
	.init		= omap_sham_init,
	.update		= omap_sham_update,
	.final		= omap_sham_final,
	.finup		= omap_sham_finup,
	.digest		= omap_sham_digest,
	.halg.digestsize	= SHA1_DIGEST_SIZE,
	.halg.base	= {
		.cra_name		= "sha1",
		.cra_driver_name	= "omap-sha1",
		.cra_priority		= 100,
		.cra_flags		= CRYPTO_ALG_TYPE_AHASH |
						CRYPTO_ALG_KERN_DRIVER_ONLY |
						CRYPTO_ALG_ASYNC |
						CRYPTO_ALG_NEED_FALLBACK,
		.cra_blocksize		= SHA1_BLOCK_SIZE,
		.cra_ctxsize		= sizeof(struct omap_sham_ctx),
		.cra_alignmask		= 0,
		.cra_module		= THIS_MODULE,
		.cra_init		= omap_sham_cra_init,
		.cra_exit		= omap_sham_cra_exit,
	}
},
{
	.init		= omap_sham_init,
	.update		= omap_sham_update,
	.final		= omap_sham_final,
	.finup		= omap_sham_finup,
	.digest		= omap_sham_digest,
	.halg.digestsize	= MD5_DIGEST_SIZE,
	.halg.base	= {
		.cra_name		= "md5",
		.cra_driver_name	= "omap-md5",
		.cra_priority		= 100,
		.cra_flags		= CRYPTO_ALG_TYPE_AHASH |
						CRYPTO_ALG_KERN_DRIVER_ONLY |
						CRYPTO_ALG_ASYNC |
						CRYPTO_ALG_NEED_FALLBACK,
		.cra_blocksize		= SHA1_BLOCK_SIZE,
		.cra_ctxsize		= sizeof(struct omap_sham_ctx),
		.cra_alignmask		= OMAP_ALIGN_MASK,
		.cra_module		= THIS_MODULE,
		.cra_init		= omap_sham_cra_init,
		.cra_exit		= omap_sham_cra_exit,
	}
},
{
	.init		= omap_sham_init,
	.update		= omap_sham_update,
	.final		= omap_sham_final,
	.finup		= omap_sham_finup,
	.digest		= omap_sham_digest,
	.setkey		= omap_sham_setkey,
	.halg.digestsize	= SHA1_DIGEST_SIZE,
	.halg.base	= {
		.cra_name		= "hmac(sha1)",
		.cra_driver_name	= "omap-hmac-sha1",
		.cra_priority		= 100,
		.cra_flags		= CRYPTO_ALG_TYPE_AHASH |
						CRYPTO_ALG_KERN_DRIVER_ONLY |
						CRYPTO_ALG_ASYNC |
						CRYPTO_ALG_NEED_FALLBACK,
		.cra_blocksize		= SHA1_BLOCK_SIZE,
		.cra_ctxsize		= sizeof(struct omap_sham_ctx) +
					sizeof(struct omap_sham_hmac_ctx),
		.cra_alignmask		= OMAP_ALIGN_MASK,
		.cra_module		= THIS_MODULE,
		.cra_init		= omap_sham_cra_sha1_init,
		.cra_exit		= omap_sham_cra_exit,
	}
},
{
	.init		= omap_sham_init,
	.update		= omap_sham_update,
	.final		= omap_sham_final,
	.finup		= omap_sham_finup,
	.digest		= omap_sham_digest,
	.setkey		= omap_sham_setkey,
	.halg.digestsize	= MD5_DIGEST_SIZE,
	.halg.base	= {
		.cra_name		= "hmac(md5)",
		.cra_driver_name	= "omap-hmac-md5",
		.cra_priority		= 100,
		.cra_flags		= CRYPTO_ALG_TYPE_AHASH |
						CRYPTO_ALG_KERN_DRIVER_ONLY |
						CRYPTO_ALG_ASYNC |
						CRYPTO_ALG_NEED_FALLBACK,
		.cra_blocksize		= SHA1_BLOCK_SIZE,
		.cra_ctxsize		= sizeof(struct omap_sham_ctx) +
					sizeof(struct omap_sham_hmac_ctx),
		.cra_alignmask		= OMAP_ALIGN_MASK,
		.cra_module		= THIS_MODULE,
		.cra_init		= omap_sham_cra_md5_init,
		.cra_exit		= omap_sham_cra_exit,
	}
}
};

/* OMAP4 has some algs in addition to what OMAP2 has */
static struct ahash_alg algs_sha224_sha256[] = {
{
	.init		= omap_sham_init,
	.update		= omap_sham_update,
	.final		= omap_sham_final,
	.finup		= omap_sham_finup,
	.digest		= omap_sham_digest,
	.halg.digestsize	= SHA224_DIGEST_SIZE,
	.halg.base	= {
		.cra_name		= "sha224",
		.cra_driver_name	= "omap-sha224",
		.cra_priority		= 100,
		.cra_flags		= CRYPTO_ALG_TYPE_AHASH |
						CRYPTO_ALG_ASYNC |
						CRYPTO_ALG_NEED_FALLBACK,
		.cra_blocksize		= SHA224_BLOCK_SIZE,
		.cra_ctxsize		= sizeof(struct omap_sham_ctx),
		.cra_alignmask		= 0,
		.cra_module		= THIS_MODULE,
		.cra_init		= omap_sham_cra_init,
		.cra_exit		= omap_sham_cra_exit,
	}
},
{
	.init		= omap_sham_init,
	.update		= omap_sham_update,
	.final		= omap_sham_final,
	.finup		= omap_sham_finup,
	.digest		= omap_sham_digest,
	.halg.digestsize	= SHA256_DIGEST_SIZE,
	.halg.base	= {
		.cra_name		= "sha256",
		.cra_driver_name	= "omap-sha256",
		.cra_priority		= 100,
		.cra_flags		= CRYPTO_ALG_TYPE_AHASH |
						CRYPTO_ALG_ASYNC |
						CRYPTO_ALG_NEED_FALLBACK,
		.cra_blocksize		= SHA256_BLOCK_SIZE,
		.cra_ctxsize		= sizeof(struct omap_sham_ctx),
		.cra_alignmask		= 0,
		.cra_module		= THIS_MODULE,
		.cra_init		= omap_sham_cra_init,
		.cra_exit		= omap_sham_cra_exit,
	}
},
{
	.init		= omap_sham_init,
	.update		= omap_sham_update,
	.final		= omap_sham_final,
	.finup		= omap_sham_finup,
	.digest		= omap_sham_digest,
	.setkey		= omap_sham_setkey,
	.halg.digestsize	= SHA224_DIGEST_SIZE,
	.halg.base	= {
		.cra_name		= "hmac(sha224)",
		.cra_driver_name	= "omap-hmac-sha224",
		.cra_priority		= 100,
		.cra_flags		= CRYPTO_ALG_TYPE_AHASH |
						CRYPTO_ALG_ASYNC |
						CRYPTO_ALG_NEED_FALLBACK,
		.cra_blocksize		= SHA224_BLOCK_SIZE,
		.cra_ctxsize		= sizeof(struct omap_sham_ctx) +
					sizeof(struct omap_sham_hmac_ctx),
		.cra_alignmask		= OMAP_ALIGN_MASK,
		.cra_module		= THIS_MODULE,
		.cra_init		= omap_sham_cra_sha224_init,
		.cra_exit		= omap_sham_cra_exit,
	}
},
{
	.init		= omap_sham_init,
	.update		= omap_sham_update,
	.final		= omap_sham_final,
	.finup		= omap_sham_finup,
	.digest		= omap_sham_digest,
	.setkey		= omap_sham_setkey,
	.halg.digestsize	= SHA256_DIGEST_SIZE,
	.halg.base	= {
		.cra_name		= "hmac(sha256)",
		.cra_driver_name	= "omap-hmac-sha256",
		.cra_priority		= 100,
		.cra_flags		= CRYPTO_ALG_TYPE_AHASH |
						CRYPTO_ALG_ASYNC |
						CRYPTO_ALG_NEED_FALLBACK,
		.cra_blocksize		= SHA256_BLOCK_SIZE,
		.cra_ctxsize		= sizeof(struct omap_sham_ctx) +
					sizeof(struct omap_sham_hmac_ctx),
		.cra_alignmask		= OMAP_ALIGN_MASK,
		.cra_module		= THIS_MODULE,
		.cra_init		= omap_sham_cra_sha256_init,
		.cra_exit		= omap_sham_cra_exit,
	}
},
};

static struct ahash_alg algs_sha384_sha512[] = {
{
	.init		= omap_sham_init,
	.update		= omap_sham_update,
	.final		= omap_sham_final,
	.finup		= omap_sham_finup,
	.digest		= omap_sham_digest,
	.halg.digestsize	= SHA384_DIGEST_SIZE,
	.halg.base	= {
		.cra_name		= "sha384",
		.cra_driver_name	= "omap-sha384",
		.cra_priority		= 100,
		.cra_flags		= CRYPTO_ALG_TYPE_AHASH |
						CRYPTO_ALG_ASYNC |
						CRYPTO_ALG_NEED_FALLBACK,
		.cra_blocksize		= SHA384_BLOCK_SIZE,
		.cra_ctxsize		= sizeof(struct omap_sham_ctx),
		.cra_alignmask		= 0,
		.cra_module		= THIS_MODULE,
		.cra_init		= omap_sham_cra_init,
		.cra_exit		= omap_sham_cra_exit,
	}
},
{
	.init		= omap_sham_init,
	.update		= omap_sham_update,
	.final		= omap_sham_final,
	.finup		= omap_sham_finup,
	.digest		= omap_sham_digest,
	.halg.digestsize	= SHA512_DIGEST_SIZE,
	.halg.base	= {
		.cra_name		= "sha512",
		.cra_driver_name	= "omap-sha512",
		.cra_priority		= 100,
		.cra_flags		= CRYPTO_ALG_TYPE_AHASH |
						CRYPTO_ALG_ASYNC |
						CRYPTO_ALG_NEED_FALLBACK,
		.cra_blocksize		= SHA512_BLOCK_SIZE,
		.cra_ctxsize		= sizeof(struct omap_sham_ctx),
		.cra_alignmask		= 0,
		.cra_module		= THIS_MODULE,
		.cra_init		= omap_sham_cra_init,
		.cra_exit		= omap_sham_cra_exit,
	}
},
{
	.init		= omap_sham_init,
	.update		= omap_sham_update,
	.final		= omap_sham_final,
	.finup		= omap_sham_finup,
	.digest		= omap_sham_digest,
	.setkey		= omap_sham_setkey,
	.halg.digestsize	= SHA384_DIGEST_SIZE,
	.halg.base	= {
		.cra_name		= "hmac(sha384)",
		.cra_driver_name	= "omap-hmac-sha384",
		.cra_priority		= 100,
		.cra_flags		= CRYPTO_ALG_TYPE_AHASH |
						CRYPTO_ALG_ASYNC |
						CRYPTO_ALG_NEED_FALLBACK,
		.cra_blocksize		= SHA384_BLOCK_SIZE,
		.cra_ctxsize		= sizeof(struct omap_sham_ctx) +
					sizeof(struct omap_sham_hmac_ctx),
		.cra_alignmask		= OMAP_ALIGN_MASK,
		.cra_module		= THIS_MODULE,
		.cra_init		= omap_sham_cra_sha384_init,
		.cra_exit		= omap_sham_cra_exit,
	}
},
{
	.init		= omap_sham_init,
	.update		= omap_sham_update,
	.final		= omap_sham_final,
	.finup		= omap_sham_finup,
	.digest		= omap_sham_digest,
	.setkey		= omap_sham_setkey,
	.halg.digestsize	= SHA512_DIGEST_SIZE,
	.halg.base	= {
		.cra_name		= "hmac(sha512)",
		.cra_driver_name	= "omap-hmac-sha512",
		.cra_priority		= 100,
		.cra_flags		= CRYPTO_ALG_TYPE_AHASH |
						CRYPTO_ALG_ASYNC |
						CRYPTO_ALG_NEED_FALLBACK,
		.cra_blocksize		= SHA512_BLOCK_SIZE,
		.cra_ctxsize		= sizeof(struct omap_sham_ctx) +
					sizeof(struct omap_sham_hmac_ctx),
		.cra_alignmask		= OMAP_ALIGN_MASK,
		.cra_module		= THIS_MODULE,
		.cra_init		= omap_sham_cra_sha512_init,
		.cra_exit		= omap_sham_cra_exit,
	}
},
};

static void omap_sham_done_task(unsigned long data)
{
	struct omap_sham_dev *dd = (struct omap_sham_dev *)data;
	int err = 0;

	if (!test_bit(FLAGS_BUSY, &dd->flags)) {
		omap_sham_handle_queue(dd, NULL);
		return;
	}

	if (test_bit(FLAGS_CPU, &dd->flags)) {
		if (test_and_clear_bit(FLAGS_OUTPUT_READY, &dd->flags)) {
			/* hash or semi-hash ready */
			err = omap_sham_update_cpu(dd);
			if (err != -EINPROGRESS)
				goto finish;
		}
	} else if (test_bit(FLAGS_DMA_READY, &dd->flags)) {
		if (test_and_clear_bit(FLAGS_DMA_ACTIVE, &dd->flags)) {
			omap_sham_update_dma_stop(dd);
			if (dd->err) {
				err = dd->err;
				goto finish;
			}
		}
		if (test_and_clear_bit(FLAGS_OUTPUT_READY, &dd->flags)) {
			/* hash or semi-hash ready */
			clear_bit(FLAGS_DMA_READY, &dd->flags);
			err = omap_sham_update_dma_start(dd);
			if (err != -EINPROGRESS)
				goto finish;
		}
	}

	return;

finish:
	dev_dbg(dd->dev, "update done: err: %d\n", err);
	/* finish curent request */
	omap_sham_finish_req(dd->req, err);
}

static irqreturn_t omap_sham_irq_common(struct omap_sham_dev *dd)
{
	if (!test_bit(FLAGS_BUSY, &dd->flags)) {
		dev_warn(dd->dev, "Interrupt when no active requests.\n");
	} else {
		set_bit(FLAGS_OUTPUT_READY, &dd->flags);
		tasklet_schedule(&dd->done_task);
	}

	return IRQ_HANDLED;
}

static irqreturn_t omap_sham_irq_omap2(int irq, void *dev_id)
{
	struct omap_sham_dev *dd = dev_id;

	if (unlikely(test_bit(FLAGS_FINAL, &dd->flags)))
		/* final -> allow device to go to power-saving mode */
		omap_sham_write_mask(dd, SHA_REG_CTRL, 0, SHA_REG_CTRL_LENGTH);

	omap_sham_write_mask(dd, SHA_REG_CTRL, SHA_REG_CTRL_OUTPUT_READY,
				 SHA_REG_CTRL_OUTPUT_READY);
	omap_sham_read(dd, SHA_REG_CTRL);

	return omap_sham_irq_common(dd);
}

static irqreturn_t omap_sham_irq_omap4(int irq, void *dev_id)
{
	struct omap_sham_dev *dd = dev_id;

	omap_sham_write_mask(dd, SHA_REG_MASK(dd), 0, SHA_REG_MASK_IT_EN);

	return omap_sham_irq_common(dd);
}

static struct omap_sham_algs_info omap_sham_algs_info_omap2[] = {
	{
		.algs_list	= algs_sha1_md5,
		.size		= ARRAY_SIZE(algs_sha1_md5),
	},
};

static const struct omap_sham_pdata omap_sham_pdata_omap2 = {
	.algs_info	= omap_sham_algs_info_omap2,
	.algs_info_size	= ARRAY_SIZE(omap_sham_algs_info_omap2),
	.flags		= BIT(FLAGS_BE32_SHA1),
	.digest_size	= SHA1_DIGEST_SIZE,
	.copy_hash	= omap_sham_copy_hash_omap2,
	.write_ctrl	= omap_sham_write_ctrl_omap2,
	.trigger	= omap_sham_trigger_omap2,
	.poll_irq	= omap_sham_poll_irq_omap2,
	.intr_hdlr	= omap_sham_irq_omap2,
	.idigest_ofs	= 0x00,
	.din_ofs	= 0x1c,
	.digcnt_ofs	= 0x14,
	.rev_ofs	= 0x5c,
	.mask_ofs	= 0x60,
	.sysstatus_ofs	= 0x64,
	.major_mask	= 0xf0,
	.major_shift	= 4,
	.minor_mask	= 0x0f,
	.minor_shift	= 0,
};

#ifdef CONFIG_OF
static struct omap_sham_algs_info omap_sham_algs_info_omap4[] = {
	{
		.algs_list	= algs_sha1_md5,
		.size		= ARRAY_SIZE(algs_sha1_md5),
	},
	{
		.algs_list	= algs_sha224_sha256,
		.size		= ARRAY_SIZE(algs_sha224_sha256),
	},
};

static const struct omap_sham_pdata omap_sham_pdata_omap4 = {
	.algs_info	= omap_sham_algs_info_omap4,
	.algs_info_size	= ARRAY_SIZE(omap_sham_algs_info_omap4),
	.flags		= BIT(FLAGS_AUTO_XOR),
	.digest_size	= SHA256_DIGEST_SIZE,
	.copy_hash	= omap_sham_copy_hash_omap4,
	.write_ctrl	= omap_sham_write_ctrl_omap4,
	.trigger	= omap_sham_trigger_omap4,
	.poll_irq	= omap_sham_poll_irq_omap4,
	.intr_hdlr	= omap_sham_irq_omap4,
	.idigest_ofs	= 0x020,
	.odigest_ofs	= 0x0,
	.din_ofs	= 0x080,
	.digcnt_ofs	= 0x040,
	.rev_ofs	= 0x100,
	.mask_ofs	= 0x110,
	.sysstatus_ofs	= 0x114,
	.mode_ofs	= 0x44,
	.length_ofs	= 0x48,
	.major_mask	= 0x0700,
	.major_shift	= 8,
	.minor_mask	= 0x003f,
	.minor_shift	= 0,
};

static struct omap_sham_algs_info omap_sham_algs_info_omap5[] = {
	{
		.algs_list	= algs_sha1_md5,
		.size		= ARRAY_SIZE(algs_sha1_md5),
	},
	{
		.algs_list	= algs_sha224_sha256,
		.size		= ARRAY_SIZE(algs_sha224_sha256),
	},
	{
		.algs_list	= algs_sha384_sha512,
		.size		= ARRAY_SIZE(algs_sha384_sha512),
	},
};

static const struct omap_sham_pdata omap_sham_pdata_omap5 = {
	.algs_info	= omap_sham_algs_info_omap5,
	.algs_info_size	= ARRAY_SIZE(omap_sham_algs_info_omap5),
	.flags		= BIT(FLAGS_AUTO_XOR),
	.digest_size	= SHA512_DIGEST_SIZE,
	.copy_hash	= omap_sham_copy_hash_omap4,
	.write_ctrl	= omap_sham_write_ctrl_omap4,
	.trigger	= omap_sham_trigger_omap4,
	.poll_irq	= omap_sham_poll_irq_omap4,
	.intr_hdlr	= omap_sham_irq_omap4,
	.idigest_ofs	= 0x240,
	.odigest_ofs	= 0x200,
	.din_ofs	= 0x080,
	.digcnt_ofs	= 0x280,
	.rev_ofs	= 0x100,
	.mask_ofs	= 0x110,
	.sysstatus_ofs	= 0x114,
	.mode_ofs	= 0x284,
	.length_ofs	= 0x288,
	.major_mask	= 0x0700,
	.major_shift	= 8,
	.minor_mask	= 0x003f,
	.minor_shift	= 0,
};

static const struct of_device_id omap_sham_of_match[] = {
	{
		.compatible	= "ti,omap2-sham",
		.data		= &omap_sham_pdata_omap2,
	},
	{
		.compatible	= "ti,omap3-sham",
		.data		= &omap_sham_pdata_omap2,
	},
	{
		.compatible	= "ti,omap4-sham",
		.data		= &omap_sham_pdata_omap4,
	},
	{
		.compatible	= "ti,omap5-sham",
		.data		= &omap_sham_pdata_omap5,
	},
	{},
};
MODULE_DEVICE_TABLE(of, omap_sham_of_match);

static int omap_sham_get_res_of(struct omap_sham_dev *dd,
		struct device *dev, struct resource *res)
{
	struct device_node *node = dev->of_node;
	const struct of_device_id *match;
	int err = 0;

	match = of_match_device(of_match_ptr(omap_sham_of_match), dev);
	if (!match) {
		dev_err(dev, "no compatible OF match\n");
		err = -EINVAL;
		goto err;
	}

	err = of_address_to_resource(node, 0, res);
	if (err < 0) {
		dev_err(dev, "can't translate OF node address\n");
		err = -EINVAL;
		goto err;
	}

	dd->irq = irq_of_parse_and_map(node, 0);
	if (!dd->irq) {
		dev_err(dev, "can't translate OF irq value\n");
		err = -EINVAL;
		goto err;
	}

	dd->dma = -1; /* Dummy value that's unused */
	dd->pdata = match->data;

err:
	return err;
}
#else
static const struct of_device_id omap_sham_of_match[] = {
	{},
};

static int omap_sham_get_res_of(struct omap_sham_dev *dd,
		struct device *dev, struct resource *res)
{
	return -EINVAL;
}
#endif

static int omap_sham_get_res_pdev(struct omap_sham_dev *dd,
		struct platform_device *pdev, struct resource *res)
{
	struct device *dev = &pdev->dev;
	struct resource *r;
	int err = 0;

	/* Get the base address */
	r = platform_get_resource(pdev, IORESOURCE_MEM, 0);
	if (!r) {
		dev_err(dev, "no MEM resource info\n");
		err = -ENODEV;
		goto err;
	}
	memcpy(res, r, sizeof(*res));

	/* Get the IRQ */
	dd->irq = platform_get_irq(pdev, 0);
	if (dd->irq < 0) {
		dev_err(dev, "no IRQ resource info\n");
		err = dd->irq;
		goto err;
	}

	/* Get the DMA */
	r = platform_get_resource(pdev, IORESOURCE_DMA, 0);
	if (!r) {
		dev_err(dev, "no DMA resource info\n");
		err = -ENODEV;
		goto err;
	}
	dd->dma = r->start;

	/* Only OMAP2/3 can be non-DT */
	dd->pdata = &omap_sham_pdata_omap2;

err:
	return err;
}

static int omap_sham_probe(struct platform_device *pdev)
{
	struct omap_sham_dev *dd;
	struct device *dev = &pdev->dev;
	struct resource res;
	dma_cap_mask_t mask;
	int err, i, j;
	u32 rev;

	dd = devm_kzalloc(dev, sizeof(struct omap_sham_dev), GFP_KERNEL);
	if (dd == NULL) {
		dev_err(dev, "unable to alloc data struct.\n");
		err = -ENOMEM;
		goto data_err;
	}
	dd->dev = dev;
	platform_set_drvdata(pdev, dd);

	INIT_LIST_HEAD(&dd->list);
	spin_lock_init(&dd->lock);
	tasklet_init(&dd->done_task, omap_sham_done_task, (unsigned long)dd);
	crypto_init_queue(&dd->queue, OMAP_SHAM_QUEUE_LENGTH);

	err = (dev->of_node) ? omap_sham_get_res_of(dd, dev, &res) :
			       omap_sham_get_res_pdev(dd, pdev, &res);
	if (err)
		goto data_err;

	dd->io_base = devm_ioremap_resource(dev, &res);
	if (IS_ERR(dd->io_base)) {
		err = PTR_ERR(dd->io_base);
		goto data_err;
	}
	dd->phys_base = res.start;

	err = devm_request_irq(dev, dd->irq, dd->pdata->intr_hdlr,
			       IRQF_TRIGGER_NONE, dev_name(dev), dd);
	if (err) {
		dev_err(dev, "unable to request irq %d, err = %d\n",
			dd->irq, err);
		goto data_err;
	}

	dma_cap_zero(mask);
	dma_cap_set(DMA_SLAVE, mask);

	dd->dma_lch = dma_request_slave_channel_compat(mask, omap_dma_filter_fn,
						       &dd->dma, dev, "rx");
	if (!dd->dma_lch) {
		dd->polling_mode = 1;
		dev_dbg(dev, "using polling mode instead of dma\n");
	}

	dd->flags |= dd->pdata->flags;

	pm_runtime_enable(dev);
	pm_runtime_irq_safe(dev);
<<<<<<< HEAD
	pm_runtime_get_sync(dev);
=======

	err = pm_runtime_get_sync(dev);
	if (err < 0) {
		dev_err(dev, "failed to get sync: %d\n", err);
		goto err_pm;
	}

>>>>>>> 4b8a8262
	rev = omap_sham_read(dd, SHA_REG_REV(dd));
	pm_runtime_put_sync(&pdev->dev);

	dev_info(dev, "hw accel on OMAP rev %u.%u\n",
		(rev & dd->pdata->major_mask) >> dd->pdata->major_shift,
		(rev & dd->pdata->minor_mask) >> dd->pdata->minor_shift);

	spin_lock(&sham.lock);
	list_add_tail(&dd->list, &sham.dev_list);
	spin_unlock(&sham.lock);

	for (i = 0; i < dd->pdata->algs_info_size; i++) {
		for (j = 0; j < dd->pdata->algs_info[i].size; j++) {
			err = crypto_register_ahash(
					&dd->pdata->algs_info[i].algs_list[j]);
			if (err)
				goto err_algs;

			dd->pdata->algs_info[i].registered++;
		}
	}

	return 0;

err_algs:
	for (i = dd->pdata->algs_info_size - 1; i >= 0; i--)
		for (j = dd->pdata->algs_info[i].registered - 1; j >= 0; j--)
			crypto_unregister_ahash(
					&dd->pdata->algs_info[i].algs_list[j]);
err_pm:
	pm_runtime_disable(dev);
	if (dd->dma_lch)
		dma_release_channel(dd->dma_lch);
data_err:
	dev_err(dev, "initialization failed.\n");

	return err;
}

static int omap_sham_remove(struct platform_device *pdev)
{
	static struct omap_sham_dev *dd;
	int i, j;

	dd = platform_get_drvdata(pdev);
	if (!dd)
		return -ENODEV;
	spin_lock(&sham.lock);
	list_del(&dd->list);
	spin_unlock(&sham.lock);
	for (i = dd->pdata->algs_info_size - 1; i >= 0; i--)
		for (j = dd->pdata->algs_info[i].registered - 1; j >= 0; j--)
			crypto_unregister_ahash(
					&dd->pdata->algs_info[i].algs_list[j]);
	tasklet_kill(&dd->done_task);
	pm_runtime_disable(&pdev->dev);

	if (dd->dma_lch)
		dma_release_channel(dd->dma_lch);

	return 0;
}

#ifdef CONFIG_PM_SLEEP
static int omap_sham_suspend(struct device *dev)
{
	pm_runtime_put_sync(dev);
	return 0;
}

static int omap_sham_resume(struct device *dev)
{
	int err = pm_runtime_get_sync(dev);
	if (err < 0) {
		dev_err(dev, "failed to get sync: %d\n", err);
		return err;
	}
	return 0;
}
#endif

static SIMPLE_DEV_PM_OPS(omap_sham_pm_ops, omap_sham_suspend, omap_sham_resume);

static struct platform_driver omap_sham_driver = {
	.probe	= omap_sham_probe,
	.remove	= omap_sham_remove,
	.driver	= {
		.name	= "omap-sham",
		.pm	= &omap_sham_pm_ops,
		.of_match_table	= omap_sham_of_match,
	},
};

module_platform_driver(omap_sham_driver);

MODULE_DESCRIPTION("OMAP SHA1/MD5 hw acceleration support.");
MODULE_LICENSE("GPL v2");
MODULE_AUTHOR("Dmitry Kasatkin");
MODULE_ALIAS("platform:omap-sham");<|MERGE_RESOLUTION|>--- conflicted
+++ resolved
@@ -1957,9 +1957,6 @@
 
 	pm_runtime_enable(dev);
 	pm_runtime_irq_safe(dev);
-<<<<<<< HEAD
-	pm_runtime_get_sync(dev);
-=======
 
 	err = pm_runtime_get_sync(dev);
 	if (err < 0) {
@@ -1967,7 +1964,6 @@
 		goto err_pm;
 	}
 
->>>>>>> 4b8a8262
 	rev = omap_sham_read(dd, SHA_REG_REV(dd));
 	pm_runtime_put_sync(&pdev->dev);
 
