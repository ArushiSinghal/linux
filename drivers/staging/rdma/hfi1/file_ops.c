/*
 * Copyright(c) 2015, 2016 Intel Corporation.
 *
 * This file is provided under a dual BSD/GPLv2 license.  When using or
 * redistributing this file, you may do so under either license.
 *
 * GPL LICENSE SUMMARY
 *
 * This program is free software; you can redistribute it and/or modify
 * it under the terms of version 2 of the GNU General Public License as
 * published by the Free Software Foundation.
 *
 * This program is distributed in the hope that it will be useful, but
 * WITHOUT ANY WARRANTY; without even the implied warranty of
 * MERCHANTABILITY or FITNESS FOR A PARTICULAR PURPOSE.  See the GNU
 * General Public License for more details.
 *
 * BSD LICENSE
 *
 * Redistribution and use in source and binary forms, with or without
 * modification, are permitted provided that the following conditions
 * are met:
 *
 *  - Redistributions of source code must retain the above copyright
 *    notice, this list of conditions and the following disclaimer.
 *  - Redistributions in binary form must reproduce the above copyright
 *    notice, this list of conditions and the following disclaimer in
 *    the documentation and/or other materials provided with the
 *    distribution.
 *  - Neither the name of Intel Corporation nor the names of its
 *    contributors may be used to endorse or promote products derived
 *    from this software without specific prior written permission.
 *
 * THIS SOFTWARE IS PROVIDED BY THE COPYRIGHT HOLDERS AND CONTRIBUTORS
 * "AS IS" AND ANY EXPRESS OR IMPLIED WARRANTIES, INCLUDING, BUT NOT
 * LIMITED TO, THE IMPLIED WARRANTIES OF MERCHANTABILITY AND FITNESS FOR
 * A PARTICULAR PURPOSE ARE DISCLAIMED. IN NO EVENT SHALL THE COPYRIGHT
 * OWNER OR CONTRIBUTORS BE LIABLE FOR ANY DIRECT, INDIRECT, INCIDENTAL,
 * SPECIAL, EXEMPLARY, OR CONSEQUENTIAL DAMAGES (INCLUDING, BUT NOT
 * LIMITED TO, PROCUREMENT OF SUBSTITUTE GOODS OR SERVICES; LOSS OF USE,
 * DATA, OR PROFITS; OR BUSINESS INTERRUPTION) HOWEVER CAUSED AND ON ANY
 * THEORY OF LIABILITY, WHETHER IN CONTRACT, STRICT LIABILITY, OR TORT
 * (INCLUDING NEGLIGENCE OR OTHERWISE) ARISING IN ANY WAY OUT OF THE USE
 * OF THIS SOFTWARE, EVEN IF ADVISED OF THE POSSIBILITY OF SUCH DAMAGE.
 *
 */
#include <linux/poll.h>
#include <linux/cdev.h>
#include <linux/vmalloc.h>
#include <linux/io.h>

#include <rdma/ib.h>

#include "hfi.h"
#include "pio.h"
#include "device.h"
#include "common.h"
#include "trace.h"
#include "user_sdma.h"
#include "user_exp_rcv.h"
#include "eprom.h"
#include "aspm.h"
#include "mmu_rb.h"

#undef pr_fmt
#define pr_fmt(fmt) DRIVER_NAME ": " fmt

#define SEND_CTXT_HALT_TIMEOUT 1000 /* msecs */

/*
 * File operation functions
 */
static int hfi1_file_open(struct inode *, struct file *);
static int hfi1_file_close(struct inode *, struct file *);
static ssize_t hfi1_file_write(struct file *, const char __user *,
			       size_t, loff_t *);
static ssize_t hfi1_write_iter(struct kiocb *, struct iov_iter *);
static unsigned int hfi1_poll(struct file *, struct poll_table_struct *);
static int hfi1_file_mmap(struct file *, struct vm_area_struct *);

static u64 kvirt_to_phys(void *);
static int assign_ctxt(struct file *, struct hfi1_user_info *);
static int init_subctxts(struct hfi1_ctxtdata *, const struct hfi1_user_info *);
static int user_init(struct file *);
static int get_ctxt_info(struct file *, void __user *, __u32);
static int get_base_info(struct file *, void __user *, __u32);
static int setup_ctxt(struct file *);
static int setup_subctxt(struct hfi1_ctxtdata *);
static int get_user_context(struct file *, struct hfi1_user_info *,
			    int, unsigned);
static int find_shared_ctxt(struct file *, const struct hfi1_user_info *);
static int allocate_ctxt(struct file *, struct hfi1_devdata *,
			 struct hfi1_user_info *);
static unsigned int poll_urgent(struct file *, struct poll_table_struct *);
static unsigned int poll_next(struct file *, struct poll_table_struct *);
static int user_event_ack(struct hfi1_ctxtdata *, int, unsigned long);
static int set_ctxt_pkey(struct hfi1_ctxtdata *, unsigned, u16);
static int manage_rcvq(struct hfi1_ctxtdata *, unsigned, int);
static int vma_fault(struct vm_area_struct *, struct vm_fault *);

static const struct file_operations hfi1_file_ops = {
	.owner = THIS_MODULE,
	.write = hfi1_file_write,
	.write_iter = hfi1_write_iter,
	.open = hfi1_file_open,
	.release = hfi1_file_close,
	.poll = hfi1_poll,
	.mmap = hfi1_file_mmap,
	.llseek = noop_llseek,
};

static struct vm_operations_struct vm_ops = {
	.fault = vma_fault,
};

/*
 * Types of memories mapped into user processes' space
 */
enum mmap_types {
	PIO_BUFS = 1,
	PIO_BUFS_SOP,
	PIO_CRED,
	RCV_HDRQ,
	RCV_EGRBUF,
	UREGS,
	EVENTS,
	STATUS,
	RTAIL,
	SUBCTXT_UREGS,
	SUBCTXT_RCV_HDRQ,
	SUBCTXT_EGRBUF,
	SDMA_COMP
};

/*
 * Masks and offsets defining the mmap tokens
 */
#define HFI1_MMAP_OFFSET_MASK   0xfffULL
#define HFI1_MMAP_OFFSET_SHIFT  0
#define HFI1_MMAP_SUBCTXT_MASK  0xfULL
#define HFI1_MMAP_SUBCTXT_SHIFT 12
#define HFI1_MMAP_CTXT_MASK     0xffULL
#define HFI1_MMAP_CTXT_SHIFT    16
#define HFI1_MMAP_TYPE_MASK     0xfULL
#define HFI1_MMAP_TYPE_SHIFT    24
#define HFI1_MMAP_MAGIC_MASK    0xffffffffULL
#define HFI1_MMAP_MAGIC_SHIFT   32

#define HFI1_MMAP_MAGIC         0xdabbad00

#define HFI1_MMAP_TOKEN_SET(field, val)	\
	(((val) & HFI1_MMAP_##field##_MASK) << HFI1_MMAP_##field##_SHIFT)
#define HFI1_MMAP_TOKEN_GET(field, token) \
	(((token) >> HFI1_MMAP_##field##_SHIFT) & HFI1_MMAP_##field##_MASK)
#define HFI1_MMAP_TOKEN(type, ctxt, subctxt, addr)   \
	(HFI1_MMAP_TOKEN_SET(MAGIC, HFI1_MMAP_MAGIC) | \
	HFI1_MMAP_TOKEN_SET(TYPE, type) | \
	HFI1_MMAP_TOKEN_SET(CTXT, ctxt) | \
	HFI1_MMAP_TOKEN_SET(SUBCTXT, subctxt) | \
	HFI1_MMAP_TOKEN_SET(OFFSET, (offset_in_page(addr))))

#define dbg(fmt, ...)				\
	pr_info(fmt, ##__VA_ARGS__)

static inline int is_valid_mmap(u64 token)
{
	return (HFI1_MMAP_TOKEN_GET(MAGIC, token) == HFI1_MMAP_MAGIC);
}

static int hfi1_file_open(struct inode *inode, struct file *fp)
{
	/* The real work is performed later in assign_ctxt() */
	fp->private_data = kzalloc(sizeof(struct hfi1_filedata), GFP_KERNEL);
	if (fp->private_data) /* no cpu affinity by default */
		((struct hfi1_filedata *)fp->private_data)->rec_cpu_num = -1;
	return fp->private_data ? 0 : -ENOMEM;
}

static ssize_t hfi1_file_write(struct file *fp, const char __user *data,
			       size_t count, loff_t *offset)
{
	const struct hfi1_cmd __user *ucmd;
	struct hfi1_filedata *fd = fp->private_data;
	struct hfi1_ctxtdata *uctxt = fd->uctxt;
	struct hfi1_cmd cmd;
	struct hfi1_user_info uinfo;
	struct hfi1_tid_info tinfo;
	unsigned long addr;
	ssize_t consumed = 0, copy = 0, ret = 0;
	void *dest = NULL;
	__u64 user_val = 0;
	int uctxt_required = 1;
	int must_be_root = 0;

	/* FIXME: This interface cannot continue out of staging */
	if (WARN_ON_ONCE(!ib_safe_file_access(fp)))
		return -EACCES;

	if (count < sizeof(cmd)) {
		ret = -EINVAL;
		goto bail;
	}

	ucmd = (const struct hfi1_cmd __user *)data;
	if (copy_from_user(&cmd, ucmd, sizeof(cmd))) {
		ret = -EFAULT;
		goto bail;
	}

	consumed = sizeof(cmd);

	switch (cmd.type) {
	case HFI1_CMD_ASSIGN_CTXT:
		uctxt_required = 0;	/* assigned user context not required */
		copy = sizeof(uinfo);
		dest = &uinfo;
		break;
	case HFI1_CMD_SDMA_STATUS_UPD:
	case HFI1_CMD_CREDIT_UPD:
		copy = 0;
		break;
	case HFI1_CMD_TID_UPDATE:
	case HFI1_CMD_TID_FREE:
	case HFI1_CMD_TID_INVAL_READ:
		copy = sizeof(tinfo);
		dest = &tinfo;
		break;
	case HFI1_CMD_USER_INFO:
	case HFI1_CMD_RECV_CTRL:
	case HFI1_CMD_POLL_TYPE:
	case HFI1_CMD_ACK_EVENT:
	case HFI1_CMD_CTXT_INFO:
	case HFI1_CMD_SET_PKEY:
	case HFI1_CMD_CTXT_RESET:
		copy = 0;
		user_val = cmd.addr;
		break;
	case HFI1_CMD_EP_INFO:
	case HFI1_CMD_EP_ERASE_CHIP:
	case HFI1_CMD_EP_ERASE_RANGE:
	case HFI1_CMD_EP_READ_RANGE:
	case HFI1_CMD_EP_WRITE_RANGE:
		uctxt_required = 0;	/* assigned user context not required */
		must_be_root = 1;	/* validate user */
		copy = 0;
		break;
	default:
		ret = -EINVAL;
		goto bail;
	}

	/* If the command comes with user data, copy it. */
	if (copy) {
		if (copy_from_user(dest, (void __user *)cmd.addr, copy)) {
			ret = -EFAULT;
			goto bail;
		}
		consumed += copy;
	}

	/*
	 * Make sure there is a uctxt when needed.
	 */
	if (uctxt_required && !uctxt) {
		ret = -EINVAL;
		goto bail;
	}

	/* only root can do these operations */
	if (must_be_root && !capable(CAP_SYS_ADMIN)) {
		ret = -EPERM;
		goto bail;
	}

	switch (cmd.type) {
	case HFI1_CMD_ASSIGN_CTXT:
		ret = assign_ctxt(fp, &uinfo);
		if (ret < 0)
			goto bail;
		ret = setup_ctxt(fp);
		if (ret)
			goto bail;
		ret = user_init(fp);
		break;
	case HFI1_CMD_CTXT_INFO:
		ret = get_ctxt_info(fp, (void __user *)(unsigned long)
				    user_val, cmd.len);
		break;
	case HFI1_CMD_USER_INFO:
		ret = get_base_info(fp, (void __user *)(unsigned long)
				    user_val, cmd.len);
		break;
	case HFI1_CMD_SDMA_STATUS_UPD:
		break;
	case HFI1_CMD_CREDIT_UPD:
		if (uctxt && uctxt->sc)
			sc_return_credits(uctxt->sc);
		break;
	case HFI1_CMD_TID_UPDATE:
		ret = hfi1_user_exp_rcv_setup(fp, &tinfo);
		if (!ret) {
			/*
			 * Copy the number of tidlist entries we used
			 * and the length of the buffer we registered.
			 * These fields are adjacent in the structure so
			 * we can copy them at the same time.
			 */
			addr = (unsigned long)cmd.addr +
				offsetof(struct hfi1_tid_info, tidcnt);
			if (copy_to_user((void __user *)addr, &tinfo.tidcnt,
					 sizeof(tinfo.tidcnt) +
					 sizeof(tinfo.length)))
				ret = -EFAULT;
		}
		break;
	case HFI1_CMD_TID_INVAL_READ:
		ret = hfi1_user_exp_rcv_invalid(fp, &tinfo);
		if (ret)
			break;
		addr = (unsigned long)cmd.addr +
			offsetof(struct hfi1_tid_info, tidcnt);
		if (copy_to_user((void __user *)addr, &tinfo.tidcnt,
				 sizeof(tinfo.tidcnt)))
			ret = -EFAULT;
		break;
	case HFI1_CMD_TID_FREE:
		ret = hfi1_user_exp_rcv_clear(fp, &tinfo);
		if (ret)
			break;
		addr = (unsigned long)cmd.addr +
			offsetof(struct hfi1_tid_info, tidcnt);
		if (copy_to_user((void __user *)addr, &tinfo.tidcnt,
				 sizeof(tinfo.tidcnt)))
			ret = -EFAULT;
		break;
	case HFI1_CMD_RECV_CTRL:
		ret = manage_rcvq(uctxt, fd->subctxt, (int)user_val);
		break;
	case HFI1_CMD_POLL_TYPE:
		uctxt->poll_type = (typeof(uctxt->poll_type))user_val;
		break;
	case HFI1_CMD_ACK_EVENT:
		ret = user_event_ack(uctxt, fd->subctxt, user_val);
		break;
	case HFI1_CMD_SET_PKEY:
		if (HFI1_CAP_IS_USET(PKEY_CHECK))
			ret = set_ctxt_pkey(uctxt, fd->subctxt, user_val);
		else
			ret = -EPERM;
		break;
	case HFI1_CMD_CTXT_RESET: {
		struct send_context *sc;
		struct hfi1_devdata *dd;

		if (!uctxt || !uctxt->dd || !uctxt->sc) {
			ret = -EINVAL;
			break;
		}
		/*
		 * There is no protection here. User level has to
		 * guarantee that no one will be writing to the send
		 * context while it is being re-initialized.
		 * If user level breaks that guarantee, it will break
		 * it's own context and no one else's.
		 */
		dd = uctxt->dd;
		sc = uctxt->sc;
		/*
		 * Wait until the interrupt handler has marked the
		 * context as halted or frozen. Report error if we time
		 * out.
		 */
		wait_event_interruptible_timeout(
			sc->halt_wait, (sc->flags & SCF_HALTED),
			msecs_to_jiffies(SEND_CTXT_HALT_TIMEOUT));
		if (!(sc->flags & SCF_HALTED)) {
			ret = -ENOLCK;
			break;
		}
		/*
		 * If the send context was halted due to a Freeze,
		 * wait until the device has been "unfrozen" before
		 * resetting the context.
		 */
		if (sc->flags & SCF_FROZEN) {
			wait_event_interruptible_timeout(
				dd->event_queue,
				!(ACCESS_ONCE(dd->flags) & HFI1_FROZEN),
				msecs_to_jiffies(SEND_CTXT_HALT_TIMEOUT));
			if (dd->flags & HFI1_FROZEN) {
				ret = -ENOLCK;
				break;
			}
			if (dd->flags & HFI1_FORCED_FREEZE) {
				/*
				 * Don't allow context reset if we are into
				 * forced freeze
				 */
				ret = -ENODEV;
				break;
			}
			sc_disable(sc);
			ret = sc_enable(sc);
			hfi1_rcvctrl(dd, HFI1_RCVCTRL_CTXT_ENB,
				     uctxt->ctxt);
		} else {
			ret = sc_restart(sc);
		}
		if (!ret)
			sc_return_credits(sc);
		break;
	}
	case HFI1_CMD_EP_INFO:
	case HFI1_CMD_EP_ERASE_CHIP:
	case HFI1_CMD_EP_ERASE_RANGE:
	case HFI1_CMD_EP_READ_RANGE:
	case HFI1_CMD_EP_WRITE_RANGE:
		ret = handle_eprom_command(fp, &cmd);
		break;
	}

	if (ret >= 0)
		ret = consumed;
bail:
	return ret;
}

static ssize_t hfi1_write_iter(struct kiocb *kiocb, struct iov_iter *from)
{
	struct hfi1_filedata *fd = kiocb->ki_filp->private_data;
	struct hfi1_user_sdma_pkt_q *pq = fd->pq;
	struct hfi1_user_sdma_comp_q *cq = fd->cq;
	int ret = 0, done = 0, reqs = 0;
	unsigned long dim = from->nr_segs;

	if (!cq || !pq) {
		ret = -EIO;
		goto done;
	}

	if (!iter_is_iovec(from) || !dim) {
		ret = -EINVAL;
		goto done;
	}

	hfi1_cdbg(SDMA, "SDMA request from %u:%u (%lu)",
		  fd->uctxt->ctxt, fd->subctxt, dim);

	if (atomic_read(&pq->n_reqs) == pq->n_max_reqs) {
		ret = -ENOSPC;
		goto done;
	}

	while (dim) {
		unsigned long count = 0;

		ret = hfi1_user_sdma_process_request(
			kiocb->ki_filp,	(struct iovec *)(from->iov + done),
			dim, &count);
		if (ret)
			goto done;
		dim -= count;
		done += count;
		reqs++;
	}
done:
	return ret ? ret : reqs;
}

static int hfi1_file_mmap(struct file *fp, struct vm_area_struct *vma)
{
	struct hfi1_filedata *fd = fp->private_data;
	struct hfi1_ctxtdata *uctxt = fd->uctxt;
	struct hfi1_devdata *dd;
	unsigned long flags, pfn;
	u64 token = vma->vm_pgoff << PAGE_SHIFT,
		memaddr = 0;
	u8 subctxt, mapio = 0, vmf = 0, type;
	ssize_t memlen = 0;
	int ret = 0;
	u16 ctxt;

	if (!is_valid_mmap(token) || !uctxt ||
	    !(vma->vm_flags & VM_SHARED)) {
		ret = -EINVAL;
		goto done;
	}
	dd = uctxt->dd;
	ctxt = HFI1_MMAP_TOKEN_GET(CTXT, token);
	subctxt = HFI1_MMAP_TOKEN_GET(SUBCTXT, token);
	type = HFI1_MMAP_TOKEN_GET(TYPE, token);
	if (ctxt != uctxt->ctxt || subctxt != fd->subctxt) {
		ret = -EINVAL;
		goto done;
	}

	flags = vma->vm_flags;

	switch (type) {
	case PIO_BUFS:
	case PIO_BUFS_SOP:
		memaddr = ((dd->physaddr + TXE_PIO_SEND) +
				/* chip pio base */
			   (uctxt->sc->hw_context * BIT(16))) +
				/* 64K PIO space / ctxt */
			(type == PIO_BUFS_SOP ?
				(TXE_PIO_SIZE / 2) : 0); /* sop? */
		/*
		 * Map only the amount allocated to the context, not the
		 * entire available context's PIO space.
		 */
		memlen = PAGE_ALIGN(uctxt->sc->credits * PIO_BLOCK_SIZE);
		flags &= ~VM_MAYREAD;
		flags |= VM_DONTCOPY | VM_DONTEXPAND;
		vma->vm_page_prot = pgprot_writecombine(vma->vm_page_prot);
		mapio = 1;
		break;
	case PIO_CRED:
		if (flags & VM_WRITE) {
			ret = -EPERM;
			goto done;
		}
		/*
		 * The credit return location for this context could be on the
		 * second or third page allocated for credit returns (if number
		 * of enabled contexts > 64 and 128 respectively).
		 */
		memaddr = dd->cr_base[uctxt->numa_id].pa +
			(((u64)uctxt->sc->hw_free -
			  (u64)dd->cr_base[uctxt->numa_id].va) & PAGE_MASK);
		memlen = PAGE_SIZE;
		flags &= ~VM_MAYWRITE;
		flags |= VM_DONTCOPY | VM_DONTEXPAND;
		/*
		 * The driver has already allocated memory for credit
		 * returns and programmed it into the chip. Has that
		 * memory been flagged as non-cached?
		 */
		/* vma->vm_page_prot = pgprot_noncached(vma->vm_page_prot); */
		mapio = 1;
		break;
	case RCV_HDRQ:
		memaddr = uctxt->rcvhdrq_phys;
		memlen = uctxt->rcvhdrq_size;
		break;
	case RCV_EGRBUF: {
		unsigned long addr;
		int i;
		/*
		 * The RcvEgr buffer need to be handled differently
		 * as multiple non-contiguous pages need to be mapped
		 * into the user process.
		 */
		memlen = uctxt->egrbufs.size;
		if ((vma->vm_end - vma->vm_start) != memlen) {
			dd_dev_err(dd, "Eager buffer map size invalid (%lu != %lu)\n",
				   (vma->vm_end - vma->vm_start), memlen);
			ret = -EINVAL;
			goto done;
		}
		if (vma->vm_flags & VM_WRITE) {
			ret = -EPERM;
			goto done;
		}
		vma->vm_flags &= ~VM_MAYWRITE;
		addr = vma->vm_start;
		for (i = 0 ; i < uctxt->egrbufs.numbufs; i++) {
			ret = remap_pfn_range(
				vma, addr,
				uctxt->egrbufs.buffers[i].phys >> PAGE_SHIFT,
				uctxt->egrbufs.buffers[i].len,
				vma->vm_page_prot);
			if (ret < 0)
				goto done;
			addr += uctxt->egrbufs.buffers[i].len;
		}
		ret = 0;
		goto done;
	}
	case UREGS:
		/*
		 * Map only the page that contains this context's user
		 * registers.
		 */
		memaddr = (unsigned long)
			(dd->physaddr + RXE_PER_CONTEXT_USER)
			+ (uctxt->ctxt * RXE_PER_CONTEXT_SIZE);
		/*
		 * TidFlow table is on the same page as the rest of the
		 * user registers.
		 */
		memlen = PAGE_SIZE;
		flags |= VM_DONTCOPY | VM_DONTEXPAND;
		vma->vm_page_prot = pgprot_noncached(vma->vm_page_prot);
		mapio = 1;
		break;
	case EVENTS:
		/*
		 * Use the page where this context's flags are. User level
		 * knows where it's own bitmap is within the page.
		 */
		memaddr = (unsigned long)(dd->events +
					  ((uctxt->ctxt - dd->first_user_ctxt) *
					   HFI1_MAX_SHARED_CTXTS)) & PAGE_MASK;
		memlen = PAGE_SIZE;
		/*
		 * v3.7 removes VM_RESERVED but the effect is kept by
		 * using VM_IO.
		 */
		flags |= VM_IO | VM_DONTEXPAND;
		vmf = 1;
		break;
	case STATUS:
		memaddr = kvirt_to_phys((void *)dd->status);
		memlen = PAGE_SIZE;
		flags |= VM_IO | VM_DONTEXPAND;
		break;
	case RTAIL:
		if (!HFI1_CAP_IS_USET(DMA_RTAIL)) {
			/*
			 * If the memory allocation failed, the context alloc
			 * also would have failed, so we would never get here
			 */
			ret = -EINVAL;
			goto done;
		}
		if (flags & VM_WRITE) {
			ret = -EPERM;
			goto done;
		}
		memaddr = uctxt->rcvhdrqtailaddr_phys;
		memlen = PAGE_SIZE;
		flags &= ~VM_MAYWRITE;
		break;
	case SUBCTXT_UREGS:
		memaddr = (u64)uctxt->subctxt_uregbase;
		memlen = PAGE_SIZE;
		flags |= VM_IO | VM_DONTEXPAND;
		vmf = 1;
		break;
	case SUBCTXT_RCV_HDRQ:
		memaddr = (u64)uctxt->subctxt_rcvhdr_base;
		memlen = uctxt->rcvhdrq_size * uctxt->subctxt_cnt;
		flags |= VM_IO | VM_DONTEXPAND;
		vmf = 1;
		break;
	case SUBCTXT_EGRBUF:
		memaddr = (u64)uctxt->subctxt_rcvegrbuf;
		memlen = uctxt->egrbufs.size * uctxt->subctxt_cnt;
		flags |= VM_IO | VM_DONTEXPAND;
		flags &= ~VM_MAYWRITE;
		vmf = 1;
		break;
	case SDMA_COMP: {
		struct hfi1_user_sdma_comp_q *cq = fd->cq;

		if (!cq) {
			ret = -EFAULT;
			goto done;
		}
		memaddr = (u64)cq->comps;
		memlen = PAGE_ALIGN(sizeof(*cq->comps) * cq->nentries);
		flags |= VM_IO | VM_DONTEXPAND;
		vmf = 1;
		break;
	}
	default:
		ret = -EINVAL;
		break;
	}

	if ((vma->vm_end - vma->vm_start) != memlen) {
		hfi1_cdbg(PROC, "%u:%u Memory size mismatch %lu:%lu",
			  uctxt->ctxt, fd->subctxt,
			  (vma->vm_end - vma->vm_start), memlen);
		ret = -EINVAL;
		goto done;
	}

	vma->vm_flags = flags;
	hfi1_cdbg(PROC,
		  "%u:%u type:%u io/vf:%d/%d, addr:0x%llx, len:%lu(%lu), flags:0x%lx\n",
		    ctxt, subctxt, type, mapio, vmf, memaddr, memlen,
		    vma->vm_end - vma->vm_start, vma->vm_flags);
	pfn = (unsigned long)(memaddr >> PAGE_SHIFT);
	if (vmf) {
		vma->vm_pgoff = pfn;
		vma->vm_ops = &vm_ops;
		ret = 0;
	} else if (mapio) {
		ret = io_remap_pfn_range(vma, vma->vm_start, pfn, memlen,
					 vma->vm_page_prot);
	} else {
		ret = remap_pfn_range(vma, vma->vm_start, pfn, memlen,
				      vma->vm_page_prot);
	}
done:
	return ret;
}

/*
 * Local (non-chip) user memory is not mapped right away but as it is
 * accessed by the user-level code.
 */
static int vma_fault(struct vm_area_struct *vma, struct vm_fault *vmf)
{
	struct page *page;

	page = vmalloc_to_page((void *)(vmf->pgoff << PAGE_SHIFT));
	if (!page)
		return VM_FAULT_SIGBUS;

	get_page(page);
	vmf->page = page;

	return 0;
}

static unsigned int hfi1_poll(struct file *fp, struct poll_table_struct *pt)
{
	struct hfi1_ctxtdata *uctxt;
	unsigned pollflag;

	uctxt = ((struct hfi1_filedata *)fp->private_data)->uctxt;
	if (!uctxt)
		pollflag = POLLERR;
	else if (uctxt->poll_type == HFI1_POLL_TYPE_URGENT)
		pollflag = poll_urgent(fp, pt);
	else  if (uctxt->poll_type == HFI1_POLL_TYPE_ANYRCV)
		pollflag = poll_next(fp, pt);
	else /* invalid */
		pollflag = POLLERR;

	return pollflag;
}

static int hfi1_file_close(struct inode *inode, struct file *fp)
{
	struct hfi1_filedata *fdata = fp->private_data;
	struct hfi1_ctxtdata *uctxt = fdata->uctxt;
	struct hfi1_devdata *dd;
	unsigned long flags, *ev;

	fp->private_data = NULL;

	if (!uctxt)
		goto done;

	hfi1_cdbg(PROC, "freeing ctxt %u:%u", uctxt->ctxt, fdata->subctxt);
	dd = uctxt->dd;
	mutex_lock(&hfi1_mutex);

	flush_wc();
	/* drain user sdma queue */
	hfi1_user_sdma_free_queues(fdata);

	/* release the cpu */
	hfi1_put_proc_affinity(dd, fdata->rec_cpu_num);

	/*
	 * Clear any left over, unhandled events so the next process that
	 * gets this context doesn't get confused.
	 */
	ev = dd->events + ((uctxt->ctxt - dd->first_user_ctxt) *
			   HFI1_MAX_SHARED_CTXTS) + fdata->subctxt;
	*ev = 0;

	if (--uctxt->cnt) {
		uctxt->active_slaves &= ~(1 << fdata->subctxt);
		uctxt->subpid[fdata->subctxt] = 0;
		mutex_unlock(&hfi1_mutex);
		goto done;
	}

	spin_lock_irqsave(&dd->uctxt_lock, flags);
	/*
	 * Disable receive context and interrupt available, reset all
	 * RcvCtxtCtrl bits to default values.
	 */
	hfi1_rcvctrl(dd, HFI1_RCVCTRL_CTXT_DIS |
		     HFI1_RCVCTRL_TIDFLOW_DIS |
		     HFI1_RCVCTRL_INTRAVAIL_DIS |
		     HFI1_RCVCTRL_TAILUPD_DIS |
		     HFI1_RCVCTRL_ONE_PKT_EGR_DIS |
		     HFI1_RCVCTRL_NO_RHQ_DROP_DIS |
		     HFI1_RCVCTRL_NO_EGR_DROP_DIS, uctxt->ctxt);
	/* Clear the context's J_KEY */
	hfi1_clear_ctxt_jkey(dd, uctxt->ctxt);
	/*
	 * Reset context integrity checks to default.
	 * (writes to CSRs probably belong in chip.c)
	 */
	write_kctxt_csr(dd, uctxt->sc->hw_context, SEND_CTXT_CHECK_ENABLE,
			hfi1_pkt_default_send_ctxt_mask(dd, uctxt->sc->type));
	sc_disable(uctxt->sc);
	uctxt->pid = 0;
	spin_unlock_irqrestore(&dd->uctxt_lock, flags);

	dd->rcd[uctxt->ctxt] = NULL;

	hfi1_user_exp_rcv_free(fdata);
	hfi1_clear_ctxt_pkey(dd, uctxt->ctxt);

	uctxt->rcvwait_to = 0;
	uctxt->piowait_to = 0;
	uctxt->rcvnowait = 0;
	uctxt->pionowait = 0;
	uctxt->event_flags = 0;

<<<<<<< HEAD
	hfi1_user_exp_rcv_free(fdata);
	hfi1_clear_ctxt_pkey(dd, uctxt->ctxt);

=======
>>>>>>> ed596a4a
	hfi1_stats.sps_ctxts--;
	if (++dd->freectxts == dd->num_user_contexts)
		aspm_enable_all(dd);
	mutex_unlock(&hfi1_mutex);
	hfi1_free_ctxtdata(dd, uctxt);
done:
	kfree(fdata);
	return 0;
}

/*
 * Convert kernel *virtual* addresses to physical addresses.
 * This is used to vmalloc'ed addresses.
 */
static u64 kvirt_to_phys(void *addr)
{
	struct page *page;
	u64 paddr = 0;

	page = vmalloc_to_page(addr);
	if (page)
		paddr = page_to_pfn(page) << PAGE_SHIFT;

	return paddr;
}

static int assign_ctxt(struct file *fp, struct hfi1_user_info *uinfo)
{
	int i_minor, ret = 0;
	unsigned swmajor, swminor, alg = HFI1_ALG_ACROSS;

	swmajor = uinfo->userversion >> 16;
	if (swmajor != HFI1_USER_SWMAJOR) {
		ret = -ENODEV;
		goto done;
	}

	swminor = uinfo->userversion & 0xffff;

	if (uinfo->hfi1_alg < HFI1_ALG_COUNT)
		alg = uinfo->hfi1_alg;

	mutex_lock(&hfi1_mutex);
	/* First, lets check if we need to setup a shared context? */
	if (uinfo->subctxt_cnt) {
		struct hfi1_filedata *fd = fp->private_data;

		ret = find_shared_ctxt(fp, uinfo);
		if (ret < 0)
			goto done_unlock;
		if (ret)
			fd->rec_cpu_num = hfi1_get_proc_affinity(
				fd->uctxt->dd, fd->uctxt->numa_id);
	}

	/*
	 * We execute the following block if we couldn't find a
	 * shared context or if context sharing is not required.
	 */
	if (!ret) {
		i_minor = iminor(file_inode(fp)) - HFI1_USER_MINOR_BASE;
		ret = get_user_context(fp, uinfo, i_minor - 1, alg);
	}
done_unlock:
	mutex_unlock(&hfi1_mutex);
done:
	return ret;
}

/* return true if the device available for general use */
static int usable_device(struct hfi1_devdata *dd)
{
	struct hfi1_pportdata *ppd = dd->pport;

	return driver_lstate(ppd) == IB_PORT_ACTIVE;
}

static int get_user_context(struct file *fp, struct hfi1_user_info *uinfo,
			    int devno, unsigned alg)
{
	struct hfi1_devdata *dd = NULL;
	int ret = 0, devmax, npresent, nup, dev;

	devmax = hfi1_count_units(&npresent, &nup);
	if (!npresent) {
		ret = -ENXIO;
		goto done;
	}
	if (!nup) {
		ret = -ENETDOWN;
		goto done;
	}
	if (devno >= 0) {
		dd = hfi1_lookup(devno);
		if (!dd)
			ret = -ENODEV;
		else if (!dd->freectxts)
			ret = -EBUSY;
	} else {
		struct hfi1_devdata *pdd;

		if (alg == HFI1_ALG_ACROSS) {
			unsigned free = 0U;

			for (dev = 0; dev < devmax; dev++) {
				pdd = hfi1_lookup(dev);
				if (!pdd)
					continue;
				if (!usable_device(pdd))
					continue;
				if (pdd->freectxts &&
				    pdd->freectxts > free) {
					dd = pdd;
					free = pdd->freectxts;
				}
			}
		} else {
			for (dev = 0; dev < devmax; dev++) {
				pdd = hfi1_lookup(dev);
				if (!pdd)
					continue;
				if (!usable_device(pdd))
					continue;
				if (pdd->freectxts) {
					dd = pdd;
					break;
				}
			}
		}
		if (!dd)
			ret = -EBUSY;
	}
done:
	return ret ? ret : allocate_ctxt(fp, dd, uinfo);
}

static int find_shared_ctxt(struct file *fp,
			    const struct hfi1_user_info *uinfo)
{
	int devmax, ndev, i;
	int ret = 0;
	struct hfi1_filedata *fd = fp->private_data;

	devmax = hfi1_count_units(NULL, NULL);

	for (ndev = 0; ndev < devmax; ndev++) {
		struct hfi1_devdata *dd = hfi1_lookup(ndev);

		if (!(dd && (dd->flags & HFI1_PRESENT) && dd->kregbase))
			continue;
		for (i = dd->first_user_ctxt; i < dd->num_rcv_contexts; i++) {
			struct hfi1_ctxtdata *uctxt = dd->rcd[i];

			/* Skip ctxts which are not yet open */
			if (!uctxt || !uctxt->cnt)
				continue;
			/* Skip ctxt if it doesn't match the requested one */
			if (memcmp(uctxt->uuid, uinfo->uuid,
				   sizeof(uctxt->uuid)) ||
			    uctxt->jkey != generate_jkey(current_uid()) ||
			    uctxt->subctxt_id != uinfo->subctxt_id ||
			    uctxt->subctxt_cnt != uinfo->subctxt_cnt)
				continue;

			/* Verify the sharing process matches the master */
			if (uctxt->userversion != uinfo->userversion ||
			    uctxt->cnt >= uctxt->subctxt_cnt) {
				ret = -EINVAL;
				goto done;
			}
			fd->uctxt = uctxt;
			fd->subctxt  = uctxt->cnt++;
			uctxt->subpid[fd->subctxt] = current->pid;
			uctxt->active_slaves |= 1 << fd->subctxt;
			ret = 1;
			goto done;
		}
	}

done:
	return ret;
}

static int allocate_ctxt(struct file *fp, struct hfi1_devdata *dd,
			 struct hfi1_user_info *uinfo)
{
	struct hfi1_filedata *fd = fp->private_data;
	struct hfi1_ctxtdata *uctxt;
	unsigned ctxt;
	int ret, numa;

	if (dd->flags & HFI1_FROZEN) {
		/*
		 * Pick an error that is unique from all other errors
		 * that are returned so the user process knows that
		 * it tried to allocate while the SPC was frozen.  It
		 * it should be able to retry with success in a short
		 * while.
		 */
		return -EIO;
	}

	for (ctxt = dd->first_user_ctxt; ctxt < dd->num_rcv_contexts; ctxt++)
		if (!dd->rcd[ctxt])
			break;

	if (ctxt == dd->num_rcv_contexts)
		return -EBUSY;

	fd->rec_cpu_num = hfi1_get_proc_affinity(dd, -1);
	if (fd->rec_cpu_num != -1)
		numa = cpu_to_node(fd->rec_cpu_num);
	else
		numa = numa_node_id();
	uctxt = hfi1_create_ctxtdata(dd->pport, ctxt, numa);
	if (!uctxt) {
		dd_dev_err(dd,
			   "Unable to allocate ctxtdata memory, failing open\n");
		return -ENOMEM;
	}
	hfi1_cdbg(PROC, "[%u:%u] pid %u assigned to CPU %d (NUMA %u)",
		  uctxt->ctxt, fd->subctxt, current->pid, fd->rec_cpu_num,
		  uctxt->numa_id);

	/*
	 * Allocate and enable a PIO send context.
	 */
	uctxt->sc = sc_alloc(dd, SC_USER, uctxt->rcvhdrqentsize,
			     uctxt->dd->node);
	if (!uctxt->sc)
		return -ENOMEM;

	hfi1_cdbg(PROC, "allocated send context %u(%u)\n", uctxt->sc->sw_index,
		  uctxt->sc->hw_context);
	ret = sc_enable(uctxt->sc);
	if (ret)
		return ret;
	/*
	 * Setup shared context resources if the user-level has requested
	 * shared contexts and this is the 'master' process.
	 * This has to be done here so the rest of the sub-contexts find the
	 * proper master.
	 */
	if (uinfo->subctxt_cnt && !fd->subctxt) {
		ret = init_subctxts(uctxt, uinfo);
		/*
		 * On error, we don't need to disable and de-allocate the
		 * send context because it will be done during file close
		 */
		if (ret)
			return ret;
	}
	uctxt->userversion = uinfo->userversion;
	uctxt->pid = current->pid;
	uctxt->flags = HFI1_CAP_UGET(MASK);
	init_waitqueue_head(&uctxt->wait);
	strlcpy(uctxt->comm, current->comm, sizeof(uctxt->comm));
	memcpy(uctxt->uuid, uinfo->uuid, sizeof(uctxt->uuid));
	uctxt->jkey = generate_jkey(current_uid());
	INIT_LIST_HEAD(&uctxt->sdma_queues);
	spin_lock_init(&uctxt->sdma_qlock);
	hfi1_stats.sps_ctxts++;
	/*
	 * Disable ASPM when there are open user/PSM contexts to avoid
	 * issues with ASPM L1 exit latency
	 */
	if (dd->freectxts-- == dd->num_user_contexts)
		aspm_disable_all(dd);
	fd->uctxt = uctxt;

	return 0;
}

static int init_subctxts(struct hfi1_ctxtdata *uctxt,
			 const struct hfi1_user_info *uinfo)
{
	unsigned num_subctxts;

	num_subctxts = uinfo->subctxt_cnt;
	if (num_subctxts > HFI1_MAX_SHARED_CTXTS)
		return -EINVAL;

	uctxt->subctxt_cnt = uinfo->subctxt_cnt;
	uctxt->subctxt_id = uinfo->subctxt_id;
	uctxt->active_slaves = 1;
	uctxt->redirect_seq_cnt = 1;
	set_bit(HFI1_CTXT_MASTER_UNINIT, &uctxt->event_flags);

	return 0;
}

static int setup_subctxt(struct hfi1_ctxtdata *uctxt)
{
	int ret = 0;
	unsigned num_subctxts = uctxt->subctxt_cnt;

	uctxt->subctxt_uregbase = vmalloc_user(PAGE_SIZE);
	if (!uctxt->subctxt_uregbase) {
		ret = -ENOMEM;
		goto bail;
	}
	/* We can take the size of the RcvHdr Queue from the master */
	uctxt->subctxt_rcvhdr_base = vmalloc_user(uctxt->rcvhdrq_size *
						  num_subctxts);
	if (!uctxt->subctxt_rcvhdr_base) {
		ret = -ENOMEM;
		goto bail_ureg;
	}

	uctxt->subctxt_rcvegrbuf = vmalloc_user(uctxt->egrbufs.size *
						num_subctxts);
	if (!uctxt->subctxt_rcvegrbuf) {
		ret = -ENOMEM;
		goto bail_rhdr;
	}
	goto bail;
bail_rhdr:
	vfree(uctxt->subctxt_rcvhdr_base);
bail_ureg:
	vfree(uctxt->subctxt_uregbase);
	uctxt->subctxt_uregbase = NULL;
bail:
	return ret;
}

static int user_init(struct file *fp)
{
	unsigned int rcvctrl_ops = 0;
	struct hfi1_filedata *fd = fp->private_data;
	struct hfi1_ctxtdata *uctxt = fd->uctxt;

	/* make sure that the context has already been setup */
<<<<<<< HEAD
	if (!test_bit(HFI1_CTXT_SETUP_DONE, &uctxt->event_flags)) {
		ret = -EFAULT;
		goto done;
	}

	/*
	 * Subctxts don't need to initialize anything since master
	 * has done it.
	 */
	if (fd->subctxt) {
		ret = wait_event_interruptible(uctxt->wait, !test_bit(
					       HFI1_CTXT_MASTER_UNINIT,
					       &uctxt->event_flags));
		goto expected;
	}
=======
	if (!test_bit(HFI1_CTXT_SETUP_DONE, &uctxt->event_flags))
		return -EFAULT;
>>>>>>> ed596a4a

	/* initialize poll variables... */
	uctxt->urgent = 0;
	uctxt->urgent_poll = 0;

	/*
	 * Now enable the ctxt for receive.
	 * For chips that are set to DMA the tail register to memory
	 * when they change (and when the update bit transitions from
	 * 0 to 1.  So for those chips, we turn it off and then back on.
	 * This will (very briefly) affect any other open ctxts, but the
	 * duration is very short, and therefore isn't an issue.  We
	 * explicitly set the in-memory tail copy to 0 beforehand, so we
	 * don't have to wait to be sure the DMA update has happened
	 * (chip resets head/tail to 0 on transition to enable).
	 */
	if (uctxt->rcvhdrtail_kvaddr)
		clear_rcvhdrtail(uctxt);

	/* Setup J_KEY before enabling the context */
	hfi1_set_ctxt_jkey(uctxt->dd, uctxt->ctxt, uctxt->jkey);

	rcvctrl_ops = HFI1_RCVCTRL_CTXT_ENB;
	if (HFI1_CAP_KGET_MASK(uctxt->flags, HDRSUPP))
		rcvctrl_ops |= HFI1_RCVCTRL_TIDFLOW_ENB;
	/*
	 * Ignore the bit in the flags for now until proper
	 * support for multiple packet per rcv array entry is
	 * added.
	 */
	if (!HFI1_CAP_KGET_MASK(uctxt->flags, MULTI_PKT_EGR))
		rcvctrl_ops |= HFI1_RCVCTRL_ONE_PKT_EGR_ENB;
	if (HFI1_CAP_KGET_MASK(uctxt->flags, NODROP_EGR_FULL))
		rcvctrl_ops |= HFI1_RCVCTRL_NO_EGR_DROP_ENB;
	if (HFI1_CAP_KGET_MASK(uctxt->flags, NODROP_RHQ_FULL))
		rcvctrl_ops |= HFI1_RCVCTRL_NO_RHQ_DROP_ENB;
	/*
	 * The RcvCtxtCtrl.TailUpd bit has to be explicitly written.
	 * We can't rely on the correct value to be set from prior
	 * uses of the chip or ctxt. Therefore, add the rcvctrl op
	 * for both cases.
	 */
	if (HFI1_CAP_KGET_MASK(uctxt->flags, DMA_RTAIL))
		rcvctrl_ops |= HFI1_RCVCTRL_TAILUPD_ENB;
	else
		rcvctrl_ops |= HFI1_RCVCTRL_TAILUPD_DIS;
	hfi1_rcvctrl(uctxt->dd, rcvctrl_ops, uctxt->ctxt);

	/* Notify any waiting slaves */
	if (uctxt->subctxt_cnt) {
		clear_bit(HFI1_CTXT_MASTER_UNINIT, &uctxt->event_flags);
		wake_up(&uctxt->wait);
	}

<<<<<<< HEAD
expected:
	/*
	 * Expected receive has to be setup for all processes (including
	 * shared contexts). However, it has to be done after the master
	 * context has been fully configured as it depends on the
	 * eager/expected split of the RcvArray entries.
	 * Setting it up here ensures that the subcontexts will be waiting
	 * (due to the above wait_event_interruptible() until the master
	 * is setup.
	 */
	ret = hfi1_user_exp_rcv_init(fp);
done:
	return ret;
=======
	return 0;
>>>>>>> ed596a4a
}

static int get_ctxt_info(struct file *fp, void __user *ubase, __u32 len)
{
	struct hfi1_ctxt_info cinfo;
	struct hfi1_filedata *fd = fp->private_data;
	struct hfi1_ctxtdata *uctxt = fd->uctxt;
	int ret = 0;

	memset(&cinfo, 0, sizeof(cinfo));
	ret = hfi1_get_base_kinfo(uctxt, &cinfo);
	if (ret < 0)
		goto done;
	cinfo.num_active = hfi1_count_active_units();
	cinfo.unit = uctxt->dd->unit;
	cinfo.ctxt = uctxt->ctxt;
	cinfo.subctxt = fd->subctxt;
	cinfo.rcvtids = roundup(uctxt->egrbufs.alloced,
				uctxt->dd->rcv_entries.group_size) +
		uctxt->expected_count;
	cinfo.credits = uctxt->sc->credits;
	cinfo.numa_node = uctxt->numa_id;
	cinfo.rec_cpu = fd->rec_cpu_num;
	cinfo.send_ctxt = uctxt->sc->hw_context;

	cinfo.egrtids = uctxt->egrbufs.alloced;
	cinfo.rcvhdrq_cnt = uctxt->rcvhdrq_cnt;
	cinfo.rcvhdrq_entsize = uctxt->rcvhdrqentsize << 2;
	cinfo.sdma_ring_size = fd->cq->nentries;
	cinfo.rcvegr_size = uctxt->egrbufs.rcvtid_size;

	trace_hfi1_ctxt_info(uctxt->dd, uctxt->ctxt, fd->subctxt, cinfo);
	if (copy_to_user(ubase, &cinfo, sizeof(cinfo)))
		ret = -EFAULT;
done:
	return ret;
}

static int setup_ctxt(struct file *fp)
{
	struct hfi1_filedata *fd = fp->private_data;
	struct hfi1_ctxtdata *uctxt = fd->uctxt;
	struct hfi1_devdata *dd = uctxt->dd;
	int ret = 0;

	/*
	 * Context should be set up only once, including allocation and
	 * programming of eager buffers. This is done if context sharing
	 * is not requested or by the master process.
	 */
	if (!uctxt->subctxt_cnt || !fd->subctxt) {
		ret = hfi1_init_ctxt(uctxt->sc);
		if (ret)
			goto done;

		/* Now allocate the RcvHdr queue and eager buffers. */
		ret = hfi1_create_rcvhdrq(dd, uctxt);
		if (ret)
			goto done;
		ret = hfi1_setup_eagerbufs(uctxt);
		if (ret)
			goto done;
		if (uctxt->subctxt_cnt && !fd->subctxt) {
			ret = setup_subctxt(uctxt);
			if (ret)
				goto done;
		}
<<<<<<< HEAD
=======
	} else {
		ret = wait_event_interruptible(uctxt->wait, !test_bit(
					       HFI1_CTXT_MASTER_UNINIT,
					       &uctxt->event_flags));
		if (ret)
			goto done;
>>>>>>> ed596a4a
	}

	ret = hfi1_user_sdma_alloc_queues(uctxt, fp);
	if (ret)
		goto done;
	/*
	 * Expected receive has to be setup for all processes (including
	 * shared contexts). However, it has to be done after the master
	 * context has been fully configured as it depends on the
	 * eager/expected split of the RcvArray entries.
	 * Setting it up here ensures that the subcontexts will be waiting
	 * (due to the above wait_event_interruptible() until the master
	 * is setup.
	 */
	ret = hfi1_user_exp_rcv_init(fp);
	if (ret)
		goto done;

	set_bit(HFI1_CTXT_SETUP_DONE, &uctxt->event_flags);
done:
	return ret;
}

static int get_base_info(struct file *fp, void __user *ubase, __u32 len)
{
	struct hfi1_base_info binfo;
	struct hfi1_filedata *fd = fp->private_data;
	struct hfi1_ctxtdata *uctxt = fd->uctxt;
	struct hfi1_devdata *dd = uctxt->dd;
	ssize_t sz;
	unsigned offset;
	int ret = 0;

	trace_hfi1_uctxtdata(uctxt->dd, uctxt);

	memset(&binfo, 0, sizeof(binfo));
	binfo.hw_version = dd->revision;
	binfo.sw_version = HFI1_KERN_SWVERSION;
	binfo.bthqp = kdeth_qp;
	binfo.jkey = uctxt->jkey;
	/*
	 * If more than 64 contexts are enabled the allocated credit
	 * return will span two or three contiguous pages. Since we only
	 * map the page containing the context's credit return address,
	 * we need to calculate the offset in the proper page.
	 */
	offset = ((u64)uctxt->sc->hw_free -
		  (u64)dd->cr_base[uctxt->numa_id].va) % PAGE_SIZE;
	binfo.sc_credits_addr = HFI1_MMAP_TOKEN(PIO_CRED, uctxt->ctxt,
						fd->subctxt, offset);
	binfo.pio_bufbase = HFI1_MMAP_TOKEN(PIO_BUFS, uctxt->ctxt,
					    fd->subctxt,
					    uctxt->sc->base_addr);
	binfo.pio_bufbase_sop = HFI1_MMAP_TOKEN(PIO_BUFS_SOP,
						uctxt->ctxt,
						fd->subctxt,
						uctxt->sc->base_addr);
	binfo.rcvhdr_bufbase = HFI1_MMAP_TOKEN(RCV_HDRQ, uctxt->ctxt,
					       fd->subctxt,
					       uctxt->rcvhdrq);
	binfo.rcvegr_bufbase = HFI1_MMAP_TOKEN(RCV_EGRBUF, uctxt->ctxt,
					       fd->subctxt,
					       uctxt->egrbufs.rcvtids[0].phys);
	binfo.sdma_comp_bufbase = HFI1_MMAP_TOKEN(SDMA_COMP, uctxt->ctxt,
						 fd->subctxt, 0);
	/*
	 * user regs are at
	 * (RXE_PER_CONTEXT_USER + (ctxt * RXE_PER_CONTEXT_SIZE))
	 */
	binfo.user_regbase = HFI1_MMAP_TOKEN(UREGS, uctxt->ctxt,
					    fd->subctxt, 0);
	offset = offset_in_page((((uctxt->ctxt - dd->first_user_ctxt) *
		    HFI1_MAX_SHARED_CTXTS) + fd->subctxt) *
		  sizeof(*dd->events));
	binfo.events_bufbase = HFI1_MMAP_TOKEN(EVENTS, uctxt->ctxt,
					      fd->subctxt,
					      offset);
	binfo.status_bufbase = HFI1_MMAP_TOKEN(STATUS, uctxt->ctxt,
					      fd->subctxt,
					      dd->status);
	if (HFI1_CAP_IS_USET(DMA_RTAIL))
		binfo.rcvhdrtail_base = HFI1_MMAP_TOKEN(RTAIL, uctxt->ctxt,
						       fd->subctxt, 0);
	if (uctxt->subctxt_cnt) {
		binfo.subctxt_uregbase = HFI1_MMAP_TOKEN(SUBCTXT_UREGS,
							uctxt->ctxt,
							fd->subctxt, 0);
		binfo.subctxt_rcvhdrbuf = HFI1_MMAP_TOKEN(SUBCTXT_RCV_HDRQ,
							 uctxt->ctxt,
							 fd->subctxt, 0);
		binfo.subctxt_rcvegrbuf = HFI1_MMAP_TOKEN(SUBCTXT_EGRBUF,
							 uctxt->ctxt,
							 fd->subctxt, 0);
	}
	sz = (len < sizeof(binfo)) ? len : sizeof(binfo);
	if (copy_to_user(ubase, &binfo, sz))
		ret = -EFAULT;
	return ret;
}

static unsigned int poll_urgent(struct file *fp,
				struct poll_table_struct *pt)
{
	struct hfi1_filedata *fd = fp->private_data;
	struct hfi1_ctxtdata *uctxt = fd->uctxt;
	struct hfi1_devdata *dd = uctxt->dd;
	unsigned pollflag;

	poll_wait(fp, &uctxt->wait, pt);

	spin_lock_irq(&dd->uctxt_lock);
	if (uctxt->urgent != uctxt->urgent_poll) {
		pollflag = POLLIN | POLLRDNORM;
		uctxt->urgent_poll = uctxt->urgent;
	} else {
		pollflag = 0;
		set_bit(HFI1_CTXT_WAITING_URG, &uctxt->event_flags);
	}
	spin_unlock_irq(&dd->uctxt_lock);

	return pollflag;
}

static unsigned int poll_next(struct file *fp,
			      struct poll_table_struct *pt)
{
	struct hfi1_filedata *fd = fp->private_data;
	struct hfi1_ctxtdata *uctxt = fd->uctxt;
	struct hfi1_devdata *dd = uctxt->dd;
	unsigned pollflag;

	poll_wait(fp, &uctxt->wait, pt);

	spin_lock_irq(&dd->uctxt_lock);
	if (hdrqempty(uctxt)) {
		set_bit(HFI1_CTXT_WAITING_RCV, &uctxt->event_flags);
		hfi1_rcvctrl(dd, HFI1_RCVCTRL_INTRAVAIL_ENB, uctxt->ctxt);
		pollflag = 0;
	} else {
		pollflag = POLLIN | POLLRDNORM;
	}
	spin_unlock_irq(&dd->uctxt_lock);

	return pollflag;
}

/*
 * Find all user contexts in use, and set the specified bit in their
 * event mask.
 * See also find_ctxt() for a similar use, that is specific to send buffers.
 */
int hfi1_set_uevent_bits(struct hfi1_pportdata *ppd, const int evtbit)
{
	struct hfi1_ctxtdata *uctxt;
	struct hfi1_devdata *dd = ppd->dd;
	unsigned ctxt;
	int ret = 0;
	unsigned long flags;

	if (!dd->events) {
		ret = -EINVAL;
		goto done;
	}

	spin_lock_irqsave(&dd->uctxt_lock, flags);
	for (ctxt = dd->first_user_ctxt; ctxt < dd->num_rcv_contexts;
	     ctxt++) {
		uctxt = dd->rcd[ctxt];
		if (uctxt) {
			unsigned long *evs = dd->events +
				(uctxt->ctxt - dd->first_user_ctxt) *
				HFI1_MAX_SHARED_CTXTS;
			int i;
			/*
			 * subctxt_cnt is 0 if not shared, so do base
			 * separately, first, then remaining subctxt, if any
			 */
			set_bit(evtbit, evs);
			for (i = 1; i < uctxt->subctxt_cnt; i++)
				set_bit(evtbit, evs + i);
		}
	}
	spin_unlock_irqrestore(&dd->uctxt_lock, flags);
done:
	return ret;
}

/**
 * manage_rcvq - manage a context's receive queue
 * @uctxt: the context
 * @subctxt: the sub-context
 * @start_stop: action to carry out
 *
 * start_stop == 0 disables receive on the context, for use in queue
 * overflow conditions.  start_stop==1 re-enables, to be used to
 * re-init the software copy of the head register
 */
static int manage_rcvq(struct hfi1_ctxtdata *uctxt, unsigned subctxt,
		       int start_stop)
{
	struct hfi1_devdata *dd = uctxt->dd;
	unsigned int rcvctrl_op;

	if (subctxt)
		goto bail;
	/* atomically clear receive enable ctxt. */
	if (start_stop) {
		/*
		 * On enable, force in-memory copy of the tail register to
		 * 0, so that protocol code doesn't have to worry about
		 * whether or not the chip has yet updated the in-memory
		 * copy or not on return from the system call. The chip
		 * always resets it's tail register back to 0 on a
		 * transition from disabled to enabled.
		 */
		if (uctxt->rcvhdrtail_kvaddr)
			clear_rcvhdrtail(uctxt);
		rcvctrl_op = HFI1_RCVCTRL_CTXT_ENB;
	} else {
		rcvctrl_op = HFI1_RCVCTRL_CTXT_DIS;
	}
	hfi1_rcvctrl(dd, rcvctrl_op, uctxt->ctxt);
	/* always; new head should be equal to new tail; see above */
bail:
	return 0;
}

/*
 * clear the event notifier events for this context.
 * User process then performs actions appropriate to bit having been
 * set, if desired, and checks again in future.
 */
static int user_event_ack(struct hfi1_ctxtdata *uctxt, int subctxt,
			  unsigned long events)
{
	int i;
	struct hfi1_devdata *dd = uctxt->dd;
	unsigned long *evs;

	if (!dd->events)
		return 0;

	evs = dd->events + ((uctxt->ctxt - dd->first_user_ctxt) *
			    HFI1_MAX_SHARED_CTXTS) + subctxt;

	for (i = 0; i <= _HFI1_MAX_EVENT_BIT; i++) {
		if (!test_bit(i, &events))
			continue;
		clear_bit(i, evs);
	}
	return 0;
}

static int set_ctxt_pkey(struct hfi1_ctxtdata *uctxt, unsigned subctxt,
			 u16 pkey)
{
	int ret = -ENOENT, i, intable = 0;
	struct hfi1_pportdata *ppd = uctxt->ppd;
	struct hfi1_devdata *dd = uctxt->dd;

	if (pkey == LIM_MGMT_P_KEY || pkey == FULL_MGMT_P_KEY) {
		ret = -EINVAL;
		goto done;
	}

	for (i = 0; i < ARRAY_SIZE(ppd->pkeys); i++)
		if (pkey == ppd->pkeys[i]) {
			intable = 1;
			break;
		}

	if (intable)
		ret = hfi1_set_ctxt_pkey(dd, uctxt->ctxt, pkey);
done:
	return ret;
}

static int ui_open(struct inode *inode, struct file *filp)
{
	struct hfi1_devdata *dd;

	dd = container_of(inode->i_cdev, struct hfi1_devdata, ui_cdev);
	filp->private_data = dd; /* for other methods */
	return 0;
}

static int ui_release(struct inode *inode, struct file *filp)
{
	/* nothing to do */
	return 0;
}

static loff_t ui_lseek(struct file *filp, loff_t offset, int whence)
{
	struct hfi1_devdata *dd = filp->private_data;

	return fixed_size_llseek(filp, offset, whence,
		(dd->kregend - dd->kregbase) + DC8051_DATA_MEM_SIZE);
}

/* NOTE: assumes unsigned long is 8 bytes */
static ssize_t ui_read(struct file *filp, char __user *buf, size_t count,
		       loff_t *f_pos)
{
	struct hfi1_devdata *dd = filp->private_data;
	void __iomem *base = dd->kregbase;
	unsigned long total, csr_off,
		barlen = (dd->kregend - dd->kregbase);
	u64 data;

	/* only read 8 byte quantities */
	if ((count % 8) != 0)
		return -EINVAL;
	/* offset must be 8-byte aligned */
	if ((*f_pos % 8) != 0)
		return -EINVAL;
	/* destination buffer must be 8-byte aligned */
	if ((unsigned long)buf % 8 != 0)
		return -EINVAL;
	/* must be in range */
	if (*f_pos + count > (barlen + DC8051_DATA_MEM_SIZE))
		return -EINVAL;
	/* only set the base if we are not starting past the BAR */
	if (*f_pos < barlen)
		base += *f_pos;
	csr_off = *f_pos;
	for (total = 0; total < count; total += 8, csr_off += 8) {
		/* accessing LCB CSRs requires more checks */
		if (is_lcb_offset(csr_off)) {
			if (read_lcb_csr(dd, csr_off, (u64 *)&data))
				break; /* failed */
		}
		/*
		 * Cannot read ASIC GPIO/QSFP* clear and force CSRs without a
		 * false parity error.  Avoid the whole issue by not reading
		 * them.  These registers are defined as having a read value
		 * of 0.
		 */
		else if (csr_off == ASIC_GPIO_CLEAR ||
			 csr_off == ASIC_GPIO_FORCE ||
			 csr_off == ASIC_QSFP1_CLEAR ||
			 csr_off == ASIC_QSFP1_FORCE ||
			 csr_off == ASIC_QSFP2_CLEAR ||
			 csr_off == ASIC_QSFP2_FORCE)
			data = 0;
		else if (csr_off >= barlen) {
			/*
			 * read_8051_data can read more than just 8 bytes at
			 * a time. However, folding this into the loop and
			 * handling the reads in 8 byte increments allows us
			 * to smoothly transition from chip memory to 8051
			 * memory.
			 */
			if (read_8051_data(dd,
					   (u32)(csr_off - barlen),
					   sizeof(data), &data))
				break; /* failed */
		} else
			data = readq(base + total);
		if (put_user(data, (unsigned long __user *)(buf + total)))
			break;
	}
	*f_pos += total;
	return total;
}

/* NOTE: assumes unsigned long is 8 bytes */
static ssize_t ui_write(struct file *filp, const char __user *buf,
			size_t count, loff_t *f_pos)
{
	struct hfi1_devdata *dd = filp->private_data;
	void __iomem *base;
	unsigned long total, data, csr_off;
	int in_lcb;

	/* only write 8 byte quantities */
	if ((count % 8) != 0)
		return -EINVAL;
	/* offset must be 8-byte aligned */
	if ((*f_pos % 8) != 0)
		return -EINVAL;
	/* source buffer must be 8-byte aligned */
	if ((unsigned long)buf % 8 != 0)
		return -EINVAL;
	/* must be in range */
	if (*f_pos + count > dd->kregend - dd->kregbase)
		return -EINVAL;

	base = (void __iomem *)dd->kregbase + *f_pos;
	csr_off = *f_pos;
	in_lcb = 0;
	for (total = 0; total < count; total += 8, csr_off += 8) {
		if (get_user(data, (unsigned long __user *)(buf + total)))
			break;
		/* accessing LCB CSRs requires a special procedure */
		if (is_lcb_offset(csr_off)) {
			if (!in_lcb) {
				int ret = acquire_lcb_access(dd, 1);

				if (ret)
					break;
				in_lcb = 1;
			}
		} else {
			if (in_lcb) {
				release_lcb_access(dd, 1);
				in_lcb = 0;
			}
		}
		writeq(data, base + total);
	}
	if (in_lcb)
		release_lcb_access(dd, 1);
	*f_pos += total;
	return total;
}

static const struct file_operations ui_file_ops = {
	.owner = THIS_MODULE,
	.llseek = ui_lseek,
	.read = ui_read,
	.write = ui_write,
	.open = ui_open,
	.release = ui_release,
};

#define UI_OFFSET 192	/* device minor offset for UI devices */
static int create_ui = 1;

static struct cdev wildcard_cdev;
static struct device *wildcard_device;

static atomic_t user_count = ATOMIC_INIT(0);

static void user_remove(struct hfi1_devdata *dd)
{
	if (atomic_dec_return(&user_count) == 0)
		hfi1_cdev_cleanup(&wildcard_cdev, &wildcard_device);

	hfi1_cdev_cleanup(&dd->user_cdev, &dd->user_device);
	hfi1_cdev_cleanup(&dd->ui_cdev, &dd->ui_device);
}

static int user_add(struct hfi1_devdata *dd)
{
	char name[10];
	int ret;

	if (atomic_inc_return(&user_count) == 1) {
		ret = hfi1_cdev_init(0, class_name(), &hfi1_file_ops,
				     &wildcard_cdev, &wildcard_device,
				     true);
		if (ret)
			goto done;
	}

	snprintf(name, sizeof(name), "%s_%d", class_name(), dd->unit);
	ret = hfi1_cdev_init(dd->unit + 1, name, &hfi1_file_ops,
			     &dd->user_cdev, &dd->user_device,
			     true);
	if (ret)
		goto done;

	if (create_ui) {
		snprintf(name, sizeof(name),
			 "%s_ui%d", class_name(), dd->unit);
		ret = hfi1_cdev_init(dd->unit + UI_OFFSET, name, &ui_file_ops,
				     &dd->ui_cdev, &dd->ui_device,
				     false);
		if (ret)
			goto done;
	}

	return 0;
done:
	user_remove(dd);
	return ret;
}

/*
 * Create per-unit files in /dev
 */
int hfi1_device_create(struct hfi1_devdata *dd)
{
	int r, ret;

	r = user_add(dd);
	ret = hfi1_diag_add(dd);
	if (r && !ret)
		ret = r;
	return ret;
}

/*
 * Remove per-unit files in /dev
 * void, core kernel returns no errors for this stuff
 */
void hfi1_device_remove(struct hfi1_devdata *dd)
{
	user_remove(dd);
	hfi1_diag_remove(dd);
}<|MERGE_RESOLUTION|>--- conflicted
+++ resolved
@@ -807,12 +807,6 @@
 	uctxt->pionowait = 0;
 	uctxt->event_flags = 0;
 
-<<<<<<< HEAD
-	hfi1_user_exp_rcv_free(fdata);
-	hfi1_clear_ctxt_pkey(dd, uctxt->ctxt);
-
-=======
->>>>>>> ed596a4a
 	hfi1_stats.sps_ctxts--;
 	if (++dd->freectxts == dd->num_user_contexts)
 		aspm_enable_all(dd);
@@ -1145,26 +1139,8 @@
 	struct hfi1_ctxtdata *uctxt = fd->uctxt;
 
 	/* make sure that the context has already been setup */
-<<<<<<< HEAD
-	if (!test_bit(HFI1_CTXT_SETUP_DONE, &uctxt->event_flags)) {
-		ret = -EFAULT;
-		goto done;
-	}
-
-	/*
-	 * Subctxts don't need to initialize anything since master
-	 * has done it.
-	 */
-	if (fd->subctxt) {
-		ret = wait_event_interruptible(uctxt->wait, !test_bit(
-					       HFI1_CTXT_MASTER_UNINIT,
-					       &uctxt->event_flags));
-		goto expected;
-	}
-=======
 	if (!test_bit(HFI1_CTXT_SETUP_DONE, &uctxt->event_flags))
 		return -EFAULT;
->>>>>>> ed596a4a
 
 	/* initialize poll variables... */
 	uctxt->urgent = 0;
@@ -1219,23 +1195,7 @@
 		wake_up(&uctxt->wait);
 	}
 
-<<<<<<< HEAD
-expected:
-	/*
-	 * Expected receive has to be setup for all processes (including
-	 * shared contexts). However, it has to be done after the master
-	 * context has been fully configured as it depends on the
-	 * eager/expected split of the RcvArray entries.
-	 * Setting it up here ensures that the subcontexts will be waiting
-	 * (due to the above wait_event_interruptible() until the master
-	 * is setup.
-	 */
-	ret = hfi1_user_exp_rcv_init(fp);
-done:
-	return ret;
-=======
 	return 0;
->>>>>>> ed596a4a
 }
 
 static int get_ctxt_info(struct file *fp, void __user *ubase, __u32 len)
@@ -1303,15 +1263,12 @@
 			if (ret)
 				goto done;
 		}
-<<<<<<< HEAD
-=======
 	} else {
 		ret = wait_event_interruptible(uctxt->wait, !test_bit(
 					       HFI1_CTXT_MASTER_UNINIT,
 					       &uctxt->event_flags));
 		if (ret)
 			goto done;
->>>>>>> ed596a4a
 	}
 
 	ret = hfi1_user_sdma_alloc_queues(uctxt, fp);
