--- conflicted
+++ resolved
@@ -80,15 +80,6 @@
 	int ret = 0;
 	int cnt = 0;
 	unsigned int ulTmpValue, ulReg;
-<<<<<<< HEAD
-	if(pll->clockType == SECONDARY_PLL)
-	{
-		/* programe secondary pixel clock */
-		POKE32(CRT_PLL_CTRL, formatPllReg(pll));
-        POKE32(CRT_HORIZONTAL_TOTAL,
-              FIELD_VALUE(0, CRT_HORIZONTAL_TOTAL, TOTAL, pModeParam->horizontal_total - 1)
-            | FIELD_VALUE(0, CRT_HORIZONTAL_TOTAL, DISPLAY_END, pModeParam->horizontal_display_end - 1));
-=======
 
 	if (pll->clockType == SECONDARY_PLL) {
 		/* programe secondary pixel clock */
@@ -96,7 +87,6 @@
 		POKE32(CRT_HORIZONTAL_TOTAL,
 		FIELD_VALUE(0, CRT_HORIZONTAL_TOTAL, TOTAL, pModeParam->horizontal_total - 1)
 		| FIELD_VALUE(0, CRT_HORIZONTAL_TOTAL, DISPLAY_END, pModeParam->horizontal_display_end - 1));
->>>>>>> 9fe8ecca
 
 		POKE32(CRT_HORIZONTAL_SYNC,
 		FIELD_VALUE(0, CRT_HORIZONTAL_SYNC, WIDTH, pModeParam->horizontal_sync_width)
@@ -117,15 +107,9 @@
 					  FIELD_SET(0, CRT_DISPLAY_CTRL, PLANE, ENABLE);
 
 
-<<<<<<< HEAD
-		if(getChipType() == SM750LE){
-			displayControlAdjust_SM750LE(pModeParam, ulTmpValue);
-		}else{
-=======
 		if (getChipType() == SM750LE) {
 			displayControlAdjust_SM750LE(pModeParam, ulTmpValue);
 		} else {
->>>>>>> 9fe8ecca
 			ulReg = PEEK32(CRT_DISPLAY_CTRL)
 					& FIELD_CLEAR(CRT_DISPLAY_CTRL, VSYNC_PHASE)
 					& FIELD_CLEAR(CRT_DISPLAY_CTRL, HSYNC_PHASE)
@@ -137,10 +121,6 @@
 
 	} else if (pll->clockType == PRIMARY_PLL) {
 		unsigned int ulReservedBits;
-<<<<<<< HEAD
-		POKE32(PANEL_PLL_CTRL, formatPllReg(pll));
-=======
->>>>>>> 9fe8ecca
 
 		POKE32(PANEL_PLL_CTRL, formatPllReg(pll));
 
@@ -161,17 +141,6 @@
 		| FIELD_VALUE(0, PANEL_VERTICAL_SYNC, START, pModeParam->vertical_sync_start - 1));
 
 		ulTmpValue = FIELD_VALUE(0, PANEL_DISPLAY_CTRL, VSYNC_PHASE, pModeParam->vertical_sync_polarity)|
-<<<<<<< HEAD
-					FIELD_VALUE(0, PANEL_DISPLAY_CTRL, HSYNC_PHASE, pModeParam->horizontal_sync_polarity)|
-					FIELD_VALUE(0, PANEL_DISPLAY_CTRL, CLOCK_PHASE, pModeParam->clock_phase_polarity)|
-					FIELD_SET(0, PANEL_DISPLAY_CTRL, TIMING, ENABLE)|
-					FIELD_SET(0, PANEL_DISPLAY_CTRL, PLANE, ENABLE);
-
-        ulReservedBits = FIELD_SET(0, PANEL_DISPLAY_CTRL, RESERVED_1_MASK, ENABLE) |
-                         FIELD_SET(0, PANEL_DISPLAY_CTRL, RESERVED_2_MASK, ENABLE) |
-                         FIELD_SET(0, PANEL_DISPLAY_CTRL, RESERVED_3_MASK, ENABLE)|
-                         FIELD_SET(0, PANEL_DISPLAY_CTRL, VSYNC, ACTIVE_LOW);
-=======
 			     FIELD_VALUE(0, PANEL_DISPLAY_CTRL, HSYNC_PHASE, pModeParam->horizontal_sync_polarity)|
 			     FIELD_VALUE(0, PANEL_DISPLAY_CTRL, CLOCK_PHASE, pModeParam->clock_phase_polarity)|
 			     FIELD_SET(0, PANEL_DISPLAY_CTRL, TIMING, ENABLE)|
@@ -181,7 +150,6 @@
 				 FIELD_SET(0, PANEL_DISPLAY_CTRL, RESERVED_2_MASK, ENABLE) |
 				 FIELD_SET(0, PANEL_DISPLAY_CTRL, RESERVED_3_MASK, ENABLE)|
 				 FIELD_SET(0, PANEL_DISPLAY_CTRL, VSYNC, ACTIVE_LOW);
->>>>>>> 9fe8ecca
 
 		ulReg = (PEEK32(PANEL_DISPLAY_CTRL) & ~ulReservedBits)
 			& FIELD_CLEAR(PANEL_DISPLAY_CTRL, CLOCK_PHASE)
@@ -223,11 +191,7 @@
 	pll.clockType = clock;
 
 	uiActualPixelClk = calcPllValue(parm->pixel_clock, &pll);
-<<<<<<< HEAD
-	if(getChipType() == SM750LE){
-=======
 	if (getChipType() == SM750LE) {
->>>>>>> 9fe8ecca
 		/* set graphic mode via IO method */
 		outb_p(0x88, 0x3d4);
 		outb_p(0x06, 0x3d5);
