/******************************************************************************
 * Copyright(c) 2008 - 2010 Realtek Corporation. All rights reserved.
 *
 * Based on the r8180 driver, which is:
 * Copyright 2004-2005 Andrea Merello <andrea.merello@gmail.com>, et al.
 * This program is free software; you can redistribute it and/or modify it
 * under the terms of version 2 of the GNU General Public License as
 * published by the Free Software Foundation.
 *
 * This program is distributed in the hope that it will be useful, but WITHOUT
 * ANY WARRANTY; without even the implied warranty of MERCHANTABILITY or
 * FITNESS FOR A PARTICULAR PURPOSE.  See the GNU General Public License for
 * more details.
 *
 * You should have received a copy of the GNU General Public License along with
 * this program; if not, write to the Free Software Foundation, Inc.,
 * 51 Franklin Street, Fifth Floor, Boston, MA 02110, USA
 *
 * The full GNU General Public License is included in this distribution in the
 * file called LICENSE.
 *
 * Contact Information:
 * wlanfae <wlanfae@realtek.com>
******************************************************************************/
#ifndef _RTL_CAM_H
#define _RTL_CAM_H

#include <linux/types.h>
struct net_device;

<<<<<<< HEAD
void CamResetAllEntry(struct net_device *dev);
void EnableHWSecurityConfig8192(struct net_device *dev);
void setKey(struct net_device *dev, u8 EntryNo, u8 KeyIndex, u16 KeyType,
	    const u8 *MacAddr, u8 DefaultKey, u32 *KeyContent);
void set_swcam(struct net_device *dev, u8 EntryNo, u8 KeyIndex, u16 KeyType,
	       const u8 *MacAddr, u8 DefaultKey, u32 *KeyContent, u8 is_mesh);
void CamRestoreAllEntry(struct net_device *dev);
=======
void rtl92e_cam_reset(struct net_device *dev);
void rtl92e_enable_hw_security_config(struct net_device *dev);
void rtl92e_set_key(struct net_device *dev, u8 EntryNo, u8 KeyIndex,
		    u16 KeyType, const u8 *MacAddr, u8 DefaultKey,
		    u32 *KeyContent);
void rtl92e_set_swcam(struct net_device *dev, u8 EntryNo, u8 KeyIndex,
		      u16 KeyType, const u8 *MacAddr, u8 DefaultKey,
		      u32 *KeyContent, u8 is_mesh);
void rtl92e_cam_restore(struct net_device *dev);
>>>>>>> 9fe8ecca

#endif<|MERGE_RESOLUTION|>--- conflicted
+++ resolved
@@ -28,15 +28,6 @@
 #include <linux/types.h>
 struct net_device;
 
-<<<<<<< HEAD
-void CamResetAllEntry(struct net_device *dev);
-void EnableHWSecurityConfig8192(struct net_device *dev);
-void setKey(struct net_device *dev, u8 EntryNo, u8 KeyIndex, u16 KeyType,
-	    const u8 *MacAddr, u8 DefaultKey, u32 *KeyContent);
-void set_swcam(struct net_device *dev, u8 EntryNo, u8 KeyIndex, u16 KeyType,
-	       const u8 *MacAddr, u8 DefaultKey, u32 *KeyContent, u8 is_mesh);
-void CamRestoreAllEntry(struct net_device *dev);
-=======
 void rtl92e_cam_reset(struct net_device *dev);
 void rtl92e_enable_hw_security_config(struct net_device *dev);
 void rtl92e_set_key(struct net_device *dev, u8 EntryNo, u8 KeyIndex,
@@ -46,6 +37,5 @@
 		      u16 KeyType, const u8 *MacAddr, u8 DefaultKey,
 		      u32 *KeyContent, u8 is_mesh);
 void rtl92e_cam_restore(struct net_device *dev);
->>>>>>> 9fe8ecca
 
 #endif