--- conflicted
+++ resolved
@@ -2528,11 +2528,6 @@
 	}
 
 	rej.ibr_version             = version;
-<<<<<<< HEAD
-	rej.ibr_cp.ibcp_queue_depth = kiblnd_msg_queue_size(version, ni);
-	rej.ibr_cp.ibcp_max_frags = kiblnd_rdma_frags(version, ni);
-=======
->>>>>>> 6bd4e65d
 	kiblnd_reject(cmid, &rej);
 
 	return -ECONNREFUSED;
