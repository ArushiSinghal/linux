--- conflicted
+++ resolved
@@ -54,14 +54,7 @@
 	}
 	tfm = crypto_alloc_ahash((*type)->cht_name, 0, CRYPTO_ALG_ASYNC);
 
-<<<<<<< HEAD
 	if (IS_ERR(tfm)) {
-=======
-	if (!desc->tfm)
-		return -EINVAL;
-
-	if (IS_ERR(desc->tfm)) {
->>>>>>> ec3c13e4
 		CDEBUG(D_INFO, "Failed to alloc crypto hash %s\n",
 		       (*type)->cht_name);
 		return PTR_ERR(tfm);
@@ -83,13 +76,8 @@
 	 * Skip this function for digest, because we use shash logic at
 	 * cfs_crypto_hash_alloc.
 	 */
-<<<<<<< HEAD
-	if (key != NULL)
+	if (key)
 		err = crypto_ahash_setkey(tfm, key, key_len);
-=======
-	if (key)
-		err = crypto_hash_setkey(desc->tfm, key, key_len);
->>>>>>> ec3c13e4
 	else if ((*type)->cht_key != 0)
 		err = crypto_ahash_setkey(tfm,
 					 (unsigned char *)&((*type)->cht_key),
@@ -150,21 +138,11 @@
 	cfs_crypto_hash_init(unsigned char alg_id,
 			     unsigned char *key, unsigned int key_len)
 {
-<<<<<<< HEAD
 	struct ahash_request *req;
 	int		     err;
 	const struct cfs_crypto_hash_type       *type;
 
 	err = cfs_crypto_hash_alloc(alg_id, &type, &req, key, key_len);
-=======
-	struct  hash_desc       *hdesc;
-	int		     err;
-	const struct cfs_crypto_hash_type       *type;
-
-	hdesc = kmalloc(sizeof(*hdesc), 0);
-	if (!hdesc)
-		return ERR_PTR(-ENOMEM);
->>>>>>> ec3c13e4
 
 	if (err)
 		return ERR_PTR(err);
@@ -208,27 +186,17 @@
 	struct ahash_request *req = (void *)hdesc;
 	int size = crypto_ahash_digestsize(crypto_ahash_reqtfm(req));
 
-<<<<<<< HEAD
-	if (hash_len == NULL) {
+	if (!hash_len) {
 		crypto_free_ahash(crypto_ahash_reqtfm(req));
 		ahash_request_free(req);
-=======
-	if (!hash_len) {
-		crypto_free_hash(((struct hash_desc *)hdesc)->tfm);
-		kfree(hdesc);
->>>>>>> ec3c13e4
 		return 0;
 	}
 	if (!hash || *hash_len < size) {
 		*hash_len = size;
 		return -ENOSPC;
 	}
-<<<<<<< HEAD
 	ahash_request_set_crypt(req, NULL, hash, 0);
 	err = crypto_ahash_final(req);
-=======
-	err = crypto_hash_final((struct hash_desc *)hdesc, hash);
->>>>>>> ec3c13e4
 
 	if (err < 0) {
 		/* May be caller can fix error */
