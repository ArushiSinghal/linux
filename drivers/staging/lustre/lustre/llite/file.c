--- conflicted
+++ resolved
@@ -1123,13 +1123,8 @@
 	struct cl_io	 *io;
 	ssize_t	       result;
 
-<<<<<<< HEAD
-	CDEBUG(D_VFSTRACE, "file: %pD, type: %d ppos: %llu, count: %zd\n",
+	CDEBUG(D_VFSTRACE, "file: %pD, type: %d ppos: %llu, count: %zu\n",
 	       file, iot, *ppos, count);
-=======
-	CDEBUG(D_VFSTRACE, "file: %s, type: %d ppos: %llu, count: %zu\n",
-	       file->f_path.dentry->d_name.name, iot, *ppos, count);
->>>>>>> 26e9c85b
 
 restart:
 	io = vvp_env_thread_io(env);
