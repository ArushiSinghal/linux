--- conflicted
+++ resolved
@@ -478,11 +478,7 @@
 	int rc;
 
 	ld = kzalloc(sizeof(*ld), GFP_NOFS);
-<<<<<<< HEAD
-	if (ld == NULL)
-=======
 	if (!ld)
->>>>>>> 9fe8ecca
 		return ERR_PTR(-ENOMEM);
 
 	cl_device_init(&ld->ld_cl, t);
