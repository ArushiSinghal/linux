--- conflicted
+++ resolved
@@ -564,11 +564,7 @@
 		return NULL;
 
 	conf = kzalloc(sizeof(*conf), GFP_NOFS);
-<<<<<<< HEAD
-	if (conf == NULL)
-=======
 	if (!conf)
->>>>>>> 9fe8ecca
 		return NULL;
 
 	strcpy(conf->sc_fsname, fsname);
