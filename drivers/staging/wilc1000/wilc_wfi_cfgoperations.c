--- conflicted
+++ resolved
@@ -241,11 +241,7 @@
 			struct ieee80211_channel *channel;
 
 			if (network_info) {
-<<<<<<< HEAD
-				freq = ieee80211_channel_to_frequency((s32)network_info->ch, IEEE80211_BAND_2GHZ);
-=======
 				freq = ieee80211_channel_to_frequency((s32)network_info->ch, NL80211_BAND_2GHZ);
->>>>>>> ed596a4a
 				channel = ieee80211_get_channel(wiphy, freq);
 
 				rssi = get_rssi_avg(network_info);
@@ -413,11 +409,7 @@
 				return;
 
 			if (network_info) {
-<<<<<<< HEAD
-				s32Freq = ieee80211_channel_to_frequency((s32)network_info->ch, IEEE80211_BAND_2GHZ);
-=======
 				s32Freq = ieee80211_channel_to_frequency((s32)network_info->ch, NL80211_BAND_2GHZ);
->>>>>>> ed596a4a
 				channel = ieee80211_get_channel(wiphy, s32Freq);
 
 				if (!channel)
@@ -1459,11 +1451,7 @@
 			return;
 		}
 	} else {
-<<<<<<< HEAD
-		s32Freq = ieee80211_channel_to_frequency(curr_channel, IEEE80211_BAND_2GHZ);
-=======
 		s32Freq = ieee80211_channel_to_frequency(curr_channel, NL80211_BAND_2GHZ);
->>>>>>> ed596a4a
 
 		if (ieee80211_is_action(buff[FRAME_TYPE_ID])) {
 			if (priv->bCfgScanning && time_after_eq(jiffies, (unsigned long)pstrWFIDrv->p2p_timeout)) {
