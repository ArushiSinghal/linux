--- conflicted
+++ resolved
@@ -941,12 +941,7 @@
 		lcd_send_serial(0x5F);	/* R/W=W, RS=1 */
 		lcd_send_serial(' ' & 0x0F);
 		lcd_send_serial((' ' >> 4) & 0x0F);
-<<<<<<< HEAD
 		udelay(40);	/* the shortest data takes at least 40 us */
-=======
-		/* the shortest data takes at least 40 us */
-		usleep_range(40, 100);
->>>>>>> 7e3933df
 	}
 	spin_unlock_irq(&pprt_lock);
 
