/*
 * cec-adap.c - HDMI Consumer Electronics Control framework - CEC adapter
 *
 * Copyright 2016 Cisco Systems, Inc. and/or its affiliates. All rights reserved.
 *
 * This program is free software; you may redistribute it and/or modify
 * it under the terms of the GNU General Public License as published by
 * the Free Software Foundation; version 2 of the License.
 *
 * THE SOFTWARE IS PROVIDED "AS IS", WITHOUT WARRANTY OF ANY KIND,
 * EXPRESS OR IMPLIED, INCLUDING BUT NOT LIMITED TO THE WARRANTIES OF
 * MERCHANTABILITY, FITNESS FOR A PARTICULAR PURPOSE AND
 * NONINFRINGEMENT. IN NO EVENT SHALL THE AUTHORS OR COPYRIGHT HOLDERS
 * BE LIABLE FOR ANY CLAIM, DAMAGES OR OTHER LIABILITY, WHETHER IN AN
 * ACTION OF CONTRACT, TORT OR OTHERWISE, ARISING FROM, OUT OF OR IN
 * CONNECTION WITH THE SOFTWARE OR THE USE OR OTHER DEALINGS IN THE
 * SOFTWARE.
 */

#include <linux/errno.h>
#include <linux/init.h>
#include <linux/module.h>
#include <linux/kernel.h>
#include <linux/kmod.h>
#include <linux/ktime.h>
#include <linux/slab.h>
#include <linux/mm.h>
#include <linux/string.h>
#include <linux/types.h>

#include "cec-priv.h"

static int cec_report_features(struct cec_adapter *adap, unsigned int la_idx);
static int cec_report_phys_addr(struct cec_adapter *adap, unsigned int la_idx);

/*
 * 400 ms is the time it takes for one 16 byte message to be
 * transferred and 5 is the maximum number of retries. Add
 * another 100 ms as a margin. So if the transmit doesn't
 * finish before that time something is really wrong and we
 * have to time out.
 *
 * This is a sign that something it really wrong and a warning
 * will be issued.
 */
#define CEC_XFER_TIMEOUT_MS (5 * 400 + 100)

#define call_op(adap, op, arg...) \
	(adap->ops->op ? adap->ops->op(adap, ## arg) : 0)

#define call_void_op(adap, op, arg...)			\
	do {						\
		if (adap->ops->op)			\
			adap->ops->op(adap, ## arg);	\
	} while (0)

static int cec_log_addr2idx(const struct cec_adapter *adap, u8 log_addr)
{
	int i;

	for (i = 0; i < adap->log_addrs.num_log_addrs; i++)
		if (adap->log_addrs.log_addr[i] == log_addr)
			return i;
	return -1;
}

static unsigned int cec_log_addr2dev(const struct cec_adapter *adap, u8 log_addr)
{
	int i = cec_log_addr2idx(adap, log_addr);

	return adap->log_addrs.primary_device_type[i < 0 ? 0 : i];
}

/*
 * Queue a new event for this filehandle. If ts == 0, then set it
 * to the current time.
 *
 * The two events that are currently defined do not need to keep track
 * of intermediate events, so no actual queue of events is needed,
 * instead just store the latest state and the total number of lost
 * messages.
 *
 * Should new events be added in the future that require intermediate
 * results to be queued as well, then a proper queue data structure is
 * required. But until then, just keep it simple.
 */
void cec_queue_event_fh(struct cec_fh *fh,
			const struct cec_event *new_ev, u64 ts)
{
	struct cec_event *ev = &fh->events[new_ev->event - 1];

	if (ts == 0)
		ts = ktime_get_ns();

	mutex_lock(&fh->lock);
	if (new_ev->event == CEC_EVENT_LOST_MSGS &&
	    fh->pending_events & (1 << new_ev->event)) {
		/*
		 * If there is already a lost_msgs event, then just
		 * update the lost_msgs count. This effectively
		 * merges the old and new events into one.
		 */
		ev->lost_msgs.lost_msgs += new_ev->lost_msgs.lost_msgs;
		goto unlock;
	}

	/*
	 * Intermediate states are not interesting, so just
	 * overwrite any older event.
	 */
	*ev = *new_ev;
	ev->ts = ts;
	fh->pending_events |= 1 << new_ev->event;

unlock:
	mutex_unlock(&fh->lock);
	wake_up_interruptible(&fh->wait);
}

/* Queue a new event for all open filehandles. */
static void cec_queue_event(struct cec_adapter *adap,
			    const struct cec_event *ev)
{
	u64 ts = ktime_get_ns();
	struct cec_fh *fh;

	mutex_lock(&adap->devnode.fhs_lock);
	list_for_each_entry(fh, &adap->devnode.fhs, list)
		cec_queue_event_fh(fh, ev, ts);
	mutex_unlock(&adap->devnode.fhs_lock);
}

/*
 * Queue a new message for this filehandle. If there is no more room
 * in the queue, then send the LOST_MSGS event instead.
 */
static void cec_queue_msg_fh(struct cec_fh *fh, const struct cec_msg *msg)
{
	static const struct cec_event ev_lost_msg = {
		.ts = 0,
		.event = CEC_EVENT_LOST_MSGS,
		.flags = 0,
		{
			.lost_msgs.lost_msgs = 1,
		},
	};
	struct cec_msg_entry *entry;

	mutex_lock(&fh->lock);
	entry = kmalloc(sizeof(*entry), GFP_KERNEL);
	if (!entry)
		goto lost_msgs;

	entry->msg = *msg;
	/* Add new msg at the end of the queue */
	list_add_tail(&entry->list, &fh->msgs);

	/*
	 * if the queue now has more than CEC_MAX_MSG_RX_QUEUE_SZ
	 * messages, drop the oldest one and send a lost message event.
	 */
	if (fh->queued_msgs == CEC_MAX_MSG_RX_QUEUE_SZ) {
		list_del(&entry->list);
		goto lost_msgs;
	}
	fh->queued_msgs++;
	mutex_unlock(&fh->lock);
	wake_up_interruptible(&fh->wait);
	return;

lost_msgs:
	mutex_unlock(&fh->lock);
	cec_queue_event_fh(fh, &ev_lost_msg, 0);
}

/*
 * Queue the message for those filehandles that are in monitor mode.
 * If valid_la is true (this message is for us or was sent by us),
 * then pass it on to any monitoring filehandle. If this message
 * isn't for us or from us, then only give it to filehandles that
 * are in MONITOR_ALL mode.
 *
 * This can only happen if the CEC_CAP_MONITOR_ALL capability is
 * set and the CEC adapter was placed in 'monitor all' mode.
 */
static void cec_queue_msg_monitor(struct cec_adapter *adap,
				  const struct cec_msg *msg,
				  bool valid_la)
{
	struct cec_fh *fh;
	u32 monitor_mode = valid_la ? CEC_MODE_MONITOR :
				      CEC_MODE_MONITOR_ALL;

	mutex_lock(&adap->devnode.fhs_lock);
	list_for_each_entry(fh, &adap->devnode.fhs, list) {
		if (fh->mode_follower >= monitor_mode)
			cec_queue_msg_fh(fh, msg);
	}
	mutex_unlock(&adap->devnode.fhs_lock);
}

/*
 * Queue the message for follower filehandles.
 */
static void cec_queue_msg_followers(struct cec_adapter *adap,
				    const struct cec_msg *msg)
{
	struct cec_fh *fh;

	mutex_lock(&adap->devnode.fhs_lock);
	list_for_each_entry(fh, &adap->devnode.fhs, list) {
		if (fh->mode_follower == CEC_MODE_FOLLOWER)
			cec_queue_msg_fh(fh, msg);
	}
	mutex_unlock(&adap->devnode.fhs_lock);
}

/* Notify userspace of an adapter state change. */
static void cec_post_state_event(struct cec_adapter *adap)
{
	struct cec_event ev = {
		.event = CEC_EVENT_STATE_CHANGE,
	};

	ev.state_change.phys_addr = adap->phys_addr;
	ev.state_change.log_addr_mask = adap->log_addrs.log_addr_mask;
	cec_queue_event(adap, &ev);
}

/*
 * A CEC transmit (and a possible wait for reply) completed.
 * If this was in blocking mode, then complete it, otherwise
 * queue the message for userspace to dequeue later.
 *
 * This function is called with adap->lock held.
 */
static void cec_data_completed(struct cec_data *data)
{
	/*
	 * Delete this transmit from the filehandle's xfer_list since
	 * we're done with it.
	 *
	 * Note that if the filehandle is closed before this transmit
	 * finished, then the release() function will set data->fh to NULL.
	 * Without that we would be referring to a closed filehandle.
	 */
	if (data->fh)
		list_del(&data->xfer_list);

	if (data->blocking) {
		/*
		 * Someone is blocking so mark the message as completed
		 * and call complete.
		 */
		data->completed = true;
		complete(&data->c);
	} else {
		/*
		 * No blocking, so just queue the message if needed and
		 * free the memory.
		 */
		if (data->fh)
			cec_queue_msg_fh(data->fh, &data->msg);
		kfree(data);
	}
}

/*
 * A pending CEC transmit needs to be cancelled, either because the CEC
 * adapter is disabled or the transmit takes an impossibly long time to
 * finish.
 *
 * This function is called with adap->lock held.
 */
static void cec_data_cancel(struct cec_data *data)
{
	/*
	 * It's either the current transmit, or it is a pending
	 * transmit. Take the appropriate action to clear it.
	 */
	if (data->adap->transmitting == data) {
		data->adap->transmitting = NULL;
	} else {
		list_del_init(&data->list);
		if (!(data->msg.tx_status & CEC_TX_STATUS_OK))
			data->adap->transmit_queue_sz--;
	}

	/* Mark it as an error */
	data->msg.tx_ts = ktime_get_ns();
	data->msg.tx_status = CEC_TX_STATUS_ERROR |
			      CEC_TX_STATUS_MAX_RETRIES;
	data->attempts = 0;
	data->msg.tx_error_cnt = 1;
	/* Queue transmitted message for monitoring purposes */
	cec_queue_msg_monitor(data->adap, &data->msg, 1);

	cec_data_completed(data);
}

/*
 * Main CEC state machine
 *
 * Wait until the thread should be stopped, or we are not transmitting and
 * a new transmit message is queued up, in which case we start transmitting
 * that message. When the adapter finished transmitting the message it will
 * call cec_transmit_done().
 *
 * If the adapter is disabled, then remove all queued messages instead.
 *
 * If the current transmit times out, then cancel that transmit.
 */
int cec_thread_func(void *_adap)
{
	struct cec_adapter *adap = _adap;

	for (;;) {
		unsigned int signal_free_time;
		struct cec_data *data;
		bool timeout = false;
		u8 attempts;

		if (adap->transmitting) {
			int err;

			/*
			 * We are transmitting a message, so add a timeout
			 * to prevent the state machine to get stuck waiting
			 * for this message to finalize and add a check to
			 * see if the adapter is disabled in which case the
			 * transmit should be canceled.
			 */
			err = wait_event_interruptible_timeout(adap->kthread_waitq,
				kthread_should_stop() ||
				(!adap->is_configured && !adap->is_configuring) ||
				(!adap->transmitting &&
				 !list_empty(&adap->transmit_queue)),
				msecs_to_jiffies(CEC_XFER_TIMEOUT_MS));
			timeout = err == 0;
		} else {
			/* Otherwise we just wait for something to happen. */
			wait_event_interruptible(adap->kthread_waitq,
				kthread_should_stop() ||
				(!adap->transmitting &&
				 !list_empty(&adap->transmit_queue)));
		}

		mutex_lock(&adap->lock);

		if ((!adap->is_configured && !adap->is_configuring) ||
		    kthread_should_stop()) {
			/*
			 * If the adapter is disabled, or we're asked to stop,
			 * then cancel any pending transmits.
			 */
			while (!list_empty(&adap->transmit_queue)) {
				data = list_first_entry(&adap->transmit_queue,
							struct cec_data, list);
				cec_data_cancel(data);
			}
			if (adap->transmitting)
				cec_data_cancel(adap->transmitting);

			/*
			 * Cancel the pending timeout work. We have to unlock
			 * the mutex when flushing the work since
			 * cec_wait_timeout() will take it. This is OK since
			 * no new entries can be added to wait_queue as long
			 * as adap->transmitting is NULL, which it is due to
			 * the cec_data_cancel() above.
			 */
			while (!list_empty(&adap->wait_queue)) {
				data = list_first_entry(&adap->wait_queue,
							struct cec_data, list);

				if (!cancel_delayed_work(&data->work)) {
					mutex_unlock(&adap->lock);
					flush_scheduled_work();
					mutex_lock(&adap->lock);
				}
				cec_data_cancel(data);
			}
			goto unlock;
		}

		if (adap->transmitting && timeout) {
			/*
			 * If we timeout, then log that. This really shouldn't
			 * happen and is an indication of a faulty CEC adapter
			 * driver, or the CEC bus is in some weird state.
			 */
			dprintk(0, "message %*ph timed out!\n",
				adap->transmitting->msg.len,
				adap->transmitting->msg.msg);
			/* Just give up on this. */
			cec_data_cancel(adap->transmitting);
			goto unlock;
		}

		/*
		 * If we are still transmitting, or there is nothing new to
		 * transmit, then just continue waiting.
		 */
		if (adap->transmitting || list_empty(&adap->transmit_queue))
			goto unlock;

		/* Get a new message to transmit */
		data = list_first_entry(&adap->transmit_queue,
					struct cec_data, list);
		list_del_init(&data->list);
		adap->transmit_queue_sz--;
		/* Make this the current transmitting message */
		adap->transmitting = data;

		/*
		 * Suggested number of attempts as per the CEC 2.0 spec:
		 * 4 attempts is the default, except for 'secondary poll
		 * messages', i.e. poll messages not sent during the adapter
		 * configuration phase when it allocates logical addresses.
		 */
		if (data->msg.len == 1 && adap->is_configured)
			attempts = 2;
		else
			attempts = 4;

		/* Set the suggested signal free time */
		if (data->attempts) {
			/* should be >= 3 data bit periods for a retry */
			signal_free_time = CEC_SIGNAL_FREE_TIME_RETRY;
		} else if (data->new_initiator) {
			/* should be >= 5 data bit periods for new initiator */
			signal_free_time = CEC_SIGNAL_FREE_TIME_NEW_INITIATOR;
		} else {
			/*
			 * should be >= 7 data bit periods for sending another
			 * frame immediately after another.
			 */
			signal_free_time = CEC_SIGNAL_FREE_TIME_NEXT_XFER;
		}
		if (data->attempts == 0)
			data->attempts = attempts;

		/* Tell the adapter to transmit, cancel on error */
		if (adap->ops->adap_transmit(adap, data->attempts,
					     signal_free_time, &data->msg))
			cec_data_cancel(data);

unlock:
		mutex_unlock(&adap->lock);

		if (kthread_should_stop())
			break;
	}
	return 0;
}

/*
 * Called by the CEC adapter if a transmit finished.
 */
void cec_transmit_done(struct cec_adapter *adap, u8 status, u8 arb_lost_cnt,
		       u8 nack_cnt, u8 low_drive_cnt, u8 error_cnt)
{
	struct cec_data *data;
	struct cec_msg *msg;
	u64 ts = ktime_get_ns();

	dprintk(2, "cec_transmit_done %02x\n", status);
	mutex_lock(&adap->lock);
	data = adap->transmitting;
	if (!data) {
		/*
		 * This can happen if a transmit was issued and the cable is
		 * unplugged while the transmit is ongoing. Ignore this
		 * transmit in that case.
		 */
		dprintk(1, "cec_transmit_done without an ongoing transmit!\n");
		goto unlock;
	}

	msg = &data->msg;

	/* Drivers must fill in the status! */
	WARN_ON(status == 0);
	msg->tx_ts = ts;
	msg->tx_status |= status;
	msg->tx_arb_lost_cnt += arb_lost_cnt;
	msg->tx_nack_cnt += nack_cnt;
	msg->tx_low_drive_cnt += low_drive_cnt;
	msg->tx_error_cnt += error_cnt;

	/* Mark that we're done with this transmit */
	adap->transmitting = NULL;

	/*
	 * If there are still retry attempts left and there was an error and
	 * the hardware didn't signal that it retried itself (by setting
	 * CEC_TX_STATUS_MAX_RETRIES), then we will retry ourselves.
	 */
	if (data->attempts > 1 &&
	    !(status & (CEC_TX_STATUS_MAX_RETRIES | CEC_TX_STATUS_OK))) {
		/* Retry this message */
		data->attempts--;
		/* Add the message in front of the transmit queue */
		list_add(&data->list, &adap->transmit_queue);
		adap->transmit_queue_sz++;
		goto wake_thread;
	}

	data->attempts = 0;

	/* Always set CEC_TX_STATUS_MAX_RETRIES on error */
	if (!(status & CEC_TX_STATUS_OK))
		msg->tx_status |= CEC_TX_STATUS_MAX_RETRIES;

	/* Queue transmitted message for monitoring purposes */
	cec_queue_msg_monitor(adap, msg, 1);

	if ((status & CEC_TX_STATUS_OK) && adap->is_configured &&
	    msg->timeout) {
		/*
		 * Queue the message into the wait queue if we want to wait
		 * for a reply.
		 */
		list_add_tail(&data->list, &adap->wait_queue);
		schedule_delayed_work(&data->work,
				      msecs_to_jiffies(msg->timeout));
	} else {
		/* Otherwise we're done */
		cec_data_completed(data);
	}

wake_thread:
	/*
	 * Wake up the main thread to see if another message is ready
	 * for transmitting or to retry the current message.
	 */
	wake_up_interruptible(&adap->kthread_waitq);
unlock:
	mutex_unlock(&adap->lock);
}
EXPORT_SYMBOL_GPL(cec_transmit_done);

/*
 * Called when waiting for a reply times out.
 */
static void cec_wait_timeout(struct work_struct *work)
{
	struct cec_data *data = container_of(work, struct cec_data, work.work);
	struct cec_adapter *adap = data->adap;

	mutex_lock(&adap->lock);
	/*
	 * Sanity check in case the timeout and the arrival of the message
	 * happened at the same time.
	 */
	if (list_empty(&data->list))
		goto unlock;

	/* Mark the message as timed out */
	list_del_init(&data->list);
	data->msg.rx_ts = ktime_get_ns();
	data->msg.rx_status = CEC_RX_STATUS_TIMEOUT;
	cec_data_completed(data);
unlock:
	mutex_unlock(&adap->lock);
}

/*
 * Transmit a message. The fh argument may be NULL if the transmit is not
 * associated with a specific filehandle.
 *
 * This function is called with adap->lock held.
 */
int cec_transmit_msg_fh(struct cec_adapter *adap, struct cec_msg *msg,
			struct cec_fh *fh, bool block)
{
	struct cec_data *data;
	u8 last_initiator = 0xff;
	unsigned int timeout;
	int res = 0;

	msg->rx_ts = 0;
	msg->tx_ts = 0;
	msg->rx_status = 0;
	msg->tx_status = 0;
	msg->tx_arb_lost_cnt = 0;
	msg->tx_nack_cnt = 0;
	msg->tx_low_drive_cnt = 0;
	msg->tx_error_cnt = 0;
	msg->flags = 0;
	msg->sequence = ++adap->sequence;
	if (!msg->sequence)
		msg->sequence = ++adap->sequence;

	if (msg->reply && msg->timeout == 0) {
		/* Make sure the timeout isn't 0. */
		msg->timeout = 1000;
	}

	/* Sanity checks */
	if (msg->len == 0 || msg->len > CEC_MAX_MSG_SIZE) {
		dprintk(1, "cec_transmit_msg: invalid length %d\n", msg->len);
		return -EINVAL;
	}
	if (msg->timeout && msg->len == 1) {
		dprintk(1, "cec_transmit_msg: can't reply for poll msg\n");
		return -EINVAL;
	}
	memset(msg->msg + msg->len, 0, sizeof(msg->msg) - msg->len);
	if (msg->len == 1) {
		if (cec_msg_initiator(msg) != 0xf ||
		    cec_msg_destination(msg) == 0xf) {
			dprintk(1, "cec_transmit_msg: invalid poll message\n");
			return -EINVAL;
		}
		if (cec_has_log_addr(adap, cec_msg_destination(msg))) {
			/*
			 * If the destination is a logical address our adapter
			 * has already claimed, then just NACK this.
			 * It depends on the hardware what it will do with a
			 * POLL to itself (some OK this), so it is just as
			 * easy to handle it here so the behavior will be
			 * consistent.
			 */
			msg->tx_ts = ktime_get_ns();
			msg->tx_status = CEC_TX_STATUS_NACK |
					 CEC_TX_STATUS_MAX_RETRIES;
			msg->tx_nack_cnt = 1;
			return 0;
		}
	}
	if (msg->len > 1 && !cec_msg_is_broadcast(msg) &&
	    cec_has_log_addr(adap, cec_msg_destination(msg))) {
		dprintk(1, "cec_transmit_msg: destination is the adapter itself\n");
		return -EINVAL;
	}
	if (cec_msg_initiator(msg) != 0xf &&
	    !cec_has_log_addr(adap, cec_msg_initiator(msg))) {
		dprintk(1, "cec_transmit_msg: initiator has unknown logical address %d\n",
			cec_msg_initiator(msg));
		return -EINVAL;
	}
	if (!adap->is_configured && !adap->is_configuring)
		return -ENONET;

	if (adap->transmit_queue_sz >= CEC_MAX_MSG_TX_QUEUE_SZ)
		return -EBUSY;

	data = kzalloc(sizeof(*data), GFP_KERNEL);
	if (!data)
		return -ENOMEM;

	if (msg->len > 1 && msg->msg[1] == CEC_MSG_CDC_MESSAGE) {
		msg->msg[2] = adap->phys_addr >> 8;
		msg->msg[3] = adap->phys_addr & 0xff;
	}

	if (msg->timeout)
		dprintk(2, "cec_transmit_msg: %*ph (wait for 0x%02x%s)\n",
			msg->len, msg->msg, msg->reply, !block ? ", nb" : "");
	else
		dprintk(2, "cec_transmit_msg: %*ph%s\n",
			msg->len, msg->msg, !block ? " (nb)" : "");

<<<<<<< HEAD
	msg->rx_ts = 0;
	msg->tx_ts = 0;
	msg->rx_status = 0;
	msg->tx_status = 0;
	msg->tx_arb_lost_cnt = 0;
	msg->tx_nack_cnt = 0;
	msg->tx_low_drive_cnt = 0;
	msg->tx_error_cnt = 0;
=======
>>>>>>> d271d3d9
	data->msg = *msg;
	data->fh = fh;
	data->adap = adap;
	data->blocking = block;

	/*
	 * Determine if this message follows a message from the same
	 * initiator. Needed to determine the free signal time later on.
	 */
	if (msg->len > 1) {
		if (!(list_empty(&adap->transmit_queue))) {
			const struct cec_data *last;

			last = list_last_entry(&adap->transmit_queue,
					       const struct cec_data, list);
			last_initiator = cec_msg_initiator(&last->msg);
		} else if (adap->transmitting) {
			last_initiator =
				cec_msg_initiator(&adap->transmitting->msg);
		}
	}
	data->new_initiator = last_initiator != cec_msg_initiator(msg);
	init_completion(&data->c);
	INIT_DELAYED_WORK(&data->work, cec_wait_timeout);

	if (fh)
		list_add_tail(&data->xfer_list, &fh->xfer_list);
	list_add_tail(&data->list, &adap->transmit_queue);
	adap->transmit_queue_sz++;
	if (!adap->transmitting)
		wake_up_interruptible(&adap->kthread_waitq);

	/* All done if we don't need to block waiting for completion */
	if (!block)
		return 0;

	/*
	 * If we don't get a completion before this time something is really
	 * wrong and we time out.
	 */
	timeout = CEC_XFER_TIMEOUT_MS;
	/* Add the requested timeout if we have to wait for a reply as well */
	if (msg->timeout)
		timeout += msg->timeout;

	/*
	 * Release the lock and wait, retake the lock afterwards.
	 */
	mutex_unlock(&adap->lock);
	res = wait_for_completion_killable_timeout(&data->c,
						   msecs_to_jiffies(timeout));
	mutex_lock(&adap->lock);

	if (data->completed) {
		/* The transmit completed (possibly with an error) */
		*msg = data->msg;
		kfree(data);
		return 0;
	}
	/*
	 * The wait for completion timed out or was interrupted, so mark this
	 * as non-blocking and disconnect from the filehandle since it is
	 * still 'in flight'. When it finally completes it will just drop the
	 * result silently.
	 */
	data->blocking = false;
	if (data->fh)
		list_del(&data->xfer_list);
	data->fh = NULL;

	if (res == 0) { /* timed out */
		/* Check if the reply or the transmit failed */
		if (msg->timeout && (msg->tx_status & CEC_TX_STATUS_OK))
			msg->rx_status = CEC_RX_STATUS_TIMEOUT;
		else
			msg->tx_status = CEC_TX_STATUS_MAX_RETRIES;
	}
	return res > 0 ? 0 : res;
}

/* Helper function to be used by drivers and this framework. */
int cec_transmit_msg(struct cec_adapter *adap, struct cec_msg *msg,
		     bool block)
{
	int ret;

	mutex_lock(&adap->lock);
	ret = cec_transmit_msg_fh(adap, msg, NULL, block);
	mutex_unlock(&adap->lock);
	return ret;
}
EXPORT_SYMBOL_GPL(cec_transmit_msg);

/*
 * I don't like forward references but without this the low-level
 * cec_received_msg() function would come after a bunch of high-level
 * CEC protocol handling functions. That was very confusing.
 */
static int cec_receive_notify(struct cec_adapter *adap, struct cec_msg *msg,
			      bool is_reply);

/* Called by the CEC adapter if a message is received */
void cec_received_msg(struct cec_adapter *adap, struct cec_msg *msg)
{
	struct cec_data *data;
	u8 msg_init = cec_msg_initiator(msg);
	u8 msg_dest = cec_msg_destination(msg);
	bool is_reply = false;
	bool valid_la = true;

	if (WARN_ON(!msg->len || msg->len > CEC_MAX_MSG_SIZE))
		return;

	msg->rx_ts = ktime_get_ns();
	msg->rx_status = CEC_RX_STATUS_OK;
	msg->sequence = msg->reply = msg->timeout = 0;
	msg->tx_status = 0;
	msg->tx_ts = 0;
	msg->flags = 0;
	memset(msg->msg + msg->len, 0, sizeof(msg->msg) - msg->len);

	mutex_lock(&adap->lock);
	dprintk(2, "cec_received_msg: %*ph\n", msg->len, msg->msg);

	/* Check if this message was for us (directed or broadcast). */
	if (!cec_msg_is_broadcast(msg))
		valid_la = cec_has_log_addr(adap, msg_dest);

	/* It's a valid message and not a poll or CDC message */
	if (valid_la && msg->len > 1 && msg->msg[1] != CEC_MSG_CDC_MESSAGE) {
		u8 cmd = msg->msg[1];
		bool abort = cmd == CEC_MSG_FEATURE_ABORT;

		/* The aborted command is in msg[2] */
		if (abort)
			cmd = msg->msg[2];

		/*
		 * Walk over all transmitted messages that are waiting for a
		 * reply.
		 */
		list_for_each_entry(data, &adap->wait_queue, list) {
			struct cec_msg *dst = &data->msg;

			/* Does the command match? */
			if ((abort && cmd != dst->msg[1]) ||
			    (!abort && cmd != dst->reply))
				continue;

			/* Does the addressing match? */
			if (msg_init != cec_msg_destination(dst) &&
			    !cec_msg_is_broadcast(dst))
				continue;

			/* We got a reply */
			memcpy(dst->msg, msg->msg, msg->len);
			dst->len = msg->len;
			dst->rx_ts = msg->rx_ts;
			dst->rx_status = msg->rx_status;
			if (abort)
				dst->rx_status |= CEC_RX_STATUS_FEATURE_ABORT;
			/* Remove it from the wait_queue */
			list_del_init(&data->list);

			/* Cancel the pending timeout work */
			if (!cancel_delayed_work(&data->work)) {
				mutex_unlock(&adap->lock);
				flush_scheduled_work();
				mutex_lock(&adap->lock);
			}
			/*
			 * Mark this as a reply, provided someone is still
			 * waiting for the answer.
			 */
			if (data->fh)
				is_reply = true;
			cec_data_completed(data);
			break;
		}
	}
	mutex_unlock(&adap->lock);

	/* Pass the message on to any monitoring filehandles */
	cec_queue_msg_monitor(adap, msg, valid_la);

	/* We're done if it is not for us or a poll message */
	if (!valid_la || msg->len <= 1)
		return;

	/*
	 * Process the message on the protocol level. If is_reply is true,
	 * then cec_receive_notify() won't pass on the reply to the listener(s)
	 * since that was already done by cec_data_completed() above.
	 */
	cec_receive_notify(adap, msg, is_reply);
}
EXPORT_SYMBOL_GPL(cec_received_msg);

/* Logical Address Handling */

/*
 * Attempt to claim a specific logical address.
 *
 * This function is called with adap->lock held.
 */
static int cec_config_log_addr(struct cec_adapter *adap,
			       unsigned int idx,
			       unsigned int log_addr)
{
	struct cec_log_addrs *las = &adap->log_addrs;
	struct cec_msg msg = { };
	int err;

	if (cec_has_log_addr(adap, log_addr))
		return 0;

	/* Send poll message */
	msg.len = 1;
	msg.msg[0] = 0xf0 | log_addr;
	err = cec_transmit_msg_fh(adap, &msg, NULL, true);

	/*
	 * While trying to poll the physical address was reset
	 * and the adapter was unconfigured, so bail out.
	 */
	if (!adap->is_configuring)
		return -EINTR;

	if (err)
		return err;

	if (msg.tx_status & CEC_TX_STATUS_OK)
		return 0;

	/*
	 * Message not acknowledged, so this logical
	 * address is free to use.
	 */
	err = adap->ops->adap_log_addr(adap, log_addr);
	if (err)
		return err;

	las->log_addr[idx] = log_addr;
	las->log_addr_mask |= 1 << log_addr;
	adap->phys_addrs[log_addr] = adap->phys_addr;

	dprintk(2, "claimed addr %d (%d)\n", log_addr,
		las->primary_device_type[idx]);
	return 1;
}

/*
 * Unconfigure the adapter: clear all logical addresses and send
 * the state changed event.
 *
 * This function is called with adap->lock held.
 */
static void cec_adap_unconfigure(struct cec_adapter *adap)
{
	WARN_ON(adap->ops->adap_log_addr(adap, CEC_LOG_ADDR_INVALID));
	adap->log_addrs.log_addr_mask = 0;
	adap->is_configuring = false;
	adap->is_configured = false;
	memset(adap->phys_addrs, 0xff, sizeof(adap->phys_addrs));
	wake_up_interruptible(&adap->kthread_waitq);
	cec_post_state_event(adap);
}

/*
 * Attempt to claim the required logical addresses.
 */
static int cec_config_thread_func(void *arg)
{
	/* The various LAs for each type of device */
	static const u8 tv_log_addrs[] = {
		CEC_LOG_ADDR_TV, CEC_LOG_ADDR_SPECIFIC,
		CEC_LOG_ADDR_INVALID
	};
	static const u8 record_log_addrs[] = {
		CEC_LOG_ADDR_RECORD_1, CEC_LOG_ADDR_RECORD_2,
		CEC_LOG_ADDR_RECORD_3,
		CEC_LOG_ADDR_BACKUP_1, CEC_LOG_ADDR_BACKUP_2,
		CEC_LOG_ADDR_INVALID
	};
	static const u8 tuner_log_addrs[] = {
		CEC_LOG_ADDR_TUNER_1, CEC_LOG_ADDR_TUNER_2,
		CEC_LOG_ADDR_TUNER_3, CEC_LOG_ADDR_TUNER_4,
		CEC_LOG_ADDR_BACKUP_1, CEC_LOG_ADDR_BACKUP_2,
		CEC_LOG_ADDR_INVALID
	};
	static const u8 playback_log_addrs[] = {
		CEC_LOG_ADDR_PLAYBACK_1, CEC_LOG_ADDR_PLAYBACK_2,
		CEC_LOG_ADDR_PLAYBACK_3,
		CEC_LOG_ADDR_BACKUP_1, CEC_LOG_ADDR_BACKUP_2,
		CEC_LOG_ADDR_INVALID
	};
	static const u8 audiosystem_log_addrs[] = {
		CEC_LOG_ADDR_AUDIOSYSTEM,
		CEC_LOG_ADDR_INVALID
	};
	static const u8 specific_use_log_addrs[] = {
		CEC_LOG_ADDR_SPECIFIC,
		CEC_LOG_ADDR_BACKUP_1, CEC_LOG_ADDR_BACKUP_2,
		CEC_LOG_ADDR_INVALID
	};
	static const u8 *type2addrs[6] = {
		[CEC_LOG_ADDR_TYPE_TV] = tv_log_addrs,
		[CEC_LOG_ADDR_TYPE_RECORD] = record_log_addrs,
		[CEC_LOG_ADDR_TYPE_TUNER] = tuner_log_addrs,
		[CEC_LOG_ADDR_TYPE_PLAYBACK] = playback_log_addrs,
		[CEC_LOG_ADDR_TYPE_AUDIOSYSTEM] = audiosystem_log_addrs,
		[CEC_LOG_ADDR_TYPE_SPECIFIC] = specific_use_log_addrs,
	};
	static const u16 type2mask[] = {
		[CEC_LOG_ADDR_TYPE_TV] = CEC_LOG_ADDR_MASK_TV,
		[CEC_LOG_ADDR_TYPE_RECORD] = CEC_LOG_ADDR_MASK_RECORD,
		[CEC_LOG_ADDR_TYPE_TUNER] = CEC_LOG_ADDR_MASK_TUNER,
		[CEC_LOG_ADDR_TYPE_PLAYBACK] = CEC_LOG_ADDR_MASK_PLAYBACK,
		[CEC_LOG_ADDR_TYPE_AUDIOSYSTEM] = CEC_LOG_ADDR_MASK_AUDIOSYSTEM,
		[CEC_LOG_ADDR_TYPE_SPECIFIC] = CEC_LOG_ADDR_MASK_SPECIFIC,
	};
	struct cec_adapter *adap = arg;
	struct cec_log_addrs *las = &adap->log_addrs;
	int err;
	int i, j;

	mutex_lock(&adap->lock);
	dprintk(1, "physical address: %x.%x.%x.%x, claim %d logical addresses\n",
		cec_phys_addr_exp(adap->phys_addr), las->num_log_addrs);
	las->log_addr_mask = 0;

	if (las->log_addr_type[0] == CEC_LOG_ADDR_TYPE_UNREGISTERED)
		goto configured;

	for (i = 0; i < las->num_log_addrs; i++) {
		unsigned int type = las->log_addr_type[i];
		const u8 *la_list;
		u8 last_la;

		/*
		 * The TV functionality can only map to physical address 0.
		 * For any other address, try the Specific functionality
		 * instead as per the spec.
		 */
		if (adap->phys_addr && type == CEC_LOG_ADDR_TYPE_TV)
			type = CEC_LOG_ADDR_TYPE_SPECIFIC;

		la_list = type2addrs[type];
		last_la = las->log_addr[i];
		las->log_addr[i] = CEC_LOG_ADDR_INVALID;
		if (last_la == CEC_LOG_ADDR_INVALID ||
		    last_la == CEC_LOG_ADDR_UNREGISTERED ||
		    !(last_la & type2mask[type]))
			last_la = la_list[0];

		err = cec_config_log_addr(adap, i, last_la);
		if (err > 0) /* Reused last LA */
			continue;

		if (err < 0)
			goto unconfigure;

		for (j = 0; la_list[j] != CEC_LOG_ADDR_INVALID; j++) {
			/* Tried this one already, skip it */
			if (la_list[j] == last_la)
				continue;
			/* The backup addresses are CEC 2.0 specific */
			if ((la_list[j] == CEC_LOG_ADDR_BACKUP_1 ||
			     la_list[j] == CEC_LOG_ADDR_BACKUP_2) &&
			    las->cec_version < CEC_OP_CEC_VERSION_2_0)
				continue;

			err = cec_config_log_addr(adap, i, la_list[j]);
			if (err == 0) /* LA is in use */
				continue;
			if (err < 0)
				goto unconfigure;
			/* Done, claimed an LA */
			break;
		}

		if (la_list[j] == CEC_LOG_ADDR_INVALID)
			dprintk(1, "could not claim LA %d\n", i);
	}

configured:
	if (adap->log_addrs.log_addr_mask == 0) {
		/* Fall back to unregistered */
		las->log_addr[0] = CEC_LOG_ADDR_UNREGISTERED;
		las->log_addr_mask = 1 << las->log_addr[0];
	}
	adap->is_configured = true;
	adap->is_configuring = false;
	cec_post_state_event(adap);
	mutex_unlock(&adap->lock);

	for (i = 0; i < las->num_log_addrs; i++) {
		if (las->log_addr[i] == CEC_LOG_ADDR_INVALID)
			continue;

		/*
		 * Report Features must come first according
		 * to CEC 2.0
		 */
		if (las->log_addr[i] != CEC_LOG_ADDR_UNREGISTERED)
			cec_report_features(adap, i);
		cec_report_phys_addr(adap, i);
	}
	mutex_lock(&adap->lock);
	adap->kthread_config = NULL;
	mutex_unlock(&adap->lock);
	complete(&adap->config_completion);
	return 0;

unconfigure:
	for (i = 0; i < las->num_log_addrs; i++)
		las->log_addr[i] = CEC_LOG_ADDR_INVALID;
	cec_adap_unconfigure(adap);
	adap->kthread_config = NULL;
	mutex_unlock(&adap->lock);
	complete(&adap->config_completion);
	return 0;
}

/*
 * Called from either __cec_s_phys_addr or __cec_s_log_addrs to claim the
 * logical addresses.
 *
 * This function is called with adap->lock held.
 */
static void cec_claim_log_addrs(struct cec_adapter *adap, bool block)
{
	if (WARN_ON(adap->is_configuring || adap->is_configured))
		return;

	init_completion(&adap->config_completion);

	/* Ready to kick off the thread */
	adap->is_configuring = true;
	adap->kthread_config = kthread_run(cec_config_thread_func, adap,
					   "ceccfg-%s", adap->name);
	if (IS_ERR(adap->kthread_config)) {
		adap->kthread_config = NULL;
	} else if (block) {
		mutex_unlock(&adap->lock);
		wait_for_completion(&adap->config_completion);
		mutex_lock(&adap->lock);
	}
}

/* Set a new physical address and send an event notifying userspace of this.
 *
 * This function is called with adap->lock held.
 */
void __cec_s_phys_addr(struct cec_adapter *adap, u16 phys_addr, bool block)
{
	if (phys_addr == adap->phys_addr || adap->devnode.unregistered)
		return;

	if (phys_addr == CEC_PHYS_ADDR_INVALID ||
	    adap->phys_addr != CEC_PHYS_ADDR_INVALID) {
		adap->phys_addr = CEC_PHYS_ADDR_INVALID;
		cec_post_state_event(adap);
		cec_adap_unconfigure(adap);
		/* Disabling monitor all mode should always succeed */
		if (adap->monitor_all_cnt)
			WARN_ON(call_op(adap, adap_monitor_all_enable, false));
		WARN_ON(adap->ops->adap_enable(adap, false));
		if (phys_addr == CEC_PHYS_ADDR_INVALID)
			return;
	}

	if (adap->ops->adap_enable(adap, true))
		return;

	if (adap->monitor_all_cnt &&
	    call_op(adap, adap_monitor_all_enable, true)) {
		WARN_ON(adap->ops->adap_enable(adap, false));
		return;
	}
	adap->phys_addr = phys_addr;
	cec_post_state_event(adap);
	if (adap->log_addrs.num_log_addrs)
		cec_claim_log_addrs(adap, block);
}

void cec_s_phys_addr(struct cec_adapter *adap, u16 phys_addr, bool block)
{
	if (IS_ERR_OR_NULL(adap))
		return;

	if (WARN_ON(adap->capabilities & CEC_CAP_PHYS_ADDR))
		return;
	mutex_lock(&adap->lock);
	__cec_s_phys_addr(adap, phys_addr, block);
	mutex_unlock(&adap->lock);
}
EXPORT_SYMBOL_GPL(cec_s_phys_addr);

/*
 * Called from either the ioctl or a driver to set the logical addresses.
 *
 * This function is called with adap->lock held.
 */
int __cec_s_log_addrs(struct cec_adapter *adap,
		      struct cec_log_addrs *log_addrs, bool block)
{
	u16 type_mask = 0;
	int i;

	if (adap->devnode.unregistered)
		return -ENODEV;

	if (!log_addrs || log_addrs->num_log_addrs == 0) {
		adap->log_addrs.num_log_addrs = 0;
		cec_adap_unconfigure(adap);
		return 0;
	}

	/* Ensure the osd name is 0-terminated */
	log_addrs->osd_name[sizeof(log_addrs->osd_name) - 1] = '\0';

	/* Sanity checks */
	if (log_addrs->num_log_addrs > adap->available_log_addrs) {
		dprintk(1, "num_log_addrs > %d\n", adap->available_log_addrs);
		return -EINVAL;
	}

	/*
	 * Vendor ID is a 24 bit number, so check if the value is
	 * within the correct range.
	 */
	if (log_addrs->vendor_id != CEC_VENDOR_ID_NONE &&
	    (log_addrs->vendor_id & 0xff000000) != 0)
		return -EINVAL;

	if (log_addrs->cec_version != CEC_OP_CEC_VERSION_1_4 &&
	    log_addrs->cec_version != CEC_OP_CEC_VERSION_2_0)
		return -EINVAL;

	if (log_addrs->num_log_addrs > 1)
		for (i = 0; i < log_addrs->num_log_addrs; i++)
			if (log_addrs->log_addr_type[i] ==
					CEC_LOG_ADDR_TYPE_UNREGISTERED) {
				dprintk(1, "num_log_addrs > 1 can't be combined with unregistered LA\n");
				return -EINVAL;
			}

	for (i = 0; i < log_addrs->num_log_addrs; i++) {
		const u8 feature_sz = ARRAY_SIZE(log_addrs->features[0]);
		u8 *features = log_addrs->features[i];
		bool op_is_dev_features = false;

		log_addrs->log_addr[i] = CEC_LOG_ADDR_INVALID;
		if (type_mask & (1 << log_addrs->log_addr_type[i])) {
			dprintk(1, "duplicate logical address type\n");
			return -EINVAL;
		}
		type_mask |= 1 << log_addrs->log_addr_type[i];
		if ((type_mask & (1 << CEC_LOG_ADDR_TYPE_RECORD)) &&
		    (type_mask & (1 << CEC_LOG_ADDR_TYPE_PLAYBACK))) {
			/* Record already contains the playback functionality */
			dprintk(1, "invalid record + playback combination\n");
			return -EINVAL;
		}
		if (log_addrs->primary_device_type[i] >
					CEC_OP_PRIM_DEVTYPE_PROCESSOR) {
			dprintk(1, "unknown primary device type\n");
			return -EINVAL;
		}
		if (log_addrs->primary_device_type[i] == 2) {
			dprintk(1, "invalid primary device type\n");
			return -EINVAL;
		}
		if (log_addrs->log_addr_type[i] > CEC_LOG_ADDR_TYPE_UNREGISTERED) {
			dprintk(1, "unknown logical address type\n");
			return -EINVAL;
		}
		for (i = 0; i < feature_sz; i++) {
			if ((features[i] & 0x80) == 0) {
				if (op_is_dev_features)
					break;
				op_is_dev_features = true;
			}
		}
		if (!op_is_dev_features || i == feature_sz) {
			dprintk(1, "malformed features\n");
			return -EINVAL;
		}
		/* Zero unused part of the feature array */
		memset(features + i, 0, feature_sz - i);
	}

	if (log_addrs->cec_version >= CEC_OP_CEC_VERSION_2_0) {
		if (log_addrs->num_log_addrs > 2) {
			dprintk(1, "CEC 2.0 allows no more than 2 logical addresses\n");
			return -EINVAL;
		}
		if (log_addrs->num_log_addrs == 2) {
			if (!(type_mask & ((1 << CEC_LOG_ADDR_TYPE_AUDIOSYSTEM) |
					   (1 << CEC_LOG_ADDR_TYPE_TV)))) {
				dprintk(1, "Two LAs is only allowed for audiosystem and TV\n");
				return -EINVAL;
			}
			if (!(type_mask & ((1 << CEC_LOG_ADDR_TYPE_PLAYBACK) |
					   (1 << CEC_LOG_ADDR_TYPE_RECORD)))) {
				dprintk(1, "An audiosystem/TV can only be combined with record or playback\n");
				return -EINVAL;
			}
		}
	}

	/* Zero unused LAs */
	for (i = log_addrs->num_log_addrs; i < CEC_MAX_LOG_ADDRS; i++) {
		log_addrs->primary_device_type[i] = 0;
		log_addrs->log_addr_type[i] = 0;
		log_addrs->all_device_types[i] = 0;
		memset(log_addrs->features[i], 0,
		       sizeof(log_addrs->features[i]));
	}

	log_addrs->log_addr_mask = adap->log_addrs.log_addr_mask;
	adap->log_addrs = *log_addrs;
	if (adap->phys_addr != CEC_PHYS_ADDR_INVALID)
		cec_claim_log_addrs(adap, block);
	return 0;
}

int cec_s_log_addrs(struct cec_adapter *adap,
		    struct cec_log_addrs *log_addrs, bool block)
{
	int err;

	if (WARN_ON(adap->capabilities & CEC_CAP_LOG_ADDRS))
		return -EINVAL;
	mutex_lock(&adap->lock);
	err = __cec_s_log_addrs(adap, log_addrs, block);
	mutex_unlock(&adap->lock);
	return err;
}
EXPORT_SYMBOL_GPL(cec_s_log_addrs);

/* High-level core CEC message handling */

/* Transmit the Report Features message */
static int cec_report_features(struct cec_adapter *adap, unsigned int la_idx)
{
	struct cec_msg msg = { };
	const struct cec_log_addrs *las = &adap->log_addrs;
	const u8 *features = las->features[la_idx];
	bool op_is_dev_features = false;
	unsigned int idx;

	/* This is 2.0 and up only */
	if (adap->log_addrs.cec_version < CEC_OP_CEC_VERSION_2_0)
		return 0;

	/* Report Features */
	msg.msg[0] = (las->log_addr[la_idx] << 4) | 0x0f;
	msg.len = 4;
	msg.msg[1] = CEC_MSG_REPORT_FEATURES;
	msg.msg[2] = adap->log_addrs.cec_version;
	msg.msg[3] = las->all_device_types[la_idx];

	/* Write RC Profiles first, then Device Features */
	for (idx = 0; idx < ARRAY_SIZE(las->features[0]); idx++) {
		msg.msg[msg.len++] = features[idx];
		if ((features[idx] & CEC_OP_FEAT_EXT) == 0) {
			if (op_is_dev_features)
				break;
			op_is_dev_features = true;
		}
	}
	return cec_transmit_msg(adap, &msg, false);
}

/* Transmit the Report Physical Address message */
static int cec_report_phys_addr(struct cec_adapter *adap, unsigned int la_idx)
{
	const struct cec_log_addrs *las = &adap->log_addrs;
	struct cec_msg msg = { };

	/* Report Physical Address */
	msg.msg[0] = (las->log_addr[la_idx] << 4) | 0x0f;
	cec_msg_report_physical_addr(&msg, adap->phys_addr,
				     las->primary_device_type[la_idx]);
	dprintk(2, "config: la %d pa %x.%x.%x.%x\n",
		las->log_addr[la_idx],
			cec_phys_addr_exp(adap->phys_addr));
	return cec_transmit_msg(adap, &msg, false);
}

/* Transmit the Feature Abort message */
static int cec_feature_abort_reason(struct cec_adapter *adap,
				    struct cec_msg *msg, u8 reason)
{
	struct cec_msg tx_msg = { };

	/*
	 * Don't reply with CEC_MSG_FEATURE_ABORT to a CEC_MSG_FEATURE_ABORT
	 * message!
	 */
	if (msg->msg[1] == CEC_MSG_FEATURE_ABORT)
		return 0;
	cec_msg_set_reply_to(&tx_msg, msg);
	cec_msg_feature_abort(&tx_msg, msg->msg[1], reason);
	return cec_transmit_msg(adap, &tx_msg, false);
}

static int cec_feature_abort(struct cec_adapter *adap, struct cec_msg *msg)
{
	return cec_feature_abort_reason(adap, msg,
					CEC_OP_ABORT_UNRECOGNIZED_OP);
}

static int cec_feature_refused(struct cec_adapter *adap, struct cec_msg *msg)
{
	return cec_feature_abort_reason(adap, msg,
					CEC_OP_ABORT_REFUSED);
}

/*
 * Called when a CEC message is received. This function will do any
 * necessary core processing. The is_reply bool is true if this message
 * is a reply to an earlier transmit.
 *
 * The message is either a broadcast message or a valid directed message.
 */
static int cec_receive_notify(struct cec_adapter *adap, struct cec_msg *msg,
			      bool is_reply)
{
	bool is_broadcast = cec_msg_is_broadcast(msg);
	u8 dest_laddr = cec_msg_destination(msg);
	u8 init_laddr = cec_msg_initiator(msg);
	u8 devtype = cec_log_addr2dev(adap, dest_laddr);
	int la_idx = cec_log_addr2idx(adap, dest_laddr);
	bool is_directed = la_idx >= 0;
	bool from_unregistered = init_laddr == 0xf;
	struct cec_msg tx_cec_msg = { };

	dprintk(1, "cec_receive_notify: %*ph\n", msg->len, msg->msg);

	if (adap->ops->received) {
		/* Allow drivers to process the message first */
		if (adap->ops->received(adap, msg) != -ENOMSG)
			return 0;
	}

	/*
	 * REPORT_PHYSICAL_ADDR, CEC_MSG_USER_CONTROL_PRESSED and
	 * CEC_MSG_USER_CONTROL_RELEASED messages always have to be
	 * handled by the CEC core, even if the passthrough mode is on.
	 * The others are just ignored if passthrough mode is on.
	 */
	switch (msg->msg[1]) {
	case CEC_MSG_GET_CEC_VERSION:
	case CEC_MSG_GIVE_DEVICE_VENDOR_ID:
	case CEC_MSG_ABORT:
	case CEC_MSG_GIVE_DEVICE_POWER_STATUS:
	case CEC_MSG_GIVE_PHYSICAL_ADDR:
	case CEC_MSG_GIVE_OSD_NAME:
	case CEC_MSG_GIVE_FEATURES:
		/*
		 * Skip processing these messages if the passthrough mode
		 * is on.
		 */
		if (adap->passthrough)
			goto skip_processing;
		/* Ignore if addressing is wrong */
		if (is_broadcast || from_unregistered)
			return 0;
		break;

	case CEC_MSG_USER_CONTROL_PRESSED:
	case CEC_MSG_USER_CONTROL_RELEASED:
		/* Wrong addressing mode: don't process */
		if (is_broadcast || from_unregistered)
			goto skip_processing;
		break;

	case CEC_MSG_REPORT_PHYSICAL_ADDR:
		/*
		 * This message is always processed, regardless of the
		 * passthrough setting.
		 *
		 * Exception: don't process if wrong addressing mode.
		 */
		if (!is_broadcast)
			goto skip_processing;
		break;

	default:
		break;
	}

	cec_msg_set_reply_to(&tx_cec_msg, msg);

	switch (msg->msg[1]) {
	/* The following messages are processed but still passed through */
	case CEC_MSG_REPORT_PHYSICAL_ADDR: {
		u16 pa = (msg->msg[2] << 8) | msg->msg[3];

		if (!from_unregistered)
			adap->phys_addrs[init_laddr] = pa;
		dprintk(1, "Reported physical address %x.%x.%x.%x for logical address %d\n",
			cec_phys_addr_exp(pa), init_laddr);
		break;
	}

	case CEC_MSG_USER_CONTROL_PRESSED:
		if (!(adap->capabilities & CEC_CAP_RC))
			break;

#if IS_REACHABLE(CONFIG_RC_CORE)
		switch (msg->msg[2]) {
		/*
		 * Play function, this message can have variable length
		 * depending on the specific play function that is used.
		 */
		case 0x60:
			if (msg->len == 2)
				rc_keydown(adap->rc, RC_TYPE_CEC,
					   msg->msg[2], 0);
			else
				rc_keydown(adap->rc, RC_TYPE_CEC,
					   msg->msg[2] << 8 | msg->msg[3], 0);
			break;
		/*
		 * Other function messages that are not handled.
		 * Currently the RC framework does not allow to supply an
		 * additional parameter to a keypress. These "keys" contain
		 * other information such as channel number, an input number
		 * etc.
		 * For the time being these messages are not processed by the
		 * framework and are simply forwarded to the user space.
		 */
		case 0x56: case 0x57:
		case 0x67: case 0x68: case 0x69: case 0x6a:
			break;
		default:
			rc_keydown(adap->rc, RC_TYPE_CEC, msg->msg[2], 0);
			break;
		}
#endif
		break;

	case CEC_MSG_USER_CONTROL_RELEASED:
		if (!(adap->capabilities & CEC_CAP_RC))
			break;
#if IS_REACHABLE(CONFIG_RC_CORE)
		rc_keyup(adap->rc);
#endif
		break;

	/*
	 * The remaining messages are only processed if the passthrough mode
	 * is off.
	 */
	case CEC_MSG_GET_CEC_VERSION:
		cec_msg_cec_version(&tx_cec_msg, adap->log_addrs.cec_version);
		return cec_transmit_msg(adap, &tx_cec_msg, false);

	case CEC_MSG_GIVE_PHYSICAL_ADDR:
		/* Do nothing for CEC switches using addr 15 */
		if (devtype == CEC_OP_PRIM_DEVTYPE_SWITCH && dest_laddr == 15)
			return 0;
		cec_msg_report_physical_addr(&tx_cec_msg, adap->phys_addr, devtype);
		return cec_transmit_msg(adap, &tx_cec_msg, false);

	case CEC_MSG_GIVE_DEVICE_VENDOR_ID:
		if (adap->log_addrs.vendor_id == CEC_VENDOR_ID_NONE)
			return cec_feature_abort(adap, msg);
		cec_msg_device_vendor_id(&tx_cec_msg, adap->log_addrs.vendor_id);
		return cec_transmit_msg(adap, &tx_cec_msg, false);

	case CEC_MSG_ABORT:
		/* Do nothing for CEC switches */
		if (devtype == CEC_OP_PRIM_DEVTYPE_SWITCH)
			return 0;
		return cec_feature_refused(adap, msg);

	case CEC_MSG_GIVE_OSD_NAME: {
		if (adap->log_addrs.osd_name[0] == 0)
			return cec_feature_abort(adap, msg);
		cec_msg_set_osd_name(&tx_cec_msg, adap->log_addrs.osd_name);
		return cec_transmit_msg(adap, &tx_cec_msg, false);
	}

	case CEC_MSG_GIVE_FEATURES:
		if (adap->log_addrs.cec_version >= CEC_OP_CEC_VERSION_2_0)
			return cec_report_features(adap, la_idx);
		return 0;

	default:
		/*
		 * Unprocessed messages are aborted if userspace isn't doing
		 * any processing either.
		 */
		if (is_directed && !is_reply && !adap->follower_cnt &&
		    !adap->cec_follower && msg->msg[1] != CEC_MSG_FEATURE_ABORT)
			return cec_feature_abort(adap, msg);
		break;
	}

skip_processing:
	/* If this was a reply, then we're done */
	if (is_reply)
		return 0;

	/*
	 * Send to the exclusive follower if there is one, otherwise send
	 * to all followers.
	 */
	if (adap->cec_follower)
		cec_queue_msg_fh(adap->cec_follower, msg);
	else
		cec_queue_msg_followers(adap, msg);
	return 0;
}

/*
 * Helper functions to keep track of the 'monitor all' use count.
 *
 * These functions are called with adap->lock held.
 */
int cec_monitor_all_cnt_inc(struct cec_adapter *adap)
{
	int ret = 0;

	if (adap->monitor_all_cnt == 0)
		ret = call_op(adap, adap_monitor_all_enable, 1);
	if (ret == 0)
		adap->monitor_all_cnt++;
	return ret;
}

void cec_monitor_all_cnt_dec(struct cec_adapter *adap)
{
	adap->monitor_all_cnt--;
	if (adap->monitor_all_cnt == 0)
		WARN_ON(call_op(adap, adap_monitor_all_enable, 0));
}

#ifdef CONFIG_MEDIA_CEC_DEBUG
/*
 * Log the current state of the CEC adapter.
 * Very useful for debugging.
 */
int cec_adap_status(struct seq_file *file, void *priv)
{
	struct cec_adapter *adap = dev_get_drvdata(file->private);
	struct cec_data *data;

	mutex_lock(&adap->lock);
	seq_printf(file, "configured: %d\n", adap->is_configured);
	seq_printf(file, "configuring: %d\n", adap->is_configuring);
	seq_printf(file, "phys_addr: %x.%x.%x.%x\n",
		   cec_phys_addr_exp(adap->phys_addr));
	seq_printf(file, "number of LAs: %d\n", adap->log_addrs.num_log_addrs);
	seq_printf(file, "LA mask: 0x%04x\n", adap->log_addrs.log_addr_mask);
	if (adap->cec_follower)
		seq_printf(file, "has CEC follower%s\n",
			   adap->passthrough ? " (in passthrough mode)" : "");
	if (adap->cec_initiator)
		seq_puts(file, "has CEC initiator\n");
	if (adap->monitor_all_cnt)
		seq_printf(file, "file handles in Monitor All mode: %u\n",
			   adap->monitor_all_cnt);
	data = adap->transmitting;
	if (data)
		seq_printf(file, "transmitting message: %*ph (reply: %02x, timeout: %ums)\n",
			   data->msg.len, data->msg.msg, data->msg.reply,
			   data->msg.timeout);
	seq_printf(file, "pending transmits: %u\n", adap->transmit_queue_sz);
	list_for_each_entry(data, &adap->transmit_queue, list) {
		seq_printf(file, "queued tx message: %*ph (reply: %02x, timeout: %ums)\n",
			   data->msg.len, data->msg.msg, data->msg.reply,
			   data->msg.timeout);
	}
	list_for_each_entry(data, &adap->wait_queue, list) {
		seq_printf(file, "message waiting for reply: %*ph (reply: %02x, timeout: %ums)\n",
			   data->msg.len, data->msg.msg, data->msg.reply,
			   data->msg.timeout);
	}

	call_void_op(adap, adap_status, file);
	mutex_unlock(&adap->lock);
	return 0;
}
#endif<|MERGE_RESOLUTION|>--- conflicted
+++ resolved
@@ -662,17 +662,6 @@
 		dprintk(2, "cec_transmit_msg: %*ph%s\n",
 			msg->len, msg->msg, !block ? " (nb)" : "");
 
-<<<<<<< HEAD
-	msg->rx_ts = 0;
-	msg->tx_ts = 0;
-	msg->rx_status = 0;
-	msg->tx_status = 0;
-	msg->tx_arb_lost_cnt = 0;
-	msg->tx_nack_cnt = 0;
-	msg->tx_low_drive_cnt = 0;
-	msg->tx_error_cnt = 0;
-=======
->>>>>>> d271d3d9
 	data->msg = *msg;
 	data->fh = fh;
 	data->adap = adap;
