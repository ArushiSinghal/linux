/*
 * File:	msi.c
 * Purpose:	PCI Message Signaled Interrupt (MSI)
 *
 * Copyright (C) 2003-2004 Intel
 * Copyright (C) Tom Long Nguyen (tom.l.nguyen@intel.com)
 * Copyright (C) 2016 Christoph Hellwig.
 */

#include <linux/err.h>
#include <linux/mm.h>
#include <linux/irq.h>
#include <linux/interrupt.h>
#include <linux/export.h>
#include <linux/ioport.h>
#include <linux/pci.h>
#include <linux/proc_fs.h>
#include <linux/msi.h>
#include <linux/smp.h>
#include <linux/errno.h>
#include <linux/io.h>
#include <linux/acpi_iort.h>
#include <linux/slab.h>
#include <linux/irqdomain.h>
#include <linux/of_irq.h>

#include "pci.h"

static int pci_msi_enable = 1;
int pci_msi_ignore_mask;

#define msix_table_size(flags)	((flags & PCI_MSIX_FLAGS_QSIZE) + 1)

#ifdef CONFIG_PCI_MSI_IRQ_DOMAIN
static struct irq_domain *pci_msi_default_domain;
static DEFINE_MUTEX(pci_msi_domain_lock);

struct irq_domain * __weak arch_get_pci_msi_domain(struct pci_dev *dev)
{
	return pci_msi_default_domain;
}

static struct irq_domain *pci_msi_get_domain(struct pci_dev *dev)
{
	struct irq_domain *domain;

	domain = dev_get_msi_domain(&dev->dev);
	if (domain)
		return domain;

	return arch_get_pci_msi_domain(dev);
}

static int pci_msi_setup_msi_irqs(struct pci_dev *dev, int nvec, int type)
{
	struct irq_domain *domain;

	domain = pci_msi_get_domain(dev);
	if (domain && irq_domain_is_hierarchy(domain))
		return pci_msi_domain_alloc_irqs(domain, dev, nvec, type);

	return arch_setup_msi_irqs(dev, nvec, type);
}

static void pci_msi_teardown_msi_irqs(struct pci_dev *dev)
{
	struct irq_domain *domain;

	domain = pci_msi_get_domain(dev);
	if (domain && irq_domain_is_hierarchy(domain))
		pci_msi_domain_free_irqs(domain, dev);
	else
		arch_teardown_msi_irqs(dev);
}
#else
#define pci_msi_setup_msi_irqs		arch_setup_msi_irqs
#define pci_msi_teardown_msi_irqs	arch_teardown_msi_irqs
#endif

/* Arch hooks */

int __weak arch_setup_msi_irq(struct pci_dev *dev, struct msi_desc *desc)
{
	struct msi_controller *chip = dev->bus->msi;
	int err;

	if (!chip || !chip->setup_irq)
		return -EINVAL;

	err = chip->setup_irq(chip, dev, desc);
	if (err < 0)
		return err;

	irq_set_chip_data(desc->irq, chip);

	return 0;
}

void __weak arch_teardown_msi_irq(unsigned int irq)
{
	struct msi_controller *chip = irq_get_chip_data(irq);

	if (!chip || !chip->teardown_irq)
		return;

	chip->teardown_irq(chip, irq);
}

int __weak arch_setup_msi_irqs(struct pci_dev *dev, int nvec, int type)
{
	struct msi_controller *chip = dev->bus->msi;
	struct msi_desc *entry;
	int ret;

	if (chip && chip->setup_irqs)
		return chip->setup_irqs(chip, dev, nvec, type);
	/*
	 * If an architecture wants to support multiple MSI, it needs to
	 * override arch_setup_msi_irqs()
	 */
	if (type == PCI_CAP_ID_MSI && nvec > 1)
		return 1;

	for_each_pci_msi_entry(entry, dev) {
		ret = arch_setup_msi_irq(dev, entry);
		if (ret < 0)
			return ret;
		if (ret > 0)
			return -ENOSPC;
	}

	return 0;
}

/*
 * We have a default implementation available as a separate non-weak
 * function, as it is used by the Xen x86 PCI code
 */
void default_teardown_msi_irqs(struct pci_dev *dev)
{
	int i;
	struct msi_desc *entry;

	for_each_pci_msi_entry(entry, dev)
		if (entry->irq)
			for (i = 0; i < entry->nvec_used; i++)
				arch_teardown_msi_irq(entry->irq + i);
}

void __weak arch_teardown_msi_irqs(struct pci_dev *dev)
{
	return default_teardown_msi_irqs(dev);
}

static void default_restore_msi_irq(struct pci_dev *dev, int irq)
{
	struct msi_desc *entry;

	entry = NULL;
	if (dev->msix_enabled) {
		for_each_pci_msi_entry(entry, dev) {
			if (irq == entry->irq)
				break;
		}
	} else if (dev->msi_enabled)  {
		entry = irq_get_msi_desc(irq);
	}

	if (entry)
		__pci_write_msi_msg(entry, &entry->msg);
}

void __weak arch_restore_msi_irqs(struct pci_dev *dev)
{
	return default_restore_msi_irqs(dev);
}

static inline __attribute_const__ u32 msi_mask(unsigned x)
{
	/* Don't shift by >= width of type */
	if (x >= 5)
		return 0xffffffff;
	return (1 << (1 << x)) - 1;
}

/*
 * PCI 2.3 does not specify mask bits for each MSI interrupt.  Attempting to
 * mask all MSI interrupts by clearing the MSI enable bit does not work
 * reliably as devices without an INTx disable bit will then generate a
 * level IRQ which will never be cleared.
 */
u32 __pci_msi_desc_mask_irq(struct msi_desc *desc, u32 mask, u32 flag)
{
	u32 mask_bits = desc->masked;

	if (pci_msi_ignore_mask || !desc->msi_attrib.maskbit)
		return 0;

	mask_bits &= ~mask;
	mask_bits |= flag;
	pci_write_config_dword(msi_desc_to_pci_dev(desc), desc->mask_pos,
			       mask_bits);

	return mask_bits;
}

static void msi_mask_irq(struct msi_desc *desc, u32 mask, u32 flag)
{
	desc->masked = __pci_msi_desc_mask_irq(desc, mask, flag);
}

static void __iomem *pci_msix_desc_addr(struct msi_desc *desc)
{
	return desc->mask_base +
		desc->msi_attrib.entry_nr * PCI_MSIX_ENTRY_SIZE;
}

/*
 * This internal function does not flush PCI writes to the device.
 * All users must ensure that they read from the device before either
 * assuming that the device state is up to date, or returning out of this
 * file.  This saves a few milliseconds when initialising devices with lots
 * of MSI-X interrupts.
 */
u32 __pci_msix_desc_mask_irq(struct msi_desc *desc, u32 flag)
{
	u32 mask_bits = desc->masked;

	if (pci_msi_ignore_mask)
		return 0;

	mask_bits &= ~PCI_MSIX_ENTRY_CTRL_MASKBIT;
	if (flag)
		mask_bits |= PCI_MSIX_ENTRY_CTRL_MASKBIT;
	writel(mask_bits, pci_msix_desc_addr(desc) + PCI_MSIX_ENTRY_VECTOR_CTRL);

	return mask_bits;
}

static void msix_mask_irq(struct msi_desc *desc, u32 flag)
{
	desc->masked = __pci_msix_desc_mask_irq(desc, flag);
}

static void msi_set_mask_bit(struct irq_data *data, u32 flag)
{
	struct msi_desc *desc = irq_data_get_msi_desc(data);

	if (desc->msi_attrib.is_msix) {
		msix_mask_irq(desc, flag);
		readl(desc->mask_base);		/* Flush write to device */
	} else {
		unsigned offset = data->irq - desc->irq;
		msi_mask_irq(desc, 1 << offset, flag << offset);
	}
}

/**
 * pci_msi_mask_irq - Generic irq chip callback to mask PCI/MSI interrupts
 * @data:	pointer to irqdata associated to that interrupt
 */
void pci_msi_mask_irq(struct irq_data *data)
{
	msi_set_mask_bit(data, 1);
}
EXPORT_SYMBOL_GPL(pci_msi_mask_irq);

/**
 * pci_msi_unmask_irq - Generic irq chip callback to unmask PCI/MSI interrupts
 * @data:	pointer to irqdata associated to that interrupt
 */
void pci_msi_unmask_irq(struct irq_data *data)
{
	msi_set_mask_bit(data, 0);
}
EXPORT_SYMBOL_GPL(pci_msi_unmask_irq);

void default_restore_msi_irqs(struct pci_dev *dev)
{
	struct msi_desc *entry;

	for_each_pci_msi_entry(entry, dev)
		default_restore_msi_irq(dev, entry->irq);
}

void __pci_read_msi_msg(struct msi_desc *entry, struct msi_msg *msg)
{
	struct pci_dev *dev = msi_desc_to_pci_dev(entry);

	BUG_ON(dev->current_state != PCI_D0);

	if (entry->msi_attrib.is_msix) {
		void __iomem *base = pci_msix_desc_addr(entry);

		msg->address_lo = readl(base + PCI_MSIX_ENTRY_LOWER_ADDR);
		msg->address_hi = readl(base + PCI_MSIX_ENTRY_UPPER_ADDR);
		msg->data = readl(base + PCI_MSIX_ENTRY_DATA);
	} else {
		int pos = dev->msi_cap;
		u16 data;

		pci_read_config_dword(dev, pos + PCI_MSI_ADDRESS_LO,
				      &msg->address_lo);
		if (entry->msi_attrib.is_64) {
			pci_read_config_dword(dev, pos + PCI_MSI_ADDRESS_HI,
					      &msg->address_hi);
			pci_read_config_word(dev, pos + PCI_MSI_DATA_64, &data);
		} else {
			msg->address_hi = 0;
			pci_read_config_word(dev, pos + PCI_MSI_DATA_32, &data);
		}
		msg->data = data;
	}
}

void __pci_write_msi_msg(struct msi_desc *entry, struct msi_msg *msg)
{
	struct pci_dev *dev = msi_desc_to_pci_dev(entry);

	if (dev->current_state != PCI_D0) {
		/* Don't touch the hardware now */
	} else if (entry->msi_attrib.is_msix) {
		void __iomem *base = pci_msix_desc_addr(entry);

		writel(msg->address_lo, base + PCI_MSIX_ENTRY_LOWER_ADDR);
		writel(msg->address_hi, base + PCI_MSIX_ENTRY_UPPER_ADDR);
		writel(msg->data, base + PCI_MSIX_ENTRY_DATA);
	} else {
		int pos = dev->msi_cap;
		u16 msgctl;

		pci_read_config_word(dev, pos + PCI_MSI_FLAGS, &msgctl);
		msgctl &= ~PCI_MSI_FLAGS_QSIZE;
		msgctl |= entry->msi_attrib.multiple << 4;
		pci_write_config_word(dev, pos + PCI_MSI_FLAGS, msgctl);

		pci_write_config_dword(dev, pos + PCI_MSI_ADDRESS_LO,
				       msg->address_lo);
		if (entry->msi_attrib.is_64) {
			pci_write_config_dword(dev, pos + PCI_MSI_ADDRESS_HI,
					       msg->address_hi);
			pci_write_config_word(dev, pos + PCI_MSI_DATA_64,
					      msg->data);
		} else {
			pci_write_config_word(dev, pos + PCI_MSI_DATA_32,
					      msg->data);
		}
	}
	entry->msg = *msg;
}

void pci_write_msi_msg(unsigned int irq, struct msi_msg *msg)
{
	struct msi_desc *entry = irq_get_msi_desc(irq);

	__pci_write_msi_msg(entry, msg);
}
EXPORT_SYMBOL_GPL(pci_write_msi_msg);

static void free_msi_irqs(struct pci_dev *dev)
{
	struct list_head *msi_list = dev_to_msi_list(&dev->dev);
	struct msi_desc *entry, *tmp;
	struct attribute **msi_attrs;
	struct device_attribute *dev_attr;
	int i, count = 0;

	for_each_pci_msi_entry(entry, dev)
		if (entry->irq)
			for (i = 0; i < entry->nvec_used; i++)
				BUG_ON(irq_has_action(entry->irq + i));

	pci_msi_teardown_msi_irqs(dev);

	list_for_each_entry_safe(entry, tmp, msi_list, list) {
		if (entry->msi_attrib.is_msix) {
			if (list_is_last(&entry->list, msi_list))
				iounmap(entry->mask_base);
		}

		list_del(&entry->list);
		kfree(entry);
	}

	if (dev->msi_irq_groups) {
		sysfs_remove_groups(&dev->dev.kobj, dev->msi_irq_groups);
		msi_attrs = dev->msi_irq_groups[0]->attrs;
		while (msi_attrs[count]) {
			dev_attr = container_of(msi_attrs[count],
						struct device_attribute, attr);
			kfree(dev_attr->attr.name);
			kfree(dev_attr);
			++count;
		}
		kfree(msi_attrs);
		kfree(dev->msi_irq_groups[0]);
		kfree(dev->msi_irq_groups);
		dev->msi_irq_groups = NULL;
	}
}

static void pci_intx_for_msi(struct pci_dev *dev, int enable)
{
	if (!(dev->dev_flags & PCI_DEV_FLAGS_MSI_INTX_DISABLE_BUG))
		pci_intx(dev, enable);
}

static void __pci_restore_msi_state(struct pci_dev *dev)
{
	u16 control;
	struct msi_desc *entry;

	if (!dev->msi_enabled)
		return;

	entry = irq_get_msi_desc(dev->irq);

	pci_intx_for_msi(dev, 0);
	pci_msi_set_enable(dev, 0);
	arch_restore_msi_irqs(dev);

	pci_read_config_word(dev, dev->msi_cap + PCI_MSI_FLAGS, &control);
	msi_mask_irq(entry, msi_mask(entry->msi_attrib.multi_cap),
		     entry->masked);
	control &= ~PCI_MSI_FLAGS_QSIZE;
	control |= (entry->msi_attrib.multiple << 4) | PCI_MSI_FLAGS_ENABLE;
	pci_write_config_word(dev, dev->msi_cap + PCI_MSI_FLAGS, control);
}

static void __pci_restore_msix_state(struct pci_dev *dev)
{
	struct msi_desc *entry;

	if (!dev->msix_enabled)
		return;
	BUG_ON(list_empty(dev_to_msi_list(&dev->dev)));

	/* route the table */
	pci_intx_for_msi(dev, 0);
	pci_msix_clear_and_set_ctrl(dev, 0,
				PCI_MSIX_FLAGS_ENABLE | PCI_MSIX_FLAGS_MASKALL);

	arch_restore_msi_irqs(dev);
	for_each_pci_msi_entry(entry, dev)
		msix_mask_irq(entry, entry->masked);

	pci_msix_clear_and_set_ctrl(dev, PCI_MSIX_FLAGS_MASKALL, 0);
}

void pci_restore_msi_state(struct pci_dev *dev)
{
	__pci_restore_msi_state(dev);
	__pci_restore_msix_state(dev);
}
EXPORT_SYMBOL_GPL(pci_restore_msi_state);

static ssize_t msi_mode_show(struct device *dev, struct device_attribute *attr,
			     char *buf)
{
	struct msi_desc *entry;
	unsigned long irq;
	int retval;

	retval = kstrtoul(attr->attr.name, 10, &irq);
	if (retval)
		return retval;

	entry = irq_get_msi_desc(irq);
	if (entry)
		return sprintf(buf, "%s\n",
				entry->msi_attrib.is_msix ? "msix" : "msi");

	return -ENODEV;
}

static int populate_msi_sysfs(struct pci_dev *pdev)
{
	struct attribute **msi_attrs;
	struct attribute *msi_attr;
	struct device_attribute *msi_dev_attr;
	struct attribute_group *msi_irq_group;
	const struct attribute_group **msi_irq_groups;
	struct msi_desc *entry;
	int ret = -ENOMEM;
	int num_msi = 0;
	int count = 0;
	int i;

	/* Determine how many msi entries we have */
	for_each_pci_msi_entry(entry, pdev)
		num_msi += entry->nvec_used;
	if (!num_msi)
		return 0;

	/* Dynamically create the MSI attributes for the PCI device */
	msi_attrs = kzalloc(sizeof(void *) * (num_msi + 1), GFP_KERNEL);
	if (!msi_attrs)
		return -ENOMEM;
	for_each_pci_msi_entry(entry, pdev) {
		for (i = 0; i < entry->nvec_used; i++) {
			msi_dev_attr = kzalloc(sizeof(*msi_dev_attr), GFP_KERNEL);
			if (!msi_dev_attr)
				goto error_attrs;
			msi_attrs[count] = &msi_dev_attr->attr;

			sysfs_attr_init(&msi_dev_attr->attr);
			msi_dev_attr->attr.name = kasprintf(GFP_KERNEL, "%d",
							    entry->irq + i);
			if (!msi_dev_attr->attr.name)
				goto error_attrs;
			msi_dev_attr->attr.mode = S_IRUGO;
			msi_dev_attr->show = msi_mode_show;
			++count;
		}
	}

	msi_irq_group = kzalloc(sizeof(*msi_irq_group), GFP_KERNEL);
	if (!msi_irq_group)
		goto error_attrs;
	msi_irq_group->name = "msi_irqs";
	msi_irq_group->attrs = msi_attrs;

	msi_irq_groups = kzalloc(sizeof(void *) * 2, GFP_KERNEL);
	if (!msi_irq_groups)
		goto error_irq_group;
	msi_irq_groups[0] = msi_irq_group;

	ret = sysfs_create_groups(&pdev->dev.kobj, msi_irq_groups);
	if (ret)
		goto error_irq_groups;
	pdev->msi_irq_groups = msi_irq_groups;

	return 0;

error_irq_groups:
	kfree(msi_irq_groups);
error_irq_group:
	kfree(msi_irq_group);
error_attrs:
	count = 0;
	msi_attr = msi_attrs[count];
	while (msi_attr) {
		msi_dev_attr = container_of(msi_attr, struct device_attribute, attr);
		kfree(msi_attr->name);
		kfree(msi_dev_attr);
		++count;
		msi_attr = msi_attrs[count];
	}
	kfree(msi_attrs);
	return ret;
}

static struct msi_desc *
msi_setup_entry(struct pci_dev *dev, int nvec, bool affinity)
{
	struct cpumask *masks = NULL;
	struct msi_desc *entry;
	u16 control;

	if (affinity) {
		masks = irq_create_affinity_masks(dev->irq_affinity, nvec);
		if (!masks)
			pr_err("Unable to allocate affinity masks, ignoring\n");
	}

	/* MSI Entry Initialization */
	entry = alloc_msi_entry(&dev->dev, nvec, masks);
	if (!entry)
		goto out;

	pci_read_config_word(dev, dev->msi_cap + PCI_MSI_FLAGS, &control);

	entry->msi_attrib.is_msix	= 0;
	entry->msi_attrib.is_64		= !!(control & PCI_MSI_FLAGS_64BIT);
	entry->msi_attrib.entry_nr	= 0;
	entry->msi_attrib.maskbit	= !!(control & PCI_MSI_FLAGS_MASKBIT);
	entry->msi_attrib.default_irq	= dev->irq;	/* Save IOAPIC IRQ */
	entry->msi_attrib.multi_cap	= (control & PCI_MSI_FLAGS_QMASK) >> 1;
	entry->msi_attrib.multiple	= ilog2(__roundup_pow_of_two(nvec));

	if (control & PCI_MSI_FLAGS_64BIT)
		entry->mask_pos = dev->msi_cap + PCI_MSI_MASK_64;
	else
		entry->mask_pos = dev->msi_cap + PCI_MSI_MASK_32;

	/* Save the initial mask status */
	if (entry->msi_attrib.maskbit)
		pci_read_config_dword(dev, entry->mask_pos, &entry->masked);

out:
	kfree(masks);
	return entry;
}

static int msi_verify_entries(struct pci_dev *dev)
{
	struct msi_desc *entry;

	for_each_pci_msi_entry(entry, dev) {
		if (!dev->no_64bit_msi || !entry->msg.address_hi)
			continue;
		dev_err(&dev->dev, "Device has broken 64-bit MSI but arch"
			" tried to assign one above 4G\n");
		return -EIO;
	}
	return 0;
}

/**
 * msi_capability_init - configure device's MSI capability structure
 * @dev: pointer to the pci_dev data structure of MSI device function
 * @nvec: number of interrupts to allocate
<<<<<<< HEAD
 * @affinity: flag to indicate cpu irq affinity mask should be set
=======
 * @affinity: flag to indicate CPU IRQ affinity mask should be set
>>>>>>> ba6e3872
 *
 * Setup the MSI capability structure of the device with the requested
 * number of interrupts.  A return value of zero indicates the successful
 * setup of an entry with the new MSI IRQ.  A negative return value indicates
 * an error, and a positive return value indicates the number of interrupts
 * which could have been allocated.
 */
static int msi_capability_init(struct pci_dev *dev, int nvec, bool affinity)
{
	struct msi_desc *entry;
	int ret;
	unsigned mask;

	pci_msi_set_enable(dev, 0);	/* Disable MSI during set up */

	entry = msi_setup_entry(dev, nvec, affinity);
	if (!entry)
		return -ENOMEM;

	/* All MSIs are unmasked by default, Mask them all */
	mask = msi_mask(entry->msi_attrib.multi_cap);
	msi_mask_irq(entry, mask, mask);

	list_add_tail(&entry->list, dev_to_msi_list(&dev->dev));

	/* Configure MSI capability structure */
	ret = pci_msi_setup_msi_irqs(dev, nvec, PCI_CAP_ID_MSI);
	if (ret) {
		msi_mask_irq(entry, mask, ~mask);
		free_msi_irqs(dev);
		return ret;
	}

	ret = msi_verify_entries(dev);
	if (ret) {
		msi_mask_irq(entry, mask, ~mask);
		free_msi_irqs(dev);
		return ret;
	}

	ret = populate_msi_sysfs(dev);
	if (ret) {
		msi_mask_irq(entry, mask, ~mask);
		free_msi_irqs(dev);
		return ret;
	}

	/* Set MSI enabled bits	 */
	pci_intx_for_msi(dev, 0);
	pci_msi_set_enable(dev, 1);
	dev->msi_enabled = 1;

	pcibios_free_irq(dev);
	dev->irq = entry->irq;
	return 0;
}

static void __iomem *msix_map_region(struct pci_dev *dev, unsigned nr_entries)
{
	resource_size_t phys_addr;
	u32 table_offset;
	unsigned long flags;
	u8 bir;

	pci_read_config_dword(dev, dev->msix_cap + PCI_MSIX_TABLE,
			      &table_offset);
	bir = (u8)(table_offset & PCI_MSIX_TABLE_BIR);
	flags = pci_resource_flags(dev, bir);
	if (!flags || (flags & IORESOURCE_UNSET))
		return NULL;

	table_offset &= PCI_MSIX_TABLE_OFFSET;
	phys_addr = pci_resource_start(dev, bir) + table_offset;

	return ioremap_nocache(phys_addr, nr_entries * PCI_MSIX_ENTRY_SIZE);
}

static int msix_setup_entries(struct pci_dev *dev, void __iomem *base,
			      struct msix_entry *entries, int nvec,
			      bool affinity)
{
	struct cpumask *curmsk, *masks = NULL;
	struct msi_desc *entry;
	int ret, i;

	if (affinity) {
		masks = irq_create_affinity_masks(dev->irq_affinity, nvec);
		if (!masks)
			pr_err("Unable to allocate affinity masks, ignoring\n");
	}

	for (i = 0, curmsk = masks; i < nvec; i++) {
		entry = alloc_msi_entry(&dev->dev, 1, curmsk);
		if (!entry) {
			if (!i)
				iounmap(base);
			else
				free_msi_irqs(dev);
			/* No enough memory. Don't try again */
			ret = -ENOMEM;
			goto out;
		}

		entry->msi_attrib.is_msix	= 1;
		entry->msi_attrib.is_64		= 1;
		if (entries)
			entry->msi_attrib.entry_nr = entries[i].entry;
		else
			entry->msi_attrib.entry_nr = i;
		entry->msi_attrib.default_irq	= dev->irq;
		entry->mask_base		= base;

		list_add_tail(&entry->list, dev_to_msi_list(&dev->dev));
		if (masks)
			curmsk++;
	}
	ret = 0;
out:
	kfree(masks);
	return 0;
}

static void msix_program_entries(struct pci_dev *dev,
				 struct msix_entry *entries)
{
	struct msi_desc *entry;
	int i = 0;

	for_each_pci_msi_entry(entry, dev) {
		if (entries)
			entries[i++].vector = entry->irq;
		entry->masked = readl(pci_msix_desc_addr(entry) +
				PCI_MSIX_ENTRY_VECTOR_CTRL);
		msix_mask_irq(entry, 1);
	}
}

/**
 * msix_capability_init - configure device's MSI-X capability
 * @dev: pointer to the pci_dev data structure of MSI-X device function
 * @entries: pointer to an array of struct msix_entry entries
 * @nvec: number of @entries
<<<<<<< HEAD
 * @affinity: flag to indicate cpu irq affinity mask should be set
=======
 * @affinity: flag to indicate CPU IRQ affinity mask should be set
>>>>>>> ba6e3872
 *
 * Setup the MSI-X capability structure of device function with a
 * single MSI-X IRQ. A return of zero indicates the successful setup of
 * requested MSI-X entries with allocated IRQs or non-zero for otherwise.
 **/
static int msix_capability_init(struct pci_dev *dev, struct msix_entry *entries,
				int nvec, bool affinity)
{
	int ret;
	u16 control;
	void __iomem *base;

	/* Ensure MSI-X is disabled while it is set up */
	pci_msix_clear_and_set_ctrl(dev, PCI_MSIX_FLAGS_ENABLE, 0);

	pci_read_config_word(dev, dev->msix_cap + PCI_MSIX_FLAGS, &control);
	/* Request & Map MSI-X table region */
	base = msix_map_region(dev, msix_table_size(control));
	if (!base)
		return -ENOMEM;

	ret = msix_setup_entries(dev, base, entries, nvec, affinity);
	if (ret)
		return ret;

	ret = pci_msi_setup_msi_irqs(dev, nvec, PCI_CAP_ID_MSIX);
	if (ret)
		goto out_avail;

	/* Check if all MSI entries honor device restrictions */
	ret = msi_verify_entries(dev);
	if (ret)
		goto out_free;

	/*
	 * Some devices require MSI-X to be enabled before we can touch the
	 * MSI-X registers.  We need to mask all the vectors to prevent
	 * interrupts coming in before they're fully set up.
	 */
	pci_msix_clear_and_set_ctrl(dev, 0,
				PCI_MSIX_FLAGS_MASKALL | PCI_MSIX_FLAGS_ENABLE);

	msix_program_entries(dev, entries);

	ret = populate_msi_sysfs(dev);
	if (ret)
		goto out_free;

	/* Set MSI-X enabled bits and unmask the function */
	pci_intx_for_msi(dev, 0);
	dev->msix_enabled = 1;
	pci_msix_clear_and_set_ctrl(dev, PCI_MSIX_FLAGS_MASKALL, 0);

	pcibios_free_irq(dev);
	return 0;

out_avail:
	if (ret < 0) {
		/*
		 * If we had some success, report the number of irqs
		 * we succeeded in setting up.
		 */
		struct msi_desc *entry;
		int avail = 0;

		for_each_pci_msi_entry(entry, dev) {
			if (entry->irq != 0)
				avail++;
		}
		if (avail != 0)
			ret = avail;
	}

out_free:
	free_msi_irqs(dev);

	return ret;
}

/**
 * pci_msi_supported - check whether MSI may be enabled on a device
 * @dev: pointer to the pci_dev data structure of MSI device function
 * @nvec: how many MSIs have been requested ?
 *
 * Look at global flags, the device itself, and its parent buses
 * to determine if MSI/-X are supported for the device. If MSI/-X is
 * supported return 1, else return 0.
 **/
static int pci_msi_supported(struct pci_dev *dev, int nvec)
{
	struct pci_bus *bus;

	/* MSI must be globally enabled and supported by the device */
	if (!pci_msi_enable)
		return 0;

	if (!dev || dev->no_msi || dev->current_state != PCI_D0)
		return 0;

	/*
	 * You can't ask to have 0 or less MSIs configured.
	 *  a) it's stupid ..
	 *  b) the list manipulation code assumes nvec >= 1.
	 */
	if (nvec < 1)
		return 0;

	/*
	 * Any bridge which does NOT route MSI transactions from its
	 * secondary bus to its primary bus must set NO_MSI flag on
	 * the secondary pci_bus.
	 * We expect only arch-specific PCI host bus controller driver
	 * or quirks for specific PCI bridges to be setting NO_MSI.
	 */
	for (bus = dev->bus; bus; bus = bus->parent)
		if (bus->bus_flags & PCI_BUS_FLAGS_NO_MSI)
			return 0;

	return 1;
}

/**
 * pci_msi_vec_count - Return the number of MSI vectors a device can send
 * @dev: device to report about
 *
 * This function returns the number of MSI vectors a device requested via
 * Multiple Message Capable register. It returns a negative errno if the
 * device is not capable sending MSI interrupts. Otherwise, the call succeeds
 * and returns a power of two, up to a maximum of 2^5 (32), according to the
 * MSI specification.
 **/
int pci_msi_vec_count(struct pci_dev *dev)
{
	int ret;
	u16 msgctl;

	if (!dev->msi_cap)
		return -EINVAL;

	pci_read_config_word(dev, dev->msi_cap + PCI_MSI_FLAGS, &msgctl);
	ret = 1 << ((msgctl & PCI_MSI_FLAGS_QMASK) >> 1);

	return ret;
}
EXPORT_SYMBOL(pci_msi_vec_count);

void pci_msi_shutdown(struct pci_dev *dev)
{
	struct msi_desc *desc;
	u32 mask;

	if (!pci_msi_enable || !dev || !dev->msi_enabled)
		return;

	BUG_ON(list_empty(dev_to_msi_list(&dev->dev)));
	desc = first_pci_msi_entry(dev);

	pci_msi_set_enable(dev, 0);
	pci_intx_for_msi(dev, 1);
	dev->msi_enabled = 0;

	/* Return the device with MSI unmasked as initial states */
	mask = msi_mask(desc->msi_attrib.multi_cap);
	/* Keep cached state to be restored */
	__pci_msi_desc_mask_irq(desc, mask, ~mask);

	/* Restore dev->irq to its default pin-assertion irq */
	dev->irq = desc->msi_attrib.default_irq;
	pcibios_alloc_irq(dev);
}

void pci_disable_msi(struct pci_dev *dev)
{
	if (!pci_msi_enable || !dev || !dev->msi_enabled)
		return;

	pci_msi_shutdown(dev);
	free_msi_irqs(dev);
}
EXPORT_SYMBOL(pci_disable_msi);

/**
 * pci_msix_vec_count - return the number of device's MSI-X table entries
 * @dev: pointer to the pci_dev data structure of MSI-X device function
 * This function returns the number of device's MSI-X table entries and
 * therefore the number of MSI-X vectors device is capable of sending.
 * It returns a negative errno if the device is not capable of sending MSI-X
 * interrupts.
 **/
int pci_msix_vec_count(struct pci_dev *dev)
{
	u16 control;

	if (!dev->msix_cap)
		return -EINVAL;

	pci_read_config_word(dev, dev->msix_cap + PCI_MSIX_FLAGS, &control);
	return msix_table_size(control);
}
EXPORT_SYMBOL(pci_msix_vec_count);

static int __pci_enable_msix(struct pci_dev *dev, struct msix_entry *entries,
			     int nvec, bool affinity)
{
	int nr_entries;
	int i, j;

	if (!pci_msi_supported(dev, nvec))
		return -EINVAL;

	nr_entries = pci_msix_vec_count(dev);
	if (nr_entries < 0)
		return nr_entries;
	if (nvec > nr_entries)
		return nr_entries;

	if (entries) {
		/* Check for any invalid entries */
		for (i = 0; i < nvec; i++) {
			if (entries[i].entry >= nr_entries)
				return -EINVAL;		/* invalid entry */
			for (j = i + 1; j < nvec; j++) {
				if (entries[i].entry == entries[j].entry)
					return -EINVAL;	/* duplicate entry */
			}
		}
	}
	WARN_ON(!!dev->msix_enabled);

	/* Check whether driver already requested for MSI irq */
	if (dev->msi_enabled) {
		dev_info(&dev->dev, "can't enable MSI-X (MSI IRQ already assigned)\n");
		return -EINVAL;
	}
	return msix_capability_init(dev, entries, nvec, affinity);
}

/**
 * pci_enable_msix - configure device's MSI-X capability structure
 * @dev: pointer to the pci_dev data structure of MSI-X device function
 * @entries: pointer to an array of MSI-X entries (optional)
 * @nvec: number of MSI-X irqs requested for allocation by device driver
 *
 * Setup the MSI-X capability structure of device function with the number
 * of requested irqs upon its software driver call to request for
 * MSI-X mode enabled on its hardware device function. A return of zero
 * indicates the successful configuration of MSI-X capability structure
 * with new allocated MSI-X irqs. A return of < 0 indicates a failure.
 * Or a return of > 0 indicates that driver request is exceeding the number
 * of irqs or MSI-X vectors available. Driver should use the returned value to
 * re-send its request.
 **/
int pci_enable_msix(struct pci_dev *dev, struct msix_entry *entries, int nvec)
{
	return __pci_enable_msix(dev, entries, nvec, false);
}
EXPORT_SYMBOL(pci_enable_msix);

void pci_msix_shutdown(struct pci_dev *dev)
{
	struct msi_desc *entry;

	if (!pci_msi_enable || !dev || !dev->msix_enabled)
		return;

	/* Return the device with MSI-X masked as initial states */
	for_each_pci_msi_entry(entry, dev) {
		/* Keep cached states to be restored */
		__pci_msix_desc_mask_irq(entry, 1);
	}

	pci_msix_clear_and_set_ctrl(dev, PCI_MSIX_FLAGS_ENABLE, 0);
	pci_intx_for_msi(dev, 1);
	dev->msix_enabled = 0;
	pcibios_alloc_irq(dev);
}

void pci_disable_msix(struct pci_dev *dev)
{
	if (!pci_msi_enable || !dev || !dev->msix_enabled)
		return;

	pci_msix_shutdown(dev);
	free_msi_irqs(dev);
}
EXPORT_SYMBOL(pci_disable_msix);

void pci_no_msi(void)
{
	pci_msi_enable = 0;
}

/**
 * pci_msi_enabled - is MSI enabled?
 *
 * Returns true if MSI has not been disabled by the command-line option
 * pci=nomsi.
 **/
int pci_msi_enabled(void)
{
	return pci_msi_enable;
}
EXPORT_SYMBOL(pci_msi_enabled);

static int __pci_enable_msi_range(struct pci_dev *dev, int minvec, int maxvec,
		unsigned int flags)
{
	bool affinity = flags & PCI_IRQ_AFFINITY;
	int nvec;
	int rc;

	if (!pci_msi_supported(dev, minvec))
		return -EINVAL;

	WARN_ON(!!dev->msi_enabled);

	/* Check whether driver already requested MSI-X irqs */
	if (dev->msix_enabled) {
		dev_info(&dev->dev,
			 "can't enable MSI (MSI-X already enabled)\n");
		return -EINVAL;
	}

	if (maxvec < minvec)
		return -ERANGE;

	nvec = pci_msi_vec_count(dev);
	if (nvec < 0)
		return nvec;
	if (nvec < minvec)
		return -EINVAL;

	if (nvec > maxvec)
		nvec = maxvec;

	for (;;) {
		if (affinity) {
			nvec = irq_calc_affinity_vectors(dev->irq_affinity,
					nvec);
			if (nvec < minvec)
				return -ENOSPC;
		}

		rc = msi_capability_init(dev, nvec, affinity);
		if (rc == 0)
			return nvec;

		if (rc < 0)
			return rc;
		if (rc < minvec)
			return -ENOSPC;

		nvec = rc;
	}
}

/**
 * pci_enable_msi_range - configure device's MSI capability structure
 * @dev: device to configure
 * @minvec: minimal number of interrupts to configure
 * @maxvec: maximum number of interrupts to configure
 *
 * This function tries to allocate a maximum possible number of interrupts in a
 * range between @minvec and @maxvec. It returns a negative errno if an error
 * occurs. If it succeeds, it returns the actual number of interrupts allocated
 * and updates the @dev's irq member to the lowest new interrupt number;
 * the other interrupt numbers allocated to this device are consecutive.
 **/
int pci_enable_msi_range(struct pci_dev *dev, int minvec, int maxvec)
{
	return __pci_enable_msi_range(dev, minvec, maxvec, 0);
}
EXPORT_SYMBOL(pci_enable_msi_range);

static int __pci_enable_msix_range(struct pci_dev *dev,
		struct msix_entry *entries, int minvec, int maxvec,
		unsigned int flags)
{
	bool affinity = flags & PCI_IRQ_AFFINITY;
	int rc, nvec = maxvec;

	if (maxvec < minvec)
		return -ERANGE;

	for (;;) {
		if (affinity) {
			nvec = irq_calc_affinity_vectors(dev->irq_affinity,
					nvec);
			if (nvec < minvec)
				return -ENOSPC;
		}

		rc = __pci_enable_msix(dev, entries, nvec, affinity);
		if (rc == 0)
			return nvec;

		if (rc < 0)
			return rc;
		if (rc < minvec)
			return -ENOSPC;

		nvec = rc;
	}
}

/**
 * pci_enable_msix_range - configure device's MSI-X capability structure
 * @dev: pointer to the pci_dev data structure of MSI-X device function
 * @entries: pointer to an array of MSI-X entries
 * @minvec: minimum number of MSI-X irqs requested
 * @maxvec: maximum number of MSI-X irqs requested
 *
 * Setup the MSI-X capability structure of device function with a maximum
 * possible number of interrupts in the range between @minvec and @maxvec
 * upon its software driver call to request for MSI-X mode enabled on its
 * hardware device function. It returns a negative errno if an error occurs.
 * If it succeeds, it returns the actual number of interrupts allocated and
 * indicates the successful configuration of MSI-X capability structure
 * with new allocated MSI-X interrupts.
 **/
int pci_enable_msix_range(struct pci_dev *dev, struct msix_entry *entries,
		int minvec, int maxvec)
{
	return __pci_enable_msix_range(dev, entries, minvec, maxvec, 0);
}
EXPORT_SYMBOL(pci_enable_msix_range);

/**
 * pci_alloc_irq_vectors - allocate multiple IRQs for a device
 * @dev:		PCI device to operate on
 * @min_vecs:		minimum number of vectors required (must be >= 1)
 * @max_vecs:		maximum (desired) number of vectors
 * @flags:		flags or quirks for the allocation
 *
 * Allocate up to @max_vecs interrupt vectors for @dev, using MSI-X or MSI
 * vectors if available, and fall back to a single legacy vector
 * if neither is available.  Return the number of vectors allocated,
 * (which might be smaller than @max_vecs) if successful, or a negative
 * error code on error. If less than @min_vecs interrupt vectors are
 * available for @dev the function will fail with -ENOSPC.
 *
 * To get the Linux IRQ number used for a vector that can be passed to
 * request_irq() use the pci_irq_vector() helper.
 */
int pci_alloc_irq_vectors(struct pci_dev *dev, unsigned int min_vecs,
		unsigned int max_vecs, unsigned int flags)
{
	int vecs = -ENOSPC;

	if (flags & PCI_IRQ_MSIX) {
		vecs = __pci_enable_msix_range(dev, NULL, min_vecs, max_vecs,
				flags);
		if (vecs > 0)
			return vecs;
	}

	if (flags & PCI_IRQ_MSI) {
		vecs = __pci_enable_msi_range(dev, min_vecs, max_vecs, flags);
		if (vecs > 0)
			return vecs;
	}

	/* use legacy irq if allowed */
	if ((flags & PCI_IRQ_LEGACY) && min_vecs == 1) {
		pci_intx(dev, 1);
		return 1;
	}

	return vecs;
}
EXPORT_SYMBOL(pci_alloc_irq_vectors);

/**
 * pci_free_irq_vectors - free previously allocated IRQs for a device
 * @dev:		PCI device to operate on
 *
 * Undoes the allocations and enabling in pci_alloc_irq_vectors().
 */
void pci_free_irq_vectors(struct pci_dev *dev)
{
	pci_disable_msix(dev);
	pci_disable_msi(dev);
}
EXPORT_SYMBOL(pci_free_irq_vectors);

/**
 * pci_irq_vector - return Linux IRQ number of a device vector
 * @dev: PCI device to operate on
 * @nr: device-relative interrupt vector index (0-based).
 */
int pci_irq_vector(struct pci_dev *dev, unsigned int nr)
{
	if (dev->msix_enabled) {
		struct msi_desc *entry;
		int i = 0;

		for_each_pci_msi_entry(entry, dev) {
			if (i == nr)
				return entry->irq;
			i++;
		}
		WARN_ON_ONCE(1);
		return -EINVAL;
	}

	if (dev->msi_enabled) {
		struct msi_desc *entry = first_pci_msi_entry(dev);

		if (WARN_ON_ONCE(nr >= entry->nvec_used))
			return -EINVAL;
	} else {
		if (WARN_ON_ONCE(nr > 0))
			return -EINVAL;
	}

	return dev->irq + nr;
}
EXPORT_SYMBOL(pci_irq_vector);

/**
 * pci_irq_get_affinity - return the affinity of a particular msi vector
 * @dev:	PCI device to operate on
 * @nr:		device-relative interrupt vector index (0-based).
 */
const struct cpumask *pci_irq_get_affinity(struct pci_dev *dev, int nr)
{
	if (dev->msix_enabled) {
		struct msi_desc *entry;
		int i = 0;

		for_each_pci_msi_entry(entry, dev) {
			if (i == nr)
				return entry->affinity;
			i++;
		}
		WARN_ON_ONCE(1);
		return NULL;
	} else if (dev->msi_enabled) {
		struct msi_desc *entry = first_pci_msi_entry(dev);

		if (WARN_ON_ONCE(!entry || !entry->affinity ||
				 nr >= entry->nvec_used))
			return NULL;

		return &entry->affinity[nr];
	} else {
		return cpu_possible_mask;
	}
}
EXPORT_SYMBOL(pci_irq_get_affinity);

struct pci_dev *msi_desc_to_pci_dev(struct msi_desc *desc)
{
	return to_pci_dev(desc->dev);
}
EXPORT_SYMBOL(msi_desc_to_pci_dev);

void *msi_desc_to_pci_sysdata(struct msi_desc *desc)
{
	struct pci_dev *dev = msi_desc_to_pci_dev(desc);

	return dev->bus->sysdata;
}
EXPORT_SYMBOL_GPL(msi_desc_to_pci_sysdata);

#ifdef CONFIG_PCI_MSI_IRQ_DOMAIN
/**
 * pci_msi_domain_write_msg - Helper to write MSI message to PCI config space
 * @irq_data:	Pointer to interrupt data of the MSI interrupt
 * @msg:	Pointer to the message
 */
void pci_msi_domain_write_msg(struct irq_data *irq_data, struct msi_msg *msg)
{
	struct msi_desc *desc = irq_data_get_msi_desc(irq_data);

	/*
	 * For MSI-X desc->irq is always equal to irq_data->irq. For
	 * MSI only the first interrupt of MULTI MSI passes the test.
	 */
	if (desc->irq == irq_data->irq)
		__pci_write_msi_msg(desc, msg);
}

/**
 * pci_msi_domain_calc_hwirq - Generate a unique ID for an MSI source
 * @dev:	Pointer to the PCI device
 * @desc:	Pointer to the msi descriptor
 *
 * The ID number is only used within the irqdomain.
 */
irq_hw_number_t pci_msi_domain_calc_hwirq(struct pci_dev *dev,
					  struct msi_desc *desc)
{
	return (irq_hw_number_t)desc->msi_attrib.entry_nr |
		PCI_DEVID(dev->bus->number, dev->devfn) << 11 |
		(pci_domain_nr(dev->bus) & 0xFFFFFFFF) << 27;
}

static inline bool pci_msi_desc_is_multi_msi(struct msi_desc *desc)
{
	return !desc->msi_attrib.is_msix && desc->nvec_used > 1;
}

/**
 * pci_msi_domain_check_cap - Verify that @domain supports the capabilities for @dev
 * @domain:	The interrupt domain to check
 * @info:	The domain info for verification
 * @dev:	The device to check
 *
 * Returns:
 *  0 if the functionality is supported
 *  1 if Multi MSI is requested, but the domain does not support it
 *  -ENOTSUPP otherwise
 */
int pci_msi_domain_check_cap(struct irq_domain *domain,
			     struct msi_domain_info *info, struct device *dev)
{
	struct msi_desc *desc = first_pci_msi_entry(to_pci_dev(dev));

	/* Special handling to support pci_enable_msi_range() */
	if (pci_msi_desc_is_multi_msi(desc) &&
	    !(info->flags & MSI_FLAG_MULTI_PCI_MSI))
		return 1;
	else if (desc->msi_attrib.is_msix && !(info->flags & MSI_FLAG_PCI_MSIX))
		return -ENOTSUPP;

	return 0;
}

static int pci_msi_domain_handle_error(struct irq_domain *domain,
				       struct msi_desc *desc, int error)
{
	/* Special handling to support pci_enable_msi_range() */
	if (pci_msi_desc_is_multi_msi(desc) && error == -ENOSPC)
		return 1;

	return error;
}

#ifdef GENERIC_MSI_DOMAIN_OPS
static void pci_msi_domain_set_desc(msi_alloc_info_t *arg,
				    struct msi_desc *desc)
{
	arg->desc = desc;
	arg->hwirq = pci_msi_domain_calc_hwirq(msi_desc_to_pci_dev(desc),
					       desc);
}
#else
#define pci_msi_domain_set_desc		NULL
#endif

static struct msi_domain_ops pci_msi_domain_ops_default = {
	.set_desc	= pci_msi_domain_set_desc,
	.msi_check	= pci_msi_domain_check_cap,
	.handle_error	= pci_msi_domain_handle_error,
};

static void pci_msi_domain_update_dom_ops(struct msi_domain_info *info)
{
	struct msi_domain_ops *ops = info->ops;

	if (ops == NULL) {
		info->ops = &pci_msi_domain_ops_default;
	} else {
		if (ops->set_desc == NULL)
			ops->set_desc = pci_msi_domain_set_desc;
		if (ops->msi_check == NULL)
			ops->msi_check = pci_msi_domain_check_cap;
		if (ops->handle_error == NULL)
			ops->handle_error = pci_msi_domain_handle_error;
	}
}

static void pci_msi_domain_update_chip_ops(struct msi_domain_info *info)
{
	struct irq_chip *chip = info->chip;

	BUG_ON(!chip);
	if (!chip->irq_write_msi_msg)
		chip->irq_write_msi_msg = pci_msi_domain_write_msg;
	if (!chip->irq_mask)
		chip->irq_mask = pci_msi_mask_irq;
	if (!chip->irq_unmask)
		chip->irq_unmask = pci_msi_unmask_irq;
}

/**
 * pci_msi_create_irq_domain - Create a MSI interrupt domain
 * @fwnode:	Optional fwnode of the interrupt controller
 * @info:	MSI domain info
 * @parent:	Parent irq domain
 *
 * Updates the domain and chip ops and creates a MSI interrupt domain.
 *
 * Returns:
 * A domain pointer or NULL in case of failure.
 */
struct irq_domain *pci_msi_create_irq_domain(struct fwnode_handle *fwnode,
					     struct msi_domain_info *info,
					     struct irq_domain *parent)
{
	struct irq_domain *domain;

	if (info->flags & MSI_FLAG_USE_DEF_DOM_OPS)
		pci_msi_domain_update_dom_ops(info);
	if (info->flags & MSI_FLAG_USE_DEF_CHIP_OPS)
		pci_msi_domain_update_chip_ops(info);

	info->flags |= MSI_FLAG_ACTIVATE_EARLY;

	domain = msi_create_irq_domain(fwnode, info, parent);
	if (!domain)
		return NULL;

	domain->bus_token = DOMAIN_BUS_PCI_MSI;
	return domain;
}
EXPORT_SYMBOL_GPL(pci_msi_create_irq_domain);

/**
 * pci_msi_domain_alloc_irqs - Allocate interrupts for @dev in @domain
 * @domain:	The interrupt domain to allocate from
 * @dev:	The device for which to allocate
 * @nvec:	The number of interrupts to allocate
 * @type:	Unused to allow simpler migration from the arch_XXX interfaces
 *
 * Returns:
 * A virtual interrupt number or an error code in case of failure
 */
int pci_msi_domain_alloc_irqs(struct irq_domain *domain, struct pci_dev *dev,
			      int nvec, int type)
{
	return msi_domain_alloc_irqs(domain, &dev->dev, nvec);
}

/**
 * pci_msi_domain_free_irqs - Free interrupts for @dev in @domain
 * @domain:	The interrupt domain
 * @dev:	The device for which to free interrupts
 */
void pci_msi_domain_free_irqs(struct irq_domain *domain, struct pci_dev *dev)
{
	msi_domain_free_irqs(domain, &dev->dev);
}

/**
 * pci_msi_create_default_irq_domain - Create a default MSI interrupt domain
 * @fwnode:	Optional fwnode of the interrupt controller
 * @info:	MSI domain info
 * @parent:	Parent irq domain
 *
 * Returns: A domain pointer or NULL in case of failure. If successful
 * the default PCI/MSI irqdomain pointer is updated.
 */
struct irq_domain *pci_msi_create_default_irq_domain(struct fwnode_handle *fwnode,
		struct msi_domain_info *info, struct irq_domain *parent)
{
	struct irq_domain *domain;

	mutex_lock(&pci_msi_domain_lock);
	if (pci_msi_default_domain) {
		pr_err("PCI: default irq domain for PCI MSI has already been created.\n");
		domain = NULL;
	} else {
		domain = pci_msi_create_irq_domain(fwnode, info, parent);
		pci_msi_default_domain = domain;
	}
	mutex_unlock(&pci_msi_domain_lock);

	return domain;
}

static int get_msi_id_cb(struct pci_dev *pdev, u16 alias, void *data)
{
	u32 *pa = data;

	*pa = alias;
	return 0;
}
/**
 * pci_msi_domain_get_msi_rid - Get the MSI requester id (RID)
 * @domain:	The interrupt domain
 * @pdev:	The PCI device.
 *
 * The RID for a device is formed from the alias, with a firmware
 * supplied mapping applied
 *
 * Returns: The RID.
 */
u32 pci_msi_domain_get_msi_rid(struct irq_domain *domain, struct pci_dev *pdev)
{
	struct device_node *of_node;
	u32 rid = 0;

	pci_for_each_dma_alias(pdev, get_msi_id_cb, &rid);

	of_node = irq_domain_get_of_node(domain);
	rid = of_node ? of_msi_map_rid(&pdev->dev, of_node, rid) :
			iort_msi_map_rid(&pdev->dev, rid);

	return rid;
}

/**
 * pci_msi_get_device_domain - Get the MSI domain for a given PCI device
 * @pdev:	The PCI device
 *
 * Use the firmware data to find a device-specific MSI domain
 * (i.e. not one that is ste as a default).
 *
 * Returns: The coresponding MSI domain or NULL if none has been found.
 */
struct irq_domain *pci_msi_get_device_domain(struct pci_dev *pdev)
{
	struct irq_domain *dom;
	u32 rid = 0;

	pci_for_each_dma_alias(pdev, get_msi_id_cb, &rid);
	dom = of_msi_map_get_device_domain(&pdev->dev, rid);
	if (!dom)
		dom = iort_get_device_domain(&pdev->dev, rid);
	return dom;
}
#endif /* CONFIG_PCI_MSI_IRQ_DOMAIN */<|MERGE_RESOLUTION|>--- conflicted
+++ resolved
@@ -610,11 +610,7 @@
  * msi_capability_init - configure device's MSI capability structure
  * @dev: pointer to the pci_dev data structure of MSI device function
  * @nvec: number of interrupts to allocate
-<<<<<<< HEAD
- * @affinity: flag to indicate cpu irq affinity mask should be set
-=======
  * @affinity: flag to indicate CPU IRQ affinity mask should be set
->>>>>>> ba6e3872
  *
  * Setup the MSI capability structure of the device with the requested
  * number of interrupts.  A return value of zero indicates the successful
@@ -757,11 +753,7 @@
  * @dev: pointer to the pci_dev data structure of MSI-X device function
  * @entries: pointer to an array of struct msix_entry entries
  * @nvec: number of @entries
-<<<<<<< HEAD
- * @affinity: flag to indicate cpu irq affinity mask should be set
-=======
  * @affinity: flag to indicate CPU IRQ affinity mask should be set
->>>>>>> ba6e3872
  *
  * Setup the MSI-X capability structure of device function with a
  * single MSI-X IRQ. A return of zero indicates the successful setup of
