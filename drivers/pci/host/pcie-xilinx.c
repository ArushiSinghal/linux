--- conflicted
+++ resolved
@@ -430,11 +430,7 @@
 
 		/* Check whether interrupt valid */
 		if (!(val & XILINX_PCIE_RPIFR1_INTR_VALID)) {
-<<<<<<< HEAD
-			dev_warn(port->dev, "RP Intr FIFO1 read error\n");
-=======
 			dev_warn(dev, "RP Intr FIFO1 read error\n");
->>>>>>> 69973b83
 			goto error;
 		}
 
@@ -456,11 +452,7 @@
 		val = pcie_read(port, XILINX_PCIE_REG_RPIFR1);
 
 		if (!(val & XILINX_PCIE_RPIFR1_INTR_VALID)) {
-<<<<<<< HEAD
-			dev_warn(port->dev, "RP Intr FIFO1 read error\n");
-=======
 			dev_warn(dev, "RP Intr FIFO1 read error\n");
->>>>>>> 69973b83
 			goto error;
 		}
 
@@ -514,7 +506,6 @@
 }
 
 /**
-<<<<<<< HEAD
  * xilinx_pcie_free_irq_domain - Free IRQ domain
  * @port: PCIe port information
  */
@@ -546,8 +537,6 @@
 }
 
 /**
-=======
->>>>>>> 69973b83
  * xilinx_pcie_init_irq_domain - Initialize IRQ domain
  * @port: PCIe port information
  *
