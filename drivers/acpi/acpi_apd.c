--- conflicted
+++ resolved
@@ -77,14 +77,11 @@
 	.fixed_clk_rate = 133000000,
 };
 
-<<<<<<< HEAD
-=======
 static const struct apd_device_desc wt_i2c_desc = {
 	.setup = acpi_apd_setup,
 	.fixed_clk_rate = 150000000,
 };
 
->>>>>>> 2462edc5
 static struct property_entry uart_properties[] = {
 	PROPERTY_ENTRY_U32("reg-io-width", 4),
 	PROPERTY_ENTRY_U32("reg-shift", 2),
