--- conflicted
+++ resolved
@@ -97,11 +97,7 @@
 	.fixed_clk_rate = 100000000,
 };
 
-<<<<<<< HEAD
-static struct apd_device_desc vulcan_spi_desc = {
-=======
 static const struct apd_device_desc vulcan_spi_desc = {
->>>>>>> a217726a
 	.setup = acpi_apd_setup,
 	.fixed_clk_rate = 133000000,
 };
