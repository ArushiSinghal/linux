--- conflicted
+++ resolved
@@ -1503,13 +1503,7 @@
 		case 1:
 			/* ARS unsupported, but we should never get here */
 			return 0;
-<<<<<<< HEAD
-		case 2:
-			return -EINVAL;
-		case 3:
-=======
 		case 6:
->>>>>>> f3c87e99
 			/* ARS is in progress */
 			msleep(1000);
 			break;
@@ -1520,21 +1514,13 @@
 }
 
 static int ars_get_status(struct nvdimm_bus_descriptor *nd_desc,
-<<<<<<< HEAD
-		struct nd_cmd_ars_status *cmd)
-=======
 		struct nd_cmd_ars_status *cmd, u32 size)
->>>>>>> f3c87e99
 {
 	int rc;
 
 	while (1) {
 		rc = nd_desc->ndctl(nd_desc, NULL, ND_CMD_ARS_STATUS, cmd,
-<<<<<<< HEAD
-			sizeof(*cmd));
-=======
 			size);
->>>>>>> f3c87e99
 		if (rc || cmd->status & 0xffff)
 			return -ENXIO;
 
@@ -1549,11 +1535,8 @@
 		case 2:
 			/* No ARS performed for the current boot */
 			return 0;
-<<<<<<< HEAD
-=======
 		case 3:
 			/* TODO: error list overflow support */
->>>>>>> f3c87e99
 		default:
 			return -ENXIO;
 		}
@@ -1597,10 +1580,7 @@
 	struct nd_cmd_ars_start *ars_start = NULL;
 	struct nd_cmd_ars_cap *ars_cap = NULL;
 	u64 start, len, cur, remaining;
-<<<<<<< HEAD
-=======
 	u32 ars_status_size;
->>>>>>> f3c87e99
 	int rc;
 
 	ars_cap = kzalloc(sizeof(*ars_cap), GFP_KERNEL);
@@ -1630,23 +1610,14 @@
 	 * Check if a full-range ARS has been run. If so, use those results
 	 * without having to start a new ARS.
 	 */
-<<<<<<< HEAD
-	ars_status = kzalloc(ars_cap->max_ars_out + sizeof(*ars_status),
-			GFP_KERNEL);
-=======
 	ars_status_size = ars_cap->max_ars_out;
 	ars_status = kzalloc(ars_status_size, GFP_KERNEL);
->>>>>>> f3c87e99
 	if (!ars_status) {
 		rc = -ENOMEM;
 		goto out;
 	}
 
-<<<<<<< HEAD
-	rc = ars_get_status(nd_desc, ars_status);
-=======
 	rc = ars_get_status(nd_desc, ars_status, ars_status_size);
->>>>>>> f3c87e99
 	if (rc)
 		goto out;
 
@@ -1676,11 +1647,7 @@
 		if (rc)
 			goto out;
 
-<<<<<<< HEAD
-		rc = ars_get_status(nd_desc, ars_status);
-=======
 		rc = ars_get_status(nd_desc, ars_status, ars_status_size);
->>>>>>> f3c87e99
 		if (rc)
 			goto out;
 
