--- conflicted
+++ resolved
@@ -168,12 +168,7 @@
 
 	/* Validate the bit_width, convert access_width into number of bits */
 
-<<<<<<< HEAD
-	access_width = reg->access_width ? reg->access_width : 1;
-	access_width = 1 << (access_width + 2);
-=======
 	access_width = acpi_hw_get_access_bit_width(reg, max_bit_width);
->>>>>>> d1ce3bb9
 	bit_width =
 	    ACPI_ROUND_UP(reg->bit_offset + reg->bit_width, access_width);
 	if (max_bit_width < bit_width) {
