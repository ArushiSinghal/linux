--- conflicted
+++ resolved
@@ -262,12 +262,8 @@
 
 /* Generic (power-of-two) rounding */
 
-<<<<<<< HEAD
-#define ACPI_IS_POWER_OF_TWO(a)             (((a) & ((a) - 1)) == 0)
-=======
 #define ACPI_IS_ALIGNED(a, s)               (((a) & ((s) - 1)) == 0)
 #define ACPI_IS_POWER_OF_TWO(a)             ACPI_IS_ALIGNED(a, a)
->>>>>>> d1ce3bb9
 
 /*
  * Bitmask creation
