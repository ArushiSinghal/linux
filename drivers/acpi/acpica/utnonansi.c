/*******************************************************************************
 *
 * Module Name: utnonansi - Non-ansi C library functions
 *
 ******************************************************************************/

/*
 * Copyright (C) 2000 - 2016, Intel Corp.
 * All rights reserved.
 *
 * Redistribution and use in source and binary forms, with or without
 * modification, are permitted provided that the following conditions
 * are met:
 * 1. Redistributions of source code must retain the above copyright
 *    notice, this list of conditions, and the following disclaimer,
 *    without modification.
 * 2. Redistributions in binary form must reproduce at minimum a disclaimer
 *    substantially similar to the "NO WARRANTY" disclaimer below
 *    ("Disclaimer") and any redistribution must be conditioned upon
 *    including a substantially similar Disclaimer requirement for further
 *    binary redistribution.
 * 3. Neither the names of the above-listed copyright holders nor the names
 *    of any contributors may be used to endorse or promote products derived
 *    from this software without specific prior written permission.
 *
 * Alternatively, this software may be distributed under the terms of the
 * GNU General Public License ("GPL") version 2 as published by the Free
 * Software Foundation.
 *
 * NO WARRANTY
 * THIS SOFTWARE IS PROVIDED BY THE COPYRIGHT HOLDERS AND CONTRIBUTORS
 * "AS IS" AND ANY EXPRESS OR IMPLIED WARRANTIES, INCLUDING, BUT NOT
 * LIMITED TO, THE IMPLIED WARRANTIES OF MERCHANTIBILITY AND FITNESS FOR
 * A PARTICULAR PURPOSE ARE DISCLAIMED. IN NO EVENT SHALL THE COPYRIGHT
 * HOLDERS OR CONTRIBUTORS BE LIABLE FOR SPECIAL, EXEMPLARY, OR CONSEQUENTIAL
 * DAMAGES (INCLUDING, BUT NOT LIMITED TO, PROCUREMENT OF SUBSTITUTE GOODS
 * OR SERVICES; LOSS OF USE, DATA, OR PROFITS; OR BUSINESS INTERRUPTION)
 * HOWEVER CAUSED AND ON ANY THEORY OF LIABILITY, WHETHER IN CONTRACT,
 * STRICT LIABILITY, OR TORT (INCLUDING NEGLIGENCE OR OTHERWISE) ARISING
 * IN ANY WAY OUT OF THE USE OF THIS SOFTWARE, EVEN IF ADVISED OF THE
 * POSSIBILITY OF SUCH DAMAGES.
 */

#include <acpi/acpi.h>
#include "accommon.h"

#define _COMPONENT          ACPI_UTILITIES
ACPI_MODULE_NAME("utnonansi")

/*
 * Non-ANSI C library functions - strlwr, strupr, stricmp, and a 64-bit
 * version of strtoul.
 */
/*******************************************************************************
 *
 * FUNCTION:    acpi_ut_strlwr (strlwr)
 *
 * PARAMETERS:  src_string      - The source string to convert
 *
 * RETURN:      None
 *
 * DESCRIPTION: Convert a string to lowercase
 *
 ******************************************************************************/
void acpi_ut_strlwr(char *src_string)
{
	char *string;

	ACPI_FUNCTION_ENTRY();

	if (!src_string) {
		return;
	}

	/* Walk entire string, lowercasing the letters */

	for (string = src_string; *string; string++) {
		*string = (char)tolower((int)*string);
	}
}

/*******************************************************************************
 *
 * FUNCTION:    acpi_ut_strupr (strupr)
 *
 * PARAMETERS:  src_string      - The source string to convert
 *
 * RETURN:      None
 *
 * DESCRIPTION: Convert a string to uppercase
 *
 ******************************************************************************/

void acpi_ut_strupr(char *src_string)
{
	char *string;

	ACPI_FUNCTION_ENTRY();

	if (!src_string) {
		return;
	}

	/* Walk entire string, uppercasing the letters */

	for (string = src_string; *string; string++) {
		*string = (char)toupper((int)*string);
	}
}

/******************************************************************************
 *
 * FUNCTION:    acpi_ut_stricmp (stricmp)
 *
 * PARAMETERS:  string1             - first string to compare
 *              string2             - second string to compare
 *
 * RETURN:      int that signifies string relationship. Zero means strings
 *              are equal.
 *
 * DESCRIPTION: Case-insensitive string compare. Implementation of the
 *              non-ANSI stricmp function.
 *
 ******************************************************************************/

int acpi_ut_stricmp(char *string1, char *string2)
{
	int c1;
	int c2;

	do {
		c1 = tolower((int)*string1);
		c2 = tolower((int)*string2);

		string1++;
		string2++;
	}
	while ((c1 == c2) && (c1));

	return (c1 - c2);
}

#if defined (ACPI_DEBUGGER) || defined (ACPI_APPLICATION)
/*******************************************************************************
 *
 * FUNCTION:    acpi_ut_safe_strcpy, acpi_ut_safe_strcat, acpi_ut_safe_strncat
 *
 * PARAMETERS:  Adds a "DestSize" parameter to each of the standard string
 *              functions. This is the size of the Destination buffer.
 *
 * RETURN:      TRUE if the operation would overflow the destination buffer.
 *
 * DESCRIPTION: Safe versions of standard Clib string functions. Ensure that
 *              the result of the operation will not overflow the output string
 *              buffer.
 *
 * NOTE:        These functions are typically only helpful for processing
 *              user input and command lines. For most ACPICA code, the
 *              required buffer length is precisely calculated before buffer
 *              allocation, so the use of these functions is unnecessary.
 *
 ******************************************************************************/

u8 acpi_ut_safe_strcpy(char *dest, acpi_size dest_size, char *source)
{

	if (strlen(source) >= dest_size) {
		return (TRUE);
	}

	strcpy(dest, source);
	return (FALSE);
}

u8 acpi_ut_safe_strcat(char *dest, acpi_size dest_size, char *source)
{

	if ((strlen(dest) + strlen(source)) >= dest_size) {
		return (TRUE);
	}

	strcat(dest, source);
	return (FALSE);
}

u8
acpi_ut_safe_strncat(char *dest,
		     acpi_size dest_size,
		     char *source, acpi_size max_transfer_length)
{
	acpi_size actual_transfer_length;

	actual_transfer_length = ACPI_MIN(max_transfer_length, strlen(source));

	if ((strlen(dest) + actual_transfer_length) >= dest_size) {
		return (TRUE);
	}

	strncat(dest, source, max_transfer_length);
	return (FALSE);
}
#endif

/*******************************************************************************
 *
 * FUNCTION:    acpi_ut_strtoul64
 *
 * PARAMETERS:  string                  - Null terminated string
 *              base                    - Radix of the string: 16 or 10 or
 *                                        ACPI_ANY_BASE
 *              max_integer_byte_width  - Maximum allowable integer,in bytes:
 *                                        4 or 8 (32 or 64 bits)
 *              ret_integer             - Where the converted integer is
 *                                        returned
 *
 * RETURN:      Status and Converted value
 *
 * DESCRIPTION: Convert a string into an unsigned value. Performs either a
 *              32-bit or 64-bit conversion, depending on the input integer
 *              size (often the current mode of the interpreter).
 *
 * NOTES:       Negative numbers are not supported, as they are not supported
 *              by ACPI.
 *
 *              acpi_gbl_integer_byte_width should be set to the proper width.
 *              For the core ACPICA code, this width depends on the DSDT
 *              version. For iASL, the default byte width is always 8 for the
 *              parser, but error checking is performed later to flag cases
 *              where a 64-bit constant is defined in a 32-bit DSDT/SSDT.
 *
<<<<<<< HEAD
 * NOTES:       acpi_gbl_integer_byte_width should be set to the proper width.
 *              For the core ACPICA code, this width depends on the DSDT
 *              version. For iASL, the default byte width is always 8.
 *
 *              Does not support Octal strings, not needed at this time.
 *
 *              There is an earlier version of the function after this one,
 *              below. It is slightly different than this one, and the two
 *              may eventually may need to be merged. (01/2016).
=======
 *              Does not support Octal strings, not needed at this time.
>>>>>>> f1050324
 *
 ******************************************************************************/

acpi_status
acpi_ut_strtoul64(char *string,
		  u32 base, u32 max_integer_byte_width, u64 *ret_integer)
{
	u32 this_digit = 0;
	u64 return_value = 0;
	u64 quotient;
	u64 dividend;
	u8 valid_digits = 0;
	u8 sign_of0x = 0;
	u8 term = 0;

	ACPI_FUNCTION_TRACE_STR(ut_strtoul64, string);

	switch (base) {
	case ACPI_ANY_BASE:
	case 10:
	case 16:

		break;

	default:

		/* Invalid Base */

		return_ACPI_STATUS(AE_BAD_PARAMETER);
	}

	if (!string) {
		goto error_exit;
	}

	/* Skip over any white space in the buffer */

	while ((*string) && (isspace((int)*string) || *string == '\t')) {
		string++;
	}

	if (base == ACPI_ANY_BASE) {
		/*
		 * Base equal to ACPI_ANY_BASE means 'Either decimal or hex'.
		 * We need to determine if it is decimal or hexadecimal.
		 */
		if ((*string == '0') && (tolower((int)*(string + 1)) == 'x')) {
			sign_of0x = 1;
			base = 16;

			/* Skip over the leading '0x' */
			string += 2;
		} else {
			base = 10;
		}
	}

	/* Any string left? Check that '0x' is not followed by white space. */

	if (!(*string) || isspace((int)*string) || *string == '\t') {
		if (base == ACPI_ANY_BASE) {
			goto error_exit;
		} else {
			goto all_done;
		}
	}

	/*
	 * Perform a 32-bit or 64-bit conversion, depending upon the input
	 * byte width
	 */
	dividend = (max_integer_byte_width <= ACPI_MAX32_BYTE_WIDTH) ?
	    ACPI_UINT32_MAX : ACPI_UINT64_MAX;

	/* Main loop: convert the string to a 32- or 64-bit integer */

	while (*string) {
		if (isdigit((int)*string)) {

			/* Convert ASCII 0-9 to Decimal value */

			this_digit = ((u8)*string) - '0';
		} else if (base == 10) {

			/* Digit is out of range; possible in to_integer case only */

			term = 1;
		} else {
			this_digit = (u8)toupper((int)*string);
			if (isxdigit((int)this_digit)) {

				/* Convert ASCII Hex char to value */

				this_digit = this_digit - 'A' + 10;
			} else {
				term = 1;
			}
		}

		if (term) {
			if (base == ACPI_ANY_BASE) {
				goto error_exit;
			} else {
				break;
			}
		} else if ((valid_digits == 0) && (this_digit == 0)
			   && !sign_of0x) {

			/* Skip zeros */
			string++;
			continue;
		}

		valid_digits++;

		if (sign_of0x && ((valid_digits > 16) ||
				  ((valid_digits > 8)
				   && (max_integer_byte_width <=
				       ACPI_MAX32_BYTE_WIDTH)))) {
			/*
			 * This is to_integer operation case.
			 * No restrictions for string-to-integer conversion,
			 * see ACPI spec.
			 */
			goto error_exit;
		}

		/* Divide the digit into the correct position */

		(void)acpi_ut_short_divide((dividend - (u64)this_digit), base,
					   &quotient, NULL);

		if (return_value > quotient) {
			if (base == ACPI_ANY_BASE) {
				goto error_exit;
			} else {
				break;
			}
		}

		return_value *= base;
		return_value += this_digit;
		string++;
	}

	/* All done, normal exit */

all_done:

	ACPI_DEBUG_PRINT((ACPI_DB_EXEC, "Converted value: %8.8X%8.8X\n",
			  ACPI_FORMAT_UINT64(return_value)));

	*ret_integer = return_value;
	return_ACPI_STATUS(AE_OK);

error_exit:

	/* Base was set/validated above (10 or 16) */

	if (base == 10) {
		return_ACPI_STATUS(AE_BAD_DECIMAL_CONSTANT);
	} else {
		return_ACPI_STATUS(AE_BAD_HEX_CONSTANT);
	}
}

#ifdef _OBSOLETE_FUNCTIONS
<<<<<<< HEAD
/* TBD: use version in ACPICA main code base? */
/* DONE: 01/2016 */
=======
/* Removed: 01/2016 */
>>>>>>> f1050324

/*******************************************************************************
 *
 * FUNCTION:    strtoul64
 *
 * PARAMETERS:  string              - Null terminated string
 *              terminater          - Where a pointer to the terminating byte
 *                                    is returned
 *              base                - Radix of the string
 *
 * RETURN:      Converted value
 *
 * DESCRIPTION: Convert a string into an unsigned value.
 *
 ******************************************************************************/

acpi_status strtoul64(char *string, u32 base, u64 *ret_integer)
{
	u32 index;
	u32 sign;
	u64 return_value = 0;
	acpi_status status = AE_OK;

	*ret_integer = 0;

	switch (base) {
	case 0:
	case 8:
	case 10:
	case 16:

		break;

	default:
		/*
		 * The specified Base parameter is not in the domain of
		 * this function:
		 */
		return (AE_BAD_PARAMETER);
	}

	/* Skip over any white space in the buffer: */

	while (isspace((int)*string) || *string == '\t') {
		++string;
	}

	/*
	 * The buffer may contain an optional plus or minus sign.
	 * If it does, then skip over it but remember what is was:
	 */
	if (*string == '-') {
		sign = ACPI_SIGN_NEGATIVE;
		++string;
	} else if (*string == '+') {
		++string;
		sign = ACPI_SIGN_POSITIVE;
	} else {
		sign = ACPI_SIGN_POSITIVE;
	}

	/*
	 * If the input parameter Base is zero, then we need to
	 * determine if it is octal, decimal, or hexadecimal:
	 */
	if (base == 0) {
		if (*string == '0') {
			if (tolower((int)*(++string)) == 'x') {
				base = 16;
				++string;
			} else {
				base = 8;
			}
		} else {
			base = 10;
		}
	}

	/*
	 * For octal and hexadecimal bases, skip over the leading
	 * 0 or 0x, if they are present.
	 */
	if (base == 8 && *string == '0') {
		string++;
	}

	if (base == 16 && *string == '0' && tolower((int)*(++string)) == 'x') {
		string++;
	}

	/* Main loop: convert the string to an unsigned long */

	while (*string) {
		if (isdigit((int)*string)) {
			index = ((u8)*string) - '0';
		} else {
			index = (u8)toupper((int)*string);
			if (isupper((int)index)) {
				index = index - 'A' + 10;
			} else {
				goto error_exit;
			}
		}

		if (index >= base) {
			goto error_exit;
		}

		/* Check to see if value is out of range: */

		if (return_value > ((ACPI_UINT64_MAX - (u64)index) / (u64)base)) {
			goto error_exit;
		} else {
			return_value *= base;
			return_value += index;
		}

		++string;
	}

	/* If a minus sign was present, then "the conversion is negated": */

	if (sign == ACPI_SIGN_NEGATIVE) {
		return_value = (ACPI_UINT32_MAX - return_value) + 1;
	}

	*ret_integer = return_value;
	return (status);

error_exit:
	switch (base) {
	case 8:

		status = AE_BAD_OCTAL_CONSTANT;
		break;

	case 10:

		status = AE_BAD_DECIMAL_CONSTANT;
		break;

	case 16:

		status = AE_BAD_HEX_CONSTANT;
		break;

	default:

		/* Base validated above */

		break;
	}

	return (status);
}
#endif<|MERGE_RESOLUTION|>--- conflicted
+++ resolved
@@ -228,19 +228,7 @@
  *              parser, but error checking is performed later to flag cases
  *              where a 64-bit constant is defined in a 32-bit DSDT/SSDT.
  *
-<<<<<<< HEAD
- * NOTES:       acpi_gbl_integer_byte_width should be set to the proper width.
- *              For the core ACPICA code, this width depends on the DSDT
- *              version. For iASL, the default byte width is always 8.
- *
  *              Does not support Octal strings, not needed at this time.
- *
- *              There is an earlier version of the function after this one,
- *              below. It is slightly different than this one, and the two
- *              may eventually may need to be merged. (01/2016).
-=======
- *              Does not support Octal strings, not needed at this time.
->>>>>>> f1050324
  *
  ******************************************************************************/
 
@@ -408,12 +396,7 @@
 }
 
 #ifdef _OBSOLETE_FUNCTIONS
-<<<<<<< HEAD
-/* TBD: use version in ACPICA main code base? */
-/* DONE: 01/2016 */
-=======
 /* Removed: 01/2016 */
->>>>>>> f1050324
 
 /*******************************************************************************
  *
