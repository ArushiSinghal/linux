--- conflicted
+++ resolved
@@ -104,10 +104,6 @@
 obj-$(CONFIG_ACPI_CONFIGFS)	+= acpi_configfs.o
 
 video-objs			+= acpi_video.o video_detect.o
-<<<<<<< HEAD
-obj-y				+= dptf/
-=======
 obj-y				+= dptf/
 
-obj-$(CONFIG_ARM64)		+= arm64/
->>>>>>> 16217dc7
+obj-$(CONFIG_ARM64)		+= arm64/