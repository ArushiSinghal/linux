--- conflicted
+++ resolved
@@ -511,8 +511,6 @@
 	help
 	  This config adds ACPI operation region support for BXT WhiskeyCove PMIC.
 
-<<<<<<< HEAD
-=======
 endif
 
 config ACPI_CONFIGFS
@@ -525,15 +523,6 @@
 
 if ARM64
 source "drivers/acpi/arm64/Kconfig"
->>>>>>> 16217dc7
 endif
 
-config ACPI_CONFIGFS
-	tristate "ACPI configfs support"
-	select CONFIGFS_FS
-	help
-	  Select this option to enable support for ACPI configuration from
-	  userspace. The configurable ACPI groups will be visible under
-	  /config/acpi, assuming configfs is mounted under /config.
-
 endif	# ACPI