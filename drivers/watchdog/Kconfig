--- conflicted
+++ resolved
@@ -1226,7 +1226,6 @@
 	  To compile this driver as a module, choose M here: the
 	  module will be called sbc_epx_c3.
 
-<<<<<<< HEAD
 config NI903X_WDT
 	tristate "NI 903x/913x Watchdog"
 	depends on X86 && ACPI
@@ -1237,7 +1236,7 @@
 
 	  To compile this driver as a module, choose M here: the module will be
 	  called ni903x_wdt.
-=======
+
 config INTEL_MEI_WDT
 	tristate "Intel MEI iAMT Watchdog"
 	depends on INTEL_MEI && X86
@@ -1252,7 +1251,6 @@
 
 	  To compile this driver as a module, choose M here:
 	  the module will be called mei_wdt.
->>>>>>> 2faedcd5
 
 # M32R Architecture
 
