--- conflicted
+++ resolved
@@ -1247,7 +1247,6 @@
 	  To compile this driver as a module, choose M here: the
 	  module will be called sbc_epx_c3.
 
-<<<<<<< HEAD
 config NI903X_WDT
 	tristate "NI 903x/913x Watchdog"
 	depends on X86 && ACPI
@@ -1258,7 +1257,7 @@
 
 	  To compile this driver as a module, choose M here: the module will be
 	  called ni903x_wdt.
-=======
+
 config INTEL_MEI_WDT
 	tristate "Intel MEI iAMT Watchdog"
 	depends on INTEL_MEI && X86
@@ -1273,7 +1272,6 @@
 
 	  To compile this driver as a module, choose M here:
 	  the module will be called mei_wdt.
->>>>>>> a921e9bd
 
 # M32R Architecture
 
