
#
# Watchdog device configuration
#

menuconfig WATCHDOG
	bool "Watchdog Timer Support"
	---help---
	  If you say Y here (and to one of the following options) and create a
	  character special file /dev/watchdog with major number 10 and minor
	  number 130 using mknod ("man mknod"), you will get a watchdog, i.e.:
	  subsequently opening the file and then failing to write to it for
	  longer than 1 minute will result in rebooting the machine. This
	  could be useful for a networked machine that needs to come back
	  on-line as fast as possible after a lock-up. There's both a watchdog
	  implementation entirely in software (which can sometimes fail to
	  reboot the machine) and a driver for hardware watchdog boards, which
	  are more robust and can also keep track of the temperature inside
	  your computer. For details, read
	  <file:Documentation/watchdog/watchdog-api.txt> in the kernel source.

	  The watchdog is usually used together with the watchdog daemon
	  which is available from
	  <ftp://ibiblio.org/pub/Linux/system/daemons/watchdog/>. This daemon can
	  also monitor NFS connections and can reboot the machine when the process
	  table is full.

	  If unsure, say N.

if WATCHDOG

config WATCHDOG_CORE
	bool "WatchDog Timer Driver Core"
	---help---
	  Say Y here if you want to use the new watchdog timer driver core.
	  This driver provides a framework for all watchdog timer drivers
	  and gives them the /dev/watchdog interface (and later also the
	  sysfs interface).

config WATCHDOG_NOWAYOUT
	bool "Disable watchdog shutdown on close"
	help
	  The default watchdog behaviour (which you get if you say N here) is
	  to stop the timer if the process managing it closes the file
	  /dev/watchdog. It's always remotely possible that this process might
	  get killed. If you say Y here, the watchdog cannot be stopped once
	  it has been started.

config WATCHDOG_SYSFS
	bool "Read different watchdog information through sysfs"
	default n
	help
	  Say Y here if you want to enable watchdog device status read through
	  sysfs attributes.

#
# General Watchdog drivers
#

comment "Watchdog Device Drivers"

# Architecture Independent

config SOFT_WATCHDOG
	tristate "Software watchdog"
	select WATCHDOG_CORE
	help
	  A software monitoring watchdog. This will fail to reboot your system
	  from some situations that the hardware watchdog will recover
	  from. Equally it's a lot cheaper to install.

	  To compile this driver as a module, choose M here: the
	  module will be called softdog.

config DA9052_WATCHDOG
        tristate "Dialog DA9052 Watchdog"
        depends on PMIC_DA9052
        select WATCHDOG_CORE
        help
          Support for the watchdog in the DA9052 PMIC. Watchdog trigger
          cause system reset.

          Say Y here to include support for the DA9052 watchdog.
          Alternatively say M to compile the driver as a module,
          which will be called da9052_wdt.

config DA9055_WATCHDOG
	tristate "Dialog Semiconductor DA9055 Watchdog"
	depends on MFD_DA9055
	select WATCHDOG_CORE
	help
	  If you say yes here you get support for watchdog on the Dialog
	  Semiconductor DA9055 PMIC.

	  This driver can also be built as a module.  If so, the module
	  will be called da9055_wdt.

config DA9063_WATCHDOG
	tristate "Dialog DA9063 Watchdog"
	depends on MFD_DA9063
	select WATCHDOG_CORE
	help
	  Support for the watchdog in the DA9063 PMIC.

	  This driver can be built as a module. The module name is da9063_wdt.

config DA9062_WATCHDOG
	tristate "Dialog DA9062 Watchdog"
	depends on MFD_DA9062
	select WATCHDOG_CORE
	help
	  Support for the watchdog in the DA9062 PMIC.

	  This driver can be built as a module. The module name is da9062_wdt.

config GPIO_WATCHDOG
	tristate "Watchdog device controlled through GPIO-line"
	depends on OF_GPIO
	select WATCHDOG_CORE
	help
	  If you say yes here you get support for watchdog device
	  controlled through GPIO-line.

config GPIO_WATCHDOG_ARCH_INITCALL
	bool "Register the watchdog as early as possible"
	depends on GPIO_WATCHDOG=y
	help
	  In some situations, the default initcall level (module_init)
	  in not early enough in the boot process to avoid the watchdog
	  to be triggered.
	  If you say yes here, the initcall level would be raised to
	  arch_initcall.
	  If in doubt, say N.

config MENF21BMC_WATCHDOG
	tristate "MEN 14F021P00 BMC Watchdog"
	depends on MFD_MENF21BMC
	select WATCHDOG_CORE
	help
	  Say Y here to include support for the MEN 14F021P00 BMC Watchdog.

	  This driver can also be built as a module. If so the module
	  will be called menf21bmc_wdt.

config TANGOX_WATCHDOG
	tristate "Sigma Designs SMP86xx/SMP87xx watchdog"
	select WATCHDOG_CORE
	depends on ARCH_TANGO || COMPILE_TEST
	depends on HAS_IOMEM
	help
	  Support for the watchdog in Sigma Designs SMP86xx (tango3)
	  and SMP87xx (tango4) family chips.

	  This driver can be built as a module. The module name is tangox_wdt.

config WM831X_WATCHDOG
	tristate "WM831x watchdog"
	depends on MFD_WM831X
	select WATCHDOG_CORE
	help
	  Support for the watchdog in the WM831x AudioPlus PMICs.  When
	  the watchdog triggers the system will be reset.

config WM8350_WATCHDOG
	tristate "WM8350 watchdog"
	depends on MFD_WM8350
	select WATCHDOG_CORE
	help
	  Support for the watchdog in the WM8350 AudioPlus PMIC.  When
	  the watchdog triggers the system will be reset.

config XILINX_WATCHDOG
	tristate "Xilinx Watchdog timer"
	depends on HAS_IOMEM
	select WATCHDOG_CORE
	help
	  Watchdog driver for the xps_timebase_wdt ip core.

	  To compile this driver as a module, choose M here: the
	  module will be called of_xilinx_wdt.

config ZIIRAVE_WATCHDOG
	tristate "Zodiac RAVE Watchdog Timer"
	depends on I2C
	select WATCHDOG_CORE
	help
	  Watchdog driver for the Zodiac Aerospace RAVE Switch Watchdog
	  Processor.

	  To compile this driver as a module, choose M here: the
	  module will be called ziirave_wdt.

# ALPHA Architecture

# ARM Architecture

config ARM_SP805_WATCHDOG
	tristate "ARM SP805 Watchdog"
	depends on (ARM || ARM64) && ARM_AMBA
	select WATCHDOG_CORE
	help
	  ARM Primecell SP805 Watchdog timer. This will reboot your system when
	  the timeout is reached.

config ARM_SBSA_WATCHDOG
	tristate "ARM SBSA Generic Watchdog"
	depends on ARM64
	depends on ARM_ARCH_TIMER
	select WATCHDOG_CORE
	help
	  ARM SBSA Generic Watchdog has two stage timeouts:
	  the first signal (WS0) is for alerting the system by interrupt,
	  the second one (WS1) is a real hardware reset.
	  More details: ARM DEN0029B - Server Base System Architecture (SBSA)

	  This driver can operate ARM SBSA Generic Watchdog as a single stage
	  or a two stages watchdog, it depends on the module parameter "action".

	  Note: the maximum timeout in the two stages mode is half of that in
	  the single stage mode.

	  To compile this driver as module, choose M here: The module
	  will be called sbsa_gwdt.

config ASM9260_WATCHDOG
	tristate "Alphascale ASM9260 watchdog"
	depends on MACH_ASM9260
	depends on OF
	select WATCHDOG_CORE
	select RESET_CONTROLLER
	help
	  Watchdog timer embedded into Alphascale asm9260 chips. This will reboot your
	  system when the timeout is reached.

config AT91RM9200_WATCHDOG
	tristate "AT91RM9200 watchdog"
	depends on SOC_AT91RM9200 && MFD_SYSCON
	help
	  Watchdog timer embedded into AT91RM9200 chips. This will reboot your
	  system when the timeout is reached.

config AT91SAM9X_WATCHDOG
	tristate "AT91SAM9X / AT91CAP9 watchdog"
	depends on ARCH_AT91
	select WATCHDOG_CORE
	help
	  Watchdog timer embedded into AT91SAM9X and AT91CAP9 chips. This will
	  reboot your system when the timeout is reached.

config SAMA5D4_WATCHDOG
	tristate "Atmel SAMA5D4 Watchdog Timer"
	depends on ARCH_AT91
	select WATCHDOG_CORE
	help
	  Atmel SAMA5D4 watchdog timer is embedded into SAMA5D4 chips.
	  Its Watchdog Timer Mode Register can be written more than once.
	  This will reboot your system when the timeout is reached.

config CADENCE_WATCHDOG
	tristate "Cadence Watchdog Timer"
	depends on HAS_IOMEM
	select WATCHDOG_CORE
	help
	  Say Y here if you want to include support for the watchdog
	  timer in the Xilinx Zynq.

config 21285_WATCHDOG
	tristate "DC21285 watchdog"
	depends on FOOTBRIDGE
	help
	  The Intel Footbridge chip contains a built-in watchdog circuit. Say Y
	  here if you wish to use this. Alternatively say M to compile the
	  driver as a module, which will be called wdt285.

	  This driver does not work on all machines. In particular, early CATS
	  boards have hardware problems that will cause the machine to simply
	  lock up if the watchdog fires.

	  "If in doubt, leave it out" - say N.

config 977_WATCHDOG
	tristate "NetWinder WB83C977 watchdog"
	depends on FOOTBRIDGE && ARCH_NETWINDER
	help
	  Say Y here to include support for the WB977 watchdog included in
	  NetWinder machines. Alternatively say M to compile the driver as
	  a module, which will be called wdt977.

	  Not sure? It's safe to say N.

config IXP4XX_WATCHDOG
	tristate "IXP4xx Watchdog"
	depends on ARCH_IXP4XX
	help
	  Say Y here if to include support for the watchdog timer
	  in the Intel IXP4xx network processors. This driver can
	  be built as a module by choosing M. The module will
	  be called ixp4xx_wdt.

	  Note: The internal IXP4xx watchdog does a soft CPU reset
	  which doesn't reset any peripherals. There are circumstances
	  where the watchdog will fail to reset the board correctly
	  (e.g., if the boot ROM is in an unreadable state).

	  Say N if you are unsure.

config KS8695_WATCHDOG
	tristate "KS8695 watchdog"
	depends on ARCH_KS8695
	help
	  Watchdog timer embedded into KS8695 processor. This will reboot your
	  system when the timeout is reached.

config HAVE_S3C2410_WATCHDOG
	bool
	help
	  This will include watchdog timer support for Samsung SoCs. If
	  you want to include watchdog support for any machine, kindly
	  select this in the respective mach-XXXX/Kconfig file.

config S3C2410_WATCHDOG
	tristate "S3C2410 Watchdog"
	depends on HAVE_S3C2410_WATCHDOG
	select WATCHDOG_CORE
	select MFD_SYSCON if ARCH_EXYNOS5
	help
	  Watchdog timer block in the Samsung SoCs. This will reboot
	  the system when the timer expires with the watchdog enabled.

	  The driver is limited by the speed of the system's PCLK
	  signal, so with reasonably fast systems (PCLK around 50-66MHz)
	  then watchdog intervals of over approximately 20seconds are
	  unavailable.

	  The driver can be built as a module by choosing M, and will
	  be called s3c2410_wdt

config SA1100_WATCHDOG
	tristate "SA1100/PXA2xx watchdog"
	depends on ARCH_SA1100 || ARCH_PXA
	help
	  Watchdog timer embedded into SA11x0 and PXA2xx chips. This will
	  reboot your system when timeout is reached.

	  NOTE: once enabled, this timer cannot be disabled.

	  To compile this driver as a module, choose M here: the
	  module will be called sa1100_wdt.

config DW_WATCHDOG
	tristate "Synopsys DesignWare watchdog"
	depends on HAS_IOMEM
	select WATCHDOG_CORE
	help
	  Say Y here if to include support for the Synopsys DesignWare
	  watchdog timer found in many chips.
	  To compile this driver as a module, choose M here: the
	  module will be called dw_wdt.

config EP93XX_WATCHDOG
	tristate "EP93xx Watchdog"
	depends on ARCH_EP93XX
	select WATCHDOG_CORE
	help
	  Say Y here if to include support for the watchdog timer
	  embedded in the Cirrus Logic EP93xx family of devices.

	  To compile this driver as a module, choose M here: the
	  module will be called ep93xx_wdt.

config OMAP_WATCHDOG
	tristate "OMAP Watchdog"
	depends on ARCH_OMAP16XX || ARCH_OMAP2PLUS
	select WATCHDOG_CORE
	help
	  Support for TI OMAP1610/OMAP1710/OMAP2420/OMAP3430/OMAP4430 watchdog.  Say 'Y'
	  here to enable the OMAP1610/OMAP1710/OMAP2420/OMAP3430/OMAP4430 watchdog timer.

config PNX4008_WATCHDOG
	tristate "LPC32XX Watchdog"
	depends on ARCH_LPC32XX
	select WATCHDOG_CORE
	help
	  Say Y here if to include support for the watchdog timer
	  in the LPC32XX processor.
	  This driver can be built as a module by choosing M. The module
	  will be called pnx4008_wdt.

	  Say N if you are unsure.

config IOP_WATCHDOG
	tristate "IOP Watchdog"
	depends on ARCH_IOP13XX
	select WATCHDOG_NOWAYOUT if (ARCH_IOP32X || ARCH_IOP33X)
	help
	  Say Y here if to include support for the watchdog timer
	  in the Intel IOP3XX & IOP13XX I/O Processors.  This driver can
	  be built as a module by choosing M. The module will
	  be called iop_wdt.

	  Note: The IOP13XX watchdog does an Internal Bus Reset which will
	  affect both cores and the peripherals of the IOP.  The ATU-X
	  and/or ATUe configuration registers will remain intact, but if
	  operating as an Root Complex and/or Central Resource, the PCI-X
	  and/or PCIe busses will also be reset.  THIS IS A VERY BIG HAMMER.

config DAVINCI_WATCHDOG
	tristate "DaVinci watchdog"
	depends on ARCH_DAVINCI || ARCH_KEYSTONE
	select WATCHDOG_CORE
	help
	  Say Y here if to include support for the watchdog timer
	  in the DaVinci DM644x/DM646x or Keystone processors.
	  To compile this driver as a module, choose M here: the
	  module will be called davinci_wdt.

	  NOTE: once enabled, this timer cannot be disabled.
	  Say N if you are unsure.

config ORION_WATCHDOG
	tristate "Orion watchdog"
	depends on ARCH_ORION5X || ARCH_DOVE || MACH_DOVE || ARCH_MVEBU
	depends on ARM
	select WATCHDOG_CORE
	help
	  Say Y here if to include support for the watchdog timer
	  in the Marvell Orion5x and Kirkwood ARM SoCs.
	  To compile this driver as a module, choose M here: the
	  module will be called orion_wdt.

config RN5T618_WATCHDOG
	tristate "Ricoh RN5T618 watchdog"
	depends on MFD_RN5T618
	select WATCHDOG_CORE
	help
	  If you say yes here you get support for watchdog on the Ricoh
	  RN5T618 PMIC.

	  This driver can also be built as a module.  If so, the module
	  will be called rn5t618_wdt.

config SUNXI_WATCHDOG
	tristate "Allwinner SoCs watchdog support"
	depends on ARCH_SUNXI
	select WATCHDOG_CORE
	help
	  Say Y here to include support for the watchdog timer
	  in Allwinner SoCs.
	  To compile this driver as a module, choose M here: the
	  module will be called sunxi_wdt.

config COH901327_WATCHDOG
	bool "ST-Ericsson COH 901 327 watchdog"
	depends on ARCH_U300
	default y if MACH_U300
	select WATCHDOG_CORE
	help
	  Say Y here to include Watchdog timer support for the
	  watchdog embedded into the ST-Ericsson U300 series platforms.
	  This watchdog is used to reset the system and thus cannot be
	  compiled as a module.

config TWL4030_WATCHDOG
	tristate "TWL4030 Watchdog"
	depends on TWL4030_CORE
	select WATCHDOG_CORE
	help
	  Support for TI TWL4030 watchdog.  Say 'Y' here to enable the
	  watchdog timer support for TWL4030 chips.

config STMP3XXX_RTC_WATCHDOG
	tristate "Freescale STMP3XXX & i.MX23/28 watchdog"
	depends on RTC_DRV_STMP
	select WATCHDOG_CORE
	help
	  Say Y here to include support for the watchdog timer inside
	  the RTC for the STMP37XX/378X or i.MX23/28 SoC.
	  To compile this driver as a module, choose M here: the
	  module will be called stmp3xxx_rtc_wdt.

config NUC900_WATCHDOG
	tristate "Nuvoton NUC900 watchdog"
	depends on ARCH_W90X900
	help
	  Say Y here if to include support for the watchdog timer
	  for the Nuvoton NUC900 series SoCs.
	  To compile this driver as a module, choose M here: the
	  module will be called nuc900_wdt.

config TS4800_WATCHDOG
	tristate "TS-4800 Watchdog"
	depends on HAS_IOMEM && OF
	depends on SOC_IMX51 || COMPILE_TEST
	select WATCHDOG_CORE
	select MFD_SYSCON
	help
	  Technologic Systems TS-4800 has watchdog timer implemented in
	  an external FPGA. Say Y here if you want to support for the
	  watchdog timer on TS-4800 board.

config TS72XX_WATCHDOG
	tristate "TS-72XX SBC Watchdog"
	depends on MACH_TS72XX
	help
	  Technologic Systems TS-7200, TS-7250 and TS-7260 boards have
	  watchdog timer implemented in a external CPLD chip. Say Y here
	  if you want to support for the watchdog timer on TS-72XX boards.

	  To compile this driver as a module, choose M here: the
	  module will be called ts72xx_wdt.

config MAX63XX_WATCHDOG
	tristate "Max63xx watchdog"
	depends on HAS_IOMEM
	select WATCHDOG_CORE
	help
	  Support for memory mapped max63{69,70,71,72,73,74} watchdog timer.

config IMX2_WDT
	tristate "IMX2+ Watchdog"
	depends on ARCH_MXC || ARCH_LAYERSCAPE
	select REGMAP_MMIO
	select WATCHDOG_CORE
	help
	  This is the driver for the hardware watchdog
	  on the Freescale IMX2 and later processors.
	  If you have one of these processors and wish to have
	  watchdog support enabled, say Y, otherwise say N.

	  To compile this driver as a module, choose M here: the
	  module will be called imx2_wdt.

config UX500_WATCHDOG
	tristate "ST-Ericsson Ux500 watchdog"
	depends on MFD_DB8500_PRCMU
	select WATCHDOG_CORE
	default y
	help
	  Say Y here to include Watchdog timer support for the watchdog
	  existing in the prcmu of ST-Ericsson Ux500 series platforms.

	  To compile this driver as a module, choose M here: the
	  module will be called ux500_wdt.

config RETU_WATCHDOG
	tristate "Retu watchdog"
	depends on MFD_RETU
	select WATCHDOG_CORE
	help
	  Retu watchdog driver for Nokia Internet Tablets (770, N800,
	  N810). At least on N800 the watchdog cannot be disabled, so
	  this driver is essential and you should enable it.

	  To compile this driver as a module, choose M here: the
	  module will be called retu_wdt.

config MOXART_WDT
	tristate "MOXART watchdog"
	depends on ARCH_MOXART
	help
	  Say Y here to include Watchdog timer support for the watchdog
	  existing on the MOXA ART SoC series platforms.

	  To compile this driver as a module, choose M here: the
	  module will be called moxart_wdt.

config SIRFSOC_WATCHDOG
	tristate "SiRFSOC watchdog"
	depends on ARCH_SIRF
	select WATCHDOG_CORE
	default y
	help
	  Support for CSR SiRFprimaII and SiRFatlasVI watchdog. When
	  the watchdog triggers the system will be reset.

config ST_LPC_WATCHDOG
	tristate "STMicroelectronics LPC Watchdog"
	depends on ARCH_STI
	depends on OF
	select WATCHDOG_CORE
	help
	  Say Y here to include STMicroelectronics Low Power Controller
	  (LPC) based Watchdog timer support.

	  To compile this driver as a module, choose M here: the
	  module will be called st_lpc_wdt.

config TEGRA_WATCHDOG
	tristate "Tegra watchdog"
	depends on (ARCH_TEGRA || COMPILE_TEST) && HAS_IOMEM
	select WATCHDOG_CORE
	help
	  Say Y here to include support for the watchdog timer
	  embedded in NVIDIA Tegra SoCs.

	  To compile this driver as a module, choose M here: the
	  module will be called tegra_wdt.

config QCOM_WDT
	tristate "QCOM watchdog"
	depends on HAS_IOMEM
	depends on ARCH_QCOM
	select WATCHDOG_CORE
	help
	  Say Y here to include Watchdog timer support for the watchdog found
	  on QCOM chipsets.  Currently supported targets are the MSM8960,
	  APQ8064, and IPQ8064.

	  To compile this driver as a module, choose M here: the
	  module will be called qcom_wdt.

config MESON_WATCHDOG
	tristate "Amlogic Meson SoCs watchdog support"
	depends on ARCH_MESON
	select WATCHDOG_CORE
	help
	  Say Y here to include support for the watchdog timer
	  in Amlogic Meson SoCs.
	  To compile this driver as a module, choose M here: the
	  module will be called meson_wdt.

config MEDIATEK_WATCHDOG
	tristate "Mediatek SoCs watchdog support"
	depends on ARCH_MEDIATEK
	select WATCHDOG_CORE
	help
	  Say Y here to include support for the watchdog timer
	  in Mediatek SoCs.
	  To compile this driver as a module, choose M here: the
	  module will be called mtk_wdt.

config DIGICOLOR_WATCHDOG
	tristate "Conexant Digicolor SoCs watchdog support"
	depends on ARCH_DIGICOLOR
	select WATCHDOG_CORE
	help
	  Say Y here to include support for the watchdog timer
	  in Conexant Digicolor SoCs.
	  To compile this driver as a module, choose M here: the
	  module will be called digicolor_wdt.

config LPC18XX_WATCHDOG
	tristate "LPC18xx/43xx Watchdog"
	depends on ARCH_LPC18XX || COMPILE_TEST
	depends on HAS_IOMEM
	select WATCHDOG_CORE
	help
	  Say Y here if to include support for the watchdog timer
	  in NXP LPC SoCs family, which includes LPC18xx/LPC43xx
	  processors.
	  To compile this driver as a module, choose M here: the
	  module will be called lpc18xx_wdt.

config ATLAS7_WATCHDOG
	tristate "CSRatlas7 watchdog"
	depends on ARCH_ATLAS7
	help
	  Say Y here to include Watchdog timer support for the watchdog
	  existing on the CSRatlas7 series platforms.

	  To compile this driver as a module, choose M here: the
	  module will be called atlas7_wdt.

# AVR32 Architecture

config AT32AP700X_WDT
	tristate "AT32AP700x watchdog"
	depends on CPU_AT32AP700X
	help
	  Watchdog timer embedded into AT32AP700x devices. This will reboot
	  your system when the timeout is reached.

# BLACKFIN Architecture

config BFIN_WDT
	tristate "Blackfin On-Chip Watchdog Timer"
	depends on BLACKFIN
	---help---
	  If you say yes here you will get support for the Blackfin On-Chip
	  Watchdog Timer. If you have one of these processors and wish to
	  have watchdog support enabled, say Y, otherwise say N.

	  To compile this driver as a module, choose M here: the
	  module will be called bfin_wdt.

# CRIS Architecture

# FRV Architecture

# X86 (i386 + ia64 + x86_64) Architecture

config ACQUIRE_WDT
	tristate "Acquire SBC Watchdog Timer"
	depends on X86
	---help---
	  This is the driver for the hardware watchdog on Single Board
	  Computers produced by Acquire Inc (and others). This watchdog
	  simply watches your kernel to make sure it doesn't freeze, and if
	  it does, it reboots your computer after a certain amount of time.

	  To compile this driver as a module, choose M here: the
	  module will be called acquirewdt.

	  Most people will say N.

config ADVANTECH_WDT
	tristate "Advantech SBC Watchdog Timer"
	depends on X86
	help
	  If you are configuring a Linux kernel for the Advantech single-board
	  computer, say `Y' here to support its built-in watchdog timer
	  feature. More information can be found at
	  <http://www.advantech.com.tw/products/>

config ALIM1535_WDT
	tristate "ALi M1535 PMU Watchdog Timer"
	depends on X86 && PCI
	---help---
	  This is the driver for the hardware watchdog on the ALi M1535 PMU.

	  To compile this driver as a module, choose M here: the
	  module will be called alim1535_wdt.

	  Most people will say N.

config ALIM7101_WDT
	tristate "ALi M7101 PMU Computer Watchdog"
	depends on PCI
	help
	  This is the driver for the hardware watchdog on the ALi M7101 PMU
	  as used in the x86 Cobalt servers and also found in some
	  SPARC Netra servers too.

	  To compile this driver as a module, choose M here: the
	  module will be called alim7101_wdt.

	  Most people will say N.

config EBC_C384_WDT
	tristate "WinSystems EBC-C384 Watchdog Timer"
	depends on X86
	select WATCHDOG_CORE
	help
	  Enables watchdog timer support for the watchdog timer on the
	  WinSystems EBC-C384 motherboard. The timeout may be configured via
	  the timeout module parameter.

config F71808E_WDT
	tristate "Fintek F71808E, F71862FG, F71869, F71882FG and F71889FG Watchdog"
	depends on X86
	help
	  This is the driver for the hardware watchdog on the Fintek
	  F71808E, F71862FG, F71869, F71882FG and F71889FG Super I/O controllers.

	  You can compile this driver directly into the kernel, or use
	  it as a module.  The module will be called f71808e_wdt.

config SP5100_TCO
	tristate "AMD/ATI SP5100 TCO Timer/Watchdog"
	depends on X86 && PCI
	---help---
	  Hardware watchdog driver for the AMD/ATI SP5100 chipset. The TCO
	  (Total Cost of Ownership) timer is a watchdog timer that will reboot
	  the machine after its expiration. The expiration time can be
	  configured with the "heartbeat" parameter.

	  To compile this driver as a module, choose M here: the
	  module will be called sp5100_tco.

config GEODE_WDT
	tristate "AMD Geode CS5535/CS5536 Watchdog"
	depends on CS5535_MFGPT
	help
	  This driver enables a watchdog capability built into the
	  CS5535/CS5536 companion chips for the AMD Geode GX and LX
	  processors.  This watchdog watches your kernel to make sure
	  it doesn't freeze, and if it does, it reboots your computer after
	  a certain amount of time.

	  You can compile this driver directly into the kernel, or use
	  it as a module.  The module will be called geodewdt.

config SC520_WDT
	tristate "AMD Elan SC520 processor Watchdog"
	depends on MELAN
	help
	  This is the driver for the hardware watchdog built in to the
	  AMD "Elan" SC520 microcomputer commonly used in embedded systems.
	  This watchdog simply watches your kernel to make sure it doesn't
	  freeze, and if it does, it reboots your computer after a certain
	  amount of time.

	  You can compile this driver directly into the kernel, or use
	  it as a module.  The module will be called sc520_wdt.

config SBC_FITPC2_WATCHDOG
	tristate "Compulab SBC-FITPC2 watchdog"
	depends on X86
	---help---
	  This is the driver for the built-in watchdog timer on the fit-PC2,
	  fit-PC2i, CM-iAM single-board computers made by Compulab.

	  It`s possible to enable watchdog timer either from BIOS (F2) or from booted Linux.
	  When "Watchdog Timer Value" enabled one can set 31-255 s operational range.

	  Entering BIOS setup temporary disables watchdog operation regardless to current state,
	  so system will not be restarted while user in BIOS setup.

	  Once watchdog was enabled the system will be restarted every
	  "Watchdog Timer Value" period, so to prevent it user can restart or
	  disable the watchdog.

	  To compile this driver as a module, choose M here: the
	  module will be called sbc_fitpc2_wdt.

	  Most people will say N.

config EUROTECH_WDT
	tristate "Eurotech CPU-1220/1410 Watchdog Timer"
	depends on X86
	help
	  Enable support for the watchdog timer on the Eurotech CPU-1220 and
	  CPU-1410 cards.  These are PC/104 SBCs. Spec sheets and product
	  information are at <http://www.eurotech.it/>.

config IB700_WDT
	tristate "IB700 SBC Watchdog Timer"
	depends on X86
	---help---
	  This is the driver for the hardware watchdog on the IB700 Single
	  Board Computer produced by TMC Technology (www.tmc-uk.com). This watchdog
	  simply watches your kernel to make sure it doesn't freeze, and if
	  it does, it reboots your computer after a certain amount of time.

	  This driver is like the WDT501 driver but for slightly different hardware.

	  To compile this driver as a module, choose M here: the
	  module will be called ib700wdt.

	  Most people will say N.

config IBMASR
	tristate "IBM Automatic Server Restart"
	depends on X86
	help
	  This is the driver for the IBM Automatic Server Restart watchdog
	  timer built-in into some eServer xSeries machines.

	  To compile this driver as a module, choose M here: the
	  module will be called ibmasr.

config WAFER_WDT
	tristate "ICP Single Board Computer Watchdog Timer"
	depends on X86
	help
	  This is a driver for the hardware watchdog on the ICP Single
	  Board Computer. This driver is working on (at least) the following
	  IPC SBC's: Wafer 5823, Rocky 4783, Rocky 3703 and Rocky 3782.

	  To compile this driver as a module, choose M here: the
	  module will be called wafer5823wdt.

config I6300ESB_WDT
	tristate "Intel 6300ESB Timer/Watchdog"
	depends on PCI
	---help---
	  Hardware driver for the watchdog timer built into the Intel
	  6300ESB controller hub.

	  To compile this driver as a module, choose M here: the
	  module will be called i6300esb.

config IE6XX_WDT
	tristate "Intel Atom E6xx Watchdog"
	depends on X86 && PCI
	select WATCHDOG_CORE
	select MFD_CORE
	select LPC_SCH
	---help---
	  Hardware driver for the watchdog timer built into the Intel
	  Atom E6XX (TunnelCreek) processor.

	  To compile this driver as a module, choose M here: the
	  module will be called ie6xx_wdt.

config INTEL_SCU_WATCHDOG
	bool "Intel SCU Watchdog for Mobile Platforms"
	depends on X86_INTEL_MID
	---help---
	  Hardware driver for the watchdog time built into the Intel SCU
	  for Intel Mobile Platforms.

	  To compile this driver as a module, choose M here.

config INTEL_MID_WATCHDOG
	tristate "Intel MID Watchdog Timer"
	depends on X86_INTEL_MID
	select WATCHDOG_CORE
	---help---
	  Watchdog timer driver built into the Intel SCU for Intel MID
	  Platforms.

	  This driver currently supports only the watchdog evolution
	  implementation in SCU, available for Merrifield generation.

	  To compile this driver as a module, choose M here.

config ITCO_WDT
	tristate "Intel TCO Timer/Watchdog"
	depends on (X86 || IA64) && PCI
	select WATCHDOG_CORE
	depends on I2C || I2C=n
	select LPC_ICH if !EXPERT
	select I2C_I801 if !EXPERT && I2C
	---help---
	  Hardware driver for the intel TCO timer based watchdog devices.
	  These drivers are included in the Intel 82801 I/O Controller
	  Hub family (from ICH0 up to ICH10) and in the Intel 63xxESB
	  controller hub.

	  The TCO (Total Cost of Ownership) timer is a watchdog timer
	  that will reboot the machine after its second expiration. The
	  expiration time can be configured with the "heartbeat" parameter.

	  On some motherboards the driver may fail to reset the chipset's
	  NO_REBOOT flag which prevents the watchdog from rebooting the
	  machine. If this is the case you will get a kernel message like
	  "failed to reset NO_REBOOT flag, reboot disabled by hardware".

	  To compile this driver as a module, choose M here: the
	  module will be called iTCO_wdt.

config ITCO_VENDOR_SUPPORT
	bool "Intel TCO Timer/Watchdog Specific Vendor Support"
	depends on ITCO_WDT
	---help---
	  Add vendor specific support to the intel TCO timer based watchdog
	  devices. At this moment we only have additional support for some
	  SuperMicro Inc. motherboards.

config IT8712F_WDT
	tristate "IT8712F (Smart Guardian) Watchdog Timer"
	depends on X86
	---help---
	  This is the driver for the built-in watchdog timer on the IT8712F
	  Super I/0 chipset used on many motherboards.

	  If the driver does not work, then make sure that the game port in
	  the BIOS is enabled.

	  To compile this driver as a module, choose M here: the
	  module will be called it8712f_wdt.

config IT87_WDT
	tristate "IT87 Watchdog Timer"
	depends on X86
	---help---
	  This is the driver for the hardware watchdog on the ITE IT8702,
	  IT8712, IT8716, IT8718, IT8720, IT8721, IT8726 and IT8728
	  Super I/O chips.

	  If the driver does not work, then make sure that the game port in
	  the BIOS is enabled.

	  This watchdog simply watches your kernel to make sure it doesn't
	  freeze, and if it does, it reboots your computer after a certain
	  amount of time.

	  To compile this driver as a module, choose M here: the module will
	  be called it87_wdt.

config HP_WATCHDOG
	tristate "HP ProLiant iLO2+ Hardware Watchdog Timer"
	depends on X86 && PCI
	help
	  A software monitoring watchdog and NMI sourcing driver. This driver
	  will detect lockups and provide a stack trace. This is a driver that
	  will only load on an HP ProLiant system with a minimum of iLO2 support.
	  To compile this driver as a module, choose M here: the module will be
	  called hpwdt.

config KEMPLD_WDT
	tristate "Kontron COM Watchdog Timer"
	depends on MFD_KEMPLD
	select WATCHDOG_CORE
	help
	  Support for the PLD watchdog on some Kontron ETX and COMexpress
	  (ETXexpress) modules

	  This driver can also be built as a module. If so, the module will be
	  called kempld_wdt.

config HPWDT_NMI_DECODING
	bool "NMI decoding support for the HP ProLiant iLO2+ Hardware Watchdog Timer"
	depends on HP_WATCHDOG
	default y
	help
	  When an NMI occurs this feature will make the necessary BIOS calls to
	  log the cause of the NMI.

config SC1200_WDT
	tristate "National Semiconductor PC87307/PC97307 (ala SC1200) Watchdog"
	depends on X86
	help
	  This is a driver for National Semiconductor PC87307/PC97307 hardware
	  watchdog cards as found on the SC1200. This watchdog is mainly used
	  for power management purposes and can be used to power down the device
	  during inactivity periods (includes interrupt activity monitoring).

	  To compile this driver as a module, choose M here: the
	  module will be called sc1200wdt.

	  Most people will say N.

config SCx200_WDT
	tristate "National Semiconductor SCx200 Watchdog"
	depends on SCx200 && PCI
	help
	  Enable the built-in watchdog timer support on the National
	  Semiconductor SCx200 processors.

	  If compiled as a module, it will be called scx200_wdt.

config PC87413_WDT
	tristate "NS PC87413 watchdog"
	depends on X86
	---help---
	  This is the driver for the hardware watchdog on the PC87413 chipset
	  This watchdog simply watches your kernel to make sure it doesn't
	  freeze, and if it does, it reboots your computer after a certain
	  amount of time.

	  To compile this driver as a module, choose M here: the
	  module will be called pc87413_wdt.

	  Most people will say N.

config NV_TCO
	tristate "nVidia TCO Timer/Watchdog"
	depends on X86 && PCI
	---help---
	  Hardware driver for the TCO timer built into the nVidia Hub family
	  (such as the MCP51).  The TCO (Total Cost of Ownership) timer is a
	  watchdog timer that will reboot the machine after its second
	  expiration. The expiration time can be configured with the
	  "heartbeat" parameter.

	  On some motherboards the driver may fail to reset the chipset's
	  NO_REBOOT flag which prevents the watchdog from rebooting the
	  machine. If this is the case you will get a kernel message like
	  "failed to reset NO_REBOOT flag, reboot disabled by hardware".

	  To compile this driver as a module, choose M here: the
	  module will be called nv_tco.

config RDC321X_WDT
	tristate "RDC R-321x SoC watchdog"
	depends on X86_RDC321X
	help
	  This is the driver for the built in hardware watchdog
	  in the RDC R-321x SoC.

	  To compile this driver as a module, choose M here: the
	  module will be called rdc321x_wdt.

config 60XX_WDT
	tristate "SBC-60XX Watchdog Timer"
	depends on X86
	help
	  This driver can be used with the watchdog timer found on some
	  single board computers, namely the 6010 PII based computer.
	  It may well work with other cards.  It reads port 0x443 to enable
	  and re-set the watchdog timer, and reads port 0x45 to disable
	  the watchdog.  If you have a card that behave in similar ways,
	  you can probably make this driver work with your card as well.

	  You can compile this driver directly into the kernel, or use
	  it as a module.  The module will be called sbc60xxwdt.

config SBC8360_WDT
	tristate "SBC8360 Watchdog Timer"
	depends on X86_32
	---help---

	  This is the driver for the hardware watchdog on the SBC8360 Single
	  Board Computer produced by Axiomtek Co., Ltd. (www.axiomtek.com).

	  To compile this driver as a module, choose M here: the
	  module will be called sbc8360.

	  Most people will say N.

config SBC7240_WDT
	tristate "SBC Nano 7240 Watchdog Timer"
	depends on X86_32 && !UML
	---help---
	  This is the driver for the hardware watchdog found on the IEI
	  single board computers EPIC Nano 7240 (and likely others). This
	  watchdog simply watches your kernel to make sure it doesn't freeze,
	  and if it does, it reboots your computer after a certain amount of
	  time.

	  To compile this driver as a module, choose M here: the
	  module will be called sbc7240_wdt.

config CPU5_WDT
	tristate "SMA CPU5 Watchdog"
	depends on X86
	---help---
	  TBD.
	  To compile this driver as a module, choose M here: the
	  module will be called cpu5wdt.

config SMSC_SCH311X_WDT
	tristate "SMSC SCH311X Watchdog Timer"
	depends on X86
	---help---
	  This is the driver for the hardware watchdog timer on the
	  SMSC SCH3112, SCH3114 and SCH3116 Super IO chipset
	  (LPC IO with 8042 KBC, Reset Generation, HWM and multiple
	  serial ports).

	  To compile this driver as a module, choose M here: the
	  module will be called sch311x_wdt.

config SMSC37B787_WDT
	tristate "Winbond SMsC37B787 Watchdog Timer"
	depends on X86
	---help---
	  This is the driver for the hardware watchdog component on the
	  Winbond SMsC37B787 chipset as used on the NetRunner Mainboard
	  from Vision Systems and maybe others.

	  This watchdog simply watches your kernel to make sure it doesn't
	  freeze, and if it does, it reboots your computer after a certain
	  amount of time.

	  Usually a userspace daemon will notify the kernel WDT driver that
	  userspace is still alive, at regular intervals.

	  To compile this driver as a module, choose M here: the
	  module will be called smsc37b787_wdt.

	  Most people will say N.

config VIA_WDT
	tristate "VIA Watchdog Timer"
	depends on X86 && PCI
	select WATCHDOG_CORE
	---help---
	This is the driver for the hardware watchdog timer on VIA
	southbridge chipset CX700, VX800/VX820 or VX855/VX875.

	To compile this driver as a module, choose M here; the module
	will be called via_wdt.

	Most people will say N.

config W83627HF_WDT
	tristate "Watchdog timer for W83627HF/W83627DHG and compatibles"
	depends on X86
	select WATCHDOG_CORE
	---help---
	  This is the driver for the hardware watchdog on the following
	  Super I/O chips.
		W83627DHG/DHG-P/EHF/EHG/F/G/HF/S/SF/THF/UHG/UG
		W83637HF
		W83667HG/HG-B
		W83687THF
		W83697HF
		W83697UG
		NCT6775
		NCT6776
		NCT6779
		NCT6791
		NCT6792
		NCT6102D/04D/06D

	  This watchdog simply watches your kernel to make sure it doesn't
	  freeze, and if it does, it reboots your computer after a certain
	  amount of time.

	  To compile this driver as a module, choose M here: the
	  module will be called w83627hf_wdt.

	  Most people will say N.

config W83877F_WDT
	tristate "W83877F (EMACS) Watchdog Timer"
	depends on X86
	---help---
	  This is the driver for the hardware watchdog on the W83877F chipset
	  as used in EMACS PC-104 motherboards (and likely others).  This
	  watchdog simply watches your kernel to make sure it doesn't freeze,
	  and if it does, it reboots your computer after a certain amount of
	  time.

	  To compile this driver as a module, choose M here: the
	  module will be called w83877f_wdt.

	  Most people will say N.

config W83977F_WDT
	tristate "W83977F (PCM-5335) Watchdog Timer"
	depends on X86
	---help---
	  This is the driver for the hardware watchdog on the W83977F I/O chip
	  as used in AAEON's PCM-5335 SBC (and likely others).  This
	  watchdog simply watches your kernel to make sure it doesn't freeze,
	  and if it does, it reboots your computer after a certain amount of
	  time.

	  To compile this driver as a module, choose M here: the
	  module will be called w83977f_wdt.

config MACHZ_WDT
	tristate "ZF MachZ Watchdog"
	depends on X86
	---help---
	  If you are using a ZF Micro MachZ processor, say Y here, otherwise
	  N.  This is the driver for the watchdog timer built-in on that
	  processor using ZF-Logic interface.  This watchdog simply watches
	  your kernel to make sure it doesn't freeze, and if it does, it
	  reboots your computer after a certain amount of time.

	  To compile this driver as a module, choose M here: the
	  module will be called machzwd.

config SBC_EPX_C3_WATCHDOG
	tristate "Winsystems SBC EPX-C3 watchdog"
	depends on X86
	---help---
	  This is the driver for the built-in watchdog timer on the EPX-C3
	  Single-board computer made by Winsystems, Inc.

	  *Note*: This hardware watchdog is not probeable and thus there
	  is no way to know if writing to its IO address will corrupt
	  your system or have any real effect.  The only way to be sure
	  that this driver does what you want is to make sure you
	  are running it on an EPX-C3 from Winsystems with the watchdog
	  timer at IO address 0x1ee and 0x1ef.  It will write to both those
	  IO ports.  Basically, the assumption is made that if you compile
	  this driver into your kernel and/or load it as a module, that you
	  know what you are doing and that you are in fact running on an
	  EPX-C3 board!

	  To compile this driver as a module, choose M here: the
	  module will be called sbc_epx_c3.

<<<<<<< HEAD
config INTEL_MEI_WDT
	tristate "Intel MEI iAMT Watchdog"
	depends on INTEL_MEI && X86
	select WATCHDOG_CORE
	---help---
	  A device driver for the Intel MEI iAMT watchdog.

	  The Intel AMT Watchdog is an OS Health (Hang/Crash) watchdog.
	  Whenever the OS hangs or crashes, iAMT will send an event
	  to any subscriber to this event. The watchdog doesn't reset the
	  the platform.

	  To compile this driver as a module, choose M here:
	  the module will be called mei_wdt.
=======
config NI903X_WDT
	tristate "NI 903x/913x Watchdog"
	depends on X86 && ACPI
	select WATCHDOG_CORE
	---help---
	  This is the driver for the watchdog timer on the National Instruments
	  903x/913x real-time controllers.

	  To compile this driver as a module, choose M here: the module will be
	  called ni903x_wdt.
>>>>>>> d1ed3ba4

# M32R Architecture

# M68K Architecture

config M54xx_WATCHDOG
	tristate "MCF54xx watchdog support"
	depends on M548x
	help
	  To compile this driver as a module, choose M here: the
	  module will be called m54xx_wdt.

# MicroBlaze Architecture

# MIPS Architecture

config ATH79_WDT
	tristate "Atheros AR71XX/AR724X/AR913X hardware watchdog"
	depends on ATH79
	help
	  Hardware driver for the built-in watchdog timer on the Atheros
	  AR71XX/AR724X/AR913X SoCs.

config BCM47XX_WDT
	tristate "Broadcom BCM47xx Watchdog Timer"
	depends on BCM47XX || ARCH_BCM_5301X
	select WATCHDOG_CORE
	help
	  Hardware driver for the Broadcom BCM47xx Watchdog Timer.

config RC32434_WDT
	tristate "IDT RC32434 SoC Watchdog Timer"
	depends on MIKROTIK_RB532
	help
	  Hardware driver for the IDT RC32434 SoC built-in
	  watchdog timer.

	  To compile this driver as a module, choose M here: the
	  module will be called rc32434_wdt.

config INDYDOG
	tristate "Indy/I2 Hardware Watchdog"
	depends on SGI_HAS_INDYDOG
	help
	  Hardware driver for the Indy's/I2's watchdog. This is a
	  watchdog timer that will reboot the machine after a 60 second
	  timer expired and no process has written to /dev/watchdog during
	  that time.

config JZ4740_WDT
	tristate "Ingenic jz4740 SoC hardware watchdog"
	depends on MACH_JZ4740
	select WATCHDOG_CORE
	help
	  Hardware driver for the built-in watchdog timer on Ingenic jz4740 SoCs.

config WDT_MTX1
	tristate "MTX-1 Hardware Watchdog"
	depends on MIPS_MTX1
	help
	  Hardware driver for the MTX-1 boards. This is a watchdog timer that
	  will reboot the machine after a 100 seconds timer expired.

config PNX833X_WDT
	tristate "PNX833x Hardware Watchdog"
	depends on SOC_PNX8335
	help
	  Hardware driver for the PNX833x's watchdog. This is a
	  watchdog timer that will reboot the machine after a programmable
	  timer has expired and no process has written to /dev/watchdog during
	  that time.

config SIBYTE_WDOG
	tristate "Sibyte SoC hardware watchdog"
	depends on CPU_SB1
	help
	  Watchdog driver for the built in watchdog hardware in Sibyte
	  SoC processors.  There are apparently two watchdog timers
	  on such processors; this driver supports only the first one,
	  because currently Linux only supports exporting one watchdog
	  to userspace.

	  To compile this driver as a loadable module, choose M here.
	  The module will be called sb_wdog.

config AR7_WDT
	tristate "TI AR7 Watchdog Timer"
	depends on AR7
	help
	  Hardware driver for the TI AR7 Watchdog Timer.

config TXX9_WDT
	tristate "Toshiba TXx9 Watchdog Timer"
	depends on CPU_TX39XX || CPU_TX49XX
	select WATCHDOG_CORE
	help
	  Hardware driver for the built-in watchdog timer on TXx9 MIPS SoCs.

config OCTEON_WDT
	tristate "Cavium OCTEON SOC family Watchdog Timer"
	depends on CAVIUM_OCTEON_SOC
	default y
	select WATCHDOG_CORE
	select EXPORT_UASM if OCTEON_WDT = m
	help
	  Hardware driver for OCTEON's on chip watchdog timer.
	  Enables the watchdog for all cores running Linux. It
	  installs a NMI handler and pokes the watchdog based on an
	  interrupt.  On first expiration of the watchdog, the
	  interrupt handler pokes it.  The second expiration causes an
	  NMI that prints a message. The third expiration causes a
	  global soft reset.

	  When userspace has /dev/watchdog open, no poking is done
	  from the first interrupt, it is then only poked when the
	  device is written.

config BCM63XX_WDT
	tristate "Broadcom BCM63xx hardware watchdog"
	depends on BCM63XX
	help
	  Watchdog driver for the built in watchdog hardware in Broadcom
	  BCM63xx SoC.

	  To compile this driver as a loadable module, choose M here.
	  The module will be called bcm63xx_wdt.

config BCM2835_WDT
	tristate "Broadcom BCM2835 hardware watchdog"
	depends on ARCH_BCM2835
	select WATCHDOG_CORE
	help
	  Watchdog driver for the built in watchdog hardware in Broadcom
	  BCM2835 SoC.

	  To compile this driver as a loadable module, choose M here.
	  The module will be called bcm2835_wdt.

config BCM_KONA_WDT
	tristate "BCM Kona Watchdog"
	depends on ARCH_BCM_MOBILE
	select WATCHDOG_CORE
	help
	  Support for the watchdog timer on the following Broadcom BCM281xx
	  family, which includes BCM11130, BCM11140, BCM11351, BCM28145 and
	  BCM28155 variants.

	  Say 'Y' or 'M' here to enable the driver. The module will be called
	  bcm_kona_wdt.

config BCM_KONA_WDT_DEBUG
	bool "DEBUGFS support for BCM Kona Watchdog"
	depends on BCM_KONA_WDT
	help
	  If enabled, adds /sys/kernel/debug/bcm_kona_wdt/info which provides
	  access to the driver's internal data structures as well as watchdog
	  timer hardware registres.

	  If in doubt, say 'N'.

config BCM7038_WDT
	tristate "BCM7038 Watchdog"
	select WATCHDOG_CORE
	depends on HAS_IOMEM
	depends on ARCH_BRCMSTB || BMIPS_GENERIC || COMPILE_TEST
	help
	 Watchdog driver for the built-in hardware in Broadcom 7038 and
	 later SoCs used in set-top boxes.  BCM7038 was made public
	 during the 2004 CES, and since then, many Broadcom chips use this
	 watchdog block, including some cable modem chips.

config IMGPDC_WDT
	tristate "Imagination Technologies PDC Watchdog Timer"
	depends on HAS_IOMEM
	depends on METAG || MIPS || COMPILE_TEST
	select WATCHDOG_CORE
	help
	  Driver for Imagination Technologies PowerDown Controller
	  Watchdog Timer.

	  To compile this driver as a loadable module, choose M here.
	  The module will be called imgpdc_wdt.

config LANTIQ_WDT
	tristate "Lantiq SoC watchdog"
	depends on LANTIQ
	help
	  Hardware driver for the Lantiq SoC Watchdog Timer.

config RALINK_WDT
	tristate "Ralink SoC watchdog"
	select WATCHDOG_CORE
	depends on RALINK
	help
	  Hardware driver for the Ralink SoC Watchdog Timer.

config MT7621_WDT
	tristate "Mediatek SoC watchdog"
	select WATCHDOG_CORE
	depends on SOC_MT7620 || SOC_MT7621
	help
	  Hardware driver for the Mediatek/Ralink MT7621/8 SoC Watchdog Timer.

# PARISC Architecture

# POWERPC Architecture

config GEF_WDT
	tristate "GE Watchdog Timer"
	depends on GE_FPGA
	---help---
	  Watchdog timer found in a number of GE single board computers.

config MPC5200_WDT
	bool "MPC52xx Watchdog Timer"
	depends on PPC_MPC52xx
	help
	  Use General Purpose Timer (GPT) 0 on the MPC5200 as Watchdog.

config 8xxx_WDT
	tristate "MPC8xxx Platform Watchdog Timer"
	depends on PPC_8xx || PPC_83xx || PPC_86xx || PPC_MPC512x
	select WATCHDOG_CORE
	help
	  This driver is for a SoC level watchdog that exists on some
	  Freescale PowerPC processors. So far this driver supports:
	  - MPC8xx watchdogs
	  - MPC83xx watchdogs
	  - MPC86xx watchdogs

	  For BookE processors (MPC85xx) use the BOOKE_WDT driver instead.

config MV64X60_WDT
	tristate "MV64X60 (Marvell Discovery) Watchdog Timer"
	depends on MV64X60

config PIKA_WDT
	tristate "PIKA FPGA Watchdog"
	depends on WARP
	default y
	help
	  This enables the watchdog in the PIKA FPGA. Currently used on
	  the Warp platform.

config BOOKE_WDT
	tristate "PowerPC Book-E Watchdog Timer"
	depends on BOOKE || 4xx
	select WATCHDOG_CORE
	---help---
	  Watchdog driver for PowerPC Book-E chips, such as the Freescale
	  MPC85xx SOCs and the IBM PowerPC 440.

	  Please see Documentation/watchdog/watchdog-api.txt for
	  more information.

config BOOKE_WDT_DEFAULT_TIMEOUT
	int "PowerPC Book-E Watchdog Timer Default Timeout"
	depends on BOOKE_WDT
	default 38 if PPC_FSL_BOOK3E
	range 0 63 if PPC_FSL_BOOK3E
	default 3 if !PPC_FSL_BOOK3E
	range 0 3 if !PPC_FSL_BOOK3E
	help
	  Select the default watchdog timer period to be used by the PowerPC
	  Book-E watchdog driver.  A watchdog "event" occurs when the bit
	  position represented by this number transitions from zero to one.

	  For Freescale Book-E processors, this is a number between 0 and 63.
	  For other Book-E processors, this is a number between 0 and 3.

	  The value can be overridden by the wdt_period command-line parameter.

config MEN_A21_WDT
       tristate "MEN A21 VME CPU Carrier Board Watchdog Timer"
       select WATCHDOG_CORE
       depends on GPIOLIB || COMPILE_TEST
       help
        Watchdog driver for MEN A21 VMEbus CPU Carrier Boards.

	The driver can also be built as a module. If so, the module will be
	called mena21_wdt.

	If unsure select N here.

# PPC64 Architecture

config WATCHDOG_RTAS
	tristate "RTAS watchdog"
	depends on PPC_RTAS
	help
	  This driver adds watchdog support for the RTAS watchdog.

	  To compile this driver as a module, choose M here. The module
	  will be called wdrtas.

# S390 Architecture

config DIAG288_WATCHDOG
	tristate "System z diag288 Watchdog"
	depends on S390
	select WATCHDOG_CORE
	help
	  IBM s/390 and zSeries machines running under z/VM 5.1 or later
	  provide a virtual watchdog timer to their guest that cause a
	  user define Control Program command to be executed after a
	  timeout.
	  LPAR provides a very similar interface. This driver handles
	  both.

	  To compile this driver as a module, choose M here. The module
	  will be called diag288_wdt.

# SUPERH (sh + sh64) Architecture

config SH_WDT
	tristate "SuperH Watchdog"
	depends on SUPERH && (CPU_SH3 || CPU_SH4)
	select WATCHDOG_CORE
	help
	  This driver adds watchdog support for the integrated watchdog in the
	  SuperH processors. If you have one of these processors and wish
	  to have watchdog support enabled, say Y, otherwise say N.

	  As a side note, saying Y here will automatically boost HZ to 1000
	  so that the timer has a chance to clear the overflow counter. On
	  slower systems (such as the SH-2 and SH-3) this will likely yield
	  some performance issues. As such, the WDT should be avoided here
	  unless it is absolutely necessary.

	  To compile this driver as a module, choose M here: the
	  module will be called shwdt.

# SPARC Architecture

# SPARC64 Architecture

config WATCHDOG_CP1XXX
	tristate "CP1XXX Hardware Watchdog support"
	depends on SPARC64 && PCI
	---help---
	  This is the driver for the hardware watchdog timers present on
	  Sun Microsystems CompactPCI models CP1400 and CP1500.

	  To compile this driver as a module, choose M here: the
	  module will be called cpwatchdog.

	  If you do not have a CompactPCI model CP1400 or CP1500, or
	  another UltraSPARC-IIi-cEngine boardset with hardware watchdog,
	  you should say N to this option.

config WATCHDOG_RIO
	tristate "RIO Hardware Watchdog support"
	depends on SPARC64 && PCI
	help
	  Say Y here to support the hardware watchdog capability on Sun RIO
	  machines.  The watchdog timeout period is normally one minute but
	  can be changed with a boot-time parameter.

config WATCHDOG_SUN4V
	tristate "Sun4v Watchdog support"
	select WATCHDOG_CORE
	depends on SPARC64
	help
	  Say Y here to support the hypervisor watchdog capability embedded
	  in the SPARC sun4v architecture.

	  To compile this driver as a module, choose M here. The module will
	  be called sun4v_wdt.

# XTENSA Architecture

# Xen Architecture

config XEN_WDT
	tristate "Xen Watchdog support"
	depends on XEN
	help
	  Say Y here to support the hypervisor watchdog capability provided
	  by Xen 4.0 and newer.  The watchdog timeout period is normally one
	  minute but can be changed with a boot-time parameter.

config UML_WATCHDOG
	tristate "UML watchdog"
	depends on UML

#
# ISA-based Watchdog Cards
#

comment "ISA-based Watchdog Cards"
	depends on ISA

config PCWATCHDOG
	tristate "Berkshire Products ISA-PC Watchdog"
	depends on ISA
	---help---
	  This is the driver for the Berkshire Products ISA-PC Watchdog card.
	  This card simply watches your kernel to make sure it doesn't freeze,
	  and if it does, it reboots your computer after a certain amount of
	  time. This driver is like the WDT501 driver but for different
	  hardware. Please read <file:Documentation/watchdog/pcwd-watchdog.txt>. The PC
	  watchdog cards can be ordered from <http://www.berkprod.com/>.

	  To compile this driver as a module, choose M here: the
	  module will be called pcwd.

	  Most people will say N.

config MIXCOMWD
	tristate "Mixcom Watchdog"
	depends on ISA
	---help---
	  This is a driver for the Mixcom hardware watchdog cards.  This
	  watchdog simply watches your kernel to make sure it doesn't freeze,
	  and if it does, it reboots your computer after a certain amount of
	  time.

	  To compile this driver as a module, choose M here: the
	  module will be called mixcomwd.

	  Most people will say N.

config WDT
	tristate "WDT Watchdog timer"
	depends on ISA
	---help---
	  If you have a WDT500P or WDT501P watchdog board, say Y here,
	  otherwise N. It is not possible to probe for this board, which means
	  that you have to inform the kernel about the IO port and IRQ that
	  is needed (you can do this via the io and irq parameters)

	  To compile this driver as a module, choose M here: the
	  module will be called wdt.

#
# PCI-based Watchdog Cards
#

comment "PCI-based Watchdog Cards"
	depends on PCI

config PCIPCWATCHDOG
	tristate "Berkshire Products PCI-PC Watchdog"
	depends on PCI
	---help---
	  This is the driver for the Berkshire Products PCI-PC Watchdog card.
	  This card simply watches your kernel to make sure it doesn't freeze,
	  and if it does, it reboots your computer after a certain amount of
	  time. The card can also monitor the internal temperature of the PC.
	  More info is available at <http://www.berkprod.com/pci_pc_watchdog.htm>.

	  To compile this driver as a module, choose M here: the
	  module will be called pcwd_pci.

	  Most people will say N.

config WDTPCI
	tristate "PCI-WDT500/501 Watchdog timer"
	depends on PCI
	---help---
	  If you have a PCI-WDT500/501 watchdog board, say Y here, otherwise N.

	  If you have a PCI-WDT501 watchdog board then you can enable the
	  temperature sensor by setting the type parameter to 501.

	  If you want to enable the Fan Tachometer on the PCI-WDT501, then you
	  can do this via the tachometer parameter. Only do this if you have a
	  fan tachometer actually set up.

	  To compile this driver as a module, choose M here: the
	  module will be called wdt_pci.

#
# USB-based Watchdog Cards
#

comment "USB-based Watchdog Cards"
	depends on USB

config USBPCWATCHDOG
	tristate "Berkshire Products USB-PC Watchdog"
	depends on USB
	---help---
	  This is the driver for the Berkshire Products USB-PC Watchdog card.
	  This card simply watches your kernel to make sure it doesn't freeze,
	  and if it does, it reboots your computer after a certain amount of
	  time. The card can also monitor the internal temperature of the PC.
	  More info is available at <http://www.berkprod.com/usb_pc_watchdog.htm>.

	  To compile this driver as a module, choose M here: the
	  module will be called pcwd_usb.

	  Most people will say N.

endif # WATCHDOG<|MERGE_RESOLUTION|>--- conflicted
+++ resolved
@@ -1247,7 +1247,17 @@
 	  To compile this driver as a module, choose M here: the
 	  module will be called sbc_epx_c3.
 
-<<<<<<< HEAD
+config NI903X_WDT
+	tristate "NI 903x/913x Watchdog"
+	depends on X86 && ACPI
+	select WATCHDOG_CORE
+	---help---
+	  This is the driver for the watchdog timer on the National Instruments
+	  903x/913x real-time controllers.
+
+	  To compile this driver as a module, choose M here: the module will be
+	  called ni903x_wdt.
+
 config INTEL_MEI_WDT
 	tristate "Intel MEI iAMT Watchdog"
 	depends on INTEL_MEI && X86
@@ -1262,18 +1272,6 @@
 
 	  To compile this driver as a module, choose M here:
 	  the module will be called mei_wdt.
-=======
-config NI903X_WDT
-	tristate "NI 903x/913x Watchdog"
-	depends on X86 && ACPI
-	select WATCHDOG_CORE
-	---help---
-	  This is the driver for the watchdog timer on the National Instruments
-	  903x/913x real-time controllers.
-
-	  To compile this driver as a module, choose M here: the module will be
-	  called ni903x_wdt.
->>>>>>> d1ed3ba4
 
 # M32R Architecture
 
