/*
 * edac_mc kernel module
 * (C) 2005, 2006 Linux Networx (http://lnxi.com)
 * This file may be distributed under the terms of the
 * GNU General Public License.
 *
 * Written by Thayne Harbaugh
 * Based on work by Dan Hollis <goemon at anime dot net> and others.
 *	http://www.anime.net/~goemon/linux-ecc/
 *
 * Modified by Dave Peterson and Doug Thompson
 *
 */

#include <linux/module.h>
#include <linux/proc_fs.h>
#include <linux/kernel.h>
#include <linux/types.h>
#include <linux/smp.h>
#include <linux/init.h>
#include <linux/sysctl.h>
#include <linux/highmem.h>
#include <linux/timer.h>
#include <linux/slab.h>
#include <linux/jiffies.h>
#include <linux/spinlock.h>
#include <linux/list.h>
#include <linux/ctype.h>
#include <linux/edac.h>
#include <linux/bitops.h>
#include <asm/uaccess.h>
#include <asm/page.h>
#include "edac_mc.h"
#include "edac_module.h"
#include <ras/ras_event.h>

#ifdef CONFIG_EDAC_ATOMIC_SCRUB
#include <asm/edac.h>
#else
#define edac_atomic_scrub(va, size) do { } while (0)
#endif

/* lock to memory controller's control array */
static DEFINE_MUTEX(mem_ctls_mutex);
static LIST_HEAD(mc_devices);

/*
 * Used to lock EDAC MC to just one module, avoiding two drivers e. g.
 *	apei/ghes and i7core_edac to be used at the same time.
 */
static void const *edac_mc_owner;

static struct bus_type mc_bus[EDAC_MAX_MCS];

unsigned edac_dimm_info_location(struct dimm_info *dimm, char *buf,
			         unsigned len)
{
	struct mem_ctl_info *mci = dimm->mci;
	int i, n, count = 0;
	char *p = buf;

	for (i = 0; i < mci->n_layers; i++) {
		n = snprintf(p, len, "%s %d ",
			      edac_layer_name[mci->layers[i].type],
			      dimm->location[i]);
		p += n;
		len -= n;
		count += n;
		if (!len)
			break;
	}

	return count;
}

#ifdef CONFIG_EDAC_DEBUG

static void edac_mc_dump_channel(struct rank_info *chan)
{
	edac_dbg(4, "  channel->chan_idx = %d\n", chan->chan_idx);
	edac_dbg(4, "    channel = %p\n", chan);
	edac_dbg(4, "    channel->csrow = %p\n", chan->csrow);
	edac_dbg(4, "    channel->dimm = %p\n", chan->dimm);
}

static void edac_mc_dump_dimm(struct dimm_info *dimm, int number)
{
	char location[80];

	edac_dimm_info_location(dimm, location, sizeof(location));

	edac_dbg(4, "%s%i: %smapped as virtual row %d, chan %d\n",
		 dimm->mci->csbased ? "rank" : "dimm",
		 number, location, dimm->csrow, dimm->cschannel);
	edac_dbg(4, "  dimm = %p\n", dimm);
	edac_dbg(4, "  dimm->label = '%s'\n", dimm->label);
	edac_dbg(4, "  dimm->nr_pages = 0x%x\n", dimm->nr_pages);
	edac_dbg(4, "  dimm->grain = %d\n", dimm->grain);
	edac_dbg(4, "  dimm->nr_pages = 0x%x\n", dimm->nr_pages);
}

static void edac_mc_dump_csrow(struct csrow_info *csrow)
{
	edac_dbg(4, "csrow->csrow_idx = %d\n", csrow->csrow_idx);
	edac_dbg(4, "  csrow = %p\n", csrow);
	edac_dbg(4, "  csrow->first_page = 0x%lx\n", csrow->first_page);
	edac_dbg(4, "  csrow->last_page = 0x%lx\n", csrow->last_page);
	edac_dbg(4, "  csrow->page_mask = 0x%lx\n", csrow->page_mask);
	edac_dbg(4, "  csrow->nr_channels = %d\n", csrow->nr_channels);
	edac_dbg(4, "  csrow->channels = %p\n", csrow->channels);
	edac_dbg(4, "  csrow->mci = %p\n", csrow->mci);
}

static void edac_mc_dump_mci(struct mem_ctl_info *mci)
{
	edac_dbg(3, "\tmci = %p\n", mci);
	edac_dbg(3, "\tmci->mtype_cap = %lx\n", mci->mtype_cap);
	edac_dbg(3, "\tmci->edac_ctl_cap = %lx\n", mci->edac_ctl_cap);
	edac_dbg(3, "\tmci->edac_cap = %lx\n", mci->edac_cap);
	edac_dbg(4, "\tmci->edac_check = %p\n", mci->edac_check);
	edac_dbg(3, "\tmci->nr_csrows = %d, csrows = %p\n",
		 mci->nr_csrows, mci->csrows);
	edac_dbg(3, "\tmci->nr_dimms = %d, dimms = %p\n",
		 mci->tot_dimms, mci->dimms);
	edac_dbg(3, "\tdev = %p\n", mci->pdev);
	edac_dbg(3, "\tmod_name:ctl_name = %s:%s\n",
		 mci->mod_name, mci->ctl_name);
	edac_dbg(3, "\tpvt_info = %p\n\n", mci->pvt_info);
}

#endif				/* CONFIG_EDAC_DEBUG */

const char * const edac_mem_types[] = {
	[MEM_EMPTY]	= "Empty csrow",
	[MEM_RESERVED]	= "Reserved csrow type",
	[MEM_UNKNOWN]	= "Unknown csrow type",
	[MEM_FPM]	= "Fast page mode RAM",
	[MEM_EDO]	= "Extended data out RAM",
	[MEM_BEDO]	= "Burst Extended data out RAM",
	[MEM_SDR]	= "Single data rate SDRAM",
	[MEM_RDR]	= "Registered single data rate SDRAM",
	[MEM_DDR]	= "Double data rate SDRAM",
	[MEM_RDDR]	= "Registered Double data rate SDRAM",
	[MEM_RMBS]	= "Rambus DRAM",
	[MEM_DDR2]	= "Unbuffered DDR2 RAM",
	[MEM_FB_DDR2]	= "Fully buffered DDR2",
	[MEM_RDDR2]	= "Registered DDR2 RAM",
	[MEM_XDR]	= "Rambus XDR",
	[MEM_DDR3]	= "Unbuffered DDR3 RAM",
	[MEM_RDDR3]	= "Registered DDR3 RAM",
	[MEM_LRDDR3]	= "Load-Reduced DDR3 RAM",
	[MEM_DDR4]	= "Unbuffered DDR4 RAM",
	[MEM_RDDR4]	= "Registered DDR4 RAM",
};
EXPORT_SYMBOL_GPL(edac_mem_types);

/**
 * edac_align_ptr - Prepares the pointer offsets for a single-shot allocation
 * @p:		pointer to a pointer with the memory offset to be used. At
 *		return, this will be incremented to point to the next offset
 * @size:	Size of the data structure to be reserved
 * @n_elems:	Number of elements that should be reserved
 *
 * If 'size' is a constant, the compiler will optimize this whole function
 * down to either a no-op or the addition of a constant to the value of '*p'.
 *
 * The 'p' pointer is absolutely needed to keep the proper advancing
 * further in memory to the proper offsets when allocating the struct along
 * with its embedded structs, as edac_device_alloc_ctl_info() does it
 * above, for example.
 *
 * At return, the pointer 'p' will be incremented to be used on a next call
 * to this function.
 */
void *edac_align_ptr(void **p, unsigned size, int n_elems)
{
	unsigned align, r;
	void *ptr = *p;

	*p += size * n_elems;

	/*
	 * 'p' can possibly be an unaligned item X such that sizeof(X) is
	 * 'size'.  Adjust 'p' so that its alignment is at least as
	 * stringent as what the compiler would provide for X and return
	 * the aligned result.
	 * Here we assume that the alignment of a "long long" is the most
	 * stringent alignment that the compiler will ever provide by default.
	 * As far as I know, this is a reasonable assumption.
	 */
	if (size > sizeof(long))
		align = sizeof(long long);
	else if (size > sizeof(int))
		align = sizeof(long);
	else if (size > sizeof(short))
		align = sizeof(int);
	else if (size > sizeof(char))
		align = sizeof(short);
	else
		return (char *)ptr;

	r = (unsigned long)p % align;

	if (r == 0)
		return (char *)ptr;

	*p += align - r;

	return (void *)(((unsigned long)ptr) + align - r);
}

static void _edac_mc_free(struct mem_ctl_info *mci)
{
	int i, chn, row;
	struct csrow_info *csr;
	const unsigned int tot_dimms = mci->tot_dimms;
	const unsigned int tot_channels = mci->num_cschannel;
	const unsigned int tot_csrows = mci->nr_csrows;

	if (mci->dimms) {
		for (i = 0; i < tot_dimms; i++)
			kfree(mci->dimms[i]);
		kfree(mci->dimms);
	}
	if (mci->csrows) {
		for (row = 0; row < tot_csrows; row++) {
			csr = mci->csrows[row];
			if (csr) {
				if (csr->channels) {
					for (chn = 0; chn < tot_channels; chn++)
						kfree(csr->channels[chn]);
					kfree(csr->channels);
				}
				kfree(csr);
			}
		}
		kfree(mci->csrows);
	}
	kfree(mci);
}

struct mem_ctl_info *edac_mc_alloc(unsigned mc_num,
				   unsigned n_layers,
				   struct edac_mc_layer *layers,
				   unsigned sz_pvt)
{
	struct mem_ctl_info *mci;
	struct edac_mc_layer *layer;
	struct csrow_info *csr;
	struct rank_info *chan;
	struct dimm_info *dimm;
	u32 *ce_per_layer[EDAC_MAX_LAYERS], *ue_per_layer[EDAC_MAX_LAYERS];
	unsigned pos[EDAC_MAX_LAYERS];
	unsigned size, tot_dimms = 1, count = 1;
	unsigned tot_csrows = 1, tot_channels = 1, tot_errcount = 0;
	void *pvt, *p, *ptr = NULL;
	int i, j, row, chn, n, len, off;
	bool per_rank = false;

	BUG_ON(n_layers > EDAC_MAX_LAYERS || n_layers == 0);
	/*
	 * Calculate the total amount of dimms and csrows/cschannels while
	 * in the old API emulation mode
	 */
	for (i = 0; i < n_layers; i++) {
		tot_dimms *= layers[i].size;
		if (layers[i].is_virt_csrow)
			tot_csrows *= layers[i].size;
		else
			tot_channels *= layers[i].size;

		if (layers[i].type == EDAC_MC_LAYER_CHIP_SELECT)
			per_rank = true;
	}

	/* Figure out the offsets of the various items from the start of an mc
	 * structure.  We want the alignment of each item to be at least as
	 * stringent as what the compiler would provide if we could simply
	 * hardcode everything into a single struct.
	 */
	mci = edac_align_ptr(&ptr, sizeof(*mci), 1);
	layer = edac_align_ptr(&ptr, sizeof(*layer), n_layers);
	for (i = 0; i < n_layers; i++) {
		count *= layers[i].size;
		edac_dbg(4, "errcount layer %d size %d\n", i, count);
		ce_per_layer[i] = edac_align_ptr(&ptr, sizeof(u32), count);
		ue_per_layer[i] = edac_align_ptr(&ptr, sizeof(u32), count);
		tot_errcount += 2 * count;
	}

	edac_dbg(4, "allocating %d error counters\n", tot_errcount);
	pvt = edac_align_ptr(&ptr, sz_pvt, 1);
	size = ((unsigned long)pvt) + sz_pvt;

	edac_dbg(1, "allocating %u bytes for mci data (%d %s, %d csrows/channels)\n",
		 size,
		 tot_dimms,
		 per_rank ? "ranks" : "dimms",
		 tot_csrows * tot_channels);

	mci = kzalloc(size, GFP_KERNEL);
	if (mci == NULL)
		return NULL;

	/* Adjust pointers so they point within the memory we just allocated
	 * rather than an imaginary chunk of memory located at address 0.
	 */
	layer = (struct edac_mc_layer *)(((char *)mci) + ((unsigned long)layer));
	for (i = 0; i < n_layers; i++) {
		mci->ce_per_layer[i] = (u32 *)((char *)mci + ((unsigned long)ce_per_layer[i]));
		mci->ue_per_layer[i] = (u32 *)((char *)mci + ((unsigned long)ue_per_layer[i]));
	}
	pvt = sz_pvt ? (((char *)mci) + ((unsigned long)pvt)) : NULL;

	/* setup index and various internal pointers */
	mci->mc_idx = mc_num;
	mci->tot_dimms = tot_dimms;
	mci->pvt_info = pvt;
	mci->n_layers = n_layers;
	mci->layers = layer;
	memcpy(mci->layers, layers, sizeof(*layer) * n_layers);
	mci->nr_csrows = tot_csrows;
	mci->num_cschannel = tot_channels;
	mci->csbased = per_rank;

	/*
	 * Alocate and fill the csrow/channels structs
	 */
	mci->csrows = kcalloc(tot_csrows, sizeof(*mci->csrows), GFP_KERNEL);
	if (!mci->csrows)
		goto error;
	for (row = 0; row < tot_csrows; row++) {
		csr = kzalloc(sizeof(**mci->csrows), GFP_KERNEL);
		if (!csr)
			goto error;
		mci->csrows[row] = csr;
		csr->csrow_idx = row;
		csr->mci = mci;
		csr->nr_channels = tot_channels;
		csr->channels = kcalloc(tot_channels, sizeof(*csr->channels),
					GFP_KERNEL);
		if (!csr->channels)
			goto error;

		for (chn = 0; chn < tot_channels; chn++) {
			chan = kzalloc(sizeof(**csr->channels), GFP_KERNEL);
			if (!chan)
				goto error;
			csr->channels[chn] = chan;
			chan->chan_idx = chn;
			chan->csrow = csr;
		}
	}

	/*
	 * Allocate and fill the dimm structs
	 */
	mci->dimms  = kcalloc(tot_dimms, sizeof(*mci->dimms), GFP_KERNEL);
	if (!mci->dimms)
		goto error;

	memset(&pos, 0, sizeof(pos));
	row = 0;
	chn = 0;
	for (i = 0; i < tot_dimms; i++) {
		chan = mci->csrows[row]->channels[chn];
		off = EDAC_DIMM_OFF(layer, n_layers, pos[0], pos[1], pos[2]);
		if (off < 0 || off >= tot_dimms) {
			edac_mc_printk(mci, KERN_ERR, "EDAC core bug: EDAC_DIMM_OFF is trying to do an illegal data access\n");
			goto error;
		}

		dimm = kzalloc(sizeof(**mci->dimms), GFP_KERNEL);
		if (!dimm)
			goto error;
		mci->dimms[off] = dimm;
		dimm->mci = mci;

		/*
		 * Copy DIMM location and initialize it.
		 */
		len = sizeof(dimm->label);
		p = dimm->label;
		n = snprintf(p, len, "mc#%u", mc_num);
		p += n;
		len -= n;
		for (j = 0; j < n_layers; j++) {
			n = snprintf(p, len, "%s#%u",
				     edac_layer_name[layers[j].type],
				     pos[j]);
			p += n;
			len -= n;
			dimm->location[j] = pos[j];

			if (len <= 0)
				break;
		}

		/* Link it to the csrows old API data */
		chan->dimm = dimm;
		dimm->csrow = row;
		dimm->cschannel = chn;

		/* Increment csrow location */
		if (layers[0].is_virt_csrow) {
			chn++;
			if (chn == tot_channels) {
				chn = 0;
				row++;
			}
		} else {
			row++;
			if (row == tot_csrows) {
				row = 0;
				chn++;
			}
		}

		/* Increment dimm location */
		for (j = n_layers - 1; j >= 0; j--) {
			pos[j]++;
			if (pos[j] < layers[j].size)
				break;
			pos[j] = 0;
		}
	}

	mci->op_state = OP_ALLOC;

	return mci;

error:
	_edac_mc_free(mci);

	return NULL;
}
EXPORT_SYMBOL_GPL(edac_mc_alloc);

void edac_mc_free(struct mem_ctl_info *mci)
{
	edac_dbg(1, "\n");

	/* If we're not yet registered with sysfs free only what was allocated
	 * in edac_mc_alloc().
	 */
	if (!device_is_registered(&mci->dev)) {
		_edac_mc_free(mci);
		return;
	}

	/* the mci instance is freed here, when the sysfs object is dropped */
	edac_unregister_sysfs(mci);
}
EXPORT_SYMBOL_GPL(edac_mc_free);

<<<<<<< HEAD

struct mem_ctl_info *find_mci_by_dev(struct device *dev)
=======
/* Caller must hold mem_ctls_mutex */
static struct mem_ctl_info *__find_mci_by_dev(struct device *dev)
>>>>>>> 95d3af6b
{
	struct mem_ctl_info *mci;
	struct list_head *item;

	edac_dbg(3, "\n");

	list_for_each(item, &mc_devices) {
		mci = list_entry(item, struct mem_ctl_info, link);

		if (mci->pdev == dev)
			return mci;
	}

	return NULL;
}

/**
 * find_mci_by_dev
 *
 *	scan list of controllers looking for the one that manages
 *	the 'dev' device
 * @dev: pointer to a struct device related with the MCI
 */
struct mem_ctl_info *find_mci_by_dev(struct device *dev)
{
	struct mem_ctl_info *ret;

	mutex_lock(&mem_ctls_mutex);
	ret = __find_mci_by_dev(dev);
	mutex_unlock(&mem_ctls_mutex);

	return ret;
}
EXPORT_SYMBOL_GPL(find_mci_by_dev);

/*
 * handler for EDAC to check if NMI type handler has asserted interrupt
 */
static int edac_mc_assert_error_check_and_clear(void)
{
	int old_state;

	if (edac_op_state == EDAC_OPSTATE_POLL)
		return 1;

	old_state = edac_err_assert;
	edac_err_assert = 0;

	return old_state;
}

/*
 * edac_mc_workq_function
 *	performs the operation scheduled by a workq request
 */
static void edac_mc_workq_function(struct work_struct *work_req)
{
	struct delayed_work *d_work = to_delayed_work(work_req);
	struct mem_ctl_info *mci = to_edac_mem_ctl_work(d_work);

	mutex_lock(&mem_ctls_mutex);

	if (mci->op_state != OP_RUNNING_POLL) {
		mutex_unlock(&mem_ctls_mutex);
		return;
	}

	if (edac_mc_assert_error_check_and_clear())
		mci->edac_check(mci);

	mutex_unlock(&mem_ctls_mutex);

	/* Queue ourselves again. */
	edac_queue_work(&mci->work, msecs_to_jiffies(edac_mc_get_poll_msec()));
}

/*
 * edac_mc_reset_delay_period(unsigned long value)
 *
 *	user space has updated our poll period value, need to
 *	reset our workq delays
 */
void edac_mc_reset_delay_period(unsigned long value)
{
	struct mem_ctl_info *mci;
	struct list_head *item;

	mutex_lock(&mem_ctls_mutex);

	list_for_each(item, &mc_devices) {
		mci = list_entry(item, struct mem_ctl_info, link);

		if (mci->op_state == OP_RUNNING_POLL)
			edac_mod_work(&mci->work, value);
	}
	mutex_unlock(&mem_ctls_mutex);
}



/* Return 0 on success, 1 on failure.
 * Before calling this function, caller must
 * assign a unique value to mci->mc_idx.
 *
 *	locking model:
 *
 *		called with the mem_ctls_mutex lock held
 */
static int add_mc_to_global_list(struct mem_ctl_info *mci)
{
	struct list_head *item, *insert_before;
	struct mem_ctl_info *p;

	insert_before = &mc_devices;

	p = __find_mci_by_dev(mci->pdev);
	if (unlikely(p != NULL))
		goto fail0;

	list_for_each(item, &mc_devices) {
		p = list_entry(item, struct mem_ctl_info, link);

		if (p->mc_idx >= mci->mc_idx) {
			if (unlikely(p->mc_idx == mci->mc_idx))
				goto fail1;

			insert_before = item;
			break;
		}
	}

	list_add_tail_rcu(&mci->link, insert_before);
	atomic_inc(&edac_handlers);
	return 0;

fail0:
	edac_printk(KERN_WARNING, EDAC_MC,
		"%s (%s) %s %s already assigned %d\n", dev_name(p->pdev),
		edac_dev_name(mci), p->mod_name, p->ctl_name, p->mc_idx);
	return 1;

fail1:
	edac_printk(KERN_WARNING, EDAC_MC,
		"bug in low-level driver: attempt to assign\n"
		"    duplicate mc_idx %d in %s()\n", p->mc_idx, __func__);
	return 1;
}

static int del_mc_from_global_list(struct mem_ctl_info *mci)
{
	int handlers = atomic_dec_return(&edac_handlers);
	list_del_rcu(&mci->link);

	/* these are for safe removal of devices from global list while
	 * NMI handlers may be traversing list
	 */
	synchronize_rcu();
	INIT_LIST_HEAD(&mci->link);

	return handlers;
}

<<<<<<< HEAD
=======
/**
 * edac_mc_find: Search for a mem_ctl_info structure whose index is 'idx'.
 *
 * If found, return a pointer to the structure.
 * Else return NULL.
 */
>>>>>>> 95d3af6b
struct mem_ctl_info *edac_mc_find(int idx)
{
	struct mem_ctl_info *mci = NULL;
	struct list_head *item;

	mutex_lock(&mem_ctls_mutex);

	list_for_each(item, &mc_devices) {
		mci = list_entry(item, struct mem_ctl_info, link);

		if (mci->mc_idx >= idx) {
			if (mci->mc_idx == idx) {
				goto unlock;
			}
			break;
		}
	}

unlock:
	mutex_unlock(&mem_ctls_mutex);
	return mci;
}
EXPORT_SYMBOL(edac_mc_find);


/* FIXME - should a warning be printed if no error detection? correction? */
int edac_mc_add_mc_with_groups(struct mem_ctl_info *mci,
			       const struct attribute_group **groups)
{
	int ret = -EINVAL;
	edac_dbg(0, "\n");

	if (mci->mc_idx >= EDAC_MAX_MCS) {
		pr_warn_once("Too many memory controllers: %d\n", mci->mc_idx);
		return -ENODEV;
	}

#ifdef CONFIG_EDAC_DEBUG
	if (edac_debug_level >= 3)
		edac_mc_dump_mci(mci);

	if (edac_debug_level >= 4) {
		int i;

		for (i = 0; i < mci->nr_csrows; i++) {
			struct csrow_info *csrow = mci->csrows[i];
			u32 nr_pages = 0;
			int j;

			for (j = 0; j < csrow->nr_channels; j++)
				nr_pages += csrow->channels[j]->dimm->nr_pages;
			if (!nr_pages)
				continue;
			edac_mc_dump_csrow(csrow);
			for (j = 0; j < csrow->nr_channels; j++)
				if (csrow->channels[j]->dimm->nr_pages)
					edac_mc_dump_channel(csrow->channels[j]);
		}
		for (i = 0; i < mci->tot_dimms; i++)
			if (mci->dimms[i]->nr_pages)
				edac_mc_dump_dimm(mci->dimms[i], i);
	}
#endif
	mutex_lock(&mem_ctls_mutex);

	if (edac_mc_owner && edac_mc_owner != mci->mod_name) {
		ret = -EPERM;
		goto fail0;
	}

	if (add_mc_to_global_list(mci))
		goto fail0;

	/* set load time so that error rate can be tracked */
	mci->start_time = jiffies;

	mci->bus = &mc_bus[mci->mc_idx];

	if (edac_create_sysfs_mci_device(mci, groups)) {
		edac_mc_printk(mci, KERN_WARNING,
			"failed to create sysfs device\n");
		goto fail1;
	}

	if (mci->edac_check) {
		mci->op_state = OP_RUNNING_POLL;

		INIT_DELAYED_WORK(&mci->work, edac_mc_workq_function);
		edac_queue_work(&mci->work, msecs_to_jiffies(edac_mc_get_poll_msec()));

	} else {
		mci->op_state = OP_RUNNING_INTERRUPT;
	}

	/* Report action taken */
	edac_mc_printk(mci, KERN_INFO,
		"Giving out device to module %s controller %s: DEV %s (%s)\n",
		mci->mod_name, mci->ctl_name, mci->dev_name,
		edac_op_state_to_string(mci->op_state));

	edac_mc_owner = mci->mod_name;

	mutex_unlock(&mem_ctls_mutex);
	return 0;

fail1:
	del_mc_from_global_list(mci);

fail0:
	mutex_unlock(&mem_ctls_mutex);
	return ret;
}
EXPORT_SYMBOL_GPL(edac_mc_add_mc_with_groups);

struct mem_ctl_info *edac_mc_del_mc(struct device *dev)
{
	struct mem_ctl_info *mci;

	edac_dbg(0, "\n");

	mutex_lock(&mem_ctls_mutex);

	/* find the requested mci struct in the global list */
	mci = __find_mci_by_dev(dev);
	if (mci == NULL) {
		mutex_unlock(&mem_ctls_mutex);
		return NULL;
	}

	/* mark MCI offline: */
	mci->op_state = OP_OFFLINE;

	if (!del_mc_from_global_list(mci))
		edac_mc_owner = NULL;

	mutex_unlock(&mem_ctls_mutex);

	if (mci->edac_check)
		edac_stop_work(&mci->work);

	/* remove from sysfs */
	edac_remove_sysfs_mci_device(mci);

	edac_printk(KERN_INFO, EDAC_MC,
		"Removed device %d for %s %s: DEV %s\n", mci->mc_idx,
		mci->mod_name, mci->ctl_name, edac_dev_name(mci));

	return mci;
}
EXPORT_SYMBOL_GPL(edac_mc_del_mc);

static void edac_mc_scrub_block(unsigned long page, unsigned long offset,
				u32 size)
{
	struct page *pg;
	void *virt_addr;
	unsigned long flags = 0;

	edac_dbg(3, "\n");

	/* ECC error page was not in our memory. Ignore it. */
	if (!pfn_valid(page))
		return;

	/* Find the actual page structure then map it and fix */
	pg = pfn_to_page(page);

	if (PageHighMem(pg))
		local_irq_save(flags);

	virt_addr = kmap_atomic(pg);

	/* Perform architecture specific atomic scrub operation */
	edac_atomic_scrub(virt_addr + offset, size);

	/* Unmap and complete */
	kunmap_atomic(virt_addr);

	if (PageHighMem(pg))
		local_irq_restore(flags);
}

/* FIXME - should return -1 */
int edac_mc_find_csrow_by_page(struct mem_ctl_info *mci, unsigned long page)
{
	struct csrow_info **csrows = mci->csrows;
	int row, i, j, n;

	edac_dbg(1, "MC%d: 0x%lx\n", mci->mc_idx, page);
	row = -1;

	for (i = 0; i < mci->nr_csrows; i++) {
		struct csrow_info *csrow = csrows[i];
		n = 0;
		for (j = 0; j < csrow->nr_channels; j++) {
			struct dimm_info *dimm = csrow->channels[j]->dimm;
			n += dimm->nr_pages;
		}
		if (n == 0)
			continue;

		edac_dbg(3, "MC%d: first(0x%lx) page(0x%lx) last(0x%lx) mask(0x%lx)\n",
			 mci->mc_idx,
			 csrow->first_page, page, csrow->last_page,
			 csrow->page_mask);

		if ((page >= csrow->first_page) &&
		    (page <= csrow->last_page) &&
		    ((page & csrow->page_mask) ==
		     (csrow->first_page & csrow->page_mask))) {
			row = i;
			break;
		}
	}

	if (row == -1)
		edac_mc_printk(mci, KERN_ERR,
			"could not look up page error address %lx\n",
			(unsigned long)page);

	return row;
}
EXPORT_SYMBOL_GPL(edac_mc_find_csrow_by_page);

const char *edac_layer_name[] = {
	[EDAC_MC_LAYER_BRANCH] = "branch",
	[EDAC_MC_LAYER_CHANNEL] = "channel",
	[EDAC_MC_LAYER_SLOT] = "slot",
	[EDAC_MC_LAYER_CHIP_SELECT] = "csrow",
	[EDAC_MC_LAYER_ALL_MEM] = "memory",
};
EXPORT_SYMBOL_GPL(edac_layer_name);

static void edac_inc_ce_error(struct mem_ctl_info *mci,
			      bool enable_per_layer_report,
			      const int pos[EDAC_MAX_LAYERS],
			      const u16 count)
{
	int i, index = 0;

	mci->ce_mc += count;

	if (!enable_per_layer_report) {
		mci->ce_noinfo_count += count;
		return;
	}

	for (i = 0; i < mci->n_layers; i++) {
		if (pos[i] < 0)
			break;
		index += pos[i];
		mci->ce_per_layer[i][index] += count;

		if (i < mci->n_layers - 1)
			index *= mci->layers[i + 1].size;
	}
}

static void edac_inc_ue_error(struct mem_ctl_info *mci,
				    bool enable_per_layer_report,
				    const int pos[EDAC_MAX_LAYERS],
				    const u16 count)
{
	int i, index = 0;

	mci->ue_mc += count;

	if (!enable_per_layer_report) {
		mci->ue_noinfo_count += count;
		return;
	}

	for (i = 0; i < mci->n_layers; i++) {
		if (pos[i] < 0)
			break;
		index += pos[i];
		mci->ue_per_layer[i][index] += count;

		if (i < mci->n_layers - 1)
			index *= mci->layers[i + 1].size;
	}
}

static void edac_ce_error(struct mem_ctl_info *mci,
			  const u16 error_count,
			  const int pos[EDAC_MAX_LAYERS],
			  const char *msg,
			  const char *location,
			  const char *label,
			  const char *detail,
			  const char *other_detail,
			  const bool enable_per_layer_report,
			  const unsigned long page_frame_number,
			  const unsigned long offset_in_page,
			  long grain)
{
	unsigned long remapped_page;
	char *msg_aux = "";

	if (*msg)
		msg_aux = " ";

	if (edac_mc_get_log_ce()) {
		if (other_detail && *other_detail)
			edac_mc_printk(mci, KERN_WARNING,
				       "%d CE %s%son %s (%s %s - %s)\n",
				       error_count, msg, msg_aux, label,
				       location, detail, other_detail);
		else
			edac_mc_printk(mci, KERN_WARNING,
				       "%d CE %s%son %s (%s %s)\n",
				       error_count, msg, msg_aux, label,
				       location, detail);
	}
	edac_inc_ce_error(mci, enable_per_layer_report, pos, error_count);

	if (mci->scrub_mode == SCRUB_SW_SRC) {
		/*
			* Some memory controllers (called MCs below) can remap
			* memory so that it is still available at a different
			* address when PCI devices map into memory.
			* MC's that can't do this, lose the memory where PCI
			* devices are mapped. This mapping is MC-dependent
			* and so we call back into the MC driver for it to
			* map the MC page to a physical (CPU) page which can
			* then be mapped to a virtual page - which can then
			* be scrubbed.
			*/
		remapped_page = mci->ctl_page_to_phys ?
			mci->ctl_page_to_phys(mci, page_frame_number) :
			page_frame_number;

		edac_mc_scrub_block(remapped_page,
					offset_in_page, grain);
	}
}

static void edac_ue_error(struct mem_ctl_info *mci,
			  const u16 error_count,
			  const int pos[EDAC_MAX_LAYERS],
			  const char *msg,
			  const char *location,
			  const char *label,
			  const char *detail,
			  const char *other_detail,
			  const bool enable_per_layer_report)
{
	char *msg_aux = "";

	if (*msg)
		msg_aux = " ";

	if (edac_mc_get_log_ue()) {
		if (other_detail && *other_detail)
			edac_mc_printk(mci, KERN_WARNING,
				       "%d UE %s%son %s (%s %s - %s)\n",
				       error_count, msg, msg_aux, label,
				       location, detail, other_detail);
		else
			edac_mc_printk(mci, KERN_WARNING,
				       "%d UE %s%son %s (%s %s)\n",
				       error_count, msg, msg_aux, label,
				       location, detail);
	}

	if (edac_mc_get_panic_on_ue()) {
		if (other_detail && *other_detail)
			panic("UE %s%son %s (%s%s - %s)\n",
			      msg, msg_aux, label, location, detail, other_detail);
		else
			panic("UE %s%son %s (%s%s)\n",
			      msg, msg_aux, label, location, detail);
	}

	edac_inc_ue_error(mci, enable_per_layer_report, pos, error_count);
}

void edac_raw_mc_handle_error(const enum hw_event_mc_err_type type,
			      struct mem_ctl_info *mci,
			      struct edac_raw_error_desc *e)
{
	char detail[80];
	int pos[EDAC_MAX_LAYERS] = { e->top_layer, e->mid_layer, e->low_layer };

	/* Memory type dependent details about the error */
	if (type == HW_EVENT_ERR_CORRECTED) {
		snprintf(detail, sizeof(detail),
			"page:0x%lx offset:0x%lx grain:%ld syndrome:0x%lx",
			e->page_frame_number, e->offset_in_page,
			e->grain, e->syndrome);
		edac_ce_error(mci, e->error_count, pos, e->msg, e->location, e->label,
			      detail, e->other_detail, e->enable_per_layer_report,
			      e->page_frame_number, e->offset_in_page, e->grain);
	} else {
		snprintf(detail, sizeof(detail),
			"page:0x%lx offset:0x%lx grain:%ld",
			e->page_frame_number, e->offset_in_page, e->grain);

		edac_ue_error(mci, e->error_count, pos, e->msg, e->location, e->label,
			      detail, e->other_detail, e->enable_per_layer_report);
	}


}
EXPORT_SYMBOL_GPL(edac_raw_mc_handle_error);

void edac_mc_handle_error(const enum hw_event_mc_err_type type,
			  struct mem_ctl_info *mci,
			  const u16 error_count,
			  const unsigned long page_frame_number,
			  const unsigned long offset_in_page,
			  const unsigned long syndrome,
			  const int top_layer,
			  const int mid_layer,
			  const int low_layer,
			  const char *msg,
			  const char *other_detail)
{
	char *p;
	int row = -1, chan = -1;
	int pos[EDAC_MAX_LAYERS] = { top_layer, mid_layer, low_layer };
	int i, n_labels = 0;
	u8 grain_bits;
	struct edac_raw_error_desc *e = &mci->error_desc;

	edac_dbg(3, "MC%d\n", mci->mc_idx);

	/* Fills the error report buffer */
	memset(e, 0, sizeof (*e));
	e->error_count = error_count;
	e->top_layer = top_layer;
	e->mid_layer = mid_layer;
	e->low_layer = low_layer;
	e->page_frame_number = page_frame_number;
	e->offset_in_page = offset_in_page;
	e->syndrome = syndrome;
	e->msg = msg;
	e->other_detail = other_detail;

	/*
	 * Check if the event report is consistent and if the memory
	 * location is known. If it is known, enable_per_layer_report will be
	 * true, the DIMM(s) label info will be filled and the per-layer
	 * error counters will be incremented.
	 */
	for (i = 0; i < mci->n_layers; i++) {
		if (pos[i] >= (int)mci->layers[i].size) {

			edac_mc_printk(mci, KERN_ERR,
				       "INTERNAL ERROR: %s value is out of range (%d >= %d)\n",
				       edac_layer_name[mci->layers[i].type],
				       pos[i], mci->layers[i].size);
			/*
			 * Instead of just returning it, let's use what's
			 * known about the error. The increment routines and
			 * the DIMM filter logic will do the right thing by
			 * pointing the likely damaged DIMMs.
			 */
			pos[i] = -1;
		}
		if (pos[i] >= 0)
			e->enable_per_layer_report = true;
	}

	/*
	 * Get the dimm label/grain that applies to the match criteria.
	 * As the error algorithm may not be able to point to just one memory
	 * stick, the logic here will get all possible labels that could
	 * pottentially be affected by the error.
	 * On FB-DIMM memory controllers, for uncorrected errors, it is common
	 * to have only the MC channel and the MC dimm (also called "branch")
	 * but the channel is not known, as the memory is arranged in pairs,
	 * where each memory belongs to a separate channel within the same
	 * branch.
	 */
	p = e->label;
	*p = '\0';

	for (i = 0; i < mci->tot_dimms; i++) {
		struct dimm_info *dimm = mci->dimms[i];

		if (top_layer >= 0 && top_layer != dimm->location[0])
			continue;
		if (mid_layer >= 0 && mid_layer != dimm->location[1])
			continue;
		if (low_layer >= 0 && low_layer != dimm->location[2])
			continue;

		/* get the max grain, over the error match range */
		if (dimm->grain > e->grain)
			e->grain = dimm->grain;

		/*
		 * If the error is memory-controller wide, there's no need to
		 * seek for the affected DIMMs because the whole
		 * channel/memory controller/...  may be affected.
		 * Also, don't show errors for empty DIMM slots.
		 */
		if (e->enable_per_layer_report && dimm->nr_pages) {
			if (n_labels >= EDAC_MAX_LABELS) {
				e->enable_per_layer_report = false;
				break;
			}
			n_labels++;
			if (p != e->label) {
				strcpy(p, OTHER_LABEL);
				p += strlen(OTHER_LABEL);
			}
			strcpy(p, dimm->label);
			p += strlen(p);
			*p = '\0';

			/*
			 * get csrow/channel of the DIMM, in order to allow
			 * incrementing the compat API counters
			 */
			edac_dbg(4, "%s csrows map: (%d,%d)\n",
				 mci->csbased ? "rank" : "dimm",
				 dimm->csrow, dimm->cschannel);
			if (row == -1)
				row = dimm->csrow;
			else if (row >= 0 && row != dimm->csrow)
				row = -2;

			if (chan == -1)
				chan = dimm->cschannel;
			else if (chan >= 0 && chan != dimm->cschannel)
				chan = -2;
		}
	}

	if (!e->enable_per_layer_report) {
		strcpy(e->label, "any memory");
	} else {
		edac_dbg(4, "csrow/channel to increment: (%d,%d)\n", row, chan);
		if (p == e->label)
			strcpy(e->label, "unknown memory");
		if (type == HW_EVENT_ERR_CORRECTED) {
			if (row >= 0) {
				mci->csrows[row]->ce_count += error_count;
				if (chan >= 0)
					mci->csrows[row]->channels[chan]->ce_count += error_count;
			}
		} else
			if (row >= 0)
				mci->csrows[row]->ue_count += error_count;
	}

	/* Fill the RAM location data */
	p = e->location;

	for (i = 0; i < mci->n_layers; i++) {
		if (pos[i] < 0)
			continue;

		p += sprintf(p, "%s:%d ",
			     edac_layer_name[mci->layers[i].type],
			     pos[i]);
	}
	if (p > e->location)
		*(p - 1) = '\0';

	/* Report the error via the trace interface */
	grain_bits = fls_long(e->grain) + 1;
	trace_mc_event(type, e->msg, e->label, e->error_count,
		       mci->mc_idx, e->top_layer, e->mid_layer, e->low_layer,
		       (e->page_frame_number << PAGE_SHIFT) | e->offset_in_page,
		       grain_bits, e->syndrome, e->other_detail);

	edac_raw_mc_handle_error(type, mci, e);
}
EXPORT_SYMBOL_GPL(edac_mc_handle_error);<|MERGE_RESOLUTION|>--- conflicted
+++ resolved
@@ -453,13 +453,8 @@
 }
 EXPORT_SYMBOL_GPL(edac_mc_free);
 
-<<<<<<< HEAD
-
-struct mem_ctl_info *find_mci_by_dev(struct device *dev)
-=======
 /* Caller must hold mem_ctls_mutex */
 static struct mem_ctl_info *__find_mci_by_dev(struct device *dev)
->>>>>>> 95d3af6b
 {
 	struct mem_ctl_info *mci;
 	struct list_head *item;
@@ -476,13 +471,6 @@
 	return NULL;
 }
 
-/**
- * find_mci_by_dev
- *
- *	scan list of controllers looking for the one that manages
- *	the 'dev' device
- * @dev: pointer to a struct device related with the MCI
- */
 struct mem_ctl_info *find_mci_by_dev(struct device *dev)
 {
 	struct mem_ctl_info *ret;
@@ -622,15 +610,6 @@
 	return handlers;
 }
 
-<<<<<<< HEAD
-=======
-/**
- * edac_mc_find: Search for a mem_ctl_info structure whose index is 'idx'.
- *
- * If found, return a pointer to the structure.
- * Else return NULL.
- */
->>>>>>> 95d3af6b
 struct mem_ctl_info *edac_mc_find(int idx)
 {
 	struct mem_ctl_info *mci = NULL;
