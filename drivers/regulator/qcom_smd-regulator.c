--- conflicted
+++ resolved
@@ -152,10 +152,6 @@
 	.enable = rpm_reg_enable,
 	.disable = rpm_reg_disable,
 	.is_enabled = rpm_reg_is_enabled,
-<<<<<<< HEAD
-	.list_voltage = regulator_list_voltage_linear_range,
-=======
->>>>>>> 306b3710
 
 	.get_voltage = rpm_reg_get_voltage,
 	.set_voltage = rpm_reg_set_voltage,
