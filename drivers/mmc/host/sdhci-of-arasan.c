/*
 * Arasan Secure Digital Host Controller Interface.
 * Copyright (C) 2011 - 2012 Michal Simek <monstr@monstr.eu>
 * Copyright (c) 2012 Wind River Systems, Inc.
 * Copyright (C) 2013 Pengutronix e.K.
 * Copyright (C) 2013 Xilinx Inc.
 *
 * Based on sdhci-of-esdhc.c
 *
 * Copyright (c) 2007 Freescale Semiconductor, Inc.
 * Copyright (c) 2009 MontaVista Software, Inc.
 *
 * Authors: Xiaobo Xie <X.Xie@freescale.com>
 *	    Anton Vorontsov <avorontsov@ru.mvista.com>
 *
 * This program is free software; you can redistribute it and/or modify
 * it under the terms of the GNU General Public License as published by
 * the Free Software Foundation; either version 2 of the License, or (at
 * your option) any later version.
 */

#include <linux/module.h>
#include <linux/of_device.h>
#include <linux/phy/phy.h>
#include "sdhci-pltfm.h"

#define SDHCI_ARASAN_CLK_CTRL_OFFSET	0x2c

#define CLK_CTRL_TIMEOUT_SHIFT		16
#define CLK_CTRL_TIMEOUT_MASK		(0xf << CLK_CTRL_TIMEOUT_SHIFT)
#define CLK_CTRL_TIMEOUT_MIN_EXP	13

/**
 * struct sdhci_arasan_data
 * @clk_ahb:	Pointer to the AHB clock
 * @phy: Pointer to the generic phy
 */
struct sdhci_arasan_data {
	struct clk	*clk_ahb;
	struct phy	*phy;
};

static unsigned int sdhci_arasan_get_timeout_clock(struct sdhci_host *host)
{
	u32 div;
	unsigned long freq;
	struct sdhci_pltfm_host *pltfm_host = sdhci_priv(host);

	div = readl(host->ioaddr + SDHCI_ARASAN_CLK_CTRL_OFFSET);
	div = (div & CLK_CTRL_TIMEOUT_MASK) >> CLK_CTRL_TIMEOUT_SHIFT;

	freq = clk_get_rate(pltfm_host->clk);
	freq /= 1 << (CLK_CTRL_TIMEOUT_MIN_EXP + div);

	return freq;
}

static void sdhci_arasan_set_clock(struct sdhci_host *host, unsigned int clock)
{
	struct sdhci_pltfm_host *pltfm_host = sdhci_priv(host);
	struct sdhci_arasan_data *sdhci_arasan = sdhci_pltfm_priv(pltfm_host);
	bool ctrl_phy = false;

	if (clock > MMC_HIGH_52_MAX_DTR && (!IS_ERR(sdhci_arasan->phy)))
		ctrl_phy = true;

	if (ctrl_phy) {
		spin_unlock_irq(&host->lock);
		phy_power_off(sdhci_arasan->phy);
		spin_lock_irq(&host->lock);
	}

	sdhci_set_clock(host, clock);

	if (ctrl_phy) {
		spin_unlock_irq(&host->lock);
		phy_power_on(sdhci_arasan->phy);
		spin_lock_irq(&host->lock);
	}
}

static struct sdhci_ops sdhci_arasan_ops = {
	.set_clock = sdhci_arasan_set_clock,
	.get_max_clock = sdhci_pltfm_clk_get_max_clock,
	.get_timeout_clock = sdhci_arasan_get_timeout_clock,
	.set_bus_width = sdhci_set_bus_width,
	.reset = sdhci_reset,
	.set_uhs_signaling = sdhci_set_uhs_signaling,
};

static struct sdhci_pltfm_data sdhci_arasan_pdata = {
	.ops = &sdhci_arasan_ops,
	.quirks = SDHCI_QUIRK_CAP_CLOCK_BASE_BROKEN,
	.quirks2 = SDHCI_QUIRK2_PRESET_VALUE_BROKEN |
			SDHCI_QUIRK2_CLOCK_DIV_ZERO_BROKEN,
};

#ifdef CONFIG_PM_SLEEP
/**
 * sdhci_arasan_suspend - Suspend method for the driver
 * @dev:	Address of the device structure
 * Returns 0 on success and error value on error
 *
 * Put the device in a low power state.
 */
static int sdhci_arasan_suspend(struct device *dev)
{
	struct platform_device *pdev = to_platform_device(dev);
	struct sdhci_host *host = platform_get_drvdata(pdev);
	struct sdhci_pltfm_host *pltfm_host = sdhci_priv(host);
	struct sdhci_arasan_data *sdhci_arasan = sdhci_pltfm_priv(pltfm_host);
	int ret;

	ret = sdhci_suspend_host(host);
	if (ret)
		return ret;

	if (!IS_ERR(sdhci_arasan->phy)) {
		ret = phy_power_off(sdhci_arasan->phy);
		if (ret) {
			dev_err(dev, "Cannot power off phy.\n");
			sdhci_resume_host(host);
			return ret;
		}
	}

	clk_disable(pltfm_host->clk);
	clk_disable(sdhci_arasan->clk_ahb);

	return 0;
}

/**
 * sdhci_arasan_resume - Resume method for the driver
 * @dev:	Address of the device structure
 * Returns 0 on success and error value on error
 *
 * Resume operation after suspend
 */
static int sdhci_arasan_resume(struct device *dev)
{
	struct platform_device *pdev = to_platform_device(dev);
	struct sdhci_host *host = platform_get_drvdata(pdev);
	struct sdhci_pltfm_host *pltfm_host = sdhci_priv(host);
	struct sdhci_arasan_data *sdhci_arasan = sdhci_pltfm_priv(pltfm_host);
	int ret;

	ret = clk_enable(sdhci_arasan->clk_ahb);
	if (ret) {
		dev_err(dev, "Cannot enable AHB clock.\n");
		return ret;
	}

	ret = clk_enable(pltfm_host->clk);
	if (ret) {
		dev_err(dev, "Cannot enable SD clock.\n");
		return ret;
	}

	if (!IS_ERR(sdhci_arasan->phy)) {
		ret = phy_power_on(sdhci_arasan->phy);
		if (ret) {
			dev_err(dev, "Cannot power on phy.\n");
			return ret;
		}
	}

	return sdhci_resume_host(host);
}
#endif /* ! CONFIG_PM_SLEEP */

static SIMPLE_DEV_PM_OPS(sdhci_arasan_dev_pm_ops, sdhci_arasan_suspend,
			 sdhci_arasan_resume);

static int sdhci_arasan_probe(struct platform_device *pdev)
{
	int ret;
	struct clk *clk_xin;
	struct sdhci_host *host;
	struct sdhci_pltfm_host *pltfm_host;
	struct sdhci_arasan_data *sdhci_arasan;

	host = sdhci_pltfm_init(pdev, &sdhci_arasan_pdata,
				sizeof(*sdhci_arasan));
	if (IS_ERR(host))
		return PTR_ERR(host);

	pltfm_host = sdhci_priv(host);
	sdhci_arasan = sdhci_pltfm_priv(pltfm_host);

	sdhci_arasan->clk_ahb = devm_clk_get(&pdev->dev, "clk_ahb");
	if (IS_ERR(sdhci_arasan->clk_ahb)) {
		dev_err(&pdev->dev, "clk_ahb clock not found.\n");
		ret = PTR_ERR(sdhci_arasan->clk_ahb);
		goto err_pltfm_free;
	}

	clk_xin = devm_clk_get(&pdev->dev, "clk_xin");
	if (IS_ERR(clk_xin)) {
		dev_err(&pdev->dev, "clk_xin clock not found.\n");
		ret = PTR_ERR(clk_xin);
		goto err_pltfm_free;
	}

	ret = clk_prepare_enable(sdhci_arasan->clk_ahb);
	if (ret) {
		dev_err(&pdev->dev, "Unable to enable AHB clock.\n");
		goto err_pltfm_free;
	}

	ret = clk_prepare_enable(clk_xin);
	if (ret) {
		dev_err(&pdev->dev, "Unable to enable SD clock.\n");
		goto clk_dis_ahb;
	}

	sdhci_get_of_property(pdev);
	pltfm_host->clk = clk_xin;

	ret = mmc_of_parse(host->mmc);
	if (ret) {
		dev_err(&pdev->dev, "parsing dt failed (%u)\n", ret);
		goto clk_disable_all;
	}

	sdhci_arasan->phy = ERR_PTR(-ENODEV);
	if (of_device_is_compatible(pdev->dev.of_node,
				    "arasan,sdhci-5.1")) {
		sdhci_arasan->phy = devm_phy_get(&pdev->dev,
						 "phy_arasan");
		if (IS_ERR(sdhci_arasan->phy)) {
			ret = PTR_ERR(sdhci_arasan->phy);
			dev_err(&pdev->dev, "No phy for arasan,sdhci-5.1.\n");
			goto clk_disable_all;
		}

		ret = phy_init(sdhci_arasan->phy);
		if (ret < 0) {
			dev_err(&pdev->dev, "phy_init err.\n");
			goto clk_disable_all;
		}

		ret = phy_power_on(sdhci_arasan->phy);
		if (ret < 0) {
			dev_err(&pdev->dev, "phy_power_on err.\n");
			goto err_phy_power;
		}
	}

	ret = sdhci_add_host(host);
	if (ret)
		goto err_add_host;

	return 0;

err_add_host:
	if (!IS_ERR(sdhci_arasan->phy))
		phy_power_off(sdhci_arasan->phy);
err_phy_power:
	if (!IS_ERR(sdhci_arasan->phy))
		phy_exit(sdhci_arasan->phy);
clk_disable_all:
	clk_disable_unprepare(clk_xin);
clk_dis_ahb:
	clk_disable_unprepare(sdhci_arasan->clk_ahb);
err_pltfm_free:
	sdhci_pltfm_free(pdev);
	return ret;
}

static int sdhci_arasan_remove(struct platform_device *pdev)
{
	int ret;
	struct sdhci_host *host = platform_get_drvdata(pdev);
	struct sdhci_pltfm_host *pltfm_host = sdhci_priv(host);
	struct sdhci_arasan_data *sdhci_arasan = sdhci_pltfm_priv(pltfm_host);
	struct clk *clk_ahb = sdhci_arasan->clk_ahb;

	if (!IS_ERR(sdhci_arasan->phy)) {
		phy_power_off(sdhci_arasan->phy);
		phy_exit(sdhci_arasan->phy);
	}
<<<<<<< HEAD

	ret = sdhci_pltfm_unregister(pdev);

=======

	ret = sdhci_pltfm_unregister(pdev);

>>>>>>> ed596a4a
	clk_disable_unprepare(clk_ahb);

	return ret;
}

static const struct of_device_id sdhci_arasan_of_match[] = {
	{ .compatible = "arasan,sdhci-8.9a" },
	{ .compatible = "arasan,sdhci-5.1" },
	{ .compatible = "arasan,sdhci-4.9a" },
	{ }
};
MODULE_DEVICE_TABLE(of, sdhci_arasan_of_match);

static struct platform_driver sdhci_arasan_driver = {
	.driver = {
		.name = "sdhci-arasan",
		.of_match_table = sdhci_arasan_of_match,
		.pm = &sdhci_arasan_dev_pm_ops,
	},
	.probe = sdhci_arasan_probe,
	.remove = sdhci_arasan_remove,
};

module_platform_driver(sdhci_arasan_driver);

MODULE_DESCRIPTION("Driver for the Arasan SDHCI Controller");
MODULE_AUTHOR("Soeren Brinkmann <soren.brinkmann@xilinx.com>");
MODULE_LICENSE("GPL");<|MERGE_RESOLUTION|>--- conflicted
+++ resolved
@@ -280,15 +280,9 @@
 		phy_power_off(sdhci_arasan->phy);
 		phy_exit(sdhci_arasan->phy);
 	}
-<<<<<<< HEAD
 
 	ret = sdhci_pltfm_unregister(pdev);
 
-=======
-
-	ret = sdhci_pltfm_unregister(pdev);
-
->>>>>>> ed596a4a
 	clk_disable_unprepare(clk_ahb);
 
 	return ret;
