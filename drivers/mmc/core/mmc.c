/*
 *  linux/drivers/mmc/core/mmc.c
 *
 *  Copyright (C) 2003-2004 Russell King, All Rights Reserved.
 *  Copyright (C) 2005-2007 Pierre Ossman, All Rights Reserved.
 *  MMCv4 support Copyright (C) 2006 Philip Langdale, All Rights Reserved.
 *
 * This program is free software; you can redistribute it and/or modify
 * it under the terms of the GNU General Public License version 2 as
 * published by the Free Software Foundation.
 */

#include <linux/err.h>
#include <linux/of.h>
#include <linux/slab.h>
#include <linux/stat.h>
#include <linux/pm_runtime.h>

#include <linux/mmc/host.h>
#include <linux/mmc/card.h>
#include <linux/mmc/mmc.h>

#include "core.h"
#include "host.h"
#include "bus.h"
#include "mmc_ops.h"
#include "sd_ops.h"

static const unsigned int tran_exp[] = {
	10000,		100000,		1000000,	10000000,
	0,		0,		0,		0
};

static const unsigned char tran_mant[] = {
	0,	10,	12,	13,	15,	20,	25,	30,
	35,	40,	45,	50,	55,	60,	70,	80,
};

static const unsigned int tacc_exp[] = {
	1,	10,	100,	1000,	10000,	100000,	1000000, 10000000,
};

static const unsigned int tacc_mant[] = {
	0,	10,	12,	13,	15,	20,	25,	30,
	35,	40,	45,	50,	55,	60,	70,	80,
};

#define UNSTUFF_BITS(resp,start,size)					\
	({								\
		const int __size = size;				\
		const u32 __mask = (__size < 32 ? 1 << __size : 0) - 1;	\
		const int __off = 3 - ((start) / 32);			\
		const int __shft = (start) & 31;			\
		u32 __res;						\
									\
		__res = resp[__off] >> __shft;				\
		if (__size + __shft > 32)				\
			__res |= resp[__off-1] << ((32 - __shft) % 32);	\
		__res & __mask;						\
	})

/*
 * Given the decoded CSD structure, decode the raw CID to our CID structure.
 */
static int mmc_decode_cid(struct mmc_card *card)
{
	u32 *resp = card->raw_cid;

	/*
	 * The selection of the format here is based upon published
	 * specs from sandisk and from what people have reported.
	 */
	switch (card->csd.mmca_vsn) {
	case 0: /* MMC v1.0 - v1.2 */
	case 1: /* MMC v1.4 */
		card->cid.manfid	= UNSTUFF_BITS(resp, 104, 24);
		card->cid.prod_name[0]	= UNSTUFF_BITS(resp, 96, 8);
		card->cid.prod_name[1]	= UNSTUFF_BITS(resp, 88, 8);
		card->cid.prod_name[2]	= UNSTUFF_BITS(resp, 80, 8);
		card->cid.prod_name[3]	= UNSTUFF_BITS(resp, 72, 8);
		card->cid.prod_name[4]	= UNSTUFF_BITS(resp, 64, 8);
		card->cid.prod_name[5]	= UNSTUFF_BITS(resp, 56, 8);
		card->cid.prod_name[6]	= UNSTUFF_BITS(resp, 48, 8);
		card->cid.hwrev		= UNSTUFF_BITS(resp, 44, 4);
		card->cid.fwrev		= UNSTUFF_BITS(resp, 40, 4);
		card->cid.serial	= UNSTUFF_BITS(resp, 16, 24);
		card->cid.month		= UNSTUFF_BITS(resp, 12, 4);
		card->cid.year		= UNSTUFF_BITS(resp, 8, 4) + 1997;
		break;

	case 2: /* MMC v2.0 - v2.2 */
	case 3: /* MMC v3.1 - v3.3 */
	case 4: /* MMC v4 */
		card->cid.manfid	= UNSTUFF_BITS(resp, 120, 8);
		card->cid.oemid		= UNSTUFF_BITS(resp, 104, 16);
		card->cid.prod_name[0]	= UNSTUFF_BITS(resp, 96, 8);
		card->cid.prod_name[1]	= UNSTUFF_BITS(resp, 88, 8);
		card->cid.prod_name[2]	= UNSTUFF_BITS(resp, 80, 8);
		card->cid.prod_name[3]	= UNSTUFF_BITS(resp, 72, 8);
		card->cid.prod_name[4]	= UNSTUFF_BITS(resp, 64, 8);
		card->cid.prod_name[5]	= UNSTUFF_BITS(resp, 56, 8);
		card->cid.prv		= UNSTUFF_BITS(resp, 48, 8);
		card->cid.serial	= UNSTUFF_BITS(resp, 16, 32);
		card->cid.month		= UNSTUFF_BITS(resp, 12, 4);
		card->cid.year		= UNSTUFF_BITS(resp, 8, 4) + 1997;
		break;

	default:
		pr_err("%s: card has unknown MMCA version %d\n",
			mmc_hostname(card->host), card->csd.mmca_vsn);
		return -EINVAL;
	}

	return 0;
}

static void mmc_set_erase_size(struct mmc_card *card)
{
	if (card->ext_csd.erase_group_def & 1)
		card->erase_size = card->ext_csd.hc_erase_size;
	else
		card->erase_size = card->csd.erase_size;

	mmc_init_erase(card);
}

/*
 * Given a 128-bit response, decode to our card CSD structure.
 */
static int mmc_decode_csd(struct mmc_card *card)
{
	struct mmc_csd *csd = &card->csd;
	unsigned int e, m, a, b;
	u32 *resp = card->raw_csd;

	/*
	 * We only understand CSD structure v1.1 and v1.2.
	 * v1.2 has extra information in bits 15, 11 and 10.
	 * We also support eMMC v4.4 & v4.41.
	 */
	csd->structure = UNSTUFF_BITS(resp, 126, 2);
	if (csd->structure == 0) {
		pr_err("%s: unrecognised CSD structure version %d\n",
			mmc_hostname(card->host), csd->structure);
		return -EINVAL;
	}

	csd->mmca_vsn	 = UNSTUFF_BITS(resp, 122, 4);
	m = UNSTUFF_BITS(resp, 115, 4);
	e = UNSTUFF_BITS(resp, 112, 3);
	csd->tacc_ns	 = (tacc_exp[e] * tacc_mant[m] + 9) / 10;
	csd->tacc_clks	 = UNSTUFF_BITS(resp, 104, 8) * 100;

	m = UNSTUFF_BITS(resp, 99, 4);
	e = UNSTUFF_BITS(resp, 96, 3);
	csd->max_dtr	  = tran_exp[e] * tran_mant[m];
	csd->cmdclass	  = UNSTUFF_BITS(resp, 84, 12);

	e = UNSTUFF_BITS(resp, 47, 3);
	m = UNSTUFF_BITS(resp, 62, 12);
	csd->capacity	  = (1 + m) << (e + 2);

	csd->read_blkbits = UNSTUFF_BITS(resp, 80, 4);
	csd->read_partial = UNSTUFF_BITS(resp, 79, 1);
	csd->write_misalign = UNSTUFF_BITS(resp, 78, 1);
	csd->read_misalign = UNSTUFF_BITS(resp, 77, 1);
	csd->dsr_imp = UNSTUFF_BITS(resp, 76, 1);
	csd->r2w_factor = UNSTUFF_BITS(resp, 26, 3);
	csd->write_blkbits = UNSTUFF_BITS(resp, 22, 4);
	csd->write_partial = UNSTUFF_BITS(resp, 21, 1);

	if (csd->write_blkbits >= 9) {
		a = UNSTUFF_BITS(resp, 42, 5);
		b = UNSTUFF_BITS(resp, 37, 5);
		csd->erase_size = (a + 1) * (b + 1);
		csd->erase_size <<= csd->write_blkbits - 9;
	}

	return 0;
}

static void mmc_select_card_type(struct mmc_card *card)
{
	struct mmc_host *host = card->host;
	u8 card_type = card->ext_csd.raw_card_type;
	u32 caps = host->caps, caps2 = host->caps2;
	unsigned int hs_max_dtr = 0, hs200_max_dtr = 0;
	unsigned int avail_type = 0;

	if (caps & MMC_CAP_MMC_HIGHSPEED &&
	    card_type & EXT_CSD_CARD_TYPE_HS_26) {
		hs_max_dtr = MMC_HIGH_26_MAX_DTR;
		avail_type |= EXT_CSD_CARD_TYPE_HS_26;
	}

	if (caps & MMC_CAP_MMC_HIGHSPEED &&
	    card_type & EXT_CSD_CARD_TYPE_HS_52) {
		hs_max_dtr = MMC_HIGH_52_MAX_DTR;
		avail_type |= EXT_CSD_CARD_TYPE_HS_52;
	}

	if (caps & MMC_CAP_1_8V_DDR &&
	    card_type & EXT_CSD_CARD_TYPE_DDR_1_8V) {
		hs_max_dtr = MMC_HIGH_DDR_MAX_DTR;
		avail_type |= EXT_CSD_CARD_TYPE_DDR_1_8V;
	}

	if (caps & MMC_CAP_1_2V_DDR &&
	    card_type & EXT_CSD_CARD_TYPE_DDR_1_2V) {
		hs_max_dtr = MMC_HIGH_DDR_MAX_DTR;
		avail_type |= EXT_CSD_CARD_TYPE_DDR_1_2V;
	}

	if (caps2 & MMC_CAP2_HS200_1_8V_SDR &&
	    card_type & EXT_CSD_CARD_TYPE_HS200_1_8V) {
		hs200_max_dtr = MMC_HS200_MAX_DTR;
		avail_type |= EXT_CSD_CARD_TYPE_HS200_1_8V;
	}

	if (caps2 & MMC_CAP2_HS200_1_2V_SDR &&
	    card_type & EXT_CSD_CARD_TYPE_HS200_1_2V) {
		hs200_max_dtr = MMC_HS200_MAX_DTR;
		avail_type |= EXT_CSD_CARD_TYPE_HS200_1_2V;
	}

	if (caps2 & MMC_CAP2_HS400_1_8V &&
	    card_type & EXT_CSD_CARD_TYPE_HS400_1_8V) {
		hs200_max_dtr = MMC_HS200_MAX_DTR;
		avail_type |= EXT_CSD_CARD_TYPE_HS400_1_8V;
	}

	if (caps2 & MMC_CAP2_HS400_1_2V &&
	    card_type & EXT_CSD_CARD_TYPE_HS400_1_2V) {
		hs200_max_dtr = MMC_HS200_MAX_DTR;
		avail_type |= EXT_CSD_CARD_TYPE_HS400_1_2V;
	}

	card->ext_csd.hs_max_dtr = hs_max_dtr;
	card->ext_csd.hs200_max_dtr = hs200_max_dtr;
	card->mmc_avail_type = avail_type;
}

static void mmc_manage_enhanced_area(struct mmc_card *card, u8 *ext_csd)
{
	u8 hc_erase_grp_sz, hc_wp_grp_sz;

	/*
	 * Disable these attributes by default
	 */
	card->ext_csd.enhanced_area_offset = -EINVAL;
	card->ext_csd.enhanced_area_size = -EINVAL;

	/*
	 * Enhanced area feature support -- check whether the eMMC
	 * card has the Enhanced area enabled.  If so, export enhanced
	 * area offset and size to user by adding sysfs interface.
	 */
	if ((ext_csd[EXT_CSD_PARTITION_SUPPORT] & 0x2) &&
	    (ext_csd[EXT_CSD_PARTITION_ATTRIBUTE] & 0x1)) {
		if (card->ext_csd.partition_setting_completed) {
			hc_erase_grp_sz =
				ext_csd[EXT_CSD_HC_ERASE_GRP_SIZE];
			hc_wp_grp_sz =
				ext_csd[EXT_CSD_HC_WP_GRP_SIZE];

			/*
			 * calculate the enhanced data area offset, in bytes
			 */
			card->ext_csd.enhanced_area_offset =
				(((unsigned long long)ext_csd[139]) << 24) +
				(((unsigned long long)ext_csd[138]) << 16) +
				(((unsigned long long)ext_csd[137]) << 8) +
				(((unsigned long long)ext_csd[136]));
			if (mmc_card_blockaddr(card))
				card->ext_csd.enhanced_area_offset <<= 9;
			/*
			 * calculate the enhanced data area size, in kilobytes
			 */
			card->ext_csd.enhanced_area_size =
				(ext_csd[142] << 16) + (ext_csd[141] << 8) +
				ext_csd[140];
			card->ext_csd.enhanced_area_size *=
				(size_t)(hc_erase_grp_sz * hc_wp_grp_sz);
			card->ext_csd.enhanced_area_size <<= 9;
		} else {
			pr_warn("%s: defines enhanced area without partition setting complete\n",
				mmc_hostname(card->host));
		}
	}
}

static void mmc_manage_gp_partitions(struct mmc_card *card, u8 *ext_csd)
{
	int idx;
	u8 hc_erase_grp_sz, hc_wp_grp_sz;
	unsigned int part_size;

	/*
	 * General purpose partition feature support --
	 * If ext_csd has the size of general purpose partitions,
	 * set size, part_cfg, partition name in mmc_part.
	 */
	if (ext_csd[EXT_CSD_PARTITION_SUPPORT] &
	    EXT_CSD_PART_SUPPORT_PART_EN) {
		hc_erase_grp_sz =
			ext_csd[EXT_CSD_HC_ERASE_GRP_SIZE];
		hc_wp_grp_sz =
			ext_csd[EXT_CSD_HC_WP_GRP_SIZE];

		for (idx = 0; idx < MMC_NUM_GP_PARTITION; idx++) {
			if (!ext_csd[EXT_CSD_GP_SIZE_MULT + idx * 3] &&
			    !ext_csd[EXT_CSD_GP_SIZE_MULT + idx * 3 + 1] &&
			    !ext_csd[EXT_CSD_GP_SIZE_MULT + idx * 3 + 2])
				continue;
			if (card->ext_csd.partition_setting_completed == 0) {
				pr_warn("%s: has partition size defined without partition complete\n",
					mmc_hostname(card->host));
				break;
			}
			part_size =
				(ext_csd[EXT_CSD_GP_SIZE_MULT + idx * 3 + 2]
				<< 16) +
				(ext_csd[EXT_CSD_GP_SIZE_MULT + idx * 3 + 1]
				<< 8) +
				ext_csd[EXT_CSD_GP_SIZE_MULT + idx * 3];
			part_size *= (size_t)(hc_erase_grp_sz *
				hc_wp_grp_sz);
			mmc_part_add(card, part_size << 19,
				EXT_CSD_PART_CONFIG_ACC_GP0 + idx,
				"gp%d", idx, false,
				MMC_BLK_DATA_AREA_GP);
		}
	}
}

/* Minimum partition switch timeout in milliseconds */
#define MMC_MIN_PART_SWITCH_TIME	300

/*
 * Decode extended CSD.
 */
static int mmc_decode_ext_csd(struct mmc_card *card, u8 *ext_csd)
{
	int err = 0, idx;
	unsigned int part_size;
	struct device_node *np;
	bool broken_hpi = false;

	/* Version is coded in the CSD_STRUCTURE byte in the EXT_CSD register */
	card->ext_csd.raw_ext_csd_structure = ext_csd[EXT_CSD_STRUCTURE];
	if (card->csd.structure == 3) {
		if (card->ext_csd.raw_ext_csd_structure > 2) {
			pr_err("%s: unrecognised EXT_CSD structure "
				"version %d\n", mmc_hostname(card->host),
					card->ext_csd.raw_ext_csd_structure);
			err = -EINVAL;
			goto out;
		}
	}

	np = mmc_of_find_child_device(card->host, 0);
	if (np && of_device_is_compatible(np, "mmc-card"))
		broken_hpi = of_property_read_bool(np, "broken-hpi");
	of_node_put(np);

	/*
	 * The EXT_CSD format is meant to be forward compatible. As long
	 * as CSD_STRUCTURE does not change, all values for EXT_CSD_REV
	 * are authorized, see JEDEC JESD84-B50 section B.8.
	 */
	card->ext_csd.rev = ext_csd[EXT_CSD_REV];

	card->ext_csd.raw_sectors[0] = ext_csd[EXT_CSD_SEC_CNT + 0];
	card->ext_csd.raw_sectors[1] = ext_csd[EXT_CSD_SEC_CNT + 1];
	card->ext_csd.raw_sectors[2] = ext_csd[EXT_CSD_SEC_CNT + 2];
	card->ext_csd.raw_sectors[3] = ext_csd[EXT_CSD_SEC_CNT + 3];
	if (card->ext_csd.rev >= 2) {
		card->ext_csd.sectors =
			ext_csd[EXT_CSD_SEC_CNT + 0] << 0 |
			ext_csd[EXT_CSD_SEC_CNT + 1] << 8 |
			ext_csd[EXT_CSD_SEC_CNT + 2] << 16 |
			ext_csd[EXT_CSD_SEC_CNT + 3] << 24;

		/* Cards with density > 2GiB are sector addressed */
		if (card->ext_csd.sectors > (2u * 1024 * 1024 * 1024) / 512)
			mmc_card_set_blockaddr(card);
	}

	card->ext_csd.raw_card_type = ext_csd[EXT_CSD_CARD_TYPE];
	mmc_select_card_type(card);

	card->ext_csd.raw_s_a_timeout = ext_csd[EXT_CSD_S_A_TIMEOUT];
	card->ext_csd.raw_erase_timeout_mult =
		ext_csd[EXT_CSD_ERASE_TIMEOUT_MULT];
	card->ext_csd.raw_hc_erase_grp_size =
		ext_csd[EXT_CSD_HC_ERASE_GRP_SIZE];
	if (card->ext_csd.rev >= 3) {
		u8 sa_shift = ext_csd[EXT_CSD_S_A_TIMEOUT];
		card->ext_csd.part_config = ext_csd[EXT_CSD_PART_CONFIG];

		/* EXT_CSD value is in units of 10ms, but we store in ms */
		card->ext_csd.part_time = 10 * ext_csd[EXT_CSD_PART_SWITCH_TIME];
		/* Some eMMC set the value too low so set a minimum */
		if (card->ext_csd.part_time &&
		    card->ext_csd.part_time < MMC_MIN_PART_SWITCH_TIME)
			card->ext_csd.part_time = MMC_MIN_PART_SWITCH_TIME;

		/* Sleep / awake timeout in 100ns units */
		if (sa_shift > 0 && sa_shift <= 0x17)
			card->ext_csd.sa_timeout =
					1 << ext_csd[EXT_CSD_S_A_TIMEOUT];
		card->ext_csd.erase_group_def =
			ext_csd[EXT_CSD_ERASE_GROUP_DEF];
		card->ext_csd.hc_erase_timeout = 300 *
			ext_csd[EXT_CSD_ERASE_TIMEOUT_MULT];
		card->ext_csd.hc_erase_size =
			ext_csd[EXT_CSD_HC_ERASE_GRP_SIZE] << 10;

		card->ext_csd.rel_sectors = ext_csd[EXT_CSD_REL_WR_SEC_C];

		/*
		 * There are two boot regions of equal size, defined in
		 * multiples of 128K.
		 */
		if (ext_csd[EXT_CSD_BOOT_MULT] && mmc_boot_partition_access(card->host)) {
			for (idx = 0; idx < MMC_NUM_BOOT_PARTITION; idx++) {
				part_size = ext_csd[EXT_CSD_BOOT_MULT] << 17;
				mmc_part_add(card, part_size,
					EXT_CSD_PART_CONFIG_ACC_BOOT0 + idx,
					"boot%d", idx, true,
					MMC_BLK_DATA_AREA_BOOT);
			}
		}
	}

	card->ext_csd.raw_hc_erase_gap_size =
		ext_csd[EXT_CSD_HC_WP_GRP_SIZE];
	card->ext_csd.raw_sec_trim_mult =
		ext_csd[EXT_CSD_SEC_TRIM_MULT];
	card->ext_csd.raw_sec_erase_mult =
		ext_csd[EXT_CSD_SEC_ERASE_MULT];
	card->ext_csd.raw_sec_feature_support =
		ext_csd[EXT_CSD_SEC_FEATURE_SUPPORT];
	card->ext_csd.raw_trim_mult =
		ext_csd[EXT_CSD_TRIM_MULT];
	card->ext_csd.raw_partition_support = ext_csd[EXT_CSD_PARTITION_SUPPORT];
	card->ext_csd.raw_driver_strength = ext_csd[EXT_CSD_DRIVER_STRENGTH];
	if (card->ext_csd.rev >= 4) {
		if (ext_csd[EXT_CSD_PARTITION_SETTING_COMPLETED] &
		    EXT_CSD_PART_SETTING_COMPLETED)
			card->ext_csd.partition_setting_completed = 1;
		else
			card->ext_csd.partition_setting_completed = 0;

		mmc_manage_enhanced_area(card, ext_csd);

		mmc_manage_gp_partitions(card, ext_csd);

		card->ext_csd.sec_trim_mult =
			ext_csd[EXT_CSD_SEC_TRIM_MULT];
		card->ext_csd.sec_erase_mult =
			ext_csd[EXT_CSD_SEC_ERASE_MULT];
		card->ext_csd.sec_feature_support =
			ext_csd[EXT_CSD_SEC_FEATURE_SUPPORT];
		card->ext_csd.trim_timeout = 300 *
			ext_csd[EXT_CSD_TRIM_MULT];

		/*
		 * Note that the call to mmc_part_add above defaults to read
		 * only. If this default assumption is changed, the call must
		 * take into account the value of boot_locked below.
		 */
		card->ext_csd.boot_ro_lock = ext_csd[EXT_CSD_BOOT_WP];
		card->ext_csd.boot_ro_lockable = true;

		/* Save power class values */
		card->ext_csd.raw_pwr_cl_52_195 =
			ext_csd[EXT_CSD_PWR_CL_52_195];
		card->ext_csd.raw_pwr_cl_26_195 =
			ext_csd[EXT_CSD_PWR_CL_26_195];
		card->ext_csd.raw_pwr_cl_52_360 =
			ext_csd[EXT_CSD_PWR_CL_52_360];
		card->ext_csd.raw_pwr_cl_26_360 =
			ext_csd[EXT_CSD_PWR_CL_26_360];
		card->ext_csd.raw_pwr_cl_200_195 =
			ext_csd[EXT_CSD_PWR_CL_200_195];
		card->ext_csd.raw_pwr_cl_200_360 =
			ext_csd[EXT_CSD_PWR_CL_200_360];
		card->ext_csd.raw_pwr_cl_ddr_52_195 =
			ext_csd[EXT_CSD_PWR_CL_DDR_52_195];
		card->ext_csd.raw_pwr_cl_ddr_52_360 =
			ext_csd[EXT_CSD_PWR_CL_DDR_52_360];
		card->ext_csd.raw_pwr_cl_ddr_200_360 =
			ext_csd[EXT_CSD_PWR_CL_DDR_200_360];
	}

	if (card->ext_csd.rev >= 5) {
		/* Adjust production date as per JEDEC JESD84-B451 */
		if (card->cid.year < 2010)
			card->cid.year += 16;

		/* check whether the eMMC card supports BKOPS */
		if (ext_csd[EXT_CSD_BKOPS_SUPPORT] & 0x1) {
			card->ext_csd.bkops = 1;
			card->ext_csd.man_bkops_en =
					(ext_csd[EXT_CSD_BKOPS_EN] &
						EXT_CSD_MANUAL_BKOPS_MASK);
			card->ext_csd.raw_bkops_status =
				ext_csd[EXT_CSD_BKOPS_STATUS];
			if (!card->ext_csd.man_bkops_en)
				pr_debug("%s: MAN_BKOPS_EN bit is not set\n",
					mmc_hostname(card->host));
		}

		/* check whether the eMMC card supports HPI */
		if (!broken_hpi && (ext_csd[EXT_CSD_HPI_FEATURES] & 0x1)) {
			card->ext_csd.hpi = 1;
			if (ext_csd[EXT_CSD_HPI_FEATURES] & 0x2)
				card->ext_csd.hpi_cmd =	MMC_STOP_TRANSMISSION;
			else
				card->ext_csd.hpi_cmd = MMC_SEND_STATUS;
			/*
			 * Indicate the maximum timeout to close
			 * a command interrupted by HPI
			 */
			card->ext_csd.out_of_int_time =
				ext_csd[EXT_CSD_OUT_OF_INTERRUPT_TIME] * 10;
		}

		card->ext_csd.rel_param = ext_csd[EXT_CSD_WR_REL_PARAM];
		card->ext_csd.rst_n_function = ext_csd[EXT_CSD_RST_N_FUNCTION];

		/*
		 * RPMB regions are defined in multiples of 128K.
		 */
		card->ext_csd.raw_rpmb_size_mult = ext_csd[EXT_CSD_RPMB_MULT];
		if (ext_csd[EXT_CSD_RPMB_MULT] && mmc_host_cmd23(card->host)) {
			mmc_part_add(card, ext_csd[EXT_CSD_RPMB_MULT] << 17,
				EXT_CSD_PART_CONFIG_ACC_RPMB,
				"rpmb", 0, false,
				MMC_BLK_DATA_AREA_RPMB);
		}
	}

	card->ext_csd.raw_erased_mem_count = ext_csd[EXT_CSD_ERASED_MEM_CONT];
	if (ext_csd[EXT_CSD_ERASED_MEM_CONT])
		card->erased_byte = 0xFF;
	else
		card->erased_byte = 0x0;

	/* eMMC v4.5 or later */
	if (card->ext_csd.rev >= 6) {
		card->ext_csd.feature_support |= MMC_DISCARD_FEATURE;

		card->ext_csd.generic_cmd6_time = 10 *
			ext_csd[EXT_CSD_GENERIC_CMD6_TIME];
		card->ext_csd.power_off_longtime = 10 *
			ext_csd[EXT_CSD_POWER_OFF_LONG_TIME];

		card->ext_csd.cache_size =
			ext_csd[EXT_CSD_CACHE_SIZE + 0] << 0 |
			ext_csd[EXT_CSD_CACHE_SIZE + 1] << 8 |
			ext_csd[EXT_CSD_CACHE_SIZE + 2] << 16 |
			ext_csd[EXT_CSD_CACHE_SIZE + 3] << 24;

		if (ext_csd[EXT_CSD_DATA_SECTOR_SIZE] == 1)
			card->ext_csd.data_sector_size = 4096;
		else
			card->ext_csd.data_sector_size = 512;

		if ((ext_csd[EXT_CSD_DATA_TAG_SUPPORT] & 1) &&
		    (ext_csd[EXT_CSD_TAG_UNIT_SIZE] <= 8)) {
			card->ext_csd.data_tag_unit_size =
			((unsigned int) 1 << ext_csd[EXT_CSD_TAG_UNIT_SIZE]) *
			(card->ext_csd.data_sector_size);
		} else {
			card->ext_csd.data_tag_unit_size = 0;
		}

		card->ext_csd.max_packed_writes =
			ext_csd[EXT_CSD_MAX_PACKED_WRITES];
		card->ext_csd.max_packed_reads =
			ext_csd[EXT_CSD_MAX_PACKED_READS];
	} else {
		card->ext_csd.data_sector_size = 512;
	}

	/* eMMC v5 or later */
	if (card->ext_csd.rev >= 7) {
		memcpy(card->ext_csd.fwrev, &ext_csd[EXT_CSD_FIRMWARE_VERSION],
		       MMC_FIRMWARE_LEN);
		card->ext_csd.ffu_capable =
			(ext_csd[EXT_CSD_SUPPORTED_MODE] & 0x1) &&
			!(ext_csd[EXT_CSD_FW_CONFIG] & 0x1);
	}
out:
	return err;
}

static int mmc_read_ext_csd(struct mmc_card *card)
{
	u8 *ext_csd;
	int err;

	if (!mmc_can_ext_csd(card))
		return 0;

	err = mmc_get_ext_csd(card, &ext_csd);
	if (err) {
		/* If the host or the card can't do the switch,
		 * fail more gracefully. */
		if ((err != -EINVAL)
		 && (err != -ENOSYS)
		 && (err != -EFAULT))
			return err;

		/*
		 * High capacity cards should have this "magic" size
		 * stored in their CSD.
		 */
		if (card->csd.capacity == (4096 * 512)) {
			pr_err("%s: unable to read EXT_CSD on a possible high capacity card. Card will be ignored.\n",
				mmc_hostname(card->host));
		} else {
			pr_warn("%s: unable to read EXT_CSD, performance might suffer\n",
				mmc_hostname(card->host));
			err = 0;
		}

		return err;
	}

	err = mmc_decode_ext_csd(card, ext_csd);
	kfree(ext_csd);
	return err;
}

static int mmc_compare_ext_csds(struct mmc_card *card, unsigned bus_width)
{
	u8 *bw_ext_csd;
	int err;

	if (bus_width == MMC_BUS_WIDTH_1)
		return 0;

	err = mmc_get_ext_csd(card, &bw_ext_csd);
	if (err)
		return err;

	/* only compare read only fields */
	err = !((card->ext_csd.raw_partition_support ==
			bw_ext_csd[EXT_CSD_PARTITION_SUPPORT]) &&
		(card->ext_csd.raw_erased_mem_count ==
			bw_ext_csd[EXT_CSD_ERASED_MEM_CONT]) &&
		(card->ext_csd.rev ==
			bw_ext_csd[EXT_CSD_REV]) &&
		(card->ext_csd.raw_ext_csd_structure ==
			bw_ext_csd[EXT_CSD_STRUCTURE]) &&
		(card->ext_csd.raw_card_type ==
			bw_ext_csd[EXT_CSD_CARD_TYPE]) &&
		(card->ext_csd.raw_s_a_timeout ==
			bw_ext_csd[EXT_CSD_S_A_TIMEOUT]) &&
		(card->ext_csd.raw_hc_erase_gap_size ==
			bw_ext_csd[EXT_CSD_HC_WP_GRP_SIZE]) &&
		(card->ext_csd.raw_erase_timeout_mult ==
			bw_ext_csd[EXT_CSD_ERASE_TIMEOUT_MULT]) &&
		(card->ext_csd.raw_hc_erase_grp_size ==
			bw_ext_csd[EXT_CSD_HC_ERASE_GRP_SIZE]) &&
		(card->ext_csd.raw_sec_trim_mult ==
			bw_ext_csd[EXT_CSD_SEC_TRIM_MULT]) &&
		(card->ext_csd.raw_sec_erase_mult ==
			bw_ext_csd[EXT_CSD_SEC_ERASE_MULT]) &&
		(card->ext_csd.raw_sec_feature_support ==
			bw_ext_csd[EXT_CSD_SEC_FEATURE_SUPPORT]) &&
		(card->ext_csd.raw_trim_mult ==
			bw_ext_csd[EXT_CSD_TRIM_MULT]) &&
		(card->ext_csd.raw_sectors[0] ==
			bw_ext_csd[EXT_CSD_SEC_CNT + 0]) &&
		(card->ext_csd.raw_sectors[1] ==
			bw_ext_csd[EXT_CSD_SEC_CNT + 1]) &&
		(card->ext_csd.raw_sectors[2] ==
			bw_ext_csd[EXT_CSD_SEC_CNT + 2]) &&
		(card->ext_csd.raw_sectors[3] ==
			bw_ext_csd[EXT_CSD_SEC_CNT + 3]) &&
		(card->ext_csd.raw_pwr_cl_52_195 ==
			bw_ext_csd[EXT_CSD_PWR_CL_52_195]) &&
		(card->ext_csd.raw_pwr_cl_26_195 ==
			bw_ext_csd[EXT_CSD_PWR_CL_26_195]) &&
		(card->ext_csd.raw_pwr_cl_52_360 ==
			bw_ext_csd[EXT_CSD_PWR_CL_52_360]) &&
		(card->ext_csd.raw_pwr_cl_26_360 ==
			bw_ext_csd[EXT_CSD_PWR_CL_26_360]) &&
		(card->ext_csd.raw_pwr_cl_200_195 ==
			bw_ext_csd[EXT_CSD_PWR_CL_200_195]) &&
		(card->ext_csd.raw_pwr_cl_200_360 ==
			bw_ext_csd[EXT_CSD_PWR_CL_200_360]) &&
		(card->ext_csd.raw_pwr_cl_ddr_52_195 ==
			bw_ext_csd[EXT_CSD_PWR_CL_DDR_52_195]) &&
		(card->ext_csd.raw_pwr_cl_ddr_52_360 ==
			bw_ext_csd[EXT_CSD_PWR_CL_DDR_52_360]) &&
		(card->ext_csd.raw_pwr_cl_ddr_200_360 ==
			bw_ext_csd[EXT_CSD_PWR_CL_DDR_200_360]));

	if (err)
		err = -EINVAL;

	kfree(bw_ext_csd);
	return err;
}

MMC_DEV_ATTR(cid, "%08x%08x%08x%08x\n", card->raw_cid[0], card->raw_cid[1],
	card->raw_cid[2], card->raw_cid[3]);
MMC_DEV_ATTR(csd, "%08x%08x%08x%08x\n", card->raw_csd[0], card->raw_csd[1],
	card->raw_csd[2], card->raw_csd[3]);
MMC_DEV_ATTR(date, "%02d/%04d\n", card->cid.month, card->cid.year);
MMC_DEV_ATTR(erase_size, "%u\n", card->erase_size << 9);
MMC_DEV_ATTR(preferred_erase_size, "%u\n", card->pref_erase << 9);
MMC_DEV_ATTR(ffu_capable, "%d\n", card->ext_csd.ffu_capable);
MMC_DEV_ATTR(hwrev, "0x%x\n", card->cid.hwrev);
MMC_DEV_ATTR(manfid, "0x%06x\n", card->cid.manfid);
MMC_DEV_ATTR(name, "%s\n", card->cid.prod_name);
MMC_DEV_ATTR(oemid, "0x%04x\n", card->cid.oemid);
MMC_DEV_ATTR(prv, "0x%x\n", card->cid.prv);
MMC_DEV_ATTR(serial, "0x%08x\n", card->cid.serial);
MMC_DEV_ATTR(enhanced_area_offset, "%llu\n",
		card->ext_csd.enhanced_area_offset);
MMC_DEV_ATTR(enhanced_area_size, "%u\n", card->ext_csd.enhanced_area_size);
MMC_DEV_ATTR(raw_rpmb_size_mult, "%#x\n", card->ext_csd.raw_rpmb_size_mult);
MMC_DEV_ATTR(rel_sectors, "%#x\n", card->ext_csd.rel_sectors);

static ssize_t mmc_fwrev_show(struct device *dev,
			      struct device_attribute *attr,
			      char *buf)
{
	struct mmc_card *card = mmc_dev_to_card(dev);

	if (card->ext_csd.rev < 7) {
		return sprintf(buf, "0x%x\n", card->cid.fwrev);
	} else {
		return sprintf(buf, "0x%*phN\n", MMC_FIRMWARE_LEN,
			       card->ext_csd.fwrev);
	}
}

static DEVICE_ATTR(fwrev, S_IRUGO, mmc_fwrev_show, NULL);

static struct attribute *mmc_std_attrs[] = {
	&dev_attr_cid.attr,
	&dev_attr_csd.attr,
	&dev_attr_date.attr,
	&dev_attr_erase_size.attr,
	&dev_attr_preferred_erase_size.attr,
	&dev_attr_fwrev.attr,
	&dev_attr_ffu_capable.attr,
	&dev_attr_hwrev.attr,
	&dev_attr_manfid.attr,
	&dev_attr_name.attr,
	&dev_attr_oemid.attr,
	&dev_attr_prv.attr,
	&dev_attr_serial.attr,
	&dev_attr_enhanced_area_offset.attr,
	&dev_attr_enhanced_area_size.attr,
	&dev_attr_raw_rpmb_size_mult.attr,
	&dev_attr_rel_sectors.attr,
	NULL,
};
ATTRIBUTE_GROUPS(mmc_std);

static struct device_type mmc_type = {
	.groups = mmc_std_groups,
};

/*
 * Select the PowerClass for the current bus width
 * If power class is defined for 4/8 bit bus in the
 * extended CSD register, select it by executing the
 * mmc_switch command.
 */
static int __mmc_select_powerclass(struct mmc_card *card,
				   unsigned int bus_width)
{
	struct mmc_host *host = card->host;
	struct mmc_ext_csd *ext_csd = &card->ext_csd;
	unsigned int pwrclass_val = 0;
	int err = 0;

	switch (1 << host->ios.vdd) {
	case MMC_VDD_165_195:
		if (host->ios.clock <= MMC_HIGH_26_MAX_DTR)
			pwrclass_val = ext_csd->raw_pwr_cl_26_195;
		else if (host->ios.clock <= MMC_HIGH_52_MAX_DTR)
			pwrclass_val = (bus_width <= EXT_CSD_BUS_WIDTH_8) ?
				ext_csd->raw_pwr_cl_52_195 :
				ext_csd->raw_pwr_cl_ddr_52_195;
		else if (host->ios.clock <= MMC_HS200_MAX_DTR)
			pwrclass_val = ext_csd->raw_pwr_cl_200_195;
		break;
	case MMC_VDD_27_28:
	case MMC_VDD_28_29:
	case MMC_VDD_29_30:
	case MMC_VDD_30_31:
	case MMC_VDD_31_32:
	case MMC_VDD_32_33:
	case MMC_VDD_33_34:
	case MMC_VDD_34_35:
	case MMC_VDD_35_36:
		if (host->ios.clock <= MMC_HIGH_26_MAX_DTR)
			pwrclass_val = ext_csd->raw_pwr_cl_26_360;
		else if (host->ios.clock <= MMC_HIGH_52_MAX_DTR)
			pwrclass_val = (bus_width <= EXT_CSD_BUS_WIDTH_8) ?
				ext_csd->raw_pwr_cl_52_360 :
				ext_csd->raw_pwr_cl_ddr_52_360;
		else if (host->ios.clock <= MMC_HS200_MAX_DTR)
			pwrclass_val = (bus_width == EXT_CSD_DDR_BUS_WIDTH_8) ?
				ext_csd->raw_pwr_cl_ddr_200_360 :
				ext_csd->raw_pwr_cl_200_360;
		break;
	default:
		pr_warn("%s: Voltage range not supported for power class\n",
			mmc_hostname(host));
		return -EINVAL;
	}

	if (bus_width & (EXT_CSD_BUS_WIDTH_8 | EXT_CSD_DDR_BUS_WIDTH_8))
		pwrclass_val = (pwrclass_val & EXT_CSD_PWR_CL_8BIT_MASK) >>
				EXT_CSD_PWR_CL_8BIT_SHIFT;
	else
		pwrclass_val = (pwrclass_val & EXT_CSD_PWR_CL_4BIT_MASK) >>
				EXT_CSD_PWR_CL_4BIT_SHIFT;

	/* If the power class is different from the default value */
	if (pwrclass_val > 0) {
		err = mmc_switch(card, EXT_CSD_CMD_SET_NORMAL,
				 EXT_CSD_POWER_CLASS,
				 pwrclass_val,
				 card->ext_csd.generic_cmd6_time);
	}

	return err;
}

static int mmc_select_powerclass(struct mmc_card *card)
{
	struct mmc_host *host = card->host;
	u32 bus_width, ext_csd_bits;
	int err, ddr;

	/* Power class selection is supported for versions >= 4.0 */
	if (!mmc_can_ext_csd(card))
		return 0;

	bus_width = host->ios.bus_width;
	/* Power class values are defined only for 4/8 bit bus */
	if (bus_width == MMC_BUS_WIDTH_1)
		return 0;

	ddr = card->mmc_avail_type & EXT_CSD_CARD_TYPE_DDR_52;
	if (ddr)
		ext_csd_bits = (bus_width == MMC_BUS_WIDTH_8) ?
			EXT_CSD_DDR_BUS_WIDTH_8 : EXT_CSD_DDR_BUS_WIDTH_4;
	else
		ext_csd_bits = (bus_width == MMC_BUS_WIDTH_8) ?
			EXT_CSD_BUS_WIDTH_8 :  EXT_CSD_BUS_WIDTH_4;

	err = __mmc_select_powerclass(card, ext_csd_bits);
	if (err)
		pr_warn("%s: power class selection to bus width %d ddr %d failed\n",
			mmc_hostname(host), 1 << bus_width, ddr);

	return err;
}

/*
 * Set the bus speed for the selected speed mode.
 */
static void mmc_set_bus_speed(struct mmc_card *card)
{
	unsigned int max_dtr = (unsigned int)-1;

	if ((mmc_card_hs200(card) || mmc_card_hs400(card)) &&
	     max_dtr > card->ext_csd.hs200_max_dtr)
		max_dtr = card->ext_csd.hs200_max_dtr;
	else if (mmc_card_hs(card) && max_dtr > card->ext_csd.hs_max_dtr)
		max_dtr = card->ext_csd.hs_max_dtr;
	else if (max_dtr > card->csd.max_dtr)
		max_dtr = card->csd.max_dtr;

	mmc_set_clock(card->host, max_dtr);
}

/*
 * Select the bus width amoung 4-bit and 8-bit(SDR).
 * If the bus width is changed successfully, return the selected width value.
 * Zero is returned instead of error value if the wide width is not supported.
 */
static int mmc_select_bus_width(struct mmc_card *card)
{
	static unsigned ext_csd_bits[] = {
		EXT_CSD_BUS_WIDTH_8,
		EXT_CSD_BUS_WIDTH_4,
	};
	static unsigned bus_widths[] = {
		MMC_BUS_WIDTH_8,
		MMC_BUS_WIDTH_4,
	};
	struct mmc_host *host = card->host;
	unsigned idx, bus_width = 0;
	int err = 0;

	if (!mmc_can_ext_csd(card) ||
	    !(host->caps & (MMC_CAP_4_BIT_DATA | MMC_CAP_8_BIT_DATA)))
		return 0;

	idx = (host->caps & MMC_CAP_8_BIT_DATA) ? 0 : 1;

	/*
	 * Unlike SD, MMC cards dont have a configuration register to notify
	 * supported bus width. So bus test command should be run to identify
	 * the supported bus width or compare the ext csd values of current
	 * bus width and ext csd values of 1 bit mode read earlier.
	 */
	for (; idx < ARRAY_SIZE(bus_widths); idx++) {
		/*
		 * Host is capable of 8bit transfer, then switch
		 * the device to work in 8bit transfer mode. If the
		 * mmc switch command returns error then switch to
		 * 4bit transfer mode. On success set the corresponding
		 * bus width on the host.
		 */
		err = mmc_switch(card, EXT_CSD_CMD_SET_NORMAL,
				 EXT_CSD_BUS_WIDTH,
				 ext_csd_bits[idx],
				 card->ext_csd.generic_cmd6_time);
		if (err)
			continue;

		bus_width = bus_widths[idx];
		mmc_set_bus_width(host, bus_width);

		/*
		 * If controller can't handle bus width test,
		 * compare ext_csd previously read in 1 bit mode
		 * against ext_csd at new bus width
		 */
		if (!(host->caps & MMC_CAP_BUS_WIDTH_TEST))
			err = mmc_compare_ext_csds(card, bus_width);
		else
			err = mmc_bus_test(card, bus_width);

		if (!err) {
			err = bus_width;
			break;
		} else {
			pr_warn("%s: switch to bus width %d failed\n",
				mmc_hostname(host), 1 << bus_width);
		}
	}

	return err;
}

/*
 * Switch to the high-speed mode
 */
static int mmc_select_hs(struct mmc_card *card)
{
	int err;

	err = __mmc_switch(card, EXT_CSD_CMD_SET_NORMAL,
			   EXT_CSD_HS_TIMING, EXT_CSD_TIMING_HS,
			   card->ext_csd.generic_cmd6_time,
			   true, true, true);
	if (!err)
		mmc_set_timing(card->host, MMC_TIMING_MMC_HS);

	return err;
}

/*
 * Activate wide bus and DDR if supported.
 */
static int mmc_select_hs_ddr(struct mmc_card *card)
{
	struct mmc_host *host = card->host;
	u32 bus_width, ext_csd_bits;
	int err = 0;

	if (!(card->mmc_avail_type & EXT_CSD_CARD_TYPE_DDR_52))
		return 0;

	bus_width = host->ios.bus_width;
	if (bus_width == MMC_BUS_WIDTH_1)
		return 0;

	ext_csd_bits = (bus_width == MMC_BUS_WIDTH_8) ?
		EXT_CSD_DDR_BUS_WIDTH_8 : EXT_CSD_DDR_BUS_WIDTH_4;

	err = mmc_switch(card, EXT_CSD_CMD_SET_NORMAL,
			EXT_CSD_BUS_WIDTH,
			ext_csd_bits,
			card->ext_csd.generic_cmd6_time);
	if (err) {
		pr_err("%s: switch to bus width %d ddr failed\n",
			mmc_hostname(host), 1 << bus_width);
		return err;
	}

	/*
	 * eMMC cards can support 3.3V to 1.2V i/o (vccq)
	 * signaling.
	 *
	 * EXT_CSD_CARD_TYPE_DDR_1_8V means 3.3V or 1.8V vccq.
	 *
	 * 1.8V vccq at 3.3V core voltage (vcc) is not required
	 * in the JEDEC spec for DDR.
	 *
	 * Even (e)MMC card can support 3.3v to 1.2v vccq, but not all
	 * host controller can support this, like some of the SDHCI
	 * controller which connect to an eMMC device. Some of these
	 * host controller still needs to use 1.8v vccq for supporting
	 * DDR mode.
	 *
	 * So the sequence will be:
	 * if (host and device can both support 1.2v IO)
	 *	use 1.2v IO;
	 * else if (host and device can both support 1.8v IO)
	 *	use 1.8v IO;
	 * so if host and device can only support 3.3v IO, this is the
	 * last choice.
	 *
	 * WARNING: eMMC rules are NOT the same as SD DDR
	 */
	err = -EINVAL;
	if (card->mmc_avail_type & EXT_CSD_CARD_TYPE_DDR_1_2V)
		err = __mmc_set_signal_voltage(host, MMC_SIGNAL_VOLTAGE_120);

	if (err && (card->mmc_avail_type & EXT_CSD_CARD_TYPE_DDR_1_8V))
		err = __mmc_set_signal_voltage(host, MMC_SIGNAL_VOLTAGE_180);

	/* make sure vccq is 3.3v after switching disaster */
	if (err)
		err = __mmc_set_signal_voltage(host, MMC_SIGNAL_VOLTAGE_330);

	if (!err)
		mmc_set_timing(host, MMC_TIMING_MMC_DDR52);

	return err;
}

/* Caller must hold re-tuning */
static int mmc_switch_status(struct mmc_card *card)
{
	u32 status;
	int err;

	err = mmc_send_status(card, &status);
	if (err)
		return err;

	return mmc_switch_status_error(card->host, status);
}

static int mmc_select_hs400(struct mmc_card *card)
{
	struct mmc_host *host = card->host;
	bool send_status = true;
	unsigned int max_dtr;
	int err = 0;
	u8 val;

	/*
	 * HS400 mode requires 8-bit bus width
	 */
	if (!(card->mmc_avail_type & EXT_CSD_CARD_TYPE_HS400 &&
	      host->ios.bus_width == MMC_BUS_WIDTH_8))
		return 0;

	if (host->caps & MMC_CAP_WAIT_WHILE_BUSY)
		send_status = false;

	/* Reduce frequency to HS frequency */
	max_dtr = card->ext_csd.hs_max_dtr;
	mmc_set_clock(host, max_dtr);

	/* Switch card to HS mode */
	val = EXT_CSD_TIMING_HS;
	err = __mmc_switch(card, EXT_CSD_CMD_SET_NORMAL,
			   EXT_CSD_HS_TIMING, val,
			   card->ext_csd.generic_cmd6_time,
			   true, send_status, true);
	if (err) {
		pr_err("%s: switch to high-speed from hs200 failed, err:%d\n",
			mmc_hostname(host), err);
		return err;
	}

	/* Set host controller to HS timing */
	mmc_set_timing(card->host, MMC_TIMING_MMC_HS);

	if (!send_status) {
		err = mmc_switch_status(card);
		if (err)
			goto out_err;
	}

	/* Switch card to DDR */
	err = mmc_switch(card, EXT_CSD_CMD_SET_NORMAL,
			 EXT_CSD_BUS_WIDTH,
			 EXT_CSD_DDR_BUS_WIDTH_8,
			 card->ext_csd.generic_cmd6_time);
	if (err) {
		pr_err("%s: switch to bus width for hs400 failed, err:%d\n",
			mmc_hostname(host), err);
		return err;
	}

	/* Switch card to HS400 */
	val = EXT_CSD_TIMING_HS400 |
	      card->drive_strength << EXT_CSD_DRV_STR_SHIFT;
	err = __mmc_switch(card, EXT_CSD_CMD_SET_NORMAL,
			   EXT_CSD_HS_TIMING, val,
			   card->ext_csd.generic_cmd6_time,
			   true, send_status, true);
	if (err) {
		pr_err("%s: switch to hs400 failed, err:%d\n",
			 mmc_hostname(host), err);
		return err;
	}

	/* Set host controller to HS400 timing and frequency */
	mmc_set_timing(host, MMC_TIMING_MMC_HS400);
	mmc_set_bus_speed(card);

	if (!send_status) {
		err = mmc_switch_status(card);
		if (err)
			goto out_err;
	}

	return 0;

out_err:
	pr_err("%s: %s failed, error %d\n", mmc_hostname(card->host),
	       __func__, err);
	return err;
}

int mmc_hs200_to_hs400(struct mmc_card *card)
{
	return mmc_select_hs400(card);
}

int mmc_hs400_to_hs200(struct mmc_card *card)
{
	struct mmc_host *host = card->host;
	bool send_status = true;
	unsigned int max_dtr;
	int err;
	u8 val;

	if (host->caps & MMC_CAP_WAIT_WHILE_BUSY)
		send_status = false;

	/* Reduce frequency to HS */
	max_dtr = card->ext_csd.hs_max_dtr;
	mmc_set_clock(host, max_dtr);

	/* Switch HS400 to HS DDR */
	val = EXT_CSD_TIMING_HS;
	err = __mmc_switch(card, EXT_CSD_CMD_SET_NORMAL, EXT_CSD_HS_TIMING,
			   val, card->ext_csd.generic_cmd6_time,
			   true, send_status, true);
	if (err)
		goto out_err;

	mmc_set_timing(host, MMC_TIMING_MMC_DDR52);

	if (!send_status) {
		err = mmc_switch_status(card);
		if (err)
			goto out_err;
	}

	/* Switch HS DDR to HS */
	err = __mmc_switch(card, EXT_CSD_CMD_SET_NORMAL, EXT_CSD_BUS_WIDTH,
			   EXT_CSD_BUS_WIDTH_8, card->ext_csd.generic_cmd6_time,
			   true, send_status, true);
	if (err)
		goto out_err;

	mmc_set_timing(host, MMC_TIMING_MMC_HS);

	if (!send_status) {
		err = mmc_switch_status(card);
		if (err)
			goto out_err;
	}

	/* Switch HS to HS200 */
	val = EXT_CSD_TIMING_HS200 |
	      card->drive_strength << EXT_CSD_DRV_STR_SHIFT;
	err = __mmc_switch(card, EXT_CSD_CMD_SET_NORMAL, EXT_CSD_HS_TIMING,
			   val, card->ext_csd.generic_cmd6_time, true,
			   send_status, true);
	if (err)
		goto out_err;

	mmc_set_timing(host, MMC_TIMING_MMC_HS200);

	if (!send_status) {
		err = mmc_switch_status(card);
		if (err)
			goto out_err;
	}

	mmc_set_bus_speed(card);

	return 0;

out_err:
	pr_err("%s: %s failed, error %d\n", mmc_hostname(card->host),
	       __func__, err);
	return err;
}

static void mmc_select_driver_type(struct mmc_card *card)
{
	int card_drv_type, drive_strength, drv_type;

	card_drv_type = card->ext_csd.raw_driver_strength |
			mmc_driver_type_mask(0);

	drive_strength = mmc_select_drive_strength(card,
						   card->ext_csd.hs200_max_dtr,
						   card_drv_type, &drv_type);

	card->drive_strength = drive_strength;

	if (drv_type)
		mmc_set_driver_type(card->host, drv_type);
}

/*
 * For device supporting HS200 mode, the following sequence
 * should be done before executing the tuning process.
 * 1. set the desired bus width(4-bit or 8-bit, 1-bit is not supported)
 * 2. switch to HS200 mode
 * 3. set the clock to > 52Mhz and <=200MHz
 */
static int mmc_select_hs200(struct mmc_card *card)
{
	struct mmc_host *host = card->host;
	bool send_status = true;
	unsigned int old_timing, old_signal_voltage;
	int err = -EINVAL;
	u8 val;

	old_signal_voltage = host->ios.signal_voltage;
	if (card->mmc_avail_type & EXT_CSD_CARD_TYPE_HS200_1_2V)
		err = __mmc_set_signal_voltage(host, MMC_SIGNAL_VOLTAGE_120);

	if (err && card->mmc_avail_type & EXT_CSD_CARD_TYPE_HS200_1_8V)
		err = __mmc_set_signal_voltage(host, MMC_SIGNAL_VOLTAGE_180);

	/* If fails try again during next card power cycle */
	if (err)
		return err;

	mmc_select_driver_type(card);

	if (host->caps & MMC_CAP_WAIT_WHILE_BUSY)
		send_status = false;

	/*
	 * Set the bus width(4 or 8) with host's support and
	 * switch to HS200 mode if bus width is set successfully.
	 */
	err = mmc_select_bus_width(card);
<<<<<<< HEAD
	if (err >= 0) {
=======
	if (!err) {
>>>>>>> f245c9aa
		val = EXT_CSD_TIMING_HS200 |
		      card->drive_strength << EXT_CSD_DRV_STR_SHIFT;
		err = __mmc_switch(card, EXT_CSD_CMD_SET_NORMAL,
				   EXT_CSD_HS_TIMING, val,
				   card->ext_csd.generic_cmd6_time,
				   true, send_status, true);
		if (err)
			goto err;
		old_timing = host->ios.timing;
		mmc_set_timing(host, MMC_TIMING_MMC_HS200);
		if (!send_status) {
			err = mmc_switch_status(card);
			/*
			 * mmc_select_timing() assumes timing has not changed if
			 * it is a switch error.
			 */
			if (err == -EBADMSG)
				mmc_set_timing(host, old_timing);
		}
	}
err:
	if (err) {
		/* fall back to the old signal voltage, if fails report error */
		if (__mmc_set_signal_voltage(host, old_signal_voltage))
			err = -EIO;

		pr_err("%s: %s failed, error %d\n", mmc_hostname(card->host),
		       __func__, err);
	}
	return err;
}

/*
 * Activate High Speed or HS200 mode if supported.
 */
static int mmc_select_timing(struct mmc_card *card)
{
	int err = 0;

	if (!mmc_can_ext_csd(card))
		goto bus_speed;

	if (card->mmc_avail_type & EXT_CSD_CARD_TYPE_HS200)
		err = mmc_select_hs200(card);
	else if (card->mmc_avail_type & EXT_CSD_CARD_TYPE_HS)
		err = mmc_select_hs(card);

	if (err && err != -EBADMSG)
		return err;

bus_speed:
	/*
	 * Set the bus speed to the selected bus timing.
	 * If timing is not selected, backward compatible is the default.
	 */
	mmc_set_bus_speed(card);
	return 0;
}

/*
 * Execute tuning sequence to seek the proper bus operating
 * conditions for HS200 and HS400, which sends CMD21 to the device.
 */
static int mmc_hs200_tuning(struct mmc_card *card)
{
	struct mmc_host *host = card->host;

	/*
	 * Timing should be adjusted to the HS400 target
	 * operation frequency for tuning process
	 */
	if (card->mmc_avail_type & EXT_CSD_CARD_TYPE_HS400 &&
	    host->ios.bus_width == MMC_BUS_WIDTH_8)
		if (host->ops->prepare_hs400_tuning)
			host->ops->prepare_hs400_tuning(host, &host->ios);

	return mmc_execute_tuning(card);
}

/*
 * Handle the detection and initialisation of a card.
 *
 * In the case of a resume, "oldcard" will contain the card
 * we're trying to reinitialise.
 */
static int mmc_init_card(struct mmc_host *host, u32 ocr,
	struct mmc_card *oldcard)
{
	struct mmc_card *card;
	int err;
	u32 cid[4];
	u32 rocr;

	BUG_ON(!host);
	WARN_ON(!host->claimed);

	/* Set correct bus mode for MMC before attempting init */
	if (!mmc_host_is_spi(host))
		mmc_set_bus_mode(host, MMC_BUSMODE_OPENDRAIN);

	/*
	 * Since we're changing the OCR value, we seem to
	 * need to tell some cards to go back to the idle
	 * state.  We wait 1ms to give cards time to
	 * respond.
	 * mmc_go_idle is needed for eMMC that are asleep
	 */
	mmc_go_idle(host);

	/* The extra bit indicates that we support high capacity */
	err = mmc_send_op_cond(host, ocr | (1 << 30), &rocr);
	if (err)
		goto err;

	/*
	 * For SPI, enable CRC as appropriate.
	 */
	if (mmc_host_is_spi(host)) {
		err = mmc_spi_set_crc(host, use_spi_crc);
		if (err)
			goto err;
	}

	/*
	 * Fetch CID from card.
	 */
	if (mmc_host_is_spi(host))
		err = mmc_send_cid(host, cid);
	else
		err = mmc_all_send_cid(host, cid);
	if (err)
		goto err;

	if (oldcard) {
		if (memcmp(cid, oldcard->raw_cid, sizeof(cid)) != 0) {
			err = -ENOENT;
			goto err;
		}

		card = oldcard;
	} else {
		/*
		 * Allocate card structure.
		 */
		card = mmc_alloc_card(host, &mmc_type);
		if (IS_ERR(card)) {
			err = PTR_ERR(card);
			goto err;
		}

		card->ocr = ocr;
		card->type = MMC_TYPE_MMC;
		card->rca = 1;
		memcpy(card->raw_cid, cid, sizeof(card->raw_cid));
	}

	/*
	 * Call the optional HC's init_card function to handle quirks.
	 */
	if (host->ops->init_card)
		host->ops->init_card(host, card);

	/*
	 * For native busses:  set card RCA and quit open drain mode.
	 */
	if (!mmc_host_is_spi(host)) {
		err = mmc_set_relative_addr(card);
		if (err)
			goto free_card;

		mmc_set_bus_mode(host, MMC_BUSMODE_PUSHPULL);
	}

	if (!oldcard) {
		/*
		 * Fetch CSD from card.
		 */
		err = mmc_send_csd(card, card->raw_csd);
		if (err)
			goto free_card;

		err = mmc_decode_csd(card);
		if (err)
			goto free_card;
		err = mmc_decode_cid(card);
		if (err)
			goto free_card;
	}

	/*
	 * handling only for cards supporting DSR and hosts requesting
	 * DSR configuration
	 */
	if (card->csd.dsr_imp && host->dsr_req)
		mmc_set_dsr(host);

	/*
	 * Select card, as all following commands rely on that.
	 */
	if (!mmc_host_is_spi(host)) {
		err = mmc_select_card(card);
		if (err)
			goto free_card;
	}

	if (!oldcard) {
		/* Read extended CSD. */
		err = mmc_read_ext_csd(card);
		if (err)
			goto free_card;

		/*
		 * If doing byte addressing, check if required to do sector
		 * addressing.  Handle the case of <2GB cards needing sector
		 * addressing.  See section 8.1 JEDEC Standard JED84-A441;
		 * ocr register has bit 30 set for sector addressing.
		 */
		if (rocr & BIT(30))
			mmc_card_set_blockaddr(card);

		/* Erase size depends on CSD and Extended CSD */
		mmc_set_erase_size(card);
	}

	/*
	 * If enhanced_area_en is TRUE, host needs to enable ERASE_GRP_DEF
	 * bit.  This bit will be lost every time after a reset or power off.
	 */
	if (card->ext_csd.partition_setting_completed ||
	    (card->ext_csd.rev >= 3 && (host->caps2 & MMC_CAP2_HC_ERASE_SZ))) {
		err = mmc_switch(card, EXT_CSD_CMD_SET_NORMAL,
				 EXT_CSD_ERASE_GROUP_DEF, 1,
				 card->ext_csd.generic_cmd6_time);

		if (err && err != -EBADMSG)
			goto free_card;

		if (err) {
			err = 0;
			/*
			 * Just disable enhanced area off & sz
			 * will try to enable ERASE_GROUP_DEF
			 * during next time reinit
			 */
			card->ext_csd.enhanced_area_offset = -EINVAL;
			card->ext_csd.enhanced_area_size = -EINVAL;
		} else {
			card->ext_csd.erase_group_def = 1;
			/*
			 * enable ERASE_GRP_DEF successfully.
			 * This will affect the erase size, so
			 * here need to reset erase size
			 */
			mmc_set_erase_size(card);
		}
	}

	/*
	 * Ensure eMMC user default partition is enabled
	 */
	if (card->ext_csd.part_config & EXT_CSD_PART_CONFIG_ACC_MASK) {
		card->ext_csd.part_config &= ~EXT_CSD_PART_CONFIG_ACC_MASK;
		err = mmc_switch(card, EXT_CSD_CMD_SET_NORMAL, EXT_CSD_PART_CONFIG,
				 card->ext_csd.part_config,
				 card->ext_csd.part_time);
		if (err && err != -EBADMSG)
			goto free_card;
	}

	/*
	 * Enable power_off_notification byte in the ext_csd register
	 */
	if (card->ext_csd.rev >= 6) {
		err = mmc_switch(card, EXT_CSD_CMD_SET_NORMAL,
				 EXT_CSD_POWER_OFF_NOTIFICATION,
				 EXT_CSD_POWER_ON,
				 card->ext_csd.generic_cmd6_time);
		if (err && err != -EBADMSG)
			goto free_card;

		/*
		 * The err can be -EBADMSG or 0,
		 * so check for success and update the flag
		 */
		if (!err)
			card->ext_csd.power_off_notification = EXT_CSD_POWER_ON;
	}

	/*
	 * Select timing interface
	 */
	err = mmc_select_timing(card);
	if (err)
		goto free_card;

	if (mmc_card_hs200(card)) {
		err = mmc_hs200_tuning(card);
		if (err)
			goto free_card;

		err = mmc_select_hs400(card);
		if (err)
			goto free_card;
	} else if (mmc_card_hs(card)) {
		/* Select the desired bus width optionally */
		err = mmc_select_bus_width(card);
<<<<<<< HEAD
		if (err >= 0) {
=======
		if (!err) {
>>>>>>> f245c9aa
			err = mmc_select_hs_ddr(card);
			if (err)
				goto free_card;
		}
	}

	/*
	 * Choose the power class with selected bus interface
	 */
	mmc_select_powerclass(card);

	/*
	 * Enable HPI feature (if supported)
	 */
	if (card->ext_csd.hpi) {
		err = mmc_switch(card, EXT_CSD_CMD_SET_NORMAL,
				EXT_CSD_HPI_MGMT, 1,
				card->ext_csd.generic_cmd6_time);
		if (err && err != -EBADMSG)
			goto free_card;
		if (err) {
			pr_warn("%s: Enabling HPI failed\n",
				mmc_hostname(card->host));
			err = 0;
		} else
			card->ext_csd.hpi_en = 1;
	}

	/*
	 * If cache size is higher than 0, this indicates
	 * the existence of cache and it can be turned on.
	 */
	if (card->ext_csd.cache_size > 0) {
		err = mmc_switch(card, EXT_CSD_CMD_SET_NORMAL,
				EXT_CSD_CACHE_CTRL, 1,
				card->ext_csd.generic_cmd6_time);
		if (err && err != -EBADMSG)
			goto free_card;

		/*
		 * Only if no error, cache is turned on successfully.
		 */
		if (err) {
			pr_warn("%s: Cache is supported, but failed to turn on (%d)\n",
				mmc_hostname(card->host), err);
			card->ext_csd.cache_ctrl = 0;
			err = 0;
		} else {
			card->ext_csd.cache_ctrl = 1;
		}
	}

	/*
	 * The mandatory minimum values are defined for packed command.
	 * read: 5, write: 3
	 */
	if (card->ext_csd.max_packed_writes >= 3 &&
	    card->ext_csd.max_packed_reads >= 5 &&
	    host->caps2 & MMC_CAP2_PACKED_CMD) {
		err = mmc_switch(card, EXT_CSD_CMD_SET_NORMAL,
				EXT_CSD_EXP_EVENTS_CTRL,
				EXT_CSD_PACKED_EVENT_EN,
				card->ext_csd.generic_cmd6_time);
		if (err && err != -EBADMSG)
			goto free_card;
		if (err) {
			pr_warn("%s: Enabling packed event failed\n",
				mmc_hostname(card->host));
			card->ext_csd.packed_event_en = 0;
			err = 0;
		} else {
			card->ext_csd.packed_event_en = 1;
		}
	}

	if (!oldcard)
		host->card = card;

	return 0;

free_card:
	if (!oldcard)
		mmc_remove_card(card);
err:
	return err;
}

static int mmc_can_sleep(struct mmc_card *card)
{
	return (card && card->ext_csd.rev >= 3);
}

static int mmc_sleep(struct mmc_host *host)
{
	struct mmc_command cmd = {0};
	struct mmc_card *card = host->card;
	unsigned int timeout_ms = DIV_ROUND_UP(card->ext_csd.sa_timeout, 10000);
	int err;

	/* Re-tuning can't be done once the card is deselected */
	mmc_retune_hold(host);

	err = mmc_deselect_cards(host);
	if (err)
		goto out_release;

	cmd.opcode = MMC_SLEEP_AWAKE;
	cmd.arg = card->rca << 16;
	cmd.arg |= 1 << 15;

	/*
	 * If the max_busy_timeout of the host is specified, validate it against
	 * the sleep cmd timeout. A failure means we need to prevent the host
	 * from doing hw busy detection, which is done by converting to a R1
	 * response instead of a R1B.
	 */
	if (host->max_busy_timeout && (timeout_ms > host->max_busy_timeout)) {
		cmd.flags = MMC_RSP_R1 | MMC_CMD_AC;
	} else {
		cmd.flags = MMC_RSP_R1B | MMC_CMD_AC;
		cmd.busy_timeout = timeout_ms;
	}

	err = mmc_wait_for_cmd(host, &cmd, 0);
	if (err)
		goto out_release;

	/*
	 * If the host does not wait while the card signals busy, then we will
	 * will have to wait the sleep/awake timeout.  Note, we cannot use the
	 * SEND_STATUS command to poll the status because that command (and most
	 * others) is invalid while the card sleeps.
	 */
	if (!cmd.busy_timeout || !(host->caps & MMC_CAP_WAIT_WHILE_BUSY))
		mmc_delay(timeout_ms);

out_release:
	mmc_retune_release(host);
	return err;
}

static int mmc_can_poweroff_notify(const struct mmc_card *card)
{
	return card &&
		mmc_card_mmc(card) &&
		(card->ext_csd.power_off_notification == EXT_CSD_POWER_ON);
}

static int mmc_poweroff_notify(struct mmc_card *card, unsigned int notify_type)
{
	unsigned int timeout = card->ext_csd.generic_cmd6_time;
	int err;

	/* Use EXT_CSD_POWER_OFF_SHORT as default notification type. */
	if (notify_type == EXT_CSD_POWER_OFF_LONG)
		timeout = card->ext_csd.power_off_longtime;

	err = __mmc_switch(card, EXT_CSD_CMD_SET_NORMAL,
			EXT_CSD_POWER_OFF_NOTIFICATION,
			notify_type, timeout, true, false, false);
	if (err)
		pr_err("%s: Power Off Notification timed out, %u\n",
		       mmc_hostname(card->host), timeout);

	/* Disable the power off notification after the switch operation. */
	card->ext_csd.power_off_notification = EXT_CSD_NO_POWER_NOTIFICATION;

	return err;
}

/*
 * Host is being removed. Free up the current card.
 */
static void mmc_remove(struct mmc_host *host)
{
	BUG_ON(!host);
	BUG_ON(!host->card);

	mmc_remove_card(host->card);
	host->card = NULL;
}

/*
 * Card detection - card is alive.
 */
static int mmc_alive(struct mmc_host *host)
{
	return mmc_send_status(host->card, NULL);
}

/*
 * Card detection callback from host.
 */
static void mmc_detect(struct mmc_host *host)
{
	int err;

	BUG_ON(!host);
	BUG_ON(!host->card);

	mmc_get_card(host->card);

	/*
	 * Just check if our card has been removed.
	 */
	err = _mmc_detect_card_removed(host);

	mmc_put_card(host->card);

	if (err) {
		mmc_remove(host);

		mmc_claim_host(host);
		mmc_detach_bus(host);
		mmc_power_off(host);
		mmc_release_host(host);
	}
}

static int _mmc_suspend(struct mmc_host *host, bool is_suspend)
{
	int err = 0;
	unsigned int notify_type = is_suspend ? EXT_CSD_POWER_OFF_SHORT :
					EXT_CSD_POWER_OFF_LONG;

	BUG_ON(!host);
	BUG_ON(!host->card);

	mmc_claim_host(host);

	if (mmc_card_suspended(host->card))
		goto out;

	if (mmc_card_doing_bkops(host->card)) {
		err = mmc_stop_bkops(host->card);
		if (err)
			goto out;
	}

	err = mmc_flush_cache(host->card);
	if (err)
		goto out;

	if (mmc_can_poweroff_notify(host->card) &&
		((host->caps2 & MMC_CAP2_FULL_PWR_CYCLE) || !is_suspend))
		err = mmc_poweroff_notify(host->card, notify_type);
	else if (mmc_can_sleep(host->card))
		err = mmc_sleep(host);
	else if (!mmc_host_is_spi(host))
		err = mmc_deselect_cards(host);

	if (!err) {
		mmc_power_off(host);
		mmc_card_set_suspended(host->card);
	}
out:
	mmc_release_host(host);
	return err;
}

/*
 * Suspend callback
 */
static int mmc_suspend(struct mmc_host *host)
{
	int err;

	err = _mmc_suspend(host, true);
	if (!err) {
		pm_runtime_disable(&host->card->dev);
		pm_runtime_set_suspended(&host->card->dev);
	}

	return err;
}

/*
 * This function tries to determine if the same card is still present
 * and, if so, restore all state to it.
 */
static int _mmc_resume(struct mmc_host *host)
{
	int err = 0;

	BUG_ON(!host);
	BUG_ON(!host->card);

	mmc_claim_host(host);

	if (!mmc_card_suspended(host->card))
		goto out;

	mmc_power_up(host, host->card->ocr);
	err = mmc_init_card(host, host->card->ocr, host->card);
	mmc_card_clr_suspended(host->card);

out:
	mmc_release_host(host);
	return err;
}

/*
 * Shutdown callback
 */
static int mmc_shutdown(struct mmc_host *host)
{
	int err = 0;

	/*
	 * In a specific case for poweroff notify, we need to resume the card
	 * before we can shutdown it properly.
	 */
	if (mmc_can_poweroff_notify(host->card) &&
		!(host->caps2 & MMC_CAP2_FULL_PWR_CYCLE))
		err = _mmc_resume(host);

	if (!err)
		err = _mmc_suspend(host, false);

	return err;
}

/*
 * Callback for resume.
 */
static int mmc_resume(struct mmc_host *host)
{
	pm_runtime_enable(&host->card->dev);
	return 0;
}

/*
 * Callback for runtime_suspend.
 */
static int mmc_runtime_suspend(struct mmc_host *host)
{
	int err;

	if (!(host->caps & MMC_CAP_AGGRESSIVE_PM))
		return 0;

	err = _mmc_suspend(host, true);
	if (err)
		pr_err("%s: error %d doing aggressive suspend\n",
			mmc_hostname(host), err);

	return err;
}

/*
 * Callback for runtime_resume.
 */
static int mmc_runtime_resume(struct mmc_host *host)
{
	int err;

	err = _mmc_resume(host);
	if (err && err != -ENOMEDIUM)
		pr_err("%s: error %d doing runtime resume\n",
			mmc_hostname(host), err);

	return 0;
}

int mmc_can_reset(struct mmc_card *card)
{
	u8 rst_n_function;

	rst_n_function = card->ext_csd.rst_n_function;
	if ((rst_n_function & EXT_CSD_RST_N_EN_MASK) != EXT_CSD_RST_N_ENABLED)
		return 0;
	return 1;
}
EXPORT_SYMBOL(mmc_can_reset);

static int mmc_reset(struct mmc_host *host)
{
	struct mmc_card *card = host->card;

	/*
	 * In the case of recovery, we can't expect flushing the cache to work
	 * always, but we have a go and ignore errors.
	 */
	mmc_flush_cache(host->card);

	if ((host->caps & MMC_CAP_HW_RESET) && host->ops->hw_reset &&
	     mmc_can_reset(card)) {
		/* If the card accept RST_n signal, send it. */
		mmc_set_clock(host, host->f_init);
		host->ops->hw_reset(host);
		/* Set initial state and call mmc_set_ios */
		mmc_set_initial_state(host);
	} else {
		/* Do a brute force power cycle */
		mmc_power_cycle(host, card->ocr);
	}
	return mmc_init_card(host, card->ocr, card);
}

static const struct mmc_bus_ops mmc_ops = {
	.remove = mmc_remove,
	.detect = mmc_detect,
	.suspend = mmc_suspend,
	.resume = mmc_resume,
	.runtime_suspend = mmc_runtime_suspend,
	.runtime_resume = mmc_runtime_resume,
	.alive = mmc_alive,
	.shutdown = mmc_shutdown,
	.reset = mmc_reset,
};

/*
 * Starting point for MMC card init.
 */
int mmc_attach_mmc(struct mmc_host *host)
{
	int err;
	u32 ocr, rocr;

	BUG_ON(!host);
	WARN_ON(!host->claimed);

	/* Set correct bus mode for MMC before attempting attach */
	if (!mmc_host_is_spi(host))
		mmc_set_bus_mode(host, MMC_BUSMODE_OPENDRAIN);

	err = mmc_send_op_cond(host, 0, &ocr);
	if (err)
		return err;

	mmc_attach_bus(host, &mmc_ops);
	if (host->ocr_avail_mmc)
		host->ocr_avail = host->ocr_avail_mmc;

	/*
	 * We need to get OCR a different way for SPI.
	 */
	if (mmc_host_is_spi(host)) {
		err = mmc_spi_read_ocr(host, 1, &ocr);
		if (err)
			goto err;
	}

	rocr = mmc_select_voltage(host, ocr);

	/*
	 * Can we support the voltage of the card?
	 */
	if (!rocr) {
		err = -EINVAL;
		goto err;
	}

	/*
	 * Detect and init the card.
	 */
	err = mmc_init_card(host, rocr, NULL);
	if (err)
		goto err;

	mmc_release_host(host);
	err = mmc_add_card(host->card);
	if (err)
		goto remove_card;

	mmc_claim_host(host);
	return 0;

remove_card:
	mmc_remove_card(host->card);
	mmc_claim_host(host);
	host->card = NULL;
err:
	mmc_detach_bus(host);

	pr_err("%s: error %d whilst initialising MMC card\n",
		mmc_hostname(host), err);

	return err;
}<|MERGE_RESOLUTION|>--- conflicted
+++ resolved
@@ -1276,11 +1276,7 @@
 	 * switch to HS200 mode if bus width is set successfully.
 	 */
 	err = mmc_select_bus_width(card);
-<<<<<<< HEAD
-	if (err >= 0) {
-=======
 	if (!err) {
->>>>>>> f245c9aa
 		val = EXT_CSD_TIMING_HS200 |
 		      card->drive_strength << EXT_CSD_DRV_STR_SHIFT;
 		err = __mmc_switch(card, EXT_CSD_CMD_SET_NORMAL,
@@ -1587,11 +1583,7 @@
 	} else if (mmc_card_hs(card)) {
 		/* Select the desired bus width optionally */
 		err = mmc_select_bus_width(card);
-<<<<<<< HEAD
-		if (err >= 0) {
-=======
 		if (!err) {
->>>>>>> f245c9aa
 			err = mmc_select_hs_ddr(card);
 			if (err)
 				goto free_card;
