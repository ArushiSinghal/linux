/*
 * Copyright (c) 2004, 2005, 2006 Voltaire, Inc. All rights reserved.
 * Copyright (c) 2013-2014 Mellanox Technologies. All rights reserved.
 *
 * This software is available to you under a choice of one of two
 * licenses.  You may choose to be licensed under the terms of the GNU
 * General Public License (GPL) Version 2, available from the file
 * COPYING in the main directory of this source tree, or the
 * OpenIB.org BSD license below:
 *
 *     Redistribution and use in source and binary forms, with or
 *     without modification, are permitted provided that the following
 *     conditions are met:
 *
 *	- Redistributions of source code must retain the above
 *	  copyright notice, this list of conditions and the following
 *	  disclaimer.
 *
 *	- Redistributions in binary form must reproduce the above
 *	  copyright notice, this list of conditions and the following
 *	  disclaimer in the documentation and/or other materials
 *	  provided with the distribution.
 *
 * THE SOFTWARE IS PROVIDED "AS IS", WITHOUT WARRANTY OF ANY KIND,
 * EXPRESS OR IMPLIED, INCLUDING BUT NOT LIMITED TO THE WARRANTIES OF
 * MERCHANTABILITY, FITNESS FOR A PARTICULAR PURPOSE AND
 * NONINFRINGEMENT. IN NO EVENT SHALL THE AUTHORS OR COPYRIGHT HOLDERS
 * BE LIABLE FOR ANY CLAIM, DAMAGES OR OTHER LIABILITY, WHETHER IN AN
 * ACTION OF CONTRACT, TORT OR OTHERWISE, ARISING FROM, OUT OF OR IN
 * CONNECTION WITH THE SOFTWARE OR THE USE OR OTHER DEALINGS IN THE
 * SOFTWARE.
 */
#include <linux/module.h>
#include <linux/kernel.h>
#include <linux/slab.h>
#include <linux/mm.h>
#include <linux/highmem.h>
#include <linux/scatterlist.h>

#include "iscsi_iser.h"
static
int iser_fast_reg_fmr(struct iscsi_iser_task *iser_task,
		      struct iser_data_buf *mem,
		      struct iser_reg_resources *rsc,
		      struct iser_mem_reg *mem_reg);
static
int iser_fast_reg_mr(struct iscsi_iser_task *iser_task,
		     struct iser_data_buf *mem,
		     struct iser_reg_resources *rsc,
		     struct iser_mem_reg *mem_reg);

static struct iser_reg_ops fastreg_ops = {
	.alloc_reg_res	= iser_alloc_fastreg_pool,
	.free_reg_res	= iser_free_fastreg_pool,
	.reg_mem	= iser_fast_reg_mr,
	.unreg_mem	= iser_unreg_mem_fastreg,
	.reg_desc_get	= iser_reg_desc_get_fr,
	.reg_desc_put	= iser_reg_desc_put_fr,
};

static struct iser_reg_ops fmr_ops = {
	.alloc_reg_res	= iser_alloc_fmr_pool,
	.free_reg_res	= iser_free_fmr_pool,
	.reg_mem	= iser_fast_reg_fmr,
	.unreg_mem	= iser_unreg_mem_fmr,
	.reg_desc_get	= iser_reg_desc_get_fmr,
	.reg_desc_put	= iser_reg_desc_put_fmr,
};

int iser_assign_reg_ops(struct iser_device *device)
{
	struct ib_device *ib_dev = device->ib_device;

	/* Assign function handles  - based on FMR support */
	if (ib_dev->alloc_fmr && ib_dev->dealloc_fmr &&
	    ib_dev->map_phys_fmr && ib_dev->unmap_fmr) {
		iser_info("FMR supported, using FMR for registration\n");
		device->reg_ops = &fmr_ops;
<<<<<<< HEAD
	} else if (ib_dev->device_cap_flags & IB_DEVICE_MEM_MGT_EXTENSIONS) {
=======
	} else if (dev_attr->device_cap_flags & IB_DEVICE_MEM_MGT_EXTENSIONS) {
>>>>>>> beccdd6a
		iser_info("FastReg supported, using FastReg for registration\n");
		device->reg_ops = &fastreg_ops;
		device->remote_inv_sup = iser_always_reg;
	} else {
		iser_err("IB device does not support FMRs nor FastRegs, can't register memory\n");
		return -1;
	}

	return 0;
}

struct iser_fr_desc *
iser_reg_desc_get_fr(struct ib_conn *ib_conn)
{
	struct iser_fr_pool *fr_pool = &ib_conn->fr_pool;
	struct iser_fr_desc *desc;
	unsigned long flags;

	spin_lock_irqsave(&fr_pool->lock, flags);
	desc = list_first_entry(&fr_pool->list,
				struct iser_fr_desc, list);
	list_del(&desc->list);
	spin_unlock_irqrestore(&fr_pool->lock, flags);

	return desc;
}

void
iser_reg_desc_put_fr(struct ib_conn *ib_conn,
		     struct iser_fr_desc *desc)
{
	struct iser_fr_pool *fr_pool = &ib_conn->fr_pool;
	unsigned long flags;

	spin_lock_irqsave(&fr_pool->lock, flags);
	list_add(&desc->list, &fr_pool->list);
	spin_unlock_irqrestore(&fr_pool->lock, flags);
}

struct iser_fr_desc *
iser_reg_desc_get_fmr(struct ib_conn *ib_conn)
{
	struct iser_fr_pool *fr_pool = &ib_conn->fr_pool;

	return list_first_entry(&fr_pool->list,
				struct iser_fr_desc, list);
}

void
iser_reg_desc_put_fmr(struct ib_conn *ib_conn,
		      struct iser_fr_desc *desc)
{
}

static void iser_data_buf_dump(struct iser_data_buf *data,
			       struct ib_device *ibdev)
{
	struct scatterlist *sg;
	int i;

	for_each_sg(data->sg, sg, data->dma_nents, i)
		iser_dbg("sg[%d] dma_addr:0x%lX page:0x%p "
			 "off:0x%x sz:0x%x dma_len:0x%x\n",
			 i, (unsigned long)ib_sg_dma_address(ibdev, sg),
			 sg_page(sg), sg->offset,
			 sg->length, ib_sg_dma_len(ibdev, sg));
}

static void iser_dump_page_vec(struct iser_page_vec *page_vec)
{
	int i;

	iser_err("page vec npages %d data length %d\n",
		 page_vec->npages, page_vec->fake_mr.length);
	for (i = 0; i < page_vec->npages; i++)
		iser_err("vec[%d]: %llx\n", i, page_vec->pages[i]);
}

int iser_dma_map_task_data(struct iscsi_iser_task *iser_task,
			    struct iser_data_buf *data,
			    enum iser_data_dir iser_dir,
			    enum dma_data_direction dma_dir)
{
	struct ib_device *dev;

	iser_task->dir[iser_dir] = 1;
	dev = iser_task->iser_conn->ib_conn.device->ib_device;

	data->dma_nents = ib_dma_map_sg(dev, data->sg, data->size, dma_dir);
	if (data->dma_nents == 0) {
		iser_err("dma_map_sg failed!!!\n");
		return -EINVAL;
	}
	return 0;
}

void iser_dma_unmap_task_data(struct iscsi_iser_task *iser_task,
			      struct iser_data_buf *data,
			      enum dma_data_direction dir)
{
	struct ib_device *dev;

	dev = iser_task->iser_conn->ib_conn.device->ib_device;
	ib_dma_unmap_sg(dev, data->sg, data->size, dir);
}

static int
iser_reg_dma(struct iser_device *device, struct iser_data_buf *mem,
	     struct iser_mem_reg *reg)
{
	struct scatterlist *sg = mem->sg;

	reg->sge.lkey = device->pd->local_dma_lkey;
	/*
	 * FIXME: rework the registration code path to differentiate
	 * rkey/lkey use cases
	 */
	reg->rkey = device->mr ? device->mr->rkey : 0;
	reg->sge.addr = ib_sg_dma_address(device->ib_device, &sg[0]);
	reg->sge.length = ib_sg_dma_len(device->ib_device, &sg[0]);

	iser_dbg("Single DMA entry: lkey=0x%x, rkey=0x%x, addr=0x%llx,"
		 " length=0x%x\n", reg->sge.lkey, reg->rkey,
		 reg->sge.addr, reg->sge.length);

	return 0;
}

static int iser_set_page(struct ib_mr *mr, u64 addr)
{
	struct iser_page_vec *page_vec =
		container_of(mr, struct iser_page_vec, fake_mr);

	page_vec->pages[page_vec->npages++] = addr;

	return 0;
}

static
int iser_fast_reg_fmr(struct iscsi_iser_task *iser_task,
		      struct iser_data_buf *mem,
		      struct iser_reg_resources *rsc,
		      struct iser_mem_reg *reg)
{
	struct ib_conn *ib_conn = &iser_task->iser_conn->ib_conn;
	struct iser_device *device = ib_conn->device;
	struct iser_page_vec *page_vec = rsc->page_vec;
	struct ib_fmr_pool *fmr_pool = rsc->fmr_pool;
	struct ib_pool_fmr *fmr;
	int ret, plen;

	page_vec->npages = 0;
	page_vec->fake_mr.page_size = SIZE_4K;
	plen = ib_sg_to_pages(&page_vec->fake_mr, mem->sg,
			      mem->size, iser_set_page);
	if (unlikely(plen < mem->size)) {
		iser_err("page vec too short to hold this SG\n");
		iser_data_buf_dump(mem, device->ib_device);
		iser_dump_page_vec(page_vec);
		return -EINVAL;
	}

	fmr  = ib_fmr_pool_map_phys(fmr_pool, page_vec->pages,
				    page_vec->npages, page_vec->pages[0]);
	if (IS_ERR(fmr)) {
		ret = PTR_ERR(fmr);
		iser_err("ib_fmr_pool_map_phys failed: %d\n", ret);
		return ret;
	}

	reg->sge.lkey = fmr->fmr->lkey;
	reg->rkey = fmr->fmr->rkey;
	reg->sge.addr = page_vec->fake_mr.iova;
	reg->sge.length = page_vec->fake_mr.length;
	reg->mem_h = fmr;

	iser_dbg("fmr reg: lkey=0x%x, rkey=0x%x, addr=0x%llx,"
		 " length=0x%x\n", reg->sge.lkey, reg->rkey,
		 reg->sge.addr, reg->sge.length);

	return 0;
}

/**
 * Unregister (previosuly registered using FMR) memory.
 * If memory is non-FMR does nothing.
 */
void iser_unreg_mem_fmr(struct iscsi_iser_task *iser_task,
			enum iser_data_dir cmd_dir)
{
	struct iser_mem_reg *reg = &iser_task->rdma_reg[cmd_dir];
	int ret;

	if (!reg->mem_h)
		return;

	iser_dbg("PHYSICAL Mem.Unregister mem_h %p\n", reg->mem_h);

	ret = ib_fmr_pool_unmap((struct ib_pool_fmr *)reg->mem_h);
	if (ret)
		iser_err("ib_fmr_pool_unmap failed %d\n", ret);

	reg->mem_h = NULL;
}

void iser_unreg_mem_fastreg(struct iscsi_iser_task *iser_task,
			    enum iser_data_dir cmd_dir)
{
	struct iser_device *device = iser_task->iser_conn->ib_conn.device;
	struct iser_mem_reg *reg = &iser_task->rdma_reg[cmd_dir];

	if (!reg->mem_h)
		return;

	device->reg_ops->reg_desc_put(&iser_task->iser_conn->ib_conn,
				     reg->mem_h);
	reg->mem_h = NULL;
}

static void
iser_set_dif_domain(struct scsi_cmnd *sc, struct ib_sig_attrs *sig_attrs,
		    struct ib_sig_domain *domain)
{
	domain->sig_type = IB_SIG_TYPE_T10_DIF;
	domain->sig.dif.pi_interval = scsi_prot_interval(sc);
	domain->sig.dif.ref_tag = scsi_prot_ref_tag(sc);
	/*
	 * At the moment we hard code those, but in the future
	 * we will take them from sc.
	 */
	domain->sig.dif.apptag_check_mask = 0xffff;
	domain->sig.dif.app_escape = true;
	domain->sig.dif.ref_escape = true;
	if (sc->prot_flags & SCSI_PROT_REF_INCREMENT)
		domain->sig.dif.ref_remap = true;
};

static int
iser_set_sig_attrs(struct scsi_cmnd *sc, struct ib_sig_attrs *sig_attrs)
{
	switch (scsi_get_prot_op(sc)) {
	case SCSI_PROT_WRITE_INSERT:
	case SCSI_PROT_READ_STRIP:
		sig_attrs->mem.sig_type = IB_SIG_TYPE_NONE;
		iser_set_dif_domain(sc, sig_attrs, &sig_attrs->wire);
		sig_attrs->wire.sig.dif.bg_type = IB_T10DIF_CRC;
		break;
	case SCSI_PROT_READ_INSERT:
	case SCSI_PROT_WRITE_STRIP:
		sig_attrs->wire.sig_type = IB_SIG_TYPE_NONE;
		iser_set_dif_domain(sc, sig_attrs, &sig_attrs->mem);
		sig_attrs->mem.sig.dif.bg_type = sc->prot_flags & SCSI_PROT_IP_CHECKSUM ?
						IB_T10DIF_CSUM : IB_T10DIF_CRC;
		break;
	case SCSI_PROT_READ_PASS:
	case SCSI_PROT_WRITE_PASS:
		iser_set_dif_domain(sc, sig_attrs, &sig_attrs->wire);
		sig_attrs->wire.sig.dif.bg_type = IB_T10DIF_CRC;
		iser_set_dif_domain(sc, sig_attrs, &sig_attrs->mem);
		sig_attrs->mem.sig.dif.bg_type = sc->prot_flags & SCSI_PROT_IP_CHECKSUM ?
						IB_T10DIF_CSUM : IB_T10DIF_CRC;
		break;
	default:
		iser_err("Unsupported PI operation %d\n",
			 scsi_get_prot_op(sc));
		return -EINVAL;
	}

	return 0;
}

static inline void
iser_set_prot_checks(struct scsi_cmnd *sc, u8 *mask)
{
	*mask = 0;
	if (sc->prot_flags & SCSI_PROT_REF_CHECK)
		*mask |= ISER_CHECK_REFTAG;
	if (sc->prot_flags & SCSI_PROT_GUARD_CHECK)
		*mask |= ISER_CHECK_GUARD;
}

static inline void
iser_inv_rkey(struct ib_send_wr *inv_wr, struct ib_mr *mr)
{
	inv_wr->opcode = IB_WR_LOCAL_INV;
	inv_wr->wr_id = ISER_FASTREG_LI_WRID;
	inv_wr->ex.invalidate_rkey = mr->rkey;
	inv_wr->send_flags = 0;
	inv_wr->num_sge = 0;
}

static int
iser_reg_sig_mr(struct iscsi_iser_task *iser_task,
		struct iser_pi_context *pi_ctx,
		struct iser_mem_reg *data_reg,
		struct iser_mem_reg *prot_reg,
		struct iser_mem_reg *sig_reg)
{
	struct iser_tx_desc *tx_desc = &iser_task->desc;
	struct ib_sig_attrs *sig_attrs = &tx_desc->sig_attrs;
	struct ib_sig_handover_wr *wr;
	struct ib_mr *mr = pi_ctx->sig_mr;
	int ret;

	memset(sig_attrs, 0, sizeof(*sig_attrs));
	ret = iser_set_sig_attrs(iser_task->sc, sig_attrs);
	if (ret)
		goto err;

	iser_set_prot_checks(iser_task->sc, &sig_attrs->check_mask);

	if (pi_ctx->sig_mr_valid)
		iser_inv_rkey(iser_tx_next_wr(tx_desc), mr);

	ib_update_fast_reg_key(mr, ib_inc_rkey(mr->rkey));

	wr = sig_handover_wr(iser_tx_next_wr(tx_desc));
	wr->wr.opcode = IB_WR_REG_SIG_MR;
	wr->wr.wr_id = ISER_FASTREG_LI_WRID;
	wr->wr.sg_list = &data_reg->sge;
	wr->wr.num_sge = 1;
	wr->wr.send_flags = 0;
	wr->sig_attrs = sig_attrs;
	wr->sig_mr = mr;
	if (scsi_prot_sg_count(iser_task->sc))
		wr->prot = &prot_reg->sge;
	else
		wr->prot = NULL;
	wr->access_flags = IB_ACCESS_LOCAL_WRITE |
			   IB_ACCESS_REMOTE_READ |
			   IB_ACCESS_REMOTE_WRITE;
	pi_ctx->sig_mr_valid = 1;

	sig_reg->sge.lkey = mr->lkey;
	sig_reg->rkey = mr->rkey;
	sig_reg->sge.addr = 0;
	sig_reg->sge.length = scsi_transfer_length(iser_task->sc);

	iser_dbg("lkey=0x%x rkey=0x%x addr=0x%llx length=%u\n",
		 sig_reg->sge.lkey, sig_reg->rkey, sig_reg->sge.addr,
		 sig_reg->sge.length);
err:
	return ret;
}

static int iser_fast_reg_mr(struct iscsi_iser_task *iser_task,
			    struct iser_data_buf *mem,
			    struct iser_reg_resources *rsc,
			    struct iser_mem_reg *reg)
{
	struct iser_tx_desc *tx_desc = &iser_task->desc;
	struct ib_mr *mr = rsc->mr;
	struct ib_reg_wr *wr;
	int n;

	if (rsc->mr_valid)
		iser_inv_rkey(iser_tx_next_wr(tx_desc), mr);

	ib_update_fast_reg_key(mr, ib_inc_rkey(mr->rkey));

	n = ib_map_mr_sg(mr, mem->sg, mem->size, SIZE_4K);
	if (unlikely(n != mem->size)) {
		iser_err("failed to map sg (%d/%d)\n",
			 n, mem->size);
		return n < 0 ? n : -EINVAL;
	}

	wr = reg_wr(iser_tx_next_wr(tx_desc));
	wr->wr.opcode = IB_WR_REG_MR;
	wr->wr.wr_id = ISER_FASTREG_LI_WRID;
	wr->wr.send_flags = 0;
	wr->wr.num_sge = 0;
	wr->mr = mr;
	wr->key = mr->rkey;
	wr->access = IB_ACCESS_LOCAL_WRITE  |
		     IB_ACCESS_REMOTE_WRITE |
		     IB_ACCESS_REMOTE_READ;

	rsc->mr_valid = 1;

	reg->sge.lkey = mr->lkey;
	reg->rkey = mr->rkey;
	reg->sge.addr = mr->iova;
	reg->sge.length = mr->length;

	iser_dbg("lkey=0x%x rkey=0x%x addr=0x%llx length=0x%x\n",
		 reg->sge.lkey, reg->rkey, reg->sge.addr, reg->sge.length);

	return 0;
}

static int
iser_reg_prot_sg(struct iscsi_iser_task *task,
		 struct iser_data_buf *mem,
		 struct iser_fr_desc *desc,
		 bool use_dma_key,
		 struct iser_mem_reg *reg)
{
	struct iser_device *device = task->iser_conn->ib_conn.device;

	if (use_dma_key)
		return iser_reg_dma(device, mem, reg);

	return device->reg_ops->reg_mem(task, mem, &desc->pi_ctx->rsc, reg);
}

static int
iser_reg_data_sg(struct iscsi_iser_task *task,
		 struct iser_data_buf *mem,
		 struct iser_fr_desc *desc,
		 bool use_dma_key,
		 struct iser_mem_reg *reg)
{
	struct iser_device *device = task->iser_conn->ib_conn.device;

	if (use_dma_key)
		return iser_reg_dma(device, mem, reg);

	return device->reg_ops->reg_mem(task, mem, &desc->rsc, reg);
}

int iser_reg_rdma_mem(struct iscsi_iser_task *task,
		      enum iser_data_dir dir,
		      bool all_imm)
{
	struct ib_conn *ib_conn = &task->iser_conn->ib_conn;
	struct iser_device *device = ib_conn->device;
	struct iser_data_buf *mem = &task->data[dir];
	struct iser_mem_reg *reg = &task->rdma_reg[dir];
	struct iser_mem_reg *data_reg;
	struct iser_fr_desc *desc = NULL;
	bool use_dma_key;
	int err;

	use_dma_key = mem->dma_nents == 1 && (all_imm || !iser_always_reg) &&
		      scsi_get_prot_op(task->sc) == SCSI_PROT_NORMAL;

	if (!use_dma_key) {
		desc = device->reg_ops->reg_desc_get(ib_conn);
		reg->mem_h = desc;
	}

	if (scsi_get_prot_op(task->sc) == SCSI_PROT_NORMAL)
		data_reg = reg;
	else
		data_reg = &task->desc.data_reg;

	err = iser_reg_data_sg(task, mem, desc, use_dma_key, data_reg);
	if (unlikely(err))
		goto err_reg;

	if (scsi_get_prot_op(task->sc) != SCSI_PROT_NORMAL) {
		struct iser_mem_reg *prot_reg = &task->desc.prot_reg;

		if (scsi_prot_sg_count(task->sc)) {
			mem = &task->prot[dir];
			err = iser_reg_prot_sg(task, mem, desc,
					       use_dma_key, prot_reg);
			if (unlikely(err))
				goto err_reg;
		}

		err = iser_reg_sig_mr(task, desc->pi_ctx, data_reg,
				      prot_reg, reg);
		if (unlikely(err))
			goto err_reg;

		desc->pi_ctx->sig_protected = 1;
	}

	return 0;

err_reg:
	if (desc)
		device->reg_ops->reg_desc_put(ib_conn, desc);

	return err;
}

void iser_unreg_rdma_mem(struct iscsi_iser_task *task,
			 enum iser_data_dir dir)
{
	struct iser_device *device = task->iser_conn->ib_conn.device;

	device->reg_ops->unreg_mem(task, dir);
}<|MERGE_RESOLUTION|>--- conflicted
+++ resolved
@@ -76,11 +76,7 @@
 	    ib_dev->map_phys_fmr && ib_dev->unmap_fmr) {
 		iser_info("FMR supported, using FMR for registration\n");
 		device->reg_ops = &fmr_ops;
-<<<<<<< HEAD
 	} else if (ib_dev->device_cap_flags & IB_DEVICE_MEM_MGT_EXTENSIONS) {
-=======
-	} else if (dev_attr->device_cap_flags & IB_DEVICE_MEM_MGT_EXTENSIONS) {
->>>>>>> beccdd6a
 		iser_info("FastReg supported, using FastReg for registration\n");
 		device->reg_ops = &fastreg_ops;
 		device->remote_inv_sup = iser_always_reg;
