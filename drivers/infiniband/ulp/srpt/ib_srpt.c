--- conflicted
+++ resolved
@@ -1638,12 +1638,7 @@
 	 */
 	qp_init->cap.max_send_wr = srp_sq_size / 2;
 	qp_init->cap.max_rdma_ctxs = srp_sq_size / 2;
-<<<<<<< HEAD
-	qp_init->cap.max_send_sge = max(sdev->device->attrs.max_sge_rd,
-					sdev->device->attrs.max_sge);
-=======
 	qp_init->cap.max_send_sge = SRPT_DEF_SG_PER_WQE;
->>>>>>> 6bd4e65d
 	qp_init->port_num = ch->sport->port;
 
 	ch->qp = ib_create_qp(sdev->pd, qp_init);
