/* QLogic qedr NIC Driver
 * Copyright (c) 2015-2016  QLogic Corporation
 *
 * This software is available to you under a choice of one of two
 * licenses.  You may choose to be licensed under the terms of the GNU
 * General Public License (GPL) Version 2, available from the file
 * COPYING in the main directory of this source tree, or the
 * OpenIB.org BSD license below:
 *
 *     Redistribution and use in source and binary forms, with or
 *     without modification, are permitted provided that the following
 *     conditions are met:
 *
 *      - Redistributions of source code must retain the above
 *        copyright notice, this list of conditions and the following
 *        disclaimer.
 *
 *      - Redistributions in binary form must reproduce the above
 *        copyright notice, this list of conditions and the following
 *        disclaimer in the documentation and /or other materials
 *        provided with the distribution.
 *
 * THE SOFTWARE IS PROVIDED "AS IS", WITHOUT WARRANTY OF ANY KIND,
 * EXPRESS OR IMPLIED, INCLUDING BUT NOT LIMITED TO THE WARRANTIES OF
 * MERCHANTABILITY, FITNESS FOR A PARTICULAR PURPOSE AND
 * NONINFRINGEMENT. IN NO EVENT SHALL THE AUTHORS OR COPYRIGHT HOLDERS
 * BE LIABLE FOR ANY CLAIM, DAMAGES OR OTHER LIABILITY, WHETHER IN AN
 * ACTION OF CONTRACT, TORT OR OTHERWISE, ARISING FROM, OUT OF OR IN
 * CONNECTION WITH THE SOFTWARE OR THE USE OR OTHER DEALINGS IN THE
 * SOFTWARE.
 */
#include <linux/dma-mapping.h>
#include <linux/crc32.h>
#include <net/ip.h>
#include <net/ipv6.h>
#include <net/udp.h>
#include <linux/iommu.h>

#include <rdma/ib_verbs.h>
#include <rdma/ib_user_verbs.h>
#include <rdma/iw_cm.h>
#include <rdma/ib_umem.h>
#include <rdma/ib_addr.h>
#include <rdma/ib_cache.h>

#include "qedr_hsi.h"
#include <linux/qed/qed_if.h>
#include "qedr.h"
#include "verbs.h"
#include <rdma/qedr-abi.h>
#include "qedr_cm.h"

#define DB_ADDR_SHIFT(addr)		((addr) << DB_PWM_ADDR_OFFSET_SHIFT)

int qedr_query_pkey(struct ib_device *ibdev, u8 port, u16 index, u16 *pkey)
{
	if (index > QEDR_ROCE_PKEY_TABLE_LEN)
		return -EINVAL;

	*pkey = QEDR_ROCE_PKEY_DEFAULT;
	return 0;
}

int qedr_query_gid(struct ib_device *ibdev, u8 port, int index,
		   union ib_gid *sgid)
{
	struct qedr_dev *dev = get_qedr_dev(ibdev);
	int rc = 0;

	if (!rdma_cap_roce_gid_table(ibdev, port))
		return -ENODEV;

	rc = ib_get_cached_gid(ibdev, port, index, sgid, NULL);
	if (rc == -EAGAIN) {
		memcpy(sgid, &zgid, sizeof(*sgid));
		return 0;
	}

	DP_DEBUG(dev, QEDR_MSG_INIT, "query gid: index=%d %llx:%llx\n", index,
		 sgid->global.interface_id, sgid->global.subnet_prefix);

	return rc;
}

int qedr_add_gid(struct ib_device *device, u8 port_num,
		 unsigned int index, const union ib_gid *gid,
		 const struct ib_gid_attr *attr, void **context)
{
	if (!rdma_cap_roce_gid_table(device, port_num))
		return -EINVAL;

	if (port_num > QEDR_MAX_PORT)
		return -EINVAL;

	if (!context)
		return -EINVAL;

	return 0;
}

int qedr_del_gid(struct ib_device *device, u8 port_num,
		 unsigned int index, void **context)
{
	if (!rdma_cap_roce_gid_table(device, port_num))
		return -EINVAL;

	if (port_num > QEDR_MAX_PORT)
		return -EINVAL;

	if (!context)
		return -EINVAL;

	return 0;
}

int qedr_query_device(struct ib_device *ibdev,
		      struct ib_device_attr *attr, struct ib_udata *udata)
{
	struct qedr_dev *dev = get_qedr_dev(ibdev);
	struct qedr_device_attr *qattr = &dev->attr;

	if (!dev->rdma_ctx) {
		DP_ERR(dev,
		       "qedr_query_device called with invalid params rdma_ctx=%p\n",
		       dev->rdma_ctx);
		return -EINVAL;
	}

	memset(attr, 0, sizeof(*attr));

	attr->fw_ver = qattr->fw_ver;
	attr->sys_image_guid = qattr->sys_image_guid;
	attr->max_mr_size = qattr->max_mr_size;
	attr->page_size_cap = qattr->page_size_caps;
	attr->vendor_id = qattr->vendor_id;
	attr->vendor_part_id = qattr->vendor_part_id;
	attr->hw_ver = qattr->hw_ver;
	attr->max_qp = qattr->max_qp;
	attr->max_qp_wr = max_t(u32, qattr->max_sqe, qattr->max_rqe);
	attr->device_cap_flags = IB_DEVICE_CURR_QP_STATE_MOD |
	    IB_DEVICE_RC_RNR_NAK_GEN |
	    IB_DEVICE_LOCAL_DMA_LKEY | IB_DEVICE_MEM_MGT_EXTENSIONS;

	attr->max_sge = qattr->max_sge;
	attr->max_sge_rd = qattr->max_sge;
	attr->max_cq = qattr->max_cq;
	attr->max_cqe = qattr->max_cqe;
	attr->max_mr = qattr->max_mr;
	attr->max_mw = qattr->max_mw;
	attr->max_pd = qattr->max_pd;
	attr->atomic_cap = dev->atomic_cap;
	attr->max_fmr = qattr->max_fmr;
	attr->max_map_per_fmr = 16;
	attr->max_qp_init_rd_atom =
	    1 << (fls(qattr->max_qp_req_rd_atomic_resc) - 1);
	attr->max_qp_rd_atom =
	    min(1 << (fls(qattr->max_qp_resp_rd_atomic_resc) - 1),
		attr->max_qp_init_rd_atom);

	attr->max_srq = qattr->max_srq;
	attr->max_srq_sge = qattr->max_srq_sge;
	attr->max_srq_wr = qattr->max_srq_wr;

	attr->local_ca_ack_delay = qattr->dev_ack_delay;
	attr->max_fast_reg_page_list_len = qattr->max_mr / 8;
	attr->max_pkeys = QEDR_ROCE_PKEY_MAX;
	attr->max_ah = qattr->max_ah;

	return 0;
}

#define QEDR_SPEED_SDR		(1)
#define QEDR_SPEED_DDR		(2)
#define QEDR_SPEED_QDR		(4)
#define QEDR_SPEED_FDR10	(8)
#define QEDR_SPEED_FDR		(16)
#define QEDR_SPEED_EDR		(32)

static inline void get_link_speed_and_width(int speed, u8 *ib_speed,
					    u8 *ib_width)
{
	switch (speed) {
	case 1000:
		*ib_speed = QEDR_SPEED_SDR;
		*ib_width = IB_WIDTH_1X;
		break;
	case 10000:
		*ib_speed = QEDR_SPEED_QDR;
		*ib_width = IB_WIDTH_1X;
		break;

	case 20000:
		*ib_speed = QEDR_SPEED_DDR;
		*ib_width = IB_WIDTH_4X;
		break;

	case 25000:
		*ib_speed = QEDR_SPEED_EDR;
		*ib_width = IB_WIDTH_1X;
		break;

	case 40000:
		*ib_speed = QEDR_SPEED_QDR;
		*ib_width = IB_WIDTH_4X;
		break;

	case 50000:
		*ib_speed = QEDR_SPEED_QDR;
		*ib_width = IB_WIDTH_4X;
		break;

	case 100000:
		*ib_speed = QEDR_SPEED_EDR;
		*ib_width = IB_WIDTH_4X;
		break;

	default:
		/* Unsupported */
		*ib_speed = QEDR_SPEED_SDR;
		*ib_width = IB_WIDTH_1X;
	}
}

int qedr_query_port(struct ib_device *ibdev, u8 port, struct ib_port_attr *attr)
{
	struct qedr_dev *dev;
	struct qed_rdma_port *rdma_port;

	dev = get_qedr_dev(ibdev);
	if (port > 1) {
		DP_ERR(dev, "invalid_port=0x%x\n", port);
		return -EINVAL;
	}

	if (!dev->rdma_ctx) {
		DP_ERR(dev, "rdma_ctx is NULL\n");
		return -EINVAL;
	}

	rdma_port = dev->ops->rdma_query_port(dev->rdma_ctx);

	/* *attr being zeroed by the caller, avoid zeroing it here */
	if (rdma_port->port_state == QED_RDMA_PORT_UP) {
		attr->state = IB_PORT_ACTIVE;
		attr->phys_state = 5;
	} else {
		attr->state = IB_PORT_DOWN;
		attr->phys_state = 3;
	}
	attr->max_mtu = IB_MTU_4096;
	attr->active_mtu = iboe_get_mtu(dev->ndev->mtu);
	attr->lid = 0;
	attr->lmc = 0;
	attr->sm_lid = 0;
	attr->sm_sl = 0;
	attr->port_cap_flags = IB_PORT_IP_BASED_GIDS;
	attr->gid_tbl_len = QEDR_MAX_SGID;
	attr->pkey_tbl_len = QEDR_ROCE_PKEY_TABLE_LEN;
	attr->bad_pkey_cntr = rdma_port->pkey_bad_counter;
	attr->qkey_viol_cntr = 0;
	get_link_speed_and_width(rdma_port->link_speed,
				 &attr->active_speed, &attr->active_width);
	attr->max_msg_sz = rdma_port->max_msg_size;
	attr->max_vl_num = 4;

	return 0;
}

int qedr_modify_port(struct ib_device *ibdev, u8 port, int mask,
		     struct ib_port_modify *props)
{
	struct qedr_dev *dev;

	dev = get_qedr_dev(ibdev);
	if (port > 1) {
		DP_ERR(dev, "invalid_port=0x%x\n", port);
		return -EINVAL;
	}

	return 0;
}

static int qedr_add_mmap(struct qedr_ucontext *uctx, u64 phy_addr,
			 unsigned long len)
{
	struct qedr_mm *mm;

	mm = kzalloc(sizeof(*mm), GFP_KERNEL);
	if (!mm)
		return -ENOMEM;

	mm->key.phy_addr = phy_addr;
	/* This function might be called with a length which is not a multiple
	 * of PAGE_SIZE, while the mapping is PAGE_SIZE grained and the kernel
	 * forces this granularity by increasing the requested size if needed.
	 * When qedr_mmap is called, it will search the list with the updated
	 * length as a key. To prevent search failures, the length is rounded up
	 * in advance to PAGE_SIZE.
	 */
	mm->key.len = roundup(len, PAGE_SIZE);
	INIT_LIST_HEAD(&mm->entry);

	mutex_lock(&uctx->mm_list_lock);
	list_add(&mm->entry, &uctx->mm_head);
	mutex_unlock(&uctx->mm_list_lock);

	DP_DEBUG(uctx->dev, QEDR_MSG_MISC,
		 "added (addr=0x%llx,len=0x%lx) for ctx=%p\n",
		 (unsigned long long)mm->key.phy_addr,
		 (unsigned long)mm->key.len, uctx);

	return 0;
}

static bool qedr_search_mmap(struct qedr_ucontext *uctx, u64 phy_addr,
			     unsigned long len)
{
	bool found = false;
	struct qedr_mm *mm;

	mutex_lock(&uctx->mm_list_lock);
	list_for_each_entry(mm, &uctx->mm_head, entry) {
		if (len != mm->key.len || phy_addr != mm->key.phy_addr)
			continue;

		found = true;
		break;
	}
	mutex_unlock(&uctx->mm_list_lock);
	DP_DEBUG(uctx->dev, QEDR_MSG_MISC,
		 "searched for (addr=0x%llx,len=0x%lx) for ctx=%p, result=%d\n",
		 mm->key.phy_addr, mm->key.len, uctx, found);

	return found;
}

struct ib_ucontext *qedr_alloc_ucontext(struct ib_device *ibdev,
					struct ib_udata *udata)
{
	int rc;
	struct qedr_ucontext *ctx;
	struct qedr_alloc_ucontext_resp uresp;
	struct qedr_dev *dev = get_qedr_dev(ibdev);
	struct qed_rdma_add_user_out_params oparams;

	if (!udata)
		return ERR_PTR(-EFAULT);

	ctx = kzalloc(sizeof(*ctx), GFP_KERNEL);
	if (!ctx)
		return ERR_PTR(-ENOMEM);

	rc = dev->ops->rdma_add_user(dev->rdma_ctx, &oparams);
	if (rc) {
		DP_ERR(dev,
		       "failed to allocate a DPI for a new RoCE application, rc=%d. To overcome this consider to increase the number of DPIs, increase the doorbell BAR size or just close unnecessary RoCE applications. In order to increase the number of DPIs consult the qedr readme\n",
		       rc);
		goto err;
	}

	ctx->dpi = oparams.dpi;
	ctx->dpi_addr = oparams.dpi_addr;
	ctx->dpi_phys_addr = oparams.dpi_phys_addr;
	ctx->dpi_size = oparams.dpi_size;
	INIT_LIST_HEAD(&ctx->mm_head);
	mutex_init(&ctx->mm_list_lock);

	memset(&uresp, 0, sizeof(uresp));

	uresp.db_pa = ctx->dpi_phys_addr;
	uresp.db_size = ctx->dpi_size;
	uresp.max_send_wr = dev->attr.max_sqe;
	uresp.max_recv_wr = dev->attr.max_rqe;
	uresp.max_srq_wr = dev->attr.max_srq_wr;
	uresp.sges_per_send_wr = QEDR_MAX_SQE_ELEMENTS_PER_SQE;
	uresp.sges_per_recv_wr = QEDR_MAX_RQE_ELEMENTS_PER_RQE;
	uresp.sges_per_srq_wr = dev->attr.max_srq_sge;
	uresp.max_cqes = QEDR_MAX_CQES;

	rc = ib_copy_to_udata(udata, &uresp, sizeof(uresp));
	if (rc)
		goto err;

	ctx->dev = dev;

	rc = qedr_add_mmap(ctx, ctx->dpi_phys_addr, ctx->dpi_size);
	if (rc)
		goto err;

	DP_DEBUG(dev, QEDR_MSG_INIT, "Allocating user context %p\n",
		 &ctx->ibucontext);
	return &ctx->ibucontext;

err:
	kfree(ctx);
	return ERR_PTR(rc);
}

int qedr_dealloc_ucontext(struct ib_ucontext *ibctx)
{
	struct qedr_ucontext *uctx = get_qedr_ucontext(ibctx);
	struct qedr_mm *mm, *tmp;
	int status = 0;

	DP_DEBUG(uctx->dev, QEDR_MSG_INIT, "Deallocating user context %p\n",
		 uctx);
	uctx->dev->ops->rdma_remove_user(uctx->dev->rdma_ctx, uctx->dpi);

	list_for_each_entry_safe(mm, tmp, &uctx->mm_head, entry) {
		DP_DEBUG(uctx->dev, QEDR_MSG_MISC,
			 "deleted (addr=0x%llx,len=0x%lx) for ctx=%p\n",
			 mm->key.phy_addr, mm->key.len, uctx);
		list_del(&mm->entry);
		kfree(mm);
	}

	kfree(uctx);
	return status;
}

int qedr_mmap(struct ib_ucontext *context, struct vm_area_struct *vma)
{
	struct qedr_ucontext *ucontext = get_qedr_ucontext(context);
	struct qedr_dev *dev = get_qedr_dev(context->device);
	unsigned long vm_page = vma->vm_pgoff << PAGE_SHIFT;
	u64 unmapped_db = dev->db_phys_addr;
	unsigned long len = (vma->vm_end - vma->vm_start);
	int rc = 0;
	bool found;

	DP_DEBUG(dev, QEDR_MSG_INIT,
		 "qedr_mmap called vm_page=0x%lx vm_pgoff=0x%lx unmapped_db=0x%llx db_size=%x, len=%lx\n",
		 vm_page, vma->vm_pgoff, unmapped_db, dev->db_size, len);
	if (vma->vm_start & (PAGE_SIZE - 1)) {
		DP_ERR(dev, "Vma_start not page aligned = %ld\n",
		       vma->vm_start);
		return -EINVAL;
	}

	found = qedr_search_mmap(ucontext, vm_page, len);
	if (!found) {
		DP_ERR(dev, "Vma_pgoff not found in mapped array = %ld\n",
		       vma->vm_pgoff);
		return -EINVAL;
	}

	DP_DEBUG(dev, QEDR_MSG_INIT, "Mapping doorbell bar\n");

	if ((vm_page >= unmapped_db) && (vm_page <= (unmapped_db +
						     dev->db_size))) {
		DP_DEBUG(dev, QEDR_MSG_INIT, "Mapping doorbell bar\n");
		if (vma->vm_flags & VM_READ) {
			DP_ERR(dev, "Trying to map doorbell bar for read\n");
			return -EPERM;
		}

		vma->vm_page_prot = pgprot_writecombine(vma->vm_page_prot);

		rc = io_remap_pfn_range(vma, vma->vm_start, vma->vm_pgoff,
					PAGE_SIZE, vma->vm_page_prot);
	} else {
		DP_DEBUG(dev, QEDR_MSG_INIT, "Mapping chains\n");
		rc = remap_pfn_range(vma, vma->vm_start,
				     vma->vm_pgoff, len, vma->vm_page_prot);
	}
	DP_DEBUG(dev, QEDR_MSG_INIT, "qedr_mmap return code: %d\n", rc);
	return rc;
}

struct ib_pd *qedr_alloc_pd(struct ib_device *ibdev,
			    struct ib_ucontext *context, struct ib_udata *udata)
{
	struct qedr_dev *dev = get_qedr_dev(ibdev);
	struct qedr_pd *pd;
	u16 pd_id;
	int rc;

	DP_DEBUG(dev, QEDR_MSG_INIT, "Function called from: %s\n",
		 (udata && context) ? "User Lib" : "Kernel");

	if (!dev->rdma_ctx) {
		DP_ERR(dev, "invlaid RDMA context\n");
		return ERR_PTR(-EINVAL);
	}

	pd = kzalloc(sizeof(*pd), GFP_KERNEL);
	if (!pd)
		return ERR_PTR(-ENOMEM);

	rc = dev->ops->rdma_alloc_pd(dev->rdma_ctx, &pd_id);
	if (rc)
		goto err;

	pd->pd_id = pd_id;

	if (udata && context) {
		struct qedr_alloc_pd_uresp uresp;

		uresp.pd_id = pd_id;

		rc = ib_copy_to_udata(udata, &uresp, sizeof(uresp));
		if (rc) {
			DP_ERR(dev, "copy error pd_id=0x%x.\n", pd_id);
			dev->ops->rdma_dealloc_pd(dev->rdma_ctx, pd_id);
			goto err;
		}

		pd->uctx = get_qedr_ucontext(context);
		pd->uctx->pd = pd;
	}

	return &pd->ibpd;

err:
	kfree(pd);
	return ERR_PTR(rc);
}

int qedr_dealloc_pd(struct ib_pd *ibpd)
{
	struct qedr_dev *dev = get_qedr_dev(ibpd->device);
	struct qedr_pd *pd = get_qedr_pd(ibpd);

	if (!pd) {
		pr_err("Invalid PD received in dealloc_pd\n");
		return -EINVAL;
	}

	DP_DEBUG(dev, QEDR_MSG_INIT, "Deallocating PD %d\n", pd->pd_id);
	dev->ops->rdma_dealloc_pd(dev->rdma_ctx, pd->pd_id);

	kfree(pd);

	return 0;
}

static void qedr_free_pbl(struct qedr_dev *dev,
			  struct qedr_pbl_info *pbl_info, struct qedr_pbl *pbl)
{
	struct pci_dev *pdev = dev->pdev;
	int i;

	for (i = 0; i < pbl_info->num_pbls; i++) {
		if (!pbl[i].va)
			continue;
		dma_free_coherent(&pdev->dev, pbl_info->pbl_size,
				  pbl[i].va, pbl[i].pa);
	}

	kfree(pbl);
}

#define MIN_FW_PBL_PAGE_SIZE (4 * 1024)
#define MAX_FW_PBL_PAGE_SIZE (64 * 1024)

#define NUM_PBES_ON_PAGE(_page_size) (_page_size / sizeof(u64))
#define MAX_PBES_ON_PAGE NUM_PBES_ON_PAGE(MAX_FW_PBL_PAGE_SIZE)
#define MAX_PBES_TWO_LAYER (MAX_PBES_ON_PAGE * MAX_PBES_ON_PAGE)

static struct qedr_pbl *qedr_alloc_pbl_tbl(struct qedr_dev *dev,
					   struct qedr_pbl_info *pbl_info,
					   gfp_t flags)
{
	struct pci_dev *pdev = dev->pdev;
	struct qedr_pbl *pbl_table;
	dma_addr_t *pbl_main_tbl;
	dma_addr_t pa;
	void *va;
	int i;

	pbl_table = kcalloc(pbl_info->num_pbls, sizeof(*pbl_table), flags);
	if (!pbl_table)
		return ERR_PTR(-ENOMEM);

	for (i = 0; i < pbl_info->num_pbls; i++) {
		va = dma_alloc_coherent(&pdev->dev, pbl_info->pbl_size,
					&pa, flags);
		if (!va)
			goto err;

		memset(va, 0, pbl_info->pbl_size);
		pbl_table[i].va = va;
		pbl_table[i].pa = pa;
	}

	/* Two-Layer PBLs, if we have more than one pbl we need to initialize
	 * the first one with physical pointers to all of the rest
	 */
	pbl_main_tbl = (dma_addr_t *)pbl_table[0].va;
	for (i = 0; i < pbl_info->num_pbls - 1; i++)
		pbl_main_tbl[i] = pbl_table[i + 1].pa;

	return pbl_table;

err:
	for (i--; i >= 0; i--)
		dma_free_coherent(&pdev->dev, pbl_info->pbl_size,
				  pbl_table[i].va, pbl_table[i].pa);

	qedr_free_pbl(dev, pbl_info, pbl_table);

	return ERR_PTR(-ENOMEM);
}

static int qedr_prepare_pbl_tbl(struct qedr_dev *dev,
				struct qedr_pbl_info *pbl_info,
				u32 num_pbes, int two_layer_capable)
{
	u32 pbl_capacity;
	u32 pbl_size;
	u32 num_pbls;

	if ((num_pbes > MAX_PBES_ON_PAGE) && two_layer_capable) {
		if (num_pbes > MAX_PBES_TWO_LAYER) {
			DP_ERR(dev, "prepare pbl table: too many pages %d\n",
			       num_pbes);
			return -EINVAL;
		}

		/* calculate required pbl page size */
		pbl_size = MIN_FW_PBL_PAGE_SIZE;
		pbl_capacity = NUM_PBES_ON_PAGE(pbl_size) *
			       NUM_PBES_ON_PAGE(pbl_size);

		while (pbl_capacity < num_pbes) {
			pbl_size *= 2;
			pbl_capacity = pbl_size / sizeof(u64);
			pbl_capacity = pbl_capacity * pbl_capacity;
		}

		num_pbls = DIV_ROUND_UP(num_pbes, NUM_PBES_ON_PAGE(pbl_size));
		num_pbls++;	/* One for the layer0 ( points to the pbls) */
		pbl_info->two_layered = true;
	} else {
		/* One layered PBL */
		num_pbls = 1;
		pbl_size = max_t(u32, MIN_FW_PBL_PAGE_SIZE,
				 roundup_pow_of_two((num_pbes * sizeof(u64))));
		pbl_info->two_layered = false;
	}

	pbl_info->num_pbls = num_pbls;
	pbl_info->pbl_size = pbl_size;
	pbl_info->num_pbes = num_pbes;

	DP_DEBUG(dev, QEDR_MSG_MR,
		 "prepare pbl table: num_pbes=%d, num_pbls=%d, pbl_size=%d\n",
		 pbl_info->num_pbes, pbl_info->num_pbls, pbl_info->pbl_size);

	return 0;
}

static void qedr_populate_pbls(struct qedr_dev *dev, struct ib_umem *umem,
			       struct qedr_pbl *pbl,
			       struct qedr_pbl_info *pbl_info)
{
	int shift, pg_cnt, pages, pbe_cnt, total_num_pbes = 0;
	struct qedr_pbl *pbl_tbl;
	struct scatterlist *sg;
	struct regpair *pbe;
	int entry;
	u32 addr;

	if (!pbl_info->num_pbes)
		return;

	/* If we have a two layered pbl, the first pbl points to the rest
	 * of the pbls and the first entry lays on the second pbl in the table
	 */
	if (pbl_info->two_layered)
		pbl_tbl = &pbl[1];
	else
		pbl_tbl = pbl;

	pbe = (struct regpair *)pbl_tbl->va;
	if (!pbe) {
		DP_ERR(dev, "cannot populate PBL due to a NULL PBE\n");
		return;
	}

	pbe_cnt = 0;

	shift = ilog2(umem->page_size);

	for_each_sg(umem->sg_head.sgl, sg, umem->nmap, entry) {
		pages = sg_dma_len(sg) >> shift;
		for (pg_cnt = 0; pg_cnt < pages; pg_cnt++) {
			/* store the page address in pbe */
			pbe->lo = cpu_to_le32(sg_dma_address(sg) +
					      umem->page_size * pg_cnt);
			addr = upper_32_bits(sg_dma_address(sg) +
					     umem->page_size * pg_cnt);
			pbe->hi = cpu_to_le32(addr);
			pbe_cnt++;
			total_num_pbes++;
			pbe++;

			if (total_num_pbes == pbl_info->num_pbes)
				return;

			/* If the given pbl is full storing the pbes,
			 * move to next pbl.
			 */
			if (pbe_cnt == (pbl_info->pbl_size / sizeof(u64))) {
				pbl_tbl++;
				pbe = (struct regpair *)pbl_tbl->va;
				pbe_cnt = 0;
			}
		}
	}
}

static int qedr_copy_cq_uresp(struct qedr_dev *dev,
			      struct qedr_cq *cq, struct ib_udata *udata)
{
	struct qedr_create_cq_uresp uresp;
	int rc;

	memset(&uresp, 0, sizeof(uresp));

	uresp.db_offset = DB_ADDR_SHIFT(DQ_PWM_OFFSET_UCM_RDMA_CQ_CONS_32BIT);
	uresp.icid = cq->icid;

	rc = ib_copy_to_udata(udata, &uresp, sizeof(uresp));
	if (rc)
		DP_ERR(dev, "copy error cqid=0x%x.\n", cq->icid);

	return rc;
}

static void consume_cqe(struct qedr_cq *cq)
{
	if (cq->latest_cqe == cq->toggle_cqe)
		cq->pbl_toggle ^= RDMA_CQE_REQUESTER_TOGGLE_BIT_MASK;

	cq->latest_cqe = qed_chain_consume(&cq->pbl);
}

static inline int qedr_align_cq_entries(int entries)
{
	u64 size, aligned_size;

	/* We allocate an extra entry that we don't report to the FW. */
	size = (entries + 1) * QEDR_CQE_SIZE;
	aligned_size = ALIGN(size, PAGE_SIZE);

	return aligned_size / QEDR_CQE_SIZE;
}

static inline int qedr_init_user_queue(struct ib_ucontext *ib_ctx,
				       struct qedr_dev *dev,
				       struct qedr_userq *q,
				       u64 buf_addr, size_t buf_len,
				       int access, int dmasync)
{
	int page_cnt;
	int rc;

	q->buf_addr = buf_addr;
	q->buf_len = buf_len;
	q->umem = ib_umem_get(ib_ctx, q->buf_addr, q->buf_len, access, dmasync);
	if (IS_ERR(q->umem)) {
		DP_ERR(dev, "create user queue: failed ib_umem_get, got %ld\n",
		       PTR_ERR(q->umem));
		return PTR_ERR(q->umem);
	}

	page_cnt = ib_umem_page_count(q->umem);
	rc = qedr_prepare_pbl_tbl(dev, &q->pbl_info, page_cnt, 0);
	if (rc)
		goto err0;

	q->pbl_tbl = qedr_alloc_pbl_tbl(dev, &q->pbl_info, GFP_KERNEL);
	if (IS_ERR_OR_NULL(q->pbl_tbl))
		goto err0;

	qedr_populate_pbls(dev, q->umem, q->pbl_tbl, &q->pbl_info);

	return 0;

err0:
	ib_umem_release(q->umem);

	return rc;
}

static inline void qedr_init_cq_params(struct qedr_cq *cq,
				       struct qedr_ucontext *ctx,
				       struct qedr_dev *dev, int vector,
				       int chain_entries, int page_cnt,
				       u64 pbl_ptr,
				       struct qed_rdma_create_cq_in_params
				       *params)
{
	memset(params, 0, sizeof(*params));
	params->cq_handle_hi = upper_32_bits((uintptr_t)cq);
	params->cq_handle_lo = lower_32_bits((uintptr_t)cq);
	params->cnq_id = vector;
	params->cq_size = chain_entries - 1;
	params->dpi = (ctx) ? ctx->dpi : dev->dpi;
	params->pbl_num_pages = page_cnt;
	params->pbl_ptr = pbl_ptr;
	params->pbl_two_level = 0;
}

static void doorbell_cq(struct qedr_cq *cq, u32 cons, u8 flags)
{
	/* Flush data before signalling doorbell */
	wmb();
	cq->db.data.agg_flags = flags;
	cq->db.data.value = cpu_to_le32(cons);
	writeq(cq->db.raw, cq->db_addr);

	/* Make sure write would stick */
	mmiowb();
}

int qedr_arm_cq(struct ib_cq *ibcq, enum ib_cq_notify_flags flags)
{
	struct qedr_cq *cq = get_qedr_cq(ibcq);
	unsigned long sflags;

	if (cq->cq_type == QEDR_CQ_TYPE_GSI)
		return 0;

	spin_lock_irqsave(&cq->cq_lock, sflags);

	cq->arm_flags = 0;

	if (flags & IB_CQ_SOLICITED)
		cq->arm_flags |= DQ_UCM_ROCE_CQ_ARM_SE_CF_CMD;

	if (flags & IB_CQ_NEXT_COMP)
		cq->arm_flags |= DQ_UCM_ROCE_CQ_ARM_CF_CMD;

	doorbell_cq(cq, cq->cq_cons - 1, cq->arm_flags);

	spin_unlock_irqrestore(&cq->cq_lock, sflags);

	return 0;
}

struct ib_cq *qedr_create_cq(struct ib_device *ibdev,
			     const struct ib_cq_init_attr *attr,
			     struct ib_ucontext *ib_ctx, struct ib_udata *udata)
{
	struct qedr_ucontext *ctx = get_qedr_ucontext(ib_ctx);
	struct qed_rdma_destroy_cq_out_params destroy_oparams;
	struct qed_rdma_destroy_cq_in_params destroy_iparams;
	struct qedr_dev *dev = get_qedr_dev(ibdev);
	struct qed_rdma_create_cq_in_params params;
	struct qedr_create_cq_ureq ureq;
	int vector = attr->comp_vector;
	int entries = attr->cqe;
	struct qedr_cq *cq;
	int chain_entries;
	int page_cnt;
	u64 pbl_ptr;
	u16 icid;
	int rc;

	DP_DEBUG(dev, QEDR_MSG_INIT,
		 "create_cq: called from %s. entries=%d, vector=%d\n",
		 udata ? "User Lib" : "Kernel", entries, vector);

	if (entries > QEDR_MAX_CQES) {
		DP_ERR(dev,
		       "create cq: the number of entries %d is too high. Must be equal or below %d.\n",
		       entries, QEDR_MAX_CQES);
		return ERR_PTR(-EINVAL);
	}

	chain_entries = qedr_align_cq_entries(entries);
	chain_entries = min_t(int, chain_entries, QEDR_MAX_CQES);

	cq = kzalloc(sizeof(*cq), GFP_KERNEL);
	if (!cq)
		return ERR_PTR(-ENOMEM);

	if (udata) {
		memset(&ureq, 0, sizeof(ureq));
		if (ib_copy_from_udata(&ureq, udata, sizeof(ureq))) {
			DP_ERR(dev,
			       "create cq: problem copying data from user space\n");
			goto err0;
		}

		if (!ureq.len) {
			DP_ERR(dev,
			       "create cq: cannot create a cq with 0 entries\n");
			goto err0;
		}

		cq->cq_type = QEDR_CQ_TYPE_USER;

		rc = qedr_init_user_queue(ib_ctx, dev, &cq->q, ureq.addr,
					  ureq.len, IB_ACCESS_LOCAL_WRITE, 1);
		if (rc)
			goto err0;

		pbl_ptr = cq->q.pbl_tbl->pa;
		page_cnt = cq->q.pbl_info.num_pbes;

		cq->ibcq.cqe = chain_entries;
	} else {
		cq->cq_type = QEDR_CQ_TYPE_KERNEL;

		rc = dev->ops->common->chain_alloc(dev->cdev,
						   QED_CHAIN_USE_TO_CONSUME,
						   QED_CHAIN_MODE_PBL,
						   QED_CHAIN_CNT_TYPE_U32,
						   chain_entries,
						   sizeof(union rdma_cqe),
						   &cq->pbl);
		if (rc)
			goto err1;

		page_cnt = qed_chain_get_page_cnt(&cq->pbl);
		pbl_ptr = qed_chain_get_pbl_phys(&cq->pbl);
		cq->ibcq.cqe = cq->pbl.capacity;
	}

	qedr_init_cq_params(cq, ctx, dev, vector, chain_entries, page_cnt,
			    pbl_ptr, &params);

	rc = dev->ops->rdma_create_cq(dev->rdma_ctx, &params, &icid);
	if (rc)
		goto err2;

	cq->icid = icid;
	cq->sig = QEDR_CQ_MAGIC_NUMBER;
	spin_lock_init(&cq->cq_lock);

	if (ib_ctx) {
		rc = qedr_copy_cq_uresp(dev, cq, udata);
		if (rc)
			goto err3;
	} else {
		/* Generate doorbell address. */
		cq->db_addr = dev->db_addr +
		    DB_ADDR_SHIFT(DQ_PWM_OFFSET_UCM_RDMA_CQ_CONS_32BIT);
		cq->db.data.icid = cq->icid;
		cq->db.data.params = DB_AGG_CMD_SET <<
		    RDMA_PWM_VAL32_DATA_AGG_CMD_SHIFT;

		/* point to the very last element, passing it we will toggle */
		cq->toggle_cqe = qed_chain_get_last_elem(&cq->pbl);
		cq->pbl_toggle = RDMA_CQE_REQUESTER_TOGGLE_BIT_MASK;
		cq->latest_cqe = NULL;
		consume_cqe(cq);
		cq->cq_cons = qed_chain_get_cons_idx_u32(&cq->pbl);
	}

	DP_DEBUG(dev, QEDR_MSG_CQ,
		 "create cq: icid=0x%0x, addr=%p, size(entries)=0x%0x\n",
		 cq->icid, cq, params.cq_size);

	return &cq->ibcq;

err3:
	destroy_iparams.icid = cq->icid;
	dev->ops->rdma_destroy_cq(dev->rdma_ctx, &destroy_iparams,
				  &destroy_oparams);
err2:
	if (udata)
		qedr_free_pbl(dev, &cq->q.pbl_info, cq->q.pbl_tbl);
	else
		dev->ops->common->chain_free(dev->cdev, &cq->pbl);
err1:
	if (udata)
		ib_umem_release(cq->q.umem);
err0:
	kfree(cq);
	return ERR_PTR(-EINVAL);
}

int qedr_resize_cq(struct ib_cq *ibcq, int new_cnt, struct ib_udata *udata)
{
	struct qedr_dev *dev = get_qedr_dev(ibcq->device);
	struct qedr_cq *cq = get_qedr_cq(ibcq);

	DP_ERR(dev, "cq %p RESIZE NOT SUPPORTED\n", cq);

	return 0;
}

int qedr_destroy_cq(struct ib_cq *ibcq)
{
	struct qedr_dev *dev = get_qedr_dev(ibcq->device);
	struct qed_rdma_destroy_cq_out_params oparams;
	struct qed_rdma_destroy_cq_in_params iparams;
	struct qedr_cq *cq = get_qedr_cq(ibcq);

	DP_DEBUG(dev, QEDR_MSG_CQ, "destroy cq: cq_id %d", cq->icid);

	/* GSIs CQs are handled by driver, so they don't exist in the FW */
	if (cq->cq_type != QEDR_CQ_TYPE_GSI) {
		int rc;

		iparams.icid = cq->icid;
		rc = dev->ops->rdma_destroy_cq(dev->rdma_ctx, &iparams,
					       &oparams);
		if (rc)
			return rc;
		dev->ops->common->chain_free(dev->cdev, &cq->pbl);
	}

	if (ibcq->uobject && ibcq->uobject->context) {
		qedr_free_pbl(dev, &cq->q.pbl_info, cq->q.pbl_tbl);
		ib_umem_release(cq->q.umem);
	}

	kfree(cq);

	return 0;
}

static inline int get_gid_info_from_table(struct ib_qp *ibqp,
					  struct ib_qp_attr *attr,
					  int attr_mask,
					  struct qed_rdma_modify_qp_in_params
					  *qp_params)
{
	enum rdma_network_type nw_type;
	struct ib_gid_attr gid_attr;
	union ib_gid gid;
	u32 ipv4_addr;
	int rc = 0;
	int i;

	rc = ib_get_cached_gid(ibqp->device, attr->ah_attr.port_num,
			       attr->ah_attr.grh.sgid_index, &gid, &gid_attr);
	if (rc)
		return rc;

	if (!memcmp(&gid, &zgid, sizeof(gid)))
		return -ENOENT;

	if (gid_attr.ndev) {
		qp_params->vlan_id = rdma_vlan_dev_vlan_id(gid_attr.ndev);

		dev_put(gid_attr.ndev);
		nw_type = ib_gid_to_network_type(gid_attr.gid_type, &gid);
		switch (nw_type) {
		case RDMA_NETWORK_IPV6:
			memcpy(&qp_params->sgid.bytes[0], &gid.raw[0],
			       sizeof(qp_params->sgid));
			memcpy(&qp_params->dgid.bytes[0],
			       &attr->ah_attr.grh.dgid,
			       sizeof(qp_params->dgid));
			qp_params->roce_mode = ROCE_V2_IPV6;
			SET_FIELD(qp_params->modify_flags,
				  QED_ROCE_MODIFY_QP_VALID_ROCE_MODE, 1);
			break;
		case RDMA_NETWORK_IB:
			memcpy(&qp_params->sgid.bytes[0], &gid.raw[0],
			       sizeof(qp_params->sgid));
			memcpy(&qp_params->dgid.bytes[0],
			       &attr->ah_attr.grh.dgid,
			       sizeof(qp_params->dgid));
			qp_params->roce_mode = ROCE_V1;
			break;
		case RDMA_NETWORK_IPV4:
			memset(&qp_params->sgid, 0, sizeof(qp_params->sgid));
			memset(&qp_params->dgid, 0, sizeof(qp_params->dgid));
			ipv4_addr = qedr_get_ipv4_from_gid(gid.raw);
			qp_params->sgid.ipv4_addr = ipv4_addr;
			ipv4_addr =
			    qedr_get_ipv4_from_gid(attr->ah_attr.grh.dgid.raw);
			qp_params->dgid.ipv4_addr = ipv4_addr;
			SET_FIELD(qp_params->modify_flags,
				  QED_ROCE_MODIFY_QP_VALID_ROCE_MODE, 1);
			qp_params->roce_mode = ROCE_V2_IPV4;
			break;
		}
	}

	for (i = 0; i < 4; i++) {
		qp_params->sgid.dwords[i] = ntohl(qp_params->sgid.dwords[i]);
		qp_params->dgid.dwords[i] = ntohl(qp_params->dgid.dwords[i]);
	}

	if (qp_params->vlan_id >= VLAN_CFI_MASK)
		qp_params->vlan_id = 0;

	return 0;
}

static int qedr_check_qp_attrs(struct ib_pd *ibpd, struct qedr_dev *dev,
			       struct ib_qp_init_attr *attrs)
{
	struct qedr_device_attr *qattr = &dev->attr;

	/* QP0... attrs->qp_type == IB_QPT_GSI */
	if (attrs->qp_type != IB_QPT_RC && attrs->qp_type != IB_QPT_GSI) {
		DP_DEBUG(dev, QEDR_MSG_QP,
			 "create qp: unsupported qp type=0x%x requested\n",
			 attrs->qp_type);
		return -EINVAL;
	}

	if (attrs->cap.max_send_wr > qattr->max_sqe) {
		DP_ERR(dev,
		       "create qp: cannot create a SQ with %d elements (max_send_wr=0x%x)\n",
		       attrs->cap.max_send_wr, qattr->max_sqe);
		return -EINVAL;
	}

	if (attrs->cap.max_inline_data > qattr->max_inline) {
		DP_ERR(dev,
		       "create qp: unsupported inline data size=0x%x requested (max_inline=0x%x)\n",
		       attrs->cap.max_inline_data, qattr->max_inline);
		return -EINVAL;
	}

	if (attrs->cap.max_send_sge > qattr->max_sge) {
		DP_ERR(dev,
		       "create qp: unsupported send_sge=0x%x requested (max_send_sge=0x%x)\n",
		       attrs->cap.max_send_sge, qattr->max_sge);
		return -EINVAL;
	}

	if (attrs->cap.max_recv_sge > qattr->max_sge) {
		DP_ERR(dev,
		       "create qp: unsupported recv_sge=0x%x requested (max_recv_sge=0x%x)\n",
		       attrs->cap.max_recv_sge, qattr->max_sge);
		return -EINVAL;
	}

	/* Unprivileged user space cannot create special QP */
	if (ibpd->uobject && attrs->qp_type == IB_QPT_GSI) {
		DP_ERR(dev,
		       "create qp: userspace can't create special QPs of type=0x%x\n",
		       attrs->qp_type);
		return -EINVAL;
	}

	return 0;
}

static void qedr_copy_rq_uresp(struct qedr_create_qp_uresp *uresp,
			       struct qedr_qp *qp)
{
	uresp->rq_db_offset = DB_ADDR_SHIFT(DQ_PWM_OFFSET_TCM_ROCE_RQ_PROD);
	uresp->rq_icid = qp->icid;
}

static void qedr_copy_sq_uresp(struct qedr_create_qp_uresp *uresp,
			       struct qedr_qp *qp)
{
	uresp->sq_db_offset = DB_ADDR_SHIFT(DQ_PWM_OFFSET_XCM_RDMA_SQ_PROD);
	uresp->sq_icid = qp->icid + 1;
}

static int qedr_copy_qp_uresp(struct qedr_dev *dev,
			      struct qedr_qp *qp, struct ib_udata *udata)
{
	struct qedr_create_qp_uresp uresp;
	int rc;

	memset(&uresp, 0, sizeof(uresp));
	qedr_copy_sq_uresp(&uresp, qp);
	qedr_copy_rq_uresp(&uresp, qp);

	uresp.atomic_supported = dev->atomic_cap != IB_ATOMIC_NONE;
	uresp.qp_id = qp->qp_id;

	rc = ib_copy_to_udata(udata, &uresp, sizeof(uresp));
	if (rc)
		DP_ERR(dev,
		       "create qp: failed a copy to user space with qp icid=0x%x.\n",
		       qp->icid);

	return rc;
}

static void qedr_set_common_qp_params(struct qedr_dev *dev,
				      struct qedr_qp *qp,
				      struct qedr_pd *pd,
				      struct ib_qp_init_attr *attrs)
{
	spin_lock_init(&qp->q_lock);
	qp->pd = pd;
	qp->qp_type = attrs->qp_type;
	qp->max_inline_data = attrs->cap.max_inline_data;
	qp->sq.max_sges = attrs->cap.max_send_sge;
	qp->state = QED_ROCE_QP_STATE_RESET;
	qp->signaled = (attrs->sq_sig_type == IB_SIGNAL_ALL_WR) ? true : false;
	qp->sq_cq = get_qedr_cq(attrs->send_cq);
	qp->rq_cq = get_qedr_cq(attrs->recv_cq);
	qp->dev = dev;
	qp->rq.max_sges = attrs->cap.max_recv_sge;

	DP_DEBUG(dev, QEDR_MSG_QP,
		 "RQ params:\trq_max_sges = %d, rq_cq_id = %d\n",
		 qp->rq.max_sges, qp->rq_cq->icid);
	DP_DEBUG(dev, QEDR_MSG_QP,
		 "QP params:\tpd = %d, qp_type = %d, max_inline_data = %d, state = %d, signaled = %d, use_srq=%d\n",
		 pd->pd_id, qp->qp_type, qp->max_inline_data,
		 qp->state, qp->signaled, (attrs->srq) ? 1 : 0);
	DP_DEBUG(dev, QEDR_MSG_QP,
		 "SQ params:\tsq_max_sges = %d, sq_cq_id = %d\n",
		 qp->sq.max_sges, qp->sq_cq->icid);
}

static void qedr_set_roce_db_info(struct qedr_dev *dev, struct qedr_qp *qp)
{
	qp->sq.db = dev->db_addr +
		    DB_ADDR_SHIFT(DQ_PWM_OFFSET_XCM_RDMA_SQ_PROD);
	qp->sq.db_data.data.icid = qp->icid + 1;
	qp->rq.db = dev->db_addr +
		    DB_ADDR_SHIFT(DQ_PWM_OFFSET_TCM_ROCE_RQ_PROD);
	qp->rq.db_data.data.icid = qp->icid;
}

static inline void
qedr_init_common_qp_in_params(struct qedr_dev *dev,
			      struct qedr_pd *pd,
			      struct qedr_qp *qp,
			      struct ib_qp_init_attr *attrs,
			      bool fmr_and_reserved_lkey,
			      struct qed_rdma_create_qp_in_params *params)
{
	/* QP handle to be written in an async event */
	params->qp_handle_async_lo = lower_32_bits((uintptr_t) qp);
	params->qp_handle_async_hi = upper_32_bits((uintptr_t) qp);

	params->signal_all = (attrs->sq_sig_type == IB_SIGNAL_ALL_WR);
	params->fmr_and_reserved_lkey = fmr_and_reserved_lkey;
	params->pd = pd->pd_id;
	params->dpi = pd->uctx ? pd->uctx->dpi : dev->dpi;
	params->sq_cq_id = get_qedr_cq(attrs->send_cq)->icid;
	params->stats_queue = 0;
	params->rq_cq_id = get_qedr_cq(attrs->recv_cq)->icid;
	params->srq_id = 0;
	params->use_srq = false;
}

static inline void qedr_qp_user_print(struct qedr_dev *dev, struct qedr_qp *qp)
{
	DP_DEBUG(dev, QEDR_MSG_QP, "create qp: successfully created user QP. "
		 "qp=%p. "
		 "sq_addr=0x%llx, "
		 "sq_len=%zd, "
		 "rq_addr=0x%llx, "
		 "rq_len=%zd"
		 "\n",
		 qp,
		 qp->usq.buf_addr,
		 qp->usq.buf_len, qp->urq.buf_addr, qp->urq.buf_len);
}

static void qedr_cleanup_user(struct qedr_dev *dev, struct qedr_qp *qp)
{
	if (qp->usq.umem)
		ib_umem_release(qp->usq.umem);
	qp->usq.umem = NULL;

	if (qp->urq.umem)
		ib_umem_release(qp->urq.umem);
	qp->urq.umem = NULL;
}

static int qedr_create_user_qp(struct qedr_dev *dev,
			       struct qedr_qp *qp,
			       struct ib_pd *ibpd,
			       struct ib_udata *udata,
			       struct ib_qp_init_attr *attrs)
{
	struct qed_rdma_create_qp_in_params in_params;
	struct qed_rdma_create_qp_out_params out_params;
	struct qedr_pd *pd = get_qedr_pd(ibpd);
	struct ib_ucontext *ib_ctx = NULL;
	struct qedr_ucontext *ctx = NULL;
	struct qedr_create_qp_ureq ureq;
	int rc = -EINVAL;

	ib_ctx = ibpd->uobject->context;
	ctx = get_qedr_ucontext(ib_ctx);

	memset(&ureq, 0, sizeof(ureq));
	rc = ib_copy_from_udata(&ureq, udata, sizeof(ureq));
	if (rc) {
		DP_ERR(dev, "Problem copying data from user space\n");
		return rc;
	}
<<<<<<< HEAD

	/* SQ - read access only (0), dma sync not required (0) */
	rc = qedr_init_user_queue(ib_ctx, dev, &qp->usq, ureq.sq_addr,
				  ureq.sq_len, 0, 0);
	if (rc)
		return rc;

	/* RQ - read access only (0), dma sync not required (0) */
	rc = qedr_init_user_queue(ib_ctx, dev, &qp->urq, ureq.rq_addr,
				  ureq.rq_len, 0, 0);

=======

	/* SQ - read access only (0), dma sync not required (0) */
	rc = qedr_init_user_queue(ib_ctx, dev, &qp->usq, ureq.sq_addr,
				  ureq.sq_len, 0, 0);
	if (rc)
		return rc;

	/* RQ - read access only (0), dma sync not required (0) */
	rc = qedr_init_user_queue(ib_ctx, dev, &qp->urq, ureq.rq_addr,
				  ureq.rq_len, 0, 0);

>>>>>>> 69e8baab
	if (rc)
		return rc;

	memset(&in_params, 0, sizeof(in_params));
	qedr_init_common_qp_in_params(dev, pd, qp, attrs, false, &in_params);
	in_params.qp_handle_lo = ureq.qp_handle_lo;
	in_params.qp_handle_hi = ureq.qp_handle_hi;
	in_params.sq_num_pages = qp->usq.pbl_info.num_pbes;
	in_params.sq_pbl_ptr = qp->usq.pbl_tbl->pa;
	in_params.rq_num_pages = qp->urq.pbl_info.num_pbes;
	in_params.rq_pbl_ptr = qp->urq.pbl_tbl->pa;

	qp->qed_qp = dev->ops->rdma_create_qp(dev->rdma_ctx,
					      &in_params, &out_params);

	if (!qp->qed_qp) {
		rc = -ENOMEM;
		goto err1;
	}

	qp->qp_id = out_params.qp_id;
	qp->icid = out_params.icid;

	rc = qedr_copy_qp_uresp(dev, qp, udata);
	if (rc)
		goto err;

	qedr_qp_user_print(dev, qp);

	return 0;
err:
	rc = dev->ops->rdma_destroy_qp(dev->rdma_ctx, qp->qed_qp);
	if (rc)
		DP_ERR(dev, "create qp: fatal fault. rc=%d", rc);

err1:
	qedr_cleanup_user(dev, qp);
	return rc;
}

static int
qedr_roce_create_kernel_qp(struct qedr_dev *dev,
			   struct qedr_qp *qp,
			   struct qed_rdma_create_qp_in_params *in_params,
			   u32 n_sq_elems, u32 n_rq_elems)
{
	struct qed_rdma_create_qp_out_params out_params;
	int rc;

	rc = dev->ops->common->chain_alloc(dev->cdev,
					   QED_CHAIN_USE_TO_PRODUCE,
					   QED_CHAIN_MODE_PBL,
					   QED_CHAIN_CNT_TYPE_U32,
					   n_sq_elems,
					   QEDR_SQE_ELEMENT_SIZE,
					   &qp->sq.pbl);

	if (rc)
		return rc;

	in_params->sq_num_pages = qed_chain_get_page_cnt(&qp->sq.pbl);
	in_params->sq_pbl_ptr = qed_chain_get_pbl_phys(&qp->sq.pbl);

	rc = dev->ops->common->chain_alloc(dev->cdev,
					   QED_CHAIN_USE_TO_CONSUME_PRODUCE,
					   QED_CHAIN_MODE_PBL,
					   QED_CHAIN_CNT_TYPE_U32,
					   n_rq_elems,
					   QEDR_RQE_ELEMENT_SIZE,
					   &qp->rq.pbl);
	if (rc)
		return rc;

	in_params->rq_num_pages = qed_chain_get_page_cnt(&qp->rq.pbl);
	in_params->rq_pbl_ptr = qed_chain_get_pbl_phys(&qp->rq.pbl);

	qp->qed_qp = dev->ops->rdma_create_qp(dev->rdma_ctx,
					      in_params, &out_params);

	if (!qp->qed_qp)
		return -EINVAL;

	qp->qp_id = out_params.qp_id;
	qp->icid = out_params.icid;

	qedr_set_roce_db_info(dev, qp);

	return 0;
}

static void qedr_cleanup_kernel(struct qedr_dev *dev, struct qedr_qp *qp)
{
	dev->ops->common->chain_free(dev->cdev, &qp->sq.pbl);
	kfree(qp->wqe_wr_id);

	dev->ops->common->chain_free(dev->cdev, &qp->rq.pbl);
	kfree(qp->rqe_wr_id);
}

static int qedr_create_kernel_qp(struct qedr_dev *dev,
				 struct qedr_qp *qp,
				 struct ib_pd *ibpd,
				 struct ib_qp_init_attr *attrs)
{
	struct qed_rdma_create_qp_in_params in_params;
	struct qedr_pd *pd = get_qedr_pd(ibpd);
	int rc = -EINVAL;
	u32 n_rq_elems;
	u32 n_sq_elems;
	u32 n_sq_entries;

	memset(&in_params, 0, sizeof(in_params));

	/* A single work request may take up to QEDR_MAX_SQ_WQE_SIZE elements in
	 * the ring. The ring should allow at least a single WR, even if the
	 * user requested none, due to allocation issues.
	 * We should add an extra WR since the prod and cons indices of
	 * wqe_wr_id are managed in such a way that the WQ is considered full
	 * when (prod+1)%max_wr==cons. We currently don't do that because we
	 * double the number of entries due an iSER issue that pushes far more
	 * WRs than indicated. If we decline its ib_post_send() then we get
	 * error prints in the dmesg we'd like to avoid.
	 */
	qp->sq.max_wr = min_t(u32, attrs->cap.max_send_wr * dev->wq_multiplier,
			      dev->attr.max_sqe);

	qp->wqe_wr_id = kzalloc(qp->sq.max_wr * sizeof(*qp->wqe_wr_id),
				GFP_KERNEL);
	if (!qp->wqe_wr_id) {
		DP_ERR(dev, "create qp: failed SQ shadow memory allocation\n");
		return -ENOMEM;
	}

	/* QP handle to be written in CQE */
	in_params.qp_handle_lo = lower_32_bits((uintptr_t) qp);
	in_params.qp_handle_hi = upper_32_bits((uintptr_t) qp);

	/* A single work request may take up to QEDR_MAX_RQ_WQE_SIZE elements in
	 * the ring. There ring should allow at least a single WR, even if the
	 * user requested none, due to allocation issues.
	 */
	qp->rq.max_wr = (u16) max_t(u32, attrs->cap.max_recv_wr, 1);

	/* Allocate driver internal RQ array */
	qp->rqe_wr_id = kzalloc(qp->rq.max_wr * sizeof(*qp->rqe_wr_id),
				GFP_KERNEL);
	if (!qp->rqe_wr_id) {
		DP_ERR(dev,
		       "create qp: failed RQ shadow memory allocation\n");
		kfree(qp->wqe_wr_id);
		return -ENOMEM;
	}

	qedr_init_common_qp_in_params(dev, pd, qp, attrs, true, &in_params);

	n_sq_entries = attrs->cap.max_send_wr;
	n_sq_entries = min_t(u32, n_sq_entries, dev->attr.max_sqe);
	n_sq_entries = max_t(u32, n_sq_entries, 1);
	n_sq_elems = n_sq_entries * QEDR_MAX_SQE_ELEMENTS_PER_SQE;

	n_rq_elems = qp->rq.max_wr * QEDR_MAX_RQE_ELEMENTS_PER_RQE;

	rc = qedr_roce_create_kernel_qp(dev, qp, &in_params,
					n_sq_elems, n_rq_elems);
	if (rc)
		qedr_cleanup_kernel(dev, qp);

	return rc;
}

struct ib_qp *qedr_create_qp(struct ib_pd *ibpd,
			     struct ib_qp_init_attr *attrs,
			     struct ib_udata *udata)
{
	struct qedr_dev *dev = get_qedr_dev(ibpd->device);
	struct qedr_pd *pd = get_qedr_pd(ibpd);
	struct qedr_qp *qp;
	struct ib_qp *ibqp;
	int rc = 0;

	DP_DEBUG(dev, QEDR_MSG_QP, "create qp: called from %s, pd=%p\n",
		 udata ? "user library" : "kernel", pd);

	rc = qedr_check_qp_attrs(ibpd, dev, attrs);
	if (rc)
		return ERR_PTR(rc);

	if (attrs->srq)
		return ERR_PTR(-EINVAL);

	DP_DEBUG(dev, QEDR_MSG_QP,
		 "create qp: called from %s, event_handler=%p, eepd=%p sq_cq=%p, sq_icid=%d, rq_cq=%p, rq_icid=%d\n",
		 udata ? "user library" : "kernel", attrs->event_handler, pd,
		 get_qedr_cq(attrs->send_cq),
		 get_qedr_cq(attrs->send_cq)->icid,
		 get_qedr_cq(attrs->recv_cq),
		 get_qedr_cq(attrs->recv_cq)->icid);

	qp = kzalloc(sizeof(*qp), GFP_KERNEL);
	if (!qp) {
		DP_ERR(dev, "create qp: failed allocating memory\n");
		return ERR_PTR(-ENOMEM);
	}

	qedr_set_common_qp_params(dev, qp, pd, attrs);

	if (attrs->qp_type == IB_QPT_GSI) {
		ibqp = qedr_create_gsi_qp(dev, attrs, qp);
		if (IS_ERR(ibqp))
			kfree(qp);
		return ibqp;
	}

	if (udata)
		rc = qedr_create_user_qp(dev, qp, ibpd, udata, attrs);
	else
		rc = qedr_create_kernel_qp(dev, qp, ibpd, attrs);

	if (rc)
		goto err;

	qp->ibqp.qp_num = qp->qp_id;

	return &qp->ibqp;

err:
	kfree(qp);

	return ERR_PTR(-EFAULT);
}

static enum ib_qp_state qedr_get_ibqp_state(enum qed_roce_qp_state qp_state)
{
	switch (qp_state) {
	case QED_ROCE_QP_STATE_RESET:
		return IB_QPS_RESET;
	case QED_ROCE_QP_STATE_INIT:
		return IB_QPS_INIT;
	case QED_ROCE_QP_STATE_RTR:
		return IB_QPS_RTR;
	case QED_ROCE_QP_STATE_RTS:
		return IB_QPS_RTS;
	case QED_ROCE_QP_STATE_SQD:
		return IB_QPS_SQD;
	case QED_ROCE_QP_STATE_ERR:
		return IB_QPS_ERR;
	case QED_ROCE_QP_STATE_SQE:
		return IB_QPS_SQE;
	}
	return IB_QPS_ERR;
}

static enum qed_roce_qp_state qedr_get_state_from_ibqp(
					enum ib_qp_state qp_state)
{
	switch (qp_state) {
	case IB_QPS_RESET:
		return QED_ROCE_QP_STATE_RESET;
	case IB_QPS_INIT:
		return QED_ROCE_QP_STATE_INIT;
	case IB_QPS_RTR:
		return QED_ROCE_QP_STATE_RTR;
	case IB_QPS_RTS:
		return QED_ROCE_QP_STATE_RTS;
	case IB_QPS_SQD:
		return QED_ROCE_QP_STATE_SQD;
	case IB_QPS_ERR:
		return QED_ROCE_QP_STATE_ERR;
	default:
		return QED_ROCE_QP_STATE_ERR;
	}
}

static void qedr_reset_qp_hwq_info(struct qedr_qp_hwq_info *qph)
{
	qed_chain_reset(&qph->pbl);
	qph->prod = 0;
	qph->cons = 0;
	qph->wqe_cons = 0;
	qph->db_data.data.value = cpu_to_le16(0);
}

static int qedr_update_qp_state(struct qedr_dev *dev,
				struct qedr_qp *qp,
				enum qed_roce_qp_state new_state)
{
	int status = 0;

	if (new_state == qp->state)
		return 0;

	switch (qp->state) {
	case QED_ROCE_QP_STATE_RESET:
		switch (new_state) {
		case QED_ROCE_QP_STATE_INIT:
			qp->prev_wqe_size = 0;
			qedr_reset_qp_hwq_info(&qp->sq);
			qedr_reset_qp_hwq_info(&qp->rq);
			break;
		default:
			status = -EINVAL;
			break;
		};
		break;
	case QED_ROCE_QP_STATE_INIT:
		switch (new_state) {
		case QED_ROCE_QP_STATE_RTR:
			/* Update doorbell (in case post_recv was
			 * done before move to RTR)
			 */
			wmb();
			writel(qp->rq.db_data.raw, qp->rq.db);
			/* Make sure write takes effect */
			mmiowb();
			break;
		case QED_ROCE_QP_STATE_ERR:
			break;
		default:
			/* Invalid state change. */
			status = -EINVAL;
			break;
		};
		break;
	case QED_ROCE_QP_STATE_RTR:
		/* RTR->XXX */
		switch (new_state) {
		case QED_ROCE_QP_STATE_RTS:
			break;
		case QED_ROCE_QP_STATE_ERR:
			break;
		default:
			/* Invalid state change. */
			status = -EINVAL;
			break;
		};
		break;
	case QED_ROCE_QP_STATE_RTS:
		/* RTS->XXX */
		switch (new_state) {
		case QED_ROCE_QP_STATE_SQD:
			break;
		case QED_ROCE_QP_STATE_ERR:
			break;
		default:
			/* Invalid state change. */
			status = -EINVAL;
			break;
		};
		break;
	case QED_ROCE_QP_STATE_SQD:
		/* SQD->XXX */
		switch (new_state) {
		case QED_ROCE_QP_STATE_RTS:
		case QED_ROCE_QP_STATE_ERR:
			break;
		default:
			/* Invalid state change. */
			status = -EINVAL;
			break;
		};
		break;
	case QED_ROCE_QP_STATE_ERR:
		/* ERR->XXX */
		switch (new_state) {
		case QED_ROCE_QP_STATE_RESET:
			if ((qp->rq.prod != qp->rq.cons) ||
			    (qp->sq.prod != qp->sq.cons)) {
				DP_NOTICE(dev,
					  "Error->Reset with rq/sq not empty rq.prod=%x rq.cons=%x sq.prod=%x sq.cons=%x\n",
					  qp->rq.prod, qp->rq.cons, qp->sq.prod,
					  qp->sq.cons);
				status = -EINVAL;
			}
			break;
		default:
			status = -EINVAL;
			break;
		};
		break;
	default:
		status = -EINVAL;
		break;
	};

	return status;
}

int qedr_modify_qp(struct ib_qp *ibqp, struct ib_qp_attr *attr,
		   int attr_mask, struct ib_udata *udata)
{
	struct qedr_qp *qp = get_qedr_qp(ibqp);
	struct qed_rdma_modify_qp_in_params qp_params = { 0 };
	struct qedr_dev *dev = get_qedr_dev(&qp->dev->ibdev);
	enum ib_qp_state old_qp_state, new_qp_state;
	int rc = 0;

	DP_DEBUG(dev, QEDR_MSG_QP,
		 "modify qp: qp %p attr_mask=0x%x, state=%d", qp, attr_mask,
		 attr->qp_state);

	old_qp_state = qedr_get_ibqp_state(qp->state);
	if (attr_mask & IB_QP_STATE)
		new_qp_state = attr->qp_state;
	else
		new_qp_state = old_qp_state;

	if (!ib_modify_qp_is_ok
	    (old_qp_state, new_qp_state, ibqp->qp_type, attr_mask,
	     IB_LINK_LAYER_ETHERNET)) {
		DP_ERR(dev,
		       "modify qp: invalid attribute mask=0x%x specified for\n"
		       "qpn=0x%x of type=0x%x old_qp_state=0x%x, new_qp_state=0x%x\n",
		       attr_mask, qp->qp_id, ibqp->qp_type, old_qp_state,
		       new_qp_state);
		rc = -EINVAL;
		goto err;
	}

	/* Translate the masks... */
	if (attr_mask & IB_QP_STATE) {
		SET_FIELD(qp_params.modify_flags,
			  QED_RDMA_MODIFY_QP_VALID_NEW_STATE, 1);
		qp_params.new_state = qedr_get_state_from_ibqp(attr->qp_state);
	}

	if (attr_mask & IB_QP_EN_SQD_ASYNC_NOTIFY)
		qp_params.sqd_async = true;

	if (attr_mask & IB_QP_PKEY_INDEX) {
		SET_FIELD(qp_params.modify_flags,
			  QED_ROCE_MODIFY_QP_VALID_PKEY, 1);
		if (attr->pkey_index >= QEDR_ROCE_PKEY_TABLE_LEN) {
			rc = -EINVAL;
			goto err;
		}

		qp_params.pkey = QEDR_ROCE_PKEY_DEFAULT;
	}

	if (attr_mask & IB_QP_QKEY)
		qp->qkey = attr->qkey;

	if (attr_mask & IB_QP_ACCESS_FLAGS) {
		SET_FIELD(qp_params.modify_flags,
			  QED_RDMA_MODIFY_QP_VALID_RDMA_OPS_EN, 1);
		qp_params.incoming_rdma_read_en = attr->qp_access_flags &
						  IB_ACCESS_REMOTE_READ;
		qp_params.incoming_rdma_write_en = attr->qp_access_flags &
						   IB_ACCESS_REMOTE_WRITE;
		qp_params.incoming_atomic_en = attr->qp_access_flags &
					       IB_ACCESS_REMOTE_ATOMIC;
	}

	if (attr_mask & (IB_QP_AV | IB_QP_PATH_MTU)) {
		if (attr_mask & IB_QP_PATH_MTU) {
			if (attr->path_mtu < IB_MTU_256 ||
			    attr->path_mtu > IB_MTU_4096) {
				pr_err("error: Only MTU sizes of 256, 512, 1024, 2048 and 4096 are supported by RoCE\n");
				rc = -EINVAL;
				goto err;
			}
			qp->mtu = min(ib_mtu_enum_to_int(attr->path_mtu),
				      ib_mtu_enum_to_int(iboe_get_mtu
							 (dev->ndev->mtu)));
		}

		if (!qp->mtu) {
			qp->mtu =
			ib_mtu_enum_to_int(iboe_get_mtu(dev->ndev->mtu));
			pr_err("Fixing zeroed MTU to qp->mtu = %d\n", qp->mtu);
		}

		SET_FIELD(qp_params.modify_flags,
			  QED_ROCE_MODIFY_QP_VALID_ADDRESS_VECTOR, 1);

		qp_params.traffic_class_tos = attr->ah_attr.grh.traffic_class;
		qp_params.flow_label = attr->ah_attr.grh.flow_label;
		qp_params.hop_limit_ttl = attr->ah_attr.grh.hop_limit;

		qp->sgid_idx = attr->ah_attr.grh.sgid_index;

		rc = get_gid_info_from_table(ibqp, attr, attr_mask, &qp_params);
		if (rc) {
			DP_ERR(dev,
			       "modify qp: problems with GID index %d (rc=%d)\n",
			       attr->ah_attr.grh.sgid_index, rc);
			return rc;
		}

		rc = qedr_get_dmac(dev, &attr->ah_attr,
				   qp_params.remote_mac_addr);
		if (rc)
			return rc;

		qp_params.use_local_mac = true;
		ether_addr_copy(qp_params.local_mac_addr, dev->ndev->dev_addr);

		DP_DEBUG(dev, QEDR_MSG_QP, "dgid=%x:%x:%x:%x\n",
			 qp_params.dgid.dwords[0], qp_params.dgid.dwords[1],
			 qp_params.dgid.dwords[2], qp_params.dgid.dwords[3]);
		DP_DEBUG(dev, QEDR_MSG_QP, "sgid=%x:%x:%x:%x\n",
			 qp_params.sgid.dwords[0], qp_params.sgid.dwords[1],
			 qp_params.sgid.dwords[2], qp_params.sgid.dwords[3]);
		DP_DEBUG(dev, QEDR_MSG_QP, "remote_mac=[%pM]\n",
			 qp_params.remote_mac_addr);

		qp_params.mtu = qp->mtu;
		qp_params.lb_indication = false;
	}

	if (!qp_params.mtu) {
		/* Stay with current MTU */
		if (qp->mtu)
			qp_params.mtu = qp->mtu;
		else
			qp_params.mtu =
			    ib_mtu_enum_to_int(iboe_get_mtu(dev->ndev->mtu));
	}

	if (attr_mask & IB_QP_TIMEOUT) {
		SET_FIELD(qp_params.modify_flags,
			  QED_ROCE_MODIFY_QP_VALID_ACK_TIMEOUT, 1);

		qp_params.ack_timeout = attr->timeout;
		if (attr->timeout) {
			u32 temp;

			temp = 4096 * (1UL << attr->timeout) / 1000 / 1000;
			/* FW requires [msec] */
			qp_params.ack_timeout = temp;
		} else {
			/* Infinite */
			qp_params.ack_timeout = 0;
		}
	}
	if (attr_mask & IB_QP_RETRY_CNT) {
		SET_FIELD(qp_params.modify_flags,
			  QED_ROCE_MODIFY_QP_VALID_RETRY_CNT, 1);
		qp_params.retry_cnt = attr->retry_cnt;
	}

	if (attr_mask & IB_QP_RNR_RETRY) {
		SET_FIELD(qp_params.modify_flags,
			  QED_ROCE_MODIFY_QP_VALID_RNR_RETRY_CNT, 1);
		qp_params.rnr_retry_cnt = attr->rnr_retry;
	}

	if (attr_mask & IB_QP_RQ_PSN) {
		SET_FIELD(qp_params.modify_flags,
			  QED_ROCE_MODIFY_QP_VALID_RQ_PSN, 1);
		qp_params.rq_psn = attr->rq_psn;
		qp->rq_psn = attr->rq_psn;
	}

	if (attr_mask & IB_QP_MAX_QP_RD_ATOMIC) {
		if (attr->max_rd_atomic > dev->attr.max_qp_req_rd_atomic_resc) {
			rc = -EINVAL;
			DP_ERR(dev,
			       "unsupported max_rd_atomic=%d, supported=%d\n",
			       attr->max_rd_atomic,
			       dev->attr.max_qp_req_rd_atomic_resc);
			goto err;
		}

		SET_FIELD(qp_params.modify_flags,
			  QED_RDMA_MODIFY_QP_VALID_MAX_RD_ATOMIC_REQ, 1);
		qp_params.max_rd_atomic_req = attr->max_rd_atomic;
	}

	if (attr_mask & IB_QP_MIN_RNR_TIMER) {
		SET_FIELD(qp_params.modify_flags,
			  QED_ROCE_MODIFY_QP_VALID_MIN_RNR_NAK_TIMER, 1);
		qp_params.min_rnr_nak_timer = attr->min_rnr_timer;
	}

	if (attr_mask & IB_QP_SQ_PSN) {
		SET_FIELD(qp_params.modify_flags,
			  QED_ROCE_MODIFY_QP_VALID_SQ_PSN, 1);
		qp_params.sq_psn = attr->sq_psn;
		qp->sq_psn = attr->sq_psn;
	}

	if (attr_mask & IB_QP_MAX_DEST_RD_ATOMIC) {
		if (attr->max_dest_rd_atomic >
		    dev->attr.max_qp_resp_rd_atomic_resc) {
			DP_ERR(dev,
			       "unsupported max_dest_rd_atomic=%d, supported=%d\n",
			       attr->max_dest_rd_atomic,
			       dev->attr.max_qp_resp_rd_atomic_resc);

			rc = -EINVAL;
			goto err;
		}

		SET_FIELD(qp_params.modify_flags,
			  QED_RDMA_MODIFY_QP_VALID_MAX_RD_ATOMIC_RESP, 1);
		qp_params.max_rd_atomic_resp = attr->max_dest_rd_atomic;
	}

	if (attr_mask & IB_QP_DEST_QPN) {
		SET_FIELD(qp_params.modify_flags,
			  QED_ROCE_MODIFY_QP_VALID_DEST_QP, 1);

		qp_params.dest_qp = attr->dest_qp_num;
		qp->dest_qp_num = attr->dest_qp_num;
	}

	if (qp->qp_type != IB_QPT_GSI)
		rc = dev->ops->rdma_modify_qp(dev->rdma_ctx,
					      qp->qed_qp, &qp_params);

	if (attr_mask & IB_QP_STATE) {
		if ((qp->qp_type != IB_QPT_GSI) && (!udata))
			rc = qedr_update_qp_state(dev, qp, qp_params.new_state);
		qp->state = qp_params.new_state;
	}

err:
	return rc;
}

static int qedr_to_ib_qp_acc_flags(struct qed_rdma_query_qp_out_params *params)
{
	int ib_qp_acc_flags = 0;

	if (params->incoming_rdma_write_en)
		ib_qp_acc_flags |= IB_ACCESS_REMOTE_WRITE;
	if (params->incoming_rdma_read_en)
		ib_qp_acc_flags |= IB_ACCESS_REMOTE_READ;
	if (params->incoming_atomic_en)
		ib_qp_acc_flags |= IB_ACCESS_REMOTE_ATOMIC;
	ib_qp_acc_flags |= IB_ACCESS_LOCAL_WRITE;
	return ib_qp_acc_flags;
}

int qedr_query_qp(struct ib_qp *ibqp,
		  struct ib_qp_attr *qp_attr,
		  int attr_mask, struct ib_qp_init_attr *qp_init_attr)
{
	struct qed_rdma_query_qp_out_params params;
	struct qedr_qp *qp = get_qedr_qp(ibqp);
	struct qedr_dev *dev = qp->dev;
	int rc = 0;

	memset(&params, 0, sizeof(params));

	rc = dev->ops->rdma_query_qp(dev->rdma_ctx, qp->qed_qp, &params);
	if (rc)
		goto err;

	memset(qp_attr, 0, sizeof(*qp_attr));
	memset(qp_init_attr, 0, sizeof(*qp_init_attr));

	qp_attr->qp_state = qedr_get_ibqp_state(params.state);
	qp_attr->cur_qp_state = qedr_get_ibqp_state(params.state);
	qp_attr->path_mtu = ib_mtu_int_to_enum(params.mtu);
	qp_attr->path_mig_state = IB_MIG_MIGRATED;
	qp_attr->rq_psn = params.rq_psn;
	qp_attr->sq_psn = params.sq_psn;
	qp_attr->dest_qp_num = params.dest_qp;

	qp_attr->qp_access_flags = qedr_to_ib_qp_acc_flags(&params);

	qp_attr->cap.max_send_wr = qp->sq.max_wr;
	qp_attr->cap.max_recv_wr = qp->rq.max_wr;
	qp_attr->cap.max_send_sge = qp->sq.max_sges;
	qp_attr->cap.max_recv_sge = qp->rq.max_sges;
	qp_attr->cap.max_inline_data = ROCE_REQ_MAX_INLINE_DATA_SIZE;
	qp_init_attr->cap = qp_attr->cap;

	memcpy(&qp_attr->ah_attr.grh.dgid.raw[0], &params.dgid.bytes[0],
	       sizeof(qp_attr->ah_attr.grh.dgid.raw));

	qp_attr->ah_attr.grh.flow_label = params.flow_label;
	qp_attr->ah_attr.grh.sgid_index = qp->sgid_idx;
	qp_attr->ah_attr.grh.hop_limit = params.hop_limit_ttl;
	qp_attr->ah_attr.grh.traffic_class = params.traffic_class_tos;

	qp_attr->ah_attr.ah_flags = IB_AH_GRH;
	qp_attr->ah_attr.port_num = 1;
	qp_attr->ah_attr.sl = 0;
	qp_attr->timeout = params.timeout;
	qp_attr->rnr_retry = params.rnr_retry;
	qp_attr->retry_cnt = params.retry_cnt;
	qp_attr->min_rnr_timer = params.min_rnr_nak_timer;
	qp_attr->pkey_index = params.pkey_index;
	qp_attr->port_num = 1;
	qp_attr->ah_attr.src_path_bits = 0;
	qp_attr->ah_attr.static_rate = 0;
	qp_attr->alt_pkey_index = 0;
	qp_attr->alt_port_num = 0;
	qp_attr->alt_timeout = 0;
	memset(&qp_attr->alt_ah_attr, 0, sizeof(qp_attr->alt_ah_attr));

	qp_attr->sq_draining = (params.state == QED_ROCE_QP_STATE_SQD) ? 1 : 0;
	qp_attr->max_dest_rd_atomic = params.max_dest_rd_atomic;
	qp_attr->max_rd_atomic = params.max_rd_atomic;
	qp_attr->en_sqd_async_notify = (params.sqd_async) ? 1 : 0;

	DP_DEBUG(dev, QEDR_MSG_QP, "QEDR_QUERY_QP: max_inline_data=%d\n",
		 qp_attr->cap.max_inline_data);

err:
	return rc;
}

int qedr_free_qp_resources(struct qedr_dev *dev, struct qedr_qp *qp)
{
	int rc = 0;

	if (qp->qp_type != IB_QPT_GSI) {
		rc = dev->ops->rdma_destroy_qp(dev->rdma_ctx, qp->qed_qp);
		if (rc)
			return rc;
	}

	if (qp->ibqp.uobject && qp->ibqp.uobject->context)
		qedr_cleanup_user(dev, qp);
	else
		qedr_cleanup_kernel(dev, qp);

	return 0;
}

int qedr_destroy_qp(struct ib_qp *ibqp)
{
	struct qedr_qp *qp = get_qedr_qp(ibqp);
	struct qedr_dev *dev = qp->dev;
	struct ib_qp_attr attr;
	int attr_mask = 0;
	int rc = 0;

	DP_DEBUG(dev, QEDR_MSG_QP, "destroy qp: destroying %p, qp type=%d\n",
		 qp, qp->qp_type);

	if ((qp->state != QED_ROCE_QP_STATE_RESET) &&
	    (qp->state != QED_ROCE_QP_STATE_ERR) &&
	    (qp->state != QED_ROCE_QP_STATE_INIT)) {

		attr.qp_state = IB_QPS_ERR;
		attr_mask |= IB_QP_STATE;

		/* Change the QP state to ERROR */
		qedr_modify_qp(ibqp, &attr, attr_mask, NULL);
	}

	if (qp->qp_type == IB_QPT_GSI)
		qedr_destroy_gsi_qp(dev);

	qedr_free_qp_resources(dev, qp);

	kfree(qp);

	return rc;
}

struct ib_ah *qedr_create_ah(struct ib_pd *ibpd, struct ib_ah_attr *attr,
			     struct ib_udata *udata)
{
	struct qedr_ah *ah;

	ah = kzalloc(sizeof(*ah), GFP_ATOMIC);
	if (!ah)
		return ERR_PTR(-ENOMEM);

	ah->attr = *attr;

	return &ah->ibah;
}

int qedr_destroy_ah(struct ib_ah *ibah)
{
	struct qedr_ah *ah = get_qedr_ah(ibah);

	kfree(ah);
	return 0;
}

static void free_mr_info(struct qedr_dev *dev, struct mr_info *info)
{
	struct qedr_pbl *pbl, *tmp;

	if (info->pbl_table)
		list_add_tail(&info->pbl_table->list_entry,
			      &info->free_pbl_list);

	if (!list_empty(&info->inuse_pbl_list))
		list_splice(&info->inuse_pbl_list, &info->free_pbl_list);

	list_for_each_entry_safe(pbl, tmp, &info->free_pbl_list, list_entry) {
		list_del(&pbl->list_entry);
		qedr_free_pbl(dev, &info->pbl_info, pbl);
	}
}

static int init_mr_info(struct qedr_dev *dev, struct mr_info *info,
			size_t page_list_len, bool two_layered)
{
	struct qedr_pbl *tmp;
	int rc;

	INIT_LIST_HEAD(&info->free_pbl_list);
	INIT_LIST_HEAD(&info->inuse_pbl_list);

	rc = qedr_prepare_pbl_tbl(dev, &info->pbl_info,
				  page_list_len, two_layered);
	if (rc)
		goto done;

	info->pbl_table = qedr_alloc_pbl_tbl(dev, &info->pbl_info, GFP_KERNEL);
	if (!info->pbl_table) {
		rc = -ENOMEM;
		goto done;
	}

	DP_DEBUG(dev, QEDR_MSG_MR, "pbl_table_pa = %pa\n",
		 &info->pbl_table->pa);

	/* in usual case we use 2 PBLs, so we add one to free
	 * list and allocating another one
	 */
	tmp = qedr_alloc_pbl_tbl(dev, &info->pbl_info, GFP_KERNEL);
	if (!tmp) {
		DP_DEBUG(dev, QEDR_MSG_MR, "Extra PBL is not allocated\n");
		goto done;
	}

	list_add_tail(&tmp->list_entry, &info->free_pbl_list);

	DP_DEBUG(dev, QEDR_MSG_MR, "extra pbl_table_pa = %pa\n", &tmp->pa);

done:
	if (rc)
		free_mr_info(dev, info);

	return rc;
}

struct ib_mr *qedr_reg_user_mr(struct ib_pd *ibpd, u64 start, u64 len,
			       u64 usr_addr, int acc, struct ib_udata *udata)
{
	struct qedr_dev *dev = get_qedr_dev(ibpd->device);
	struct qedr_mr *mr;
	struct qedr_pd *pd;
	int rc = -ENOMEM;

	pd = get_qedr_pd(ibpd);
	DP_DEBUG(dev, QEDR_MSG_MR,
		 "qedr_register user mr pd = %d start = %lld, len = %lld, usr_addr = %lld, acc = %d\n",
		 pd->pd_id, start, len, usr_addr, acc);

	if (acc & IB_ACCESS_REMOTE_WRITE && !(acc & IB_ACCESS_LOCAL_WRITE))
		return ERR_PTR(-EINVAL);

	mr = kzalloc(sizeof(*mr), GFP_KERNEL);
	if (!mr)
		return ERR_PTR(rc);

	mr->type = QEDR_MR_USER;

	mr->umem = ib_umem_get(ibpd->uobject->context, start, len, acc, 0);
	if (IS_ERR(mr->umem)) {
		rc = -EFAULT;
		goto err0;
	}

	rc = init_mr_info(dev, &mr->info, ib_umem_page_count(mr->umem), 1);
	if (rc)
		goto err1;

	qedr_populate_pbls(dev, mr->umem, mr->info.pbl_table,
			   &mr->info.pbl_info);

	rc = dev->ops->rdma_alloc_tid(dev->rdma_ctx, &mr->hw_mr.itid);
	if (rc) {
		DP_ERR(dev, "roce alloc tid returned an error %d\n", rc);
		goto err1;
	}

	/* Index only, 18 bit long, lkey = itid << 8 | key */
	mr->hw_mr.tid_type = QED_RDMA_TID_REGISTERED_MR;
	mr->hw_mr.key = 0;
	mr->hw_mr.pd = pd->pd_id;
	mr->hw_mr.local_read = 1;
	mr->hw_mr.local_write = (acc & IB_ACCESS_LOCAL_WRITE) ? 1 : 0;
	mr->hw_mr.remote_read = (acc & IB_ACCESS_REMOTE_READ) ? 1 : 0;
	mr->hw_mr.remote_write = (acc & IB_ACCESS_REMOTE_WRITE) ? 1 : 0;
	mr->hw_mr.remote_atomic = (acc & IB_ACCESS_REMOTE_ATOMIC) ? 1 : 0;
	mr->hw_mr.mw_bind = false;
	mr->hw_mr.pbl_ptr = mr->info.pbl_table[0].pa;
	mr->hw_mr.pbl_two_level = mr->info.pbl_info.two_layered;
	mr->hw_mr.pbl_page_size_log = ilog2(mr->info.pbl_info.pbl_size);
	mr->hw_mr.page_size_log = ilog2(mr->umem->page_size);
	mr->hw_mr.fbo = ib_umem_offset(mr->umem);
	mr->hw_mr.length = len;
	mr->hw_mr.vaddr = usr_addr;
	mr->hw_mr.zbva = false;
	mr->hw_mr.phy_mr = false;
	mr->hw_mr.dma_mr = false;

	rc = dev->ops->rdma_register_tid(dev->rdma_ctx, &mr->hw_mr);
	if (rc) {
		DP_ERR(dev, "roce register tid returned an error %d\n", rc);
		goto err2;
	}

	mr->ibmr.lkey = mr->hw_mr.itid << 8 | mr->hw_mr.key;
	if (mr->hw_mr.remote_write || mr->hw_mr.remote_read ||
	    mr->hw_mr.remote_atomic)
		mr->ibmr.rkey = mr->hw_mr.itid << 8 | mr->hw_mr.key;

	DP_DEBUG(dev, QEDR_MSG_MR, "register user mr lkey: %x\n",
		 mr->ibmr.lkey);
	return &mr->ibmr;

err2:
	dev->ops->rdma_free_tid(dev->rdma_ctx, mr->hw_mr.itid);
err1:
	qedr_free_pbl(dev, &mr->info.pbl_info, mr->info.pbl_table);
err0:
	kfree(mr);
	return ERR_PTR(rc);
}

int qedr_dereg_mr(struct ib_mr *ib_mr)
{
	struct qedr_mr *mr = get_qedr_mr(ib_mr);
	struct qedr_dev *dev = get_qedr_dev(ib_mr->device);
	int rc = 0;

	rc = dev->ops->rdma_deregister_tid(dev->rdma_ctx, mr->hw_mr.itid);
	if (rc)
		return rc;

	dev->ops->rdma_free_tid(dev->rdma_ctx, mr->hw_mr.itid);

	if ((mr->type != QEDR_MR_DMA) && (mr->type != QEDR_MR_FRMR))
		qedr_free_pbl(dev, &mr->info.pbl_info, mr->info.pbl_table);

	/* it could be user registered memory. */
	if (mr->umem)
		ib_umem_release(mr->umem);

	kfree(mr);

	return rc;
}

static struct qedr_mr *__qedr_alloc_mr(struct ib_pd *ibpd,
				       int max_page_list_len)
{
	struct qedr_pd *pd = get_qedr_pd(ibpd);
	struct qedr_dev *dev = get_qedr_dev(ibpd->device);
	struct qedr_mr *mr;
	int rc = -ENOMEM;

	DP_DEBUG(dev, QEDR_MSG_MR,
		 "qedr_alloc_frmr pd = %d max_page_list_len= %d\n", pd->pd_id,
		 max_page_list_len);

	mr = kzalloc(sizeof(*mr), GFP_KERNEL);
	if (!mr)
		return ERR_PTR(rc);

	mr->dev = dev;
	mr->type = QEDR_MR_FRMR;

	rc = init_mr_info(dev, &mr->info, max_page_list_len, 1);
	if (rc)
		goto err0;

	rc = dev->ops->rdma_alloc_tid(dev->rdma_ctx, &mr->hw_mr.itid);
	if (rc) {
		DP_ERR(dev, "roce alloc tid returned an error %d\n", rc);
		goto err0;
	}

	/* Index only, 18 bit long, lkey = itid << 8 | key */
	mr->hw_mr.tid_type = QED_RDMA_TID_FMR;
	mr->hw_mr.key = 0;
	mr->hw_mr.pd = pd->pd_id;
	mr->hw_mr.local_read = 1;
	mr->hw_mr.local_write = 0;
	mr->hw_mr.remote_read = 0;
	mr->hw_mr.remote_write = 0;
	mr->hw_mr.remote_atomic = 0;
	mr->hw_mr.mw_bind = false;
	mr->hw_mr.pbl_ptr = 0;
	mr->hw_mr.pbl_two_level = mr->info.pbl_info.two_layered;
	mr->hw_mr.pbl_page_size_log = ilog2(mr->info.pbl_info.pbl_size);
	mr->hw_mr.fbo = 0;
	mr->hw_mr.length = 0;
	mr->hw_mr.vaddr = 0;
	mr->hw_mr.zbva = false;
	mr->hw_mr.phy_mr = true;
	mr->hw_mr.dma_mr = false;

	rc = dev->ops->rdma_register_tid(dev->rdma_ctx, &mr->hw_mr);
	if (rc) {
		DP_ERR(dev, "roce register tid returned an error %d\n", rc);
		goto err1;
	}

	mr->ibmr.lkey = mr->hw_mr.itid << 8 | mr->hw_mr.key;
	mr->ibmr.rkey = mr->ibmr.lkey;

	DP_DEBUG(dev, QEDR_MSG_MR, "alloc frmr: %x\n", mr->ibmr.lkey);
	return mr;

err1:
	dev->ops->rdma_free_tid(dev->rdma_ctx, mr->hw_mr.itid);
err0:
	kfree(mr);
	return ERR_PTR(rc);
}

struct ib_mr *qedr_alloc_mr(struct ib_pd *ibpd,
			    enum ib_mr_type mr_type, u32 max_num_sg)
{
	struct qedr_dev *dev;
	struct qedr_mr *mr;

	if (mr_type != IB_MR_TYPE_MEM_REG)
		return ERR_PTR(-EINVAL);

	mr = __qedr_alloc_mr(ibpd, max_num_sg);

	if (IS_ERR(mr))
		return ERR_PTR(-EINVAL);

	dev = mr->dev;

	return &mr->ibmr;
}

static int qedr_set_page(struct ib_mr *ibmr, u64 addr)
{
	struct qedr_mr *mr = get_qedr_mr(ibmr);
	struct qedr_pbl *pbl_table;
	struct regpair *pbe;
	u32 pbes_in_page;

	if (unlikely(mr->npages == mr->info.pbl_info.num_pbes)) {
		DP_ERR(mr->dev, "qedr_set_page failes when %d\n", mr->npages);
		return -ENOMEM;
	}

	DP_DEBUG(mr->dev, QEDR_MSG_MR, "qedr_set_page pages[%d] = 0x%llx\n",
		 mr->npages, addr);

	pbes_in_page = mr->info.pbl_info.pbl_size / sizeof(u64);
	pbl_table = mr->info.pbl_table + (mr->npages / pbes_in_page);
	pbe = (struct regpair *)pbl_table->va;
	pbe +=  mr->npages % pbes_in_page;
	pbe->lo = cpu_to_le32((u32)addr);
	pbe->hi = cpu_to_le32((u32)upper_32_bits(addr));

	mr->npages++;

	return 0;
}

static void handle_completed_mrs(struct qedr_dev *dev, struct mr_info *info)
{
	int work = info->completed - info->completed_handled - 1;

	DP_DEBUG(dev, QEDR_MSG_MR, "Special FMR work = %d\n", work);
	while (work-- > 0 && !list_empty(&info->inuse_pbl_list)) {
		struct qedr_pbl *pbl;

		/* Free all the page list that are possible to be freed
		 * (all the ones that were invalidated), under the assumption
		 * that if an FMR was completed successfully that means that
		 * if there was an invalidate operation before it also ended
		 */
		pbl = list_first_entry(&info->inuse_pbl_list,
				       struct qedr_pbl, list_entry);
		list_move_tail(&pbl->list_entry, &info->free_pbl_list);
		info->completed_handled++;
	}
}

int qedr_map_mr_sg(struct ib_mr *ibmr, struct scatterlist *sg,
		   int sg_nents, unsigned int *sg_offset)
{
	struct qedr_mr *mr = get_qedr_mr(ibmr);

	mr->npages = 0;

	handle_completed_mrs(mr->dev, &mr->info);
	return ib_sg_to_pages(ibmr, sg, sg_nents, NULL, qedr_set_page);
}

struct ib_mr *qedr_get_dma_mr(struct ib_pd *ibpd, int acc)
{
	struct qedr_dev *dev = get_qedr_dev(ibpd->device);
	struct qedr_pd *pd = get_qedr_pd(ibpd);
	struct qedr_mr *mr;
	int rc;

	mr = kzalloc(sizeof(*mr), GFP_KERNEL);
	if (!mr)
		return ERR_PTR(-ENOMEM);

	mr->type = QEDR_MR_DMA;

	rc = dev->ops->rdma_alloc_tid(dev->rdma_ctx, &mr->hw_mr.itid);
	if (rc) {
		DP_ERR(dev, "roce alloc tid returned an error %d\n", rc);
		goto err1;
	}

	/* index only, 18 bit long, lkey = itid << 8 | key */
	mr->hw_mr.tid_type = QED_RDMA_TID_REGISTERED_MR;
	mr->hw_mr.pd = pd->pd_id;
	mr->hw_mr.local_read = 1;
	mr->hw_mr.local_write = (acc & IB_ACCESS_LOCAL_WRITE) ? 1 : 0;
	mr->hw_mr.remote_read = (acc & IB_ACCESS_REMOTE_READ) ? 1 : 0;
	mr->hw_mr.remote_write = (acc & IB_ACCESS_REMOTE_WRITE) ? 1 : 0;
	mr->hw_mr.remote_atomic = (acc & IB_ACCESS_REMOTE_ATOMIC) ? 1 : 0;
	mr->hw_mr.dma_mr = true;

	rc = dev->ops->rdma_register_tid(dev->rdma_ctx, &mr->hw_mr);
	if (rc) {
		DP_ERR(dev, "roce register tid returned an error %d\n", rc);
		goto err2;
	}

	mr->ibmr.lkey = mr->hw_mr.itid << 8 | mr->hw_mr.key;
	if (mr->hw_mr.remote_write || mr->hw_mr.remote_read ||
	    mr->hw_mr.remote_atomic)
		mr->ibmr.rkey = mr->hw_mr.itid << 8 | mr->hw_mr.key;

	DP_DEBUG(dev, QEDR_MSG_MR, "get dma mr: lkey = %x\n", mr->ibmr.lkey);
	return &mr->ibmr;

err2:
	dev->ops->rdma_free_tid(dev->rdma_ctx, mr->hw_mr.itid);
err1:
	kfree(mr);
	return ERR_PTR(rc);
}

static inline int qedr_wq_is_full(struct qedr_qp_hwq_info *wq)
{
	return (((wq->prod + 1) % wq->max_wr) == wq->cons);
}

static int sge_data_len(struct ib_sge *sg_list, int num_sge)
{
	int i, len = 0;

	for (i = 0; i < num_sge; i++)
		len += sg_list[i].length;

	return len;
}

static void swap_wqe_data64(u64 *p)
{
	int i;

	for (i = 0; i < QEDR_SQE_ELEMENT_SIZE / sizeof(u64); i++, p++)
		*p = cpu_to_be64(cpu_to_le64(*p));
}

static u32 qedr_prepare_sq_inline_data(struct qedr_dev *dev,
				       struct qedr_qp *qp, u8 *wqe_size,
				       struct ib_send_wr *wr,
				       struct ib_send_wr **bad_wr, u8 *bits,
				       u8 bit)
{
	u32 data_size = sge_data_len(wr->sg_list, wr->num_sge);
	char *seg_prt, *wqe;
	int i, seg_siz;

	if (data_size > ROCE_REQ_MAX_INLINE_DATA_SIZE) {
		DP_ERR(dev, "Too much inline data in WR: %d\n", data_size);
		*bad_wr = wr;
		return 0;
	}

	if (!data_size)
		return data_size;

	*bits |= bit;

	seg_prt = NULL;
	wqe = NULL;
	seg_siz = 0;

	/* Copy data inline */
	for (i = 0; i < wr->num_sge; i++) {
		u32 len = wr->sg_list[i].length;
		void *src = (void *)(uintptr_t)wr->sg_list[i].addr;

		while (len > 0) {
			u32 cur;

			/* New segment required */
			if (!seg_siz) {
				wqe = (char *)qed_chain_produce(&qp->sq.pbl);
				seg_prt = wqe;
				seg_siz = sizeof(struct rdma_sq_common_wqe);
				(*wqe_size)++;
			}

			/* Calculate currently allowed length */
			cur = min_t(u32, len, seg_siz);
			memcpy(seg_prt, src, cur);

			/* Update segment variables */
			seg_prt += cur;
			seg_siz -= cur;

			/* Update sge variables */
			src += cur;
			len -= cur;

			/* Swap fully-completed segments */
			if (!seg_siz)
				swap_wqe_data64((u64 *)wqe);
		}
	}

	/* swap last not completed segment */
	if (seg_siz)
		swap_wqe_data64((u64 *)wqe);

	return data_size;
}

#define RQ_SGE_SET(sge, vaddr, vlength, vflags)			\
	do {							\
		DMA_REGPAIR_LE(sge->addr, vaddr);		\
		(sge)->length = cpu_to_le32(vlength);		\
		(sge)->flags = cpu_to_le32(vflags);		\
	} while (0)

#define SRQ_HDR_SET(hdr, vwr_id, num_sge)			\
	do {							\
		DMA_REGPAIR_LE(hdr->wr_id, vwr_id);		\
		(hdr)->num_sges = num_sge;			\
	} while (0)

#define SRQ_SGE_SET(sge, vaddr, vlength, vlkey)			\
	do {							\
		DMA_REGPAIR_LE(sge->addr, vaddr);		\
		(sge)->length = cpu_to_le32(vlength);		\
		(sge)->l_key = cpu_to_le32(vlkey);		\
	} while (0)

static u32 qedr_prepare_sq_sges(struct qedr_qp *qp, u8 *wqe_size,
				struct ib_send_wr *wr)
{
	u32 data_size = 0;
	int i;

	for (i = 0; i < wr->num_sge; i++) {
		struct rdma_sq_sge *sge = qed_chain_produce(&qp->sq.pbl);

		DMA_REGPAIR_LE(sge->addr, wr->sg_list[i].addr);
		sge->l_key = cpu_to_le32(wr->sg_list[i].lkey);
		sge->length = cpu_to_le32(wr->sg_list[i].length);
		data_size += wr->sg_list[i].length;
	}

	if (wqe_size)
		*wqe_size += wr->num_sge;

	return data_size;
}

static u32 qedr_prepare_sq_rdma_data(struct qedr_dev *dev,
				     struct qedr_qp *qp,
				     struct rdma_sq_rdma_wqe_1st *rwqe,
				     struct rdma_sq_rdma_wqe_2nd *rwqe2,
				     struct ib_send_wr *wr,
				     struct ib_send_wr **bad_wr)
{
	rwqe2->r_key = cpu_to_le32(rdma_wr(wr)->rkey);
	DMA_REGPAIR_LE(rwqe2->remote_va, rdma_wr(wr)->remote_addr);

	if (wr->send_flags & IB_SEND_INLINE &&
	    (wr->opcode == IB_WR_RDMA_WRITE_WITH_IMM ||
	     wr->opcode == IB_WR_RDMA_WRITE)) {
		u8 flags = 0;

		SET_FIELD2(flags, RDMA_SQ_RDMA_WQE_1ST_INLINE_FLG, 1);
		return qedr_prepare_sq_inline_data(dev, qp, &rwqe->wqe_size, wr,
						   bad_wr, &rwqe->flags, flags);
	}

	return qedr_prepare_sq_sges(qp, &rwqe->wqe_size, wr);
}

static u32 qedr_prepare_sq_send_data(struct qedr_dev *dev,
				     struct qedr_qp *qp,
				     struct rdma_sq_send_wqe_1st *swqe,
				     struct rdma_sq_send_wqe_2st *swqe2,
				     struct ib_send_wr *wr,
				     struct ib_send_wr **bad_wr)
{
	memset(swqe2, 0, sizeof(*swqe2));
	if (wr->send_flags & IB_SEND_INLINE) {
		u8 flags = 0;

		SET_FIELD2(flags, RDMA_SQ_SEND_WQE_INLINE_FLG, 1);
		return qedr_prepare_sq_inline_data(dev, qp, &swqe->wqe_size, wr,
						   bad_wr, &swqe->flags, flags);
	}

	return qedr_prepare_sq_sges(qp, &swqe->wqe_size, wr);
}

static int qedr_prepare_reg(struct qedr_qp *qp,
			    struct rdma_sq_fmr_wqe_1st *fwqe1,
			    struct ib_reg_wr *wr)
{
	struct qedr_mr *mr = get_qedr_mr(wr->mr);
	struct rdma_sq_fmr_wqe_2nd *fwqe2;

	fwqe2 = (struct rdma_sq_fmr_wqe_2nd *)qed_chain_produce(&qp->sq.pbl);
	fwqe1->addr.hi = upper_32_bits(mr->ibmr.iova);
	fwqe1->addr.lo = lower_32_bits(mr->ibmr.iova);
	fwqe1->l_key = wr->key;

	SET_FIELD2(fwqe2->access_ctrl, RDMA_SQ_FMR_WQE_2ND_REMOTE_READ,
		   !!(wr->access & IB_ACCESS_REMOTE_READ));
	SET_FIELD2(fwqe2->access_ctrl, RDMA_SQ_FMR_WQE_2ND_REMOTE_WRITE,
		   !!(wr->access & IB_ACCESS_REMOTE_WRITE));
	SET_FIELD2(fwqe2->access_ctrl, RDMA_SQ_FMR_WQE_2ND_ENABLE_ATOMIC,
		   !!(wr->access & IB_ACCESS_REMOTE_ATOMIC));
	SET_FIELD2(fwqe2->access_ctrl, RDMA_SQ_FMR_WQE_2ND_LOCAL_READ, 1);
	SET_FIELD2(fwqe2->access_ctrl, RDMA_SQ_FMR_WQE_2ND_LOCAL_WRITE,
		   !!(wr->access & IB_ACCESS_LOCAL_WRITE));
	fwqe2->fmr_ctrl = 0;

	SET_FIELD2(fwqe2->fmr_ctrl, RDMA_SQ_FMR_WQE_2ND_PAGE_SIZE_LOG,
		   ilog2(mr->ibmr.page_size) - 12);

	fwqe2->length_hi = 0;
	fwqe2->length_lo = mr->ibmr.length;
	fwqe2->pbl_addr.hi = upper_32_bits(mr->info.pbl_table->pa);
	fwqe2->pbl_addr.lo = lower_32_bits(mr->info.pbl_table->pa);

	qp->wqe_wr_id[qp->sq.prod].mr = mr;

	return 0;
}

static enum ib_wc_opcode qedr_ib_to_wc_opcode(enum ib_wr_opcode opcode)
{
	switch (opcode) {
	case IB_WR_RDMA_WRITE:
	case IB_WR_RDMA_WRITE_WITH_IMM:
		return IB_WC_RDMA_WRITE;
	case IB_WR_SEND_WITH_IMM:
	case IB_WR_SEND:
	case IB_WR_SEND_WITH_INV:
		return IB_WC_SEND;
	case IB_WR_RDMA_READ:
		return IB_WC_RDMA_READ;
	case IB_WR_ATOMIC_CMP_AND_SWP:
		return IB_WC_COMP_SWAP;
	case IB_WR_ATOMIC_FETCH_AND_ADD:
		return IB_WC_FETCH_ADD;
	case IB_WR_REG_MR:
		return IB_WC_REG_MR;
	case IB_WR_LOCAL_INV:
		return IB_WC_LOCAL_INV;
	default:
		return IB_WC_SEND;
	}
}

static inline bool qedr_can_post_send(struct qedr_qp *qp, struct ib_send_wr *wr)
{
	int wq_is_full, err_wr, pbl_is_full;
	struct qedr_dev *dev = qp->dev;

	/* prevent SQ overflow and/or processing of a bad WR */
	err_wr = wr->num_sge > qp->sq.max_sges;
	wq_is_full = qedr_wq_is_full(&qp->sq);
	pbl_is_full = qed_chain_get_elem_left_u32(&qp->sq.pbl) <
		      QEDR_MAX_SQE_ELEMENTS_PER_SQE;
	if (wq_is_full || err_wr || pbl_is_full) {
		if (wq_is_full && !(qp->err_bitmap & QEDR_QP_ERR_SQ_FULL)) {
			DP_ERR(dev,
			       "error: WQ is full. Post send on QP %p failed (this error appears only once)\n",
			       qp);
			qp->err_bitmap |= QEDR_QP_ERR_SQ_FULL;
		}

		if (err_wr && !(qp->err_bitmap & QEDR_QP_ERR_BAD_SR)) {
			DP_ERR(dev,
			       "error: WR is bad. Post send on QP %p failed (this error appears only once)\n",
			       qp);
			qp->err_bitmap |= QEDR_QP_ERR_BAD_SR;
		}

		if (pbl_is_full &&
		    !(qp->err_bitmap & QEDR_QP_ERR_SQ_PBL_FULL)) {
			DP_ERR(dev,
			       "error: WQ PBL is full. Post send on QP %p failed (this error appears only once)\n",
			       qp);
			qp->err_bitmap |= QEDR_QP_ERR_SQ_PBL_FULL;
		}
		return false;
	}
	return true;
}

static int __qedr_post_send(struct ib_qp *ibqp, struct ib_send_wr *wr,
		     struct ib_send_wr **bad_wr)
{
	struct qedr_dev *dev = get_qedr_dev(ibqp->device);
	struct qedr_qp *qp = get_qedr_qp(ibqp);
	struct rdma_sq_atomic_wqe_1st *awqe1;
	struct rdma_sq_atomic_wqe_2nd *awqe2;
	struct rdma_sq_atomic_wqe_3rd *awqe3;
	struct rdma_sq_send_wqe_2st *swqe2;
	struct rdma_sq_local_inv_wqe *iwqe;
	struct rdma_sq_rdma_wqe_2nd *rwqe2;
	struct rdma_sq_send_wqe_1st *swqe;
	struct rdma_sq_rdma_wqe_1st *rwqe;
	struct rdma_sq_fmr_wqe_1st *fwqe1;
	struct rdma_sq_common_wqe *wqe;
	u32 length;
	int rc = 0;
	bool comp;

	if (!qedr_can_post_send(qp, wr)) {
		*bad_wr = wr;
		return -ENOMEM;
	}

	wqe = qed_chain_produce(&qp->sq.pbl);
	qp->wqe_wr_id[qp->sq.prod].signaled =
		!!(wr->send_flags & IB_SEND_SIGNALED) || qp->signaled;

	wqe->flags = 0;
	SET_FIELD2(wqe->flags, RDMA_SQ_SEND_WQE_SE_FLG,
		   !!(wr->send_flags & IB_SEND_SOLICITED));
	comp = (!!(wr->send_flags & IB_SEND_SIGNALED)) || qp->signaled;
	SET_FIELD2(wqe->flags, RDMA_SQ_SEND_WQE_COMP_FLG, comp);
	SET_FIELD2(wqe->flags, RDMA_SQ_SEND_WQE_RD_FENCE_FLG,
		   !!(wr->send_flags & IB_SEND_FENCE));
	wqe->prev_wqe_size = qp->prev_wqe_size;

	qp->wqe_wr_id[qp->sq.prod].opcode = qedr_ib_to_wc_opcode(wr->opcode);

	switch (wr->opcode) {
	case IB_WR_SEND_WITH_IMM:
		wqe->req_type = RDMA_SQ_REQ_TYPE_SEND_WITH_IMM;
		swqe = (struct rdma_sq_send_wqe_1st *)wqe;
		swqe->wqe_size = 2;
		swqe2 = qed_chain_produce(&qp->sq.pbl);

		swqe->inv_key_or_imm_data = cpu_to_le32(wr->ex.imm_data);
		length = qedr_prepare_sq_send_data(dev, qp, swqe, swqe2,
						   wr, bad_wr);
		swqe->length = cpu_to_le32(length);
		qp->wqe_wr_id[qp->sq.prod].wqe_size = swqe->wqe_size;
		qp->prev_wqe_size = swqe->wqe_size;
		qp->wqe_wr_id[qp->sq.prod].bytes_len = swqe->length;
		break;
	case IB_WR_SEND:
		wqe->req_type = RDMA_SQ_REQ_TYPE_SEND;
		swqe = (struct rdma_sq_send_wqe_1st *)wqe;

		swqe->wqe_size = 2;
		swqe2 = qed_chain_produce(&qp->sq.pbl);
		length = qedr_prepare_sq_send_data(dev, qp, swqe, swqe2,
						   wr, bad_wr);
		swqe->length = cpu_to_le32(length);
		qp->wqe_wr_id[qp->sq.prod].wqe_size = swqe->wqe_size;
		qp->prev_wqe_size = swqe->wqe_size;
		qp->wqe_wr_id[qp->sq.prod].bytes_len = swqe->length;
		break;
	case IB_WR_SEND_WITH_INV:
		wqe->req_type = RDMA_SQ_REQ_TYPE_SEND_WITH_INVALIDATE;
		swqe = (struct rdma_sq_send_wqe_1st *)wqe;
		swqe2 = qed_chain_produce(&qp->sq.pbl);
		swqe->wqe_size = 2;
		swqe->inv_key_or_imm_data = cpu_to_le32(wr->ex.invalidate_rkey);
		length = qedr_prepare_sq_send_data(dev, qp, swqe, swqe2,
						   wr, bad_wr);
		swqe->length = cpu_to_le32(length);
		qp->wqe_wr_id[qp->sq.prod].wqe_size = swqe->wqe_size;
		qp->prev_wqe_size = swqe->wqe_size;
		qp->wqe_wr_id[qp->sq.prod].bytes_len = swqe->length;
		break;

	case IB_WR_RDMA_WRITE_WITH_IMM:
		wqe->req_type = RDMA_SQ_REQ_TYPE_RDMA_WR_WITH_IMM;
		rwqe = (struct rdma_sq_rdma_wqe_1st *)wqe;

		rwqe->wqe_size = 2;
		rwqe->imm_data = htonl(cpu_to_le32(wr->ex.imm_data));
		rwqe2 = qed_chain_produce(&qp->sq.pbl);
		length = qedr_prepare_sq_rdma_data(dev, qp, rwqe, rwqe2,
						   wr, bad_wr);
		rwqe->length = cpu_to_le32(length);
		qp->wqe_wr_id[qp->sq.prod].wqe_size = rwqe->wqe_size;
		qp->prev_wqe_size = rwqe->wqe_size;
		qp->wqe_wr_id[qp->sq.prod].bytes_len = rwqe->length;
		break;
	case IB_WR_RDMA_WRITE:
		wqe->req_type = RDMA_SQ_REQ_TYPE_RDMA_WR;
		rwqe = (struct rdma_sq_rdma_wqe_1st *)wqe;

		rwqe->wqe_size = 2;
		rwqe2 = qed_chain_produce(&qp->sq.pbl);
		length = qedr_prepare_sq_rdma_data(dev, qp, rwqe, rwqe2,
						   wr, bad_wr);
		rwqe->length = cpu_to_le32(length);
		qp->wqe_wr_id[qp->sq.prod].wqe_size = rwqe->wqe_size;
		qp->prev_wqe_size = rwqe->wqe_size;
		qp->wqe_wr_id[qp->sq.prod].bytes_len = rwqe->length;
		break;
	case IB_WR_RDMA_READ_WITH_INV:
		DP_ERR(dev,
		       "RDMA READ WITH INVALIDATE not supported\n");
		*bad_wr = wr;
		rc = -EINVAL;
		break;

	case IB_WR_RDMA_READ:
		wqe->req_type = RDMA_SQ_REQ_TYPE_RDMA_RD;
		rwqe = (struct rdma_sq_rdma_wqe_1st *)wqe;

		rwqe->wqe_size = 2;
		rwqe2 = qed_chain_produce(&qp->sq.pbl);
		length = qedr_prepare_sq_rdma_data(dev, qp, rwqe, rwqe2,
						   wr, bad_wr);
		rwqe->length = cpu_to_le32(length);
		qp->wqe_wr_id[qp->sq.prod].wqe_size = rwqe->wqe_size;
		qp->prev_wqe_size = rwqe->wqe_size;
		qp->wqe_wr_id[qp->sq.prod].bytes_len = rwqe->length;
		break;

	case IB_WR_ATOMIC_CMP_AND_SWP:
	case IB_WR_ATOMIC_FETCH_AND_ADD:
		awqe1 = (struct rdma_sq_atomic_wqe_1st *)wqe;
		awqe1->wqe_size = 4;

		awqe2 = qed_chain_produce(&qp->sq.pbl);
		DMA_REGPAIR_LE(awqe2->remote_va, atomic_wr(wr)->remote_addr);
		awqe2->r_key = cpu_to_le32(atomic_wr(wr)->rkey);

		awqe3 = qed_chain_produce(&qp->sq.pbl);

		if (wr->opcode == IB_WR_ATOMIC_FETCH_AND_ADD) {
			wqe->req_type = RDMA_SQ_REQ_TYPE_ATOMIC_ADD;
			DMA_REGPAIR_LE(awqe3->swap_data,
				       atomic_wr(wr)->compare_add);
		} else {
			wqe->req_type = RDMA_SQ_REQ_TYPE_ATOMIC_CMP_AND_SWAP;
			DMA_REGPAIR_LE(awqe3->swap_data,
				       atomic_wr(wr)->swap);
			DMA_REGPAIR_LE(awqe3->cmp_data,
				       atomic_wr(wr)->compare_add);
		}

		qedr_prepare_sq_sges(qp, NULL, wr);

		qp->wqe_wr_id[qp->sq.prod].wqe_size = awqe1->wqe_size;
		qp->prev_wqe_size = awqe1->wqe_size;
		break;

	case IB_WR_LOCAL_INV:
		iwqe = (struct rdma_sq_local_inv_wqe *)wqe;
		iwqe->wqe_size = 1;

		iwqe->req_type = RDMA_SQ_REQ_TYPE_LOCAL_INVALIDATE;
		iwqe->inv_l_key = wr->ex.invalidate_rkey;
		qp->wqe_wr_id[qp->sq.prod].wqe_size = iwqe->wqe_size;
		qp->prev_wqe_size = iwqe->wqe_size;
		break;
	case IB_WR_REG_MR:
		DP_DEBUG(dev, QEDR_MSG_CQ, "REG_MR\n");
		wqe->req_type = RDMA_SQ_REQ_TYPE_FAST_MR;
		fwqe1 = (struct rdma_sq_fmr_wqe_1st *)wqe;
		fwqe1->wqe_size = 2;

		rc = qedr_prepare_reg(qp, fwqe1, reg_wr(wr));
		if (rc) {
			DP_ERR(dev, "IB_REG_MR failed rc=%d\n", rc);
			*bad_wr = wr;
			break;
		}

		qp->wqe_wr_id[qp->sq.prod].wqe_size = fwqe1->wqe_size;
		qp->prev_wqe_size = fwqe1->wqe_size;
		break;
	default:
		DP_ERR(dev, "invalid opcode 0x%x!\n", wr->opcode);
		rc = -EINVAL;
		*bad_wr = wr;
		break;
	}

	if (*bad_wr) {
		u16 value;

		/* Restore prod to its position before
		 * this WR was processed
		 */
		value = le16_to_cpu(qp->sq.db_data.data.value);
		qed_chain_set_prod(&qp->sq.pbl, value, wqe);

		/* Restore prev_wqe_size */
		qp->prev_wqe_size = wqe->prev_wqe_size;
		rc = -EINVAL;
		DP_ERR(dev, "POST SEND FAILED\n");
	}

	return rc;
}

int qedr_post_send(struct ib_qp *ibqp, struct ib_send_wr *wr,
		   struct ib_send_wr **bad_wr)
{
	struct qedr_dev *dev = get_qedr_dev(ibqp->device);
	struct qedr_qp *qp = get_qedr_qp(ibqp);
	unsigned long flags;
	int rc = 0;

	*bad_wr = NULL;

	if (qp->qp_type == IB_QPT_GSI)
		return qedr_gsi_post_send(ibqp, wr, bad_wr);

	spin_lock_irqsave(&qp->q_lock, flags);

	if ((qp->state != QED_ROCE_QP_STATE_RTS) &&
	    (qp->state != QED_ROCE_QP_STATE_ERR) &&
	    (qp->state != QED_ROCE_QP_STATE_SQD)) {
		spin_unlock_irqrestore(&qp->q_lock, flags);
		*bad_wr = wr;
		DP_DEBUG(dev, QEDR_MSG_CQ,
			 "QP in wrong state! QP icid=0x%x state %d\n",
			 qp->icid, qp->state);
		return -EINVAL;
	}

	while (wr) {
		rc = __qedr_post_send(ibqp, wr, bad_wr);
		if (rc)
			break;

		qp->wqe_wr_id[qp->sq.prod].wr_id = wr->wr_id;

		qedr_inc_sw_prod(&qp->sq);

		qp->sq.db_data.data.value++;

		wr = wr->next;
	}

	/* Trigger doorbell
	 * If there was a failure in the first WR then it will be triggered in
	 * vane. However this is not harmful (as long as the producer value is
	 * unchanged). For performance reasons we avoid checking for this
	 * redundant doorbell.
	 */
	wmb();
	writel(qp->sq.db_data.raw, qp->sq.db);

	/* Make sure write sticks */
	mmiowb();

	spin_unlock_irqrestore(&qp->q_lock, flags);

	return rc;
}

int qedr_post_recv(struct ib_qp *ibqp, struct ib_recv_wr *wr,
		   struct ib_recv_wr **bad_wr)
{
	struct qedr_qp *qp = get_qedr_qp(ibqp);
	struct qedr_dev *dev = qp->dev;
	unsigned long flags;
	int status = 0;

	if (qp->qp_type == IB_QPT_GSI)
		return qedr_gsi_post_recv(ibqp, wr, bad_wr);

	spin_lock_irqsave(&qp->q_lock, flags);

	if (qp->state == QED_ROCE_QP_STATE_RESET) {
		spin_unlock_irqrestore(&qp->q_lock, flags);
		*bad_wr = wr;
		return -EINVAL;
	}

	while (wr) {
		int i;

		if (qed_chain_get_elem_left_u32(&qp->rq.pbl) <
		    QEDR_MAX_RQE_ELEMENTS_PER_RQE ||
		    wr->num_sge > qp->rq.max_sges) {
			DP_ERR(dev, "Can't post WR  (%d < %d) || (%d > %d)\n",
			       qed_chain_get_elem_left_u32(&qp->rq.pbl),
			       QEDR_MAX_RQE_ELEMENTS_PER_RQE, wr->num_sge,
			       qp->rq.max_sges);
			status = -ENOMEM;
			*bad_wr = wr;
			break;
		}
		for (i = 0; i < wr->num_sge; i++) {
			u32 flags = 0;
			struct rdma_rq_sge *rqe =
			    qed_chain_produce(&qp->rq.pbl);

			/* First one must include the number
			 * of SGE in the list
			 */
			if (!i)
				SET_FIELD(flags, RDMA_RQ_SGE_NUM_SGES,
					  wr->num_sge);

			SET_FIELD(flags, RDMA_RQ_SGE_L_KEY,
				  wr->sg_list[i].lkey);

			RQ_SGE_SET(rqe, wr->sg_list[i].addr,
				   wr->sg_list[i].length, flags);
		}

		/* Special case of no sges. FW requires between 1-4 sges...
		 * in this case we need to post 1 sge with length zero. this is
		 * because rdma write with immediate consumes an RQ.
		 */
		if (!wr->num_sge) {
			u32 flags = 0;
			struct rdma_rq_sge *rqe =
			    qed_chain_produce(&qp->rq.pbl);

			/* First one must include the number
			 * of SGE in the list
			 */
			SET_FIELD(flags, RDMA_RQ_SGE_L_KEY, 0);
			SET_FIELD(flags, RDMA_RQ_SGE_NUM_SGES, 1);

			RQ_SGE_SET(rqe, 0, 0, flags);
			i = 1;
		}

		qp->rqe_wr_id[qp->rq.prod].wr_id = wr->wr_id;
		qp->rqe_wr_id[qp->rq.prod].wqe_size = i;

		qedr_inc_sw_prod(&qp->rq);

		/* Flush all the writes before signalling doorbell */
		wmb();

		qp->rq.db_data.data.value++;

		writel(qp->rq.db_data.raw, qp->rq.db);

		/* Make sure write sticks */
		mmiowb();

		wr = wr->next;
	}

	spin_unlock_irqrestore(&qp->q_lock, flags);

	return status;
}

static int is_valid_cqe(struct qedr_cq *cq, union rdma_cqe *cqe)
{
	struct rdma_cqe_requester *resp_cqe = &cqe->req;

	return (resp_cqe->flags & RDMA_CQE_REQUESTER_TOGGLE_BIT_MASK) ==
		cq->pbl_toggle;
}

static struct qedr_qp *cqe_get_qp(union rdma_cqe *cqe)
{
	struct rdma_cqe_requester *resp_cqe = &cqe->req;
	struct qedr_qp *qp;

	qp = (struct qedr_qp *)(uintptr_t)HILO_GEN(resp_cqe->qp_handle.hi,
						   resp_cqe->qp_handle.lo,
						   u64);
	return qp;
}

static enum rdma_cqe_type cqe_get_type(union rdma_cqe *cqe)
{
	struct rdma_cqe_requester *resp_cqe = &cqe->req;

	return GET_FIELD(resp_cqe->flags, RDMA_CQE_REQUESTER_TYPE);
}

/* Return latest CQE (needs processing) */
static union rdma_cqe *get_cqe(struct qedr_cq *cq)
{
	return cq->latest_cqe;
}

/* In fmr we need to increase the number of fmr completed counter for the fmr
 * algorithm determining whether we can free a pbl or not.
 * we need to perform this whether the work request was signaled or not. for
 * this purpose we call this function from the condition that checks if a wr
 * should be skipped, to make sure we don't miss it ( possibly this fmr
 * operation was not signalted)
 */
static inline void qedr_chk_if_fmr(struct qedr_qp *qp)
{
	if (qp->wqe_wr_id[qp->sq.cons].opcode == IB_WC_REG_MR)
		qp->wqe_wr_id[qp->sq.cons].mr->info.completed++;
}

static int process_req(struct qedr_dev *dev, struct qedr_qp *qp,
		       struct qedr_cq *cq, int num_entries,
		       struct ib_wc *wc, u16 hw_cons, enum ib_wc_status status,
		       int force)
{
	u16 cnt = 0;

	while (num_entries && qp->sq.wqe_cons != hw_cons) {
		if (!qp->wqe_wr_id[qp->sq.cons].signaled && !force) {
			qedr_chk_if_fmr(qp);
			/* skip WC */
			goto next_cqe;
		}

		/* fill WC */
		wc->status = status;
		wc->vendor_err = 0;
		wc->wc_flags = 0;
		wc->src_qp = qp->id;
		wc->qp = &qp->ibqp;

		wc->wr_id = qp->wqe_wr_id[qp->sq.cons].wr_id;
		wc->opcode = qp->wqe_wr_id[qp->sq.cons].opcode;

		switch (wc->opcode) {
		case IB_WC_RDMA_WRITE:
			wc->byte_len = qp->wqe_wr_id[qp->sq.cons].bytes_len;
			break;
		case IB_WC_COMP_SWAP:
		case IB_WC_FETCH_ADD:
			wc->byte_len = 8;
			break;
		case IB_WC_REG_MR:
			qp->wqe_wr_id[qp->sq.cons].mr->info.completed++;
			break;
		default:
			break;
		}

		num_entries--;
		wc++;
		cnt++;
next_cqe:
		while (qp->wqe_wr_id[qp->sq.cons].wqe_size--)
			qed_chain_consume(&qp->sq.pbl);
		qedr_inc_sw_cons(&qp->sq);
	}

	return cnt;
}

static int qedr_poll_cq_req(struct qedr_dev *dev,
			    struct qedr_qp *qp, struct qedr_cq *cq,
			    int num_entries, struct ib_wc *wc,
			    struct rdma_cqe_requester *req)
{
	int cnt = 0;

	switch (req->status) {
	case RDMA_CQE_REQ_STS_OK:
		cnt = process_req(dev, qp, cq, num_entries, wc, req->sq_cons,
				  IB_WC_SUCCESS, 0);
		break;
	case RDMA_CQE_REQ_STS_WORK_REQUEST_FLUSHED_ERR:
		if (qp->state != QED_ROCE_QP_STATE_ERR)
			DP_ERR(dev,
			       "Error: POLL CQ with RDMA_CQE_REQ_STS_WORK_REQUEST_FLUSHED_ERR. CQ icid=0x%x, QP icid=0x%x\n",
			       cq->icid, qp->icid);
		cnt = process_req(dev, qp, cq, num_entries, wc, req->sq_cons,
				  IB_WC_WR_FLUSH_ERR, 1);
		break;
	default:
		/* process all WQE before the cosumer */
		qp->state = QED_ROCE_QP_STATE_ERR;
		cnt = process_req(dev, qp, cq, num_entries, wc,
				  req->sq_cons - 1, IB_WC_SUCCESS, 0);
		wc += cnt;
		/* if we have extra WC fill it with actual error info */
		if (cnt < num_entries) {
			enum ib_wc_status wc_status;

			switch (req->status) {
			case RDMA_CQE_REQ_STS_BAD_RESPONSE_ERR:
				DP_ERR(dev,
				       "Error: POLL CQ with RDMA_CQE_REQ_STS_BAD_RESPONSE_ERR. CQ icid=0x%x, QP icid=0x%x\n",
				       cq->icid, qp->icid);
				wc_status = IB_WC_BAD_RESP_ERR;
				break;
			case RDMA_CQE_REQ_STS_LOCAL_LENGTH_ERR:
				DP_ERR(dev,
				       "Error: POLL CQ with RDMA_CQE_REQ_STS_LOCAL_LENGTH_ERR. CQ icid=0x%x, QP icid=0x%x\n",
				       cq->icid, qp->icid);
				wc_status = IB_WC_LOC_LEN_ERR;
				break;
			case RDMA_CQE_REQ_STS_LOCAL_QP_OPERATION_ERR:
				DP_ERR(dev,
				       "Error: POLL CQ with RDMA_CQE_REQ_STS_LOCAL_QP_OPERATION_ERR. CQ icid=0x%x, QP icid=0x%x\n",
				       cq->icid, qp->icid);
				wc_status = IB_WC_LOC_QP_OP_ERR;
				break;
			case RDMA_CQE_REQ_STS_LOCAL_PROTECTION_ERR:
				DP_ERR(dev,
				       "Error: POLL CQ with RDMA_CQE_REQ_STS_LOCAL_PROTECTION_ERR. CQ icid=0x%x, QP icid=0x%x\n",
				       cq->icid, qp->icid);
				wc_status = IB_WC_LOC_PROT_ERR;
				break;
			case RDMA_CQE_REQ_STS_MEMORY_MGT_OPERATION_ERR:
				DP_ERR(dev,
				       "Error: POLL CQ with RDMA_CQE_REQ_STS_MEMORY_MGT_OPERATION_ERR. CQ icid=0x%x, QP icid=0x%x\n",
				       cq->icid, qp->icid);
				wc_status = IB_WC_MW_BIND_ERR;
				break;
			case RDMA_CQE_REQ_STS_REMOTE_INVALID_REQUEST_ERR:
				DP_ERR(dev,
				       "Error: POLL CQ with RDMA_CQE_REQ_STS_REMOTE_INVALID_REQUEST_ERR. CQ icid=0x%x, QP icid=0x%x\n",
				       cq->icid, qp->icid);
				wc_status = IB_WC_REM_INV_REQ_ERR;
				break;
			case RDMA_CQE_REQ_STS_REMOTE_ACCESS_ERR:
				DP_ERR(dev,
				       "Error: POLL CQ with RDMA_CQE_REQ_STS_REMOTE_ACCESS_ERR. CQ icid=0x%x, QP icid=0x%x\n",
				       cq->icid, qp->icid);
				wc_status = IB_WC_REM_ACCESS_ERR;
				break;
			case RDMA_CQE_REQ_STS_REMOTE_OPERATION_ERR:
				DP_ERR(dev,
				       "Error: POLL CQ with RDMA_CQE_REQ_STS_REMOTE_OPERATION_ERR. CQ icid=0x%x, QP icid=0x%x\n",
				       cq->icid, qp->icid);
				wc_status = IB_WC_REM_OP_ERR;
				break;
			case RDMA_CQE_REQ_STS_RNR_NAK_RETRY_CNT_ERR:
				DP_ERR(dev,
				       "Error: POLL CQ with RDMA_CQE_REQ_STS_RNR_NAK_RETRY_CNT_ERR. CQ icid=0x%x, QP icid=0x%x\n",
				       cq->icid, qp->icid);
				wc_status = IB_WC_RNR_RETRY_EXC_ERR;
				break;
			case RDMA_CQE_REQ_STS_TRANSPORT_RETRY_CNT_ERR:
				DP_ERR(dev,
				       "Error: POLL CQ with ROCE_CQE_REQ_STS_TRANSPORT_RETRY_CNT_ERR. CQ icid=0x%x, QP icid=0x%x\n",
				       cq->icid, qp->icid);
				wc_status = IB_WC_RETRY_EXC_ERR;
				break;
			default:
				DP_ERR(dev,
				       "Error: POLL CQ with IB_WC_GENERAL_ERR. CQ icid=0x%x, QP icid=0x%x\n",
				       cq->icid, qp->icid);
				wc_status = IB_WC_GENERAL_ERR;
			}
			cnt += process_req(dev, qp, cq, 1, wc, req->sq_cons,
					   wc_status, 1);
		}
	}

	return cnt;
}

static void __process_resp_one(struct qedr_dev *dev, struct qedr_qp *qp,
			       struct qedr_cq *cq, struct ib_wc *wc,
			       struct rdma_cqe_responder *resp, u64 wr_id)
{
	enum ib_wc_status wc_status = IB_WC_SUCCESS;
	u8 flags;

	wc->opcode = IB_WC_RECV;
	wc->wc_flags = 0;

	switch (resp->status) {
	case RDMA_CQE_RESP_STS_LOCAL_ACCESS_ERR:
		wc_status = IB_WC_LOC_ACCESS_ERR;
		break;
	case RDMA_CQE_RESP_STS_LOCAL_LENGTH_ERR:
		wc_status = IB_WC_LOC_LEN_ERR;
		break;
	case RDMA_CQE_RESP_STS_LOCAL_QP_OPERATION_ERR:
		wc_status = IB_WC_LOC_QP_OP_ERR;
		break;
	case RDMA_CQE_RESP_STS_LOCAL_PROTECTION_ERR:
		wc_status = IB_WC_LOC_PROT_ERR;
		break;
	case RDMA_CQE_RESP_STS_MEMORY_MGT_OPERATION_ERR:
		wc_status = IB_WC_MW_BIND_ERR;
		break;
	case RDMA_CQE_RESP_STS_REMOTE_INVALID_REQUEST_ERR:
		wc_status = IB_WC_REM_INV_RD_REQ_ERR;
		break;
	case RDMA_CQE_RESP_STS_OK:
		wc_status = IB_WC_SUCCESS;
		wc->byte_len = le32_to_cpu(resp->length);

		flags = resp->flags & QEDR_RESP_RDMA_IMM;

		if (flags == QEDR_RESP_RDMA_IMM)
			wc->opcode = IB_WC_RECV_RDMA_WITH_IMM;

		if (flags == QEDR_RESP_RDMA_IMM || flags == QEDR_RESP_IMM) {
			wc->ex.imm_data =
				le32_to_cpu(resp->imm_data_or_inv_r_Key);
			wc->wc_flags |= IB_WC_WITH_IMM;
		}
		break;
	default:
		wc->status = IB_WC_GENERAL_ERR;
		DP_ERR(dev, "Invalid CQE status detected\n");
	}

	/* fill WC */
	wc->status = wc_status;
	wc->vendor_err = 0;
	wc->src_qp = qp->id;
	wc->qp = &qp->ibqp;
	wc->wr_id = wr_id;
}

static int process_resp_one(struct qedr_dev *dev, struct qedr_qp *qp,
			    struct qedr_cq *cq, struct ib_wc *wc,
			    struct rdma_cqe_responder *resp)
{
	u64 wr_id = qp->rqe_wr_id[qp->rq.cons].wr_id;

	__process_resp_one(dev, qp, cq, wc, resp, wr_id);

	while (qp->rqe_wr_id[qp->rq.cons].wqe_size--)
		qed_chain_consume(&qp->rq.pbl);
	qedr_inc_sw_cons(&qp->rq);

	return 1;
}

static int process_resp_flush(struct qedr_qp *qp, struct qedr_cq *cq,
			      int num_entries, struct ib_wc *wc, u16 hw_cons)
{
	u16 cnt = 0;

	while (num_entries && qp->rq.wqe_cons != hw_cons) {
		/* fill WC */
		wc->status = IB_WC_WR_FLUSH_ERR;
		wc->vendor_err = 0;
		wc->wc_flags = 0;
		wc->src_qp = qp->id;
		wc->byte_len = 0;
		wc->wr_id = qp->rqe_wr_id[qp->rq.cons].wr_id;
		wc->qp = &qp->ibqp;
		num_entries--;
		wc++;
		cnt++;
		while (qp->rqe_wr_id[qp->rq.cons].wqe_size--)
			qed_chain_consume(&qp->rq.pbl);
		qedr_inc_sw_cons(&qp->rq);
	}

	return cnt;
}

static void try_consume_resp_cqe(struct qedr_cq *cq, struct qedr_qp *qp,
				 struct rdma_cqe_responder *resp, int *update)
{
	if (le16_to_cpu(resp->rq_cons) == qp->rq.wqe_cons) {
		consume_cqe(cq);
		*update |= 1;
	}
}

static int qedr_poll_cq_resp(struct qedr_dev *dev, struct qedr_qp *qp,
			     struct qedr_cq *cq, int num_entries,
			     struct ib_wc *wc, struct rdma_cqe_responder *resp,
			     int *update)
{
	int cnt;

	if (resp->status == RDMA_CQE_RESP_STS_WORK_REQUEST_FLUSHED_ERR) {
		cnt = process_resp_flush(qp, cq, num_entries, wc,
					 resp->rq_cons);
		try_consume_resp_cqe(cq, qp, resp, update);
	} else {
		cnt = process_resp_one(dev, qp, cq, wc, resp);
		consume_cqe(cq);
		*update |= 1;
	}

	return cnt;
}

static void try_consume_req_cqe(struct qedr_cq *cq, struct qedr_qp *qp,
				struct rdma_cqe_requester *req, int *update)
{
	if (le16_to_cpu(req->sq_cons) == qp->sq.wqe_cons) {
		consume_cqe(cq);
		*update |= 1;
	}
}

int qedr_poll_cq(struct ib_cq *ibcq, int num_entries, struct ib_wc *wc)
{
	struct qedr_dev *dev = get_qedr_dev(ibcq->device);
	struct qedr_cq *cq = get_qedr_cq(ibcq);
	union rdma_cqe *cqe = cq->latest_cqe;
	u32 old_cons, new_cons;
	unsigned long flags;
	int update = 0;
	int done = 0;

	if (cq->cq_type == QEDR_CQ_TYPE_GSI)
		return qedr_gsi_poll_cq(ibcq, num_entries, wc);

	spin_lock_irqsave(&cq->cq_lock, flags);
	old_cons = qed_chain_get_cons_idx_u32(&cq->pbl);
	while (num_entries && is_valid_cqe(cq, cqe)) {
		struct qedr_qp *qp;
		int cnt = 0;

		/* prevent speculative reads of any field of CQE */
		rmb();

		qp = cqe_get_qp(cqe);
		if (!qp) {
			WARN(1, "Error: CQE QP pointer is NULL. CQE=%p\n", cqe);
			break;
		}

		wc->qp = &qp->ibqp;

		switch (cqe_get_type(cqe)) {
		case RDMA_CQE_TYPE_REQUESTER:
			cnt = qedr_poll_cq_req(dev, qp, cq, num_entries, wc,
					       &cqe->req);
			try_consume_req_cqe(cq, qp, &cqe->req, &update);
			break;
		case RDMA_CQE_TYPE_RESPONDER_RQ:
			cnt = qedr_poll_cq_resp(dev, qp, cq, num_entries, wc,
						&cqe->resp, &update);
			break;
		case RDMA_CQE_TYPE_INVALID:
		default:
			DP_ERR(dev, "Error: invalid CQE type = %d\n",
			       cqe_get_type(cqe));
		}
		num_entries -= cnt;
		wc += cnt;
		done += cnt;

		cqe = get_cqe(cq);
	}
	new_cons = qed_chain_get_cons_idx_u32(&cq->pbl);

	cq->cq_cons += new_cons - old_cons;

	if (update)
		/* doorbell notifies abount latest VALID entry,
		 * but chain already point to the next INVALID one
		 */
		doorbell_cq(cq, cq->cq_cons - 1, cq->arm_flags);

	spin_unlock_irqrestore(&cq->cq_lock, flags);
	return done;
}

int qedr_process_mad(struct ib_device *ibdev, int process_mad_flags,
		     u8 port_num,
		     const struct ib_wc *in_wc,
		     const struct ib_grh *in_grh,
		     const struct ib_mad_hdr *mad_hdr,
		     size_t in_mad_size, struct ib_mad_hdr *out_mad,
		     size_t *out_mad_size, u16 *out_mad_pkey_index)
{
	struct qedr_dev *dev = get_qedr_dev(ibdev);

	DP_DEBUG(dev, QEDR_MSG_GSI,
		 "QEDR_PROCESS_MAD in_mad %x %x %x %x %x %x %x %x\n",
		 mad_hdr->attr_id, mad_hdr->base_version, mad_hdr->attr_mod,
		 mad_hdr->class_specific, mad_hdr->class_version,
		 mad_hdr->method, mad_hdr->mgmt_class, mad_hdr->status);
	return IB_MAD_RESULT_SUCCESS;
}

int qedr_port_immutable(struct ib_device *ibdev, u8 port_num,
			struct ib_port_immutable *immutable)
{
	struct ib_port_attr attr;
	int err;

	immutable->core_cap_flags = RDMA_CORE_PORT_IBA_ROCE |
				    RDMA_CORE_PORT_IBA_ROCE_UDP_ENCAP;

	err = ib_query_port(ibdev, port_num, &attr);
	if (err)
		return err;

	immutable->pkey_tbl_len = attr.pkey_tbl_len;
	immutable->gid_tbl_len = attr.gid_tbl_len;
	immutable->max_mad_size = IB_MGMT_MAD_SIZE;

	return 0;
}<|MERGE_RESOLUTION|>--- conflicted
+++ resolved
@@ -1284,7 +1284,6 @@
 		DP_ERR(dev, "Problem copying data from user space\n");
 		return rc;
 	}
-<<<<<<< HEAD
 
 	/* SQ - read access only (0), dma sync not required (0) */
 	rc = qedr_init_user_queue(ib_ctx, dev, &qp->usq, ureq.sq_addr,
@@ -1296,19 +1295,6 @@
 	rc = qedr_init_user_queue(ib_ctx, dev, &qp->urq, ureq.rq_addr,
 				  ureq.rq_len, 0, 0);
 
-=======
-
-	/* SQ - read access only (0), dma sync not required (0) */
-	rc = qedr_init_user_queue(ib_ctx, dev, &qp->usq, ureq.sq_addr,
-				  ureq.sq_len, 0, 0);
-	if (rc)
-		return rc;
-
-	/* RQ - read access only (0), dma sync not required (0) */
-	rc = qedr_init_user_queue(ib_ctx, dev, &qp->urq, ureq.rq_addr,
-				  ureq.rq_len, 0, 0);
-
->>>>>>> 69e8baab
 	if (rc)
 		return rc;
 
