--- conflicted
+++ resolved
@@ -121,12 +121,12 @@
 	__u32 supported_qpts;
 };
 
-<<<<<<< HEAD
 struct mlx5_ib_rss_caps {
 	__u64 rx_hash_fields_mask; /* enum mlx5_rx_hash_fields */
 	__u8 rx_hash_function; /* enum mlx5_rx_hash_function_flags */
 	__u8 reserved[7];
-=======
+};
+
 struct mlx5_packet_pacing_caps {
 	__u32 qp_rate_limit_min;
 	__u32 qp_rate_limit_max; /* In kpbs */
@@ -137,18 +137,14 @@
 	 */
 	__u32 supported_qpts;
 	__u32 reserved;
->>>>>>> 7a5ad649
 };
 
 struct mlx5_ib_query_device_resp {
 	__u32	comp_mask;
 	__u32	response_length;
 	struct	mlx5_ib_tso_caps tso_caps;
-<<<<<<< HEAD
 	struct	mlx5_ib_rss_caps rss_caps;
-=======
 	struct	mlx5_packet_pacing_caps packet_pacing_caps;
->>>>>>> 7a5ad649
 };
 
 struct mlx5_ib_create_cq {
