/*
 * Copyright (c) 2013-2015, Mellanox Technologies. All rights reserved.
 *
 * This software is available to you under a choice of one of two
 * licenses.  You may choose to be licensed under the terms of the GNU
 * General Public License (GPL) Version 2, available from the file
 * COPYING in the main directory of this source tree, or the
 * OpenIB.org BSD license below:
 *
 *     Redistribution and use in source and binary forms, with or
 *     without modification, are permitted provided that the following
 *     conditions are met:
 *
 *      - Redistributions of source code must retain the above
 *        copyright notice, this list of conditions and the following
 *        disclaimer.
 *
 *      - Redistributions in binary form must reproduce the above
 *        copyright notice, this list of conditions and the following
 *        disclaimer in the documentation and/or other materials
 *        provided with the distribution.
 *
 * THE SOFTWARE IS PROVIDED "AS IS", WITHOUT WARRANTY OF ANY KIND,
 * EXPRESS OR IMPLIED, INCLUDING BUT NOT LIMITED TO THE WARRANTIES OF
 * MERCHANTABILITY, FITNESS FOR A PARTICULAR PURPOSE AND
 * NONINFRINGEMENT. IN NO EVENT SHALL THE AUTHORS OR COPYRIGHT HOLDERS
 * BE LIABLE FOR ANY CLAIM, DAMAGES OR OTHER LIABILITY, WHETHER IN AN
 * ACTION OF CONTRACT, TORT OR OTHERWISE, ARISING FROM, OUT OF OR IN
 * CONNECTION WITH THE SOFTWARE OR THE USE OR OTHER DEALINGS IN THE
 * SOFTWARE.
 */

#include <linux/highmem.h>
#include <linux/module.h>
#include <linux/init.h>
#include <linux/errno.h>
#include <linux/pci.h>
#include <linux/dma-mapping.h>
#include <linux/slab.h>
#if defined(CONFIG_X86)
#include <asm/pat.h>
#endif
#include <linux/sched.h>
#include <linux/delay.h>
#include <rdma/ib_user_verbs.h>
#include <rdma/ib_addr.h>
#include <rdma/ib_cache.h>
#include <linux/mlx5/port.h>
#include <linux/mlx5/vport.h>
#include <linux/list.h>
#include <rdma/ib_smi.h>
#include <rdma/ib_umem.h>
#include <linux/in.h>
#include <linux/etherdevice.h>
#include <linux/mlx5/fs.h>
#include <linux/mlx5/vport.h>
#include "mlx5_ib.h"

#define DRIVER_NAME "mlx5_ib"
#define DRIVER_VERSION "2.2-1"
#define DRIVER_RELDATE	"Feb 2014"

MODULE_AUTHOR("Eli Cohen <eli@mellanox.com>");
MODULE_DESCRIPTION("Mellanox Connect-IB HCA IB driver");
MODULE_LICENSE("Dual BSD/GPL");
MODULE_VERSION(DRIVER_VERSION);

static char mlx5_version[] =
	DRIVER_NAME ": Mellanox Connect-IB Infiniband driver v"
	DRIVER_VERSION " (" DRIVER_RELDATE ")\n";

enum {
	MLX5_ATOMIC_SIZE_QP_8BYTES = 1 << 3,
};

static enum rdma_link_layer
mlx5_port_type_cap_to_rdma_ll(int port_type_cap)
{
	switch (port_type_cap) {
	case MLX5_CAP_PORT_TYPE_IB:
		return IB_LINK_LAYER_INFINIBAND;
	case MLX5_CAP_PORT_TYPE_ETH:
		return IB_LINK_LAYER_ETHERNET;
	default:
		return IB_LINK_LAYER_UNSPECIFIED;
	}
}

static enum rdma_link_layer
mlx5_ib_port_link_layer(struct ib_device *device, u8 port_num)
{
	struct mlx5_ib_dev *dev = to_mdev(device);
	int port_type_cap = MLX5_CAP_GEN(dev->mdev, port_type);

	return mlx5_port_type_cap_to_rdma_ll(port_type_cap);
}

static int mlx5_netdev_event(struct notifier_block *this,
			     unsigned long event, void *ptr)
{
	struct net_device *ndev = netdev_notifier_info_to_dev(ptr);
	struct mlx5_ib_dev *ibdev = container_of(this, struct mlx5_ib_dev,
						 roce.nb);

	switch (event) {
	case NETDEV_REGISTER:
	case NETDEV_UNREGISTER:
		write_lock(&ibdev->roce.netdev_lock);
		if (ndev->dev.parent == &ibdev->mdev->pdev->dev)
			ibdev->roce.netdev = (event == NETDEV_UNREGISTER) ?
					     NULL : ndev;
		write_unlock(&ibdev->roce.netdev_lock);
		break;

	case NETDEV_UP:
	case NETDEV_DOWN: {
		struct net_device *lag_ndev = mlx5_lag_get_roce_netdev(ibdev->mdev);
		struct net_device *upper = NULL;

		if (lag_ndev) {
			upper = netdev_master_upper_dev_get(lag_ndev);
			dev_put(lag_ndev);
		}

		if ((upper == ndev || (!upper && ndev == ibdev->roce.netdev))
		    && ibdev->ib_active) {
			struct ib_event ibev = { };

			ibev.device = &ibdev->ib_dev;
			ibev.event = (event == NETDEV_UP) ?
				     IB_EVENT_PORT_ACTIVE : IB_EVENT_PORT_ERR;
			ibev.element.port_num = 1;
			ib_dispatch_event(&ibev);
		}
		break;
	}

	default:
		break;
	}

	return NOTIFY_DONE;
}

static struct net_device *mlx5_ib_get_netdev(struct ib_device *device,
					     u8 port_num)
{
	struct mlx5_ib_dev *ibdev = to_mdev(device);
	struct net_device *ndev;

	ndev = mlx5_lag_get_roce_netdev(ibdev->mdev);
	if (ndev)
		return ndev;

	/* Ensure ndev does not disappear before we invoke dev_hold()
	 */
	read_lock(&ibdev->roce.netdev_lock);
	ndev = ibdev->roce.netdev;
	if (ndev)
		dev_hold(ndev);
	read_unlock(&ibdev->roce.netdev_lock);

	return ndev;
}

static int mlx5_query_port_roce(struct ib_device *device, u8 port_num,
				struct ib_port_attr *props)
{
	struct mlx5_ib_dev *dev = to_mdev(device);
	struct net_device *ndev, *upper;
	enum ib_mtu ndev_ib_mtu;
	u16 qkey_viol_cntr;

	/* props being zeroed by the caller, avoid zeroing it here */

	props->port_cap_flags  |= IB_PORT_CM_SUP;
	props->port_cap_flags  |= IB_PORT_IP_BASED_GIDS;

	props->gid_tbl_len      = MLX5_CAP_ROCE(dev->mdev,
						roce_address_table_size);
	props->max_mtu          = IB_MTU_4096;
	props->max_msg_sz       = 1 << MLX5_CAP_GEN(dev->mdev, log_max_msg);
	props->pkey_tbl_len     = 1;
	props->state            = IB_PORT_DOWN;
	props->phys_state       = 3;

	mlx5_query_nic_vport_qkey_viol_cntr(dev->mdev, &qkey_viol_cntr);
	props->qkey_viol_cntr = qkey_viol_cntr;

	ndev = mlx5_ib_get_netdev(device, port_num);
	if (!ndev)
		return 0;

	if (mlx5_lag_is_active(dev->mdev)) {
		rcu_read_lock();
		upper = netdev_master_upper_dev_get_rcu(ndev);
		if (upper) {
			dev_put(ndev);
			ndev = upper;
			dev_hold(ndev);
		}
		rcu_read_unlock();
	}

	if (netif_running(ndev) && netif_carrier_ok(ndev)) {
		props->state      = IB_PORT_ACTIVE;
		props->phys_state = 5;
	}

	ndev_ib_mtu = iboe_get_mtu(ndev->mtu);

	dev_put(ndev);

	props->active_mtu	= min(props->max_mtu, ndev_ib_mtu);

	props->active_width	= IB_WIDTH_4X;  /* TODO */
	props->active_speed	= IB_SPEED_QDR; /* TODO */

	return 0;
}

static void ib_gid_to_mlx5_roce_addr(const union ib_gid *gid,
				     const struct ib_gid_attr *attr,
				     void *mlx5_addr)
{
#define MLX5_SET_RA(p, f, v) MLX5_SET(roce_addr_layout, p, f, v)
	char *mlx5_addr_l3_addr	= MLX5_ADDR_OF(roce_addr_layout, mlx5_addr,
					       source_l3_address);
	void *mlx5_addr_mac	= MLX5_ADDR_OF(roce_addr_layout, mlx5_addr,
					       source_mac_47_32);

	if (!gid)
		return;

	ether_addr_copy(mlx5_addr_mac, attr->ndev->dev_addr);

	if (is_vlan_dev(attr->ndev)) {
		MLX5_SET_RA(mlx5_addr, vlan_valid, 1);
		MLX5_SET_RA(mlx5_addr, vlan_id, vlan_dev_vlan_id(attr->ndev));
	}

	switch (attr->gid_type) {
	case IB_GID_TYPE_IB:
		MLX5_SET_RA(mlx5_addr, roce_version, MLX5_ROCE_VERSION_1);
		break;
	case IB_GID_TYPE_ROCE_UDP_ENCAP:
		MLX5_SET_RA(mlx5_addr, roce_version, MLX5_ROCE_VERSION_2);
		break;

	default:
		WARN_ON(true);
	}

	if (attr->gid_type != IB_GID_TYPE_IB) {
		if (ipv6_addr_v4mapped((void *)gid))
			MLX5_SET_RA(mlx5_addr, roce_l3_type,
				    MLX5_ROCE_L3_TYPE_IPV4);
		else
			MLX5_SET_RA(mlx5_addr, roce_l3_type,
				    MLX5_ROCE_L3_TYPE_IPV6);
	}

	if ((attr->gid_type == IB_GID_TYPE_IB) ||
	    !ipv6_addr_v4mapped((void *)gid))
		memcpy(mlx5_addr_l3_addr, gid, sizeof(*gid));
	else
		memcpy(&mlx5_addr_l3_addr[12], &gid->raw[12], 4);
}

static int set_roce_addr(struct ib_device *device, u8 port_num,
			 unsigned int index,
			 const union ib_gid *gid,
			 const struct ib_gid_attr *attr)
{
	struct mlx5_ib_dev *dev = to_mdev(device);
	u32  in[MLX5_ST_SZ_DW(set_roce_address_in)]  = {0};
	u32 out[MLX5_ST_SZ_DW(set_roce_address_out)] = {0};
	void *in_addr = MLX5_ADDR_OF(set_roce_address_in, in, roce_address);
	enum rdma_link_layer ll = mlx5_ib_port_link_layer(device, port_num);

	if (ll != IB_LINK_LAYER_ETHERNET)
		return -EINVAL;

	ib_gid_to_mlx5_roce_addr(gid, attr, in_addr);

	MLX5_SET(set_roce_address_in, in, roce_address_index, index);
	MLX5_SET(set_roce_address_in, in, opcode, MLX5_CMD_OP_SET_ROCE_ADDRESS);
	return mlx5_cmd_exec(dev->mdev, in, sizeof(in), out, sizeof(out));
}

static int mlx5_ib_add_gid(struct ib_device *device, u8 port_num,
			   unsigned int index, const union ib_gid *gid,
			   const struct ib_gid_attr *attr,
			   __always_unused void **context)
{
	return set_roce_addr(device, port_num, index, gid, attr);
}

static int mlx5_ib_del_gid(struct ib_device *device, u8 port_num,
			   unsigned int index, __always_unused void **context)
{
	return set_roce_addr(device, port_num, index, NULL, NULL);
}

__be16 mlx5_get_roce_udp_sport(struct mlx5_ib_dev *dev, u8 port_num,
			       int index)
{
	struct ib_gid_attr attr;
	union ib_gid gid;

	if (ib_get_cached_gid(&dev->ib_dev, port_num, index, &gid, &attr))
		return 0;

	if (!attr.ndev)
		return 0;

	dev_put(attr.ndev);

	if (attr.gid_type != IB_GID_TYPE_ROCE_UDP_ENCAP)
		return 0;

	return cpu_to_be16(MLX5_CAP_ROCE(dev->mdev, r_roce_min_src_udp_port));
}

int mlx5_get_roce_gid_type(struct mlx5_ib_dev *dev, u8 port_num,
			   int index, enum ib_gid_type *gid_type)
{
	struct ib_gid_attr attr;
	union ib_gid gid;
	int ret;

	ret = ib_get_cached_gid(&dev->ib_dev, port_num, index, &gid, &attr);
	if (ret)
		return ret;

	if (!attr.ndev)
		return -ENODEV;

	dev_put(attr.ndev);

	*gid_type = attr.gid_type;

	return 0;
}

static int mlx5_use_mad_ifc(struct mlx5_ib_dev *dev)
{
	if (MLX5_CAP_GEN(dev->mdev, port_type) == MLX5_CAP_PORT_TYPE_IB)
		return !MLX5_CAP_GEN(dev->mdev, ib_virt);
	return 0;
}

enum {
	MLX5_VPORT_ACCESS_METHOD_MAD,
	MLX5_VPORT_ACCESS_METHOD_HCA,
	MLX5_VPORT_ACCESS_METHOD_NIC,
};

static int mlx5_get_vport_access_method(struct ib_device *ibdev)
{
	if (mlx5_use_mad_ifc(to_mdev(ibdev)))
		return MLX5_VPORT_ACCESS_METHOD_MAD;

	if (mlx5_ib_port_link_layer(ibdev, 1) ==
	    IB_LINK_LAYER_ETHERNET)
		return MLX5_VPORT_ACCESS_METHOD_NIC;

	return MLX5_VPORT_ACCESS_METHOD_HCA;
}

static void get_atomic_caps(struct mlx5_ib_dev *dev,
			    struct ib_device_attr *props)
{
	u8 tmp;
	u8 atomic_operations = MLX5_CAP_ATOMIC(dev->mdev, atomic_operations);
	u8 atomic_size_qp = MLX5_CAP_ATOMIC(dev->mdev, atomic_size_qp);
	u8 atomic_req_8B_endianness_mode =
		MLX5_CAP_ATOMIC(dev->mdev, atomic_req_8B_endianess_mode);

	/* Check if HW supports 8 bytes standard atomic operations and capable
	 * of host endianness respond
	 */
	tmp = MLX5_ATOMIC_OPS_CMP_SWAP | MLX5_ATOMIC_OPS_FETCH_ADD;
	if (((atomic_operations & tmp) == tmp) &&
	    (atomic_size_qp & MLX5_ATOMIC_SIZE_QP_8BYTES) &&
	    (atomic_req_8B_endianness_mode)) {
		props->atomic_cap = IB_ATOMIC_HCA;
	} else {
		props->atomic_cap = IB_ATOMIC_NONE;
	}
}

static int mlx5_query_system_image_guid(struct ib_device *ibdev,
					__be64 *sys_image_guid)
{
	struct mlx5_ib_dev *dev = to_mdev(ibdev);
	struct mlx5_core_dev *mdev = dev->mdev;
	u64 tmp;
	int err;

	switch (mlx5_get_vport_access_method(ibdev)) {
	case MLX5_VPORT_ACCESS_METHOD_MAD:
		return mlx5_query_mad_ifc_system_image_guid(ibdev,
							    sys_image_guid);

	case MLX5_VPORT_ACCESS_METHOD_HCA:
		err = mlx5_query_hca_vport_system_image_guid(mdev, &tmp);
		break;

	case MLX5_VPORT_ACCESS_METHOD_NIC:
		err = mlx5_query_nic_vport_system_image_guid(mdev, &tmp);
		break;

	default:
		return -EINVAL;
	}

	if (!err)
		*sys_image_guid = cpu_to_be64(tmp);

	return err;

}

static int mlx5_query_max_pkeys(struct ib_device *ibdev,
				u16 *max_pkeys)
{
	struct mlx5_ib_dev *dev = to_mdev(ibdev);
	struct mlx5_core_dev *mdev = dev->mdev;

	switch (mlx5_get_vport_access_method(ibdev)) {
	case MLX5_VPORT_ACCESS_METHOD_MAD:
		return mlx5_query_mad_ifc_max_pkeys(ibdev, max_pkeys);

	case MLX5_VPORT_ACCESS_METHOD_HCA:
	case MLX5_VPORT_ACCESS_METHOD_NIC:
		*max_pkeys = mlx5_to_sw_pkey_sz(MLX5_CAP_GEN(mdev,
						pkey_table_size));
		return 0;

	default:
		return -EINVAL;
	}
}

static int mlx5_query_vendor_id(struct ib_device *ibdev,
				u32 *vendor_id)
{
	struct mlx5_ib_dev *dev = to_mdev(ibdev);

	switch (mlx5_get_vport_access_method(ibdev)) {
	case MLX5_VPORT_ACCESS_METHOD_MAD:
		return mlx5_query_mad_ifc_vendor_id(ibdev, vendor_id);

	case MLX5_VPORT_ACCESS_METHOD_HCA:
	case MLX5_VPORT_ACCESS_METHOD_NIC:
		return mlx5_core_query_vendor_id(dev->mdev, vendor_id);

	default:
		return -EINVAL;
	}
}

static int mlx5_query_node_guid(struct mlx5_ib_dev *dev,
				__be64 *node_guid)
{
	u64 tmp;
	int err;

	switch (mlx5_get_vport_access_method(&dev->ib_dev)) {
	case MLX5_VPORT_ACCESS_METHOD_MAD:
		return mlx5_query_mad_ifc_node_guid(dev, node_guid);

	case MLX5_VPORT_ACCESS_METHOD_HCA:
		err = mlx5_query_hca_vport_node_guid(dev->mdev, &tmp);
		break;

	case MLX5_VPORT_ACCESS_METHOD_NIC:
		err = mlx5_query_nic_vport_node_guid(dev->mdev, &tmp);
		break;

	default:
		return -EINVAL;
	}

	if (!err)
		*node_guid = cpu_to_be64(tmp);

	return err;
}

struct mlx5_reg_node_desc {
	u8	desc[IB_DEVICE_NODE_DESC_MAX];
};

static int mlx5_query_node_desc(struct mlx5_ib_dev *dev, char *node_desc)
{
	struct mlx5_reg_node_desc in;

	if (mlx5_use_mad_ifc(dev))
		return mlx5_query_mad_ifc_node_desc(dev, node_desc);

	memset(&in, 0, sizeof(in));

	return mlx5_core_access_reg(dev->mdev, &in, sizeof(in), node_desc,
				    sizeof(struct mlx5_reg_node_desc),
				    MLX5_REG_NODE_DESC, 0, 0);
}

static int mlx5_ib_query_device(struct ib_device *ibdev,
				struct ib_device_attr *props,
				struct ib_udata *uhw)
{
	struct mlx5_ib_dev *dev = to_mdev(ibdev);
	struct mlx5_core_dev *mdev = dev->mdev;
	int err = -ENOMEM;
	int max_sq_desc;
	int max_rq_sg;
	int max_sq_sg;
	u64 min_page_size = 1ull << MLX5_CAP_GEN(mdev, log_pg_sz);
	struct mlx5_ib_query_device_resp resp = {};
	size_t resp_len;
	u64 max_tso;

	resp_len = sizeof(resp.comp_mask) + sizeof(resp.response_length);
	if (uhw->outlen && uhw->outlen < resp_len)
		return -EINVAL;
	else
		resp.response_length = resp_len;

	if (uhw->inlen && !ib_is_udata_cleared(uhw, 0, uhw->inlen))
		return -EINVAL;

	memset(props, 0, sizeof(*props));
	err = mlx5_query_system_image_guid(ibdev,
					   &props->sys_image_guid);
	if (err)
		return err;

	err = mlx5_query_max_pkeys(ibdev, &props->max_pkeys);
	if (err)
		return err;

	err = mlx5_query_vendor_id(ibdev, &props->vendor_id);
	if (err)
		return err;

	props->fw_ver = ((u64)fw_rev_maj(dev->mdev) << 32) |
		(fw_rev_min(dev->mdev) << 16) |
		fw_rev_sub(dev->mdev);
	props->device_cap_flags    = IB_DEVICE_CHANGE_PHY_PORT |
		IB_DEVICE_PORT_ACTIVE_EVENT		|
		IB_DEVICE_SYS_IMAGE_GUID		|
		IB_DEVICE_RC_RNR_NAK_GEN;

	if (MLX5_CAP_GEN(mdev, pkv))
		props->device_cap_flags |= IB_DEVICE_BAD_PKEY_CNTR;
	if (MLX5_CAP_GEN(mdev, qkv))
		props->device_cap_flags |= IB_DEVICE_BAD_QKEY_CNTR;
	if (MLX5_CAP_GEN(mdev, apm))
		props->device_cap_flags |= IB_DEVICE_AUTO_PATH_MIG;
	if (MLX5_CAP_GEN(mdev, xrc))
		props->device_cap_flags |= IB_DEVICE_XRC;
	if (MLX5_CAP_GEN(mdev, imaicl)) {
		props->device_cap_flags |= IB_DEVICE_MEM_WINDOW |
					   IB_DEVICE_MEM_WINDOW_TYPE_2B;
		props->max_mw = 1 << MLX5_CAP_GEN(mdev, log_max_mkey);
		/* We support 'Gappy' memory registration too */
		props->device_cap_flags |= IB_DEVICE_SG_GAPS_REG;
	}
	props->device_cap_flags |= IB_DEVICE_MEM_MGT_EXTENSIONS;
	if (MLX5_CAP_GEN(mdev, sho)) {
		props->device_cap_flags |= IB_DEVICE_SIGNATURE_HANDOVER;
		/* At this stage no support for signature handover */
		props->sig_prot_cap = IB_PROT_T10DIF_TYPE_1 |
				      IB_PROT_T10DIF_TYPE_2 |
				      IB_PROT_T10DIF_TYPE_3;
		props->sig_guard_cap = IB_GUARD_T10DIF_CRC |
				       IB_GUARD_T10DIF_CSUM;
	}
	if (MLX5_CAP_GEN(mdev, block_lb_mc))
		props->device_cap_flags |= IB_DEVICE_BLOCK_MULTICAST_LOOPBACK;

	if (MLX5_CAP_GEN(dev->mdev, eth_net_offloads)) {
		if (MLX5_CAP_ETH(mdev, csum_cap)) {
			/* Legacy bit to support old userspace libraries */
			props->device_cap_flags |= IB_DEVICE_RAW_IP_CSUM;
			props->raw_packet_caps |= IB_RAW_PACKET_CAP_IP_CSUM;
		}

		if (MLX5_CAP_ETH(dev->mdev, vlan_cap))
			props->raw_packet_caps |=
				IB_RAW_PACKET_CAP_CVLAN_STRIPPING;

		if (field_avail(typeof(resp), tso_caps, uhw->outlen)) {
			max_tso = MLX5_CAP_ETH(mdev, max_lso_cap);
			if (max_tso) {
				resp.tso_caps.max_tso = 1 << max_tso;
				resp.tso_caps.supported_qpts |=
					1 << IB_QPT_RAW_PACKET;
				resp.response_length += sizeof(resp.tso_caps);
			}
		}

		if (field_avail(typeof(resp), rss_caps, uhw->outlen)) {
			resp.rss_caps.rx_hash_function =
						MLX5_RX_HASH_FUNC_TOEPLITZ;
			resp.rss_caps.rx_hash_fields_mask =
						MLX5_RX_HASH_SRC_IPV4 |
						MLX5_RX_HASH_DST_IPV4 |
						MLX5_RX_HASH_SRC_IPV6 |
						MLX5_RX_HASH_DST_IPV6 |
						MLX5_RX_HASH_SRC_PORT_TCP |
						MLX5_RX_HASH_DST_PORT_TCP |
						MLX5_RX_HASH_SRC_PORT_UDP |
						MLX5_RX_HASH_DST_PORT_UDP;
			resp.response_length += sizeof(resp.rss_caps);
		}
	} else {
		if (field_avail(typeof(resp), tso_caps, uhw->outlen))
			resp.response_length += sizeof(resp.tso_caps);
		if (field_avail(typeof(resp), rss_caps, uhw->outlen))
			resp.response_length += sizeof(resp.rss_caps);
	}

	if (MLX5_CAP_GEN(mdev, ipoib_basic_offloads)) {
		props->device_cap_flags |= IB_DEVICE_UD_IP_CSUM;
		props->device_cap_flags |= IB_DEVICE_UD_TSO;
	}

	if (MLX5_CAP_GEN(dev->mdev, eth_net_offloads) &&
	    MLX5_CAP_ETH(dev->mdev, scatter_fcs)) {
		/* Legacy bit to support old userspace libraries */
		props->device_cap_flags |= IB_DEVICE_RAW_SCATTER_FCS;
		props->raw_packet_caps |= IB_RAW_PACKET_CAP_SCATTER_FCS;
	}

	if (mlx5_get_flow_namespace(dev->mdev, MLX5_FLOW_NAMESPACE_BYPASS))
		props->device_cap_flags |= IB_DEVICE_MANAGED_FLOW_STEERING;

	props->vendor_part_id	   = mdev->pdev->device;
	props->hw_ver		   = mdev->pdev->revision;

	props->max_mr_size	   = ~0ull;
	props->page_size_cap	   = ~(min_page_size - 1);
	props->max_qp		   = 1 << MLX5_CAP_GEN(mdev, log_max_qp);
	props->max_qp_wr	   = 1 << MLX5_CAP_GEN(mdev, log_max_qp_sz);
	max_rq_sg =  MLX5_CAP_GEN(mdev, max_wqe_sz_rq) /
		     sizeof(struct mlx5_wqe_data_seg);
	max_sq_desc = min_t(int, MLX5_CAP_GEN(mdev, max_wqe_sz_sq), 512);
	max_sq_sg = (max_sq_desc - sizeof(struct mlx5_wqe_ctrl_seg) -
		     sizeof(struct mlx5_wqe_raddr_seg)) /
		sizeof(struct mlx5_wqe_data_seg);
	props->max_sge = min(max_rq_sg, max_sq_sg);
	props->max_sge_rd	   = MLX5_MAX_SGE_RD;
	props->max_cq		   = 1 << MLX5_CAP_GEN(mdev, log_max_cq);
	props->max_cqe = (1 << MLX5_CAP_GEN(mdev, log_max_cq_sz)) - 1;
	props->max_mr		   = 1 << MLX5_CAP_GEN(mdev, log_max_mkey);
	props->max_pd		   = 1 << MLX5_CAP_GEN(mdev, log_max_pd);
	props->max_qp_rd_atom	   = 1 << MLX5_CAP_GEN(mdev, log_max_ra_req_qp);
	props->max_qp_init_rd_atom = 1 << MLX5_CAP_GEN(mdev, log_max_ra_res_qp);
	props->max_srq		   = 1 << MLX5_CAP_GEN(mdev, log_max_srq);
	props->max_srq_wr = (1 << MLX5_CAP_GEN(mdev, log_max_srq_sz)) - 1;
	props->local_ca_ack_delay  = MLX5_CAP_GEN(mdev, local_ca_ack_delay);
	props->max_res_rd_atom	   = props->max_qp_rd_atom * props->max_qp;
	props->max_srq_sge	   = max_rq_sg - 1;
	props->max_fast_reg_page_list_len =
		1 << MLX5_CAP_GEN(mdev, log_max_klm_list_size);
	get_atomic_caps(dev, props);
	props->masked_atomic_cap   = IB_ATOMIC_NONE;
	props->max_mcast_grp	   = 1 << MLX5_CAP_GEN(mdev, log_max_mcg);
	props->max_mcast_qp_attach = MLX5_CAP_GEN(mdev, max_qp_mcg);
	props->max_total_mcast_qp_attach = props->max_mcast_qp_attach *
					   props->max_mcast_grp;
	props->max_map_per_fmr = INT_MAX; /* no limit in ConnectIB */
	props->max_ah = INT_MAX;
	props->hca_core_clock = MLX5_CAP_GEN(mdev, device_frequency_khz);
	props->timestamp_mask = 0x7FFFFFFFFFFFFFFFULL;

#ifdef CONFIG_INFINIBAND_ON_DEMAND_PAGING
	if (MLX5_CAP_GEN(mdev, pg))
		props->device_cap_flags |= IB_DEVICE_ON_DEMAND_PAGING;
	props->odp_caps = dev->odp_caps;
#endif

	if (MLX5_CAP_GEN(mdev, cd))
		props->device_cap_flags |= IB_DEVICE_CROSS_CHANNEL;

	if (!mlx5_core_is_pf(mdev))
		props->device_cap_flags |= IB_DEVICE_VIRTUAL_FUNCTION;

	if (mlx5_ib_port_link_layer(ibdev, 1) ==
	    IB_LINK_LAYER_ETHERNET) {
		props->rss_caps.max_rwq_indirection_tables =
			1 << MLX5_CAP_GEN(dev->mdev, log_max_rqt);
		props->rss_caps.max_rwq_indirection_table_size =
			1 << MLX5_CAP_GEN(dev->mdev, log_max_rqt_size);
		props->rss_caps.supported_qpts = 1 << IB_QPT_RAW_PACKET;
		props->max_wq_type_rq =
			1 << MLX5_CAP_GEN(dev->mdev, log_max_rq);
	}

	if (field_avail(typeof(resp), cqe_comp_caps, uhw->outlen)) {
		resp.cqe_comp_caps.max_num =
			MLX5_CAP_GEN(dev->mdev, cqe_compression) ?
			MLX5_CAP_GEN(dev->mdev, cqe_compression_max_num) : 0;
		resp.cqe_comp_caps.supported_format =
			MLX5_IB_CQE_RES_FORMAT_HASH |
			MLX5_IB_CQE_RES_FORMAT_CSUM;
		resp.response_length += sizeof(resp.cqe_comp_caps);
	}

	if (field_avail(typeof(resp), packet_pacing_caps, uhw->outlen)) {
		if (MLX5_CAP_QOS(mdev, packet_pacing) &&
		    MLX5_CAP_GEN(mdev, qos)) {
			resp.packet_pacing_caps.qp_rate_limit_max =
				MLX5_CAP_QOS(mdev, packet_pacing_max_rate);
			resp.packet_pacing_caps.qp_rate_limit_min =
				MLX5_CAP_QOS(mdev, packet_pacing_min_rate);
			resp.packet_pacing_caps.supported_qpts |=
				1 << IB_QPT_RAW_PACKET;
		}
		resp.response_length += sizeof(resp.packet_pacing_caps);
	}

	if (field_avail(typeof(resp), mlx5_ib_support_multi_pkt_send_wqes,
			uhw->outlen)) {
		resp.mlx5_ib_support_multi_pkt_send_wqes =
			MLX5_CAP_ETH(mdev, multi_pkt_send_wqe);
		resp.response_length +=
			sizeof(resp.mlx5_ib_support_multi_pkt_send_wqes);
	}

	if (field_avail(typeof(resp), reserved, uhw->outlen))
		resp.response_length += sizeof(resp.reserved);

	if (uhw->outlen) {
		err = ib_copy_to_udata(uhw, &resp, resp.response_length);

		if (err)
			return err;
	}

	return 0;
}

enum mlx5_ib_width {
	MLX5_IB_WIDTH_1X	= 1 << 0,
	MLX5_IB_WIDTH_2X	= 1 << 1,
	MLX5_IB_WIDTH_4X	= 1 << 2,
	MLX5_IB_WIDTH_8X	= 1 << 3,
	MLX5_IB_WIDTH_12X	= 1 << 4
};

static int translate_active_width(struct ib_device *ibdev, u8 active_width,
				  u8 *ib_width)
{
	struct mlx5_ib_dev *dev = to_mdev(ibdev);
	int err = 0;

	if (active_width & MLX5_IB_WIDTH_1X) {
		*ib_width = IB_WIDTH_1X;
	} else if (active_width & MLX5_IB_WIDTH_2X) {
		mlx5_ib_dbg(dev, "active_width %d is not supported by IB spec\n",
			    (int)active_width);
		err = -EINVAL;
	} else if (active_width & MLX5_IB_WIDTH_4X) {
		*ib_width = IB_WIDTH_4X;
	} else if (active_width & MLX5_IB_WIDTH_8X) {
		*ib_width = IB_WIDTH_8X;
	} else if (active_width & MLX5_IB_WIDTH_12X) {
		*ib_width = IB_WIDTH_12X;
	} else {
		mlx5_ib_dbg(dev, "Invalid active_width %d\n",
			    (int)active_width);
		err = -EINVAL;
	}

	return err;
}

static int mlx5_mtu_to_ib_mtu(int mtu)
{
	switch (mtu) {
	case 256: return 1;
	case 512: return 2;
	case 1024: return 3;
	case 2048: return 4;
	case 4096: return 5;
	default:
		pr_warn("invalid mtu\n");
		return -1;
	}
}

enum ib_max_vl_num {
	__IB_MAX_VL_0		= 1,
	__IB_MAX_VL_0_1		= 2,
	__IB_MAX_VL_0_3		= 3,
	__IB_MAX_VL_0_7		= 4,
	__IB_MAX_VL_0_14	= 5,
};

enum mlx5_vl_hw_cap {
	MLX5_VL_HW_0	= 1,
	MLX5_VL_HW_0_1	= 2,
	MLX5_VL_HW_0_2	= 3,
	MLX5_VL_HW_0_3	= 4,
	MLX5_VL_HW_0_4	= 5,
	MLX5_VL_HW_0_5	= 6,
	MLX5_VL_HW_0_6	= 7,
	MLX5_VL_HW_0_7	= 8,
	MLX5_VL_HW_0_14	= 15
};

static int translate_max_vl_num(struct ib_device *ibdev, u8 vl_hw_cap,
				u8 *max_vl_num)
{
	switch (vl_hw_cap) {
	case MLX5_VL_HW_0:
		*max_vl_num = __IB_MAX_VL_0;
		break;
	case MLX5_VL_HW_0_1:
		*max_vl_num = __IB_MAX_VL_0_1;
		break;
	case MLX5_VL_HW_0_3:
		*max_vl_num = __IB_MAX_VL_0_3;
		break;
	case MLX5_VL_HW_0_7:
		*max_vl_num = __IB_MAX_VL_0_7;
		break;
	case MLX5_VL_HW_0_14:
		*max_vl_num = __IB_MAX_VL_0_14;
		break;

	default:
		return -EINVAL;
	}

	return 0;
}

static int mlx5_query_hca_port(struct ib_device *ibdev, u8 port,
			       struct ib_port_attr *props)
{
	struct mlx5_ib_dev *dev = to_mdev(ibdev);
	struct mlx5_core_dev *mdev = dev->mdev;
	struct mlx5_hca_vport_context *rep;
	u16 max_mtu;
	u16 oper_mtu;
	int err;
	u8 ib_link_width_oper;
	u8 vl_hw_cap;

	rep = kzalloc(sizeof(*rep), GFP_KERNEL);
	if (!rep) {
		err = -ENOMEM;
		goto out;
	}

	/* props being zeroed by the caller, avoid zeroing it here */

	err = mlx5_query_hca_vport_context(mdev, 0, port, 0, rep);
	if (err)
		goto out;

	props->lid		= rep->lid;
	props->lmc		= rep->lmc;
	props->sm_lid		= rep->sm_lid;
	props->sm_sl		= rep->sm_sl;
	props->state		= rep->vport_state;
	props->phys_state	= rep->port_physical_state;
	props->port_cap_flags	= rep->cap_mask1;
	props->gid_tbl_len	= mlx5_get_gid_table_len(MLX5_CAP_GEN(mdev, gid_table_size));
	props->max_msg_sz	= 1 << MLX5_CAP_GEN(mdev, log_max_msg);
	props->pkey_tbl_len	= mlx5_to_sw_pkey_sz(MLX5_CAP_GEN(mdev, pkey_table_size));
	props->bad_pkey_cntr	= rep->pkey_violation_counter;
	props->qkey_viol_cntr	= rep->qkey_violation_counter;
	props->subnet_timeout	= rep->subnet_timeout;
	props->init_type_reply	= rep->init_type_reply;
	props->grh_required	= rep->grh_required;

	err = mlx5_query_port_link_width_oper(mdev, &ib_link_width_oper, port);
	if (err)
		goto out;

	err = translate_active_width(ibdev, ib_link_width_oper,
				     &props->active_width);
	if (err)
		goto out;
	err = mlx5_query_port_ib_proto_oper(mdev, &props->active_speed, port);
	if (err)
		goto out;

	mlx5_query_port_max_mtu(mdev, &max_mtu, port);

	props->max_mtu = mlx5_mtu_to_ib_mtu(max_mtu);

	mlx5_query_port_oper_mtu(mdev, &oper_mtu, port);

	props->active_mtu = mlx5_mtu_to_ib_mtu(oper_mtu);

	err = mlx5_query_port_vl_hw_cap(mdev, &vl_hw_cap, port);
	if (err)
		goto out;

	err = translate_max_vl_num(ibdev, vl_hw_cap,
				   &props->max_vl_num);
out:
	kfree(rep);
	return err;
}

int mlx5_ib_query_port(struct ib_device *ibdev, u8 port,
		       struct ib_port_attr *props)
{
	switch (mlx5_get_vport_access_method(ibdev)) {
	case MLX5_VPORT_ACCESS_METHOD_MAD:
		return mlx5_query_mad_ifc_port(ibdev, port, props);

	case MLX5_VPORT_ACCESS_METHOD_HCA:
		return mlx5_query_hca_port(ibdev, port, props);

	case MLX5_VPORT_ACCESS_METHOD_NIC:
		return mlx5_query_port_roce(ibdev, port, props);

	default:
		return -EINVAL;
	}
}

static int mlx5_ib_query_gid(struct ib_device *ibdev, u8 port, int index,
			     union ib_gid *gid)
{
	struct mlx5_ib_dev *dev = to_mdev(ibdev);
	struct mlx5_core_dev *mdev = dev->mdev;

	switch (mlx5_get_vport_access_method(ibdev)) {
	case MLX5_VPORT_ACCESS_METHOD_MAD:
		return mlx5_query_mad_ifc_gids(ibdev, port, index, gid);

	case MLX5_VPORT_ACCESS_METHOD_HCA:
		return mlx5_query_hca_vport_gid(mdev, 0, port, 0, index, gid);

	default:
		return -EINVAL;
	}

}

static int mlx5_ib_query_pkey(struct ib_device *ibdev, u8 port, u16 index,
			      u16 *pkey)
{
	struct mlx5_ib_dev *dev = to_mdev(ibdev);
	struct mlx5_core_dev *mdev = dev->mdev;

	switch (mlx5_get_vport_access_method(ibdev)) {
	case MLX5_VPORT_ACCESS_METHOD_MAD:
		return mlx5_query_mad_ifc_pkey(ibdev, port, index, pkey);

	case MLX5_VPORT_ACCESS_METHOD_HCA:
	case MLX5_VPORT_ACCESS_METHOD_NIC:
		return mlx5_query_hca_vport_pkey(mdev, 0, port,  0, index,
						 pkey);
	default:
		return -EINVAL;
	}
}

static int mlx5_ib_modify_device(struct ib_device *ibdev, int mask,
				 struct ib_device_modify *props)
{
	struct mlx5_ib_dev *dev = to_mdev(ibdev);
	struct mlx5_reg_node_desc in;
	struct mlx5_reg_node_desc out;
	int err;

	if (mask & ~IB_DEVICE_MODIFY_NODE_DESC)
		return -EOPNOTSUPP;

	if (!(mask & IB_DEVICE_MODIFY_NODE_DESC))
		return 0;

	/*
	 * If possible, pass node desc to FW, so it can generate
	 * a 144 trap.  If cmd fails, just ignore.
	 */
	memcpy(&in, props->node_desc, IB_DEVICE_NODE_DESC_MAX);
	err = mlx5_core_access_reg(dev->mdev, &in, sizeof(in), &out,
				   sizeof(out), MLX5_REG_NODE_DESC, 0, 1);
	if (err)
		return err;

	memcpy(ibdev->node_desc, props->node_desc, IB_DEVICE_NODE_DESC_MAX);

	return err;
}

static int mlx5_ib_modify_port(struct ib_device *ibdev, u8 port, int mask,
			       struct ib_port_modify *props)
{
	struct mlx5_ib_dev *dev = to_mdev(ibdev);
	struct ib_port_attr attr;
	u32 tmp;
	int err;

	mutex_lock(&dev->cap_mask_mutex);

	err = ib_query_port(ibdev, port, &attr);
	if (err)
		goto out;

	tmp = (attr.port_cap_flags | props->set_port_cap_mask) &
		~props->clr_port_cap_mask;

	err = mlx5_set_port_caps(dev->mdev, port, tmp);

out:
	mutex_unlock(&dev->cap_mask_mutex);
	return err;
}

static void print_lib_caps(struct mlx5_ib_dev *dev, u64 caps)
{
	mlx5_ib_dbg(dev, "MLX5_LIB_CAP_4K_UAR = %s\n",
		    caps & MLX5_LIB_CAP_4K_UAR ? "y" : "n");
}

static int calc_total_bfregs(struct mlx5_ib_dev *dev, bool lib_uar_4k,
			     struct mlx5_ib_alloc_ucontext_req_v2 *req,
			     u32 *num_sys_pages)
{
	int uars_per_sys_page;
	int bfregs_per_sys_page;
	int ref_bfregs = req->total_num_bfregs;

	if (req->total_num_bfregs == 0)
		return -EINVAL;

	BUILD_BUG_ON(MLX5_MAX_BFREGS % MLX5_NON_FP_BFREGS_IN_PAGE);
	BUILD_BUG_ON(MLX5_MAX_BFREGS < MLX5_NON_FP_BFREGS_IN_PAGE);

	if (req->total_num_bfregs > MLX5_MAX_BFREGS)
		return -ENOMEM;

	uars_per_sys_page = get_uars_per_sys_page(dev, lib_uar_4k);
	bfregs_per_sys_page = uars_per_sys_page * MLX5_NON_FP_BFREGS_PER_UAR;
	req->total_num_bfregs = ALIGN(req->total_num_bfregs, bfregs_per_sys_page);
	*num_sys_pages = req->total_num_bfregs / bfregs_per_sys_page;

	if (req->num_low_latency_bfregs > req->total_num_bfregs - 1)
		return -EINVAL;

	mlx5_ib_dbg(dev, "uar_4k: fw support %s, lib support %s, user requested %d bfregs, alloated %d, using %d sys pages\n",
		    MLX5_CAP_GEN(dev->mdev, uar_4k) ? "yes" : "no",
		    lib_uar_4k ? "yes" : "no", ref_bfregs,
		    req->total_num_bfregs, *num_sys_pages);

	return 0;
}

static int allocate_uars(struct mlx5_ib_dev *dev, struct mlx5_ib_ucontext *context)
{
	struct mlx5_bfreg_info *bfregi;
	int err;
	int i;

	bfregi = &context->bfregi;
	for (i = 0; i < bfregi->num_sys_pages; i++) {
		err = mlx5_cmd_alloc_uar(dev->mdev, &bfregi->sys_pages[i]);
		if (err)
			goto error;

		mlx5_ib_dbg(dev, "allocated uar %d\n", bfregi->sys_pages[i]);
	}
	return 0;

error:
	for (--i; i >= 0; i--)
		if (mlx5_cmd_free_uar(dev->mdev, bfregi->sys_pages[i]))
			mlx5_ib_warn(dev, "failed to free uar %d\n", i);

	return err;
}

static int deallocate_uars(struct mlx5_ib_dev *dev, struct mlx5_ib_ucontext *context)
{
	struct mlx5_bfreg_info *bfregi;
	int err;
	int i;

	bfregi = &context->bfregi;
	for (i = 0; i < bfregi->num_sys_pages; i++) {
		err = mlx5_cmd_free_uar(dev->mdev, bfregi->sys_pages[i]);
		if (err) {
			mlx5_ib_warn(dev, "failed to free uar %d\n", i);
			return err;
		}
	}
	return 0;
}

static struct ib_ucontext *mlx5_ib_alloc_ucontext(struct ib_device *ibdev,
						  struct ib_udata *udata)
{
	struct mlx5_ib_dev *dev = to_mdev(ibdev);
	struct mlx5_ib_alloc_ucontext_req_v2 req = {};
	struct mlx5_ib_alloc_ucontext_resp resp = {};
	struct mlx5_ib_ucontext *context;
	struct mlx5_bfreg_info *bfregi;
	int ver;
	int err;
	size_t reqlen;
	size_t min_req_v2 = offsetof(struct mlx5_ib_alloc_ucontext_req_v2,
				     max_cqe_version);
	bool lib_uar_4k;

	if (!dev->ib_active)
		return ERR_PTR(-EAGAIN);

	if (udata->inlen < sizeof(struct ib_uverbs_cmd_hdr))
		return ERR_PTR(-EINVAL);

	reqlen = udata->inlen - sizeof(struct ib_uverbs_cmd_hdr);
	if (reqlen == sizeof(struct mlx5_ib_alloc_ucontext_req))
		ver = 0;
	else if (reqlen >= min_req_v2)
		ver = 2;
	else
		return ERR_PTR(-EINVAL);

	err = ib_copy_from_udata(&req, udata, min(reqlen, sizeof(req)));
	if (err)
		return ERR_PTR(err);

	if (req.flags)
		return ERR_PTR(-EINVAL);

	if (req.comp_mask || req.reserved0 || req.reserved1 || req.reserved2)
		return ERR_PTR(-EOPNOTSUPP);

	req.total_num_bfregs = ALIGN(req.total_num_bfregs,
				    MLX5_NON_FP_BFREGS_PER_UAR);
	if (req.num_low_latency_bfregs > req.total_num_bfregs - 1)
		return ERR_PTR(-EINVAL);

	resp.qp_tab_size = 1 << MLX5_CAP_GEN(dev->mdev, log_max_qp);
	if (mlx5_core_is_pf(dev->mdev) && MLX5_CAP_GEN(dev->mdev, bf))
		resp.bf_reg_size = 1 << MLX5_CAP_GEN(dev->mdev, log_bf_reg_size);
	resp.cache_line_size = cache_line_size();
	resp.max_sq_desc_sz = MLX5_CAP_GEN(dev->mdev, max_wqe_sz_sq);
	resp.max_rq_desc_sz = MLX5_CAP_GEN(dev->mdev, max_wqe_sz_rq);
	resp.max_send_wqebb = 1 << MLX5_CAP_GEN(dev->mdev, log_max_qp_sz);
	resp.max_recv_wr = 1 << MLX5_CAP_GEN(dev->mdev, log_max_qp_sz);
	resp.max_srq_recv_wr = 1 << MLX5_CAP_GEN(dev->mdev, log_max_srq_sz);
	resp.cqe_version = min_t(__u8,
				 (__u8)MLX5_CAP_GEN(dev->mdev, cqe_version),
				 req.max_cqe_version);
	resp.log_uar_size = MLX5_CAP_GEN(dev->mdev, uar_4k) ?
				MLX5_ADAPTER_PAGE_SHIFT : PAGE_SHIFT;
	resp.num_uars_per_page = MLX5_CAP_GEN(dev->mdev, uar_4k) ?
					MLX5_CAP_GEN(dev->mdev, num_of_uars_per_page) : 1;
	resp.response_length = min(offsetof(typeof(resp), response_length) +
				   sizeof(resp.response_length), udata->outlen);

	context = kzalloc(sizeof(*context), GFP_KERNEL);
	if (!context)
		return ERR_PTR(-ENOMEM);

	lib_uar_4k = req.lib_caps & MLX5_LIB_CAP_4K_UAR;
	bfregi = &context->bfregi;

	/* updates req->total_num_bfregs */
	err = calc_total_bfregs(dev, lib_uar_4k, &req, &bfregi->num_sys_pages);
	if (err)
		goto out_ctx;

	mutex_init(&bfregi->lock);
	bfregi->lib_uar_4k = lib_uar_4k;
	bfregi->count = kcalloc(req.total_num_bfregs, sizeof(*bfregi->count),
				GFP_KERNEL);
	if (!bfregi->count) {
		err = -ENOMEM;
		goto out_ctx;
	}

	bfregi->sys_pages = kcalloc(bfregi->num_sys_pages,
				    sizeof(*bfregi->sys_pages),
				    GFP_KERNEL);
	if (!bfregi->sys_pages) {
		err = -ENOMEM;
		goto out_count;
	}

	err = allocate_uars(dev, context);
	if (err)
		goto out_sys_pages;

#ifdef CONFIG_INFINIBAND_ON_DEMAND_PAGING
	context->ibucontext.invalidate_range = &mlx5_ib_invalidate_range;
#endif

	context->upd_xlt_page = __get_free_page(GFP_KERNEL);
	if (!context->upd_xlt_page) {
		err = -ENOMEM;
		goto out_uars;
	}
	mutex_init(&context->upd_xlt_page_mutex);

	if (MLX5_CAP_GEN(dev->mdev, log_max_transport_domain)) {
		err = mlx5_core_alloc_transport_domain(dev->mdev,
						       &context->tdn);
		if (err)
			goto out_page;
	}

	INIT_LIST_HEAD(&context->vma_private_list);
	INIT_LIST_HEAD(&context->db_page_list);
	mutex_init(&context->db_page_mutex);

	resp.tot_bfregs = req.total_num_bfregs;
	resp.num_ports = MLX5_CAP_GEN(dev->mdev, num_ports);

	if (field_avail(typeof(resp), cqe_version, udata->outlen))
		resp.response_length += sizeof(resp.cqe_version);

	if (field_avail(typeof(resp), cmds_supp_uhw, udata->outlen)) {
		resp.cmds_supp_uhw |= MLX5_USER_CMDS_SUPP_UHW_QUERY_DEVICE |
				      MLX5_USER_CMDS_SUPP_UHW_CREATE_AH;
		resp.response_length += sizeof(resp.cmds_supp_uhw);
	}

	if (field_avail(typeof(resp), eth_min_inline, udata->outlen)) {
		if (mlx5_ib_port_link_layer(ibdev, 1) == IB_LINK_LAYER_ETHERNET) {
			mlx5_query_min_inline(dev->mdev, &resp.eth_min_inline);
			resp.eth_min_inline++;
		}
		resp.response_length += sizeof(resp.eth_min_inline);
	}

	/*
	 * We don't want to expose information from the PCI bar that is located
	 * after 4096 bytes, so if the arch only supports larger pages, let's
	 * pretend we don't support reading the HCA's core clock. This is also
	 * forced by mmap function.
	 */
	if (field_avail(typeof(resp), hca_core_clock_offset, udata->outlen)) {
		if (PAGE_SIZE <= 4096) {
			resp.comp_mask |=
				MLX5_IB_ALLOC_UCONTEXT_RESP_MASK_CORE_CLOCK_OFFSET;
			resp.hca_core_clock_offset =
				offsetof(struct mlx5_init_seg, internal_timer_h) % PAGE_SIZE;
		}
		resp.response_length += sizeof(resp.hca_core_clock_offset) +
					sizeof(resp.reserved2);
	}

	if (field_avail(typeof(resp), log_uar_size, udata->outlen))
		resp.response_length += sizeof(resp.log_uar_size);

	if (field_avail(typeof(resp), num_uars_per_page, udata->outlen))
		resp.response_length += sizeof(resp.num_uars_per_page);

	err = ib_copy_to_udata(udata, &resp, resp.response_length);
	if (err)
		goto out_td;

	bfregi->ver = ver;
	bfregi->num_low_latency_bfregs = req.num_low_latency_bfregs;
	context->cqe_version = resp.cqe_version;
	context->lib_caps = req.lib_caps;
	print_lib_caps(dev, context->lib_caps);

	return &context->ibucontext;

out_td:
	if (MLX5_CAP_GEN(dev->mdev, log_max_transport_domain))
		mlx5_core_dealloc_transport_domain(dev->mdev, context->tdn);

out_page:
	free_page(context->upd_xlt_page);

out_uars:
	deallocate_uars(dev, context);

out_sys_pages:
	kfree(bfregi->sys_pages);

out_count:
	kfree(bfregi->count);

out_ctx:
	kfree(context);

	return ERR_PTR(err);
}

static int mlx5_ib_dealloc_ucontext(struct ib_ucontext *ibcontext)
{
	struct mlx5_ib_ucontext *context = to_mucontext(ibcontext);
	struct mlx5_ib_dev *dev = to_mdev(ibcontext->device);
	struct mlx5_bfreg_info *bfregi;

	bfregi = &context->bfregi;
	if (MLX5_CAP_GEN(dev->mdev, log_max_transport_domain))
		mlx5_core_dealloc_transport_domain(dev->mdev, context->tdn);

	free_page(context->upd_xlt_page);
	deallocate_uars(dev, context);
	kfree(bfregi->sys_pages);
	kfree(bfregi->count);
	kfree(context);

	return 0;
}

static phys_addr_t uar_index2pfn(struct mlx5_ib_dev *dev,
				 struct mlx5_bfreg_info *bfregi,
				 int idx)
{
	int fw_uars_per_page;

	fw_uars_per_page = MLX5_CAP_GEN(dev->mdev, uar_4k) ? MLX5_UARS_IN_PAGE : 1;

	return (pci_resource_start(dev->mdev->pdev, 0) >> PAGE_SHIFT) +
			bfregi->sys_pages[idx] / fw_uars_per_page;
}

static int get_command(unsigned long offset)
{
	return (offset >> MLX5_IB_MMAP_CMD_SHIFT) & MLX5_IB_MMAP_CMD_MASK;
}

static int get_arg(unsigned long offset)
{
	return offset & ((1 << MLX5_IB_MMAP_CMD_SHIFT) - 1);
}

static int get_index(unsigned long offset)
{
	return get_arg(offset);
}

static void  mlx5_ib_vma_open(struct vm_area_struct *area)
{
	/* vma_open is called when a new VMA is created on top of our VMA.  This
	 * is done through either mremap flow or split_vma (usually due to
	 * mlock, madvise, munmap, etc.) We do not support a clone of the VMA,
	 * as this VMA is strongly hardware related.  Therefore we set the
	 * vm_ops of the newly created/cloned VMA to NULL, to prevent it from
	 * calling us again and trying to do incorrect actions.  We assume that
	 * the original VMA size is exactly a single page, and therefore all
	 * "splitting" operation will not happen to it.
	 */
	area->vm_ops = NULL;
}

static void  mlx5_ib_vma_close(struct vm_area_struct *area)
{
	struct mlx5_ib_vma_private_data *mlx5_ib_vma_priv_data;

	/* It's guaranteed that all VMAs opened on a FD are closed before the
	 * file itself is closed, therefore no sync is needed with the regular
	 * closing flow. (e.g. mlx5 ib_dealloc_ucontext)
	 * However need a sync with accessing the vma as part of
	 * mlx5_ib_disassociate_ucontext.
	 * The close operation is usually called under mm->mmap_sem except when
	 * process is exiting.
	 * The exiting case is handled explicitly as part of
	 * mlx5_ib_disassociate_ucontext.
	 */
	mlx5_ib_vma_priv_data = (struct mlx5_ib_vma_private_data *)area->vm_private_data;

	/* setting the vma context pointer to null in the mlx5_ib driver's
	 * private data, to protect a race condition in
	 * mlx5_ib_disassociate_ucontext().
	 */
	mlx5_ib_vma_priv_data->vma = NULL;
	list_del(&mlx5_ib_vma_priv_data->list);
	kfree(mlx5_ib_vma_priv_data);
}

static const struct vm_operations_struct mlx5_ib_vm_ops = {
	.open = mlx5_ib_vma_open,
	.close = mlx5_ib_vma_close
};

static int mlx5_ib_set_vma_data(struct vm_area_struct *vma,
				struct mlx5_ib_ucontext *ctx)
{
	struct mlx5_ib_vma_private_data *vma_prv;
	struct list_head *vma_head = &ctx->vma_private_list;

	vma_prv = kzalloc(sizeof(*vma_prv), GFP_KERNEL);
	if (!vma_prv)
		return -ENOMEM;

	vma_prv->vma = vma;
	vma->vm_private_data = vma_prv;
	vma->vm_ops =  &mlx5_ib_vm_ops;

	list_add(&vma_prv->list, vma_head);

	return 0;
}

static void mlx5_ib_disassociate_ucontext(struct ib_ucontext *ibcontext)
{
	int ret;
	struct vm_area_struct *vma;
	struct mlx5_ib_vma_private_data *vma_private, *n;
	struct mlx5_ib_ucontext *context = to_mucontext(ibcontext);
	struct task_struct *owning_process  = NULL;
	struct mm_struct   *owning_mm       = NULL;

	owning_process = get_pid_task(ibcontext->tgid, PIDTYPE_PID);
	if (!owning_process)
		return;

	owning_mm = get_task_mm(owning_process);
	if (!owning_mm) {
		pr_info("no mm, disassociate ucontext is pending task termination\n");
		while (1) {
			put_task_struct(owning_process);
			usleep_range(1000, 2000);
			owning_process = get_pid_task(ibcontext->tgid,
						      PIDTYPE_PID);
			if (!owning_process ||
			    owning_process->state == TASK_DEAD) {
				pr_info("disassociate ucontext done, task was terminated\n");
				/* in case task was dead need to release the
				 * task struct.
				 */
				if (owning_process)
					put_task_struct(owning_process);
				return;
			}
		}
	}

	/* need to protect from a race on closing the vma as part of
	 * mlx5_ib_vma_close.
	 */
	down_read(&owning_mm->mmap_sem);
	list_for_each_entry_safe(vma_private, n, &context->vma_private_list,
				 list) {
		vma = vma_private->vma;
		ret = zap_vma_ptes(vma, vma->vm_start,
				   PAGE_SIZE);
		WARN_ONCE(ret, "%s: zap_vma_ptes failed", __func__);
		/* context going to be destroyed, should
		 * not access ops any more.
		 */
		vma->vm_ops = NULL;
		list_del(&vma_private->list);
		kfree(vma_private);
	}
	up_read(&owning_mm->mmap_sem);
	mmput(owning_mm);
	put_task_struct(owning_process);
}

static inline char *mmap_cmd2str(enum mlx5_ib_mmap_cmd cmd)
{
	switch (cmd) {
	case MLX5_IB_MMAP_WC_PAGE:
		return "WC";
	case MLX5_IB_MMAP_REGULAR_PAGE:
		return "best effort WC";
	case MLX5_IB_MMAP_NC_PAGE:
		return "NC";
	default:
		return NULL;
	}
}

static int uar_mmap(struct mlx5_ib_dev *dev, enum mlx5_ib_mmap_cmd cmd,
		    struct vm_area_struct *vma,
		    struct mlx5_ib_ucontext *context)
{
	struct mlx5_bfreg_info *bfregi = &context->bfregi;
	int err;
	unsigned long idx;
	phys_addr_t pfn, pa;
	pgprot_t prot;
	int uars_per_page;

	if (vma->vm_end - vma->vm_start != PAGE_SIZE)
		return -EINVAL;

	uars_per_page = get_uars_per_sys_page(dev, bfregi->lib_uar_4k);
	idx = get_index(vma->vm_pgoff);
	if (idx % uars_per_page ||
	    idx * uars_per_page >= bfregi->num_sys_pages) {
		mlx5_ib_warn(dev, "invalid uar index %lu\n", idx);
		return -EINVAL;
	}

	switch (cmd) {
	case MLX5_IB_MMAP_WC_PAGE:
/* Some architectures don't support WC memory */
#if defined(CONFIG_X86)
		if (!pat_enabled())
			return -EPERM;
#elif !(defined(CONFIG_PPC) || (defined(CONFIG_ARM) && defined(CONFIG_MMU)))
			return -EPERM;
#endif
	/* fall through */
	case MLX5_IB_MMAP_REGULAR_PAGE:
		/* For MLX5_IB_MMAP_REGULAR_PAGE do the best effort to get WC */
		prot = pgprot_writecombine(vma->vm_page_prot);
		break;
	case MLX5_IB_MMAP_NC_PAGE:
		prot = pgprot_noncached(vma->vm_page_prot);
		break;
	default:
		return -EINVAL;
	}

	pfn = uar_index2pfn(dev, bfregi, idx);
	mlx5_ib_dbg(dev, "uar idx 0x%lx, pfn %pa\n", idx, &pfn);

	vma->vm_page_prot = prot;
	err = io_remap_pfn_range(vma, vma->vm_start, pfn,
				 PAGE_SIZE, vma->vm_page_prot);
	if (err) {
		mlx5_ib_err(dev, "io_remap_pfn_range failed with error=%d, vm_start=0x%lx, pfn=%pa, mmap_cmd=%s\n",
			    err, vma->vm_start, &pfn, mmap_cmd2str(cmd));
		return -EAGAIN;
	}

	pa = pfn << PAGE_SHIFT;
	mlx5_ib_dbg(dev, "mapped %s at 0x%lx, PA %pa\n", mmap_cmd2str(cmd),
		    vma->vm_start, &pa);

	return mlx5_ib_set_vma_data(vma, context);
}

static int mlx5_ib_mmap(struct ib_ucontext *ibcontext, struct vm_area_struct *vma)
{
	struct mlx5_ib_ucontext *context = to_mucontext(ibcontext);
	struct mlx5_ib_dev *dev = to_mdev(ibcontext->device);
	unsigned long command;
	phys_addr_t pfn;

	command = get_command(vma->vm_pgoff);
	switch (command) {
	case MLX5_IB_MMAP_WC_PAGE:
	case MLX5_IB_MMAP_NC_PAGE:
	case MLX5_IB_MMAP_REGULAR_PAGE:
		return uar_mmap(dev, command, vma, context);

	case MLX5_IB_MMAP_GET_CONTIGUOUS_PAGES:
		return -ENOSYS;

	case MLX5_IB_MMAP_CORE_CLOCK:
		if (vma->vm_end - vma->vm_start != PAGE_SIZE)
			return -EINVAL;

		if (vma->vm_flags & VM_WRITE)
			return -EPERM;

		/* Don't expose to user-space information it shouldn't have */
		if (PAGE_SIZE > 4096)
			return -EOPNOTSUPP;

		vma->vm_page_prot = pgprot_noncached(vma->vm_page_prot);
		pfn = (dev->mdev->iseg_base +
		       offsetof(struct mlx5_init_seg, internal_timer_h)) >>
			PAGE_SHIFT;
		if (io_remap_pfn_range(vma, vma->vm_start, pfn,
				       PAGE_SIZE, vma->vm_page_prot))
			return -EAGAIN;

		mlx5_ib_dbg(dev, "mapped internal timer at 0x%lx, PA 0x%llx\n",
			    vma->vm_start,
			    (unsigned long long)pfn << PAGE_SHIFT);
		break;

	default:
		return -EINVAL;
	}

	return 0;
}

static struct ib_pd *mlx5_ib_alloc_pd(struct ib_device *ibdev,
				      struct ib_ucontext *context,
				      struct ib_udata *udata)
{
	struct mlx5_ib_alloc_pd_resp resp;
	struct mlx5_ib_pd *pd;
	int err;

	pd = kmalloc(sizeof(*pd), GFP_KERNEL);
	if (!pd)
		return ERR_PTR(-ENOMEM);

	err = mlx5_core_alloc_pd(to_mdev(ibdev)->mdev, &pd->pdn);
	if (err) {
		kfree(pd);
		return ERR_PTR(err);
	}

	if (context) {
		resp.pdn = pd->pdn;
		if (ib_copy_to_udata(udata, &resp, sizeof(resp))) {
			mlx5_core_dealloc_pd(to_mdev(ibdev)->mdev, pd->pdn);
			kfree(pd);
			return ERR_PTR(-EFAULT);
		}
	}

	return &pd->ibpd;
}

static int mlx5_ib_dealloc_pd(struct ib_pd *pd)
{
	struct mlx5_ib_dev *mdev = to_mdev(pd->device);
	struct mlx5_ib_pd *mpd = to_mpd(pd);

	mlx5_core_dealloc_pd(mdev->mdev, mpd->pdn);
	kfree(mpd);

	return 0;
}

enum {
	MATCH_CRITERIA_ENABLE_OUTER_BIT,
	MATCH_CRITERIA_ENABLE_MISC_BIT,
	MATCH_CRITERIA_ENABLE_INNER_BIT
};

#define HEADER_IS_ZERO(match_criteria, headers)			           \
	!(memchr_inv(MLX5_ADDR_OF(fte_match_param, match_criteria, headers), \
		    0, MLX5_FLD_SZ_BYTES(fte_match_param, headers)))       \

static u8 get_match_criteria_enable(u32 *match_criteria)
{
	u8 match_criteria_enable;

	match_criteria_enable =
		(!HEADER_IS_ZERO(match_criteria, outer_headers)) <<
		MATCH_CRITERIA_ENABLE_OUTER_BIT;
	match_criteria_enable |=
		(!HEADER_IS_ZERO(match_criteria, misc_parameters)) <<
		MATCH_CRITERIA_ENABLE_MISC_BIT;
	match_criteria_enable |=
		(!HEADER_IS_ZERO(match_criteria, inner_headers)) <<
		MATCH_CRITERIA_ENABLE_INNER_BIT;

	return match_criteria_enable;
}

static void set_proto(void *outer_c, void *outer_v, u8 mask, u8 val)
{
	MLX5_SET(fte_match_set_lyr_2_4, outer_c, ip_protocol, mask);
	MLX5_SET(fte_match_set_lyr_2_4, outer_v, ip_protocol, val);
}

static void set_flow_label(void *misc_c, void *misc_v, u8 mask, u8 val,
			   bool inner)
{
	if (inner) {
		MLX5_SET(fte_match_set_misc,
			 misc_c, inner_ipv6_flow_label, mask);
		MLX5_SET(fte_match_set_misc,
			 misc_v, inner_ipv6_flow_label, val);
	} else {
		MLX5_SET(fte_match_set_misc,
			 misc_c, outer_ipv6_flow_label, mask);
		MLX5_SET(fte_match_set_misc,
			 misc_v, outer_ipv6_flow_label, val);
	}
}

static void set_tos(void *outer_c, void *outer_v, u8 mask, u8 val)
{
	MLX5_SET(fte_match_set_lyr_2_4, outer_c, ip_ecn, mask);
	MLX5_SET(fte_match_set_lyr_2_4, outer_v, ip_ecn, val);
	MLX5_SET(fte_match_set_lyr_2_4, outer_c, ip_dscp, mask >> 2);
	MLX5_SET(fte_match_set_lyr_2_4, outer_v, ip_dscp, val >> 2);
}

#define LAST_ETH_FIELD vlan_tag
#define LAST_IB_FIELD sl
#define LAST_IPV4_FIELD tos
#define LAST_IPV6_FIELD traffic_class
#define LAST_TCP_UDP_FIELD src_port
#define LAST_TUNNEL_FIELD tunnel_id
#define LAST_FLOW_TAG_FIELD tag_id

/* Field is the last supported field */
#define FIELDS_NOT_SUPPORTED(filter, field)\
	memchr_inv((void *)&filter.field  +\
		   sizeof(filter.field), 0,\
		   sizeof(filter) -\
		   offsetof(typeof(filter), field) -\
		   sizeof(filter.field))

static int parse_flow_attr(u32 *match_c, u32 *match_v,
			   const union ib_flow_spec *ib_spec, u32 *tag_id)
{
	void *misc_params_c = MLX5_ADDR_OF(fte_match_param, match_c,
					   misc_parameters);
	void *misc_params_v = MLX5_ADDR_OF(fte_match_param, match_v,
					   misc_parameters);
	void *headers_c;
	void *headers_v;

	if (ib_spec->type & IB_FLOW_SPEC_INNER) {
		headers_c = MLX5_ADDR_OF(fte_match_param, match_c,
					 inner_headers);
		headers_v = MLX5_ADDR_OF(fte_match_param, match_v,
					 inner_headers);
	} else {
		headers_c = MLX5_ADDR_OF(fte_match_param, match_c,
					 outer_headers);
		headers_v = MLX5_ADDR_OF(fte_match_param, match_v,
					 outer_headers);
	}

	switch (ib_spec->type & ~IB_FLOW_SPEC_INNER) {
	case IB_FLOW_SPEC_ETH:
		if (FIELDS_NOT_SUPPORTED(ib_spec->eth.mask, LAST_ETH_FIELD))
			return -EOPNOTSUPP;

		ether_addr_copy(MLX5_ADDR_OF(fte_match_set_lyr_2_4, headers_c,
					     dmac_47_16),
				ib_spec->eth.mask.dst_mac);
		ether_addr_copy(MLX5_ADDR_OF(fte_match_set_lyr_2_4, headers_v,
					     dmac_47_16),
				ib_spec->eth.val.dst_mac);

		ether_addr_copy(MLX5_ADDR_OF(fte_match_set_lyr_2_4, headers_c,
					     smac_47_16),
				ib_spec->eth.mask.src_mac);
		ether_addr_copy(MLX5_ADDR_OF(fte_match_set_lyr_2_4, headers_v,
					     smac_47_16),
				ib_spec->eth.val.src_mac);

		if (ib_spec->eth.mask.vlan_tag) {
			MLX5_SET(fte_match_set_lyr_2_4, headers_c,
				 cvlan_tag, 1);
			MLX5_SET(fte_match_set_lyr_2_4, headers_v,
				 cvlan_tag, 1);

			MLX5_SET(fte_match_set_lyr_2_4, headers_c,
				 first_vid, ntohs(ib_spec->eth.mask.vlan_tag));
			MLX5_SET(fte_match_set_lyr_2_4, headers_v,
				 first_vid, ntohs(ib_spec->eth.val.vlan_tag));

			MLX5_SET(fte_match_set_lyr_2_4, headers_c,
				 first_cfi,
				 ntohs(ib_spec->eth.mask.vlan_tag) >> 12);
			MLX5_SET(fte_match_set_lyr_2_4, headers_v,
				 first_cfi,
				 ntohs(ib_spec->eth.val.vlan_tag) >> 12);

			MLX5_SET(fte_match_set_lyr_2_4, headers_c,
				 first_prio,
				 ntohs(ib_spec->eth.mask.vlan_tag) >> 13);
			MLX5_SET(fte_match_set_lyr_2_4, headers_v,
				 first_prio,
				 ntohs(ib_spec->eth.val.vlan_tag) >> 13);
		}
		MLX5_SET(fte_match_set_lyr_2_4, headers_c,
			 ethertype, ntohs(ib_spec->eth.mask.ether_type));
		MLX5_SET(fte_match_set_lyr_2_4, headers_v,
			 ethertype, ntohs(ib_spec->eth.val.ether_type));
		break;
	case IB_FLOW_SPEC_IPV4:
		if (FIELDS_NOT_SUPPORTED(ib_spec->ipv4.mask, LAST_IPV4_FIELD))
			return -EOPNOTSUPP;

		MLX5_SET(fte_match_set_lyr_2_4, headers_c,
			 ethertype, 0xffff);
		MLX5_SET(fte_match_set_lyr_2_4, headers_v,
			 ethertype, ETH_P_IP);

		memcpy(MLX5_ADDR_OF(fte_match_set_lyr_2_4, headers_c,
				    src_ipv4_src_ipv6.ipv4_layout.ipv4),
		       &ib_spec->ipv4.mask.src_ip,
		       sizeof(ib_spec->ipv4.mask.src_ip));
		memcpy(MLX5_ADDR_OF(fte_match_set_lyr_2_4, headers_v,
				    src_ipv4_src_ipv6.ipv4_layout.ipv4),
		       &ib_spec->ipv4.val.src_ip,
		       sizeof(ib_spec->ipv4.val.src_ip));
		memcpy(MLX5_ADDR_OF(fte_match_set_lyr_2_4, headers_c,
				    dst_ipv4_dst_ipv6.ipv4_layout.ipv4),
		       &ib_spec->ipv4.mask.dst_ip,
		       sizeof(ib_spec->ipv4.mask.dst_ip));
		memcpy(MLX5_ADDR_OF(fte_match_set_lyr_2_4, headers_v,
				    dst_ipv4_dst_ipv6.ipv4_layout.ipv4),
		       &ib_spec->ipv4.val.dst_ip,
		       sizeof(ib_spec->ipv4.val.dst_ip));

		set_tos(headers_c, headers_v,
			ib_spec->ipv4.mask.tos, ib_spec->ipv4.val.tos);

		set_proto(headers_c, headers_v,
			  ib_spec->ipv4.mask.proto, ib_spec->ipv4.val.proto);
		break;
	case IB_FLOW_SPEC_IPV6:
		if (FIELDS_NOT_SUPPORTED(ib_spec->ipv6.mask, LAST_IPV6_FIELD))
			return -EOPNOTSUPP;

		MLX5_SET(fte_match_set_lyr_2_4, headers_c,
			 ethertype, 0xffff);
		MLX5_SET(fte_match_set_lyr_2_4, headers_v,
			 ethertype, ETH_P_IPV6);

		memcpy(MLX5_ADDR_OF(fte_match_set_lyr_2_4, headers_c,
				    src_ipv4_src_ipv6.ipv6_layout.ipv6),
		       &ib_spec->ipv6.mask.src_ip,
		       sizeof(ib_spec->ipv6.mask.src_ip));
		memcpy(MLX5_ADDR_OF(fte_match_set_lyr_2_4, headers_v,
				    src_ipv4_src_ipv6.ipv6_layout.ipv6),
		       &ib_spec->ipv6.val.src_ip,
		       sizeof(ib_spec->ipv6.val.src_ip));
		memcpy(MLX5_ADDR_OF(fte_match_set_lyr_2_4, headers_c,
				    dst_ipv4_dst_ipv6.ipv6_layout.ipv6),
		       &ib_spec->ipv6.mask.dst_ip,
		       sizeof(ib_spec->ipv6.mask.dst_ip));
		memcpy(MLX5_ADDR_OF(fte_match_set_lyr_2_4, headers_v,
				    dst_ipv4_dst_ipv6.ipv6_layout.ipv6),
		       &ib_spec->ipv6.val.dst_ip,
		       sizeof(ib_spec->ipv6.val.dst_ip));

		set_tos(headers_c, headers_v,
			ib_spec->ipv6.mask.traffic_class,
			ib_spec->ipv6.val.traffic_class);

		set_proto(headers_c, headers_v,
			  ib_spec->ipv6.mask.next_hdr,
			  ib_spec->ipv6.val.next_hdr);

		set_flow_label(misc_params_c, misc_params_v,
			       ntohl(ib_spec->ipv6.mask.flow_label),
			       ntohl(ib_spec->ipv6.val.flow_label),
			       ib_spec->type & IB_FLOW_SPEC_INNER);

		break;
	case IB_FLOW_SPEC_TCP:
		if (FIELDS_NOT_SUPPORTED(ib_spec->tcp_udp.mask,
					 LAST_TCP_UDP_FIELD))
			return -EOPNOTSUPP;

		MLX5_SET(fte_match_set_lyr_2_4, headers_c, ip_protocol,
			 0xff);
		MLX5_SET(fte_match_set_lyr_2_4, headers_v, ip_protocol,
			 IPPROTO_TCP);

		MLX5_SET(fte_match_set_lyr_2_4, headers_c, tcp_sport,
			 ntohs(ib_spec->tcp_udp.mask.src_port));
		MLX5_SET(fte_match_set_lyr_2_4, headers_v, tcp_sport,
			 ntohs(ib_spec->tcp_udp.val.src_port));

		MLX5_SET(fte_match_set_lyr_2_4, headers_c, tcp_dport,
			 ntohs(ib_spec->tcp_udp.mask.dst_port));
		MLX5_SET(fte_match_set_lyr_2_4, headers_v, tcp_dport,
			 ntohs(ib_spec->tcp_udp.val.dst_port));
		break;
	case IB_FLOW_SPEC_UDP:
		if (FIELDS_NOT_SUPPORTED(ib_spec->tcp_udp.mask,
					 LAST_TCP_UDP_FIELD))
			return -EOPNOTSUPP;

		MLX5_SET(fte_match_set_lyr_2_4, headers_c, ip_protocol,
			 0xff);
		MLX5_SET(fte_match_set_lyr_2_4, headers_v, ip_protocol,
			 IPPROTO_UDP);

		MLX5_SET(fte_match_set_lyr_2_4, headers_c, udp_sport,
			 ntohs(ib_spec->tcp_udp.mask.src_port));
		MLX5_SET(fte_match_set_lyr_2_4, headers_v, udp_sport,
			 ntohs(ib_spec->tcp_udp.val.src_port));

		MLX5_SET(fte_match_set_lyr_2_4, headers_c, udp_dport,
			 ntohs(ib_spec->tcp_udp.mask.dst_port));
		MLX5_SET(fte_match_set_lyr_2_4, headers_v, udp_dport,
			 ntohs(ib_spec->tcp_udp.val.dst_port));
		break;
	case IB_FLOW_SPEC_VXLAN_TUNNEL:
		if (FIELDS_NOT_SUPPORTED(ib_spec->tunnel.mask,
					 LAST_TUNNEL_FIELD))
			return -EOPNOTSUPP;

		MLX5_SET(fte_match_set_misc, misc_params_c, vxlan_vni,
			 ntohl(ib_spec->tunnel.mask.tunnel_id));
		MLX5_SET(fte_match_set_misc, misc_params_v, vxlan_vni,
			 ntohl(ib_spec->tunnel.val.tunnel_id));
		break;
	case IB_FLOW_SPEC_ACTION_TAG:
		if (FIELDS_NOT_SUPPORTED(ib_spec->flow_tag,
					 LAST_FLOW_TAG_FIELD))
			return -EOPNOTSUPP;
		if (ib_spec->flow_tag.tag_id >= BIT(24))
			return -EINVAL;

		*tag_id = ib_spec->flow_tag.tag_id;
		break;
	default:
		return -EINVAL;
	}

	return 0;
}

/* If a flow could catch both multicast and unicast packets,
 * it won't fall into the multicast flow steering table and this rule
 * could steal other multicast packets.
 */
static bool flow_is_multicast_only(struct ib_flow_attr *ib_attr)
{
	struct ib_flow_spec_eth *eth_spec;

	if (ib_attr->type != IB_FLOW_ATTR_NORMAL ||
	    ib_attr->size < sizeof(struct ib_flow_attr) +
	    sizeof(struct ib_flow_spec_eth) ||
	    ib_attr->num_of_specs < 1)
		return false;

	eth_spec = (struct ib_flow_spec_eth *)(ib_attr + 1);
	if (eth_spec->type != IB_FLOW_SPEC_ETH ||
	    eth_spec->size != sizeof(*eth_spec))
		return false;

	return is_multicast_ether_addr(eth_spec->mask.dst_mac) &&
	       is_multicast_ether_addr(eth_spec->val.dst_mac);
}

static bool is_valid_attr(const struct ib_flow_attr *flow_attr)
{
	union ib_flow_spec *ib_spec = (union ib_flow_spec *)(flow_attr + 1);
	bool has_ipv4_spec = false;
	bool eth_type_ipv4 = true;
	unsigned int spec_index;

	/* Validate that ethertype is correct */
	for (spec_index = 0; spec_index < flow_attr->num_of_specs; spec_index++) {
		if (ib_spec->type == IB_FLOW_SPEC_ETH &&
		    ib_spec->eth.mask.ether_type) {
			if (!((ib_spec->eth.mask.ether_type == htons(0xffff)) &&
			      ib_spec->eth.val.ether_type == htons(ETH_P_IP)))
				eth_type_ipv4 = false;
		} else if (ib_spec->type == IB_FLOW_SPEC_IPV4) {
			has_ipv4_spec = true;
		}
		ib_spec = (void *)ib_spec + ib_spec->size;
	}
	return !has_ipv4_spec || eth_type_ipv4;
}

static void put_flow_table(struct mlx5_ib_dev *dev,
			   struct mlx5_ib_flow_prio *prio, bool ft_added)
{
	prio->refcount -= !!ft_added;
	if (!prio->refcount) {
		mlx5_destroy_flow_table(prio->flow_table);
		prio->flow_table = NULL;
	}
}

static int mlx5_ib_destroy_flow(struct ib_flow *flow_id)
{
	struct mlx5_ib_dev *dev = to_mdev(flow_id->qp->device);
	struct mlx5_ib_flow_handler *handler = container_of(flow_id,
							  struct mlx5_ib_flow_handler,
							  ibflow);
	struct mlx5_ib_flow_handler *iter, *tmp;

	mutex_lock(&dev->flow_db.lock);

	list_for_each_entry_safe(iter, tmp, &handler->list, list) {
		mlx5_del_flow_rules(iter->rule);
		put_flow_table(dev, iter->prio, true);
		list_del(&iter->list);
		kfree(iter);
	}

	mlx5_del_flow_rules(handler->rule);
	put_flow_table(dev, handler->prio, true);
	mutex_unlock(&dev->flow_db.lock);

	kfree(handler);

	return 0;
}

static int ib_prio_to_core_prio(unsigned int priority, bool dont_trap)
{
	priority *= 2;
	if (!dont_trap)
		priority++;
	return priority;
}

enum flow_table_type {
	MLX5_IB_FT_RX,
	MLX5_IB_FT_TX
};

#define MLX5_FS_MAX_TYPES	 10
#define MLX5_FS_MAX_ENTRIES	 32000UL
static struct mlx5_ib_flow_prio *get_flow_table(struct mlx5_ib_dev *dev,
						struct ib_flow_attr *flow_attr,
						enum flow_table_type ft_type)
{
	bool dont_trap = flow_attr->flags & IB_FLOW_ATTR_FLAGS_DONT_TRAP;
	struct mlx5_flow_namespace *ns = NULL;
	struct mlx5_ib_flow_prio *prio;
	struct mlx5_flow_table *ft;
	int num_entries;
	int num_groups;
	int priority;
	int err = 0;

	if (flow_attr->type == IB_FLOW_ATTR_NORMAL) {
		if (flow_is_multicast_only(flow_attr) &&
		    !dont_trap)
			priority = MLX5_IB_FLOW_MCAST_PRIO;
		else
			priority = ib_prio_to_core_prio(flow_attr->priority,
							dont_trap);
		ns = mlx5_get_flow_namespace(dev->mdev,
					     MLX5_FLOW_NAMESPACE_BYPASS);
		num_entries = MLX5_FS_MAX_ENTRIES;
		num_groups = MLX5_FS_MAX_TYPES;
		prio = &dev->flow_db.prios[priority];
	} else if (flow_attr->type == IB_FLOW_ATTR_ALL_DEFAULT ||
		   flow_attr->type == IB_FLOW_ATTR_MC_DEFAULT) {
		ns = mlx5_get_flow_namespace(dev->mdev,
					     MLX5_FLOW_NAMESPACE_LEFTOVERS);
		build_leftovers_ft_param(&priority,
					 &num_entries,
					 &num_groups);
		prio = &dev->flow_db.prios[MLX5_IB_FLOW_LEFTOVERS_PRIO];
	} else if (flow_attr->type == IB_FLOW_ATTR_SNIFFER) {
		if (!MLX5_CAP_FLOWTABLE(dev->mdev,
					allow_sniffer_and_nic_rx_shared_tir))
			return ERR_PTR(-ENOTSUPP);

		ns = mlx5_get_flow_namespace(dev->mdev, ft_type == MLX5_IB_FT_RX ?
					     MLX5_FLOW_NAMESPACE_SNIFFER_RX :
					     MLX5_FLOW_NAMESPACE_SNIFFER_TX);

		prio = &dev->flow_db.sniffer[ft_type];
		priority = 0;
		num_entries = 1;
		num_groups = 1;
	}

	if (!ns)
		return ERR_PTR(-ENOTSUPP);

	ft = prio->flow_table;
	if (!ft) {
		ft = mlx5_create_auto_grouped_flow_table(ns, priority,
							 num_entries,
							 num_groups,
							 0, 0);

		if (!IS_ERR(ft)) {
			prio->refcount = 0;
			prio->flow_table = ft;
		} else {
			err = PTR_ERR(ft);
		}
	}

	return err ? ERR_PTR(err) : prio;
}

static struct mlx5_ib_flow_handler *create_flow_rule(struct mlx5_ib_dev *dev,
						     struct mlx5_ib_flow_prio *ft_prio,
						     const struct ib_flow_attr *flow_attr,
						     struct mlx5_flow_destination *dst)
{
	struct mlx5_flow_table	*ft = ft_prio->flow_table;
	struct mlx5_ib_flow_handler *handler;
	struct mlx5_flow_act flow_act = {0};
	struct mlx5_flow_spec *spec;
	const void *ib_flow = (const void *)flow_attr + sizeof(*flow_attr);
	unsigned int spec_index;
	u32 flow_tag = MLX5_FS_DEFAULT_FLOW_TAG;
	int err = 0;

	if (!is_valid_attr(flow_attr))
		return ERR_PTR(-EINVAL);

	spec = mlx5_vzalloc(sizeof(*spec));
	handler = kzalloc(sizeof(*handler), GFP_KERNEL);
	if (!handler || !spec) {
		err = -ENOMEM;
		goto free;
	}

	INIT_LIST_HEAD(&handler->list);

	for (spec_index = 0; spec_index < flow_attr->num_of_specs; spec_index++) {
		err = parse_flow_attr(spec->match_criteria,
				      spec->match_value, ib_flow, &flow_tag);
		if (err < 0)
			goto free;

		ib_flow += ((union ib_flow_spec *)ib_flow)->size;
	}

	spec->match_criteria_enable = get_match_criteria_enable(spec->match_criteria);
	flow_act.action = dst ? MLX5_FLOW_CONTEXT_ACTION_FWD_DEST :
		MLX5_FLOW_CONTEXT_ACTION_FWD_NEXT_PRIO;

	if (flow_tag != MLX5_FS_DEFAULT_FLOW_TAG &&
	    (flow_attr->type == IB_FLOW_ATTR_ALL_DEFAULT ||
	     flow_attr->type == IB_FLOW_ATTR_MC_DEFAULT)) {
		mlx5_ib_warn(dev, "Flow tag %u and attribute type %x isn't allowed in leftovers\n",
			     flow_tag, flow_attr->type);
		err = -EINVAL;
		goto free;
	}
	flow_act.flow_tag = flow_tag;
	handler->rule = mlx5_add_flow_rules(ft, spec,
					    &flow_act,
					    dst, 1);

	if (IS_ERR(handler->rule)) {
		err = PTR_ERR(handler->rule);
		goto free;
	}

	ft_prio->refcount++;
	handler->prio = ft_prio;

	ft_prio->flow_table = ft;
free:
	if (err)
		kfree(handler);
	kvfree(spec);
	return err ? ERR_PTR(err) : handler;
}

static struct mlx5_ib_flow_handler *create_dont_trap_rule(struct mlx5_ib_dev *dev,
							  struct mlx5_ib_flow_prio *ft_prio,
							  struct ib_flow_attr *flow_attr,
							  struct mlx5_flow_destination *dst)
{
	struct mlx5_ib_flow_handler *handler_dst = NULL;
	struct mlx5_ib_flow_handler *handler = NULL;

	handler = create_flow_rule(dev, ft_prio, flow_attr, NULL);
	if (!IS_ERR(handler)) {
		handler_dst = create_flow_rule(dev, ft_prio,
					       flow_attr, dst);
		if (IS_ERR(handler_dst)) {
			mlx5_del_flow_rules(handler->rule);
			ft_prio->refcount--;
			kfree(handler);
			handler = handler_dst;
		} else {
			list_add(&handler_dst->list, &handler->list);
		}
	}

	return handler;
}
enum {
	LEFTOVERS_MC,
	LEFTOVERS_UC,
};

static struct mlx5_ib_flow_handler *create_leftovers_rule(struct mlx5_ib_dev *dev,
							  struct mlx5_ib_flow_prio *ft_prio,
							  struct ib_flow_attr *flow_attr,
							  struct mlx5_flow_destination *dst)
{
	struct mlx5_ib_flow_handler *handler_ucast = NULL;
	struct mlx5_ib_flow_handler *handler = NULL;

	static struct {
		struct ib_flow_attr	flow_attr;
		struct ib_flow_spec_eth eth_flow;
	} leftovers_specs[] = {
		[LEFTOVERS_MC] = {
			.flow_attr = {
				.num_of_specs = 1,
				.size = sizeof(leftovers_specs[0])
			},
			.eth_flow = {
				.type = IB_FLOW_SPEC_ETH,
				.size = sizeof(struct ib_flow_spec_eth),
				.mask = {.dst_mac = {0x1} },
				.val =  {.dst_mac = {0x1} }
			}
		},
		[LEFTOVERS_UC] = {
			.flow_attr = {
				.num_of_specs = 1,
				.size = sizeof(leftovers_specs[0])
			},
			.eth_flow = {
				.type = IB_FLOW_SPEC_ETH,
				.size = sizeof(struct ib_flow_spec_eth),
				.mask = {.dst_mac = {0x1} },
				.val = {.dst_mac = {} }
			}
		}
	};

	handler = create_flow_rule(dev, ft_prio,
				   &leftovers_specs[LEFTOVERS_MC].flow_attr,
				   dst);
	if (!IS_ERR(handler) &&
	    flow_attr->type == IB_FLOW_ATTR_ALL_DEFAULT) {
		handler_ucast = create_flow_rule(dev, ft_prio,
						 &leftovers_specs[LEFTOVERS_UC].flow_attr,
						 dst);
		if (IS_ERR(handler_ucast)) {
			mlx5_del_flow_rules(handler->rule);
			ft_prio->refcount--;
			kfree(handler);
			handler = handler_ucast;
		} else {
			list_add(&handler_ucast->list, &handler->list);
		}
	}

	return handler;
}

static struct mlx5_ib_flow_handler *create_sniffer_rule(struct mlx5_ib_dev *dev,
							struct mlx5_ib_flow_prio *ft_rx,
							struct mlx5_ib_flow_prio *ft_tx,
							struct mlx5_flow_destination *dst)
{
	struct mlx5_ib_flow_handler *handler_rx;
	struct mlx5_ib_flow_handler *handler_tx;
	int err;
	static const struct ib_flow_attr flow_attr  = {
		.num_of_specs = 0,
		.size = sizeof(flow_attr)
	};

	handler_rx = create_flow_rule(dev, ft_rx, &flow_attr, dst);
	if (IS_ERR(handler_rx)) {
		err = PTR_ERR(handler_rx);
		goto err;
	}

	handler_tx = create_flow_rule(dev, ft_tx, &flow_attr, dst);
	if (IS_ERR(handler_tx)) {
		err = PTR_ERR(handler_tx);
		goto err_tx;
	}

	list_add(&handler_tx->list, &handler_rx->list);

	return handler_rx;

err_tx:
	mlx5_del_flow_rules(handler_rx->rule);
	ft_rx->refcount--;
	kfree(handler_rx);
err:
	return ERR_PTR(err);
}

static struct ib_flow *mlx5_ib_create_flow(struct ib_qp *qp,
					   struct ib_flow_attr *flow_attr,
					   int domain)
{
	struct mlx5_ib_dev *dev = to_mdev(qp->device);
	struct mlx5_ib_qp *mqp = to_mqp(qp);
	struct mlx5_ib_flow_handler *handler = NULL;
	struct mlx5_flow_destination *dst = NULL;
	struct mlx5_ib_flow_prio *ft_prio_tx = NULL;
	struct mlx5_ib_flow_prio *ft_prio;
	int err;

	if (flow_attr->priority > MLX5_IB_FLOW_LAST_PRIO)
		return ERR_PTR(-ENOSPC);

	if (domain != IB_FLOW_DOMAIN_USER ||
	    flow_attr->port > MLX5_CAP_GEN(dev->mdev, num_ports) ||
	    (flow_attr->flags & ~IB_FLOW_ATTR_FLAGS_DONT_TRAP))
		return ERR_PTR(-EINVAL);

	dst = kzalloc(sizeof(*dst), GFP_KERNEL);
	if (!dst)
		return ERR_PTR(-ENOMEM);

	mutex_lock(&dev->flow_db.lock);

	ft_prio = get_flow_table(dev, flow_attr, MLX5_IB_FT_RX);
	if (IS_ERR(ft_prio)) {
		err = PTR_ERR(ft_prio);
		goto unlock;
	}
	if (flow_attr->type == IB_FLOW_ATTR_SNIFFER) {
		ft_prio_tx = get_flow_table(dev, flow_attr, MLX5_IB_FT_TX);
		if (IS_ERR(ft_prio_tx)) {
			err = PTR_ERR(ft_prio_tx);
			ft_prio_tx = NULL;
			goto destroy_ft;
		}
	}

	dst->type = MLX5_FLOW_DESTINATION_TYPE_TIR;
	if (mqp->flags & MLX5_IB_QP_RSS)
		dst->tir_num = mqp->rss_qp.tirn;
	else
		dst->tir_num = mqp->raw_packet_qp.rq.tirn;

	if (flow_attr->type == IB_FLOW_ATTR_NORMAL) {
		if (flow_attr->flags & IB_FLOW_ATTR_FLAGS_DONT_TRAP)  {
			handler = create_dont_trap_rule(dev, ft_prio,
							flow_attr, dst);
		} else {
			handler = create_flow_rule(dev, ft_prio, flow_attr,
						   dst);
		}
	} else if (flow_attr->type == IB_FLOW_ATTR_ALL_DEFAULT ||
		   flow_attr->type == IB_FLOW_ATTR_MC_DEFAULT) {
		handler = create_leftovers_rule(dev, ft_prio, flow_attr,
						dst);
	} else if (flow_attr->type == IB_FLOW_ATTR_SNIFFER) {
		handler = create_sniffer_rule(dev, ft_prio, ft_prio_tx, dst);
	} else {
		err = -EINVAL;
		goto destroy_ft;
	}

	if (IS_ERR(handler)) {
		err = PTR_ERR(handler);
		handler = NULL;
		goto destroy_ft;
	}

	mutex_unlock(&dev->flow_db.lock);
	kfree(dst);

	return &handler->ibflow;

destroy_ft:
	put_flow_table(dev, ft_prio, false);
	if (ft_prio_tx)
		put_flow_table(dev, ft_prio_tx, false);
unlock:
	mutex_unlock(&dev->flow_db.lock);
	kfree(dst);
	kfree(handler);
	return ERR_PTR(err);
}

static int mlx5_ib_mcg_attach(struct ib_qp *ibqp, union ib_gid *gid, u16 lid)
{
	struct mlx5_ib_dev *dev = to_mdev(ibqp->device);
	int err;

	err = mlx5_core_attach_mcg(dev->mdev, gid, ibqp->qp_num);
	if (err)
		mlx5_ib_warn(dev, "failed attaching QPN 0x%x, MGID %pI6\n",
			     ibqp->qp_num, gid->raw);

	return err;
}

static int mlx5_ib_mcg_detach(struct ib_qp *ibqp, union ib_gid *gid, u16 lid)
{
	struct mlx5_ib_dev *dev = to_mdev(ibqp->device);
	int err;

	err = mlx5_core_detach_mcg(dev->mdev, gid, ibqp->qp_num);
	if (err)
		mlx5_ib_warn(dev, "failed detaching QPN 0x%x, MGID %pI6\n",
			     ibqp->qp_num, gid->raw);

	return err;
}

static int init_node_data(struct mlx5_ib_dev *dev)
{
	int err;

	err = mlx5_query_node_desc(dev, dev->ib_dev.node_desc);
	if (err)
		return err;

	dev->mdev->rev_id = dev->mdev->pdev->revision;

	return mlx5_query_node_guid(dev, &dev->ib_dev.node_guid);
}

static ssize_t show_fw_pages(struct device *device, struct device_attribute *attr,
			     char *buf)
{
	struct mlx5_ib_dev *dev =
		container_of(device, struct mlx5_ib_dev, ib_dev.dev);

	return sprintf(buf, "%d\n", dev->mdev->priv.fw_pages);
}

static ssize_t show_reg_pages(struct device *device,
			      struct device_attribute *attr, char *buf)
{
	struct mlx5_ib_dev *dev =
		container_of(device, struct mlx5_ib_dev, ib_dev.dev);

	return sprintf(buf, "%d\n", atomic_read(&dev->mdev->priv.reg_pages));
}

static ssize_t show_hca(struct device *device, struct device_attribute *attr,
			char *buf)
{
	struct mlx5_ib_dev *dev =
		container_of(device, struct mlx5_ib_dev, ib_dev.dev);
	return sprintf(buf, "MT%d\n", dev->mdev->pdev->device);
}

static ssize_t show_rev(struct device *device, struct device_attribute *attr,
			char *buf)
{
	struct mlx5_ib_dev *dev =
		container_of(device, struct mlx5_ib_dev, ib_dev.dev);
	return sprintf(buf, "%x\n", dev->mdev->rev_id);
}

static ssize_t show_board(struct device *device, struct device_attribute *attr,
			  char *buf)
{
	struct mlx5_ib_dev *dev =
		container_of(device, struct mlx5_ib_dev, ib_dev.dev);
	return sprintf(buf, "%.*s\n", MLX5_BOARD_ID_LEN,
		       dev->mdev->board_id);
}

static DEVICE_ATTR(hw_rev,   S_IRUGO, show_rev,    NULL);
static DEVICE_ATTR(hca_type, S_IRUGO, show_hca,    NULL);
static DEVICE_ATTR(board_id, S_IRUGO, show_board,  NULL);
static DEVICE_ATTR(fw_pages, S_IRUGO, show_fw_pages, NULL);
static DEVICE_ATTR(reg_pages, S_IRUGO, show_reg_pages, NULL);

static struct device_attribute *mlx5_class_attributes[] = {
	&dev_attr_hw_rev,
	&dev_attr_hca_type,
	&dev_attr_board_id,
	&dev_attr_fw_pages,
	&dev_attr_reg_pages,
};

static void pkey_change_handler(struct work_struct *work)
{
	struct mlx5_ib_port_resources *ports =
		container_of(work, struct mlx5_ib_port_resources,
			     pkey_change_work);

	mutex_lock(&ports->devr->mutex);
	mlx5_ib_gsi_pkey_change(ports->gsi);
	mutex_unlock(&ports->devr->mutex);
}

static void mlx5_ib_handle_internal_error(struct mlx5_ib_dev *ibdev)
{
	struct mlx5_ib_qp *mqp;
	struct mlx5_ib_cq *send_mcq, *recv_mcq;
	struct mlx5_core_cq *mcq;
	struct list_head cq_armed_list;
	unsigned long flags_qp;
	unsigned long flags_cq;
	unsigned long flags;

	INIT_LIST_HEAD(&cq_armed_list);

	/* Go over qp list reside on that ibdev, sync with create/destroy qp.*/
	spin_lock_irqsave(&ibdev->reset_flow_resource_lock, flags);
	list_for_each_entry(mqp, &ibdev->qp_list, qps_list) {
		spin_lock_irqsave(&mqp->sq.lock, flags_qp);
		if (mqp->sq.tail != mqp->sq.head) {
			send_mcq = to_mcq(mqp->ibqp.send_cq);
			spin_lock_irqsave(&send_mcq->lock, flags_cq);
			if (send_mcq->mcq.comp &&
			    mqp->ibqp.send_cq->comp_handler) {
				if (!send_mcq->mcq.reset_notify_added) {
					send_mcq->mcq.reset_notify_added = 1;
					list_add_tail(&send_mcq->mcq.reset_notify,
						      &cq_armed_list);
				}
			}
			spin_unlock_irqrestore(&send_mcq->lock, flags_cq);
		}
		spin_unlock_irqrestore(&mqp->sq.lock, flags_qp);
		spin_lock_irqsave(&mqp->rq.lock, flags_qp);
		/* no handling is needed for SRQ */
		if (!mqp->ibqp.srq) {
			if (mqp->rq.tail != mqp->rq.head) {
				recv_mcq = to_mcq(mqp->ibqp.recv_cq);
				spin_lock_irqsave(&recv_mcq->lock, flags_cq);
				if (recv_mcq->mcq.comp &&
				    mqp->ibqp.recv_cq->comp_handler) {
					if (!recv_mcq->mcq.reset_notify_added) {
						recv_mcq->mcq.reset_notify_added = 1;
						list_add_tail(&recv_mcq->mcq.reset_notify,
							      &cq_armed_list);
					}
				}
				spin_unlock_irqrestore(&recv_mcq->lock,
						       flags_cq);
			}
		}
		spin_unlock_irqrestore(&mqp->rq.lock, flags_qp);
	}
	/*At that point all inflight post send were put to be executed as of we
	 * lock/unlock above locks Now need to arm all involved CQs.
	 */
	list_for_each_entry(mcq, &cq_armed_list, reset_notify) {
		mcq->comp(mcq);
	}
	spin_unlock_irqrestore(&ibdev->reset_flow_resource_lock, flags);
}

static void mlx5_ib_event(struct mlx5_core_dev *dev, void *context,
			  enum mlx5_dev_event event, unsigned long param)
{
	struct mlx5_ib_dev *ibdev = (struct mlx5_ib_dev *)context;
	struct ib_event ibev;
	bool fatal = false;
	u8 port = 0;

	switch (event) {
	case MLX5_DEV_EVENT_SYS_ERROR:
		ibev.event = IB_EVENT_DEVICE_FATAL;
		mlx5_ib_handle_internal_error(ibdev);
		fatal = true;
		break;

	case MLX5_DEV_EVENT_PORT_UP:
	case MLX5_DEV_EVENT_PORT_DOWN:
	case MLX5_DEV_EVENT_PORT_INITIALIZED:
		port = (u8)param;

		/* In RoCE, port up/down events are handled in
		 * mlx5_netdev_event().
		 */
		if (mlx5_ib_port_link_layer(&ibdev->ib_dev, port) ==
			IB_LINK_LAYER_ETHERNET)
			return;

		ibev.event = (event == MLX5_DEV_EVENT_PORT_UP) ?
			     IB_EVENT_PORT_ACTIVE : IB_EVENT_PORT_ERR;
		break;

	case MLX5_DEV_EVENT_LID_CHANGE:
		ibev.event = IB_EVENT_LID_CHANGE;
		port = (u8)param;
		break;

	case MLX5_DEV_EVENT_PKEY_CHANGE:
		ibev.event = IB_EVENT_PKEY_CHANGE;
		port = (u8)param;

		schedule_work(&ibdev->devr.ports[port - 1].pkey_change_work);
		break;

	case MLX5_DEV_EVENT_GUID_CHANGE:
		ibev.event = IB_EVENT_GID_CHANGE;
		port = (u8)param;
		break;

	case MLX5_DEV_EVENT_CLIENT_REREG:
		ibev.event = IB_EVENT_CLIENT_REREGISTER;
		port = (u8)param;
		break;
	default:
		return;
	}

	ibev.device	      = &ibdev->ib_dev;
	ibev.element.port_num = port;

	if (port < 1 || port > ibdev->num_ports) {
		mlx5_ib_warn(ibdev, "warning: event on port %d\n", port);
		return;
	}

	if (ibdev->ib_active)
		ib_dispatch_event(&ibev);

	if (fatal)
		ibdev->ib_active = false;
}

static int set_has_smi_cap(struct mlx5_ib_dev *dev)
{
	struct mlx5_hca_vport_context vport_ctx;
	int err;
	int port;

	for (port = 1; port <= MLX5_CAP_GEN(dev->mdev, num_ports); port++) {
		dev->mdev->port_caps[port - 1].has_smi = false;
		if (MLX5_CAP_GEN(dev->mdev, port_type) ==
		    MLX5_CAP_PORT_TYPE_IB) {
			if (MLX5_CAP_GEN(dev->mdev, ib_virt)) {
				err = mlx5_query_hca_vport_context(dev->mdev, 0,
								   port, 0,
								   &vport_ctx);
				if (err) {
					mlx5_ib_err(dev, "query_hca_vport_context for port=%d failed %d\n",
						    port, err);
					return err;
				}
				dev->mdev->port_caps[port - 1].has_smi =
					vport_ctx.has_smi;
			} else {
				dev->mdev->port_caps[port - 1].has_smi = true;
			}
		}
	}
	return 0;
}

static void get_ext_port_caps(struct mlx5_ib_dev *dev)
{
	int port;

	for (port = 1; port <= MLX5_CAP_GEN(dev->mdev, num_ports); port++)
		mlx5_query_ext_port_caps(dev, port);
}

static int get_port_caps(struct mlx5_ib_dev *dev)
{
	struct ib_device_attr *dprops = NULL;
	struct ib_port_attr *pprops = NULL;
	int err = -ENOMEM;
	int port;
	struct ib_udata uhw = {.inlen = 0, .outlen = 0};

	pprops = kmalloc(sizeof(*pprops), GFP_KERNEL);
	if (!pprops)
		goto out;

	dprops = kmalloc(sizeof(*dprops), GFP_KERNEL);
	if (!dprops)
		goto out;

	err = set_has_smi_cap(dev);
	if (err)
		goto out;

	err = mlx5_ib_query_device(&dev->ib_dev, dprops, &uhw);
	if (err) {
		mlx5_ib_warn(dev, "query_device failed %d\n", err);
		goto out;
	}

	for (port = 1; port <= MLX5_CAP_GEN(dev->mdev, num_ports); port++) {
		memset(pprops, 0, sizeof(*pprops));
		err = mlx5_ib_query_port(&dev->ib_dev, port, pprops);
		if (err) {
			mlx5_ib_warn(dev, "query_port %d failed %d\n",
				     port, err);
			break;
		}
		dev->mdev->port_caps[port - 1].pkey_table_len =
						dprops->max_pkeys;
		dev->mdev->port_caps[port - 1].gid_table_len =
						pprops->gid_tbl_len;
		mlx5_ib_dbg(dev, "pkey_table_len %d, gid_table_len %d\n",
			    dprops->max_pkeys, pprops->gid_tbl_len);
	}

out:
	kfree(pprops);
	kfree(dprops);

	return err;
}

static void destroy_umrc_res(struct mlx5_ib_dev *dev)
{
	int err;

	err = mlx5_mr_cache_cleanup(dev);
	if (err)
		mlx5_ib_warn(dev, "mr cache cleanup failed\n");

	mlx5_ib_destroy_qp(dev->umrc.qp);
	ib_free_cq(dev->umrc.cq);
	ib_dealloc_pd(dev->umrc.pd);
}

enum {
	MAX_UMR_WR = 128,
};

static int create_umr_res(struct mlx5_ib_dev *dev)
{
	struct ib_qp_init_attr *init_attr = NULL;
	struct ib_qp_attr *attr = NULL;
	struct ib_pd *pd;
	struct ib_cq *cq;
	struct ib_qp *qp;
	int ret;

	attr = kzalloc(sizeof(*attr), GFP_KERNEL);
	init_attr = kzalloc(sizeof(*init_attr), GFP_KERNEL);
	if (!attr || !init_attr) {
		ret = -ENOMEM;
		goto error_0;
	}

	pd = ib_alloc_pd(&dev->ib_dev, 0);
	if (IS_ERR(pd)) {
		mlx5_ib_dbg(dev, "Couldn't create PD for sync UMR QP\n");
		ret = PTR_ERR(pd);
		goto error_0;
	}

	cq = ib_alloc_cq(&dev->ib_dev, NULL, 128, 0, IB_POLL_SOFTIRQ);
	if (IS_ERR(cq)) {
		mlx5_ib_dbg(dev, "Couldn't create CQ for sync UMR QP\n");
		ret = PTR_ERR(cq);
		goto error_2;
	}

	init_attr->send_cq = cq;
	init_attr->recv_cq = cq;
	init_attr->sq_sig_type = IB_SIGNAL_ALL_WR;
	init_attr->cap.max_send_wr = MAX_UMR_WR;
	init_attr->cap.max_send_sge = 1;
	init_attr->qp_type = MLX5_IB_QPT_REG_UMR;
	init_attr->port_num = 1;
	qp = mlx5_ib_create_qp(pd, init_attr, NULL);
	if (IS_ERR(qp)) {
		mlx5_ib_dbg(dev, "Couldn't create sync UMR QP\n");
		ret = PTR_ERR(qp);
		goto error_3;
	}
	qp->device     = &dev->ib_dev;
	qp->real_qp    = qp;
	qp->uobject    = NULL;
	qp->qp_type    = MLX5_IB_QPT_REG_UMR;

	attr->qp_state = IB_QPS_INIT;
	attr->port_num = 1;
	ret = mlx5_ib_modify_qp(qp, attr, IB_QP_STATE | IB_QP_PKEY_INDEX |
				IB_QP_PORT, NULL);
	if (ret) {
		mlx5_ib_dbg(dev, "Couldn't modify UMR QP\n");
		goto error_4;
	}

	memset(attr, 0, sizeof(*attr));
	attr->qp_state = IB_QPS_RTR;
	attr->path_mtu = IB_MTU_256;

	ret = mlx5_ib_modify_qp(qp, attr, IB_QP_STATE, NULL);
	if (ret) {
		mlx5_ib_dbg(dev, "Couldn't modify umr QP to rtr\n");
		goto error_4;
	}

	memset(attr, 0, sizeof(*attr));
	attr->qp_state = IB_QPS_RTS;
	ret = mlx5_ib_modify_qp(qp, attr, IB_QP_STATE, NULL);
	if (ret) {
		mlx5_ib_dbg(dev, "Couldn't modify umr QP to rts\n");
		goto error_4;
	}

	dev->umrc.qp = qp;
	dev->umrc.cq = cq;
	dev->umrc.pd = pd;

	sema_init(&dev->umrc.sem, MAX_UMR_WR);
	ret = mlx5_mr_cache_init(dev);
	if (ret) {
		mlx5_ib_warn(dev, "mr cache init failed %d\n", ret);
		goto error_4;
	}

	kfree(attr);
	kfree(init_attr);

	return 0;

error_4:
	mlx5_ib_destroy_qp(qp);

error_3:
	ib_free_cq(cq);

error_2:
	ib_dealloc_pd(pd);

error_0:
	kfree(attr);
	kfree(init_attr);
	return ret;
}

static int create_dev_resources(struct mlx5_ib_resources *devr)
{
	struct ib_srq_init_attr attr;
	struct mlx5_ib_dev *dev;
	struct ib_cq_init_attr cq_attr = {.cqe = 1};
	int port;
	int ret = 0;

	dev = container_of(devr, struct mlx5_ib_dev, devr);

	mutex_init(&devr->mutex);

	devr->p0 = mlx5_ib_alloc_pd(&dev->ib_dev, NULL, NULL);
	if (IS_ERR(devr->p0)) {
		ret = PTR_ERR(devr->p0);
		goto error0;
	}
	devr->p0->device  = &dev->ib_dev;
	devr->p0->uobject = NULL;
	atomic_set(&devr->p0->usecnt, 0);

	devr->c0 = mlx5_ib_create_cq(&dev->ib_dev, &cq_attr, NULL, NULL);
	if (IS_ERR(devr->c0)) {
		ret = PTR_ERR(devr->c0);
		goto error1;
	}
	devr->c0->device        = &dev->ib_dev;
	devr->c0->uobject       = NULL;
	devr->c0->comp_handler  = NULL;
	devr->c0->event_handler = NULL;
	devr->c0->cq_context    = NULL;
	atomic_set(&devr->c0->usecnt, 0);

	devr->x0 = mlx5_ib_alloc_xrcd(&dev->ib_dev, NULL, NULL);
	if (IS_ERR(devr->x0)) {
		ret = PTR_ERR(devr->x0);
		goto error2;
	}
	devr->x0->device = &dev->ib_dev;
	devr->x0->inode = NULL;
	atomic_set(&devr->x0->usecnt, 0);
	mutex_init(&devr->x0->tgt_qp_mutex);
	INIT_LIST_HEAD(&devr->x0->tgt_qp_list);

	devr->x1 = mlx5_ib_alloc_xrcd(&dev->ib_dev, NULL, NULL);
	if (IS_ERR(devr->x1)) {
		ret = PTR_ERR(devr->x1);
		goto error3;
	}
	devr->x1->device = &dev->ib_dev;
	devr->x1->inode = NULL;
	atomic_set(&devr->x1->usecnt, 0);
	mutex_init(&devr->x1->tgt_qp_mutex);
	INIT_LIST_HEAD(&devr->x1->tgt_qp_list);

	memset(&attr, 0, sizeof(attr));
	attr.attr.max_sge = 1;
	attr.attr.max_wr = 1;
	attr.srq_type = IB_SRQT_XRC;
	attr.ext.xrc.cq = devr->c0;
	attr.ext.xrc.xrcd = devr->x0;

	devr->s0 = mlx5_ib_create_srq(devr->p0, &attr, NULL);
	if (IS_ERR(devr->s0)) {
		ret = PTR_ERR(devr->s0);
		goto error4;
	}
	devr->s0->device	= &dev->ib_dev;
	devr->s0->pd		= devr->p0;
	devr->s0->uobject       = NULL;
	devr->s0->event_handler = NULL;
	devr->s0->srq_context   = NULL;
	devr->s0->srq_type      = IB_SRQT_XRC;
	devr->s0->ext.xrc.xrcd	= devr->x0;
	devr->s0->ext.xrc.cq	= devr->c0;
	atomic_inc(&devr->s0->ext.xrc.xrcd->usecnt);
	atomic_inc(&devr->s0->ext.xrc.cq->usecnt);
	atomic_inc(&devr->p0->usecnt);
	atomic_set(&devr->s0->usecnt, 0);

	memset(&attr, 0, sizeof(attr));
	attr.attr.max_sge = 1;
	attr.attr.max_wr = 1;
	attr.srq_type = IB_SRQT_BASIC;
	devr->s1 = mlx5_ib_create_srq(devr->p0, &attr, NULL);
	if (IS_ERR(devr->s1)) {
		ret = PTR_ERR(devr->s1);
		goto error5;
	}
	devr->s1->device	= &dev->ib_dev;
	devr->s1->pd		= devr->p0;
	devr->s1->uobject       = NULL;
	devr->s1->event_handler = NULL;
	devr->s1->srq_context   = NULL;
	devr->s1->srq_type      = IB_SRQT_BASIC;
	devr->s1->ext.xrc.cq	= devr->c0;
	atomic_inc(&devr->p0->usecnt);
	atomic_set(&devr->s0->usecnt, 0);

	for (port = 0; port < ARRAY_SIZE(devr->ports); ++port) {
		INIT_WORK(&devr->ports[port].pkey_change_work,
			  pkey_change_handler);
		devr->ports[port].devr = devr;
	}

	return 0;

error5:
	mlx5_ib_destroy_srq(devr->s0);
error4:
	mlx5_ib_dealloc_xrcd(devr->x1);
error3:
	mlx5_ib_dealloc_xrcd(devr->x0);
error2:
	mlx5_ib_destroy_cq(devr->c0);
error1:
	mlx5_ib_dealloc_pd(devr->p0);
error0:
	return ret;
}

static void destroy_dev_resources(struct mlx5_ib_resources *devr)
{
	struct mlx5_ib_dev *dev =
		container_of(devr, struct mlx5_ib_dev, devr);
	int port;

	mlx5_ib_destroy_srq(devr->s1);
	mlx5_ib_destroy_srq(devr->s0);
	mlx5_ib_dealloc_xrcd(devr->x0);
	mlx5_ib_dealloc_xrcd(devr->x1);
	mlx5_ib_destroy_cq(devr->c0);
	mlx5_ib_dealloc_pd(devr->p0);

	/* Make sure no change P_Key work items are still executing */
	for (port = 0; port < dev->num_ports; ++port)
		cancel_work_sync(&devr->ports[port].pkey_change_work);
}

static u32 get_core_cap_flags(struct ib_device *ibdev)
{
	struct mlx5_ib_dev *dev = to_mdev(ibdev);
	enum rdma_link_layer ll = mlx5_ib_port_link_layer(ibdev, 1);
	u8 l3_type_cap = MLX5_CAP_ROCE(dev->mdev, l3_type);
	u8 roce_version_cap = MLX5_CAP_ROCE(dev->mdev, roce_version);
	u32 ret = 0;

	if (ll == IB_LINK_LAYER_INFINIBAND)
		return RDMA_CORE_PORT_IBA_IB;

	ret = RDMA_CORE_PORT_RAW_PACKET;

	if (!(l3_type_cap & MLX5_ROCE_L3_TYPE_IPV4_CAP))
		return ret;

	if (!(l3_type_cap & MLX5_ROCE_L3_TYPE_IPV6_CAP))
		return ret;

	if (roce_version_cap & MLX5_ROCE_VERSION_1_CAP)
		ret |= RDMA_CORE_PORT_IBA_ROCE;

	if (roce_version_cap & MLX5_ROCE_VERSION_2_CAP)
		ret |= RDMA_CORE_PORT_IBA_ROCE_UDP_ENCAP;

	return ret;
}

static int mlx5_port_immutable(struct ib_device *ibdev, u8 port_num,
			       struct ib_port_immutable *immutable)
{
	struct ib_port_attr attr;
	struct mlx5_ib_dev *dev = to_mdev(ibdev);
	enum rdma_link_layer ll = mlx5_ib_port_link_layer(ibdev, port_num);
	int err;

	immutable->core_cap_flags = get_core_cap_flags(ibdev);

	err = ib_query_port(ibdev, port_num, &attr);
	if (err)
		return err;

	immutable->pkey_tbl_len = attr.pkey_tbl_len;
	immutable->gid_tbl_len = attr.gid_tbl_len;
	immutable->core_cap_flags = get_core_cap_flags(ibdev);
	if ((ll == IB_LINK_LAYER_INFINIBAND) || MLX5_CAP_GEN(dev->mdev, roce))
		immutable->max_mad_size = IB_MGMT_MAD_SIZE;

	return 0;
}

static void get_dev_fw_str(struct ib_device *ibdev, char *str,
			   size_t str_len)
{
	struct mlx5_ib_dev *dev =
		container_of(ibdev, struct mlx5_ib_dev, ib_dev);
	snprintf(str, str_len, "%d.%d.%04d", fw_rev_maj(dev->mdev),
		       fw_rev_min(dev->mdev), fw_rev_sub(dev->mdev));
}

static int mlx5_eth_lag_init(struct mlx5_ib_dev *dev)
{
	struct mlx5_core_dev *mdev = dev->mdev;
	struct mlx5_flow_namespace *ns = mlx5_get_flow_namespace(mdev,
								 MLX5_FLOW_NAMESPACE_LAG);
	struct mlx5_flow_table *ft;
	int err;

	if (!ns || !mlx5_lag_is_active(mdev))
		return 0;

	err = mlx5_cmd_create_vport_lag(mdev);
	if (err)
		return err;

	ft = mlx5_create_lag_demux_flow_table(ns, 0, 0);
	if (IS_ERR(ft)) {
		err = PTR_ERR(ft);
		goto err_destroy_vport_lag;
	}

	dev->flow_db.lag_demux_ft = ft;
	return 0;

err_destroy_vport_lag:
	mlx5_cmd_destroy_vport_lag(mdev);
	return err;
}

static void mlx5_eth_lag_cleanup(struct mlx5_ib_dev *dev)
{
	struct mlx5_core_dev *mdev = dev->mdev;

	if (dev->flow_db.lag_demux_ft) {
		mlx5_destroy_flow_table(dev->flow_db.lag_demux_ft);
		dev->flow_db.lag_demux_ft = NULL;

		mlx5_cmd_destroy_vport_lag(mdev);
	}
}

static int mlx5_add_netdev_notifier(struct mlx5_ib_dev *dev)
{
	int err;

	dev->roce.nb.notifier_call = mlx5_netdev_event;
	err = register_netdevice_notifier(&dev->roce.nb);
	if (err) {
		dev->roce.nb.notifier_call = NULL;
		return err;
	}

	return 0;
}

static void mlx5_remove_netdev_notifier(struct mlx5_ib_dev *dev)
{
	if (dev->roce.nb.notifier_call) {
		unregister_netdevice_notifier(&dev->roce.nb);
		dev->roce.nb.notifier_call = NULL;
	}
}

static int mlx5_enable_eth(struct mlx5_ib_dev *dev)
{
	int err;

	err = mlx5_add_netdev_notifier(dev);
	if (err)
		return err;

	if (MLX5_CAP_GEN(dev->mdev, roce)) {
		err = mlx5_nic_vport_enable_roce(dev->mdev);
		if (err)
			goto err_unregister_netdevice_notifier;
	}

	err = mlx5_eth_lag_init(dev);
	if (err)
		goto err_disable_roce;

	return 0;

err_disable_roce:
	if (MLX5_CAP_GEN(dev->mdev, roce))
		mlx5_nic_vport_disable_roce(dev->mdev);

err_unregister_netdevice_notifier:
	mlx5_remove_netdev_notifier(dev);
	return err;
}

static void mlx5_disable_eth(struct mlx5_ib_dev *dev)
{
	mlx5_eth_lag_cleanup(dev);
	if (MLX5_CAP_GEN(dev->mdev, roce))
		mlx5_nic_vport_disable_roce(dev->mdev);
}

struct mlx5_ib_q_counter {
	const char *name;
	size_t offset;
};

#define INIT_Q_COUNTER(_name)		\
	{ .name = #_name, .offset = MLX5_BYTE_OFF(query_q_counter_out, _name)}

static const struct mlx5_ib_q_counter basic_q_cnts[] = {
	INIT_Q_COUNTER(rx_write_requests),
	INIT_Q_COUNTER(rx_read_requests),
	INIT_Q_COUNTER(rx_atomic_requests),
	INIT_Q_COUNTER(out_of_buffer),
};

static const struct mlx5_ib_q_counter out_of_seq_q_cnts[] = {
	INIT_Q_COUNTER(out_of_sequence),
};

static const struct mlx5_ib_q_counter retrans_q_cnts[] = {
	INIT_Q_COUNTER(duplicate_request),
	INIT_Q_COUNTER(rnr_nak_retry_err),
	INIT_Q_COUNTER(packet_seq_err),
	INIT_Q_COUNTER(implied_nak_seq_err),
	INIT_Q_COUNTER(local_ack_timeout_err),
};

static void mlx5_ib_dealloc_q_counters(struct mlx5_ib_dev *dev)
{
	unsigned int i;

	for (i = 0; i < dev->num_ports; i++) {
		mlx5_core_dealloc_q_counter(dev->mdev,
					    dev->port[i].q_cnts.set_id);
		kfree(dev->port[i].q_cnts.names);
		kfree(dev->port[i].q_cnts.offsets);
	}
}

static int __mlx5_ib_alloc_q_counters(struct mlx5_ib_dev *dev,
				      const char ***names,
				      size_t **offsets,
				      u32 *num)
{
	u32 num_counters;

	num_counters = ARRAY_SIZE(basic_q_cnts);

	if (MLX5_CAP_GEN(dev->mdev, out_of_seq_cnt))
		num_counters += ARRAY_SIZE(out_of_seq_q_cnts);

	if (MLX5_CAP_GEN(dev->mdev, retransmission_q_counters))
		num_counters += ARRAY_SIZE(retrans_q_cnts);

	*names = kcalloc(num_counters, sizeof(**names), GFP_KERNEL);
	if (!*names)
		return -ENOMEM;

	*offsets = kcalloc(num_counters, sizeof(**offsets), GFP_KERNEL);
	if (!*offsets)
		goto err_names;

	*num = num_counters;

	return 0;

err_names:
	kfree(*names);
	return -ENOMEM;
}

static void mlx5_ib_fill_q_counters(struct mlx5_ib_dev *dev,
				    const char **names,
				    size_t *offsets)
{
	int i;
	int j = 0;

	for (i = 0; i < ARRAY_SIZE(basic_q_cnts); i++, j++) {
		names[j] = basic_q_cnts[i].name;
		offsets[j] = basic_q_cnts[i].offset;
	}

	if (MLX5_CAP_GEN(dev->mdev, out_of_seq_cnt)) {
		for (i = 0; i < ARRAY_SIZE(out_of_seq_q_cnts); i++, j++) {
			names[j] = out_of_seq_q_cnts[i].name;
			offsets[j] = out_of_seq_q_cnts[i].offset;
		}
	}

	if (MLX5_CAP_GEN(dev->mdev, retransmission_q_counters)) {
		for (i = 0; i < ARRAY_SIZE(retrans_q_cnts); i++, j++) {
			names[j] = retrans_q_cnts[i].name;
			offsets[j] = retrans_q_cnts[i].offset;
		}
	}
}

static int mlx5_ib_alloc_q_counters(struct mlx5_ib_dev *dev)
{
	int i;
	int ret;

	for (i = 0; i < dev->num_ports; i++) {
		struct mlx5_ib_port *port = &dev->port[i];

		ret = mlx5_core_alloc_q_counter(dev->mdev,
						&port->q_cnts.set_id);
		if (ret) {
			mlx5_ib_warn(dev,
				     "couldn't allocate queue counter for port %d, err %d\n",
				     i + 1, ret);
			goto dealloc_counters;
		}

		ret = __mlx5_ib_alloc_q_counters(dev,
						 &port->q_cnts.names,
						 &port->q_cnts.offsets,
						 &port->q_cnts.num_counters);
		if (ret)
			goto dealloc_counters;

		mlx5_ib_fill_q_counters(dev, port->q_cnts.names,
					port->q_cnts.offsets);
	}

	return 0;

dealloc_counters:
	while (--i >= 0)
		mlx5_core_dealloc_q_counter(dev->mdev,
					    dev->port[i].q_cnts.set_id);

	return ret;
}

static struct rdma_hw_stats *mlx5_ib_alloc_hw_stats(struct ib_device *ibdev,
						    u8 port_num)
{
	struct mlx5_ib_dev *dev = to_mdev(ibdev);
	struct mlx5_ib_port *port = &dev->port[port_num - 1];

	/* We support only per port stats */
	if (port_num == 0)
		return NULL;

	return rdma_alloc_hw_stats_struct(port->q_cnts.names,
					  port->q_cnts.num_counters,
					  RDMA_HW_STATS_DEFAULT_LIFESPAN);
}

static int mlx5_ib_get_hw_stats(struct ib_device *ibdev,
				struct rdma_hw_stats *stats,
				u8 port_num, int index)
{
	struct mlx5_ib_dev *dev = to_mdev(ibdev);
	struct mlx5_ib_port *port = &dev->port[port_num - 1];
	int outlen = MLX5_ST_SZ_BYTES(query_q_counter_out);
	void *out;
	__be32 val;
	int ret;
	int i;

	if (!stats)
		return -ENOSYS;

	out = mlx5_vzalloc(outlen);
	if (!out)
		return -ENOMEM;

	ret = mlx5_core_query_q_counter(dev->mdev,
					port->q_cnts.set_id, 0,
					out, outlen);
	if (ret)
		goto free;

	for (i = 0; i < port->q_cnts.num_counters; i++) {
		val = *(__be32 *)(out + port->q_cnts.offsets[i]);
		stats->value[i] = (u64)be32_to_cpu(val);
	}

free:
	kvfree(out);
	return port->q_cnts.num_counters;
}

static void *mlx5_ib_add(struct mlx5_core_dev *mdev)
{
	struct mlx5_ib_dev *dev;
	enum rdma_link_layer ll;
	int port_type_cap;
	const char *name;
	int err;
	int i;

	port_type_cap = MLX5_CAP_GEN(mdev, port_type);
	ll = mlx5_port_type_cap_to_rdma_ll(port_type_cap);

	printk_once(KERN_INFO "%s", mlx5_version);

	dev = (struct mlx5_ib_dev *)ib_alloc_device(sizeof(*dev));
	if (!dev)
		return NULL;

	dev->mdev = mdev;

	dev->port = kcalloc(MLX5_CAP_GEN(mdev, num_ports), sizeof(*dev->port),
			    GFP_KERNEL);
	if (!dev->port)
		goto err_dealloc;

	rwlock_init(&dev->roce.netdev_lock);
	err = get_port_caps(dev);
	if (err)
		goto err_free_port;

	if (mlx5_use_mad_ifc(dev))
		get_ext_port_caps(dev);

	if (!mlx5_lag_is_active(mdev))
		name = "mlx5_%d";
	else
		name = "mlx5_bond_%d";

	strlcpy(dev->ib_dev.name, name, IB_DEVICE_NAME_MAX);
	dev->ib_dev.owner		= THIS_MODULE;
	dev->ib_dev.node_type		= RDMA_NODE_IB_CA;
	dev->ib_dev.local_dma_lkey	= 0 /* not supported for now */;
	dev->num_ports		= MLX5_CAP_GEN(mdev, num_ports);
	dev->ib_dev.phys_port_cnt     = dev->num_ports;
	dev->ib_dev.num_comp_vectors    =
		dev->mdev->priv.eq_table.num_comp_vectors;
	dev->ib_dev.dma_device	= &mdev->pdev->dev;

	dev->ib_dev.uverbs_abi_ver	= MLX5_IB_UVERBS_ABI_VERSION;
	dev->ib_dev.uverbs_cmd_mask	=
		(1ull << IB_USER_VERBS_CMD_GET_CONTEXT)		|
		(1ull << IB_USER_VERBS_CMD_QUERY_DEVICE)	|
		(1ull << IB_USER_VERBS_CMD_QUERY_PORT)		|
		(1ull << IB_USER_VERBS_CMD_ALLOC_PD)		|
		(1ull << IB_USER_VERBS_CMD_DEALLOC_PD)		|
		(1ull << IB_USER_VERBS_CMD_CREATE_AH)		|
		(1ull << IB_USER_VERBS_CMD_DESTROY_AH)		|
		(1ull << IB_USER_VERBS_CMD_REG_MR)		|
		(1ull << IB_USER_VERBS_CMD_REREG_MR)		|
		(1ull << IB_USER_VERBS_CMD_DEREG_MR)		|
		(1ull << IB_USER_VERBS_CMD_CREATE_COMP_CHANNEL)	|
		(1ull << IB_USER_VERBS_CMD_CREATE_CQ)		|
		(1ull << IB_USER_VERBS_CMD_RESIZE_CQ)		|
		(1ull << IB_USER_VERBS_CMD_DESTROY_CQ)		|
		(1ull << IB_USER_VERBS_CMD_CREATE_QP)		|
		(1ull << IB_USER_VERBS_CMD_MODIFY_QP)		|
		(1ull << IB_USER_VERBS_CMD_QUERY_QP)		|
		(1ull << IB_USER_VERBS_CMD_DESTROY_QP)		|
		(1ull << IB_USER_VERBS_CMD_ATTACH_MCAST)	|
		(1ull << IB_USER_VERBS_CMD_DETACH_MCAST)	|
		(1ull << IB_USER_VERBS_CMD_CREATE_SRQ)		|
		(1ull << IB_USER_VERBS_CMD_MODIFY_SRQ)		|
		(1ull << IB_USER_VERBS_CMD_QUERY_SRQ)		|
		(1ull << IB_USER_VERBS_CMD_DESTROY_SRQ)		|
		(1ull << IB_USER_VERBS_CMD_CREATE_XSRQ)		|
		(1ull << IB_USER_VERBS_CMD_OPEN_QP);
	dev->ib_dev.uverbs_ex_cmd_mask =
		(1ull << IB_USER_VERBS_EX_CMD_QUERY_DEVICE)	|
		(1ull << IB_USER_VERBS_EX_CMD_CREATE_CQ)	|
		(1ull << IB_USER_VERBS_EX_CMD_CREATE_QP)	|
		(1ull << IB_USER_VERBS_EX_CMD_MODIFY_QP);

	dev->ib_dev.query_device	= mlx5_ib_query_device;
	dev->ib_dev.query_port		= mlx5_ib_query_port;
	dev->ib_dev.get_link_layer	= mlx5_ib_port_link_layer;
	if (ll == IB_LINK_LAYER_ETHERNET)
		dev->ib_dev.get_netdev	= mlx5_ib_get_netdev;
	dev->ib_dev.query_gid		= mlx5_ib_query_gid;
	dev->ib_dev.add_gid		= mlx5_ib_add_gid;
	dev->ib_dev.del_gid		= mlx5_ib_del_gid;
	dev->ib_dev.query_pkey		= mlx5_ib_query_pkey;
	dev->ib_dev.modify_device	= mlx5_ib_modify_device;
	dev->ib_dev.modify_port		= mlx5_ib_modify_port;
	dev->ib_dev.alloc_ucontext	= mlx5_ib_alloc_ucontext;
	dev->ib_dev.dealloc_ucontext	= mlx5_ib_dealloc_ucontext;
	dev->ib_dev.mmap		= mlx5_ib_mmap;
	dev->ib_dev.alloc_pd		= mlx5_ib_alloc_pd;
	dev->ib_dev.dealloc_pd		= mlx5_ib_dealloc_pd;
	dev->ib_dev.create_ah		= mlx5_ib_create_ah;
	dev->ib_dev.query_ah		= mlx5_ib_query_ah;
	dev->ib_dev.destroy_ah		= mlx5_ib_destroy_ah;
	dev->ib_dev.create_srq		= mlx5_ib_create_srq;
	dev->ib_dev.modify_srq		= mlx5_ib_modify_srq;
	dev->ib_dev.query_srq		= mlx5_ib_query_srq;
	dev->ib_dev.destroy_srq		= mlx5_ib_destroy_srq;
	dev->ib_dev.post_srq_recv	= mlx5_ib_post_srq_recv;
	dev->ib_dev.create_qp		= mlx5_ib_create_qp;
	dev->ib_dev.modify_qp		= mlx5_ib_modify_qp;
	dev->ib_dev.query_qp		= mlx5_ib_query_qp;
	dev->ib_dev.destroy_qp		= mlx5_ib_destroy_qp;
	dev->ib_dev.post_send		= mlx5_ib_post_send;
	dev->ib_dev.post_recv		= mlx5_ib_post_recv;
	dev->ib_dev.create_cq		= mlx5_ib_create_cq;
	dev->ib_dev.modify_cq		= mlx5_ib_modify_cq;
	dev->ib_dev.resize_cq		= mlx5_ib_resize_cq;
	dev->ib_dev.destroy_cq		= mlx5_ib_destroy_cq;
	dev->ib_dev.poll_cq		= mlx5_ib_poll_cq;
	dev->ib_dev.req_notify_cq	= mlx5_ib_arm_cq;
	dev->ib_dev.get_dma_mr		= mlx5_ib_get_dma_mr;
	dev->ib_dev.reg_user_mr		= mlx5_ib_reg_user_mr;
	dev->ib_dev.rereg_user_mr	= mlx5_ib_rereg_user_mr;
	dev->ib_dev.dereg_mr		= mlx5_ib_dereg_mr;
	dev->ib_dev.attach_mcast	= mlx5_ib_mcg_attach;
	dev->ib_dev.detach_mcast	= mlx5_ib_mcg_detach;
	dev->ib_dev.process_mad		= mlx5_ib_process_mad;
	dev->ib_dev.alloc_mr		= mlx5_ib_alloc_mr;
	dev->ib_dev.map_mr_sg		= mlx5_ib_map_mr_sg;
	dev->ib_dev.check_mr_status	= mlx5_ib_check_mr_status;
	dev->ib_dev.get_port_immutable  = mlx5_port_immutable;
	dev->ib_dev.get_dev_fw_str      = get_dev_fw_str;
	if (mlx5_core_is_pf(mdev)) {
		dev->ib_dev.get_vf_config	= mlx5_ib_get_vf_config;
		dev->ib_dev.set_vf_link_state	= mlx5_ib_set_vf_link_state;
		dev->ib_dev.get_vf_stats	= mlx5_ib_get_vf_stats;
		dev->ib_dev.set_vf_guid		= mlx5_ib_set_vf_guid;
	}

	dev->ib_dev.disassociate_ucontext = mlx5_ib_disassociate_ucontext;

	mlx5_ib_internal_fill_odp_caps(dev);

	if (MLX5_CAP_GEN(mdev, imaicl)) {
		dev->ib_dev.alloc_mw		= mlx5_ib_alloc_mw;
		dev->ib_dev.dealloc_mw		= mlx5_ib_dealloc_mw;
		dev->ib_dev.uverbs_cmd_mask |=
			(1ull << IB_USER_VERBS_CMD_ALLOC_MW)	|
			(1ull << IB_USER_VERBS_CMD_DEALLOC_MW);
	}

	if (MLX5_CAP_GEN(dev->mdev, max_qp_cnt)) {
		dev->ib_dev.get_hw_stats	= mlx5_ib_get_hw_stats;
		dev->ib_dev.alloc_hw_stats	= mlx5_ib_alloc_hw_stats;
	}

	if (MLX5_CAP_GEN(mdev, xrc)) {
		dev->ib_dev.alloc_xrcd = mlx5_ib_alloc_xrcd;
		dev->ib_dev.dealloc_xrcd = mlx5_ib_dealloc_xrcd;
		dev->ib_dev.uverbs_cmd_mask |=
			(1ull << IB_USER_VERBS_CMD_OPEN_XRCD) |
			(1ull << IB_USER_VERBS_CMD_CLOSE_XRCD);
	}

	if (mlx5_ib_port_link_layer(&dev->ib_dev, 1) ==
	    IB_LINK_LAYER_ETHERNET) {
		dev->ib_dev.create_flow	= mlx5_ib_create_flow;
		dev->ib_dev.destroy_flow = mlx5_ib_destroy_flow;
		dev->ib_dev.create_wq	 = mlx5_ib_create_wq;
		dev->ib_dev.modify_wq	 = mlx5_ib_modify_wq;
		dev->ib_dev.destroy_wq	 = mlx5_ib_destroy_wq;
		dev->ib_dev.create_rwq_ind_table = mlx5_ib_create_rwq_ind_table;
		dev->ib_dev.destroy_rwq_ind_table = mlx5_ib_destroy_rwq_ind_table;
		dev->ib_dev.uverbs_ex_cmd_mask |=
			(1ull << IB_USER_VERBS_EX_CMD_CREATE_FLOW) |
			(1ull << IB_USER_VERBS_EX_CMD_DESTROY_FLOW) |
			(1ull << IB_USER_VERBS_EX_CMD_CREATE_WQ) |
			(1ull << IB_USER_VERBS_EX_CMD_MODIFY_WQ) |
			(1ull << IB_USER_VERBS_EX_CMD_DESTROY_WQ) |
			(1ull << IB_USER_VERBS_EX_CMD_CREATE_RWQ_IND_TBL) |
			(1ull << IB_USER_VERBS_EX_CMD_DESTROY_RWQ_IND_TBL);
	}
	err = init_node_data(dev);
	if (err)
		goto err_free_port;

	mutex_init(&dev->flow_db.lock);
	mutex_init(&dev->cap_mask_mutex);
	INIT_LIST_HEAD(&dev->qp_list);
	spin_lock_init(&dev->reset_flow_resource_lock);

	if (ll == IB_LINK_LAYER_ETHERNET) {
		err = mlx5_enable_eth(dev);
		if (err)
			goto err_free_port;
	}

	err = create_dev_resources(&dev->devr);
	if (err)
		goto err_disable_eth;

	err = mlx5_ib_odp_init_one(dev);
	if (err)
		goto err_rsrc;

	if (MLX5_CAP_GEN(dev->mdev, max_qp_cnt)) {
		err = mlx5_ib_alloc_q_counters(dev);
		if (err)
			goto err_odp;
	}

	dev->mdev->priv.uar = mlx5_get_uars_page(dev->mdev);
	if (!dev->mdev->priv.uar)
		goto err_q_cnt;

	err = mlx5_alloc_bfreg(dev->mdev, &dev->bfreg, false, false);
	if (err)
		goto err_uar_page;

	err = mlx5_alloc_bfreg(dev->mdev, &dev->fp_bfreg, false, true);
	if (err)
		goto err_bfreg;

	dev->mdev->priv.uar = mlx5_get_uars_page(dev->mdev);
	if (!dev->mdev->priv.uar)
		goto err_q_cnt;

	err = mlx5_alloc_bfreg(dev->mdev, &dev->bfreg, false, false);
	if (err)
		goto err_uar_page;

	err = mlx5_alloc_bfreg(dev->mdev, &dev->fp_bfreg, false, true);
	if (err)
		goto err_bfreg;

	err = ib_register_device(&dev->ib_dev, NULL);
	if (err)
		goto err_fp_bfreg;

	err = create_umr_res(dev);
	if (err)
		goto err_dev;

	for (i = 0; i < ARRAY_SIZE(mlx5_class_attributes); i++) {
		err = device_create_file(&dev->ib_dev.dev,
					 mlx5_class_attributes[i]);
		if (err)
			goto err_umrc;
	}

	dev->ib_active = true;

	return dev;

err_umrc:
	destroy_umrc_res(dev);

err_dev:
	ib_unregister_device(&dev->ib_dev);

err_fp_bfreg:
	mlx5_free_bfreg(dev->mdev, &dev->fp_bfreg);

err_bfreg:
	mlx5_free_bfreg(dev->mdev, &dev->bfreg);

err_uar_page:
	mlx5_put_uars_page(dev->mdev, dev->mdev->priv.uar);

err_q_cnt:
	if (MLX5_CAP_GEN(dev->mdev, max_qp_cnt))
		mlx5_ib_dealloc_q_counters(dev);

err_odp:
	mlx5_ib_odp_remove_one(dev);

err_rsrc:
	destroy_dev_resources(&dev->devr);

err_disable_eth:
	if (ll == IB_LINK_LAYER_ETHERNET) {
		mlx5_disable_eth(dev);
		mlx5_remove_netdev_notifier(dev);
	}

err_free_port:
	kfree(dev->port);

err_dealloc:
	ib_dealloc_device((struct ib_device *)dev);

	return NULL;
}

static void mlx5_ib_remove(struct mlx5_core_dev *mdev, void *context)
{
	struct mlx5_ib_dev *dev = context;
	enum rdma_link_layer ll = mlx5_ib_port_link_layer(&dev->ib_dev, 1);

	mlx5_remove_netdev_notifier(dev);
	ib_unregister_device(&dev->ib_dev);
	mlx5_free_bfreg(dev->mdev, &dev->fp_bfreg);
	mlx5_free_bfreg(dev->mdev, &dev->bfreg);
	mlx5_put_uars_page(dev->mdev, mdev->priv.uar);
<<<<<<< HEAD
	mlx5_ib_dealloc_q_counters(dev);
=======
	if (MLX5_CAP_GEN(dev->mdev, max_qp_cnt))
		mlx5_ib_dealloc_q_counters(dev);
>>>>>>> 05fde561
	destroy_umrc_res(dev);
	mlx5_ib_odp_remove_one(dev);
	destroy_dev_resources(&dev->devr);
	if (ll == IB_LINK_LAYER_ETHERNET)
		mlx5_disable_eth(dev);
	kfree(dev->port);
	ib_dealloc_device(&dev->ib_dev);
}

static struct mlx5_interface mlx5_ib_interface = {
	.add            = mlx5_ib_add,
	.remove         = mlx5_ib_remove,
	.event          = mlx5_ib_event,
#ifdef CONFIG_INFINIBAND_ON_DEMAND_PAGING
	.pfault		= mlx5_ib_pfault,
#endif
	.protocol	= MLX5_INTERFACE_PROTOCOL_IB,
};

static int __init mlx5_ib_init(void)
{
	int err;

<<<<<<< HEAD
	if (deprecated_prof_sel != 2)
		pr_warn("prof_sel is deprecated for mlx5_ib, set it for mlx5_core\n");
=======
	mlx5_ib_odp_init();
>>>>>>> 05fde561

	err = mlx5_register_interface(&mlx5_ib_interface);

	return err;
}

static void __exit mlx5_ib_cleanup(void)
{
	mlx5_unregister_interface(&mlx5_ib_interface);
}

module_init(mlx5_ib_init);
module_exit(mlx5_ib_cleanup);<|MERGE_RESOLUTION|>--- conflicted
+++ resolved
@@ -3503,18 +3503,6 @@
 	if (err)
 		goto err_bfreg;
 
-	dev->mdev->priv.uar = mlx5_get_uars_page(dev->mdev);
-	if (!dev->mdev->priv.uar)
-		goto err_q_cnt;
-
-	err = mlx5_alloc_bfreg(dev->mdev, &dev->bfreg, false, false);
-	if (err)
-		goto err_uar_page;
-
-	err = mlx5_alloc_bfreg(dev->mdev, &dev->fp_bfreg, false, true);
-	if (err)
-		goto err_bfreg;
-
 	err = ib_register_device(&dev->ib_dev, NULL);
 	if (err)
 		goto err_fp_bfreg;
@@ -3584,12 +3572,8 @@
 	mlx5_free_bfreg(dev->mdev, &dev->fp_bfreg);
 	mlx5_free_bfreg(dev->mdev, &dev->bfreg);
 	mlx5_put_uars_page(dev->mdev, mdev->priv.uar);
-<<<<<<< HEAD
-	mlx5_ib_dealloc_q_counters(dev);
-=======
 	if (MLX5_CAP_GEN(dev->mdev, max_qp_cnt))
 		mlx5_ib_dealloc_q_counters(dev);
->>>>>>> 05fde561
 	destroy_umrc_res(dev);
 	mlx5_ib_odp_remove_one(dev);
 	destroy_dev_resources(&dev->devr);
@@ -3613,12 +3597,7 @@
 {
 	int err;
 
-<<<<<<< HEAD
-	if (deprecated_prof_sel != 2)
-		pr_warn("prof_sel is deprecated for mlx5_ib, set it for mlx5_core\n");
-=======
 	mlx5_ib_odp_init();
->>>>>>> 05fde561
 
 	err = mlx5_register_interface(&mlx5_ib_interface);
 
