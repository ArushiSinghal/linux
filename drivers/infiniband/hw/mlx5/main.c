--- conflicted
+++ resolved
@@ -669,7 +669,6 @@
 			1 << MLX5_CAP_GEN(dev->mdev, log_max_rq);
 	}
 
-<<<<<<< HEAD
 	props->xrq_caps.max_unexpected_tags =
 		1 << MLX5_CAP_GEN(mdev, log_max_srq_sz);
 	props->xrq_caps.tag_mask_length  = MLX5_TM_TAG_SIZE;
@@ -696,7 +695,6 @@
 		resp.response_length += sizeof(resp.packet_pacing_caps);
 	}
 
-=======
 	if (field_avail(typeof(resp), mlx5_ib_support_multi_pkt_send_wqes,
 			uhw->outlen)) {
 		resp.mlx5_ib_support_multi_pkt_send_wqes =
@@ -708,7 +706,6 @@
 	if (field_avail(typeof(resp), reserved, uhw->outlen))
 		resp.response_length += sizeof(resp.reserved);
 
->>>>>>> 709d090c
 	if (uhw->outlen) {
 		err = ib_copy_to_udata(uhw, &resp, resp.response_length);
 
