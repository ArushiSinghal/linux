/*
 * Copyright (c) 2013-2015, Mellanox Technologies. All rights reserved.
 *
 * This software is available to you under a choice of one of two
 * licenses.  You may choose to be licensed under the terms of the GNU
 * General Public License (GPL) Version 2, available from the file
 * COPYING in the main directory of this source tree, or the
 * OpenIB.org BSD license below:
 *
 *     Redistribution and use in source and binary forms, with or
 *     without modification, are permitted provided that the following
 *     conditions are met:
 *
 *      - Redistributions of source code must retain the above
 *        copyright notice, this list of conditions and the following
 *        disclaimer.
 *
 *      - Redistributions in binary form must reproduce the above
 *        copyright notice, this list of conditions and the following
 *        disclaimer in the documentation and/or other materials
 *        provided with the distribution.
 *
 * THE SOFTWARE IS PROVIDED "AS IS", WITHOUT WARRANTY OF ANY KIND,
 * EXPRESS OR IMPLIED, INCLUDING BUT NOT LIMITED TO THE WARRANTIES OF
 * MERCHANTABILITY, FITNESS FOR A PARTICULAR PURPOSE AND
 * NONINFRINGEMENT. IN NO EVENT SHALL THE AUTHORS OR COPYRIGHT HOLDERS
 * BE LIABLE FOR ANY CLAIM, DAMAGES OR OTHER LIABILITY, WHETHER IN AN
 * ACTION OF CONTRACT, TORT OR OTHERWISE, ARISING FROM, OUT OF OR IN
 * CONNECTION WITH THE SOFTWARE OR THE USE OR OTHER DEALINGS IN THE
 * SOFTWARE.
 */

#include <linux/highmem.h>
#include <linux/module.h>
#include <linux/init.h>
#include <linux/errno.h>
#include <linux/pci.h>
#include <linux/dma-mapping.h>
#include <linux/slab.h>
#if defined(CONFIG_X86)
#include <asm/pat.h>
#endif
#include <linux/sched.h>
#include <linux/delay.h>
#include <rdma/ib_user_verbs.h>
#include <rdma/ib_addr.h>
#include <rdma/ib_cache.h>
#include <linux/mlx5/port.h>
#include <linux/mlx5/vport.h>
#include <linux/list.h>
#include <rdma/ib_smi.h>
#include <rdma/ib_umem.h>
#include <linux/in.h>
#include <linux/etherdevice.h>
#include <linux/mlx5/fs.h>
#include "mlx5_ib.h"

#define DRIVER_NAME "mlx5_ib"
#define DRIVER_VERSION "2.2-1"
#define DRIVER_RELDATE	"Feb 2014"

MODULE_AUTHOR("Eli Cohen <eli@mellanox.com>");
MODULE_DESCRIPTION("Mellanox Connect-IB HCA IB driver");
MODULE_LICENSE("Dual BSD/GPL");
MODULE_VERSION(DRIVER_VERSION);

static int deprecated_prof_sel = 2;
module_param_named(prof_sel, deprecated_prof_sel, int, 0444);
MODULE_PARM_DESC(prof_sel, "profile selector. Deprecated here. Moved to module mlx5_core");

static char mlx5_version[] =
	DRIVER_NAME ": Mellanox Connect-IB Infiniband driver v"
	DRIVER_VERSION " (" DRIVER_RELDATE ")\n";

enum {
	MLX5_ATOMIC_SIZE_QP_8BYTES = 1 << 3,
};

static enum rdma_link_layer
mlx5_port_type_cap_to_rdma_ll(int port_type_cap)
{
	switch (port_type_cap) {
	case MLX5_CAP_PORT_TYPE_IB:
		return IB_LINK_LAYER_INFINIBAND;
	case MLX5_CAP_PORT_TYPE_ETH:
		return IB_LINK_LAYER_ETHERNET;
	default:
		return IB_LINK_LAYER_UNSPECIFIED;
	}
}

static enum rdma_link_layer
mlx5_ib_port_link_layer(struct ib_device *device, u8 port_num)
{
	struct mlx5_ib_dev *dev = to_mdev(device);
	int port_type_cap = MLX5_CAP_GEN(dev->mdev, port_type);

	return mlx5_port_type_cap_to_rdma_ll(port_type_cap);
}

static int mlx5_netdev_event(struct notifier_block *this,
			     unsigned long event, void *ptr)
{
	struct net_device *ndev = netdev_notifier_info_to_dev(ptr);
	struct mlx5_ib_dev *ibdev = container_of(this, struct mlx5_ib_dev,
						 roce.nb);

	switch (event) {
	case NETDEV_REGISTER:
	case NETDEV_UNREGISTER:
		write_lock(&ibdev->roce.netdev_lock);
		if (ndev->dev.parent == &ibdev->mdev->pdev->dev)
			ibdev->roce.netdev = (event == NETDEV_UNREGISTER) ?
					     NULL : ndev;
		write_unlock(&ibdev->roce.netdev_lock);
		break;

	case NETDEV_UP:
	case NETDEV_DOWN: {
		struct net_device *lag_ndev = mlx5_lag_get_roce_netdev(ibdev->mdev);
		struct net_device *upper = NULL;

		if (lag_ndev) {
			upper = netdev_master_upper_dev_get(lag_ndev);
			dev_put(lag_ndev);
		}

		if ((upper == ndev || (!upper && ndev == ibdev->roce.netdev))
		    && ibdev->ib_active) {
			struct ib_event ibev = {0};

			ibev.device = &ibdev->ib_dev;
			ibev.event = (event == NETDEV_UP) ?
				     IB_EVENT_PORT_ACTIVE : IB_EVENT_PORT_ERR;
			ibev.element.port_num = 1;
			ib_dispatch_event(&ibev);
		}
		break;
	}

	default:
		break;
	}

	return NOTIFY_DONE;
}

static struct net_device *mlx5_ib_get_netdev(struct ib_device *device,
					     u8 port_num)
{
	struct mlx5_ib_dev *ibdev = to_mdev(device);
	struct net_device *ndev;

	ndev = mlx5_lag_get_roce_netdev(ibdev->mdev);
	if (ndev)
		return ndev;

	/* Ensure ndev does not disappear before we invoke dev_hold()
	 */
	read_lock(&ibdev->roce.netdev_lock);
	ndev = ibdev->roce.netdev;
	if (ndev)
		dev_hold(ndev);
	read_unlock(&ibdev->roce.netdev_lock);

	return ndev;
}

static int mlx5_query_port_roce(struct ib_device *device, u8 port_num,
				struct ib_port_attr *props)
{
	struct mlx5_ib_dev *dev = to_mdev(device);
	struct net_device *ndev, *upper;
	enum ib_mtu ndev_ib_mtu;
	u16 qkey_viol_cntr;

	memset(props, 0, sizeof(*props));

	props->port_cap_flags  |= IB_PORT_CM_SUP;
	props->port_cap_flags  |= IB_PORT_IP_BASED_GIDS;

	props->gid_tbl_len      = MLX5_CAP_ROCE(dev->mdev,
						roce_address_table_size);
	props->max_mtu          = IB_MTU_4096;
	props->max_msg_sz       = 1 << MLX5_CAP_GEN(dev->mdev, log_max_msg);
	props->pkey_tbl_len     = 1;
	props->state            = IB_PORT_DOWN;
	props->phys_state       = 3;

	mlx5_query_nic_vport_qkey_viol_cntr(dev->mdev, &qkey_viol_cntr);
	props->qkey_viol_cntr = qkey_viol_cntr;

	ndev = mlx5_ib_get_netdev(device, port_num);
	if (!ndev)
		return 0;

	if (mlx5_lag_is_active(dev->mdev)) {
		rcu_read_lock();
		upper = netdev_master_upper_dev_get_rcu(ndev);
		if (upper) {
			dev_put(ndev);
			ndev = upper;
			dev_hold(ndev);
		}
		rcu_read_unlock();
	}

	if (netif_running(ndev) && netif_carrier_ok(ndev)) {
		props->state      = IB_PORT_ACTIVE;
		props->phys_state = 5;
	}

	ndev_ib_mtu = iboe_get_mtu(ndev->mtu);

	dev_put(ndev);

	props->active_mtu	= min(props->max_mtu, ndev_ib_mtu);

	props->active_width	= IB_WIDTH_4X;  /* TODO */
	props->active_speed	= IB_SPEED_QDR; /* TODO */

	return 0;
}

static void ib_gid_to_mlx5_roce_addr(const union ib_gid *gid,
				     const struct ib_gid_attr *attr,
				     void *mlx5_addr)
{
#define MLX5_SET_RA(p, f, v) MLX5_SET(roce_addr_layout, p, f, v)
	char *mlx5_addr_l3_addr	= MLX5_ADDR_OF(roce_addr_layout, mlx5_addr,
					       source_l3_address);
	void *mlx5_addr_mac	= MLX5_ADDR_OF(roce_addr_layout, mlx5_addr,
					       source_mac_47_32);

	if (!gid)
		return;

	ether_addr_copy(mlx5_addr_mac, attr->ndev->dev_addr);

	if (is_vlan_dev(attr->ndev)) {
		MLX5_SET_RA(mlx5_addr, vlan_valid, 1);
		MLX5_SET_RA(mlx5_addr, vlan_id, vlan_dev_vlan_id(attr->ndev));
	}

	switch (attr->gid_type) {
	case IB_GID_TYPE_IB:
		MLX5_SET_RA(mlx5_addr, roce_version, MLX5_ROCE_VERSION_1);
		break;
	case IB_GID_TYPE_ROCE_UDP_ENCAP:
		MLX5_SET_RA(mlx5_addr, roce_version, MLX5_ROCE_VERSION_2);
		break;

	default:
		WARN_ON(true);
	}

	if (attr->gid_type != IB_GID_TYPE_IB) {
		if (ipv6_addr_v4mapped((void *)gid))
			MLX5_SET_RA(mlx5_addr, roce_l3_type,
				    MLX5_ROCE_L3_TYPE_IPV4);
		else
			MLX5_SET_RA(mlx5_addr, roce_l3_type,
				    MLX5_ROCE_L3_TYPE_IPV6);
	}

	if ((attr->gid_type == IB_GID_TYPE_IB) ||
	    !ipv6_addr_v4mapped((void *)gid))
		memcpy(mlx5_addr_l3_addr, gid, sizeof(*gid));
	else
		memcpy(&mlx5_addr_l3_addr[12], &gid->raw[12], 4);
}

static int set_roce_addr(struct ib_device *device, u8 port_num,
			 unsigned int index,
			 const union ib_gid *gid,
			 const struct ib_gid_attr *attr)
{
	struct mlx5_ib_dev *dev = to_mdev(device);
	u32  in[MLX5_ST_SZ_DW(set_roce_address_in)]  = {0};
	u32 out[MLX5_ST_SZ_DW(set_roce_address_out)] = {0};
	void *in_addr = MLX5_ADDR_OF(set_roce_address_in, in, roce_address);
	enum rdma_link_layer ll = mlx5_ib_port_link_layer(device, port_num);

	if (ll != IB_LINK_LAYER_ETHERNET)
		return -EINVAL;

	ib_gid_to_mlx5_roce_addr(gid, attr, in_addr);

	MLX5_SET(set_roce_address_in, in, roce_address_index, index);
	MLX5_SET(set_roce_address_in, in, opcode, MLX5_CMD_OP_SET_ROCE_ADDRESS);
	return mlx5_cmd_exec(dev->mdev, in, sizeof(in), out, sizeof(out));
}

static int mlx5_ib_add_gid(struct ib_device *device, u8 port_num,
			   unsigned int index, const union ib_gid *gid,
			   const struct ib_gid_attr *attr,
			   __always_unused void **context)
{
	return set_roce_addr(device, port_num, index, gid, attr);
}

static int mlx5_ib_del_gid(struct ib_device *device, u8 port_num,
			   unsigned int index, __always_unused void **context)
{
	return set_roce_addr(device, port_num, index, NULL, NULL);
}

__be16 mlx5_get_roce_udp_sport(struct mlx5_ib_dev *dev, u8 port_num,
			       int index)
{
	struct ib_gid_attr attr;
	union ib_gid gid;

	if (ib_get_cached_gid(&dev->ib_dev, port_num, index, &gid, &attr))
		return 0;

	if (!attr.ndev)
		return 0;

	dev_put(attr.ndev);

	if (attr.gid_type != IB_GID_TYPE_ROCE_UDP_ENCAP)
		return 0;

	return cpu_to_be16(MLX5_CAP_ROCE(dev->mdev, r_roce_min_src_udp_port));
}

static int mlx5_use_mad_ifc(struct mlx5_ib_dev *dev)
{
	if (MLX5_CAP_GEN(dev->mdev, port_type) == MLX5_CAP_PORT_TYPE_IB)
		return !MLX5_CAP_GEN(dev->mdev, ib_virt);
	return 0;
}

enum {
	MLX5_VPORT_ACCESS_METHOD_MAD,
	MLX5_VPORT_ACCESS_METHOD_HCA,
	MLX5_VPORT_ACCESS_METHOD_NIC,
};

static int mlx5_get_vport_access_method(struct ib_device *ibdev)
{
	if (mlx5_use_mad_ifc(to_mdev(ibdev)))
		return MLX5_VPORT_ACCESS_METHOD_MAD;

	if (mlx5_ib_port_link_layer(ibdev, 1) ==
	    IB_LINK_LAYER_ETHERNET)
		return MLX5_VPORT_ACCESS_METHOD_NIC;

	return MLX5_VPORT_ACCESS_METHOD_HCA;
}

static void get_atomic_caps(struct mlx5_ib_dev *dev,
			    struct ib_device_attr *props)
{
	u8 tmp;
	u8 atomic_operations = MLX5_CAP_ATOMIC(dev->mdev, atomic_operations);
	u8 atomic_size_qp = MLX5_CAP_ATOMIC(dev->mdev, atomic_size_qp);
	u8 atomic_req_8B_endianness_mode =
		MLX5_CAP_ATOMIC(dev->mdev, atomic_req_8B_endianess_mode);

	/* Check if HW supports 8 bytes standard atomic operations and capable
	 * of host endianness respond
	 */
	tmp = MLX5_ATOMIC_OPS_CMP_SWAP | MLX5_ATOMIC_OPS_FETCH_ADD;
	if (((atomic_operations & tmp) == tmp) &&
	    (atomic_size_qp & MLX5_ATOMIC_SIZE_QP_8BYTES) &&
	    (atomic_req_8B_endianness_mode)) {
		props->atomic_cap = IB_ATOMIC_HCA;
	} else {
		props->atomic_cap = IB_ATOMIC_NONE;
	}
}

static int mlx5_query_system_image_guid(struct ib_device *ibdev,
					__be64 *sys_image_guid)
{
	struct mlx5_ib_dev *dev = to_mdev(ibdev);
	struct mlx5_core_dev *mdev = dev->mdev;
	u64 tmp;
	int err;

	switch (mlx5_get_vport_access_method(ibdev)) {
	case MLX5_VPORT_ACCESS_METHOD_MAD:
		return mlx5_query_mad_ifc_system_image_guid(ibdev,
							    sys_image_guid);

	case MLX5_VPORT_ACCESS_METHOD_HCA:
		err = mlx5_query_hca_vport_system_image_guid(mdev, &tmp);
		break;

	case MLX5_VPORT_ACCESS_METHOD_NIC:
		err = mlx5_query_nic_vport_system_image_guid(mdev, &tmp);
		break;

	default:
		return -EINVAL;
	}

	if (!err)
		*sys_image_guid = cpu_to_be64(tmp);

	return err;

}

static int mlx5_query_max_pkeys(struct ib_device *ibdev,
				u16 *max_pkeys)
{
	struct mlx5_ib_dev *dev = to_mdev(ibdev);
	struct mlx5_core_dev *mdev = dev->mdev;

	switch (mlx5_get_vport_access_method(ibdev)) {
	case MLX5_VPORT_ACCESS_METHOD_MAD:
		return mlx5_query_mad_ifc_max_pkeys(ibdev, max_pkeys);

	case MLX5_VPORT_ACCESS_METHOD_HCA:
	case MLX5_VPORT_ACCESS_METHOD_NIC:
		*max_pkeys = mlx5_to_sw_pkey_sz(MLX5_CAP_GEN(mdev,
						pkey_table_size));
		return 0;

	default:
		return -EINVAL;
	}
}

static int mlx5_query_vendor_id(struct ib_device *ibdev,
				u32 *vendor_id)
{
	struct mlx5_ib_dev *dev = to_mdev(ibdev);

	switch (mlx5_get_vport_access_method(ibdev)) {
	case MLX5_VPORT_ACCESS_METHOD_MAD:
		return mlx5_query_mad_ifc_vendor_id(ibdev, vendor_id);

	case MLX5_VPORT_ACCESS_METHOD_HCA:
	case MLX5_VPORT_ACCESS_METHOD_NIC:
		return mlx5_core_query_vendor_id(dev->mdev, vendor_id);

	default:
		return -EINVAL;
	}
}

static int mlx5_query_node_guid(struct mlx5_ib_dev *dev,
				__be64 *node_guid)
{
	u64 tmp;
	int err;

	switch (mlx5_get_vport_access_method(&dev->ib_dev)) {
	case MLX5_VPORT_ACCESS_METHOD_MAD:
		return mlx5_query_mad_ifc_node_guid(dev, node_guid);

	case MLX5_VPORT_ACCESS_METHOD_HCA:
		err = mlx5_query_hca_vport_node_guid(dev->mdev, &tmp);
		break;

	case MLX5_VPORT_ACCESS_METHOD_NIC:
		err = mlx5_query_nic_vport_node_guid(dev->mdev, &tmp);
		break;

	default:
		return -EINVAL;
	}

	if (!err)
		*node_guid = cpu_to_be64(tmp);

	return err;
}

struct mlx5_reg_node_desc {
	u8	desc[IB_DEVICE_NODE_DESC_MAX];
};

static int mlx5_query_node_desc(struct mlx5_ib_dev *dev, char *node_desc)
{
	struct mlx5_reg_node_desc in;

	if (mlx5_use_mad_ifc(dev))
		return mlx5_query_mad_ifc_node_desc(dev, node_desc);

	memset(&in, 0, sizeof(in));

	return mlx5_core_access_reg(dev->mdev, &in, sizeof(in), node_desc,
				    sizeof(struct mlx5_reg_node_desc),
				    MLX5_REG_NODE_DESC, 0, 0);
}

static int mlx5_ib_query_device(struct ib_device *ibdev,
				struct ib_device_attr *props,
				struct ib_udata *uhw)
{
	struct mlx5_ib_dev *dev = to_mdev(ibdev);
	struct mlx5_core_dev *mdev = dev->mdev;
	int err = -ENOMEM;
	int max_rq_sg;
	int max_sq_sg;
	u64 min_page_size = 1ull << MLX5_CAP_GEN(mdev, log_pg_sz);
	struct mlx5_ib_query_device_resp resp = {};
	size_t resp_len;
	u64 max_tso;

	resp_len = sizeof(resp.comp_mask) + sizeof(resp.response_length);
	if (uhw->outlen && uhw->outlen < resp_len)
		return -EINVAL;
	else
		resp.response_length = resp_len;

	if (uhw->inlen && !ib_is_udata_cleared(uhw, 0, uhw->inlen))
		return -EINVAL;

	memset(props, 0, sizeof(*props));
	err = mlx5_query_system_image_guid(ibdev,
					   &props->sys_image_guid);
	if (err)
		return err;

	err = mlx5_query_max_pkeys(ibdev, &props->max_pkeys);
	if (err)
		return err;

	err = mlx5_query_vendor_id(ibdev, &props->vendor_id);
	if (err)
		return err;

	props->fw_ver = ((u64)fw_rev_maj(dev->mdev) << 32) |
		(fw_rev_min(dev->mdev) << 16) |
		fw_rev_sub(dev->mdev);
	props->device_cap_flags    = IB_DEVICE_CHANGE_PHY_PORT |
		IB_DEVICE_PORT_ACTIVE_EVENT		|
		IB_DEVICE_SYS_IMAGE_GUID		|
		IB_DEVICE_RC_RNR_NAK_GEN;

	if (MLX5_CAP_GEN(mdev, pkv))
		props->device_cap_flags |= IB_DEVICE_BAD_PKEY_CNTR;
	if (MLX5_CAP_GEN(mdev, qkv))
		props->device_cap_flags |= IB_DEVICE_BAD_QKEY_CNTR;
	if (MLX5_CAP_GEN(mdev, apm))
		props->device_cap_flags |= IB_DEVICE_AUTO_PATH_MIG;
	if (MLX5_CAP_GEN(mdev, xrc))
		props->device_cap_flags |= IB_DEVICE_XRC;
	if (MLX5_CAP_GEN(mdev, imaicl)) {
		props->device_cap_flags |= IB_DEVICE_MEM_WINDOW |
					   IB_DEVICE_MEM_WINDOW_TYPE_2B;
		props->max_mw = 1 << MLX5_CAP_GEN(mdev, log_max_mkey);
		/* We support 'Gappy' memory registration too */
		props->device_cap_flags |= IB_DEVICE_SG_GAPS_REG;
	}
	props->device_cap_flags |= IB_DEVICE_MEM_MGT_EXTENSIONS;
	if (MLX5_CAP_GEN(mdev, sho)) {
		props->device_cap_flags |= IB_DEVICE_SIGNATURE_HANDOVER;
		/* At this stage no support for signature handover */
		props->sig_prot_cap = IB_PROT_T10DIF_TYPE_1 |
				      IB_PROT_T10DIF_TYPE_2 |
				      IB_PROT_T10DIF_TYPE_3;
		props->sig_guard_cap = IB_GUARD_T10DIF_CRC |
				       IB_GUARD_T10DIF_CSUM;
	}
	if (MLX5_CAP_GEN(mdev, block_lb_mc))
		props->device_cap_flags |= IB_DEVICE_BLOCK_MULTICAST_LOOPBACK;

	if (MLX5_CAP_GEN(dev->mdev, eth_net_offloads)) {
		if (MLX5_CAP_ETH(mdev, csum_cap))
			props->device_cap_flags |= IB_DEVICE_RAW_IP_CSUM;

		if (field_avail(typeof(resp), tso_caps, uhw->outlen)) {
			max_tso = MLX5_CAP_ETH(mdev, max_lso_cap);
			if (max_tso) {
				resp.tso_caps.max_tso = 1 << max_tso;
				resp.tso_caps.supported_qpts |=
					1 << IB_QPT_RAW_PACKET;
				resp.response_length += sizeof(resp.tso_caps);
			}
		}

		if (field_avail(typeof(resp), rss_caps, uhw->outlen)) {
			resp.rss_caps.rx_hash_function =
						MLX5_RX_HASH_FUNC_TOEPLITZ;
			resp.rss_caps.rx_hash_fields_mask =
						MLX5_RX_HASH_SRC_IPV4 |
						MLX5_RX_HASH_DST_IPV4 |
						MLX5_RX_HASH_SRC_IPV6 |
						MLX5_RX_HASH_DST_IPV6 |
						MLX5_RX_HASH_SRC_PORT_TCP |
						MLX5_RX_HASH_DST_PORT_TCP |
						MLX5_RX_HASH_SRC_PORT_UDP |
						MLX5_RX_HASH_DST_PORT_UDP;
			resp.response_length += sizeof(resp.rss_caps);
		}
	} else {
		if (field_avail(typeof(resp), tso_caps, uhw->outlen))
			resp.response_length += sizeof(resp.tso_caps);
		if (field_avail(typeof(resp), rss_caps, uhw->outlen))
			resp.response_length += sizeof(resp.rss_caps);
	}

	if (MLX5_CAP_GEN(mdev, ipoib_basic_offloads)) {
		props->device_cap_flags |= IB_DEVICE_UD_IP_CSUM;
		props->device_cap_flags |= IB_DEVICE_UD_TSO;
	}

	if (MLX5_CAP_GEN(dev->mdev, eth_net_offloads) &&
	    MLX5_CAP_ETH(dev->mdev, scatter_fcs))
		props->device_cap_flags |= IB_DEVICE_RAW_SCATTER_FCS;

	if (mlx5_get_flow_namespace(dev->mdev, MLX5_FLOW_NAMESPACE_BYPASS))
		props->device_cap_flags |= IB_DEVICE_MANAGED_FLOW_STEERING;

	props->vendor_part_id	   = mdev->pdev->device;
	props->hw_ver		   = mdev->pdev->revision;

	props->max_mr_size	   = ~0ull;
	props->page_size_cap	   = ~(min_page_size - 1);
	props->max_qp		   = 1 << MLX5_CAP_GEN(mdev, log_max_qp);
	props->max_qp_wr	   = 1 << MLX5_CAP_GEN(mdev, log_max_qp_sz);
	max_rq_sg =  MLX5_CAP_GEN(mdev, max_wqe_sz_rq) /
		     sizeof(struct mlx5_wqe_data_seg);
	max_sq_sg = (MLX5_CAP_GEN(mdev, max_wqe_sz_sq) -
		     sizeof(struct mlx5_wqe_ctrl_seg)) /
		     sizeof(struct mlx5_wqe_data_seg);
	props->max_sge = min(max_rq_sg, max_sq_sg);
	props->max_sge_rd	   = MLX5_MAX_SGE_RD;
	props->max_cq		   = 1 << MLX5_CAP_GEN(mdev, log_max_cq);
	props->max_cqe = (1 << MLX5_CAP_GEN(mdev, log_max_cq_sz)) - 1;
	props->max_mr		   = 1 << MLX5_CAP_GEN(mdev, log_max_mkey);
	props->max_pd		   = 1 << MLX5_CAP_GEN(mdev, log_max_pd);
	props->max_qp_rd_atom	   = 1 << MLX5_CAP_GEN(mdev, log_max_ra_req_qp);
	props->max_qp_init_rd_atom = 1 << MLX5_CAP_GEN(mdev, log_max_ra_res_qp);
	props->max_srq		   = 1 << MLX5_CAP_GEN(mdev, log_max_srq);
	props->max_srq_wr = (1 << MLX5_CAP_GEN(mdev, log_max_srq_sz)) - 1;
	props->local_ca_ack_delay  = MLX5_CAP_GEN(mdev, local_ca_ack_delay);
	props->max_res_rd_atom	   = props->max_qp_rd_atom * props->max_qp;
	props->max_srq_sge	   = max_rq_sg - 1;
	props->max_fast_reg_page_list_len =
		1 << MLX5_CAP_GEN(mdev, log_max_klm_list_size);
	get_atomic_caps(dev, props);
	props->masked_atomic_cap   = IB_ATOMIC_NONE;
	props->max_mcast_grp	   = 1 << MLX5_CAP_GEN(mdev, log_max_mcg);
	props->max_mcast_qp_attach = MLX5_CAP_GEN(mdev, max_qp_mcg);
	props->max_total_mcast_qp_attach = props->max_mcast_qp_attach *
					   props->max_mcast_grp;
	props->max_map_per_fmr = INT_MAX; /* no limit in ConnectIB */
	props->hca_core_clock = MLX5_CAP_GEN(mdev, device_frequency_khz);
	props->timestamp_mask = 0x7FFFFFFFFFFFFFFFULL;

#ifdef CONFIG_INFINIBAND_ON_DEMAND_PAGING
	if (MLX5_CAP_GEN(mdev, pg))
		props->device_cap_flags |= IB_DEVICE_ON_DEMAND_PAGING;
	props->odp_caps = dev->odp_caps;
#endif

	if (MLX5_CAP_GEN(mdev, cd))
		props->device_cap_flags |= IB_DEVICE_CROSS_CHANNEL;

	if (!mlx5_core_is_pf(mdev))
		props->device_cap_flags |= IB_DEVICE_VIRTUAL_FUNCTION;

	if (mlx5_ib_port_link_layer(ibdev, 1) ==
	    IB_LINK_LAYER_ETHERNET) {
		props->rss_caps.max_rwq_indirection_tables =
			1 << MLX5_CAP_GEN(dev->mdev, log_max_rqt);
		props->rss_caps.max_rwq_indirection_table_size =
			1 << MLX5_CAP_GEN(dev->mdev, log_max_rqt_size);
		props->rss_caps.supported_qpts = 1 << IB_QPT_RAW_PACKET;
		props->max_wq_type_rq =
			1 << MLX5_CAP_GEN(dev->mdev, log_max_rq);
	}

	props->xrq_caps.max_unexpected_tags =
		1 << MLX5_CAP_GEN(mdev, log_max_srq_sz);
	props->xrq_caps.tag_mask_length  = MLX5_TM_TAG_SIZE;
	props->xrq_caps.header_size      = MLX5_TM_HEADER_SIZE;
	props->xrq_caps.app_context_size = MLX5_TM_APP_CTX_SIZE;
	props->xrq_caps.max_match_list   =
		1 << MLX5_CAP_GEN(mdev, log_tag_matching_list_sz);
	props->xrq_caps.capability_flags = IBV_NO_TAG |
					   IBV_EAGER_EXPECTED |
					   IBV_EAGER_UNEXPECTED |
					   IBV_RNDV_EXPECTED_RC |
					   IBV_RNDV_UNEXPECTED;

<<<<<<< HEAD
	if (field_avail(typeof(resp), packet_pacing_caps, uhw->outlen)) {
		if (MLX5_CAP_QOS(mdev, packet_pacing) &&
		    MLX5_CAP_GEN(mdev, qos)) {
			resp.packet_pacing_caps.qp_rate_limit_max =
				MLX5_CAP_QOS(mdev, packet_pacing_max_rate);
			resp.packet_pacing_caps.qp_rate_limit_min =
				MLX5_CAP_QOS(mdev, packet_pacing_min_rate);
			resp.packet_pacing_caps.supported_qpts |=
				1 << IB_QPT_RAW_PACKET;
		}
		resp.response_length += sizeof(resp.packet_pacing_caps);
	}

	if (field_avail(typeof(resp), mlx5_ib_support_multi_pkt_send_wqes,
			uhw->outlen)) {
		resp.mlx5_ib_support_multi_pkt_send_wqes =
			MLX5_CAP_ETH(mdev, multi_pkt_send_wqe);
		resp.response_length +=
			sizeof(resp.mlx5_ib_support_multi_pkt_send_wqes);
	}

	if (field_avail(typeof(resp), reserved, uhw->outlen))
		resp.response_length += sizeof(resp.reserved);

=======
	if (field_avail(typeof(resp), cqe_comp_caps, uhw->outlen)) {
		resp.cqe_comp_caps.max_num =
			MLX5_CAP_GEN(dev->mdev, cqe_compression) ?
			MLX5_CAP_GEN(dev->mdev, cqe_compression_max_num) : 0;
		resp.cqe_comp_caps.supported_format =
			MLX5_IB_CQE_RES_FORMAT_HASH |
			MLX5_IB_CQE_RES_FORMAT_CSUM;
		resp.response_length += sizeof(resp.cqe_comp_caps);
	}

>>>>>>> 78e6310d
	if (uhw->outlen) {
		err = ib_copy_to_udata(uhw, &resp, resp.response_length);

		if (err)
			return err;
	}

	return 0;
}

enum mlx5_ib_width {
	MLX5_IB_WIDTH_1X	= 1 << 0,
	MLX5_IB_WIDTH_2X	= 1 << 1,
	MLX5_IB_WIDTH_4X	= 1 << 2,
	MLX5_IB_WIDTH_8X	= 1 << 3,
	MLX5_IB_WIDTH_12X	= 1 << 4
};

static int translate_active_width(struct ib_device *ibdev, u8 active_width,
				  u8 *ib_width)
{
	struct mlx5_ib_dev *dev = to_mdev(ibdev);
	int err = 0;

	if (active_width & MLX5_IB_WIDTH_1X) {
		*ib_width = IB_WIDTH_1X;
	} else if (active_width & MLX5_IB_WIDTH_2X) {
		mlx5_ib_dbg(dev, "active_width %d is not supported by IB spec\n",
			    (int)active_width);
		err = -EINVAL;
	} else if (active_width & MLX5_IB_WIDTH_4X) {
		*ib_width = IB_WIDTH_4X;
	} else if (active_width & MLX5_IB_WIDTH_8X) {
		*ib_width = IB_WIDTH_8X;
	} else if (active_width & MLX5_IB_WIDTH_12X) {
		*ib_width = IB_WIDTH_12X;
	} else {
		mlx5_ib_dbg(dev, "Invalid active_width %d\n",
			    (int)active_width);
		err = -EINVAL;
	}

	return err;
}

static int mlx5_mtu_to_ib_mtu(int mtu)
{
	switch (mtu) {
	case 256: return 1;
	case 512: return 2;
	case 1024: return 3;
	case 2048: return 4;
	case 4096: return 5;
	default:
		pr_warn("invalid mtu\n");
		return -1;
	}
}

enum ib_max_vl_num {
	__IB_MAX_VL_0		= 1,
	__IB_MAX_VL_0_1		= 2,
	__IB_MAX_VL_0_3		= 3,
	__IB_MAX_VL_0_7		= 4,
	__IB_MAX_VL_0_14	= 5,
};

enum mlx5_vl_hw_cap {
	MLX5_VL_HW_0	= 1,
	MLX5_VL_HW_0_1	= 2,
	MLX5_VL_HW_0_2	= 3,
	MLX5_VL_HW_0_3	= 4,
	MLX5_VL_HW_0_4	= 5,
	MLX5_VL_HW_0_5	= 6,
	MLX5_VL_HW_0_6	= 7,
	MLX5_VL_HW_0_7	= 8,
	MLX5_VL_HW_0_14	= 15
};

static int translate_max_vl_num(struct ib_device *ibdev, u8 vl_hw_cap,
				u8 *max_vl_num)
{
	switch (vl_hw_cap) {
	case MLX5_VL_HW_0:
		*max_vl_num = __IB_MAX_VL_0;
		break;
	case MLX5_VL_HW_0_1:
		*max_vl_num = __IB_MAX_VL_0_1;
		break;
	case MLX5_VL_HW_0_3:
		*max_vl_num = __IB_MAX_VL_0_3;
		break;
	case MLX5_VL_HW_0_7:
		*max_vl_num = __IB_MAX_VL_0_7;
		break;
	case MLX5_VL_HW_0_14:
		*max_vl_num = __IB_MAX_VL_0_14;
		break;

	default:
		return -EINVAL;
	}

	return 0;
}

static int mlx5_query_hca_port(struct ib_device *ibdev, u8 port,
			       struct ib_port_attr *props)
{
	struct mlx5_ib_dev *dev = to_mdev(ibdev);
	struct mlx5_core_dev *mdev = dev->mdev;
	struct mlx5_hca_vport_context *rep;
	u16 max_mtu;
	u16 oper_mtu;
	int err;
	u8 ib_link_width_oper;
	u8 vl_hw_cap;

	rep = kzalloc(sizeof(*rep), GFP_KERNEL);
	if (!rep) {
		err = -ENOMEM;
		goto out;
	}

	memset(props, 0, sizeof(*props));

	err = mlx5_query_hca_vport_context(mdev, 0, port, 0, rep);
	if (err)
		goto out;

	props->lid		= rep->lid;
	props->lmc		= rep->lmc;
	props->sm_lid		= rep->sm_lid;
	props->sm_sl		= rep->sm_sl;
	props->state		= rep->vport_state;
	props->phys_state	= rep->port_physical_state;
	props->port_cap_flags	= rep->cap_mask1;
	props->gid_tbl_len	= mlx5_get_gid_table_len(MLX5_CAP_GEN(mdev, gid_table_size));
	props->max_msg_sz	= 1 << MLX5_CAP_GEN(mdev, log_max_msg);
	props->pkey_tbl_len	= mlx5_to_sw_pkey_sz(MLX5_CAP_GEN(mdev, pkey_table_size));
	props->bad_pkey_cntr	= rep->pkey_violation_counter;
	props->qkey_viol_cntr	= rep->qkey_violation_counter;
	props->subnet_timeout	= rep->subnet_timeout;
	props->init_type_reply	= rep->init_type_reply;
	props->grh_required	= rep->grh_required;

	err = mlx5_query_port_link_width_oper(mdev, &ib_link_width_oper, port);
	if (err)
		goto out;

	err = translate_active_width(ibdev, ib_link_width_oper,
				     &props->active_width);
	if (err)
		goto out;
	err = mlx5_query_port_ib_proto_oper(mdev, &props->active_speed, port);
	if (err)
		goto out;

	mlx5_query_port_max_mtu(mdev, &max_mtu, port);

	props->max_mtu = mlx5_mtu_to_ib_mtu(max_mtu);

	mlx5_query_port_oper_mtu(mdev, &oper_mtu, port);

	props->active_mtu = mlx5_mtu_to_ib_mtu(oper_mtu);

	err = mlx5_query_port_vl_hw_cap(mdev, &vl_hw_cap, port);
	if (err)
		goto out;

	err = translate_max_vl_num(ibdev, vl_hw_cap,
				   &props->max_vl_num);
out:
	kfree(rep);
	return err;
}

int mlx5_ib_query_port(struct ib_device *ibdev, u8 port,
		       struct ib_port_attr *props)
{
	switch (mlx5_get_vport_access_method(ibdev)) {
	case MLX5_VPORT_ACCESS_METHOD_MAD:
		return mlx5_query_mad_ifc_port(ibdev, port, props);

	case MLX5_VPORT_ACCESS_METHOD_HCA:
		return mlx5_query_hca_port(ibdev, port, props);

	case MLX5_VPORT_ACCESS_METHOD_NIC:
		return mlx5_query_port_roce(ibdev, port, props);

	default:
		return -EINVAL;
	}
}

static int mlx5_ib_query_gid(struct ib_device *ibdev, u8 port, int index,
			     union ib_gid *gid)
{
	struct mlx5_ib_dev *dev = to_mdev(ibdev);
	struct mlx5_core_dev *mdev = dev->mdev;

	switch (mlx5_get_vport_access_method(ibdev)) {
	case MLX5_VPORT_ACCESS_METHOD_MAD:
		return mlx5_query_mad_ifc_gids(ibdev, port, index, gid);

	case MLX5_VPORT_ACCESS_METHOD_HCA:
		return mlx5_query_hca_vport_gid(mdev, 0, port, 0, index, gid);

	default:
		return -EINVAL;
	}

}

static int mlx5_ib_query_pkey(struct ib_device *ibdev, u8 port, u16 index,
			      u16 *pkey)
{
	struct mlx5_ib_dev *dev = to_mdev(ibdev);
	struct mlx5_core_dev *mdev = dev->mdev;

	switch (mlx5_get_vport_access_method(ibdev)) {
	case MLX5_VPORT_ACCESS_METHOD_MAD:
		return mlx5_query_mad_ifc_pkey(ibdev, port, index, pkey);

	case MLX5_VPORT_ACCESS_METHOD_HCA:
	case MLX5_VPORT_ACCESS_METHOD_NIC:
		return mlx5_query_hca_vport_pkey(mdev, 0, port,  0, index,
						 pkey);
	default:
		return -EINVAL;
	}
}

static int mlx5_ib_modify_device(struct ib_device *ibdev, int mask,
				 struct ib_device_modify *props)
{
	struct mlx5_ib_dev *dev = to_mdev(ibdev);
	struct mlx5_reg_node_desc in;
	struct mlx5_reg_node_desc out;
	int err;

	if (mask & ~IB_DEVICE_MODIFY_NODE_DESC)
		return -EOPNOTSUPP;

	if (!(mask & IB_DEVICE_MODIFY_NODE_DESC))
		return 0;

	/*
	 * If possible, pass node desc to FW, so it can generate
	 * a 144 trap.  If cmd fails, just ignore.
	 */
	memcpy(&in, props->node_desc, IB_DEVICE_NODE_DESC_MAX);
	err = mlx5_core_access_reg(dev->mdev, &in, sizeof(in), &out,
				   sizeof(out), MLX5_REG_NODE_DESC, 0, 1);
	if (err)
		return err;

	memcpy(ibdev->node_desc, props->node_desc, IB_DEVICE_NODE_DESC_MAX);

	return err;
}

static int mlx5_ib_modify_port(struct ib_device *ibdev, u8 port, int mask,
			       struct ib_port_modify *props)
{
	struct mlx5_ib_dev *dev = to_mdev(ibdev);
	struct ib_port_attr attr;
	u32 tmp;
	int err;

	mutex_lock(&dev->cap_mask_mutex);

	err = mlx5_ib_query_port(ibdev, port, &attr);
	if (err)
		goto out;

	tmp = (attr.port_cap_flags | props->set_port_cap_mask) &
		~props->clr_port_cap_mask;

	err = mlx5_set_port_caps(dev->mdev, port, tmp);

out:
	mutex_unlock(&dev->cap_mask_mutex);
	return err;
}

static struct ib_ucontext *mlx5_ib_alloc_ucontext(struct ib_device *ibdev,
						  struct ib_udata *udata)
{
	struct mlx5_ib_dev *dev = to_mdev(ibdev);
	struct mlx5_ib_alloc_ucontext_req_v2 req = {};
	struct mlx5_ib_alloc_ucontext_resp resp = {};
	struct mlx5_ib_ucontext *context;
	struct mlx5_uuar_info *uuari;
	struct mlx5_uar *uars;
	int gross_uuars;
	int num_uars;
	int ver;
	int uuarn;
	int err;
	int i;
	size_t reqlen;
	size_t min_req_v2 = offsetof(struct mlx5_ib_alloc_ucontext_req_v2,
				     max_cqe_version);

	if (!dev->ib_active)
		return ERR_PTR(-EAGAIN);

	if (udata->inlen < sizeof(struct ib_uverbs_cmd_hdr))
		return ERR_PTR(-EINVAL);

	reqlen = udata->inlen - sizeof(struct ib_uverbs_cmd_hdr);
	if (reqlen == sizeof(struct mlx5_ib_alloc_ucontext_req))
		ver = 0;
	else if (reqlen >= min_req_v2)
		ver = 2;
	else
		return ERR_PTR(-EINVAL);

	err = ib_copy_from_udata(&req, udata, min(reqlen, sizeof(req)));
	if (err)
		return ERR_PTR(err);

	if (req.flags)
		return ERR_PTR(-EINVAL);

	if (req.total_num_uuars > MLX5_MAX_UUARS)
		return ERR_PTR(-ENOMEM);

	if (req.total_num_uuars == 0)
		return ERR_PTR(-EINVAL);

	if (req.comp_mask || req.reserved0 || req.reserved1 || req.reserved2)
		return ERR_PTR(-EOPNOTSUPP);

	if (reqlen > sizeof(req) &&
	    !ib_is_udata_cleared(udata, sizeof(req),
				 reqlen - sizeof(req)))
		return ERR_PTR(-EOPNOTSUPP);

	req.total_num_uuars = ALIGN(req.total_num_uuars,
				    MLX5_NON_FP_BF_REGS_PER_PAGE);
	if (req.num_low_latency_uuars > req.total_num_uuars - 1)
		return ERR_PTR(-EINVAL);

	num_uars = req.total_num_uuars / MLX5_NON_FP_BF_REGS_PER_PAGE;
	gross_uuars = num_uars * MLX5_BF_REGS_PER_PAGE;
	resp.qp_tab_size = 1 << MLX5_CAP_GEN(dev->mdev, log_max_qp);
	if (mlx5_core_is_pf(dev->mdev) && MLX5_CAP_GEN(dev->mdev, bf))
		resp.bf_reg_size = 1 << MLX5_CAP_GEN(dev->mdev, log_bf_reg_size);
	resp.cache_line_size = L1_CACHE_BYTES;
	resp.max_sq_desc_sz = MLX5_CAP_GEN(dev->mdev, max_wqe_sz_sq);
	resp.max_rq_desc_sz = MLX5_CAP_GEN(dev->mdev, max_wqe_sz_rq);
	resp.max_send_wqebb = 1 << MLX5_CAP_GEN(dev->mdev, log_max_qp_sz);
	resp.max_recv_wr = 1 << MLX5_CAP_GEN(dev->mdev, log_max_qp_sz);
	resp.max_srq_recv_wr = 1 << MLX5_CAP_GEN(dev->mdev, log_max_srq_sz);
	resp.cqe_version = min_t(__u8,
				 (__u8)MLX5_CAP_GEN(dev->mdev, cqe_version),
				 req.max_cqe_version);
	resp.response_length = min(offsetof(typeof(resp), response_length) +
				   sizeof(resp.response_length), udata->outlen);

	context = kzalloc(sizeof(*context), GFP_KERNEL);
	if (!context)
		return ERR_PTR(-ENOMEM);

	uuari = &context->uuari;
	mutex_init(&uuari->lock);
	uars = kcalloc(num_uars, sizeof(*uars), GFP_KERNEL);
	if (!uars) {
		err = -ENOMEM;
		goto out_ctx;
	}

	uuari->bitmap = kcalloc(BITS_TO_LONGS(gross_uuars),
				sizeof(*uuari->bitmap),
				GFP_KERNEL);
	if (!uuari->bitmap) {
		err = -ENOMEM;
		goto out_uar_ctx;
	}
	/*
	 * clear all fast path uuars
	 */
	for (i = 0; i < gross_uuars; i++) {
		uuarn = i & 3;
		if (uuarn == 2 || uuarn == 3)
			set_bit(i, uuari->bitmap);
	}

	uuari->count = kcalloc(gross_uuars, sizeof(*uuari->count), GFP_KERNEL);
	if (!uuari->count) {
		err = -ENOMEM;
		goto out_bitmap;
	}

	for (i = 0; i < num_uars; i++) {
		err = mlx5_cmd_alloc_uar(dev->mdev, &uars[i].index);
		if (err)
			goto out_count;
	}

#ifdef CONFIG_INFINIBAND_ON_DEMAND_PAGING
	context->ibucontext.invalidate_range = &mlx5_ib_invalidate_range;
#endif

	if (MLX5_CAP_GEN(dev->mdev, log_max_transport_domain)) {
		err = mlx5_core_alloc_transport_domain(dev->mdev,
						       &context->tdn);
		if (err)
			goto out_uars;
	}

	INIT_LIST_HEAD(&context->vma_private_list);
	INIT_LIST_HEAD(&context->db_page_list);
	mutex_init(&context->db_page_mutex);

	resp.tot_uuars = req.total_num_uuars;
	resp.num_ports = MLX5_CAP_GEN(dev->mdev, num_ports);

	if (field_avail(typeof(resp), cqe_version, udata->outlen))
		resp.response_length += sizeof(resp.cqe_version);

	if (field_avail(typeof(resp), cmds_supp_uhw, udata->outlen)) {
		resp.cmds_supp_uhw |= MLX5_USER_CMDS_SUPP_UHW_QUERY_DEVICE;
		resp.response_length += sizeof(resp.cmds_supp_uhw);
	}

	/*
	 * We don't want to expose information from the PCI bar that is located
	 * after 4096 bytes, so if the arch only supports larger pages, let's
	 * pretend we don't support reading the HCA's core clock. This is also
	 * forced by mmap function.
	 */
	if (PAGE_SIZE <= 4096 &&
	    field_avail(typeof(resp), hca_core_clock_offset, udata->outlen)) {
		resp.comp_mask |=
			MLX5_IB_ALLOC_UCONTEXT_RESP_MASK_CORE_CLOCK_OFFSET;
		resp.hca_core_clock_offset =
			offsetof(struct mlx5_init_seg, internal_timer_h) %
			PAGE_SIZE;
		resp.response_length += sizeof(resp.hca_core_clock_offset) +
					sizeof(resp.reserved2);
	}

	err = ib_copy_to_udata(udata, &resp, resp.response_length);
	if (err)
		goto out_td;

	uuari->ver = ver;
	uuari->num_low_latency_uuars = req.num_low_latency_uuars;
	uuari->uars = uars;
	uuari->num_uars = num_uars;
	context->cqe_version = resp.cqe_version;

	return &context->ibucontext;

out_td:
	if (MLX5_CAP_GEN(dev->mdev, log_max_transport_domain))
		mlx5_core_dealloc_transport_domain(dev->mdev, context->tdn);

out_uars:
	for (i--; i >= 0; i--)
		mlx5_cmd_free_uar(dev->mdev, uars[i].index);
out_count:
	kfree(uuari->count);

out_bitmap:
	kfree(uuari->bitmap);

out_uar_ctx:
	kfree(uars);

out_ctx:
	kfree(context);
	return ERR_PTR(err);
}

static int mlx5_ib_dealloc_ucontext(struct ib_ucontext *ibcontext)
{
	struct mlx5_ib_ucontext *context = to_mucontext(ibcontext);
	struct mlx5_ib_dev *dev = to_mdev(ibcontext->device);
	struct mlx5_uuar_info *uuari = &context->uuari;
	int i;

	if (MLX5_CAP_GEN(dev->mdev, log_max_transport_domain))
		mlx5_core_dealloc_transport_domain(dev->mdev, context->tdn);

	for (i = 0; i < uuari->num_uars; i++) {
		if (mlx5_cmd_free_uar(dev->mdev, uuari->uars[i].index))
			mlx5_ib_warn(dev, "failed to free UAR 0x%x\n", uuari->uars[i].index);
	}

	kfree(uuari->count);
	kfree(uuari->bitmap);
	kfree(uuari->uars);
	kfree(context);

	return 0;
}

static phys_addr_t uar_index2pfn(struct mlx5_ib_dev *dev, int index)
{
	return (pci_resource_start(dev->mdev->pdev, 0) >> PAGE_SHIFT) + index;
}

static int get_command(unsigned long offset)
{
	return (offset >> MLX5_IB_MMAP_CMD_SHIFT) & MLX5_IB_MMAP_CMD_MASK;
}

static int get_arg(unsigned long offset)
{
	return offset & ((1 << MLX5_IB_MMAP_CMD_SHIFT) - 1);
}

static int get_index(unsigned long offset)
{
	return get_arg(offset);
}

static void  mlx5_ib_vma_open(struct vm_area_struct *area)
{
	/* vma_open is called when a new VMA is created on top of our VMA.  This
	 * is done through either mremap flow or split_vma (usually due to
	 * mlock, madvise, munmap, etc.) We do not support a clone of the VMA,
	 * as this VMA is strongly hardware related.  Therefore we set the
	 * vm_ops of the newly created/cloned VMA to NULL, to prevent it from
	 * calling us again and trying to do incorrect actions.  We assume that
	 * the original VMA size is exactly a single page, and therefore all
	 * "splitting" operation will not happen to it.
	 */
	area->vm_ops = NULL;
}

static void  mlx5_ib_vma_close(struct vm_area_struct *area)
{
	struct mlx5_ib_vma_private_data *mlx5_ib_vma_priv_data;

	/* It's guaranteed that all VMAs opened on a FD are closed before the
	 * file itself is closed, therefore no sync is needed with the regular
	 * closing flow. (e.g. mlx5 ib_dealloc_ucontext)
	 * However need a sync with accessing the vma as part of
	 * mlx5_ib_disassociate_ucontext.
	 * The close operation is usually called under mm->mmap_sem except when
	 * process is exiting.
	 * The exiting case is handled explicitly as part of
	 * mlx5_ib_disassociate_ucontext.
	 */
	mlx5_ib_vma_priv_data = (struct mlx5_ib_vma_private_data *)area->vm_private_data;

	/* setting the vma context pointer to null in the mlx5_ib driver's
	 * private data, to protect a race condition in
	 * mlx5_ib_disassociate_ucontext().
	 */
	mlx5_ib_vma_priv_data->vma = NULL;
	list_del(&mlx5_ib_vma_priv_data->list);
	kfree(mlx5_ib_vma_priv_data);
}

static const struct vm_operations_struct mlx5_ib_vm_ops = {
	.open = mlx5_ib_vma_open,
	.close = mlx5_ib_vma_close
};

static int mlx5_ib_set_vma_data(struct vm_area_struct *vma,
				struct mlx5_ib_ucontext *ctx)
{
	struct mlx5_ib_vma_private_data *vma_prv;
	struct list_head *vma_head = &ctx->vma_private_list;

	vma_prv = kzalloc(sizeof(*vma_prv), GFP_KERNEL);
	if (!vma_prv)
		return -ENOMEM;

	vma_prv->vma = vma;
	vma->vm_private_data = vma_prv;
	vma->vm_ops =  &mlx5_ib_vm_ops;

	list_add(&vma_prv->list, vma_head);

	return 0;
}

static void mlx5_ib_disassociate_ucontext(struct ib_ucontext *ibcontext)
{
	int ret;
	struct vm_area_struct *vma;
	struct mlx5_ib_vma_private_data *vma_private, *n;
	struct mlx5_ib_ucontext *context = to_mucontext(ibcontext);
	struct task_struct *owning_process  = NULL;
	struct mm_struct   *owning_mm       = NULL;

	owning_process = get_pid_task(ibcontext->tgid, PIDTYPE_PID);
	if (!owning_process)
		return;

	owning_mm = get_task_mm(owning_process);
	if (!owning_mm) {
		pr_info("no mm, disassociate ucontext is pending task termination\n");
		while (1) {
			put_task_struct(owning_process);
			usleep_range(1000, 2000);
			owning_process = get_pid_task(ibcontext->tgid,
						      PIDTYPE_PID);
			if (!owning_process ||
			    owning_process->state == TASK_DEAD) {
				pr_info("disassociate ucontext done, task was terminated\n");
				/* in case task was dead need to release the
				 * task struct.
				 */
				if (owning_process)
					put_task_struct(owning_process);
				return;
			}
		}
	}

	/* need to protect from a race on closing the vma as part of
	 * mlx5_ib_vma_close.
	 */
	down_read(&owning_mm->mmap_sem);
	list_for_each_entry_safe(vma_private, n, &context->vma_private_list,
				 list) {
		vma = vma_private->vma;
		ret = zap_vma_ptes(vma, vma->vm_start,
				   PAGE_SIZE);
		WARN_ONCE(ret, "%s: zap_vma_ptes failed", __func__);
		/* context going to be destroyed, should
		 * not access ops any more.
		 */
		vma->vm_ops = NULL;
		list_del(&vma_private->list);
		kfree(vma_private);
	}
	up_read(&owning_mm->mmap_sem);
	mmput(owning_mm);
	put_task_struct(owning_process);
}

static inline char *mmap_cmd2str(enum mlx5_ib_mmap_cmd cmd)
{
	switch (cmd) {
	case MLX5_IB_MMAP_WC_PAGE:
		return "WC";
	case MLX5_IB_MMAP_REGULAR_PAGE:
		return "best effort WC";
	case MLX5_IB_MMAP_NC_PAGE:
		return "NC";
	default:
		return NULL;
	}
}

static int uar_mmap(struct mlx5_ib_dev *dev, enum mlx5_ib_mmap_cmd cmd,
		    struct vm_area_struct *vma,
		    struct mlx5_ib_ucontext *context)
{
	struct mlx5_uuar_info *uuari = &context->uuari;
	int err;
	unsigned long idx;
	phys_addr_t pfn, pa;
	pgprot_t prot;

	switch (cmd) {
	case MLX5_IB_MMAP_WC_PAGE:
/* Some architectures don't support WC memory */
#if defined(CONFIG_X86)
		if (!pat_enabled())
			return -EPERM;
#elif !(defined(CONFIG_PPC) || (defined(CONFIG_ARM) && defined(CONFIG_MMU)))
			return -EPERM;
#endif
	/* fall through */
	case MLX5_IB_MMAP_REGULAR_PAGE:
		/* For MLX5_IB_MMAP_REGULAR_PAGE do the best effort to get WC */
		prot = pgprot_writecombine(vma->vm_page_prot);
		break;
	case MLX5_IB_MMAP_NC_PAGE:
		prot = pgprot_noncached(vma->vm_page_prot);
		break;
	default:
		return -EINVAL;
	}

	if (vma->vm_end - vma->vm_start != PAGE_SIZE)
		return -EINVAL;

	idx = get_index(vma->vm_pgoff);
	if (idx >= uuari->num_uars)
		return -EINVAL;

	pfn = uar_index2pfn(dev, uuari->uars[idx].index);
	mlx5_ib_dbg(dev, "uar idx 0x%lx, pfn %pa\n", idx, &pfn);

	vma->vm_page_prot = prot;
	err = io_remap_pfn_range(vma, vma->vm_start, pfn,
				 PAGE_SIZE, vma->vm_page_prot);
	if (err) {
		mlx5_ib_err(dev, "io_remap_pfn_range failed with error=%d, vm_start=0x%lx, pfn=%pa, mmap_cmd=%s\n",
			    err, vma->vm_start, &pfn, mmap_cmd2str(cmd));
		return -EAGAIN;
	}

	pa = pfn << PAGE_SHIFT;
	mlx5_ib_dbg(dev, "mapped %s at 0x%lx, PA %pa\n", mmap_cmd2str(cmd),
		    vma->vm_start, &pa);

	return mlx5_ib_set_vma_data(vma, context);
}

static int mlx5_ib_mmap(struct ib_ucontext *ibcontext, struct vm_area_struct *vma)
{
	struct mlx5_ib_ucontext *context = to_mucontext(ibcontext);
	struct mlx5_ib_dev *dev = to_mdev(ibcontext->device);
	unsigned long command;
	phys_addr_t pfn;

	command = get_command(vma->vm_pgoff);
	switch (command) {
	case MLX5_IB_MMAP_WC_PAGE:
	case MLX5_IB_MMAP_NC_PAGE:
	case MLX5_IB_MMAP_REGULAR_PAGE:
		return uar_mmap(dev, command, vma, context);

	case MLX5_IB_MMAP_GET_CONTIGUOUS_PAGES:
		return -ENOSYS;

	case MLX5_IB_MMAP_CORE_CLOCK:
		if (vma->vm_end - vma->vm_start != PAGE_SIZE)
			return -EINVAL;

		if (vma->vm_flags & VM_WRITE)
			return -EPERM;

		/* Don't expose to user-space information it shouldn't have */
		if (PAGE_SIZE > 4096)
			return -EOPNOTSUPP;

		vma->vm_page_prot = pgprot_noncached(vma->vm_page_prot);
		pfn = (dev->mdev->iseg_base +
		       offsetof(struct mlx5_init_seg, internal_timer_h)) >>
			PAGE_SHIFT;
		if (io_remap_pfn_range(vma, vma->vm_start, pfn,
				       PAGE_SIZE, vma->vm_page_prot))
			return -EAGAIN;

		mlx5_ib_dbg(dev, "mapped internal timer at 0x%lx, PA 0x%llx\n",
			    vma->vm_start,
			    (unsigned long long)pfn << PAGE_SHIFT);
		break;

	default:
		return -EINVAL;
	}

	return 0;
}

static struct ib_pd *mlx5_ib_alloc_pd(struct ib_device *ibdev,
				      struct ib_ucontext *context,
				      struct ib_udata *udata)
{
	struct mlx5_ib_alloc_pd_resp resp;
	struct mlx5_ib_pd *pd;
	int err;

	pd = kmalloc(sizeof(*pd), GFP_KERNEL);
	if (!pd)
		return ERR_PTR(-ENOMEM);

	err = mlx5_core_alloc_pd(to_mdev(ibdev)->mdev, &pd->pdn);
	if (err) {
		kfree(pd);
		return ERR_PTR(err);
	}

	if (context) {
		resp.pdn = pd->pdn;
		if (ib_copy_to_udata(udata, &resp, sizeof(resp))) {
			mlx5_core_dealloc_pd(to_mdev(ibdev)->mdev, pd->pdn);
			kfree(pd);
			return ERR_PTR(-EFAULT);
		}
	}

	return &pd->ibpd;
}

static int mlx5_ib_dealloc_pd(struct ib_pd *pd)
{
	struct mlx5_ib_dev *mdev = to_mdev(pd->device);
	struct mlx5_ib_pd *mpd = to_mpd(pd);

	mlx5_core_dealloc_pd(mdev->mdev, mpd->pdn);
	kfree(mpd);

	return 0;
}

enum {
	MATCH_CRITERIA_ENABLE_OUTER_BIT,
	MATCH_CRITERIA_ENABLE_MISC_BIT,
	MATCH_CRITERIA_ENABLE_INNER_BIT
};

#define HEADER_IS_ZERO(match_criteria, headers)			           \
	!(memchr_inv(MLX5_ADDR_OF(fte_match_param, match_criteria, headers), \
		    0, MLX5_FLD_SZ_BYTES(fte_match_param, headers)))       \

static u8 get_match_criteria_enable(u32 *match_criteria)
{
	u8 match_criteria_enable;

	match_criteria_enable =
		(!HEADER_IS_ZERO(match_criteria, outer_headers)) <<
		MATCH_CRITERIA_ENABLE_OUTER_BIT;
	match_criteria_enable |=
		(!HEADER_IS_ZERO(match_criteria, misc_parameters)) <<
		MATCH_CRITERIA_ENABLE_MISC_BIT;
	match_criteria_enable |=
		(!HEADER_IS_ZERO(match_criteria, inner_headers)) <<
		MATCH_CRITERIA_ENABLE_INNER_BIT;

	return match_criteria_enable;
}

static void set_proto(void *outer_c, void *outer_v, u8 mask, u8 val)
{
	MLX5_SET(fte_match_set_lyr_2_4, outer_c, ip_protocol, mask);
	MLX5_SET(fte_match_set_lyr_2_4, outer_v, ip_protocol, val);
}

static void set_tos(void *outer_c, void *outer_v, u8 mask, u8 val)
{
	MLX5_SET(fte_match_set_lyr_2_4, outer_c, ip_ecn, mask);
	MLX5_SET(fte_match_set_lyr_2_4, outer_v, ip_ecn, val);
	MLX5_SET(fte_match_set_lyr_2_4, outer_c, ip_dscp, mask >> 2);
	MLX5_SET(fte_match_set_lyr_2_4, outer_v, ip_dscp, val >> 2);
}

#define LAST_ETH_FIELD vlan_tag
#define LAST_IB_FIELD sl
#define LAST_IPV4_FIELD tos
#define LAST_IPV6_FIELD traffic_class
#define LAST_TCP_UDP_FIELD src_port

/* Field is the last supported field */
#define FIELDS_NOT_SUPPORTED(filter, field)\
	memchr_inv((void *)&filter.field  +\
		   sizeof(filter.field), 0,\
		   sizeof(filter) -\
		   offsetof(typeof(filter), field) -\
		   sizeof(filter.field))

static int parse_flow_attr(u32 *match_c, u32 *match_v,
			   const union ib_flow_spec *ib_spec)
{
	void *outer_headers_c = MLX5_ADDR_OF(fte_match_param, match_c,
					     outer_headers);
	void *outer_headers_v = MLX5_ADDR_OF(fte_match_param, match_v,
					     outer_headers);
	void *misc_params_c = MLX5_ADDR_OF(fte_match_param, match_c,
					   misc_parameters);
	void *misc_params_v = MLX5_ADDR_OF(fte_match_param, match_v,
					   misc_parameters);

	switch (ib_spec->type) {
	case IB_FLOW_SPEC_ETH:
		if (FIELDS_NOT_SUPPORTED(ib_spec->eth.mask, LAST_ETH_FIELD))
			return -ENOTSUPP;

		ether_addr_copy(MLX5_ADDR_OF(fte_match_set_lyr_2_4, outer_headers_c,
					     dmac_47_16),
				ib_spec->eth.mask.dst_mac);
		ether_addr_copy(MLX5_ADDR_OF(fte_match_set_lyr_2_4, outer_headers_v,
					     dmac_47_16),
				ib_spec->eth.val.dst_mac);

		ether_addr_copy(MLX5_ADDR_OF(fte_match_set_lyr_2_4, outer_headers_c,
					     smac_47_16),
				ib_spec->eth.mask.src_mac);
		ether_addr_copy(MLX5_ADDR_OF(fte_match_set_lyr_2_4, outer_headers_v,
					     smac_47_16),
				ib_spec->eth.val.src_mac);

		if (ib_spec->eth.mask.vlan_tag) {
			MLX5_SET(fte_match_set_lyr_2_4, outer_headers_c,
				 vlan_tag, 1);
			MLX5_SET(fte_match_set_lyr_2_4, outer_headers_v,
				 vlan_tag, 1);

			MLX5_SET(fte_match_set_lyr_2_4, outer_headers_c,
				 first_vid, ntohs(ib_spec->eth.mask.vlan_tag));
			MLX5_SET(fte_match_set_lyr_2_4, outer_headers_v,
				 first_vid, ntohs(ib_spec->eth.val.vlan_tag));

			MLX5_SET(fte_match_set_lyr_2_4, outer_headers_c,
				 first_cfi,
				 ntohs(ib_spec->eth.mask.vlan_tag) >> 12);
			MLX5_SET(fte_match_set_lyr_2_4, outer_headers_v,
				 first_cfi,
				 ntohs(ib_spec->eth.val.vlan_tag) >> 12);

			MLX5_SET(fte_match_set_lyr_2_4, outer_headers_c,
				 first_prio,
				 ntohs(ib_spec->eth.mask.vlan_tag) >> 13);
			MLX5_SET(fte_match_set_lyr_2_4, outer_headers_v,
				 first_prio,
				 ntohs(ib_spec->eth.val.vlan_tag) >> 13);
		}
		MLX5_SET(fte_match_set_lyr_2_4, outer_headers_c,
			 ethertype, ntohs(ib_spec->eth.mask.ether_type));
		MLX5_SET(fte_match_set_lyr_2_4, outer_headers_v,
			 ethertype, ntohs(ib_spec->eth.val.ether_type));
		break;
	case IB_FLOW_SPEC_IPV4:
		if (FIELDS_NOT_SUPPORTED(ib_spec->ipv4.mask, LAST_IPV4_FIELD))
			return -ENOTSUPP;

		MLX5_SET(fte_match_set_lyr_2_4, outer_headers_c,
			 ethertype, 0xffff);
		MLX5_SET(fte_match_set_lyr_2_4, outer_headers_v,
			 ethertype, ETH_P_IP);

		memcpy(MLX5_ADDR_OF(fte_match_set_lyr_2_4, outer_headers_c,
				    src_ipv4_src_ipv6.ipv4_layout.ipv4),
		       &ib_spec->ipv4.mask.src_ip,
		       sizeof(ib_spec->ipv4.mask.src_ip));
		memcpy(MLX5_ADDR_OF(fte_match_set_lyr_2_4, outer_headers_v,
				    src_ipv4_src_ipv6.ipv4_layout.ipv4),
		       &ib_spec->ipv4.val.src_ip,
		       sizeof(ib_spec->ipv4.val.src_ip));
		memcpy(MLX5_ADDR_OF(fte_match_set_lyr_2_4, outer_headers_c,
				    dst_ipv4_dst_ipv6.ipv4_layout.ipv4),
		       &ib_spec->ipv4.mask.dst_ip,
		       sizeof(ib_spec->ipv4.mask.dst_ip));
		memcpy(MLX5_ADDR_OF(fte_match_set_lyr_2_4, outer_headers_v,
				    dst_ipv4_dst_ipv6.ipv4_layout.ipv4),
		       &ib_spec->ipv4.val.dst_ip,
		       sizeof(ib_spec->ipv4.val.dst_ip));

		set_tos(outer_headers_c, outer_headers_v,
			ib_spec->ipv4.mask.tos, ib_spec->ipv4.val.tos);

		set_proto(outer_headers_c, outer_headers_v,
			  ib_spec->ipv4.mask.proto, ib_spec->ipv4.val.proto);
		break;
	case IB_FLOW_SPEC_IPV6:
		if (FIELDS_NOT_SUPPORTED(ib_spec->ipv6.mask, LAST_IPV6_FIELD))
			return -ENOTSUPP;

		MLX5_SET(fte_match_set_lyr_2_4, outer_headers_c,
			 ethertype, 0xffff);
		MLX5_SET(fte_match_set_lyr_2_4, outer_headers_v,
			 ethertype, ETH_P_IPV6);

		memcpy(MLX5_ADDR_OF(fte_match_set_lyr_2_4, outer_headers_c,
				    src_ipv4_src_ipv6.ipv6_layout.ipv6),
		       &ib_spec->ipv6.mask.src_ip,
		       sizeof(ib_spec->ipv6.mask.src_ip));
		memcpy(MLX5_ADDR_OF(fte_match_set_lyr_2_4, outer_headers_v,
				    src_ipv4_src_ipv6.ipv6_layout.ipv6),
		       &ib_spec->ipv6.val.src_ip,
		       sizeof(ib_spec->ipv6.val.src_ip));
		memcpy(MLX5_ADDR_OF(fte_match_set_lyr_2_4, outer_headers_c,
				    dst_ipv4_dst_ipv6.ipv6_layout.ipv6),
		       &ib_spec->ipv6.mask.dst_ip,
		       sizeof(ib_spec->ipv6.mask.dst_ip));
		memcpy(MLX5_ADDR_OF(fte_match_set_lyr_2_4, outer_headers_v,
				    dst_ipv4_dst_ipv6.ipv6_layout.ipv6),
		       &ib_spec->ipv6.val.dst_ip,
		       sizeof(ib_spec->ipv6.val.dst_ip));

		set_tos(outer_headers_c, outer_headers_v,
			ib_spec->ipv6.mask.traffic_class,
			ib_spec->ipv6.val.traffic_class);

		set_proto(outer_headers_c, outer_headers_v,
			  ib_spec->ipv6.mask.next_hdr,
			  ib_spec->ipv6.val.next_hdr);

		MLX5_SET(fte_match_set_misc, misc_params_c,
			 outer_ipv6_flow_label,
			 ntohl(ib_spec->ipv6.mask.flow_label));
		MLX5_SET(fte_match_set_misc, misc_params_v,
			 outer_ipv6_flow_label,
			 ntohl(ib_spec->ipv6.val.flow_label));
		break;
	case IB_FLOW_SPEC_TCP:
		if (FIELDS_NOT_SUPPORTED(ib_spec->tcp_udp.mask,
					 LAST_TCP_UDP_FIELD))
			return -ENOTSUPP;

		MLX5_SET(fte_match_set_lyr_2_4, outer_headers_c, ip_protocol,
			 0xff);
		MLX5_SET(fte_match_set_lyr_2_4, outer_headers_v, ip_protocol,
			 IPPROTO_TCP);

		MLX5_SET(fte_match_set_lyr_2_4, outer_headers_c, tcp_sport,
			 ntohs(ib_spec->tcp_udp.mask.src_port));
		MLX5_SET(fte_match_set_lyr_2_4, outer_headers_v, tcp_sport,
			 ntohs(ib_spec->tcp_udp.val.src_port));

		MLX5_SET(fte_match_set_lyr_2_4, outer_headers_c, tcp_dport,
			 ntohs(ib_spec->tcp_udp.mask.dst_port));
		MLX5_SET(fte_match_set_lyr_2_4, outer_headers_v, tcp_dport,
			 ntohs(ib_spec->tcp_udp.val.dst_port));
		break;
	case IB_FLOW_SPEC_UDP:
		if (FIELDS_NOT_SUPPORTED(ib_spec->tcp_udp.mask,
					 LAST_TCP_UDP_FIELD))
			return -ENOTSUPP;

		MLX5_SET(fte_match_set_lyr_2_4, outer_headers_c, ip_protocol,
			 0xff);
		MLX5_SET(fte_match_set_lyr_2_4, outer_headers_v, ip_protocol,
			 IPPROTO_UDP);

		MLX5_SET(fte_match_set_lyr_2_4, outer_headers_c, udp_sport,
			 ntohs(ib_spec->tcp_udp.mask.src_port));
		MLX5_SET(fte_match_set_lyr_2_4, outer_headers_v, udp_sport,
			 ntohs(ib_spec->tcp_udp.val.src_port));

		MLX5_SET(fte_match_set_lyr_2_4, outer_headers_c, udp_dport,
			 ntohs(ib_spec->tcp_udp.mask.dst_port));
		MLX5_SET(fte_match_set_lyr_2_4, outer_headers_v, udp_dport,
			 ntohs(ib_spec->tcp_udp.val.dst_port));
		break;
	default:
		return -EINVAL;
	}

	return 0;
}

/* If a flow could catch both multicast and unicast packets,
 * it won't fall into the multicast flow steering table and this rule
 * could steal other multicast packets.
 */
static bool flow_is_multicast_only(struct ib_flow_attr *ib_attr)
{
	struct ib_flow_spec_eth *eth_spec;

	if (ib_attr->type != IB_FLOW_ATTR_NORMAL ||
	    ib_attr->size < sizeof(struct ib_flow_attr) +
	    sizeof(struct ib_flow_spec_eth) ||
	    ib_attr->num_of_specs < 1)
		return false;

	eth_spec = (struct ib_flow_spec_eth *)(ib_attr + 1);
	if (eth_spec->type != IB_FLOW_SPEC_ETH ||
	    eth_spec->size != sizeof(*eth_spec))
		return false;

	return is_multicast_ether_addr(eth_spec->mask.dst_mac) &&
	       is_multicast_ether_addr(eth_spec->val.dst_mac);
}

static bool is_valid_attr(const struct ib_flow_attr *flow_attr)
{
	union ib_flow_spec *ib_spec = (union ib_flow_spec *)(flow_attr + 1);
	bool has_ipv4_spec = false;
	bool eth_type_ipv4 = true;
	unsigned int spec_index;

	/* Validate that ethertype is correct */
	for (spec_index = 0; spec_index < flow_attr->num_of_specs; spec_index++) {
		if (ib_spec->type == IB_FLOW_SPEC_ETH &&
		    ib_spec->eth.mask.ether_type) {
			if (!((ib_spec->eth.mask.ether_type == htons(0xffff)) &&
			      ib_spec->eth.val.ether_type == htons(ETH_P_IP)))
				eth_type_ipv4 = false;
		} else if (ib_spec->type == IB_FLOW_SPEC_IPV4) {
			has_ipv4_spec = true;
		}
		ib_spec = (void *)ib_spec + ib_spec->size;
	}
	return !has_ipv4_spec || eth_type_ipv4;
}

static void put_flow_table(struct mlx5_ib_dev *dev,
			   struct mlx5_ib_flow_prio *prio, bool ft_added)
{
	prio->refcount -= !!ft_added;
	if (!prio->refcount) {
		mlx5_destroy_flow_table(prio->flow_table);
		prio->flow_table = NULL;
	}
}

static int mlx5_ib_destroy_flow(struct ib_flow *flow_id)
{
	struct mlx5_ib_dev *dev = to_mdev(flow_id->qp->device);
	struct mlx5_ib_flow_handler *handler = container_of(flow_id,
							  struct mlx5_ib_flow_handler,
							  ibflow);
	struct mlx5_ib_flow_handler *iter, *tmp;

	mutex_lock(&dev->flow_db.lock);

	list_for_each_entry_safe(iter, tmp, &handler->list, list) {
		mlx5_del_flow_rules(iter->rule);
		put_flow_table(dev, iter->prio, true);
		list_del(&iter->list);
		kfree(iter);
	}

	mlx5_del_flow_rules(handler->rule);
	put_flow_table(dev, handler->prio, true);
	mutex_unlock(&dev->flow_db.lock);

	kfree(handler);

	return 0;
}

static int ib_prio_to_core_prio(unsigned int priority, bool dont_trap)
{
	priority *= 2;
	if (!dont_trap)
		priority++;
	return priority;
}

enum flow_table_type {
	MLX5_IB_FT_RX,
	MLX5_IB_FT_TX
};

#define MLX5_FS_MAX_TYPES	 10
#define MLX5_FS_MAX_ENTRIES	 32000UL
static struct mlx5_ib_flow_prio *get_flow_table(struct mlx5_ib_dev *dev,
						struct ib_flow_attr *flow_attr,
						enum flow_table_type ft_type)
{
	bool dont_trap = flow_attr->flags & IB_FLOW_ATTR_FLAGS_DONT_TRAP;
	struct mlx5_flow_namespace *ns = NULL;
	struct mlx5_ib_flow_prio *prio;
	struct mlx5_flow_table *ft;
	int num_entries;
	int num_groups;
	int priority;
	int err = 0;

	if (flow_attr->type == IB_FLOW_ATTR_NORMAL) {
		if (flow_is_multicast_only(flow_attr) &&
		    !dont_trap)
			priority = MLX5_IB_FLOW_MCAST_PRIO;
		else
			priority = ib_prio_to_core_prio(flow_attr->priority,
							dont_trap);
		ns = mlx5_get_flow_namespace(dev->mdev,
					     MLX5_FLOW_NAMESPACE_BYPASS);
		num_entries = MLX5_FS_MAX_ENTRIES;
		num_groups = MLX5_FS_MAX_TYPES;
		prio = &dev->flow_db.prios[priority];
	} else if (flow_attr->type == IB_FLOW_ATTR_ALL_DEFAULT ||
		   flow_attr->type == IB_FLOW_ATTR_MC_DEFAULT) {
		ns = mlx5_get_flow_namespace(dev->mdev,
					     MLX5_FLOW_NAMESPACE_LEFTOVERS);
		build_leftovers_ft_param(&priority,
					 &num_entries,
					 &num_groups);
		prio = &dev->flow_db.prios[MLX5_IB_FLOW_LEFTOVERS_PRIO];
	} else if (flow_attr->type == IB_FLOW_ATTR_SNIFFER) {
		if (!MLX5_CAP_FLOWTABLE(dev->mdev,
					allow_sniffer_and_nic_rx_shared_tir))
			return ERR_PTR(-ENOTSUPP);

		ns = mlx5_get_flow_namespace(dev->mdev, ft_type == MLX5_IB_FT_RX ?
					     MLX5_FLOW_NAMESPACE_SNIFFER_RX :
					     MLX5_FLOW_NAMESPACE_SNIFFER_TX);

		prio = &dev->flow_db.sniffer[ft_type];
		priority = 0;
		num_entries = 1;
		num_groups = 1;
	}

	if (!ns)
		return ERR_PTR(-ENOTSUPP);

	ft = prio->flow_table;
	if (!ft) {
		ft = mlx5_create_auto_grouped_flow_table(ns, priority,
							 num_entries,
							 num_groups,
							 0);

		if (!IS_ERR(ft)) {
			prio->refcount = 0;
			prio->flow_table = ft;
		} else {
			err = PTR_ERR(ft);
		}
	}

	return err ? ERR_PTR(err) : prio;
}

static struct mlx5_ib_flow_handler *create_flow_rule(struct mlx5_ib_dev *dev,
						     struct mlx5_ib_flow_prio *ft_prio,
						     const struct ib_flow_attr *flow_attr,
						     struct mlx5_flow_destination *dst)
{
	struct mlx5_flow_table	*ft = ft_prio->flow_table;
	struct mlx5_ib_flow_handler *handler;
	struct mlx5_flow_spec *spec;
	const void *ib_flow = (const void *)flow_attr + sizeof(*flow_attr);
	unsigned int spec_index;
	u32 action;
	int err = 0;

	if (!is_valid_attr(flow_attr))
		return ERR_PTR(-EINVAL);

	spec = mlx5_vzalloc(sizeof(*spec));
	handler = kzalloc(sizeof(*handler), GFP_KERNEL);
	if (!handler || !spec) {
		err = -ENOMEM;
		goto free;
	}

	INIT_LIST_HEAD(&handler->list);

	for (spec_index = 0; spec_index < flow_attr->num_of_specs; spec_index++) {
		err = parse_flow_attr(spec->match_criteria,
				      spec->match_value, ib_flow);
		if (err < 0)
			goto free;

		ib_flow += ((union ib_flow_spec *)ib_flow)->size;
	}

	spec->match_criteria_enable = get_match_criteria_enable(spec->match_criteria);
	action = dst ? MLX5_FLOW_CONTEXT_ACTION_FWD_DEST :
		MLX5_FLOW_CONTEXT_ACTION_FWD_NEXT_PRIO;
	handler->rule = mlx5_add_flow_rules(ft, spec,
					   action,
					   MLX5_FS_DEFAULT_FLOW_TAG,
					   dst, 1);

	if (IS_ERR(handler->rule)) {
		err = PTR_ERR(handler->rule);
		goto free;
	}

	ft_prio->refcount++;
	handler->prio = ft_prio;

	ft_prio->flow_table = ft;
free:
	if (err)
		kfree(handler);
	kvfree(spec);
	return err ? ERR_PTR(err) : handler;
}

static struct mlx5_ib_flow_handler *create_dont_trap_rule(struct mlx5_ib_dev *dev,
							  struct mlx5_ib_flow_prio *ft_prio,
							  struct ib_flow_attr *flow_attr,
							  struct mlx5_flow_destination *dst)
{
	struct mlx5_ib_flow_handler *handler_dst = NULL;
	struct mlx5_ib_flow_handler *handler = NULL;

	handler = create_flow_rule(dev, ft_prio, flow_attr, NULL);
	if (!IS_ERR(handler)) {
		handler_dst = create_flow_rule(dev, ft_prio,
					       flow_attr, dst);
		if (IS_ERR(handler_dst)) {
			mlx5_del_flow_rules(handler->rule);
			ft_prio->refcount--;
			kfree(handler);
			handler = handler_dst;
		} else {
			list_add(&handler_dst->list, &handler->list);
		}
	}

	return handler;
}
enum {
	LEFTOVERS_MC,
	LEFTOVERS_UC,
};

static struct mlx5_ib_flow_handler *create_leftovers_rule(struct mlx5_ib_dev *dev,
							  struct mlx5_ib_flow_prio *ft_prio,
							  struct ib_flow_attr *flow_attr,
							  struct mlx5_flow_destination *dst)
{
	struct mlx5_ib_flow_handler *handler_ucast = NULL;
	struct mlx5_ib_flow_handler *handler = NULL;

	static struct {
		struct ib_flow_attr	flow_attr;
		struct ib_flow_spec_eth eth_flow;
	} leftovers_specs[] = {
		[LEFTOVERS_MC] = {
			.flow_attr = {
				.num_of_specs = 1,
				.size = sizeof(leftovers_specs[0])
			},
			.eth_flow = {
				.type = IB_FLOW_SPEC_ETH,
				.size = sizeof(struct ib_flow_spec_eth),
				.mask = {.dst_mac = {0x1} },
				.val =  {.dst_mac = {0x1} }
			}
		},
		[LEFTOVERS_UC] = {
			.flow_attr = {
				.num_of_specs = 1,
				.size = sizeof(leftovers_specs[0])
			},
			.eth_flow = {
				.type = IB_FLOW_SPEC_ETH,
				.size = sizeof(struct ib_flow_spec_eth),
				.mask = {.dst_mac = {0x1} },
				.val = {.dst_mac = {} }
			}
		}
	};

	handler = create_flow_rule(dev, ft_prio,
				   &leftovers_specs[LEFTOVERS_MC].flow_attr,
				   dst);
	if (!IS_ERR(handler) &&
	    flow_attr->type == IB_FLOW_ATTR_ALL_DEFAULT) {
		handler_ucast = create_flow_rule(dev, ft_prio,
						 &leftovers_specs[LEFTOVERS_UC].flow_attr,
						 dst);
		if (IS_ERR(handler_ucast)) {
			mlx5_del_flow_rules(handler->rule);
			ft_prio->refcount--;
			kfree(handler);
			handler = handler_ucast;
		} else {
			list_add(&handler_ucast->list, &handler->list);
		}
	}

	return handler;
}

static struct mlx5_ib_flow_handler *create_sniffer_rule(struct mlx5_ib_dev *dev,
							struct mlx5_ib_flow_prio *ft_rx,
							struct mlx5_ib_flow_prio *ft_tx,
							struct mlx5_flow_destination *dst)
{
	struct mlx5_ib_flow_handler *handler_rx;
	struct mlx5_ib_flow_handler *handler_tx;
	int err;
	static const struct ib_flow_attr flow_attr  = {
		.num_of_specs = 0,
		.size = sizeof(flow_attr)
	};

	handler_rx = create_flow_rule(dev, ft_rx, &flow_attr, dst);
	if (IS_ERR(handler_rx)) {
		err = PTR_ERR(handler_rx);
		goto err;
	}

	handler_tx = create_flow_rule(dev, ft_tx, &flow_attr, dst);
	if (IS_ERR(handler_tx)) {
		err = PTR_ERR(handler_tx);
		goto err_tx;
	}

	list_add(&handler_tx->list, &handler_rx->list);

	return handler_rx;

err_tx:
	mlx5_del_flow_rules(handler_rx->rule);
	ft_rx->refcount--;
	kfree(handler_rx);
err:
	return ERR_PTR(err);
}

static struct ib_flow *mlx5_ib_create_flow(struct ib_qp *qp,
					   struct ib_flow_attr *flow_attr,
					   int domain)
{
	struct mlx5_ib_dev *dev = to_mdev(qp->device);
	struct mlx5_ib_qp *mqp = to_mqp(qp);
	struct mlx5_ib_flow_handler *handler = NULL;
	struct mlx5_flow_destination *dst = NULL;
	struct mlx5_ib_flow_prio *ft_prio_tx = NULL;
	struct mlx5_ib_flow_prio *ft_prio;
	int err;

	if (flow_attr->priority > MLX5_IB_FLOW_LAST_PRIO)
		return ERR_PTR(-ENOSPC);

	if (domain != IB_FLOW_DOMAIN_USER ||
	    flow_attr->port > MLX5_CAP_GEN(dev->mdev, num_ports) ||
	    (flow_attr->flags & ~IB_FLOW_ATTR_FLAGS_DONT_TRAP))
		return ERR_PTR(-EINVAL);

	dst = kzalloc(sizeof(*dst), GFP_KERNEL);
	if (!dst)
		return ERR_PTR(-ENOMEM);

	mutex_lock(&dev->flow_db.lock);

	ft_prio = get_flow_table(dev, flow_attr, MLX5_IB_FT_RX);
	if (IS_ERR(ft_prio)) {
		err = PTR_ERR(ft_prio);
		goto unlock;
	}
	if (flow_attr->type == IB_FLOW_ATTR_SNIFFER) {
		ft_prio_tx = get_flow_table(dev, flow_attr, MLX5_IB_FT_TX);
		if (IS_ERR(ft_prio_tx)) {
			err = PTR_ERR(ft_prio_tx);
			ft_prio_tx = NULL;
			goto destroy_ft;
		}
	}

	dst->type = MLX5_FLOW_DESTINATION_TYPE_TIR;
	if (mqp->flags & MLX5_IB_QP_RSS)
		dst->tir_num = mqp->rss_qp.tirn;
	else
		dst->tir_num = mqp->raw_packet_qp.rq.tirn;

	if (flow_attr->type == IB_FLOW_ATTR_NORMAL) {
		if (flow_attr->flags & IB_FLOW_ATTR_FLAGS_DONT_TRAP)  {
			handler = create_dont_trap_rule(dev, ft_prio,
							flow_attr, dst);
		} else {
			handler = create_flow_rule(dev, ft_prio, flow_attr,
						   dst);
		}
	} else if (flow_attr->type == IB_FLOW_ATTR_ALL_DEFAULT ||
		   flow_attr->type == IB_FLOW_ATTR_MC_DEFAULT) {
		handler = create_leftovers_rule(dev, ft_prio, flow_attr,
						dst);
	} else if (flow_attr->type == IB_FLOW_ATTR_SNIFFER) {
		handler = create_sniffer_rule(dev, ft_prio, ft_prio_tx, dst);
	} else {
		err = -EINVAL;
		goto destroy_ft;
	}

	if (IS_ERR(handler)) {
		err = PTR_ERR(handler);
		handler = NULL;
		goto destroy_ft;
	}

	mutex_unlock(&dev->flow_db.lock);
	kfree(dst);

	return &handler->ibflow;

destroy_ft:
	put_flow_table(dev, ft_prio, false);
	if (ft_prio_tx)
		put_flow_table(dev, ft_prio_tx, false);
unlock:
	mutex_unlock(&dev->flow_db.lock);
	kfree(dst);
	kfree(handler);
	return ERR_PTR(err);
}

static int mlx5_ib_mcg_attach(struct ib_qp *ibqp, union ib_gid *gid, u16 lid)
{
	struct mlx5_ib_dev *dev = to_mdev(ibqp->device);
	int err;

	err = mlx5_core_attach_mcg(dev->mdev, gid, ibqp->qp_num);
	if (err)
		mlx5_ib_warn(dev, "failed attaching QPN 0x%x, MGID %pI6\n",
			     ibqp->qp_num, gid->raw);

	return err;
}

static int mlx5_ib_mcg_detach(struct ib_qp *ibqp, union ib_gid *gid, u16 lid)
{
	struct mlx5_ib_dev *dev = to_mdev(ibqp->device);
	int err;

	err = mlx5_core_detach_mcg(dev->mdev, gid, ibqp->qp_num);
	if (err)
		mlx5_ib_warn(dev, "failed detaching QPN 0x%x, MGID %pI6\n",
			     ibqp->qp_num, gid->raw);

	return err;
}

static int init_node_data(struct mlx5_ib_dev *dev)
{
	int err;

	err = mlx5_query_node_desc(dev, dev->ib_dev.node_desc);
	if (err)
		return err;

	dev->mdev->rev_id = dev->mdev->pdev->revision;

	return mlx5_query_node_guid(dev, &dev->ib_dev.node_guid);
}

static ssize_t show_fw_pages(struct device *device, struct device_attribute *attr,
			     char *buf)
{
	struct mlx5_ib_dev *dev =
		container_of(device, struct mlx5_ib_dev, ib_dev.dev);

	return sprintf(buf, "%d\n", dev->mdev->priv.fw_pages);
}

static ssize_t show_reg_pages(struct device *device,
			      struct device_attribute *attr, char *buf)
{
	struct mlx5_ib_dev *dev =
		container_of(device, struct mlx5_ib_dev, ib_dev.dev);

	return sprintf(buf, "%d\n", atomic_read(&dev->mdev->priv.reg_pages));
}

static ssize_t show_hca(struct device *device, struct device_attribute *attr,
			char *buf)
{
	struct mlx5_ib_dev *dev =
		container_of(device, struct mlx5_ib_dev, ib_dev.dev);
	return sprintf(buf, "MT%d\n", dev->mdev->pdev->device);
}

static ssize_t show_rev(struct device *device, struct device_attribute *attr,
			char *buf)
{
	struct mlx5_ib_dev *dev =
		container_of(device, struct mlx5_ib_dev, ib_dev.dev);
	return sprintf(buf, "%x\n", dev->mdev->rev_id);
}

static ssize_t show_board(struct device *device, struct device_attribute *attr,
			  char *buf)
{
	struct mlx5_ib_dev *dev =
		container_of(device, struct mlx5_ib_dev, ib_dev.dev);
	return sprintf(buf, "%.*s\n", MLX5_BOARD_ID_LEN,
		       dev->mdev->board_id);
}

static DEVICE_ATTR(hw_rev,   S_IRUGO, show_rev,    NULL);
static DEVICE_ATTR(hca_type, S_IRUGO, show_hca,    NULL);
static DEVICE_ATTR(board_id, S_IRUGO, show_board,  NULL);
static DEVICE_ATTR(fw_pages, S_IRUGO, show_fw_pages, NULL);
static DEVICE_ATTR(reg_pages, S_IRUGO, show_reg_pages, NULL);

static struct device_attribute *mlx5_class_attributes[] = {
	&dev_attr_hw_rev,
	&dev_attr_hca_type,
	&dev_attr_board_id,
	&dev_attr_fw_pages,
	&dev_attr_reg_pages,
};

static void pkey_change_handler(struct work_struct *work)
{
	struct mlx5_ib_port_resources *ports =
		container_of(work, struct mlx5_ib_port_resources,
			     pkey_change_work);

	mutex_lock(&ports->devr->mutex);
	mlx5_ib_gsi_pkey_change(ports->gsi);
	mutex_unlock(&ports->devr->mutex);
}

static void mlx5_ib_handle_internal_error(struct mlx5_ib_dev *ibdev)
{
	struct mlx5_ib_qp *mqp;
	struct mlx5_ib_cq *send_mcq, *recv_mcq;
	struct mlx5_core_cq *mcq;
	struct list_head cq_armed_list;
	unsigned long flags_qp;
	unsigned long flags_cq;
	unsigned long flags;

	INIT_LIST_HEAD(&cq_armed_list);

	/* Go over qp list reside on that ibdev, sync with create/destroy qp.*/
	spin_lock_irqsave(&ibdev->reset_flow_resource_lock, flags);
	list_for_each_entry(mqp, &ibdev->qp_list, qps_list) {
		spin_lock_irqsave(&mqp->sq.lock, flags_qp);
		if (mqp->sq.tail != mqp->sq.head) {
			send_mcq = to_mcq(mqp->ibqp.send_cq);
			spin_lock_irqsave(&send_mcq->lock, flags_cq);
			if (send_mcq->mcq.comp &&
			    mqp->ibqp.send_cq->comp_handler) {
				if (!send_mcq->mcq.reset_notify_added) {
					send_mcq->mcq.reset_notify_added = 1;
					list_add_tail(&send_mcq->mcq.reset_notify,
						      &cq_armed_list);
				}
			}
			spin_unlock_irqrestore(&send_mcq->lock, flags_cq);
		}
		spin_unlock_irqrestore(&mqp->sq.lock, flags_qp);
		spin_lock_irqsave(&mqp->rq.lock, flags_qp);
		/* no handling is needed for SRQ */
		if (!mqp->ibqp.srq) {
			if (mqp->rq.tail != mqp->rq.head) {
				recv_mcq = to_mcq(mqp->ibqp.recv_cq);
				spin_lock_irqsave(&recv_mcq->lock, flags_cq);
				if (recv_mcq->mcq.comp &&
				    mqp->ibqp.recv_cq->comp_handler) {
					if (!recv_mcq->mcq.reset_notify_added) {
						recv_mcq->mcq.reset_notify_added = 1;
						list_add_tail(&recv_mcq->mcq.reset_notify,
							      &cq_armed_list);
					}
				}
				spin_unlock_irqrestore(&recv_mcq->lock,
						       flags_cq);
			}
		}
		spin_unlock_irqrestore(&mqp->rq.lock, flags_qp);
	}
	/*At that point all inflight post send were put to be executed as of we
	 * lock/unlock above locks Now need to arm all involved CQs.
	 */
	list_for_each_entry(mcq, &cq_armed_list, reset_notify) {
		mcq->comp(mcq);
	}
	spin_unlock_irqrestore(&ibdev->reset_flow_resource_lock, flags);
}

static void mlx5_ib_event(struct mlx5_core_dev *dev, void *context,
			  enum mlx5_dev_event event, unsigned long param)
{
	struct mlx5_ib_dev *ibdev = (struct mlx5_ib_dev *)context;
	struct ib_event ibev;

	u8 port = 0;

	switch (event) {
	case MLX5_DEV_EVENT_SYS_ERROR:
		ibdev->ib_active = false;
		ibev.event = IB_EVENT_DEVICE_FATAL;
		mlx5_ib_handle_internal_error(ibdev);
		break;

	case MLX5_DEV_EVENT_PORT_UP:
	case MLX5_DEV_EVENT_PORT_DOWN:
	case MLX5_DEV_EVENT_PORT_INITIALIZED:
		port = (u8)param;

		/* In RoCE, port up/down events are handled in
		 * mlx5_netdev_event().
		 */
		if (mlx5_ib_port_link_layer(&ibdev->ib_dev, port) ==
			IB_LINK_LAYER_ETHERNET)
			return;

		ibev.event = (event == MLX5_DEV_EVENT_PORT_UP) ?
			     IB_EVENT_PORT_ACTIVE : IB_EVENT_PORT_ERR;
		break;

	case MLX5_DEV_EVENT_LID_CHANGE:
		ibev.event = IB_EVENT_LID_CHANGE;
		port = (u8)param;
		break;

	case MLX5_DEV_EVENT_PKEY_CHANGE:
		ibev.event = IB_EVENT_PKEY_CHANGE;
		port = (u8)param;

		schedule_work(&ibdev->devr.ports[port - 1].pkey_change_work);
		break;

	case MLX5_DEV_EVENT_GUID_CHANGE:
		ibev.event = IB_EVENT_GID_CHANGE;
		port = (u8)param;
		break;

	case MLX5_DEV_EVENT_CLIENT_REREG:
		ibev.event = IB_EVENT_CLIENT_REREGISTER;
		port = (u8)param;
		break;
	default:
		return;
	}

	ibev.device	      = &ibdev->ib_dev;
	ibev.element.port_num = port;

	if (port < 1 || port > ibdev->num_ports) {
		mlx5_ib_warn(ibdev, "warning: event on port %d\n", port);
		return;
	}

	if (ibdev->ib_active)
		ib_dispatch_event(&ibev);
}

static void get_ext_port_caps(struct mlx5_ib_dev *dev)
{
	int port;

	for (port = 1; port <= MLX5_CAP_GEN(dev->mdev, num_ports); port++)
		mlx5_query_ext_port_caps(dev, port);
}

static int get_port_caps(struct mlx5_ib_dev *dev)
{
	struct ib_device_attr *dprops = NULL;
	struct ib_port_attr *pprops = NULL;
	int err = -ENOMEM;
	int port;
	struct ib_udata uhw = {.inlen = 0, .outlen = 0};

	pprops = kmalloc(sizeof(*pprops), GFP_KERNEL);
	if (!pprops)
		goto out;

	dprops = kmalloc(sizeof(*dprops), GFP_KERNEL);
	if (!dprops)
		goto out;

	err = mlx5_ib_query_device(&dev->ib_dev, dprops, &uhw);
	if (err) {
		mlx5_ib_warn(dev, "query_device failed %d\n", err);
		goto out;
	}

	for (port = 1; port <= MLX5_CAP_GEN(dev->mdev, num_ports); port++) {
		err = mlx5_ib_query_port(&dev->ib_dev, port, pprops);
		if (err) {
			mlx5_ib_warn(dev, "query_port %d failed %d\n",
				     port, err);
			break;
		}
		dev->mdev->port_caps[port - 1].pkey_table_len =
						dprops->max_pkeys;
		dev->mdev->port_caps[port - 1].gid_table_len =
						pprops->gid_tbl_len;
		mlx5_ib_dbg(dev, "pkey_table_len %d, gid_table_len %d\n",
			    dprops->max_pkeys, pprops->gid_tbl_len);
	}

out:
	kfree(pprops);
	kfree(dprops);

	return err;
}

static void destroy_umrc_res(struct mlx5_ib_dev *dev)
{
	int err;

	err = mlx5_mr_cache_cleanup(dev);
	if (err)
		mlx5_ib_warn(dev, "mr cache cleanup failed\n");

	mlx5_ib_destroy_qp(dev->umrc.qp);
	ib_free_cq(dev->umrc.cq);
	ib_dealloc_pd(dev->umrc.pd);
}

enum {
	MAX_UMR_WR = 128,
};

static int create_umr_res(struct mlx5_ib_dev *dev)
{
	struct ib_qp_init_attr *init_attr = NULL;
	struct ib_qp_attr *attr = NULL;
	struct ib_pd *pd;
	struct ib_cq *cq;
	struct ib_qp *qp;
	int ret;

	attr = kzalloc(sizeof(*attr), GFP_KERNEL);
	init_attr = kzalloc(sizeof(*init_attr), GFP_KERNEL);
	if (!attr || !init_attr) {
		ret = -ENOMEM;
		goto error_0;
	}

	pd = ib_alloc_pd(&dev->ib_dev, 0);
	if (IS_ERR(pd)) {
		mlx5_ib_dbg(dev, "Couldn't create PD for sync UMR QP\n");
		ret = PTR_ERR(pd);
		goto error_0;
	}

	cq = ib_alloc_cq(&dev->ib_dev, NULL, 128, 0, IB_POLL_SOFTIRQ);
	if (IS_ERR(cq)) {
		mlx5_ib_dbg(dev, "Couldn't create CQ for sync UMR QP\n");
		ret = PTR_ERR(cq);
		goto error_2;
	}

	init_attr->send_cq = cq;
	init_attr->recv_cq = cq;
	init_attr->sq_sig_type = IB_SIGNAL_ALL_WR;
	init_attr->cap.max_send_wr = MAX_UMR_WR;
	init_attr->cap.max_send_sge = 1;
	init_attr->qp_type = MLX5_IB_QPT_REG_UMR;
	init_attr->port_num = 1;
	qp = mlx5_ib_create_qp(pd, init_attr, NULL);
	if (IS_ERR(qp)) {
		mlx5_ib_dbg(dev, "Couldn't create sync UMR QP\n");
		ret = PTR_ERR(qp);
		goto error_3;
	}
	qp->device     = &dev->ib_dev;
	qp->real_qp    = qp;
	qp->uobject    = NULL;
	qp->qp_type    = MLX5_IB_QPT_REG_UMR;

	attr->qp_state = IB_QPS_INIT;
	attr->port_num = 1;
	ret = mlx5_ib_modify_qp(qp, attr, IB_QP_STATE | IB_QP_PKEY_INDEX |
				IB_QP_PORT, NULL);
	if (ret) {
		mlx5_ib_dbg(dev, "Couldn't modify UMR QP\n");
		goto error_4;
	}

	memset(attr, 0, sizeof(*attr));
	attr->qp_state = IB_QPS_RTR;
	attr->path_mtu = IB_MTU_256;

	ret = mlx5_ib_modify_qp(qp, attr, IB_QP_STATE, NULL);
	if (ret) {
		mlx5_ib_dbg(dev, "Couldn't modify umr QP to rtr\n");
		goto error_4;
	}

	memset(attr, 0, sizeof(*attr));
	attr->qp_state = IB_QPS_RTS;
	ret = mlx5_ib_modify_qp(qp, attr, IB_QP_STATE, NULL);
	if (ret) {
		mlx5_ib_dbg(dev, "Couldn't modify umr QP to rts\n");
		goto error_4;
	}

	dev->umrc.qp = qp;
	dev->umrc.cq = cq;
	dev->umrc.pd = pd;

	sema_init(&dev->umrc.sem, MAX_UMR_WR);
	ret = mlx5_mr_cache_init(dev);
	if (ret) {
		mlx5_ib_warn(dev, "mr cache init failed %d\n", ret);
		goto error_4;
	}

	kfree(attr);
	kfree(init_attr);

	return 0;

error_4:
	mlx5_ib_destroy_qp(qp);

error_3:
	ib_free_cq(cq);

error_2:
	ib_dealloc_pd(pd);

error_0:
	kfree(attr);
	kfree(init_attr);
	return ret;
}

static int create_dev_resources(struct mlx5_ib_resources *devr)
{
	struct ib_srq_init_attr attr;
	struct mlx5_ib_dev *dev;
	struct ib_cq_init_attr cq_attr = {.cqe = 1};
	int port;
	int ret = 0;

	dev = container_of(devr, struct mlx5_ib_dev, devr);

	mutex_init(&devr->mutex);

	devr->p0 = mlx5_ib_alloc_pd(&dev->ib_dev, NULL, NULL);
	if (IS_ERR(devr->p0)) {
		ret = PTR_ERR(devr->p0);
		goto error0;
	}
	devr->p0->device  = &dev->ib_dev;
	devr->p0->uobject = NULL;
	atomic_set(&devr->p0->usecnt, 0);

	devr->c0 = mlx5_ib_create_cq(&dev->ib_dev, &cq_attr, NULL, NULL);
	if (IS_ERR(devr->c0)) {
		ret = PTR_ERR(devr->c0);
		goto error1;
	}
	devr->c0->device        = &dev->ib_dev;
	devr->c0->uobject       = NULL;
	devr->c0->comp_handler  = NULL;
	devr->c0->event_handler = NULL;
	devr->c0->cq_context    = NULL;
	atomic_set(&devr->c0->usecnt, 0);

	devr->x0 = mlx5_ib_alloc_xrcd(&dev->ib_dev, NULL, NULL);
	if (IS_ERR(devr->x0)) {
		ret = PTR_ERR(devr->x0);
		goto error2;
	}
	devr->x0->device = &dev->ib_dev;
	devr->x0->inode = NULL;
	atomic_set(&devr->x0->usecnt, 0);
	mutex_init(&devr->x0->tgt_qp_mutex);
	INIT_LIST_HEAD(&devr->x0->tgt_qp_list);

	devr->x1 = mlx5_ib_alloc_xrcd(&dev->ib_dev, NULL, NULL);
	if (IS_ERR(devr->x1)) {
		ret = PTR_ERR(devr->x1);
		goto error3;
	}
	devr->x1->device = &dev->ib_dev;
	devr->x1->inode = NULL;
	atomic_set(&devr->x1->usecnt, 0);
	mutex_init(&devr->x1->tgt_qp_mutex);
	INIT_LIST_HEAD(&devr->x1->tgt_qp_list);

	memset(&attr, 0, sizeof(attr));
	attr.attr.max_sge = 1;
	attr.attr.max_wr = 1;
	attr.srq_type = IB_SRQT_XRC;
	attr.ext.xrc.cq = devr->c0;
	attr.ext.xrc.xrcd = devr->x0;

	devr->s0 = mlx5_ib_create_srq(devr->p0, &attr, NULL);
	if (IS_ERR(devr->s0)) {
		ret = PTR_ERR(devr->s0);
		goto error4;
	}
	devr->s0->device	= &dev->ib_dev;
	devr->s0->pd		= devr->p0;
	devr->s0->uobject       = NULL;
	devr->s0->event_handler = NULL;
	devr->s0->srq_context   = NULL;
	devr->s0->srq_type      = IB_SRQT_XRC;
	devr->s0->ext.xrc.xrcd	= devr->x0;
	devr->s0->ext.cq	= devr->c0;
	atomic_inc(&devr->s0->ext.xrc.xrcd->usecnt);
	atomic_inc(&devr->s0->ext.cq->usecnt);
	atomic_inc(&devr->p0->usecnt);
	atomic_set(&devr->s0->usecnt, 0);

	memset(&attr, 0, sizeof(attr));
	attr.attr.max_sge = 1;
	attr.attr.max_wr = 1;
	attr.srq_type = IB_SRQT_BASIC;
	devr->s1 = mlx5_ib_create_srq(devr->p0, &attr, NULL);
	if (IS_ERR(devr->s1)) {
		ret = PTR_ERR(devr->s1);
		goto error5;
	}
	devr->s1->device	= &dev->ib_dev;
	devr->s1->pd		= devr->p0;
	devr->s1->uobject       = NULL;
	devr->s1->event_handler = NULL;
	devr->s1->srq_context   = NULL;
	devr->s1->srq_type      = IB_SRQT_BASIC;
	devr->s1->ext.cq	= devr->c0;
	atomic_inc(&devr->p0->usecnt);
	atomic_set(&devr->s1->usecnt, 0);

	for (port = 0; port < ARRAY_SIZE(devr->ports); ++port) {
		INIT_WORK(&devr->ports[port].pkey_change_work,
			  pkey_change_handler);
		devr->ports[port].devr = devr;
	}

	return 0;

error5:
	mlx5_ib_destroy_srq(devr->s0);
error4:
	mlx5_ib_dealloc_xrcd(devr->x1);
error3:
	mlx5_ib_dealloc_xrcd(devr->x0);
error2:
	mlx5_ib_destroy_cq(devr->c0);
error1:
	mlx5_ib_dealloc_pd(devr->p0);
error0:
	return ret;
}

static void destroy_dev_resources(struct mlx5_ib_resources *devr)
{
	struct mlx5_ib_dev *dev =
		container_of(devr, struct mlx5_ib_dev, devr);
	int port;

	mlx5_ib_destroy_srq(devr->s1);
	mlx5_ib_destroy_srq(devr->s0);
	mlx5_ib_dealloc_xrcd(devr->x0);
	mlx5_ib_dealloc_xrcd(devr->x1);
	mlx5_ib_destroy_cq(devr->c0);
	mlx5_ib_dealloc_pd(devr->p0);

	/* Make sure no change P_Key work items are still executing */
	for (port = 0; port < dev->num_ports; ++port)
		cancel_work_sync(&devr->ports[port].pkey_change_work);
}

static u32 get_core_cap_flags(struct ib_device *ibdev)
{
	struct mlx5_ib_dev *dev = to_mdev(ibdev);
	enum rdma_link_layer ll = mlx5_ib_port_link_layer(ibdev, 1);
	u8 l3_type_cap = MLX5_CAP_ROCE(dev->mdev, l3_type);
	u8 roce_version_cap = MLX5_CAP_ROCE(dev->mdev, roce_version);
	u32 ret = 0;

	if (ll == IB_LINK_LAYER_INFINIBAND)
		return RDMA_CORE_PORT_IBA_IB;

	if (!(l3_type_cap & MLX5_ROCE_L3_TYPE_IPV4_CAP))
		return 0;

	if (!(l3_type_cap & MLX5_ROCE_L3_TYPE_IPV6_CAP))
		return 0;

	if (roce_version_cap & MLX5_ROCE_VERSION_1_CAP)
		ret |= RDMA_CORE_PORT_IBA_ROCE;

	if (roce_version_cap & MLX5_ROCE_VERSION_2_CAP)
		ret |= RDMA_CORE_PORT_IBA_ROCE_UDP_ENCAP;

	return ret;
}

static int mlx5_port_immutable(struct ib_device *ibdev, u8 port_num,
			       struct ib_port_immutable *immutable)
{
	struct ib_port_attr attr;
	int err;

	err = mlx5_ib_query_port(ibdev, port_num, &attr);
	if (err)
		return err;

	immutable->pkey_tbl_len = attr.pkey_tbl_len;
	immutable->gid_tbl_len = attr.gid_tbl_len;
	immutable->core_cap_flags = get_core_cap_flags(ibdev);
	immutable->max_mad_size = IB_MGMT_MAD_SIZE;

	return 0;
}

static void get_dev_fw_str(struct ib_device *ibdev, char *str,
			   size_t str_len)
{
	struct mlx5_ib_dev *dev =
		container_of(ibdev, struct mlx5_ib_dev, ib_dev);
	snprintf(str, str_len, "%d.%d.%04d", fw_rev_maj(dev->mdev),
		       fw_rev_min(dev->mdev), fw_rev_sub(dev->mdev));
}

static int mlx5_roce_lag_init(struct mlx5_ib_dev *dev)
{
	struct mlx5_core_dev *mdev = dev->mdev;
	struct mlx5_flow_namespace *ns = mlx5_get_flow_namespace(mdev,
								 MLX5_FLOW_NAMESPACE_LAG);
	struct mlx5_flow_table *ft;
	int err;

	if (!ns || !mlx5_lag_is_active(mdev))
		return 0;

	err = mlx5_cmd_create_vport_lag(mdev);
	if (err)
		return err;

	ft = mlx5_create_lag_demux_flow_table(ns, 0, 0);
	if (IS_ERR(ft)) {
		err = PTR_ERR(ft);
		goto err_destroy_vport_lag;
	}

	dev->flow_db.lag_demux_ft = ft;
	return 0;

err_destroy_vport_lag:
	mlx5_cmd_destroy_vport_lag(mdev);
	return err;
}

static void mlx5_roce_lag_cleanup(struct mlx5_ib_dev *dev)
{
	struct mlx5_core_dev *mdev = dev->mdev;

	if (dev->flow_db.lag_demux_ft) {
		mlx5_destroy_flow_table(dev->flow_db.lag_demux_ft);
		dev->flow_db.lag_demux_ft = NULL;

		mlx5_cmd_destroy_vport_lag(mdev);
	}
}

static void mlx5_remove_roce_notifier(struct mlx5_ib_dev *dev)
{
	if (dev->roce.nb.notifier_call) {
		unregister_netdevice_notifier(&dev->roce.nb);
		dev->roce.nb.notifier_call = NULL;
	}
}

static int mlx5_enable_roce(struct mlx5_ib_dev *dev)
{
	int err;

	dev->roce.nb.notifier_call = mlx5_netdev_event;
	err = register_netdevice_notifier(&dev->roce.nb);
	if (err) {
		dev->roce.nb.notifier_call = NULL;
		return err;
	}

	err = mlx5_nic_vport_enable_roce(dev->mdev);
	if (err)
		goto err_unregister_netdevice_notifier;

	err = mlx5_roce_lag_init(dev);
	if (err)
		goto err_disable_roce;

	return 0;

err_disable_roce:
	mlx5_nic_vport_disable_roce(dev->mdev);

err_unregister_netdevice_notifier:
	mlx5_remove_roce_notifier(dev);
	return err;
}

static void mlx5_disable_roce(struct mlx5_ib_dev *dev)
{
	mlx5_roce_lag_cleanup(dev);
	mlx5_nic_vport_disable_roce(dev->mdev);
}

static void mlx5_ib_dealloc_q_counters(struct mlx5_ib_dev *dev)
{
	unsigned int i;

	for (i = 0; i < dev->num_ports; i++)
		mlx5_core_dealloc_q_counter(dev->mdev,
					    dev->port[i].q_cnt_id);
}

static int mlx5_ib_alloc_q_counters(struct mlx5_ib_dev *dev)
{
	int i;
	int ret;

	for (i = 0; i < dev->num_ports; i++) {
		ret = mlx5_core_alloc_q_counter(dev->mdev,
						&dev->port[i].q_cnt_id);
		if (ret) {
			mlx5_ib_warn(dev,
				     "couldn't allocate queue counter for port %d, err %d\n",
				     i + 1, ret);
			goto dealloc_counters;
		}
	}

	return 0;

dealloc_counters:
	while (--i >= 0)
		mlx5_core_dealloc_q_counter(dev->mdev,
					    dev->port[i].q_cnt_id);

	return ret;
}

static const char * const names[] = {
	"rx_write_requests",
	"rx_read_requests",
	"rx_atomic_requests",
	"out_of_buffer",
	"out_of_sequence",
	"duplicate_request",
	"rnr_nak_retry_err",
	"packet_seq_err",
	"implied_nak_seq_err",
	"local_ack_timeout_err",
};

static const size_t stats_offsets[] = {
	MLX5_BYTE_OFF(query_q_counter_out, rx_write_requests),
	MLX5_BYTE_OFF(query_q_counter_out, rx_read_requests),
	MLX5_BYTE_OFF(query_q_counter_out, rx_atomic_requests),
	MLX5_BYTE_OFF(query_q_counter_out, out_of_buffer),
	MLX5_BYTE_OFF(query_q_counter_out, out_of_sequence),
	MLX5_BYTE_OFF(query_q_counter_out, duplicate_request),
	MLX5_BYTE_OFF(query_q_counter_out, rnr_nak_retry_err),
	MLX5_BYTE_OFF(query_q_counter_out, packet_seq_err),
	MLX5_BYTE_OFF(query_q_counter_out, implied_nak_seq_err),
	MLX5_BYTE_OFF(query_q_counter_out, local_ack_timeout_err),
};

static struct rdma_hw_stats *mlx5_ib_alloc_hw_stats(struct ib_device *ibdev,
						    u8 port_num)
{
	BUILD_BUG_ON(ARRAY_SIZE(names) != ARRAY_SIZE(stats_offsets));

	/* We support only per port stats */
	if (port_num == 0)
		return NULL;

	return rdma_alloc_hw_stats_struct(names, ARRAY_SIZE(names),
					  RDMA_HW_STATS_DEFAULT_LIFESPAN);
}

static int mlx5_ib_get_hw_stats(struct ib_device *ibdev,
				struct rdma_hw_stats *stats,
				u8 port, int index)
{
	struct mlx5_ib_dev *dev = to_mdev(ibdev);
	int outlen = MLX5_ST_SZ_BYTES(query_q_counter_out);
	void *out;
	__be32 val;
	int ret;
	int i;

	if (!port || !stats)
		return -ENOSYS;

	out = mlx5_vzalloc(outlen);
	if (!out)
		return -ENOMEM;

	ret = mlx5_core_query_q_counter(dev->mdev,
					dev->port[port - 1].q_cnt_id, 0,
					out, outlen);
	if (ret)
		goto free;

	for (i = 0; i < ARRAY_SIZE(names); i++) {
		val = *(__be32 *)(out + stats_offsets[i]);
		stats->value[i] = (u64)be32_to_cpu(val);
	}
free:
	kvfree(out);
	return ARRAY_SIZE(names);
}

static void *mlx5_ib_add(struct mlx5_core_dev *mdev)
{
	struct mlx5_ib_dev *dev;
	enum rdma_link_layer ll;
	int port_type_cap;
	const char *name;
	int err;
	int i;

	port_type_cap = MLX5_CAP_GEN(mdev, port_type);
	ll = mlx5_port_type_cap_to_rdma_ll(port_type_cap);

	if ((ll == IB_LINK_LAYER_ETHERNET) && !MLX5_CAP_GEN(mdev, roce))
		return NULL;

	printk_once(KERN_INFO "%s", mlx5_version);

	dev = (struct mlx5_ib_dev *)ib_alloc_device(sizeof(*dev));
	if (!dev)
		return NULL;

	dev->mdev = mdev;

	dev->port = kcalloc(MLX5_CAP_GEN(mdev, num_ports), sizeof(*dev->port),
			    GFP_KERNEL);
	if (!dev->port)
		goto err_dealloc;

	rwlock_init(&dev->roce.netdev_lock);
	err = get_port_caps(dev);
	if (err)
		goto err_free_port;

	if (mlx5_use_mad_ifc(dev))
		get_ext_port_caps(dev);

	MLX5_INIT_DOORBELL_LOCK(&dev->uar_lock);

	if (!mlx5_lag_is_active(mdev))
		name = "mlx5_%d";
	else
		name = "mlx5_bond_%d";

	strlcpy(dev->ib_dev.name, name, IB_DEVICE_NAME_MAX);
	dev->ib_dev.owner		= THIS_MODULE;
	dev->ib_dev.node_type		= RDMA_NODE_IB_CA;
	dev->ib_dev.local_dma_lkey	= 0 /* not supported for now */;
	dev->num_ports		= MLX5_CAP_GEN(mdev, num_ports);
	dev->ib_dev.phys_port_cnt     = dev->num_ports;
	dev->ib_dev.num_comp_vectors    =
		dev->mdev->priv.eq_table.num_comp_vectors;
	dev->ib_dev.dma_device	= &mdev->pdev->dev;

	dev->ib_dev.uverbs_abi_ver	= MLX5_IB_UVERBS_ABI_VERSION;
	dev->ib_dev.uverbs_cmd_mask	=
		(1ull << IB_USER_VERBS_CMD_GET_CONTEXT)		|
		(1ull << IB_USER_VERBS_CMD_QUERY_DEVICE)	|
		(1ull << IB_USER_VERBS_CMD_QUERY_PORT)		|
		(1ull << IB_USER_VERBS_CMD_ALLOC_PD)		|
		(1ull << IB_USER_VERBS_CMD_DEALLOC_PD)		|
		(1ull << IB_USER_VERBS_CMD_REG_MR)		|
		(1ull << IB_USER_VERBS_CMD_REREG_MR)		|
		(1ull << IB_USER_VERBS_CMD_DEREG_MR)		|
		(1ull << IB_USER_VERBS_CMD_CREATE_COMP_CHANNEL)	|
		(1ull << IB_USER_VERBS_CMD_CREATE_CQ)		|
		(1ull << IB_USER_VERBS_CMD_RESIZE_CQ)		|
		(1ull << IB_USER_VERBS_CMD_DESTROY_CQ)		|
		(1ull << IB_USER_VERBS_CMD_CREATE_QP)		|
		(1ull << IB_USER_VERBS_CMD_MODIFY_QP)		|
		(1ull << IB_USER_VERBS_CMD_QUERY_QP)		|
		(1ull << IB_USER_VERBS_CMD_DESTROY_QP)		|
		(1ull << IB_USER_VERBS_CMD_ATTACH_MCAST)	|
		(1ull << IB_USER_VERBS_CMD_DETACH_MCAST)	|
		(1ull << IB_USER_VERBS_CMD_CREATE_SRQ)		|
		(1ull << IB_USER_VERBS_CMD_MODIFY_SRQ)		|
		(1ull << IB_USER_VERBS_CMD_QUERY_SRQ)		|
		(1ull << IB_USER_VERBS_CMD_DESTROY_SRQ)		|
		(1ull << IB_USER_VERBS_CMD_CREATE_XSRQ)		|
		(1ull << IB_USER_VERBS_CMD_OPEN_QP);
	dev->ib_dev.uverbs_ex_cmd_mask =
		(1ull << IB_USER_VERBS_EX_CMD_QUERY_DEVICE)	|
		(1ull << IB_USER_VERBS_EX_CMD_CREATE_CQ)	|
		(1ull << IB_USER_VERBS_EX_CMD_CREATE_QP)	|
		(1ull << IB_USER_VERBS_EX_CMD_MODIFY_QP);

	dev->ib_dev.query_device	= mlx5_ib_query_device;
	dev->ib_dev.query_port		= mlx5_ib_query_port;
	dev->ib_dev.get_link_layer	= mlx5_ib_port_link_layer;
	if (ll == IB_LINK_LAYER_ETHERNET)
		dev->ib_dev.get_netdev	= mlx5_ib_get_netdev;
	dev->ib_dev.query_gid		= mlx5_ib_query_gid;
	dev->ib_dev.add_gid		= mlx5_ib_add_gid;
	dev->ib_dev.del_gid		= mlx5_ib_del_gid;
	dev->ib_dev.query_pkey		= mlx5_ib_query_pkey;
	dev->ib_dev.modify_device	= mlx5_ib_modify_device;
	dev->ib_dev.modify_port		= mlx5_ib_modify_port;
	dev->ib_dev.alloc_ucontext	= mlx5_ib_alloc_ucontext;
	dev->ib_dev.dealloc_ucontext	= mlx5_ib_dealloc_ucontext;
	dev->ib_dev.mmap		= mlx5_ib_mmap;
	dev->ib_dev.alloc_pd		= mlx5_ib_alloc_pd;
	dev->ib_dev.dealloc_pd		= mlx5_ib_dealloc_pd;
	dev->ib_dev.create_ah		= mlx5_ib_create_ah;
	dev->ib_dev.query_ah		= mlx5_ib_query_ah;
	dev->ib_dev.destroy_ah		= mlx5_ib_destroy_ah;
	dev->ib_dev.create_srq		= mlx5_ib_create_srq;
	dev->ib_dev.modify_srq		= mlx5_ib_modify_srq;
	dev->ib_dev.query_srq		= mlx5_ib_query_srq;
	dev->ib_dev.destroy_srq		= mlx5_ib_destroy_srq;
	dev->ib_dev.post_srq_recv	= mlx5_ib_post_srq_recv;
	dev->ib_dev.create_qp		= mlx5_ib_create_qp;
	dev->ib_dev.modify_qp		= mlx5_ib_modify_qp;
	dev->ib_dev.query_qp		= mlx5_ib_query_qp;
	dev->ib_dev.destroy_qp		= mlx5_ib_destroy_qp;
	dev->ib_dev.post_send		= mlx5_ib_post_send;
	dev->ib_dev.post_recv		= mlx5_ib_post_recv;
	dev->ib_dev.create_cq		= mlx5_ib_create_cq;
	dev->ib_dev.modify_cq		= mlx5_ib_modify_cq;
	dev->ib_dev.resize_cq		= mlx5_ib_resize_cq;
	dev->ib_dev.destroy_cq		= mlx5_ib_destroy_cq;
	dev->ib_dev.poll_cq		= mlx5_ib_poll_cq;
	dev->ib_dev.req_notify_cq	= mlx5_ib_arm_cq;
	dev->ib_dev.get_dma_mr		= mlx5_ib_get_dma_mr;
	dev->ib_dev.reg_user_mr		= mlx5_ib_reg_user_mr;
	dev->ib_dev.rereg_user_mr	= mlx5_ib_rereg_user_mr;
	dev->ib_dev.dereg_mr		= mlx5_ib_dereg_mr;
	dev->ib_dev.attach_mcast	= mlx5_ib_mcg_attach;
	dev->ib_dev.detach_mcast	= mlx5_ib_mcg_detach;
	dev->ib_dev.process_mad		= mlx5_ib_process_mad;
	dev->ib_dev.alloc_mr		= mlx5_ib_alloc_mr;
	dev->ib_dev.map_mr_sg		= mlx5_ib_map_mr_sg;
	dev->ib_dev.check_mr_status	= mlx5_ib_check_mr_status;
	dev->ib_dev.get_port_immutable  = mlx5_port_immutable;
	dev->ib_dev.get_dev_fw_str      = get_dev_fw_str;
	if (mlx5_core_is_pf(mdev)) {
		dev->ib_dev.get_vf_config	= mlx5_ib_get_vf_config;
		dev->ib_dev.set_vf_link_state	= mlx5_ib_set_vf_link_state;
		dev->ib_dev.get_vf_stats	= mlx5_ib_get_vf_stats;
		dev->ib_dev.set_vf_guid		= mlx5_ib_set_vf_guid;
	}

	dev->ib_dev.disassociate_ucontext = mlx5_ib_disassociate_ucontext;

	mlx5_ib_internal_fill_odp_caps(dev);

	if (MLX5_CAP_GEN(mdev, imaicl)) {
		dev->ib_dev.alloc_mw		= mlx5_ib_alloc_mw;
		dev->ib_dev.dealloc_mw		= mlx5_ib_dealloc_mw;
		dev->ib_dev.uverbs_cmd_mask |=
			(1ull << IB_USER_VERBS_CMD_ALLOC_MW)	|
			(1ull << IB_USER_VERBS_CMD_DEALLOC_MW);
	}

	if (MLX5_CAP_GEN(dev->mdev, out_of_seq_cnt) &&
	    MLX5_CAP_GEN(dev->mdev, retransmission_q_counters)) {
		dev->ib_dev.get_hw_stats	= mlx5_ib_get_hw_stats;
		dev->ib_dev.alloc_hw_stats	= mlx5_ib_alloc_hw_stats;
	}

	if (MLX5_CAP_GEN(mdev, xrc)) {
		dev->ib_dev.alloc_xrcd = mlx5_ib_alloc_xrcd;
		dev->ib_dev.dealloc_xrcd = mlx5_ib_dealloc_xrcd;
		dev->ib_dev.uverbs_cmd_mask |=
			(1ull << IB_USER_VERBS_CMD_OPEN_XRCD) |
			(1ull << IB_USER_VERBS_CMD_CLOSE_XRCD);
	}

	if (mlx5_ib_port_link_layer(&dev->ib_dev, 1) ==
	    IB_LINK_LAYER_ETHERNET) {
		dev->ib_dev.create_flow	= mlx5_ib_create_flow;
		dev->ib_dev.destroy_flow = mlx5_ib_destroy_flow;
		dev->ib_dev.create_wq	 = mlx5_ib_create_wq;
		dev->ib_dev.modify_wq	 = mlx5_ib_modify_wq;
		dev->ib_dev.destroy_wq	 = mlx5_ib_destroy_wq;
		dev->ib_dev.create_rwq_ind_table = mlx5_ib_create_rwq_ind_table;
		dev->ib_dev.destroy_rwq_ind_table = mlx5_ib_destroy_rwq_ind_table;
		dev->ib_dev.uverbs_ex_cmd_mask |=
			(1ull << IB_USER_VERBS_EX_CMD_CREATE_FLOW) |
			(1ull << IB_USER_VERBS_EX_CMD_DESTROY_FLOW) |
			(1ull << IB_USER_VERBS_EX_CMD_CREATE_WQ) |
			(1ull << IB_USER_VERBS_EX_CMD_MODIFY_WQ) |
			(1ull << IB_USER_VERBS_EX_CMD_DESTROY_WQ) |
			(1ull << IB_USER_VERBS_EX_CMD_CREATE_RWQ_IND_TBL) |
			(1ull << IB_USER_VERBS_EX_CMD_DESTROY_RWQ_IND_TBL);
	}
	err = init_node_data(dev);
	if (err)
		goto err_dealloc;

	mutex_init(&dev->flow_db.lock);
	mutex_init(&dev->cap_mask_mutex);
	INIT_LIST_HEAD(&dev->qp_list);
	spin_lock_init(&dev->reset_flow_resource_lock);

	if (ll == IB_LINK_LAYER_ETHERNET) {
		err = mlx5_enable_roce(dev);
		if (err)
			goto err_dealloc;
	}

	err = create_dev_resources(&dev->devr);
	if (err)
		goto err_disable_roce;

	err = mlx5_ib_odp_init_one(dev);
	if (err)
		goto err_rsrc;

	err = mlx5_ib_alloc_q_counters(dev);
	if (err)
		goto err_odp;

	err = ib_register_device(&dev->ib_dev, NULL);
	if (err)
		goto err_q_cnt;

	err = create_umr_res(dev);
	if (err)
		goto err_dev;

	for (i = 0; i < ARRAY_SIZE(mlx5_class_attributes); i++) {
		err = device_create_file(&dev->ib_dev.dev,
					 mlx5_class_attributes[i]);
		if (err)
			goto err_umrc;
	}

	dev->ib_active = true;

	return dev;

err_umrc:
	destroy_umrc_res(dev);

err_dev:
	ib_unregister_device(&dev->ib_dev);

err_q_cnt:
	mlx5_ib_dealloc_q_counters(dev);

err_odp:
	mlx5_ib_odp_remove_one(dev);

err_rsrc:
	destroy_dev_resources(&dev->devr);

err_disable_roce:
	if (ll == IB_LINK_LAYER_ETHERNET) {
		mlx5_disable_roce(dev);
		mlx5_remove_roce_notifier(dev);
	}

err_free_port:
	kfree(dev->port);

err_dealloc:
	ib_dealloc_device((struct ib_device *)dev);

	return NULL;
}

static void mlx5_ib_remove(struct mlx5_core_dev *mdev, void *context)
{
	struct mlx5_ib_dev *dev = context;
	enum rdma_link_layer ll = mlx5_ib_port_link_layer(&dev->ib_dev, 1);

	mlx5_remove_roce_notifier(dev);
	ib_unregister_device(&dev->ib_dev);
	mlx5_ib_dealloc_q_counters(dev);
	destroy_umrc_res(dev);
	mlx5_ib_odp_remove_one(dev);
	destroy_dev_resources(&dev->devr);
	if (ll == IB_LINK_LAYER_ETHERNET)
		mlx5_disable_roce(dev);
	kfree(dev->port);
	ib_dealloc_device(&dev->ib_dev);
}

static struct mlx5_interface mlx5_ib_interface = {
	.add            = mlx5_ib_add,
	.remove         = mlx5_ib_remove,
	.event          = mlx5_ib_event,
	.protocol	= MLX5_INTERFACE_PROTOCOL_IB,
};

static int __init mlx5_ib_init(void)
{
	int err;

	if (deprecated_prof_sel != 2)
		pr_warn("prof_sel is deprecated for mlx5_ib, set it for mlx5_core\n");

	err = mlx5_ib_odp_init();
	if (err)
		return err;

	err = mlx5_register_interface(&mlx5_ib_interface);
	if (err)
		goto clean_odp;

	return err;

clean_odp:
	mlx5_ib_odp_cleanup();
	return err;
}

static void __exit mlx5_ib_cleanup(void)
{
	mlx5_unregister_interface(&mlx5_ib_interface);
	mlx5_ib_odp_cleanup();
}

module_init(mlx5_ib_init);
module_exit(mlx5_ib_cleanup);<|MERGE_RESOLUTION|>--- conflicted
+++ resolved
@@ -682,7 +682,6 @@
 					   IBV_RNDV_EXPECTED_RC |
 					   IBV_RNDV_UNEXPECTED;
 
-<<<<<<< HEAD
 	if (field_avail(typeof(resp), packet_pacing_caps, uhw->outlen)) {
 		if (MLX5_CAP_QOS(mdev, packet_pacing) &&
 		    MLX5_CAP_GEN(mdev, qos)) {
@@ -707,7 +706,6 @@
 	if (field_avail(typeof(resp), reserved, uhw->outlen))
 		resp.response_length += sizeof(resp.reserved);
 
-=======
 	if (field_avail(typeof(resp), cqe_comp_caps, uhw->outlen)) {
 		resp.cqe_comp_caps.max_num =
 			MLX5_CAP_GEN(dev->mdev, cqe_compression) ?
@@ -718,7 +716,6 @@
 		resp.response_length += sizeof(resp.cqe_comp_caps);
 	}
 
->>>>>>> 78e6310d
 	if (uhw->outlen) {
 		err = ib_copy_to_udata(uhw, &resp, resp.response_length);
 
