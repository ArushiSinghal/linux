/*******************************************************************************
*
* Copyright (c) 2015-2016 Intel Corporation.  All rights reserved.
*
* This software is available to you under a choice of one of two
* licenses.  You may choose to be licensed under the terms of the GNU
* General Public License (GPL) Version 2, available from the file
* COPYING in the main directory of this source tree, or the
* OpenFabrics.org BSD license below:
*
*   Redistribution and use in source and binary forms, with or
*   without modification, are permitted provided that the following
*   conditions are met:
*
*    - Redistributions of source code must retain the above
*	copyright notice, this list of conditions and the following
*	disclaimer.
*
*    - Redistributions in binary form must reproduce the above
*	copyright notice, this list of conditions and the following
*	disclaimer in the documentation and/or other materials
*	provided with the distribution.
*
* THE SOFTWARE IS PROVIDED "AS IS", WITHOUT WARRANTY OF ANY KIND,
* EXPRESS OR IMPLIED, INCLUDING BUT NOT LIMITED TO THE WARRANTIES OF
* MERCHANTABILITY, FITNESS FOR A PARTICULAR PURPOSE AND
* NONINFRINGEMENT. IN NO EVENT SHALL THE AUTHORS OR COPYRIGHT HOLDERS
* BE LIABLE FOR ANY CLAIM, DAMAGES OR OTHER LIABILITY, WHETHER IN AN
* ACTION OF CONTRACT, TORT OR OTHERWISE, ARISING FROM, OUT OF OR IN
* CONNECTION WITH THE SOFTWARE OR THE USE OR OTHER DEALINGS IN THE
* SOFTWARE.
*
*******************************************************************************/

#include <linux/module.h>
#include <linux/moduleparam.h>
#include <linux/random.h>
#include <linux/highmem.h>
#include <linux/time.h>
#include <asm/byteorder.h>
#include <net/ip.h>
#include <rdma/ib_verbs.h>
#include <rdma/iw_cm.h>
#include <rdma/ib_user_verbs.h>
#include <rdma/ib_umem.h>
#include "i40iw.h"

/**
 * i40iw_query_device - get device attributes
 * @ibdev: device pointer from stack
 * @props: returning device attributes
 * @udata: user data
 */
static int i40iw_query_device(struct ib_device *ibdev,
			      struct ib_device_attr *props,
			      struct ib_udata *udata)
{
	struct i40iw_device *iwdev = to_iwdev(ibdev);

	if (udata->inlen || udata->outlen)
		return -EINVAL;
	memset(props, 0, sizeof(*props));
	ether_addr_copy((u8 *)&props->sys_image_guid, iwdev->netdev->dev_addr);
	props->fw_ver = I40IW_FW_VERSION;
	props->device_cap_flags = iwdev->device_cap_flags;
	props->vendor_id = iwdev->ldev->pcidev->vendor;
	props->vendor_part_id = iwdev->ldev->pcidev->device;
	props->hw_ver = (u32)iwdev->sc_dev.hw_rev;
	props->max_mr_size = I40IW_MAX_OUTBOUND_MESSAGE_SIZE;
	props->max_qp = iwdev->max_qp;
	props->max_qp_wr = (I40IW_MAX_WQ_ENTRIES >> 2) - 1;
	props->max_sge = I40IW_MAX_WQ_FRAGMENT_COUNT;
	props->max_cq = iwdev->max_cq;
	props->max_cqe = iwdev->max_cqe;
	props->max_mr = iwdev->max_mr;
	props->max_pd = iwdev->max_pd;
	props->max_sge_rd = I40IW_MAX_SGE_RD;
	props->max_qp_rd_atom = I40IW_MAX_IRD_SIZE;
	props->max_qp_init_rd_atom = props->max_qp_rd_atom;
	props->atomic_cap = IB_ATOMIC_NONE;
	props->max_map_per_fmr = 1;
	props->max_fast_reg_page_list_len = I40IW_MAX_PAGES_PER_FMR;
	return 0;
}

/**
 * i40iw_query_port - get port attrubutes
 * @ibdev: device pointer from stack
 * @port: port number for query
 * @props: returning device attributes
 */
static int i40iw_query_port(struct ib_device *ibdev,
			    u8 port,
			    struct ib_port_attr *props)
{
	struct i40iw_device *iwdev = to_iwdev(ibdev);
	struct net_device *netdev = iwdev->netdev;

	memset(props, 0, sizeof(*props));

	props->max_mtu = IB_MTU_4096;
	if (netdev->mtu >= 4096)
		props->active_mtu = IB_MTU_4096;
	else if (netdev->mtu >= 2048)
		props->active_mtu = IB_MTU_2048;
	else if (netdev->mtu >= 1024)
		props->active_mtu = IB_MTU_1024;
	else if (netdev->mtu >= 512)
		props->active_mtu = IB_MTU_512;
	else
		props->active_mtu = IB_MTU_256;

	props->lid = 1;
	if (netif_carrier_ok(iwdev->netdev))
		props->state = IB_PORT_ACTIVE;
	else
		props->state = IB_PORT_DOWN;
	props->port_cap_flags = IB_PORT_CM_SUP | IB_PORT_REINIT_SUP |
		IB_PORT_VENDOR_CLASS_SUP | IB_PORT_BOOT_MGMT_SUP;
	props->gid_tbl_len = 1;
	props->pkey_tbl_len = 1;
	props->active_width = IB_WIDTH_4X;
	props->active_speed = 1;
	props->max_msg_sz = I40IW_MAX_OUTBOUND_MESSAGE_SIZE;
	return 0;
}

/**
 * i40iw_alloc_ucontext - Allocate the user context data structure
 * @ibdev: device pointer from stack
 * @udata: user data
 *
 * This keeps track of all objects associated with a particular
 * user-mode client.
 */
static struct ib_ucontext *i40iw_alloc_ucontext(struct ib_device *ibdev,
						struct ib_udata *udata)
{
	struct i40iw_device *iwdev = to_iwdev(ibdev);
	struct i40iw_alloc_ucontext_req req;
	struct i40iw_alloc_ucontext_resp uresp;
	struct i40iw_ucontext *ucontext;

	if (ib_copy_from_udata(&req, udata, sizeof(req)))
		return ERR_PTR(-EINVAL);

	if (req.userspace_ver != I40IW_ABI_USERSPACE_VER) {
		i40iw_pr_err("Invalid userspace driver version detected. Detected version %d, should be %d\n",
			     req.userspace_ver, I40IW_ABI_USERSPACE_VER);
		return ERR_PTR(-EINVAL);
	}

	memset(&uresp, 0, sizeof(uresp));
	uresp.max_qps = iwdev->max_qp;
	uresp.max_pds = iwdev->max_pd;
	uresp.wq_size = iwdev->max_qp_wr * 2;
	uresp.kernel_ver = I40IW_ABI_KERNEL_VER;

	ucontext = kzalloc(sizeof(*ucontext), GFP_KERNEL);
	if (!ucontext)
		return ERR_PTR(-ENOMEM);

	ucontext->iwdev = iwdev;

	if (ib_copy_to_udata(udata, &uresp, sizeof(uresp))) {
		kfree(ucontext);
		return ERR_PTR(-EFAULT);
	}

	INIT_LIST_HEAD(&ucontext->cq_reg_mem_list);
	spin_lock_init(&ucontext->cq_reg_mem_list_lock);
	INIT_LIST_HEAD(&ucontext->qp_reg_mem_list);
	spin_lock_init(&ucontext->qp_reg_mem_list_lock);

	return &ucontext->ibucontext;
}

/**
 * i40iw_dealloc_ucontext - deallocate the user context data structure
 * @context: user context created during alloc
 */
static int i40iw_dealloc_ucontext(struct ib_ucontext *context)
{
	struct i40iw_ucontext *ucontext = to_ucontext(context);
	unsigned long flags;

	spin_lock_irqsave(&ucontext->cq_reg_mem_list_lock, flags);
	if (!list_empty(&ucontext->cq_reg_mem_list)) {
		spin_unlock_irqrestore(&ucontext->cq_reg_mem_list_lock, flags);
		return -EBUSY;
	}
	spin_unlock_irqrestore(&ucontext->cq_reg_mem_list_lock, flags);
	spin_lock_irqsave(&ucontext->qp_reg_mem_list_lock, flags);
	if (!list_empty(&ucontext->qp_reg_mem_list)) {
		spin_unlock_irqrestore(&ucontext->qp_reg_mem_list_lock, flags);
		return -EBUSY;
	}
	spin_unlock_irqrestore(&ucontext->qp_reg_mem_list_lock, flags);

	kfree(ucontext);
	return 0;
}

/**
 * i40iw_mmap - user memory map
 * @context: context created during alloc
 * @vma: kernel info for user memory map
 */
static int i40iw_mmap(struct ib_ucontext *context, struct vm_area_struct *vma)
{
	struct i40iw_ucontext *ucontext;
	u64 db_addr_offset;
	u64 push_offset;

	ucontext = to_ucontext(context);
	if (ucontext->iwdev->sc_dev.is_pf) {
		db_addr_offset = I40IW_DB_ADDR_OFFSET;
		push_offset = I40IW_PUSH_OFFSET;
		if (vma->vm_pgoff)
			vma->vm_pgoff += I40IW_PF_FIRST_PUSH_PAGE_INDEX - 1;
	} else {
		db_addr_offset = I40IW_VF_DB_ADDR_OFFSET;
		push_offset = I40IW_VF_PUSH_OFFSET;
		if (vma->vm_pgoff)
			vma->vm_pgoff += I40IW_VF_FIRST_PUSH_PAGE_INDEX - 1;
	}

	vma->vm_pgoff += db_addr_offset >> PAGE_SHIFT;

	if (vma->vm_pgoff == (db_addr_offset >> PAGE_SHIFT)) {
		vma->vm_page_prot = pgprot_noncached(vma->vm_page_prot);
		vma->vm_private_data = ucontext;
	} else {
		if ((vma->vm_pgoff - (push_offset >> PAGE_SHIFT)) % 2)
			vma->vm_page_prot = pgprot_noncached(vma->vm_page_prot);
		else
			vma->vm_page_prot = pgprot_writecombine(vma->vm_page_prot);
	}

	if (io_remap_pfn_range(vma, vma->vm_start,
			       vma->vm_pgoff + (pci_resource_start(ucontext->iwdev->ldev->pcidev, 0) >> PAGE_SHIFT),
			       PAGE_SIZE, vma->vm_page_prot))
		return -EAGAIN;

	return 0;
}

/**
 * i40iw_alloc_push_page - allocate a push page for qp
 * @iwdev: iwarp device
 * @qp: hardware control qp
 */
static void i40iw_alloc_push_page(struct i40iw_device *iwdev, struct i40iw_sc_qp *qp)
{
	struct i40iw_cqp_request *cqp_request;
	struct cqp_commands_info *cqp_info;
	struct i40iw_sc_dev *dev = &iwdev->sc_dev;
	enum i40iw_status_code status;

	if (qp->push_idx != I40IW_INVALID_PUSH_PAGE_INDEX)
		return;

	cqp_request = i40iw_get_cqp_request(&iwdev->cqp, true);
	if (!cqp_request)
		return;

	atomic_inc(&cqp_request->refcount);

	cqp_info = &cqp_request->info;
	cqp_info->cqp_cmd = OP_MANAGE_PUSH_PAGE;
	cqp_info->post_sq = 1;

	cqp_info->in.u.manage_push_page.info.qs_handle = dev->qs_handle;
	cqp_info->in.u.manage_push_page.info.free_page = 0;
	cqp_info->in.u.manage_push_page.cqp = &iwdev->cqp.sc_cqp;
	cqp_info->in.u.manage_push_page.scratch = (uintptr_t)cqp_request;

	status = i40iw_handle_cqp_op(iwdev, cqp_request);
	if (!status)
		qp->push_idx = cqp_request->compl_info.op_ret_val;
	else
		i40iw_pr_err("CQP-OP Push page fail");
	i40iw_put_cqp_request(&iwdev->cqp, cqp_request);
}

/**
 * i40iw_dealloc_push_page - free a push page for qp
 * @iwdev: iwarp device
 * @qp: hardware control qp
 */
static void i40iw_dealloc_push_page(struct i40iw_device *iwdev, struct i40iw_sc_qp *qp)
{
	struct i40iw_cqp_request *cqp_request;
	struct cqp_commands_info *cqp_info;
	struct i40iw_sc_dev *dev = &iwdev->sc_dev;
	enum i40iw_status_code status;

	if (qp->push_idx == I40IW_INVALID_PUSH_PAGE_INDEX)
		return;

	cqp_request = i40iw_get_cqp_request(&iwdev->cqp, false);
	if (!cqp_request)
		return;

	cqp_info = &cqp_request->info;
	cqp_info->cqp_cmd = OP_MANAGE_PUSH_PAGE;
	cqp_info->post_sq = 1;

	cqp_info->in.u.manage_push_page.info.push_idx = qp->push_idx;
	cqp_info->in.u.manage_push_page.info.qs_handle = dev->qs_handle;
	cqp_info->in.u.manage_push_page.info.free_page = 1;
	cqp_info->in.u.manage_push_page.cqp = &iwdev->cqp.sc_cqp;
	cqp_info->in.u.manage_push_page.scratch = (uintptr_t)cqp_request;

	status = i40iw_handle_cqp_op(iwdev, cqp_request);
	if (!status)
		qp->push_idx = I40IW_INVALID_PUSH_PAGE_INDEX;
	else
		i40iw_pr_err("CQP-OP Push page fail");
}

/**
 * i40iw_alloc_pd - allocate protection domain
 * @ibdev: device pointer from stack
 * @context: user context created during alloc
 * @udata: user data
 */
static struct ib_pd *i40iw_alloc_pd(struct ib_device *ibdev,
				    struct ib_ucontext *context,
				    struct ib_udata *udata)
{
	struct i40iw_pd *iwpd;
	struct i40iw_device *iwdev = to_iwdev(ibdev);
	struct i40iw_sc_dev *dev = &iwdev->sc_dev;
	struct i40iw_alloc_pd_resp uresp;
	struct i40iw_sc_pd *sc_pd;
	u32 pd_id = 0;
	int err;

	err = i40iw_alloc_resource(iwdev, iwdev->allocated_pds,
				   iwdev->max_pd, &pd_id, &iwdev->next_pd);
	if (err) {
		i40iw_pr_err("alloc resource failed\n");
		return ERR_PTR(err);
	}

	iwpd = kzalloc(sizeof(*iwpd), GFP_KERNEL);
	if (!iwpd) {
		err = -ENOMEM;
		goto free_res;
	}

	sc_pd = &iwpd->sc_pd;
	dev->iw_pd_ops->pd_init(dev, sc_pd, pd_id);

	if (context) {
		memset(&uresp, 0, sizeof(uresp));
		uresp.pd_id = pd_id;
		if (ib_copy_to_udata(udata, &uresp, sizeof(uresp))) {
			err = -EFAULT;
			goto error;
		}
	}

	i40iw_add_pdusecount(iwpd);
	return &iwpd->ibpd;
error:
	kfree(iwpd);
free_res:
	i40iw_free_resource(iwdev, iwdev->allocated_pds, pd_id);
	return ERR_PTR(err);
}

/**
 * i40iw_dealloc_pd - deallocate pd
 * @ibpd: ptr of pd to be deallocated
 */
static int i40iw_dealloc_pd(struct ib_pd *ibpd)
{
	struct i40iw_pd *iwpd = to_iwpd(ibpd);
	struct i40iw_device *iwdev = to_iwdev(ibpd->device);

	i40iw_rem_pdusecount(iwpd, iwdev);
	return 0;
}

/**
 * i40iw_qp_roundup - return round up qp ring size
 * @wr_ring_size: ring size to round up
 */
static int i40iw_qp_roundup(u32 wr_ring_size)
{
	int scount = 1;

	if (wr_ring_size < I40IWQP_SW_MIN_WQSIZE)
		wr_ring_size = I40IWQP_SW_MIN_WQSIZE;

	for (wr_ring_size--; scount <= 16; scount *= 2)
		wr_ring_size |= wr_ring_size >> scount;
	return ++wr_ring_size;
}

/**
 * i40iw_get_pbl - Retrieve pbl from a list given a virtual
 * address
 * @va: user virtual address
 * @pbl_list: pbl list to search in (QP's or CQ's)
 */
static struct i40iw_pbl *i40iw_get_pbl(unsigned long va,
				       struct list_head *pbl_list)
{
	struct i40iw_pbl *iwpbl;

	list_for_each_entry(iwpbl, pbl_list, list) {
		if (iwpbl->user_base == va) {
			list_del(&iwpbl->list);
			return iwpbl;
		}
	}
	return NULL;
}

/**
 * i40iw_free_qp_resources - free up memory resources for qp
 * @iwdev: iwarp device
 * @iwqp: qp ptr (user or kernel)
 * @qp_num: qp number assigned
 */
void i40iw_free_qp_resources(struct i40iw_device *iwdev,
			     struct i40iw_qp *iwqp,
			     u32 qp_num)
{
	i40iw_dealloc_push_page(iwdev, &iwqp->sc_qp);
	if (qp_num)
		i40iw_free_resource(iwdev, iwdev->allocated_qps, qp_num);
	i40iw_free_dma_mem(iwdev->sc_dev.hw, &iwqp->q2_ctx_mem);
	i40iw_free_dma_mem(iwdev->sc_dev.hw, &iwqp->kqp.dma_mem);
	kfree(iwqp->kqp.wrid_mem);
	iwqp->kqp.wrid_mem = NULL;
	kfree(iwqp->allocated_buffer);
}

/**
 * i40iw_clean_cqes - clean cq entries for qp
 * @iwqp: qp ptr (user or kernel)
 * @iwcq: cq ptr
 */
static void i40iw_clean_cqes(struct i40iw_qp *iwqp, struct i40iw_cq *iwcq)
{
	struct i40iw_cq_uk *ukcq = &iwcq->sc_cq.cq_uk;

	ukcq->ops.iw_cq_clean(&iwqp->sc_qp.qp_uk, ukcq);
}

/**
 * i40iw_destroy_qp - destroy qp
 * @ibqp: qp's ib pointer also to get to device's qp address
 */
static int i40iw_destroy_qp(struct ib_qp *ibqp)
{
	struct i40iw_qp *iwqp = to_iwqp(ibqp);

	iwqp->destroyed = 1;

	if (iwqp->ibqp_state >= IB_QPS_INIT && iwqp->ibqp_state < IB_QPS_RTS)
		i40iw_next_iw_state(iwqp, I40IW_QP_STATE_ERROR, 0, 0, 0);

	if (!iwqp->user_mode) {
		if (iwqp->iwscq) {
			i40iw_clean_cqes(iwqp, iwqp->iwscq);
			if (iwqp->iwrcq != iwqp->iwscq)
				i40iw_clean_cqes(iwqp, iwqp->iwrcq);
		}
	}

	i40iw_rem_ref(&iwqp->ibqp);
	return 0;
}

/**
 * i40iw_setup_virt_qp - setup for allocation of virtual qp
 * @dev: iwarp device
 * @qp: qp ptr
 * @init_info: initialize info to return
 */
static int i40iw_setup_virt_qp(struct i40iw_device *iwdev,
			       struct i40iw_qp *iwqp,
			       struct i40iw_qp_init_info *init_info)
{
	struct i40iw_pbl *iwpbl = iwqp->iwpbl;
	struct i40iw_qp_mr *qpmr = &iwpbl->qp_mr;

	iwqp->page = qpmr->sq_page;
	init_info->shadow_area_pa = cpu_to_le64(qpmr->shadow);
	if (iwpbl->pbl_allocated) {
		init_info->virtual_map = true;
		init_info->sq_pa = qpmr->sq_pbl.idx;
		init_info->rq_pa = qpmr->rq_pbl.idx;
	} else {
		init_info->sq_pa = qpmr->sq_pbl.addr;
		init_info->rq_pa = qpmr->rq_pbl.addr;
	}
	return 0;
}

/**
 * i40iw_setup_kmode_qp - setup initialization for kernel mode qp
 * @iwdev: iwarp device
 * @iwqp: qp ptr (user or kernel)
 * @info: initialize info to return
 */
static int i40iw_setup_kmode_qp(struct i40iw_device *iwdev,
				struct i40iw_qp *iwqp,
				struct i40iw_qp_init_info *info)
{
	struct i40iw_dma_mem *mem = &iwqp->kqp.dma_mem;
	u32 sqdepth, rqdepth;
	u32 sq_size, rq_size;
	u8 sqshift, rqshift;
	u32 size;
	enum i40iw_status_code status;
	struct i40iw_qp_uk_init_info *ukinfo = &info->qp_uk_init_info;

	sq_size = i40iw_qp_roundup(ukinfo->sq_size + 1);
	rq_size = i40iw_qp_roundup(ukinfo->rq_size + 1);

	status = i40iw_get_wqe_shift(sq_size, ukinfo->max_sq_frag_cnt, ukinfo->max_inline_data, &sqshift);
	if (!status)
		status = i40iw_get_wqe_shift(rq_size, ukinfo->max_rq_frag_cnt, 0, &rqshift);

	if (status)
		return -ENOSYS;

	sqdepth = sq_size << sqshift;
	rqdepth = rq_size << rqshift;

	size = sqdepth * sizeof(struct i40iw_sq_uk_wr_trk_info) + (rqdepth << 3);
	iwqp->kqp.wrid_mem = kzalloc(size, GFP_KERNEL);

	ukinfo->sq_wrtrk_array = (struct i40iw_sq_uk_wr_trk_info *)iwqp->kqp.wrid_mem;
	if (!ukinfo->sq_wrtrk_array)
		return -ENOMEM;

	ukinfo->rq_wrid_array = (u64 *)&ukinfo->sq_wrtrk_array[sqdepth];

	size = (sqdepth + rqdepth) * I40IW_QP_WQE_MIN_SIZE;
	size += (I40IW_SHADOW_AREA_SIZE << 3);

	status = i40iw_allocate_dma_mem(iwdev->sc_dev.hw, mem, size, 256);
	if (status) {
		kfree(ukinfo->sq_wrtrk_array);
		ukinfo->sq_wrtrk_array = NULL;
		return -ENOMEM;
	}

	ukinfo->sq = mem->va;
	info->sq_pa = mem->pa;

	ukinfo->rq = &ukinfo->sq[sqdepth];
	info->rq_pa = info->sq_pa + (sqdepth * I40IW_QP_WQE_MIN_SIZE);

	ukinfo->shadow_area = ukinfo->rq[rqdepth].elem;
	info->shadow_area_pa = info->rq_pa + (rqdepth * I40IW_QP_WQE_MIN_SIZE);

	ukinfo->sq_size = sq_size;
	ukinfo->rq_size = rq_size;
	ukinfo->qp_id = iwqp->ibqp.qp_num;
	return 0;
}

/**
 * i40iw_create_qp - create qp
 * @ibpd: ptr of pd
 * @init_attr: attributes for qp
 * @udata: user data for create qp
 */
static struct ib_qp *i40iw_create_qp(struct ib_pd *ibpd,
				     struct ib_qp_init_attr *init_attr,
				     struct ib_udata *udata)
{
	struct i40iw_pd *iwpd = to_iwpd(ibpd);
	struct i40iw_device *iwdev = to_iwdev(ibpd->device);
	struct i40iw_cqp *iwcqp = &iwdev->cqp;
	struct i40iw_qp *iwqp;
	struct i40iw_ucontext *ucontext;
	struct i40iw_create_qp_req req;
	struct i40iw_create_qp_resp uresp;
	u32 qp_num = 0;
	void *mem;
	enum i40iw_status_code ret;
	int err_code;
	int sq_size;
	int rq_size;
	struct i40iw_sc_qp *qp;
	struct i40iw_sc_dev *dev = &iwdev->sc_dev;
	struct i40iw_qp_init_info init_info;
	struct i40iw_create_qp_info *qp_info;
	struct i40iw_cqp_request *cqp_request;
	struct cqp_commands_info *cqp_info;

	struct i40iw_qp_host_ctx_info *ctx_info;
	struct i40iwarp_offload_info *iwarp_info;
	unsigned long flags;

	if (init_attr->create_flags)
		return ERR_PTR(-EINVAL);
	if (init_attr->cap.max_inline_data > I40IW_MAX_INLINE_DATA_SIZE)
		init_attr->cap.max_inline_data = I40IW_MAX_INLINE_DATA_SIZE;

	if (init_attr->cap.max_send_sge > I40IW_MAX_WQ_FRAGMENT_COUNT)
		init_attr->cap.max_send_sge = I40IW_MAX_WQ_FRAGMENT_COUNT;

	memset(&init_info, 0, sizeof(init_info));

	sq_size = init_attr->cap.max_send_wr;
	rq_size = init_attr->cap.max_recv_wr;

	init_info.qp_uk_init_info.sq_size = sq_size;
	init_info.qp_uk_init_info.rq_size = rq_size;
	init_info.qp_uk_init_info.max_sq_frag_cnt = init_attr->cap.max_send_sge;
	init_info.qp_uk_init_info.max_rq_frag_cnt = init_attr->cap.max_recv_sge;
	init_info.qp_uk_init_info.max_inline_data = init_attr->cap.max_inline_data;

	mem = kzalloc(sizeof(*iwqp), GFP_KERNEL);
	if (!mem)
		return ERR_PTR(-ENOMEM);

	iwqp = (struct i40iw_qp *)mem;
	qp = &iwqp->sc_qp;
	qp->back_qp = (void *)iwqp;
	qp->push_idx = I40IW_INVALID_PUSH_PAGE_INDEX;

	iwqp->ctx_info.iwarp_info = &iwqp->iwarp_info;

	if (i40iw_allocate_dma_mem(dev->hw,
				   &iwqp->q2_ctx_mem,
				   I40IW_Q2_BUFFER_SIZE + I40IW_QP_CTX_SIZE,
				   256)) {
		i40iw_pr_err("dma_mem failed\n");
		err_code = -ENOMEM;
		goto error;
	}

	init_info.q2 = iwqp->q2_ctx_mem.va;
	init_info.q2_pa = iwqp->q2_ctx_mem.pa;

	init_info.host_ctx = (void *)init_info.q2 + I40IW_Q2_BUFFER_SIZE;
	init_info.host_ctx_pa = init_info.q2_pa + I40IW_Q2_BUFFER_SIZE;

	err_code = i40iw_alloc_resource(iwdev, iwdev->allocated_qps, iwdev->max_qp,
					&qp_num, &iwdev->next_qp);
	if (err_code) {
		i40iw_pr_err("qp resource\n");
		goto error;
	}

	iwqp->allocated_buffer = mem;
	iwqp->iwdev = iwdev;
	iwqp->iwpd = iwpd;
	iwqp->ibqp.qp_num = qp_num;
	qp = &iwqp->sc_qp;
	iwqp->iwscq = to_iwcq(init_attr->send_cq);
	iwqp->iwrcq = to_iwcq(init_attr->recv_cq);

	iwqp->host_ctx.va = init_info.host_ctx;
	iwqp->host_ctx.pa = init_info.host_ctx_pa;
	iwqp->host_ctx.size = I40IW_QP_CTX_SIZE;

	init_info.pd = &iwpd->sc_pd;
	init_info.qp_uk_init_info.qp_id = iwqp->ibqp.qp_num;
	iwqp->ctx_info.qp_compl_ctx = (uintptr_t)qp;

	if (init_attr->qp_type != IB_QPT_RC) {
		err_code = -ENOSYS;
		goto error;
	}
	if (iwdev->push_mode)
		i40iw_alloc_push_page(iwdev, qp);
	if (udata) {
		err_code = ib_copy_from_udata(&req, udata, sizeof(req));
		if (err_code) {
			i40iw_pr_err("ib_copy_from_data\n");
			goto error;
		}
		iwqp->ctx_info.qp_compl_ctx = req.user_compl_ctx;
		if (ibpd->uobject && ibpd->uobject->context) {
			iwqp->user_mode = 1;
			ucontext = to_ucontext(ibpd->uobject->context);

			if (req.user_wqe_buffers) {
				spin_lock_irqsave(
				    &ucontext->qp_reg_mem_list_lock, flags);
				iwqp->iwpbl = i40iw_get_pbl(
				    (unsigned long)req.user_wqe_buffers,
				    &ucontext->qp_reg_mem_list);
				spin_unlock_irqrestore(
				    &ucontext->qp_reg_mem_list_lock, flags);

				if (!iwqp->iwpbl) {
					err_code = -ENODATA;
					i40iw_pr_err("no pbl info\n");
					goto error;
				}
			}
		}
		err_code = i40iw_setup_virt_qp(iwdev, iwqp, &init_info);
	} else {
		err_code = i40iw_setup_kmode_qp(iwdev, iwqp, &init_info);
	}

	if (err_code) {
		i40iw_pr_err("setup qp failed\n");
		goto error;
	}

	init_info.type = I40IW_QP_TYPE_IWARP;
	ret = dev->iw_priv_qp_ops->qp_init(qp, &init_info);
	if (ret) {
		err_code = -EPROTO;
		i40iw_pr_err("qp_init fail\n");
		goto error;
	}
	ctx_info = &iwqp->ctx_info;
	iwarp_info = &iwqp->iwarp_info;
	iwarp_info->rd_enable = true;
	iwarp_info->wr_rdresp_en = true;
	if (!iwqp->user_mode) {
		iwarp_info->fast_reg_en = true;
		iwarp_info->priv_mode_en = true;
	}
	iwarp_info->ddp_ver = 1;
	iwarp_info->rdmap_ver = 1;

	ctx_info->iwarp_info_valid = true;
	ctx_info->send_cq_num = iwqp->iwscq->sc_cq.cq_uk.cq_id;
	ctx_info->rcv_cq_num = iwqp->iwrcq->sc_cq.cq_uk.cq_id;
	if (qp->push_idx == I40IW_INVALID_PUSH_PAGE_INDEX) {
		ctx_info->push_mode_en = false;
	} else {
		ctx_info->push_mode_en = true;
		ctx_info->push_idx = qp->push_idx;
	}

	ret = dev->iw_priv_qp_ops->qp_setctx(&iwqp->sc_qp,
					     (u64 *)iwqp->host_ctx.va,
					     ctx_info);
	ctx_info->iwarp_info_valid = false;
	cqp_request = i40iw_get_cqp_request(iwcqp, true);
	if (!cqp_request) {
		err_code = -ENOMEM;
		goto error;
	}
	cqp_info = &cqp_request->info;
	qp_info = &cqp_request->info.in.u.qp_create.info;

	memset(qp_info, 0, sizeof(*qp_info));

	qp_info->cq_num_valid = true;
	qp_info->next_iwarp_state = I40IW_QP_STATE_IDLE;

	cqp_info->cqp_cmd = OP_QP_CREATE;
	cqp_info->post_sq = 1;
	cqp_info->in.u.qp_create.qp = qp;
	cqp_info->in.u.qp_create.scratch = (uintptr_t)cqp_request;
	ret = i40iw_handle_cqp_op(iwdev, cqp_request);
	if (ret) {
		i40iw_pr_err("CQP-OP QP create fail");
		err_code = -EACCES;
		goto error;
	}

	i40iw_add_ref(&iwqp->ibqp);
	spin_lock_init(&iwqp->lock);
	iwqp->sig_all = (init_attr->sq_sig_type == IB_SIGNAL_ALL_WR) ? 1 : 0;
	iwdev->qp_table[qp_num] = iwqp;
	i40iw_add_pdusecount(iwqp->iwpd);
	if (ibpd->uobject && udata) {
		memset(&uresp, 0, sizeof(uresp));
		uresp.actual_sq_size = sq_size;
		uresp.actual_rq_size = rq_size;
		uresp.qp_id = qp_num;
		uresp.push_idx = qp->push_idx;
		err_code = ib_copy_to_udata(udata, &uresp, sizeof(uresp));
		if (err_code) {
			i40iw_pr_err("copy_to_udata failed\n");
			i40iw_destroy_qp(&iwqp->ibqp);
			   /* let the completion of the qp destroy free the qp */
			return ERR_PTR(err_code);
		}
	}
	init_completion(&iwqp->sq_drained);
	init_completion(&iwqp->rq_drained);

	return &iwqp->ibqp;
error:
	i40iw_free_qp_resources(iwdev, iwqp, qp_num);
	kfree(mem);
	return ERR_PTR(err_code);
}

/**
 * i40iw_query - query qp attributes
 * @ibqp: qp pointer
 * @attr: attributes pointer
 * @attr_mask: Not used
 * @init_attr: qp attributes to return
 */
static int i40iw_query_qp(struct ib_qp *ibqp,
			  struct ib_qp_attr *attr,
			  int attr_mask,
			  struct ib_qp_init_attr *init_attr)
{
	struct i40iw_qp *iwqp = to_iwqp(ibqp);
	struct i40iw_sc_qp *qp = &iwqp->sc_qp;

	attr->qp_access_flags = 0;
	attr->cap.max_send_wr = qp->qp_uk.sq_size;
	attr->cap.max_recv_wr = qp->qp_uk.rq_size;
	attr->cap.max_recv_sge = 1;
	attr->cap.max_inline_data = I40IW_MAX_INLINE_DATA_SIZE;
	init_attr->event_handler = iwqp->ibqp.event_handler;
	init_attr->qp_context = iwqp->ibqp.qp_context;
	init_attr->send_cq = iwqp->ibqp.send_cq;
	init_attr->recv_cq = iwqp->ibqp.recv_cq;
	init_attr->srq = iwqp->ibqp.srq;
	init_attr->cap = attr->cap;
	return 0;
}

/**
 * i40iw_hw_modify_qp - setup cqp for modify qp
 * @iwdev: iwarp device
 * @iwqp: qp ptr (user or kernel)
 * @info: info for modify qp
 * @wait: flag to wait or not for modify qp completion
 */
void i40iw_hw_modify_qp(struct i40iw_device *iwdev, struct i40iw_qp *iwqp,
			struct i40iw_modify_qp_info *info, bool wait)
{
	enum i40iw_status_code status;
	struct i40iw_cqp_request *cqp_request;
	struct cqp_commands_info *cqp_info;
	struct i40iw_modify_qp_info *m_info;

	cqp_request = i40iw_get_cqp_request(&iwdev->cqp, wait);
	if (!cqp_request)
		return;

	cqp_info = &cqp_request->info;
	m_info = &cqp_info->in.u.qp_modify.info;
	memcpy(m_info, info, sizeof(*m_info));
	cqp_info->cqp_cmd = OP_QP_MODIFY;
	cqp_info->post_sq = 1;
	cqp_info->in.u.qp_modify.qp = &iwqp->sc_qp;
	cqp_info->in.u.qp_modify.scratch = (uintptr_t)cqp_request;
	status = i40iw_handle_cqp_op(iwdev, cqp_request);
	if (status)
		i40iw_pr_err("CQP-OP Modify QP fail");
}

/**
 * i40iw_modify_qp - modify qp request
 * @ibqp: qp's pointer for modify
 * @attr: access attributes
 * @attr_mask: state mask
 * @udata: user data
 */
int i40iw_modify_qp(struct ib_qp *ibqp, struct ib_qp_attr *attr,
		    int attr_mask, struct ib_udata *udata)
{
	struct i40iw_qp *iwqp = to_iwqp(ibqp);
	struct i40iw_device *iwdev = iwqp->iwdev;
	struct i40iw_qp_host_ctx_info *ctx_info;
	struct i40iwarp_offload_info *iwarp_info;
	struct i40iw_modify_qp_info info;
	u8 issue_modify_qp = 0;
	u8 dont_wait = 0;
	u32 err;
	unsigned long flags;

	memset(&info, 0, sizeof(info));
	ctx_info = &iwqp->ctx_info;
	iwarp_info = &iwqp->iwarp_info;

	spin_lock_irqsave(&iwqp->lock, flags);

	if (attr_mask & IB_QP_STATE) {
		switch (attr->qp_state) {
		case IB_QPS_INIT:
		case IB_QPS_RTR:
			if (iwqp->iwarp_state > (u32)I40IW_QP_STATE_IDLE) {
				err = -EINVAL;
				goto exit;
			}
			if (iwqp->iwarp_state == I40IW_QP_STATE_INVALID) {
				info.next_iwarp_state = I40IW_QP_STATE_IDLE;
				issue_modify_qp = 1;
			}
			break;
		case IB_QPS_RTS:
			if ((iwqp->iwarp_state > (u32)I40IW_QP_STATE_RTS) ||
			    (!iwqp->cm_id)) {
				err = -EINVAL;
				goto exit;
			}

			issue_modify_qp = 1;
			iwqp->hw_tcp_state = I40IW_TCP_STATE_ESTABLISHED;
			iwqp->hte_added = 1;
			info.next_iwarp_state = I40IW_QP_STATE_RTS;
			info.tcp_ctx_valid = true;
			info.ord_valid = true;
			info.arp_cache_idx_valid = true;
			info.cq_num_valid = true;
			break;
		case IB_QPS_SQD:
			if (iwqp->hw_iwarp_state > (u32)I40IW_QP_STATE_RTS) {
				err = 0;
				goto exit;
			}
			if ((iwqp->iwarp_state == (u32)I40IW_QP_STATE_CLOSING) ||
			    (iwqp->iwarp_state < (u32)I40IW_QP_STATE_RTS)) {
				err = 0;
				goto exit;
			}
			if (iwqp->iwarp_state > (u32)I40IW_QP_STATE_CLOSING) {
				err = -EINVAL;
				goto exit;
			}
			info.next_iwarp_state = I40IW_QP_STATE_CLOSING;
			issue_modify_qp = 1;
			break;
		case IB_QPS_SQE:
			if (iwqp->iwarp_state >= (u32)I40IW_QP_STATE_TERMINATE) {
				err = -EINVAL;
				goto exit;
			}
			info.next_iwarp_state = I40IW_QP_STATE_TERMINATE;
			issue_modify_qp = 1;
			break;
		case IB_QPS_ERR:
		case IB_QPS_RESET:
			if (iwqp->iwarp_state == (u32)I40IW_QP_STATE_ERROR) {
				err = -EINVAL;
				goto exit;
			}
			if (iwqp->sc_qp.term_flags)
				del_timer(&iwqp->terminate_timer);
			info.next_iwarp_state = I40IW_QP_STATE_ERROR;
			if ((iwqp->hw_tcp_state > I40IW_TCP_STATE_CLOSED) &&
			    iwdev->iw_status &&
			    (iwqp->hw_tcp_state != I40IW_TCP_STATE_TIME_WAIT))
				info.reset_tcp_conn = true;
			else
				dont_wait = 1;
			issue_modify_qp = 1;
			info.next_iwarp_state = I40IW_QP_STATE_ERROR;
			break;
		default:
			err = -EINVAL;
			goto exit;
		}

		iwqp->ibqp_state = attr->qp_state;

		if (issue_modify_qp)
			iwqp->iwarp_state = info.next_iwarp_state;
		else
			info.next_iwarp_state = iwqp->iwarp_state;
	}
	if (attr_mask & IB_QP_ACCESS_FLAGS) {
		ctx_info->iwarp_info_valid = true;
		if (attr->qp_access_flags & IB_ACCESS_LOCAL_WRITE)
			iwarp_info->wr_rdresp_en = true;
		if (attr->qp_access_flags & IB_ACCESS_REMOTE_WRITE)
			iwarp_info->wr_rdresp_en = true;
		if (attr->qp_access_flags & IB_ACCESS_REMOTE_READ)
			iwarp_info->rd_enable = true;
		if (attr->qp_access_flags & IB_ACCESS_MW_BIND)
			iwarp_info->bind_en = true;

		if (iwqp->user_mode) {
			iwarp_info->rd_enable = true;
			iwarp_info->wr_rdresp_en = true;
			iwarp_info->priv_mode_en = false;
		}
	}

	if (ctx_info->iwarp_info_valid) {
		struct i40iw_sc_dev *dev = &iwdev->sc_dev;
		int ret;

		ctx_info->send_cq_num = iwqp->iwscq->sc_cq.cq_uk.cq_id;
		ctx_info->rcv_cq_num = iwqp->iwrcq->sc_cq.cq_uk.cq_id;
		ret = dev->iw_priv_qp_ops->qp_setctx(&iwqp->sc_qp,
						     (u64 *)iwqp->host_ctx.va,
						     ctx_info);
		if (ret) {
			i40iw_pr_err("setting QP context\n");
			err = -EINVAL;
			goto exit;
		}
	}

	spin_unlock_irqrestore(&iwqp->lock, flags);

	if (issue_modify_qp)
		i40iw_hw_modify_qp(iwdev, iwqp, &info, true);

	if (issue_modify_qp && (iwqp->ibqp_state > IB_QPS_RTS)) {
		if (dont_wait) {
			if (iwqp->cm_id && iwqp->hw_tcp_state) {
				spin_lock_irqsave(&iwqp->lock, flags);
				iwqp->hw_tcp_state = I40IW_TCP_STATE_CLOSED;
				iwqp->last_aeq = I40IW_AE_RESET_SENT;
				spin_unlock_irqrestore(&iwqp->lock, flags);
			}
		}
	}
	return 0;
exit:
	spin_unlock_irqrestore(&iwqp->lock, flags);
	return err;
}

/**
 * cq_free_resources - free up recources for cq
 * @iwdev: iwarp device
 * @iwcq: cq ptr
 */
static void cq_free_resources(struct i40iw_device *iwdev, struct i40iw_cq *iwcq)
{
	struct i40iw_sc_cq *cq = &iwcq->sc_cq;

	if (!iwcq->user_mode)
		i40iw_free_dma_mem(iwdev->sc_dev.hw, &iwcq->kmem);
	i40iw_free_resource(iwdev, iwdev->allocated_cqs, cq->cq_uk.cq_id);
}

/**
 * cq_wq_destroy - send cq destroy cqp
 * @iwdev: iwarp device
 * @cq: hardware control cq
 */
static void cq_wq_destroy(struct i40iw_device *iwdev, struct i40iw_sc_cq *cq)
{
	enum i40iw_status_code status;
	struct i40iw_cqp_request *cqp_request;
	struct cqp_commands_info *cqp_info;

	cqp_request = i40iw_get_cqp_request(&iwdev->cqp, true);
	if (!cqp_request)
		return;

	cqp_info = &cqp_request->info;

	cqp_info->cqp_cmd = OP_CQ_DESTROY;
	cqp_info->post_sq = 1;
	cqp_info->in.u.cq_destroy.cq = cq;
	cqp_info->in.u.cq_destroy.scratch = (uintptr_t)cqp_request;
	status = i40iw_handle_cqp_op(iwdev, cqp_request);
	if (status)
		i40iw_pr_err("CQP-OP Destroy QP fail");
}

/**
 * i40iw_destroy_cq - destroy cq
 * @ib_cq: cq pointer
 */
static int i40iw_destroy_cq(struct ib_cq *ib_cq)
{
	struct i40iw_cq *iwcq;
	struct i40iw_device *iwdev;
	struct i40iw_sc_cq *cq;

	if (!ib_cq) {
		i40iw_pr_err("ib_cq == NULL\n");
		return 0;
	}

	iwcq = to_iwcq(ib_cq);
	iwdev = to_iwdev(ib_cq->device);
	cq = &iwcq->sc_cq;
	cq_wq_destroy(iwdev, cq);
	cq_free_resources(iwdev, iwcq);
	kfree(iwcq);
	return 0;
}

/**
 * i40iw_create_cq - create cq
 * @ibdev: device pointer from stack
 * @attr: attributes for cq
 * @context: user context created during alloc
 * @udata: user data
 */
static struct ib_cq *i40iw_create_cq(struct ib_device *ibdev,
				     const struct ib_cq_init_attr *attr,
				     struct ib_ucontext *context,
				     struct ib_udata *udata)
{
	struct i40iw_device *iwdev = to_iwdev(ibdev);
	struct i40iw_cq *iwcq;
	struct i40iw_pbl *iwpbl;
	u32 cq_num = 0;
	struct i40iw_sc_cq *cq;
	struct i40iw_sc_dev *dev = &iwdev->sc_dev;
	struct i40iw_cq_init_info info;
	enum i40iw_status_code status;
	struct i40iw_cqp_request *cqp_request;
	struct cqp_commands_info *cqp_info;
	struct i40iw_cq_uk_init_info *ukinfo = &info.cq_uk_init_info;
	unsigned long flags;
	int err_code;
	int entries = attr->cqe;

	if (entries > iwdev->max_cqe)
		return ERR_PTR(-EINVAL);

	iwcq = kzalloc(sizeof(*iwcq), GFP_KERNEL);
	if (!iwcq)
		return ERR_PTR(-ENOMEM);

	memset(&info, 0, sizeof(info));

	err_code = i40iw_alloc_resource(iwdev, iwdev->allocated_cqs,
					iwdev->max_cq, &cq_num,
					&iwdev->next_cq);
	if (err_code)
		goto error;

	cq = &iwcq->sc_cq;
	cq->back_cq = (void *)iwcq;
	spin_lock_init(&iwcq->lock);

	info.dev = dev;
	ukinfo->cq_size = max(entries, 4);
	ukinfo->cq_id = cq_num;
	iwcq->ibcq.cqe = info.cq_uk_init_info.cq_size;
	info.ceqe_mask = 0;
	info.ceq_id = 0;
	info.ceq_id_valid = true;
	info.ceqe_mask = 1;
	info.type = I40IW_CQ_TYPE_IWARP;
	if (context) {
		struct i40iw_ucontext *ucontext;
		struct i40iw_create_cq_req req;
		struct i40iw_cq_mr *cqmr;

		memset(&req, 0, sizeof(req));
		iwcq->user_mode = true;
		ucontext = to_ucontext(context);
		if (ib_copy_from_udata(&req, udata, sizeof(struct i40iw_create_cq_req)))
			goto cq_free_resources;

		spin_lock_irqsave(&ucontext->cq_reg_mem_list_lock, flags);
		iwpbl = i40iw_get_pbl((unsigned long)req.user_cq_buffer,
				      &ucontext->cq_reg_mem_list);
		spin_unlock_irqrestore(&ucontext->cq_reg_mem_list_lock, flags);
		if (!iwpbl) {
			err_code = -EPROTO;
			goto cq_free_resources;
		}

		iwcq->iwpbl = iwpbl;
		iwcq->cq_mem_size = 0;
		cqmr = &iwpbl->cq_mr;
		info.shadow_area_pa = cpu_to_le64(cqmr->shadow);
		if (iwpbl->pbl_allocated) {
			info.virtual_map = true;
			info.pbl_chunk_size = 1;
			info.first_pm_pbl_idx = cqmr->cq_pbl.idx;
		} else {
			info.cq_base_pa = cqmr->cq_pbl.addr;
		}
	} else {
		/* Kmode allocations */
		int rsize;
		int shadow;

		rsize = info.cq_uk_init_info.cq_size * sizeof(struct i40iw_cqe);
		rsize = round_up(rsize, 256);
		shadow = I40IW_SHADOW_AREA_SIZE << 3;
		status = i40iw_allocate_dma_mem(dev->hw, &iwcq->kmem,
						rsize + shadow, 256);
		if (status) {
			err_code = -ENOMEM;
			goto cq_free_resources;
		}
		ukinfo->cq_base = iwcq->kmem.va;
		info.cq_base_pa = iwcq->kmem.pa;
		info.shadow_area_pa = info.cq_base_pa + rsize;
		ukinfo->shadow_area = iwcq->kmem.va + rsize;
	}

	if (dev->iw_priv_cq_ops->cq_init(cq, &info)) {
		i40iw_pr_err("init cq fail\n");
		err_code = -EPROTO;
		goto cq_free_resources;
	}

	cqp_request = i40iw_get_cqp_request(&iwdev->cqp, true);
	if (!cqp_request) {
		err_code = -ENOMEM;
		goto cq_free_resources;
	}

	cqp_info = &cqp_request->info;
	cqp_info->cqp_cmd = OP_CQ_CREATE;
	cqp_info->post_sq = 1;
	cqp_info->in.u.cq_create.cq = cq;
	cqp_info->in.u.cq_create.scratch = (uintptr_t)cqp_request;
	status = i40iw_handle_cqp_op(iwdev, cqp_request);
	if (status) {
		i40iw_pr_err("CQP-OP Create QP fail");
		err_code = -EPROTO;
		goto cq_free_resources;
	}

	if (context) {
		struct i40iw_create_cq_resp resp;

		memset(&resp, 0, sizeof(resp));
		resp.cq_id = info.cq_uk_init_info.cq_id;
		resp.cq_size = info.cq_uk_init_info.cq_size;
		if (ib_copy_to_udata(udata, &resp, sizeof(resp))) {
			i40iw_pr_err("copy to user data\n");
			err_code = -EPROTO;
			goto cq_destroy;
		}
	}

	return (struct ib_cq *)iwcq;

cq_destroy:
	cq_wq_destroy(iwdev, cq);
cq_free_resources:
	cq_free_resources(iwdev, iwcq);
error:
	kfree(iwcq);
	return ERR_PTR(err_code);
}

/**
 * i40iw_get_user_access - get hw access from IB access
 * @acc: IB access to return hw access
 */
static inline u16 i40iw_get_user_access(int acc)
{
	u16 access = 0;

	access |= (acc & IB_ACCESS_LOCAL_WRITE) ? I40IW_ACCESS_FLAGS_LOCALWRITE : 0;
	access |= (acc & IB_ACCESS_REMOTE_WRITE) ? I40IW_ACCESS_FLAGS_REMOTEWRITE : 0;
	access |= (acc & IB_ACCESS_REMOTE_READ) ? I40IW_ACCESS_FLAGS_REMOTEREAD : 0;
	access |= (acc & IB_ACCESS_MW_BIND) ? I40IW_ACCESS_FLAGS_BIND_WINDOW : 0;
	return access;
}

/**
 * i40iw_free_stag - free stag resource
 * @iwdev: iwarp device
 * @stag: stag to free
 */
static void i40iw_free_stag(struct i40iw_device *iwdev, u32 stag)
{
	u32 stag_idx;

	stag_idx = (stag & iwdev->mr_stagmask) >> I40IW_CQPSQ_STAG_IDX_SHIFT;
	i40iw_free_resource(iwdev, iwdev->allocated_mrs, stag_idx);
}

/**
 * i40iw_create_stag - create random stag
 * @iwdev: iwarp device
 */
static u32 i40iw_create_stag(struct i40iw_device *iwdev)
{
	u32 stag = 0;
	u32 stag_index = 0;
	u32 next_stag_index;
	u32 driver_key;
	u32 random;
	u8 consumer_key;
	int ret;

	get_random_bytes(&random, sizeof(random));
	consumer_key = (u8)random;

	driver_key = random & ~iwdev->mr_stagmask;
	next_stag_index = (random & iwdev->mr_stagmask) >> 8;
	next_stag_index %= iwdev->max_mr;

	ret = i40iw_alloc_resource(iwdev,
				   iwdev->allocated_mrs, iwdev->max_mr,
				   &stag_index, &next_stag_index);
	if (!ret) {
		stag = stag_index << I40IW_CQPSQ_STAG_IDX_SHIFT;
		stag |= driver_key;
		stag += (u32)consumer_key;
	}
	return stag;
}

/**
 * i40iw_next_pbl_addr - Get next pbl address
 * @palloc: Poiner to allocated pbles
 * @pbl: pointer to a pble
 * @pinfo: info pointer
 * @idx: index
 */
static inline u64 *i40iw_next_pbl_addr(struct i40iw_pble_alloc *palloc,
				       u64 *pbl,
				       struct i40iw_pble_info **pinfo,
				       u32 *idx)
{
	*idx += 1;
	if ((!(*pinfo)) || (*idx != (*pinfo)->cnt))
		return ++pbl;
	*idx = 0;
	(*pinfo)++;
	return (u64 *)(*pinfo)->addr;
}

/**
 * i40iw_copy_user_pgaddrs - copy user page address to pble's os locally
 * @iwmr: iwmr for IB's user page addresses
 * @pbl: ple pointer to save 1 level or 0 level pble
 * @level: indicated level 0, 1 or 2
 */
static void i40iw_copy_user_pgaddrs(struct i40iw_mr *iwmr,
				    u64 *pbl,
				    enum i40iw_pble_level level)
{
	struct ib_umem *region = iwmr->region;
	struct i40iw_pbl *iwpbl = &iwmr->iwpbl;
	int chunk_pages, entry, pg_shift, i;
	struct i40iw_pble_alloc *palloc = &iwpbl->pble_alloc;
	struct i40iw_pble_info *pinfo;
	struct scatterlist *sg;
	u32 idx = 0;

	pinfo = (level == I40IW_LEVEL_1) ? NULL : palloc->level2.leaf;
	pg_shift = ffs(region->page_size) - 1;
	for_each_sg(region->sg_head.sgl, sg, region->nmap, entry) {
		chunk_pages = sg_dma_len(sg) >> pg_shift;
		if ((iwmr->type == IW_MEMREG_TYPE_QP) &&
		    !iwpbl->qp_mr.sq_page)
			iwpbl->qp_mr.sq_page = sg_page(sg);
		for (i = 0; i < chunk_pages; i++) {
			*pbl = cpu_to_le64(sg_dma_address(sg) + region->page_size * i);
			pbl = i40iw_next_pbl_addr(palloc, pbl, &pinfo, &idx);
		}
	}
}

/**
 * i40iw_setup_pbles - copy user pg address to pble's
 * @iwdev: iwarp device
 * @iwmr: mr pointer for this memory registration
 * @use_pbles: flag if to use pble's or memory (level 0)
 */
static int i40iw_setup_pbles(struct i40iw_device *iwdev,
			     struct i40iw_mr *iwmr,
			     bool use_pbles)
{
	struct i40iw_pbl *iwpbl = &iwmr->iwpbl;
	struct i40iw_pble_alloc *palloc = &iwpbl->pble_alloc;
	struct i40iw_pble_info *pinfo;
	u64 *pbl;
	enum i40iw_status_code status;
	enum i40iw_pble_level level = I40IW_LEVEL_1;

	if (!use_pbles && (iwmr->page_cnt > MAX_SAVE_PAGE_ADDRS))
		return -ENOMEM;

	if (use_pbles) {
		mutex_lock(&iwdev->pbl_mutex);
		status = i40iw_get_pble(&iwdev->sc_dev, iwdev->pble_rsrc, palloc, iwmr->page_cnt);
		mutex_unlock(&iwdev->pbl_mutex);
		if (status)
			return -ENOMEM;

		iwpbl->pbl_allocated = true;
		level = palloc->level;
		pinfo = (level == I40IW_LEVEL_1) ? &palloc->level1 : palloc->level2.leaf;
		pbl = (u64 *)pinfo->addr;
	} else {
		pbl = iwmr->pgaddrmem;
	}

	i40iw_copy_user_pgaddrs(iwmr, pbl, level);
	return 0;
}

/**
 * i40iw_handle_q_mem - handle memory for qp and cq
 * @iwdev: iwarp device
 * @req: information for q memory management
 * @iwpbl: pble struct
 * @use_pbles: flag to use pble
 */
static int i40iw_handle_q_mem(struct i40iw_device *iwdev,
			      struct i40iw_mem_reg_req *req,
			      struct i40iw_pbl *iwpbl,
			      bool use_pbles)
{
	struct i40iw_pble_alloc *palloc = &iwpbl->pble_alloc;
	struct i40iw_mr *iwmr = iwpbl->iwmr;
	struct i40iw_qp_mr *qpmr = &iwpbl->qp_mr;
	struct i40iw_cq_mr *cqmr = &iwpbl->cq_mr;
	struct i40iw_hmc_pble *hmc_p;
	u64 *arr = iwmr->pgaddrmem;
	int err;
	int total;

	total = req->sq_pages + req->rq_pages + req->cq_pages;

	err = i40iw_setup_pbles(iwdev, iwmr, use_pbles);
	if (err)
		return err;
	if (use_pbles && (palloc->level != I40IW_LEVEL_1)) {
		i40iw_free_pble(iwdev->pble_rsrc, palloc);
		iwpbl->pbl_allocated = false;
		return -ENOMEM;
	}

	if (use_pbles)
		arr = (u64 *)palloc->level1.addr;
	if (req->reg_type == IW_MEMREG_TYPE_QP) {
		hmc_p = &qpmr->sq_pbl;
		qpmr->shadow = (dma_addr_t)arr[total];
		if (use_pbles) {
			hmc_p->idx = palloc->level1.idx;
			hmc_p = &qpmr->rq_pbl;
			hmc_p->idx = palloc->level1.idx + req->sq_pages;
		} else {
			hmc_p->addr = arr[0];
			hmc_p = &qpmr->rq_pbl;
			hmc_p->addr = arr[1];
		}
	} else {		/* CQ */
		hmc_p = &cqmr->cq_pbl;
		cqmr->shadow = (dma_addr_t)arr[total];
		if (use_pbles)
			hmc_p->idx = palloc->level1.idx;
		else
			hmc_p->addr = arr[0];
	}
	return err;
}

/**
 * i40iw_hw_alloc_stag - cqp command to allocate stag
 * @iwdev: iwarp device
 * @iwmr: iwarp mr pointer
 */
static int i40iw_hw_alloc_stag(struct i40iw_device *iwdev, struct i40iw_mr *iwmr)
{
	struct i40iw_allocate_stag_info *info;
	struct i40iw_pd *iwpd = to_iwpd(iwmr->ibmr.pd);
	enum i40iw_status_code status;
	int err = 0;
	struct i40iw_cqp_request *cqp_request;
	struct cqp_commands_info *cqp_info;

	cqp_request = i40iw_get_cqp_request(&iwdev->cqp, true);
	if (!cqp_request)
		return -ENOMEM;

	cqp_info = &cqp_request->info;
	info = &cqp_info->in.u.alloc_stag.info;
	memset(info, 0, sizeof(*info));
	info->page_size = PAGE_SIZE;
	info->stag_idx = iwmr->stag >> I40IW_CQPSQ_STAG_IDX_SHIFT;
	info->pd_id = iwpd->sc_pd.pd_id;
	info->total_len = iwmr->length;
	cqp_info->cqp_cmd = OP_ALLOC_STAG;
	cqp_info->post_sq = 1;
	cqp_info->in.u.alloc_stag.dev = &iwdev->sc_dev;
	cqp_info->in.u.alloc_stag.scratch = (uintptr_t)cqp_request;

	status = i40iw_handle_cqp_op(iwdev, cqp_request);
	if (status) {
		err = -ENOMEM;
		i40iw_pr_err("CQP-OP MR Reg fail");
	}
	return err;
}

/**
 * i40iw_alloc_mr - register stag for fast memory registration
 * @pd: ibpd pointer
 * @mr_type: memory for stag registrion
 * @max_num_sg: man number of pages
 */
static struct ib_mr *i40iw_alloc_mr(struct ib_pd *pd,
				    enum ib_mr_type mr_type,
				    u32 max_num_sg)
{
	struct i40iw_pd *iwpd = to_iwpd(pd);
	struct i40iw_device *iwdev = to_iwdev(pd->device);
	struct i40iw_pble_alloc *palloc;
	struct i40iw_pbl *iwpbl;
	struct i40iw_mr *iwmr;
	enum i40iw_status_code status;
	u32 stag;
	int err_code = -ENOMEM;

	iwmr = kzalloc(sizeof(*iwmr), GFP_KERNEL);
	if (!iwmr)
		return ERR_PTR(-ENOMEM);

	stag = i40iw_create_stag(iwdev);
	if (!stag) {
		err_code = -EOVERFLOW;
		goto err;
	}
	iwmr->stag = stag;
	iwmr->ibmr.rkey = stag;
	iwmr->ibmr.lkey = stag;
	iwmr->ibmr.pd = pd;
	iwmr->ibmr.device = pd->device;
	iwpbl = &iwmr->iwpbl;
	iwpbl->iwmr = iwmr;
	iwmr->type = IW_MEMREG_TYPE_MEM;
	palloc = &iwpbl->pble_alloc;
	iwmr->page_cnt = max_num_sg;
	mutex_lock(&iwdev->pbl_mutex);
	status = i40iw_get_pble(&iwdev->sc_dev, iwdev->pble_rsrc, palloc, iwmr->page_cnt);
	mutex_unlock(&iwdev->pbl_mutex);
<<<<<<< HEAD
	if (!status)
=======
	if (status)
>>>>>>> 6bd4e65d
		goto err1;

	if (palloc->level != I40IW_LEVEL_1)
		goto err2;
	err_code = i40iw_hw_alloc_stag(iwdev, iwmr);
	if (err_code)
		goto err2;
	iwpbl->pbl_allocated = true;
	i40iw_add_pdusecount(iwpd);
	return &iwmr->ibmr;
err2:
	i40iw_free_pble(iwdev->pble_rsrc, palloc);
err1:
	i40iw_free_stag(iwdev, stag);
err:
	kfree(iwmr);
	return ERR_PTR(err_code);
}

/**
 * i40iw_set_page - populate pbl list for fmr
 * @ibmr: ib mem to access iwarp mr pointer
 * @addr: page dma address fro pbl list
 */
static int i40iw_set_page(struct ib_mr *ibmr, u64 addr)
{
	struct i40iw_mr *iwmr = to_iwmr(ibmr);
	struct i40iw_pbl *iwpbl = &iwmr->iwpbl;
	struct i40iw_pble_alloc *palloc = &iwpbl->pble_alloc;
	u64 *pbl;

	if (unlikely(iwmr->npages == iwmr->page_cnt))
		return -ENOMEM;

	pbl = (u64 *)palloc->level1.addr;
	pbl[iwmr->npages++] = cpu_to_le64(addr);
	return 0;
}

/**
 * i40iw_map_mr_sg - map of sg list for fmr
 * @ibmr: ib mem to access iwarp mr pointer
 * @sg: scatter gather list for fmr
 * @sg_nents: number of sg pages
 */
static int i40iw_map_mr_sg(struct ib_mr *ibmr, struct scatterlist *sg,
			   int sg_nents, unsigned int *sg_offset)
{
	struct i40iw_mr *iwmr = to_iwmr(ibmr);

	iwmr->npages = 0;
	return ib_sg_to_pages(ibmr, sg, sg_nents, sg_offset, i40iw_set_page);
}

/**
 * i40iw_drain_sq - drain the send queue
 * @ibqp: ib qp pointer
 */
static void i40iw_drain_sq(struct ib_qp *ibqp)
{
	struct i40iw_qp *iwqp = to_iwqp(ibqp);
	struct i40iw_sc_qp *qp = &iwqp->sc_qp;

	if (I40IW_RING_MORE_WORK(qp->qp_uk.sq_ring))
		wait_for_completion(&iwqp->sq_drained);
}

/**
 * i40iw_drain_rq - drain the receive queue
 * @ibqp: ib qp pointer
 */
static void i40iw_drain_rq(struct ib_qp *ibqp)
{
	struct i40iw_qp *iwqp = to_iwqp(ibqp);
	struct i40iw_sc_qp *qp = &iwqp->sc_qp;

	if (I40IW_RING_MORE_WORK(qp->qp_uk.rq_ring))
		wait_for_completion(&iwqp->rq_drained);
}

/**
 * i40iw_hwreg_mr - send cqp command for memory registration
 * @iwdev: iwarp device
 * @iwmr: iwarp mr pointer
 * @access: access for MR
 */
static int i40iw_hwreg_mr(struct i40iw_device *iwdev,
			  struct i40iw_mr *iwmr,
			  u16 access)
{
	struct i40iw_pbl *iwpbl = &iwmr->iwpbl;
	struct i40iw_reg_ns_stag_info *stag_info;
	struct i40iw_pd *iwpd = to_iwpd(iwmr->ibmr.pd);
	struct i40iw_pble_alloc *palloc = &iwpbl->pble_alloc;
	enum i40iw_status_code status;
	int err = 0;
	struct i40iw_cqp_request *cqp_request;
	struct cqp_commands_info *cqp_info;

	cqp_request = i40iw_get_cqp_request(&iwdev->cqp, true);
	if (!cqp_request)
		return -ENOMEM;

	cqp_info = &cqp_request->info;
	stag_info = &cqp_info->in.u.mr_reg_non_shared.info;
	memset(stag_info, 0, sizeof(*stag_info));
	stag_info->va = (void *)(unsigned long)iwpbl->user_base;
	stag_info->stag_idx = iwmr->stag >> I40IW_CQPSQ_STAG_IDX_SHIFT;
	stag_info->stag_key = (u8)iwmr->stag;
	stag_info->total_len = iwmr->length;
	stag_info->access_rights = access;
	stag_info->pd_id = iwpd->sc_pd.pd_id;
	stag_info->addr_type = I40IW_ADDR_TYPE_VA_BASED;

	if (iwmr->page_cnt > 1) {
		if (palloc->level == I40IW_LEVEL_1) {
			stag_info->first_pm_pbl_index = palloc->level1.idx;
			stag_info->chunk_size = 1;
		} else {
			stag_info->first_pm_pbl_index = palloc->level2.root.idx;
			stag_info->chunk_size = 3;
		}
	} else {
		stag_info->reg_addr_pa = iwmr->pgaddrmem[0];
	}

	cqp_info->cqp_cmd = OP_MR_REG_NON_SHARED;
	cqp_info->post_sq = 1;
	cqp_info->in.u.mr_reg_non_shared.dev = &iwdev->sc_dev;
	cqp_info->in.u.mr_reg_non_shared.scratch = (uintptr_t)cqp_request;

	status = i40iw_handle_cqp_op(iwdev, cqp_request);
	if (status) {
		err = -ENOMEM;
		i40iw_pr_err("CQP-OP MR Reg fail");
	}
	return err;
}

/**
 * i40iw_reg_user_mr - Register a user memory region
 * @pd: ptr of pd
 * @start: virtual start address
 * @length: length of mr
 * @virt: virtual address
 * @acc: access of mr
 * @udata: user data
 */
static struct ib_mr *i40iw_reg_user_mr(struct ib_pd *pd,
				       u64 start,
				       u64 length,
				       u64 virt,
				       int acc,
				       struct ib_udata *udata)
{
	struct i40iw_pd *iwpd = to_iwpd(pd);
	struct i40iw_device *iwdev = to_iwdev(pd->device);
	struct i40iw_ucontext *ucontext;
	struct i40iw_pble_alloc *palloc;
	struct i40iw_pbl *iwpbl;
	struct i40iw_mr *iwmr;
	struct ib_umem *region;
	struct i40iw_mem_reg_req req;
	u64 pbl_depth = 0;
	u32 stag = 0;
	u16 access;
	u64 region_length;
	bool use_pbles = false;
	unsigned long flags;
	int err = -ENOSYS;

	if (length > I40IW_MAX_MR_SIZE)
		return ERR_PTR(-EINVAL);
	region = ib_umem_get(pd->uobject->context, start, length, acc, 0);
	if (IS_ERR(region))
		return (struct ib_mr *)region;

	if (ib_copy_from_udata(&req, udata, sizeof(req))) {
		ib_umem_release(region);
		return ERR_PTR(-EFAULT);
	}

	iwmr = kzalloc(sizeof(*iwmr), GFP_KERNEL);
	if (!iwmr) {
		ib_umem_release(region);
		return ERR_PTR(-ENOMEM);
	}

	iwpbl = &iwmr->iwpbl;
	iwpbl->iwmr = iwmr;
	iwmr->region = region;
	iwmr->ibmr.pd = pd;
	iwmr->ibmr.device = pd->device;
	ucontext = to_ucontext(pd->uobject->context);
	region_length = region->length + (start & 0xfff);
	pbl_depth = region_length >> 12;
	pbl_depth += (region_length & (4096 - 1)) ? 1 : 0;
	iwmr->length = region->length;

	iwpbl->user_base = virt;
	palloc = &iwpbl->pble_alloc;

	iwmr->type = req.reg_type;
	iwmr->page_cnt = (u32)pbl_depth;

	switch (req.reg_type) {
	case IW_MEMREG_TYPE_QP:
		use_pbles = ((req.sq_pages + req.rq_pages) > 2);
		err = i40iw_handle_q_mem(iwdev, &req, iwpbl, use_pbles);
		if (err)
			goto error;
		spin_lock_irqsave(&ucontext->qp_reg_mem_list_lock, flags);
		list_add_tail(&iwpbl->list, &ucontext->qp_reg_mem_list);
		spin_unlock_irqrestore(&ucontext->qp_reg_mem_list_lock, flags);
		break;
	case IW_MEMREG_TYPE_CQ:
		use_pbles = (req.cq_pages > 1);
		err = i40iw_handle_q_mem(iwdev, &req, iwpbl, use_pbles);
		if (err)
			goto error;

		spin_lock_irqsave(&ucontext->cq_reg_mem_list_lock, flags);
		list_add_tail(&iwpbl->list, &ucontext->cq_reg_mem_list);
		spin_unlock_irqrestore(&ucontext->cq_reg_mem_list_lock, flags);
		break;
	case IW_MEMREG_TYPE_MEM:
		access = I40IW_ACCESS_FLAGS_LOCALREAD;

		use_pbles = (iwmr->page_cnt != 1);
		err = i40iw_setup_pbles(iwdev, iwmr, use_pbles);
		if (err)
			goto error;

		access |= i40iw_get_user_access(acc);
		stag = i40iw_create_stag(iwdev);
		if (!stag) {
			err = -ENOMEM;
			goto error;
		}

		iwmr->stag = stag;
		iwmr->ibmr.rkey = stag;
		iwmr->ibmr.lkey = stag;

		err = i40iw_hwreg_mr(iwdev, iwmr, access);
		if (err) {
			i40iw_free_stag(iwdev, stag);
			goto error;
		}
		break;
	default:
		goto error;
	}

	iwmr->type = req.reg_type;
	if (req.reg_type == IW_MEMREG_TYPE_MEM)
		i40iw_add_pdusecount(iwpd);
	return &iwmr->ibmr;

error:
	if (palloc->level != I40IW_LEVEL_0)
		i40iw_free_pble(iwdev->pble_rsrc, palloc);
	ib_umem_release(region);
	kfree(iwmr);
	return ERR_PTR(err);
}

/**
 * i40iw_reg_phys_mr - register kernel physical memory
 * @pd: ibpd pointer
 * @addr: physical address of memory to register
 * @size: size of memory to register
 * @acc: Access rights
 * @iova_start: start of virtual address for physical buffers
 */
struct ib_mr *i40iw_reg_phys_mr(struct ib_pd *pd,
				u64 addr,
				u64 size,
				int acc,
				u64 *iova_start)
{
	struct i40iw_pd *iwpd = to_iwpd(pd);
	struct i40iw_device *iwdev = to_iwdev(pd->device);
	struct i40iw_pbl *iwpbl;
	struct i40iw_mr *iwmr;
	enum i40iw_status_code status;
	u32 stag;
	u16 access = I40IW_ACCESS_FLAGS_LOCALREAD;
	int ret;

	iwmr = kzalloc(sizeof(*iwmr), GFP_KERNEL);
	if (!iwmr)
		return ERR_PTR(-ENOMEM);
	iwmr->ibmr.pd = pd;
	iwmr->ibmr.device = pd->device;
	iwpbl = &iwmr->iwpbl;
	iwpbl->iwmr = iwmr;
	iwmr->type = IW_MEMREG_TYPE_MEM;
	iwpbl->user_base = *iova_start;
	stag = i40iw_create_stag(iwdev);
	if (!stag) {
		ret = -EOVERFLOW;
		goto err;
	}
	access |= i40iw_get_user_access(acc);
	iwmr->stag = stag;
	iwmr->ibmr.rkey = stag;
	iwmr->ibmr.lkey = stag;
	iwmr->page_cnt = 1;
	iwmr->pgaddrmem[0]  = addr;
	status = i40iw_hwreg_mr(iwdev, iwmr, access);
	if (status) {
		i40iw_free_stag(iwdev, stag);
		ret = -ENOMEM;
		goto err;
	}

	i40iw_add_pdusecount(iwpd);
	return &iwmr->ibmr;
 err:
	kfree(iwmr);
	return ERR_PTR(ret);
}

/**
 * i40iw_get_dma_mr - register physical mem
 * @pd: ptr of pd
 * @acc: access for memory
 */
static struct ib_mr *i40iw_get_dma_mr(struct ib_pd *pd, int acc)
{
	u64 kva = 0;

	return i40iw_reg_phys_mr(pd, 0, 0xffffffffffULL, acc, &kva);
}

/**
 * i40iw_del_mem_list - Deleting pbl list entries for CQ/QP
 * @iwmr: iwmr for IB's user page addresses
 * @ucontext: ptr to user context
 */
static void i40iw_del_memlist(struct i40iw_mr *iwmr,
			      struct i40iw_ucontext *ucontext)
{
	struct i40iw_pbl *iwpbl = &iwmr->iwpbl;
	unsigned long flags;

	switch (iwmr->type) {
	case IW_MEMREG_TYPE_CQ:
		spin_lock_irqsave(&ucontext->cq_reg_mem_list_lock, flags);
		if (!list_empty(&ucontext->cq_reg_mem_list))
			list_del(&iwpbl->list);
		spin_unlock_irqrestore(&ucontext->cq_reg_mem_list_lock, flags);
		break;
	case IW_MEMREG_TYPE_QP:
		spin_lock_irqsave(&ucontext->qp_reg_mem_list_lock, flags);
		if (!list_empty(&ucontext->qp_reg_mem_list))
			list_del(&iwpbl->list);
		spin_unlock_irqrestore(&ucontext->qp_reg_mem_list_lock, flags);
		break;
	default:
		break;
	}
}

/**
 * i40iw_dereg_mr - deregister mr
 * @ib_mr: mr ptr for dereg
 */
static int i40iw_dereg_mr(struct ib_mr *ib_mr)
{
	struct ib_pd *ibpd = ib_mr->pd;
	struct i40iw_pd *iwpd = to_iwpd(ibpd);
	struct i40iw_mr *iwmr = to_iwmr(ib_mr);
	struct i40iw_device *iwdev = to_iwdev(ib_mr->device);
	enum i40iw_status_code status;
	struct i40iw_dealloc_stag_info *info;
	struct i40iw_pbl *iwpbl = &iwmr->iwpbl;
	struct i40iw_pble_alloc *palloc = &iwpbl->pble_alloc;
	struct i40iw_cqp_request *cqp_request;
	struct cqp_commands_info *cqp_info;
	u32 stag_idx;

	if (iwmr->region)
		ib_umem_release(iwmr->region);

	if (iwmr->type != IW_MEMREG_TYPE_MEM) {
		if (ibpd->uobject) {
			struct i40iw_ucontext *ucontext;

			ucontext = to_ucontext(ibpd->uobject->context);
			i40iw_del_memlist(iwmr, ucontext);
		}
		if (iwpbl->pbl_allocated)
			i40iw_free_pble(iwdev->pble_rsrc, palloc);
		kfree(iwpbl->iwmr);
		iwpbl->iwmr = NULL;
		return 0;
	}

	cqp_request = i40iw_get_cqp_request(&iwdev->cqp, true);
	if (!cqp_request)
		return -ENOMEM;

	cqp_info = &cqp_request->info;
	info = &cqp_info->in.u.dealloc_stag.info;
	memset(info, 0, sizeof(*info));

	info->pd_id = cpu_to_le32(iwpd->sc_pd.pd_id & 0x00007fff);
	info->stag_idx = RS_64_1(ib_mr->rkey, I40IW_CQPSQ_STAG_IDX_SHIFT);
	stag_idx = info->stag_idx;
	info->mr = true;
	if (iwpbl->pbl_allocated)
		info->dealloc_pbl = true;

	cqp_info->cqp_cmd = OP_DEALLOC_STAG;
	cqp_info->post_sq = 1;
	cqp_info->in.u.dealloc_stag.dev = &iwdev->sc_dev;
	cqp_info->in.u.dealloc_stag.scratch = (uintptr_t)cqp_request;
	status = i40iw_handle_cqp_op(iwdev, cqp_request);
	if (status)
		i40iw_pr_err("CQP-OP dealloc failed for stag_idx = 0x%x\n", stag_idx);
	i40iw_rem_pdusecount(iwpd, iwdev);
	i40iw_free_stag(iwdev, iwmr->stag);
	if (iwpbl->pbl_allocated)
		i40iw_free_pble(iwdev->pble_rsrc, palloc);
	kfree(iwmr);
	return 0;
}

/**
 * i40iw_show_rev
 */
static ssize_t i40iw_show_rev(struct device *dev,
			      struct device_attribute *attr, char *buf)
{
	struct i40iw_ib_device *iwibdev = container_of(dev,
						       struct i40iw_ib_device,
						       ibdev.dev);
	u32 hw_rev = iwibdev->iwdev->sc_dev.hw_rev;

	return sprintf(buf, "%x\n", hw_rev);
}

/**
 * i40iw_show_fw_ver
 */
static ssize_t i40iw_show_fw_ver(struct device *dev,
				 struct device_attribute *attr, char *buf)
{
	u32 firmware_version = I40IW_FW_VERSION;

	return sprintf(buf, "%u.%u\n", firmware_version,
		       (firmware_version & 0x000000ff));
}

/**
 * i40iw_show_hca
 */
static ssize_t i40iw_show_hca(struct device *dev,
			      struct device_attribute *attr, char *buf)
{
	return sprintf(buf, "I40IW\n");
}

/**
 * i40iw_show_board
 */
static ssize_t i40iw_show_board(struct device *dev,
				struct device_attribute *attr,
				char *buf)
{
	return sprintf(buf, "%.*s\n", 32, "I40IW Board ID");
}

static DEVICE_ATTR(hw_rev, S_IRUGO, i40iw_show_rev, NULL);
static DEVICE_ATTR(fw_ver, S_IRUGO, i40iw_show_fw_ver, NULL);
static DEVICE_ATTR(hca_type, S_IRUGO, i40iw_show_hca, NULL);
static DEVICE_ATTR(board_id, S_IRUGO, i40iw_show_board, NULL);

static struct device_attribute *i40iw_dev_attributes[] = {
	&dev_attr_hw_rev,
	&dev_attr_fw_ver,
	&dev_attr_hca_type,
	&dev_attr_board_id
};

/**
 * i40iw_copy_sg_list - copy sg list for qp
 * @sg_list: copied into sg_list
 * @sgl: copy from sgl
 * @num_sges: count of sg entries
 */
static void i40iw_copy_sg_list(struct i40iw_sge *sg_list, struct ib_sge *sgl, int num_sges)
{
	unsigned int i;

	for (i = 0; (i < num_sges) && (i < I40IW_MAX_WQ_FRAGMENT_COUNT); i++) {
		sg_list[i].tag_off = sgl[i].addr;
		sg_list[i].len = sgl[i].length;
		sg_list[i].stag = sgl[i].lkey;
	}
}

/**
 * i40iw_post_send -  kernel application wr
 * @ibqp: qp ptr for wr
 * @ib_wr: work request ptr
 * @bad_wr: return of bad wr if err
 */
static int i40iw_post_send(struct ib_qp *ibqp,
			   struct ib_send_wr *ib_wr,
			   struct ib_send_wr **bad_wr)
{
	struct i40iw_qp *iwqp;
	struct i40iw_qp_uk *ukqp;
	struct i40iw_post_sq_info info;
	enum i40iw_status_code ret;
	int err = 0;
	unsigned long flags;
	bool inv_stag;

	iwqp = (struct i40iw_qp *)ibqp;
	ukqp = &iwqp->sc_qp.qp_uk;

	spin_lock_irqsave(&iwqp->lock, flags);
	while (ib_wr) {
		inv_stag = false;
		memset(&info, 0, sizeof(info));
		info.wr_id = (u64)(ib_wr->wr_id);
		if ((ib_wr->send_flags & IB_SEND_SIGNALED) || iwqp->sig_all)
			info.signaled = true;
		if (ib_wr->send_flags & IB_SEND_FENCE)
			info.read_fence = true;

		switch (ib_wr->opcode) {
		case IB_WR_SEND:
			/* fall-through */
		case IB_WR_SEND_WITH_INV:
			if (ib_wr->opcode == IB_WR_SEND) {
				if (ib_wr->send_flags & IB_SEND_SOLICITED)
					info.op_type = I40IW_OP_TYPE_SEND_SOL;
				else
					info.op_type = I40IW_OP_TYPE_SEND;
			} else {
				if (ib_wr->send_flags & IB_SEND_SOLICITED)
					info.op_type = I40IW_OP_TYPE_SEND_SOL_INV;
				else
					info.op_type = I40IW_OP_TYPE_SEND_INV;
			}

			if (ib_wr->send_flags & IB_SEND_INLINE) {
				info.op.inline_send.data = (void *)(unsigned long)ib_wr->sg_list[0].addr;
				info.op.inline_send.len = ib_wr->sg_list[0].length;
				ret = ukqp->ops.iw_inline_send(ukqp, &info, ib_wr->ex.invalidate_rkey, false);
			} else {
				info.op.send.num_sges = ib_wr->num_sge;
				info.op.send.sg_list = (struct i40iw_sge *)ib_wr->sg_list;
				ret = ukqp->ops.iw_send(ukqp, &info, ib_wr->ex.invalidate_rkey, false);
			}

			if (ret)
				err = -EIO;
			break;
		case IB_WR_RDMA_WRITE:
			info.op_type = I40IW_OP_TYPE_RDMA_WRITE;

			if (ib_wr->send_flags & IB_SEND_INLINE) {
				info.op.inline_rdma_write.data = (void *)(unsigned long)ib_wr->sg_list[0].addr;
				info.op.inline_rdma_write.len = ib_wr->sg_list[0].length;
				info.op.inline_rdma_write.rem_addr.tag_off = rdma_wr(ib_wr)->remote_addr;
				info.op.inline_rdma_write.rem_addr.stag = rdma_wr(ib_wr)->rkey;
				info.op.inline_rdma_write.rem_addr.len = ib_wr->sg_list->length;
				ret = ukqp->ops.iw_inline_rdma_write(ukqp, &info, false);
			} else {
				info.op.rdma_write.lo_sg_list = (void *)ib_wr->sg_list;
				info.op.rdma_write.num_lo_sges = ib_wr->num_sge;
				info.op.rdma_write.rem_addr.tag_off = rdma_wr(ib_wr)->remote_addr;
				info.op.rdma_write.rem_addr.stag = rdma_wr(ib_wr)->rkey;
				info.op.rdma_write.rem_addr.len = ib_wr->sg_list->length;
				ret = ukqp->ops.iw_rdma_write(ukqp, &info, false);
			}

			if (ret)
				err = -EIO;
			break;
		case IB_WR_RDMA_READ_WITH_INV:
			inv_stag = true;
			/* fall-through*/
		case IB_WR_RDMA_READ:
			if (ib_wr->num_sge > I40IW_MAX_SGE_RD) {
				err = -EINVAL;
				break;
			}
			info.op_type = I40IW_OP_TYPE_RDMA_READ;
			info.op.rdma_read.rem_addr.tag_off = rdma_wr(ib_wr)->remote_addr;
			info.op.rdma_read.rem_addr.stag = rdma_wr(ib_wr)->rkey;
			info.op.rdma_read.rem_addr.len = ib_wr->sg_list->length;
			info.op.rdma_read.lo_addr.tag_off = ib_wr->sg_list->addr;
			info.op.rdma_read.lo_addr.stag = ib_wr->sg_list->lkey;
			info.op.rdma_read.lo_addr.len = ib_wr->sg_list->length;
			ret = ukqp->ops.iw_rdma_read(ukqp, &info, inv_stag, false);
<<<<<<< HEAD
			if (ret)
				err = -EIO;
			break;
		case IB_WR_LOCAL_INV:
			info.op_type = I40IW_OP_TYPE_INV_STAG;
			info.op.inv_local_stag.target_stag = ib_wr->ex.invalidate_rkey;
			ret = ukqp->ops.iw_stag_local_invalidate(ukqp, &info, true);
			if (ret)
				err = -EIO;
			break;
		case IB_WR_REG_MR:
		{
			struct i40iw_mr *iwmr = to_iwmr(reg_wr(ib_wr)->mr);
			int page_shift = ilog2(reg_wr(ib_wr)->mr->page_size);
			int flags = reg_wr(ib_wr)->access;
			struct i40iw_pble_alloc *palloc = &iwmr->iwpbl.pble_alloc;
			struct i40iw_sc_dev *dev = &iwqp->iwdev->sc_dev;
			struct i40iw_fast_reg_stag_info info;

			info.access_rights = I40IW_ACCESS_FLAGS_LOCALREAD;
			info.access_rights |= i40iw_get_user_access(flags);
			info.stag_key = reg_wr(ib_wr)->key & 0xff;
			info.stag_idx = reg_wr(ib_wr)->key >> 8;
			info.wr_id = ib_wr->wr_id;

			info.addr_type = I40IW_ADDR_TYPE_VA_BASED;
			info.va = (void *)(uintptr_t)iwmr->ibmr.iova;
			info.total_len = iwmr->ibmr.length;
			info.first_pm_pbl_index = palloc->level1.idx;
			info.local_fence = ib_wr->send_flags & IB_SEND_FENCE;
			info.signaled = ib_wr->send_flags & IB_SEND_SIGNALED;

			if (page_shift == 21)
				info.page_size = 1; /* 2M page */

			ret = dev->iw_priv_qp_ops->iw_mr_fast_register(&iwqp->sc_qp, &info, true);
			if (ret)
				err = -EIO;
			break;
=======
			if (ret)
				err = -EIO;
			break;
		case IB_WR_LOCAL_INV:
			info.op_type = I40IW_OP_TYPE_INV_STAG;
			info.op.inv_local_stag.target_stag = ib_wr->ex.invalidate_rkey;
			ret = ukqp->ops.iw_stag_local_invalidate(ukqp, &info, true);
			if (ret)
				err = -EIO;
			break;
		case IB_WR_REG_MR:
		{
			struct i40iw_mr *iwmr = to_iwmr(reg_wr(ib_wr)->mr);
			int page_shift = ilog2(reg_wr(ib_wr)->mr->page_size);
			int flags = reg_wr(ib_wr)->access;
			struct i40iw_pble_alloc *palloc = &iwmr->iwpbl.pble_alloc;
			struct i40iw_sc_dev *dev = &iwqp->iwdev->sc_dev;
			struct i40iw_fast_reg_stag_info info;

			memset(&info, 0, sizeof(info));
			info.access_rights = I40IW_ACCESS_FLAGS_LOCALREAD;
			info.access_rights |= i40iw_get_user_access(flags);
			info.stag_key = reg_wr(ib_wr)->key & 0xff;
			info.stag_idx = reg_wr(ib_wr)->key >> 8;
			info.wr_id = ib_wr->wr_id;

			info.addr_type = I40IW_ADDR_TYPE_VA_BASED;
			info.va = (void *)(uintptr_t)iwmr->ibmr.iova;
			info.total_len = iwmr->ibmr.length;
			info.reg_addr_pa = *(u64 *)palloc->level1.addr;
			info.first_pm_pbl_index = palloc->level1.idx;
			info.local_fence = ib_wr->send_flags & IB_SEND_FENCE;
			info.signaled = ib_wr->send_flags & IB_SEND_SIGNALED;

			if (iwmr->npages > I40IW_MIN_PAGES_PER_FMR)
				info.chunk_size = 1;

			if (page_shift == 21)
				info.page_size = 1; /* 2M page */

			ret = dev->iw_priv_qp_ops->iw_mr_fast_register(&iwqp->sc_qp, &info, true);
			if (ret)
				err = -EIO;
			break;
>>>>>>> 6bd4e65d
		}
		default:
			err = -EINVAL;
			i40iw_pr_err(" upost_send bad opcode = 0x%x\n",
				     ib_wr->opcode);
			break;
		}

		if (err)
			break;
		ib_wr = ib_wr->next;
	}

	if (err)
		*bad_wr = ib_wr;
	else
		ukqp->ops.iw_qp_post_wr(ukqp);
	spin_unlock_irqrestore(&iwqp->lock, flags);

	return err;
}

/**
 * i40iw_post_recv - post receive wr for kernel application
 * @ibqp: ib qp pointer
 * @ib_wr: work request for receive
 * @bad_wr: bad wr caused an error
 */
static int i40iw_post_recv(struct ib_qp *ibqp,
			   struct ib_recv_wr *ib_wr,
			   struct ib_recv_wr **bad_wr)
{
	struct i40iw_qp *iwqp;
	struct i40iw_qp_uk *ukqp;
	struct i40iw_post_rq_info post_recv;
	struct i40iw_sge sg_list[I40IW_MAX_WQ_FRAGMENT_COUNT];
	enum i40iw_status_code ret = 0;
	unsigned long flags;

	iwqp = (struct i40iw_qp *)ibqp;
	ukqp = &iwqp->sc_qp.qp_uk;

	memset(&post_recv, 0, sizeof(post_recv));
	spin_lock_irqsave(&iwqp->lock, flags);
	while (ib_wr) {
		post_recv.num_sges = ib_wr->num_sge;
		post_recv.wr_id = ib_wr->wr_id;
		i40iw_copy_sg_list(sg_list, ib_wr->sg_list, ib_wr->num_sge);
		post_recv.sg_list = sg_list;
		ret = ukqp->ops.iw_post_receive(ukqp, &post_recv);
		if (ret) {
			i40iw_pr_err(" post_recv err %d\n", ret);
			*bad_wr = ib_wr;
			goto out;
		}
		ib_wr = ib_wr->next;
	}
 out:
	spin_unlock_irqrestore(&iwqp->lock, flags);
	if (ret)
		return -ENOSYS;
	return 0;
}

/**
 * i40iw_poll_cq - poll cq for completion (kernel apps)
 * @ibcq: cq to poll
 * @num_entries: number of entries to poll
 * @entry: wr of entry completed
 */
static int i40iw_poll_cq(struct ib_cq *ibcq,
			 int num_entries,
			 struct ib_wc *entry)
{
	struct i40iw_cq *iwcq;
	int cqe_count = 0;
	struct i40iw_cq_poll_info cq_poll_info;
	enum i40iw_status_code ret;
	struct i40iw_cq_uk *ukcq;
	struct i40iw_sc_qp *qp;
	struct i40iw_qp *iwqp;
	unsigned long flags;

	iwcq = (struct i40iw_cq *)ibcq;
	ukcq = &iwcq->sc_cq.cq_uk;

	spin_lock_irqsave(&iwcq->lock, flags);
	while (cqe_count < num_entries) {
		ret = ukcq->ops.iw_cq_poll_completion(ukcq, &cq_poll_info, true);
		if (ret == I40IW_ERR_QUEUE_EMPTY) {
			break;
		} else if (ret == I40IW_ERR_QUEUE_DESTROYED) {
			continue;
		} else if (ret) {
			if (!cqe_count)
				cqe_count = -1;
			break;
		}
		entry->wc_flags = 0;
		entry->wr_id = cq_poll_info.wr_id;
		if (cq_poll_info.error) {
			entry->status = IB_WC_WR_FLUSH_ERR;
			entry->vendor_err = cq_poll_info.major_err << 16 | cq_poll_info.minor_err;
		} else {
			entry->status = IB_WC_SUCCESS;
		}

		switch (cq_poll_info.op_type) {
		case I40IW_OP_TYPE_RDMA_WRITE:
			entry->opcode = IB_WC_RDMA_WRITE;
			break;
		case I40IW_OP_TYPE_RDMA_READ_INV_STAG:
		case I40IW_OP_TYPE_RDMA_READ:
			entry->opcode = IB_WC_RDMA_READ;
			break;
		case I40IW_OP_TYPE_SEND_SOL:
		case I40IW_OP_TYPE_SEND_SOL_INV:
		case I40IW_OP_TYPE_SEND_INV:
		case I40IW_OP_TYPE_SEND:
			entry->opcode = IB_WC_SEND;
			break;
		case I40IW_OP_TYPE_REC:
			entry->opcode = IB_WC_RECV;
			break;
		default:
			entry->opcode = IB_WC_RECV;
			break;
		}

		entry->ex.imm_data = 0;
		qp = (struct i40iw_sc_qp *)cq_poll_info.qp_handle;
		entry->qp = (struct ib_qp *)qp->back_qp;
		entry->src_qp = cq_poll_info.qp_id;
		iwqp = (struct i40iw_qp *)qp->back_qp;
		if (iwqp->iwarp_state > I40IW_QP_STATE_RTS) {
			if (!I40IW_RING_MORE_WORK(qp->qp_uk.sq_ring))
				complete(&iwqp->sq_drained);
			if (!I40IW_RING_MORE_WORK(qp->qp_uk.rq_ring))
				complete(&iwqp->rq_drained);
		}
		entry->byte_len = cq_poll_info.bytes_xfered;
		entry++;
		cqe_count++;
	}
	spin_unlock_irqrestore(&iwcq->lock, flags);
	return cqe_count;
}

/**
 * i40iw_req_notify_cq - arm cq kernel application
 * @ibcq: cq to arm
 * @notify_flags: notofication flags
 */
static int i40iw_req_notify_cq(struct ib_cq *ibcq,
			       enum ib_cq_notify_flags notify_flags)
{
	struct i40iw_cq *iwcq;
	struct i40iw_cq_uk *ukcq;
	unsigned long flags;
	enum i40iw_completion_notify cq_notify = IW_CQ_COMPL_EVENT;

	iwcq = (struct i40iw_cq *)ibcq;
	ukcq = &iwcq->sc_cq.cq_uk;
	if (notify_flags == IB_CQ_SOLICITED)
		cq_notify = IW_CQ_COMPL_SOLICITED;
	spin_lock_irqsave(&iwcq->lock, flags);
	ukcq->ops.iw_cq_request_notification(ukcq, cq_notify);
	spin_unlock_irqrestore(&iwcq->lock, flags);
	return 0;
}

/**
 * i40iw_port_immutable - return port's immutable data
 * @ibdev: ib dev struct
 * @port_num: port number
 * @immutable: immutable data for the port return
 */
static int i40iw_port_immutable(struct ib_device *ibdev, u8 port_num,
				struct ib_port_immutable *immutable)
{
	struct ib_port_attr attr;
	int err;

	err = i40iw_query_port(ibdev, port_num, &attr);

	if (err)
		return err;

	immutable->pkey_tbl_len = attr.pkey_tbl_len;
	immutable->gid_tbl_len = attr.gid_tbl_len;
	immutable->core_cap_flags = RDMA_CORE_PORT_IWARP;

	return 0;
}

static const char * const i40iw_hw_stat_names[] = {
	// 32bit names
	[I40IW_HW_STAT_INDEX_IP4RXDISCARD] = "ip4InDiscards",
	[I40IW_HW_STAT_INDEX_IP4RXTRUNC] = "ip4InTruncatedPkts",
	[I40IW_HW_STAT_INDEX_IP4TXNOROUTE] = "ip4OutNoRoutes",
	[I40IW_HW_STAT_INDEX_IP6RXDISCARD] = "ip6InDiscards",
	[I40IW_HW_STAT_INDEX_IP6RXTRUNC] = "ip6InTruncatedPkts",
	[I40IW_HW_STAT_INDEX_IP6TXNOROUTE] = "ip6OutNoRoutes",
	[I40IW_HW_STAT_INDEX_TCPRTXSEG] = "tcpRetransSegs",
	[I40IW_HW_STAT_INDEX_TCPRXOPTERR] = "tcpInOptErrors",
	[I40IW_HW_STAT_INDEX_TCPRXPROTOERR] = "tcpInProtoErrors",
	// 64bit names
	[I40IW_HW_STAT_INDEX_IP4RXOCTS + I40IW_HW_STAT_INDEX_MAX_32] =
		"ip4InOctets",
	[I40IW_HW_STAT_INDEX_IP4RXPKTS + I40IW_HW_STAT_INDEX_MAX_32] =
		"ip4InPkts",
	[I40IW_HW_STAT_INDEX_IP4RXFRAGS + I40IW_HW_STAT_INDEX_MAX_32] =
		"ip4InReasmRqd",
	[I40IW_HW_STAT_INDEX_IP4RXMCPKTS + I40IW_HW_STAT_INDEX_MAX_32] =
		"ip4InMcastPkts",
	[I40IW_HW_STAT_INDEX_IP4TXOCTS + I40IW_HW_STAT_INDEX_MAX_32] =
		"ip4OutOctets",
	[I40IW_HW_STAT_INDEX_IP4TXPKTS + I40IW_HW_STAT_INDEX_MAX_32] =
		"ip4OutPkts",
	[I40IW_HW_STAT_INDEX_IP4TXFRAGS + I40IW_HW_STAT_INDEX_MAX_32] =
		"ip4OutSegRqd",
	[I40IW_HW_STAT_INDEX_IP4TXMCPKTS + I40IW_HW_STAT_INDEX_MAX_32] =
		"ip4OutMcastPkts",
	[I40IW_HW_STAT_INDEX_IP6RXOCTS + I40IW_HW_STAT_INDEX_MAX_32] =
		"ip6InOctets",
	[I40IW_HW_STAT_INDEX_IP6RXPKTS + I40IW_HW_STAT_INDEX_MAX_32] =
		"ip6InPkts",
	[I40IW_HW_STAT_INDEX_IP6RXFRAGS + I40IW_HW_STAT_INDEX_MAX_32] =
		"ip6InReasmRqd",
	[I40IW_HW_STAT_INDEX_IP6RXMCPKTS + I40IW_HW_STAT_INDEX_MAX_32] =
		"ip6InMcastPkts",
	[I40IW_HW_STAT_INDEX_IP6TXOCTS + I40IW_HW_STAT_INDEX_MAX_32] =
		"ip6OutOctets",
	[I40IW_HW_STAT_INDEX_IP6TXPKTS + I40IW_HW_STAT_INDEX_MAX_32] =
		"ip6OutPkts",
	[I40IW_HW_STAT_INDEX_IP6TXFRAGS + I40IW_HW_STAT_INDEX_MAX_32] =
		"ip6OutSegRqd",
	[I40IW_HW_STAT_INDEX_IP6TXMCPKTS + I40IW_HW_STAT_INDEX_MAX_32] =
		"ip6OutMcastPkts",
	[I40IW_HW_STAT_INDEX_TCPRXSEGS + I40IW_HW_STAT_INDEX_MAX_32] =
		"tcpInSegs",
	[I40IW_HW_STAT_INDEX_TCPTXSEG + I40IW_HW_STAT_INDEX_MAX_32] =
		"tcpOutSegs",
	[I40IW_HW_STAT_INDEX_RDMARXRDS + I40IW_HW_STAT_INDEX_MAX_32] =
		"iwInRdmaReads",
	[I40IW_HW_STAT_INDEX_RDMARXSNDS + I40IW_HW_STAT_INDEX_MAX_32] =
		"iwInRdmaSends",
	[I40IW_HW_STAT_INDEX_RDMARXWRS + I40IW_HW_STAT_INDEX_MAX_32] =
		"iwInRdmaWrites",
	[I40IW_HW_STAT_INDEX_RDMATXRDS + I40IW_HW_STAT_INDEX_MAX_32] =
		"iwOutRdmaReads",
	[I40IW_HW_STAT_INDEX_RDMATXSNDS + I40IW_HW_STAT_INDEX_MAX_32] =
		"iwOutRdmaSends",
	[I40IW_HW_STAT_INDEX_RDMATXWRS + I40IW_HW_STAT_INDEX_MAX_32] =
		"iwOutRdmaWrites",
	[I40IW_HW_STAT_INDEX_RDMAVBND + I40IW_HW_STAT_INDEX_MAX_32] =
		"iwRdmaBnd",
	[I40IW_HW_STAT_INDEX_RDMAVINV + I40IW_HW_STAT_INDEX_MAX_32] =
		"iwRdmaInv"
};

/**
 * i40iw_alloc_hw_stats - Allocate a hw stats structure
 * @ibdev: device pointer from stack
 * @port_num: port number
 */
static struct rdma_hw_stats *i40iw_alloc_hw_stats(struct ib_device *ibdev,
						  u8 port_num)
{
	struct i40iw_device *iwdev = to_iwdev(ibdev);
	struct i40iw_sc_dev *dev = &iwdev->sc_dev;
	int num_counters = I40IW_HW_STAT_INDEX_MAX_32 +
		I40IW_HW_STAT_INDEX_MAX_64;
	unsigned long lifespan = RDMA_HW_STATS_DEFAULT_LIFESPAN;

	BUILD_BUG_ON(ARRAY_SIZE(i40iw_hw_stat_names) !=
		     (I40IW_HW_STAT_INDEX_MAX_32 +
		      I40IW_HW_STAT_INDEX_MAX_64));

	/*
	 * PFs get the default update lifespan, but VFs only update once
	 * per second
	 */
	if (!dev->is_pf)
		lifespan = 1000;
	return rdma_alloc_hw_stats_struct(i40iw_hw_stat_names, num_counters,
					  lifespan);
}

/**
 * i40iw_get_hw_stats - Populates the rdma_hw_stats structure
 * @ibdev: device pointer from stack
 * @stats: stats pointer from stack
 * @port_num: port number
 * @index: which hw counter the stack is requesting we update
 */
static int i40iw_get_hw_stats(struct ib_device *ibdev,
			      struct rdma_hw_stats *stats,
			      u8 port_num, int index)
{
	struct i40iw_device *iwdev = to_iwdev(ibdev);
	struct i40iw_sc_dev *dev = &iwdev->sc_dev;
	struct i40iw_dev_pestat *devstat = &dev->dev_pestat;
	struct i40iw_dev_hw_stats *hw_stats = &devstat->hw_stats;
	unsigned long flags;

	if (dev->is_pf) {
		spin_lock_irqsave(&devstat->stats_lock, flags);
		devstat->ops.iw_hw_stat_read_all(devstat,
			&devstat->hw_stats);
		spin_unlock_irqrestore(&devstat->stats_lock, flags);
	} else {
		if (i40iw_vchnl_vf_get_pe_stats(dev, &devstat->hw_stats))
			return -ENOSYS;
	}

	memcpy(&stats->value[0], &hw_stats, sizeof(*hw_stats));

	return stats->num_counters;
}

/**
 * i40iw_query_gid - Query port GID
 * @ibdev: device pointer from stack
 * @port: port number
 * @index: Entry index
 * @gid: Global ID
 */
static int i40iw_query_gid(struct ib_device *ibdev,
			   u8 port,
			   int index,
			   union ib_gid *gid)
{
	struct i40iw_device *iwdev = to_iwdev(ibdev);

	memset(gid->raw, 0, sizeof(gid->raw));
	ether_addr_copy(gid->raw, iwdev->netdev->dev_addr);
	return 0;
}

/**
 * i40iw_modify_port  Modify port properties
 * @ibdev: device pointer from stack
 * @port: port number
 * @port_modify_mask: mask for port modifications
 * @props: port properties
 */
static int i40iw_modify_port(struct ib_device *ibdev,
			     u8 port,
			     int port_modify_mask,
			     struct ib_port_modify *props)
{
	return 0;
}

/**
 * i40iw_query_pkey - Query partition key
 * @ibdev: device pointer from stack
 * @port: port number
 * @index: index of pkey
 * @pkey: pointer to store the pkey
 */
static int i40iw_query_pkey(struct ib_device *ibdev,
			    u8 port,
			    u16 index,
			    u16 *pkey)
{
	*pkey = 0;
	return 0;
}

/**
 * i40iw_create_ah - create address handle
 * @ibpd: ptr of pd
 * @ah_attr: address handle attributes
 */
static struct ib_ah *i40iw_create_ah(struct ib_pd *ibpd,
				     struct ib_ah_attr *attr)
{
	return ERR_PTR(-ENOSYS);
}

/**
 * i40iw_destroy_ah - Destroy address handle
 * @ah: pointer to address handle
 */
static int i40iw_destroy_ah(struct ib_ah *ah)
{
	return -ENOSYS;
}

/**
 * i40iw_init_rdma_device - initialization of iwarp device
 * @iwdev: iwarp device
 */
static struct i40iw_ib_device *i40iw_init_rdma_device(struct i40iw_device *iwdev)
{
	struct i40iw_ib_device *iwibdev;
	struct net_device *netdev = iwdev->netdev;
	struct pci_dev *pcidev = (struct pci_dev *)iwdev->hw.dev_context;

	iwibdev = (struct i40iw_ib_device *)ib_alloc_device(sizeof(*iwibdev));
	if (!iwibdev) {
		i40iw_pr_err("iwdev == NULL\n");
		return NULL;
	}
	strlcpy(iwibdev->ibdev.name, "i40iw%d", IB_DEVICE_NAME_MAX);
	iwibdev->ibdev.owner = THIS_MODULE;
	iwdev->iwibdev = iwibdev;
	iwibdev->iwdev = iwdev;

	iwibdev->ibdev.node_type = RDMA_NODE_RNIC;
	ether_addr_copy((u8 *)&iwibdev->ibdev.node_guid, netdev->dev_addr);

	iwibdev->ibdev.uverbs_cmd_mask =
	    (1ull << IB_USER_VERBS_CMD_GET_CONTEXT) |
	    (1ull << IB_USER_VERBS_CMD_QUERY_DEVICE) |
	    (1ull << IB_USER_VERBS_CMD_QUERY_PORT) |
	    (1ull << IB_USER_VERBS_CMD_ALLOC_PD) |
	    (1ull << IB_USER_VERBS_CMD_DEALLOC_PD) |
	    (1ull << IB_USER_VERBS_CMD_REG_MR) |
	    (1ull << IB_USER_VERBS_CMD_DEREG_MR) |
	    (1ull << IB_USER_VERBS_CMD_CREATE_COMP_CHANNEL) |
	    (1ull << IB_USER_VERBS_CMD_CREATE_CQ) |
	    (1ull << IB_USER_VERBS_CMD_DESTROY_CQ) |
	    (1ull << IB_USER_VERBS_CMD_REQ_NOTIFY_CQ) |
	    (1ull << IB_USER_VERBS_CMD_CREATE_QP) |
	    (1ull << IB_USER_VERBS_CMD_MODIFY_QP) |
	    (1ull << IB_USER_VERBS_CMD_QUERY_QP) |
	    (1ull << IB_USER_VERBS_CMD_POLL_CQ) |
	    (1ull << IB_USER_VERBS_CMD_CREATE_AH) |
	    (1ull << IB_USER_VERBS_CMD_DESTROY_AH) |
	    (1ull << IB_USER_VERBS_CMD_DESTROY_QP) |
	    (1ull << IB_USER_VERBS_CMD_POST_RECV) |
	    (1ull << IB_USER_VERBS_CMD_POST_SEND);
	iwibdev->ibdev.phys_port_cnt = 1;
	iwibdev->ibdev.num_comp_vectors = 1;
	iwibdev->ibdev.dma_device = &pcidev->dev;
	iwibdev->ibdev.dev.parent = &pcidev->dev;
	iwibdev->ibdev.query_port = i40iw_query_port;
	iwibdev->ibdev.modify_port = i40iw_modify_port;
	iwibdev->ibdev.query_pkey = i40iw_query_pkey;
	iwibdev->ibdev.query_gid = i40iw_query_gid;
	iwibdev->ibdev.alloc_ucontext = i40iw_alloc_ucontext;
	iwibdev->ibdev.dealloc_ucontext = i40iw_dealloc_ucontext;
	iwibdev->ibdev.mmap = i40iw_mmap;
	iwibdev->ibdev.alloc_pd = i40iw_alloc_pd;
	iwibdev->ibdev.dealloc_pd = i40iw_dealloc_pd;
	iwibdev->ibdev.create_qp = i40iw_create_qp;
	iwibdev->ibdev.modify_qp = i40iw_modify_qp;
	iwibdev->ibdev.query_qp = i40iw_query_qp;
	iwibdev->ibdev.destroy_qp = i40iw_destroy_qp;
	iwibdev->ibdev.create_cq = i40iw_create_cq;
	iwibdev->ibdev.destroy_cq = i40iw_destroy_cq;
	iwibdev->ibdev.get_dma_mr = i40iw_get_dma_mr;
	iwibdev->ibdev.reg_user_mr = i40iw_reg_user_mr;
	iwibdev->ibdev.dereg_mr = i40iw_dereg_mr;
	iwibdev->ibdev.alloc_hw_stats = i40iw_alloc_hw_stats;
	iwibdev->ibdev.get_hw_stats = i40iw_get_hw_stats;
	iwibdev->ibdev.query_device = i40iw_query_device;
	iwibdev->ibdev.create_ah = i40iw_create_ah;
	iwibdev->ibdev.destroy_ah = i40iw_destroy_ah;
	iwibdev->ibdev.drain_sq = i40iw_drain_sq;
	iwibdev->ibdev.drain_rq = i40iw_drain_rq;
	iwibdev->ibdev.alloc_mr = i40iw_alloc_mr;
	iwibdev->ibdev.map_mr_sg = i40iw_map_mr_sg;
	iwibdev->ibdev.iwcm = kzalloc(sizeof(*iwibdev->ibdev.iwcm), GFP_KERNEL);
	if (!iwibdev->ibdev.iwcm) {
		ib_dealloc_device(&iwibdev->ibdev);
		i40iw_pr_err("iwcm == NULL\n");
		return NULL;
	}

	iwibdev->ibdev.iwcm->add_ref = i40iw_add_ref;
	iwibdev->ibdev.iwcm->rem_ref = i40iw_rem_ref;
	iwibdev->ibdev.iwcm->get_qp = i40iw_get_qp;
	iwibdev->ibdev.iwcm->connect = i40iw_connect;
	iwibdev->ibdev.iwcm->accept = i40iw_accept;
	iwibdev->ibdev.iwcm->reject = i40iw_reject;
	iwibdev->ibdev.iwcm->create_listen = i40iw_create_listen;
	iwibdev->ibdev.iwcm->destroy_listen = i40iw_destroy_listen;
	memcpy(iwibdev->ibdev.iwcm->ifname, netdev->name,
	       sizeof(iwibdev->ibdev.iwcm->ifname));
	iwibdev->ibdev.get_port_immutable   = i40iw_port_immutable;
	iwibdev->ibdev.poll_cq = i40iw_poll_cq;
	iwibdev->ibdev.req_notify_cq = i40iw_req_notify_cq;
	iwibdev->ibdev.post_send = i40iw_post_send;
	iwibdev->ibdev.post_recv = i40iw_post_recv;

	return iwibdev;
}

/**
 * i40iw_port_ibevent - indicate port event
 * @iwdev: iwarp device
 */
void i40iw_port_ibevent(struct i40iw_device *iwdev)
{
	struct i40iw_ib_device *iwibdev = iwdev->iwibdev;
	struct ib_event event;

	event.device = &iwibdev->ibdev;
	event.element.port_num = 1;
	event.event = iwdev->iw_status ? IB_EVENT_PORT_ACTIVE : IB_EVENT_PORT_ERR;
	ib_dispatch_event(&event);
}

/**
 * i40iw_unregister_rdma_device - unregister of iwarp from IB
 * @iwibdev: rdma device ptr
 */
static void i40iw_unregister_rdma_device(struct i40iw_ib_device *iwibdev)
{
	int i;

	for (i = 0; i < ARRAY_SIZE(i40iw_dev_attributes); ++i)
		device_remove_file(&iwibdev->ibdev.dev,
				   i40iw_dev_attributes[i]);
	ib_unregister_device(&iwibdev->ibdev);
}

/**
 * i40iw_destroy_rdma_device - destroy rdma device and free resources
 * @iwibdev: IB device ptr
 */
void i40iw_destroy_rdma_device(struct i40iw_ib_device *iwibdev)
{
	if (!iwibdev)
		return;

	i40iw_unregister_rdma_device(iwibdev);
	kfree(iwibdev->ibdev.iwcm);
	iwibdev->ibdev.iwcm = NULL;
	ib_dealloc_device(&iwibdev->ibdev);
}

/**
 * i40iw_register_rdma_device - register iwarp device to IB
 * @iwdev: iwarp device
 */
int i40iw_register_rdma_device(struct i40iw_device *iwdev)
{
	int i, ret;
	struct i40iw_ib_device *iwibdev;

	iwdev->iwibdev = i40iw_init_rdma_device(iwdev);
	if (!iwdev->iwibdev)
		return -ENOSYS;
	iwibdev = iwdev->iwibdev;

	ret = ib_register_device(&iwibdev->ibdev, NULL);
	if (ret)
		goto error;

	for (i = 0; i < ARRAY_SIZE(i40iw_dev_attributes); ++i) {
		ret =
		    device_create_file(&iwibdev->ibdev.dev,
				       i40iw_dev_attributes[i]);
		if (ret) {
			while (i > 0) {
				i--;
				device_remove_file(&iwibdev->ibdev.dev, i40iw_dev_attributes[i]);
			}
			ib_unregister_device(&iwibdev->ibdev);
			goto error;
		}
	}
	return 0;
error:
	kfree(iwdev->iwibdev->ibdev.iwcm);
	iwdev->iwibdev->ibdev.iwcm = NULL;
	ib_dealloc_device(&iwdev->iwibdev->ibdev);
	return -ENOSYS;
}<|MERGE_RESOLUTION|>--- conflicted
+++ resolved
@@ -1528,11 +1528,7 @@
 	mutex_lock(&iwdev->pbl_mutex);
 	status = i40iw_get_pble(&iwdev->sc_dev, iwdev->pble_rsrc, palloc, iwmr->page_cnt);
 	mutex_unlock(&iwdev->pbl_mutex);
-<<<<<<< HEAD
-	if (!status)
-=======
 	if (status)
->>>>>>> 6bd4e65d
 		goto err1;
 
 	if (palloc->level != I40IW_LEVEL_1)
@@ -2135,7 +2131,6 @@
 			info.op.rdma_read.lo_addr.stag = ib_wr->sg_list->lkey;
 			info.op.rdma_read.lo_addr.len = ib_wr->sg_list->length;
 			ret = ukqp->ops.iw_rdma_read(ukqp, &info, inv_stag, false);
-<<<<<<< HEAD
 			if (ret)
 				err = -EIO;
 			break;
@@ -2155,46 +2150,6 @@
 			struct i40iw_sc_dev *dev = &iwqp->iwdev->sc_dev;
 			struct i40iw_fast_reg_stag_info info;
 
-			info.access_rights = I40IW_ACCESS_FLAGS_LOCALREAD;
-			info.access_rights |= i40iw_get_user_access(flags);
-			info.stag_key = reg_wr(ib_wr)->key & 0xff;
-			info.stag_idx = reg_wr(ib_wr)->key >> 8;
-			info.wr_id = ib_wr->wr_id;
-
-			info.addr_type = I40IW_ADDR_TYPE_VA_BASED;
-			info.va = (void *)(uintptr_t)iwmr->ibmr.iova;
-			info.total_len = iwmr->ibmr.length;
-			info.first_pm_pbl_index = palloc->level1.idx;
-			info.local_fence = ib_wr->send_flags & IB_SEND_FENCE;
-			info.signaled = ib_wr->send_flags & IB_SEND_SIGNALED;
-
-			if (page_shift == 21)
-				info.page_size = 1; /* 2M page */
-
-			ret = dev->iw_priv_qp_ops->iw_mr_fast_register(&iwqp->sc_qp, &info, true);
-			if (ret)
-				err = -EIO;
-			break;
-=======
-			if (ret)
-				err = -EIO;
-			break;
-		case IB_WR_LOCAL_INV:
-			info.op_type = I40IW_OP_TYPE_INV_STAG;
-			info.op.inv_local_stag.target_stag = ib_wr->ex.invalidate_rkey;
-			ret = ukqp->ops.iw_stag_local_invalidate(ukqp, &info, true);
-			if (ret)
-				err = -EIO;
-			break;
-		case IB_WR_REG_MR:
-		{
-			struct i40iw_mr *iwmr = to_iwmr(reg_wr(ib_wr)->mr);
-			int page_shift = ilog2(reg_wr(ib_wr)->mr->page_size);
-			int flags = reg_wr(ib_wr)->access;
-			struct i40iw_pble_alloc *palloc = &iwmr->iwpbl.pble_alloc;
-			struct i40iw_sc_dev *dev = &iwqp->iwdev->sc_dev;
-			struct i40iw_fast_reg_stag_info info;
-
 			memset(&info, 0, sizeof(info));
 			info.access_rights = I40IW_ACCESS_FLAGS_LOCALREAD;
 			info.access_rights |= i40iw_get_user_access(flags);
@@ -2220,7 +2175,6 @@
 			if (ret)
 				err = -EIO;
 			break;
->>>>>>> 6bd4e65d
 		}
 		default:
 			err = -EINVAL;
