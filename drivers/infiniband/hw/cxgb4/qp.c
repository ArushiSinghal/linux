--- conflicted
+++ resolved
@@ -1899,10 +1899,6 @@
 void c4iw_drain_sq(struct ib_qp *ibqp)
 {
 	struct c4iw_qp *qp = to_c4iw_qp(ibqp);
-<<<<<<< HEAD
-
-	wait_for_completion(&qp->sq_drained);
-=======
 	unsigned long flag;
 	bool need_to_wait;
 
@@ -1912,16 +1908,11 @@
 
 	if (need_to_wait)
 		wait_for_completion(&qp->sq_drained);
->>>>>>> ed596a4a
 }
 
 void c4iw_drain_rq(struct ib_qp *ibqp)
 {
 	struct c4iw_qp *qp = to_c4iw_qp(ibqp);
-<<<<<<< HEAD
-
-	wait_for_completion(&qp->rq_drained);
-=======
 	unsigned long flag;
 	bool need_to_wait;
 
@@ -1931,5 +1922,4 @@
 
 	if (need_to_wait)
 		wait_for_completion(&qp->rq_drained);
->>>>>>> ed596a4a
 }