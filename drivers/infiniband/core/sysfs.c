/*
 * Copyright (c) 2004, 2005 Topspin Communications.  All rights reserved.
 * Copyright (c) 2005 Mellanox Technologies Ltd.  All rights reserved.
 * Copyright (c) 2005 Sun Microsystems, Inc. All rights reserved.
 *
 * This software is available to you under a choice of one of two
 * licenses.  You may choose to be licensed under the terms of the GNU
 * General Public License (GPL) Version 2, available from the file
 * COPYING in the main directory of this source tree, or the
 * OpenIB.org BSD license below:
 *
 *     Redistribution and use in source and binary forms, with or
 *     without modification, are permitted provided that the following
 *     conditions are met:
 *
 *      - Redistributions of source code must retain the above
 *        copyright notice, this list of conditions and the following
 *        disclaimer.
 *
 *      - Redistributions in binary form must reproduce the above
 *        copyright notice, this list of conditions and the following
 *        disclaimer in the documentation and/or other materials
 *        provided with the distribution.
 *
 * THE SOFTWARE IS PROVIDED "AS IS", WITHOUT WARRANTY OF ANY KIND,
 * EXPRESS OR IMPLIED, INCLUDING BUT NOT LIMITED TO THE WARRANTIES OF
 * MERCHANTABILITY, FITNESS FOR A PARTICULAR PURPOSE AND
 * NONINFRINGEMENT. IN NO EVENT SHALL THE AUTHORS OR COPYRIGHT HOLDERS
 * BE LIABLE FOR ANY CLAIM, DAMAGES OR OTHER LIABILITY, WHETHER IN AN
 * ACTION OF CONTRACT, TORT OR OTHERWISE, ARISING FROM, OUT OF OR IN
 * CONNECTION WITH THE SOFTWARE OR THE USE OR OTHER DEALINGS IN THE
 * SOFTWARE.
 */

#include "core_priv.h"

#include <linux/slab.h>
#include <linux/stat.h>
#include <linux/string.h>
#include <linux/netdevice.h>

#include <rdma/ib_mad.h>
#include <rdma/ib_pma.h>

struct ib_port;

struct gid_attr_group {
	struct ib_port		*port;
	struct kobject		kobj;
	struct attribute_group	ndev;
	struct attribute_group	type;
};
struct ib_port {
	struct kobject         kobj;
	struct ib_device      *ibdev;
	struct gid_attr_group *gid_attr_group;
	struct attribute_group gid_group;
	struct attribute_group pkey_group;
	struct attribute_group *pma_table;
	struct attribute_group *hw_stats_ag;
	struct rdma_hw_stats   *hw_stats;
	u8                     port_num;
};

struct port_attribute {
	struct attribute attr;
	ssize_t (*show)(struct ib_port *, struct port_attribute *, char *buf);
	ssize_t (*store)(struct ib_port *, struct port_attribute *,
			 const char *buf, size_t count);
};

#define PORT_ATTR(_name, _mode, _show, _store) \
struct port_attribute port_attr_##_name = __ATTR(_name, _mode, _show, _store)

#define PORT_ATTR_RO(_name) \
struct port_attribute port_attr_##_name = __ATTR_RO(_name)

struct port_table_attribute {
	struct port_attribute	attr;
	char			name[8];
	int			index;
	__be16			attr_id;
};

struct hw_stats_attribute {
	struct attribute	attr;
	ssize_t			(*show)(struct kobject *kobj,
					struct attribute *attr, char *buf);
	ssize_t			(*store)(struct kobject *kobj,
					 struct attribute *attr,
					 const char *buf,
					 size_t count);
	int			index;
	u8			port_num;
};

static ssize_t port_attr_show(struct kobject *kobj,
			      struct attribute *attr, char *buf)
{
	struct port_attribute *port_attr =
		container_of(attr, struct port_attribute, attr);
	struct ib_port *p = container_of(kobj, struct ib_port, kobj);

	if (!port_attr->show)
		return -EIO;

	return port_attr->show(p, port_attr, buf);
}

static const struct sysfs_ops port_sysfs_ops = {
	.show = port_attr_show
};

static ssize_t gid_attr_show(struct kobject *kobj,
			     struct attribute *attr, char *buf)
{
	struct port_attribute *port_attr =
		container_of(attr, struct port_attribute, attr);
	struct ib_port *p = container_of(kobj, struct gid_attr_group,
					 kobj)->port;

	if (!port_attr->show)
		return -EIO;

	return port_attr->show(p, port_attr, buf);
}

static const struct sysfs_ops gid_attr_sysfs_ops = {
	.show = gid_attr_show
};

static ssize_t state_show(struct ib_port *p, struct port_attribute *unused,
			  char *buf)
{
	struct ib_port_attr attr;
	ssize_t ret;

	static const char *state_name[] = {
		[IB_PORT_NOP]		= "NOP",
		[IB_PORT_DOWN]		= "DOWN",
		[IB_PORT_INIT]		= "INIT",
		[IB_PORT_ARMED]		= "ARMED",
		[IB_PORT_ACTIVE]	= "ACTIVE",
		[IB_PORT_ACTIVE_DEFER]	= "ACTIVE_DEFER"
	};

	ret = ib_query_port(p->ibdev, p->port_num, &attr);
	if (ret)
		return ret;

	return sprintf(buf, "%d: %s\n", attr.state,
		       attr.state >= 0 && attr.state < ARRAY_SIZE(state_name) ?
		       state_name[attr.state] : "UNKNOWN");
}

static ssize_t lid_show(struct ib_port *p, struct port_attribute *unused,
			char *buf)
{
	struct ib_port_attr attr;
	ssize_t ret;

	ret = ib_query_port(p->ibdev, p->port_num, &attr);
	if (ret)
		return ret;

	return sprintf(buf, "0x%x\n", attr.lid);
}

static ssize_t lid_mask_count_show(struct ib_port *p,
				   struct port_attribute *unused,
				   char *buf)
{
	struct ib_port_attr attr;
	ssize_t ret;

	ret = ib_query_port(p->ibdev, p->port_num, &attr);
	if (ret)
		return ret;

	return sprintf(buf, "%d\n", attr.lmc);
}

static ssize_t sm_lid_show(struct ib_port *p, struct port_attribute *unused,
			   char *buf)
{
	struct ib_port_attr attr;
	ssize_t ret;

	ret = ib_query_port(p->ibdev, p->port_num, &attr);
	if (ret)
		return ret;

	return sprintf(buf, "0x%x\n", attr.sm_lid);
}

static ssize_t sm_sl_show(struct ib_port *p, struct port_attribute *unused,
			  char *buf)
{
	struct ib_port_attr attr;
	ssize_t ret;

	ret = ib_query_port(p->ibdev, p->port_num, &attr);
	if (ret)
		return ret;

	return sprintf(buf, "%d\n", attr.sm_sl);
}

static ssize_t cap_mask_show(struct ib_port *p, struct port_attribute *unused,
			     char *buf)
{
	struct ib_port_attr attr;
	ssize_t ret;

	ret = ib_query_port(p->ibdev, p->port_num, &attr);
	if (ret)
		return ret;

	return sprintf(buf, "0x%08x\n", attr.port_cap_flags);
}

static ssize_t rate_show(struct ib_port *p, struct port_attribute *unused,
			 char *buf)
{
	struct ib_port_attr attr;
	char *speed = "";
	int rate;		/* in deci-Gb/sec */
	ssize_t ret;

	ret = ib_query_port(p->ibdev, p->port_num, &attr);
	if (ret)
		return ret;

	switch (attr.active_speed) {
	case IB_SPEED_DDR:
		speed = " DDR";
		rate = 50;
		break;
	case IB_SPEED_QDR:
		speed = " QDR";
		rate = 100;
		break;
	case IB_SPEED_FDR10:
		speed = " FDR10";
		rate = 100;
		break;
	case IB_SPEED_FDR:
		speed = " FDR";
		rate = 140;
		break;
	case IB_SPEED_EDR:
		speed = " EDR";
		rate = 250;
		break;
	case IB_SPEED_SDR:
	default:		/* default to SDR for invalid rates */
		rate = 25;
		break;
	}

	rate *= ib_width_enum_to_int(attr.active_width);
	if (rate < 0)
		return -EINVAL;

	return sprintf(buf, "%d%s Gb/sec (%dX%s)\n",
		       rate / 10, rate % 10 ? ".5" : "",
		       ib_width_enum_to_int(attr.active_width), speed);
}

static ssize_t phys_state_show(struct ib_port *p, struct port_attribute *unused,
			       char *buf)
{
	struct ib_port_attr attr;

	ssize_t ret;

	ret = ib_query_port(p->ibdev, p->port_num, &attr);
	if (ret)
		return ret;

	switch (attr.phys_state) {
	case 1:  return sprintf(buf, "1: Sleep\n");
	case 2:  return sprintf(buf, "2: Polling\n");
	case 3:  return sprintf(buf, "3: Disabled\n");
	case 4:  return sprintf(buf, "4: PortConfigurationTraining\n");
	case 5:  return sprintf(buf, "5: LinkUp\n");
	case 6:  return sprintf(buf, "6: LinkErrorRecovery\n");
	case 7:  return sprintf(buf, "7: Phy Test\n");
	default: return sprintf(buf, "%d: <unknown>\n", attr.phys_state);
	}
}

static ssize_t link_layer_show(struct ib_port *p, struct port_attribute *unused,
			       char *buf)
{
	switch (rdma_port_get_link_layer(p->ibdev, p->port_num)) {
	case IB_LINK_LAYER_INFINIBAND:
		return sprintf(buf, "%s\n", "InfiniBand");
	case IB_LINK_LAYER_ETHERNET:
		return sprintf(buf, "%s\n", "Ethernet");
	default:
		return sprintf(buf, "%s\n", "Unknown");
	}
}

static PORT_ATTR_RO(state);
static PORT_ATTR_RO(lid);
static PORT_ATTR_RO(lid_mask_count);
static PORT_ATTR_RO(sm_lid);
static PORT_ATTR_RO(sm_sl);
static PORT_ATTR_RO(cap_mask);
static PORT_ATTR_RO(rate);
static PORT_ATTR_RO(phys_state);
static PORT_ATTR_RO(link_layer);

static struct attribute *port_default_attrs[] = {
	&port_attr_state.attr,
	&port_attr_lid.attr,
	&port_attr_lid_mask_count.attr,
	&port_attr_sm_lid.attr,
	&port_attr_sm_sl.attr,
	&port_attr_cap_mask.attr,
	&port_attr_rate.attr,
	&port_attr_phys_state.attr,
	&port_attr_link_layer.attr,
	NULL
};

static size_t print_ndev(struct ib_gid_attr *gid_attr, char *buf)
{
	if (!gid_attr->ndev)
		return -EINVAL;

	return sprintf(buf, "%s\n", gid_attr->ndev->name);
}

static size_t print_gid_type(struct ib_gid_attr *gid_attr, char *buf)
{
	return sprintf(buf, "%s\n", ib_cache_gid_type_str(gid_attr->gid_type));
}

static ssize_t _show_port_gid_attr(struct ib_port *p,
				   struct port_attribute *attr,
				   char *buf,
				   size_t (*print)(struct ib_gid_attr *gid_attr,
						   char *buf))
{
	struct port_table_attribute *tab_attr =
		container_of(attr, struct port_table_attribute, attr);
	union ib_gid gid;
	struct ib_gid_attr gid_attr = {};
	ssize_t ret;

	ret = ib_query_gid(p->ibdev, p->port_num, tab_attr->index, &gid,
			   &gid_attr);
	if (ret)
		goto err;

	ret = print(&gid_attr, buf);

err:
	if (gid_attr.ndev)
		dev_put(gid_attr.ndev);
	return ret;
}

static ssize_t show_port_gid(struct ib_port *p, struct port_attribute *attr,
			     char *buf)
{
	struct port_table_attribute *tab_attr =
		container_of(attr, struct port_table_attribute, attr);
	union ib_gid gid;
	ssize_t ret;

	ret = ib_query_gid(p->ibdev, p->port_num, tab_attr->index, &gid, NULL);
	if (ret)
		return ret;

	return sprintf(buf, "%pI6\n", gid.raw);
}

static ssize_t show_port_gid_attr_ndev(struct ib_port *p,
				       struct port_attribute *attr, char *buf)
{
	return _show_port_gid_attr(p, attr, buf, print_ndev);
}

static ssize_t show_port_gid_attr_gid_type(struct ib_port *p,
					   struct port_attribute *attr,
					   char *buf)
{
	return _show_port_gid_attr(p, attr, buf, print_gid_type);
}

static ssize_t show_port_pkey(struct ib_port *p, struct port_attribute *attr,
			      char *buf)
{
	struct port_table_attribute *tab_attr =
		container_of(attr, struct port_table_attribute, attr);
	u16 pkey;
	ssize_t ret;

	ret = ib_query_pkey(p->ibdev, p->port_num, tab_attr->index, &pkey);
	if (ret)
		return ret;

	return sprintf(buf, "0x%04x\n", pkey);
}

#define PORT_PMA_ATTR(_name, _counter, _width, _offset)			\
struct port_table_attribute port_pma_attr_##_name = {			\
	.attr  = __ATTR(_name, S_IRUGO, show_pma_counter, NULL),	\
	.index = (_offset) | ((_width) << 16) | ((_counter) << 24),	\
	.attr_id = IB_PMA_PORT_COUNTERS ,				\
}

#define PORT_PMA_ATTR_EXT(_name, _width, _offset)			\
struct port_table_attribute port_pma_attr_ext_##_name = {		\
	.attr  = __ATTR(_name, S_IRUGO, show_pma_counter, NULL),	\
	.index = (_offset) | ((_width) << 16),				\
	.attr_id = IB_PMA_PORT_COUNTERS_EXT ,				\
}

/*
 * Get a Perfmgmt MAD block of data.
 * Returns error code or the number of bytes retrieved.
 */
static int get_perf_mad(struct ib_device *dev, int port_num, __be16 attr,
		void *data, int offset, size_t size)
{
	struct ib_mad *in_mad;
	struct ib_mad *out_mad;
	size_t mad_size = sizeof(*out_mad);
	u16 out_mad_pkey_index = 0;
	ssize_t ret;

	if (!dev->process_mad)
		return -ENOSYS;

	in_mad  = kzalloc(sizeof *in_mad, GFP_KERNEL);
	out_mad = kmalloc(sizeof *out_mad, GFP_KERNEL);
	if (!in_mad || !out_mad) {
		ret = -ENOMEM;
		goto out;
	}

	in_mad->mad_hdr.base_version  = 1;
	in_mad->mad_hdr.mgmt_class    = IB_MGMT_CLASS_PERF_MGMT;
	in_mad->mad_hdr.class_version = 1;
	in_mad->mad_hdr.method        = IB_MGMT_METHOD_GET;
	in_mad->mad_hdr.attr_id       = attr;

	if (attr != IB_PMA_CLASS_PORT_INFO)
		in_mad->data[41] = port_num;	/* PortSelect field */

	if ((dev->process_mad(dev, IB_MAD_IGNORE_MKEY,
		 port_num, NULL, NULL,
		 (const struct ib_mad_hdr *)in_mad, mad_size,
		 (struct ib_mad_hdr *)out_mad, &mad_size,
		 &out_mad_pkey_index) &
	     (IB_MAD_RESULT_SUCCESS | IB_MAD_RESULT_REPLY)) !=
	    (IB_MAD_RESULT_SUCCESS | IB_MAD_RESULT_REPLY)) {
		ret = -EINVAL;
		goto out;
	}
	memcpy(data, out_mad->data + offset, size);
	ret = size;
out:
	kfree(in_mad);
	kfree(out_mad);
	return ret;
}

static ssize_t show_pma_counter(struct ib_port *p, struct port_attribute *attr,
				char *buf)
{
	struct port_table_attribute *tab_attr =
		container_of(attr, struct port_table_attribute, attr);
	int offset = tab_attr->index & 0xffff;
	int width  = (tab_attr->index >> 16) & 0xff;
	ssize_t ret;
	u8 data[8];

	ret = get_perf_mad(p->ibdev, p->port_num, tab_attr->attr_id, &data,
			40 + offset / 8, sizeof(data));
	if (ret < 0)
		return sprintf(buf, "N/A (no PMA)\n");

	switch (width) {
	case 4:
		ret = sprintf(buf, "%u\n", (*data >>
					    (4 - (offset % 8))) & 0xf);
		break;
	case 8:
		ret = sprintf(buf, "%u\n", *data);
		break;
	case 16:
		ret = sprintf(buf, "%u\n",
			      be16_to_cpup((__be16 *)data));
		break;
	case 32:
		ret = sprintf(buf, "%u\n",
			      be32_to_cpup((__be32 *)data));
		break;
	case 64:
		ret = sprintf(buf, "%llu\n",
				be64_to_cpup((__be64 *)data));
		break;

	default:
		ret = 0;
	}

	return ret;
}

static PORT_PMA_ATTR(symbol_error		    ,  0, 16,  32);
static PORT_PMA_ATTR(link_error_recovery	    ,  1,  8,  48);
static PORT_PMA_ATTR(link_downed		    ,  2,  8,  56);
static PORT_PMA_ATTR(port_rcv_errors		    ,  3, 16,  64);
static PORT_PMA_ATTR(port_rcv_remote_physical_errors,  4, 16,  80);
static PORT_PMA_ATTR(port_rcv_switch_relay_errors   ,  5, 16,  96);
static PORT_PMA_ATTR(port_xmit_discards		    ,  6, 16, 112);
static PORT_PMA_ATTR(port_xmit_constraint_errors    ,  7,  8, 128);
static PORT_PMA_ATTR(port_rcv_constraint_errors	    ,  8,  8, 136);
static PORT_PMA_ATTR(local_link_integrity_errors    ,  9,  4, 152);
static PORT_PMA_ATTR(excessive_buffer_overrun_errors, 10,  4, 156);
static PORT_PMA_ATTR(VL15_dropped		    , 11, 16, 176);
static PORT_PMA_ATTR(port_xmit_data		    , 12, 32, 192);
static PORT_PMA_ATTR(port_rcv_data		    , 13, 32, 224);
static PORT_PMA_ATTR(port_xmit_packets		    , 14, 32, 256);
static PORT_PMA_ATTR(port_rcv_packets		    , 15, 32, 288);

/*
 * Counters added by extended set
 */
static PORT_PMA_ATTR_EXT(port_xmit_data		    , 64,  64);
static PORT_PMA_ATTR_EXT(port_rcv_data		    , 64, 128);
static PORT_PMA_ATTR_EXT(port_xmit_packets	    , 64, 192);
static PORT_PMA_ATTR_EXT(port_rcv_packets	    , 64, 256);
static PORT_PMA_ATTR_EXT(unicast_xmit_packets	    , 64, 320);
static PORT_PMA_ATTR_EXT(unicast_rcv_packets	    , 64, 384);
static PORT_PMA_ATTR_EXT(multicast_xmit_packets	    , 64, 448);
static PORT_PMA_ATTR_EXT(multicast_rcv_packets	    , 64, 512);

static struct attribute *pma_attrs[] = {
	&port_pma_attr_symbol_error.attr.attr,
	&port_pma_attr_link_error_recovery.attr.attr,
	&port_pma_attr_link_downed.attr.attr,
	&port_pma_attr_port_rcv_errors.attr.attr,
	&port_pma_attr_port_rcv_remote_physical_errors.attr.attr,
	&port_pma_attr_port_rcv_switch_relay_errors.attr.attr,
	&port_pma_attr_port_xmit_discards.attr.attr,
	&port_pma_attr_port_xmit_constraint_errors.attr.attr,
	&port_pma_attr_port_rcv_constraint_errors.attr.attr,
	&port_pma_attr_local_link_integrity_errors.attr.attr,
	&port_pma_attr_excessive_buffer_overrun_errors.attr.attr,
	&port_pma_attr_VL15_dropped.attr.attr,
	&port_pma_attr_port_xmit_data.attr.attr,
	&port_pma_attr_port_rcv_data.attr.attr,
	&port_pma_attr_port_xmit_packets.attr.attr,
	&port_pma_attr_port_rcv_packets.attr.attr,
	NULL
};

static struct attribute *pma_attrs_ext[] = {
	&port_pma_attr_symbol_error.attr.attr,
	&port_pma_attr_link_error_recovery.attr.attr,
	&port_pma_attr_link_downed.attr.attr,
	&port_pma_attr_port_rcv_errors.attr.attr,
	&port_pma_attr_port_rcv_remote_physical_errors.attr.attr,
	&port_pma_attr_port_rcv_switch_relay_errors.attr.attr,
	&port_pma_attr_port_xmit_discards.attr.attr,
	&port_pma_attr_port_xmit_constraint_errors.attr.attr,
	&port_pma_attr_port_rcv_constraint_errors.attr.attr,
	&port_pma_attr_local_link_integrity_errors.attr.attr,
	&port_pma_attr_excessive_buffer_overrun_errors.attr.attr,
	&port_pma_attr_VL15_dropped.attr.attr,
	&port_pma_attr_ext_port_xmit_data.attr.attr,
	&port_pma_attr_ext_port_rcv_data.attr.attr,
	&port_pma_attr_ext_port_xmit_packets.attr.attr,
	&port_pma_attr_ext_port_rcv_packets.attr.attr,
	&port_pma_attr_ext_unicast_rcv_packets.attr.attr,
	&port_pma_attr_ext_unicast_xmit_packets.attr.attr,
	&port_pma_attr_ext_multicast_rcv_packets.attr.attr,
	&port_pma_attr_ext_multicast_xmit_packets.attr.attr,
	NULL
};

static struct attribute *pma_attrs_noietf[] = {
	&port_pma_attr_symbol_error.attr.attr,
	&port_pma_attr_link_error_recovery.attr.attr,
	&port_pma_attr_link_downed.attr.attr,
	&port_pma_attr_port_rcv_errors.attr.attr,
	&port_pma_attr_port_rcv_remote_physical_errors.attr.attr,
	&port_pma_attr_port_rcv_switch_relay_errors.attr.attr,
	&port_pma_attr_port_xmit_discards.attr.attr,
	&port_pma_attr_port_xmit_constraint_errors.attr.attr,
	&port_pma_attr_port_rcv_constraint_errors.attr.attr,
	&port_pma_attr_local_link_integrity_errors.attr.attr,
	&port_pma_attr_excessive_buffer_overrun_errors.attr.attr,
	&port_pma_attr_VL15_dropped.attr.attr,
	&port_pma_attr_ext_port_xmit_data.attr.attr,
	&port_pma_attr_ext_port_rcv_data.attr.attr,
	&port_pma_attr_ext_port_xmit_packets.attr.attr,
	&port_pma_attr_ext_port_rcv_packets.attr.attr,
	NULL
};

static struct attribute_group pma_group = {
	.name  = "counters",
	.attrs  = pma_attrs
};

static struct attribute_group pma_group_ext = {
	.name  = "counters",
	.attrs  = pma_attrs_ext
};

static struct attribute_group pma_group_noietf = {
	.name  = "counters",
	.attrs  = pma_attrs_noietf
};

static void ib_port_release(struct kobject *kobj)
{
	struct ib_port *p = container_of(kobj, struct ib_port, kobj);
	struct attribute *a;
	int i;

	if (p->gid_group.attrs) {
		for (i = 0; (a = p->gid_group.attrs[i]); ++i)
			kfree(a);

		kfree(p->gid_group.attrs);
	}

	if (p->pkey_group.attrs) {
		for (i = 0; (a = p->pkey_group.attrs[i]); ++i)
			kfree(a);

		kfree(p->pkey_group.attrs);
	}

	kfree(p);
}

static void ib_port_gid_attr_release(struct kobject *kobj)
{
	struct gid_attr_group *g = container_of(kobj, struct gid_attr_group,
						kobj);
	struct attribute *a;
	int i;

	if (g->ndev.attrs) {
		for (i = 0; (a = g->ndev.attrs[i]); ++i)
			kfree(a);

		kfree(g->ndev.attrs);
	}

	if (g->type.attrs) {
		for (i = 0; (a = g->type.attrs[i]); ++i)
			kfree(a);

		kfree(g->type.attrs);
	}

	kfree(g);
}

static struct kobj_type port_type = {
	.release       = ib_port_release,
	.sysfs_ops     = &port_sysfs_ops,
	.default_attrs = port_default_attrs
};

static struct kobj_type gid_attr_type = {
	.sysfs_ops      = &gid_attr_sysfs_ops,
	.release        = ib_port_gid_attr_release
};

static struct attribute **
alloc_group_attrs(ssize_t (*show)(struct ib_port *,
				  struct port_attribute *, char *buf),
		  int len)
{
	struct attribute **tab_attr;
	struct port_table_attribute *element;
	int i;

	tab_attr = kcalloc(1 + len, sizeof(struct attribute *), GFP_KERNEL);
	if (!tab_attr)
		return NULL;

	for (i = 0; i < len; i++) {
		element = kzalloc(sizeof(struct port_table_attribute),
				  GFP_KERNEL);
		if (!element)
			goto err;

		if (snprintf(element->name, sizeof(element->name),
			     "%d", i) >= sizeof(element->name)) {
			kfree(element);
			goto err;
		}

		element->attr.attr.name  = element->name;
		element->attr.attr.mode  = S_IRUGO;
		element->attr.show       = show;
		element->index		 = i;
		sysfs_attr_init(&element->attr.attr);

		tab_attr[i] = &element->attr.attr;
	}

	return tab_attr;

err:
	while (--i >= 0)
		kfree(tab_attr[i]);
	kfree(tab_attr);
	return NULL;
}

/*
 * Figure out which counter table to use depending on
 * the device capabilities.
 */
static struct attribute_group *get_counter_table(struct ib_device *dev,
						 int port_num)
{
	struct ib_class_port_info cpi;

	if (get_perf_mad(dev, port_num, IB_PMA_CLASS_PORT_INFO,
				&cpi, 40, sizeof(cpi)) >= 0) {
		if (cpi.capability_mask & IB_PMA_CLASS_CAP_EXT_WIDTH)
			/* We have extended counters */
			return &pma_group_ext;

		if (cpi.capability_mask & IB_PMA_CLASS_CAP_EXT_WIDTH_NOIETF)
			/* But not the IETF ones */
			return &pma_group_noietf;
	}

	/* Fall back to normal counters */
	return &pma_group;
}

static int update_hw_stats(struct ib_device *dev, struct rdma_hw_stats *stats,
			   u8 port_num, int index)
{
	int ret;

	if (time_is_after_eq_jiffies(stats->timestamp + stats->lifespan))
		return 0;
	ret = dev->get_hw_stats(dev, stats, port_num, index);
	if (ret < 0)
		return ret;
	if (ret == stats->num_counters)
		stats->timestamp = jiffies;

	return 0;
}

static ssize_t print_hw_stat(struct rdma_hw_stats *stats, int index, char *buf)
{
	return sprintf(buf, "%llu\n", stats->value[index]);
}

static ssize_t show_hw_stats(struct kobject *kobj, struct attribute *attr,
			     char *buf)
{
	struct ib_device *dev;
	struct ib_port *port;
	struct hw_stats_attribute *hsa;
	struct rdma_hw_stats *stats;
	int ret;

	hsa = container_of(attr, struct hw_stats_attribute, attr);
	if (!hsa->port_num) {
		dev = container_of((struct device *)kobj,
				   struct ib_device, dev);
		stats = dev->hw_stats;
	} else {
		port = container_of(kobj, struct ib_port, kobj);
		dev = port->ibdev;
		stats = port->hw_stats;
	}
	ret = update_hw_stats(dev, stats, hsa->port_num, hsa->index);
	if (ret)
		return ret;
	return print_hw_stat(stats, hsa->index, buf);
}

static ssize_t show_stats_lifespan(struct kobject *kobj,
				   struct attribute *attr,
				   char *buf)
{
	struct hw_stats_attribute *hsa;
	int msecs;

	hsa = container_of(attr, struct hw_stats_attribute, attr);
	if (!hsa->port_num) {
		struct ib_device *dev = container_of((struct device *)kobj,
						     struct ib_device, dev);
		msecs = jiffies_to_msecs(dev->hw_stats->lifespan);
	} else {
		struct ib_port *p = container_of(kobj, struct ib_port, kobj);
		msecs = jiffies_to_msecs(p->hw_stats->lifespan);
	}
	return sprintf(buf, "%d\n", msecs);
}

static ssize_t set_stats_lifespan(struct kobject *kobj,
				  struct attribute *attr,
				  const char *buf, size_t count)
{
	struct hw_stats_attribute *hsa;
	int msecs;
	int jiffies;
	int ret;

	ret = kstrtoint(buf, 10, &msecs);
	if (ret)
		return ret;
	if (msecs < 0 || msecs > 10000)
		return -EINVAL;
	jiffies = msecs_to_jiffies(msecs);
	hsa = container_of(attr, struct hw_stats_attribute, attr);
	if (!hsa->port_num) {
		struct ib_device *dev = container_of((struct device *)kobj,
						     struct ib_device, dev);
		dev->hw_stats->lifespan = jiffies;
	} else {
		struct ib_port *p = container_of(kobj, struct ib_port, kobj);
		p->hw_stats->lifespan = jiffies;
	}
	return count;
}

static void free_hsag(struct kobject *kobj, struct attribute_group *attr_group)
{
	struct attribute **attr;

	sysfs_remove_group(kobj, attr_group);

	for (attr = attr_group->attrs; *attr; attr++)
		kfree(*attr);
	kfree(attr_group);
}

static struct attribute *alloc_hsa(int index, u8 port_num, const char *name)
{
	struct hw_stats_attribute *hsa;

	hsa = kmalloc(sizeof(*hsa), GFP_KERNEL);
	if (!hsa)
		return NULL;

	hsa->attr.name = (char *)name;
	hsa->attr.mode = S_IRUGO;
	hsa->show = show_hw_stats;
	hsa->store = NULL;
	hsa->index = index;
	hsa->port_num = port_num;

	return &hsa->attr;
}

static struct attribute *alloc_hsa_lifespan(char *name, u8 port_num)
{
	struct hw_stats_attribute *hsa;

	hsa = kmalloc(sizeof(*hsa), GFP_KERNEL);
	if (!hsa)
		return NULL;

	hsa->attr.name = name;
	hsa->attr.mode = S_IWUSR | S_IRUGO;
	hsa->show = show_stats_lifespan;
	hsa->store = set_stats_lifespan;
	hsa->index = 0;
	hsa->port_num = port_num;

	return &hsa->attr;
}

static void setup_hw_stats(struct ib_device *device, struct ib_port *port,
			   u8 port_num)
{
<<<<<<< HEAD
	struct attribute_group *hsag = NULL;
	struct rdma_hw_stats *stats;
	int i = 0, ret;
=======
	struct attribute_group *hsag;
	struct rdma_hw_stats *stats;
	int i, ret;
>>>>>>> 33688abb

	stats = device->alloc_hw_stats(device, port_num);

	if (!stats)
		return;

	if (!stats->names || stats->num_counters <= 0)
<<<<<<< HEAD
		goto err;

	hsag = kzalloc(sizeof(*hsag) +
		       // 1 extra for the lifespan config entry
		       sizeof(void *) * (stats->num_counters + 1),
		       GFP_KERNEL);
	if (!hsag)
		return;
=======
		goto err_free_stats;

	/*
	 * Two extra attribue elements here, one for the lifespan entry and
	 * one to NULL terminate the list for the sysfs core code
	 */
	hsag = kzalloc(sizeof(*hsag) +
		       sizeof(void *) * (stats->num_counters + 2),
		       GFP_KERNEL);
	if (!hsag)
		goto err_free_stats;
>>>>>>> 33688abb

	ret = device->get_hw_stats(device, stats, port_num,
				   stats->num_counters);
	if (ret != stats->num_counters)
<<<<<<< HEAD
		goto err;
=======
		goto err_free_hsag;
>>>>>>> 33688abb

	stats->timestamp = jiffies;

	hsag->name = "hw_counters";
	hsag->attrs = (void *)hsag + sizeof(*hsag);

	for (i = 0; i < stats->num_counters; i++) {
		hsag->attrs[i] = alloc_hsa(i, port_num, stats->names[i]);
		if (!hsag->attrs[i])
			goto err;
<<<<<<< HEAD
=======
		sysfs_attr_init(hsag->attrs[i]);
>>>>>>> 33688abb
	}

	/* treat an error here as non-fatal */
	hsag->attrs[i] = alloc_hsa_lifespan("lifespan", port_num);
<<<<<<< HEAD
=======
	if (hsag->attrs[i])
		sysfs_attr_init(hsag->attrs[i]);
>>>>>>> 33688abb

	if (port) {
		struct kobject *kobj = &port->kobj;
		ret = sysfs_create_group(kobj, hsag);
		if (ret)
			goto err;
		port->hw_stats_ag = hsag;
		port->hw_stats = stats;
	} else {
		struct kobject *kobj = &device->dev.kobj;
		ret = sysfs_create_group(kobj, hsag);
		if (ret)
			goto err;
		device->hw_stats_ag = hsag;
		device->hw_stats = stats;
	}

	return;

err:
<<<<<<< HEAD
	kfree(stats);
	for (; i >= 0; i--)
		kfree(hsag->attrs[i]);
	kfree(hsag);
=======
	for (; i >= 0; i--)
		kfree(hsag->attrs[i]);
err_free_hsag:
	kfree(hsag);
err_free_stats:
	kfree(stats);
>>>>>>> 33688abb
	return;
}

static int add_port(struct ib_device *device, int port_num,
		    int (*port_callback)(struct ib_device *,
					 u8, struct kobject *))
{
	struct ib_port *p;
	struct ib_port_attr attr;
	int i;
	int ret;

	ret = ib_query_port(device, port_num, &attr);
	if (ret)
		return ret;

	p = kzalloc(sizeof *p, GFP_KERNEL);
	if (!p)
		return -ENOMEM;

	p->ibdev      = device;
	p->port_num   = port_num;

	ret = kobject_init_and_add(&p->kobj, &port_type,
				   device->ports_parent,
				   "%d", port_num);
	if (ret) {
		kfree(p);
		return ret;
	}

	p->gid_attr_group = kzalloc(sizeof(*p->gid_attr_group), GFP_KERNEL);
	if (!p->gid_attr_group) {
		ret = -ENOMEM;
		goto err_put;
	}

	p->gid_attr_group->port = p;
	ret = kobject_init_and_add(&p->gid_attr_group->kobj, &gid_attr_type,
				   &p->kobj, "gid_attrs");
	if (ret) {
		kfree(p->gid_attr_group);
		goto err_put;
	}

	p->pma_table = get_counter_table(device, port_num);
	ret = sysfs_create_group(&p->kobj, p->pma_table);
	if (ret)
		goto err_put_gid_attrs;

	p->gid_group.name  = "gids";
	p->gid_group.attrs = alloc_group_attrs(show_port_gid, attr.gid_tbl_len);
	if (!p->gid_group.attrs) {
		ret = -ENOMEM;
		goto err_remove_pma;
	}

	ret = sysfs_create_group(&p->kobj, &p->gid_group);
	if (ret)
		goto err_free_gid;

	p->gid_attr_group->ndev.name = "ndevs";
	p->gid_attr_group->ndev.attrs = alloc_group_attrs(show_port_gid_attr_ndev,
							  attr.gid_tbl_len);
	if (!p->gid_attr_group->ndev.attrs) {
		ret = -ENOMEM;
		goto err_remove_gid;
	}

	ret = sysfs_create_group(&p->gid_attr_group->kobj,
				 &p->gid_attr_group->ndev);
	if (ret)
		goto err_free_gid_ndev;

	p->gid_attr_group->type.name = "types";
	p->gid_attr_group->type.attrs = alloc_group_attrs(show_port_gid_attr_gid_type,
							  attr.gid_tbl_len);
	if (!p->gid_attr_group->type.attrs) {
		ret = -ENOMEM;
		goto err_remove_gid_ndev;
	}

	ret = sysfs_create_group(&p->gid_attr_group->kobj,
				 &p->gid_attr_group->type);
	if (ret)
		goto err_free_gid_type;

	p->pkey_group.name  = "pkeys";
	p->pkey_group.attrs = alloc_group_attrs(show_port_pkey,
						attr.pkey_tbl_len);
	if (!p->pkey_group.attrs) {
		ret = -ENOMEM;
		goto err_remove_gid_type;
	}

	ret = sysfs_create_group(&p->kobj, &p->pkey_group);
	if (ret)
		goto err_free_pkey;

	if (port_callback) {
		ret = port_callback(device, port_num, &p->kobj);
		if (ret)
			goto err_remove_pkey;
	}

	/*
	 * If port == 0, it means we have only one port and the parent
	 * device, not this port device, should be the holder of the
	 * hw_counters
	 */
	if (device->alloc_hw_stats && port_num)
		setup_hw_stats(device, p, port_num);

	list_add_tail(&p->kobj.entry, &device->port_list);

	kobject_uevent(&p->kobj, KOBJ_ADD);
	return 0;

err_remove_pkey:
	sysfs_remove_group(&p->kobj, &p->pkey_group);

err_free_pkey:
	for (i = 0; i < attr.pkey_tbl_len; ++i)
		kfree(p->pkey_group.attrs[i]);

	kfree(p->pkey_group.attrs);
	p->pkey_group.attrs = NULL;

err_remove_gid_type:
	sysfs_remove_group(&p->gid_attr_group->kobj,
			   &p->gid_attr_group->type);

err_free_gid_type:
	for (i = 0; i < attr.gid_tbl_len; ++i)
		kfree(p->gid_attr_group->type.attrs[i]);

	kfree(p->gid_attr_group->type.attrs);
	p->gid_attr_group->type.attrs = NULL;

err_remove_gid_ndev:
	sysfs_remove_group(&p->gid_attr_group->kobj,
			   &p->gid_attr_group->ndev);

err_free_gid_ndev:
	for (i = 0; i < attr.gid_tbl_len; ++i)
		kfree(p->gid_attr_group->ndev.attrs[i]);

	kfree(p->gid_attr_group->ndev.attrs);
	p->gid_attr_group->ndev.attrs = NULL;

err_remove_gid:
	sysfs_remove_group(&p->kobj, &p->gid_group);

err_free_gid:
	for (i = 0; i < attr.gid_tbl_len; ++i)
		kfree(p->gid_group.attrs[i]);

	kfree(p->gid_group.attrs);
	p->gid_group.attrs = NULL;

err_remove_pma:
	sysfs_remove_group(&p->kobj, p->pma_table);

err_put_gid_attrs:
	kobject_put(&p->gid_attr_group->kobj);

err_put:
	kobject_put(&p->kobj);
	return ret;
}

static ssize_t show_node_type(struct device *device,
			      struct device_attribute *attr, char *buf)
{
	struct ib_device *dev = container_of(device, struct ib_device, dev);

	switch (dev->node_type) {
	case RDMA_NODE_IB_CA:	  return sprintf(buf, "%d: CA\n", dev->node_type);
	case RDMA_NODE_RNIC:	  return sprintf(buf, "%d: RNIC\n", dev->node_type);
	case RDMA_NODE_USNIC:	  return sprintf(buf, "%d: usNIC\n", dev->node_type);
	case RDMA_NODE_USNIC_UDP: return sprintf(buf, "%d: usNIC UDP\n", dev->node_type);
	case RDMA_NODE_IB_SWITCH: return sprintf(buf, "%d: switch\n", dev->node_type);
	case RDMA_NODE_IB_ROUTER: return sprintf(buf, "%d: router\n", dev->node_type);
	default:		  return sprintf(buf, "%d: <unknown>\n", dev->node_type);
	}
}

static ssize_t show_sys_image_guid(struct device *device,
				   struct device_attribute *dev_attr, char *buf)
{
	struct ib_device *dev = container_of(device, struct ib_device, dev);

	return sprintf(buf, "%04x:%04x:%04x:%04x\n",
		       be16_to_cpu(((__be16 *) &dev->attrs.sys_image_guid)[0]),
		       be16_to_cpu(((__be16 *) &dev->attrs.sys_image_guid)[1]),
		       be16_to_cpu(((__be16 *) &dev->attrs.sys_image_guid)[2]),
		       be16_to_cpu(((__be16 *) &dev->attrs.sys_image_guid)[3]));
}

static ssize_t show_node_guid(struct device *device,
			      struct device_attribute *attr, char *buf)
{
	struct ib_device *dev = container_of(device, struct ib_device, dev);

	return sprintf(buf, "%04x:%04x:%04x:%04x\n",
		       be16_to_cpu(((__be16 *) &dev->node_guid)[0]),
		       be16_to_cpu(((__be16 *) &dev->node_guid)[1]),
		       be16_to_cpu(((__be16 *) &dev->node_guid)[2]),
		       be16_to_cpu(((__be16 *) &dev->node_guid)[3]));
}

static ssize_t show_node_desc(struct device *device,
			      struct device_attribute *attr, char *buf)
{
	struct ib_device *dev = container_of(device, struct ib_device, dev);

	return sprintf(buf, "%.64s\n", dev->node_desc);
}

static ssize_t set_node_desc(struct device *device,
			     struct device_attribute *attr,
			     const char *buf, size_t count)
{
	struct ib_device *dev = container_of(device, struct ib_device, dev);
	struct ib_device_modify desc = {};
	int ret;

	if (!dev->modify_device)
		return -EIO;

	memcpy(desc.node_desc, buf, min_t(int, count, 64));
	ret = ib_modify_device(dev, IB_DEVICE_MODIFY_NODE_DESC, &desc);
	if (ret)
		return ret;

	return count;
}

static DEVICE_ATTR(node_type, S_IRUGO, show_node_type, NULL);
static DEVICE_ATTR(sys_image_guid, S_IRUGO, show_sys_image_guid, NULL);
static DEVICE_ATTR(node_guid, S_IRUGO, show_node_guid, NULL);
static DEVICE_ATTR(node_desc, S_IRUGO | S_IWUSR, show_node_desc, set_node_desc);

static struct device_attribute *ib_class_attributes[] = {
	&dev_attr_node_type,
	&dev_attr_sys_image_guid,
	&dev_attr_node_guid,
	&dev_attr_node_desc
};

static void free_port_list_attributes(struct ib_device *device)
{
	struct kobject *p, *t;

	list_for_each_entry_safe(p, t, &device->port_list, entry) {
		struct ib_port *port = container_of(p, struct ib_port, kobj);
		list_del(&p->entry);
		if (port->hw_stats) {
			kfree(port->hw_stats);
			free_hsag(&port->kobj, port->hw_stats_ag);
		}
		sysfs_remove_group(p, port->pma_table);
		sysfs_remove_group(p, &port->pkey_group);
		sysfs_remove_group(p, &port->gid_group);
		sysfs_remove_group(&port->gid_attr_group->kobj,
				   &port->gid_attr_group->ndev);
		sysfs_remove_group(&port->gid_attr_group->kobj,
				   &port->gid_attr_group->type);
		kobject_put(&port->gid_attr_group->kobj);
		kobject_put(p);
	}

	kobject_put(device->ports_parent);
}

int ib_device_register_sysfs(struct ib_device *device,
			     int (*port_callback)(struct ib_device *,
						  u8, struct kobject *))
{
	struct device *class_dev = &device->dev;
	int ret;
	int i;

	device->dev.parent = device->dma_device;
	ret = dev_set_name(class_dev, "%s", device->name);
	if (ret)
		return ret;

	ret = device_add(class_dev);
	if (ret)
		goto err;

	for (i = 0; i < ARRAY_SIZE(ib_class_attributes); ++i) {
		ret = device_create_file(class_dev, ib_class_attributes[i]);
		if (ret)
			goto err_unregister;
	}

	device->ports_parent = kobject_create_and_add("ports",
						      &class_dev->kobj);
	if (!device->ports_parent) {
		ret = -ENOMEM;
		goto err_put;
	}

	if (rdma_cap_ib_switch(device)) {
		ret = add_port(device, 0, port_callback);
		if (ret)
			goto err_put;
	} else {
		for (i = 1; i <= device->phys_port_cnt; ++i) {
			ret = add_port(device, i, port_callback);
			if (ret)
				goto err_put;
		}
	}

	if (device->alloc_hw_stats)
		setup_hw_stats(device, NULL, 0);

	return 0;

err_put:
	free_port_list_attributes(device);

err_unregister:
	device_unregister(class_dev);

err:
	return ret;
}

void ib_device_unregister_sysfs(struct ib_device *device)
{
	int i;

	/* Hold kobject until ib_dealloc_device() */
	kobject_get(&device->dev.kobj);

	free_port_list_attributes(device);

	if (device->hw_stats) {
		kfree(device->hw_stats);
		free_hsag(&device->dev.kobj, device->hw_stats_ag);
	}

	for (i = 0; i < ARRAY_SIZE(ib_class_attributes); ++i)
		device_remove_file(&device->dev, ib_class_attributes[i]);

	device_unregister(&device->dev);
}<|MERGE_RESOLUTION|>--- conflicted
+++ resolved
@@ -889,15 +889,9 @@
 static void setup_hw_stats(struct ib_device *device, struct ib_port *port,
 			   u8 port_num)
 {
-<<<<<<< HEAD
-	struct attribute_group *hsag = NULL;
-	struct rdma_hw_stats *stats;
-	int i = 0, ret;
-=======
 	struct attribute_group *hsag;
 	struct rdma_hw_stats *stats;
 	int i, ret;
->>>>>>> 33688abb
 
 	stats = device->alloc_hw_stats(device, port_num);
 
@@ -905,16 +899,6 @@
 		return;
 
 	if (!stats->names || stats->num_counters <= 0)
-<<<<<<< HEAD
-		goto err;
-
-	hsag = kzalloc(sizeof(*hsag) +
-		       // 1 extra for the lifespan config entry
-		       sizeof(void *) * (stats->num_counters + 1),
-		       GFP_KERNEL);
-	if (!hsag)
-		return;
-=======
 		goto err_free_stats;
 
 	/*
@@ -926,16 +910,11 @@
 		       GFP_KERNEL);
 	if (!hsag)
 		goto err_free_stats;
->>>>>>> 33688abb
 
 	ret = device->get_hw_stats(device, stats, port_num,
 				   stats->num_counters);
 	if (ret != stats->num_counters)
-<<<<<<< HEAD
-		goto err;
-=======
 		goto err_free_hsag;
->>>>>>> 33688abb
 
 	stats->timestamp = jiffies;
 
@@ -946,19 +925,13 @@
 		hsag->attrs[i] = alloc_hsa(i, port_num, stats->names[i]);
 		if (!hsag->attrs[i])
 			goto err;
-<<<<<<< HEAD
-=======
 		sysfs_attr_init(hsag->attrs[i]);
->>>>>>> 33688abb
 	}
 
 	/* treat an error here as non-fatal */
 	hsag->attrs[i] = alloc_hsa_lifespan("lifespan", port_num);
-<<<<<<< HEAD
-=======
 	if (hsag->attrs[i])
 		sysfs_attr_init(hsag->attrs[i]);
->>>>>>> 33688abb
 
 	if (port) {
 		struct kobject *kobj = &port->kobj;
@@ -979,19 +952,12 @@
 	return;
 
 err:
-<<<<<<< HEAD
-	kfree(stats);
-	for (; i >= 0; i--)
-		kfree(hsag->attrs[i]);
-	kfree(hsag);
-=======
 	for (; i >= 0; i--)
 		kfree(hsag->attrs[i]);
 err_free_hsag:
 	kfree(hsag);
 err_free_stats:
 	kfree(stats);
->>>>>>> 33688abb
 	return;
 }
 
