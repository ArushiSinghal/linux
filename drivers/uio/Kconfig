menuconfig UIO
	tristate "Userspace I/O drivers"
	depends on MMU
	help
	  Enable this to allow the userspace driver core code to be
	  built.  This code allows userspace programs easy access to
	  kernel interrupts and memory locations, allowing some drivers
	  to be written in userspace.  Note that a small kernel driver
	  is also required for interrupt handling to work properly.

	  If you don't know what to do here, say N.

if UIO

config UIO_CIF
	tristate "generic Hilscher CIF Card driver"
	depends on PCI
	help
	  Driver for Hilscher CIF DeviceNet and Profibus cards.  This
  	  driver requires a userspace component called cif that handles
	  all of the heavy lifting and can be found at:
	        <http://www.osadl.org/projects/downloads/UIO/user/>

	  To compile this driver as a module, choose M here: the module
	  will be called uio_cif.

config UIO_PDRV_GENIRQ
	tristate "Userspace I/O platform driver with generic IRQ handling"
	help
	  Platform driver for Userspace I/O devices, including generic
	  interrupt handling code. Shared interrupts are not supported.

	  This kernel driver requires that the matching userspace driver
	  handles interrupts in a special way. Userspace is responsible
	  for acknowledging the hardware device if needed, and re-enabling
	  interrupts in the interrupt controller using the write() syscall.

	  If you don't know what to do here, say N.

config UIO_DMEM_GENIRQ
	tristate "Userspace platform driver with generic irq and dynamic memory"
	depends on HAS_DMA
	help
	  Platform driver for Userspace I/O devices, including generic
	  interrupt handling code. Shared interrupts are not supported.

	  Memory regions can be specified with the same platform device
	  resources as the UIO_PDRV drivers, but dynamic regions can also
	  be specified.
	  The number and size of these regions is static,
	  but the memory allocation is not performed until
	  the associated device file is opened. The
	  memory is freed once the uio device is closed.

	  If you don't know what to do here, say N.

config UIO_AEC
	tristate "AEC video timestamp device"
	depends on PCI
	help

	  UIO driver for the Adrienne Electronics Corporation PCI time
	  code device.

	  This device differs from other UIO devices since it uses I/O
	  ports instead of memory mapped I/O. In order to make it
	  possible for UIO to work with this device a utility, uioport,
	  can be used to read and write the ports:

	    git clone git://ifup.org/philips/uioport.git

	  If you compile this as a module, it will be called uio_aec.

config UIO_SERCOS3
	tristate "Automata Sercos III PCI card driver"
	depends on PCI
	help
	  Userspace I/O interface for the Sercos III PCI card from
	  Automata GmbH. The userspace part of this driver will be
	  available for download from the Automata GmbH web site.

	  Automata GmbH:        http://www.automataweb.com
	  Sercos III interface: http://www.sercos.com

	  If you compile this as a module, it will be called uio_sercos3.

config UIO_PCI_GENERIC
	tristate "Generic driver for PCI 2.3 and PCI Express cards"
	depends on PCI
	help
	  Generic driver that you can bind, dynamically, to any
	  PCI 2.3 compliant and PCI Express card. It is useful,
	  primarily, for virtualization scenarios.
	  If you compile this as a module, it will be called uio_pci_generic.

config UIO_NETX
	tristate "Hilscher NetX Card driver"
	depends on PCI
	help
	  Driver for Hilscher NetX based fieldbus cards (cifX, comX).
	  This driver requires a userspace component that comes with the card
	  or is available from Hilscher (http://www.hilscher.com).

	  To compile this driver as a module, choose M here; the module
	  will be called uio_netx.

config UIO_PRUSS
	tristate "Texas Instruments PRUSS driver"
	depends on ARCH_DAVINCI_DA850
	select GENERIC_ALLOCATOR
	help
	  PRUSS driver for OMAPL138/DA850/AM18XX devices
	  PRUSS driver requires user space components, examples and user space
	  driver is available from below SVN repo - you may use anonymous login

	  https://gforge.ti.com/gf/project/pru_sw/

	  More info on API is available at below wiki

	  http://processors.wiki.ti.com/index.php/PRU_Linux_Application_Loader

	  To compile this driver as a module, choose M here: the module
	  will be called uio_pruss.

<<<<<<< HEAD
config UIO_XILINX_APM
	tristate "Xilinx AXI Performance Monitor driver"
	depends on MICROBLAZE || ARCH_ZYNQ
	help
	  This driver is developed for AXI Performance Monitor IP, designed to
	  monitor AXI4 traffic for performance analysis of AXI bus in the
	  system. Driver maps HW registers and parameters to userspace.

	  To compile this driver as a module, choose M here; the module
	  will be called uio_xilinx_apm.
=======
config UIO_MF624
	tristate "Humusoft MF624 DAQ PCI card driver"
	depends on PCI
	help
	  Userspace I/O interface for the Humusoft MF624 PCI card.
	  A sample userspace application using this driver is available
	  (among other MF624 related information and software components)
	  for download in a git repository:

	    git clone git://rtime.felk.cvut.cz/mf6xx.git

	  If you compile this as a module, it will be called uio_mf624.

>>>>>>> 5e01dc7b
endif<|MERGE_RESOLUTION|>--- conflicted
+++ resolved
@@ -122,18 +122,6 @@
 	  To compile this driver as a module, choose M here: the module
 	  will be called uio_pruss.
 
-<<<<<<< HEAD
-config UIO_XILINX_APM
-	tristate "Xilinx AXI Performance Monitor driver"
-	depends on MICROBLAZE || ARCH_ZYNQ
-	help
-	  This driver is developed for AXI Performance Monitor IP, designed to
-	  monitor AXI4 traffic for performance analysis of AXI bus in the
-	  system. Driver maps HW registers and parameters to userspace.
-
-	  To compile this driver as a module, choose M here; the module
-	  will be called uio_xilinx_apm.
-=======
 config UIO_MF624
 	tristate "Humusoft MF624 DAQ PCI card driver"
 	depends on PCI
@@ -147,5 +135,15 @@
 
 	  If you compile this as a module, it will be called uio_mf624.
 
->>>>>>> 5e01dc7b
+config UIO_XILINX_APM
+	tristate "Xilinx AXI Performance Monitor driver"
+	depends on MICROBLAZE || ARCH_ZYNQ
+	help
+	  This driver is developed for AXI Performance Monitor IP, designed to
+	  monitor AXI4 traffic for performance analysis of AXI bus in the
+	  system. Driver maps HW registers and parameters to userspace.
+
+	  To compile this driver as a module, choose M here; the module
+	  will be called uio_xilinx_apm.
+
 endif