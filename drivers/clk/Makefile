# common clock types
obj-$(CONFIG_HAVE_CLK)		+= clk-devres.o
obj-$(CONFIG_CLKDEV_LOOKUP)	+= clkdev.o
obj-$(CONFIG_COMMON_CLK)	+= clk.o
obj-$(CONFIG_COMMON_CLK)	+= clk-divider.o
obj-$(CONFIG_COMMON_CLK)	+= clk-fixed-factor.o
obj-$(CONFIG_COMMON_CLK)	+= clk-fixed-rate.o
obj-$(CONFIG_COMMON_CLK)	+= clk-gate.o
obj-$(CONFIG_COMMON_CLK)	+= clk-multiplier.o
obj-$(CONFIG_COMMON_CLK)	+= clk-mux.o
obj-$(CONFIG_COMMON_CLK)	+= clk-composite.o
obj-$(CONFIG_COMMON_CLK)	+= clk-fractional-divider.o
obj-$(CONFIG_COMMON_CLK)	+= clk-gpio.o
ifeq ($(CONFIG_OF), y)
obj-$(CONFIG_COMMON_CLK)	+= clk-conf.o
endif

# hardware specific clock types
# please keep this section sorted lexicographically by file path name
obj-$(CONFIG_MACH_ASM9260)		+= clk-asm9260.o
obj-$(CONFIG_COMMON_CLK_AXI_CLKGEN)	+= clk-axi-clkgen.o
obj-$(CONFIG_ARCH_AXXIA)		+= clk-axm5516.o
obj-$(CONFIG_COMMON_CLK_CDCE706)	+= clk-cdce706.o
obj-$(CONFIG_COMMON_CLK_CDCE925)	+= clk-cdce925.o
obj-$(CONFIG_ARCH_CLPS711X)		+= clk-clps711x.o
obj-$(CONFIG_COMMON_CLK_CS2000_CP)	+= clk-cs2000-cp.o
obj-$(CONFIG_ARCH_EFM32)		+= clk-efm32gg.o
obj-$(CONFIG_ARCH_HIGHBANK)		+= clk-highbank.o
obj-$(CONFIG_MACH_LOONGSON32)		+= clk-ls1x.o
obj-$(CONFIG_COMMON_CLK_MAX_GEN)	+= clk-max-gen.o
obj-$(CONFIG_COMMON_CLK_MAX77686)	+= clk-max77686.o
obj-$(CONFIG_COMMON_CLK_MAX77802)	+= clk-max77802.o
obj-$(CONFIG_ARCH_MB86S7X)		+= clk-mb86s7x.o
obj-$(CONFIG_ARCH_MOXART)		+= clk-moxart.o
obj-$(CONFIG_ARCH_NOMADIK)		+= clk-nomadik.o
obj-$(CONFIG_ARCH_NSPIRE)		+= clk-nspire.o
obj-$(CONFIG_COMMON_CLK_OXNAS)		+= clk-oxnas.o
obj-$(CONFIG_COMMON_CLK_PALMAS)		+= clk-palmas.o
obj-$(CONFIG_COMMON_CLK_PWM)		+= clk-pwm.o
obj-$(CONFIG_CLK_QORIQ)			+= clk-qoriq.o
obj-$(CONFIG_COMMON_CLK_RK808)		+= clk-rk808.o
obj-$(CONFIG_COMMON_CLK_S2MPS11)	+= clk-s2mps11.o
obj-$(CONFIG_COMMON_CLK_SCPI)           += clk-scpi.o
obj-$(CONFIG_COMMON_CLK_SI5351)		+= clk-si5351.o
obj-$(CONFIG_COMMON_CLK_SI514)		+= clk-si514.o
obj-$(CONFIG_COMMON_CLK_SI570)		+= clk-si570.o
obj-$(CONFIG_ARCH_STM32)		+= clk-stm32f4.o
obj-$(CONFIG_ARCH_TANGO)		+= clk-tango4.o
obj-$(CONFIG_CLK_TWL6040)		+= clk-twl6040.o
obj-$(CONFIG_ARCH_U300)			+= clk-u300.o
obj-$(CONFIG_ARCH_VT8500)		+= clk-vt8500.o
obj-$(CONFIG_COMMON_CLK_WM831X)		+= clk-wm831x.o
obj-$(CONFIG_COMMON_CLK_XGENE)		+= clk-xgene.o

# please keep this section sorted lexicographically by directory path name
obj-$(CONFIG_COMMON_CLK_AT91)		+= at91/
obj-$(CONFIG_ARCH_ARTPEC)		+= axis/
obj-$(CONFIG_ARC_PLAT_AXS10X)		+= axs10x/
obj-y					+= bcm/
obj-$(CONFIG_ARCH_BERLIN)		+= berlin/
obj-$(CONFIG_H8300)			+= h8300/
obj-$(CONFIG_ARCH_HISI)			+= hisilicon/
obj-$(CONFIG_ARCH_MXC)			+= imx/
obj-$(CONFIG_MACH_INGENIC)		+= ingenic/
obj-$(CONFIG_COMMON_CLK_KEYSTONE)	+= keystone/
obj-$(CONFIG_ARCH_MEDIATEK)		+= mediatek/
obj-$(CONFIG_COMMON_CLK_AMLOGIC)	+= meson/
obj-$(CONFIG_MACH_PIC32)		+= microchip/
ifeq ($(CONFIG_COMMON_CLK), y)
obj-$(CONFIG_ARCH_MMP)			+= mmp/
endif
obj-y					+= mvebu/
<<<<<<< HEAD
obj-$(CONFIG_COMMON_CLK_AMLOGIC)	+= meson/
=======
>>>>>>> b328d2c1
obj-$(CONFIG_ARCH_MXS)			+= mxs/
obj-$(CONFIG_COMMON_CLK_NXP)		+= nxp/
obj-$(CONFIG_MACH_PISTACHIO)		+= pistachio/
obj-$(CONFIG_COMMON_CLK_PXA)		+= pxa/
obj-$(CONFIG_COMMON_CLK_QCOM)		+= qcom/
obj-$(CONFIG_ARCH_RENESAS)		+= renesas/
obj-$(CONFIG_ARCH_ROCKCHIP)		+= rockchip/
obj-$(CONFIG_COMMON_CLK_SAMSUNG)	+= samsung/
obj-$(CONFIG_ARCH_SIRF)			+= sirf/
obj-$(CONFIG_ARCH_SOCFPGA)		+= socfpga/
obj-$(CONFIG_PLAT_SPEAR)		+= spear/
obj-$(CONFIG_ARCH_STI)			+= st/
obj-$(CONFIG_ARCH_SUNXI)		+= sunxi/
obj-$(CONFIG_ARCH_SUNXI)		+= sunxi-ng/
obj-$(CONFIG_ARCH_TEGRA)		+= tegra/
obj-y					+= ti/
obj-$(CONFIG_ARCH_U8500)		+= ux500/
obj-$(CONFIG_COMMON_CLK_VERSATILE)	+= versatile/
obj-$(CONFIG_X86)			+= x86/
obj-$(CONFIG_ARCH_ZX)			+= zte/
obj-$(CONFIG_ARCH_ZYNQ)			+= zynq/<|MERGE_RESOLUTION|>--- conflicted
+++ resolved
@@ -70,10 +70,6 @@
 obj-$(CONFIG_ARCH_MMP)			+= mmp/
 endif
 obj-y					+= mvebu/
-<<<<<<< HEAD
-obj-$(CONFIG_COMMON_CLK_AMLOGIC)	+= meson/
-=======
->>>>>>> b328d2c1
 obj-$(CONFIG_ARCH_MXS)			+= mxs/
 obj-$(CONFIG_COMMON_CLK_NXP)		+= nxp/
 obj-$(CONFIG_MACH_PISTACHIO)		+= pistachio/
