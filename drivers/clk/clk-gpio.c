--- conflicted
+++ resolved
@@ -240,56 +240,7 @@
 		return gpio;
 	}
 
-<<<<<<< HEAD
-	clk = data->clk_register_get(data->node->name, data->parent_names,
-			data->num_parents, gpio, of_flags & OF_GPIO_ACTIVE_LOW);
-	if (IS_ERR(clk))
-		goto out;
-
-	data->clk = clk;
-out:
-	mutex_unlock(&data->lock);
-
-	return clk;
-}
-
-static struct clk *of_clk_gpio_gate_delayed_register_get(const char *name,
-		const char * const *parent_names, u8 num_parents,
-		unsigned gpio, bool active_low)
-{
-	return clk_register_gpio_gate(NULL, name, parent_names ?
-			parent_names[0] : NULL, gpio, active_low, 0);
-}
-
-static struct clk *of_clk_gpio_mux_delayed_register_get(const char *name,
-		const char * const *parent_names, u8 num_parents, unsigned gpio,
-		bool active_low)
-{
-	return clk_register_gpio_mux(NULL, name, parent_names, num_parents,
-			gpio, active_low, 0);
-}
-
-static void __init of_gpio_clk_setup(struct device_node *node,
-		const char *gpio_name,
-		struct clk *(*clk_register_get)(const char *name,
-				const char * const *parent_names,
-				u8 num_parents,
-				unsigned gpio, bool active_low))
-{
-	struct clk_gpio_delayed_register_data *data;
-	const char **parent_names;
-	int i, num_parents;
-
-	num_parents = of_clk_get_parent_count(node);
-	if (num_parents < 0)
-		num_parents = 0;
-
-	data = kzalloc(sizeof(*data), GFP_KERNEL);
-	if (!data)
-		return;
-=======
 	active_low = of_flags & OF_GPIO_ACTIVE_LOW;
->>>>>>> f073cd8a
 
 	if (is_mux)
 		clk = clk_register_gpio_mux(&pdev->dev, node->name,
