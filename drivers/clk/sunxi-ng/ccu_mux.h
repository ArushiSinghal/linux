--- conflicted
+++ resolved
@@ -47,12 +47,8 @@
 				     _reg, _shift, _width, _gate,	\
 				     _flags)				\
 	struct ccu_mux _struct = {					\
-<<<<<<< HEAD
-		.mux	= _SUNXI_CCU_MUX(_shift, _width),		\
-=======
 		.enable	= _gate,					\
 		.mux	= _SUNXI_CCU_MUX_TABLE(_shift, _width, _table),	\
->>>>>>> 8413e3f4
 		.common	= {						\
 			.reg		= _reg,				\
 			.hw.init	= CLK_HW_INIT_PARENTS(_name,	\
@@ -64,19 +60,6 @@
 
 #define SUNXI_CCU_MUX_WITH_GATE(_struct, _name, _parents, _reg,		\
 				_shift, _width, _gate, _flags)		\
-<<<<<<< HEAD
-	struct ccu_mux _struct = {					\
-		.enable	= _gate,					\
-		.mux	= _SUNXI_CCU_MUX(_shift, _width),		\
-		.common	= {						\
-			.reg		= _reg,				\
-			.hw.init	= CLK_HW_INIT_PARENTS(_name,	\
-							      _parents, \
-							      &ccu_mux_ops, \
-							      _flags),	\
-		}							\
-	}
-=======
 	SUNXI_CCU_MUX_TABLE_WITH_GATE(_struct, _name, _parents, NULL,	\
 				      _reg, _shift, _width, _gate,	\
 				      _flags)
@@ -85,7 +68,6 @@
 		      _flags)						\
 	SUNXI_CCU_MUX_TABLE_WITH_GATE(_struct, _name, _parents, NULL,	\
 				      _reg, _shift, _width, 0, _flags)
->>>>>>> 8413e3f4
 
 static inline struct ccu_mux *hw_to_ccu_mux(struct clk_hw *hw)
 {
