config SUNXI_CCU
	bool "Clock support for Allwinner SoCs"
	default ARCH_SUNXI

if SUNXI_CCU

# Base clock types

config SUNXI_CCU_DIV
	bool
	select SUNXI_CCU_MUX

config SUNXI_CCU_FRAC
	bool

config SUNXI_CCU_GATE
	bool

config SUNXI_CCU_MUX
	bool

config SUNXI_CCU_MULT
	bool
	select SUNXI_CCU_MUX

config SUNXI_CCU_PHASE
	bool

# Multi-factor clocks

config SUNXI_CCU_NK
	bool
	select SUNXI_CCU_GATE

config SUNXI_CCU_NKM
	bool
	select RATIONAL
	select SUNXI_CCU_GATE

config SUNXI_CCU_NKMP
	bool
	select RATIONAL
	select SUNXI_CCU_GATE

config SUNXI_CCU_NM
	bool
	select RATIONAL
	select SUNXI_CCU_FRAC
	select SUNXI_CCU_GATE

config SUNXI_CCU_MP
	bool
	select SUNXI_CCU_GATE
	select SUNXI_CCU_MUX

# SoC Drivers

config SUN6I_A31_CCU
	bool "Support for the Allwinner A31/A31s CCU"
	select SUNXI_CCU_DIV
	select SUNXI_CCU_NK
	select SUNXI_CCU_NKM
	select SUNXI_CCU_NM
	select SUNXI_CCU_MP
	select SUNXI_CCU_PHASE
	default MACH_SUN6I

<<<<<<< HEAD
=======
config SUN8I_A23_CCU
	bool "Support for the Allwinner A23 CCU"
	select SUNXI_CCU_DIV
	select SUNXI_CCU_MULT
	select SUNXI_CCU_NK
	select SUNXI_CCU_NKM
	select SUNXI_CCU_NKMP
	select SUNXI_CCU_NM
	select SUNXI_CCU_MP
	select SUNXI_CCU_PHASE
	default MACH_SUN8I

config SUN8I_A33_CCU
	bool "Support for the Allwinner A33 CCU"
	select SUNXI_CCU_DIV
	select SUNXI_CCU_MULT
	select SUNXI_CCU_NK
	select SUNXI_CCU_NKM
	select SUNXI_CCU_NKMP
	select SUNXI_CCU_NM
	select SUNXI_CCU_MP
	select SUNXI_CCU_PHASE
	default MACH_SUN8I

>>>>>>> 8413e3f4
config SUN8I_H3_CCU
	bool "Support for the Allwinner H3 CCU"
	select SUNXI_CCU_DIV
	select SUNXI_CCU_NK
	select SUNXI_CCU_NKM
	select SUNXI_CCU_NKMP
	select SUNXI_CCU_NM
	select SUNXI_CCU_MP
	select SUNXI_CCU_PHASE
	default MACH_SUN8I

endif<|MERGE_RESOLUTION|>--- conflicted
+++ resolved
@@ -65,8 +65,6 @@
 	select SUNXI_CCU_PHASE
 	default MACH_SUN6I
 
-<<<<<<< HEAD
-=======
 config SUN8I_A23_CCU
 	bool "Support for the Allwinner A23 CCU"
 	select SUNXI_CCU_DIV
@@ -91,7 +89,6 @@
 	select SUNXI_CCU_PHASE
 	default MACH_SUN8I
 
->>>>>>> 8413e3f4
 config SUN8I_H3_CCU
 	bool "Support for the Allwinner H3 CCU"
 	select SUNXI_CCU_DIV
