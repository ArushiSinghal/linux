/*
 * Copyright 2004-2007 Freescale Semiconductor, Inc. All Rights Reserved.
 * Copyright (C) 2008 Juergen Beisert
 *
 * This program is free software; you can redistribute it and/or
 * modify it under the terms of the GNU General Public License
 * as published by the Free Software Foundation; either version 2
 * of the License, or (at your option) any later version.
 * This program is distributed in the hope that it will be useful,
 * but WITHOUT ANY WARRANTY; without even the implied warranty of
 * MERCHANTABILITY or FITNESS FOR A PARTICULAR PURPOSE.  See the
 * GNU General Public License for more details.
 *
 * You should have received a copy of the GNU General Public License
 * along with this program; if not, write to the
 * Free Software Foundation
 * 51 Franklin Street, Fifth Floor
 * Boston, MA  02110-1301, USA.
 */

#include <linux/clk.h>
#include <linux/completion.h>
#include <linux/delay.h>
#include <linux/dmaengine.h>
#include <linux/dma-mapping.h>
#include <linux/err.h>
#include <linux/gpio.h>
#include <linux/interrupt.h>
#include <linux/io.h>
#include <linux/irq.h>
#include <linux/kernel.h>
#include <linux/module.h>
#include <linux/platform_device.h>
#include <linux/slab.h>
#include <linux/spi/spi.h>
#include <linux/spi/spi_bitbang.h>
#include <linux/types.h>
#include <linux/of.h>
#include <linux/of_device.h>
#include <linux/of_gpio.h>

#include <linux/platform_data/dma-imx.h>
#include <linux/platform_data/spi-imx.h>

#define DRIVER_NAME "spi_imx"

#define MXC_CSPIRXDATA		0x00
#define MXC_CSPITXDATA		0x04
#define MXC_CSPICTRL		0x08
#define MXC_CSPIINT		0x0c
#define MXC_RESET		0x1c

/* generic defines to abstract from the different register layouts */
#define MXC_INT_RR	(1 << 0) /* Receive data ready interrupt */
#define MXC_INT_TE	(1 << 1) /* Transmit FIFO empty interrupt */

/* The maximum  bytes that a sdma BD can transfer.*/
#define MAX_SDMA_BD_BYTES  (1 << 15)
struct spi_imx_config {
	unsigned int speed_hz;
	unsigned int bpw;
	unsigned int mode;
	u8 cs;
};

enum spi_imx_devtype {
	IMX1_CSPI,
	IMX21_CSPI,
	IMX27_CSPI,
	IMX31_CSPI,
	IMX35_CSPI,	/* CSPI on all i.mx except above */
	IMX51_ECSPI,	/* ECSPI on i.mx51 and later */
};

struct spi_imx_data;

struct spi_imx_devtype_data {
	void (*intctrl)(struct spi_imx_data *, int);
	int (*config)(struct spi_imx_data *, struct spi_imx_config *);
	void (*trigger)(struct spi_imx_data *);
	int (*rx_available)(struct spi_imx_data *);
	void (*reset)(struct spi_imx_data *);
	enum spi_imx_devtype devtype;
};

struct spi_imx_data {
	struct spi_bitbang bitbang;
	struct device *dev;

	struct completion xfer_done;
	void __iomem *base;
	unsigned long base_phys;

	struct clk *clk_per;
	struct clk *clk_ipg;
	unsigned long spi_clk;
	unsigned int spi_bus_clk;

	unsigned int bytes_per_word;

	unsigned int count;
	void (*tx)(struct spi_imx_data *);
	void (*rx)(struct spi_imx_data *);
	void *rx_buf;
	const void *tx_buf;
	unsigned int txfifo; /* number of words pushed in tx FIFO */

	/* DMA */
	bool usedma;
	u32 wml;
	struct completion dma_rx_completion;
	struct completion dma_tx_completion;

	const struct spi_imx_devtype_data *devtype_data;
	int chipselect[0];
};

static inline int is_imx27_cspi(struct spi_imx_data *d)
{
	return d->devtype_data->devtype == IMX27_CSPI;
}

static inline int is_imx35_cspi(struct spi_imx_data *d)
{
	return d->devtype_data->devtype == IMX35_CSPI;
}

static inline int is_imx51_ecspi(struct spi_imx_data *d)
{
	return d->devtype_data->devtype == IMX51_ECSPI;
}

static inline unsigned spi_imx_get_fifosize(struct spi_imx_data *d)
{
	return is_imx51_ecspi(d) ? 64 : 8;
}

#define MXC_SPI_BUF_RX(type)						\
static void spi_imx_buf_rx_##type(struct spi_imx_data *spi_imx)		\
{									\
	unsigned int val = readl(spi_imx->base + MXC_CSPIRXDATA);	\
									\
	if (spi_imx->rx_buf) {						\
		*(type *)spi_imx->rx_buf = val;				\
		spi_imx->rx_buf += sizeof(type);			\
	}								\
}

#define MXC_SPI_BUF_TX(type)						\
static void spi_imx_buf_tx_##type(struct spi_imx_data *spi_imx)		\
{									\
	type val = 0;							\
									\
	if (spi_imx->tx_buf) {						\
		val = *(type *)spi_imx->tx_buf;				\
		spi_imx->tx_buf += sizeof(type);			\
	}								\
									\
	spi_imx->count -= sizeof(type);					\
									\
	writel(val, spi_imx->base + MXC_CSPITXDATA);			\
}

MXC_SPI_BUF_RX(u8)
MXC_SPI_BUF_TX(u8)
MXC_SPI_BUF_RX(u16)
MXC_SPI_BUF_TX(u16)
MXC_SPI_BUF_RX(u32)
MXC_SPI_BUF_TX(u32)

/* First entry is reserved, second entry is valid only if SDHC_SPIEN is set
 * (which is currently not the case in this driver)
 */
static int mxc_clkdivs[] = {0, 3, 4, 6, 8, 12, 16, 24, 32, 48, 64, 96, 128, 192,
	256, 384, 512, 768, 1024};

/* MX21, MX27 */
static unsigned int spi_imx_clkdiv_1(unsigned int fin,
		unsigned int fspi, unsigned int max)
{
	int i;

	for (i = 2; i < max; i++)
		if (fspi * mxc_clkdivs[i] >= fin)
			return i;

	return max;
}

/* MX1, MX31, MX35, MX51 CSPI */
static unsigned int spi_imx_clkdiv_2(unsigned int fin,
		unsigned int fspi)
{
	int i, div = 4;

	for (i = 0; i < 7; i++) {
		if (fspi * div >= fin)
			return i;
		div <<= 1;
	}

	return 7;
}

static int spi_imx_bytes_per_word(const int bpw)
{
	return DIV_ROUND_UP(bpw, BITS_PER_BYTE);
}

static bool spi_imx_can_dma(struct spi_master *master, struct spi_device *spi,
			 struct spi_transfer *transfer)
{
	struct spi_imx_data *spi_imx = spi_master_get_devdata(master);
<<<<<<< HEAD
	unsigned int bpw = transfer->bits_per_word;

	if (!master->dma_rx)
		return false;

	if (!bpw)
		bpw = spi->bits_per_word;

	bpw = spi_imx_bytes_per_word(bpw);

	if (bpw != 1 && bpw != 2 && bpw != 4)
		return false;

	if (transfer->len < spi_imx->wml * bpw)
		return false;

=======
	unsigned int bpw;

	if (!master->dma_rx)
		return false;

	if (!transfer)
		return false;

	bpw = transfer->bits_per_word;
	if (!bpw)
		bpw = spi->bits_per_word;

	bpw = spi_imx_bytes_per_word(bpw);

	if (bpw != 1 && bpw != 2 && bpw != 4)
		return false;

	if (transfer->len < spi_imx->wml * bpw)
		return false;

>>>>>>> 17e61472
	if (transfer->len % (spi_imx->wml * bpw))
		return false;

	return true;
}

#define MX51_ECSPI_CTRL		0x08
#define MX51_ECSPI_CTRL_ENABLE		(1 <<  0)
#define MX51_ECSPI_CTRL_XCH		(1 <<  2)
#define MX51_ECSPI_CTRL_SMC		(1 << 3)
#define MX51_ECSPI_CTRL_MODE_MASK	(0xf << 4)
#define MX51_ECSPI_CTRL_POSTDIV_OFFSET	8
#define MX51_ECSPI_CTRL_PREDIV_OFFSET	12
#define MX51_ECSPI_CTRL_CS(cs)		((cs) << 18)
#define MX51_ECSPI_CTRL_BL_OFFSET	20

#define MX51_ECSPI_CONFIG	0x0c
#define MX51_ECSPI_CONFIG_SCLKPHA(cs)	(1 << ((cs) +  0))
#define MX51_ECSPI_CONFIG_SCLKPOL(cs)	(1 << ((cs) +  4))
#define MX51_ECSPI_CONFIG_SBBCTRL(cs)	(1 << ((cs) +  8))
#define MX51_ECSPI_CONFIG_SSBPOL(cs)	(1 << ((cs) + 12))
#define MX51_ECSPI_CONFIG_SCLKCTL(cs)	(1 << ((cs) + 20))

#define MX51_ECSPI_INT		0x10
#define MX51_ECSPI_INT_TEEN		(1 <<  0)
#define MX51_ECSPI_INT_RREN		(1 <<  3)

#define MX51_ECSPI_DMA      0x14
#define MX51_ECSPI_DMA_TX_WML(wml)	((wml) & 0x3f)
#define MX51_ECSPI_DMA_RX_WML(wml)	(((wml) & 0x3f) << 16)
#define MX51_ECSPI_DMA_RXT_WML(wml)	(((wml) & 0x3f) << 24)

#define MX51_ECSPI_DMA_TEDEN		(1 << 7)
#define MX51_ECSPI_DMA_RXDEN		(1 << 23)
#define MX51_ECSPI_DMA_RXTDEN		(1 << 31)

#define MX51_ECSPI_STAT		0x18
#define MX51_ECSPI_STAT_RR		(1 <<  3)

#define MX51_ECSPI_TESTREG	0x20
#define MX51_ECSPI_TESTREG_LBC	BIT(31)

/* MX51 eCSPI */
static unsigned int mx51_ecspi_clkdiv(struct spi_imx_data *spi_imx,
				      unsigned int fspi, unsigned int *fres)
{
	/*
	 * there are two 4-bit dividers, the pre-divider divides by
	 * $pre, the post-divider by 2^$post
	 */
	unsigned int pre, post;
	unsigned int fin = spi_imx->spi_clk;

	if (unlikely(fspi > fin))
		return 0;

	post = fls(fin) - fls(fspi);
	if (fin > fspi << post)
		post++;

	/* now we have: (fin <= fspi << post) with post being minimal */

	post = max(4U, post) - 4;
	if (unlikely(post > 0xf)) {
		dev_err(spi_imx->dev, "cannot set clock freq: %u (base freq: %u)\n",
				fspi, fin);
		return 0xff;
	}

	pre = DIV_ROUND_UP(fin, fspi << post) - 1;

	dev_dbg(spi_imx->dev, "%s: fin: %u, fspi: %u, post: %u, pre: %u\n",
			__func__, fin, fspi, post, pre);

	/* Resulting frequency for the SCLK line. */
	*fres = (fin / (pre + 1)) >> post;

	return (pre << MX51_ECSPI_CTRL_PREDIV_OFFSET) |
		(post << MX51_ECSPI_CTRL_POSTDIV_OFFSET);
}

static void __maybe_unused mx51_ecspi_intctrl(struct spi_imx_data *spi_imx, int enable)
{
	unsigned val = 0;

	if (enable & MXC_INT_TE)
		val |= MX51_ECSPI_INT_TEEN;

	if (enable & MXC_INT_RR)
		val |= MX51_ECSPI_INT_RREN;

	writel(val, spi_imx->base + MX51_ECSPI_INT);
}

static void __maybe_unused mx51_ecspi_trigger(struct spi_imx_data *spi_imx)
{
	u32 reg;

	reg = readl(spi_imx->base + MX51_ECSPI_CTRL);
	reg |= MX51_ECSPI_CTRL_XCH;
	writel(reg, spi_imx->base + MX51_ECSPI_CTRL);
}

static int __maybe_unused mx51_ecspi_config(struct spi_imx_data *spi_imx,
		struct spi_imx_config *config)
{
<<<<<<< HEAD
	u32 ctrl = MX51_ECSPI_CTRL_ENABLE, cfg = 0;
=======
	u32 ctrl = MX51_ECSPI_CTRL_ENABLE;
>>>>>>> 17e61472
	u32 clk = config->speed_hz, delay, reg;
	u32 cfg = readl(spi_imx->base + MX51_ECSPI_CONFIG);

	/*
	 * The hardware seems to have a race condition when changing modes. The
	 * current assumption is that the selection of the channel arrives
	 * earlier in the hardware than the mode bits when they are written at
	 * the same time.
	 * So set master mode for all channels as we do not support slave mode.
	 */
	ctrl |= MX51_ECSPI_CTRL_MODE_MASK;

	/* set clock speed */
	ctrl |= mx51_ecspi_clkdiv(spi_imx, config->speed_hz, &clk);
	spi_imx->spi_bus_clk = clk;

	/* set chip select to use */
	ctrl |= MX51_ECSPI_CTRL_CS(config->cs);

	ctrl |= (config->bpw - 1) << MX51_ECSPI_CTRL_BL_OFFSET;

	cfg |= MX51_ECSPI_CONFIG_SBBCTRL(config->cs);

	if (config->mode & SPI_CPHA)
		cfg |= MX51_ECSPI_CONFIG_SCLKPHA(config->cs);

	if (config->mode & SPI_CPOL) {
		cfg |= MX51_ECSPI_CONFIG_SCLKPOL(config->cs);
		cfg |= MX51_ECSPI_CONFIG_SCLKCTL(config->cs);
	}
	if (config->mode & SPI_CS_HIGH)
		cfg |= MX51_ECSPI_CONFIG_SSBPOL(config->cs);

	if (spi_imx->usedma)
		ctrl |= MX51_ECSPI_CTRL_SMC;

	if (spi_imx->usedma)
		ctrl |= MX51_ECSPI_CTRL_SMC;

	/* CTRL register always go first to bring out controller from reset */
	writel(ctrl, spi_imx->base + MX51_ECSPI_CTRL);

	reg = readl(spi_imx->base + MX51_ECSPI_TESTREG);
	if (config->mode & SPI_LOOP)
		reg |= MX51_ECSPI_TESTREG_LBC;
	else
		reg &= ~MX51_ECSPI_TESTREG_LBC;
	writel(reg, spi_imx->base + MX51_ECSPI_TESTREG);

	writel(cfg, spi_imx->base + MX51_ECSPI_CONFIG);

	/*
	 * Wait until the changes in the configuration register CONFIGREG
	 * propagate into the hardware. It takes exactly one tick of the
	 * SCLK clock, but we will wait two SCLK clock just to be sure. The
	 * effect of the delay it takes for the hardware to apply changes
	 * is noticable if the SCLK clock run very slow. In such a case, if
	 * the polarity of SCLK should be inverted, the GPIO ChipSelect might
	 * be asserted before the SCLK polarity changes, which would disrupt
	 * the SPI communication as the device on the other end would consider
	 * the change of SCLK polarity as a clock tick already.
	 */
	delay = (2 * 1000000) / clk;
	if (likely(delay < 10))	/* SCLK is faster than 100 kHz */
		udelay(delay);
	else			/* SCLK is _very_ slow */
		usleep_range(delay, delay + 10);

	/*
	 * Configure the DMA register: setup the watermark
	 * and enable DMA request.
	 */

	writel(MX51_ECSPI_DMA_RX_WML(spi_imx->wml) |
		MX51_ECSPI_DMA_TX_WML(spi_imx->wml) |
		MX51_ECSPI_DMA_RXT_WML(spi_imx->wml) |
		MX51_ECSPI_DMA_TEDEN | MX51_ECSPI_DMA_RXDEN |
		MX51_ECSPI_DMA_RXTDEN, spi_imx->base + MX51_ECSPI_DMA);

	return 0;
}

static int __maybe_unused mx51_ecspi_rx_available(struct spi_imx_data *spi_imx)
{
	return readl(spi_imx->base + MX51_ECSPI_STAT) & MX51_ECSPI_STAT_RR;
}

static void __maybe_unused mx51_ecspi_reset(struct spi_imx_data *spi_imx)
{
	/* drain receive buffer */
	while (mx51_ecspi_rx_available(spi_imx))
		readl(spi_imx->base + MXC_CSPIRXDATA);
}

#define MX31_INTREG_TEEN	(1 << 0)
#define MX31_INTREG_RREN	(1 << 3)

#define MX31_CSPICTRL_ENABLE	(1 << 0)
#define MX31_CSPICTRL_MASTER	(1 << 1)
#define MX31_CSPICTRL_XCH	(1 << 2)
#define MX31_CSPICTRL_POL	(1 << 4)
#define MX31_CSPICTRL_PHA	(1 << 5)
#define MX31_CSPICTRL_SSCTL	(1 << 6)
#define MX31_CSPICTRL_SSPOL	(1 << 7)
#define MX31_CSPICTRL_BC_SHIFT	8
#define MX35_CSPICTRL_BL_SHIFT	20
#define MX31_CSPICTRL_CS_SHIFT	24
#define MX35_CSPICTRL_CS_SHIFT	12
#define MX31_CSPICTRL_DR_SHIFT	16

#define MX31_CSPISTATUS		0x14
#define MX31_STATUS_RR		(1 << 3)

/* These functions also work for the i.MX35, but be aware that
 * the i.MX35 has a slightly different register layout for bits
 * we do not use here.
 */
static void __maybe_unused mx31_intctrl(struct spi_imx_data *spi_imx, int enable)
{
	unsigned int val = 0;

	if (enable & MXC_INT_TE)
		val |= MX31_INTREG_TEEN;
	if (enable & MXC_INT_RR)
		val |= MX31_INTREG_RREN;

	writel(val, spi_imx->base + MXC_CSPIINT);
}

static void __maybe_unused mx31_trigger(struct spi_imx_data *spi_imx)
{
	unsigned int reg;

	reg = readl(spi_imx->base + MXC_CSPICTRL);
	reg |= MX31_CSPICTRL_XCH;
	writel(reg, spi_imx->base + MXC_CSPICTRL);
}

static int __maybe_unused mx31_config(struct spi_imx_data *spi_imx,
		struct spi_imx_config *config)
{
	unsigned int reg = MX31_CSPICTRL_ENABLE | MX31_CSPICTRL_MASTER;
	int cs = spi_imx->chipselect[config->cs];

	reg |= spi_imx_clkdiv_2(spi_imx->spi_clk, config->speed_hz) <<
		MX31_CSPICTRL_DR_SHIFT;

	if (is_imx35_cspi(spi_imx)) {
		reg |= (config->bpw - 1) << MX35_CSPICTRL_BL_SHIFT;
		reg |= MX31_CSPICTRL_SSCTL;
	} else {
		reg |= (config->bpw - 1) << MX31_CSPICTRL_BC_SHIFT;
	}

	if (config->mode & SPI_CPHA)
		reg |= MX31_CSPICTRL_PHA;
	if (config->mode & SPI_CPOL)
		reg |= MX31_CSPICTRL_POL;
	if (config->mode & SPI_CS_HIGH)
		reg |= MX31_CSPICTRL_SSPOL;
	if (cs < 0)
		reg |= (cs + 32) <<
			(is_imx35_cspi(spi_imx) ? MX35_CSPICTRL_CS_SHIFT :
						  MX31_CSPICTRL_CS_SHIFT);

	writel(reg, spi_imx->base + MXC_CSPICTRL);

	return 0;
}

static int __maybe_unused mx31_rx_available(struct spi_imx_data *spi_imx)
{
	return readl(spi_imx->base + MX31_CSPISTATUS) & MX31_STATUS_RR;
}

static void __maybe_unused mx31_reset(struct spi_imx_data *spi_imx)
{
	/* drain receive buffer */
	while (readl(spi_imx->base + MX31_CSPISTATUS) & MX31_STATUS_RR)
		readl(spi_imx->base + MXC_CSPIRXDATA);
}

#define MX21_INTREG_RR		(1 << 4)
#define MX21_INTREG_TEEN	(1 << 9)
#define MX21_INTREG_RREN	(1 << 13)

#define MX21_CSPICTRL_POL	(1 << 5)
#define MX21_CSPICTRL_PHA	(1 << 6)
#define MX21_CSPICTRL_SSPOL	(1 << 8)
#define MX21_CSPICTRL_XCH	(1 << 9)
#define MX21_CSPICTRL_ENABLE	(1 << 10)
#define MX21_CSPICTRL_MASTER	(1 << 11)
#define MX21_CSPICTRL_DR_SHIFT	14
#define MX21_CSPICTRL_CS_SHIFT	19

static void __maybe_unused mx21_intctrl(struct spi_imx_data *spi_imx, int enable)
{
	unsigned int val = 0;

	if (enable & MXC_INT_TE)
		val |= MX21_INTREG_TEEN;
	if (enable & MXC_INT_RR)
		val |= MX21_INTREG_RREN;

	writel(val, spi_imx->base + MXC_CSPIINT);
}

static void __maybe_unused mx21_trigger(struct spi_imx_data *spi_imx)
{
	unsigned int reg;

	reg = readl(spi_imx->base + MXC_CSPICTRL);
	reg |= MX21_CSPICTRL_XCH;
	writel(reg, spi_imx->base + MXC_CSPICTRL);
}

static int __maybe_unused mx21_config(struct spi_imx_data *spi_imx,
		struct spi_imx_config *config)
{
	unsigned int reg = MX21_CSPICTRL_ENABLE | MX21_CSPICTRL_MASTER;
	int cs = spi_imx->chipselect[config->cs];
	unsigned int max = is_imx27_cspi(spi_imx) ? 16 : 18;

	reg |= spi_imx_clkdiv_1(spi_imx->spi_clk, config->speed_hz, max) <<
		MX21_CSPICTRL_DR_SHIFT;
	reg |= config->bpw - 1;

	if (config->mode & SPI_CPHA)
		reg |= MX21_CSPICTRL_PHA;
	if (config->mode & SPI_CPOL)
		reg |= MX21_CSPICTRL_POL;
	if (config->mode & SPI_CS_HIGH)
		reg |= MX21_CSPICTRL_SSPOL;
	if (cs < 0)
		reg |= (cs + 32) << MX21_CSPICTRL_CS_SHIFT;

	writel(reg, spi_imx->base + MXC_CSPICTRL);

	return 0;
}

static int __maybe_unused mx21_rx_available(struct spi_imx_data *spi_imx)
{
	return readl(spi_imx->base + MXC_CSPIINT) & MX21_INTREG_RR;
}

static void __maybe_unused mx21_reset(struct spi_imx_data *spi_imx)
{
	writel(1, spi_imx->base + MXC_RESET);
}

#define MX1_INTREG_RR		(1 << 3)
#define MX1_INTREG_TEEN		(1 << 8)
#define MX1_INTREG_RREN		(1 << 11)

#define MX1_CSPICTRL_POL	(1 << 4)
#define MX1_CSPICTRL_PHA	(1 << 5)
#define MX1_CSPICTRL_XCH	(1 << 8)
#define MX1_CSPICTRL_ENABLE	(1 << 9)
#define MX1_CSPICTRL_MASTER	(1 << 10)
#define MX1_CSPICTRL_DR_SHIFT	13

static void __maybe_unused mx1_intctrl(struct spi_imx_data *spi_imx, int enable)
{
	unsigned int val = 0;

	if (enable & MXC_INT_TE)
		val |= MX1_INTREG_TEEN;
	if (enable & MXC_INT_RR)
		val |= MX1_INTREG_RREN;

	writel(val, spi_imx->base + MXC_CSPIINT);
}

static void __maybe_unused mx1_trigger(struct spi_imx_data *spi_imx)
{
	unsigned int reg;

	reg = readl(spi_imx->base + MXC_CSPICTRL);
	reg |= MX1_CSPICTRL_XCH;
	writel(reg, spi_imx->base + MXC_CSPICTRL);
}

static int __maybe_unused mx1_config(struct spi_imx_data *spi_imx,
		struct spi_imx_config *config)
{
	unsigned int reg = MX1_CSPICTRL_ENABLE | MX1_CSPICTRL_MASTER;

	reg |= spi_imx_clkdiv_2(spi_imx->spi_clk, config->speed_hz) <<
		MX1_CSPICTRL_DR_SHIFT;
	reg |= config->bpw - 1;

	if (config->mode & SPI_CPHA)
		reg |= MX1_CSPICTRL_PHA;
	if (config->mode & SPI_CPOL)
		reg |= MX1_CSPICTRL_POL;

	writel(reg, spi_imx->base + MXC_CSPICTRL);

	return 0;
}

static int __maybe_unused mx1_rx_available(struct spi_imx_data *spi_imx)
{
	return readl(spi_imx->base + MXC_CSPIINT) & MX1_INTREG_RR;
}

static void __maybe_unused mx1_reset(struct spi_imx_data *spi_imx)
{
	writel(1, spi_imx->base + MXC_RESET);
}

static struct spi_imx_devtype_data imx1_cspi_devtype_data = {
	.intctrl = mx1_intctrl,
	.config = mx1_config,
	.trigger = mx1_trigger,
	.rx_available = mx1_rx_available,
	.reset = mx1_reset,
	.devtype = IMX1_CSPI,
};

static struct spi_imx_devtype_data imx21_cspi_devtype_data = {
	.intctrl = mx21_intctrl,
	.config = mx21_config,
	.trigger = mx21_trigger,
	.rx_available = mx21_rx_available,
	.reset = mx21_reset,
	.devtype = IMX21_CSPI,
};

static struct spi_imx_devtype_data imx27_cspi_devtype_data = {
	/* i.mx27 cspi shares the functions with i.mx21 one */
	.intctrl = mx21_intctrl,
	.config = mx21_config,
	.trigger = mx21_trigger,
	.rx_available = mx21_rx_available,
	.reset = mx21_reset,
	.devtype = IMX27_CSPI,
};

static struct spi_imx_devtype_data imx31_cspi_devtype_data = {
	.intctrl = mx31_intctrl,
	.config = mx31_config,
	.trigger = mx31_trigger,
	.rx_available = mx31_rx_available,
	.reset = mx31_reset,
	.devtype = IMX31_CSPI,
};

static struct spi_imx_devtype_data imx35_cspi_devtype_data = {
	/* i.mx35 and later cspi shares the functions with i.mx31 one */
	.intctrl = mx31_intctrl,
	.config = mx31_config,
	.trigger = mx31_trigger,
	.rx_available = mx31_rx_available,
	.reset = mx31_reset,
	.devtype = IMX35_CSPI,
};

static struct spi_imx_devtype_data imx51_ecspi_devtype_data = {
	.intctrl = mx51_ecspi_intctrl,
	.config = mx51_ecspi_config,
	.trigger = mx51_ecspi_trigger,
	.rx_available = mx51_ecspi_rx_available,
	.reset = mx51_ecspi_reset,
	.devtype = IMX51_ECSPI,
};

static const struct platform_device_id spi_imx_devtype[] = {
	{
		.name = "imx1-cspi",
		.driver_data = (kernel_ulong_t) &imx1_cspi_devtype_data,
	}, {
		.name = "imx21-cspi",
		.driver_data = (kernel_ulong_t) &imx21_cspi_devtype_data,
	}, {
		.name = "imx27-cspi",
		.driver_data = (kernel_ulong_t) &imx27_cspi_devtype_data,
	}, {
		.name = "imx31-cspi",
		.driver_data = (kernel_ulong_t) &imx31_cspi_devtype_data,
	}, {
		.name = "imx35-cspi",
		.driver_data = (kernel_ulong_t) &imx35_cspi_devtype_data,
	}, {
		.name = "imx51-ecspi",
		.driver_data = (kernel_ulong_t) &imx51_ecspi_devtype_data,
	}, {
		/* sentinel */
	}
};

static const struct of_device_id spi_imx_dt_ids[] = {
	{ .compatible = "fsl,imx1-cspi", .data = &imx1_cspi_devtype_data, },
	{ .compatible = "fsl,imx21-cspi", .data = &imx21_cspi_devtype_data, },
	{ .compatible = "fsl,imx27-cspi", .data = &imx27_cspi_devtype_data, },
	{ .compatible = "fsl,imx31-cspi", .data = &imx31_cspi_devtype_data, },
	{ .compatible = "fsl,imx35-cspi", .data = &imx35_cspi_devtype_data, },
	{ .compatible = "fsl,imx51-ecspi", .data = &imx51_ecspi_devtype_data, },
	{ /* sentinel */ }
};
MODULE_DEVICE_TABLE(of, spi_imx_dt_ids);

static void spi_imx_chipselect(struct spi_device *spi, int is_active)
{
	struct spi_imx_data *spi_imx = spi_master_get_devdata(spi->master);
	int gpio = spi_imx->chipselect[spi->chip_select];
	int active = is_active != BITBANG_CS_INACTIVE;
	int dev_is_lowactive = !(spi->mode & SPI_CS_HIGH);

	if (!gpio_is_valid(gpio))
		return;

	gpio_set_value(gpio, dev_is_lowactive ^ active);
}

static void spi_imx_push(struct spi_imx_data *spi_imx)
{
	while (spi_imx->txfifo < spi_imx_get_fifosize(spi_imx)) {
		if (!spi_imx->count)
			break;
		spi_imx->tx(spi_imx);
		spi_imx->txfifo++;
	}

	spi_imx->devtype_data->trigger(spi_imx);
}

static irqreturn_t spi_imx_isr(int irq, void *dev_id)
{
	struct spi_imx_data *spi_imx = dev_id;

	while (spi_imx->devtype_data->rx_available(spi_imx)) {
		spi_imx->rx(spi_imx);
		spi_imx->txfifo--;
	}

	if (spi_imx->count) {
		spi_imx_push(spi_imx);
		return IRQ_HANDLED;
	}

	if (spi_imx->txfifo) {
		/* No data left to push, but still waiting for rx data,
		 * enable receive data available interrupt.
		 */
		spi_imx->devtype_data->intctrl(
				spi_imx, MXC_INT_RR);
		return IRQ_HANDLED;
	}

	spi_imx->devtype_data->intctrl(spi_imx, 0);
	complete(&spi_imx->xfer_done);

	return IRQ_HANDLED;
}

static int spi_imx_dma_configure(struct spi_master *master,
				 int bytes_per_word)
{
	int ret;
	enum dma_slave_buswidth buswidth;
	struct dma_slave_config rx = {}, tx = {};
	struct spi_imx_data *spi_imx = spi_master_get_devdata(master);

	if (bytes_per_word == spi_imx->bytes_per_word)
		/* Same as last time */
		return 0;

	switch (bytes_per_word) {
	case 4:
		buswidth = DMA_SLAVE_BUSWIDTH_4_BYTES;
		break;
	case 2:
		buswidth = DMA_SLAVE_BUSWIDTH_2_BYTES;
		break;
	case 1:
		buswidth = DMA_SLAVE_BUSWIDTH_1_BYTE;
		break;
	default:
		return -EINVAL;
	}

	tx.direction = DMA_MEM_TO_DEV;
	tx.dst_addr = spi_imx->base_phys + MXC_CSPITXDATA;
	tx.dst_addr_width = buswidth;
	tx.dst_maxburst = spi_imx->wml;
	ret = dmaengine_slave_config(master->dma_tx, &tx);
	if (ret) {
		dev_err(spi_imx->dev, "TX dma configuration failed with %d\n", ret);
		return ret;
	}

	rx.direction = DMA_DEV_TO_MEM;
	rx.src_addr = spi_imx->base_phys + MXC_CSPIRXDATA;
	rx.src_addr_width = buswidth;
	rx.src_maxburst = spi_imx->wml;
	ret = dmaengine_slave_config(master->dma_rx, &rx);
	if (ret) {
		dev_err(spi_imx->dev, "RX dma configuration failed with %d\n", ret);
		return ret;
	}

	spi_imx->bytes_per_word = bytes_per_word;

	return 0;
}

static int spi_imx_setupxfer(struct spi_device *spi,
				 struct spi_transfer *t)
{
	struct spi_imx_data *spi_imx = spi_master_get_devdata(spi->master);
	struct spi_imx_config config;
	int ret;

	config.bpw = t ? t->bits_per_word : spi->bits_per_word;
	config.speed_hz  = t ? t->speed_hz : spi->max_speed_hz;
	config.mode = spi->mode;
	config.cs = spi->chip_select;

	if (!config.speed_hz)
		config.speed_hz = spi->max_speed_hz;
	if (!config.bpw)
		config.bpw = spi->bits_per_word;

	/* Initialize the functions for transfer */
	if (config.bpw <= 8) {
		spi_imx->rx = spi_imx_buf_rx_u8;
		spi_imx->tx = spi_imx_buf_tx_u8;
	} else if (config.bpw <= 16) {
		spi_imx->rx = spi_imx_buf_rx_u16;
		spi_imx->tx = spi_imx_buf_tx_u16;
	} else {
		spi_imx->rx = spi_imx_buf_rx_u32;
		spi_imx->tx = spi_imx_buf_tx_u32;
	}

	if (spi_imx_can_dma(spi_imx->bitbang.master, spi, t))
		spi_imx->usedma = 1;
	else
		spi_imx->usedma = 0;

	if (spi_imx->usedma) {
		ret = spi_imx_dma_configure(spi->master,
					    spi_imx_bytes_per_word(config.bpw));
		if (ret)
			return ret;
	}

	spi_imx->devtype_data->config(spi_imx, &config);

	return 0;
}

static void spi_imx_sdma_exit(struct spi_imx_data *spi_imx)
{
	struct spi_master *master = spi_imx->bitbang.master;

	if (master->dma_rx) {
		dma_release_channel(master->dma_rx);
		master->dma_rx = NULL;
	}

	if (master->dma_tx) {
		dma_release_channel(master->dma_tx);
		master->dma_tx = NULL;
	}
}

static int spi_imx_sdma_init(struct device *dev, struct spi_imx_data *spi_imx,
			     struct spi_master *master)
{
	int ret;

	/* use pio mode for i.mx6dl chip TKT238285 */
	if (of_machine_is_compatible("fsl,imx6dl"))
		return 0;

	spi_imx->wml = spi_imx_get_fifosize(spi_imx) / 2;

	/* Prepare for TX DMA: */
	master->dma_tx = dma_request_slave_channel_reason(dev, "tx");
	if (IS_ERR(master->dma_tx)) {
		ret = PTR_ERR(master->dma_tx);
		dev_dbg(dev, "can't get the TX DMA channel, error %d!\n", ret);
		master->dma_tx = NULL;
		goto err;
	}

	/* Prepare for RX : */
	master->dma_rx = dma_request_slave_channel_reason(dev, "rx");
	if (IS_ERR(master->dma_rx)) {
		ret = PTR_ERR(master->dma_rx);
		dev_dbg(dev, "can't get the RX DMA channel, error %d\n", ret);
		master->dma_rx = NULL;
		goto err;
	}

	spi_imx_dma_configure(master, 1);

	init_completion(&spi_imx->dma_rx_completion);
	init_completion(&spi_imx->dma_tx_completion);
	master->can_dma = spi_imx_can_dma;
	master->max_dma_len = MAX_SDMA_BD_BYTES;
	spi_imx->bitbang.master->flags = SPI_MASTER_MUST_RX |
					 SPI_MASTER_MUST_TX;

	return 0;
err:
	spi_imx_sdma_exit(spi_imx);
	return ret;
}

static void spi_imx_dma_rx_callback(void *cookie)
{
	struct spi_imx_data *spi_imx = (struct spi_imx_data *)cookie;

	complete(&spi_imx->dma_rx_completion);
}

static void spi_imx_dma_tx_callback(void *cookie)
{
	struct spi_imx_data *spi_imx = (struct spi_imx_data *)cookie;

	complete(&spi_imx->dma_tx_completion);
}

static int spi_imx_calculate_timeout(struct spi_imx_data *spi_imx, int size)
{
	unsigned long timeout = 0;

	/* Time with actual data transfer and CS change delay related to HW */
	timeout = (8 + 4) * size / spi_imx->spi_bus_clk;

	/* Add extra second for scheduler related activities */
	timeout += 1;

	/* Double calculated timeout */
	return msecs_to_jiffies(2 * timeout * MSEC_PER_SEC);
}

static int spi_imx_dma_transfer(struct spi_imx_data *spi_imx,
				struct spi_transfer *transfer)
{
	struct dma_async_tx_descriptor *desc_tx, *desc_rx;
	unsigned long transfer_timeout;
	unsigned long timeout;
	struct spi_master *master = spi_imx->bitbang.master;
	struct sg_table *tx = &transfer->tx_sg, *rx = &transfer->rx_sg;

	/*
	 * The TX DMA setup starts the transfer, so make sure RX is configured
	 * before TX.
	 */
	desc_rx = dmaengine_prep_slave_sg(master->dma_rx,
				rx->sgl, rx->nents, DMA_DEV_TO_MEM,
				DMA_PREP_INTERRUPT | DMA_CTRL_ACK);
	if (!desc_rx)
		return -EINVAL;

	desc_rx->callback = spi_imx_dma_rx_callback;
	desc_rx->callback_param = (void *)spi_imx;
	dmaengine_submit(desc_rx);
	reinit_completion(&spi_imx->dma_rx_completion);
	dma_async_issue_pending(master->dma_rx);

	desc_tx = dmaengine_prep_slave_sg(master->dma_tx,
				tx->sgl, tx->nents, DMA_MEM_TO_DEV,
				DMA_PREP_INTERRUPT | DMA_CTRL_ACK);
	if (!desc_tx) {
		dmaengine_terminate_all(master->dma_tx);
		return -EINVAL;
	}

	desc_tx->callback = spi_imx_dma_tx_callback;
	desc_tx->callback_param = (void *)spi_imx;
	dmaengine_submit(desc_tx);
	reinit_completion(&spi_imx->dma_tx_completion);
	dma_async_issue_pending(master->dma_tx);

	transfer_timeout = spi_imx_calculate_timeout(spi_imx, transfer->len);

	/* Wait SDMA to finish the data transfer.*/
	timeout = wait_for_completion_timeout(&spi_imx->dma_tx_completion,
						transfer_timeout);
	if (!timeout) {
		dev_err(spi_imx->dev, "I/O Error in DMA TX\n");
		dmaengine_terminate_all(master->dma_tx);
		dmaengine_terminate_all(master->dma_rx);
		return -ETIMEDOUT;
	}

	timeout = wait_for_completion_timeout(&spi_imx->dma_rx_completion,
					      transfer_timeout);
	if (!timeout) {
		dev_err(&master->dev, "I/O Error in DMA RX\n");
		spi_imx->devtype_data->reset(spi_imx);
		dmaengine_terminate_all(master->dma_rx);
		return -ETIMEDOUT;
	}

	return transfer->len;
}

static int spi_imx_pio_transfer(struct spi_device *spi,
				struct spi_transfer *transfer)
{
	struct spi_imx_data *spi_imx = spi_master_get_devdata(spi->master);

	spi_imx->tx_buf = transfer->tx_buf;
	spi_imx->rx_buf = transfer->rx_buf;
	spi_imx->count = transfer->len;
	spi_imx->txfifo = 0;

	reinit_completion(&spi_imx->xfer_done);

	spi_imx_push(spi_imx);

	spi_imx->devtype_data->intctrl(spi_imx, MXC_INT_TE);

	wait_for_completion(&spi_imx->xfer_done);

	return transfer->len;
}

static int spi_imx_transfer(struct spi_device *spi,
				struct spi_transfer *transfer)
{
	struct spi_imx_data *spi_imx = spi_master_get_devdata(spi->master);

	if (spi_imx->usedma)
		return spi_imx_dma_transfer(spi_imx, transfer);
	else
		return spi_imx_pio_transfer(spi, transfer);
}

static int spi_imx_setup(struct spi_device *spi)
{
	struct spi_imx_data *spi_imx = spi_master_get_devdata(spi->master);
	int gpio = spi_imx->chipselect[spi->chip_select];

	dev_dbg(&spi->dev, "%s: mode %d, %u bpw, %d hz\n", __func__,
		 spi->mode, spi->bits_per_word, spi->max_speed_hz);

	if (gpio_is_valid(gpio))
		gpio_direction_output(gpio, spi->mode & SPI_CS_HIGH ? 0 : 1);

	spi_imx_chipselect(spi, BITBANG_CS_INACTIVE);

	return 0;
}

static void spi_imx_cleanup(struct spi_device *spi)
{
}

static int
spi_imx_prepare_message(struct spi_master *master, struct spi_message *msg)
{
	struct spi_imx_data *spi_imx = spi_master_get_devdata(master);
	int ret;

	ret = clk_enable(spi_imx->clk_per);
	if (ret)
		return ret;

	ret = clk_enable(spi_imx->clk_ipg);
	if (ret) {
		clk_disable(spi_imx->clk_per);
		return ret;
	}

	return 0;
}

static int
spi_imx_unprepare_message(struct spi_master *master, struct spi_message *msg)
{
	struct spi_imx_data *spi_imx = spi_master_get_devdata(master);

	clk_disable(spi_imx->clk_ipg);
	clk_disable(spi_imx->clk_per);
	return 0;
}

static int spi_imx_probe(struct platform_device *pdev)
{
	struct device_node *np = pdev->dev.of_node;
	const struct of_device_id *of_id =
			of_match_device(spi_imx_dt_ids, &pdev->dev);
	struct spi_imx_master *mxc_platform_info =
			dev_get_platdata(&pdev->dev);
	struct spi_master *master;
	struct spi_imx_data *spi_imx;
	struct resource *res;
	int i, ret, num_cs, irq;

	if (!np && !mxc_platform_info) {
		dev_err(&pdev->dev, "can't get the platform data\n");
		return -EINVAL;
	}

	ret = of_property_read_u32(np, "fsl,spi-num-chipselects", &num_cs);
	if (ret < 0) {
		if (mxc_platform_info)
			num_cs = mxc_platform_info->num_chipselect;
		else
			return ret;
	}

	master = spi_alloc_master(&pdev->dev,
			sizeof(struct spi_imx_data) + sizeof(int) * num_cs);
	if (!master)
		return -ENOMEM;

	platform_set_drvdata(pdev, master);

	master->bits_per_word_mask = SPI_BPW_RANGE_MASK(1, 32);
	master->bus_num = pdev->id;
	master->num_chipselect = num_cs;

	spi_imx = spi_master_get_devdata(master);
	spi_imx->bitbang.master = master;
	spi_imx->dev = &pdev->dev;

	spi_imx->devtype_data = of_id ? of_id->data :
		(struct spi_imx_devtype_data *)pdev->id_entry->driver_data;

	for (i = 0; i < master->num_chipselect; i++) {
		int cs_gpio = of_get_named_gpio(np, "cs-gpios", i);
		if (!gpio_is_valid(cs_gpio) && mxc_platform_info)
			cs_gpio = mxc_platform_info->chipselect[i];

		spi_imx->chipselect[i] = cs_gpio;
		if (!gpio_is_valid(cs_gpio))
			continue;

		ret = devm_gpio_request(&pdev->dev, spi_imx->chipselect[i],
					DRIVER_NAME);
		if (ret) {
			dev_err(&pdev->dev, "can't get cs gpios\n");
			goto out_master_put;
		}
	}

	spi_imx->bitbang.chipselect = spi_imx_chipselect;
	spi_imx->bitbang.setup_transfer = spi_imx_setupxfer;
	spi_imx->bitbang.txrx_bufs = spi_imx_transfer;
	spi_imx->bitbang.master->setup = spi_imx_setup;
	spi_imx->bitbang.master->cleanup = spi_imx_cleanup;
	spi_imx->bitbang.master->prepare_message = spi_imx_prepare_message;
	spi_imx->bitbang.master->unprepare_message = spi_imx_unprepare_message;
	spi_imx->bitbang.master->mode_bits = SPI_CPOL | SPI_CPHA | SPI_CS_HIGH;
	if (is_imx51_ecspi(spi_imx))
		spi_imx->bitbang.master->mode_bits |= SPI_LOOP;

	init_completion(&spi_imx->xfer_done);

	res = platform_get_resource(pdev, IORESOURCE_MEM, 0);
	spi_imx->base = devm_ioremap_resource(&pdev->dev, res);
	if (IS_ERR(spi_imx->base)) {
		ret = PTR_ERR(spi_imx->base);
		goto out_master_put;
	}
	spi_imx->base_phys = res->start;

	irq = platform_get_irq(pdev, 0);
	if (irq < 0) {
		ret = irq;
		goto out_master_put;
	}

	ret = devm_request_irq(&pdev->dev, irq, spi_imx_isr, 0,
			       dev_name(&pdev->dev), spi_imx);
	if (ret) {
		dev_err(&pdev->dev, "can't get irq%d: %d\n", irq, ret);
		goto out_master_put;
	}

	spi_imx->clk_ipg = devm_clk_get(&pdev->dev, "ipg");
	if (IS_ERR(spi_imx->clk_ipg)) {
		ret = PTR_ERR(spi_imx->clk_ipg);
		goto out_master_put;
	}

	spi_imx->clk_per = devm_clk_get(&pdev->dev, "per");
	if (IS_ERR(spi_imx->clk_per)) {
		ret = PTR_ERR(spi_imx->clk_per);
		goto out_master_put;
	}

	ret = clk_prepare_enable(spi_imx->clk_per);
	if (ret)
		goto out_master_put;

	ret = clk_prepare_enable(spi_imx->clk_ipg);
	if (ret)
		goto out_put_per;

	spi_imx->spi_clk = clk_get_rate(spi_imx->clk_per);
	/*
	 * Only validated on i.mx6 now, can remove the constrain if validated on
	 * other chips.
	 */
	if (is_imx51_ecspi(spi_imx)) {
		ret = spi_imx_sdma_init(&pdev->dev, spi_imx, master);
		if (ret == -EPROBE_DEFER)
			goto out_clk_put;

		if (ret < 0)
			dev_err(&pdev->dev, "dma setup error %d, use pio\n",
				ret);
	}

	spi_imx->devtype_data->reset(spi_imx);

	spi_imx->devtype_data->intctrl(spi_imx, 0);

	master->dev.of_node = pdev->dev.of_node;
	ret = spi_bitbang_start(&spi_imx->bitbang);
	if (ret) {
		dev_err(&pdev->dev, "bitbang start failed with %d\n", ret);
		goto out_clk_put;
	}

	dev_info(&pdev->dev, "probed\n");

	clk_disable(spi_imx->clk_ipg);
	clk_disable(spi_imx->clk_per);
	return ret;

out_clk_put:
	clk_disable_unprepare(spi_imx->clk_ipg);
out_put_per:
	clk_disable_unprepare(spi_imx->clk_per);
out_master_put:
	spi_master_put(master);

	return ret;
}

static int spi_imx_remove(struct platform_device *pdev)
{
	struct spi_master *master = platform_get_drvdata(pdev);
	struct spi_imx_data *spi_imx = spi_master_get_devdata(master);

	spi_bitbang_stop(&spi_imx->bitbang);

	writel(0, spi_imx->base + MXC_CSPICTRL);
	clk_unprepare(spi_imx->clk_ipg);
	clk_unprepare(spi_imx->clk_per);
	spi_imx_sdma_exit(spi_imx);
	spi_master_put(master);

	return 0;
}

static struct platform_driver spi_imx_driver = {
	.driver = {
		   .name = DRIVER_NAME,
		   .of_match_table = spi_imx_dt_ids,
		   },
	.id_table = spi_imx_devtype,
	.probe = spi_imx_probe,
	.remove = spi_imx_remove,
};
module_platform_driver(spi_imx_driver);

MODULE_DESCRIPTION("SPI Master Controller driver");
MODULE_AUTHOR("Sascha Hauer, Pengutronix");
MODULE_LICENSE("GPL");
MODULE_ALIAS("platform:" DRIVER_NAME);<|MERGE_RESOLUTION|>--- conflicted
+++ resolved
@@ -211,24 +211,6 @@
 			 struct spi_transfer *transfer)
 {
 	struct spi_imx_data *spi_imx = spi_master_get_devdata(master);
-<<<<<<< HEAD
-	unsigned int bpw = transfer->bits_per_word;
-
-	if (!master->dma_rx)
-		return false;
-
-	if (!bpw)
-		bpw = spi->bits_per_word;
-
-	bpw = spi_imx_bytes_per_word(bpw);
-
-	if (bpw != 1 && bpw != 2 && bpw != 4)
-		return false;
-
-	if (transfer->len < spi_imx->wml * bpw)
-		return false;
-
-=======
 	unsigned int bpw;
 
 	if (!master->dma_rx)
@@ -249,7 +231,6 @@
 	if (transfer->len < spi_imx->wml * bpw)
 		return false;
 
->>>>>>> 17e61472
 	if (transfer->len % (spi_imx->wml * bpw))
 		return false;
 
@@ -356,11 +337,7 @@
 static int __maybe_unused mx51_ecspi_config(struct spi_imx_data *spi_imx,
 		struct spi_imx_config *config)
 {
-<<<<<<< HEAD
-	u32 ctrl = MX51_ECSPI_CTRL_ENABLE, cfg = 0;
-=======
 	u32 ctrl = MX51_ECSPI_CTRL_ENABLE;
->>>>>>> 17e61472
 	u32 clk = config->speed_hz, delay, reg;
 	u32 cfg = readl(spi_imx->base + MX51_ECSPI_CONFIG);
 
@@ -386,16 +363,20 @@
 
 	if (config->mode & SPI_CPHA)
 		cfg |= MX51_ECSPI_CONFIG_SCLKPHA(config->cs);
+	else
+		cfg &= ~MX51_ECSPI_CONFIG_SCLKPHA(config->cs);
 
 	if (config->mode & SPI_CPOL) {
 		cfg |= MX51_ECSPI_CONFIG_SCLKPOL(config->cs);
 		cfg |= MX51_ECSPI_CONFIG_SCLKCTL(config->cs);
+	} else {
+		cfg &= ~MX51_ECSPI_CONFIG_SCLKPOL(config->cs);
+		cfg &= ~MX51_ECSPI_CONFIG_SCLKCTL(config->cs);
 	}
 	if (config->mode & SPI_CS_HIGH)
 		cfg |= MX51_ECSPI_CONFIG_SSBPOL(config->cs);
-
-	if (spi_imx->usedma)
-		ctrl |= MX51_ECSPI_CTRL_SMC;
+	else
+		cfg &= ~MX51_ECSPI_CONFIG_SSBPOL(config->cs);
 
 	if (spi_imx->usedma)
 		ctrl |= MX51_ECSPI_CTRL_SMC;
