--- conflicted
+++ resolved
@@ -945,11 +945,7 @@
 					tx->sgl, tx->nents, DMA_MEM_TO_DEV,
 					DMA_PREP_INTERRUPT | DMA_CTRL_ACK);
 		if (!desc_tx)
-<<<<<<< HEAD
-			goto tx_nodma;
-=======
 			return -EINVAL;
->>>>>>> 99f1cf1c
 
 		desc_tx->callback = spi_imx_dma_tx_callback;
 		desc_tx->callback_param = (void *)spi_imx;
@@ -960,15 +956,10 @@
 		desc_rx = dmaengine_prep_slave_sg(master->dma_rx,
 					rx->sgl, rx->nents, DMA_DEV_TO_MEM,
 					DMA_PREP_INTERRUPT | DMA_CTRL_ACK);
-<<<<<<< HEAD
-		if (!desc_rx)
-			goto rx_nodma;
-=======
 		if (!desc_rx) {
 			dmaengine_terminate_all(master->dma_tx);
 			return -EINVAL;
 		}
->>>>>>> 99f1cf1c
 
 		desc_rx->callback = spi_imx_dma_rx_callback;
 		desc_rx->callback_param = (void *)spi_imx;
@@ -1021,17 +1012,6 @@
 		ret = transfer->len;
 
 	return ret;
-<<<<<<< HEAD
-
-rx_nodma:
-	dmaengine_terminate_all(master->dma_tx);
-tx_nodma:
-	pr_warn_once("%s %s: DMA not available, falling back to PIO\n",
-		     dev_driver_string(&master->dev),
-		     dev_name(&master->dev));
-	return -EAGAIN;
-=======
->>>>>>> 99f1cf1c
 }
 
 static int spi_imx_pio_transfer(struct spi_device *spi,
