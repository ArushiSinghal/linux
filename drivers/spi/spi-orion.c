/*
 * Marvell Orion SPI controller driver
 *
 * Author: Shadi Ammouri <shadi@marvell.com>
 * Copyright (C) 2007-2008 Marvell Ltd.
 *
 * This program is free software; you can redistribute it and/or modify
 * it under the terms of the GNU General Public License version 2 as
 * published by the Free Software Foundation.
 */

#include <linux/interrupt.h>
#include <linux/delay.h>
#include <linux/platform_device.h>
#include <linux/err.h>
#include <linux/io.h>
#include <linux/spi/spi.h>
#include <linux/module.h>
#include <linux/pm_runtime.h>
#include <linux/of.h>
#include <linux/of_device.h>
#include <linux/clk.h>
#include <linux/sizes.h>
#include <asm/unaligned.h>

#define DRIVER_NAME			"orion_spi"

/* Runtime PM autosuspend timeout: PM is fairly light on this driver */
#define SPI_AUTOSUSPEND_TIMEOUT		200

/* Some SoCs using this driver support up to 8 chip selects.
 * It is up to the implementer to only use the chip selects
 * that are available.
 */
#define ORION_NUM_CHIPSELECTS		8

#define ORION_SPI_WAIT_RDY_MAX_LOOP	2000 /* in usec */

#define ORION_SPI_IF_CTRL_REG		0x00
#define ORION_SPI_IF_CONFIG_REG		0x04
#define ORION_SPI_DATA_OUT_REG		0x08
#define ORION_SPI_DATA_IN_REG		0x0c
#define ORION_SPI_INT_CAUSE_REG		0x10
#define ORION_SPI_TIMING_PARAMS_REG	0x18

#define ORION_SPI_TMISO_SAMPLE_MASK	(0x3 << 6)
#define ORION_SPI_TMISO_SAMPLE_1	(1 << 6)
#define ORION_SPI_TMISO_SAMPLE_2	(2 << 6)

#define ORION_SPI_MODE_CPOL		(1 << 11)
#define ORION_SPI_MODE_CPHA		(1 << 12)
#define ORION_SPI_IF_8_16_BIT_MODE	(1 << 5)
#define ORION_SPI_CLK_PRESCALE_MASK	0x1F
#define ARMADA_SPI_CLK_PRESCALE_MASK	0xDF
#define ORION_SPI_MODE_MASK		(ORION_SPI_MODE_CPOL | \
					 ORION_SPI_MODE_CPHA)
#define ORION_SPI_CS_MASK	0x1C
#define ORION_SPI_CS_SHIFT	2
#define ORION_SPI_CS(cs)	((cs << ORION_SPI_CS_SHIFT) & \
					ORION_SPI_CS_MASK)

enum orion_spi_type {
	ORION_SPI,
	ARMADA_SPI,
};

struct orion_spi_dev {
	enum orion_spi_type	typ;
	/*
	 * min_divisor and max_hz should be exclusive, the only we can
	 * have both is for managing the armada-370-spi case with old
	 * device tree
	 */
	unsigned long		max_hz;
	unsigned int		min_divisor;
	unsigned int		max_divisor;
	u32			prescale_mask;
	bool			is_errata_50mhz_ac;
};

struct orion_spi {
	struct spi_master	*master;
	void __iomem		*base;
	struct clk              *clk;
	const struct orion_spi_dev *devdata;
};

static inline void __iomem *spi_reg(struct orion_spi *orion_spi, u32 reg)
{
	return orion_spi->base + reg;
}

static inline void
orion_spi_setbits(struct orion_spi *orion_spi, u32 reg, u32 mask)
{
	void __iomem *reg_addr = spi_reg(orion_spi, reg);
	u32 val;

	val = readl(reg_addr);
	val |= mask;
	writel(val, reg_addr);
}

static inline void
orion_spi_clrbits(struct orion_spi *orion_spi, u32 reg, u32 mask)
{
	void __iomem *reg_addr = spi_reg(orion_spi, reg);
	u32 val;

	val = readl(reg_addr);
	val &= ~mask;
	writel(val, reg_addr);
}

static int orion_spi_baudrate_set(struct spi_device *spi, unsigned int speed)
{
	u32 tclk_hz;
	u32 rate;
	u32 prescale;
	u32 reg;
	struct orion_spi *orion_spi;
	const struct orion_spi_dev *devdata;

	orion_spi = spi_master_get_devdata(spi->master);
	devdata = orion_spi->devdata;

	tclk_hz = clk_get_rate(orion_spi->clk);

	if (devdata->typ == ARMADA_SPI) {
		unsigned int clk, spr, sppr, sppr2, err;
		unsigned int best_spr, best_sppr, best_err;

		best_err = speed;
		best_spr = 0;
		best_sppr = 0;

		/* Iterate over the valid range looking for best fit */
		for (sppr = 0; sppr < 8; sppr++) {
			sppr2 = 0x1 << sppr;

			spr = tclk_hz / sppr2;
			spr = DIV_ROUND_UP(spr, speed);
			if ((spr == 0) || (spr > 15))
				continue;

			clk = tclk_hz / (spr * sppr2);
			err = speed - clk;

			if (err < best_err) {
				best_spr = spr;
				best_sppr = sppr;
				best_err = err;
			}
		}

		if ((best_sppr == 0) && (best_spr == 0))
			return -EINVAL;

		prescale = ((best_sppr & 0x6) << 5) |
			((best_sppr & 0x1) << 4) | best_spr;
	} else {
		/*
		 * the supported rates are: 4,6,8...30
		 * round up as we look for equal or less speed
		 */
		rate = DIV_ROUND_UP(tclk_hz, speed);
		rate = roundup(rate, 2);

		/* check if requested speed is too small */
		if (rate > 30)
			return -EINVAL;

		if (rate < 4)
			rate = 4;

		/* Convert the rate to SPI clock divisor value.	*/
		prescale = 0x10 + rate/2;
	}

	reg = readl(spi_reg(orion_spi, ORION_SPI_IF_CONFIG_REG));
	reg = ((reg & ~devdata->prescale_mask) | prescale);
	writel(reg, spi_reg(orion_spi, ORION_SPI_IF_CONFIG_REG));

	return 0;
}

static void
orion_spi_mode_set(struct spi_device *spi)
{
	u32 reg;
	struct orion_spi *orion_spi;

	orion_spi = spi_master_get_devdata(spi->master);

	reg = readl(spi_reg(orion_spi, ORION_SPI_IF_CONFIG_REG));
	reg &= ~ORION_SPI_MODE_MASK;
	if (spi->mode & SPI_CPOL)
		reg |= ORION_SPI_MODE_CPOL;
	if (spi->mode & SPI_CPHA)
		reg |= ORION_SPI_MODE_CPHA;
	writel(reg, spi_reg(orion_spi, ORION_SPI_IF_CONFIG_REG));
}

static void
orion_spi_50mhz_ac_timing_erratum(struct spi_device *spi, unsigned int speed)
{
	u32 reg;
	struct orion_spi *orion_spi;

	orion_spi = spi_master_get_devdata(spi->master);

	/*
	 * Erratum description: (Erratum NO. FE-9144572) The device
	 * SPI interface supports frequencies of up to 50 MHz.
	 * However, due to this erratum, when the device core clock is
	 * 250 MHz and the SPI interfaces is configured for 50MHz SPI
	 * clock and CPOL=CPHA=1 there might occur data corruption on
	 * reads from the SPI device.
	 * Erratum Workaround:
	 * Work in one of the following configurations:
	 * 1. Set CPOL=CPHA=0 in "SPI Interface Configuration
	 * Register".
	 * 2. Set TMISO_SAMPLE value to 0x2 in "SPI Timing Parameters 1
	 * Register" before setting the interface.
	 */
	reg = readl(spi_reg(orion_spi, ORION_SPI_TIMING_PARAMS_REG));
	reg &= ~ORION_SPI_TMISO_SAMPLE_MASK;

	if (clk_get_rate(orion_spi->clk) == 250000000 &&
			speed == 50000000 && spi->mode & SPI_CPOL &&
			spi->mode & SPI_CPHA)
		reg |= ORION_SPI_TMISO_SAMPLE_2;
	else
		reg |= ORION_SPI_TMISO_SAMPLE_1; /* This is the default value */

	writel(reg, spi_reg(orion_spi, ORION_SPI_TIMING_PARAMS_REG));
}

/*
 * called only when no transfer is active on the bus
 */
static int
orion_spi_setup_transfer(struct spi_device *spi, struct spi_transfer *t)
{
	struct orion_spi *orion_spi;
	unsigned int speed = spi->max_speed_hz;
	unsigned int bits_per_word = spi->bits_per_word;
	int	rc;

	orion_spi = spi_master_get_devdata(spi->master);

	if ((t != NULL) && t->speed_hz)
		speed = t->speed_hz;

	if ((t != NULL) && t->bits_per_word)
		bits_per_word = t->bits_per_word;

	orion_spi_mode_set(spi);

	if (orion_spi->devdata->is_errata_50mhz_ac)
		orion_spi_50mhz_ac_timing_erratum(spi, speed);

	rc = orion_spi_baudrate_set(spi, speed);
	if (rc)
		return rc;

	if (bits_per_word == 16)
		orion_spi_setbits(orion_spi, ORION_SPI_IF_CONFIG_REG,
				  ORION_SPI_IF_8_16_BIT_MODE);
	else
		orion_spi_clrbits(orion_spi, ORION_SPI_IF_CONFIG_REG,
				  ORION_SPI_IF_8_16_BIT_MODE);

	return 0;
}

static void orion_spi_set_cs(struct spi_device *spi, bool enable)
{
	struct orion_spi *orion_spi;

	orion_spi = spi_master_get_devdata(spi->master);

	orion_spi_clrbits(orion_spi, ORION_SPI_IF_CTRL_REG, ORION_SPI_CS_MASK);
	orion_spi_setbits(orion_spi, ORION_SPI_IF_CTRL_REG,
				ORION_SPI_CS(spi->chip_select));

	/* Chip select logic is inverted from spi_set_cs */
	if (!enable)
		orion_spi_setbits(orion_spi, ORION_SPI_IF_CTRL_REG, 0x1);
	else
		orion_spi_clrbits(orion_spi, ORION_SPI_IF_CTRL_REG, 0x1);
}

static inline int orion_spi_wait_till_ready(struct orion_spi *orion_spi)
{
	int i;

	for (i = 0; i < ORION_SPI_WAIT_RDY_MAX_LOOP; i++) {
		if (readl(spi_reg(orion_spi, ORION_SPI_INT_CAUSE_REG)))
			return 1;

		udelay(1);
	}

	return -1;
}

static inline int
orion_spi_write_read_8bit(struct spi_device *spi,
			  const u8 **tx_buf, u8 **rx_buf)
{
	void __iomem *tx_reg, *rx_reg, *int_reg;
	struct orion_spi *orion_spi;

	orion_spi = spi_master_get_devdata(spi->master);
	tx_reg = spi_reg(orion_spi, ORION_SPI_DATA_OUT_REG);
	rx_reg = spi_reg(orion_spi, ORION_SPI_DATA_IN_REG);
	int_reg = spi_reg(orion_spi, ORION_SPI_INT_CAUSE_REG);

	/* clear the interrupt cause register */
	writel(0x0, int_reg);

	if (tx_buf && *tx_buf)
		writel(*(*tx_buf)++, tx_reg);
	else
		writel(0, tx_reg);

	if (orion_spi_wait_till_ready(orion_spi) < 0) {
		dev_err(&spi->dev, "TXS timed out\n");
		return -1;
	}

	if (rx_buf && *rx_buf)
		*(*rx_buf)++ = readl(rx_reg);

	return 1;
}

static inline int
orion_spi_write_read_16bit(struct spi_device *spi,
			   const u16 **tx_buf, u16 **rx_buf)
{
	void __iomem *tx_reg, *rx_reg, *int_reg;
	struct orion_spi *orion_spi;

	orion_spi = spi_master_get_devdata(spi->master);
	tx_reg = spi_reg(orion_spi, ORION_SPI_DATA_OUT_REG);
	rx_reg = spi_reg(orion_spi, ORION_SPI_DATA_IN_REG);
	int_reg = spi_reg(orion_spi, ORION_SPI_INT_CAUSE_REG);

	/* clear the interrupt cause register */
	writel(0x0, int_reg);

	if (tx_buf && *tx_buf)
		writel(__cpu_to_le16(get_unaligned((*tx_buf)++)), tx_reg);
	else
		writel(0, tx_reg);

	if (orion_spi_wait_till_ready(orion_spi) < 0) {
		dev_err(&spi->dev, "TXS timed out\n");
		return -1;
	}

	if (rx_buf && *rx_buf)
		put_unaligned(__le16_to_cpu(readl(rx_reg)), (*rx_buf)++);

	return 1;
}

static unsigned int
orion_spi_write_read(struct spi_device *spi, struct spi_transfer *xfer)
{
	unsigned int count;
	int word_len;

	word_len = spi->bits_per_word;
	count = xfer->len;

	if (word_len == 8) {
		const u8 *tx = xfer->tx_buf;
		u8 *rx = xfer->rx_buf;

		do {
			if (orion_spi_write_read_8bit(spi, &tx, &rx) < 0)
				goto out;
			count--;
		} while (count);
	} else if (word_len == 16) {
		const u16 *tx = xfer->tx_buf;
		u16 *rx = xfer->rx_buf;

		do {
			if (orion_spi_write_read_16bit(spi, &tx, &rx) < 0)
				goto out;
			count -= 2;
		} while (count);
	}

out:
	return xfer->len - count;
}

static int orion_spi_transfer_one(struct spi_master *master,
					struct spi_device *spi,
					struct spi_transfer *t)
{
	int status = 0;

	status = orion_spi_setup_transfer(spi, t);
	if (status < 0)
		return status;

	if (t->len)
		orion_spi_write_read(spi, t);

	return status;
}

static int orion_spi_setup(struct spi_device *spi)
{
	return orion_spi_setup_transfer(spi, NULL);
}

static int orion_spi_reset(struct orion_spi *orion_spi)
{
	/* Verify that the CS is deasserted */
	orion_spi_clrbits(orion_spi, ORION_SPI_IF_CTRL_REG, 0x1);
	return 0;
}

static const struct orion_spi_dev orion_spi_dev_data = {
	.typ = ORION_SPI,
	.min_divisor = 4,
	.max_divisor = 30,
	.prescale_mask = ORION_SPI_CLK_PRESCALE_MASK,
};

static const struct orion_spi_dev armada_370_spi_dev_data = {
<<<<<<< HEAD
	.typ = ARMADA_SPI,
	.min_divisor = 4,
	.max_divisor = 1920,
	.max_hz = 50000000,
	.prescale_mask = ARMADA_SPI_CLK_PRESCALE_MASK,
};

static const struct orion_spi_dev armada_xp_spi_dev_data = {
	.typ = ARMADA_SPI,
	.max_hz = 50000000,
	.max_divisor = 1920,
	.prescale_mask = ARMADA_SPI_CLK_PRESCALE_MASK,
};

static const struct orion_spi_dev armada_375_spi_dev_data = {
	.typ = ARMADA_SPI,
	.min_divisor = 15,
=======
	.typ = ARMADA_SPI,
	.min_divisor = 4,
	.max_divisor = 1920,
	.max_hz = 50000000,
	.prescale_mask = ARMADA_SPI_CLK_PRESCALE_MASK,
};

static const struct orion_spi_dev armada_xp_spi_dev_data = {
	.typ = ARMADA_SPI,
	.max_hz = 50000000,
>>>>>>> 9fe8ecca
	.max_divisor = 1920,
	.prescale_mask = ARMADA_SPI_CLK_PRESCALE_MASK,
};

static const struct orion_spi_dev armada_375_spi_dev_data = {
	.typ = ARMADA_SPI,
	.min_divisor = 15,
	.max_divisor = 1920,
	.prescale_mask = ARMADA_SPI_CLK_PRESCALE_MASK,
};

static const struct orion_spi_dev armada_380_spi_dev_data = {
	.typ = ARMADA_SPI,
	.max_hz = 50000000,
	.max_divisor = 1920,
	.prescale_mask = ARMADA_SPI_CLK_PRESCALE_MASK,
	.is_errata_50mhz_ac = true,
};

static const struct of_device_id orion_spi_of_match_table[] = {
	{
		.compatible = "marvell,orion-spi",
		.data = &orion_spi_dev_data,
	},
	{
		.compatible = "marvell,armada-370-spi",
		.data = &armada_370_spi_dev_data,
	},
	{
		.compatible = "marvell,armada-375-spi",
		.data = &armada_375_spi_dev_data,
	},
	{
		.compatible = "marvell,armada-380-spi",
<<<<<<< HEAD
		.data = &armada_xp_spi_dev_data,
=======
		.data = &armada_380_spi_dev_data,
>>>>>>> 9fe8ecca
	},
	{
		.compatible = "marvell,armada-390-spi",
		.data = &armada_xp_spi_dev_data,
	},
	{
		.compatible = "marvell,armada-xp-spi",
		.data = &armada_xp_spi_dev_data,
	},

	{}
};
MODULE_DEVICE_TABLE(of, orion_spi_of_match_table);

static int orion_spi_probe(struct platform_device *pdev)
{
	const struct of_device_id *of_id;
	const struct orion_spi_dev *devdata;
	struct spi_master *master;
	struct orion_spi *spi;
	struct resource *r;
	unsigned long tclk_hz;
	int status = 0;

	master = spi_alloc_master(&pdev->dev, sizeof(*spi));
	if (master == NULL) {
		dev_dbg(&pdev->dev, "master allocation failed\n");
		return -ENOMEM;
	}

	if (pdev->id != -1)
		master->bus_num = pdev->id;
	if (pdev->dev.of_node) {
		u32 cell_index;

		if (!of_property_read_u32(pdev->dev.of_node, "cell-index",
					  &cell_index))
			master->bus_num = cell_index;
	}

	/* we support only mode 0, and no options */
	master->mode_bits = SPI_CPHA | SPI_CPOL;
	master->set_cs = orion_spi_set_cs;
	master->transfer_one = orion_spi_transfer_one;
	master->num_chipselect = ORION_NUM_CHIPSELECTS;
	master->setup = orion_spi_setup;
	master->bits_per_word_mask = SPI_BPW_MASK(8) | SPI_BPW_MASK(16);
	master->auto_runtime_pm = true;

	platform_set_drvdata(pdev, master);

	spi = spi_master_get_devdata(master);
	spi->master = master;

	of_id = of_match_device(orion_spi_of_match_table, &pdev->dev);
	devdata = (of_id) ? of_id->data : &orion_spi_dev_data;
	spi->devdata = devdata;

	spi->clk = devm_clk_get(&pdev->dev, NULL);
	if (IS_ERR(spi->clk)) {
		status = PTR_ERR(spi->clk);
		goto out;
	}

	status = clk_prepare_enable(spi->clk);
	if (status)
		goto out;

	tclk_hz = clk_get_rate(spi->clk);

	/*
	 * With old device tree, armada-370-spi could be used with
	 * Armada XP, however for this SoC the maximum frequency is
	 * 50MHz instead of tclk/4. On Armada 370, tclk cannot be
	 * higher than 200MHz. So, in order to be able to handle both
	 * SoCs, we can take the minimum of 50MHz and tclk/4.
	 */
	if (of_device_is_compatible(pdev->dev.of_node,
					"marvell,armada-370-spi"))
		master->max_speed_hz = min(devdata->max_hz,
				DIV_ROUND_UP(tclk_hz, devdata->min_divisor));
	else if (devdata->min_divisor)
		master->max_speed_hz =
			DIV_ROUND_UP(tclk_hz, devdata->min_divisor);
	else
		master->max_speed_hz = devdata->max_hz;
	master->min_speed_hz = DIV_ROUND_UP(tclk_hz, devdata->max_divisor);

	r = platform_get_resource(pdev, IORESOURCE_MEM, 0);
	spi->base = devm_ioremap_resource(&pdev->dev, r);
	if (IS_ERR(spi->base)) {
		status = PTR_ERR(spi->base);
		goto out_rel_clk;
	}

	pm_runtime_set_active(&pdev->dev);
	pm_runtime_use_autosuspend(&pdev->dev);
	pm_runtime_set_autosuspend_delay(&pdev->dev, SPI_AUTOSUSPEND_TIMEOUT);
	pm_runtime_enable(&pdev->dev);

	status = orion_spi_reset(spi);
	if (status < 0)
		goto out_rel_pm;

	pm_runtime_mark_last_busy(&pdev->dev);
	pm_runtime_put_autosuspend(&pdev->dev);

	master->dev.of_node = pdev->dev.of_node;
	status = spi_register_master(master);
	if (status < 0)
		goto out_rel_pm;

	return status;

out_rel_pm:
	pm_runtime_disable(&pdev->dev);
out_rel_clk:
	clk_disable_unprepare(spi->clk);
out:
	spi_master_put(master);
	return status;
}


static int orion_spi_remove(struct platform_device *pdev)
{
	struct spi_master *master = platform_get_drvdata(pdev);
	struct orion_spi *spi = spi_master_get_devdata(master);

	pm_runtime_get_sync(&pdev->dev);
	clk_disable_unprepare(spi->clk);

	spi_unregister_master(master);
	pm_runtime_disable(&pdev->dev);

	return 0;
}

MODULE_ALIAS("platform:" DRIVER_NAME);

#ifdef CONFIG_PM
static int orion_spi_runtime_suspend(struct device *dev)
{
	struct spi_master *master = dev_get_drvdata(dev);
	struct orion_spi *spi = spi_master_get_devdata(master);

	clk_disable_unprepare(spi->clk);
	return 0;
}

static int orion_spi_runtime_resume(struct device *dev)
{
	struct spi_master *master = dev_get_drvdata(dev);
	struct orion_spi *spi = spi_master_get_devdata(master);

	return clk_prepare_enable(spi->clk);
}
#endif

static const struct dev_pm_ops orion_spi_pm_ops = {
	SET_RUNTIME_PM_OPS(orion_spi_runtime_suspend,
			   orion_spi_runtime_resume,
			   NULL)
};

static struct platform_driver orion_spi_driver = {
	.driver = {
		.name	= DRIVER_NAME,
		.pm	= &orion_spi_pm_ops,
		.of_match_table = of_match_ptr(orion_spi_of_match_table),
	},
	.probe		= orion_spi_probe,
	.remove		= orion_spi_remove,
};

module_platform_driver(orion_spi_driver);

MODULE_DESCRIPTION("Orion SPI driver");
MODULE_AUTHOR("Shadi Ammouri <shadi@marvell.com>");
MODULE_LICENSE("GPL");<|MERGE_RESOLUTION|>--- conflicted
+++ resolved
@@ -436,7 +436,6 @@
 };
 
 static const struct orion_spi_dev armada_370_spi_dev_data = {
-<<<<<<< HEAD
 	.typ = ARMADA_SPI,
 	.min_divisor = 4,
 	.max_divisor = 1920,
@@ -447,25 +446,6 @@
 static const struct orion_spi_dev armada_xp_spi_dev_data = {
 	.typ = ARMADA_SPI,
 	.max_hz = 50000000,
-	.max_divisor = 1920,
-	.prescale_mask = ARMADA_SPI_CLK_PRESCALE_MASK,
-};
-
-static const struct orion_spi_dev armada_375_spi_dev_data = {
-	.typ = ARMADA_SPI,
-	.min_divisor = 15,
-=======
-	.typ = ARMADA_SPI,
-	.min_divisor = 4,
-	.max_divisor = 1920,
-	.max_hz = 50000000,
-	.prescale_mask = ARMADA_SPI_CLK_PRESCALE_MASK,
-};
-
-static const struct orion_spi_dev armada_xp_spi_dev_data = {
-	.typ = ARMADA_SPI,
-	.max_hz = 50000000,
->>>>>>> 9fe8ecca
 	.max_divisor = 1920,
 	.prescale_mask = ARMADA_SPI_CLK_PRESCALE_MASK,
 };
@@ -500,11 +480,7 @@
 	},
 	{
 		.compatible = "marvell,armada-380-spi",
-<<<<<<< HEAD
-		.data = &armada_xp_spi_dev_data,
-=======
 		.data = &armada_380_spi_dev_data,
->>>>>>> 9fe8ecca
 	},
 	{
 		.compatible = "marvell,armada-390-spi",
