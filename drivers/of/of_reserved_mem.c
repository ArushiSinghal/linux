--- conflicted
+++ resolved
@@ -334,11 +334,7 @@
 
 	target = of_parse_phandle(np, "memory-region", idx);
 	if (!target)
-<<<<<<< HEAD
-		return -EINVAL;
-=======
 		return -ENODEV;
->>>>>>> bcbadf9d
 
 	rmem = __find_rmem(target);
 	of_node_put(target);
