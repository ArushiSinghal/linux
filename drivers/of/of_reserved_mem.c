--- conflicted
+++ resolved
@@ -128,14 +128,10 @@
 	}
 
 	/* Need adjust the alignment to satisfy the CMA requirement */
-<<<<<<< HEAD
-	if (IS_ENABLED(CONFIG_CMA) && of_flat_dt_is_compatible(node, "shared-dma-pool")) {
-=======
 	if (IS_ENABLED(CONFIG_CMA)
 	    && of_flat_dt_is_compatible(node, "shared-dma-pool")
 	    && of_get_flat_dt_prop(node, "reusable", NULL)
 	    && !of_get_flat_dt_prop(node, "no-map", NULL)) {
->>>>>>> f8380330
 		unsigned long order =
 			max_t(unsigned long, MAX_ORDER - 1, pageblock_order);
 
