/*
 * Power button driver for Intel MID platforms.
 *
 * Copyright (C) 2010,2017 Intel Corp
 *
 * Author: Hong Liu <hong.liu@intel.com>
 * Author: Andy Shevchenko <andriy.shevchenko@linux.intel.com>
 *
 * This program is free software; you can redistribute it and/or modify
 * it under the terms of the GNU General Public License as published by
 * the Free Software Foundation; version 2 of the License.
 *
 * This program is distributed in the hope that it will be useful, but
 * WITHOUT ANY WARRANTY; without even the implied warranty of
 * MERCHANTABILITY or FITNESS FOR A PARTICULAR PURPOSE. See the GNU
 * General Public License for more details.
 */

#include <linux/init.h>
#include <linux/input.h>
#include <linux/interrupt.h>
#include <linux/mfd/intel_msic.h>
#include <linux/module.h>
#include <linux/platform_device.h>
#include <linux/pm_wakeirq.h>
#include <linux/slab.h>

#include <asm/cpu_device_id.h>
#include <asm/intel-family.h>
#include <asm/intel_scu_ipc.h>

#define DRIVER_NAME "msic_power_btn"

#define MSIC_PB_LEVEL	(1 << 3) /* 1 - release, 0 - press */

/*
 * MSIC document ti_datasheet defines the 1st bit reg 0x21 is used to mask
 * power button interrupt
 */
#define MSIC_PWRBTNM    (1 << 0)

/* Intel Tangier */
#define MRFLD_PBSTAT_ADDR	0xfffff61a
#define MRFLD_PB_LEVEL		(1 << 4)	/* 1 - release, 0 - press */

/* Basin Cove PMIC */
#define BCOVE_PBIRQ		0x02
#define BCOVE_IRQLVL1MSK	0x0c
#define BCOVE_PBIRQMASK		0x0d

struct mid_pb_ddata {
	struct device *dev;
	void __iomem *reg;
	int irq;
	struct input_dev *input;
	int (*pbstat)(struct mid_pb_ddata *ddata, int *value);
	int (*ack)(struct mid_pb_ddata *ddata);
	int (*setup)(struct mid_pb_ddata *ddata);
};

static int mfld_pbstat(struct mid_pb_ddata *ddata, int *value)
{
	struct input_dev *input = ddata->input;
	int ret;
	u8 pbstat;

	ret = intel_msic_reg_read(INTEL_MSIC_PBSTATUS, &pbstat);
	if (ret)
		return ret;

	dev_dbg(input->dev.parent, "PB_INT status= %d\n", pbstat);

	*value = !(pbstat & MSIC_PB_LEVEL);
	return 0;
}

static int mfld_ack(struct mid_pb_ddata *ddata)
{
	/*
	 * SCU firmware might send power button interrupts to IA core before
	 * kernel boots and doesn't get EOI from IA core. The first bit of
	 * MSIC reg 0x21 is kept masked, and SCU firmware doesn't send new
	 * power interrupt to Android kernel. Unmask the bit when probing
	 * power button in kernel.
	 * There is a very narrow race between irq handler and power button
	 * initialization. The race happens rarely. So we needn't worry
	 * about it.
	 */
	return intel_msic_reg_update(INTEL_MSIC_IRQLVL1MSK, 0, MSIC_PWRBTNM);
}

static int mrfld_pbstat(struct mid_pb_ddata *ddata, int *value)
{
	struct input_dev *input = ddata->input;
	u8 pbstat;

	pbstat = readb(ddata->reg);

	dev_dbg(input->dev.parent, "PB_INT status= %d\n", pbstat);

	*value = !(pbstat & MRFLD_PB_LEVEL);
	return 0;
}

static int mrfld_ack(struct mid_pb_ddata *ddata)
{
	return intel_scu_ipc_update_register(BCOVE_IRQLVL1MSK, 0, MSIC_PWRBTNM);
}

static int mrfld_setup(struct mid_pb_ddata *ddata)
{
	ddata->reg = devm_ioremap_nocache(ddata->dev, MRFLD_PBSTAT_ADDR, 1);
	if (!ddata->reg)
		return -ENOMEM;

	/* Unmask the PBIRQ and MPBIRQ on Tangier */
	intel_scu_ipc_update_register(BCOVE_PBIRQ, 0, MSIC_PWRBTNM);
	intel_scu_ipc_update_register(BCOVE_PBIRQMASK, 0, MSIC_PWRBTNM);

	return 0;
}

static irqreturn_t mid_pb_isr(int irq, void *dev_id)
{
	struct mid_pb_ddata *ddata = dev_id;
	struct input_dev *input = ddata->input;
	int value;
	int ret;

	ret = ddata->pbstat(ddata, &value);
	if (ret < 0) {
		dev_err(input->dev.parent,
			"Read error %d while reading MSIC_PB_STATUS\n", ret);
	} else {
		input_event(input, EV_KEY, KEY_POWER, value);
		input_sync(input);
	}

	ddata->ack(ddata);
	return IRQ_HANDLED;
}

static struct mid_pb_ddata mfld_ddata = {
	.pbstat	= mfld_pbstat,
	.ack	= mfld_ack,
};

static struct mid_pb_ddata mrfld_ddata = {
	.pbstat	= mrfld_pbstat,
	.ack	= mrfld_ack,
	.setup	= mrfld_setup,
};

#define ICPU(model, ddata)	\
	{ X86_VENDOR_INTEL, 6, model, X86_FEATURE_ANY, (kernel_ulong_t)&ddata }

static const struct x86_cpu_id mid_pb_cpu_ids[] = {
	ICPU(INTEL_FAM6_ATOM_PENWELL,		mfld_ddata),
	ICPU(INTEL_FAM6_ATOM_MERRIFIELD,	mrfld_ddata),
	{}
};

static int mid_pb_probe(struct platform_device *pdev)
{
	const struct x86_cpu_id *id;
	struct mid_pb_ddata *ddata;
	struct input_dev *input;
	int irq = platform_get_irq(pdev, 0);
	int error;

	id = x86_match_cpu(mid_pb_cpu_ids);
	if (!id)
		return -ENODEV;

	if (irq < 0)
		return -EINVAL;

	input = devm_input_allocate_device(&pdev->dev);
	if (!input)
		return -ENOMEM;

	input->name = pdev->name;
	input->phys = "power-button/input0";
	input->id.bustype = BUS_HOST;
	input->dev.parent = &pdev->dev;

	input_set_capability(input, EV_KEY, KEY_POWER);

<<<<<<< HEAD
	error = request_threaded_irq(irq, NULL, mfld_pb_isr, IRQF_ONESHOT,
				     DRIVER_NAME, input);
	if (error) {
		dev_err(&pdev->dev, "Unable to request irq %d for mfld power"
				"button\n", irq);
		goto err_free_input;
=======
	ddata = (struct mid_pb_ddata *)id->driver_data;
	if (!ddata)
		return -ENODATA;

	ddata->dev = &pdev->dev;
	ddata->irq = irq;
	ddata->input = input;

	if (ddata->setup) {
		error = ddata->setup(ddata);
		if (error)
			return error;
>>>>>>> 9eeda389
	}

	error = devm_request_threaded_irq(&pdev->dev, irq, NULL, mid_pb_isr,
					  IRQF_ONESHOT, DRIVER_NAME, ddata);
	if (error) {
		dev_err(&pdev->dev,
			"Unable to request irq %d for MID power button\n", irq);
		return error;
	}

	error = input_register_device(input);
	if (error) {
		dev_err(&pdev->dev,
			"Unable to register input dev, error %d\n", error);
		return error;
	}

	platform_set_drvdata(pdev, ddata);

	error = ddata->ack(ddata);
	if (error) {
		dev_err(&pdev->dev,
			"Unable to clear power button interrupt, error: %d\n",
			error);
		return error;
	}

	device_init_wakeup(&pdev->dev, true);
	dev_pm_set_wake_irq(&pdev->dev, irq);

	return 0;
}

static int mid_pb_remove(struct platform_device *pdev)
{
	dev_pm_clear_wake_irq(&pdev->dev);
	device_init_wakeup(&pdev->dev, false);

	return 0;
}

static struct platform_driver mid_pb_driver = {
	.driver = {
		.name = DRIVER_NAME,
	},
	.probe	= mid_pb_probe,
	.remove	= mid_pb_remove,
};

module_platform_driver(mid_pb_driver);

MODULE_AUTHOR("Hong Liu <hong.liu@intel.com>");
MODULE_DESCRIPTION("Intel MID Power Button Driver");
MODULE_LICENSE("GPL v2");
MODULE_ALIAS("platform:" DRIVER_NAME);<|MERGE_RESOLUTION|>--- conflicted
+++ resolved
@@ -186,14 +186,6 @@
 
 	input_set_capability(input, EV_KEY, KEY_POWER);
 
-<<<<<<< HEAD
-	error = request_threaded_irq(irq, NULL, mfld_pb_isr, IRQF_ONESHOT,
-				     DRIVER_NAME, input);
-	if (error) {
-		dev_err(&pdev->dev, "Unable to request irq %d for mfld power"
-				"button\n", irq);
-		goto err_free_input;
-=======
 	ddata = (struct mid_pb_ddata *)id->driver_data;
 	if (!ddata)
 		return -ENODATA;
@@ -206,7 +198,6 @@
 		error = ddata->setup(ddata);
 		if (error)
 			return error;
->>>>>>> 9eeda389
 	}
 
 	error = devm_request_threaded_irq(&pdev->dev, irq, NULL, mid_pb_isr,
