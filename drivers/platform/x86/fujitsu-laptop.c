/*-*-linux-c-*-*/

/*
  Copyright (C) 2007,2008 Jonathan Woithe <jwoithe@just42.net>
  Copyright (C) 2008 Peter Gruber <nokos@gmx.net>
  Copyright (C) 2008 Tony Vroon <tony@linx.net>
  Based on earlier work:
    Copyright (C) 2003 Shane Spencer <shane@bogomip.com>
    Adrian Yee <brewt-fujitsu@brewt.org>

  Templated from msi-laptop.c and thinkpad_acpi.c which is copyright
  by its respective authors.

  This program is free software; you can redistribute it and/or modify
  it under the terms of the GNU General Public License as published by
  the Free Software Foundation; either version 2 of the License, or
  (at your option) any later version.

  This program is distributed in the hope that it will be useful, but
  WITHOUT ANY WARRANTY; without even the implied warranty of
  MERCHANTABILITY or FITNESS FOR A PARTICULAR PURPOSE.  See the GNU
  General Public License for more details.

  You should have received a copy of the GNU General Public License
  along with this program; if not, write to the Free Software
  Foundation, Inc., 51 Franklin Street, Fifth Floor, Boston, MA
  02110-1301, USA.
 */

/*
 * fujitsu-laptop.c - Fujitsu laptop support, providing access to additional
 * features made available on a range of Fujitsu laptops including the
 * P2xxx/P5xxx/S6xxx/S7xxx series.
 *
 * This driver exports a few files in /sys/devices/platform/fujitsu-laptop/;
 * others may be added at a later date.
 *
 *   lcd_level - Screen brightness: contains a single integer in the
 *   range 0..7. (rw)
 *
 * In addition to these platform device attributes the driver
 * registers itself in the Linux backlight control subsystem and is
 * available to userspace under /sys/class/backlight/fujitsu-laptop/.
 *
 * Hotkeys present on certain Fujitsu laptops (eg: the S6xxx series) are
 * also supported by this driver.
 *
 * This driver has been tested on a Fujitsu Lifebook S6410, S7020 and
 * P8010.  It should work on most P-series and S-series Lifebooks, but
 * YMMV.
 *
 * The module parameter use_alt_lcd_levels switches between different ACPI
 * brightness controls which are used by different Fujitsu laptops.  In most
 * cases the correct method is automatically detected. "use_alt_lcd_levels=1"
 * is applicable for a Fujitsu Lifebook S6410 if autodetection fails.
 *
 */

#define pr_fmt(fmt) KBUILD_MODNAME ": " fmt

#include <linux/module.h>
#include <linux/kernel.h>
#include <linux/init.h>
#include <linux/acpi.h>
#include <linux/dmi.h>
#include <linux/backlight.h>
#include <linux/fb.h>
#include <linux/input.h>
#include <linux/kfifo.h>
#include <linux/platform_device.h>
#include <linux/slab.h>
#if IS_ENABLED(CONFIG_LEDS_CLASS)
#include <linux/leds.h>
#endif
#include <acpi/video.h>

#define FUJITSU_DRIVER_VERSION "0.6.0"

#define FUJITSU_LCD_N_LEVELS 8

#define ACPI_FUJITSU_CLASS              "fujitsu"
#define ACPI_FUJITSU_HID                "FUJ02B1"
#define ACPI_FUJITSU_DRIVER_NAME	"Fujitsu laptop FUJ02B1 ACPI brightness driver"
#define ACPI_FUJITSU_DEVICE_NAME        "Fujitsu FUJ02B1"
#define ACPI_FUJITSU_HOTKEY_HID 	"FUJ02E3"
#define ACPI_FUJITSU_HOTKEY_DRIVER_NAME "Fujitsu laptop FUJ02E3 ACPI hotkeys driver"
#define ACPI_FUJITSU_HOTKEY_DEVICE_NAME "Fujitsu FUJ02E3"

#define ACPI_FUJITSU_NOTIFY_CODE1     0x80

/* FUNC interface - command values */
#define FUNC_RFKILL	0x1000
#define FUNC_LEDS	0x1001
#define FUNC_BUTTONS	0x1002
#define FUNC_BACKLIGHT  0x1004

/* FUNC interface - responses */
#define UNSUPPORTED_CMD 0x80000000

#if IS_ENABLED(CONFIG_LEDS_CLASS)
/* FUNC interface - LED control */
#define FUNC_LED_OFF	0x1
#define FUNC_LED_ON	0x30001
#define KEYBOARD_LAMPS	0x100
#define LOGOLAMP_POWERON 0x2000
#define LOGOLAMP_ALWAYS  0x4000
#define RADIO_LED_ON	0x20
#define ECO_LED	0x10000
#define ECO_LED_ON	0x80000
#endif

/* Hotkey details */
#define KEY1_CODE	0x410	/* codes for the keys in the GIRB register */
#define KEY2_CODE	0x411
#define KEY3_CODE	0x412
#define KEY4_CODE	0x413
#define KEY5_CODE	0x420

#define MAX_HOTKEY_RINGBUFFER_SIZE 100
#define RINGBUFFERSIZE 40

/* Debugging */
#define FUJLAPTOP_DBG_ERROR	  0x0001
#define FUJLAPTOP_DBG_WARN	  0x0002
#define FUJLAPTOP_DBG_INFO	  0x0004
#define FUJLAPTOP_DBG_TRACE	  0x0008

#ifdef CONFIG_FUJITSU_LAPTOP_DEBUG
#define vdbg_printk(a_dbg_level, format, arg...) \
	do { if (dbg_level & a_dbg_level) \
		printk(KERN_DEBUG pr_fmt("%s: " format), __func__, ## arg); \
	} while (0)
#else
#define vdbg_printk(a_dbg_level, format, arg...) \
	do { } while (0)
#endif

/* Device controlling the backlight and associated keys */
struct fujitsu_t {
	acpi_handle acpi_handle;
	struct acpi_device *dev;
	struct input_dev *input;
	char phys[32];
	struct backlight_device *bl_device;
	struct platform_device *pf_device;
	int keycode1, keycode2, keycode3, keycode4, keycode5;

	unsigned int max_brightness;
	unsigned int brightness_changed;
	unsigned int brightness_level;
};

static struct fujitsu_t *fujitsu;
static int use_alt_lcd_levels = -1;
static int disable_brightness_adjust = -1;

/* Device used to access other hotkeys on the laptop */
struct fujitsu_hotkey_t {
	acpi_handle acpi_handle;
	struct acpi_device *dev;
	struct input_dev *input;
	char phys[32];
	struct platform_device *pf_device;
	struct kfifo fifo;
	spinlock_t fifo_lock;
	int rfkill_supported;
	int rfkill_state;
	int logolamp_registered;
	int kblamps_registered;
	int radio_led_registered;
	int eco_led_registered;
};

static struct fujitsu_hotkey_t *fujitsu_hotkey;

static void acpi_fujitsu_hotkey_notify(struct acpi_device *device, u32 event);

#if IS_ENABLED(CONFIG_LEDS_CLASS)
static enum led_brightness logolamp_get(struct led_classdev *cdev);
static int logolamp_set(struct led_classdev *cdev,
			       enum led_brightness brightness);

static struct led_classdev logolamp_led = {
 .name = "fujitsu::logolamp",
 .brightness_get = logolamp_get,
 .brightness_set_blocking = logolamp_set
};

static enum led_brightness kblamps_get(struct led_classdev *cdev);
static int kblamps_set(struct led_classdev *cdev,
			       enum led_brightness brightness);

static struct led_classdev kblamps_led = {
 .name = "fujitsu::kblamps",
 .brightness_get = kblamps_get,
 .brightness_set_blocking = kblamps_set
};

static enum led_brightness radio_led_get(struct led_classdev *cdev);
static int radio_led_set(struct led_classdev *cdev,
			       enum led_brightness brightness);

static struct led_classdev radio_led = {
 .name = "fujitsu::radio_led",
 .default_trigger = "rfkill-any",
 .brightness_get = radio_led_get,
 .brightness_set_blocking = radio_led_set
};

static enum led_brightness eco_led_get(struct led_classdev *cdev);
static int eco_led_set(struct led_classdev *cdev,
			       enum led_brightness brightness);

static struct led_classdev eco_led = {
 .name = "fujitsu::eco_led",
 .brightness_get = eco_led_get,
 .brightness_set_blocking = eco_led_set
};
#endif

#ifdef CONFIG_FUJITSU_LAPTOP_DEBUG
static u32 dbg_level = 0x03;
#endif

static void acpi_fujitsu_notify(struct acpi_device *device, u32 event);

/* Fujitsu ACPI interface function */

static int call_fext_func(int cmd, int arg0, int arg1, int arg2)
{
	acpi_status status = AE_OK;
	union acpi_object params[4] = {
	{ .type = ACPI_TYPE_INTEGER },
	{ .type = ACPI_TYPE_INTEGER },
	{ .type = ACPI_TYPE_INTEGER },
	{ .type = ACPI_TYPE_INTEGER }
	};
	struct acpi_object_list arg_list = { 4, &params[0] };
	unsigned long long value;
	acpi_handle handle = NULL;

	status = acpi_get_handle(fujitsu_hotkey->acpi_handle, "FUNC", &handle);
	if (ACPI_FAILURE(status)) {
		vdbg_printk(FUJLAPTOP_DBG_ERROR,
				"FUNC interface is not present\n");
		return -ENODEV;
	}

	params[0].integer.value = cmd;
	params[1].integer.value = arg0;
	params[2].integer.value = arg1;
	params[3].integer.value = arg2;

	status = acpi_evaluate_integer(handle, NULL, &arg_list, &value);
	if (ACPI_FAILURE(status)) {
		vdbg_printk(FUJLAPTOP_DBG_WARN,
			"FUNC 0x%x (args 0x%x, 0x%x, 0x%x) call failed\n",
				cmd, arg0, arg1, arg2);
		return -ENODEV;
	}

	vdbg_printk(FUJLAPTOP_DBG_TRACE,
		"FUNC 0x%x (args 0x%x, 0x%x, 0x%x) returned 0x%x\n",
			cmd, arg0, arg1, arg2, (int)value);
	return value;
}

#if IS_ENABLED(CONFIG_LEDS_CLASS)
/* LED class callbacks */

static int logolamp_set(struct led_classdev *cdev,
			       enum led_brightness brightness)
{
<<<<<<< HEAD
	if (brightness >= LED_FULL) {
		call_fext_func(FUNC_LEDS, 0x1, LOGOLAMP_POWERON, FUNC_LED_ON);
		return call_fext_func(FUNC_LEDS, 0x1, LOGOLAMP_ALWAYS, FUNC_LED_ON);
	} else if (brightness >= LED_HALF) {
		call_fext_func(FUNC_LEDS, 0x1, LOGOLAMP_POWERON, FUNC_LED_ON);
		return call_fext_func(FUNC_LEDS, 0x1, LOGOLAMP_ALWAYS, FUNC_LED_OFF);
	} else {
		return call_fext_func(FUNC_LEDS, 0x1, LOGOLAMP_POWERON, FUNC_LED_OFF);
	}
=======
	int poweron = FUNC_LED_ON, always = FUNC_LED_ON;
	int ret;

	if (brightness < LED_HALF)
		poweron = FUNC_LED_OFF;

	if (brightness < LED_FULL)
		always = FUNC_LED_OFF;

	ret = call_fext_func(FUNC_LEDS, 0x1, LOGOLAMP_POWERON, poweron);
	if (ret < 0)
		return ret;

	return call_fext_func(FUNC_LEDS, 0x1, LOGOLAMP_ALWAYS, always);
>>>>>>> 7b812712
}

static int kblamps_set(struct led_classdev *cdev,
			       enum led_brightness brightness)
{
	if (brightness >= LED_FULL)
		return call_fext_func(FUNC_LEDS, 0x1, KEYBOARD_LAMPS, FUNC_LED_ON);
	else
		return call_fext_func(FUNC_LEDS, 0x1, KEYBOARD_LAMPS, FUNC_LED_OFF);
}

static int radio_led_set(struct led_classdev *cdev,
				enum led_brightness brightness)
{
	if (brightness >= LED_FULL)
		return call_fext_func(FUNC_RFKILL, 0x5, RADIO_LED_ON, RADIO_LED_ON);
	else
		return call_fext_func(FUNC_RFKILL, 0x5, RADIO_LED_ON, 0x0);
}

static int eco_led_set(struct led_classdev *cdev,
				enum led_brightness brightness)
{
	int curr;

	curr = call_fext_func(FUNC_LEDS, 0x2, ECO_LED, 0x0);
	if (brightness >= LED_FULL)
		return call_fext_func(FUNC_LEDS, 0x1, ECO_LED, curr | ECO_LED_ON);
	else
		return call_fext_func(FUNC_LEDS, 0x1, ECO_LED, curr & ~ECO_LED_ON);
}

static enum led_brightness logolamp_get(struct led_classdev *cdev)
{
	int ret;

	ret = call_fext_func(FUNC_LEDS, 0x2, LOGOLAMP_ALWAYS, 0x0);
	if (ret == FUNC_LED_ON)
		return LED_FULL;

	ret = call_fext_func(FUNC_LEDS, 0x2, LOGOLAMP_POWERON, 0x0);
	if (ret == FUNC_LED_ON)
		return LED_HALF;

	return LED_OFF;
}

static enum led_brightness kblamps_get(struct led_classdev *cdev)
{
	enum led_brightness brightness = LED_OFF;

	if (call_fext_func(FUNC_LEDS, 0x2, KEYBOARD_LAMPS, 0x0) == FUNC_LED_ON)
		brightness = LED_FULL;

	return brightness;
}

static enum led_brightness radio_led_get(struct led_classdev *cdev)
{
	enum led_brightness brightness = LED_OFF;

	if (call_fext_func(FUNC_RFKILL, 0x4, 0x0, 0x0) & RADIO_LED_ON)
		brightness = LED_FULL;

	return brightness;
}

static enum led_brightness eco_led_get(struct led_classdev *cdev)
{
	enum led_brightness brightness = LED_OFF;

	if (call_fext_func(FUNC_LEDS, 0x2, ECO_LED, 0x0) & ECO_LED_ON)
		brightness = LED_FULL;

	return brightness;
}
#endif

/* Hardware access for LCD brightness control */

static int set_lcd_level(int level)
{
	acpi_status status = AE_OK;
	acpi_handle handle = NULL;

	vdbg_printk(FUJLAPTOP_DBG_TRACE, "set lcd level via SBLL [%d]\n",
		    level);

	if (level < 0 || level >= fujitsu->max_brightness)
		return -EINVAL;

	status = acpi_get_handle(fujitsu->acpi_handle, "SBLL", &handle);
	if (ACPI_FAILURE(status)) {
		vdbg_printk(FUJLAPTOP_DBG_ERROR, "SBLL not present\n");
		return -ENODEV;
	}


	status = acpi_execute_simple_method(handle, NULL, level);
	if (ACPI_FAILURE(status))
		return -ENODEV;

	return 0;
}

static int set_lcd_level_alt(int level)
{
	acpi_status status = AE_OK;
	acpi_handle handle = NULL;

	vdbg_printk(FUJLAPTOP_DBG_TRACE, "set lcd level via SBL2 [%d]\n",
		    level);

	if (level < 0 || level >= fujitsu->max_brightness)
		return -EINVAL;

	status = acpi_get_handle(fujitsu->acpi_handle, "SBL2", &handle);
	if (ACPI_FAILURE(status)) {
		vdbg_printk(FUJLAPTOP_DBG_ERROR, "SBL2 not present\n");
		return -ENODEV;
	}

	status = acpi_execute_simple_method(handle, NULL, level);
	if (ACPI_FAILURE(status))
		return -ENODEV;

	return 0;
}

static int get_lcd_level(void)
{
	unsigned long long state = 0;
	acpi_status status = AE_OK;

	vdbg_printk(FUJLAPTOP_DBG_TRACE, "get lcd level via GBLL\n");

	status =
	    acpi_evaluate_integer(fujitsu->acpi_handle, "GBLL", NULL, &state);
	if (ACPI_FAILURE(status))
		return 0;

	fujitsu->brightness_level = state & 0x0fffffff;

	if (state & 0x80000000)
		fujitsu->brightness_changed = 1;
	else
		fujitsu->brightness_changed = 0;

	return fujitsu->brightness_level;
}

static int get_max_brightness(void)
{
	unsigned long long state = 0;
	acpi_status status = AE_OK;

	vdbg_printk(FUJLAPTOP_DBG_TRACE, "get max lcd level via RBLL\n");

	status =
	    acpi_evaluate_integer(fujitsu->acpi_handle, "RBLL", NULL, &state);
	if (ACPI_FAILURE(status))
		return -1;

	fujitsu->max_brightness = state;

	return fujitsu->max_brightness;
}

/* Backlight device stuff */

static int bl_get_brightness(struct backlight_device *b)
{
	return get_lcd_level();
}

static int bl_update_status(struct backlight_device *b)
{
	int ret;
	if (b->props.power == FB_BLANK_POWERDOWN)
		ret = call_fext_func(FUNC_BACKLIGHT, 0x1, 0x4, 0x3);
	else
		ret = call_fext_func(FUNC_BACKLIGHT, 0x1, 0x4, 0x0);
	if (ret != 0)
		vdbg_printk(FUJLAPTOP_DBG_ERROR,
			"Unable to adjust backlight power, error code %i\n",
			ret);

	if (use_alt_lcd_levels)
		ret = set_lcd_level_alt(b->props.brightness);
	else
		ret = set_lcd_level(b->props.brightness);
	if (ret != 0)
		vdbg_printk(FUJLAPTOP_DBG_ERROR,
			"Unable to adjust LCD brightness, error code %i\n",
			ret);
	return ret;
}

static const struct backlight_ops fujitsubl_ops = {
	.get_brightness = bl_get_brightness,
	.update_status = bl_update_status,
};

/* Platform LCD brightness device */

static ssize_t
show_max_brightness(struct device *dev,
		    struct device_attribute *attr, char *buf)
{

	int ret;

	ret = get_max_brightness();
	if (ret < 0)
		return ret;

	return sprintf(buf, "%i\n", ret);
}

static ssize_t
show_brightness_changed(struct device *dev,
			struct device_attribute *attr, char *buf)
{

	int ret;

	ret = fujitsu->brightness_changed;
	if (ret < 0)
		return ret;

	return sprintf(buf, "%i\n", ret);
}

static ssize_t show_lcd_level(struct device *dev,
			      struct device_attribute *attr, char *buf)
{

	int ret;

	ret = get_lcd_level();
	if (ret < 0)
		return ret;

	return sprintf(buf, "%i\n", ret);
}

static ssize_t store_lcd_level(struct device *dev,
			       struct device_attribute *attr, const char *buf,
			       size_t count)
{

	int level, ret;

	if (sscanf(buf, "%i", &level) != 1
	    || (level < 0 || level >= fujitsu->max_brightness))
		return -EINVAL;

	if (use_alt_lcd_levels)
		ret = set_lcd_level_alt(level);
	else
		ret = set_lcd_level(level);
	if (ret < 0)
		return ret;

	ret = get_lcd_level();
	if (ret < 0)
		return ret;

	return count;
}

static ssize_t
ignore_store(struct device *dev,
	     struct device_attribute *attr, const char *buf, size_t count)
{
	return count;
}

static ssize_t
show_lid_state(struct device *dev,
			struct device_attribute *attr, char *buf)
{
	if (!(fujitsu_hotkey->rfkill_supported & 0x100))
		return sprintf(buf, "unknown\n");
	if (fujitsu_hotkey->rfkill_state & 0x100)
		return sprintf(buf, "open\n");
	else
		return sprintf(buf, "closed\n");
}

static ssize_t
show_dock_state(struct device *dev,
			struct device_attribute *attr, char *buf)
{
	if (!(fujitsu_hotkey->rfkill_supported & 0x200))
		return sprintf(buf, "unknown\n");
	if (fujitsu_hotkey->rfkill_state & 0x200)
		return sprintf(buf, "docked\n");
	else
		return sprintf(buf, "undocked\n");
}

static ssize_t
show_radios_state(struct device *dev,
			struct device_attribute *attr, char *buf)
{
	if (!(fujitsu_hotkey->rfkill_supported & 0x20))
		return sprintf(buf, "unknown\n");
	if (fujitsu_hotkey->rfkill_state & 0x20)
		return sprintf(buf, "on\n");
	else
		return sprintf(buf, "killed\n");
}

static DEVICE_ATTR(max_brightness, 0444, show_max_brightness, ignore_store);
static DEVICE_ATTR(brightness_changed, 0444, show_brightness_changed,
		   ignore_store);
static DEVICE_ATTR(lcd_level, 0644, show_lcd_level, store_lcd_level);
static DEVICE_ATTR(lid, 0444, show_lid_state, ignore_store);
static DEVICE_ATTR(dock, 0444, show_dock_state, ignore_store);
static DEVICE_ATTR(radios, 0444, show_radios_state, ignore_store);

static struct attribute *fujitsupf_attributes[] = {
	&dev_attr_brightness_changed.attr,
	&dev_attr_max_brightness.attr,
	&dev_attr_lcd_level.attr,
	&dev_attr_lid.attr,
	&dev_attr_dock.attr,
	&dev_attr_radios.attr,
	NULL
};

static struct attribute_group fujitsupf_attribute_group = {
	.attrs = fujitsupf_attributes
};

static struct platform_driver fujitsupf_driver = {
	.driver = {
		   .name = "fujitsu-laptop",
		   }
};

static void __init dmi_check_cb_common(const struct dmi_system_id *id)
{
	pr_info("Identified laptop model '%s'\n", id->ident);
	if (use_alt_lcd_levels == -1) {
		if (acpi_has_method(NULL,
				"\\_SB.PCI0.LPCB.FJEX.SBL2"))
			use_alt_lcd_levels = 1;
		else
			use_alt_lcd_levels = 0;
		vdbg_printk(FUJLAPTOP_DBG_TRACE, "auto-detected usealt as "
			"%i\n", use_alt_lcd_levels);
	}
}

static int __init dmi_check_cb_s6410(const struct dmi_system_id *id)
{
	dmi_check_cb_common(id);
	fujitsu->keycode1 = KEY_SCREENLOCK;	/* "Lock" */
	fujitsu->keycode2 = KEY_HELP;	/* "Mobility Center" */
	return 1;
}

static int __init dmi_check_cb_s6420(const struct dmi_system_id *id)
{
	dmi_check_cb_common(id);
	fujitsu->keycode1 = KEY_SCREENLOCK;	/* "Lock" */
	fujitsu->keycode2 = KEY_HELP;	/* "Mobility Center" */
	return 1;
}

static int __init dmi_check_cb_p8010(const struct dmi_system_id *id)
{
	dmi_check_cb_common(id);
	fujitsu->keycode1 = KEY_HELP;	/* "Support" */
	fujitsu->keycode3 = KEY_SWITCHVIDEOMODE;	/* "Presentation" */
	fujitsu->keycode4 = KEY_WWW;	/* "Internet" */
	return 1;
}

static const struct dmi_system_id fujitsu_dmi_table[] __initconst = {
	{
	 .ident = "Fujitsu Siemens S6410",
	 .matches = {
		     DMI_MATCH(DMI_SYS_VENDOR, "FUJITSU SIEMENS"),
		     DMI_MATCH(DMI_PRODUCT_NAME, "LIFEBOOK S6410"),
		     },
	 .callback = dmi_check_cb_s6410},
	{
	 .ident = "Fujitsu Siemens S6420",
	 .matches = {
		     DMI_MATCH(DMI_SYS_VENDOR, "FUJITSU SIEMENS"),
		     DMI_MATCH(DMI_PRODUCT_NAME, "LIFEBOOK S6420"),
		     },
	 .callback = dmi_check_cb_s6420},
	{
	 .ident = "Fujitsu LifeBook P8010",
	 .matches = {
		     DMI_MATCH(DMI_SYS_VENDOR, "FUJITSU"),
		     DMI_MATCH(DMI_PRODUCT_NAME, "LifeBook P8010"),
		     },
	 .callback = dmi_check_cb_p8010},
	{}
};

/* ACPI device for LCD brightness control */

static int acpi_fujitsu_add(struct acpi_device *device)
{
	int state = 0;
	struct input_dev *input;
	int error;

	if (!device)
		return -EINVAL;

	fujitsu->acpi_handle = device->handle;
	sprintf(acpi_device_name(device), "%s", ACPI_FUJITSU_DEVICE_NAME);
	sprintf(acpi_device_class(device), "%s", ACPI_FUJITSU_CLASS);
	device->driver_data = fujitsu;

	fujitsu->input = input = input_allocate_device();
	if (!input) {
		error = -ENOMEM;
		goto err_stop;
	}

	snprintf(fujitsu->phys, sizeof(fujitsu->phys),
		 "%s/video/input0", acpi_device_hid(device));

	input->name = acpi_device_name(device);
	input->phys = fujitsu->phys;
	input->id.bustype = BUS_HOST;
	input->id.product = 0x06;
	input->dev.parent = &device->dev;
	input->evbit[0] = BIT(EV_KEY);
	set_bit(KEY_BRIGHTNESSUP, input->keybit);
	set_bit(KEY_BRIGHTNESSDOWN, input->keybit);
	set_bit(KEY_UNKNOWN, input->keybit);

	error = input_register_device(input);
	if (error)
		goto err_free_input_dev;

	error = acpi_bus_update_power(fujitsu->acpi_handle, &state);
	if (error) {
		pr_err("Error reading power state\n");
		goto err_unregister_input_dev;
	}

	pr_info("ACPI: %s [%s] (%s)\n",
	       acpi_device_name(device), acpi_device_bid(device),
	       !device->power.state ? "on" : "off");

	fujitsu->dev = device;

	if (acpi_has_method(device->handle, METHOD_NAME__INI)) {
		vdbg_printk(FUJLAPTOP_DBG_INFO, "Invoking _INI\n");
		if (ACPI_FAILURE
		    (acpi_evaluate_object
		     (device->handle, METHOD_NAME__INI, NULL, NULL)))
			pr_err("_INI Method failed\n");
	}

	/* do config (detect defaults) */
	use_alt_lcd_levels = use_alt_lcd_levels == 1 ? 1 : 0;
	disable_brightness_adjust = disable_brightness_adjust == 1 ? 1 : 0;
	vdbg_printk(FUJLAPTOP_DBG_INFO,
		    "config: [alt interface: %d], [adjust disable: %d]\n",
		    use_alt_lcd_levels, disable_brightness_adjust);

	if (get_max_brightness() <= 0)
		fujitsu->max_brightness = FUJITSU_LCD_N_LEVELS;
	get_lcd_level();

	return 0;

err_unregister_input_dev:
	input_unregister_device(input);
	input = NULL;
err_free_input_dev:
	input_free_device(input);
err_stop:
	return error;
}

static int acpi_fujitsu_remove(struct acpi_device *device)
{
	struct fujitsu_t *fujitsu = acpi_driver_data(device);
	struct input_dev *input = fujitsu->input;

	input_unregister_device(input);

	fujitsu->acpi_handle = NULL;

	return 0;
}

/* Brightness notify */

static void acpi_fujitsu_notify(struct acpi_device *device, u32 event)
{
	struct input_dev *input;
	int keycode;
	int oldb, newb;

	input = fujitsu->input;

	switch (event) {
	case ACPI_FUJITSU_NOTIFY_CODE1:
		keycode = 0;
		oldb = fujitsu->brightness_level;
		get_lcd_level();
		newb = fujitsu->brightness_level;

		vdbg_printk(FUJLAPTOP_DBG_TRACE,
			    "brightness button event [%i -> %i (%i)]\n",
			    oldb, newb, fujitsu->brightness_changed);

		if (oldb < newb) {
			if (disable_brightness_adjust != 1) {
				if (use_alt_lcd_levels)
					set_lcd_level_alt(newb);
				else
					set_lcd_level(newb);
			}
			keycode = KEY_BRIGHTNESSUP;
		} else if (oldb > newb) {
			if (disable_brightness_adjust != 1) {
				if (use_alt_lcd_levels)
					set_lcd_level_alt(newb);
				else
					set_lcd_level(newb);
			}
			keycode = KEY_BRIGHTNESSDOWN;
		}
		break;
	default:
		keycode = KEY_UNKNOWN;
		vdbg_printk(FUJLAPTOP_DBG_WARN,
			    "unsupported event [0x%x]\n", event);
		break;
	}

	if (keycode != 0) {
		input_report_key(input, keycode, 1);
		input_sync(input);
		input_report_key(input, keycode, 0);
		input_sync(input);
	}
}

/* ACPI device for hotkey handling */

static int acpi_fujitsu_hotkey_add(struct acpi_device *device)
{
	int result = 0;
	int state = 0;
	struct input_dev *input;
	int error;
	int i;

	if (!device)
		return -EINVAL;

	fujitsu_hotkey->acpi_handle = device->handle;
	sprintf(acpi_device_name(device), "%s",
		ACPI_FUJITSU_HOTKEY_DEVICE_NAME);
	sprintf(acpi_device_class(device), "%s", ACPI_FUJITSU_CLASS);
	device->driver_data = fujitsu_hotkey;

	/* kfifo */
	spin_lock_init(&fujitsu_hotkey->fifo_lock);
	error = kfifo_alloc(&fujitsu_hotkey->fifo, RINGBUFFERSIZE * sizeof(int),
			GFP_KERNEL);
	if (error) {
		pr_err("kfifo_alloc failed\n");
		goto err_stop;
	}

	fujitsu_hotkey->input = input = input_allocate_device();
	if (!input) {
		error = -ENOMEM;
		goto err_free_fifo;
	}

	snprintf(fujitsu_hotkey->phys, sizeof(fujitsu_hotkey->phys),
		 "%s/video/input0", acpi_device_hid(device));

	input->name = acpi_device_name(device);
	input->phys = fujitsu_hotkey->phys;
	input->id.bustype = BUS_HOST;
	input->id.product = 0x06;
	input->dev.parent = &device->dev;

	set_bit(EV_KEY, input->evbit);
	set_bit(fujitsu->keycode1, input->keybit);
	set_bit(fujitsu->keycode2, input->keybit);
	set_bit(fujitsu->keycode3, input->keybit);
	set_bit(fujitsu->keycode4, input->keybit);
	set_bit(fujitsu->keycode5, input->keybit);
	set_bit(KEY_TOUCHPAD_TOGGLE, input->keybit);
	set_bit(KEY_UNKNOWN, input->keybit);

	error = input_register_device(input);
	if (error)
		goto err_free_input_dev;

	error = acpi_bus_update_power(fujitsu_hotkey->acpi_handle, &state);
	if (error) {
		pr_err("Error reading power state\n");
		goto err_unregister_input_dev;
	}

	pr_info("ACPI: %s [%s] (%s)\n",
		acpi_device_name(device), acpi_device_bid(device),
		!device->power.state ? "on" : "off");

	fujitsu_hotkey->dev = device;

	if (acpi_has_method(device->handle, METHOD_NAME__INI)) {
		vdbg_printk(FUJLAPTOP_DBG_INFO, "Invoking _INI\n");
		if (ACPI_FAILURE
		    (acpi_evaluate_object
		     (device->handle, METHOD_NAME__INI, NULL, NULL)))
			pr_err("_INI Method failed\n");
	}

	i = 0;
	while (call_fext_func(FUNC_BUTTONS, 0x1, 0x0, 0x0) != 0
		&& (i++) < MAX_HOTKEY_RINGBUFFER_SIZE)
		; /* No action, result is discarded */
	vdbg_printk(FUJLAPTOP_DBG_INFO, "Discarded %i ringbuffer entries\n", i);

	fujitsu_hotkey->rfkill_supported =
		call_fext_func(FUNC_RFKILL, 0x0, 0x0, 0x0);

	/* Make sure our bitmask of supported functions is cleared if the
	   RFKILL function block is not implemented, like on the S7020. */
	if (fujitsu_hotkey->rfkill_supported == UNSUPPORTED_CMD)
		fujitsu_hotkey->rfkill_supported = 0;

	if (fujitsu_hotkey->rfkill_supported)
		fujitsu_hotkey->rfkill_state =
			call_fext_func(FUNC_RFKILL, 0x4, 0x0, 0x0);

	/* Suspect this is a keymap of the application panel, print it */
	pr_info("BTNI: [0x%x]\n", call_fext_func(FUNC_BUTTONS, 0x0, 0x0, 0x0));

#if IS_ENABLED(CONFIG_LEDS_CLASS)
	if (call_fext_func(FUNC_LEDS, 0x0, 0x0, 0x0) & LOGOLAMP_POWERON) {
		result = led_classdev_register(&fujitsu->pf_device->dev,
						&logolamp_led);
		if (result == 0) {
			fujitsu_hotkey->logolamp_registered = 1;
		} else {
			pr_err("Could not register LED handler for logo lamp, error %i\n",
			       result);
		}
	}

	if ((call_fext_func(FUNC_LEDS, 0x0, 0x0, 0x0) & KEYBOARD_LAMPS) &&
	   (call_fext_func(FUNC_BUTTONS, 0x0, 0x0, 0x0) == 0x0)) {
		result = led_classdev_register(&fujitsu->pf_device->dev,
						&kblamps_led);
		if (result == 0) {
			fujitsu_hotkey->kblamps_registered = 1;
		} else {
			pr_err("Could not register LED handler for keyboard lamps, error %i\n",
			       result);
		}
	}

	/*
	 * BTNI bit 24 seems to indicate the presence of a radio toggle
	 * button in place of a slide switch, and all such machines appear
	 * to also have an RF LED.  Therefore use bit 24 as an indicator
	 * that an RF LED is present.
	 */
	if (call_fext_func(FUNC_BUTTONS, 0x0, 0x0, 0x0) & BIT(24)) {
		result = led_classdev_register(&fujitsu->pf_device->dev,
						&radio_led);
		if (result == 0) {
			fujitsu_hotkey->radio_led_registered = 1;
		} else {
			pr_err("Could not register LED handler for radio LED, error %i\n",
			       result);
		}
	}

	/* Support for eco led is not always signaled in bit corresponding
	 * to the bit used to control the led. According to the DSDT table,
	 * bit 14 seems to indicate presence of said led as well.
	 * Confirm by testing the status.
	*/
	if ((call_fext_func(FUNC_LEDS, 0x0, 0x0, 0x0) & BIT(14)) &&
	   (call_fext_func(FUNC_LEDS, 0x2, ECO_LED, 0x0) != UNSUPPORTED_CMD)) {
		result = led_classdev_register(&fujitsu->pf_device->dev,
						&eco_led);
		if (result == 0) {
			fujitsu_hotkey->eco_led_registered = 1;
		} else {
			pr_err("Could not register LED handler for eco LED, error %i\n",
			       result);
		}
	}
#endif

	return result;

err_unregister_input_dev:
	input_unregister_device(input);
	input = NULL;
err_free_input_dev:
	input_free_device(input);
err_free_fifo:
	kfifo_free(&fujitsu_hotkey->fifo);
err_stop:
	return error;
}

static int acpi_fujitsu_hotkey_remove(struct acpi_device *device)
{
	struct fujitsu_hotkey_t *fujitsu_hotkey = acpi_driver_data(device);
	struct input_dev *input = fujitsu_hotkey->input;

#if IS_ENABLED(CONFIG_LEDS_CLASS)
	if (fujitsu_hotkey->logolamp_registered)
		led_classdev_unregister(&logolamp_led);

	if (fujitsu_hotkey->kblamps_registered)
		led_classdev_unregister(&kblamps_led);

	if (fujitsu_hotkey->radio_led_registered)
		led_classdev_unregister(&radio_led);

	if (fujitsu_hotkey->eco_led_registered)
		led_classdev_unregister(&eco_led);
#endif

	input_unregister_device(input);

	kfifo_free(&fujitsu_hotkey->fifo);

	fujitsu_hotkey->acpi_handle = NULL;

	return 0;
}

static void acpi_fujitsu_hotkey_press(int keycode)
{
	struct input_dev *input = fujitsu_hotkey->input;
	int status;

	status = kfifo_in_locked(&fujitsu_hotkey->fifo,
				 (unsigned char *)&keycode, sizeof(keycode),
				 &fujitsu_hotkey->fifo_lock);
	if (status != sizeof(keycode)) {
		vdbg_printk(FUJLAPTOP_DBG_WARN,
			    "Could not push keycode [0x%x]\n", keycode);
		return;
	}
	input_report_key(input, keycode, 1);
	input_sync(input);
	vdbg_printk(FUJLAPTOP_DBG_TRACE,
		    "Push keycode into ringbuffer [%d]\n", keycode);
}

static void acpi_fujitsu_hotkey_release(void)
{
	struct input_dev *input = fujitsu_hotkey->input;
	int keycode, status;

	while (true) {
		status = kfifo_out_locked(&fujitsu_hotkey->fifo,
					  (unsigned char *)&keycode,
					  sizeof(keycode),
					  &fujitsu_hotkey->fifo_lock);
		if (status != sizeof(keycode))
			return;
		input_report_key(input, keycode, 0);
		input_sync(input);
		vdbg_printk(FUJLAPTOP_DBG_TRACE,
			    "Pop keycode from ringbuffer [%d]\n", keycode);
	}
}

static void acpi_fujitsu_hotkey_notify(struct acpi_device *device, u32 event)
{
	struct input_dev *input;
	int keycode;
	unsigned int irb = 1;
	int i;

	input = fujitsu_hotkey->input;

	if (event != ACPI_FUJITSU_NOTIFY_CODE1) {
		keycode = KEY_UNKNOWN;
		vdbg_printk(FUJLAPTOP_DBG_WARN,
			    "Unsupported event [0x%x]\n", event);
		input_report_key(input, keycode, 1);
		input_sync(input);
		input_report_key(input, keycode, 0);
		input_sync(input);
		return;
	}

	if (fujitsu_hotkey->rfkill_supported)
		fujitsu_hotkey->rfkill_state =
			call_fext_func(FUNC_RFKILL, 0x4, 0x0, 0x0);

	i = 0;
	while ((irb =
		call_fext_func(FUNC_BUTTONS, 0x1, 0x0, 0x0)) != 0
			&& (i++) < MAX_HOTKEY_RINGBUFFER_SIZE) {
		switch (irb & 0x4ff) {
		case KEY1_CODE:
			keycode = fujitsu->keycode1;
			break;
		case KEY2_CODE:
			keycode = fujitsu->keycode2;
			break;
		case KEY3_CODE:
			keycode = fujitsu->keycode3;
			break;
		case KEY4_CODE:
			keycode = fujitsu->keycode4;
			break;
		case KEY5_CODE:
			keycode = fujitsu->keycode5;
			break;
		case 0:
			keycode = 0;
			break;
		default:
			vdbg_printk(FUJLAPTOP_DBG_WARN,
				    "Unknown GIRB result [%x]\n", irb);
			keycode = -1;
			break;
		}

		if (keycode > 0)
			acpi_fujitsu_hotkey_press(keycode);
		else if (keycode == 0)
			acpi_fujitsu_hotkey_release();
	}

	/* On some models (first seen on the Skylake-based Lifebook
	 * E736/E746/E756), the touchpad toggle hotkey (Fn+F4) is
	 * handled in software; its state is queried using FUNC_RFKILL
	 */
	if ((fujitsu_hotkey->rfkill_supported & BIT(26)) &&
	    (call_fext_func(FUNC_RFKILL, 0x1, 0x0, 0x0) & BIT(26))) {
		keycode = KEY_TOUCHPAD_TOGGLE;
		input_report_key(input, keycode, 1);
		input_sync(input);
		input_report_key(input, keycode, 0);
		input_sync(input);
	}

}

/* Initialization */

static const struct acpi_device_id fujitsu_device_ids[] = {
	{ACPI_FUJITSU_HID, 0},
	{"", 0},
};

static struct acpi_driver acpi_fujitsu_driver = {
	.name = ACPI_FUJITSU_DRIVER_NAME,
	.class = ACPI_FUJITSU_CLASS,
	.ids = fujitsu_device_ids,
	.ops = {
		.add = acpi_fujitsu_add,
		.remove = acpi_fujitsu_remove,
		.notify = acpi_fujitsu_notify,
		},
};

static const struct acpi_device_id fujitsu_hotkey_device_ids[] = {
	{ACPI_FUJITSU_HOTKEY_HID, 0},
	{"", 0},
};

static struct acpi_driver acpi_fujitsu_hotkey_driver = {
	.name = ACPI_FUJITSU_HOTKEY_DRIVER_NAME,
	.class = ACPI_FUJITSU_CLASS,
	.ids = fujitsu_hotkey_device_ids,
	.ops = {
		.add = acpi_fujitsu_hotkey_add,
		.remove = acpi_fujitsu_hotkey_remove,
		.notify = acpi_fujitsu_hotkey_notify,
		},
};

static const struct acpi_device_id fujitsu_ids[] __used = {
	{ACPI_FUJITSU_HID, 0},
	{ACPI_FUJITSU_HOTKEY_HID, 0},
	{"", 0}
};
MODULE_DEVICE_TABLE(acpi, fujitsu_ids);

static int __init fujitsu_init(void)
{
	int ret, result, max_brightness;

	if (acpi_disabled)
		return -ENODEV;

	fujitsu = kzalloc(sizeof(struct fujitsu_t), GFP_KERNEL);
	if (!fujitsu)
		return -ENOMEM;
	fujitsu->keycode1 = KEY_PROG1;
	fujitsu->keycode2 = KEY_PROG2;
	fujitsu->keycode3 = KEY_PROG3;
	fujitsu->keycode4 = KEY_PROG4;
	fujitsu->keycode5 = KEY_RFKILL;
	dmi_check_system(fujitsu_dmi_table);

	result = acpi_bus_register_driver(&acpi_fujitsu_driver);
	if (result < 0) {
		ret = -ENODEV;
		goto fail_acpi;
	}

	/* Register platform stuff */

	fujitsu->pf_device = platform_device_alloc("fujitsu-laptop", -1);
	if (!fujitsu->pf_device) {
		ret = -ENOMEM;
		goto fail_platform_driver;
	}

	ret = platform_device_add(fujitsu->pf_device);
	if (ret)
		goto fail_platform_device1;

	ret =
	    sysfs_create_group(&fujitsu->pf_device->dev.kobj,
			       &fujitsupf_attribute_group);
	if (ret)
		goto fail_platform_device2;

	/* Register backlight stuff */

	if (acpi_video_get_backlight_type() == acpi_backlight_vendor) {
		struct backlight_properties props;

		memset(&props, 0, sizeof(struct backlight_properties));
		max_brightness = fujitsu->max_brightness;
		props.type = BACKLIGHT_PLATFORM;
		props.max_brightness = max_brightness - 1;
		fujitsu->bl_device = backlight_device_register("fujitsu-laptop",
							       NULL, NULL,
							       &fujitsubl_ops,
							       &props);
		if (IS_ERR(fujitsu->bl_device)) {
			ret = PTR_ERR(fujitsu->bl_device);
			fujitsu->bl_device = NULL;
			goto fail_sysfs_group;
		}
		fujitsu->bl_device->props.brightness = fujitsu->brightness_level;
	}

	ret = platform_driver_register(&fujitsupf_driver);
	if (ret)
		goto fail_backlight;

	/* Register hotkey driver */

	fujitsu_hotkey = kzalloc(sizeof(struct fujitsu_hotkey_t), GFP_KERNEL);
	if (!fujitsu_hotkey) {
		ret = -ENOMEM;
		goto fail_hotkey;
	}

	result = acpi_bus_register_driver(&acpi_fujitsu_hotkey_driver);
	if (result < 0) {
		ret = -ENODEV;
		goto fail_hotkey1;
	}

	/* Sync backlight power status (needs FUJ02E3 device, hence deferred) */
	if (acpi_video_get_backlight_type() == acpi_backlight_vendor) {
		if (call_fext_func(FUNC_BACKLIGHT, 0x2, 0x4, 0x0) == 3)
			fujitsu->bl_device->props.power = FB_BLANK_POWERDOWN;
		else
			fujitsu->bl_device->props.power = FB_BLANK_UNBLANK;
	}

	pr_info("driver " FUJITSU_DRIVER_VERSION " successfully loaded\n");

	return 0;

fail_hotkey1:
	kfree(fujitsu_hotkey);
fail_hotkey:
	platform_driver_unregister(&fujitsupf_driver);
fail_backlight:
	backlight_device_unregister(fujitsu->bl_device);
fail_sysfs_group:
	sysfs_remove_group(&fujitsu->pf_device->dev.kobj,
			   &fujitsupf_attribute_group);
fail_platform_device2:
	platform_device_del(fujitsu->pf_device);
fail_platform_device1:
	platform_device_put(fujitsu->pf_device);
fail_platform_driver:
	acpi_bus_unregister_driver(&acpi_fujitsu_driver);
fail_acpi:
	kfree(fujitsu);

	return ret;
}

static void __exit fujitsu_cleanup(void)
{
	acpi_bus_unregister_driver(&acpi_fujitsu_hotkey_driver);

	kfree(fujitsu_hotkey);

	platform_driver_unregister(&fujitsupf_driver);

	backlight_device_unregister(fujitsu->bl_device);

	sysfs_remove_group(&fujitsu->pf_device->dev.kobj,
			   &fujitsupf_attribute_group);

	platform_device_unregister(fujitsu->pf_device);

	acpi_bus_unregister_driver(&acpi_fujitsu_driver);

	kfree(fujitsu);

	pr_info("driver unloaded\n");
}

module_init(fujitsu_init);
module_exit(fujitsu_cleanup);

module_param(use_alt_lcd_levels, uint, 0644);
MODULE_PARM_DESC(use_alt_lcd_levels,
		 "Use alternative interface for lcd_levels (needed for Lifebook s6410).");
module_param(disable_brightness_adjust, uint, 0644);
MODULE_PARM_DESC(disable_brightness_adjust, "Disable brightness adjustment .");
#ifdef CONFIG_FUJITSU_LAPTOP_DEBUG
module_param_named(debug, dbg_level, uint, 0644);
MODULE_PARM_DESC(debug, "Sets debug level bit-mask");
#endif

MODULE_AUTHOR("Jonathan Woithe, Peter Gruber, Tony Vroon");
MODULE_DESCRIPTION("Fujitsu laptop extras support");
MODULE_VERSION(FUJITSU_DRIVER_VERSION);
MODULE_LICENSE("GPL");

MODULE_ALIAS("dmi:*:svnFUJITSUSIEMENS:*:pvr:rvnFUJITSU:rnFJNB1D3:*:cvrS6410:*");
MODULE_ALIAS("dmi:*:svnFUJITSUSIEMENS:*:pvr:rvnFUJITSU:rnFJNB1E6:*:cvrS6420:*");
MODULE_ALIAS("dmi:*:svnFUJITSU:*:pvr:rvnFUJITSU:rnFJNB19C:*:cvrS7020:*");<|MERGE_RESOLUTION|>--- conflicted
+++ resolved
@@ -271,17 +271,6 @@
 static int logolamp_set(struct led_classdev *cdev,
 			       enum led_brightness brightness)
 {
-<<<<<<< HEAD
-	if (brightness >= LED_FULL) {
-		call_fext_func(FUNC_LEDS, 0x1, LOGOLAMP_POWERON, FUNC_LED_ON);
-		return call_fext_func(FUNC_LEDS, 0x1, LOGOLAMP_ALWAYS, FUNC_LED_ON);
-	} else if (brightness >= LED_HALF) {
-		call_fext_func(FUNC_LEDS, 0x1, LOGOLAMP_POWERON, FUNC_LED_ON);
-		return call_fext_func(FUNC_LEDS, 0x1, LOGOLAMP_ALWAYS, FUNC_LED_OFF);
-	} else {
-		return call_fext_func(FUNC_LEDS, 0x1, LOGOLAMP_POWERON, FUNC_LED_OFF);
-	}
-=======
 	int poweron = FUNC_LED_ON, always = FUNC_LED_ON;
 	int ret;
 
@@ -296,7 +285,6 @@
 		return ret;
 
 	return call_fext_func(FUNC_LEDS, 0x1, LOGOLAMP_ALWAYS, always);
->>>>>>> 7b812712
 }
 
 static int kblamps_set(struct led_classdev *cdev,
