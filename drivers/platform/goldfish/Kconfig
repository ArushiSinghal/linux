menuconfig GOLDFISH
	bool "Platform support for Goldfish virtual devices"
	depends on X86_32 || X86_64 || ARM || ARM64 || MIPS
<<<<<<< HEAD
=======
	depends on HAS_IOMEM
>>>>>>> 16617535
	---help---
	  Say Y here to get to see options for the Goldfish virtual platform.
	  This option alone does not add any kernel code.

	  Unless you are building for the Android Goldfish emulator say N here.

if GOLDFISH

config GOLDFISH_BUS
	bool "Goldfish platform bus"
	---help---
	  This is a virtual bus to host Goldfish Android Virtual Devices.

config GOLDFISH_PIPE
	tristate "Goldfish virtual device for QEMU pipes"
	---help---
	  This is a virtual device to drive the QEMU pipe interface used by
	  the Goldfish Android Virtual Device.

endif # GOLDFISH<|MERGE_RESOLUTION|>--- conflicted
+++ resolved
@@ -1,10 +1,7 @@
 menuconfig GOLDFISH
 	bool "Platform support for Goldfish virtual devices"
 	depends on X86_32 || X86_64 || ARM || ARM64 || MIPS
-<<<<<<< HEAD
-=======
 	depends on HAS_IOMEM
->>>>>>> 16617535
 	---help---
 	  Say Y here to get to see options for the Goldfish virtual platform.
 	  This option alone does not add any kernel code.
