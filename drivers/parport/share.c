--- conflicted
+++ resolved
@@ -891,15 +891,10 @@
 	par_dev->dev.release = free_pardevice;
 	par_dev->devmodel = true;
 	ret = device_register(&par_dev->dev);
-<<<<<<< HEAD
-	if (ret)
-		goto err_put_dev;
-=======
 	if (ret) {
 		put_device(&par_dev->dev);
 		goto err_put_port;
 	}
->>>>>>> 3cb5ff02
 
 	/* Chain this onto the list */
 	par_dev->prev = NULL;
@@ -914,12 +909,8 @@
 			spin_unlock(&port->physport->pardevice_lock);
 			pr_debug("%s: cannot grant exclusive access for device %s\n",
 				 port->name, name);
-<<<<<<< HEAD
-			goto err_put_dev;
-=======
 			device_unregister(&par_dev->dev);
 			goto err_put_port;
->>>>>>> 3cb5ff02
 		}
 		port->flags |= PARPORT_FLAG_EXCL;
 	}
@@ -950,11 +941,6 @@
 
 	return par_dev;
 
-<<<<<<< HEAD
-err_put_dev:
-	put_device(&par_dev->dev);
-=======
->>>>>>> 3cb5ff02
 err_free_devname:
 	kfree(devname);
 err_free_par_dev:
