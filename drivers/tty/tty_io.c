/*
 *  Copyright (C) 1991, 1992  Linus Torvalds
 */

/*
 * 'tty_io.c' gives an orthogonal feeling to tty's, be they consoles
 * or rs-channels. It also implements echoing, cooked mode etc.
 *
 * Kill-line thanks to John T Kohl, who also corrected VMIN = VTIME = 0.
 *
 * Modified by Theodore Ts'o, 9/14/92, to dynamically allocate the
 * tty_struct and tty_queue structures.  Previously there was an array
 * of 256 tty_struct's which was statically allocated, and the
 * tty_queue structures were allocated at boot time.  Both are now
 * dynamically allocated only when the tty is open.
 *
 * Also restructured routines so that there is more of a separation
 * between the high-level tty routines (tty_io.c and tty_ioctl.c) and
 * the low-level tty routines (serial.c, pty.c, console.c).  This
 * makes for cleaner and more compact code.  -TYT, 9/17/92
 *
 * Modified by Fred N. van Kempen, 01/29/93, to add line disciplines
 * which can be dynamically activated and de-activated by the line
 * discipline handling modules (like SLIP).
 *
 * NOTE: pay no attention to the line discipline code (yet); its
 * interface is still subject to change in this version...
 * -- TYT, 1/31/92
 *
 * Added functionality to the OPOST tty handling.  No delays, but all
 * other bits should be there.
 *	-- Nick Holloway <alfie@dcs.warwick.ac.uk>, 27th May 1993.
 *
 * Rewrote canonical mode and added more termios flags.
 * 	-- julian@uhunix.uhcc.hawaii.edu (J. Cowley), 13Jan94
 *
 * Reorganized FASYNC support so mouse code can share it.
 *	-- ctm@ardi.com, 9Sep95
 *
 * New TIOCLINUX variants added.
 *	-- mj@k332.feld.cvut.cz, 19-Nov-95
 *
 * Restrict vt switching via ioctl()
 *      -- grif@cs.ucr.edu, 5-Dec-95
 *
 * Move console and virtual terminal code to more appropriate files,
 * implement CONFIG_VT and generalize console device interface.
 *	-- Marko Kohtala <Marko.Kohtala@hut.fi>, March 97
 *
 * Rewrote tty_init_dev and tty_release_dev to eliminate races.
 *	-- Bill Hawes <whawes@star.net>, June 97
 *
 * Added devfs support.
 *      -- C. Scott Ananian <cananian@alumni.princeton.edu>, 13-Jan-1998
 *
 * Added support for a Unix98-style ptmx device.
 *      -- C. Scott Ananian <cananian@alumni.princeton.edu>, 14-Jan-1998
 *
 * Reduced memory usage for older ARM systems
 *      -- Russell King <rmk@arm.linux.org.uk>
 *
 * Move do_SAK() into process context.  Less stack use in devfs functions.
 * alloc_tty_struct() always uses kmalloc()
 *			 -- Andrew Morton <andrewm@uow.edu.eu> 17Mar01
 */

#include <linux/types.h>
#include <linux/major.h>
#include <linux/errno.h>
#include <linux/signal.h>
#include <linux/fcntl.h>
#include <linux/sched.h>
#include <linux/interrupt.h>
#include <linux/tty.h>
#include <linux/tty_driver.h>
#include <linux/tty_flip.h>
#include <linux/devpts_fs.h>
#include <linux/file.h>
#include <linux/fdtable.h>
#include <linux/console.h>
#include <linux/timer.h>
#include <linux/ctype.h>
#include <linux/kd.h>
#include <linux/mm.h>
#include <linux/string.h>
#include <linux/slab.h>
#include <linux/poll.h>
#include <linux/proc_fs.h>
#include <linux/init.h>
#include <linux/module.h>
#include <linux/device.h>
#include <linux/wait.h>
#include <linux/bitops.h>
#include <linux/delay.h>
#include <linux/seq_file.h>
#include <linux/serial.h>
#include <linux/ratelimit.h>

#include <linux/uaccess.h>

#include <linux/kbd_kern.h>
#include <linux/vt_kern.h>
#include <linux/selection.h>

#include <linux/kmod.h>
#include <linux/nsproxy.h>

#undef TTY_DEBUG_HANGUP
#ifdef TTY_DEBUG_HANGUP
# define tty_debug_hangup(tty, f, args...)	tty_debug(tty, f, ##args)
#else
# define tty_debug_hangup(tty, f, args...)	do { } while (0)
#endif

#define TTY_PARANOIA_CHECK 1
#define CHECK_TTY_COUNT 1

struct ktermios tty_std_termios = {	/* for the benefit of tty drivers  */
	.c_iflag = ICRNL | IXON,
	.c_oflag = OPOST | ONLCR,
	.c_cflag = B38400 | CS8 | CREAD | HUPCL,
	.c_lflag = ISIG | ICANON | ECHO | ECHOE | ECHOK |
		   ECHOCTL | ECHOKE | IEXTEN,
	.c_cc = INIT_C_CC,
	.c_ispeed = 38400,
	.c_ospeed = 38400,
	/* .c_line = N_TTY, */
};

EXPORT_SYMBOL(tty_std_termios);

/* This list gets poked at by procfs and various bits of boot up code. This
   could do with some rationalisation such as pulling the tty proc function
   into this file */

LIST_HEAD(tty_drivers);			/* linked list of tty drivers */

/* Mutex to protect creating and releasing a tty */
DEFINE_MUTEX(tty_mutex);

static ssize_t tty_read(struct file *, char __user *, size_t, loff_t *);
static ssize_t tty_write(struct file *, const char __user *, size_t, loff_t *);
ssize_t redirected_tty_write(struct file *, const char __user *,
							size_t, loff_t *);
static unsigned int tty_poll(struct file *, poll_table *);
static int tty_open(struct inode *, struct file *);
long tty_ioctl(struct file *file, unsigned int cmd, unsigned long arg);
#ifdef CONFIG_COMPAT
static long tty_compat_ioctl(struct file *file, unsigned int cmd,
				unsigned long arg);
#else
#define tty_compat_ioctl NULL
#endif
static int __tty_fasync(int fd, struct file *filp, int on);
static int tty_fasync(int fd, struct file *filp, int on);
static void release_tty(struct tty_struct *tty, int idx);

/**
 *	free_tty_struct		-	free a disused tty
 *	@tty: tty struct to free
 *
 *	Free the write buffers, tty queue and tty memory itself.
 *
 *	Locking: none. Must be called after tty is definitely unused
 */

static void free_tty_struct(struct tty_struct *tty)
{
	tty_ldisc_deinit(tty);
	put_device(tty->dev);
	kfree(tty->write_buf);
	tty->magic = 0xDEADDEAD;
	kfree(tty);
}

static inline struct tty_struct *file_tty(struct file *file)
{
	return ((struct tty_file_private *)file->private_data)->tty;
}

int tty_alloc_file(struct file *file)
{
	struct tty_file_private *priv;

	priv = kmalloc(sizeof(*priv), GFP_KERNEL);
	if (!priv)
		return -ENOMEM;

	file->private_data = priv;

	return 0;
}

/* Associate a new file with the tty structure */
void tty_add_file(struct tty_struct *tty, struct file *file)
{
	struct tty_file_private *priv = file->private_data;

	priv->tty = tty;
	priv->file = file;

	spin_lock(&tty->files_lock);
	list_add(&priv->list, &tty->tty_files);
	spin_unlock(&tty->files_lock);
}

/**
 * tty_free_file - free file->private_data
 *
 * This shall be used only for fail path handling when tty_add_file was not
 * called yet.
 */
void tty_free_file(struct file *file)
{
	struct tty_file_private *priv = file->private_data;

	file->private_data = NULL;
	kfree(priv);
}

/* Delete file from its tty */
static void tty_del_file(struct file *file)
{
	struct tty_file_private *priv = file->private_data;
	struct tty_struct *tty = priv->tty;

	spin_lock(&tty->files_lock);
	list_del(&priv->list);
	spin_unlock(&tty->files_lock);
	tty_free_file(file);
}


#define TTY_NUMBER(tty) ((tty)->index + (tty)->driver->name_base)

/**
 *	tty_name	-	return tty naming
 *	@tty: tty structure
 *
 *	Convert a tty structure into a name. The name reflects the kernel
 *	naming policy and if udev is in use may not reflect user space
 *
 *	Locking: none
 */

const char *tty_name(const struct tty_struct *tty)
{
	if (!tty) /* Hmm.  NULL pointer.  That's fun. */
		return "NULL tty";
	return tty->name;
}

EXPORT_SYMBOL(tty_name);

const char *tty_driver_name(const struct tty_struct *tty)
{
	if (!tty || !tty->driver)
		return "";
	return tty->driver->name;
}

static int tty_paranoia_check(struct tty_struct *tty, struct inode *inode,
			      const char *routine)
{
#ifdef TTY_PARANOIA_CHECK
	if (!tty) {
		pr_warn("(%d:%d): %s: NULL tty\n",
			imajor(inode), iminor(inode), routine);
		return 1;
	}
	if (tty->magic != TTY_MAGIC) {
		pr_warn("(%d:%d): %s: bad magic number\n",
			imajor(inode), iminor(inode), routine);
		return 1;
	}
#endif
	return 0;
}

/* Caller must hold tty_lock */
static int check_tty_count(struct tty_struct *tty, const char *routine)
{
#ifdef CHECK_TTY_COUNT
	struct list_head *p;
	int count = 0;

	spin_lock(&tty->files_lock);
	list_for_each(p, &tty->tty_files) {
		count++;
	}
	spin_unlock(&tty->files_lock);
	if (tty->driver->type == TTY_DRIVER_TYPE_PTY &&
	    tty->driver->subtype == PTY_TYPE_SLAVE &&
	    tty->link && tty->link->count)
		count++;
	if (tty->count != count) {
		tty_warn(tty, "%s: tty->count(%d) != #fd's(%d)\n",
			 routine, tty->count, count);
		return count;
	}
#endif
	return 0;
}

/**
 *	get_tty_driver		-	find device of a tty
 *	@dev_t: device identifier
 *	@index: returns the index of the tty
 *
 *	This routine returns a tty driver structure, given a device number
 *	and also passes back the index number.
 *
 *	Locking: caller must hold tty_mutex
 */

static struct tty_driver *get_tty_driver(dev_t device, int *index)
{
	struct tty_driver *p;

	list_for_each_entry(p, &tty_drivers, tty_drivers) {
		dev_t base = MKDEV(p->major, p->minor_start);
		if (device < base || device >= base + p->num)
			continue;
		*index = device - base;
		return tty_driver_kref_get(p);
	}
	return NULL;
}

#ifdef CONFIG_CONSOLE_POLL

/**
 *	tty_find_polling_driver	-	find device of a polled tty
 *	@name: name string to match
 *	@line: pointer to resulting tty line nr
 *
 *	This routine returns a tty driver structure, given a name
 *	and the condition that the tty driver is capable of polled
 *	operation.
 */
struct tty_driver *tty_find_polling_driver(char *name, int *line)
{
	struct tty_driver *p, *res = NULL;
	int tty_line = 0;
	int len;
	char *str, *stp;

	for (str = name; *str; str++)
		if ((*str >= '0' && *str <= '9') || *str == ',')
			break;
	if (!*str)
		return NULL;

	len = str - name;
	tty_line = simple_strtoul(str, &str, 10);

	mutex_lock(&tty_mutex);
	/* Search through the tty devices to look for a match */
	list_for_each_entry(p, &tty_drivers, tty_drivers) {
		if (strncmp(name, p->name, len) != 0)
			continue;
		stp = str;
		if (*stp == ',')
			stp++;
		if (*stp == '\0')
			stp = NULL;

		if (tty_line >= 0 && tty_line < p->num && p->ops &&
		    p->ops->poll_init && !p->ops->poll_init(p, tty_line, stp)) {
			res = tty_driver_kref_get(p);
			*line = tty_line;
			break;
		}
	}
	mutex_unlock(&tty_mutex);

	return res;
}
EXPORT_SYMBOL_GPL(tty_find_polling_driver);
#endif

static int is_ignored(int sig)
{
	return (sigismember(&current->blocked, sig) ||
		current->sighand->action[sig-1].sa.sa_handler == SIG_IGN);
}

/**
 *	tty_check_change	-	check for POSIX terminal changes
 *	@tty: tty to check
 *
 *	If we try to write to, or set the state of, a terminal and we're
 *	not in the foreground, send a SIGTTOU.  If the signal is blocked or
 *	ignored, go ahead and perform the operation.  (POSIX 7.2)
 *
 *	Locking: ctrl_lock
 */

int __tty_check_change(struct tty_struct *tty, int sig)
{
	unsigned long flags;
	struct pid *pgrp, *tty_pgrp;
	int ret = 0;

	if (current->signal->tty != tty)
		return 0;

	rcu_read_lock();
	pgrp = task_pgrp(current);

	spin_lock_irqsave(&tty->ctrl_lock, flags);
	tty_pgrp = tty->pgrp;
	spin_unlock_irqrestore(&tty->ctrl_lock, flags);

	if (tty_pgrp && pgrp != tty->pgrp) {
		if (is_ignored(sig)) {
			if (sig == SIGTTIN)
				ret = -EIO;
		} else if (is_current_pgrp_orphaned())
			ret = -EIO;
		else {
			kill_pgrp(pgrp, sig, 1);
			set_thread_flag(TIF_SIGPENDING);
			ret = -ERESTARTSYS;
		}
	}
	rcu_read_unlock();

	if (!tty_pgrp)
		tty_warn(tty, "sig=%d, tty->pgrp == NULL!\n", sig);

	return ret;
}

int tty_check_change(struct tty_struct *tty)
{
	return __tty_check_change(tty, SIGTTOU);
}
EXPORT_SYMBOL(tty_check_change);

static ssize_t hung_up_tty_read(struct file *file, char __user *buf,
				size_t count, loff_t *ppos)
{
	return 0;
}

static ssize_t hung_up_tty_write(struct file *file, const char __user *buf,
				 size_t count, loff_t *ppos)
{
	return -EIO;
}

/* No kernel lock held - none needed ;) */
static unsigned int hung_up_tty_poll(struct file *filp, poll_table *wait)
{
	return POLLIN | POLLOUT | POLLERR | POLLHUP | POLLRDNORM | POLLWRNORM;
}

static long hung_up_tty_ioctl(struct file *file, unsigned int cmd,
		unsigned long arg)
{
	return cmd == TIOCSPGRP ? -ENOTTY : -EIO;
}

static long hung_up_tty_compat_ioctl(struct file *file,
				     unsigned int cmd, unsigned long arg)
{
	return cmd == TIOCSPGRP ? -ENOTTY : -EIO;
}

static int hung_up_tty_fasync(int fd, struct file *file, int on)
{
	return -ENOTTY;
}

static const struct file_operations tty_fops = {
	.llseek		= no_llseek,
	.read		= tty_read,
	.write		= tty_write,
	.poll		= tty_poll,
	.unlocked_ioctl	= tty_ioctl,
	.compat_ioctl	= tty_compat_ioctl,
	.open		= tty_open,
	.release	= tty_release,
	.fasync		= tty_fasync,
};

static const struct file_operations console_fops = {
	.llseek		= no_llseek,
	.read		= tty_read,
	.write		= redirected_tty_write,
	.poll		= tty_poll,
	.unlocked_ioctl	= tty_ioctl,
	.compat_ioctl	= tty_compat_ioctl,
	.open		= tty_open,
	.release	= tty_release,
	.fasync		= tty_fasync,
};

static const struct file_operations hung_up_tty_fops = {
	.llseek		= no_llseek,
	.read		= hung_up_tty_read,
	.write		= hung_up_tty_write,
	.poll		= hung_up_tty_poll,
	.unlocked_ioctl	= hung_up_tty_ioctl,
	.compat_ioctl	= hung_up_tty_compat_ioctl,
	.release	= tty_release,
	.fasync		= hung_up_tty_fasync,
};

static DEFINE_SPINLOCK(redirect_lock);
static struct file *redirect;


void proc_clear_tty(struct task_struct *p)
{
	unsigned long flags;
	struct tty_struct *tty;
	spin_lock_irqsave(&p->sighand->siglock, flags);
	tty = p->signal->tty;
	p->signal->tty = NULL;
	spin_unlock_irqrestore(&p->sighand->siglock, flags);
	tty_kref_put(tty);
}

/**
 * proc_set_tty -  set the controlling terminal
 *
 * Only callable by the session leader and only if it does not already have
 * a controlling terminal.
 *
 * Caller must hold:  tty_lock()
 *		      a readlock on tasklist_lock
 *		      sighand lock
 */
static void __proc_set_tty(struct tty_struct *tty)
{
	unsigned long flags;

	spin_lock_irqsave(&tty->ctrl_lock, flags);
	/*
	 * The session and fg pgrp references will be non-NULL if
	 * tiocsctty() is stealing the controlling tty
	 */
	put_pid(tty->session);
	put_pid(tty->pgrp);
	tty->pgrp = get_pid(task_pgrp(current));
	spin_unlock_irqrestore(&tty->ctrl_lock, flags);
	tty->session = get_pid(task_session(current));
	if (current->signal->tty) {
		tty_debug(tty, "current tty %s not NULL!!\n",
			  current->signal->tty->name);
		tty_kref_put(current->signal->tty);
	}
	put_pid(current->signal->tty_old_pgrp);
	current->signal->tty = tty_kref_get(tty);
	current->signal->tty_old_pgrp = NULL;
}

static void proc_set_tty(struct tty_struct *tty)
{
	spin_lock_irq(&current->sighand->siglock);
	__proc_set_tty(tty);
	spin_unlock_irq(&current->sighand->siglock);
}

struct tty_struct *get_current_tty(void)
{
	struct tty_struct *tty;
	unsigned long flags;

	spin_lock_irqsave(&current->sighand->siglock, flags);
	tty = tty_kref_get(current->signal->tty);
	spin_unlock_irqrestore(&current->sighand->siglock, flags);
	return tty;
}
EXPORT_SYMBOL_GPL(get_current_tty);

static void session_clear_tty(struct pid *session)
{
	struct task_struct *p;
	do_each_pid_task(session, PIDTYPE_SID, p) {
		proc_clear_tty(p);
	} while_each_pid_task(session, PIDTYPE_SID, p);
}

/**
 *	tty_wakeup	-	request more data
 *	@tty: terminal
 *
 *	Internal and external helper for wakeups of tty. This function
 *	informs the line discipline if present that the driver is ready
 *	to receive more output data.
 */

void tty_wakeup(struct tty_struct *tty)
{
	struct tty_ldisc *ld;

	if (test_bit(TTY_DO_WRITE_WAKEUP, &tty->flags)) {
		ld = tty_ldisc_ref(tty);
		if (ld) {
			if (ld->ops->write_wakeup)
				ld->ops->write_wakeup(tty);
			tty_ldisc_deref(ld);
		}
	}
	wake_up_interruptible_poll(&tty->write_wait, POLLOUT);
}

EXPORT_SYMBOL_GPL(tty_wakeup);

/**
 *	tty_signal_session_leader	- sends SIGHUP to session leader
 *	@tty		controlling tty
 *	@exit_session	if non-zero, signal all foreground group processes
 *
 *	Send SIGHUP and SIGCONT to the session leader and its process group.
 *	Optionally, signal all processes in the foreground process group.
 *
 *	Returns the number of processes in the session with this tty
 *	as their controlling terminal. This value is used to drop
 *	tty references for those processes.
 */
static int tty_signal_session_leader(struct tty_struct *tty, int exit_session)
{
	struct task_struct *p;
	int refs = 0;
	struct pid *tty_pgrp = NULL;

	read_lock(&tasklist_lock);
	if (tty->session) {
		do_each_pid_task(tty->session, PIDTYPE_SID, p) {
			spin_lock_irq(&p->sighand->siglock);
			if (p->signal->tty == tty) {
				p->signal->tty = NULL;
				/* We defer the dereferences outside fo
				   the tasklist lock */
				refs++;
			}
			if (!p->signal->leader) {
				spin_unlock_irq(&p->sighand->siglock);
				continue;
			}
			__group_send_sig_info(SIGHUP, SEND_SIG_PRIV, p);
			__group_send_sig_info(SIGCONT, SEND_SIG_PRIV, p);
			put_pid(p->signal->tty_old_pgrp);  /* A noop */
			spin_lock(&tty->ctrl_lock);
			tty_pgrp = get_pid(tty->pgrp);
			if (tty->pgrp)
				p->signal->tty_old_pgrp = get_pid(tty->pgrp);
			spin_unlock(&tty->ctrl_lock);
			spin_unlock_irq(&p->sighand->siglock);
		} while_each_pid_task(tty->session, PIDTYPE_SID, p);
	}
	read_unlock(&tasklist_lock);

	if (tty_pgrp) {
		if (exit_session)
			kill_pgrp(tty_pgrp, SIGHUP, exit_session);
		put_pid(tty_pgrp);
	}

	return refs;
}

/**
 *	__tty_hangup		-	actual handler for hangup events
 *	@work: tty device
 *
 *	This can be called by a "kworker" kernel thread.  That is process
 *	synchronous but doesn't hold any locks, so we need to make sure we
 *	have the appropriate locks for what we're doing.
 *
 *	The hangup event clears any pending redirections onto the hung up
 *	device. It ensures future writes will error and it does the needed
 *	line discipline hangup and signal delivery. The tty object itself
 *	remains intact.
 *
 *	Locking:
 *		BTM
 *		  redirect lock for undoing redirection
 *		  file list lock for manipulating list of ttys
 *		  tty_ldiscs_lock from called functions
 *		  termios_rwsem resetting termios data
 *		  tasklist_lock to walk task list for hangup event
 *		    ->siglock to protect ->signal/->sighand
 */
static void __tty_hangup(struct tty_struct *tty, int exit_session)
{
	struct file *cons_filp = NULL;
	struct file *filp, *f = NULL;
	struct tty_file_private *priv;
	int    closecount = 0, n;
	int refs;

	if (!tty)
		return;


	spin_lock(&redirect_lock);
	if (redirect && file_tty(redirect) == tty) {
		f = redirect;
		redirect = NULL;
	}
	spin_unlock(&redirect_lock);

	tty_lock(tty);

	if (test_bit(TTY_HUPPED, &tty->flags)) {
		tty_unlock(tty);
		return;
	}

	/* inuse_filps is protected by the single tty lock,
	   this really needs to change if we want to flush the
	   workqueue with the lock held */
	check_tty_count(tty, "tty_hangup");

	spin_lock(&tty->files_lock);
	/* This breaks for file handles being sent over AF_UNIX sockets ? */
	list_for_each_entry(priv, &tty->tty_files, list) {
		filp = priv->file;
		if (filp->f_op->write == redirected_tty_write)
			cons_filp = filp;
		if (filp->f_op->write != tty_write)
			continue;
		closecount++;
		__tty_fasync(-1, filp, 0);	/* can't block */
		filp->f_op = &hung_up_tty_fops;
	}
	spin_unlock(&tty->files_lock);

	refs = tty_signal_session_leader(tty, exit_session);
	/* Account for the p->signal references we killed */
	while (refs--)
		tty_kref_put(tty);

	tty_ldisc_hangup(tty, cons_filp != NULL);

	spin_lock_irq(&tty->ctrl_lock);
	clear_bit(TTY_THROTTLED, &tty->flags);
	clear_bit(TTY_DO_WRITE_WAKEUP, &tty->flags);
	put_pid(tty->session);
	put_pid(tty->pgrp);
	tty->session = NULL;
	tty->pgrp = NULL;
	tty->ctrl_status = 0;
	spin_unlock_irq(&tty->ctrl_lock);

	/*
	 * If one of the devices matches a console pointer, we
	 * cannot just call hangup() because that will cause
	 * tty->count and state->count to go out of sync.
	 * So we just call close() the right number of times.
	 */
	if (cons_filp) {
		if (tty->ops->close)
			for (n = 0; n < closecount; n++)
				tty->ops->close(tty, cons_filp);
	} else if (tty->ops->hangup)
		tty->ops->hangup(tty);
	/*
	 * We don't want to have driver/ldisc interactions beyond the ones
	 * we did here. The driver layer expects no calls after ->hangup()
	 * from the ldisc side, which is now guaranteed.
	 */
	set_bit(TTY_HUPPED, &tty->flags);
	tty_unlock(tty);

	if (f)
		fput(f);
}

static void do_tty_hangup(struct work_struct *work)
{
	struct tty_struct *tty =
		container_of(work, struct tty_struct, hangup_work);

	__tty_hangup(tty, 0);
}

/**
 *	tty_hangup		-	trigger a hangup event
 *	@tty: tty to hangup
 *
 *	A carrier loss (virtual or otherwise) has occurred on this like
 *	schedule a hangup sequence to run after this event.
 */

void tty_hangup(struct tty_struct *tty)
{
	tty_debug_hangup(tty, "hangup\n");
	schedule_work(&tty->hangup_work);
}

EXPORT_SYMBOL(tty_hangup);

/**
 *	tty_vhangup		-	process vhangup
 *	@tty: tty to hangup
 *
 *	The user has asked via system call for the terminal to be hung up.
 *	We do this synchronously so that when the syscall returns the process
 *	is complete. That guarantee is necessary for security reasons.
 */

void tty_vhangup(struct tty_struct *tty)
{
	tty_debug_hangup(tty, "vhangup\n");
	__tty_hangup(tty, 0);
}

EXPORT_SYMBOL(tty_vhangup);


/**
 *	tty_vhangup_self	-	process vhangup for own ctty
 *
 *	Perform a vhangup on the current controlling tty
 */

void tty_vhangup_self(void)
{
	struct tty_struct *tty;

	tty = get_current_tty();
	if (tty) {
		tty_vhangup(tty);
		tty_kref_put(tty);
	}
}

/**
 *	tty_vhangup_session		-	hangup session leader exit
 *	@tty: tty to hangup
 *
 *	The session leader is exiting and hanging up its controlling terminal.
 *	Every process in the foreground process group is signalled SIGHUP.
 *
 *	We do this synchronously so that when the syscall returns the process
 *	is complete. That guarantee is necessary for security reasons.
 */

static void tty_vhangup_session(struct tty_struct *tty)
{
	tty_debug_hangup(tty, "session hangup\n");
	__tty_hangup(tty, 1);
}

/**
 *	tty_hung_up_p		-	was tty hung up
 *	@filp: file pointer of tty
 *
 *	Return true if the tty has been subject to a vhangup or a carrier
 *	loss
 */

int tty_hung_up_p(struct file *filp)
{
	return (filp->f_op == &hung_up_tty_fops);
}

EXPORT_SYMBOL(tty_hung_up_p);

/**
 *	disassociate_ctty	-	disconnect controlling tty
 *	@on_exit: true if exiting so need to "hang up" the session
 *
 *	This function is typically called only by the session leader, when
 *	it wants to disassociate itself from its controlling tty.
 *
 *	It performs the following functions:
 * 	(1)  Sends a SIGHUP and SIGCONT to the foreground process group
 * 	(2)  Clears the tty from being controlling the session
 * 	(3)  Clears the controlling tty for all processes in the
 * 		session group.
 *
 *	The argument on_exit is set to 1 if called when a process is
 *	exiting; it is 0 if called by the ioctl TIOCNOTTY.
 *
 *	Locking:
 *		BTM is taken for hysterical raisins, and held when
 *		  called from no_tty().
 *		  tty_mutex is taken to protect tty
 *		  ->siglock is taken to protect ->signal/->sighand
 *		  tasklist_lock is taken to walk process list for sessions
 *		    ->siglock is taken to protect ->signal/->sighand
 */

void disassociate_ctty(int on_exit)
{
	struct tty_struct *tty;

	if (!current->signal->leader)
		return;

	tty = get_current_tty();
	if (tty) {
		if (on_exit && tty->driver->type != TTY_DRIVER_TYPE_PTY) {
			tty_vhangup_session(tty);
		} else {
			struct pid *tty_pgrp = tty_get_pgrp(tty);
			if (tty_pgrp) {
				kill_pgrp(tty_pgrp, SIGHUP, on_exit);
				if (!on_exit)
					kill_pgrp(tty_pgrp, SIGCONT, on_exit);
				put_pid(tty_pgrp);
			}
		}
		tty_kref_put(tty);

	} else if (on_exit) {
		struct pid *old_pgrp;
		spin_lock_irq(&current->sighand->siglock);
		old_pgrp = current->signal->tty_old_pgrp;
		current->signal->tty_old_pgrp = NULL;
		spin_unlock_irq(&current->sighand->siglock);
		if (old_pgrp) {
			kill_pgrp(old_pgrp, SIGHUP, on_exit);
			kill_pgrp(old_pgrp, SIGCONT, on_exit);
			put_pid(old_pgrp);
		}
		return;
	}

	spin_lock_irq(&current->sighand->siglock);
	put_pid(current->signal->tty_old_pgrp);
	current->signal->tty_old_pgrp = NULL;

	tty = tty_kref_get(current->signal->tty);
	if (tty) {
		unsigned long flags;
		spin_lock_irqsave(&tty->ctrl_lock, flags);
		put_pid(tty->session);
		put_pid(tty->pgrp);
		tty->session = NULL;
		tty->pgrp = NULL;
		spin_unlock_irqrestore(&tty->ctrl_lock, flags);
		tty_kref_put(tty);
	} else
		tty_debug_hangup(tty, "no current tty\n");

	spin_unlock_irq(&current->sighand->siglock);
	/* Now clear signal->tty under the lock */
	read_lock(&tasklist_lock);
	session_clear_tty(task_session(current));
	read_unlock(&tasklist_lock);
}

/**
 *
 *	no_tty	- Ensure the current process does not have a controlling tty
 */
void no_tty(void)
{
	/* FIXME: Review locking here. The tty_lock never covered any race
	   between a new association and proc_clear_tty but possible we need
	   to protect against this anyway */
	struct task_struct *tsk = current;
	disassociate_ctty(0);
	proc_clear_tty(tsk);
}


/**
 *	stop_tty	-	propagate flow control
 *	@tty: tty to stop
 *
 *	Perform flow control to the driver. May be called
 *	on an already stopped device and will not re-call the driver
 *	method.
 *
 *	This functionality is used by both the line disciplines for
 *	halting incoming flow and by the driver. It may therefore be
 *	called from any context, may be under the tty atomic_write_lock
 *	but not always.
 *
 *	Locking:
 *		flow_lock
 */

void __stop_tty(struct tty_struct *tty)
{
	if (tty->stopped)
		return;
	tty->stopped = 1;
	if (tty->ops->stop)
		tty->ops->stop(tty);
}

void stop_tty(struct tty_struct *tty)
{
	unsigned long flags;

	spin_lock_irqsave(&tty->flow_lock, flags);
	__stop_tty(tty);
	spin_unlock_irqrestore(&tty->flow_lock, flags);
}
EXPORT_SYMBOL(stop_tty);

/**
 *	start_tty	-	propagate flow control
 *	@tty: tty to start
 *
 *	Start a tty that has been stopped if at all possible. If this
 *	tty was previous stopped and is now being started, the driver
 *	start method is invoked and the line discipline woken.
 *
 *	Locking:
 *		flow_lock
 */

void __start_tty(struct tty_struct *tty)
{
	if (!tty->stopped || tty->flow_stopped)
		return;
	tty->stopped = 0;
	if (tty->ops->start)
		tty->ops->start(tty);
	tty_wakeup(tty);
}

void start_tty(struct tty_struct *tty)
{
	unsigned long flags;

	spin_lock_irqsave(&tty->flow_lock, flags);
	__start_tty(tty);
	spin_unlock_irqrestore(&tty->flow_lock, flags);
}
EXPORT_SYMBOL(start_tty);

static void tty_update_time(struct timespec *time)
{
	unsigned long sec = get_seconds();

	/*
	 * We only care if the two values differ in anything other than the
	 * lower three bits (i.e every 8 seconds).  If so, then we can update
	 * the time of the tty device, otherwise it could be construded as a
	 * security leak to let userspace know the exact timing of the tty.
	 */
	if ((sec ^ time->tv_sec) & ~7)
		time->tv_sec = sec;
}

/**
 *	tty_read	-	read method for tty device files
 *	@file: pointer to tty file
 *	@buf: user buffer
 *	@count: size of user buffer
 *	@ppos: unused
 *
 *	Perform the read system call function on this terminal device. Checks
 *	for hung up devices before calling the line discipline method.
 *
 *	Locking:
 *		Locks the line discipline internally while needed. Multiple
 *	read calls may be outstanding in parallel.
 */

static ssize_t tty_read(struct file *file, char __user *buf, size_t count,
			loff_t *ppos)
{
	int i;
	struct inode *inode = file_inode(file);
	struct tty_struct *tty = file_tty(file);
	struct tty_ldisc *ld;

	if (tty_paranoia_check(tty, inode, "tty_read"))
		return -EIO;
	if (!tty || (test_bit(TTY_IO_ERROR, &tty->flags)))
		return -EIO;

	/* We want to wait for the line discipline to sort out in this
	   situation */
	ld = tty_ldisc_ref_wait(tty);
	if (!ld)
		return hung_up_tty_read(file, buf, count, ppos);
	if (ld->ops->read)
		i = ld->ops->read(tty, file, buf, count);
	else
		i = -EIO;
	tty_ldisc_deref(ld);

	if (i > 0)
		tty_update_time(&inode->i_atime);

	return i;
}

static void tty_write_unlock(struct tty_struct *tty)
{
	mutex_unlock(&tty->atomic_write_lock);
	wake_up_interruptible_poll(&tty->write_wait, POLLOUT);
}

static int tty_write_lock(struct tty_struct *tty, int ndelay)
{
	if (!mutex_trylock(&tty->atomic_write_lock)) {
		if (ndelay)
			return -EAGAIN;
		if (mutex_lock_interruptible(&tty->atomic_write_lock))
			return -ERESTARTSYS;
	}
	return 0;
}

/*
 * Split writes up in sane blocksizes to avoid
 * denial-of-service type attacks
 */
static inline ssize_t do_tty_write(
	ssize_t (*write)(struct tty_struct *, struct file *, const unsigned char *, size_t),
	struct tty_struct *tty,
	struct file *file,
	const char __user *buf,
	size_t count)
{
	ssize_t ret, written = 0;
	unsigned int chunk;

	ret = tty_write_lock(tty, file->f_flags & O_NDELAY);
	if (ret < 0)
		return ret;

	/*
	 * We chunk up writes into a temporary buffer. This
	 * simplifies low-level drivers immensely, since they
	 * don't have locking issues and user mode accesses.
	 *
	 * But if TTY_NO_WRITE_SPLIT is set, we should use a
	 * big chunk-size..
	 *
	 * The default chunk-size is 2kB, because the NTTY
	 * layer has problems with bigger chunks. It will
	 * claim to be able to handle more characters than
	 * it actually does.
	 *
	 * FIXME: This can probably go away now except that 64K chunks
	 * are too likely to fail unless switched to vmalloc...
	 */
	chunk = 2048;
	if (test_bit(TTY_NO_WRITE_SPLIT, &tty->flags))
		chunk = 65536;
	if (count < chunk)
		chunk = count;

	/* write_buf/write_cnt is protected by the atomic_write_lock mutex */
	if (tty->write_cnt < chunk) {
		unsigned char *buf_chunk;

		if (chunk < 1024)
			chunk = 1024;

		buf_chunk = kmalloc(chunk, GFP_KERNEL);
		if (!buf_chunk) {
			ret = -ENOMEM;
			goto out;
		}
		kfree(tty->write_buf);
		tty->write_cnt = chunk;
		tty->write_buf = buf_chunk;
	}

	/* Do the write .. */
	for (;;) {
		size_t size = count;
		if (size > chunk)
			size = chunk;
		ret = -EFAULT;
		if (copy_from_user(tty->write_buf, buf, size))
			break;
		ret = write(tty, file, tty->write_buf, size);
		if (ret <= 0)
			break;
		written += ret;
		buf += ret;
		count -= ret;
		if (!count)
			break;
		ret = -ERESTARTSYS;
		if (signal_pending(current))
			break;
		cond_resched();
	}
	if (written) {
		tty_update_time(&file_inode(file)->i_mtime);
		ret = written;
	}
out:
	tty_write_unlock(tty);
	return ret;
}

/**
 * tty_write_message - write a message to a certain tty, not just the console.
 * @tty: the destination tty_struct
 * @msg: the message to write
 *
 * This is used for messages that need to be redirected to a specific tty.
 * We don't put it into the syslog queue right now maybe in the future if
 * really needed.
 *
 * We must still hold the BTM and test the CLOSING flag for the moment.
 */

void tty_write_message(struct tty_struct *tty, char *msg)
{
	if (tty) {
		mutex_lock(&tty->atomic_write_lock);
		tty_lock(tty);
		if (tty->ops->write && tty->count > 0)
			tty->ops->write(tty, msg, strlen(msg));
		tty_unlock(tty);
		tty_write_unlock(tty);
	}
	return;
}


/**
 *	tty_write		-	write method for tty device file
 *	@file: tty file pointer
 *	@buf: user data to write
 *	@count: bytes to write
 *	@ppos: unused
 *
 *	Write data to a tty device via the line discipline.
 *
 *	Locking:
 *		Locks the line discipline as required
 *		Writes to the tty driver are serialized by the atomic_write_lock
 *	and are then processed in chunks to the device. The line discipline
 *	write method will not be invoked in parallel for each device.
 */

static ssize_t tty_write(struct file *file, const char __user *buf,
						size_t count, loff_t *ppos)
{
	struct tty_struct *tty = file_tty(file);
 	struct tty_ldisc *ld;
	ssize_t ret;

	if (tty_paranoia_check(tty, file_inode(file), "tty_write"))
		return -EIO;
	if (!tty || !tty->ops->write ||
		(test_bit(TTY_IO_ERROR, &tty->flags)))
			return -EIO;
	/* Short term debug to catch buggy drivers */
	if (tty->ops->write_room == NULL)
		tty_err(tty, "missing write_room method\n");
	ld = tty_ldisc_ref_wait(tty);
	if (!ld)
		return hung_up_tty_write(file, buf, count, ppos);
	if (!ld->ops->write)
		ret = -EIO;
	else
		ret = do_tty_write(ld->ops->write, tty, file, buf, count);
	tty_ldisc_deref(ld);
	return ret;
}

ssize_t redirected_tty_write(struct file *file, const char __user *buf,
						size_t count, loff_t *ppos)
{
	struct file *p = NULL;

	spin_lock(&redirect_lock);
	if (redirect)
		p = get_file(redirect);
	spin_unlock(&redirect_lock);

	if (p) {
		ssize_t res;
		res = vfs_write(p, buf, count, &p->f_pos);
		fput(p);
		return res;
	}
	return tty_write(file, buf, count, ppos);
}

/**
 *	tty_send_xchar	-	send priority character
 *
 *	Send a high priority character to the tty even if stopped
 *
 *	Locking: none for xchar method, write ordering for write method.
 */

int tty_send_xchar(struct tty_struct *tty, char ch)
{
	int	was_stopped = tty->stopped;

	if (tty->ops->send_xchar) {
		down_read(&tty->termios_rwsem);
		tty->ops->send_xchar(tty, ch);
		up_read(&tty->termios_rwsem);
		return 0;
	}

	if (tty_write_lock(tty, 0) < 0)
		return -ERESTARTSYS;

	down_read(&tty->termios_rwsem);
	if (was_stopped)
		start_tty(tty);
	tty->ops->write(tty, &ch, 1);
	if (was_stopped)
		stop_tty(tty);
	up_read(&tty->termios_rwsem);
	tty_write_unlock(tty);
	return 0;
}

static char ptychar[] = "pqrstuvwxyzabcde";

/**
 *	pty_line_name	-	generate name for a pty
 *	@driver: the tty driver in use
 *	@index: the minor number
 *	@p: output buffer of at least 6 bytes
 *
 *	Generate a name from a driver reference and write it to the output
 *	buffer.
 *
 *	Locking: None
 */
static void pty_line_name(struct tty_driver *driver, int index, char *p)
{
	int i = index + driver->name_base;
	/* ->name is initialized to "ttyp", but "tty" is expected */
	sprintf(p, "%s%c%x",
		driver->subtype == PTY_TYPE_SLAVE ? "tty" : driver->name,
		ptychar[i >> 4 & 0xf], i & 0xf);
}

/**
 *	tty_line_name	-	generate name for a tty
 *	@driver: the tty driver in use
 *	@index: the minor number
 *	@p: output buffer of at least 7 bytes
 *
 *	Generate a name from a driver reference and write it to the output
 *	buffer.
 *
 *	Locking: None
 */
static ssize_t tty_line_name(struct tty_driver *driver, int index, char *p)
{
	if (driver->flags & TTY_DRIVER_UNNUMBERED_NODE)
		return sprintf(p, "%s", driver->name);
	else
		return sprintf(p, "%s%d", driver->name,
			       index + driver->name_base);
}

/**
 *	tty_driver_lookup_tty() - find an existing tty, if any
 *	@driver: the driver for the tty
 *	@idx:	 the minor number
 *
 *	Return the tty, if found. If not found, return NULL or ERR_PTR() if the
 *	driver lookup() method returns an error.
 *
 *	Locking: tty_mutex must be held. If the tty is found, bump the tty kref.
 */
static struct tty_struct *tty_driver_lookup_tty(struct tty_driver *driver,
		struct inode *inode, int idx)
{
	struct tty_struct *tty;

	if (driver->ops->lookup)
		tty = driver->ops->lookup(driver, inode, idx);
	else
		tty = driver->ttys[idx];

	if (!IS_ERR(tty))
		tty_kref_get(tty);
	return tty;
}

/**
 *	tty_init_termios	-  helper for termios setup
 *	@tty: the tty to set up
 *
 *	Initialise the termios structures for this tty. Thus runs under
 *	the tty_mutex currently so we can be relaxed about ordering.
 */

void tty_init_termios(struct tty_struct *tty)
{
	struct ktermios *tp;
	int idx = tty->index;

	if (tty->driver->flags & TTY_DRIVER_RESET_TERMIOS)
		tty->termios = tty->driver->init_termios;
	else {
		/* Check for lazy saved data */
		tp = tty->driver->termios[idx];
		if (tp != NULL) {
			tty->termios = *tp;
			tty->termios.c_line  = tty->driver->init_termios.c_line;
		} else
			tty->termios = tty->driver->init_termios;
	}
	/* Compatibility until drivers always set this */
	tty->termios.c_ispeed = tty_termios_input_baud_rate(&tty->termios);
	tty->termios.c_ospeed = tty_termios_baud_rate(&tty->termios);
}
EXPORT_SYMBOL_GPL(tty_init_termios);

int tty_standard_install(struct tty_driver *driver, struct tty_struct *tty)
{
	tty_init_termios(tty);
	tty_driver_kref_get(driver);
	tty->count++;
	driver->ttys[tty->index] = tty;
	return 0;
}
EXPORT_SYMBOL_GPL(tty_standard_install);

/**
 *	tty_driver_install_tty() - install a tty entry in the driver
 *	@driver: the driver for the tty
 *	@tty: the tty
 *
 *	Install a tty object into the driver tables. The tty->index field
 *	will be set by the time this is called. This method is responsible
 *	for ensuring any need additional structures are allocated and
 *	configured.
 *
 *	Locking: tty_mutex for now
 */
static int tty_driver_install_tty(struct tty_driver *driver,
						struct tty_struct *tty)
{
	return driver->ops->install ? driver->ops->install(driver, tty) :
		tty_standard_install(driver, tty);
}

/**
 *	tty_driver_remove_tty() - remove a tty from the driver tables
 *	@driver: the driver for the tty
 *	@idx:	 the minor number
 *
 *	Remvoe a tty object from the driver tables. The tty->index field
 *	will be set by the time this is called.
 *
 *	Locking: tty_mutex for now
 */
static void tty_driver_remove_tty(struct tty_driver *driver, struct tty_struct *tty)
{
	if (driver->ops->remove)
		driver->ops->remove(driver, tty);
	else
		driver->ttys[tty->index] = NULL;
}

/*
 * 	tty_reopen()	- fast re-open of an open tty
 * 	@tty	- the tty to open
 *
 *	Return 0 on success, -errno on error.
 *	Re-opens on master ptys are not allowed and return -EIO.
 *
 *	Locking: Caller must hold tty_lock
 */
static int tty_reopen(struct tty_struct *tty)
{
	struct tty_driver *driver = tty->driver;

	if (driver->type == TTY_DRIVER_TYPE_PTY &&
	    driver->subtype == PTY_TYPE_MASTER)
		return -EIO;

	if (!tty->count)
		return -EAGAIN;

	if (test_bit(TTY_EXCLUSIVE, &tty->flags) && !capable(CAP_SYS_ADMIN))
		return -EBUSY;

	tty->count++;

	if (!tty->ldisc)
		return tty_ldisc_reinit(tty, tty->termios.c_line);

	return 0;
}

/**
 *	tty_init_dev		-	initialise a tty device
 *	@driver: tty driver we are opening a device on
 *	@idx: device index
 *	@ret_tty: returned tty structure
 *
 *	Prepare a tty device. This may not be a "new" clean device but
 *	could also be an active device. The pty drivers require special
 *	handling because of this.
 *
 *	Locking:
 *		The function is called under the tty_mutex, which
 *	protects us from the tty struct or driver itself going away.
 *
 *	On exit the tty device has the line discipline attached and
 *	a reference count of 1. If a pair was created for pty/tty use
 *	and the other was a pty master then it too has a reference count of 1.
 *
 * WSH 06/09/97: Rewritten to remove races and properly clean up after a
 * failed open.  The new code protects the open with a mutex, so it's
 * really quite straightforward.  The mutex locking can probably be
 * relaxed for the (most common) case of reopening a tty.
 */

struct tty_struct *tty_init_dev(struct tty_driver *driver, int idx)
{
	struct tty_struct *tty;
	int retval;

	/*
	 * First time open is complex, especially for PTY devices.
	 * This code guarantees that either everything succeeds and the
	 * TTY is ready for operation, or else the table slots are vacated
	 * and the allocated memory released.  (Except that the termios
	 * and locked termios may be retained.)
	 */

	if (!try_module_get(driver->owner))
		return ERR_PTR(-ENODEV);

	tty = alloc_tty_struct(driver, idx);
	if (!tty) {
		retval = -ENOMEM;
		goto err_module_put;
	}

	tty_lock(tty);
	retval = tty_driver_install_tty(driver, tty);
	if (retval < 0)
		goto err_free_tty;

	if (!tty->port)
		tty->port = driver->ports[idx];

	WARN_RATELIMIT(!tty->port,
			"%s: %s driver does not set tty->port. This will crash the kernel later. Fix the driver!\n",
			__func__, tty->driver->name);

	tty->port->itty = tty;

	/*
	 * Structures all installed ... call the ldisc open routines.
	 * If we fail here just call release_tty to clean up.  No need
	 * to decrement the use counts, as release_tty doesn't care.
	 */
	retval = tty_ldisc_setup(tty, tty->link);
	if (retval)
		goto err_release_tty;
	/* Return the tty locked so that it cannot vanish under the caller */
	return tty;

err_free_tty:
	tty_unlock(tty);
	free_tty_struct(tty);
err_module_put:
	module_put(driver->owner);
	return ERR_PTR(retval);

	/* call the tty release_tty routine to clean out this slot */
err_release_tty:
	tty_unlock(tty);
	tty_info_ratelimited(tty, "ldisc open failed (%d), clearing slot %d\n",
			     retval, idx);
	release_tty(tty, idx);
	return ERR_PTR(retval);
}

static void tty_free_termios(struct tty_struct *tty)
{
	struct ktermios *tp;
	int idx = tty->index;

	/* If the port is going to reset then it has no termios to save */
	if (tty->driver->flags & TTY_DRIVER_RESET_TERMIOS)
		return;

	/* Stash the termios data */
	tp = tty->driver->termios[idx];
	if (tp == NULL) {
		tp = kmalloc(sizeof(struct ktermios), GFP_KERNEL);
		if (tp == NULL)
			return;
		tty->driver->termios[idx] = tp;
	}
	*tp = tty->termios;
}

/**
 *	tty_flush_works		-	flush all works of a tty/pty pair
 *	@tty: tty device to flush works for (or either end of a pty pair)
 *
 *	Sync flush all works belonging to @tty (and the 'other' tty).
 */
static void tty_flush_works(struct tty_struct *tty)
{
	flush_work(&tty->SAK_work);
	flush_work(&tty->hangup_work);
	if (tty->link) {
		flush_work(&tty->link->SAK_work);
		flush_work(&tty->link->hangup_work);
	}
}

/**
 *	release_one_tty		-	release tty structure memory
 *	@kref: kref of tty we are obliterating
 *
 *	Releases memory associated with a tty structure, and clears out the
 *	driver table slots. This function is called when a device is no longer
 *	in use. It also gets called when setup of a device fails.
 *
 *	Locking:
 *		takes the file list lock internally when working on the list
 *	of ttys that the driver keeps.
 *
 *	This method gets called from a work queue so that the driver private
 *	cleanup ops can sleep (needed for USB at least)
 */
static void release_one_tty(struct work_struct *work)
{
	struct tty_struct *tty =
		container_of(work, struct tty_struct, hangup_work);
	struct tty_driver *driver = tty->driver;
	struct module *owner = driver->owner;

	if (tty->ops->cleanup)
		tty->ops->cleanup(tty);

	tty->magic = 0;
	tty_driver_kref_put(driver);
	module_put(owner);

	spin_lock(&tty->files_lock);
	list_del_init(&tty->tty_files);
	spin_unlock(&tty->files_lock);

	put_pid(tty->pgrp);
	put_pid(tty->session);
	free_tty_struct(tty);
}

static void queue_release_one_tty(struct kref *kref)
{
	struct tty_struct *tty = container_of(kref, struct tty_struct, kref);

	/* The hangup queue is now free so we can reuse it rather than
	   waste a chunk of memory for each port */
	INIT_WORK(&tty->hangup_work, release_one_tty);
	schedule_work(&tty->hangup_work);
}

/**
 *	tty_kref_put		-	release a tty kref
 *	@tty: tty device
 *
 *	Release a reference to a tty device and if need be let the kref
 *	layer destruct the object for us
 */

void tty_kref_put(struct tty_struct *tty)
{
	if (tty)
		kref_put(&tty->kref, queue_release_one_tty);
}
EXPORT_SYMBOL(tty_kref_put);

/**
 *	release_tty		-	release tty structure memory
 *
 *	Release both @tty and a possible linked partner (think pty pair),
 *	and decrement the refcount of the backing module.
 *
 *	Locking:
 *		tty_mutex
 *		takes the file list lock internally when working on the list
 *	of ttys that the driver keeps.
 *
 */
static void release_tty(struct tty_struct *tty, int idx)
{
	/* This should always be true but check for the moment */
	WARN_ON(tty->index != idx);
	WARN_ON(!mutex_is_locked(&tty_mutex));
	if (tty->ops->shutdown)
		tty->ops->shutdown(tty);
	tty_free_termios(tty);
	tty_driver_remove_tty(tty->driver, tty);
	tty->port->itty = NULL;
	if (tty->link)
		tty->link->port->itty = NULL;
	tty_buffer_cancel_work(tty->port);

	tty_kref_put(tty->link);
	tty_kref_put(tty);
}

/**
 *	tty_release_checks - check a tty before real release
 *	@tty: tty to check
 *	@o_tty: link of @tty (if any)
 *	@idx: index of the tty
 *
 *	Performs some paranoid checking before true release of the @tty.
 *	This is a no-op unless TTY_PARANOIA_CHECK is defined.
 */
static int tty_release_checks(struct tty_struct *tty, int idx)
{
#ifdef TTY_PARANOIA_CHECK
	if (idx < 0 || idx >= tty->driver->num) {
		tty_debug(tty, "bad idx %d\n", idx);
		return -1;
	}

	/* not much to check for devpts */
	if (tty->driver->flags & TTY_DRIVER_DEVPTS_MEM)
		return 0;

	if (tty != tty->driver->ttys[idx]) {
		tty_debug(tty, "bad driver table[%d] = %p\n",
			  idx, tty->driver->ttys[idx]);
		return -1;
	}
	if (tty->driver->other) {
		struct tty_struct *o_tty = tty->link;

		if (o_tty != tty->driver->other->ttys[idx]) {
			tty_debug(tty, "bad other table[%d] = %p\n",
				  idx, tty->driver->other->ttys[idx]);
			return -1;
		}
		if (o_tty->link != tty) {
			tty_debug(tty, "bad link = %p\n", o_tty->link);
			return -1;
		}
	}
#endif
	return 0;
}

/**
 *	tty_release		-	vfs callback for close
 *	@inode: inode of tty
 *	@filp: file pointer for handle to tty
 *
 *	Called the last time each file handle is closed that references
 *	this tty. There may however be several such references.
 *
 *	Locking:
 *		Takes bkl. See tty_release_dev
 *
 * Even releasing the tty structures is a tricky business.. We have
 * to be very careful that the structures are all released at the
 * same time, as interrupts might otherwise get the wrong pointers.
 *
 * WSH 09/09/97: rewritten to avoid some nasty race conditions that could
 * lead to double frees or releasing memory still in use.
 */

int tty_release(struct inode *inode, struct file *filp)
{
	struct tty_struct *tty = file_tty(filp);
	struct tty_struct *o_tty = NULL;
	int	do_sleep, final;
	int	idx;
	long	timeout = 0;
	int	once = 1;

	if (tty_paranoia_check(tty, inode, __func__))
		return 0;

	tty_lock(tty);
	check_tty_count(tty, __func__);

	__tty_fasync(-1, filp, 0);

	idx = tty->index;
	if (tty->driver->type == TTY_DRIVER_TYPE_PTY &&
	    tty->driver->subtype == PTY_TYPE_MASTER)
		o_tty = tty->link;

	if (tty_release_checks(tty, idx)) {
		tty_unlock(tty);
		return 0;
	}

	tty_debug_hangup(tty, "releasing (count=%d)\n", tty->count);

	if (tty->ops->close)
		tty->ops->close(tty, filp);

	/* If tty is pty master, lock the slave pty (stable lock order) */
	tty_lock_slave(o_tty);

	/*
	 * Sanity check: if tty->count is going to zero, there shouldn't be
	 * any waiters on tty->read_wait or tty->write_wait.  We test the
	 * wait queues and kick everyone out _before_ actually starting to
	 * close.  This ensures that we won't block while releasing the tty
	 * structure.
	 *
	 * The test for the o_tty closing is necessary, since the master and
	 * slave sides may close in any order.  If the slave side closes out
	 * first, its count will be one, since the master side holds an open.
	 * Thus this test wouldn't be triggered at the time the slave closed,
	 * so we do it now.
	 */
	while (1) {
		do_sleep = 0;

		if (tty->count <= 1) {
			if (waitqueue_active(&tty->read_wait)) {
				wake_up_poll(&tty->read_wait, POLLIN);
				do_sleep++;
			}
			if (waitqueue_active(&tty->write_wait)) {
				wake_up_poll(&tty->write_wait, POLLOUT);
				do_sleep++;
			}
		}
		if (o_tty && o_tty->count <= 1) {
			if (waitqueue_active(&o_tty->read_wait)) {
				wake_up_poll(&o_tty->read_wait, POLLIN);
				do_sleep++;
			}
			if (waitqueue_active(&o_tty->write_wait)) {
				wake_up_poll(&o_tty->write_wait, POLLOUT);
				do_sleep++;
			}
		}
		if (!do_sleep)
			break;

		if (once) {
			once = 0;
			tty_warn(tty, "read/write wait queue active!\n");
		}
		schedule_timeout_killable(timeout);
		if (timeout < 120 * HZ)
			timeout = 2 * timeout + 1;
		else
			timeout = MAX_SCHEDULE_TIMEOUT;
	}

	if (o_tty) {
		if (--o_tty->count < 0) {
			tty_warn(tty, "bad slave count (%d)\n", o_tty->count);
			o_tty->count = 0;
		}
	}
	if (--tty->count < 0) {
		tty_warn(tty, "bad tty->count (%d)\n", tty->count);
		tty->count = 0;
	}

	/*
	 * We've decremented tty->count, so we need to remove this file
	 * descriptor off the tty->tty_files list; this serves two
	 * purposes:
	 *  - check_tty_count sees the correct number of file descriptors
	 *    associated with this tty.
	 *  - do_tty_hangup no longer sees this file descriptor as
	 *    something that needs to be handled for hangups.
	 */
	tty_del_file(filp);

	/*
	 * Perform some housekeeping before deciding whether to return.
	 *
	 * If _either_ side is closing, make sure there aren't any
	 * processes that still think tty or o_tty is their controlling
	 * tty.
	 */
	if (!tty->count) {
		read_lock(&tasklist_lock);
		session_clear_tty(tty->session);
		if (o_tty)
			session_clear_tty(o_tty->session);
		read_unlock(&tasklist_lock);
	}

	/* check whether both sides are closing ... */
	final = !tty->count && !(o_tty && o_tty->count);

	tty_unlock_slave(o_tty);
	tty_unlock(tty);

	/* At this point, the tty->count == 0 should ensure a dead tty
	   cannot be re-opened by a racing opener */

	if (!final)
		return 0;

	tty_debug_hangup(tty, "final close\n");
	/*
	 * Ask the line discipline code to release its structures
	 */
	tty_ldisc_release(tty);

	/* Wait for pending work before tty destruction commmences */
	tty_flush_works(tty);

	tty_debug_hangup(tty, "freeing structure\n");
	/*
	 * The release_tty function takes care of the details of clearing
	 * the slots and preserving the termios structure. The tty_unlock_pair
	 * should be safe as we keep a kref while the tty is locked (so the
	 * unlock never unlocks a freed tty).
	 */
	mutex_lock(&tty_mutex);
	release_tty(tty, idx);
	mutex_unlock(&tty_mutex);

	return 0;
}

/**
 *	tty_open_current_tty - get locked tty of current task
 *	@device: device number
 *	@filp: file pointer to tty
 *	@return: locked tty of the current task iff @device is /dev/tty
 *
 *	Performs a re-open of the current task's controlling tty.
 *
 *	We cannot return driver and index like for the other nodes because
 *	devpts will not work then. It expects inodes to be from devpts FS.
 */
static struct tty_struct *tty_open_current_tty(dev_t device, struct file *filp)
{
	struct tty_struct *tty;
	int retval;

	if (device != MKDEV(TTYAUX_MAJOR, 0))
		return NULL;

	tty = get_current_tty();
	if (!tty)
		return ERR_PTR(-ENXIO);

	filp->f_flags |= O_NONBLOCK; /* Don't let /dev/tty block */
	/* noctty = 1; */
	tty_lock(tty);
	tty_kref_put(tty);	/* safe to drop the kref now */

	retval = tty_reopen(tty);
	if (retval < 0) {
		tty_unlock(tty);
		tty = ERR_PTR(retval);
	}
	return tty;
}

/**
 *	tty_lookup_driver - lookup a tty driver for a given device file
 *	@device: device number
 *	@filp: file pointer to tty
 *	@noctty: set if the device should not become a controlling tty
 *	@index: index for the device in the @return driver
 *	@return: driver for this inode (with increased refcount)
 *
 * 	If @return is not erroneous, the caller is responsible to decrement the
 * 	refcount by tty_driver_kref_put.
 *
 *	Locking: tty_mutex protects get_tty_driver
 */
static struct tty_driver *tty_lookup_driver(dev_t device, struct file *filp,
		int *index)
{
	struct tty_driver *driver;

	switch (device) {
#ifdef CONFIG_VT
	case MKDEV(TTY_MAJOR, 0): {
		extern struct tty_driver *console_driver;
		driver = tty_driver_kref_get(console_driver);
		*index = fg_console;
		break;
	}
#endif
	case MKDEV(TTYAUX_MAJOR, 1): {
		struct tty_driver *console_driver = console_device(index);
		if (console_driver) {
			driver = tty_driver_kref_get(console_driver);
			if (driver) {
				/* Don't let /dev/console block */
				filp->f_flags |= O_NONBLOCK;
				break;
			}
		}
		return ERR_PTR(-ENODEV);
	}
	default:
		driver = get_tty_driver(device, index);
		if (!driver)
			return ERR_PTR(-ENODEV);
		break;
	}
	return driver;
}

/**
 *	tty_open_by_driver	-	open a tty device
 *	@device: dev_t of device to open
 *	@inode: inode of device file
 *	@filp: file pointer to tty
 *
 *	Performs the driver lookup, checks for a reopen, or otherwise
 *	performs the first-time tty initialization.
 *
 *	Returns the locked initialized or re-opened &tty_struct
 *
 *	Claims the global tty_mutex to serialize:
 *	  - concurrent first-time tty initialization
 *	  - concurrent tty driver removal w/ lookup
 *	  - concurrent tty removal from driver table
 */
static struct tty_struct *tty_open_by_driver(dev_t device, struct inode *inode,
					     struct file *filp)
{
	struct tty_struct *tty;
	struct tty_driver *driver = NULL;
	int index = -1;
	int retval;

	mutex_lock(&tty_mutex);
	driver = tty_lookup_driver(device, filp, &index);
	if (IS_ERR(driver)) {
		mutex_unlock(&tty_mutex);
		return ERR_CAST(driver);
	}

	/* check whether we're reopening an existing tty */
	tty = tty_driver_lookup_tty(driver, inode, index);
	if (IS_ERR(tty)) {
		mutex_unlock(&tty_mutex);
		goto out;
	}

	if (tty) {
		mutex_unlock(&tty_mutex);
		retval = tty_lock_interruptible(tty);
		if (retval) {
			if (retval == -EINTR)
				retval = -ERESTARTSYS;
			tty = ERR_PTR(retval);
			goto out;
		}
		/* safe to drop the kref from tty_driver_lookup_tty() */
		tty_kref_put(tty);
		retval = tty_reopen(tty);
		if (retval < 0) {
			tty_unlock(tty);
			tty = ERR_PTR(retval);
		}
	} else { /* Returns with the tty_lock held for now */
		tty = tty_init_dev(driver, index);
		mutex_unlock(&tty_mutex);
	}
out:
	tty_driver_kref_put(driver);
	return tty;
}

/**
 *	tty_open		-	open a tty device
 *	@inode: inode of device file
 *	@filp: file pointer to tty
 *
 *	tty_open and tty_release keep up the tty count that contains the
 *	number of opens done on a tty. We cannot use the inode-count, as
 *	different inodes might point to the same tty.
 *
 *	Open-counting is needed for pty masters, as well as for keeping
 *	track of serial lines: DTR is dropped when the last close happens.
 *	(This is not done solely through tty->count, now.  - Ted 1/27/92)
 *
 *	The termios state of a pty is reset on first open so that
 *	settings don't persist across reuse.
 *
 *	Locking: tty_mutex protects tty, tty_lookup_driver and tty_init_dev.
 *		 tty->count should protect the rest.
 *		 ->siglock protects ->signal/->sighand
 *
 *	Note: the tty_unlock/lock cases without a ref are only safe due to
 *	tty_mutex
 */

static int tty_open(struct inode *inode, struct file *filp)
{
	struct tty_struct *tty;
	int noctty, retval;
	dev_t device = inode->i_rdev;
	unsigned saved_flags = filp->f_flags;

	nonseekable_open(inode, filp);

retry_open:
	retval = tty_alloc_file(filp);
	if (retval)
		return -ENOMEM;

	tty = tty_open_current_tty(device, filp);
<<<<<<< HEAD
	if (!tty) {
		mutex_lock(&tty_mutex);
		driver = tty_lookup_driver(device, filp, &noctty, &index);
		if (IS_ERR(driver)) {
			retval = PTR_ERR(driver);
			goto err_unlock;
		}

		/* check whether we're reopening an existing tty */
		tty = tty_driver_lookup_tty(driver, inode, index);
		if (IS_ERR(tty)) {
			retval = PTR_ERR(tty);
			goto err_unlock;
		}

		if (tty) {
			mutex_unlock(&tty_mutex);
			retval = tty_lock_interruptible(tty);
			tty_kref_put(tty);  /* drop kref from tty_driver_lookup_tty() */
			if (retval) {
				if (retval == -EINTR)
					retval = -ERESTARTSYS;
				goto err_unref;
			}
			retval = tty_reopen(tty);
			if (retval < 0) {
				tty_unlock(tty);
				tty = ERR_PTR(retval);
			}
		} else { /* Returns with the tty_lock held for now */
			tty = tty_init_dev(driver, index);
			mutex_unlock(&tty_mutex);
		}

		tty_driver_kref_put(driver);
	}
=======
	if (!tty)
		tty = tty_open_by_driver(device, inode, filp);
>>>>>>> 54573c4a

	if (IS_ERR(tty)) {
		tty_free_file(filp);
		retval = PTR_ERR(tty);
		if (retval != -EAGAIN || signal_pending(current))
			return retval;
		schedule();
		goto retry_open;
	}

	tty_add_file(tty, filp);

	check_tty_count(tty, __func__);
	tty_debug_hangup(tty, "opening (count=%d)\n", tty->count);

	if (tty->ops->open)
		retval = tty->ops->open(tty, filp);
	else
		retval = -ENODEV;
	filp->f_flags = saved_flags;

	if (retval) {
		tty_debug_hangup(tty, "open error %d, releasing\n", retval);

		tty_unlock(tty); /* need to call tty_release without BTM */
		tty_release(inode, filp);
		if (retval != -ERESTARTSYS)
			return retval;

		if (signal_pending(current))
			return retval;

		schedule();
		/*
		 * Need to reset f_op in case a hangup happened.
		 */
		if (tty_hung_up_p(filp))
			filp->f_op = &tty_fops;
		goto retry_open;
	}
	clear_bit(TTY_HUPPED, &tty->flags);


	read_lock(&tasklist_lock);
	spin_lock_irq(&current->sighand->siglock);
	noctty = (filp->f_flags & O_NOCTTY) ||
			device == MKDEV(TTY_MAJOR, 0) ||
			device == MKDEV(TTYAUX_MAJOR, 1) ||
			(tty->driver->type == TTY_DRIVER_TYPE_PTY &&
			 tty->driver->subtype == PTY_TYPE_MASTER);

	if (!noctty &&
	    current->signal->leader &&
	    !current->signal->tty &&
	    tty->session == NULL) {
		/*
		 * Don't let a process that only has write access to the tty
		 * obtain the privileges associated with having a tty as
		 * controlling terminal (being able to reopen it with full
		 * access through /dev/tty, being able to perform pushback).
		 * Many distributions set the group of all ttys to "tty" and
		 * grant write-only access to all terminals for setgid tty
		 * binaries, which should not imply full privileges on all ttys.
		 *
		 * This could theoretically break old code that performs open()
		 * on a write-only file descriptor. In that case, it might be
		 * necessary to also permit this if
		 * inode_permission(inode, MAY_READ) == 0.
		 */
		if (filp->f_mode & FMODE_READ)
			__proc_set_tty(tty);
	}
	spin_unlock_irq(&current->sighand->siglock);
	read_unlock(&tasklist_lock);
	tty_unlock(tty);
	return 0;
}



/**
 *	tty_poll	-	check tty status
 *	@filp: file being polled
 *	@wait: poll wait structures to update
 *
 *	Call the line discipline polling method to obtain the poll
 *	status of the device.
 *
 *	Locking: locks called line discipline but ldisc poll method
 *	may be re-entered freely by other callers.
 */

static unsigned int tty_poll(struct file *filp, poll_table *wait)
{
	struct tty_struct *tty = file_tty(filp);
	struct tty_ldisc *ld;
	int ret = 0;

	if (tty_paranoia_check(tty, file_inode(filp), "tty_poll"))
		return 0;

	ld = tty_ldisc_ref_wait(tty);
	if (!ld)
		return hung_up_tty_poll(filp, wait);
	if (ld->ops->poll)
		ret = ld->ops->poll(tty, filp, wait);
	tty_ldisc_deref(ld);
	return ret;
}

static int __tty_fasync(int fd, struct file *filp, int on)
{
	struct tty_struct *tty = file_tty(filp);
	unsigned long flags;
	int retval = 0;

	if (tty_paranoia_check(tty, file_inode(filp), "tty_fasync"))
		goto out;

	retval = fasync_helper(fd, filp, on, &tty->fasync);
	if (retval <= 0)
		goto out;

	if (on) {
		enum pid_type type;
		struct pid *pid;

		spin_lock_irqsave(&tty->ctrl_lock, flags);
		if (tty->pgrp) {
			pid = tty->pgrp;
			type = PIDTYPE_PGID;
		} else {
			pid = task_pid(current);
			type = PIDTYPE_PID;
		}
		get_pid(pid);
		spin_unlock_irqrestore(&tty->ctrl_lock, flags);
		__f_setown(filp, pid, type, 0);
		put_pid(pid);
		retval = 0;
	}
out:
	return retval;
}

static int tty_fasync(int fd, struct file *filp, int on)
{
	struct tty_struct *tty = file_tty(filp);
	int retval = -ENOTTY;

	tty_lock(tty);
	if (!tty_hung_up_p(filp))
		retval = __tty_fasync(fd, filp, on);
	tty_unlock(tty);

	return retval;
}

/**
 *	tiocsti			-	fake input character
 *	@tty: tty to fake input into
 *	@p: pointer to character
 *
 *	Fake input to a tty device. Does the necessary locking and
 *	input management.
 *
 *	FIXME: does not honour flow control ??
 *
 *	Locking:
 *		Called functions take tty_ldiscs_lock
 *		current->signal->tty check is safe without locks
 *
 *	FIXME: may race normal receive processing
 */

static int tiocsti(struct tty_struct *tty, char __user *p)
{
	char ch, mbz = 0;
	struct tty_ldisc *ld;

	if ((current->signal->tty != tty) && !capable(CAP_SYS_ADMIN))
		return -EPERM;
	if (get_user(ch, p))
		return -EFAULT;
	tty_audit_tiocsti(tty, ch);
	ld = tty_ldisc_ref_wait(tty);
	if (!ld)
		return -EIO;
	ld->ops->receive_buf(tty, &ch, &mbz, 1);
	tty_ldisc_deref(ld);
	return 0;
}

/**
 *	tiocgwinsz		-	implement window query ioctl
 *	@tty; tty
 *	@arg: user buffer for result
 *
 *	Copies the kernel idea of the window size into the user buffer.
 *
 *	Locking: tty->winsize_mutex is taken to ensure the winsize data
 *		is consistent.
 */

static int tiocgwinsz(struct tty_struct *tty, struct winsize __user *arg)
{
	int err;

	mutex_lock(&tty->winsize_mutex);
	err = copy_to_user(arg, &tty->winsize, sizeof(*arg));
	mutex_unlock(&tty->winsize_mutex);

	return err ? -EFAULT: 0;
}

/**
 *	tty_do_resize		-	resize event
 *	@tty: tty being resized
 *	@rows: rows (character)
 *	@cols: cols (character)
 *
 *	Update the termios variables and send the necessary signals to
 *	peform a terminal resize correctly
 */

int tty_do_resize(struct tty_struct *tty, struct winsize *ws)
{
	struct pid *pgrp;

	/* Lock the tty */
	mutex_lock(&tty->winsize_mutex);
	if (!memcmp(ws, &tty->winsize, sizeof(*ws)))
		goto done;

	/* Signal the foreground process group */
	pgrp = tty_get_pgrp(tty);
	if (pgrp)
		kill_pgrp(pgrp, SIGWINCH, 1);
	put_pid(pgrp);

	tty->winsize = *ws;
done:
	mutex_unlock(&tty->winsize_mutex);
	return 0;
}
EXPORT_SYMBOL(tty_do_resize);

/**
 *	tiocswinsz		-	implement window size set ioctl
 *	@tty; tty side of tty
 *	@arg: user buffer for result
 *
 *	Copies the user idea of the window size to the kernel. Traditionally
 *	this is just advisory information but for the Linux console it
 *	actually has driver level meaning and triggers a VC resize.
 *
 *	Locking:
 *		Driver dependent. The default do_resize method takes the
 *	tty termios mutex and ctrl_lock. The console takes its own lock
 *	then calls into the default method.
 */

static int tiocswinsz(struct tty_struct *tty, struct winsize __user *arg)
{
	struct winsize tmp_ws;
	if (copy_from_user(&tmp_ws, arg, sizeof(*arg)))
		return -EFAULT;

	if (tty->ops->resize)
		return tty->ops->resize(tty, &tmp_ws);
	else
		return tty_do_resize(tty, &tmp_ws);
}

/**
 *	tioccons	-	allow admin to move logical console
 *	@file: the file to become console
 *
 *	Allow the administrator to move the redirected console device
 *
 *	Locking: uses redirect_lock to guard the redirect information
 */

static int tioccons(struct file *file)
{
	if (!capable(CAP_SYS_ADMIN))
		return -EPERM;
	if (file->f_op->write == redirected_tty_write) {
		struct file *f;
		spin_lock(&redirect_lock);
		f = redirect;
		redirect = NULL;
		spin_unlock(&redirect_lock);
		if (f)
			fput(f);
		return 0;
	}
	spin_lock(&redirect_lock);
	if (redirect) {
		spin_unlock(&redirect_lock);
		return -EBUSY;
	}
	redirect = get_file(file);
	spin_unlock(&redirect_lock);
	return 0;
}

/**
 *	fionbio		-	non blocking ioctl
 *	@file: file to set blocking value
 *	@p: user parameter
 *
 *	Historical tty interfaces had a blocking control ioctl before
 *	the generic functionality existed. This piece of history is preserved
 *	in the expected tty API of posix OS's.
 *
 *	Locking: none, the open file handle ensures it won't go away.
 */

static int fionbio(struct file *file, int __user *p)
{
	int nonblock;

	if (get_user(nonblock, p))
		return -EFAULT;

	spin_lock(&file->f_lock);
	if (nonblock)
		file->f_flags |= O_NONBLOCK;
	else
		file->f_flags &= ~O_NONBLOCK;
	spin_unlock(&file->f_lock);
	return 0;
}

/**
 *	tiocsctty	-	set controlling tty
 *	@tty: tty structure
 *	@arg: user argument
 *
 *	This ioctl is used to manage job control. It permits a session
 *	leader to set this tty as the controlling tty for the session.
 *
 *	Locking:
 *		Takes tty_lock() to serialize proc_set_tty() for this tty
 *		Takes tasklist_lock internally to walk sessions
 *		Takes ->siglock() when updating signal->tty
 */

static int tiocsctty(struct tty_struct *tty, struct file *file, int arg)
{
	int ret = 0;

	tty_lock(tty);
	read_lock(&tasklist_lock);

	if (current->signal->leader && (task_session(current) == tty->session))
		goto unlock;

	/*
	 * The process must be a session leader and
	 * not have a controlling tty already.
	 */
	if (!current->signal->leader || current->signal->tty) {
		ret = -EPERM;
		goto unlock;
	}

	if (tty->session) {
		/*
		 * This tty is already the controlling
		 * tty for another session group!
		 */
		if (arg == 1 && capable(CAP_SYS_ADMIN)) {
			/*
			 * Steal it away
			 */
			session_clear_tty(tty->session);
		} else {
			ret = -EPERM;
			goto unlock;
		}
	}

	/* See the comment in tty_open(). */
	if ((file->f_mode & FMODE_READ) == 0 && !capable(CAP_SYS_ADMIN)) {
		ret = -EPERM;
		goto unlock;
	}

	proc_set_tty(tty);
unlock:
	read_unlock(&tasklist_lock);
	tty_unlock(tty);
	return ret;
}

/**
 *	tty_get_pgrp	-	return a ref counted pgrp pid
 *	@tty: tty to read
 *
 *	Returns a refcounted instance of the pid struct for the process
 *	group controlling the tty.
 */

struct pid *tty_get_pgrp(struct tty_struct *tty)
{
	unsigned long flags;
	struct pid *pgrp;

	spin_lock_irqsave(&tty->ctrl_lock, flags);
	pgrp = get_pid(tty->pgrp);
	spin_unlock_irqrestore(&tty->ctrl_lock, flags);

	return pgrp;
}
EXPORT_SYMBOL_GPL(tty_get_pgrp);

/*
 * This checks not only the pgrp, but falls back on the pid if no
 * satisfactory pgrp is found. I dunno - gdb doesn't work correctly
 * without this...
 *
 * The caller must hold rcu lock or the tasklist lock.
 */
static struct pid *session_of_pgrp(struct pid *pgrp)
{
	struct task_struct *p;
	struct pid *sid = NULL;

	p = pid_task(pgrp, PIDTYPE_PGID);
	if (p == NULL)
		p = pid_task(pgrp, PIDTYPE_PID);
	if (p != NULL)
		sid = task_session(p);

	return sid;
}

/**
 *	tiocgpgrp		-	get process group
 *	@tty: tty passed by user
 *	@real_tty: tty side of the tty passed by the user if a pty else the tty
 *	@p: returned pid
 *
 *	Obtain the process group of the tty. If there is no process group
 *	return an error.
 *
 *	Locking: none. Reference to current->signal->tty is safe.
 */

static int tiocgpgrp(struct tty_struct *tty, struct tty_struct *real_tty, pid_t __user *p)
{
	struct pid *pid;
	int ret;
	/*
	 * (tty == real_tty) is a cheap way of
	 * testing if the tty is NOT a master pty.
	 */
	if (tty == real_tty && current->signal->tty != real_tty)
		return -ENOTTY;
	pid = tty_get_pgrp(real_tty);
	ret =  put_user(pid_vnr(pid), p);
	put_pid(pid);
	return ret;
}

/**
 *	tiocspgrp		-	attempt to set process group
 *	@tty: tty passed by user
 *	@real_tty: tty side device matching tty passed by user
 *	@p: pid pointer
 *
 *	Set the process group of the tty to the session passed. Only
 *	permitted where the tty session is our session.
 *
 *	Locking: RCU, ctrl lock
 */

static int tiocspgrp(struct tty_struct *tty, struct tty_struct *real_tty, pid_t __user *p)
{
	struct pid *pgrp;
	pid_t pgrp_nr;
	int retval = tty_check_change(real_tty);

	if (retval == -EIO)
		return -ENOTTY;
	if (retval)
		return retval;
	if (!current->signal->tty ||
	    (current->signal->tty != real_tty) ||
	    (real_tty->session != task_session(current)))
		return -ENOTTY;
	if (get_user(pgrp_nr, p))
		return -EFAULT;
	if (pgrp_nr < 0)
		return -EINVAL;
	rcu_read_lock();
	pgrp = find_vpid(pgrp_nr);
	retval = -ESRCH;
	if (!pgrp)
		goto out_unlock;
	retval = -EPERM;
	if (session_of_pgrp(pgrp) != task_session(current))
		goto out_unlock;
	retval = 0;
	spin_lock_irq(&tty->ctrl_lock);
	put_pid(real_tty->pgrp);
	real_tty->pgrp = get_pid(pgrp);
	spin_unlock_irq(&tty->ctrl_lock);
out_unlock:
	rcu_read_unlock();
	return retval;
}

/**
 *	tiocgsid		-	get session id
 *	@tty: tty passed by user
 *	@real_tty: tty side of the tty passed by the user if a pty else the tty
 *	@p: pointer to returned session id
 *
 *	Obtain the session id of the tty. If there is no session
 *	return an error.
 *
 *	Locking: none. Reference to current->signal->tty is safe.
 */

static int tiocgsid(struct tty_struct *tty, struct tty_struct *real_tty, pid_t __user *p)
{
	/*
	 * (tty == real_tty) is a cheap way of
	 * testing if the tty is NOT a master pty.
	*/
	if (tty == real_tty && current->signal->tty != real_tty)
		return -ENOTTY;
	if (!real_tty->session)
		return -ENOTTY;
	return put_user(pid_vnr(real_tty->session), p);
}

/**
 *	tiocsetd	-	set line discipline
 *	@tty: tty device
 *	@p: pointer to user data
 *
 *	Set the line discipline according to user request.
 *
 *	Locking: see tty_set_ldisc, this function is just a helper
 */

static int tiocsetd(struct tty_struct *tty, int __user *p)
{
	int disc;
	int ret;

	if (get_user(disc, p))
		return -EFAULT;

	ret = tty_set_ldisc(tty, disc);

	return ret;
}

/**
 *	tiocgetd	-	get line discipline
 *	@tty: tty device
 *	@p: pointer to user data
 *
 *	Retrieves the line discipline id directly from the ldisc.
 *
 *	Locking: waits for ldisc reference (in case the line discipline
 *		is changing or the tty is being hungup)
 */

static int tiocgetd(struct tty_struct *tty, int __user *p)
{
	struct tty_ldisc *ld;
	int ret;

	ld = tty_ldisc_ref_wait(tty);
	if (!ld)
		return -EIO;
	ret = put_user(ld->ops->num, p);
	tty_ldisc_deref(ld);
	return ret;
}

/**
 *	send_break	-	performed time break
 *	@tty: device to break on
 *	@duration: timeout in mS
 *
 *	Perform a timed break on hardware that lacks its own driver level
 *	timed break functionality.
 *
 *	Locking:
 *		atomic_write_lock serializes
 *
 */

static int send_break(struct tty_struct *tty, unsigned int duration)
{
	int retval;

	if (tty->ops->break_ctl == NULL)
		return 0;

	if (tty->driver->flags & TTY_DRIVER_HARDWARE_BREAK)
		retval = tty->ops->break_ctl(tty, duration);
	else {
		/* Do the work ourselves */
		if (tty_write_lock(tty, 0) < 0)
			return -EINTR;
		retval = tty->ops->break_ctl(tty, -1);
		if (retval)
			goto out;
		if (!signal_pending(current))
			msleep_interruptible(duration);
		retval = tty->ops->break_ctl(tty, 0);
out:
		tty_write_unlock(tty);
		if (signal_pending(current))
			retval = -EINTR;
	}
	return retval;
}

/**
 *	tty_tiocmget		-	get modem status
 *	@tty: tty device
 *	@file: user file pointer
 *	@p: pointer to result
 *
 *	Obtain the modem status bits from the tty driver if the feature
 *	is supported. Return -EINVAL if it is not available.
 *
 *	Locking: none (up to the driver)
 */

static int tty_tiocmget(struct tty_struct *tty, int __user *p)
{
	int retval = -EINVAL;

	if (tty->ops->tiocmget) {
		retval = tty->ops->tiocmget(tty);

		if (retval >= 0)
			retval = put_user(retval, p);
	}
	return retval;
}

/**
 *	tty_tiocmset		-	set modem status
 *	@tty: tty device
 *	@cmd: command - clear bits, set bits or set all
 *	@p: pointer to desired bits
 *
 *	Set the modem status bits from the tty driver if the feature
 *	is supported. Return -EINVAL if it is not available.
 *
 *	Locking: none (up to the driver)
 */

static int tty_tiocmset(struct tty_struct *tty, unsigned int cmd,
	     unsigned __user *p)
{
	int retval;
	unsigned int set, clear, val;

	if (tty->ops->tiocmset == NULL)
		return -EINVAL;

	retval = get_user(val, p);
	if (retval)
		return retval;
	set = clear = 0;
	switch (cmd) {
	case TIOCMBIS:
		set = val;
		break;
	case TIOCMBIC:
		clear = val;
		break;
	case TIOCMSET:
		set = val;
		clear = ~val;
		break;
	}
	set &= TIOCM_DTR|TIOCM_RTS|TIOCM_OUT1|TIOCM_OUT2|TIOCM_LOOP;
	clear &= TIOCM_DTR|TIOCM_RTS|TIOCM_OUT1|TIOCM_OUT2|TIOCM_LOOP;
	return tty->ops->tiocmset(tty, set, clear);
}

static int tty_tiocgicount(struct tty_struct *tty, void __user *arg)
{
	int retval = -EINVAL;
	struct serial_icounter_struct icount;
	memset(&icount, 0, sizeof(icount));
	if (tty->ops->get_icount)
		retval = tty->ops->get_icount(tty, &icount);
	if (retval != 0)
		return retval;
	if (copy_to_user(arg, &icount, sizeof(icount)))
		return -EFAULT;
	return 0;
}

static void tty_warn_deprecated_flags(struct serial_struct __user *ss)
{
	static DEFINE_RATELIMIT_STATE(depr_flags,
			DEFAULT_RATELIMIT_INTERVAL,
			DEFAULT_RATELIMIT_BURST);
	char comm[TASK_COMM_LEN];
	int flags;

	if (get_user(flags, &ss->flags))
		return;

	flags &= ASYNC_DEPRECATED;

	if (flags && __ratelimit(&depr_flags))
		pr_warning("%s: '%s' is using deprecated serial flags (with no effect): %.8x\n",
				__func__, get_task_comm(comm, current), flags);
}

/*
 * if pty, return the slave side (real_tty)
 * otherwise, return self
 */
static struct tty_struct *tty_pair_get_tty(struct tty_struct *tty)
{
	if (tty->driver->type == TTY_DRIVER_TYPE_PTY &&
	    tty->driver->subtype == PTY_TYPE_MASTER)
		tty = tty->link;
	return tty;
}

/*
 * Split this up, as gcc can choke on it otherwise..
 */
long tty_ioctl(struct file *file, unsigned int cmd, unsigned long arg)
{
	struct tty_struct *tty = file_tty(file);
	struct tty_struct *real_tty;
	void __user *p = (void __user *)arg;
	int retval;
	struct tty_ldisc *ld;

	if (tty_paranoia_check(tty, file_inode(file), "tty_ioctl"))
		return -EINVAL;

	real_tty = tty_pair_get_tty(tty);

	/*
	 * Factor out some common prep work
	 */
	switch (cmd) {
	case TIOCSETD:
	case TIOCSBRK:
	case TIOCCBRK:
	case TCSBRK:
	case TCSBRKP:
		retval = tty_check_change(tty);
		if (retval)
			return retval;
		if (cmd != TIOCCBRK) {
			tty_wait_until_sent(tty, 0);
			if (signal_pending(current))
				return -EINTR;
		}
		break;
	}

	/*
	 *	Now do the stuff.
	 */
	switch (cmd) {
	case TIOCSTI:
		return tiocsti(tty, p);
	case TIOCGWINSZ:
		return tiocgwinsz(real_tty, p);
	case TIOCSWINSZ:
		return tiocswinsz(real_tty, p);
	case TIOCCONS:
		return real_tty != tty ? -EINVAL : tioccons(file);
	case FIONBIO:
		return fionbio(file, p);
	case TIOCEXCL:
		set_bit(TTY_EXCLUSIVE, &tty->flags);
		return 0;
	case TIOCNXCL:
		clear_bit(TTY_EXCLUSIVE, &tty->flags);
		return 0;
	case TIOCGEXCL:
	{
		int excl = test_bit(TTY_EXCLUSIVE, &tty->flags);
		return put_user(excl, (int __user *)p);
	}
	case TIOCNOTTY:
		if (current->signal->tty != tty)
			return -ENOTTY;
		no_tty();
		return 0;
	case TIOCSCTTY:
		return tiocsctty(real_tty, file, arg);
	case TIOCGPGRP:
		return tiocgpgrp(tty, real_tty, p);
	case TIOCSPGRP:
		return tiocspgrp(tty, real_tty, p);
	case TIOCGSID:
		return tiocgsid(tty, real_tty, p);
	case TIOCGETD:
		return tiocgetd(tty, p);
	case TIOCSETD:
		return tiocsetd(tty, p);
	case TIOCVHANGUP:
		if (!capable(CAP_SYS_ADMIN))
			return -EPERM;
		tty_vhangup(tty);
		return 0;
	case TIOCGDEV:
	{
		unsigned int ret = new_encode_dev(tty_devnum(real_tty));
		return put_user(ret, (unsigned int __user *)p);
	}
	/*
	 * Break handling
	 */
	case TIOCSBRK:	/* Turn break on, unconditionally */
		if (tty->ops->break_ctl)
			return tty->ops->break_ctl(tty, -1);
		return 0;
	case TIOCCBRK:	/* Turn break off, unconditionally */
		if (tty->ops->break_ctl)
			return tty->ops->break_ctl(tty, 0);
		return 0;
	case TCSBRK:   /* SVID version: non-zero arg --> no break */
		/* non-zero arg means wait for all output data
		 * to be sent (performed above) but don't send break.
		 * This is used by the tcdrain() termios function.
		 */
		if (!arg)
			return send_break(tty, 250);
		return 0;
	case TCSBRKP:	/* support for POSIX tcsendbreak() */
		return send_break(tty, arg ? arg*100 : 250);

	case TIOCMGET:
		return tty_tiocmget(tty, p);
	case TIOCMSET:
	case TIOCMBIC:
	case TIOCMBIS:
		return tty_tiocmset(tty, cmd, p);
	case TIOCGICOUNT:
		retval = tty_tiocgicount(tty, p);
		/* For the moment allow fall through to the old method */
        	if (retval != -EINVAL)
			return retval;
		break;
	case TCFLSH:
		switch (arg) {
		case TCIFLUSH:
		case TCIOFLUSH:
		/* flush tty buffer and allow ldisc to process ioctl */
			tty_buffer_flush(tty, NULL);
			break;
		}
		break;
	case TIOCSSERIAL:
		tty_warn_deprecated_flags(p);
		break;
	}
	if (tty->ops->ioctl) {
		retval = tty->ops->ioctl(tty, cmd, arg);
		if (retval != -ENOIOCTLCMD)
			return retval;
	}
	ld = tty_ldisc_ref_wait(tty);
	if (!ld)
		return hung_up_tty_ioctl(file, cmd, arg);
	retval = -EINVAL;
	if (ld->ops->ioctl) {
		retval = ld->ops->ioctl(tty, file, cmd, arg);
		if (retval == -ENOIOCTLCMD)
			retval = -ENOTTY;
	}
	tty_ldisc_deref(ld);
	return retval;
}

#ifdef CONFIG_COMPAT
static long tty_compat_ioctl(struct file *file, unsigned int cmd,
				unsigned long arg)
{
	struct tty_struct *tty = file_tty(file);
	struct tty_ldisc *ld;
	int retval = -ENOIOCTLCMD;

	if (tty_paranoia_check(tty, file_inode(file), "tty_ioctl"))
		return -EINVAL;

	if (tty->ops->compat_ioctl) {
		retval = tty->ops->compat_ioctl(tty, cmd, arg);
		if (retval != -ENOIOCTLCMD)
			return retval;
	}

	ld = tty_ldisc_ref_wait(tty);
	if (!ld)
		return hung_up_tty_compat_ioctl(file, cmd, arg);
	if (ld->ops->compat_ioctl)
		retval = ld->ops->compat_ioctl(tty, file, cmd, arg);
	else
		retval = n_tty_compat_ioctl_helper(tty, file, cmd, arg);
	tty_ldisc_deref(ld);

	return retval;
}
#endif

static int this_tty(const void *t, struct file *file, unsigned fd)
{
	if (likely(file->f_op->read != tty_read))
		return 0;
	return file_tty(file) != t ? 0 : fd + 1;
}
	
/*
 * This implements the "Secure Attention Key" ---  the idea is to
 * prevent trojan horses by killing all processes associated with this
 * tty when the user hits the "Secure Attention Key".  Required for
 * super-paranoid applications --- see the Orange Book for more details.
 *
 * This code could be nicer; ideally it should send a HUP, wait a few
 * seconds, then send a INT, and then a KILL signal.  But you then
 * have to coordinate with the init process, since all processes associated
 * with the current tty must be dead before the new getty is allowed
 * to spawn.
 *
 * Now, if it would be correct ;-/ The current code has a nasty hole -
 * it doesn't catch files in flight. We may send the descriptor to ourselves
 * via AF_UNIX socket, close it and later fetch from socket. FIXME.
 *
 * Nasty bug: do_SAK is being called in interrupt context.  This can
 * deadlock.  We punt it up to process context.  AKPM - 16Mar2001
 */
void __do_SAK(struct tty_struct *tty)
{
#ifdef TTY_SOFT_SAK
	tty_hangup(tty);
#else
	struct task_struct *g, *p;
	struct pid *session;
	int		i;

	if (!tty)
		return;
	session = tty->session;

	tty_ldisc_flush(tty);

	tty_driver_flush_buffer(tty);

	read_lock(&tasklist_lock);
	/* Kill the entire session */
	do_each_pid_task(session, PIDTYPE_SID, p) {
		tty_notice(tty, "SAK: killed process %d (%s): by session\n",
			   task_pid_nr(p), p->comm);
		send_sig(SIGKILL, p, 1);
	} while_each_pid_task(session, PIDTYPE_SID, p);

	/* Now kill any processes that happen to have the tty open */
	do_each_thread(g, p) {
		if (p->signal->tty == tty) {
			tty_notice(tty, "SAK: killed process %d (%s): by controlling tty\n",
				   task_pid_nr(p), p->comm);
			send_sig(SIGKILL, p, 1);
			continue;
		}
		task_lock(p);
		i = iterate_fd(p->files, 0, this_tty, tty);
		if (i != 0) {
			tty_notice(tty, "SAK: killed process %d (%s): by fd#%d\n",
				   task_pid_nr(p), p->comm, i - 1);
			force_sig(SIGKILL, p);
		}
		task_unlock(p);
	} while_each_thread(g, p);
	read_unlock(&tasklist_lock);
#endif
}

static void do_SAK_work(struct work_struct *work)
{
	struct tty_struct *tty =
		container_of(work, struct tty_struct, SAK_work);
	__do_SAK(tty);
}

/*
 * The tq handling here is a little racy - tty->SAK_work may already be queued.
 * Fortunately we don't need to worry, because if ->SAK_work is already queued,
 * the values which we write to it will be identical to the values which it
 * already has. --akpm
 */
void do_SAK(struct tty_struct *tty)
{
	if (!tty)
		return;
	schedule_work(&tty->SAK_work);
}

EXPORT_SYMBOL(do_SAK);

static int dev_match_devt(struct device *dev, const void *data)
{
	const dev_t *devt = data;
	return dev->devt == *devt;
}

/* Must put_device() after it's unused! */
static struct device *tty_get_device(struct tty_struct *tty)
{
	dev_t devt = tty_devnum(tty);
	return class_find_device(tty_class, NULL, &devt, dev_match_devt);
}


/**
 *	alloc_tty_struct
 *
 *	This subroutine allocates and initializes a tty structure.
 *
 *	Locking: none - tty in question is not exposed at this point
 */

struct tty_struct *alloc_tty_struct(struct tty_driver *driver, int idx)
{
	struct tty_struct *tty;

	tty = kzalloc(sizeof(*tty), GFP_KERNEL);
	if (!tty)
		return NULL;

	kref_init(&tty->kref);
	tty->magic = TTY_MAGIC;
	tty_ldisc_init(tty);
	tty->session = NULL;
	tty->pgrp = NULL;
	mutex_init(&tty->legacy_mutex);
	mutex_init(&tty->throttle_mutex);
	init_rwsem(&tty->termios_rwsem);
	mutex_init(&tty->winsize_mutex);
	init_ldsem(&tty->ldisc_sem);
	init_waitqueue_head(&tty->write_wait);
	init_waitqueue_head(&tty->read_wait);
	INIT_WORK(&tty->hangup_work, do_tty_hangup);
	mutex_init(&tty->atomic_write_lock);
	spin_lock_init(&tty->ctrl_lock);
	spin_lock_init(&tty->flow_lock);
	spin_lock_init(&tty->files_lock);
	INIT_LIST_HEAD(&tty->tty_files);
	INIT_WORK(&tty->SAK_work, do_SAK_work);

	tty->driver = driver;
	tty->ops = driver->ops;
	tty->index = idx;
	tty_line_name(driver, idx, tty->name);
	tty->dev = tty_get_device(tty);

	return tty;
}

/**
 *	tty_put_char	-	write one character to a tty
 *	@tty: tty
 *	@ch: character
 *
 *	Write one byte to the tty using the provided put_char method
 *	if present. Returns the number of characters successfully output.
 *
 *	Note: the specific put_char operation in the driver layer may go
 *	away soon. Don't call it directly, use this method
 */

int tty_put_char(struct tty_struct *tty, unsigned char ch)
{
	if (tty->ops->put_char)
		return tty->ops->put_char(tty, ch);
	return tty->ops->write(tty, &ch, 1);
}
EXPORT_SYMBOL_GPL(tty_put_char);

struct class *tty_class;

static int tty_cdev_add(struct tty_driver *driver, dev_t dev,
		unsigned int index, unsigned int count)
{
	int err;

	/* init here, since reused cdevs cause crashes */
	driver->cdevs[index] = cdev_alloc();
	if (!driver->cdevs[index])
		return -ENOMEM;
	driver->cdevs[index]->ops = &tty_fops;
	driver->cdevs[index]->owner = driver->owner;
	err = cdev_add(driver->cdevs[index], dev, count);
	if (err)
		kobject_put(&driver->cdevs[index]->kobj);
	return err;
}

/**
 *	tty_register_device - register a tty device
 *	@driver: the tty driver that describes the tty device
 *	@index: the index in the tty driver for this tty device
 *	@device: a struct device that is associated with this tty device.
 *		This field is optional, if there is no known struct device
 *		for this tty device it can be set to NULL safely.
 *
 *	Returns a pointer to the struct device for this tty device
 *	(or ERR_PTR(-EFOO) on error).
 *
 *	This call is required to be made to register an individual tty device
 *	if the tty driver's flags have the TTY_DRIVER_DYNAMIC_DEV bit set.  If
 *	that bit is not set, this function should not be called by a tty
 *	driver.
 *
 *	Locking: ??
 */

struct device *tty_register_device(struct tty_driver *driver, unsigned index,
				   struct device *device)
{
	return tty_register_device_attr(driver, index, device, NULL, NULL);
}
EXPORT_SYMBOL(tty_register_device);

static void tty_device_create_release(struct device *dev)
{
	dev_dbg(dev, "releasing...\n");
	kfree(dev);
}

/**
 *	tty_register_device_attr - register a tty device
 *	@driver: the tty driver that describes the tty device
 *	@index: the index in the tty driver for this tty device
 *	@device: a struct device that is associated with this tty device.
 *		This field is optional, if there is no known struct device
 *		for this tty device it can be set to NULL safely.
 *	@drvdata: Driver data to be set to device.
 *	@attr_grp: Attribute group to be set on device.
 *
 *	Returns a pointer to the struct device for this tty device
 *	(or ERR_PTR(-EFOO) on error).
 *
 *	This call is required to be made to register an individual tty device
 *	if the tty driver's flags have the TTY_DRIVER_DYNAMIC_DEV bit set.  If
 *	that bit is not set, this function should not be called by a tty
 *	driver.
 *
 *	Locking: ??
 */
struct device *tty_register_device_attr(struct tty_driver *driver,
				   unsigned index, struct device *device,
				   void *drvdata,
				   const struct attribute_group **attr_grp)
{
	char name[64];
	dev_t devt = MKDEV(driver->major, driver->minor_start) + index;
	struct device *dev = NULL;
	int retval = -ENODEV;
	bool cdev = false;

	if (index >= driver->num) {
		pr_err("%s: Attempt to register invalid tty line number (%d)\n",
		       driver->name, index);
		return ERR_PTR(-EINVAL);
	}

	if (driver->type == TTY_DRIVER_TYPE_PTY)
		pty_line_name(driver, index, name);
	else
		tty_line_name(driver, index, name);

	if (!(driver->flags & TTY_DRIVER_DYNAMIC_ALLOC)) {
		retval = tty_cdev_add(driver, devt, index, 1);
		if (retval)
			goto error;
		cdev = true;
	}

	dev = kzalloc(sizeof(*dev), GFP_KERNEL);
	if (!dev) {
		retval = -ENOMEM;
		goto error;
	}

	dev->devt = devt;
	dev->class = tty_class;
	dev->parent = device;
	dev->release = tty_device_create_release;
	dev_set_name(dev, "%s", name);
	dev->groups = attr_grp;
	dev_set_drvdata(dev, drvdata);

	retval = device_register(dev);
	if (retval)
		goto error;

	return dev;

error:
	put_device(dev);
	if (cdev) {
		cdev_del(driver->cdevs[index]);
		driver->cdevs[index] = NULL;
	}
	return ERR_PTR(retval);
}
EXPORT_SYMBOL_GPL(tty_register_device_attr);

/**
 * 	tty_unregister_device - unregister a tty device
 * 	@driver: the tty driver that describes the tty device
 * 	@index: the index in the tty driver for this tty device
 *
 * 	If a tty device is registered with a call to tty_register_device() then
 *	this function must be called when the tty device is gone.
 *
 *	Locking: ??
 */

void tty_unregister_device(struct tty_driver *driver, unsigned index)
{
	device_destroy(tty_class,
		MKDEV(driver->major, driver->minor_start) + index);
	if (!(driver->flags & TTY_DRIVER_DYNAMIC_ALLOC)) {
		cdev_del(driver->cdevs[index]);
		driver->cdevs[index] = NULL;
	}
}
EXPORT_SYMBOL(tty_unregister_device);

/**
 * __tty_alloc_driver -- allocate tty driver
 * @lines: count of lines this driver can handle at most
 * @owner: module which is repsonsible for this driver
 * @flags: some of TTY_DRIVER_* flags, will be set in driver->flags
 *
 * This should not be called directly, some of the provided macros should be
 * used instead. Use IS_ERR and friends on @retval.
 */
struct tty_driver *__tty_alloc_driver(unsigned int lines, struct module *owner,
		unsigned long flags)
{
	struct tty_driver *driver;
	unsigned int cdevs = 1;
	int err;

	if (!lines || (flags & TTY_DRIVER_UNNUMBERED_NODE && lines > 1))
		return ERR_PTR(-EINVAL);

	driver = kzalloc(sizeof(struct tty_driver), GFP_KERNEL);
	if (!driver)
		return ERR_PTR(-ENOMEM);

	kref_init(&driver->kref);
	driver->magic = TTY_DRIVER_MAGIC;
	driver->num = lines;
	driver->owner = owner;
	driver->flags = flags;

	if (!(flags & TTY_DRIVER_DEVPTS_MEM)) {
		driver->ttys = kcalloc(lines, sizeof(*driver->ttys),
				GFP_KERNEL);
		driver->termios = kcalloc(lines, sizeof(*driver->termios),
				GFP_KERNEL);
		if (!driver->ttys || !driver->termios) {
			err = -ENOMEM;
			goto err_free_all;
		}
	}

	if (!(flags & TTY_DRIVER_DYNAMIC_ALLOC)) {
		driver->ports = kcalloc(lines, sizeof(*driver->ports),
				GFP_KERNEL);
		if (!driver->ports) {
			err = -ENOMEM;
			goto err_free_all;
		}
		cdevs = lines;
	}

	driver->cdevs = kcalloc(cdevs, sizeof(*driver->cdevs), GFP_KERNEL);
	if (!driver->cdevs) {
		err = -ENOMEM;
		goto err_free_all;
	}

	return driver;
err_free_all:
	kfree(driver->ports);
	kfree(driver->ttys);
	kfree(driver->termios);
	kfree(driver->cdevs);
	kfree(driver);
	return ERR_PTR(err);
}
EXPORT_SYMBOL(__tty_alloc_driver);

static void destruct_tty_driver(struct kref *kref)
{
	struct tty_driver *driver = container_of(kref, struct tty_driver, kref);
	int i;
	struct ktermios *tp;

	if (driver->flags & TTY_DRIVER_INSTALLED) {
		/*
		 * Free the termios and termios_locked structures because
		 * we don't want to get memory leaks when modular tty
		 * drivers are removed from the kernel.
		 */
		for (i = 0; i < driver->num; i++) {
			tp = driver->termios[i];
			if (tp) {
				driver->termios[i] = NULL;
				kfree(tp);
			}
			if (!(driver->flags & TTY_DRIVER_DYNAMIC_DEV))
				tty_unregister_device(driver, i);
		}
		proc_tty_unregister_driver(driver);
		if (driver->flags & TTY_DRIVER_DYNAMIC_ALLOC)
			cdev_del(driver->cdevs[0]);
	}
	kfree(driver->cdevs);
	kfree(driver->ports);
	kfree(driver->termios);
	kfree(driver->ttys);
	kfree(driver);
}

void tty_driver_kref_put(struct tty_driver *driver)
{
	kref_put(&driver->kref, destruct_tty_driver);
}
EXPORT_SYMBOL(tty_driver_kref_put);

void tty_set_operations(struct tty_driver *driver,
			const struct tty_operations *op)
{
	driver->ops = op;
};
EXPORT_SYMBOL(tty_set_operations);

void put_tty_driver(struct tty_driver *d)
{
	tty_driver_kref_put(d);
}
EXPORT_SYMBOL(put_tty_driver);

/*
 * Called by a tty driver to register itself.
 */
int tty_register_driver(struct tty_driver *driver)
{
	int error;
	int i;
	dev_t dev;
	struct device *d;

	if (!driver->major) {
		error = alloc_chrdev_region(&dev, driver->minor_start,
						driver->num, driver->name);
		if (!error) {
			driver->major = MAJOR(dev);
			driver->minor_start = MINOR(dev);
		}
	} else {
		dev = MKDEV(driver->major, driver->minor_start);
		error = register_chrdev_region(dev, driver->num, driver->name);
	}
	if (error < 0)
		goto err;

	if (driver->flags & TTY_DRIVER_DYNAMIC_ALLOC) {
		error = tty_cdev_add(driver, dev, 0, driver->num);
		if (error)
			goto err_unreg_char;
	}

	mutex_lock(&tty_mutex);
	list_add(&driver->tty_drivers, &tty_drivers);
	mutex_unlock(&tty_mutex);

	if (!(driver->flags & TTY_DRIVER_DYNAMIC_DEV)) {
		for (i = 0; i < driver->num; i++) {
			d = tty_register_device(driver, i, NULL);
			if (IS_ERR(d)) {
				error = PTR_ERR(d);
				goto err_unreg_devs;
			}
		}
	}
	proc_tty_register_driver(driver);
	driver->flags |= TTY_DRIVER_INSTALLED;
	return 0;

err_unreg_devs:
	for (i--; i >= 0; i--)
		tty_unregister_device(driver, i);

	mutex_lock(&tty_mutex);
	list_del(&driver->tty_drivers);
	mutex_unlock(&tty_mutex);

err_unreg_char:
	unregister_chrdev_region(dev, driver->num);
err:
	return error;
}
EXPORT_SYMBOL(tty_register_driver);

/*
 * Called by a tty driver to unregister itself.
 */
int tty_unregister_driver(struct tty_driver *driver)
{
#if 0
	/* FIXME */
	if (driver->refcount)
		return -EBUSY;
#endif
	unregister_chrdev_region(MKDEV(driver->major, driver->minor_start),
				driver->num);
	mutex_lock(&tty_mutex);
	list_del(&driver->tty_drivers);
	mutex_unlock(&tty_mutex);
	return 0;
}

EXPORT_SYMBOL(tty_unregister_driver);

dev_t tty_devnum(struct tty_struct *tty)
{
	return MKDEV(tty->driver->major, tty->driver->minor_start) + tty->index;
}
EXPORT_SYMBOL(tty_devnum);

void tty_default_fops(struct file_operations *fops)
{
	*fops = tty_fops;
}

/*
 * Initialize the console device. This is called *early*, so
 * we can't necessarily depend on lots of kernel help here.
 * Just do some early initializations, and do the complex setup
 * later.
 */
void __init console_init(void)
{
	initcall_t *call;

	/* Setup the default TTY line discipline. */
	n_tty_init();

	/*
	 * set up the console device so that later boot sequences can
	 * inform about problems etc..
	 */
	call = __con_initcall_start;
	while (call < __con_initcall_end) {
		(*call)();
		call++;
	}
}

static char *tty_devnode(struct device *dev, umode_t *mode)
{
	if (!mode)
		return NULL;
	if (dev->devt == MKDEV(TTYAUX_MAJOR, 0) ||
	    dev->devt == MKDEV(TTYAUX_MAJOR, 2))
		*mode = 0666;
	return NULL;
}

static int __init tty_class_init(void)
{
	tty_class = class_create(THIS_MODULE, "tty");
	if (IS_ERR(tty_class))
		return PTR_ERR(tty_class);
	tty_class->devnode = tty_devnode;
	return 0;
}

postcore_initcall(tty_class_init);

/* 3/2004 jmc: why do these devices exist? */
static struct cdev tty_cdev, console_cdev;

static ssize_t show_cons_active(struct device *dev,
				struct device_attribute *attr, char *buf)
{
	struct console *cs[16];
	int i = 0;
	struct console *c;
	ssize_t count = 0;

	console_lock();
	for_each_console(c) {
		if (!c->device)
			continue;
		if (!c->write)
			continue;
		if ((c->flags & CON_ENABLED) == 0)
			continue;
		cs[i++] = c;
		if (i >= ARRAY_SIZE(cs))
			break;
	}
	while (i--) {
		int index = cs[i]->index;
		struct tty_driver *drv = cs[i]->device(cs[i], &index);

		/* don't resolve tty0 as some programs depend on it */
		if (drv && (cs[i]->index > 0 || drv->major != TTY_MAJOR))
			count += tty_line_name(drv, index, buf + count);
		else
			count += sprintf(buf + count, "%s%d",
					 cs[i]->name, cs[i]->index);

		count += sprintf(buf + count, "%c", i ? ' ':'\n');
	}
	console_unlock();

	return count;
}
static DEVICE_ATTR(active, S_IRUGO, show_cons_active, NULL);

static struct attribute *cons_dev_attrs[] = {
	&dev_attr_active.attr,
	NULL
};

ATTRIBUTE_GROUPS(cons_dev);

static struct device *consdev;

void console_sysfs_notify(void)
{
	if (consdev)
		sysfs_notify(&consdev->kobj, NULL, "active");
}

/*
 * Ok, now we can initialize the rest of the tty devices and can count
 * on memory allocations, interrupts etc..
 */
int __init tty_init(void)
{
	cdev_init(&tty_cdev, &tty_fops);
	if (cdev_add(&tty_cdev, MKDEV(TTYAUX_MAJOR, 0), 1) ||
	    register_chrdev_region(MKDEV(TTYAUX_MAJOR, 0), 1, "/dev/tty") < 0)
		panic("Couldn't register /dev/tty driver\n");
	device_create(tty_class, NULL, MKDEV(TTYAUX_MAJOR, 0), NULL, "tty");

	cdev_init(&console_cdev, &console_fops);
	if (cdev_add(&console_cdev, MKDEV(TTYAUX_MAJOR, 1), 1) ||
	    register_chrdev_region(MKDEV(TTYAUX_MAJOR, 1), 1, "/dev/console") < 0)
		panic("Couldn't register /dev/console driver\n");
	consdev = device_create_with_groups(tty_class, NULL,
					    MKDEV(TTYAUX_MAJOR, 1), NULL,
					    cons_dev_groups, "console");
	if (IS_ERR(consdev))
		consdev = NULL;

#ifdef CONFIG_VT
	vty_init(&console_fops);
#endif
	return 0;
}
<|MERGE_RESOLUTION|>--- conflicted
+++ resolved
@@ -2049,14 +2049,13 @@
 	if (tty) {
 		mutex_unlock(&tty_mutex);
 		retval = tty_lock_interruptible(tty);
+		tty_kref_put(tty);  /* drop kref from tty_driver_lookup_tty() */
 		if (retval) {
 			if (retval == -EINTR)
 				retval = -ERESTARTSYS;
 			tty = ERR_PTR(retval);
 			goto out;
 		}
-		/* safe to drop the kref from tty_driver_lookup_tty() */
-		tty_kref_put(tty);
 		retval = tty_reopen(tty);
 		if (retval < 0) {
 			tty_unlock(tty);
@@ -2110,47 +2109,8 @@
 		return -ENOMEM;
 
 	tty = tty_open_current_tty(device, filp);
-<<<<<<< HEAD
-	if (!tty) {
-		mutex_lock(&tty_mutex);
-		driver = tty_lookup_driver(device, filp, &noctty, &index);
-		if (IS_ERR(driver)) {
-			retval = PTR_ERR(driver);
-			goto err_unlock;
-		}
-
-		/* check whether we're reopening an existing tty */
-		tty = tty_driver_lookup_tty(driver, inode, index);
-		if (IS_ERR(tty)) {
-			retval = PTR_ERR(tty);
-			goto err_unlock;
-		}
-
-		if (tty) {
-			mutex_unlock(&tty_mutex);
-			retval = tty_lock_interruptible(tty);
-			tty_kref_put(tty);  /* drop kref from tty_driver_lookup_tty() */
-			if (retval) {
-				if (retval == -EINTR)
-					retval = -ERESTARTSYS;
-				goto err_unref;
-			}
-			retval = tty_reopen(tty);
-			if (retval < 0) {
-				tty_unlock(tty);
-				tty = ERR_PTR(retval);
-			}
-		} else { /* Returns with the tty_lock held for now */
-			tty = tty_init_dev(driver, index);
-			mutex_unlock(&tty_mutex);
-		}
-
-		tty_driver_kref_put(driver);
-	}
-=======
 	if (!tty)
 		tty = tty_open_by_driver(device, inode, filp);
->>>>>>> 54573c4a
 
 	if (IS_ERR(tty)) {
 		tty_free_file(filp);
