/*
 *  Driver for AMBA serial ports
 *
 *  Based on drivers/char/serial.c, by Linus Torvalds, Theodore Ts'o.
 *
 *  Copyright 1999 ARM Limited
 *  Copyright (C) 2000 Deep Blue Solutions Ltd.
 *  Copyright (C) 2010 ST-Ericsson SA
 *
 * This program is free software; you can redistribute it and/or modify
 * it under the terms of the GNU General Public License as published by
 * the Free Software Foundation; either version 2 of the License, or
 * (at your option) any later version.
 *
 * This program is distributed in the hope that it will be useful,
 * but WITHOUT ANY WARRANTY; without even the implied warranty of
 * MERCHANTABILITY or FITNESS FOR A PARTICULAR PURPOSE.  See the
 * GNU General Public License for more details.
 *
 * You should have received a copy of the GNU General Public License
 * along with this program; if not, write to the Free Software
 * Foundation, Inc., 59 Temple Place, Suite 330, Boston, MA  02111-1307  USA
 *
 * This is a generic driver for ARM AMBA-type serial ports.  They
 * have a lot of 16550-like features, but are not register compatible.
 * Note that although they do have CTS, DCD and DSR inputs, they do
 * not have an RI input, nor do they have DTR or RTS outputs.  If
 * required, these have to be supplied via some other means (eg, GPIO)
 * and hooked into this driver.
 */


#if defined(CONFIG_SERIAL_AMBA_PL011_CONSOLE) && defined(CONFIG_MAGIC_SYSRQ)
#define SUPPORT_SYSRQ
#endif

#include <linux/module.h>
#include <linux/ioport.h>
#include <linux/init.h>
#include <linux/console.h>
#include <linux/sysrq.h>
#include <linux/device.h>
#include <linux/tty.h>
#include <linux/tty_flip.h>
#include <linux/serial_core.h>
#include <linux/serial.h>
#include <linux/amba/bus.h>
#include <linux/amba/serial.h>
#include <linux/clk.h>
#include <linux/slab.h>
#include <linux/dmaengine.h>
#include <linux/dma-mapping.h>
#include <linux/scatterlist.h>
#include <linux/delay.h>
#include <linux/types.h>
#include <linux/of.h>
#include <linux/of_device.h>
#include <linux/pinctrl/consumer.h>
#include <linux/sizes.h>
#include <linux/io.h>
#include <linux/acpi.h>

#include "amba-pl011.h"

#define UART_NR			14

#define SERIAL_AMBA_MAJOR	204
#define SERIAL_AMBA_MINOR	64
#define SERIAL_AMBA_NR		UART_NR

#define AMBA_ISR_PASS_LIMIT	256

#define UART_DR_ERROR		(UART011_DR_OE|UART011_DR_BE|UART011_DR_PE|UART011_DR_FE)
#define UART_DUMMY_DR_RX	(1 << 16)

static u16 pl011_std_offsets[REG_ARRAY_SIZE] = {
	[REG_DR] = UART01x_DR,
	[REG_FR] = UART01x_FR,
	[REG_LCRH_RX] = UART011_LCRH,
	[REG_LCRH_TX] = UART011_LCRH,
	[REG_IBRD] = UART011_IBRD,
	[REG_FBRD] = UART011_FBRD,
	[REG_CR] = UART011_CR,
	[REG_IFLS] = UART011_IFLS,
	[REG_IMSC] = UART011_IMSC,
	[REG_RIS] = UART011_RIS,
	[REG_MIS] = UART011_MIS,
	[REG_ICR] = UART011_ICR,
	[REG_DMACR] = UART011_DMACR,
};

/* There is by now at least one vendor with differing details, so handle it */
struct vendor_data {
	const u16		*reg_offset;
	unsigned int		ifls;
	bool			access_32b;
	bool			oversampling;
	bool			dma_threshold;
	bool			cts_event_workaround;
	bool			always_enabled;
	bool			fixed_options;

	unsigned int (*get_fifosize)(struct amba_device *dev);
};

static unsigned int get_fifosize_arm(struct amba_device *dev)
{
	return amba_rev(dev) < 3 ? 16 : 32;
}

static struct vendor_data vendor_arm = {
	.reg_offset		= pl011_std_offsets,
	.ifls			= UART011_IFLS_RX4_8|UART011_IFLS_TX4_8,
	.oversampling		= false,
	.dma_threshold		= false,
	.cts_event_workaround	= false,
	.always_enabled		= false,
	.fixed_options		= false,
	.get_fifosize		= get_fifosize_arm,
};

static struct vendor_data vendor_sbsa = {
	.reg_offset		= pl011_std_offsets,
	.oversampling		= false,
	.dma_threshold		= false,
	.cts_event_workaround	= false,
	.always_enabled		= true,
	.fixed_options		= true,
};

static u16 pl011_st_offsets[REG_ARRAY_SIZE] = {
	[REG_DR] = UART01x_DR,
	[REG_ST_DMAWM] = ST_UART011_DMAWM,
	[REG_ST_TIMEOUT] = ST_UART011_TIMEOUT,
	[REG_FR] = UART01x_FR,
	[REG_LCRH_RX] = ST_UART011_LCRH_RX,
	[REG_LCRH_TX] = ST_UART011_LCRH_TX,
	[REG_IBRD] = UART011_IBRD,
	[REG_FBRD] = UART011_FBRD,
	[REG_CR] = UART011_CR,
	[REG_IFLS] = UART011_IFLS,
	[REG_IMSC] = UART011_IMSC,
	[REG_RIS] = UART011_RIS,
	[REG_MIS] = UART011_MIS,
	[REG_ICR] = UART011_ICR,
	[REG_DMACR] = UART011_DMACR,
	[REG_ST_XFCR] = ST_UART011_XFCR,
	[REG_ST_XON1] = ST_UART011_XON1,
	[REG_ST_XON2] = ST_UART011_XON2,
	[REG_ST_XOFF1] = ST_UART011_XOFF1,
	[REG_ST_XOFF2] = ST_UART011_XOFF2,
	[REG_ST_ITCR] = ST_UART011_ITCR,
	[REG_ST_ITIP] = ST_UART011_ITIP,
	[REG_ST_ABCR] = ST_UART011_ABCR,
	[REG_ST_ABIMSC] = ST_UART011_ABIMSC,
};

static unsigned int get_fifosize_st(struct amba_device *dev)
{
	return 64;
}

static struct vendor_data vendor_st = {
	.reg_offset		= pl011_st_offsets,
	.ifls			= UART011_IFLS_RX_HALF|UART011_IFLS_TX_HALF,
	.oversampling		= true,
	.dma_threshold		= true,
	.cts_event_workaround	= true,
	.always_enabled		= false,
	.fixed_options		= false,
	.get_fifosize		= get_fifosize_st,
};

static const u16 pl011_zte_offsets[REG_ARRAY_SIZE] = {
	[REG_DR] = ZX_UART011_DR,
	[REG_FR] = ZX_UART011_FR,
	[REG_LCRH_RX] = ZX_UART011_LCRH,
	[REG_LCRH_TX] = ZX_UART011_LCRH,
	[REG_IBRD] = ZX_UART011_IBRD,
	[REG_FBRD] = ZX_UART011_FBRD,
	[REG_CR] = ZX_UART011_CR,
	[REG_IFLS] = ZX_UART011_IFLS,
	[REG_IMSC] = ZX_UART011_IMSC,
	[REG_RIS] = ZX_UART011_RIS,
	[REG_MIS] = ZX_UART011_MIS,
	[REG_ICR] = ZX_UART011_ICR,
	[REG_DMACR] = ZX_UART011_DMACR,
};

static struct vendor_data vendor_zte = {
	.reg_offset		= pl011_zte_offsets,
	.access_32b		= true,
	.ifls			= UART011_IFLS_RX4_8|UART011_IFLS_TX4_8,
	.get_fifosize		= get_fifosize_arm,
};

/* Deals with DMA transactions */

struct pl011_sgbuf {
	struct scatterlist sg;
	char *buf;
};

struct pl011_dmarx_data {
	struct dma_chan		*chan;
	struct completion	complete;
	bool			use_buf_b;
	struct pl011_sgbuf	sgbuf_a;
	struct pl011_sgbuf	sgbuf_b;
	dma_cookie_t		cookie;
	bool			running;
	struct timer_list	timer;
	unsigned int last_residue;
	unsigned long last_jiffies;
	bool auto_poll_rate;
	unsigned int poll_rate;
	unsigned int poll_timeout;
};

struct pl011_dmatx_data {
	struct dma_chan		*chan;
	struct scatterlist	sg;
	char			*buf;
	bool			queued;
};

/*
 * We wrap our port structure around the generic uart_port.
 */
struct uart_amba_port {
	struct uart_port	port;
	const u16		*reg_offset;
	struct clk		*clk;
	const struct vendor_data *vendor;
	unsigned int		dmacr;		/* dma control reg */
	unsigned int		im;		/* interrupt mask */
	unsigned int		old_status;
	unsigned int		fifosize;	/* vendor-specific */
	unsigned int		old_cr;		/* state during shutdown */
	bool			autorts;
	bool			access_32b;
	unsigned int		fixed_baud;	/* vendor-set fixed baud rate */
	char			type[12];
#ifdef CONFIG_DMA_ENGINE
	/* DMA stuff */
	bool			using_tx_dma;
	bool			using_rx_dma;
	struct pl011_dmarx_data dmarx;
	struct pl011_dmatx_data	dmatx;
	bool			dma_probed;
#endif
};

static unsigned int pl011_reg_to_offset(const struct uart_amba_port *uap,
	unsigned int reg)
{
	return uap->reg_offset[reg];
}

static unsigned int pl011_read(const struct uart_amba_port *uap,
	unsigned int reg)
{
	void __iomem *addr = uap->port.membase + pl011_reg_to_offset(uap, reg);

<<<<<<< HEAD
	return uap->access_32b ? readl_relaxed(addr) : readw_relaxed(addr);
=======
	return (uap->port.iotype == UPIO_MEM32) ?
		readl_relaxed(addr) : readw_relaxed(addr);
>>>>>>> 041497eb
}

static void pl011_write(unsigned int val, const struct uart_amba_port *uap,
	unsigned int reg)
{
	void __iomem *addr = uap->port.membase + pl011_reg_to_offset(uap, reg);

<<<<<<< HEAD
	if (uap->access_32b)
=======
	if (uap->port.iotype == UPIO_MEM32)
>>>>>>> 041497eb
		writel_relaxed(val, addr);
	else
		writew_relaxed(val, addr);
}

/*
 * Reads up to 256 characters from the FIFO or until it's empty and
 * inserts them into the TTY layer. Returns the number of characters
 * read from the FIFO.
 */
static int pl011_fifo_to_tty(struct uart_amba_port *uap)
{
	u16 status;
	unsigned int ch, flag, max_count = 256;
	int fifotaken = 0;

	while (max_count--) {
		status = pl011_read(uap, REG_FR);
		if (status & UART01x_FR_RXFE)
			break;

		/* Take chars from the FIFO and update status */
		ch = pl011_read(uap, REG_DR) | UART_DUMMY_DR_RX;
		flag = TTY_NORMAL;
		uap->port.icount.rx++;
		fifotaken++;

		if (unlikely(ch & UART_DR_ERROR)) {
			if (ch & UART011_DR_BE) {
				ch &= ~(UART011_DR_FE | UART011_DR_PE);
				uap->port.icount.brk++;
				if (uart_handle_break(&uap->port))
					continue;
			} else if (ch & UART011_DR_PE)
				uap->port.icount.parity++;
			else if (ch & UART011_DR_FE)
				uap->port.icount.frame++;
			if (ch & UART011_DR_OE)
				uap->port.icount.overrun++;

			ch &= uap->port.read_status_mask;

			if (ch & UART011_DR_BE)
				flag = TTY_BREAK;
			else if (ch & UART011_DR_PE)
				flag = TTY_PARITY;
			else if (ch & UART011_DR_FE)
				flag = TTY_FRAME;
		}

		if (uart_handle_sysrq_char(&uap->port, ch & 255))
			continue;

		uart_insert_char(&uap->port, ch, UART011_DR_OE, ch, flag);
	}

	return fifotaken;
}


/*
 * All the DMA operation mode stuff goes inside this ifdef.
 * This assumes that you have a generic DMA device interface,
 * no custom DMA interfaces are supported.
 */
#ifdef CONFIG_DMA_ENGINE

#define PL011_DMA_BUFFER_SIZE PAGE_SIZE

static int pl011_sgbuf_init(struct dma_chan *chan, struct pl011_sgbuf *sg,
	enum dma_data_direction dir)
{
	dma_addr_t dma_addr;

	sg->buf = dma_alloc_coherent(chan->device->dev,
		PL011_DMA_BUFFER_SIZE, &dma_addr, GFP_KERNEL);
	if (!sg->buf)
		return -ENOMEM;

	sg_init_table(&sg->sg, 1);
	sg_set_page(&sg->sg, phys_to_page(dma_addr),
		PL011_DMA_BUFFER_SIZE, offset_in_page(dma_addr));
	sg_dma_address(&sg->sg) = dma_addr;
	sg_dma_len(&sg->sg) = PL011_DMA_BUFFER_SIZE;

	return 0;
}

static void pl011_sgbuf_free(struct dma_chan *chan, struct pl011_sgbuf *sg,
	enum dma_data_direction dir)
{
	if (sg->buf) {
		dma_free_coherent(chan->device->dev,
			PL011_DMA_BUFFER_SIZE, sg->buf,
			sg_dma_address(&sg->sg));
	}
}

static void pl011_dma_probe(struct uart_amba_port *uap)
{
	/* DMA is the sole user of the platform data right now */
	struct amba_pl011_data *plat = dev_get_platdata(uap->port.dev);
	struct device *dev = uap->port.dev;
	struct dma_slave_config tx_conf = {
		.dst_addr = uap->port.mapbase +
				 pl011_reg_to_offset(uap, REG_DR),
		.dst_addr_width = DMA_SLAVE_BUSWIDTH_1_BYTE,
		.direction = DMA_MEM_TO_DEV,
		.dst_maxburst = uap->fifosize >> 1,
		.device_fc = false,
	};
	struct dma_chan *chan;
	dma_cap_mask_t mask;

	uap->dma_probed = true;
	chan = dma_request_slave_channel_reason(dev, "tx");
	if (IS_ERR(chan)) {
		if (PTR_ERR(chan) == -EPROBE_DEFER) {
			uap->dma_probed = false;
			return;
		}

		/* We need platform data */
		if (!plat || !plat->dma_filter) {
			dev_info(uap->port.dev, "no DMA platform data\n");
			return;
		}

		/* Try to acquire a generic DMA engine slave TX channel */
		dma_cap_zero(mask);
		dma_cap_set(DMA_SLAVE, mask);

		chan = dma_request_channel(mask, plat->dma_filter,
						plat->dma_tx_param);
		if (!chan) {
			dev_err(uap->port.dev, "no TX DMA channel!\n");
			return;
		}
	}

	dmaengine_slave_config(chan, &tx_conf);
	uap->dmatx.chan = chan;

	dev_info(uap->port.dev, "DMA channel TX %s\n",
		 dma_chan_name(uap->dmatx.chan));

	/* Optionally make use of an RX channel as well */
	chan = dma_request_slave_channel(dev, "rx");

	if (!chan && plat->dma_rx_param) {
		chan = dma_request_channel(mask, plat->dma_filter, plat->dma_rx_param);

		if (!chan) {
			dev_err(uap->port.dev, "no RX DMA channel!\n");
			return;
		}
	}

	if (chan) {
		struct dma_slave_config rx_conf = {
			.src_addr = uap->port.mapbase +
				pl011_reg_to_offset(uap, REG_DR),
			.src_addr_width = DMA_SLAVE_BUSWIDTH_1_BYTE,
			.direction = DMA_DEV_TO_MEM,
			.src_maxburst = uap->fifosize >> 2,
			.device_fc = false,
		};
		struct dma_slave_caps caps;

		/*
		 * Some DMA controllers provide information on their capabilities.
		 * If the controller does, check for suitable residue processing
		 * otherwise assime all is well.
		 */
		if (0 == dma_get_slave_caps(chan, &caps)) {
			if (caps.residue_granularity ==
					DMA_RESIDUE_GRANULARITY_DESCRIPTOR) {
				dma_release_channel(chan);
				dev_info(uap->port.dev,
					"RX DMA disabled - no residue processing\n");
				return;
			}
		}
		dmaengine_slave_config(chan, &rx_conf);
		uap->dmarx.chan = chan;

		uap->dmarx.auto_poll_rate = false;
		if (plat && plat->dma_rx_poll_enable) {
			/* Set poll rate if specified. */
			if (plat->dma_rx_poll_rate) {
				uap->dmarx.auto_poll_rate = false;
				uap->dmarx.poll_rate = plat->dma_rx_poll_rate;
			} else {
				/*
				 * 100 ms defaults to poll rate if not
				 * specified. This will be adjusted with
				 * the baud rate at set_termios.
				 */
				uap->dmarx.auto_poll_rate = true;
				uap->dmarx.poll_rate =  100;
			}
			/* 3 secs defaults poll_timeout if not specified. */
			if (plat->dma_rx_poll_timeout)
				uap->dmarx.poll_timeout =
					plat->dma_rx_poll_timeout;
			else
				uap->dmarx.poll_timeout = 3000;
		} else if (!plat && dev->of_node) {
			uap->dmarx.auto_poll_rate = of_property_read_bool(
						dev->of_node, "auto-poll");
			if (uap->dmarx.auto_poll_rate) {
				u32 x;

				if (0 == of_property_read_u32(dev->of_node,
						"poll-rate-ms", &x))
					uap->dmarx.poll_rate = x;
				else
					uap->dmarx.poll_rate = 100;
				if (0 == of_property_read_u32(dev->of_node,
						"poll-timeout-ms", &x))
					uap->dmarx.poll_timeout = x;
				else
					uap->dmarx.poll_timeout = 3000;
			}
		}
		dev_info(uap->port.dev, "DMA channel RX %s\n",
			 dma_chan_name(uap->dmarx.chan));
	}
}

static void pl011_dma_remove(struct uart_amba_port *uap)
{
	if (uap->dmatx.chan)
		dma_release_channel(uap->dmatx.chan);
	if (uap->dmarx.chan)
		dma_release_channel(uap->dmarx.chan);
}

/* Forward declare these for the refill routine */
static int pl011_dma_tx_refill(struct uart_amba_port *uap);
static void pl011_start_tx_pio(struct uart_amba_port *uap);

/*
 * The current DMA TX buffer has been sent.
 * Try to queue up another DMA buffer.
 */
static void pl011_dma_tx_callback(void *data)
{
	struct uart_amba_port *uap = data;
	struct pl011_dmatx_data *dmatx = &uap->dmatx;
	unsigned long flags;
	u16 dmacr;

	spin_lock_irqsave(&uap->port.lock, flags);
	if (uap->dmatx.queued)
		dma_unmap_sg(dmatx->chan->device->dev, &dmatx->sg, 1,
			     DMA_TO_DEVICE);

	dmacr = uap->dmacr;
	uap->dmacr = dmacr & ~UART011_TXDMAE;
	pl011_write(uap->dmacr, uap, REG_DMACR);

	/*
	 * If TX DMA was disabled, it means that we've stopped the DMA for
	 * some reason (eg, XOFF received, or we want to send an X-char.)
	 *
	 * Note: we need to be careful here of a potential race between DMA
	 * and the rest of the driver - if the driver disables TX DMA while
	 * a TX buffer completing, we must update the tx queued status to
	 * get further refills (hence we check dmacr).
	 */
	if (!(dmacr & UART011_TXDMAE) || uart_tx_stopped(&uap->port) ||
	    uart_circ_empty(&uap->port.state->xmit)) {
		uap->dmatx.queued = false;
		spin_unlock_irqrestore(&uap->port.lock, flags);
		return;
	}

	if (pl011_dma_tx_refill(uap) <= 0)
		/*
		 * We didn't queue a DMA buffer for some reason, but we
		 * have data pending to be sent.  Re-enable the TX IRQ.
		 */
		pl011_start_tx_pio(uap);

	spin_unlock_irqrestore(&uap->port.lock, flags);
}

/*
 * Try to refill the TX DMA buffer.
 * Locking: called with port lock held and IRQs disabled.
 * Returns:
 *   1 if we queued up a TX DMA buffer.
 *   0 if we didn't want to handle this by DMA
 *  <0 on error
 */
static int pl011_dma_tx_refill(struct uart_amba_port *uap)
{
	struct pl011_dmatx_data *dmatx = &uap->dmatx;
	struct dma_chan *chan = dmatx->chan;
	struct dma_device *dma_dev = chan->device;
	struct dma_async_tx_descriptor *desc;
	struct circ_buf *xmit = &uap->port.state->xmit;
	unsigned int count;

	/*
	 * Try to avoid the overhead involved in using DMA if the
	 * transaction fits in the first half of the FIFO, by using
	 * the standard interrupt handling.  This ensures that we
	 * issue a uart_write_wakeup() at the appropriate time.
	 */
	count = uart_circ_chars_pending(xmit);
	if (count < (uap->fifosize >> 1)) {
		uap->dmatx.queued = false;
		return 0;
	}

	/*
	 * Bodge: don't send the last character by DMA, as this
	 * will prevent XON from notifying us to restart DMA.
	 */
	count -= 1;

	/* Else proceed to copy the TX chars to the DMA buffer and fire DMA */
	if (count > PL011_DMA_BUFFER_SIZE)
		count = PL011_DMA_BUFFER_SIZE;

	if (xmit->tail < xmit->head)
		memcpy(&dmatx->buf[0], &xmit->buf[xmit->tail], count);
	else {
		size_t first = UART_XMIT_SIZE - xmit->tail;
		size_t second;

		if (first > count)
			first = count;
		second = count - first;

		memcpy(&dmatx->buf[0], &xmit->buf[xmit->tail], first);
		if (second)
			memcpy(&dmatx->buf[first], &xmit->buf[0], second);
	}

	dmatx->sg.length = count;

	if (dma_map_sg(dma_dev->dev, &dmatx->sg, 1, DMA_TO_DEVICE) != 1) {
		uap->dmatx.queued = false;
		dev_dbg(uap->port.dev, "unable to map TX DMA\n");
		return -EBUSY;
	}

	desc = dmaengine_prep_slave_sg(chan, &dmatx->sg, 1, DMA_MEM_TO_DEV,
					     DMA_PREP_INTERRUPT | DMA_CTRL_ACK);
	if (!desc) {
		dma_unmap_sg(dma_dev->dev, &dmatx->sg, 1, DMA_TO_DEVICE);
		uap->dmatx.queued = false;
		/*
		 * If DMA cannot be used right now, we complete this
		 * transaction via IRQ and let the TTY layer retry.
		 */
		dev_dbg(uap->port.dev, "TX DMA busy\n");
		return -EBUSY;
	}

	/* Some data to go along to the callback */
	desc->callback = pl011_dma_tx_callback;
	desc->callback_param = uap;

	/* All errors should happen at prepare time */
	dmaengine_submit(desc);

	/* Fire the DMA transaction */
	dma_dev->device_issue_pending(chan);

	uap->dmacr |= UART011_TXDMAE;
	pl011_write(uap->dmacr, uap, REG_DMACR);
	uap->dmatx.queued = true;

	/*
	 * Now we know that DMA will fire, so advance the ring buffer
	 * with the stuff we just dispatched.
	 */
	xmit->tail = (xmit->tail + count) & (UART_XMIT_SIZE - 1);
	uap->port.icount.tx += count;

	if (uart_circ_chars_pending(xmit) < WAKEUP_CHARS)
		uart_write_wakeup(&uap->port);

	return 1;
}

/*
 * We received a transmit interrupt without a pending X-char but with
 * pending characters.
 * Locking: called with port lock held and IRQs disabled.
 * Returns:
 *   false if we want to use PIO to transmit
 *   true if we queued a DMA buffer
 */
static bool pl011_dma_tx_irq(struct uart_amba_port *uap)
{
	if (!uap->using_tx_dma)
		return false;

	/*
	 * If we already have a TX buffer queued, but received a
	 * TX interrupt, it will be because we've just sent an X-char.
	 * Ensure the TX DMA is enabled and the TX IRQ is disabled.
	 */
	if (uap->dmatx.queued) {
		uap->dmacr |= UART011_TXDMAE;
		pl011_write(uap->dmacr, uap, REG_DMACR);
		uap->im &= ~UART011_TXIM;
		pl011_write(uap->im, uap, REG_IMSC);
		return true;
	}

	/*
	 * We don't have a TX buffer queued, so try to queue one.
	 * If we successfully queued a buffer, mask the TX IRQ.
	 */
	if (pl011_dma_tx_refill(uap) > 0) {
		uap->im &= ~UART011_TXIM;
		pl011_write(uap->im, uap, REG_IMSC);
		return true;
	}
	return false;
}

/*
 * Stop the DMA transmit (eg, due to received XOFF).
 * Locking: called with port lock held and IRQs disabled.
 */
static inline void pl011_dma_tx_stop(struct uart_amba_port *uap)
{
	if (uap->dmatx.queued) {
		uap->dmacr &= ~UART011_TXDMAE;
		pl011_write(uap->dmacr, uap, REG_DMACR);
	}
}

/*
 * Try to start a DMA transmit, or in the case of an XON/OFF
 * character queued for send, try to get that character out ASAP.
 * Locking: called with port lock held and IRQs disabled.
 * Returns:
 *   false if we want the TX IRQ to be enabled
 *   true if we have a buffer queued
 */
static inline bool pl011_dma_tx_start(struct uart_amba_port *uap)
{
	u16 dmacr;

	if (!uap->using_tx_dma)
		return false;

	if (!uap->port.x_char) {
		/* no X-char, try to push chars out in DMA mode */
		bool ret = true;

		if (!uap->dmatx.queued) {
			if (pl011_dma_tx_refill(uap) > 0) {
				uap->im &= ~UART011_TXIM;
				pl011_write(uap->im, uap, REG_IMSC);
			} else
				ret = false;
		} else if (!(uap->dmacr & UART011_TXDMAE)) {
			uap->dmacr |= UART011_TXDMAE;
			pl011_write(uap->dmacr, uap, REG_DMACR);
		}
		return ret;
	}

	/*
	 * We have an X-char to send.  Disable DMA to prevent it loading
	 * the TX fifo, and then see if we can stuff it into the FIFO.
	 */
	dmacr = uap->dmacr;
	uap->dmacr &= ~UART011_TXDMAE;
	pl011_write(uap->dmacr, uap, REG_DMACR);

	if (pl011_read(uap, REG_FR) & UART01x_FR_TXFF) {
		/*
		 * No space in the FIFO, so enable the transmit interrupt
		 * so we know when there is space.  Note that once we've
		 * loaded the character, we should just re-enable DMA.
		 */
		return false;
	}

	pl011_write(uap->port.x_char, uap, REG_DR);
	uap->port.icount.tx++;
	uap->port.x_char = 0;

	/* Success - restore the DMA state */
	uap->dmacr = dmacr;
	pl011_write(dmacr, uap, REG_DMACR);

	return true;
}

/*
 * Flush the transmit buffer.
 * Locking: called with port lock held and IRQs disabled.
 */
static void pl011_dma_flush_buffer(struct uart_port *port)
__releases(&uap->port.lock)
__acquires(&uap->port.lock)
{
	struct uart_amba_port *uap =
	    container_of(port, struct uart_amba_port, port);

	if (!uap->using_tx_dma)
		return;

	/* Avoid deadlock with the DMA engine callback */
	spin_unlock(&uap->port.lock);
	dmaengine_terminate_all(uap->dmatx.chan);
	spin_lock(&uap->port.lock);
	if (uap->dmatx.queued) {
		dma_unmap_sg(uap->dmatx.chan->device->dev, &uap->dmatx.sg, 1,
			     DMA_TO_DEVICE);
		uap->dmatx.queued = false;
		uap->dmacr &= ~UART011_TXDMAE;
		pl011_write(uap->dmacr, uap, REG_DMACR);
	}
}

static void pl011_dma_rx_callback(void *data);

static int pl011_dma_rx_trigger_dma(struct uart_amba_port *uap)
{
	struct dma_chan *rxchan = uap->dmarx.chan;
	struct pl011_dmarx_data *dmarx = &uap->dmarx;
	struct dma_async_tx_descriptor *desc;
	struct pl011_sgbuf *sgbuf;

	if (!rxchan)
		return -EIO;

	/* Start the RX DMA job */
	sgbuf = uap->dmarx.use_buf_b ?
		&uap->dmarx.sgbuf_b : &uap->dmarx.sgbuf_a;
	desc = dmaengine_prep_slave_sg(rxchan, &sgbuf->sg, 1,
					DMA_DEV_TO_MEM,
					DMA_PREP_INTERRUPT | DMA_CTRL_ACK);
	/*
	 * If the DMA engine is busy and cannot prepare a
	 * channel, no big deal, the driver will fall back
	 * to interrupt mode as a result of this error code.
	 */
	if (!desc) {
		uap->dmarx.running = false;
		dmaengine_terminate_all(rxchan);
		return -EBUSY;
	}

	/* Some data to go along to the callback */
	desc->callback = pl011_dma_rx_callback;
	desc->callback_param = uap;
	dmarx->cookie = dmaengine_submit(desc);
	dma_async_issue_pending(rxchan);

	uap->dmacr |= UART011_RXDMAE;
	pl011_write(uap->dmacr, uap, REG_DMACR);
	uap->dmarx.running = true;

	uap->im &= ~UART011_RXIM;
	pl011_write(uap->im, uap, REG_IMSC);

	return 0;
}

/*
 * This is called when either the DMA job is complete, or
 * the FIFO timeout interrupt occurred. This must be called
 * with the port spinlock uap->port.lock held.
 */
static void pl011_dma_rx_chars(struct uart_amba_port *uap,
			       u32 pending, bool use_buf_b,
			       bool readfifo)
{
	struct tty_port *port = &uap->port.state->port;
	struct pl011_sgbuf *sgbuf = use_buf_b ?
		&uap->dmarx.sgbuf_b : &uap->dmarx.sgbuf_a;
	int dma_count = 0;
	u32 fifotaken = 0; /* only used for vdbg() */

	struct pl011_dmarx_data *dmarx = &uap->dmarx;
	int dmataken = 0;

	if (uap->dmarx.poll_rate) {
		/* The data can be taken by polling */
		dmataken = sgbuf->sg.length - dmarx->last_residue;
		/* Recalculate the pending size */
		if (pending >= dmataken)
			pending -= dmataken;
	}

	/* Pick the remain data from the DMA */
	if (pending) {

		/*
		 * First take all chars in the DMA pipe, then look in the FIFO.
		 * Note that tty_insert_flip_buf() tries to take as many chars
		 * as it can.
		 */
		dma_count = tty_insert_flip_string(port, sgbuf->buf + dmataken,
				pending);

		uap->port.icount.rx += dma_count;
		if (dma_count < pending)
			dev_warn(uap->port.dev,
				 "couldn't insert all characters (TTY is full?)\n");
	}

	/* Reset the last_residue for Rx DMA poll */
	if (uap->dmarx.poll_rate)
		dmarx->last_residue = sgbuf->sg.length;

	/*
	 * Only continue with trying to read the FIFO if all DMA chars have
	 * been taken first.
	 */
	if (dma_count == pending && readfifo) {
		/* Clear any error flags */
		pl011_write(UART011_OEIS | UART011_BEIS | UART011_PEIS |
			    UART011_FEIS, uap, REG_ICR);

		/*
		 * If we read all the DMA'd characters, and we had an
		 * incomplete buffer, that could be due to an rx error, or
		 * maybe we just timed out. Read any pending chars and check
		 * the error status.
		 *
		 * Error conditions will only occur in the FIFO, these will
		 * trigger an immediate interrupt and stop the DMA job, so we
		 * will always find the error in the FIFO, never in the DMA
		 * buffer.
		 */
		fifotaken = pl011_fifo_to_tty(uap);
	}

	spin_unlock(&uap->port.lock);
	dev_vdbg(uap->port.dev,
		 "Took %d chars from DMA buffer and %d chars from the FIFO\n",
		 dma_count, fifotaken);
	tty_flip_buffer_push(port);
	spin_lock(&uap->port.lock);
}

static void pl011_dma_rx_irq(struct uart_amba_port *uap)
{
	struct pl011_dmarx_data *dmarx = &uap->dmarx;
	struct dma_chan *rxchan = dmarx->chan;
	struct pl011_sgbuf *sgbuf = dmarx->use_buf_b ?
		&dmarx->sgbuf_b : &dmarx->sgbuf_a;
	size_t pending;
	struct dma_tx_state state;
	enum dma_status dmastat;

	/*
	 * Pause the transfer so we can trust the current counter,
	 * do this before we pause the PL011 block, else we may
	 * overflow the FIFO.
	 */
	if (dmaengine_pause(rxchan))
		dev_err(uap->port.dev, "unable to pause DMA transfer\n");
	dmastat = rxchan->device->device_tx_status(rxchan,
						   dmarx->cookie, &state);
	if (dmastat != DMA_PAUSED)
		dev_err(uap->port.dev, "unable to pause DMA transfer\n");

	/* Disable RX DMA - incoming data will wait in the FIFO */
	uap->dmacr &= ~UART011_RXDMAE;
	pl011_write(uap->dmacr, uap, REG_DMACR);
	uap->dmarx.running = false;

	pending = sgbuf->sg.length - state.residue;
	BUG_ON(pending > PL011_DMA_BUFFER_SIZE);
	/* Then we terminate the transfer - we now know our residue */
	dmaengine_terminate_all(rxchan);

	/*
	 * This will take the chars we have so far and insert
	 * into the framework.
	 */
	pl011_dma_rx_chars(uap, pending, dmarx->use_buf_b, true);

	/* Switch buffer & re-trigger DMA job */
	dmarx->use_buf_b = !dmarx->use_buf_b;
	if (pl011_dma_rx_trigger_dma(uap)) {
		dev_dbg(uap->port.dev, "could not retrigger RX DMA job "
			"fall back to interrupt mode\n");
		uap->im |= UART011_RXIM;
		pl011_write(uap->im, uap, REG_IMSC);
	}
}

static void pl011_dma_rx_callback(void *data)
{
	struct uart_amba_port *uap = data;
	struct pl011_dmarx_data *dmarx = &uap->dmarx;
	struct dma_chan *rxchan = dmarx->chan;
	bool lastbuf = dmarx->use_buf_b;
	struct pl011_sgbuf *sgbuf = dmarx->use_buf_b ?
		&dmarx->sgbuf_b : &dmarx->sgbuf_a;
	size_t pending;
	struct dma_tx_state state;
	int ret;

	/*
	 * This completion interrupt occurs typically when the
	 * RX buffer is totally stuffed but no timeout has yet
	 * occurred. When that happens, we just want the RX
	 * routine to flush out the secondary DMA buffer while
	 * we immediately trigger the next DMA job.
	 */
	spin_lock_irq(&uap->port.lock);
	/*
	 * Rx data can be taken by the UART interrupts during
	 * the DMA irq handler. So we check the residue here.
	 */
	rxchan->device->device_tx_status(rxchan, dmarx->cookie, &state);
	pending = sgbuf->sg.length - state.residue;
	BUG_ON(pending > PL011_DMA_BUFFER_SIZE);
	/* Then we terminate the transfer - we now know our residue */
	dmaengine_terminate_all(rxchan);

	uap->dmarx.running = false;
	dmarx->use_buf_b = !lastbuf;
	ret = pl011_dma_rx_trigger_dma(uap);

	pl011_dma_rx_chars(uap, pending, lastbuf, false);
	spin_unlock_irq(&uap->port.lock);
	/*
	 * Do this check after we picked the DMA chars so we don't
	 * get some IRQ immediately from RX.
	 */
	if (ret) {
		dev_dbg(uap->port.dev, "could not retrigger RX DMA job "
			"fall back to interrupt mode\n");
		uap->im |= UART011_RXIM;
		pl011_write(uap->im, uap, REG_IMSC);
	}
}

/*
 * Stop accepting received characters, when we're shutting down or
 * suspending this port.
 * Locking: called with port lock held and IRQs disabled.
 */
static inline void pl011_dma_rx_stop(struct uart_amba_port *uap)
{
	/* FIXME.  Just disable the DMA enable */
	uap->dmacr &= ~UART011_RXDMAE;
	pl011_write(uap->dmacr, uap, REG_DMACR);
}

/*
 * Timer handler for Rx DMA polling.
 * Every polling, It checks the residue in the dma buffer and transfer
 * data to the tty. Also, last_residue is updated for the next polling.
 */
static void pl011_dma_rx_poll(unsigned long args)
{
	struct uart_amba_port *uap = (struct uart_amba_port *)args;
	struct tty_port *port = &uap->port.state->port;
	struct pl011_dmarx_data *dmarx = &uap->dmarx;
	struct dma_chan *rxchan = uap->dmarx.chan;
	unsigned long flags = 0;
	unsigned int dmataken = 0;
	unsigned int size = 0;
	struct pl011_sgbuf *sgbuf;
	int dma_count;
	struct dma_tx_state state;

	sgbuf = dmarx->use_buf_b ? &uap->dmarx.sgbuf_b : &uap->dmarx.sgbuf_a;
	rxchan->device->device_tx_status(rxchan, dmarx->cookie, &state);
	if (likely(state.residue < dmarx->last_residue)) {
		dmataken = sgbuf->sg.length - dmarx->last_residue;
		size = dmarx->last_residue - state.residue;
		dma_count = tty_insert_flip_string(port, sgbuf->buf + dmataken,
				size);
		if (dma_count == size)
			dmarx->last_residue =  state.residue;
		dmarx->last_jiffies = jiffies;
	}
	tty_flip_buffer_push(port);

	/*
	 * If no data is received in poll_timeout, the driver will fall back
	 * to interrupt mode. We will retrigger DMA at the first interrupt.
	 */
	if (jiffies_to_msecs(jiffies - dmarx->last_jiffies)
			> uap->dmarx.poll_timeout) {

		spin_lock_irqsave(&uap->port.lock, flags);
		pl011_dma_rx_stop(uap);
		uap->im |= UART011_RXIM;
		pl011_write(uap->im, uap, REG_IMSC);
		spin_unlock_irqrestore(&uap->port.lock, flags);

		uap->dmarx.running = false;
		dmaengine_terminate_all(rxchan);
		del_timer(&uap->dmarx.timer);
	} else {
		mod_timer(&uap->dmarx.timer,
			jiffies + msecs_to_jiffies(uap->dmarx.poll_rate));
	}
}

static void pl011_dma_startup(struct uart_amba_port *uap)
{
	int ret;

	if (!uap->dma_probed)
		pl011_dma_probe(uap);

	if (!uap->dmatx.chan)
		return;

	uap->dmatx.buf = kmalloc(PL011_DMA_BUFFER_SIZE, GFP_KERNEL | __GFP_DMA);
	if (!uap->dmatx.buf) {
		dev_err(uap->port.dev, "no memory for DMA TX buffer\n");
		uap->port.fifosize = uap->fifosize;
		return;
	}

	sg_init_one(&uap->dmatx.sg, uap->dmatx.buf, PL011_DMA_BUFFER_SIZE);

	/* The DMA buffer is now the FIFO the TTY subsystem can use */
	uap->port.fifosize = PL011_DMA_BUFFER_SIZE;
	uap->using_tx_dma = true;

	if (!uap->dmarx.chan)
		goto skip_rx;

	/* Allocate and map DMA RX buffers */
	ret = pl011_sgbuf_init(uap->dmarx.chan, &uap->dmarx.sgbuf_a,
			       DMA_FROM_DEVICE);
	if (ret) {
		dev_err(uap->port.dev, "failed to init DMA %s: %d\n",
			"RX buffer A", ret);
		goto skip_rx;
	}

	ret = pl011_sgbuf_init(uap->dmarx.chan, &uap->dmarx.sgbuf_b,
			       DMA_FROM_DEVICE);
	if (ret) {
		dev_err(uap->port.dev, "failed to init DMA %s: %d\n",
			"RX buffer B", ret);
		pl011_sgbuf_free(uap->dmarx.chan, &uap->dmarx.sgbuf_a,
				 DMA_FROM_DEVICE);
		goto skip_rx;
	}

	uap->using_rx_dma = true;

skip_rx:
	/* Turn on DMA error (RX/TX will be enabled on demand) */
	uap->dmacr |= UART011_DMAONERR;
	pl011_write(uap->dmacr, uap, REG_DMACR);

	/*
	 * ST Micro variants has some specific dma burst threshold
	 * compensation. Set this to 16 bytes, so burst will only
	 * be issued above/below 16 bytes.
	 */
	if (uap->vendor->dma_threshold)
		pl011_write(ST_UART011_DMAWM_RX_16 | ST_UART011_DMAWM_TX_16,
			    uap, REG_ST_DMAWM);

	if (uap->using_rx_dma) {
		if (pl011_dma_rx_trigger_dma(uap))
			dev_dbg(uap->port.dev, "could not trigger initial "
				"RX DMA job, fall back to interrupt mode\n");
		if (uap->dmarx.poll_rate) {
			init_timer(&(uap->dmarx.timer));
			uap->dmarx.timer.function = pl011_dma_rx_poll;
			uap->dmarx.timer.data = (unsigned long)uap;
			mod_timer(&uap->dmarx.timer,
				jiffies +
				msecs_to_jiffies(uap->dmarx.poll_rate));
			uap->dmarx.last_residue = PL011_DMA_BUFFER_SIZE;
			uap->dmarx.last_jiffies = jiffies;
		}
	}
}

static void pl011_dma_shutdown(struct uart_amba_port *uap)
{
	if (!(uap->using_tx_dma || uap->using_rx_dma))
		return;

	/* Disable RX and TX DMA */
	while (pl011_read(uap, REG_FR) & UART01x_FR_BUSY)
		barrier();

	spin_lock_irq(&uap->port.lock);
	uap->dmacr &= ~(UART011_DMAONERR | UART011_RXDMAE | UART011_TXDMAE);
	pl011_write(uap->dmacr, uap, REG_DMACR);
	spin_unlock_irq(&uap->port.lock);

	if (uap->using_tx_dma) {
		/* In theory, this should already be done by pl011_dma_flush_buffer */
		dmaengine_terminate_all(uap->dmatx.chan);
		if (uap->dmatx.queued) {
			dma_unmap_sg(uap->dmatx.chan->device->dev, &uap->dmatx.sg, 1,
				     DMA_TO_DEVICE);
			uap->dmatx.queued = false;
		}

		kfree(uap->dmatx.buf);
		uap->using_tx_dma = false;
	}

	if (uap->using_rx_dma) {
		dmaengine_terminate_all(uap->dmarx.chan);
		/* Clean up the RX DMA */
		pl011_sgbuf_free(uap->dmarx.chan, &uap->dmarx.sgbuf_a, DMA_FROM_DEVICE);
		pl011_sgbuf_free(uap->dmarx.chan, &uap->dmarx.sgbuf_b, DMA_FROM_DEVICE);
		if (uap->dmarx.poll_rate)
			del_timer_sync(&uap->dmarx.timer);
		uap->using_rx_dma = false;
	}
}

static inline bool pl011_dma_rx_available(struct uart_amba_port *uap)
{
	return uap->using_rx_dma;
}

static inline bool pl011_dma_rx_running(struct uart_amba_port *uap)
{
	return uap->using_rx_dma && uap->dmarx.running;
}

#else
/* Blank functions if the DMA engine is not available */
static inline void pl011_dma_probe(struct uart_amba_port *uap)
{
}

static inline void pl011_dma_remove(struct uart_amba_port *uap)
{
}

static inline void pl011_dma_startup(struct uart_amba_port *uap)
{
}

static inline void pl011_dma_shutdown(struct uart_amba_port *uap)
{
}

static inline bool pl011_dma_tx_irq(struct uart_amba_port *uap)
{
	return false;
}

static inline void pl011_dma_tx_stop(struct uart_amba_port *uap)
{
}

static inline bool pl011_dma_tx_start(struct uart_amba_port *uap)
{
	return false;
}

static inline void pl011_dma_rx_irq(struct uart_amba_port *uap)
{
}

static inline void pl011_dma_rx_stop(struct uart_amba_port *uap)
{
}

static inline int pl011_dma_rx_trigger_dma(struct uart_amba_port *uap)
{
	return -EIO;
}

static inline bool pl011_dma_rx_available(struct uart_amba_port *uap)
{
	return false;
}

static inline bool pl011_dma_rx_running(struct uart_amba_port *uap)
{
	return false;
}

#define pl011_dma_flush_buffer	NULL
#endif

static void pl011_stop_tx(struct uart_port *port)
{
	struct uart_amba_port *uap =
	    container_of(port, struct uart_amba_port, port);

	uap->im &= ~UART011_TXIM;
	pl011_write(uap->im, uap, REG_IMSC);
	pl011_dma_tx_stop(uap);
}

static void pl011_tx_chars(struct uart_amba_port *uap, bool from_irq);

/* Start TX with programmed I/O only (no DMA) */
static void pl011_start_tx_pio(struct uart_amba_port *uap)
{
	uap->im |= UART011_TXIM;
	pl011_write(uap->im, uap, REG_IMSC);
	pl011_tx_chars(uap, false);
}

static void pl011_start_tx(struct uart_port *port)
{
	struct uart_amba_port *uap =
	    container_of(port, struct uart_amba_port, port);

	if (!pl011_dma_tx_start(uap))
		pl011_start_tx_pio(uap);
}

static void pl011_stop_rx(struct uart_port *port)
{
	struct uart_amba_port *uap =
	    container_of(port, struct uart_amba_port, port);

	uap->im &= ~(UART011_RXIM|UART011_RTIM|UART011_FEIM|
		     UART011_PEIM|UART011_BEIM|UART011_OEIM);
	pl011_write(uap->im, uap, REG_IMSC);

	pl011_dma_rx_stop(uap);
}

static void pl011_enable_ms(struct uart_port *port)
{
	struct uart_amba_port *uap =
	    container_of(port, struct uart_amba_port, port);

	uap->im |= UART011_RIMIM|UART011_CTSMIM|UART011_DCDMIM|UART011_DSRMIM;
	pl011_write(uap->im, uap, REG_IMSC);
}

static void pl011_rx_chars(struct uart_amba_port *uap)
__releases(&uap->port.lock)
__acquires(&uap->port.lock)
{
	pl011_fifo_to_tty(uap);

	spin_unlock(&uap->port.lock);
	tty_flip_buffer_push(&uap->port.state->port);
	/*
	 * If we were temporarily out of DMA mode for a while,
	 * attempt to switch back to DMA mode again.
	 */
	if (pl011_dma_rx_available(uap)) {
		if (pl011_dma_rx_trigger_dma(uap)) {
			dev_dbg(uap->port.dev, "could not trigger RX DMA job "
				"fall back to interrupt mode again\n");
			uap->im |= UART011_RXIM;
			pl011_write(uap->im, uap, REG_IMSC);
		} else {
#ifdef CONFIG_DMA_ENGINE
			/* Start Rx DMA poll */
			if (uap->dmarx.poll_rate) {
				uap->dmarx.last_jiffies = jiffies;
				uap->dmarx.last_residue	= PL011_DMA_BUFFER_SIZE;
				mod_timer(&uap->dmarx.timer,
					jiffies +
					msecs_to_jiffies(uap->dmarx.poll_rate));
			}
#endif
		}
	}
	spin_lock(&uap->port.lock);
}

static bool pl011_tx_char(struct uart_amba_port *uap, unsigned char c,
			  bool from_irq)
{
	if (unlikely(!from_irq) &&
	    pl011_read(uap, REG_FR) & UART01x_FR_TXFF)
		return false; /* unable to transmit character */

	pl011_write(c, uap, REG_DR);
	uap->port.icount.tx++;

	return true;
}

static void pl011_tx_chars(struct uart_amba_port *uap, bool from_irq)
{
	struct circ_buf *xmit = &uap->port.state->xmit;
	int count = uap->fifosize >> 1;

	if (uap->port.x_char) {
		if (!pl011_tx_char(uap, uap->port.x_char, from_irq))
			return;
		uap->port.x_char = 0;
		--count;
	}
	if (uart_circ_empty(xmit) || uart_tx_stopped(&uap->port)) {
		pl011_stop_tx(&uap->port);
		return;
	}

	/* If we are using DMA mode, try to send some characters. */
	if (pl011_dma_tx_irq(uap))
		return;

	do {
		if (likely(from_irq) && count-- == 0)
			break;

		if (!pl011_tx_char(uap, xmit->buf[xmit->tail], from_irq))
			break;

		xmit->tail = (xmit->tail + 1) & (UART_XMIT_SIZE - 1);
	} while (!uart_circ_empty(xmit));

	if (uart_circ_chars_pending(xmit) < WAKEUP_CHARS)
		uart_write_wakeup(&uap->port);

	if (uart_circ_empty(xmit))
		pl011_stop_tx(&uap->port);
}

static void pl011_modem_status(struct uart_amba_port *uap)
{
	unsigned int status, delta;

	status = pl011_read(uap, REG_FR) & UART01x_FR_MODEM_ANY;

	delta = status ^ uap->old_status;
	uap->old_status = status;

	if (!delta)
		return;

	if (delta & UART01x_FR_DCD)
		uart_handle_dcd_change(&uap->port, status & UART01x_FR_DCD);

	if (delta & UART01x_FR_DSR)
		uap->port.icount.dsr++;

	if (delta & UART01x_FR_CTS)
		uart_handle_cts_change(&uap->port, status & UART01x_FR_CTS);

	wake_up_interruptible(&uap->port.state->port.delta_msr_wait);
}

static void check_apply_cts_event_workaround(struct uart_amba_port *uap)
{
	unsigned int dummy_read;

	if (!uap->vendor->cts_event_workaround)
		return;

	/* workaround to make sure that all bits are unlocked.. */
	pl011_write(0x00, uap, REG_ICR);

	/*
	 * WA: introduce 26ns(1 uart clk) delay before W1C;
	 * single apb access will incur 2 pclk(133.12Mhz) delay,
	 * so add 2 dummy reads
	 */
	dummy_read = pl011_read(uap, REG_ICR);
	dummy_read = pl011_read(uap, REG_ICR);
}

static irqreturn_t pl011_int(int irq, void *dev_id)
{
	struct uart_amba_port *uap = dev_id;
	unsigned long flags;
	unsigned int status, pass_counter = AMBA_ISR_PASS_LIMIT;
	u16 imsc;
	int handled = 0;

	spin_lock_irqsave(&uap->port.lock, flags);
	imsc = pl011_read(uap, REG_IMSC);
	status = pl011_read(uap, REG_RIS) & imsc;
	if (status) {
		do {
			check_apply_cts_event_workaround(uap);

			pl011_write(status & ~(UART011_TXIS|UART011_RTIS|
					       UART011_RXIS),
				    uap, REG_ICR);

			if (status & (UART011_RTIS|UART011_RXIS)) {
				if (pl011_dma_rx_running(uap))
					pl011_dma_rx_irq(uap);
				else
					pl011_rx_chars(uap);
			}
			if (status & (UART011_DSRMIS|UART011_DCDMIS|
				      UART011_CTSMIS|UART011_RIMIS))
				pl011_modem_status(uap);
			if (status & UART011_TXIS)
				pl011_tx_chars(uap, true);

			if (pass_counter-- == 0)
				break;

			status = pl011_read(uap, REG_RIS) & imsc;
		} while (status != 0);
		handled = 1;
	}

	spin_unlock_irqrestore(&uap->port.lock, flags);

	return IRQ_RETVAL(handled);
}

static unsigned int pl011_tx_empty(struct uart_port *port)
{
	struct uart_amba_port *uap =
	    container_of(port, struct uart_amba_port, port);
	unsigned int status = pl011_read(uap, REG_FR);
	return status & (UART01x_FR_BUSY|UART01x_FR_TXFF) ? 0 : TIOCSER_TEMT;
}

static unsigned int pl011_get_mctrl(struct uart_port *port)
{
	struct uart_amba_port *uap =
	    container_of(port, struct uart_amba_port, port);
	unsigned int result = 0;
	unsigned int status = pl011_read(uap, REG_FR);

#define TIOCMBIT(uartbit, tiocmbit)	\
	if (status & uartbit)		\
		result |= tiocmbit

	TIOCMBIT(UART01x_FR_DCD, TIOCM_CAR);
	TIOCMBIT(UART01x_FR_DSR, TIOCM_DSR);
	TIOCMBIT(UART01x_FR_CTS, TIOCM_CTS);
	TIOCMBIT(UART011_FR_RI, TIOCM_RNG);
#undef TIOCMBIT
	return result;
}

static void pl011_set_mctrl(struct uart_port *port, unsigned int mctrl)
{
	struct uart_amba_port *uap =
	    container_of(port, struct uart_amba_port, port);
	unsigned int cr;

	cr = pl011_read(uap, REG_CR);

#define	TIOCMBIT(tiocmbit, uartbit)		\
	if (mctrl & tiocmbit)		\
		cr |= uartbit;		\
	else				\
		cr &= ~uartbit

	TIOCMBIT(TIOCM_RTS, UART011_CR_RTS);
	TIOCMBIT(TIOCM_DTR, UART011_CR_DTR);
	TIOCMBIT(TIOCM_OUT1, UART011_CR_OUT1);
	TIOCMBIT(TIOCM_OUT2, UART011_CR_OUT2);
	TIOCMBIT(TIOCM_LOOP, UART011_CR_LBE);

	if (uap->autorts) {
		/* We need to disable auto-RTS if we want to turn RTS off */
		TIOCMBIT(TIOCM_RTS, UART011_CR_RTSEN);
	}
#undef TIOCMBIT

	pl011_write(cr, uap, REG_CR);
}

static void pl011_break_ctl(struct uart_port *port, int break_state)
{
	struct uart_amba_port *uap =
	    container_of(port, struct uart_amba_port, port);
	unsigned long flags;
	unsigned int lcr_h;

	spin_lock_irqsave(&uap->port.lock, flags);
	lcr_h = pl011_read(uap, REG_LCRH_TX);
	if (break_state == -1)
		lcr_h |= UART01x_LCRH_BRK;
	else
		lcr_h &= ~UART01x_LCRH_BRK;
	pl011_write(lcr_h, uap, REG_LCRH_TX);
	spin_unlock_irqrestore(&uap->port.lock, flags);
}

#ifdef CONFIG_CONSOLE_POLL

static void pl011_quiesce_irqs(struct uart_port *port)
{
	struct uart_amba_port *uap =
	    container_of(port, struct uart_amba_port, port);

	pl011_write(pl011_read(uap, REG_MIS), uap, REG_ICR);
	/*
	 * There is no way to clear TXIM as this is "ready to transmit IRQ", so
	 * we simply mask it. start_tx() will unmask it.
	 *
	 * Note we can race with start_tx(), and if the race happens, the
	 * polling user might get another interrupt just after we clear it.
	 * But it should be OK and can happen even w/o the race, e.g.
	 * controller immediately got some new data and raised the IRQ.
	 *
	 * And whoever uses polling routines assumes that it manages the device
	 * (including tx queue), so we're also fine with start_tx()'s caller
	 * side.
	 */
	pl011_write(pl011_read(uap, REG_IMSC) & ~UART011_TXIM, uap,
		    REG_IMSC);
}

static int pl011_get_poll_char(struct uart_port *port)
{
	struct uart_amba_port *uap =
	    container_of(port, struct uart_amba_port, port);
	unsigned int status;

	/*
	 * The caller might need IRQs lowered, e.g. if used with KDB NMI
	 * debugger.
	 */
	pl011_quiesce_irqs(port);

	status = pl011_read(uap, REG_FR);
	if (status & UART01x_FR_RXFE)
		return NO_POLL_CHAR;

	return pl011_read(uap, REG_DR);
}

static void pl011_put_poll_char(struct uart_port *port,
			 unsigned char ch)
{
	struct uart_amba_port *uap =
	    container_of(port, struct uart_amba_port, port);

	while (pl011_read(uap, REG_FR) & UART01x_FR_TXFF)
		barrier();

	pl011_write(ch, uap, REG_DR);
}

#endif /* CONFIG_CONSOLE_POLL */

static int pl011_hwinit(struct uart_port *port)
{
	struct uart_amba_port *uap =
	    container_of(port, struct uart_amba_port, port);
	int retval;

	/* Optionaly enable pins to be muxed in and configured */
	pinctrl_pm_select_default_state(port->dev);

	/*
	 * Try to enable the clock producer.
	 */
	retval = clk_prepare_enable(uap->clk);
	if (retval)
		return retval;

	uap->port.uartclk = clk_get_rate(uap->clk);

	/* Clear pending error and receive interrupts */
	pl011_write(UART011_OEIS | UART011_BEIS | UART011_PEIS |
		    UART011_FEIS | UART011_RTIS | UART011_RXIS,
		    uap, REG_ICR);

	/*
	 * Save interrupts enable mask, and enable RX interrupts in case if
	 * the interrupt is used for NMI entry.
	 */
	uap->im = pl011_read(uap, REG_IMSC);
	pl011_write(UART011_RTIM | UART011_RXIM, uap, REG_IMSC);

	if (dev_get_platdata(uap->port.dev)) {
		struct amba_pl011_data *plat;

		plat = dev_get_platdata(uap->port.dev);
		if (plat->init)
			plat->init();
	}
	return 0;
}

static bool pl011_split_lcrh(const struct uart_amba_port *uap)
{
	return pl011_reg_to_offset(uap, REG_LCRH_RX) !=
	       pl011_reg_to_offset(uap, REG_LCRH_TX);
}

static void pl011_write_lcr_h(struct uart_amba_port *uap, unsigned int lcr_h)
{
	pl011_write(lcr_h, uap, REG_LCRH_RX);
	if (pl011_split_lcrh(uap)) {
		int i;
		/*
		 * Wait 10 PCLKs before writing LCRH_TX register,
		 * to get this delay write read only register 10 times
		 */
		for (i = 0; i < 10; ++i)
			pl011_write(0xff, uap, REG_MIS);
		pl011_write(lcr_h, uap, REG_LCRH_TX);
	}
}

static int pl011_allocate_irq(struct uart_amba_port *uap)
{
	pl011_write(uap->im, uap, REG_IMSC);

	return request_irq(uap->port.irq, pl011_int, 0, "uart-pl011", uap);
}

/*
 * Enable interrupts, only timeouts when using DMA
 * if initial RX DMA job failed, start in interrupt mode
 * as well.
 */
static void pl011_enable_interrupts(struct uart_amba_port *uap)
{
	spin_lock_irq(&uap->port.lock);

	/* Clear out any spuriously appearing RX interrupts */
	pl011_write(UART011_RTIS | UART011_RXIS, uap, REG_ICR);
	uap->im = UART011_RTIM;
	if (!pl011_dma_rx_running(uap))
		uap->im |= UART011_RXIM;
	pl011_write(uap->im, uap, REG_IMSC);
	spin_unlock_irq(&uap->port.lock);
}

static int pl011_startup(struct uart_port *port)
{
	struct uart_amba_port *uap =
	    container_of(port, struct uart_amba_port, port);
	unsigned int cr;
	int retval;

	retval = pl011_hwinit(port);
	if (retval)
		goto clk_dis;

	retval = pl011_allocate_irq(uap);
	if (retval)
		goto clk_dis;

	pl011_write(uap->vendor->ifls, uap, REG_IFLS);

	spin_lock_irq(&uap->port.lock);

	/* restore RTS and DTR */
	cr = uap->old_cr & (UART011_CR_RTS | UART011_CR_DTR);
	cr |= UART01x_CR_UARTEN | UART011_CR_RXE | UART011_CR_TXE;
	pl011_write(cr, uap, REG_CR);

	spin_unlock_irq(&uap->port.lock);

	/*
	 * initialise the old status of the modem signals
	 */
	uap->old_status = pl011_read(uap, REG_FR) & UART01x_FR_MODEM_ANY;

	/* Startup DMA */
	pl011_dma_startup(uap);

	pl011_enable_interrupts(uap);

	return 0;

 clk_dis:
	clk_disable_unprepare(uap->clk);
	return retval;
}

static int sbsa_uart_startup(struct uart_port *port)
{
	struct uart_amba_port *uap =
		container_of(port, struct uart_amba_port, port);
	int retval;

	retval = pl011_hwinit(port);
	if (retval)
		return retval;

	retval = pl011_allocate_irq(uap);
	if (retval)
		return retval;

	/* The SBSA UART does not support any modem status lines. */
	uap->old_status = 0;

	pl011_enable_interrupts(uap);

	return 0;
}

static void pl011_shutdown_channel(struct uart_amba_port *uap,
					unsigned int lcrh)
{
      unsigned long val;

      val = pl011_read(uap, lcrh);
      val &= ~(UART01x_LCRH_BRK | UART01x_LCRH_FEN);
      pl011_write(val, uap, lcrh);
}

/*
 * disable the port. It should not disable RTS and DTR.
 * Also RTS and DTR state should be preserved to restore
 * it during startup().
 */
static void pl011_disable_uart(struct uart_amba_port *uap)
{
	unsigned int cr;

	uap->autorts = false;
	spin_lock_irq(&uap->port.lock);
	cr = pl011_read(uap, REG_CR);
	uap->old_cr = cr;
	cr &= UART011_CR_RTS | UART011_CR_DTR;
	cr |= UART01x_CR_UARTEN | UART011_CR_TXE;
	pl011_write(cr, uap, REG_CR);
	spin_unlock_irq(&uap->port.lock);

	/*
	 * disable break condition and fifos
	 */
	pl011_shutdown_channel(uap, REG_LCRH_RX);
	if (pl011_split_lcrh(uap))
		pl011_shutdown_channel(uap, REG_LCRH_TX);
}

static void pl011_disable_interrupts(struct uart_amba_port *uap)
{
	spin_lock_irq(&uap->port.lock);

	/* mask all interrupts and clear all pending ones */
	uap->im = 0;
	pl011_write(uap->im, uap, REG_IMSC);
	pl011_write(0xffff, uap, REG_ICR);

	spin_unlock_irq(&uap->port.lock);
}

static void pl011_shutdown(struct uart_port *port)
{
	struct uart_amba_port *uap =
		container_of(port, struct uart_amba_port, port);

	pl011_disable_interrupts(uap);

	pl011_dma_shutdown(uap);

	free_irq(uap->port.irq, uap);

	pl011_disable_uart(uap);

	/*
	 * Shut down the clock producer
	 */
	clk_disable_unprepare(uap->clk);
	/* Optionally let pins go into sleep states */
	pinctrl_pm_select_sleep_state(port->dev);

	if (dev_get_platdata(uap->port.dev)) {
		struct amba_pl011_data *plat;

		plat = dev_get_platdata(uap->port.dev);
		if (plat->exit)
			plat->exit();
	}

	if (uap->port.ops->flush_buffer)
		uap->port.ops->flush_buffer(port);
}

static void sbsa_uart_shutdown(struct uart_port *port)
{
	struct uart_amba_port *uap =
		container_of(port, struct uart_amba_port, port);

	pl011_disable_interrupts(uap);

	free_irq(uap->port.irq, uap);

	if (uap->port.ops->flush_buffer)
		uap->port.ops->flush_buffer(port);
}

static void
pl011_setup_status_masks(struct uart_port *port, struct ktermios *termios)
{
	port->read_status_mask = UART011_DR_OE | 255;
	if (termios->c_iflag & INPCK)
		port->read_status_mask |= UART011_DR_FE | UART011_DR_PE;
	if (termios->c_iflag & (IGNBRK | BRKINT | PARMRK))
		port->read_status_mask |= UART011_DR_BE;

	/*
	 * Characters to ignore
	 */
	port->ignore_status_mask = 0;
	if (termios->c_iflag & IGNPAR)
		port->ignore_status_mask |= UART011_DR_FE | UART011_DR_PE;
	if (termios->c_iflag & IGNBRK) {
		port->ignore_status_mask |= UART011_DR_BE;
		/*
		 * If we're ignoring parity and break indicators,
		 * ignore overruns too (for real raw support).
		 */
		if (termios->c_iflag & IGNPAR)
			port->ignore_status_mask |= UART011_DR_OE;
	}

	/*
	 * Ignore all characters if CREAD is not set.
	 */
	if ((termios->c_cflag & CREAD) == 0)
		port->ignore_status_mask |= UART_DUMMY_DR_RX;
}

static void
pl011_set_termios(struct uart_port *port, struct ktermios *termios,
		     struct ktermios *old)
{
	struct uart_amba_port *uap =
	    container_of(port, struct uart_amba_port, port);
	unsigned int lcr_h, old_cr;
	unsigned long flags;
	unsigned int baud, quot, clkdiv;

	if (uap->vendor->oversampling)
		clkdiv = 8;
	else
		clkdiv = 16;

	/*
	 * Ask the core to calculate the divisor for us.
	 */
	baud = uart_get_baud_rate(port, termios, old, 0,
				  port->uartclk / clkdiv);
#ifdef CONFIG_DMA_ENGINE
	/*
	 * Adjust RX DMA polling rate with baud rate if not specified.
	 */
	if (uap->dmarx.auto_poll_rate)
		uap->dmarx.poll_rate = DIV_ROUND_UP(10000000, baud);
#endif

	if (baud > port->uartclk/16)
		quot = DIV_ROUND_CLOSEST(port->uartclk * 8, baud);
	else
		quot = DIV_ROUND_CLOSEST(port->uartclk * 4, baud);

	switch (termios->c_cflag & CSIZE) {
	case CS5:
		lcr_h = UART01x_LCRH_WLEN_5;
		break;
	case CS6:
		lcr_h = UART01x_LCRH_WLEN_6;
		break;
	case CS7:
		lcr_h = UART01x_LCRH_WLEN_7;
		break;
	default: // CS8
		lcr_h = UART01x_LCRH_WLEN_8;
		break;
	}
	if (termios->c_cflag & CSTOPB)
		lcr_h |= UART01x_LCRH_STP2;
	if (termios->c_cflag & PARENB) {
		lcr_h |= UART01x_LCRH_PEN;
		if (!(termios->c_cflag & PARODD))
			lcr_h |= UART01x_LCRH_EPS;
	}
	if (uap->fifosize > 1)
		lcr_h |= UART01x_LCRH_FEN;

	spin_lock_irqsave(&port->lock, flags);

	/*
	 * Update the per-port timeout.
	 */
	uart_update_timeout(port, termios->c_cflag, baud);

	pl011_setup_status_masks(port, termios);

	if (UART_ENABLE_MS(port, termios->c_cflag))
		pl011_enable_ms(port);

	/* first, disable everything */
	old_cr = pl011_read(uap, REG_CR);
	pl011_write(0, uap, REG_CR);

	if (termios->c_cflag & CRTSCTS) {
		if (old_cr & UART011_CR_RTS)
			old_cr |= UART011_CR_RTSEN;

		old_cr |= UART011_CR_CTSEN;
		uap->autorts = true;
	} else {
		old_cr &= ~(UART011_CR_CTSEN | UART011_CR_RTSEN);
		uap->autorts = false;
	}

	if (uap->vendor->oversampling) {
		if (baud > port->uartclk / 16)
			old_cr |= ST_UART011_CR_OVSFACT;
		else
			old_cr &= ~ST_UART011_CR_OVSFACT;
	}

	/*
	 * Workaround for the ST Micro oversampling variants to
	 * increase the bitrate slightly, by lowering the divisor,
	 * to avoid delayed sampling of start bit at high speeds,
	 * else we see data corruption.
	 */
	if (uap->vendor->oversampling) {
		if ((baud >= 3000000) && (baud < 3250000) && (quot > 1))
			quot -= 1;
		else if ((baud > 3250000) && (quot > 2))
			quot -= 2;
	}
	/* Set baud rate */
	pl011_write(quot & 0x3f, uap, REG_FBRD);
	pl011_write(quot >> 6, uap, REG_IBRD);

	/*
	 * ----------v----------v----------v----------v-----
	 * NOTE: REG_LCRH_TX and REG_LCRH_RX MUST BE WRITTEN AFTER
	 * REG_FBRD & REG_IBRD.
	 * ----------^----------^----------^----------^-----
	 */
	pl011_write_lcr_h(uap, lcr_h);
	pl011_write(old_cr, uap, REG_CR);

	spin_unlock_irqrestore(&port->lock, flags);
}

static void
sbsa_uart_set_termios(struct uart_port *port, struct ktermios *termios,
		      struct ktermios *old)
{
	struct uart_amba_port *uap =
	    container_of(port, struct uart_amba_port, port);
	unsigned long flags;

	tty_termios_encode_baud_rate(termios, uap->fixed_baud, uap->fixed_baud);

	/* The SBSA UART only supports 8n1 without hardware flow control. */
	termios->c_cflag &= ~(CSIZE | CSTOPB | PARENB | PARODD);
	termios->c_cflag &= ~(CMSPAR | CRTSCTS);
	termios->c_cflag |= CS8 | CLOCAL;

	spin_lock_irqsave(&port->lock, flags);
	uart_update_timeout(port, CS8, uap->fixed_baud);
	pl011_setup_status_masks(port, termios);
	spin_unlock_irqrestore(&port->lock, flags);
}

static const char *pl011_type(struct uart_port *port)
{
	struct uart_amba_port *uap =
	    container_of(port, struct uart_amba_port, port);
	return uap->port.type == PORT_AMBA ? uap->type : NULL;
}

/*
 * Release the memory region(s) being used by 'port'
 */
static void pl011_release_port(struct uart_port *port)
{
	release_mem_region(port->mapbase, SZ_4K);
}

/*
 * Request the memory region(s) being used by 'port'
 */
static int pl011_request_port(struct uart_port *port)
{
	return request_mem_region(port->mapbase, SZ_4K, "uart-pl011")
			!= NULL ? 0 : -EBUSY;
}

/*
 * Configure/autoconfigure the port.
 */
static void pl011_config_port(struct uart_port *port, int flags)
{
	if (flags & UART_CONFIG_TYPE) {
		port->type = PORT_AMBA;
		pl011_request_port(port);
	}
}

/*
 * verify the new serial_struct (for TIOCSSERIAL).
 */
static int pl011_verify_port(struct uart_port *port, struct serial_struct *ser)
{
	int ret = 0;
	if (ser->type != PORT_UNKNOWN && ser->type != PORT_AMBA)
		ret = -EINVAL;
	if (ser->irq < 0 || ser->irq >= nr_irqs)
		ret = -EINVAL;
	if (ser->baud_base < 9600)
		ret = -EINVAL;
	return ret;
}

static struct uart_ops amba_pl011_pops = {
	.tx_empty	= pl011_tx_empty,
	.set_mctrl	= pl011_set_mctrl,
	.get_mctrl	= pl011_get_mctrl,
	.stop_tx	= pl011_stop_tx,
	.start_tx	= pl011_start_tx,
	.stop_rx	= pl011_stop_rx,
	.enable_ms	= pl011_enable_ms,
	.break_ctl	= pl011_break_ctl,
	.startup	= pl011_startup,
	.shutdown	= pl011_shutdown,
	.flush_buffer	= pl011_dma_flush_buffer,
	.set_termios	= pl011_set_termios,
	.type		= pl011_type,
	.release_port	= pl011_release_port,
	.request_port	= pl011_request_port,
	.config_port	= pl011_config_port,
	.verify_port	= pl011_verify_port,
#ifdef CONFIG_CONSOLE_POLL
	.poll_init     = pl011_hwinit,
	.poll_get_char = pl011_get_poll_char,
	.poll_put_char = pl011_put_poll_char,
#endif
};

static void sbsa_uart_set_mctrl(struct uart_port *port, unsigned int mctrl)
{
}

static unsigned int sbsa_uart_get_mctrl(struct uart_port *port)
{
	return 0;
}

static const struct uart_ops sbsa_uart_pops = {
	.tx_empty	= pl011_tx_empty,
	.set_mctrl	= sbsa_uart_set_mctrl,
	.get_mctrl	= sbsa_uart_get_mctrl,
	.stop_tx	= pl011_stop_tx,
	.start_tx	= pl011_start_tx,
	.stop_rx	= pl011_stop_rx,
	.startup	= sbsa_uart_startup,
	.shutdown	= sbsa_uart_shutdown,
	.set_termios	= sbsa_uart_set_termios,
	.type		= pl011_type,
	.release_port	= pl011_release_port,
	.request_port	= pl011_request_port,
	.config_port	= pl011_config_port,
	.verify_port	= pl011_verify_port,
#ifdef CONFIG_CONSOLE_POLL
	.poll_init     = pl011_hwinit,
	.poll_get_char = pl011_get_poll_char,
	.poll_put_char = pl011_put_poll_char,
#endif
};

static struct uart_amba_port *amba_ports[UART_NR];

#ifdef CONFIG_SERIAL_AMBA_PL011_CONSOLE

static void pl011_console_putchar(struct uart_port *port, int ch)
{
	struct uart_amba_port *uap =
	    container_of(port, struct uart_amba_port, port);

	while (pl011_read(uap, REG_FR) & UART01x_FR_TXFF)
		barrier();
	pl011_write(ch, uap, REG_DR);
}

static void
pl011_console_write(struct console *co, const char *s, unsigned int count)
{
	struct uart_amba_port *uap = amba_ports[co->index];
	unsigned int status, old_cr = 0, new_cr;
	unsigned long flags;
	int locked = 1;

	clk_enable(uap->clk);

	local_irq_save(flags);
	if (uap->port.sysrq)
		locked = 0;
	else if (oops_in_progress)
		locked = spin_trylock(&uap->port.lock);
	else
		spin_lock(&uap->port.lock);

	/*
	 *	First save the CR then disable the interrupts
	 */
	if (!uap->vendor->always_enabled) {
		old_cr = pl011_read(uap, REG_CR);
		new_cr = old_cr & ~UART011_CR_CTSEN;
		new_cr |= UART01x_CR_UARTEN | UART011_CR_TXE;
		pl011_write(new_cr, uap, REG_CR);
	}

	uart_console_write(&uap->port, s, count, pl011_console_putchar);

	/*
	 *	Finally, wait for transmitter to become empty
	 *	and restore the TCR
	 */
	do {
		status = pl011_read(uap, REG_FR);
	} while (status & UART01x_FR_BUSY);
	if (!uap->vendor->always_enabled)
		pl011_write(old_cr, uap, REG_CR);

	if (locked)
		spin_unlock(&uap->port.lock);
	local_irq_restore(flags);

	clk_disable(uap->clk);
}

static void __init
pl011_console_get_options(struct uart_amba_port *uap, int *baud,
			     int *parity, int *bits)
{
	if (pl011_read(uap, REG_CR) & UART01x_CR_UARTEN) {
		unsigned int lcr_h, ibrd, fbrd;

		lcr_h = pl011_read(uap, REG_LCRH_TX);

		*parity = 'n';
		if (lcr_h & UART01x_LCRH_PEN) {
			if (lcr_h & UART01x_LCRH_EPS)
				*parity = 'e';
			else
				*parity = 'o';
		}

		if ((lcr_h & 0x60) == UART01x_LCRH_WLEN_7)
			*bits = 7;
		else
			*bits = 8;

		ibrd = pl011_read(uap, REG_IBRD);
		fbrd = pl011_read(uap, REG_FBRD);

		*baud = uap->port.uartclk * 4 / (64 * ibrd + fbrd);

		if (uap->vendor->oversampling) {
			if (pl011_read(uap, REG_CR)
				  & ST_UART011_CR_OVSFACT)
				*baud *= 2;
		}
	}
}

static int __init pl011_console_setup(struct console *co, char *options)
{
	struct uart_amba_port *uap;
	int baud = 38400;
	int bits = 8;
	int parity = 'n';
	int flow = 'n';
	int ret;

	/*
	 * Check whether an invalid uart number has been specified, and
	 * if so, search for the first available port that does have
	 * console support.
	 */
	if (co->index >= UART_NR)
		co->index = 0;
	uap = amba_ports[co->index];
	if (!uap)
		return -ENODEV;

	/* Allow pins to be muxed in and configured */
	pinctrl_pm_select_default_state(uap->port.dev);

	ret = clk_prepare(uap->clk);
	if (ret)
		return ret;

	if (dev_get_platdata(uap->port.dev)) {
		struct amba_pl011_data *plat;

		plat = dev_get_platdata(uap->port.dev);
		if (plat->init)
			plat->init();
	}

	uap->port.uartclk = clk_get_rate(uap->clk);

	if (uap->vendor->fixed_options) {
		baud = uap->fixed_baud;
	} else {
		if (options)
			uart_parse_options(options,
					   &baud, &parity, &bits, &flow);
		else
			pl011_console_get_options(uap, &baud, &parity, &bits);
	}

	return uart_set_options(&uap->port, co, baud, parity, bits, flow);
}

static struct uart_driver amba_reg;
static struct console amba_console = {
	.name		= "ttyAMA",
	.write		= pl011_console_write,
	.device		= uart_console_device,
	.setup		= pl011_console_setup,
	.flags		= CON_PRINTBUFFER,
	.index		= -1,
	.data		= &amba_reg,
};

#define AMBA_CONSOLE	(&amba_console)

static void pl011_putc(struct uart_port *port, int c)
{
	while (readl(port->membase + UART01x_FR) & UART01x_FR_TXFF)
		;
	if (port->iotype == UPIO_MEM32)
		writel(c, port->membase + UART01x_DR);
	else
		writeb(c, port->membase + UART01x_DR);
	while (readl(port->membase + UART01x_FR) & UART01x_FR_BUSY)
		;
}

static void pl011_early_write(struct console *con, const char *s, unsigned n)
{
	struct earlycon_device *dev = con->data;

	uart_console_write(&dev->port, s, n, pl011_putc);
}

static int __init pl011_early_console_setup(struct earlycon_device *device,
					    const char *opt)
{
	if (!device->port.membase)
		return -ENODEV;

	device->con->write = pl011_early_write;
	return 0;
}
EARLYCON_DECLARE(pl011, pl011_early_console_setup);
OF_EARLYCON_DECLARE(pl011, "arm,pl011", pl011_early_console_setup);

#else
#define AMBA_CONSOLE	NULL
#endif

static struct uart_driver amba_reg = {
	.owner			= THIS_MODULE,
	.driver_name		= "ttyAMA",
	.dev_name		= "ttyAMA",
	.major			= SERIAL_AMBA_MAJOR,
	.minor			= SERIAL_AMBA_MINOR,
	.nr			= UART_NR,
	.cons			= AMBA_CONSOLE,
};

static int pl011_probe_dt_alias(int index, struct device *dev)
{
	struct device_node *np;
	static bool seen_dev_with_alias = false;
	static bool seen_dev_without_alias = false;
	int ret = index;

	if (!IS_ENABLED(CONFIG_OF))
		return ret;

	np = dev->of_node;
	if (!np)
		return ret;

	ret = of_alias_get_id(np, "serial");
	if (IS_ERR_VALUE(ret)) {
		seen_dev_without_alias = true;
		ret = index;
	} else {
		seen_dev_with_alias = true;
		if (ret >= ARRAY_SIZE(amba_ports) || amba_ports[ret] != NULL) {
			dev_warn(dev, "requested serial port %d  not available.\n", ret);
			ret = index;
		}
	}

	if (seen_dev_with_alias && seen_dev_without_alias)
		dev_warn(dev, "aliased and non-aliased serial devices found in device tree. Serial port enumeration may be unpredictable.\n");

	return ret;
}

/* unregisters the driver also if no more ports are left */
static void pl011_unregister_port(struct uart_amba_port *uap)
{
	int i;
	bool busy = false;

	for (i = 0; i < ARRAY_SIZE(amba_ports); i++) {
		if (amba_ports[i] == uap)
			amba_ports[i] = NULL;
		else if (amba_ports[i])
			busy = true;
	}
	pl011_dma_remove(uap);
	if (!busy)
		uart_unregister_driver(&amba_reg);
}

static int pl011_find_free_port(void)
{
	int i;

	for (i = 0; i < ARRAY_SIZE(amba_ports); i++)
		if (amba_ports[i] == NULL)
			return i;

	return -EBUSY;
}

static int pl011_setup_port(struct device *dev, struct uart_amba_port *uap,
			    struct resource *mmiobase, int index)
{
	void __iomem *base;

	base = devm_ioremap_resource(dev, mmiobase);
	if (IS_ERR(base))
		return PTR_ERR(base);

	index = pl011_probe_dt_alias(index, dev);

	uap->old_cr = 0;
	uap->port.dev = dev;
	uap->port.mapbase = mmiobase->start;
	uap->port.membase = base;
	uap->port.fifosize = uap->fifosize;
	uap->port.flags = UPF_BOOT_AUTOCONF;
	uap->port.line = index;

	amba_ports[index] = uap;

	return 0;
}

static int pl011_register_port(struct uart_amba_port *uap)
{
	int ret;

	/* Ensure interrupts from this UART are masked and cleared */
	pl011_write(0, uap, REG_IMSC);
	pl011_write(0xffff, uap, REG_ICR);

	if (!amba_reg.state) {
		ret = uart_register_driver(&amba_reg);
		if (ret < 0) {
			dev_err(uap->port.dev,
				"Failed to register AMBA-PL011 driver\n");
			return ret;
		}
	}

	ret = uart_add_one_port(&amba_reg, &uap->port);
	if (ret)
		pl011_unregister_port(uap);

	return ret;
}

static int pl011_probe(struct amba_device *dev, const struct amba_id *id)
{
	struct uart_amba_port *uap;
	struct vendor_data *vendor = id->data;
	int portnr, ret;

	portnr = pl011_find_free_port();
	if (portnr < 0)
		return portnr;

	uap = devm_kzalloc(&dev->dev, sizeof(struct uart_amba_port),
			   GFP_KERNEL);
	if (!uap)
		return -ENOMEM;

	uap->clk = devm_clk_get(&dev->dev, NULL);
	if (IS_ERR(uap->clk))
		return PTR_ERR(uap->clk);

	uap->reg_offset = vendor->reg_offset;
<<<<<<< HEAD
	uap->access_32b = vendor->access_32b;
=======
>>>>>>> 041497eb
	uap->vendor = vendor;
	uap->fifosize = vendor->get_fifosize(dev);
	uap->port.iotype = vendor->access_32b ? UPIO_MEM32 : UPIO_MEM;
	uap->port.irq = dev->irq[0];
	uap->port.ops = &amba_pl011_pops;

	snprintf(uap->type, sizeof(uap->type), "PL011 rev%u", amba_rev(dev));

	ret = pl011_setup_port(&dev->dev, uap, &dev->res, portnr);
	if (ret)
		return ret;

	amba_set_drvdata(dev, uap);

	return pl011_register_port(uap);
}

static int pl011_remove(struct amba_device *dev)
{
	struct uart_amba_port *uap = amba_get_drvdata(dev);

	uart_remove_one_port(&amba_reg, &uap->port);
	pl011_unregister_port(uap);
	return 0;
}

#ifdef CONFIG_PM_SLEEP
static int pl011_suspend(struct device *dev)
{
	struct uart_amba_port *uap = dev_get_drvdata(dev);

	if (!uap)
		return -EINVAL;

	return uart_suspend_port(&amba_reg, &uap->port);
}

static int pl011_resume(struct device *dev)
{
	struct uart_amba_port *uap = dev_get_drvdata(dev);

	if (!uap)
		return -EINVAL;

	return uart_resume_port(&amba_reg, &uap->port);
}
#endif

static SIMPLE_DEV_PM_OPS(pl011_dev_pm_ops, pl011_suspend, pl011_resume);

static int sbsa_uart_probe(struct platform_device *pdev)
{
	struct uart_amba_port *uap;
	struct resource *r;
	int portnr, ret;
	int baudrate;

	/*
	 * Check the mandatory baud rate parameter in the DT node early
	 * so that we can easily exit with the error.
	 */
	if (pdev->dev.of_node) {
		struct device_node *np = pdev->dev.of_node;

		ret = of_property_read_u32(np, "current-speed", &baudrate);
		if (ret)
			return ret;
	} else {
		baudrate = 115200;
	}

	portnr = pl011_find_free_port();
	if (portnr < 0)
		return portnr;

	uap = devm_kzalloc(&pdev->dev, sizeof(struct uart_amba_port),
			   GFP_KERNEL);
	if (!uap)
		return -ENOMEM;

	uap->reg_offset	= vendor_sbsa.reg_offset;
<<<<<<< HEAD
	uap->access_32b = vendor_sbsa.access_32b;
=======
>>>>>>> 041497eb
	uap->vendor	= &vendor_sbsa;
	uap->fifosize	= 32;
	uap->port.iotype = vendor_sbsa.access_32b ? UPIO_MEM32 : UPIO_MEM;
	uap->port.irq	= platform_get_irq(pdev, 0);
	uap->port.ops	= &sbsa_uart_pops;
	uap->fixed_baud = baudrate;

	snprintf(uap->type, sizeof(uap->type), "SBSA");

	r = platform_get_resource(pdev, IORESOURCE_MEM, 0);

	ret = pl011_setup_port(&pdev->dev, uap, r, portnr);
	if (ret)
		return ret;

	platform_set_drvdata(pdev, uap);

	return pl011_register_port(uap);
}

static int sbsa_uart_remove(struct platform_device *pdev)
{
	struct uart_amba_port *uap = platform_get_drvdata(pdev);

	uart_remove_one_port(&amba_reg, &uap->port);
	pl011_unregister_port(uap);
	return 0;
}

static const struct of_device_id sbsa_uart_of_match[] = {
	{ .compatible = "arm,sbsa-uart", },
	{},
};
MODULE_DEVICE_TABLE(of, sbsa_uart_of_match);

static const struct acpi_device_id sbsa_uart_acpi_match[] = {
	{ "ARMH0011", 0 },
	{},
};
MODULE_DEVICE_TABLE(acpi, sbsa_uart_acpi_match);

static struct platform_driver arm_sbsa_uart_platform_driver = {
	.probe		= sbsa_uart_probe,
	.remove		= sbsa_uart_remove,
	.driver	= {
		.name	= "sbsa-uart",
		.of_match_table = of_match_ptr(sbsa_uart_of_match),
		.acpi_match_table = ACPI_PTR(sbsa_uart_acpi_match),
	},
};

static struct amba_id pl011_ids[] = {
	{
		.id	= 0x00041011,
		.mask	= 0x000fffff,
		.data	= &vendor_arm,
	},
	{
		.id	= 0x00380802,
		.mask	= 0x00ffffff,
		.data	= &vendor_st,
	},
	{ 0, 0 },
};

MODULE_DEVICE_TABLE(amba, pl011_ids);

static struct amba_driver pl011_driver = {
	.drv = {
		.name	= "uart-pl011",
		.pm	= &pl011_dev_pm_ops,
	},
	.id_table	= pl011_ids,
	.probe		= pl011_probe,
	.remove		= pl011_remove,
};

static int __init pl011_init(void)
{
	printk(KERN_INFO "Serial: AMBA PL011 UART driver\n");

	if (platform_driver_register(&arm_sbsa_uart_platform_driver))
		pr_warn("could not register SBSA UART platform driver\n");
	return amba_driver_register(&pl011_driver);
}

static void __exit pl011_exit(void)
{
	platform_driver_unregister(&arm_sbsa_uart_platform_driver);
	amba_driver_unregister(&pl011_driver);
}

/*
 * While this can be a module, if builtin it's most likely the console
 * So let's leave module_exit but move module_init to an earlier place
 */
arch_initcall(pl011_init);
module_exit(pl011_exit);

MODULE_AUTHOR("ARM Ltd/Deep Blue Solutions Ltd");
MODULE_DESCRIPTION("ARM AMBA serial port driver");
MODULE_LICENSE("GPL");<|MERGE_RESOLUTION|>--- conflicted
+++ resolved
@@ -238,7 +238,6 @@
 	unsigned int		fifosize;	/* vendor-specific */
 	unsigned int		old_cr;		/* state during shutdown */
 	bool			autorts;
-	bool			access_32b;
 	unsigned int		fixed_baud;	/* vendor-set fixed baud rate */
 	char			type[12];
 #ifdef CONFIG_DMA_ENGINE
@@ -262,12 +261,8 @@
 {
 	void __iomem *addr = uap->port.membase + pl011_reg_to_offset(uap, reg);
 
-<<<<<<< HEAD
-	return uap->access_32b ? readl_relaxed(addr) : readw_relaxed(addr);
-=======
 	return (uap->port.iotype == UPIO_MEM32) ?
 		readl_relaxed(addr) : readw_relaxed(addr);
->>>>>>> 041497eb
 }
 
 static void pl011_write(unsigned int val, const struct uart_amba_port *uap,
@@ -275,11 +270,7 @@
 {
 	void __iomem *addr = uap->port.membase + pl011_reg_to_offset(uap, reg);
 
-<<<<<<< HEAD
-	if (uap->access_32b)
-=======
 	if (uap->port.iotype == UPIO_MEM32)
->>>>>>> 041497eb
 		writel_relaxed(val, addr);
 	else
 		writew_relaxed(val, addr);
@@ -2481,10 +2472,6 @@
 		return PTR_ERR(uap->clk);
 
 	uap->reg_offset = vendor->reg_offset;
-<<<<<<< HEAD
-	uap->access_32b = vendor->access_32b;
-=======
->>>>>>> 041497eb
 	uap->vendor = vendor;
 	uap->fifosize = vendor->get_fifosize(dev);
 	uap->port.iotype = vendor->access_32b ? UPIO_MEM32 : UPIO_MEM;
@@ -2566,10 +2553,6 @@
 		return -ENOMEM;
 
 	uap->reg_offset	= vendor_sbsa.reg_offset;
-<<<<<<< HEAD
-	uap->access_32b = vendor_sbsa.access_32b;
-=======
->>>>>>> 041497eb
 	uap->vendor	= &vendor_sbsa;
 	uap->fifosize	= 32;
 	uap->port.iotype = vendor_sbsa.access_32b ? UPIO_MEM32 : UPIO_MEM;
