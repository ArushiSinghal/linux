/*
 * drivers/soc/tegra/pmc.c
 *
 * Copyright (c) 2010 Google, Inc
 *
 * Author:
 *	Colin Cross <ccross@google.com>
 *
 * This software is licensed under the terms of the GNU General Public
 * License version 2, as published by the Free Software Foundation, and
 * may be copied, distributed, and modified under those terms.
 *
 * This program is distributed in the hope that it will be useful,
 * but WITHOUT ANY WARRANTY; without even the implied warranty of
 * MERCHANTABILITY or FITNESS FOR A PARTICULAR PURPOSE.  See the
 * GNU General Public License for more details.
 *
 */

#define pr_fmt(fmt) "tegra-pmc: " fmt

#include <linux/kernel.h>
#include <linux/clk.h>
#include <linux/clk/tegra.h>
#include <linux/debugfs.h>
#include <linux/delay.h>
#include <linux/err.h>
#include <linux/export.h>
#include <linux/init.h>
#include <linux/io.h>
#include <linux/iopoll.h>
#include <linux/of.h>
#include <linux/of_address.h>
#include <linux/of_platform.h>
#include <linux/platform_device.h>
#include <linux/pm_domain.h>
#include <linux/reboot.h>
#include <linux/reset.h>
#include <linux/seq_file.h>
#include <linux/slab.h>
#include <linux/spinlock.h>

#include <soc/tegra/common.h>
#include <soc/tegra/fuse.h>
#include <soc/tegra/pmc.h>

#define PMC_CNTRL			0x0
#define  PMC_CNTRL_SYSCLK_POLARITY	(1 << 10)  /* sys clk polarity */
#define  PMC_CNTRL_SYSCLK_OE		(1 << 11)  /* system clock enable */
#define  PMC_CNTRL_SIDE_EFFECT_LP0	(1 << 14)  /* LP0 when CPU pwr gated */
#define  PMC_CNTRL_CPU_PWRREQ_POLARITY	(1 << 15)  /* CPU pwr req polarity */
#define  PMC_CNTRL_CPU_PWRREQ_OE	(1 << 16)  /* CPU pwr req enable */
#define  PMC_CNTRL_INTR_POLARITY	(1 << 17)  /* inverts INTR polarity */

#define DPD_SAMPLE			0x020
#define  DPD_SAMPLE_ENABLE		(1 << 0)
#define  DPD_SAMPLE_DISABLE		(0 << 0)

#define PWRGATE_TOGGLE			0x30
#define  PWRGATE_TOGGLE_START		(1 << 8)

#define REMOVE_CLAMPING			0x34

#define PWRGATE_STATUS			0x38

#define PMC_SCRATCH0			0x50
#define  PMC_SCRATCH0_MODE_RECOVERY	(1 << 31)
#define  PMC_SCRATCH0_MODE_BOOTLOADER	(1 << 30)
#define  PMC_SCRATCH0_MODE_RCM		(1 << 1)
#define  PMC_SCRATCH0_MODE_MASK		(PMC_SCRATCH0_MODE_RECOVERY | \
					 PMC_SCRATCH0_MODE_BOOTLOADER | \
					 PMC_SCRATCH0_MODE_RCM)

#define PMC_CPUPWRGOOD_TIMER		0xc8
#define PMC_CPUPWROFF_TIMER		0xcc

#define PMC_SCRATCH41			0x140

#define PMC_SENSOR_CTRL			0x1b0
#define PMC_SENSOR_CTRL_SCRATCH_WRITE	(1 << 2)
#define PMC_SENSOR_CTRL_ENABLE_RST	(1 << 1)

#define IO_DPD_REQ			0x1b8
#define  IO_DPD_REQ_CODE_IDLE		(0 << 30)
#define  IO_DPD_REQ_CODE_OFF		(1 << 30)
#define  IO_DPD_REQ_CODE_ON		(2 << 30)
#define  IO_DPD_REQ_CODE_MASK		(3 << 30)

#define IO_DPD_STATUS			0x1bc
#define IO_DPD2_REQ			0x1c0
#define IO_DPD2_STATUS			0x1c4
#define SEL_DPD_TIM			0x1c8

#define PMC_SCRATCH54			0x258
#define PMC_SCRATCH54_DATA_SHIFT	8
#define PMC_SCRATCH54_ADDR_SHIFT	0

#define PMC_SCRATCH55			0x25c
#define PMC_SCRATCH55_RESET_TEGRA	(1 << 31)
#define PMC_SCRATCH55_CNTRL_ID_SHIFT	27
#define PMC_SCRATCH55_PINMUX_SHIFT	24
#define PMC_SCRATCH55_16BITOP		(1 << 15)
#define PMC_SCRATCH55_CHECKSUM_SHIFT	16
#define PMC_SCRATCH55_I2CSLV1_SHIFT	0

#define GPU_RG_CNTRL			0x2d4

struct tegra_powergate {
	struct generic_pm_domain genpd;
	struct tegra_pmc *pmc;
	unsigned int id;
	struct clk **clks;
	unsigned int num_clks;
	struct reset_control **resets;
	unsigned int num_resets;
};

struct tegra_pmc_soc {
	unsigned int num_powergates;
	const char *const *powergates;
	unsigned int num_cpu_powergates;
	const u8 *cpu_powergates;

	bool has_tsense_reset;
	bool has_gpu_clamps;
};

/**
 * struct tegra_pmc - NVIDIA Tegra PMC
 * @dev: pointer to PMC device structure
 * @base: pointer to I/O remapped register region
 * @clk: pointer to pclk clock
 * @soc: pointer to SoC data structure
 * @debugfs: pointer to debugfs entry
 * @rate: currently configured rate of pclk
 * @suspend_mode: lowest suspend mode available
 * @cpu_good_time: CPU power good time (in microseconds)
 * @cpu_off_time: CPU power off time (in microsecends)
 * @core_osc_time: core power good OSC time (in microseconds)
 * @core_pmu_time: core power good PMU time (in microseconds)
 * @core_off_time: core power off time (in microseconds)
 * @corereq_high: core power request is active-high
 * @sysclkreq_high: system clock request is active-high
 * @combined_req: combined power request for CPU & core
 * @cpu_pwr_good_en: CPU power good signal is enabled
 * @lp0_vec_phys: physical base address of the LP0 warm boot code
 * @lp0_vec_size: size of the LP0 warm boot code
 * @powergates_available: Bitmap of available power gates
 * @powergates_lock: mutex for power gate register access
 */
struct tegra_pmc {
	struct device *dev;
	void __iomem *base;
	struct clk *clk;
	struct dentry *debugfs;

	const struct tegra_pmc_soc *soc;

	unsigned long rate;

	enum tegra_suspend_mode suspend_mode;
	u32 cpu_good_time;
	u32 cpu_off_time;
	u32 core_osc_time;
	u32 core_pmu_time;
	u32 core_off_time;
	bool corereq_high;
	bool sysclkreq_high;
	bool combined_req;
	bool cpu_pwr_good_en;
	u32 lp0_vec_phys;
	u32 lp0_vec_size;
	DECLARE_BITMAP(powergates_available, TEGRA_POWERGATE_MAX);

	struct mutex powergates_lock;
};

static struct tegra_pmc *pmc = &(struct tegra_pmc) {
	.base = NULL,
	.suspend_mode = TEGRA_SUSPEND_NONE,
};

static inline struct tegra_powergate *
to_powergate(struct generic_pm_domain *domain)
{
	return container_of(domain, struct tegra_powergate, genpd);
}

static u32 tegra_pmc_readl(unsigned long offset)
{
	return readl(pmc->base + offset);
}

static void tegra_pmc_writel(u32 value, unsigned long offset)
{
	writel(value, pmc->base + offset);
}

static inline bool tegra_powergate_state(int id)
{
	if (id == TEGRA_POWERGATE_3D && pmc->soc->has_gpu_clamps)
		return (tegra_pmc_readl(GPU_RG_CNTRL) & 0x1) == 0;
	else
		return (tegra_pmc_readl(PWRGATE_STATUS) & BIT(id)) != 0;
}

static inline bool tegra_powergate_is_valid(int id)
{
	return (pmc->soc && pmc->soc->powergates[id]);
}

<<<<<<< HEAD
=======
static inline bool tegra_powergate_is_available(int id)
{
	return test_bit(id, pmc->powergates_available);
}

static int tegra_powergate_lookup(struct tegra_pmc *pmc, const char *name)
{
	unsigned int i;

	if (!pmc || !pmc->soc || !name)
		return -EINVAL;

	for (i = 0; i < pmc->soc->num_powergates; i++) {
		if (!tegra_powergate_is_valid(i))
			continue;

		if (!strcmp(name, pmc->soc->powergates[i]))
			return i;
	}

	dev_err(pmc->dev, "powergate %s not found\n", name);

	return -ENODEV;
}

>>>>>>> 5c282bc9
/**
 * tegra_powergate_set() - set the state of a partition
 * @id: partition ID
 * @new_state: new state of the partition
 */
static int tegra_powergate_set(unsigned int id, bool new_state)
{
	bool status;
	int err;

	if (id == TEGRA_POWERGATE_3D && pmc->soc->has_gpu_clamps)
		return -EINVAL;

	mutex_lock(&pmc->powergates_lock);

	if (tegra_powergate_state(id) == new_state) {
		mutex_unlock(&pmc->powergates_lock);
		return 0;
	}

	tegra_pmc_writel(PWRGATE_TOGGLE_START | id, PWRGATE_TOGGLE);

	err = readx_poll_timeout(tegra_powergate_state, id, status,
				 status == new_state, 10, 100000);

<<<<<<< HEAD
=======
	mutex_unlock(&pmc->powergates_lock);

	return err;
}

static int __tegra_powergate_remove_clamping(unsigned int id)
{
	u32 mask;

	mutex_lock(&pmc->powergates_lock);

	/*
	 * On Tegra124 and later, the clamps for the GPU are controlled by a
	 * separate register (with different semantics).
	 */
	if (id == TEGRA_POWERGATE_3D) {
		if (pmc->soc->has_gpu_clamps) {
			tegra_pmc_writel(0, GPU_RG_CNTRL);
			goto out;
		}
	}

	/*
	 * Tegra 2 has a bug where PCIE and VDE clamping masks are
	 * swapped relatively to the partition ids
	 */
	if (id == TEGRA_POWERGATE_VDEC)
		mask = (1 << TEGRA_POWERGATE_PCIE);
	else if (id == TEGRA_POWERGATE_PCIE)
		mask = (1 << TEGRA_POWERGATE_VDEC);
	else
		mask = (1 << id);

	tegra_pmc_writel(mask, REMOVE_CLAMPING);

out:
>>>>>>> 5c282bc9
	mutex_unlock(&pmc->powergates_lock);

	return err;
}

static void tegra_powergate_disable_clocks(struct tegra_powergate *pg)
{
	unsigned int i;

	for (i = 0; i < pg->num_clks; i++)
		clk_disable_unprepare(pg->clks[i]);
}

static int tegra_powergate_enable_clocks(struct tegra_powergate *pg)
{
	unsigned int i;
	int err;

	for (i = 0; i < pg->num_clks; i++) {
		err = clk_prepare_enable(pg->clks[i]);
		if (err)
			goto out;
	}

	return 0;

out:
	while (i--)
		clk_disable_unprepare(pg->clks[i]);

	return err;
}

static int tegra_powergate_reset_assert(struct tegra_powergate *pg)
{
	unsigned int i;
	int err;

	for (i = 0; i < pg->num_resets; i++) {
		err = reset_control_assert(pg->resets[i]);
		if (err)
			return err;
	}

	return 0;
}

static int tegra_powergate_reset_deassert(struct tegra_powergate *pg)
{
	unsigned int i;
	int err;

	for (i = 0; i < pg->num_resets; i++) {
		err = reset_control_deassert(pg->resets[i]);
		if (err)
			return err;
	}

	return 0;
}

static int tegra_powergate_power_up(struct tegra_powergate *pg,
				    bool disable_clocks)
{
	int err;

	err = tegra_powergate_reset_assert(pg);
	if (err)
		return err;

	usleep_range(10, 20);

	err = tegra_powergate_set(pg->id, true);
	if (err < 0)
		return err;

	usleep_range(10, 20);

	err = tegra_powergate_enable_clocks(pg);
	if (err)
		goto disable_clks;

	usleep_range(10, 20);

	err = __tegra_powergate_remove_clamping(pg->id);
	if (err)
		goto disable_clks;

	usleep_range(10, 20);

	err = tegra_powergate_reset_deassert(pg);
	if (err)
		goto powergate_off;

	usleep_range(10, 20);

	if (disable_clocks)
		tegra_powergate_disable_clocks(pg);

	return 0;

disable_clks:
	tegra_powergate_disable_clocks(pg);
	usleep_range(10, 20);
powergate_off:
	tegra_powergate_set(pg->id, false);

	return err;
}

static int tegra_powergate_power_down(struct tegra_powergate *pg)
{
	int err;

	err = tegra_powergate_enable_clocks(pg);
	if (err)
		return err;

	usleep_range(10, 20);

	err = tegra_powergate_reset_assert(pg);
	if (err)
		goto disable_clks;

	usleep_range(10, 20);

	tegra_powergate_disable_clocks(pg);

	usleep_range(10, 20);

	err = tegra_powergate_set(pg->id, false);
	if (err)
		goto assert_resets;

	return 0;

assert_resets:
	tegra_powergate_enable_clocks(pg);
	usleep_range(10, 20);
	tegra_powergate_reset_deassert(pg);
	usleep_range(10, 20);
disable_clks:
	tegra_powergate_disable_clocks(pg);

	return err;
}

static int tegra_genpd_power_on(struct generic_pm_domain *domain)
{
	struct tegra_powergate *pg = to_powergate(domain);
	struct tegra_pmc *pmc = pg->pmc;
	int err;

	err = tegra_powergate_power_up(pg, true);
	if (err)
		dev_err(pmc->dev, "failed to turn on PM domain %s: %d\n",
			pg->genpd.name, err);

	return err;
}

static int tegra_genpd_power_off(struct generic_pm_domain *domain)
{
	struct tegra_powergate *pg = to_powergate(domain);
	struct tegra_pmc *pmc = pg->pmc;
	int err;

	err = tegra_powergate_power_down(pg);
	if (err)
		dev_err(pmc->dev, "failed to turn off PM domain %s: %d\n",
			pg->genpd.name, err);

	return err;
}

/**
 * tegra_powergate_power_on() - power on partition
 * @id: partition ID
 */
int tegra_powergate_power_on(unsigned int id)
{
<<<<<<< HEAD
	if (!tegra_powergate_is_valid(id))
=======
	if (!tegra_powergate_is_available(id))
>>>>>>> 5c282bc9
		return -EINVAL;

	return tegra_powergate_set(id, true);
}

/**
 * tegra_powergate_power_off() - power off partition
 * @id: partition ID
 */
int tegra_powergate_power_off(unsigned int id)
{
<<<<<<< HEAD
	if (!tegra_powergate_is_valid(id))
=======
	if (!tegra_powergate_is_available(id))
>>>>>>> 5c282bc9
		return -EINVAL;

	return tegra_powergate_set(id, false);
}
EXPORT_SYMBOL(tegra_powergate_power_off);

/**
 * tegra_powergate_is_powered() - check if partition is powered
 * @id: partition ID
 */
int tegra_powergate_is_powered(unsigned int id)
{
	int status;

	if (!tegra_powergate_is_valid(id))
		return -EINVAL;

	mutex_lock(&pmc->powergates_lock);
	status = tegra_powergate_state(id);
	mutex_unlock(&pmc->powergates_lock);

	return status;
}

/**
 * tegra_powergate_remove_clamping() - remove power clamps for partition
 * @id: partition ID
 */
int tegra_powergate_remove_clamping(unsigned int id)
{
<<<<<<< HEAD
	u32 mask;

	if (!tegra_powergate_is_valid(id))
		return -EINVAL;

	mutex_lock(&pmc->powergates_lock);

	/*
	 * On Tegra124 and later, the clamps for the GPU are controlled by a
	 * separate register (with different semantics).
	 */
	if (id == TEGRA_POWERGATE_3D) {
		if (pmc->soc->has_gpu_clamps) {
			tegra_pmc_writel(0, GPU_RG_CNTRL);
			goto out;
		}
	}

	/*
	 * Tegra 2 has a bug where PCIE and VDE clamping masks are
	 * swapped relatively to the partition ids
	 */
	if (id == TEGRA_POWERGATE_VDEC)
		mask = (1 << TEGRA_POWERGATE_PCIE);
	else if (id == TEGRA_POWERGATE_PCIE)
		mask = (1 << TEGRA_POWERGATE_VDEC);
	else
		mask = (1 << id);

	tegra_pmc_writel(mask, REMOVE_CLAMPING);

out:
	mutex_unlock(&pmc->powergates_lock);

	return 0;
=======
	if (!tegra_powergate_is_available(id))
		return -EINVAL;

	return __tegra_powergate_remove_clamping(id);
>>>>>>> 5c282bc9
}
EXPORT_SYMBOL(tegra_powergate_remove_clamping);

/**
 * tegra_powergate_sequence_power_up() - power up partition
 * @id: partition ID
 * @clk: clock for partition
 * @rst: reset for partition
 *
 * Must be called with clk disabled, and returns with clk enabled.
 */
int tegra_powergate_sequence_power_up(unsigned int id, struct clk *clk,
				      struct reset_control *rst)
{
	struct tegra_powergate pg;
	int err;

	pg.id = id;
	pg.clks = &clk;
	pg.num_clks = 1;
	pg.resets = &rst;
	pg.num_resets = 1;

	err = tegra_powergate_power_up(&pg, false);
	if (err)
		pr_err("failed to turn on partition %d: %d\n", id, err);

	return err;
}
EXPORT_SYMBOL(tegra_powergate_sequence_power_up);

#ifdef CONFIG_SMP
/**
 * tegra_get_cpu_powergate_id() - convert from CPU ID to partition ID
 * @cpuid: CPU partition ID
 *
 * Returns the partition ID corresponding to the CPU partition ID or a
 * negative error code on failure.
 */
static int tegra_get_cpu_powergate_id(unsigned int cpuid)
{
	if (pmc->soc && cpuid < pmc->soc->num_cpu_powergates)
		return pmc->soc->cpu_powergates[cpuid];

	return -EINVAL;
}

/**
 * tegra_pmc_cpu_is_powered() - check if CPU partition is powered
 * @cpuid: CPU partition ID
 */
bool tegra_pmc_cpu_is_powered(unsigned int cpuid)
{
	int id;

	id = tegra_get_cpu_powergate_id(cpuid);
	if (id < 0)
		return false;

	return tegra_powergate_is_powered(id);
}

/**
 * tegra_pmc_cpu_power_on() - power on CPU partition
 * @cpuid: CPU partition ID
 */
int tegra_pmc_cpu_power_on(unsigned int cpuid)
{
	int id;

	id = tegra_get_cpu_powergate_id(cpuid);
	if (id < 0)
		return id;

	return tegra_powergate_set(id, true);
}

/**
 * tegra_pmc_cpu_remove_clamping() - remove power clamps for CPU partition
 * @cpuid: CPU partition ID
 */
int tegra_pmc_cpu_remove_clamping(unsigned int cpuid)
{
	int id;

	id = tegra_get_cpu_powergate_id(cpuid);
	if (id < 0)
		return id;

	return tegra_powergate_remove_clamping(id);
}
#endif /* CONFIG_SMP */

static int tegra_pmc_restart_notify(struct notifier_block *this,
				    unsigned long action, void *data)
{
	const char *cmd = data;
	u32 value;

	value = tegra_pmc_readl(PMC_SCRATCH0);
	value &= ~PMC_SCRATCH0_MODE_MASK;

	if (cmd) {
		if (strcmp(cmd, "recovery") == 0)
			value |= PMC_SCRATCH0_MODE_RECOVERY;

		if (strcmp(cmd, "bootloader") == 0)
			value |= PMC_SCRATCH0_MODE_BOOTLOADER;

		if (strcmp(cmd, "forced-recovery") == 0)
			value |= PMC_SCRATCH0_MODE_RCM;
	}

	tegra_pmc_writel(value, PMC_SCRATCH0);

	value = tegra_pmc_readl(0);
	value |= 0x10;
	tegra_pmc_writel(value, 0);

	return NOTIFY_DONE;
}

static struct notifier_block tegra_pmc_restart_handler = {
	.notifier_call = tegra_pmc_restart_notify,
	.priority = 128,
};

static int powergate_show(struct seq_file *s, void *data)
{
	unsigned int i;
	int status;

	seq_printf(s, " powergate powered\n");
	seq_printf(s, "------------------\n");

	for (i = 0; i < pmc->soc->num_powergates; i++) {
		status = tegra_powergate_is_powered(i);
		if (status < 0)
			continue;

		seq_printf(s, " %9s %7s\n", pmc->soc->powergates[i],
			   status ? "yes" : "no");
	}

	return 0;
}

static int powergate_open(struct inode *inode, struct file *file)
{
	return single_open(file, powergate_show, inode->i_private);
}

static const struct file_operations powergate_fops = {
	.open = powergate_open,
	.read = seq_read,
	.llseek = seq_lseek,
	.release = single_release,
};

static int tegra_powergate_debugfs_init(void)
{
	pmc->debugfs = debugfs_create_file("powergate", S_IRUGO, NULL, NULL,
					   &powergate_fops);
	if (!pmc->debugfs)
<<<<<<< HEAD
=======
		return -ENOMEM;

	return 0;
}

static int tegra_powergate_of_get_clks(struct tegra_powergate *pg,
				       struct device_node *np)
{
	struct clk *clk;
	unsigned int i, count;
	int err;

	count = of_count_phandle_with_args(np, "clocks", "#clock-cells");
	if (count == 0)
		return -ENODEV;

	pg->clks = kcalloc(count, sizeof(clk), GFP_KERNEL);
	if (!pg->clks)
		return -ENOMEM;

	for (i = 0; i < count; i++) {
		pg->clks[i] = of_clk_get(np, i);
		if (IS_ERR(pg->clks[i])) {
			err = PTR_ERR(pg->clks[i]);
			goto err;
		}
	}

	pg->num_clks = count;

	return 0;

err:
	while (i--)
		clk_put(pg->clks[i]);
	kfree(pg->clks);

	return err;
}

static int tegra_powergate_of_get_resets(struct tegra_powergate *pg,
					 struct device_node *np)
{
	struct reset_control *rst;
	unsigned int i, count;
	int err;

	count = of_count_phandle_with_args(np, "resets", "#reset-cells");
	if (count == 0)
		return -ENODEV;

	pg->resets = kcalloc(count, sizeof(rst), GFP_KERNEL);
	if (!pg->resets)
>>>>>>> 5c282bc9
		return -ENOMEM;

	for (i = 0; i < count; i++) {
		pg->resets[i] = of_reset_control_get_by_index(np, i);
		if (IS_ERR(pg->resets[i])) {
			err = PTR_ERR(pg->resets[i]);
			goto error;
		}
	}

	pg->num_resets = count;

	return 0;

error:
	while (i--)
		reset_control_put(pg->resets[i]);
	kfree(pg->resets);

	return err;
}

static void tegra_powergate_add(struct tegra_pmc *pmc, struct device_node *np)
{
	struct tegra_powergate *pg;
	bool off;
	int id;

	pg = kzalloc(sizeof(*pg), GFP_KERNEL);
	if (!pg)
		goto error;

	id = tegra_powergate_lookup(pmc, np->name);
	if (id < 0)
		goto free_mem;

	/*
	 * Clear the bit for this powergate so it cannot be managed
	 * directly via the legacy APIs for controlling powergates.
	 */
	clear_bit(id, pmc->powergates_available);

	pg->id = id;
	pg->genpd.name = np->name;
	pg->genpd.power_off = tegra_genpd_power_off;
	pg->genpd.power_on = tegra_genpd_power_on;
	pg->pmc = pmc;

	if (tegra_powergate_of_get_clks(pg, np))
		goto set_available;

	if (tegra_powergate_of_get_resets(pg, np))
		goto remove_clks;

	off = !tegra_powergate_is_powered(pg->id);

	pm_genpd_init(&pg->genpd, NULL, off);

	if (of_genpd_add_provider_simple(np, &pg->genpd))
		goto remove_resets;

	dev_dbg(pmc->dev, "added power domain %s\n", pg->genpd.name);

	return;

remove_resets:
	while (pg->num_resets--)
		reset_control_put(pg->resets[pg->num_resets]);
	kfree(pg->resets);

remove_clks:
	while (pg->num_clks--)
		clk_put(pg->clks[pg->num_clks]);
	kfree(pg->clks);

set_available:
	set_bit(id, pmc->powergates_available);

free_mem:
	kfree(pg);

error:
	dev_err(pmc->dev, "failed to create power domain for %s\n", np->name);
}

static void tegra_powergate_init(struct tegra_pmc *pmc)
{
	struct device_node *np, *child;

	np = of_get_child_by_name(pmc->dev->of_node, "powergates");
	if (!np)
		return;

	for_each_child_of_node(np, child) {
		tegra_powergate_add(pmc, child);
		of_node_put(child);
	}

	of_node_put(np);
}

static int tegra_io_rail_prepare(unsigned int id, unsigned long *request,
				 unsigned long *status, unsigned int *bit)
{
	unsigned long rate, value;

	*bit = id % 32;

	/*
	 * There are two sets of 30 bits to select IO rails, but bits 30 and
	 * 31 are control bits rather than IO rail selection bits.
	 */
	if (id > 63 || *bit == 30 || *bit == 31)
		return -EINVAL;

	if (id < 32) {
		*status = IO_DPD_STATUS;
		*request = IO_DPD_REQ;
	} else {
		*status = IO_DPD2_STATUS;
		*request = IO_DPD2_REQ;
	}

	rate = clk_get_rate(pmc->clk);

	tegra_pmc_writel(DPD_SAMPLE_ENABLE, DPD_SAMPLE);

	/* must be at least 200 ns, in APB (PCLK) clock cycles */
	value = DIV_ROUND_UP(1000000000, rate);
	value = DIV_ROUND_UP(200, value);
	tegra_pmc_writel(value, SEL_DPD_TIM);

	return 0;
}

static int tegra_io_rail_poll(unsigned long offset, unsigned long mask,
			      unsigned long val, unsigned long timeout)
{
	unsigned long value;

	timeout = jiffies + msecs_to_jiffies(timeout);

	while (time_after(timeout, jiffies)) {
		value = tegra_pmc_readl(offset);
		if ((value & mask) == val)
			return 0;

		usleep_range(250, 1000);
	}

	return -ETIMEDOUT;
}

static void tegra_io_rail_unprepare(void)
{
	tegra_pmc_writel(DPD_SAMPLE_DISABLE, DPD_SAMPLE);
}

int tegra_io_rail_power_on(unsigned int id)
{
	unsigned long request, status, value;
	unsigned int bit, mask;
	int err;

	mutex_lock(&pmc->powergates_lock);

	err = tegra_io_rail_prepare(id, &request, &status, &bit);
	if (err)
		goto error;

	mask = 1 << bit;

	value = tegra_pmc_readl(request);
	value |= mask;
	value &= ~IO_DPD_REQ_CODE_MASK;
	value |= IO_DPD_REQ_CODE_OFF;
	tegra_pmc_writel(value, request);

	err = tegra_io_rail_poll(status, mask, 0, 250);
	if (err) {
		pr_info("tegra_io_rail_poll() failed: %d\n", err);
		goto error;
	}

	tegra_io_rail_unprepare();

error:
	mutex_unlock(&pmc->powergates_lock);

	return err;
}
EXPORT_SYMBOL(tegra_io_rail_power_on);

int tegra_io_rail_power_off(unsigned int id)
{
	unsigned long request, status, value;
	unsigned int bit, mask;
	int err;

	mutex_lock(&pmc->powergates_lock);

	err = tegra_io_rail_prepare(id, &request, &status, &bit);
	if (err) {
		pr_info("tegra_io_rail_prepare() failed: %d\n", err);
		goto error;
	}

	mask = 1 << bit;

	value = tegra_pmc_readl(request);
	value |= mask;
	value &= ~IO_DPD_REQ_CODE_MASK;
	value |= IO_DPD_REQ_CODE_ON;
	tegra_pmc_writel(value, request);

	err = tegra_io_rail_poll(status, mask, mask, 250);
	if (err)
		goto error;

	tegra_io_rail_unprepare();

error:
	mutex_unlock(&pmc->powergates_lock);

	return err;
}
EXPORT_SYMBOL(tegra_io_rail_power_off);

#ifdef CONFIG_PM_SLEEP
enum tegra_suspend_mode tegra_pmc_get_suspend_mode(void)
{
	return pmc->suspend_mode;
}

void tegra_pmc_set_suspend_mode(enum tegra_suspend_mode mode)
{
	if (mode < TEGRA_SUSPEND_NONE || mode >= TEGRA_MAX_SUSPEND_MODE)
		return;

	pmc->suspend_mode = mode;
}

void tegra_pmc_enter_suspend_mode(enum tegra_suspend_mode mode)
{
	unsigned long long rate = 0;
	u32 value;

	switch (mode) {
	case TEGRA_SUSPEND_LP1:
		rate = 32768;
		break;

	case TEGRA_SUSPEND_LP2:
		rate = clk_get_rate(pmc->clk);
		break;

	default:
		break;
	}

	if (WARN_ON_ONCE(rate == 0))
		rate = 100000000;

	if (rate != pmc->rate) {
		u64 ticks;

		ticks = pmc->cpu_good_time * rate + USEC_PER_SEC - 1;
		do_div(ticks, USEC_PER_SEC);
		tegra_pmc_writel(ticks, PMC_CPUPWRGOOD_TIMER);

		ticks = pmc->cpu_off_time * rate + USEC_PER_SEC - 1;
		do_div(ticks, USEC_PER_SEC);
		tegra_pmc_writel(ticks, PMC_CPUPWROFF_TIMER);

		wmb();

		pmc->rate = rate;
	}

	value = tegra_pmc_readl(PMC_CNTRL);
	value &= ~PMC_CNTRL_SIDE_EFFECT_LP0;
	value |= PMC_CNTRL_CPU_PWRREQ_OE;
	tegra_pmc_writel(value, PMC_CNTRL);
}
#endif

static int tegra_pmc_parse_dt(struct tegra_pmc *pmc, struct device_node *np)
{
	u32 value, values[2];

	if (of_property_read_u32(np, "nvidia,suspend-mode", &value)) {
	} else {
		switch (value) {
		case 0:
			pmc->suspend_mode = TEGRA_SUSPEND_LP0;
			break;

		case 1:
			pmc->suspend_mode = TEGRA_SUSPEND_LP1;
			break;

		case 2:
			pmc->suspend_mode = TEGRA_SUSPEND_LP2;
			break;

		default:
			pmc->suspend_mode = TEGRA_SUSPEND_NONE;
			break;
		}
	}

	pmc->suspend_mode = tegra_pm_validate_suspend_mode(pmc->suspend_mode);

	if (of_property_read_u32(np, "nvidia,cpu-pwr-good-time", &value))
		pmc->suspend_mode = TEGRA_SUSPEND_NONE;

	pmc->cpu_good_time = value;

	if (of_property_read_u32(np, "nvidia,cpu-pwr-off-time", &value))
		pmc->suspend_mode = TEGRA_SUSPEND_NONE;

	pmc->cpu_off_time = value;

	if (of_property_read_u32_array(np, "nvidia,core-pwr-good-time",
				       values, ARRAY_SIZE(values)))
		pmc->suspend_mode = TEGRA_SUSPEND_NONE;

	pmc->core_osc_time = values[0];
	pmc->core_pmu_time = values[1];

	if (of_property_read_u32(np, "nvidia,core-pwr-off-time", &value))
		pmc->suspend_mode = TEGRA_SUSPEND_NONE;

	pmc->core_off_time = value;

	pmc->corereq_high = of_property_read_bool(np,
				"nvidia,core-power-req-active-high");

	pmc->sysclkreq_high = of_property_read_bool(np,
				"nvidia,sys-clock-req-active-high");

	pmc->combined_req = of_property_read_bool(np,
				"nvidia,combined-power-req");

	pmc->cpu_pwr_good_en = of_property_read_bool(np,
				"nvidia,cpu-pwr-good-en");

	if (of_property_read_u32_array(np, "nvidia,lp0-vec", values,
				       ARRAY_SIZE(values)))
		if (pmc->suspend_mode == TEGRA_SUSPEND_LP0)
			pmc->suspend_mode = TEGRA_SUSPEND_LP1;

	pmc->lp0_vec_phys = values[0];
	pmc->lp0_vec_size = values[1];

	return 0;
}

static void tegra_pmc_init(struct tegra_pmc *pmc)
{
	u32 value;

	/* Always enable CPU power request */
	value = tegra_pmc_readl(PMC_CNTRL);
	value |= PMC_CNTRL_CPU_PWRREQ_OE;
	tegra_pmc_writel(value, PMC_CNTRL);

	value = tegra_pmc_readl(PMC_CNTRL);

	if (pmc->sysclkreq_high)
		value &= ~PMC_CNTRL_SYSCLK_POLARITY;
	else
		value |= PMC_CNTRL_SYSCLK_POLARITY;

	/* configure the output polarity while the request is tristated */
	tegra_pmc_writel(value, PMC_CNTRL);

	/* now enable the request */
	value = tegra_pmc_readl(PMC_CNTRL);
	value |= PMC_CNTRL_SYSCLK_OE;
	tegra_pmc_writel(value, PMC_CNTRL);
}

static void tegra_pmc_init_tsense_reset(struct tegra_pmc *pmc)
{
	static const char disabled[] = "emergency thermal reset disabled";
	u32 pmu_addr, ctrl_id, reg_addr, reg_data, pinmux;
	struct device *dev = pmc->dev;
	struct device_node *np;
	u32 value, checksum;

	if (!pmc->soc->has_tsense_reset)
		return;

	np = of_find_node_by_name(pmc->dev->of_node, "i2c-thermtrip");
	if (!np) {
		dev_warn(dev, "i2c-thermtrip node not found, %s.\n", disabled);
		return;
	}

	if (of_property_read_u32(np, "nvidia,i2c-controller-id", &ctrl_id)) {
		dev_err(dev, "I2C controller ID missing, %s.\n", disabled);
		goto out;
	}

	if (of_property_read_u32(np, "nvidia,bus-addr", &pmu_addr)) {
		dev_err(dev, "nvidia,bus-addr missing, %s.\n", disabled);
		goto out;
	}

	if (of_property_read_u32(np, "nvidia,reg-addr", &reg_addr)) {
		dev_err(dev, "nvidia,reg-addr missing, %s.\n", disabled);
		goto out;
	}

	if (of_property_read_u32(np, "nvidia,reg-data", &reg_data)) {
		dev_err(dev, "nvidia,reg-data missing, %s.\n", disabled);
		goto out;
	}

	if (of_property_read_u32(np, "nvidia,pinmux-id", &pinmux))
		pinmux = 0;

	value = tegra_pmc_readl(PMC_SENSOR_CTRL);
	value |= PMC_SENSOR_CTRL_SCRATCH_WRITE;
	tegra_pmc_writel(value, PMC_SENSOR_CTRL);

	value = (reg_data << PMC_SCRATCH54_DATA_SHIFT) |
		(reg_addr << PMC_SCRATCH54_ADDR_SHIFT);
	tegra_pmc_writel(value, PMC_SCRATCH54);

	value = PMC_SCRATCH55_RESET_TEGRA;
	value |= ctrl_id << PMC_SCRATCH55_CNTRL_ID_SHIFT;
	value |= pinmux << PMC_SCRATCH55_PINMUX_SHIFT;
	value |= pmu_addr << PMC_SCRATCH55_I2CSLV1_SHIFT;

	/*
	 * Calculate checksum of SCRATCH54, SCRATCH55 fields. Bits 23:16 will
	 * contain the checksum and are currently zero, so they are not added.
	 */
	checksum = reg_addr + reg_data + (value & 0xff) + ((value >> 8) & 0xff)
		+ ((value >> 24) & 0xff);
	checksum &= 0xff;
	checksum = 0x100 - checksum;

	value |= checksum << PMC_SCRATCH55_CHECKSUM_SHIFT;

	tegra_pmc_writel(value, PMC_SCRATCH55);

	value = tegra_pmc_readl(PMC_SENSOR_CTRL);
	value |= PMC_SENSOR_CTRL_ENABLE_RST;
	tegra_pmc_writel(value, PMC_SENSOR_CTRL);

	dev_info(pmc->dev, "emergency thermal reset enabled\n");

out:
	of_node_put(np);
}

static int tegra_pmc_probe(struct platform_device *pdev)
{
	void __iomem *base;
	struct resource *res;
	int err;

	err = tegra_pmc_parse_dt(pmc, pdev->dev.of_node);
	if (err < 0)
		return err;

	/* take over the memory region from the early initialization */
	res = platform_get_resource(pdev, IORESOURCE_MEM, 0);
	base = devm_ioremap_resource(&pdev->dev, res);
	if (IS_ERR(base))
		return PTR_ERR(base);

	pmc->clk = devm_clk_get(&pdev->dev, "pclk");
	if (IS_ERR(pmc->clk)) {
		err = PTR_ERR(pmc->clk);
		dev_err(&pdev->dev, "failed to get pclk: %d\n", err);
		return err;
	}

	pmc->dev = &pdev->dev;

	tegra_pmc_init(pmc);

	tegra_pmc_init_tsense_reset(pmc);

	if (IS_ENABLED(CONFIG_DEBUG_FS)) {
		err = tegra_powergate_debugfs_init();
		if (err < 0)
			return err;
	}

	err = register_restart_handler(&tegra_pmc_restart_handler);
	if (err) {
		debugfs_remove(pmc->debugfs);
		dev_err(&pdev->dev, "unable to register restart handler, %d\n",
			err);
		return err;
	}

<<<<<<< HEAD
=======
	tegra_powergate_init(pmc);

>>>>>>> 5c282bc9
	mutex_lock(&pmc->powergates_lock);
	iounmap(pmc->base);
	pmc->base = base;
	mutex_unlock(&pmc->powergates_lock);

	return 0;
}

#if defined(CONFIG_PM_SLEEP) && defined(CONFIG_ARM)
static int tegra_pmc_suspend(struct device *dev)
{
	tegra_pmc_writel(virt_to_phys(tegra_resume), PMC_SCRATCH41);

	return 0;
}

static int tegra_pmc_resume(struct device *dev)
{
	tegra_pmc_writel(0x0, PMC_SCRATCH41);

	return 0;
}

static SIMPLE_DEV_PM_OPS(tegra_pmc_pm_ops, tegra_pmc_suspend, tegra_pmc_resume);

#endif

static const char * const tegra20_powergates[] = {
	[TEGRA_POWERGATE_CPU] = "cpu",
	[TEGRA_POWERGATE_3D] = "3d",
	[TEGRA_POWERGATE_VENC] = "venc",
	[TEGRA_POWERGATE_VDEC] = "vdec",
	[TEGRA_POWERGATE_PCIE] = "pcie",
	[TEGRA_POWERGATE_L2] = "l2",
	[TEGRA_POWERGATE_MPE] = "mpe",
};

static const struct tegra_pmc_soc tegra20_pmc_soc = {
	.num_powergates = ARRAY_SIZE(tegra20_powergates),
	.powergates = tegra20_powergates,
	.num_cpu_powergates = 0,
	.cpu_powergates = NULL,
	.has_tsense_reset = false,
	.has_gpu_clamps = false,
};

static const char * const tegra30_powergates[] = {
	[TEGRA_POWERGATE_CPU] = "cpu0",
	[TEGRA_POWERGATE_3D] = "3d0",
	[TEGRA_POWERGATE_VENC] = "venc",
	[TEGRA_POWERGATE_VDEC] = "vdec",
	[TEGRA_POWERGATE_PCIE] = "pcie",
	[TEGRA_POWERGATE_L2] = "l2",
	[TEGRA_POWERGATE_MPE] = "mpe",
	[TEGRA_POWERGATE_HEG] = "heg",
	[TEGRA_POWERGATE_SATA] = "sata",
	[TEGRA_POWERGATE_CPU1] = "cpu1",
	[TEGRA_POWERGATE_CPU2] = "cpu2",
	[TEGRA_POWERGATE_CPU3] = "cpu3",
	[TEGRA_POWERGATE_CELP] = "celp",
	[TEGRA_POWERGATE_3D1] = "3d1",
};

static const u8 tegra30_cpu_powergates[] = {
	TEGRA_POWERGATE_CPU,
	TEGRA_POWERGATE_CPU1,
	TEGRA_POWERGATE_CPU2,
	TEGRA_POWERGATE_CPU3,
};

static const struct tegra_pmc_soc tegra30_pmc_soc = {
	.num_powergates = ARRAY_SIZE(tegra30_powergates),
	.powergates = tegra30_powergates,
	.num_cpu_powergates = ARRAY_SIZE(tegra30_cpu_powergates),
	.cpu_powergates = tegra30_cpu_powergates,
	.has_tsense_reset = true,
	.has_gpu_clamps = false,
};

static const char * const tegra114_powergates[] = {
	[TEGRA_POWERGATE_CPU] = "crail",
	[TEGRA_POWERGATE_3D] = "3d",
	[TEGRA_POWERGATE_VENC] = "venc",
	[TEGRA_POWERGATE_VDEC] = "vdec",
	[TEGRA_POWERGATE_MPE] = "mpe",
	[TEGRA_POWERGATE_HEG] = "heg",
	[TEGRA_POWERGATE_CPU1] = "cpu1",
	[TEGRA_POWERGATE_CPU2] = "cpu2",
	[TEGRA_POWERGATE_CPU3] = "cpu3",
	[TEGRA_POWERGATE_CELP] = "celp",
	[TEGRA_POWERGATE_CPU0] = "cpu0",
	[TEGRA_POWERGATE_C0NC] = "c0nc",
	[TEGRA_POWERGATE_C1NC] = "c1nc",
	[TEGRA_POWERGATE_DIS] = "dis",
	[TEGRA_POWERGATE_DISB] = "disb",
	[TEGRA_POWERGATE_XUSBA] = "xusba",
	[TEGRA_POWERGATE_XUSBB] = "xusbb",
	[TEGRA_POWERGATE_XUSBC] = "xusbc",
};

static const u8 tegra114_cpu_powergates[] = {
	TEGRA_POWERGATE_CPU0,
	TEGRA_POWERGATE_CPU1,
	TEGRA_POWERGATE_CPU2,
	TEGRA_POWERGATE_CPU3,
};

static const struct tegra_pmc_soc tegra114_pmc_soc = {
	.num_powergates = ARRAY_SIZE(tegra114_powergates),
	.powergates = tegra114_powergates,
	.num_cpu_powergates = ARRAY_SIZE(tegra114_cpu_powergates),
	.cpu_powergates = tegra114_cpu_powergates,
	.has_tsense_reset = true,
	.has_gpu_clamps = false,
};

static const char * const tegra124_powergates[] = {
	[TEGRA_POWERGATE_CPU] = "crail",
	[TEGRA_POWERGATE_3D] = "3d",
	[TEGRA_POWERGATE_VENC] = "venc",
	[TEGRA_POWERGATE_PCIE] = "pcie",
	[TEGRA_POWERGATE_VDEC] = "vdec",
	[TEGRA_POWERGATE_MPE] = "mpe",
	[TEGRA_POWERGATE_HEG] = "heg",
	[TEGRA_POWERGATE_SATA] = "sata",
	[TEGRA_POWERGATE_CPU1] = "cpu1",
	[TEGRA_POWERGATE_CPU2] = "cpu2",
	[TEGRA_POWERGATE_CPU3] = "cpu3",
	[TEGRA_POWERGATE_CELP] = "celp",
	[TEGRA_POWERGATE_CPU0] = "cpu0",
	[TEGRA_POWERGATE_C0NC] = "c0nc",
	[TEGRA_POWERGATE_C1NC] = "c1nc",
	[TEGRA_POWERGATE_SOR] = "sor",
	[TEGRA_POWERGATE_DIS] = "dis",
	[TEGRA_POWERGATE_DISB] = "disb",
	[TEGRA_POWERGATE_XUSBA] = "xusba",
	[TEGRA_POWERGATE_XUSBB] = "xusbb",
	[TEGRA_POWERGATE_XUSBC] = "xusbc",
	[TEGRA_POWERGATE_VIC] = "vic",
	[TEGRA_POWERGATE_IRAM] = "iram",
};

static const u8 tegra124_cpu_powergates[] = {
	TEGRA_POWERGATE_CPU0,
	TEGRA_POWERGATE_CPU1,
	TEGRA_POWERGATE_CPU2,
	TEGRA_POWERGATE_CPU3,
};

static const struct tegra_pmc_soc tegra124_pmc_soc = {
	.num_powergates = ARRAY_SIZE(tegra124_powergates),
	.powergates = tegra124_powergates,
	.num_cpu_powergates = ARRAY_SIZE(tegra124_cpu_powergates),
	.cpu_powergates = tegra124_cpu_powergates,
	.has_tsense_reset = true,
	.has_gpu_clamps = true,
};

static const char * const tegra210_powergates[] = {
	[TEGRA_POWERGATE_CPU] = "crail",
	[TEGRA_POWERGATE_3D] = "3d",
	[TEGRA_POWERGATE_VENC] = "venc",
	[TEGRA_POWERGATE_PCIE] = "pcie",
	[TEGRA_POWERGATE_MPE] = "mpe",
	[TEGRA_POWERGATE_SATA] = "sata",
	[TEGRA_POWERGATE_CPU1] = "cpu1",
	[TEGRA_POWERGATE_CPU2] = "cpu2",
	[TEGRA_POWERGATE_CPU3] = "cpu3",
	[TEGRA_POWERGATE_CPU0] = "cpu0",
	[TEGRA_POWERGATE_C0NC] = "c0nc",
	[TEGRA_POWERGATE_SOR] = "sor",
	[TEGRA_POWERGATE_DIS] = "dis",
	[TEGRA_POWERGATE_DISB] = "disb",
	[TEGRA_POWERGATE_XUSBA] = "xusba",
	[TEGRA_POWERGATE_XUSBB] = "xusbb",
	[TEGRA_POWERGATE_XUSBC] = "xusbc",
	[TEGRA_POWERGATE_VIC] = "vic",
	[TEGRA_POWERGATE_IRAM] = "iram",
	[TEGRA_POWERGATE_NVDEC] = "nvdec",
	[TEGRA_POWERGATE_NVJPG] = "nvjpg",
	[TEGRA_POWERGATE_AUD] = "aud",
	[TEGRA_POWERGATE_DFD] = "dfd",
	[TEGRA_POWERGATE_VE2] = "ve2",
};

static const u8 tegra210_cpu_powergates[] = {
	TEGRA_POWERGATE_CPU0,
	TEGRA_POWERGATE_CPU1,
	TEGRA_POWERGATE_CPU2,
	TEGRA_POWERGATE_CPU3,
};

static const struct tegra_pmc_soc tegra210_pmc_soc = {
	.num_powergates = ARRAY_SIZE(tegra210_powergates),
	.powergates = tegra210_powergates,
	.num_cpu_powergates = ARRAY_SIZE(tegra210_cpu_powergates),
	.cpu_powergates = tegra210_cpu_powergates,
	.has_tsense_reset = true,
	.has_gpu_clamps = true,
};

static const struct of_device_id tegra_pmc_match[] = {
	{ .compatible = "nvidia,tegra210-pmc", .data = &tegra210_pmc_soc },
	{ .compatible = "nvidia,tegra132-pmc", .data = &tegra124_pmc_soc },
	{ .compatible = "nvidia,tegra124-pmc", .data = &tegra124_pmc_soc },
	{ .compatible = "nvidia,tegra114-pmc", .data = &tegra114_pmc_soc },
	{ .compatible = "nvidia,tegra30-pmc", .data = &tegra30_pmc_soc },
	{ .compatible = "nvidia,tegra20-pmc", .data = &tegra20_pmc_soc },
	{ }
};

static struct platform_driver tegra_pmc_driver = {
	.driver = {
		.name = "tegra-pmc",
		.suppress_bind_attrs = true,
		.of_match_table = tegra_pmc_match,
#if defined(CONFIG_PM_SLEEP) && defined(CONFIG_ARM)
		.pm = &tegra_pmc_pm_ops,
#endif
	},
	.probe = tegra_pmc_probe,
};
builtin_platform_driver(tegra_pmc_driver);

/*
 * Early initialization to allow access to registers in the very early boot
 * process.
 */
static int __init tegra_pmc_early_init(void)
{
	const struct of_device_id *match;
	struct device_node *np;
	struct resource regs;
	unsigned int i;
	bool invert;
	u32 value;

	np = of_find_matching_node_and_match(NULL, tegra_pmc_match, &match);
	if (!np) {
		/*
		 * Fall back to legacy initialization for 32-bit ARM only. All
		 * 64-bit ARM device tree files for Tegra are required to have
		 * a PMC node.
		 *
		 * This is for backwards-compatibility with old device trees
		 * that didn't contain a PMC node. Note that in this case the
		 * SoC data can't be matched and therefore powergating is
		 * disabled.
		 */
		if (IS_ENABLED(CONFIG_ARM) && soc_is_tegra()) {
			pr_warn("DT node not found, powergating disabled\n");

			regs.start = 0x7000e400;
			regs.end = 0x7000e7ff;
			regs.flags = IORESOURCE_MEM;

			pr_warn("Using memory region %pR\n", &regs);
		} else {
			/*
			 * At this point we're not running on Tegra, so play
			 * nice with multi-platform kernels.
			 */
			return 0;
		}
	} else {
		/*
		 * Extract information from the device tree if we've found a
		 * matching node.
		 */
		if (of_address_to_resource(np, 0, &regs) < 0) {
			pr_err("failed to get PMC registers\n");
			return -ENXIO;
		}

		pmc->soc = match->data;
	}

	pmc->base = ioremap_nocache(regs.start, resource_size(&regs));
	if (!pmc->base) {
		pr_err("failed to map PMC registers\n");
		return -ENXIO;
	}

	/* Create a bit-map of the available and valid partitions */
	for (i = 0; i < pmc->soc->num_powergates; i++)
		if (pmc->soc->powergates[i])
			set_bit(i, pmc->powergates_available);

	mutex_init(&pmc->powergates_lock);

	/*
	 * Invert the interrupt polarity if a PMC device tree node exists and
	 * contains the nvidia,invert-interrupt property.
	 */
	invert = of_property_read_bool(np, "nvidia,invert-interrupt");

	value = tegra_pmc_readl(PMC_CNTRL);

	if (invert)
		value |= PMC_CNTRL_INTR_POLARITY;
	else
		value &= ~PMC_CNTRL_INTR_POLARITY;

	tegra_pmc_writel(value, PMC_CNTRL);

	return 0;
}
early_initcall(tegra_pmc_early_init);<|MERGE_RESOLUTION|>--- conflicted
+++ resolved
@@ -209,8 +209,6 @@
 	return (pmc->soc && pmc->soc->powergates[id]);
 }
 
-<<<<<<< HEAD
-=======
 static inline bool tegra_powergate_is_available(int id)
 {
 	return test_bit(id, pmc->powergates_available);
@@ -236,7 +234,6 @@
 	return -ENODEV;
 }
 
->>>>>>> 5c282bc9
 /**
  * tegra_powergate_set() - set the state of a partition
  * @id: partition ID
@@ -262,8 +259,6 @@
 	err = readx_poll_timeout(tegra_powergate_state, id, status,
 				 status == new_state, 10, 100000);
 
-<<<<<<< HEAD
-=======
 	mutex_unlock(&pmc->powergates_lock);
 
 	return err;
@@ -300,10 +295,9 @@
 	tegra_pmc_writel(mask, REMOVE_CLAMPING);
 
 out:
->>>>>>> 5c282bc9
 	mutex_unlock(&pmc->powergates_lock);
 
-	return err;
+	return 0;
 }
 
 static void tegra_powergate_disable_clocks(struct tegra_powergate *pg)
@@ -482,11 +476,7 @@
  */
 int tegra_powergate_power_on(unsigned int id)
 {
-<<<<<<< HEAD
-	if (!tegra_powergate_is_valid(id))
-=======
 	if (!tegra_powergate_is_available(id))
->>>>>>> 5c282bc9
 		return -EINVAL;
 
 	return tegra_powergate_set(id, true);
@@ -498,11 +488,7 @@
  */
 int tegra_powergate_power_off(unsigned int id)
 {
-<<<<<<< HEAD
-	if (!tegra_powergate_is_valid(id))
-=======
 	if (!tegra_powergate_is_available(id))
->>>>>>> 5c282bc9
 		return -EINVAL;
 
 	return tegra_powergate_set(id, false);
@@ -533,48 +519,10 @@
  */
 int tegra_powergate_remove_clamping(unsigned int id)
 {
-<<<<<<< HEAD
-	u32 mask;
-
-	if (!tegra_powergate_is_valid(id))
-		return -EINVAL;
-
-	mutex_lock(&pmc->powergates_lock);
-
-	/*
-	 * On Tegra124 and later, the clamps for the GPU are controlled by a
-	 * separate register (with different semantics).
-	 */
-	if (id == TEGRA_POWERGATE_3D) {
-		if (pmc->soc->has_gpu_clamps) {
-			tegra_pmc_writel(0, GPU_RG_CNTRL);
-			goto out;
-		}
-	}
-
-	/*
-	 * Tegra 2 has a bug where PCIE and VDE clamping masks are
-	 * swapped relatively to the partition ids
-	 */
-	if (id == TEGRA_POWERGATE_VDEC)
-		mask = (1 << TEGRA_POWERGATE_PCIE);
-	else if (id == TEGRA_POWERGATE_PCIE)
-		mask = (1 << TEGRA_POWERGATE_VDEC);
-	else
-		mask = (1 << id);
-
-	tegra_pmc_writel(mask, REMOVE_CLAMPING);
-
-out:
-	mutex_unlock(&pmc->powergates_lock);
-
-	return 0;
-=======
 	if (!tegra_powergate_is_available(id))
 		return -EINVAL;
 
 	return __tegra_powergate_remove_clamping(id);
->>>>>>> 5c282bc9
 }
 EXPORT_SYMBOL(tegra_powergate_remove_clamping);
 
@@ -739,8 +687,6 @@
 	pmc->debugfs = debugfs_create_file("powergate", S_IRUGO, NULL, NULL,
 					   &powergate_fops);
 	if (!pmc->debugfs)
-<<<<<<< HEAD
-=======
 		return -ENOMEM;
 
 	return 0;
@@ -794,7 +740,6 @@
 
 	pg->resets = kcalloc(count, sizeof(rst), GFP_KERNEL);
 	if (!pg->resets)
->>>>>>> 5c282bc9
 		return -ENOMEM;
 
 	for (i = 0; i < count; i++) {
@@ -1297,11 +1242,8 @@
 		return err;
 	}
 
-<<<<<<< HEAD
-=======
 	tegra_powergate_init(pmc);
 
->>>>>>> 5c282bc9
 	mutex_lock(&pmc->powergates_lock);
 	iounmap(pmc->base);
 	pmc->base = base;
