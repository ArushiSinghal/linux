--- conflicted
+++ resolved
@@ -47,19 +47,9 @@
 	{ },
 };
 
-<<<<<<< HEAD
-static struct property_set bxt_i2c_pset = {
-	.properties = bxt_i2c_properties,
-};
-
-static const struct intel_lpss_platform_info bxt_i2c_info = {
-	.clk_rate = 133000000,
-	.pset = &bxt_i2c_pset,
-=======
 static const struct intel_lpss_platform_info bxt_i2c_info = {
 	.clk_rate = 133000000,
 	.properties = bxt_i2c_properties,
->>>>>>> f1050324
 };
 
 static const struct acpi_device_id intel_lpss_acpi_ids[] = {
