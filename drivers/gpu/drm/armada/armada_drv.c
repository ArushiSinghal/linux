/*
 * Copyright (C) 2012 Russell King
 *
 * This program is free software; you can redistribute it and/or modify
 * it under the terms of the GNU General Public License version 2 as
 * published by the Free Software Foundation.
 */
#include <linux/clk.h>
#include <linux/component.h>
#include <linux/module.h>
#include <linux/of_graph.h>
#include <drm/drmP.h>
#include <drm/drm_crtc_helper.h>
#include <drm/drm_of.h>
#include "armada_crtc.h"
#include "armada_drm.h"
#include "armada_gem.h"
#include "armada_hw.h"
#include <drm/armada_drm.h>
#include "armada_ioctlP.h"

static void armada_drm_unref_work(struct work_struct *work)
{
	struct armada_private *priv =
		container_of(work, struct armada_private, fb_unref_work);
	struct drm_framebuffer *fb;

	while (kfifo_get(&priv->fb_unref, &fb))
		drm_framebuffer_unreference(fb);
}

/* Must be called with dev->event_lock held */
void __armada_drm_queue_unref_work(struct drm_device *dev,
	struct drm_framebuffer *fb)
{
	struct armada_private *priv = dev->dev_private;

	WARN_ON(!kfifo_put(&priv->fb_unref, fb));
	schedule_work(&priv->fb_unref_work);
}

void armada_drm_queue_unref_work(struct drm_device *dev,
	struct drm_framebuffer *fb)
{
	unsigned long flags;

	spin_lock_irqsave(&dev->event_lock, flags);
	__armada_drm_queue_unref_work(dev, fb);
	spin_unlock_irqrestore(&dev->event_lock, flags);
}

static int armada_drm_load(struct drm_device *dev, unsigned long flags)
{
	struct armada_private *priv;
	struct resource *mem = NULL;
	int ret, n;

	for (n = 0; ; n++) {
		struct resource *r = platform_get_resource(dev->platformdev,
							   IORESOURCE_MEM, n);
		if (!r)
			break;

		/* Resources above 64K are graphics memory */
		if (resource_size(r) > SZ_64K)
			mem = r;
		else
			return -EINVAL;
	}

	if (!mem)
		return -ENXIO;

	if (!devm_request_mem_region(dev->dev, mem->start,
			resource_size(mem), "armada-drm"))
		return -EBUSY;

	priv = devm_kzalloc(dev->dev, sizeof(*priv), GFP_KERNEL);
	if (!priv) {
		DRM_ERROR("failed to allocate private\n");
		return -ENOMEM;
	}

	platform_set_drvdata(dev->platformdev, dev);
	dev->dev_private = priv;

	INIT_WORK(&priv->fb_unref_work, armada_drm_unref_work);
	INIT_KFIFO(priv->fb_unref);

	/* Mode setting support */
	drm_mode_config_init(dev);
	dev->mode_config.min_width = 320;
	dev->mode_config.min_height = 200;

	/*
	 * With vscale enabled, the maximum width is 1920 due to the
	 * 1920 by 3 lines RAM
	 */
	dev->mode_config.max_width = 1920;
	dev->mode_config.max_height = 2048;

	dev->mode_config.preferred_depth = 24;
	dev->mode_config.funcs = &armada_drm_mode_config_funcs;
	drm_mm_init(&priv->linear, mem->start, resource_size(mem));

	ret = component_bind_all(dev->dev, dev);
	if (ret)
		goto err_kms;

	ret = drm_vblank_init(dev, dev->mode_config.num_crtc);
	if (ret)
		goto err_comp;

	dev->irq_enabled = true;
	dev->vblank_disable_allowed = 1;

	ret = armada_fbdev_init(dev);
	if (ret)
		goto err_comp;

	drm_kms_helper_poll_init(dev);

	return 0;

 err_comp:
	component_unbind_all(dev->dev, dev);
 err_kms:
	drm_mode_config_cleanup(dev);
	drm_mm_takedown(&priv->linear);
	flush_work(&priv->fb_unref_work);

	return ret;
}

static int armada_drm_unload(struct drm_device *dev)
{
	struct armada_private *priv = dev->dev_private;

	drm_kms_helper_poll_fini(dev);
	armada_fbdev_fini(dev);

	component_unbind_all(dev->dev, dev);

	drm_mode_config_cleanup(dev);
	drm_mm_takedown(&priv->linear);
	flush_work(&priv->fb_unref_work);
	dev->dev_private = NULL;

	return 0;
}

/* These are called under the vbl_lock. */
static int armada_drm_enable_vblank(struct drm_device *dev, unsigned int pipe)
{
	struct armada_private *priv = dev->dev_private;
	armada_drm_crtc_enable_irq(priv->dcrtc[pipe], VSYNC_IRQ_ENA);
	return 0;
}

static void armada_drm_disable_vblank(struct drm_device *dev, unsigned int pipe)
{
	struct armada_private *priv = dev->dev_private;
	armada_drm_crtc_disable_irq(priv->dcrtc[pipe], VSYNC_IRQ_ENA);
}

static struct drm_ioctl_desc armada_ioctls[] = {
	DRM_IOCTL_DEF_DRV(ARMADA_GEM_CREATE, armada_gem_create_ioctl,0),
	DRM_IOCTL_DEF_DRV(ARMADA_GEM_MMAP, armada_gem_mmap_ioctl, 0),
	DRM_IOCTL_DEF_DRV(ARMADA_GEM_PWRITE, armada_gem_pwrite_ioctl, 0),
};

static void armada_drm_lastclose(struct drm_device *dev)
{
	armada_fbdev_lastclose(dev);
}

static const struct file_operations armada_drm_fops = {
	.owner			= THIS_MODULE,
	.llseek			= no_llseek,
	.read			= drm_read,
	.poll			= drm_poll,
	.unlocked_ioctl		= drm_ioctl,
	.mmap			= drm_gem_mmap,
	.open			= drm_open,
	.release		= drm_release,
};

static struct drm_driver armada_drm_driver = {
	.load			= armada_drm_load,
	.open			= NULL,
	.preclose		= NULL,
	.postclose		= NULL,
	.lastclose		= armada_drm_lastclose,
	.unload			= armada_drm_unload,
	.set_busid		= drm_platform_set_busid,
	.get_vblank_counter	= drm_vblank_no_hw_counter,
	.enable_vblank		= armada_drm_enable_vblank,
	.disable_vblank		= armada_drm_disable_vblank,
#ifdef CONFIG_DEBUG_FS
	.debugfs_init		= armada_drm_debugfs_init,
	.debugfs_cleanup	= armada_drm_debugfs_cleanup,
#endif
	.gem_free_object	= armada_gem_free_object,
	.prime_handle_to_fd	= drm_gem_prime_handle_to_fd,
	.prime_fd_to_handle	= drm_gem_prime_fd_to_handle,
	.gem_prime_export	= armada_gem_prime_export,
	.gem_prime_import	= armada_gem_prime_import,
	.dumb_create		= armada_gem_dumb_create,
	.dumb_map_offset	= armada_gem_dumb_map_offset,
	.dumb_destroy		= armada_gem_dumb_destroy,
	.gem_vm_ops		= &armada_gem_vm_ops,
	.major			= 1,
	.minor			= 0,
	.name			= "armada-drm",
	.desc			= "Armada SoC DRM",
	.date			= "20120730",
	.driver_features	= DRIVER_GEM | DRIVER_MODESET |
				  DRIVER_HAVE_IRQ | DRIVER_PRIME,
	.ioctls			= armada_ioctls,
	.fops			= &armada_drm_fops,
};

static int armada_drm_bind(struct device *dev)
{
	return drm_platform_init(&armada_drm_driver, to_platform_device(dev));
}

static void armada_drm_unbind(struct device *dev)
{
	drm_put_dev(dev_get_drvdata(dev));
}

static int compare_of(struct device *dev, void *data)
{
	return dev->of_node == data;
}

static int compare_dev_name(struct device *dev, void *data)
{
	const char *name = data;
	return !strcmp(dev_name(dev), name);
}

static void armada_add_endpoints(struct device *dev,
	struct component_match **match, struct device_node *port)
{
	struct device_node *ep, *remote;

	for_each_child_of_node(port, ep) {
		remote = of_graph_get_remote_port_parent(ep);
		if (!remote || !of_device_is_available(remote)) {
			of_node_put(remote);
			continue;
		} else if (!of_device_is_available(remote->parent)) {
			dev_warn(dev, "parent device of %s is not available\n",
				 remote->full_name);
			of_node_put(remote);
			continue;
		}

		component_match_add(dev, match, compare_of, remote);
		of_node_put(remote);
	}
}

static const struct component_master_ops armada_master_ops = {
	.bind = armada_drm_bind,
	.unbind = armada_drm_unbind,
};

static int armada_drm_probe(struct platform_device *pdev)
{
	struct component_match *match = NULL;
	struct device *dev = &pdev->dev;
	int ret;

	ret = drm_of_component_probe(dev, compare_dev_name, &armada_master_ops);
	if (ret != -EINVAL)
		return ret;

	if (dev->platform_data) {
		char **devices = dev->platform_data;
		struct device_node *port;
		struct device *d;
		int i;

		for (i = 0; devices[i]; i++)
			component_match_add(dev, &match, compare_dev_name,
					    devices[i]);

		if (i == 0) {
			dev_err(dev, "missing 'ports' property\n");
			return -ENODEV;
		}

		for (i = 0; devices[i]; i++) {
			d = bus_find_device_by_name(&platform_bus_type, NULL,
						    devices[i]);
			if (d && d->of_node) {
				for_each_child_of_node(d->of_node, port)
					armada_add_endpoints(dev, &match, port);
			}
			put_device(d);
		}
	}

<<<<<<< HEAD
	return 0;
}

static const struct component_master_ops armada_master_ops = {
	.bind = armada_drm_bind,
	.unbind = armada_drm_unbind,
};

static int armada_drm_probe(struct platform_device *pdev)
{
	struct component_match *match = NULL;
	int ret;

	ret = armada_drm_find_components(&pdev->dev, &match);
	if (ret < 0)
		return ret;

=======
>>>>>>> a76edb8c
	return component_master_add_with_match(&pdev->dev, &armada_master_ops,
					       match);
}

static int armada_drm_remove(struct platform_device *pdev)
{
	component_master_del(&pdev->dev, &armada_master_ops);
	return 0;
}

static const struct platform_device_id armada_drm_platform_ids[] = {
	{
		.name		= "armada-drm",
	}, {
		.name		= "armada-510-drm",
	},
	{ },
};
MODULE_DEVICE_TABLE(platform, armada_drm_platform_ids);

static struct platform_driver armada_drm_platform_driver = {
	.probe	= armada_drm_probe,
	.remove	= armada_drm_remove,
	.driver	= {
		.name	= "armada-drm",
	},
	.id_table = armada_drm_platform_ids,
};

static int __init armada_drm_init(void)
{
	int ret;

	armada_drm_driver.num_ioctls = ARRAY_SIZE(armada_ioctls);

	ret = platform_driver_register(&armada_lcd_platform_driver);
	if (ret)
		return ret;
	ret = platform_driver_register(&armada_drm_platform_driver);
	if (ret)
		platform_driver_unregister(&armada_lcd_platform_driver);
	return ret;
}
module_init(armada_drm_init);

static void __exit armada_drm_exit(void)
{
	platform_driver_unregister(&armada_drm_platform_driver);
	platform_driver_unregister(&armada_lcd_platform_driver);
}
module_exit(armada_drm_exit);

MODULE_AUTHOR("Russell King <rmk+kernel@arm.linux.org.uk>");
MODULE_DESCRIPTION("Armada DRM Driver");
MODULE_LICENSE("GPL");
MODULE_ALIAS("platform:armada-drm");<|MERGE_RESOLUTION|>--- conflicted
+++ resolved
@@ -304,26 +304,6 @@
 		}
 	}
 
-<<<<<<< HEAD
-	return 0;
-}
-
-static const struct component_master_ops armada_master_ops = {
-	.bind = armada_drm_bind,
-	.unbind = armada_drm_unbind,
-};
-
-static int armada_drm_probe(struct platform_device *pdev)
-{
-	struct component_match *match = NULL;
-	int ret;
-
-	ret = armada_drm_find_components(&pdev->dev, &match);
-	if (ret < 0)
-		return ret;
-
-=======
->>>>>>> a76edb8c
 	return component_master_add_with_match(&pdev->dev, &armada_master_ops,
 					       match);
 }
