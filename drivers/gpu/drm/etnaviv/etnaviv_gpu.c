--- conflicted
+++ resolved
@@ -1584,7 +1584,6 @@
 {
 	struct device *dev = &pdev->dev;
 	struct etnaviv_gpu *gpu;
-	u32 dma_mask;
 	int err = 0;
 
 	gpu = devm_kzalloc(dev, sizeof(*gpu), GFP_KERNEL);
@@ -1594,21 +1593,6 @@
 	gpu->dev = &pdev->dev;
 	mutex_init(&gpu->lock);
 
-<<<<<<< HEAD
-	/*
-	 * Set the GPU linear window to be at the end of the DMA window, where
-	 * the CMA area is likely to reside. This ensures that we are able to
-	 * map the command buffers while having the linear window overlap as
-	 * much RAM as possible, so we can optimize mappings for other buffers.
-	 */
-	dma_mask = (u32)dma_get_required_mask(dev);
-	if (dma_mask < PHYS_OFFSET + SZ_2G)
-		gpu->memory_base = PHYS_OFFSET;
-	else
-		gpu->memory_base = dma_mask - SZ_2G + 1;
-
-=======
->>>>>>> ed596a4a
 	/* Map registers: */
 	gpu->mmio = etnaviv_ioremap(pdev, NULL, dev_name(gpu->dev));
 	if (IS_ERR(gpu->mmio))
