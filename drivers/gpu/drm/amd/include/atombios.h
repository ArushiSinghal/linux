/*
 * Copyright 2006-2007 Advanced Micro Devices, Inc.
 *
 * Permission is hereby granted, free of charge, to any person obtaining a
 * copy of this software and associated documentation files (the "Software"),
 * to deal in the Software without restriction, including without limitation
 * the rights to use, copy, modify, merge, publish, distribute, sublicense,
 * and/or sell copies of the Software, and to permit persons to whom the
 * Software is furnished to do so, subject to the following conditions:
 *
 * The above copyright notice and this permission notice shall be included in
 * all copies or substantial portions of the Software.
 *
 * THE SOFTWARE IS PROVIDED "AS IS", WITHOUT WARRANTY OF ANY KIND, EXPRESS OR
 * IMPLIED, INCLUDING BUT NOT LIMITED TO THE WARRANTIES OF MERCHANTABILITY,
 * FITNESS FOR A PARTICULAR PURPOSE AND NONINFRINGEMENT.  IN NO EVENT SHALL
 * THE COPYRIGHT HOLDER(S) OR AUTHOR(S) BE LIABLE FOR ANY CLAIM, DAMAGES OR
 * OTHER LIABILITY, WHETHER IN AN ACTION OF CONTRACT, TORT OR OTHERWISE,
 * ARISING FROM, OUT OF OR IN CONNECTION WITH THE SOFTWARE OR THE USE OR
 * OTHER DEALINGS IN THE SOFTWARE.
 */


/****************************************************************************/
/*Portion I: Definitions  shared between VBIOS and Driver                   */
/****************************************************************************/

#ifndef _ATOMBIOS_H
#define _ATOMBIOS_H

#define ATOM_VERSION_MAJOR                   0x00020000
#define ATOM_VERSION_MINOR                   0x00000002

#define ATOM_HEADER_VERSION (ATOM_VERSION_MAJOR | ATOM_VERSION_MINOR)

/* Endianness should be specified before inclusion,
 * default to little endian
 */
#ifndef ATOM_BIG_ENDIAN
#error Endian not specified
#endif

#ifdef _H2INC
  #ifndef ULONG
    typedef unsigned long ULONG;
  #endif

  #ifndef UCHAR
    typedef unsigned char UCHAR;
  #endif

  #ifndef USHORT
    typedef unsigned short USHORT;
  #endif
#endif

#define ATOM_DAC_A            0
#define ATOM_DAC_B            1
#define ATOM_EXT_DAC          2

#define ATOM_CRTC1            0
#define ATOM_CRTC2            1
#define ATOM_CRTC3            2
#define ATOM_CRTC4            3
#define ATOM_CRTC5            4
#define ATOM_CRTC6            5

#define ATOM_UNDERLAY_PIPE0   16
#define ATOM_UNDERLAY_PIPE1   17

#define ATOM_CRTC_INVALID     0xFF

#define ATOM_DIGA             0
#define ATOM_DIGB             1

#define ATOM_PPLL1            0
#define ATOM_PPLL2            1
#define ATOM_DCPLL            2
#define ATOM_PPLL0            2
#define ATOM_PPLL3            3

#define ATOM_PHY_PLL0         4
#define ATOM_PHY_PLL1         5

#define ATOM_EXT_PLL1         8
#define ATOM_GCK_DFS          8
#define ATOM_EXT_PLL2         9
#define ATOM_FCH_CLK          9
#define ATOM_EXT_CLOCK        10
#define ATOM_DP_DTO           11

#define ATOM_COMBOPHY_PLL0    20
#define ATOM_COMBOPHY_PLL1    21
#define ATOM_COMBOPHY_PLL2    22
#define ATOM_COMBOPHY_PLL3    23
#define ATOM_COMBOPHY_PLL4    24
#define ATOM_COMBOPHY_PLL5    25

#define ATOM_PPLL_INVALID     0xFF

#define ENCODER_REFCLK_SRC_P1PLL       0
#define ENCODER_REFCLK_SRC_P2PLL       1
#define ENCODER_REFCLK_SRC_DCPLL       2
#define ENCODER_REFCLK_SRC_EXTCLK      3
#define ENCODER_REFCLK_SRC_INVALID     0xFF

#define ATOM_SCALER_DISABLE   0   //For Fudo, it's bypass and auto-cengter & no replication
#define ATOM_SCALER_CENTER    1   //For Fudo, it's bypass and auto-center & auto replication
#define ATOM_SCALER_EXPANSION 2   //For Fudo, it's 2 Tap alpha blending mode
#define ATOM_SCALER_MULTI_EX  3   //For Fudo only, it's multi-tap mode only used to drive TV or CV, only used by Bios

#define ATOM_DISABLE          0
#define ATOM_ENABLE           1
#define ATOM_LCD_BLOFF                          (ATOM_DISABLE+2)
#define ATOM_LCD_BLON                           (ATOM_ENABLE+2)
#define ATOM_LCD_BL_BRIGHTNESS_CONTROL          (ATOM_ENABLE+3)
#define ATOM_LCD_SELFTEST_START                 (ATOM_DISABLE+5)
#define ATOM_LCD_SELFTEST_STOP                  (ATOM_ENABLE+5)
#define ATOM_ENCODER_INIT                       (ATOM_DISABLE+7)
#define ATOM_INIT                               (ATOM_DISABLE+7)
#define ATOM_GET_STATUS                         (ATOM_DISABLE+8)

#define ATOM_BLANKING         1
#define ATOM_BLANKING_OFF     0


#define ATOM_CRT1             0
#define ATOM_CRT2             1

#define ATOM_TV_NTSC          1
#define ATOM_TV_NTSCJ         2
#define ATOM_TV_PAL           3
#define ATOM_TV_PALM          4
#define ATOM_TV_PALCN         5
#define ATOM_TV_PALN          6
#define ATOM_TV_PAL60         7
#define ATOM_TV_SECAM         8
#define ATOM_TV_CV            16

#define ATOM_DAC1_PS2         1
#define ATOM_DAC1_CV          2
#define ATOM_DAC1_NTSC        3
#define ATOM_DAC1_PAL         4

#define ATOM_DAC2_PS2         ATOM_DAC1_PS2
#define ATOM_DAC2_CV          ATOM_DAC1_CV
#define ATOM_DAC2_NTSC        ATOM_DAC1_NTSC
#define ATOM_DAC2_PAL         ATOM_DAC1_PAL

#define ATOM_PM_ON            0
#define ATOM_PM_STANDBY       1
#define ATOM_PM_SUSPEND       2
#define ATOM_PM_OFF           3

// For ATOM_LVDS_INFO_V12
// Bit0:{=0:single, =1:dual},
// Bit1 {=0:666RGB, =1:888RGB},
// Bit2:3:{Grey level}
// Bit4:{=0:LDI format for RGB888, =1 FPDI format for RGB888}
#define ATOM_PANEL_MISC_DUAL               0x00000001
#define ATOM_PANEL_MISC_888RGB             0x00000002
#define ATOM_PANEL_MISC_GREY_LEVEL         0x0000000C
#define ATOM_PANEL_MISC_FPDI               0x00000010
#define ATOM_PANEL_MISC_GREY_LEVEL_SHIFT   2
#define ATOM_PANEL_MISC_SPATIAL            0x00000020
#define ATOM_PANEL_MISC_TEMPORAL           0x00000040
#define ATOM_PANEL_MISC_API_ENABLED        0x00000080

#define MEMTYPE_DDR1                       "DDR1"
#define MEMTYPE_DDR2                       "DDR2"
#define MEMTYPE_DDR3                       "DDR3"
#define MEMTYPE_DDR4                       "DDR4"

#define ASIC_BUS_TYPE_PCI                  "PCI"
#define ASIC_BUS_TYPE_AGP                  "AGP"
#define ASIC_BUS_TYPE_PCIE                 "PCI_EXPRESS"

//Maximum size of that FireGL flag string
#define ATOM_FIREGL_FLAG_STRING            "FGL"      //Flag used to enable FireGL Support
#define ATOM_MAX_SIZE_OF_FIREGL_FLAG_STRING     3     //sizeof( ATOM_FIREGL_FLAG_STRING )

#define ATOM_FAKE_DESKTOP_STRING           "DSK"      //Flag used to enable mobile ASIC on Desktop
#define ATOM_MAX_SIZE_OF_FAKE_DESKTOP_STRING    ATOM_MAX_SIZE_OF_FIREGL_FLAG_STRING

#define ATOM_M54T_FLAG_STRING              "M54T"     //Flag used to enable M54T Support
#define ATOM_MAX_SIZE_OF_M54T_FLAG_STRING  4          //sizeof( ATOM_M54T_FLAG_STRING )

#define HW_ASSISTED_I2C_STATUS_FAILURE     2
#define HW_ASSISTED_I2C_STATUS_SUCCESS     1

#pragma pack(1)                                       // BIOS data must use byte aligment

// Define offset to location of ROM header.
#define OFFSET_TO_POINTER_TO_ATOM_ROM_HEADER         0x00000048L
#define OFFSET_TO_ATOM_ROM_IMAGE_SIZE                0x00000002L

#define OFFSET_TO_ATOMBIOS_ASIC_BUS_MEM_TYPE         0x94
#define MAXSIZE_OF_ATOMBIOS_ASIC_BUS_MEM_TYPE        20    //including the terminator 0x0!
#define OFFSET_TO_GET_ATOMBIOS_STRINGS_NUMBER      0x002f
#define OFFSET_TO_GET_ATOMBIOS_STRINGS_START       0x006e

/****************************************************************************/
// Common header for all tables (Data table, Command table).
// Every table pointed  _ATOM_MASTER_DATA_TABLE has this common header.
// And the pointer actually points to this header.
/****************************************************************************/

typedef struct _ATOM_COMMON_TABLE_HEADER
{
  USHORT usStructureSize;
  UCHAR  ucTableFormatRevision;   //Change it when the Parser is not backward compatible
  UCHAR  ucTableContentRevision;  //Change it only when the table needs to change but the firmware
                                  //Image can't be updated, while Driver needs to carry the new table!
}ATOM_COMMON_TABLE_HEADER;

/****************************************************************************/
// Structure stores the ROM header.
/****************************************************************************/
typedef struct _ATOM_ROM_HEADER
{
  ATOM_COMMON_TABLE_HEADER      sHeader;
  UCHAR  uaFirmWareSignature[4];    //Signature to distinguish between Atombios and non-atombios,
                                    //atombios should init it as "ATOM", don't change the position
  USHORT usBiosRuntimeSegmentAddress;
  USHORT usProtectedModeInfoOffset;
  USHORT usConfigFilenameOffset;
  USHORT usCRC_BlockOffset;
  USHORT usBIOS_BootupMessageOffset;
  USHORT usInt10Offset;
  USHORT usPciBusDevInitCode;
  USHORT usIoBaseAddress;
  USHORT usSubsystemVendorID;
  USHORT usSubsystemID;
  USHORT usPCI_InfoOffset;
  USHORT usMasterCommandTableOffset;//Offest for SW to get all command table offsets, Don't change the position
  USHORT usMasterDataTableOffset;   //Offest for SW to get all data table offsets, Don't change the position
  UCHAR  ucExtendedFunctionCode;
  UCHAR  ucReserved;
}ATOM_ROM_HEADER;


typedef struct _ATOM_ROM_HEADER_V2_1
{
  ATOM_COMMON_TABLE_HEADER      sHeader;
  UCHAR  uaFirmWareSignature[4];    //Signature to distinguish between Atombios and non-atombios,
                                    //atombios should init it as "ATOM", don't change the position
  USHORT usBiosRuntimeSegmentAddress;
  USHORT usProtectedModeInfoOffset;
  USHORT usConfigFilenameOffset;
  USHORT usCRC_BlockOffset;
  USHORT usBIOS_BootupMessageOffset;
  USHORT usInt10Offset;
  USHORT usPciBusDevInitCode;
  USHORT usIoBaseAddress;
  USHORT usSubsystemVendorID;
  USHORT usSubsystemID;
  USHORT usPCI_InfoOffset;
  USHORT usMasterCommandTableOffset;//Offest for SW to get all command table offsets, Don't change the position
  USHORT usMasterDataTableOffset;   //Offest for SW to get all data table offsets, Don't change the position
  UCHAR  ucExtendedFunctionCode;
  UCHAR  ucReserved;
  ULONG  ulPSPDirTableOffset;
}ATOM_ROM_HEADER_V2_1;


//==============================Command Table Portion====================================


/****************************************************************************/
// Structures used in Command.mtb
/****************************************************************************/
typedef struct _ATOM_MASTER_LIST_OF_COMMAND_TABLES{
  USHORT ASIC_Init;                              //Function Table, used by various SW components,latest version 1.1
  USHORT GetDisplaySurfaceSize;                  //Atomic Table,  Used by Bios when enabling HW ICON
  USHORT ASIC_RegistersInit;                     //Atomic Table,  indirectly used by various SW components,called from ASIC_Init
  USHORT VRAM_BlockVenderDetection;              //Atomic Table,  used only by Bios
  USHORT DIGxEncoderControl;                     //Only used by Bios
  USHORT MemoryControllerInit;                   //Atomic Table,  indirectly used by various SW components,called from ASIC_Init
  USHORT EnableCRTCMemReq;                       //Function Table,directly used by various SW components,latest version 2.1
  USHORT MemoryParamAdjust;                      //Atomic Table,  indirectly used by various SW components,called from SetMemoryClock if needed
  USHORT DVOEncoderControl;                      //Function Table,directly used by various SW components,latest version 1.2
  USHORT GPIOPinControl;                         //Atomic Table,  only used by Bios
  USHORT SetEngineClock;                         //Function Table,directly used by various SW components,latest version 1.1
  USHORT SetMemoryClock;                         //Function Table,directly used by various SW components,latest version 1.1
  USHORT SetPixelClock;                          //Function Table,directly used by various SW components,latest version 1.2
  USHORT EnableDispPowerGating;                  //Atomic Table,  indirectly used by various SW components,called from ASIC_Init
  USHORT ResetMemoryDLL;                         //Atomic Table,  indirectly used by various SW components,called from SetMemoryClock
  USHORT ResetMemoryDevice;                      //Atomic Table,  indirectly used by various SW components,called from SetMemoryClock
  USHORT MemoryPLLInit;                          //Atomic Table,  used only by Bios
  USHORT AdjustDisplayPll;                       //Atomic Table,  used by various SW componentes.
  USHORT AdjustMemoryController;                 //Atomic Table,  indirectly used by various SW components,called from SetMemoryClock
  USHORT EnableASIC_StaticPwrMgt;                //Atomic Table,  only used by Bios
  USHORT SetUniphyInstance;                      //Atomic Table,  only used by Bios
  USHORT DAC_LoadDetection;                      //Atomic Table,  directly used by various SW components,latest version 1.2
  USHORT LVTMAEncoderControl;                    //Atomic Table,directly used by various SW components,latest version 1.3
  USHORT HW_Misc_Operation;                      //Atomic Table,  directly used by various SW components,latest version 1.1
  USHORT DAC1EncoderControl;                     //Atomic Table,  directly used by various SW components,latest version 1.1
  USHORT DAC2EncoderControl;                     //Atomic Table,  directly used by various SW components,latest version 1.1
  USHORT DVOOutputControl;                       //Atomic Table,  directly used by various SW components,latest version 1.1
  USHORT CV1OutputControl;                       //Atomic Table,  Atomic Table,  Obsolete from Ry6xx, use DAC2 Output instead
  USHORT GetConditionalGoldenSetting;            //Only used by Bios
  USHORT SMC_Init;                               //Function Table,directly used by various SW components,latest version 1.1
  USHORT PatchMCSetting;                         //only used by BIOS
  USHORT MC_SEQ_Control;                         //only used by BIOS
  USHORT Gfx_Harvesting;                         //Atomic Table,  Obsolete from Ry6xx, Now only used by BIOS for GFX harvesting
  USHORT EnableScaler;                           //Atomic Table,  used only by Bios
  USHORT BlankCRTC;                              //Atomic Table,  directly used by various SW components,latest version 1.1
  USHORT EnableCRTC;                             //Atomic Table,  directly used by various SW components,latest version 1.1
  USHORT GetPixelClock;                          //Atomic Table,  directly used by various SW components,latest version 1.1
  USHORT EnableVGA_Render;                       //Function Table,directly used by various SW components,latest version 1.1
  USHORT GetSCLKOverMCLKRatio;                   //Atomic Table,  only used by Bios
  USHORT SetCRTC_Timing;                         //Atomic Table,  directly used by various SW components,latest version 1.1
  USHORT SetCRTC_OverScan;                       //Atomic Table,  used by various SW components,latest version 1.1
  USHORT GetSMUClockInfo;                         //Atomic Table,  used only by Bios
  USHORT SelectCRTC_Source;                      //Atomic Table,  directly used by various SW components,latest version 1.1
  USHORT EnableGraphSurfaces;                    //Atomic Table,  used only by Bios
  USHORT UpdateCRTC_DoubleBufferRegisters;       //Atomic Table,  used only by Bios
  USHORT LUT_AutoFill;                           //Atomic Table,  only used by Bios
  USHORT SetDCEClock;                            //Atomic Table,  start from DCE11.1, shared by driver and VBIOS, change DISPCLK and DPREFCLK
  USHORT GetMemoryClock;                         //Atomic Table,  directly used by various SW components,latest version 1.1
  USHORT GetEngineClock;                         //Atomic Table,  directly used by various SW components,latest version 1.1
  USHORT SetCRTC_UsingDTDTiming;                 //Atomic Table,  directly used by various SW components,latest version 1.1
  USHORT ExternalEncoderControl;                 //Atomic Table,  directly used by various SW components,latest version 2.1
  USHORT LVTMAOutputControl;                     //Atomic Table,  directly used by various SW components,latest version 1.1
  USHORT VRAM_BlockDetectionByStrap;             //Atomic Table,  used only by Bios
  USHORT MemoryCleanUp;                          //Atomic Table,  only used by Bios
  USHORT ProcessI2cChannelTransaction;           //Function Table,only used by Bios
  USHORT WriteOneByteToHWAssistedI2C;            //Function Table,indirectly used by various SW components
  USHORT ReadHWAssistedI2CStatus;                //Atomic Table,  indirectly used by various SW components
  USHORT SpeedFanControl;                        //Function Table,indirectly used by various SW components,called from ASIC_Init
  USHORT PowerConnectorDetection;                //Atomic Table,  directly used by various SW components,latest version 1.1
  USHORT MC_Synchronization;                     //Atomic Table,  indirectly used by various SW components,called from SetMemoryClock
  USHORT ComputeMemoryEnginePLL;                 //Atomic Table,  indirectly used by various SW components,called from SetMemory/EngineClock
  USHORT Gfx_Init;                               //Atomic Table,  indirectly used by various SW components,called from SetMemory or SetEngineClock
  USHORT VRAM_GetCurrentInfoBlock;               //Atomic Table,  used only by Bios
  USHORT DynamicMemorySettings;                  //Atomic Table,  indirectly used by various SW components,called from SetMemoryClock
  USHORT MemoryTraining;                         //Atomic Table,  used only by Bios
  USHORT EnableSpreadSpectrumOnPPLL;             //Atomic Table,  directly used by various SW components,latest version 1.2
  USHORT TMDSAOutputControl;                     //Atomic Table,  directly used by various SW components,latest version 1.1
  USHORT SetVoltage;                             //Function Table,directly and/or indirectly used by various SW components,latest version 1.1
  USHORT DAC1OutputControl;                      //Atomic Table,  directly used by various SW components,latest version 1.1
  USHORT ReadEfuseValue;                         //Atomic Table,  directly used by various SW components,latest version 1.1
  USHORT ComputeMemoryClockParam;                //Function Table,only used by Bios, obsolete soon.Switch to use "ReadEDIDFromHWAssistedI2C"
  USHORT ClockSource;                            //Atomic Table,  indirectly used by various SW components,called from ASIC_Init
  USHORT MemoryDeviceInit;                       //Atomic Table,  indirectly used by various SW components,called from SetMemoryClock
  USHORT GetDispObjectInfo;                      //Atomic Table,  indirectly used by various SW components,called from EnableVGARender
  USHORT DIG1EncoderControl;                     //Atomic Table,directly used by various SW components,latest version 1.1
  USHORT DIG2EncoderControl;                     //Atomic Table,directly used by various SW components,latest version 1.1
  USHORT DIG1TransmitterControl;                 //Atomic Table,directly used by various SW components,latest version 1.1
  USHORT DIG2TransmitterControl;                 //Atomic Table,directly used by various SW components,latest version 1.1
  USHORT ProcessAuxChannelTransaction;           //Function Table,only used by Bios
  USHORT DPEncoderService;                       //Function Table,only used by Bios
  USHORT GetVoltageInfo;                         //Function Table,only used by Bios since SI
}ATOM_MASTER_LIST_OF_COMMAND_TABLES;

// For backward compatible
#define ReadEDIDFromHWAssistedI2C                ProcessI2cChannelTransaction
#define DPTranslatorControl                      DIG2EncoderControl
#define UNIPHYTransmitterControl                 DIG1TransmitterControl
#define LVTMATransmitterControl                  DIG2TransmitterControl
#define SetCRTC_DPM_State                        GetConditionalGoldenSetting
#define ASIC_StaticPwrMgtStatusChange            SetUniphyInstance
#define HPDInterruptService                      ReadHWAssistedI2CStatus
#define EnableVGA_Access                         GetSCLKOverMCLKRatio
#define EnableYUV                                GetDispObjectInfo
#define DynamicClockGating                       EnableDispPowerGating
#define SetupHWAssistedI2CStatus                 ComputeMemoryClockParam
#define DAC2OutputControl                        ReadEfuseValue

#define TMDSAEncoderControl                      PatchMCSetting
#define LVDSEncoderControl                       MC_SEQ_Control
#define LCD1OutputControl                        HW_Misc_Operation
#define TV1OutputControl                         Gfx_Harvesting
#define TVEncoderControl                         SMC_Init
#define EnableHW_IconCursor                      SetDCEClock
#define SetCRTC_Replication                      GetSMUClockInfo

#define MemoryRefreshConversion                  Gfx_Init

typedef struct _ATOM_MASTER_COMMAND_TABLE
{
  ATOM_COMMON_TABLE_HEADER           sHeader;
  ATOM_MASTER_LIST_OF_COMMAND_TABLES ListOfCommandTables;
}ATOM_MASTER_COMMAND_TABLE;

/****************************************************************************/
// Structures used in every command table
/****************************************************************************/
typedef struct _ATOM_TABLE_ATTRIBUTE
{
#if ATOM_BIG_ENDIAN
  USHORT  UpdatedByUtility:1;         //[15]=Table updated by utility flag
  USHORT  PS_SizeInBytes:7;           //[14:8]=Size of parameter space in Bytes (multiple of a dword),
  USHORT  WS_SizeInBytes:8;           //[7:0]=Size of workspace in Bytes (in multiple of a dword),
#else
  USHORT  WS_SizeInBytes:8;           //[7:0]=Size of workspace in Bytes (in multiple of a dword),
  USHORT  PS_SizeInBytes:7;           //[14:8]=Size of parameter space in Bytes (multiple of a dword),
  USHORT  UpdatedByUtility:1;         //[15]=Table updated by utility flag
#endif
}ATOM_TABLE_ATTRIBUTE;

/****************************************************************************/
// Common header for all command tables.
// Every table pointed by _ATOM_MASTER_COMMAND_TABLE has this common header.
// And the pointer actually points to this header.
/****************************************************************************/
typedef struct _ATOM_COMMON_ROM_COMMAND_TABLE_HEADER
{
  ATOM_COMMON_TABLE_HEADER CommonHeader;
  ATOM_TABLE_ATTRIBUTE     TableAttribute;
}ATOM_COMMON_ROM_COMMAND_TABLE_HEADER;

/****************************************************************************/
// Structures used by ComputeMemoryEnginePLLTable
/****************************************************************************/

#define COMPUTE_MEMORY_PLL_PARAM        1
#define COMPUTE_ENGINE_PLL_PARAM        2
#define ADJUST_MC_SETTING_PARAM         3

/****************************************************************************/
// Structures used by AdjustMemoryControllerTable
/****************************************************************************/
typedef struct _ATOM_ADJUST_MEMORY_CLOCK_FREQ
{
#if ATOM_BIG_ENDIAN
  ULONG ulPointerReturnFlag:1;      // BYTE_3[7]=1 - Return the pointer to the right Data Block; BYTE_3[7]=0 - Program the right Data Block
  ULONG ulMemoryModuleNumber:7;     // BYTE_3[6:0]
  ULONG ulClockFreq:24;
#else
  ULONG ulClockFreq:24;
  ULONG ulMemoryModuleNumber:7;     // BYTE_3[6:0]
  ULONG ulPointerReturnFlag:1;      // BYTE_3[7]=1 - Return the pointer to the right Data Block; BYTE_3[7]=0 - Program the right Data Block
#endif
}ATOM_ADJUST_MEMORY_CLOCK_FREQ;
#define POINTER_RETURN_FLAG             0x80

typedef struct _COMPUTE_MEMORY_ENGINE_PLL_PARAMETERS
{
  ULONG   ulClock;        //When returen, it's the re-calculated clock based on given Fb_div Post_Div and ref_div
  UCHAR   ucAction;       //0:reserved //1:Memory //2:Engine
  UCHAR   ucReserved;     //may expand to return larger Fbdiv later
  UCHAR   ucFbDiv;        //return value
  UCHAR   ucPostDiv;      //return value
}COMPUTE_MEMORY_ENGINE_PLL_PARAMETERS;

typedef struct _COMPUTE_MEMORY_ENGINE_PLL_PARAMETERS_V2
{
  ULONG   ulClock;        //When return, [23:0] return real clock
  UCHAR   ucAction;       //0:reserved;COMPUTE_MEMORY_PLL_PARAM:Memory;COMPUTE_ENGINE_PLL_PARAM:Engine. it return ref_div to be written to register
  USHORT  usFbDiv;          //return Feedback value to be written to register
  UCHAR   ucPostDiv;      //return post div to be written to register
}COMPUTE_MEMORY_ENGINE_PLL_PARAMETERS_V2;

#define COMPUTE_MEMORY_ENGINE_PLL_PARAMETERS_PS_ALLOCATION   COMPUTE_MEMORY_ENGINE_PLL_PARAMETERS

#define SET_CLOCK_FREQ_MASK                       0x00FFFFFF  //Clock change tables only take bit [23:0] as the requested clock value
#define USE_NON_BUS_CLOCK_MASK                    0x01000000  //Applicable to both memory and engine clock change, when set, it uses another clock as the temporary clock (engine uses memory and vice versa)
#define USE_MEMORY_SELF_REFRESH_MASK              0x02000000   //Only applicable to memory clock change, when set, using memory self refresh during clock transition
#define SKIP_INTERNAL_MEMORY_PARAMETER_CHANGE     0x04000000  //Only applicable to memory clock change, when set, the table will skip predefined internal memory parameter change
#define FIRST_TIME_CHANGE_CLOCK                   0x08000000   //Applicable to both memory and engine clock change,when set, it means this is 1st time to change clock after ASIC bootup
#define SKIP_SW_PROGRAM_PLL                       0x10000000   //Applicable to both memory and engine clock change, when set, it means the table will not program SPLL/MPLL
#define USE_SS_ENABLED_PIXEL_CLOCK                USE_NON_BUS_CLOCK_MASK

#define b3USE_NON_BUS_CLOCK_MASK                  0x01       //Applicable to both memory and engine clock change, when set, it uses another clock as the temporary clock (engine uses memory and vice versa)
#define b3USE_MEMORY_SELF_REFRESH                 0x02        //Only applicable to memory clock change, when set, using memory self refresh during clock transition
#define b3SKIP_INTERNAL_MEMORY_PARAMETER_CHANGE   0x04       //Only applicable to memory clock change, when set, the table will skip predefined internal memory parameter change
#define b3FIRST_TIME_CHANGE_CLOCK                 0x08       //Applicable to both memory and engine clock change,when set, it means this is 1st time to change clock after ASIC bootup
#define b3SKIP_SW_PROGRAM_PLL                     0x10       //Applicable to both memory and engine clock change, when set, it means the table will not program SPLL/MPLL
#define b3DRAM_SELF_REFRESH_EXIT                  0x20       //Applicable to DRAM self refresh exit only. when set, it means it will go to program DRAM self refresh exit path
#define b3SRIOV_INIT_BOOT                         0x40       //Use by HV GPU driver only, to load uCode. for ASIC_InitTable SCLK parameter only
#define b3SRIOV_LOAD_UCODE                        0x40       //Use by HV GPU driver only, to load uCode. for ASIC_InitTable SCLK parameter only
#define b3SRIOV_SKIP_ASIC_INIT                    0x02       //Use by HV GPU driver only, skip ASIC_Init for primary adapter boot. for ASIC_InitTable SCLK parameter only

typedef struct _ATOM_COMPUTE_CLOCK_FREQ
{
#if ATOM_BIG_ENDIAN
  ULONG ulComputeClockFlag:8;                 // =1: COMPUTE_MEMORY_PLL_PARAM, =2: COMPUTE_ENGINE_PLL_PARAM
  ULONG ulClockFreq:24;                       // in unit of 10kHz
#else
  ULONG ulClockFreq:24;                       // in unit of 10kHz
  ULONG ulComputeClockFlag:8;                 // =1: COMPUTE_MEMORY_PLL_PARAM, =2: COMPUTE_ENGINE_PLL_PARAM
#endif
}ATOM_COMPUTE_CLOCK_FREQ;

typedef struct _ATOM_S_MPLL_FB_DIVIDER
{
  USHORT usFbDivFrac;
  USHORT usFbDiv;
}ATOM_S_MPLL_FB_DIVIDER;

typedef struct _COMPUTE_MEMORY_ENGINE_PLL_PARAMETERS_V3
{
  union
  {
    ATOM_COMPUTE_CLOCK_FREQ  ulClock;         //Input Parameter
    ATOM_S_MPLL_FB_DIVIDER   ulFbDiv;         //Output Parameter
  };
  UCHAR   ucRefDiv;                           //Output Parameter
  UCHAR   ucPostDiv;                          //Output Parameter
  UCHAR   ucCntlFlag;                         //Output Parameter
  UCHAR   ucReserved;
}COMPUTE_MEMORY_ENGINE_PLL_PARAMETERS_V3;

// ucCntlFlag
#define ATOM_PLL_CNTL_FLAG_PLL_POST_DIV_EN          1
#define ATOM_PLL_CNTL_FLAG_MPLL_VCO_MODE            2
#define ATOM_PLL_CNTL_FLAG_FRACTION_DISABLE         4
#define ATOM_PLL_CNTL_FLAG_SPLL_ISPARE_9                  8


// V4 are only used for APU which PLL outside GPU
typedef struct _COMPUTE_MEMORY_ENGINE_PLL_PARAMETERS_V4
{
#if ATOM_BIG_ENDIAN
  ULONG  ucPostDiv:8;        //return parameter: post divider which is used to program to register directly
  ULONG  ulClock:24;         //Input= target clock, output = actual clock
#else
  ULONG  ulClock:24;         //Input= target clock, output = actual clock
  ULONG  ucPostDiv:8;        //return parameter: post divider which is used to program to register directly
#endif
}COMPUTE_MEMORY_ENGINE_PLL_PARAMETERS_V4;

typedef struct _COMPUTE_MEMORY_ENGINE_PLL_PARAMETERS_V5
{
  union
  {
    ATOM_COMPUTE_CLOCK_FREQ  ulClock;         //Input Parameter
    ATOM_S_MPLL_FB_DIVIDER   ulFbDiv;         //Output Parameter
  };
  UCHAR   ucRefDiv;                           //Output Parameter
  UCHAR   ucPostDiv;                          //Output Parameter
  union
  {
    UCHAR   ucCntlFlag;                       //Output Flags
    UCHAR   ucInputFlag;                      //Input Flags. ucInputFlag[0] - Strobe(1)/Performance(0) mode
  };
  UCHAR   ucReserved;
}COMPUTE_MEMORY_ENGINE_PLL_PARAMETERS_V5;


typedef struct _COMPUTE_GPU_CLOCK_INPUT_PARAMETERS_V1_6
{
  ATOM_COMPUTE_CLOCK_FREQ  ulClock;         //Input Parameter
  ULONG   ulReserved[2];
}COMPUTE_GPU_CLOCK_INPUT_PARAMETERS_V1_6;

//ATOM_COMPUTE_CLOCK_FREQ.ulComputeClockFlag
#define COMPUTE_GPUCLK_INPUT_FLAG_CLK_TYPE_MASK            0x0f
#define COMPUTE_GPUCLK_INPUT_FLAG_DEFAULT_GPUCLK           0x00
#define COMPUTE_GPUCLK_INPUT_FLAG_SCLK                     0x01


typedef struct _COMPUTE_GPU_CLOCK_OUTPUT_PARAMETERS_V1_6
{
  COMPUTE_MEMORY_ENGINE_PLL_PARAMETERS_V4  ulClock;         //Output Parameter: ucPostDiv=DFS divider
  ATOM_S_MPLL_FB_DIVIDER   ulFbDiv;         //Output Parameter: PLL FB divider
  UCHAR   ucPllRefDiv;                      //Output Parameter: PLL ref divider
  UCHAR   ucPllPostDiv;                     //Output Parameter: PLL post divider
  UCHAR   ucPllCntlFlag;                    //Output Flags: control flag
  UCHAR   ucReserved;
}COMPUTE_GPU_CLOCK_OUTPUT_PARAMETERS_V1_6;

//ucPllCntlFlag
#define SPLL_CNTL_FLAG_VCO_MODE_MASK            0x03

typedef struct _COMPUTE_GPU_CLOCK_INPUT_PARAMETERS_V1_7
{
  ATOM_COMPUTE_CLOCK_FREQ  ulClock;         //Input Parameter
  ULONG   ulReserved[5];
}COMPUTE_GPU_CLOCK_INPUT_PARAMETERS_V1_7;

//ATOM_COMPUTE_CLOCK_FREQ.ulComputeClockFlag
#define COMPUTE_GPUCLK_INPUT_FLAG_CLK_TYPE_MASK            0x0f
#define COMPUTE_GPUCLK_INPUT_FLAG_DEFAULT_GPUCLK           0x00
#define COMPUTE_GPUCLK_INPUT_FLAG_SCLK                     0x01

typedef struct _COMPUTE_GPU_CLOCK_OUTPUT_PARAMETERS_V1_7
{
  COMPUTE_MEMORY_ENGINE_PLL_PARAMETERS_V4  ulClock;         //Output Parameter: ucPostDiv=DFS divider
  USHORT  usSclk_fcw_frac;                  //fractional divider of fcw = usSclk_fcw_frac/65536
  USHORT  usSclk_fcw_int;                   //integer divider of fcwc
  UCHAR   ucSclkPostDiv;                    //PLL post divider = 2^ucSclkPostDiv
  UCHAR   ucSclkVcoMode;                    //0: 4G~8Ghz, 1:3G~6Ghz,3: 2G~4Ghz, 2:Reserved
  UCHAR   ucSclkPllRange;                   //GreenTable SCLK PLL range entry index ( 0~7 )
  UCHAR   ucSscEnable;
  USHORT  usSsc_fcw1_frac;                  //fcw1_frac when SSC enable
  USHORT  usSsc_fcw1_int;                   //fcw1_int when SSC enable
  USHORT  usReserved;
  USHORT  usPcc_fcw_int;
  USHORT  usSsc_fcw_slew_frac;              //fcw_slew_frac when SSC enable
  USHORT  usPcc_fcw_slew_frac;
}COMPUTE_GPU_CLOCK_OUTPUT_PARAMETERS_V1_7;

// ucInputFlag
#define ATOM_PLL_INPUT_FLAG_PLL_STROBE_MODE_EN  1   // 1-StrobeMode, 0-PerformanceMode

// use for ComputeMemoryClockParamTable
typedef struct _COMPUTE_MEMORY_CLOCK_PARAM_PARAMETERS_V2_1
{
  union
  {
    ULONG  ulClock;
    ATOM_S_MPLL_FB_DIVIDER   ulFbDiv;         //Output:UPPER_WORD=FB_DIV_INTEGER,  LOWER_WORD=FB_DIV_FRAC shl (16-FB_FRACTION_BITS)
  };
  UCHAR   ucDllSpeed;                         //Output
  UCHAR   ucPostDiv;                          //Output
  union{
    UCHAR   ucInputFlag;                      //Input : ATOM_PLL_INPUT_FLAG_PLL_STROBE_MODE_EN: 1-StrobeMode, 0-PerformanceMode
    UCHAR   ucPllCntlFlag;                    //Output:
  };
  UCHAR   ucBWCntl;
}COMPUTE_MEMORY_CLOCK_PARAM_PARAMETERS_V2_1;

// definition of ucInputFlag
#define MPLL_INPUT_FLAG_STROBE_MODE_EN          0x01
// definition of ucPllCntlFlag
#define MPLL_CNTL_FLAG_VCO_MODE_MASK            0x03
#define MPLL_CNTL_FLAG_BYPASS_DQ_PLL            0x04
#define MPLL_CNTL_FLAG_QDR_ENABLE               0x08
#define MPLL_CNTL_FLAG_AD_HALF_RATE             0x10

//MPLL_CNTL_FLAG_BYPASS_AD_PLL has a wrong name, should be BYPASS_DQ_PLL
#define MPLL_CNTL_FLAG_BYPASS_AD_PLL            0x04

// use for ComputeMemoryClockParamTable
typedef struct _COMPUTE_MEMORY_CLOCK_PARAM_PARAMETERS_V2_2
{
  COMPUTE_MEMORY_ENGINE_PLL_PARAMETERS_V4 ulClock;
  ULONG ulReserved;
}COMPUTE_MEMORY_CLOCK_PARAM_PARAMETERS_V2_2;

//Input parameter of DynamicMemorySettingsTable
//when ATOM_COMPUTE_CLOCK_FREQ.ulComputeClockFlag = COMPUTE_MEMORY_PLL_PARAM
typedef struct _DYNAMICE_MEMORY_SETTINGS_PARAMETER
{
  ATOM_COMPUTE_CLOCK_FREQ ulClock;
  ULONG ulReserved[2];
}DYNAMICE_MEMORY_SETTINGS_PARAMETER;

//Input parameter of DynamicMemorySettingsTable
//when ATOM_COMPUTE_CLOCK_FREQ.ulComputeClockFlag == COMPUTE_ENGINE_PLL_PARAM
typedef struct _DYNAMICE_ENGINE_SETTINGS_PARAMETER
{
  ATOM_COMPUTE_CLOCK_FREQ ulClock;
  ULONG ulMemoryClock;
  ULONG ulReserved;
}DYNAMICE_ENGINE_SETTINGS_PARAMETER;

//Input parameter of DynamicMemorySettingsTable ver2.1 and above
//when ATOM_COMPUTE_CLOCK_FREQ.ulComputeClockFlag == ADJUST_MC_SETTING_PARAM
typedef struct _DYNAMICE_MC_DPM_SETTINGS_PARAMETER
{
  ATOM_COMPUTE_CLOCK_FREQ ulClock;
  UCHAR ucMclkDPMState;
  UCHAR ucReserved[3];
  ULONG ulReserved;
}DYNAMICE_MC_DPM_SETTINGS_PARAMETER;

//ucMclkDPMState
#define DYNAMIC_MC_DPM_SETTING_LOW_DPM_STATE       0
#define DYNAMIC_MC_DPM_SETTING_MEDIUM_DPM_STATE    1
#define DYNAMIC_MC_DPM_SETTING_HIGH_DPM_STATE      2

typedef union _DYNAMICE_MEMORY_SETTINGS_PARAMETER_V2_1
{
  DYNAMICE_MEMORY_SETTINGS_PARAMETER asMCReg;
  DYNAMICE_ENGINE_SETTINGS_PARAMETER asMCArbReg;
  DYNAMICE_MC_DPM_SETTINGS_PARAMETER asDPMMCReg;
}DYNAMICE_MEMORY_SETTINGS_PARAMETER_V2_1;


/****************************************************************************/
// Structures used by SetEngineClockTable
/****************************************************************************/
typedef struct _SET_ENGINE_CLOCK_PARAMETERS
{
  ULONG ulTargetEngineClock;          //In 10Khz unit
}SET_ENGINE_CLOCK_PARAMETERS;

typedef struct _SET_ENGINE_CLOCK_PS_ALLOCATION
{
  ULONG ulTargetEngineClock;          //In 10Khz unit
  COMPUTE_MEMORY_ENGINE_PLL_PARAMETERS_PS_ALLOCATION sReserved;
}SET_ENGINE_CLOCK_PS_ALLOCATION;

typedef struct _SET_ENGINE_CLOCK_PS_ALLOCATION_V1_2
{
  ULONG ulTargetEngineClock;          //In 10Khz unit
  COMPUTE_GPU_CLOCK_INPUT_PARAMETERS_V1_7 sReserved;
}SET_ENGINE_CLOCK_PS_ALLOCATION_V1_2;


/****************************************************************************/
// Structures used by SetMemoryClockTable
/****************************************************************************/
typedef struct _SET_MEMORY_CLOCK_PARAMETERS
{
  ULONG ulTargetMemoryClock;          //In 10Khz unit
}SET_MEMORY_CLOCK_PARAMETERS;

typedef struct _SET_MEMORY_CLOCK_PS_ALLOCATION
{
  ULONG ulTargetMemoryClock;          //In 10Khz unit
  COMPUTE_MEMORY_ENGINE_PLL_PARAMETERS_PS_ALLOCATION sReserved;
}SET_MEMORY_CLOCK_PS_ALLOCATION;

/****************************************************************************/
// Structures used by ASIC_Init.ctb
/****************************************************************************/
typedef struct _ASIC_INIT_PARAMETERS
{
  ULONG ulDefaultEngineClock;         //In 10Khz unit
  ULONG ulDefaultMemoryClock;         //In 10Khz unit
}ASIC_INIT_PARAMETERS;

typedef struct _ASIC_INIT_PS_ALLOCATION
{
  ASIC_INIT_PARAMETERS sASICInitClocks;
  SET_ENGINE_CLOCK_PS_ALLOCATION sReserved; //Caller doesn't need to init this structure
}ASIC_INIT_PS_ALLOCATION;

typedef struct _ASIC_INIT_CLOCK_PARAMETERS
{
  ULONG ulClkFreqIn10Khz:24;
  ULONG ucClkFlag:8;
}ASIC_INIT_CLOCK_PARAMETERS;

typedef struct _ASIC_INIT_PARAMETERS_V1_2
{
  ASIC_INIT_CLOCK_PARAMETERS asSclkClock;         //In 10Khz unit
  ASIC_INIT_CLOCK_PARAMETERS asMemClock;          //In 10Khz unit
}ASIC_INIT_PARAMETERS_V1_2;

typedef struct _ASIC_INIT_PS_ALLOCATION_V1_2
{
  ASIC_INIT_PARAMETERS_V1_2 sASICInitClocks;
  ULONG ulReserved[8];
}ASIC_INIT_PS_ALLOCATION_V1_2;

/****************************************************************************/
// Structure used by DynamicClockGatingTable.ctb
/****************************************************************************/
typedef struct _DYNAMIC_CLOCK_GATING_PARAMETERS
{
  UCHAR ucEnable;                     // ATOM_ENABLE or ATOM_DISABLE
  UCHAR ucPadding[3];
}DYNAMIC_CLOCK_GATING_PARAMETERS;
#define  DYNAMIC_CLOCK_GATING_PS_ALLOCATION  DYNAMIC_CLOCK_GATING_PARAMETERS

/****************************************************************************/
// Structure used by EnableDispPowerGatingTable.ctb
/****************************************************************************/
typedef struct _ENABLE_DISP_POWER_GATING_PARAMETERS_V2_1
{
  UCHAR ucDispPipeId;                 // ATOM_CRTC1, ATOM_CRTC2, ...
  UCHAR ucEnable;                     // ATOM_ENABLE or ATOM_DISABLE
  UCHAR ucPadding[2];
}ENABLE_DISP_POWER_GATING_PARAMETERS_V2_1;

typedef struct _ENABLE_DISP_POWER_GATING_PS_ALLOCATION
{
  UCHAR ucDispPipeId;                 // ATOM_CRTC1, ATOM_CRTC2, ...
  UCHAR ucEnable;                     // ATOM_ENABLE/ATOM_DISABLE/ATOM_INIT
  UCHAR ucPadding[2];
  ULONG ulReserved[4];
}ENABLE_DISP_POWER_GATING_PS_ALLOCATION;

/****************************************************************************/
// Structure used by EnableASIC_StaticPwrMgtTable.ctb
/****************************************************************************/
typedef struct _ENABLE_ASIC_STATIC_PWR_MGT_PARAMETERS
{
  UCHAR ucEnable;                     // ATOM_ENABLE or ATOM_DISABLE
  UCHAR ucPadding[3];
}ENABLE_ASIC_STATIC_PWR_MGT_PARAMETERS;
#define ENABLE_ASIC_STATIC_PWR_MGT_PS_ALLOCATION  ENABLE_ASIC_STATIC_PWR_MGT_PARAMETERS

/****************************************************************************/
// Structures used by DAC_LoadDetectionTable.ctb
/****************************************************************************/
typedef struct _DAC_LOAD_DETECTION_PARAMETERS
{
  USHORT usDeviceID;                  //{ATOM_DEVICE_CRTx_SUPPORT,ATOM_DEVICE_TVx_SUPPORT,ATOM_DEVICE_CVx_SUPPORT}
  UCHAR  ucDacType;                   //{ATOM_DAC_A,ATOM_DAC_B, ATOM_EXT_DAC}
  UCHAR  ucMisc;                                 //Valid only when table revision =1.3 and above
}DAC_LOAD_DETECTION_PARAMETERS;

// DAC_LOAD_DETECTION_PARAMETERS.ucMisc
#define DAC_LOAD_MISC_YPrPb                  0x01

typedef struct _DAC_LOAD_DETECTION_PS_ALLOCATION
{
  DAC_LOAD_DETECTION_PARAMETERS            sDacload;
  ULONG                                    Reserved[2];// Don't set this one, allocation for EXT DAC
}DAC_LOAD_DETECTION_PS_ALLOCATION;

/****************************************************************************/
// Structures used by DAC1EncoderControlTable.ctb and DAC2EncoderControlTable.ctb
/****************************************************************************/
typedef struct _DAC_ENCODER_CONTROL_PARAMETERS
{
  USHORT usPixelClock;                // in 10KHz; for bios convenient
  UCHAR  ucDacStandard;               // See definition of ATOM_DACx_xxx, For DEC3.0, bit 7 used as internal flag to indicate DAC2 (==1) or DAC1 (==0)
  UCHAR  ucAction;                    // 0: turn off encoder
                                      // 1: setup and turn on encoder
                                      // 7: ATOM_ENCODER_INIT Initialize DAC
}DAC_ENCODER_CONTROL_PARAMETERS;

#define DAC_ENCODER_CONTROL_PS_ALLOCATION  DAC_ENCODER_CONTROL_PARAMETERS

/****************************************************************************/
// Structures used by DIG1EncoderControlTable
//                    DIG2EncoderControlTable
//                    ExternalEncoderControlTable
/****************************************************************************/
typedef struct _DIG_ENCODER_CONTROL_PARAMETERS
{
  USHORT usPixelClock;      // in 10KHz; for bios convenient
  UCHAR  ucConfig;
                            // [2] Link Select:
                            // =0: PHY linkA if bfLane<3
                            // =1: PHY linkB if bfLanes<3
                            // =0: PHY linkA+B if bfLanes=3
                            // [3] Transmitter Sel
                            // =0: UNIPHY or PCIEPHY
                            // =1: LVTMA
  UCHAR ucAction;           // =0: turn off encoder
                            // =1: turn on encoder
  UCHAR ucEncoderMode;
                            // =0: DP   encoder
                            // =1: LVDS encoder
                            // =2: DVI  encoder
                            // =3: HDMI encoder
                            // =4: SDVO encoder
  UCHAR ucLaneNum;          // how many lanes to enable
  UCHAR ucReserved[2];
}DIG_ENCODER_CONTROL_PARAMETERS;
#define DIG_ENCODER_CONTROL_PS_ALLOCATION             DIG_ENCODER_CONTROL_PARAMETERS
#define EXTERNAL_ENCODER_CONTROL_PARAMETER            DIG_ENCODER_CONTROL_PARAMETERS

//ucConfig
#define ATOM_ENCODER_CONFIG_DPLINKRATE_MASK           0x01
#define ATOM_ENCODER_CONFIG_DPLINKRATE_1_62GHZ        0x00
#define ATOM_ENCODER_CONFIG_DPLINKRATE_2_70GHZ        0x01
#define ATOM_ENCODER_CONFIG_DPLINKRATE_5_40GHZ        0x02
#define ATOM_ENCODER_CONFIG_LINK_SEL_MASK             0x04
#define ATOM_ENCODER_CONFIG_LINKA                     0x00
#define ATOM_ENCODER_CONFIG_LINKB                     0x04
#define ATOM_ENCODER_CONFIG_LINKA_B                   ATOM_TRANSMITTER_CONFIG_LINKA
#define ATOM_ENCODER_CONFIG_LINKB_A                   ATOM_ENCODER_CONFIG_LINKB
#define ATOM_ENCODER_CONFIG_TRANSMITTER_SEL_MASK      0x08
#define ATOM_ENCODER_CONFIG_UNIPHY                    0x00
#define ATOM_ENCODER_CONFIG_LVTMA                     0x08
#define ATOM_ENCODER_CONFIG_TRANSMITTER1              0x00
#define ATOM_ENCODER_CONFIG_TRANSMITTER2              0x08
#define ATOM_ENCODER_CONFIG_DIGB                      0x80         // VBIOS Internal use, outside SW should set this bit=0
// ucAction
// ATOM_ENABLE:  Enable Encoder
// ATOM_DISABLE: Disable Encoder

//ucEncoderMode
#define ATOM_ENCODER_MODE_DP                          0
#define ATOM_ENCODER_MODE_LVDS                        1
#define ATOM_ENCODER_MODE_DVI                         2
#define ATOM_ENCODER_MODE_HDMI                        3
#define ATOM_ENCODER_MODE_SDVO                        4
#define ATOM_ENCODER_MODE_DP_AUDIO                    5
#define ATOM_ENCODER_MODE_TV                          13
#define ATOM_ENCODER_MODE_CV                          14
#define ATOM_ENCODER_MODE_CRT                         15
#define ATOM_ENCODER_MODE_DVO                         16
#define ATOM_ENCODER_MODE_DP_SST                      ATOM_ENCODER_MODE_DP    // For DP1.2
#define ATOM_ENCODER_MODE_DP_MST                      5                       // For DP1.2


typedef struct _ATOM_DIG_ENCODER_CONFIG_V2
{
#if ATOM_BIG_ENDIAN
    UCHAR ucReserved1:2;
    UCHAR ucTransmitterSel:2;     // =0: UniphyAB, =1: UniphyCD  =2: UniphyEF
    UCHAR ucLinkSel:1;            // =0: linkA/C/E =1: linkB/D/F
    UCHAR ucReserved:1;
    UCHAR ucDPLinkRate:1;         // =0: 1.62Ghz, =1: 2.7Ghz
#else
    UCHAR ucDPLinkRate:1;         // =0: 1.62Ghz, =1: 2.7Ghz
    UCHAR ucReserved:1;
    UCHAR ucLinkSel:1;            // =0: linkA/C/E =1: linkB/D/F
    UCHAR ucTransmitterSel:2;     // =0: UniphyAB, =1: UniphyCD  =2: UniphyEF
    UCHAR ucReserved1:2;
#endif
}ATOM_DIG_ENCODER_CONFIG_V2;


typedef struct _DIG_ENCODER_CONTROL_PARAMETERS_V2
{
  USHORT usPixelClock;      // in 10KHz; for bios convenient
  ATOM_DIG_ENCODER_CONFIG_V2 acConfig;
  UCHAR ucAction;
  UCHAR ucEncoderMode;
                            // =0: DP   encoder
                            // =1: LVDS encoder
                            // =2: DVI  encoder
                            // =3: HDMI encoder
                            // =4: SDVO encoder
  UCHAR ucLaneNum;          // how many lanes to enable
  UCHAR ucStatus;           // = DP_LINK_TRAINING_COMPLETE or DP_LINK_TRAINING_INCOMPLETE, only used by VBIOS with command ATOM_ENCODER_CMD_QUERY_DP_LINK_TRAINING_STATUS
  UCHAR ucReserved;
}DIG_ENCODER_CONTROL_PARAMETERS_V2;

//ucConfig
#define ATOM_ENCODER_CONFIG_V2_DPLINKRATE_MASK            0x01
#define ATOM_ENCODER_CONFIG_V2_DPLINKRATE_1_62GHZ        0x00
#define ATOM_ENCODER_CONFIG_V2_DPLINKRATE_2_70GHZ        0x01
#define ATOM_ENCODER_CONFIG_V2_LINK_SEL_MASK              0x04
#define ATOM_ENCODER_CONFIG_V2_LINKA                          0x00
#define ATOM_ENCODER_CONFIG_V2_LINKB                          0x04
#define ATOM_ENCODER_CONFIG_V2_TRANSMITTER_SEL_MASK     0x18
#define ATOM_ENCODER_CONFIG_V2_TRANSMITTER1                0x00
#define ATOM_ENCODER_CONFIG_V2_TRANSMITTER2                0x08
#define ATOM_ENCODER_CONFIG_V2_TRANSMITTER3                0x10

// ucAction:
// ATOM_DISABLE
// ATOM_ENABLE
#define ATOM_ENCODER_CMD_DP_LINK_TRAINING_START       0x08
#define ATOM_ENCODER_CMD_DP_LINK_TRAINING_PATTERN1    0x09
#define ATOM_ENCODER_CMD_DP_LINK_TRAINING_PATTERN2    0x0a
#define ATOM_ENCODER_CMD_DP_LINK_TRAINING_PATTERN3    0x13
#define ATOM_ENCODER_CMD_DP_LINK_TRAINING_COMPLETE    0x0b
#define ATOM_ENCODER_CMD_DP_VIDEO_OFF                 0x0c
#define ATOM_ENCODER_CMD_DP_VIDEO_ON                  0x0d
#define ATOM_ENCODER_CMD_QUERY_DP_LINK_TRAINING_STATUS    0x0e
#define ATOM_ENCODER_CMD_SETUP                        0x0f
#define ATOM_ENCODER_CMD_SETUP_PANEL_MODE            0x10

// New Command for DIGxEncoderControlTable v1.5
#define ATOM_ENCODER_CMD_DP_LINK_TRAINING_PATTERN4    0x14
#define ATOM_ENCODER_CMD_STREAM_SETUP                 0x0F      //change name ATOM_ENCODER_CMD_SETUP
#define ATOM_ENCODER_CMD_LINK_SETUP                   0x11      //internal use, called by other Command Table
#define ATOM_ENCODER_CMD_ENCODER_BLANK                0x12      //internal use, called by other Command Table

// ucStatus
#define ATOM_ENCODER_STATUS_LINK_TRAINING_COMPLETE    0x10
#define ATOM_ENCODER_STATUS_LINK_TRAINING_INCOMPLETE  0x00

//ucTableFormatRevision=1
//ucTableContentRevision=3
// Following function ENABLE sub-function will be used by driver when TMDS/HDMI/LVDS is used, disable function will be used by driver
typedef struct _ATOM_DIG_ENCODER_CONFIG_V3
{
#if ATOM_BIG_ENDIAN
    UCHAR ucReserved1:1;
    UCHAR ucDigSel:3;             // =0/1/2/3/4/5: DIG0/1/2/3/4/5 (In register spec also referred as DIGA/B/C/D/E/F)
    UCHAR ucReserved:3;
    UCHAR ucDPLinkRate:1;         // =0: 1.62Ghz, =1: 2.7Ghz
#else
    UCHAR ucDPLinkRate:1;         // =0: 1.62Ghz, =1: 2.7Ghz
    UCHAR ucReserved:3;
    UCHAR ucDigSel:3;             // =0/1/2/3/4/5: DIG0/1/2/3/4/5 (In register spec also referred as DIGA/B/C/D/E/F)
    UCHAR ucReserved1:1;
#endif
}ATOM_DIG_ENCODER_CONFIG_V3;

#define ATOM_ENCODER_CONFIG_V3_DPLINKRATE_MASK            0x03
#define ATOM_ENCODER_CONFIG_V3_DPLINKRATE_1_62GHZ        0x00
#define ATOM_ENCODER_CONFIG_V3_DPLINKRATE_2_70GHZ        0x01
#define ATOM_ENCODER_CONFIG_V3_ENCODER_SEL                 0x70
#define ATOM_ENCODER_CONFIG_V3_DIG0_ENCODER                 0x00
#define ATOM_ENCODER_CONFIG_V3_DIG1_ENCODER                 0x10
#define ATOM_ENCODER_CONFIG_V3_DIG2_ENCODER                 0x20
#define ATOM_ENCODER_CONFIG_V3_DIG3_ENCODER                 0x30
#define ATOM_ENCODER_CONFIG_V3_DIG4_ENCODER                 0x40
#define ATOM_ENCODER_CONFIG_V3_DIG5_ENCODER                 0x50

typedef struct _DIG_ENCODER_CONTROL_PARAMETERS_V3
{
  USHORT usPixelClock;      // in 10KHz; for bios convenient
  ATOM_DIG_ENCODER_CONFIG_V3 acConfig;
  UCHAR ucAction;
  union{
    UCHAR ucEncoderMode;
                            // =0: DP   encoder
                            // =1: LVDS encoder
                            // =2: DVI  encoder
                            // =3: HDMI encoder
                            // =4: SDVO encoder
                            // =5: DP audio
    UCHAR ucPanelMode;        // only valid when ucAction == ATOM_ENCODER_CMD_SETUP_PANEL_MODE
                            // =0:     external DP
                            // =0x1:   internal DP2
                            // =0x11:  internal DP1 for NutMeg/Travis DP translator
  };
  UCHAR ucLaneNum;          // how many lanes to enable
  UCHAR ucBitPerColor;      // only valid for DP mode when ucAction = ATOM_ENCODER_CMD_SETUP
  UCHAR ucReserved;
}DIG_ENCODER_CONTROL_PARAMETERS_V3;

//ucTableFormatRevision=1
//ucTableContentRevision=4
// start from NI
// Following function ENABLE sub-function will be used by driver when TMDS/HDMI/LVDS is used, disable function will be used by driver
typedef struct _ATOM_DIG_ENCODER_CONFIG_V4
{
#if ATOM_BIG_ENDIAN
    UCHAR ucReserved1:1;
    UCHAR ucDigSel:3;             // =0/1/2/3/4/5: DIG0/1/2/3/4/5 (In register spec also referred as DIGA/B/C/D/E/F)
    UCHAR ucReserved:2;
    UCHAR ucDPLinkRate:2;         // =0: 1.62Ghz, =1: 2.7Ghz, 2=5.4Ghz    <= Changed comparing to previous version
#else
    UCHAR ucDPLinkRate:2;         // =0: 1.62Ghz, =1: 2.7Ghz, 2=5.4Ghz    <= Changed comparing to previous version
    UCHAR ucReserved:2;
    UCHAR ucDigSel:3;             // =0/1/2/3/4/5: DIG0/1/2/3/4/5 (In register spec also referred as DIGA/B/C/D/E/F)
    UCHAR ucReserved1:1;
#endif
}ATOM_DIG_ENCODER_CONFIG_V4;

#define ATOM_ENCODER_CONFIG_V4_DPLINKRATE_MASK            0x03
#define ATOM_ENCODER_CONFIG_V4_DPLINKRATE_1_62GHZ        0x00
#define ATOM_ENCODER_CONFIG_V4_DPLINKRATE_2_70GHZ        0x01
#define ATOM_ENCODER_CONFIG_V4_DPLINKRATE_5_40GHZ        0x02
#define ATOM_ENCODER_CONFIG_V4_DPLINKRATE_3_24GHZ        0x03
#define ATOM_ENCODER_CONFIG_V4_ENCODER_SEL                 0x70
#define ATOM_ENCODER_CONFIG_V4_DIG0_ENCODER                 0x00
#define ATOM_ENCODER_CONFIG_V4_DIG1_ENCODER                 0x10
#define ATOM_ENCODER_CONFIG_V4_DIG2_ENCODER                 0x20
#define ATOM_ENCODER_CONFIG_V4_DIG3_ENCODER                 0x30
#define ATOM_ENCODER_CONFIG_V4_DIG4_ENCODER                 0x40
#define ATOM_ENCODER_CONFIG_V4_DIG5_ENCODER                 0x50
#define ATOM_ENCODER_CONFIG_V4_DIG6_ENCODER                 0x60

typedef struct _DIG_ENCODER_CONTROL_PARAMETERS_V4
{
  USHORT usPixelClock;      // in 10KHz; for bios convenient
  union{
  ATOM_DIG_ENCODER_CONFIG_V4 acConfig;
  UCHAR ucConfig;
  };
  UCHAR ucAction;
  union{
    UCHAR ucEncoderMode;
                            // =0: DP   encoder
                            // =1: LVDS encoder
                            // =2: DVI  encoder
                            // =3: HDMI encoder
                            // =4: SDVO encoder
                            // =5: DP audio
    UCHAR ucPanelMode;      // only valid when ucAction == ATOM_ENCODER_CMD_SETUP_PANEL_MODE
                            // =0:     external DP
                            // =0x1:   internal DP2
                            // =0x11:  internal DP1 for NutMeg/Travis DP translator
  };
  UCHAR ucLaneNum;          // how many lanes to enable
  UCHAR ucBitPerColor;      // only valid for DP mode when ucAction = ATOM_ENCODER_CMD_SETUP
  UCHAR ucHPD_ID;           // HPD ID (1-6). =0 means to skip HDP programming. New comparing to previous version
}DIG_ENCODER_CONTROL_PARAMETERS_V4;

// define ucBitPerColor:
#define PANEL_BPC_UNDEFINE                               0x00
#define PANEL_6BIT_PER_COLOR                             0x01
#define PANEL_8BIT_PER_COLOR                             0x02
#define PANEL_10BIT_PER_COLOR                            0x03
#define PANEL_12BIT_PER_COLOR                            0x04
#define PANEL_16BIT_PER_COLOR                            0x05

//define ucPanelMode
#define DP_PANEL_MODE_EXTERNAL_DP_MODE                   0x00
#define DP_PANEL_MODE_INTERNAL_DP2_MODE                  0x01
#define DP_PANEL_MODE_INTERNAL_DP1_MODE                  0x11


typedef struct _ENCODER_STREAM_SETUP_PARAMETERS_V5
{
  UCHAR ucDigId;           // 0~6 map to DIG0~DIG6
  UCHAR ucAction;          // =  ATOM_ENOCODER_CMD_STREAM_SETUP
  UCHAR ucDigMode;         // ATOM_ENCODER_MODE_DP/ATOM_ENCODER_MODE_DVI/ATOM_ENCODER_MODE_HDMI
  UCHAR ucLaneNum;         // Lane number
  ULONG ulPixelClock;      // Pixel Clock in 10Khz
  UCHAR ucBitPerColor;
  UCHAR ucLinkRateIn270Mhz;//= DP link rate/270Mhz, =6: 1.62G  = 10: 2.7G, =20: 5.4Ghz, =30: 8.1Ghz etc
  UCHAR ucReserved[2];
}ENCODER_STREAM_SETUP_PARAMETERS_V5;

typedef struct _ENCODER_LINK_SETUP_PARAMETERS_V5
{
  UCHAR ucDigId;           // 0~6 map to DIG0~DIG6
  UCHAR ucAction;          // =  ATOM_ENOCODER_CMD_LINK_SETUP
  UCHAR ucDigMode;         // ATOM_ENCODER_MODE_DP/ATOM_ENCODER_MODE_DVI/ATOM_ENCODER_MODE_HDMI
  UCHAR ucLaneNum;         // Lane number
  ULONG ulSymClock;        // Symbol Clock in 10Khz
  UCHAR ucHPDSel;
  UCHAR ucDigEncoderSel;   // DIG stream( front-end ) selection, bit0 means DIG0 FE is enable,
  UCHAR ucReserved[2];
}ENCODER_LINK_SETUP_PARAMETERS_V5;

typedef struct _DP_PANEL_MODE_SETUP_PARAMETERS_V5
{
  UCHAR ucDigId;           // 0~6 map to DIG0~DIG6
  UCHAR ucAction;          // = ATOM_ENCODER_CMD_DPLINK_SETUP
  UCHAR ucPanelMode;       // =0:     external DP
                           // =0x1:   internal DP2
                           // =0x11:  internal DP1 NutMeg/Travis DP Translator
  UCHAR ucReserved;
  ULONG ulReserved[2];
}DP_PANEL_MODE_SETUP_PARAMETERS_V5;

typedef struct _ENCODER_GENERIC_CMD_PARAMETERS_V5
{
  UCHAR ucDigId;           // 0~6 map to DIG0~DIG6
  UCHAR ucAction;          // = rest of generic encoder command which does not carry any parameters
  UCHAR ucReserved[2];
  ULONG ulReserved[2];
}ENCODER_GENERIC_CMD_PARAMETERS_V5;

//ucDigId
#define ATOM_ENCODER_CONFIG_V5_DIG0_ENCODER                 0x00
#define ATOM_ENCODER_CONFIG_V5_DIG1_ENCODER                 0x01
#define ATOM_ENCODER_CONFIG_V5_DIG2_ENCODER                 0x02
#define ATOM_ENCODER_CONFIG_V5_DIG3_ENCODER                 0x03
#define ATOM_ENCODER_CONFIG_V5_DIG4_ENCODER                 0x04
#define ATOM_ENCODER_CONFIG_V5_DIG5_ENCODER                 0x05
#define ATOM_ENCODER_CONFIG_V5_DIG6_ENCODER                 0x06


typedef union _DIG_ENCODER_CONTROL_PARAMETERS_V5
{
  ENCODER_GENERIC_CMD_PARAMETERS_V5  asCmdParam;
  ENCODER_STREAM_SETUP_PARAMETERS_V5 asStreamParam;
  ENCODER_LINK_SETUP_PARAMETERS_V5  asLinkParam;
  DP_PANEL_MODE_SETUP_PARAMETERS_V5 asDPPanelModeParam;
}DIG_ENCODER_CONTROL_PARAMETERS_V5;


/****************************************************************************/
// Structures used by UNIPHYTransmitterControlTable
//                    LVTMATransmitterControlTable
//                    DVOOutputControlTable
/****************************************************************************/
typedef struct _ATOM_DP_VS_MODE
{
  UCHAR ucLaneSel;
  UCHAR ucLaneSet;
}ATOM_DP_VS_MODE;

typedef struct _DIG_TRANSMITTER_CONTROL_PARAMETERS
{
   union
   {
  USHORT usPixelClock;      // in 10KHz; for bios convenient
   USHORT usInitInfo;         // when init uniphy,lower 8bit is used for connector type defined in objectid.h
  ATOM_DP_VS_MODE asMode; // DP Voltage swing mode
   };
  UCHAR ucConfig;
                                       // [0]=0: 4 lane Link,
                                       //    =1: 8 lane Link ( Dual Links TMDS )
                          // [1]=0: InCoherent mode
                                       //    =1: Coherent Mode
                                       // [2] Link Select:
                                      // =0: PHY linkA   if bfLane<3
                                       // =1: PHY linkB   if bfLanes<3
                                      // =0: PHY linkA+B if bfLanes=3
                          // [5:4]PCIE lane Sel
                          // =0: lane 0~3 or 0~7
                          // =1: lane 4~7
                          // =2: lane 8~11 or 8~15
                          // =3: lane 12~15
   UCHAR ucAction;              // =0: turn off encoder
                           // =1: turn on encoder
  UCHAR ucReserved[4];
}DIG_TRANSMITTER_CONTROL_PARAMETERS;

#define DIG_TRANSMITTER_CONTROL_PS_ALLOCATION      DIG_TRANSMITTER_CONTROL_PARAMETERS

//ucInitInfo
#define ATOM_TRAMITTER_INITINFO_CONNECTOR_MASK   0x00ff

//ucConfig
#define ATOM_TRANSMITTER_CONFIG_8LANE_LINK         0x01
#define ATOM_TRANSMITTER_CONFIG_COHERENT            0x02
#define ATOM_TRANSMITTER_CONFIG_LINK_SEL_MASK      0x04
#define ATOM_TRANSMITTER_CONFIG_LINKA                  0x00
#define ATOM_TRANSMITTER_CONFIG_LINKB                  0x04
#define ATOM_TRANSMITTER_CONFIG_LINKA_B               0x00
#define ATOM_TRANSMITTER_CONFIG_LINKB_A               0x04

#define ATOM_TRANSMITTER_CONFIG_ENCODER_SEL_MASK   0x08         // only used when ATOM_TRANSMITTER_ACTION_ENABLE
#define ATOM_TRANSMITTER_CONFIG_DIG1_ENCODER      0x00            // only used when ATOM_TRANSMITTER_ACTION_ENABLE
#define ATOM_TRANSMITTER_CONFIG_DIG2_ENCODER      0x08            // only used when ATOM_TRANSMITTER_ACTION_ENABLE

#define ATOM_TRANSMITTER_CONFIG_CLKSRC_MASK         0x30
#define ATOM_TRANSMITTER_CONFIG_CLKSRC_PPLL         0x00
#define ATOM_TRANSMITTER_CONFIG_CLKSRC_PCIE         0x20
#define ATOM_TRANSMITTER_CONFIG_CLKSRC_XTALIN      0x30
#define ATOM_TRANSMITTER_CONFIG_LANE_SEL_MASK      0xc0
#define ATOM_TRANSMITTER_CONFIG_LANE_0_3            0x00
#define ATOM_TRANSMITTER_CONFIG_LANE_0_7            0x00
#define ATOM_TRANSMITTER_CONFIG_LANE_4_7            0x40
#define ATOM_TRANSMITTER_CONFIG_LANE_8_11            0x80
#define ATOM_TRANSMITTER_CONFIG_LANE_8_15            0x80
#define ATOM_TRANSMITTER_CONFIG_LANE_12_15         0xc0

//ucAction
#define ATOM_TRANSMITTER_ACTION_DISABLE                      0
#define ATOM_TRANSMITTER_ACTION_ENABLE                      1
#define ATOM_TRANSMITTER_ACTION_LCD_BLOFF                   2
#define ATOM_TRANSMITTER_ACTION_LCD_BLON                   3
#define ATOM_TRANSMITTER_ACTION_BL_BRIGHTNESS_CONTROL  4
#define ATOM_TRANSMITTER_ACTION_LCD_SELFTEST_START       5
#define ATOM_TRANSMITTER_ACTION_LCD_SELFTEST_STOP          6
#define ATOM_TRANSMITTER_ACTION_INIT                         7
#define ATOM_TRANSMITTER_ACTION_DISABLE_OUTPUT          8
#define ATOM_TRANSMITTER_ACTION_ENABLE_OUTPUT             9
#define ATOM_TRANSMITTER_ACTION_SETUP                         10
#define ATOM_TRANSMITTER_ACTION_SETUP_VSEMPH           11
#define ATOM_TRANSMITTER_ACTION_POWER_ON               12
#define ATOM_TRANSMITTER_ACTION_POWER_OFF              13

// Following are used for DigTransmitterControlTable ver1.2
typedef struct _ATOM_DIG_TRANSMITTER_CONFIG_V2
{
#if ATOM_BIG_ENDIAN
  UCHAR ucTransmitterSel:2;         //bit7:6: =0 Dig Transmitter 1 ( Uniphy AB )
                                    //        =1 Dig Transmitter 2 ( Uniphy CD )
                                    //        =2 Dig Transmitter 3 ( Uniphy EF )
  UCHAR ucReserved:1;
  UCHAR fDPConnector:1;             //bit4=0: DP connector  =1: None DP connector
  UCHAR ucEncoderSel:1;             //bit3=0: Data/Clk path source from DIGA( DIG inst0 ). =1: Data/clk path source from DIGB ( DIG inst1 )
  UCHAR ucLinkSel:1;                //bit2=0: Uniphy LINKA or C or E when fDualLinkConnector=0. when fDualLinkConnector=1, it means master link of dual link is A or C or E
                                    //    =1: Uniphy LINKB or D or F when fDualLinkConnector=0. when fDualLinkConnector=1, it means master link of dual link is B or D or F

  UCHAR fCoherentMode:1;            //bit1=1: Coherent Mode ( for DVI/HDMI mode )
  UCHAR fDualLinkConnector:1;       //bit0=1: Dual Link DVI connector
#else
  UCHAR fDualLinkConnector:1;       //bit0=1: Dual Link DVI connector
  UCHAR fCoherentMode:1;            //bit1=1: Coherent Mode ( for DVI/HDMI mode )
  UCHAR ucLinkSel:1;                //bit2=0: Uniphy LINKA or C or E when fDualLinkConnector=0. when fDualLinkConnector=1, it means master link of dual link is A or C or E
                                    //    =1: Uniphy LINKB or D or F when fDualLinkConnector=0. when fDualLinkConnector=1, it means master link of dual link is B or D or F
  UCHAR ucEncoderSel:1;             //bit3=0: Data/Clk path source from DIGA( DIG inst0 ). =1: Data/clk path source from DIGB ( DIG inst1 )
  UCHAR fDPConnector:1;             //bit4=0: DP connector  =1: None DP connector
  UCHAR ucReserved:1;
  UCHAR ucTransmitterSel:2;         //bit7:6: =0 Dig Transmitter 1 ( Uniphy AB )
                                    //        =1 Dig Transmitter 2 ( Uniphy CD )
                                    //        =2 Dig Transmitter 3 ( Uniphy EF )
#endif
}ATOM_DIG_TRANSMITTER_CONFIG_V2;

//ucConfig
//Bit0
#define ATOM_TRANSMITTER_CONFIG_V2_DUAL_LINK_CONNECTOR         0x01

//Bit1
#define ATOM_TRANSMITTER_CONFIG_V2_COHERENT                      0x02

//Bit2
#define ATOM_TRANSMITTER_CONFIG_V2_LINK_SEL_MASK              0x04
#define ATOM_TRANSMITTER_CONFIG_V2_LINKA                       0x00
#define ATOM_TRANSMITTER_CONFIG_V2_LINKB                        0x04

// Bit3
#define ATOM_TRANSMITTER_CONFIG_V2_ENCODER_SEL_MASK           0x08
#define ATOM_TRANSMITTER_CONFIG_V2_DIG1_ENCODER                0x00            // only used when ucAction == ATOM_TRANSMITTER_ACTION_ENABLE or ATOM_TRANSMITTER_ACTION_SETUP
#define ATOM_TRANSMITTER_CONFIG_V2_DIG2_ENCODER                0x08            // only used when ucAction == ATOM_TRANSMITTER_ACTION_ENABLE or ATOM_TRANSMITTER_ACTION_SETUP

// Bit4
#define ATOM_TRASMITTER_CONFIG_V2_DP_CONNECTOR                 0x10

// Bit7:6
#define ATOM_TRANSMITTER_CONFIG_V2_TRANSMITTER_SEL_MASK     0xC0
#define ATOM_TRANSMITTER_CONFIG_V2_TRANSMITTER1              0x00   //AB
#define ATOM_TRANSMITTER_CONFIG_V2_TRANSMITTER2              0x40   //CD
#define ATOM_TRANSMITTER_CONFIG_V2_TRANSMITTER3              0x80   //EF

typedef struct _DIG_TRANSMITTER_CONTROL_PARAMETERS_V2
{
   union
   {
  USHORT usPixelClock;      // in 10KHz; for bios convenient
   USHORT usInitInfo;         // when init uniphy,lower 8bit is used for connector type defined in objectid.h
  ATOM_DP_VS_MODE asMode; // DP Voltage swing mode
   };
  ATOM_DIG_TRANSMITTER_CONFIG_V2 acConfig;
   UCHAR ucAction;              // define as ATOM_TRANSMITER_ACTION_XXX
  UCHAR ucReserved[4];
}DIG_TRANSMITTER_CONTROL_PARAMETERS_V2;

typedef struct _ATOM_DIG_TRANSMITTER_CONFIG_V3
{
#if ATOM_BIG_ENDIAN
  UCHAR ucTransmitterSel:2;         //bit7:6: =0 Dig Transmitter 1 ( Uniphy AB )
                                    //        =1 Dig Transmitter 2 ( Uniphy CD )
                                    //        =2 Dig Transmitter 3 ( Uniphy EF )
  UCHAR ucRefClkSource:2;           //bit5:4: PPLL1 =0, PPLL2=1, EXT_CLK=2
  UCHAR ucEncoderSel:1;             //bit3=0: Data/Clk path source from DIGA/C/E. =1: Data/clk path source from DIGB/D/F
  UCHAR ucLinkSel:1;                //bit2=0: Uniphy LINKA or C or E when fDualLinkConnector=0. when fDualLinkConnector=1, it means master link of dual link is A or C or E
                                    //    =1: Uniphy LINKB or D or F when fDualLinkConnector=0. when fDualLinkConnector=1, it means master link of dual link is B or D or F
  UCHAR fCoherentMode:1;            //bit1=1: Coherent Mode ( for DVI/HDMI mode )
  UCHAR fDualLinkConnector:1;       //bit0=1: Dual Link DVI connector
#else
  UCHAR fDualLinkConnector:1;       //bit0=1: Dual Link DVI connector
  UCHAR fCoherentMode:1;            //bit1=1: Coherent Mode ( for DVI/HDMI mode )
  UCHAR ucLinkSel:1;                //bit2=0: Uniphy LINKA or C or E when fDualLinkConnector=0. when fDualLinkConnector=1, it means master link of dual link is A or C or E
                                    //    =1: Uniphy LINKB or D or F when fDualLinkConnector=0. when fDualLinkConnector=1, it means master link of dual link is B or D or F
  UCHAR ucEncoderSel:1;             //bit3=0: Data/Clk path source from DIGA/C/E. =1: Data/clk path source from DIGB/D/F
  UCHAR ucRefClkSource:2;           //bit5:4: PPLL1 =0, PPLL2=1, EXT_CLK=2
  UCHAR ucTransmitterSel:2;         //bit7:6: =0 Dig Transmitter 1 ( Uniphy AB )
                                    //        =1 Dig Transmitter 2 ( Uniphy CD )
                                    //        =2 Dig Transmitter 3 ( Uniphy EF )
#endif
}ATOM_DIG_TRANSMITTER_CONFIG_V3;


typedef struct _DIG_TRANSMITTER_CONTROL_PARAMETERS_V3
{
   union
   {
    USHORT usPixelClock;      // in 10KHz; for bios convenient
     USHORT usInitInfo;         // when init uniphy,lower 8bit is used for connector type defined in objectid.h
    ATOM_DP_VS_MODE asMode; // DP Voltage swing mode
   };
  ATOM_DIG_TRANSMITTER_CONFIG_V3 acConfig;
   UCHAR ucAction;                // define as ATOM_TRANSMITER_ACTION_XXX
  UCHAR ucLaneNum;
  UCHAR ucReserved[3];
}DIG_TRANSMITTER_CONTROL_PARAMETERS_V3;

//ucConfig
//Bit0
#define ATOM_TRANSMITTER_CONFIG_V3_DUAL_LINK_CONNECTOR         0x01

//Bit1
#define ATOM_TRANSMITTER_CONFIG_V3_COHERENT                      0x02

//Bit2
#define ATOM_TRANSMITTER_CONFIG_V3_LINK_SEL_MASK              0x04
#define ATOM_TRANSMITTER_CONFIG_V3_LINKA                       0x00
#define ATOM_TRANSMITTER_CONFIG_V3_LINKB                        0x04

// Bit3
#define ATOM_TRANSMITTER_CONFIG_V3_ENCODER_SEL_MASK           0x08
#define ATOM_TRANSMITTER_CONFIG_V3_DIG1_ENCODER                0x00
#define ATOM_TRANSMITTER_CONFIG_V3_DIG2_ENCODER                0x08

// Bit5:4
#define ATOM_TRASMITTER_CONFIG_V3_REFCLK_SEL_MASK            0x30
#define ATOM_TRASMITTER_CONFIG_V3_P1PLL                        0x00
#define ATOM_TRASMITTER_CONFIG_V3_P2PLL                        0x10
#define ATOM_TRASMITTER_CONFIG_V3_REFCLK_SRC_EXT            0x20

// Bit7:6
#define ATOM_TRANSMITTER_CONFIG_V3_TRANSMITTER_SEL_MASK     0xC0
#define ATOM_TRANSMITTER_CONFIG_V3_TRANSMITTER1              0x00   //AB
#define ATOM_TRANSMITTER_CONFIG_V3_TRANSMITTER2              0x40   //CD
#define ATOM_TRANSMITTER_CONFIG_V3_TRANSMITTER3              0x80   //EF


/****************************************************************************/
// Structures used by UNIPHYTransmitterControlTable V1.4
// ASIC Families: NI
// ucTableFormatRevision=1
// ucTableContentRevision=4
/****************************************************************************/
typedef struct _ATOM_DP_VS_MODE_V4
{
  UCHAR ucLaneSel;
 	union
	{
 	  UCHAR ucLaneSet;
 	  struct {
#if ATOM_BIG_ENDIAN
 		  UCHAR ucPOST_CURSOR2:2;         //Bit[7:6] Post Cursor2 Level      <= New in V4
 		  UCHAR ucPRE_EMPHASIS:3;         //Bit[5:3] Pre-emphasis Level
 		  UCHAR ucVOLTAGE_SWING:3;        //Bit[2:0] Voltage Swing Level
#else
 		  UCHAR ucVOLTAGE_SWING:3;        //Bit[2:0] Voltage Swing Level
 		  UCHAR ucPRE_EMPHASIS:3;         //Bit[5:3] Pre-emphasis Level
 		  UCHAR ucPOST_CURSOR2:2;         //Bit[7:6] Post Cursor2 Level      <= New in V4
#endif
		};
	};
}ATOM_DP_VS_MODE_V4;

typedef struct _ATOM_DIG_TRANSMITTER_CONFIG_V4
{
#if ATOM_BIG_ENDIAN
  UCHAR ucTransmitterSel:2;         //bit7:6: =0 Dig Transmitter 1 ( Uniphy AB )
                                    //        =1 Dig Transmitter 2 ( Uniphy CD )
                                    //        =2 Dig Transmitter 3 ( Uniphy EF )
  UCHAR ucRefClkSource:2;           //bit5:4: PPLL1 =0, PPLL2=1, DCPLL=2, EXT_CLK=3   <= New
  UCHAR ucEncoderSel:1;             //bit3=0: Data/Clk path source from DIGA/C/E. =1: Data/clk path source from DIGB/D/F
  UCHAR ucLinkSel:1;                //bit2=0: Uniphy LINKA or C or E when fDualLinkConnector=0. when fDualLinkConnector=1, it means master link of dual link is A or C or E
                                    //    =1: Uniphy LINKB or D or F when fDualLinkConnector=0. when fDualLinkConnector=1, it means master link of dual link is B or D or F
  UCHAR fCoherentMode:1;            //bit1=1: Coherent Mode ( for DVI/HDMI mode )
  UCHAR fDualLinkConnector:1;       //bit0=1: Dual Link DVI connector
#else
  UCHAR fDualLinkConnector:1;       //bit0=1: Dual Link DVI connector
  UCHAR fCoherentMode:1;            //bit1=1: Coherent Mode ( for DVI/HDMI mode )
  UCHAR ucLinkSel:1;                //bit2=0: Uniphy LINKA or C or E when fDualLinkConnector=0. when fDualLinkConnector=1, it means master link of dual link is A or C or E
                                    //    =1: Uniphy LINKB or D or F when fDualLinkConnector=0. when fDualLinkConnector=1, it means master link of dual link is B or D or F
  UCHAR ucEncoderSel:1;             //bit3=0: Data/Clk path source from DIGA/C/E. =1: Data/clk path source from DIGB/D/F
  UCHAR ucRefClkSource:2;           //bit5:4: PPLL1 =0, PPLL2=1, DCPLL=2, EXT_CLK=3   <= New
  UCHAR ucTransmitterSel:2;         //bit7:6: =0 Dig Transmitter 1 ( Uniphy AB )
                                    //        =1 Dig Transmitter 2 ( Uniphy CD )
                                    //        =2 Dig Transmitter 3 ( Uniphy EF )
#endif
}ATOM_DIG_TRANSMITTER_CONFIG_V4;

typedef struct _DIG_TRANSMITTER_CONTROL_PARAMETERS_V4
{
  union
  {
    USHORT usPixelClock;      // in 10KHz; for bios convenient
    USHORT usInitInfo;         // when init uniphy,lower 8bit is used for connector type defined in objectid.h
    ATOM_DP_VS_MODE_V4 asMode; // DP Voltage swing mode     Redefined comparing to previous version
  };
  union
  {
  ATOM_DIG_TRANSMITTER_CONFIG_V4 acConfig;
  UCHAR ucConfig;
  };
  UCHAR ucAction;                // define as ATOM_TRANSMITER_ACTION_XXX
  UCHAR ucLaneNum;
  UCHAR ucReserved[3];
}DIG_TRANSMITTER_CONTROL_PARAMETERS_V4;

//ucConfig
//Bit0
#define ATOM_TRANSMITTER_CONFIG_V4_DUAL_LINK_CONNECTOR         0x01
//Bit1
#define ATOM_TRANSMITTER_CONFIG_V4_COHERENT                      0x02
//Bit2
#define ATOM_TRANSMITTER_CONFIG_V4_LINK_SEL_MASK              0x04
#define ATOM_TRANSMITTER_CONFIG_V4_LINKA                       0x00
#define ATOM_TRANSMITTER_CONFIG_V4_LINKB                        0x04
// Bit3
#define ATOM_TRANSMITTER_CONFIG_V4_ENCODER_SEL_MASK           0x08
#define ATOM_TRANSMITTER_CONFIG_V4_DIG1_ENCODER                0x00
#define ATOM_TRANSMITTER_CONFIG_V4_DIG2_ENCODER                0x08
// Bit5:4
#define ATOM_TRANSMITTER_CONFIG_V4_REFCLK_SEL_MASK            0x30
#define ATOM_TRANSMITTER_CONFIG_V4_P1PLL                       0x00
#define ATOM_TRANSMITTER_CONFIG_V4_P2PLL                      0x10
#define ATOM_TRANSMITTER_CONFIG_V4_DCPLL                      0x20   // New in _V4
#define ATOM_TRANSMITTER_CONFIG_V4_REFCLK_SRC_EXT           0x30   // Changed comparing to V3
// Bit7:6
#define ATOM_TRANSMITTER_CONFIG_V4_TRANSMITTER_SEL_MASK     0xC0
#define ATOM_TRANSMITTER_CONFIG_V4_TRANSMITTER1              0x00   //AB
#define ATOM_TRANSMITTER_CONFIG_V4_TRANSMITTER2              0x40   //CD
#define ATOM_TRANSMITTER_CONFIG_V4_TRANSMITTER3              0x80   //EF


typedef struct _ATOM_DIG_TRANSMITTER_CONFIG_V5
{
#if ATOM_BIG_ENDIAN
  UCHAR ucReservd1:1;
  UCHAR ucHPDSel:3;
  UCHAR ucPhyClkSrcId:2;
  UCHAR ucCoherentMode:1;
  UCHAR ucReserved:1;
#else
  UCHAR ucReserved:1;
  UCHAR ucCoherentMode:1;
  UCHAR ucPhyClkSrcId:2;
  UCHAR ucHPDSel:3;
  UCHAR ucReservd1:1;
#endif
}ATOM_DIG_TRANSMITTER_CONFIG_V5;

typedef struct _DIG_TRANSMITTER_CONTROL_PARAMETERS_V1_5
{
  USHORT usSymClock;              // Encoder Clock in 10kHz,(DP mode)= linkclock/10, (TMDS/LVDS/HDMI)= pixel clock,  (HDMI deep color), =pixel clock * deep_color_ratio
  UCHAR  ucPhyId;                   // 0=UNIPHYA, 1=UNIPHYB, 2=UNIPHYC, 3=UNIPHYD, 4= UNIPHYE 5=UNIPHYF
  UCHAR  ucAction;                // define as ATOM_TRANSMITER_ACTION_xxx
  UCHAR  ucLaneNum;                 // indicate lane number 1-8
  UCHAR  ucConnObjId;               // Connector Object Id defined in ObjectId.h
  UCHAR  ucDigMode;                 // indicate DIG mode
  union{
  ATOM_DIG_TRANSMITTER_CONFIG_V5 asConfig;
  UCHAR ucConfig;
  };
  UCHAR  ucDigEncoderSel;           // indicate DIG front end encoder
  UCHAR  ucDPLaneSet;
  UCHAR  ucReserved;
  UCHAR  ucReserved1;
}DIG_TRANSMITTER_CONTROL_PARAMETERS_V1_5;

//ucPhyId
#define ATOM_PHY_ID_UNIPHYA                                 0
#define ATOM_PHY_ID_UNIPHYB                                 1
#define ATOM_PHY_ID_UNIPHYC                                 2
#define ATOM_PHY_ID_UNIPHYD                                 3
#define ATOM_PHY_ID_UNIPHYE                                 4
#define ATOM_PHY_ID_UNIPHYF                                 5
#define ATOM_PHY_ID_UNIPHYG                                 6

// ucDigEncoderSel
#define ATOM_TRANMSITTER_V5__DIGA_SEL                       0x01
#define ATOM_TRANMSITTER_V5__DIGB_SEL                       0x02
#define ATOM_TRANMSITTER_V5__DIGC_SEL                       0x04
#define ATOM_TRANMSITTER_V5__DIGD_SEL                       0x08
#define ATOM_TRANMSITTER_V5__DIGE_SEL                       0x10
#define ATOM_TRANMSITTER_V5__DIGF_SEL                       0x20
#define ATOM_TRANMSITTER_V5__DIGG_SEL                       0x40

// ucDigMode
#define ATOM_TRANSMITTER_DIGMODE_V5_DP                      0
#define ATOM_TRANSMITTER_DIGMODE_V5_LVDS                    1
#define ATOM_TRANSMITTER_DIGMODE_V5_DVI                     2
#define ATOM_TRANSMITTER_DIGMODE_V5_HDMI                    3
#define ATOM_TRANSMITTER_DIGMODE_V5_SDVO                    4
#define ATOM_TRANSMITTER_DIGMODE_V5_DP_MST                  5

// ucDPLaneSet
#define DP_LANE_SET__0DB_0_4V                               0x00
#define DP_LANE_SET__0DB_0_6V                               0x01
#define DP_LANE_SET__0DB_0_8V                               0x02
#define DP_LANE_SET__0DB_1_2V                               0x03
#define DP_LANE_SET__3_5DB_0_4V                             0x08
#define DP_LANE_SET__3_5DB_0_6V                             0x09
#define DP_LANE_SET__3_5DB_0_8V                             0x0a
#define DP_LANE_SET__6DB_0_4V                               0x10
#define DP_LANE_SET__6DB_0_6V                               0x11
#define DP_LANE_SET__9_5DB_0_4V                             0x18

// ATOM_DIG_TRANSMITTER_CONFIG_V5 asConfig;
// Bit1
#define ATOM_TRANSMITTER_CONFIG_V5_COHERENT                      0x02

// Bit3:2
#define ATOM_TRANSMITTER_CONFIG_V5_REFCLK_SEL_MASK            0x0c
#define ATOM_TRANSMITTER_CONFIG_V5_REFCLK_SEL_SHIFT          0x02

#define ATOM_TRANSMITTER_CONFIG_V5_P1PLL                       0x00
#define ATOM_TRANSMITTER_CONFIG_V5_P2PLL                      0x04
#define ATOM_TRANSMITTER_CONFIG_V5_P0PLL                      0x08
#define ATOM_TRANSMITTER_CONFIG_V5_REFCLK_SRC_EXT           0x0c
// Bit6:4
#define ATOM_TRANSMITTER_CONFIG_V5_HPD_SEL_MASK                0x70
#define ATOM_TRANSMITTER_CONFIG_V5_HPD_SEL_SHIFT            0x04

#define ATOM_TRANSMITTER_CONFIG_V5_NO_HPD_SEL                    0x00
#define ATOM_TRANSMITTER_CONFIG_V5_HPD1_SEL                      0x10
#define ATOM_TRANSMITTER_CONFIG_V5_HPD2_SEL                      0x20
#define ATOM_TRANSMITTER_CONFIG_V5_HPD3_SEL                      0x30
#define ATOM_TRANSMITTER_CONFIG_V5_HPD4_SEL                      0x40
#define ATOM_TRANSMITTER_CONFIG_V5_HPD5_SEL                      0x50
#define ATOM_TRANSMITTER_CONFIG_V5_HPD6_SEL                      0x60

#define DIG_TRANSMITTER_CONTROL_PS_ALLOCATION_V1_5            DIG_TRANSMITTER_CONTROL_PARAMETERS_V1_5

typedef struct _DIG_TRANSMITTER_CONTROL_PARAMETERS_V1_6
{
  UCHAR ucPhyId;           // 0=UNIPHYA, 1=UNIPHYB, 2=UNIPHYC, 3=UNIPHYD, 4= UNIPHYE 5=UNIPHYF
  UCHAR ucAction;          // define as ATOM_TRANSMITER_ACTION_xxx
  union
  {
    UCHAR ucDigMode;       // ATOM_ENCODER_MODE_DP/ATOM_ENCODER_MODE_DVI/ATOM_ENCODER_MODE_HDMI
    UCHAR ucDPLaneSet;     // DP voltage swing and pre-emphasis value defined in DPCD DP_LANE_SET, "DP_LANE_SET__xDB_y_zV"
  };
  UCHAR ucLaneNum;         // Lane number
  ULONG ulSymClock;        // Symbol Clock in 10Khz
  UCHAR ucHPDSel;          // =1: HPD1, =2: HPD2, .... =6: HPD6, =0: HPD is not assigned
  UCHAR ucDigEncoderSel;   // DIG stream( front-end ) selection, bit0 means DIG0 FE is enable,
  UCHAR ucConnObjId;       // Connector Object Id defined in ObjectId.h
  UCHAR ucReserved;
  ULONG ulReserved;
}DIG_TRANSMITTER_CONTROL_PARAMETERS_V1_6;


// ucDigEncoderSel
#define ATOM_TRANMSITTER_V6__DIGA_SEL                       0x01
#define ATOM_TRANMSITTER_V6__DIGB_SEL                       0x02
#define ATOM_TRANMSITTER_V6__DIGC_SEL                       0x04
#define ATOM_TRANMSITTER_V6__DIGD_SEL                       0x08
#define ATOM_TRANMSITTER_V6__DIGE_SEL                       0x10
#define ATOM_TRANMSITTER_V6__DIGF_SEL                       0x20
#define ATOM_TRANMSITTER_V6__DIGG_SEL                       0x40

// ucDigMode
#define ATOM_TRANSMITTER_DIGMODE_V6_DP                      0
#define ATOM_TRANSMITTER_DIGMODE_V6_DVI                     2
#define ATOM_TRANSMITTER_DIGMODE_V6_HDMI                    3
#define ATOM_TRANSMITTER_DIGMODE_V6_DP_MST                  5

//ucHPDSel
#define ATOM_TRANSMITTER_V6_NO_HPD_SEL                      0x00
#define ATOM_TRANSMITTER_V6_HPD1_SEL                        0x01
#define ATOM_TRANSMITTER_V6_HPD2_SEL                        0x02
#define ATOM_TRANSMITTER_V6_HPD3_SEL                        0x03
#define ATOM_TRANSMITTER_V6_HPD4_SEL                        0x04
#define ATOM_TRANSMITTER_V6_HPD5_SEL                        0x05
#define ATOM_TRANSMITTER_V6_HPD6_SEL                        0x06


/****************************************************************************/
// Structures used by ExternalEncoderControlTable V1.3
// ASIC Families: Evergreen, Llano, NI
// ucTableFormatRevision=1
// ucTableContentRevision=3
/****************************************************************************/

typedef struct _EXTERNAL_ENCODER_CONTROL_PARAMETERS_V3
{
  union{
  USHORT usPixelClock;      // pixel clock in 10Khz, valid when ucAction=SETUP/ENABLE_OUTPUT
  USHORT usConnectorId;     // connector id, valid when ucAction = INIT
  };
  UCHAR  ucConfig;          // indicate which encoder, and DP link rate when ucAction = SETUP/ENABLE_OUTPUT
  UCHAR  ucAction;          //
  UCHAR  ucEncoderMode;     // encoder mode, only used when ucAction = SETUP/ENABLE_OUTPUT
  UCHAR  ucLaneNum;         // lane number, only used when ucAction = SETUP/ENABLE_OUTPUT
  UCHAR  ucBitPerColor;     // output bit per color, only valid when ucAction = SETUP/ENABLE_OUTPUT and ucEncodeMode= DP
  UCHAR  ucReserved;
}EXTERNAL_ENCODER_CONTROL_PARAMETERS_V3;

// ucAction
#define EXTERANL_ENCODER_ACTION_V3_DISABLE_OUTPUT         0x00
#define EXTERANL_ENCODER_ACTION_V3_ENABLE_OUTPUT          0x01
#define EXTERNAL_ENCODER_ACTION_V3_ENCODER_INIT           0x07
#define EXTERNAL_ENCODER_ACTION_V3_ENCODER_SETUP          0x0f
#define EXTERNAL_ENCODER_ACTION_V3_ENCODER_BLANKING_OFF   0x10
#define EXTERNAL_ENCODER_ACTION_V3_ENCODER_BLANKING       0x11
#define EXTERNAL_ENCODER_ACTION_V3_DACLOAD_DETECTION      0x12
#define EXTERNAL_ENCODER_ACTION_V3_DDC_SETUP              0x14

// ucConfig
#define EXTERNAL_ENCODER_CONFIG_V3_DPLINKRATE_MASK            0x03
#define EXTERNAL_ENCODER_CONFIG_V3_DPLINKRATE_1_62GHZ        0x00
#define EXTERNAL_ENCODER_CONFIG_V3_DPLINKRATE_2_70GHZ        0x01
#define EXTERNAL_ENCODER_CONFIG_V3_DPLINKRATE_5_40GHZ        0x02
#define EXTERNAL_ENCODER_CONFIG_V3_ENCODER_SEL_MAKS          0x70
#define EXTERNAL_ENCODER_CONFIG_V3_ENCODER1                  0x00
#define EXTERNAL_ENCODER_CONFIG_V3_ENCODER2                  0x10
#define EXTERNAL_ENCODER_CONFIG_V3_ENCODER3                  0x20

typedef struct _EXTERNAL_ENCODER_CONTROL_PS_ALLOCATION_V3
{
  EXTERNAL_ENCODER_CONTROL_PARAMETERS_V3 sExtEncoder;
  ULONG ulReserved[2];
}EXTERNAL_ENCODER_CONTROL_PS_ALLOCATION_V3;


/****************************************************************************/
// Structures used by DAC1OuputControlTable
//                    DAC2OuputControlTable
//                    LVTMAOutputControlTable  (Before DEC30)
//                    TMDSAOutputControlTable  (Before DEC30)
/****************************************************************************/
typedef struct _DISPLAY_DEVICE_OUTPUT_CONTROL_PARAMETERS
{
  UCHAR  ucAction;                    // Possible input:ATOM_ENABLE||ATOMDISABLE
                                      // When the display is LCD, in addition to above:
                                      // ATOM_LCD_BLOFF|| ATOM_LCD_BLON ||ATOM_LCD_BL_BRIGHTNESS_CONTROL||ATOM_LCD_SELFTEST_START||
                                      // ATOM_LCD_SELFTEST_STOP

  UCHAR  aucPadding[3];               // padding to DWORD aligned
}DISPLAY_DEVICE_OUTPUT_CONTROL_PARAMETERS;

#define DISPLAY_DEVICE_OUTPUT_CONTROL_PS_ALLOCATION DISPLAY_DEVICE_OUTPUT_CONTROL_PARAMETERS


#define CRT1_OUTPUT_CONTROL_PARAMETERS     DISPLAY_DEVICE_OUTPUT_CONTROL_PARAMETERS
#define CRT1_OUTPUT_CONTROL_PS_ALLOCATION  DISPLAY_DEVICE_OUTPUT_CONTROL_PS_ALLOCATION

#define CRT2_OUTPUT_CONTROL_PARAMETERS     DISPLAY_DEVICE_OUTPUT_CONTROL_PARAMETERS
#define CRT2_OUTPUT_CONTROL_PS_ALLOCATION  DISPLAY_DEVICE_OUTPUT_CONTROL_PS_ALLOCATION

#define CV1_OUTPUT_CONTROL_PARAMETERS      DISPLAY_DEVICE_OUTPUT_CONTROL_PARAMETERS
#define CV1_OUTPUT_CONTROL_PS_ALLOCATION   DISPLAY_DEVICE_OUTPUT_CONTROL_PS_ALLOCATION

#define TV1_OUTPUT_CONTROL_PARAMETERS      DISPLAY_DEVICE_OUTPUT_CONTROL_PARAMETERS
#define TV1_OUTPUT_CONTROL_PS_ALLOCATION   DISPLAY_DEVICE_OUTPUT_CONTROL_PS_ALLOCATION

#define DFP1_OUTPUT_CONTROL_PARAMETERS     DISPLAY_DEVICE_OUTPUT_CONTROL_PARAMETERS
#define DFP1_OUTPUT_CONTROL_PS_ALLOCATION  DISPLAY_DEVICE_OUTPUT_CONTROL_PS_ALLOCATION

#define DFP2_OUTPUT_CONTROL_PARAMETERS     DISPLAY_DEVICE_OUTPUT_CONTROL_PARAMETERS
#define DFP2_OUTPUT_CONTROL_PS_ALLOCATION  DISPLAY_DEVICE_OUTPUT_CONTROL_PS_ALLOCATION

#define LCD1_OUTPUT_CONTROL_PARAMETERS     DISPLAY_DEVICE_OUTPUT_CONTROL_PARAMETERS
#define LCD1_OUTPUT_CONTROL_PS_ALLOCATION  DISPLAY_DEVICE_OUTPUT_CONTROL_PS_ALLOCATION

#define DVO_OUTPUT_CONTROL_PARAMETERS      DISPLAY_DEVICE_OUTPUT_CONTROL_PARAMETERS
#define DVO_OUTPUT_CONTROL_PS_ALLOCATION   DIG_TRANSMITTER_CONTROL_PS_ALLOCATION
#define DVO_OUTPUT_CONTROL_PARAMETERS_V3   DIG_TRANSMITTER_CONTROL_PARAMETERS


typedef struct _LVTMA_OUTPUT_CONTROL_PARAMETERS_V2
{
  // Possible value of ucAction
  // ATOM_TRANSMITTER_ACTION_LCD_BLON
  // ATOM_TRANSMITTER_ACTION_LCD_BLOFF
  // ATOM_TRANSMITTER_ACTION_BL_BRIGHTNESS_CONTROL
  // ATOM_TRANSMITTER_ACTION_POWER_ON
  // ATOM_TRANSMITTER_ACTION_POWER_OFF
  UCHAR  ucAction;
  UCHAR  ucBriLevel;
  USHORT usPwmFreq;                  // in unit of Hz, 200 means 200Hz
}LVTMA_OUTPUT_CONTROL_PARAMETERS_V2;



/****************************************************************************/
// Structures used by BlankCRTCTable
/****************************************************************************/
typedef struct _BLANK_CRTC_PARAMETERS
{
  UCHAR  ucCRTC;                       // ATOM_CRTC1 or ATOM_CRTC2
  UCHAR  ucBlanking;                  // ATOM_BLANKING or ATOM_BLANKINGOFF
  USHORT usBlackColorRCr;
  USHORT usBlackColorGY;
  USHORT usBlackColorBCb;
}BLANK_CRTC_PARAMETERS;
#define BLANK_CRTC_PS_ALLOCATION    BLANK_CRTC_PARAMETERS

/****************************************************************************/
// Structures used by EnableCRTCTable
//                    EnableCRTCMemReqTable
//                    UpdateCRTC_DoubleBufferRegistersTable
/****************************************************************************/
typedef struct _ENABLE_CRTC_PARAMETERS
{
  UCHAR ucCRTC;                         // ATOM_CRTC1 or ATOM_CRTC2
  UCHAR ucEnable;                     // ATOM_ENABLE or ATOM_DISABLE
  UCHAR ucPadding[2];
}ENABLE_CRTC_PARAMETERS;
#define ENABLE_CRTC_PS_ALLOCATION   ENABLE_CRTC_PARAMETERS

/****************************************************************************/
// Structures used by SetCRTC_OverScanTable
/****************************************************************************/
typedef struct _SET_CRTC_OVERSCAN_PARAMETERS
{
  USHORT usOverscanRight;             // right
  USHORT usOverscanLeft;              // left
  USHORT usOverscanBottom;            // bottom
  USHORT usOverscanTop;               // top
  UCHAR  ucCRTC;                      // ATOM_CRTC1 or ATOM_CRTC2
  UCHAR  ucPadding[3];
}SET_CRTC_OVERSCAN_PARAMETERS;
#define SET_CRTC_OVERSCAN_PS_ALLOCATION  SET_CRTC_OVERSCAN_PARAMETERS

/****************************************************************************/
// Structures used by SetCRTC_ReplicationTable
/****************************************************************************/
typedef struct _SET_CRTC_REPLICATION_PARAMETERS
{
  UCHAR ucH_Replication;              // horizontal replication
  UCHAR ucV_Replication;              // vertical replication
  UCHAR usCRTC;                       // ATOM_CRTC1 or ATOM_CRTC2
  UCHAR ucPadding;
}SET_CRTC_REPLICATION_PARAMETERS;
#define SET_CRTC_REPLICATION_PS_ALLOCATION  SET_CRTC_REPLICATION_PARAMETERS

/****************************************************************************/
// Structures used by SelectCRTC_SourceTable
/****************************************************************************/
typedef struct _SELECT_CRTC_SOURCE_PARAMETERS
{
  UCHAR ucCRTC;                         // ATOM_CRTC1 or ATOM_CRTC2
  UCHAR ucDevice;                     // ATOM_DEVICE_CRT1|ATOM_DEVICE_CRT2|....
  UCHAR ucPadding[2];
}SELECT_CRTC_SOURCE_PARAMETERS;
#define SELECT_CRTC_SOURCE_PS_ALLOCATION  SELECT_CRTC_SOURCE_PARAMETERS

typedef struct _SELECT_CRTC_SOURCE_PARAMETERS_V2
{
  UCHAR ucCRTC;                         // ATOM_CRTC1 or ATOM_CRTC2
  UCHAR ucEncoderID;                  // DAC1/DAC2/TVOUT/DIG1/DIG2/DVO
  UCHAR ucEncodeMode;                           // Encoding mode, only valid when using DIG1/DIG2/DVO
  UCHAR ucPadding;
}SELECT_CRTC_SOURCE_PARAMETERS_V2;

//ucEncoderID
//#define ASIC_INT_DAC1_ENCODER_ID                      0x00
//#define ASIC_INT_TV_ENCODER_ID                           0x02
//#define ASIC_INT_DIG1_ENCODER_ID                        0x03
//#define ASIC_INT_DAC2_ENCODER_ID                        0x04
//#define ASIC_EXT_TV_ENCODER_ID                           0x06
//#define ASIC_INT_DVO_ENCODER_ID                           0x07
//#define ASIC_INT_DIG2_ENCODER_ID                        0x09
//#define ASIC_EXT_DIG_ENCODER_ID                           0x05

//ucEncodeMode
//#define ATOM_ENCODER_MODE_DP                              0
//#define ATOM_ENCODER_MODE_LVDS                           1
//#define ATOM_ENCODER_MODE_DVI                              2
//#define ATOM_ENCODER_MODE_HDMI                           3
//#define ATOM_ENCODER_MODE_SDVO                           4
//#define ATOM_ENCODER_MODE_TV                              13
//#define ATOM_ENCODER_MODE_CV                              14
//#define ATOM_ENCODER_MODE_CRT                              15


typedef struct _SELECT_CRTC_SOURCE_PARAMETERS_V3
{
  UCHAR ucCRTC;                         // ATOM_CRTC1 or ATOM_CRTC2
  UCHAR ucEncoderID;                    // DAC1/DAC2/TVOUT/DIG1/DIG2/DVO
  UCHAR ucEncodeMode;                   // Encoding mode, only valid when using DIG1/DIG2/DVO
  UCHAR ucDstBpc;                       // PANEL_6/8/10/12BIT_PER_COLOR
}SELECT_CRTC_SOURCE_PARAMETERS_V3;


/****************************************************************************/
// Structures used by SetPixelClockTable
//                    GetPixelClockTable
/****************************************************************************/
//Major revision=1., Minor revision=1
typedef struct _PIXEL_CLOCK_PARAMETERS
{
  USHORT usPixelClock;                // in 10kHz unit; for bios convenient = (RefClk*FB_Div)/(Ref_Div*Post_Div)
                                      // 0 means disable PPLL
  USHORT usRefDiv;                    // Reference divider
  USHORT usFbDiv;                     // feedback divider
  UCHAR  ucPostDiv;                   // post divider
  UCHAR  ucFracFbDiv;                 // fractional feedback divider
  UCHAR  ucPpll;                      // ATOM_PPLL1 or ATOM_PPL2
  UCHAR  ucRefDivSrc;                 // ATOM_PJITTER or ATO_NONPJITTER
  UCHAR  ucCRTC;                      // Which CRTC uses this Ppll
  UCHAR  ucPadding;
}PIXEL_CLOCK_PARAMETERS;

//Major revision=1., Minor revision=2, add ucMiscIfno
//ucMiscInfo:
#define MISC_FORCE_REPROG_PIXEL_CLOCK 0x1
#define MISC_DEVICE_INDEX_MASK        0xF0
#define MISC_DEVICE_INDEX_SHIFT       4

typedef struct _PIXEL_CLOCK_PARAMETERS_V2
{
  USHORT usPixelClock;                // in 10kHz unit; for bios convenient = (RefClk*FB_Div)/(Ref_Div*Post_Div)
                                      // 0 means disable PPLL
  USHORT usRefDiv;                    // Reference divider
  USHORT usFbDiv;                     // feedback divider
  UCHAR  ucPostDiv;                   // post divider
  UCHAR  ucFracFbDiv;                 // fractional feedback divider
  UCHAR  ucPpll;                      // ATOM_PPLL1 or ATOM_PPL2
  UCHAR  ucRefDivSrc;                 // ATOM_PJITTER or ATO_NONPJITTER
  UCHAR  ucCRTC;                      // Which CRTC uses this Ppll
  UCHAR  ucMiscInfo;                  // Different bits for different purpose, bit [7:4] as device index, bit[0]=Force prog
}PIXEL_CLOCK_PARAMETERS_V2;

//Major revision=1., Minor revision=3, structure/definition change
//ucEncoderMode:
//ATOM_ENCODER_MODE_DP
//ATOM_ENOCDER_MODE_LVDS
//ATOM_ENOCDER_MODE_DVI
//ATOM_ENOCDER_MODE_HDMI
//ATOM_ENOCDER_MODE_SDVO
//ATOM_ENCODER_MODE_TV                                          13
//ATOM_ENCODER_MODE_CV                                          14
//ATOM_ENCODER_MODE_CRT                                          15

//ucDVOConfig
//#define DVO_ENCODER_CONFIG_RATE_SEL                     0x01
//#define DVO_ENCODER_CONFIG_DDR_SPEED                  0x00
//#define DVO_ENCODER_CONFIG_SDR_SPEED                  0x01
//#define DVO_ENCODER_CONFIG_OUTPUT_SEL                  0x0c
//#define DVO_ENCODER_CONFIG_LOW12BIT                     0x00
//#define DVO_ENCODER_CONFIG_UPPER12BIT                  0x04
//#define DVO_ENCODER_CONFIG_24BIT                        0x08

//ucMiscInfo: also changed, see below
#define PIXEL_CLOCK_MISC_FORCE_PROG_PPLL                  0x01
#define PIXEL_CLOCK_MISC_VGA_MODE                              0x02
#define PIXEL_CLOCK_MISC_CRTC_SEL_MASK                     0x04
#define PIXEL_CLOCK_MISC_CRTC_SEL_CRTC1                     0x00
#define PIXEL_CLOCK_MISC_CRTC_SEL_CRTC2                     0x04
#define PIXEL_CLOCK_MISC_USE_ENGINE_FOR_DISPCLK         0x08
#define PIXEL_CLOCK_MISC_REF_DIV_SRC                    0x10
// V1.4 for RoadRunner
#define PIXEL_CLOCK_V4_MISC_SS_ENABLE               0x10
#define PIXEL_CLOCK_V4_MISC_COHERENT_MODE           0x20


typedef struct _PIXEL_CLOCK_PARAMETERS_V3
{
  USHORT usPixelClock;                // in 10kHz unit; for bios convenient = (RefClk*FB_Div)/(Ref_Div*Post_Div)
                                      // 0 means disable PPLL. For VGA PPLL,make sure this value is not 0.
  USHORT usRefDiv;                    // Reference divider
  USHORT usFbDiv;                     // feedback divider
  UCHAR  ucPostDiv;                   // post divider
  UCHAR  ucFracFbDiv;                 // fractional feedback divider
  UCHAR  ucPpll;                      // ATOM_PPLL1 or ATOM_PPL2
  UCHAR  ucTransmitterId;             // graphic encoder id defined in objectId.h
   union
   {
  UCHAR  ucEncoderMode;               // encoder type defined as ATOM_ENCODER_MODE_DP/DVI/HDMI/
   UCHAR  ucDVOConfig;                           // when use DVO, need to know SDR/DDR, 12bit or 24bit
   };
  UCHAR  ucMiscInfo;                  // bit[0]=Force program, bit[1]= set pclk for VGA, b[2]= CRTC sel
                                      // bit[3]=0:use PPLL for dispclk source, =1: use engine clock for dispclock source
                                      // bit[4]=0:use XTALIN as the source of reference divider,=1 use the pre-defined clock as the source of reference divider
}PIXEL_CLOCK_PARAMETERS_V3;

#define PIXEL_CLOCK_PARAMETERS_LAST                     PIXEL_CLOCK_PARAMETERS_V2
#define GET_PIXEL_CLOCK_PS_ALLOCATION                  PIXEL_CLOCK_PARAMETERS_LAST


typedef struct _PIXEL_CLOCK_PARAMETERS_V5
{
  UCHAR  ucCRTC;             // ATOM_CRTC1~6, indicate the CRTC controller to
                             // drive the pixel clock. not used for DCPLL case.
  union{
  UCHAR  ucReserved;
  UCHAR  ucFracFbDiv;        // [gphan] temporary to prevent build problem.  remove it after driver code is changed.
  };
  USHORT usPixelClock;       // target the pixel clock to drive the CRTC timing
                             // 0 means disable PPLL/DCPLL.
  USHORT usFbDiv;            // feedback divider integer part.
  UCHAR  ucPostDiv;          // post divider.
  UCHAR  ucRefDiv;           // Reference divider
  UCHAR  ucPpll;             // ATOM_PPLL1/ATOM_PPLL2/ATOM_DCPLL
  UCHAR  ucTransmitterID;    // ASIC encoder id defined in objectId.h,
                             // indicate which graphic encoder will be used.
  UCHAR  ucEncoderMode;      // Encoder mode:
  UCHAR  ucMiscInfo;         // bit[0]= Force program PPLL
                             // bit[1]= when VGA timing is used.
                             // bit[3:2]= HDMI panel bit depth: =0: 24bpp =1:30bpp, =2:32bpp
                             // bit[4]= RefClock source for PPLL.
                             // =0: XTLAIN( default mode )
                              // =1: other external clock source, which is pre-defined
                             //     by VBIOS depend on the feature required.
                             // bit[7:5]: reserved.
  ULONG  ulFbDivDecFrac;     // 20 bit feedback divider decimal fraction part, range from 1~999999 ( 0.000001 to 0.999999 )

}PIXEL_CLOCK_PARAMETERS_V5;

#define PIXEL_CLOCK_V5_MISC_FORCE_PROG_PPLL               0x01
#define PIXEL_CLOCK_V5_MISC_VGA_MODE                        0x02
#define PIXEL_CLOCK_V5_MISC_HDMI_BPP_MASK           0x0c
#define PIXEL_CLOCK_V5_MISC_HDMI_24BPP              0x00
#define PIXEL_CLOCK_V5_MISC_HDMI_30BPP              0x04
#define PIXEL_CLOCK_V5_MISC_HDMI_32BPP              0x08
#define PIXEL_CLOCK_V5_MISC_REF_DIV_SRC             0x10

typedef struct _CRTC_PIXEL_CLOCK_FREQ
{
#if ATOM_BIG_ENDIAN
  ULONG  ucCRTC:8;            // ATOM_CRTC1~6, indicate the CRTC controller to
                              // drive the pixel clock. not used for DCPLL case.
  ULONG  ulPixelClock:24;     // target the pixel clock to drive the CRTC timing.
                              // 0 means disable PPLL/DCPLL. Expanded to 24 bits comparing to previous version.
#else
  ULONG  ulPixelClock:24;     // target the pixel clock to drive the CRTC timing.
                              // 0 means disable PPLL/DCPLL. Expanded to 24 bits comparing to previous version.
  ULONG  ucCRTC:8;            // ATOM_CRTC1~6, indicate the CRTC controller to
                              // drive the pixel clock. not used for DCPLL case.
#endif
}CRTC_PIXEL_CLOCK_FREQ;

typedef struct _PIXEL_CLOCK_PARAMETERS_V6
{
  union{
    CRTC_PIXEL_CLOCK_FREQ ulCrtcPclkFreq;    // pixel clock and CRTC id frequency
    ULONG ulDispEngClkFreq;                  // dispclk frequency
  };
  USHORT usFbDiv;            // feedback divider integer part.
  UCHAR  ucPostDiv;          // post divider.
  UCHAR  ucRefDiv;           // Reference divider
  UCHAR  ucPpll;             // ATOM_PPLL1/ATOM_PPLL2/ATOM_DCPLL
  UCHAR  ucTransmitterID;    // ASIC encoder id defined in objectId.h,
                             // indicate which graphic encoder will be used.
  UCHAR  ucEncoderMode;      // Encoder mode:
  UCHAR  ucMiscInfo;         // bit[0]= Force program PPLL
                             // bit[1]= when VGA timing is used.
                             // bit[3:2]= HDMI panel bit depth: =0: 24bpp =1:30bpp, =2:32bpp
                             // bit[4]= RefClock source for PPLL.
                             // =0: XTLAIN( default mode )
                              // =1: other external clock source, which is pre-defined
                             //     by VBIOS depend on the feature required.
                             // bit[7:5]: reserved.
  ULONG  ulFbDivDecFrac;     // 20 bit feedback divider decimal fraction part, range from 1~999999 ( 0.000001 to 0.999999 )

}PIXEL_CLOCK_PARAMETERS_V6;

#define PIXEL_CLOCK_V6_MISC_FORCE_PROG_PPLL               0x01
#define PIXEL_CLOCK_V6_MISC_VGA_MODE                        0x02
#define PIXEL_CLOCK_V6_MISC_HDMI_BPP_MASK           0x0c
#define PIXEL_CLOCK_V6_MISC_HDMI_24BPP              0x00
#define PIXEL_CLOCK_V6_MISC_HDMI_36BPP              0x04
#define PIXEL_CLOCK_V6_MISC_HDMI_36BPP_V6           0x08    //for V6, the correct defintion for 36bpp should be 2 for 36bpp(2:1)
#define PIXEL_CLOCK_V6_MISC_HDMI_30BPP              0x08
#define PIXEL_CLOCK_V6_MISC_HDMI_30BPP_V6           0x04    //for V6, the correct defintion for 30bpp should be 1 for 36bpp(5:4)
#define PIXEL_CLOCK_V6_MISC_HDMI_48BPP              0x0c
#define PIXEL_CLOCK_V6_MISC_REF_DIV_SRC             0x10
#define PIXEL_CLOCK_V6_MISC_GEN_DPREFCLK            0x40
#define PIXEL_CLOCK_V6_MISC_DPREFCLK_BYPASS         0x40

typedef struct _GET_DISP_PLL_STATUS_INPUT_PARAMETERS_V2
{
  PIXEL_CLOCK_PARAMETERS_V3 sDispClkInput;
}GET_DISP_PLL_STATUS_INPUT_PARAMETERS_V2;

typedef struct _GET_DISP_PLL_STATUS_OUTPUT_PARAMETERS_V2
{
  UCHAR  ucStatus;
  UCHAR  ucRefDivSrc;                 // =1: reference clock source from XTALIN, =0: source from PCIE ref clock
  UCHAR  ucReserved[2];
}GET_DISP_PLL_STATUS_OUTPUT_PARAMETERS_V2;

typedef struct _GET_DISP_PLL_STATUS_INPUT_PARAMETERS_V3
{
  PIXEL_CLOCK_PARAMETERS_V5 sDispClkInput;
}GET_DISP_PLL_STATUS_INPUT_PARAMETERS_V3;

typedef struct _PIXEL_CLOCK_PARAMETERS_V7
{
    ULONG  ulPixelClock;               // target the pixel clock to drive the CRTC timing in unit of 100Hz.

    UCHAR  ucPpll;                     // ATOM_PHY_PLL0/ATOM_PHY_PLL1/ATOM_PPLL0
    UCHAR  ucTransmitterID;            // ASIC encoder id defined in objectId.h,
                                       // indicate which graphic encoder will be used.
    UCHAR  ucEncoderMode;              // Encoder mode:
    UCHAR  ucMiscInfo;                 // bit[0]= Force program PLL for pixclk
                                       // bit[1]= Force program PHY PLL only ( internally used by VBIOS only in DP case which PHYPLL is programmed for SYMCLK, not Pixclk )
                                       // bit[5:4]= RefClock source for PPLL.
                                       //          =0: XTLAIN( default mode )
                                       //          =1: pcie
                                       //          =2: GENLK
    UCHAR  ucCRTC;                     // ATOM_CRTC1~6, indicate the CRTC controller to
    UCHAR  ucDeepColorRatio;           // HDMI panel bit depth: =0: 24bpp =1:30bpp, =2:36bpp
    UCHAR  ucReserved[2];
    ULONG  ulReserved;
}PIXEL_CLOCK_PARAMETERS_V7;

//ucMiscInfo
#define PIXEL_CLOCK_V7_MISC_FORCE_PROG_PPLL         0x01
#define PIXEL_CLOCK_V7_MISC_PROG_PHYPLL             0x02
#define PIXEL_CLOCK_V7_MISC_YUV420_MODE             0x04
#define PIXEL_CLOCK_V7_MISC_DVI_DUALLINK_EN         0x08
#define PIXEL_CLOCK_V7_MISC_REF_DIV_SRC             0x30
#define PIXEL_CLOCK_V7_MISC_REF_DIV_SRC_XTALIN      0x00
#define PIXEL_CLOCK_V7_MISC_REF_DIV_SRC_PCIE        0x10
#define PIXEL_CLOCK_V7_MISC_REF_DIV_SRC_GENLK       0x20

//ucDeepColorRatio
#define PIXEL_CLOCK_V7_DEEPCOLOR_RATIO_DIS          0x00      //00 - DCCG_DEEP_COLOR_DTO_DISABLE: Disable Deep Color DTO
#define PIXEL_CLOCK_V7_DEEPCOLOR_RATIO_5_4          0x01      //01 - DCCG_DEEP_COLOR_DTO_5_4_RATIO: Set Deep Color DTO to 5:4
#define PIXEL_CLOCK_V7_DEEPCOLOR_RATIO_3_2          0x02      //02 - DCCG_DEEP_COLOR_DTO_3_2_RATIO: Set Deep Color DTO to 3:2
#define PIXEL_CLOCK_V7_DEEPCOLOR_RATIO_2_1          0x03      //03 - DCCG_DEEP_COLOR_DTO_2_1_RATIO: Set Deep Color DTO to 2:1

// SetDCEClockTable input parameter for DCE11.1
typedef struct _SET_DCE_CLOCK_PARAMETERS_V1_1
{
  ULONG  ulDISPClkFreq;       // target DISPCLK frquency in unit of 10kHz, return real DISPCLK frequency. when ucFlag[1]=1, in unit of 100Hz.
  UCHAR  ucFlag;              // bit0=1: DPREFCLK bypass DFS bit0=0: DPREFCLK not bypass DFS
  UCHAR  ucCrtc;              // use when enable DCCG pixel clock ucFlag[1]=1
  UCHAR  ucPpllId;            // use when enable DCCG pixel clock ucFlag[1]=1
  UCHAR  ucDeepColorRatio;    // use when enable DCCG pixel clock ucFlag[1]=1
}SET_DCE_CLOCK_PARAMETERS_V1_1;


typedef struct _SET_DCE_CLOCK_PS_ALLOCATION_V1_1
{
  SET_DCE_CLOCK_PARAMETERS_V1_1 asParam;
  ULONG ulReserved[2];
}SET_DCE_CLOCK_PS_ALLOCATION_V1_1;

//SET_DCE_CLOCK_PARAMETERS_V1_1.ucFlag
#define SET_DCE_CLOCK_FLAG_GEN_DPREFCLK            0x01
#define SET_DCE_CLOCK_FLAG_DPREFCLK_BYPASS         0x01
#define SET_DCE_CLOCK_FLAG_ENABLE_PIXCLK           0x02

// SetDCEClockTable input parameter for DCE11.2( POLARIS10 and POLARIS11 ) and above
typedef struct _SET_DCE_CLOCK_PARAMETERS_V2_1
{
  ULONG  ulDCEClkFreq;                               // target DCE frequency in unit of 10KHZ, return real DISPCLK/DPREFCLK frequency.
  UCHAR  ucDCEClkType;                               // =0: DISPCLK  =1: DPREFCLK  =2: PIXCLK
  UCHAR  ucDCEClkSrc;                                // ATOM_PLL0 or ATOM_GCK_DFS or ATOM_FCH_CLK or ATOM_COMBOPHY_PLLx
  UCHAR  ucDCEClkFlag;                               // Bit [1:0] = PPLL ref clock source ( when ucDCEClkSrc= ATOM_PPLL0 )
  UCHAR  ucCRTC;                                     // ucDisp Pipe Id, ATOM_CRTC0/1/2/..., use only when ucDCEClkType = PIXCLK
}SET_DCE_CLOCK_PARAMETERS_V2_1;

//ucDCEClkType
#define DCE_CLOCK_TYPE_DISPCLK                        0
#define DCE_CLOCK_TYPE_DPREFCLK                       1
#define DCE_CLOCK_TYPE_PIXELCLK                       2        // used by VBIOS internally, called by SetPixelClockTable

//ucDCEClkFlag when ucDCEClkType == DPREFCLK
#define DCE_CLOCK_FLAG_PLL_REFCLK_SRC_MASK            0x03
#define DCE_CLOCK_FLAG_PLL_REFCLK_SRC_GENERICA        0x00
#define DCE_CLOCK_FLAG_PLL_REFCLK_SRC_GENLK           0x01
#define DCE_CLOCK_FLAG_PLL_REFCLK_SRC_PCIE            0x02
#define DCE_CLOCK_FLAG_PLL_REFCLK_SRC_XTALIN          0x03

//ucDCEClkFlag when ucDCEClkType == PIXCLK
#define DCE_CLOCK_FLAG_PCLK_DEEPCOLOR_RATIO_MASK      0x03
#define DCE_CLOCK_FLAG_PCLK_DEEPCOLOR_RATIO_DIS       0x00      //00 - DCCG_DEEP_COLOR_DTO_DISABLE: Disable Deep Color DTO
#define DCE_CLOCK_FLAG_PCLK_DEEPCOLOR_RATIO_5_4       0x01      //01 - DCCG_DEEP_COLOR_DTO_5_4_RATIO: Set Deep Color DTO to 5:4
#define DCE_CLOCK_FLAG_PCLK_DEEPCOLOR_RATIO_3_2       0x02      //02 - DCCG_DEEP_COLOR_DTO_3_2_RATIO: Set Deep Color DTO to 3:2
#define DCE_CLOCK_FLAG_PCLK_DEEPCOLOR_RATIO_2_1       0x03      //03 - DCCG_DEEP_COLOR_DTO_2_1_RATIO: Set Deep Color DTO to 2:1
#define DCE_CLOCK_FLAG_PIXCLK_YUV420_MODE             0x04

typedef struct _SET_DCE_CLOCK_PS_ALLOCATION_V2_1
{
  SET_DCE_CLOCK_PARAMETERS_V2_1 asParam;
  ULONG ulReserved[2];
}SET_DCE_CLOCK_PS_ALLOCATION_V2_1;



/****************************************************************************/
// Structures used by AdjustDisplayPllTable
/****************************************************************************/
typedef struct _ADJUST_DISPLAY_PLL_PARAMETERS
{
   USHORT usPixelClock;
   UCHAR ucTransmitterID;
   UCHAR ucEncodeMode;
   union
   {
      UCHAR ucDVOConfig;                           //if DVO, need passing link rate and output 12bitlow or 24bit
      UCHAR ucConfig;                                 //if none DVO, not defined yet
   };
   UCHAR ucReserved[3];
}ADJUST_DISPLAY_PLL_PARAMETERS;

#define ADJUST_DISPLAY_CONFIG_SS_ENABLE            0x10
#define ADJUST_DISPLAY_PLL_PS_ALLOCATION              ADJUST_DISPLAY_PLL_PARAMETERS

typedef struct _ADJUST_DISPLAY_PLL_INPUT_PARAMETERS_V3
{
   USHORT usPixelClock;                    // target pixel clock
   UCHAR ucTransmitterID;                  // GPU transmitter id defined in objectid.h
   UCHAR ucEncodeMode;                     // encoder mode: CRT, LVDS, DP, TMDS or HDMI
  UCHAR ucDispPllConfig;                 // display pll configure parameter defined as following DISPPLL_CONFIG_XXXX
  UCHAR ucExtTransmitterID;               // external encoder id.
   UCHAR ucReserved[2];
}ADJUST_DISPLAY_PLL_INPUT_PARAMETERS_V3;

// usDispPllConfig v1.2 for RoadRunner
#define DISPPLL_CONFIG_DVO_RATE_SEL                0x0001     // need only when ucTransmitterID = DVO
#define DISPPLL_CONFIG_DVO_DDR_SPEED               0x0000     // need only when ucTransmitterID = DVO
#define DISPPLL_CONFIG_DVO_SDR_SPEED               0x0001     // need only when ucTransmitterID = DVO
#define DISPPLL_CONFIG_DVO_OUTPUT_SEL              0x000c     // need only when ucTransmitterID = DVO
#define DISPPLL_CONFIG_DVO_LOW12BIT                0x0000     // need only when ucTransmitterID = DVO
#define DISPPLL_CONFIG_DVO_UPPER12BIT              0x0004     // need only when ucTransmitterID = DVO
#define DISPPLL_CONFIG_DVO_24BIT                   0x0008     // need only when ucTransmitterID = DVO
#define DISPPLL_CONFIG_SS_ENABLE                   0x0010     // Only used when ucEncoderMode = DP or LVDS
#define DISPPLL_CONFIG_COHERENT_MODE               0x0020     // Only used when ucEncoderMode = TMDS or HDMI
#define DISPPLL_CONFIG_DUAL_LINK                   0x0040     // Only used when ucEncoderMode = TMDS or LVDS


typedef struct _ADJUST_DISPLAY_PLL_OUTPUT_PARAMETERS_V3
{
  ULONG ulDispPllFreq;                 // return display PPLL freq which is used to generate the pixclock, and related idclk, symclk etc
  UCHAR ucRefDiv;                      // if it is none-zero, it is used to be calculated the other ppll parameter fb_divider and post_div ( if it is not given )
  UCHAR ucPostDiv;                     // if it is none-zero, it is used to be calculated the other ppll parameter fb_divider
  UCHAR ucReserved[2];
}ADJUST_DISPLAY_PLL_OUTPUT_PARAMETERS_V3;

typedef struct _ADJUST_DISPLAY_PLL_PS_ALLOCATION_V3
{
  union
  {
    ADJUST_DISPLAY_PLL_INPUT_PARAMETERS_V3  sInput;
    ADJUST_DISPLAY_PLL_OUTPUT_PARAMETERS_V3 sOutput;
  };
} ADJUST_DISPLAY_PLL_PS_ALLOCATION_V3;

/****************************************************************************/
// Structures used by EnableYUVTable
/****************************************************************************/
typedef struct _ENABLE_YUV_PARAMETERS
{
  UCHAR ucEnable;                     // ATOM_ENABLE:Enable YUV or ATOM_DISABLE:Disable YUV (RGB)
  UCHAR ucCRTC;                       // Which CRTC needs this YUV or RGB format
  UCHAR ucPadding[2];
}ENABLE_YUV_PARAMETERS;
#define ENABLE_YUV_PS_ALLOCATION ENABLE_YUV_PARAMETERS

/****************************************************************************/
// Structures used by GetMemoryClockTable
/****************************************************************************/
typedef struct _GET_MEMORY_CLOCK_PARAMETERS
{
  ULONG ulReturnMemoryClock;          // current memory speed in 10KHz unit
} GET_MEMORY_CLOCK_PARAMETERS;
#define GET_MEMORY_CLOCK_PS_ALLOCATION  GET_MEMORY_CLOCK_PARAMETERS

/****************************************************************************/
// Structures used by GetEngineClockTable
/****************************************************************************/
typedef struct _GET_ENGINE_CLOCK_PARAMETERS
{
  ULONG ulReturnEngineClock;          // current engine speed in 10KHz unit
} GET_ENGINE_CLOCK_PARAMETERS;
#define GET_ENGINE_CLOCK_PS_ALLOCATION  GET_ENGINE_CLOCK_PARAMETERS

/****************************************************************************/
// Following Structures and constant may be obsolete
/****************************************************************************/
//Maxium 8 bytes,the data read in will be placed in the parameter space.
//Read operaion successeful when the paramter space is non-zero, otherwise read operation failed
typedef struct _READ_EDID_FROM_HW_I2C_DATA_PARAMETERS
{
  USHORT    usPrescale;         //Ratio between Engine clock and I2C clock
  USHORT    usVRAMAddress;      //Adress in Frame Buffer where to pace raw EDID
  USHORT    usStatus;           //When use output: lower byte EDID checksum, high byte hardware status
                                //WHen use input:  lower byte as 'byte to read':currently limited to 128byte or 1byte
  UCHAR     ucSlaveAddr;        //Read from which slave
  UCHAR     ucLineNumber;       //Read from which HW assisted line
}READ_EDID_FROM_HW_I2C_DATA_PARAMETERS;
#define READ_EDID_FROM_HW_I2C_DATA_PS_ALLOCATION  READ_EDID_FROM_HW_I2C_DATA_PARAMETERS


#define  ATOM_WRITE_I2C_FORMAT_PSOFFSET_PSDATABYTE                  0
#define  ATOM_WRITE_I2C_FORMAT_PSOFFSET_PSTWODATABYTES              1
#define  ATOM_WRITE_I2C_FORMAT_PSCOUNTER_PSOFFSET_IDDATABLOCK       2
#define  ATOM_WRITE_I2C_FORMAT_PSCOUNTER_IDOFFSET_PLUS_IDDATABLOCK  3
#define  ATOM_WRITE_I2C_FORMAT_IDCOUNTER_IDOFFSET_IDDATABLOCK       4

typedef struct _WRITE_ONE_BYTE_HW_I2C_DATA_PARAMETERS
{
  USHORT    usPrescale;         //Ratio between Engine clock and I2C clock
  USHORT    usByteOffset;       //Write to which byte
                                //Upper portion of usByteOffset is Format of data
                                //1bytePS+offsetPS
                                //2bytesPS+offsetPS
                                //blockID+offsetPS
                                //blockID+offsetID
                                //blockID+counterID+offsetID
  UCHAR     ucData;             //PS data1
  UCHAR     ucStatus;           //Status byte 1=success, 2=failure, Also is used as PS data2
  UCHAR     ucSlaveAddr;        //Write to which slave
  UCHAR     ucLineNumber;       //Write from which HW assisted line
}WRITE_ONE_BYTE_HW_I2C_DATA_PARAMETERS;

#define WRITE_ONE_BYTE_HW_I2C_DATA_PS_ALLOCATION  WRITE_ONE_BYTE_HW_I2C_DATA_PARAMETERS

typedef struct _SET_UP_HW_I2C_DATA_PARAMETERS
{
  USHORT    usPrescale;         //Ratio between Engine clock and I2C clock
  UCHAR     ucSlaveAddr;        //Write to which slave
  UCHAR     ucLineNumber;       //Write from which HW assisted line
}SET_UP_HW_I2C_DATA_PARAMETERS;

/**************************************************************************/
#define SPEED_FAN_CONTROL_PS_ALLOCATION   WRITE_ONE_BYTE_HW_I2C_DATA_PARAMETERS


/****************************************************************************/
// Structures used by PowerConnectorDetectionTable
/****************************************************************************/
typedef struct   _POWER_CONNECTOR_DETECTION_PARAMETERS
{
  UCHAR   ucPowerConnectorStatus;      //Used for return value 0: detected, 1:not detected
   UCHAR   ucPwrBehaviorId;
   USHORT   usPwrBudget;                         //how much power currently boot to in unit of watt
}POWER_CONNECTOR_DETECTION_PARAMETERS;

typedef struct POWER_CONNECTOR_DETECTION_PS_ALLOCATION
{
  UCHAR   ucPowerConnectorStatus;      //Used for return value 0: detected, 1:not detected
   UCHAR   ucReserved;
   USHORT   usPwrBudget;                         //how much power currently boot to in unit of watt
  WRITE_ONE_BYTE_HW_I2C_DATA_PS_ALLOCATION    sReserved;
}POWER_CONNECTOR_DETECTION_PS_ALLOCATION;


/****************************LVDS SS Command Table Definitions**********************/

/****************************************************************************/
// Structures used by EnableSpreadSpectrumOnPPLLTable
/****************************************************************************/
typedef struct   _ENABLE_LVDS_SS_PARAMETERS
{
  USHORT  usSpreadSpectrumPercentage;
  UCHAR   ucSpreadSpectrumType;           //Bit1=0 Down Spread,=1 Center Spread. Bit1=1 Ext. =0 Int. Others:TBD
  UCHAR   ucSpreadSpectrumStepSize_Delay; //bits3:2 SS_STEP_SIZE; bit 6:4 SS_DELAY
  UCHAR   ucEnable;                       //ATOM_ENABLE or ATOM_DISABLE
  UCHAR   ucPadding[3];
}ENABLE_LVDS_SS_PARAMETERS;

//ucTableFormatRevision=1,ucTableContentRevision=2
typedef struct   _ENABLE_LVDS_SS_PARAMETERS_V2
{
  USHORT  usSpreadSpectrumPercentage;
  UCHAR   ucSpreadSpectrumType;           //Bit1=0 Down Spread,=1 Center Spread. Bit1=1 Ext. =0 Int. Others:TBD
  UCHAR   ucSpreadSpectrumStep;           //
  UCHAR   ucEnable;                       //ATOM_ENABLE or ATOM_DISABLE
  UCHAR   ucSpreadSpectrumDelay;
  UCHAR   ucSpreadSpectrumRange;
  UCHAR   ucPadding;
}ENABLE_LVDS_SS_PARAMETERS_V2;

//This new structure is based on ENABLE_LVDS_SS_PARAMETERS but expands to SS on PPLL, so other devices can use SS.
typedef struct   _ENABLE_SPREAD_SPECTRUM_ON_PPLL
{
  USHORT  usSpreadSpectrumPercentage;
  UCHAR   ucSpreadSpectrumType;           // Bit1=0 Down Spread,=1 Center Spread. Bit1=1 Ext. =0 Int. Others:TBD
  UCHAR   ucSpreadSpectrumStep;           //
  UCHAR   ucEnable;                       // ATOM_ENABLE or ATOM_DISABLE
  UCHAR   ucSpreadSpectrumDelay;
  UCHAR   ucSpreadSpectrumRange;
  UCHAR   ucPpll;                                      // ATOM_PPLL1/ATOM_PPLL2
}ENABLE_SPREAD_SPECTRUM_ON_PPLL;

 typedef struct _ENABLE_SPREAD_SPECTRUM_ON_PPLL_V2
{
  USHORT  usSpreadSpectrumPercentage;
  UCHAR   ucSpreadSpectrumType;           // Bit[0]: 0-Down Spread,1-Center Spread.
                                        // Bit[1]: 1-Ext. 0-Int.
                                        // Bit[3:2]: =0 P1PLL =1 P2PLL =2 DCPLL
                                        // Bits[7:4] reserved
  UCHAR   ucEnable;                       // ATOM_ENABLE or ATOM_DISABLE
  USHORT  usSpreadSpectrumAmount;         // Includes SS_AMOUNT_FBDIV[7:0] and SS_AMOUNT_NFRAC_SLIP[11:8]
  USHORT  usSpreadSpectrumStep;           // SS_STEP_SIZE_DSFRAC
}ENABLE_SPREAD_SPECTRUM_ON_PPLL_V2;

#define ATOM_PPLL_SS_TYPE_V2_DOWN_SPREAD      0x00
#define ATOM_PPLL_SS_TYPE_V2_CENTRE_SPREAD    0x01
#define ATOM_PPLL_SS_TYPE_V2_EXT_SPREAD       0x02
#define ATOM_PPLL_SS_TYPE_V2_PPLL_SEL_MASK    0x0c
#define ATOM_PPLL_SS_TYPE_V2_P1PLL            0x00
#define ATOM_PPLL_SS_TYPE_V2_P2PLL            0x04
#define ATOM_PPLL_SS_TYPE_V2_DCPLL            0x08
#define ATOM_PPLL_SS_AMOUNT_V2_FBDIV_MASK     0x00FF
#define ATOM_PPLL_SS_AMOUNT_V2_FBDIV_SHIFT    0
#define ATOM_PPLL_SS_AMOUNT_V2_NFRAC_MASK     0x0F00
#define ATOM_PPLL_SS_AMOUNT_V2_NFRAC_SHIFT    8

// Used by DCE5.0
 typedef struct _ENABLE_SPREAD_SPECTRUM_ON_PPLL_V3
{
  USHORT  usSpreadSpectrumAmountFrac;   // SS_AMOUNT_DSFRAC New in DCE5.0
  UCHAR   ucSpreadSpectrumType;           // Bit[0]: 0-Down Spread,1-Center Spread.
                                        // Bit[1]: 1-Ext. 0-Int.
                                        // Bit[3:2]: =0 P1PLL =1 P2PLL =2 DCPLL
                                        // Bits[7:4] reserved
  UCHAR   ucEnable;                       // ATOM_ENABLE or ATOM_DISABLE
  USHORT  usSpreadSpectrumAmount;         // Includes SS_AMOUNT_FBDIV[7:0] and SS_AMOUNT_NFRAC_SLIP[11:8]
  USHORT  usSpreadSpectrumStep;           // SS_STEP_SIZE_DSFRAC
}ENABLE_SPREAD_SPECTRUM_ON_PPLL_V3;


#define ATOM_PPLL_SS_TYPE_V3_DOWN_SPREAD      0x00
#define ATOM_PPLL_SS_TYPE_V3_CENTRE_SPREAD    0x01
#define ATOM_PPLL_SS_TYPE_V3_EXT_SPREAD       0x02
#define ATOM_PPLL_SS_TYPE_V3_PPLL_SEL_MASK    0x0c
#define ATOM_PPLL_SS_TYPE_V3_P1PLL            0x00
#define ATOM_PPLL_SS_TYPE_V3_P2PLL            0x04
#define ATOM_PPLL_SS_TYPE_V3_DCPLL            0x08
#define ATOM_PPLL_SS_TYPE_V3_P0PLL            ATOM_PPLL_SS_TYPE_V3_DCPLL
#define ATOM_PPLL_SS_AMOUNT_V3_FBDIV_MASK     0x00FF
#define ATOM_PPLL_SS_AMOUNT_V3_FBDIV_SHIFT    0
#define ATOM_PPLL_SS_AMOUNT_V3_NFRAC_MASK     0x0F00
#define ATOM_PPLL_SS_AMOUNT_V3_NFRAC_SHIFT    8

#define ENABLE_SPREAD_SPECTRUM_ON_PPLL_PS_ALLOCATION  ENABLE_SPREAD_SPECTRUM_ON_PPLL

typedef struct _SET_PIXEL_CLOCK_PS_ALLOCATION
{
  PIXEL_CLOCK_PARAMETERS sPCLKInput;
  ENABLE_SPREAD_SPECTRUM_ON_PPLL sReserved;//Caller doesn't need to init this portion
}SET_PIXEL_CLOCK_PS_ALLOCATION;



#define ENABLE_VGA_RENDER_PS_ALLOCATION   SET_PIXEL_CLOCK_PS_ALLOCATION

/****************************************************************************/
// Structures used by ###
/****************************************************************************/
typedef struct   _MEMORY_TRAINING_PARAMETERS
{
  ULONG ulTargetMemoryClock;          //In 10Khz unit
}MEMORY_TRAINING_PARAMETERS;
#define MEMORY_TRAINING_PS_ALLOCATION MEMORY_TRAINING_PARAMETERS


typedef struct   _MEMORY_TRAINING_PARAMETERS_V1_2
{
  USHORT usMemTrainingMode;
  USHORT usReserved;
}MEMORY_TRAINING_PARAMETERS_V1_2;

//usMemTrainingMode
#define NORMAL_MEMORY_TRAINING_MODE       0
#define ENTER_DRAM_SELFREFRESH_MODE       1
#define EXIT_DRAM_SELFRESH_MODE           2

/****************************LVDS and other encoder command table definitions **********************/


/****************************************************************************/
// Structures used by LVDSEncoderControlTable   (Before DEC30)
//                    LVTMAEncoderControlTable  (Before DEC30)
//                    TMDSAEncoderControlTable  (Before DEC30)
/****************************************************************************/
typedef struct _LVDS_ENCODER_CONTROL_PARAMETERS
{
  USHORT usPixelClock;  // in 10KHz; for bios convenient
  UCHAR  ucMisc;        // bit0=0: Enable single link
                        //     =1: Enable dual link
                        // Bit1=0: 666RGB
                        //     =1: 888RGB
  UCHAR  ucAction;      // 0: turn off encoder
                        // 1: setup and turn on encoder
}LVDS_ENCODER_CONTROL_PARAMETERS;

#define LVDS_ENCODER_CONTROL_PS_ALLOCATION  LVDS_ENCODER_CONTROL_PARAMETERS

#define TMDS1_ENCODER_CONTROL_PARAMETERS    LVDS_ENCODER_CONTROL_PARAMETERS
#define TMDS1_ENCODER_CONTROL_PS_ALLOCATION TMDS1_ENCODER_CONTROL_PARAMETERS

#define TMDS2_ENCODER_CONTROL_PARAMETERS    TMDS1_ENCODER_CONTROL_PARAMETERS
#define TMDS2_ENCODER_CONTROL_PS_ALLOCATION TMDS2_ENCODER_CONTROL_PARAMETERS

//ucTableFormatRevision=1,ucTableContentRevision=2
typedef struct _LVDS_ENCODER_CONTROL_PARAMETERS_V2
{
  USHORT usPixelClock;  // in 10KHz; for bios convenient
  UCHAR  ucMisc;        // see PANEL_ENCODER_MISC_xx defintions below
  UCHAR  ucAction;      // 0: turn off encoder
                        // 1: setup and turn on encoder
  UCHAR  ucTruncate;    // bit0=0: Disable truncate
                        //     =1: Enable truncate
                        // bit4=0: 666RGB
                        //     =1: 888RGB
  UCHAR  ucSpatial;     // bit0=0: Disable spatial dithering
                        //     =1: Enable spatial dithering
                        // bit4=0: 666RGB
                        //     =1: 888RGB
  UCHAR  ucTemporal;    // bit0=0: Disable temporal dithering
                        //     =1: Enable temporal dithering
                        // bit4=0: 666RGB
                        //     =1: 888RGB
                        // bit5=0: Gray level 2
                        //     =1: Gray level 4
  UCHAR  ucFRC;         // bit4=0: 25FRC_SEL pattern E
                        //     =1: 25FRC_SEL pattern F
                        // bit6:5=0: 50FRC_SEL pattern A
                        //       =1: 50FRC_SEL pattern B
                        //       =2: 50FRC_SEL pattern C
                        //       =3: 50FRC_SEL pattern D
                        // bit7=0: 75FRC_SEL pattern E
                        //     =1: 75FRC_SEL pattern F
}LVDS_ENCODER_CONTROL_PARAMETERS_V2;

#define LVDS_ENCODER_CONTROL_PS_ALLOCATION_V2  LVDS_ENCODER_CONTROL_PARAMETERS_V2

#define TMDS1_ENCODER_CONTROL_PARAMETERS_V2    LVDS_ENCODER_CONTROL_PARAMETERS_V2
#define TMDS1_ENCODER_CONTROL_PS_ALLOCATION_V2 TMDS1_ENCODER_CONTROL_PARAMETERS_V2

#define TMDS2_ENCODER_CONTROL_PARAMETERS_V2    TMDS1_ENCODER_CONTROL_PARAMETERS_V2
#define TMDS2_ENCODER_CONTROL_PS_ALLOCATION_V2 TMDS2_ENCODER_CONTROL_PARAMETERS_V2


#define LVDS_ENCODER_CONTROL_PARAMETERS_V3     LVDS_ENCODER_CONTROL_PARAMETERS_V2
#define LVDS_ENCODER_CONTROL_PS_ALLOCATION_V3  LVDS_ENCODER_CONTROL_PARAMETERS_V3

#define TMDS1_ENCODER_CONTROL_PARAMETERS_V3    LVDS_ENCODER_CONTROL_PARAMETERS_V3
#define TMDS1_ENCODER_CONTROL_PS_ALLOCATION_V3 TMDS1_ENCODER_CONTROL_PARAMETERS_V3

#define TMDS2_ENCODER_CONTROL_PARAMETERS_V3    LVDS_ENCODER_CONTROL_PARAMETERS_V3
#define TMDS2_ENCODER_CONTROL_PS_ALLOCATION_V3 TMDS2_ENCODER_CONTROL_PARAMETERS_V3

/****************************************************************************/
// Structures used by ###
/****************************************************************************/
typedef struct _ENABLE_EXTERNAL_TMDS_ENCODER_PARAMETERS
{
  UCHAR    ucEnable;            // Enable or Disable External TMDS encoder
  UCHAR    ucMisc;              // Bit0=0:Enable Single link;=1:Enable Dual link;Bit1 {=0:666RGB, =1:888RGB}
  UCHAR    ucPadding[2];
}ENABLE_EXTERNAL_TMDS_ENCODER_PARAMETERS;

typedef struct _ENABLE_EXTERNAL_TMDS_ENCODER_PS_ALLOCATION
{
  ENABLE_EXTERNAL_TMDS_ENCODER_PARAMETERS    sXTmdsEncoder;
  WRITE_ONE_BYTE_HW_I2C_DATA_PS_ALLOCATION   sReserved;     //Caller doesn't need to init this portion
}ENABLE_EXTERNAL_TMDS_ENCODER_PS_ALLOCATION;

#define ENABLE_EXTERNAL_TMDS_ENCODER_PARAMETERS_V2  LVDS_ENCODER_CONTROL_PARAMETERS_V2
typedef struct _ENABLE_EXTERNAL_TMDS_ENCODER_PS_ALLOCATION_V2
{
  ENABLE_EXTERNAL_TMDS_ENCODER_PARAMETERS_V2    sXTmdsEncoder;
  WRITE_ONE_BYTE_HW_I2C_DATA_PS_ALLOCATION      sReserved;     //Caller doesn't need to init this portion
}ENABLE_EXTERNAL_TMDS_ENCODER_PS_ALLOCATION_V2;

typedef struct _EXTERNAL_ENCODER_CONTROL_PS_ALLOCATION
{
  DIG_ENCODER_CONTROL_PARAMETERS            sDigEncoder;
  WRITE_ONE_BYTE_HW_I2C_DATA_PS_ALLOCATION sReserved;
}EXTERNAL_ENCODER_CONTROL_PS_ALLOCATION;

/****************************************************************************/
// Structures used by DVOEncoderControlTable
/****************************************************************************/
//ucTableFormatRevision=1,ucTableContentRevision=3
//ucDVOConfig:
#define DVO_ENCODER_CONFIG_RATE_SEL                     0x01
#define DVO_ENCODER_CONFIG_DDR_SPEED                  0x00
#define DVO_ENCODER_CONFIG_SDR_SPEED                  0x01
#define DVO_ENCODER_CONFIG_OUTPUT_SEL                  0x0c
#define DVO_ENCODER_CONFIG_LOW12BIT                     0x00
#define DVO_ENCODER_CONFIG_UPPER12BIT                  0x04
#define DVO_ENCODER_CONFIG_24BIT                        0x08

typedef struct _DVO_ENCODER_CONTROL_PARAMETERS_V3
{
  USHORT usPixelClock;
  UCHAR  ucDVOConfig;
  UCHAR  ucAction;                                          //ATOM_ENABLE/ATOM_DISABLE/ATOM_HPD_INIT
  UCHAR  ucReseved[4];
}DVO_ENCODER_CONTROL_PARAMETERS_V3;
#define DVO_ENCODER_CONTROL_PS_ALLOCATION_V3   DVO_ENCODER_CONTROL_PARAMETERS_V3

typedef struct _DVO_ENCODER_CONTROL_PARAMETERS_V1_4
{
  USHORT usPixelClock;
  UCHAR  ucDVOConfig;
  UCHAR  ucAction;                                          //ATOM_ENABLE/ATOM_DISABLE/ATOM_HPD_INIT
  UCHAR  ucBitPerColor;                       //please refer to definition of PANEL_xBIT_PER_COLOR
  UCHAR  ucReseved[3];
}DVO_ENCODER_CONTROL_PARAMETERS_V1_4;
#define DVO_ENCODER_CONTROL_PS_ALLOCATION_V1_4   DVO_ENCODER_CONTROL_PARAMETERS_V1_4


//ucTableFormatRevision=1
//ucTableContentRevision=3 structure is not changed but usMisc add bit 1 as another input for
// bit1=0: non-coherent mode
//     =1: coherent mode

//==========================================================================================
//Only change is here next time when changing encoder parameter definitions again!
#define LVDS_ENCODER_CONTROL_PARAMETERS_LAST     LVDS_ENCODER_CONTROL_PARAMETERS_V3
#define LVDS_ENCODER_CONTROL_PS_ALLOCATION_LAST  LVDS_ENCODER_CONTROL_PARAMETERS_LAST

#define TMDS1_ENCODER_CONTROL_PARAMETERS_LAST    LVDS_ENCODER_CONTROL_PARAMETERS_V3
#define TMDS1_ENCODER_CONTROL_PS_ALLOCATION_LAST TMDS1_ENCODER_CONTROL_PARAMETERS_LAST

#define TMDS2_ENCODER_CONTROL_PARAMETERS_LAST    LVDS_ENCODER_CONTROL_PARAMETERS_V3
#define TMDS2_ENCODER_CONTROL_PS_ALLOCATION_LAST TMDS2_ENCODER_CONTROL_PARAMETERS_LAST

#define DVO_ENCODER_CONTROL_PARAMETERS_LAST      DVO_ENCODER_CONTROL_PARAMETERS
#define DVO_ENCODER_CONTROL_PS_ALLOCATION_LAST   DVO_ENCODER_CONTROL_PS_ALLOCATION

//==========================================================================================
#define PANEL_ENCODER_MISC_DUAL                0x01
#define PANEL_ENCODER_MISC_COHERENT            0x02
#define   PANEL_ENCODER_MISC_TMDS_LINKB                0x04
#define   PANEL_ENCODER_MISC_HDMI_TYPE                0x08

#define PANEL_ENCODER_ACTION_DISABLE           ATOM_DISABLE
#define PANEL_ENCODER_ACTION_ENABLE            ATOM_ENABLE
#define PANEL_ENCODER_ACTION_COHERENTSEQ       (ATOM_ENABLE+1)

#define PANEL_ENCODER_TRUNCATE_EN              0x01
#define PANEL_ENCODER_TRUNCATE_DEPTH           0x10
#define PANEL_ENCODER_SPATIAL_DITHER_EN        0x01
#define PANEL_ENCODER_SPATIAL_DITHER_DEPTH     0x10
#define PANEL_ENCODER_TEMPORAL_DITHER_EN       0x01
#define PANEL_ENCODER_TEMPORAL_DITHER_DEPTH    0x10
#define PANEL_ENCODER_TEMPORAL_LEVEL_4         0x20
#define PANEL_ENCODER_25FRC_MASK               0x10
#define PANEL_ENCODER_25FRC_E                  0x00
#define PANEL_ENCODER_25FRC_F                  0x10
#define PANEL_ENCODER_50FRC_MASK               0x60
#define PANEL_ENCODER_50FRC_A                  0x00
#define PANEL_ENCODER_50FRC_B                  0x20
#define PANEL_ENCODER_50FRC_C                  0x40
#define PANEL_ENCODER_50FRC_D                  0x60
#define PANEL_ENCODER_75FRC_MASK               0x80
#define PANEL_ENCODER_75FRC_E                  0x00
#define PANEL_ENCODER_75FRC_F                  0x80

/****************************************************************************/
// Structures used by SetVoltageTable
/****************************************************************************/
#define SET_VOLTAGE_TYPE_ASIC_VDDC             1
#define SET_VOLTAGE_TYPE_ASIC_MVDDC            2
#define SET_VOLTAGE_TYPE_ASIC_MVDDQ            3
#define SET_VOLTAGE_TYPE_ASIC_VDDCI            4
#define SET_VOLTAGE_INIT_MODE                  5
#define SET_VOLTAGE_GET_MAX_VOLTAGE            6               //Gets the Max. voltage for the soldered Asic

#define SET_ASIC_VOLTAGE_MODE_ALL_SOURCE       0x1
#define SET_ASIC_VOLTAGE_MODE_SOURCE_A         0x2
#define SET_ASIC_VOLTAGE_MODE_SOURCE_B         0x4

#define   SET_ASIC_VOLTAGE_MODE_SET_VOLTAGE      0x0
#define   SET_ASIC_VOLTAGE_MODE_GET_GPIOVAL      0x1
#define   SET_ASIC_VOLTAGE_MODE_GET_GPIOMASK     0x2

typedef struct   _SET_VOLTAGE_PARAMETERS
{
  UCHAR    ucVoltageType;               // To tell which voltage to set up, VDDC/MVDDC/MVDDQ
  UCHAR    ucVoltageMode;               // To set all, to set source A or source B or ...
  UCHAR    ucVoltageIndex;              // An index to tell which voltage level
  UCHAR    ucReserved;
}SET_VOLTAGE_PARAMETERS;

typedef struct   _SET_VOLTAGE_PARAMETERS_V2
{
  UCHAR    ucVoltageType;               // To tell which voltage to set up, VDDC/MVDDC/MVDDQ
  UCHAR    ucVoltageMode;               // Not used, maybe use for state machine for differen power mode
  USHORT   usVoltageLevel;              // real voltage level
}SET_VOLTAGE_PARAMETERS_V2;

// used by both SetVoltageTable v1.3 and v1.4
typedef struct   _SET_VOLTAGE_PARAMETERS_V1_3
{
  UCHAR    ucVoltageType;               // To tell which voltage to set up, VDDC/MVDDC/MVDDQ/VDDCI
  UCHAR    ucVoltageMode;               // Indicate action: Set voltage level
  USHORT   usVoltageLevel;              // real voltage level in unit of mv or Voltage Phase (0, 1, 2, .. )
}SET_VOLTAGE_PARAMETERS_V1_3;

//ucVoltageType
#define VOLTAGE_TYPE_VDDC                    1
#define VOLTAGE_TYPE_MVDDC                   2
#define VOLTAGE_TYPE_MVDDQ                   3
#define VOLTAGE_TYPE_VDDCI                   4
#define VOLTAGE_TYPE_VDDGFX                  5
#define VOLTAGE_TYPE_PCC                     6
#define VOLTAGE_TYPE_MVPP                    7
#define VOLTAGE_TYPE_LEDDPM                  8
#define VOLTAGE_TYPE_PCC_MVDD                9
#define VOLTAGE_TYPE_PCIE_VDDC               10
#define VOLTAGE_TYPE_PCIE_VDDR               11

#define VOLTAGE_TYPE_GENERIC_I2C_1           0x11
#define VOLTAGE_TYPE_GENERIC_I2C_2           0x12
#define VOLTAGE_TYPE_GENERIC_I2C_3           0x13
#define VOLTAGE_TYPE_GENERIC_I2C_4           0x14
#define VOLTAGE_TYPE_GENERIC_I2C_5           0x15
#define VOLTAGE_TYPE_GENERIC_I2C_6           0x16
#define VOLTAGE_TYPE_GENERIC_I2C_7           0x17
#define VOLTAGE_TYPE_GENERIC_I2C_8           0x18
#define VOLTAGE_TYPE_GENERIC_I2C_9           0x19
#define VOLTAGE_TYPE_GENERIC_I2C_10          0x1A

//SET_VOLTAGE_PARAMETERS_V3.ucVoltageMode
#define ATOM_SET_VOLTAGE                     0        //Set voltage Level
#define ATOM_INIT_VOLTAGE_REGULATOR          3        //Init Regulator
#define ATOM_SET_VOLTAGE_PHASE               4        //Set Vregulator Phase, only for SVID/PVID regulator
#define ATOM_GET_MAX_VOLTAGE                 6        //Get Max Voltage, not used from SetVoltageTable v1.3
#define ATOM_GET_VOLTAGE_LEVEL               6        //Get Voltage level from vitual voltage ID, not used for SetVoltage v1.4
#define ATOM_GET_LEAKAGE_ID                  8        //Get Leakage Voltage Id ( starting from SMU7x IP ), SetVoltage v1.4

// define vitual voltage id in usVoltageLevel
#define ATOM_VIRTUAL_VOLTAGE_ID0             0xff01
#define ATOM_VIRTUAL_VOLTAGE_ID1             0xff02
#define ATOM_VIRTUAL_VOLTAGE_ID2             0xff03
#define ATOM_VIRTUAL_VOLTAGE_ID3             0xff04
#define ATOM_VIRTUAL_VOLTAGE_ID4             0xff05
#define ATOM_VIRTUAL_VOLTAGE_ID5             0xff06
#define ATOM_VIRTUAL_VOLTAGE_ID6             0xff07
#define ATOM_VIRTUAL_VOLTAGE_ID7             0xff08

typedef struct _SET_VOLTAGE_PS_ALLOCATION
{
  SET_VOLTAGE_PARAMETERS sASICSetVoltage;
  WRITE_ONE_BYTE_HW_I2C_DATA_PS_ALLOCATION sReserved;
}SET_VOLTAGE_PS_ALLOCATION;

// New Added from SI for GetVoltageInfoTable, input parameter structure
typedef struct  _GET_VOLTAGE_INFO_INPUT_PARAMETER_V1_1
{
  UCHAR    ucVoltageType;               // Input: To tell which voltage to set up, VDDC/MVDDC/MVDDQ/VDDCI
  UCHAR    ucVoltageMode;               // Input: Indicate action: Get voltage info
  USHORT   usVoltageLevel;              // Input: real voltage level in unit of mv or Voltage Phase (0, 1, 2, .. ) or Leakage Id
  ULONG    ulReserved;
}GET_VOLTAGE_INFO_INPUT_PARAMETER_V1_1;

// New Added from SI for GetVoltageInfoTable, output parameter structure when ucVotlageMode == ATOM_GET_VOLTAGE_VID
typedef struct  _GET_VOLTAGE_INFO_OUTPUT_PARAMETER_V1_1
{
  ULONG    ulVotlageGpioState;
  ULONG    ulVoltageGPioMask;
}GET_VOLTAGE_INFO_OUTPUT_PARAMETER_V1_1;

// New Added from SI for GetVoltageInfoTable, output parameter structure when ucVotlageMode == ATOM_GET_VOLTAGE_STATEx_LEAKAGE_VID
typedef struct  _GET_LEAKAGE_VOLTAGE_INFO_OUTPUT_PARAMETER_V1_1
{
  USHORT   usVoltageLevel;
  USHORT   usVoltageId;                                  // Voltage Id programmed in Voltage Regulator
  ULONG    ulReseved;
}GET_LEAKAGE_VOLTAGE_INFO_OUTPUT_PARAMETER_V1_1;

// GetVoltageInfo v1.1 ucVoltageMode
#define ATOM_GET_VOLTAGE_VID                0x00
#define ATOM_GET_VOTLAGE_INIT_SEQ           0x03
#define ATOM_GET_VOLTTAGE_PHASE_PHASE_VID   0x04
#define ATOM_GET_VOLTAGE_SVID2              0x07        //Get SVI2 Regulator Info

// for SI, this state map to 0xff02 voltage state in Power Play table, which is power boost state
#define   ATOM_GET_VOLTAGE_STATE0_LEAKAGE_VID 0x10
// for SI, this state map to 0xff01 voltage state in Power Play table, which is performance state
#define   ATOM_GET_VOLTAGE_STATE1_LEAKAGE_VID 0x11

#define   ATOM_GET_VOLTAGE_STATE2_LEAKAGE_VID 0x12
#define   ATOM_GET_VOLTAGE_STATE3_LEAKAGE_VID 0x13


// New Added from CI Hawaii for GetVoltageInfoTable, input parameter structure
typedef struct  _GET_VOLTAGE_INFO_INPUT_PARAMETER_V1_2
{
  UCHAR    ucVoltageType;               // Input: To tell which voltage to set up, VDDC/MVDDC/MVDDQ/VDDCI
  UCHAR    ucVoltageMode;               // Input: Indicate action: Get voltage info
  USHORT   usVoltageLevel;              // Input: real voltage level in unit of mv or Voltage Phase (0, 1, 2, .. ) or Leakage Id
  ULONG    ulSCLKFreq;                  // Input: when ucVoltageMode= ATOM_GET_VOLTAGE_EVV_VOLTAGE, DPM state SCLK frequency, Define in PPTable SCLK/Voltage dependence table
}GET_VOLTAGE_INFO_INPUT_PARAMETER_V1_2;

// New in GetVoltageInfo v1.2 ucVoltageMode
#define ATOM_GET_VOLTAGE_EVV_VOLTAGE        0x09

// New Added from CI Hawaii for EVV feature
typedef struct  _GET_EVV_VOLTAGE_INFO_OUTPUT_PARAMETER_V1_2
{
  USHORT   usVoltageLevel;                               // real voltage level in unit of mv
  USHORT   usVoltageId;                                  // Voltage Id programmed in Voltage Regulator
  USHORT   usTDP_Current;                                // TDP_Current in unit of  0.01A
  USHORT   usTDP_Power;                                  // TDP_Current in unit  of 0.1W
}GET_EVV_VOLTAGE_INFO_OUTPUT_PARAMETER_V1_2;


// New Added from CI Hawaii for GetVoltageInfoTable, input parameter structure
typedef struct  _GET_VOLTAGE_INFO_INPUT_PARAMETER_V1_3
{
  UCHAR    ucVoltageType;               // Input: To tell which voltage to set up, VDDC/MVDDC/MVDDQ/VDDCI
  UCHAR    ucVoltageMode;               // Input: Indicate action: Get voltage info
  USHORT   usVoltageLevel;              // Input: real voltage level in unit of mv or Voltage Phase (0, 1, 2, .. ) or Leakage Id
  ULONG    ulSCLKFreq;                  // Input: when ucVoltageMode= ATOM_GET_VOLTAGE_EVV_VOLTAGE, DPM state SCLK frequency, Define in PPTable SCLK/Voltage dependence table
  ULONG    ulReserved[3];
}GET_VOLTAGE_INFO_INPUT_PARAMETER_V1_3;

// New Added from CI Hawaii for EVV feature
typedef struct  _GET_EVV_VOLTAGE_INFO_OUTPUT_PARAMETER_V1_3
{
  ULONG    ulVoltageLevel;                               // real voltage level in unit of 0.01mv
  ULONG    ulReserved[4];
}GET_EVV_VOLTAGE_INFO_OUTPUT_PARAMETER_V1_3;


/****************************************************************************/
// Structures used by GetSMUClockInfo
/****************************************************************************/
typedef struct  _GET_SMU_CLOCK_INFO_INPUT_PARAMETER_V2_1
{
  ULONG ulDfsPllOutputFreq:24;
  ULONG ucDfsDivider:8;
}GET_SMU_CLOCK_INFO_INPUT_PARAMETER_V2_1;

typedef struct  _GET_SMU_CLOCK_INFO_OUTPUT_PARAMETER_V2_1
{
  ULONG ulDfsOutputFreq;
}GET_SMU_CLOCK_INFO_OUTPUT_PARAMETER_V2_1;

/****************************************************************************/
// Structures used by TVEncoderControlTable
/****************************************************************************/
typedef struct _TV_ENCODER_CONTROL_PARAMETERS
{
  USHORT usPixelClock;                // in 10KHz; for bios convenient
  UCHAR  ucTvStandard;                // See definition "ATOM_TV_NTSC ..."
  UCHAR  ucAction;                    // 0: turn off encoder
                                      // 1: setup and turn on encoder
}TV_ENCODER_CONTROL_PARAMETERS;

typedef struct _TV_ENCODER_CONTROL_PS_ALLOCATION
{
  TV_ENCODER_CONTROL_PARAMETERS sTVEncoder;
  WRITE_ONE_BYTE_HW_I2C_DATA_PS_ALLOCATION    sReserved; // Don't set this one
}TV_ENCODER_CONTROL_PS_ALLOCATION;

//==============================Data Table Portion====================================


/****************************************************************************/
// Structure used in Data.mtb
/****************************************************************************/
typedef struct _ATOM_MASTER_LIST_OF_DATA_TABLES
{
  USHORT        UtilityPipeLine;          // Offest for the utility to get parser info,Don't change this position!
  USHORT        MultimediaCapabilityInfo; // Only used by MM Lib,latest version 1.1, not configuable from Bios, need to include the table to build Bios
  USHORT        MultimediaConfigInfo;     // Only used by MM Lib,latest version 2.1, not configuable from Bios, need to include the table to build Bios
  USHORT        StandardVESA_Timing;      // Only used by Bios
  USHORT        FirmwareInfo;             // Shared by various SW components,latest version 1.4
  USHORT        PaletteData;              // Only used by BIOS
  USHORT        LCD_Info;                 // Shared by various SW components,latest version 1.3, was called LVDS_Info
  USHORT        DIGTransmitterInfo;       // Internal used by VBIOS only version 3.1
  USHORT        SMU_Info;                 // Shared by various SW components,latest version 1.1
  USHORT        SupportedDevicesInfo;     // Will be obsolete from R600
  USHORT        GPIO_I2C_Info;            // Shared by various SW components,latest version 1.2 will be used from R600
  USHORT        VRAM_UsageByFirmware;     // Shared by various SW components,latest version 1.3 will be used from R600
  USHORT        GPIO_Pin_LUT;             // Shared by various SW components,latest version 1.1
  USHORT        VESA_ToInternalModeLUT;   // Only used by Bios
  USHORT        GFX_Info;                 // Shared by various SW components,latest version 2.1 will be used from R600
  USHORT        PowerPlayInfo;            // Shared by various SW components,latest version 2.1,new design from R600
  USHORT        GPUVirtualizationInfo;    // Will be obsolete from R600
  USHORT        SaveRestoreInfo;          // Only used by Bios
  USHORT        PPLL_SS_Info;             // Shared by various SW components,latest version 1.2, used to call SS_Info, change to new name because of int ASIC SS info
  USHORT        OemInfo;                  // Defined and used by external SW, should be obsolete soon
  USHORT        XTMDS_Info;               // Will be obsolete from R600
  USHORT        MclkSS_Info;              // Shared by various SW components,latest version 1.1, only enabled when ext SS chip is used
  USHORT        Object_Header;            // Shared by various SW components,latest version 1.1
  USHORT        IndirectIOAccess;         // Only used by Bios,this table position can't change at all!!
  USHORT        MC_InitParameter;         // Only used by command table
  USHORT        ASIC_VDDC_Info;           // Will be obsolete from R600
  USHORT        ASIC_InternalSS_Info;     // New tabel name from R600, used to be called "ASIC_MVDDC_Info"
  USHORT        TV_VideoMode;             // Only used by command table
  USHORT        VRAM_Info;                // Only used by command table, latest version 1.3
  USHORT        MemoryTrainingInfo;       // Used for VBIOS and Diag utility for memory training purpose since R600. the new table rev start from 2.1
  USHORT        IntegratedSystemInfo;     // Shared by various SW components
  USHORT        ASIC_ProfilingInfo;       // New table name from R600, used to be called "ASIC_VDDCI_Info" for pre-R600
  USHORT        VoltageObjectInfo;        // Shared by various SW components, latest version 1.1
  USHORT        PowerSourceInfo;          // Shared by various SW components, latest versoin 1.1
  USHORT        ServiceInfo;
}ATOM_MASTER_LIST_OF_DATA_TABLES;

typedef struct _ATOM_MASTER_DATA_TABLE
{
  ATOM_COMMON_TABLE_HEADER sHeader;
  ATOM_MASTER_LIST_OF_DATA_TABLES   ListOfDataTables;
}ATOM_MASTER_DATA_TABLE;

// For backward compatible
#define LVDS_Info                LCD_Info
#define DAC_Info                 PaletteData
#define TMDS_Info                DIGTransmitterInfo
#define CompassionateData        GPUVirtualizationInfo
#define AnalogTV_Info            SMU_Info
#define ComponentVideoInfo       GFX_Info

/****************************************************************************/
// Structure used in MultimediaCapabilityInfoTable
/****************************************************************************/
typedef struct _ATOM_MULTIMEDIA_CAPABILITY_INFO
{
  ATOM_COMMON_TABLE_HEADER sHeader;
  ULONG                    ulSignature;      // HW info table signature string "$ATI"
  UCHAR                    ucI2C_Type;       // I2C type (normal GP_IO, ImpactTV GP_IO, Dedicated I2C pin, etc)
  UCHAR                    ucTV_OutInfo;     // Type of TV out supported (3:0) and video out crystal frequency (6:4) and TV data port (7)
  UCHAR                    ucVideoPortInfo;  // Provides the video port capabilities
  UCHAR                    ucHostPortInfo;   // Provides host port configuration information
}ATOM_MULTIMEDIA_CAPABILITY_INFO;


/****************************************************************************/
// Structure used in MultimediaConfigInfoTable
/****************************************************************************/
typedef struct _ATOM_MULTIMEDIA_CONFIG_INFO
{
  ATOM_COMMON_TABLE_HEADER sHeader;
  ULONG                    ulSignature;      // MM info table signature sting "$MMT"
  UCHAR                    ucTunerInfo;      // Type of tuner installed on the adapter (4:0) and video input for tuner (7:5)
  UCHAR                    ucAudioChipInfo;  // List the audio chip type (3:0) product type (4) and OEM revision (7:5)
  UCHAR                    ucProductID;      // Defines as OEM ID or ATI board ID dependent on product type setting
  UCHAR                    ucMiscInfo1;      // Tuner voltage (1:0) HW teletext support (3:2) FM audio decoder (5:4) reserved (6) audio scrambling (7)
  UCHAR                    ucMiscInfo2;      // I2S input config (0) I2S output config (1) I2S Audio Chip (4:2) SPDIF Output Config (5) reserved (7:6)
  UCHAR                    ucMiscInfo3;      // Video Decoder Type (3:0) Video In Standard/Crystal (7:4)
  UCHAR                    ucMiscInfo4;      // Video Decoder Host Config (2:0) reserved (7:3)
  UCHAR                    ucVideoInput0Info;// Video Input 0 Type (1:0) F/B setting (2) physical connector ID (5:3) reserved (7:6)
  UCHAR                    ucVideoInput1Info;// Video Input 1 Type (1:0) F/B setting (2) physical connector ID (5:3) reserved (7:6)
  UCHAR                    ucVideoInput2Info;// Video Input 2 Type (1:0) F/B setting (2) physical connector ID (5:3) reserved (7:6)
  UCHAR                    ucVideoInput3Info;// Video Input 3 Type (1:0) F/B setting (2) physical connector ID (5:3) reserved (7:6)
  UCHAR                    ucVideoInput4Info;// Video Input 4 Type (1:0) F/B setting (2) physical connector ID (5:3) reserved (7:6)
}ATOM_MULTIMEDIA_CONFIG_INFO;


/****************************************************************************/
// Structures used in FirmwareInfoTable
/****************************************************************************/

// usBIOSCapability Defintion:
// Bit 0 = 0: Bios image is not Posted, =1:Bios image is Posted;
// Bit 1 = 0: Dual CRTC is not supported, =1: Dual CRTC is supported;
// Bit 2 = 0: Extended Desktop is not supported, =1: Extended Desktop is supported;
// Others: Reserved
#define ATOM_BIOS_INFO_ATOM_FIRMWARE_POSTED         0x0001
#define ATOM_BIOS_INFO_DUAL_CRTC_SUPPORT            0x0002
#define ATOM_BIOS_INFO_EXTENDED_DESKTOP_SUPPORT     0x0004
#define ATOM_BIOS_INFO_MEMORY_CLOCK_SS_SUPPORT      0x0008      // (valid from v1.1 ~v1.4):=1: memclk SS enable, =0 memclk SS disable.
#define ATOM_BIOS_INFO_ENGINE_CLOCK_SS_SUPPORT      0x0010      // (valid from v1.1 ~v1.4):=1: engclk SS enable, =0 engclk SS disable.
#define ATOM_BIOS_INFO_BL_CONTROLLED_BY_GPU         0x0020
#define ATOM_BIOS_INFO_WMI_SUPPORT                  0x0040
#define ATOM_BIOS_INFO_PPMODE_ASSIGNGED_BY_SYSTEM   0x0080
#define ATOM_BIOS_INFO_HYPERMEMORY_SUPPORT          0x0100
#define ATOM_BIOS_INFO_HYPERMEMORY_SIZE_MASK        0x1E00
#define ATOM_BIOS_INFO_VPOST_WITHOUT_FIRST_MODE_SET 0x2000
#define ATOM_BIOS_INFO_BIOS_SCRATCH6_SCL2_REDEFINE  0x4000
#define ATOM_BIOS_INFO_MEMORY_CLOCK_EXT_SS_SUPPORT  0x0008      // (valid from v2.1 ): =1: memclk ss enable with external ss chip
#define ATOM_BIOS_INFO_ENGINE_CLOCK_EXT_SS_SUPPORT  0x0010      // (valid from v2.1 ): =1: engclk ss enable with external ss chip


#ifndef _H2INC

//Please don't add or expand this bitfield structure below, this one will retire soon.!
typedef struct _ATOM_FIRMWARE_CAPABILITY
{
#if ATOM_BIG_ENDIAN
  USHORT Reserved:1;
  USHORT SCL2Redefined:1;
  USHORT PostWithoutModeSet:1;
  USHORT HyperMemory_Size:4;
  USHORT HyperMemory_Support:1;
  USHORT PPMode_Assigned:1;
  USHORT WMI_SUPPORT:1;
  USHORT GPUControlsBL:1;
  USHORT EngineClockSS_Support:1;
  USHORT MemoryClockSS_Support:1;
  USHORT ExtendedDesktopSupport:1;
  USHORT DualCRTC_Support:1;
  USHORT FirmwarePosted:1;
#else
  USHORT FirmwarePosted:1;
  USHORT DualCRTC_Support:1;
  USHORT ExtendedDesktopSupport:1;
  USHORT MemoryClockSS_Support:1;
  USHORT EngineClockSS_Support:1;
  USHORT GPUControlsBL:1;
  USHORT WMI_SUPPORT:1;
  USHORT PPMode_Assigned:1;
  USHORT HyperMemory_Support:1;
  USHORT HyperMemory_Size:4;
  USHORT PostWithoutModeSet:1;
  USHORT SCL2Redefined:1;
  USHORT Reserved:1;
#endif
}ATOM_FIRMWARE_CAPABILITY;

typedef union _ATOM_FIRMWARE_CAPABILITY_ACCESS
{
  ATOM_FIRMWARE_CAPABILITY sbfAccess;
  USHORT                   susAccess;
}ATOM_FIRMWARE_CAPABILITY_ACCESS;

#else

typedef union _ATOM_FIRMWARE_CAPABILITY_ACCESS
{
  USHORT                   susAccess;
}ATOM_FIRMWARE_CAPABILITY_ACCESS;

#endif

typedef struct _ATOM_FIRMWARE_INFO
{
  ATOM_COMMON_TABLE_HEADER        sHeader;
  ULONG                           ulFirmwareRevision;
  ULONG                           ulDefaultEngineClock;       //In 10Khz unit
  ULONG                           ulDefaultMemoryClock;       //In 10Khz unit
  ULONG                           ulDriverTargetEngineClock;  //In 10Khz unit
  ULONG                           ulDriverTargetMemoryClock;  //In 10Khz unit
  ULONG                           ulMaxEngineClockPLL_Output; //In 10Khz unit
  ULONG                           ulMaxMemoryClockPLL_Output; //In 10Khz unit
  ULONG                           ulMaxPixelClockPLL_Output;  //In 10Khz unit
  ULONG                           ulASICMaxEngineClock;       //In 10Khz unit
  ULONG                           ulASICMaxMemoryClock;       //In 10Khz unit
  UCHAR                           ucASICMaxTemperature;
  UCHAR                           ucPadding[3];               //Don't use them
  ULONG                           aulReservedForBIOS[3];      //Don't use them
  USHORT                          usMinEngineClockPLL_Input;  //In 10Khz unit
  USHORT                          usMaxEngineClockPLL_Input;  //In 10Khz unit
  USHORT                          usMinEngineClockPLL_Output; //In 10Khz unit
  USHORT                          usMinMemoryClockPLL_Input;  //In 10Khz unit
  USHORT                          usMaxMemoryClockPLL_Input;  //In 10Khz unit
  USHORT                          usMinMemoryClockPLL_Output; //In 10Khz unit
  USHORT                          usMaxPixelClock;            //In 10Khz unit, Max.  Pclk
  USHORT                          usMinPixelClockPLL_Input;   //In 10Khz unit
  USHORT                          usMaxPixelClockPLL_Input;   //In 10Khz unit
  USHORT                          usMinPixelClockPLL_Output;  //In 10Khz unit, the definitions above can't change!!!
  ATOM_FIRMWARE_CAPABILITY_ACCESS usFirmwareCapability;
  USHORT                          usReferenceClock;           //In 10Khz unit
  USHORT                          usPM_RTS_Location;          //RTS PM4 starting location in ROM in 1Kb unit
  UCHAR                           ucPM_RTS_StreamSize;        //RTS PM4 packets in Kb unit
  UCHAR                           ucDesign_ID;                //Indicate what is the board design
  UCHAR                           ucMemoryModule_ID;          //Indicate what is the board design
}ATOM_FIRMWARE_INFO;

typedef struct _ATOM_FIRMWARE_INFO_V1_2
{
  ATOM_COMMON_TABLE_HEADER        sHeader;
  ULONG                           ulFirmwareRevision;
  ULONG                           ulDefaultEngineClock;       //In 10Khz unit
  ULONG                           ulDefaultMemoryClock;       //In 10Khz unit
  ULONG                           ulDriverTargetEngineClock;  //In 10Khz unit
  ULONG                           ulDriverTargetMemoryClock;  //In 10Khz unit
  ULONG                           ulMaxEngineClockPLL_Output; //In 10Khz unit
  ULONG                           ulMaxMemoryClockPLL_Output; //In 10Khz unit
  ULONG                           ulMaxPixelClockPLL_Output;  //In 10Khz unit
  ULONG                           ulASICMaxEngineClock;       //In 10Khz unit
  ULONG                           ulASICMaxMemoryClock;       //In 10Khz unit
  UCHAR                           ucASICMaxTemperature;
  UCHAR                           ucMinAllowedBL_Level;
  UCHAR                           ucPadding[2];               //Don't use them
  ULONG                           aulReservedForBIOS[2];      //Don't use them
  ULONG                           ulMinPixelClockPLL_Output;  //In 10Khz unit
  USHORT                          usMinEngineClockPLL_Input;  //In 10Khz unit
  USHORT                          usMaxEngineClockPLL_Input;  //In 10Khz unit
  USHORT                          usMinEngineClockPLL_Output; //In 10Khz unit
  USHORT                          usMinMemoryClockPLL_Input;  //In 10Khz unit
  USHORT                          usMaxMemoryClockPLL_Input;  //In 10Khz unit
  USHORT                          usMinMemoryClockPLL_Output; //In 10Khz unit
  USHORT                          usMaxPixelClock;            //In 10Khz unit, Max.  Pclk
  USHORT                          usMinPixelClockPLL_Input;   //In 10Khz unit
  USHORT                          usMaxPixelClockPLL_Input;   //In 10Khz unit
  USHORT                          usMinPixelClockPLL_Output;  //In 10Khz unit - lower 16bit of ulMinPixelClockPLL_Output
  ATOM_FIRMWARE_CAPABILITY_ACCESS usFirmwareCapability;
  USHORT                          usReferenceClock;           //In 10Khz unit
  USHORT                          usPM_RTS_Location;          //RTS PM4 starting location in ROM in 1Kb unit
  UCHAR                           ucPM_RTS_StreamSize;        //RTS PM4 packets in Kb unit
  UCHAR                           ucDesign_ID;                //Indicate what is the board design
  UCHAR                           ucMemoryModule_ID;          //Indicate what is the board design
}ATOM_FIRMWARE_INFO_V1_2;

typedef struct _ATOM_FIRMWARE_INFO_V1_3
{
  ATOM_COMMON_TABLE_HEADER        sHeader;
  ULONG                           ulFirmwareRevision;
  ULONG                           ulDefaultEngineClock;       //In 10Khz unit
  ULONG                           ulDefaultMemoryClock;       //In 10Khz unit
  ULONG                           ulDriverTargetEngineClock;  //In 10Khz unit
  ULONG                           ulDriverTargetMemoryClock;  //In 10Khz unit
  ULONG                           ulMaxEngineClockPLL_Output; //In 10Khz unit
  ULONG                           ulMaxMemoryClockPLL_Output; //In 10Khz unit
  ULONG                           ulMaxPixelClockPLL_Output;  //In 10Khz unit
  ULONG                           ulASICMaxEngineClock;       //In 10Khz unit
  ULONG                           ulASICMaxMemoryClock;       //In 10Khz unit
  UCHAR                           ucASICMaxTemperature;
  UCHAR                           ucMinAllowedBL_Level;
  UCHAR                           ucPadding[2];               //Don't use them
  ULONG                           aulReservedForBIOS;         //Don't use them
  ULONG                           ul3DAccelerationEngineClock;//In 10Khz unit
  ULONG                           ulMinPixelClockPLL_Output;  //In 10Khz unit
  USHORT                          usMinEngineClockPLL_Input;  //In 10Khz unit
  USHORT                          usMaxEngineClockPLL_Input;  //In 10Khz unit
  USHORT                          usMinEngineClockPLL_Output; //In 10Khz unit
  USHORT                          usMinMemoryClockPLL_Input;  //In 10Khz unit
  USHORT                          usMaxMemoryClockPLL_Input;  //In 10Khz unit
  USHORT                          usMinMemoryClockPLL_Output; //In 10Khz unit
  USHORT                          usMaxPixelClock;            //In 10Khz unit, Max.  Pclk
  USHORT                          usMinPixelClockPLL_Input;   //In 10Khz unit
  USHORT                          usMaxPixelClockPLL_Input;   //In 10Khz unit
  USHORT                          usMinPixelClockPLL_Output;  //In 10Khz unit - lower 16bit of ulMinPixelClockPLL_Output
  ATOM_FIRMWARE_CAPABILITY_ACCESS usFirmwareCapability;
  USHORT                          usReferenceClock;           //In 10Khz unit
  USHORT                          usPM_RTS_Location;          //RTS PM4 starting location in ROM in 1Kb unit
  UCHAR                           ucPM_RTS_StreamSize;        //RTS PM4 packets in Kb unit
  UCHAR                           ucDesign_ID;                //Indicate what is the board design
  UCHAR                           ucMemoryModule_ID;          //Indicate what is the board design
}ATOM_FIRMWARE_INFO_V1_3;

typedef struct _ATOM_FIRMWARE_INFO_V1_4
{
  ATOM_COMMON_TABLE_HEADER        sHeader;
  ULONG                           ulFirmwareRevision;
  ULONG                           ulDefaultEngineClock;       //In 10Khz unit
  ULONG                           ulDefaultMemoryClock;       //In 10Khz unit
  ULONG                           ulDriverTargetEngineClock;  //In 10Khz unit
  ULONG                           ulDriverTargetMemoryClock;  //In 10Khz unit
  ULONG                           ulMaxEngineClockPLL_Output; //In 10Khz unit
  ULONG                           ulMaxMemoryClockPLL_Output; //In 10Khz unit
  ULONG                           ulMaxPixelClockPLL_Output;  //In 10Khz unit
  ULONG                           ulASICMaxEngineClock;       //In 10Khz unit
  ULONG                           ulASICMaxMemoryClock;       //In 10Khz unit
  UCHAR                           ucASICMaxTemperature;
  UCHAR                           ucMinAllowedBL_Level;
  USHORT                          usBootUpVDDCVoltage;        //In MV unit
  USHORT                          usLcdMinPixelClockPLL_Output; // In MHz unit
  USHORT                          usLcdMaxPixelClockPLL_Output; // In MHz unit
  ULONG                           ul3DAccelerationEngineClock;//In 10Khz unit
  ULONG                           ulMinPixelClockPLL_Output;  //In 10Khz unit
  USHORT                          usMinEngineClockPLL_Input;  //In 10Khz unit
  USHORT                          usMaxEngineClockPLL_Input;  //In 10Khz unit
  USHORT                          usMinEngineClockPLL_Output; //In 10Khz unit
  USHORT                          usMinMemoryClockPLL_Input;  //In 10Khz unit
  USHORT                          usMaxMemoryClockPLL_Input;  //In 10Khz unit
  USHORT                          usMinMemoryClockPLL_Output; //In 10Khz unit
  USHORT                          usMaxPixelClock;            //In 10Khz unit, Max.  Pclk
  USHORT                          usMinPixelClockPLL_Input;   //In 10Khz unit
  USHORT                          usMaxPixelClockPLL_Input;   //In 10Khz unit
  USHORT                          usMinPixelClockPLL_Output;  //In 10Khz unit - lower 16bit of ulMinPixelClockPLL_Output
  ATOM_FIRMWARE_CAPABILITY_ACCESS usFirmwareCapability;
  USHORT                          usReferenceClock;           //In 10Khz unit
  USHORT                          usPM_RTS_Location;          //RTS PM4 starting location in ROM in 1Kb unit
  UCHAR                           ucPM_RTS_StreamSize;        //RTS PM4 packets in Kb unit
  UCHAR                           ucDesign_ID;                //Indicate what is the board design
  UCHAR                           ucMemoryModule_ID;          //Indicate what is the board design
}ATOM_FIRMWARE_INFO_V1_4;

//the structure below to be used from Cypress
typedef struct _ATOM_FIRMWARE_INFO_V2_1
{
  ATOM_COMMON_TABLE_HEADER        sHeader;
  ULONG                           ulFirmwareRevision;
  ULONG                           ulDefaultEngineClock;       //In 10Khz unit
  ULONG                           ulDefaultMemoryClock;       //In 10Khz unit
  ULONG                           ulReserved1;
  ULONG                           ulReserved2;
  ULONG                           ulMaxEngineClockPLL_Output; //In 10Khz unit
  ULONG                           ulMaxMemoryClockPLL_Output; //In 10Khz unit
  ULONG                           ulMaxPixelClockPLL_Output;  //In 10Khz unit
  ULONG                           ulBinaryAlteredInfo;        //Was ulASICMaxEngineClock
  ULONG                           ulDefaultDispEngineClkFreq; //In 10Khz unit
  UCHAR                           ucReserved1;                //Was ucASICMaxTemperature;
  UCHAR                           ucMinAllowedBL_Level;
  USHORT                          usBootUpVDDCVoltage;        //In MV unit
  USHORT                          usLcdMinPixelClockPLL_Output; // In MHz unit
  USHORT                          usLcdMaxPixelClockPLL_Output; // In MHz unit
  ULONG                           ulReserved4;                //Was ulAsicMaximumVoltage
  ULONG                           ulMinPixelClockPLL_Output;  //In 10Khz unit
  USHORT                          usMinEngineClockPLL_Input;  //In 10Khz unit
  USHORT                          usMaxEngineClockPLL_Input;  //In 10Khz unit
  USHORT                          usMinEngineClockPLL_Output; //In 10Khz unit
  USHORT                          usMinMemoryClockPLL_Input;  //In 10Khz unit
  USHORT                          usMaxMemoryClockPLL_Input;  //In 10Khz unit
  USHORT                          usMinMemoryClockPLL_Output; //In 10Khz unit
  USHORT                          usMaxPixelClock;            //In 10Khz unit, Max.  Pclk
  USHORT                          usMinPixelClockPLL_Input;   //In 10Khz unit
  USHORT                          usMaxPixelClockPLL_Input;   //In 10Khz unit
  USHORT                          usMinPixelClockPLL_Output;  //In 10Khz unit - lower 16bit of ulMinPixelClockPLL_Output
  ATOM_FIRMWARE_CAPABILITY_ACCESS usFirmwareCapability;
  USHORT                          usCoreReferenceClock;       //In 10Khz unit
  USHORT                          usMemoryReferenceClock;     //In 10Khz unit
  USHORT                          usUniphyDPModeExtClkFreq;   //In 10Khz unit, if it is 0, In DP Mode Uniphy Input clock from internal PPLL, otherwise Input clock from external Spread clock
  UCHAR                           ucMemoryModule_ID;          //Indicate what is the board design
  UCHAR                           ucReserved4[3];

}ATOM_FIRMWARE_INFO_V2_1;

//the structure below to be used from NI
//ucTableFormatRevision=2
//ucTableContentRevision=2

typedef struct _PRODUCT_BRANDING
{
    UCHAR     ucEMBEDDED_CAP:2;          // Bit[1:0] Embedded feature level
    UCHAR     ucReserved:2;              // Bit[3:2] Reserved
    UCHAR     ucBRANDING_ID:4;           // Bit[7:4] Branding ID
}PRODUCT_BRANDING;

typedef struct _ATOM_FIRMWARE_INFO_V2_2
{
  ATOM_COMMON_TABLE_HEADER        sHeader;
  ULONG                           ulFirmwareRevision;
  ULONG                           ulDefaultEngineClock;       //In 10Khz unit
  ULONG                           ulDefaultMemoryClock;       //In 10Khz unit
  ULONG                           ulSPLL_OutputFreq;          //In 10Khz unit
  ULONG                           ulGPUPLL_OutputFreq;        //In 10Khz unit
  ULONG                           ulReserved1;                //Was ulMaxEngineClockPLL_Output; //In 10Khz unit*
  ULONG                           ulReserved2;                //Was ulMaxMemoryClockPLL_Output; //In 10Khz unit*
  ULONG                           ulMaxPixelClockPLL_Output;  //In 10Khz unit
  ULONG                           ulBinaryAlteredInfo;        //Was ulASICMaxEngineClock  ?
  ULONG                           ulDefaultDispEngineClkFreq; //In 10Khz unit. This is the frequency before DCDTO, corresponding to usBootUpVDDCVoltage.
  UCHAR                           ucReserved3;                //Was ucASICMaxTemperature;
  UCHAR                           ucMinAllowedBL_Level;
  USHORT                          usBootUpVDDCVoltage;        //In MV unit
  USHORT                          usLcdMinPixelClockPLL_Output; // In MHz unit
  USHORT                          usLcdMaxPixelClockPLL_Output; // In MHz unit
  ULONG                           ulReserved4;                //Was ulAsicMaximumVoltage
  ULONG                           ulMinPixelClockPLL_Output;  //In 10Khz unit
  UCHAR                           ucRemoteDisplayConfig;
  UCHAR                           ucReserved5[3];             //Was usMinEngineClockPLL_Input and usMaxEngineClockPLL_Input
  ULONG                           ulReserved6;                //Was usMinEngineClockPLL_Output and usMinMemoryClockPLL_Input
  ULONG                           ulReserved7;                //Was usMaxMemoryClockPLL_Input and usMinMemoryClockPLL_Output
  USHORT                          usReserved11;               //Was usMaxPixelClock;  //In 10Khz unit, Max.  Pclk used only for DAC
  USHORT                          usMinPixelClockPLL_Input;   //In 10Khz unit
  USHORT                          usMaxPixelClockPLL_Input;   //In 10Khz unit
  USHORT                          usBootUpVDDCIVoltage;       //In unit of mv; Was usMinPixelClockPLL_Output;
  ATOM_FIRMWARE_CAPABILITY_ACCESS usFirmwareCapability;
  USHORT                          usCoreReferenceClock;       //In 10Khz unit
  USHORT                          usMemoryReferenceClock;     //In 10Khz unit
  USHORT                          usUniphyDPModeExtClkFreq;   //In 10Khz unit, if it is 0, In DP Mode Uniphy Input clock from internal PPLL, otherwise Input clock from external Spread clock
  UCHAR                           ucMemoryModule_ID;          //Indicate what is the board design
  UCHAR                           ucCoolingSolution_ID;       //0: Air cooling; 1: Liquid cooling ... [COOLING_SOLUTION]
  PRODUCT_BRANDING                ucProductBranding;          // Bit[7:4]ucBRANDING_ID: Branding ID, Bit[3:2]ucReserved: Reserved, Bit[1:0]ucEMBEDDED_CAP: Embedded feature level.
  UCHAR                           ucReserved9;
  USHORT                          usBootUpMVDDCVoltage;       //In unit of mv; Was usMinPixelClockPLL_Output;
  USHORT                          usBootUpVDDGFXVoltage;      //In unit of mv;
  ULONG                           ulReserved10[3];            // New added comparing to previous version
}ATOM_FIRMWARE_INFO_V2_2;

#define ATOM_FIRMWARE_INFO_LAST  ATOM_FIRMWARE_INFO_V2_2


// definition of ucRemoteDisplayConfig
#define REMOTE_DISPLAY_DISABLE                   0x00
#define REMOTE_DISPLAY_ENABLE                    0x01

/****************************************************************************/
// Structures used in IntegratedSystemInfoTable
/****************************************************************************/
#define IGP_CAP_FLAG_DYNAMIC_CLOCK_EN      0x2
#define IGP_CAP_FLAG_AC_CARD               0x4
#define IGP_CAP_FLAG_SDVO_CARD             0x8
#define IGP_CAP_FLAG_POSTDIV_BY_2_MODE     0x10

typedef struct _ATOM_INTEGRATED_SYSTEM_INFO
{
  ATOM_COMMON_TABLE_HEADER        sHeader;
  ULONG                           ulBootUpEngineClock;          //in 10kHz unit
  ULONG                           ulBootUpMemoryClock;          //in 10kHz unit
  ULONG                           ulMaxSystemMemoryClock;       //in 10kHz unit
  ULONG                           ulMinSystemMemoryClock;       //in 10kHz unit
  UCHAR                           ucNumberOfCyclesInPeriodHi;
  UCHAR                           ucLCDTimingSel;             //=0:not valid.!=0 sel this timing descriptor from LCD EDID.
  USHORT                          usReserved1;
  USHORT                          usInterNBVoltageLow;        //An intermidiate PMW value to set the voltage
  USHORT                          usInterNBVoltageHigh;       //Another intermidiate PMW value to set the voltage
  ULONG                           ulReserved[2];

  USHORT                          usFSBClock;                     //In MHz unit
  USHORT                          usCapabilityFlag;              //Bit0=1 indicates the fake HDMI support,Bit1=0/1 for Dynamic clocking dis/enable
                                                                              //Bit[3:2]== 0:No PCIE card, 1:AC card, 2:SDVO card
                                                              //Bit[4]==1: P/2 mode, ==0: P/1 mode
  USHORT                          usPCIENBCfgReg7;                //bit[7:0]=MUX_Sel, bit[9:8]=MUX_SEL_LEVEL2, bit[10]=Lane_Reversal
  USHORT                          usK8MemoryClock;            //in MHz unit
  USHORT                          usK8SyncStartDelay;         //in 0.01 us unit
  USHORT                          usK8DataReturnTime;         //in 0.01 us unit
  UCHAR                           ucMaxNBVoltage;
  UCHAR                           ucMinNBVoltage;
  UCHAR                           ucMemoryType;                     //[7:4]=1:DDR1;=2:DDR2;=3:DDR3.[3:0] is reserved
  UCHAR                           ucNumberOfCyclesInPeriod;      //CG.FVTHROT_PWM_CTRL_REG0.NumberOfCyclesInPeriod
  UCHAR                           ucStartingPWM_HighTime;     //CG.FVTHROT_PWM_CTRL_REG0.StartingPWM_HighTime
  UCHAR                           ucHTLinkWidth;              //16 bit vs. 8 bit
  UCHAR                           ucMaxNBVoltageHigh;
  UCHAR                           ucMinNBVoltageHigh;
}ATOM_INTEGRATED_SYSTEM_INFO;

/* Explanation on entries in ATOM_INTEGRATED_SYSTEM_INFO
ulBootUpMemoryClock:    For Intel IGP,it's the UMA system memory clock
                        For AMD IGP,it's 0 if no SidePort memory installed or it's the boot-up SidePort memory clock
ulMaxSystemMemoryClock: For Intel IGP,it's the Max freq from memory SPD if memory runs in ASYNC mode or otherwise (SYNC mode) it's 0
                        For AMD IGP,for now this can be 0
ulMinSystemMemoryClock: For Intel IGP,it's 133MHz if memory runs in ASYNC mode or otherwise (SYNC mode) it's 0
                        For AMD IGP,for now this can be 0

usFSBClock:             For Intel IGP,it's FSB Freq
                        For AMD IGP,it's HT Link Speed

usK8MemoryClock:        For AMD IGP only. For RevF CPU, set it to 200
usK8SyncStartDelay:     For AMD IGP only. Memory access latency in K8, required for watermark calculation
usK8DataReturnTime:     For AMD IGP only. Memory access latency in K8, required for watermark calculation

VC:Voltage Control
ucMaxNBVoltage:         Voltage regulator dependent PWM value. Low 8 bits of the value for the max voltage.Set this one to 0xFF if VC without PWM. Set this to 0x0 if no VC at all.
ucMinNBVoltage:         Voltage regulator dependent PWM value. Low 8 bits of the value for the min voltage.Set this one to 0x00 if VC without PWM or no VC at all.

ucNumberOfCyclesInPeriod:   Indicate how many cycles when PWM duty is 100%. low 8 bits of the value.
ucNumberOfCyclesInPeriodHi: Indicate how many cycles when PWM duty is 100%. high 8 bits of the value.If the PWM has an inverter,set bit [7]==1,otherwise set it 0

ucMaxNBVoltageHigh:     Voltage regulator dependent PWM value. High 8 bits of  the value for the max voltage.Set this one to 0xFF if VC without PWM. Set this to 0x0 if no VC at all.
ucMinNBVoltageHigh:     Voltage regulator dependent PWM value. High 8 bits of the value for the min voltage.Set this one to 0x00 if VC without PWM or no VC at all.


usInterNBVoltageLow:    Voltage regulator dependent PWM value. The value makes the the voltage >=Min NB voltage but <=InterNBVoltageHigh. Set this to 0x0000 if VC without PWM or no VC at all.
usInterNBVoltageHigh:   Voltage regulator dependent PWM value. The value makes the the voltage >=InterNBVoltageLow but <=Max NB voltage.Set this to 0x0000 if VC without PWM or no VC at all.
*/


/*
The following IGP table is introduced from RS780, which is supposed to be put by SBIOS in FB before IGP VBIOS starts VPOST;
Then VBIOS will copy the whole structure to its image so all GPU SW components can access this data structure to get whatever they need.
The enough reservation should allow us to never change table revisions. Whenever needed, a GPU SW component can use reserved portion for new data entries.

SW components can access the IGP system infor structure in the same way as before
*/


typedef struct _ATOM_INTEGRATED_SYSTEM_INFO_V2
{
  ATOM_COMMON_TABLE_HEADER   sHeader;
  ULONG                      ulBootUpEngineClock;       //in 10kHz unit
  ULONG                      ulReserved1[2];            //must be 0x0 for the reserved
  ULONG                      ulBootUpUMAClock;          //in 10kHz unit
  ULONG                      ulBootUpSidePortClock;     //in 10kHz unit
  ULONG                      ulMinSidePortClock;        //in 10kHz unit
  ULONG                      ulReserved2[6];            //must be 0x0 for the reserved
  ULONG                      ulSystemConfig;            //see explanation below
  ULONG                      ulBootUpReqDisplayVector;
  ULONG                      ulOtherDisplayMisc;
  ULONG                      ulDDISlot1Config;
  ULONG                      ulDDISlot2Config;
  UCHAR                      ucMemoryType;              //[3:0]=1:DDR1;=2:DDR2;=3:DDR3.[7:4] is reserved
  UCHAR                      ucUMAChannelNumber;
  UCHAR                      ucDockingPinBit;
  UCHAR                      ucDockingPinPolarity;
  ULONG                      ulDockingPinCFGInfo;
  ULONG                      ulCPUCapInfo;
  USHORT                     usNumberOfCyclesInPeriod;
  USHORT                     usMaxNBVoltage;
  USHORT                     usMinNBVoltage;
  USHORT                     usBootUpNBVoltage;
  ULONG                      ulHTLinkFreq;              //in 10Khz
  USHORT                     usMinHTLinkWidth;
  USHORT                     usMaxHTLinkWidth;
  USHORT                     usUMASyncStartDelay;
  USHORT                     usUMADataReturnTime;
  USHORT                     usLinkStatusZeroTime;
  USHORT                     usDACEfuse;            //for storing badgap value (for RS880 only)
  ULONG                      ulHighVoltageHTLinkFreq;     // in 10Khz
  ULONG                      ulLowVoltageHTLinkFreq;      // in 10Khz
  USHORT                     usMaxUpStreamHTLinkWidth;
  USHORT                     usMaxDownStreamHTLinkWidth;
  USHORT                     usMinUpStreamHTLinkWidth;
  USHORT                     usMinDownStreamHTLinkWidth;
  USHORT                     usFirmwareVersion;         //0 means FW is not supported. Otherwise it's the FW version loaded by SBIOS and driver should enable FW.
  USHORT                     usFullT0Time;             // Input to calculate minimum HT link change time required by NB P-State. Unit is 0.01us.
  ULONG                      ulReserved3[96];          //must be 0x0
}ATOM_INTEGRATED_SYSTEM_INFO_V2;

/*
ulBootUpEngineClock:   Boot-up Engine Clock in 10Khz;
ulBootUpUMAClock:      Boot-up UMA Clock in 10Khz; it must be 0x0 when UMA is not present
ulBootUpSidePortClock: Boot-up SidePort Clock in 10Khz; it must be 0x0 when SidePort Memory is not present,this could be equal to or less than maximum supported Sideport memory clock

ulSystemConfig:
Bit[0]=1: PowerExpress mode =0 Non-PowerExpress mode;
Bit[1]=1: system boots up at AMD overdrived state or user customized  mode. In this case, driver will just stick to this boot-up mode. No other PowerPlay state
      =0: system boots up at driver control state. Power state depends on PowerPlay table.
Bit[2]=1: PWM method is used on NB voltage control. =0: GPIO method is used.
Bit[3]=1: Only one power state(Performance) will be supported.
      =0: Multiple power states supported from PowerPlay table.
Bit[4]=1: CLMC is supported and enabled on current system.
      =0: CLMC is not supported or enabled on current system. SBIOS need to support HT link/freq change through ATIF interface.
Bit[5]=1: Enable CDLW for all driver control power states. Max HT width is from SBIOS, while Min HT width is determined by display requirement.
      =0: CDLW is disabled. If CLMC is enabled case, Min HT width will be set equal to Max HT width. If CLMC disabled case, Max HT width will be applied.
Bit[6]=1: High Voltage requested for all power states. In this case, voltage will be forced at 1.1v and powerplay table voltage drop/throttling request will be ignored.
      =0: Voltage settings is determined by powerplay table.
Bit[7]=1: Enable CLMC as hybrid Mode. CDLD and CILR will be disabled in this case and we're using legacy C1E. This is workaround for CPU(Griffin) performance issue.
      =0: Enable CLMC as regular mode, CDLD and CILR will be enabled.
Bit[8]=1: CDLF is supported and enabled on current system.
      =0: CDLF is not supported or enabled on current system.
Bit[9]=1: DLL Shut Down feature is enabled on current system.
      =0: DLL Shut Down feature is not enabled or supported on current system.

ulBootUpReqDisplayVector: This dword is a bit vector indicates what display devices are requested during boot-up. Refer to ATOM_DEVICE_xxx_SUPPORT for the bit vector definitions.

ulOtherDisplayMisc: [15:8]- Bootup LCD Expansion selection; 0-center, 1-full panel size expansion;
                       [7:0] - BootupTV standard selection; This is a bit vector to indicate what TV standards are supported by the system. Refer to ucTVSuppportedStd definition;

ulDDISlot1Config: Describes the PCIE lane configuration on this DDI PCIE slot (ADD2 card) or connector (Mobile design).
      [3:0]  - Bit vector to indicate PCIE lane config of the DDI slot/connector on chassis (bit 0=1 lane 3:0; bit 1=1 lane 7:4; bit 2=1 lane 11:8; bit 3=1 lane 15:12)
         [7:4]  - Bit vector to indicate PCIE lane config of the same DDI slot/connector on docking station (bit 4=1 lane 3:0; bit 5=1 lane 7:4; bit 6=1 lane 11:8; bit 7=1 lane 15:12)
      When a DDI connector is not "paired" (meaming two connections mutualexclusive on chassis or docking, only one of them can be connected at one time.
      in both chassis and docking, SBIOS has to duplicate the same PCIE lane info from chassis to docking or vice versa. For example:
      one DDI connector is only populated in docking with PCIE lane 8-11, but there is no paired connection on chassis, SBIOS has to copy bit 6 to bit 2.

         [15:8] - Lane configuration attribute;
      [23:16]- Connector type, possible value:
               CONNECTOR_OBJECT_ID_SINGLE_LINK_DVI_D
               CONNECTOR_OBJECT_ID_DUAL_LINK_DVI_D
               CONNECTOR_OBJECT_ID_HDMI_TYPE_A
               CONNECTOR_OBJECT_ID_DISPLAYPORT
               CONNECTOR_OBJECT_ID_eDP
         [31:24]- Reserved

ulDDISlot2Config: Same as Slot1.
ucMemoryType: SidePort memory type, set it to 0x0 when Sideport memory is not installed. Driver needs this info to change sideport memory clock. Not for display in CCC.
For IGP, Hypermemory is the only memory type showed in CCC.

ucUMAChannelNumber:  how many channels for the UMA;

ulDockingPinCFGInfo: [15:0]-Bus/Device/Function # to CFG to read this Docking Pin; [31:16]-reg offset in CFG to read this pin
ucDockingPinBit:     which bit in this register to read the pin status;
ucDockingPinPolarity:Polarity of the pin when docked;

ulCPUCapInfo:        [7:0]=1:Griffin;[7:0]=2:Greyhound;[7:0]=3:K8, [7:0]=4:Pharaoh, other bits reserved for now and must be 0x0

usNumberOfCyclesInPeriod:Indicate how many cycles when PWM duty is 100%.

usMaxNBVoltage:Max. voltage control value in either PWM or GPIO mode.
usMinNBVoltage:Min. voltage control value in either PWM or GPIO mode.
                    GPIO mode: both usMaxNBVoltage & usMinNBVoltage have a valid value ulSystemConfig.SYSTEM_CONFIG_USE_PWM_ON_VOLTAGE=0
                    PWM mode: both usMaxNBVoltage & usMinNBVoltage have a valid value ulSystemConfig.SYSTEM_CONFIG_USE_PWM_ON_VOLTAGE=1
                    GPU SW don't control mode: usMaxNBVoltage & usMinNBVoltage=0 and no care about ulSystemConfig.SYSTEM_CONFIG_USE_PWM_ON_VOLTAGE

usBootUpNBVoltage:Boot-up voltage regulator dependent PWM value.


ulHTLinkFreq:       Bootup HT link Frequency in 10Khz.
usMinHTLinkWidth:   Bootup minimum HT link width. If CDLW disabled, this is equal to usMaxHTLinkWidth.
                    If CDLW enabled, both upstream and downstream width should be the same during bootup.
usMaxHTLinkWidth:   Bootup maximum HT link width. If CDLW disabled, this is equal to usMinHTLinkWidth.
                    If CDLW enabled, both upstream and downstream width should be the same during bootup.

usUMASyncStartDelay: Memory access latency, required for watermark calculation
usUMADataReturnTime: Memory access latency, required for watermark calculation
usLinkStatusZeroTime:Memory access latency required for watermark calculation, set this to 0x0 for K8 CPU, set a proper value in 0.01 the unit of us
for Griffin or Greyhound. SBIOS needs to convert to actual time by:
                     if T0Ttime [5:4]=00b, then usLinkStatusZeroTime=T0Ttime [3:0]*0.1us (0.0 to 1.5us)
                     if T0Ttime [5:4]=01b, then usLinkStatusZeroTime=T0Ttime [3:0]*0.5us (0.0 to 7.5us)
                     if T0Ttime [5:4]=10b, then usLinkStatusZeroTime=T0Ttime [3:0]*2.0us (0.0 to 30us)
                     if T0Ttime [5:4]=11b, and T0Ttime [3:0]=0x0 to 0xa, then usLinkStatusZeroTime=T0Ttime [3:0]*20us (0.0 to 200us)

ulHighVoltageHTLinkFreq:     HT link frequency for power state with low voltage. If boot up runs in HT1, this must be 0.
                             This must be less than or equal to ulHTLinkFreq(bootup frequency).
ulLowVoltageHTLinkFreq:      HT link frequency for power state with low voltage or voltage scaling 1.0v~1.1v. If boot up runs in HT1, this must be 0.
                             This must be less than or equal to ulHighVoltageHTLinkFreq.

usMaxUpStreamHTLinkWidth:    Asymmetric link width support in the future, to replace usMaxHTLinkWidth. Not used for now.
usMaxDownStreamHTLinkWidth:  same as above.
usMinUpStreamHTLinkWidth:    Asymmetric link width support in the future, to replace usMinHTLinkWidth. Not used for now.
usMinDownStreamHTLinkWidth:  same as above.
*/

// ATOM_INTEGRATED_SYSTEM_INFO::ulCPUCapInfo  - CPU type definition
#define    INTEGRATED_SYSTEM_INFO__UNKNOWN_CPU             0
#define    INTEGRATED_SYSTEM_INFO__AMD_CPU__GRIFFIN        1
#define    INTEGRATED_SYSTEM_INFO__AMD_CPU__GREYHOUND      2
#define    INTEGRATED_SYSTEM_INFO__AMD_CPU__K8             3
#define    INTEGRATED_SYSTEM_INFO__AMD_CPU__PHARAOH        4
#define    INTEGRATED_SYSTEM_INFO__AMD_CPU__OROCHI         5

#define    INTEGRATED_SYSTEM_INFO__AMD_CPU__MAX_CODE       INTEGRATED_SYSTEM_INFO__AMD_CPU__OROCHI    // this deff reflects max defined CPU code

#define SYSTEM_CONFIG_POWEREXPRESS_ENABLE                 0x00000001
#define SYSTEM_CONFIG_RUN_AT_OVERDRIVE_ENGINE             0x00000002
#define SYSTEM_CONFIG_USE_PWM_ON_VOLTAGE                  0x00000004
#define SYSTEM_CONFIG_PERFORMANCE_POWERSTATE_ONLY         0x00000008
#define SYSTEM_CONFIG_CLMC_ENABLED                        0x00000010
#define SYSTEM_CONFIG_CDLW_ENABLED                        0x00000020
#define SYSTEM_CONFIG_HIGH_VOLTAGE_REQUESTED              0x00000040
#define SYSTEM_CONFIG_CLMC_HYBRID_MODE_ENABLED            0x00000080
#define SYSTEM_CONFIG_CDLF_ENABLED                        0x00000100
#define SYSTEM_CONFIG_DLL_SHUTDOWN_ENABLED                0x00000200

#define IGP_DDI_SLOT_LANE_CONFIG_MASK                     0x000000FF

#define b0IGP_DDI_SLOT_LANE_MAP_MASK                      0x0F
#define b0IGP_DDI_SLOT_DOCKING_LANE_MAP_MASK              0xF0
#define b0IGP_DDI_SLOT_CONFIG_LANE_0_3                    0x01
#define b0IGP_DDI_SLOT_CONFIG_LANE_4_7                    0x02
#define b0IGP_DDI_SLOT_CONFIG_LANE_8_11                   0x04
#define b0IGP_DDI_SLOT_CONFIG_LANE_12_15                  0x08

#define IGP_DDI_SLOT_ATTRIBUTE_MASK                       0x0000FF00
#define IGP_DDI_SLOT_CONFIG_REVERSED                      0x00000100
#define b1IGP_DDI_SLOT_CONFIG_REVERSED                    0x01

#define IGP_DDI_SLOT_CONNECTOR_TYPE_MASK                  0x00FF0000

// IntegratedSystemInfoTable new Rev is V5 after V2, because of the real rev of V2 is v1.4. This rev is used for RR
typedef struct _ATOM_INTEGRATED_SYSTEM_INFO_V5
{
  ATOM_COMMON_TABLE_HEADER   sHeader;
  ULONG                        ulBootUpEngineClock;       //in 10kHz unit
  ULONG                      ulDentistVCOFreq;          //Dentist VCO clock in 10kHz unit, the source of GPU SCLK, LCLK, UCLK and VCLK.
  ULONG                      ulLClockFreq;              //GPU Lclk freq in 10kHz unit, have relationship with NCLK in NorthBridge
  ULONG                        ulBootUpUMAClock;          //in 10kHz unit
  ULONG                      ulReserved1[8];            //must be 0x0 for the reserved
  ULONG                      ulBootUpReqDisplayVector;
  ULONG                      ulOtherDisplayMisc;
  ULONG                      ulReserved2[4];            //must be 0x0 for the reserved
  ULONG                      ulSystemConfig;            //TBD
  ULONG                      ulCPUCapInfo;              //TBD
  USHORT                     usMaxNBVoltage;            //high NB voltage, calculated using current VDDNB (D24F2xDC) and VDDNB offset fuse;
  USHORT                     usMinNBVoltage;            //low NB voltage, calculated using current VDDNB (D24F2xDC) and VDDNB offset fuse;
  USHORT                     usBootUpNBVoltage;         //boot up NB voltage
  UCHAR                      ucHtcTmpLmt;               //bit [22:16] of D24F3x64 Hardware Thermal Control (HTC) Register, may not be needed, TBD
  UCHAR                      ucTjOffset;                //bit [28:22] of D24F3xE4 Thermtrip Status Register,may not be needed, TBD
  ULONG                      ulReserved3[4];            //must be 0x0 for the reserved
  ULONG                      ulDDISlot1Config;          //see above ulDDISlot1Config definition
  ULONG                      ulDDISlot2Config;
  ULONG                      ulDDISlot3Config;
  ULONG                      ulDDISlot4Config;
  ULONG                      ulReserved4[4];            //must be 0x0 for the reserved
  UCHAR                      ucMemoryType;              //[3:0]=1:DDR1;=2:DDR2;=3:DDR3.[7:4] is reserved
  UCHAR                      ucUMAChannelNumber;
  USHORT                     usReserved;
  ULONG                      ulReserved5[4];            //must be 0x0 for the reserved
  ULONG                      ulCSR_M3_ARB_CNTL_DEFAULT[10];//arrays with values for CSR M3 arbiter for default
  ULONG                      ulCSR_M3_ARB_CNTL_UVD[10]; //arrays with values for CSR M3 arbiter for UVD playback
  ULONG                      ulCSR_M3_ARB_CNTL_FS3D[10];//arrays with values for CSR M3 arbiter for Full Screen 3D applications
  ULONG                      ulReserved6[61];           //must be 0x0
}ATOM_INTEGRATED_SYSTEM_INFO_V5;



/****************************************************************************/
// Structure used in GPUVirtualizationInfoTable
/****************************************************************************/
typedef struct _ATOM_GPU_VIRTUALIZATION_INFO_V2_1
{
  ATOM_COMMON_TABLE_HEADER   sHeader;
  ULONG ulMCUcodeRomStartAddr;
  ULONG ulMCUcodeLength;
  ULONG ulSMCUcodeRomStartAddr;
  ULONG ulSMCUcodeLength;
  ULONG ulRLCVUcodeRomStartAddr;
  ULONG ulRLCVUcodeLength;
  ULONG ulTOCUcodeStartAddr;
  ULONG ulTOCUcodeLength;
  ULONG ulSMCPatchTableStartAddr;
  ULONG ulSmcPatchTableLength;
  ULONG ulSystemFlag;
}ATOM_GPU_VIRTUALIZATION_INFO_V2_1;


#define ATOM_CRT_INT_ENCODER1_INDEX                       0x00000000
#define ATOM_LCD_INT_ENCODER1_INDEX                       0x00000001
#define ATOM_TV_INT_ENCODER1_INDEX                        0x00000002
#define ATOM_DFP_INT_ENCODER1_INDEX                       0x00000003
#define ATOM_CRT_INT_ENCODER2_INDEX                       0x00000004
#define ATOM_LCD_EXT_ENCODER1_INDEX                       0x00000005
#define ATOM_TV_EXT_ENCODER1_INDEX                        0x00000006
#define ATOM_DFP_EXT_ENCODER1_INDEX                       0x00000007
#define ATOM_CV_INT_ENCODER1_INDEX                        0x00000008
#define ATOM_DFP_INT_ENCODER2_INDEX                       0x00000009
#define ATOM_CRT_EXT_ENCODER1_INDEX                       0x0000000A
#define ATOM_CV_EXT_ENCODER1_INDEX                        0x0000000B
#define ATOM_DFP_INT_ENCODER3_INDEX                       0x0000000C
#define ATOM_DFP_INT_ENCODER4_INDEX                       0x0000000D

// define ASIC internal encoder id ( bit vector ), used for CRTC_SourceSelTable
#define ASIC_INT_DAC1_ENCODER_ID                                     0x00
#define ASIC_INT_TV_ENCODER_ID                                       0x02
#define ASIC_INT_DIG1_ENCODER_ID                                     0x03
#define ASIC_INT_DAC2_ENCODER_ID                                     0x04
#define ASIC_EXT_TV_ENCODER_ID                                       0x06
#define ASIC_INT_DVO_ENCODER_ID                                      0x07
#define ASIC_INT_DIG2_ENCODER_ID                                     0x09
#define ASIC_EXT_DIG_ENCODER_ID                                      0x05
#define ASIC_EXT_DIG2_ENCODER_ID                                     0x08
#define ASIC_INT_DIG3_ENCODER_ID                                     0x0a
#define ASIC_INT_DIG4_ENCODER_ID                                     0x0b
#define ASIC_INT_DIG5_ENCODER_ID                                     0x0c
#define ASIC_INT_DIG6_ENCODER_ID                                     0x0d
#define ASIC_INT_DIG7_ENCODER_ID                                     0x0e

//define Encoder attribute
#define ATOM_ANALOG_ENCODER                                                0
#define ATOM_DIGITAL_ENCODER                                             1
#define ATOM_DP_ENCODER                                                   2

#define ATOM_ENCODER_ENUM_MASK                            0x70
#define ATOM_ENCODER_ENUM_ID1                             0x00
#define ATOM_ENCODER_ENUM_ID2                             0x10
#define ATOM_ENCODER_ENUM_ID3                             0x20
#define ATOM_ENCODER_ENUM_ID4                             0x30
#define ATOM_ENCODER_ENUM_ID5                             0x40
#define ATOM_ENCODER_ENUM_ID6                             0x50

#define ATOM_DEVICE_CRT1_INDEX                            0x00000000
#define ATOM_DEVICE_LCD1_INDEX                            0x00000001
#define ATOM_DEVICE_TV1_INDEX                             0x00000002
#define ATOM_DEVICE_DFP1_INDEX                            0x00000003
#define ATOM_DEVICE_CRT2_INDEX                            0x00000004
#define ATOM_DEVICE_LCD2_INDEX                            0x00000005
#define ATOM_DEVICE_DFP6_INDEX                            0x00000006
#define ATOM_DEVICE_DFP2_INDEX                            0x00000007
#define ATOM_DEVICE_CV_INDEX                              0x00000008
#define ATOM_DEVICE_DFP3_INDEX                            0x00000009
#define ATOM_DEVICE_DFP4_INDEX                            0x0000000A
#define ATOM_DEVICE_DFP5_INDEX                            0x0000000B

#define ATOM_DEVICE_RESERVEDC_INDEX                       0x0000000C
#define ATOM_DEVICE_RESERVEDD_INDEX                       0x0000000D
#define ATOM_DEVICE_RESERVEDE_INDEX                       0x0000000E
#define ATOM_DEVICE_RESERVEDF_INDEX                       0x0000000F
#define ATOM_MAX_SUPPORTED_DEVICE_INFO                    (ATOM_DEVICE_DFP3_INDEX+1)
#define ATOM_MAX_SUPPORTED_DEVICE_INFO_2                  ATOM_MAX_SUPPORTED_DEVICE_INFO
#define ATOM_MAX_SUPPORTED_DEVICE_INFO_3                  (ATOM_DEVICE_DFP5_INDEX + 1 )

#define ATOM_MAX_SUPPORTED_DEVICE                         (ATOM_DEVICE_RESERVEDF_INDEX+1)

#define ATOM_DEVICE_CRT1_SUPPORT                          (0x1L << ATOM_DEVICE_CRT1_INDEX )
#define ATOM_DEVICE_LCD1_SUPPORT                          (0x1L << ATOM_DEVICE_LCD1_INDEX )
#define ATOM_DEVICE_TV1_SUPPORT                           (0x1L << ATOM_DEVICE_TV1_INDEX  )
#define ATOM_DEVICE_DFP1_SUPPORT                          (0x1L << ATOM_DEVICE_DFP1_INDEX )
#define ATOM_DEVICE_CRT2_SUPPORT                          (0x1L << ATOM_DEVICE_CRT2_INDEX )
#define ATOM_DEVICE_LCD2_SUPPORT                          (0x1L << ATOM_DEVICE_LCD2_INDEX )
#define ATOM_DEVICE_DFP6_SUPPORT                          (0x1L << ATOM_DEVICE_DFP6_INDEX )
#define ATOM_DEVICE_DFP2_SUPPORT                          (0x1L << ATOM_DEVICE_DFP2_INDEX )
#define ATOM_DEVICE_CV_SUPPORT                            (0x1L << ATOM_DEVICE_CV_INDEX   )
#define ATOM_DEVICE_DFP3_SUPPORT                          (0x1L << ATOM_DEVICE_DFP3_INDEX )
#define ATOM_DEVICE_DFP4_SUPPORT                          (0x1L << ATOM_DEVICE_DFP4_INDEX )
#define ATOM_DEVICE_DFP5_SUPPORT                          (0x1L << ATOM_DEVICE_DFP5_INDEX )


#define ATOM_DEVICE_CRT_SUPPORT                           (ATOM_DEVICE_CRT1_SUPPORT | ATOM_DEVICE_CRT2_SUPPORT)
#define ATOM_DEVICE_DFP_SUPPORT                           (ATOM_DEVICE_DFP1_SUPPORT | ATOM_DEVICE_DFP2_SUPPORT |  ATOM_DEVICE_DFP3_SUPPORT | ATOM_DEVICE_DFP4_SUPPORT | ATOM_DEVICE_DFP5_SUPPORT | ATOM_DEVICE_DFP6_SUPPORT)
#define ATOM_DEVICE_TV_SUPPORT                            ATOM_DEVICE_TV1_SUPPORT
#define ATOM_DEVICE_LCD_SUPPORT                           (ATOM_DEVICE_LCD1_SUPPORT | ATOM_DEVICE_LCD2_SUPPORT)

#define ATOM_DEVICE_CONNECTOR_TYPE_MASK                   0x000000F0
#define ATOM_DEVICE_CONNECTOR_TYPE_SHIFT                  0x00000004
#define ATOM_DEVICE_CONNECTOR_VGA                         0x00000001
#define ATOM_DEVICE_CONNECTOR_DVI_I                       0x00000002
#define ATOM_DEVICE_CONNECTOR_DVI_D                       0x00000003
#define ATOM_DEVICE_CONNECTOR_DVI_A                       0x00000004
#define ATOM_DEVICE_CONNECTOR_SVIDEO                      0x00000005
#define ATOM_DEVICE_CONNECTOR_COMPOSITE                   0x00000006
#define ATOM_DEVICE_CONNECTOR_LVDS                        0x00000007
#define ATOM_DEVICE_CONNECTOR_DIGI_LINK                   0x00000008
#define ATOM_DEVICE_CONNECTOR_SCART                       0x00000009
#define ATOM_DEVICE_CONNECTOR_HDMI_TYPE_A                 0x0000000A
#define ATOM_DEVICE_CONNECTOR_HDMI_TYPE_B                 0x0000000B
#define ATOM_DEVICE_CONNECTOR_CASE_1                      0x0000000E
#define ATOM_DEVICE_CONNECTOR_DISPLAYPORT                 0x0000000F


#define ATOM_DEVICE_DAC_INFO_MASK                         0x0000000F
#define ATOM_DEVICE_DAC_INFO_SHIFT                        0x00000000
#define ATOM_DEVICE_DAC_INFO_NODAC                        0x00000000
#define ATOM_DEVICE_DAC_INFO_DACA                         0x00000001
#define ATOM_DEVICE_DAC_INFO_DACB                         0x00000002
#define ATOM_DEVICE_DAC_INFO_EXDAC                        0x00000003

#define ATOM_DEVICE_I2C_ID_NOI2C                          0x00000000

#define ATOM_DEVICE_I2C_LINEMUX_MASK                      0x0000000F
#define ATOM_DEVICE_I2C_LINEMUX_SHIFT                     0x00000000

#define ATOM_DEVICE_I2C_ID_MASK                           0x00000070
#define ATOM_DEVICE_I2C_ID_SHIFT                          0x00000004
#define ATOM_DEVICE_I2C_ID_IS_FOR_NON_MM_USE              0x00000001
#define ATOM_DEVICE_I2C_ID_IS_FOR_MM_USE                  0x00000002
#define ATOM_DEVICE_I2C_ID_IS_FOR_SDVO_USE                0x00000003    //For IGP RS600
#define ATOM_DEVICE_I2C_ID_IS_FOR_DAC_SCL                 0x00000004    //For IGP RS690

#define ATOM_DEVICE_I2C_HARDWARE_CAP_MASK                 0x00000080
#define ATOM_DEVICE_I2C_HARDWARE_CAP_SHIFT                0x00000007
#define ATOM_DEVICE_USES_SOFTWARE_ASSISTED_I2C            0x00000000
#define ATOM_DEVICE_USES_HARDWARE_ASSISTED_I2C            0x00000001

//  usDeviceSupport:
//  Bits0   = 0 - no CRT1 support= 1- CRT1 is supported
//  Bit 1   = 0 - no LCD1 support= 1- LCD1 is supported
//  Bit 2   = 0 - no TV1  support= 1- TV1  is supported
//  Bit 3   = 0 - no DFP1 support= 1- DFP1 is supported
//  Bit 4   = 0 - no CRT2 support= 1- CRT2 is supported
//  Bit 5   = 0 - no LCD2 support= 1- LCD2 is supported
//  Bit 6   = 0 - no DFP6 support= 1- DFP6 is supported
//  Bit 7   = 0 - no DFP2 support= 1- DFP2 is supported
//  Bit 8   = 0 - no CV   support= 1- CV   is supported
//  Bit 9   = 0 - no DFP3 support= 1- DFP3 is supported
//  Bit 10= 0 - no DFP4 support= 1- DFP4 is supported
//  Bit 11= 0 - no DFP5 support= 1- DFP5 is supported
//
//

/****************************************************************************/
// Structure used in MclkSS_InfoTable
/****************************************************************************/
//      ucI2C_ConfigID
//    [7:0] - I2C LINE Associate ID
//          = 0   - no I2C
//    [7]      -   HW_Cap        =   1,  [6:0]=HW assisted I2C ID(HW line selection)
//                          =   0,  [6:0]=SW assisted I2C ID
//    [6-4]   - HW_ENGINE_ID  =   1,  HW engine for NON multimedia use
//                          =   2,   HW engine for Multimedia use
//                          =   3-7   Reserved for future I2C engines
//      [3-0] - I2C_LINE_MUX  = A Mux number when it's HW assisted I2C or GPIO ID when it's SW I2C

typedef struct _ATOM_I2C_ID_CONFIG
{
#if ATOM_BIG_ENDIAN
  UCHAR   bfHW_Capable:1;
  UCHAR   bfHW_EngineID:3;
  UCHAR   bfI2C_LineMux:4;
#else
  UCHAR   bfI2C_LineMux:4;
  UCHAR   bfHW_EngineID:3;
  UCHAR   bfHW_Capable:1;
#endif
}ATOM_I2C_ID_CONFIG;

typedef union _ATOM_I2C_ID_CONFIG_ACCESS
{
  ATOM_I2C_ID_CONFIG sbfAccess;
  UCHAR              ucAccess;
}ATOM_I2C_ID_CONFIG_ACCESS;


/****************************************************************************/
// Structure used in GPIO_I2C_InfoTable
/****************************************************************************/
typedef struct _ATOM_GPIO_I2C_ASSIGMENT
{
  USHORT                    usClkMaskRegisterIndex;
  USHORT                    usClkEnRegisterIndex;
  USHORT                    usClkY_RegisterIndex;
  USHORT                    usClkA_RegisterIndex;
  USHORT                    usDataMaskRegisterIndex;
  USHORT                    usDataEnRegisterIndex;
  USHORT                    usDataY_RegisterIndex;
  USHORT                    usDataA_RegisterIndex;
  ATOM_I2C_ID_CONFIG_ACCESS sucI2cId;
  UCHAR                     ucClkMaskShift;
  UCHAR                     ucClkEnShift;
  UCHAR                     ucClkY_Shift;
  UCHAR                     ucClkA_Shift;
  UCHAR                     ucDataMaskShift;
  UCHAR                     ucDataEnShift;
  UCHAR                     ucDataY_Shift;
  UCHAR                     ucDataA_Shift;
  UCHAR                     ucReserved1;
  UCHAR                     ucReserved2;
}ATOM_GPIO_I2C_ASSIGMENT;

typedef struct _ATOM_GPIO_I2C_INFO
{
  ATOM_COMMON_TABLE_HEADER   sHeader;
  ATOM_GPIO_I2C_ASSIGMENT   asGPIO_Info[ATOM_MAX_SUPPORTED_DEVICE];
}ATOM_GPIO_I2C_INFO;

/****************************************************************************/
// Common Structure used in other structures
/****************************************************************************/

#ifndef _H2INC

//Please don't add or expand this bitfield structure below, this one will retire soon.!
typedef struct _ATOM_MODE_MISC_INFO
{
#if ATOM_BIG_ENDIAN
  USHORT Reserved:6;
  USHORT RGB888:1;
  USHORT DoubleClock:1;
  USHORT Interlace:1;
  USHORT CompositeSync:1;
  USHORT V_ReplicationBy2:1;
  USHORT H_ReplicationBy2:1;
  USHORT VerticalCutOff:1;
  USHORT VSyncPolarity:1;      //0=Active High, 1=Active Low
  USHORT HSyncPolarity:1;      //0=Active High, 1=Active Low
  USHORT HorizontalCutOff:1;
#else
  USHORT HorizontalCutOff:1;
  USHORT HSyncPolarity:1;      //0=Active High, 1=Active Low
  USHORT VSyncPolarity:1;      //0=Active High, 1=Active Low
  USHORT VerticalCutOff:1;
  USHORT H_ReplicationBy2:1;
  USHORT V_ReplicationBy2:1;
  USHORT CompositeSync:1;
  USHORT Interlace:1;
  USHORT DoubleClock:1;
  USHORT RGB888:1;
  USHORT Reserved:6;
#endif
}ATOM_MODE_MISC_INFO;

typedef union _ATOM_MODE_MISC_INFO_ACCESS
{
  ATOM_MODE_MISC_INFO sbfAccess;
  USHORT              usAccess;
}ATOM_MODE_MISC_INFO_ACCESS;

#else

typedef union _ATOM_MODE_MISC_INFO_ACCESS
{
  USHORT              usAccess;
}ATOM_MODE_MISC_INFO_ACCESS;

#endif

// usModeMiscInfo-
#define ATOM_H_CUTOFF           0x01
#define ATOM_HSYNC_POLARITY     0x02             //0=Active High, 1=Active Low
#define ATOM_VSYNC_POLARITY     0x04             //0=Active High, 1=Active Low
#define ATOM_V_CUTOFF           0x08
#define ATOM_H_REPLICATIONBY2   0x10
#define ATOM_V_REPLICATIONBY2   0x20
#define ATOM_COMPOSITESYNC      0x40
#define ATOM_INTERLACE          0x80
#define ATOM_DOUBLE_CLOCK_MODE  0x100
#define ATOM_RGB888_MODE        0x200

//usRefreshRate-
#define ATOM_REFRESH_43         43
#define ATOM_REFRESH_47         47
#define ATOM_REFRESH_56         56
#define ATOM_REFRESH_60         60
#define ATOM_REFRESH_65         65
#define ATOM_REFRESH_70         70
#define ATOM_REFRESH_72         72
#define ATOM_REFRESH_75         75
#define ATOM_REFRESH_85         85

// ATOM_MODE_TIMING data are exactly the same as VESA timing data.
// Translation from EDID to ATOM_MODE_TIMING, use the following formula.
//
//   VESA_HTOTAL         =   VESA_ACTIVE + 2* VESA_BORDER + VESA_BLANK
//                  =   EDID_HA + EDID_HBL
//   VESA_HDISP         =   VESA_ACTIVE   =   EDID_HA
//   VESA_HSYNC_START   =   VESA_ACTIVE + VESA_BORDER + VESA_FRONT_PORCH
//                  =   EDID_HA + EDID_HSO
//   VESA_HSYNC_WIDTH   =   VESA_HSYNC_TIME   =   EDID_HSPW
//   VESA_BORDER         =   EDID_BORDER


/****************************************************************************/
// Structure used in SetCRTC_UsingDTDTimingTable
/****************************************************************************/
typedef struct _SET_CRTC_USING_DTD_TIMING_PARAMETERS
{
  USHORT  usH_Size;
  USHORT  usH_Blanking_Time;
  USHORT  usV_Size;
  USHORT  usV_Blanking_Time;
  USHORT  usH_SyncOffset;
  USHORT  usH_SyncWidth;
  USHORT  usV_SyncOffset;
  USHORT  usV_SyncWidth;
  ATOM_MODE_MISC_INFO_ACCESS  susModeMiscInfo;
  UCHAR   ucH_Border;         // From DFP EDID
  UCHAR   ucV_Border;
  UCHAR   ucCRTC;             // ATOM_CRTC1 or ATOM_CRTC2
  UCHAR   ucPadding[3];
}SET_CRTC_USING_DTD_TIMING_PARAMETERS;

/****************************************************************************/
// Structure used in SetCRTC_TimingTable
/****************************************************************************/
typedef struct _SET_CRTC_TIMING_PARAMETERS
{
  USHORT                      usH_Total;        // horizontal total
  USHORT                      usH_Disp;         // horizontal display
  USHORT                      usH_SyncStart;    // horozontal Sync start
  USHORT                      usH_SyncWidth;    // horizontal Sync width
  USHORT                      usV_Total;        // vertical total
  USHORT                      usV_Disp;         // vertical display
  USHORT                      usV_SyncStart;    // vertical Sync start
  USHORT                      usV_SyncWidth;    // vertical Sync width
  ATOM_MODE_MISC_INFO_ACCESS  susModeMiscInfo;
  UCHAR                       ucCRTC;           // ATOM_CRTC1 or ATOM_CRTC2
  UCHAR                       ucOverscanRight;  // right
  UCHAR                       ucOverscanLeft;   // left
  UCHAR                       ucOverscanBottom; // bottom
  UCHAR                       ucOverscanTop;    // top
  UCHAR                       ucReserved;
}SET_CRTC_TIMING_PARAMETERS;
#define SET_CRTC_TIMING_PARAMETERS_PS_ALLOCATION SET_CRTC_TIMING_PARAMETERS


/****************************************************************************/
// Structure used in StandardVESA_TimingTable
//                   AnalogTV_InfoTable
//                   ComponentVideoInfoTable
/****************************************************************************/
typedef struct _ATOM_MODE_TIMING
{
  USHORT  usCRTC_H_Total;
  USHORT  usCRTC_H_Disp;
  USHORT  usCRTC_H_SyncStart;
  USHORT  usCRTC_H_SyncWidth;
  USHORT  usCRTC_V_Total;
  USHORT  usCRTC_V_Disp;
  USHORT  usCRTC_V_SyncStart;
  USHORT  usCRTC_V_SyncWidth;
  USHORT  usPixelClock;                                //in 10Khz unit
  ATOM_MODE_MISC_INFO_ACCESS  susModeMiscInfo;
  USHORT  usCRTC_OverscanRight;
  USHORT  usCRTC_OverscanLeft;
  USHORT  usCRTC_OverscanBottom;
  USHORT  usCRTC_OverscanTop;
  USHORT  usReserve;
  UCHAR   ucInternalModeNumber;
  UCHAR   ucRefreshRate;
}ATOM_MODE_TIMING;

typedef struct _ATOM_DTD_FORMAT
{
  USHORT  usPixClk;
  USHORT  usHActive;
  USHORT  usHBlanking_Time;
  USHORT  usVActive;
  USHORT  usVBlanking_Time;
  USHORT  usHSyncOffset;
  USHORT  usHSyncWidth;
  USHORT  usVSyncOffset;
  USHORT  usVSyncWidth;
  USHORT  usImageHSize;
  USHORT  usImageVSize;
  UCHAR   ucHBorder;
  UCHAR   ucVBorder;
  ATOM_MODE_MISC_INFO_ACCESS susModeMiscInfo;
  UCHAR   ucInternalModeNumber;
  UCHAR   ucRefreshRate;
}ATOM_DTD_FORMAT;

/****************************************************************************/
// Structure used in LVDS_InfoTable
//  * Need a document to describe this table
/****************************************************************************/
#define SUPPORTED_LCD_REFRESHRATE_30Hz          0x0004
#define SUPPORTED_LCD_REFRESHRATE_40Hz          0x0008
#define SUPPORTED_LCD_REFRESHRATE_50Hz          0x0010
#define SUPPORTED_LCD_REFRESHRATE_60Hz          0x0020
#define SUPPORTED_LCD_REFRESHRATE_48Hz          0x0040

//ucTableFormatRevision=1
//ucTableContentRevision=1
typedef struct _ATOM_LVDS_INFO
{
  ATOM_COMMON_TABLE_HEADER sHeader;
  ATOM_DTD_FORMAT     sLCDTiming;
  USHORT              usModePatchTableOffset;
  USHORT              usSupportedRefreshRate;     //Refer to panel info table in ATOMBIOS extension Spec.
  USHORT              usOffDelayInMs;
  UCHAR               ucPowerSequenceDigOntoDEin10Ms;
  UCHAR               ucPowerSequenceDEtoBLOnin10Ms;
  UCHAR               ucLVDS_Misc;               // Bit0:{=0:single, =1:dual},Bit1 {=0:666RGB, =1:888RGB},Bit2:3:{Grey level}
                                                 // Bit4:{=0:LDI format for RGB888, =1 FPDI format for RGB888}
                                                 // Bit5:{=0:Spatial Dithering disabled;1 Spatial Dithering enabled}
                                                 // Bit6:{=0:Temporal Dithering disabled;1 Temporal Dithering enabled}
  UCHAR               ucPanelDefaultRefreshRate;
  UCHAR               ucPanelIdentification;
  UCHAR               ucSS_Id;
}ATOM_LVDS_INFO;

//ucTableFormatRevision=1
//ucTableContentRevision=2
typedef struct _ATOM_LVDS_INFO_V12
{
  ATOM_COMMON_TABLE_HEADER sHeader;
  ATOM_DTD_FORMAT     sLCDTiming;
  USHORT              usExtInfoTableOffset;
  USHORT              usSupportedRefreshRate;     //Refer to panel info table in ATOMBIOS extension Spec.
  USHORT              usOffDelayInMs;
  UCHAR               ucPowerSequenceDigOntoDEin10Ms;
  UCHAR               ucPowerSequenceDEtoBLOnin10Ms;
  UCHAR               ucLVDS_Misc;               // Bit0:{=0:single, =1:dual},Bit1 {=0:666RGB, =1:888RGB},Bit2:3:{Grey level}
                                                 // Bit4:{=0:LDI format for RGB888, =1 FPDI format for RGB888}
                                                 // Bit5:{=0:Spatial Dithering disabled;1 Spatial Dithering enabled}
                                                 // Bit6:{=0:Temporal Dithering disabled;1 Temporal Dithering enabled}
  UCHAR               ucPanelDefaultRefreshRate;
  UCHAR               ucPanelIdentification;
  UCHAR               ucSS_Id;
  USHORT              usLCDVenderID;
  USHORT              usLCDProductID;
  UCHAR               ucLCDPanel_SpecialHandlingCap;
   UCHAR                        ucPanelInfoSize;               //  start from ATOM_DTD_FORMAT to end of panel info, include ExtInfoTable
  UCHAR               ucReserved[2];
}ATOM_LVDS_INFO_V12;

//Definitions for ucLCDPanel_SpecialHandlingCap:

//Once DAL sees this CAP is set, it will read EDID from LCD on its own instead of using sLCDTiming in ATOM_LVDS_INFO_V12.
//Other entries in ATOM_LVDS_INFO_V12 are still valid/useful to DAL
#define   LCDPANEL_CAP_READ_EDID                  0x1

//If a design supports DRR (dynamic refresh rate) on internal panels (LVDS or EDP), this cap is set in ucLCDPanel_SpecialHandlingCap together
//with multiple supported refresh rates@usSupportedRefreshRate. This cap should not be set when only slow refresh rate is supported (static
//refresh rate switch by SW. This is only valid from ATOM_LVDS_INFO_V12
#define   LCDPANEL_CAP_DRR_SUPPORTED              0x2

//Use this cap bit for a quick reference whether an embadded panel (LCD1 ) is LVDS or eDP.
#define   LCDPANEL_CAP_eDP                        0x4


//Color Bit Depth definition in EDID V1.4 @BYTE 14h
//Bit 6  5  4
                              //      0  0  0  -  Color bit depth is undefined
                              //      0  0  1  -  6 Bits per Primary Color
                              //      0  1  0  -  8 Bits per Primary Color
                              //      0  1  1  - 10 Bits per Primary Color
                              //      1  0  0  - 12 Bits per Primary Color
                              //      1  0  1  - 14 Bits per Primary Color
                              //      1  1  0  - 16 Bits per Primary Color
                              //      1  1  1  - Reserved

#define PANEL_COLOR_BIT_DEPTH_MASK    0x70

// Bit7:{=0:Random Dithering disabled;1 Random Dithering enabled}
#define PANEL_RANDOM_DITHER   0x80
#define PANEL_RANDOM_DITHER_MASK   0x80

#define ATOM_LVDS_INFO_LAST  ATOM_LVDS_INFO_V12   // no need to change this


typedef struct _ATOM_LCD_REFRESH_RATE_SUPPORT
{
    UCHAR ucSupportedRefreshRate;
    UCHAR ucMinRefreshRateForDRR;
}ATOM_LCD_REFRESH_RATE_SUPPORT;

/****************************************************************************/
// Structures used by LCD_InfoTable V1.3    Note: previous version was called ATOM_LVDS_INFO_V12
// ASIC Families:  NI
// ucTableFormatRevision=1
// ucTableContentRevision=3
/****************************************************************************/
typedef struct _ATOM_LCD_INFO_V13
{
  ATOM_COMMON_TABLE_HEADER sHeader;
  ATOM_DTD_FORMAT     sLCDTiming;
  USHORT              usExtInfoTableOffset;
  union
  {
    USHORT            usSupportedRefreshRate;
    ATOM_LCD_REFRESH_RATE_SUPPORT sRefreshRateSupport;
  };
  ULONG               ulReserved0;
  UCHAR               ucLCD_Misc;                // Reorganized in V13
                                                 // Bit0: {=0:single, =1:dual},
                                                 // Bit1: {=0:LDI format for RGB888, =1 FPDI format for RGB888}  // was {=0:666RGB, =1:888RGB},
                                                 // Bit3:2: {Grey level}
                                                 // Bit6:4 Color Bit Depth definition (see below definition in EDID V1.4 @BYTE 14h)
                                                 // Bit7   Reserved.  was for ATOM_PANEL_MISC_API_ENABLED, still need it?
  UCHAR               ucPanelDefaultRefreshRate;
  UCHAR               ucPanelIdentification;
  UCHAR               ucSS_Id;
  USHORT              usLCDVenderID;
  USHORT              usLCDProductID;
  UCHAR               ucLCDPanel_SpecialHandlingCap;  // Reorganized in V13
                                                 // Bit0: Once DAL sees this CAP is set, it will read EDID from LCD on its own
                                                 // Bit1: See LCDPANEL_CAP_DRR_SUPPORTED
                                                 // Bit2: a quick reference whether an embadded panel (LCD1 ) is LVDS (0) or eDP (1)
                                                 // Bit7-3: Reserved
  UCHAR               ucPanelInfoSize;                //  start from ATOM_DTD_FORMAT to end of panel info, include ExtInfoTable
  USHORT              usBacklightPWM;            //  Backlight PWM in Hz. New in _V13

  UCHAR               ucPowerSequenceDIGONtoDE_in4Ms;
  UCHAR               ucPowerSequenceDEtoVARY_BL_in4Ms;
  UCHAR               ucPowerSequenceVARY_BLtoDE_in4Ms;
  UCHAR               ucPowerSequenceDEtoDIGON_in4Ms;

  UCHAR               ucOffDelay_in4Ms;
  UCHAR               ucPowerSequenceVARY_BLtoBLON_in4Ms;
  UCHAR               ucPowerSequenceBLONtoVARY_BL_in4Ms;
  UCHAR               ucReserved1;

  UCHAR               ucDPCD_eDP_CONFIGURATION_CAP;     // dpcd 0dh
  UCHAR               ucDPCD_MAX_LINK_RATE;             // dpcd 01h
  UCHAR               ucDPCD_MAX_LANE_COUNT;            // dpcd 02h
  UCHAR               ucDPCD_MAX_DOWNSPREAD;            // dpcd 03h

  USHORT              usMaxPclkFreqInSingleLink;        // Max PixelClock frequency in single link mode.
  UCHAR               uceDPToLVDSRxId;
  UCHAR               ucLcdReservd;
  ULONG               ulReserved[2];
}ATOM_LCD_INFO_V13;

#define ATOM_LCD_INFO_LAST  ATOM_LCD_INFO_V13

//Definitions for ucLCD_Misc
#define ATOM_PANEL_MISC_V13_DUAL                   0x00000001
#define ATOM_PANEL_MISC_V13_FPDI                   0x00000002
#define ATOM_PANEL_MISC_V13_GREY_LEVEL             0x0000000C
#define ATOM_PANEL_MISC_V13_GREY_LEVEL_SHIFT       2
#define ATOM_PANEL_MISC_V13_COLOR_BIT_DEPTH_MASK   0x70
#define ATOM_PANEL_MISC_V13_6BIT_PER_COLOR         0x10
#define ATOM_PANEL_MISC_V13_8BIT_PER_COLOR         0x20

//Color Bit Depth definition in EDID V1.4 @BYTE 14h
//Bit 6  5  4
                              //      0  0  0  -  Color bit depth is undefined
                              //      0  0  1  -  6 Bits per Primary Color
                              //      0  1  0  -  8 Bits per Primary Color
                              //      0  1  1  - 10 Bits per Primary Color
                              //      1  0  0  - 12 Bits per Primary Color
                              //      1  0  1  - 14 Bits per Primary Color
                              //      1  1  0  - 16 Bits per Primary Color
                              //      1  1  1  - Reserved

//Definitions for ucLCDPanel_SpecialHandlingCap:

//Once DAL sees this CAP is set, it will read EDID from LCD on its own instead of using sLCDTiming in ATOM_LVDS_INFO_V12.
//Other entries in ATOM_LVDS_INFO_V12 are still valid/useful to DAL
#define   LCDPANEL_CAP_V13_READ_EDID              0x1        // = LCDPANEL_CAP_READ_EDID no change comparing to previous version

//If a design supports DRR (dynamic refresh rate) on internal panels (LVDS or EDP), this cap is set in ucLCDPanel_SpecialHandlingCap together
//with multiple supported refresh rates@usSupportedRefreshRate. This cap should not be set when only slow refresh rate is supported (static
//refresh rate switch by SW. This is only valid from ATOM_LVDS_INFO_V12
#define   LCDPANEL_CAP_V13_DRR_SUPPORTED          0x2        // = LCDPANEL_CAP_DRR_SUPPORTED no change comparing to previous version

//Use this cap bit for a quick reference whether an embadded panel (LCD1 ) is LVDS or eDP.
#define   LCDPANEL_CAP_V13_eDP                    0x4        // = LCDPANEL_CAP_eDP no change comparing to previous version

//uceDPToLVDSRxId
#define eDP_TO_LVDS_RX_DISABLE                  0x00       // no eDP->LVDS translator chip
#define eDP_TO_LVDS_COMMON_ID                   0x01       // common eDP->LVDS translator chip without AMD SW init
#define eDP_TO_LVDS_RT_ID                       0x02       // RT tansaltor which require AMD SW init

typedef struct  _ATOM_PATCH_RECORD_MODE
{
  UCHAR     ucRecordType;
  USHORT    usHDisp;
  USHORT    usVDisp;
}ATOM_PATCH_RECORD_MODE;

typedef struct  _ATOM_LCD_RTS_RECORD
{
  UCHAR     ucRecordType;
  UCHAR     ucRTSValue;
}ATOM_LCD_RTS_RECORD;

//!! If the record below exits, it shoud always be the first record for easy use in command table!!!
// The record below is only used when LVDS_Info is present. From ATOM_LVDS_INFO_V12, use ucLCDPanel_SpecialHandlingCap instead.
typedef struct  _ATOM_LCD_MODE_CONTROL_CAP
{
  UCHAR     ucRecordType;
  USHORT    usLCDCap;
}ATOM_LCD_MODE_CONTROL_CAP;

#define LCD_MODE_CAP_BL_OFF                   1
#define LCD_MODE_CAP_CRTC_OFF                 2
#define LCD_MODE_CAP_PANEL_OFF                4


typedef struct _ATOM_FAKE_EDID_PATCH_RECORD
{
  UCHAR ucRecordType;
  UCHAR ucFakeEDIDLength;       // = 128 means EDID lenght is 128 bytes, otherwise the EDID length = ucFakeEDIDLength*128
  UCHAR ucFakeEDIDString[1];    // This actually has ucFakeEdidLength elements.
} ATOM_FAKE_EDID_PATCH_RECORD;

typedef struct  _ATOM_PANEL_RESOLUTION_PATCH_RECORD
{
   UCHAR    ucRecordType;
   USHORT      usHSize;
   USHORT      usVSize;
}ATOM_PANEL_RESOLUTION_PATCH_RECORD;

#define LCD_MODE_PATCH_RECORD_MODE_TYPE       1
#define LCD_RTS_RECORD_TYPE                   2
#define LCD_CAP_RECORD_TYPE                   3
#define LCD_FAKE_EDID_PATCH_RECORD_TYPE       4
#define LCD_PANEL_RESOLUTION_RECORD_TYPE      5
#define LCD_EDID_OFFSET_PATCH_RECORD_TYPE     6
#define ATOM_RECORD_END_TYPE                  0xFF

/****************************Spread Spectrum Info Table Definitions **********************/

//ucTableFormatRevision=1
//ucTableContentRevision=2
typedef struct _ATOM_SPREAD_SPECTRUM_ASSIGNMENT
{
  USHORT              usSpreadSpectrumPercentage;
  UCHAR               ucSpreadSpectrumType;       //Bit1=0 Down Spread,=1 Center Spread. Bit1=1 Ext. =0 Int. Bit2=1: PCIE REFCLK SS =0 iternal PPLL SS  Others:TBD
  UCHAR               ucSS_Step;
  UCHAR               ucSS_Delay;
  UCHAR               ucSS_Id;
  UCHAR               ucRecommendedRef_Div;
  UCHAR               ucSS_Range;               //it was reserved for V11
}ATOM_SPREAD_SPECTRUM_ASSIGNMENT;

#define ATOM_MAX_SS_ENTRY                      16
#define ATOM_DP_SS_ID1                                     0x0f1         // SS ID for internal DP stream at 2.7Ghz. if ATOM_DP_SS_ID2 does not exist in SS_InfoTable, it is used for internal DP stream at 1.62Ghz as well.
#define ATOM_DP_SS_ID2                                     0x0f2         // SS ID for internal DP stream at 1.62Ghz, if it exists in SS_InfoTable.
#define ATOM_LVLINK_2700MHz_SS_ID              0x0f3      // SS ID for LV link translator chip at 2.7Ghz
#define ATOM_LVLINK_1620MHz_SS_ID              0x0f4      // SS ID for LV link translator chip at 1.62Ghz



#define ATOM_SS_DOWN_SPREAD_MODE_MASK          0x00000000
#define ATOM_SS_DOWN_SPREAD_MODE               0x00000000
#define ATOM_SS_CENTRE_SPREAD_MODE_MASK        0x00000001
#define ATOM_SS_CENTRE_SPREAD_MODE             0x00000001
#define ATOM_INTERNAL_SS_MASK                  0x00000000
#define ATOM_EXTERNAL_SS_MASK                  0x00000002
#define EXEC_SS_STEP_SIZE_SHIFT                2
#define EXEC_SS_DELAY_SHIFT                    4
#define ACTIVEDATA_TO_BLON_DELAY_SHIFT         4

typedef struct _ATOM_SPREAD_SPECTRUM_INFO
{
  ATOM_COMMON_TABLE_HEADER   sHeader;
  ATOM_SPREAD_SPECTRUM_ASSIGNMENT   asSS_Info[ATOM_MAX_SS_ENTRY];
}ATOM_SPREAD_SPECTRUM_INFO;


/****************************************************************************/
// Structure used in AnalogTV_InfoTable (Top level)
/****************************************************************************/
//ucTVBootUpDefaultStd definiton:

//ATOM_TV_NTSC                1
//ATOM_TV_NTSCJ               2
//ATOM_TV_PAL                 3
//ATOM_TV_PALM                4
//ATOM_TV_PALCN               5
//ATOM_TV_PALN                6
//ATOM_TV_PAL60               7
//ATOM_TV_SECAM               8

//ucTVSuppportedStd definition:
#define NTSC_SUPPORT          0x1
#define NTSCJ_SUPPORT         0x2

#define PAL_SUPPORT           0x4
#define PALM_SUPPORT          0x8
#define PALCN_SUPPORT         0x10
#define PALN_SUPPORT          0x20
#define PAL60_SUPPORT         0x40
#define SECAM_SUPPORT         0x80

#define MAX_SUPPORTED_TV_TIMING    2

typedef struct _ATOM_ANALOG_TV_INFO
{
  ATOM_COMMON_TABLE_HEADER sHeader;
  UCHAR                    ucTV_SuppportedStandard;
  UCHAR                    ucTV_BootUpDefaultStandard;
  UCHAR                    ucExt_TV_ASIC_ID;
  UCHAR                    ucExt_TV_ASIC_SlaveAddr;
  ATOM_DTD_FORMAT          aModeTimings[MAX_SUPPORTED_TV_TIMING];
}ATOM_ANALOG_TV_INFO;

typedef struct _ATOM_DPCD_INFO
{
  UCHAR   ucRevisionNumber;        //10h : Revision 1.0; 11h : Revision 1.1
  UCHAR   ucMaxLinkRate;           //06h : 1.62Gbps per lane; 0Ah = 2.7Gbps per lane
  UCHAR   ucMaxLane;               //Bits 4:0 = MAX_LANE_COUNT (1/2/4). Bit 7 = ENHANCED_FRAME_CAP
  UCHAR   ucMaxDownSpread;         //Bit0 = 0: No Down spread; Bit0 = 1: 0.5% (Subject to change according to DP spec)
}ATOM_DPCD_INFO;

#define ATOM_DPCD_MAX_LANE_MASK    0x1F

/**************************************************************************/
// VRAM usage and their defintions

// One chunk of VRAM used by Bios are for HWICON surfaces,EDID data.
// Current Mode timing and Dail Timing and/or STD timing data EACH device. They can be broken down as below.
// All the addresses below are the offsets from the frame buffer start.They all MUST be Dword aligned!
// To driver: The physical address of this memory portion=mmFB_START(4K aligned)+ATOMBIOS_VRAM_USAGE_START_ADDR+ATOM_x_ADDR
// To Bios:  ATOMBIOS_VRAM_USAGE_START_ADDR+ATOM_x_ADDR->MM_INDEX

// Moved VESA_MEMORY_IN_64K_BLOCK definition to "AtomConfig.h" so that it can be redefined in design (SKU).
//#ifndef VESA_MEMORY_IN_64K_BLOCK
//#define VESA_MEMORY_IN_64K_BLOCK        0x100       //256*64K=16Mb (Max. VESA memory is 16Mb!)
//#endif

#define ATOM_EDID_RAW_DATASIZE          256         //In Bytes
#define ATOM_HWICON_SURFACE_SIZE        4096        //In Bytes
#define ATOM_HWICON_INFOTABLE_SIZE      32
#define MAX_DTD_MODE_IN_VRAM            6
#define ATOM_DTD_MODE_SUPPORT_TBL_SIZE  (MAX_DTD_MODE_IN_VRAM*28)    //28= (SIZEOF ATOM_DTD_FORMAT)
#define ATOM_STD_MODE_SUPPORT_TBL_SIZE  32*8                         //32 is a predefined number,8= (SIZEOF ATOM_STD_FORMAT)
//20 bytes for Encoder Type and DPCD in STD EDID area
#define DFP_ENCODER_TYPE_OFFSET         (ATOM_EDID_RAW_DATASIZE + ATOM_DTD_MODE_SUPPORT_TBL_SIZE + ATOM_STD_MODE_SUPPORT_TBL_SIZE - 20)
#define ATOM_DP_DPCD_OFFSET             (DFP_ENCODER_TYPE_OFFSET + 4 )

#define ATOM_HWICON1_SURFACE_ADDR       0
#define ATOM_HWICON2_SURFACE_ADDR       (ATOM_HWICON1_SURFACE_ADDR + ATOM_HWICON_SURFACE_SIZE)
#define ATOM_HWICON_INFOTABLE_ADDR      (ATOM_HWICON2_SURFACE_ADDR + ATOM_HWICON_SURFACE_SIZE)
#define ATOM_CRT1_EDID_ADDR             (ATOM_HWICON_INFOTABLE_ADDR + ATOM_HWICON_INFOTABLE_SIZE)
#define ATOM_CRT1_DTD_MODE_TBL_ADDR     (ATOM_CRT1_EDID_ADDR + ATOM_EDID_RAW_DATASIZE)
#define ATOM_CRT1_STD_MODE_TBL_ADDR       (ATOM_CRT1_DTD_MODE_TBL_ADDR + ATOM_DTD_MODE_SUPPORT_TBL_SIZE)

#define ATOM_LCD1_EDID_ADDR             (ATOM_CRT1_STD_MODE_TBL_ADDR + ATOM_STD_MODE_SUPPORT_TBL_SIZE)
#define ATOM_LCD1_DTD_MODE_TBL_ADDR     (ATOM_LCD1_EDID_ADDR + ATOM_EDID_RAW_DATASIZE)
#define ATOM_LCD1_STD_MODE_TBL_ADDR      (ATOM_LCD1_DTD_MODE_TBL_ADDR + ATOM_DTD_MODE_SUPPORT_TBL_SIZE)

#define ATOM_TV1_DTD_MODE_TBL_ADDR      (ATOM_LCD1_STD_MODE_TBL_ADDR + ATOM_STD_MODE_SUPPORT_TBL_SIZE)

#define ATOM_DFP1_EDID_ADDR             (ATOM_TV1_DTD_MODE_TBL_ADDR + ATOM_DTD_MODE_SUPPORT_TBL_SIZE)
#define ATOM_DFP1_DTD_MODE_TBL_ADDR     (ATOM_DFP1_EDID_ADDR + ATOM_EDID_RAW_DATASIZE)
#define ATOM_DFP1_STD_MODE_TBL_ADDR       (ATOM_DFP1_DTD_MODE_TBL_ADDR + ATOM_DTD_MODE_SUPPORT_TBL_SIZE)

#define ATOM_CRT2_EDID_ADDR             (ATOM_DFP1_STD_MODE_TBL_ADDR + ATOM_STD_MODE_SUPPORT_TBL_SIZE)
#define ATOM_CRT2_DTD_MODE_TBL_ADDR     (ATOM_CRT2_EDID_ADDR + ATOM_EDID_RAW_DATASIZE)
#define ATOM_CRT2_STD_MODE_TBL_ADDR       (ATOM_CRT2_DTD_MODE_TBL_ADDR + ATOM_DTD_MODE_SUPPORT_TBL_SIZE)

#define ATOM_LCD2_EDID_ADDR             (ATOM_CRT2_STD_MODE_TBL_ADDR + ATOM_STD_MODE_SUPPORT_TBL_SIZE)
#define ATOM_LCD2_DTD_MODE_TBL_ADDR     (ATOM_LCD2_EDID_ADDR + ATOM_EDID_RAW_DATASIZE)
#define ATOM_LCD2_STD_MODE_TBL_ADDR      (ATOM_LCD2_DTD_MODE_TBL_ADDR + ATOM_DTD_MODE_SUPPORT_TBL_SIZE)

#define ATOM_DFP6_EDID_ADDR             (ATOM_LCD2_STD_MODE_TBL_ADDR + ATOM_STD_MODE_SUPPORT_TBL_SIZE)
#define ATOM_DFP6_DTD_MODE_TBL_ADDR     (ATOM_DFP6_EDID_ADDR + ATOM_EDID_RAW_DATASIZE)
#define ATOM_DFP6_STD_MODE_TBL_ADDR     (ATOM_DFP6_DTD_MODE_TBL_ADDR + ATOM_DTD_MODE_SUPPORT_TBL_SIZE)

#define ATOM_DFP2_EDID_ADDR             (ATOM_DFP6_STD_MODE_TBL_ADDR + ATOM_STD_MODE_SUPPORT_TBL_SIZE)
#define ATOM_DFP2_DTD_MODE_TBL_ADDR     (ATOM_DFP2_EDID_ADDR + ATOM_EDID_RAW_DATASIZE)
#define ATOM_DFP2_STD_MODE_TBL_ADDR     (ATOM_DFP2_DTD_MODE_TBL_ADDR + ATOM_DTD_MODE_SUPPORT_TBL_SIZE)

#define ATOM_CV_EDID_ADDR               (ATOM_DFP2_STD_MODE_TBL_ADDR + ATOM_STD_MODE_SUPPORT_TBL_SIZE)
#define ATOM_CV_DTD_MODE_TBL_ADDR       (ATOM_CV_EDID_ADDR + ATOM_EDID_RAW_DATASIZE)
#define ATOM_CV_STD_MODE_TBL_ADDR       (ATOM_CV_DTD_MODE_TBL_ADDR + ATOM_DTD_MODE_SUPPORT_TBL_SIZE)

#define ATOM_DFP3_EDID_ADDR             (ATOM_CV_STD_MODE_TBL_ADDR + ATOM_STD_MODE_SUPPORT_TBL_SIZE)
#define ATOM_DFP3_DTD_MODE_TBL_ADDR     (ATOM_DFP3_EDID_ADDR + ATOM_EDID_RAW_DATASIZE)
#define ATOM_DFP3_STD_MODE_TBL_ADDR     (ATOM_DFP3_DTD_MODE_TBL_ADDR + ATOM_DTD_MODE_SUPPORT_TBL_SIZE)

#define ATOM_DFP4_EDID_ADDR             (ATOM_DFP3_STD_MODE_TBL_ADDR + ATOM_STD_MODE_SUPPORT_TBL_SIZE)
#define ATOM_DFP4_DTD_MODE_TBL_ADDR     (ATOM_DFP4_EDID_ADDR + ATOM_EDID_RAW_DATASIZE)
#define ATOM_DFP4_STD_MODE_TBL_ADDR     (ATOM_DFP4_DTD_MODE_TBL_ADDR + ATOM_DTD_MODE_SUPPORT_TBL_SIZE)

#define ATOM_DFP5_EDID_ADDR             (ATOM_DFP4_STD_MODE_TBL_ADDR + ATOM_STD_MODE_SUPPORT_TBL_SIZE)
#define ATOM_DFP5_DTD_MODE_TBL_ADDR     (ATOM_DFP5_EDID_ADDR + ATOM_EDID_RAW_DATASIZE)
#define ATOM_DFP5_STD_MODE_TBL_ADDR     (ATOM_DFP5_DTD_MODE_TBL_ADDR + ATOM_DTD_MODE_SUPPORT_TBL_SIZE)

#define ATOM_DP_TRAINING_TBL_ADDR       (ATOM_DFP5_STD_MODE_TBL_ADDR + ATOM_STD_MODE_SUPPORT_TBL_SIZE)

#define ATOM_STACK_STORAGE_START        (ATOM_DP_TRAINING_TBL_ADDR + 1024)
#define ATOM_STACK_STORAGE_END          ATOM_STACK_STORAGE_START + 512

//The size below is in Kb!
#define ATOM_VRAM_RESERVE_SIZE         ((((ATOM_STACK_STORAGE_END - ATOM_HWICON1_SURFACE_ADDR)>>10)+4)&0xFFFC)

#define ATOM_VRAM_RESERVE_V2_SIZE      32

#define   ATOM_VRAM_OPERATION_FLAGS_MASK         0xC0000000L
#define ATOM_VRAM_OPERATION_FLAGS_SHIFT        30
#define   ATOM_VRAM_BLOCK_NEEDS_NO_RESERVATION   0x1
#define   ATOM_VRAM_BLOCK_NEEDS_RESERVATION      0x0

/***********************************************************************************/
// Structure used in VRAM_UsageByFirmwareTable
// Note1: This table is filled by SetBiosReservationStartInFB in CoreCommSubs.asm
//        at running time.
// note2: From RV770, the memory is more than 32bit addressable, so we will change
//        ucTableFormatRevision=1,ucTableContentRevision=4, the strcuture remains
//        exactly same as 1.1 and 1.2 (1.3 is never in use), but ulStartAddrUsedByFirmware
//        (in offset to start of memory address) is KB aligned instead of byte aligend.
// Note3:
/* If we change usReserved to "usFBUsedbyDrvInKB", then to VBIOS this usFBUsedbyDrvInKB is a predefined, unchanged
constant across VGA or non VGA adapter,
for CAIL, The size of FB access area is known, only thing missing is the Offset of FB Access area, so we can  have:

If (ulStartAddrUsedByFirmware!=0)
FBAccessAreaOffset= ulStartAddrUsedByFirmware - usFBUsedbyDrvInKB;
Reserved area has been claimed by VBIOS including this FB access area; CAIL doesn't need to reserve any extra area for this purpose
else   //Non VGA case
 if (FB_Size<=2Gb)
    FBAccessAreaOffset= FB_Size - usFBUsedbyDrvInKB;
 else
     FBAccessAreaOffset= Aper_Size - usFBUsedbyDrvInKB

CAIL needs to claim an reserved area defined by FBAccessAreaOffset and usFBUsedbyDrvInKB in non VGA case.*/

/***********************************************************************************/
#define ATOM_MAX_FIRMWARE_VRAM_USAGE_INFO         1

typedef struct _ATOM_FIRMWARE_VRAM_RESERVE_INFO
{
  ULONG   ulStartAddrUsedByFirmware;
  USHORT  usFirmwareUseInKb;
  USHORT  usReserved;
}ATOM_FIRMWARE_VRAM_RESERVE_INFO;

typedef struct _ATOM_VRAM_USAGE_BY_FIRMWARE
{
  ATOM_COMMON_TABLE_HEADER sHeader;
  ATOM_FIRMWARE_VRAM_RESERVE_INFO   asFirmwareVramReserveInfo[ATOM_MAX_FIRMWARE_VRAM_USAGE_INFO];
}ATOM_VRAM_USAGE_BY_FIRMWARE;

// change verion to 1.5, when allow driver to allocate the vram area for command table access.
typedef struct _ATOM_FIRMWARE_VRAM_RESERVE_INFO_V1_5
{
  ULONG   ulStartAddrUsedByFirmware;
  USHORT  usFirmwareUseInKb;
  USHORT  usFBUsedByDrvInKb;
}ATOM_FIRMWARE_VRAM_RESERVE_INFO_V1_5;

typedef struct _ATOM_VRAM_USAGE_BY_FIRMWARE_V1_5
{
  ATOM_COMMON_TABLE_HEADER sHeader;
  ATOM_FIRMWARE_VRAM_RESERVE_INFO_V1_5   asFirmwareVramReserveInfo[ATOM_MAX_FIRMWARE_VRAM_USAGE_INFO];
}ATOM_VRAM_USAGE_BY_FIRMWARE_V1_5;

/****************************************************************************/
// Structure used in GPIO_Pin_LUTTable
/****************************************************************************/
typedef struct _ATOM_GPIO_PIN_ASSIGNMENT
{
  USHORT                   usGpioPin_AIndex;
  UCHAR                    ucGpioPinBitShift;
  UCHAR                    ucGPIO_ID;
}ATOM_GPIO_PIN_ASSIGNMENT;

//ucGPIO_ID pre-define id for multiple usage
// GPIO use to control PCIE_VDDC in certain SLT board
#define PCIE_VDDC_CONTROL_GPIO_PINID        56

//from SMU7.x, if ucGPIO_ID=PP_AC_DC_SWITCH_GPIO_PINID in GPIO_LUTTable, AC/DC swithing feature is enable
#define PP_AC_DC_SWITCH_GPIO_PINID          60
//from SMU7.x, if ucGPIO_ID=VDDC_REGULATOR_VRHOT_GPIO_PINID in GPIO_LUTable, VRHot feature is enable
#define VDDC_VRHOT_GPIO_PINID               61
//if ucGPIO_ID=VDDC_PCC_GPIO_PINID in GPIO_LUTable, Peak Current Control feature is enabled
#define VDDC_PCC_GPIO_PINID                 62
// Only used on certain SLT/PA board to allow utility to cut Efuse.
#define EFUSE_CUT_ENABLE_GPIO_PINID         63
// ucGPIO=DRAM_SELF_REFRESH_GPIO_PIND uses  for memory self refresh (ucGPIO=0, DRAM self-refresh; ucGPIO=
#define DRAM_SELF_REFRESH_GPIO_PINID        64
// Thermal interrupt output->system thermal chip GPIO pin
#define THERMAL_INT_OUTPUT_GPIO_PINID       65


typedef struct _ATOM_GPIO_PIN_LUT
{
  ATOM_COMMON_TABLE_HEADER  sHeader;
  ATOM_GPIO_PIN_ASSIGNMENT   asGPIO_Pin[1];
}ATOM_GPIO_PIN_LUT;

/****************************************************************************/
// Structure used in ComponentVideoInfoTable
/****************************************************************************/
#define GPIO_PIN_ACTIVE_HIGH          0x1
#define MAX_SUPPORTED_CV_STANDARDS    5

// definitions for ATOM_D_INFO.ucSettings
#define ATOM_GPIO_SETTINGS_BITSHIFT_MASK  0x1F    // [4:0]
#define ATOM_GPIO_SETTINGS_RESERVED_MASK  0x60    // [6:5] = must be zeroed out
#define ATOM_GPIO_SETTINGS_ACTIVE_MASK    0x80    // [7]

typedef struct _ATOM_GPIO_INFO
{
  USHORT  usAOffset;
  UCHAR   ucSettings;
  UCHAR   ucReserved;
}ATOM_GPIO_INFO;

// definitions for ATOM_COMPONENT_VIDEO_INFO.ucMiscInfo (bit vector)
#define ATOM_CV_RESTRICT_FORMAT_SELECTION           0x2

// definitions for ATOM_COMPONENT_VIDEO_INFO.uc480i/uc480p/uc720p/uc1080i
#define ATOM_GPIO_DEFAULT_MODE_EN                   0x80 //[7];
#define ATOM_GPIO_SETTING_PERMODE_MASK              0x7F //[6:0]

// definitions for ATOM_COMPONENT_VIDEO_INFO.ucLetterBoxMode
//Line 3 out put 5V.
#define ATOM_CV_LINE3_ASPECTRATIO_16_9_GPIO_A       0x01     //represent gpio 3 state for 16:9
#define ATOM_CV_LINE3_ASPECTRATIO_16_9_GPIO_B       0x02     //represent gpio 4 state for 16:9
#define ATOM_CV_LINE3_ASPECTRATIO_16_9_GPIO_SHIFT   0x0

//Line 3 out put 2.2V
#define ATOM_CV_LINE3_ASPECTRATIO_4_3_LETBOX_GPIO_A 0x04     //represent gpio 3 state for 4:3 Letter box
#define ATOM_CV_LINE3_ASPECTRATIO_4_3_LETBOX_GPIO_B 0x08     //represent gpio 4 state for 4:3 Letter box
#define ATOM_CV_LINE3_ASPECTRATIO_4_3_LETBOX_GPIO_SHIFT 0x2

//Line 3 out put 0V
#define ATOM_CV_LINE3_ASPECTRATIO_4_3_GPIO_A        0x10     //represent gpio 3 state for 4:3
#define ATOM_CV_LINE3_ASPECTRATIO_4_3_GPIO_B        0x20     //represent gpio 4 state for 4:3
#define ATOM_CV_LINE3_ASPECTRATIO_4_3_GPIO_SHIFT    0x4

#define ATOM_CV_LINE3_ASPECTRATIO_MASK              0x3F     // bit [5:0]

#define ATOM_CV_LINE3_ASPECTRATIO_EXIST             0x80     //bit 7

//GPIO bit index in gpio setting per mode value, also represend the block no. in gpio blocks.
#define ATOM_GPIO_INDEX_LINE3_ASPECRATIO_GPIO_A   3   //bit 3 in uc480i/uc480p/uc720p/uc1080i, which represend the default gpio bit setting for the mode.
#define ATOM_GPIO_INDEX_LINE3_ASPECRATIO_GPIO_B   4   //bit 4 in uc480i/uc480p/uc720p/uc1080i, which represend the default gpio bit setting for the mode.


typedef struct _ATOM_COMPONENT_VIDEO_INFO
{
  ATOM_COMMON_TABLE_HEADER sHeader;
  USHORT             usMask_PinRegisterIndex;
  USHORT             usEN_PinRegisterIndex;
  USHORT             usY_PinRegisterIndex;
  USHORT             usA_PinRegisterIndex;
  UCHAR              ucBitShift;
  UCHAR              ucPinActiveState;  //ucPinActiveState: Bit0=1 active high, =0 active low
  ATOM_DTD_FORMAT    sReserved;         // must be zeroed out
  UCHAR              ucMiscInfo;
  UCHAR              uc480i;
  UCHAR              uc480p;
  UCHAR              uc720p;
  UCHAR              uc1080i;
  UCHAR              ucLetterBoxMode;
  UCHAR              ucReserved[3];
  UCHAR              ucNumOfWbGpioBlocks; //For Component video D-Connector support. If zere, NTSC type connector
  ATOM_GPIO_INFO     aWbGpioStateBlock[MAX_SUPPORTED_CV_STANDARDS];
  ATOM_DTD_FORMAT    aModeTimings[MAX_SUPPORTED_CV_STANDARDS];
}ATOM_COMPONENT_VIDEO_INFO;

//ucTableFormatRevision=2
//ucTableContentRevision=1
typedef struct _ATOM_COMPONENT_VIDEO_INFO_V21
{
  ATOM_COMMON_TABLE_HEADER sHeader;
  UCHAR              ucMiscInfo;
  UCHAR              uc480i;
  UCHAR              uc480p;
  UCHAR              uc720p;
  UCHAR              uc1080i;
  UCHAR              ucReserved;
  UCHAR              ucLetterBoxMode;
  UCHAR              ucNumOfWbGpioBlocks; //For Component video D-Connector support. If zere, NTSC type connector
  ATOM_GPIO_INFO     aWbGpioStateBlock[MAX_SUPPORTED_CV_STANDARDS];
  ATOM_DTD_FORMAT    aModeTimings[MAX_SUPPORTED_CV_STANDARDS];
}ATOM_COMPONENT_VIDEO_INFO_V21;

#define ATOM_COMPONENT_VIDEO_INFO_LAST  ATOM_COMPONENT_VIDEO_INFO_V21

/****************************************************************************/
// Structure used in object_InfoTable
/****************************************************************************/
typedef struct _ATOM_OBJECT_HEADER
{
  ATOM_COMMON_TABLE_HEADER   sHeader;
  USHORT                    usDeviceSupport;
  USHORT                    usConnectorObjectTableOffset;
  USHORT                    usRouterObjectTableOffset;
  USHORT                    usEncoderObjectTableOffset;
  USHORT                    usProtectionObjectTableOffset; //only available when Protection block is independent.
  USHORT                    usDisplayPathTableOffset;
}ATOM_OBJECT_HEADER;

typedef struct _ATOM_OBJECT_HEADER_V3
{
  ATOM_COMMON_TABLE_HEADER   sHeader;
  USHORT                    usDeviceSupport;
  USHORT                    usConnectorObjectTableOffset;
  USHORT                    usRouterObjectTableOffset;
  USHORT                    usEncoderObjectTableOffset;
  USHORT                    usProtectionObjectTableOffset; //only available when Protection block is independent.
  USHORT                    usDisplayPathTableOffset;
  USHORT                    usMiscObjectTableOffset;
}ATOM_OBJECT_HEADER_V3;


typedef struct  _ATOM_DISPLAY_OBJECT_PATH
{
  USHORT    usDeviceTag;                                   //supported device
  USHORT    usSize;                                        //the size of ATOM_DISPLAY_OBJECT_PATH
  USHORT    usConnObjectId;                                //Connector Object ID
  USHORT    usGPUObjectId;                                 //GPU ID
  USHORT    usGraphicObjIds[1];                            //1st Encoder Obj source from GPU to last Graphic Obj destinate to connector.
}ATOM_DISPLAY_OBJECT_PATH;

typedef struct  _ATOM_DISPLAY_EXTERNAL_OBJECT_PATH
{
  USHORT    usDeviceTag;                                   //supported device
  USHORT    usSize;                                        //the size of ATOM_DISPLAY_OBJECT_PATH
  USHORT    usConnObjectId;                                //Connector Object ID
  USHORT    usGPUObjectId;                                 //GPU ID
  USHORT    usGraphicObjIds[2];                            //usGraphicObjIds[0]= GPU internal encoder, usGraphicObjIds[1]= external encoder
}ATOM_DISPLAY_EXTERNAL_OBJECT_PATH;

typedef struct _ATOM_DISPLAY_OBJECT_PATH_TABLE
{
  UCHAR                           ucNumOfDispPath;
  UCHAR                           ucVersion;
  UCHAR                           ucPadding[2];
  ATOM_DISPLAY_OBJECT_PATH        asDispPath[1];
}ATOM_DISPLAY_OBJECT_PATH_TABLE;

typedef struct _ATOM_OBJECT                                //each object has this structure
{
  USHORT              usObjectID;
  USHORT              usSrcDstTableOffset;
  USHORT              usRecordOffset;                     //this pointing to a bunch of records defined below
  USHORT              usReserved;
}ATOM_OBJECT;

typedef struct _ATOM_OBJECT_TABLE                         //Above 4 object table offset pointing to a bunch of objects all have this structure
{
  UCHAR               ucNumberOfObjects;
  UCHAR               ucPadding[3];
  ATOM_OBJECT         asObjects[1];
}ATOM_OBJECT_TABLE;

typedef struct _ATOM_SRC_DST_TABLE_FOR_ONE_OBJECT         //usSrcDstTableOffset pointing to this structure
{
  UCHAR               ucNumberOfSrc;
  USHORT              usSrcObjectID[1];
  UCHAR               ucNumberOfDst;
  USHORT              usDstObjectID[1];
}ATOM_SRC_DST_TABLE_FOR_ONE_OBJECT;


//Two definitions below are for OPM on MXM module designs

#define EXT_HPDPIN_LUTINDEX_0                   0
#define EXT_HPDPIN_LUTINDEX_1                   1
#define EXT_HPDPIN_LUTINDEX_2                   2
#define EXT_HPDPIN_LUTINDEX_3                   3
#define EXT_HPDPIN_LUTINDEX_4                   4
#define EXT_HPDPIN_LUTINDEX_5                   5
#define EXT_HPDPIN_LUTINDEX_6                   6
#define EXT_HPDPIN_LUTINDEX_7                   7
#define MAX_NUMBER_OF_EXT_HPDPIN_LUT_ENTRIES   (EXT_HPDPIN_LUTINDEX_7+1)

#define EXT_AUXDDC_LUTINDEX_0                   0
#define EXT_AUXDDC_LUTINDEX_1                   1
#define EXT_AUXDDC_LUTINDEX_2                   2
#define EXT_AUXDDC_LUTINDEX_3                   3
#define EXT_AUXDDC_LUTINDEX_4                   4
#define EXT_AUXDDC_LUTINDEX_5                   5
#define EXT_AUXDDC_LUTINDEX_6                   6
#define EXT_AUXDDC_LUTINDEX_7                   7
#define MAX_NUMBER_OF_EXT_AUXDDC_LUT_ENTRIES   (EXT_AUXDDC_LUTINDEX_7+1)

//ucChannelMapping are defined as following
//for DP connector, eDP, DP to VGA/LVDS
//Bit[1:0]: Define which pin connect to DP connector DP_Lane0, =0: source from GPU pin TX0, =1: from GPU pin TX1, =2: from GPU pin TX2, =3 from GPU pin TX3
//Bit[3:2]: Define which pin connect to DP connector DP_Lane1, =0: source from GPU pin TX0, =1: from GPU pin TX1, =2: from GPU pin TX2, =3 from GPU pin TX3
//Bit[5:4]: Define which pin connect to DP connector DP_Lane2, =0: source from GPU pin TX0, =1: from GPU pin TX1, =2: from GPU pin TX2, =3 from GPU pin TX3
//Bit[7:6]: Define which pin connect to DP connector DP_Lane3, =0: source from GPU pin TX0, =1: from GPU pin TX1, =2: from GPU pin TX2, =3 from GPU pin TX3
typedef struct _ATOM_DP_CONN_CHANNEL_MAPPING
{
#if ATOM_BIG_ENDIAN
  UCHAR ucDP_Lane3_Source:2;
  UCHAR ucDP_Lane2_Source:2;
  UCHAR ucDP_Lane1_Source:2;
  UCHAR ucDP_Lane0_Source:2;
#else
  UCHAR ucDP_Lane0_Source:2;
  UCHAR ucDP_Lane1_Source:2;
  UCHAR ucDP_Lane2_Source:2;
  UCHAR ucDP_Lane3_Source:2;
#endif
}ATOM_DP_CONN_CHANNEL_MAPPING;

//for DVI/HDMI, in dual link case, both links have to have same mapping.
//Bit[1:0]: Define which pin connect to DVI connector data Lane2, =0: source from GPU pin TX0, =1: from GPU pin TX1, =2: from GPU pin TX2, =3 from GPU pin TX3
//Bit[3:2]: Define which pin connect to DVI connector data Lane1, =0: source from GPU pin TX0, =1: from GPU pin TX1, =2: from GPU pin TX2, =3 from GPU pin TX3
//Bit[5:4]: Define which pin connect to DVI connector data Lane0, =0: source from GPU pin TX0, =1: from GPU pin TX1, =2: from GPU pin TX2, =3 from GPU pin TX3
//Bit[7:6]: Define which pin connect to DVI connector clock lane, =0: source from GPU pin TX0, =1: from GPU pin TX1, =2: from GPU pin TX2, =3 from GPU pin TX3
typedef struct _ATOM_DVI_CONN_CHANNEL_MAPPING
{
#if ATOM_BIG_ENDIAN
  UCHAR ucDVI_CLK_Source:2;
  UCHAR ucDVI_DATA0_Source:2;
  UCHAR ucDVI_DATA1_Source:2;
  UCHAR ucDVI_DATA2_Source:2;
#else
  UCHAR ucDVI_DATA2_Source:2;
  UCHAR ucDVI_DATA1_Source:2;
  UCHAR ucDVI_DATA0_Source:2;
  UCHAR ucDVI_CLK_Source:2;
#endif
}ATOM_DVI_CONN_CHANNEL_MAPPING;

typedef struct _EXT_DISPLAY_PATH
{
  USHORT  usDeviceTag;                    //A bit vector to show what devices are supported
  USHORT  usDeviceACPIEnum;               //16bit device ACPI id.
  USHORT  usDeviceConnector;              //A physical connector for displays to plug in, using object connector definitions
  UCHAR   ucExtAUXDDCLutIndex;            //An index into external AUX/DDC channel LUT
  UCHAR   ucExtHPDPINLutIndex;            //An index into external HPD pin LUT
  USHORT  usExtEncoderObjId;              //external encoder object id
  union{
    UCHAR   ucChannelMapping;                  // if ucChannelMapping=0, using default one to one mapping
    ATOM_DP_CONN_CHANNEL_MAPPING asDPMapping;
    ATOM_DVI_CONN_CHANNEL_MAPPING asDVIMapping;
  };
  UCHAR   ucChPNInvert;                   // bit vector for up to 8 lanes, =0: P and N is not invert, =1 P and N is inverted
  USHORT  usCaps;
  USHORT  usReserved;
}EXT_DISPLAY_PATH;

#define NUMBER_OF_UCHAR_FOR_GUID          16
#define MAX_NUMBER_OF_EXT_DISPLAY_PATH    7

//usCaps
#define  EXT_DISPLAY_PATH_CAPS__HBR2_DISABLE               0x0001
#define  EXT_DISPLAY_PATH_CAPS__DP_FIXED_VS_EN             0x0002
#define  EXT_DISPLAY_PATH_CAPS__EXT_CHIP_MASK              0x007C
#define  EXT_DISPLAY_PATH_CAPS__HDMI20_PI3EQX1204          (0x01 << 2 )     //PI redriver chip
#define  EXT_DISPLAY_PATH_CAPS__HDMI20_TISN65DP159RSBT     (0x02 << 2 )     //TI retimer chip
#define  EXT_DISPLAY_PATH_CAPS__HDMI20_PARADE_PS175        (0x03 << 2 )     //Parade DP->HDMI recoverter chip




typedef  struct _ATOM_EXTERNAL_DISPLAY_CONNECTION_INFO
{
  ATOM_COMMON_TABLE_HEADER sHeader;
  UCHAR                    ucGuid [NUMBER_OF_UCHAR_FOR_GUID];     // a GUID is a 16 byte long string
  EXT_DISPLAY_PATH         sPath[MAX_NUMBER_OF_EXT_DISPLAY_PATH]; // total of fixed 7 entries.
  UCHAR                    ucChecksum;                            // a simple Checksum of the sum of whole structure equal to 0x0.
  UCHAR                    uc3DStereoPinId;                       // use for eDP panel
  UCHAR                    ucRemoteDisplayConfig;
  UCHAR                    uceDPToLVDSRxId;
  UCHAR                    ucFixDPVoltageSwing;                   // usCaps[1]=1, this indicate DP_LANE_SET value
  UCHAR                    Reserved[3];                           // for potential expansion
}ATOM_EXTERNAL_DISPLAY_CONNECTION_INFO;

//Related definitions, all records are differnt but they have a commond header
typedef struct _ATOM_COMMON_RECORD_HEADER
{
  UCHAR               ucRecordType;                      //An emun to indicate the record type
  UCHAR               ucRecordSize;                      //The size of the whole record in byte
}ATOM_COMMON_RECORD_HEADER;


#define ATOM_I2C_RECORD_TYPE                           1
#define ATOM_HPD_INT_RECORD_TYPE                       2
#define ATOM_OUTPUT_PROTECTION_RECORD_TYPE             3
#define ATOM_CONNECTOR_DEVICE_TAG_RECORD_TYPE          4
#define ATOM_CONNECTOR_DVI_EXT_INPUT_RECORD_TYPE       5 //Obsolete, switch to use GPIO_CNTL_RECORD_TYPE
#define ATOM_ENCODER_FPGA_CONTROL_RECORD_TYPE          6 //Obsolete, switch to use GPIO_CNTL_RECORD_TYPE
#define ATOM_CONNECTOR_CVTV_SHARE_DIN_RECORD_TYPE      7
#define ATOM_JTAG_RECORD_TYPE                          8 //Obsolete, switch to use GPIO_CNTL_RECORD_TYPE
#define ATOM_OBJECT_GPIO_CNTL_RECORD_TYPE              9
#define ATOM_ENCODER_DVO_CF_RECORD_TYPE                10
#define ATOM_CONNECTOR_CF_RECORD_TYPE                  11
#define ATOM_CONNECTOR_HARDCODE_DTD_RECORD_TYPE        12
#define ATOM_CONNECTOR_PCIE_SUBCONNECTOR_RECORD_TYPE   13
#define ATOM_ROUTER_DDC_PATH_SELECT_RECORD_TYPE        14
#define ATOM_ROUTER_DATA_CLOCK_PATH_SELECT_RECORD_TYPE 15
#define ATOM_CONNECTOR_HPDPIN_LUT_RECORD_TYPE          16 //This is for the case when connectors are not known to object table
#define ATOM_CONNECTOR_AUXDDC_LUT_RECORD_TYPE          17 //This is for the case when connectors are not known to object table
#define ATOM_OBJECT_LINK_RECORD_TYPE                   18 //Once this record is present under one object, it indicats the oobject is linked to another obj described by the record
#define ATOM_CONNECTOR_REMOTE_CAP_RECORD_TYPE          19
#define ATOM_ENCODER_CAP_RECORD_TYPE                   20
#define ATOM_BRACKET_LAYOUT_RECORD_TYPE                21
#define ATOM_CONNECTOR_FORCED_TMDS_CAP_RECORD_TYPE     22

//Must be updated when new record type is added,equal to that record definition!
#define ATOM_MAX_OBJECT_RECORD_NUMBER                  ATOM_CONNECTOR_FORCED_TMDS_CAP_RECORD_TYPE

typedef struct  _ATOM_I2C_RECORD
{
  ATOM_COMMON_RECORD_HEADER   sheader;
  ATOM_I2C_ID_CONFIG          sucI2cId;
  UCHAR                       ucI2CAddr;              //The slave address, it's 0 when the record is attached to connector for DDC
}ATOM_I2C_RECORD;

typedef struct  _ATOM_HPD_INT_RECORD
{
  ATOM_COMMON_RECORD_HEADER   sheader;
  UCHAR                       ucHPDIntGPIOID;         //Corresponding block in GPIO_PIN_INFO table gives the pin info
  UCHAR                       ucPlugged_PinState;
}ATOM_HPD_INT_RECORD;


typedef struct  _ATOM_OUTPUT_PROTECTION_RECORD
{
  ATOM_COMMON_RECORD_HEADER   sheader;
  UCHAR                       ucProtectionFlag;
  UCHAR                       ucReserved;
}ATOM_OUTPUT_PROTECTION_RECORD;

typedef struct  _ATOM_CONNECTOR_DEVICE_TAG
{
  ULONG                       ulACPIDeviceEnum;       //Reserved for now
  USHORT                      usDeviceID;             //This Id is same as "ATOM_DEVICE_XXX_SUPPORT"
  USHORT                      usPadding;
}ATOM_CONNECTOR_DEVICE_TAG;

typedef struct  _ATOM_CONNECTOR_DEVICE_TAG_RECORD
{
  ATOM_COMMON_RECORD_HEADER   sheader;
  UCHAR                       ucNumberOfDevice;
  UCHAR                       ucReserved;
  ATOM_CONNECTOR_DEVICE_TAG   asDeviceTag[1];         //This Id is same as "ATOM_DEVICE_XXX_SUPPORT", 1 is only for allocation
}ATOM_CONNECTOR_DEVICE_TAG_RECORD;


typedef struct  _ATOM_CONNECTOR_DVI_EXT_INPUT_RECORD
{
  ATOM_COMMON_RECORD_HEADER   sheader;
  UCHAR                              ucConfigGPIOID;
  UCHAR                              ucConfigGPIOState;       //Set to 1 when it's active high to enable external flow in
  UCHAR                       ucFlowinGPIPID;
  UCHAR                       ucExtInGPIPID;
}ATOM_CONNECTOR_DVI_EXT_INPUT_RECORD;

typedef struct  _ATOM_ENCODER_FPGA_CONTROL_RECORD
{
  ATOM_COMMON_RECORD_HEADER   sheader;
  UCHAR                       ucCTL1GPIO_ID;
  UCHAR                       ucCTL1GPIOState;        //Set to 1 when it's active high
  UCHAR                       ucCTL2GPIO_ID;
  UCHAR                       ucCTL2GPIOState;        //Set to 1 when it's active high
  UCHAR                       ucCTL3GPIO_ID;
  UCHAR                       ucCTL3GPIOState;        //Set to 1 when it's active high
  UCHAR                       ucCTLFPGA_IN_ID;
  UCHAR                       ucPadding[3];
}ATOM_ENCODER_FPGA_CONTROL_RECORD;

typedef struct  _ATOM_CONNECTOR_CVTV_SHARE_DIN_RECORD
{
  ATOM_COMMON_RECORD_HEADER   sheader;
  UCHAR                       ucGPIOID;               //Corresponding block in GPIO_PIN_INFO table gives the pin info
  UCHAR                       ucTVActiveState;        //Indicating when the pin==0 or 1 when TV is connected
}ATOM_CONNECTOR_CVTV_SHARE_DIN_RECORD;

typedef struct  _ATOM_JTAG_RECORD
{
  ATOM_COMMON_RECORD_HEADER   sheader;
  UCHAR                       ucTMSGPIO_ID;
  UCHAR                       ucTMSGPIOState;         //Set to 1 when it's active high
  UCHAR                       ucTCKGPIO_ID;
  UCHAR                       ucTCKGPIOState;         //Set to 1 when it's active high
  UCHAR                       ucTDOGPIO_ID;
  UCHAR                       ucTDOGPIOState;         //Set to 1 when it's active high
  UCHAR                       ucTDIGPIO_ID;
  UCHAR                       ucTDIGPIOState;         //Set to 1 when it's active high
  UCHAR                       ucPadding[2];
}ATOM_JTAG_RECORD;


//The following generic object gpio pin control record type will replace JTAG_RECORD/FPGA_CONTROL_RECORD/DVI_EXT_INPUT_RECORD above gradually
typedef struct _ATOM_GPIO_PIN_CONTROL_PAIR
{
  UCHAR                       ucGPIOID;               // GPIO_ID, find the corresponding ID in GPIO_LUT table
  UCHAR                       ucGPIO_PinState;        // Pin state showing how to set-up the pin
}ATOM_GPIO_PIN_CONTROL_PAIR;

typedef struct  _ATOM_OBJECT_GPIO_CNTL_RECORD
{
  ATOM_COMMON_RECORD_HEADER   sheader;
  UCHAR                       ucFlags;                // Future expnadibility
  UCHAR                       ucNumberOfPins;         // Number of GPIO pins used to control the object
  ATOM_GPIO_PIN_CONTROL_PAIR  asGpio[1];              // the real gpio pin pair determined by number of pins ucNumberOfPins
}ATOM_OBJECT_GPIO_CNTL_RECORD;

//Definitions for GPIO pin state
#define GPIO_PIN_TYPE_INPUT             0x00
#define GPIO_PIN_TYPE_OUTPUT            0x10
#define GPIO_PIN_TYPE_HW_CONTROL        0x20

//For GPIO_PIN_TYPE_OUTPUT the following is defined
#define GPIO_PIN_OUTPUT_STATE_MASK      0x01
#define GPIO_PIN_OUTPUT_STATE_SHIFT     0
#define GPIO_PIN_STATE_ACTIVE_LOW       0x0
#define GPIO_PIN_STATE_ACTIVE_HIGH      0x1

// Indexes to GPIO array in GLSync record
// GLSync record is for Frame Lock/Gen Lock feature.
#define ATOM_GPIO_INDEX_GLSYNC_REFCLK    0
#define ATOM_GPIO_INDEX_GLSYNC_HSYNC     1
#define ATOM_GPIO_INDEX_GLSYNC_VSYNC     2
#define ATOM_GPIO_INDEX_GLSYNC_SWAP_REQ  3
#define ATOM_GPIO_INDEX_GLSYNC_SWAP_GNT  4
#define ATOM_GPIO_INDEX_GLSYNC_INTERRUPT 5
#define ATOM_GPIO_INDEX_GLSYNC_V_RESET   6
#define ATOM_GPIO_INDEX_GLSYNC_SWAP_CNTL 7
#define ATOM_GPIO_INDEX_GLSYNC_SWAP_SEL  8
#define ATOM_GPIO_INDEX_GLSYNC_MAX       9

typedef struct  _ATOM_ENCODER_DVO_CF_RECORD
{
  ATOM_COMMON_RECORD_HEADER   sheader;
  ULONG                       ulStrengthControl;      // DVOA strength control for CF
  UCHAR                       ucPadding[2];
}ATOM_ENCODER_DVO_CF_RECORD;

// Bit maps for ATOM_ENCODER_CAP_RECORD.usEncoderCap
#define ATOM_ENCODER_CAP_RECORD_HBR2                  0x01         // DP1.2 HBR2 is supported by HW encoder, it is retired in NI. the real meaning from SI is MST_EN
#define ATOM_ENCODER_CAP_RECORD_MST_EN                0x01         // from SI, this bit means DP MST is enable or not.
#define ATOM_ENCODER_CAP_RECORD_HBR2_EN               0x02         // DP1.2 HBR2 setting is qualified and HBR2 can be enabled
#define ATOM_ENCODER_CAP_RECORD_HDMI6Gbps_EN          0x04         // HDMI2.0 6Gbps enable or not.
#define ATOM_ENCODER_CAP_RECORD_HBR3_EN               0x08         // DP1.3 HBR3 is supported by board.

typedef struct  _ATOM_ENCODER_CAP_RECORD
{
  ATOM_COMMON_RECORD_HEADER   sheader;
  union {
    USHORT                    usEncoderCap;
    struct {
#if ATOM_BIG_ENDIAN
      USHORT                  usReserved:14;        // Bit1-15 may be defined for other capability in future
      USHORT                  usHBR2En:1;           // Bit1 is for DP1.2 HBR2 enable
      USHORT                  usHBR2Cap:1;          // Bit0 is for DP1.2 HBR2 capability.
#else
      USHORT                  usHBR2Cap:1;          // Bit0 is for DP1.2 HBR2 capability.
      USHORT                  usHBR2En:1;           // Bit1 is for DP1.2 HBR2 enable
      USHORT                  usReserved:14;        // Bit1-15 may be defined for other capability in future
#endif
    };
  };
}ATOM_ENCODER_CAP_RECORD;

// Used after SI
typedef struct  _ATOM_ENCODER_CAP_RECORD_V2
{
  ATOM_COMMON_RECORD_HEADER   sheader;
  union {
    USHORT                    usEncoderCap;
    struct {
#if ATOM_BIG_ENDIAN
      USHORT                  usReserved:12;        // Bit4-15 may be defined for other capability in future
      USHORT                  usHBR3En:1;           // bit3 is for DP1.3 HBR3 enable
      USHORT                  usHDMI6GEn:1;         // Bit2 is for HDMI6Gbps enable, this bit is used starting from CZ( APU) Ellemere (dGPU)
      USHORT                  usHBR2En:1;           // Bit1 is for DP1.2 HBR2 enable
      USHORT                  usMSTEn:1;            // Bit0 is for DP1.2 MST enable
#else
      USHORT                  usMSTEn:1;            // Bit0 is for DP1.2 MST enable
      USHORT                  usHBR2En:1;           // Bit1 is for DP1.2 HBR2 enable
      USHORT                  usHDMI6GEn:1;         // Bit2 is for HDMI6Gbps enable, this bit is used starting from CZ( APU) Ellemere (dGPU)
      USHORT                  usHBR3En:1;           // bit3 is for DP1.3 HBR3 enable
      USHORT                  usReserved:12;        // Bit4-15 may be defined for other capability in future
#endif
    };
  };
}ATOM_ENCODER_CAP_RECORD_V2;


// value for ATOM_CONNECTOR_CF_RECORD.ucConnectedDvoBundle
#define ATOM_CONNECTOR_CF_RECORD_CONNECTED_UPPER12BITBUNDLEA   1
#define ATOM_CONNECTOR_CF_RECORD_CONNECTED_LOWER12BITBUNDLEB   2

typedef struct  _ATOM_CONNECTOR_CF_RECORD
{
  ATOM_COMMON_RECORD_HEADER   sheader;
  USHORT                      usMaxPixClk;
  UCHAR                       ucFlowCntlGpioId;
  UCHAR                       ucSwapCntlGpioId;
  UCHAR                       ucConnectedDvoBundle;
  UCHAR                       ucPadding;
}ATOM_CONNECTOR_CF_RECORD;

typedef struct  _ATOM_CONNECTOR_HARDCODE_DTD_RECORD
{
  ATOM_COMMON_RECORD_HEADER   sheader;
   ATOM_DTD_FORMAT                     asTiming;
}ATOM_CONNECTOR_HARDCODE_DTD_RECORD;

typedef struct _ATOM_CONNECTOR_PCIE_SUBCONNECTOR_RECORD
{
  ATOM_COMMON_RECORD_HEADER   sheader;                //ATOM_CONNECTOR_PCIE_SUBCONNECTOR_RECORD_TYPE
  UCHAR                       ucSubConnectorType;     //CONNECTOR_OBJECT_ID_SINGLE_LINK_DVI_D|X_ID_DUAL_LINK_DVI_D|HDMI_TYPE_A
  UCHAR                       ucReserved;
}ATOM_CONNECTOR_PCIE_SUBCONNECTOR_RECORD;


typedef struct _ATOM_ROUTER_DDC_PATH_SELECT_RECORD
{
   ATOM_COMMON_RECORD_HEADER   sheader;
   UCHAR                                    ucMuxType;                     //decide the number of ucMuxState, =0, no pin state, =1: single state with complement, >1: multiple state
   UCHAR                                    ucMuxControlPin;
   UCHAR                                    ucMuxState[2];               //for alligment purpose
}ATOM_ROUTER_DDC_PATH_SELECT_RECORD;

typedef struct _ATOM_ROUTER_DATA_CLOCK_PATH_SELECT_RECORD
{
   ATOM_COMMON_RECORD_HEADER   sheader;
   UCHAR                                    ucMuxType;
   UCHAR                                    ucMuxControlPin;
   UCHAR                                    ucMuxState[2];               //for alligment purpose
}ATOM_ROUTER_DATA_CLOCK_PATH_SELECT_RECORD;

// define ucMuxType
#define ATOM_ROUTER_MUX_PIN_STATE_MASK                        0x0f
#define ATOM_ROUTER_MUX_PIN_SINGLE_STATE_COMPLEMENT      0x01

typedef struct _ATOM_CONNECTOR_HPDPIN_LUT_RECORD     //record for ATOM_CONNECTOR_HPDPIN_LUT_RECORD_TYPE
{
  ATOM_COMMON_RECORD_HEADER   sheader;
  UCHAR                       ucHPDPINMap[MAX_NUMBER_OF_EXT_HPDPIN_LUT_ENTRIES];  //An fixed size array which maps external pins to internal GPIO_PIN_INFO table
}ATOM_CONNECTOR_HPDPIN_LUT_RECORD;

typedef struct _ATOM_CONNECTOR_AUXDDC_LUT_RECORD  //record for ATOM_CONNECTOR_AUXDDC_LUT_RECORD_TYPE
{
  ATOM_COMMON_RECORD_HEADER   sheader;
  ATOM_I2C_ID_CONFIG          ucAUXDDCMap[MAX_NUMBER_OF_EXT_AUXDDC_LUT_ENTRIES];  //An fixed size array which maps external pins to internal DDC ID
}ATOM_CONNECTOR_AUXDDC_LUT_RECORD;

typedef struct _ATOM_OBJECT_LINK_RECORD
{
  ATOM_COMMON_RECORD_HEADER   sheader;
  USHORT                      usObjectID;         //could be connector, encorder or other object in object.h
}ATOM_OBJECT_LINK_RECORD;

typedef struct _ATOM_CONNECTOR_REMOTE_CAP_RECORD
{
  ATOM_COMMON_RECORD_HEADER   sheader;
  USHORT                      usReserved;
}ATOM_CONNECTOR_REMOTE_CAP_RECORD;


typedef struct  _ATOM_CONNECTOR_FORCED_TMDS_CAP_RECORD
{
  ATOM_COMMON_RECORD_HEADER   sheader;
  // override TMDS capability on this connector when it operate in TMDS mode.  usMaxTmdsClkRate = max TMDS Clock in Mhz/2.5
  UCHAR                       ucMaxTmdsClkRateIn2_5Mhz;
  UCHAR                       ucReserved;
} ATOM_CONNECTOR_FORCED_TMDS_CAP_RECORD;


typedef struct  _ATOM_CONNECTOR_LAYOUT_INFO
{
   USHORT usConnectorObjectId;
   UCHAR  ucConnectorType;
   UCHAR  ucPosition;
}ATOM_CONNECTOR_LAYOUT_INFO;

// define ATOM_CONNECTOR_LAYOUT_INFO.ucConnectorType to describe the display connector size
#define CONNECTOR_TYPE_DVI_D                 1
#define CONNECTOR_TYPE_DVI_I                 2
#define CONNECTOR_TYPE_VGA                   3
#define CONNECTOR_TYPE_HDMI                  4
#define CONNECTOR_TYPE_DISPLAY_PORT          5
#define CONNECTOR_TYPE_MINI_DISPLAY_PORT     6

typedef struct  _ATOM_BRACKET_LAYOUT_RECORD
{
  ATOM_COMMON_RECORD_HEADER   sheader;
  UCHAR                       ucLength;
  UCHAR                       ucWidth;
  UCHAR                       ucConnNum;
  UCHAR                       ucReserved;
  ATOM_CONNECTOR_LAYOUT_INFO  asConnInfo[1];
}ATOM_BRACKET_LAYOUT_RECORD;


/****************************************************************************/
// Structure used in XXXX
/****************************************************************************/
typedef struct  _ATOM_VOLTAGE_INFO_HEADER
{
   USHORT   usVDDCBaseLevel;                //In number of 50mv unit
   USHORT   usReserved;                     //For possible extension table offset
   UCHAR    ucNumOfVoltageEntries;
   UCHAR    ucBytesPerVoltageEntry;
   UCHAR    ucVoltageStep;                  //Indicating in how many mv increament is one step, 0.5mv unit
   UCHAR    ucDefaultVoltageEntry;
   UCHAR    ucVoltageControlI2cLine;
   UCHAR    ucVoltageControlAddress;
   UCHAR    ucVoltageControlOffset;
}ATOM_VOLTAGE_INFO_HEADER;

typedef struct  _ATOM_VOLTAGE_INFO
{
   ATOM_COMMON_TABLE_HEADER   sHeader;
   ATOM_VOLTAGE_INFO_HEADER viHeader;
   UCHAR    ucVoltageEntries[64];            //64 is for allocation, the actual number of entry is present at ucNumOfVoltageEntries*ucBytesPerVoltageEntry
}ATOM_VOLTAGE_INFO;


typedef struct  _ATOM_VOLTAGE_FORMULA
{
   USHORT   usVoltageBaseLevel;             // In number of 1mv unit
   USHORT   usVoltageStep;                  // Indicating in how many mv increament is one step, 1mv unit
   UCHAR    ucNumOfVoltageEntries;          // Number of Voltage Entry, which indicate max Voltage
   UCHAR    ucFlag;                         // bit0=0 :step is 1mv =1 0.5mv
   UCHAR    ucBaseVID;                      // if there is no lookup table, VID= BaseVID + ( Vol - BaseLevle ) /VoltageStep
   UCHAR    ucReserved;
   UCHAR    ucVIDAdjustEntries[32];         // 32 is for allocation, the actual number of entry is present at ucNumOfVoltageEntries
}ATOM_VOLTAGE_FORMULA;

typedef struct  _VOLTAGE_LUT_ENTRY
{
    USHORT     usVoltageCode;               // The Voltage ID, either GPIO or I2C code
    USHORT     usVoltageValue;              // The corresponding Voltage Value, in mV
}VOLTAGE_LUT_ENTRY;

typedef struct  _ATOM_VOLTAGE_FORMULA_V2
{
    UCHAR      ucNumOfVoltageEntries;               // Number of Voltage Entry, which indicate max Voltage
    UCHAR      ucReserved[3];
    VOLTAGE_LUT_ENTRY asVIDAdjustEntries[32];// 32 is for allocation, the actual number of entries is in ucNumOfVoltageEntries
}ATOM_VOLTAGE_FORMULA_V2;

typedef struct _ATOM_VOLTAGE_CONTROL
{
  UCHAR    ucVoltageControlId;                     //Indicate it is controlled by I2C or GPIO or HW state machine
  UCHAR    ucVoltageControlI2cLine;
  UCHAR    ucVoltageControlAddress;
  UCHAR    ucVoltageControlOffset;
  USHORT   usGpioPin_AIndex;                       //GPIO_PAD register index
  UCHAR    ucGpioPinBitShift[9];                   //at most 8 pin support 255 VIDs, termintate with 0xff
  UCHAR    ucReserved;
}ATOM_VOLTAGE_CONTROL;

// Define ucVoltageControlId
#define VOLTAGE_CONTROLLED_BY_HW              0x00
#define VOLTAGE_CONTROLLED_BY_I2C_MASK        0x7F
#define VOLTAGE_CONTROLLED_BY_GPIO            0x80
#define VOLTAGE_CONTROL_ID_LM64               0x01                           //I2C control, used for R5xx Core Voltage
#define VOLTAGE_CONTROL_ID_DAC                0x02                           //I2C control, used for R5xx/R6xx MVDDC,MVDDQ or VDDCI
#define VOLTAGE_CONTROL_ID_VT116xM            0x03                           //I2C control, used for R6xx Core Voltage
#define VOLTAGE_CONTROL_ID_DS4402             0x04
#define VOLTAGE_CONTROL_ID_UP6266             0x05
#define VOLTAGE_CONTROL_ID_SCORPIO            0x06
#define VOLTAGE_CONTROL_ID_VT1556M            0x07
#define VOLTAGE_CONTROL_ID_CHL822x            0x08
#define VOLTAGE_CONTROL_ID_VT1586M            0x09
#define VOLTAGE_CONTROL_ID_UP1637             0x0A
#define VOLTAGE_CONTROL_ID_CHL8214            0x0B
#define VOLTAGE_CONTROL_ID_UP1801             0x0C
#define VOLTAGE_CONTROL_ID_ST6788A            0x0D
#define VOLTAGE_CONTROL_ID_CHLIR3564SVI2      0x0E
#define VOLTAGE_CONTROL_ID_AD527x             0x0F
#define VOLTAGE_CONTROL_ID_NCP81022           0x10
#define VOLTAGE_CONTROL_ID_LTC2635            0x11
#define VOLTAGE_CONTROL_ID_NCP4208            0x12
#define VOLTAGE_CONTROL_ID_IR35xx             0x13
#define VOLTAGE_CONTROL_ID_RT9403             0x14

#define VOLTAGE_CONTROL_ID_GENERIC_I2C        0x40

typedef struct  _ATOM_VOLTAGE_OBJECT
{
   UCHAR      ucVoltageType;                           //Indicate Voltage Source: VDDC, MVDDC, MVDDQ or MVDDCI
   UCHAR      ucSize;                                       //Size of Object
   ATOM_VOLTAGE_CONTROL         asControl;         //describ how to control
   ATOM_VOLTAGE_FORMULA         asFormula;         //Indicate How to convert real Voltage to VID
}ATOM_VOLTAGE_OBJECT;

typedef struct  _ATOM_VOLTAGE_OBJECT_V2
{
    UCHAR ucVoltageType;                      //Indicate Voltage Source: VDDC, MVDDC, MVDDQ or MVDDCI
    UCHAR ucSize;                             //Size of Object
    ATOM_VOLTAGE_CONTROL    asControl;        //describ how to control
    ATOM_VOLTAGE_FORMULA_V2 asFormula;        //Indicate How to convert real Voltage to VID
}ATOM_VOLTAGE_OBJECT_V2;

typedef struct  _ATOM_VOLTAGE_OBJECT_INFO
{
   ATOM_COMMON_TABLE_HEADER   sHeader;
   ATOM_VOLTAGE_OBJECT        asVoltageObj[3];   //Info for Voltage control
}ATOM_VOLTAGE_OBJECT_INFO;

typedef struct  _ATOM_VOLTAGE_OBJECT_INFO_V2
{
   ATOM_COMMON_TABLE_HEADER   sHeader;
    ATOM_VOLTAGE_OBJECT_V2    asVoltageObj[3];   //Info for Voltage control
}ATOM_VOLTAGE_OBJECT_INFO_V2;

typedef struct  _ATOM_LEAKID_VOLTAGE
{
   UCHAR    ucLeakageId;
   UCHAR    ucReserved;
   USHORT   usVoltage;
}ATOM_LEAKID_VOLTAGE;

typedef struct _ATOM_VOLTAGE_OBJECT_HEADER_V3{
   UCHAR    ucVoltageType;                            //Indicate Voltage Source: VDDC, MVDDC, MVDDQ or MVDDCI
   UCHAR    ucVoltageMode;                            //Indicate voltage control mode: Init/Set/Leakage/Set phase
   USHORT   usSize;                                   //Size of Object
}ATOM_VOLTAGE_OBJECT_HEADER_V3;

// ATOM_VOLTAGE_OBJECT_HEADER_V3.ucVoltageMode
#define VOLTAGE_OBJ_GPIO_LUT                 0        //VOLTAGE and GPIO Lookup table ->ATOM_GPIO_VOLTAGE_OBJECT_V3
#define VOLTAGE_OBJ_VR_I2C_INIT_SEQ          3        //VOLTAGE REGULATOR INIT sequece through I2C -> ATOM_I2C_VOLTAGE_OBJECT_V3
#define VOLTAGE_OBJ_PHASE_LUT                4        //Set Vregulator Phase lookup table ->ATOM_GPIO_VOLTAGE_OBJECT_V3
#define VOLTAGE_OBJ_SVID2                    7        //Indicate voltage control by SVID2 ->ATOM_SVID2_VOLTAGE_OBJECT_V3
#define VOLTAGE_OBJ_EVV                      8
#define VOLTAGE_OBJ_PWRBOOST_LEAKAGE_LUT     0x10     //Powerboost Voltage and LeakageId lookup table->ATOM_LEAKAGE_VOLTAGE_OBJECT_V3
#define VOLTAGE_OBJ_HIGH_STATE_LEAKAGE_LUT   0x11     //High voltage state Voltage and LeakageId lookup table->ATOM_LEAKAGE_VOLTAGE_OBJECT_V3
#define VOLTAGE_OBJ_HIGH1_STATE_LEAKAGE_LUT  0x12     //High1 voltage state Voltage and LeakageId lookup table->ATOM_LEAKAGE_VOLTAGE_OBJECT_V3

typedef struct  _VOLTAGE_LUT_ENTRY_V2
{
  ULONG   ulVoltageId;                       // The Voltage ID which is used to program GPIO register
  USHORT  usVoltageValue;                    // The corresponding Voltage Value, in mV
}VOLTAGE_LUT_ENTRY_V2;

typedef struct  _LEAKAGE_VOLTAGE_LUT_ENTRY_V2
{
  USHORT  usVoltageLevel;                    // The Voltage ID which is used to program GPIO register
  USHORT  usVoltageId;
  USHORT  usLeakageId;                       // The corresponding Voltage Value, in mV
}LEAKAGE_VOLTAGE_LUT_ENTRY_V2;


typedef struct  _ATOM_I2C_VOLTAGE_OBJECT_V3
{
   ATOM_VOLTAGE_OBJECT_HEADER_V3 sHeader;    // voltage mode = VOLTAGE_OBJ_VR_I2C_INIT_SEQ
   UCHAR  ucVoltageRegulatorId;              //Indicate Voltage Regulator Id
   UCHAR  ucVoltageControlI2cLine;
   UCHAR  ucVoltageControlAddress;
   UCHAR  ucVoltageControlOffset;
   UCHAR  ucVoltageControlFlag;              // Bit0: 0 - One byte data; 1 - Two byte data
   UCHAR  ulReserved[3];
   VOLTAGE_LUT_ENTRY asVolI2cLut[1];         // end with 0xff
}ATOM_I2C_VOLTAGE_OBJECT_V3;

// ATOM_I2C_VOLTAGE_OBJECT_V3.ucVoltageControlFlag
#define VOLTAGE_DATA_ONE_BYTE                0
#define VOLTAGE_DATA_TWO_BYTE                1

typedef struct  _ATOM_GPIO_VOLTAGE_OBJECT_V3
{
   ATOM_VOLTAGE_OBJECT_HEADER_V3 sHeader;    // voltage mode = VOLTAGE_OBJ_GPIO_LUT or VOLTAGE_OBJ_PHASE_LUT
   UCHAR  ucVoltageGpioCntlId;               // default is 0 which indicate control through CG VID mode
   UCHAR  ucGpioEntryNum;                    // indiate the entry numbers of Votlage/Gpio value Look up table
   UCHAR  ucPhaseDelay;                      // phase delay in unit of micro second
   UCHAR  ucReserved;
   ULONG  ulGpioMaskVal;                     // GPIO Mask value
   VOLTAGE_LUT_ENTRY_V2 asVolGpioLut[1];
}ATOM_GPIO_VOLTAGE_OBJECT_V3;

typedef struct  _ATOM_LEAKAGE_VOLTAGE_OBJECT_V3
{
   ATOM_VOLTAGE_OBJECT_HEADER_V3 sHeader;    // voltage mode = 0x10/0x11/0x12
   UCHAR    ucLeakageCntlId;                 // default is 0
   UCHAR    ucLeakageEntryNum;               // indicate the entry number of LeakageId/Voltage Lut table
   UCHAR    ucReserved[2];
   ULONG    ulMaxVoltageLevel;
   LEAKAGE_VOLTAGE_LUT_ENTRY_V2 asLeakageIdLut[1];
}ATOM_LEAKAGE_VOLTAGE_OBJECT_V3;


typedef struct  _ATOM_SVID2_VOLTAGE_OBJECT_V3
{
   ATOM_VOLTAGE_OBJECT_HEADER_V3 sHeader;    // voltage mode = VOLTAGE_OBJ_SVID2
// 14:7 � PSI0_VID
// 6 � PSI0_EN
// 5 � PSI1
// 4:2 � load line slope trim.
// 1:0 � offset trim,
   USHORT   usLoadLine_PSI;
// GPU GPIO pin Id to SVID2 regulator VRHot pin. possible value 0~31. 0 means GPIO0, 31 means GPIO31
   UCHAR    ucSVDGpioId;     //0~31 indicate GPIO0~31
   UCHAR    ucSVCGpioId;     //0~31 indicate GPIO0~31
   ULONG    ulReserved;
}ATOM_SVID2_VOLTAGE_OBJECT_V3;



typedef struct  _ATOM_MERGED_VOLTAGE_OBJECT_V3
{
   ATOM_VOLTAGE_OBJECT_HEADER_V3 sHeader;    // voltage mode = VOLTAGE_OBJ_MERGED_POWER
   UCHAR    ucMergedVType;                   // VDDC/VDCCI/....
   UCHAR    ucReserved[3];
}ATOM_MERGED_VOLTAGE_OBJECT_V3;


typedef struct _ATOM_EVV_DPM_INFO
{
  ULONG ulDPMSclk;            // DPM state SCLK
  USHORT usVAdjOffset;        // Adjust Voltage offset in unit of mv
  UCHAR ucDPMTblVIndex;       // Voltage Index in SMC_DPM_Table structure VddcTable/VddGfxTable
  UCHAR ucDPMState;           // DPMState0~7
} ATOM_EVV_DPM_INFO;

// ucVoltageMode = VOLTAGE_OBJ_EVV
typedef struct  _ATOM_EVV_VOLTAGE_OBJECT_V3
{
  ATOM_VOLTAGE_OBJECT_HEADER_V3 sHeader;    // voltage mode = VOLTAGE_OBJ_SVID2
  ATOM_EVV_DPM_INFO asEvvDpmList[8];
}ATOM_EVV_VOLTAGE_OBJECT_V3;


typedef union _ATOM_VOLTAGE_OBJECT_V3{
  ATOM_GPIO_VOLTAGE_OBJECT_V3 asGpioVoltageObj;
  ATOM_I2C_VOLTAGE_OBJECT_V3 asI2cVoltageObj;
  ATOM_LEAKAGE_VOLTAGE_OBJECT_V3 asLeakageObj;
  ATOM_SVID2_VOLTAGE_OBJECT_V3 asSVID2Obj;
  ATOM_EVV_VOLTAGE_OBJECT_V3 asEvvObj;
}ATOM_VOLTAGE_OBJECT_V3;

typedef struct  _ATOM_VOLTAGE_OBJECT_INFO_V3_1
{
  ATOM_COMMON_TABLE_HEADER   sHeader;
  ATOM_VOLTAGE_OBJECT_V3     asVoltageObj[3];   //Info for Voltage control
}ATOM_VOLTAGE_OBJECT_INFO_V3_1;


typedef struct  _ATOM_ASIC_PROFILE_VOLTAGE
{
   UCHAR    ucProfileId;
   UCHAR    ucReserved;
   USHORT   usSize;
   USHORT   usEfuseSpareStartAddr;
   USHORT   usFuseIndex[8];                                    //from LSB to MSB, Max 8bit,end of 0xffff if less than 8 efuse id,
   ATOM_LEAKID_VOLTAGE               asLeakVol[2];         //Leakid and relatd voltage
}ATOM_ASIC_PROFILE_VOLTAGE;

//ucProfileId
#define   ATOM_ASIC_PROFILE_ID_EFUSE_VOLTAGE                     1
#define   ATOM_ASIC_PROFILE_ID_EFUSE_PERFORMANCE_VOLTAGE         1
#define   ATOM_ASIC_PROFILE_ID_EFUSE_THERMAL_VOLTAGE             2

typedef struct  _ATOM_ASIC_PROFILING_INFO
{
  ATOM_COMMON_TABLE_HEADER         asHeader;
  ATOM_ASIC_PROFILE_VOLTAGE        asVoltage;
}ATOM_ASIC_PROFILING_INFO;

typedef struct  _ATOM_ASIC_PROFILING_INFO_V2_1
{
  ATOM_COMMON_TABLE_HEADER         asHeader;
  UCHAR  ucLeakageBinNum;                // indicate the entry number of LeakageId/Voltage Lut table
  USHORT usLeakageBinArrayOffset;        // offset of USHORT Leakage Bin list array ( from lower LeakageId to higher)

  UCHAR  ucElbVDDC_Num;
  USHORT usElbVDDC_IdArrayOffset;        // offset of USHORT virtual VDDC voltage id ( 0xff01~0xff08 )
  USHORT usElbVDDC_LevelArrayOffset;     // offset of 2 dimension voltage level USHORT array

  UCHAR  ucElbVDDCI_Num;
  USHORT usElbVDDCI_IdArrayOffset;       // offset of USHORT virtual VDDCI voltage id ( 0xff01~0xff08 )
  USHORT usElbVDDCI_LevelArrayOffset;    // offset of 2 dimension voltage level USHORT array
}ATOM_ASIC_PROFILING_INFO_V2_1;


//Here is parameter to convert Efuse value to Measure value
//Measured = LN((2^Bitsize-1)/EFUSE-1)*(Range)/(-alpha)+(Max+Min)/2
typedef struct _EFUSE_LOGISTIC_FUNC_PARAM
{
  USHORT usEfuseIndex;                  // Efuse Index in DWORD address, for example Index 911, usEuseIndex=112
  UCHAR  ucEfuseBitLSB;                 // Efuse bit LSB in DWORD address, for example Index 911, usEfuseBitLSB= 911-112*8=15
  UCHAR  ucEfuseLength;                 // Efuse bits length,
  ULONG  ulEfuseEncodeRange;            // Range = Max - Min, bit31 indicate the efuse is negative number
  ULONG  ulEfuseEncodeAverage;          // Average = ( Max + Min )/2
}EFUSE_LOGISTIC_FUNC_PARAM;

//Linear Function: Measured = Round ( Efuse * ( Max-Min )/(2^BitSize -1 ) + Min )
typedef struct _EFUSE_LINEAR_FUNC_PARAM
{
  USHORT usEfuseIndex;                  // Efuse Index in DWORD address, for example Index 911, usEuseIndex=112
  UCHAR  ucEfuseBitLSB;                 // Efuse bit LSB in DWORD address, for example Index 911, usEfuseBitLSB= 911-112*8=15
  UCHAR  ucEfuseLength;                 // Efuse bits length,
  ULONG  ulEfuseEncodeRange;            // Range = Max - Min, bit31 indicate the efuse is negative number
  ULONG  ulEfuseMin;                    // Min
}EFUSE_LINEAR_FUNC_PARAM;


typedef struct  _ATOM_ASIC_PROFILING_INFO_V3_1
{
  ATOM_COMMON_TABLE_HEADER         asHeader;
  ULONG  ulEvvDerateTdp;
  ULONG  ulEvvDerateTdc;
  ULONG  ulBoardCoreTemp;
  ULONG  ulMaxVddc;
  ULONG  ulMinVddc;
  ULONG  ulLoadLineSlop;
  ULONG  ulLeakageTemp;
  ULONG  ulLeakageVoltage;
  EFUSE_LINEAR_FUNC_PARAM sCACm;
  EFUSE_LINEAR_FUNC_PARAM sCACb;
  EFUSE_LOGISTIC_FUNC_PARAM sKt_b;
  EFUSE_LOGISTIC_FUNC_PARAM sKv_m;
  EFUSE_LOGISTIC_FUNC_PARAM sKv_b;
  USHORT usLkgEuseIndex;
  UCHAR  ucLkgEfuseBitLSB;
  UCHAR  ucLkgEfuseLength;
  ULONG  ulLkgEncodeLn_MaxDivMin;
  ULONG  ulLkgEncodeMax;
  ULONG  ulLkgEncodeMin;
  ULONG  ulEfuseLogisticAlpha;
  USHORT usPowerDpm0;
  USHORT usCurrentDpm0;
  USHORT usPowerDpm1;
  USHORT usCurrentDpm1;
  USHORT usPowerDpm2;
  USHORT usCurrentDpm2;
  USHORT usPowerDpm3;
  USHORT usCurrentDpm3;
  USHORT usPowerDpm4;
  USHORT usCurrentDpm4;
  USHORT usPowerDpm5;
  USHORT usCurrentDpm5;
  USHORT usPowerDpm6;
  USHORT usCurrentDpm6;
  USHORT usPowerDpm7;
  USHORT usCurrentDpm7;
}ATOM_ASIC_PROFILING_INFO_V3_1;


typedef struct  _ATOM_ASIC_PROFILING_INFO_V3_2
{
  ATOM_COMMON_TABLE_HEADER         asHeader;
  ULONG  ulEvvLkgFactor;
  ULONG  ulBoardCoreTemp;
  ULONG  ulMaxVddc;
  ULONG  ulMinVddc;
  ULONG  ulLoadLineSlop;
  ULONG  ulLeakageTemp;
  ULONG  ulLeakageVoltage;
  EFUSE_LINEAR_FUNC_PARAM sCACm;
  EFUSE_LINEAR_FUNC_PARAM sCACb;
  EFUSE_LOGISTIC_FUNC_PARAM sKt_b;
  EFUSE_LOGISTIC_FUNC_PARAM sKv_m;
  EFUSE_LOGISTIC_FUNC_PARAM sKv_b;
  USHORT usLkgEuseIndex;
  UCHAR  ucLkgEfuseBitLSB;
  UCHAR  ucLkgEfuseLength;
  ULONG  ulLkgEncodeLn_MaxDivMin;
  ULONG  ulLkgEncodeMax;
  ULONG  ulLkgEncodeMin;
  ULONG  ulEfuseLogisticAlpha;
  USHORT usPowerDpm0;
  USHORT usPowerDpm1;
  USHORT usPowerDpm2;
  USHORT usPowerDpm3;
  USHORT usPowerDpm4;
  USHORT usPowerDpm5;
  USHORT usPowerDpm6;
  USHORT usPowerDpm7;
  ULONG  ulTdpDerateDPM0;
  ULONG  ulTdpDerateDPM1;
  ULONG  ulTdpDerateDPM2;
  ULONG  ulTdpDerateDPM3;
  ULONG  ulTdpDerateDPM4;
  ULONG  ulTdpDerateDPM5;
  ULONG  ulTdpDerateDPM6;
  ULONG  ulTdpDerateDPM7;
}ATOM_ASIC_PROFILING_INFO_V3_2;


// for Tonga/Fiji speed EVV algorithm
typedef struct  _ATOM_ASIC_PROFILING_INFO_V3_3
{
  ATOM_COMMON_TABLE_HEADER         asHeader;
  ULONG  ulEvvLkgFactor;
  ULONG  ulBoardCoreTemp;
  ULONG  ulMaxVddc;
  ULONG  ulMinVddc;
  ULONG  ulLoadLineSlop;
  ULONG  ulLeakageTemp;
  ULONG  ulLeakageVoltage;
  EFUSE_LINEAR_FUNC_PARAM sCACm;
  EFUSE_LINEAR_FUNC_PARAM sCACb;
  EFUSE_LOGISTIC_FUNC_PARAM sKt_b;
  EFUSE_LOGISTIC_FUNC_PARAM sKv_m;
  EFUSE_LOGISTIC_FUNC_PARAM sKv_b;
  USHORT usLkgEuseIndex;
  UCHAR  ucLkgEfuseBitLSB;
  UCHAR  ucLkgEfuseLength;
  ULONG  ulLkgEncodeLn_MaxDivMin;
  ULONG  ulLkgEncodeMax;
  ULONG  ulLkgEncodeMin;
  ULONG  ulEfuseLogisticAlpha;

  union{
  USHORT usPowerDpm0;
  USHORT usParamNegFlag;          //bit0 =1 :indicate ulRoBeta is Negative, bit1=1 indicate Kv_m  max is postive
  };
  USHORT usPowerDpm1;
  USHORT usPowerDpm2;
  USHORT usPowerDpm3;
  USHORT usPowerDpm4;
  USHORT usPowerDpm5;
  USHORT usPowerDpm6;
  USHORT usPowerDpm7;
  ULONG  ulTdpDerateDPM0;
  ULONG  ulTdpDerateDPM1;
  ULONG  ulTdpDerateDPM2;
  ULONG  ulTdpDerateDPM3;
  ULONG  ulTdpDerateDPM4;
  ULONG  ulTdpDerateDPM5;
  ULONG  ulTdpDerateDPM6;
  ULONG  ulTdpDerateDPM7;
  EFUSE_LINEAR_FUNC_PARAM sRoFuse;
  ULONG  ulRoAlpha;
  ULONG  ulRoBeta;
  ULONG  ulRoGamma;
  ULONG  ulRoEpsilon;
  ULONG  ulATermRo;
  ULONG  ulBTermRo;
  ULONG  ulCTermRo;
  ULONG  ulSclkMargin;
  ULONG  ulFmaxPercent;
  ULONG  ulCRPercent;
  ULONG  ulSFmaxPercent;
  ULONG  ulSCRPercent;
  ULONG  ulSDCMargine;
}ATOM_ASIC_PROFILING_INFO_V3_3;

// for Fiji speed EVV algorithm
typedef struct  _ATOM_ASIC_PROFILING_INFO_V3_4
{
  ATOM_COMMON_TABLE_HEADER         asHeader;
  ULONG  ulEvvLkgFactor;
  ULONG  ulBoardCoreTemp;
  ULONG  ulMaxVddc;
  ULONG  ulMinVddc;
  ULONG  ulLoadLineSlop;
  ULONG  ulLeakageTemp;
  ULONG  ulLeakageVoltage;
  EFUSE_LINEAR_FUNC_PARAM sCACm;
  EFUSE_LINEAR_FUNC_PARAM sCACb;
  EFUSE_LOGISTIC_FUNC_PARAM sKt_b;
  EFUSE_LOGISTIC_FUNC_PARAM sKv_m;
  EFUSE_LOGISTIC_FUNC_PARAM sKv_b;
  USHORT usLkgEuseIndex;
  UCHAR  ucLkgEfuseBitLSB;
  UCHAR  ucLkgEfuseLength;
  ULONG  ulLkgEncodeLn_MaxDivMin;
  ULONG  ulLkgEncodeMax;
  ULONG  ulLkgEncodeMin;
  ULONG  ulEfuseLogisticAlpha;
  USHORT usPowerDpm0;
  USHORT usPowerDpm1;
  USHORT usPowerDpm2;
  USHORT usPowerDpm3;
  USHORT usPowerDpm4;
  USHORT usPowerDpm5;
  USHORT usPowerDpm6;
  USHORT usPowerDpm7;
  ULONG  ulTdpDerateDPM0;
  ULONG  ulTdpDerateDPM1;
  ULONG  ulTdpDerateDPM2;
  ULONG  ulTdpDerateDPM3;
  ULONG  ulTdpDerateDPM4;
  ULONG  ulTdpDerateDPM5;
  ULONG  ulTdpDerateDPM6;
  ULONG  ulTdpDerateDPM7;
  EFUSE_LINEAR_FUNC_PARAM sRoFuse;
  ULONG  ulEvvDefaultVddc;
  ULONG  ulEvvNoCalcVddc;
  USHORT usParamNegFlag;
  USHORT usSpeed_Model;
  ULONG  ulSM_A0;
  ULONG  ulSM_A1;
  ULONG  ulSM_A2;
  ULONG  ulSM_A3;
  ULONG  ulSM_A4;
  ULONG  ulSM_A5;
  ULONG  ulSM_A6;
  ULONG  ulSM_A7;
  UCHAR  ucSM_A0_sign;
  UCHAR  ucSM_A1_sign;
  UCHAR  ucSM_A2_sign;
  UCHAR  ucSM_A3_sign;
  UCHAR  ucSM_A4_sign;
  UCHAR  ucSM_A5_sign;
  UCHAR  ucSM_A6_sign;
  UCHAR  ucSM_A7_sign;
  ULONG ulMargin_RO_a;
  ULONG ulMargin_RO_b;
  ULONG ulMargin_RO_c;
  ULONG ulMargin_fixed;
  ULONG ulMargin_Fmax_mean;
  ULONG ulMargin_plat_mean;
  ULONG ulMargin_Fmax_sigma;
  ULONG ulMargin_plat_sigma;
  ULONG ulMargin_DC_sigma;
  ULONG ulReserved[8];            // Reserved for future ASIC
}ATOM_ASIC_PROFILING_INFO_V3_4;

// for  Polaris10/Polaris11 speed EVV algorithm
typedef struct  _ATOM_ASIC_PROFILING_INFO_V3_5
{
  ATOM_COMMON_TABLE_HEADER         asHeader;
  ULONG  ulMaxVddc;               //Maximum voltage for all parts, in unit of 0.01mv
  ULONG  ulMinVddc;               //Minimum voltage for all parts, in unit of 0.01mv
  USHORT usLkgEuseIndex;          //Efuse Lkg_FT address ( BYTE address )
  UCHAR  ucLkgEfuseBitLSB;        //Efuse Lkg_FT bit shift in 32bit DWORD
  UCHAR  ucLkgEfuseLength;        //Efuse Lkg_FT length
  ULONG  ulLkgEncodeLn_MaxDivMin; //value of ln(Max_Lkg_Ft/Min_Lkg_Ft ) in unit of 0.00001 ( unit=100000 )
  ULONG  ulLkgEncodeMax;          //Maximum Lkg_Ft measured value ( or efuse decode value ), in unit of 0.00001 ( unit=100000 )
  ULONG  ulLkgEncodeMin;          //Minimum Lkg_Ft measured value ( or efuse decode value ), in unit of 0.00001 ( unit=100000 )
  EFUSE_LINEAR_FUNC_PARAM sRoFuse;//Efuse RO info: DWORD address, bit shift, length, max/min measure value. in unit of 1.
  ULONG  ulEvvDefaultVddc;        //def="EVV_DEFAULT_VDDC" descr="return default VDDC(v) when Efuse not cut" unit="100000"/>
  ULONG  ulEvvNoCalcVddc;         //def="EVV_NOCALC_VDDC" descr="return VDDC(v) when Calculation is bad" unit="100000"/>
  ULONG  ulSpeed_Model;           //def="EVV_SPEED_MODEL" descr="0 = Greek model, 1 = multivariate model" unit="1"/>
  ULONG  ulSM_A0;                 //def="EVV_SM_A0" descr="Leakage coeff(Multivariant Mode)." unit="100000"/>
  ULONG  ulSM_A1;                 //def="EVV_SM_A1" descr="Leakage/SCLK coeff(Multivariant Mode)." unit="1000000"/>
  ULONG  ulSM_A2;                 //def="EVV_SM_A2" descr="Alpha( Greek Mode ) or VDDC/SCLK coeff(Multivariant Mode)." unit="100000"/>
  ULONG  ulSM_A3;                 //def="EVV_SM_A3" descr="Beta( Greek Mode ) or SCLK coeff(Multivariant Mode)." unit="100000"/>
  ULONG  ulSM_A4;                 //def="EVV_SM_A4" descr="VDDC^2/SCLK coeff(Multivariant Mode)." unit="100000"/>
  ULONG  ulSM_A5;                 //def="EVV_SM_A5" descr="VDDC^2 coeff(Multivariant Mode)." unit="100000"/>
  ULONG  ulSM_A6;                 //def="EVV_SM_A6" descr="Gamma( Greek Mode ) or VDDC coeff(Multivariant Mode)." unit="100000"/>
  ULONG  ulSM_A7;                 //def="EVV_SM_A7" descr="Epsilon( Greek Mode ) or constant(Multivariant Mode)." unit="100000"/>
  UCHAR  ucSM_A0_sign;            //def="EVV_SM_A0_SIGN" descr="=0 SM_A0 is postive. =1: SM_A0 is negative" unit="1"/>
  UCHAR  ucSM_A1_sign;            //def="EVV_SM_A1_SIGN" descr="=0 SM_A1 is postive. =1: SM_A1 is negative" unit="1"/>
  UCHAR  ucSM_A2_sign;            //def="EVV_SM_A2_SIGN" descr="=0 SM_A2 is postive. =1: SM_A2 is negative" unit="1"/>
  UCHAR  ucSM_A3_sign;            //def="EVV_SM_A3_SIGN" descr="=0 SM_A3 is postive. =1: SM_A3 is negative" unit="1"/>
  UCHAR  ucSM_A4_sign;            //def="EVV_SM_A4_SIGN" descr="=0 SM_A4 is postive. =1: SM_A4 is negative" unit="1"/>
  UCHAR  ucSM_A5_sign;            //def="EVV_SM_A5_SIGN" descr="=0 SM_A5 is postive. =1: SM_A5 is negative" unit="1"/>
  UCHAR  ucSM_A6_sign;            //def="EVV_SM_A6_SIGN" descr="=0 SM_A6 is postive. =1: SM_A6 is negative" unit="1"/>
  UCHAR  ucSM_A7_sign;            //def="EVV_SM_A7_SIGN" descr="=0 SM_A7 is postive. =1: SM_A7 is negative" unit="1"/>
  ULONG  ulMargin_RO_a;           //def="EVV_MARGIN_RO_A" descr="A Term to represent RO equation in Ax2+Bx+C, unit=1"
  ULONG  ulMargin_RO_b;           //def="EVV_MARGIN_RO_B" descr="B Term to represent RO equation in Ax2+Bx+C, unit=1"
  ULONG  ulMargin_RO_c;           //def="EVV_MARGIN_RO_C" descr="C Term to represent RO equation in Ax2+Bx+C, unit=1"
  ULONG  ulMargin_fixed;          //def="EVV_MARGIN_FIXED" descr="Fixed MHz to add to SCLK margin, unit=1" unit="1"/>
  ULONG  ulMargin_Fmax_mean;      //def="EVV_MARGIN_FMAX_MEAN" descr="Percentage to add for Fmas mean margin unit=10000" unit="10000"/>
  ULONG  ulMargin_plat_mean;      //def="EVV_MARGIN_PLAT_MEAN" descr="Percentage to add for platform mean margin unit=10000" unit="10000"/>
  ULONG  ulMargin_Fmax_sigma;     //def="EVV_MARGIN_FMAX_SIGMA" descr="Percentage to add for Fmax sigma margin unit=10000" unit="10000"/>
  ULONG  ulMargin_plat_sigma;     //def="EVV_MARGIN_PLAT_SIGMA" descr="Percentage to add for platform sigma margin unit=10000" unit="10000"/>
  ULONG  ulMargin_DC_sigma;       //def="EVV_MARGIN_DC_SIGMA" descr="Regulator DC tolerance margin (mV) unit=100" unit="100"/>
  ULONG  ulReserved[12];
}ATOM_ASIC_PROFILING_INFO_V3_5;

<<<<<<< HEAD
=======
/* for Polars10/11 AVFS parameters */
typedef struct  _ATOM_ASIC_PROFILING_INFO_V3_6
{
  ATOM_COMMON_TABLE_HEADER         asHeader;
  ULONG  ulMaxVddc;
  ULONG  ulMinVddc;
  USHORT usLkgEuseIndex;
  UCHAR  ucLkgEfuseBitLSB;
  UCHAR  ucLkgEfuseLength;
  ULONG  ulLkgEncodeLn_MaxDivMin;
  ULONG  ulLkgEncodeMax;
  ULONG  ulLkgEncodeMin;
  EFUSE_LINEAR_FUNC_PARAM sRoFuse;
  ULONG  ulEvvDefaultVddc;
  ULONG  ulEvvNoCalcVddc;
  ULONG  ulSpeed_Model;
  ULONG  ulSM_A0;
  ULONG  ulSM_A1;
  ULONG  ulSM_A2;
  ULONG  ulSM_A3;
  ULONG  ulSM_A4;
  ULONG  ulSM_A5;
  ULONG  ulSM_A6;
  ULONG  ulSM_A7;
  UCHAR  ucSM_A0_sign;
  UCHAR  ucSM_A1_sign;
  UCHAR  ucSM_A2_sign;
  UCHAR  ucSM_A3_sign;
  UCHAR  ucSM_A4_sign;
  UCHAR  ucSM_A5_sign;
  UCHAR  ucSM_A6_sign;
  UCHAR  ucSM_A7_sign;
  ULONG  ulMargin_RO_a;
  ULONG  ulMargin_RO_b;
  ULONG  ulMargin_RO_c;
  ULONG  ulMargin_fixed;
  ULONG  ulMargin_Fmax_mean;
  ULONG  ulMargin_plat_mean;
  ULONG  ulMargin_Fmax_sigma;
  ULONG  ulMargin_plat_sigma;
  ULONG  ulMargin_DC_sigma;
  ULONG  ulLoadLineSlop;
  ULONG  ulaTDClimitPerDPM[8];
  ULONG  ulaNoCalcVddcPerDPM[8];
  ULONG  ulAVFS_meanNsigma_Acontant0;
  ULONG  ulAVFS_meanNsigma_Acontant1;
  ULONG  ulAVFS_meanNsigma_Acontant2;
  USHORT usAVFS_meanNsigma_DC_tol_sigma;
  USHORT usAVFS_meanNsigma_Platform_mean;
  USHORT usAVFS_meanNsigma_Platform_sigma;
  ULONG  ulGB_VDROOP_TABLE_CKSOFF_a0;
  ULONG  ulGB_VDROOP_TABLE_CKSOFF_a1;
  ULONG  ulGB_VDROOP_TABLE_CKSOFF_a2;
  ULONG  ulGB_VDROOP_TABLE_CKSON_a0;
  ULONG  ulGB_VDROOP_TABLE_CKSON_a1;
  ULONG  ulGB_VDROOP_TABLE_CKSON_a2;
  ULONG  ulAVFSGB_FUSE_TABLE_CKSOFF_m1;
  USHORT usAVFSGB_FUSE_TABLE_CKSOFF_m2;
  ULONG  ulAVFSGB_FUSE_TABLE_CKSOFF_b;
  ULONG  ulAVFSGB_FUSE_TABLE_CKSON_m1;
  USHORT usAVFSGB_FUSE_TABLE_CKSON_m2;
  ULONG  ulAVFSGB_FUSE_TABLE_CKSON_b;
  USHORT usMaxVoltage_0_25mv;
  UCHAR  ucEnableGB_VDROOP_TABLE_CKSOFF;
  UCHAR  ucEnableGB_VDROOP_TABLE_CKSON;
  UCHAR  ucEnableGB_FUSE_TABLE_CKSOFF;
  UCHAR  ucEnableGB_FUSE_TABLE_CKSON;
  USHORT usPSM_Age_ComFactor;
  UCHAR  ucEnableApplyAVFS_CKS_OFF_Voltage;
  UCHAR  ucReserved;
}ATOM_ASIC_PROFILING_INFO_V3_6;

>>>>>>> 6bd4e65d

typedef struct _ATOM_SCLK_FCW_RANGE_ENTRY_V1{
  ULONG  ulMaxSclkFreq;
  UCHAR  ucVco_setting;      // 1: 3-6GHz, 3: 2-4GHz
  UCHAR  ucPostdiv;          // divide by 2^n
  USHORT ucFcw_pcc;
  USHORT ucFcw_trans_upper;
  USHORT ucRcw_trans_lower;
}ATOM_SCLK_FCW_RANGE_ENTRY_V1;


// SMU_InfoTable for  Polaris10/Polaris11
typedef struct  _ATOM_SMU_INFO_V2_1
{
  ATOM_COMMON_TABLE_HEADER         asHeader;
  UCHAR ucSclkEntryNum;            // for potential future extend, indicate the number of ATOM_SCLK_FCW_RANGE_ENTRY_V1
  UCHAR ucReserved[3];
  ATOM_SCLK_FCW_RANGE_ENTRY_V1     asSclkFcwRangeEntry[8];
}ATOM_SMU_INFO_V2_1;


// GFX_InfoTable for Polaris10/Polaris11
typedef struct  _ATOM_GFX_INFO_V2_1
{
  ATOM_COMMON_TABLE_HEADER asHeader;
  UCHAR GfxIpMinVer;
  UCHAR GfxIpMajVer;
  UCHAR max_shader_engines;
  UCHAR max_tile_pipes;
  UCHAR max_cu_per_sh;
  UCHAR max_sh_per_se;
  UCHAR max_backends_per_se;
  UCHAR max_texture_channel_caches;
}ATOM_GFX_INFO_V2_1;


typedef struct _ATOM_POWER_SOURCE_OBJECT
{
   UCHAR  ucPwrSrcId;                                   // Power source
   UCHAR  ucPwrSensorType;                              // GPIO, I2C or none
   UCHAR  ucPwrSensId;                                  // if GPIO detect, it is GPIO id,  if I2C detect, it is I2C id
   UCHAR  ucPwrSensSlaveAddr;                           // Slave address if I2C detect
   UCHAR  ucPwrSensRegIndex;                            // I2C register Index if I2C detect
   UCHAR  ucPwrSensRegBitMask;                          // detect which bit is used if I2C detect
   UCHAR  ucPwrSensActiveState;                         // high active or low active
   UCHAR  ucReserve[3];                                 // reserve
   USHORT usSensPwr;                                    // in unit of watt
}ATOM_POWER_SOURCE_OBJECT;

typedef struct _ATOM_POWER_SOURCE_INFO
{
      ATOM_COMMON_TABLE_HEADER      asHeader;
      UCHAR                                    asPwrbehave[16];
      ATOM_POWER_SOURCE_OBJECT      asPwrObj[1];
}ATOM_POWER_SOURCE_INFO;


//Define ucPwrSrcId
#define POWERSOURCE_PCIE_ID1                  0x00
#define POWERSOURCE_6PIN_CONNECTOR_ID1   0x01
#define POWERSOURCE_8PIN_CONNECTOR_ID1   0x02
#define POWERSOURCE_6PIN_CONNECTOR_ID2   0x04
#define POWERSOURCE_8PIN_CONNECTOR_ID2   0x08

//define ucPwrSensorId
#define POWER_SENSOR_ALWAYS                     0x00
#define POWER_SENSOR_GPIO                        0x01
#define POWER_SENSOR_I2C                        0x02

typedef struct _ATOM_CLK_VOLT_CAPABILITY
{
  ULONG      ulVoltageIndex;                      // The Voltage Index indicated by FUSE, same voltage index shared with SCLK DPM fuse table
  ULONG      ulMaximumSupportedCLK;               // Maximum clock supported with specified voltage index, unit in 10kHz
}ATOM_CLK_VOLT_CAPABILITY;


typedef struct _ATOM_CLK_VOLT_CAPABILITY_V2
{
  USHORT     usVoltageLevel;                      // The real Voltage Level round up value in unit of mv,
  ULONG      ulMaximumSupportedCLK;               // Maximum clock supported with specified voltage index, unit in 10kHz
}ATOM_CLK_VOLT_CAPABILITY_V2;

typedef struct _ATOM_AVAILABLE_SCLK_LIST
{
  ULONG      ulSupportedSCLK;               // Maximum clock supported with specified voltage index,  unit in 10kHz
  USHORT     usVoltageIndex;                // The Voltage Index indicated by FUSE for specified SCLK
  USHORT     usVoltageID;                   // The Voltage ID indicated by FUSE for specified SCLK
}ATOM_AVAILABLE_SCLK_LIST;

// ATOM_INTEGRATED_SYSTEM_INFO_V6 ulSystemConfig cap definition
#define ATOM_IGP_INFO_V6_SYSTEM_CONFIG__PCIE_POWER_GATING_ENABLE             1       // refer to ulSystemConfig bit[0]

// this IntegrateSystemInfoTable is used for Liano/Ontario APU
typedef struct _ATOM_INTEGRATED_SYSTEM_INFO_V6
{
  ATOM_COMMON_TABLE_HEADER   sHeader;
  ULONG  ulBootUpEngineClock;
  ULONG  ulDentistVCOFreq;
  ULONG  ulBootUpUMAClock;
  ATOM_CLK_VOLT_CAPABILITY   sDISPCLK_Voltage[4];
  ULONG  ulBootUpReqDisplayVector;
  ULONG  ulOtherDisplayMisc;
  ULONG  ulGPUCapInfo;
  ULONG  ulSB_MMIO_Base_Addr;
  USHORT usRequestedPWMFreqInHz;
  UCHAR  ucHtcTmpLmt;
  UCHAR  ucHtcHystLmt;
  ULONG  ulMinEngineClock;
  ULONG  ulSystemConfig;
  ULONG  ulCPUCapInfo;
  USHORT usNBP0Voltage;
  USHORT usNBP1Voltage;
  USHORT usBootUpNBVoltage;
  USHORT usExtDispConnInfoOffset;
  USHORT usPanelRefreshRateRange;
  UCHAR  ucMemoryType;
  UCHAR  ucUMAChannelNumber;
  ULONG  ulCSR_M3_ARB_CNTL_DEFAULT[10];
  ULONG  ulCSR_M3_ARB_CNTL_UVD[10];
  ULONG  ulCSR_M3_ARB_CNTL_FS3D[10];
  ATOM_AVAILABLE_SCLK_LIST   sAvail_SCLK[5];
  ULONG  ulGMCRestoreResetTime;
  ULONG  ulMinimumNClk;
  ULONG  ulIdleNClk;
  ULONG  ulDDR_DLL_PowerUpTime;
  ULONG  ulDDR_PLL_PowerUpTime;
  USHORT usPCIEClkSSPercentage;
  USHORT usPCIEClkSSType;
  USHORT usLvdsSSPercentage;
  USHORT usLvdsSSpreadRateIn10Hz;
  USHORT usHDMISSPercentage;
  USHORT usHDMISSpreadRateIn10Hz;
  USHORT usDVISSPercentage;
  USHORT usDVISSpreadRateIn10Hz;
  ULONG  SclkDpmBoostMargin;
  ULONG  SclkDpmThrottleMargin;
  USHORT SclkDpmTdpLimitPG;
  USHORT SclkDpmTdpLimitBoost;
  ULONG  ulBoostEngineCLock;
  UCHAR  ulBoostVid_2bit;
  UCHAR  EnableBoost;
  USHORT GnbTdpLimit;
  USHORT usMaxLVDSPclkFreqInSingleLink;
  UCHAR  ucLvdsMisc;
  UCHAR  ucLVDSReserved;
  ULONG  ulReserved3[15];
  ATOM_EXTERNAL_DISPLAY_CONNECTION_INFO sExtDispConnInfo;
}ATOM_INTEGRATED_SYSTEM_INFO_V6;

// ulGPUCapInfo
#define INTEGRATED_SYSTEM_INFO_V6_GPUCAPINFO__TMDSHDMI_COHERENT_SINGLEPLL_MODE       0x01
#define INTEGRATED_SYSTEM_INFO_V6_GPUCAPINFO__DISABLE_AUX_HW_MODE_DETECTION          0x08

//ucLVDSMisc:
#define SYS_INFO_LVDSMISC__888_FPDI_MODE                                             0x01
#define SYS_INFO_LVDSMISC__DL_CH_SWAP                                                0x02
#define SYS_INFO_LVDSMISC__888_BPC                                                   0x04
#define SYS_INFO_LVDSMISC__OVERRIDE_EN                                               0x08
#define SYS_INFO_LVDSMISC__BLON_ACTIVE_LOW                                           0x10
// new since Trinity
#define SYS_INFO_LVDSMISC__TRAVIS_LVDS_VOL_OVERRIDE_EN                               0x20

// not used any more
#define SYS_INFO_LVDSMISC__VSYNC_ACTIVE_LOW                                          0x04
#define SYS_INFO_LVDSMISC__HSYNC_ACTIVE_LOW                                          0x08

/**********************************************************************************************************************
  ATOM_INTEGRATED_SYSTEM_INFO_V6 Description
ulBootUpEngineClock:              VBIOS bootup Engine clock frequency, in 10kHz unit. if it is equal 0, then VBIOS use pre-defined bootup engine clock
ulDentistVCOFreq:                 Dentist VCO clock in 10kHz unit.
ulBootUpUMAClock:                 System memory boot up clock frequency in 10Khz unit.
sDISPCLK_Voltage:                 Report Display clock voltage requirement.

ulBootUpReqDisplayVector:         VBIOS boot up display IDs, following are supported devices in Liano/Ontaio projects:
                                  ATOM_DEVICE_CRT1_SUPPORT                  0x0001
                                  ATOM_DEVICE_CRT2_SUPPORT                  0x0010
                                  ATOM_DEVICE_DFP1_SUPPORT                  0x0008
                                  ATOM_DEVICE_DFP6_SUPPORT                  0x0040
                                  ATOM_DEVICE_DFP2_SUPPORT                  0x0080
                                  ATOM_DEVICE_DFP3_SUPPORT                  0x0200
                                  ATOM_DEVICE_DFP4_SUPPORT                  0x0400
                                  ATOM_DEVICE_DFP5_SUPPORT                  0x0800
                                  ATOM_DEVICE_LCD1_SUPPORT                  0x0002
ulOtherDisplayMisc:                 Other display related flags, not defined yet.
ulGPUCapInfo:                     bit[0]=0: TMDS/HDMI Coherent Mode use cascade PLL mode.
                                        =1: TMDS/HDMI Coherent Mode use signel PLL mode.
                                  bit[3]=0: Enable HW AUX mode detection logic
                                        =1: Disable HW AUX mode dettion logic
ulSB_MMIO_Base_Addr:              Physical Base address to SB MMIO space. Driver needs to initialize it for SMU usage.

usRequestedPWMFreqInHz:           When it's set to 0x0 by SBIOS: the LCD BackLight is not controlled by GPU(SW).
                                  Any attempt to change BL using VBIOS function or enable VariBri from PP table is not effective since ATOM_BIOS_INFO_BL_CONTROLLED_BY_GPU==0;

                                  When it's set to a non-zero frequency, the BackLight is controlled by GPU (SW) in one of two ways below:
                                  1. SW uses the GPU BL PWM output to control the BL, in chis case, this non-zero frequency determines what freq GPU should use;
                                  VBIOS will set up proper PWM frequency and ATOM_BIOS_INFO_BL_CONTROLLED_BY_GPU==1,as the result,
                                  Changing BL using VBIOS function is functional in both driver and non-driver present environment;
                                  and enabling VariBri under the driver environment from PP table is optional.

                                  2. SW uses other means to control BL (like DPCD),this non-zero frequency serves as a flag only indicating
                                  that BL control from GPU is expected.
                                  VBIOS will NOT set up PWM frequency but make ATOM_BIOS_INFO_BL_CONTROLLED_BY_GPU==1
                                  Changing BL using VBIOS function could be functional in both driver and non-driver present environment,but
                                  it's per platform
                                  and enabling VariBri under the driver environment from PP table is optional.

ucHtcTmpLmt:                      Refer to D18F3x64 bit[22:16], HtcTmpLmt.
                                  Threshold on value to enter HTC_active state.
ucHtcHystLmt:                     Refer to D18F3x64 bit[27:24], HtcHystLmt.
                                  To calculate threshold off value to exit HTC_active state, which is Threshold on vlaue minus ucHtcHystLmt.
ulMinEngineClock:                 Minimum SCLK allowed in 10kHz unit. This is calculated based on WRCK Fuse settings.
ulSystemConfig:                   Bit[0]=0: PCIE Power Gating Disabled
                                        =1: PCIE Power Gating Enabled
                                  Bit[1]=0: DDR-DLL shut-down feature disabled.
                                         1: DDR-DLL shut-down feature enabled.
                                  Bit[2]=0: DDR-PLL Power down feature disabled.
                                         1: DDR-PLL Power down feature enabled.
ulCPUCapInfo:                     TBD
usNBP0Voltage:                    VID for voltage on NB P0 State
usNBP1Voltage:                    VID for voltage on NB P1 State
usBootUpNBVoltage:                Voltage Index of GNB voltage configured by SBIOS, which is suffcient to support VBIOS DISPCLK requirement.
usExtDispConnInfoOffset:          Offset to sExtDispConnInfo inside the structure
usPanelRefreshRateRange:          Bit vector for LCD supported refresh rate range. If DRR is requestd by the platform, at least two bits need to be set
                                  to indicate a range.
                                  SUPPORTED_LCD_REFRESHRATE_30Hz          0x0004
                                  SUPPORTED_LCD_REFRESHRATE_40Hz          0x0008
                                  SUPPORTED_LCD_REFRESHRATE_50Hz          0x0010
                                  SUPPORTED_LCD_REFRESHRATE_60Hz          0x0020
ucMemoryType:                     [3:0]=1:DDR1;=2:DDR2;=3:DDR3.[7:4] is reserved.
ucUMAChannelNumber:                 System memory channel numbers.
ulCSR_M3_ARB_CNTL_DEFAULT[10]:    Arrays with values for CSR M3 arbiter for default
ulCSR_M3_ARB_CNTL_UVD[10]:        Arrays with values for CSR M3 arbiter for UVD playback.
ulCSR_M3_ARB_CNTL_FS3D[10]:       Arrays with values for CSR M3 arbiter for Full Screen 3D applications.
sAvail_SCLK[5]:                   Arrays to provide availabe list of SLCK and corresponding voltage, order from low to high
ulGMCRestoreResetTime:            GMC power restore and GMC reset time to calculate data reconnection latency. Unit in ns.
ulMinimumNClk:                    Minimum NCLK speed among all NB-Pstates to calcualte data reconnection latency. Unit in 10kHz.
ulIdleNClk:                       NCLK speed while memory runs in self-refresh state. Unit in 10kHz.
ulDDR_DLL_PowerUpTime:            DDR PHY DLL power up time. Unit in ns.
ulDDR_PLL_PowerUpTime:            DDR PHY PLL power up time. Unit in ns.
usPCIEClkSSPercentage:            PCIE Clock Spred Spectrum Percentage in unit 0.01%; 100 mean 1%.
usPCIEClkSSType:                  PCIE Clock Spred Spectrum Type. 0 for Down spread(default); 1 for Center spread.
usLvdsSSPercentage:               LVDS panel ( not include eDP ) Spread Spectrum Percentage in unit of 0.01%, =0, use VBIOS default setting.
usLvdsSSpreadRateIn10Hz:          LVDS panel ( not include eDP ) Spread Spectrum frequency in unit of 10Hz, =0, use VBIOS default setting.
usHDMISSPercentage:               HDMI Spread Spectrum Percentage in unit 0.01%; 100 mean 1%,  =0, use VBIOS default setting.
usHDMISSpreadRateIn10Hz:          HDMI Spread Spectrum frequency in unit of 10Hz,  =0, use VBIOS default setting.
usDVISSPercentage:                DVI Spread Spectrum Percentage in unit 0.01%; 100 mean 1%,  =0, use VBIOS default setting.
usDVISSpreadRateIn10Hz:           DVI Spread Spectrum frequency in unit of 10Hz,  =0, use VBIOS default setting.
usMaxLVDSPclkFreqInSingleLink:    Max pixel clock LVDS panel single link, if=0 means VBIOS use default threhold, right now it is 85Mhz
ucLVDSMisc:                       [bit0] LVDS 888bit panel mode =0: LVDS 888 panel in LDI mode, =1: LVDS 888 panel in FPDI mode
                                  [bit1] LVDS panel lower and upper link mapping =0: lower link and upper link not swap, =1: lower link and upper link are swapped
                                  [bit2] LVDS 888bit per color mode  =0: 666 bit per color =1:888 bit per color
                                  [bit3] LVDS parameter override enable  =0: ucLvdsMisc parameter are not used =1: ucLvdsMisc parameter should be used
                                  [bit4] Polarity of signal sent to digital BLON output pin. =0: not inverted(active high) =1: inverted ( active low )
**********************************************************************************************************************/

// this Table is used for Liano/Ontario APU
typedef struct _ATOM_FUSION_SYSTEM_INFO_V1
{
  ATOM_INTEGRATED_SYSTEM_INFO_V6    sIntegratedSysInfo;
  ULONG  ulPowerplayTable[128];
}ATOM_FUSION_SYSTEM_INFO_V1;


typedef struct _ATOM_TDP_CONFIG_BITS
{
#if ATOM_BIG_ENDIAN
  ULONG   uReserved:2;
  ULONG   uTDP_Value:14;  // Original TDP value in tens of milli watts
  ULONG   uCTDP_Value:14; // Override value in tens of milli watts
  ULONG   uCTDP_Enable:2; // = (uCTDP_Value > uTDP_Value? 2: (uCTDP_Value < uTDP_Value))
#else
  ULONG   uCTDP_Enable:2; // = (uCTDP_Value > uTDP_Value? 2: (uCTDP_Value < uTDP_Value))
  ULONG   uCTDP_Value:14; // Override value in tens of milli watts
  ULONG   uTDP_Value:14;  // Original TDP value in tens of milli watts
  ULONG   uReserved:2;
#endif
}ATOM_TDP_CONFIG_BITS;

typedef union _ATOM_TDP_CONFIG
{
  ATOM_TDP_CONFIG_BITS TDP_config;
  ULONG            TDP_config_all;
}ATOM_TDP_CONFIG;

/**********************************************************************************************************************
  ATOM_FUSION_SYSTEM_INFO_V1 Description
sIntegratedSysInfo:               refer to ATOM_INTEGRATED_SYSTEM_INFO_V6 definition.
ulPowerplayTable[128]:            This 512 bytes memory is used to save ATOM_PPLIB_POWERPLAYTABLE3, starting form ulPowerplayTable[0]
**********************************************************************************************************************/

// this IntegrateSystemInfoTable is used for Trinity APU
typedef struct _ATOM_INTEGRATED_SYSTEM_INFO_V1_7
{
  ATOM_COMMON_TABLE_HEADER   sHeader;
  ULONG  ulBootUpEngineClock;
  ULONG  ulDentistVCOFreq;
  ULONG  ulBootUpUMAClock;
  ATOM_CLK_VOLT_CAPABILITY   sDISPCLK_Voltage[4];
  ULONG  ulBootUpReqDisplayVector;
  ULONG  ulOtherDisplayMisc;
  ULONG  ulGPUCapInfo;
  ULONG  ulSB_MMIO_Base_Addr;
  USHORT usRequestedPWMFreqInHz;
  UCHAR  ucHtcTmpLmt;
  UCHAR  ucHtcHystLmt;
  ULONG  ulMinEngineClock;
  ULONG  ulSystemConfig;
  ULONG  ulCPUCapInfo;
  USHORT usNBP0Voltage;
  USHORT usNBP1Voltage;
  USHORT usBootUpNBVoltage;
  USHORT usExtDispConnInfoOffset;
  USHORT usPanelRefreshRateRange;
  UCHAR  ucMemoryType;
  UCHAR  ucUMAChannelNumber;
  UCHAR  strVBIOSMsg[40];
  ATOM_TDP_CONFIG  asTdpConfig;
  ULONG  ulReserved[19];
  ATOM_AVAILABLE_SCLK_LIST   sAvail_SCLK[5];
  ULONG  ulGMCRestoreResetTime;
  ULONG  ulMinimumNClk;
  ULONG  ulIdleNClk;
  ULONG  ulDDR_DLL_PowerUpTime;
  ULONG  ulDDR_PLL_PowerUpTime;
  USHORT usPCIEClkSSPercentage;
  USHORT usPCIEClkSSType;
  USHORT usLvdsSSPercentage;
  USHORT usLvdsSSpreadRateIn10Hz;
  USHORT usHDMISSPercentage;
  USHORT usHDMISSpreadRateIn10Hz;
  USHORT usDVISSPercentage;
  USHORT usDVISSpreadRateIn10Hz;
  ULONG  SclkDpmBoostMargin;
  ULONG  SclkDpmThrottleMargin;
  USHORT SclkDpmTdpLimitPG;
  USHORT SclkDpmTdpLimitBoost;
  ULONG  ulBoostEngineCLock;
  UCHAR  ulBoostVid_2bit;
  UCHAR  EnableBoost;
  USHORT GnbTdpLimit;
  USHORT usMaxLVDSPclkFreqInSingleLink;
  UCHAR  ucLvdsMisc;
  UCHAR  ucTravisLVDSVolAdjust;
  UCHAR  ucLVDSPwrOnSeqDIGONtoDE_in4Ms;
  UCHAR  ucLVDSPwrOnSeqDEtoVARY_BL_in4Ms;
  UCHAR  ucLVDSPwrOffSeqVARY_BLtoDE_in4Ms;
  UCHAR  ucLVDSPwrOffSeqDEtoDIGON_in4Ms;
  UCHAR  ucLVDSOffToOnDelay_in4Ms;
  UCHAR  ucLVDSPwrOnSeqVARY_BLtoBLON_in4Ms;
  UCHAR  ucLVDSPwrOffSeqBLONtoVARY_BL_in4Ms;
  UCHAR  ucMinAllowedBL_Level;
  ULONG  ulLCDBitDepthControlVal;
  ULONG  ulNbpStateMemclkFreq[4];
  USHORT usNBP2Voltage;
  USHORT usNBP3Voltage;
  ULONG  ulNbpStateNClkFreq[4];
  UCHAR  ucNBDPMEnable;
  UCHAR  ucReserved[3];
  UCHAR  ucDPMState0VclkFid;
  UCHAR  ucDPMState0DclkFid;
  UCHAR  ucDPMState1VclkFid;
  UCHAR  ucDPMState1DclkFid;
  UCHAR  ucDPMState2VclkFid;
  UCHAR  ucDPMState2DclkFid;
  UCHAR  ucDPMState3VclkFid;
  UCHAR  ucDPMState3DclkFid;
  ATOM_EXTERNAL_DISPLAY_CONNECTION_INFO sExtDispConnInfo;
}ATOM_INTEGRATED_SYSTEM_INFO_V1_7;

// ulOtherDisplayMisc
#define INTEGRATED_SYSTEM_INFO__GET_EDID_CALLBACK_FUNC_SUPPORT            0x01
#define INTEGRATED_SYSTEM_INFO__GET_BOOTUP_DISPLAY_CALLBACK_FUNC_SUPPORT  0x02
#define INTEGRATED_SYSTEM_INFO__GET_EXPANSION_CALLBACK_FUNC_SUPPORT       0x04
#define INTEGRATED_SYSTEM_INFO__FAST_BOOT_SUPPORT                         0x08

// ulGPUCapInfo
#define SYS_INFO_GPUCAPS__TMDSHDMI_COHERENT_SINGLEPLL_MODE                0x01
#define SYS_INFO_GPUCAPS__DP_SINGLEPLL_MODE                               0x02
#define SYS_INFO_GPUCAPS__DISABLE_AUX_MODE_DETECT                         0x08
#define SYS_INFO_GPUCAPS__ENABEL_DFS_BYPASS                               0x10
//ulGPUCapInfo[16]=1 indicate SMC firmware is able to support GNB fast resume function, so that driver can call SMC to program most of GNB register during resuming, from ML
#define SYS_INFO_GPUCAPS__GNB_FAST_RESUME_CAPABLE                         0x00010000

//ulGPUCapInfo[17]=1 indicate battery boost feature is enable, from ML
#define SYS_INFO_GPUCAPS__BATTERY_BOOST_ENABLE                            0x00020000

/**********************************************************************************************************************
  ATOM_INTEGRATED_SYSTEM_INFO_V1_7 Description
ulBootUpEngineClock:              VBIOS bootup Engine clock frequency, in 10kHz unit. if it is equal 0, then VBIOS use pre-defined bootup engine clock
ulDentistVCOFreq:                 Dentist VCO clock in 10kHz unit.
ulBootUpUMAClock:                 System memory boot up clock frequency in 10Khz unit.
sDISPCLK_Voltage:                 Report Display clock voltage requirement.

ulBootUpReqDisplayVector:         VBIOS boot up display IDs, following are supported devices in Trinity projects:
                                  ATOM_DEVICE_CRT1_SUPPORT                  0x0001
                                  ATOM_DEVICE_DFP1_SUPPORT                  0x0008
                                  ATOM_DEVICE_DFP6_SUPPORT                  0x0040
                                  ATOM_DEVICE_DFP2_SUPPORT                  0x0080
                                  ATOM_DEVICE_DFP3_SUPPORT                  0x0200
                                  ATOM_DEVICE_DFP4_SUPPORT                  0x0400
                                  ATOM_DEVICE_DFP5_SUPPORT                  0x0800
                                  ATOM_DEVICE_LCD1_SUPPORT                  0x0002
ulOtherDisplayMisc:                 bit[0]=0: INT15 callback function Get LCD EDID ( ax=4e08, bl=1b ) is not supported by SBIOS.
                                        =1: INT15 callback function Get LCD EDID ( ax=4e08, bl=1b ) is supported by SBIOS.
                                  bit[1]=0: INT15 callback function Get boot display( ax=4e08, bl=01h) is not supported by SBIOS
                                        =1: INT15 callback function Get boot display( ax=4e08, bl=01h) is supported by SBIOS
                                  bit[2]=0: INT15 callback function Get panel Expansion ( ax=4e08, bl=02h) is not supported by SBIOS
                                        =1: INT15 callback function Get panel Expansion ( ax=4e08, bl=02h) is supported by SBIOS
                                  bit[3]=0: VBIOS fast boot is disable
                                        =1: VBIOS fast boot is enable. ( VBIOS skip display device detection in every set mode if LCD panel is connect and LID is open)
ulGPUCapInfo:                     bit[0]=0: TMDS/HDMI Coherent Mode use cascade PLL mode.
                                        =1: TMDS/HDMI Coherent Mode use signel PLL mode.
                                  bit[1]=0: DP mode use cascade PLL mode ( New for Trinity )
                                        =1: DP mode use single PLL mode
                                  bit[3]=0: Enable AUX HW mode detection logic
                                        =1: Disable AUX HW mode detection logic

ulSB_MMIO_Base_Addr:              Physical Base address to SB MMIO space. Driver needs to initialize it for SMU usage.

usRequestedPWMFreqInHz:           When it's set to 0x0 by SBIOS: the LCD BackLight is not controlled by GPU(SW).
                                  Any attempt to change BL using VBIOS function or enable VariBri from PP table is not effective since ATOM_BIOS_INFO_BL_CONTROLLED_BY_GPU==0;

                                  When it's set to a non-zero frequency, the BackLight is controlled by GPU (SW) in one of two ways below:
                                  1. SW uses the GPU BL PWM output to control the BL, in chis case, this non-zero frequency determines what freq GPU should use;
                                  VBIOS will set up proper PWM frequency and ATOM_BIOS_INFO_BL_CONTROLLED_BY_GPU==1,as the result,
                                  Changing BL using VBIOS function is functional in both driver and non-driver present environment;
                                  and enabling VariBri under the driver environment from PP table is optional.

                                  2. SW uses other means to control BL (like DPCD),this non-zero frequency serves as a flag only indicating
                                  that BL control from GPU is expected.
                                  VBIOS will NOT set up PWM frequency but make ATOM_BIOS_INFO_BL_CONTROLLED_BY_GPU==1
                                  Changing BL using VBIOS function could be functional in both driver and non-driver present environment,but
                                  it's per platform
                                  and enabling VariBri under the driver environment from PP table is optional.

ucHtcTmpLmt:                      Refer to D18F3x64 bit[22:16], HtcTmpLmt.
                                  Threshold on value to enter HTC_active state.
ucHtcHystLmt:                     Refer to D18F3x64 bit[27:24], HtcHystLmt.
                                  To calculate threshold off value to exit HTC_active state, which is Threshold on vlaue minus ucHtcHystLmt.
ulMinEngineClock:                 Minimum SCLK allowed in 10kHz unit. This is calculated based on WRCK Fuse settings.
ulSystemConfig:                   Bit[0]=0: PCIE Power Gating Disabled
                                        =1: PCIE Power Gating Enabled
                                  Bit[1]=0: DDR-DLL shut-down feature disabled.
                                         1: DDR-DLL shut-down feature enabled.
                                  Bit[2]=0: DDR-PLL Power down feature disabled.
                                         1: DDR-PLL Power down feature enabled.
ulCPUCapInfo:                     TBD
usNBP0Voltage:                    VID for voltage on NB P0 State
usNBP1Voltage:                    VID for voltage on NB P1 State
usNBP2Voltage:                    VID for voltage on NB P2 State
usNBP3Voltage:                    VID for voltage on NB P3 State
usBootUpNBVoltage:                Voltage Index of GNB voltage configured by SBIOS, which is suffcient to support VBIOS DISPCLK requirement.
usExtDispConnInfoOffset:          Offset to sExtDispConnInfo inside the structure
usPanelRefreshRateRange:          Bit vector for LCD supported refresh rate range. If DRR is requestd by the platform, at least two bits need to be set
                                  to indicate a range.
                                  SUPPORTED_LCD_REFRESHRATE_30Hz          0x0004
                                  SUPPORTED_LCD_REFRESHRATE_40Hz          0x0008
                                  SUPPORTED_LCD_REFRESHRATE_50Hz          0x0010
                                  SUPPORTED_LCD_REFRESHRATE_60Hz          0x0020
ucMemoryType:                     [3:0]=1:DDR1;=2:DDR2;=3:DDR3.[7:4] is reserved.
ucUMAChannelNumber:                 System memory channel numbers.
ulCSR_M3_ARB_CNTL_DEFAULT[10]:    Arrays with values for CSR M3 arbiter for default
ulCSR_M3_ARB_CNTL_UVD[10]:        Arrays with values for CSR M3 arbiter for UVD playback.
ulCSR_M3_ARB_CNTL_FS3D[10]:       Arrays with values for CSR M3 arbiter for Full Screen 3D applications.
sAvail_SCLK[5]:                   Arrays to provide availabe list of SLCK and corresponding voltage, order from low to high
ulGMCRestoreResetTime:            GMC power restore and GMC reset time to calculate data reconnection latency. Unit in ns.
ulMinimumNClk:                    Minimum NCLK speed among all NB-Pstates to calcualte data reconnection latency. Unit in 10kHz.
ulIdleNClk:                       NCLK speed while memory runs in self-refresh state. Unit in 10kHz.
ulDDR_DLL_PowerUpTime:            DDR PHY DLL power up time. Unit in ns.
ulDDR_PLL_PowerUpTime:            DDR PHY PLL power up time. Unit in ns.
usPCIEClkSSPercentage:            PCIE Clock Spread Spectrum Percentage in unit 0.01%; 100 mean 1%.
usPCIEClkSSType:                  PCIE Clock Spread Spectrum Type. 0 for Down spread(default); 1 for Center spread.
usLvdsSSPercentage:               LVDS panel ( not include eDP ) Spread Spectrum Percentage in unit of 0.01%, =0, use VBIOS default setting.
usLvdsSSpreadRateIn10Hz:          LVDS panel ( not include eDP ) Spread Spectrum frequency in unit of 10Hz, =0, use VBIOS default setting.
usHDMISSPercentage:               HDMI Spread Spectrum Percentage in unit 0.01%; 100 mean 1%,  =0, use VBIOS default setting.
usHDMISSpreadRateIn10Hz:          HDMI Spread Spectrum frequency in unit of 10Hz,  =0, use VBIOS default setting.
usDVISSPercentage:                DVI Spread Spectrum Percentage in unit 0.01%; 100 mean 1%,  =0, use VBIOS default setting.
usDVISSpreadRateIn10Hz:           DVI Spread Spectrum frequency in unit of 10Hz,  =0, use VBIOS default setting.
usMaxLVDSPclkFreqInSingleLink:    Max pixel clock LVDS panel single link, if=0 means VBIOS use default threhold, right now it is 85Mhz
ucLVDSMisc:                       [bit0] LVDS 888bit panel mode =0: LVDS 888 panel in LDI mode, =1: LVDS 888 panel in FPDI mode
                                  [bit1] LVDS panel lower and upper link mapping =0: lower link and upper link not swap, =1: lower link and upper link are swapped
                                  [bit2] LVDS 888bit per color mode  =0: 666 bit per color =1:888 bit per color
                                  [bit3] LVDS parameter override enable  =0: ucLvdsMisc parameter are not used =1: ucLvdsMisc parameter should be used
                                  [bit4] Polarity of signal sent to digital BLON output pin. =0: not inverted(active high) =1: inverted ( active low )
                                  [bit5] Travid LVDS output voltage override enable, when =1, use ucTravisLVDSVolAdjust value to overwrite Traivs register LVDS_CTRL_4
ucTravisLVDSVolAdjust             When ucLVDSMisc[5]=1,it means platform SBIOS want to overwrite TravisLVDSVoltage. Then VBIOS will use ucTravisLVDSVolAdjust
                                  value to program Travis register LVDS_CTRL_4
ucLVDSPwrOnSeqDIGONtoDE_in4Ms:    LVDS power up sequence time in unit of 4ms, time delay from DIGON signal active to data enable signal active( DE ).
                                  =0 mean use VBIOS default which is 8 ( 32ms ). The LVDS power up sequence is as following: DIGON->DE->VARY_BL->BLON.
                                  This parameter is used by VBIOS only. VBIOS will patch LVDS_InfoTable.
ucLVDSPwrOnDEtoVARY_BL_in4Ms:     LVDS power up sequence time in unit of 4ms., time delay from DE( data enable ) active to Vary Brightness enable signal active( VARY_BL ).
                                  =0 mean use VBIOS default which is 90 ( 360ms ). The LVDS power up sequence is as following: DIGON->DE->VARY_BL->BLON.
                                  This parameter is used by VBIOS only. VBIOS will patch LVDS_InfoTable.

ucLVDSPwrOffVARY_BLtoDE_in4Ms:    LVDS power down sequence time in unit of 4ms, time delay from data enable ( DE ) signal off to LCDVCC (DIGON) off.
                                  =0 mean use VBIOS default delay which is 8 ( 32ms ). The LVDS power down sequence is as following: BLON->VARY_BL->DE->DIGON
                                  This parameter is used by VBIOS only. VBIOS will patch LVDS_InfoTable.

ucLVDSPwrOffDEtoDIGON_in4Ms:      LVDS power down sequence time in unit of 4ms, time delay from vary brightness enable signal( VARY_BL) off to data enable ( DE ) signal off.
                                  =0 mean use VBIOS default which is 90 ( 360ms ). The LVDS power down sequence is as following: BLON->VARY_BL->DE->DIGON
                                  This parameter is used by VBIOS only. VBIOS will patch LVDS_InfoTable.

ucLVDSOffToOnDelay_in4Ms:         LVDS power down sequence time in unit of 4ms. Time delay from DIGON signal off to DIGON signal active.
                                  =0 means to use VBIOS default delay which is 125 ( 500ms ).
                                  This parameter is used by VBIOS only. VBIOS will patch LVDS_InfoTable.

ucLVDSPwrOnSeqVARY_BLtoBLON_in4Ms:
                                  LVDS power up sequence time in unit of 4ms. Time delay from VARY_BL signal on to DLON signal active.
                                  =0 means to use VBIOS default delay which is 0 ( 0ms ).
                                  This parameter is used by VBIOS only. VBIOS will patch LVDS_InfoTable.

ucLVDSPwrOffSeqBLONtoVARY_BL_in4Ms:
                                  LVDS power down sequence time in unit of 4ms. Time delay from BLON signal off to VARY_BL signal off.
                                  =0 means to use VBIOS default delay which is 0 ( 0ms ).
                                  This parameter is used by VBIOS only. VBIOS will patch LVDS_InfoTable.

ucMinAllowedBL_Level:             Lowest LCD backlight PWM level. This is customer platform specific parameters. By default it is 0.

ulNbpStateMemclkFreq[4]:          system memory clock frequncey in unit of 10Khz in different NB pstate.

**********************************************************************************************************************/

// this IntegrateSystemInfoTable is used for Kaveri & Kabini APU
typedef struct _ATOM_INTEGRATED_SYSTEM_INFO_V1_8
{
  ATOM_COMMON_TABLE_HEADER   sHeader;
  ULONG  ulBootUpEngineClock;
  ULONG  ulDentistVCOFreq;
  ULONG  ulBootUpUMAClock;
  ATOM_CLK_VOLT_CAPABILITY   sDISPCLK_Voltage[4];
  ULONG  ulBootUpReqDisplayVector;
  ULONG  ulVBIOSMisc;
  ULONG  ulGPUCapInfo;
  ULONG  ulDISP_CLK2Freq;
  USHORT usRequestedPWMFreqInHz;
  UCHAR  ucHtcTmpLmt;
  UCHAR  ucHtcHystLmt;
  ULONG  ulReserved2;
  ULONG  ulSystemConfig;
  ULONG  ulCPUCapInfo;
  ULONG  ulReserved3;
  USHORT usGPUReservedSysMemSize;
  USHORT usExtDispConnInfoOffset;
  USHORT usPanelRefreshRateRange;
  UCHAR  ucMemoryType;
  UCHAR  ucUMAChannelNumber;
  UCHAR  strVBIOSMsg[40];
  ATOM_TDP_CONFIG  asTdpConfig;
  ULONG  ulReserved[19];
  ATOM_AVAILABLE_SCLK_LIST   sAvail_SCLK[5];
  ULONG  ulGMCRestoreResetTime;
  ULONG  ulReserved4;
  ULONG  ulIdleNClk;
  ULONG  ulDDR_DLL_PowerUpTime;
  ULONG  ulDDR_PLL_PowerUpTime;
  USHORT usPCIEClkSSPercentage;
  USHORT usPCIEClkSSType;
  USHORT usLvdsSSPercentage;
  USHORT usLvdsSSpreadRateIn10Hz;
  USHORT usHDMISSPercentage;
  USHORT usHDMISSpreadRateIn10Hz;
  USHORT usDVISSPercentage;
  USHORT usDVISSpreadRateIn10Hz;
  ULONG  ulGPUReservedSysMemBaseAddrLo;
  ULONG  ulGPUReservedSysMemBaseAddrHi;
  ATOM_CLK_VOLT_CAPABILITY   s5thDISPCLK_Voltage;
  ULONG  ulReserved5;
  USHORT usMaxLVDSPclkFreqInSingleLink;
  UCHAR  ucLvdsMisc;
  UCHAR  ucTravisLVDSVolAdjust;
  UCHAR  ucLVDSPwrOnSeqDIGONtoDE_in4Ms;
  UCHAR  ucLVDSPwrOnSeqDEtoVARY_BL_in4Ms;
  UCHAR  ucLVDSPwrOffSeqVARY_BLtoDE_in4Ms;
  UCHAR  ucLVDSPwrOffSeqDEtoDIGON_in4Ms;
  UCHAR  ucLVDSOffToOnDelay_in4Ms;
  UCHAR  ucLVDSPwrOnSeqVARY_BLtoBLON_in4Ms;
  UCHAR  ucLVDSPwrOffSeqBLONtoVARY_BL_in4Ms;
  UCHAR  ucMinAllowedBL_Level;
  ULONG  ulLCDBitDepthControlVal;
  ULONG  ulNbpStateMemclkFreq[4];
  ULONG  ulPSPVersion;
  ULONG  ulNbpStateNClkFreq[4];
  USHORT usNBPStateVoltage[4];
  USHORT usBootUpNBVoltage;
  USHORT usReserved2;
  ATOM_EXTERNAL_DISPLAY_CONNECTION_INFO sExtDispConnInfo;
}ATOM_INTEGRATED_SYSTEM_INFO_V1_8;

/**********************************************************************************************************************
  ATOM_INTEGRATED_SYSTEM_INFO_V1_8 Description
ulBootUpEngineClock:              VBIOS bootup Engine clock frequency, in 10kHz unit. if it is equal 0, then VBIOS use pre-defined bootup engine clock
ulDentistVCOFreq:                 Dentist VCO clock in 10kHz unit.
ulBootUpUMAClock:                 System memory boot up clock frequency in 10Khz unit.
sDISPCLK_Voltage:                 Report Display clock frequency requirement on GNB voltage(up to 4 voltage levels).

ulBootUpReqDisplayVector:         VBIOS boot up display IDs, following are supported devices in Trinity projects:
                                  ATOM_DEVICE_CRT1_SUPPORT                  0x0001
                                  ATOM_DEVICE_DFP1_SUPPORT                  0x0008
                                  ATOM_DEVICE_DFP6_SUPPORT                  0x0040
                                  ATOM_DEVICE_DFP2_SUPPORT                  0x0080
                                  ATOM_DEVICE_DFP3_SUPPORT                  0x0200
                                  ATOM_DEVICE_DFP4_SUPPORT                  0x0400
                                  ATOM_DEVICE_DFP5_SUPPORT                  0x0800
                                  ATOM_DEVICE_LCD1_SUPPORT                  0x0002

ulVBIOSMisc:                       Miscellenous flags for VBIOS requirement and interface
                                  bit[0]=0: INT15 callback function Get LCD EDID ( ax=4e08, bl=1b ) is not supported by SBIOS.
                                        =1: INT15 callback function Get LCD EDID ( ax=4e08, bl=1b ) is supported by SBIOS.
                                  bit[1]=0: INT15 callback function Get boot display( ax=4e08, bl=01h) is not supported by SBIOS
                                        =1: INT15 callback function Get boot display( ax=4e08, bl=01h) is supported by SBIOS
                                  bit[2]=0: INT15 callback function Get panel Expansion ( ax=4e08, bl=02h) is not supported by SBIOS
                                        =1: INT15 callback function Get panel Expansion ( ax=4e08, bl=02h) is supported by SBIOS
                                  bit[3]=0: VBIOS fast boot is disable
                                        =1: VBIOS fast boot is enable. ( VBIOS skip display device detection in every set mode if LCD panel is connect and LID is open)

ulGPUCapInfo:                     bit[0~2]= Reserved
                                  bit[3]=0: Enable AUX HW mode detection logic
                                        =1: Disable AUX HW mode detection logic
                                  bit[4]=0: Disable DFS bypass feature
                                        =1: Enable DFS bypass feature

usRequestedPWMFreqInHz:           When it's set to 0x0 by SBIOS: the LCD BackLight is not controlled by GPU(SW).
                                  Any attempt to change BL using VBIOS function or enable VariBri from PP table is not effective since ATOM_BIOS_INFO_BL_CONTROLLED_BY_GPU==0;

                                  When it's set to a non-zero frequency, the BackLight is controlled by GPU (SW) in one of two ways below:
                                  1. SW uses the GPU BL PWM output to control the BL, in chis case, this non-zero frequency determines what freq GPU should use;
                                  VBIOS will set up proper PWM frequency and ATOM_BIOS_INFO_BL_CONTROLLED_BY_GPU==1,as the result,
                                  Changing BL using VBIOS function is functional in both driver and non-driver present environment;
                                  and enabling VariBri under the driver environment from PP table is optional.

                                  2. SW uses other means to control BL (like DPCD),this non-zero frequency serves as a flag only indicating
                                  that BL control from GPU is expected.
                                  VBIOS will NOT set up PWM frequency but make ATOM_BIOS_INFO_BL_CONTROLLED_BY_GPU==1
                                  Changing BL using VBIOS function could be functional in both driver and non-driver present environment,but
                                  it's per platform
                                  and enabling VariBri under the driver environment from PP table is optional.

ucHtcTmpLmt:                      Refer to D18F3x64 bit[22:16], HtcTmpLmt. Threshold on value to enter HTC_active state.
ucHtcHystLmt:                     Refer to D18F3x64 bit[27:24], HtcHystLmt.
                                  To calculate threshold off value to exit HTC_active state, which is Threshold on vlaue minus ucHtcHystLmt.

ulSystemConfig:                   Bit[0]=0: PCIE Power Gating Disabled
                                        =1: PCIE Power Gating Enabled
                                  Bit[1]=0: DDR-DLL shut-down feature disabled.
                                         1: DDR-DLL shut-down feature enabled.
                                  Bit[2]=0: DDR-PLL Power down feature disabled.
                                         1: DDR-PLL Power down feature enabled.
                                  Bit[3]=0: GNB DPM is disabled
                                        =1: GNB DPM is enabled
ulCPUCapInfo:                     TBD

usExtDispConnInfoOffset:          Offset to sExtDispConnInfo inside the structure
usPanelRefreshRateRange:          Bit vector for LCD supported refresh rate range. If DRR is requestd by the platform, at least two bits need to be set
                                  to indicate a range.
                                  SUPPORTED_LCD_REFRESHRATE_30Hz          0x0004
                                  SUPPORTED_LCD_REFRESHRATE_40Hz          0x0008
                                  SUPPORTED_LCD_REFRESHRATE_50Hz          0x0010
                                  SUPPORTED_LCD_REFRESHRATE_60Hz          0x0020

ucMemoryType:                     [3:0]=1:DDR1;=2:DDR2;=3:DDR3;=5:GDDR5; [7:4] is reserved.
ucUMAChannelNumber:                 System memory channel numbers.

strVBIOSMsg[40]:                  VBIOS boot up customized message string

sAvail_SCLK[5]:                   Arrays to provide availabe list of SLCK and corresponding voltage, order from low to high

ulGMCRestoreResetTime:            GMC power restore and GMC reset time to calculate data reconnection latency. Unit in ns.
ulIdleNClk:                       NCLK speed while memory runs in self-refresh state, used to calculate self-refresh latency. Unit in 10kHz.
ulDDR_DLL_PowerUpTime:            DDR PHY DLL power up time. Unit in ns.
ulDDR_PLL_PowerUpTime:            DDR PHY PLL power up time. Unit in ns.

usPCIEClkSSPercentage:            PCIE Clock Spread Spectrum Percentage in unit 0.01%; 100 mean 1%.
usPCIEClkSSType:                  PCIE Clock Spread Spectrum Type. 0 for Down spread(default); 1 for Center spread.
usLvdsSSPercentage:               LVDS panel ( not include eDP ) Spread Spectrum Percentage in unit of 0.01%, =0, use VBIOS default setting.
usLvdsSSpreadRateIn10Hz:          LVDS panel ( not include eDP ) Spread Spectrum frequency in unit of 10Hz, =0, use VBIOS default setting.
usHDMISSPercentage:               HDMI Spread Spectrum Percentage in unit 0.01%; 100 mean 1%,  =0, use VBIOS default setting.
usHDMISSpreadRateIn10Hz:          HDMI Spread Spectrum frequency in unit of 10Hz,  =0, use VBIOS default setting.
usDVISSPercentage:                DVI Spread Spectrum Percentage in unit 0.01%; 100 mean 1%,  =0, use VBIOS default setting.
usDVISSpreadRateIn10Hz:           DVI Spread Spectrum frequency in unit of 10Hz,  =0, use VBIOS default setting.

usGPUReservedSysMemSize:          Reserved system memory size for ACP engine in APU GNB, units in MB. 0/2/4MB based on CMOS options, current default could be 0MB. KV only, not on KB.
ulGPUReservedSysMemBaseAddrLo:    Low 32 bits base address to the reserved system memory.
ulGPUReservedSysMemBaseAddrHi:    High 32 bits base address to the reserved system memory.

usMaxLVDSPclkFreqInSingleLink:    Max pixel clock LVDS panel single link, if=0 means VBIOS use default threhold, right now it is 85Mhz
ucLVDSMisc:                       [bit0] LVDS 888bit panel mode =0: LVDS 888 panel in LDI mode, =1: LVDS 888 panel in FPDI mode
                                  [bit1] LVDS panel lower and upper link mapping =0: lower link and upper link not swap, =1: lower link and upper link are swapped
                                  [bit2] LVDS 888bit per color mode  =0: 666 bit per color =1:888 bit per color
                                  [bit3] LVDS parameter override enable  =0: ucLvdsMisc parameter are not used =1: ucLvdsMisc parameter should be used
                                  [bit4] Polarity of signal sent to digital BLON output pin. =0: not inverted(active high) =1: inverted ( active low )
                                  [bit5] Travid LVDS output voltage override enable, when =1, use ucTravisLVDSVolAdjust value to overwrite Traivs register LVDS_CTRL_4
ucTravisLVDSVolAdjust             When ucLVDSMisc[5]=1,it means platform SBIOS want to overwrite TravisLVDSVoltage. Then VBIOS will use ucTravisLVDSVolAdjust
                                  value to program Travis register LVDS_CTRL_4
ucLVDSPwrOnSeqDIGONtoDE_in4Ms:
                                  LVDS power up sequence time in unit of 4ms, time delay from DIGON signal active to data enable signal active( DE ).
                                  =0 mean use VBIOS default which is 8 ( 32ms ). The LVDS power up sequence is as following: DIGON->DE->VARY_BL->BLON.
                                  This parameter is used by VBIOS only. VBIOS will patch LVDS_InfoTable.
ucLVDSPwrOnDEtoVARY_BL_in4Ms:
                                  LVDS power up sequence time in unit of 4ms., time delay from DE( data enable ) active to Vary Brightness enable signal active( VARY_BL ).
                                  =0 mean use VBIOS default which is 90 ( 360ms ). The LVDS power up sequence is as following: DIGON->DE->VARY_BL->BLON.
                                  This parameter is used by VBIOS only. VBIOS will patch LVDS_InfoTable.
ucLVDSPwrOffVARY_BLtoDE_in4Ms:
                                  LVDS power down sequence time in unit of 4ms, time delay from data enable ( DE ) signal off to LCDVCC (DIGON) off.
                                  =0 mean use VBIOS default delay which is 8 ( 32ms ). The LVDS power down sequence is as following: BLON->VARY_BL->DE->DIGON
                                  This parameter is used by VBIOS only. VBIOS will patch LVDS_InfoTable.
ucLVDSPwrOffDEtoDIGON_in4Ms:
                                   LVDS power down sequence time in unit of 4ms, time delay from vary brightness enable signal( VARY_BL) off to data enable ( DE ) signal off.
                                  =0 mean use VBIOS default which is 90 ( 360ms ). The LVDS power down sequence is as following: BLON->VARY_BL->DE->DIGON
                                  This parameter is used by VBIOS only. VBIOS will patch LVDS_InfoTable.
ucLVDSOffToOnDelay_in4Ms:
                                  LVDS power down sequence time in unit of 4ms. Time delay from DIGON signal off to DIGON signal active.
                                  =0 means to use VBIOS default delay which is 125 ( 500ms ).
                                  This parameter is used by VBIOS only. VBIOS will patch LVDS_InfoTable.
ucLVDSPwrOnSeqVARY_BLtoBLON_in4Ms:
                                  LVDS power up sequence time in unit of 4ms. Time delay from VARY_BL signal on to DLON signal active.
                                  =0 means to use VBIOS default delay which is 0 ( 0ms ).
                                  This parameter is used by VBIOS only. VBIOS will patch LVDS_InfoTable.

ucLVDSPwrOffSeqBLONtoVARY_BL_in4Ms:
                                  LVDS power down sequence time in unit of 4ms. Time delay from BLON signal off to VARY_BL signal off.
                                  =0 means to use VBIOS default delay which is 0 ( 0ms ).
                                  This parameter is used by VBIOS only. VBIOS will patch LVDS_InfoTable.
ucMinAllowedBL_Level:             Lowest LCD backlight PWM level. This is customer platform specific parameters. By default it is 0.

ulLCDBitDepthControlVal:          GPU display control encoder bit dither control setting, used to program register mmFMT_BIT_DEPTH_CONTROL

ulNbpStateMemclkFreq[4]:          system memory clock frequncey in unit of 10Khz in different NB P-State(P0, P1, P2 & P3).
ulNbpStateNClkFreq[4]:            NB P-State NClk frequency in different NB P-State
usNBPStateVoltage[4]:             NB P-State (P0/P1 & P2/P3) voltage; NBP3 refers to lowes voltage
usBootUpNBVoltage:                NB P-State voltage during boot up before driver loaded
sExtDispConnInfo:                 Display connector information table provided to VBIOS

**********************************************************************************************************************/

typedef struct _ATOM_I2C_REG_INFO
{
  UCHAR ucI2cRegIndex;
  UCHAR ucI2cRegVal;
}ATOM_I2C_REG_INFO;

// this IntegrateSystemInfoTable is used for Carrizo
typedef struct _ATOM_INTEGRATED_SYSTEM_INFO_V1_9
{
  ATOM_COMMON_TABLE_HEADER   sHeader;
  ULONG  ulBootUpEngineClock;
  ULONG  ulDentistVCOFreq;
  ULONG  ulBootUpUMAClock;
  ATOM_CLK_VOLT_CAPABILITY   sDISPCLK_Voltage[4];       // no longer used, keep it as is to avoid driver compiling error
  ULONG  ulBootUpReqDisplayVector;
  ULONG  ulVBIOSMisc;
  ULONG  ulGPUCapInfo;
  ULONG  ulDISP_CLK2Freq;
  USHORT usRequestedPWMFreqInHz;
  UCHAR  ucHtcTmpLmt;
  UCHAR  ucHtcHystLmt;
  ULONG  ulReserved2;
  ULONG  ulSystemConfig;
  ULONG  ulCPUCapInfo;
  ULONG  ulReserved3;
  USHORT usGPUReservedSysMemSize;
  USHORT usExtDispConnInfoOffset;
  USHORT usPanelRefreshRateRange;
  UCHAR  ucMemoryType;
  UCHAR  ucUMAChannelNumber;
  UCHAR  strVBIOSMsg[40];
  ATOM_TDP_CONFIG  asTdpConfig;
  UCHAR  ucExtHDMIReDrvSlvAddr;
  UCHAR  ucExtHDMIReDrvRegNum;
  ATOM_I2C_REG_INFO asExtHDMIRegSetting[9];
  ULONG  ulReserved[2];
  ATOM_CLK_VOLT_CAPABILITY_V2   sDispClkVoltageMapping[8];
  ATOM_AVAILABLE_SCLK_LIST   sAvail_SCLK[5];            // no longer used, keep it as is to avoid driver compiling error
  ULONG  ulGMCRestoreResetTime;
  ULONG  ulReserved4;
  ULONG  ulIdleNClk;
  ULONG  ulDDR_DLL_PowerUpTime;
  ULONG  ulDDR_PLL_PowerUpTime;
  USHORT usPCIEClkSSPercentage;
  USHORT usPCIEClkSSType;
  USHORT usLvdsSSPercentage;
  USHORT usLvdsSSpreadRateIn10Hz;
  USHORT usHDMISSPercentage;
  USHORT usHDMISSpreadRateIn10Hz;
  USHORT usDVISSPercentage;
  USHORT usDVISSpreadRateIn10Hz;
  ULONG  ulGPUReservedSysMemBaseAddrLo;
  ULONG  ulGPUReservedSysMemBaseAddrHi;
  ULONG  ulReserved5[3];
  USHORT usMaxLVDSPclkFreqInSingleLink;
  UCHAR  ucLvdsMisc;
  UCHAR  ucTravisLVDSVolAdjust;
  UCHAR  ucLVDSPwrOnSeqDIGONtoDE_in4Ms;
  UCHAR  ucLVDSPwrOnSeqDEtoVARY_BL_in4Ms;
  UCHAR  ucLVDSPwrOffSeqVARY_BLtoDE_in4Ms;
  UCHAR  ucLVDSPwrOffSeqDEtoDIGON_in4Ms;
  UCHAR  ucLVDSOffToOnDelay_in4Ms;
  UCHAR  ucLVDSPwrOnSeqVARY_BLtoBLON_in4Ms;
  UCHAR  ucLVDSPwrOffSeqBLONtoVARY_BL_in4Ms;
  UCHAR  ucMinAllowedBL_Level;
  ULONG  ulLCDBitDepthControlVal;
  ULONG  ulNbpStateMemclkFreq[4];          // only 2 level is changed.
  ULONG  ulPSPVersion;
  ULONG  ulNbpStateNClkFreq[4];
  USHORT usNBPStateVoltage[4];
  USHORT usBootUpNBVoltage;
  UCHAR  ucEDPv1_4VSMode;
  UCHAR  ucReserved2;
  ATOM_EXTERNAL_DISPLAY_CONNECTION_INFO sExtDispConnInfo;
}ATOM_INTEGRATED_SYSTEM_INFO_V1_9;


// definition for ucEDPv1_4VSMode
#define EDP_VS_LEGACY_MODE                  0
#define EDP_VS_LOW_VDIFF_MODE               1
#define EDP_VS_HIGH_VDIFF_MODE              2
#define EDP_VS_STRETCH_MODE                 3
#define EDP_VS_SINGLE_VDIFF_MODE            4
#define EDP_VS_VARIABLE_PREM_MODE           5


// ulGPUCapInfo
#define SYS_INFO_V1_9_GPUCAPSINFO_DISABLE_AUX_MODE_DETECT                         0x08
#define SYS_INFO_V1_9_GPUCAPSINFO_ENABEL_DFS_BYPASS                               0x10
//ulGPUCapInfo[16]=1 indicate SMC firmware is able to support GNB fast resume function, so that driver can call SMC to program most of GNB register during resuming, from ML
#define SYS_INFO_V1_9_GPUCAPSINFO_GNB_FAST_RESUME_CAPABLE                         0x00010000
//ulGPUCapInfo[18]=1 indicate the IOMMU is not available
#define SYS_INFO_V1_9_GPUCAPINFO_IOMMU_DISABLE                                    0x00040000
//ulGPUCapInfo[19]=1 indicate the MARC Aperture is opened.
#define SYS_INFO_V1_9_GPUCAPINFO_MARC_APERTURE_ENABLE                             0x00080000


typedef struct _DPHY_TIMING_PARA
{
    UCHAR  ucProfileID;       // SENSOR_PROFILES
    ULONG  ucPara;
} DPHY_TIMING_PARA;

typedef struct _DPHY_ELEC_PARA
{
    USHORT  usPara[3];
} DPHY_ELEC_PARA;

typedef struct _CAMERA_MODULE_INFO
{
    UCHAR    ucID;                    // 0: Rear, 1: Front right of user, 2: Front left of user
    UCHAR    strModuleName[8];
    DPHY_TIMING_PARA asTimingPara[6]; // Exact number is under estimation and confirmation from sensor vendor
} CAMERA_MODULE_INFO;

typedef struct _FLASHLIGHT_INFO
{
    UCHAR    ucID;         // 0: Rear, 1: Front
    UCHAR    strName[8];
} FLASHLIGHT_INFO;

typedef struct _CAMERA_DATA
{
    ULONG                   ulVersionCode;
    CAMERA_MODULE_INFO      asCameraInfo[3];     // Assuming 3 camera sensors max
    FLASHLIGHT_INFO         asFlashInfo;      // Assuming 1 flashlight max
    DPHY_ELEC_PARA          asDphyElecPara;
    ULONG                   ulCrcVal;         // CRC
}CAMERA_DATA;

typedef struct _ATOM_INTEGRATED_SYSTEM_INFO_V1_10
{
  ATOM_COMMON_TABLE_HEADER   sHeader;
  ULONG  ulBootUpEngineClock;
  ULONG  ulDentistVCOFreq;
  ULONG  ulBootUpUMAClock;
  ULONG  ulReserved0[8];
  ULONG  ulBootUpReqDisplayVector;
  ULONG  ulVBIOSMisc;
  ULONG  ulGPUCapInfo;
  ULONG  ulReserved1;
  USHORT usRequestedPWMFreqInHz;
  UCHAR  ucHtcTmpLmt;
  UCHAR  ucHtcHystLmt;
  ULONG  ulReserved2;
  ULONG  ulSystemConfig;
  ULONG  ulCPUCapInfo;
  ULONG  ulReserved3;
  USHORT usGPUReservedSysMemSize;
  USHORT usExtDispConnInfoOffset;
  USHORT usPanelRefreshRateRange;
  UCHAR  ucMemoryType;
  UCHAR  ucUMAChannelNumber;
  ULONG  ulMsgReserved[10];
  ATOM_TDP_CONFIG  asTdpConfig;
  ULONG  ulReserved[7];
  ATOM_CLK_VOLT_CAPABILITY_V2   sDispClkVoltageMapping[8];
  ULONG  ulReserved6[10];
  ULONG  ulGMCRestoreResetTime;
  ULONG  ulReserved4;
  ULONG  ulIdleNClk;
  ULONG  ulDDR_DLL_PowerUpTime;
  ULONG  ulDDR_PLL_PowerUpTime;
  USHORT usPCIEClkSSPercentage;
  USHORT usPCIEClkSSType;
  USHORT usLvdsSSPercentage;
  USHORT usLvdsSSpreadRateIn10Hz;
  USHORT usHDMISSPercentage;
  USHORT usHDMISSpreadRateIn10Hz;
  USHORT usDVISSPercentage;
  USHORT usDVISSpreadRateIn10Hz;
  ULONG  ulGPUReservedSysMemBaseAddrLo;
  ULONG  ulGPUReservedSysMemBaseAddrHi;
  ULONG  ulReserved5[3];
  USHORT usMaxLVDSPclkFreqInSingleLink;
  UCHAR  ucLvdsMisc;
  UCHAR  ucTravisLVDSVolAdjust;
  UCHAR  ucLVDSPwrOnSeqDIGONtoDE_in4Ms;
  UCHAR  ucLVDSPwrOnSeqDEtoVARY_BL_in4Ms;
  UCHAR  ucLVDSPwrOffSeqVARY_BLtoDE_in4Ms;
  UCHAR  ucLVDSPwrOffSeqDEtoDIGON_in4Ms;
  UCHAR  ucLVDSOffToOnDelay_in4Ms;
  UCHAR  ucLVDSPwrOnSeqVARY_BLtoBLON_in4Ms;
  UCHAR  ucLVDSPwrOffSeqBLONtoVARY_BL_in4Ms;
  UCHAR  ucMinAllowedBL_Level;
  ULONG  ulLCDBitDepthControlVal;
  ULONG  ulNbpStateMemclkFreq[2];
  ULONG  ulReserved7[2];
  ULONG  ulPSPVersion;
  ULONG  ulNbpStateNClkFreq[4];
  USHORT usNBPStateVoltage[4];
  USHORT usBootUpNBVoltage;
  UCHAR  ucEDPv1_4VSMode;
  UCHAR  ucReserved2;
  ATOM_EXTERNAL_DISPLAY_CONNECTION_INFO sExtDispConnInfo;
  CAMERA_DATA asCameraInfo;
  ULONG  ulReserved8[29];
}ATOM_INTEGRATED_SYSTEM_INFO_V1_10;


// this Table is used for Kaveri/Kabini APU
typedef struct _ATOM_FUSION_SYSTEM_INFO_V2
{
  ATOM_INTEGRATED_SYSTEM_INFO_V1_8    sIntegratedSysInfo;       // refer to ATOM_INTEGRATED_SYSTEM_INFO_V1_8 definition
  ULONG                               ulPowerplayTable[128];    // Update comments here to link new powerplay table definition structure
}ATOM_FUSION_SYSTEM_INFO_V2;


typedef struct _ATOM_FUSION_SYSTEM_INFO_V3
{
  ATOM_INTEGRATED_SYSTEM_INFO_V1_10   sIntegratedSysInfo;           // refer to ATOM_INTEGRATED_SYSTEM_INFO_V1_8 definition
  ULONG                               ulPowerplayTable[192];        // Reserve 768 bytes space for PowerPlayInfoTable
}ATOM_FUSION_SYSTEM_INFO_V3;

#define FUSION_V3_OFFSET_FROM_TOP_OF_FB 0x800

/**************************************************************************/
// This portion is only used when ext thermal chip or engine/memory clock SS chip is populated on a design
//Memory SS Info Table
//Define Memory Clock SS chip ID
#define ICS91719  1
#define ICS91720  2

//Define one structure to inform SW a "block of data" writing to external SS chip via I2C protocol
typedef struct _ATOM_I2C_DATA_RECORD
{
  UCHAR         ucNunberOfBytes;                                              //Indicates how many bytes SW needs to write to the external ASIC for one block, besides to "Start" and "Stop"
  UCHAR         ucI2CData[1];                                                 //I2C data in bytes, should be less than 16 bytes usually
}ATOM_I2C_DATA_RECORD;


//Define one structure to inform SW how many blocks of data writing to external SS chip via I2C protocol, in addition to other information
typedef struct _ATOM_I2C_DEVICE_SETUP_INFO
{
  ATOM_I2C_ID_CONFIG_ACCESS       sucI2cId;               //I2C line and HW/SW assisted cap.
  UCHAR                              ucSSChipID;             //SS chip being used
  UCHAR                              ucSSChipSlaveAddr;      //Slave Address to set up this SS chip
  UCHAR                           ucNumOfI2CDataRecords;  //number of data block
  ATOM_I2C_DATA_RECORD            asI2CData[1];
}ATOM_I2C_DEVICE_SETUP_INFO;

//==========================================================================================
typedef struct  _ATOM_ASIC_MVDD_INFO
{
  ATOM_COMMON_TABLE_HEADER         sHeader;
  ATOM_I2C_DEVICE_SETUP_INFO      asI2CSetup[1];
}ATOM_ASIC_MVDD_INFO;

//==========================================================================================
#define ATOM_MCLK_SS_INFO         ATOM_ASIC_MVDD_INFO

//==========================================================================================
/**************************************************************************/

typedef struct _ATOM_ASIC_SS_ASSIGNMENT
{
   ULONG                        ulTargetClockRange;                  //Clock Out frequence (VCO ), in unit of 10Khz
  USHORT              usSpreadSpectrumPercentage;      //in unit of 0.01%
   USHORT                     usSpreadRateInKhz;                  //in unit of kHz, modulation freq
  UCHAR               ucClockIndication;                 //Indicate which clock source needs SS
   UCHAR                        ucSpreadSpectrumMode;               //Bit1=0 Down Spread,=1 Center Spread.
   UCHAR                        ucReserved[2];
}ATOM_ASIC_SS_ASSIGNMENT;

//Define ucClockIndication, SW uses the IDs below to search if the SS is requried/enabled on a clock branch/signal type.
//SS is not required or enabled if a match is not found.
#define ASIC_INTERNAL_MEMORY_SS            1
#define ASIC_INTERNAL_ENGINE_SS            2
#define ASIC_INTERNAL_UVD_SS             3
#define ASIC_INTERNAL_SS_ON_TMDS         4
#define ASIC_INTERNAL_SS_ON_HDMI         5
#define ASIC_INTERNAL_SS_ON_LVDS         6
#define ASIC_INTERNAL_SS_ON_DP           7
#define ASIC_INTERNAL_SS_ON_DCPLL        8
#define ASIC_EXTERNAL_SS_ON_DP_CLOCK     9
#define ASIC_INTERNAL_VCE_SS             10
#define ASIC_INTERNAL_GPUPLL_SS          11


typedef struct _ATOM_ASIC_SS_ASSIGNMENT_V2
{
   ULONG                        ulTargetClockRange;                  //For mem/engine/uvd, Clock Out frequence (VCO ), in unit of 10Khz
                                                    //For TMDS/HDMI/LVDS, it is pixel clock , for DP, it is link clock ( 27000 or 16200 )
  USHORT              usSpreadSpectrumPercentage;      //in unit of 0.01%
   USHORT                     usSpreadRateIn10Hz;                  //in unit of 10Hz, modulation freq
  UCHAR               ucClockIndication;                 //Indicate which clock source needs SS
   UCHAR                        ucSpreadSpectrumMode;               //Bit0=0 Down Spread,=1 Center Spread, bit1=0: internal SS bit1=1: external SS
   UCHAR                        ucReserved[2];
}ATOM_ASIC_SS_ASSIGNMENT_V2;

//ucSpreadSpectrumMode
//#define ATOM_SS_DOWN_SPREAD_MODE_MASK          0x00000000
//#define ATOM_SS_DOWN_SPREAD_MODE               0x00000000
//#define ATOM_SS_CENTRE_SPREAD_MODE_MASK        0x00000001
//#define ATOM_SS_CENTRE_SPREAD_MODE             0x00000001
//#define ATOM_INTERNAL_SS_MASK                  0x00000000
//#define ATOM_EXTERNAL_SS_MASK                  0x00000002

typedef struct _ATOM_ASIC_INTERNAL_SS_INFO
{
  ATOM_COMMON_TABLE_HEADER         sHeader;
  ATOM_ASIC_SS_ASSIGNMENT            asSpreadSpectrum[4];
}ATOM_ASIC_INTERNAL_SS_INFO;

typedef struct _ATOM_ASIC_INTERNAL_SS_INFO_V2
{
  ATOM_COMMON_TABLE_HEADER         sHeader;
  ATOM_ASIC_SS_ASSIGNMENT_V2        asSpreadSpectrum[1];      //this is point only.
}ATOM_ASIC_INTERNAL_SS_INFO_V2;

typedef struct _ATOM_ASIC_SS_ASSIGNMENT_V3
{
   ULONG                        ulTargetClockRange;                  //For mem/engine/uvd, Clock Out frequence (VCO ), in unit of 10Khz
                                                    //For TMDS/HDMI/LVDS, it is pixel clock , for DP, it is link clock ( 27000 or 16200 )
  USHORT              usSpreadSpectrumPercentage;      //in unit of 0.01% or 0.001%, decided by ucSpreadSpectrumMode bit4
   USHORT                     usSpreadRateIn10Hz;                  //in unit of 10Hz, modulation freq
  UCHAR               ucClockIndication;                 //Indicate which clock source needs SS
   UCHAR                        ucSpreadSpectrumMode;               //Bit0=0 Down Spread,=1 Center Spread, bit1=0: internal SS bit1=1: external SS
   UCHAR                        ucReserved[2];
}ATOM_ASIC_SS_ASSIGNMENT_V3;

//ATOM_ASIC_SS_ASSIGNMENT_V3.ucSpreadSpectrumMode
#define SS_MODE_V3_CENTRE_SPREAD_MASK             0x01
#define SS_MODE_V3_EXTERNAL_SS_MASK               0x02
#define SS_MODE_V3_PERCENTAGE_DIV_BY_1000_MASK    0x10

typedef struct _ATOM_ASIC_INTERNAL_SS_INFO_V3
{
  ATOM_COMMON_TABLE_HEADER         sHeader;
  ATOM_ASIC_SS_ASSIGNMENT_V3        asSpreadSpectrum[1];      //this is pointer only.
}ATOM_ASIC_INTERNAL_SS_INFO_V3;


//==============================Scratch Pad Definition Portion===============================
#define ATOM_DEVICE_CONNECT_INFO_DEF  0
#define ATOM_ROM_LOCATION_DEF         1
#define ATOM_TV_STANDARD_DEF          2
#define ATOM_ACTIVE_INFO_DEF          3
#define ATOM_LCD_INFO_DEF             4
#define ATOM_DOS_REQ_INFO_DEF         5
#define ATOM_ACC_CHANGE_INFO_DEF      6
#define ATOM_DOS_MODE_INFO_DEF        7
#define ATOM_I2C_CHANNEL_STATUS_DEF   8
#define ATOM_I2C_CHANNEL_STATUS1_DEF  9
#define ATOM_INTERNAL_TIMER_DEF       10

// BIOS_0_SCRATCH Definition
#define ATOM_S0_CRT1_MONO               0x00000001L
#define ATOM_S0_CRT1_COLOR              0x00000002L
#define ATOM_S0_CRT1_MASK               (ATOM_S0_CRT1_MONO+ATOM_S0_CRT1_COLOR)

#define ATOM_S0_TV1_COMPOSITE_A         0x00000004L
#define ATOM_S0_TV1_SVIDEO_A            0x00000008L
#define ATOM_S0_TV1_MASK_A              (ATOM_S0_TV1_COMPOSITE_A+ATOM_S0_TV1_SVIDEO_A)

#define ATOM_S0_CV_A                    0x00000010L
#define ATOM_S0_CV_DIN_A                0x00000020L
#define ATOM_S0_CV_MASK_A               (ATOM_S0_CV_A+ATOM_S0_CV_DIN_A)


#define ATOM_S0_CRT2_MONO               0x00000100L
#define ATOM_S0_CRT2_COLOR              0x00000200L
#define ATOM_S0_CRT2_MASK               (ATOM_S0_CRT2_MONO+ATOM_S0_CRT2_COLOR)

#define ATOM_S0_TV1_COMPOSITE           0x00000400L
#define ATOM_S0_TV1_SVIDEO              0x00000800L
#define ATOM_S0_TV1_SCART               0x00004000L
#define ATOM_S0_TV1_MASK                (ATOM_S0_TV1_COMPOSITE+ATOM_S0_TV1_SVIDEO+ATOM_S0_TV1_SCART)

#define ATOM_S0_CV                      0x00001000L
#define ATOM_S0_CV_DIN                  0x00002000L
#define ATOM_S0_CV_MASK                 (ATOM_S0_CV+ATOM_S0_CV_DIN)

#define ATOM_S0_DFP1                    0x00010000L
#define ATOM_S0_DFP2                    0x00020000L
#define ATOM_S0_LCD1                    0x00040000L
#define ATOM_S0_LCD2                    0x00080000L
#define ATOM_S0_DFP6                    0x00100000L
#define ATOM_S0_DFP3                    0x00200000L
#define ATOM_S0_DFP4                    0x00400000L
#define ATOM_S0_DFP5                    0x00800000L


#define ATOM_S0_DFP_MASK                ATOM_S0_DFP1 | ATOM_S0_DFP2 | ATOM_S0_DFP3 | ATOM_S0_DFP4 | ATOM_S0_DFP5 | ATOM_S0_DFP6

#define ATOM_S0_FAD_REGISTER_BUG        0x02000000L // If set, indicates we are running a PCIE asic with
                                                    // the FAD/HDP reg access bug.  Bit is read by DAL, this is obsolete from RV5xx

#define ATOM_S0_THERMAL_STATE_MASK      0x1C000000L
#define ATOM_S0_THERMAL_STATE_SHIFT     26

#define ATOM_S0_SYSTEM_POWER_STATE_MASK 0xE0000000L
#define ATOM_S0_SYSTEM_POWER_STATE_SHIFT 29

#define ATOM_S0_SYSTEM_POWER_STATE_VALUE_AC     1
#define ATOM_S0_SYSTEM_POWER_STATE_VALUE_DC     2
#define ATOM_S0_SYSTEM_POWER_STATE_VALUE_LITEAC 3
#define ATOM_S0_SYSTEM_POWER_STATE_VALUE_LIT2AC 4

//Byte aligned defintion for BIOS usage
#define ATOM_S0_CRT1_MONOb0             0x01
#define ATOM_S0_CRT1_COLORb0            0x02
#define ATOM_S0_CRT1_MASKb0             (ATOM_S0_CRT1_MONOb0+ATOM_S0_CRT1_COLORb0)

#define ATOM_S0_TV1_COMPOSITEb0         0x04
#define ATOM_S0_TV1_SVIDEOb0            0x08
#define ATOM_S0_TV1_MASKb0              (ATOM_S0_TV1_COMPOSITEb0+ATOM_S0_TV1_SVIDEOb0)

#define ATOM_S0_CVb0                    0x10
#define ATOM_S0_CV_DINb0                0x20
#define ATOM_S0_CV_MASKb0               (ATOM_S0_CVb0+ATOM_S0_CV_DINb0)

#define ATOM_S0_CRT2_MONOb1             0x01
#define ATOM_S0_CRT2_COLORb1            0x02
#define ATOM_S0_CRT2_MASKb1             (ATOM_S0_CRT2_MONOb1+ATOM_S0_CRT2_COLORb1)

#define ATOM_S0_TV1_COMPOSITEb1         0x04
#define ATOM_S0_TV1_SVIDEOb1            0x08
#define ATOM_S0_TV1_SCARTb1             0x40
#define ATOM_S0_TV1_MASKb1              (ATOM_S0_TV1_COMPOSITEb1+ATOM_S0_TV1_SVIDEOb1+ATOM_S0_TV1_SCARTb1)

#define ATOM_S0_CVb1                    0x10
#define ATOM_S0_CV_DINb1                0x20
#define ATOM_S0_CV_MASKb1               (ATOM_S0_CVb1+ATOM_S0_CV_DINb1)

#define ATOM_S0_DFP1b2                  0x01
#define ATOM_S0_DFP2b2                  0x02
#define ATOM_S0_LCD1b2                  0x04
#define ATOM_S0_LCD2b2                  0x08
#define ATOM_S0_DFP6b2                  0x10
#define ATOM_S0_DFP3b2                  0x20
#define ATOM_S0_DFP4b2                  0x40
#define ATOM_S0_DFP5b2                  0x80


#define ATOM_S0_THERMAL_STATE_MASKb3    0x1C
#define ATOM_S0_THERMAL_STATE_SHIFTb3   2

#define ATOM_S0_SYSTEM_POWER_STATE_MASKb3 0xE0
#define ATOM_S0_LCD1_SHIFT              18

// BIOS_1_SCRATCH Definition
#define ATOM_S1_ROM_LOCATION_MASK       0x0000FFFFL
#define ATOM_S1_PCI_BUS_DEV_MASK        0xFFFF0000L

//   BIOS_2_SCRATCH Definition
#define ATOM_S2_TV1_STANDARD_MASK       0x0000000FL
#define ATOM_S2_CURRENT_BL_LEVEL_MASK   0x0000FF00L
#define ATOM_S2_CURRENT_BL_LEVEL_SHIFT  8

#define ATOM_S2_FORCEDLOWPWRMODE_STATE_MASK       0x0C000000L
#define ATOM_S2_FORCEDLOWPWRMODE_STATE_MASK_SHIFT 26
#define ATOM_S2_FORCEDLOWPWRMODE_STATE_CHANGE     0x10000000L

#define ATOM_S2_DEVICE_DPMS_STATE       0x00010000L
#define ATOM_S2_VRI_BRIGHT_ENABLE       0x20000000L

#define ATOM_S2_DISPLAY_ROTATION_0_DEGREE     0x0
#define ATOM_S2_DISPLAY_ROTATION_90_DEGREE    0x1
#define ATOM_S2_DISPLAY_ROTATION_180_DEGREE   0x2
#define ATOM_S2_DISPLAY_ROTATION_270_DEGREE   0x3
#define ATOM_S2_DISPLAY_ROTATION_DEGREE_SHIFT 30
#define ATOM_S2_DISPLAY_ROTATION_ANGLE_MASK   0xC0000000L


//Byte aligned defintion for BIOS usage
#define ATOM_S2_TV1_STANDARD_MASKb0     0x0F
#define ATOM_S2_CURRENT_BL_LEVEL_MASKb1 0xFF
#define ATOM_S2_DEVICE_DPMS_STATEb2     0x01

#define ATOM_S2_TMDS_COHERENT_MODEb3    0x10          // used by VBIOS code only, use coherent mode for TMDS/HDMI mode
#define ATOM_S2_VRI_BRIGHT_ENABLEb3     0x20
#define ATOM_S2_ROTATION_STATE_MASKb3   0xC0


// BIOS_3_SCRATCH Definition
#define ATOM_S3_CRT1_ACTIVE             0x00000001L
#define ATOM_S3_LCD1_ACTIVE             0x00000002L
#define ATOM_S3_TV1_ACTIVE              0x00000004L
#define ATOM_S3_DFP1_ACTIVE             0x00000008L
#define ATOM_S3_CRT2_ACTIVE             0x00000010L
#define ATOM_S3_LCD2_ACTIVE             0x00000020L
#define ATOM_S3_DFP6_ACTIVE             0x00000040L
#define ATOM_S3_DFP2_ACTIVE             0x00000080L
#define ATOM_S3_CV_ACTIVE               0x00000100L
#define ATOM_S3_DFP3_ACTIVE             0x00000200L
#define ATOM_S3_DFP4_ACTIVE             0x00000400L
#define ATOM_S3_DFP5_ACTIVE             0x00000800L


#define ATOM_S3_DEVICE_ACTIVE_MASK      0x00000FFFL

#define ATOM_S3_LCD_FULLEXPANSION_ACTIVE         0x00001000L
#define ATOM_S3_LCD_EXPANSION_ASPEC_RATIO_ACTIVE 0x00002000L

#define ATOM_S3_CRT1_CRTC_ACTIVE        0x00010000L
#define ATOM_S3_LCD1_CRTC_ACTIVE        0x00020000L
#define ATOM_S3_TV1_CRTC_ACTIVE         0x00040000L
#define ATOM_S3_DFP1_CRTC_ACTIVE        0x00080000L
#define ATOM_S3_CRT2_CRTC_ACTIVE        0x00100000L
#define ATOM_S3_LCD2_CRTC_ACTIVE        0x00200000L
#define ATOM_S3_DFP6_CRTC_ACTIVE        0x00400000L
#define ATOM_S3_DFP2_CRTC_ACTIVE        0x00800000L
#define ATOM_S3_CV_CRTC_ACTIVE          0x01000000L
#define ATOM_S3_DFP3_CRTC_ACTIVE        0x02000000L
#define ATOM_S3_DFP4_CRTC_ACTIVE        0x04000000L
#define ATOM_S3_DFP5_CRTC_ACTIVE        0x08000000L


#define ATOM_S3_DEVICE_CRTC_ACTIVE_MASK 0x0FFF0000L
#define ATOM_S3_ASIC_GUI_ENGINE_HUNG    0x20000000L
//Below two definitions are not supported in pplib, but in the old powerplay in DAL
#define ATOM_S3_ALLOW_FAST_PWR_SWITCH   0x40000000L
#define ATOM_S3_RQST_GPU_USE_MIN_PWR    0x80000000L



//Byte aligned defintion for BIOS usage
#define ATOM_S3_CRT1_ACTIVEb0           0x01
#define ATOM_S3_LCD1_ACTIVEb0           0x02
#define ATOM_S3_TV1_ACTIVEb0            0x04
#define ATOM_S3_DFP1_ACTIVEb0           0x08
#define ATOM_S3_CRT2_ACTIVEb0           0x10
#define ATOM_S3_LCD2_ACTIVEb0           0x20
#define ATOM_S3_DFP6_ACTIVEb0           0x40
#define ATOM_S3_DFP2_ACTIVEb0           0x80
#define ATOM_S3_CV_ACTIVEb1             0x01
#define ATOM_S3_DFP3_ACTIVEb1           0x02
#define ATOM_S3_DFP4_ACTIVEb1           0x04
#define ATOM_S3_DFP5_ACTIVEb1           0x08


#define ATOM_S3_ACTIVE_CRTC1w0          0xFFF

#define ATOM_S3_CRT1_CRTC_ACTIVEb2      0x01
#define ATOM_S3_LCD1_CRTC_ACTIVEb2      0x02
#define ATOM_S3_TV1_CRTC_ACTIVEb2       0x04
#define ATOM_S3_DFP1_CRTC_ACTIVEb2      0x08
#define ATOM_S3_CRT2_CRTC_ACTIVEb2      0x10
#define ATOM_S3_LCD2_CRTC_ACTIVEb2      0x20
#define ATOM_S3_DFP6_CRTC_ACTIVEb2      0x40
#define ATOM_S3_DFP2_CRTC_ACTIVEb2      0x80
#define ATOM_S3_CV_CRTC_ACTIVEb3        0x01
#define ATOM_S3_DFP3_CRTC_ACTIVEb3      0x02
#define ATOM_S3_DFP4_CRTC_ACTIVEb3      0x04
#define ATOM_S3_DFP5_CRTC_ACTIVEb3      0x08


#define ATOM_S3_ACTIVE_CRTC2w1          0xFFF


// BIOS_4_SCRATCH Definition
#define ATOM_S4_LCD1_PANEL_ID_MASK      0x000000FFL
#define ATOM_S4_LCD1_REFRESH_MASK       0x0000FF00L
#define ATOM_S4_LCD1_REFRESH_SHIFT      8

//Byte aligned defintion for BIOS usage
#define ATOM_S4_LCD1_PANEL_ID_MASKb0    0x0FF
#define ATOM_S4_LCD1_REFRESH_MASKb1     ATOM_S4_LCD1_PANEL_ID_MASKb0
#define ATOM_S4_VRAM_INFO_MASKb2        ATOM_S4_LCD1_PANEL_ID_MASKb0

// BIOS_5_SCRATCH Definition, BIOS_5_SCRATCH is used by Firmware only !!!!
#define ATOM_S5_DOS_REQ_CRT1b0          0x01
#define ATOM_S5_DOS_REQ_LCD1b0          0x02
#define ATOM_S5_DOS_REQ_TV1b0           0x04
#define ATOM_S5_DOS_REQ_DFP1b0          0x08
#define ATOM_S5_DOS_REQ_CRT2b0          0x10
#define ATOM_S5_DOS_REQ_LCD2b0          0x20
#define ATOM_S5_DOS_REQ_DFP6b0          0x40
#define ATOM_S5_DOS_REQ_DFP2b0          0x80
#define ATOM_S5_DOS_REQ_CVb1            0x01
#define ATOM_S5_DOS_REQ_DFP3b1          0x02
#define ATOM_S5_DOS_REQ_DFP4b1          0x04
#define ATOM_S5_DOS_REQ_DFP5b1          0x08


#define ATOM_S5_DOS_REQ_DEVICEw0        0x0FFF

#define ATOM_S5_DOS_REQ_CRT1            0x0001
#define ATOM_S5_DOS_REQ_LCD1            0x0002
#define ATOM_S5_DOS_REQ_TV1             0x0004
#define ATOM_S5_DOS_REQ_DFP1            0x0008
#define ATOM_S5_DOS_REQ_CRT2            0x0010
#define ATOM_S5_DOS_REQ_LCD2            0x0020
#define ATOM_S5_DOS_REQ_DFP6            0x0040
#define ATOM_S5_DOS_REQ_DFP2            0x0080
#define ATOM_S5_DOS_REQ_CV              0x0100
#define ATOM_S5_DOS_REQ_DFP3            0x0200
#define ATOM_S5_DOS_REQ_DFP4            0x0400
#define ATOM_S5_DOS_REQ_DFP5            0x0800

#define ATOM_S5_DOS_FORCE_CRT1b2        ATOM_S5_DOS_REQ_CRT1b0
#define ATOM_S5_DOS_FORCE_TV1b2         ATOM_S5_DOS_REQ_TV1b0
#define ATOM_S5_DOS_FORCE_CRT2b2        ATOM_S5_DOS_REQ_CRT2b0
#define ATOM_S5_DOS_FORCE_CVb3          ATOM_S5_DOS_REQ_CVb1
#define ATOM_S5_DOS_FORCE_DEVICEw1      (ATOM_S5_DOS_FORCE_CRT1b2+ATOM_S5_DOS_FORCE_TV1b2+ATOM_S5_DOS_FORCE_CRT2b2+\
                                        (ATOM_S5_DOS_FORCE_CVb3<<8))
// BIOS_6_SCRATCH Definition
#define ATOM_S6_DEVICE_CHANGE           0x00000001L
#define ATOM_S6_SCALER_CHANGE           0x00000002L
#define ATOM_S6_LID_CHANGE              0x00000004L
#define ATOM_S6_DOCKING_CHANGE          0x00000008L
#define ATOM_S6_ACC_MODE                0x00000010L
#define ATOM_S6_EXT_DESKTOP_MODE        0x00000020L
#define ATOM_S6_LID_STATE               0x00000040L
#define ATOM_S6_DOCK_STATE              0x00000080L
#define ATOM_S6_CRITICAL_STATE          0x00000100L
#define ATOM_S6_HW_I2C_BUSY_STATE       0x00000200L
#define ATOM_S6_THERMAL_STATE_CHANGE    0x00000400L
#define ATOM_S6_INTERRUPT_SET_BY_BIOS   0x00000800L
#define ATOM_S6_REQ_LCD_EXPANSION_FULL         0x00001000L //Normal expansion Request bit for LCD
#define ATOM_S6_REQ_LCD_EXPANSION_ASPEC_RATIO  0x00002000L //Aspect ratio expansion Request bit for LCD

#define ATOM_S6_DISPLAY_STATE_CHANGE    0x00004000L        //This bit is recycled when ATOM_BIOS_INFO_BIOS_SCRATCH6_SCL2_REDEFINE is set,previously it's SCL2_H_expansion
#define ATOM_S6_I2C_STATE_CHANGE        0x00008000L        //This bit is recycled,when ATOM_BIOS_INFO_BIOS_SCRATCH6_SCL2_REDEFINE is set,previously it's SCL2_V_expansion

#define ATOM_S6_ACC_REQ_CRT1            0x00010000L
#define ATOM_S6_ACC_REQ_LCD1            0x00020000L
#define ATOM_S6_ACC_REQ_TV1             0x00040000L
#define ATOM_S6_ACC_REQ_DFP1            0x00080000L
#define ATOM_S6_ACC_REQ_CRT2            0x00100000L
#define ATOM_S6_ACC_REQ_LCD2            0x00200000L
#define ATOM_S6_ACC_REQ_DFP6            0x00400000L
#define ATOM_S6_ACC_REQ_DFP2            0x00800000L
#define ATOM_S6_ACC_REQ_CV              0x01000000L
#define ATOM_S6_ACC_REQ_DFP3                  0x02000000L
#define ATOM_S6_ACC_REQ_DFP4                  0x04000000L
#define ATOM_S6_ACC_REQ_DFP5                  0x08000000L

#define ATOM_S6_ACC_REQ_MASK                0x0FFF0000L
#define ATOM_S6_SYSTEM_POWER_MODE_CHANGE    0x10000000L
#define ATOM_S6_ACC_BLOCK_DISPLAY_SWITCH    0x20000000L
#define ATOM_S6_VRI_BRIGHTNESS_CHANGE       0x40000000L
#define ATOM_S6_CONFIG_DISPLAY_CHANGE_MASK  0x80000000L

//Byte aligned defintion for BIOS usage
#define ATOM_S6_DEVICE_CHANGEb0         0x01
#define ATOM_S6_SCALER_CHANGEb0         0x02
#define ATOM_S6_LID_CHANGEb0            0x04
#define ATOM_S6_DOCKING_CHANGEb0        0x08
#define ATOM_S6_ACC_MODEb0              0x10
#define ATOM_S6_EXT_DESKTOP_MODEb0      0x20
#define ATOM_S6_LID_STATEb0             0x40
#define ATOM_S6_DOCK_STATEb0            0x80
#define ATOM_S6_CRITICAL_STATEb1        0x01
#define ATOM_S6_HW_I2C_BUSY_STATEb1     0x02
#define ATOM_S6_THERMAL_STATE_CHANGEb1  0x04
#define ATOM_S6_INTERRUPT_SET_BY_BIOSb1 0x08
#define ATOM_S6_REQ_LCD_EXPANSION_FULLb1        0x10
#define ATOM_S6_REQ_LCD_EXPANSION_ASPEC_RATIOb1 0x20

#define ATOM_S6_ACC_REQ_CRT1b2          0x01
#define ATOM_S6_ACC_REQ_LCD1b2          0x02
#define ATOM_S6_ACC_REQ_TV1b2           0x04
#define ATOM_S6_ACC_REQ_DFP1b2          0x08
#define ATOM_S6_ACC_REQ_CRT2b2          0x10
#define ATOM_S6_ACC_REQ_LCD2b2          0x20
#define ATOM_S6_ACC_REQ_DFP6b2          0x40
#define ATOM_S6_ACC_REQ_DFP2b2          0x80
#define ATOM_S6_ACC_REQ_CVb3            0x01
#define ATOM_S6_ACC_REQ_DFP3b3          0x02
#define ATOM_S6_ACC_REQ_DFP4b3          0x04
#define ATOM_S6_ACC_REQ_DFP5b3          0x08

#define ATOM_S6_ACC_REQ_DEVICEw1        ATOM_S5_DOS_REQ_DEVICEw0
#define ATOM_S6_SYSTEM_POWER_MODE_CHANGEb3 0x10
#define ATOM_S6_ACC_BLOCK_DISPLAY_SWITCHb3 0x20
#define ATOM_S6_VRI_BRIGHTNESS_CHANGEb3    0x40
#define ATOM_S6_CONFIG_DISPLAY_CHANGEb3    0x80

#define ATOM_S6_DEVICE_CHANGE_SHIFT             0
#define ATOM_S6_SCALER_CHANGE_SHIFT             1
#define ATOM_S6_LID_CHANGE_SHIFT                2
#define ATOM_S6_DOCKING_CHANGE_SHIFT            3
#define ATOM_S6_ACC_MODE_SHIFT                  4
#define ATOM_S6_EXT_DESKTOP_MODE_SHIFT          5
#define ATOM_S6_LID_STATE_SHIFT                 6
#define ATOM_S6_DOCK_STATE_SHIFT                7
#define ATOM_S6_CRITICAL_STATE_SHIFT            8
#define ATOM_S6_HW_I2C_BUSY_STATE_SHIFT         9
#define ATOM_S6_THERMAL_STATE_CHANGE_SHIFT      10
#define ATOM_S6_INTERRUPT_SET_BY_BIOS_SHIFT     11
#define ATOM_S6_REQ_SCALER_SHIFT                12
#define ATOM_S6_REQ_SCALER_ARATIO_SHIFT         13
#define ATOM_S6_DISPLAY_STATE_CHANGE_SHIFT      14
#define ATOM_S6_I2C_STATE_CHANGE_SHIFT          15
#define ATOM_S6_SYSTEM_POWER_MODE_CHANGE_SHIFT  28
#define ATOM_S6_ACC_BLOCK_DISPLAY_SWITCH_SHIFT  29
#define ATOM_S6_VRI_BRIGHTNESS_CHANGE_SHIFT     30
#define ATOM_S6_CONFIG_DISPLAY_CHANGE_SHIFT     31

// BIOS_7_SCRATCH Definition, BIOS_7_SCRATCH is used by Firmware only !!!!
#define ATOM_S7_DOS_MODE_TYPEb0             0x03
#define ATOM_S7_DOS_MODE_VGAb0              0x00
#define ATOM_S7_DOS_MODE_VESAb0             0x01
#define ATOM_S7_DOS_MODE_EXTb0              0x02
#define ATOM_S7_DOS_MODE_PIXEL_DEPTHb0      0x0C
#define ATOM_S7_DOS_MODE_PIXEL_FORMATb0     0xF0
#define ATOM_S7_DOS_8BIT_DAC_ENb1           0x01
#define ATOM_S7_ASIC_INIT_COMPLETEb1        0x02
#define ATOM_S7_ASIC_INIT_COMPLETE_MASK     0x00000200
#define ATOM_S7_DOS_MODE_NUMBERw1           0x0FFFF

#define ATOM_S7_DOS_8BIT_DAC_EN_SHIFT       8

// BIOS_8_SCRATCH Definition
#define ATOM_S8_I2C_CHANNEL_BUSY_MASK       0x00000FFFF
#define ATOM_S8_I2C_HW_ENGINE_BUSY_MASK     0x0FFFF0000

#define ATOM_S8_I2C_CHANNEL_BUSY_SHIFT      0
#define ATOM_S8_I2C_ENGINE_BUSY_SHIFT       16

// BIOS_9_SCRATCH Definition
#ifndef ATOM_S9_I2C_CHANNEL_COMPLETED_MASK
#define ATOM_S9_I2C_CHANNEL_COMPLETED_MASK  0x0000FFFF
#endif
#ifndef ATOM_S9_I2C_CHANNEL_ABORTED_MASK
#define ATOM_S9_I2C_CHANNEL_ABORTED_MASK    0xFFFF0000
#endif
#ifndef ATOM_S9_I2C_CHANNEL_COMPLETED_SHIFT
#define ATOM_S9_I2C_CHANNEL_COMPLETED_SHIFT 0
#endif
#ifndef ATOM_S9_I2C_CHANNEL_ABORTED_SHIFT
#define ATOM_S9_I2C_CHANNEL_ABORTED_SHIFT   16
#endif


#define ATOM_FLAG_SET                         0x20
#define ATOM_FLAG_CLEAR                       0
#define CLEAR_ATOM_S6_ACC_MODE                ((ATOM_ACC_CHANGE_INFO_DEF << 8 )|ATOM_S6_ACC_MODE_SHIFT | ATOM_FLAG_CLEAR)
#define SET_ATOM_S6_DEVICE_CHANGE             ((ATOM_ACC_CHANGE_INFO_DEF << 8 )|ATOM_S6_DEVICE_CHANGE_SHIFT | ATOM_FLAG_SET)
#define SET_ATOM_S6_VRI_BRIGHTNESS_CHANGE     ((ATOM_ACC_CHANGE_INFO_DEF << 8 )|ATOM_S6_VRI_BRIGHTNESS_CHANGE_SHIFT | ATOM_FLAG_SET)
#define SET_ATOM_S6_SCALER_CHANGE             ((ATOM_ACC_CHANGE_INFO_DEF << 8 )|ATOM_S6_SCALER_CHANGE_SHIFT | ATOM_FLAG_SET)
#define SET_ATOM_S6_LID_CHANGE                ((ATOM_ACC_CHANGE_INFO_DEF << 8 )|ATOM_S6_LID_CHANGE_SHIFT | ATOM_FLAG_SET)

#define SET_ATOM_S6_LID_STATE                 ((ATOM_ACC_CHANGE_INFO_DEF << 8 )|ATOM_S6_LID_STATE_SHIFT | ATOM_FLAG_SET)
#define CLEAR_ATOM_S6_LID_STATE               ((ATOM_ACC_CHANGE_INFO_DEF << 8 )|ATOM_S6_LID_STATE_SHIFT | ATOM_FLAG_CLEAR)

#define SET_ATOM_S6_DOCK_CHANGE                   ((ATOM_ACC_CHANGE_INFO_DEF << 8 )|ATOM_S6_DOCKING_CHANGE_SHIFT | ATOM_FLAG_SET)
#define SET_ATOM_S6_DOCK_STATE                ((ATOM_ACC_CHANGE_INFO_DEF << 8 )|ATOM_S6_DOCK_STATE_SHIFT | ATOM_FLAG_SET)
#define CLEAR_ATOM_S6_DOCK_STATE              ((ATOM_ACC_CHANGE_INFO_DEF << 8 )|ATOM_S6_DOCK_STATE_SHIFT | ATOM_FLAG_CLEAR)

#define SET_ATOM_S6_THERMAL_STATE_CHANGE      ((ATOM_ACC_CHANGE_INFO_DEF << 8 )|ATOM_S6_THERMAL_STATE_CHANGE_SHIFT | ATOM_FLAG_SET)
#define SET_ATOM_S6_SYSTEM_POWER_MODE_CHANGE  ((ATOM_ACC_CHANGE_INFO_DEF << 8 )|ATOM_S6_SYSTEM_POWER_MODE_CHANGE_SHIFT | ATOM_FLAG_SET)
#define SET_ATOM_S6_INTERRUPT_SET_BY_BIOS     ((ATOM_ACC_CHANGE_INFO_DEF << 8 )|ATOM_S6_INTERRUPT_SET_BY_BIOS_SHIFT | ATOM_FLAG_SET)

#define SET_ATOM_S6_CRITICAL_STATE            ((ATOM_ACC_CHANGE_INFO_DEF << 8 )|ATOM_S6_CRITICAL_STATE_SHIFT | ATOM_FLAG_SET)
#define CLEAR_ATOM_S6_CRITICAL_STATE          ((ATOM_ACC_CHANGE_INFO_DEF << 8 )|ATOM_S6_CRITICAL_STATE_SHIFT | ATOM_FLAG_CLEAR)

#define SET_ATOM_S6_REQ_SCALER                ((ATOM_ACC_CHANGE_INFO_DEF << 8 )|ATOM_S6_REQ_SCALER_SHIFT | ATOM_FLAG_SET)
#define CLEAR_ATOM_S6_REQ_SCALER              ((ATOM_ACC_CHANGE_INFO_DEF << 8 )|ATOM_S6_REQ_SCALER_SHIFT | ATOM_FLAG_CLEAR )

#define SET_ATOM_S6_REQ_SCALER_ARATIO         ((ATOM_ACC_CHANGE_INFO_DEF << 8 )|ATOM_S6_REQ_SCALER_ARATIO_SHIFT | ATOM_FLAG_SET )
#define CLEAR_ATOM_S6_REQ_SCALER_ARATIO       ((ATOM_ACC_CHANGE_INFO_DEF << 8 )|ATOM_S6_REQ_SCALER_ARATIO_SHIFT | ATOM_FLAG_CLEAR )

#define SET_ATOM_S6_I2C_STATE_CHANGE          ((ATOM_ACC_CHANGE_INFO_DEF << 8 )|ATOM_S6_I2C_STATE_CHANGE_SHIFT | ATOM_FLAG_SET )

#define SET_ATOM_S6_DISPLAY_STATE_CHANGE      ((ATOM_ACC_CHANGE_INFO_DEF << 8 )|ATOM_S6_DISPLAY_STATE_CHANGE_SHIFT | ATOM_FLAG_SET )

#define SET_ATOM_S6_DEVICE_RECONFIG           ((ATOM_ACC_CHANGE_INFO_DEF << 8 )|ATOM_S6_CONFIG_DISPLAY_CHANGE_SHIFT | ATOM_FLAG_SET)
#define CLEAR_ATOM_S0_LCD1                    ((ATOM_DEVICE_CONNECT_INFO_DEF << 8 )|  ATOM_S0_LCD1_SHIFT | ATOM_FLAG_CLEAR )
#define SET_ATOM_S7_DOS_8BIT_DAC_EN           ((ATOM_DOS_MODE_INFO_DEF << 8 )|ATOM_S7_DOS_8BIT_DAC_EN_SHIFT | ATOM_FLAG_SET )
#define CLEAR_ATOM_S7_DOS_8BIT_DAC_EN         ((ATOM_DOS_MODE_INFO_DEF << 8 )|ATOM_S7_DOS_8BIT_DAC_EN_SHIFT | ATOM_FLAG_CLEAR )

/****************************************************************************/
//Portion II: Definitinos only used in Driver
/****************************************************************************/

// Macros used by driver

#ifdef __cplusplus
#define GetIndexIntoMasterTable(MasterOrData, FieldName) ((reinterpret_cast<char*>(&(static_cast<ATOM_MASTER_LIST_OF_##MasterOrData##_TABLES*>(0))->FieldName)-static_cast<char*>(0))/sizeof(USHORT))

#define GET_COMMAND_TABLE_COMMANDSET_REVISION(TABLE_HEADER_OFFSET) (((static_cast<ATOM_COMMON_TABLE_HEADER*>(TABLE_HEADER_OFFSET))->ucTableFormatRevision )&0x3F)
#define GET_COMMAND_TABLE_PARAMETER_REVISION(TABLE_HEADER_OFFSET)  (((static_cast<ATOM_COMMON_TABLE_HEADER*>(TABLE_HEADER_OFFSET))->ucTableContentRevision)&0x3F)
#else // not __cplusplus
#define   GetIndexIntoMasterTable(MasterOrData, FieldName) (((char*)(&((ATOM_MASTER_LIST_OF_##MasterOrData##_TABLES*)0)->FieldName)-(char*)0)/sizeof(USHORT))

#define GET_COMMAND_TABLE_COMMANDSET_REVISION(TABLE_HEADER_OFFSET) ((((ATOM_COMMON_TABLE_HEADER*)TABLE_HEADER_OFFSET)->ucTableFormatRevision)&0x3F)
#define GET_COMMAND_TABLE_PARAMETER_REVISION(TABLE_HEADER_OFFSET)  ((((ATOM_COMMON_TABLE_HEADER*)TABLE_HEADER_OFFSET)->ucTableContentRevision)&0x3F)
#endif // __cplusplus

#define GET_DATA_TABLE_MAJOR_REVISION GET_COMMAND_TABLE_COMMANDSET_REVISION
#define GET_DATA_TABLE_MINOR_REVISION GET_COMMAND_TABLE_PARAMETER_REVISION

/****************************************************************************/
//Portion III: Definitinos only used in VBIOS
/****************************************************************************/
#define ATOM_DAC_SRC               0x80
#define ATOM_SRC_DAC1               0
#define ATOM_SRC_DAC2               0x80



typedef struct _MEMORY_PLLINIT_PARAMETERS
{
  ULONG ulTargetMemoryClock; //In 10Khz unit
  UCHAR   ucAction;                //not define yet
  UCHAR   ucFbDiv_Hi;             //Fbdiv Hi byte
  UCHAR   ucFbDiv;                //FB value
  UCHAR   ucPostDiv;             //Post div
}MEMORY_PLLINIT_PARAMETERS;

#define MEMORY_PLLINIT_PS_ALLOCATION  MEMORY_PLLINIT_PARAMETERS


#define   GPIO_PIN_WRITE                                       0x01
#define   GPIO_PIN_READ                                          0x00

typedef struct  _GPIO_PIN_CONTROL_PARAMETERS
{
  UCHAR ucGPIO_ID;           //return value, read from GPIO pins
  UCHAR ucGPIOBitShift;        //define which bit in uGPIOBitVal need to be update
   UCHAR ucGPIOBitVal;           //Set/Reset corresponding bit defined in ucGPIOBitMask
  UCHAR ucAction;                 //=GPIO_PIN_WRITE: Read; =GPIO_PIN_READ: Write
}GPIO_PIN_CONTROL_PARAMETERS;

typedef struct _ENABLE_SCALER_PARAMETERS
{
  UCHAR ucScaler;            // ATOM_SCALER1, ATOM_SCALER2
  UCHAR ucEnable;            // ATOM_SCALER_DISABLE or ATOM_SCALER_CENTER or ATOM_SCALER_EXPANSION
  UCHAR ucTVStandard;        //
  UCHAR ucPadding[1];
}ENABLE_SCALER_PARAMETERS;
#define ENABLE_SCALER_PS_ALLOCATION ENABLE_SCALER_PARAMETERS

//ucEnable:
#define SCALER_BYPASS_AUTO_CENTER_NO_REPLICATION    0
#define SCALER_BYPASS_AUTO_CENTER_AUTO_REPLICATION  1
#define SCALER_ENABLE_2TAP_ALPHA_MODE               2
#define SCALER_ENABLE_MULTITAP_MODE                 3

typedef struct _ENABLE_HARDWARE_ICON_CURSOR_PARAMETERS
{
  ULONG  usHWIconHorzVertPosn;        // Hardware Icon Vertical position
  UCHAR  ucHWIconVertOffset;          // Hardware Icon Vertical offset
  UCHAR  ucHWIconHorzOffset;          // Hardware Icon Horizontal offset
  UCHAR  ucSelection;                 // ATOM_CURSOR1 or ATOM_ICON1 or ATOM_CURSOR2 or ATOM_ICON2
  UCHAR  ucEnable;                    // ATOM_ENABLE or ATOM_DISABLE
}ENABLE_HARDWARE_ICON_CURSOR_PARAMETERS;

typedef struct _ENABLE_HARDWARE_ICON_CURSOR_PS_ALLOCATION
{
  ENABLE_HARDWARE_ICON_CURSOR_PARAMETERS  sEnableIcon;
  ENABLE_CRTC_PARAMETERS                  sReserved;
}ENABLE_HARDWARE_ICON_CURSOR_PS_ALLOCATION;

typedef struct _ENABLE_GRAPH_SURFACE_PARAMETERS
{
  USHORT usHight;                     // Image Hight
  USHORT usWidth;                     // Image Width
  UCHAR  ucSurface;                   // Surface 1 or 2
  UCHAR  ucPadding[3];
}ENABLE_GRAPH_SURFACE_PARAMETERS;

typedef struct _ENABLE_GRAPH_SURFACE_PARAMETERS_V1_2
{
  USHORT usHight;                     // Image Hight
  USHORT usWidth;                     // Image Width
  UCHAR  ucSurface;                   // Surface 1 or 2
  UCHAR  ucEnable;                    // ATOM_ENABLE or ATOM_DISABLE
  UCHAR  ucPadding[2];
}ENABLE_GRAPH_SURFACE_PARAMETERS_V1_2;

typedef struct _ENABLE_GRAPH_SURFACE_PARAMETERS_V1_3
{
  USHORT usHight;                     // Image Hight
  USHORT usWidth;                     // Image Width
  UCHAR  ucSurface;                   // Surface 1 or 2
  UCHAR  ucEnable;                    // ATOM_ENABLE or ATOM_DISABLE
  USHORT usDeviceId;                  // Active Device Id for this surface. If no device, set to 0.
}ENABLE_GRAPH_SURFACE_PARAMETERS_V1_3;

typedef struct _ENABLE_GRAPH_SURFACE_PARAMETERS_V1_4
{
  USHORT usHight;                     // Image Hight
  USHORT usWidth;                     // Image Width
  USHORT usGraphPitch;
  UCHAR  ucColorDepth;
  UCHAR  ucPixelFormat;
  UCHAR  ucSurface;                   // Surface 1 or 2
  UCHAR  ucEnable;                    // ATOM_ENABLE or ATOM_DISABLE
  UCHAR  ucModeType;
  UCHAR  ucReserved;
}ENABLE_GRAPH_SURFACE_PARAMETERS_V1_4;

// ucEnable
#define ATOM_GRAPH_CONTROL_SET_PITCH             0x0f
#define ATOM_GRAPH_CONTROL_SET_DISP_START        0x10

typedef struct _ENABLE_GRAPH_SURFACE_PS_ALLOCATION
{
  ENABLE_GRAPH_SURFACE_PARAMETERS sSetSurface;
  ENABLE_YUV_PS_ALLOCATION        sReserved; // Don't set this one
}ENABLE_GRAPH_SURFACE_PS_ALLOCATION;

typedef struct _MEMORY_CLEAN_UP_PARAMETERS
{
  USHORT  usMemoryStart;                //in 8Kb boundry, offset from memory base address
  USHORT  usMemorySize;                 //8Kb blocks aligned
}MEMORY_CLEAN_UP_PARAMETERS;

#define MEMORY_CLEAN_UP_PS_ALLOCATION MEMORY_CLEAN_UP_PARAMETERS

typedef struct  _GET_DISPLAY_SURFACE_SIZE_PARAMETERS
{
  USHORT  usX_Size;                     //When use as input parameter, usX_Size indicates which CRTC
  USHORT  usY_Size;
}GET_DISPLAY_SURFACE_SIZE_PARAMETERS;

typedef struct  _GET_DISPLAY_SURFACE_SIZE_PARAMETERS_V2
{
  union{
    USHORT  usX_Size;                     //When use as input parameter, usX_Size indicates which CRTC
    USHORT  usSurface;
  };
  USHORT usY_Size;
  USHORT usDispXStart;
  USHORT usDispYStart;
}GET_DISPLAY_SURFACE_SIZE_PARAMETERS_V2;


typedef struct _PALETTE_DATA_CONTROL_PARAMETERS_V3
{
  UCHAR  ucLutId;
  UCHAR  ucAction;
  USHORT usLutStartIndex;
  USHORT usLutLength;
  USHORT usLutOffsetInVram;
}PALETTE_DATA_CONTROL_PARAMETERS_V3;

// ucAction:
#define PALETTE_DATA_AUTO_FILL            1
#define PALETTE_DATA_READ                 2
#define PALETTE_DATA_WRITE                3


typedef struct _INTERRUPT_SERVICE_PARAMETERS_V2
{
  UCHAR  ucInterruptId;
  UCHAR  ucServiceId;
  UCHAR  ucStatus;
  UCHAR  ucReserved;
}INTERRUPT_SERVICE_PARAMETER_V2;

// ucInterruptId
#define HDP1_INTERRUPT_ID                 1
#define HDP2_INTERRUPT_ID                 2
#define HDP3_INTERRUPT_ID                 3
#define HDP4_INTERRUPT_ID                 4
#define HDP5_INTERRUPT_ID                 5
#define HDP6_INTERRUPT_ID                 6
#define SW_INTERRUPT_ID                   11

// ucAction
#define INTERRUPT_SERVICE_GEN_SW_INT      1
#define INTERRUPT_SERVICE_GET_STATUS      2

 // ucStatus
#define INTERRUPT_STATUS__INT_TRIGGER     1
#define INTERRUPT_STATUS__HPD_HIGH        2

typedef struct _EFUSE_INPUT_PARAMETER
{
  USHORT usEfuseIndex;
  UCHAR  ucBitShift;
  UCHAR  ucBitLength;
}EFUSE_INPUT_PARAMETER;

// ReadEfuseValue command table input/output parameter
typedef union _READ_EFUSE_VALUE_PARAMETER
{
  EFUSE_INPUT_PARAMETER sEfuse;
  ULONG                 ulEfuseValue;
}READ_EFUSE_VALUE_PARAMETER;

typedef struct _INDIRECT_IO_ACCESS
{
  ATOM_COMMON_TABLE_HEADER sHeader;
  UCHAR                    IOAccessSequence[256];
} INDIRECT_IO_ACCESS;

#define INDIRECT_READ              0x00
#define INDIRECT_WRITE             0x80

#define INDIRECT_IO_MM             0
#define INDIRECT_IO_PLL            1
#define INDIRECT_IO_MC             2
#define INDIRECT_IO_PCIE           3
#define INDIRECT_IO_PCIEP          4
#define INDIRECT_IO_NBMISC         5
#define INDIRECT_IO_SMU            5

#define INDIRECT_IO_PLL_READ       INDIRECT_IO_PLL   | INDIRECT_READ
#define INDIRECT_IO_PLL_WRITE      INDIRECT_IO_PLL   | INDIRECT_WRITE
#define INDIRECT_IO_MC_READ        INDIRECT_IO_MC    | INDIRECT_READ
#define INDIRECT_IO_MC_WRITE       INDIRECT_IO_MC    | INDIRECT_WRITE
#define INDIRECT_IO_PCIE_READ      INDIRECT_IO_PCIE  | INDIRECT_READ
#define INDIRECT_IO_PCIE_WRITE     INDIRECT_IO_PCIE  | INDIRECT_WRITE
#define INDIRECT_IO_PCIEP_READ     INDIRECT_IO_PCIEP | INDIRECT_READ
#define INDIRECT_IO_PCIEP_WRITE    INDIRECT_IO_PCIEP | INDIRECT_WRITE
#define INDIRECT_IO_NBMISC_READ    INDIRECT_IO_NBMISC | INDIRECT_READ
#define INDIRECT_IO_NBMISC_WRITE   INDIRECT_IO_NBMISC | INDIRECT_WRITE
#define INDIRECT_IO_SMU_READ       INDIRECT_IO_SMU | INDIRECT_READ
#define INDIRECT_IO_SMU_WRITE      INDIRECT_IO_SMU | INDIRECT_WRITE


typedef struct _ATOM_OEM_INFO
{
  ATOM_COMMON_TABLE_HEADER   sHeader;
  ATOM_I2C_ID_CONFIG_ACCESS sucI2cId;
}ATOM_OEM_INFO;

typedef struct _ATOM_TV_MODE
{
   UCHAR   ucVMode_Num;           //Video mode number
   UCHAR   ucTV_Mode_Num;         //Internal TV mode number
}ATOM_TV_MODE;

typedef struct _ATOM_BIOS_INT_TVSTD_MODE
{
  ATOM_COMMON_TABLE_HEADER sHeader;
   USHORT   usTV_Mode_LUT_Offset;   // Pointer to standard to internal number conversion table
   USHORT   usTV_FIFO_Offset;        // Pointer to FIFO entry table
   USHORT   usNTSC_Tbl_Offset;      // Pointer to SDTV_Mode_NTSC table
   USHORT   usPAL_Tbl_Offset;        // Pointer to SDTV_Mode_PAL table
   USHORT   usCV_Tbl_Offset;        // Pointer to SDTV_Mode_PAL table
}ATOM_BIOS_INT_TVSTD_MODE;


typedef struct _ATOM_TV_MODE_SCALER_PTR
{
   USHORT   ucFilter0_Offset;      //Pointer to filter format 0 coefficients
   USHORT   usFilter1_Offset;      //Pointer to filter format 0 coefficients
   UCHAR   ucTV_Mode_Num;
}ATOM_TV_MODE_SCALER_PTR;

typedef struct _ATOM_STANDARD_VESA_TIMING
{
  ATOM_COMMON_TABLE_HEADER sHeader;
  ATOM_DTD_FORMAT              aModeTimings[16];      // 16 is not the real array number, just for initial allocation
}ATOM_STANDARD_VESA_TIMING;


typedef struct _ATOM_STD_FORMAT
{
  USHORT    usSTD_HDisp;
  USHORT    usSTD_VDisp;
  USHORT    usSTD_RefreshRate;
  USHORT    usReserved;
}ATOM_STD_FORMAT;

typedef struct _ATOM_VESA_TO_EXTENDED_MODE
{
  USHORT  usVESA_ModeNumber;
  USHORT  usExtendedModeNumber;
}ATOM_VESA_TO_EXTENDED_MODE;

typedef struct _ATOM_VESA_TO_INTENAL_MODE_LUT
{
  ATOM_COMMON_TABLE_HEADER   sHeader;
  ATOM_VESA_TO_EXTENDED_MODE asVESA_ToExtendedModeInfo[76];
}ATOM_VESA_TO_INTENAL_MODE_LUT;

/*************** ATOM Memory Related Data Structure ***********************/
typedef struct _ATOM_MEMORY_VENDOR_BLOCK{
   UCHAR                                    ucMemoryType;
   UCHAR                                    ucMemoryVendor;
   UCHAR                                    ucAdjMCId;
   UCHAR                                    ucDynClkId;
   ULONG                                    ulDllResetClkRange;
}ATOM_MEMORY_VENDOR_BLOCK;


typedef struct _ATOM_MEMORY_SETTING_ID_CONFIG{
#if ATOM_BIG_ENDIAN
	ULONG												ucMemBlkId:8;
	ULONG												ulMemClockRange:24;
#else
	ULONG												ulMemClockRange:24;
	ULONG												ucMemBlkId:8;
#endif
}ATOM_MEMORY_SETTING_ID_CONFIG;

typedef union _ATOM_MEMORY_SETTING_ID_CONFIG_ACCESS
{
  ATOM_MEMORY_SETTING_ID_CONFIG slAccess;
  ULONG                         ulAccess;
}ATOM_MEMORY_SETTING_ID_CONFIG_ACCESS;


typedef struct _ATOM_MEMORY_SETTING_DATA_BLOCK{
   ATOM_MEMORY_SETTING_ID_CONFIG_ACCESS  ulMemoryID;
   ULONG                                 aulMemData[1];
}ATOM_MEMORY_SETTING_DATA_BLOCK;


typedef struct _ATOM_INIT_REG_INDEX_FORMAT{
    USHORT usRegIndex;                                     // MC register index
    UCHAR  ucPreRegDataLength;                             // offset in ATOM_INIT_REG_DATA_BLOCK.saRegDataBuf
}ATOM_INIT_REG_INDEX_FORMAT;


typedef struct _ATOM_INIT_REG_BLOCK{
   USHORT                           usRegIndexTblSize;          //size of asRegIndexBuf
   USHORT                           usRegDataBlkSize;           //size of ATOM_MEMORY_SETTING_DATA_BLOCK
   ATOM_INIT_REG_INDEX_FORMAT       asRegIndexBuf[1];
   ATOM_MEMORY_SETTING_DATA_BLOCK   asRegDataBuf[1];
}ATOM_INIT_REG_BLOCK;

#define END_OF_REG_INDEX_BLOCK  0x0ffff
#define END_OF_REG_DATA_BLOCK   0x00000000
#define ATOM_INIT_REG_MASK_FLAG 0x80               //Not used in BIOS
#define CLOCK_RANGE_HIGHEST     0x00ffffff

#define VALUE_DWORD             SIZEOF ULONG
#define VALUE_SAME_AS_ABOVE     0
#define VALUE_MASK_DWORD        0x84

#define INDEX_ACCESS_RANGE_BEGIN       (VALUE_DWORD + 1)
#define INDEX_ACCESS_RANGE_END          (INDEX_ACCESS_RANGE_BEGIN + 1)
#define VALUE_INDEX_ACCESS_SINGLE       (INDEX_ACCESS_RANGE_END + 1)
//#define ACCESS_MCIODEBUGIND            0x40       //defined in BIOS code
#define ACCESS_PLACEHOLDER             0x80


typedef struct _ATOM_MC_INIT_PARAM_TABLE
{
  ATOM_COMMON_TABLE_HEADER      sHeader;
  USHORT                        usAdjustARB_SEQDataOffset;
  USHORT                        usMCInitMemTypeTblOffset;
  USHORT                        usMCInitCommonTblOffset;
  USHORT                        usMCInitPowerDownTblOffset;
  ULONG                         ulARB_SEQDataBuf[32];
  ATOM_INIT_REG_BLOCK           asMCInitMemType;
  ATOM_INIT_REG_BLOCK           asMCInitCommon;
}ATOM_MC_INIT_PARAM_TABLE;


typedef struct _ATOM_REG_INIT_SETTING
{
  USHORT  usRegIndex;
  ULONG   ulRegValue;
}ATOM_REG_INIT_SETTING;

typedef struct _ATOM_MC_INIT_PARAM_TABLE_V2_1
{
  ATOM_COMMON_TABLE_HEADER      sHeader;
  ULONG                         ulMCUcodeVersion;
  ULONG                         ulMCUcodeRomStartAddr;
  ULONG                         ulMCUcodeLength;
  USHORT                        usMcRegInitTableOffset;     // offset of ATOM_REG_INIT_SETTING array for MC core register settings.
  USHORT                        usReserved;                 // offset of ATOM_INIT_REG_BLOCK for MC SEQ/PHY register setting
}ATOM_MC_INIT_PARAM_TABLE_V2_1;


#define _4Mx16              0x2
#define _4Mx32              0x3
#define _8Mx16              0x12
#define _8Mx32              0x13
#define _8Mx128             0x15
#define _16Mx16             0x22
#define _16Mx32             0x23
#define _16Mx128            0x25
#define _32Mx16             0x32
#define _32Mx32             0x33
#define _32Mx128            0x35
#define _64Mx8              0x41
#define _64Mx16             0x42
#define _64Mx32             0x43
#define _64Mx128            0x45
#define _128Mx8             0x51
#define _128Mx16            0x52
#define _128Mx32            0x53
#define _256Mx8             0x61
#define _256Mx16            0x62
#define _256Mx32            0x63
#define _512Mx8             0x71
#define _512Mx16            0x72


#define SAMSUNG             0x1
#define INFINEON            0x2
#define ELPIDA              0x3
#define ETRON               0x4
#define NANYA               0x5
#define HYNIX               0x6
#define MOSEL               0x7
#define WINBOND             0x8
#define ESMT                0x9
#define MICRON              0xF

#define QIMONDA             INFINEON
#define PROMOS              MOSEL
#define KRETON              INFINEON
#define ELIXIR              NANYA
#define MEZZA               ELPIDA


/////////////Support for GDDR5 MC uCode to reside in upper 64K of ROM/////////////

#define UCODE_ROM_START_ADDRESS      0x1b800
#define   UCODE_SIGNATURE         0x4375434d // 'MCuC' - MC uCode

//uCode block header for reference

typedef struct _MCuCodeHeader
{
  ULONG  ulSignature;
  UCHAR  ucRevision;
  UCHAR  ucChecksum;
  UCHAR  ucReserved1;
  UCHAR  ucReserved2;
  USHORT usParametersLength;
  USHORT usUCodeLength;
  USHORT usReserved1;
  USHORT usReserved2;
} MCuCodeHeader;

//////////////////////////////////////////////////////////////////////////////////

#define ATOM_MAX_NUMBER_OF_VRAM_MODULE   16

#define ATOM_VRAM_MODULE_MEMORY_VENDOR_ID_MASK   0xF
typedef struct _ATOM_VRAM_MODULE_V1
{
  ULONG                      ulReserved;
  USHORT                     usEMRSValue;
  USHORT                     usMRSValue;
  USHORT                     usReserved;
  UCHAR                      ucExtMemoryID;     // An external indicator (by hardcode, callback or pin) to tell what is the current memory module
  UCHAR                      ucMemoryType;      // [7:4]=0x1:DDR1;=0x2:DDR2;=0x3:DDR3;=0x4:DDR4;[3:0] reserved;
  UCHAR                      ucMemoryVenderID;  // Predefined,never change across designs or memory type/vender
  UCHAR                      ucMemoryDeviceCfg; // [7:4]=0x0:4M;=0x1:8M;=0x2:16M;0x3:32M....[3:0]=0x0:x4;=0x1:x8;=0x2:x16;=0x3:x32...
  UCHAR                      ucRow;             // Number of Row,in power of 2;
  UCHAR                      ucColumn;          // Number of Column,in power of 2;
  UCHAR                      ucBank;            // Nunber of Bank;
  UCHAR                      ucRank;            // Number of Rank, in power of 2
  UCHAR                      ucChannelNum;      // Number of channel;
  UCHAR                      ucChannelConfig;   // [3:0]=Indication of what channel combination;[4:7]=Channel bit width, in number of 2
  UCHAR                      ucDefaultMVDDQ_ID; // Default MVDDQ setting for this memory block, ID linking to MVDDQ info table to find real set-up data;
  UCHAR                      ucDefaultMVDDC_ID; // Default MVDDC setting for this memory block, ID linking to MVDDC info table to find real set-up data;
  UCHAR                      ucReserved[2];
}ATOM_VRAM_MODULE_V1;


typedef struct _ATOM_VRAM_MODULE_V2
{
  ULONG                      ulReserved;
  ULONG                      ulFlags;              // To enable/disable functionalities based on memory type
  ULONG                      ulEngineClock;     // Override of default engine clock for particular memory type
  ULONG                      ulMemoryClock;     // Override of default memory clock for particular memory type
  USHORT                     usEMRS2Value;      // EMRS2 Value is used for GDDR2 and GDDR4 memory type
  USHORT                     usEMRS3Value;      // EMRS3 Value is used for GDDR2 and GDDR4 memory type
  USHORT                     usEMRSValue;
  USHORT                     usMRSValue;
  USHORT                     usReserved;
  UCHAR                      ucExtMemoryID;     // An external indicator (by hardcode, callback or pin) to tell what is the current memory module
  UCHAR                      ucMemoryType;      // [7:4]=0x1:DDR1;=0x2:DDR2;=0x3:DDR3;=0x4:DDR4;[3:0] - must not be used for now;
  UCHAR                      ucMemoryVenderID;  // Predefined,never change across designs or memory type/vender. If not predefined, vendor detection table gets executed
  UCHAR                      ucMemoryDeviceCfg; // [7:4]=0x0:4M;=0x1:8M;=0x2:16M;0x3:32M....[3:0]=0x0:x4;=0x1:x8;=0x2:x16;=0x3:x32...
  UCHAR                      ucRow;             // Number of Row,in power of 2;
  UCHAR                      ucColumn;          // Number of Column,in power of 2;
  UCHAR                      ucBank;            // Nunber of Bank;
  UCHAR                      ucRank;            // Number of Rank, in power of 2
  UCHAR                      ucChannelNum;      // Number of channel;
  UCHAR                      ucChannelConfig;   // [3:0]=Indication of what channel combination;[4:7]=Channel bit width, in number of 2
  UCHAR                      ucDefaultMVDDQ_ID; // Default MVDDQ setting for this memory block, ID linking to MVDDQ info table to find real set-up data;
  UCHAR                      ucDefaultMVDDC_ID; // Default MVDDC setting for this memory block, ID linking to MVDDC info table to find real set-up data;
  UCHAR                      ucRefreshRateFactor;
  UCHAR                      ucReserved[3];
}ATOM_VRAM_MODULE_V2;


typedef   struct _ATOM_MEMORY_TIMING_FORMAT
{
   ULONG                     ulClkRange;            // memory clock in 10kHz unit, when target memory clock is below this clock, use this memory timing
  union{
    USHORT                   usMRS;                 // mode register
    USHORT                   usDDR3_MR0;
  };
  union{
    USHORT                   usEMRS;                  // extended mode register
    USHORT                   usDDR3_MR1;
  };
   UCHAR                     ucCL;                    // CAS latency
   UCHAR                     ucWL;                    // WRITE Latency
   UCHAR                     uctRAS;                  // tRAS
   UCHAR                     uctRC;                   // tRC
   UCHAR                     uctRFC;                  // tRFC
   UCHAR                     uctRCDR;                 // tRCDR
   UCHAR                     uctRCDW;                 // tRCDW
   UCHAR                     uctRP;                   // tRP
   UCHAR                     uctRRD;                  // tRRD
   UCHAR                     uctWR;                   // tWR
   UCHAR                     uctWTR;                  // tWTR
   UCHAR                     uctPDIX;                 // tPDIX
   UCHAR                     uctFAW;                  // tFAW
   UCHAR                     uctAOND;                 // tAOND
  union
  {
    struct {
       UCHAR                                  ucflag;                  // flag to control memory timing calculation. bit0= control EMRS2 Infineon
       UCHAR                                  ucReserved;
    };
    USHORT                   usDDR3_MR2;
  };
}ATOM_MEMORY_TIMING_FORMAT;


typedef   struct _ATOM_MEMORY_TIMING_FORMAT_V1
{
   ULONG                      ulClkRange;            // memory clock in 10kHz unit, when target memory clock is below this clock, use this memory timing
   USHORT                     usMRS;                 // mode register
   USHORT                     usEMRS;                // extended mode register
   UCHAR                      ucCL;                  // CAS latency
   UCHAR                      ucWL;                  // WRITE Latency
   UCHAR                      uctRAS;                // tRAS
   UCHAR                      uctRC;                 // tRC
   UCHAR                      uctRFC;                // tRFC
   UCHAR                      uctRCDR;               // tRCDR
   UCHAR                      uctRCDW;               // tRCDW
   UCHAR                      uctRP;                 // tRP
   UCHAR                      uctRRD;                // tRRD
   UCHAR                      uctWR;                 // tWR
   UCHAR                      uctWTR;                // tWTR
   UCHAR                      uctPDIX;               // tPDIX
   UCHAR                      uctFAW;                // tFAW
   UCHAR                      uctAOND;               // tAOND
   UCHAR                      ucflag;                // flag to control memory timing calculation. bit0= control EMRS2 Infineon
////////////////////////////////////GDDR parameters///////////////////////////////////
   UCHAR                      uctCCDL;               //
   UCHAR                      uctCRCRL;              //
   UCHAR                      uctCRCWL;              //
   UCHAR                      uctCKE;                //
   UCHAR                      uctCKRSE;              //
   UCHAR                      uctCKRSX;              //
   UCHAR                      uctFAW32;              //
   UCHAR                      ucMR5lo;               //
   UCHAR                      ucMR5hi;               //
   UCHAR                      ucTerminator;
}ATOM_MEMORY_TIMING_FORMAT_V1;




typedef   struct _ATOM_MEMORY_TIMING_FORMAT_V2
{
   ULONG                                  ulClkRange;            // memory clock in 10kHz unit, when target memory clock is below this clock, use this memory timing
   USHORT                               usMRS;                     // mode register
   USHORT                               usEMRS;                  // extended mode register
   UCHAR                                  ucCL;                     // CAS latency
   UCHAR                                  ucWL;                     // WRITE Latency
   UCHAR                                  uctRAS;                  // tRAS
   UCHAR                                  uctRC;                     // tRC
   UCHAR                                  uctRFC;                  // tRFC
   UCHAR                                  uctRCDR;                  // tRCDR
   UCHAR                                  uctRCDW;                  // tRCDW
   UCHAR                                  uctRP;                     // tRP
   UCHAR                                  uctRRD;                  // tRRD
   UCHAR                                  uctWR;                     // tWR
   UCHAR                                  uctWTR;                  // tWTR
   UCHAR                                  uctPDIX;                  // tPDIX
   UCHAR                                  uctFAW;                  // tFAW
   UCHAR                                  uctAOND;                  // tAOND
   UCHAR                                  ucflag;                  // flag to control memory timing calculation. bit0= control EMRS2 Infineon
////////////////////////////////////GDDR parameters///////////////////////////////////
   UCHAR                                  uctCCDL;                  //
   UCHAR                                  uctCRCRL;                  //
   UCHAR                                  uctCRCWL;                  //
   UCHAR                                  uctCKE;                  //
   UCHAR                                  uctCKRSE;                  //
   UCHAR                                  uctCKRSX;                  //
   UCHAR                                  uctFAW32;                  //
   UCHAR                                  ucMR4lo;               //
   UCHAR                                  ucMR4hi;               //
   UCHAR                                  ucMR5lo;               //
   UCHAR                                  ucMR5hi;               //
   UCHAR                                  ucTerminator;
   UCHAR                                  ucReserved;
}ATOM_MEMORY_TIMING_FORMAT_V2;


typedef   struct _ATOM_MEMORY_FORMAT
{
   ULONG                       ulDllDisClock;     // memory DLL will be disable when target memory clock is below this clock
  union{
    USHORT                     usEMRS2Value;      // EMRS2 Value is used for GDDR2 and GDDR4 memory type
    USHORT                     usDDR3_Reserved;   // Not used for DDR3 memory
  };
  union{
    USHORT                     usEMRS3Value;      // EMRS3 Value is used for GDDR2 and GDDR4 memory type
    USHORT                     usDDR3_MR3;        // Used for DDR3 memory
  };
  UCHAR                        ucMemoryType;      // [7:4]=0x1:DDR1;=0x2:DDR2;=0x3:DDR3;=0x4:DDR4;[3:0] - must not be used for now;
  UCHAR                        ucMemoryVenderID;  // Predefined,never change across designs or memory type/vender. If not predefined, vendor detection table gets executed
  UCHAR                        ucRow;             // Number of Row,in power of 2;
  UCHAR                        ucColumn;          // Number of Column,in power of 2;
  UCHAR                        ucBank;            // Nunber of Bank;
  UCHAR                        ucRank;            // Number of Rank, in power of 2
  UCHAR                        ucBurstSize;           // burst size, 0= burst size=4  1= burst size=8
  UCHAR                        ucDllDisBit;           // position of DLL Enable/Disable bit in EMRS ( Extended Mode Register )
  UCHAR                        ucRefreshRateFactor;   // memory refresh rate in unit of ms
  UCHAR                        ucDensity;             // _8Mx32, _16Mx32, _16Mx16, _32Mx16
  UCHAR                        ucPreamble;            // [7:4] Write Preamble, [3:0] Read Preamble
  UCHAR                        ucMemAttrib;           // Memory Device Addribute, like RDBI/WDBI etc
  ATOM_MEMORY_TIMING_FORMAT    asMemTiming[5];        // Memory Timing block sort from lower clock to higher clock
}ATOM_MEMORY_FORMAT;


typedef struct _ATOM_VRAM_MODULE_V3
{
  ULONG                      ulChannelMapCfg;     // board dependent paramenter:Channel combination
  USHORT                     usSize;              // size of ATOM_VRAM_MODULE_V3
  USHORT                     usDefaultMVDDQ;      // board dependent parameter:Default Memory Core Voltage
  USHORT                     usDefaultMVDDC;      // board dependent parameter:Default Memory IO Voltage
  UCHAR                      ucExtMemoryID;       // An external indicator (by hardcode, callback or pin) to tell what is the current memory module
  UCHAR                      ucChannelNum;        // board dependent parameter:Number of channel;
  UCHAR                      ucChannelSize;       // board dependent parameter:32bit or 64bit
  UCHAR                      ucVREFI;             // board dependnt parameter: EXT or INT +160mv to -140mv
  UCHAR                      ucNPL_RT;            // board dependent parameter:NPL round trip delay, used for calculate memory timing parameters
  UCHAR                      ucFlag;              // To enable/disable functionalities based on memory type
  ATOM_MEMORY_FORMAT         asMemory;            // describ all of video memory parameters from memory spec
}ATOM_VRAM_MODULE_V3;


//ATOM_VRAM_MODULE_V3.ucNPL_RT
#define NPL_RT_MASK                                         0x0f
#define BATTERY_ODT_MASK                                    0xc0

#define ATOM_VRAM_MODULE       ATOM_VRAM_MODULE_V3

typedef struct _ATOM_VRAM_MODULE_V4
{
  ULONG     ulChannelMapCfg;                   // board dependent parameter: Channel combination
  USHORT  usModuleSize;                     // size of ATOM_VRAM_MODULE_V4, make it easy for VBIOS to look for next entry of VRAM_MODULE
  USHORT  usPrivateReserved;                // BIOS internal reserved space to optimize code size, updated by the compiler, shouldn't be modified manually!!
                                            // MC_ARB_RAMCFG (includes NOOFBANK,NOOFRANKS,NOOFROWS,NOOFCOLS)
  USHORT  usReserved;
  UCHAR   ucExtMemoryID;                      // An external indicator (by hardcode, callback or pin) to tell what is the current memory module
  UCHAR   ucMemoryType;                     // [7:4]=0x1:DDR1;=0x2:DDR2;=0x3:DDR3;=0x4:DDR4; 0x5:DDR5 [3:0] - Must be 0x0 for now;
  UCHAR   ucChannelNum;                     // Number of channels present in this module config
  UCHAR   ucChannelWidth;                   // 0 - 32 bits; 1 - 64 bits
   UCHAR   ucDensity;                        // _8Mx32, _16Mx32, _16Mx16, _32Mx16
   UCHAR     ucFlag;                                  // To enable/disable functionalities based on memory type
   UCHAR     ucMisc;                                  // bit0: 0 - single rank; 1 - dual rank;   bit2: 0 - burstlength 4, 1 - burstlength 8
  UCHAR      ucVREFI;                          // board dependent parameter
  UCHAR   ucNPL_RT;                         // board dependent parameter:NPL round trip delay, used for calculate memory timing parameters
  UCHAR      ucPreamble;                       // [7:4] Write Preamble, [3:0] Read Preamble
  UCHAR   ucMemorySize;                     // BIOS internal reserved space to optimize code size, updated by the compiler, shouldn't be modified manually!!
                                            // Total memory size in unit of 16MB for CONFIG_MEMSIZE - bit[23:0] zeros
  UCHAR   ucReserved[3];

//compare with V3, we flat the struct by merging ATOM_MEMORY_FORMAT (as is) into V4 as the same level
  union{
    USHORT   usEMRS2Value;                   // EMRS2 Value is used for GDDR2 and GDDR4 memory type
    USHORT  usDDR3_Reserved;
  };
  union{
    USHORT   usEMRS3Value;                   // EMRS3 Value is used for GDDR2 and GDDR4 memory type
    USHORT  usDDR3_MR3;                     // Used for DDR3 memory
  };
  UCHAR   ucMemoryVenderID;                    // Predefined, If not predefined, vendor detection table gets executed
  UCHAR     ucRefreshRateFactor;              // [1:0]=RefreshFactor (00=8ms, 01=16ms, 10=32ms,11=64ms)
  UCHAR   ucReserved2[2];
  ATOM_MEMORY_TIMING_FORMAT  asMemTiming[5];//Memory Timing block sort from lower clock to higher clock
}ATOM_VRAM_MODULE_V4;

#define VRAM_MODULE_V4_MISC_RANK_MASK       0x3
#define VRAM_MODULE_V4_MISC_DUAL_RANK       0x1
#define VRAM_MODULE_V4_MISC_BL_MASK         0x4
#define VRAM_MODULE_V4_MISC_BL8             0x4
#define VRAM_MODULE_V4_MISC_DUAL_CS         0x10

typedef struct _ATOM_VRAM_MODULE_V5
{
  ULONG     ulChannelMapCfg;                   // board dependent parameter: Channel combination
  USHORT  usModuleSize;                     // size of ATOM_VRAM_MODULE_V4, make it easy for VBIOS to look for next entry of VRAM_MODULE
  USHORT  usPrivateReserved;                // BIOS internal reserved space to optimize code size, updated by the compiler, shouldn't be modified manually!!
                                            // MC_ARB_RAMCFG (includes NOOFBANK,NOOFRANKS,NOOFROWS,NOOFCOLS)
  USHORT  usReserved;
  UCHAR   ucExtMemoryID;                      // An external indicator (by hardcode, callback or pin) to tell what is the current memory module
  UCHAR   ucMemoryType;                     // [7:4]=0x1:DDR1;=0x2:DDR2;=0x3:DDR3;=0x4:DDR4; 0x5:DDR5 [3:0] - Must be 0x0 for now;
  UCHAR   ucChannelNum;                     // Number of channels present in this module config
  UCHAR   ucChannelWidth;                   // 0 - 32 bits; 1 - 64 bits
   UCHAR   ucDensity;                        // _8Mx32, _16Mx32, _16Mx16, _32Mx16
   UCHAR     ucFlag;                                  // To enable/disable functionalities based on memory type
   UCHAR     ucMisc;                                  // bit0: 0 - single rank; 1 - dual rank;   bit2: 0 - burstlength 4, 1 - burstlength 8
  UCHAR      ucVREFI;                          // board dependent parameter
  UCHAR   ucNPL_RT;                         // board dependent parameter:NPL round trip delay, used for calculate memory timing parameters
  UCHAR      ucPreamble;                       // [7:4] Write Preamble, [3:0] Read Preamble
  UCHAR   ucMemorySize;                     // BIOS internal reserved space to optimize code size, updated by the compiler, shouldn't be modified manually!!
                                            // Total memory size in unit of 16MB for CONFIG_MEMSIZE - bit[23:0] zeros
  UCHAR   ucReserved[3];

//compare with V3, we flat the struct by merging ATOM_MEMORY_FORMAT (as is) into V4 as the same level
  USHORT   usEMRS2Value;                        // EMRS2 Value is used for GDDR2 and GDDR4 memory type
  USHORT   usEMRS3Value;                        // EMRS3 Value is used for GDDR2 and GDDR4 memory type
  UCHAR   ucMemoryVenderID;                    // Predefined, If not predefined, vendor detection table gets executed
  UCHAR     ucRefreshRateFactor;              // [1:0]=RefreshFactor (00=8ms, 01=16ms, 10=32ms,11=64ms)
  UCHAR     ucFIFODepth;                         // FIFO depth supposes to be detected during vendor detection, but if we dont do vendor detection we have to hardcode FIFO Depth
  UCHAR   ucCDR_Bandwidth;         // [0:3]=Read CDR bandwidth, [4:7] - Write CDR Bandwidth
  ATOM_MEMORY_TIMING_FORMAT_V1  asMemTiming[5];//Memory Timing block sort from lower clock to higher clock
}ATOM_VRAM_MODULE_V5;


typedef struct _ATOM_VRAM_MODULE_V6
{
  ULONG     ulChannelMapCfg;                   // board dependent parameter: Channel combination
  USHORT  usModuleSize;                     // size of ATOM_VRAM_MODULE_V4, make it easy for VBIOS to look for next entry of VRAM_MODULE
  USHORT  usPrivateReserved;                // BIOS internal reserved space to optimize code size, updated by the compiler, shouldn't be modified manually!!
                                            // MC_ARB_RAMCFG (includes NOOFBANK,NOOFRANKS,NOOFROWS,NOOFCOLS)
  USHORT  usReserved;
  UCHAR   ucExtMemoryID;                      // An external indicator (by hardcode, callback or pin) to tell what is the current memory module
  UCHAR   ucMemoryType;                     // [7:4]=0x1:DDR1;=0x2:DDR2;=0x3:DDR3;=0x4:DDR4; 0x5:DDR5 [3:0] - Must be 0x0 for now;
  UCHAR   ucChannelNum;                     // Number of channels present in this module config
  UCHAR   ucChannelWidth;                   // 0 - 32 bits; 1 - 64 bits
   UCHAR   ucDensity;                        // _8Mx32, _16Mx32, _16Mx16, _32Mx16
   UCHAR     ucFlag;                                  // To enable/disable functionalities based on memory type
   UCHAR     ucMisc;                                  // bit0: 0 - single rank; 1 - dual rank;   bit2: 0 - burstlength 4, 1 - burstlength 8
  UCHAR      ucVREFI;                          // board dependent parameter
  UCHAR   ucNPL_RT;                         // board dependent parameter:NPL round trip delay, used for calculate memory timing parameters
  UCHAR      ucPreamble;                       // [7:4] Write Preamble, [3:0] Read Preamble
  UCHAR   ucMemorySize;                     // BIOS internal reserved space to optimize code size, updated by the compiler, shouldn't be modified manually!!
                                            // Total memory size in unit of 16MB for CONFIG_MEMSIZE - bit[23:0] zeros
  UCHAR   ucReserved[3];

//compare with V3, we flat the struct by merging ATOM_MEMORY_FORMAT (as is) into V4 as the same level
  USHORT   usEMRS2Value;                        // EMRS2 Value is used for GDDR2 and GDDR4 memory type
  USHORT   usEMRS3Value;                        // EMRS3 Value is used for GDDR2 and GDDR4 memory type
  UCHAR   ucMemoryVenderID;                    // Predefined, If not predefined, vendor detection table gets executed
  UCHAR     ucRefreshRateFactor;              // [1:0]=RefreshFactor (00=8ms, 01=16ms, 10=32ms,11=64ms)
  UCHAR     ucFIFODepth;                         // FIFO depth supposes to be detected during vendor detection, but if we dont do vendor detection we have to hardcode FIFO Depth
  UCHAR   ucCDR_Bandwidth;         // [0:3]=Read CDR bandwidth, [4:7] - Write CDR Bandwidth
  ATOM_MEMORY_TIMING_FORMAT_V2  asMemTiming[5];//Memory Timing block sort from lower clock to higher clock
}ATOM_VRAM_MODULE_V6;

typedef struct _ATOM_VRAM_MODULE_V7
{
// Design Specific Values
  ULONG   ulChannelMapCfg;                   // mmMC_SHARED_CHREMAP
  USHORT  usModuleSize;                     // Size of ATOM_VRAM_MODULE_V7
  USHORT  usPrivateReserved;                // MC_ARB_RAMCFG (includes NOOFBANK,NOOFRANKS,NOOFROWS,NOOFCOLS)
  USHORT  usEnableChannels;                 // bit vector which indicate which channels are enabled
  UCHAR   ucExtMemoryID;                    // Current memory module ID
  UCHAR   ucMemoryType;                     // MEM_TYPE_DDR2/DDR3/GDDR3/GDDR5
  UCHAR   ucChannelNum;                     // Number of mem. channels supported in this module
  UCHAR   ucChannelWidth;                   // CHANNEL_16BIT/CHANNEL_32BIT/CHANNEL_64BIT
  UCHAR   ucDensity;                        // _8Mx32, _16Mx32, _16Mx16, _32Mx16
  UCHAR   ucReserve;                        // In MC7x, the lower 4 bits are used as bit8-11 of memory size. In other MC code, it's not used.
  UCHAR   ucMisc;                           // RANK_OF_THISMEMORY etc.
  UCHAR   ucVREFI;                          // Not used.
  UCHAR   ucNPL_RT;                         // Round trip delay (MC_SEQ_CAS_TIMING [28:24]:TCL=CL+NPL_RT-2). Always 2.
  UCHAR   ucPreamble;                       // [7:4] Write Preamble, [3:0] Read Preamble
  UCHAR   ucMemorySize;                     // Total memory size in unit of 16MB for CONFIG_MEMSIZE - bit[23:0] zeros
  USHORT  usSEQSettingOffset;
  UCHAR   ucReserved;
// Memory Module specific values
  USHORT  usEMRS2Value;                     // EMRS2/MR2 Value.
  USHORT  usEMRS3Value;                     // EMRS3/MR3 Value.
  UCHAR   ucMemoryVenderID;                 // [7:4] Revision, [3:0] Vendor code
  UCHAR   ucRefreshRateFactor;              // [1:0]=RefreshFactor (00=8ms, 01=16ms, 10=32ms,11=64ms)
  UCHAR   ucFIFODepth;                      // FIFO depth can be detected during vendor detection, here is hardcoded per memory
  UCHAR   ucCDR_Bandwidth;                  // [0:3]=Read CDR bandwidth, [4:7] - Write CDR Bandwidth
  char    strMemPNString[20];               // part number end with '0'.
}ATOM_VRAM_MODULE_V7;


typedef struct _ATOM_VRAM_MODULE_V8
{
// Design Specific Values
  ULONG   ulChannelMapCfg;                  // mmMC_SHARED_CHREMAP
  USHORT  usModuleSize;                     // Size of ATOM_VRAM_MODULE_V7
  USHORT  usMcRamCfg;                       // MC_ARB_RAMCFG (includes NOOFBANK,NOOFRANKS,NOOFROWS,NOOFCOLS)
  USHORT  usEnableChannels;                 // bit vector which indicate which channels are enabled
  UCHAR   ucExtMemoryID;                    // Current memory module ID
  UCHAR   ucMemoryType;                     // MEM_TYPE_DDR2/DDR3/GDDR3/GDDR5
  UCHAR   ucChannelNum;                     // Number of mem. channels supported in this module
  UCHAR   ucChannelWidth;                   // CHANNEL_16BIT/CHANNEL_32BIT/CHANNEL_64BIT
  UCHAR   ucDensity;                        // _8Mx32, _16Mx32, _16Mx16, _32Mx16
  UCHAR   ucBankCol;                        // bit[3:2]= BANK ( =2:16bank, =1:8bank, =0:4bank ) bit[1:0]=Col ( =2: 10 bit, =1:9bit, =0:8bit )
  UCHAR   ucMisc;                           // RANK_OF_THISMEMORY etc.
  UCHAR   ucVREFI;                          // Not used.
  USHORT  usReserved;                       // Not used
  USHORT  usMemorySize;                     // Total memory size in unit of MB for CONFIG_MEMSIZE zeros
  UCHAR   ucMcTunningSetId;                 // MC phy registers set per.
  UCHAR   ucRowNum;
// Memory Module specific values
  USHORT  usEMRS2Value;                     // EMRS2/MR2 Value.
  USHORT  usEMRS3Value;                     // EMRS3/MR3 Value.
  UCHAR   ucMemoryVenderID;                 // [7:4] Revision, [3:0] Vendor code
  UCHAR   ucRefreshRateFactor;              // [1:0]=RefreshFactor (00=8ms, 01=16ms, 10=32ms,11=64ms)
  UCHAR   ucFIFODepth;                      // FIFO depth can be detected during vendor detection, here is hardcoded per memory
  UCHAR   ucCDR_Bandwidth;                  // [0:3]=Read CDR bandwidth, [4:7] - Write CDR Bandwidth

  ULONG   ulChannelMapCfg1;                 // channel mapping for channel8~15
  ULONG   ulBankMapCfg;
  ULONG   ulReserved;
  char    strMemPNString[20];               // part number end with '0'.
}ATOM_VRAM_MODULE_V8;


typedef struct _ATOM_VRAM_INFO_V2
{
  ATOM_COMMON_TABLE_HEADER   sHeader;
  UCHAR                      ucNumOfVRAMModule;
  ATOM_VRAM_MODULE           aVramInfo[ATOM_MAX_NUMBER_OF_VRAM_MODULE];      // just for allocation, real number of blocks is in ucNumOfVRAMModule;
}ATOM_VRAM_INFO_V2;

typedef struct _ATOM_VRAM_INFO_V3
{
  ATOM_COMMON_TABLE_HEADER  sHeader;
  USHORT                    usMemAdjustTblOffset;                            // offset of ATOM_INIT_REG_BLOCK structure for memory vendor specific MC adjust setting
  USHORT                    usMemClkPatchTblOffset;                          // offset of ATOM_INIT_REG_BLOCK structure for memory clock specific MC setting
  USHORT                    usRerseved;
  UCHAR                     aVID_PinsShift[9];                               // 8 bit strap maximum+terminator
  UCHAR                     ucNumOfVRAMModule;
  ATOM_VRAM_MODULE          aVramInfo[ATOM_MAX_NUMBER_OF_VRAM_MODULE];       // just for allocation, real number of blocks is in ucNumOfVRAMModule;
  ATOM_INIT_REG_BLOCK       asMemPatch;                                      // for allocation

}ATOM_VRAM_INFO_V3;

#define   ATOM_VRAM_INFO_LAST        ATOM_VRAM_INFO_V3

typedef struct _ATOM_VRAM_INFO_V4
{
  ATOM_COMMON_TABLE_HEADER   sHeader;
  USHORT                     usMemAdjustTblOffset;                           // offset of ATOM_INIT_REG_BLOCK structure for memory vendor specific MC adjust setting
  USHORT                     usMemClkPatchTblOffset;                         // offset of ATOM_INIT_REG_BLOCK structure for memory clock specific MC setting
  USHORT                     usRerseved;
  UCHAR                      ucMemDQ7_0ByteRemap;                            // DQ line byte remap, =0: Memory Data line BYTE0, =1: BYTE1, =2: BYTE2, =3: BYTE3
  ULONG                      ulMemDQ7_0BitRemap;                             // each DQ line ( 7~0) use 3bits, like: DQ0=Bit[2:0], DQ1:[5:3], ... DQ7:[23:21]
  UCHAR                      ucReservde[4];
  UCHAR                      ucNumOfVRAMModule;
  ATOM_VRAM_MODULE_V4        aVramInfo[ATOM_MAX_NUMBER_OF_VRAM_MODULE];      // just for allocation, real number of blocks is in ucNumOfVRAMModule;
  ATOM_INIT_REG_BLOCK        asMemPatch;                                     // for allocation
}ATOM_VRAM_INFO_V4;

typedef struct _ATOM_VRAM_INFO_HEADER_V2_1
{
  ATOM_COMMON_TABLE_HEADER   sHeader;
  USHORT                     usMemAdjustTblOffset;                           // offset of ATOM_INIT_REG_BLOCK structure for memory vendor specific MC adjust setting
  USHORT                     usMemClkPatchTblOffset;                         // offset of ATOM_INIT_REG_BLOCK structure for memory clock specific MC setting
  USHORT                     usPerBytePresetOffset;                          // offset of ATOM_INIT_REG_BLOCK structure for Per Byte Offset Preset Settings
  USHORT                     usReserved[3];
  UCHAR                      ucNumOfVRAMModule;                              // indicate number of VRAM module
  UCHAR                      ucMemoryClkPatchTblVer;                         // version of memory AC timing register list
  UCHAR                      ucVramModuleVer;                                // indicate ATOM_VRAM_MODUE version
  UCHAR                      ucReserved;
  ATOM_VRAM_MODULE_V7        aVramInfo[ATOM_MAX_NUMBER_OF_VRAM_MODULE];      // just for allocation, real number of blocks is in ucNumOfVRAMModule;
}ATOM_VRAM_INFO_HEADER_V2_1;

typedef struct _ATOM_VRAM_INFO_HEADER_V2_2
{
  ATOM_COMMON_TABLE_HEADER   sHeader;
  USHORT                     usMemAdjustTblOffset;                           // offset of ATOM_INIT_REG_BLOCK structure for memory vendor specific MC adjust setting
  USHORT                     usMemClkPatchTblOffset;                         // offset of ATOM_INIT_REG_BLOCK structure for memory clock specific MC setting
  USHORT                     usMcAdjustPerTileTblOffset;                     // offset of ATOM_INIT_REG_BLOCK structure for Per Byte Offset Preset Settings
  USHORT                     usMcPhyInitTableOffset;                         // offset of ATOM_INIT_REG_BLOCK structure for MC phy init set
  USHORT                     usDramDataRemapTblOffset;                       // offset of ATOM_DRAM_DATA_REMAP array to indicate DRAM data lane to GPU mapping
  USHORT                     usReserved1;
  UCHAR                      ucNumOfVRAMModule;                              // indicate number of VRAM module
  UCHAR                      ucMemoryClkPatchTblVer;                         // version of memory AC timing register list
  UCHAR                      ucVramModuleVer;                                // indicate ATOM_VRAM_MODUE version
  UCHAR                      ucMcPhyTileNum;                                 // indicate the MCD tile number which use in DramDataRemapTbl and usMcAdjustPerTileTblOffset
  ATOM_VRAM_MODULE_V8        aVramInfo[ATOM_MAX_NUMBER_OF_VRAM_MODULE];      // just for allocation, real number of blocks is in ucNumOfVRAMModule;
}ATOM_VRAM_INFO_HEADER_V2_2;


typedef struct _ATOM_DRAM_DATA_REMAP
{
  UCHAR ucByteRemapCh0;
  UCHAR ucByteRemapCh1;
  ULONG ulByte0BitRemapCh0;
  ULONG ulByte1BitRemapCh0;
  ULONG ulByte2BitRemapCh0;
  ULONG ulByte3BitRemapCh0;
  ULONG ulByte0BitRemapCh1;
  ULONG ulByte1BitRemapCh1;
  ULONG ulByte2BitRemapCh1;
  ULONG ulByte3BitRemapCh1;
}ATOM_DRAM_DATA_REMAP;

typedef struct _ATOM_VRAM_GPIO_DETECTION_INFO
{
  ATOM_COMMON_TABLE_HEADER   sHeader;
  UCHAR                      aVID_PinsShift[9];                              // 8 bit strap maximum+terminator
}ATOM_VRAM_GPIO_DETECTION_INFO;


typedef struct _ATOM_MEMORY_TRAINING_INFO
{
   ATOM_COMMON_TABLE_HEADER   sHeader;
   UCHAR                                  ucTrainingLoop;
   UCHAR                                  ucReserved[3];
   ATOM_INIT_REG_BLOCK             asMemTrainingSetting;
}ATOM_MEMORY_TRAINING_INFO;


typedef struct _ATOM_MEMORY_TRAINING_INFO_V3_1
{
   ATOM_COMMON_TABLE_HEADER   sHeader;
   ULONG                      ulMCUcodeVersion;
   USHORT                     usMCIOInitLen;         //len of ATOM_REG_INIT_SETTING array
   USHORT                     usMCUcodeLen;          //len of ATOM_MC_UCODE_DATA array
   USHORT                     usMCIORegInitOffset;   //point of offset of ATOM_REG_INIT_SETTING array
   USHORT                     usMCUcodeOffset;       //point of offset of MC uCode ULONG array.
}ATOM_MEMORY_TRAINING_INFO_V3_1;


typedef struct SW_I2C_CNTL_DATA_PARAMETERS
{
  UCHAR    ucControl;
  UCHAR    ucData;
  UCHAR    ucSatus;
  UCHAR    ucTemp;
} SW_I2C_CNTL_DATA_PARAMETERS;

#define SW_I2C_CNTL_DATA_PS_ALLOCATION  SW_I2C_CNTL_DATA_PARAMETERS

typedef struct _SW_I2C_IO_DATA_PARAMETERS
{
  USHORT   GPIO_Info;
  UCHAR    ucAct;
  UCHAR    ucData;
 } SW_I2C_IO_DATA_PARAMETERS;

#define SW_I2C_IO_DATA_PS_ALLOCATION  SW_I2C_IO_DATA_PARAMETERS

/****************************SW I2C CNTL DEFINITIONS**********************/
#define SW_I2C_IO_RESET       0
#define SW_I2C_IO_GET         1
#define SW_I2C_IO_DRIVE       2
#define SW_I2C_IO_SET         3
#define SW_I2C_IO_START       4

#define SW_I2C_IO_CLOCK       0
#define SW_I2C_IO_DATA        0x80

#define SW_I2C_IO_ZERO        0
#define SW_I2C_IO_ONE         0x100

#define SW_I2C_CNTL_READ      0
#define SW_I2C_CNTL_WRITE     1
#define SW_I2C_CNTL_START     2
#define SW_I2C_CNTL_STOP      3
#define SW_I2C_CNTL_OPEN      4
#define SW_I2C_CNTL_CLOSE     5
#define SW_I2C_CNTL_WRITE1BIT 6

//==============================VESA definition Portion===============================
#define VESA_OEM_PRODUCT_REV                     '01.00'
#define VESA_MODE_ATTRIBUTE_MODE_SUPPORT        0xBB   //refer to VBE spec p.32, no TTY support
#define VESA_MODE_WIN_ATTRIBUTE                       7
#define VESA_WIN_SIZE                                      64

typedef struct _PTR_32_BIT_STRUCTURE
{
   USHORT   Offset16;
   USHORT   Segment16;
} PTR_32_BIT_STRUCTURE;

typedef union _PTR_32_BIT_UNION
{
   PTR_32_BIT_STRUCTURE   SegmentOffset;
   ULONG                       Ptr32_Bit;
} PTR_32_BIT_UNION;

typedef struct _VBE_1_2_INFO_BLOCK_UPDATABLE
{
   UCHAR                  VbeSignature[4];
   USHORT                VbeVersion;
   PTR_32_BIT_UNION   OemStringPtr;
   UCHAR                  Capabilities[4];
   PTR_32_BIT_UNION   VideoModePtr;
   USHORT                TotalMemory;
} VBE_1_2_INFO_BLOCK_UPDATABLE;


typedef struct _VBE_2_0_INFO_BLOCK_UPDATABLE
{
   VBE_1_2_INFO_BLOCK_UPDATABLE   CommonBlock;
   USHORT                         OemSoftRev;
   PTR_32_BIT_UNION            OemVendorNamePtr;
   PTR_32_BIT_UNION            OemProductNamePtr;
   PTR_32_BIT_UNION            OemProductRevPtr;
} VBE_2_0_INFO_BLOCK_UPDATABLE;

typedef union _VBE_VERSION_UNION
{
   VBE_2_0_INFO_BLOCK_UPDATABLE   VBE_2_0_InfoBlock;
   VBE_1_2_INFO_BLOCK_UPDATABLE   VBE_1_2_InfoBlock;
} VBE_VERSION_UNION;

typedef struct _VBE_INFO_BLOCK
{
   VBE_VERSION_UNION         UpdatableVBE_Info;
   UCHAR                        Reserved[222];
   UCHAR                        OemData[256];
} VBE_INFO_BLOCK;

typedef struct _VBE_FP_INFO
{
  USHORT   HSize;
  USHORT   VSize;
  USHORT   FPType;
  UCHAR    RedBPP;
  UCHAR    GreenBPP;
  UCHAR    BlueBPP;
  UCHAR    ReservedBPP;
  ULONG    RsvdOffScrnMemSize;
  ULONG    RsvdOffScrnMEmPtr;
  UCHAR    Reserved[14];
} VBE_FP_INFO;

typedef struct _VESA_MODE_INFO_BLOCK
{
// Mandatory information for all VBE revisions
  USHORT   ModeAttributes;  //         dw   ?   ; mode attributes
  UCHAR    WinAAttributes;  //         db   ?   ; window A attributes
  UCHAR    WinBAttributes;  //         db   ?   ; window B attributes
  USHORT   WinGranularity;  //         dw   ?   ; window granularity
  USHORT   WinSize;         //         dw   ?   ; window size
  USHORT   WinASegment;     //         dw   ?   ; window A start segment
  USHORT   WinBSegment;     //         dw   ?   ; window B start segment
  ULONG    WinFuncPtr;      //         dd   ?   ; real mode pointer to window function
  USHORT   BytesPerScanLine;//         dw   ?   ; bytes per scan line

//; Mandatory information for VBE 1.2 and above
  USHORT   XResolution;      //         dw   ?   ; horizontal resolution in pixels or characters
  USHORT   YResolution;      //         dw   ?   ; vertical resolution in pixels or characters
  UCHAR    XCharSize;        //         db   ?   ; character cell width in pixels
  UCHAR    YCharSize;        //         db   ?   ; character cell height in pixels
  UCHAR    NumberOfPlanes;   //         db   ?   ; number of memory planes
  UCHAR    BitsPerPixel;     //         db   ?   ; bits per pixel
  UCHAR    NumberOfBanks;    //         db   ?   ; number of banks
  UCHAR    MemoryModel;      //         db   ?   ; memory model type
  UCHAR    BankSize;         //         db   ?   ; bank size in KB
  UCHAR    NumberOfImagePages;//        db   ?   ; number of images
  UCHAR    ReservedForPageFunction;//db   1   ; reserved for page function

//; Direct Color fields(required for direct/6 and YUV/7 memory models)
  UCHAR    RedMaskSize;        //      db   ?   ; size of direct color red mask in bits
  UCHAR    RedFieldPosition;   //      db   ?   ; bit position of lsb of red mask
  UCHAR    GreenMaskSize;      //      db   ?   ; size of direct color green mask in bits
  UCHAR    GreenFieldPosition; //      db   ?   ; bit position of lsb of green mask
  UCHAR    BlueMaskSize;       //      db   ?   ; size of direct color blue mask in bits
  UCHAR    BlueFieldPosition;  //      db   ?   ; bit position of lsb of blue mask
  UCHAR    RsvdMaskSize;       //      db   ?   ; size of direct color reserved mask in bits
  UCHAR    RsvdFieldPosition;  //      db   ?   ; bit position of lsb of reserved mask
  UCHAR    DirectColorModeInfo;//      db   ?   ; direct color mode attributes

//; Mandatory information for VBE 2.0 and above
  ULONG    PhysBasePtr;        //      dd   ?   ; physical address for flat memory frame buffer
  ULONG    Reserved_1;         //      dd   0   ; reserved - always set to 0
  USHORT   Reserved_2;         //     dw   0   ; reserved - always set to 0

//; Mandatory information for VBE 3.0 and above
  USHORT   LinBytesPerScanLine;  //   dw   ?   ; bytes per scan line for linear modes
  UCHAR    BnkNumberOfImagePages;//   db   ?   ; number of images for banked modes
  UCHAR    LinNumberOfImagPages; //   db   ?   ; number of images for linear modes
  UCHAR    LinRedMaskSize;       //   db   ?   ; size of direct color red mask(linear modes)
  UCHAR    LinRedFieldPosition;  //   db   ?   ; bit position of lsb of red mask(linear modes)
  UCHAR    LinGreenMaskSize;     //   db   ?   ; size of direct color green mask(linear modes)
  UCHAR    LinGreenFieldPosition;//   db   ?   ; bit position of lsb of green mask(linear modes)
  UCHAR    LinBlueMaskSize;      //   db   ?   ; size of direct color blue mask(linear modes)
  UCHAR    LinBlueFieldPosition; //   db   ?   ; bit position of lsb of blue mask(linear modes)
  UCHAR    LinRsvdMaskSize;      //   db   ?   ; size of direct color reserved mask(linear modes)
  UCHAR    LinRsvdFieldPosition; //   db   ?   ; bit position of lsb of reserved mask(linear modes)
  ULONG    MaxPixelClock;        //   dd   ?   ; maximum pixel clock(in Hz) for graphics mode
  UCHAR    Reserved;             //   db   190 dup (0)
} VESA_MODE_INFO_BLOCK;

// BIOS function CALLS
#define ATOM_BIOS_EXTENDED_FUNCTION_CODE        0xA0           // ATI Extended Function code
#define ATOM_BIOS_FUNCTION_COP_MODE             0x00
#define ATOM_BIOS_FUNCTION_SHORT_QUERY1         0x04
#define ATOM_BIOS_FUNCTION_SHORT_QUERY2         0x05
#define ATOM_BIOS_FUNCTION_SHORT_QUERY3         0x06
#define ATOM_BIOS_FUNCTION_GET_DDC              0x0B
#define ATOM_BIOS_FUNCTION_ASIC_DSTATE          0x0E
#define ATOM_BIOS_FUNCTION_DEBUG_PLAY           0x0F
#define ATOM_BIOS_FUNCTION_STV_STD              0x16
#define ATOM_BIOS_FUNCTION_DEVICE_DET           0x17
#define ATOM_BIOS_FUNCTION_DEVICE_SWITCH        0x18

#define ATOM_BIOS_FUNCTION_PANEL_CONTROL        0x82
#define ATOM_BIOS_FUNCTION_OLD_DEVICE_DET       0x83
#define ATOM_BIOS_FUNCTION_OLD_DEVICE_SWITCH    0x84
#define ATOM_BIOS_FUNCTION_HW_ICON              0x8A
#define ATOM_BIOS_FUNCTION_SET_CMOS             0x8B
#define SUB_FUNCTION_UPDATE_DISPLAY_INFO        0x8000          // Sub function 80
#define SUB_FUNCTION_UPDATE_EXPANSION_INFO      0x8100          // Sub function 80

#define ATOM_BIOS_FUNCTION_DISPLAY_INFO         0x8D
#define ATOM_BIOS_FUNCTION_DEVICE_ON_OFF        0x8E
#define ATOM_BIOS_FUNCTION_VIDEO_STATE          0x8F
#define ATOM_SUB_FUNCTION_GET_CRITICAL_STATE    0x0300          // Sub function 03
#define ATOM_SUB_FUNCTION_GET_LIDSTATE          0x0700          // Sub function 7
#define ATOM_SUB_FUNCTION_THERMAL_STATE_NOTICE  0x1400          // Notify caller the current thermal state
#define ATOM_SUB_FUNCTION_CRITICAL_STATE_NOTICE 0x8300          // Notify caller the current critical state
#define ATOM_SUB_FUNCTION_SET_LIDSTATE          0x8500          // Sub function 85
#define ATOM_SUB_FUNCTION_GET_REQ_DISPLAY_FROM_SBIOS_MODE 0x8900// Sub function 89
#define ATOM_SUB_FUNCTION_INFORM_ADC_SUPPORT    0x9400          // Notify caller that ADC is supported


#define ATOM_BIOS_FUNCTION_VESA_DPMS            0x4F10          // Set DPMS
#define ATOM_SUB_FUNCTION_SET_DPMS              0x0001          // BL: Sub function 01
#define ATOM_SUB_FUNCTION_GET_DPMS              0x0002          // BL: Sub function 02
#define ATOM_PARAMETER_VESA_DPMS_ON             0x0000          // BH Parameter for DPMS ON.
#define ATOM_PARAMETER_VESA_DPMS_STANDBY        0x0100          // BH Parameter for DPMS STANDBY
#define ATOM_PARAMETER_VESA_DPMS_SUSPEND        0x0200          // BH Parameter for DPMS SUSPEND
#define ATOM_PARAMETER_VESA_DPMS_OFF            0x0400          // BH Parameter for DPMS OFF
#define ATOM_PARAMETER_VESA_DPMS_REDUCE_ON      0x0800          // BH Parameter for DPMS REDUCE ON (NOT SUPPORTED)

#define ATOM_BIOS_RETURN_CODE_MASK              0x0000FF00L
#define ATOM_BIOS_REG_HIGH_MASK                 0x0000FF00L
#define ATOM_BIOS_REG_LOW_MASK                  0x000000FFL

// structure used for VBIOS only

//DispOutInfoTable
typedef struct _ASIC_TRANSMITTER_INFO
{
   USHORT usTransmitterObjId;
   USHORT usSupportDevice;
   UCHAR  ucTransmitterCmdTblId;
   UCHAR  ucConfig;
   UCHAR  ucEncoderID;                //available 1st encoder ( default )
   UCHAR  ucOptionEncoderID;    //available 2nd encoder ( optional )
   UCHAR  uc2ndEncoderID;
   UCHAR  ucReserved;
}ASIC_TRANSMITTER_INFO;

#define ASIC_TRANSMITTER_INFO_CONFIG__DVO_SDR_MODE          0x01
#define ASIC_TRANSMITTER_INFO_CONFIG__COHERENT_MODE         0x02
#define ASIC_TRANSMITTER_INFO_CONFIG__ENCODEROBJ_ID_MASK    0xc4
#define ASIC_TRANSMITTER_INFO_CONFIG__ENCODER_A             0x00
#define ASIC_TRANSMITTER_INFO_CONFIG__ENCODER_B             0x04
#define ASIC_TRANSMITTER_INFO_CONFIG__ENCODER_C             0x40
#define ASIC_TRANSMITTER_INFO_CONFIG__ENCODER_D             0x44
#define ASIC_TRANSMITTER_INFO_CONFIG__ENCODER_E             0x80
#define ASIC_TRANSMITTER_INFO_CONFIG__ENCODER_F             0x84

typedef struct _ASIC_ENCODER_INFO
{
   UCHAR ucEncoderID;
   UCHAR ucEncoderConfig;
  USHORT usEncoderCmdTblId;
}ASIC_ENCODER_INFO;

typedef struct _ATOM_DISP_OUT_INFO
{
  ATOM_COMMON_TABLE_HEADER sHeader;
   USHORT ptrTransmitterInfo;
   USHORT ptrEncoderInfo;
   ASIC_TRANSMITTER_INFO  asTransmitterInfo[1];
   ASIC_ENCODER_INFO      asEncoderInfo[1];
}ATOM_DISP_OUT_INFO;


typedef struct _ATOM_DISP_OUT_INFO_V2
{
  ATOM_COMMON_TABLE_HEADER sHeader;
   USHORT ptrTransmitterInfo;
   USHORT ptrEncoderInfo;
  USHORT ptrMainCallParserFar;                  // direct address of main parser call in VBIOS binary.
   ASIC_TRANSMITTER_INFO  asTransmitterInfo[1];
   ASIC_ENCODER_INFO      asEncoderInfo[1];
}ATOM_DISP_OUT_INFO_V2;


typedef struct _ATOM_DISP_CLOCK_ID {
  UCHAR ucPpllId;
  UCHAR ucPpllAttribute;
}ATOM_DISP_CLOCK_ID;

// ucPpllAttribute
#define CLOCK_SOURCE_SHAREABLE            0x01
#define CLOCK_SOURCE_DP_MODE              0x02
#define CLOCK_SOURCE_NONE_DP_MODE         0x04

//DispOutInfoTable
typedef struct _ASIC_TRANSMITTER_INFO_V2
{
   USHORT usTransmitterObjId;
   USHORT usDispClkIdOffset;    // point to clock source id list supported by Encoder Object
  UCHAR  ucTransmitterCmdTblId;
   UCHAR  ucConfig;
   UCHAR  ucEncoderID;                // available 1st encoder ( default )
   UCHAR  ucOptionEncoderID;    // available 2nd encoder ( optional )
   UCHAR  uc2ndEncoderID;
   UCHAR  ucReserved;
}ASIC_TRANSMITTER_INFO_V2;

typedef struct _ATOM_DISP_OUT_INFO_V3
{
  ATOM_COMMON_TABLE_HEADER sHeader;
  USHORT ptrTransmitterInfo;
  USHORT ptrEncoderInfo;
  USHORT ptrMainCallParserFar;                  // direct address of main parser call in VBIOS binary.
  USHORT usReserved;
  UCHAR  ucDCERevision;
  UCHAR  ucMaxDispEngineNum;
  UCHAR  ucMaxActiveDispEngineNum;
  UCHAR  ucMaxPPLLNum;
  UCHAR  ucCoreRefClkSource;                    // value of CORE_REF_CLK_SOURCE
  UCHAR  ucDispCaps;
  UCHAR  ucReserved[2];
  ASIC_TRANSMITTER_INFO_V2  asTransmitterInfo[1];     // for alligment only
}ATOM_DISP_OUT_INFO_V3;

//ucDispCaps
#define DISPLAY_CAPS__DP_PCLK_FROM_PPLL        0x01
#define DISPLAY_CAPS__FORCE_DISPDEV_CONNECTED  0x02

typedef enum CORE_REF_CLK_SOURCE{
  CLOCK_SRC_XTALIN=0,
  CLOCK_SRC_XO_IN=1,
  CLOCK_SRC_XO_IN2=2,
}CORE_REF_CLK_SOURCE;

// DispDevicePriorityInfo
typedef struct _ATOM_DISPLAY_DEVICE_PRIORITY_INFO
{
  ATOM_COMMON_TABLE_HEADER sHeader;
   USHORT asDevicePriority[16];
}ATOM_DISPLAY_DEVICE_PRIORITY_INFO;

//ProcessAuxChannelTransactionTable
typedef struct _PROCESS_AUX_CHANNEL_TRANSACTION_PARAMETERS
{
   USHORT  lpAuxRequest;
   USHORT  lpDataOut;
   UCHAR   ucChannelID;
   union
   {
  UCHAR   ucReplyStatus;
   UCHAR   ucDelay;
   };
  UCHAR   ucDataOutLen;
   UCHAR   ucReserved;
}PROCESS_AUX_CHANNEL_TRANSACTION_PARAMETERS;

//ProcessAuxChannelTransactionTable
typedef struct _PROCESS_AUX_CHANNEL_TRANSACTION_PARAMETERS_V2
{
   USHORT   lpAuxRequest;
   USHORT  lpDataOut;
   UCHAR      ucChannelID;
   union
   {
  UCHAR   ucReplyStatus;
   UCHAR   ucDelay;
   };
  UCHAR   ucDataOutLen;
   UCHAR   ucHPD_ID;                                       //=0: HPD1, =1: HPD2, =2: HPD3, =3: HPD4, =4: HPD5, =5: HPD6
}PROCESS_AUX_CHANNEL_TRANSACTION_PARAMETERS_V2;

#define PROCESS_AUX_CHANNEL_TRANSACTION_PS_ALLOCATION         PROCESS_AUX_CHANNEL_TRANSACTION_PARAMETERS

//GetSinkType

typedef struct _DP_ENCODER_SERVICE_PARAMETERS
{
   USHORT ucLinkClock;
   union
   {
   UCHAR ucConfig;            // for DP training command
   UCHAR ucI2cId;            // use for GET_SINK_TYPE command
   };
   UCHAR ucAction;
   UCHAR ucStatus;
   UCHAR ucLaneNum;
   UCHAR ucReserved[2];
}DP_ENCODER_SERVICE_PARAMETERS;

// ucAction
#define ATOM_DP_ACTION_GET_SINK_TYPE                     0x01

#define DP_ENCODER_SERVICE_PS_ALLOCATION            WRITE_ONE_BYTE_HW_I2C_DATA_PARAMETERS


typedef struct _DP_ENCODER_SERVICE_PARAMETERS_V2
{
   USHORT usExtEncoderObjId;   // External Encoder Object Id, output parameter only, use when ucAction = DP_SERVICE_V2_ACTION_DET_EXT_CONNECTION
  UCHAR  ucAuxId;
  UCHAR  ucAction;
  UCHAR  ucSinkType;          // Iput and Output parameters.
  UCHAR  ucHPDId;             // Input parameter, used when ucAction = DP_SERVICE_V2_ACTION_DET_EXT_CONNECTION
   UCHAR  ucReserved[2];
}DP_ENCODER_SERVICE_PARAMETERS_V2;

typedef struct _DP_ENCODER_SERVICE_PS_ALLOCATION_V2
{
  DP_ENCODER_SERVICE_PARAMETERS_V2 asDPServiceParam;
  PROCESS_AUX_CHANNEL_TRANSACTION_PARAMETERS_V2 asAuxParam;
}DP_ENCODER_SERVICE_PS_ALLOCATION_V2;

// ucAction
#define DP_SERVICE_V2_ACTION_GET_SINK_TYPE                     0x01
#define DP_SERVICE_V2_ACTION_DET_LCD_CONNECTION             0x02


// DP_TRAINING_TABLE
#define DPCD_SET_LINKRATE_LANENUM_PATTERN1_TBL_ADDR            ATOM_DP_TRAINING_TBL_ADDR
#define DPCD_SET_SS_CNTL_TBL_ADDR                                       (ATOM_DP_TRAINING_TBL_ADDR + 8 )
#define DPCD_SET_LANE_VSWING_PREEMP_TBL_ADDR                     (ATOM_DP_TRAINING_TBL_ADDR + 16 )
#define DPCD_SET_TRAINING_PATTERN0_TBL_ADDR                        (ATOM_DP_TRAINING_TBL_ADDR + 24 )
#define DPCD_SET_TRAINING_PATTERN2_TBL_ADDR                        (ATOM_DP_TRAINING_TBL_ADDR + 32)
#define DPCD_GET_LINKRATE_LANENUM_SS_TBL_ADDR                     (ATOM_DP_TRAINING_TBL_ADDR + 40)
#define   DPCD_GET_LANE_STATUS_ADJUST_TBL_ADDR                     (ATOM_DP_TRAINING_TBL_ADDR + 48)
#define DP_I2C_AUX_DDC_WRITE_START_TBL_ADDR                        (ATOM_DP_TRAINING_TBL_ADDR + 60)
#define DP_I2C_AUX_DDC_WRITE_TBL_ADDR                                 (ATOM_DP_TRAINING_TBL_ADDR + 64)
#define DP_I2C_AUX_DDC_READ_START_TBL_ADDR                        (ATOM_DP_TRAINING_TBL_ADDR + 72)
#define DP_I2C_AUX_DDC_READ_TBL_ADDR                                 (ATOM_DP_TRAINING_TBL_ADDR + 76)
#define DP_I2C_AUX_DDC_WRITE_END_TBL_ADDR                 (ATOM_DP_TRAINING_TBL_ADDR + 80)
#define DP_I2C_AUX_DDC_READ_END_TBL_ADDR                           (ATOM_DP_TRAINING_TBL_ADDR + 84)


typedef struct _PROCESS_I2C_CHANNEL_TRANSACTION_PARAMETERS
{
   UCHAR   ucI2CSpeed;
    union
   {
   UCHAR ucRegIndex;
   UCHAR ucStatus;
   };
   USHORT  lpI2CDataOut;
  UCHAR   ucFlag;
  UCHAR   ucTransBytes;
  UCHAR   ucSlaveAddr;
  UCHAR   ucLineNumber;
}PROCESS_I2C_CHANNEL_TRANSACTION_PARAMETERS;

#define PROCESS_I2C_CHANNEL_TRANSACTION_PS_ALLOCATION       PROCESS_I2C_CHANNEL_TRANSACTION_PARAMETERS

//ucFlag
#define HW_I2C_WRITE        1
#define HW_I2C_READ         0
#define I2C_2BYTE_ADDR      0x02

/****************************************************************************/
// Structures used by HW_Misc_OperationTable
/****************************************************************************/
typedef struct  _ATOM_HW_MISC_OPERATION_INPUT_PARAMETER_V1_1
{
  UCHAR  ucCmd;                //  Input: To tell which action to take
  UCHAR  ucReserved[3];
  ULONG  ulReserved;
}ATOM_HW_MISC_OPERATION_INPUT_PARAMETER_V1_1;

typedef struct  _ATOM_HW_MISC_OPERATION_OUTPUT_PARAMETER_V1_1
{
  UCHAR  ucReturnCode;        // Output: Return value base on action was taken
  UCHAR  ucReserved[3];
  ULONG  ulReserved;
}ATOM_HW_MISC_OPERATION_OUTPUT_PARAMETER_V1_1;

// Actions code
#define  ATOM_GET_SDI_SUPPORT              0xF0

// Return code
#define  ATOM_UNKNOWN_CMD                   0
#define  ATOM_FEATURE_NOT_SUPPORTED         1
#define  ATOM_FEATURE_SUPPORTED             2

typedef struct _ATOM_HW_MISC_OPERATION_PS_ALLOCATION
{
   ATOM_HW_MISC_OPERATION_INPUT_PARAMETER_V1_1        sInput_Output;
   PROCESS_I2C_CHANNEL_TRANSACTION_PARAMETERS         sReserved;
}ATOM_HW_MISC_OPERATION_PS_ALLOCATION;

/****************************************************************************/

typedef struct _SET_HWBLOCK_INSTANCE_PARAMETER_V2
{
   UCHAR ucHWBlkInst;                // HW block instance, 0, 1, 2, ...
   UCHAR ucReserved[3];
}SET_HWBLOCK_INSTANCE_PARAMETER_V2;

#define HWBLKINST_INSTANCE_MASK       0x07
#define HWBLKINST_HWBLK_MASK          0xF0
#define HWBLKINST_HWBLK_SHIFT         0x04

//ucHWBlock
#define SELECT_DISP_ENGINE            0
#define SELECT_DISP_PLL               1
#define SELECT_DCIO_UNIPHY_LINK0      2
#define SELECT_DCIO_UNIPHY_LINK1      3
#define SELECT_DCIO_IMPCAL            4
#define SELECT_DCIO_DIG               6
#define SELECT_CRTC_PIXEL_RATE        7
#define SELECT_VGA_BLK                8

// DIGTransmitterInfoTable structure used to program UNIPHY settings
typedef struct _DIG_TRANSMITTER_INFO_HEADER_V3_1{
  ATOM_COMMON_TABLE_HEADER sHeader;
  USHORT usDPVsPreEmphSettingOffset;     // offset of PHY_ANALOG_SETTING_INFO * with DP Voltage Swing and Pre-Emphasis for each Link clock
  USHORT usPhyAnalogRegListOffset;       // offset of CLOCK_CONDITION_REGESTER_INFO* with None-DP mode Analog Setting's register Info
  USHORT usPhyAnalogSettingOffset;       // offset of CLOCK_CONDITION_SETTING_ENTRY* with None-DP mode Analog Setting for each link clock range
  USHORT usPhyPllRegListOffset;          // offset of CLOCK_CONDITION_REGESTER_INFO* with Phy Pll register Info
  USHORT usPhyPllSettingOffset;          // offset of CLOCK_CONDITION_SETTING_ENTRY* with Phy Pll Settings
}DIG_TRANSMITTER_INFO_HEADER_V3_1;

typedef struct _DIG_TRANSMITTER_INFO_HEADER_V3_2{
  ATOM_COMMON_TABLE_HEADER sHeader;
  USHORT usDPVsPreEmphSettingOffset;     // offset of PHY_ANALOG_SETTING_INFO * with DP Voltage Swing and Pre-Emphasis for each Link clock
  USHORT usPhyAnalogRegListOffset;       // offset of CLOCK_CONDITION_REGESTER_INFO* with None-DP mode Analog Setting's register Info
  USHORT usPhyAnalogSettingOffset;       // offset of CLOCK_CONDITION_SETTING_ENTRY* with None-DP mode Analog Setting for each link clock range
  USHORT usPhyPllRegListOffset;          // offset of CLOCK_CONDITION_REGESTER_INFO* with Phy Pll register Info
  USHORT usPhyPllSettingOffset;          // offset of CLOCK_CONDITION_SETTING_ENTRY* with Phy Pll Settings
  USHORT usDPSSRegListOffset;            // offset of CLOCK_CONDITION_REGESTER_INFO* with Phy SS Pll register Info
  USHORT usDPSSSettingOffset;            // offset of CLOCK_CONDITION_SETTING_ENTRY* with Phy SS Pll Settings
}DIG_TRANSMITTER_INFO_HEADER_V3_2;


typedef struct _DIG_TRANSMITTER_INFO_HEADER_V3_3{
  ATOM_COMMON_TABLE_HEADER sHeader;
  USHORT usDPVsPreEmphSettingOffset;     // offset of PHY_ANALOG_SETTING_INFO * with DP Voltage Swing and Pre-Emphasis for each Link clock
  USHORT usPhyAnalogRegListOffset;       // offset of CLOCK_CONDITION_REGESTER_INFO* with None-DP mode Analog Setting's register Info
  USHORT usPhyAnalogSettingOffset;       // offset of CLOCK_CONDITION_SETTING_ENTRY* with None-DP mode Analog Setting for each link clock range
  USHORT usPhyPllRegListOffset;          // offset of CLOCK_CONDITION_REGESTER_INFO* with Phy Pll register Info
  USHORT usPhyPllSettingOffset;          // offset of CLOCK_CONDITION_SETTING_ENTRY* with Phy Pll Settings
  USHORT usDPSSRegListOffset;            // offset of CLOCK_CONDITION_REGESTER_INFO* with Phy SS Pll register Info
  USHORT usDPSSSettingOffset;            // offset of CLOCK_CONDITION_SETTING_ENTRY* with Phy SS Pll Settings
  USHORT usEDPVsLegacyModeOffset;        // offset of PHY_ANALOG_SETTING_INFO * with eDP Legacy Mode Voltage Swing and Pre-Emphasis for each Link clock
  USHORT useDPVsLowVdiffModeOffset;      // offset of PHY_ANALOG_SETTING_INFO * with eDP Low VDiff Mode Voltage Swing and Pre-Emphasis for each Link clock
  USHORT useDPVsHighVdiffModeOffset;     // offset of PHY_ANALOG_SETTING_INFO * with eDP High VDiff Mode Voltage Swing and Pre-Emphasis for each Link clock
  USHORT useDPVsStretchModeOffset;       // offset of PHY_ANALOG_SETTING_INFO * with eDP Stretch Mode Voltage Swing and Pre-Emphasis for each Link clock
  USHORT useDPVsSingleVdiffModeOffset;   // offset of PHY_ANALOG_SETTING_INFO * with eDP Single Vdiff Mode Voltage Swing and Pre-Emphasis for each Link clock
  USHORT useDPVsVariablePremModeOffset;  // offset of PHY_ANALOG_SETTING_INFO * with eDP Single Vidff+Variable PreEmphasis Voltage Swing and Pre-Emphasis for each Link clock
}DIG_TRANSMITTER_INFO_HEADER_V3_3;


typedef struct _CLOCK_CONDITION_REGESTER_INFO{
  USHORT usRegisterIndex;
  UCHAR  ucStartBit;
  UCHAR  ucEndBit;
}CLOCK_CONDITION_REGESTER_INFO;

typedef struct _CLOCK_CONDITION_SETTING_ENTRY{
  USHORT usMaxClockFreq;
  UCHAR  ucEncodeMode;
  UCHAR  ucPhySel;
  ULONG  ulAnalogSetting[1];
}CLOCK_CONDITION_SETTING_ENTRY;

typedef struct _CLOCK_CONDITION_SETTING_INFO{
  USHORT usEntrySize;
  CLOCK_CONDITION_SETTING_ENTRY asClkCondSettingEntry[1];
}CLOCK_CONDITION_SETTING_INFO;

typedef struct _PHY_CONDITION_REG_VAL{
  ULONG  ulCondition;
  ULONG  ulRegVal;
}PHY_CONDITION_REG_VAL;

typedef struct _PHY_CONDITION_REG_VAL_V2{
  ULONG  ulCondition;
  UCHAR  ucCondition2;
  ULONG  ulRegVal;
}PHY_CONDITION_REG_VAL_V2;

typedef struct _PHY_CONDITION_REG_INFO{
  USHORT usRegIndex;
  USHORT usSize;
  PHY_CONDITION_REG_VAL asRegVal[1];
}PHY_CONDITION_REG_INFO;

typedef struct _PHY_CONDITION_REG_INFO_V2{
  USHORT usRegIndex;
  USHORT usSize;
  PHY_CONDITION_REG_VAL_V2 asRegVal[1];
}PHY_CONDITION_REG_INFO_V2;

typedef struct _PHY_ANALOG_SETTING_INFO{
  UCHAR  ucEncodeMode;
  UCHAR  ucPhySel;
  USHORT usSize;
  PHY_CONDITION_REG_INFO  asAnalogSetting[1];
}PHY_ANALOG_SETTING_INFO;

typedef struct _PHY_ANALOG_SETTING_INFO_V2{
  UCHAR  ucEncodeMode;
  UCHAR  ucPhySel;
  USHORT usSize;
  PHY_CONDITION_REG_INFO_V2  asAnalogSetting[1];
}PHY_ANALOG_SETTING_INFO_V2;


typedef struct _GFX_HAVESTING_PARAMETERS {
  UCHAR ucGfxBlkId;                        //GFX blk id to be harvested, like CU, RB or PRIM
  UCHAR ucReserved;                        //reserved
  UCHAR ucActiveUnitNumPerSH;              //requested active CU/RB/PRIM number per shader array
  UCHAR ucMaxUnitNumPerSH;                 //max CU/RB/PRIM number per shader array
} GFX_HAVESTING_PARAMETERS;

//ucGfxBlkId
#define GFX_HARVESTING_CU_ID               0
#define GFX_HARVESTING_RB_ID               1
#define GFX_HARVESTING_PRIM_ID             2


typedef struct _VBIOS_ROM_HEADER{
  UCHAR  PciRomSignature[2];
  UCHAR  ucPciRomSizeIn512bytes;
  UCHAR  ucJumpCoreMainInitBIOS;
  USHORT usLabelCoreMainInitBIOS;
  UCHAR  PciReservedSpace[18];
  USHORT usPciDataStructureOffset;
  UCHAR  Rsvd1d_1a[4];
  char   strIbm[3];
  UCHAR  CheckSum[14];
  UCHAR  ucBiosMsgNumber;
  char   str761295520[16];
  USHORT usLabelCoreVPOSTNoMode;
  USHORT usSpecialPostOffset;
  UCHAR  ucSpeicalPostImageSizeIn512Bytes;
  UCHAR  Rsved47_45[3];
  USHORT usROM_HeaderInformationTableOffset;
  UCHAR  Rsved4f_4a[6];
  char   strBuildTimeStamp[20];
  UCHAR  ucJumpCoreXFuncFarHandler;
  USHORT usCoreXFuncFarHandlerOffset;
  UCHAR  ucRsved67;
  UCHAR  ucJumpCoreVFuncFarHandler;
  USHORT usCoreVFuncFarHandlerOffset;
  UCHAR  Rsved6d_6b[3];
  USHORT usATOM_BIOS_MESSAGE_Offset;
}VBIOS_ROM_HEADER;

/****************************************************************************/
//Portion VI: Definitinos for vbios MC scratch registers that driver used
/****************************************************************************/

#define MC_MISC0__MEMORY_TYPE_MASK    0xF0000000
#define MC_MISC0__MEMORY_TYPE__GDDR1  0x10000000
#define MC_MISC0__MEMORY_TYPE__DDR2   0x20000000
#define MC_MISC0__MEMORY_TYPE__GDDR3  0x30000000
#define MC_MISC0__MEMORY_TYPE__GDDR4  0x40000000
#define MC_MISC0__MEMORY_TYPE__GDDR5  0x50000000
#define MC_MISC0__MEMORY_TYPE__HBM    0x60000000
#define MC_MISC0__MEMORY_TYPE__DDR3   0xB0000000

#define ATOM_MEM_TYPE_DDR_STRING      "DDR"
#define ATOM_MEM_TYPE_DDR2_STRING     "DDR2"
#define ATOM_MEM_TYPE_GDDR3_STRING    "GDDR3"
#define ATOM_MEM_TYPE_GDDR4_STRING    "GDDR4"
#define ATOM_MEM_TYPE_GDDR5_STRING    "GDDR5"
#define ATOM_MEM_TYPE_HBM_STRING      "HBM"
#define ATOM_MEM_TYPE_DDR3_STRING     "DDR3"

/****************************************************************************/
//Portion VII: Definitinos being oboselete
/****************************************************************************/

//==========================================================================================
//Remove the definitions below when driver is ready!
typedef struct _ATOM_DAC_INFO
{
  ATOM_COMMON_TABLE_HEADER sHeader;
  USHORT                   usMaxFrequency;      // in 10kHz unit
  USHORT                   usReserved;
}ATOM_DAC_INFO;


typedef struct  _COMPASSIONATE_DATA
{
  ATOM_COMMON_TABLE_HEADER sHeader;

  //==============================  DAC1 portion
  UCHAR   ucDAC1_BG_Adjustment;
  UCHAR   ucDAC1_DAC_Adjustment;
  USHORT  usDAC1_FORCE_Data;
  //==============================  DAC2 portion
  UCHAR   ucDAC2_CRT2_BG_Adjustment;
  UCHAR   ucDAC2_CRT2_DAC_Adjustment;
  USHORT  usDAC2_CRT2_FORCE_Data;
  USHORT  usDAC2_CRT2_MUX_RegisterIndex;
  UCHAR   ucDAC2_CRT2_MUX_RegisterInfo;     //Bit[4:0]=Bit position,Bit[7]=1:Active High;=0 Active Low
  UCHAR   ucDAC2_NTSC_BG_Adjustment;
  UCHAR   ucDAC2_NTSC_DAC_Adjustment;
  USHORT  usDAC2_TV1_FORCE_Data;
  USHORT  usDAC2_TV1_MUX_RegisterIndex;
  UCHAR   ucDAC2_TV1_MUX_RegisterInfo;      //Bit[4:0]=Bit position,Bit[7]=1:Active High;=0 Active Low
  UCHAR   ucDAC2_CV_BG_Adjustment;
  UCHAR   ucDAC2_CV_DAC_Adjustment;
  USHORT  usDAC2_CV_FORCE_Data;
  USHORT  usDAC2_CV_MUX_RegisterIndex;
  UCHAR   ucDAC2_CV_MUX_RegisterInfo;       //Bit[4:0]=Bit position,Bit[7]=1:Active High;=0 Active Low
  UCHAR   ucDAC2_PAL_BG_Adjustment;
  UCHAR   ucDAC2_PAL_DAC_Adjustment;
  USHORT  usDAC2_TV2_FORCE_Data;
}COMPASSIONATE_DATA;

/****************************Supported Device Info Table Definitions**********************/
//  ucConnectInfo:
//    [7:4] - connector type
//      = 1   - VGA connector
//      = 2   - DVI-I
//      = 3   - DVI-D
//      = 4   - DVI-A
//      = 5   - SVIDEO
//      = 6   - COMPOSITE
//      = 7   - LVDS
//      = 8   - DIGITAL LINK
//      = 9   - SCART
//      = 0xA - HDMI_type A
//      = 0xB - HDMI_type B
//      = 0xE - Special case1 (DVI+DIN)
//      Others=TBD
//    [3:0] - DAC Associated
//      = 0   - no DAC
//      = 1   - DACA
//      = 2   - DACB
//      = 3   - External DAC
//      Others=TBD
//

typedef struct _ATOM_CONNECTOR_INFO
{
#if ATOM_BIG_ENDIAN
  UCHAR   bfConnectorType:4;
  UCHAR   bfAssociatedDAC:4;
#else
  UCHAR   bfAssociatedDAC:4;
  UCHAR   bfConnectorType:4;
#endif
}ATOM_CONNECTOR_INFO;

typedef union _ATOM_CONNECTOR_INFO_ACCESS
{
  ATOM_CONNECTOR_INFO sbfAccess;
  UCHAR               ucAccess;
}ATOM_CONNECTOR_INFO_ACCESS;

typedef struct _ATOM_CONNECTOR_INFO_I2C
{
  ATOM_CONNECTOR_INFO_ACCESS sucConnectorInfo;
  ATOM_I2C_ID_CONFIG_ACCESS  sucI2cId;
}ATOM_CONNECTOR_INFO_I2C;


typedef struct _ATOM_SUPPORTED_DEVICES_INFO
{
  ATOM_COMMON_TABLE_HEADER   sHeader;
  USHORT                    usDeviceSupport;
  ATOM_CONNECTOR_INFO_I2C   asConnInfo[ATOM_MAX_SUPPORTED_DEVICE_INFO];
}ATOM_SUPPORTED_DEVICES_INFO;

#define NO_INT_SRC_MAPPED       0xFF

typedef struct _ATOM_CONNECTOR_INC_SRC_BITMAP
{
  UCHAR   ucIntSrcBitmap;
}ATOM_CONNECTOR_INC_SRC_BITMAP;

typedef struct _ATOM_SUPPORTED_DEVICES_INFO_2
{
  ATOM_COMMON_TABLE_HEADER      sHeader;
  USHORT                        usDeviceSupport;
  ATOM_CONNECTOR_INFO_I2C       asConnInfo[ATOM_MAX_SUPPORTED_DEVICE_INFO_2];
  ATOM_CONNECTOR_INC_SRC_BITMAP asIntSrcInfo[ATOM_MAX_SUPPORTED_DEVICE_INFO_2];
}ATOM_SUPPORTED_DEVICES_INFO_2;

typedef struct _ATOM_SUPPORTED_DEVICES_INFO_2d1
{
  ATOM_COMMON_TABLE_HEADER      sHeader;
  USHORT                        usDeviceSupport;
  ATOM_CONNECTOR_INFO_I2C       asConnInfo[ATOM_MAX_SUPPORTED_DEVICE];
  ATOM_CONNECTOR_INC_SRC_BITMAP asIntSrcInfo[ATOM_MAX_SUPPORTED_DEVICE];
}ATOM_SUPPORTED_DEVICES_INFO_2d1;

#define ATOM_SUPPORTED_DEVICES_INFO_LAST ATOM_SUPPORTED_DEVICES_INFO_2d1



typedef struct _ATOM_MISC_CONTROL_INFO
{
   USHORT usFrequency;
   UCHAR  ucPLL_ChargePump;                            // PLL charge-pump gain control
   UCHAR  ucPLL_DutyCycle;                            // PLL duty cycle control
   UCHAR  ucPLL_VCO_Gain;                              // PLL VCO gain control
   UCHAR  ucPLL_VoltageSwing;                         // PLL driver voltage swing control
}ATOM_MISC_CONTROL_INFO;


#define ATOM_MAX_MISC_INFO       4

typedef struct _ATOM_TMDS_INFO
{
  ATOM_COMMON_TABLE_HEADER sHeader;
  USHORT                     usMaxFrequency;             // in 10Khz
  ATOM_MISC_CONTROL_INFO            asMiscInfo[ATOM_MAX_MISC_INFO];
}ATOM_TMDS_INFO;


typedef struct _ATOM_ENCODER_ANALOG_ATTRIBUTE
{
  UCHAR ucTVStandard;     //Same as TV standards defined above,
  UCHAR ucPadding[1];
}ATOM_ENCODER_ANALOG_ATTRIBUTE;

typedef struct _ATOM_ENCODER_DIGITAL_ATTRIBUTE
{
  UCHAR ucAttribute;      //Same as other digital encoder attributes defined above
  UCHAR ucPadding[1];
}ATOM_ENCODER_DIGITAL_ATTRIBUTE;

typedef union _ATOM_ENCODER_ATTRIBUTE
{
  ATOM_ENCODER_ANALOG_ATTRIBUTE sAlgAttrib;
  ATOM_ENCODER_DIGITAL_ATTRIBUTE sDigAttrib;
}ATOM_ENCODER_ATTRIBUTE;


typedef struct _DVO_ENCODER_CONTROL_PARAMETERS
{
  USHORT usPixelClock;
  USHORT usEncoderID;
  UCHAR  ucDeviceType;                                    //Use ATOM_DEVICE_xxx1_Index to indicate device type only.
  UCHAR  ucAction;                                          //ATOM_ENABLE/ATOM_DISABLE/ATOM_HPD_INIT
  ATOM_ENCODER_ATTRIBUTE usDevAttr;
}DVO_ENCODER_CONTROL_PARAMETERS;

typedef struct _DVO_ENCODER_CONTROL_PS_ALLOCATION
{
  DVO_ENCODER_CONTROL_PARAMETERS    sDVOEncoder;
  WRITE_ONE_BYTE_HW_I2C_DATA_PS_ALLOCATION      sReserved;     //Caller doesn't need to init this portion
}DVO_ENCODER_CONTROL_PS_ALLOCATION;


#define ATOM_XTMDS_ASIC_SI164_ID        1
#define ATOM_XTMDS_ASIC_SI178_ID        2
#define ATOM_XTMDS_ASIC_TFP513_ID       3
#define ATOM_XTMDS_SUPPORTED_SINGLELINK 0x00000001
#define ATOM_XTMDS_SUPPORTED_DUALLINK   0x00000002
#define ATOM_XTMDS_MVPU_FPGA            0x00000004


typedef struct _ATOM_XTMDS_INFO
{
  ATOM_COMMON_TABLE_HEADER   sHeader;
  USHORT                     usSingleLinkMaxFrequency;
  ATOM_I2C_ID_CONFIG_ACCESS  sucI2cId;           //Point the ID on which I2C is used to control external chip
  UCHAR                      ucXtransimitterID;
  UCHAR                      ucSupportedLink;    // Bit field, bit0=1, single link supported;bit1=1,dual link supported
  UCHAR                      ucSequnceAlterID;   // Even with the same external TMDS asic, it's possible that the program seqence alters
                                                 // due to design. This ID is used to alert driver that the sequence is not "standard"!
  UCHAR                      ucMasterAddress;    // Address to control Master xTMDS Chip
  UCHAR                      ucSlaveAddress;     // Address to control Slave xTMDS Chip
}ATOM_XTMDS_INFO;

typedef struct _DFP_DPMS_STATUS_CHANGE_PARAMETERS
{
  UCHAR ucEnable;                     // ATOM_ENABLE=On or ATOM_DISABLE=Off
  UCHAR ucDevice;                     // ATOM_DEVICE_DFP1_INDEX....
  UCHAR ucPadding[2];
}DFP_DPMS_STATUS_CHANGE_PARAMETERS;

/****************************Legacy Power Play Table Definitions **********************/

//Definitions for ulPowerPlayMiscInfo
#define ATOM_PM_MISCINFO_SPLIT_CLOCK                     0x00000000L
#define ATOM_PM_MISCINFO_USING_MCLK_SRC                  0x00000001L
#define ATOM_PM_MISCINFO_USING_SCLK_SRC                  0x00000002L

#define ATOM_PM_MISCINFO_VOLTAGE_DROP_SUPPORT            0x00000004L
#define ATOM_PM_MISCINFO_VOLTAGE_DROP_ACTIVE_HIGH        0x00000008L

#define ATOM_PM_MISCINFO_LOAD_PERFORMANCE_EN             0x00000010L

#define ATOM_PM_MISCINFO_ENGINE_CLOCK_CONTRL_EN          0x00000020L
#define ATOM_PM_MISCINFO_MEMORY_CLOCK_CONTRL_EN          0x00000040L
#define ATOM_PM_MISCINFO_PROGRAM_VOLTAGE                 0x00000080L  //When this bit set, ucVoltageDropIndex is not an index for GPIO pin, but a voltage ID that SW needs program

#define ATOM_PM_MISCINFO_ASIC_REDUCED_SPEED_SCLK_EN      0x00000100L
#define ATOM_PM_MISCINFO_ASIC_DYNAMIC_VOLTAGE_EN         0x00000200L
#define ATOM_PM_MISCINFO_ASIC_SLEEP_MODE_EN              0x00000400L
#define ATOM_PM_MISCINFO_LOAD_BALANCE_EN                 0x00000800L
#define ATOM_PM_MISCINFO_DEFAULT_DC_STATE_ENTRY_TRUE     0x00001000L
#define ATOM_PM_MISCINFO_DEFAULT_LOW_DC_STATE_ENTRY_TRUE 0x00002000L
#define ATOM_PM_MISCINFO_LOW_LCD_REFRESH_RATE            0x00004000L

#define ATOM_PM_MISCINFO_DRIVER_DEFAULT_MODE             0x00008000L
#define ATOM_PM_MISCINFO_OVER_CLOCK_MODE                 0x00010000L
#define ATOM_PM_MISCINFO_OVER_DRIVE_MODE                 0x00020000L
#define ATOM_PM_MISCINFO_POWER_SAVING_MODE               0x00040000L
#define ATOM_PM_MISCINFO_THERMAL_DIODE_MODE              0x00080000L

#define ATOM_PM_MISCINFO_FRAME_MODULATION_MASK           0x00300000L  //0-FM Disable, 1-2 level FM, 2-4 level FM, 3-Reserved
#define ATOM_PM_MISCINFO_FRAME_MODULATION_SHIFT          20

#define ATOM_PM_MISCINFO_DYN_CLK_3D_IDLE                 0x00400000L
#define ATOM_PM_MISCINFO_DYNAMIC_CLOCK_DIVIDER_BY_2      0x00800000L
#define ATOM_PM_MISCINFO_DYNAMIC_CLOCK_DIVIDER_BY_4      0x01000000L
#define ATOM_PM_MISCINFO_DYNAMIC_HDP_BLOCK_EN            0x02000000L  //When set, Dynamic
#define ATOM_PM_MISCINFO_DYNAMIC_MC_HOST_BLOCK_EN        0x04000000L  //When set, Dynamic
#define ATOM_PM_MISCINFO_3D_ACCELERATION_EN              0x08000000L  //When set, This mode is for acceleated 3D mode

#define ATOM_PM_MISCINFO_POWERPLAY_SETTINGS_GROUP_MASK   0x70000000L  //1-Optimal Battery Life Group, 2-High Battery, 3-Balanced, 4-High Performance, 5- Optimal Performance (Default state with Default clocks)
#define ATOM_PM_MISCINFO_POWERPLAY_SETTINGS_GROUP_SHIFT  28
#define ATOM_PM_MISCINFO_ENABLE_BACK_BIAS                0x80000000L

#define ATOM_PM_MISCINFO2_SYSTEM_AC_LITE_MODE            0x00000001L
#define ATOM_PM_MISCINFO2_MULTI_DISPLAY_SUPPORT          0x00000002L
#define ATOM_PM_MISCINFO2_DYNAMIC_BACK_BIAS_EN           0x00000004L
#define ATOM_PM_MISCINFO2_FS3D_OVERDRIVE_INFO            0x00000008L
#define ATOM_PM_MISCINFO2_FORCEDLOWPWR_MODE              0x00000010L
#define ATOM_PM_MISCINFO2_VDDCI_DYNAMIC_VOLTAGE_EN       0x00000020L
#define ATOM_PM_MISCINFO2_VIDEO_PLAYBACK_CAPABLE         0x00000040L  //If this bit is set in multi-pp mode, then driver will pack up one with the minior power consumption.
                                                                      //If it's not set in any pp mode, driver will use its default logic to pick a pp mode in video playback
#define ATOM_PM_MISCINFO2_NOT_VALID_ON_DC                0x00000080L
#define ATOM_PM_MISCINFO2_STUTTER_MODE_EN                0x00000100L
#define ATOM_PM_MISCINFO2_UVD_SUPPORT_MODE               0x00000200L

//ucTableFormatRevision=1
//ucTableContentRevision=1
typedef struct  _ATOM_POWERMODE_INFO
{
  ULONG     ulMiscInfo;                 //The power level should be arranged in ascending order
  ULONG     ulReserved1;                // must set to 0
  ULONG     ulReserved2;                // must set to 0
  USHORT    usEngineClock;
  USHORT    usMemoryClock;
  UCHAR     ucVoltageDropIndex;         // index to GPIO table
  UCHAR     ucSelectedPanel_RefreshRate;// panel refresh rate
  UCHAR     ucMinTemperature;
  UCHAR     ucMaxTemperature;
  UCHAR     ucNumPciELanes;             // number of PCIE lanes
}ATOM_POWERMODE_INFO;

//ucTableFormatRevision=2
//ucTableContentRevision=1
typedef struct  _ATOM_POWERMODE_INFO_V2
{
  ULONG     ulMiscInfo;                 //The power level should be arranged in ascending order
  ULONG     ulMiscInfo2;
  ULONG     ulEngineClock;
  ULONG     ulMemoryClock;
  UCHAR     ucVoltageDropIndex;         // index to GPIO table
  UCHAR     ucSelectedPanel_RefreshRate;// panel refresh rate
  UCHAR     ucMinTemperature;
  UCHAR     ucMaxTemperature;
  UCHAR     ucNumPciELanes;             // number of PCIE lanes
}ATOM_POWERMODE_INFO_V2;

//ucTableFormatRevision=2
//ucTableContentRevision=2
typedef struct  _ATOM_POWERMODE_INFO_V3
{
  ULONG     ulMiscInfo;                 //The power level should be arranged in ascending order
  ULONG     ulMiscInfo2;
  ULONG     ulEngineClock;
  ULONG     ulMemoryClock;
  UCHAR     ucVoltageDropIndex;         // index to Core (VDDC) votage table
  UCHAR     ucSelectedPanel_RefreshRate;// panel refresh rate
  UCHAR     ucMinTemperature;
  UCHAR     ucMaxTemperature;
  UCHAR     ucNumPciELanes;             // number of PCIE lanes
  UCHAR     ucVDDCI_VoltageDropIndex;   // index to VDDCI votage table
}ATOM_POWERMODE_INFO_V3;


#define ATOM_MAX_NUMBEROF_POWER_BLOCK  8

#define ATOM_PP_OVERDRIVE_INTBITMAP_AUXWIN            0x01
#define ATOM_PP_OVERDRIVE_INTBITMAP_OVERDRIVE         0x02

#define ATOM_PP_OVERDRIVE_THERMALCONTROLLER_LM63      0x01
#define ATOM_PP_OVERDRIVE_THERMALCONTROLLER_ADM1032   0x02
#define ATOM_PP_OVERDRIVE_THERMALCONTROLLER_ADM1030   0x03
#define ATOM_PP_OVERDRIVE_THERMALCONTROLLER_MUA6649   0x04
#define ATOM_PP_OVERDRIVE_THERMALCONTROLLER_LM64      0x05
#define ATOM_PP_OVERDRIVE_THERMALCONTROLLER_F75375    0x06
#define ATOM_PP_OVERDRIVE_THERMALCONTROLLER_ASC7512   0x07   // Andigilog


typedef struct  _ATOM_POWERPLAY_INFO
{
  ATOM_COMMON_TABLE_HEADER   sHeader;
  UCHAR    ucOverdriveThermalController;
  UCHAR    ucOverdriveI2cLine;
  UCHAR    ucOverdriveIntBitmap;
  UCHAR    ucOverdriveControllerAddress;
  UCHAR    ucSizeOfPowerModeEntry;
  UCHAR    ucNumOfPowerModeEntries;
  ATOM_POWERMODE_INFO asPowerPlayInfo[ATOM_MAX_NUMBEROF_POWER_BLOCK];
}ATOM_POWERPLAY_INFO;

typedef struct  _ATOM_POWERPLAY_INFO_V2
{
  ATOM_COMMON_TABLE_HEADER   sHeader;
  UCHAR    ucOverdriveThermalController;
  UCHAR    ucOverdriveI2cLine;
  UCHAR    ucOverdriveIntBitmap;
  UCHAR    ucOverdriveControllerAddress;
  UCHAR    ucSizeOfPowerModeEntry;
  UCHAR    ucNumOfPowerModeEntries;
  ATOM_POWERMODE_INFO_V2 asPowerPlayInfo[ATOM_MAX_NUMBEROF_POWER_BLOCK];
}ATOM_POWERPLAY_INFO_V2;

typedef struct  _ATOM_POWERPLAY_INFO_V3
{
  ATOM_COMMON_TABLE_HEADER   sHeader;
  UCHAR    ucOverdriveThermalController;
  UCHAR    ucOverdriveI2cLine;
  UCHAR    ucOverdriveIntBitmap;
  UCHAR    ucOverdriveControllerAddress;
  UCHAR    ucSizeOfPowerModeEntry;
  UCHAR    ucNumOfPowerModeEntries;
  ATOM_POWERMODE_INFO_V3 asPowerPlayInfo[ATOM_MAX_NUMBEROF_POWER_BLOCK];
}ATOM_POWERPLAY_INFO_V3;



/**************************************************************************/


// Following definitions are for compatiblity issue in different SW components.
#define ATOM_MASTER_DATA_TABLE_REVISION   0x01
#define Object_Info                       Object_Header
#define AdjustARB_SEQ                     MC_InitParameter
#define VRAM_GPIO_DetectionInfo           VoltageObjectInfo
#define ASIC_VDDCI_Info                   ASIC_ProfilingInfo
#define ASIC_MVDDQ_Info                   MemoryTrainingInfo
#define SS_Info                           PPLL_SS_Info
#define ASIC_MVDDC_Info                   ASIC_InternalSS_Info
#define DispDevicePriorityInfo            SaveRestoreInfo
#define DispOutInfo                       TV_VideoMode


#define ATOM_ENCODER_OBJECT_TABLE         ATOM_OBJECT_TABLE
#define ATOM_CONNECTOR_OBJECT_TABLE       ATOM_OBJECT_TABLE

//New device naming, remove them when both DAL/VBIOS is ready
#define DFP2I_OUTPUT_CONTROL_PARAMETERS    CRT1_OUTPUT_CONTROL_PARAMETERS
#define DFP2I_OUTPUT_CONTROL_PS_ALLOCATION DFP2I_OUTPUT_CONTROL_PARAMETERS

#define DFP1X_OUTPUT_CONTROL_PARAMETERS    CRT1_OUTPUT_CONTROL_PARAMETERS
#define DFP1X_OUTPUT_CONTROL_PS_ALLOCATION DFP1X_OUTPUT_CONTROL_PARAMETERS

#define DFP1I_OUTPUT_CONTROL_PARAMETERS    DFP1_OUTPUT_CONTROL_PARAMETERS
#define DFP1I_OUTPUT_CONTROL_PS_ALLOCATION DFP1_OUTPUT_CONTROL_PS_ALLOCATION

#define ATOM_DEVICE_DFP1I_SUPPORT          ATOM_DEVICE_DFP1_SUPPORT
#define ATOM_DEVICE_DFP1X_SUPPORT          ATOM_DEVICE_DFP2_SUPPORT

#define ATOM_DEVICE_DFP1I_INDEX            ATOM_DEVICE_DFP1_INDEX
#define ATOM_DEVICE_DFP1X_INDEX            ATOM_DEVICE_DFP2_INDEX

#define ATOM_DEVICE_DFP2I_INDEX            0x00000009
#define ATOM_DEVICE_DFP2I_SUPPORT          (0x1L << ATOM_DEVICE_DFP2I_INDEX)

#define ATOM_S0_DFP1I                      ATOM_S0_DFP1
#define ATOM_S0_DFP1X                      ATOM_S0_DFP2

#define ATOM_S0_DFP2I                      0x00200000L
#define ATOM_S0_DFP2Ib2                    0x20

#define ATOM_S2_DFP1I_DPMS_STATE           ATOM_S2_DFP1_DPMS_STATE
#define ATOM_S2_DFP1X_DPMS_STATE           ATOM_S2_DFP2_DPMS_STATE

#define ATOM_S2_DFP2I_DPMS_STATE           0x02000000L
#define ATOM_S2_DFP2I_DPMS_STATEb3         0x02

#define ATOM_S3_DFP2I_ACTIVEb1             0x02

#define ATOM_S3_DFP1I_ACTIVE               ATOM_S3_DFP1_ACTIVE
#define ATOM_S3_DFP1X_ACTIVE               ATOM_S3_DFP2_ACTIVE

#define ATOM_S3_DFP2I_ACTIVE               0x00000200L

#define ATOM_S3_DFP1I_CRTC_ACTIVE          ATOM_S3_DFP1_CRTC_ACTIVE
#define ATOM_S3_DFP1X_CRTC_ACTIVE          ATOM_S3_DFP2_CRTC_ACTIVE
#define ATOM_S3_DFP2I_CRTC_ACTIVE          0x02000000L


#define ATOM_S3_DFP2I_CRTC_ACTIVEb3        0x02
#define ATOM_S5_DOS_REQ_DFP2Ib1            0x02

#define ATOM_S5_DOS_REQ_DFP2I              0x0200
#define ATOM_S6_ACC_REQ_DFP1I              ATOM_S6_ACC_REQ_DFP1
#define ATOM_S6_ACC_REQ_DFP1X              ATOM_S6_ACC_REQ_DFP2

#define ATOM_S6_ACC_REQ_DFP2Ib3            0x02
#define ATOM_S6_ACC_REQ_DFP2I              0x02000000L

#define TMDS1XEncoderControl               DVOEncoderControl
#define DFP1XOutputControl                 DVOOutputControl

#define ExternalDFPOutputControl           DFP1XOutputControl
#define EnableExternalTMDS_Encoder         TMDS1XEncoderControl

#define DFP1IOutputControl                 TMDSAOutputControl
#define DFP2IOutputControl                 LVTMAOutputControl

#define DAC1_ENCODER_CONTROL_PARAMETERS    DAC_ENCODER_CONTROL_PARAMETERS
#define DAC1_ENCODER_CONTROL_PS_ALLOCATION DAC_ENCODER_CONTROL_PS_ALLOCATION

#define DAC2_ENCODER_CONTROL_PARAMETERS    DAC_ENCODER_CONTROL_PARAMETERS
#define DAC2_ENCODER_CONTROL_PS_ALLOCATION DAC_ENCODER_CONTROL_PS_ALLOCATION

#define ucDac1Standard  ucDacStandard
#define ucDac2Standard  ucDacStandard

#define TMDS1EncoderControl TMDSAEncoderControl
#define TMDS2EncoderControl LVTMAEncoderControl

#define DFP1OutputControl   TMDSAOutputControl
#define DFP2OutputControl   LVTMAOutputControl
#define CRT1OutputControl   DAC1OutputControl
#define CRT2OutputControl   DAC2OutputControl

//These two lines will be removed for sure in a few days, will follow up with Michael V.
#define EnableLVDS_SS   EnableSpreadSpectrumOnPPLL
#define ENABLE_LVDS_SS_PARAMETERS_V3  ENABLE_SPREAD_SPECTRUM_ON_PPLL

#define ATOM_S2_CRT1_DPMS_STATE         0x00010000L
#define ATOM_S2_LCD1_DPMS_STATE           ATOM_S2_CRT1_DPMS_STATE
#define ATOM_S2_TV1_DPMS_STATE          ATOM_S2_CRT1_DPMS_STATE
#define ATOM_S2_DFP1_DPMS_STATE         ATOM_S2_CRT1_DPMS_STATE
#define ATOM_S2_CRT2_DPMS_STATE         ATOM_S2_CRT1_DPMS_STATE

#define ATOM_S6_ACC_REQ_TV2             0x00400000L
#define ATOM_DEVICE_TV2_INDEX           0x00000006
#define ATOM_DEVICE_TV2_SUPPORT         (0x1L << ATOM_DEVICE_TV2_INDEX)
#define ATOM_S0_TV2                     0x00100000L
#define ATOM_S3_TV2_ACTIVE              ATOM_S3_DFP6_ACTIVE
#define ATOM_S3_TV2_CRTC_ACTIVE         ATOM_S3_DFP6_CRTC_ACTIVE

/*********************************************************************************/

#pragma pack() // BIOS data must use byte aligment

#pragma pack(1)

typedef struct _ATOM_HOLE_INFO
{
	USHORT	usOffset;		// offset of the hole ( from the start of the binary )
	USHORT	usLength;		// length of the hole ( in bytes )
}ATOM_HOLE_INFO;

typedef struct _ATOM_SERVICE_DESCRIPTION
{
   UCHAR   ucRevision;                               // Holes set revision
   UCHAR   ucAlgorithm;                              // Hash algorithm
   UCHAR   ucSignatureType;							 // Signature type ( 0 - no signature, 1 - test, 2 - production )
   UCHAR   ucReserved;
   USHORT  usSigOffset;							     // Signature offset ( from the start of the binary )
   USHORT  usSigLength;                              // Signature length
}ATOM_SERVICE_DESCRIPTION;


typedef struct _ATOM_SERVICE_INFO
{
      ATOM_COMMON_TABLE_HEADER      asHeader;
      ATOM_SERVICE_DESCRIPTION		asDescr;
	  UCHAR							ucholesNo;		// number of holes that follow
	  ATOM_HOLE_INFO				holes[1];       // array of hole descriptions
}ATOM_SERVICE_INFO;



#pragma pack() // BIOS data must use byte aligment

//
// AMD ACPI Table
//
#pragma pack(1)

typedef struct {
  ULONG Signature;
  ULONG TableLength;      //Length
  UCHAR Revision;
  UCHAR Checksum;
  UCHAR OemId[6];
  UCHAR OemTableId[8];    //UINT64  OemTableId;
  ULONG OemRevision;
  ULONG CreatorId;
  ULONG CreatorRevision;
} AMD_ACPI_DESCRIPTION_HEADER;
/*
//EFI_ACPI_DESCRIPTION_HEADER from AcpiCommon.h
typedef struct {
  UINT32  Signature;       //0x0
  UINT32  Length;          //0x4
  UINT8   Revision;        //0x8
  UINT8   Checksum;        //0x9
  UINT8   OemId[6];        //0xA
  UINT64  OemTableId;      //0x10
  UINT32  OemRevision;     //0x18
  UINT32  CreatorId;       //0x1C
  UINT32  CreatorRevision; //0x20
}EFI_ACPI_DESCRIPTION_HEADER;
*/
typedef struct {
  AMD_ACPI_DESCRIPTION_HEADER SHeader;
  UCHAR TableUUID[16];    //0x24
  ULONG VBIOSImageOffset; //0x34. Offset to the first GOP_VBIOS_CONTENT block from the beginning of the stucture.
  ULONG Lib1ImageOffset;  //0x38. Offset to the first GOP_LIB1_CONTENT block from the beginning of the stucture.
  ULONG Reserved[4];      //0x3C
}UEFI_ACPI_VFCT;

typedef struct {
  ULONG  PCIBus;          //0x4C
  ULONG  PCIDevice;       //0x50
  ULONG  PCIFunction;     //0x54
  USHORT VendorID;        //0x58
  USHORT DeviceID;        //0x5A
  USHORT SSVID;           //0x5C
  USHORT SSID;            //0x5E
  ULONG  Revision;        //0x60
  ULONG  ImageLength;     //0x64
}VFCT_IMAGE_HEADER;


typedef struct {
  VFCT_IMAGE_HEADER   VbiosHeader;
  UCHAR   VbiosContent[1];
}GOP_VBIOS_CONTENT;

typedef struct {
  VFCT_IMAGE_HEADER   Lib1Header;
  UCHAR   Lib1Content[1];
}GOP_LIB1_CONTENT;

#pragma pack()


#endif /* _ATOMBIOS_H */

#include "pptable.h"
<|MERGE_RESOLUTION|>--- conflicted
+++ resolved
@@ -5538,8 +5538,6 @@
   ULONG  ulReserved[12];
 }ATOM_ASIC_PROFILING_INFO_V3_5;
 
-<<<<<<< HEAD
-=======
 /* for Polars10/11 AVFS parameters */
 typedef struct  _ATOM_ASIC_PROFILING_INFO_V3_6
 {
@@ -5612,7 +5610,6 @@
   UCHAR  ucReserved;
 }ATOM_ASIC_PROFILING_INFO_V3_6;
 
->>>>>>> 6bd4e65d
 
 typedef struct _ATOM_SCLK_FCW_RANGE_ENTRY_V1{
   ULONG  ulMaxSclkFreq;
