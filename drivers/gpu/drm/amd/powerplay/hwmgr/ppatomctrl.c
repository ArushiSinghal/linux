--- conflicted
+++ resolved
@@ -1301,8 +1301,6 @@
 	}
 
 	return 0;
-<<<<<<< HEAD
-=======
 }
 
 int atomctrl_get_avfs_information(struct pp_hwmgr *hwmgr, struct pp_atom_ctrl__avfs_parameters *param)
@@ -1346,5 +1344,4 @@
 	param->ucEnableApplyAVFS_CKS_OFF_Voltage = profile->ucEnableApplyAVFS_CKS_OFF_Voltage;
 
 	return 0;
->>>>>>> 6bd4e65d
 }