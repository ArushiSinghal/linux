--- conflicted
+++ resolved
@@ -1523,11 +1523,7 @@
 
 static int get_vce_state_table_entry(struct pp_hwmgr *hwmgr,
 							unsigned long i,
-<<<<<<< HEAD
-							struct pp_vce_state *vce_state,
-=======
 							struct amd_vce_state *vce_state,
->>>>>>> 7625e052
 							void **clock_info,
 							unsigned long *flag)
 {
