--- conflicted
+++ resolved
@@ -315,10 +315,7 @@
 
 	uint32_t                              avfs_vdroop_override_setting;
 	bool                                  apply_avfs_cks_off_voltage;
-<<<<<<< HEAD
-=======
 	uint32_t                              frame_time_x2;
->>>>>>> dbcb7665
 };
 
 /* To convert to Q8.8 format for firmware */
