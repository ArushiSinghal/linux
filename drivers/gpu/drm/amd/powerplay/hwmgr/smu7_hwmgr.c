--- conflicted
+++ resolved
@@ -1469,11 +1469,6 @@
 						table_info->vddgfx_lookup_table, vv_id, &sclk)) {
 				if (phm_cap_enabled(hwmgr->platform_descriptor.platformCaps,
 							PHM_PlatformCaps_ClockStretcher)) {
-<<<<<<< HEAD
-					if (table_info == NULL)
-						return -EINVAL;
-=======
->>>>>>> 6e631f6d
 					sclk_table = table_info->vdd_dep_on_sclk;
 
 					for (j = 1; j < sclk_table->count; j++) {
