--- conflicted
+++ resolved
@@ -395,12 +395,7 @@
 	for (i = 0; i < adev->vce.num_rings; i++) {
 		ring = &adev->vce.ring[i];
 		sprintf(ring->name, "vce%d", i);
-<<<<<<< HEAD
-		r = amdgpu_ring_init(adev, ring, 512, VCE_CMD_NO_OP, 0xf,
-				     &adev->vce.irq, 0, AMDGPU_RING_TYPE_VCE);
-=======
 		r = amdgpu_ring_init(adev, ring, 512, &adev->vce.irq, 0);
->>>>>>> 0d5320fc
 		if (r)
 			return r;
 	}
@@ -818,32 +813,7 @@
 	amdgpu_ring_write(ring, seq);
 }
 
-<<<<<<< HEAD
-static unsigned vce_v3_0_ring_get_emit_ib_size(struct amdgpu_ring *ring)
-{
-	return
-		5; /* vce_v3_0_ring_emit_ib */
-}
-
-static unsigned vce_v3_0_ring_get_dma_frame_size(struct amdgpu_ring *ring)
-{
-	return
-		4 + /* vce_v3_0_emit_pipeline_sync */
-		6; /* amdgpu_vce_ring_emit_fence x1 no user fence */
-}
-
-static unsigned vce_v3_0_ring_get_dma_frame_size_vm(struct amdgpu_ring *ring)
-{
-	return
-		6 + /* vce_v3_0_emit_vm_flush */
-		4 + /* vce_v3_0_emit_pipeline_sync */
-		6 + 6; /* amdgpu_vce_ring_emit_fence x2 vm fence */
-}
-
-const struct amd_ip_funcs vce_v3_0_ip_funcs = {
-=======
 static const struct amd_ip_funcs vce_v3_0_ip_funcs = {
->>>>>>> 0d5320fc
 	.name = "vce_v3_0",
 	.early_init = vce_v3_0_early_init,
 	.late_init = NULL,
@@ -864,12 +834,9 @@
 };
 
 static const struct amdgpu_ring_funcs vce_v3_0_ring_phys_funcs = {
-<<<<<<< HEAD
-=======
 	.type = AMDGPU_RING_TYPE_VCE,
 	.align_mask = 0xf,
 	.nop = VCE_CMD_NO_OP,
->>>>>>> 0d5320fc
 	.get_rptr = vce_v3_0_ring_get_rptr,
 	.get_wptr = vce_v3_0_ring_get_wptr,
 	.set_wptr = vce_v3_0_ring_set_wptr,
@@ -886,27 +853,6 @@
 	.pad_ib = amdgpu_ring_generic_pad_ib,
 	.begin_use = amdgpu_vce_ring_begin_use,
 	.end_use = amdgpu_vce_ring_end_use,
-	.get_emit_ib_size = vce_v3_0_ring_get_emit_ib_size,
-	.get_dma_frame_size = vce_v3_0_ring_get_dma_frame_size,
-};
-
-static const struct amdgpu_ring_funcs vce_v3_0_ring_vm_funcs = {
-	.get_rptr = vce_v3_0_ring_get_rptr,
-	.get_wptr = vce_v3_0_ring_get_wptr,
-	.set_wptr = vce_v3_0_ring_set_wptr,
-	.parse_cs = NULL,
-	.emit_ib = vce_v3_0_ring_emit_ib,
-	.emit_vm_flush = vce_v3_0_emit_vm_flush,
-	.emit_pipeline_sync = vce_v3_0_emit_pipeline_sync,
-	.emit_fence = amdgpu_vce_ring_emit_fence,
-	.test_ring = amdgpu_vce_ring_test_ring,
-	.test_ib = amdgpu_vce_ring_test_ib,
-	.insert_nop = amdgpu_ring_insert_nop,
-	.pad_ib = amdgpu_ring_generic_pad_ib,
-	.begin_use = amdgpu_vce_ring_begin_use,
-	.end_use = amdgpu_vce_ring_end_use,
-	.get_emit_ib_size = vce_v3_0_ring_get_emit_ib_size,
-	.get_dma_frame_size = vce_v3_0_ring_get_dma_frame_size_vm,
 };
 
 static const struct amdgpu_ring_funcs vce_v3_0_ring_vm_funcs = {
