--- conflicted
+++ resolved
@@ -307,17 +307,10 @@
 	struct amdgpu_device *adev =
 		container_of(work, struct amdgpu_device, vce.idle_work.work);
 	unsigned i, count = 0;
-<<<<<<< HEAD
 
 	for (i = 0; i < adev->vce.num_rings; i++)
 		count += amdgpu_fence_count_emitted(&adev->vce.ring[i]);
 
-=======
-
-	for (i = 0; i < adev->vce.num_rings; i++)
-		count += amdgpu_fence_count_emitted(&adev->vce.ring[i]);
-
->>>>>>> 7625e052
 	if (count == 0) {
 		if (adev->pm.dpm_enabled) {
 			amdgpu_dpm_enable_vce(adev, false);
@@ -649,12 +642,9 @@
 	uint32_t *size = &tmp;
 	int i, r, idx = 0;
 
-<<<<<<< HEAD
-=======
 	p->job->vm = NULL;
 	ib->gpu_addr = amdgpu_sa_bo_gpu_addr(ib->sa_bo);
 
->>>>>>> 7625e052
 	r = amdgpu_cs_sysvm_access_required(p);
 	if (r)
 		return r;
@@ -927,18 +917,6 @@
 	amdgpu_ring_write(ring, VCE_CMD_END);
 }
 
-unsigned amdgpu_vce_ring_get_emit_ib_size(struct amdgpu_ring *ring)
-{
-	return
-		4; /* amdgpu_vce_ring_emit_ib */
-}
-
-unsigned amdgpu_vce_ring_get_dma_frame_size(struct amdgpu_ring *ring)
-{
-	return
-		6; /* amdgpu_vce_ring_emit_fence  x1 no user fence */
-}
-
 /**
  * amdgpu_vce_ring_test_ring - test if VCE ring is working
  *
