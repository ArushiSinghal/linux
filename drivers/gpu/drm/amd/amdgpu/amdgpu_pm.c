/*
 * Permission is hereby granted, free of charge, to any person obtaining a
 * copy of this software and associated documentation files (the "Software"),
 * to deal in the Software without restriction, including without limitation
 * the rights to use, copy, modify, merge, publish, distribute, sublicense,
 * and/or sell copies of the Software, and to permit persons to whom the
 * Software is furnished to do so, subject to the following conditions:
 *
 * The above copyright notice and this permission notice shall be included in
 * all copies or substantial portions of the Software.
 *
 * THE SOFTWARE IS PROVIDED "AS IS", WITHOUT WARRANTY OF ANY KIND, EXPRESS OR
 * IMPLIED, INCLUDING BUT NOT LIMITED TO THE WARRANTIES OF MERCHANTABILITY,
 * FITNESS FOR A PARTICULAR PURPOSE AND NONINFRINGEMENT.  IN NO EVENT SHALL
 * THE COPYRIGHT HOLDER(S) OR AUTHOR(S) BE LIABLE FOR ANY CLAIM, DAMAGES OR
 * OTHER LIABILITY, WHETHER IN AN ACTION OF CONTRACT, TORT OR OTHERWISE,
 * ARISING FROM, OUT OF OR IN CONNECTION WITH THE SOFTWARE OR THE USE OR
 * OTHER DEALINGS IN THE SOFTWARE.
 *
 * Authors: Rafał Miłecki <zajec5@gmail.com>
 *          Alex Deucher <alexdeucher@gmail.com>
 */
#include <drm/drmP.h>
#include "amdgpu.h"
#include "amdgpu_drv.h"
#include "amdgpu_pm.h"
#include "amdgpu_dpm.h"
#include "atom.h"
#include <linux/power_supply.h>
#include <linux/hwmon.h>
#include <linux/hwmon-sysfs.h>

#include "amd_powerplay.h"

static int amdgpu_debugfs_pm_init(struct amdgpu_device *adev);

void amdgpu_pm_acpi_event_handler(struct amdgpu_device *adev)
{
	if (adev->pp_enabled)
		/* TODO */
		return;

	if (adev->pm.dpm_enabled) {
		mutex_lock(&adev->pm.mutex);
		if (power_supply_is_system_supplied() > 0)
			adev->pm.dpm.ac_power = true;
		else
			adev->pm.dpm.ac_power = false;
		if (adev->pm.funcs->enable_bapm)
			amdgpu_dpm_enable_bapm(adev, adev->pm.dpm.ac_power);
		mutex_unlock(&adev->pm.mutex);
	}
}

static ssize_t amdgpu_get_dpm_state(struct device *dev,
				    struct device_attribute *attr,
				    char *buf)
{
	struct drm_device *ddev = dev_get_drvdata(dev);
	struct amdgpu_device *adev = ddev->dev_private;
	enum amd_pm_state_type pm;

	if (adev->pp_enabled) {
		pm = amdgpu_dpm_get_current_power_state(adev);
	} else
		pm = adev->pm.dpm.user_state;

	return snprintf(buf, PAGE_SIZE, "%s\n",
			(pm == POWER_STATE_TYPE_BATTERY) ? "battery" :
			(pm == POWER_STATE_TYPE_BALANCED) ? "balanced" : "performance");
}

static ssize_t amdgpu_set_dpm_state(struct device *dev,
				    struct device_attribute *attr,
				    const char *buf,
				    size_t count)
{
	struct drm_device *ddev = dev_get_drvdata(dev);
	struct amdgpu_device *adev = ddev->dev_private;
	enum amd_pm_state_type  state;

	if (strncmp("battery", buf, strlen("battery")) == 0)
		state = POWER_STATE_TYPE_BATTERY;
	else if (strncmp("balanced", buf, strlen("balanced")) == 0)
		state = POWER_STATE_TYPE_BALANCED;
	else if (strncmp("performance", buf, strlen("performance")) == 0)
		state = POWER_STATE_TYPE_PERFORMANCE;
	else {
		count = -EINVAL;
		goto fail;
	}

	if (adev->pp_enabled) {
		amdgpu_dpm_dispatch_task(adev, AMD_PP_EVENT_ENABLE_USER_STATE, &state, NULL);
	} else {
		mutex_lock(&adev->pm.mutex);
		adev->pm.dpm.user_state = state;
		mutex_unlock(&adev->pm.mutex);

		/* Can't set dpm state when the card is off */
		if (!(adev->flags & AMD_IS_PX) ||
		    (ddev->switch_power_state == DRM_SWITCH_POWER_ON))
			amdgpu_pm_compute_clocks(adev);
	}
fail:
	return count;
}

static ssize_t amdgpu_get_dpm_forced_performance_level(struct device *dev,
						struct device_attribute *attr,
								char *buf)
{
	struct drm_device *ddev = dev_get_drvdata(dev);
	struct amdgpu_device *adev = ddev->dev_private;

	if  ((adev->flags & AMD_IS_PX) &&
	     (ddev->switch_power_state != DRM_SWITCH_POWER_ON))
		return snprintf(buf, PAGE_SIZE, "off\n");

	if (adev->pp_enabled) {
		enum amd_dpm_forced_level level;

		level = amdgpu_dpm_get_performance_level(adev);
		return snprintf(buf, PAGE_SIZE, "%s\n",
				(level == AMD_DPM_FORCED_LEVEL_AUTO) ? "auto" :
				(level == AMD_DPM_FORCED_LEVEL_LOW) ? "low" :
				(level == AMD_DPM_FORCED_LEVEL_HIGH) ? "high" :
				(level == AMD_DPM_FORCED_LEVEL_MANUAL) ? "manual" : "unknown");
	} else {
		enum amdgpu_dpm_forced_level level;

		level = adev->pm.dpm.forced_level;
		return snprintf(buf, PAGE_SIZE, "%s\n",
				(level == AMDGPU_DPM_FORCED_LEVEL_AUTO) ? "auto" :
				(level == AMDGPU_DPM_FORCED_LEVEL_LOW) ? "low" : "high");
	}
}

static ssize_t amdgpu_set_dpm_forced_performance_level(struct device *dev,
						       struct device_attribute *attr,
						       const char *buf,
						       size_t count)
{
	struct drm_device *ddev = dev_get_drvdata(dev);
	struct amdgpu_device *adev = ddev->dev_private;
	enum amdgpu_dpm_forced_level level;
	int ret = 0;

	/* Can't force performance level when the card is off */
	if  ((adev->flags & AMD_IS_PX) &&
	     (ddev->switch_power_state != DRM_SWITCH_POWER_ON))
		return -EINVAL;

	if (strncmp("low", buf, strlen("low")) == 0) {
		level = AMDGPU_DPM_FORCED_LEVEL_LOW;
	} else if (strncmp("high", buf, strlen("high")) == 0) {
		level = AMDGPU_DPM_FORCED_LEVEL_HIGH;
	} else if (strncmp("auto", buf, strlen("auto")) == 0) {
		level = AMDGPU_DPM_FORCED_LEVEL_AUTO;
	} else if (strncmp("manual", buf, strlen("manual")) == 0) {
		level = AMDGPU_DPM_FORCED_LEVEL_MANUAL;
	} else {
		count = -EINVAL;
		goto fail;
	}

	if (adev->pp_enabled)
		amdgpu_dpm_force_performance_level(adev, level);
	else {
		mutex_lock(&adev->pm.mutex);
		if (adev->pm.dpm.thermal_active) {
			count = -EINVAL;
			mutex_unlock(&adev->pm.mutex);
			goto fail;
		}
		ret = amdgpu_dpm_force_performance_level(adev, level);
		if (ret)
			count = -EINVAL;
		else
			adev->pm.dpm.forced_level = level;
		mutex_unlock(&adev->pm.mutex);
	}
fail:
	return count;
}

static ssize_t amdgpu_get_pp_num_states(struct device *dev,
		struct device_attribute *attr,
		char *buf)
{
	struct drm_device *ddev = dev_get_drvdata(dev);
	struct amdgpu_device *adev = ddev->dev_private;
	struct pp_states_info data;
	int i, buf_len;

	if (adev->pp_enabled)
		amdgpu_dpm_get_pp_num_states(adev, &data);

	buf_len = snprintf(buf, PAGE_SIZE, "states: %d\n", data.nums);
	for (i = 0; i < data.nums; i++)
		buf_len += snprintf(buf + buf_len, PAGE_SIZE, "%d %s\n", i,
				(data.states[i] == POWER_STATE_TYPE_INTERNAL_BOOT) ? "boot" :
				(data.states[i] == POWER_STATE_TYPE_BATTERY) ? "battery" :
				(data.states[i] == POWER_STATE_TYPE_BALANCED) ? "balanced" :
				(data.states[i] == POWER_STATE_TYPE_PERFORMANCE) ? "performance" : "default");

	return buf_len;
}

static ssize_t amdgpu_get_pp_cur_state(struct device *dev,
		struct device_attribute *attr,
		char *buf)
{
	struct drm_device *ddev = dev_get_drvdata(dev);
	struct amdgpu_device *adev = ddev->dev_private;
	struct pp_states_info data;
	enum amd_pm_state_type pm = 0;
	int i = 0;

	if (adev->pp_enabled) {

		pm = amdgpu_dpm_get_current_power_state(adev);
		amdgpu_dpm_get_pp_num_states(adev, &data);

		for (i = 0; i < data.nums; i++) {
			if (pm == data.states[i])
				break;
		}

		if (i == data.nums)
			i = -EINVAL;
	}

	return snprintf(buf, PAGE_SIZE, "%d\n", i);
}

static ssize_t amdgpu_get_pp_force_state(struct device *dev,
		struct device_attribute *attr,
		char *buf)
{
	struct drm_device *ddev = dev_get_drvdata(dev);
	struct amdgpu_device *adev = ddev->dev_private;
	struct pp_states_info data;
	enum amd_pm_state_type pm = 0;
	int i;

	if (adev->pp_force_state_enabled && adev->pp_enabled) {
		pm = amdgpu_dpm_get_current_power_state(adev);
		amdgpu_dpm_get_pp_num_states(adev, &data);

		for (i = 0; i < data.nums; i++) {
			if (pm == data.states[i])
				break;
		}

		if (i == data.nums)
			i = -EINVAL;

		return snprintf(buf, PAGE_SIZE, "%d\n", i);

	} else
		return snprintf(buf, PAGE_SIZE, "\n");
}

static ssize_t amdgpu_set_pp_force_state(struct device *dev,
		struct device_attribute *attr,
		const char *buf,
		size_t count)
{
	struct drm_device *ddev = dev_get_drvdata(dev);
	struct amdgpu_device *adev = ddev->dev_private;
	enum amd_pm_state_type state = 0;
	unsigned long idx;
	int ret;

	if (strlen(buf) == 1)
		adev->pp_force_state_enabled = false;
	else if (adev->pp_enabled) {
		struct pp_states_info data;

		ret = kstrtoul(buf, 0, &idx);
		if (ret || idx >= ARRAY_SIZE(data.states)) {
			count = -EINVAL;
			goto fail;
		}

		amdgpu_dpm_get_pp_num_states(adev, &data);
		state = data.states[idx];
		/* only set user selected power states */
		if (state != POWER_STATE_TYPE_INTERNAL_BOOT &&
		    state != POWER_STATE_TYPE_DEFAULT) {
			amdgpu_dpm_dispatch_task(adev,
					AMD_PP_EVENT_ENABLE_USER_STATE, &state, NULL);
			adev->pp_force_state_enabled = true;
		}
	}
fail:
	return count;
}

static ssize_t amdgpu_get_pp_table(struct device *dev,
		struct device_attribute *attr,
		char *buf)
{
	struct drm_device *ddev = dev_get_drvdata(dev);
	struct amdgpu_device *adev = ddev->dev_private;
	char *table = NULL;
	int size;

	if (adev->pp_enabled)
		size = amdgpu_dpm_get_pp_table(adev, &table);
	else
		return 0;

	if (size >= PAGE_SIZE)
		size = PAGE_SIZE - 1;

	memcpy(buf, table, size);

	return size;
}

static ssize_t amdgpu_set_pp_table(struct device *dev,
		struct device_attribute *attr,
		const char *buf,
		size_t count)
{
	struct drm_device *ddev = dev_get_drvdata(dev);
	struct amdgpu_device *adev = ddev->dev_private;

	if (adev->pp_enabled)
		amdgpu_dpm_set_pp_table(adev, buf, count);

	return count;
}

static ssize_t amdgpu_get_pp_dpm_sclk(struct device *dev,
		struct device_attribute *attr,
		char *buf)
{
	struct drm_device *ddev = dev_get_drvdata(dev);
	struct amdgpu_device *adev = ddev->dev_private;
	ssize_t size = 0;

	if (adev->pp_enabled)
		size = amdgpu_dpm_print_clock_levels(adev, PP_SCLK, buf);
	else if (adev->pm.funcs->print_clock_levels)
		size = adev->pm.funcs->print_clock_levels(adev, PP_SCLK, buf);

	return size;
}

static ssize_t amdgpu_set_pp_dpm_sclk(struct device *dev,
		struct device_attribute *attr,
		const char *buf,
		size_t count)
{
	struct drm_device *ddev = dev_get_drvdata(dev);
	struct amdgpu_device *adev = ddev->dev_private;
	int ret;
	long level;
	uint32_t i, mask = 0;
	char sub_str[2];

	for (i = 0; i < strlen(buf); i++) {
		if (*(buf + i) == '\n')
			continue;
		sub_str[0] = *(buf + i);
		sub_str[1] = '\0';
		ret = kstrtol(sub_str, 0, &level);

		if (ret) {
			count = -EINVAL;
			goto fail;
		}
		mask |= 1 << level;
	}

	if (adev->pp_enabled)
		amdgpu_dpm_force_clock_level(adev, PP_SCLK, mask);
	else if (adev->pm.funcs->force_clock_level)
		adev->pm.funcs->force_clock_level(adev, PP_SCLK, mask);
fail:
	return count;
}

static ssize_t amdgpu_get_pp_dpm_mclk(struct device *dev,
		struct device_attribute *attr,
		char *buf)
{
	struct drm_device *ddev = dev_get_drvdata(dev);
	struct amdgpu_device *adev = ddev->dev_private;
	ssize_t size = 0;

	if (adev->pp_enabled)
		size = amdgpu_dpm_print_clock_levels(adev, PP_MCLK, buf);
	else if (adev->pm.funcs->print_clock_levels)
		size = adev->pm.funcs->print_clock_levels(adev, PP_MCLK, buf);

	return size;
}

static ssize_t amdgpu_set_pp_dpm_mclk(struct device *dev,
		struct device_attribute *attr,
		const char *buf,
		size_t count)
{
	struct drm_device *ddev = dev_get_drvdata(dev);
	struct amdgpu_device *adev = ddev->dev_private;
	int ret;
	long level;
	uint32_t i, mask = 0;
	char sub_str[2];

	for (i = 0; i < strlen(buf); i++) {
		if (*(buf + i) == '\n')
			continue;
		sub_str[0] = *(buf + i);
		sub_str[1] = '\0';
		ret = kstrtol(sub_str, 0, &level);

		if (ret) {
			count = -EINVAL;
			goto fail;
		}
		mask |= 1 << level;
	}

	if (adev->pp_enabled)
		amdgpu_dpm_force_clock_level(adev, PP_MCLK, mask);
	else if (adev->pm.funcs->force_clock_level)
		adev->pm.funcs->force_clock_level(adev, PP_MCLK, mask);
fail:
	return count;
}

static ssize_t amdgpu_get_pp_dpm_pcie(struct device *dev,
		struct device_attribute *attr,
		char *buf)
{
	struct drm_device *ddev = dev_get_drvdata(dev);
	struct amdgpu_device *adev = ddev->dev_private;
	ssize_t size = 0;

	if (adev->pp_enabled)
		size = amdgpu_dpm_print_clock_levels(adev, PP_PCIE, buf);
	else if (adev->pm.funcs->print_clock_levels)
		size = adev->pm.funcs->print_clock_levels(adev, PP_PCIE, buf);

	return size;
}

static ssize_t amdgpu_set_pp_dpm_pcie(struct device *dev,
		struct device_attribute *attr,
		const char *buf,
		size_t count)
{
	struct drm_device *ddev = dev_get_drvdata(dev);
	struct amdgpu_device *adev = ddev->dev_private;
	int ret;
	long level;
	uint32_t i, mask = 0;
	char sub_str[2];

	for (i = 0; i < strlen(buf); i++) {
		if (*(buf + i) == '\n')
			continue;
		sub_str[0] = *(buf + i);
		sub_str[1] = '\0';
		ret = kstrtol(sub_str, 0, &level);

		if (ret) {
			count = -EINVAL;
			goto fail;
		}
		mask |= 1 << level;
	}

	if (adev->pp_enabled)
		amdgpu_dpm_force_clock_level(adev, PP_PCIE, mask);
	else if (adev->pm.funcs->force_clock_level)
		adev->pm.funcs->force_clock_level(adev, PP_PCIE, mask);
fail:
	return count;
}

static ssize_t amdgpu_get_pp_sclk_od(struct device *dev,
		struct device_attribute *attr,
		char *buf)
{
	struct drm_device *ddev = dev_get_drvdata(dev);
	struct amdgpu_device *adev = ddev->dev_private;
	uint32_t value = 0;

	if (adev->pp_enabled)
		value = amdgpu_dpm_get_sclk_od(adev);
	else if (adev->pm.funcs->get_sclk_od)
		value = adev->pm.funcs->get_sclk_od(adev);

	return snprintf(buf, PAGE_SIZE, "%d\n", value);
}

static ssize_t amdgpu_set_pp_sclk_od(struct device *dev,
		struct device_attribute *attr,
		const char *buf,
		size_t count)
{
	struct drm_device *ddev = dev_get_drvdata(dev);
	struct amdgpu_device *adev = ddev->dev_private;
	int ret;
	long int value;

	ret = kstrtol(buf, 0, &value);

	if (ret) {
		count = -EINVAL;
		goto fail;
	}

	if (adev->pp_enabled) {
		amdgpu_dpm_set_sclk_od(adev, (uint32_t)value);
		amdgpu_dpm_dispatch_task(adev, AMD_PP_EVENT_READJUST_POWER_STATE, NULL, NULL);
	} else if (adev->pm.funcs->set_sclk_od) {
		adev->pm.funcs->set_sclk_od(adev, (uint32_t)value);
		adev->pm.dpm.current_ps = adev->pm.dpm.boot_ps;
		amdgpu_pm_compute_clocks(adev);
	}

fail:
	return count;
}

static ssize_t amdgpu_get_pp_mclk_od(struct device *dev,
		struct device_attribute *attr,
		char *buf)
{
	struct drm_device *ddev = dev_get_drvdata(dev);
	struct amdgpu_device *adev = ddev->dev_private;
	uint32_t value = 0;

	if (adev->pp_enabled)
		value = amdgpu_dpm_get_mclk_od(adev);
	else if (adev->pm.funcs->get_mclk_od)
		value = adev->pm.funcs->get_mclk_od(adev);

	return snprintf(buf, PAGE_SIZE, "%d\n", value);
}

static ssize_t amdgpu_set_pp_mclk_od(struct device *dev,
		struct device_attribute *attr,
		const char *buf,
		size_t count)
{
	struct drm_device *ddev = dev_get_drvdata(dev);
	struct amdgpu_device *adev = ddev->dev_private;
	int ret;
	long int value;

	ret = kstrtol(buf, 0, &value);

	if (ret) {
		count = -EINVAL;
		goto fail;
	}

	if (adev->pp_enabled) {
		amdgpu_dpm_set_mclk_od(adev, (uint32_t)value);
		amdgpu_dpm_dispatch_task(adev, AMD_PP_EVENT_READJUST_POWER_STATE, NULL, NULL);
	} else if (adev->pm.funcs->set_mclk_od) {
		adev->pm.funcs->set_mclk_od(adev, (uint32_t)value);
		adev->pm.dpm.current_ps = adev->pm.dpm.boot_ps;
		amdgpu_pm_compute_clocks(adev);
	}

fail:
	return count;
}

static DEVICE_ATTR(power_dpm_state, S_IRUGO | S_IWUSR, amdgpu_get_dpm_state, amdgpu_set_dpm_state);
static DEVICE_ATTR(power_dpm_force_performance_level, S_IRUGO | S_IWUSR,
		   amdgpu_get_dpm_forced_performance_level,
		   amdgpu_set_dpm_forced_performance_level);
static DEVICE_ATTR(pp_num_states, S_IRUGO, amdgpu_get_pp_num_states, NULL);
static DEVICE_ATTR(pp_cur_state, S_IRUGO, amdgpu_get_pp_cur_state, NULL);
static DEVICE_ATTR(pp_force_state, S_IRUGO | S_IWUSR,
		amdgpu_get_pp_force_state,
		amdgpu_set_pp_force_state);
static DEVICE_ATTR(pp_table, S_IRUGO | S_IWUSR,
		amdgpu_get_pp_table,
		amdgpu_set_pp_table);
static DEVICE_ATTR(pp_dpm_sclk, S_IRUGO | S_IWUSR,
		amdgpu_get_pp_dpm_sclk,
		amdgpu_set_pp_dpm_sclk);
static DEVICE_ATTR(pp_dpm_mclk, S_IRUGO | S_IWUSR,
		amdgpu_get_pp_dpm_mclk,
		amdgpu_set_pp_dpm_mclk);
static DEVICE_ATTR(pp_dpm_pcie, S_IRUGO | S_IWUSR,
		amdgpu_get_pp_dpm_pcie,
		amdgpu_set_pp_dpm_pcie);
static DEVICE_ATTR(pp_sclk_od, S_IRUGO | S_IWUSR,
		amdgpu_get_pp_sclk_od,
		amdgpu_set_pp_sclk_od);
static DEVICE_ATTR(pp_mclk_od, S_IRUGO | S_IWUSR,
		amdgpu_get_pp_mclk_od,
		amdgpu_set_pp_mclk_od);

static ssize_t amdgpu_hwmon_show_temp(struct device *dev,
				      struct device_attribute *attr,
				      char *buf)
{
	struct amdgpu_device *adev = dev_get_drvdata(dev);
	struct drm_device *ddev = adev->ddev;
	int temp;

	/* Can't get temperature when the card is off */
	if  ((adev->flags & AMD_IS_PX) &&
	     (ddev->switch_power_state != DRM_SWITCH_POWER_ON))
		return -EINVAL;

	if (!adev->pp_enabled && !adev->pm.funcs->get_temperature)
		temp = 0;
	else
		temp = amdgpu_dpm_get_temperature(adev);

	return snprintf(buf, PAGE_SIZE, "%d\n", temp);
}

static ssize_t amdgpu_hwmon_show_temp_thresh(struct device *dev,
					     struct device_attribute *attr,
					     char *buf)
{
	struct amdgpu_device *adev = dev_get_drvdata(dev);
	int hyst = to_sensor_dev_attr(attr)->index;
	int temp;

	if (hyst)
		temp = adev->pm.dpm.thermal.min_temp;
	else
		temp = adev->pm.dpm.thermal.max_temp;

	return snprintf(buf, PAGE_SIZE, "%d\n", temp);
}

static ssize_t amdgpu_hwmon_get_pwm1_enable(struct device *dev,
					    struct device_attribute *attr,
					    char *buf)
{
	struct amdgpu_device *adev = dev_get_drvdata(dev);
	u32 pwm_mode = 0;

	if (!adev->pp_enabled && !adev->pm.funcs->get_fan_control_mode)
		return -EINVAL;

	pwm_mode = amdgpu_dpm_get_fan_control_mode(adev);

	/* never 0 (full-speed), fuse or smc-controlled always */
	return sprintf(buf, "%i\n", pwm_mode == FDO_PWM_MODE_STATIC ? 1 : 2);
}

static ssize_t amdgpu_hwmon_set_pwm1_enable(struct device *dev,
					    struct device_attribute *attr,
					    const char *buf,
					    size_t count)
{
	struct amdgpu_device *adev = dev_get_drvdata(dev);
	int err;
	int value;

	if (!adev->pp_enabled && !adev->pm.funcs->set_fan_control_mode)
		return -EINVAL;

	err = kstrtoint(buf, 10, &value);
	if (err)
		return err;

	switch (value) {
	case 1: /* manual, percent-based */
		amdgpu_dpm_set_fan_control_mode(adev, FDO_PWM_MODE_STATIC);
		break;
	default: /* disable */
		amdgpu_dpm_set_fan_control_mode(adev, 0);
		break;
	}

	return count;
}

static ssize_t amdgpu_hwmon_get_pwm1_min(struct device *dev,
					 struct device_attribute *attr,
					 char *buf)
{
	return sprintf(buf, "%i\n", 0);
}

static ssize_t amdgpu_hwmon_get_pwm1_max(struct device *dev,
					 struct device_attribute *attr,
					 char *buf)
{
	return sprintf(buf, "%i\n", 255);
}

static ssize_t amdgpu_hwmon_set_pwm1(struct device *dev,
				     struct device_attribute *attr,
				     const char *buf, size_t count)
{
	struct amdgpu_device *adev = dev_get_drvdata(dev);
	int err;
	u32 value;

	err = kstrtou32(buf, 10, &value);
	if (err)
		return err;

	value = (value * 100) / 255;

	err = amdgpu_dpm_set_fan_speed_percent(adev, value);
	if (err)
		return err;

	return count;
}

static ssize_t amdgpu_hwmon_get_pwm1(struct device *dev,
				     struct device_attribute *attr,
				     char *buf)
{
	struct amdgpu_device *adev = dev_get_drvdata(dev);
	int err;
	u32 speed;

	err = amdgpu_dpm_get_fan_speed_percent(adev, &speed);
	if (err)
		return err;

	speed = (speed * 255) / 100;

	return sprintf(buf, "%i\n", speed);
}

static SENSOR_DEVICE_ATTR(temp1_input, S_IRUGO, amdgpu_hwmon_show_temp, NULL, 0);
static SENSOR_DEVICE_ATTR(temp1_crit, S_IRUGO, amdgpu_hwmon_show_temp_thresh, NULL, 0);
static SENSOR_DEVICE_ATTR(temp1_crit_hyst, S_IRUGO, amdgpu_hwmon_show_temp_thresh, NULL, 1);
static SENSOR_DEVICE_ATTR(pwm1, S_IRUGO | S_IWUSR, amdgpu_hwmon_get_pwm1, amdgpu_hwmon_set_pwm1, 0);
static SENSOR_DEVICE_ATTR(pwm1_enable, S_IRUGO | S_IWUSR, amdgpu_hwmon_get_pwm1_enable, amdgpu_hwmon_set_pwm1_enable, 0);
static SENSOR_DEVICE_ATTR(pwm1_min, S_IRUGO, amdgpu_hwmon_get_pwm1_min, NULL, 0);
static SENSOR_DEVICE_ATTR(pwm1_max, S_IRUGO, amdgpu_hwmon_get_pwm1_max, NULL, 0);

static struct attribute *hwmon_attributes[] = {
	&sensor_dev_attr_temp1_input.dev_attr.attr,
	&sensor_dev_attr_temp1_crit.dev_attr.attr,
	&sensor_dev_attr_temp1_crit_hyst.dev_attr.attr,
	&sensor_dev_attr_pwm1.dev_attr.attr,
	&sensor_dev_attr_pwm1_enable.dev_attr.attr,
	&sensor_dev_attr_pwm1_min.dev_attr.attr,
	&sensor_dev_attr_pwm1_max.dev_attr.attr,
	NULL
};

static umode_t hwmon_attributes_visible(struct kobject *kobj,
					struct attribute *attr, int index)
{
	struct device *dev = kobj_to_dev(kobj);
	struct amdgpu_device *adev = dev_get_drvdata(dev);
	umode_t effective_mode = attr->mode;

	/* Skip limit attributes if DPM is not enabled */
	if (!adev->pm.dpm_enabled &&
	    (attr == &sensor_dev_attr_temp1_crit.dev_attr.attr ||
	     attr == &sensor_dev_attr_temp1_crit_hyst.dev_attr.attr ||
	     attr == &sensor_dev_attr_pwm1.dev_attr.attr ||
	     attr == &sensor_dev_attr_pwm1_enable.dev_attr.attr ||
	     attr == &sensor_dev_attr_pwm1_max.dev_attr.attr ||
	     attr == &sensor_dev_attr_pwm1_min.dev_attr.attr))
		return 0;

	if (adev->pp_enabled)
		return effective_mode;

	/* Skip fan attributes if fan is not present */
	if (adev->pm.no_fan &&
	    (attr == &sensor_dev_attr_pwm1.dev_attr.attr ||
	     attr == &sensor_dev_attr_pwm1_enable.dev_attr.attr ||
	     attr == &sensor_dev_attr_pwm1_max.dev_attr.attr ||
	     attr == &sensor_dev_attr_pwm1_min.dev_attr.attr))
		return 0;

	/* mask fan attributes if we have no bindings for this asic to expose */
	if ((!adev->pm.funcs->get_fan_speed_percent &&
	     attr == &sensor_dev_attr_pwm1.dev_attr.attr) || /* can't query fan */
	    (!adev->pm.funcs->get_fan_control_mode &&
	     attr == &sensor_dev_attr_pwm1_enable.dev_attr.attr)) /* can't query state */
		effective_mode &= ~S_IRUGO;

	if ((!adev->pm.funcs->set_fan_speed_percent &&
	     attr == &sensor_dev_attr_pwm1.dev_attr.attr) || /* can't manage fan */
	    (!adev->pm.funcs->set_fan_control_mode &&
	     attr == &sensor_dev_attr_pwm1_enable.dev_attr.attr)) /* can't manage state */
		effective_mode &= ~S_IWUSR;

	/* hide max/min values if we can't both query and manage the fan */
	if ((!adev->pm.funcs->set_fan_speed_percent &&
	     !adev->pm.funcs->get_fan_speed_percent) &&
	    (attr == &sensor_dev_attr_pwm1_max.dev_attr.attr ||
	     attr == &sensor_dev_attr_pwm1_min.dev_attr.attr))
		return 0;

	return effective_mode;
}

static const struct attribute_group hwmon_attrgroup = {
	.attrs = hwmon_attributes,
	.is_visible = hwmon_attributes_visible,
};

static const struct attribute_group *hwmon_groups[] = {
	&hwmon_attrgroup,
	NULL
};

void amdgpu_dpm_thermal_work_handler(struct work_struct *work)
{
	struct amdgpu_device *adev =
		container_of(work, struct amdgpu_device,
			     pm.dpm.thermal.work);
	/* switch to the thermal state */
	enum amd_pm_state_type dpm_state = POWER_STATE_TYPE_INTERNAL_THERMAL;

	if (!adev->pm.dpm_enabled)
		return;

	if (adev->pm.funcs->get_temperature) {
		int temp = amdgpu_dpm_get_temperature(adev);

		if (temp < adev->pm.dpm.thermal.min_temp)
			/* switch back the user state */
			dpm_state = adev->pm.dpm.user_state;
	} else {
		if (adev->pm.dpm.thermal.high_to_low)
			/* switch back the user state */
			dpm_state = adev->pm.dpm.user_state;
	}
	mutex_lock(&adev->pm.mutex);
	if (dpm_state == POWER_STATE_TYPE_INTERNAL_THERMAL)
		adev->pm.dpm.thermal_active = true;
	else
		adev->pm.dpm.thermal_active = false;
	adev->pm.dpm.state = dpm_state;
	mutex_unlock(&adev->pm.mutex);

	amdgpu_pm_compute_clocks(adev);
}

static struct amdgpu_ps *amdgpu_dpm_pick_power_state(struct amdgpu_device *adev,
						     enum amd_pm_state_type dpm_state)
{
	int i;
	struct amdgpu_ps *ps;
	u32 ui_class;
	bool single_display = (adev->pm.dpm.new_active_crtc_count < 2) ?
		true : false;

	/* check if the vblank period is too short to adjust the mclk */
	if (single_display && adev->pm.funcs->vblank_too_short) {
		if (amdgpu_dpm_vblank_too_short(adev))
			single_display = false;
	}

	/* certain older asics have a separare 3D performance state,
	 * so try that first if the user selected performance
	 */
	if (dpm_state == POWER_STATE_TYPE_PERFORMANCE)
		dpm_state = POWER_STATE_TYPE_INTERNAL_3DPERF;
	/* balanced states don't exist at the moment */
	if (dpm_state == POWER_STATE_TYPE_BALANCED)
		dpm_state = POWER_STATE_TYPE_PERFORMANCE;

restart_search:
	/* Pick the best power state based on current conditions */
	for (i = 0; i < adev->pm.dpm.num_ps; i++) {
		ps = &adev->pm.dpm.ps[i];
		ui_class = ps->class & ATOM_PPLIB_CLASSIFICATION_UI_MASK;
		switch (dpm_state) {
		/* user states */
		case POWER_STATE_TYPE_BATTERY:
			if (ui_class == ATOM_PPLIB_CLASSIFICATION_UI_BATTERY) {
				if (ps->caps & ATOM_PPLIB_SINGLE_DISPLAY_ONLY) {
					if (single_display)
						return ps;
				} else
					return ps;
			}
			break;
		case POWER_STATE_TYPE_BALANCED:
			if (ui_class == ATOM_PPLIB_CLASSIFICATION_UI_BALANCED) {
				if (ps->caps & ATOM_PPLIB_SINGLE_DISPLAY_ONLY) {
					if (single_display)
						return ps;
				} else
					return ps;
			}
			break;
		case POWER_STATE_TYPE_PERFORMANCE:
			if (ui_class == ATOM_PPLIB_CLASSIFICATION_UI_PERFORMANCE) {
				if (ps->caps & ATOM_PPLIB_SINGLE_DISPLAY_ONLY) {
					if (single_display)
						return ps;
				} else
					return ps;
			}
			break;
		/* internal states */
		case POWER_STATE_TYPE_INTERNAL_UVD:
			if (adev->pm.dpm.uvd_ps)
				return adev->pm.dpm.uvd_ps;
			else
				break;
		case POWER_STATE_TYPE_INTERNAL_UVD_SD:
			if (ps->class & ATOM_PPLIB_CLASSIFICATION_SDSTATE)
				return ps;
			break;
		case POWER_STATE_TYPE_INTERNAL_UVD_HD:
			if (ps->class & ATOM_PPLIB_CLASSIFICATION_HDSTATE)
				return ps;
			break;
		case POWER_STATE_TYPE_INTERNAL_UVD_HD2:
			if (ps->class & ATOM_PPLIB_CLASSIFICATION_HD2STATE)
				return ps;
			break;
		case POWER_STATE_TYPE_INTERNAL_UVD_MVC:
			if (ps->class2 & ATOM_PPLIB_CLASSIFICATION2_MVC)
				return ps;
			break;
		case POWER_STATE_TYPE_INTERNAL_BOOT:
			return adev->pm.dpm.boot_ps;
		case POWER_STATE_TYPE_INTERNAL_THERMAL:
			if (ps->class & ATOM_PPLIB_CLASSIFICATION_THERMAL)
				return ps;
			break;
		case POWER_STATE_TYPE_INTERNAL_ACPI:
			if (ps->class & ATOM_PPLIB_CLASSIFICATION_ACPI)
				return ps;
			break;
		case POWER_STATE_TYPE_INTERNAL_ULV:
			if (ps->class2 & ATOM_PPLIB_CLASSIFICATION2_ULV)
				return ps;
			break;
		case POWER_STATE_TYPE_INTERNAL_3DPERF:
			if (ps->class & ATOM_PPLIB_CLASSIFICATION_3DPERFORMANCE)
				return ps;
			break;
		default:
			break;
		}
	}
	/* use a fallback state if we didn't match */
	switch (dpm_state) {
	case POWER_STATE_TYPE_INTERNAL_UVD_SD:
		dpm_state = POWER_STATE_TYPE_INTERNAL_UVD_HD;
		goto restart_search;
	case POWER_STATE_TYPE_INTERNAL_UVD_HD:
	case POWER_STATE_TYPE_INTERNAL_UVD_HD2:
	case POWER_STATE_TYPE_INTERNAL_UVD_MVC:
		if (adev->pm.dpm.uvd_ps) {
			return adev->pm.dpm.uvd_ps;
		} else {
			dpm_state = POWER_STATE_TYPE_PERFORMANCE;
			goto restart_search;
		}
	case POWER_STATE_TYPE_INTERNAL_THERMAL:
		dpm_state = POWER_STATE_TYPE_INTERNAL_ACPI;
		goto restart_search;
	case POWER_STATE_TYPE_INTERNAL_ACPI:
		dpm_state = POWER_STATE_TYPE_BATTERY;
		goto restart_search;
	case POWER_STATE_TYPE_BATTERY:
	case POWER_STATE_TYPE_BALANCED:
	case POWER_STATE_TYPE_INTERNAL_3DPERF:
		dpm_state = POWER_STATE_TYPE_PERFORMANCE;
		goto restart_search;
	default:
		break;
	}

	return NULL;
}

static void amdgpu_dpm_change_power_state_locked(struct amdgpu_device *adev)
{
	struct amdgpu_ps *ps;
	enum amd_pm_state_type dpm_state;
	int ret;
	bool equal;

	/* if dpm init failed */
	if (!adev->pm.dpm_enabled)
		return;

	if (adev->pm.dpm.user_state != adev->pm.dpm.state) {
		/* add other state override checks here */
		if ((!adev->pm.dpm.thermal_active) &&
		    (!adev->pm.dpm.uvd_active))
			adev->pm.dpm.state = adev->pm.dpm.user_state;
	}
	dpm_state = adev->pm.dpm.state;

	ps = amdgpu_dpm_pick_power_state(adev, dpm_state);
	if (ps)
		adev->pm.dpm.requested_ps = ps;
	else
		return;

	if (amdgpu_dpm == 1) {
		printk("switching from power state:\n");
		amdgpu_dpm_print_power_state(adev, adev->pm.dpm.current_ps);
		printk("switching to power state:\n");
		amdgpu_dpm_print_power_state(adev, adev->pm.dpm.requested_ps);
	}

	/* update whether vce is active */
	ps->vce_active = adev->pm.dpm.vce_active;

	amdgpu_dpm_display_configuration_changed(adev);

	ret = amdgpu_dpm_pre_set_power_state(adev);
	if (ret)
		return;

	if ((0 != amgdpu_dpm_check_state_equal(adev, adev->pm.dpm.current_ps, adev->pm.dpm.requested_ps, &equal)))
		equal = false;

	if (equal)
		return;

	amdgpu_dpm_set_power_state(adev);
	amdgpu_dpm_post_set_power_state(adev);

	adev->pm.dpm.current_active_crtcs = adev->pm.dpm.new_active_crtcs;
	adev->pm.dpm.current_active_crtc_count = adev->pm.dpm.new_active_crtc_count;

	if (adev->pm.funcs->force_performance_level) {
		if (adev->pm.dpm.thermal_active) {
			enum amdgpu_dpm_forced_level level = adev->pm.dpm.forced_level;
			/* force low perf level for thermal */
			amdgpu_dpm_force_performance_level(adev, AMDGPU_DPM_FORCED_LEVEL_LOW);
			/* save the user's level */
			adev->pm.dpm.forced_level = level;
		} else {
			/* otherwise, user selected level */
			amdgpu_dpm_force_performance_level(adev, adev->pm.dpm.forced_level);
		}
	}
}

void amdgpu_dpm_enable_uvd(struct amdgpu_device *adev, bool enable)
{
	if (adev->pp_enabled || adev->pm.funcs->powergate_uvd) {
		/* enable/disable UVD */
		mutex_lock(&adev->pm.mutex);
		amdgpu_dpm_powergate_uvd(adev, !enable);
		mutex_unlock(&adev->pm.mutex);
	} else {
		if (enable) {
			mutex_lock(&adev->pm.mutex);
			adev->pm.dpm.uvd_active = true;
			adev->pm.dpm.state = POWER_STATE_TYPE_INTERNAL_UVD;
			mutex_unlock(&adev->pm.mutex);
		} else {
			mutex_lock(&adev->pm.mutex);
			adev->pm.dpm.uvd_active = false;
			mutex_unlock(&adev->pm.mutex);
		}
		amdgpu_pm_compute_clocks(adev);
	}
}

void amdgpu_dpm_enable_vce(struct amdgpu_device *adev, bool enable)
{
	if (adev->pp_enabled || adev->pm.funcs->powergate_vce) {
		/* enable/disable VCE */
		mutex_lock(&adev->pm.mutex);
		amdgpu_dpm_powergate_vce(adev, !enable);
		mutex_unlock(&adev->pm.mutex);
	} else {
		if (enable) {
			mutex_lock(&adev->pm.mutex);
			adev->pm.dpm.vce_active = true;
			/* XXX select vce level based on ring/task */
<<<<<<< HEAD
			adev->pm.dpm.vce_level = AMDGPU_VCE_LEVEL_AC_ALL;
=======
			adev->pm.dpm.vce_level = AMD_VCE_LEVEL_AC_ALL;
>>>>>>> 0d5320fc
			mutex_unlock(&adev->pm.mutex);
		} else {
			mutex_lock(&adev->pm.mutex);
			adev->pm.dpm.vce_active = false;
			mutex_unlock(&adev->pm.mutex);
		}
		amdgpu_pm_compute_clocks(adev);
	}
}

void amdgpu_pm_print_power_states(struct amdgpu_device *adev)
{
	int i;

	if (adev->pp_enabled)
		/* TO DO */
		return;

	for (i = 0; i < adev->pm.dpm.num_ps; i++)
		amdgpu_dpm_print_power_state(adev, &adev->pm.dpm.ps[i]);

}

int amdgpu_pm_sysfs_init(struct amdgpu_device *adev)
{
	int ret;

	if (adev->pm.sysfs_initialized)
		return 0;

	if (!adev->pp_enabled) {
		if (adev->pm.funcs->get_temperature == NULL)
			return 0;
	}

	adev->pm.int_hwmon_dev = hwmon_device_register_with_groups(adev->dev,
								   DRIVER_NAME, adev,
								   hwmon_groups);
	if (IS_ERR(adev->pm.int_hwmon_dev)) {
		ret = PTR_ERR(adev->pm.int_hwmon_dev);
		dev_err(adev->dev,
			"Unable to register hwmon device: %d\n", ret);
		return ret;
	}

	ret = device_create_file(adev->dev, &dev_attr_power_dpm_state);
	if (ret) {
		DRM_ERROR("failed to create device file for dpm state\n");
		return ret;
	}
	ret = device_create_file(adev->dev, &dev_attr_power_dpm_force_performance_level);
	if (ret) {
		DRM_ERROR("failed to create device file for dpm state\n");
		return ret;
	}

	if (adev->pp_enabled) {
		ret = device_create_file(adev->dev, &dev_attr_pp_num_states);
		if (ret) {
			DRM_ERROR("failed to create device file pp_num_states\n");
			return ret;
		}
		ret = device_create_file(adev->dev, &dev_attr_pp_cur_state);
		if (ret) {
			DRM_ERROR("failed to create device file pp_cur_state\n");
			return ret;
		}
		ret = device_create_file(adev->dev, &dev_attr_pp_force_state);
		if (ret) {
			DRM_ERROR("failed to create device file pp_force_state\n");
			return ret;
		}
		ret = device_create_file(adev->dev, &dev_attr_pp_table);
		if (ret) {
			DRM_ERROR("failed to create device file pp_table\n");
			return ret;
		}
	}

	ret = device_create_file(adev->dev, &dev_attr_pp_dpm_sclk);
	if (ret) {
		DRM_ERROR("failed to create device file pp_dpm_sclk\n");
		return ret;
	}
	ret = device_create_file(adev->dev, &dev_attr_pp_dpm_mclk);
	if (ret) {
		DRM_ERROR("failed to create device file pp_dpm_mclk\n");
		return ret;
	}
	ret = device_create_file(adev->dev, &dev_attr_pp_dpm_pcie);
	if (ret) {
		DRM_ERROR("failed to create device file pp_dpm_pcie\n");
		return ret;
	}
	ret = device_create_file(adev->dev, &dev_attr_pp_sclk_od);
	if (ret) {
		DRM_ERROR("failed to create device file pp_sclk_od\n");
		return ret;
	}
	ret = device_create_file(adev->dev, &dev_attr_pp_mclk_od);
	if (ret) {
		DRM_ERROR("failed to create device file pp_mclk_od\n");
		return ret;
	}

	ret = amdgpu_debugfs_pm_init(adev);
	if (ret) {
		DRM_ERROR("Failed to register debugfs file for dpm!\n");
		return ret;
	}

	adev->pm.sysfs_initialized = true;

	return 0;
}

void amdgpu_pm_sysfs_fini(struct amdgpu_device *adev)
{
	if (adev->pm.int_hwmon_dev)
		hwmon_device_unregister(adev->pm.int_hwmon_dev);
	device_remove_file(adev->dev, &dev_attr_power_dpm_state);
	device_remove_file(adev->dev, &dev_attr_power_dpm_force_performance_level);
	if (adev->pp_enabled) {
		device_remove_file(adev->dev, &dev_attr_pp_num_states);
		device_remove_file(adev->dev, &dev_attr_pp_cur_state);
		device_remove_file(adev->dev, &dev_attr_pp_force_state);
		device_remove_file(adev->dev, &dev_attr_pp_table);
	}
	device_remove_file(adev->dev, &dev_attr_pp_dpm_sclk);
	device_remove_file(adev->dev, &dev_attr_pp_dpm_mclk);
	device_remove_file(adev->dev, &dev_attr_pp_dpm_pcie);
	device_remove_file(adev->dev, &dev_attr_pp_sclk_od);
	device_remove_file(adev->dev, &dev_attr_pp_mclk_od);
}

void amdgpu_pm_compute_clocks(struct amdgpu_device *adev)
{
	struct drm_device *ddev = adev->ddev;
	struct drm_crtc *crtc;
	struct amdgpu_crtc *amdgpu_crtc;
	int i = 0;

	if (!adev->pm.dpm_enabled)
		return;

	amdgpu_display_bandwidth_update(adev);

	for (i = 0; i < AMDGPU_MAX_RINGS; i++) {
		struct amdgpu_ring *ring = adev->rings[i];
		if (ring && ring->ready)
			amdgpu_fence_wait_empty(ring);
	}

	if (adev->pp_enabled) {
		amdgpu_dpm_dispatch_task(adev, AMD_PP_EVENT_DISPLAY_CONFIG_CHANGE, NULL, NULL);
	} else {
		mutex_lock(&adev->pm.mutex);
		adev->pm.dpm.new_active_crtcs = 0;
		adev->pm.dpm.new_active_crtc_count = 0;
		if (adev->mode_info.num_crtc && adev->mode_info.mode_config_initialized) {
			list_for_each_entry(crtc,
					    &ddev->mode_config.crtc_list, head) {
				amdgpu_crtc = to_amdgpu_crtc(crtc);
				if (crtc->enabled) {
					adev->pm.dpm.new_active_crtcs |= (1 << amdgpu_crtc->crtc_id);
					adev->pm.dpm.new_active_crtc_count++;
				}
			}
		}
		/* update battery/ac status */
		if (power_supply_is_system_supplied() > 0)
			adev->pm.dpm.ac_power = true;
		else
			adev->pm.dpm.ac_power = false;

		amdgpu_dpm_change_power_state_locked(adev);

		mutex_unlock(&adev->pm.mutex);
	}
}

/*
 * Debugfs info
 */
#if defined(CONFIG_DEBUG_FS)

static int amdgpu_debugfs_pm_info_pp(struct seq_file *m, struct amdgpu_device *adev)
{
	int32_t value;

	/* sanity check PP is enabled */
	if (!(adev->powerplay.pp_funcs &&
	      adev->powerplay.pp_funcs->read_sensor))
	      return -EINVAL;

	/* GPU Clocks */
	seq_printf(m, "GFX Clocks and Power:\n");
	if (!amdgpu_dpm_read_sensor(adev, AMDGPU_PP_SENSOR_GFX_MCLK, &value))
		seq_printf(m, "\t%u MHz (MCLK)\n", value/100);
	if (!amdgpu_dpm_read_sensor(adev, AMDGPU_PP_SENSOR_GFX_SCLK, &value))
		seq_printf(m, "\t%u MHz (SCLK)\n", value/100);
	if (!amdgpu_dpm_read_sensor(adev, AMDGPU_PP_SENSOR_VDDGFX, &value))
		seq_printf(m, "\t%u mV (VDDGFX)\n", value);
	if (!amdgpu_dpm_read_sensor(adev, AMDGPU_PP_SENSOR_VDDNB, &value))
		seq_printf(m, "\t%u mV (VDDNB)\n", value);
	seq_printf(m, "\n");

	/* GPU Temp */
	if (!amdgpu_dpm_read_sensor(adev, AMDGPU_PP_SENSOR_GPU_TEMP, &value))
		seq_printf(m, "GPU Temperature: %u C\n", value/1000);

	/* GPU Load */
	if (!amdgpu_dpm_read_sensor(adev, AMDGPU_PP_SENSOR_GPU_LOAD, &value))
		seq_printf(m, "GPU Load: %u %%\n", value);
	seq_printf(m, "\n");

	/* UVD clocks */
	if (!amdgpu_dpm_read_sensor(adev, AMDGPU_PP_SENSOR_UVD_POWER, &value)) {
		if (!value) {
			seq_printf(m, "UVD: Disabled\n");
		} else {
			seq_printf(m, "UVD: Enabled\n");
			if (!amdgpu_dpm_read_sensor(adev, AMDGPU_PP_SENSOR_UVD_DCLK, &value))
				seq_printf(m, "\t%u MHz (DCLK)\n", value/100);
			if (!amdgpu_dpm_read_sensor(adev, AMDGPU_PP_SENSOR_UVD_VCLK, &value))
				seq_printf(m, "\t%u MHz (VCLK)\n", value/100);
		}
	}
	seq_printf(m, "\n");

	/* VCE clocks */
	if (!amdgpu_dpm_read_sensor(adev, AMDGPU_PP_SENSOR_VCE_POWER, &value)) {
		if (!value) {
			seq_printf(m, "VCE: Disabled\n");
		} else {
			seq_printf(m, "VCE: Enabled\n");
			if (!amdgpu_dpm_read_sensor(adev, AMDGPU_PP_SENSOR_VCE_ECCLK, &value))
				seq_printf(m, "\t%u MHz (ECCLK)\n", value/100);
		}
	}

	return 0;
}

static int amdgpu_debugfs_pm_info(struct seq_file *m, void *data)
{
	struct drm_info_node *node = (struct drm_info_node *) m->private;
	struct drm_device *dev = node->minor->dev;
	struct amdgpu_device *adev = dev->dev_private;
	struct drm_device *ddev = adev->ddev;

	if (!adev->pm.dpm_enabled) {
		seq_printf(m, "dpm not enabled\n");
		return 0;
	}
	if  ((adev->flags & AMD_IS_PX) &&
	     (ddev->switch_power_state != DRM_SWITCH_POWER_ON)) {
		seq_printf(m, "PX asic powered off\n");
	} else if (adev->pp_enabled) {
		return amdgpu_debugfs_pm_info_pp(m, adev);
	} else {
		mutex_lock(&adev->pm.mutex);
		if (adev->pm.funcs->debugfs_print_current_performance_level)
			adev->pm.funcs->debugfs_print_current_performance_level(adev, m);
		else
			seq_printf(m, "Debugfs support not implemented for this asic\n");
		mutex_unlock(&adev->pm.mutex);
	}

	return 0;
}

static const struct drm_info_list amdgpu_pm_info_list[] = {
	{"amdgpu_pm_info", amdgpu_debugfs_pm_info, 0, NULL},
};
#endif

static int amdgpu_debugfs_pm_init(struct amdgpu_device *adev)
{
#if defined(CONFIG_DEBUG_FS)
	return amdgpu_debugfs_add_files(adev, amdgpu_pm_info_list, ARRAY_SIZE(amdgpu_pm_info_list));
#else
	return 0;
#endif
}<|MERGE_RESOLUTION|>--- conflicted
+++ resolved
@@ -1085,11 +1085,7 @@
 			mutex_lock(&adev->pm.mutex);
 			adev->pm.dpm.vce_active = true;
 			/* XXX select vce level based on ring/task */
-<<<<<<< HEAD
-			adev->pm.dpm.vce_level = AMDGPU_VCE_LEVEL_AC_ALL;
-=======
 			adev->pm.dpm.vce_level = AMD_VCE_LEVEL_AC_ALL;
->>>>>>> 0d5320fc
 			mutex_unlock(&adev->pm.mutex);
 		} else {
 			mutex_lock(&adev->pm.mutex);
