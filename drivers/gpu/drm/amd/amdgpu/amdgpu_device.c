/*
 * Copyright 2008 Advanced Micro Devices, Inc.
 * Copyright 2008 Red Hat Inc.
 * Copyright 2009 Jerome Glisse.
 *
 * Permission is hereby granted, free of charge, to any person obtaining a
 * copy of this software and associated documentation files (the "Software"),
 * to deal in the Software without restriction, including without limitation
 * the rights to use, copy, modify, merge, publish, distribute, sublicense,
 * and/or sell copies of the Software, and to permit persons to whom the
 * Software is furnished to do so, subject to the following conditions:
 *
 * The above copyright notice and this permission notice shall be included in
 * all copies or substantial portions of the Software.
 *
 * THE SOFTWARE IS PROVIDED "AS IS", WITHOUT WARRANTY OF ANY KIND, EXPRESS OR
 * IMPLIED, INCLUDING BUT NOT LIMITED TO THE WARRANTIES OF MERCHANTABILITY,
 * FITNESS FOR A PARTICULAR PURPOSE AND NONINFRINGEMENT.  IN NO EVENT SHALL
 * THE COPYRIGHT HOLDER(S) OR AUTHOR(S) BE LIABLE FOR ANY CLAIM, DAMAGES OR
 * OTHER LIABILITY, WHETHER IN AN ACTION OF CONTRACT, TORT OR OTHERWISE,
 * ARISING FROM, OUT OF OR IN CONNECTION WITH THE SOFTWARE OR THE USE OR
 * OTHER DEALINGS IN THE SOFTWARE.
 *
 * Authors: Dave Airlie
 *          Alex Deucher
 *          Jerome Glisse
 */
#include <linux/console.h>
#include <linux/slab.h>
#include <linux/debugfs.h>
#include <drm/drmP.h>
#include <drm/drm_crtc_helper.h>
#include <drm/amdgpu_drm.h>
#include <linux/vgaarb.h>
#include <linux/vga_switcheroo.h>
#include <linux/efi.h>
#include "amdgpu.h"
#include "amdgpu_i2c.h"
#include "atom.h"
#include "amdgpu_atombios.h"
#include "amd_pcie.h"
#ifdef CONFIG_DRM_AMDGPU_CIK
#include "cik.h"
#endif
#include "vi.h"
#include "bif/bif_4_1_d.h"

static int amdgpu_debugfs_regs_init(struct amdgpu_device *adev);
static void amdgpu_debugfs_regs_cleanup(struct amdgpu_device *adev);

static const char *amdgpu_asic_name[] = {
	"BONAIRE",
	"KAVERI",
	"KABINI",
	"HAWAII",
	"MULLINS",
	"TOPAZ",
	"TONGA",
	"FIJI",
	"CARRIZO",
	"STONEY",
	"POLARIS10",
	"POLARIS11",
	"LAST",
};

bool amdgpu_device_is_px(struct drm_device *dev)
{
	struct amdgpu_device *adev = dev->dev_private;

	if (adev->flags & AMD_IS_PX)
		return true;
	return false;
}

/*
 * MMIO register access helper functions.
 */
uint32_t amdgpu_mm_rreg(struct amdgpu_device *adev, uint32_t reg,
			bool always_indirect)
{
	if ((reg * 4) < adev->rmmio_size && !always_indirect)
		return readl(((void __iomem *)adev->rmmio) + (reg * 4));
	else {
		unsigned long flags;
		uint32_t ret;

		spin_lock_irqsave(&adev->mmio_idx_lock, flags);
		writel((reg * 4), ((void __iomem *)adev->rmmio) + (mmMM_INDEX * 4));
		ret = readl(((void __iomem *)adev->rmmio) + (mmMM_DATA * 4));
		spin_unlock_irqrestore(&adev->mmio_idx_lock, flags);

		return ret;
	}
}

void amdgpu_mm_wreg(struct amdgpu_device *adev, uint32_t reg, uint32_t v,
		    bool always_indirect)
{
	if ((reg * 4) < adev->rmmio_size && !always_indirect)
		writel(v, ((void __iomem *)adev->rmmio) + (reg * 4));
	else {
		unsigned long flags;

		spin_lock_irqsave(&adev->mmio_idx_lock, flags);
		writel((reg * 4), ((void __iomem *)adev->rmmio) + (mmMM_INDEX * 4));
		writel(v, ((void __iomem *)adev->rmmio) + (mmMM_DATA * 4));
		spin_unlock_irqrestore(&adev->mmio_idx_lock, flags);
	}
}

u32 amdgpu_io_rreg(struct amdgpu_device *adev, u32 reg)
{
	if ((reg * 4) < adev->rio_mem_size)
		return ioread32(adev->rio_mem + (reg * 4));
	else {
		iowrite32((reg * 4), adev->rio_mem + (mmMM_INDEX * 4));
		return ioread32(adev->rio_mem + (mmMM_DATA * 4));
	}
}

void amdgpu_io_wreg(struct amdgpu_device *adev, u32 reg, u32 v)
{

	if ((reg * 4) < adev->rio_mem_size)
		iowrite32(v, adev->rio_mem + (reg * 4));
	else {
		iowrite32((reg * 4), adev->rio_mem + (mmMM_INDEX * 4));
		iowrite32(v, adev->rio_mem + (mmMM_DATA * 4));
	}
}

/**
 * amdgpu_mm_rdoorbell - read a doorbell dword
 *
 * @adev: amdgpu_device pointer
 * @index: doorbell index
 *
 * Returns the value in the doorbell aperture at the
 * requested doorbell index (CIK).
 */
u32 amdgpu_mm_rdoorbell(struct amdgpu_device *adev, u32 index)
{
	if (index < adev->doorbell.num_doorbells) {
		return readl(adev->doorbell.ptr + index);
	} else {
		DRM_ERROR("reading beyond doorbell aperture: 0x%08x!\n", index);
		return 0;
	}
}

/**
 * amdgpu_mm_wdoorbell - write a doorbell dword
 *
 * @adev: amdgpu_device pointer
 * @index: doorbell index
 * @v: value to write
 *
 * Writes @v to the doorbell aperture at the
 * requested doorbell index (CIK).
 */
void amdgpu_mm_wdoorbell(struct amdgpu_device *adev, u32 index, u32 v)
{
	if (index < adev->doorbell.num_doorbells) {
		writel(v, adev->doorbell.ptr + index);
	} else {
		DRM_ERROR("writing beyond doorbell aperture: 0x%08x!\n", index);
	}
}

/**
 * amdgpu_invalid_rreg - dummy reg read function
 *
 * @adev: amdgpu device pointer
 * @reg: offset of register
 *
 * Dummy register read function.  Used for register blocks
 * that certain asics don't have (all asics).
 * Returns the value in the register.
 */
static uint32_t amdgpu_invalid_rreg(struct amdgpu_device *adev, uint32_t reg)
{
	DRM_ERROR("Invalid callback to read register 0x%04X\n", reg);
	BUG();
	return 0;
}

/**
 * amdgpu_invalid_wreg - dummy reg write function
 *
 * @adev: amdgpu device pointer
 * @reg: offset of register
 * @v: value to write to the register
 *
 * Dummy register read function.  Used for register blocks
 * that certain asics don't have (all asics).
 */
static void amdgpu_invalid_wreg(struct amdgpu_device *adev, uint32_t reg, uint32_t v)
{
	DRM_ERROR("Invalid callback to write register 0x%04X with 0x%08X\n",
		  reg, v);
	BUG();
}

/**
 * amdgpu_block_invalid_rreg - dummy reg read function
 *
 * @adev: amdgpu device pointer
 * @block: offset of instance
 * @reg: offset of register
 *
 * Dummy register read function.  Used for register blocks
 * that certain asics don't have (all asics).
 * Returns the value in the register.
 */
static uint32_t amdgpu_block_invalid_rreg(struct amdgpu_device *adev,
					  uint32_t block, uint32_t reg)
{
	DRM_ERROR("Invalid callback to read register 0x%04X in block 0x%04X\n",
		  reg, block);
	BUG();
	return 0;
}

/**
 * amdgpu_block_invalid_wreg - dummy reg write function
 *
 * @adev: amdgpu device pointer
 * @block: offset of instance
 * @reg: offset of register
 * @v: value to write to the register
 *
 * Dummy register read function.  Used for register blocks
 * that certain asics don't have (all asics).
 */
static void amdgpu_block_invalid_wreg(struct amdgpu_device *adev,
				      uint32_t block,
				      uint32_t reg, uint32_t v)
{
	DRM_ERROR("Invalid block callback to write register 0x%04X in block 0x%04X with 0x%08X\n",
		  reg, block, v);
	BUG();
}

static int amdgpu_vram_scratch_init(struct amdgpu_device *adev)
{
	int r;

	if (adev->vram_scratch.robj == NULL) {
		r = amdgpu_bo_create(adev, AMDGPU_GPU_PAGE_SIZE,
				     PAGE_SIZE, true, AMDGPU_GEM_DOMAIN_VRAM,
				     AMDGPU_GEM_CREATE_CPU_ACCESS_REQUIRED,
				     NULL, NULL, &adev->vram_scratch.robj);
		if (r) {
			return r;
		}
	}

	r = amdgpu_bo_reserve(adev->vram_scratch.robj, false);
	if (unlikely(r != 0))
		return r;
	r = amdgpu_bo_pin(adev->vram_scratch.robj,
			  AMDGPU_GEM_DOMAIN_VRAM, &adev->vram_scratch.gpu_addr);
	if (r) {
		amdgpu_bo_unreserve(adev->vram_scratch.robj);
		return r;
	}
	r = amdgpu_bo_kmap(adev->vram_scratch.robj,
				(void **)&adev->vram_scratch.ptr);
	if (r)
		amdgpu_bo_unpin(adev->vram_scratch.robj);
	amdgpu_bo_unreserve(adev->vram_scratch.robj);

	return r;
}

static void amdgpu_vram_scratch_fini(struct amdgpu_device *adev)
{
	int r;

	if (adev->vram_scratch.robj == NULL) {
		return;
	}
	r = amdgpu_bo_reserve(adev->vram_scratch.robj, false);
	if (likely(r == 0)) {
		amdgpu_bo_kunmap(adev->vram_scratch.robj);
		amdgpu_bo_unpin(adev->vram_scratch.robj);
		amdgpu_bo_unreserve(adev->vram_scratch.robj);
	}
	amdgpu_bo_unref(&adev->vram_scratch.robj);
}

/**
 * amdgpu_program_register_sequence - program an array of registers.
 *
 * @adev: amdgpu_device pointer
 * @registers: pointer to the register array
 * @array_size: size of the register array
 *
 * Programs an array or registers with and and or masks.
 * This is a helper for setting golden registers.
 */
void amdgpu_program_register_sequence(struct amdgpu_device *adev,
				      const u32 *registers,
				      const u32 array_size)
{
	u32 tmp, reg, and_mask, or_mask;
	int i;

	if (array_size % 3)
		return;

	for (i = 0; i < array_size; i +=3) {
		reg = registers[i + 0];
		and_mask = registers[i + 1];
		or_mask = registers[i + 2];

		if (and_mask == 0xffffffff) {
			tmp = or_mask;
		} else {
			tmp = RREG32(reg);
			tmp &= ~and_mask;
			tmp |= or_mask;
		}
		WREG32(reg, tmp);
	}
}

void amdgpu_pci_config_reset(struct amdgpu_device *adev)
{
	pci_write_config_dword(adev->pdev, 0x7c, AMDGPU_ASIC_RESET_DATA);
}

/*
 * GPU doorbell aperture helpers function.
 */
/**
 * amdgpu_doorbell_init - Init doorbell driver information.
 *
 * @adev: amdgpu_device pointer
 *
 * Init doorbell driver information (CIK)
 * Returns 0 on success, error on failure.
 */
static int amdgpu_doorbell_init(struct amdgpu_device *adev)
{
	/* doorbell bar mapping */
	adev->doorbell.base = pci_resource_start(adev->pdev, 2);
	adev->doorbell.size = pci_resource_len(adev->pdev, 2);

	adev->doorbell.num_doorbells = min_t(u32, adev->doorbell.size / sizeof(u32),
					     AMDGPU_DOORBELL_MAX_ASSIGNMENT+1);
	if (adev->doorbell.num_doorbells == 0)
		return -EINVAL;

	adev->doorbell.ptr = ioremap(adev->doorbell.base, adev->doorbell.num_doorbells * sizeof(u32));
	if (adev->doorbell.ptr == NULL) {
		return -ENOMEM;
	}
	DRM_INFO("doorbell mmio base: 0x%08X\n", (uint32_t)adev->doorbell.base);
	DRM_INFO("doorbell mmio size: %u\n", (unsigned)adev->doorbell.size);

	return 0;
}

/**
 * amdgpu_doorbell_fini - Tear down doorbell driver information.
 *
 * @adev: amdgpu_device pointer
 *
 * Tear down doorbell driver information (CIK)
 */
static void amdgpu_doorbell_fini(struct amdgpu_device *adev)
{
	iounmap(adev->doorbell.ptr);
	adev->doorbell.ptr = NULL;
}

/**
 * amdgpu_doorbell_get_kfd_info - Report doorbell configuration required to
 *                                setup amdkfd
 *
 * @adev: amdgpu_device pointer
 * @aperture_base: output returning doorbell aperture base physical address
 * @aperture_size: output returning doorbell aperture size in bytes
 * @start_offset: output returning # of doorbell bytes reserved for amdgpu.
 *
 * amdgpu and amdkfd share the doorbell aperture. amdgpu sets it up,
 * takes doorbells required for its own rings and reports the setup to amdkfd.
 * amdgpu reserved doorbells are at the start of the doorbell aperture.
 */
void amdgpu_doorbell_get_kfd_info(struct amdgpu_device *adev,
				phys_addr_t *aperture_base,
				size_t *aperture_size,
				size_t *start_offset)
{
	/*
	 * The first num_doorbells are used by amdgpu.
	 * amdkfd takes whatever's left in the aperture.
	 */
	if (adev->doorbell.size > adev->doorbell.num_doorbells * sizeof(u32)) {
		*aperture_base = adev->doorbell.base;
		*aperture_size = adev->doorbell.size;
		*start_offset = adev->doorbell.num_doorbells * sizeof(u32);
	} else {
		*aperture_base = 0;
		*aperture_size = 0;
		*start_offset = 0;
	}
}

/*
 * amdgpu_wb_*()
 * Writeback is the the method by which the the GPU updates special pages
 * in memory with the status of certain GPU events (fences, ring pointers,
 * etc.).
 */

/**
 * amdgpu_wb_fini - Disable Writeback and free memory
 *
 * @adev: amdgpu_device pointer
 *
 * Disables Writeback and frees the Writeback memory (all asics).
 * Used at driver shutdown.
 */
static void amdgpu_wb_fini(struct amdgpu_device *adev)
{
	if (adev->wb.wb_obj) {
		if (!amdgpu_bo_reserve(adev->wb.wb_obj, false)) {
			amdgpu_bo_kunmap(adev->wb.wb_obj);
			amdgpu_bo_unpin(adev->wb.wb_obj);
			amdgpu_bo_unreserve(adev->wb.wb_obj);
		}
		amdgpu_bo_unref(&adev->wb.wb_obj);
		adev->wb.wb = NULL;
		adev->wb.wb_obj = NULL;
	}
}

/**
 * amdgpu_wb_init- Init Writeback driver info and allocate memory
 *
 * @adev: amdgpu_device pointer
 *
 * Disables Writeback and frees the Writeback memory (all asics).
 * Used at driver startup.
 * Returns 0 on success or an -error on failure.
 */
static int amdgpu_wb_init(struct amdgpu_device *adev)
{
	int r;

	if (adev->wb.wb_obj == NULL) {
		r = amdgpu_bo_create(adev, AMDGPU_MAX_WB * 4, PAGE_SIZE, true,
				     AMDGPU_GEM_DOMAIN_GTT, 0,  NULL, NULL,
				     &adev->wb.wb_obj);
		if (r) {
			dev_warn(adev->dev, "(%d) create WB bo failed\n", r);
			return r;
		}
		r = amdgpu_bo_reserve(adev->wb.wb_obj, false);
		if (unlikely(r != 0)) {
			amdgpu_wb_fini(adev);
			return r;
		}
		r = amdgpu_bo_pin(adev->wb.wb_obj, AMDGPU_GEM_DOMAIN_GTT,
				&adev->wb.gpu_addr);
		if (r) {
			amdgpu_bo_unreserve(adev->wb.wb_obj);
			dev_warn(adev->dev, "(%d) pin WB bo failed\n", r);
			amdgpu_wb_fini(adev);
			return r;
		}
		r = amdgpu_bo_kmap(adev->wb.wb_obj, (void **)&adev->wb.wb);
		amdgpu_bo_unreserve(adev->wb.wb_obj);
		if (r) {
			dev_warn(adev->dev, "(%d) map WB bo failed\n", r);
			amdgpu_wb_fini(adev);
			return r;
		}

		adev->wb.num_wb = AMDGPU_MAX_WB;
		memset(&adev->wb.used, 0, sizeof(adev->wb.used));

		/* clear wb memory */
		memset((char *)adev->wb.wb, 0, AMDGPU_GPU_PAGE_SIZE);
	}

	return 0;
}

/**
 * amdgpu_wb_get - Allocate a wb entry
 *
 * @adev: amdgpu_device pointer
 * @wb: wb index
 *
 * Allocate a wb slot for use by the driver (all asics).
 * Returns 0 on success or -EINVAL on failure.
 */
int amdgpu_wb_get(struct amdgpu_device *adev, u32 *wb)
{
	unsigned long offset = find_first_zero_bit(adev->wb.used, adev->wb.num_wb);
	if (offset < adev->wb.num_wb) {
		__set_bit(offset, adev->wb.used);
		*wb = offset;
		return 0;
	} else {
		return -EINVAL;
	}
}

/**
 * amdgpu_wb_free - Free a wb entry
 *
 * @adev: amdgpu_device pointer
 * @wb: wb index
 *
 * Free a wb slot allocated for use by the driver (all asics)
 */
void amdgpu_wb_free(struct amdgpu_device *adev, u32 wb)
{
	if (wb < adev->wb.num_wb)
		__clear_bit(wb, adev->wb.used);
}

/**
 * amdgpu_vram_location - try to find VRAM location
 * @adev: amdgpu device structure holding all necessary informations
 * @mc: memory controller structure holding memory informations
 * @base: base address at which to put VRAM
 *
 * Function will place try to place VRAM at base address provided
 * as parameter (which is so far either PCI aperture address or
 * for IGP TOM base address).
 *
 * If there is not enough space to fit the unvisible VRAM in the 32bits
 * address space then we limit the VRAM size to the aperture.
 *
 * Note: We don't explicitly enforce VRAM start to be aligned on VRAM size,
 * this shouldn't be a problem as we are using the PCI aperture as a reference.
 * Otherwise this would be needed for rv280, all r3xx, and all r4xx, but
 * not IGP.
 *
 * Note: we use mc_vram_size as on some board we need to program the mc to
 * cover the whole aperture even if VRAM size is inferior to aperture size
 * Novell bug 204882 + along with lots of ubuntu ones
 *
 * Note: when limiting vram it's safe to overwritte real_vram_size because
 * we are not in case where real_vram_size is inferior to mc_vram_size (ie
 * note afected by bogus hw of Novell bug 204882 + along with lots of ubuntu
 * ones)
 *
 * Note: IGP TOM addr should be the same as the aperture addr, we don't
 * explicitly check for that thought.
 *
 * FIXME: when reducing VRAM size align new size on power of 2.
 */
void amdgpu_vram_location(struct amdgpu_device *adev, struct amdgpu_mc *mc, u64 base)
{
	uint64_t limit = (uint64_t)amdgpu_vram_limit << 20;

	mc->vram_start = base;
	if (mc->mc_vram_size > (adev->mc.mc_mask - base + 1)) {
		dev_warn(adev->dev, "limiting VRAM to PCI aperture size\n");
		mc->real_vram_size = mc->aper_size;
		mc->mc_vram_size = mc->aper_size;
	}
	mc->vram_end = mc->vram_start + mc->mc_vram_size - 1;
	if (limit && limit < mc->real_vram_size)
		mc->real_vram_size = limit;
	dev_info(adev->dev, "VRAM: %lluM 0x%016llX - 0x%016llX (%lluM used)\n",
			mc->mc_vram_size >> 20, mc->vram_start,
			mc->vram_end, mc->real_vram_size >> 20);
}

/**
 * amdgpu_gtt_location - try to find GTT location
 * @adev: amdgpu device structure holding all necessary informations
 * @mc: memory controller structure holding memory informations
 *
 * Function will place try to place GTT before or after VRAM.
 *
 * If GTT size is bigger than space left then we ajust GTT size.
 * Thus function will never fails.
 *
 * FIXME: when reducing GTT size align new size on power of 2.
 */
void amdgpu_gtt_location(struct amdgpu_device *adev, struct amdgpu_mc *mc)
{
	u64 size_af, size_bf;

	size_af = ((adev->mc.mc_mask - mc->vram_end) + mc->gtt_base_align) & ~mc->gtt_base_align;
	size_bf = mc->vram_start & ~mc->gtt_base_align;
	if (size_bf > size_af) {
		if (mc->gtt_size > size_bf) {
			dev_warn(adev->dev, "limiting GTT\n");
			mc->gtt_size = size_bf;
		}
		mc->gtt_start = (mc->vram_start & ~mc->gtt_base_align) - mc->gtt_size;
	} else {
		if (mc->gtt_size > size_af) {
			dev_warn(adev->dev, "limiting GTT\n");
			mc->gtt_size = size_af;
		}
		mc->gtt_start = (mc->vram_end + 1 + mc->gtt_base_align) & ~mc->gtt_base_align;
	}
	mc->gtt_end = mc->gtt_start + mc->gtt_size - 1;
	dev_info(adev->dev, "GTT: %lluM 0x%016llX - 0x%016llX\n",
			mc->gtt_size >> 20, mc->gtt_start, mc->gtt_end);
}

/*
 * GPU helpers function.
 */
/**
 * amdgpu_card_posted - check if the hw has already been initialized
 *
 * @adev: amdgpu_device pointer
 *
 * Check if the asic has been initialized (all asics).
 * Used at driver startup.
 * Returns true if initialized or false if not.
 */
bool amdgpu_card_posted(struct amdgpu_device *adev)
{
	uint32_t reg;

	/* then check MEM_SIZE, in case the crtcs are off */
	reg = RREG32(mmCONFIG_MEMSIZE);

	if (reg)
		return true;

	return false;

}

/**
 * amdgpu_dummy_page_init - init dummy page used by the driver
 *
 * @adev: amdgpu_device pointer
 *
 * Allocate the dummy page used by the driver (all asics).
 * This dummy page is used by the driver as a filler for gart entries
 * when pages are taken out of the GART
 * Returns 0 on sucess, -ENOMEM on failure.
 */
int amdgpu_dummy_page_init(struct amdgpu_device *adev)
{
	if (adev->dummy_page.page)
		return 0;
	adev->dummy_page.page = alloc_page(GFP_DMA32 | GFP_KERNEL | __GFP_ZERO);
	if (adev->dummy_page.page == NULL)
		return -ENOMEM;
	adev->dummy_page.addr = pci_map_page(adev->pdev, adev->dummy_page.page,
					0, PAGE_SIZE, PCI_DMA_BIDIRECTIONAL);
	if (pci_dma_mapping_error(adev->pdev, adev->dummy_page.addr)) {
		dev_err(&adev->pdev->dev, "Failed to DMA MAP the dummy page\n");
		__free_page(adev->dummy_page.page);
		adev->dummy_page.page = NULL;
		return -ENOMEM;
	}
	return 0;
}

/**
 * amdgpu_dummy_page_fini - free dummy page used by the driver
 *
 * @adev: amdgpu_device pointer
 *
 * Frees the dummy page used by the driver (all asics).
 */
void amdgpu_dummy_page_fini(struct amdgpu_device *adev)
{
	if (adev->dummy_page.page == NULL)
		return;
	pci_unmap_page(adev->pdev, adev->dummy_page.addr,
			PAGE_SIZE, PCI_DMA_BIDIRECTIONAL);
	__free_page(adev->dummy_page.page);
	adev->dummy_page.page = NULL;
}


/* ATOM accessor methods */
/*
 * ATOM is an interpreted byte code stored in tables in the vbios.  The
 * driver registers callbacks to access registers and the interpreter
 * in the driver parses the tables and executes then to program specific
 * actions (set display modes, asic init, etc.).  See amdgpu_atombios.c,
 * atombios.h, and atom.c
 */

/**
 * cail_pll_read - read PLL register
 *
 * @info: atom card_info pointer
 * @reg: PLL register offset
 *
 * Provides a PLL register accessor for the atom interpreter (r4xx+).
 * Returns the value of the PLL register.
 */
static uint32_t cail_pll_read(struct card_info *info, uint32_t reg)
{
	return 0;
}

/**
 * cail_pll_write - write PLL register
 *
 * @info: atom card_info pointer
 * @reg: PLL register offset
 * @val: value to write to the pll register
 *
 * Provides a PLL register accessor for the atom interpreter (r4xx+).
 */
static void cail_pll_write(struct card_info *info, uint32_t reg, uint32_t val)
{

}

/**
 * cail_mc_read - read MC (Memory Controller) register
 *
 * @info: atom card_info pointer
 * @reg: MC register offset
 *
 * Provides an MC register accessor for the atom interpreter (r4xx+).
 * Returns the value of the MC register.
 */
static uint32_t cail_mc_read(struct card_info *info, uint32_t reg)
{
	return 0;
}

/**
 * cail_mc_write - write MC (Memory Controller) register
 *
 * @info: atom card_info pointer
 * @reg: MC register offset
 * @val: value to write to the pll register
 *
 * Provides a MC register accessor for the atom interpreter (r4xx+).
 */
static void cail_mc_write(struct card_info *info, uint32_t reg, uint32_t val)
{

}

/**
 * cail_reg_write - write MMIO register
 *
 * @info: atom card_info pointer
 * @reg: MMIO register offset
 * @val: value to write to the pll register
 *
 * Provides a MMIO register accessor for the atom interpreter (r4xx+).
 */
static void cail_reg_write(struct card_info *info, uint32_t reg, uint32_t val)
{
	struct amdgpu_device *adev = info->dev->dev_private;

	WREG32(reg, val);
}

/**
 * cail_reg_read - read MMIO register
 *
 * @info: atom card_info pointer
 * @reg: MMIO register offset
 *
 * Provides an MMIO register accessor for the atom interpreter (r4xx+).
 * Returns the value of the MMIO register.
 */
static uint32_t cail_reg_read(struct card_info *info, uint32_t reg)
{
	struct amdgpu_device *adev = info->dev->dev_private;
	uint32_t r;

	r = RREG32(reg);
	return r;
}

/**
 * cail_ioreg_write - write IO register
 *
 * @info: atom card_info pointer
 * @reg: IO register offset
 * @val: value to write to the pll register
 *
 * Provides a IO register accessor for the atom interpreter (r4xx+).
 */
static void cail_ioreg_write(struct card_info *info, uint32_t reg, uint32_t val)
{
	struct amdgpu_device *adev = info->dev->dev_private;

	WREG32_IO(reg, val);
}

/**
 * cail_ioreg_read - read IO register
 *
 * @info: atom card_info pointer
 * @reg: IO register offset
 *
 * Provides an IO register accessor for the atom interpreter (r4xx+).
 * Returns the value of the IO register.
 */
static uint32_t cail_ioreg_read(struct card_info *info, uint32_t reg)
{
	struct amdgpu_device *adev = info->dev->dev_private;
	uint32_t r;

	r = RREG32_IO(reg);
	return r;
}

/**
 * amdgpu_atombios_fini - free the driver info and callbacks for atombios
 *
 * @adev: amdgpu_device pointer
 *
 * Frees the driver info and register access callbacks for the ATOM
 * interpreter (r4xx+).
 * Called at driver shutdown.
 */
static void amdgpu_atombios_fini(struct amdgpu_device *adev)
{
	if (adev->mode_info.atom_context) {
		kfree(adev->mode_info.atom_context->scratch);
		kfree(adev->mode_info.atom_context->iio);
	}
	kfree(adev->mode_info.atom_context);
	adev->mode_info.atom_context = NULL;
	kfree(adev->mode_info.atom_card_info);
	adev->mode_info.atom_card_info = NULL;
}

/**
 * amdgpu_atombios_init - init the driver info and callbacks for atombios
 *
 * @adev: amdgpu_device pointer
 *
 * Initializes the driver info and register access callbacks for the
 * ATOM interpreter (r4xx+).
 * Returns 0 on sucess, -ENOMEM on failure.
 * Called at driver startup.
 */
static int amdgpu_atombios_init(struct amdgpu_device *adev)
{
	struct card_info *atom_card_info =
	    kzalloc(sizeof(struct card_info), GFP_KERNEL);

	if (!atom_card_info)
		return -ENOMEM;

	adev->mode_info.atom_card_info = atom_card_info;
	atom_card_info->dev = adev->ddev;
	atom_card_info->reg_read = cail_reg_read;
	atom_card_info->reg_write = cail_reg_write;
	/* needed for iio ops */
	if (adev->rio_mem) {
		atom_card_info->ioreg_read = cail_ioreg_read;
		atom_card_info->ioreg_write = cail_ioreg_write;
	} else {
		DRM_ERROR("Unable to find PCI I/O BAR; using MMIO for ATOM IIO\n");
		atom_card_info->ioreg_read = cail_reg_read;
		atom_card_info->ioreg_write = cail_reg_write;
	}
	atom_card_info->mc_read = cail_mc_read;
	atom_card_info->mc_write = cail_mc_write;
	atom_card_info->pll_read = cail_pll_read;
	atom_card_info->pll_write = cail_pll_write;

	adev->mode_info.atom_context = amdgpu_atom_parse(atom_card_info, adev->bios);
	if (!adev->mode_info.atom_context) {
		amdgpu_atombios_fini(adev);
		return -ENOMEM;
	}

	mutex_init(&adev->mode_info.atom_context->mutex);
	amdgpu_atombios_scratch_regs_init(adev);
	amdgpu_atom_allocate_fb_scratch(adev->mode_info.atom_context);
	return 0;
}

/* if we get transitioned to only one device, take VGA back */
/**
 * amdgpu_vga_set_decode - enable/disable vga decode
 *
 * @cookie: amdgpu_device pointer
 * @state: enable/disable vga decode
 *
 * Enable/disable vga decode (all asics).
 * Returns VGA resource flags.
 */
static unsigned int amdgpu_vga_set_decode(void *cookie, bool state)
{
	struct amdgpu_device *adev = cookie;
	amdgpu_asic_set_vga_state(adev, state);
	if (state)
		return VGA_RSRC_LEGACY_IO | VGA_RSRC_LEGACY_MEM |
		       VGA_RSRC_NORMAL_IO | VGA_RSRC_NORMAL_MEM;
	else
		return VGA_RSRC_NORMAL_IO | VGA_RSRC_NORMAL_MEM;
}

/**
 * amdgpu_check_pot_argument - check that argument is a power of two
 *
 * @arg: value to check
 *
 * Validates that a certain argument is a power of two (all asics).
 * Returns true if argument is valid.
 */
static bool amdgpu_check_pot_argument(int arg)
{
	return (arg & (arg - 1)) == 0;
}

/**
 * amdgpu_check_arguments - validate module params
 *
 * @adev: amdgpu_device pointer
 *
 * Validates certain module parameters and updates
 * the associated values used by the driver (all asics).
 */
static void amdgpu_check_arguments(struct amdgpu_device *adev)
{
	if (amdgpu_sched_jobs < 4) {
		dev_warn(adev->dev, "sched jobs (%d) must be at least 4\n",
			 amdgpu_sched_jobs);
		amdgpu_sched_jobs = 4;
	} else if (!amdgpu_check_pot_argument(amdgpu_sched_jobs)){
		dev_warn(adev->dev, "sched jobs (%d) must be a power of 2\n",
			 amdgpu_sched_jobs);
		amdgpu_sched_jobs = roundup_pow_of_two(amdgpu_sched_jobs);
	}

	if (amdgpu_gart_size != -1) {
		/* gtt size must be greater or equal to 32M */
		if (amdgpu_gart_size < 32) {
			dev_warn(adev->dev, "gart size (%d) too small\n",
				 amdgpu_gart_size);
			amdgpu_gart_size = -1;
		}
	}

	if (!amdgpu_check_pot_argument(amdgpu_vm_size)) {
		dev_warn(adev->dev, "VM size (%d) must be a power of 2\n",
			 amdgpu_vm_size);
		amdgpu_vm_size = 8;
	}

	if (amdgpu_vm_size < 1) {
		dev_warn(adev->dev, "VM size (%d) too small, min is 1GB\n",
			 amdgpu_vm_size);
		amdgpu_vm_size = 8;
	}

	/*
	 * Max GPUVM size for Cayman, SI and CI are 40 bits.
	 */
	if (amdgpu_vm_size > 1024) {
		dev_warn(adev->dev, "VM size (%d) too large, max is 1TB\n",
			 amdgpu_vm_size);
		amdgpu_vm_size = 8;
	}

	/* defines number of bits in page table versus page directory,
	 * a page is 4KB so we have 12 bits offset, minimum 9 bits in the
	 * page table and the remaining bits are in the page directory */
	if (amdgpu_vm_block_size == -1) {

		/* Total bits covered by PD + PTs */
		unsigned bits = ilog2(amdgpu_vm_size) + 18;

		/* Make sure the PD is 4K in size up to 8GB address space.
		   Above that split equal between PD and PTs */
		if (amdgpu_vm_size <= 8)
			amdgpu_vm_block_size = bits - 9;
		else
			amdgpu_vm_block_size = (bits + 3) / 2;

	} else if (amdgpu_vm_block_size < 9) {
		dev_warn(adev->dev, "VM page table size (%d) too small\n",
			 amdgpu_vm_block_size);
		amdgpu_vm_block_size = 9;
	}

	if (amdgpu_vm_block_size > 24 ||
	    (amdgpu_vm_size * 1024) < (1ull << amdgpu_vm_block_size)) {
		dev_warn(adev->dev, "VM page table size (%d) too large\n",
			 amdgpu_vm_block_size);
		amdgpu_vm_block_size = 9;
	}
}

/**
 * amdgpu_switcheroo_set_state - set switcheroo state
 *
 * @pdev: pci dev pointer
 * @state: vga_switcheroo state
 *
 * Callback for the switcheroo driver.  Suspends or resumes the
 * the asics before or after it is powered up using ACPI methods.
 */
static void amdgpu_switcheroo_set_state(struct pci_dev *pdev, enum vga_switcheroo_state state)
{
	struct drm_device *dev = pci_get_drvdata(pdev);

	if (amdgpu_device_is_px(dev) && state == VGA_SWITCHEROO_OFF)
		return;

	if (state == VGA_SWITCHEROO_ON) {
		unsigned d3_delay = dev->pdev->d3_delay;

		printk(KERN_INFO "amdgpu: switched on\n");
		/* don't suspend or resume card normally */
		dev->switch_power_state = DRM_SWITCH_POWER_CHANGING;

		amdgpu_resume_kms(dev, true, true);

		dev->pdev->d3_delay = d3_delay;

		dev->switch_power_state = DRM_SWITCH_POWER_ON;
		drm_kms_helper_poll_enable(dev);
	} else {
		printk(KERN_INFO "amdgpu: switched off\n");
		drm_kms_helper_poll_disable(dev);
		dev->switch_power_state = DRM_SWITCH_POWER_CHANGING;
		amdgpu_suspend_kms(dev, true, true);
		dev->switch_power_state = DRM_SWITCH_POWER_OFF;
	}
}

/**
 * amdgpu_switcheroo_can_switch - see if switcheroo state can change
 *
 * @pdev: pci dev pointer
 *
 * Callback for the switcheroo driver.  Check of the switcheroo
 * state can be changed.
 * Returns true if the state can be changed, false if not.
 */
static bool amdgpu_switcheroo_can_switch(struct pci_dev *pdev)
{
	struct drm_device *dev = pci_get_drvdata(pdev);

	/*
	* FIXME: open_count is protected by drm_global_mutex but that would lead to
	* locking inversion with the driver load path. And the access here is
	* completely racy anyway. So don't bother with locking for now.
	*/
	return dev->open_count == 0;
}

static const struct vga_switcheroo_client_ops amdgpu_switcheroo_ops = {
	.set_gpu_state = amdgpu_switcheroo_set_state,
	.reprobe = NULL,
	.can_switch = amdgpu_switcheroo_can_switch,
};

int amdgpu_set_clockgating_state(struct amdgpu_device *adev,
				  enum amd_ip_block_type block_type,
				  enum amd_clockgating_state state)
{
	int i, r = 0;

	for (i = 0; i < adev->num_ip_blocks; i++) {
		if (adev->ip_blocks[i].type == block_type) {
			r = adev->ip_blocks[i].funcs->set_clockgating_state((void *)adev,
									    state);
			if (r)
				return r;
		}
	}
	return r;
}

int amdgpu_set_powergating_state(struct amdgpu_device *adev,
				  enum amd_ip_block_type block_type,
				  enum amd_powergating_state state)
{
	int i, r = 0;

	for (i = 0; i < adev->num_ip_blocks; i++) {
		if (adev->ip_blocks[i].type == block_type) {
			r = adev->ip_blocks[i].funcs->set_powergating_state((void *)adev,
									    state);
			if (r)
				return r;
		}
	}
	return r;
}

const struct amdgpu_ip_block_version * amdgpu_get_ip_block(
					struct amdgpu_device *adev,
					enum amd_ip_block_type type)
{
	int i;

	for (i = 0; i < adev->num_ip_blocks; i++)
		if (adev->ip_blocks[i].type == type)
			return &adev->ip_blocks[i];

	return NULL;
}

/**
 * amdgpu_ip_block_version_cmp
 *
 * @adev: amdgpu_device pointer
 * @type: enum amd_ip_block_type
 * @major: major version
 * @minor: minor version
 *
 * return 0 if equal or greater
 * return 1 if smaller or the ip_block doesn't exist
 */
int amdgpu_ip_block_version_cmp(struct amdgpu_device *adev,
				enum amd_ip_block_type type,
				u32 major, u32 minor)
{
	const struct amdgpu_ip_block_version *ip_block;
	ip_block = amdgpu_get_ip_block(adev, type);

	if (ip_block && ((ip_block->major > major) ||
			((ip_block->major == major) &&
			(ip_block->minor >= minor))))
		return 0;

	return 1;
}

static int amdgpu_early_init(struct amdgpu_device *adev)
{
	int i, r;

	switch (adev->asic_type) {
	case CHIP_TOPAZ:
	case CHIP_TONGA:
	case CHIP_FIJI:
	case CHIP_POLARIS11:
	case CHIP_POLARIS10:
	case CHIP_CARRIZO:
	case CHIP_STONEY:
		if (adev->asic_type == CHIP_CARRIZO || adev->asic_type == CHIP_STONEY)
			adev->family = AMDGPU_FAMILY_CZ;
		else
			adev->family = AMDGPU_FAMILY_VI;

		r = vi_set_ip_blocks(adev);
		if (r)
			return r;
		break;
#ifdef CONFIG_DRM_AMDGPU_CIK
	case CHIP_BONAIRE:
	case CHIP_HAWAII:
	case CHIP_KAVERI:
	case CHIP_KABINI:
	case CHIP_MULLINS:
		if ((adev->asic_type == CHIP_BONAIRE) || (adev->asic_type == CHIP_HAWAII))
			adev->family = AMDGPU_FAMILY_CI;
		else
			adev->family = AMDGPU_FAMILY_KV;

		r = cik_set_ip_blocks(adev);
		if (r)
			return r;
		break;
#endif
	default:
		/* FIXME: not supported yet */
		return -EINVAL;
	}

	adev->ip_block_status = kcalloc(adev->num_ip_blocks,
					sizeof(struct amdgpu_ip_block_status), GFP_KERNEL);
	if (adev->ip_block_status == NULL)
		return -ENOMEM;

	if (adev->ip_blocks == NULL) {
		DRM_ERROR("No IP blocks found!\n");
		return r;
	}

	for (i = 0; i < adev->num_ip_blocks; i++) {
		if ((amdgpu_ip_block_mask & (1 << i)) == 0) {
			DRM_ERROR("disabled ip block: %d\n", i);
			adev->ip_block_status[i].valid = false;
		} else {
			if (adev->ip_blocks[i].funcs->early_init) {
				r = adev->ip_blocks[i].funcs->early_init((void *)adev);
				if (r == -ENOENT) {
					adev->ip_block_status[i].valid = false;
				} else if (r) {
					DRM_ERROR("early_init of IP block <%s> failed %d\n", adev->ip_blocks[i].funcs->name, r);
					return r;
				} else {
					adev->ip_block_status[i].valid = true;
				}
			} else {
				adev->ip_block_status[i].valid = true;
			}
		}
	}

	return 0;
}

static int amdgpu_init(struct amdgpu_device *adev)
{
	int i, r;

	for (i = 0; i < adev->num_ip_blocks; i++) {
		if (!adev->ip_block_status[i].valid)
			continue;
		r = adev->ip_blocks[i].funcs->sw_init((void *)adev);
		if (r) {
			DRM_ERROR("sw_init of IP block <%s> failed %d\n", adev->ip_blocks[i].funcs->name, r);
			return r;
		}
		adev->ip_block_status[i].sw = true;
		/* need to do gmc hw init early so we can allocate gpu mem */
		if (adev->ip_blocks[i].type == AMD_IP_BLOCK_TYPE_GMC) {
			r = amdgpu_vram_scratch_init(adev);
			if (r) {
				DRM_ERROR("amdgpu_vram_scratch_init failed %d\n", r);
				return r;
			}
			r = adev->ip_blocks[i].funcs->hw_init((void *)adev);
			if (r) {
				DRM_ERROR("hw_init %d failed %d\n", i, r);
				return r;
			}
			r = amdgpu_wb_init(adev);
			if (r) {
				DRM_ERROR("amdgpu_wb_init failed %d\n", r);
				return r;
			}
			adev->ip_block_status[i].hw = true;
		}
	}

	for (i = 0; i < adev->num_ip_blocks; i++) {
		if (!adev->ip_block_status[i].sw)
			continue;
		/* gmc hw init is done early */
		if (adev->ip_blocks[i].type == AMD_IP_BLOCK_TYPE_GMC)
			continue;
		r = adev->ip_blocks[i].funcs->hw_init((void *)adev);
		if (r) {
			DRM_ERROR("hw_init of IP block <%s> failed %d\n", adev->ip_blocks[i].funcs->name, r);
			return r;
		}
		adev->ip_block_status[i].hw = true;
	}

	return 0;
}

static int amdgpu_late_init(struct amdgpu_device *adev)
{
	int i = 0, r;

	for (i = 0; i < adev->num_ip_blocks; i++) {
		if (!adev->ip_block_status[i].valid)
			continue;
		/* enable clockgating to save power */
		r = adev->ip_blocks[i].funcs->set_clockgating_state((void *)adev,
								    AMD_CG_STATE_GATE);
		if (r) {
			DRM_ERROR("set_clockgating_state(gate) of IP block <%s> failed %d\n", adev->ip_blocks[i].funcs->name, r);
			return r;
		}
		if (adev->ip_blocks[i].funcs->late_init) {
			r = adev->ip_blocks[i].funcs->late_init((void *)adev);
			if (r) {
				DRM_ERROR("late_init of IP block <%s> failed %d\n", adev->ip_blocks[i].funcs->name, r);
				return r;
			}
		}
	}

	return 0;
}

static int amdgpu_fini(struct amdgpu_device *adev)
{
	int i, r;

	for (i = adev->num_ip_blocks - 1; i >= 0; i--) {
		if (!adev->ip_block_status[i].hw)
			continue;
		if (adev->ip_blocks[i].type == AMD_IP_BLOCK_TYPE_GMC) {
			amdgpu_wb_fini(adev);
			amdgpu_vram_scratch_fini(adev);
		}
		/* ungate blocks before hw fini so that we can shutdown the blocks safely */
		r = adev->ip_blocks[i].funcs->set_clockgating_state((void *)adev,
								    AMD_CG_STATE_UNGATE);
		if (r) {
			DRM_ERROR("set_clockgating_state(ungate) of IP block <%s> failed %d\n", adev->ip_blocks[i].funcs->name, r);
			return r;
		}
		r = adev->ip_blocks[i].funcs->hw_fini((void *)adev);
		/* XXX handle errors */
		if (r) {
			DRM_DEBUG("hw_fini of IP block <%s> failed %d\n", adev->ip_blocks[i].funcs->name, r);
		}
		adev->ip_block_status[i].hw = false;
	}

	for (i = adev->num_ip_blocks - 1; i >= 0; i--) {
		if (!adev->ip_block_status[i].sw)
			continue;
		r = adev->ip_blocks[i].funcs->sw_fini((void *)adev);
		/* XXX handle errors */
		if (r) {
			DRM_DEBUG("sw_fini of IP block <%s> failed %d\n", adev->ip_blocks[i].funcs->name, r);
		}
		adev->ip_block_status[i].sw = false;
		adev->ip_block_status[i].valid = false;
	}

	for (i = adev->num_ip_blocks - 1; i >= 0; i--) {
		if (adev->ip_blocks[i].funcs->late_fini)
			adev->ip_blocks[i].funcs->late_fini((void *)adev);
	}

	return 0;
}

static int amdgpu_suspend(struct amdgpu_device *adev)
{
	int i, r;

	/* ungate SMC block first */
	r = amdgpu_set_clockgating_state(adev, AMD_IP_BLOCK_TYPE_SMC,
					 AMD_CG_STATE_UNGATE);
	if (r) {
		DRM_ERROR("set_clockgating_state(ungate) SMC failed %d\n",r);
	}

	for (i = adev->num_ip_blocks - 1; i >= 0; i--) {
		if (!adev->ip_block_status[i].valid)
			continue;
		/* ungate blocks so that suspend can properly shut them down */
		if (i != AMD_IP_BLOCK_TYPE_SMC) {
			r = adev->ip_blocks[i].funcs->set_clockgating_state((void *)adev,
									    AMD_CG_STATE_UNGATE);
			if (r) {
				DRM_ERROR("set_clockgating_state(ungate) of IP block <%s> failed %d\n", adev->ip_blocks[i].funcs->name, r);
			}
		}
		/* XXX handle errors */
		r = adev->ip_blocks[i].funcs->suspend(adev);
		/* XXX handle errors */
		if (r) {
			DRM_ERROR("suspend of IP block <%s> failed %d\n", adev->ip_blocks[i].funcs->name, r);
		}
	}

	return 0;
}

static int amdgpu_resume(struct amdgpu_device *adev)
{
	int i, r;

	for (i = 0; i < adev->num_ip_blocks; i++) {
		if (!adev->ip_block_status[i].valid)
			continue;
		r = adev->ip_blocks[i].funcs->resume(adev);
		if (r) {
			DRM_ERROR("resume of IP block <%s> failed %d\n", adev->ip_blocks[i].funcs->name, r);
			return r;
		}
	}

	return 0;
}

static bool amdgpu_device_is_virtual(void)
{
#ifdef CONFIG_X86
	return boot_cpu_has(X86_FEATURE_HYPERVISOR);
#else
	return false;
#endif
}

/**
 * amdgpu_device_init - initialize the driver
 *
 * @adev: amdgpu_device pointer
 * @pdev: drm dev pointer
 * @pdev: pci dev pointer
 * @flags: driver flags
 *
 * Initializes the driver info and hw (all asics).
 * Returns 0 for success or an error on failure.
 * Called at driver startup.
 */
int amdgpu_device_init(struct amdgpu_device *adev,
		       struct drm_device *ddev,
		       struct pci_dev *pdev,
		       uint32_t flags)
{
	int r, i;
	bool runtime = false;

	adev->shutdown = false;
	adev->dev = &pdev->dev;
	adev->ddev = ddev;
	adev->pdev = pdev;
	adev->flags = flags;
	adev->asic_type = flags & AMD_ASIC_MASK;
	adev->is_atom_bios = false;
	adev->usec_timeout = AMDGPU_MAX_USEC_TIMEOUT;
	adev->mc.gtt_size = 512 * 1024 * 1024;
	adev->accel_working = false;
	adev->num_rings = 0;
	adev->mman.buffer_funcs = NULL;
	adev->mman.buffer_funcs_ring = NULL;
	adev->vm_manager.vm_pte_funcs = NULL;
	adev->vm_manager.vm_pte_num_rings = 0;
	adev->gart.gart_funcs = NULL;
	adev->fence_context = fence_context_alloc(AMDGPU_MAX_RINGS);

	adev->smc_rreg = &amdgpu_invalid_rreg;
	adev->smc_wreg = &amdgpu_invalid_wreg;
	adev->pcie_rreg = &amdgpu_invalid_rreg;
	adev->pcie_wreg = &amdgpu_invalid_wreg;
	adev->uvd_ctx_rreg = &amdgpu_invalid_rreg;
	adev->uvd_ctx_wreg = &amdgpu_invalid_wreg;
	adev->didt_rreg = &amdgpu_invalid_rreg;
	adev->didt_wreg = &amdgpu_invalid_wreg;
	adev->audio_endpt_rreg = &amdgpu_block_invalid_rreg;
	adev->audio_endpt_wreg = &amdgpu_block_invalid_wreg;

	DRM_INFO("initializing kernel modesetting (%s 0x%04X:0x%04X 0x%04X:0x%04X 0x%02X).\n",
		 amdgpu_asic_name[adev->asic_type], pdev->vendor, pdev->device,
		 pdev->subsystem_vendor, pdev->subsystem_device, pdev->revision);

	/* mutex initialization are all done here so we
	 * can recall function without having locking issues */
	mutex_init(&adev->vm_manager.lock);
	atomic_set(&adev->irq.ih.lock, 0);
	mutex_init(&adev->pm.mutex);
	mutex_init(&adev->gfx.gpu_clock_mutex);
	mutex_init(&adev->srbm_mutex);
	mutex_init(&adev->grbm_idx_mutex);
	mutex_init(&adev->mn_lock);
	hash_init(adev->mn_hash);

	amdgpu_check_arguments(adev);

	/* Registers mapping */
	/* TODO: block userspace mapping of io register */
	spin_lock_init(&adev->mmio_idx_lock);
	spin_lock_init(&adev->smc_idx_lock);
	spin_lock_init(&adev->pcie_idx_lock);
	spin_lock_init(&adev->uvd_ctx_idx_lock);
	spin_lock_init(&adev->didt_idx_lock);
	spin_lock_init(&adev->audio_endpt_idx_lock);

	adev->rmmio_base = pci_resource_start(adev->pdev, 5);
	adev->rmmio_size = pci_resource_len(adev->pdev, 5);
	adev->rmmio = ioremap(adev->rmmio_base, adev->rmmio_size);
	if (adev->rmmio == NULL) {
		return -ENOMEM;
	}
	DRM_INFO("register mmio base: 0x%08X\n", (uint32_t)adev->rmmio_base);
	DRM_INFO("register mmio size: %u\n", (unsigned)adev->rmmio_size);

	/* doorbell bar mapping */
	amdgpu_doorbell_init(adev);

	/* io port mapping */
	for (i = 0; i < DEVICE_COUNT_RESOURCE; i++) {
		if (pci_resource_flags(adev->pdev, i) & IORESOURCE_IO) {
			adev->rio_mem_size = pci_resource_len(adev->pdev, i);
			adev->rio_mem = pci_iomap(adev->pdev, i, adev->rio_mem_size);
			break;
		}
	}
	if (adev->rio_mem == NULL)
		DRM_ERROR("Unable to find PCI I/O BAR\n");

	/* early init functions */
	r = amdgpu_early_init(adev);
	if (r)
		return r;

	/* if we have > 1 VGA cards, then disable the amdgpu VGA resources */
	/* this will fail for cards that aren't VGA class devices, just
	 * ignore it */
	vga_client_register(adev->pdev, adev, NULL, amdgpu_vga_set_decode);

	if (amdgpu_runtime_pm == 1)
		runtime = true;
	if (amdgpu_device_is_px(ddev))
		runtime = true;
	vga_switcheroo_register_client(adev->pdev, &amdgpu_switcheroo_ops, runtime);
	if (runtime)
		vga_switcheroo_init_domain_pm_ops(adev->dev, &adev->vga_pm_domain);

	/* Read BIOS */
	if (!amdgpu_get_bios(adev))
		return -EINVAL;
	/* Must be an ATOMBIOS */
	if (!adev->is_atom_bios) {
		dev_err(adev->dev, "Expecting atombios for GPU\n");
		return -EINVAL;
	}
	r = amdgpu_atombios_init(adev);
	if (r) {
		dev_err(adev->dev, "amdgpu_atombios_init failed\n");
		return r;
	}

	/* See if the asic supports SR-IOV */
	adev->virtualization.supports_sr_iov =
		amdgpu_atombios_has_gpu_virtualization_table(adev);

	/* Check if we are executing in a virtualized environment */
	adev->virtualization.is_virtual = amdgpu_device_is_virtual();
	adev->virtualization.caps = amdgpu_asic_get_virtual_caps(adev);

	/* Post card if necessary */
	if (!amdgpu_card_posted(adev) ||
	    (adev->virtualization.is_virtual &&
<<<<<<< HEAD
	     !adev->virtualization.caps & AMDGPU_VIRT_CAPS_SRIOV_EN)) {
=======
	     !(adev->virtualization.caps & AMDGPU_VIRT_CAPS_SRIOV_EN))) {
>>>>>>> 6bd4e65d
		if (!adev->bios) {
			dev_err(adev->dev, "Card not posted and no BIOS - ignoring\n");
			return -EINVAL;
		}
		DRM_INFO("GPU not posted. posting now...\n");
		amdgpu_atom_asic_init(adev->mode_info.atom_context);
	}

	/* Initialize clocks */
	r = amdgpu_atombios_get_clock_info(adev);
	if (r) {
		dev_err(adev->dev, "amdgpu_atombios_get_clock_info failed\n");
		return r;
	}
	/* init i2c buses */
	amdgpu_atombios_i2c_init(adev);

	/* Fence driver */
	r = amdgpu_fence_driver_init(adev);
	if (r) {
		dev_err(adev->dev, "amdgpu_fence_driver_init failed\n");
		return r;
	}

	/* init the mode config */
	drm_mode_config_init(adev->ddev);

	r = amdgpu_init(adev);
	if (r) {
		dev_err(adev->dev, "amdgpu_init failed\n");
		amdgpu_fini(adev);
		return r;
	}

	adev->accel_working = true;

	amdgpu_fbdev_init(adev);

	r = amdgpu_ib_pool_init(adev);
	if (r) {
		dev_err(adev->dev, "IB initialization failed (%d).\n", r);
		return r;
	}

	r = amdgpu_ib_ring_tests(adev);
	if (r)
		DRM_ERROR("ib ring test failed (%d).\n", r);

	r = amdgpu_gem_debugfs_init(adev);
	if (r) {
		DRM_ERROR("registering gem debugfs failed (%d).\n", r);
	}

	r = amdgpu_debugfs_regs_init(adev);
	if (r) {
		DRM_ERROR("registering register debugfs failed (%d).\n", r);
	}

	if ((amdgpu_testing & 1)) {
		if (adev->accel_working)
			amdgpu_test_moves(adev);
		else
			DRM_INFO("amdgpu: acceleration disabled, skipping move tests\n");
	}
	if ((amdgpu_testing & 2)) {
		if (adev->accel_working)
			amdgpu_test_syncing(adev);
		else
			DRM_INFO("amdgpu: acceleration disabled, skipping sync tests\n");
	}
	if (amdgpu_benchmarking) {
		if (adev->accel_working)
			amdgpu_benchmark(adev, amdgpu_benchmarking);
		else
			DRM_INFO("amdgpu: acceleration disabled, skipping benchmarks\n");
	}

	/* enable clockgating, etc. after ib tests, etc. since some blocks require
	 * explicit gating rather than handling it automatically.
	 */
	r = amdgpu_late_init(adev);
	if (r) {
		dev_err(adev->dev, "amdgpu_late_init failed\n");
		return r;
	}

	return 0;
}

static void amdgpu_debugfs_remove_files(struct amdgpu_device *adev);

/**
 * amdgpu_device_fini - tear down the driver
 *
 * @adev: amdgpu_device pointer
 *
 * Tear down the driver info (all asics).
 * Called at driver shutdown.
 */
void amdgpu_device_fini(struct amdgpu_device *adev)
{
	int r;

	DRM_INFO("amdgpu: finishing device.\n");
	adev->shutdown = true;
	/* evict vram memory */
	amdgpu_bo_evict_vram(adev);
	amdgpu_ib_pool_fini(adev);
	amdgpu_fence_driver_fini(adev);
	amdgpu_fbdev_fini(adev);
	r = amdgpu_fini(adev);
	kfree(adev->ip_block_status);
	adev->ip_block_status = NULL;
	adev->accel_working = false;
	/* free i2c buses */
	amdgpu_i2c_fini(adev);
	amdgpu_atombios_fini(adev);
	kfree(adev->bios);
	adev->bios = NULL;
	vga_switcheroo_unregister_client(adev->pdev);
	vga_client_register(adev->pdev, NULL, NULL, NULL);
	if (adev->rio_mem)
		pci_iounmap(adev->pdev, adev->rio_mem);
	adev->rio_mem = NULL;
	iounmap(adev->rmmio);
	adev->rmmio = NULL;
	amdgpu_doorbell_fini(adev);
	amdgpu_debugfs_regs_cleanup(adev);
	amdgpu_debugfs_remove_files(adev);
}


/*
 * Suspend & resume.
 */
/**
 * amdgpu_suspend_kms - initiate device suspend
 *
 * @pdev: drm dev pointer
 * @state: suspend state
 *
 * Puts the hw in the suspend state (all asics).
 * Returns 0 for success or an error on failure.
 * Called at driver suspend.
 */
int amdgpu_suspend_kms(struct drm_device *dev, bool suspend, bool fbcon)
{
	struct amdgpu_device *adev;
	struct drm_crtc *crtc;
	struct drm_connector *connector;
	int r;

	if (dev == NULL || dev->dev_private == NULL) {
		return -ENODEV;
	}

	adev = dev->dev_private;

	if (dev->switch_power_state == DRM_SWITCH_POWER_OFF)
		return 0;

	drm_kms_helper_poll_disable(dev);

	/* turn off display hw */
	drm_modeset_lock_all(dev);
	list_for_each_entry(connector, &dev->mode_config.connector_list, head) {
		drm_helper_connector_dpms(connector, DRM_MODE_DPMS_OFF);
	}
	drm_modeset_unlock_all(dev);

	/* unpin the front buffers and cursors */
	list_for_each_entry(crtc, &dev->mode_config.crtc_list, head) {
		struct amdgpu_crtc *amdgpu_crtc = to_amdgpu_crtc(crtc);
		struct amdgpu_framebuffer *rfb = to_amdgpu_framebuffer(crtc->primary->fb);
		struct amdgpu_bo *robj;

		if (amdgpu_crtc->cursor_bo) {
			struct amdgpu_bo *aobj = gem_to_amdgpu_bo(amdgpu_crtc->cursor_bo);
			r = amdgpu_bo_reserve(aobj, false);
			if (r == 0) {
				amdgpu_bo_unpin(aobj);
				amdgpu_bo_unreserve(aobj);
			}
		}

		if (rfb == NULL || rfb->obj == NULL) {
			continue;
		}
		robj = gem_to_amdgpu_bo(rfb->obj);
		/* don't unpin kernel fb objects */
		if (!amdgpu_fbdev_robj_is_fb(adev, robj)) {
			r = amdgpu_bo_reserve(robj, false);
			if (r == 0) {
				amdgpu_bo_unpin(robj);
				amdgpu_bo_unreserve(robj);
			}
		}
	}
	/* evict vram memory */
	amdgpu_bo_evict_vram(adev);

	amdgpu_fence_driver_suspend(adev);

	r = amdgpu_suspend(adev);

	/* evict remaining vram memory */
	amdgpu_bo_evict_vram(adev);

	pci_save_state(dev->pdev);
	if (suspend) {
		/* Shut down the device */
		pci_disable_device(dev->pdev);
		pci_set_power_state(dev->pdev, PCI_D3hot);
	}

	if (fbcon) {
		console_lock();
		amdgpu_fbdev_set_suspend(adev, 1);
		console_unlock();
	}
	return 0;
}

/**
 * amdgpu_resume_kms - initiate device resume
 *
 * @pdev: drm dev pointer
 *
 * Bring the hw back to operating state (all asics).
 * Returns 0 for success or an error on failure.
 * Called at driver resume.
 */
int amdgpu_resume_kms(struct drm_device *dev, bool resume, bool fbcon)
{
	struct drm_connector *connector;
	struct amdgpu_device *adev = dev->dev_private;
	struct drm_crtc *crtc;
	int r;

	if (dev->switch_power_state == DRM_SWITCH_POWER_OFF)
		return 0;

	if (fbcon) {
		console_lock();
	}
	if (resume) {
		pci_set_power_state(dev->pdev, PCI_D0);
		pci_restore_state(dev->pdev);
		if (pci_enable_device(dev->pdev)) {
			if (fbcon)
				console_unlock();
			return -1;
		}
	}

	/* post card */
	if (!amdgpu_card_posted(adev))
		amdgpu_atom_asic_init(adev->mode_info.atom_context);

	r = amdgpu_resume(adev);
	if (r)
		DRM_ERROR("amdgpu_resume failed (%d).\n", r);

	amdgpu_fence_driver_resume(adev);

	if (resume) {
		r = amdgpu_ib_ring_tests(adev);
		if (r)
			DRM_ERROR("ib ring test failed (%d).\n", r);
	}

	r = amdgpu_late_init(adev);
	if (r)
		return r;

	/* pin cursors */
	list_for_each_entry(crtc, &dev->mode_config.crtc_list, head) {
		struct amdgpu_crtc *amdgpu_crtc = to_amdgpu_crtc(crtc);

		if (amdgpu_crtc->cursor_bo) {
			struct amdgpu_bo *aobj = gem_to_amdgpu_bo(amdgpu_crtc->cursor_bo);
			r = amdgpu_bo_reserve(aobj, false);
			if (r == 0) {
				r = amdgpu_bo_pin(aobj,
						  AMDGPU_GEM_DOMAIN_VRAM,
						  &amdgpu_crtc->cursor_addr);
				if (r != 0)
					DRM_ERROR("Failed to pin cursor BO (%d)\n", r);
				amdgpu_bo_unreserve(aobj);
			}
		}
	}

	/* blat the mode back in */
	if (fbcon) {
		drm_helper_resume_force_mode(dev);
		/* turn on display hw */
		drm_modeset_lock_all(dev);
		list_for_each_entry(connector, &dev->mode_config.connector_list, head) {
			drm_helper_connector_dpms(connector, DRM_MODE_DPMS_ON);
		}
		drm_modeset_unlock_all(dev);
	}

	drm_kms_helper_poll_enable(dev);
	drm_helper_hpd_irq_event(dev);

	if (fbcon) {
		amdgpu_fbdev_set_suspend(adev, 0);
		console_unlock();
	}

	return 0;
}

/**
 * amdgpu_gpu_reset - reset the asic
 *
 * @adev: amdgpu device pointer
 *
 * Attempt the reset the GPU if it has hung (all asics).
 * Returns 0 for success or an error on failure.
 */
int amdgpu_gpu_reset(struct amdgpu_device *adev)
{
	unsigned ring_sizes[AMDGPU_MAX_RINGS];
	uint32_t *ring_data[AMDGPU_MAX_RINGS];

	bool saved = false;

	int i, r;
	int resched;

	atomic_inc(&adev->gpu_reset_counter);

	/* block TTM */
	resched = ttm_bo_lock_delayed_workqueue(&adev->mman.bdev);

	r = amdgpu_suspend(adev);

	for (i = 0; i < AMDGPU_MAX_RINGS; ++i) {
		struct amdgpu_ring *ring = adev->rings[i];
		if (!ring)
			continue;

		ring_sizes[i] = amdgpu_ring_backup(ring, &ring_data[i]);
		if (ring_sizes[i]) {
			saved = true;
			dev_info(adev->dev, "Saved %d dwords of commands "
				 "on ring %d.\n", ring_sizes[i], i);
		}
	}

retry:
	r = amdgpu_asic_reset(adev);
	/* post card */
	amdgpu_atom_asic_init(adev->mode_info.atom_context);

	if (!r) {
		dev_info(adev->dev, "GPU reset succeeded, trying to resume\n");
		r = amdgpu_resume(adev);
	}

	if (!r) {
		for (i = 0; i < AMDGPU_MAX_RINGS; ++i) {
			struct amdgpu_ring *ring = adev->rings[i];
			if (!ring)
				continue;

			amdgpu_ring_restore(ring, ring_sizes[i], ring_data[i]);
			ring_sizes[i] = 0;
			ring_data[i] = NULL;
		}

		r = amdgpu_ib_ring_tests(adev);
		if (r) {
			dev_err(adev->dev, "ib ring test failed (%d).\n", r);
			if (saved) {
				saved = false;
				r = amdgpu_suspend(adev);
				goto retry;
			}
		}
	} else {
		amdgpu_fence_driver_force_completion(adev);
		for (i = 0; i < AMDGPU_MAX_RINGS; ++i) {
			if (adev->rings[i])
				kfree(ring_data[i]);
		}
	}

	drm_helper_resume_force_mode(adev->ddev);

	ttm_bo_unlock_delayed_workqueue(&adev->mman.bdev, resched);
	if (r) {
		/* bad news, how to tell it to userspace ? */
		dev_info(adev->dev, "GPU reset failed\n");
	}

	return r;
}

#define AMDGPU_DEFAULT_PCIE_GEN_MASK 0x30007  /* gen: chipset 1/2, asic 1/2/3 */
#define AMDGPU_DEFAULT_PCIE_MLW_MASK 0x2f0000 /* 1/2/4/8/16 lanes */

void amdgpu_get_pcie_info(struct amdgpu_device *adev)
{
	u32 mask;
	int ret;

	if (amdgpu_pcie_gen_cap)
		adev->pm.pcie_gen_mask = amdgpu_pcie_gen_cap;

	if (amdgpu_pcie_lane_cap)
		adev->pm.pcie_mlw_mask = amdgpu_pcie_lane_cap;

	/* covers APUs as well */
	if (pci_is_root_bus(adev->pdev->bus)) {
		if (adev->pm.pcie_gen_mask == 0)
			adev->pm.pcie_gen_mask = AMDGPU_DEFAULT_PCIE_GEN_MASK;
		if (adev->pm.pcie_mlw_mask == 0)
			adev->pm.pcie_mlw_mask = AMDGPU_DEFAULT_PCIE_MLW_MASK;
		return;
	}

	if (adev->pm.pcie_gen_mask == 0) {
		ret = drm_pcie_get_speed_cap_mask(adev->ddev, &mask);
		if (!ret) {
			adev->pm.pcie_gen_mask = (CAIL_ASIC_PCIE_LINK_SPEED_SUPPORT_GEN1 |
						  CAIL_ASIC_PCIE_LINK_SPEED_SUPPORT_GEN2 |
						  CAIL_ASIC_PCIE_LINK_SPEED_SUPPORT_GEN3);

			if (mask & DRM_PCIE_SPEED_25)
				adev->pm.pcie_gen_mask |= CAIL_PCIE_LINK_SPEED_SUPPORT_GEN1;
			if (mask & DRM_PCIE_SPEED_50)
				adev->pm.pcie_gen_mask |= CAIL_PCIE_LINK_SPEED_SUPPORT_GEN2;
			if (mask & DRM_PCIE_SPEED_80)
				adev->pm.pcie_gen_mask |= CAIL_PCIE_LINK_SPEED_SUPPORT_GEN3;
		} else {
			adev->pm.pcie_gen_mask = AMDGPU_DEFAULT_PCIE_GEN_MASK;
		}
	}
	if (adev->pm.pcie_mlw_mask == 0) {
		ret = drm_pcie_get_max_link_width(adev->ddev, &mask);
		if (!ret) {
			switch (mask) {
			case 32:
				adev->pm.pcie_mlw_mask = (CAIL_PCIE_LINK_WIDTH_SUPPORT_X32 |
							  CAIL_PCIE_LINK_WIDTH_SUPPORT_X16 |
							  CAIL_PCIE_LINK_WIDTH_SUPPORT_X12 |
							  CAIL_PCIE_LINK_WIDTH_SUPPORT_X8 |
							  CAIL_PCIE_LINK_WIDTH_SUPPORT_X4 |
							  CAIL_PCIE_LINK_WIDTH_SUPPORT_X2 |
							  CAIL_PCIE_LINK_WIDTH_SUPPORT_X1);
				break;
			case 16:
				adev->pm.pcie_mlw_mask = (CAIL_PCIE_LINK_WIDTH_SUPPORT_X16 |
							  CAIL_PCIE_LINK_WIDTH_SUPPORT_X12 |
							  CAIL_PCIE_LINK_WIDTH_SUPPORT_X8 |
							  CAIL_PCIE_LINK_WIDTH_SUPPORT_X4 |
							  CAIL_PCIE_LINK_WIDTH_SUPPORT_X2 |
							  CAIL_PCIE_LINK_WIDTH_SUPPORT_X1);
				break;
			case 12:
				adev->pm.pcie_mlw_mask = (CAIL_PCIE_LINK_WIDTH_SUPPORT_X12 |
							  CAIL_PCIE_LINK_WIDTH_SUPPORT_X8 |
							  CAIL_PCIE_LINK_WIDTH_SUPPORT_X4 |
							  CAIL_PCIE_LINK_WIDTH_SUPPORT_X2 |
							  CAIL_PCIE_LINK_WIDTH_SUPPORT_X1);
				break;
			case 8:
				adev->pm.pcie_mlw_mask = (CAIL_PCIE_LINK_WIDTH_SUPPORT_X8 |
							  CAIL_PCIE_LINK_WIDTH_SUPPORT_X4 |
							  CAIL_PCIE_LINK_WIDTH_SUPPORT_X2 |
							  CAIL_PCIE_LINK_WIDTH_SUPPORT_X1);
				break;
			case 4:
				adev->pm.pcie_mlw_mask = (CAIL_PCIE_LINK_WIDTH_SUPPORT_X4 |
							  CAIL_PCIE_LINK_WIDTH_SUPPORT_X2 |
							  CAIL_PCIE_LINK_WIDTH_SUPPORT_X1);
				break;
			case 2:
				adev->pm.pcie_mlw_mask = (CAIL_PCIE_LINK_WIDTH_SUPPORT_X2 |
							  CAIL_PCIE_LINK_WIDTH_SUPPORT_X1);
				break;
			case 1:
				adev->pm.pcie_mlw_mask = CAIL_PCIE_LINK_WIDTH_SUPPORT_X1;
				break;
			default:
				break;
			}
		} else {
			adev->pm.pcie_mlw_mask = AMDGPU_DEFAULT_PCIE_MLW_MASK;
		}
	}
}

/*
 * Debugfs
 */
int amdgpu_debugfs_add_files(struct amdgpu_device *adev,
			     const struct drm_info_list *files,
			     unsigned nfiles)
{
	unsigned i;

	for (i = 0; i < adev->debugfs_count; i++) {
		if (adev->debugfs[i].files == files) {
			/* Already registered */
			return 0;
		}
	}

	i = adev->debugfs_count + 1;
	if (i > AMDGPU_DEBUGFS_MAX_COMPONENTS) {
		DRM_ERROR("Reached maximum number of debugfs components.\n");
		DRM_ERROR("Report so we increase "
			  "AMDGPU_DEBUGFS_MAX_COMPONENTS.\n");
		return -EINVAL;
	}
	adev->debugfs[adev->debugfs_count].files = files;
	adev->debugfs[adev->debugfs_count].num_files = nfiles;
	adev->debugfs_count = i;
#if defined(CONFIG_DEBUG_FS)
	drm_debugfs_create_files(files, nfiles,
				 adev->ddev->control->debugfs_root,
				 adev->ddev->control);
	drm_debugfs_create_files(files, nfiles,
				 adev->ddev->primary->debugfs_root,
				 adev->ddev->primary);
#endif
	return 0;
}

static void amdgpu_debugfs_remove_files(struct amdgpu_device *adev)
{
#if defined(CONFIG_DEBUG_FS)
	unsigned i;

	for (i = 0; i < adev->debugfs_count; i++) {
		drm_debugfs_remove_files(adev->debugfs[i].files,
					 adev->debugfs[i].num_files,
					 adev->ddev->control);
		drm_debugfs_remove_files(adev->debugfs[i].files,
					 adev->debugfs[i].num_files,
					 adev->ddev->primary);
	}
#endif
}

#if defined(CONFIG_DEBUG_FS)

static ssize_t amdgpu_debugfs_regs_read(struct file *f, char __user *buf,
					size_t size, loff_t *pos)
{
	struct amdgpu_device *adev = f->f_inode->i_private;
	ssize_t result = 0;
	int r;

	if (size & 0x3 || *pos & 0x3)
		return -EINVAL;

	while (size) {
		uint32_t value;

		if (*pos > adev->rmmio_size)
			return result;

		value = RREG32(*pos >> 2);
		r = put_user(value, (uint32_t *)buf);
		if (r)
			return r;

		result += 4;
		buf += 4;
		*pos += 4;
		size -= 4;
	}

	return result;
}

static ssize_t amdgpu_debugfs_regs_write(struct file *f, const char __user *buf,
					 size_t size, loff_t *pos)
{
	struct amdgpu_device *adev = f->f_inode->i_private;
	ssize_t result = 0;
	int r;

	if (size & 0x3 || *pos & 0x3)
		return -EINVAL;

	while (size) {
		uint32_t value;

		if (*pos > adev->rmmio_size)
			return result;

		r = get_user(value, (uint32_t *)buf);
		if (r)
			return r;

		WREG32(*pos >> 2, value);

		result += 4;
		buf += 4;
		*pos += 4;
		size -= 4;
	}

	return result;
}

static ssize_t amdgpu_debugfs_regs_pcie_read(struct file *f, char __user *buf,
					size_t size, loff_t *pos)
{
	struct amdgpu_device *adev = f->f_inode->i_private;
	ssize_t result = 0;
	int r;

	if (size & 0x3 || *pos & 0x3)
		return -EINVAL;

	while (size) {
		uint32_t value;

		value = RREG32_PCIE(*pos >> 2);
		r = put_user(value, (uint32_t *)buf);
		if (r)
			return r;

		result += 4;
		buf += 4;
		*pos += 4;
		size -= 4;
	}

	return result;
}

static ssize_t amdgpu_debugfs_regs_pcie_write(struct file *f, const char __user *buf,
					 size_t size, loff_t *pos)
{
	struct amdgpu_device *adev = f->f_inode->i_private;
	ssize_t result = 0;
	int r;

	if (size & 0x3 || *pos & 0x3)
		return -EINVAL;

	while (size) {
		uint32_t value;

		r = get_user(value, (uint32_t *)buf);
		if (r)
			return r;

		WREG32_PCIE(*pos >> 2, value);

		result += 4;
		buf += 4;
		*pos += 4;
		size -= 4;
	}

	return result;
}

static ssize_t amdgpu_debugfs_regs_didt_read(struct file *f, char __user *buf,
					size_t size, loff_t *pos)
{
	struct amdgpu_device *adev = f->f_inode->i_private;
	ssize_t result = 0;
	int r;

	if (size & 0x3 || *pos & 0x3)
		return -EINVAL;

	while (size) {
		uint32_t value;

		value = RREG32_DIDT(*pos >> 2);
		r = put_user(value, (uint32_t *)buf);
		if (r)
			return r;

		result += 4;
		buf += 4;
		*pos += 4;
		size -= 4;
	}

	return result;
}

static ssize_t amdgpu_debugfs_regs_didt_write(struct file *f, const char __user *buf,
					 size_t size, loff_t *pos)
{
	struct amdgpu_device *adev = f->f_inode->i_private;
	ssize_t result = 0;
	int r;

	if (size & 0x3 || *pos & 0x3)
		return -EINVAL;

	while (size) {
		uint32_t value;

		r = get_user(value, (uint32_t *)buf);
		if (r)
			return r;

		WREG32_DIDT(*pos >> 2, value);

		result += 4;
		buf += 4;
		*pos += 4;
		size -= 4;
	}

	return result;
}

static ssize_t amdgpu_debugfs_regs_smc_read(struct file *f, char __user *buf,
					size_t size, loff_t *pos)
{
	struct amdgpu_device *adev = f->f_inode->i_private;
	ssize_t result = 0;
	int r;

	if (size & 0x3 || *pos & 0x3)
		return -EINVAL;

	while (size) {
		uint32_t value;

		value = RREG32_SMC(*pos >> 2);
		r = put_user(value, (uint32_t *)buf);
		if (r)
			return r;

		result += 4;
		buf += 4;
		*pos += 4;
		size -= 4;
	}

	return result;
}

static ssize_t amdgpu_debugfs_regs_smc_write(struct file *f, const char __user *buf,
					 size_t size, loff_t *pos)
{
	struct amdgpu_device *adev = f->f_inode->i_private;
	ssize_t result = 0;
	int r;

	if (size & 0x3 || *pos & 0x3)
		return -EINVAL;

	while (size) {
		uint32_t value;

		r = get_user(value, (uint32_t *)buf);
		if (r)
			return r;

		WREG32_SMC(*pos >> 2, value);

		result += 4;
		buf += 4;
		*pos += 4;
		size -= 4;
	}

	return result;
}

static const struct file_operations amdgpu_debugfs_regs_fops = {
	.owner = THIS_MODULE,
	.read = amdgpu_debugfs_regs_read,
	.write = amdgpu_debugfs_regs_write,
	.llseek = default_llseek
};
static const struct file_operations amdgpu_debugfs_regs_didt_fops = {
	.owner = THIS_MODULE,
	.read = amdgpu_debugfs_regs_didt_read,
	.write = amdgpu_debugfs_regs_didt_write,
	.llseek = default_llseek
};
static const struct file_operations amdgpu_debugfs_regs_pcie_fops = {
	.owner = THIS_MODULE,
	.read = amdgpu_debugfs_regs_pcie_read,
	.write = amdgpu_debugfs_regs_pcie_write,
	.llseek = default_llseek
};
static const struct file_operations amdgpu_debugfs_regs_smc_fops = {
	.owner = THIS_MODULE,
	.read = amdgpu_debugfs_regs_smc_read,
	.write = amdgpu_debugfs_regs_smc_write,
	.llseek = default_llseek
};

static const struct file_operations *debugfs_regs[] = {
	&amdgpu_debugfs_regs_fops,
	&amdgpu_debugfs_regs_didt_fops,
	&amdgpu_debugfs_regs_pcie_fops,
	&amdgpu_debugfs_regs_smc_fops,
};

static const char *debugfs_regs_names[] = {
	"amdgpu_regs",
	"amdgpu_regs_didt",
	"amdgpu_regs_pcie",
	"amdgpu_regs_smc",
};

static int amdgpu_debugfs_regs_init(struct amdgpu_device *adev)
{
	struct drm_minor *minor = adev->ddev->primary;
	struct dentry *ent, *root = minor->debugfs_root;
	unsigned i, j;

	for (i = 0; i < ARRAY_SIZE(debugfs_regs); i++) {
		ent = debugfs_create_file(debugfs_regs_names[i],
					  S_IFREG | S_IRUGO, root,
					  adev, debugfs_regs[i]);
		if (IS_ERR(ent)) {
			for (j = 0; j < i; j++) {
				debugfs_remove(adev->debugfs_regs[i]);
				adev->debugfs_regs[i] = NULL;
			}
			return PTR_ERR(ent);
		}

		if (!i)
			i_size_write(ent->d_inode, adev->rmmio_size);
		adev->debugfs_regs[i] = ent;
	}

	return 0;
}

static void amdgpu_debugfs_regs_cleanup(struct amdgpu_device *adev)
{
	unsigned i;

	for (i = 0; i < ARRAY_SIZE(debugfs_regs); i++) {
		if (adev->debugfs_regs[i]) {
			debugfs_remove(adev->debugfs_regs[i]);
			adev->debugfs_regs[i] = NULL;
		}
	}
}

int amdgpu_debugfs_init(struct drm_minor *minor)
{
	return 0;
}

void amdgpu_debugfs_cleanup(struct drm_minor *minor)
{
}
#else
static int amdgpu_debugfs_regs_init(struct amdgpu_device *adev)
{
	return 0;
}
static void amdgpu_debugfs_regs_cleanup(struct amdgpu_device *adev) { }
#endif<|MERGE_RESOLUTION|>--- conflicted
+++ resolved
@@ -1535,11 +1535,7 @@
 	/* Post card if necessary */
 	if (!amdgpu_card_posted(adev) ||
 	    (adev->virtualization.is_virtual &&
-<<<<<<< HEAD
-	     !adev->virtualization.caps & AMDGPU_VIRT_CAPS_SRIOV_EN)) {
-=======
 	     !(adev->virtualization.caps & AMDGPU_VIRT_CAPS_SRIOV_EN))) {
->>>>>>> 6bd4e65d
 		if (!adev->bios) {
 			dev_err(adev->dev, "Card not posted and no BIOS - ignoring\n");
 			return -EINVAL;
