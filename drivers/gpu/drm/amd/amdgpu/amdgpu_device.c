/*
 * Copyright 2008 Advanced Micro Devices, Inc.
 * Copyright 2008 Red Hat Inc.
 * Copyright 2009 Jerome Glisse.
 *
 * Permission is hereby granted, free of charge, to any person obtaining a
 * copy of this software and associated documentation files (the "Software"),
 * to deal in the Software without restriction, including without limitation
 * the rights to use, copy, modify, merge, publish, distribute, sublicense,
 * and/or sell copies of the Software, and to permit persons to whom the
 * Software is furnished to do so, subject to the following conditions:
 *
 * The above copyright notice and this permission notice shall be included in
 * all copies or substantial portions of the Software.
 *
 * THE SOFTWARE IS PROVIDED "AS IS", WITHOUT WARRANTY OF ANY KIND, EXPRESS OR
 * IMPLIED, INCLUDING BUT NOT LIMITED TO THE WARRANTIES OF MERCHANTABILITY,
 * FITNESS FOR A PARTICULAR PURPOSE AND NONINFRINGEMENT.  IN NO EVENT SHALL
 * THE COPYRIGHT HOLDER(S) OR AUTHOR(S) BE LIABLE FOR ANY CLAIM, DAMAGES OR
 * OTHER LIABILITY, WHETHER IN AN ACTION OF CONTRACT, TORT OR OTHERWISE,
 * ARISING FROM, OUT OF OR IN CONNECTION WITH THE SOFTWARE OR THE USE OR
 * OTHER DEALINGS IN THE SOFTWARE.
 *
 * Authors: Dave Airlie
 *          Alex Deucher
 *          Jerome Glisse
 */
#include <linux/kthread.h>
#include <linux/console.h>
#include <linux/slab.h>
#include <linux/debugfs.h>
#include <drm/drmP.h>
#include <drm/drm_crtc_helper.h>
#include <drm/amdgpu_drm.h>
#include <linux/vgaarb.h>
#include <linux/vga_switcheroo.h>
#include <linux/efi.h>
#include "amdgpu.h"
#include "amdgpu_trace.h"
#include "amdgpu_i2c.h"
#include "atom.h"
#include "amdgpu_atombios.h"
#include "amd_pcie.h"
#ifdef CONFIG_DRM_AMDGPU_SI
#include "si.h"
#endif
#ifdef CONFIG_DRM_AMDGPU_CIK
#include "cik.h"
#endif
#include "vi.h"
#include "bif/bif_4_1_d.h"
#include <linux/pci.h>
#include <linux/firmware.h>

static int amdgpu_debugfs_regs_init(struct amdgpu_device *adev);
static void amdgpu_debugfs_regs_cleanup(struct amdgpu_device *adev);

static const char *amdgpu_asic_name[] = {
	"TAHITI",
	"PITCAIRN",
	"VERDE",
	"OLAND",
	"HAINAN",
	"BONAIRE",
	"KAVERI",
	"KABINI",
	"HAWAII",
	"MULLINS",
	"TOPAZ",
	"TONGA",
	"FIJI",
	"CARRIZO",
	"STONEY",
	"POLARIS10",
	"POLARIS11",
	"LAST",
};

bool amdgpu_device_is_px(struct drm_device *dev)
{
	struct amdgpu_device *adev = dev->dev_private;

	if (adev->flags & AMD_IS_PX)
		return true;
	return false;
}

/*
 * MMIO register access helper functions.
 */
uint32_t amdgpu_mm_rreg(struct amdgpu_device *adev, uint32_t reg,
			bool always_indirect)
{
	uint32_t ret;

	if ((reg * 4) < adev->rmmio_size && !always_indirect)
		ret = readl(((void __iomem *)adev->rmmio) + (reg * 4));
	else {
		unsigned long flags;

		spin_lock_irqsave(&adev->mmio_idx_lock, flags);
		writel((reg * 4), ((void __iomem *)adev->rmmio) + (mmMM_INDEX * 4));
		ret = readl(((void __iomem *)adev->rmmio) + (mmMM_DATA * 4));
		spin_unlock_irqrestore(&adev->mmio_idx_lock, flags);
	}
	trace_amdgpu_mm_rreg(adev->pdev->device, reg, ret);
	return ret;
}

void amdgpu_mm_wreg(struct amdgpu_device *adev, uint32_t reg, uint32_t v,
		    bool always_indirect)
{
	trace_amdgpu_mm_wreg(adev->pdev->device, reg, v);

	if ((reg * 4) < adev->rmmio_size && !always_indirect)
		writel(v, ((void __iomem *)adev->rmmio) + (reg * 4));
	else {
		unsigned long flags;

		spin_lock_irqsave(&adev->mmio_idx_lock, flags);
		writel((reg * 4), ((void __iomem *)adev->rmmio) + (mmMM_INDEX * 4));
		writel(v, ((void __iomem *)adev->rmmio) + (mmMM_DATA * 4));
		spin_unlock_irqrestore(&adev->mmio_idx_lock, flags);
	}
}

u32 amdgpu_io_rreg(struct amdgpu_device *adev, u32 reg)
{
	if ((reg * 4) < adev->rio_mem_size)
		return ioread32(adev->rio_mem + (reg * 4));
	else {
		iowrite32((reg * 4), adev->rio_mem + (mmMM_INDEX * 4));
		return ioread32(adev->rio_mem + (mmMM_DATA * 4));
	}
}

void amdgpu_io_wreg(struct amdgpu_device *adev, u32 reg, u32 v)
{

	if ((reg * 4) < adev->rio_mem_size)
		iowrite32(v, adev->rio_mem + (reg * 4));
	else {
		iowrite32((reg * 4), adev->rio_mem + (mmMM_INDEX * 4));
		iowrite32(v, adev->rio_mem + (mmMM_DATA * 4));
	}
}

/**
 * amdgpu_mm_rdoorbell - read a doorbell dword
 *
 * @adev: amdgpu_device pointer
 * @index: doorbell index
 *
 * Returns the value in the doorbell aperture at the
 * requested doorbell index (CIK).
 */
u32 amdgpu_mm_rdoorbell(struct amdgpu_device *adev, u32 index)
{
	if (index < adev->doorbell.num_doorbells) {
		return readl(adev->doorbell.ptr + index);
	} else {
		DRM_ERROR("reading beyond doorbell aperture: 0x%08x!\n", index);
		return 0;
	}
}

/**
 * amdgpu_mm_wdoorbell - write a doorbell dword
 *
 * @adev: amdgpu_device pointer
 * @index: doorbell index
 * @v: value to write
 *
 * Writes @v to the doorbell aperture at the
 * requested doorbell index (CIK).
 */
void amdgpu_mm_wdoorbell(struct amdgpu_device *adev, u32 index, u32 v)
{
	if (index < adev->doorbell.num_doorbells) {
		writel(v, adev->doorbell.ptr + index);
	} else {
		DRM_ERROR("writing beyond doorbell aperture: 0x%08x!\n", index);
	}
}

/**
 * amdgpu_invalid_rreg - dummy reg read function
 *
 * @adev: amdgpu device pointer
 * @reg: offset of register
 *
 * Dummy register read function.  Used for register blocks
 * that certain asics don't have (all asics).
 * Returns the value in the register.
 */
static uint32_t amdgpu_invalid_rreg(struct amdgpu_device *adev, uint32_t reg)
{
	DRM_ERROR("Invalid callback to read register 0x%04X\n", reg);
	BUG();
	return 0;
}

/**
 * amdgpu_invalid_wreg - dummy reg write function
 *
 * @adev: amdgpu device pointer
 * @reg: offset of register
 * @v: value to write to the register
 *
 * Dummy register read function.  Used for register blocks
 * that certain asics don't have (all asics).
 */
static void amdgpu_invalid_wreg(struct amdgpu_device *adev, uint32_t reg, uint32_t v)
{
	DRM_ERROR("Invalid callback to write register 0x%04X with 0x%08X\n",
		  reg, v);
	BUG();
}

/**
 * amdgpu_block_invalid_rreg - dummy reg read function
 *
 * @adev: amdgpu device pointer
 * @block: offset of instance
 * @reg: offset of register
 *
 * Dummy register read function.  Used for register blocks
 * that certain asics don't have (all asics).
 * Returns the value in the register.
 */
static uint32_t amdgpu_block_invalid_rreg(struct amdgpu_device *adev,
					  uint32_t block, uint32_t reg)
{
	DRM_ERROR("Invalid callback to read register 0x%04X in block 0x%04X\n",
		  reg, block);
	BUG();
	return 0;
}

/**
 * amdgpu_block_invalid_wreg - dummy reg write function
 *
 * @adev: amdgpu device pointer
 * @block: offset of instance
 * @reg: offset of register
 * @v: value to write to the register
 *
 * Dummy register read function.  Used for register blocks
 * that certain asics don't have (all asics).
 */
static void amdgpu_block_invalid_wreg(struct amdgpu_device *adev,
				      uint32_t block,
				      uint32_t reg, uint32_t v)
{
	DRM_ERROR("Invalid block callback to write register 0x%04X in block 0x%04X with 0x%08X\n",
		  reg, block, v);
	BUG();
}

static int amdgpu_vram_scratch_init(struct amdgpu_device *adev)
{
	int r;

	if (adev->vram_scratch.robj == NULL) {
		r = amdgpu_bo_create(adev, AMDGPU_GPU_PAGE_SIZE,
				     PAGE_SIZE, true, AMDGPU_GEM_DOMAIN_VRAM,
				     AMDGPU_GEM_CREATE_CPU_ACCESS_REQUIRED,
				     NULL, NULL, &adev->vram_scratch.robj);
		if (r) {
			return r;
		}
	}

	r = amdgpu_bo_reserve(adev->vram_scratch.robj, false);
	if (unlikely(r != 0))
		return r;
	r = amdgpu_bo_pin(adev->vram_scratch.robj,
			  AMDGPU_GEM_DOMAIN_VRAM, &adev->vram_scratch.gpu_addr);
	if (r) {
		amdgpu_bo_unreserve(adev->vram_scratch.robj);
		return r;
	}
	r = amdgpu_bo_kmap(adev->vram_scratch.robj,
				(void **)&adev->vram_scratch.ptr);
	if (r)
		amdgpu_bo_unpin(adev->vram_scratch.robj);
	amdgpu_bo_unreserve(adev->vram_scratch.robj);

	return r;
}

static void amdgpu_vram_scratch_fini(struct amdgpu_device *adev)
{
	int r;

	if (adev->vram_scratch.robj == NULL) {
		return;
	}
	r = amdgpu_bo_reserve(adev->vram_scratch.robj, false);
	if (likely(r == 0)) {
		amdgpu_bo_kunmap(adev->vram_scratch.robj);
		amdgpu_bo_unpin(adev->vram_scratch.robj);
		amdgpu_bo_unreserve(adev->vram_scratch.robj);
	}
	amdgpu_bo_unref(&adev->vram_scratch.robj);
}

/**
 * amdgpu_program_register_sequence - program an array of registers.
 *
 * @adev: amdgpu_device pointer
 * @registers: pointer to the register array
 * @array_size: size of the register array
 *
 * Programs an array or registers with and and or masks.
 * This is a helper for setting golden registers.
 */
void amdgpu_program_register_sequence(struct amdgpu_device *adev,
				      const u32 *registers,
				      const u32 array_size)
{
	u32 tmp, reg, and_mask, or_mask;
	int i;

	if (array_size % 3)
		return;

	for (i = 0; i < array_size; i +=3) {
		reg = registers[i + 0];
		and_mask = registers[i + 1];
		or_mask = registers[i + 2];

		if (and_mask == 0xffffffff) {
			tmp = or_mask;
		} else {
			tmp = RREG32(reg);
			tmp &= ~and_mask;
			tmp |= or_mask;
		}
		WREG32(reg, tmp);
	}
}

void amdgpu_pci_config_reset(struct amdgpu_device *adev)
{
	pci_write_config_dword(adev->pdev, 0x7c, AMDGPU_ASIC_RESET_DATA);
}

/*
 * GPU doorbell aperture helpers function.
 */
/**
 * amdgpu_doorbell_init - Init doorbell driver information.
 *
 * @adev: amdgpu_device pointer
 *
 * Init doorbell driver information (CIK)
 * Returns 0 on success, error on failure.
 */
static int amdgpu_doorbell_init(struct amdgpu_device *adev)
{
	/* doorbell bar mapping */
	adev->doorbell.base = pci_resource_start(adev->pdev, 2);
	adev->doorbell.size = pci_resource_len(adev->pdev, 2);

	adev->doorbell.num_doorbells = min_t(u32, adev->doorbell.size / sizeof(u32),
					     AMDGPU_DOORBELL_MAX_ASSIGNMENT+1);
	if (adev->doorbell.num_doorbells == 0)
		return -EINVAL;

	adev->doorbell.ptr = ioremap(adev->doorbell.base, adev->doorbell.num_doorbells * sizeof(u32));
	if (adev->doorbell.ptr == NULL) {
		return -ENOMEM;
	}
	DRM_INFO("doorbell mmio base: 0x%08X\n", (uint32_t)adev->doorbell.base);
	DRM_INFO("doorbell mmio size: %u\n", (unsigned)adev->doorbell.size);

	return 0;
}

/**
 * amdgpu_doorbell_fini - Tear down doorbell driver information.
 *
 * @adev: amdgpu_device pointer
 *
 * Tear down doorbell driver information (CIK)
 */
static void amdgpu_doorbell_fini(struct amdgpu_device *adev)
{
	iounmap(adev->doorbell.ptr);
	adev->doorbell.ptr = NULL;
}

/**
 * amdgpu_doorbell_get_kfd_info - Report doorbell configuration required to
 *                                setup amdkfd
 *
 * @adev: amdgpu_device pointer
 * @aperture_base: output returning doorbell aperture base physical address
 * @aperture_size: output returning doorbell aperture size in bytes
 * @start_offset: output returning # of doorbell bytes reserved for amdgpu.
 *
 * amdgpu and amdkfd share the doorbell aperture. amdgpu sets it up,
 * takes doorbells required for its own rings and reports the setup to amdkfd.
 * amdgpu reserved doorbells are at the start of the doorbell aperture.
 */
void amdgpu_doorbell_get_kfd_info(struct amdgpu_device *adev,
				phys_addr_t *aperture_base,
				size_t *aperture_size,
				size_t *start_offset)
{
	/*
	 * The first num_doorbells are used by amdgpu.
	 * amdkfd takes whatever's left in the aperture.
	 */
	if (adev->doorbell.size > adev->doorbell.num_doorbells * sizeof(u32)) {
		*aperture_base = adev->doorbell.base;
		*aperture_size = adev->doorbell.size;
		*start_offset = adev->doorbell.num_doorbells * sizeof(u32);
	} else {
		*aperture_base = 0;
		*aperture_size = 0;
		*start_offset = 0;
	}
}

/*
 * amdgpu_wb_*()
 * Writeback is the the method by which the the GPU updates special pages
 * in memory with the status of certain GPU events (fences, ring pointers,
 * etc.).
 */

/**
 * amdgpu_wb_fini - Disable Writeback and free memory
 *
 * @adev: amdgpu_device pointer
 *
 * Disables Writeback and frees the Writeback memory (all asics).
 * Used at driver shutdown.
 */
static void amdgpu_wb_fini(struct amdgpu_device *adev)
{
	if (adev->wb.wb_obj) {
		if (!amdgpu_bo_reserve(adev->wb.wb_obj, false)) {
			amdgpu_bo_kunmap(adev->wb.wb_obj);
			amdgpu_bo_unpin(adev->wb.wb_obj);
			amdgpu_bo_unreserve(adev->wb.wb_obj);
		}
		amdgpu_bo_unref(&adev->wb.wb_obj);
		adev->wb.wb = NULL;
		adev->wb.wb_obj = NULL;
	}
}

/**
 * amdgpu_wb_init- Init Writeback driver info and allocate memory
 *
 * @adev: amdgpu_device pointer
 *
 * Disables Writeback and frees the Writeback memory (all asics).
 * Used at driver startup.
 * Returns 0 on success or an -error on failure.
 */
static int amdgpu_wb_init(struct amdgpu_device *adev)
{
	int r;

	if (adev->wb.wb_obj == NULL) {
		r = amdgpu_bo_create(adev, AMDGPU_MAX_WB * 4, PAGE_SIZE, true,
				     AMDGPU_GEM_DOMAIN_GTT, 0,  NULL, NULL,
				     &adev->wb.wb_obj);
		if (r) {
			dev_warn(adev->dev, "(%d) create WB bo failed\n", r);
			return r;
		}
		r = amdgpu_bo_reserve(adev->wb.wb_obj, false);
		if (unlikely(r != 0)) {
			amdgpu_wb_fini(adev);
			return r;
		}
		r = amdgpu_bo_pin(adev->wb.wb_obj, AMDGPU_GEM_DOMAIN_GTT,
				&adev->wb.gpu_addr);
		if (r) {
			amdgpu_bo_unreserve(adev->wb.wb_obj);
			dev_warn(adev->dev, "(%d) pin WB bo failed\n", r);
			amdgpu_wb_fini(adev);
			return r;
		}
		r = amdgpu_bo_kmap(adev->wb.wb_obj, (void **)&adev->wb.wb);
		amdgpu_bo_unreserve(adev->wb.wb_obj);
		if (r) {
			dev_warn(adev->dev, "(%d) map WB bo failed\n", r);
			amdgpu_wb_fini(adev);
			return r;
		}

		adev->wb.num_wb = AMDGPU_MAX_WB;
		memset(&adev->wb.used, 0, sizeof(adev->wb.used));

		/* clear wb memory */
		memset((char *)adev->wb.wb, 0, AMDGPU_GPU_PAGE_SIZE);
	}

	return 0;
}

/**
 * amdgpu_wb_get - Allocate a wb entry
 *
 * @adev: amdgpu_device pointer
 * @wb: wb index
 *
 * Allocate a wb slot for use by the driver (all asics).
 * Returns 0 on success or -EINVAL on failure.
 */
int amdgpu_wb_get(struct amdgpu_device *adev, u32 *wb)
{
	unsigned long offset = find_first_zero_bit(adev->wb.used, adev->wb.num_wb);
	if (offset < adev->wb.num_wb) {
		__set_bit(offset, adev->wb.used);
		*wb = offset;
		return 0;
	} else {
		return -EINVAL;
	}
}

/**
 * amdgpu_wb_free - Free a wb entry
 *
 * @adev: amdgpu_device pointer
 * @wb: wb index
 *
 * Free a wb slot allocated for use by the driver (all asics)
 */
void amdgpu_wb_free(struct amdgpu_device *adev, u32 wb)
{
	if (wb < adev->wb.num_wb)
		__clear_bit(wb, adev->wb.used);
}

/**
 * amdgpu_vram_location - try to find VRAM location
 * @adev: amdgpu device structure holding all necessary informations
 * @mc: memory controller structure holding memory informations
 * @base: base address at which to put VRAM
 *
 * Function will place try to place VRAM at base address provided
 * as parameter (which is so far either PCI aperture address or
 * for IGP TOM base address).
 *
 * If there is not enough space to fit the unvisible VRAM in the 32bits
 * address space then we limit the VRAM size to the aperture.
 *
 * Note: We don't explicitly enforce VRAM start to be aligned on VRAM size,
 * this shouldn't be a problem as we are using the PCI aperture as a reference.
 * Otherwise this would be needed for rv280, all r3xx, and all r4xx, but
 * not IGP.
 *
 * Note: we use mc_vram_size as on some board we need to program the mc to
 * cover the whole aperture even if VRAM size is inferior to aperture size
 * Novell bug 204882 + along with lots of ubuntu ones
 *
 * Note: when limiting vram it's safe to overwritte real_vram_size because
 * we are not in case where real_vram_size is inferior to mc_vram_size (ie
 * note afected by bogus hw of Novell bug 204882 + along with lots of ubuntu
 * ones)
 *
 * Note: IGP TOM addr should be the same as the aperture addr, we don't
 * explicitly check for that thought.
 *
 * FIXME: when reducing VRAM size align new size on power of 2.
 */
void amdgpu_vram_location(struct amdgpu_device *adev, struct amdgpu_mc *mc, u64 base)
{
	uint64_t limit = (uint64_t)amdgpu_vram_limit << 20;

	mc->vram_start = base;
	if (mc->mc_vram_size > (adev->mc.mc_mask - base + 1)) {
		dev_warn(adev->dev, "limiting VRAM to PCI aperture size\n");
		mc->real_vram_size = mc->aper_size;
		mc->mc_vram_size = mc->aper_size;
	}
	mc->vram_end = mc->vram_start + mc->mc_vram_size - 1;
	if (limit && limit < mc->real_vram_size)
		mc->real_vram_size = limit;
	dev_info(adev->dev, "VRAM: %lluM 0x%016llX - 0x%016llX (%lluM used)\n",
			mc->mc_vram_size >> 20, mc->vram_start,
			mc->vram_end, mc->real_vram_size >> 20);
}

/**
 * amdgpu_gtt_location - try to find GTT location
 * @adev: amdgpu device structure holding all necessary informations
 * @mc: memory controller structure holding memory informations
 *
 * Function will place try to place GTT before or after VRAM.
 *
 * If GTT size is bigger than space left then we ajust GTT size.
 * Thus function will never fails.
 *
 * FIXME: when reducing GTT size align new size on power of 2.
 */
void amdgpu_gtt_location(struct amdgpu_device *adev, struct amdgpu_mc *mc)
{
	u64 size_af, size_bf;

	size_af = ((adev->mc.mc_mask - mc->vram_end) + mc->gtt_base_align) & ~mc->gtt_base_align;
	size_bf = mc->vram_start & ~mc->gtt_base_align;
	if (size_bf > size_af) {
		if (mc->gtt_size > size_bf) {
			dev_warn(adev->dev, "limiting GTT\n");
			mc->gtt_size = size_bf;
		}
		mc->gtt_start = (mc->vram_start & ~mc->gtt_base_align) - mc->gtt_size;
	} else {
		if (mc->gtt_size > size_af) {
			dev_warn(adev->dev, "limiting GTT\n");
			mc->gtt_size = size_af;
		}
		mc->gtt_start = (mc->vram_end + 1 + mc->gtt_base_align) & ~mc->gtt_base_align;
	}
	mc->gtt_end = mc->gtt_start + mc->gtt_size - 1;
	dev_info(adev->dev, "GTT: %lluM 0x%016llX - 0x%016llX\n",
			mc->gtt_size >> 20, mc->gtt_start, mc->gtt_end);
}

/*
 * GPU helpers function.
 */
/**
 * amdgpu_card_posted - check if the hw has already been initialized
 *
 * @adev: amdgpu_device pointer
 *
 * Check if the asic has been initialized (all asics).
 * Used at driver startup.
 * Returns true if initialized or false if not.
 */
bool amdgpu_card_posted(struct amdgpu_device *adev)
{
	uint32_t reg;

	/* then check MEM_SIZE, in case the crtcs are off */
	reg = RREG32(mmCONFIG_MEMSIZE);

	if (reg)
		return true;

	return false;

}

static bool amdgpu_vpost_needed(struct amdgpu_device *adev)
{
	if (amdgpu_sriov_vf(adev))
		return false;

	if (amdgpu_passthrough(adev)) {
<<<<<<< HEAD
		/* for FIJI: In whole GPU pass-through virtualization case
		 * old smc fw won't clear some registers (e.g. MEM_SIZE, BIOS_SCRATCH)
		 * so amdgpu_card_posted return false and driver will incorrectly skip vPost.
		 * but if we force vPost do in pass-through case, the driver reload will hang.
		 * whether doing vPost depends on amdgpu_card_posted if smc version is above
		 * 00160e00 for FIJI.
=======
		/* for FIJI: In whole GPU pass-through virtualization case, after VM reboot
		 * some old smc fw still need driver do vPost otherwise gpu hang, while
		 * those smc fw version above 22.15 doesn't have this flaw, so we force
		 * vpost executed for smc version below 22.15
>>>>>>> 5cc5084d
		 */
		if (adev->asic_type == CHIP_FIJI) {
			int err;
			uint32_t fw_ver;
			err = request_firmware(&adev->pm.fw, "amdgpu/fiji_smc.bin", adev->dev);
			/* force vPost if error occured */
			if (err)
				return true;

			fw_ver = *((uint32_t *)adev->pm.fw->data + 69);
<<<<<<< HEAD
			if (fw_ver >= 0x00160e00)
				return !amdgpu_card_posted(adev);
		}
	} else {
		/* in bare-metal case, amdgpu_card_posted return false
		 * after system reboot/boot, and return true if driver
		 * reloaded.
		 * we shouldn't do vPost after driver reload otherwise GPU
		 * could hang.
		 */
		if (amdgpu_card_posted(adev))
			return false;
	}

	/* we assume vPost is neede for all other cases */
	return true;
=======
			if (fw_ver < 0x00160e00)
				return true;
		}
	}
	return !amdgpu_card_posted(adev);
>>>>>>> 5cc5084d
}

/**
 * amdgpu_dummy_page_init - init dummy page used by the driver
 *
 * @adev: amdgpu_device pointer
 *
 * Allocate the dummy page used by the driver (all asics).
 * This dummy page is used by the driver as a filler for gart entries
 * when pages are taken out of the GART
 * Returns 0 on sucess, -ENOMEM on failure.
 */
int amdgpu_dummy_page_init(struct amdgpu_device *adev)
{
	if (adev->dummy_page.page)
		return 0;
	adev->dummy_page.page = alloc_page(GFP_DMA32 | GFP_KERNEL | __GFP_ZERO);
	if (adev->dummy_page.page == NULL)
		return -ENOMEM;
	adev->dummy_page.addr = pci_map_page(adev->pdev, adev->dummy_page.page,
					0, PAGE_SIZE, PCI_DMA_BIDIRECTIONAL);
	if (pci_dma_mapping_error(adev->pdev, adev->dummy_page.addr)) {
		dev_err(&adev->pdev->dev, "Failed to DMA MAP the dummy page\n");
		__free_page(adev->dummy_page.page);
		adev->dummy_page.page = NULL;
		return -ENOMEM;
	}
	return 0;
}

/**
 * amdgpu_dummy_page_fini - free dummy page used by the driver
 *
 * @adev: amdgpu_device pointer
 *
 * Frees the dummy page used by the driver (all asics).
 */
void amdgpu_dummy_page_fini(struct amdgpu_device *adev)
{
	if (adev->dummy_page.page == NULL)
		return;
	pci_unmap_page(adev->pdev, adev->dummy_page.addr,
			PAGE_SIZE, PCI_DMA_BIDIRECTIONAL);
	__free_page(adev->dummy_page.page);
	adev->dummy_page.page = NULL;
}


/* ATOM accessor methods */
/*
 * ATOM is an interpreted byte code stored in tables in the vbios.  The
 * driver registers callbacks to access registers and the interpreter
 * in the driver parses the tables and executes then to program specific
 * actions (set display modes, asic init, etc.).  See amdgpu_atombios.c,
 * atombios.h, and atom.c
 */

/**
 * cail_pll_read - read PLL register
 *
 * @info: atom card_info pointer
 * @reg: PLL register offset
 *
 * Provides a PLL register accessor for the atom interpreter (r4xx+).
 * Returns the value of the PLL register.
 */
static uint32_t cail_pll_read(struct card_info *info, uint32_t reg)
{
	return 0;
}

/**
 * cail_pll_write - write PLL register
 *
 * @info: atom card_info pointer
 * @reg: PLL register offset
 * @val: value to write to the pll register
 *
 * Provides a PLL register accessor for the atom interpreter (r4xx+).
 */
static void cail_pll_write(struct card_info *info, uint32_t reg, uint32_t val)
{

}

/**
 * cail_mc_read - read MC (Memory Controller) register
 *
 * @info: atom card_info pointer
 * @reg: MC register offset
 *
 * Provides an MC register accessor for the atom interpreter (r4xx+).
 * Returns the value of the MC register.
 */
static uint32_t cail_mc_read(struct card_info *info, uint32_t reg)
{
	return 0;
}

/**
 * cail_mc_write - write MC (Memory Controller) register
 *
 * @info: atom card_info pointer
 * @reg: MC register offset
 * @val: value to write to the pll register
 *
 * Provides a MC register accessor for the atom interpreter (r4xx+).
 */
static void cail_mc_write(struct card_info *info, uint32_t reg, uint32_t val)
{

}

/**
 * cail_reg_write - write MMIO register
 *
 * @info: atom card_info pointer
 * @reg: MMIO register offset
 * @val: value to write to the pll register
 *
 * Provides a MMIO register accessor for the atom interpreter (r4xx+).
 */
static void cail_reg_write(struct card_info *info, uint32_t reg, uint32_t val)
{
	struct amdgpu_device *adev = info->dev->dev_private;

	WREG32(reg, val);
}

/**
 * cail_reg_read - read MMIO register
 *
 * @info: atom card_info pointer
 * @reg: MMIO register offset
 *
 * Provides an MMIO register accessor for the atom interpreter (r4xx+).
 * Returns the value of the MMIO register.
 */
static uint32_t cail_reg_read(struct card_info *info, uint32_t reg)
{
	struct amdgpu_device *adev = info->dev->dev_private;
	uint32_t r;

	r = RREG32(reg);
	return r;
}

/**
 * cail_ioreg_write - write IO register
 *
 * @info: atom card_info pointer
 * @reg: IO register offset
 * @val: value to write to the pll register
 *
 * Provides a IO register accessor for the atom interpreter (r4xx+).
 */
static void cail_ioreg_write(struct card_info *info, uint32_t reg, uint32_t val)
{
	struct amdgpu_device *adev = info->dev->dev_private;

	WREG32_IO(reg, val);
}

/**
 * cail_ioreg_read - read IO register
 *
 * @info: atom card_info pointer
 * @reg: IO register offset
 *
 * Provides an IO register accessor for the atom interpreter (r4xx+).
 * Returns the value of the IO register.
 */
static uint32_t cail_ioreg_read(struct card_info *info, uint32_t reg)
{
	struct amdgpu_device *adev = info->dev->dev_private;
	uint32_t r;

	r = RREG32_IO(reg);
	return r;
}

/**
 * amdgpu_atombios_fini - free the driver info and callbacks for atombios
 *
 * @adev: amdgpu_device pointer
 *
 * Frees the driver info and register access callbacks for the ATOM
 * interpreter (r4xx+).
 * Called at driver shutdown.
 */
static void amdgpu_atombios_fini(struct amdgpu_device *adev)
{
	if (adev->mode_info.atom_context) {
		kfree(adev->mode_info.atom_context->scratch);
		kfree(adev->mode_info.atom_context->iio);
	}
	kfree(adev->mode_info.atom_context);
	adev->mode_info.atom_context = NULL;
	kfree(adev->mode_info.atom_card_info);
	adev->mode_info.atom_card_info = NULL;
}

/**
 * amdgpu_atombios_init - init the driver info and callbacks for atombios
 *
 * @adev: amdgpu_device pointer
 *
 * Initializes the driver info and register access callbacks for the
 * ATOM interpreter (r4xx+).
 * Returns 0 on sucess, -ENOMEM on failure.
 * Called at driver startup.
 */
static int amdgpu_atombios_init(struct amdgpu_device *adev)
{
	struct card_info *atom_card_info =
	    kzalloc(sizeof(struct card_info), GFP_KERNEL);

	if (!atom_card_info)
		return -ENOMEM;

	adev->mode_info.atom_card_info = atom_card_info;
	atom_card_info->dev = adev->ddev;
	atom_card_info->reg_read = cail_reg_read;
	atom_card_info->reg_write = cail_reg_write;
	/* needed for iio ops */
	if (adev->rio_mem) {
		atom_card_info->ioreg_read = cail_ioreg_read;
		atom_card_info->ioreg_write = cail_ioreg_write;
	} else {
		DRM_ERROR("Unable to find PCI I/O BAR; using MMIO for ATOM IIO\n");
		atom_card_info->ioreg_read = cail_reg_read;
		atom_card_info->ioreg_write = cail_reg_write;
	}
	atom_card_info->mc_read = cail_mc_read;
	atom_card_info->mc_write = cail_mc_write;
	atom_card_info->pll_read = cail_pll_read;
	atom_card_info->pll_write = cail_pll_write;

	adev->mode_info.atom_context = amdgpu_atom_parse(atom_card_info, adev->bios);
	if (!adev->mode_info.atom_context) {
		amdgpu_atombios_fini(adev);
		return -ENOMEM;
	}

	mutex_init(&adev->mode_info.atom_context->mutex);
	amdgpu_atombios_scratch_regs_init(adev);
	amdgpu_atom_allocate_fb_scratch(adev->mode_info.atom_context);
	return 0;
}

/* if we get transitioned to only one device, take VGA back */
/**
 * amdgpu_vga_set_decode - enable/disable vga decode
 *
 * @cookie: amdgpu_device pointer
 * @state: enable/disable vga decode
 *
 * Enable/disable vga decode (all asics).
 * Returns VGA resource flags.
 */
static unsigned int amdgpu_vga_set_decode(void *cookie, bool state)
{
	struct amdgpu_device *adev = cookie;
	amdgpu_asic_set_vga_state(adev, state);
	if (state)
		return VGA_RSRC_LEGACY_IO | VGA_RSRC_LEGACY_MEM |
		       VGA_RSRC_NORMAL_IO | VGA_RSRC_NORMAL_MEM;
	else
		return VGA_RSRC_NORMAL_IO | VGA_RSRC_NORMAL_MEM;
}

/**
 * amdgpu_check_pot_argument - check that argument is a power of two
 *
 * @arg: value to check
 *
 * Validates that a certain argument is a power of two (all asics).
 * Returns true if argument is valid.
 */
static bool amdgpu_check_pot_argument(int arg)
{
	return (arg & (arg - 1)) == 0;
}

/**
 * amdgpu_check_arguments - validate module params
 *
 * @adev: amdgpu_device pointer
 *
 * Validates certain module parameters and updates
 * the associated values used by the driver (all asics).
 */
static void amdgpu_check_arguments(struct amdgpu_device *adev)
{
	if (amdgpu_sched_jobs < 4) {
		dev_warn(adev->dev, "sched jobs (%d) must be at least 4\n",
			 amdgpu_sched_jobs);
		amdgpu_sched_jobs = 4;
	} else if (!amdgpu_check_pot_argument(amdgpu_sched_jobs)){
		dev_warn(adev->dev, "sched jobs (%d) must be a power of 2\n",
			 amdgpu_sched_jobs);
		amdgpu_sched_jobs = roundup_pow_of_two(amdgpu_sched_jobs);
	}

	if (amdgpu_gart_size != -1) {
		/* gtt size must be greater or equal to 32M */
		if (amdgpu_gart_size < 32) {
			dev_warn(adev->dev, "gart size (%d) too small\n",
				 amdgpu_gart_size);
			amdgpu_gart_size = -1;
		}
	}

	if (!amdgpu_check_pot_argument(amdgpu_vm_size)) {
		dev_warn(adev->dev, "VM size (%d) must be a power of 2\n",
			 amdgpu_vm_size);
		amdgpu_vm_size = 8;
	}

	if (amdgpu_vm_size < 1) {
		dev_warn(adev->dev, "VM size (%d) too small, min is 1GB\n",
			 amdgpu_vm_size);
		amdgpu_vm_size = 8;
	}

	/*
	 * Max GPUVM size for Cayman, SI and CI are 40 bits.
	 */
	if (amdgpu_vm_size > 1024) {
		dev_warn(adev->dev, "VM size (%d) too large, max is 1TB\n",
			 amdgpu_vm_size);
		amdgpu_vm_size = 8;
	}

	/* defines number of bits in page table versus page directory,
	 * a page is 4KB so we have 12 bits offset, minimum 9 bits in the
	 * page table and the remaining bits are in the page directory */
	if (amdgpu_vm_block_size == -1) {

		/* Total bits covered by PD + PTs */
		unsigned bits = ilog2(amdgpu_vm_size) + 18;

		/* Make sure the PD is 4K in size up to 8GB address space.
		   Above that split equal between PD and PTs */
		if (amdgpu_vm_size <= 8)
			amdgpu_vm_block_size = bits - 9;
		else
			amdgpu_vm_block_size = (bits + 3) / 2;

	} else if (amdgpu_vm_block_size < 9) {
		dev_warn(adev->dev, "VM page table size (%d) too small\n",
			 amdgpu_vm_block_size);
		amdgpu_vm_block_size = 9;
	}

	if (amdgpu_vm_block_size > 24 ||
	    (amdgpu_vm_size * 1024) < (1ull << amdgpu_vm_block_size)) {
		dev_warn(adev->dev, "VM page table size (%d) too large\n",
			 amdgpu_vm_block_size);
		amdgpu_vm_block_size = 9;
	}
}

/**
 * amdgpu_switcheroo_set_state - set switcheroo state
 *
 * @pdev: pci dev pointer
 * @state: vga_switcheroo state
 *
 * Callback for the switcheroo driver.  Suspends or resumes the
 * the asics before or after it is powered up using ACPI methods.
 */
static void amdgpu_switcheroo_set_state(struct pci_dev *pdev, enum vga_switcheroo_state state)
{
	struct drm_device *dev = pci_get_drvdata(pdev);

	if (amdgpu_device_is_px(dev) && state == VGA_SWITCHEROO_OFF)
		return;

	if (state == VGA_SWITCHEROO_ON) {
		unsigned d3_delay = dev->pdev->d3_delay;

		printk(KERN_INFO "amdgpu: switched on\n");
		/* don't suspend or resume card normally */
		dev->switch_power_state = DRM_SWITCH_POWER_CHANGING;

		amdgpu_device_resume(dev, true, true);

		dev->pdev->d3_delay = d3_delay;

		dev->switch_power_state = DRM_SWITCH_POWER_ON;
		drm_kms_helper_poll_enable(dev);
	} else {
		printk(KERN_INFO "amdgpu: switched off\n");
		drm_kms_helper_poll_disable(dev);
		dev->switch_power_state = DRM_SWITCH_POWER_CHANGING;
		amdgpu_device_suspend(dev, true, true);
		dev->switch_power_state = DRM_SWITCH_POWER_OFF;
	}
}

/**
 * amdgpu_switcheroo_can_switch - see if switcheroo state can change
 *
 * @pdev: pci dev pointer
 *
 * Callback for the switcheroo driver.  Check of the switcheroo
 * state can be changed.
 * Returns true if the state can be changed, false if not.
 */
static bool amdgpu_switcheroo_can_switch(struct pci_dev *pdev)
{
	struct drm_device *dev = pci_get_drvdata(pdev);

	/*
	* FIXME: open_count is protected by drm_global_mutex but that would lead to
	* locking inversion with the driver load path. And the access here is
	* completely racy anyway. So don't bother with locking for now.
	*/
	return dev->open_count == 0;
}

static const struct vga_switcheroo_client_ops amdgpu_switcheroo_ops = {
	.set_gpu_state = amdgpu_switcheroo_set_state,
	.reprobe = NULL,
	.can_switch = amdgpu_switcheroo_can_switch,
};

int amdgpu_set_clockgating_state(struct amdgpu_device *adev,
				  enum amd_ip_block_type block_type,
				  enum amd_clockgating_state state)
{
	int i, r = 0;

	for (i = 0; i < adev->num_ip_blocks; i++) {
		if (!adev->ip_block_status[i].valid)
			continue;
		if (adev->ip_blocks[i].type == block_type) {
			r = adev->ip_blocks[i].funcs->set_clockgating_state((void *)adev,
									    state);
			if (r)
				return r;
			break;
		}
	}
	return r;
}

int amdgpu_set_powergating_state(struct amdgpu_device *adev,
				  enum amd_ip_block_type block_type,
				  enum amd_powergating_state state)
{
	int i, r = 0;

	for (i = 0; i < adev->num_ip_blocks; i++) {
		if (!adev->ip_block_status[i].valid)
			continue;
		if (adev->ip_blocks[i].type == block_type) {
			r = adev->ip_blocks[i].funcs->set_powergating_state((void *)adev,
									    state);
			if (r)
				return r;
			break;
		}
	}
	return r;
}

int amdgpu_wait_for_idle(struct amdgpu_device *adev,
			 enum amd_ip_block_type block_type)
{
	int i, r;

	for (i = 0; i < adev->num_ip_blocks; i++) {
		if (!adev->ip_block_status[i].valid)
			continue;
		if (adev->ip_blocks[i].type == block_type) {
			r = adev->ip_blocks[i].funcs->wait_for_idle((void *)adev);
			if (r)
				return r;
			break;
		}
	}
	return 0;

}

bool amdgpu_is_idle(struct amdgpu_device *adev,
		    enum amd_ip_block_type block_type)
{
	int i;

	for (i = 0; i < adev->num_ip_blocks; i++) {
		if (!adev->ip_block_status[i].valid)
			continue;
		if (adev->ip_blocks[i].type == block_type)
			return adev->ip_blocks[i].funcs->is_idle((void *)adev);
	}
	return true;

}

const struct amdgpu_ip_block_version * amdgpu_get_ip_block(
					struct amdgpu_device *adev,
					enum amd_ip_block_type type)
{
	int i;

	for (i = 0; i < adev->num_ip_blocks; i++)
		if (adev->ip_blocks[i].type == type)
			return &adev->ip_blocks[i];

	return NULL;
}

/**
 * amdgpu_ip_block_version_cmp
 *
 * @adev: amdgpu_device pointer
 * @type: enum amd_ip_block_type
 * @major: major version
 * @minor: minor version
 *
 * return 0 if equal or greater
 * return 1 if smaller or the ip_block doesn't exist
 */
int amdgpu_ip_block_version_cmp(struct amdgpu_device *adev,
				enum amd_ip_block_type type,
				u32 major, u32 minor)
{
	const struct amdgpu_ip_block_version *ip_block;
	ip_block = amdgpu_get_ip_block(adev, type);

	if (ip_block && ((ip_block->major > major) ||
			((ip_block->major == major) &&
			(ip_block->minor >= minor))))
		return 0;

	return 1;
}

static void amdgpu_whether_enable_virtual_display(struct amdgpu_device *adev)
{
	adev->enable_virtual_display = false;

	if (amdgpu_virtual_display) {
		struct drm_device *ddev = adev->ddev;
		const char *pci_address_name = pci_name(ddev->pdev);
		char *pciaddstr, *pciaddstr_tmp, *pciaddname;

		pciaddstr = kstrdup(amdgpu_virtual_display, GFP_KERNEL);
		pciaddstr_tmp = pciaddstr;
		while ((pciaddname = strsep(&pciaddstr_tmp, ";"))) {
			if (!strcmp(pci_address_name, pciaddname)) {
				adev->enable_virtual_display = true;
				break;
			}
		}

		DRM_INFO("virtual display string:%s, %s:virtual_display:%d\n",
				 amdgpu_virtual_display, pci_address_name,
				 adev->enable_virtual_display);

		kfree(pciaddstr);
	}
}

static int amdgpu_early_init(struct amdgpu_device *adev)
{
	int i, r;

	amdgpu_whether_enable_virtual_display(adev);

	switch (adev->asic_type) {
	case CHIP_TOPAZ:
	case CHIP_TONGA:
	case CHIP_FIJI:
	case CHIP_POLARIS11:
	case CHIP_POLARIS10:
	case CHIP_CARRIZO:
	case CHIP_STONEY:
		if (adev->asic_type == CHIP_CARRIZO || adev->asic_type == CHIP_STONEY)
			adev->family = AMDGPU_FAMILY_CZ;
		else
			adev->family = AMDGPU_FAMILY_VI;

		r = vi_set_ip_blocks(adev);
		if (r)
			return r;
		break;
#ifdef CONFIG_DRM_AMDGPU_SI
	case CHIP_VERDE:
	case CHIP_TAHITI:
	case CHIP_PITCAIRN:
	case CHIP_OLAND:
	case CHIP_HAINAN:
		adev->family = AMDGPU_FAMILY_SI;
		r = si_set_ip_blocks(adev);
		if (r)
			return r;
		break;
#endif
#ifdef CONFIG_DRM_AMDGPU_CIK
	case CHIP_BONAIRE:
	case CHIP_HAWAII:
	case CHIP_KAVERI:
	case CHIP_KABINI:
	case CHIP_MULLINS:
		if ((adev->asic_type == CHIP_BONAIRE) || (adev->asic_type == CHIP_HAWAII))
			adev->family = AMDGPU_FAMILY_CI;
		else
			adev->family = AMDGPU_FAMILY_KV;

		r = cik_set_ip_blocks(adev);
		if (r)
			return r;
		break;
#endif
	default:
		/* FIXME: not supported yet */
		return -EINVAL;
	}

	adev->ip_block_status = kcalloc(adev->num_ip_blocks,
					sizeof(struct amdgpu_ip_block_status), GFP_KERNEL);
	if (adev->ip_block_status == NULL)
		return -ENOMEM;

	if (adev->ip_blocks == NULL) {
		DRM_ERROR("No IP blocks found!\n");
		return r;
	}

	for (i = 0; i < adev->num_ip_blocks; i++) {
		if ((amdgpu_ip_block_mask & (1 << i)) == 0) {
			DRM_ERROR("disabled ip block: %d\n", i);
			adev->ip_block_status[i].valid = false;
		} else {
			if (adev->ip_blocks[i].funcs->early_init) {
				r = adev->ip_blocks[i].funcs->early_init((void *)adev);
				if (r == -ENOENT) {
					adev->ip_block_status[i].valid = false;
				} else if (r) {
					DRM_ERROR("early_init of IP block <%s> failed %d\n", adev->ip_blocks[i].funcs->name, r);
					return r;
				} else {
					adev->ip_block_status[i].valid = true;
				}
			} else {
				adev->ip_block_status[i].valid = true;
			}
		}
	}

	adev->cg_flags &= amdgpu_cg_mask;
	adev->pg_flags &= amdgpu_pg_mask;

	return 0;
}

static int amdgpu_init(struct amdgpu_device *adev)
{
	int i, r;

	for (i = 0; i < adev->num_ip_blocks; i++) {
		if (!adev->ip_block_status[i].valid)
			continue;
		r = adev->ip_blocks[i].funcs->sw_init((void *)adev);
		if (r) {
			DRM_ERROR("sw_init of IP block <%s> failed %d\n", adev->ip_blocks[i].funcs->name, r);
			return r;
		}
		adev->ip_block_status[i].sw = true;
		/* need to do gmc hw init early so we can allocate gpu mem */
		if (adev->ip_blocks[i].type == AMD_IP_BLOCK_TYPE_GMC) {
			r = amdgpu_vram_scratch_init(adev);
			if (r) {
				DRM_ERROR("amdgpu_vram_scratch_init failed %d\n", r);
				return r;
			}
			r = adev->ip_blocks[i].funcs->hw_init((void *)adev);
			if (r) {
				DRM_ERROR("hw_init %d failed %d\n", i, r);
				return r;
			}
			r = amdgpu_wb_init(adev);
			if (r) {
				DRM_ERROR("amdgpu_wb_init failed %d\n", r);
				return r;
			}
			adev->ip_block_status[i].hw = true;
		}
	}

	for (i = 0; i < adev->num_ip_blocks; i++) {
		if (!adev->ip_block_status[i].sw)
			continue;
		/* gmc hw init is done early */
		if (adev->ip_blocks[i].type == AMD_IP_BLOCK_TYPE_GMC)
			continue;
		r = adev->ip_blocks[i].funcs->hw_init((void *)adev);
		if (r) {
			DRM_ERROR("hw_init of IP block <%s> failed %d\n", adev->ip_blocks[i].funcs->name, r);
			return r;
		}
		adev->ip_block_status[i].hw = true;
	}

	return 0;
}

static int amdgpu_late_init(struct amdgpu_device *adev)
{
	int i = 0, r;

	for (i = 0; i < adev->num_ip_blocks; i++) {
		if (!adev->ip_block_status[i].valid)
			continue;
		if (adev->ip_blocks[i].funcs->late_init) {
			r = adev->ip_blocks[i].funcs->late_init((void *)adev);
			if (r) {
				DRM_ERROR("late_init of IP block <%s> failed %d\n", adev->ip_blocks[i].funcs->name, r);
				return r;
			}
			adev->ip_block_status[i].late_initialized = true;
		}
		/* skip CG for VCE/UVD, it's handled specially */
		if (adev->ip_blocks[i].type != AMD_IP_BLOCK_TYPE_UVD &&
		    adev->ip_blocks[i].type != AMD_IP_BLOCK_TYPE_VCE) {
			/* enable clockgating to save power */
			r = adev->ip_blocks[i].funcs->set_clockgating_state((void *)adev,
									    AMD_CG_STATE_GATE);
			if (r) {
				DRM_ERROR("set_clockgating_state(gate) of IP block <%s> failed %d\n",
					  adev->ip_blocks[i].funcs->name, r);
				return r;
			}
		}
	}

	return 0;
}

static int amdgpu_fini(struct amdgpu_device *adev)
{
	int i, r;

	/* need to disable SMC first */
	for (i = 0; i < adev->num_ip_blocks; i++) {
		if (!adev->ip_block_status[i].hw)
			continue;
		if (adev->ip_blocks[i].type == AMD_IP_BLOCK_TYPE_SMC) {
			/* ungate blocks before hw fini so that we can shutdown the blocks safely */
			r = adev->ip_blocks[i].funcs->set_clockgating_state((void *)adev,
									    AMD_CG_STATE_UNGATE);
			if (r) {
				DRM_ERROR("set_clockgating_state(ungate) of IP block <%s> failed %d\n",
					  adev->ip_blocks[i].funcs->name, r);
				return r;
			}
			r = adev->ip_blocks[i].funcs->hw_fini((void *)adev);
			/* XXX handle errors */
			if (r) {
				DRM_DEBUG("hw_fini of IP block <%s> failed %d\n",
					  adev->ip_blocks[i].funcs->name, r);
			}
			adev->ip_block_status[i].hw = false;
			break;
		}
	}

	for (i = adev->num_ip_blocks - 1; i >= 0; i--) {
		if (!adev->ip_block_status[i].hw)
			continue;
		if (adev->ip_blocks[i].type == AMD_IP_BLOCK_TYPE_GMC) {
			amdgpu_wb_fini(adev);
			amdgpu_vram_scratch_fini(adev);
		}
		/* ungate blocks before hw fini so that we can shutdown the blocks safely */
		r = adev->ip_blocks[i].funcs->set_clockgating_state((void *)adev,
								    AMD_CG_STATE_UNGATE);
		if (r) {
			DRM_ERROR("set_clockgating_state(ungate) of IP block <%s> failed %d\n", adev->ip_blocks[i].funcs->name, r);
			return r;
		}
		r = adev->ip_blocks[i].funcs->hw_fini((void *)adev);
		/* XXX handle errors */
		if (r) {
			DRM_DEBUG("hw_fini of IP block <%s> failed %d\n", adev->ip_blocks[i].funcs->name, r);
		}
		adev->ip_block_status[i].hw = false;
	}

	for (i = adev->num_ip_blocks - 1; i >= 0; i--) {
		if (!adev->ip_block_status[i].sw)
			continue;
		r = adev->ip_blocks[i].funcs->sw_fini((void *)adev);
		/* XXX handle errors */
		if (r) {
			DRM_DEBUG("sw_fini of IP block <%s> failed %d\n", adev->ip_blocks[i].funcs->name, r);
		}
		adev->ip_block_status[i].sw = false;
		adev->ip_block_status[i].valid = false;
	}

	for (i = adev->num_ip_blocks - 1; i >= 0; i--) {
		if (!adev->ip_block_status[i].late_initialized)
			continue;
		if (adev->ip_blocks[i].funcs->late_fini)
			adev->ip_blocks[i].funcs->late_fini((void *)adev);
		adev->ip_block_status[i].late_initialized = false;
	}

	return 0;
}

static int amdgpu_suspend(struct amdgpu_device *adev)
{
	int i, r;

	/* ungate SMC block first */
	r = amdgpu_set_clockgating_state(adev, AMD_IP_BLOCK_TYPE_SMC,
					 AMD_CG_STATE_UNGATE);
	if (r) {
		DRM_ERROR("set_clockgating_state(ungate) SMC failed %d\n",r);
	}

	for (i = adev->num_ip_blocks - 1; i >= 0; i--) {
		if (!adev->ip_block_status[i].valid)
			continue;
		/* ungate blocks so that suspend can properly shut them down */
		if (i != AMD_IP_BLOCK_TYPE_SMC) {
			r = adev->ip_blocks[i].funcs->set_clockgating_state((void *)adev,
									    AMD_CG_STATE_UNGATE);
			if (r) {
				DRM_ERROR("set_clockgating_state(ungate) of IP block <%s> failed %d\n", adev->ip_blocks[i].funcs->name, r);
			}
		}
		/* XXX handle errors */
		r = adev->ip_blocks[i].funcs->suspend(adev);
		/* XXX handle errors */
		if (r) {
			DRM_ERROR("suspend of IP block <%s> failed %d\n", adev->ip_blocks[i].funcs->name, r);
		}
	}

	return 0;
}

static int amdgpu_resume(struct amdgpu_device *adev)
{
	int i, r;

	for (i = 0; i < adev->num_ip_blocks; i++) {
		if (!adev->ip_block_status[i].valid)
			continue;
		r = adev->ip_blocks[i].funcs->resume(adev);
		if (r) {
			DRM_ERROR("resume of IP block <%s> failed %d\n", adev->ip_blocks[i].funcs->name, r);
			return r;
		}
	}

	return 0;
}

static void amdgpu_device_detect_sriov_bios(struct amdgpu_device *adev)
{
	if (amdgpu_atombios_has_gpu_virtualization_table(adev))
		adev->virtualization.virtual_caps |= AMDGPU_SRIOV_CAPS_SRIOV_VBIOS;
}

/**
 * amdgpu_device_init - initialize the driver
 *
 * @adev: amdgpu_device pointer
 * @pdev: drm dev pointer
 * @pdev: pci dev pointer
 * @flags: driver flags
 *
 * Initializes the driver info and hw (all asics).
 * Returns 0 for success or an error on failure.
 * Called at driver startup.
 */
int amdgpu_device_init(struct amdgpu_device *adev,
		       struct drm_device *ddev,
		       struct pci_dev *pdev,
		       uint32_t flags)
{
	int r, i;
	bool runtime = false;
	u32 max_MBps;

	adev->shutdown = false;
	adev->dev = &pdev->dev;
	adev->ddev = ddev;
	adev->pdev = pdev;
	adev->flags = flags;
	adev->asic_type = flags & AMD_ASIC_MASK;
	adev->is_atom_bios = false;
	adev->usec_timeout = AMDGPU_MAX_USEC_TIMEOUT;
	adev->mc.gtt_size = 512 * 1024 * 1024;
	adev->accel_working = false;
	adev->num_rings = 0;
	adev->mman.buffer_funcs = NULL;
	adev->mman.buffer_funcs_ring = NULL;
	adev->vm_manager.vm_pte_funcs = NULL;
	adev->vm_manager.vm_pte_num_rings = 0;
	adev->gart.gart_funcs = NULL;
	adev->fence_context = fence_context_alloc(AMDGPU_MAX_RINGS);

	adev->smc_rreg = &amdgpu_invalid_rreg;
	adev->smc_wreg = &amdgpu_invalid_wreg;
	adev->pcie_rreg = &amdgpu_invalid_rreg;
	adev->pcie_wreg = &amdgpu_invalid_wreg;
	adev->pciep_rreg = &amdgpu_invalid_rreg;
	adev->pciep_wreg = &amdgpu_invalid_wreg;
	adev->uvd_ctx_rreg = &amdgpu_invalid_rreg;
	adev->uvd_ctx_wreg = &amdgpu_invalid_wreg;
	adev->didt_rreg = &amdgpu_invalid_rreg;
	adev->didt_wreg = &amdgpu_invalid_wreg;
	adev->gc_cac_rreg = &amdgpu_invalid_rreg;
	adev->gc_cac_wreg = &amdgpu_invalid_wreg;
	adev->audio_endpt_rreg = &amdgpu_block_invalid_rreg;
	adev->audio_endpt_wreg = &amdgpu_block_invalid_wreg;


	DRM_INFO("initializing kernel modesetting (%s 0x%04X:0x%04X 0x%04X:0x%04X 0x%02X).\n",
		 amdgpu_asic_name[adev->asic_type], pdev->vendor, pdev->device,
		 pdev->subsystem_vendor, pdev->subsystem_device, pdev->revision);

	/* mutex initialization are all done here so we
	 * can recall function without having locking issues */
	mutex_init(&adev->vm_manager.lock);
	atomic_set(&adev->irq.ih.lock, 0);
	mutex_init(&adev->pm.mutex);
	mutex_init(&adev->gfx.gpu_clock_mutex);
	mutex_init(&adev->srbm_mutex);
	mutex_init(&adev->grbm_idx_mutex);
	mutex_init(&adev->mn_lock);
	hash_init(adev->mn_hash);

	amdgpu_check_arguments(adev);

	/* Registers mapping */
	/* TODO: block userspace mapping of io register */
	spin_lock_init(&adev->mmio_idx_lock);
	spin_lock_init(&adev->smc_idx_lock);
	spin_lock_init(&adev->pcie_idx_lock);
	spin_lock_init(&adev->uvd_ctx_idx_lock);
	spin_lock_init(&adev->didt_idx_lock);
	spin_lock_init(&adev->gc_cac_idx_lock);
	spin_lock_init(&adev->audio_endpt_idx_lock);
	spin_lock_init(&adev->mm_stats.lock);

	INIT_LIST_HEAD(&adev->shadow_list);
	mutex_init(&adev->shadow_list_lock);

	INIT_LIST_HEAD(&adev->gtt_list);
	spin_lock_init(&adev->gtt_list_lock);

	if (adev->asic_type >= CHIP_BONAIRE) {
		adev->rmmio_base = pci_resource_start(adev->pdev, 5);
		adev->rmmio_size = pci_resource_len(adev->pdev, 5);
	} else {
		adev->rmmio_base = pci_resource_start(adev->pdev, 2);
		adev->rmmio_size = pci_resource_len(adev->pdev, 2);
	}

	adev->rmmio = ioremap(adev->rmmio_base, adev->rmmio_size);
	if (adev->rmmio == NULL) {
		return -ENOMEM;
	}
	DRM_INFO("register mmio base: 0x%08X\n", (uint32_t)adev->rmmio_base);
	DRM_INFO("register mmio size: %u\n", (unsigned)adev->rmmio_size);

	if (adev->asic_type >= CHIP_BONAIRE)
		/* doorbell bar mapping */
		amdgpu_doorbell_init(adev);

	/* io port mapping */
	for (i = 0; i < DEVICE_COUNT_RESOURCE; i++) {
		if (pci_resource_flags(adev->pdev, i) & IORESOURCE_IO) {
			adev->rio_mem_size = pci_resource_len(adev->pdev, i);
			adev->rio_mem = pci_iomap(adev->pdev, i, adev->rio_mem_size);
			break;
		}
	}
	if (adev->rio_mem == NULL)
		DRM_ERROR("Unable to find PCI I/O BAR\n");

	/* early init functions */
	r = amdgpu_early_init(adev);
	if (r)
		return r;

	/* if we have > 1 VGA cards, then disable the amdgpu VGA resources */
	/* this will fail for cards that aren't VGA class devices, just
	 * ignore it */
	vga_client_register(adev->pdev, adev, NULL, amdgpu_vga_set_decode);

	if (amdgpu_runtime_pm == 1)
		runtime = true;
	if (amdgpu_device_is_px(ddev))
		runtime = true;
	vga_switcheroo_register_client(adev->pdev, &amdgpu_switcheroo_ops, runtime);
	if (runtime)
		vga_switcheroo_init_domain_pm_ops(adev->dev, &adev->vga_pm_domain);

	/* Read BIOS */
	if (!amdgpu_get_bios(adev)) {
		r = -EINVAL;
		goto failed;
	}
	/* Must be an ATOMBIOS */
	if (!adev->is_atom_bios) {
		dev_err(adev->dev, "Expecting atombios for GPU\n");
		r = -EINVAL;
		goto failed;
	}
	r = amdgpu_atombios_init(adev);
	if (r) {
		dev_err(adev->dev, "amdgpu_atombios_init failed\n");
		goto failed;
	}

	/* detect if we are with an SRIOV vbios */
	amdgpu_device_detect_sriov_bios(adev);

	/* Post card if necessary */
	if (amdgpu_vpost_needed(adev)) {
		if (!adev->bios) {
			dev_err(adev->dev, "no vBIOS found\n");
			r = -EINVAL;
			goto failed;
		}
		DRM_INFO("GPU posting now...\n");
		r = amdgpu_atom_asic_init(adev->mode_info.atom_context);
		if (r) {
			dev_err(adev->dev, "gpu post error!\n");
			goto failed;
		}
	} else {
		DRM_INFO("GPU post is not needed\n");
	}

	/* Initialize clocks */
	r = amdgpu_atombios_get_clock_info(adev);
	if (r) {
		dev_err(adev->dev, "amdgpu_atombios_get_clock_info failed\n");
		goto failed;
	}
	/* init i2c buses */
	amdgpu_atombios_i2c_init(adev);

	/* Fence driver */
	r = amdgpu_fence_driver_init(adev);
	if (r) {
		dev_err(adev->dev, "amdgpu_fence_driver_init failed\n");
		goto failed;
	}

	/* init the mode config */
	drm_mode_config_init(adev->ddev);

	r = amdgpu_init(adev);
	if (r) {
		dev_err(adev->dev, "amdgpu_init failed\n");
		amdgpu_fini(adev);
		goto failed;
	}

	adev->accel_working = true;

	/* Initialize the buffer migration limit. */
	if (amdgpu_moverate >= 0)
		max_MBps = amdgpu_moverate;
	else
		max_MBps = 8; /* Allow 8 MB/s. */
	/* Get a log2 for easy divisions. */
	adev->mm_stats.log2_max_MBps = ilog2(max(1u, max_MBps));

	amdgpu_fbdev_init(adev);

	r = amdgpu_ib_pool_init(adev);
	if (r) {
		dev_err(adev->dev, "IB initialization failed (%d).\n", r);
		goto failed;
	}

	r = amdgpu_ib_ring_tests(adev);
	if (r)
		DRM_ERROR("ib ring test failed (%d).\n", r);

	r = amdgpu_gem_debugfs_init(adev);
	if (r) {
		DRM_ERROR("registering gem debugfs failed (%d).\n", r);
	}

	r = amdgpu_debugfs_regs_init(adev);
	if (r) {
		DRM_ERROR("registering register debugfs failed (%d).\n", r);
	}

	r = amdgpu_debugfs_firmware_init(adev);
	if (r) {
		DRM_ERROR("registering firmware debugfs failed (%d).\n", r);
		return r;
	}

	if ((amdgpu_testing & 1)) {
		if (adev->accel_working)
			amdgpu_test_moves(adev);
		else
			DRM_INFO("amdgpu: acceleration disabled, skipping move tests\n");
	}
	if ((amdgpu_testing & 2)) {
		if (adev->accel_working)
			amdgpu_test_syncing(adev);
		else
			DRM_INFO("amdgpu: acceleration disabled, skipping sync tests\n");
	}
	if (amdgpu_benchmarking) {
		if (adev->accel_working)
			amdgpu_benchmark(adev, amdgpu_benchmarking);
		else
			DRM_INFO("amdgpu: acceleration disabled, skipping benchmarks\n");
	}

	/* enable clockgating, etc. after ib tests, etc. since some blocks require
	 * explicit gating rather than handling it automatically.
	 */
	r = amdgpu_late_init(adev);
	if (r) {
		dev_err(adev->dev, "amdgpu_late_init failed\n");
		goto failed;
	}

	return 0;

failed:
	if (runtime)
		vga_switcheroo_fini_domain_pm_ops(adev->dev);
	return r;
}

static void amdgpu_debugfs_remove_files(struct amdgpu_device *adev);

/**
 * amdgpu_device_fini - tear down the driver
 *
 * @adev: amdgpu_device pointer
 *
 * Tear down the driver info (all asics).
 * Called at driver shutdown.
 */
void amdgpu_device_fini(struct amdgpu_device *adev)
{
	int r;

	DRM_INFO("amdgpu: finishing device.\n");
	adev->shutdown = true;
	drm_crtc_force_disable_all(adev->ddev);
	/* evict vram memory */
	amdgpu_bo_evict_vram(adev);
	amdgpu_ib_pool_fini(adev);
	amdgpu_fence_driver_fini(adev);
	amdgpu_fbdev_fini(adev);
	r = amdgpu_fini(adev);
	kfree(adev->ip_block_status);
	adev->ip_block_status = NULL;
	adev->accel_working = false;
	/* free i2c buses */
	amdgpu_i2c_fini(adev);
	amdgpu_atombios_fini(adev);
	kfree(adev->bios);
	adev->bios = NULL;
	vga_switcheroo_unregister_client(adev->pdev);
	if (adev->flags & AMD_IS_PX)
		vga_switcheroo_fini_domain_pm_ops(adev->dev);
	vga_client_register(adev->pdev, NULL, NULL, NULL);
	if (adev->rio_mem)
		pci_iounmap(adev->pdev, adev->rio_mem);
	adev->rio_mem = NULL;
	iounmap(adev->rmmio);
	adev->rmmio = NULL;
	if (adev->asic_type >= CHIP_BONAIRE)
		amdgpu_doorbell_fini(adev);
	amdgpu_debugfs_regs_cleanup(adev);
	amdgpu_debugfs_remove_files(adev);
}


/*
 * Suspend & resume.
 */
/**
 * amdgpu_device_suspend - initiate device suspend
 *
 * @pdev: drm dev pointer
 * @state: suspend state
 *
 * Puts the hw in the suspend state (all asics).
 * Returns 0 for success or an error on failure.
 * Called at driver suspend.
 */
int amdgpu_device_suspend(struct drm_device *dev, bool suspend, bool fbcon)
{
	struct amdgpu_device *adev;
	struct drm_crtc *crtc;
	struct drm_connector *connector;
	int r;

	if (dev == NULL || dev->dev_private == NULL) {
		return -ENODEV;
	}

	adev = dev->dev_private;

	if (dev->switch_power_state == DRM_SWITCH_POWER_OFF)
		return 0;

	drm_kms_helper_poll_disable(dev);

	/* turn off display hw */
	drm_modeset_lock_all(dev);
	list_for_each_entry(connector, &dev->mode_config.connector_list, head) {
		drm_helper_connector_dpms(connector, DRM_MODE_DPMS_OFF);
	}
	drm_modeset_unlock_all(dev);

	/* unpin the front buffers and cursors */
	list_for_each_entry(crtc, &dev->mode_config.crtc_list, head) {
		struct amdgpu_crtc *amdgpu_crtc = to_amdgpu_crtc(crtc);
		struct amdgpu_framebuffer *rfb = to_amdgpu_framebuffer(crtc->primary->fb);
		struct amdgpu_bo *robj;

		if (amdgpu_crtc->cursor_bo) {
			struct amdgpu_bo *aobj = gem_to_amdgpu_bo(amdgpu_crtc->cursor_bo);
			r = amdgpu_bo_reserve(aobj, false);
			if (r == 0) {
				amdgpu_bo_unpin(aobj);
				amdgpu_bo_unreserve(aobj);
			}
		}

		if (rfb == NULL || rfb->obj == NULL) {
			continue;
		}
		robj = gem_to_amdgpu_bo(rfb->obj);
		/* don't unpin kernel fb objects */
		if (!amdgpu_fbdev_robj_is_fb(adev, robj)) {
			r = amdgpu_bo_reserve(robj, false);
			if (r == 0) {
				amdgpu_bo_unpin(robj);
				amdgpu_bo_unreserve(robj);
			}
		}
	}
	/* evict vram memory */
	amdgpu_bo_evict_vram(adev);

	amdgpu_fence_driver_suspend(adev);

	r = amdgpu_suspend(adev);

	/* evict remaining vram memory */
	amdgpu_bo_evict_vram(adev);

	amdgpu_atombios_scratch_regs_save(adev);
	pci_save_state(dev->pdev);
	if (suspend) {
		/* Shut down the device */
		pci_disable_device(dev->pdev);
		pci_set_power_state(dev->pdev, PCI_D3hot);
	} else {
		r = amdgpu_asic_reset(adev);
		if (r)
			DRM_ERROR("amdgpu asic reset failed\n");
	}

	if (fbcon) {
		console_lock();
		amdgpu_fbdev_set_suspend(adev, 1);
		console_unlock();
	}
	return 0;
}

/**
 * amdgpu_device_resume - initiate device resume
 *
 * @pdev: drm dev pointer
 *
 * Bring the hw back to operating state (all asics).
 * Returns 0 for success or an error on failure.
 * Called at driver resume.
 */
int amdgpu_device_resume(struct drm_device *dev, bool resume, bool fbcon)
{
	struct drm_connector *connector;
	struct amdgpu_device *adev = dev->dev_private;
	struct drm_crtc *crtc;
	int r;

	if (dev->switch_power_state == DRM_SWITCH_POWER_OFF)
		return 0;

	if (fbcon)
		console_lock();

	if (resume) {
		pci_set_power_state(dev->pdev, PCI_D0);
		pci_restore_state(dev->pdev);
		r = pci_enable_device(dev->pdev);
		if (r) {
			if (fbcon)
				console_unlock();
			return r;
		}
	}
	amdgpu_atombios_scratch_regs_restore(adev);

	/* post card */
	if (!amdgpu_card_posted(adev) || !resume) {
		r = amdgpu_atom_asic_init(adev->mode_info.atom_context);
		if (r)
			DRM_ERROR("amdgpu asic init failed\n");
	}

	r = amdgpu_resume(adev);
	if (r)
		DRM_ERROR("amdgpu_resume failed (%d).\n", r);

	amdgpu_fence_driver_resume(adev);

	if (resume) {
		r = amdgpu_ib_ring_tests(adev);
		if (r)
			DRM_ERROR("ib ring test failed (%d).\n", r);
	}

	r = amdgpu_late_init(adev);
	if (r)
		return r;

	/* pin cursors */
	list_for_each_entry(crtc, &dev->mode_config.crtc_list, head) {
		struct amdgpu_crtc *amdgpu_crtc = to_amdgpu_crtc(crtc);

		if (amdgpu_crtc->cursor_bo) {
			struct amdgpu_bo *aobj = gem_to_amdgpu_bo(amdgpu_crtc->cursor_bo);
			r = amdgpu_bo_reserve(aobj, false);
			if (r == 0) {
				r = amdgpu_bo_pin(aobj,
						  AMDGPU_GEM_DOMAIN_VRAM,
						  &amdgpu_crtc->cursor_addr);
				if (r != 0)
					DRM_ERROR("Failed to pin cursor BO (%d)\n", r);
				amdgpu_bo_unreserve(aobj);
			}
		}
	}

	/* blat the mode back in */
	if (fbcon) {
		drm_helper_resume_force_mode(dev);
		/* turn on display hw */
		drm_modeset_lock_all(dev);
		list_for_each_entry(connector, &dev->mode_config.connector_list, head) {
			drm_helper_connector_dpms(connector, DRM_MODE_DPMS_ON);
		}
		drm_modeset_unlock_all(dev);
	}

	drm_kms_helper_poll_enable(dev);

	/*
	 * Most of the connector probing functions try to acquire runtime pm
	 * refs to ensure that the GPU is powered on when connector polling is
	 * performed. Since we're calling this from a runtime PM callback,
	 * trying to acquire rpm refs will cause us to deadlock.
	 *
	 * Since we're guaranteed to be holding the rpm lock, it's safe to
	 * temporarily disable the rpm helpers so this doesn't deadlock us.
	 */
#ifdef CONFIG_PM
	dev->dev->power.disable_depth++;
#endif
	drm_helper_hpd_irq_event(dev);
#ifdef CONFIG_PM
	dev->dev->power.disable_depth--;
#endif

	if (fbcon) {
		amdgpu_fbdev_set_suspend(adev, 0);
		console_unlock();
	}

	return 0;
}

static bool amdgpu_check_soft_reset(struct amdgpu_device *adev)
{
	int i;
	bool asic_hang = false;

	for (i = 0; i < adev->num_ip_blocks; i++) {
		if (!adev->ip_block_status[i].valid)
			continue;
		if (adev->ip_blocks[i].funcs->check_soft_reset)
			adev->ip_block_status[i].hang =
				adev->ip_blocks[i].funcs->check_soft_reset(adev);
		if (adev->ip_block_status[i].hang) {
			DRM_INFO("IP block:%d is hang!\n", i);
			asic_hang = true;
		}
	}
	return asic_hang;
}

static int amdgpu_pre_soft_reset(struct amdgpu_device *adev)
{
	int i, r = 0;

	for (i = 0; i < adev->num_ip_blocks; i++) {
		if (!adev->ip_block_status[i].valid)
			continue;
		if (adev->ip_block_status[i].hang &&
		    adev->ip_blocks[i].funcs->pre_soft_reset) {
			r = adev->ip_blocks[i].funcs->pre_soft_reset(adev);
			if (r)
				return r;
		}
	}

	return 0;
}

static bool amdgpu_need_full_reset(struct amdgpu_device *adev)
{
	int i;

	for (i = 0; i < adev->num_ip_blocks; i++) {
		if (!adev->ip_block_status[i].valid)
			continue;
		if ((adev->ip_blocks[i].type == AMD_IP_BLOCK_TYPE_GMC) ||
		    (adev->ip_blocks[i].type == AMD_IP_BLOCK_TYPE_SMC) ||
		    (adev->ip_blocks[i].type == AMD_IP_BLOCK_TYPE_ACP) ||
		    (adev->ip_blocks[i].type == AMD_IP_BLOCK_TYPE_DCE)) {
			if (adev->ip_block_status[i].hang) {
				DRM_INFO("Some block need full reset!\n");
				return true;
			}
		}
	}
	return false;
}

static int amdgpu_soft_reset(struct amdgpu_device *adev)
{
	int i, r = 0;

	for (i = 0; i < adev->num_ip_blocks; i++) {
		if (!adev->ip_block_status[i].valid)
			continue;
		if (adev->ip_block_status[i].hang &&
		    adev->ip_blocks[i].funcs->soft_reset) {
			r = adev->ip_blocks[i].funcs->soft_reset(adev);
			if (r)
				return r;
		}
	}

	return 0;
}

static int amdgpu_post_soft_reset(struct amdgpu_device *adev)
{
	int i, r = 0;

	for (i = 0; i < adev->num_ip_blocks; i++) {
		if (!adev->ip_block_status[i].valid)
			continue;
		if (adev->ip_block_status[i].hang &&
		    adev->ip_blocks[i].funcs->post_soft_reset)
			r = adev->ip_blocks[i].funcs->post_soft_reset(adev);
		if (r)
			return r;
	}

	return 0;
}

bool amdgpu_need_backup(struct amdgpu_device *adev)
{
	if (adev->flags & AMD_IS_APU)
		return false;

	return amdgpu_lockup_timeout > 0 ? true : false;
}

static int amdgpu_recover_vram_from_shadow(struct amdgpu_device *adev,
					   struct amdgpu_ring *ring,
					   struct amdgpu_bo *bo,
					   struct fence **fence)
{
	uint32_t domain;
	int r;

       if (!bo->shadow)
               return 0;

       r = amdgpu_bo_reserve(bo, false);
       if (r)
               return r;
       domain = amdgpu_mem_type_to_domain(bo->tbo.mem.mem_type);
       /* if bo has been evicted, then no need to recover */
       if (domain == AMDGPU_GEM_DOMAIN_VRAM) {
               r = amdgpu_bo_restore_from_shadow(adev, ring, bo,
						 NULL, fence, true);
               if (r) {
                       DRM_ERROR("recover page table failed!\n");
                       goto err;
               }
       }
err:
       amdgpu_bo_unreserve(bo);
       return r;
}

/**
 * amdgpu_gpu_reset - reset the asic
 *
 * @adev: amdgpu device pointer
 *
 * Attempt the reset the GPU if it has hung (all asics).
 * Returns 0 for success or an error on failure.
 */
int amdgpu_gpu_reset(struct amdgpu_device *adev)
{
	int i, r;
	int resched;
	bool need_full_reset;

	if (!amdgpu_check_soft_reset(adev)) {
		DRM_INFO("No hardware hang detected. Did some blocks stall?\n");
		return 0;
	}

	atomic_inc(&adev->gpu_reset_counter);

	/* block TTM */
	resched = ttm_bo_lock_delayed_workqueue(&adev->mman.bdev);

	/* block scheduler */
	for (i = 0; i < AMDGPU_MAX_RINGS; ++i) {
		struct amdgpu_ring *ring = adev->rings[i];

		if (!ring)
			continue;
		kthread_park(ring->sched.thread);
		amd_sched_hw_job_reset(&ring->sched);
	}
	/* after all hw jobs are reset, hw fence is meaningless, so force_completion */
	amdgpu_fence_driver_force_completion(adev);

	need_full_reset = amdgpu_need_full_reset(adev);

	if (!need_full_reset) {
		amdgpu_pre_soft_reset(adev);
		r = amdgpu_soft_reset(adev);
		amdgpu_post_soft_reset(adev);
		if (r || amdgpu_check_soft_reset(adev)) {
			DRM_INFO("soft reset failed, will fallback to full reset!\n");
			need_full_reset = true;
		}
	}

	if (need_full_reset) {
		r = amdgpu_suspend(adev);

retry:
		/* Disable fb access */
		if (adev->mode_info.num_crtc) {
			struct amdgpu_mode_mc_save save;
			amdgpu_display_stop_mc_access(adev, &save);
			amdgpu_wait_for_idle(adev, AMD_IP_BLOCK_TYPE_GMC);
		}
		amdgpu_atombios_scratch_regs_save(adev);
		r = amdgpu_asic_reset(adev);
		amdgpu_atombios_scratch_regs_restore(adev);
		/* post card */
		amdgpu_atom_asic_init(adev->mode_info.atom_context);

		if (!r) {
			dev_info(adev->dev, "GPU reset succeeded, trying to resume\n");
			r = amdgpu_resume(adev);
		}
	}
	if (!r) {
		amdgpu_irq_gpu_reset_resume_helper(adev);
		if (need_full_reset && amdgpu_need_backup(adev)) {
			r = amdgpu_ttm_recover_gart(adev);
			if (r)
				DRM_ERROR("gart recovery failed!!!\n");
		}
		r = amdgpu_ib_ring_tests(adev);
		if (r) {
			dev_err(adev->dev, "ib ring test failed (%d).\n", r);
			r = amdgpu_suspend(adev);
			need_full_reset = true;
			goto retry;
		}
		/**
		 * recovery vm page tables, since we cannot depend on VRAM is
		 * consistent after gpu full reset.
		 */
		if (need_full_reset && amdgpu_need_backup(adev)) {
			struct amdgpu_ring *ring = adev->mman.buffer_funcs_ring;
			struct amdgpu_bo *bo, *tmp;
			struct fence *fence = NULL, *next = NULL;

			DRM_INFO("recover vram bo from shadow\n");
			mutex_lock(&adev->shadow_list_lock);
			list_for_each_entry_safe(bo, tmp, &adev->shadow_list, shadow_list) {
				amdgpu_recover_vram_from_shadow(adev, ring, bo, &next);
				if (fence) {
					r = fence_wait(fence, false);
					if (r) {
						WARN(r, "recovery from shadow isn't comleted\n");
						break;
					}
				}

				fence_put(fence);
				fence = next;
			}
			mutex_unlock(&adev->shadow_list_lock);
			if (fence) {
				r = fence_wait(fence, false);
				if (r)
					WARN(r, "recovery from shadow isn't comleted\n");
			}
			fence_put(fence);
		}
		for (i = 0; i < AMDGPU_MAX_RINGS; ++i) {
			struct amdgpu_ring *ring = adev->rings[i];
			if (!ring)
				continue;

			amd_sched_job_recovery(&ring->sched);
			kthread_unpark(ring->sched.thread);
		}
	} else {
		dev_err(adev->dev, "asic resume failed (%d).\n", r);
		for (i = 0; i < AMDGPU_MAX_RINGS; ++i) {
			if (adev->rings[i]) {
				kthread_unpark(adev->rings[i]->sched.thread);
			}
		}
	}

	drm_helper_resume_force_mode(adev->ddev);

	ttm_bo_unlock_delayed_workqueue(&adev->mman.bdev, resched);
	if (r) {
		/* bad news, how to tell it to userspace ? */
		dev_info(adev->dev, "GPU reset failed\n");
	}

	return r;
}

void amdgpu_get_pcie_info(struct amdgpu_device *adev)
{
	u32 mask;
	int ret;

	if (amdgpu_pcie_gen_cap)
		adev->pm.pcie_gen_mask = amdgpu_pcie_gen_cap;

	if (amdgpu_pcie_lane_cap)
		adev->pm.pcie_mlw_mask = amdgpu_pcie_lane_cap;

	/* covers APUs as well */
	if (pci_is_root_bus(adev->pdev->bus)) {
		if (adev->pm.pcie_gen_mask == 0)
			adev->pm.pcie_gen_mask = AMDGPU_DEFAULT_PCIE_GEN_MASK;
		if (adev->pm.pcie_mlw_mask == 0)
			adev->pm.pcie_mlw_mask = AMDGPU_DEFAULT_PCIE_MLW_MASK;
		return;
	}

	if (adev->pm.pcie_gen_mask == 0) {
		ret = drm_pcie_get_speed_cap_mask(adev->ddev, &mask);
		if (!ret) {
			adev->pm.pcie_gen_mask = (CAIL_ASIC_PCIE_LINK_SPEED_SUPPORT_GEN1 |
						  CAIL_ASIC_PCIE_LINK_SPEED_SUPPORT_GEN2 |
						  CAIL_ASIC_PCIE_LINK_SPEED_SUPPORT_GEN3);

			if (mask & DRM_PCIE_SPEED_25)
				adev->pm.pcie_gen_mask |= CAIL_PCIE_LINK_SPEED_SUPPORT_GEN1;
			if (mask & DRM_PCIE_SPEED_50)
				adev->pm.pcie_gen_mask |= CAIL_PCIE_LINK_SPEED_SUPPORT_GEN2;
			if (mask & DRM_PCIE_SPEED_80)
				adev->pm.pcie_gen_mask |= CAIL_PCIE_LINK_SPEED_SUPPORT_GEN3;
		} else {
			adev->pm.pcie_gen_mask = AMDGPU_DEFAULT_PCIE_GEN_MASK;
		}
	}
	if (adev->pm.pcie_mlw_mask == 0) {
		ret = drm_pcie_get_max_link_width(adev->ddev, &mask);
		if (!ret) {
			switch (mask) {
			case 32:
				adev->pm.pcie_mlw_mask = (CAIL_PCIE_LINK_WIDTH_SUPPORT_X32 |
							  CAIL_PCIE_LINK_WIDTH_SUPPORT_X16 |
							  CAIL_PCIE_LINK_WIDTH_SUPPORT_X12 |
							  CAIL_PCIE_LINK_WIDTH_SUPPORT_X8 |
							  CAIL_PCIE_LINK_WIDTH_SUPPORT_X4 |
							  CAIL_PCIE_LINK_WIDTH_SUPPORT_X2 |
							  CAIL_PCIE_LINK_WIDTH_SUPPORT_X1);
				break;
			case 16:
				adev->pm.pcie_mlw_mask = (CAIL_PCIE_LINK_WIDTH_SUPPORT_X16 |
							  CAIL_PCIE_LINK_WIDTH_SUPPORT_X12 |
							  CAIL_PCIE_LINK_WIDTH_SUPPORT_X8 |
							  CAIL_PCIE_LINK_WIDTH_SUPPORT_X4 |
							  CAIL_PCIE_LINK_WIDTH_SUPPORT_X2 |
							  CAIL_PCIE_LINK_WIDTH_SUPPORT_X1);
				break;
			case 12:
				adev->pm.pcie_mlw_mask = (CAIL_PCIE_LINK_WIDTH_SUPPORT_X12 |
							  CAIL_PCIE_LINK_WIDTH_SUPPORT_X8 |
							  CAIL_PCIE_LINK_WIDTH_SUPPORT_X4 |
							  CAIL_PCIE_LINK_WIDTH_SUPPORT_X2 |
							  CAIL_PCIE_LINK_WIDTH_SUPPORT_X1);
				break;
			case 8:
				adev->pm.pcie_mlw_mask = (CAIL_PCIE_LINK_WIDTH_SUPPORT_X8 |
							  CAIL_PCIE_LINK_WIDTH_SUPPORT_X4 |
							  CAIL_PCIE_LINK_WIDTH_SUPPORT_X2 |
							  CAIL_PCIE_LINK_WIDTH_SUPPORT_X1);
				break;
			case 4:
				adev->pm.pcie_mlw_mask = (CAIL_PCIE_LINK_WIDTH_SUPPORT_X4 |
							  CAIL_PCIE_LINK_WIDTH_SUPPORT_X2 |
							  CAIL_PCIE_LINK_WIDTH_SUPPORT_X1);
				break;
			case 2:
				adev->pm.pcie_mlw_mask = (CAIL_PCIE_LINK_WIDTH_SUPPORT_X2 |
							  CAIL_PCIE_LINK_WIDTH_SUPPORT_X1);
				break;
			case 1:
				adev->pm.pcie_mlw_mask = CAIL_PCIE_LINK_WIDTH_SUPPORT_X1;
				break;
			default:
				break;
			}
		} else {
			adev->pm.pcie_mlw_mask = AMDGPU_DEFAULT_PCIE_MLW_MASK;
		}
	}
}

/*
 * Debugfs
 */
int amdgpu_debugfs_add_files(struct amdgpu_device *adev,
			     const struct drm_info_list *files,
			     unsigned nfiles)
{
	unsigned i;

	for (i = 0; i < adev->debugfs_count; i++) {
		if (adev->debugfs[i].files == files) {
			/* Already registered */
			return 0;
		}
	}

	i = adev->debugfs_count + 1;
	if (i > AMDGPU_DEBUGFS_MAX_COMPONENTS) {
		DRM_ERROR("Reached maximum number of debugfs components.\n");
		DRM_ERROR("Report so we increase "
			  "AMDGPU_DEBUGFS_MAX_COMPONENTS.\n");
		return -EINVAL;
	}
	adev->debugfs[adev->debugfs_count].files = files;
	adev->debugfs[adev->debugfs_count].num_files = nfiles;
	adev->debugfs_count = i;
#if defined(CONFIG_DEBUG_FS)
	drm_debugfs_create_files(files, nfiles,
				 adev->ddev->control->debugfs_root,
				 adev->ddev->control);
	drm_debugfs_create_files(files, nfiles,
				 adev->ddev->primary->debugfs_root,
				 adev->ddev->primary);
#endif
	return 0;
}

static void amdgpu_debugfs_remove_files(struct amdgpu_device *adev)
{
#if defined(CONFIG_DEBUG_FS)
	unsigned i;

	for (i = 0; i < adev->debugfs_count; i++) {
		drm_debugfs_remove_files(adev->debugfs[i].files,
					 adev->debugfs[i].num_files,
					 adev->ddev->control);
		drm_debugfs_remove_files(adev->debugfs[i].files,
					 adev->debugfs[i].num_files,
					 adev->ddev->primary);
	}
#endif
}

#if defined(CONFIG_DEBUG_FS)

static ssize_t amdgpu_debugfs_regs_read(struct file *f, char __user *buf,
					size_t size, loff_t *pos)
{
	struct amdgpu_device *adev = f->f_inode->i_private;
	ssize_t result = 0;
	int r;
	bool pm_pg_lock, use_bank;
	unsigned instance_bank, sh_bank, se_bank;

	if (size & 0x3 || *pos & 0x3)
		return -EINVAL;

	/* are we reading registers for which a PG lock is necessary? */
	pm_pg_lock = (*pos >> 23) & 1;

	if (*pos & (1ULL << 62)) {
		se_bank = (*pos >> 24) & 0x3FF;
		sh_bank = (*pos >> 34) & 0x3FF;
		instance_bank = (*pos >> 44) & 0x3FF;
		use_bank = 1;
	} else {
		use_bank = 0;
	}

	*pos &= 0x3FFFF;

	if (use_bank) {
		if (sh_bank >= adev->gfx.config.max_sh_per_se ||
		    se_bank >= adev->gfx.config.max_shader_engines)
			return -EINVAL;
		mutex_lock(&adev->grbm_idx_mutex);
		amdgpu_gfx_select_se_sh(adev, se_bank,
					sh_bank, instance_bank);
	}

	if (pm_pg_lock)
		mutex_lock(&adev->pm.mutex);

	while (size) {
		uint32_t value;

		if (*pos > adev->rmmio_size)
			goto end;

		value = RREG32(*pos >> 2);
		r = put_user(value, (uint32_t *)buf);
		if (r) {
			result = r;
			goto end;
		}

		result += 4;
		buf += 4;
		*pos += 4;
		size -= 4;
	}

end:
	if (use_bank) {
		amdgpu_gfx_select_se_sh(adev, 0xffffffff, 0xffffffff, 0xffffffff);
		mutex_unlock(&adev->grbm_idx_mutex);
	}

	if (pm_pg_lock)
		mutex_unlock(&adev->pm.mutex);

	return result;
}

static ssize_t amdgpu_debugfs_regs_write(struct file *f, const char __user *buf,
					 size_t size, loff_t *pos)
{
	struct amdgpu_device *adev = f->f_inode->i_private;
	ssize_t result = 0;
	int r;

	if (size & 0x3 || *pos & 0x3)
		return -EINVAL;

	while (size) {
		uint32_t value;

		if (*pos > adev->rmmio_size)
			return result;

		r = get_user(value, (uint32_t *)buf);
		if (r)
			return r;

		WREG32(*pos >> 2, value);

		result += 4;
		buf += 4;
		*pos += 4;
		size -= 4;
	}

	return result;
}

static ssize_t amdgpu_debugfs_regs_pcie_read(struct file *f, char __user *buf,
					size_t size, loff_t *pos)
{
	struct amdgpu_device *adev = f->f_inode->i_private;
	ssize_t result = 0;
	int r;

	if (size & 0x3 || *pos & 0x3)
		return -EINVAL;

	while (size) {
		uint32_t value;

		value = RREG32_PCIE(*pos >> 2);
		r = put_user(value, (uint32_t *)buf);
		if (r)
			return r;

		result += 4;
		buf += 4;
		*pos += 4;
		size -= 4;
	}

	return result;
}

static ssize_t amdgpu_debugfs_regs_pcie_write(struct file *f, const char __user *buf,
					 size_t size, loff_t *pos)
{
	struct amdgpu_device *adev = f->f_inode->i_private;
	ssize_t result = 0;
	int r;

	if (size & 0x3 || *pos & 0x3)
		return -EINVAL;

	while (size) {
		uint32_t value;

		r = get_user(value, (uint32_t *)buf);
		if (r)
			return r;

		WREG32_PCIE(*pos >> 2, value);

		result += 4;
		buf += 4;
		*pos += 4;
		size -= 4;
	}

	return result;
}

static ssize_t amdgpu_debugfs_regs_didt_read(struct file *f, char __user *buf,
					size_t size, loff_t *pos)
{
	struct amdgpu_device *adev = f->f_inode->i_private;
	ssize_t result = 0;
	int r;

	if (size & 0x3 || *pos & 0x3)
		return -EINVAL;

	while (size) {
		uint32_t value;

		value = RREG32_DIDT(*pos >> 2);
		r = put_user(value, (uint32_t *)buf);
		if (r)
			return r;

		result += 4;
		buf += 4;
		*pos += 4;
		size -= 4;
	}

	return result;
}

static ssize_t amdgpu_debugfs_regs_didt_write(struct file *f, const char __user *buf,
					 size_t size, loff_t *pos)
{
	struct amdgpu_device *adev = f->f_inode->i_private;
	ssize_t result = 0;
	int r;

	if (size & 0x3 || *pos & 0x3)
		return -EINVAL;

	while (size) {
		uint32_t value;

		r = get_user(value, (uint32_t *)buf);
		if (r)
			return r;

		WREG32_DIDT(*pos >> 2, value);

		result += 4;
		buf += 4;
		*pos += 4;
		size -= 4;
	}

	return result;
}

static ssize_t amdgpu_debugfs_regs_smc_read(struct file *f, char __user *buf,
					size_t size, loff_t *pos)
{
	struct amdgpu_device *adev = f->f_inode->i_private;
	ssize_t result = 0;
	int r;

	if (size & 0x3 || *pos & 0x3)
		return -EINVAL;

	while (size) {
		uint32_t value;

		value = RREG32_SMC(*pos);
		r = put_user(value, (uint32_t *)buf);
		if (r)
			return r;

		result += 4;
		buf += 4;
		*pos += 4;
		size -= 4;
	}

	return result;
}

static ssize_t amdgpu_debugfs_regs_smc_write(struct file *f, const char __user *buf,
					 size_t size, loff_t *pos)
{
	struct amdgpu_device *adev = f->f_inode->i_private;
	ssize_t result = 0;
	int r;

	if (size & 0x3 || *pos & 0x3)
		return -EINVAL;

	while (size) {
		uint32_t value;

		r = get_user(value, (uint32_t *)buf);
		if (r)
			return r;

		WREG32_SMC(*pos, value);

		result += 4;
		buf += 4;
		*pos += 4;
		size -= 4;
	}

	return result;
}

static ssize_t amdgpu_debugfs_gca_config_read(struct file *f, char __user *buf,
					size_t size, loff_t *pos)
{
	struct amdgpu_device *adev = f->f_inode->i_private;
	ssize_t result = 0;
	int r;
	uint32_t *config, no_regs = 0;

	if (size & 0x3 || *pos & 0x3)
		return -EINVAL;

	config = kmalloc_array(256, sizeof(*config), GFP_KERNEL);
	if (!config)
		return -ENOMEM;

	/* version, increment each time something is added */
	config[no_regs++] = 2;
	config[no_regs++] = adev->gfx.config.max_shader_engines;
	config[no_regs++] = adev->gfx.config.max_tile_pipes;
	config[no_regs++] = adev->gfx.config.max_cu_per_sh;
	config[no_regs++] = adev->gfx.config.max_sh_per_se;
	config[no_regs++] = adev->gfx.config.max_backends_per_se;
	config[no_regs++] = adev->gfx.config.max_texture_channel_caches;
	config[no_regs++] = adev->gfx.config.max_gprs;
	config[no_regs++] = adev->gfx.config.max_gs_threads;
	config[no_regs++] = adev->gfx.config.max_hw_contexts;
	config[no_regs++] = adev->gfx.config.sc_prim_fifo_size_frontend;
	config[no_regs++] = adev->gfx.config.sc_prim_fifo_size_backend;
	config[no_regs++] = adev->gfx.config.sc_hiz_tile_fifo_size;
	config[no_regs++] = adev->gfx.config.sc_earlyz_tile_fifo_size;
	config[no_regs++] = adev->gfx.config.num_tile_pipes;
	config[no_regs++] = adev->gfx.config.backend_enable_mask;
	config[no_regs++] = adev->gfx.config.mem_max_burst_length_bytes;
	config[no_regs++] = adev->gfx.config.mem_row_size_in_kb;
	config[no_regs++] = adev->gfx.config.shader_engine_tile_size;
	config[no_regs++] = adev->gfx.config.num_gpus;
	config[no_regs++] = adev->gfx.config.multi_gpu_tile_size;
	config[no_regs++] = adev->gfx.config.mc_arb_ramcfg;
	config[no_regs++] = adev->gfx.config.gb_addr_config;
	config[no_regs++] = adev->gfx.config.num_rbs;

	/* rev==1 */
	config[no_regs++] = adev->rev_id;
	config[no_regs++] = adev->pg_flags;
	config[no_regs++] = adev->cg_flags;

	/* rev==2 */
	config[no_regs++] = adev->family;
	config[no_regs++] = adev->external_rev_id;

	while (size && (*pos < no_regs * 4)) {
		uint32_t value;

		value = config[*pos >> 2];
		r = put_user(value, (uint32_t *)buf);
		if (r) {
			kfree(config);
			return r;
		}

		result += 4;
		buf += 4;
		*pos += 4;
		size -= 4;
	}

	kfree(config);
	return result;
}

static ssize_t amdgpu_debugfs_sensor_read(struct file *f, char __user *buf,
					size_t size, loff_t *pos)
{
	struct amdgpu_device *adev = f->f_inode->i_private;
	int idx, r;
	int32_t value;

	if (size != 4 || *pos & 0x3)
		return -EINVAL;

	/* convert offset to sensor number */
	idx = *pos >> 2;

	if (adev->powerplay.pp_funcs && adev->powerplay.pp_funcs->read_sensor)
		r = adev->powerplay.pp_funcs->read_sensor(adev->powerplay.pp_handle, idx, &value);
	else
		return -EINVAL;

	if (!r)
		r = put_user(value, (int32_t *)buf);

	return !r ? 4 : r;
}

static const struct file_operations amdgpu_debugfs_regs_fops = {
	.owner = THIS_MODULE,
	.read = amdgpu_debugfs_regs_read,
	.write = amdgpu_debugfs_regs_write,
	.llseek = default_llseek
};
static const struct file_operations amdgpu_debugfs_regs_didt_fops = {
	.owner = THIS_MODULE,
	.read = amdgpu_debugfs_regs_didt_read,
	.write = amdgpu_debugfs_regs_didt_write,
	.llseek = default_llseek
};
static const struct file_operations amdgpu_debugfs_regs_pcie_fops = {
	.owner = THIS_MODULE,
	.read = amdgpu_debugfs_regs_pcie_read,
	.write = amdgpu_debugfs_regs_pcie_write,
	.llseek = default_llseek
};
static const struct file_operations amdgpu_debugfs_regs_smc_fops = {
	.owner = THIS_MODULE,
	.read = amdgpu_debugfs_regs_smc_read,
	.write = amdgpu_debugfs_regs_smc_write,
	.llseek = default_llseek
};

static const struct file_operations amdgpu_debugfs_gca_config_fops = {
	.owner = THIS_MODULE,
	.read = amdgpu_debugfs_gca_config_read,
	.llseek = default_llseek
};

static const struct file_operations amdgpu_debugfs_sensors_fops = {
	.owner = THIS_MODULE,
	.read = amdgpu_debugfs_sensor_read,
	.llseek = default_llseek
};

static const struct file_operations *debugfs_regs[] = {
	&amdgpu_debugfs_regs_fops,
	&amdgpu_debugfs_regs_didt_fops,
	&amdgpu_debugfs_regs_pcie_fops,
	&amdgpu_debugfs_regs_smc_fops,
	&amdgpu_debugfs_gca_config_fops,
	&amdgpu_debugfs_sensors_fops,
};

static const char *debugfs_regs_names[] = {
	"amdgpu_regs",
	"amdgpu_regs_didt",
	"amdgpu_regs_pcie",
	"amdgpu_regs_smc",
	"amdgpu_gca_config",
	"amdgpu_sensors",
};

static int amdgpu_debugfs_regs_init(struct amdgpu_device *adev)
{
	struct drm_minor *minor = adev->ddev->primary;
	struct dentry *ent, *root = minor->debugfs_root;
	unsigned i, j;

	for (i = 0; i < ARRAY_SIZE(debugfs_regs); i++) {
		ent = debugfs_create_file(debugfs_regs_names[i],
					  S_IFREG | S_IRUGO, root,
					  adev, debugfs_regs[i]);
		if (IS_ERR(ent)) {
			for (j = 0; j < i; j++) {
				debugfs_remove(adev->debugfs_regs[i]);
				adev->debugfs_regs[i] = NULL;
			}
			return PTR_ERR(ent);
		}

		if (!i)
			i_size_write(ent->d_inode, adev->rmmio_size);
		adev->debugfs_regs[i] = ent;
	}

	return 0;
}

static void amdgpu_debugfs_regs_cleanup(struct amdgpu_device *adev)
{
	unsigned i;

	for (i = 0; i < ARRAY_SIZE(debugfs_regs); i++) {
		if (adev->debugfs_regs[i]) {
			debugfs_remove(adev->debugfs_regs[i]);
			adev->debugfs_regs[i] = NULL;
		}
	}
}

int amdgpu_debugfs_init(struct drm_minor *minor)
{
	return 0;
}

void amdgpu_debugfs_cleanup(struct drm_minor *minor)
{
}
#else
static int amdgpu_debugfs_regs_init(struct amdgpu_device *adev)
{
	return 0;
}
static void amdgpu_debugfs_regs_cleanup(struct amdgpu_device *adev) { }
#endif<|MERGE_RESOLUTION|>--- conflicted
+++ resolved
@@ -658,19 +658,10 @@
 		return false;
 
 	if (amdgpu_passthrough(adev)) {
-<<<<<<< HEAD
-		/* for FIJI: In whole GPU pass-through virtualization case
-		 * old smc fw won't clear some registers (e.g. MEM_SIZE, BIOS_SCRATCH)
-		 * so amdgpu_card_posted return false and driver will incorrectly skip vPost.
-		 * but if we force vPost do in pass-through case, the driver reload will hang.
-		 * whether doing vPost depends on amdgpu_card_posted if smc version is above
-		 * 00160e00 for FIJI.
-=======
 		/* for FIJI: In whole GPU pass-through virtualization case, after VM reboot
 		 * some old smc fw still need driver do vPost otherwise gpu hang, while
 		 * those smc fw version above 22.15 doesn't have this flaw, so we force
 		 * vpost executed for smc version below 22.15
->>>>>>> 5cc5084d
 		 */
 		if (adev->asic_type == CHIP_FIJI) {
 			int err;
@@ -681,30 +672,11 @@
 				return true;
 
 			fw_ver = *((uint32_t *)adev->pm.fw->data + 69);
-<<<<<<< HEAD
-			if (fw_ver >= 0x00160e00)
-				return !amdgpu_card_posted(adev);
-		}
-	} else {
-		/* in bare-metal case, amdgpu_card_posted return false
-		 * after system reboot/boot, and return true if driver
-		 * reloaded.
-		 * we shouldn't do vPost after driver reload otherwise GPU
-		 * could hang.
-		 */
-		if (amdgpu_card_posted(adev))
-			return false;
-	}
-
-	/* we assume vPost is neede for all other cases */
-	return true;
-=======
 			if (fw_ver < 0x00160e00)
 				return true;
 		}
 	}
 	return !amdgpu_card_posted(adev);
->>>>>>> 5cc5084d
 }
 
 /**
