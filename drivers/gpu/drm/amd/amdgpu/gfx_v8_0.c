/*
 * Copyright 2014 Advanced Micro Devices, Inc.
 *
 * Permission is hereby granted, free of charge, to any person obtaining a
 * copy of this software and associated documentation files (the "Software"),
 * to deal in the Software without restriction, including without limitation
 * the rights to use, copy, modify, merge, publish, distribute, sublicense,
 * and/or sell copies of the Software, and to permit persons to whom the
 * Software is furnished to do so, subject to the following conditions:
 *
 * The above copyright notice and this permission notice shall be included in
 * all copies or substantial portions of the Software.
 *
 * THE SOFTWARE IS PROVIDED "AS IS", WITHOUT WARRANTY OF ANY KIND, EXPRESS OR
 * IMPLIED, INCLUDING BUT NOT LIMITED TO THE WARRANTIES OF MERCHANTABILITY,
 * FITNESS FOR A PARTICULAR PURPOSE AND NONINFRINGEMENT.  IN NO EVENT SHALL
 * THE COPYRIGHT HOLDER(S) OR AUTHOR(S) BE LIABLE FOR ANY CLAIM, DAMAGES OR
 * OTHER LIABILITY, WHETHER IN AN ACTION OF CONTRACT, TORT OR OTHERWISE,
 * ARISING FROM, OUT OF OR IN CONNECTION WITH THE SOFTWARE OR THE USE OR
 * OTHER DEALINGS IN THE SOFTWARE.
 *
 */
#include <linux/firmware.h>
#include "drmP.h"
#include "amdgpu.h"
#include "amdgpu_gfx.h"
#include "vi.h"
#include "vid.h"
#include "amdgpu_ucode.h"
#include "amdgpu_atombios.h"
#include "clearstate_vi.h"

#include "gmc/gmc_8_2_d.h"
#include "gmc/gmc_8_2_sh_mask.h"

#include "oss/oss_3_0_d.h"
#include "oss/oss_3_0_sh_mask.h"

#include "bif/bif_5_0_d.h"
#include "bif/bif_5_0_sh_mask.h"

#include "gca/gfx_8_0_d.h"
#include "gca/gfx_8_0_enum.h"
#include "gca/gfx_8_0_sh_mask.h"
#include "gca/gfx_8_0_enum.h"

#include "dce/dce_10_0_d.h"
#include "dce/dce_10_0_sh_mask.h"

#define GFX8_NUM_GFX_RINGS     1
#define GFX8_NUM_COMPUTE_RINGS 8

#define TOPAZ_GB_ADDR_CONFIG_GOLDEN 0x22010001
#define CARRIZO_GB_ADDR_CONFIG_GOLDEN 0x22010001
#define POLARIS11_GB_ADDR_CONFIG_GOLDEN 0x22011002
#define TONGA_GB_ADDR_CONFIG_GOLDEN 0x22011003

#define ARRAY_MODE(x)					((x) << GB_TILE_MODE0__ARRAY_MODE__SHIFT)
#define PIPE_CONFIG(x)					((x) << GB_TILE_MODE0__PIPE_CONFIG__SHIFT)
#define TILE_SPLIT(x)					((x) << GB_TILE_MODE0__TILE_SPLIT__SHIFT)
#define MICRO_TILE_MODE_NEW(x)				((x) << GB_TILE_MODE0__MICRO_TILE_MODE_NEW__SHIFT)
#define SAMPLE_SPLIT(x)					((x) << GB_TILE_MODE0__SAMPLE_SPLIT__SHIFT)
#define BANK_WIDTH(x)					((x) << GB_MACROTILE_MODE0__BANK_WIDTH__SHIFT)
#define BANK_HEIGHT(x)					((x) << GB_MACROTILE_MODE0__BANK_HEIGHT__SHIFT)
#define MACRO_TILE_ASPECT(x)				((x) << GB_MACROTILE_MODE0__MACRO_TILE_ASPECT__SHIFT)
#define NUM_BANKS(x)					((x) << GB_MACROTILE_MODE0__NUM_BANKS__SHIFT)

#define RLC_CGTT_MGCG_OVERRIDE__CPF_MASK            0x00000001L
#define RLC_CGTT_MGCG_OVERRIDE__RLC_MASK            0x00000002L
#define RLC_CGTT_MGCG_OVERRIDE__MGCG_MASK           0x00000004L
#define RLC_CGTT_MGCG_OVERRIDE__CGCG_MASK           0x00000008L
#define RLC_CGTT_MGCG_OVERRIDE__CGLS_MASK           0x00000010L
#define RLC_CGTT_MGCG_OVERRIDE__GRBM_MASK           0x00000020L

/* BPM SERDES CMD */
#define SET_BPM_SERDES_CMD    1
#define CLE_BPM_SERDES_CMD    0

/* BPM Register Address*/
enum {
	BPM_REG_CGLS_EN = 0,        /* Enable/Disable CGLS */
	BPM_REG_CGLS_ON,            /* ON/OFF CGLS: shall be controlled by RLC FW */
	BPM_REG_CGCG_OVERRIDE,      /* Set/Clear CGCG Override */
	BPM_REG_MGCG_OVERRIDE,      /* Set/Clear MGCG Override */
	BPM_REG_FGCG_OVERRIDE,      /* Set/Clear FGCG Override */
	BPM_REG_FGCG_MAX
};

#define RLC_FormatDirectRegListLength        14

MODULE_FIRMWARE("amdgpu/carrizo_ce.bin");
MODULE_FIRMWARE("amdgpu/carrizo_pfp.bin");
MODULE_FIRMWARE("amdgpu/carrizo_me.bin");
MODULE_FIRMWARE("amdgpu/carrizo_mec.bin");
MODULE_FIRMWARE("amdgpu/carrizo_mec2.bin");
MODULE_FIRMWARE("amdgpu/carrizo_rlc.bin");

MODULE_FIRMWARE("amdgpu/stoney_ce.bin");
MODULE_FIRMWARE("amdgpu/stoney_pfp.bin");
MODULE_FIRMWARE("amdgpu/stoney_me.bin");
MODULE_FIRMWARE("amdgpu/stoney_mec.bin");
MODULE_FIRMWARE("amdgpu/stoney_rlc.bin");

MODULE_FIRMWARE("amdgpu/tonga_ce.bin");
MODULE_FIRMWARE("amdgpu/tonga_pfp.bin");
MODULE_FIRMWARE("amdgpu/tonga_me.bin");
MODULE_FIRMWARE("amdgpu/tonga_mec.bin");
MODULE_FIRMWARE("amdgpu/tonga_mec2.bin");
MODULE_FIRMWARE("amdgpu/tonga_rlc.bin");

MODULE_FIRMWARE("amdgpu/topaz_ce.bin");
MODULE_FIRMWARE("amdgpu/topaz_pfp.bin");
MODULE_FIRMWARE("amdgpu/topaz_me.bin");
MODULE_FIRMWARE("amdgpu/topaz_mec.bin");
MODULE_FIRMWARE("amdgpu/topaz_rlc.bin");

MODULE_FIRMWARE("amdgpu/fiji_ce.bin");
MODULE_FIRMWARE("amdgpu/fiji_pfp.bin");
MODULE_FIRMWARE("amdgpu/fiji_me.bin");
MODULE_FIRMWARE("amdgpu/fiji_mec.bin");
MODULE_FIRMWARE("amdgpu/fiji_mec2.bin");
MODULE_FIRMWARE("amdgpu/fiji_rlc.bin");

MODULE_FIRMWARE("amdgpu/polaris11_ce.bin");
MODULE_FIRMWARE("amdgpu/polaris11_pfp.bin");
MODULE_FIRMWARE("amdgpu/polaris11_me.bin");
MODULE_FIRMWARE("amdgpu/polaris11_mec.bin");
MODULE_FIRMWARE("amdgpu/polaris11_mec2.bin");
MODULE_FIRMWARE("amdgpu/polaris11_rlc.bin");

MODULE_FIRMWARE("amdgpu/polaris10_ce.bin");
MODULE_FIRMWARE("amdgpu/polaris10_pfp.bin");
MODULE_FIRMWARE("amdgpu/polaris10_me.bin");
MODULE_FIRMWARE("amdgpu/polaris10_mec.bin");
MODULE_FIRMWARE("amdgpu/polaris10_mec2.bin");
MODULE_FIRMWARE("amdgpu/polaris10_rlc.bin");

static const struct amdgpu_gds_reg_offset amdgpu_gds_reg_offset[] =
{
	{mmGDS_VMID0_BASE, mmGDS_VMID0_SIZE, mmGDS_GWS_VMID0, mmGDS_OA_VMID0},
	{mmGDS_VMID1_BASE, mmGDS_VMID1_SIZE, mmGDS_GWS_VMID1, mmGDS_OA_VMID1},
	{mmGDS_VMID2_BASE, mmGDS_VMID2_SIZE, mmGDS_GWS_VMID2, mmGDS_OA_VMID2},
	{mmGDS_VMID3_BASE, mmGDS_VMID3_SIZE, mmGDS_GWS_VMID3, mmGDS_OA_VMID3},
	{mmGDS_VMID4_BASE, mmGDS_VMID4_SIZE, mmGDS_GWS_VMID4, mmGDS_OA_VMID4},
	{mmGDS_VMID5_BASE, mmGDS_VMID5_SIZE, mmGDS_GWS_VMID5, mmGDS_OA_VMID5},
	{mmGDS_VMID6_BASE, mmGDS_VMID6_SIZE, mmGDS_GWS_VMID6, mmGDS_OA_VMID6},
	{mmGDS_VMID7_BASE, mmGDS_VMID7_SIZE, mmGDS_GWS_VMID7, mmGDS_OA_VMID7},
	{mmGDS_VMID8_BASE, mmGDS_VMID8_SIZE, mmGDS_GWS_VMID8, mmGDS_OA_VMID8},
	{mmGDS_VMID9_BASE, mmGDS_VMID9_SIZE, mmGDS_GWS_VMID9, mmGDS_OA_VMID9},
	{mmGDS_VMID10_BASE, mmGDS_VMID10_SIZE, mmGDS_GWS_VMID10, mmGDS_OA_VMID10},
	{mmGDS_VMID11_BASE, mmGDS_VMID11_SIZE, mmGDS_GWS_VMID11, mmGDS_OA_VMID11},
	{mmGDS_VMID12_BASE, mmGDS_VMID12_SIZE, mmGDS_GWS_VMID12, mmGDS_OA_VMID12},
	{mmGDS_VMID13_BASE, mmGDS_VMID13_SIZE, mmGDS_GWS_VMID13, mmGDS_OA_VMID13},
	{mmGDS_VMID14_BASE, mmGDS_VMID14_SIZE, mmGDS_GWS_VMID14, mmGDS_OA_VMID14},
	{mmGDS_VMID15_BASE, mmGDS_VMID15_SIZE, mmGDS_GWS_VMID15, mmGDS_OA_VMID15}
};

static const u32 golden_settings_tonga_a11[] =
{
	mmCB_HW_CONTROL, 0xfffdf3cf, 0x00007208,
	mmCB_HW_CONTROL_3, 0x00000040, 0x00000040,
	mmDB_DEBUG2, 0xf00fffff, 0x00000400,
	mmGB_GPU_ID, 0x0000000f, 0x00000000,
	mmPA_SC_ENHANCE, 0xffffffff, 0x20000001,
	mmPA_SC_FIFO_DEPTH_CNTL, 0x000003ff, 0x000000fc,
	mmPA_SC_LINE_STIPPLE_STATE, 0x0000ff0f, 0x00000000,
	mmSQ_RANDOM_WAVE_PRI, 0x001fffff, 0x000006fd,
	mmTA_CNTL_AUX, 0x000f000f, 0x000b0000,
	mmTCC_CTRL, 0x00100000, 0xf31fff7f,
	mmTCC_EXE_DISABLE, 0x00000002, 0x00000002,
	mmTCP_ADDR_CONFIG, 0x000003ff, 0x000002fb,
	mmTCP_CHAN_STEER_HI, 0xffffffff, 0x0000543b,
	mmTCP_CHAN_STEER_LO, 0xffffffff, 0xa9210876,
	mmVGT_RESET_DEBUG, 0x00000004, 0x00000004,
};

static const u32 tonga_golden_common_all[] =
{
	mmGRBM_GFX_INDEX, 0xffffffff, 0xe0000000,
	mmPA_SC_RASTER_CONFIG, 0xffffffff, 0x16000012,
	mmPA_SC_RASTER_CONFIG_1, 0xffffffff, 0x0000002A,
	mmGB_ADDR_CONFIG, 0xffffffff, 0x22011003,
	mmSPI_RESOURCE_RESERVE_CU_0, 0xffffffff, 0x00000800,
	mmSPI_RESOURCE_RESERVE_CU_1, 0xffffffff, 0x00000800,
	mmSPI_RESOURCE_RESERVE_EN_CU_0, 0xffffffff, 0x00007FBF,
	mmSPI_RESOURCE_RESERVE_EN_CU_1, 0xffffffff, 0x00007FAF
};

static const u32 tonga_mgcg_cgcg_init[] =
{
	mmRLC_CGTT_MGCG_OVERRIDE, 0xffffffff, 0xffffffff,
	mmGRBM_GFX_INDEX, 0xffffffff, 0xe0000000,
	mmCB_CGTT_SCLK_CTRL, 0xffffffff, 0x00000100,
	mmCGTT_BCI_CLK_CTRL, 0xffffffff, 0x00000100,
	mmCGTT_CP_CLK_CTRL, 0xffffffff, 0x00000100,
	mmCGTT_CPC_CLK_CTRL, 0xffffffff, 0x00000100,
	mmCGTT_CPF_CLK_CTRL, 0xffffffff, 0x40000100,
	mmCGTT_GDS_CLK_CTRL, 0xffffffff, 0x00000100,
	mmCGTT_IA_CLK_CTRL, 0xffffffff, 0x06000100,
	mmCGTT_PA_CLK_CTRL, 0xffffffff, 0x00000100,
	mmCGTT_WD_CLK_CTRL, 0xffffffff, 0x06000100,
	mmCGTT_PC_CLK_CTRL, 0xffffffff, 0x00000100,
	mmCGTT_RLC_CLK_CTRL, 0xffffffff, 0x00000100,
	mmCGTT_SC_CLK_CTRL, 0xffffffff, 0x00000100,
	mmCGTT_SPI_CLK_CTRL, 0xffffffff, 0x00000100,
	mmCGTT_SQ_CLK_CTRL, 0xffffffff, 0x00000100,
	mmCGTT_SQG_CLK_CTRL, 0xffffffff, 0x00000100,
	mmCGTT_SX_CLK_CTRL0, 0xffffffff, 0x00000100,
	mmCGTT_SX_CLK_CTRL1, 0xffffffff, 0x00000100,
	mmCGTT_SX_CLK_CTRL2, 0xffffffff, 0x00000100,
	mmCGTT_SX_CLK_CTRL3, 0xffffffff, 0x00000100,
	mmCGTT_SX_CLK_CTRL4, 0xffffffff, 0x00000100,
	mmCGTT_TCI_CLK_CTRL, 0xffffffff, 0x00000100,
	mmCGTT_TCP_CLK_CTRL, 0xffffffff, 0x00000100,
	mmCGTT_VGT_CLK_CTRL, 0xffffffff, 0x06000100,
	mmDB_CGTT_CLK_CTRL_0, 0xffffffff, 0x00000100,
	mmTA_CGTT_CTRL, 0xffffffff, 0x00000100,
	mmTCA_CGTT_SCLK_CTRL, 0xffffffff, 0x00000100,
	mmTCC_CGTT_SCLK_CTRL, 0xffffffff, 0x00000100,
	mmTD_CGTT_CTRL, 0xffffffff, 0x00000100,
	mmGRBM_GFX_INDEX, 0xffffffff, 0xe0000000,
	mmCGTS_CU0_SP0_CTRL_REG, 0xffffffff, 0x00010000,
	mmCGTS_CU0_LDS_SQ_CTRL_REG, 0xffffffff, 0x00030002,
	mmCGTS_CU0_TA_SQC_CTRL_REG, 0xffffffff, 0x00040007,
	mmCGTS_CU0_SP1_CTRL_REG, 0xffffffff, 0x00060005,
	mmCGTS_CU0_TD_TCP_CTRL_REG, 0xffffffff, 0x00090008,
	mmCGTS_CU1_SP0_CTRL_REG, 0xffffffff, 0x00010000,
	mmCGTS_CU1_LDS_SQ_CTRL_REG, 0xffffffff, 0x00030002,
	mmCGTS_CU1_TA_CTRL_REG, 0xffffffff, 0x00040007,
	mmCGTS_CU1_SP1_CTRL_REG, 0xffffffff, 0x00060005,
	mmCGTS_CU1_TD_TCP_CTRL_REG, 0xffffffff, 0x00090008,
	mmCGTS_CU2_SP0_CTRL_REG, 0xffffffff, 0x00010000,
	mmCGTS_CU2_LDS_SQ_CTRL_REG, 0xffffffff, 0x00030002,
	mmCGTS_CU2_TA_CTRL_REG, 0xffffffff, 0x00040007,
	mmCGTS_CU2_SP1_CTRL_REG, 0xffffffff, 0x00060005,
	mmCGTS_CU2_TD_TCP_CTRL_REG, 0xffffffff, 0x00090008,
	mmCGTS_CU3_SP0_CTRL_REG, 0xffffffff, 0x00010000,
	mmCGTS_CU3_LDS_SQ_CTRL_REG, 0xffffffff, 0x00030002,
	mmCGTS_CU3_TA_CTRL_REG, 0xffffffff, 0x00040007,
	mmCGTS_CU3_SP1_CTRL_REG, 0xffffffff, 0x00060005,
	mmCGTS_CU3_TD_TCP_CTRL_REG, 0xffffffff, 0x00090008,
	mmCGTS_CU4_SP0_CTRL_REG, 0xffffffff, 0x00010000,
	mmCGTS_CU4_LDS_SQ_CTRL_REG, 0xffffffff, 0x00030002,
	mmCGTS_CU4_TA_SQC_CTRL_REG, 0xffffffff, 0x00040007,
	mmCGTS_CU4_SP1_CTRL_REG, 0xffffffff, 0x00060005,
	mmCGTS_CU4_TD_TCP_CTRL_REG, 0xffffffff, 0x00090008,
	mmCGTS_CU5_SP0_CTRL_REG, 0xffffffff, 0x00010000,
	mmCGTS_CU5_LDS_SQ_CTRL_REG, 0xffffffff, 0x00030002,
	mmCGTS_CU5_TA_CTRL_REG, 0xffffffff, 0x00040007,
	mmCGTS_CU5_SP1_CTRL_REG, 0xffffffff, 0x00060005,
	mmCGTS_CU5_TD_TCP_CTRL_REG, 0xffffffff, 0x00090008,
	mmCGTS_CU6_SP0_CTRL_REG, 0xffffffff, 0x00010000,
	mmCGTS_CU6_LDS_SQ_CTRL_REG, 0xffffffff, 0x00030002,
	mmCGTS_CU6_TA_CTRL_REG, 0xffffffff, 0x00040007,
	mmCGTS_CU6_SP1_CTRL_REG, 0xffffffff, 0x00060005,
	mmCGTS_CU6_TD_TCP_CTRL_REG, 0xffffffff, 0x00090008,
	mmCGTS_CU7_SP0_CTRL_REG, 0xffffffff, 0x00010000,
	mmCGTS_CU7_LDS_SQ_CTRL_REG, 0xffffffff, 0x00030002,
	mmCGTS_CU7_TA_CTRL_REG, 0xffffffff, 0x00040007,
	mmCGTS_CU7_SP1_CTRL_REG, 0xffffffff, 0x00060005,
	mmCGTS_CU7_TD_TCP_CTRL_REG, 0xffffffff, 0x00090008,
	mmCGTS_SM_CTRL_REG, 0xffffffff, 0x96e00200,
	mmCP_RB_WPTR_POLL_CNTL, 0xffffffff, 0x00900100,
	mmRLC_CGCG_CGLS_CTRL, 0xffffffff, 0x0020003c,
	mmCP_MEM_SLP_CNTL, 0x00000001, 0x00000001,
};

static const u32 golden_settings_polaris11_a11[] =
{
	mmCB_HW_CONTROL, 0xfffdf3cf, 0x00006208,
	mmCB_HW_CONTROL_3, 0x000001ff, 0x00000040,
	mmDB_DEBUG2, 0xf00fffff, 0x00000400,
	mmPA_SC_ENHANCE, 0xffffffff, 0x20000001,
	mmPA_SC_LINE_STIPPLE_STATE, 0x0000ff0f, 0x00000000,
	mmPA_SC_RASTER_CONFIG, 0x3f3fffff, 0x16000012,
	mmPA_SC_RASTER_CONFIG_1, 0x0000003f, 0x00000000,
	mmRLC_CGCG_CGLS_CTRL, 0x00000003, 0x0001003c,
	mmRLC_CGCG_CGLS_CTRL_3D, 0xffffffff, 0x0001003c,
	mmSQ_CONFIG, 0x07f80000, 0x07180000,
	mmTA_CNTL_AUX, 0x000f000f, 0x000b0000,
	mmTCC_CTRL, 0x00100000, 0xf31fff7f,
	mmTCP_ADDR_CONFIG, 0x000003ff, 0x000000f3,
	mmTCP_CHAN_STEER_HI, 0xffffffff, 0x00000000,
	mmTCP_CHAN_STEER_LO, 0xffffffff, 0x00003210,
};

static const u32 polaris11_golden_common_all[] =
{
	mmGRBM_GFX_INDEX, 0xffffffff, 0xe0000000,
	mmGB_ADDR_CONFIG, 0xffffffff, 0x22011002,
	mmSPI_RESOURCE_RESERVE_CU_0, 0xffffffff, 0x00000800,
	mmSPI_RESOURCE_RESERVE_CU_1, 0xffffffff, 0x00000800,
	mmSPI_RESOURCE_RESERVE_EN_CU_0, 0xffffffff, 0x00007FBF,
	mmSPI_RESOURCE_RESERVE_EN_CU_1, 0xffffffff, 0x00007FAF,
};

static const u32 golden_settings_polaris10_a11[] =
{
	mmATC_MISC_CG, 0x000c0fc0, 0x000c0200,
<<<<<<< HEAD
	mmCB_HW_CONTROL, 0xfffdf3cf, 0x00006208,
=======
	mmCB_HW_CONTROL, 0xfffdf3cf, 0x00007208,
	mmCB_HW_CONTROL_2, 0, 0x0f000000,
>>>>>>> 6bd4e65d
	mmCB_HW_CONTROL_3, 0x000001ff, 0x00000040,
	mmDB_DEBUG2, 0xf00fffff, 0x00000400,
	mmPA_SC_ENHANCE, 0xffffffff, 0x20000001,
	mmPA_SC_LINE_STIPPLE_STATE, 0x0000ff0f, 0x00000000,
	mmPA_SC_RASTER_CONFIG, 0x3f3fffff, 0x16000012,
	mmPA_SC_RASTER_CONFIG_1, 0x0000003f, 0x0000002a,
	mmRLC_CGCG_CGLS_CTRL, 0x00000003, 0x0001003c,
	mmRLC_CGCG_CGLS_CTRL_3D, 0xffffffff, 0x0001003c,
	mmSQ_CONFIG, 0x07f80000, 0x07180000,
	mmTA_CNTL_AUX, 0x000f000f, 0x000b0000,
	mmTCC_CTRL, 0x00100000, 0xf31fff7f,
	mmTCP_ADDR_CONFIG, 0x000003ff, 0x000000f7,
	mmTCP_CHAN_STEER_HI, 0xffffffff, 0x00000000,
};

static const u32 polaris10_golden_common_all[] =
{
	mmGRBM_GFX_INDEX, 0xffffffff, 0xe0000000,
	mmPA_SC_RASTER_CONFIG, 0xffffffff, 0x16000012,
	mmPA_SC_RASTER_CONFIG_1, 0xffffffff, 0x0000002A,
	mmGB_ADDR_CONFIG, 0xffffffff, 0x22011003,
	mmSPI_RESOURCE_RESERVE_CU_0, 0xffffffff, 0x00000800,
	mmSPI_RESOURCE_RESERVE_CU_1, 0xffffffff, 0x00000800,
	mmSPI_RESOURCE_RESERVE_EN_CU_0, 0xffffffff, 0x00007FBF,
	mmSPI_RESOURCE_RESERVE_EN_CU_1, 0xffffffff, 0x00007FAF,
};

static const u32 fiji_golden_common_all[] =
{
	mmGRBM_GFX_INDEX, 0xffffffff, 0xe0000000,
	mmPA_SC_RASTER_CONFIG, 0xffffffff, 0x3a00161a,
	mmPA_SC_RASTER_CONFIG_1, 0xffffffff, 0x0000002e,
	mmGB_ADDR_CONFIG, 0xffffffff, 0x22011003,
	mmSPI_RESOURCE_RESERVE_CU_0, 0xffffffff, 0x00000800,
	mmSPI_RESOURCE_RESERVE_CU_1, 0xffffffff, 0x00000800,
	mmSPI_RESOURCE_RESERVE_EN_CU_0, 0xffffffff, 0x00007FBF,
	mmSPI_RESOURCE_RESERVE_EN_CU_1, 0xffffffff, 0x00007FAF,
	mmGRBM_GFX_INDEX, 0xffffffff, 0xe0000000,
	mmSPI_CONFIG_CNTL_1, 0x0000000f, 0x00000009,
};

static const u32 golden_settings_fiji_a10[] =
{
	mmCB_HW_CONTROL_3, 0x000001ff, 0x00000040,
	mmDB_DEBUG2, 0xf00fffff, 0x00000400,
	mmPA_SC_ENHANCE, 0xffffffff, 0x20000001,
	mmPA_SC_LINE_STIPPLE_STATE, 0x0000ff0f, 0x00000000,
	mmRLC_CGCG_CGLS_CTRL, 0x00000003, 0x0001003c,
	mmSQ_RANDOM_WAVE_PRI, 0x001fffff, 0x000006fd,
	mmTA_CNTL_AUX, 0x000f000f, 0x000b0000,
	mmTCC_CTRL, 0x00100000, 0xf31fff7f,
	mmTCC_EXE_DISABLE, 0x00000002, 0x00000002,
	mmTCP_ADDR_CONFIG, 0x000003ff, 0x000000ff,
	mmVGT_RESET_DEBUG, 0x00000004, 0x00000004,
};

static const u32 fiji_mgcg_cgcg_init[] =
{
	mmRLC_CGTT_MGCG_OVERRIDE, 0xffffffff, 0xffffffff,
	mmGRBM_GFX_INDEX, 0xffffffff, 0xe0000000,
	mmCB_CGTT_SCLK_CTRL, 0xffffffff, 0x00000100,
	mmCGTT_BCI_CLK_CTRL, 0xffffffff, 0x00000100,
	mmCGTT_CP_CLK_CTRL, 0xffffffff, 0x00000100,
	mmCGTT_CPC_CLK_CTRL, 0xffffffff, 0x00000100,
	mmCGTT_CPF_CLK_CTRL, 0xffffffff, 0x40000100,
	mmCGTT_GDS_CLK_CTRL, 0xffffffff, 0x00000100,
	mmCGTT_IA_CLK_CTRL, 0xffffffff, 0x06000100,
	mmCGTT_PA_CLK_CTRL, 0xffffffff, 0x00000100,
	mmCGTT_WD_CLK_CTRL, 0xffffffff, 0x06000100,
	mmCGTT_PC_CLK_CTRL, 0xffffffff, 0x00000100,
	mmCGTT_RLC_CLK_CTRL, 0xffffffff, 0x00000100,
	mmCGTT_SC_CLK_CTRL, 0xffffffff, 0x00000100,
	mmCGTT_SPI_CLK_CTRL, 0xffffffff, 0x00000100,
	mmCGTT_SQ_CLK_CTRL, 0xffffffff, 0x00000100,
	mmCGTT_SQG_CLK_CTRL, 0xffffffff, 0x00000100,
	mmCGTT_SX_CLK_CTRL0, 0xffffffff, 0x00000100,
	mmCGTT_SX_CLK_CTRL1, 0xffffffff, 0x00000100,
	mmCGTT_SX_CLK_CTRL2, 0xffffffff, 0x00000100,
	mmCGTT_SX_CLK_CTRL3, 0xffffffff, 0x00000100,
	mmCGTT_SX_CLK_CTRL4, 0xffffffff, 0x00000100,
	mmCGTT_TCI_CLK_CTRL, 0xffffffff, 0x00000100,
	mmCGTT_TCP_CLK_CTRL, 0xffffffff, 0x00000100,
	mmCGTT_VGT_CLK_CTRL, 0xffffffff, 0x06000100,
	mmDB_CGTT_CLK_CTRL_0, 0xffffffff, 0x00000100,
	mmTA_CGTT_CTRL, 0xffffffff, 0x00000100,
	mmTCA_CGTT_SCLK_CTRL, 0xffffffff, 0x00000100,
	mmTCC_CGTT_SCLK_CTRL, 0xffffffff, 0x00000100,
	mmTD_CGTT_CTRL, 0xffffffff, 0x00000100,
	mmGRBM_GFX_INDEX, 0xffffffff, 0xe0000000,
	mmCGTS_SM_CTRL_REG, 0xffffffff, 0x96e00200,
	mmCP_RB_WPTR_POLL_CNTL, 0xffffffff, 0x00900100,
	mmRLC_CGCG_CGLS_CTRL, 0xffffffff, 0x0020003c,
	mmCP_MEM_SLP_CNTL, 0x00000001, 0x00000001,
};

static const u32 golden_settings_iceland_a11[] =
{
	mmCB_HW_CONTROL_3, 0x00000040, 0x00000040,
	mmDB_DEBUG2, 0xf00fffff, 0x00000400,
	mmDB_DEBUG3, 0xc0000000, 0xc0000000,
	mmGB_GPU_ID, 0x0000000f, 0x00000000,
	mmPA_SC_ENHANCE, 0xffffffff, 0x20000001,
	mmPA_SC_LINE_STIPPLE_STATE, 0x0000ff0f, 0x00000000,
	mmPA_SC_RASTER_CONFIG, 0x3f3fffff, 0x00000002,
	mmPA_SC_RASTER_CONFIG_1, 0x0000003f, 0x00000000,
	mmSQ_RANDOM_WAVE_PRI, 0x001fffff, 0x000006fd,
	mmTA_CNTL_AUX, 0x000f000f, 0x000b0000,
	mmTCC_CTRL, 0x00100000, 0xf31fff7f,
	mmTCC_EXE_DISABLE, 0x00000002, 0x00000002,
	mmTCP_ADDR_CONFIG, 0x000003ff, 0x000000f1,
	mmTCP_CHAN_STEER_HI, 0xffffffff, 0x00000000,
	mmTCP_CHAN_STEER_LO, 0xffffffff, 0x00000010,
};

static const u32 iceland_golden_common_all[] =
{
	mmGRBM_GFX_INDEX, 0xffffffff, 0xe0000000,
	mmPA_SC_RASTER_CONFIG, 0xffffffff, 0x00000002,
	mmPA_SC_RASTER_CONFIG_1, 0xffffffff, 0x00000000,
	mmGB_ADDR_CONFIG, 0xffffffff, 0x22010001,
	mmSPI_RESOURCE_RESERVE_CU_0, 0xffffffff, 0x00000800,
	mmSPI_RESOURCE_RESERVE_CU_1, 0xffffffff, 0x00000800,
	mmSPI_RESOURCE_RESERVE_EN_CU_0, 0xffffffff, 0x00007FBF,
	mmSPI_RESOURCE_RESERVE_EN_CU_1, 0xffffffff, 0x00007FAF
};

static const u32 iceland_mgcg_cgcg_init[] =
{
	mmRLC_CGTT_MGCG_OVERRIDE, 0xffffffff, 0xffffffff,
	mmGRBM_GFX_INDEX, 0xffffffff, 0xe0000000,
	mmCB_CGTT_SCLK_CTRL, 0xffffffff, 0x00000100,
	mmCGTT_BCI_CLK_CTRL, 0xffffffff, 0x00000100,
	mmCGTT_CP_CLK_CTRL, 0xffffffff, 0xc0000100,
	mmCGTT_CPC_CLK_CTRL, 0xffffffff, 0xc0000100,
	mmCGTT_CPF_CLK_CTRL, 0xffffffff, 0xc0000100,
	mmCGTT_GDS_CLK_CTRL, 0xffffffff, 0x00000100,
	mmCGTT_IA_CLK_CTRL, 0xffffffff, 0x06000100,
	mmCGTT_PA_CLK_CTRL, 0xffffffff, 0x00000100,
	mmCGTT_WD_CLK_CTRL, 0xffffffff, 0x06000100,
	mmCGTT_PC_CLK_CTRL, 0xffffffff, 0x00000100,
	mmCGTT_RLC_CLK_CTRL, 0xffffffff, 0x00000100,
	mmCGTT_SC_CLK_CTRL, 0xffffffff, 0x00000100,
	mmCGTT_SPI_CLK_CTRL, 0xffffffff, 0x00000100,
	mmCGTT_SQ_CLK_CTRL, 0xffffffff, 0x00000100,
	mmCGTT_SQG_CLK_CTRL, 0xffffffff, 0x00000100,
	mmCGTT_SX_CLK_CTRL0, 0xffffffff, 0x00000100,
	mmCGTT_SX_CLK_CTRL1, 0xffffffff, 0x00000100,
	mmCGTT_SX_CLK_CTRL2, 0xffffffff, 0x00000100,
	mmCGTT_SX_CLK_CTRL3, 0xffffffff, 0x00000100,
	mmCGTT_SX_CLK_CTRL4, 0xffffffff, 0x00000100,
	mmCGTT_TCI_CLK_CTRL, 0xffffffff, 0xff000100,
	mmCGTT_TCP_CLK_CTRL, 0xffffffff, 0x00000100,
	mmCGTT_VGT_CLK_CTRL, 0xffffffff, 0x06000100,
	mmDB_CGTT_CLK_CTRL_0, 0xffffffff, 0x00000100,
	mmTA_CGTT_CTRL, 0xffffffff, 0x00000100,
	mmTCA_CGTT_SCLK_CTRL, 0xffffffff, 0x00000100,
	mmTCC_CGTT_SCLK_CTRL, 0xffffffff, 0x00000100,
	mmTD_CGTT_CTRL, 0xffffffff, 0x00000100,
	mmGRBM_GFX_INDEX, 0xffffffff, 0xe0000000,
	mmCGTS_CU0_SP0_CTRL_REG, 0xffffffff, 0x00010000,
	mmCGTS_CU0_LDS_SQ_CTRL_REG, 0xffffffff, 0x00030002,
	mmCGTS_CU0_TA_SQC_CTRL_REG, 0xffffffff, 0x0f840f87,
	mmCGTS_CU0_SP1_CTRL_REG, 0xffffffff, 0x00060005,
	mmCGTS_CU0_TD_TCP_CTRL_REG, 0xffffffff, 0x00090008,
	mmCGTS_CU1_SP0_CTRL_REG, 0xffffffff, 0x00010000,
	mmCGTS_CU1_LDS_SQ_CTRL_REG, 0xffffffff, 0x00030002,
	mmCGTS_CU1_TA_CTRL_REG, 0xffffffff, 0x00040007,
	mmCGTS_CU1_SP1_CTRL_REG, 0xffffffff, 0x00060005,
	mmCGTS_CU1_TD_TCP_CTRL_REG, 0xffffffff, 0x00090008,
	mmCGTS_CU2_SP0_CTRL_REG, 0xffffffff, 0x00010000,
	mmCGTS_CU2_LDS_SQ_CTRL_REG, 0xffffffff, 0x00030002,
	mmCGTS_CU2_TA_CTRL_REG, 0xffffffff, 0x00040007,
	mmCGTS_CU2_SP1_CTRL_REG, 0xffffffff, 0x00060005,
	mmCGTS_CU2_TD_TCP_CTRL_REG, 0xffffffff, 0x00090008,
	mmCGTS_CU3_SP0_CTRL_REG, 0xffffffff, 0x00010000,
	mmCGTS_CU3_LDS_SQ_CTRL_REG, 0xffffffff, 0x00030002,
	mmCGTS_CU3_TA_CTRL_REG, 0xffffffff, 0x00040007,
	mmCGTS_CU3_SP1_CTRL_REG, 0xffffffff, 0x00060005,
	mmCGTS_CU3_TD_TCP_CTRL_REG, 0xffffffff, 0x00090008,
	mmCGTS_CU4_SP0_CTRL_REG, 0xffffffff, 0x00010000,
	mmCGTS_CU4_LDS_SQ_CTRL_REG, 0xffffffff, 0x00030002,
	mmCGTS_CU4_TA_SQC_CTRL_REG, 0xffffffff, 0x0f840f87,
	mmCGTS_CU4_SP1_CTRL_REG, 0xffffffff, 0x00060005,
	mmCGTS_CU4_TD_TCP_CTRL_REG, 0xffffffff, 0x00090008,
	mmCGTS_CU5_SP0_CTRL_REG, 0xffffffff, 0x00010000,
	mmCGTS_CU5_LDS_SQ_CTRL_REG, 0xffffffff, 0x00030002,
	mmCGTS_CU5_TA_CTRL_REG, 0xffffffff, 0x00040007,
	mmCGTS_CU5_SP1_CTRL_REG, 0xffffffff, 0x00060005,
	mmCGTS_CU5_TD_TCP_CTRL_REG, 0xffffffff, 0x00090008,
	mmCGTS_SM_CTRL_REG, 0xffffffff, 0x96e00200,
	mmCP_RB_WPTR_POLL_CNTL, 0xffffffff, 0x00900100,
	mmRLC_CGCG_CGLS_CTRL, 0xffffffff, 0x0020003c,
};

static const u32 cz_golden_settings_a11[] =
{
	mmCB_HW_CONTROL_3, 0x00000040, 0x00000040,
	mmDB_DEBUG2, 0xf00fffff, 0x00000400,
	mmGB_GPU_ID, 0x0000000f, 0x00000000,
	mmPA_SC_ENHANCE, 0xffffffff, 0x00000001,
	mmPA_SC_LINE_STIPPLE_STATE, 0x0000ff0f, 0x00000000,
	mmSQ_RANDOM_WAVE_PRI, 0x001fffff, 0x000006fd,
	mmTA_CNTL_AUX, 0x000f000f, 0x00010000,
	mmTCC_EXE_DISABLE, 0x00000002, 0x00000002,
	mmTCP_ADDR_CONFIG, 0x0000000f, 0x000000f3,
	mmTCP_CHAN_STEER_LO, 0xffffffff, 0x00001302
};

static const u32 cz_golden_common_all[] =
{
	mmGRBM_GFX_INDEX, 0xffffffff, 0xe0000000,
	mmPA_SC_RASTER_CONFIG, 0xffffffff, 0x00000002,
	mmPA_SC_RASTER_CONFIG_1, 0xffffffff, 0x00000000,
	mmGB_ADDR_CONFIG, 0xffffffff, 0x22010001,
	mmSPI_RESOURCE_RESERVE_CU_0, 0xffffffff, 0x00000800,
	mmSPI_RESOURCE_RESERVE_CU_1, 0xffffffff, 0x00000800,
	mmSPI_RESOURCE_RESERVE_EN_CU_0, 0xffffffff, 0x00007FBF,
	mmSPI_RESOURCE_RESERVE_EN_CU_1, 0xffffffff, 0x00007FAF
};

static const u32 cz_mgcg_cgcg_init[] =
{
	mmRLC_CGTT_MGCG_OVERRIDE, 0xffffffff, 0xffffffff,
	mmGRBM_GFX_INDEX, 0xffffffff, 0xe0000000,
	mmCB_CGTT_SCLK_CTRL, 0xffffffff, 0x00000100,
	mmCGTT_BCI_CLK_CTRL, 0xffffffff, 0x00000100,
	mmCGTT_CP_CLK_CTRL, 0xffffffff, 0x00000100,
	mmCGTT_CPC_CLK_CTRL, 0xffffffff, 0x00000100,
	mmCGTT_CPF_CLK_CTRL, 0xffffffff, 0x00000100,
	mmCGTT_GDS_CLK_CTRL, 0xffffffff, 0x00000100,
	mmCGTT_IA_CLK_CTRL, 0xffffffff, 0x06000100,
	mmCGTT_PA_CLK_CTRL, 0xffffffff, 0x00000100,
	mmCGTT_WD_CLK_CTRL, 0xffffffff, 0x06000100,
	mmCGTT_PC_CLK_CTRL, 0xffffffff, 0x00000100,
	mmCGTT_RLC_CLK_CTRL, 0xffffffff, 0x00000100,
	mmCGTT_SC_CLK_CTRL, 0xffffffff, 0x00000100,
	mmCGTT_SPI_CLK_CTRL, 0xffffffff, 0x00000100,
	mmCGTT_SQ_CLK_CTRL, 0xffffffff, 0x00000100,
	mmCGTT_SQG_CLK_CTRL, 0xffffffff, 0x00000100,
	mmCGTT_SX_CLK_CTRL0, 0xffffffff, 0x00000100,
	mmCGTT_SX_CLK_CTRL1, 0xffffffff, 0x00000100,
	mmCGTT_SX_CLK_CTRL2, 0xffffffff, 0x00000100,
	mmCGTT_SX_CLK_CTRL3, 0xffffffff, 0x00000100,
	mmCGTT_SX_CLK_CTRL4, 0xffffffff, 0x00000100,
	mmCGTT_TCI_CLK_CTRL, 0xffffffff, 0x00000100,
	mmCGTT_TCP_CLK_CTRL, 0xffffffff, 0x00000100,
	mmCGTT_VGT_CLK_CTRL, 0xffffffff, 0x06000100,
	mmDB_CGTT_CLK_CTRL_0, 0xffffffff, 0x00000100,
	mmTA_CGTT_CTRL, 0xffffffff, 0x00000100,
	mmTCA_CGTT_SCLK_CTRL, 0xffffffff, 0x00000100,
	mmTCC_CGTT_SCLK_CTRL, 0xffffffff, 0x00000100,
	mmTD_CGTT_CTRL, 0xffffffff, 0x00000100,
	mmGRBM_GFX_INDEX, 0xffffffff, 0xe0000000,
	mmCGTS_CU0_SP0_CTRL_REG, 0xffffffff, 0x00010000,
	mmCGTS_CU0_LDS_SQ_CTRL_REG, 0xffffffff, 0x00030002,
	mmCGTS_CU0_TA_SQC_CTRL_REG, 0xffffffff, 0x00040007,
	mmCGTS_CU0_SP1_CTRL_REG, 0xffffffff, 0x00060005,
	mmCGTS_CU0_TD_TCP_CTRL_REG, 0xffffffff, 0x00090008,
	mmCGTS_CU1_SP0_CTRL_REG, 0xffffffff, 0x00010000,
	mmCGTS_CU1_LDS_SQ_CTRL_REG, 0xffffffff, 0x00030002,
	mmCGTS_CU1_TA_CTRL_REG, 0xffffffff, 0x00040007,
	mmCGTS_CU1_SP1_CTRL_REG, 0xffffffff, 0x00060005,
	mmCGTS_CU1_TD_TCP_CTRL_REG, 0xffffffff, 0x00090008,
	mmCGTS_CU2_SP0_CTRL_REG, 0xffffffff, 0x00010000,
	mmCGTS_CU2_LDS_SQ_CTRL_REG, 0xffffffff, 0x00030002,
	mmCGTS_CU2_TA_CTRL_REG, 0xffffffff, 0x00040007,
	mmCGTS_CU2_SP1_CTRL_REG, 0xffffffff, 0x00060005,
	mmCGTS_CU2_TD_TCP_CTRL_REG, 0xffffffff, 0x00090008,
	mmCGTS_CU3_SP0_CTRL_REG, 0xffffffff, 0x00010000,
	mmCGTS_CU3_LDS_SQ_CTRL_REG, 0xffffffff, 0x00030002,
	mmCGTS_CU3_TA_CTRL_REG, 0xffffffff, 0x00040007,
	mmCGTS_CU3_SP1_CTRL_REG, 0xffffffff, 0x00060005,
	mmCGTS_CU3_TD_TCP_CTRL_REG, 0xffffffff, 0x00090008,
	mmCGTS_CU4_SP0_CTRL_REG, 0xffffffff, 0x00010000,
	mmCGTS_CU4_LDS_SQ_CTRL_REG, 0xffffffff, 0x00030002,
	mmCGTS_CU4_TA_SQC_CTRL_REG, 0xffffffff, 0x00040007,
	mmCGTS_CU4_SP1_CTRL_REG, 0xffffffff, 0x00060005,
	mmCGTS_CU4_TD_TCP_CTRL_REG, 0xffffffff, 0x00090008,
	mmCGTS_CU5_SP0_CTRL_REG, 0xffffffff, 0x00010000,
	mmCGTS_CU5_LDS_SQ_CTRL_REG, 0xffffffff, 0x00030002,
	mmCGTS_CU5_TA_CTRL_REG, 0xffffffff, 0x00040007,
	mmCGTS_CU5_SP1_CTRL_REG, 0xffffffff, 0x00060005,
	mmCGTS_CU5_TD_TCP_CTRL_REG, 0xffffffff, 0x00090008,
	mmCGTS_CU6_SP0_CTRL_REG, 0xffffffff, 0x00010000,
	mmCGTS_CU6_LDS_SQ_CTRL_REG, 0xffffffff, 0x00030002,
	mmCGTS_CU6_TA_CTRL_REG, 0xffffffff, 0x00040007,
	mmCGTS_CU6_SP1_CTRL_REG, 0xffffffff, 0x00060005,
	mmCGTS_CU6_TD_TCP_CTRL_REG, 0xffffffff, 0x00090008,
	mmCGTS_CU7_SP0_CTRL_REG, 0xffffffff, 0x00010000,
	mmCGTS_CU7_LDS_SQ_CTRL_REG, 0xffffffff, 0x00030002,
	mmCGTS_CU7_TA_CTRL_REG, 0xffffffff, 0x00040007,
	mmCGTS_CU7_SP1_CTRL_REG, 0xffffffff, 0x00060005,
	mmCGTS_CU7_TD_TCP_CTRL_REG, 0xffffffff, 0x00090008,
	mmCGTS_SM_CTRL_REG, 0xffffffff, 0x96e00200,
	mmCP_RB_WPTR_POLL_CNTL, 0xffffffff, 0x00900100,
	mmRLC_CGCG_CGLS_CTRL, 0xffffffff, 0x0020003f,
	mmCP_MEM_SLP_CNTL, 0x00000001, 0x00000001,
};

static const u32 stoney_golden_settings_a11[] =
{
	mmDB_DEBUG2, 0xf00fffff, 0x00000400,
	mmGB_GPU_ID, 0x0000000f, 0x00000000,
	mmPA_SC_ENHANCE, 0xffffffff, 0x20000001,
	mmPA_SC_LINE_STIPPLE_STATE, 0x0000ff0f, 0x00000000,
	mmRLC_CGCG_CGLS_CTRL, 0x00000003, 0x0001003c,
	mmTA_CNTL_AUX, 0x000f000f, 0x000b0000,
	mmTCC_CTRL, 0x00100000, 0xf31fff7f,
	mmTCC_EXE_DISABLE, 0x00000002, 0x00000002,
	mmTCP_ADDR_CONFIG, 0x0000000f, 0x000000f1,
	mmTCP_CHAN_STEER_LO, 0xffffffff, 0x10101010,
};

static const u32 stoney_golden_common_all[] =
{
	mmGRBM_GFX_INDEX, 0xffffffff, 0xe0000000,
	mmPA_SC_RASTER_CONFIG, 0xffffffff, 0x00000000,
	mmPA_SC_RASTER_CONFIG_1, 0xffffffff, 0x00000000,
	mmGB_ADDR_CONFIG, 0xffffffff, 0x12010001,
	mmSPI_RESOURCE_RESERVE_CU_0, 0xffffffff, 0x00000800,
	mmSPI_RESOURCE_RESERVE_CU_1, 0xffffffff, 0x00000800,
	mmSPI_RESOURCE_RESERVE_EN_CU_0, 0xffffffff, 0x00007FBF,
	mmSPI_RESOURCE_RESERVE_EN_CU_1, 0xffffffff, 0x00007FAF,
};

static const u32 stoney_mgcg_cgcg_init[] =
{
	mmGRBM_GFX_INDEX, 0xffffffff, 0xe0000000,
	mmRLC_CGCG_CGLS_CTRL, 0xffffffff, 0x0020003f,
	mmCP_MEM_SLP_CNTL, 0xffffffff, 0x00020201,
	mmRLC_MEM_SLP_CNTL, 0xffffffff, 0x00020201,
	mmCGTS_SM_CTRL_REG, 0xffffffff, 0x96940200,
	mmATC_MISC_CG, 0xffffffff, 0x000c0200,
};

static void gfx_v8_0_set_ring_funcs(struct amdgpu_device *adev);
static void gfx_v8_0_set_irq_funcs(struct amdgpu_device *adev);
static void gfx_v8_0_set_gds_init(struct amdgpu_device *adev);
static void gfx_v8_0_set_rlc_funcs(struct amdgpu_device *adev);
static u32 gfx_v8_0_get_csb_size(struct amdgpu_device *adev);
static void gfx_v8_0_get_cu_info(struct amdgpu_device *adev);

static void gfx_v8_0_init_golden_registers(struct amdgpu_device *adev)
{
	switch (adev->asic_type) {
	case CHIP_TOPAZ:
		amdgpu_program_register_sequence(adev,
						 iceland_mgcg_cgcg_init,
						 (const u32)ARRAY_SIZE(iceland_mgcg_cgcg_init));
		amdgpu_program_register_sequence(adev,
						 golden_settings_iceland_a11,
						 (const u32)ARRAY_SIZE(golden_settings_iceland_a11));
		amdgpu_program_register_sequence(adev,
						 iceland_golden_common_all,
						 (const u32)ARRAY_SIZE(iceland_golden_common_all));
		break;
	case CHIP_FIJI:
		amdgpu_program_register_sequence(adev,
						 fiji_mgcg_cgcg_init,
						 (const u32)ARRAY_SIZE(fiji_mgcg_cgcg_init));
		amdgpu_program_register_sequence(adev,
						 golden_settings_fiji_a10,
						 (const u32)ARRAY_SIZE(golden_settings_fiji_a10));
		amdgpu_program_register_sequence(adev,
						 fiji_golden_common_all,
						 (const u32)ARRAY_SIZE(fiji_golden_common_all));
		break;

	case CHIP_TONGA:
		amdgpu_program_register_sequence(adev,
						 tonga_mgcg_cgcg_init,
						 (const u32)ARRAY_SIZE(tonga_mgcg_cgcg_init));
		amdgpu_program_register_sequence(adev,
						 golden_settings_tonga_a11,
						 (const u32)ARRAY_SIZE(golden_settings_tonga_a11));
		amdgpu_program_register_sequence(adev,
						 tonga_golden_common_all,
						 (const u32)ARRAY_SIZE(tonga_golden_common_all));
		break;
	case CHIP_POLARIS11:
		amdgpu_program_register_sequence(adev,
						 golden_settings_polaris11_a11,
						 (const u32)ARRAY_SIZE(golden_settings_polaris11_a11));
		amdgpu_program_register_sequence(adev,
						 polaris11_golden_common_all,
						 (const u32)ARRAY_SIZE(polaris11_golden_common_all));
		break;
	case CHIP_POLARIS10:
		amdgpu_program_register_sequence(adev,
						 golden_settings_polaris10_a11,
						 (const u32)ARRAY_SIZE(golden_settings_polaris10_a11));
		amdgpu_program_register_sequence(adev,
						 polaris10_golden_common_all,
						 (const u32)ARRAY_SIZE(polaris10_golden_common_all));
		break;
	case CHIP_CARRIZO:
		amdgpu_program_register_sequence(adev,
						 cz_mgcg_cgcg_init,
						 (const u32)ARRAY_SIZE(cz_mgcg_cgcg_init));
		amdgpu_program_register_sequence(adev,
						 cz_golden_settings_a11,
						 (const u32)ARRAY_SIZE(cz_golden_settings_a11));
		amdgpu_program_register_sequence(adev,
						 cz_golden_common_all,
						 (const u32)ARRAY_SIZE(cz_golden_common_all));
		break;
	case CHIP_STONEY:
		amdgpu_program_register_sequence(adev,
						 stoney_mgcg_cgcg_init,
						 (const u32)ARRAY_SIZE(stoney_mgcg_cgcg_init));
		amdgpu_program_register_sequence(adev,
						 stoney_golden_settings_a11,
						 (const u32)ARRAY_SIZE(stoney_golden_settings_a11));
		amdgpu_program_register_sequence(adev,
						 stoney_golden_common_all,
						 (const u32)ARRAY_SIZE(stoney_golden_common_all));
		break;
	default:
		break;
	}
}

static void gfx_v8_0_scratch_init(struct amdgpu_device *adev)
{
	int i;

	adev->gfx.scratch.num_reg = 7;
	adev->gfx.scratch.reg_base = mmSCRATCH_REG0;
	for (i = 0; i < adev->gfx.scratch.num_reg; i++) {
		adev->gfx.scratch.free[i] = true;
		adev->gfx.scratch.reg[i] = adev->gfx.scratch.reg_base + i;
	}
}

static int gfx_v8_0_ring_test_ring(struct amdgpu_ring *ring)
{
	struct amdgpu_device *adev = ring->adev;
	uint32_t scratch;
	uint32_t tmp = 0;
	unsigned i;
	int r;

	r = amdgpu_gfx_scratch_get(adev, &scratch);
	if (r) {
		DRM_ERROR("amdgpu: cp failed to get scratch reg (%d).\n", r);
		return r;
	}
	WREG32(scratch, 0xCAFEDEAD);
	r = amdgpu_ring_alloc(ring, 3);
	if (r) {
		DRM_ERROR("amdgpu: cp failed to lock ring %d (%d).\n",
			  ring->idx, r);
		amdgpu_gfx_scratch_free(adev, scratch);
		return r;
	}
	amdgpu_ring_write(ring, PACKET3(PACKET3_SET_UCONFIG_REG, 1));
	amdgpu_ring_write(ring, (scratch - PACKET3_SET_UCONFIG_REG_START));
	amdgpu_ring_write(ring, 0xDEADBEEF);
	amdgpu_ring_commit(ring);

	for (i = 0; i < adev->usec_timeout; i++) {
		tmp = RREG32(scratch);
		if (tmp == 0xDEADBEEF)
			break;
		DRM_UDELAY(1);
	}
	if (i < adev->usec_timeout) {
		DRM_INFO("ring test on %d succeeded in %d usecs\n",
			 ring->idx, i);
	} else {
		DRM_ERROR("amdgpu: ring %d test failed (scratch(0x%04X)=0x%08X)\n",
			  ring->idx, scratch, tmp);
		r = -EINVAL;
	}
	amdgpu_gfx_scratch_free(adev, scratch);
	return r;
}

static int gfx_v8_0_ring_test_ib(struct amdgpu_ring *ring)
{
	struct amdgpu_device *adev = ring->adev;
	struct amdgpu_ib ib;
	struct fence *f = NULL;
	uint32_t scratch;
	uint32_t tmp = 0;
	unsigned i;
	int r;

	r = amdgpu_gfx_scratch_get(adev, &scratch);
	if (r) {
		DRM_ERROR("amdgpu: failed to get scratch reg (%d).\n", r);
		return r;
	}
	WREG32(scratch, 0xCAFEDEAD);
	memset(&ib, 0, sizeof(ib));
	r = amdgpu_ib_get(adev, NULL, 256, &ib);
	if (r) {
		DRM_ERROR("amdgpu: failed to get ib (%d).\n", r);
		goto err1;
	}
	ib.ptr[0] = PACKET3(PACKET3_SET_UCONFIG_REG, 1);
	ib.ptr[1] = ((scratch - PACKET3_SET_UCONFIG_REG_START));
	ib.ptr[2] = 0xDEADBEEF;
	ib.length_dw = 3;

	r = amdgpu_ib_schedule(ring, 1, &ib, NULL, NULL, &f);
	if (r)
		goto err2;

	r = fence_wait(f, false);
	if (r) {
		DRM_ERROR("amdgpu: fence wait failed (%d).\n", r);
		goto err2;
	}
	for (i = 0; i < adev->usec_timeout; i++) {
		tmp = RREG32(scratch);
		if (tmp == 0xDEADBEEF)
			break;
		DRM_UDELAY(1);
	}
	if (i < adev->usec_timeout) {
		DRM_INFO("ib test on ring %d succeeded in %u usecs\n",
			 ring->idx, i);
		goto err2;
	} else {
		DRM_ERROR("amdgpu: ib test failed (scratch(0x%04X)=0x%08X)\n",
			  scratch, tmp);
		r = -EINVAL;
	}
err2:
	fence_put(f);
	amdgpu_ib_free(adev, &ib, NULL);
	fence_put(f);
err1:
	amdgpu_gfx_scratch_free(adev, scratch);
	return r;
}


static void gfx_v8_0_free_microcode(struct amdgpu_device *adev) {
	release_firmware(adev->gfx.pfp_fw);
	adev->gfx.pfp_fw = NULL;
	release_firmware(adev->gfx.me_fw);
	adev->gfx.me_fw = NULL;
	release_firmware(adev->gfx.ce_fw);
	adev->gfx.ce_fw = NULL;
	release_firmware(adev->gfx.rlc_fw);
	adev->gfx.rlc_fw = NULL;
	release_firmware(adev->gfx.mec_fw);
	adev->gfx.mec_fw = NULL;
	if ((adev->asic_type != CHIP_STONEY) &&
	    (adev->asic_type != CHIP_TOPAZ))
		release_firmware(adev->gfx.mec2_fw);
	adev->gfx.mec2_fw = NULL;

	kfree(adev->gfx.rlc.register_list_format);
}

static int gfx_v8_0_init_microcode(struct amdgpu_device *adev)
{
	const char *chip_name;
	char fw_name[30];
	int err;
	struct amdgpu_firmware_info *info = NULL;
	const struct common_firmware_header *header = NULL;
	const struct gfx_firmware_header_v1_0 *cp_hdr;
	const struct rlc_firmware_header_v2_0 *rlc_hdr;
	unsigned int *tmp = NULL, i;

	DRM_DEBUG("\n");

	switch (adev->asic_type) {
	case CHIP_TOPAZ:
		chip_name = "topaz";
		break;
	case CHIP_TONGA:
		chip_name = "tonga";
		break;
	case CHIP_CARRIZO:
		chip_name = "carrizo";
		break;
	case CHIP_FIJI:
		chip_name = "fiji";
		break;
	case CHIP_POLARIS11:
		chip_name = "polaris11";
		break;
	case CHIP_POLARIS10:
		chip_name = "polaris10";
		break;
	case CHIP_STONEY:
		chip_name = "stoney";
		break;
	default:
		BUG();
	}

	snprintf(fw_name, sizeof(fw_name), "amdgpu/%s_pfp.bin", chip_name);
	err = request_firmware(&adev->gfx.pfp_fw, fw_name, adev->dev);
	if (err)
		goto out;
	err = amdgpu_ucode_validate(adev->gfx.pfp_fw);
	if (err)
		goto out;
	cp_hdr = (const struct gfx_firmware_header_v1_0 *)adev->gfx.pfp_fw->data;
	adev->gfx.pfp_fw_version = le32_to_cpu(cp_hdr->header.ucode_version);
	adev->gfx.pfp_feature_version = le32_to_cpu(cp_hdr->ucode_feature_version);

	snprintf(fw_name, sizeof(fw_name), "amdgpu/%s_me.bin", chip_name);
	err = request_firmware(&adev->gfx.me_fw, fw_name, adev->dev);
	if (err)
		goto out;
	err = amdgpu_ucode_validate(adev->gfx.me_fw);
	if (err)
		goto out;
	cp_hdr = (const struct gfx_firmware_header_v1_0 *)adev->gfx.me_fw->data;
	adev->gfx.me_fw_version = le32_to_cpu(cp_hdr->header.ucode_version);
	adev->gfx.me_feature_version = le32_to_cpu(cp_hdr->ucode_feature_version);

	snprintf(fw_name, sizeof(fw_name), "amdgpu/%s_ce.bin", chip_name);
	err = request_firmware(&adev->gfx.ce_fw, fw_name, adev->dev);
	if (err)
		goto out;
	err = amdgpu_ucode_validate(adev->gfx.ce_fw);
	if (err)
		goto out;
	cp_hdr = (const struct gfx_firmware_header_v1_0 *)adev->gfx.ce_fw->data;
	adev->gfx.ce_fw_version = le32_to_cpu(cp_hdr->header.ucode_version);
	adev->gfx.ce_feature_version = le32_to_cpu(cp_hdr->ucode_feature_version);

	snprintf(fw_name, sizeof(fw_name), "amdgpu/%s_rlc.bin", chip_name);
	err = request_firmware(&adev->gfx.rlc_fw, fw_name, adev->dev);
	if (err)
		goto out;
	err = amdgpu_ucode_validate(adev->gfx.rlc_fw);
	rlc_hdr = (const struct rlc_firmware_header_v2_0 *)adev->gfx.rlc_fw->data;
	adev->gfx.rlc_fw_version = le32_to_cpu(rlc_hdr->header.ucode_version);
	adev->gfx.rlc_feature_version = le32_to_cpu(rlc_hdr->ucode_feature_version);

	adev->gfx.rlc.save_and_restore_offset =
			le32_to_cpu(rlc_hdr->save_and_restore_offset);
	adev->gfx.rlc.clear_state_descriptor_offset =
			le32_to_cpu(rlc_hdr->clear_state_descriptor_offset);
	adev->gfx.rlc.avail_scratch_ram_locations =
			le32_to_cpu(rlc_hdr->avail_scratch_ram_locations);
	adev->gfx.rlc.reg_restore_list_size =
			le32_to_cpu(rlc_hdr->reg_restore_list_size);
	adev->gfx.rlc.reg_list_format_start =
			le32_to_cpu(rlc_hdr->reg_list_format_start);
	adev->gfx.rlc.reg_list_format_separate_start =
			le32_to_cpu(rlc_hdr->reg_list_format_separate_start);
	adev->gfx.rlc.starting_offsets_start =
			le32_to_cpu(rlc_hdr->starting_offsets_start);
	adev->gfx.rlc.reg_list_format_size_bytes =
			le32_to_cpu(rlc_hdr->reg_list_format_size_bytes);
	adev->gfx.rlc.reg_list_size_bytes =
			le32_to_cpu(rlc_hdr->reg_list_size_bytes);

	adev->gfx.rlc.register_list_format =
			kmalloc(adev->gfx.rlc.reg_list_format_size_bytes +
					adev->gfx.rlc.reg_list_size_bytes, GFP_KERNEL);

	if (!adev->gfx.rlc.register_list_format) {
		err = -ENOMEM;
		goto out;
	}

	tmp = (unsigned int *)((uintptr_t)rlc_hdr +
			le32_to_cpu(rlc_hdr->reg_list_format_array_offset_bytes));
	for (i = 0 ; i < (rlc_hdr->reg_list_format_size_bytes >> 2); i++)
		adev->gfx.rlc.register_list_format[i] =	le32_to_cpu(tmp[i]);

	adev->gfx.rlc.register_restore = adev->gfx.rlc.register_list_format + i;

	tmp = (unsigned int *)((uintptr_t)rlc_hdr +
			le32_to_cpu(rlc_hdr->reg_list_array_offset_bytes));
	for (i = 0 ; i < (rlc_hdr->reg_list_size_bytes >> 2); i++)
		adev->gfx.rlc.register_restore[i] = le32_to_cpu(tmp[i]);

	snprintf(fw_name, sizeof(fw_name), "amdgpu/%s_mec.bin", chip_name);
	err = request_firmware(&adev->gfx.mec_fw, fw_name, adev->dev);
	if (err)
		goto out;
	err = amdgpu_ucode_validate(adev->gfx.mec_fw);
	if (err)
		goto out;
	cp_hdr = (const struct gfx_firmware_header_v1_0 *)adev->gfx.mec_fw->data;
	adev->gfx.mec_fw_version = le32_to_cpu(cp_hdr->header.ucode_version);
	adev->gfx.mec_feature_version = le32_to_cpu(cp_hdr->ucode_feature_version);

	if ((adev->asic_type != CHIP_STONEY) &&
	    (adev->asic_type != CHIP_TOPAZ)) {
		snprintf(fw_name, sizeof(fw_name), "amdgpu/%s_mec2.bin", chip_name);
		err = request_firmware(&adev->gfx.mec2_fw, fw_name, adev->dev);
		if (!err) {
			err = amdgpu_ucode_validate(adev->gfx.mec2_fw);
			if (err)
				goto out;
			cp_hdr = (const struct gfx_firmware_header_v1_0 *)
				adev->gfx.mec2_fw->data;
			adev->gfx.mec2_fw_version =
				le32_to_cpu(cp_hdr->header.ucode_version);
			adev->gfx.mec2_feature_version =
				le32_to_cpu(cp_hdr->ucode_feature_version);
		} else {
			err = 0;
			adev->gfx.mec2_fw = NULL;
		}
	}

	if (adev->firmware.smu_load) {
		info = &adev->firmware.ucode[AMDGPU_UCODE_ID_CP_PFP];
		info->ucode_id = AMDGPU_UCODE_ID_CP_PFP;
		info->fw = adev->gfx.pfp_fw;
		header = (const struct common_firmware_header *)info->fw->data;
		adev->firmware.fw_size +=
			ALIGN(le32_to_cpu(header->ucode_size_bytes), PAGE_SIZE);

		info = &adev->firmware.ucode[AMDGPU_UCODE_ID_CP_ME];
		info->ucode_id = AMDGPU_UCODE_ID_CP_ME;
		info->fw = adev->gfx.me_fw;
		header = (const struct common_firmware_header *)info->fw->data;
		adev->firmware.fw_size +=
			ALIGN(le32_to_cpu(header->ucode_size_bytes), PAGE_SIZE);

		info = &adev->firmware.ucode[AMDGPU_UCODE_ID_CP_CE];
		info->ucode_id = AMDGPU_UCODE_ID_CP_CE;
		info->fw = adev->gfx.ce_fw;
		header = (const struct common_firmware_header *)info->fw->data;
		adev->firmware.fw_size +=
			ALIGN(le32_to_cpu(header->ucode_size_bytes), PAGE_SIZE);

		info = &adev->firmware.ucode[AMDGPU_UCODE_ID_RLC_G];
		info->ucode_id = AMDGPU_UCODE_ID_RLC_G;
		info->fw = adev->gfx.rlc_fw;
		header = (const struct common_firmware_header *)info->fw->data;
		adev->firmware.fw_size +=
			ALIGN(le32_to_cpu(header->ucode_size_bytes), PAGE_SIZE);

		info = &adev->firmware.ucode[AMDGPU_UCODE_ID_CP_MEC1];
		info->ucode_id = AMDGPU_UCODE_ID_CP_MEC1;
		info->fw = adev->gfx.mec_fw;
		header = (const struct common_firmware_header *)info->fw->data;
		adev->firmware.fw_size +=
			ALIGN(le32_to_cpu(header->ucode_size_bytes), PAGE_SIZE);

		if (adev->gfx.mec2_fw) {
			info = &adev->firmware.ucode[AMDGPU_UCODE_ID_CP_MEC2];
			info->ucode_id = AMDGPU_UCODE_ID_CP_MEC2;
			info->fw = adev->gfx.mec2_fw;
			header = (const struct common_firmware_header *)info->fw->data;
			adev->firmware.fw_size +=
				ALIGN(le32_to_cpu(header->ucode_size_bytes), PAGE_SIZE);
		}

	}

out:
	if (err) {
		dev_err(adev->dev,
			"gfx8: Failed to load firmware \"%s\"\n",
			fw_name);
		release_firmware(adev->gfx.pfp_fw);
		adev->gfx.pfp_fw = NULL;
		release_firmware(adev->gfx.me_fw);
		adev->gfx.me_fw = NULL;
		release_firmware(adev->gfx.ce_fw);
		adev->gfx.ce_fw = NULL;
		release_firmware(adev->gfx.rlc_fw);
		adev->gfx.rlc_fw = NULL;
		release_firmware(adev->gfx.mec_fw);
		adev->gfx.mec_fw = NULL;
		release_firmware(adev->gfx.mec2_fw);
		adev->gfx.mec2_fw = NULL;
	}
	return err;
}

static void gfx_v8_0_get_csb_buffer(struct amdgpu_device *adev,
				    volatile u32 *buffer)
{
	u32 count = 0, i;
	const struct cs_section_def *sect = NULL;
	const struct cs_extent_def *ext = NULL;

	if (adev->gfx.rlc.cs_data == NULL)
		return;
	if (buffer == NULL)
		return;

	buffer[count++] = cpu_to_le32(PACKET3(PACKET3_PREAMBLE_CNTL, 0));
	buffer[count++] = cpu_to_le32(PACKET3_PREAMBLE_BEGIN_CLEAR_STATE);

	buffer[count++] = cpu_to_le32(PACKET3(PACKET3_CONTEXT_CONTROL, 1));
	buffer[count++] = cpu_to_le32(0x80000000);
	buffer[count++] = cpu_to_le32(0x80000000);

	for (sect = adev->gfx.rlc.cs_data; sect->section != NULL; ++sect) {
		for (ext = sect->section; ext->extent != NULL; ++ext) {
			if (sect->id == SECT_CONTEXT) {
				buffer[count++] =
					cpu_to_le32(PACKET3(PACKET3_SET_CONTEXT_REG, ext->reg_count));
				buffer[count++] = cpu_to_le32(ext->reg_index -
						PACKET3_SET_CONTEXT_REG_START);
				for (i = 0; i < ext->reg_count; i++)
					buffer[count++] = cpu_to_le32(ext->extent[i]);
			} else {
				return;
			}
		}
	}

	buffer[count++] = cpu_to_le32(PACKET3(PACKET3_SET_CONTEXT_REG, 2));
	buffer[count++] = cpu_to_le32(mmPA_SC_RASTER_CONFIG -
			PACKET3_SET_CONTEXT_REG_START);
	switch (adev->asic_type) {
	case CHIP_TONGA:
	case CHIP_POLARIS10:
		buffer[count++] = cpu_to_le32(0x16000012);
		buffer[count++] = cpu_to_le32(0x0000002A);
		break;
	case CHIP_POLARIS11:
		buffer[count++] = cpu_to_le32(0x16000012);
		buffer[count++] = cpu_to_le32(0x00000000);
		break;
	case CHIP_FIJI:
		buffer[count++] = cpu_to_le32(0x3a00161a);
		buffer[count++] = cpu_to_le32(0x0000002e);
		break;
	case CHIP_TOPAZ:
	case CHIP_CARRIZO:
		buffer[count++] = cpu_to_le32(0x00000002);
		buffer[count++] = cpu_to_le32(0x00000000);
		break;
	case CHIP_STONEY:
		buffer[count++] = cpu_to_le32(0x00000000);
		buffer[count++] = cpu_to_le32(0x00000000);
		break;
	default:
		buffer[count++] = cpu_to_le32(0x00000000);
		buffer[count++] = cpu_to_le32(0x00000000);
		break;
	}

	buffer[count++] = cpu_to_le32(PACKET3(PACKET3_PREAMBLE_CNTL, 0));
	buffer[count++] = cpu_to_le32(PACKET3_PREAMBLE_END_CLEAR_STATE);

	buffer[count++] = cpu_to_le32(PACKET3(PACKET3_CLEAR_STATE, 0));
	buffer[count++] = cpu_to_le32(0);
}

static void gfx_v8_0_rlc_fini(struct amdgpu_device *adev)
{
	int r;

	/* clear state block */
	if (adev->gfx.rlc.clear_state_obj) {
		r = amdgpu_bo_reserve(adev->gfx.rlc.clear_state_obj, false);
		if (unlikely(r != 0))
			dev_warn(adev->dev, "(%d) reserve RLC c bo failed\n", r);
		amdgpu_bo_unpin(adev->gfx.rlc.clear_state_obj);
		amdgpu_bo_unreserve(adev->gfx.rlc.clear_state_obj);

		amdgpu_bo_unref(&adev->gfx.rlc.clear_state_obj);
		adev->gfx.rlc.clear_state_obj = NULL;
	}
}

static int gfx_v8_0_rlc_init(struct amdgpu_device *adev)
{
	volatile u32 *dst_ptr;
	u32 dws;
	const struct cs_section_def *cs_data;
	int r;

	adev->gfx.rlc.cs_data = vi_cs_data;

	cs_data = adev->gfx.rlc.cs_data;

	if (cs_data) {
		/* clear state block */
		adev->gfx.rlc.clear_state_size = dws = gfx_v8_0_get_csb_size(adev);

		if (adev->gfx.rlc.clear_state_obj == NULL) {
			r = amdgpu_bo_create(adev, dws * 4, PAGE_SIZE, true,
					     AMDGPU_GEM_DOMAIN_VRAM,
					     AMDGPU_GEM_CREATE_CPU_ACCESS_REQUIRED,
					     NULL, NULL,
					     &adev->gfx.rlc.clear_state_obj);
			if (r) {
				dev_warn(adev->dev, "(%d) create RLC c bo failed\n", r);
				gfx_v8_0_rlc_fini(adev);
				return r;
			}
		}
		r = amdgpu_bo_reserve(adev->gfx.rlc.clear_state_obj, false);
		if (unlikely(r != 0)) {
			gfx_v8_0_rlc_fini(adev);
			return r;
		}
		r = amdgpu_bo_pin(adev->gfx.rlc.clear_state_obj, AMDGPU_GEM_DOMAIN_VRAM,
				  &adev->gfx.rlc.clear_state_gpu_addr);
		if (r) {
			amdgpu_bo_unreserve(adev->gfx.rlc.clear_state_obj);
			dev_warn(adev->dev, "(%d) pin RLC c bo failed\n", r);
			gfx_v8_0_rlc_fini(adev);
			return r;
		}

		r = amdgpu_bo_kmap(adev->gfx.rlc.clear_state_obj, (void **)&adev->gfx.rlc.cs_ptr);
		if (r) {
			dev_warn(adev->dev, "(%d) map RLC c bo failed\n", r);
			gfx_v8_0_rlc_fini(adev);
			return r;
		}
		/* set up the cs buffer */
		dst_ptr = adev->gfx.rlc.cs_ptr;
		gfx_v8_0_get_csb_buffer(adev, dst_ptr);
		amdgpu_bo_kunmap(adev->gfx.rlc.clear_state_obj);
		amdgpu_bo_unreserve(adev->gfx.rlc.clear_state_obj);
	}

	return 0;
}

static void gfx_v8_0_mec_fini(struct amdgpu_device *adev)
{
	int r;

	if (adev->gfx.mec.hpd_eop_obj) {
		r = amdgpu_bo_reserve(adev->gfx.mec.hpd_eop_obj, false);
		if (unlikely(r != 0))
			dev_warn(adev->dev, "(%d) reserve HPD EOP bo failed\n", r);
		amdgpu_bo_unpin(adev->gfx.mec.hpd_eop_obj);
		amdgpu_bo_unreserve(adev->gfx.mec.hpd_eop_obj);

		amdgpu_bo_unref(&adev->gfx.mec.hpd_eop_obj);
		adev->gfx.mec.hpd_eop_obj = NULL;
	}
}

#define MEC_HPD_SIZE 2048

static int gfx_v8_0_mec_init(struct amdgpu_device *adev)
{
	int r;
	u32 *hpd;

	/*
	 * we assign only 1 pipe because all other pipes will
	 * be handled by KFD
	 */
	adev->gfx.mec.num_mec = 1;
	adev->gfx.mec.num_pipe = 1;
	adev->gfx.mec.num_queue = adev->gfx.mec.num_mec * adev->gfx.mec.num_pipe * 8;

	if (adev->gfx.mec.hpd_eop_obj == NULL) {
		r = amdgpu_bo_create(adev,
				     adev->gfx.mec.num_mec *adev->gfx.mec.num_pipe * MEC_HPD_SIZE * 2,
				     PAGE_SIZE, true,
				     AMDGPU_GEM_DOMAIN_GTT, 0, NULL, NULL,
				     &adev->gfx.mec.hpd_eop_obj);
		if (r) {
			dev_warn(adev->dev, "(%d) create HDP EOP bo failed\n", r);
			return r;
		}
	}

	r = amdgpu_bo_reserve(adev->gfx.mec.hpd_eop_obj, false);
	if (unlikely(r != 0)) {
		gfx_v8_0_mec_fini(adev);
		return r;
	}
	r = amdgpu_bo_pin(adev->gfx.mec.hpd_eop_obj, AMDGPU_GEM_DOMAIN_GTT,
			  &adev->gfx.mec.hpd_eop_gpu_addr);
	if (r) {
		dev_warn(adev->dev, "(%d) pin HDP EOP bo failed\n", r);
		gfx_v8_0_mec_fini(adev);
		return r;
	}
	r = amdgpu_bo_kmap(adev->gfx.mec.hpd_eop_obj, (void **)&hpd);
	if (r) {
		dev_warn(adev->dev, "(%d) map HDP EOP bo failed\n", r);
		gfx_v8_0_mec_fini(adev);
		return r;
	}

	memset(hpd, 0, adev->gfx.mec.num_mec *adev->gfx.mec.num_pipe * MEC_HPD_SIZE * 2);

	amdgpu_bo_kunmap(adev->gfx.mec.hpd_eop_obj);
	amdgpu_bo_unreserve(adev->gfx.mec.hpd_eop_obj);

	return 0;
}

static const u32 vgpr_init_compute_shader[] =
{
	0x7e000209, 0x7e020208,
	0x7e040207, 0x7e060206,
	0x7e080205, 0x7e0a0204,
	0x7e0c0203, 0x7e0e0202,
	0x7e100201, 0x7e120200,
	0x7e140209, 0x7e160208,
	0x7e180207, 0x7e1a0206,
	0x7e1c0205, 0x7e1e0204,
	0x7e200203, 0x7e220202,
	0x7e240201, 0x7e260200,
	0x7e280209, 0x7e2a0208,
	0x7e2c0207, 0x7e2e0206,
	0x7e300205, 0x7e320204,
	0x7e340203, 0x7e360202,
	0x7e380201, 0x7e3a0200,
	0x7e3c0209, 0x7e3e0208,
	0x7e400207, 0x7e420206,
	0x7e440205, 0x7e460204,
	0x7e480203, 0x7e4a0202,
	0x7e4c0201, 0x7e4e0200,
	0x7e500209, 0x7e520208,
	0x7e540207, 0x7e560206,
	0x7e580205, 0x7e5a0204,
	0x7e5c0203, 0x7e5e0202,
	0x7e600201, 0x7e620200,
	0x7e640209, 0x7e660208,
	0x7e680207, 0x7e6a0206,
	0x7e6c0205, 0x7e6e0204,
	0x7e700203, 0x7e720202,
	0x7e740201, 0x7e760200,
	0x7e780209, 0x7e7a0208,
	0x7e7c0207, 0x7e7e0206,
	0xbf8a0000, 0xbf810000,
};

static const u32 sgpr_init_compute_shader[] =
{
	0xbe8a0100, 0xbe8c0102,
	0xbe8e0104, 0xbe900106,
	0xbe920108, 0xbe940100,
	0xbe960102, 0xbe980104,
	0xbe9a0106, 0xbe9c0108,
	0xbe9e0100, 0xbea00102,
	0xbea20104, 0xbea40106,
	0xbea60108, 0xbea80100,
	0xbeaa0102, 0xbeac0104,
	0xbeae0106, 0xbeb00108,
	0xbeb20100, 0xbeb40102,
	0xbeb60104, 0xbeb80106,
	0xbeba0108, 0xbebc0100,
	0xbebe0102, 0xbec00104,
	0xbec20106, 0xbec40108,
	0xbec60100, 0xbec80102,
	0xbee60004, 0xbee70005,
	0xbeea0006, 0xbeeb0007,
	0xbee80008, 0xbee90009,
	0xbefc0000, 0xbf8a0000,
	0xbf810000, 0x00000000,
};

static const u32 vgpr_init_regs[] =
{
	mmCOMPUTE_STATIC_THREAD_MGMT_SE0, 0xffffffff,
	mmCOMPUTE_RESOURCE_LIMITS, 0,
	mmCOMPUTE_NUM_THREAD_X, 256*4,
	mmCOMPUTE_NUM_THREAD_Y, 1,
	mmCOMPUTE_NUM_THREAD_Z, 1,
	mmCOMPUTE_PGM_RSRC2, 20,
	mmCOMPUTE_USER_DATA_0, 0xedcedc00,
	mmCOMPUTE_USER_DATA_1, 0xedcedc01,
	mmCOMPUTE_USER_DATA_2, 0xedcedc02,
	mmCOMPUTE_USER_DATA_3, 0xedcedc03,
	mmCOMPUTE_USER_DATA_4, 0xedcedc04,
	mmCOMPUTE_USER_DATA_5, 0xedcedc05,
	mmCOMPUTE_USER_DATA_6, 0xedcedc06,
	mmCOMPUTE_USER_DATA_7, 0xedcedc07,
	mmCOMPUTE_USER_DATA_8, 0xedcedc08,
	mmCOMPUTE_USER_DATA_9, 0xedcedc09,
};

static const u32 sgpr1_init_regs[] =
{
	mmCOMPUTE_STATIC_THREAD_MGMT_SE0, 0x0f,
	mmCOMPUTE_RESOURCE_LIMITS, 0x1000000,
	mmCOMPUTE_NUM_THREAD_X, 256*5,
	mmCOMPUTE_NUM_THREAD_Y, 1,
	mmCOMPUTE_NUM_THREAD_Z, 1,
	mmCOMPUTE_PGM_RSRC2, 20,
	mmCOMPUTE_USER_DATA_0, 0xedcedc00,
	mmCOMPUTE_USER_DATA_1, 0xedcedc01,
	mmCOMPUTE_USER_DATA_2, 0xedcedc02,
	mmCOMPUTE_USER_DATA_3, 0xedcedc03,
	mmCOMPUTE_USER_DATA_4, 0xedcedc04,
	mmCOMPUTE_USER_DATA_5, 0xedcedc05,
	mmCOMPUTE_USER_DATA_6, 0xedcedc06,
	mmCOMPUTE_USER_DATA_7, 0xedcedc07,
	mmCOMPUTE_USER_DATA_8, 0xedcedc08,
	mmCOMPUTE_USER_DATA_9, 0xedcedc09,
};

static const u32 sgpr2_init_regs[] =
{
	mmCOMPUTE_STATIC_THREAD_MGMT_SE0, 0xf0,
	mmCOMPUTE_RESOURCE_LIMITS, 0x1000000,
	mmCOMPUTE_NUM_THREAD_X, 256*5,
	mmCOMPUTE_NUM_THREAD_Y, 1,
	mmCOMPUTE_NUM_THREAD_Z, 1,
	mmCOMPUTE_PGM_RSRC2, 20,
	mmCOMPUTE_USER_DATA_0, 0xedcedc00,
	mmCOMPUTE_USER_DATA_1, 0xedcedc01,
	mmCOMPUTE_USER_DATA_2, 0xedcedc02,
	mmCOMPUTE_USER_DATA_3, 0xedcedc03,
	mmCOMPUTE_USER_DATA_4, 0xedcedc04,
	mmCOMPUTE_USER_DATA_5, 0xedcedc05,
	mmCOMPUTE_USER_DATA_6, 0xedcedc06,
	mmCOMPUTE_USER_DATA_7, 0xedcedc07,
	mmCOMPUTE_USER_DATA_8, 0xedcedc08,
	mmCOMPUTE_USER_DATA_9, 0xedcedc09,
};

static const u32 sec_ded_counter_registers[] =
{
	mmCPC_EDC_ATC_CNT,
	mmCPC_EDC_SCRATCH_CNT,
	mmCPC_EDC_UCODE_CNT,
	mmCPF_EDC_ATC_CNT,
	mmCPF_EDC_ROQ_CNT,
	mmCPF_EDC_TAG_CNT,
	mmCPG_EDC_ATC_CNT,
	mmCPG_EDC_DMA_CNT,
	mmCPG_EDC_TAG_CNT,
	mmDC_EDC_CSINVOC_CNT,
	mmDC_EDC_RESTORE_CNT,
	mmDC_EDC_STATE_CNT,
	mmGDS_EDC_CNT,
	mmGDS_EDC_GRBM_CNT,
	mmGDS_EDC_OA_DED,
	mmSPI_EDC_CNT,
	mmSQC_ATC_EDC_GATCL1_CNT,
	mmSQC_EDC_CNT,
	mmSQ_EDC_DED_CNT,
	mmSQ_EDC_INFO,
	mmSQ_EDC_SEC_CNT,
	mmTCC_EDC_CNT,
	mmTCP_ATC_EDC_GATCL1_CNT,
	mmTCP_EDC_CNT,
	mmTD_EDC_CNT
};

static int gfx_v8_0_do_edc_gpr_workarounds(struct amdgpu_device *adev)
{
	struct amdgpu_ring *ring = &adev->gfx.compute_ring[0];
	struct amdgpu_ib ib;
	struct fence *f = NULL;
	int r, i;
	u32 tmp;
	unsigned total_size, vgpr_offset, sgpr_offset;
	u64 gpu_addr;

	/* only supported on CZ */
	if (adev->asic_type != CHIP_CARRIZO)
		return 0;

	/* bail if the compute ring is not ready */
	if (!ring->ready)
		return 0;

	tmp = RREG32(mmGB_EDC_MODE);
	WREG32(mmGB_EDC_MODE, 0);

	total_size =
		(((ARRAY_SIZE(vgpr_init_regs) / 2) * 3) + 4 + 5 + 2) * 4;
	total_size +=
		(((ARRAY_SIZE(sgpr1_init_regs) / 2) * 3) + 4 + 5 + 2) * 4;
	total_size +=
		(((ARRAY_SIZE(sgpr2_init_regs) / 2) * 3) + 4 + 5 + 2) * 4;
	total_size = ALIGN(total_size, 256);
	vgpr_offset = total_size;
	total_size += ALIGN(sizeof(vgpr_init_compute_shader), 256);
	sgpr_offset = total_size;
	total_size += sizeof(sgpr_init_compute_shader);

	/* allocate an indirect buffer to put the commands in */
	memset(&ib, 0, sizeof(ib));
	r = amdgpu_ib_get(adev, NULL, total_size, &ib);
	if (r) {
		DRM_ERROR("amdgpu: failed to get ib (%d).\n", r);
		return r;
	}

	/* load the compute shaders */
	for (i = 0; i < ARRAY_SIZE(vgpr_init_compute_shader); i++)
		ib.ptr[i + (vgpr_offset / 4)] = vgpr_init_compute_shader[i];

	for (i = 0; i < ARRAY_SIZE(sgpr_init_compute_shader); i++)
		ib.ptr[i + (sgpr_offset / 4)] = sgpr_init_compute_shader[i];

	/* init the ib length to 0 */
	ib.length_dw = 0;

	/* VGPR */
	/* write the register state for the compute dispatch */
	for (i = 0; i < ARRAY_SIZE(vgpr_init_regs); i += 2) {
		ib.ptr[ib.length_dw++] = PACKET3(PACKET3_SET_SH_REG, 1);
		ib.ptr[ib.length_dw++] = vgpr_init_regs[i] - PACKET3_SET_SH_REG_START;
		ib.ptr[ib.length_dw++] = vgpr_init_regs[i + 1];
	}
	/* write the shader start address: mmCOMPUTE_PGM_LO, mmCOMPUTE_PGM_HI */
	gpu_addr = (ib.gpu_addr + (u64)vgpr_offset) >> 8;
	ib.ptr[ib.length_dw++] = PACKET3(PACKET3_SET_SH_REG, 2);
	ib.ptr[ib.length_dw++] = mmCOMPUTE_PGM_LO - PACKET3_SET_SH_REG_START;
	ib.ptr[ib.length_dw++] = lower_32_bits(gpu_addr);
	ib.ptr[ib.length_dw++] = upper_32_bits(gpu_addr);

	/* write dispatch packet */
	ib.ptr[ib.length_dw++] = PACKET3(PACKET3_DISPATCH_DIRECT, 3);
	ib.ptr[ib.length_dw++] = 8; /* x */
	ib.ptr[ib.length_dw++] = 1; /* y */
	ib.ptr[ib.length_dw++] = 1; /* z */
	ib.ptr[ib.length_dw++] =
		REG_SET_FIELD(0, COMPUTE_DISPATCH_INITIATOR, COMPUTE_SHADER_EN, 1);

	/* write CS partial flush packet */
	ib.ptr[ib.length_dw++] = PACKET3(PACKET3_EVENT_WRITE, 0);
	ib.ptr[ib.length_dw++] = EVENT_TYPE(7) | EVENT_INDEX(4);

	/* SGPR1 */
	/* write the register state for the compute dispatch */
	for (i = 0; i < ARRAY_SIZE(sgpr1_init_regs); i += 2) {
		ib.ptr[ib.length_dw++] = PACKET3(PACKET3_SET_SH_REG, 1);
		ib.ptr[ib.length_dw++] = sgpr1_init_regs[i] - PACKET3_SET_SH_REG_START;
		ib.ptr[ib.length_dw++] = sgpr1_init_regs[i + 1];
	}
	/* write the shader start address: mmCOMPUTE_PGM_LO, mmCOMPUTE_PGM_HI */
	gpu_addr = (ib.gpu_addr + (u64)sgpr_offset) >> 8;
	ib.ptr[ib.length_dw++] = PACKET3(PACKET3_SET_SH_REG, 2);
	ib.ptr[ib.length_dw++] = mmCOMPUTE_PGM_LO - PACKET3_SET_SH_REG_START;
	ib.ptr[ib.length_dw++] = lower_32_bits(gpu_addr);
	ib.ptr[ib.length_dw++] = upper_32_bits(gpu_addr);

	/* write dispatch packet */
	ib.ptr[ib.length_dw++] = PACKET3(PACKET3_DISPATCH_DIRECT, 3);
	ib.ptr[ib.length_dw++] = 8; /* x */
	ib.ptr[ib.length_dw++] = 1; /* y */
	ib.ptr[ib.length_dw++] = 1; /* z */
	ib.ptr[ib.length_dw++] =
		REG_SET_FIELD(0, COMPUTE_DISPATCH_INITIATOR, COMPUTE_SHADER_EN, 1);

	/* write CS partial flush packet */
	ib.ptr[ib.length_dw++] = PACKET3(PACKET3_EVENT_WRITE, 0);
	ib.ptr[ib.length_dw++] = EVENT_TYPE(7) | EVENT_INDEX(4);

	/* SGPR2 */
	/* write the register state for the compute dispatch */
	for (i = 0; i < ARRAY_SIZE(sgpr2_init_regs); i += 2) {
		ib.ptr[ib.length_dw++] = PACKET3(PACKET3_SET_SH_REG, 1);
		ib.ptr[ib.length_dw++] = sgpr2_init_regs[i] - PACKET3_SET_SH_REG_START;
		ib.ptr[ib.length_dw++] = sgpr2_init_regs[i + 1];
	}
	/* write the shader start address: mmCOMPUTE_PGM_LO, mmCOMPUTE_PGM_HI */
	gpu_addr = (ib.gpu_addr + (u64)sgpr_offset) >> 8;
	ib.ptr[ib.length_dw++] = PACKET3(PACKET3_SET_SH_REG, 2);
	ib.ptr[ib.length_dw++] = mmCOMPUTE_PGM_LO - PACKET3_SET_SH_REG_START;
	ib.ptr[ib.length_dw++] = lower_32_bits(gpu_addr);
	ib.ptr[ib.length_dw++] = upper_32_bits(gpu_addr);

	/* write dispatch packet */
	ib.ptr[ib.length_dw++] = PACKET3(PACKET3_DISPATCH_DIRECT, 3);
	ib.ptr[ib.length_dw++] = 8; /* x */
	ib.ptr[ib.length_dw++] = 1; /* y */
	ib.ptr[ib.length_dw++] = 1; /* z */
	ib.ptr[ib.length_dw++] =
		REG_SET_FIELD(0, COMPUTE_DISPATCH_INITIATOR, COMPUTE_SHADER_EN, 1);

	/* write CS partial flush packet */
	ib.ptr[ib.length_dw++] = PACKET3(PACKET3_EVENT_WRITE, 0);
	ib.ptr[ib.length_dw++] = EVENT_TYPE(7) | EVENT_INDEX(4);

	/* shedule the ib on the ring */
	r = amdgpu_ib_schedule(ring, 1, &ib, NULL, NULL, &f);
	if (r) {
		DRM_ERROR("amdgpu: ib submit failed (%d).\n", r);
		goto fail;
	}

	/* wait for the GPU to finish processing the IB */
	r = fence_wait(f, false);
	if (r) {
		DRM_ERROR("amdgpu: fence wait failed (%d).\n", r);
		goto fail;
	}

	tmp = REG_SET_FIELD(tmp, GB_EDC_MODE, DED_MODE, 2);
	tmp = REG_SET_FIELD(tmp, GB_EDC_MODE, PROP_FED, 1);
	WREG32(mmGB_EDC_MODE, tmp);

	tmp = RREG32(mmCC_GC_EDC_CONFIG);
	tmp = REG_SET_FIELD(tmp, CC_GC_EDC_CONFIG, DIS_EDC, 0) | 1;
	WREG32(mmCC_GC_EDC_CONFIG, tmp);


	/* read back registers to clear the counters */
	for (i = 0; i < ARRAY_SIZE(sec_ded_counter_registers); i++)
		RREG32(sec_ded_counter_registers[i]);

fail:
	fence_put(f);
	amdgpu_ib_free(adev, &ib, NULL);
	fence_put(f);

	return r;
}

static int gfx_v8_0_gpu_early_init(struct amdgpu_device *adev)
{
	u32 gb_addr_config;
	u32 mc_shared_chmap, mc_arb_ramcfg;
	u32 dimm00_addr_map, dimm01_addr_map, dimm10_addr_map, dimm11_addr_map;
	u32 tmp;
	int ret;

	switch (adev->asic_type) {
	case CHIP_TOPAZ:
		adev->gfx.config.max_shader_engines = 1;
		adev->gfx.config.max_tile_pipes = 2;
		adev->gfx.config.max_cu_per_sh = 6;
		adev->gfx.config.max_sh_per_se = 1;
		adev->gfx.config.max_backends_per_se = 2;
		adev->gfx.config.max_texture_channel_caches = 2;
		adev->gfx.config.max_gprs = 256;
		adev->gfx.config.max_gs_threads = 32;
		adev->gfx.config.max_hw_contexts = 8;

		adev->gfx.config.sc_prim_fifo_size_frontend = 0x20;
		adev->gfx.config.sc_prim_fifo_size_backend = 0x100;
		adev->gfx.config.sc_hiz_tile_fifo_size = 0x30;
		adev->gfx.config.sc_earlyz_tile_fifo_size = 0x130;
		gb_addr_config = TOPAZ_GB_ADDR_CONFIG_GOLDEN;
		break;
	case CHIP_FIJI:
		adev->gfx.config.max_shader_engines = 4;
		adev->gfx.config.max_tile_pipes = 16;
		adev->gfx.config.max_cu_per_sh = 16;
		adev->gfx.config.max_sh_per_se = 1;
		adev->gfx.config.max_backends_per_se = 4;
		adev->gfx.config.max_texture_channel_caches = 16;
		adev->gfx.config.max_gprs = 256;
		adev->gfx.config.max_gs_threads = 32;
		adev->gfx.config.max_hw_contexts = 8;

		adev->gfx.config.sc_prim_fifo_size_frontend = 0x20;
		adev->gfx.config.sc_prim_fifo_size_backend = 0x100;
		adev->gfx.config.sc_hiz_tile_fifo_size = 0x30;
		adev->gfx.config.sc_earlyz_tile_fifo_size = 0x130;
		gb_addr_config = TONGA_GB_ADDR_CONFIG_GOLDEN;
		break;
	case CHIP_POLARIS11:
		ret = amdgpu_atombios_get_gfx_info(adev);
		if (ret)
			return ret;
		adev->gfx.config.max_gprs = 256;
		adev->gfx.config.max_gs_threads = 32;
		adev->gfx.config.max_hw_contexts = 8;

		adev->gfx.config.sc_prim_fifo_size_frontend = 0x20;
		adev->gfx.config.sc_prim_fifo_size_backend = 0x100;
		adev->gfx.config.sc_hiz_tile_fifo_size = 0x30;
		adev->gfx.config.sc_earlyz_tile_fifo_size = 0x130;
		gb_addr_config = POLARIS11_GB_ADDR_CONFIG_GOLDEN;
		break;
	case CHIP_POLARIS10:
		ret = amdgpu_atombios_get_gfx_info(adev);
		if (ret)
			return ret;
		adev->gfx.config.max_gprs = 256;
		adev->gfx.config.max_gs_threads = 32;
		adev->gfx.config.max_hw_contexts = 8;

		adev->gfx.config.sc_prim_fifo_size_frontend = 0x20;
		adev->gfx.config.sc_prim_fifo_size_backend = 0x100;
		adev->gfx.config.sc_hiz_tile_fifo_size = 0x30;
		adev->gfx.config.sc_earlyz_tile_fifo_size = 0x130;
		gb_addr_config = TONGA_GB_ADDR_CONFIG_GOLDEN;
		break;
	case CHIP_TONGA:
		adev->gfx.config.max_shader_engines = 4;
		adev->gfx.config.max_tile_pipes = 8;
		adev->gfx.config.max_cu_per_sh = 8;
		adev->gfx.config.max_sh_per_se = 1;
		adev->gfx.config.max_backends_per_se = 2;
		adev->gfx.config.max_texture_channel_caches = 8;
		adev->gfx.config.max_gprs = 256;
		adev->gfx.config.max_gs_threads = 32;
		adev->gfx.config.max_hw_contexts = 8;

		adev->gfx.config.sc_prim_fifo_size_frontend = 0x20;
		adev->gfx.config.sc_prim_fifo_size_backend = 0x100;
		adev->gfx.config.sc_hiz_tile_fifo_size = 0x30;
		adev->gfx.config.sc_earlyz_tile_fifo_size = 0x130;
		gb_addr_config = TONGA_GB_ADDR_CONFIG_GOLDEN;
		break;
	case CHIP_CARRIZO:
		adev->gfx.config.max_shader_engines = 1;
		adev->gfx.config.max_tile_pipes = 2;
		adev->gfx.config.max_sh_per_se = 1;
		adev->gfx.config.max_backends_per_se = 2;

		switch (adev->pdev->revision) {
		case 0xc4:
		case 0x84:
		case 0xc8:
		case 0xcc:
		case 0xe1:
		case 0xe3:
			/* B10 */
			adev->gfx.config.max_cu_per_sh = 8;
			break;
		case 0xc5:
		case 0x81:
		case 0x85:
		case 0xc9:
		case 0xcd:
		case 0xe2:
		case 0xe4:
			/* B8 */
			adev->gfx.config.max_cu_per_sh = 6;
			break;
		case 0xc6:
		case 0xca:
		case 0xce:
		case 0x88:
			/* B6 */
			adev->gfx.config.max_cu_per_sh = 6;
			break;
		case 0xc7:
		case 0x87:
		case 0xcb:
		case 0xe5:
		case 0x89:
		default:
			/* B4 */
			adev->gfx.config.max_cu_per_sh = 4;
			break;
		}

		adev->gfx.config.max_texture_channel_caches = 2;
		adev->gfx.config.max_gprs = 256;
		adev->gfx.config.max_gs_threads = 32;
		adev->gfx.config.max_hw_contexts = 8;

		adev->gfx.config.sc_prim_fifo_size_frontend = 0x20;
		adev->gfx.config.sc_prim_fifo_size_backend = 0x100;
		adev->gfx.config.sc_hiz_tile_fifo_size = 0x30;
		adev->gfx.config.sc_earlyz_tile_fifo_size = 0x130;
		gb_addr_config = CARRIZO_GB_ADDR_CONFIG_GOLDEN;
		break;
	case CHIP_STONEY:
		adev->gfx.config.max_shader_engines = 1;
		adev->gfx.config.max_tile_pipes = 2;
		adev->gfx.config.max_sh_per_se = 1;
		adev->gfx.config.max_backends_per_se = 1;

		switch (adev->pdev->revision) {
		case 0xc0:
		case 0xc1:
		case 0xc2:
		case 0xc4:
		case 0xc8:
		case 0xc9:
			adev->gfx.config.max_cu_per_sh = 3;
			break;
		case 0xd0:
		case 0xd1:
		case 0xd2:
		default:
			adev->gfx.config.max_cu_per_sh = 2;
			break;
		}

		adev->gfx.config.max_texture_channel_caches = 2;
		adev->gfx.config.max_gprs = 256;
		adev->gfx.config.max_gs_threads = 16;
		adev->gfx.config.max_hw_contexts = 8;

		adev->gfx.config.sc_prim_fifo_size_frontend = 0x20;
		adev->gfx.config.sc_prim_fifo_size_backend = 0x100;
		adev->gfx.config.sc_hiz_tile_fifo_size = 0x30;
		adev->gfx.config.sc_earlyz_tile_fifo_size = 0x130;
		gb_addr_config = CARRIZO_GB_ADDR_CONFIG_GOLDEN;
		break;
	default:
		adev->gfx.config.max_shader_engines = 2;
		adev->gfx.config.max_tile_pipes = 4;
		adev->gfx.config.max_cu_per_sh = 2;
		adev->gfx.config.max_sh_per_se = 1;
		adev->gfx.config.max_backends_per_se = 2;
		adev->gfx.config.max_texture_channel_caches = 4;
		adev->gfx.config.max_gprs = 256;
		adev->gfx.config.max_gs_threads = 32;
		adev->gfx.config.max_hw_contexts = 8;

		adev->gfx.config.sc_prim_fifo_size_frontend = 0x20;
		adev->gfx.config.sc_prim_fifo_size_backend = 0x100;
		adev->gfx.config.sc_hiz_tile_fifo_size = 0x30;
		adev->gfx.config.sc_earlyz_tile_fifo_size = 0x130;
		gb_addr_config = TONGA_GB_ADDR_CONFIG_GOLDEN;
		break;
	}

	mc_shared_chmap = RREG32(mmMC_SHARED_CHMAP);
	adev->gfx.config.mc_arb_ramcfg = RREG32(mmMC_ARB_RAMCFG);
	mc_arb_ramcfg = adev->gfx.config.mc_arb_ramcfg;

	adev->gfx.config.num_tile_pipes = adev->gfx.config.max_tile_pipes;
	adev->gfx.config.mem_max_burst_length_bytes = 256;
	if (adev->flags & AMD_IS_APU) {
		/* Get memory bank mapping mode. */
		tmp = RREG32(mmMC_FUS_DRAM0_BANK_ADDR_MAPPING);
		dimm00_addr_map = REG_GET_FIELD(tmp, MC_FUS_DRAM0_BANK_ADDR_MAPPING, DIMM0ADDRMAP);
		dimm01_addr_map = REG_GET_FIELD(tmp, MC_FUS_DRAM0_BANK_ADDR_MAPPING, DIMM1ADDRMAP);

		tmp = RREG32(mmMC_FUS_DRAM1_BANK_ADDR_MAPPING);
		dimm10_addr_map = REG_GET_FIELD(tmp, MC_FUS_DRAM1_BANK_ADDR_MAPPING, DIMM0ADDRMAP);
		dimm11_addr_map = REG_GET_FIELD(tmp, MC_FUS_DRAM1_BANK_ADDR_MAPPING, DIMM1ADDRMAP);

		/* Validate settings in case only one DIMM installed. */
		if ((dimm00_addr_map == 0) || (dimm00_addr_map == 3) || (dimm00_addr_map == 4) || (dimm00_addr_map > 12))
			dimm00_addr_map = 0;
		if ((dimm01_addr_map == 0) || (dimm01_addr_map == 3) || (dimm01_addr_map == 4) || (dimm01_addr_map > 12))
			dimm01_addr_map = 0;
		if ((dimm10_addr_map == 0) || (dimm10_addr_map == 3) || (dimm10_addr_map == 4) || (dimm10_addr_map > 12))
			dimm10_addr_map = 0;
		if ((dimm11_addr_map == 0) || (dimm11_addr_map == 3) || (dimm11_addr_map == 4) || (dimm11_addr_map > 12))
			dimm11_addr_map = 0;

		/* If DIMM Addr map is 8GB, ROW size should be 2KB. Otherwise 1KB. */
		/* If ROW size(DIMM1) != ROW size(DMIMM0), ROW size should be larger one. */
		if ((dimm00_addr_map == 11) || (dimm01_addr_map == 11) || (dimm10_addr_map == 11) || (dimm11_addr_map == 11))
			adev->gfx.config.mem_row_size_in_kb = 2;
		else
			adev->gfx.config.mem_row_size_in_kb = 1;
	} else {
		tmp = REG_GET_FIELD(mc_arb_ramcfg, MC_ARB_RAMCFG, NOOFCOLS);
		adev->gfx.config.mem_row_size_in_kb = (4 * (1 << (8 + tmp))) / 1024;
		if (adev->gfx.config.mem_row_size_in_kb > 4)
			adev->gfx.config.mem_row_size_in_kb = 4;
	}

	adev->gfx.config.shader_engine_tile_size = 32;
	adev->gfx.config.num_gpus = 1;
	adev->gfx.config.multi_gpu_tile_size = 64;

	/* fix up row size */
	switch (adev->gfx.config.mem_row_size_in_kb) {
	case 1:
	default:
		gb_addr_config = REG_SET_FIELD(gb_addr_config, GB_ADDR_CONFIG, ROW_SIZE, 0);
		break;
	case 2:
		gb_addr_config = REG_SET_FIELD(gb_addr_config, GB_ADDR_CONFIG, ROW_SIZE, 1);
		break;
	case 4:
		gb_addr_config = REG_SET_FIELD(gb_addr_config, GB_ADDR_CONFIG, ROW_SIZE, 2);
		break;
	}
	adev->gfx.config.gb_addr_config = gb_addr_config;

	return 0;
}

static int gfx_v8_0_sw_init(void *handle)
{
	int i, r;
	struct amdgpu_ring *ring;
	struct amdgpu_device *adev = (struct amdgpu_device *)handle;

	/* EOP Event */
	r = amdgpu_irq_add_id(adev, 181, &adev->gfx.eop_irq);
	if (r)
		return r;

	/* Privileged reg */
	r = amdgpu_irq_add_id(adev, 184, &adev->gfx.priv_reg_irq);
	if (r)
		return r;

	/* Privileged inst */
	r = amdgpu_irq_add_id(adev, 185, &adev->gfx.priv_inst_irq);
	if (r)
		return r;

	adev->gfx.gfx_current_status = AMDGPU_GFX_NORMAL_MODE;

	gfx_v8_0_scratch_init(adev);

	r = gfx_v8_0_init_microcode(adev);
	if (r) {
		DRM_ERROR("Failed to load gfx firmware!\n");
		return r;
	}

	r = gfx_v8_0_rlc_init(adev);
	if (r) {
		DRM_ERROR("Failed to init rlc BOs!\n");
		return r;
	}

	r = gfx_v8_0_mec_init(adev);
	if (r) {
		DRM_ERROR("Failed to init MEC BOs!\n");
		return r;
	}

	/* set up the gfx ring */
	for (i = 0; i < adev->gfx.num_gfx_rings; i++) {
		ring = &adev->gfx.gfx_ring[i];
		ring->ring_obj = NULL;
		sprintf(ring->name, "gfx");
		/* no gfx doorbells on iceland */
		if (adev->asic_type != CHIP_TOPAZ) {
			ring->use_doorbell = true;
			ring->doorbell_index = AMDGPU_DOORBELL_GFX_RING0;
		}

		r = amdgpu_ring_init(adev, ring, 1024,
				     PACKET3(PACKET3_NOP, 0x3FFF), 0xf,
				     &adev->gfx.eop_irq, AMDGPU_CP_IRQ_GFX_EOP,
				     AMDGPU_RING_TYPE_GFX);
		if (r)
			return r;
	}

	/* set up the compute queues */
	for (i = 0; i < adev->gfx.num_compute_rings; i++) {
		unsigned irq_type;

		/* max 32 queues per MEC */
		if ((i >= 32) || (i >= AMDGPU_MAX_COMPUTE_RINGS)) {
			DRM_ERROR("Too many (%d) compute rings!\n", i);
			break;
		}
		ring = &adev->gfx.compute_ring[i];
		ring->ring_obj = NULL;
		ring->use_doorbell = true;
		ring->doorbell_index = AMDGPU_DOORBELL_MEC_RING0 + i;
		ring->me = 1; /* first MEC */
		ring->pipe = i / 8;
		ring->queue = i % 8;
		sprintf(ring->name, "comp_%d.%d.%d", ring->me, ring->pipe, ring->queue);
		irq_type = AMDGPU_CP_IRQ_COMPUTE_MEC1_PIPE0_EOP + ring->pipe;
		/* type-2 packets are deprecated on MEC, use type-3 instead */
		r = amdgpu_ring_init(adev, ring, 1024,
				     PACKET3(PACKET3_NOP, 0x3FFF), 0xf,
				     &adev->gfx.eop_irq, irq_type,
				     AMDGPU_RING_TYPE_COMPUTE);
		if (r)
			return r;
	}

	/* reserve GDS, GWS and OA resource for gfx */
	r = amdgpu_bo_create(adev, adev->gds.mem.gfx_partition_size,
			PAGE_SIZE, true,
			AMDGPU_GEM_DOMAIN_GDS, 0, NULL,
			NULL, &adev->gds.gds_gfx_bo);
	if (r)
		return r;

	r = amdgpu_bo_create(adev, adev->gds.gws.gfx_partition_size,
		PAGE_SIZE, true,
		AMDGPU_GEM_DOMAIN_GWS, 0, NULL,
		NULL, &adev->gds.gws_gfx_bo);
	if (r)
		return r;

	r = amdgpu_bo_create(adev, adev->gds.oa.gfx_partition_size,
			PAGE_SIZE, true,
			AMDGPU_GEM_DOMAIN_OA, 0, NULL,
			NULL, &adev->gds.oa_gfx_bo);
	if (r)
		return r;

	adev->gfx.ce_ram_size = 0x8000;

	r = gfx_v8_0_gpu_early_init(adev);
	if (r)
		return r;

	return 0;
}

static int gfx_v8_0_sw_fini(void *handle)
{
	int i;
	struct amdgpu_device *adev = (struct amdgpu_device *)handle;

	amdgpu_bo_unref(&adev->gds.oa_gfx_bo);
	amdgpu_bo_unref(&adev->gds.gws_gfx_bo);
	amdgpu_bo_unref(&adev->gds.gds_gfx_bo);

	for (i = 0; i < adev->gfx.num_gfx_rings; i++)
		amdgpu_ring_fini(&adev->gfx.gfx_ring[i]);
	for (i = 0; i < adev->gfx.num_compute_rings; i++)
		amdgpu_ring_fini(&adev->gfx.compute_ring[i]);

	gfx_v8_0_mec_fini(adev);

	gfx_v8_0_rlc_fini(adev);

	gfx_v8_0_free_microcode(adev);

	return 0;
}

static void gfx_v8_0_tiling_mode_table_init(struct amdgpu_device *adev)
{
	uint32_t *modearray, *mod2array;
	const u32 num_tile_mode_states = ARRAY_SIZE(adev->gfx.config.tile_mode_array);
	const u32 num_secondary_tile_mode_states = ARRAY_SIZE(adev->gfx.config.macrotile_mode_array);
	u32 reg_offset;

	modearray = adev->gfx.config.tile_mode_array;
	mod2array = adev->gfx.config.macrotile_mode_array;

	for (reg_offset = 0; reg_offset < num_tile_mode_states; reg_offset++)
		modearray[reg_offset] = 0;

	for (reg_offset = 0; reg_offset <  num_secondary_tile_mode_states; reg_offset++)
		mod2array[reg_offset] = 0;

	switch (adev->asic_type) {
	case CHIP_TOPAZ:
		modearray[0] = (ARRAY_MODE(ARRAY_2D_TILED_THIN1) |
				PIPE_CONFIG(ADDR_SURF_P2) |
				TILE_SPLIT(ADDR_SURF_TILE_SPLIT_64B) |
				MICRO_TILE_MODE_NEW(ADDR_SURF_DEPTH_MICRO_TILING));
		modearray[1] = (ARRAY_MODE(ARRAY_2D_TILED_THIN1) |
				PIPE_CONFIG(ADDR_SURF_P2) |
				TILE_SPLIT(ADDR_SURF_TILE_SPLIT_128B) |
				MICRO_TILE_MODE_NEW(ADDR_SURF_DEPTH_MICRO_TILING));
		modearray[2] = (ARRAY_MODE(ARRAY_2D_TILED_THIN1) |
				PIPE_CONFIG(ADDR_SURF_P2) |
				TILE_SPLIT(ADDR_SURF_TILE_SPLIT_256B) |
				MICRO_TILE_MODE_NEW(ADDR_SURF_DEPTH_MICRO_TILING));
		modearray[3] = (ARRAY_MODE(ARRAY_2D_TILED_THIN1) |
				PIPE_CONFIG(ADDR_SURF_P2) |
				TILE_SPLIT(ADDR_SURF_TILE_SPLIT_512B) |
				MICRO_TILE_MODE_NEW(ADDR_SURF_DEPTH_MICRO_TILING));
		modearray[4] = (ARRAY_MODE(ARRAY_2D_TILED_THIN1) |
				PIPE_CONFIG(ADDR_SURF_P2) |
				TILE_SPLIT(ADDR_SURF_TILE_SPLIT_2KB) |
				MICRO_TILE_MODE_NEW(ADDR_SURF_DEPTH_MICRO_TILING));
		modearray[5] = (ARRAY_MODE(ARRAY_1D_TILED_THIN1) |
				PIPE_CONFIG(ADDR_SURF_P2) |
				TILE_SPLIT(ADDR_SURF_TILE_SPLIT_2KB) |
				MICRO_TILE_MODE_NEW(ADDR_SURF_DEPTH_MICRO_TILING));
		modearray[6] = (ARRAY_MODE(ARRAY_PRT_TILED_THIN1) |
				PIPE_CONFIG(ADDR_SURF_P2) |
				TILE_SPLIT(ADDR_SURF_TILE_SPLIT_2KB) |
				MICRO_TILE_MODE_NEW(ADDR_SURF_DEPTH_MICRO_TILING));
		modearray[8] = (ARRAY_MODE(ARRAY_LINEAR_ALIGNED) |
				PIPE_CONFIG(ADDR_SURF_P2));
		modearray[9] = (ARRAY_MODE(ARRAY_1D_TILED_THIN1) |
				PIPE_CONFIG(ADDR_SURF_P2) |
				MICRO_TILE_MODE_NEW(ADDR_SURF_DISPLAY_MICRO_TILING) |
				SAMPLE_SPLIT(ADDR_SURF_SAMPLE_SPLIT_2));
		modearray[10] = (ARRAY_MODE(ARRAY_2D_TILED_THIN1) |
				 PIPE_CONFIG(ADDR_SURF_P2) |
				 MICRO_TILE_MODE_NEW(ADDR_SURF_DISPLAY_MICRO_TILING) |
				 SAMPLE_SPLIT(ADDR_SURF_SAMPLE_SPLIT_2));
		modearray[11] = (ARRAY_MODE(ARRAY_PRT_TILED_THIN1) |
				 PIPE_CONFIG(ADDR_SURF_P2) |
				 MICRO_TILE_MODE_NEW(ADDR_SURF_DISPLAY_MICRO_TILING) |
				 SAMPLE_SPLIT(ADDR_SURF_SAMPLE_SPLIT_8));
		modearray[13] = (ARRAY_MODE(ARRAY_1D_TILED_THIN1) |
				 PIPE_CONFIG(ADDR_SURF_P2) |
				 MICRO_TILE_MODE_NEW(ADDR_SURF_THIN_MICRO_TILING) |
				 SAMPLE_SPLIT(ADDR_SURF_SAMPLE_SPLIT_2));
		modearray[14] = (ARRAY_MODE(ARRAY_2D_TILED_THIN1) |
				 PIPE_CONFIG(ADDR_SURF_P2) |
				 MICRO_TILE_MODE_NEW(ADDR_SURF_THIN_MICRO_TILING) |
				 SAMPLE_SPLIT(ADDR_SURF_SAMPLE_SPLIT_2));
		modearray[15] = (ARRAY_MODE(ARRAY_3D_TILED_THIN1) |
				 PIPE_CONFIG(ADDR_SURF_P2) |
				 MICRO_TILE_MODE_NEW(ADDR_SURF_THIN_MICRO_TILING) |
				 SAMPLE_SPLIT(ADDR_SURF_SAMPLE_SPLIT_2));
		modearray[16] = (ARRAY_MODE(ARRAY_PRT_TILED_THIN1) |
				 PIPE_CONFIG(ADDR_SURF_P2) |
				 MICRO_TILE_MODE_NEW(ADDR_SURF_THIN_MICRO_TILING) |
				 SAMPLE_SPLIT(ADDR_SURF_SAMPLE_SPLIT_8));
		modearray[18] = (ARRAY_MODE(ARRAY_1D_TILED_THICK) |
				 PIPE_CONFIG(ADDR_SURF_P2) |
				 MICRO_TILE_MODE_NEW(ADDR_SURF_THIN_MICRO_TILING) |
				 SAMPLE_SPLIT(ADDR_SURF_SAMPLE_SPLIT_1));
		modearray[19] = (ARRAY_MODE(ARRAY_1D_TILED_THICK) |
				 PIPE_CONFIG(ADDR_SURF_P2) |
				 MICRO_TILE_MODE_NEW(ADDR_SURF_THICK_MICRO_TILING) |
				 SAMPLE_SPLIT(ADDR_SURF_SAMPLE_SPLIT_1));
		modearray[20] = (ARRAY_MODE(ARRAY_2D_TILED_THICK) |
				 PIPE_CONFIG(ADDR_SURF_P2) |
				 MICRO_TILE_MODE_NEW(ADDR_SURF_THICK_MICRO_TILING) |
				 SAMPLE_SPLIT(ADDR_SURF_SAMPLE_SPLIT_1));
		modearray[21] = (ARRAY_MODE(ARRAY_3D_TILED_THICK) |
				 PIPE_CONFIG(ADDR_SURF_P2) |
				 MICRO_TILE_MODE_NEW(ADDR_SURF_THICK_MICRO_TILING) |
				 SAMPLE_SPLIT(ADDR_SURF_SAMPLE_SPLIT_1));
		modearray[22] = (ARRAY_MODE(ARRAY_PRT_TILED_THICK) |
				 PIPE_CONFIG(ADDR_SURF_P2) |
				 MICRO_TILE_MODE_NEW(ADDR_SURF_THICK_MICRO_TILING) |
				 SAMPLE_SPLIT(ADDR_SURF_SAMPLE_SPLIT_1));
		modearray[24] = (ARRAY_MODE(ARRAY_2D_TILED_THICK) |
				 PIPE_CONFIG(ADDR_SURF_P2) |
				 MICRO_TILE_MODE_NEW(ADDR_SURF_THIN_MICRO_TILING) |
				 SAMPLE_SPLIT(ADDR_SURF_SAMPLE_SPLIT_1));
		modearray[25] = (ARRAY_MODE(ARRAY_2D_TILED_XTHICK) |
				 PIPE_CONFIG(ADDR_SURF_P2) |
				 MICRO_TILE_MODE_NEW(ADDR_SURF_THICK_MICRO_TILING) |
				 SAMPLE_SPLIT(ADDR_SURF_SAMPLE_SPLIT_1));
		modearray[26] = (ARRAY_MODE(ARRAY_3D_TILED_XTHICK) |
				 PIPE_CONFIG(ADDR_SURF_P2) |
				 MICRO_TILE_MODE_NEW(ADDR_SURF_THICK_MICRO_TILING) |
				 SAMPLE_SPLIT(ADDR_SURF_SAMPLE_SPLIT_1));
		modearray[27] = (ARRAY_MODE(ARRAY_1D_TILED_THIN1) |
				 PIPE_CONFIG(ADDR_SURF_P2) |
				 MICRO_TILE_MODE_NEW(ADDR_SURF_ROTATED_MICRO_TILING) |
				 SAMPLE_SPLIT(ADDR_SURF_SAMPLE_SPLIT_2));
		modearray[28] = (ARRAY_MODE(ARRAY_2D_TILED_THIN1) |
				 PIPE_CONFIG(ADDR_SURF_P2) |
				 MICRO_TILE_MODE_NEW(ADDR_SURF_ROTATED_MICRO_TILING) |
				 SAMPLE_SPLIT(ADDR_SURF_SAMPLE_SPLIT_2));
		modearray[29] = (ARRAY_MODE(ARRAY_PRT_TILED_THIN1) |
				 PIPE_CONFIG(ADDR_SURF_P2) |
				 MICRO_TILE_MODE_NEW(ADDR_SURF_ROTATED_MICRO_TILING) |
				 SAMPLE_SPLIT(ADDR_SURF_SAMPLE_SPLIT_8));

		mod2array[0] = (BANK_WIDTH(ADDR_SURF_BANK_WIDTH_4) |
				BANK_HEIGHT(ADDR_SURF_BANK_HEIGHT_4) |
				MACRO_TILE_ASPECT(ADDR_SURF_MACRO_ASPECT_2) |
				NUM_BANKS(ADDR_SURF_8_BANK));
		mod2array[1] = (BANK_WIDTH(ADDR_SURF_BANK_WIDTH_4) |
				BANK_HEIGHT(ADDR_SURF_BANK_HEIGHT_4) |
				MACRO_TILE_ASPECT(ADDR_SURF_MACRO_ASPECT_2) |
				NUM_BANKS(ADDR_SURF_8_BANK));
		mod2array[2] = (BANK_WIDTH(ADDR_SURF_BANK_WIDTH_2) |
				BANK_HEIGHT(ADDR_SURF_BANK_HEIGHT_4) |
				MACRO_TILE_ASPECT(ADDR_SURF_MACRO_ASPECT_2) |
				NUM_BANKS(ADDR_SURF_8_BANK));
		mod2array[3] = (BANK_WIDTH(ADDR_SURF_BANK_WIDTH_1) |
				BANK_HEIGHT(ADDR_SURF_BANK_HEIGHT_4) |
				MACRO_TILE_ASPECT(ADDR_SURF_MACRO_ASPECT_4) |
				NUM_BANKS(ADDR_SURF_8_BANK));
		mod2array[4] = (BANK_WIDTH(ADDR_SURF_BANK_WIDTH_1) |
				BANK_HEIGHT(ADDR_SURF_BANK_HEIGHT_2) |
				MACRO_TILE_ASPECT(ADDR_SURF_MACRO_ASPECT_2) |
				NUM_BANKS(ADDR_SURF_8_BANK));
		mod2array[5] = (BANK_WIDTH(ADDR_SURF_BANK_WIDTH_1) |
				BANK_HEIGHT(ADDR_SURF_BANK_HEIGHT_1) |
				MACRO_TILE_ASPECT(ADDR_SURF_MACRO_ASPECT_2) |
				NUM_BANKS(ADDR_SURF_8_BANK));
		mod2array[6] = (BANK_WIDTH(ADDR_SURF_BANK_WIDTH_1) |
				BANK_HEIGHT(ADDR_SURF_BANK_HEIGHT_1) |
				MACRO_TILE_ASPECT(ADDR_SURF_MACRO_ASPECT_2) |
				NUM_BANKS(ADDR_SURF_8_BANK));
		mod2array[8] = (BANK_WIDTH(ADDR_SURF_BANK_WIDTH_4) |
				BANK_HEIGHT(ADDR_SURF_BANK_HEIGHT_8) |
				MACRO_TILE_ASPECT(ADDR_SURF_MACRO_ASPECT_4) |
				NUM_BANKS(ADDR_SURF_16_BANK));
		mod2array[9] = (BANK_WIDTH(ADDR_SURF_BANK_WIDTH_4) |
				BANK_HEIGHT(ADDR_SURF_BANK_HEIGHT_4) |
				MACRO_TILE_ASPECT(ADDR_SURF_MACRO_ASPECT_4) |
				NUM_BANKS(ADDR_SURF_16_BANK));
		mod2array[10] = (BANK_WIDTH(ADDR_SURF_BANK_WIDTH_2) |
				 BANK_HEIGHT(ADDR_SURF_BANK_HEIGHT_4) |
				 MACRO_TILE_ASPECT(ADDR_SURF_MACRO_ASPECT_4) |
				 NUM_BANKS(ADDR_SURF_16_BANK));
		mod2array[11] = (BANK_WIDTH(ADDR_SURF_BANK_WIDTH_2) |
				 BANK_HEIGHT(ADDR_SURF_BANK_HEIGHT_2) |
				 MACRO_TILE_ASPECT(ADDR_SURF_MACRO_ASPECT_4) |
				 NUM_BANKS(ADDR_SURF_16_BANK));
		mod2array[12] = (BANK_WIDTH(ADDR_SURF_BANK_WIDTH_1) |
				 BANK_HEIGHT(ADDR_SURF_BANK_HEIGHT_2) |
				 MACRO_TILE_ASPECT(ADDR_SURF_MACRO_ASPECT_4) |
				 NUM_BANKS(ADDR_SURF_16_BANK));
		mod2array[13] = (BANK_WIDTH(ADDR_SURF_BANK_WIDTH_1) |
				 BANK_HEIGHT(ADDR_SURF_BANK_HEIGHT_1) |
				 MACRO_TILE_ASPECT(ADDR_SURF_MACRO_ASPECT_4) |
				 NUM_BANKS(ADDR_SURF_16_BANK));
		mod2array[14] = (BANK_WIDTH(ADDR_SURF_BANK_WIDTH_1) |
				 BANK_HEIGHT(ADDR_SURF_BANK_HEIGHT_1) |
				 MACRO_TILE_ASPECT(ADDR_SURF_MACRO_ASPECT_2) |
				 NUM_BANKS(ADDR_SURF_8_BANK));

		for (reg_offset = 0; reg_offset < num_tile_mode_states; reg_offset++)
			if (reg_offset != 7 && reg_offset != 12 && reg_offset != 17 &&
			    reg_offset != 23)
				WREG32(mmGB_TILE_MODE0 + reg_offset, modearray[reg_offset]);

		for (reg_offset = 0; reg_offset < num_secondary_tile_mode_states; reg_offset++)
			if (reg_offset != 7)
				WREG32(mmGB_MACROTILE_MODE0 + reg_offset, mod2array[reg_offset]);

		break;
	case CHIP_FIJI:
		modearray[0] = (ARRAY_MODE(ARRAY_2D_TILED_THIN1) |
				PIPE_CONFIG(ADDR_SURF_P16_32x32_16x16) |
				TILE_SPLIT(ADDR_SURF_TILE_SPLIT_64B) |
				MICRO_TILE_MODE_NEW(ADDR_SURF_DEPTH_MICRO_TILING));
		modearray[1] = (ARRAY_MODE(ARRAY_2D_TILED_THIN1) |
				PIPE_CONFIG(ADDR_SURF_P16_32x32_16x16) |
				TILE_SPLIT(ADDR_SURF_TILE_SPLIT_128B) |
				MICRO_TILE_MODE_NEW(ADDR_SURF_DEPTH_MICRO_TILING));
		modearray[2] = (ARRAY_MODE(ARRAY_2D_TILED_THIN1) |
				PIPE_CONFIG(ADDR_SURF_P16_32x32_16x16) |
				TILE_SPLIT(ADDR_SURF_TILE_SPLIT_256B) |
				MICRO_TILE_MODE_NEW(ADDR_SURF_DEPTH_MICRO_TILING));
		modearray[3] = (ARRAY_MODE(ARRAY_2D_TILED_THIN1) |
				PIPE_CONFIG(ADDR_SURF_P16_32x32_16x16) |
				TILE_SPLIT(ADDR_SURF_TILE_SPLIT_512B) |
				MICRO_TILE_MODE_NEW(ADDR_SURF_DEPTH_MICRO_TILING));
		modearray[4] = (ARRAY_MODE(ARRAY_2D_TILED_THIN1) |
				PIPE_CONFIG(ADDR_SURF_P16_32x32_16x16) |
				TILE_SPLIT(ADDR_SURF_TILE_SPLIT_2KB) |
				MICRO_TILE_MODE_NEW(ADDR_SURF_DEPTH_MICRO_TILING));
		modearray[5] = (ARRAY_MODE(ARRAY_1D_TILED_THIN1) |
				PIPE_CONFIG(ADDR_SURF_P16_32x32_16x16) |
				TILE_SPLIT(ADDR_SURF_TILE_SPLIT_2KB) |
				MICRO_TILE_MODE_NEW(ADDR_SURF_DEPTH_MICRO_TILING));
		modearray[6] = (ARRAY_MODE(ARRAY_PRT_TILED_THIN1) |
				PIPE_CONFIG(ADDR_SURF_P16_32x32_16x16) |
				TILE_SPLIT(ADDR_SURF_TILE_SPLIT_2KB) |
				MICRO_TILE_MODE_NEW(ADDR_SURF_DEPTH_MICRO_TILING));
		modearray[7] = (ARRAY_MODE(ARRAY_PRT_TILED_THIN1) |
				PIPE_CONFIG(ADDR_SURF_P4_16x16) |
				TILE_SPLIT(ADDR_SURF_TILE_SPLIT_2KB) |
				MICRO_TILE_MODE_NEW(ADDR_SURF_DEPTH_MICRO_TILING));
		modearray[8] = (ARRAY_MODE(ARRAY_LINEAR_ALIGNED) |
				PIPE_CONFIG(ADDR_SURF_P16_32x32_16x16));
		modearray[9] = (ARRAY_MODE(ARRAY_1D_TILED_THIN1) |
				PIPE_CONFIG(ADDR_SURF_P16_32x32_16x16) |
				MICRO_TILE_MODE_NEW(ADDR_SURF_DISPLAY_MICRO_TILING) |
				SAMPLE_SPLIT(ADDR_SURF_SAMPLE_SPLIT_2));
		modearray[10] = (ARRAY_MODE(ARRAY_2D_TILED_THIN1) |
				 PIPE_CONFIG(ADDR_SURF_P16_32x32_16x16) |
				 MICRO_TILE_MODE_NEW(ADDR_SURF_DISPLAY_MICRO_TILING) |
				 SAMPLE_SPLIT(ADDR_SURF_SAMPLE_SPLIT_2));
		modearray[11] = (ARRAY_MODE(ARRAY_PRT_TILED_THIN1) |
				 PIPE_CONFIG(ADDR_SURF_P16_32x32_16x16) |
				 MICRO_TILE_MODE_NEW(ADDR_SURF_DISPLAY_MICRO_TILING) |
				 SAMPLE_SPLIT(ADDR_SURF_SAMPLE_SPLIT_8));
		modearray[12] = (ARRAY_MODE(ARRAY_PRT_TILED_THIN1) |
				 PIPE_CONFIG(ADDR_SURF_P4_16x16) |
				 MICRO_TILE_MODE_NEW(ADDR_SURF_DISPLAY_MICRO_TILING) |
				 SAMPLE_SPLIT(ADDR_SURF_SAMPLE_SPLIT_8));
		modearray[13] = (ARRAY_MODE(ARRAY_1D_TILED_THIN1) |
				 PIPE_CONFIG(ADDR_SURF_P16_32x32_16x16) |
				 MICRO_TILE_MODE_NEW(ADDR_SURF_THIN_MICRO_TILING) |
				 SAMPLE_SPLIT(ADDR_SURF_SAMPLE_SPLIT_2));
		modearray[14] = (ARRAY_MODE(ARRAY_2D_TILED_THIN1) |
				 PIPE_CONFIG(ADDR_SURF_P16_32x32_16x16) |
				 MICRO_TILE_MODE_NEW(ADDR_SURF_THIN_MICRO_TILING) |
				 SAMPLE_SPLIT(ADDR_SURF_SAMPLE_SPLIT_2));
		modearray[15] = (ARRAY_MODE(ARRAY_3D_TILED_THIN1) |
				 PIPE_CONFIG(ADDR_SURF_P16_32x32_16x16) |
				 MICRO_TILE_MODE_NEW(ADDR_SURF_THIN_MICRO_TILING) |
				 SAMPLE_SPLIT(ADDR_SURF_SAMPLE_SPLIT_2));
		modearray[16] = (ARRAY_MODE(ARRAY_PRT_TILED_THIN1) |
				 PIPE_CONFIG(ADDR_SURF_P16_32x32_16x16) |
				 MICRO_TILE_MODE_NEW(ADDR_SURF_THIN_MICRO_TILING) |
				 SAMPLE_SPLIT(ADDR_SURF_SAMPLE_SPLIT_8));
		modearray[17] = (ARRAY_MODE(ARRAY_PRT_TILED_THIN1) |
				 PIPE_CONFIG(ADDR_SURF_P4_16x16) |
				 MICRO_TILE_MODE_NEW(ADDR_SURF_THIN_MICRO_TILING) |
				 SAMPLE_SPLIT(ADDR_SURF_SAMPLE_SPLIT_8));
		modearray[18] = (ARRAY_MODE(ARRAY_1D_TILED_THICK) |
				 PIPE_CONFIG(ADDR_SURF_P16_32x32_16x16) |
				 MICRO_TILE_MODE_NEW(ADDR_SURF_THIN_MICRO_TILING) |
				 SAMPLE_SPLIT(ADDR_SURF_SAMPLE_SPLIT_1));
		modearray[19] = (ARRAY_MODE(ARRAY_1D_TILED_THICK) |
				 PIPE_CONFIG(ADDR_SURF_P16_32x32_16x16) |
				 MICRO_TILE_MODE_NEW(ADDR_SURF_THICK_MICRO_TILING) |
				 SAMPLE_SPLIT(ADDR_SURF_SAMPLE_SPLIT_1));
		modearray[20] = (ARRAY_MODE(ARRAY_2D_TILED_THICK) |
				 PIPE_CONFIG(ADDR_SURF_P16_32x32_16x16) |
				 MICRO_TILE_MODE_NEW(ADDR_SURF_THICK_MICRO_TILING) |
				 SAMPLE_SPLIT(ADDR_SURF_SAMPLE_SPLIT_1));
		modearray[21] = (ARRAY_MODE(ARRAY_3D_TILED_THICK) |
				 PIPE_CONFIG(ADDR_SURF_P16_32x32_16x16) |
				 MICRO_TILE_MODE_NEW(ADDR_SURF_THICK_MICRO_TILING) |
				 SAMPLE_SPLIT(ADDR_SURF_SAMPLE_SPLIT_1));
		modearray[22] = (ARRAY_MODE(ARRAY_PRT_TILED_THICK) |
				 PIPE_CONFIG(ADDR_SURF_P16_32x32_16x16) |
				 MICRO_TILE_MODE_NEW(ADDR_SURF_THICK_MICRO_TILING) |
				 SAMPLE_SPLIT(ADDR_SURF_SAMPLE_SPLIT_1));
		modearray[23] = (ARRAY_MODE(ARRAY_PRT_TILED_THICK) |
				 PIPE_CONFIG(ADDR_SURF_P4_16x16) |
				 MICRO_TILE_MODE_NEW(ADDR_SURF_THICK_MICRO_TILING) |
				 SAMPLE_SPLIT(ADDR_SURF_SAMPLE_SPLIT_1));
		modearray[24] = (ARRAY_MODE(ARRAY_2D_TILED_THICK) |
				 PIPE_CONFIG(ADDR_SURF_P16_32x32_16x16) |
				 MICRO_TILE_MODE_NEW(ADDR_SURF_THIN_MICRO_TILING) |
				 SAMPLE_SPLIT(ADDR_SURF_SAMPLE_SPLIT_1));
		modearray[25] = (ARRAY_MODE(ARRAY_2D_TILED_XTHICK) |
				 PIPE_CONFIG(ADDR_SURF_P16_32x32_16x16) |
				 MICRO_TILE_MODE_NEW(ADDR_SURF_THICK_MICRO_TILING) |
				 SAMPLE_SPLIT(ADDR_SURF_SAMPLE_SPLIT_1));
		modearray[26] = (ARRAY_MODE(ARRAY_3D_TILED_XTHICK) |
				 PIPE_CONFIG(ADDR_SURF_P16_32x32_16x16) |
				 MICRO_TILE_MODE_NEW(ADDR_SURF_THICK_MICRO_TILING) |
				 SAMPLE_SPLIT(ADDR_SURF_SAMPLE_SPLIT_1));
		modearray[27] = (ARRAY_MODE(ARRAY_1D_TILED_THIN1) |
				 PIPE_CONFIG(ADDR_SURF_P16_32x32_16x16) |
				 MICRO_TILE_MODE_NEW(ADDR_SURF_ROTATED_MICRO_TILING) |
				 SAMPLE_SPLIT(ADDR_SURF_SAMPLE_SPLIT_2));
		modearray[28] = (ARRAY_MODE(ARRAY_2D_TILED_THIN1) |
				 PIPE_CONFIG(ADDR_SURF_P16_32x32_16x16) |
				 MICRO_TILE_MODE_NEW(ADDR_SURF_ROTATED_MICRO_TILING) |
				 SAMPLE_SPLIT(ADDR_SURF_SAMPLE_SPLIT_2));
		modearray[29] = (ARRAY_MODE(ARRAY_PRT_TILED_THIN1) |
				 PIPE_CONFIG(ADDR_SURF_P16_32x32_16x16) |
				 MICRO_TILE_MODE_NEW(ADDR_SURF_ROTATED_MICRO_TILING) |
				 SAMPLE_SPLIT(ADDR_SURF_SAMPLE_SPLIT_8));
		modearray[30] = (ARRAY_MODE(ARRAY_PRT_TILED_THIN1) |
				 PIPE_CONFIG(ADDR_SURF_P4_16x16) |
				 MICRO_TILE_MODE_NEW(ADDR_SURF_ROTATED_MICRO_TILING) |
				 SAMPLE_SPLIT(ADDR_SURF_SAMPLE_SPLIT_8));

		mod2array[0] = (BANK_WIDTH(ADDR_SURF_BANK_WIDTH_1) |
				BANK_HEIGHT(ADDR_SURF_BANK_HEIGHT_4) |
				MACRO_TILE_ASPECT(ADDR_SURF_MACRO_ASPECT_2) |
				NUM_BANKS(ADDR_SURF_8_BANK));
		mod2array[1] = (BANK_WIDTH(ADDR_SURF_BANK_WIDTH_1) |
				BANK_HEIGHT(ADDR_SURF_BANK_HEIGHT_4) |
				MACRO_TILE_ASPECT(ADDR_SURF_MACRO_ASPECT_2) |
				NUM_BANKS(ADDR_SURF_8_BANK));
		mod2array[2] = (BANK_WIDTH(ADDR_SURF_BANK_WIDTH_1) |
				BANK_HEIGHT(ADDR_SURF_BANK_HEIGHT_4) |
				MACRO_TILE_ASPECT(ADDR_SURF_MACRO_ASPECT_2) |
				NUM_BANKS(ADDR_SURF_8_BANK));
		mod2array[3] = (BANK_WIDTH(ADDR_SURF_BANK_WIDTH_1) |
				BANK_HEIGHT(ADDR_SURF_BANK_HEIGHT_4) |
				MACRO_TILE_ASPECT(ADDR_SURF_MACRO_ASPECT_2) |
				NUM_BANKS(ADDR_SURF_8_BANK));
		mod2array[4] = (BANK_WIDTH(ADDR_SURF_BANK_WIDTH_1) |
				BANK_HEIGHT(ADDR_SURF_BANK_HEIGHT_2) |
				MACRO_TILE_ASPECT(ADDR_SURF_MACRO_ASPECT_1) |
				NUM_BANKS(ADDR_SURF_8_BANK));
		mod2array[5] = (BANK_WIDTH(ADDR_SURF_BANK_WIDTH_1) |
				BANK_HEIGHT(ADDR_SURF_BANK_HEIGHT_1) |
				MACRO_TILE_ASPECT(ADDR_SURF_MACRO_ASPECT_1) |
				NUM_BANKS(ADDR_SURF_8_BANK));
		mod2array[6] = (BANK_WIDTH(ADDR_SURF_BANK_WIDTH_1) |
				BANK_HEIGHT(ADDR_SURF_BANK_HEIGHT_1) |
				MACRO_TILE_ASPECT(ADDR_SURF_MACRO_ASPECT_1) |
				NUM_BANKS(ADDR_SURF_8_BANK));
		mod2array[8] = (BANK_WIDTH(ADDR_SURF_BANK_WIDTH_1) |
				BANK_HEIGHT(ADDR_SURF_BANK_HEIGHT_8) |
				MACRO_TILE_ASPECT(ADDR_SURF_MACRO_ASPECT_2) |
				NUM_BANKS(ADDR_SURF_8_BANK));
		mod2array[9] = (BANK_WIDTH(ADDR_SURF_BANK_WIDTH_1) |
				BANK_HEIGHT(ADDR_SURF_BANK_HEIGHT_4) |
				MACRO_TILE_ASPECT(ADDR_SURF_MACRO_ASPECT_2) |
				NUM_BANKS(ADDR_SURF_8_BANK));
		mod2array[10] = (BANK_WIDTH(ADDR_SURF_BANK_WIDTH_1) |
				 BANK_HEIGHT(ADDR_SURF_BANK_HEIGHT_2) |
				 MACRO_TILE_ASPECT(ADDR_SURF_MACRO_ASPECT_1) |
				 NUM_BANKS(ADDR_SURF_8_BANK));
		mod2array[11] = (BANK_WIDTH(ADDR_SURF_BANK_WIDTH_1) |
				 BANK_HEIGHT(ADDR_SURF_BANK_HEIGHT_1) |
				 MACRO_TILE_ASPECT(ADDR_SURF_MACRO_ASPECT_1) |
				 NUM_BANKS(ADDR_SURF_8_BANK));
		mod2array[12] = (BANK_WIDTH(ADDR_SURF_BANK_WIDTH_1) |
				 BANK_HEIGHT(ADDR_SURF_BANK_HEIGHT_2) |
				 MACRO_TILE_ASPECT(ADDR_SURF_MACRO_ASPECT_2) |
				 NUM_BANKS(ADDR_SURF_8_BANK));
		mod2array[13] = (BANK_WIDTH(ADDR_SURF_BANK_WIDTH_1) |
				 BANK_HEIGHT(ADDR_SURF_BANK_HEIGHT_1) |
				 MACRO_TILE_ASPECT(ADDR_SURF_MACRO_ASPECT_2) |
				 NUM_BANKS(ADDR_SURF_8_BANK));
		mod2array[14] = (BANK_WIDTH(ADDR_SURF_BANK_WIDTH_1) |
				 BANK_HEIGHT(ADDR_SURF_BANK_HEIGHT_1) |
				 MACRO_TILE_ASPECT(ADDR_SURF_MACRO_ASPECT_1) |
				 NUM_BANKS(ADDR_SURF_4_BANK));

		for (reg_offset = 0; reg_offset < num_tile_mode_states; reg_offset++)
			WREG32(mmGB_TILE_MODE0 + reg_offset, modearray[reg_offset]);

		for (reg_offset = 0; reg_offset < num_secondary_tile_mode_states; reg_offset++)
			if (reg_offset != 7)
				WREG32(mmGB_MACROTILE_MODE0 + reg_offset, mod2array[reg_offset]);

		break;
	case CHIP_TONGA:
		modearray[0] = (ARRAY_MODE(ARRAY_2D_TILED_THIN1) |
				PIPE_CONFIG(ADDR_SURF_P8_32x32_16x16) |
				TILE_SPLIT(ADDR_SURF_TILE_SPLIT_64B) |
				MICRO_TILE_MODE_NEW(ADDR_SURF_DEPTH_MICRO_TILING));
		modearray[1] = (ARRAY_MODE(ARRAY_2D_TILED_THIN1) |
				PIPE_CONFIG(ADDR_SURF_P8_32x32_16x16) |
				TILE_SPLIT(ADDR_SURF_TILE_SPLIT_128B) |
				MICRO_TILE_MODE_NEW(ADDR_SURF_DEPTH_MICRO_TILING));
		modearray[2] = (ARRAY_MODE(ARRAY_2D_TILED_THIN1) |
				PIPE_CONFIG(ADDR_SURF_P8_32x32_16x16) |
				TILE_SPLIT(ADDR_SURF_TILE_SPLIT_256B) |
				MICRO_TILE_MODE_NEW(ADDR_SURF_DEPTH_MICRO_TILING));
		modearray[3] = (ARRAY_MODE(ARRAY_2D_TILED_THIN1) |
				PIPE_CONFIG(ADDR_SURF_P8_32x32_16x16) |
				TILE_SPLIT(ADDR_SURF_TILE_SPLIT_512B) |
				MICRO_TILE_MODE_NEW(ADDR_SURF_DEPTH_MICRO_TILING));
		modearray[4] = (ARRAY_MODE(ARRAY_2D_TILED_THIN1) |
				PIPE_CONFIG(ADDR_SURF_P8_32x32_16x16) |
				TILE_SPLIT(ADDR_SURF_TILE_SPLIT_2KB) |
				MICRO_TILE_MODE_NEW(ADDR_SURF_DEPTH_MICRO_TILING));
		modearray[5] = (ARRAY_MODE(ARRAY_1D_TILED_THIN1) |
				PIPE_CONFIG(ADDR_SURF_P8_32x32_16x16) |
				TILE_SPLIT(ADDR_SURF_TILE_SPLIT_2KB) |
				MICRO_TILE_MODE_NEW(ADDR_SURF_DEPTH_MICRO_TILING));
		modearray[6] = (ARRAY_MODE(ARRAY_PRT_TILED_THIN1) |
				PIPE_CONFIG(ADDR_SURF_P8_32x32_16x16) |
				TILE_SPLIT(ADDR_SURF_TILE_SPLIT_2KB) |
				MICRO_TILE_MODE_NEW(ADDR_SURF_DEPTH_MICRO_TILING));
		modearray[7] = (ARRAY_MODE(ARRAY_PRT_TILED_THIN1) |
				PIPE_CONFIG(ADDR_SURF_P4_16x16) |
				TILE_SPLIT(ADDR_SURF_TILE_SPLIT_2KB) |
				MICRO_TILE_MODE_NEW(ADDR_SURF_DEPTH_MICRO_TILING));
		modearray[8] = (ARRAY_MODE(ARRAY_LINEAR_ALIGNED) |
				PIPE_CONFIG(ADDR_SURF_P8_32x32_16x16));
		modearray[9] = (ARRAY_MODE(ARRAY_1D_TILED_THIN1) |
				PIPE_CONFIG(ADDR_SURF_P8_32x32_16x16) |
				MICRO_TILE_MODE_NEW(ADDR_SURF_DISPLAY_MICRO_TILING) |
				SAMPLE_SPLIT(ADDR_SURF_SAMPLE_SPLIT_2));
		modearray[10] = (ARRAY_MODE(ARRAY_2D_TILED_THIN1) |
				 PIPE_CONFIG(ADDR_SURF_P8_32x32_16x16) |
				 MICRO_TILE_MODE_NEW(ADDR_SURF_DISPLAY_MICRO_TILING) |
				 SAMPLE_SPLIT(ADDR_SURF_SAMPLE_SPLIT_2));
		modearray[11] = (ARRAY_MODE(ARRAY_PRT_TILED_THIN1) |
				 PIPE_CONFIG(ADDR_SURF_P8_32x32_16x16) |
				 MICRO_TILE_MODE_NEW(ADDR_SURF_DISPLAY_MICRO_TILING) |
				 SAMPLE_SPLIT(ADDR_SURF_SAMPLE_SPLIT_8));
		modearray[12] = (ARRAY_MODE(ARRAY_PRT_TILED_THIN1) |
				 PIPE_CONFIG(ADDR_SURF_P4_16x16) |
				 MICRO_TILE_MODE_NEW(ADDR_SURF_DISPLAY_MICRO_TILING) |
				 SAMPLE_SPLIT(ADDR_SURF_SAMPLE_SPLIT_8));
		modearray[13] = (ARRAY_MODE(ARRAY_1D_TILED_THIN1) |
				 PIPE_CONFIG(ADDR_SURF_P8_32x32_16x16) |
				 MICRO_TILE_MODE_NEW(ADDR_SURF_THIN_MICRO_TILING) |
				 SAMPLE_SPLIT(ADDR_SURF_SAMPLE_SPLIT_2));
		modearray[14] = (ARRAY_MODE(ARRAY_2D_TILED_THIN1) |
				 PIPE_CONFIG(ADDR_SURF_P8_32x32_16x16) |
				 MICRO_TILE_MODE_NEW(ADDR_SURF_THIN_MICRO_TILING) |
				 SAMPLE_SPLIT(ADDR_SURF_SAMPLE_SPLIT_2));
		modearray[15] = (ARRAY_MODE(ARRAY_3D_TILED_THIN1) |
				 PIPE_CONFIG(ADDR_SURF_P8_32x32_16x16) |
				 MICRO_TILE_MODE_NEW(ADDR_SURF_THIN_MICRO_TILING) |
				 SAMPLE_SPLIT(ADDR_SURF_SAMPLE_SPLIT_2));
		modearray[16] = (ARRAY_MODE(ARRAY_PRT_TILED_THIN1) |
				 PIPE_CONFIG(ADDR_SURF_P8_32x32_16x16) |
				 MICRO_TILE_MODE_NEW(ADDR_SURF_THIN_MICRO_TILING) |
				 SAMPLE_SPLIT(ADDR_SURF_SAMPLE_SPLIT_8));
		modearray[17] = (ARRAY_MODE(ARRAY_PRT_TILED_THIN1) |
				 PIPE_CONFIG(ADDR_SURF_P4_16x16) |
				 MICRO_TILE_MODE_NEW(ADDR_SURF_THIN_MICRO_TILING) |
				 SAMPLE_SPLIT(ADDR_SURF_SAMPLE_SPLIT_8));
		modearray[18] = (ARRAY_MODE(ARRAY_1D_TILED_THICK) |
				 PIPE_CONFIG(ADDR_SURF_P8_32x32_16x16) |
				 MICRO_TILE_MODE_NEW(ADDR_SURF_THIN_MICRO_TILING) |
				 SAMPLE_SPLIT(ADDR_SURF_SAMPLE_SPLIT_1));
		modearray[19] = (ARRAY_MODE(ARRAY_1D_TILED_THICK) |
				 PIPE_CONFIG(ADDR_SURF_P8_32x32_16x16) |
				 MICRO_TILE_MODE_NEW(ADDR_SURF_THICK_MICRO_TILING) |
				 SAMPLE_SPLIT(ADDR_SURF_SAMPLE_SPLIT_1));
		modearray[20] = (ARRAY_MODE(ARRAY_2D_TILED_THICK) |
				 PIPE_CONFIG(ADDR_SURF_P8_32x32_16x16) |
				 MICRO_TILE_MODE_NEW(ADDR_SURF_THICK_MICRO_TILING) |
				 SAMPLE_SPLIT(ADDR_SURF_SAMPLE_SPLIT_1));
		modearray[21] = (ARRAY_MODE(ARRAY_3D_TILED_THICK) |
				 PIPE_CONFIG(ADDR_SURF_P8_32x32_16x16) |
				 MICRO_TILE_MODE_NEW(ADDR_SURF_THICK_MICRO_TILING) |
				 SAMPLE_SPLIT(ADDR_SURF_SAMPLE_SPLIT_1));
		modearray[22] = (ARRAY_MODE(ARRAY_PRT_TILED_THICK) |
				 PIPE_CONFIG(ADDR_SURF_P8_32x32_16x16) |
				 MICRO_TILE_MODE_NEW(ADDR_SURF_THICK_MICRO_TILING) |
				 SAMPLE_SPLIT(ADDR_SURF_SAMPLE_SPLIT_1));
		modearray[23] = (ARRAY_MODE(ARRAY_PRT_TILED_THICK) |
				 PIPE_CONFIG(ADDR_SURF_P4_16x16) |
				 MICRO_TILE_MODE_NEW(ADDR_SURF_THICK_MICRO_TILING) |
				 SAMPLE_SPLIT(ADDR_SURF_SAMPLE_SPLIT_1));
		modearray[24] = (ARRAY_MODE(ARRAY_2D_TILED_THICK) |
				 PIPE_CONFIG(ADDR_SURF_P8_32x32_16x16) |
				 MICRO_TILE_MODE_NEW(ADDR_SURF_THIN_MICRO_TILING) |
				 SAMPLE_SPLIT(ADDR_SURF_SAMPLE_SPLIT_1));
		modearray[25] = (ARRAY_MODE(ARRAY_2D_TILED_XTHICK) |
				 PIPE_CONFIG(ADDR_SURF_P8_32x32_16x16) |
				 MICRO_TILE_MODE_NEW(ADDR_SURF_THICK_MICRO_TILING) |
				 SAMPLE_SPLIT(ADDR_SURF_SAMPLE_SPLIT_1));
		modearray[26] = (ARRAY_MODE(ARRAY_3D_TILED_XTHICK) |
				 PIPE_CONFIG(ADDR_SURF_P8_32x32_16x16) |
				 MICRO_TILE_MODE_NEW(ADDR_SURF_THICK_MICRO_TILING) |
				 SAMPLE_SPLIT(ADDR_SURF_SAMPLE_SPLIT_1));
		modearray[27] = (ARRAY_MODE(ARRAY_1D_TILED_THIN1) |
				 PIPE_CONFIG(ADDR_SURF_P8_32x32_16x16) |
				 MICRO_TILE_MODE_NEW(ADDR_SURF_ROTATED_MICRO_TILING) |
				 SAMPLE_SPLIT(ADDR_SURF_SAMPLE_SPLIT_2));
		modearray[28] = (ARRAY_MODE(ARRAY_2D_TILED_THIN1) |
				 PIPE_CONFIG(ADDR_SURF_P8_32x32_16x16) |
				 MICRO_TILE_MODE_NEW(ADDR_SURF_ROTATED_MICRO_TILING) |
				 SAMPLE_SPLIT(ADDR_SURF_SAMPLE_SPLIT_2));
		modearray[29] = (ARRAY_MODE(ARRAY_PRT_TILED_THIN1) |
				 PIPE_CONFIG(ADDR_SURF_P8_32x32_16x16) |
				 MICRO_TILE_MODE_NEW(ADDR_SURF_ROTATED_MICRO_TILING) |
				 SAMPLE_SPLIT(ADDR_SURF_SAMPLE_SPLIT_8));
		modearray[30] = (ARRAY_MODE(ARRAY_PRT_TILED_THIN1) |
				 PIPE_CONFIG(ADDR_SURF_P4_16x16) |
				 MICRO_TILE_MODE_NEW(ADDR_SURF_ROTATED_MICRO_TILING) |
				 SAMPLE_SPLIT(ADDR_SURF_SAMPLE_SPLIT_8));

		mod2array[0] = (BANK_WIDTH(ADDR_SURF_BANK_WIDTH_1) |
				BANK_HEIGHT(ADDR_SURF_BANK_HEIGHT_4) |
				MACRO_TILE_ASPECT(ADDR_SURF_MACRO_ASPECT_4) |
				NUM_BANKS(ADDR_SURF_16_BANK));
		mod2array[1] = (BANK_WIDTH(ADDR_SURF_BANK_WIDTH_1) |
				BANK_HEIGHT(ADDR_SURF_BANK_HEIGHT_4) |
				MACRO_TILE_ASPECT(ADDR_SURF_MACRO_ASPECT_4) |
				NUM_BANKS(ADDR_SURF_16_BANK));
		mod2array[2] = (BANK_WIDTH(ADDR_SURF_BANK_WIDTH_1) |
				BANK_HEIGHT(ADDR_SURF_BANK_HEIGHT_4) |
				MACRO_TILE_ASPECT(ADDR_SURF_MACRO_ASPECT_4) |
				NUM_BANKS(ADDR_SURF_16_BANK));
		mod2array[3] = (BANK_WIDTH(ADDR_SURF_BANK_WIDTH_1) |
				BANK_HEIGHT(ADDR_SURF_BANK_HEIGHT_4) |
				MACRO_TILE_ASPECT(ADDR_SURF_MACRO_ASPECT_4) |
				NUM_BANKS(ADDR_SURF_16_BANK));
		mod2array[4] = (BANK_WIDTH(ADDR_SURF_BANK_WIDTH_1) |
				BANK_HEIGHT(ADDR_SURF_BANK_HEIGHT_2) |
				MACRO_TILE_ASPECT(ADDR_SURF_MACRO_ASPECT_2) |
				NUM_BANKS(ADDR_SURF_16_BANK));
		mod2array[5] = (BANK_WIDTH(ADDR_SURF_BANK_WIDTH_1) |
				BANK_HEIGHT(ADDR_SURF_BANK_HEIGHT_1) |
				MACRO_TILE_ASPECT(ADDR_SURF_MACRO_ASPECT_1) |
				NUM_BANKS(ADDR_SURF_16_BANK));
		mod2array[6] = (BANK_WIDTH(ADDR_SURF_BANK_WIDTH_1) |
				BANK_HEIGHT(ADDR_SURF_BANK_HEIGHT_1) |
				MACRO_TILE_ASPECT(ADDR_SURF_MACRO_ASPECT_1) |
				NUM_BANKS(ADDR_SURF_16_BANK));
		mod2array[8] = (BANK_WIDTH(ADDR_SURF_BANK_WIDTH_1) |
				BANK_HEIGHT(ADDR_SURF_BANK_HEIGHT_8) |
				MACRO_TILE_ASPECT(ADDR_SURF_MACRO_ASPECT_4) |
				NUM_BANKS(ADDR_SURF_16_BANK));
		mod2array[9] = (BANK_WIDTH(ADDR_SURF_BANK_WIDTH_1) |
				BANK_HEIGHT(ADDR_SURF_BANK_HEIGHT_4) |
				MACRO_TILE_ASPECT(ADDR_SURF_MACRO_ASPECT_4) |
				NUM_BANKS(ADDR_SURF_16_BANK));
		mod2array[10] = (BANK_WIDTH(ADDR_SURF_BANK_WIDTH_1) |
				 BANK_HEIGHT(ADDR_SURF_BANK_HEIGHT_2) |
				 MACRO_TILE_ASPECT(ADDR_SURF_MACRO_ASPECT_2) |
				 NUM_BANKS(ADDR_SURF_16_BANK));
		mod2array[11] = (BANK_WIDTH(ADDR_SURF_BANK_WIDTH_1) |
				 BANK_HEIGHT(ADDR_SURF_BANK_HEIGHT_1) |
				 MACRO_TILE_ASPECT(ADDR_SURF_MACRO_ASPECT_2) |
				 NUM_BANKS(ADDR_SURF_16_BANK));
		mod2array[12] = (BANK_WIDTH(ADDR_SURF_BANK_WIDTH_1) |
				 BANK_HEIGHT(ADDR_SURF_BANK_HEIGHT_1) |
				 MACRO_TILE_ASPECT(ADDR_SURF_MACRO_ASPECT_1) |
				 NUM_BANKS(ADDR_SURF_8_BANK));
		mod2array[13] = (BANK_WIDTH(ADDR_SURF_BANK_WIDTH_1) |
				 BANK_HEIGHT(ADDR_SURF_BANK_HEIGHT_1) |
				 MACRO_TILE_ASPECT(ADDR_SURF_MACRO_ASPECT_1) |
				 NUM_BANKS(ADDR_SURF_4_BANK));
		mod2array[14] = (BANK_WIDTH(ADDR_SURF_BANK_WIDTH_1) |
				 BANK_HEIGHT(ADDR_SURF_BANK_HEIGHT_1) |
				 MACRO_TILE_ASPECT(ADDR_SURF_MACRO_ASPECT_1) |
				 NUM_BANKS(ADDR_SURF_4_BANK));

		for (reg_offset = 0; reg_offset < num_tile_mode_states; reg_offset++)
			WREG32(mmGB_TILE_MODE0 + reg_offset, modearray[reg_offset]);

		for (reg_offset = 0; reg_offset < num_secondary_tile_mode_states; reg_offset++)
			if (reg_offset != 7)
				WREG32(mmGB_MACROTILE_MODE0 + reg_offset, mod2array[reg_offset]);

		break;
	case CHIP_POLARIS11:
		modearray[0] = (ARRAY_MODE(ARRAY_2D_TILED_THIN1) |
				PIPE_CONFIG(ADDR_SURF_P4_16x16) |
				TILE_SPLIT(ADDR_SURF_TILE_SPLIT_64B) |
				MICRO_TILE_MODE_NEW(ADDR_SURF_DEPTH_MICRO_TILING));
		modearray[1] = (ARRAY_MODE(ARRAY_2D_TILED_THIN1) |
				PIPE_CONFIG(ADDR_SURF_P4_16x16) |
				TILE_SPLIT(ADDR_SURF_TILE_SPLIT_128B) |
				MICRO_TILE_MODE_NEW(ADDR_SURF_DEPTH_MICRO_TILING));
		modearray[2] = (ARRAY_MODE(ARRAY_2D_TILED_THIN1) |
				PIPE_CONFIG(ADDR_SURF_P4_16x16) |
				TILE_SPLIT(ADDR_SURF_TILE_SPLIT_256B) |
				MICRO_TILE_MODE_NEW(ADDR_SURF_DEPTH_MICRO_TILING));
		modearray[3] = (ARRAY_MODE(ARRAY_2D_TILED_THIN1) |
				PIPE_CONFIG(ADDR_SURF_P4_16x16) |
				TILE_SPLIT(ADDR_SURF_TILE_SPLIT_512B) |
				MICRO_TILE_MODE_NEW(ADDR_SURF_DEPTH_MICRO_TILING));
		modearray[4] = (ARRAY_MODE(ARRAY_2D_TILED_THIN1) |
				PIPE_CONFIG(ADDR_SURF_P4_16x16) |
				TILE_SPLIT(ADDR_SURF_TILE_SPLIT_2KB) |
				MICRO_TILE_MODE_NEW(ADDR_SURF_DEPTH_MICRO_TILING));
		modearray[5] = (ARRAY_MODE(ARRAY_1D_TILED_THIN1) |
				PIPE_CONFIG(ADDR_SURF_P4_16x16) |
				TILE_SPLIT(ADDR_SURF_TILE_SPLIT_2KB) |
				MICRO_TILE_MODE_NEW(ADDR_SURF_DEPTH_MICRO_TILING));
		modearray[6] = (ARRAY_MODE(ARRAY_PRT_TILED_THIN1) |
				PIPE_CONFIG(ADDR_SURF_P4_16x16) |
				TILE_SPLIT(ADDR_SURF_TILE_SPLIT_2KB) |
				MICRO_TILE_MODE_NEW(ADDR_SURF_DEPTH_MICRO_TILING));
		modearray[7] = (ARRAY_MODE(ARRAY_PRT_TILED_THIN1) |
				PIPE_CONFIG(ADDR_SURF_P4_16x16) |
				TILE_SPLIT(ADDR_SURF_TILE_SPLIT_2KB) |
				MICRO_TILE_MODE_NEW(ADDR_SURF_DEPTH_MICRO_TILING));
		modearray[8] = (ARRAY_MODE(ARRAY_LINEAR_ALIGNED) |
				PIPE_CONFIG(ADDR_SURF_P4_16x16));
		modearray[9] = (ARRAY_MODE(ARRAY_1D_TILED_THIN1) |
				PIPE_CONFIG(ADDR_SURF_P4_16x16) |
				MICRO_TILE_MODE_NEW(ADDR_SURF_DISPLAY_MICRO_TILING) |
				SAMPLE_SPLIT(ADDR_SURF_SAMPLE_SPLIT_2));
		modearray[10] = (ARRAY_MODE(ARRAY_2D_TILED_THIN1) |
				PIPE_CONFIG(ADDR_SURF_P4_16x16) |
				MICRO_TILE_MODE_NEW(ADDR_SURF_DISPLAY_MICRO_TILING) |
				SAMPLE_SPLIT(ADDR_SURF_SAMPLE_SPLIT_2));
		modearray[11] = (ARRAY_MODE(ARRAY_PRT_TILED_THIN1) |
				PIPE_CONFIG(ADDR_SURF_P4_16x16) |
				MICRO_TILE_MODE_NEW(ADDR_SURF_DISPLAY_MICRO_TILING) |
				SAMPLE_SPLIT(ADDR_SURF_SAMPLE_SPLIT_8));
		modearray[12] = (ARRAY_MODE(ARRAY_PRT_TILED_THIN1) |
				PIPE_CONFIG(ADDR_SURF_P4_16x16) |
				MICRO_TILE_MODE_NEW(ADDR_SURF_DISPLAY_MICRO_TILING) |
				SAMPLE_SPLIT(ADDR_SURF_SAMPLE_SPLIT_8));
		modearray[13] = (ARRAY_MODE(ARRAY_1D_TILED_THIN1) |
				PIPE_CONFIG(ADDR_SURF_P4_16x16) |
				MICRO_TILE_MODE_NEW(ADDR_SURF_THIN_MICRO_TILING) |
				SAMPLE_SPLIT(ADDR_SURF_SAMPLE_SPLIT_2));
		modearray[14] = (ARRAY_MODE(ARRAY_2D_TILED_THIN1) |
				PIPE_CONFIG(ADDR_SURF_P4_16x16) |
				MICRO_TILE_MODE_NEW(ADDR_SURF_THIN_MICRO_TILING) |
				SAMPLE_SPLIT(ADDR_SURF_SAMPLE_SPLIT_2));
		modearray[15] = (ARRAY_MODE(ARRAY_3D_TILED_THIN1) |
				PIPE_CONFIG(ADDR_SURF_P4_16x16) |
				MICRO_TILE_MODE_NEW(ADDR_SURF_THIN_MICRO_TILING) |
				SAMPLE_SPLIT(ADDR_SURF_SAMPLE_SPLIT_2));
		modearray[16] = (ARRAY_MODE(ARRAY_PRT_TILED_THIN1) |
				PIPE_CONFIG(ADDR_SURF_P4_16x16) |
				MICRO_TILE_MODE_NEW(ADDR_SURF_THIN_MICRO_TILING) |
				SAMPLE_SPLIT(ADDR_SURF_SAMPLE_SPLIT_8));
		modearray[17] = (ARRAY_MODE(ARRAY_PRT_TILED_THIN1) |
				PIPE_CONFIG(ADDR_SURF_P4_16x16) |
				MICRO_TILE_MODE_NEW(ADDR_SURF_THIN_MICRO_TILING) |
				SAMPLE_SPLIT(ADDR_SURF_SAMPLE_SPLIT_8));
		modearray[18] = (ARRAY_MODE(ARRAY_1D_TILED_THICK) |
				PIPE_CONFIG(ADDR_SURF_P4_16x16) |
				MICRO_TILE_MODE_NEW(ADDR_SURF_THIN_MICRO_TILING) |
				SAMPLE_SPLIT(ADDR_SURF_SAMPLE_SPLIT_1));
		modearray[19] = (ARRAY_MODE(ARRAY_1D_TILED_THICK) |
				PIPE_CONFIG(ADDR_SURF_P4_16x16) |
				MICRO_TILE_MODE_NEW(ADDR_SURF_THICK_MICRO_TILING) |
				SAMPLE_SPLIT(ADDR_SURF_SAMPLE_SPLIT_1));
		modearray[20] = (ARRAY_MODE(ARRAY_2D_TILED_THICK) |
				PIPE_CONFIG(ADDR_SURF_P4_16x16) |
				MICRO_TILE_MODE_NEW(ADDR_SURF_THICK_MICRO_TILING) |
				SAMPLE_SPLIT(ADDR_SURF_SAMPLE_SPLIT_1));
		modearray[21] = (ARRAY_MODE(ARRAY_3D_TILED_THICK) |
				PIPE_CONFIG(ADDR_SURF_P4_16x16) |
				MICRO_TILE_MODE_NEW(ADDR_SURF_THICK_MICRO_TILING) |
				SAMPLE_SPLIT(ADDR_SURF_SAMPLE_SPLIT_1));
		modearray[22] = (ARRAY_MODE(ARRAY_PRT_TILED_THICK) |
				PIPE_CONFIG(ADDR_SURF_P4_16x16) |
				MICRO_TILE_MODE_NEW(ADDR_SURF_THICK_MICRO_TILING) |
				SAMPLE_SPLIT(ADDR_SURF_SAMPLE_SPLIT_1));
		modearray[23] = (ARRAY_MODE(ARRAY_PRT_TILED_THICK) |
				PIPE_CONFIG(ADDR_SURF_P4_16x16) |
				MICRO_TILE_MODE_NEW(ADDR_SURF_THICK_MICRO_TILING) |
				SAMPLE_SPLIT(ADDR_SURF_SAMPLE_SPLIT_1));
		modearray[24] = (ARRAY_MODE(ARRAY_2D_TILED_THICK) |
				PIPE_CONFIG(ADDR_SURF_P4_16x16) |
				MICRO_TILE_MODE_NEW(ADDR_SURF_THIN_MICRO_TILING) |
				SAMPLE_SPLIT(ADDR_SURF_SAMPLE_SPLIT_1));
		modearray[25] = (ARRAY_MODE(ARRAY_2D_TILED_XTHICK) |
				PIPE_CONFIG(ADDR_SURF_P4_16x16) |
				MICRO_TILE_MODE_NEW(ADDR_SURF_THICK_MICRO_TILING) |
				SAMPLE_SPLIT(ADDR_SURF_SAMPLE_SPLIT_1));
		modearray[26] = (ARRAY_MODE(ARRAY_3D_TILED_XTHICK) |
				PIPE_CONFIG(ADDR_SURF_P4_16x16) |
				MICRO_TILE_MODE_NEW(ADDR_SURF_THICK_MICRO_TILING) |
				SAMPLE_SPLIT(ADDR_SURF_SAMPLE_SPLIT_1));
		modearray[27] = (ARRAY_MODE(ARRAY_1D_TILED_THIN1) |
				PIPE_CONFIG(ADDR_SURF_P4_16x16) |
				MICRO_TILE_MODE_NEW(ADDR_SURF_ROTATED_MICRO_TILING) |
				SAMPLE_SPLIT(ADDR_SURF_SAMPLE_SPLIT_2));
		modearray[28] = (ARRAY_MODE(ARRAY_2D_TILED_THIN1) |
				PIPE_CONFIG(ADDR_SURF_P4_16x16) |
				MICRO_TILE_MODE_NEW(ADDR_SURF_ROTATED_MICRO_TILING) |
				SAMPLE_SPLIT(ADDR_SURF_SAMPLE_SPLIT_2));
		modearray[29] = (ARRAY_MODE(ARRAY_PRT_TILED_THIN1) |
				PIPE_CONFIG(ADDR_SURF_P4_16x16) |
				MICRO_TILE_MODE_NEW(ADDR_SURF_ROTATED_MICRO_TILING) |
				SAMPLE_SPLIT(ADDR_SURF_SAMPLE_SPLIT_8));
		modearray[30] = (ARRAY_MODE(ARRAY_PRT_TILED_THIN1) |
				PIPE_CONFIG(ADDR_SURF_P4_16x16) |
				MICRO_TILE_MODE_NEW(ADDR_SURF_ROTATED_MICRO_TILING) |
				SAMPLE_SPLIT(ADDR_SURF_SAMPLE_SPLIT_8));

		mod2array[0] = (BANK_WIDTH(ADDR_SURF_BANK_WIDTH_1) |
				BANK_HEIGHT(ADDR_SURF_BANK_HEIGHT_4) |
				MACRO_TILE_ASPECT(ADDR_SURF_MACRO_ASPECT_4) |
				NUM_BANKS(ADDR_SURF_16_BANK));

		mod2array[1] = (BANK_WIDTH(ADDR_SURF_BANK_WIDTH_1) |
				BANK_HEIGHT(ADDR_SURF_BANK_HEIGHT_4) |
				MACRO_TILE_ASPECT(ADDR_SURF_MACRO_ASPECT_4) |
				NUM_BANKS(ADDR_SURF_16_BANK));

		mod2array[2] = (BANK_WIDTH(ADDR_SURF_BANK_WIDTH_1) |
				BANK_HEIGHT(ADDR_SURF_BANK_HEIGHT_4) |
				MACRO_TILE_ASPECT(ADDR_SURF_MACRO_ASPECT_4) |
				NUM_BANKS(ADDR_SURF_16_BANK));

		mod2array[3] = (BANK_WIDTH(ADDR_SURF_BANK_WIDTH_1) |
				BANK_HEIGHT(ADDR_SURF_BANK_HEIGHT_2) |
				MACRO_TILE_ASPECT(ADDR_SURF_MACRO_ASPECT_4) |
				NUM_BANKS(ADDR_SURF_16_BANK));

		mod2array[4] = (BANK_WIDTH(ADDR_SURF_BANK_WIDTH_1) |
				BANK_HEIGHT(ADDR_SURF_BANK_HEIGHT_1) |
				MACRO_TILE_ASPECT(ADDR_SURF_MACRO_ASPECT_2) |
				NUM_BANKS(ADDR_SURF_16_BANK));

		mod2array[5] = (BANK_WIDTH(ADDR_SURF_BANK_WIDTH_1) |
				BANK_HEIGHT(ADDR_SURF_BANK_HEIGHT_1) |
				MACRO_TILE_ASPECT(ADDR_SURF_MACRO_ASPECT_2) |
				NUM_BANKS(ADDR_SURF_16_BANK));

		mod2array[6] = (BANK_WIDTH(ADDR_SURF_BANK_WIDTH_1) |
				BANK_HEIGHT(ADDR_SURF_BANK_HEIGHT_1) |
				MACRO_TILE_ASPECT(ADDR_SURF_MACRO_ASPECT_2) |
				NUM_BANKS(ADDR_SURF_16_BANK));

		mod2array[8] = (BANK_WIDTH(ADDR_SURF_BANK_WIDTH_2) |
				BANK_HEIGHT(ADDR_SURF_BANK_HEIGHT_8) |
				MACRO_TILE_ASPECT(ADDR_SURF_MACRO_ASPECT_4) |
				NUM_BANKS(ADDR_SURF_16_BANK));

		mod2array[9] = (BANK_WIDTH(ADDR_SURF_BANK_WIDTH_2) |
				BANK_HEIGHT(ADDR_SURF_BANK_HEIGHT_4) |
				MACRO_TILE_ASPECT(ADDR_SURF_MACRO_ASPECT_4) |
				NUM_BANKS(ADDR_SURF_16_BANK));

		mod2array[10] = (BANK_WIDTH(ADDR_SURF_BANK_WIDTH_1) |
				BANK_HEIGHT(ADDR_SURF_BANK_HEIGHT_4) |
				MACRO_TILE_ASPECT(ADDR_SURF_MACRO_ASPECT_4) |
				NUM_BANKS(ADDR_SURF_16_BANK));

		mod2array[11] = (BANK_WIDTH(ADDR_SURF_BANK_WIDTH_1) |
				BANK_HEIGHT(ADDR_SURF_BANK_HEIGHT_2) |
				MACRO_TILE_ASPECT(ADDR_SURF_MACRO_ASPECT_4) |
				NUM_BANKS(ADDR_SURF_16_BANK));

		mod2array[12] = (BANK_WIDTH(ADDR_SURF_BANK_WIDTH_1) |
				BANK_HEIGHT(ADDR_SURF_BANK_HEIGHT_1) |
				MACRO_TILE_ASPECT(ADDR_SURF_MACRO_ASPECT_2) |
				NUM_BANKS(ADDR_SURF_16_BANK));

		mod2array[13] = (BANK_WIDTH(ADDR_SURF_BANK_WIDTH_1) |
				BANK_HEIGHT(ADDR_SURF_BANK_HEIGHT_1) |
				MACRO_TILE_ASPECT(ADDR_SURF_MACRO_ASPECT_2) |
				NUM_BANKS(ADDR_SURF_8_BANK));

		mod2array[14] = (BANK_WIDTH(ADDR_SURF_BANK_WIDTH_1) |
				BANK_HEIGHT(ADDR_SURF_BANK_HEIGHT_1) |
				MACRO_TILE_ASPECT(ADDR_SURF_MACRO_ASPECT_1) |
				NUM_BANKS(ADDR_SURF_4_BANK));

		for (reg_offset = 0; reg_offset < num_tile_mode_states; reg_offset++)
			WREG32(mmGB_TILE_MODE0 + reg_offset, modearray[reg_offset]);

		for (reg_offset = 0; reg_offset < num_secondary_tile_mode_states; reg_offset++)
			if (reg_offset != 7)
				WREG32(mmGB_MACROTILE_MODE0 + reg_offset, mod2array[reg_offset]);

		break;
	case CHIP_POLARIS10:
		modearray[0] = (ARRAY_MODE(ARRAY_2D_TILED_THIN1) |
				PIPE_CONFIG(ADDR_SURF_P8_32x32_16x16) |
				TILE_SPLIT(ADDR_SURF_TILE_SPLIT_64B) |
				MICRO_TILE_MODE_NEW(ADDR_SURF_DEPTH_MICRO_TILING));
		modearray[1] = (ARRAY_MODE(ARRAY_2D_TILED_THIN1) |
				PIPE_CONFIG(ADDR_SURF_P8_32x32_16x16) |
				TILE_SPLIT(ADDR_SURF_TILE_SPLIT_128B) |
				MICRO_TILE_MODE_NEW(ADDR_SURF_DEPTH_MICRO_TILING));
		modearray[2] = (ARRAY_MODE(ARRAY_2D_TILED_THIN1) |
				PIPE_CONFIG(ADDR_SURF_P8_32x32_16x16) |
				TILE_SPLIT(ADDR_SURF_TILE_SPLIT_256B) |
				MICRO_TILE_MODE_NEW(ADDR_SURF_DEPTH_MICRO_TILING));
		modearray[3] = (ARRAY_MODE(ARRAY_2D_TILED_THIN1) |
				PIPE_CONFIG(ADDR_SURF_P8_32x32_16x16) |
				TILE_SPLIT(ADDR_SURF_TILE_SPLIT_512B) |
				MICRO_TILE_MODE_NEW(ADDR_SURF_DEPTH_MICRO_TILING));
		modearray[4] = (ARRAY_MODE(ARRAY_2D_TILED_THIN1) |
				PIPE_CONFIG(ADDR_SURF_P8_32x32_16x16) |
				TILE_SPLIT(ADDR_SURF_TILE_SPLIT_2KB) |
				MICRO_TILE_MODE_NEW(ADDR_SURF_DEPTH_MICRO_TILING));
		modearray[5] = (ARRAY_MODE(ARRAY_1D_TILED_THIN1) |
				PIPE_CONFIG(ADDR_SURF_P8_32x32_16x16) |
				TILE_SPLIT(ADDR_SURF_TILE_SPLIT_2KB) |
				MICRO_TILE_MODE_NEW(ADDR_SURF_DEPTH_MICRO_TILING));
		modearray[6] = (ARRAY_MODE(ARRAY_PRT_TILED_THIN1) |
				PIPE_CONFIG(ADDR_SURF_P8_32x32_16x16) |
				TILE_SPLIT(ADDR_SURF_TILE_SPLIT_2KB) |
				MICRO_TILE_MODE_NEW(ADDR_SURF_DEPTH_MICRO_TILING));
		modearray[7] = (ARRAY_MODE(ARRAY_PRT_TILED_THIN1) |
				PIPE_CONFIG(ADDR_SURF_P4_16x16) |
				TILE_SPLIT(ADDR_SURF_TILE_SPLIT_2KB) |
				MICRO_TILE_MODE_NEW(ADDR_SURF_DEPTH_MICRO_TILING));
		modearray[8] = (ARRAY_MODE(ARRAY_LINEAR_ALIGNED) |
				PIPE_CONFIG(ADDR_SURF_P8_32x32_16x16));
		modearray[9] = (ARRAY_MODE(ARRAY_1D_TILED_THIN1) |
				PIPE_CONFIG(ADDR_SURF_P8_32x32_16x16) |
				MICRO_TILE_MODE_NEW(ADDR_SURF_DISPLAY_MICRO_TILING) |
				SAMPLE_SPLIT(ADDR_SURF_SAMPLE_SPLIT_2));
		modearray[10] = (ARRAY_MODE(ARRAY_2D_TILED_THIN1) |
				PIPE_CONFIG(ADDR_SURF_P8_32x32_16x16) |
				MICRO_TILE_MODE_NEW(ADDR_SURF_DISPLAY_MICRO_TILING) |
				SAMPLE_SPLIT(ADDR_SURF_SAMPLE_SPLIT_2));
		modearray[11] = (ARRAY_MODE(ARRAY_PRT_TILED_THIN1) |
				PIPE_CONFIG(ADDR_SURF_P8_32x32_16x16) |
				MICRO_TILE_MODE_NEW(ADDR_SURF_DISPLAY_MICRO_TILING) |
				SAMPLE_SPLIT(ADDR_SURF_SAMPLE_SPLIT_8));
		modearray[12] = (ARRAY_MODE(ARRAY_PRT_TILED_THIN1) |
				PIPE_CONFIG(ADDR_SURF_P4_16x16) |
				MICRO_TILE_MODE_NEW(ADDR_SURF_DISPLAY_MICRO_TILING) |
				SAMPLE_SPLIT(ADDR_SURF_SAMPLE_SPLIT_8));
		modearray[13] = (ARRAY_MODE(ARRAY_1D_TILED_THIN1) |
				PIPE_CONFIG(ADDR_SURF_P8_32x32_16x16) |
				MICRO_TILE_MODE_NEW(ADDR_SURF_THIN_MICRO_TILING) |
				SAMPLE_SPLIT(ADDR_SURF_SAMPLE_SPLIT_2));
		modearray[14] = (ARRAY_MODE(ARRAY_2D_TILED_THIN1) |
				PIPE_CONFIG(ADDR_SURF_P8_32x32_16x16) |
				MICRO_TILE_MODE_NEW(ADDR_SURF_THIN_MICRO_TILING) |
				SAMPLE_SPLIT(ADDR_SURF_SAMPLE_SPLIT_2));
		modearray[15] = (ARRAY_MODE(ARRAY_3D_TILED_THIN1) |
				PIPE_CONFIG(ADDR_SURF_P8_32x32_16x16) |
				MICRO_TILE_MODE_NEW(ADDR_SURF_THIN_MICRO_TILING) |
				SAMPLE_SPLIT(ADDR_SURF_SAMPLE_SPLIT_2));
		modearray[16] = (ARRAY_MODE(ARRAY_PRT_TILED_THIN1) |
				PIPE_CONFIG(ADDR_SURF_P8_32x32_16x16) |
				MICRO_TILE_MODE_NEW(ADDR_SURF_THIN_MICRO_TILING) |
				SAMPLE_SPLIT(ADDR_SURF_SAMPLE_SPLIT_8));
		modearray[17] = (ARRAY_MODE(ARRAY_PRT_TILED_THIN1) |
				PIPE_CONFIG(ADDR_SURF_P4_16x16) |
				MICRO_TILE_MODE_NEW(ADDR_SURF_THIN_MICRO_TILING) |
				SAMPLE_SPLIT(ADDR_SURF_SAMPLE_SPLIT_8));
		modearray[18] = (ARRAY_MODE(ARRAY_1D_TILED_THICK) |
				PIPE_CONFIG(ADDR_SURF_P8_32x32_16x16) |
				MICRO_TILE_MODE_NEW(ADDR_SURF_THIN_MICRO_TILING) |
				SAMPLE_SPLIT(ADDR_SURF_SAMPLE_SPLIT_1));
		modearray[19] = (ARRAY_MODE(ARRAY_1D_TILED_THICK) |
				PIPE_CONFIG(ADDR_SURF_P8_32x32_16x16) |
				MICRO_TILE_MODE_NEW(ADDR_SURF_THICK_MICRO_TILING) |
				SAMPLE_SPLIT(ADDR_SURF_SAMPLE_SPLIT_1));
		modearray[20] = (ARRAY_MODE(ARRAY_2D_TILED_THICK) |
				PIPE_CONFIG(ADDR_SURF_P8_32x32_16x16) |
				MICRO_TILE_MODE_NEW(ADDR_SURF_THICK_MICRO_TILING) |
				SAMPLE_SPLIT(ADDR_SURF_SAMPLE_SPLIT_1));
		modearray[21] = (ARRAY_MODE(ARRAY_3D_TILED_THICK) |
				PIPE_CONFIG(ADDR_SURF_P8_32x32_16x16) |
				MICRO_TILE_MODE_NEW(ADDR_SURF_THICK_MICRO_TILING) |
				SAMPLE_SPLIT(ADDR_SURF_SAMPLE_SPLIT_1));
		modearray[22] = (ARRAY_MODE(ARRAY_PRT_TILED_THICK) |
				PIPE_CONFIG(ADDR_SURF_P8_32x32_16x16) |
				MICRO_TILE_MODE_NEW(ADDR_SURF_THICK_MICRO_TILING) |
				SAMPLE_SPLIT(ADDR_SURF_SAMPLE_SPLIT_1));
		modearray[23] = (ARRAY_MODE(ARRAY_PRT_TILED_THICK) |
				PIPE_CONFIG(ADDR_SURF_P4_16x16) |
				MICRO_TILE_MODE_NEW(ADDR_SURF_THICK_MICRO_TILING) |
				SAMPLE_SPLIT(ADDR_SURF_SAMPLE_SPLIT_1));
		modearray[24] = (ARRAY_MODE(ARRAY_2D_TILED_THICK) |
				PIPE_CONFIG(ADDR_SURF_P8_32x32_16x16) |
				MICRO_TILE_MODE_NEW(ADDR_SURF_THIN_MICRO_TILING) |
				SAMPLE_SPLIT(ADDR_SURF_SAMPLE_SPLIT_1));
		modearray[25] = (ARRAY_MODE(ARRAY_2D_TILED_XTHICK) |
				PIPE_CONFIG(ADDR_SURF_P8_32x32_16x16) |
				MICRO_TILE_MODE_NEW(ADDR_SURF_THICK_MICRO_TILING) |
				SAMPLE_SPLIT(ADDR_SURF_SAMPLE_SPLIT_1));
		modearray[26] = (ARRAY_MODE(ARRAY_3D_TILED_XTHICK) |
				PIPE_CONFIG(ADDR_SURF_P8_32x32_16x16) |
				MICRO_TILE_MODE_NEW(ADDR_SURF_THICK_MICRO_TILING) |
				SAMPLE_SPLIT(ADDR_SURF_SAMPLE_SPLIT_1));
		modearray[27] = (ARRAY_MODE(ARRAY_1D_TILED_THIN1) |
				PIPE_CONFIG(ADDR_SURF_P8_32x32_16x16) |
				MICRO_TILE_MODE_NEW(ADDR_SURF_ROTATED_MICRO_TILING) |
				SAMPLE_SPLIT(ADDR_SURF_SAMPLE_SPLIT_2));
		modearray[28] = (ARRAY_MODE(ARRAY_2D_TILED_THIN1) |
				PIPE_CONFIG(ADDR_SURF_P8_32x32_16x16) |
				MICRO_TILE_MODE_NEW(ADDR_SURF_ROTATED_MICRO_TILING) |
				SAMPLE_SPLIT(ADDR_SURF_SAMPLE_SPLIT_2));
		modearray[29] = (ARRAY_MODE(ARRAY_PRT_TILED_THIN1) |
				PIPE_CONFIG(ADDR_SURF_P8_32x32_16x16) |
				MICRO_TILE_MODE_NEW(ADDR_SURF_ROTATED_MICRO_TILING) |
				SAMPLE_SPLIT(ADDR_SURF_SAMPLE_SPLIT_8));
		modearray[30] = (ARRAY_MODE(ARRAY_PRT_TILED_THIN1) |
				PIPE_CONFIG(ADDR_SURF_P4_16x16) |
				MICRO_TILE_MODE_NEW(ADDR_SURF_ROTATED_MICRO_TILING) |
				SAMPLE_SPLIT(ADDR_SURF_SAMPLE_SPLIT_8));

		mod2array[0] = (BANK_WIDTH(ADDR_SURF_BANK_WIDTH_1) |
				BANK_HEIGHT(ADDR_SURF_BANK_HEIGHT_4) |
				MACRO_TILE_ASPECT(ADDR_SURF_MACRO_ASPECT_4) |
				NUM_BANKS(ADDR_SURF_16_BANK));

		mod2array[1] = (BANK_WIDTH(ADDR_SURF_BANK_WIDTH_1) |
				BANK_HEIGHT(ADDR_SURF_BANK_HEIGHT_4) |
				MACRO_TILE_ASPECT(ADDR_SURF_MACRO_ASPECT_4) |
				NUM_BANKS(ADDR_SURF_16_BANK));

		mod2array[2] = (BANK_WIDTH(ADDR_SURF_BANK_WIDTH_1) |
				BANK_HEIGHT(ADDR_SURF_BANK_HEIGHT_4) |
				MACRO_TILE_ASPECT(ADDR_SURF_MACRO_ASPECT_4) |
				NUM_BANKS(ADDR_SURF_16_BANK));

		mod2array[3] = (BANK_WIDTH(ADDR_SURF_BANK_WIDTH_1) |
				BANK_HEIGHT(ADDR_SURF_BANK_HEIGHT_4) |
				MACRO_TILE_ASPECT(ADDR_SURF_MACRO_ASPECT_4) |
				NUM_BANKS(ADDR_SURF_16_BANK));

		mod2array[4] = (BANK_WIDTH(ADDR_SURF_BANK_WIDTH_1) |
				BANK_HEIGHT(ADDR_SURF_BANK_HEIGHT_2) |
				MACRO_TILE_ASPECT(ADDR_SURF_MACRO_ASPECT_2) |
				NUM_BANKS(ADDR_SURF_16_BANK));

		mod2array[5] = (BANK_WIDTH(ADDR_SURF_BANK_WIDTH_1) |
				BANK_HEIGHT(ADDR_SURF_BANK_HEIGHT_1) |
				MACRO_TILE_ASPECT(ADDR_SURF_MACRO_ASPECT_1) |
				NUM_BANKS(ADDR_SURF_16_BANK));

		mod2array[6] = (BANK_WIDTH(ADDR_SURF_BANK_WIDTH_1) |
				BANK_HEIGHT(ADDR_SURF_BANK_HEIGHT_1) |
				MACRO_TILE_ASPECT(ADDR_SURF_MACRO_ASPECT_1) |
				NUM_BANKS(ADDR_SURF_16_BANK));

		mod2array[8] = (BANK_WIDTH(ADDR_SURF_BANK_WIDTH_1) |
				BANK_HEIGHT(ADDR_SURF_BANK_HEIGHT_8) |
				MACRO_TILE_ASPECT(ADDR_SURF_MACRO_ASPECT_4) |
				NUM_BANKS(ADDR_SURF_16_BANK));

		mod2array[9] = (BANK_WIDTH(ADDR_SURF_BANK_WIDTH_1) |
				BANK_HEIGHT(ADDR_SURF_BANK_HEIGHT_4) |
				MACRO_TILE_ASPECT(ADDR_SURF_MACRO_ASPECT_4) |
				NUM_BANKS(ADDR_SURF_16_BANK));

		mod2array[10] = (BANK_WIDTH(ADDR_SURF_BANK_WIDTH_1) |
				BANK_HEIGHT(ADDR_SURF_BANK_HEIGHT_2) |
				MACRO_TILE_ASPECT(ADDR_SURF_MACRO_ASPECT_2) |
				NUM_BANKS(ADDR_SURF_16_BANK));

		mod2array[11] = (BANK_WIDTH(ADDR_SURF_BANK_WIDTH_1) |
				BANK_HEIGHT(ADDR_SURF_BANK_HEIGHT_1) |
				MACRO_TILE_ASPECT(ADDR_SURF_MACRO_ASPECT_2) |
				NUM_BANKS(ADDR_SURF_16_BANK));

		mod2array[12] = (BANK_WIDTH(ADDR_SURF_BANK_WIDTH_1) |
				BANK_HEIGHT(ADDR_SURF_BANK_HEIGHT_1) |
				MACRO_TILE_ASPECT(ADDR_SURF_MACRO_ASPECT_1) |
				NUM_BANKS(ADDR_SURF_8_BANK));

		mod2array[13] = (BANK_WIDTH(ADDR_SURF_BANK_WIDTH_1) |
				BANK_HEIGHT(ADDR_SURF_BANK_HEIGHT_1) |
				MACRO_TILE_ASPECT(ADDR_SURF_MACRO_ASPECT_1) |
				NUM_BANKS(ADDR_SURF_4_BANK));

		mod2array[14] = (BANK_WIDTH(ADDR_SURF_BANK_WIDTH_1) |
				BANK_HEIGHT(ADDR_SURF_BANK_HEIGHT_1) |
				MACRO_TILE_ASPECT(ADDR_SURF_MACRO_ASPECT_1) |
				NUM_BANKS(ADDR_SURF_4_BANK));

		for (reg_offset = 0; reg_offset < num_tile_mode_states; reg_offset++)
			WREG32(mmGB_TILE_MODE0 + reg_offset, modearray[reg_offset]);

		for (reg_offset = 0; reg_offset < num_secondary_tile_mode_states; reg_offset++)
			if (reg_offset != 7)
				WREG32(mmGB_MACROTILE_MODE0 + reg_offset, mod2array[reg_offset]);

		break;
	case CHIP_STONEY:
		modearray[0] = (ARRAY_MODE(ARRAY_2D_TILED_THIN1) |
				PIPE_CONFIG(ADDR_SURF_P2) |
				TILE_SPLIT(ADDR_SURF_TILE_SPLIT_64B) |
				MICRO_TILE_MODE_NEW(ADDR_SURF_DEPTH_MICRO_TILING));
		modearray[1] = (ARRAY_MODE(ARRAY_2D_TILED_THIN1) |
				PIPE_CONFIG(ADDR_SURF_P2) |
				TILE_SPLIT(ADDR_SURF_TILE_SPLIT_128B) |
				MICRO_TILE_MODE_NEW(ADDR_SURF_DEPTH_MICRO_TILING));
		modearray[2] = (ARRAY_MODE(ARRAY_2D_TILED_THIN1) |
				PIPE_CONFIG(ADDR_SURF_P2) |
				TILE_SPLIT(ADDR_SURF_TILE_SPLIT_256B) |
				MICRO_TILE_MODE_NEW(ADDR_SURF_DEPTH_MICRO_TILING));
		modearray[3] = (ARRAY_MODE(ARRAY_2D_TILED_THIN1) |
				PIPE_CONFIG(ADDR_SURF_P2) |
				TILE_SPLIT(ADDR_SURF_TILE_SPLIT_512B) |
				MICRO_TILE_MODE_NEW(ADDR_SURF_DEPTH_MICRO_TILING));
		modearray[4] = (ARRAY_MODE(ARRAY_2D_TILED_THIN1) |
				PIPE_CONFIG(ADDR_SURF_P2) |
				TILE_SPLIT(ADDR_SURF_TILE_SPLIT_2KB) |
				MICRO_TILE_MODE_NEW(ADDR_SURF_DEPTH_MICRO_TILING));
		modearray[5] = (ARRAY_MODE(ARRAY_1D_TILED_THIN1) |
				PIPE_CONFIG(ADDR_SURF_P2) |
				TILE_SPLIT(ADDR_SURF_TILE_SPLIT_2KB) |
				MICRO_TILE_MODE_NEW(ADDR_SURF_DEPTH_MICRO_TILING));
		modearray[6] = (ARRAY_MODE(ARRAY_PRT_TILED_THIN1) |
				PIPE_CONFIG(ADDR_SURF_P2) |
				TILE_SPLIT(ADDR_SURF_TILE_SPLIT_2KB) |
				MICRO_TILE_MODE_NEW(ADDR_SURF_DEPTH_MICRO_TILING));
		modearray[8] = (ARRAY_MODE(ARRAY_LINEAR_ALIGNED) |
				PIPE_CONFIG(ADDR_SURF_P2));
		modearray[9] = (ARRAY_MODE(ARRAY_1D_TILED_THIN1) |
				PIPE_CONFIG(ADDR_SURF_P2) |
				MICRO_TILE_MODE_NEW(ADDR_SURF_DISPLAY_MICRO_TILING) |
				SAMPLE_SPLIT(ADDR_SURF_SAMPLE_SPLIT_2));
		modearray[10] = (ARRAY_MODE(ARRAY_2D_TILED_THIN1) |
				 PIPE_CONFIG(ADDR_SURF_P2) |
				 MICRO_TILE_MODE_NEW(ADDR_SURF_DISPLAY_MICRO_TILING) |
				 SAMPLE_SPLIT(ADDR_SURF_SAMPLE_SPLIT_2));
		modearray[11] = (ARRAY_MODE(ARRAY_PRT_TILED_THIN1) |
				 PIPE_CONFIG(ADDR_SURF_P2) |
				 MICRO_TILE_MODE_NEW(ADDR_SURF_DISPLAY_MICRO_TILING) |
				 SAMPLE_SPLIT(ADDR_SURF_SAMPLE_SPLIT_8));
		modearray[13] = (ARRAY_MODE(ARRAY_1D_TILED_THIN1) |
				 PIPE_CONFIG(ADDR_SURF_P2) |
				 MICRO_TILE_MODE_NEW(ADDR_SURF_THIN_MICRO_TILING) |
				 SAMPLE_SPLIT(ADDR_SURF_SAMPLE_SPLIT_2));
		modearray[14] = (ARRAY_MODE(ARRAY_2D_TILED_THIN1) |
				 PIPE_CONFIG(ADDR_SURF_P2) |
				 MICRO_TILE_MODE_NEW(ADDR_SURF_THIN_MICRO_TILING) |
				 SAMPLE_SPLIT(ADDR_SURF_SAMPLE_SPLIT_2));
		modearray[15] = (ARRAY_MODE(ARRAY_3D_TILED_THIN1) |
				 PIPE_CONFIG(ADDR_SURF_P2) |
				 MICRO_TILE_MODE_NEW(ADDR_SURF_THIN_MICRO_TILING) |
				 SAMPLE_SPLIT(ADDR_SURF_SAMPLE_SPLIT_2));
		modearray[16] = (ARRAY_MODE(ARRAY_PRT_TILED_THIN1) |
				 PIPE_CONFIG(ADDR_SURF_P2) |
				 MICRO_TILE_MODE_NEW(ADDR_SURF_THIN_MICRO_TILING) |
				 SAMPLE_SPLIT(ADDR_SURF_SAMPLE_SPLIT_8));
		modearray[18] = (ARRAY_MODE(ARRAY_1D_TILED_THICK) |
				 PIPE_CONFIG(ADDR_SURF_P2) |
				 MICRO_TILE_MODE_NEW(ADDR_SURF_THIN_MICRO_TILING) |
				 SAMPLE_SPLIT(ADDR_SURF_SAMPLE_SPLIT_1));
		modearray[19] = (ARRAY_MODE(ARRAY_1D_TILED_THICK) |
				 PIPE_CONFIG(ADDR_SURF_P2) |
				 MICRO_TILE_MODE_NEW(ADDR_SURF_THICK_MICRO_TILING) |
				 SAMPLE_SPLIT(ADDR_SURF_SAMPLE_SPLIT_1));
		modearray[20] = (ARRAY_MODE(ARRAY_2D_TILED_THICK) |
				 PIPE_CONFIG(ADDR_SURF_P2) |
				 MICRO_TILE_MODE_NEW(ADDR_SURF_THICK_MICRO_TILING) |
				 SAMPLE_SPLIT(ADDR_SURF_SAMPLE_SPLIT_1));
		modearray[21] = (ARRAY_MODE(ARRAY_3D_TILED_THICK) |
				 PIPE_CONFIG(ADDR_SURF_P2) |
				 MICRO_TILE_MODE_NEW(ADDR_SURF_THICK_MICRO_TILING) |
				 SAMPLE_SPLIT(ADDR_SURF_SAMPLE_SPLIT_1));
		modearray[22] = (ARRAY_MODE(ARRAY_PRT_TILED_THICK) |
				 PIPE_CONFIG(ADDR_SURF_P2) |
				 MICRO_TILE_MODE_NEW(ADDR_SURF_THICK_MICRO_TILING) |
				 SAMPLE_SPLIT(ADDR_SURF_SAMPLE_SPLIT_1));
		modearray[24] = (ARRAY_MODE(ARRAY_2D_TILED_THICK) |
				 PIPE_CONFIG(ADDR_SURF_P2) |
				 MICRO_TILE_MODE_NEW(ADDR_SURF_THIN_MICRO_TILING) |
				 SAMPLE_SPLIT(ADDR_SURF_SAMPLE_SPLIT_1));
		modearray[25] = (ARRAY_MODE(ARRAY_2D_TILED_XTHICK) |
				 PIPE_CONFIG(ADDR_SURF_P2) |
				 MICRO_TILE_MODE_NEW(ADDR_SURF_THICK_MICRO_TILING) |
				 SAMPLE_SPLIT(ADDR_SURF_SAMPLE_SPLIT_1));
		modearray[26] = (ARRAY_MODE(ARRAY_3D_TILED_XTHICK) |
				 PIPE_CONFIG(ADDR_SURF_P2) |
				 MICRO_TILE_MODE_NEW(ADDR_SURF_THICK_MICRO_TILING) |
				 SAMPLE_SPLIT(ADDR_SURF_SAMPLE_SPLIT_1));
		modearray[27] = (ARRAY_MODE(ARRAY_1D_TILED_THIN1) |
				 PIPE_CONFIG(ADDR_SURF_P2) |
				 MICRO_TILE_MODE_NEW(ADDR_SURF_ROTATED_MICRO_TILING) |
				 SAMPLE_SPLIT(ADDR_SURF_SAMPLE_SPLIT_2));
		modearray[28] = (ARRAY_MODE(ARRAY_2D_TILED_THIN1) |
				 PIPE_CONFIG(ADDR_SURF_P2) |
				 MICRO_TILE_MODE_NEW(ADDR_SURF_ROTATED_MICRO_TILING) |
				 SAMPLE_SPLIT(ADDR_SURF_SAMPLE_SPLIT_2));
		modearray[29] = (ARRAY_MODE(ARRAY_PRT_TILED_THIN1) |
				 PIPE_CONFIG(ADDR_SURF_P2) |
				 MICRO_TILE_MODE_NEW(ADDR_SURF_ROTATED_MICRO_TILING) |
				 SAMPLE_SPLIT(ADDR_SURF_SAMPLE_SPLIT_8));

		mod2array[0] = (BANK_WIDTH(ADDR_SURF_BANK_WIDTH_1) |
				BANK_HEIGHT(ADDR_SURF_BANK_HEIGHT_4) |
				MACRO_TILE_ASPECT(ADDR_SURF_MACRO_ASPECT_4) |
				NUM_BANKS(ADDR_SURF_8_BANK));
		mod2array[1] = (BANK_WIDTH(ADDR_SURF_BANK_WIDTH_1) |
				BANK_HEIGHT(ADDR_SURF_BANK_HEIGHT_2) |
				MACRO_TILE_ASPECT(ADDR_SURF_MACRO_ASPECT_4) |
				NUM_BANKS(ADDR_SURF_8_BANK));
		mod2array[2] = (BANK_WIDTH(ADDR_SURF_BANK_WIDTH_1) |
				BANK_HEIGHT(ADDR_SURF_BANK_HEIGHT_1) |
				MACRO_TILE_ASPECT(ADDR_SURF_MACRO_ASPECT_2) |
				NUM_BANKS(ADDR_SURF_8_BANK));
		mod2array[3] = (BANK_WIDTH(ADDR_SURF_BANK_WIDTH_1) |
				BANK_HEIGHT(ADDR_SURF_BANK_HEIGHT_1) |
				MACRO_TILE_ASPECT(ADDR_SURF_MACRO_ASPECT_2) |
				NUM_BANKS(ADDR_SURF_8_BANK));
		mod2array[4] = (BANK_WIDTH(ADDR_SURF_BANK_WIDTH_1) |
				BANK_HEIGHT(ADDR_SURF_BANK_HEIGHT_1) |
				MACRO_TILE_ASPECT(ADDR_SURF_MACRO_ASPECT_2) |
				NUM_BANKS(ADDR_SURF_8_BANK));
		mod2array[5] = (BANK_WIDTH(ADDR_SURF_BANK_WIDTH_1) |
				BANK_HEIGHT(ADDR_SURF_BANK_HEIGHT_1) |
				MACRO_TILE_ASPECT(ADDR_SURF_MACRO_ASPECT_2) |
				NUM_BANKS(ADDR_SURF_8_BANK));
		mod2array[6] = (BANK_WIDTH(ADDR_SURF_BANK_WIDTH_1) |
				BANK_HEIGHT(ADDR_SURF_BANK_HEIGHT_1) |
				MACRO_TILE_ASPECT(ADDR_SURF_MACRO_ASPECT_2) |
				NUM_BANKS(ADDR_SURF_8_BANK));
		mod2array[8] = (BANK_WIDTH(ADDR_SURF_BANK_WIDTH_4) |
				BANK_HEIGHT(ADDR_SURF_BANK_HEIGHT_8) |
				MACRO_TILE_ASPECT(ADDR_SURF_MACRO_ASPECT_4) |
				NUM_BANKS(ADDR_SURF_16_BANK));
		mod2array[9] = (BANK_WIDTH(ADDR_SURF_BANK_WIDTH_4) |
				BANK_HEIGHT(ADDR_SURF_BANK_HEIGHT_4) |
				MACRO_TILE_ASPECT(ADDR_SURF_MACRO_ASPECT_4) |
				NUM_BANKS(ADDR_SURF_16_BANK));
		mod2array[10] = (BANK_WIDTH(ADDR_SURF_BANK_WIDTH_2) |
				 BANK_HEIGHT(ADDR_SURF_BANK_HEIGHT_4) |
				 MACRO_TILE_ASPECT(ADDR_SURF_MACRO_ASPECT_4) |
				 NUM_BANKS(ADDR_SURF_16_BANK));
		mod2array[11] = (BANK_WIDTH(ADDR_SURF_BANK_WIDTH_2) |
				 BANK_HEIGHT(ADDR_SURF_BANK_HEIGHT_2) |
				 MACRO_TILE_ASPECT(ADDR_SURF_MACRO_ASPECT_4) |
				 NUM_BANKS(ADDR_SURF_16_BANK));
		mod2array[12] = (BANK_WIDTH(ADDR_SURF_BANK_WIDTH_1) |
				 BANK_HEIGHT(ADDR_SURF_BANK_HEIGHT_2) |
				 MACRO_TILE_ASPECT(ADDR_SURF_MACRO_ASPECT_4) |
				 NUM_BANKS(ADDR_SURF_16_BANK));
		mod2array[13] = (BANK_WIDTH(ADDR_SURF_BANK_WIDTH_1) |
				 BANK_HEIGHT(ADDR_SURF_BANK_HEIGHT_1) |
				 MACRO_TILE_ASPECT(ADDR_SURF_MACRO_ASPECT_4) |
				 NUM_BANKS(ADDR_SURF_16_BANK));
		mod2array[14] = (BANK_WIDTH(ADDR_SURF_BANK_WIDTH_1) |
				 BANK_HEIGHT(ADDR_SURF_BANK_HEIGHT_1) |
				 MACRO_TILE_ASPECT(ADDR_SURF_MACRO_ASPECT_2) |
				 NUM_BANKS(ADDR_SURF_8_BANK));

		for (reg_offset = 0; reg_offset < num_tile_mode_states; reg_offset++)
			if (reg_offset != 7 && reg_offset != 12 && reg_offset != 17 &&
			    reg_offset != 23)
				WREG32(mmGB_TILE_MODE0 + reg_offset, modearray[reg_offset]);

		for (reg_offset = 0; reg_offset < num_secondary_tile_mode_states; reg_offset++)
			if (reg_offset != 7)
				WREG32(mmGB_MACROTILE_MODE0 + reg_offset, mod2array[reg_offset]);

		break;
	default:
		dev_warn(adev->dev,
			 "Unknown chip type (%d) in function gfx_v8_0_tiling_mode_table_init() falling through to CHIP_CARRIZO\n",
			 adev->asic_type);

	case CHIP_CARRIZO:
		modearray[0] = (ARRAY_MODE(ARRAY_2D_TILED_THIN1) |
				PIPE_CONFIG(ADDR_SURF_P2) |
				TILE_SPLIT(ADDR_SURF_TILE_SPLIT_64B) |
				MICRO_TILE_MODE_NEW(ADDR_SURF_DEPTH_MICRO_TILING));
		modearray[1] = (ARRAY_MODE(ARRAY_2D_TILED_THIN1) |
				PIPE_CONFIG(ADDR_SURF_P2) |
				TILE_SPLIT(ADDR_SURF_TILE_SPLIT_128B) |
				MICRO_TILE_MODE_NEW(ADDR_SURF_DEPTH_MICRO_TILING));
		modearray[2] = (ARRAY_MODE(ARRAY_2D_TILED_THIN1) |
				PIPE_CONFIG(ADDR_SURF_P2) |
				TILE_SPLIT(ADDR_SURF_TILE_SPLIT_256B) |
				MICRO_TILE_MODE_NEW(ADDR_SURF_DEPTH_MICRO_TILING));
		modearray[3] = (ARRAY_MODE(ARRAY_2D_TILED_THIN1) |
				PIPE_CONFIG(ADDR_SURF_P2) |
				TILE_SPLIT(ADDR_SURF_TILE_SPLIT_512B) |
				MICRO_TILE_MODE_NEW(ADDR_SURF_DEPTH_MICRO_TILING));
		modearray[4] = (ARRAY_MODE(ARRAY_2D_TILED_THIN1) |
				PIPE_CONFIG(ADDR_SURF_P2) |
				TILE_SPLIT(ADDR_SURF_TILE_SPLIT_2KB) |
				MICRO_TILE_MODE_NEW(ADDR_SURF_DEPTH_MICRO_TILING));
		modearray[5] = (ARRAY_MODE(ARRAY_1D_TILED_THIN1) |
				PIPE_CONFIG(ADDR_SURF_P2) |
				TILE_SPLIT(ADDR_SURF_TILE_SPLIT_2KB) |
				MICRO_TILE_MODE_NEW(ADDR_SURF_DEPTH_MICRO_TILING));
		modearray[6] = (ARRAY_MODE(ARRAY_PRT_TILED_THIN1) |
				PIPE_CONFIG(ADDR_SURF_P2) |
				TILE_SPLIT(ADDR_SURF_TILE_SPLIT_2KB) |
				MICRO_TILE_MODE_NEW(ADDR_SURF_DEPTH_MICRO_TILING));
		modearray[8] = (ARRAY_MODE(ARRAY_LINEAR_ALIGNED) |
				PIPE_CONFIG(ADDR_SURF_P2));
		modearray[9] = (ARRAY_MODE(ARRAY_1D_TILED_THIN1) |
				PIPE_CONFIG(ADDR_SURF_P2) |
				MICRO_TILE_MODE_NEW(ADDR_SURF_DISPLAY_MICRO_TILING) |
				SAMPLE_SPLIT(ADDR_SURF_SAMPLE_SPLIT_2));
		modearray[10] = (ARRAY_MODE(ARRAY_2D_TILED_THIN1) |
				 PIPE_CONFIG(ADDR_SURF_P2) |
				 MICRO_TILE_MODE_NEW(ADDR_SURF_DISPLAY_MICRO_TILING) |
				 SAMPLE_SPLIT(ADDR_SURF_SAMPLE_SPLIT_2));
		modearray[11] = (ARRAY_MODE(ARRAY_PRT_TILED_THIN1) |
				 PIPE_CONFIG(ADDR_SURF_P2) |
				 MICRO_TILE_MODE_NEW(ADDR_SURF_DISPLAY_MICRO_TILING) |
				 SAMPLE_SPLIT(ADDR_SURF_SAMPLE_SPLIT_8));
		modearray[13] = (ARRAY_MODE(ARRAY_1D_TILED_THIN1) |
				 PIPE_CONFIG(ADDR_SURF_P2) |
				 MICRO_TILE_MODE_NEW(ADDR_SURF_THIN_MICRO_TILING) |
				 SAMPLE_SPLIT(ADDR_SURF_SAMPLE_SPLIT_2));
		modearray[14] = (ARRAY_MODE(ARRAY_2D_TILED_THIN1) |
				 PIPE_CONFIG(ADDR_SURF_P2) |
				 MICRO_TILE_MODE_NEW(ADDR_SURF_THIN_MICRO_TILING) |
				 SAMPLE_SPLIT(ADDR_SURF_SAMPLE_SPLIT_2));
		modearray[15] = (ARRAY_MODE(ARRAY_3D_TILED_THIN1) |
				 PIPE_CONFIG(ADDR_SURF_P2) |
				 MICRO_TILE_MODE_NEW(ADDR_SURF_THIN_MICRO_TILING) |
				 SAMPLE_SPLIT(ADDR_SURF_SAMPLE_SPLIT_2));
		modearray[16] = (ARRAY_MODE(ARRAY_PRT_TILED_THIN1) |
				 PIPE_CONFIG(ADDR_SURF_P2) |
				 MICRO_TILE_MODE_NEW(ADDR_SURF_THIN_MICRO_TILING) |
				 SAMPLE_SPLIT(ADDR_SURF_SAMPLE_SPLIT_8));
		modearray[18] = (ARRAY_MODE(ARRAY_1D_TILED_THICK) |
				 PIPE_CONFIG(ADDR_SURF_P2) |
				 MICRO_TILE_MODE_NEW(ADDR_SURF_THIN_MICRO_TILING) |
				 SAMPLE_SPLIT(ADDR_SURF_SAMPLE_SPLIT_1));
		modearray[19] = (ARRAY_MODE(ARRAY_1D_TILED_THICK) |
				 PIPE_CONFIG(ADDR_SURF_P2) |
				 MICRO_TILE_MODE_NEW(ADDR_SURF_THICK_MICRO_TILING) |
				 SAMPLE_SPLIT(ADDR_SURF_SAMPLE_SPLIT_1));
		modearray[20] = (ARRAY_MODE(ARRAY_2D_TILED_THICK) |
				 PIPE_CONFIG(ADDR_SURF_P2) |
				 MICRO_TILE_MODE_NEW(ADDR_SURF_THICK_MICRO_TILING) |
				 SAMPLE_SPLIT(ADDR_SURF_SAMPLE_SPLIT_1));
		modearray[21] = (ARRAY_MODE(ARRAY_3D_TILED_THICK) |
				 PIPE_CONFIG(ADDR_SURF_P2) |
				 MICRO_TILE_MODE_NEW(ADDR_SURF_THICK_MICRO_TILING) |
				 SAMPLE_SPLIT(ADDR_SURF_SAMPLE_SPLIT_1));
		modearray[22] = (ARRAY_MODE(ARRAY_PRT_TILED_THICK) |
				 PIPE_CONFIG(ADDR_SURF_P2) |
				 MICRO_TILE_MODE_NEW(ADDR_SURF_THICK_MICRO_TILING) |
				 SAMPLE_SPLIT(ADDR_SURF_SAMPLE_SPLIT_1));
		modearray[24] = (ARRAY_MODE(ARRAY_2D_TILED_THICK) |
				 PIPE_CONFIG(ADDR_SURF_P2) |
				 MICRO_TILE_MODE_NEW(ADDR_SURF_THIN_MICRO_TILING) |
				 SAMPLE_SPLIT(ADDR_SURF_SAMPLE_SPLIT_1));
		modearray[25] = (ARRAY_MODE(ARRAY_2D_TILED_XTHICK) |
				 PIPE_CONFIG(ADDR_SURF_P2) |
				 MICRO_TILE_MODE_NEW(ADDR_SURF_THICK_MICRO_TILING) |
				 SAMPLE_SPLIT(ADDR_SURF_SAMPLE_SPLIT_1));
		modearray[26] = (ARRAY_MODE(ARRAY_3D_TILED_XTHICK) |
				 PIPE_CONFIG(ADDR_SURF_P2) |
				 MICRO_TILE_MODE_NEW(ADDR_SURF_THICK_MICRO_TILING) |
				 SAMPLE_SPLIT(ADDR_SURF_SAMPLE_SPLIT_1));
		modearray[27] = (ARRAY_MODE(ARRAY_1D_TILED_THIN1) |
				 PIPE_CONFIG(ADDR_SURF_P2) |
				 MICRO_TILE_MODE_NEW(ADDR_SURF_ROTATED_MICRO_TILING) |
				 SAMPLE_SPLIT(ADDR_SURF_SAMPLE_SPLIT_2));
		modearray[28] = (ARRAY_MODE(ARRAY_2D_TILED_THIN1) |
				 PIPE_CONFIG(ADDR_SURF_P2) |
				 MICRO_TILE_MODE_NEW(ADDR_SURF_ROTATED_MICRO_TILING) |
				 SAMPLE_SPLIT(ADDR_SURF_SAMPLE_SPLIT_2));
		modearray[29] = (ARRAY_MODE(ARRAY_PRT_TILED_THIN1) |
				 PIPE_CONFIG(ADDR_SURF_P2) |
				 MICRO_TILE_MODE_NEW(ADDR_SURF_ROTATED_MICRO_TILING) |
				 SAMPLE_SPLIT(ADDR_SURF_SAMPLE_SPLIT_8));

		mod2array[0] = (BANK_WIDTH(ADDR_SURF_BANK_WIDTH_1) |
				BANK_HEIGHT(ADDR_SURF_BANK_HEIGHT_4) |
				MACRO_TILE_ASPECT(ADDR_SURF_MACRO_ASPECT_4) |
				NUM_BANKS(ADDR_SURF_8_BANK));
		mod2array[1] = (BANK_WIDTH(ADDR_SURF_BANK_WIDTH_1) |
				BANK_HEIGHT(ADDR_SURF_BANK_HEIGHT_2) |
				MACRO_TILE_ASPECT(ADDR_SURF_MACRO_ASPECT_4) |
				NUM_BANKS(ADDR_SURF_8_BANK));
		mod2array[2] = (BANK_WIDTH(ADDR_SURF_BANK_WIDTH_1) |
				BANK_HEIGHT(ADDR_SURF_BANK_HEIGHT_1) |
				MACRO_TILE_ASPECT(ADDR_SURF_MACRO_ASPECT_2) |
				NUM_BANKS(ADDR_SURF_8_BANK));
		mod2array[3] = (BANK_WIDTH(ADDR_SURF_BANK_WIDTH_1) |
				BANK_HEIGHT(ADDR_SURF_BANK_HEIGHT_1) |
				MACRO_TILE_ASPECT(ADDR_SURF_MACRO_ASPECT_2) |
				NUM_BANKS(ADDR_SURF_8_BANK));
		mod2array[4] = (BANK_WIDTH(ADDR_SURF_BANK_WIDTH_1) |
				BANK_HEIGHT(ADDR_SURF_BANK_HEIGHT_1) |
				MACRO_TILE_ASPECT(ADDR_SURF_MACRO_ASPECT_2) |
				NUM_BANKS(ADDR_SURF_8_BANK));
		mod2array[5] = (BANK_WIDTH(ADDR_SURF_BANK_WIDTH_1) |
				BANK_HEIGHT(ADDR_SURF_BANK_HEIGHT_1) |
				MACRO_TILE_ASPECT(ADDR_SURF_MACRO_ASPECT_2) |
				NUM_BANKS(ADDR_SURF_8_BANK));
		mod2array[6] = (BANK_WIDTH(ADDR_SURF_BANK_WIDTH_1) |
				BANK_HEIGHT(ADDR_SURF_BANK_HEIGHT_1) |
				MACRO_TILE_ASPECT(ADDR_SURF_MACRO_ASPECT_2) |
				NUM_BANKS(ADDR_SURF_8_BANK));
		mod2array[8] = (BANK_WIDTH(ADDR_SURF_BANK_WIDTH_4) |
				BANK_HEIGHT(ADDR_SURF_BANK_HEIGHT_8) |
				MACRO_TILE_ASPECT(ADDR_SURF_MACRO_ASPECT_4) |
				NUM_BANKS(ADDR_SURF_16_BANK));
		mod2array[9] = (BANK_WIDTH(ADDR_SURF_BANK_WIDTH_4) |
				BANK_HEIGHT(ADDR_SURF_BANK_HEIGHT_4) |
				MACRO_TILE_ASPECT(ADDR_SURF_MACRO_ASPECT_4) |
				NUM_BANKS(ADDR_SURF_16_BANK));
		mod2array[10] = (BANK_WIDTH(ADDR_SURF_BANK_WIDTH_2) |
				 BANK_HEIGHT(ADDR_SURF_BANK_HEIGHT_4) |
				 MACRO_TILE_ASPECT(ADDR_SURF_MACRO_ASPECT_4) |
				 NUM_BANKS(ADDR_SURF_16_BANK));
		mod2array[11] = (BANK_WIDTH(ADDR_SURF_BANK_WIDTH_2) |
				 BANK_HEIGHT(ADDR_SURF_BANK_HEIGHT_2) |
				 MACRO_TILE_ASPECT(ADDR_SURF_MACRO_ASPECT_4) |
				 NUM_BANKS(ADDR_SURF_16_BANK));
		mod2array[12] = (BANK_WIDTH(ADDR_SURF_BANK_WIDTH_1) |
				 BANK_HEIGHT(ADDR_SURF_BANK_HEIGHT_2) |
				 MACRO_TILE_ASPECT(ADDR_SURF_MACRO_ASPECT_4) |
				 NUM_BANKS(ADDR_SURF_16_BANK));
		mod2array[13] = (BANK_WIDTH(ADDR_SURF_BANK_WIDTH_1) |
				 BANK_HEIGHT(ADDR_SURF_BANK_HEIGHT_1) |
				 MACRO_TILE_ASPECT(ADDR_SURF_MACRO_ASPECT_4) |
				 NUM_BANKS(ADDR_SURF_16_BANK));
		mod2array[14] = (BANK_WIDTH(ADDR_SURF_BANK_WIDTH_1) |
				 BANK_HEIGHT(ADDR_SURF_BANK_HEIGHT_1) |
				 MACRO_TILE_ASPECT(ADDR_SURF_MACRO_ASPECT_2) |
				 NUM_BANKS(ADDR_SURF_8_BANK));

		for (reg_offset = 0; reg_offset < num_tile_mode_states; reg_offset++)
			if (reg_offset != 7 && reg_offset != 12 && reg_offset != 17 &&
			    reg_offset != 23)
				WREG32(mmGB_TILE_MODE0 + reg_offset, modearray[reg_offset]);

		for (reg_offset = 0; reg_offset < num_secondary_tile_mode_states; reg_offset++)
			if (reg_offset != 7)
				WREG32(mmGB_MACROTILE_MODE0 + reg_offset, mod2array[reg_offset]);

		break;
	}
}

void gfx_v8_0_select_se_sh(struct amdgpu_device *adev, u32 se_num, u32 sh_num)
{
	u32 data = REG_SET_FIELD(0, GRBM_GFX_INDEX, INSTANCE_BROADCAST_WRITES, 1);

	if ((se_num == 0xffffffff) && (sh_num == 0xffffffff)) {
		data = REG_SET_FIELD(data, GRBM_GFX_INDEX, SH_BROADCAST_WRITES, 1);
		data = REG_SET_FIELD(data, GRBM_GFX_INDEX, SE_BROADCAST_WRITES, 1);
	} else if (se_num == 0xffffffff) {
		data = REG_SET_FIELD(data, GRBM_GFX_INDEX, SH_INDEX, sh_num);
		data = REG_SET_FIELD(data, GRBM_GFX_INDEX, SE_BROADCAST_WRITES, 1);
	} else if (sh_num == 0xffffffff) {
		data = REG_SET_FIELD(data, GRBM_GFX_INDEX, SH_BROADCAST_WRITES, 1);
		data = REG_SET_FIELD(data, GRBM_GFX_INDEX, SE_INDEX, se_num);
	} else {
		data = REG_SET_FIELD(data, GRBM_GFX_INDEX, SH_INDEX, sh_num);
		data = REG_SET_FIELD(data, GRBM_GFX_INDEX, SE_INDEX, se_num);
	}
	WREG32(mmGRBM_GFX_INDEX, data);
}

static u32 gfx_v8_0_create_bitmask(u32 bit_width)
{
	return (u32)((1ULL << bit_width) - 1);
}

static u32 gfx_v8_0_get_rb_active_bitmap(struct amdgpu_device *adev)
{
	u32 data, mask;

	data = RREG32(mmCC_RB_BACKEND_DISABLE);
	data |= RREG32(mmGC_USER_RB_BACKEND_DISABLE);

	data &= CC_RB_BACKEND_DISABLE__BACKEND_DISABLE_MASK;
	data >>= GC_USER_RB_BACKEND_DISABLE__BACKEND_DISABLE__SHIFT;

	mask = gfx_v8_0_create_bitmask(adev->gfx.config.max_backends_per_se /
				       adev->gfx.config.max_sh_per_se);

	return (~data) & mask;
}

static void gfx_v8_0_setup_rb(struct amdgpu_device *adev)
{
	int i, j;
	u32 data;
	u32 active_rbs = 0;
	u32 rb_bitmap_width_per_sh = adev->gfx.config.max_backends_per_se /
					adev->gfx.config.max_sh_per_se;

	mutex_lock(&adev->grbm_idx_mutex);
	for (i = 0; i < adev->gfx.config.max_shader_engines; i++) {
		for (j = 0; j < adev->gfx.config.max_sh_per_se; j++) {
			gfx_v8_0_select_se_sh(adev, i, j);
			data = gfx_v8_0_get_rb_active_bitmap(adev);
			active_rbs |= data << ((i * adev->gfx.config.max_sh_per_se + j) *
					       rb_bitmap_width_per_sh);
		}
	}
	gfx_v8_0_select_se_sh(adev, 0xffffffff, 0xffffffff);
	mutex_unlock(&adev->grbm_idx_mutex);

	adev->gfx.config.backend_enable_mask = active_rbs;
	adev->gfx.config.num_rbs = hweight32(active_rbs);
}

/**
 * gfx_v8_0_init_compute_vmid - gart enable
 *
 * @rdev: amdgpu_device pointer
 *
 * Initialize compute vmid sh_mem registers
 *
 */
#define DEFAULT_SH_MEM_BASES	(0x6000)
#define FIRST_COMPUTE_VMID	(8)
#define LAST_COMPUTE_VMID	(16)
static void gfx_v8_0_init_compute_vmid(struct amdgpu_device *adev)
{
	int i;
	uint32_t sh_mem_config;
	uint32_t sh_mem_bases;

	/*
	 * Configure apertures:
	 * LDS:         0x60000000'00000000 - 0x60000001'00000000 (4GB)
	 * Scratch:     0x60000001'00000000 - 0x60000002'00000000 (4GB)
	 * GPUVM:       0x60010000'00000000 - 0x60020000'00000000 (1TB)
	 */
	sh_mem_bases = DEFAULT_SH_MEM_BASES | (DEFAULT_SH_MEM_BASES << 16);

	sh_mem_config = SH_MEM_ADDRESS_MODE_HSA64 <<
			SH_MEM_CONFIG__ADDRESS_MODE__SHIFT |
			SH_MEM_ALIGNMENT_MODE_UNALIGNED <<
			SH_MEM_CONFIG__ALIGNMENT_MODE__SHIFT |
			MTYPE_CC << SH_MEM_CONFIG__DEFAULT_MTYPE__SHIFT |
			SH_MEM_CONFIG__PRIVATE_ATC_MASK;

	mutex_lock(&adev->srbm_mutex);
	for (i = FIRST_COMPUTE_VMID; i < LAST_COMPUTE_VMID; i++) {
		vi_srbm_select(adev, 0, 0, 0, i);
		/* CP and shaders */
		WREG32(mmSH_MEM_CONFIG, sh_mem_config);
		WREG32(mmSH_MEM_APE1_BASE, 1);
		WREG32(mmSH_MEM_APE1_LIMIT, 0);
		WREG32(mmSH_MEM_BASES, sh_mem_bases);
	}
	vi_srbm_select(adev, 0, 0, 0, 0);
	mutex_unlock(&adev->srbm_mutex);
}

static void gfx_v8_0_gpu_init(struct amdgpu_device *adev)
{
	u32 tmp;
	int i;

	tmp = RREG32(mmGRBM_CNTL);
	tmp = REG_SET_FIELD(tmp, GRBM_CNTL, READ_TIMEOUT, 0xff);
	WREG32(mmGRBM_CNTL, tmp);

	WREG32(mmGB_ADDR_CONFIG, adev->gfx.config.gb_addr_config);
	WREG32(mmHDP_ADDR_CONFIG, adev->gfx.config.gb_addr_config);
	WREG32(mmDMIF_ADDR_CALC, adev->gfx.config.gb_addr_config);

	gfx_v8_0_tiling_mode_table_init(adev);

	gfx_v8_0_setup_rb(adev);
	gfx_v8_0_get_cu_info(adev);

	/* XXX SH_MEM regs */
	/* where to put LDS, scratch, GPUVM in FSA64 space */
	mutex_lock(&adev->srbm_mutex);
	for (i = 0; i < 16; i++) {
		vi_srbm_select(adev, 0, 0, 0, i);
		/* CP and shaders */
		if (i == 0) {
			tmp = REG_SET_FIELD(0, SH_MEM_CONFIG, DEFAULT_MTYPE, MTYPE_UC);
			tmp = REG_SET_FIELD(tmp, SH_MEM_CONFIG, APE1_MTYPE, MTYPE_UC);
			tmp = REG_SET_FIELD(tmp, SH_MEM_CONFIG, ALIGNMENT_MODE,
					    SH_MEM_ALIGNMENT_MODE_UNALIGNED);
			WREG32(mmSH_MEM_CONFIG, tmp);
		} else {
			tmp = REG_SET_FIELD(0, SH_MEM_CONFIG, DEFAULT_MTYPE, MTYPE_NC);
			tmp = REG_SET_FIELD(tmp, SH_MEM_CONFIG, APE1_MTYPE, MTYPE_NC);
			tmp = REG_SET_FIELD(tmp, SH_MEM_CONFIG, ALIGNMENT_MODE,
					    SH_MEM_ALIGNMENT_MODE_UNALIGNED);
			WREG32(mmSH_MEM_CONFIG, tmp);
		}

		WREG32(mmSH_MEM_APE1_BASE, 1);
		WREG32(mmSH_MEM_APE1_LIMIT, 0);
		WREG32(mmSH_MEM_BASES, 0);
	}
	vi_srbm_select(adev, 0, 0, 0, 0);
	mutex_unlock(&adev->srbm_mutex);

	gfx_v8_0_init_compute_vmid(adev);

	mutex_lock(&adev->grbm_idx_mutex);
	/*
	 * making sure that the following register writes will be broadcasted
	 * to all the shaders
	 */
	gfx_v8_0_select_se_sh(adev, 0xffffffff, 0xffffffff);

	WREG32(mmPA_SC_FIFO_SIZE,
		   (adev->gfx.config.sc_prim_fifo_size_frontend <<
			PA_SC_FIFO_SIZE__SC_FRONTEND_PRIM_FIFO_SIZE__SHIFT) |
		   (adev->gfx.config.sc_prim_fifo_size_backend <<
			PA_SC_FIFO_SIZE__SC_BACKEND_PRIM_FIFO_SIZE__SHIFT) |
		   (adev->gfx.config.sc_hiz_tile_fifo_size <<
			PA_SC_FIFO_SIZE__SC_HIZ_TILE_FIFO_SIZE__SHIFT) |
		   (adev->gfx.config.sc_earlyz_tile_fifo_size <<
			PA_SC_FIFO_SIZE__SC_EARLYZ_TILE_FIFO_SIZE__SHIFT));
	mutex_unlock(&adev->grbm_idx_mutex);

}

static void gfx_v8_0_wait_for_rlc_serdes(struct amdgpu_device *adev)
{
	u32 i, j, k;
	u32 mask;

	mutex_lock(&adev->grbm_idx_mutex);
	for (i = 0; i < adev->gfx.config.max_shader_engines; i++) {
		for (j = 0; j < adev->gfx.config.max_sh_per_se; j++) {
			gfx_v8_0_select_se_sh(adev, i, j);
			for (k = 0; k < adev->usec_timeout; k++) {
				if (RREG32(mmRLC_SERDES_CU_MASTER_BUSY) == 0)
					break;
				udelay(1);
			}
		}
	}
	gfx_v8_0_select_se_sh(adev, 0xffffffff, 0xffffffff);
	mutex_unlock(&adev->grbm_idx_mutex);

	mask = RLC_SERDES_NONCU_MASTER_BUSY__SE_MASTER_BUSY_MASK |
		RLC_SERDES_NONCU_MASTER_BUSY__GC_MASTER_BUSY_MASK |
		RLC_SERDES_NONCU_MASTER_BUSY__TC0_MASTER_BUSY_MASK |
		RLC_SERDES_NONCU_MASTER_BUSY__TC1_MASTER_BUSY_MASK;
	for (k = 0; k < adev->usec_timeout; k++) {
		if ((RREG32(mmRLC_SERDES_NONCU_MASTER_BUSY) & mask) == 0)
			break;
		udelay(1);
	}
}

static void gfx_v8_0_enable_gui_idle_interrupt(struct amdgpu_device *adev,
					       bool enable)
{
	u32 tmp = RREG32(mmCP_INT_CNTL_RING0);

	tmp = REG_SET_FIELD(tmp, CP_INT_CNTL_RING0, CNTX_BUSY_INT_ENABLE, enable ? 1 : 0);
	tmp = REG_SET_FIELD(tmp, CP_INT_CNTL_RING0, CNTX_EMPTY_INT_ENABLE, enable ? 1 : 0);
	tmp = REG_SET_FIELD(tmp, CP_INT_CNTL_RING0, CMP_BUSY_INT_ENABLE, enable ? 1 : 0);
	tmp = REG_SET_FIELD(tmp, CP_INT_CNTL_RING0, GFX_IDLE_INT_ENABLE, enable ? 1 : 0);

	WREG32(mmCP_INT_CNTL_RING0, tmp);
}

static void gfx_v8_0_init_csb(struct amdgpu_device *adev)
{
	/* csib */
	WREG32(mmRLC_CSIB_ADDR_HI,
			adev->gfx.rlc.clear_state_gpu_addr >> 32);
	WREG32(mmRLC_CSIB_ADDR_LO,
			adev->gfx.rlc.clear_state_gpu_addr & 0xfffffffc);
	WREG32(mmRLC_CSIB_LENGTH,
			adev->gfx.rlc.clear_state_size);
}

static void gfx_v8_0_parse_ind_reg_list(int *register_list_format,
				int ind_offset,
				int list_size,
				int *unique_indices,
				int *indices_count,
				int max_indices,
				int *ind_start_offsets,
				int *offset_count,
				int max_offset)
{
	int indices;
	bool new_entry = true;

	for (; ind_offset < list_size; ind_offset++) {

		if (new_entry) {
			new_entry = false;
			ind_start_offsets[*offset_count] = ind_offset;
			*offset_count = *offset_count + 1;
			BUG_ON(*offset_count >= max_offset);
		}

		if (register_list_format[ind_offset] == 0xFFFFFFFF) {
			new_entry = true;
			continue;
		}

		ind_offset += 2;

		/* look for the matching indice */
		for (indices = 0;
			indices < *indices_count;
			indices++) {
			if (unique_indices[indices] ==
				register_list_format[ind_offset])
				break;
		}

		if (indices >= *indices_count) {
			unique_indices[*indices_count] =
				register_list_format[ind_offset];
			indices = *indices_count;
			*indices_count = *indices_count + 1;
			BUG_ON(*indices_count >= max_indices);
		}

		register_list_format[ind_offset] = indices;
	}
}

static int gfx_v8_0_init_save_restore_list(struct amdgpu_device *adev)
{
	int i, temp, data;
	int unique_indices[] = {0, 0, 0, 0, 0, 0, 0, 0};
	int indices_count = 0;
	int indirect_start_offsets[] = {0, 0, 0, 0, 0, 0, 0, 0, 0, 0};
	int offset_count = 0;

	int list_size;
	unsigned int *register_list_format =
		kmalloc(adev->gfx.rlc.reg_list_format_size_bytes, GFP_KERNEL);
	if (register_list_format == NULL)
		return -ENOMEM;
	memcpy(register_list_format, adev->gfx.rlc.register_list_format,
			adev->gfx.rlc.reg_list_format_size_bytes);

	gfx_v8_0_parse_ind_reg_list(register_list_format,
				RLC_FormatDirectRegListLength,
				adev->gfx.rlc.reg_list_format_size_bytes >> 2,
				unique_indices,
				&indices_count,
				sizeof(unique_indices) / sizeof(int),
				indirect_start_offsets,
				&offset_count,
				sizeof(indirect_start_offsets)/sizeof(int));

	/* save and restore list */
	temp = RREG32(mmRLC_SRM_CNTL);
	temp |= RLC_SRM_CNTL__AUTO_INCR_ADDR_MASK;
	WREG32(mmRLC_SRM_CNTL, temp);

	WREG32(mmRLC_SRM_ARAM_ADDR, 0);
	for (i = 0; i < adev->gfx.rlc.reg_list_size_bytes >> 2; i++)
		WREG32(mmRLC_SRM_ARAM_DATA, adev->gfx.rlc.register_restore[i]);

	/* indirect list */
	WREG32(mmRLC_GPM_SCRATCH_ADDR, adev->gfx.rlc.reg_list_format_start);
	for (i = 0; i < adev->gfx.rlc.reg_list_format_size_bytes >> 2; i++)
		WREG32(mmRLC_GPM_SCRATCH_DATA, register_list_format[i]);

	list_size = adev->gfx.rlc.reg_list_size_bytes >> 2;
	list_size = list_size >> 1;
	WREG32(mmRLC_GPM_SCRATCH_ADDR, adev->gfx.rlc.reg_restore_list_size);
	WREG32(mmRLC_GPM_SCRATCH_DATA, list_size);

	/* starting offsets starts */
	WREG32(mmRLC_GPM_SCRATCH_ADDR,
		adev->gfx.rlc.starting_offsets_start);
	for (i = 0; i < sizeof(indirect_start_offsets)/sizeof(int); i++)
		WREG32(mmRLC_GPM_SCRATCH_DATA,
				indirect_start_offsets[i]);

	/* unique indices */
	temp = mmRLC_SRM_INDEX_CNTL_ADDR_0;
	data = mmRLC_SRM_INDEX_CNTL_DATA_0;
	for (i = 0; i < sizeof(unique_indices) / sizeof(int); i++) {
		amdgpu_mm_wreg(adev, temp + i, unique_indices[i] & 0x3FFFF, false);
		amdgpu_mm_wreg(adev, data + i, unique_indices[i] >> 20, false);
	}
	kfree(register_list_format);

	return 0;
}

static void gfx_v8_0_enable_save_restore_machine(struct amdgpu_device *adev)
{
	uint32_t data;

	data = RREG32(mmRLC_SRM_CNTL);
	data |= RLC_SRM_CNTL__SRM_ENABLE_MASK;
	WREG32(mmRLC_SRM_CNTL, data);
}

static void polaris11_init_power_gating(struct amdgpu_device *adev)
{
	uint32_t data;

	if (adev->pg_flags & (AMD_PG_SUPPORT_GFX_PG |
			AMD_PG_SUPPORT_GFX_SMG |
			AMD_PG_SUPPORT_GFX_DMG)) {
		data = RREG32(mmCP_RB_WPTR_POLL_CNTL);
		data &= ~CP_RB_WPTR_POLL_CNTL__IDLE_POLL_COUNT_MASK;
		data |= (0x60 << CP_RB_WPTR_POLL_CNTL__IDLE_POLL_COUNT__SHIFT);
		WREG32(mmCP_RB_WPTR_POLL_CNTL, data);

		data = 0;
		data |= (0x10 << RLC_PG_DELAY__POWER_UP_DELAY__SHIFT);
		data |= (0x10 << RLC_PG_DELAY__POWER_DOWN_DELAY__SHIFT);
		data |= (0x10 << RLC_PG_DELAY__CMD_PROPAGATE_DELAY__SHIFT);
		data |= (0x10 << RLC_PG_DELAY__MEM_SLEEP_DELAY__SHIFT);
		WREG32(mmRLC_PG_DELAY, data);

		data = RREG32(mmRLC_PG_DELAY_2);
		data &= ~RLC_PG_DELAY_2__SERDES_CMD_DELAY_MASK;
		data |= (0x3 << RLC_PG_DELAY_2__SERDES_CMD_DELAY__SHIFT);
		WREG32(mmRLC_PG_DELAY_2, data);

		data = RREG32(mmRLC_AUTO_PG_CTRL);
		data &= ~RLC_AUTO_PG_CTRL__GRBM_REG_SAVE_GFX_IDLE_THRESHOLD_MASK;
		data |= (0x55f0 << RLC_AUTO_PG_CTRL__GRBM_REG_SAVE_GFX_IDLE_THRESHOLD__SHIFT);
		WREG32(mmRLC_AUTO_PG_CTRL, data);
	}
}

static void gfx_v8_0_init_pg(struct amdgpu_device *adev)
{
	if (adev->pg_flags & (AMD_PG_SUPPORT_GFX_PG |
			      AMD_PG_SUPPORT_GFX_SMG |
			      AMD_PG_SUPPORT_GFX_DMG |
			      AMD_PG_SUPPORT_CP |
			      AMD_PG_SUPPORT_GDS |
			      AMD_PG_SUPPORT_RLC_SMU_HS)) {
		gfx_v8_0_init_csb(adev);
		gfx_v8_0_init_save_restore_list(adev);
		gfx_v8_0_enable_save_restore_machine(adev);

		if (adev->asic_type == CHIP_POLARIS11)
			polaris11_init_power_gating(adev);
	}
}

void gfx_v8_0_rlc_stop(struct amdgpu_device *adev)
{
	u32 tmp = RREG32(mmRLC_CNTL);

	tmp = REG_SET_FIELD(tmp, RLC_CNTL, RLC_ENABLE_F32, 0);
	WREG32(mmRLC_CNTL, tmp);

	gfx_v8_0_enable_gui_idle_interrupt(adev, false);

	gfx_v8_0_wait_for_rlc_serdes(adev);
}

static void gfx_v8_0_rlc_reset(struct amdgpu_device *adev)
{
	u32 tmp = RREG32(mmGRBM_SOFT_RESET);

	tmp = REG_SET_FIELD(tmp, GRBM_SOFT_RESET, SOFT_RESET_RLC, 1);
	WREG32(mmGRBM_SOFT_RESET, tmp);
	udelay(50);
	tmp = REG_SET_FIELD(tmp, GRBM_SOFT_RESET, SOFT_RESET_RLC, 0);
	WREG32(mmGRBM_SOFT_RESET, tmp);
	udelay(50);
}

static void gfx_v8_0_rlc_start(struct amdgpu_device *adev)
{
	u32 tmp = RREG32(mmRLC_CNTL);

	tmp = REG_SET_FIELD(tmp, RLC_CNTL, RLC_ENABLE_F32, 1);
	WREG32(mmRLC_CNTL, tmp);

	/* carrizo do enable cp interrupt after cp inited */
	if (!(adev->flags & AMD_IS_APU))
		gfx_v8_0_enable_gui_idle_interrupt(adev, true);

	udelay(50);
}

static int gfx_v8_0_rlc_load_microcode(struct amdgpu_device *adev)
{
	const struct rlc_firmware_header_v2_0 *hdr;
	const __le32 *fw_data;
	unsigned i, fw_size;

	if (!adev->gfx.rlc_fw)
		return -EINVAL;

	hdr = (const struct rlc_firmware_header_v2_0 *)adev->gfx.rlc_fw->data;
	amdgpu_ucode_print_rlc_hdr(&hdr->header);

	fw_data = (const __le32 *)(adev->gfx.rlc_fw->data +
			   le32_to_cpu(hdr->header.ucode_array_offset_bytes));
	fw_size = le32_to_cpu(hdr->header.ucode_size_bytes) / 4;

	WREG32(mmRLC_GPM_UCODE_ADDR, 0);
	for (i = 0; i < fw_size; i++)
		WREG32(mmRLC_GPM_UCODE_DATA, le32_to_cpup(fw_data++));
	WREG32(mmRLC_GPM_UCODE_ADDR, adev->gfx.rlc_fw_version);

	return 0;
}

static int gfx_v8_0_rlc_resume(struct amdgpu_device *adev)
{
	int r;

	gfx_v8_0_rlc_stop(adev);

	/* disable CG */
	WREG32(mmRLC_CGCG_CGLS_CTRL, 0);
	if (adev->asic_type == CHIP_POLARIS11 ||
		adev->asic_type == CHIP_POLARIS10)
		WREG32(mmRLC_CGCG_CGLS_CTRL_3D, 0);

	/* disable PG */
	WREG32(mmRLC_PG_CNTL, 0);

	gfx_v8_0_rlc_reset(adev);

	gfx_v8_0_init_pg(adev);

	if (!adev->pp_enabled) {
		if (!adev->firmware.smu_load) {
			/* legacy rlc firmware loading */
			r = gfx_v8_0_rlc_load_microcode(adev);
			if (r)
				return r;
		} else {
			r = adev->smu.smumgr_funcs->check_fw_load_finish(adev,
							AMDGPU_UCODE_ID_RLC_G);
			if (r)
				return -EINVAL;
		}
	}

	gfx_v8_0_rlc_start(adev);

	return 0;
}

static void gfx_v8_0_cp_gfx_enable(struct amdgpu_device *adev, bool enable)
{
	int i;
	u32 tmp = RREG32(mmCP_ME_CNTL);

	if (enable) {
		tmp = REG_SET_FIELD(tmp, CP_ME_CNTL, ME_HALT, 0);
		tmp = REG_SET_FIELD(tmp, CP_ME_CNTL, PFP_HALT, 0);
		tmp = REG_SET_FIELD(tmp, CP_ME_CNTL, CE_HALT, 0);
	} else {
		tmp = REG_SET_FIELD(tmp, CP_ME_CNTL, ME_HALT, 1);
		tmp = REG_SET_FIELD(tmp, CP_ME_CNTL, PFP_HALT, 1);
		tmp = REG_SET_FIELD(tmp, CP_ME_CNTL, CE_HALT, 1);
		for (i = 0; i < adev->gfx.num_gfx_rings; i++)
			adev->gfx.gfx_ring[i].ready = false;
	}
	WREG32(mmCP_ME_CNTL, tmp);
	udelay(50);
}

static int gfx_v8_0_cp_gfx_load_microcode(struct amdgpu_device *adev)
{
	const struct gfx_firmware_header_v1_0 *pfp_hdr;
	const struct gfx_firmware_header_v1_0 *ce_hdr;
	const struct gfx_firmware_header_v1_0 *me_hdr;
	const __le32 *fw_data;
	unsigned i, fw_size;

	if (!adev->gfx.me_fw || !adev->gfx.pfp_fw || !adev->gfx.ce_fw)
		return -EINVAL;

	pfp_hdr = (const struct gfx_firmware_header_v1_0 *)
		adev->gfx.pfp_fw->data;
	ce_hdr = (const struct gfx_firmware_header_v1_0 *)
		adev->gfx.ce_fw->data;
	me_hdr = (const struct gfx_firmware_header_v1_0 *)
		adev->gfx.me_fw->data;

	amdgpu_ucode_print_gfx_hdr(&pfp_hdr->header);
	amdgpu_ucode_print_gfx_hdr(&ce_hdr->header);
	amdgpu_ucode_print_gfx_hdr(&me_hdr->header);

	gfx_v8_0_cp_gfx_enable(adev, false);

	/* PFP */
	fw_data = (const __le32 *)
		(adev->gfx.pfp_fw->data +
		 le32_to_cpu(pfp_hdr->header.ucode_array_offset_bytes));
	fw_size = le32_to_cpu(pfp_hdr->header.ucode_size_bytes) / 4;
	WREG32(mmCP_PFP_UCODE_ADDR, 0);
	for (i = 0; i < fw_size; i++)
		WREG32(mmCP_PFP_UCODE_DATA, le32_to_cpup(fw_data++));
	WREG32(mmCP_PFP_UCODE_ADDR, adev->gfx.pfp_fw_version);

	/* CE */
	fw_data = (const __le32 *)
		(adev->gfx.ce_fw->data +
		 le32_to_cpu(ce_hdr->header.ucode_array_offset_bytes));
	fw_size = le32_to_cpu(ce_hdr->header.ucode_size_bytes) / 4;
	WREG32(mmCP_CE_UCODE_ADDR, 0);
	for (i = 0; i < fw_size; i++)
		WREG32(mmCP_CE_UCODE_DATA, le32_to_cpup(fw_data++));
	WREG32(mmCP_CE_UCODE_ADDR, adev->gfx.ce_fw_version);

	/* ME */
	fw_data = (const __le32 *)
		(adev->gfx.me_fw->data +
		 le32_to_cpu(me_hdr->header.ucode_array_offset_bytes));
	fw_size = le32_to_cpu(me_hdr->header.ucode_size_bytes) / 4;
	WREG32(mmCP_ME_RAM_WADDR, 0);
	for (i = 0; i < fw_size; i++)
		WREG32(mmCP_ME_RAM_DATA, le32_to_cpup(fw_data++));
	WREG32(mmCP_ME_RAM_WADDR, adev->gfx.me_fw_version);

	return 0;
}

static u32 gfx_v8_0_get_csb_size(struct amdgpu_device *adev)
{
	u32 count = 0;
	const struct cs_section_def *sect = NULL;
	const struct cs_extent_def *ext = NULL;

	/* begin clear state */
	count += 2;
	/* context control state */
	count += 3;

	for (sect = vi_cs_data; sect->section != NULL; ++sect) {
		for (ext = sect->section; ext->extent != NULL; ++ext) {
			if (sect->id == SECT_CONTEXT)
				count += 2 + ext->reg_count;
			else
				return 0;
		}
	}
	/* pa_sc_raster_config/pa_sc_raster_config1 */
	count += 4;
	/* end clear state */
	count += 2;
	/* clear state */
	count += 2;

	return count;
}

static int gfx_v8_0_cp_gfx_start(struct amdgpu_device *adev)
{
	struct amdgpu_ring *ring = &adev->gfx.gfx_ring[0];
	const struct cs_section_def *sect = NULL;
	const struct cs_extent_def *ext = NULL;
	int r, i;

	/* init the CP */
	WREG32(mmCP_MAX_CONTEXT, adev->gfx.config.max_hw_contexts - 1);
	WREG32(mmCP_ENDIAN_SWAP, 0);
	WREG32(mmCP_DEVICE_ID, 1);

	gfx_v8_0_cp_gfx_enable(adev, true);

	r = amdgpu_ring_alloc(ring, gfx_v8_0_get_csb_size(adev) + 4);
	if (r) {
		DRM_ERROR("amdgpu: cp failed to lock ring (%d).\n", r);
		return r;
	}

	/* clear state buffer */
	amdgpu_ring_write(ring, PACKET3(PACKET3_PREAMBLE_CNTL, 0));
	amdgpu_ring_write(ring, PACKET3_PREAMBLE_BEGIN_CLEAR_STATE);

	amdgpu_ring_write(ring, PACKET3(PACKET3_CONTEXT_CONTROL, 1));
	amdgpu_ring_write(ring, 0x80000000);
	amdgpu_ring_write(ring, 0x80000000);

	for (sect = vi_cs_data; sect->section != NULL; ++sect) {
		for (ext = sect->section; ext->extent != NULL; ++ext) {
			if (sect->id == SECT_CONTEXT) {
				amdgpu_ring_write(ring,
				       PACKET3(PACKET3_SET_CONTEXT_REG,
					       ext->reg_count));
				amdgpu_ring_write(ring,
				       ext->reg_index - PACKET3_SET_CONTEXT_REG_START);
				for (i = 0; i < ext->reg_count; i++)
					amdgpu_ring_write(ring, ext->extent[i]);
			}
		}
	}

	amdgpu_ring_write(ring, PACKET3(PACKET3_SET_CONTEXT_REG, 2));
	amdgpu_ring_write(ring, mmPA_SC_RASTER_CONFIG - PACKET3_SET_CONTEXT_REG_START);
	switch (adev->asic_type) {
	case CHIP_TONGA:
	case CHIP_POLARIS10:
		amdgpu_ring_write(ring, 0x16000012);
		amdgpu_ring_write(ring, 0x0000002A);
		break;
	case CHIP_POLARIS11:
		amdgpu_ring_write(ring, 0x16000012);
		amdgpu_ring_write(ring, 0x00000000);
		break;
	case CHIP_FIJI:
		amdgpu_ring_write(ring, 0x3a00161a);
		amdgpu_ring_write(ring, 0x0000002e);
		break;
	case CHIP_CARRIZO:
		amdgpu_ring_write(ring, 0x00000002);
		amdgpu_ring_write(ring, 0x00000000);
		break;
	case CHIP_TOPAZ:
		amdgpu_ring_write(ring, adev->gfx.config.num_rbs == 1 ?
				0x00000000 : 0x00000002);
		amdgpu_ring_write(ring, 0x00000000);
		break;
	case CHIP_STONEY:
		amdgpu_ring_write(ring, 0x00000000);
		amdgpu_ring_write(ring, 0x00000000);
		break;
	default:
		BUG();
	}

	amdgpu_ring_write(ring, PACKET3(PACKET3_PREAMBLE_CNTL, 0));
	amdgpu_ring_write(ring, PACKET3_PREAMBLE_END_CLEAR_STATE);

	amdgpu_ring_write(ring, PACKET3(PACKET3_CLEAR_STATE, 0));
	amdgpu_ring_write(ring, 0);

	/* init the CE partitions */
	amdgpu_ring_write(ring, PACKET3(PACKET3_SET_BASE, 2));
	amdgpu_ring_write(ring, PACKET3_BASE_INDEX(CE_PARTITION_BASE));
	amdgpu_ring_write(ring, 0x8000);
	amdgpu_ring_write(ring, 0x8000);

	amdgpu_ring_commit(ring);

	return 0;
}

static int gfx_v8_0_cp_gfx_resume(struct amdgpu_device *adev)
{
	struct amdgpu_ring *ring;
	u32 tmp;
	u32 rb_bufsz;
	u64 rb_addr, rptr_addr;
	int r;

	/* Set the write pointer delay */
	WREG32(mmCP_RB_WPTR_DELAY, 0);

	/* set the RB to use vmid 0 */
	WREG32(mmCP_RB_VMID, 0);

	/* Set ring buffer size */
	ring = &adev->gfx.gfx_ring[0];
	rb_bufsz = order_base_2(ring->ring_size / 8);
	tmp = REG_SET_FIELD(0, CP_RB0_CNTL, RB_BUFSZ, rb_bufsz);
	tmp = REG_SET_FIELD(tmp, CP_RB0_CNTL, RB_BLKSZ, rb_bufsz - 2);
	tmp = REG_SET_FIELD(tmp, CP_RB0_CNTL, MTYPE, 3);
	tmp = REG_SET_FIELD(tmp, CP_RB0_CNTL, MIN_IB_AVAILSZ, 1);
#ifdef __BIG_ENDIAN
	tmp = REG_SET_FIELD(tmp, CP_RB0_CNTL, BUF_SWAP, 1);
#endif
	WREG32(mmCP_RB0_CNTL, tmp);

	/* Initialize the ring buffer's read and write pointers */
	WREG32(mmCP_RB0_CNTL, tmp | CP_RB0_CNTL__RB_RPTR_WR_ENA_MASK);
	ring->wptr = 0;
	WREG32(mmCP_RB0_WPTR, ring->wptr);

	/* set the wb address wether it's enabled or not */
	rptr_addr = adev->wb.gpu_addr + (ring->rptr_offs * 4);
	WREG32(mmCP_RB0_RPTR_ADDR, lower_32_bits(rptr_addr));
	WREG32(mmCP_RB0_RPTR_ADDR_HI, upper_32_bits(rptr_addr) & 0xFF);

	mdelay(1);
	WREG32(mmCP_RB0_CNTL, tmp);

	rb_addr = ring->gpu_addr >> 8;
	WREG32(mmCP_RB0_BASE, rb_addr);
	WREG32(mmCP_RB0_BASE_HI, upper_32_bits(rb_addr));

	/* no gfx doorbells on iceland */
	if (adev->asic_type != CHIP_TOPAZ) {
		tmp = RREG32(mmCP_RB_DOORBELL_CONTROL);
		if (ring->use_doorbell) {
			tmp = REG_SET_FIELD(tmp, CP_RB_DOORBELL_CONTROL,
					    DOORBELL_OFFSET, ring->doorbell_index);
			tmp = REG_SET_FIELD(tmp, CP_RB_DOORBELL_CONTROL,
					    DOORBELL_HIT, 0);
			tmp = REG_SET_FIELD(tmp, CP_RB_DOORBELL_CONTROL,
					    DOORBELL_EN, 1);
		} else {
			tmp = REG_SET_FIELD(tmp, CP_RB_DOORBELL_CONTROL,
					    DOORBELL_EN, 0);
		}
		WREG32(mmCP_RB_DOORBELL_CONTROL, tmp);

		if (adev->asic_type == CHIP_TONGA) {
			tmp = REG_SET_FIELD(0, CP_RB_DOORBELL_RANGE_LOWER,
					    DOORBELL_RANGE_LOWER,
					    AMDGPU_DOORBELL_GFX_RING0);
			WREG32(mmCP_RB_DOORBELL_RANGE_LOWER, tmp);

			WREG32(mmCP_RB_DOORBELL_RANGE_UPPER,
			       CP_RB_DOORBELL_RANGE_UPPER__DOORBELL_RANGE_UPPER_MASK);
		}

	}

	/* start the ring */
	gfx_v8_0_cp_gfx_start(adev);
	ring->ready = true;
	r = amdgpu_ring_test_ring(ring);
	if (r) {
		ring->ready = false;
		return r;
	}

	return 0;
}

static void gfx_v8_0_cp_compute_enable(struct amdgpu_device *adev, bool enable)
{
	int i;

	if (enable) {
		WREG32(mmCP_MEC_CNTL, 0);
	} else {
		WREG32(mmCP_MEC_CNTL, (CP_MEC_CNTL__MEC_ME1_HALT_MASK | CP_MEC_CNTL__MEC_ME2_HALT_MASK));
		for (i = 0; i < adev->gfx.num_compute_rings; i++)
			adev->gfx.compute_ring[i].ready = false;
	}
	udelay(50);
}

static int gfx_v8_0_cp_compute_load_microcode(struct amdgpu_device *adev)
{
	const struct gfx_firmware_header_v1_0 *mec_hdr;
	const __le32 *fw_data;
	unsigned i, fw_size;

	if (!adev->gfx.mec_fw)
		return -EINVAL;

	gfx_v8_0_cp_compute_enable(adev, false);

	mec_hdr = (const struct gfx_firmware_header_v1_0 *)adev->gfx.mec_fw->data;
	amdgpu_ucode_print_gfx_hdr(&mec_hdr->header);

	fw_data = (const __le32 *)
		(adev->gfx.mec_fw->data +
		 le32_to_cpu(mec_hdr->header.ucode_array_offset_bytes));
	fw_size = le32_to_cpu(mec_hdr->header.ucode_size_bytes) / 4;

	/* MEC1 */
	WREG32(mmCP_MEC_ME1_UCODE_ADDR, 0);
	for (i = 0; i < fw_size; i++)
		WREG32(mmCP_MEC_ME1_UCODE_DATA, le32_to_cpup(fw_data+i));
	WREG32(mmCP_MEC_ME1_UCODE_ADDR, adev->gfx.mec_fw_version);

	/* Loading MEC2 firmware is only necessary if MEC2 should run different microcode than MEC1. */
	if (adev->gfx.mec2_fw) {
		const struct gfx_firmware_header_v1_0 *mec2_hdr;

		mec2_hdr = (const struct gfx_firmware_header_v1_0 *)adev->gfx.mec2_fw->data;
		amdgpu_ucode_print_gfx_hdr(&mec2_hdr->header);

		fw_data = (const __le32 *)
			(adev->gfx.mec2_fw->data +
			 le32_to_cpu(mec2_hdr->header.ucode_array_offset_bytes));
		fw_size = le32_to_cpu(mec2_hdr->header.ucode_size_bytes) / 4;

		WREG32(mmCP_MEC_ME2_UCODE_ADDR, 0);
		for (i = 0; i < fw_size; i++)
			WREG32(mmCP_MEC_ME2_UCODE_DATA, le32_to_cpup(fw_data+i));
		WREG32(mmCP_MEC_ME2_UCODE_ADDR, adev->gfx.mec2_fw_version);
	}

	return 0;
}

struct vi_mqd {
	uint32_t header;  /* ordinal0 */
	uint32_t compute_dispatch_initiator;  /* ordinal1 */
	uint32_t compute_dim_x;  /* ordinal2 */
	uint32_t compute_dim_y;  /* ordinal3 */
	uint32_t compute_dim_z;  /* ordinal4 */
	uint32_t compute_start_x;  /* ordinal5 */
	uint32_t compute_start_y;  /* ordinal6 */
	uint32_t compute_start_z;  /* ordinal7 */
	uint32_t compute_num_thread_x;  /* ordinal8 */
	uint32_t compute_num_thread_y;  /* ordinal9 */
	uint32_t compute_num_thread_z;  /* ordinal10 */
	uint32_t compute_pipelinestat_enable;  /* ordinal11 */
	uint32_t compute_perfcount_enable;  /* ordinal12 */
	uint32_t compute_pgm_lo;  /* ordinal13 */
	uint32_t compute_pgm_hi;  /* ordinal14 */
	uint32_t compute_tba_lo;  /* ordinal15 */
	uint32_t compute_tba_hi;  /* ordinal16 */
	uint32_t compute_tma_lo;  /* ordinal17 */
	uint32_t compute_tma_hi;  /* ordinal18 */
	uint32_t compute_pgm_rsrc1;  /* ordinal19 */
	uint32_t compute_pgm_rsrc2;  /* ordinal20 */
	uint32_t compute_vmid;  /* ordinal21 */
	uint32_t compute_resource_limits;  /* ordinal22 */
	uint32_t compute_static_thread_mgmt_se0;  /* ordinal23 */
	uint32_t compute_static_thread_mgmt_se1;  /* ordinal24 */
	uint32_t compute_tmpring_size;  /* ordinal25 */
	uint32_t compute_static_thread_mgmt_se2;  /* ordinal26 */
	uint32_t compute_static_thread_mgmt_se3;  /* ordinal27 */
	uint32_t compute_restart_x;  /* ordinal28 */
	uint32_t compute_restart_y;  /* ordinal29 */
	uint32_t compute_restart_z;  /* ordinal30 */
	uint32_t compute_thread_trace_enable;  /* ordinal31 */
	uint32_t compute_misc_reserved;  /* ordinal32 */
	uint32_t compute_dispatch_id;  /* ordinal33 */
	uint32_t compute_threadgroup_id;  /* ordinal34 */
	uint32_t compute_relaunch;  /* ordinal35 */
	uint32_t compute_wave_restore_addr_lo;  /* ordinal36 */
	uint32_t compute_wave_restore_addr_hi;  /* ordinal37 */
	uint32_t compute_wave_restore_control;  /* ordinal38 */
	uint32_t reserved9;  /* ordinal39 */
	uint32_t reserved10;  /* ordinal40 */
	uint32_t reserved11;  /* ordinal41 */
	uint32_t reserved12;  /* ordinal42 */
	uint32_t reserved13;  /* ordinal43 */
	uint32_t reserved14;  /* ordinal44 */
	uint32_t reserved15;  /* ordinal45 */
	uint32_t reserved16;  /* ordinal46 */
	uint32_t reserved17;  /* ordinal47 */
	uint32_t reserved18;  /* ordinal48 */
	uint32_t reserved19;  /* ordinal49 */
	uint32_t reserved20;  /* ordinal50 */
	uint32_t reserved21;  /* ordinal51 */
	uint32_t reserved22;  /* ordinal52 */
	uint32_t reserved23;  /* ordinal53 */
	uint32_t reserved24;  /* ordinal54 */
	uint32_t reserved25;  /* ordinal55 */
	uint32_t reserved26;  /* ordinal56 */
	uint32_t reserved27;  /* ordinal57 */
	uint32_t reserved28;  /* ordinal58 */
	uint32_t reserved29;  /* ordinal59 */
	uint32_t reserved30;  /* ordinal60 */
	uint32_t reserved31;  /* ordinal61 */
	uint32_t reserved32;  /* ordinal62 */
	uint32_t reserved33;  /* ordinal63 */
	uint32_t reserved34;  /* ordinal64 */
	uint32_t compute_user_data_0;  /* ordinal65 */
	uint32_t compute_user_data_1;  /* ordinal66 */
	uint32_t compute_user_data_2;  /* ordinal67 */
	uint32_t compute_user_data_3;  /* ordinal68 */
	uint32_t compute_user_data_4;  /* ordinal69 */
	uint32_t compute_user_data_5;  /* ordinal70 */
	uint32_t compute_user_data_6;  /* ordinal71 */
	uint32_t compute_user_data_7;  /* ordinal72 */
	uint32_t compute_user_data_8;  /* ordinal73 */
	uint32_t compute_user_data_9;  /* ordinal74 */
	uint32_t compute_user_data_10;  /* ordinal75 */
	uint32_t compute_user_data_11;  /* ordinal76 */
	uint32_t compute_user_data_12;  /* ordinal77 */
	uint32_t compute_user_data_13;  /* ordinal78 */
	uint32_t compute_user_data_14;  /* ordinal79 */
	uint32_t compute_user_data_15;  /* ordinal80 */
	uint32_t cp_compute_csinvoc_count_lo;  /* ordinal81 */
	uint32_t cp_compute_csinvoc_count_hi;  /* ordinal82 */
	uint32_t reserved35;  /* ordinal83 */
	uint32_t reserved36;  /* ordinal84 */
	uint32_t reserved37;  /* ordinal85 */
	uint32_t cp_mqd_query_time_lo;  /* ordinal86 */
	uint32_t cp_mqd_query_time_hi;  /* ordinal87 */
	uint32_t cp_mqd_connect_start_time_lo;  /* ordinal88 */
	uint32_t cp_mqd_connect_start_time_hi;  /* ordinal89 */
	uint32_t cp_mqd_connect_end_time_lo;  /* ordinal90 */
	uint32_t cp_mqd_connect_end_time_hi;  /* ordinal91 */
	uint32_t cp_mqd_connect_end_wf_count;  /* ordinal92 */
	uint32_t cp_mqd_connect_end_pq_rptr;  /* ordinal93 */
	uint32_t cp_mqd_connect_end_pq_wptr;  /* ordinal94 */
	uint32_t cp_mqd_connect_end_ib_rptr;  /* ordinal95 */
	uint32_t reserved38;  /* ordinal96 */
	uint32_t reserved39;  /* ordinal97 */
	uint32_t cp_mqd_save_start_time_lo;  /* ordinal98 */
	uint32_t cp_mqd_save_start_time_hi;  /* ordinal99 */
	uint32_t cp_mqd_save_end_time_lo;  /* ordinal100 */
	uint32_t cp_mqd_save_end_time_hi;  /* ordinal101 */
	uint32_t cp_mqd_restore_start_time_lo;  /* ordinal102 */
	uint32_t cp_mqd_restore_start_time_hi;  /* ordinal103 */
	uint32_t cp_mqd_restore_end_time_lo;  /* ordinal104 */
	uint32_t cp_mqd_restore_end_time_hi;  /* ordinal105 */
	uint32_t reserved40;  /* ordinal106 */
	uint32_t reserved41;  /* ordinal107 */
	uint32_t gds_cs_ctxsw_cnt0;  /* ordinal108 */
	uint32_t gds_cs_ctxsw_cnt1;  /* ordinal109 */
	uint32_t gds_cs_ctxsw_cnt2;  /* ordinal110 */
	uint32_t gds_cs_ctxsw_cnt3;  /* ordinal111 */
	uint32_t reserved42;  /* ordinal112 */
	uint32_t reserved43;  /* ordinal113 */
	uint32_t cp_pq_exe_status_lo;  /* ordinal114 */
	uint32_t cp_pq_exe_status_hi;  /* ordinal115 */
	uint32_t cp_packet_id_lo;  /* ordinal116 */
	uint32_t cp_packet_id_hi;  /* ordinal117 */
	uint32_t cp_packet_exe_status_lo;  /* ordinal118 */
	uint32_t cp_packet_exe_status_hi;  /* ordinal119 */
	uint32_t gds_save_base_addr_lo;  /* ordinal120 */
	uint32_t gds_save_base_addr_hi;  /* ordinal121 */
	uint32_t gds_save_mask_lo;  /* ordinal122 */
	uint32_t gds_save_mask_hi;  /* ordinal123 */
	uint32_t ctx_save_base_addr_lo;  /* ordinal124 */
	uint32_t ctx_save_base_addr_hi;  /* ordinal125 */
	uint32_t reserved44;  /* ordinal126 */
	uint32_t reserved45;  /* ordinal127 */
	uint32_t cp_mqd_base_addr_lo;  /* ordinal128 */
	uint32_t cp_mqd_base_addr_hi;  /* ordinal129 */
	uint32_t cp_hqd_active;  /* ordinal130 */
	uint32_t cp_hqd_vmid;  /* ordinal131 */
	uint32_t cp_hqd_persistent_state;  /* ordinal132 */
	uint32_t cp_hqd_pipe_priority;  /* ordinal133 */
	uint32_t cp_hqd_queue_priority;  /* ordinal134 */
	uint32_t cp_hqd_quantum;  /* ordinal135 */
	uint32_t cp_hqd_pq_base_lo;  /* ordinal136 */
	uint32_t cp_hqd_pq_base_hi;  /* ordinal137 */
	uint32_t cp_hqd_pq_rptr;  /* ordinal138 */
	uint32_t cp_hqd_pq_rptr_report_addr_lo;  /* ordinal139 */
	uint32_t cp_hqd_pq_rptr_report_addr_hi;  /* ordinal140 */
	uint32_t cp_hqd_pq_wptr_poll_addr;  /* ordinal141 */
	uint32_t cp_hqd_pq_wptr_poll_addr_hi;  /* ordinal142 */
	uint32_t cp_hqd_pq_doorbell_control;  /* ordinal143 */
	uint32_t cp_hqd_pq_wptr;  /* ordinal144 */
	uint32_t cp_hqd_pq_control;  /* ordinal145 */
	uint32_t cp_hqd_ib_base_addr_lo;  /* ordinal146 */
	uint32_t cp_hqd_ib_base_addr_hi;  /* ordinal147 */
	uint32_t cp_hqd_ib_rptr;  /* ordinal148 */
	uint32_t cp_hqd_ib_control;  /* ordinal149 */
	uint32_t cp_hqd_iq_timer;  /* ordinal150 */
	uint32_t cp_hqd_iq_rptr;  /* ordinal151 */
	uint32_t cp_hqd_dequeue_request;  /* ordinal152 */
	uint32_t cp_hqd_dma_offload;  /* ordinal153 */
	uint32_t cp_hqd_sema_cmd;  /* ordinal154 */
	uint32_t cp_hqd_msg_type;  /* ordinal155 */
	uint32_t cp_hqd_atomic0_preop_lo;  /* ordinal156 */
	uint32_t cp_hqd_atomic0_preop_hi;  /* ordinal157 */
	uint32_t cp_hqd_atomic1_preop_lo;  /* ordinal158 */
	uint32_t cp_hqd_atomic1_preop_hi;  /* ordinal159 */
	uint32_t cp_hqd_hq_status0;  /* ordinal160 */
	uint32_t cp_hqd_hq_control0;  /* ordinal161 */
	uint32_t cp_mqd_control;  /* ordinal162 */
	uint32_t cp_hqd_hq_status1;  /* ordinal163 */
	uint32_t cp_hqd_hq_control1;  /* ordinal164 */
	uint32_t cp_hqd_eop_base_addr_lo;  /* ordinal165 */
	uint32_t cp_hqd_eop_base_addr_hi;  /* ordinal166 */
	uint32_t cp_hqd_eop_control;  /* ordinal167 */
	uint32_t cp_hqd_eop_rptr;  /* ordinal168 */
	uint32_t cp_hqd_eop_wptr;  /* ordinal169 */
	uint32_t cp_hqd_eop_done_events;  /* ordinal170 */
	uint32_t cp_hqd_ctx_save_base_addr_lo;  /* ordinal171 */
	uint32_t cp_hqd_ctx_save_base_addr_hi;  /* ordinal172 */
	uint32_t cp_hqd_ctx_save_control;  /* ordinal173 */
	uint32_t cp_hqd_cntl_stack_offset;  /* ordinal174 */
	uint32_t cp_hqd_cntl_stack_size;  /* ordinal175 */
	uint32_t cp_hqd_wg_state_offset;  /* ordinal176 */
	uint32_t cp_hqd_ctx_save_size;  /* ordinal177 */
	uint32_t cp_hqd_gds_resource_state;  /* ordinal178 */
	uint32_t cp_hqd_error;  /* ordinal179 */
	uint32_t cp_hqd_eop_wptr_mem;  /* ordinal180 */
	uint32_t cp_hqd_eop_dones;  /* ordinal181 */
	uint32_t reserved46;  /* ordinal182 */
	uint32_t reserved47;  /* ordinal183 */
	uint32_t reserved48;  /* ordinal184 */
	uint32_t reserved49;  /* ordinal185 */
	uint32_t reserved50;  /* ordinal186 */
	uint32_t reserved51;  /* ordinal187 */
	uint32_t reserved52;  /* ordinal188 */
	uint32_t reserved53;  /* ordinal189 */
	uint32_t reserved54;  /* ordinal190 */
	uint32_t reserved55;  /* ordinal191 */
	uint32_t iqtimer_pkt_header;  /* ordinal192 */
	uint32_t iqtimer_pkt_dw0;  /* ordinal193 */
	uint32_t iqtimer_pkt_dw1;  /* ordinal194 */
	uint32_t iqtimer_pkt_dw2;  /* ordinal195 */
	uint32_t iqtimer_pkt_dw3;  /* ordinal196 */
	uint32_t iqtimer_pkt_dw4;  /* ordinal197 */
	uint32_t iqtimer_pkt_dw5;  /* ordinal198 */
	uint32_t iqtimer_pkt_dw6;  /* ordinal199 */
	uint32_t iqtimer_pkt_dw7;  /* ordinal200 */
	uint32_t iqtimer_pkt_dw8;  /* ordinal201 */
	uint32_t iqtimer_pkt_dw9;  /* ordinal202 */
	uint32_t iqtimer_pkt_dw10;  /* ordinal203 */
	uint32_t iqtimer_pkt_dw11;  /* ordinal204 */
	uint32_t iqtimer_pkt_dw12;  /* ordinal205 */
	uint32_t iqtimer_pkt_dw13;  /* ordinal206 */
	uint32_t iqtimer_pkt_dw14;  /* ordinal207 */
	uint32_t iqtimer_pkt_dw15;  /* ordinal208 */
	uint32_t iqtimer_pkt_dw16;  /* ordinal209 */
	uint32_t iqtimer_pkt_dw17;  /* ordinal210 */
	uint32_t iqtimer_pkt_dw18;  /* ordinal211 */
	uint32_t iqtimer_pkt_dw19;  /* ordinal212 */
	uint32_t iqtimer_pkt_dw20;  /* ordinal213 */
	uint32_t iqtimer_pkt_dw21;  /* ordinal214 */
	uint32_t iqtimer_pkt_dw22;  /* ordinal215 */
	uint32_t iqtimer_pkt_dw23;  /* ordinal216 */
	uint32_t iqtimer_pkt_dw24;  /* ordinal217 */
	uint32_t iqtimer_pkt_dw25;  /* ordinal218 */
	uint32_t iqtimer_pkt_dw26;  /* ordinal219 */
	uint32_t iqtimer_pkt_dw27;  /* ordinal220 */
	uint32_t iqtimer_pkt_dw28;  /* ordinal221 */
	uint32_t iqtimer_pkt_dw29;  /* ordinal222 */
	uint32_t iqtimer_pkt_dw30;  /* ordinal223 */
	uint32_t iqtimer_pkt_dw31;  /* ordinal224 */
	uint32_t reserved56;  /* ordinal225 */
	uint32_t reserved57;  /* ordinal226 */
	uint32_t reserved58;  /* ordinal227 */
	uint32_t set_resources_header;  /* ordinal228 */
	uint32_t set_resources_dw1;  /* ordinal229 */
	uint32_t set_resources_dw2;  /* ordinal230 */
	uint32_t set_resources_dw3;  /* ordinal231 */
	uint32_t set_resources_dw4;  /* ordinal232 */
	uint32_t set_resources_dw5;  /* ordinal233 */
	uint32_t set_resources_dw6;  /* ordinal234 */
	uint32_t set_resources_dw7;  /* ordinal235 */
	uint32_t reserved59;  /* ordinal236 */
	uint32_t reserved60;  /* ordinal237 */
	uint32_t reserved61;  /* ordinal238 */
	uint32_t reserved62;  /* ordinal239 */
	uint32_t reserved63;  /* ordinal240 */
	uint32_t reserved64;  /* ordinal241 */
	uint32_t reserved65;  /* ordinal242 */
	uint32_t reserved66;  /* ordinal243 */
	uint32_t reserved67;  /* ordinal244 */
	uint32_t reserved68;  /* ordinal245 */
	uint32_t reserved69;  /* ordinal246 */
	uint32_t reserved70;  /* ordinal247 */
	uint32_t reserved71;  /* ordinal248 */
	uint32_t reserved72;  /* ordinal249 */
	uint32_t reserved73;  /* ordinal250 */
	uint32_t reserved74;  /* ordinal251 */
	uint32_t reserved75;  /* ordinal252 */
	uint32_t reserved76;  /* ordinal253 */
	uint32_t reserved77;  /* ordinal254 */
	uint32_t reserved78;  /* ordinal255 */

	uint32_t reserved_t[256]; /* Reserve 256 dword buffer used by ucode */
};

static void gfx_v8_0_cp_compute_fini(struct amdgpu_device *adev)
{
	int i, r;

	for (i = 0; i < adev->gfx.num_compute_rings; i++) {
		struct amdgpu_ring *ring = &adev->gfx.compute_ring[i];

		if (ring->mqd_obj) {
			r = amdgpu_bo_reserve(ring->mqd_obj, false);
			if (unlikely(r != 0))
				dev_warn(adev->dev, "(%d) reserve MQD bo failed\n", r);

			amdgpu_bo_unpin(ring->mqd_obj);
			amdgpu_bo_unreserve(ring->mqd_obj);

			amdgpu_bo_unref(&ring->mqd_obj);
			ring->mqd_obj = NULL;
		}
	}
}

static int gfx_v8_0_cp_compute_resume(struct amdgpu_device *adev)
{
	int r, i, j;
	u32 tmp;
	bool use_doorbell = true;
	u64 hqd_gpu_addr;
	u64 mqd_gpu_addr;
	u64 eop_gpu_addr;
	u64 wb_gpu_addr;
	u32 *buf;
	struct vi_mqd *mqd;

	/* init the pipes */
	mutex_lock(&adev->srbm_mutex);
	for (i = 0; i < (adev->gfx.mec.num_pipe * adev->gfx.mec.num_mec); i++) {
		int me = (i < 4) ? 1 : 2;
		int pipe = (i < 4) ? i : (i - 4);

		eop_gpu_addr = adev->gfx.mec.hpd_eop_gpu_addr + (i * MEC_HPD_SIZE);
		eop_gpu_addr >>= 8;

		vi_srbm_select(adev, me, pipe, 0, 0);

		/* write the EOP addr */
		WREG32(mmCP_HQD_EOP_BASE_ADDR, eop_gpu_addr);
		WREG32(mmCP_HQD_EOP_BASE_ADDR_HI, upper_32_bits(eop_gpu_addr));

		/* set the VMID assigned */
		WREG32(mmCP_HQD_VMID, 0);

		/* set the EOP size, register value is 2^(EOP_SIZE+1) dwords */
		tmp = RREG32(mmCP_HQD_EOP_CONTROL);
		tmp = REG_SET_FIELD(tmp, CP_HQD_EOP_CONTROL, EOP_SIZE,
				    (order_base_2(MEC_HPD_SIZE / 4) - 1));
		WREG32(mmCP_HQD_EOP_CONTROL, tmp);
	}
	vi_srbm_select(adev, 0, 0, 0, 0);
	mutex_unlock(&adev->srbm_mutex);

	/* init the queues.  Just two for now. */
	for (i = 0; i < adev->gfx.num_compute_rings; i++) {
		struct amdgpu_ring *ring = &adev->gfx.compute_ring[i];

		if (ring->mqd_obj == NULL) {
			r = amdgpu_bo_create(adev,
					     sizeof(struct vi_mqd),
					     PAGE_SIZE, true,
					     AMDGPU_GEM_DOMAIN_GTT, 0, NULL,
					     NULL, &ring->mqd_obj);
			if (r) {
				dev_warn(adev->dev, "(%d) create MQD bo failed\n", r);
				return r;
			}
		}

		r = amdgpu_bo_reserve(ring->mqd_obj, false);
		if (unlikely(r != 0)) {
			gfx_v8_0_cp_compute_fini(adev);
			return r;
		}
		r = amdgpu_bo_pin(ring->mqd_obj, AMDGPU_GEM_DOMAIN_GTT,
				  &mqd_gpu_addr);
		if (r) {
			dev_warn(adev->dev, "(%d) pin MQD bo failed\n", r);
			gfx_v8_0_cp_compute_fini(adev);
			return r;
		}
		r = amdgpu_bo_kmap(ring->mqd_obj, (void **)&buf);
		if (r) {
			dev_warn(adev->dev, "(%d) map MQD bo failed\n", r);
			gfx_v8_0_cp_compute_fini(adev);
			return r;
		}

		/* init the mqd struct */
		memset(buf, 0, sizeof(struct vi_mqd));

		mqd = (struct vi_mqd *)buf;
		mqd->header = 0xC0310800;
		mqd->compute_pipelinestat_enable = 0x00000001;
		mqd->compute_static_thread_mgmt_se0 = 0xffffffff;
		mqd->compute_static_thread_mgmt_se1 = 0xffffffff;
		mqd->compute_static_thread_mgmt_se2 = 0xffffffff;
		mqd->compute_static_thread_mgmt_se3 = 0xffffffff;
		mqd->compute_misc_reserved = 0x00000003;

		mutex_lock(&adev->srbm_mutex);
		vi_srbm_select(adev, ring->me,
			       ring->pipe,
			       ring->queue, 0);

		/* disable wptr polling */
		tmp = RREG32(mmCP_PQ_WPTR_POLL_CNTL);
		tmp = REG_SET_FIELD(tmp, CP_PQ_WPTR_POLL_CNTL, EN, 0);
		WREG32(mmCP_PQ_WPTR_POLL_CNTL, tmp);

		mqd->cp_hqd_eop_base_addr_lo =
			RREG32(mmCP_HQD_EOP_BASE_ADDR);
		mqd->cp_hqd_eop_base_addr_hi =
			RREG32(mmCP_HQD_EOP_BASE_ADDR_HI);

		/* enable doorbell? */
		tmp = RREG32(mmCP_HQD_PQ_DOORBELL_CONTROL);
		if (use_doorbell) {
			tmp = REG_SET_FIELD(tmp, CP_HQD_PQ_DOORBELL_CONTROL, DOORBELL_EN, 1);
		} else {
			tmp = REG_SET_FIELD(tmp, CP_HQD_PQ_DOORBELL_CONTROL, DOORBELL_EN, 0);
		}
		WREG32(mmCP_HQD_PQ_DOORBELL_CONTROL, tmp);
		mqd->cp_hqd_pq_doorbell_control = tmp;

		/* disable the queue if it's active */
		mqd->cp_hqd_dequeue_request = 0;
		mqd->cp_hqd_pq_rptr = 0;
		mqd->cp_hqd_pq_wptr= 0;
		if (RREG32(mmCP_HQD_ACTIVE) & 1) {
			WREG32(mmCP_HQD_DEQUEUE_REQUEST, 1);
			for (j = 0; j < adev->usec_timeout; j++) {
				if (!(RREG32(mmCP_HQD_ACTIVE) & 1))
					break;
				udelay(1);
			}
			WREG32(mmCP_HQD_DEQUEUE_REQUEST, mqd->cp_hqd_dequeue_request);
			WREG32(mmCP_HQD_PQ_RPTR, mqd->cp_hqd_pq_rptr);
			WREG32(mmCP_HQD_PQ_WPTR, mqd->cp_hqd_pq_wptr);
		}

		/* set the pointer to the MQD */
		mqd->cp_mqd_base_addr_lo = mqd_gpu_addr & 0xfffffffc;
		mqd->cp_mqd_base_addr_hi = upper_32_bits(mqd_gpu_addr);
		WREG32(mmCP_MQD_BASE_ADDR, mqd->cp_mqd_base_addr_lo);
		WREG32(mmCP_MQD_BASE_ADDR_HI, mqd->cp_mqd_base_addr_hi);

		/* set MQD vmid to 0 */
		tmp = RREG32(mmCP_MQD_CONTROL);
		tmp = REG_SET_FIELD(tmp, CP_MQD_CONTROL, VMID, 0);
		WREG32(mmCP_MQD_CONTROL, tmp);
		mqd->cp_mqd_control = tmp;

		/* set the pointer to the HQD, this is similar CP_RB0_BASE/_HI */
		hqd_gpu_addr = ring->gpu_addr >> 8;
		mqd->cp_hqd_pq_base_lo = hqd_gpu_addr;
		mqd->cp_hqd_pq_base_hi = upper_32_bits(hqd_gpu_addr);
		WREG32(mmCP_HQD_PQ_BASE, mqd->cp_hqd_pq_base_lo);
		WREG32(mmCP_HQD_PQ_BASE_HI, mqd->cp_hqd_pq_base_hi);

		/* set up the HQD, this is similar to CP_RB0_CNTL */
		tmp = RREG32(mmCP_HQD_PQ_CONTROL);
		tmp = REG_SET_FIELD(tmp, CP_HQD_PQ_CONTROL, QUEUE_SIZE,
				    (order_base_2(ring->ring_size / 4) - 1));
		tmp = REG_SET_FIELD(tmp, CP_HQD_PQ_CONTROL, RPTR_BLOCK_SIZE,
			       ((order_base_2(AMDGPU_GPU_PAGE_SIZE / 4) - 1) << 8));
#ifdef __BIG_ENDIAN
		tmp = REG_SET_FIELD(tmp, CP_HQD_PQ_CONTROL, ENDIAN_SWAP, 1);
#endif
		tmp = REG_SET_FIELD(tmp, CP_HQD_PQ_CONTROL, UNORD_DISPATCH, 0);
		tmp = REG_SET_FIELD(tmp, CP_HQD_PQ_CONTROL, ROQ_PQ_IB_FLIP, 0);
		tmp = REG_SET_FIELD(tmp, CP_HQD_PQ_CONTROL, PRIV_STATE, 1);
		tmp = REG_SET_FIELD(tmp, CP_HQD_PQ_CONTROL, KMD_QUEUE, 1);
		WREG32(mmCP_HQD_PQ_CONTROL, tmp);
		mqd->cp_hqd_pq_control = tmp;

		/* set the wb address wether it's enabled or not */
		wb_gpu_addr = adev->wb.gpu_addr + (ring->rptr_offs * 4);
		mqd->cp_hqd_pq_rptr_report_addr_lo = wb_gpu_addr & 0xfffffffc;
		mqd->cp_hqd_pq_rptr_report_addr_hi =
			upper_32_bits(wb_gpu_addr) & 0xffff;
		WREG32(mmCP_HQD_PQ_RPTR_REPORT_ADDR,
		       mqd->cp_hqd_pq_rptr_report_addr_lo);
		WREG32(mmCP_HQD_PQ_RPTR_REPORT_ADDR_HI,
		       mqd->cp_hqd_pq_rptr_report_addr_hi);

		/* only used if CP_PQ_WPTR_POLL_CNTL.CP_PQ_WPTR_POLL_CNTL__EN_MASK=1 */
		wb_gpu_addr = adev->wb.gpu_addr + (ring->wptr_offs * 4);
		mqd->cp_hqd_pq_wptr_poll_addr = wb_gpu_addr & 0xfffffffc;
		mqd->cp_hqd_pq_wptr_poll_addr_hi = upper_32_bits(wb_gpu_addr) & 0xffff;
		WREG32(mmCP_HQD_PQ_WPTR_POLL_ADDR, mqd->cp_hqd_pq_wptr_poll_addr);
		WREG32(mmCP_HQD_PQ_WPTR_POLL_ADDR_HI,
		       mqd->cp_hqd_pq_wptr_poll_addr_hi);

		/* enable the doorbell if requested */
		if (use_doorbell) {
			if ((adev->asic_type == CHIP_CARRIZO) ||
			    (adev->asic_type == CHIP_FIJI) ||
			    (adev->asic_type == CHIP_STONEY) ||
			    (adev->asic_type == CHIP_POLARIS11) ||
			    (adev->asic_type == CHIP_POLARIS10)) {
				WREG32(mmCP_MEC_DOORBELL_RANGE_LOWER,
				       AMDGPU_DOORBELL_KIQ << 2);
				WREG32(mmCP_MEC_DOORBELL_RANGE_UPPER,
				       AMDGPU_DOORBELL_MEC_RING7 << 2);
			}
			tmp = RREG32(mmCP_HQD_PQ_DOORBELL_CONTROL);
			tmp = REG_SET_FIELD(tmp, CP_HQD_PQ_DOORBELL_CONTROL,
					    DOORBELL_OFFSET, ring->doorbell_index);
			tmp = REG_SET_FIELD(tmp, CP_HQD_PQ_DOORBELL_CONTROL, DOORBELL_EN, 1);
			tmp = REG_SET_FIELD(tmp, CP_HQD_PQ_DOORBELL_CONTROL, DOORBELL_SOURCE, 0);
			tmp = REG_SET_FIELD(tmp, CP_HQD_PQ_DOORBELL_CONTROL, DOORBELL_HIT, 0);
			mqd->cp_hqd_pq_doorbell_control = tmp;

		} else {
			mqd->cp_hqd_pq_doorbell_control = 0;
		}
		WREG32(mmCP_HQD_PQ_DOORBELL_CONTROL,
		       mqd->cp_hqd_pq_doorbell_control);

		/* reset read and write pointers, similar to CP_RB0_WPTR/_RPTR */
		ring->wptr = 0;
		mqd->cp_hqd_pq_wptr = ring->wptr;
		WREG32(mmCP_HQD_PQ_WPTR, mqd->cp_hqd_pq_wptr);
		mqd->cp_hqd_pq_rptr = RREG32(mmCP_HQD_PQ_RPTR);

		/* set the vmid for the queue */
		mqd->cp_hqd_vmid = 0;
		WREG32(mmCP_HQD_VMID, mqd->cp_hqd_vmid);

		tmp = RREG32(mmCP_HQD_PERSISTENT_STATE);
		tmp = REG_SET_FIELD(tmp, CP_HQD_PERSISTENT_STATE, PRELOAD_SIZE, 0x53);
		WREG32(mmCP_HQD_PERSISTENT_STATE, tmp);
		mqd->cp_hqd_persistent_state = tmp;
		if (adev->asic_type == CHIP_STONEY ||
			adev->asic_type == CHIP_POLARIS11 ||
			adev->asic_type == CHIP_POLARIS10) {
			tmp = RREG32(mmCP_ME1_PIPE3_INT_CNTL);
			tmp = REG_SET_FIELD(tmp, CP_ME1_PIPE3_INT_CNTL, GENERIC2_INT_ENABLE, 1);
			WREG32(mmCP_ME1_PIPE3_INT_CNTL, tmp);
		}

		/* activate the queue */
		mqd->cp_hqd_active = 1;
		WREG32(mmCP_HQD_ACTIVE, mqd->cp_hqd_active);

		vi_srbm_select(adev, 0, 0, 0, 0);
		mutex_unlock(&adev->srbm_mutex);

		amdgpu_bo_kunmap(ring->mqd_obj);
		amdgpu_bo_unreserve(ring->mqd_obj);
	}

	if (use_doorbell) {
		tmp = RREG32(mmCP_PQ_STATUS);
		tmp = REG_SET_FIELD(tmp, CP_PQ_STATUS, DOORBELL_ENABLE, 1);
		WREG32(mmCP_PQ_STATUS, tmp);
	}

	gfx_v8_0_cp_compute_enable(adev, true);

	for (i = 0; i < adev->gfx.num_compute_rings; i++) {
		struct amdgpu_ring *ring = &adev->gfx.compute_ring[i];

		ring->ready = true;
		r = amdgpu_ring_test_ring(ring);
		if (r)
			ring->ready = false;
	}

	return 0;
}

static int gfx_v8_0_cp_resume(struct amdgpu_device *adev)
{
	int r;

	if (!(adev->flags & AMD_IS_APU))
		gfx_v8_0_enable_gui_idle_interrupt(adev, false);

	if (!adev->pp_enabled) {
		if (!adev->firmware.smu_load) {
			/* legacy firmware loading */
			r = gfx_v8_0_cp_gfx_load_microcode(adev);
			if (r)
				return r;

			r = gfx_v8_0_cp_compute_load_microcode(adev);
			if (r)
				return r;
		} else {
			r = adev->smu.smumgr_funcs->check_fw_load_finish(adev,
							AMDGPU_UCODE_ID_CP_CE);
			if (r)
				return -EINVAL;

			r = adev->smu.smumgr_funcs->check_fw_load_finish(adev,
							AMDGPU_UCODE_ID_CP_PFP);
			if (r)
				return -EINVAL;

			r = adev->smu.smumgr_funcs->check_fw_load_finish(adev,
							AMDGPU_UCODE_ID_CP_ME);
			if (r)
				return -EINVAL;

			if (adev->asic_type == CHIP_TOPAZ) {
				r = gfx_v8_0_cp_compute_load_microcode(adev);
				if (r)
					return r;
			} else {
				r = adev->smu.smumgr_funcs->check_fw_load_finish(adev,
										 AMDGPU_UCODE_ID_CP_MEC1);
				if (r)
					return -EINVAL;
			}
		}
	}

	r = gfx_v8_0_cp_gfx_resume(adev);
	if (r)
		return r;

	r = gfx_v8_0_cp_compute_resume(adev);
	if (r)
		return r;

	gfx_v8_0_enable_gui_idle_interrupt(adev, true);

	return 0;
}

static void gfx_v8_0_cp_enable(struct amdgpu_device *adev, bool enable)
{
	gfx_v8_0_cp_gfx_enable(adev, enable);
	gfx_v8_0_cp_compute_enable(adev, enable);
}

static int gfx_v8_0_hw_init(void *handle)
{
	int r;
	struct amdgpu_device *adev = (struct amdgpu_device *)handle;

	gfx_v8_0_init_golden_registers(adev);

	gfx_v8_0_gpu_init(adev);

	r = gfx_v8_0_rlc_resume(adev);
	if (r)
		return r;

	r = gfx_v8_0_cp_resume(adev);
	if (r)
		return r;

	return r;
}

static int gfx_v8_0_hw_fini(void *handle)
{
	struct amdgpu_device *adev = (struct amdgpu_device *)handle;

	amdgpu_irq_put(adev, &adev->gfx.priv_reg_irq, 0);
	amdgpu_irq_put(adev, &adev->gfx.priv_inst_irq, 0);
	gfx_v8_0_cp_enable(adev, false);
	gfx_v8_0_rlc_stop(adev);
	gfx_v8_0_cp_compute_fini(adev);

	amdgpu_set_powergating_state(adev,
			AMD_IP_BLOCK_TYPE_GFX, AMD_PG_STATE_UNGATE);

	return 0;
}

static int gfx_v8_0_suspend(void *handle)
{
	struct amdgpu_device *adev = (struct amdgpu_device *)handle;

	return gfx_v8_0_hw_fini(adev);
}

static int gfx_v8_0_resume(void *handle)
{
	struct amdgpu_device *adev = (struct amdgpu_device *)handle;

	return gfx_v8_0_hw_init(adev);
}

static bool gfx_v8_0_is_idle(void *handle)
{
	struct amdgpu_device *adev = (struct amdgpu_device *)handle;

	if (REG_GET_FIELD(RREG32(mmGRBM_STATUS), GRBM_STATUS, GUI_ACTIVE))
		return false;
	else
		return true;
}

static int gfx_v8_0_wait_for_idle(void *handle)
{
	unsigned i;
	u32 tmp;
	struct amdgpu_device *adev = (struct amdgpu_device *)handle;

	for (i = 0; i < adev->usec_timeout; i++) {
		/* read MC_STATUS */
		tmp = RREG32(mmGRBM_STATUS) & GRBM_STATUS__GUI_ACTIVE_MASK;

		if (!REG_GET_FIELD(tmp, GRBM_STATUS, GUI_ACTIVE))
			return 0;
		udelay(1);
	}
	return -ETIMEDOUT;
}

static int gfx_v8_0_soft_reset(void *handle)
{
	u32 grbm_soft_reset = 0, srbm_soft_reset = 0;
	u32 tmp;
	struct amdgpu_device *adev = (struct amdgpu_device *)handle;

	/* GRBM_STATUS */
	tmp = RREG32(mmGRBM_STATUS);
	if (tmp & (GRBM_STATUS__PA_BUSY_MASK | GRBM_STATUS__SC_BUSY_MASK |
		   GRBM_STATUS__BCI_BUSY_MASK | GRBM_STATUS__SX_BUSY_MASK |
		   GRBM_STATUS__TA_BUSY_MASK | GRBM_STATUS__VGT_BUSY_MASK |
		   GRBM_STATUS__DB_BUSY_MASK | GRBM_STATUS__CB_BUSY_MASK |
		   GRBM_STATUS__GDS_BUSY_MASK | GRBM_STATUS__SPI_BUSY_MASK |
		   GRBM_STATUS__IA_BUSY_MASK | GRBM_STATUS__IA_BUSY_NO_DMA_MASK)) {
		grbm_soft_reset = REG_SET_FIELD(grbm_soft_reset,
						GRBM_SOFT_RESET, SOFT_RESET_CP, 1);
		grbm_soft_reset = REG_SET_FIELD(grbm_soft_reset,
						GRBM_SOFT_RESET, SOFT_RESET_GFX, 1);
	}

	if (tmp & (GRBM_STATUS__CP_BUSY_MASK | GRBM_STATUS__CP_COHERENCY_BUSY_MASK)) {
		grbm_soft_reset = REG_SET_FIELD(grbm_soft_reset,
						GRBM_SOFT_RESET, SOFT_RESET_CP, 1);
		srbm_soft_reset = REG_SET_FIELD(srbm_soft_reset,
						SRBM_SOFT_RESET, SOFT_RESET_GRBM, 1);
	}

	/* GRBM_STATUS2 */
	tmp = RREG32(mmGRBM_STATUS2);
	if (REG_GET_FIELD(tmp, GRBM_STATUS2, RLC_BUSY))
		grbm_soft_reset = REG_SET_FIELD(grbm_soft_reset,
						GRBM_SOFT_RESET, SOFT_RESET_RLC, 1);

	/* SRBM_STATUS */
	tmp = RREG32(mmSRBM_STATUS);
	if (REG_GET_FIELD(tmp, SRBM_STATUS, GRBM_RQ_PENDING))
		srbm_soft_reset = REG_SET_FIELD(srbm_soft_reset,
						SRBM_SOFT_RESET, SOFT_RESET_GRBM, 1);

	if (grbm_soft_reset || srbm_soft_reset) {
		/* stop the rlc */
		gfx_v8_0_rlc_stop(adev);

		/* Disable GFX parsing/prefetching */
		gfx_v8_0_cp_gfx_enable(adev, false);

		/* Disable MEC parsing/prefetching */
		gfx_v8_0_cp_compute_enable(adev, false);

		if (grbm_soft_reset || srbm_soft_reset) {
			tmp = RREG32(mmGMCON_DEBUG);
			tmp = REG_SET_FIELD(tmp,
					    GMCON_DEBUG, GFX_STALL, 1);
			tmp = REG_SET_FIELD(tmp,
					    GMCON_DEBUG, GFX_CLEAR, 1);
			WREG32(mmGMCON_DEBUG, tmp);

			udelay(50);
		}

		if (grbm_soft_reset) {
			tmp = RREG32(mmGRBM_SOFT_RESET);
			tmp |= grbm_soft_reset;
			dev_info(adev->dev, "GRBM_SOFT_RESET=0x%08X\n", tmp);
			WREG32(mmGRBM_SOFT_RESET, tmp);
			tmp = RREG32(mmGRBM_SOFT_RESET);

			udelay(50);

			tmp &= ~grbm_soft_reset;
			WREG32(mmGRBM_SOFT_RESET, tmp);
			tmp = RREG32(mmGRBM_SOFT_RESET);
		}

		if (srbm_soft_reset) {
			tmp = RREG32(mmSRBM_SOFT_RESET);
			tmp |= srbm_soft_reset;
			dev_info(adev->dev, "SRBM_SOFT_RESET=0x%08X\n", tmp);
			WREG32(mmSRBM_SOFT_RESET, tmp);
			tmp = RREG32(mmSRBM_SOFT_RESET);

			udelay(50);

			tmp &= ~srbm_soft_reset;
			WREG32(mmSRBM_SOFT_RESET, tmp);
			tmp = RREG32(mmSRBM_SOFT_RESET);
		}

		if (grbm_soft_reset || srbm_soft_reset) {
			tmp = RREG32(mmGMCON_DEBUG);
			tmp = REG_SET_FIELD(tmp,
					    GMCON_DEBUG, GFX_STALL, 0);
			tmp = REG_SET_FIELD(tmp,
					    GMCON_DEBUG, GFX_CLEAR, 0);
			WREG32(mmGMCON_DEBUG, tmp);
		}

		/* Wait a little for things to settle down */
		udelay(50);
	}
	return 0;
}

/**
 * gfx_v8_0_get_gpu_clock_counter - return GPU clock counter snapshot
 *
 * @adev: amdgpu_device pointer
 *
 * Fetches a GPU clock counter snapshot.
 * Returns the 64 bit clock counter snapshot.
 */
uint64_t gfx_v8_0_get_gpu_clock_counter(struct amdgpu_device *adev)
{
	uint64_t clock;

	mutex_lock(&adev->gfx.gpu_clock_mutex);
	WREG32(mmRLC_CAPTURE_GPU_CLOCK_COUNT, 1);
	clock = (uint64_t)RREG32(mmRLC_GPU_CLOCK_COUNT_LSB) |
		((uint64_t)RREG32(mmRLC_GPU_CLOCK_COUNT_MSB) << 32ULL);
	mutex_unlock(&adev->gfx.gpu_clock_mutex);
	return clock;
}

static void gfx_v8_0_ring_emit_gds_switch(struct amdgpu_ring *ring,
					  uint32_t vmid,
					  uint32_t gds_base, uint32_t gds_size,
					  uint32_t gws_base, uint32_t gws_size,
					  uint32_t oa_base, uint32_t oa_size)
{
	gds_base = gds_base >> AMDGPU_GDS_SHIFT;
	gds_size = gds_size >> AMDGPU_GDS_SHIFT;

	gws_base = gws_base >> AMDGPU_GWS_SHIFT;
	gws_size = gws_size >> AMDGPU_GWS_SHIFT;

	oa_base = oa_base >> AMDGPU_OA_SHIFT;
	oa_size = oa_size >> AMDGPU_OA_SHIFT;

	/* GDS Base */
	amdgpu_ring_write(ring, PACKET3(PACKET3_WRITE_DATA, 3));
	amdgpu_ring_write(ring, (WRITE_DATA_ENGINE_SEL(0) |
				WRITE_DATA_DST_SEL(0)));
	amdgpu_ring_write(ring, amdgpu_gds_reg_offset[vmid].mem_base);
	amdgpu_ring_write(ring, 0);
	amdgpu_ring_write(ring, gds_base);

	/* GDS Size */
	amdgpu_ring_write(ring, PACKET3(PACKET3_WRITE_DATA, 3));
	amdgpu_ring_write(ring, (WRITE_DATA_ENGINE_SEL(0) |
				WRITE_DATA_DST_SEL(0)));
	amdgpu_ring_write(ring, amdgpu_gds_reg_offset[vmid].mem_size);
	amdgpu_ring_write(ring, 0);
	amdgpu_ring_write(ring, gds_size);

	/* GWS */
	amdgpu_ring_write(ring, PACKET3(PACKET3_WRITE_DATA, 3));
	amdgpu_ring_write(ring, (WRITE_DATA_ENGINE_SEL(0) |
				WRITE_DATA_DST_SEL(0)));
	amdgpu_ring_write(ring, amdgpu_gds_reg_offset[vmid].gws);
	amdgpu_ring_write(ring, 0);
	amdgpu_ring_write(ring, gws_size << GDS_GWS_VMID0__SIZE__SHIFT | gws_base);

	/* OA */
	amdgpu_ring_write(ring, PACKET3(PACKET3_WRITE_DATA, 3));
	amdgpu_ring_write(ring, (WRITE_DATA_ENGINE_SEL(0) |
				WRITE_DATA_DST_SEL(0)));
	amdgpu_ring_write(ring, amdgpu_gds_reg_offset[vmid].oa);
	amdgpu_ring_write(ring, 0);
	amdgpu_ring_write(ring, (1 << (oa_size + oa_base)) - (1 << oa_base));
}

static int gfx_v8_0_early_init(void *handle)
{
	struct amdgpu_device *adev = (struct amdgpu_device *)handle;

	adev->gfx.num_gfx_rings = GFX8_NUM_GFX_RINGS;
	adev->gfx.num_compute_rings = GFX8_NUM_COMPUTE_RINGS;
	gfx_v8_0_set_ring_funcs(adev);
	gfx_v8_0_set_irq_funcs(adev);
	gfx_v8_0_set_gds_init(adev);
	gfx_v8_0_set_rlc_funcs(adev);

	return 0;
}

static int gfx_v8_0_late_init(void *handle)
{
	struct amdgpu_device *adev = (struct amdgpu_device *)handle;
	int r;

	r = amdgpu_irq_get(adev, &adev->gfx.priv_reg_irq, 0);
	if (r)
		return r;

	r = amdgpu_irq_get(adev, &adev->gfx.priv_inst_irq, 0);
	if (r)
		return r;

	/* requires IBs so do in late init after IB pool is initialized */
	r = gfx_v8_0_do_edc_gpr_workarounds(adev);
	if (r)
		return r;

	amdgpu_set_powergating_state(adev,
			AMD_IP_BLOCK_TYPE_GFX, AMD_PG_STATE_GATE);

	return 0;
}

static void polaris11_enable_gfx_static_mg_power_gating(struct amdgpu_device *adev,
		bool enable)
{
	uint32_t data, temp;

	/* Send msg to SMU via Powerplay */
	amdgpu_set_powergating_state(adev,
			AMD_IP_BLOCK_TYPE_SMC,
			enable ? AMD_PG_STATE_GATE : AMD_PG_STATE_UNGATE);

	if (enable) {
		/* Enable static MGPG */
		temp = data = RREG32(mmRLC_PG_CNTL);
		data |= RLC_PG_CNTL__STATIC_PER_CU_PG_ENABLE_MASK;

		if (temp != data)
			WREG32(mmRLC_PG_CNTL, data);
	} else {
		temp = data = RREG32(mmRLC_PG_CNTL);
		data &= ~RLC_PG_CNTL__STATIC_PER_CU_PG_ENABLE_MASK;

		if (temp != data)
			WREG32(mmRLC_PG_CNTL, data);
	}
}

static void polaris11_enable_gfx_dynamic_mg_power_gating(struct amdgpu_device *adev,
		bool enable)
{
	uint32_t data, temp;

	if (enable) {
		/* Enable dynamic MGPG */
		temp = data = RREG32(mmRLC_PG_CNTL);
		data |= RLC_PG_CNTL__DYN_PER_CU_PG_ENABLE_MASK;

		if (temp != data)
			WREG32(mmRLC_PG_CNTL, data);
	} else {
		temp = data = RREG32(mmRLC_PG_CNTL);
		data &= ~RLC_PG_CNTL__DYN_PER_CU_PG_ENABLE_MASK;

		if (temp != data)
			WREG32(mmRLC_PG_CNTL, data);
	}
}

static void polaris11_enable_gfx_quick_mg_power_gating(struct amdgpu_device *adev,
		bool enable)
{
	uint32_t data, temp;

	if (enable) {
		/* Enable quick PG */
		temp = data = RREG32(mmRLC_PG_CNTL);
		data |= 0x100000;

		if (temp != data)
			WREG32(mmRLC_PG_CNTL, data);
	} else {
		temp = data = RREG32(mmRLC_PG_CNTL);
		data &= ~0x100000;

		if (temp != data)
			WREG32(mmRLC_PG_CNTL, data);
	}
}

static int gfx_v8_0_set_powergating_state(void *handle,
					  enum amd_powergating_state state)
{
	struct amdgpu_device *adev = (struct amdgpu_device *)handle;

	if (!(adev->pg_flags & AMD_PG_SUPPORT_GFX_PG))
		return 0;

	switch (adev->asic_type) {
	case CHIP_POLARIS11:
		if (adev->pg_flags & AMD_PG_SUPPORT_GFX_SMG)
			polaris11_enable_gfx_static_mg_power_gating(adev,
					state == AMD_PG_STATE_GATE ? true : false);
		else if (adev->pg_flags & AMD_PG_SUPPORT_GFX_DMG)
			polaris11_enable_gfx_dynamic_mg_power_gating(adev,
					state == AMD_PG_STATE_GATE ? true : false);
		else
			polaris11_enable_gfx_quick_mg_power_gating(adev,
					state == AMD_PG_STATE_GATE ? true : false);
		break;
	default:
		break;
	}

	return 0;
}

static void gfx_v8_0_send_serdes_cmd(struct amdgpu_device *adev,
				     uint32_t reg_addr, uint32_t cmd)
{
	uint32_t data;

	gfx_v8_0_select_se_sh(adev, 0xffffffff, 0xffffffff);

	WREG32(mmRLC_SERDES_WR_CU_MASTER_MASK, 0xffffffff);
	WREG32(mmRLC_SERDES_WR_NONCU_MASTER_MASK, 0xffffffff);

	data = RREG32(mmRLC_SERDES_WR_CTRL);
	if (adev->asic_type == CHIP_STONEY)
			data &= ~(RLC_SERDES_WR_CTRL__WRITE_COMMAND_MASK |
			RLC_SERDES_WR_CTRL__READ_COMMAND_MASK |
			RLC_SERDES_WR_CTRL__P1_SELECT_MASK |
			RLC_SERDES_WR_CTRL__P2_SELECT_MASK |
			RLC_SERDES_WR_CTRL__RDDATA_RESET_MASK |
			RLC_SERDES_WR_CTRL__POWER_DOWN_MASK |
			RLC_SERDES_WR_CTRL__POWER_UP_MASK |
			RLC_SERDES_WR_CTRL__SHORT_FORMAT_MASK |
			RLC_SERDES_WR_CTRL__SRBM_OVERRIDE_MASK);
	else
		data &= ~(RLC_SERDES_WR_CTRL__WRITE_COMMAND_MASK |
			  RLC_SERDES_WR_CTRL__READ_COMMAND_MASK |
			  RLC_SERDES_WR_CTRL__P1_SELECT_MASK |
			  RLC_SERDES_WR_CTRL__P2_SELECT_MASK |
			  RLC_SERDES_WR_CTRL__RDDATA_RESET_MASK |
			  RLC_SERDES_WR_CTRL__POWER_DOWN_MASK |
			  RLC_SERDES_WR_CTRL__POWER_UP_MASK |
			  RLC_SERDES_WR_CTRL__SHORT_FORMAT_MASK |
			  RLC_SERDES_WR_CTRL__BPM_DATA_MASK |
			  RLC_SERDES_WR_CTRL__REG_ADDR_MASK |
			  RLC_SERDES_WR_CTRL__SRBM_OVERRIDE_MASK);
	data |= (RLC_SERDES_WR_CTRL__RSVD_BPM_ADDR_MASK |
		 (cmd << RLC_SERDES_WR_CTRL__BPM_DATA__SHIFT) |
		 (reg_addr << RLC_SERDES_WR_CTRL__REG_ADDR__SHIFT) |
		 (0xff << RLC_SERDES_WR_CTRL__BPM_ADDR__SHIFT));

	WREG32(mmRLC_SERDES_WR_CTRL, data);
}

#define MSG_ENTER_RLC_SAFE_MODE     1
#define MSG_EXIT_RLC_SAFE_MODE      0

#define RLC_GPR_REG2__REQ_MASK           0x00000001
#define RLC_GPR_REG2__MESSAGE__SHIFT     0x00000001
#define RLC_GPR_REG2__MESSAGE_MASK       0x0000001e

static void cz_enter_rlc_safe_mode(struct amdgpu_device *adev)
{
	u32 data = 0;
	unsigned i;

	data = RREG32(mmRLC_CNTL);
	if ((data & RLC_CNTL__RLC_ENABLE_F32_MASK) == 0)
		return;

	if ((adev->cg_flags & (AMD_CG_SUPPORT_GFX_CGCG | AMD_CG_SUPPORT_GFX_MGCG)) ||
	    (adev->pg_flags & (AMD_PG_SUPPORT_GFX_PG | AMD_PG_SUPPORT_GFX_SMG |
			       AMD_PG_SUPPORT_GFX_DMG))) {
		data |= RLC_GPR_REG2__REQ_MASK;
		data &= ~RLC_GPR_REG2__MESSAGE_MASK;
		data |= (MSG_ENTER_RLC_SAFE_MODE << RLC_GPR_REG2__MESSAGE__SHIFT);
		WREG32(mmRLC_GPR_REG2, data);

		for (i = 0; i < adev->usec_timeout; i++) {
			if ((RREG32(mmRLC_GPM_STAT) &
			     (RLC_GPM_STAT__GFX_CLOCK_STATUS_MASK |
			      RLC_GPM_STAT__GFX_POWER_STATUS_MASK)) ==
			    (RLC_GPM_STAT__GFX_CLOCK_STATUS_MASK |
			     RLC_GPM_STAT__GFX_POWER_STATUS_MASK))
				break;
			udelay(1);
		}

		for (i = 0; i < adev->usec_timeout; i++) {
			if ((RREG32(mmRLC_GPR_REG2) & RLC_GPR_REG2__REQ_MASK) == 0)
				break;
			udelay(1);
		}
		adev->gfx.rlc.in_safe_mode = true;
	}
}

static void cz_exit_rlc_safe_mode(struct amdgpu_device *adev)
{
	u32 data;
	unsigned i;

	data = RREG32(mmRLC_CNTL);
	if ((data & RLC_CNTL__RLC_ENABLE_F32_MASK) == 0)
		return;

	if ((adev->cg_flags & (AMD_CG_SUPPORT_GFX_CGCG | AMD_CG_SUPPORT_GFX_MGCG)) ||
	    (adev->pg_flags & (AMD_PG_SUPPORT_GFX_PG | AMD_PG_SUPPORT_GFX_SMG |
			       AMD_PG_SUPPORT_GFX_DMG))) {
		data |= RLC_GPR_REG2__REQ_MASK;
		data &= ~RLC_GPR_REG2__MESSAGE_MASK;
		data |= (MSG_EXIT_RLC_SAFE_MODE << RLC_GPR_REG2__MESSAGE__SHIFT);
		WREG32(mmRLC_GPR_REG2, data);
		adev->gfx.rlc.in_safe_mode = false;
	}

	for (i = 0; i < adev->usec_timeout; i++) {
		if ((RREG32(mmRLC_GPR_REG2) & RLC_GPR_REG2__REQ_MASK) == 0)
			break;
		udelay(1);
	}
}

static void iceland_enter_rlc_safe_mode(struct amdgpu_device *adev)
{
	u32 data;
	unsigned i;

	data = RREG32(mmRLC_CNTL);
	if (!(data & RLC_CNTL__RLC_ENABLE_F32_MASK))
		return;

	if (adev->cg_flags & (AMD_CG_SUPPORT_GFX_CGCG | AMD_CG_SUPPORT_GFX_MGCG)) {
		data |= RLC_SAFE_MODE__CMD_MASK;
		data &= ~RLC_SAFE_MODE__MESSAGE_MASK;
		data |= (1 << RLC_SAFE_MODE__MESSAGE__SHIFT);
		WREG32(mmRLC_SAFE_MODE, data);

		for (i = 0; i < adev->usec_timeout; i++) {
			if ((RREG32(mmRLC_GPM_STAT) &
			     (RLC_GPM_STAT__GFX_CLOCK_STATUS_MASK |
			      RLC_GPM_STAT__GFX_POWER_STATUS_MASK)) ==
			    (RLC_GPM_STAT__GFX_CLOCK_STATUS_MASK |
			     RLC_GPM_STAT__GFX_POWER_STATUS_MASK))
				break;
			udelay(1);
		}

		for (i = 0; i < adev->usec_timeout; i++) {
			if ((RREG32(mmRLC_SAFE_MODE) & RLC_SAFE_MODE__CMD_MASK) == 0)
				break;
			udelay(1);
		}
		adev->gfx.rlc.in_safe_mode = true;
	}
}

static void iceland_exit_rlc_safe_mode(struct amdgpu_device *adev)
{
	u32 data = 0;
	unsigned i;

	data = RREG32(mmRLC_CNTL);
	if (!(data & RLC_CNTL__RLC_ENABLE_F32_MASK))
		return;

	if (adev->cg_flags & (AMD_CG_SUPPORT_GFX_CGCG | AMD_CG_SUPPORT_GFX_MGCG)) {
		if (adev->gfx.rlc.in_safe_mode) {
			data |= RLC_SAFE_MODE__CMD_MASK;
			data &= ~RLC_SAFE_MODE__MESSAGE_MASK;
			WREG32(mmRLC_SAFE_MODE, data);
			adev->gfx.rlc.in_safe_mode = false;
		}
	}

	for (i = 0; i < adev->usec_timeout; i++) {
		if ((RREG32(mmRLC_SAFE_MODE) & RLC_SAFE_MODE__CMD_MASK) == 0)
			break;
		udelay(1);
	}
}

static void gfx_v8_0_nop_enter_rlc_safe_mode(struct amdgpu_device *adev)
{
	adev->gfx.rlc.in_safe_mode = true;
}

static void gfx_v8_0_nop_exit_rlc_safe_mode(struct amdgpu_device *adev)
{
	adev->gfx.rlc.in_safe_mode = false;
}

static const struct amdgpu_rlc_funcs cz_rlc_funcs = {
	.enter_safe_mode = cz_enter_rlc_safe_mode,
	.exit_safe_mode = cz_exit_rlc_safe_mode
};

static const struct amdgpu_rlc_funcs iceland_rlc_funcs = {
	.enter_safe_mode = iceland_enter_rlc_safe_mode,
	.exit_safe_mode = iceland_exit_rlc_safe_mode
};

static const struct amdgpu_rlc_funcs gfx_v8_0_nop_rlc_funcs = {
	.enter_safe_mode = gfx_v8_0_nop_enter_rlc_safe_mode,
	.exit_safe_mode = gfx_v8_0_nop_exit_rlc_safe_mode
};

static void gfx_v8_0_update_medium_grain_clock_gating(struct amdgpu_device *adev,
						      bool enable)
{
	uint32_t temp, data;

	adev->gfx.rlc.funcs->enter_safe_mode(adev);

	/* It is disabled by HW by default */
	if (enable && (adev->cg_flags & AMD_CG_SUPPORT_GFX_MGCG)) {
		if (adev->cg_flags & AMD_CG_SUPPORT_GFX_MGLS) {
			if (adev->cg_flags & AMD_CG_SUPPORT_GFX_RLC_LS) {
				/* 1 - RLC memory Light sleep */
				temp = data = RREG32(mmRLC_MEM_SLP_CNTL);
				data |= RLC_MEM_SLP_CNTL__RLC_MEM_LS_EN_MASK;
				if (temp != data)
					WREG32(mmRLC_MEM_SLP_CNTL, data);
			}

			if (adev->cg_flags & AMD_CG_SUPPORT_GFX_CP_LS) {
				/* 2 - CP memory Light sleep */
				temp = data = RREG32(mmCP_MEM_SLP_CNTL);
				data |= CP_MEM_SLP_CNTL__CP_MEM_LS_EN_MASK;
				if (temp != data)
					WREG32(mmCP_MEM_SLP_CNTL, data);
			}
		}

		/* 3 - RLC_CGTT_MGCG_OVERRIDE */
		temp = data = RREG32(mmRLC_CGTT_MGCG_OVERRIDE);
		if (adev->flags & AMD_IS_APU)
			data &= ~(RLC_CGTT_MGCG_OVERRIDE__CPF_MASK |
				  RLC_CGTT_MGCG_OVERRIDE__RLC_MASK |
				  RLC_CGTT_MGCG_OVERRIDE__MGCG_MASK);
		else
			data &= ~(RLC_CGTT_MGCG_OVERRIDE__CPF_MASK |
				  RLC_CGTT_MGCG_OVERRIDE__RLC_MASK |
				  RLC_CGTT_MGCG_OVERRIDE__MGCG_MASK |
				  RLC_CGTT_MGCG_OVERRIDE__GRBM_MASK);

		if (temp != data)
			WREG32(mmRLC_CGTT_MGCG_OVERRIDE, data);

		/* 4 - wait for RLC_SERDES_CU_MASTER & RLC_SERDES_NONCU_MASTER idle */
		gfx_v8_0_wait_for_rlc_serdes(adev);

		/* 5 - clear mgcg override */
		gfx_v8_0_send_serdes_cmd(adev, BPM_REG_MGCG_OVERRIDE, CLE_BPM_SERDES_CMD);

		if (adev->cg_flags & AMD_CG_SUPPORT_GFX_CGTS) {
			/* 6 - Enable CGTS(Tree Shade) MGCG /MGLS */
			temp = data = RREG32(mmCGTS_SM_CTRL_REG);
			data &= ~(CGTS_SM_CTRL_REG__SM_MODE_MASK);
			data |= (0x2 << CGTS_SM_CTRL_REG__SM_MODE__SHIFT);
			data |= CGTS_SM_CTRL_REG__SM_MODE_ENABLE_MASK;
			data &= ~CGTS_SM_CTRL_REG__OVERRIDE_MASK;
			if ((adev->cg_flags & AMD_CG_SUPPORT_GFX_MGLS) &&
			    (adev->cg_flags & AMD_CG_SUPPORT_GFX_CGTS_LS))
				data &= ~CGTS_SM_CTRL_REG__LS_OVERRIDE_MASK;
			data |= CGTS_SM_CTRL_REG__ON_MONITOR_ADD_EN_MASK;
			data |= (0x96 << CGTS_SM_CTRL_REG__ON_MONITOR_ADD__SHIFT);
			if (temp != data)
				WREG32(mmCGTS_SM_CTRL_REG, data);
		}
		udelay(50);

		/* 7 - wait for RLC_SERDES_CU_MASTER & RLC_SERDES_NONCU_MASTER idle */
		gfx_v8_0_wait_for_rlc_serdes(adev);
	} else {
		/* 1 - MGCG_OVERRIDE[0] for CP and MGCG_OVERRIDE[1] for RLC */
		temp = data = RREG32(mmRLC_CGTT_MGCG_OVERRIDE);
		data |= (RLC_CGTT_MGCG_OVERRIDE__CPF_MASK |
				RLC_CGTT_MGCG_OVERRIDE__RLC_MASK |
				RLC_CGTT_MGCG_OVERRIDE__MGCG_MASK |
				RLC_CGTT_MGCG_OVERRIDE__GRBM_MASK);
		if (temp != data)
			WREG32(mmRLC_CGTT_MGCG_OVERRIDE, data);

		/* 2 - disable MGLS in RLC */
		data = RREG32(mmRLC_MEM_SLP_CNTL);
		if (data & RLC_MEM_SLP_CNTL__RLC_MEM_LS_EN_MASK) {
			data &= ~RLC_MEM_SLP_CNTL__RLC_MEM_LS_EN_MASK;
			WREG32(mmRLC_MEM_SLP_CNTL, data);
		}

		/* 3 - disable MGLS in CP */
		data = RREG32(mmCP_MEM_SLP_CNTL);
		if (data & CP_MEM_SLP_CNTL__CP_MEM_LS_EN_MASK) {
			data &= ~CP_MEM_SLP_CNTL__CP_MEM_LS_EN_MASK;
			WREG32(mmCP_MEM_SLP_CNTL, data);
		}

		/* 4 - Disable CGTS(Tree Shade) MGCG and MGLS */
		temp = data = RREG32(mmCGTS_SM_CTRL_REG);
		data |= (CGTS_SM_CTRL_REG__OVERRIDE_MASK |
				CGTS_SM_CTRL_REG__LS_OVERRIDE_MASK);
		if (temp != data)
			WREG32(mmCGTS_SM_CTRL_REG, data);

		/* 5 - wait for RLC_SERDES_CU_MASTER & RLC_SERDES_NONCU_MASTER idle */
		gfx_v8_0_wait_for_rlc_serdes(adev);

		/* 6 - set mgcg override */
		gfx_v8_0_send_serdes_cmd(adev, BPM_REG_MGCG_OVERRIDE, SET_BPM_SERDES_CMD);

		udelay(50);

		/* 7- wait for RLC_SERDES_CU_MASTER & RLC_SERDES_NONCU_MASTER idle */
		gfx_v8_0_wait_for_rlc_serdes(adev);
	}

	adev->gfx.rlc.funcs->exit_safe_mode(adev);
}

static void gfx_v8_0_update_coarse_grain_clock_gating(struct amdgpu_device *adev,
						      bool enable)
{
	uint32_t temp, temp1, data, data1;

	temp = data = RREG32(mmRLC_CGCG_CGLS_CTRL);

	adev->gfx.rlc.funcs->enter_safe_mode(adev);

	if (enable && (adev->cg_flags & AMD_CG_SUPPORT_GFX_CGCG)) {
		/* 1 enable cntx_empty_int_enable/cntx_busy_int_enable/
		 * Cmp_busy/GFX_Idle interrupts
		 */
		gfx_v8_0_enable_gui_idle_interrupt(adev, true);

		temp1 = data1 =	RREG32(mmRLC_CGTT_MGCG_OVERRIDE);
		data1 &= ~RLC_CGTT_MGCG_OVERRIDE__CGCG_MASK;
		if (temp1 != data1)
			WREG32(mmRLC_CGTT_MGCG_OVERRIDE, data1);

		/* 2 wait for RLC_SERDES_CU_MASTER & RLC_SERDES_NONCU_MASTER idle */
		gfx_v8_0_wait_for_rlc_serdes(adev);

		/* 3 - clear cgcg override */
		gfx_v8_0_send_serdes_cmd(adev, BPM_REG_CGCG_OVERRIDE, CLE_BPM_SERDES_CMD);

		/* wait for RLC_SERDES_CU_MASTER & RLC_SERDES_NONCU_MASTER idle */
		gfx_v8_0_wait_for_rlc_serdes(adev);

		/* 4 - write cmd to set CGLS */
		gfx_v8_0_send_serdes_cmd(adev, BPM_REG_CGLS_EN, SET_BPM_SERDES_CMD);

		/* 5 - enable cgcg */
		data |= RLC_CGCG_CGLS_CTRL__CGCG_EN_MASK;

		if (adev->cg_flags & AMD_CG_SUPPORT_GFX_CGLS) {
			/* enable cgls*/
			data |= RLC_CGCG_CGLS_CTRL__CGLS_EN_MASK;

			temp1 = data1 =	RREG32(mmRLC_CGTT_MGCG_OVERRIDE);
			data1 &= ~RLC_CGTT_MGCG_OVERRIDE__CGLS_MASK;

			if (temp1 != data1)
				WREG32(mmRLC_CGTT_MGCG_OVERRIDE, data1);
		} else {
			data &= ~RLC_CGCG_CGLS_CTRL__CGLS_EN_MASK;
		}

		if (temp != data)
			WREG32(mmRLC_CGCG_CGLS_CTRL, data);
	} else {
		/* disable cntx_empty_int_enable & GFX Idle interrupt */
		gfx_v8_0_enable_gui_idle_interrupt(adev, false);

		/* TEST CGCG */
		temp1 = data1 =	RREG32(mmRLC_CGTT_MGCG_OVERRIDE);
		data1 |= (RLC_CGTT_MGCG_OVERRIDE__CGCG_MASK |
				RLC_CGTT_MGCG_OVERRIDE__CGLS_MASK);
		if (temp1 != data1)
			WREG32(mmRLC_CGTT_MGCG_OVERRIDE, data1);

		/* read gfx register to wake up cgcg */
		RREG32(mmCB_CGTT_SCLK_CTRL);
		RREG32(mmCB_CGTT_SCLK_CTRL);
		RREG32(mmCB_CGTT_SCLK_CTRL);
		RREG32(mmCB_CGTT_SCLK_CTRL);

		/* wait for RLC_SERDES_CU_MASTER & RLC_SERDES_NONCU_MASTER idle */
		gfx_v8_0_wait_for_rlc_serdes(adev);

		/* write cmd to Set CGCG Overrride */
		gfx_v8_0_send_serdes_cmd(adev, BPM_REG_CGCG_OVERRIDE, SET_BPM_SERDES_CMD);

		/* wait for RLC_SERDES_CU_MASTER & RLC_SERDES_NONCU_MASTER idle */
		gfx_v8_0_wait_for_rlc_serdes(adev);

		/* write cmd to Clear CGLS */
		gfx_v8_0_send_serdes_cmd(adev, BPM_REG_CGLS_EN, CLE_BPM_SERDES_CMD);

		/* disable cgcg, cgls should be disabled too. */
		data &= ~(RLC_CGCG_CGLS_CTRL__CGCG_EN_MASK |
			  RLC_CGCG_CGLS_CTRL__CGLS_EN_MASK);
		if (temp != data)
			WREG32(mmRLC_CGCG_CGLS_CTRL, data);
	}

	adev->gfx.rlc.funcs->exit_safe_mode(adev);
}
static int gfx_v8_0_update_gfx_clock_gating(struct amdgpu_device *adev,
					    bool enable)
{
	if (enable) {
		/* CGCG/CGLS should be enabled after MGCG/MGLS/TS(CG/LS)
		 * ===  MGCG + MGLS + TS(CG/LS) ===
		 */
		gfx_v8_0_update_medium_grain_clock_gating(adev, enable);
		gfx_v8_0_update_coarse_grain_clock_gating(adev, enable);
	} else {
		/* CGCG/CGLS should be disabled before MGCG/MGLS/TS(CG/LS)
		 * ===  CGCG + CGLS ===
		 */
		gfx_v8_0_update_coarse_grain_clock_gating(adev, enable);
		gfx_v8_0_update_medium_grain_clock_gating(adev, enable);
	}
	return 0;
}

static int gfx_v8_0_set_clockgating_state(void *handle,
					  enum amd_clockgating_state state)
{
	struct amdgpu_device *adev = (struct amdgpu_device *)handle;

	switch (adev->asic_type) {
	case CHIP_FIJI:
	case CHIP_CARRIZO:
	case CHIP_STONEY:
		gfx_v8_0_update_gfx_clock_gating(adev,
						 state == AMD_CG_STATE_GATE ? true : false);
		break;
	default:
		break;
	}
	return 0;
}

static u32 gfx_v8_0_ring_get_rptr_gfx(struct amdgpu_ring *ring)
{
	u32 rptr;

	rptr = ring->adev->wb.wb[ring->rptr_offs];

	return rptr;
}

static u32 gfx_v8_0_ring_get_wptr_gfx(struct amdgpu_ring *ring)
{
	struct amdgpu_device *adev = ring->adev;
	u32 wptr;

	if (ring->use_doorbell)
		/* XXX check if swapping is necessary on BE */
		wptr = ring->adev->wb.wb[ring->wptr_offs];
	else
		wptr = RREG32(mmCP_RB0_WPTR);

	return wptr;
}

static void gfx_v8_0_ring_set_wptr_gfx(struct amdgpu_ring *ring)
{
	struct amdgpu_device *adev = ring->adev;

	if (ring->use_doorbell) {
		/* XXX check if swapping is necessary on BE */
		adev->wb.wb[ring->wptr_offs] = ring->wptr;
		WDOORBELL32(ring->doorbell_index, ring->wptr);
	} else {
		WREG32(mmCP_RB0_WPTR, ring->wptr);
		(void)RREG32(mmCP_RB0_WPTR);
	}
}

static void gfx_v8_0_ring_emit_hdp_flush(struct amdgpu_ring *ring)
{
	u32 ref_and_mask, reg_mem_engine;

	if (ring->type == AMDGPU_RING_TYPE_COMPUTE) {
		switch (ring->me) {
		case 1:
			ref_and_mask = GPU_HDP_FLUSH_DONE__CP2_MASK << ring->pipe;
			break;
		case 2:
			ref_and_mask = GPU_HDP_FLUSH_DONE__CP6_MASK << ring->pipe;
			break;
		default:
			return;
		}
		reg_mem_engine = 0;
	} else {
		ref_and_mask = GPU_HDP_FLUSH_DONE__CP0_MASK;
		reg_mem_engine = WAIT_REG_MEM_ENGINE(1); /* pfp */
	}

	amdgpu_ring_write(ring, PACKET3(PACKET3_WAIT_REG_MEM, 5));
	amdgpu_ring_write(ring, (WAIT_REG_MEM_OPERATION(1) | /* write, wait, write */
				 WAIT_REG_MEM_FUNCTION(3) |  /* == */
				 reg_mem_engine));
	amdgpu_ring_write(ring, mmGPU_HDP_FLUSH_REQ);
	amdgpu_ring_write(ring, mmGPU_HDP_FLUSH_DONE);
	amdgpu_ring_write(ring, ref_and_mask);
	amdgpu_ring_write(ring, ref_and_mask);
	amdgpu_ring_write(ring, 0x20); /* poll interval */
}

static void gfx_v8_0_ring_emit_hdp_invalidate(struct amdgpu_ring *ring)
{
	amdgpu_ring_write(ring, PACKET3(PACKET3_WRITE_DATA, 3));
	amdgpu_ring_write(ring, (WRITE_DATA_ENGINE_SEL(0) |
				 WRITE_DATA_DST_SEL(0) |
				 WR_CONFIRM));
	amdgpu_ring_write(ring, mmHDP_DEBUG0);
	amdgpu_ring_write(ring, 0);
	amdgpu_ring_write(ring, 1);

}

static void gfx_v8_0_ring_emit_ib_gfx(struct amdgpu_ring *ring,
				      struct amdgpu_ib *ib,
				      unsigned vm_id, bool ctx_switch)
{
	u32 header, control = 0;
	u32 next_rptr = ring->wptr + 5;

	if (ctx_switch)
		next_rptr += 2;

	next_rptr += 4;
	amdgpu_ring_write(ring, PACKET3(PACKET3_WRITE_DATA, 3));
	amdgpu_ring_write(ring, WRITE_DATA_DST_SEL(5) | WR_CONFIRM);
	amdgpu_ring_write(ring, ring->next_rptr_gpu_addr & 0xfffffffc);
	amdgpu_ring_write(ring, upper_32_bits(ring->next_rptr_gpu_addr) & 0xffffffff);
	amdgpu_ring_write(ring, next_rptr);

	/* insert SWITCH_BUFFER packet before first IB in the ring frame */
	if (ctx_switch) {
		amdgpu_ring_write(ring, PACKET3(PACKET3_SWITCH_BUFFER, 0));
		amdgpu_ring_write(ring, 0);
	}

	if (ib->flags & AMDGPU_IB_FLAG_CE)
		header = PACKET3(PACKET3_INDIRECT_BUFFER_CONST, 2);
	else
		header = PACKET3(PACKET3_INDIRECT_BUFFER, 2);

	control |= ib->length_dw | (vm_id << 24);

	amdgpu_ring_write(ring, header);
	amdgpu_ring_write(ring,
#ifdef __BIG_ENDIAN
			  (2 << 0) |
#endif
			  (ib->gpu_addr & 0xFFFFFFFC));
	amdgpu_ring_write(ring, upper_32_bits(ib->gpu_addr) & 0xFFFF);
	amdgpu_ring_write(ring, control);
}

static void gfx_v8_0_ring_emit_ib_compute(struct amdgpu_ring *ring,
					  struct amdgpu_ib *ib,
					  unsigned vm_id, bool ctx_switch)
{
	u32 header, control = 0;
	u32 next_rptr = ring->wptr + 5;

	control |= INDIRECT_BUFFER_VALID;

	next_rptr += 4;
	amdgpu_ring_write(ring, PACKET3(PACKET3_WRITE_DATA, 3));
	amdgpu_ring_write(ring, WRITE_DATA_DST_SEL(5) | WR_CONFIRM);
	amdgpu_ring_write(ring, ring->next_rptr_gpu_addr & 0xfffffffc);
	amdgpu_ring_write(ring, upper_32_bits(ring->next_rptr_gpu_addr) & 0xffffffff);
	amdgpu_ring_write(ring, next_rptr);

	header = PACKET3(PACKET3_INDIRECT_BUFFER, 2);

	control |= ib->length_dw | (vm_id << 24);

	amdgpu_ring_write(ring, header);
	amdgpu_ring_write(ring,
#ifdef __BIG_ENDIAN
					  (2 << 0) |
#endif
					  (ib->gpu_addr & 0xFFFFFFFC));
	amdgpu_ring_write(ring, upper_32_bits(ib->gpu_addr) & 0xFFFF);
	amdgpu_ring_write(ring, control);
}

static void gfx_v8_0_ring_emit_fence_gfx(struct amdgpu_ring *ring, u64 addr,
					 u64 seq, unsigned flags)
{
	bool write64bit = flags & AMDGPU_FENCE_FLAG_64BIT;
	bool int_sel = flags & AMDGPU_FENCE_FLAG_INT;

	/* EVENT_WRITE_EOP - flush caches, send int */
	amdgpu_ring_write(ring, PACKET3(PACKET3_EVENT_WRITE_EOP, 4));
	amdgpu_ring_write(ring, (EOP_TCL1_ACTION_EN |
				 EOP_TC_ACTION_EN |
				 EOP_TC_WB_ACTION_EN |
				 EVENT_TYPE(CACHE_FLUSH_AND_INV_TS_EVENT) |
				 EVENT_INDEX(5)));
	amdgpu_ring_write(ring, addr & 0xfffffffc);
	amdgpu_ring_write(ring, (upper_32_bits(addr) & 0xffff) |
			  DATA_SEL(write64bit ? 2 : 1) | INT_SEL(int_sel ? 2 : 0));
	amdgpu_ring_write(ring, lower_32_bits(seq));
	amdgpu_ring_write(ring, upper_32_bits(seq));

}

static void gfx_v8_0_ring_emit_pipeline_sync(struct amdgpu_ring *ring)
{
	int usepfp = (ring->type == AMDGPU_RING_TYPE_GFX);
	uint32_t seq = ring->fence_drv.sync_seq;
	uint64_t addr = ring->fence_drv.gpu_addr;

	amdgpu_ring_write(ring, PACKET3(PACKET3_WAIT_REG_MEM, 5));
	amdgpu_ring_write(ring, (WAIT_REG_MEM_MEM_SPACE(1) | /* memory */
				 WAIT_REG_MEM_FUNCTION(3) | /* equal */
				 WAIT_REG_MEM_ENGINE(usepfp))); /* pfp or me */
	amdgpu_ring_write(ring, addr & 0xfffffffc);
	amdgpu_ring_write(ring, upper_32_bits(addr) & 0xffffffff);
	amdgpu_ring_write(ring, seq);
	amdgpu_ring_write(ring, 0xffffffff);
	amdgpu_ring_write(ring, 4); /* poll interval */

	if (usepfp) {
		/* synce CE with ME to prevent CE fetch CEIB before context switch done */
		amdgpu_ring_write(ring, PACKET3(PACKET3_SWITCH_BUFFER, 0));
		amdgpu_ring_write(ring, 0);
		amdgpu_ring_write(ring, PACKET3(PACKET3_SWITCH_BUFFER, 0));
		amdgpu_ring_write(ring, 0);
	}
}

static void gfx_v8_0_ring_emit_vm_flush(struct amdgpu_ring *ring,
					unsigned vm_id, uint64_t pd_addr)
{
	int usepfp = (ring->type == AMDGPU_RING_TYPE_GFX);

	amdgpu_ring_write(ring, PACKET3(PACKET3_WRITE_DATA, 3));
	amdgpu_ring_write(ring, (WRITE_DATA_ENGINE_SEL(usepfp) |
				 WRITE_DATA_DST_SEL(0)) |
				 WR_CONFIRM);
	if (vm_id < 8) {
		amdgpu_ring_write(ring,
				  (mmVM_CONTEXT0_PAGE_TABLE_BASE_ADDR + vm_id));
	} else {
		amdgpu_ring_write(ring,
				  (mmVM_CONTEXT8_PAGE_TABLE_BASE_ADDR + vm_id - 8));
	}
	amdgpu_ring_write(ring, 0);
	amdgpu_ring_write(ring, pd_addr >> 12);

	/* bits 0-15 are the VM contexts0-15 */
	/* invalidate the cache */
	amdgpu_ring_write(ring, PACKET3(PACKET3_WRITE_DATA, 3));
	amdgpu_ring_write(ring, (WRITE_DATA_ENGINE_SEL(0) |
				 WRITE_DATA_DST_SEL(0)));
	amdgpu_ring_write(ring, mmVM_INVALIDATE_REQUEST);
	amdgpu_ring_write(ring, 0);
	amdgpu_ring_write(ring, 1 << vm_id);

	/* wait for the invalidate to complete */
	amdgpu_ring_write(ring, PACKET3(PACKET3_WAIT_REG_MEM, 5));
	amdgpu_ring_write(ring, (WAIT_REG_MEM_OPERATION(0) | /* wait */
				 WAIT_REG_MEM_FUNCTION(0) |  /* always */
				 WAIT_REG_MEM_ENGINE(0))); /* me */
	amdgpu_ring_write(ring, mmVM_INVALIDATE_REQUEST);
	amdgpu_ring_write(ring, 0);
	amdgpu_ring_write(ring, 0); /* ref */
	amdgpu_ring_write(ring, 0); /* mask */
	amdgpu_ring_write(ring, 0x20); /* poll interval */

	/* compute doesn't have PFP */
	if (usepfp) {
		/* sync PFP to ME, otherwise we might get invalid PFP reads */
		amdgpu_ring_write(ring, PACKET3(PACKET3_PFP_SYNC_ME, 0));
		amdgpu_ring_write(ring, 0x0);
		amdgpu_ring_write(ring, PACKET3(PACKET3_SWITCH_BUFFER, 0));
		amdgpu_ring_write(ring, 0);
		amdgpu_ring_write(ring, PACKET3(PACKET3_SWITCH_BUFFER, 0));
		amdgpu_ring_write(ring, 0);
	}
}

static u32 gfx_v8_0_ring_get_rptr_compute(struct amdgpu_ring *ring)
{
	return ring->adev->wb.wb[ring->rptr_offs];
}

static u32 gfx_v8_0_ring_get_wptr_compute(struct amdgpu_ring *ring)
{
	return ring->adev->wb.wb[ring->wptr_offs];
}

static void gfx_v8_0_ring_set_wptr_compute(struct amdgpu_ring *ring)
{
	struct amdgpu_device *adev = ring->adev;

	/* XXX check if swapping is necessary on BE */
	adev->wb.wb[ring->wptr_offs] = ring->wptr;
	WDOORBELL32(ring->doorbell_index, ring->wptr);
}

static void gfx_v8_0_ring_emit_fence_compute(struct amdgpu_ring *ring,
					     u64 addr, u64 seq,
					     unsigned flags)
{
	bool write64bit = flags & AMDGPU_FENCE_FLAG_64BIT;
	bool int_sel = flags & AMDGPU_FENCE_FLAG_INT;

	/* RELEASE_MEM - flush caches, send int */
	amdgpu_ring_write(ring, PACKET3(PACKET3_RELEASE_MEM, 5));
	amdgpu_ring_write(ring, (EOP_TCL1_ACTION_EN |
				 EOP_TC_ACTION_EN |
				 EOP_TC_WB_ACTION_EN |
				 EVENT_TYPE(CACHE_FLUSH_AND_INV_TS_EVENT) |
				 EVENT_INDEX(5)));
	amdgpu_ring_write(ring, DATA_SEL(write64bit ? 2 : 1) | INT_SEL(int_sel ? 2 : 0));
	amdgpu_ring_write(ring, addr & 0xfffffffc);
	amdgpu_ring_write(ring, upper_32_bits(addr));
	amdgpu_ring_write(ring, lower_32_bits(seq));
	amdgpu_ring_write(ring, upper_32_bits(seq));
}

static void gfx_v8_0_set_gfx_eop_interrupt_state(struct amdgpu_device *adev,
						 enum amdgpu_interrupt_state state)
{
	u32 cp_int_cntl;

	switch (state) {
	case AMDGPU_IRQ_STATE_DISABLE:
		cp_int_cntl = RREG32(mmCP_INT_CNTL_RING0);
		cp_int_cntl = REG_SET_FIELD(cp_int_cntl, CP_INT_CNTL_RING0,
					    TIME_STAMP_INT_ENABLE, 0);
		WREG32(mmCP_INT_CNTL_RING0, cp_int_cntl);
		break;
	case AMDGPU_IRQ_STATE_ENABLE:
		cp_int_cntl = RREG32(mmCP_INT_CNTL_RING0);
		cp_int_cntl =
			REG_SET_FIELD(cp_int_cntl, CP_INT_CNTL_RING0,
				      TIME_STAMP_INT_ENABLE, 1);
		WREG32(mmCP_INT_CNTL_RING0, cp_int_cntl);
		break;
	default:
		break;
	}
}

static void gfx_v8_0_set_compute_eop_interrupt_state(struct amdgpu_device *adev,
						     int me, int pipe,
						     enum amdgpu_interrupt_state state)
{
	u32 mec_int_cntl, mec_int_cntl_reg;

	/*
	 * amdgpu controls only pipe 0 of MEC1. That's why this function only
	 * handles the setting of interrupts for this specific pipe. All other
	 * pipes' interrupts are set by amdkfd.
	 */

	if (me == 1) {
		switch (pipe) {
		case 0:
			mec_int_cntl_reg = mmCP_ME1_PIPE0_INT_CNTL;
			break;
		default:
			DRM_DEBUG("invalid pipe %d\n", pipe);
			return;
		}
	} else {
		DRM_DEBUG("invalid me %d\n", me);
		return;
	}

	switch (state) {
	case AMDGPU_IRQ_STATE_DISABLE:
		mec_int_cntl = RREG32(mec_int_cntl_reg);
		mec_int_cntl = REG_SET_FIELD(mec_int_cntl, CP_ME1_PIPE0_INT_CNTL,
					     TIME_STAMP_INT_ENABLE, 0);
		WREG32(mec_int_cntl_reg, mec_int_cntl);
		break;
	case AMDGPU_IRQ_STATE_ENABLE:
		mec_int_cntl = RREG32(mec_int_cntl_reg);
		mec_int_cntl = REG_SET_FIELD(mec_int_cntl, CP_ME1_PIPE0_INT_CNTL,
					     TIME_STAMP_INT_ENABLE, 1);
		WREG32(mec_int_cntl_reg, mec_int_cntl);
		break;
	default:
		break;
	}
}

static int gfx_v8_0_set_priv_reg_fault_state(struct amdgpu_device *adev,
					     struct amdgpu_irq_src *source,
					     unsigned type,
					     enum amdgpu_interrupt_state state)
{
	u32 cp_int_cntl;

	switch (state) {
	case AMDGPU_IRQ_STATE_DISABLE:
		cp_int_cntl = RREG32(mmCP_INT_CNTL_RING0);
		cp_int_cntl = REG_SET_FIELD(cp_int_cntl, CP_INT_CNTL_RING0,
					    PRIV_REG_INT_ENABLE, 0);
		WREG32(mmCP_INT_CNTL_RING0, cp_int_cntl);
		break;
	case AMDGPU_IRQ_STATE_ENABLE:
		cp_int_cntl = RREG32(mmCP_INT_CNTL_RING0);
		cp_int_cntl = REG_SET_FIELD(cp_int_cntl, CP_INT_CNTL_RING0,
					    PRIV_REG_INT_ENABLE, 1);
		WREG32(mmCP_INT_CNTL_RING0, cp_int_cntl);
		break;
	default:
		break;
	}

	return 0;
}

static int gfx_v8_0_set_priv_inst_fault_state(struct amdgpu_device *adev,
					      struct amdgpu_irq_src *source,
					      unsigned type,
					      enum amdgpu_interrupt_state state)
{
	u32 cp_int_cntl;

	switch (state) {
	case AMDGPU_IRQ_STATE_DISABLE:
		cp_int_cntl = RREG32(mmCP_INT_CNTL_RING0);
		cp_int_cntl = REG_SET_FIELD(cp_int_cntl, CP_INT_CNTL_RING0,
					    PRIV_INSTR_INT_ENABLE, 0);
		WREG32(mmCP_INT_CNTL_RING0, cp_int_cntl);
		break;
	case AMDGPU_IRQ_STATE_ENABLE:
		cp_int_cntl = RREG32(mmCP_INT_CNTL_RING0);
		cp_int_cntl = REG_SET_FIELD(cp_int_cntl, CP_INT_CNTL_RING0,
					    PRIV_INSTR_INT_ENABLE, 1);
		WREG32(mmCP_INT_CNTL_RING0, cp_int_cntl);
		break;
	default:
		break;
	}

	return 0;
}

static int gfx_v8_0_set_eop_interrupt_state(struct amdgpu_device *adev,
					    struct amdgpu_irq_src *src,
					    unsigned type,
					    enum amdgpu_interrupt_state state)
{
	switch (type) {
	case AMDGPU_CP_IRQ_GFX_EOP:
		gfx_v8_0_set_gfx_eop_interrupt_state(adev, state);
		break;
	case AMDGPU_CP_IRQ_COMPUTE_MEC1_PIPE0_EOP:
		gfx_v8_0_set_compute_eop_interrupt_state(adev, 1, 0, state);
		break;
	case AMDGPU_CP_IRQ_COMPUTE_MEC1_PIPE1_EOP:
		gfx_v8_0_set_compute_eop_interrupt_state(adev, 1, 1, state);
		break;
	case AMDGPU_CP_IRQ_COMPUTE_MEC1_PIPE2_EOP:
		gfx_v8_0_set_compute_eop_interrupt_state(adev, 1, 2, state);
		break;
	case AMDGPU_CP_IRQ_COMPUTE_MEC1_PIPE3_EOP:
		gfx_v8_0_set_compute_eop_interrupt_state(adev, 1, 3, state);
		break;
	case AMDGPU_CP_IRQ_COMPUTE_MEC2_PIPE0_EOP:
		gfx_v8_0_set_compute_eop_interrupt_state(adev, 2, 0, state);
		break;
	case AMDGPU_CP_IRQ_COMPUTE_MEC2_PIPE1_EOP:
		gfx_v8_0_set_compute_eop_interrupt_state(adev, 2, 1, state);
		break;
	case AMDGPU_CP_IRQ_COMPUTE_MEC2_PIPE2_EOP:
		gfx_v8_0_set_compute_eop_interrupt_state(adev, 2, 2, state);
		break;
	case AMDGPU_CP_IRQ_COMPUTE_MEC2_PIPE3_EOP:
		gfx_v8_0_set_compute_eop_interrupt_state(adev, 2, 3, state);
		break;
	default:
		break;
	}
	return 0;
}

static int gfx_v8_0_eop_irq(struct amdgpu_device *adev,
			    struct amdgpu_irq_src *source,
			    struct amdgpu_iv_entry *entry)
{
	int i;
	u8 me_id, pipe_id, queue_id;
	struct amdgpu_ring *ring;

	DRM_DEBUG("IH: CP EOP\n");
	me_id = (entry->ring_id & 0x0c) >> 2;
	pipe_id = (entry->ring_id & 0x03) >> 0;
	queue_id = (entry->ring_id & 0x70) >> 4;

	switch (me_id) {
	case 0:
		amdgpu_fence_process(&adev->gfx.gfx_ring[0]);
		break;
	case 1:
	case 2:
		for (i = 0; i < adev->gfx.num_compute_rings; i++) {
			ring = &adev->gfx.compute_ring[i];
			/* Per-queue interrupt is supported for MEC starting from VI.
			  * The interrupt can only be enabled/disabled per pipe instead of per queue.
			  */
			if ((ring->me == me_id) && (ring->pipe == pipe_id) && (ring->queue == queue_id))
				amdgpu_fence_process(ring);
		}
		break;
	}
	return 0;
}

static int gfx_v8_0_priv_reg_irq(struct amdgpu_device *adev,
				 struct amdgpu_irq_src *source,
				 struct amdgpu_iv_entry *entry)
{
	DRM_ERROR("Illegal register access in command stream\n");
	schedule_work(&adev->reset_work);
	return 0;
}

static int gfx_v8_0_priv_inst_irq(struct amdgpu_device *adev,
				  struct amdgpu_irq_src *source,
				  struct amdgpu_iv_entry *entry)
{
	DRM_ERROR("Illegal instruction in command stream\n");
	schedule_work(&adev->reset_work);
	return 0;
}

const struct amd_ip_funcs gfx_v8_0_ip_funcs = {
	.name = "gfx_v8_0",
	.early_init = gfx_v8_0_early_init,
	.late_init = gfx_v8_0_late_init,
	.sw_init = gfx_v8_0_sw_init,
	.sw_fini = gfx_v8_0_sw_fini,
	.hw_init = gfx_v8_0_hw_init,
	.hw_fini = gfx_v8_0_hw_fini,
	.suspend = gfx_v8_0_suspend,
	.resume = gfx_v8_0_resume,
	.is_idle = gfx_v8_0_is_idle,
	.wait_for_idle = gfx_v8_0_wait_for_idle,
	.soft_reset = gfx_v8_0_soft_reset,
	.set_clockgating_state = gfx_v8_0_set_clockgating_state,
	.set_powergating_state = gfx_v8_0_set_powergating_state,
};

static const struct amdgpu_ring_funcs gfx_v8_0_ring_funcs_gfx = {
	.get_rptr = gfx_v8_0_ring_get_rptr_gfx,
	.get_wptr = gfx_v8_0_ring_get_wptr_gfx,
	.set_wptr = gfx_v8_0_ring_set_wptr_gfx,
	.parse_cs = NULL,
	.emit_ib = gfx_v8_0_ring_emit_ib_gfx,
	.emit_fence = gfx_v8_0_ring_emit_fence_gfx,
	.emit_pipeline_sync = gfx_v8_0_ring_emit_pipeline_sync,
	.emit_vm_flush = gfx_v8_0_ring_emit_vm_flush,
	.emit_gds_switch = gfx_v8_0_ring_emit_gds_switch,
	.emit_hdp_flush = gfx_v8_0_ring_emit_hdp_flush,
	.emit_hdp_invalidate = gfx_v8_0_ring_emit_hdp_invalidate,
	.test_ring = gfx_v8_0_ring_test_ring,
	.test_ib = gfx_v8_0_ring_test_ib,
	.insert_nop = amdgpu_ring_insert_nop,
	.pad_ib = amdgpu_ring_generic_pad_ib,
};

static const struct amdgpu_ring_funcs gfx_v8_0_ring_funcs_compute = {
	.get_rptr = gfx_v8_0_ring_get_rptr_compute,
	.get_wptr = gfx_v8_0_ring_get_wptr_compute,
	.set_wptr = gfx_v8_0_ring_set_wptr_compute,
	.parse_cs = NULL,
	.emit_ib = gfx_v8_0_ring_emit_ib_compute,
	.emit_fence = gfx_v8_0_ring_emit_fence_compute,
	.emit_pipeline_sync = gfx_v8_0_ring_emit_pipeline_sync,
	.emit_vm_flush = gfx_v8_0_ring_emit_vm_flush,
	.emit_gds_switch = gfx_v8_0_ring_emit_gds_switch,
	.emit_hdp_flush = gfx_v8_0_ring_emit_hdp_flush,
	.emit_hdp_invalidate = gfx_v8_0_ring_emit_hdp_invalidate,
	.test_ring = gfx_v8_0_ring_test_ring,
	.test_ib = gfx_v8_0_ring_test_ib,
	.insert_nop = amdgpu_ring_insert_nop,
	.pad_ib = amdgpu_ring_generic_pad_ib,
};

static void gfx_v8_0_set_ring_funcs(struct amdgpu_device *adev)
{
	int i;

	for (i = 0; i < adev->gfx.num_gfx_rings; i++)
		adev->gfx.gfx_ring[i].funcs = &gfx_v8_0_ring_funcs_gfx;

	for (i = 0; i < adev->gfx.num_compute_rings; i++)
		adev->gfx.compute_ring[i].funcs = &gfx_v8_0_ring_funcs_compute;
}

static const struct amdgpu_irq_src_funcs gfx_v8_0_eop_irq_funcs = {
	.set = gfx_v8_0_set_eop_interrupt_state,
	.process = gfx_v8_0_eop_irq,
};

static const struct amdgpu_irq_src_funcs gfx_v8_0_priv_reg_irq_funcs = {
	.set = gfx_v8_0_set_priv_reg_fault_state,
	.process = gfx_v8_0_priv_reg_irq,
};

static const struct amdgpu_irq_src_funcs gfx_v8_0_priv_inst_irq_funcs = {
	.set = gfx_v8_0_set_priv_inst_fault_state,
	.process = gfx_v8_0_priv_inst_irq,
};

static void gfx_v8_0_set_irq_funcs(struct amdgpu_device *adev)
{
	adev->gfx.eop_irq.num_types = AMDGPU_CP_IRQ_LAST;
	adev->gfx.eop_irq.funcs = &gfx_v8_0_eop_irq_funcs;

	adev->gfx.priv_reg_irq.num_types = 1;
	adev->gfx.priv_reg_irq.funcs = &gfx_v8_0_priv_reg_irq_funcs;

	adev->gfx.priv_inst_irq.num_types = 1;
	adev->gfx.priv_inst_irq.funcs = &gfx_v8_0_priv_inst_irq_funcs;
}

static void gfx_v8_0_set_rlc_funcs(struct amdgpu_device *adev)
{
	switch (adev->asic_type) {
	case CHIP_TOPAZ:
	case CHIP_STONEY:
		adev->gfx.rlc.funcs = &iceland_rlc_funcs;
		break;
	case CHIP_CARRIZO:
		adev->gfx.rlc.funcs = &cz_rlc_funcs;
		break;
	default:
		adev->gfx.rlc.funcs = &gfx_v8_0_nop_rlc_funcs;
		break;
	}
}

static void gfx_v8_0_set_gds_init(struct amdgpu_device *adev)
{
	/* init asci gds info */
	adev->gds.mem.total_size = RREG32(mmGDS_VMID0_SIZE);
	adev->gds.gws.total_size = 64;
	adev->gds.oa.total_size = 16;

	if (adev->gds.mem.total_size == 64 * 1024) {
		adev->gds.mem.gfx_partition_size = 4096;
		adev->gds.mem.cs_partition_size = 4096;

		adev->gds.gws.gfx_partition_size = 4;
		adev->gds.gws.cs_partition_size = 4;

		adev->gds.oa.gfx_partition_size = 4;
		adev->gds.oa.cs_partition_size = 1;
	} else {
		adev->gds.mem.gfx_partition_size = 1024;
		adev->gds.mem.cs_partition_size = 1024;

		adev->gds.gws.gfx_partition_size = 16;
		adev->gds.gws.cs_partition_size = 16;

		adev->gds.oa.gfx_partition_size = 4;
		adev->gds.oa.cs_partition_size = 4;
	}
}

static u32 gfx_v8_0_get_cu_active_bitmap(struct amdgpu_device *adev)
{
	u32 data, mask;

	data = RREG32(mmCC_GC_SHADER_ARRAY_CONFIG);
	data |= RREG32(mmGC_USER_SHADER_ARRAY_CONFIG);

	data &= CC_GC_SHADER_ARRAY_CONFIG__INACTIVE_CUS_MASK;
	data >>= CC_GC_SHADER_ARRAY_CONFIG__INACTIVE_CUS__SHIFT;

	mask = gfx_v8_0_create_bitmask(adev->gfx.config.max_cu_per_sh);

	return (~data) & mask;
}

static void gfx_v8_0_get_cu_info(struct amdgpu_device *adev)
{
	int i, j, k, counter, active_cu_number = 0;
	u32 mask, bitmap, ao_bitmap, ao_cu_mask = 0;
	struct amdgpu_cu_info *cu_info = &adev->gfx.cu_info;

	memset(cu_info, 0, sizeof(*cu_info));

	mutex_lock(&adev->grbm_idx_mutex);
	for (i = 0; i < adev->gfx.config.max_shader_engines; i++) {
		for (j = 0; j < adev->gfx.config.max_sh_per_se; j++) {
			mask = 1;
			ao_bitmap = 0;
			counter = 0;
			gfx_v8_0_select_se_sh(adev, i, j);
			bitmap = gfx_v8_0_get_cu_active_bitmap(adev);
			cu_info->bitmap[i][j] = bitmap;

			for (k = 0; k < 16; k ++) {
				if (bitmap & mask) {
					if (counter < 2)
						ao_bitmap |= mask;
					counter ++;
				}
				mask <<= 1;
			}
			active_cu_number += counter;
			ao_cu_mask |= (ao_bitmap << (i * 16 + j * 8));
		}
	}
	gfx_v8_0_select_se_sh(adev, 0xffffffff, 0xffffffff);
	mutex_unlock(&adev->grbm_idx_mutex);

	cu_info->number = active_cu_number;
	cu_info->ao_cu_mask = ao_cu_mask;
}<|MERGE_RESOLUTION|>--- conflicted
+++ resolved
@@ -297,12 +297,8 @@
 static const u32 golden_settings_polaris10_a11[] =
 {
 	mmATC_MISC_CG, 0x000c0fc0, 0x000c0200,
-<<<<<<< HEAD
-	mmCB_HW_CONTROL, 0xfffdf3cf, 0x00006208,
-=======
 	mmCB_HW_CONTROL, 0xfffdf3cf, 0x00007208,
 	mmCB_HW_CONTROL_2, 0, 0x0f000000,
->>>>>>> 6bd4e65d
 	mmCB_HW_CONTROL_3, 0x000001ff, 0x00000040,
 	mmDB_DEBUG2, 0xf00fffff, 0x00000400,
 	mmPA_SC_ENHANCE, 0xffffffff, 0x20000001,
