/*
 * Copyright 2014 Advanced Micro Devices, Inc.
 *
 * Permission is hereby granted, free of charge, to any person obtaining a
 * copy of this software and associated documentation files (the "Software"),
 * to deal in the Software without restriction, including without limitation
 * the rights to use, copy, modify, merge, publish, distribute, sublicense,
 * and/or sell copies of the Software, and to permit persons to whom the
 * Software is furnished to do so, subject to the following conditions:
 *
 * The above copyright notice and this permission notice shall be included in
 * all copies or substantial portions of the Software.
 *
 * THE SOFTWARE IS PROVIDED "AS IS", WITHOUT WARRANTY OF ANY KIND, EXPRESS OR
 * IMPLIED, INCLUDING BUT NOT LIMITED TO THE WARRANTIES OF MERCHANTABILITY,
 * FITNESS FOR A PARTICULAR PURPOSE AND NONINFRINGEMENT.  IN NO EVENT SHALL
 * THE COPYRIGHT HOLDER(S) OR AUTHOR(S) BE LIABLE FOR ANY CLAIM, DAMAGES OR
 * OTHER LIABILITY, WHETHER IN AN ACTION OF CONTRACT, TORT OR OTHERWISE,
 * ARISING FROM, OUT OF OR IN CONNECTION WITH THE SOFTWARE OR THE USE OR
 * OTHER DEALINGS IN THE SOFTWARE.
 *
 */
#include <linux/firmware.h>
#include "drmP.h"
#include "amdgpu.h"
#include "amdgpu_gfx.h"
#include "vi.h"
#include "vid.h"
#include "amdgpu_ucode.h"
#include "amdgpu_atombios.h"
#include "clearstate_vi.h"

#include "gmc/gmc_8_2_d.h"
#include "gmc/gmc_8_2_sh_mask.h"

#include "oss/oss_3_0_d.h"
#include "oss/oss_3_0_sh_mask.h"

#include "bif/bif_5_0_d.h"
#include "bif/bif_5_0_sh_mask.h"

#include "gca/gfx_8_0_d.h"
#include "gca/gfx_8_0_enum.h"
#include "gca/gfx_8_0_sh_mask.h"
#include "gca/gfx_8_0_enum.h"

#include "dce/dce_10_0_d.h"
#include "dce/dce_10_0_sh_mask.h"

#define GFX8_NUM_GFX_RINGS     1
#define GFX8_NUM_COMPUTE_RINGS 8

#define TOPAZ_GB_ADDR_CONFIG_GOLDEN 0x22010001
#define CARRIZO_GB_ADDR_CONFIG_GOLDEN 0x22010001
#define POLARIS11_GB_ADDR_CONFIG_GOLDEN 0x22011002
#define TONGA_GB_ADDR_CONFIG_GOLDEN 0x22011003

#define ARRAY_MODE(x)					((x) << GB_TILE_MODE0__ARRAY_MODE__SHIFT)
#define PIPE_CONFIG(x)					((x) << GB_TILE_MODE0__PIPE_CONFIG__SHIFT)
#define TILE_SPLIT(x)					((x) << GB_TILE_MODE0__TILE_SPLIT__SHIFT)
#define MICRO_TILE_MODE_NEW(x)				((x) << GB_TILE_MODE0__MICRO_TILE_MODE_NEW__SHIFT)
#define SAMPLE_SPLIT(x)					((x) << GB_TILE_MODE0__SAMPLE_SPLIT__SHIFT)
#define BANK_WIDTH(x)					((x) << GB_MACROTILE_MODE0__BANK_WIDTH__SHIFT)
#define BANK_HEIGHT(x)					((x) << GB_MACROTILE_MODE0__BANK_HEIGHT__SHIFT)
#define MACRO_TILE_ASPECT(x)				((x) << GB_MACROTILE_MODE0__MACRO_TILE_ASPECT__SHIFT)
#define NUM_BANKS(x)					((x) << GB_MACROTILE_MODE0__NUM_BANKS__SHIFT)

#define RLC_CGTT_MGCG_OVERRIDE__CPF_MASK            0x00000001L
#define RLC_CGTT_MGCG_OVERRIDE__RLC_MASK            0x00000002L
#define RLC_CGTT_MGCG_OVERRIDE__MGCG_MASK           0x00000004L
#define RLC_CGTT_MGCG_OVERRIDE__CGCG_MASK           0x00000008L
#define RLC_CGTT_MGCG_OVERRIDE__CGLS_MASK           0x00000010L
#define RLC_CGTT_MGCG_OVERRIDE__GRBM_MASK           0x00000020L

/* BPM SERDES CMD */
#define SET_BPM_SERDES_CMD    1
#define CLE_BPM_SERDES_CMD    0

/* BPM Register Address*/
enum {
	BPM_REG_CGLS_EN = 0,        /* Enable/Disable CGLS */
	BPM_REG_CGLS_ON,            /* ON/OFF CGLS: shall be controlled by RLC FW */
	BPM_REG_CGCG_OVERRIDE,      /* Set/Clear CGCG Override */
	BPM_REG_MGCG_OVERRIDE,      /* Set/Clear MGCG Override */
	BPM_REG_FGCG_OVERRIDE,      /* Set/Clear FGCG Override */
	BPM_REG_FGCG_MAX
};

#define RLC_FormatDirectRegListLength        14

MODULE_FIRMWARE("amdgpu/carrizo_ce.bin");
MODULE_FIRMWARE("amdgpu/carrizo_pfp.bin");
MODULE_FIRMWARE("amdgpu/carrizo_me.bin");
MODULE_FIRMWARE("amdgpu/carrizo_mec.bin");
MODULE_FIRMWARE("amdgpu/carrizo_mec2.bin");
MODULE_FIRMWARE("amdgpu/carrizo_rlc.bin");

MODULE_FIRMWARE("amdgpu/stoney_ce.bin");
MODULE_FIRMWARE("amdgpu/stoney_pfp.bin");
MODULE_FIRMWARE("amdgpu/stoney_me.bin");
MODULE_FIRMWARE("amdgpu/stoney_mec.bin");
MODULE_FIRMWARE("amdgpu/stoney_rlc.bin");

MODULE_FIRMWARE("amdgpu/tonga_ce.bin");
MODULE_FIRMWARE("amdgpu/tonga_pfp.bin");
MODULE_FIRMWARE("amdgpu/tonga_me.bin");
MODULE_FIRMWARE("amdgpu/tonga_mec.bin");
MODULE_FIRMWARE("amdgpu/tonga_mec2.bin");
MODULE_FIRMWARE("amdgpu/tonga_rlc.bin");

MODULE_FIRMWARE("amdgpu/topaz_ce.bin");
MODULE_FIRMWARE("amdgpu/topaz_pfp.bin");
MODULE_FIRMWARE("amdgpu/topaz_me.bin");
MODULE_FIRMWARE("amdgpu/topaz_mec.bin");
MODULE_FIRMWARE("amdgpu/topaz_rlc.bin");

MODULE_FIRMWARE("amdgpu/fiji_ce.bin");
MODULE_FIRMWARE("amdgpu/fiji_pfp.bin");
MODULE_FIRMWARE("amdgpu/fiji_me.bin");
MODULE_FIRMWARE("amdgpu/fiji_mec.bin");
MODULE_FIRMWARE("amdgpu/fiji_mec2.bin");
MODULE_FIRMWARE("amdgpu/fiji_rlc.bin");

MODULE_FIRMWARE("amdgpu/polaris11_ce.bin");
MODULE_FIRMWARE("amdgpu/polaris11_pfp.bin");
MODULE_FIRMWARE("amdgpu/polaris11_me.bin");
MODULE_FIRMWARE("amdgpu/polaris11_mec.bin");
MODULE_FIRMWARE("amdgpu/polaris11_mec2.bin");
MODULE_FIRMWARE("amdgpu/polaris11_rlc.bin");

MODULE_FIRMWARE("amdgpu/polaris10_ce.bin");
MODULE_FIRMWARE("amdgpu/polaris10_pfp.bin");
MODULE_FIRMWARE("amdgpu/polaris10_me.bin");
MODULE_FIRMWARE("amdgpu/polaris10_mec.bin");
MODULE_FIRMWARE("amdgpu/polaris10_mec2.bin");
MODULE_FIRMWARE("amdgpu/polaris10_rlc.bin");

static const struct amdgpu_gds_reg_offset amdgpu_gds_reg_offset[] =
{
	{mmGDS_VMID0_BASE, mmGDS_VMID0_SIZE, mmGDS_GWS_VMID0, mmGDS_OA_VMID0},
	{mmGDS_VMID1_BASE, mmGDS_VMID1_SIZE, mmGDS_GWS_VMID1, mmGDS_OA_VMID1},
	{mmGDS_VMID2_BASE, mmGDS_VMID2_SIZE, mmGDS_GWS_VMID2, mmGDS_OA_VMID2},
	{mmGDS_VMID3_BASE, mmGDS_VMID3_SIZE, mmGDS_GWS_VMID3, mmGDS_OA_VMID3},
	{mmGDS_VMID4_BASE, mmGDS_VMID4_SIZE, mmGDS_GWS_VMID4, mmGDS_OA_VMID4},
	{mmGDS_VMID5_BASE, mmGDS_VMID5_SIZE, mmGDS_GWS_VMID5, mmGDS_OA_VMID5},
	{mmGDS_VMID6_BASE, mmGDS_VMID6_SIZE, mmGDS_GWS_VMID6, mmGDS_OA_VMID6},
	{mmGDS_VMID7_BASE, mmGDS_VMID7_SIZE, mmGDS_GWS_VMID7, mmGDS_OA_VMID7},
	{mmGDS_VMID8_BASE, mmGDS_VMID8_SIZE, mmGDS_GWS_VMID8, mmGDS_OA_VMID8},
	{mmGDS_VMID9_BASE, mmGDS_VMID9_SIZE, mmGDS_GWS_VMID9, mmGDS_OA_VMID9},
	{mmGDS_VMID10_BASE, mmGDS_VMID10_SIZE, mmGDS_GWS_VMID10, mmGDS_OA_VMID10},
	{mmGDS_VMID11_BASE, mmGDS_VMID11_SIZE, mmGDS_GWS_VMID11, mmGDS_OA_VMID11},
	{mmGDS_VMID12_BASE, mmGDS_VMID12_SIZE, mmGDS_GWS_VMID12, mmGDS_OA_VMID12},
	{mmGDS_VMID13_BASE, mmGDS_VMID13_SIZE, mmGDS_GWS_VMID13, mmGDS_OA_VMID13},
	{mmGDS_VMID14_BASE, mmGDS_VMID14_SIZE, mmGDS_GWS_VMID14, mmGDS_OA_VMID14},
	{mmGDS_VMID15_BASE, mmGDS_VMID15_SIZE, mmGDS_GWS_VMID15, mmGDS_OA_VMID15}
};

static const u32 golden_settings_tonga_a11[] =
{
	mmCB_HW_CONTROL, 0xfffdf3cf, 0x00007208,
	mmCB_HW_CONTROL_3, 0x00000040, 0x00000040,
	mmDB_DEBUG2, 0xf00fffff, 0x00000400,
	mmGB_GPU_ID, 0x0000000f, 0x00000000,
	mmPA_SC_ENHANCE, 0xffffffff, 0x20000001,
	mmPA_SC_FIFO_DEPTH_CNTL, 0x000003ff, 0x000000fc,
	mmPA_SC_LINE_STIPPLE_STATE, 0x0000ff0f, 0x00000000,
	mmSQ_RANDOM_WAVE_PRI, 0x001fffff, 0x000006fd,
	mmTA_CNTL_AUX, 0x000f000f, 0x000b0000,
	mmTCC_CTRL, 0x00100000, 0xf31fff7f,
	mmTCC_EXE_DISABLE, 0x00000002, 0x00000002,
	mmTCP_ADDR_CONFIG, 0x000003ff, 0x000002fb,
	mmTCP_CHAN_STEER_HI, 0xffffffff, 0x0000543b,
	mmTCP_CHAN_STEER_LO, 0xffffffff, 0xa9210876,
	mmVGT_RESET_DEBUG, 0x00000004, 0x00000004,
};

static const u32 tonga_golden_common_all[] =
{
	mmGRBM_GFX_INDEX, 0xffffffff, 0xe0000000,
	mmPA_SC_RASTER_CONFIG, 0xffffffff, 0x16000012,
	mmPA_SC_RASTER_CONFIG_1, 0xffffffff, 0x0000002A,
	mmGB_ADDR_CONFIG, 0xffffffff, 0x22011003,
	mmSPI_RESOURCE_RESERVE_CU_0, 0xffffffff, 0x00000800,
	mmSPI_RESOURCE_RESERVE_CU_1, 0xffffffff, 0x00000800,
	mmSPI_RESOURCE_RESERVE_EN_CU_0, 0xffffffff, 0x00007FBF,
	mmSPI_RESOURCE_RESERVE_EN_CU_1, 0xffffffff, 0x00007FAF
};

static const u32 tonga_mgcg_cgcg_init[] =
{
	mmRLC_CGTT_MGCG_OVERRIDE, 0xffffffff, 0xffffffff,
	mmGRBM_GFX_INDEX, 0xffffffff, 0xe0000000,
	mmCB_CGTT_SCLK_CTRL, 0xffffffff, 0x00000100,
	mmCGTT_BCI_CLK_CTRL, 0xffffffff, 0x00000100,
	mmCGTT_CP_CLK_CTRL, 0xffffffff, 0x00000100,
	mmCGTT_CPC_CLK_CTRL, 0xffffffff, 0x00000100,
	mmCGTT_CPF_CLK_CTRL, 0xffffffff, 0x40000100,
	mmCGTT_GDS_CLK_CTRL, 0xffffffff, 0x00000100,
	mmCGTT_IA_CLK_CTRL, 0xffffffff, 0x06000100,
	mmCGTT_PA_CLK_CTRL, 0xffffffff, 0x00000100,
	mmCGTT_WD_CLK_CTRL, 0xffffffff, 0x06000100,
	mmCGTT_PC_CLK_CTRL, 0xffffffff, 0x00000100,
	mmCGTT_RLC_CLK_CTRL, 0xffffffff, 0x00000100,
	mmCGTT_SC_CLK_CTRL, 0xffffffff, 0x00000100,
	mmCGTT_SPI_CLK_CTRL, 0xffffffff, 0x00000100,
	mmCGTT_SQ_CLK_CTRL, 0xffffffff, 0x00000100,
	mmCGTT_SQG_CLK_CTRL, 0xffffffff, 0x00000100,
	mmCGTT_SX_CLK_CTRL0, 0xffffffff, 0x00000100,
	mmCGTT_SX_CLK_CTRL1, 0xffffffff, 0x00000100,
	mmCGTT_SX_CLK_CTRL2, 0xffffffff, 0x00000100,
	mmCGTT_SX_CLK_CTRL3, 0xffffffff, 0x00000100,
	mmCGTT_SX_CLK_CTRL4, 0xffffffff, 0x00000100,
	mmCGTT_TCI_CLK_CTRL, 0xffffffff, 0x00000100,
	mmCGTT_TCP_CLK_CTRL, 0xffffffff, 0x00000100,
	mmCGTT_VGT_CLK_CTRL, 0xffffffff, 0x06000100,
	mmDB_CGTT_CLK_CTRL_0, 0xffffffff, 0x00000100,
	mmTA_CGTT_CTRL, 0xffffffff, 0x00000100,
	mmTCA_CGTT_SCLK_CTRL, 0xffffffff, 0x00000100,
	mmTCC_CGTT_SCLK_CTRL, 0xffffffff, 0x00000100,
	mmTD_CGTT_CTRL, 0xffffffff, 0x00000100,
	mmGRBM_GFX_INDEX, 0xffffffff, 0xe0000000,
	mmCGTS_CU0_SP0_CTRL_REG, 0xffffffff, 0x00010000,
	mmCGTS_CU0_LDS_SQ_CTRL_REG, 0xffffffff, 0x00030002,
	mmCGTS_CU0_TA_SQC_CTRL_REG, 0xffffffff, 0x00040007,
	mmCGTS_CU0_SP1_CTRL_REG, 0xffffffff, 0x00060005,
	mmCGTS_CU0_TD_TCP_CTRL_REG, 0xffffffff, 0x00090008,
	mmCGTS_CU1_SP0_CTRL_REG, 0xffffffff, 0x00010000,
	mmCGTS_CU1_LDS_SQ_CTRL_REG, 0xffffffff, 0x00030002,
	mmCGTS_CU1_TA_CTRL_REG, 0xffffffff, 0x00040007,
	mmCGTS_CU1_SP1_CTRL_REG, 0xffffffff, 0x00060005,
	mmCGTS_CU1_TD_TCP_CTRL_REG, 0xffffffff, 0x00090008,
	mmCGTS_CU2_SP0_CTRL_REG, 0xffffffff, 0x00010000,
	mmCGTS_CU2_LDS_SQ_CTRL_REG, 0xffffffff, 0x00030002,
	mmCGTS_CU2_TA_CTRL_REG, 0xffffffff, 0x00040007,
	mmCGTS_CU2_SP1_CTRL_REG, 0xffffffff, 0x00060005,
	mmCGTS_CU2_TD_TCP_CTRL_REG, 0xffffffff, 0x00090008,
	mmCGTS_CU3_SP0_CTRL_REG, 0xffffffff, 0x00010000,
	mmCGTS_CU3_LDS_SQ_CTRL_REG, 0xffffffff, 0x00030002,
	mmCGTS_CU3_TA_CTRL_REG, 0xffffffff, 0x00040007,
	mmCGTS_CU3_SP1_CTRL_REG, 0xffffffff, 0x00060005,
	mmCGTS_CU3_TD_TCP_CTRL_REG, 0xffffffff, 0x00090008,
	mmCGTS_CU4_SP0_CTRL_REG, 0xffffffff, 0x00010000,
	mmCGTS_CU4_LDS_SQ_CTRL_REG, 0xffffffff, 0x00030002,
	mmCGTS_CU4_TA_SQC_CTRL_REG, 0xffffffff, 0x00040007,
	mmCGTS_CU4_SP1_CTRL_REG, 0xffffffff, 0x00060005,
	mmCGTS_CU4_TD_TCP_CTRL_REG, 0xffffffff, 0x00090008,
	mmCGTS_CU5_SP0_CTRL_REG, 0xffffffff, 0x00010000,
	mmCGTS_CU5_LDS_SQ_CTRL_REG, 0xffffffff, 0x00030002,
	mmCGTS_CU5_TA_CTRL_REG, 0xffffffff, 0x00040007,
	mmCGTS_CU5_SP1_CTRL_REG, 0xffffffff, 0x00060005,
	mmCGTS_CU5_TD_TCP_CTRL_REG, 0xffffffff, 0x00090008,
	mmCGTS_CU6_SP0_CTRL_REG, 0xffffffff, 0x00010000,
	mmCGTS_CU6_LDS_SQ_CTRL_REG, 0xffffffff, 0x00030002,
	mmCGTS_CU6_TA_CTRL_REG, 0xffffffff, 0x00040007,
	mmCGTS_CU6_SP1_CTRL_REG, 0xffffffff, 0x00060005,
	mmCGTS_CU6_TD_TCP_CTRL_REG, 0xffffffff, 0x00090008,
	mmCGTS_CU7_SP0_CTRL_REG, 0xffffffff, 0x00010000,
	mmCGTS_CU7_LDS_SQ_CTRL_REG, 0xffffffff, 0x00030002,
	mmCGTS_CU7_TA_CTRL_REG, 0xffffffff, 0x00040007,
	mmCGTS_CU7_SP1_CTRL_REG, 0xffffffff, 0x00060005,
	mmCGTS_CU7_TD_TCP_CTRL_REG, 0xffffffff, 0x00090008,
	mmCGTS_SM_CTRL_REG, 0xffffffff, 0x96e00200,
	mmCP_RB_WPTR_POLL_CNTL, 0xffffffff, 0x00900100,
	mmRLC_CGCG_CGLS_CTRL, 0xffffffff, 0x0020003c,
	mmCP_MEM_SLP_CNTL, 0x00000001, 0x00000001,
};

static const u32 golden_settings_polaris11_a11[] =
{
	mmCB_HW_CONTROL, 0xfffdf3cf, 0x00006208,
	mmCB_HW_CONTROL_3, 0x000001ff, 0x00000040,
	mmDB_DEBUG2, 0xf00fffff, 0x00000400,
	mmPA_SC_ENHANCE, 0xffffffff, 0x20000001,
	mmPA_SC_LINE_STIPPLE_STATE, 0x0000ff0f, 0x00000000,
	mmPA_SC_RASTER_CONFIG, 0x3f3fffff, 0x16000012,
	mmPA_SC_RASTER_CONFIG_1, 0x0000003f, 0x00000000,
	mmRLC_CGCG_CGLS_CTRL, 0x00000003, 0x0001003c,
	mmRLC_CGCG_CGLS_CTRL_3D, 0xffffffff, 0x0001003c,
	mmSQ_CONFIG, 0x07f80000, 0x07180000,
	mmTA_CNTL_AUX, 0x000f000f, 0x000b0000,
	mmTCC_CTRL, 0x00100000, 0xf31fff7f,
	mmTCP_ADDR_CONFIG, 0x000003ff, 0x000000f3,
	mmTCP_CHAN_STEER_HI, 0xffffffff, 0x00000000,
	mmTCP_CHAN_STEER_LO, 0xffffffff, 0x00003210,
};

static const u32 polaris11_golden_common_all[] =
{
	mmGRBM_GFX_INDEX, 0xffffffff, 0xe0000000,
	mmGB_ADDR_CONFIG, 0xffffffff, 0x22011002,
	mmSPI_RESOURCE_RESERVE_CU_0, 0xffffffff, 0x00000800,
	mmSPI_RESOURCE_RESERVE_CU_1, 0xffffffff, 0x00000800,
	mmSPI_RESOURCE_RESERVE_EN_CU_0, 0xffffffff, 0x00007FBF,
	mmSPI_RESOURCE_RESERVE_EN_CU_1, 0xffffffff, 0x00007FAF,
};

static const u32 golden_settings_polaris10_a11[] =
{
	mmATC_MISC_CG, 0x000c0fc0, 0x000c0200,
	mmCB_HW_CONTROL, 0xfffdf3cf, 0x00006208,
	mmCB_HW_CONTROL_3, 0x000001ff, 0x00000040,
	mmDB_DEBUG2, 0xf00fffff, 0x00000400,
	mmPA_SC_ENHANCE, 0xffffffff, 0x20000001,
	mmPA_SC_LINE_STIPPLE_STATE, 0x0000ff0f, 0x00000000,
	mmPA_SC_RASTER_CONFIG, 0x3f3fffff, 0x16000012,
	mmPA_SC_RASTER_CONFIG_1, 0x0000003f, 0x0000002a,
	mmRLC_CGCG_CGLS_CTRL, 0x00000003, 0x0001003c,
	mmRLC_CGCG_CGLS_CTRL_3D, 0xffffffff, 0x0001003c,
	mmSQ_CONFIG, 0x07f80000, 0x07180000,
	mmTA_CNTL_AUX, 0x000f000f, 0x000b0000,
	mmTCC_CTRL, 0x00100000, 0xf31fff7f,
	mmTCP_ADDR_CONFIG, 0x000003ff, 0x000000f7,
	mmTCP_CHAN_STEER_HI, 0xffffffff, 0x00000000,
};

static const u32 polaris10_golden_common_all[] =
{
	mmGRBM_GFX_INDEX, 0xffffffff, 0xe0000000,
	mmPA_SC_RASTER_CONFIG, 0xffffffff, 0x16000012,
	mmPA_SC_RASTER_CONFIG_1, 0xffffffff, 0x0000002A,
	mmGB_ADDR_CONFIG, 0xffffffff, 0x22011003,
	mmSPI_RESOURCE_RESERVE_CU_0, 0xffffffff, 0x00000800,
	mmSPI_RESOURCE_RESERVE_CU_1, 0xffffffff, 0x00000800,
	mmSPI_RESOURCE_RESERVE_EN_CU_0, 0xffffffff, 0x00007FBF,
	mmSPI_RESOURCE_RESERVE_EN_CU_1, 0xffffffff, 0x00007FAF,
};

static const u32 fiji_golden_common_all[] =
{
	mmGRBM_GFX_INDEX, 0xffffffff, 0xe0000000,
	mmPA_SC_RASTER_CONFIG, 0xffffffff, 0x3a00161a,
	mmPA_SC_RASTER_CONFIG_1, 0xffffffff, 0x0000002e,
	mmGB_ADDR_CONFIG, 0xffffffff, 0x22011003,
	mmSPI_RESOURCE_RESERVE_CU_0, 0xffffffff, 0x00000800,
	mmSPI_RESOURCE_RESERVE_CU_1, 0xffffffff, 0x00000800,
	mmSPI_RESOURCE_RESERVE_EN_CU_0, 0xffffffff, 0x00007FBF,
	mmSPI_RESOURCE_RESERVE_EN_CU_1, 0xffffffff, 0x00007FAF,
	mmGRBM_GFX_INDEX, 0xffffffff, 0xe0000000,
	mmSPI_CONFIG_CNTL_1, 0x0000000f, 0x00000009,
};

static const u32 golden_settings_fiji_a10[] =
{
	mmCB_HW_CONTROL_3, 0x000001ff, 0x00000040,
	mmDB_DEBUG2, 0xf00fffff, 0x00000400,
	mmPA_SC_ENHANCE, 0xffffffff, 0x20000001,
	mmPA_SC_LINE_STIPPLE_STATE, 0x0000ff0f, 0x00000000,
	mmRLC_CGCG_CGLS_CTRL, 0x00000003, 0x0001003c,
	mmSQ_RANDOM_WAVE_PRI, 0x001fffff, 0x000006fd,
	mmTA_CNTL_AUX, 0x000f000f, 0x000b0000,
	mmTCC_CTRL, 0x00100000, 0xf31fff7f,
	mmTCC_EXE_DISABLE, 0x00000002, 0x00000002,
	mmTCP_ADDR_CONFIG, 0x000003ff, 0x000000ff,
	mmVGT_RESET_DEBUG, 0x00000004, 0x00000004,
};

static const u32 fiji_mgcg_cgcg_init[] =
{
	mmRLC_CGTT_MGCG_OVERRIDE, 0xffffffff, 0xffffffff,
	mmGRBM_GFX_INDEX, 0xffffffff, 0xe0000000,
	mmCB_CGTT_SCLK_CTRL, 0xffffffff, 0x00000100,
	mmCGTT_BCI_CLK_CTRL, 0xffffffff, 0x00000100,
	mmCGTT_CP_CLK_CTRL, 0xffffffff, 0x00000100,
	mmCGTT_CPC_CLK_CTRL, 0xffffffff, 0x00000100,
	mmCGTT_CPF_CLK_CTRL, 0xffffffff, 0x40000100,
	mmCGTT_GDS_CLK_CTRL, 0xffffffff, 0x00000100,
	mmCGTT_IA_CLK_CTRL, 0xffffffff, 0x06000100,
	mmCGTT_PA_CLK_CTRL, 0xffffffff, 0x00000100,
	mmCGTT_WD_CLK_CTRL, 0xffffffff, 0x06000100,
	mmCGTT_PC_CLK_CTRL, 0xffffffff, 0x00000100,
	mmCGTT_RLC_CLK_CTRL, 0xffffffff, 0x00000100,
	mmCGTT_SC_CLK_CTRL, 0xffffffff, 0x00000100,
	mmCGTT_SPI_CLK_CTRL, 0xffffffff, 0x00000100,
	mmCGTT_SQ_CLK_CTRL, 0xffffffff, 0x00000100,
	mmCGTT_SQG_CLK_CTRL, 0xffffffff, 0x00000100,
	mmCGTT_SX_CLK_CTRL0, 0xffffffff, 0x00000100,
	mmCGTT_SX_CLK_CTRL1, 0xffffffff, 0x00000100,
	mmCGTT_SX_CLK_CTRL2, 0xffffffff, 0x00000100,
	mmCGTT_SX_CLK_CTRL3, 0xffffffff, 0x00000100,
	mmCGTT_SX_CLK_CTRL4, 0xffffffff, 0x00000100,
	mmCGTT_TCI_CLK_CTRL, 0xffffffff, 0x00000100,
	mmCGTT_TCP_CLK_CTRL, 0xffffffff, 0x00000100,
	mmCGTT_VGT_CLK_CTRL, 0xffffffff, 0x06000100,
	mmDB_CGTT_CLK_CTRL_0, 0xffffffff, 0x00000100,
	mmTA_CGTT_CTRL, 0xffffffff, 0x00000100,
	mmTCA_CGTT_SCLK_CTRL, 0xffffffff, 0x00000100,
	mmTCC_CGTT_SCLK_CTRL, 0xffffffff, 0x00000100,
	mmTD_CGTT_CTRL, 0xffffffff, 0x00000100,
	mmGRBM_GFX_INDEX, 0xffffffff, 0xe0000000,
	mmCGTS_SM_CTRL_REG, 0xffffffff, 0x96e00200,
	mmCP_RB_WPTR_POLL_CNTL, 0xffffffff, 0x00900100,
	mmRLC_CGCG_CGLS_CTRL, 0xffffffff, 0x0020003c,
	mmCP_MEM_SLP_CNTL, 0x00000001, 0x00000001,
};

static const u32 golden_settings_iceland_a11[] =
{
	mmCB_HW_CONTROL_3, 0x00000040, 0x00000040,
	mmDB_DEBUG2, 0xf00fffff, 0x00000400,
	mmDB_DEBUG3, 0xc0000000, 0xc0000000,
	mmGB_GPU_ID, 0x0000000f, 0x00000000,
	mmPA_SC_ENHANCE, 0xffffffff, 0x20000001,
	mmPA_SC_LINE_STIPPLE_STATE, 0x0000ff0f, 0x00000000,
	mmPA_SC_RASTER_CONFIG, 0x3f3fffff, 0x00000002,
	mmPA_SC_RASTER_CONFIG_1, 0x0000003f, 0x00000000,
	mmSQ_RANDOM_WAVE_PRI, 0x001fffff, 0x000006fd,
	mmTA_CNTL_AUX, 0x000f000f, 0x000b0000,
	mmTCC_CTRL, 0x00100000, 0xf31fff7f,
	mmTCC_EXE_DISABLE, 0x00000002, 0x00000002,
	mmTCP_ADDR_CONFIG, 0x000003ff, 0x000000f1,
	mmTCP_CHAN_STEER_HI, 0xffffffff, 0x00000000,
	mmTCP_CHAN_STEER_LO, 0xffffffff, 0x00000010,
};

static const u32 iceland_golden_common_all[] =
{
	mmGRBM_GFX_INDEX, 0xffffffff, 0xe0000000,
	mmPA_SC_RASTER_CONFIG, 0xffffffff, 0x00000002,
	mmPA_SC_RASTER_CONFIG_1, 0xffffffff, 0x00000000,
	mmGB_ADDR_CONFIG, 0xffffffff, 0x22010001,
	mmSPI_RESOURCE_RESERVE_CU_0, 0xffffffff, 0x00000800,
	mmSPI_RESOURCE_RESERVE_CU_1, 0xffffffff, 0x00000800,
	mmSPI_RESOURCE_RESERVE_EN_CU_0, 0xffffffff, 0x00007FBF,
	mmSPI_RESOURCE_RESERVE_EN_CU_1, 0xffffffff, 0x00007FAF
};

static const u32 iceland_mgcg_cgcg_init[] =
{
	mmRLC_CGTT_MGCG_OVERRIDE, 0xffffffff, 0xffffffff,
	mmGRBM_GFX_INDEX, 0xffffffff, 0xe0000000,
	mmCB_CGTT_SCLK_CTRL, 0xffffffff, 0x00000100,
	mmCGTT_BCI_CLK_CTRL, 0xffffffff, 0x00000100,
	mmCGTT_CP_CLK_CTRL, 0xffffffff, 0xc0000100,
	mmCGTT_CPC_CLK_CTRL, 0xffffffff, 0xc0000100,
	mmCGTT_CPF_CLK_CTRL, 0xffffffff, 0xc0000100,
	mmCGTT_GDS_CLK_CTRL, 0xffffffff, 0x00000100,
	mmCGTT_IA_CLK_CTRL, 0xffffffff, 0x06000100,
	mmCGTT_PA_CLK_CTRL, 0xffffffff, 0x00000100,
	mmCGTT_WD_CLK_CTRL, 0xffffffff, 0x06000100,
	mmCGTT_PC_CLK_CTRL, 0xffffffff, 0x00000100,
	mmCGTT_RLC_CLK_CTRL, 0xffffffff, 0x00000100,
	mmCGTT_SC_CLK_CTRL, 0xffffffff, 0x00000100,
	mmCGTT_SPI_CLK_CTRL, 0xffffffff, 0x00000100,
	mmCGTT_SQ_CLK_CTRL, 0xffffffff, 0x00000100,
	mmCGTT_SQG_CLK_CTRL, 0xffffffff, 0x00000100,
	mmCGTT_SX_CLK_CTRL0, 0xffffffff, 0x00000100,
	mmCGTT_SX_CLK_CTRL1, 0xffffffff, 0x00000100,
	mmCGTT_SX_CLK_CTRL2, 0xffffffff, 0x00000100,
	mmCGTT_SX_CLK_CTRL3, 0xffffffff, 0x00000100,
	mmCGTT_SX_CLK_CTRL4, 0xffffffff, 0x00000100,
	mmCGTT_TCI_CLK_CTRL, 0xffffffff, 0xff000100,
	mmCGTT_TCP_CLK_CTRL, 0xffffffff, 0x00000100,
	mmCGTT_VGT_CLK_CTRL, 0xffffffff, 0x06000100,
	mmDB_CGTT_CLK_CTRL_0, 0xffffffff, 0x00000100,
	mmTA_CGTT_CTRL, 0xffffffff, 0x00000100,
	mmTCA_CGTT_SCLK_CTRL, 0xffffffff, 0x00000100,
	mmTCC_CGTT_SCLK_CTRL, 0xffffffff, 0x00000100,
	mmTD_CGTT_CTRL, 0xffffffff, 0x00000100,
	mmGRBM_GFX_INDEX, 0xffffffff, 0xe0000000,
	mmCGTS_CU0_SP0_CTRL_REG, 0xffffffff, 0x00010000,
	mmCGTS_CU0_LDS_SQ_CTRL_REG, 0xffffffff, 0x00030002,
	mmCGTS_CU0_TA_SQC_CTRL_REG, 0xffffffff, 0x0f840f87,
	mmCGTS_CU0_SP1_CTRL_REG, 0xffffffff, 0x00060005,
	mmCGTS_CU0_TD_TCP_CTRL_REG, 0xffffffff, 0x00090008,
	mmCGTS_CU1_SP0_CTRL_REG, 0xffffffff, 0x00010000,
	mmCGTS_CU1_LDS_SQ_CTRL_REG, 0xffffffff, 0x00030002,
	mmCGTS_CU1_TA_CTRL_REG, 0xffffffff, 0x00040007,
	mmCGTS_CU1_SP1_CTRL_REG, 0xffffffff, 0x00060005,
	mmCGTS_CU1_TD_TCP_CTRL_REG, 0xffffffff, 0x00090008,
	mmCGTS_CU2_SP0_CTRL_REG, 0xffffffff, 0x00010000,
	mmCGTS_CU2_LDS_SQ_CTRL_REG, 0xffffffff, 0x00030002,
	mmCGTS_CU2_TA_CTRL_REG, 0xffffffff, 0x00040007,
	mmCGTS_CU2_SP1_CTRL_REG, 0xffffffff, 0x00060005,
	mmCGTS_CU2_TD_TCP_CTRL_REG, 0xffffffff, 0x00090008,
	mmCGTS_CU3_SP0_CTRL_REG, 0xffffffff, 0x00010000,
	mmCGTS_CU3_LDS_SQ_CTRL_REG, 0xffffffff, 0x00030002,
	mmCGTS_CU3_TA_CTRL_REG, 0xffffffff, 0x00040007,
	mmCGTS_CU3_SP1_CTRL_REG, 0xffffffff, 0x00060005,
	mmCGTS_CU3_TD_TCP_CTRL_REG, 0xffffffff, 0x00090008,
	mmCGTS_CU4_SP0_CTRL_REG, 0xffffffff, 0x00010000,
	mmCGTS_CU4_LDS_SQ_CTRL_REG, 0xffffffff, 0x00030002,
	mmCGTS_CU4_TA_SQC_CTRL_REG, 0xffffffff, 0x0f840f87,
	mmCGTS_CU4_SP1_CTRL_REG, 0xffffffff, 0x00060005,
	mmCGTS_CU4_TD_TCP_CTRL_REG, 0xffffffff, 0x00090008,
	mmCGTS_CU5_SP0_CTRL_REG, 0xffffffff, 0x00010000,
	mmCGTS_CU5_LDS_SQ_CTRL_REG, 0xffffffff, 0x00030002,
	mmCGTS_CU5_TA_CTRL_REG, 0xffffffff, 0x00040007,
	mmCGTS_CU5_SP1_CTRL_REG, 0xffffffff, 0x00060005,
	mmCGTS_CU5_TD_TCP_CTRL_REG, 0xffffffff, 0x00090008,
	mmCGTS_SM_CTRL_REG, 0xffffffff, 0x96e00200,
	mmCP_RB_WPTR_POLL_CNTL, 0xffffffff, 0x00900100,
	mmRLC_CGCG_CGLS_CTRL, 0xffffffff, 0x0020003c,
};

static const u32 cz_golden_settings_a11[] =
{
	mmCB_HW_CONTROL_3, 0x00000040, 0x00000040,
	mmDB_DEBUG2, 0xf00fffff, 0x00000400,
	mmGB_GPU_ID, 0x0000000f, 0x00000000,
	mmPA_SC_ENHANCE, 0xffffffff, 0x00000001,
	mmPA_SC_LINE_STIPPLE_STATE, 0x0000ff0f, 0x00000000,
	mmSQ_RANDOM_WAVE_PRI, 0x001fffff, 0x000006fd,
	mmTA_CNTL_AUX, 0x000f000f, 0x00010000,
	mmTCC_EXE_DISABLE, 0x00000002, 0x00000002,
	mmTCP_ADDR_CONFIG, 0x0000000f, 0x000000f3,
	mmTCP_CHAN_STEER_LO, 0xffffffff, 0x00001302
};

static const u32 cz_golden_common_all[] =
{
	mmGRBM_GFX_INDEX, 0xffffffff, 0xe0000000,
	mmPA_SC_RASTER_CONFIG, 0xffffffff, 0x00000002,
	mmPA_SC_RASTER_CONFIG_1, 0xffffffff, 0x00000000,
	mmGB_ADDR_CONFIG, 0xffffffff, 0x22010001,
	mmSPI_RESOURCE_RESERVE_CU_0, 0xffffffff, 0x00000800,
	mmSPI_RESOURCE_RESERVE_CU_1, 0xffffffff, 0x00000800,
	mmSPI_RESOURCE_RESERVE_EN_CU_0, 0xffffffff, 0x00007FBF,
	mmSPI_RESOURCE_RESERVE_EN_CU_1, 0xffffffff, 0x00007FAF
};

static const u32 cz_mgcg_cgcg_init[] =
{
	mmRLC_CGTT_MGCG_OVERRIDE, 0xffffffff, 0xffffffff,
	mmGRBM_GFX_INDEX, 0xffffffff, 0xe0000000,
	mmCB_CGTT_SCLK_CTRL, 0xffffffff, 0x00000100,
	mmCGTT_BCI_CLK_CTRL, 0xffffffff, 0x00000100,
	mmCGTT_CP_CLK_CTRL, 0xffffffff, 0x00000100,
	mmCGTT_CPC_CLK_CTRL, 0xffffffff, 0x00000100,
	mmCGTT_CPF_CLK_CTRL, 0xffffffff, 0x00000100,
	mmCGTT_GDS_CLK_CTRL, 0xffffffff, 0x00000100,
	mmCGTT_IA_CLK_CTRL, 0xffffffff, 0x06000100,
	mmCGTT_PA_CLK_CTRL, 0xffffffff, 0x00000100,
	mmCGTT_WD_CLK_CTRL, 0xffffffff, 0x06000100,
	mmCGTT_PC_CLK_CTRL, 0xffffffff, 0x00000100,
	mmCGTT_RLC_CLK_CTRL, 0xffffffff, 0x00000100,
	mmCGTT_SC_CLK_CTRL, 0xffffffff, 0x00000100,
	mmCGTT_SPI_CLK_CTRL, 0xffffffff, 0x00000100,
	mmCGTT_SQ_CLK_CTRL, 0xffffffff, 0x00000100,
	mmCGTT_SQG_CLK_CTRL, 0xffffffff, 0x00000100,
	mmCGTT_SX_CLK_CTRL0, 0xffffffff, 0x00000100,
	mmCGTT_SX_CLK_CTRL1, 0xffffffff, 0x00000100,
	mmCGTT_SX_CLK_CTRL2, 0xffffffff, 0x00000100,
	mmCGTT_SX_CLK_CTRL3, 0xffffffff, 0x00000100,
	mmCGTT_SX_CLK_CTRL4, 0xffffffff, 0x00000100,
	mmCGTT_TCI_CLK_CTRL, 0xffffffff, 0x00000100,
	mmCGTT_TCP_CLK_CTRL, 0xffffffff, 0x00000100,
	mmCGTT_VGT_CLK_CTRL, 0xffffffff, 0x06000100,
	mmDB_CGTT_CLK_CTRL_0, 0xffffffff, 0x00000100,
	mmTA_CGTT_CTRL, 0xffffffff, 0x00000100,
	mmTCA_CGTT_SCLK_CTRL, 0xffffffff, 0x00000100,
	mmTCC_CGTT_SCLK_CTRL, 0xffffffff, 0x00000100,
	mmTD_CGTT_CTRL, 0xffffffff, 0x00000100,
	mmGRBM_GFX_INDEX, 0xffffffff, 0xe0000000,
	mmCGTS_CU0_SP0_CTRL_REG, 0xffffffff, 0x00010000,
	mmCGTS_CU0_LDS_SQ_CTRL_REG, 0xffffffff, 0x00030002,
	mmCGTS_CU0_TA_SQC_CTRL_REG, 0xffffffff, 0x00040007,
	mmCGTS_CU0_SP1_CTRL_REG, 0xffffffff, 0x00060005,
	mmCGTS_CU0_TD_TCP_CTRL_REG, 0xffffffff, 0x00090008,
	mmCGTS_CU1_SP0_CTRL_REG, 0xffffffff, 0x00010000,
	mmCGTS_CU1_LDS_SQ_CTRL_REG, 0xffffffff, 0x00030002,
	mmCGTS_CU1_TA_CTRL_REG, 0xffffffff, 0x00040007,
	mmCGTS_CU1_SP1_CTRL_REG, 0xffffffff, 0x00060005,
	mmCGTS_CU1_TD_TCP_CTRL_REG, 0xffffffff, 0x00090008,
	mmCGTS_CU2_SP0_CTRL_REG, 0xffffffff, 0x00010000,
	mmCGTS_CU2_LDS_SQ_CTRL_REG, 0xffffffff, 0x00030002,
	mmCGTS_CU2_TA_CTRL_REG, 0xffffffff, 0x00040007,
	mmCGTS_CU2_SP1_CTRL_REG, 0xffffffff, 0x00060005,
	mmCGTS_CU2_TD_TCP_CTRL_REG, 0xffffffff, 0x00090008,
	mmCGTS_CU3_SP0_CTRL_REG, 0xffffffff, 0x00010000,
	mmCGTS_CU3_LDS_SQ_CTRL_REG, 0xffffffff, 0x00030002,
	mmCGTS_CU3_TA_CTRL_REG, 0xffffffff, 0x00040007,
	mmCGTS_CU3_SP1_CTRL_REG, 0xffffffff, 0x00060005,
	mmCGTS_CU3_TD_TCP_CTRL_REG, 0xffffffff, 0x00090008,
	mmCGTS_CU4_SP0_CTRL_REG, 0xffffffff, 0x00010000,
	mmCGTS_CU4_LDS_SQ_CTRL_REG, 0xffffffff, 0x00030002,
	mmCGTS_CU4_TA_SQC_CTRL_REG, 0xffffffff, 0x00040007,
	mmCGTS_CU4_SP1_CTRL_REG, 0xffffffff, 0x00060005,
	mmCGTS_CU4_TD_TCP_CTRL_REG, 0xffffffff, 0x00090008,
	mmCGTS_CU5_SP0_CTRL_REG, 0xffffffff, 0x00010000,
	mmCGTS_CU5_LDS_SQ_CTRL_REG, 0xffffffff, 0x00030002,
	mmCGTS_CU5_TA_CTRL_REG, 0xffffffff, 0x00040007,
	mmCGTS_CU5_SP1_CTRL_REG, 0xffffffff, 0x00060005,
	mmCGTS_CU5_TD_TCP_CTRL_REG, 0xffffffff, 0x00090008,
	mmCGTS_CU6_SP0_CTRL_REG, 0xffffffff, 0x00010000,
	mmCGTS_CU6_LDS_SQ_CTRL_REG, 0xffffffff, 0x00030002,
	mmCGTS_CU6_TA_CTRL_REG, 0xffffffff, 0x00040007,
	mmCGTS_CU6_SP1_CTRL_REG, 0xffffffff, 0x00060005,
	mmCGTS_CU6_TD_TCP_CTRL_REG, 0xffffffff, 0x00090008,
	mmCGTS_CU7_SP0_CTRL_REG, 0xffffffff, 0x00010000,
	mmCGTS_CU7_LDS_SQ_CTRL_REG, 0xffffffff, 0x00030002,
	mmCGTS_CU7_TA_CTRL_REG, 0xffffffff, 0x00040007,
	mmCGTS_CU7_SP1_CTRL_REG, 0xffffffff, 0x00060005,
	mmCGTS_CU7_TD_TCP_CTRL_REG, 0xffffffff, 0x00090008,
	mmCGTS_SM_CTRL_REG, 0xffffffff, 0x96e00200,
	mmCP_RB_WPTR_POLL_CNTL, 0xffffffff, 0x00900100,
	mmRLC_CGCG_CGLS_CTRL, 0xffffffff, 0x0020003f,
	mmCP_MEM_SLP_CNTL, 0x00000001, 0x00000001,
};

static const u32 stoney_golden_settings_a11[] =
{
	mmDB_DEBUG2, 0xf00fffff, 0x00000400,
	mmGB_GPU_ID, 0x0000000f, 0x00000000,
	mmPA_SC_ENHANCE, 0xffffffff, 0x20000001,
	mmPA_SC_LINE_STIPPLE_STATE, 0x0000ff0f, 0x00000000,
	mmRLC_CGCG_CGLS_CTRL, 0x00000003, 0x0001003c,
	mmTA_CNTL_AUX, 0x000f000f, 0x000b0000,
	mmTCC_CTRL, 0x00100000, 0xf31fff7f,
	mmTCC_EXE_DISABLE, 0x00000002, 0x00000002,
	mmTCP_ADDR_CONFIG, 0x0000000f, 0x000000f1,
	mmTCP_CHAN_STEER_LO, 0xffffffff, 0x10101010,
};

static const u32 stoney_golden_common_all[] =
{
	mmGRBM_GFX_INDEX, 0xffffffff, 0xe0000000,
	mmPA_SC_RASTER_CONFIG, 0xffffffff, 0x00000000,
	mmPA_SC_RASTER_CONFIG_1, 0xffffffff, 0x00000000,
	mmGB_ADDR_CONFIG, 0xffffffff, 0x12010001,
	mmSPI_RESOURCE_RESERVE_CU_0, 0xffffffff, 0x00000800,
	mmSPI_RESOURCE_RESERVE_CU_1, 0xffffffff, 0x00000800,
	mmSPI_RESOURCE_RESERVE_EN_CU_0, 0xffffffff, 0x00007FBF,
	mmSPI_RESOURCE_RESERVE_EN_CU_1, 0xffffffff, 0x00007FAF,
};

static const u32 stoney_mgcg_cgcg_init[] =
{
	mmGRBM_GFX_INDEX, 0xffffffff, 0xe0000000,
	mmRLC_CGCG_CGLS_CTRL, 0xffffffff, 0x0020003f,
	mmCP_MEM_SLP_CNTL, 0xffffffff, 0x00020201,
	mmRLC_MEM_SLP_CNTL, 0xffffffff, 0x00020201,
	mmCGTS_SM_CTRL_REG, 0xffffffff, 0x96940200,
	mmATC_MISC_CG, 0xffffffff, 0x000c0200,
};

static void gfx_v8_0_set_ring_funcs(struct amdgpu_device *adev);
static void gfx_v8_0_set_irq_funcs(struct amdgpu_device *adev);
static void gfx_v8_0_set_gds_init(struct amdgpu_device *adev);
static void gfx_v8_0_set_rlc_funcs(struct amdgpu_device *adev);
static u32 gfx_v8_0_get_csb_size(struct amdgpu_device *adev);
static void gfx_v8_0_get_cu_info(struct amdgpu_device *adev);

static void gfx_v8_0_init_golden_registers(struct amdgpu_device *adev)
{
	switch (adev->asic_type) {
	case CHIP_TOPAZ:
		amdgpu_program_register_sequence(adev,
						 iceland_mgcg_cgcg_init,
						 (const u32)ARRAY_SIZE(iceland_mgcg_cgcg_init));
		amdgpu_program_register_sequence(adev,
						 golden_settings_iceland_a11,
						 (const u32)ARRAY_SIZE(golden_settings_iceland_a11));
		amdgpu_program_register_sequence(adev,
						 iceland_golden_common_all,
						 (const u32)ARRAY_SIZE(iceland_golden_common_all));
		break;
	case CHIP_FIJI:
		amdgpu_program_register_sequence(adev,
						 fiji_mgcg_cgcg_init,
						 (const u32)ARRAY_SIZE(fiji_mgcg_cgcg_init));
		amdgpu_program_register_sequence(adev,
						 golden_settings_fiji_a10,
						 (const u32)ARRAY_SIZE(golden_settings_fiji_a10));
		amdgpu_program_register_sequence(adev,
						 fiji_golden_common_all,
						 (const u32)ARRAY_SIZE(fiji_golden_common_all));
		break;

	case CHIP_TONGA:
		amdgpu_program_register_sequence(adev,
						 tonga_mgcg_cgcg_init,
						 (const u32)ARRAY_SIZE(tonga_mgcg_cgcg_init));
		amdgpu_program_register_sequence(adev,
						 golden_settings_tonga_a11,
						 (const u32)ARRAY_SIZE(golden_settings_tonga_a11));
		amdgpu_program_register_sequence(adev,
						 tonga_golden_common_all,
						 (const u32)ARRAY_SIZE(tonga_golden_common_all));
		break;
	case CHIP_POLARIS11:
		amdgpu_program_register_sequence(adev,
						 golden_settings_polaris11_a11,
						 (const u32)ARRAY_SIZE(golden_settings_polaris11_a11));
		amdgpu_program_register_sequence(adev,
						 polaris11_golden_common_all,
						 (const u32)ARRAY_SIZE(polaris11_golden_common_all));
		break;
	case CHIP_POLARIS10:
		amdgpu_program_register_sequence(adev,
						 golden_settings_polaris10_a11,
						 (const u32)ARRAY_SIZE(golden_settings_polaris10_a11));
		amdgpu_program_register_sequence(adev,
						 polaris10_golden_common_all,
						 (const u32)ARRAY_SIZE(polaris10_golden_common_all));
		break;
	case CHIP_CARRIZO:
		amdgpu_program_register_sequence(adev,
						 cz_mgcg_cgcg_init,
						 (const u32)ARRAY_SIZE(cz_mgcg_cgcg_init));
		amdgpu_program_register_sequence(adev,
						 cz_golden_settings_a11,
						 (const u32)ARRAY_SIZE(cz_golden_settings_a11));
		amdgpu_program_register_sequence(adev,
						 cz_golden_common_all,
						 (const u32)ARRAY_SIZE(cz_golden_common_all));
		break;
	case CHIP_STONEY:
		amdgpu_program_register_sequence(adev,
						 stoney_mgcg_cgcg_init,
						 (const u32)ARRAY_SIZE(stoney_mgcg_cgcg_init));
		amdgpu_program_register_sequence(adev,
						 stoney_golden_settings_a11,
						 (const u32)ARRAY_SIZE(stoney_golden_settings_a11));
		amdgpu_program_register_sequence(adev,
						 stoney_golden_common_all,
						 (const u32)ARRAY_SIZE(stoney_golden_common_all));
		break;
	default:
		break;
	}
}

static void gfx_v8_0_scratch_init(struct amdgpu_device *adev)
{
	int i;

	adev->gfx.scratch.num_reg = 7;
	adev->gfx.scratch.reg_base = mmSCRATCH_REG0;
	for (i = 0; i < adev->gfx.scratch.num_reg; i++) {
		adev->gfx.scratch.free[i] = true;
		adev->gfx.scratch.reg[i] = adev->gfx.scratch.reg_base + i;
	}
}

static int gfx_v8_0_ring_test_ring(struct amdgpu_ring *ring)
{
	struct amdgpu_device *adev = ring->adev;
	uint32_t scratch;
	uint32_t tmp = 0;
	unsigned i;
	int r;

	r = amdgpu_gfx_scratch_get(adev, &scratch);
	if (r) {
		DRM_ERROR("amdgpu: cp failed to get scratch reg (%d).\n", r);
		return r;
	}
	WREG32(scratch, 0xCAFEDEAD);
	r = amdgpu_ring_alloc(ring, 3);
	if (r) {
		DRM_ERROR("amdgpu: cp failed to lock ring %d (%d).\n",
			  ring->idx, r);
		amdgpu_gfx_scratch_free(adev, scratch);
		return r;
	}
	amdgpu_ring_write(ring, PACKET3(PACKET3_SET_UCONFIG_REG, 1));
	amdgpu_ring_write(ring, (scratch - PACKET3_SET_UCONFIG_REG_START));
	amdgpu_ring_write(ring, 0xDEADBEEF);
	amdgpu_ring_commit(ring);

	for (i = 0; i < adev->usec_timeout; i++) {
		tmp = RREG32(scratch);
		if (tmp == 0xDEADBEEF)
			break;
		DRM_UDELAY(1);
	}
	if (i < adev->usec_timeout) {
		DRM_INFO("ring test on %d succeeded in %d usecs\n",
			 ring->idx, i);
	} else {
		DRM_ERROR("amdgpu: ring %d test failed (scratch(0x%04X)=0x%08X)\n",
			  ring->idx, scratch, tmp);
		r = -EINVAL;
	}
	amdgpu_gfx_scratch_free(adev, scratch);
	return r;
}

static int gfx_v8_0_ring_test_ib(struct amdgpu_ring *ring)
{
	struct amdgpu_device *adev = ring->adev;
	struct amdgpu_ib ib;
	struct fence *f = NULL;
	uint32_t scratch;
	uint32_t tmp = 0;
	unsigned i;
	int r;

	r = amdgpu_gfx_scratch_get(adev, &scratch);
	if (r) {
		DRM_ERROR("amdgpu: failed to get scratch reg (%d).\n", r);
		return r;
	}
	WREG32(scratch, 0xCAFEDEAD);
	memset(&ib, 0, sizeof(ib));
	r = amdgpu_ib_get(adev, NULL, 256, &ib);
	if (r) {
		DRM_ERROR("amdgpu: failed to get ib (%d).\n", r);
		goto err1;
	}
	ib.ptr[0] = PACKET3(PACKET3_SET_UCONFIG_REG, 1);
	ib.ptr[1] = ((scratch - PACKET3_SET_UCONFIG_REG_START));
	ib.ptr[2] = 0xDEADBEEF;
	ib.length_dw = 3;

	r = amdgpu_ib_schedule(ring, 1, &ib, NULL, NULL, &f);
	if (r)
		goto err2;

	r = fence_wait(f, false);
	if (r) {
		DRM_ERROR("amdgpu: fence wait failed (%d).\n", r);
		goto err2;
	}
	for (i = 0; i < adev->usec_timeout; i++) {
		tmp = RREG32(scratch);
		if (tmp == 0xDEADBEEF)
			break;
		DRM_UDELAY(1);
	}
	if (i < adev->usec_timeout) {
		DRM_INFO("ib test on ring %d succeeded in %u usecs\n",
			 ring->idx, i);
		goto err2;
	} else {
		DRM_ERROR("amdgpu: ib test failed (scratch(0x%04X)=0x%08X)\n",
			  scratch, tmp);
		r = -EINVAL;
	}
err2:
	fence_put(f);
	amdgpu_ib_free(adev, &ib, NULL);
	fence_put(f);
err1:
	amdgpu_gfx_scratch_free(adev, scratch);
	return r;
}


static void gfx_v8_0_free_microcode(struct amdgpu_device *adev) {
	release_firmware(adev->gfx.pfp_fw);
	adev->gfx.pfp_fw = NULL;
	release_firmware(adev->gfx.me_fw);
	adev->gfx.me_fw = NULL;
	release_firmware(adev->gfx.ce_fw);
	adev->gfx.ce_fw = NULL;
	release_firmware(adev->gfx.rlc_fw);
	adev->gfx.rlc_fw = NULL;
	release_firmware(adev->gfx.mec_fw);
	adev->gfx.mec_fw = NULL;
	if ((adev->asic_type != CHIP_STONEY) &&
	    (adev->asic_type != CHIP_TOPAZ))
		release_firmware(adev->gfx.mec2_fw);
	adev->gfx.mec2_fw = NULL;

	kfree(adev->gfx.rlc.register_list_format);
}

static int gfx_v8_0_init_microcode(struct amdgpu_device *adev)
{
	const char *chip_name;
	char fw_name[30];
	int err;
	struct amdgpu_firmware_info *info = NULL;
	const struct common_firmware_header *header = NULL;
	const struct gfx_firmware_header_v1_0 *cp_hdr;
	const struct rlc_firmware_header_v2_0 *rlc_hdr;
	unsigned int *tmp = NULL, i;

	DRM_DEBUG("\n");

	switch (adev->asic_type) {
	case CHIP_TOPAZ:
		chip_name = "topaz";
		break;
	case CHIP_TONGA:
		chip_name = "tonga";
		break;
	case CHIP_CARRIZO:
		chip_name = "carrizo";
		break;
	case CHIP_FIJI:
		chip_name = "fiji";
		break;
	case CHIP_POLARIS11:
		chip_name = "polaris11";
		break;
	case CHIP_POLARIS10:
		chip_name = "polaris10";
		break;
	case CHIP_STONEY:
		chip_name = "stoney";
		break;
	default:
		BUG();
	}

	snprintf(fw_name, sizeof(fw_name), "amdgpu/%s_pfp.bin", chip_name);
	err = request_firmware(&adev->gfx.pfp_fw, fw_name, adev->dev);
	if (err)
		goto out;
	err = amdgpu_ucode_validate(adev->gfx.pfp_fw);
	if (err)
		goto out;
	cp_hdr = (const struct gfx_firmware_header_v1_0 *)adev->gfx.pfp_fw->data;
	adev->gfx.pfp_fw_version = le32_to_cpu(cp_hdr->header.ucode_version);
	adev->gfx.pfp_feature_version = le32_to_cpu(cp_hdr->ucode_feature_version);

	snprintf(fw_name, sizeof(fw_name), "amdgpu/%s_me.bin", chip_name);
	err = request_firmware(&adev->gfx.me_fw, fw_name, adev->dev);
	if (err)
		goto out;
	err = amdgpu_ucode_validate(adev->gfx.me_fw);
	if (err)
		goto out;
	cp_hdr = (const struct gfx_firmware_header_v1_0 *)adev->gfx.me_fw->data;
	adev->gfx.me_fw_version = le32_to_cpu(cp_hdr->header.ucode_version);
	adev->gfx.me_feature_version = le32_to_cpu(cp_hdr->ucode_feature_version);

	snprintf(fw_name, sizeof(fw_name), "amdgpu/%s_ce.bin", chip_name);
	err = request_firmware(&adev->gfx.ce_fw, fw_name, adev->dev);
	if (err)
		goto out;
	err = amdgpu_ucode_validate(adev->gfx.ce_fw);
	if (err)
		goto out;
	cp_hdr = (const struct gfx_firmware_header_v1_0 *)adev->gfx.ce_fw->data;
	adev->gfx.ce_fw_version = le32_to_cpu(cp_hdr->header.ucode_version);
	adev->gfx.ce_feature_version = le32_to_cpu(cp_hdr->ucode_feature_version);

	snprintf(fw_name, sizeof(fw_name), "amdgpu/%s_rlc.bin", chip_name);
	err = request_firmware(&adev->gfx.rlc_fw, fw_name, adev->dev);
	if (err)
		goto out;
	err = amdgpu_ucode_validate(adev->gfx.rlc_fw);
	rlc_hdr = (const struct rlc_firmware_header_v2_0 *)adev->gfx.rlc_fw->data;
	adev->gfx.rlc_fw_version = le32_to_cpu(rlc_hdr->header.ucode_version);
	adev->gfx.rlc_feature_version = le32_to_cpu(rlc_hdr->ucode_feature_version);

	adev->gfx.rlc.save_and_restore_offset =
			le32_to_cpu(rlc_hdr->save_and_restore_offset);
	adev->gfx.rlc.clear_state_descriptor_offset =
			le32_to_cpu(rlc_hdr->clear_state_descriptor_offset);
	adev->gfx.rlc.avail_scratch_ram_locations =
			le32_to_cpu(rlc_hdr->avail_scratch_ram_locations);
	adev->gfx.rlc.reg_restore_list_size =
			le32_to_cpu(rlc_hdr->reg_restore_list_size);
	adev->gfx.rlc.reg_list_format_start =
			le32_to_cpu(rlc_hdr->reg_list_format_start);
	adev->gfx.rlc.reg_list_format_separate_start =
			le32_to_cpu(rlc_hdr->reg_list_format_separate_start);
	adev->gfx.rlc.starting_offsets_start =
			le32_to_cpu(rlc_hdr->starting_offsets_start);
	adev->gfx.rlc.reg_list_format_size_bytes =
			le32_to_cpu(rlc_hdr->reg_list_format_size_bytes);
	adev->gfx.rlc.reg_list_size_bytes =
			le32_to_cpu(rlc_hdr->reg_list_size_bytes);

	adev->gfx.rlc.register_list_format =
			kmalloc(adev->gfx.rlc.reg_list_format_size_bytes +
					adev->gfx.rlc.reg_list_size_bytes, GFP_KERNEL);

	if (!adev->gfx.rlc.register_list_format) {
		err = -ENOMEM;
		goto out;
	}

	tmp = (unsigned int *)((uintptr_t)rlc_hdr +
			le32_to_cpu(rlc_hdr->reg_list_format_array_offset_bytes));
	for (i = 0 ; i < (rlc_hdr->reg_list_format_size_bytes >> 2); i++)
		adev->gfx.rlc.register_list_format[i] =	le32_to_cpu(tmp[i]);

	adev->gfx.rlc.register_restore = adev->gfx.rlc.register_list_format + i;

	tmp = (unsigned int *)((uintptr_t)rlc_hdr +
			le32_to_cpu(rlc_hdr->reg_list_array_offset_bytes));
	for (i = 0 ; i < (rlc_hdr->reg_list_size_bytes >> 2); i++)
		adev->gfx.rlc.register_restore[i] = le32_to_cpu(tmp[i]);

	snprintf(fw_name, sizeof(fw_name), "amdgpu/%s_mec.bin", chip_name);
	err = request_firmware(&adev->gfx.mec_fw, fw_name, adev->dev);
	if (err)
		goto out;
	err = amdgpu_ucode_validate(adev->gfx.mec_fw);
	if (err)
		goto out;
	cp_hdr = (const struct gfx_firmware_header_v1_0 *)adev->gfx.mec_fw->data;
	adev->gfx.mec_fw_version = le32_to_cpu(cp_hdr->header.ucode_version);
	adev->gfx.mec_feature_version = le32_to_cpu(cp_hdr->ucode_feature_version);

	if ((adev->asic_type != CHIP_STONEY) &&
	    (adev->asic_type != CHIP_TOPAZ)) {
		snprintf(fw_name, sizeof(fw_name), "amdgpu/%s_mec2.bin", chip_name);
		err = request_firmware(&adev->gfx.mec2_fw, fw_name, adev->dev);
		if (!err) {
			err = amdgpu_ucode_validate(adev->gfx.mec2_fw);
			if (err)
				goto out;
			cp_hdr = (const struct gfx_firmware_header_v1_0 *)
				adev->gfx.mec2_fw->data;
			adev->gfx.mec2_fw_version =
				le32_to_cpu(cp_hdr->header.ucode_version);
			adev->gfx.mec2_feature_version =
				le32_to_cpu(cp_hdr->ucode_feature_version);
		} else {
			err = 0;
			adev->gfx.mec2_fw = NULL;
		}
	}

	if (adev->firmware.smu_load) {
		info = &adev->firmware.ucode[AMDGPU_UCODE_ID_CP_PFP];
		info->ucode_id = AMDGPU_UCODE_ID_CP_PFP;
		info->fw = adev->gfx.pfp_fw;
		header = (const struct common_firmware_header *)info->fw->data;
		adev->firmware.fw_size +=
			ALIGN(le32_to_cpu(header->ucode_size_bytes), PAGE_SIZE);

		info = &adev->firmware.ucode[AMDGPU_UCODE_ID_CP_ME];
		info->ucode_id = AMDGPU_UCODE_ID_CP_ME;
		info->fw = adev->gfx.me_fw;
		header = (const struct common_firmware_header *)info->fw->data;
		adev->firmware.fw_size +=
			ALIGN(le32_to_cpu(header->ucode_size_bytes), PAGE_SIZE);

		info = &adev->firmware.ucode[AMDGPU_UCODE_ID_CP_CE];
		info->ucode_id = AMDGPU_UCODE_ID_CP_CE;
		info->fw = adev->gfx.ce_fw;
		header = (const struct common_firmware_header *)info->fw->data;
		adev->firmware.fw_size +=
			ALIGN(le32_to_cpu(header->ucode_size_bytes), PAGE_SIZE);

		info = &adev->firmware.ucode[AMDGPU_UCODE_ID_RLC_G];
		info->ucode_id = AMDGPU_UCODE_ID_RLC_G;
		info->fw = adev->gfx.rlc_fw;
		header = (const struct common_firmware_header *)info->fw->data;
		adev->firmware.fw_size +=
			ALIGN(le32_to_cpu(header->ucode_size_bytes), PAGE_SIZE);

		info = &adev->firmware.ucode[AMDGPU_UCODE_ID_CP_MEC1];
		info->ucode_id = AMDGPU_UCODE_ID_CP_MEC1;
		info->fw = adev->gfx.mec_fw;
		header = (const struct common_firmware_header *)info->fw->data;
		adev->firmware.fw_size +=
			ALIGN(le32_to_cpu(header->ucode_size_bytes), PAGE_SIZE);

		if (adev->gfx.mec2_fw) {
			info = &adev->firmware.ucode[AMDGPU_UCODE_ID_CP_MEC2];
			info->ucode_id = AMDGPU_UCODE_ID_CP_MEC2;
			info->fw = adev->gfx.mec2_fw;
			header = (const struct common_firmware_header *)info->fw->data;
			adev->firmware.fw_size +=
				ALIGN(le32_to_cpu(header->ucode_size_bytes), PAGE_SIZE);
		}

	}

out:
	if (err) {
		dev_err(adev->dev,
			"gfx8: Failed to load firmware \"%s\"\n",
			fw_name);
		release_firmware(adev->gfx.pfp_fw);
		adev->gfx.pfp_fw = NULL;
		release_firmware(adev->gfx.me_fw);
		adev->gfx.me_fw = NULL;
		release_firmware(adev->gfx.ce_fw);
		adev->gfx.ce_fw = NULL;
		release_firmware(adev->gfx.rlc_fw);
		adev->gfx.rlc_fw = NULL;
		release_firmware(adev->gfx.mec_fw);
		adev->gfx.mec_fw = NULL;
		release_firmware(adev->gfx.mec2_fw);
		adev->gfx.mec2_fw = NULL;
	}
	return err;
}

static void gfx_v8_0_get_csb_buffer(struct amdgpu_device *adev,
				    volatile u32 *buffer)
{
	u32 count = 0, i;
	const struct cs_section_def *sect = NULL;
	const struct cs_extent_def *ext = NULL;

	if (adev->gfx.rlc.cs_data == NULL)
		return;
	if (buffer == NULL)
		return;

	buffer[count++] = cpu_to_le32(PACKET3(PACKET3_PREAMBLE_CNTL, 0));
	buffer[count++] = cpu_to_le32(PACKET3_PREAMBLE_BEGIN_CLEAR_STATE);

	buffer[count++] = cpu_to_le32(PACKET3(PACKET3_CONTEXT_CONTROL, 1));
	buffer[count++] = cpu_to_le32(0x80000000);
	buffer[count++] = cpu_to_le32(0x80000000);

	for (sect = adev->gfx.rlc.cs_data; sect->section != NULL; ++sect) {
		for (ext = sect->section; ext->extent != NULL; ++ext) {
			if (sect->id == SECT_CONTEXT) {
				buffer[count++] =
					cpu_to_le32(PACKET3(PACKET3_SET_CONTEXT_REG, ext->reg_count));
				buffer[count++] = cpu_to_le32(ext->reg_index -
						PACKET3_SET_CONTEXT_REG_START);
				for (i = 0; i < ext->reg_count; i++)
					buffer[count++] = cpu_to_le32(ext->extent[i]);
			} else {
				return;
			}
		}
	}

	buffer[count++] = cpu_to_le32(PACKET3(PACKET3_SET_CONTEXT_REG, 2));
	buffer[count++] = cpu_to_le32(mmPA_SC_RASTER_CONFIG -
			PACKET3_SET_CONTEXT_REG_START);
	switch (adev->asic_type) {
	case CHIP_TONGA:
	case CHIP_POLARIS10:
		buffer[count++] = cpu_to_le32(0x16000012);
		buffer[count++] = cpu_to_le32(0x0000002A);
		break;
	case CHIP_POLARIS11:
		buffer[count++] = cpu_to_le32(0x16000012);
		buffer[count++] = cpu_to_le32(0x00000000);
		break;
	case CHIP_FIJI:
		buffer[count++] = cpu_to_le32(0x3a00161a);
		buffer[count++] = cpu_to_le32(0x0000002e);
		break;
	case CHIP_TOPAZ:
	case CHIP_CARRIZO:
		buffer[count++] = cpu_to_le32(0x00000002);
		buffer[count++] = cpu_to_le32(0x00000000);
		break;
	case CHIP_STONEY:
		buffer[count++] = cpu_to_le32(0x00000000);
		buffer[count++] = cpu_to_le32(0x00000000);
		break;
	default:
		buffer[count++] = cpu_to_le32(0x00000000);
		buffer[count++] = cpu_to_le32(0x00000000);
		break;
	}

	buffer[count++] = cpu_to_le32(PACKET3(PACKET3_PREAMBLE_CNTL, 0));
	buffer[count++] = cpu_to_le32(PACKET3_PREAMBLE_END_CLEAR_STATE);

	buffer[count++] = cpu_to_le32(PACKET3(PACKET3_CLEAR_STATE, 0));
	buffer[count++] = cpu_to_le32(0);
}

static void gfx_v8_0_rlc_fini(struct amdgpu_device *adev)
{
	int r;

	/* clear state block */
	if (adev->gfx.rlc.clear_state_obj) {
		r = amdgpu_bo_reserve(adev->gfx.rlc.clear_state_obj, false);
		if (unlikely(r != 0))
			dev_warn(adev->dev, "(%d) reserve RLC c bo failed\n", r);
		amdgpu_bo_unpin(adev->gfx.rlc.clear_state_obj);
		amdgpu_bo_unreserve(adev->gfx.rlc.clear_state_obj);

		amdgpu_bo_unref(&adev->gfx.rlc.clear_state_obj);
		adev->gfx.rlc.clear_state_obj = NULL;
	}
}

static int gfx_v8_0_rlc_init(struct amdgpu_device *adev)
{
	volatile u32 *dst_ptr;
	u32 dws;
	const struct cs_section_def *cs_data;
	int r;

	adev->gfx.rlc.cs_data = vi_cs_data;

	cs_data = adev->gfx.rlc.cs_data;

	if (cs_data) {
		/* clear state block */
		adev->gfx.rlc.clear_state_size = dws = gfx_v8_0_get_csb_size(adev);

		if (adev->gfx.rlc.clear_state_obj == NULL) {
			r = amdgpu_bo_create(adev, dws * 4, PAGE_SIZE, true,
					     AMDGPU_GEM_DOMAIN_VRAM,
					     AMDGPU_GEM_CREATE_CPU_ACCESS_REQUIRED,
					     NULL, NULL,
					     &adev->gfx.rlc.clear_state_obj);
			if (r) {
				dev_warn(adev->dev, "(%d) create RLC c bo failed\n", r);
				gfx_v8_0_rlc_fini(adev);
				return r;
			}
		}
		r = amdgpu_bo_reserve(adev->gfx.rlc.clear_state_obj, false);
		if (unlikely(r != 0)) {
			gfx_v8_0_rlc_fini(adev);
			return r;
		}
		r = amdgpu_bo_pin(adev->gfx.rlc.clear_state_obj, AMDGPU_GEM_DOMAIN_VRAM,
				  &adev->gfx.rlc.clear_state_gpu_addr);
		if (r) {
			amdgpu_bo_unreserve(adev->gfx.rlc.clear_state_obj);
			dev_warn(adev->dev, "(%d) pin RLC c bo failed\n", r);
			gfx_v8_0_rlc_fini(adev);
			return r;
		}

		r = amdgpu_bo_kmap(adev->gfx.rlc.clear_state_obj, (void **)&adev->gfx.rlc.cs_ptr);
		if (r) {
			dev_warn(adev->dev, "(%d) map RLC c bo failed\n", r);
			gfx_v8_0_rlc_fini(adev);
			return r;
		}
		/* set up the cs buffer */
		dst_ptr = adev->gfx.rlc.cs_ptr;
		gfx_v8_0_get_csb_buffer(adev, dst_ptr);
		amdgpu_bo_kunmap(adev->gfx.rlc.clear_state_obj);
		amdgpu_bo_unreserve(adev->gfx.rlc.clear_state_obj);
	}

	return 0;
}

static void gfx_v8_0_mec_fini(struct amdgpu_device *adev)
{
	int r;

	if (adev->gfx.mec.hpd_eop_obj) {
		r = amdgpu_bo_reserve(adev->gfx.mec.hpd_eop_obj, false);
		if (unlikely(r != 0))
			dev_warn(adev->dev, "(%d) reserve HPD EOP bo failed\n", r);
		amdgpu_bo_unpin(adev->gfx.mec.hpd_eop_obj);
		amdgpu_bo_unreserve(adev->gfx.mec.hpd_eop_obj);

		amdgpu_bo_unref(&adev->gfx.mec.hpd_eop_obj);
		adev->gfx.mec.hpd_eop_obj = NULL;
	}
}

#define MEC_HPD_SIZE 2048

static int gfx_v8_0_mec_init(struct amdgpu_device *adev)
{
	int r;
	u32 *hpd;

	/*
	 * we assign only 1 pipe because all other pipes will
	 * be handled by KFD
	 */
	adev->gfx.mec.num_mec = 1;
	adev->gfx.mec.num_pipe = 1;
	adev->gfx.mec.num_queue = adev->gfx.mec.num_mec * adev->gfx.mec.num_pipe * 8;

	if (adev->gfx.mec.hpd_eop_obj == NULL) {
		r = amdgpu_bo_create(adev,
				     adev->gfx.mec.num_mec *adev->gfx.mec.num_pipe * MEC_HPD_SIZE * 2,
				     PAGE_SIZE, true,
				     AMDGPU_GEM_DOMAIN_GTT, 0, NULL, NULL,
				     &adev->gfx.mec.hpd_eop_obj);
		if (r) {
			dev_warn(adev->dev, "(%d) create HDP EOP bo failed\n", r);
			return r;
		}
	}

	r = amdgpu_bo_reserve(adev->gfx.mec.hpd_eop_obj, false);
	if (unlikely(r != 0)) {
		gfx_v8_0_mec_fini(adev);
		return r;
	}
	r = amdgpu_bo_pin(adev->gfx.mec.hpd_eop_obj, AMDGPU_GEM_DOMAIN_GTT,
			  &adev->gfx.mec.hpd_eop_gpu_addr);
	if (r) {
		dev_warn(adev->dev, "(%d) pin HDP EOP bo failed\n", r);
		gfx_v8_0_mec_fini(adev);
		return r;
	}
	r = amdgpu_bo_kmap(adev->gfx.mec.hpd_eop_obj, (void **)&hpd);
	if (r) {
		dev_warn(adev->dev, "(%d) map HDP EOP bo failed\n", r);
		gfx_v8_0_mec_fini(adev);
		return r;
	}

	memset(hpd, 0, adev->gfx.mec.num_mec *adev->gfx.mec.num_pipe * MEC_HPD_SIZE * 2);

	amdgpu_bo_kunmap(adev->gfx.mec.hpd_eop_obj);
	amdgpu_bo_unreserve(adev->gfx.mec.hpd_eop_obj);

	return 0;
}

static const u32 vgpr_init_compute_shader[] =
{
	0x7e000209, 0x7e020208,
	0x7e040207, 0x7e060206,
	0x7e080205, 0x7e0a0204,
	0x7e0c0203, 0x7e0e0202,
	0x7e100201, 0x7e120200,
	0x7e140209, 0x7e160208,
	0x7e180207, 0x7e1a0206,
	0x7e1c0205, 0x7e1e0204,
	0x7e200203, 0x7e220202,
	0x7e240201, 0x7e260200,
	0x7e280209, 0x7e2a0208,
	0x7e2c0207, 0x7e2e0206,
	0x7e300205, 0x7e320204,
	0x7e340203, 0x7e360202,
	0x7e380201, 0x7e3a0200,
	0x7e3c0209, 0x7e3e0208,
	0x7e400207, 0x7e420206,
	0x7e440205, 0x7e460204,
	0x7e480203, 0x7e4a0202,
	0x7e4c0201, 0x7e4e0200,
	0x7e500209, 0x7e520208,
	0x7e540207, 0x7e560206,
	0x7e580205, 0x7e5a0204,
	0x7e5c0203, 0x7e5e0202,
	0x7e600201, 0x7e620200,
	0x7e640209, 0x7e660208,
	0x7e680207, 0x7e6a0206,
	0x7e6c0205, 0x7e6e0204,
	0x7e700203, 0x7e720202,
	0x7e740201, 0x7e760200,
	0x7e780209, 0x7e7a0208,
	0x7e7c0207, 0x7e7e0206,
	0xbf8a0000, 0xbf810000,
};

static const u32 sgpr_init_compute_shader[] =
{
	0xbe8a0100, 0xbe8c0102,
	0xbe8e0104, 0xbe900106,
	0xbe920108, 0xbe940100,
	0xbe960102, 0xbe980104,
	0xbe9a0106, 0xbe9c0108,
	0xbe9e0100, 0xbea00102,
	0xbea20104, 0xbea40106,
	0xbea60108, 0xbea80100,
	0xbeaa0102, 0xbeac0104,
	0xbeae0106, 0xbeb00108,
	0xbeb20100, 0xbeb40102,
	0xbeb60104, 0xbeb80106,
	0xbeba0108, 0xbebc0100,
	0xbebe0102, 0xbec00104,
	0xbec20106, 0xbec40108,
	0xbec60100, 0xbec80102,
	0xbee60004, 0xbee70005,
	0xbeea0006, 0xbeeb0007,
	0xbee80008, 0xbee90009,
	0xbefc0000, 0xbf8a0000,
	0xbf810000, 0x00000000,
};

static const u32 vgpr_init_regs[] =
{
	mmCOMPUTE_STATIC_THREAD_MGMT_SE0, 0xffffffff,
	mmCOMPUTE_RESOURCE_LIMITS, 0,
	mmCOMPUTE_NUM_THREAD_X, 256*4,
	mmCOMPUTE_NUM_THREAD_Y, 1,
	mmCOMPUTE_NUM_THREAD_Z, 1,
	mmCOMPUTE_PGM_RSRC2, 20,
	mmCOMPUTE_USER_DATA_0, 0xedcedc00,
	mmCOMPUTE_USER_DATA_1, 0xedcedc01,
	mmCOMPUTE_USER_DATA_2, 0xedcedc02,
	mmCOMPUTE_USER_DATA_3, 0xedcedc03,
	mmCOMPUTE_USER_DATA_4, 0xedcedc04,
	mmCOMPUTE_USER_DATA_5, 0xedcedc05,
	mmCOMPUTE_USER_DATA_6, 0xedcedc06,
	mmCOMPUTE_USER_DATA_7, 0xedcedc07,
	mmCOMPUTE_USER_DATA_8, 0xedcedc08,
	mmCOMPUTE_USER_DATA_9, 0xedcedc09,
};

static const u32 sgpr1_init_regs[] =
{
	mmCOMPUTE_STATIC_THREAD_MGMT_SE0, 0x0f,
	mmCOMPUTE_RESOURCE_LIMITS, 0x1000000,
	mmCOMPUTE_NUM_THREAD_X, 256*5,
	mmCOMPUTE_NUM_THREAD_Y, 1,
	mmCOMPUTE_NUM_THREAD_Z, 1,
	mmCOMPUTE_PGM_RSRC2, 20,
	mmCOMPUTE_USER_DATA_0, 0xedcedc00,
	mmCOMPUTE_USER_DATA_1, 0xedcedc01,
	mmCOMPUTE_USER_DATA_2, 0xedcedc02,
	mmCOMPUTE_USER_DATA_3, 0xedcedc03,
	mmCOMPUTE_USER_DATA_4, 0xedcedc04,
	mmCOMPUTE_USER_DATA_5, 0xedcedc05,
	mmCOMPUTE_USER_DATA_6, 0xedcedc06,
	mmCOMPUTE_USER_DATA_7, 0xedcedc07,
	mmCOMPUTE_USER_DATA_8, 0xedcedc08,
	mmCOMPUTE_USER_DATA_9, 0xedcedc09,
};

static const u32 sgpr2_init_regs[] =
{
	mmCOMPUTE_STATIC_THREAD_MGMT_SE0, 0xf0,
	mmCOMPUTE_RESOURCE_LIMITS, 0x1000000,
	mmCOMPUTE_NUM_THREAD_X, 256*5,
	mmCOMPUTE_NUM_THREAD_Y, 1,
	mmCOMPUTE_NUM_THREAD_Z, 1,
	mmCOMPUTE_PGM_RSRC2, 20,
	mmCOMPUTE_USER_DATA_0, 0xedcedc00,
	mmCOMPUTE_USER_DATA_1, 0xedcedc01,
	mmCOMPUTE_USER_DATA_2, 0xedcedc02,
	mmCOMPUTE_USER_DATA_3, 0xedcedc03,
	mmCOMPUTE_USER_DATA_4, 0xedcedc04,
	mmCOMPUTE_USER_DATA_5, 0xedcedc05,
	mmCOMPUTE_USER_DATA_6, 0xedcedc06,
	mmCOMPUTE_USER_DATA_7, 0xedcedc07,
	mmCOMPUTE_USER_DATA_8, 0xedcedc08,
	mmCOMPUTE_USER_DATA_9, 0xedcedc09,
};

static const u32 sec_ded_counter_registers[] =
{
	mmCPC_EDC_ATC_CNT,
	mmCPC_EDC_SCRATCH_CNT,
	mmCPC_EDC_UCODE_CNT,
	mmCPF_EDC_ATC_CNT,
	mmCPF_EDC_ROQ_CNT,
	mmCPF_EDC_TAG_CNT,
	mmCPG_EDC_ATC_CNT,
	mmCPG_EDC_DMA_CNT,
	mmCPG_EDC_TAG_CNT,
	mmDC_EDC_CSINVOC_CNT,
	mmDC_EDC_RESTORE_CNT,
	mmDC_EDC_STATE_CNT,
	mmGDS_EDC_CNT,
	mmGDS_EDC_GRBM_CNT,
	mmGDS_EDC_OA_DED,
	mmSPI_EDC_CNT,
	mmSQC_ATC_EDC_GATCL1_CNT,
	mmSQC_EDC_CNT,
	mmSQ_EDC_DED_CNT,
	mmSQ_EDC_INFO,
	mmSQ_EDC_SEC_CNT,
	mmTCC_EDC_CNT,
	mmTCP_ATC_EDC_GATCL1_CNT,
	mmTCP_EDC_CNT,
	mmTD_EDC_CNT
};

static int gfx_v8_0_do_edc_gpr_workarounds(struct amdgpu_device *adev)
{
	struct amdgpu_ring *ring = &adev->gfx.compute_ring[0];
	struct amdgpu_ib ib;
	struct fence *f = NULL;
	int r, i;
	u32 tmp;
	unsigned total_size, vgpr_offset, sgpr_offset;
	u64 gpu_addr;

	/* only supported on CZ */
	if (adev->asic_type != CHIP_CARRIZO)
		return 0;

	/* bail if the compute ring is not ready */
	if (!ring->ready)
		return 0;

	tmp = RREG32(mmGB_EDC_MODE);
	WREG32(mmGB_EDC_MODE, 0);

	total_size =
		(((ARRAY_SIZE(vgpr_init_regs) / 2) * 3) + 4 + 5 + 2) * 4;
	total_size +=
		(((ARRAY_SIZE(sgpr1_init_regs) / 2) * 3) + 4 + 5 + 2) * 4;
	total_size +=
		(((ARRAY_SIZE(sgpr2_init_regs) / 2) * 3) + 4 + 5 + 2) * 4;
	total_size = ALIGN(total_size, 256);
	vgpr_offset = total_size;
	total_size += ALIGN(sizeof(vgpr_init_compute_shader), 256);
	sgpr_offset = total_size;
	total_size += sizeof(sgpr_init_compute_shader);

	/* allocate an indirect buffer to put the commands in */
	memset(&ib, 0, sizeof(ib));
	r = amdgpu_ib_get(adev, NULL, total_size, &ib);
	if (r) {
		DRM_ERROR("amdgpu: failed to get ib (%d).\n", r);
		return r;
	}

	/* load the compute shaders */
	for (i = 0; i < ARRAY_SIZE(vgpr_init_compute_shader); i++)
		ib.ptr[i + (vgpr_offset / 4)] = vgpr_init_compute_shader[i];

	for (i = 0; i < ARRAY_SIZE(sgpr_init_compute_shader); i++)
		ib.ptr[i + (sgpr_offset / 4)] = sgpr_init_compute_shader[i];

	/* init the ib length to 0 */
	ib.length_dw = 0;

	/* VGPR */
	/* write the register state for the compute dispatch */
	for (i = 0; i < ARRAY_SIZE(vgpr_init_regs); i += 2) {
		ib.ptr[ib.length_dw++] = PACKET3(PACKET3_SET_SH_REG, 1);
		ib.ptr[ib.length_dw++] = vgpr_init_regs[i] - PACKET3_SET_SH_REG_START;
		ib.ptr[ib.length_dw++] = vgpr_init_regs[i + 1];
	}
	/* write the shader start address: mmCOMPUTE_PGM_LO, mmCOMPUTE_PGM_HI */
	gpu_addr = (ib.gpu_addr + (u64)vgpr_offset) >> 8;
	ib.ptr[ib.length_dw++] = PACKET3(PACKET3_SET_SH_REG, 2);
	ib.ptr[ib.length_dw++] = mmCOMPUTE_PGM_LO - PACKET3_SET_SH_REG_START;
	ib.ptr[ib.length_dw++] = lower_32_bits(gpu_addr);
	ib.ptr[ib.length_dw++] = upper_32_bits(gpu_addr);

	/* write dispatch packet */
	ib.ptr[ib.length_dw++] = PACKET3(PACKET3_DISPATCH_DIRECT, 3);
	ib.ptr[ib.length_dw++] = 8; /* x */
	ib.ptr[ib.length_dw++] = 1; /* y */
	ib.ptr[ib.length_dw++] = 1; /* z */
	ib.ptr[ib.length_dw++] =
		REG_SET_FIELD(0, COMPUTE_DISPATCH_INITIATOR, COMPUTE_SHADER_EN, 1);

	/* write CS partial flush packet */
	ib.ptr[ib.length_dw++] = PACKET3(PACKET3_EVENT_WRITE, 0);
	ib.ptr[ib.length_dw++] = EVENT_TYPE(7) | EVENT_INDEX(4);

	/* SGPR1 */
	/* write the register state for the compute dispatch */
	for (i = 0; i < ARRAY_SIZE(sgpr1_init_regs); i += 2) {
		ib.ptr[ib.length_dw++] = PACKET3(PACKET3_SET_SH_REG, 1);
		ib.ptr[ib.length_dw++] = sgpr1_init_regs[i] - PACKET3_SET_SH_REG_START;
		ib.ptr[ib.length_dw++] = sgpr1_init_regs[i + 1];
	}
	/* write the shader start address: mmCOMPUTE_PGM_LO, mmCOMPUTE_PGM_HI */
	gpu_addr = (ib.gpu_addr + (u64)sgpr_offset) >> 8;
	ib.ptr[ib.length_dw++] = PACKET3(PACKET3_SET_SH_REG, 2);
	ib.ptr[ib.length_dw++] = mmCOMPUTE_PGM_LO - PACKET3_SET_SH_REG_START;
	ib.ptr[ib.length_dw++] = lower_32_bits(gpu_addr);
	ib.ptr[ib.length_dw++] = upper_32_bits(gpu_addr);

	/* write dispatch packet */
	ib.ptr[ib.length_dw++] = PACKET3(PACKET3_DISPATCH_DIRECT, 3);
	ib.ptr[ib.length_dw++] = 8; /* x */
	ib.ptr[ib.length_dw++] = 1; /* y */
	ib.ptr[ib.length_dw++] = 1; /* z */
	ib.ptr[ib.length_dw++] =
		REG_SET_FIELD(0, COMPUTE_DISPATCH_INITIATOR, COMPUTE_SHADER_EN, 1);

	/* write CS partial flush packet */
	ib.ptr[ib.length_dw++] = PACKET3(PACKET3_EVENT_WRITE, 0);
	ib.ptr[ib.length_dw++] = EVENT_TYPE(7) | EVENT_INDEX(4);

	/* SGPR2 */
	/* write the register state for the compute dispatch */
	for (i = 0; i < ARRAY_SIZE(sgpr2_init_regs); i += 2) {
		ib.ptr[ib.length_dw++] = PACKET3(PACKET3_SET_SH_REG, 1);
		ib.ptr[ib.length_dw++] = sgpr2_init_regs[i] - PACKET3_SET_SH_REG_START;
		ib.ptr[ib.length_dw++] = sgpr2_init_regs[i + 1];
	}
	/* write the shader start address: mmCOMPUTE_PGM_LO, mmCOMPUTE_PGM_HI */
	gpu_addr = (ib.gpu_addr + (u64)sgpr_offset) >> 8;
	ib.ptr[ib.length_dw++] = PACKET3(PACKET3_SET_SH_REG, 2);
	ib.ptr[ib.length_dw++] = mmCOMPUTE_PGM_LO - PACKET3_SET_SH_REG_START;
	ib.ptr[ib.length_dw++] = lower_32_bits(gpu_addr);
	ib.ptr[ib.length_dw++] = upper_32_bits(gpu_addr);

	/* write dispatch packet */
	ib.ptr[ib.length_dw++] = PACKET3(PACKET3_DISPATCH_DIRECT, 3);
	ib.ptr[ib.length_dw++] = 8; /* x */
	ib.ptr[ib.length_dw++] = 1; /* y */
	ib.ptr[ib.length_dw++] = 1; /* z */
	ib.ptr[ib.length_dw++] =
		REG_SET_FIELD(0, COMPUTE_DISPATCH_INITIATOR, COMPUTE_SHADER_EN, 1);

	/* write CS partial flush packet */
	ib.ptr[ib.length_dw++] = PACKET3(PACKET3_EVENT_WRITE, 0);
	ib.ptr[ib.length_dw++] = EVENT_TYPE(7) | EVENT_INDEX(4);

	/* shedule the ib on the ring */
	r = amdgpu_ib_schedule(ring, 1, &ib, NULL, NULL, &f);
	if (r) {
		DRM_ERROR("amdgpu: ib submit failed (%d).\n", r);
		goto fail;
	}

	/* wait for the GPU to finish processing the IB */
	r = fence_wait(f, false);
	if (r) {
		DRM_ERROR("amdgpu: fence wait failed (%d).\n", r);
		goto fail;
	}

	tmp = REG_SET_FIELD(tmp, GB_EDC_MODE, DED_MODE, 2);
	tmp = REG_SET_FIELD(tmp, GB_EDC_MODE, PROP_FED, 1);
	WREG32(mmGB_EDC_MODE, tmp);

	tmp = RREG32(mmCC_GC_EDC_CONFIG);
	tmp = REG_SET_FIELD(tmp, CC_GC_EDC_CONFIG, DIS_EDC, 0) | 1;
	WREG32(mmCC_GC_EDC_CONFIG, tmp);


	/* read back registers to clear the counters */
	for (i = 0; i < ARRAY_SIZE(sec_ded_counter_registers); i++)
		RREG32(sec_ded_counter_registers[i]);

fail:
	fence_put(f);
	amdgpu_ib_free(adev, &ib, NULL);
	fence_put(f);

	return r;
}

static int gfx_v8_0_gpu_early_init(struct amdgpu_device *adev)
{
	u32 gb_addr_config;
	u32 mc_shared_chmap, mc_arb_ramcfg;
	u32 dimm00_addr_map, dimm01_addr_map, dimm10_addr_map, dimm11_addr_map;
	u32 tmp;
	int ret;

	switch (adev->asic_type) {
	case CHIP_TOPAZ:
		adev->gfx.config.max_shader_engines = 1;
		adev->gfx.config.max_tile_pipes = 2;
		adev->gfx.config.max_cu_per_sh = 6;
		adev->gfx.config.max_sh_per_se = 1;
		adev->gfx.config.max_backends_per_se = 2;
		adev->gfx.config.max_texture_channel_caches = 2;
		adev->gfx.config.max_gprs = 256;
		adev->gfx.config.max_gs_threads = 32;
		adev->gfx.config.max_hw_contexts = 8;

		adev->gfx.config.sc_prim_fifo_size_frontend = 0x20;
		adev->gfx.config.sc_prim_fifo_size_backend = 0x100;
		adev->gfx.config.sc_hiz_tile_fifo_size = 0x30;
		adev->gfx.config.sc_earlyz_tile_fifo_size = 0x130;
		gb_addr_config = TOPAZ_GB_ADDR_CONFIG_GOLDEN;
		break;
	case CHIP_FIJI:
		adev->gfx.config.max_shader_engines = 4;
		adev->gfx.config.max_tile_pipes = 16;
		adev->gfx.config.max_cu_per_sh = 16;
		adev->gfx.config.max_sh_per_se = 1;
		adev->gfx.config.max_backends_per_se = 4;
		adev->gfx.config.max_texture_channel_caches = 16;
		adev->gfx.config.max_gprs = 256;
		adev->gfx.config.max_gs_threads = 32;
		adev->gfx.config.max_hw_contexts = 8;

		adev->gfx.config.sc_prim_fifo_size_frontend = 0x20;
		adev->gfx.config.sc_prim_fifo_size_backend = 0x100;
		adev->gfx.config.sc_hiz_tile_fifo_size = 0x30;
		adev->gfx.config.sc_earlyz_tile_fifo_size = 0x130;
		gb_addr_config = TONGA_GB_ADDR_CONFIG_GOLDEN;
		break;
	case CHIP_POLARIS11:
		ret = amdgpu_atombios_get_gfx_info(adev);
		if (ret)
			return ret;
		adev->gfx.config.max_gprs = 256;
		adev->gfx.config.max_gs_threads = 32;
		adev->gfx.config.max_hw_contexts = 8;

		adev->gfx.config.sc_prim_fifo_size_frontend = 0x20;
		adev->gfx.config.sc_prim_fifo_size_backend = 0x100;
		adev->gfx.config.sc_hiz_tile_fifo_size = 0x30;
		adev->gfx.config.sc_earlyz_tile_fifo_size = 0x130;
		gb_addr_config = POLARIS11_GB_ADDR_CONFIG_GOLDEN;
		break;
	case CHIP_POLARIS10:
		ret = amdgpu_atombios_get_gfx_info(adev);
		if (ret)
			return ret;
		adev->gfx.config.max_gprs = 256;
		adev->gfx.config.max_gs_threads = 32;
		adev->gfx.config.max_hw_contexts = 8;

		adev->gfx.config.sc_prim_fifo_size_frontend = 0x20;
		adev->gfx.config.sc_prim_fifo_size_backend = 0x100;
		adev->gfx.config.sc_hiz_tile_fifo_size = 0x30;
		adev->gfx.config.sc_earlyz_tile_fifo_size = 0x130;
		gb_addr_config = TONGA_GB_ADDR_CONFIG_GOLDEN;
		break;
	case CHIP_TONGA:
		adev->gfx.config.max_shader_engines = 4;
		adev->gfx.config.max_tile_pipes = 8;
		adev->gfx.config.max_cu_per_sh = 8;
		adev->gfx.config.max_sh_per_se = 1;
		adev->gfx.config.max_backends_per_se = 2;
		adev->gfx.config.max_texture_channel_caches = 8;
		adev->gfx.config.max_gprs = 256;
		adev->gfx.config.max_gs_threads = 32;
		adev->gfx.config.max_hw_contexts = 8;

		adev->gfx.config.sc_prim_fifo_size_frontend = 0x20;
		adev->gfx.config.sc_prim_fifo_size_backend = 0x100;
		adev->gfx.config.sc_hiz_tile_fifo_size = 0x30;
		adev->gfx.config.sc_earlyz_tile_fifo_size = 0x130;
		gb_addr_config = TONGA_GB_ADDR_CONFIG_GOLDEN;
		break;
	case CHIP_CARRIZO:
		adev->gfx.config.max_shader_engines = 1;
		adev->gfx.config.max_tile_pipes = 2;
		adev->gfx.config.max_sh_per_se = 1;
		adev->gfx.config.max_backends_per_se = 2;

		switch (adev->pdev->revision) {
		case 0xc4:
		case 0x84:
		case 0xc8:
		case 0xcc:
		case 0xe1:
		case 0xe3:
			/* B10 */
			adev->gfx.config.max_cu_per_sh = 8;
			break;
		case 0xc5:
		case 0x81:
		case 0x85:
		case 0xc9:
		case 0xcd:
		case 0xe2:
		case 0xe4:
			/* B8 */
			adev->gfx.config.max_cu_per_sh = 6;
			break;
		case 0xc6:
		case 0xca:
		case 0xce:
		case 0x88:
			/* B6 */
			adev->gfx.config.max_cu_per_sh = 6;
			break;
		case 0xc7:
		case 0x87:
		case 0xcb:
		case 0xe5:
		case 0x89:
		default:
			/* B4 */
			adev->gfx.config.max_cu_per_sh = 4;
			break;
		}

		adev->gfx.config.max_texture_channel_caches = 2;
		adev->gfx.config.max_gprs = 256;
		adev->gfx.config.max_gs_threads = 32;
		adev->gfx.config.max_hw_contexts = 8;

		adev->gfx.config.sc_prim_fifo_size_frontend = 0x20;
		adev->gfx.config.sc_prim_fifo_size_backend = 0x100;
		adev->gfx.config.sc_hiz_tile_fifo_size = 0x30;
		adev->gfx.config.sc_earlyz_tile_fifo_size = 0x130;
		gb_addr_config = CARRIZO_GB_ADDR_CONFIG_GOLDEN;
		break;
	case CHIP_STONEY:
		adev->gfx.config.max_shader_engines = 1;
		adev->gfx.config.max_tile_pipes = 2;
		adev->gfx.config.max_sh_per_se = 1;
		adev->gfx.config.max_backends_per_se = 1;

		switch (adev->pdev->revision) {
		case 0xc0:
		case 0xc1:
		case 0xc2:
		case 0xc4:
		case 0xc8:
		case 0xc9:
			adev->gfx.config.max_cu_per_sh = 3;
			break;
		case 0xd0:
		case 0xd1:
		case 0xd2:
		default:
			adev->gfx.config.max_cu_per_sh = 2;
			break;
		}

		adev->gfx.config.max_texture_channel_caches = 2;
		adev->gfx.config.max_gprs = 256;
		adev->gfx.config.max_gs_threads = 16;
		adev->gfx.config.max_hw_contexts = 8;

		adev->gfx.config.sc_prim_fifo_size_frontend = 0x20;
		adev->gfx.config.sc_prim_fifo_size_backend = 0x100;
		adev->gfx.config.sc_hiz_tile_fifo_size = 0x30;
		adev->gfx.config.sc_earlyz_tile_fifo_size = 0x130;
		gb_addr_config = CARRIZO_GB_ADDR_CONFIG_GOLDEN;
		break;
	default:
		adev->gfx.config.max_shader_engines = 2;
		adev->gfx.config.max_tile_pipes = 4;
		adev->gfx.config.max_cu_per_sh = 2;
		adev->gfx.config.max_sh_per_se = 1;
		adev->gfx.config.max_backends_per_se = 2;
		adev->gfx.config.max_texture_channel_caches = 4;
		adev->gfx.config.max_gprs = 256;
		adev->gfx.config.max_gs_threads = 32;
		adev->gfx.config.max_hw_contexts = 8;

		adev->gfx.config.sc_prim_fifo_size_frontend = 0x20;
		adev->gfx.config.sc_prim_fifo_size_backend = 0x100;
		adev->gfx.config.sc_hiz_tile_fifo_size = 0x30;
		adev->gfx.config.sc_earlyz_tile_fifo_size = 0x130;
		gb_addr_config = TONGA_GB_ADDR_CONFIG_GOLDEN;
		break;
	}

	mc_shared_chmap = RREG32(mmMC_SHARED_CHMAP);
	adev->gfx.config.mc_arb_ramcfg = RREG32(mmMC_ARB_RAMCFG);
	mc_arb_ramcfg = adev->gfx.config.mc_arb_ramcfg;

	adev->gfx.config.num_tile_pipes = adev->gfx.config.max_tile_pipes;
	adev->gfx.config.mem_max_burst_length_bytes = 256;
	if (adev->flags & AMD_IS_APU) {
		/* Get memory bank mapping mode. */
		tmp = RREG32(mmMC_FUS_DRAM0_BANK_ADDR_MAPPING);
		dimm00_addr_map = REG_GET_FIELD(tmp, MC_FUS_DRAM0_BANK_ADDR_MAPPING, DIMM0ADDRMAP);
		dimm01_addr_map = REG_GET_FIELD(tmp, MC_FUS_DRAM0_BANK_ADDR_MAPPING, DIMM1ADDRMAP);

		tmp = RREG32(mmMC_FUS_DRAM1_BANK_ADDR_MAPPING);
		dimm10_addr_map = REG_GET_FIELD(tmp, MC_FUS_DRAM1_BANK_ADDR_MAPPING, DIMM0ADDRMAP);
		dimm11_addr_map = REG_GET_FIELD(tmp, MC_FUS_DRAM1_BANK_ADDR_MAPPING, DIMM1ADDRMAP);

		/* Validate settings in case only one DIMM installed. */
		if ((dimm00_addr_map == 0) || (dimm00_addr_map == 3) || (dimm00_addr_map == 4) || (dimm00_addr_map > 12))
			dimm00_addr_map = 0;
		if ((dimm01_addr_map == 0) || (dimm01_addr_map == 3) || (dimm01_addr_map == 4) || (dimm01_addr_map > 12))
			dimm01_addr_map = 0;
		if ((dimm10_addr_map == 0) || (dimm10_addr_map == 3) || (dimm10_addr_map == 4) || (dimm10_addr_map > 12))
			dimm10_addr_map = 0;
		if ((dimm11_addr_map == 0) || (dimm11_addr_map == 3) || (dimm11_addr_map == 4) || (dimm11_addr_map > 12))
			dimm11_addr_map = 0;

		/* If DIMM Addr map is 8GB, ROW size should be 2KB. Otherwise 1KB. */
		/* If ROW size(DIMM1) != ROW size(DMIMM0), ROW size should be larger one. */
		if ((dimm00_addr_map == 11) || (dimm01_addr_map == 11) || (dimm10_addr_map == 11) || (dimm11_addr_map == 11))
			adev->gfx.config.mem_row_size_in_kb = 2;
		else
			adev->gfx.config.mem_row_size_in_kb = 1;
	} else {
		tmp = REG_GET_FIELD(mc_arb_ramcfg, MC_ARB_RAMCFG, NOOFCOLS);
		adev->gfx.config.mem_row_size_in_kb = (4 * (1 << (8 + tmp))) / 1024;
		if (adev->gfx.config.mem_row_size_in_kb > 4)
			adev->gfx.config.mem_row_size_in_kb = 4;
	}

	adev->gfx.config.shader_engine_tile_size = 32;
	adev->gfx.config.num_gpus = 1;
	adev->gfx.config.multi_gpu_tile_size = 64;

	/* fix up row size */
	switch (adev->gfx.config.mem_row_size_in_kb) {
	case 1:
	default:
		gb_addr_config = REG_SET_FIELD(gb_addr_config, GB_ADDR_CONFIG, ROW_SIZE, 0);
		break;
	case 2:
		gb_addr_config = REG_SET_FIELD(gb_addr_config, GB_ADDR_CONFIG, ROW_SIZE, 1);
		break;
	case 4:
		gb_addr_config = REG_SET_FIELD(gb_addr_config, GB_ADDR_CONFIG, ROW_SIZE, 2);
		break;
	}
	adev->gfx.config.gb_addr_config = gb_addr_config;

	return 0;
}

static int gfx_v8_0_sw_init(void *handle)
{
	int i, r;
	struct amdgpu_ring *ring;
	struct amdgpu_device *adev = (struct amdgpu_device *)handle;

	/* EOP Event */
	r = amdgpu_irq_add_id(adev, 181, &adev->gfx.eop_irq);
	if (r)
		return r;

	/* Privileged reg */
	r = amdgpu_irq_add_id(adev, 184, &adev->gfx.priv_reg_irq);
	if (r)
		return r;

	/* Privileged inst */
	r = amdgpu_irq_add_id(adev, 185, &adev->gfx.priv_inst_irq);
	if (r)
		return r;

	adev->gfx.gfx_current_status = AMDGPU_GFX_NORMAL_MODE;

	gfx_v8_0_scratch_init(adev);

	r = gfx_v8_0_init_microcode(adev);
	if (r) {
		DRM_ERROR("Failed to load gfx firmware!\n");
		return r;
	}

	r = gfx_v8_0_rlc_init(adev);
	if (r) {
		DRM_ERROR("Failed to init rlc BOs!\n");
		return r;
	}

	r = gfx_v8_0_mec_init(adev);
	if (r) {
		DRM_ERROR("Failed to init MEC BOs!\n");
		return r;
	}

	/* set up the gfx ring */
	for (i = 0; i < adev->gfx.num_gfx_rings; i++) {
		ring = &adev->gfx.gfx_ring[i];
		ring->ring_obj = NULL;
		sprintf(ring->name, "gfx");
		/* no gfx doorbells on iceland */
		if (adev->asic_type != CHIP_TOPAZ) {
			ring->use_doorbell = true;
			ring->doorbell_index = AMDGPU_DOORBELL_GFX_RING0;
		}

		r = amdgpu_ring_init(adev, ring, 1024,
				     PACKET3(PACKET3_NOP, 0x3FFF), 0xf,
				     &adev->gfx.eop_irq, AMDGPU_CP_IRQ_GFX_EOP,
				     AMDGPU_RING_TYPE_GFX);
		if (r)
			return r;
	}

	/* set up the compute queues */
	for (i = 0; i < adev->gfx.num_compute_rings; i++) {
		unsigned irq_type;

		/* max 32 queues per MEC */
		if ((i >= 32) || (i >= AMDGPU_MAX_COMPUTE_RINGS)) {
			DRM_ERROR("Too many (%d) compute rings!\n", i);
			break;
		}
		ring = &adev->gfx.compute_ring[i];
		ring->ring_obj = NULL;
		ring->use_doorbell = true;
		ring->doorbell_index = AMDGPU_DOORBELL_MEC_RING0 + i;
		ring->me = 1; /* first MEC */
		ring->pipe = i / 8;
		ring->queue = i % 8;
		sprintf(ring->name, "comp_%d.%d.%d", ring->me, ring->pipe, ring->queue);
		irq_type = AMDGPU_CP_IRQ_COMPUTE_MEC1_PIPE0_EOP + ring->pipe;
		/* type-2 packets are deprecated on MEC, use type-3 instead */
		r = amdgpu_ring_init(adev, ring, 1024,
				     PACKET3(PACKET3_NOP, 0x3FFF), 0xf,
				     &adev->gfx.eop_irq, irq_type,
				     AMDGPU_RING_TYPE_COMPUTE);
		if (r)
			return r;
	}

	/* reserve GDS, GWS and OA resource for gfx */
	r = amdgpu_bo_create(adev, adev->gds.mem.gfx_partition_size,
			PAGE_SIZE, true,
			AMDGPU_GEM_DOMAIN_GDS, 0, NULL,
			NULL, &adev->gds.gds_gfx_bo);
	if (r)
		return r;

	r = amdgpu_bo_create(adev, adev->gds.gws.gfx_partition_size,
		PAGE_SIZE, true,
		AMDGPU_GEM_DOMAIN_GWS, 0, NULL,
		NULL, &adev->gds.gws_gfx_bo);
	if (r)
		return r;

	r = amdgpu_bo_create(adev, adev->gds.oa.gfx_partition_size,
			PAGE_SIZE, true,
			AMDGPU_GEM_DOMAIN_OA, 0, NULL,
			NULL, &adev->gds.oa_gfx_bo);
	if (r)
		return r;

	adev->gfx.ce_ram_size = 0x8000;

	r = gfx_v8_0_gpu_early_init(adev);
	if (r)
		return r;

	return 0;
}

static int gfx_v8_0_sw_fini(void *handle)
{
	int i;
	struct amdgpu_device *adev = (struct amdgpu_device *)handle;

	amdgpu_bo_unref(&adev->gds.oa_gfx_bo);
	amdgpu_bo_unref(&adev->gds.gws_gfx_bo);
	amdgpu_bo_unref(&adev->gds.gds_gfx_bo);

	for (i = 0; i < adev->gfx.num_gfx_rings; i++)
		amdgpu_ring_fini(&adev->gfx.gfx_ring[i]);
	for (i = 0; i < adev->gfx.num_compute_rings; i++)
		amdgpu_ring_fini(&adev->gfx.compute_ring[i]);

	gfx_v8_0_mec_fini(adev);

	gfx_v8_0_rlc_fini(adev);

<<<<<<< HEAD
	kfree(adev->gfx.rlc.register_list_format);
=======
	gfx_v8_0_free_microcode(adev);
>>>>>>> 33688abb

	return 0;
}

static void gfx_v8_0_tiling_mode_table_init(struct amdgpu_device *adev)
{
	uint32_t *modearray, *mod2array;
	const u32 num_tile_mode_states = ARRAY_SIZE(adev->gfx.config.tile_mode_array);
	const u32 num_secondary_tile_mode_states = ARRAY_SIZE(adev->gfx.config.macrotile_mode_array);
	u32 reg_offset;

	modearray = adev->gfx.config.tile_mode_array;
	mod2array = adev->gfx.config.macrotile_mode_array;

	for (reg_offset = 0; reg_offset < num_tile_mode_states; reg_offset++)
		modearray[reg_offset] = 0;

	for (reg_offset = 0; reg_offset <  num_secondary_tile_mode_states; reg_offset++)
		mod2array[reg_offset] = 0;

	switch (adev->asic_type) {
	case CHIP_TOPAZ:
		modearray[0] = (ARRAY_MODE(ARRAY_2D_TILED_THIN1) |
				PIPE_CONFIG(ADDR_SURF_P2) |
				TILE_SPLIT(ADDR_SURF_TILE_SPLIT_64B) |
				MICRO_TILE_MODE_NEW(ADDR_SURF_DEPTH_MICRO_TILING));
		modearray[1] = (ARRAY_MODE(ARRAY_2D_TILED_THIN1) |
				PIPE_CONFIG(ADDR_SURF_P2) |
				TILE_SPLIT(ADDR_SURF_TILE_SPLIT_128B) |
				MICRO_TILE_MODE_NEW(ADDR_SURF_DEPTH_MICRO_TILING));
		modearray[2] = (ARRAY_MODE(ARRAY_2D_TILED_THIN1) |
				PIPE_CONFIG(ADDR_SURF_P2) |
				TILE_SPLIT(ADDR_SURF_TILE_SPLIT_256B) |
				MICRO_TILE_MODE_NEW(ADDR_SURF_DEPTH_MICRO_TILING));
		modearray[3] = (ARRAY_MODE(ARRAY_2D_TILED_THIN1) |
				PIPE_CONFIG(ADDR_SURF_P2) |
				TILE_SPLIT(ADDR_SURF_TILE_SPLIT_512B) |
				MICRO_TILE_MODE_NEW(ADDR_SURF_DEPTH_MICRO_TILING));
		modearray[4] = (ARRAY_MODE(ARRAY_2D_TILED_THIN1) |
				PIPE_CONFIG(ADDR_SURF_P2) |
				TILE_SPLIT(ADDR_SURF_TILE_SPLIT_2KB) |
				MICRO_TILE_MODE_NEW(ADDR_SURF_DEPTH_MICRO_TILING));
		modearray[5] = (ARRAY_MODE(ARRAY_1D_TILED_THIN1) |
				PIPE_CONFIG(ADDR_SURF_P2) |
				TILE_SPLIT(ADDR_SURF_TILE_SPLIT_2KB) |
				MICRO_TILE_MODE_NEW(ADDR_SURF_DEPTH_MICRO_TILING));
		modearray[6] = (ARRAY_MODE(ARRAY_PRT_TILED_THIN1) |
				PIPE_CONFIG(ADDR_SURF_P2) |
				TILE_SPLIT(ADDR_SURF_TILE_SPLIT_2KB) |
				MICRO_TILE_MODE_NEW(ADDR_SURF_DEPTH_MICRO_TILING));
		modearray[8] = (ARRAY_MODE(ARRAY_LINEAR_ALIGNED) |
				PIPE_CONFIG(ADDR_SURF_P2));
		modearray[9] = (ARRAY_MODE(ARRAY_1D_TILED_THIN1) |
				PIPE_CONFIG(ADDR_SURF_P2) |
				MICRO_TILE_MODE_NEW(ADDR_SURF_DISPLAY_MICRO_TILING) |
				SAMPLE_SPLIT(ADDR_SURF_SAMPLE_SPLIT_2));
		modearray[10] = (ARRAY_MODE(ARRAY_2D_TILED_THIN1) |
				 PIPE_CONFIG(ADDR_SURF_P2) |
				 MICRO_TILE_MODE_NEW(ADDR_SURF_DISPLAY_MICRO_TILING) |
				 SAMPLE_SPLIT(ADDR_SURF_SAMPLE_SPLIT_2));
		modearray[11] = (ARRAY_MODE(ARRAY_PRT_TILED_THIN1) |
				 PIPE_CONFIG(ADDR_SURF_P2) |
				 MICRO_TILE_MODE_NEW(ADDR_SURF_DISPLAY_MICRO_TILING) |
				 SAMPLE_SPLIT(ADDR_SURF_SAMPLE_SPLIT_8));
		modearray[13] = (ARRAY_MODE(ARRAY_1D_TILED_THIN1) |
				 PIPE_CONFIG(ADDR_SURF_P2) |
				 MICRO_TILE_MODE_NEW(ADDR_SURF_THIN_MICRO_TILING) |
				 SAMPLE_SPLIT(ADDR_SURF_SAMPLE_SPLIT_2));
		modearray[14] = (ARRAY_MODE(ARRAY_2D_TILED_THIN1) |
				 PIPE_CONFIG(ADDR_SURF_P2) |
				 MICRO_TILE_MODE_NEW(ADDR_SURF_THIN_MICRO_TILING) |
				 SAMPLE_SPLIT(ADDR_SURF_SAMPLE_SPLIT_2));
		modearray[15] = (ARRAY_MODE(ARRAY_3D_TILED_THIN1) |
				 PIPE_CONFIG(ADDR_SURF_P2) |
				 MICRO_TILE_MODE_NEW(ADDR_SURF_THIN_MICRO_TILING) |
				 SAMPLE_SPLIT(ADDR_SURF_SAMPLE_SPLIT_2));
		modearray[16] = (ARRAY_MODE(ARRAY_PRT_TILED_THIN1) |
				 PIPE_CONFIG(ADDR_SURF_P2) |
				 MICRO_TILE_MODE_NEW(ADDR_SURF_THIN_MICRO_TILING) |
				 SAMPLE_SPLIT(ADDR_SURF_SAMPLE_SPLIT_8));
		modearray[18] = (ARRAY_MODE(ARRAY_1D_TILED_THICK) |
				 PIPE_CONFIG(ADDR_SURF_P2) |
				 MICRO_TILE_MODE_NEW(ADDR_SURF_THIN_MICRO_TILING) |
				 SAMPLE_SPLIT(ADDR_SURF_SAMPLE_SPLIT_1));
		modearray[19] = (ARRAY_MODE(ARRAY_1D_TILED_THICK) |
				 PIPE_CONFIG(ADDR_SURF_P2) |
				 MICRO_TILE_MODE_NEW(ADDR_SURF_THICK_MICRO_TILING) |
				 SAMPLE_SPLIT(ADDR_SURF_SAMPLE_SPLIT_1));
		modearray[20] = (ARRAY_MODE(ARRAY_2D_TILED_THICK) |
				 PIPE_CONFIG(ADDR_SURF_P2) |
				 MICRO_TILE_MODE_NEW(ADDR_SURF_THICK_MICRO_TILING) |
				 SAMPLE_SPLIT(ADDR_SURF_SAMPLE_SPLIT_1));
		modearray[21] = (ARRAY_MODE(ARRAY_3D_TILED_THICK) |
				 PIPE_CONFIG(ADDR_SURF_P2) |
				 MICRO_TILE_MODE_NEW(ADDR_SURF_THICK_MICRO_TILING) |
				 SAMPLE_SPLIT(ADDR_SURF_SAMPLE_SPLIT_1));
		modearray[22] = (ARRAY_MODE(ARRAY_PRT_TILED_THICK) |
				 PIPE_CONFIG(ADDR_SURF_P2) |
				 MICRO_TILE_MODE_NEW(ADDR_SURF_THICK_MICRO_TILING) |
				 SAMPLE_SPLIT(ADDR_SURF_SAMPLE_SPLIT_1));
		modearray[24] = (ARRAY_MODE(ARRAY_2D_TILED_THICK) |
				 PIPE_CONFIG(ADDR_SURF_P2) |
				 MICRO_TILE_MODE_NEW(ADDR_SURF_THIN_MICRO_TILING) |
				 SAMPLE_SPLIT(ADDR_SURF_SAMPLE_SPLIT_1));
		modearray[25] = (ARRAY_MODE(ARRAY_2D_TILED_XTHICK) |
				 PIPE_CONFIG(ADDR_SURF_P2) |
				 MICRO_TILE_MODE_NEW(ADDR_SURF_THICK_MICRO_TILING) |
				 SAMPLE_SPLIT(ADDR_SURF_SAMPLE_SPLIT_1));
		modearray[26] = (ARRAY_MODE(ARRAY_3D_TILED_XTHICK) |
				 PIPE_CONFIG(ADDR_SURF_P2) |
				 MICRO_TILE_MODE_NEW(ADDR_SURF_THICK_MICRO_TILING) |
				 SAMPLE_SPLIT(ADDR_SURF_SAMPLE_SPLIT_1));
		modearray[27] = (ARRAY_MODE(ARRAY_1D_TILED_THIN1) |
				 PIPE_CONFIG(ADDR_SURF_P2) |
				 MICRO_TILE_MODE_NEW(ADDR_SURF_ROTATED_MICRO_TILING) |
				 SAMPLE_SPLIT(ADDR_SURF_SAMPLE_SPLIT_2));
		modearray[28] = (ARRAY_MODE(ARRAY_2D_TILED_THIN1) |
				 PIPE_CONFIG(ADDR_SURF_P2) |
				 MICRO_TILE_MODE_NEW(ADDR_SURF_ROTATED_MICRO_TILING) |
				 SAMPLE_SPLIT(ADDR_SURF_SAMPLE_SPLIT_2));
		modearray[29] = (ARRAY_MODE(ARRAY_PRT_TILED_THIN1) |
				 PIPE_CONFIG(ADDR_SURF_P2) |
				 MICRO_TILE_MODE_NEW(ADDR_SURF_ROTATED_MICRO_TILING) |
				 SAMPLE_SPLIT(ADDR_SURF_SAMPLE_SPLIT_8));

		mod2array[0] = (BANK_WIDTH(ADDR_SURF_BANK_WIDTH_4) |
				BANK_HEIGHT(ADDR_SURF_BANK_HEIGHT_4) |
				MACRO_TILE_ASPECT(ADDR_SURF_MACRO_ASPECT_2) |
				NUM_BANKS(ADDR_SURF_8_BANK));
		mod2array[1] = (BANK_WIDTH(ADDR_SURF_BANK_WIDTH_4) |
				BANK_HEIGHT(ADDR_SURF_BANK_HEIGHT_4) |
				MACRO_TILE_ASPECT(ADDR_SURF_MACRO_ASPECT_2) |
				NUM_BANKS(ADDR_SURF_8_BANK));
		mod2array[2] = (BANK_WIDTH(ADDR_SURF_BANK_WIDTH_2) |
				BANK_HEIGHT(ADDR_SURF_BANK_HEIGHT_4) |
				MACRO_TILE_ASPECT(ADDR_SURF_MACRO_ASPECT_2) |
				NUM_BANKS(ADDR_SURF_8_BANK));
		mod2array[3] = (BANK_WIDTH(ADDR_SURF_BANK_WIDTH_1) |
				BANK_HEIGHT(ADDR_SURF_BANK_HEIGHT_4) |
				MACRO_TILE_ASPECT(ADDR_SURF_MACRO_ASPECT_4) |
				NUM_BANKS(ADDR_SURF_8_BANK));
		mod2array[4] = (BANK_WIDTH(ADDR_SURF_BANK_WIDTH_1) |
				BANK_HEIGHT(ADDR_SURF_BANK_HEIGHT_2) |
				MACRO_TILE_ASPECT(ADDR_SURF_MACRO_ASPECT_2) |
				NUM_BANKS(ADDR_SURF_8_BANK));
		mod2array[5] = (BANK_WIDTH(ADDR_SURF_BANK_WIDTH_1) |
				BANK_HEIGHT(ADDR_SURF_BANK_HEIGHT_1) |
				MACRO_TILE_ASPECT(ADDR_SURF_MACRO_ASPECT_2) |
				NUM_BANKS(ADDR_SURF_8_BANK));
		mod2array[6] = (BANK_WIDTH(ADDR_SURF_BANK_WIDTH_1) |
				BANK_HEIGHT(ADDR_SURF_BANK_HEIGHT_1) |
				MACRO_TILE_ASPECT(ADDR_SURF_MACRO_ASPECT_2) |
				NUM_BANKS(ADDR_SURF_8_BANK));
		mod2array[8] = (BANK_WIDTH(ADDR_SURF_BANK_WIDTH_4) |
				BANK_HEIGHT(ADDR_SURF_BANK_HEIGHT_8) |
				MACRO_TILE_ASPECT(ADDR_SURF_MACRO_ASPECT_4) |
				NUM_BANKS(ADDR_SURF_16_BANK));
		mod2array[9] = (BANK_WIDTH(ADDR_SURF_BANK_WIDTH_4) |
				BANK_HEIGHT(ADDR_SURF_BANK_HEIGHT_4) |
				MACRO_TILE_ASPECT(ADDR_SURF_MACRO_ASPECT_4) |
				NUM_BANKS(ADDR_SURF_16_BANK));
		mod2array[10] = (BANK_WIDTH(ADDR_SURF_BANK_WIDTH_2) |
				 BANK_HEIGHT(ADDR_SURF_BANK_HEIGHT_4) |
				 MACRO_TILE_ASPECT(ADDR_SURF_MACRO_ASPECT_4) |
				 NUM_BANKS(ADDR_SURF_16_BANK));
		mod2array[11] = (BANK_WIDTH(ADDR_SURF_BANK_WIDTH_2) |
				 BANK_HEIGHT(ADDR_SURF_BANK_HEIGHT_2) |
				 MACRO_TILE_ASPECT(ADDR_SURF_MACRO_ASPECT_4) |
				 NUM_BANKS(ADDR_SURF_16_BANK));
		mod2array[12] = (BANK_WIDTH(ADDR_SURF_BANK_WIDTH_1) |
				 BANK_HEIGHT(ADDR_SURF_BANK_HEIGHT_2) |
				 MACRO_TILE_ASPECT(ADDR_SURF_MACRO_ASPECT_4) |
				 NUM_BANKS(ADDR_SURF_16_BANK));
		mod2array[13] = (BANK_WIDTH(ADDR_SURF_BANK_WIDTH_1) |
				 BANK_HEIGHT(ADDR_SURF_BANK_HEIGHT_1) |
				 MACRO_TILE_ASPECT(ADDR_SURF_MACRO_ASPECT_4) |
				 NUM_BANKS(ADDR_SURF_16_BANK));
		mod2array[14] = (BANK_WIDTH(ADDR_SURF_BANK_WIDTH_1) |
				 BANK_HEIGHT(ADDR_SURF_BANK_HEIGHT_1) |
				 MACRO_TILE_ASPECT(ADDR_SURF_MACRO_ASPECT_2) |
				 NUM_BANKS(ADDR_SURF_8_BANK));

		for (reg_offset = 0; reg_offset < num_tile_mode_states; reg_offset++)
			if (reg_offset != 7 && reg_offset != 12 && reg_offset != 17 &&
			    reg_offset != 23)
				WREG32(mmGB_TILE_MODE0 + reg_offset, modearray[reg_offset]);

		for (reg_offset = 0; reg_offset < num_secondary_tile_mode_states; reg_offset++)
			if (reg_offset != 7)
				WREG32(mmGB_MACROTILE_MODE0 + reg_offset, mod2array[reg_offset]);

		break;
	case CHIP_FIJI:
		modearray[0] = (ARRAY_MODE(ARRAY_2D_TILED_THIN1) |
				PIPE_CONFIG(ADDR_SURF_P16_32x32_16x16) |
				TILE_SPLIT(ADDR_SURF_TILE_SPLIT_64B) |
				MICRO_TILE_MODE_NEW(ADDR_SURF_DEPTH_MICRO_TILING));
		modearray[1] = (ARRAY_MODE(ARRAY_2D_TILED_THIN1) |
				PIPE_CONFIG(ADDR_SURF_P16_32x32_16x16) |
				TILE_SPLIT(ADDR_SURF_TILE_SPLIT_128B) |
				MICRO_TILE_MODE_NEW(ADDR_SURF_DEPTH_MICRO_TILING));
		modearray[2] = (ARRAY_MODE(ARRAY_2D_TILED_THIN1) |
				PIPE_CONFIG(ADDR_SURF_P16_32x32_16x16) |
				TILE_SPLIT(ADDR_SURF_TILE_SPLIT_256B) |
				MICRO_TILE_MODE_NEW(ADDR_SURF_DEPTH_MICRO_TILING));
		modearray[3] = (ARRAY_MODE(ARRAY_2D_TILED_THIN1) |
				PIPE_CONFIG(ADDR_SURF_P16_32x32_16x16) |
				TILE_SPLIT(ADDR_SURF_TILE_SPLIT_512B) |
				MICRO_TILE_MODE_NEW(ADDR_SURF_DEPTH_MICRO_TILING));
		modearray[4] = (ARRAY_MODE(ARRAY_2D_TILED_THIN1) |
				PIPE_CONFIG(ADDR_SURF_P16_32x32_16x16) |
				TILE_SPLIT(ADDR_SURF_TILE_SPLIT_2KB) |
				MICRO_TILE_MODE_NEW(ADDR_SURF_DEPTH_MICRO_TILING));
		modearray[5] = (ARRAY_MODE(ARRAY_1D_TILED_THIN1) |
				PIPE_CONFIG(ADDR_SURF_P16_32x32_16x16) |
				TILE_SPLIT(ADDR_SURF_TILE_SPLIT_2KB) |
				MICRO_TILE_MODE_NEW(ADDR_SURF_DEPTH_MICRO_TILING));
		modearray[6] = (ARRAY_MODE(ARRAY_PRT_TILED_THIN1) |
				PIPE_CONFIG(ADDR_SURF_P16_32x32_16x16) |
				TILE_SPLIT(ADDR_SURF_TILE_SPLIT_2KB) |
				MICRO_TILE_MODE_NEW(ADDR_SURF_DEPTH_MICRO_TILING));
		modearray[7] = (ARRAY_MODE(ARRAY_PRT_TILED_THIN1) |
				PIPE_CONFIG(ADDR_SURF_P4_16x16) |
				TILE_SPLIT(ADDR_SURF_TILE_SPLIT_2KB) |
				MICRO_TILE_MODE_NEW(ADDR_SURF_DEPTH_MICRO_TILING));
		modearray[8] = (ARRAY_MODE(ARRAY_LINEAR_ALIGNED) |
				PIPE_CONFIG(ADDR_SURF_P16_32x32_16x16));
		modearray[9] = (ARRAY_MODE(ARRAY_1D_TILED_THIN1) |
				PIPE_CONFIG(ADDR_SURF_P16_32x32_16x16) |
				MICRO_TILE_MODE_NEW(ADDR_SURF_DISPLAY_MICRO_TILING) |
				SAMPLE_SPLIT(ADDR_SURF_SAMPLE_SPLIT_2));
		modearray[10] = (ARRAY_MODE(ARRAY_2D_TILED_THIN1) |
				 PIPE_CONFIG(ADDR_SURF_P16_32x32_16x16) |
				 MICRO_TILE_MODE_NEW(ADDR_SURF_DISPLAY_MICRO_TILING) |
				 SAMPLE_SPLIT(ADDR_SURF_SAMPLE_SPLIT_2));
		modearray[11] = (ARRAY_MODE(ARRAY_PRT_TILED_THIN1) |
				 PIPE_CONFIG(ADDR_SURF_P16_32x32_16x16) |
				 MICRO_TILE_MODE_NEW(ADDR_SURF_DISPLAY_MICRO_TILING) |
				 SAMPLE_SPLIT(ADDR_SURF_SAMPLE_SPLIT_8));
		modearray[12] = (ARRAY_MODE(ARRAY_PRT_TILED_THIN1) |
				 PIPE_CONFIG(ADDR_SURF_P4_16x16) |
				 MICRO_TILE_MODE_NEW(ADDR_SURF_DISPLAY_MICRO_TILING) |
				 SAMPLE_SPLIT(ADDR_SURF_SAMPLE_SPLIT_8));
		modearray[13] = (ARRAY_MODE(ARRAY_1D_TILED_THIN1) |
				 PIPE_CONFIG(ADDR_SURF_P16_32x32_16x16) |
				 MICRO_TILE_MODE_NEW(ADDR_SURF_THIN_MICRO_TILING) |
				 SAMPLE_SPLIT(ADDR_SURF_SAMPLE_SPLIT_2));
		modearray[14] = (ARRAY_MODE(ARRAY_2D_TILED_THIN1) |
				 PIPE_CONFIG(ADDR_SURF_P16_32x32_16x16) |
				 MICRO_TILE_MODE_NEW(ADDR_SURF_THIN_MICRO_TILING) |
				 SAMPLE_SPLIT(ADDR_SURF_SAMPLE_SPLIT_2));
		modearray[15] = (ARRAY_MODE(ARRAY_3D_TILED_THIN1) |
				 PIPE_CONFIG(ADDR_SURF_P16_32x32_16x16) |
				 MICRO_TILE_MODE_NEW(ADDR_SURF_THIN_MICRO_TILING) |
				 SAMPLE_SPLIT(ADDR_SURF_SAMPLE_SPLIT_2));
		modearray[16] = (ARRAY_MODE(ARRAY_PRT_TILED_THIN1) |
				 PIPE_CONFIG(ADDR_SURF_P16_32x32_16x16) |
				 MICRO_TILE_MODE_NEW(ADDR_SURF_THIN_MICRO_TILING) |
				 SAMPLE_SPLIT(ADDR_SURF_SAMPLE_SPLIT_8));
		modearray[17] = (ARRAY_MODE(ARRAY_PRT_TILED_THIN1) |
				 PIPE_CONFIG(ADDR_SURF_P4_16x16) |
				 MICRO_TILE_MODE_NEW(ADDR_SURF_THIN_MICRO_TILING) |
				 SAMPLE_SPLIT(ADDR_SURF_SAMPLE_SPLIT_8));
		modearray[18] = (ARRAY_MODE(ARRAY_1D_TILED_THICK) |
				 PIPE_CONFIG(ADDR_SURF_P16_32x32_16x16) |
				 MICRO_TILE_MODE_NEW(ADDR_SURF_THIN_MICRO_TILING) |
				 SAMPLE_SPLIT(ADDR_SURF_SAMPLE_SPLIT_1));
		modearray[19] = (ARRAY_MODE(ARRAY_1D_TILED_THICK) |
				 PIPE_CONFIG(ADDR_SURF_P16_32x32_16x16) |
				 MICRO_TILE_MODE_NEW(ADDR_SURF_THICK_MICRO_TILING) |
				 SAMPLE_SPLIT(ADDR_SURF_SAMPLE_SPLIT_1));
		modearray[20] = (ARRAY_MODE(ARRAY_2D_TILED_THICK) |
				 PIPE_CONFIG(ADDR_SURF_P16_32x32_16x16) |
				 MICRO_TILE_MODE_NEW(ADDR_SURF_THICK_MICRO_TILING) |
				 SAMPLE_SPLIT(ADDR_SURF_SAMPLE_SPLIT_1));
		modearray[21] = (ARRAY_MODE(ARRAY_3D_TILED_THICK) |
				 PIPE_CONFIG(ADDR_SURF_P16_32x32_16x16) |
				 MICRO_TILE_MODE_NEW(ADDR_SURF_THICK_MICRO_TILING) |
				 SAMPLE_SPLIT(ADDR_SURF_SAMPLE_SPLIT_1));
		modearray[22] = (ARRAY_MODE(ARRAY_PRT_TILED_THICK) |
				 PIPE_CONFIG(ADDR_SURF_P16_32x32_16x16) |
				 MICRO_TILE_MODE_NEW(ADDR_SURF_THICK_MICRO_TILING) |
				 SAMPLE_SPLIT(ADDR_SURF_SAMPLE_SPLIT_1));
		modearray[23] = (ARRAY_MODE(ARRAY_PRT_TILED_THICK) |
				 PIPE_CONFIG(ADDR_SURF_P4_16x16) |
				 MICRO_TILE_MODE_NEW(ADDR_SURF_THICK_MICRO_TILING) |
				 SAMPLE_SPLIT(ADDR_SURF_SAMPLE_SPLIT_1));
		modearray[24] = (ARRAY_MODE(ARRAY_2D_TILED_THICK) |
				 PIPE_CONFIG(ADDR_SURF_P16_32x32_16x16) |
				 MICRO_TILE_MODE_NEW(ADDR_SURF_THIN_MICRO_TILING) |
				 SAMPLE_SPLIT(ADDR_SURF_SAMPLE_SPLIT_1));
		modearray[25] = (ARRAY_MODE(ARRAY_2D_TILED_XTHICK) |
				 PIPE_CONFIG(ADDR_SURF_P16_32x32_16x16) |
				 MICRO_TILE_MODE_NEW(ADDR_SURF_THICK_MICRO_TILING) |
				 SAMPLE_SPLIT(ADDR_SURF_SAMPLE_SPLIT_1));
		modearray[26] = (ARRAY_MODE(ARRAY_3D_TILED_XTHICK) |
				 PIPE_CONFIG(ADDR_SURF_P16_32x32_16x16) |
				 MICRO_TILE_MODE_NEW(ADDR_SURF_THICK_MICRO_TILING) |
				 SAMPLE_SPLIT(ADDR_SURF_SAMPLE_SPLIT_1));
		modearray[27] = (ARRAY_MODE(ARRAY_1D_TILED_THIN1) |
				 PIPE_CONFIG(ADDR_SURF_P16_32x32_16x16) |
				 MICRO_TILE_MODE_NEW(ADDR_SURF_ROTATED_MICRO_TILING) |
				 SAMPLE_SPLIT(ADDR_SURF_SAMPLE_SPLIT_2));
		modearray[28] = (ARRAY_MODE(ARRAY_2D_TILED_THIN1) |
				 PIPE_CONFIG(ADDR_SURF_P16_32x32_16x16) |
				 MICRO_TILE_MODE_NEW(ADDR_SURF_ROTATED_MICRO_TILING) |
				 SAMPLE_SPLIT(ADDR_SURF_SAMPLE_SPLIT_2));
		modearray[29] = (ARRAY_MODE(ARRAY_PRT_TILED_THIN1) |
				 PIPE_CONFIG(ADDR_SURF_P16_32x32_16x16) |
				 MICRO_TILE_MODE_NEW(ADDR_SURF_ROTATED_MICRO_TILING) |
				 SAMPLE_SPLIT(ADDR_SURF_SAMPLE_SPLIT_8));
		modearray[30] = (ARRAY_MODE(ARRAY_PRT_TILED_THIN1) |
				 PIPE_CONFIG(ADDR_SURF_P4_16x16) |
				 MICRO_TILE_MODE_NEW(ADDR_SURF_ROTATED_MICRO_TILING) |
				 SAMPLE_SPLIT(ADDR_SURF_SAMPLE_SPLIT_8));

		mod2array[0] = (BANK_WIDTH(ADDR_SURF_BANK_WIDTH_1) |
				BANK_HEIGHT(ADDR_SURF_BANK_HEIGHT_4) |
				MACRO_TILE_ASPECT(ADDR_SURF_MACRO_ASPECT_2) |
				NUM_BANKS(ADDR_SURF_8_BANK));
		mod2array[1] = (BANK_WIDTH(ADDR_SURF_BANK_WIDTH_1) |
				BANK_HEIGHT(ADDR_SURF_BANK_HEIGHT_4) |
				MACRO_TILE_ASPECT(ADDR_SURF_MACRO_ASPECT_2) |
				NUM_BANKS(ADDR_SURF_8_BANK));
		mod2array[2] = (BANK_WIDTH(ADDR_SURF_BANK_WIDTH_1) |
				BANK_HEIGHT(ADDR_SURF_BANK_HEIGHT_4) |
				MACRO_TILE_ASPECT(ADDR_SURF_MACRO_ASPECT_2) |
				NUM_BANKS(ADDR_SURF_8_BANK));
		mod2array[3] = (BANK_WIDTH(ADDR_SURF_BANK_WIDTH_1) |
				BANK_HEIGHT(ADDR_SURF_BANK_HEIGHT_4) |
				MACRO_TILE_ASPECT(ADDR_SURF_MACRO_ASPECT_2) |
				NUM_BANKS(ADDR_SURF_8_BANK));
		mod2array[4] = (BANK_WIDTH(ADDR_SURF_BANK_WIDTH_1) |
				BANK_HEIGHT(ADDR_SURF_BANK_HEIGHT_2) |
				MACRO_TILE_ASPECT(ADDR_SURF_MACRO_ASPECT_1) |
				NUM_BANKS(ADDR_SURF_8_BANK));
		mod2array[5] = (BANK_WIDTH(ADDR_SURF_BANK_WIDTH_1) |
				BANK_HEIGHT(ADDR_SURF_BANK_HEIGHT_1) |
				MACRO_TILE_ASPECT(ADDR_SURF_MACRO_ASPECT_1) |
				NUM_BANKS(ADDR_SURF_8_BANK));
		mod2array[6] = (BANK_WIDTH(ADDR_SURF_BANK_WIDTH_1) |
				BANK_HEIGHT(ADDR_SURF_BANK_HEIGHT_1) |
				MACRO_TILE_ASPECT(ADDR_SURF_MACRO_ASPECT_1) |
				NUM_BANKS(ADDR_SURF_8_BANK));
		mod2array[8] = (BANK_WIDTH(ADDR_SURF_BANK_WIDTH_1) |
				BANK_HEIGHT(ADDR_SURF_BANK_HEIGHT_8) |
				MACRO_TILE_ASPECT(ADDR_SURF_MACRO_ASPECT_2) |
				NUM_BANKS(ADDR_SURF_8_BANK));
		mod2array[9] = (BANK_WIDTH(ADDR_SURF_BANK_WIDTH_1) |
				BANK_HEIGHT(ADDR_SURF_BANK_HEIGHT_4) |
				MACRO_TILE_ASPECT(ADDR_SURF_MACRO_ASPECT_2) |
				NUM_BANKS(ADDR_SURF_8_BANK));
		mod2array[10] = (BANK_WIDTH(ADDR_SURF_BANK_WIDTH_1) |
				 BANK_HEIGHT(ADDR_SURF_BANK_HEIGHT_2) |
				 MACRO_TILE_ASPECT(ADDR_SURF_MACRO_ASPECT_1) |
				 NUM_BANKS(ADDR_SURF_8_BANK));
		mod2array[11] = (BANK_WIDTH(ADDR_SURF_BANK_WIDTH_1) |
				 BANK_HEIGHT(ADDR_SURF_BANK_HEIGHT_1) |
				 MACRO_TILE_ASPECT(ADDR_SURF_MACRO_ASPECT_1) |
				 NUM_BANKS(ADDR_SURF_8_BANK));
		mod2array[12] = (BANK_WIDTH(ADDR_SURF_BANK_WIDTH_1) |
				 BANK_HEIGHT(ADDR_SURF_BANK_HEIGHT_2) |
				 MACRO_TILE_ASPECT(ADDR_SURF_MACRO_ASPECT_2) |
				 NUM_BANKS(ADDR_SURF_8_BANK));
		mod2array[13] = (BANK_WIDTH(ADDR_SURF_BANK_WIDTH_1) |
				 BANK_HEIGHT(ADDR_SURF_BANK_HEIGHT_1) |
				 MACRO_TILE_ASPECT(ADDR_SURF_MACRO_ASPECT_2) |
				 NUM_BANKS(ADDR_SURF_8_BANK));
		mod2array[14] = (BANK_WIDTH(ADDR_SURF_BANK_WIDTH_1) |
				 BANK_HEIGHT(ADDR_SURF_BANK_HEIGHT_1) |
				 MACRO_TILE_ASPECT(ADDR_SURF_MACRO_ASPECT_1) |
				 NUM_BANKS(ADDR_SURF_4_BANK));

		for (reg_offset = 0; reg_offset < num_tile_mode_states; reg_offset++)
			WREG32(mmGB_TILE_MODE0 + reg_offset, modearray[reg_offset]);

		for (reg_offset = 0; reg_offset < num_secondary_tile_mode_states; reg_offset++)
			if (reg_offset != 7)
				WREG32(mmGB_MACROTILE_MODE0 + reg_offset, mod2array[reg_offset]);

		break;
	case CHIP_TONGA:
		modearray[0] = (ARRAY_MODE(ARRAY_2D_TILED_THIN1) |
				PIPE_CONFIG(ADDR_SURF_P8_32x32_16x16) |
				TILE_SPLIT(ADDR_SURF_TILE_SPLIT_64B) |
				MICRO_TILE_MODE_NEW(ADDR_SURF_DEPTH_MICRO_TILING));
		modearray[1] = (ARRAY_MODE(ARRAY_2D_TILED_THIN1) |
				PIPE_CONFIG(ADDR_SURF_P8_32x32_16x16) |
				TILE_SPLIT(ADDR_SURF_TILE_SPLIT_128B) |
				MICRO_TILE_MODE_NEW(ADDR_SURF_DEPTH_MICRO_TILING));
		modearray[2] = (ARRAY_MODE(ARRAY_2D_TILED_THIN1) |
				PIPE_CONFIG(ADDR_SURF_P8_32x32_16x16) |
				TILE_SPLIT(ADDR_SURF_TILE_SPLIT_256B) |
				MICRO_TILE_MODE_NEW(ADDR_SURF_DEPTH_MICRO_TILING));
		modearray[3] = (ARRAY_MODE(ARRAY_2D_TILED_THIN1) |
				PIPE_CONFIG(ADDR_SURF_P8_32x32_16x16) |
				TILE_SPLIT(ADDR_SURF_TILE_SPLIT_512B) |
				MICRO_TILE_MODE_NEW(ADDR_SURF_DEPTH_MICRO_TILING));
		modearray[4] = (ARRAY_MODE(ARRAY_2D_TILED_THIN1) |
				PIPE_CONFIG(ADDR_SURF_P8_32x32_16x16) |
				TILE_SPLIT(ADDR_SURF_TILE_SPLIT_2KB) |
				MICRO_TILE_MODE_NEW(ADDR_SURF_DEPTH_MICRO_TILING));
		modearray[5] = (ARRAY_MODE(ARRAY_1D_TILED_THIN1) |
				PIPE_CONFIG(ADDR_SURF_P8_32x32_16x16) |
				TILE_SPLIT(ADDR_SURF_TILE_SPLIT_2KB) |
				MICRO_TILE_MODE_NEW(ADDR_SURF_DEPTH_MICRO_TILING));
		modearray[6] = (ARRAY_MODE(ARRAY_PRT_TILED_THIN1) |
				PIPE_CONFIG(ADDR_SURF_P8_32x32_16x16) |
				TILE_SPLIT(ADDR_SURF_TILE_SPLIT_2KB) |
				MICRO_TILE_MODE_NEW(ADDR_SURF_DEPTH_MICRO_TILING));
		modearray[7] = (ARRAY_MODE(ARRAY_PRT_TILED_THIN1) |
				PIPE_CONFIG(ADDR_SURF_P4_16x16) |
				TILE_SPLIT(ADDR_SURF_TILE_SPLIT_2KB) |
				MICRO_TILE_MODE_NEW(ADDR_SURF_DEPTH_MICRO_TILING));
		modearray[8] = (ARRAY_MODE(ARRAY_LINEAR_ALIGNED) |
				PIPE_CONFIG(ADDR_SURF_P8_32x32_16x16));
		modearray[9] = (ARRAY_MODE(ARRAY_1D_TILED_THIN1) |
				PIPE_CONFIG(ADDR_SURF_P8_32x32_16x16) |
				MICRO_TILE_MODE_NEW(ADDR_SURF_DISPLAY_MICRO_TILING) |
				SAMPLE_SPLIT(ADDR_SURF_SAMPLE_SPLIT_2));
		modearray[10] = (ARRAY_MODE(ARRAY_2D_TILED_THIN1) |
				 PIPE_CONFIG(ADDR_SURF_P8_32x32_16x16) |
				 MICRO_TILE_MODE_NEW(ADDR_SURF_DISPLAY_MICRO_TILING) |
				 SAMPLE_SPLIT(ADDR_SURF_SAMPLE_SPLIT_2));
		modearray[11] = (ARRAY_MODE(ARRAY_PRT_TILED_THIN1) |
				 PIPE_CONFIG(ADDR_SURF_P8_32x32_16x16) |
				 MICRO_TILE_MODE_NEW(ADDR_SURF_DISPLAY_MICRO_TILING) |
				 SAMPLE_SPLIT(ADDR_SURF_SAMPLE_SPLIT_8));
		modearray[12] = (ARRAY_MODE(ARRAY_PRT_TILED_THIN1) |
				 PIPE_CONFIG(ADDR_SURF_P4_16x16) |
				 MICRO_TILE_MODE_NEW(ADDR_SURF_DISPLAY_MICRO_TILING) |
				 SAMPLE_SPLIT(ADDR_SURF_SAMPLE_SPLIT_8));
		modearray[13] = (ARRAY_MODE(ARRAY_1D_TILED_THIN1) |
				 PIPE_CONFIG(ADDR_SURF_P8_32x32_16x16) |
				 MICRO_TILE_MODE_NEW(ADDR_SURF_THIN_MICRO_TILING) |
				 SAMPLE_SPLIT(ADDR_SURF_SAMPLE_SPLIT_2));
		modearray[14] = (ARRAY_MODE(ARRAY_2D_TILED_THIN1) |
				 PIPE_CONFIG(ADDR_SURF_P8_32x32_16x16) |
				 MICRO_TILE_MODE_NEW(ADDR_SURF_THIN_MICRO_TILING) |
				 SAMPLE_SPLIT(ADDR_SURF_SAMPLE_SPLIT_2));
		modearray[15] = (ARRAY_MODE(ARRAY_3D_TILED_THIN1) |
				 PIPE_CONFIG(ADDR_SURF_P8_32x32_16x16) |
				 MICRO_TILE_MODE_NEW(ADDR_SURF_THIN_MICRO_TILING) |
				 SAMPLE_SPLIT(ADDR_SURF_SAMPLE_SPLIT_2));
		modearray[16] = (ARRAY_MODE(ARRAY_PRT_TILED_THIN1) |
				 PIPE_CONFIG(ADDR_SURF_P8_32x32_16x16) |
				 MICRO_TILE_MODE_NEW(ADDR_SURF_THIN_MICRO_TILING) |
				 SAMPLE_SPLIT(ADDR_SURF_SAMPLE_SPLIT_8));
		modearray[17] = (ARRAY_MODE(ARRAY_PRT_TILED_THIN1) |
				 PIPE_CONFIG(ADDR_SURF_P4_16x16) |
				 MICRO_TILE_MODE_NEW(ADDR_SURF_THIN_MICRO_TILING) |
				 SAMPLE_SPLIT(ADDR_SURF_SAMPLE_SPLIT_8));
		modearray[18] = (ARRAY_MODE(ARRAY_1D_TILED_THICK) |
				 PIPE_CONFIG(ADDR_SURF_P8_32x32_16x16) |
				 MICRO_TILE_MODE_NEW(ADDR_SURF_THIN_MICRO_TILING) |
				 SAMPLE_SPLIT(ADDR_SURF_SAMPLE_SPLIT_1));
		modearray[19] = (ARRAY_MODE(ARRAY_1D_TILED_THICK) |
				 PIPE_CONFIG(ADDR_SURF_P8_32x32_16x16) |
				 MICRO_TILE_MODE_NEW(ADDR_SURF_THICK_MICRO_TILING) |
				 SAMPLE_SPLIT(ADDR_SURF_SAMPLE_SPLIT_1));
		modearray[20] = (ARRAY_MODE(ARRAY_2D_TILED_THICK) |
				 PIPE_CONFIG(ADDR_SURF_P8_32x32_16x16) |
				 MICRO_TILE_MODE_NEW(ADDR_SURF_THICK_MICRO_TILING) |
				 SAMPLE_SPLIT(ADDR_SURF_SAMPLE_SPLIT_1));
		modearray[21] = (ARRAY_MODE(ARRAY_3D_TILED_THICK) |
				 PIPE_CONFIG(ADDR_SURF_P8_32x32_16x16) |
				 MICRO_TILE_MODE_NEW(ADDR_SURF_THICK_MICRO_TILING) |
				 SAMPLE_SPLIT(ADDR_SURF_SAMPLE_SPLIT_1));
		modearray[22] = (ARRAY_MODE(ARRAY_PRT_TILED_THICK) |
				 PIPE_CONFIG(ADDR_SURF_P8_32x32_16x16) |
				 MICRO_TILE_MODE_NEW(ADDR_SURF_THICK_MICRO_TILING) |
				 SAMPLE_SPLIT(ADDR_SURF_SAMPLE_SPLIT_1));
		modearray[23] = (ARRAY_MODE(ARRAY_PRT_TILED_THICK) |
				 PIPE_CONFIG(ADDR_SURF_P4_16x16) |
				 MICRO_TILE_MODE_NEW(ADDR_SURF_THICK_MICRO_TILING) |
				 SAMPLE_SPLIT(ADDR_SURF_SAMPLE_SPLIT_1));
		modearray[24] = (ARRAY_MODE(ARRAY_2D_TILED_THICK) |
				 PIPE_CONFIG(ADDR_SURF_P8_32x32_16x16) |
				 MICRO_TILE_MODE_NEW(ADDR_SURF_THIN_MICRO_TILING) |
				 SAMPLE_SPLIT(ADDR_SURF_SAMPLE_SPLIT_1));
		modearray[25] = (ARRAY_MODE(ARRAY_2D_TILED_XTHICK) |
				 PIPE_CONFIG(ADDR_SURF_P8_32x32_16x16) |
				 MICRO_TILE_MODE_NEW(ADDR_SURF_THICK_MICRO_TILING) |
				 SAMPLE_SPLIT(ADDR_SURF_SAMPLE_SPLIT_1));
		modearray[26] = (ARRAY_MODE(ARRAY_3D_TILED_XTHICK) |
				 PIPE_CONFIG(ADDR_SURF_P8_32x32_16x16) |
				 MICRO_TILE_MODE_NEW(ADDR_SURF_THICK_MICRO_TILING) |
				 SAMPLE_SPLIT(ADDR_SURF_SAMPLE_SPLIT_1));
		modearray[27] = (ARRAY_MODE(ARRAY_1D_TILED_THIN1) |
				 PIPE_CONFIG(ADDR_SURF_P8_32x32_16x16) |
				 MICRO_TILE_MODE_NEW(ADDR_SURF_ROTATED_MICRO_TILING) |
				 SAMPLE_SPLIT(ADDR_SURF_SAMPLE_SPLIT_2));
		modearray[28] = (ARRAY_MODE(ARRAY_2D_TILED_THIN1) |
				 PIPE_CONFIG(ADDR_SURF_P8_32x32_16x16) |
				 MICRO_TILE_MODE_NEW(ADDR_SURF_ROTATED_MICRO_TILING) |
				 SAMPLE_SPLIT(ADDR_SURF_SAMPLE_SPLIT_2));
		modearray[29] = (ARRAY_MODE(ARRAY_PRT_TILED_THIN1) |
				 PIPE_CONFIG(ADDR_SURF_P8_32x32_16x16) |
				 MICRO_TILE_MODE_NEW(ADDR_SURF_ROTATED_MICRO_TILING) |
				 SAMPLE_SPLIT(ADDR_SURF_SAMPLE_SPLIT_8));
		modearray[30] = (ARRAY_MODE(ARRAY_PRT_TILED_THIN1) |
				 PIPE_CONFIG(ADDR_SURF_P4_16x16) |
				 MICRO_TILE_MODE_NEW(ADDR_SURF_ROTATED_MICRO_TILING) |
				 SAMPLE_SPLIT(ADDR_SURF_SAMPLE_SPLIT_8));

		mod2array[0] = (BANK_WIDTH(ADDR_SURF_BANK_WIDTH_1) |
				BANK_HEIGHT(ADDR_SURF_BANK_HEIGHT_4) |
				MACRO_TILE_ASPECT(ADDR_SURF_MACRO_ASPECT_4) |
				NUM_BANKS(ADDR_SURF_16_BANK));
		mod2array[1] = (BANK_WIDTH(ADDR_SURF_BANK_WIDTH_1) |
				BANK_HEIGHT(ADDR_SURF_BANK_HEIGHT_4) |
				MACRO_TILE_ASPECT(ADDR_SURF_MACRO_ASPECT_4) |
				NUM_BANKS(ADDR_SURF_16_BANK));
		mod2array[2] = (BANK_WIDTH(ADDR_SURF_BANK_WIDTH_1) |
				BANK_HEIGHT(ADDR_SURF_BANK_HEIGHT_4) |
				MACRO_TILE_ASPECT(ADDR_SURF_MACRO_ASPECT_4) |
				NUM_BANKS(ADDR_SURF_16_BANK));
		mod2array[3] = (BANK_WIDTH(ADDR_SURF_BANK_WIDTH_1) |
				BANK_HEIGHT(ADDR_SURF_BANK_HEIGHT_4) |
				MACRO_TILE_ASPECT(ADDR_SURF_MACRO_ASPECT_4) |
				NUM_BANKS(ADDR_SURF_16_BANK));
		mod2array[4] = (BANK_WIDTH(ADDR_SURF_BANK_WIDTH_1) |
				BANK_HEIGHT(ADDR_SURF_BANK_HEIGHT_2) |
				MACRO_TILE_ASPECT(ADDR_SURF_MACRO_ASPECT_2) |
				NUM_BANKS(ADDR_SURF_16_BANK));
		mod2array[5] = (BANK_WIDTH(ADDR_SURF_BANK_WIDTH_1) |
				BANK_HEIGHT(ADDR_SURF_BANK_HEIGHT_1) |
				MACRO_TILE_ASPECT(ADDR_SURF_MACRO_ASPECT_1) |
				NUM_BANKS(ADDR_SURF_16_BANK));
		mod2array[6] = (BANK_WIDTH(ADDR_SURF_BANK_WIDTH_1) |
				BANK_HEIGHT(ADDR_SURF_BANK_HEIGHT_1) |
				MACRO_TILE_ASPECT(ADDR_SURF_MACRO_ASPECT_1) |
				NUM_BANKS(ADDR_SURF_16_BANK));
		mod2array[8] = (BANK_WIDTH(ADDR_SURF_BANK_WIDTH_1) |
				BANK_HEIGHT(ADDR_SURF_BANK_HEIGHT_8) |
				MACRO_TILE_ASPECT(ADDR_SURF_MACRO_ASPECT_4) |
				NUM_BANKS(ADDR_SURF_16_BANK));
		mod2array[9] = (BANK_WIDTH(ADDR_SURF_BANK_WIDTH_1) |
				BANK_HEIGHT(ADDR_SURF_BANK_HEIGHT_4) |
				MACRO_TILE_ASPECT(ADDR_SURF_MACRO_ASPECT_4) |
				NUM_BANKS(ADDR_SURF_16_BANK));
		mod2array[10] = (BANK_WIDTH(ADDR_SURF_BANK_WIDTH_1) |
				 BANK_HEIGHT(ADDR_SURF_BANK_HEIGHT_2) |
				 MACRO_TILE_ASPECT(ADDR_SURF_MACRO_ASPECT_2) |
				 NUM_BANKS(ADDR_SURF_16_BANK));
		mod2array[11] = (BANK_WIDTH(ADDR_SURF_BANK_WIDTH_1) |
				 BANK_HEIGHT(ADDR_SURF_BANK_HEIGHT_1) |
				 MACRO_TILE_ASPECT(ADDR_SURF_MACRO_ASPECT_2) |
				 NUM_BANKS(ADDR_SURF_16_BANK));
		mod2array[12] = (BANK_WIDTH(ADDR_SURF_BANK_WIDTH_1) |
				 BANK_HEIGHT(ADDR_SURF_BANK_HEIGHT_1) |
				 MACRO_TILE_ASPECT(ADDR_SURF_MACRO_ASPECT_1) |
				 NUM_BANKS(ADDR_SURF_8_BANK));
		mod2array[13] = (BANK_WIDTH(ADDR_SURF_BANK_WIDTH_1) |
				 BANK_HEIGHT(ADDR_SURF_BANK_HEIGHT_1) |
				 MACRO_TILE_ASPECT(ADDR_SURF_MACRO_ASPECT_1) |
				 NUM_BANKS(ADDR_SURF_4_BANK));
		mod2array[14] = (BANK_WIDTH(ADDR_SURF_BANK_WIDTH_1) |
				 BANK_HEIGHT(ADDR_SURF_BANK_HEIGHT_1) |
				 MACRO_TILE_ASPECT(ADDR_SURF_MACRO_ASPECT_1) |
				 NUM_BANKS(ADDR_SURF_4_BANK));

		for (reg_offset = 0; reg_offset < num_tile_mode_states; reg_offset++)
			WREG32(mmGB_TILE_MODE0 + reg_offset, modearray[reg_offset]);

		for (reg_offset = 0; reg_offset < num_secondary_tile_mode_states; reg_offset++)
			if (reg_offset != 7)
				WREG32(mmGB_MACROTILE_MODE0 + reg_offset, mod2array[reg_offset]);

		break;
	case CHIP_POLARIS11:
		modearray[0] = (ARRAY_MODE(ARRAY_2D_TILED_THIN1) |
				PIPE_CONFIG(ADDR_SURF_P4_16x16) |
				TILE_SPLIT(ADDR_SURF_TILE_SPLIT_64B) |
				MICRO_TILE_MODE_NEW(ADDR_SURF_DEPTH_MICRO_TILING));
		modearray[1] = (ARRAY_MODE(ARRAY_2D_TILED_THIN1) |
				PIPE_CONFIG(ADDR_SURF_P4_16x16) |
				TILE_SPLIT(ADDR_SURF_TILE_SPLIT_128B) |
				MICRO_TILE_MODE_NEW(ADDR_SURF_DEPTH_MICRO_TILING));
		modearray[2] = (ARRAY_MODE(ARRAY_2D_TILED_THIN1) |
				PIPE_CONFIG(ADDR_SURF_P4_16x16) |
				TILE_SPLIT(ADDR_SURF_TILE_SPLIT_256B) |
				MICRO_TILE_MODE_NEW(ADDR_SURF_DEPTH_MICRO_TILING));
		modearray[3] = (ARRAY_MODE(ARRAY_2D_TILED_THIN1) |
				PIPE_CONFIG(ADDR_SURF_P4_16x16) |
				TILE_SPLIT(ADDR_SURF_TILE_SPLIT_512B) |
				MICRO_TILE_MODE_NEW(ADDR_SURF_DEPTH_MICRO_TILING));
		modearray[4] = (ARRAY_MODE(ARRAY_2D_TILED_THIN1) |
				PIPE_CONFIG(ADDR_SURF_P4_16x16) |
				TILE_SPLIT(ADDR_SURF_TILE_SPLIT_2KB) |
				MICRO_TILE_MODE_NEW(ADDR_SURF_DEPTH_MICRO_TILING));
		modearray[5] = (ARRAY_MODE(ARRAY_1D_TILED_THIN1) |
				PIPE_CONFIG(ADDR_SURF_P4_16x16) |
				TILE_SPLIT(ADDR_SURF_TILE_SPLIT_2KB) |
				MICRO_TILE_MODE_NEW(ADDR_SURF_DEPTH_MICRO_TILING));
		modearray[6] = (ARRAY_MODE(ARRAY_PRT_TILED_THIN1) |
				PIPE_CONFIG(ADDR_SURF_P4_16x16) |
				TILE_SPLIT(ADDR_SURF_TILE_SPLIT_2KB) |
				MICRO_TILE_MODE_NEW(ADDR_SURF_DEPTH_MICRO_TILING));
		modearray[7] = (ARRAY_MODE(ARRAY_PRT_TILED_THIN1) |
				PIPE_CONFIG(ADDR_SURF_P4_16x16) |
				TILE_SPLIT(ADDR_SURF_TILE_SPLIT_2KB) |
				MICRO_TILE_MODE_NEW(ADDR_SURF_DEPTH_MICRO_TILING));
		modearray[8] = (ARRAY_MODE(ARRAY_LINEAR_ALIGNED) |
				PIPE_CONFIG(ADDR_SURF_P4_16x16));
		modearray[9] = (ARRAY_MODE(ARRAY_1D_TILED_THIN1) |
				PIPE_CONFIG(ADDR_SURF_P4_16x16) |
				MICRO_TILE_MODE_NEW(ADDR_SURF_DISPLAY_MICRO_TILING) |
				SAMPLE_SPLIT(ADDR_SURF_SAMPLE_SPLIT_2));
		modearray[10] = (ARRAY_MODE(ARRAY_2D_TILED_THIN1) |
				PIPE_CONFIG(ADDR_SURF_P4_16x16) |
				MICRO_TILE_MODE_NEW(ADDR_SURF_DISPLAY_MICRO_TILING) |
				SAMPLE_SPLIT(ADDR_SURF_SAMPLE_SPLIT_2));
		modearray[11] = (ARRAY_MODE(ARRAY_PRT_TILED_THIN1) |
				PIPE_CONFIG(ADDR_SURF_P4_16x16) |
				MICRO_TILE_MODE_NEW(ADDR_SURF_DISPLAY_MICRO_TILING) |
				SAMPLE_SPLIT(ADDR_SURF_SAMPLE_SPLIT_8));
		modearray[12] = (ARRAY_MODE(ARRAY_PRT_TILED_THIN1) |
				PIPE_CONFIG(ADDR_SURF_P4_16x16) |
				MICRO_TILE_MODE_NEW(ADDR_SURF_DISPLAY_MICRO_TILING) |
				SAMPLE_SPLIT(ADDR_SURF_SAMPLE_SPLIT_8));
		modearray[13] = (ARRAY_MODE(ARRAY_1D_TILED_THIN1) |
				PIPE_CONFIG(ADDR_SURF_P4_16x16) |
				MICRO_TILE_MODE_NEW(ADDR_SURF_THIN_MICRO_TILING) |
				SAMPLE_SPLIT(ADDR_SURF_SAMPLE_SPLIT_2));
		modearray[14] = (ARRAY_MODE(ARRAY_2D_TILED_THIN1) |
				PIPE_CONFIG(ADDR_SURF_P4_16x16) |
				MICRO_TILE_MODE_NEW(ADDR_SURF_THIN_MICRO_TILING) |
				SAMPLE_SPLIT(ADDR_SURF_SAMPLE_SPLIT_2));
		modearray[15] = (ARRAY_MODE(ARRAY_3D_TILED_THIN1) |
				PIPE_CONFIG(ADDR_SURF_P4_16x16) |
				MICRO_TILE_MODE_NEW(ADDR_SURF_THIN_MICRO_TILING) |
				SAMPLE_SPLIT(ADDR_SURF_SAMPLE_SPLIT_2));
		modearray[16] = (ARRAY_MODE(ARRAY_PRT_TILED_THIN1) |
				PIPE_CONFIG(ADDR_SURF_P4_16x16) |
				MICRO_TILE_MODE_NEW(ADDR_SURF_THIN_MICRO_TILING) |
				SAMPLE_SPLIT(ADDR_SURF_SAMPLE_SPLIT_8));
		modearray[17] = (ARRAY_MODE(ARRAY_PRT_TILED_THIN1) |
				PIPE_CONFIG(ADDR_SURF_P4_16x16) |
				MICRO_TILE_MODE_NEW(ADDR_SURF_THIN_MICRO_TILING) |
				SAMPLE_SPLIT(ADDR_SURF_SAMPLE_SPLIT_8));
		modearray[18] = (ARRAY_MODE(ARRAY_1D_TILED_THICK) |
				PIPE_CONFIG(ADDR_SURF_P4_16x16) |
				MICRO_TILE_MODE_NEW(ADDR_SURF_THIN_MICRO_TILING) |
				SAMPLE_SPLIT(ADDR_SURF_SAMPLE_SPLIT_1));
		modearray[19] = (ARRAY_MODE(ARRAY_1D_TILED_THICK) |
				PIPE_CONFIG(ADDR_SURF_P4_16x16) |
				MICRO_TILE_MODE_NEW(ADDR_SURF_THICK_MICRO_TILING) |
				SAMPLE_SPLIT(ADDR_SURF_SAMPLE_SPLIT_1));
		modearray[20] = (ARRAY_MODE(ARRAY_2D_TILED_THICK) |
				PIPE_CONFIG(ADDR_SURF_P4_16x16) |
				MICRO_TILE_MODE_NEW(ADDR_SURF_THICK_MICRO_TILING) |
				SAMPLE_SPLIT(ADDR_SURF_SAMPLE_SPLIT_1));
		modearray[21] = (ARRAY_MODE(ARRAY_3D_TILED_THICK) |
				PIPE_CONFIG(ADDR_SURF_P4_16x16) |
				MICRO_TILE_MODE_NEW(ADDR_SURF_THICK_MICRO_TILING) |
				SAMPLE_SPLIT(ADDR_SURF_SAMPLE_SPLIT_1));
		modearray[22] = (ARRAY_MODE(ARRAY_PRT_TILED_THICK) |
				PIPE_CONFIG(ADDR_SURF_P4_16x16) |
				MICRO_TILE_MODE_NEW(ADDR_SURF_THICK_MICRO_TILING) |
				SAMPLE_SPLIT(ADDR_SURF_SAMPLE_SPLIT_1));
		modearray[23] = (ARRAY_MODE(ARRAY_PRT_TILED_THICK) |
				PIPE_CONFIG(ADDR_SURF_P4_16x16) |
				MICRO_TILE_MODE_NEW(ADDR_SURF_THICK_MICRO_TILING) |
				SAMPLE_SPLIT(ADDR_SURF_SAMPLE_SPLIT_1));
		modearray[24] = (ARRAY_MODE(ARRAY_2D_TILED_THICK) |
				PIPE_CONFIG(ADDR_SURF_P4_16x16) |
				MICRO_TILE_MODE_NEW(ADDR_SURF_THIN_MICRO_TILING) |
				SAMPLE_SPLIT(ADDR_SURF_SAMPLE_SPLIT_1));
		modearray[25] = (ARRAY_MODE(ARRAY_2D_TILED_XTHICK) |
				PIPE_CONFIG(ADDR_SURF_P4_16x16) |
				MICRO_TILE_MODE_NEW(ADDR_SURF_THICK_MICRO_TILING) |
				SAMPLE_SPLIT(ADDR_SURF_SAMPLE_SPLIT_1));
		modearray[26] = (ARRAY_MODE(ARRAY_3D_TILED_XTHICK) |
				PIPE_CONFIG(ADDR_SURF_P4_16x16) |
				MICRO_TILE_MODE_NEW(ADDR_SURF_THICK_MICRO_TILING) |
				SAMPLE_SPLIT(ADDR_SURF_SAMPLE_SPLIT_1));
		modearray[27] = (ARRAY_MODE(ARRAY_1D_TILED_THIN1) |
				PIPE_CONFIG(ADDR_SURF_P4_16x16) |
				MICRO_TILE_MODE_NEW(ADDR_SURF_ROTATED_MICRO_TILING) |
				SAMPLE_SPLIT(ADDR_SURF_SAMPLE_SPLIT_2));
		modearray[28] = (ARRAY_MODE(ARRAY_2D_TILED_THIN1) |
				PIPE_CONFIG(ADDR_SURF_P4_16x16) |
				MICRO_TILE_MODE_NEW(ADDR_SURF_ROTATED_MICRO_TILING) |
				SAMPLE_SPLIT(ADDR_SURF_SAMPLE_SPLIT_2));
		modearray[29] = (ARRAY_MODE(ARRAY_PRT_TILED_THIN1) |
				PIPE_CONFIG(ADDR_SURF_P4_16x16) |
				MICRO_TILE_MODE_NEW(ADDR_SURF_ROTATED_MICRO_TILING) |
				SAMPLE_SPLIT(ADDR_SURF_SAMPLE_SPLIT_8));
		modearray[30] = (ARRAY_MODE(ARRAY_PRT_TILED_THIN1) |
				PIPE_CONFIG(ADDR_SURF_P4_16x16) |
				MICRO_TILE_MODE_NEW(ADDR_SURF_ROTATED_MICRO_TILING) |
				SAMPLE_SPLIT(ADDR_SURF_SAMPLE_SPLIT_8));

		mod2array[0] = (BANK_WIDTH(ADDR_SURF_BANK_WIDTH_1) |
				BANK_HEIGHT(ADDR_SURF_BANK_HEIGHT_4) |
				MACRO_TILE_ASPECT(ADDR_SURF_MACRO_ASPECT_4) |
				NUM_BANKS(ADDR_SURF_16_BANK));

		mod2array[1] = (BANK_WIDTH(ADDR_SURF_BANK_WIDTH_1) |
				BANK_HEIGHT(ADDR_SURF_BANK_HEIGHT_4) |
				MACRO_TILE_ASPECT(ADDR_SURF_MACRO_ASPECT_4) |
				NUM_BANKS(ADDR_SURF_16_BANK));

		mod2array[2] = (BANK_WIDTH(ADDR_SURF_BANK_WIDTH_1) |
				BANK_HEIGHT(ADDR_SURF_BANK_HEIGHT_4) |
				MACRO_TILE_ASPECT(ADDR_SURF_MACRO_ASPECT_4) |
				NUM_BANKS(ADDR_SURF_16_BANK));

		mod2array[3] = (BANK_WIDTH(ADDR_SURF_BANK_WIDTH_1) |
				BANK_HEIGHT(ADDR_SURF_BANK_HEIGHT_2) |
				MACRO_TILE_ASPECT(ADDR_SURF_MACRO_ASPECT_4) |
				NUM_BANKS(ADDR_SURF_16_BANK));

		mod2array[4] = (BANK_WIDTH(ADDR_SURF_BANK_WIDTH_1) |
				BANK_HEIGHT(ADDR_SURF_BANK_HEIGHT_1) |
				MACRO_TILE_ASPECT(ADDR_SURF_MACRO_ASPECT_2) |
				NUM_BANKS(ADDR_SURF_16_BANK));

		mod2array[5] = (BANK_WIDTH(ADDR_SURF_BANK_WIDTH_1) |
				BANK_HEIGHT(ADDR_SURF_BANK_HEIGHT_1) |
				MACRO_TILE_ASPECT(ADDR_SURF_MACRO_ASPECT_2) |
				NUM_BANKS(ADDR_SURF_16_BANK));

		mod2array[6] = (BANK_WIDTH(ADDR_SURF_BANK_WIDTH_1) |
				BANK_HEIGHT(ADDR_SURF_BANK_HEIGHT_1) |
				MACRO_TILE_ASPECT(ADDR_SURF_MACRO_ASPECT_2) |
				NUM_BANKS(ADDR_SURF_16_BANK));

		mod2array[8] = (BANK_WIDTH(ADDR_SURF_BANK_WIDTH_2) |
				BANK_HEIGHT(ADDR_SURF_BANK_HEIGHT_8) |
				MACRO_TILE_ASPECT(ADDR_SURF_MACRO_ASPECT_4) |
				NUM_BANKS(ADDR_SURF_16_BANK));

		mod2array[9] = (BANK_WIDTH(ADDR_SURF_BANK_WIDTH_2) |
				BANK_HEIGHT(ADDR_SURF_BANK_HEIGHT_4) |
				MACRO_TILE_ASPECT(ADDR_SURF_MACRO_ASPECT_4) |
				NUM_BANKS(ADDR_SURF_16_BANK));

		mod2array[10] = (BANK_WIDTH(ADDR_SURF_BANK_WIDTH_1) |
				BANK_HEIGHT(ADDR_SURF_BANK_HEIGHT_4) |
				MACRO_TILE_ASPECT(ADDR_SURF_MACRO_ASPECT_4) |
				NUM_BANKS(ADDR_SURF_16_BANK));

		mod2array[11] = (BANK_WIDTH(ADDR_SURF_BANK_WIDTH_1) |
				BANK_HEIGHT(ADDR_SURF_BANK_HEIGHT_2) |
				MACRO_TILE_ASPECT(ADDR_SURF_MACRO_ASPECT_4) |
				NUM_BANKS(ADDR_SURF_16_BANK));

		mod2array[12] = (BANK_WIDTH(ADDR_SURF_BANK_WIDTH_1) |
				BANK_HEIGHT(ADDR_SURF_BANK_HEIGHT_1) |
				MACRO_TILE_ASPECT(ADDR_SURF_MACRO_ASPECT_2) |
				NUM_BANKS(ADDR_SURF_16_BANK));

		mod2array[13] = (BANK_WIDTH(ADDR_SURF_BANK_WIDTH_1) |
				BANK_HEIGHT(ADDR_SURF_BANK_HEIGHT_1) |
				MACRO_TILE_ASPECT(ADDR_SURF_MACRO_ASPECT_2) |
				NUM_BANKS(ADDR_SURF_8_BANK));

		mod2array[14] = (BANK_WIDTH(ADDR_SURF_BANK_WIDTH_1) |
				BANK_HEIGHT(ADDR_SURF_BANK_HEIGHT_1) |
				MACRO_TILE_ASPECT(ADDR_SURF_MACRO_ASPECT_1) |
				NUM_BANKS(ADDR_SURF_4_BANK));

		for (reg_offset = 0; reg_offset < num_tile_mode_states; reg_offset++)
			WREG32(mmGB_TILE_MODE0 + reg_offset, modearray[reg_offset]);

		for (reg_offset = 0; reg_offset < num_secondary_tile_mode_states; reg_offset++)
			if (reg_offset != 7)
				WREG32(mmGB_MACROTILE_MODE0 + reg_offset, mod2array[reg_offset]);

		break;
	case CHIP_POLARIS10:
		modearray[0] = (ARRAY_MODE(ARRAY_2D_TILED_THIN1) |
				PIPE_CONFIG(ADDR_SURF_P8_32x32_16x16) |
				TILE_SPLIT(ADDR_SURF_TILE_SPLIT_64B) |
				MICRO_TILE_MODE_NEW(ADDR_SURF_DEPTH_MICRO_TILING));
		modearray[1] = (ARRAY_MODE(ARRAY_2D_TILED_THIN1) |
				PIPE_CONFIG(ADDR_SURF_P8_32x32_16x16) |
				TILE_SPLIT(ADDR_SURF_TILE_SPLIT_128B) |
				MICRO_TILE_MODE_NEW(ADDR_SURF_DEPTH_MICRO_TILING));
		modearray[2] = (ARRAY_MODE(ARRAY_2D_TILED_THIN1) |
				PIPE_CONFIG(ADDR_SURF_P8_32x32_16x16) |
				TILE_SPLIT(ADDR_SURF_TILE_SPLIT_256B) |
				MICRO_TILE_MODE_NEW(ADDR_SURF_DEPTH_MICRO_TILING));
		modearray[3] = (ARRAY_MODE(ARRAY_2D_TILED_THIN1) |
				PIPE_CONFIG(ADDR_SURF_P8_32x32_16x16) |
				TILE_SPLIT(ADDR_SURF_TILE_SPLIT_512B) |
				MICRO_TILE_MODE_NEW(ADDR_SURF_DEPTH_MICRO_TILING));
		modearray[4] = (ARRAY_MODE(ARRAY_2D_TILED_THIN1) |
				PIPE_CONFIG(ADDR_SURF_P8_32x32_16x16) |
				TILE_SPLIT(ADDR_SURF_TILE_SPLIT_2KB) |
				MICRO_TILE_MODE_NEW(ADDR_SURF_DEPTH_MICRO_TILING));
		modearray[5] = (ARRAY_MODE(ARRAY_1D_TILED_THIN1) |
				PIPE_CONFIG(ADDR_SURF_P8_32x32_16x16) |
				TILE_SPLIT(ADDR_SURF_TILE_SPLIT_2KB) |
				MICRO_TILE_MODE_NEW(ADDR_SURF_DEPTH_MICRO_TILING));
		modearray[6] = (ARRAY_MODE(ARRAY_PRT_TILED_THIN1) |
				PIPE_CONFIG(ADDR_SURF_P8_32x32_16x16) |
				TILE_SPLIT(ADDR_SURF_TILE_SPLIT_2KB) |
				MICRO_TILE_MODE_NEW(ADDR_SURF_DEPTH_MICRO_TILING));
		modearray[7] = (ARRAY_MODE(ARRAY_PRT_TILED_THIN1) |
				PIPE_CONFIG(ADDR_SURF_P4_16x16) |
				TILE_SPLIT(ADDR_SURF_TILE_SPLIT_2KB) |
				MICRO_TILE_MODE_NEW(ADDR_SURF_DEPTH_MICRO_TILING));
		modearray[8] = (ARRAY_MODE(ARRAY_LINEAR_ALIGNED) |
				PIPE_CONFIG(ADDR_SURF_P8_32x32_16x16));
		modearray[9] = (ARRAY_MODE(ARRAY_1D_TILED_THIN1) |
				PIPE_CONFIG(ADDR_SURF_P8_32x32_16x16) |
				MICRO_TILE_MODE_NEW(ADDR_SURF_DISPLAY_MICRO_TILING) |
				SAMPLE_SPLIT(ADDR_SURF_SAMPLE_SPLIT_2));
		modearray[10] = (ARRAY_MODE(ARRAY_2D_TILED_THIN1) |
				PIPE_CONFIG(ADDR_SURF_P8_32x32_16x16) |
				MICRO_TILE_MODE_NEW(ADDR_SURF_DISPLAY_MICRO_TILING) |
				SAMPLE_SPLIT(ADDR_SURF_SAMPLE_SPLIT_2));
		modearray[11] = (ARRAY_MODE(ARRAY_PRT_TILED_THIN1) |
				PIPE_CONFIG(ADDR_SURF_P8_32x32_16x16) |
				MICRO_TILE_MODE_NEW(ADDR_SURF_DISPLAY_MICRO_TILING) |
				SAMPLE_SPLIT(ADDR_SURF_SAMPLE_SPLIT_8));
		modearray[12] = (ARRAY_MODE(ARRAY_PRT_TILED_THIN1) |
				PIPE_CONFIG(ADDR_SURF_P4_16x16) |
				MICRO_TILE_MODE_NEW(ADDR_SURF_DISPLAY_MICRO_TILING) |
				SAMPLE_SPLIT(ADDR_SURF_SAMPLE_SPLIT_8));
		modearray[13] = (ARRAY_MODE(ARRAY_1D_TILED_THIN1) |
				PIPE_CONFIG(ADDR_SURF_P8_32x32_16x16) |
				MICRO_TILE_MODE_NEW(ADDR_SURF_THIN_MICRO_TILING) |
				SAMPLE_SPLIT(ADDR_SURF_SAMPLE_SPLIT_2));
		modearray[14] = (ARRAY_MODE(ARRAY_2D_TILED_THIN1) |
				PIPE_CONFIG(ADDR_SURF_P8_32x32_16x16) |
				MICRO_TILE_MODE_NEW(ADDR_SURF_THIN_MICRO_TILING) |
				SAMPLE_SPLIT(ADDR_SURF_SAMPLE_SPLIT_2));
		modearray[15] = (ARRAY_MODE(ARRAY_3D_TILED_THIN1) |
				PIPE_CONFIG(ADDR_SURF_P8_32x32_16x16) |
				MICRO_TILE_MODE_NEW(ADDR_SURF_THIN_MICRO_TILING) |
				SAMPLE_SPLIT(ADDR_SURF_SAMPLE_SPLIT_2));
		modearray[16] = (ARRAY_MODE(ARRAY_PRT_TILED_THIN1) |
				PIPE_CONFIG(ADDR_SURF_P8_32x32_16x16) |
				MICRO_TILE_MODE_NEW(ADDR_SURF_THIN_MICRO_TILING) |
				SAMPLE_SPLIT(ADDR_SURF_SAMPLE_SPLIT_8));
		modearray[17] = (ARRAY_MODE(ARRAY_PRT_TILED_THIN1) |
				PIPE_CONFIG(ADDR_SURF_P4_16x16) |
				MICRO_TILE_MODE_NEW(ADDR_SURF_THIN_MICRO_TILING) |
				SAMPLE_SPLIT(ADDR_SURF_SAMPLE_SPLIT_8));
		modearray[18] = (ARRAY_MODE(ARRAY_1D_TILED_THICK) |
				PIPE_CONFIG(ADDR_SURF_P8_32x32_16x16) |
				MICRO_TILE_MODE_NEW(ADDR_SURF_THIN_MICRO_TILING) |
				SAMPLE_SPLIT(ADDR_SURF_SAMPLE_SPLIT_1));
		modearray[19] = (ARRAY_MODE(ARRAY_1D_TILED_THICK) |
				PIPE_CONFIG(ADDR_SURF_P8_32x32_16x16) |
				MICRO_TILE_MODE_NEW(ADDR_SURF_THICK_MICRO_TILING) |
				SAMPLE_SPLIT(ADDR_SURF_SAMPLE_SPLIT_1));
		modearray[20] = (ARRAY_MODE(ARRAY_2D_TILED_THICK) |
				PIPE_CONFIG(ADDR_SURF_P8_32x32_16x16) |
				MICRO_TILE_MODE_NEW(ADDR_SURF_THICK_MICRO_TILING) |
				SAMPLE_SPLIT(ADDR_SURF_SAMPLE_SPLIT_1));
		modearray[21] = (ARRAY_MODE(ARRAY_3D_TILED_THICK) |
				PIPE_CONFIG(ADDR_SURF_P8_32x32_16x16) |
				MICRO_TILE_MODE_NEW(ADDR_SURF_THICK_MICRO_TILING) |
				SAMPLE_SPLIT(ADDR_SURF_SAMPLE_SPLIT_1));
		modearray[22] = (ARRAY_MODE(ARRAY_PRT_TILED_THICK) |
				PIPE_CONFIG(ADDR_SURF_P8_32x32_16x16) |
				MICRO_TILE_MODE_NEW(ADDR_SURF_THICK_MICRO_TILING) |
				SAMPLE_SPLIT(ADDR_SURF_SAMPLE_SPLIT_1));
		modearray[23] = (ARRAY_MODE(ARRAY_PRT_TILED_THICK) |
				PIPE_CONFIG(ADDR_SURF_P4_16x16) |
				MICRO_TILE_MODE_NEW(ADDR_SURF_THICK_MICRO_TILING) |
				SAMPLE_SPLIT(ADDR_SURF_SAMPLE_SPLIT_1));
		modearray[24] = (ARRAY_MODE(ARRAY_2D_TILED_THICK) |
				PIPE_CONFIG(ADDR_SURF_P8_32x32_16x16) |
				MICRO_TILE_MODE_NEW(ADDR_SURF_THIN_MICRO_TILING) |
				SAMPLE_SPLIT(ADDR_SURF_SAMPLE_SPLIT_1));
		modearray[25] = (ARRAY_MODE(ARRAY_2D_TILED_XTHICK) |
				PIPE_CONFIG(ADDR_SURF_P8_32x32_16x16) |
				MICRO_TILE_MODE_NEW(ADDR_SURF_THICK_MICRO_TILING) |
				SAMPLE_SPLIT(ADDR_SURF_SAMPLE_SPLIT_1));
		modearray[26] = (ARRAY_MODE(ARRAY_3D_TILED_XTHICK) |
				PIPE_CONFIG(ADDR_SURF_P8_32x32_16x16) |
				MICRO_TILE_MODE_NEW(ADDR_SURF_THICK_MICRO_TILING) |
				SAMPLE_SPLIT(ADDR_SURF_SAMPLE_SPLIT_1));
		modearray[27] = (ARRAY_MODE(ARRAY_1D_TILED_THIN1) |
				PIPE_CONFIG(ADDR_SURF_P8_32x32_16x16) |
				MICRO_TILE_MODE_NEW(ADDR_SURF_ROTATED_MICRO_TILING) |
				SAMPLE_SPLIT(ADDR_SURF_SAMPLE_SPLIT_2));
		modearray[28] = (ARRAY_MODE(ARRAY_2D_TILED_THIN1) |
				PIPE_CONFIG(ADDR_SURF_P8_32x32_16x16) |
				MICRO_TILE_MODE_NEW(ADDR_SURF_ROTATED_MICRO_TILING) |
				SAMPLE_SPLIT(ADDR_SURF_SAMPLE_SPLIT_2));
		modearray[29] = (ARRAY_MODE(ARRAY_PRT_TILED_THIN1) |
				PIPE_CONFIG(ADDR_SURF_P8_32x32_16x16) |
				MICRO_TILE_MODE_NEW(ADDR_SURF_ROTATED_MICRO_TILING) |
				SAMPLE_SPLIT(ADDR_SURF_SAMPLE_SPLIT_8));
		modearray[30] = (ARRAY_MODE(ARRAY_PRT_TILED_THIN1) |
				PIPE_CONFIG(ADDR_SURF_P4_16x16) |
				MICRO_TILE_MODE_NEW(ADDR_SURF_ROTATED_MICRO_TILING) |
				SAMPLE_SPLIT(ADDR_SURF_SAMPLE_SPLIT_8));

		mod2array[0] = (BANK_WIDTH(ADDR_SURF_BANK_WIDTH_1) |
				BANK_HEIGHT(ADDR_SURF_BANK_HEIGHT_4) |
				MACRO_TILE_ASPECT(ADDR_SURF_MACRO_ASPECT_4) |
				NUM_BANKS(ADDR_SURF_16_BANK));

		mod2array[1] = (BANK_WIDTH(ADDR_SURF_BANK_WIDTH_1) |
				BANK_HEIGHT(ADDR_SURF_BANK_HEIGHT_4) |
				MACRO_TILE_ASPECT(ADDR_SURF_MACRO_ASPECT_4) |
				NUM_BANKS(ADDR_SURF_16_BANK));

		mod2array[2] = (BANK_WIDTH(ADDR_SURF_BANK_WIDTH_1) |
				BANK_HEIGHT(ADDR_SURF_BANK_HEIGHT_4) |
				MACRO_TILE_ASPECT(ADDR_SURF_MACRO_ASPECT_4) |
				NUM_BANKS(ADDR_SURF_16_BANK));

		mod2array[3] = (BANK_WIDTH(ADDR_SURF_BANK_WIDTH_1) |
				BANK_HEIGHT(ADDR_SURF_BANK_HEIGHT_4) |
				MACRO_TILE_ASPECT(ADDR_SURF_MACRO_ASPECT_4) |
				NUM_BANKS(ADDR_SURF_16_BANK));

		mod2array[4] = (BANK_WIDTH(ADDR_SURF_BANK_WIDTH_1) |
				BANK_HEIGHT(ADDR_SURF_BANK_HEIGHT_2) |
				MACRO_TILE_ASPECT(ADDR_SURF_MACRO_ASPECT_2) |
				NUM_BANKS(ADDR_SURF_16_BANK));

		mod2array[5] = (BANK_WIDTH(ADDR_SURF_BANK_WIDTH_1) |
				BANK_HEIGHT(ADDR_SURF_BANK_HEIGHT_1) |
				MACRO_TILE_ASPECT(ADDR_SURF_MACRO_ASPECT_1) |
				NUM_BANKS(ADDR_SURF_16_BANK));

		mod2array[6] = (BANK_WIDTH(ADDR_SURF_BANK_WIDTH_1) |
				BANK_HEIGHT(ADDR_SURF_BANK_HEIGHT_1) |
				MACRO_TILE_ASPECT(ADDR_SURF_MACRO_ASPECT_1) |
				NUM_BANKS(ADDR_SURF_16_BANK));

		mod2array[8] = (BANK_WIDTH(ADDR_SURF_BANK_WIDTH_1) |
				BANK_HEIGHT(ADDR_SURF_BANK_HEIGHT_8) |
				MACRO_TILE_ASPECT(ADDR_SURF_MACRO_ASPECT_4) |
				NUM_BANKS(ADDR_SURF_16_BANK));

		mod2array[9] = (BANK_WIDTH(ADDR_SURF_BANK_WIDTH_1) |
				BANK_HEIGHT(ADDR_SURF_BANK_HEIGHT_4) |
				MACRO_TILE_ASPECT(ADDR_SURF_MACRO_ASPECT_4) |
				NUM_BANKS(ADDR_SURF_16_BANK));

		mod2array[10] = (BANK_WIDTH(ADDR_SURF_BANK_WIDTH_1) |
				BANK_HEIGHT(ADDR_SURF_BANK_HEIGHT_2) |
				MACRO_TILE_ASPECT(ADDR_SURF_MACRO_ASPECT_2) |
				NUM_BANKS(ADDR_SURF_16_BANK));

		mod2array[11] = (BANK_WIDTH(ADDR_SURF_BANK_WIDTH_1) |
				BANK_HEIGHT(ADDR_SURF_BANK_HEIGHT_1) |
				MACRO_TILE_ASPECT(ADDR_SURF_MACRO_ASPECT_2) |
				NUM_BANKS(ADDR_SURF_16_BANK));

		mod2array[12] = (BANK_WIDTH(ADDR_SURF_BANK_WIDTH_1) |
<<<<<<< HEAD
=======
				 BANK_HEIGHT(ADDR_SURF_BANK_HEIGHT_1) |
				 MACRO_TILE_ASPECT(ADDR_SURF_MACRO_ASPECT_1) |
				 NUM_BANKS(ADDR_SURF_8_BANK));
		mod2array[13] = (BANK_WIDTH(ADDR_SURF_BANK_WIDTH_1) |
				 BANK_HEIGHT(ADDR_SURF_BANK_HEIGHT_1) |
				 MACRO_TILE_ASPECT(ADDR_SURF_MACRO_ASPECT_1) |
				 NUM_BANKS(ADDR_SURF_4_BANK));
		mod2array[14] = (BANK_WIDTH(ADDR_SURF_BANK_WIDTH_1) |
				 BANK_HEIGHT(ADDR_SURF_BANK_HEIGHT_1) |
				 MACRO_TILE_ASPECT(ADDR_SURF_MACRO_ASPECT_1) |
				 NUM_BANKS(ADDR_SURF_4_BANK));

		for (reg_offset = 0; reg_offset < num_tile_mode_states; reg_offset++)
			WREG32(mmGB_TILE_MODE0 + reg_offset, modearray[reg_offset]);

		for (reg_offset = 0; reg_offset < num_secondary_tile_mode_states; reg_offset++)
			if (reg_offset != 7)
				WREG32(mmGB_MACROTILE_MODE0 + reg_offset, mod2array[reg_offset]);

		break;
	case CHIP_POLARIS11:
		modearray[0] = (ARRAY_MODE(ARRAY_2D_TILED_THIN1) |
				PIPE_CONFIG(ADDR_SURF_P4_16x16) |
				TILE_SPLIT(ADDR_SURF_TILE_SPLIT_64B) |
				MICRO_TILE_MODE_NEW(ADDR_SURF_DEPTH_MICRO_TILING));
		modearray[1] = (ARRAY_MODE(ARRAY_2D_TILED_THIN1) |
				PIPE_CONFIG(ADDR_SURF_P4_16x16) |
				TILE_SPLIT(ADDR_SURF_TILE_SPLIT_128B) |
				MICRO_TILE_MODE_NEW(ADDR_SURF_DEPTH_MICRO_TILING));
		modearray[2] = (ARRAY_MODE(ARRAY_2D_TILED_THIN1) |
				PIPE_CONFIG(ADDR_SURF_P4_16x16) |
				TILE_SPLIT(ADDR_SURF_TILE_SPLIT_256B) |
				MICRO_TILE_MODE_NEW(ADDR_SURF_DEPTH_MICRO_TILING));
		modearray[3] = (ARRAY_MODE(ARRAY_2D_TILED_THIN1) |
				PIPE_CONFIG(ADDR_SURF_P4_16x16) |
				TILE_SPLIT(ADDR_SURF_TILE_SPLIT_512B) |
				MICRO_TILE_MODE_NEW(ADDR_SURF_DEPTH_MICRO_TILING));
		modearray[4] = (ARRAY_MODE(ARRAY_2D_TILED_THIN1) |
				PIPE_CONFIG(ADDR_SURF_P4_16x16) |
				TILE_SPLIT(ADDR_SURF_TILE_SPLIT_2KB) |
				MICRO_TILE_MODE_NEW(ADDR_SURF_DEPTH_MICRO_TILING));
		modearray[5] = (ARRAY_MODE(ARRAY_1D_TILED_THIN1) |
				PIPE_CONFIG(ADDR_SURF_P4_16x16) |
				TILE_SPLIT(ADDR_SURF_TILE_SPLIT_2KB) |
				MICRO_TILE_MODE_NEW(ADDR_SURF_DEPTH_MICRO_TILING));
		modearray[6] = (ARRAY_MODE(ARRAY_PRT_TILED_THIN1) |
				PIPE_CONFIG(ADDR_SURF_P4_16x16) |
				TILE_SPLIT(ADDR_SURF_TILE_SPLIT_2KB) |
				MICRO_TILE_MODE_NEW(ADDR_SURF_DEPTH_MICRO_TILING));
		modearray[7] = (ARRAY_MODE(ARRAY_PRT_TILED_THIN1) |
				PIPE_CONFIG(ADDR_SURF_P4_16x16) |
				TILE_SPLIT(ADDR_SURF_TILE_SPLIT_2KB) |
				MICRO_TILE_MODE_NEW(ADDR_SURF_DEPTH_MICRO_TILING));
		modearray[8] = (ARRAY_MODE(ARRAY_LINEAR_ALIGNED) |
				PIPE_CONFIG(ADDR_SURF_P4_16x16));
		modearray[9] = (ARRAY_MODE(ARRAY_1D_TILED_THIN1) |
				PIPE_CONFIG(ADDR_SURF_P4_16x16) |
				MICRO_TILE_MODE_NEW(ADDR_SURF_DISPLAY_MICRO_TILING) |
				SAMPLE_SPLIT(ADDR_SURF_SAMPLE_SPLIT_2));
		modearray[10] = (ARRAY_MODE(ARRAY_2D_TILED_THIN1) |
				PIPE_CONFIG(ADDR_SURF_P4_16x16) |
				MICRO_TILE_MODE_NEW(ADDR_SURF_DISPLAY_MICRO_TILING) |
				SAMPLE_SPLIT(ADDR_SURF_SAMPLE_SPLIT_2));
		modearray[11] = (ARRAY_MODE(ARRAY_PRT_TILED_THIN1) |
				PIPE_CONFIG(ADDR_SURF_P4_16x16) |
				MICRO_TILE_MODE_NEW(ADDR_SURF_DISPLAY_MICRO_TILING) |
				SAMPLE_SPLIT(ADDR_SURF_SAMPLE_SPLIT_8));
		modearray[12] = (ARRAY_MODE(ARRAY_PRT_TILED_THIN1) |
				PIPE_CONFIG(ADDR_SURF_P4_16x16) |
				MICRO_TILE_MODE_NEW(ADDR_SURF_DISPLAY_MICRO_TILING) |
				SAMPLE_SPLIT(ADDR_SURF_SAMPLE_SPLIT_8));
		modearray[13] = (ARRAY_MODE(ARRAY_1D_TILED_THIN1) |
				PIPE_CONFIG(ADDR_SURF_P4_16x16) |
				MICRO_TILE_MODE_NEW(ADDR_SURF_THIN_MICRO_TILING) |
				SAMPLE_SPLIT(ADDR_SURF_SAMPLE_SPLIT_2));
		modearray[14] = (ARRAY_MODE(ARRAY_2D_TILED_THIN1) |
				PIPE_CONFIG(ADDR_SURF_P4_16x16) |
				MICRO_TILE_MODE_NEW(ADDR_SURF_THIN_MICRO_TILING) |
				SAMPLE_SPLIT(ADDR_SURF_SAMPLE_SPLIT_2));
		modearray[15] = (ARRAY_MODE(ARRAY_3D_TILED_THIN1) |
				PIPE_CONFIG(ADDR_SURF_P4_16x16) |
				MICRO_TILE_MODE_NEW(ADDR_SURF_THIN_MICRO_TILING) |
				SAMPLE_SPLIT(ADDR_SURF_SAMPLE_SPLIT_2));
		modearray[16] = (ARRAY_MODE(ARRAY_PRT_TILED_THIN1) |
				PIPE_CONFIG(ADDR_SURF_P4_16x16) |
				MICRO_TILE_MODE_NEW(ADDR_SURF_THIN_MICRO_TILING) |
				SAMPLE_SPLIT(ADDR_SURF_SAMPLE_SPLIT_8));
		modearray[17] = (ARRAY_MODE(ARRAY_PRT_TILED_THIN1) |
				PIPE_CONFIG(ADDR_SURF_P4_16x16) |
				MICRO_TILE_MODE_NEW(ADDR_SURF_THIN_MICRO_TILING) |
				SAMPLE_SPLIT(ADDR_SURF_SAMPLE_SPLIT_8));
		modearray[18] = (ARRAY_MODE(ARRAY_1D_TILED_THICK) |
				PIPE_CONFIG(ADDR_SURF_P4_16x16) |
				MICRO_TILE_MODE_NEW(ADDR_SURF_THIN_MICRO_TILING) |
				SAMPLE_SPLIT(ADDR_SURF_SAMPLE_SPLIT_1));
		modearray[19] = (ARRAY_MODE(ARRAY_1D_TILED_THICK) |
				PIPE_CONFIG(ADDR_SURF_P4_16x16) |
				MICRO_TILE_MODE_NEW(ADDR_SURF_THICK_MICRO_TILING) |
				SAMPLE_SPLIT(ADDR_SURF_SAMPLE_SPLIT_1));
		modearray[20] = (ARRAY_MODE(ARRAY_2D_TILED_THICK) |
				PIPE_CONFIG(ADDR_SURF_P4_16x16) |
				MICRO_TILE_MODE_NEW(ADDR_SURF_THICK_MICRO_TILING) |
				SAMPLE_SPLIT(ADDR_SURF_SAMPLE_SPLIT_1));
		modearray[21] = (ARRAY_MODE(ARRAY_3D_TILED_THICK) |
				PIPE_CONFIG(ADDR_SURF_P4_16x16) |
				MICRO_TILE_MODE_NEW(ADDR_SURF_THICK_MICRO_TILING) |
				SAMPLE_SPLIT(ADDR_SURF_SAMPLE_SPLIT_1));
		modearray[22] = (ARRAY_MODE(ARRAY_PRT_TILED_THICK) |
				PIPE_CONFIG(ADDR_SURF_P4_16x16) |
				MICRO_TILE_MODE_NEW(ADDR_SURF_THICK_MICRO_TILING) |
				SAMPLE_SPLIT(ADDR_SURF_SAMPLE_SPLIT_1));
		modearray[23] = (ARRAY_MODE(ARRAY_PRT_TILED_THICK) |
				PIPE_CONFIG(ADDR_SURF_P4_16x16) |
				MICRO_TILE_MODE_NEW(ADDR_SURF_THICK_MICRO_TILING) |
				SAMPLE_SPLIT(ADDR_SURF_SAMPLE_SPLIT_1));
		modearray[24] = (ARRAY_MODE(ARRAY_2D_TILED_THICK) |
				PIPE_CONFIG(ADDR_SURF_P4_16x16) |
				MICRO_TILE_MODE_NEW(ADDR_SURF_THIN_MICRO_TILING) |
				SAMPLE_SPLIT(ADDR_SURF_SAMPLE_SPLIT_1));
		modearray[25] = (ARRAY_MODE(ARRAY_2D_TILED_XTHICK) |
				PIPE_CONFIG(ADDR_SURF_P4_16x16) |
				MICRO_TILE_MODE_NEW(ADDR_SURF_THICK_MICRO_TILING) |
				SAMPLE_SPLIT(ADDR_SURF_SAMPLE_SPLIT_1));
		modearray[26] = (ARRAY_MODE(ARRAY_3D_TILED_XTHICK) |
				PIPE_CONFIG(ADDR_SURF_P4_16x16) |
				MICRO_TILE_MODE_NEW(ADDR_SURF_THICK_MICRO_TILING) |
				SAMPLE_SPLIT(ADDR_SURF_SAMPLE_SPLIT_1));
		modearray[27] = (ARRAY_MODE(ARRAY_1D_TILED_THIN1) |
				PIPE_CONFIG(ADDR_SURF_P4_16x16) |
				MICRO_TILE_MODE_NEW(ADDR_SURF_ROTATED_MICRO_TILING) |
				SAMPLE_SPLIT(ADDR_SURF_SAMPLE_SPLIT_2));
		modearray[28] = (ARRAY_MODE(ARRAY_2D_TILED_THIN1) |
				PIPE_CONFIG(ADDR_SURF_P4_16x16) |
				MICRO_TILE_MODE_NEW(ADDR_SURF_ROTATED_MICRO_TILING) |
				SAMPLE_SPLIT(ADDR_SURF_SAMPLE_SPLIT_2));
		modearray[29] = (ARRAY_MODE(ARRAY_PRT_TILED_THIN1) |
				PIPE_CONFIG(ADDR_SURF_P4_16x16) |
				MICRO_TILE_MODE_NEW(ADDR_SURF_ROTATED_MICRO_TILING) |
				SAMPLE_SPLIT(ADDR_SURF_SAMPLE_SPLIT_8));
		modearray[30] = (ARRAY_MODE(ARRAY_PRT_TILED_THIN1) |
				PIPE_CONFIG(ADDR_SURF_P4_16x16) |
				MICRO_TILE_MODE_NEW(ADDR_SURF_ROTATED_MICRO_TILING) |
				SAMPLE_SPLIT(ADDR_SURF_SAMPLE_SPLIT_8));

		mod2array[0] = (BANK_WIDTH(ADDR_SURF_BANK_WIDTH_1) |
				BANK_HEIGHT(ADDR_SURF_BANK_HEIGHT_4) |
				MACRO_TILE_ASPECT(ADDR_SURF_MACRO_ASPECT_4) |
				NUM_BANKS(ADDR_SURF_16_BANK));

		mod2array[1] = (BANK_WIDTH(ADDR_SURF_BANK_WIDTH_1) |
				BANK_HEIGHT(ADDR_SURF_BANK_HEIGHT_4) |
				MACRO_TILE_ASPECT(ADDR_SURF_MACRO_ASPECT_4) |
				NUM_BANKS(ADDR_SURF_16_BANK));

		mod2array[2] = (BANK_WIDTH(ADDR_SURF_BANK_WIDTH_1) |
				BANK_HEIGHT(ADDR_SURF_BANK_HEIGHT_4) |
				MACRO_TILE_ASPECT(ADDR_SURF_MACRO_ASPECT_4) |
				NUM_BANKS(ADDR_SURF_16_BANK));

		mod2array[3] = (BANK_WIDTH(ADDR_SURF_BANK_WIDTH_1) |
				BANK_HEIGHT(ADDR_SURF_BANK_HEIGHT_2) |
				MACRO_TILE_ASPECT(ADDR_SURF_MACRO_ASPECT_4) |
				NUM_BANKS(ADDR_SURF_16_BANK));

		mod2array[4] = (BANK_WIDTH(ADDR_SURF_BANK_WIDTH_1) |
				BANK_HEIGHT(ADDR_SURF_BANK_HEIGHT_1) |
				MACRO_TILE_ASPECT(ADDR_SURF_MACRO_ASPECT_2) |
				NUM_BANKS(ADDR_SURF_16_BANK));

		mod2array[5] = (BANK_WIDTH(ADDR_SURF_BANK_WIDTH_1) |
				BANK_HEIGHT(ADDR_SURF_BANK_HEIGHT_1) |
				MACRO_TILE_ASPECT(ADDR_SURF_MACRO_ASPECT_2) |
				NUM_BANKS(ADDR_SURF_16_BANK));

		mod2array[6] = (BANK_WIDTH(ADDR_SURF_BANK_WIDTH_1) |
				BANK_HEIGHT(ADDR_SURF_BANK_HEIGHT_1) |
				MACRO_TILE_ASPECT(ADDR_SURF_MACRO_ASPECT_2) |
				NUM_BANKS(ADDR_SURF_16_BANK));

		mod2array[8] = (BANK_WIDTH(ADDR_SURF_BANK_WIDTH_2) |
				BANK_HEIGHT(ADDR_SURF_BANK_HEIGHT_8) |
				MACRO_TILE_ASPECT(ADDR_SURF_MACRO_ASPECT_4) |
				NUM_BANKS(ADDR_SURF_16_BANK));

		mod2array[9] = (BANK_WIDTH(ADDR_SURF_BANK_WIDTH_2) |
				BANK_HEIGHT(ADDR_SURF_BANK_HEIGHT_4) |
				MACRO_TILE_ASPECT(ADDR_SURF_MACRO_ASPECT_4) |
				NUM_BANKS(ADDR_SURF_16_BANK));

		mod2array[10] = (BANK_WIDTH(ADDR_SURF_BANK_WIDTH_1) |
				BANK_HEIGHT(ADDR_SURF_BANK_HEIGHT_4) |
				MACRO_TILE_ASPECT(ADDR_SURF_MACRO_ASPECT_4) |
				NUM_BANKS(ADDR_SURF_16_BANK));

		mod2array[11] = (BANK_WIDTH(ADDR_SURF_BANK_WIDTH_1) |
				BANK_HEIGHT(ADDR_SURF_BANK_HEIGHT_2) |
				MACRO_TILE_ASPECT(ADDR_SURF_MACRO_ASPECT_4) |
				NUM_BANKS(ADDR_SURF_16_BANK));

		mod2array[12] = (BANK_WIDTH(ADDR_SURF_BANK_WIDTH_1) |
				BANK_HEIGHT(ADDR_SURF_BANK_HEIGHT_1) |
				MACRO_TILE_ASPECT(ADDR_SURF_MACRO_ASPECT_2) |
				NUM_BANKS(ADDR_SURF_16_BANK));

		mod2array[13] = (BANK_WIDTH(ADDR_SURF_BANK_WIDTH_1) |
				BANK_HEIGHT(ADDR_SURF_BANK_HEIGHT_1) |
				MACRO_TILE_ASPECT(ADDR_SURF_MACRO_ASPECT_2) |
				NUM_BANKS(ADDR_SURF_8_BANK));

		mod2array[14] = (BANK_WIDTH(ADDR_SURF_BANK_WIDTH_1) |
				BANK_HEIGHT(ADDR_SURF_BANK_HEIGHT_1) |
				MACRO_TILE_ASPECT(ADDR_SURF_MACRO_ASPECT_1) |
				NUM_BANKS(ADDR_SURF_4_BANK));

		for (reg_offset = 0; reg_offset < num_tile_mode_states; reg_offset++)
			WREG32(mmGB_TILE_MODE0 + reg_offset, modearray[reg_offset]);

		for (reg_offset = 0; reg_offset < num_secondary_tile_mode_states; reg_offset++)
			if (reg_offset != 7)
				WREG32(mmGB_MACROTILE_MODE0 + reg_offset, mod2array[reg_offset]);

		break;
	case CHIP_POLARIS10:
		modearray[0] = (ARRAY_MODE(ARRAY_2D_TILED_THIN1) |
				PIPE_CONFIG(ADDR_SURF_P8_32x32_16x16) |
				TILE_SPLIT(ADDR_SURF_TILE_SPLIT_64B) |
				MICRO_TILE_MODE_NEW(ADDR_SURF_DEPTH_MICRO_TILING));
		modearray[1] = (ARRAY_MODE(ARRAY_2D_TILED_THIN1) |
				PIPE_CONFIG(ADDR_SURF_P8_32x32_16x16) |
				TILE_SPLIT(ADDR_SURF_TILE_SPLIT_128B) |
				MICRO_TILE_MODE_NEW(ADDR_SURF_DEPTH_MICRO_TILING));
		modearray[2] = (ARRAY_MODE(ARRAY_2D_TILED_THIN1) |
				PIPE_CONFIG(ADDR_SURF_P8_32x32_16x16) |
				TILE_SPLIT(ADDR_SURF_TILE_SPLIT_256B) |
				MICRO_TILE_MODE_NEW(ADDR_SURF_DEPTH_MICRO_TILING));
		modearray[3] = (ARRAY_MODE(ARRAY_2D_TILED_THIN1) |
				PIPE_CONFIG(ADDR_SURF_P8_32x32_16x16) |
				TILE_SPLIT(ADDR_SURF_TILE_SPLIT_512B) |
				MICRO_TILE_MODE_NEW(ADDR_SURF_DEPTH_MICRO_TILING));
		modearray[4] = (ARRAY_MODE(ARRAY_2D_TILED_THIN1) |
				PIPE_CONFIG(ADDR_SURF_P8_32x32_16x16) |
				TILE_SPLIT(ADDR_SURF_TILE_SPLIT_2KB) |
				MICRO_TILE_MODE_NEW(ADDR_SURF_DEPTH_MICRO_TILING));
		modearray[5] = (ARRAY_MODE(ARRAY_1D_TILED_THIN1) |
				PIPE_CONFIG(ADDR_SURF_P8_32x32_16x16) |
				TILE_SPLIT(ADDR_SURF_TILE_SPLIT_2KB) |
				MICRO_TILE_MODE_NEW(ADDR_SURF_DEPTH_MICRO_TILING));
		modearray[6] = (ARRAY_MODE(ARRAY_PRT_TILED_THIN1) |
				PIPE_CONFIG(ADDR_SURF_P8_32x32_16x16) |
				TILE_SPLIT(ADDR_SURF_TILE_SPLIT_2KB) |
				MICRO_TILE_MODE_NEW(ADDR_SURF_DEPTH_MICRO_TILING));
		modearray[7] = (ARRAY_MODE(ARRAY_PRT_TILED_THIN1) |
				PIPE_CONFIG(ADDR_SURF_P4_16x16) |
				TILE_SPLIT(ADDR_SURF_TILE_SPLIT_2KB) |
				MICRO_TILE_MODE_NEW(ADDR_SURF_DEPTH_MICRO_TILING));
		modearray[8] = (ARRAY_MODE(ARRAY_LINEAR_ALIGNED) |
				PIPE_CONFIG(ADDR_SURF_P8_32x32_16x16));
		modearray[9] = (ARRAY_MODE(ARRAY_1D_TILED_THIN1) |
				PIPE_CONFIG(ADDR_SURF_P8_32x32_16x16) |
				MICRO_TILE_MODE_NEW(ADDR_SURF_DISPLAY_MICRO_TILING) |
				SAMPLE_SPLIT(ADDR_SURF_SAMPLE_SPLIT_2));
		modearray[10] = (ARRAY_MODE(ARRAY_2D_TILED_THIN1) |
				PIPE_CONFIG(ADDR_SURF_P8_32x32_16x16) |
				MICRO_TILE_MODE_NEW(ADDR_SURF_DISPLAY_MICRO_TILING) |
				SAMPLE_SPLIT(ADDR_SURF_SAMPLE_SPLIT_2));
		modearray[11] = (ARRAY_MODE(ARRAY_PRT_TILED_THIN1) |
				PIPE_CONFIG(ADDR_SURF_P8_32x32_16x16) |
				MICRO_TILE_MODE_NEW(ADDR_SURF_DISPLAY_MICRO_TILING) |
				SAMPLE_SPLIT(ADDR_SURF_SAMPLE_SPLIT_8));
		modearray[12] = (ARRAY_MODE(ARRAY_PRT_TILED_THIN1) |
				PIPE_CONFIG(ADDR_SURF_P4_16x16) |
				MICRO_TILE_MODE_NEW(ADDR_SURF_DISPLAY_MICRO_TILING) |
				SAMPLE_SPLIT(ADDR_SURF_SAMPLE_SPLIT_8));
		modearray[13] = (ARRAY_MODE(ARRAY_1D_TILED_THIN1) |
				PIPE_CONFIG(ADDR_SURF_P8_32x32_16x16) |
				MICRO_TILE_MODE_NEW(ADDR_SURF_THIN_MICRO_TILING) |
				SAMPLE_SPLIT(ADDR_SURF_SAMPLE_SPLIT_2));
		modearray[14] = (ARRAY_MODE(ARRAY_2D_TILED_THIN1) |
				PIPE_CONFIG(ADDR_SURF_P8_32x32_16x16) |
				MICRO_TILE_MODE_NEW(ADDR_SURF_THIN_MICRO_TILING) |
				SAMPLE_SPLIT(ADDR_SURF_SAMPLE_SPLIT_2));
		modearray[15] = (ARRAY_MODE(ARRAY_3D_TILED_THIN1) |
				PIPE_CONFIG(ADDR_SURF_P8_32x32_16x16) |
				MICRO_TILE_MODE_NEW(ADDR_SURF_THIN_MICRO_TILING) |
				SAMPLE_SPLIT(ADDR_SURF_SAMPLE_SPLIT_2));
		modearray[16] = (ARRAY_MODE(ARRAY_PRT_TILED_THIN1) |
				PIPE_CONFIG(ADDR_SURF_P8_32x32_16x16) |
				MICRO_TILE_MODE_NEW(ADDR_SURF_THIN_MICRO_TILING) |
				SAMPLE_SPLIT(ADDR_SURF_SAMPLE_SPLIT_8));
		modearray[17] = (ARRAY_MODE(ARRAY_PRT_TILED_THIN1) |
				PIPE_CONFIG(ADDR_SURF_P4_16x16) |
				MICRO_TILE_MODE_NEW(ADDR_SURF_THIN_MICRO_TILING) |
				SAMPLE_SPLIT(ADDR_SURF_SAMPLE_SPLIT_8));
		modearray[18] = (ARRAY_MODE(ARRAY_1D_TILED_THICK) |
				PIPE_CONFIG(ADDR_SURF_P8_32x32_16x16) |
				MICRO_TILE_MODE_NEW(ADDR_SURF_THIN_MICRO_TILING) |
				SAMPLE_SPLIT(ADDR_SURF_SAMPLE_SPLIT_1));
		modearray[19] = (ARRAY_MODE(ARRAY_1D_TILED_THICK) |
				PIPE_CONFIG(ADDR_SURF_P8_32x32_16x16) |
				MICRO_TILE_MODE_NEW(ADDR_SURF_THICK_MICRO_TILING) |
				SAMPLE_SPLIT(ADDR_SURF_SAMPLE_SPLIT_1));
		modearray[20] = (ARRAY_MODE(ARRAY_2D_TILED_THICK) |
				PIPE_CONFIG(ADDR_SURF_P8_32x32_16x16) |
				MICRO_TILE_MODE_NEW(ADDR_SURF_THICK_MICRO_TILING) |
				SAMPLE_SPLIT(ADDR_SURF_SAMPLE_SPLIT_1));
		modearray[21] = (ARRAY_MODE(ARRAY_3D_TILED_THICK) |
				PIPE_CONFIG(ADDR_SURF_P8_32x32_16x16) |
				MICRO_TILE_MODE_NEW(ADDR_SURF_THICK_MICRO_TILING) |
				SAMPLE_SPLIT(ADDR_SURF_SAMPLE_SPLIT_1));
		modearray[22] = (ARRAY_MODE(ARRAY_PRT_TILED_THICK) |
				PIPE_CONFIG(ADDR_SURF_P8_32x32_16x16) |
				MICRO_TILE_MODE_NEW(ADDR_SURF_THICK_MICRO_TILING) |
				SAMPLE_SPLIT(ADDR_SURF_SAMPLE_SPLIT_1));
		modearray[23] = (ARRAY_MODE(ARRAY_PRT_TILED_THICK) |
				PIPE_CONFIG(ADDR_SURF_P4_16x16) |
				MICRO_TILE_MODE_NEW(ADDR_SURF_THICK_MICRO_TILING) |
				SAMPLE_SPLIT(ADDR_SURF_SAMPLE_SPLIT_1));
		modearray[24] = (ARRAY_MODE(ARRAY_2D_TILED_THICK) |
				PIPE_CONFIG(ADDR_SURF_P8_32x32_16x16) |
				MICRO_TILE_MODE_NEW(ADDR_SURF_THIN_MICRO_TILING) |
				SAMPLE_SPLIT(ADDR_SURF_SAMPLE_SPLIT_1));
		modearray[25] = (ARRAY_MODE(ARRAY_2D_TILED_XTHICK) |
				PIPE_CONFIG(ADDR_SURF_P8_32x32_16x16) |
				MICRO_TILE_MODE_NEW(ADDR_SURF_THICK_MICRO_TILING) |
				SAMPLE_SPLIT(ADDR_SURF_SAMPLE_SPLIT_1));
		modearray[26] = (ARRAY_MODE(ARRAY_3D_TILED_XTHICK) |
				PIPE_CONFIG(ADDR_SURF_P8_32x32_16x16) |
				MICRO_TILE_MODE_NEW(ADDR_SURF_THICK_MICRO_TILING) |
				SAMPLE_SPLIT(ADDR_SURF_SAMPLE_SPLIT_1));
		modearray[27] = (ARRAY_MODE(ARRAY_1D_TILED_THIN1) |
				PIPE_CONFIG(ADDR_SURF_P8_32x32_16x16) |
				MICRO_TILE_MODE_NEW(ADDR_SURF_ROTATED_MICRO_TILING) |
				SAMPLE_SPLIT(ADDR_SURF_SAMPLE_SPLIT_2));
		modearray[28] = (ARRAY_MODE(ARRAY_2D_TILED_THIN1) |
				PIPE_CONFIG(ADDR_SURF_P8_32x32_16x16) |
				MICRO_TILE_MODE_NEW(ADDR_SURF_ROTATED_MICRO_TILING) |
				SAMPLE_SPLIT(ADDR_SURF_SAMPLE_SPLIT_2));
		modearray[29] = (ARRAY_MODE(ARRAY_PRT_TILED_THIN1) |
				PIPE_CONFIG(ADDR_SURF_P8_32x32_16x16) |
				MICRO_TILE_MODE_NEW(ADDR_SURF_ROTATED_MICRO_TILING) |
				SAMPLE_SPLIT(ADDR_SURF_SAMPLE_SPLIT_8));
		modearray[30] = (ARRAY_MODE(ARRAY_PRT_TILED_THIN1) |
				PIPE_CONFIG(ADDR_SURF_P4_16x16) |
				MICRO_TILE_MODE_NEW(ADDR_SURF_ROTATED_MICRO_TILING) |
				SAMPLE_SPLIT(ADDR_SURF_SAMPLE_SPLIT_8));

		mod2array[0] = (BANK_WIDTH(ADDR_SURF_BANK_WIDTH_1) |
				BANK_HEIGHT(ADDR_SURF_BANK_HEIGHT_4) |
				MACRO_TILE_ASPECT(ADDR_SURF_MACRO_ASPECT_4) |
				NUM_BANKS(ADDR_SURF_16_BANK));

		mod2array[1] = (BANK_WIDTH(ADDR_SURF_BANK_WIDTH_1) |
				BANK_HEIGHT(ADDR_SURF_BANK_HEIGHT_4) |
				MACRO_TILE_ASPECT(ADDR_SURF_MACRO_ASPECT_4) |
				NUM_BANKS(ADDR_SURF_16_BANK));

		mod2array[2] = (BANK_WIDTH(ADDR_SURF_BANK_WIDTH_1) |
				BANK_HEIGHT(ADDR_SURF_BANK_HEIGHT_4) |
				MACRO_TILE_ASPECT(ADDR_SURF_MACRO_ASPECT_4) |
				NUM_BANKS(ADDR_SURF_16_BANK));

		mod2array[3] = (BANK_WIDTH(ADDR_SURF_BANK_WIDTH_1) |
				BANK_HEIGHT(ADDR_SURF_BANK_HEIGHT_4) |
				MACRO_TILE_ASPECT(ADDR_SURF_MACRO_ASPECT_4) |
				NUM_BANKS(ADDR_SURF_16_BANK));

		mod2array[4] = (BANK_WIDTH(ADDR_SURF_BANK_WIDTH_1) |
				BANK_HEIGHT(ADDR_SURF_BANK_HEIGHT_2) |
				MACRO_TILE_ASPECT(ADDR_SURF_MACRO_ASPECT_2) |
				NUM_BANKS(ADDR_SURF_16_BANK));

		mod2array[5] = (BANK_WIDTH(ADDR_SURF_BANK_WIDTH_1) |
				BANK_HEIGHT(ADDR_SURF_BANK_HEIGHT_1) |
				MACRO_TILE_ASPECT(ADDR_SURF_MACRO_ASPECT_1) |
				NUM_BANKS(ADDR_SURF_16_BANK));

		mod2array[6] = (BANK_WIDTH(ADDR_SURF_BANK_WIDTH_1) |
				BANK_HEIGHT(ADDR_SURF_BANK_HEIGHT_1) |
				MACRO_TILE_ASPECT(ADDR_SURF_MACRO_ASPECT_1) |
				NUM_BANKS(ADDR_SURF_16_BANK));

		mod2array[8] = (BANK_WIDTH(ADDR_SURF_BANK_WIDTH_1) |
				BANK_HEIGHT(ADDR_SURF_BANK_HEIGHT_8) |
				MACRO_TILE_ASPECT(ADDR_SURF_MACRO_ASPECT_4) |
				NUM_BANKS(ADDR_SURF_16_BANK));

		mod2array[9] = (BANK_WIDTH(ADDR_SURF_BANK_WIDTH_1) |
				BANK_HEIGHT(ADDR_SURF_BANK_HEIGHT_4) |
				MACRO_TILE_ASPECT(ADDR_SURF_MACRO_ASPECT_4) |
				NUM_BANKS(ADDR_SURF_16_BANK));

		mod2array[10] = (BANK_WIDTH(ADDR_SURF_BANK_WIDTH_1) |
				BANK_HEIGHT(ADDR_SURF_BANK_HEIGHT_2) |
				MACRO_TILE_ASPECT(ADDR_SURF_MACRO_ASPECT_2) |
				NUM_BANKS(ADDR_SURF_16_BANK));

		mod2array[11] = (BANK_WIDTH(ADDR_SURF_BANK_WIDTH_1) |
				BANK_HEIGHT(ADDR_SURF_BANK_HEIGHT_1) |
				MACRO_TILE_ASPECT(ADDR_SURF_MACRO_ASPECT_2) |
				NUM_BANKS(ADDR_SURF_16_BANK));

		mod2array[12] = (BANK_WIDTH(ADDR_SURF_BANK_WIDTH_1) |
>>>>>>> 33688abb
				BANK_HEIGHT(ADDR_SURF_BANK_HEIGHT_1) |
				MACRO_TILE_ASPECT(ADDR_SURF_MACRO_ASPECT_1) |
				NUM_BANKS(ADDR_SURF_8_BANK));

		mod2array[13] = (BANK_WIDTH(ADDR_SURF_BANK_WIDTH_1) |
				BANK_HEIGHT(ADDR_SURF_BANK_HEIGHT_1) |
				MACRO_TILE_ASPECT(ADDR_SURF_MACRO_ASPECT_1) |
				NUM_BANKS(ADDR_SURF_4_BANK));

		mod2array[14] = (BANK_WIDTH(ADDR_SURF_BANK_WIDTH_1) |
				BANK_HEIGHT(ADDR_SURF_BANK_HEIGHT_1) |
				MACRO_TILE_ASPECT(ADDR_SURF_MACRO_ASPECT_1) |
				NUM_BANKS(ADDR_SURF_4_BANK));

		for (reg_offset = 0; reg_offset < num_tile_mode_states; reg_offset++)
			WREG32(mmGB_TILE_MODE0 + reg_offset, modearray[reg_offset]);

		for (reg_offset = 0; reg_offset < num_secondary_tile_mode_states; reg_offset++)
			if (reg_offset != 7)
				WREG32(mmGB_MACROTILE_MODE0 + reg_offset, mod2array[reg_offset]);

		break;
	case CHIP_STONEY:
		modearray[0] = (ARRAY_MODE(ARRAY_2D_TILED_THIN1) |
				PIPE_CONFIG(ADDR_SURF_P2) |
				TILE_SPLIT(ADDR_SURF_TILE_SPLIT_64B) |
				MICRO_TILE_MODE_NEW(ADDR_SURF_DEPTH_MICRO_TILING));
		modearray[1] = (ARRAY_MODE(ARRAY_2D_TILED_THIN1) |
				PIPE_CONFIG(ADDR_SURF_P2) |
				TILE_SPLIT(ADDR_SURF_TILE_SPLIT_128B) |
				MICRO_TILE_MODE_NEW(ADDR_SURF_DEPTH_MICRO_TILING));
		modearray[2] = (ARRAY_MODE(ARRAY_2D_TILED_THIN1) |
				PIPE_CONFIG(ADDR_SURF_P2) |
				TILE_SPLIT(ADDR_SURF_TILE_SPLIT_256B) |
				MICRO_TILE_MODE_NEW(ADDR_SURF_DEPTH_MICRO_TILING));
		modearray[3] = (ARRAY_MODE(ARRAY_2D_TILED_THIN1) |
				PIPE_CONFIG(ADDR_SURF_P2) |
				TILE_SPLIT(ADDR_SURF_TILE_SPLIT_512B) |
				MICRO_TILE_MODE_NEW(ADDR_SURF_DEPTH_MICRO_TILING));
		modearray[4] = (ARRAY_MODE(ARRAY_2D_TILED_THIN1) |
				PIPE_CONFIG(ADDR_SURF_P2) |
				TILE_SPLIT(ADDR_SURF_TILE_SPLIT_2KB) |
				MICRO_TILE_MODE_NEW(ADDR_SURF_DEPTH_MICRO_TILING));
		modearray[5] = (ARRAY_MODE(ARRAY_1D_TILED_THIN1) |
				PIPE_CONFIG(ADDR_SURF_P2) |
				TILE_SPLIT(ADDR_SURF_TILE_SPLIT_2KB) |
				MICRO_TILE_MODE_NEW(ADDR_SURF_DEPTH_MICRO_TILING));
		modearray[6] = (ARRAY_MODE(ARRAY_PRT_TILED_THIN1) |
				PIPE_CONFIG(ADDR_SURF_P2) |
				TILE_SPLIT(ADDR_SURF_TILE_SPLIT_2KB) |
				MICRO_TILE_MODE_NEW(ADDR_SURF_DEPTH_MICRO_TILING));
		modearray[8] = (ARRAY_MODE(ARRAY_LINEAR_ALIGNED) |
				PIPE_CONFIG(ADDR_SURF_P2));
		modearray[9] = (ARRAY_MODE(ARRAY_1D_TILED_THIN1) |
				PIPE_CONFIG(ADDR_SURF_P2) |
				MICRO_TILE_MODE_NEW(ADDR_SURF_DISPLAY_MICRO_TILING) |
				SAMPLE_SPLIT(ADDR_SURF_SAMPLE_SPLIT_2));
		modearray[10] = (ARRAY_MODE(ARRAY_2D_TILED_THIN1) |
				 PIPE_CONFIG(ADDR_SURF_P2) |
				 MICRO_TILE_MODE_NEW(ADDR_SURF_DISPLAY_MICRO_TILING) |
				 SAMPLE_SPLIT(ADDR_SURF_SAMPLE_SPLIT_2));
		modearray[11] = (ARRAY_MODE(ARRAY_PRT_TILED_THIN1) |
				 PIPE_CONFIG(ADDR_SURF_P2) |
				 MICRO_TILE_MODE_NEW(ADDR_SURF_DISPLAY_MICRO_TILING) |
				 SAMPLE_SPLIT(ADDR_SURF_SAMPLE_SPLIT_8));
		modearray[13] = (ARRAY_MODE(ARRAY_1D_TILED_THIN1) |
				 PIPE_CONFIG(ADDR_SURF_P2) |
				 MICRO_TILE_MODE_NEW(ADDR_SURF_THIN_MICRO_TILING) |
				 SAMPLE_SPLIT(ADDR_SURF_SAMPLE_SPLIT_2));
		modearray[14] = (ARRAY_MODE(ARRAY_2D_TILED_THIN1) |
				 PIPE_CONFIG(ADDR_SURF_P2) |
				 MICRO_TILE_MODE_NEW(ADDR_SURF_THIN_MICRO_TILING) |
				 SAMPLE_SPLIT(ADDR_SURF_SAMPLE_SPLIT_2));
		modearray[15] = (ARRAY_MODE(ARRAY_3D_TILED_THIN1) |
				 PIPE_CONFIG(ADDR_SURF_P2) |
				 MICRO_TILE_MODE_NEW(ADDR_SURF_THIN_MICRO_TILING) |
				 SAMPLE_SPLIT(ADDR_SURF_SAMPLE_SPLIT_2));
		modearray[16] = (ARRAY_MODE(ARRAY_PRT_TILED_THIN1) |
				 PIPE_CONFIG(ADDR_SURF_P2) |
				 MICRO_TILE_MODE_NEW(ADDR_SURF_THIN_MICRO_TILING) |
				 SAMPLE_SPLIT(ADDR_SURF_SAMPLE_SPLIT_8));
		modearray[18] = (ARRAY_MODE(ARRAY_1D_TILED_THICK) |
				 PIPE_CONFIG(ADDR_SURF_P2) |
				 MICRO_TILE_MODE_NEW(ADDR_SURF_THIN_MICRO_TILING) |
				 SAMPLE_SPLIT(ADDR_SURF_SAMPLE_SPLIT_1));
		modearray[19] = (ARRAY_MODE(ARRAY_1D_TILED_THICK) |
				 PIPE_CONFIG(ADDR_SURF_P2) |
				 MICRO_TILE_MODE_NEW(ADDR_SURF_THICK_MICRO_TILING) |
				 SAMPLE_SPLIT(ADDR_SURF_SAMPLE_SPLIT_1));
		modearray[20] = (ARRAY_MODE(ARRAY_2D_TILED_THICK) |
				 PIPE_CONFIG(ADDR_SURF_P2) |
				 MICRO_TILE_MODE_NEW(ADDR_SURF_THICK_MICRO_TILING) |
				 SAMPLE_SPLIT(ADDR_SURF_SAMPLE_SPLIT_1));
		modearray[21] = (ARRAY_MODE(ARRAY_3D_TILED_THICK) |
				 PIPE_CONFIG(ADDR_SURF_P2) |
				 MICRO_TILE_MODE_NEW(ADDR_SURF_THICK_MICRO_TILING) |
				 SAMPLE_SPLIT(ADDR_SURF_SAMPLE_SPLIT_1));
		modearray[22] = (ARRAY_MODE(ARRAY_PRT_TILED_THICK) |
				 PIPE_CONFIG(ADDR_SURF_P2) |
				 MICRO_TILE_MODE_NEW(ADDR_SURF_THICK_MICRO_TILING) |
				 SAMPLE_SPLIT(ADDR_SURF_SAMPLE_SPLIT_1));
		modearray[24] = (ARRAY_MODE(ARRAY_2D_TILED_THICK) |
				 PIPE_CONFIG(ADDR_SURF_P2) |
				 MICRO_TILE_MODE_NEW(ADDR_SURF_THIN_MICRO_TILING) |
				 SAMPLE_SPLIT(ADDR_SURF_SAMPLE_SPLIT_1));
		modearray[25] = (ARRAY_MODE(ARRAY_2D_TILED_XTHICK) |
				 PIPE_CONFIG(ADDR_SURF_P2) |
				 MICRO_TILE_MODE_NEW(ADDR_SURF_THICK_MICRO_TILING) |
				 SAMPLE_SPLIT(ADDR_SURF_SAMPLE_SPLIT_1));
		modearray[26] = (ARRAY_MODE(ARRAY_3D_TILED_XTHICK) |
				 PIPE_CONFIG(ADDR_SURF_P2) |
				 MICRO_TILE_MODE_NEW(ADDR_SURF_THICK_MICRO_TILING) |
				 SAMPLE_SPLIT(ADDR_SURF_SAMPLE_SPLIT_1));
		modearray[27] = (ARRAY_MODE(ARRAY_1D_TILED_THIN1) |
				 PIPE_CONFIG(ADDR_SURF_P2) |
				 MICRO_TILE_MODE_NEW(ADDR_SURF_ROTATED_MICRO_TILING) |
				 SAMPLE_SPLIT(ADDR_SURF_SAMPLE_SPLIT_2));
		modearray[28] = (ARRAY_MODE(ARRAY_2D_TILED_THIN1) |
				 PIPE_CONFIG(ADDR_SURF_P2) |
				 MICRO_TILE_MODE_NEW(ADDR_SURF_ROTATED_MICRO_TILING) |
				 SAMPLE_SPLIT(ADDR_SURF_SAMPLE_SPLIT_2));
		modearray[29] = (ARRAY_MODE(ARRAY_PRT_TILED_THIN1) |
				 PIPE_CONFIG(ADDR_SURF_P2) |
				 MICRO_TILE_MODE_NEW(ADDR_SURF_ROTATED_MICRO_TILING) |
				 SAMPLE_SPLIT(ADDR_SURF_SAMPLE_SPLIT_8));

		mod2array[0] = (BANK_WIDTH(ADDR_SURF_BANK_WIDTH_1) |
				BANK_HEIGHT(ADDR_SURF_BANK_HEIGHT_4) |
				MACRO_TILE_ASPECT(ADDR_SURF_MACRO_ASPECT_4) |
				NUM_BANKS(ADDR_SURF_8_BANK));
		mod2array[1] = (BANK_WIDTH(ADDR_SURF_BANK_WIDTH_1) |
				BANK_HEIGHT(ADDR_SURF_BANK_HEIGHT_2) |
				MACRO_TILE_ASPECT(ADDR_SURF_MACRO_ASPECT_4) |
				NUM_BANKS(ADDR_SURF_8_BANK));
		mod2array[2] = (BANK_WIDTH(ADDR_SURF_BANK_WIDTH_1) |
				BANK_HEIGHT(ADDR_SURF_BANK_HEIGHT_1) |
				MACRO_TILE_ASPECT(ADDR_SURF_MACRO_ASPECT_2) |
				NUM_BANKS(ADDR_SURF_8_BANK));
		mod2array[3] = (BANK_WIDTH(ADDR_SURF_BANK_WIDTH_1) |
				BANK_HEIGHT(ADDR_SURF_BANK_HEIGHT_1) |
				MACRO_TILE_ASPECT(ADDR_SURF_MACRO_ASPECT_2) |
				NUM_BANKS(ADDR_SURF_8_BANK));
		mod2array[4] = (BANK_WIDTH(ADDR_SURF_BANK_WIDTH_1) |
				BANK_HEIGHT(ADDR_SURF_BANK_HEIGHT_1) |
				MACRO_TILE_ASPECT(ADDR_SURF_MACRO_ASPECT_2) |
				NUM_BANKS(ADDR_SURF_8_BANK));
		mod2array[5] = (BANK_WIDTH(ADDR_SURF_BANK_WIDTH_1) |
				BANK_HEIGHT(ADDR_SURF_BANK_HEIGHT_1) |
				MACRO_TILE_ASPECT(ADDR_SURF_MACRO_ASPECT_2) |
				NUM_BANKS(ADDR_SURF_8_BANK));
		mod2array[6] = (BANK_WIDTH(ADDR_SURF_BANK_WIDTH_1) |
				BANK_HEIGHT(ADDR_SURF_BANK_HEIGHT_1) |
				MACRO_TILE_ASPECT(ADDR_SURF_MACRO_ASPECT_2) |
				NUM_BANKS(ADDR_SURF_8_BANK));
		mod2array[8] = (BANK_WIDTH(ADDR_SURF_BANK_WIDTH_4) |
				BANK_HEIGHT(ADDR_SURF_BANK_HEIGHT_8) |
				MACRO_TILE_ASPECT(ADDR_SURF_MACRO_ASPECT_4) |
				NUM_BANKS(ADDR_SURF_16_BANK));
		mod2array[9] = (BANK_WIDTH(ADDR_SURF_BANK_WIDTH_4) |
				BANK_HEIGHT(ADDR_SURF_BANK_HEIGHT_4) |
				MACRO_TILE_ASPECT(ADDR_SURF_MACRO_ASPECT_4) |
				NUM_BANKS(ADDR_SURF_16_BANK));
		mod2array[10] = (BANK_WIDTH(ADDR_SURF_BANK_WIDTH_2) |
				 BANK_HEIGHT(ADDR_SURF_BANK_HEIGHT_4) |
				 MACRO_TILE_ASPECT(ADDR_SURF_MACRO_ASPECT_4) |
				 NUM_BANKS(ADDR_SURF_16_BANK));
		mod2array[11] = (BANK_WIDTH(ADDR_SURF_BANK_WIDTH_2) |
				 BANK_HEIGHT(ADDR_SURF_BANK_HEIGHT_2) |
				 MACRO_TILE_ASPECT(ADDR_SURF_MACRO_ASPECT_4) |
				 NUM_BANKS(ADDR_SURF_16_BANK));
		mod2array[12] = (BANK_WIDTH(ADDR_SURF_BANK_WIDTH_1) |
				 BANK_HEIGHT(ADDR_SURF_BANK_HEIGHT_2) |
				 MACRO_TILE_ASPECT(ADDR_SURF_MACRO_ASPECT_4) |
				 NUM_BANKS(ADDR_SURF_16_BANK));
		mod2array[13] = (BANK_WIDTH(ADDR_SURF_BANK_WIDTH_1) |
				 BANK_HEIGHT(ADDR_SURF_BANK_HEIGHT_1) |
				 MACRO_TILE_ASPECT(ADDR_SURF_MACRO_ASPECT_4) |
				 NUM_BANKS(ADDR_SURF_16_BANK));
		mod2array[14] = (BANK_WIDTH(ADDR_SURF_BANK_WIDTH_1) |
				 BANK_HEIGHT(ADDR_SURF_BANK_HEIGHT_1) |
				 MACRO_TILE_ASPECT(ADDR_SURF_MACRO_ASPECT_2) |
				 NUM_BANKS(ADDR_SURF_8_BANK));

		for (reg_offset = 0; reg_offset < num_tile_mode_states; reg_offset++)
			if (reg_offset != 7 && reg_offset != 12 && reg_offset != 17 &&
			    reg_offset != 23)
				WREG32(mmGB_TILE_MODE0 + reg_offset, modearray[reg_offset]);

		for (reg_offset = 0; reg_offset < num_secondary_tile_mode_states; reg_offset++)
			if (reg_offset != 7)
				WREG32(mmGB_MACROTILE_MODE0 + reg_offset, mod2array[reg_offset]);

		break;
	default:
		dev_warn(adev->dev,
			 "Unknown chip type (%d) in function gfx_v8_0_tiling_mode_table_init() falling through to CHIP_CARRIZO\n",
			 adev->asic_type);

	case CHIP_CARRIZO:
		modearray[0] = (ARRAY_MODE(ARRAY_2D_TILED_THIN1) |
				PIPE_CONFIG(ADDR_SURF_P2) |
				TILE_SPLIT(ADDR_SURF_TILE_SPLIT_64B) |
				MICRO_TILE_MODE_NEW(ADDR_SURF_DEPTH_MICRO_TILING));
		modearray[1] = (ARRAY_MODE(ARRAY_2D_TILED_THIN1) |
				PIPE_CONFIG(ADDR_SURF_P2) |
				TILE_SPLIT(ADDR_SURF_TILE_SPLIT_128B) |
				MICRO_TILE_MODE_NEW(ADDR_SURF_DEPTH_MICRO_TILING));
		modearray[2] = (ARRAY_MODE(ARRAY_2D_TILED_THIN1) |
				PIPE_CONFIG(ADDR_SURF_P2) |
				TILE_SPLIT(ADDR_SURF_TILE_SPLIT_256B) |
				MICRO_TILE_MODE_NEW(ADDR_SURF_DEPTH_MICRO_TILING));
		modearray[3] = (ARRAY_MODE(ARRAY_2D_TILED_THIN1) |
				PIPE_CONFIG(ADDR_SURF_P2) |
				TILE_SPLIT(ADDR_SURF_TILE_SPLIT_512B) |
				MICRO_TILE_MODE_NEW(ADDR_SURF_DEPTH_MICRO_TILING));
		modearray[4] = (ARRAY_MODE(ARRAY_2D_TILED_THIN1) |
				PIPE_CONFIG(ADDR_SURF_P2) |
				TILE_SPLIT(ADDR_SURF_TILE_SPLIT_2KB) |
				MICRO_TILE_MODE_NEW(ADDR_SURF_DEPTH_MICRO_TILING));
		modearray[5] = (ARRAY_MODE(ARRAY_1D_TILED_THIN1) |
				PIPE_CONFIG(ADDR_SURF_P2) |
				TILE_SPLIT(ADDR_SURF_TILE_SPLIT_2KB) |
				MICRO_TILE_MODE_NEW(ADDR_SURF_DEPTH_MICRO_TILING));
		modearray[6] = (ARRAY_MODE(ARRAY_PRT_TILED_THIN1) |
				PIPE_CONFIG(ADDR_SURF_P2) |
				TILE_SPLIT(ADDR_SURF_TILE_SPLIT_2KB) |
				MICRO_TILE_MODE_NEW(ADDR_SURF_DEPTH_MICRO_TILING));
		modearray[8] = (ARRAY_MODE(ARRAY_LINEAR_ALIGNED) |
				PIPE_CONFIG(ADDR_SURF_P2));
		modearray[9] = (ARRAY_MODE(ARRAY_1D_TILED_THIN1) |
				PIPE_CONFIG(ADDR_SURF_P2) |
				MICRO_TILE_MODE_NEW(ADDR_SURF_DISPLAY_MICRO_TILING) |
				SAMPLE_SPLIT(ADDR_SURF_SAMPLE_SPLIT_2));
		modearray[10] = (ARRAY_MODE(ARRAY_2D_TILED_THIN1) |
				 PIPE_CONFIG(ADDR_SURF_P2) |
				 MICRO_TILE_MODE_NEW(ADDR_SURF_DISPLAY_MICRO_TILING) |
				 SAMPLE_SPLIT(ADDR_SURF_SAMPLE_SPLIT_2));
		modearray[11] = (ARRAY_MODE(ARRAY_PRT_TILED_THIN1) |
				 PIPE_CONFIG(ADDR_SURF_P2) |
				 MICRO_TILE_MODE_NEW(ADDR_SURF_DISPLAY_MICRO_TILING) |
				 SAMPLE_SPLIT(ADDR_SURF_SAMPLE_SPLIT_8));
		modearray[13] = (ARRAY_MODE(ARRAY_1D_TILED_THIN1) |
				 PIPE_CONFIG(ADDR_SURF_P2) |
				 MICRO_TILE_MODE_NEW(ADDR_SURF_THIN_MICRO_TILING) |
				 SAMPLE_SPLIT(ADDR_SURF_SAMPLE_SPLIT_2));
		modearray[14] = (ARRAY_MODE(ARRAY_2D_TILED_THIN1) |
				 PIPE_CONFIG(ADDR_SURF_P2) |
				 MICRO_TILE_MODE_NEW(ADDR_SURF_THIN_MICRO_TILING) |
				 SAMPLE_SPLIT(ADDR_SURF_SAMPLE_SPLIT_2));
		modearray[15] = (ARRAY_MODE(ARRAY_3D_TILED_THIN1) |
				 PIPE_CONFIG(ADDR_SURF_P2) |
				 MICRO_TILE_MODE_NEW(ADDR_SURF_THIN_MICRO_TILING) |
				 SAMPLE_SPLIT(ADDR_SURF_SAMPLE_SPLIT_2));
		modearray[16] = (ARRAY_MODE(ARRAY_PRT_TILED_THIN1) |
				 PIPE_CONFIG(ADDR_SURF_P2) |
				 MICRO_TILE_MODE_NEW(ADDR_SURF_THIN_MICRO_TILING) |
				 SAMPLE_SPLIT(ADDR_SURF_SAMPLE_SPLIT_8));
		modearray[18] = (ARRAY_MODE(ARRAY_1D_TILED_THICK) |
				 PIPE_CONFIG(ADDR_SURF_P2) |
				 MICRO_TILE_MODE_NEW(ADDR_SURF_THIN_MICRO_TILING) |
				 SAMPLE_SPLIT(ADDR_SURF_SAMPLE_SPLIT_1));
		modearray[19] = (ARRAY_MODE(ARRAY_1D_TILED_THICK) |
				 PIPE_CONFIG(ADDR_SURF_P2) |
				 MICRO_TILE_MODE_NEW(ADDR_SURF_THICK_MICRO_TILING) |
				 SAMPLE_SPLIT(ADDR_SURF_SAMPLE_SPLIT_1));
		modearray[20] = (ARRAY_MODE(ARRAY_2D_TILED_THICK) |
				 PIPE_CONFIG(ADDR_SURF_P2) |
				 MICRO_TILE_MODE_NEW(ADDR_SURF_THICK_MICRO_TILING) |
				 SAMPLE_SPLIT(ADDR_SURF_SAMPLE_SPLIT_1));
		modearray[21] = (ARRAY_MODE(ARRAY_3D_TILED_THICK) |
				 PIPE_CONFIG(ADDR_SURF_P2) |
				 MICRO_TILE_MODE_NEW(ADDR_SURF_THICK_MICRO_TILING) |
				 SAMPLE_SPLIT(ADDR_SURF_SAMPLE_SPLIT_1));
		modearray[22] = (ARRAY_MODE(ARRAY_PRT_TILED_THICK) |
				 PIPE_CONFIG(ADDR_SURF_P2) |
				 MICRO_TILE_MODE_NEW(ADDR_SURF_THICK_MICRO_TILING) |
				 SAMPLE_SPLIT(ADDR_SURF_SAMPLE_SPLIT_1));
		modearray[24] = (ARRAY_MODE(ARRAY_2D_TILED_THICK) |
				 PIPE_CONFIG(ADDR_SURF_P2) |
				 MICRO_TILE_MODE_NEW(ADDR_SURF_THIN_MICRO_TILING) |
				 SAMPLE_SPLIT(ADDR_SURF_SAMPLE_SPLIT_1));
		modearray[25] = (ARRAY_MODE(ARRAY_2D_TILED_XTHICK) |
				 PIPE_CONFIG(ADDR_SURF_P2) |
				 MICRO_TILE_MODE_NEW(ADDR_SURF_THICK_MICRO_TILING) |
				 SAMPLE_SPLIT(ADDR_SURF_SAMPLE_SPLIT_1));
		modearray[26] = (ARRAY_MODE(ARRAY_3D_TILED_XTHICK) |
				 PIPE_CONFIG(ADDR_SURF_P2) |
				 MICRO_TILE_MODE_NEW(ADDR_SURF_THICK_MICRO_TILING) |
				 SAMPLE_SPLIT(ADDR_SURF_SAMPLE_SPLIT_1));
		modearray[27] = (ARRAY_MODE(ARRAY_1D_TILED_THIN1) |
				 PIPE_CONFIG(ADDR_SURF_P2) |
				 MICRO_TILE_MODE_NEW(ADDR_SURF_ROTATED_MICRO_TILING) |
				 SAMPLE_SPLIT(ADDR_SURF_SAMPLE_SPLIT_2));
		modearray[28] = (ARRAY_MODE(ARRAY_2D_TILED_THIN1) |
				 PIPE_CONFIG(ADDR_SURF_P2) |
				 MICRO_TILE_MODE_NEW(ADDR_SURF_ROTATED_MICRO_TILING) |
				 SAMPLE_SPLIT(ADDR_SURF_SAMPLE_SPLIT_2));
		modearray[29] = (ARRAY_MODE(ARRAY_PRT_TILED_THIN1) |
				 PIPE_CONFIG(ADDR_SURF_P2) |
				 MICRO_TILE_MODE_NEW(ADDR_SURF_ROTATED_MICRO_TILING) |
				 SAMPLE_SPLIT(ADDR_SURF_SAMPLE_SPLIT_8));

		mod2array[0] = (BANK_WIDTH(ADDR_SURF_BANK_WIDTH_1) |
				BANK_HEIGHT(ADDR_SURF_BANK_HEIGHT_4) |
				MACRO_TILE_ASPECT(ADDR_SURF_MACRO_ASPECT_4) |
				NUM_BANKS(ADDR_SURF_8_BANK));
		mod2array[1] = (BANK_WIDTH(ADDR_SURF_BANK_WIDTH_1) |
				BANK_HEIGHT(ADDR_SURF_BANK_HEIGHT_2) |
				MACRO_TILE_ASPECT(ADDR_SURF_MACRO_ASPECT_4) |
				NUM_BANKS(ADDR_SURF_8_BANK));
		mod2array[2] = (BANK_WIDTH(ADDR_SURF_BANK_WIDTH_1) |
				BANK_HEIGHT(ADDR_SURF_BANK_HEIGHT_1) |
				MACRO_TILE_ASPECT(ADDR_SURF_MACRO_ASPECT_2) |
				NUM_BANKS(ADDR_SURF_8_BANK));
		mod2array[3] = (BANK_WIDTH(ADDR_SURF_BANK_WIDTH_1) |
				BANK_HEIGHT(ADDR_SURF_BANK_HEIGHT_1) |
				MACRO_TILE_ASPECT(ADDR_SURF_MACRO_ASPECT_2) |
				NUM_BANKS(ADDR_SURF_8_BANK));
		mod2array[4] = (BANK_WIDTH(ADDR_SURF_BANK_WIDTH_1) |
				BANK_HEIGHT(ADDR_SURF_BANK_HEIGHT_1) |
				MACRO_TILE_ASPECT(ADDR_SURF_MACRO_ASPECT_2) |
				NUM_BANKS(ADDR_SURF_8_BANK));
		mod2array[5] = (BANK_WIDTH(ADDR_SURF_BANK_WIDTH_1) |
				BANK_HEIGHT(ADDR_SURF_BANK_HEIGHT_1) |
				MACRO_TILE_ASPECT(ADDR_SURF_MACRO_ASPECT_2) |
				NUM_BANKS(ADDR_SURF_8_BANK));
		mod2array[6] = (BANK_WIDTH(ADDR_SURF_BANK_WIDTH_1) |
				BANK_HEIGHT(ADDR_SURF_BANK_HEIGHT_1) |
				MACRO_TILE_ASPECT(ADDR_SURF_MACRO_ASPECT_2) |
				NUM_BANKS(ADDR_SURF_8_BANK));
		mod2array[8] = (BANK_WIDTH(ADDR_SURF_BANK_WIDTH_4) |
				BANK_HEIGHT(ADDR_SURF_BANK_HEIGHT_8) |
				MACRO_TILE_ASPECT(ADDR_SURF_MACRO_ASPECT_4) |
				NUM_BANKS(ADDR_SURF_16_BANK));
		mod2array[9] = (BANK_WIDTH(ADDR_SURF_BANK_WIDTH_4) |
				BANK_HEIGHT(ADDR_SURF_BANK_HEIGHT_4) |
				MACRO_TILE_ASPECT(ADDR_SURF_MACRO_ASPECT_4) |
				NUM_BANKS(ADDR_SURF_16_BANK));
		mod2array[10] = (BANK_WIDTH(ADDR_SURF_BANK_WIDTH_2) |
				 BANK_HEIGHT(ADDR_SURF_BANK_HEIGHT_4) |
				 MACRO_TILE_ASPECT(ADDR_SURF_MACRO_ASPECT_4) |
				 NUM_BANKS(ADDR_SURF_16_BANK));
		mod2array[11] = (BANK_WIDTH(ADDR_SURF_BANK_WIDTH_2) |
				 BANK_HEIGHT(ADDR_SURF_BANK_HEIGHT_2) |
				 MACRO_TILE_ASPECT(ADDR_SURF_MACRO_ASPECT_4) |
				 NUM_BANKS(ADDR_SURF_16_BANK));
		mod2array[12] = (BANK_WIDTH(ADDR_SURF_BANK_WIDTH_1) |
				 BANK_HEIGHT(ADDR_SURF_BANK_HEIGHT_2) |
				 MACRO_TILE_ASPECT(ADDR_SURF_MACRO_ASPECT_4) |
				 NUM_BANKS(ADDR_SURF_16_BANK));
		mod2array[13] = (BANK_WIDTH(ADDR_SURF_BANK_WIDTH_1) |
				 BANK_HEIGHT(ADDR_SURF_BANK_HEIGHT_1) |
				 MACRO_TILE_ASPECT(ADDR_SURF_MACRO_ASPECT_4) |
				 NUM_BANKS(ADDR_SURF_16_BANK));
		mod2array[14] = (BANK_WIDTH(ADDR_SURF_BANK_WIDTH_1) |
				 BANK_HEIGHT(ADDR_SURF_BANK_HEIGHT_1) |
				 MACRO_TILE_ASPECT(ADDR_SURF_MACRO_ASPECT_2) |
				 NUM_BANKS(ADDR_SURF_8_BANK));

		for (reg_offset = 0; reg_offset < num_tile_mode_states; reg_offset++)
			if (reg_offset != 7 && reg_offset != 12 && reg_offset != 17 &&
			    reg_offset != 23)
				WREG32(mmGB_TILE_MODE0 + reg_offset, modearray[reg_offset]);

		for (reg_offset = 0; reg_offset < num_secondary_tile_mode_states; reg_offset++)
			if (reg_offset != 7)
				WREG32(mmGB_MACROTILE_MODE0 + reg_offset, mod2array[reg_offset]);

		break;
	}
}

void gfx_v8_0_select_se_sh(struct amdgpu_device *adev, u32 se_num, u32 sh_num)
{
	u32 data = REG_SET_FIELD(0, GRBM_GFX_INDEX, INSTANCE_BROADCAST_WRITES, 1);

	if ((se_num == 0xffffffff) && (sh_num == 0xffffffff)) {
		data = REG_SET_FIELD(data, GRBM_GFX_INDEX, SH_BROADCAST_WRITES, 1);
		data = REG_SET_FIELD(data, GRBM_GFX_INDEX, SE_BROADCAST_WRITES, 1);
	} else if (se_num == 0xffffffff) {
		data = REG_SET_FIELD(data, GRBM_GFX_INDEX, SH_INDEX, sh_num);
		data = REG_SET_FIELD(data, GRBM_GFX_INDEX, SE_BROADCAST_WRITES, 1);
	} else if (sh_num == 0xffffffff) {
		data = REG_SET_FIELD(data, GRBM_GFX_INDEX, SH_BROADCAST_WRITES, 1);
		data = REG_SET_FIELD(data, GRBM_GFX_INDEX, SE_INDEX, se_num);
	} else {
		data = REG_SET_FIELD(data, GRBM_GFX_INDEX, SH_INDEX, sh_num);
		data = REG_SET_FIELD(data, GRBM_GFX_INDEX, SE_INDEX, se_num);
	}
	WREG32(mmGRBM_GFX_INDEX, data);
}

static u32 gfx_v8_0_create_bitmask(u32 bit_width)
{
	return (u32)((1ULL << bit_width) - 1);
}

static u32 gfx_v8_0_get_rb_active_bitmap(struct amdgpu_device *adev)
{
	u32 data, mask;

	data = RREG32(mmCC_RB_BACKEND_DISABLE);
	data |= RREG32(mmGC_USER_RB_BACKEND_DISABLE);

	data &= CC_RB_BACKEND_DISABLE__BACKEND_DISABLE_MASK;
	data >>= GC_USER_RB_BACKEND_DISABLE__BACKEND_DISABLE__SHIFT;

	mask = gfx_v8_0_create_bitmask(adev->gfx.config.max_backends_per_se /
				       adev->gfx.config.max_sh_per_se);

	return (~data) & mask;
}

static void gfx_v8_0_setup_rb(struct amdgpu_device *adev)
{
	int i, j;
	u32 data;
	u32 active_rbs = 0;
	u32 rb_bitmap_width_per_sh = adev->gfx.config.max_backends_per_se /
					adev->gfx.config.max_sh_per_se;

	mutex_lock(&adev->grbm_idx_mutex);
	for (i = 0; i < adev->gfx.config.max_shader_engines; i++) {
		for (j = 0; j < adev->gfx.config.max_sh_per_se; j++) {
			gfx_v8_0_select_se_sh(adev, i, j);
			data = gfx_v8_0_get_rb_active_bitmap(adev);
			active_rbs |= data << ((i * adev->gfx.config.max_sh_per_se + j) *
					       rb_bitmap_width_per_sh);
		}
	}
	gfx_v8_0_select_se_sh(adev, 0xffffffff, 0xffffffff);
	mutex_unlock(&adev->grbm_idx_mutex);

	adev->gfx.config.backend_enable_mask = active_rbs;
	adev->gfx.config.num_rbs = hweight32(active_rbs);
}

/**
 * gfx_v8_0_init_compute_vmid - gart enable
 *
 * @rdev: amdgpu_device pointer
 *
 * Initialize compute vmid sh_mem registers
 *
 */
#define DEFAULT_SH_MEM_BASES	(0x6000)
#define FIRST_COMPUTE_VMID	(8)
#define LAST_COMPUTE_VMID	(16)
static void gfx_v8_0_init_compute_vmid(struct amdgpu_device *adev)
{
	int i;
	uint32_t sh_mem_config;
	uint32_t sh_mem_bases;

	/*
	 * Configure apertures:
	 * LDS:         0x60000000'00000000 - 0x60000001'00000000 (4GB)
	 * Scratch:     0x60000001'00000000 - 0x60000002'00000000 (4GB)
	 * GPUVM:       0x60010000'00000000 - 0x60020000'00000000 (1TB)
	 */
	sh_mem_bases = DEFAULT_SH_MEM_BASES | (DEFAULT_SH_MEM_BASES << 16);

	sh_mem_config = SH_MEM_ADDRESS_MODE_HSA64 <<
			SH_MEM_CONFIG__ADDRESS_MODE__SHIFT |
			SH_MEM_ALIGNMENT_MODE_UNALIGNED <<
			SH_MEM_CONFIG__ALIGNMENT_MODE__SHIFT |
			MTYPE_CC << SH_MEM_CONFIG__DEFAULT_MTYPE__SHIFT |
			SH_MEM_CONFIG__PRIVATE_ATC_MASK;

	mutex_lock(&adev->srbm_mutex);
	for (i = FIRST_COMPUTE_VMID; i < LAST_COMPUTE_VMID; i++) {
		vi_srbm_select(adev, 0, 0, 0, i);
		/* CP and shaders */
		WREG32(mmSH_MEM_CONFIG, sh_mem_config);
		WREG32(mmSH_MEM_APE1_BASE, 1);
		WREG32(mmSH_MEM_APE1_LIMIT, 0);
		WREG32(mmSH_MEM_BASES, sh_mem_bases);
	}
	vi_srbm_select(adev, 0, 0, 0, 0);
	mutex_unlock(&adev->srbm_mutex);
}

static void gfx_v8_0_gpu_init(struct amdgpu_device *adev)
{
	u32 tmp;
	int i;

	tmp = RREG32(mmGRBM_CNTL);
	tmp = REG_SET_FIELD(tmp, GRBM_CNTL, READ_TIMEOUT, 0xff);
	WREG32(mmGRBM_CNTL, tmp);

	WREG32(mmGB_ADDR_CONFIG, adev->gfx.config.gb_addr_config);
	WREG32(mmHDP_ADDR_CONFIG, adev->gfx.config.gb_addr_config);
	WREG32(mmDMIF_ADDR_CALC, adev->gfx.config.gb_addr_config);

	gfx_v8_0_tiling_mode_table_init(adev);

	gfx_v8_0_setup_rb(adev);
	gfx_v8_0_get_cu_info(adev);

	/* XXX SH_MEM regs */
	/* where to put LDS, scratch, GPUVM in FSA64 space */
	mutex_lock(&adev->srbm_mutex);
	for (i = 0; i < 16; i++) {
		vi_srbm_select(adev, 0, 0, 0, i);
		/* CP and shaders */
		if (i == 0) {
			tmp = REG_SET_FIELD(0, SH_MEM_CONFIG, DEFAULT_MTYPE, MTYPE_UC);
			tmp = REG_SET_FIELD(tmp, SH_MEM_CONFIG, APE1_MTYPE, MTYPE_UC);
			tmp = REG_SET_FIELD(tmp, SH_MEM_CONFIG, ALIGNMENT_MODE,
					    SH_MEM_ALIGNMENT_MODE_UNALIGNED);
			WREG32(mmSH_MEM_CONFIG, tmp);
		} else {
			tmp = REG_SET_FIELD(0, SH_MEM_CONFIG, DEFAULT_MTYPE, MTYPE_NC);
			tmp = REG_SET_FIELD(tmp, SH_MEM_CONFIG, APE1_MTYPE, MTYPE_NC);
			tmp = REG_SET_FIELD(tmp, SH_MEM_CONFIG, ALIGNMENT_MODE,
					    SH_MEM_ALIGNMENT_MODE_UNALIGNED);
			WREG32(mmSH_MEM_CONFIG, tmp);
		}

		WREG32(mmSH_MEM_APE1_BASE, 1);
		WREG32(mmSH_MEM_APE1_LIMIT, 0);
		WREG32(mmSH_MEM_BASES, 0);
	}
	vi_srbm_select(adev, 0, 0, 0, 0);
	mutex_unlock(&adev->srbm_mutex);

	gfx_v8_0_init_compute_vmid(adev);

	mutex_lock(&adev->grbm_idx_mutex);
	/*
	 * making sure that the following register writes will be broadcasted
	 * to all the shaders
	 */
	gfx_v8_0_select_se_sh(adev, 0xffffffff, 0xffffffff);

	WREG32(mmPA_SC_FIFO_SIZE,
		   (adev->gfx.config.sc_prim_fifo_size_frontend <<
			PA_SC_FIFO_SIZE__SC_FRONTEND_PRIM_FIFO_SIZE__SHIFT) |
		   (adev->gfx.config.sc_prim_fifo_size_backend <<
			PA_SC_FIFO_SIZE__SC_BACKEND_PRIM_FIFO_SIZE__SHIFT) |
		   (adev->gfx.config.sc_hiz_tile_fifo_size <<
			PA_SC_FIFO_SIZE__SC_HIZ_TILE_FIFO_SIZE__SHIFT) |
		   (adev->gfx.config.sc_earlyz_tile_fifo_size <<
			PA_SC_FIFO_SIZE__SC_EARLYZ_TILE_FIFO_SIZE__SHIFT));
	mutex_unlock(&adev->grbm_idx_mutex);

}

static void gfx_v8_0_wait_for_rlc_serdes(struct amdgpu_device *adev)
{
	u32 i, j, k;
	u32 mask;

	mutex_lock(&adev->grbm_idx_mutex);
	for (i = 0; i < adev->gfx.config.max_shader_engines; i++) {
		for (j = 0; j < adev->gfx.config.max_sh_per_se; j++) {
			gfx_v8_0_select_se_sh(adev, i, j);
			for (k = 0; k < adev->usec_timeout; k++) {
				if (RREG32(mmRLC_SERDES_CU_MASTER_BUSY) == 0)
					break;
				udelay(1);
			}
		}
	}
	gfx_v8_0_select_se_sh(adev, 0xffffffff, 0xffffffff);
	mutex_unlock(&adev->grbm_idx_mutex);

	mask = RLC_SERDES_NONCU_MASTER_BUSY__SE_MASTER_BUSY_MASK |
		RLC_SERDES_NONCU_MASTER_BUSY__GC_MASTER_BUSY_MASK |
		RLC_SERDES_NONCU_MASTER_BUSY__TC0_MASTER_BUSY_MASK |
		RLC_SERDES_NONCU_MASTER_BUSY__TC1_MASTER_BUSY_MASK;
	for (k = 0; k < adev->usec_timeout; k++) {
		if ((RREG32(mmRLC_SERDES_NONCU_MASTER_BUSY) & mask) == 0)
			break;
		udelay(1);
	}
}

static void gfx_v8_0_enable_gui_idle_interrupt(struct amdgpu_device *adev,
					       bool enable)
{
	u32 tmp = RREG32(mmCP_INT_CNTL_RING0);

	tmp = REG_SET_FIELD(tmp, CP_INT_CNTL_RING0, CNTX_BUSY_INT_ENABLE, enable ? 1 : 0);
	tmp = REG_SET_FIELD(tmp, CP_INT_CNTL_RING0, CNTX_EMPTY_INT_ENABLE, enable ? 1 : 0);
	tmp = REG_SET_FIELD(tmp, CP_INT_CNTL_RING0, CMP_BUSY_INT_ENABLE, enable ? 1 : 0);
	tmp = REG_SET_FIELD(tmp, CP_INT_CNTL_RING0, GFX_IDLE_INT_ENABLE, enable ? 1 : 0);

	WREG32(mmCP_INT_CNTL_RING0, tmp);
}

static void gfx_v8_0_init_csb(struct amdgpu_device *adev)
{
	/* csib */
	WREG32(mmRLC_CSIB_ADDR_HI,
			adev->gfx.rlc.clear_state_gpu_addr >> 32);
	WREG32(mmRLC_CSIB_ADDR_LO,
			adev->gfx.rlc.clear_state_gpu_addr & 0xfffffffc);
	WREG32(mmRLC_CSIB_LENGTH,
			adev->gfx.rlc.clear_state_size);
}

static void gfx_v8_0_parse_ind_reg_list(int *register_list_format,
				int ind_offset,
				int list_size,
				int *unique_indices,
				int *indices_count,
				int max_indices,
				int *ind_start_offsets,
				int *offset_count,
				int max_offset)
{
	int indices;
	bool new_entry = true;

	for (; ind_offset < list_size; ind_offset++) {

		if (new_entry) {
			new_entry = false;
			ind_start_offsets[*offset_count] = ind_offset;
			*offset_count = *offset_count + 1;
			BUG_ON(*offset_count >= max_offset);
		}

		if (register_list_format[ind_offset] == 0xFFFFFFFF) {
			new_entry = true;
			continue;
		}

		ind_offset += 2;

		/* look for the matching indice */
		for (indices = 0;
			indices < *indices_count;
			indices++) {
			if (unique_indices[indices] ==
				register_list_format[ind_offset])
				break;
		}

		if (indices >= *indices_count) {
			unique_indices[*indices_count] =
				register_list_format[ind_offset];
			indices = *indices_count;
			*indices_count = *indices_count + 1;
			BUG_ON(*indices_count >= max_indices);
		}

		register_list_format[ind_offset] = indices;
	}
}

static int gfx_v8_0_init_save_restore_list(struct amdgpu_device *adev)
{
	int i, temp, data;
	int unique_indices[] = {0, 0, 0, 0, 0, 0, 0, 0};
	int indices_count = 0;
	int indirect_start_offsets[] = {0, 0, 0, 0, 0, 0, 0, 0, 0, 0};
	int offset_count = 0;

	int list_size;
	unsigned int *register_list_format =
		kmalloc(adev->gfx.rlc.reg_list_format_size_bytes, GFP_KERNEL);
	if (register_list_format == NULL)
		return -ENOMEM;
	memcpy(register_list_format, adev->gfx.rlc.register_list_format,
			adev->gfx.rlc.reg_list_format_size_bytes);

	gfx_v8_0_parse_ind_reg_list(register_list_format,
				RLC_FormatDirectRegListLength,
				adev->gfx.rlc.reg_list_format_size_bytes >> 2,
				unique_indices,
				&indices_count,
				sizeof(unique_indices) / sizeof(int),
				indirect_start_offsets,
				&offset_count,
				sizeof(indirect_start_offsets)/sizeof(int));

	/* save and restore list */
	temp = RREG32(mmRLC_SRM_CNTL);
	temp |= RLC_SRM_CNTL__AUTO_INCR_ADDR_MASK;
	WREG32(mmRLC_SRM_CNTL, temp);

	WREG32(mmRLC_SRM_ARAM_ADDR, 0);
	for (i = 0; i < adev->gfx.rlc.reg_list_size_bytes >> 2; i++)
		WREG32(mmRLC_SRM_ARAM_DATA, adev->gfx.rlc.register_restore[i]);

	/* indirect list */
	WREG32(mmRLC_GPM_SCRATCH_ADDR, adev->gfx.rlc.reg_list_format_start);
	for (i = 0; i < adev->gfx.rlc.reg_list_format_size_bytes >> 2; i++)
		WREG32(mmRLC_GPM_SCRATCH_DATA, register_list_format[i]);

	list_size = adev->gfx.rlc.reg_list_size_bytes >> 2;
	list_size = list_size >> 1;
	WREG32(mmRLC_GPM_SCRATCH_ADDR, adev->gfx.rlc.reg_restore_list_size);
	WREG32(mmRLC_GPM_SCRATCH_DATA, list_size);

	/* starting offsets starts */
	WREG32(mmRLC_GPM_SCRATCH_ADDR,
		adev->gfx.rlc.starting_offsets_start);
	for (i = 0; i < sizeof(indirect_start_offsets)/sizeof(int); i++)
		WREG32(mmRLC_GPM_SCRATCH_DATA,
				indirect_start_offsets[i]);

	/* unique indices */
	temp = mmRLC_SRM_INDEX_CNTL_ADDR_0;
	data = mmRLC_SRM_INDEX_CNTL_DATA_0;
	for (i = 0; i < sizeof(unique_indices) / sizeof(int); i++) {
		amdgpu_mm_wreg(adev, temp + i, unique_indices[i] & 0x3FFFF, false);
		amdgpu_mm_wreg(adev, data + i, unique_indices[i] >> 20, false);
	}
	kfree(register_list_format);

	return 0;
}

static void gfx_v8_0_enable_save_restore_machine(struct amdgpu_device *adev)
{
	uint32_t data;

	data = RREG32(mmRLC_SRM_CNTL);
	data |= RLC_SRM_CNTL__SRM_ENABLE_MASK;
	WREG32(mmRLC_SRM_CNTL, data);
}

static void polaris11_init_power_gating(struct amdgpu_device *adev)
{
	uint32_t data;

	if (adev->pg_flags & (AMD_PG_SUPPORT_GFX_PG |
			AMD_PG_SUPPORT_GFX_SMG |
			AMD_PG_SUPPORT_GFX_DMG)) {
		data = RREG32(mmCP_RB_WPTR_POLL_CNTL);
		data &= ~CP_RB_WPTR_POLL_CNTL__IDLE_POLL_COUNT_MASK;
		data |= (0x60 << CP_RB_WPTR_POLL_CNTL__IDLE_POLL_COUNT__SHIFT);
		WREG32(mmCP_RB_WPTR_POLL_CNTL, data);

		data = 0;
		data |= (0x10 << RLC_PG_DELAY__POWER_UP_DELAY__SHIFT);
		data |= (0x10 << RLC_PG_DELAY__POWER_DOWN_DELAY__SHIFT);
		data |= (0x10 << RLC_PG_DELAY__CMD_PROPAGATE_DELAY__SHIFT);
		data |= (0x10 << RLC_PG_DELAY__MEM_SLEEP_DELAY__SHIFT);
		WREG32(mmRLC_PG_DELAY, data);

		data = RREG32(mmRLC_PG_DELAY_2);
		data &= ~RLC_PG_DELAY_2__SERDES_CMD_DELAY_MASK;
		data |= (0x3 << RLC_PG_DELAY_2__SERDES_CMD_DELAY__SHIFT);
		WREG32(mmRLC_PG_DELAY_2, data);

		data = RREG32(mmRLC_AUTO_PG_CTRL);
		data &= ~RLC_AUTO_PG_CTRL__GRBM_REG_SAVE_GFX_IDLE_THRESHOLD_MASK;
		data |= (0x55f0 << RLC_AUTO_PG_CTRL__GRBM_REG_SAVE_GFX_IDLE_THRESHOLD__SHIFT);
		WREG32(mmRLC_AUTO_PG_CTRL, data);
	}
}

static void gfx_v8_0_init_pg(struct amdgpu_device *adev)
{
	if (adev->pg_flags & (AMD_PG_SUPPORT_GFX_PG |
			      AMD_PG_SUPPORT_GFX_SMG |
			      AMD_PG_SUPPORT_GFX_DMG |
			      AMD_PG_SUPPORT_CP |
			      AMD_PG_SUPPORT_GDS |
			      AMD_PG_SUPPORT_RLC_SMU_HS)) {
		gfx_v8_0_init_csb(adev);
		gfx_v8_0_init_save_restore_list(adev);
		gfx_v8_0_enable_save_restore_machine(adev);

		if (adev->asic_type == CHIP_POLARIS11)
			polaris11_init_power_gating(adev);
	}
}

void gfx_v8_0_rlc_stop(struct amdgpu_device *adev)
{
	u32 tmp = RREG32(mmRLC_CNTL);

	tmp = REG_SET_FIELD(tmp, RLC_CNTL, RLC_ENABLE_F32, 0);
	WREG32(mmRLC_CNTL, tmp);

	gfx_v8_0_enable_gui_idle_interrupt(adev, false);

	gfx_v8_0_wait_for_rlc_serdes(adev);
}

static void gfx_v8_0_rlc_reset(struct amdgpu_device *adev)
{
	u32 tmp = RREG32(mmGRBM_SOFT_RESET);

	tmp = REG_SET_FIELD(tmp, GRBM_SOFT_RESET, SOFT_RESET_RLC, 1);
	WREG32(mmGRBM_SOFT_RESET, tmp);
	udelay(50);
	tmp = REG_SET_FIELD(tmp, GRBM_SOFT_RESET, SOFT_RESET_RLC, 0);
	WREG32(mmGRBM_SOFT_RESET, tmp);
	udelay(50);
}

static void gfx_v8_0_rlc_start(struct amdgpu_device *adev)
{
	u32 tmp = RREG32(mmRLC_CNTL);

	tmp = REG_SET_FIELD(tmp, RLC_CNTL, RLC_ENABLE_F32, 1);
	WREG32(mmRLC_CNTL, tmp);

	/* carrizo do enable cp interrupt after cp inited */
	if (!(adev->flags & AMD_IS_APU))
		gfx_v8_0_enable_gui_idle_interrupt(adev, true);

	udelay(50);
}

static int gfx_v8_0_rlc_load_microcode(struct amdgpu_device *adev)
{
	const struct rlc_firmware_header_v2_0 *hdr;
	const __le32 *fw_data;
	unsigned i, fw_size;

	if (!adev->gfx.rlc_fw)
		return -EINVAL;

	hdr = (const struct rlc_firmware_header_v2_0 *)adev->gfx.rlc_fw->data;
	amdgpu_ucode_print_rlc_hdr(&hdr->header);

	fw_data = (const __le32 *)(adev->gfx.rlc_fw->data +
			   le32_to_cpu(hdr->header.ucode_array_offset_bytes));
	fw_size = le32_to_cpu(hdr->header.ucode_size_bytes) / 4;

	WREG32(mmRLC_GPM_UCODE_ADDR, 0);
	for (i = 0; i < fw_size; i++)
		WREG32(mmRLC_GPM_UCODE_DATA, le32_to_cpup(fw_data++));
	WREG32(mmRLC_GPM_UCODE_ADDR, adev->gfx.rlc_fw_version);

	return 0;
}

static int gfx_v8_0_rlc_resume(struct amdgpu_device *adev)
{
	int r;

	gfx_v8_0_rlc_stop(adev);

	/* disable CG */
	WREG32(mmRLC_CGCG_CGLS_CTRL, 0);
	if (adev->asic_type == CHIP_POLARIS11 ||
		adev->asic_type == CHIP_POLARIS10)
		WREG32(mmRLC_CGCG_CGLS_CTRL_3D, 0);

	/* disable PG */
	WREG32(mmRLC_PG_CNTL, 0);

	gfx_v8_0_rlc_reset(adev);

	gfx_v8_0_init_pg(adev);

	if (!adev->pp_enabled) {
		if (!adev->firmware.smu_load) {
			/* legacy rlc firmware loading */
			r = gfx_v8_0_rlc_load_microcode(adev);
			if (r)
				return r;
		} else {
			r = adev->smu.smumgr_funcs->check_fw_load_finish(adev,
							AMDGPU_UCODE_ID_RLC_G);
			if (r)
				return -EINVAL;
		}
	}

	gfx_v8_0_rlc_start(adev);

	return 0;
}

static void gfx_v8_0_cp_gfx_enable(struct amdgpu_device *adev, bool enable)
{
	int i;
	u32 tmp = RREG32(mmCP_ME_CNTL);

	if (enable) {
		tmp = REG_SET_FIELD(tmp, CP_ME_CNTL, ME_HALT, 0);
		tmp = REG_SET_FIELD(tmp, CP_ME_CNTL, PFP_HALT, 0);
		tmp = REG_SET_FIELD(tmp, CP_ME_CNTL, CE_HALT, 0);
	} else {
		tmp = REG_SET_FIELD(tmp, CP_ME_CNTL, ME_HALT, 1);
		tmp = REG_SET_FIELD(tmp, CP_ME_CNTL, PFP_HALT, 1);
		tmp = REG_SET_FIELD(tmp, CP_ME_CNTL, CE_HALT, 1);
		for (i = 0; i < adev->gfx.num_gfx_rings; i++)
			adev->gfx.gfx_ring[i].ready = false;
	}
	WREG32(mmCP_ME_CNTL, tmp);
	udelay(50);
}

static int gfx_v8_0_cp_gfx_load_microcode(struct amdgpu_device *adev)
{
	const struct gfx_firmware_header_v1_0 *pfp_hdr;
	const struct gfx_firmware_header_v1_0 *ce_hdr;
	const struct gfx_firmware_header_v1_0 *me_hdr;
	const __le32 *fw_data;
	unsigned i, fw_size;

	if (!adev->gfx.me_fw || !adev->gfx.pfp_fw || !adev->gfx.ce_fw)
		return -EINVAL;

	pfp_hdr = (const struct gfx_firmware_header_v1_0 *)
		adev->gfx.pfp_fw->data;
	ce_hdr = (const struct gfx_firmware_header_v1_0 *)
		adev->gfx.ce_fw->data;
	me_hdr = (const struct gfx_firmware_header_v1_0 *)
		adev->gfx.me_fw->data;

	amdgpu_ucode_print_gfx_hdr(&pfp_hdr->header);
	amdgpu_ucode_print_gfx_hdr(&ce_hdr->header);
	amdgpu_ucode_print_gfx_hdr(&me_hdr->header);

	gfx_v8_0_cp_gfx_enable(adev, false);

	/* PFP */
	fw_data = (const __le32 *)
		(adev->gfx.pfp_fw->data +
		 le32_to_cpu(pfp_hdr->header.ucode_array_offset_bytes));
	fw_size = le32_to_cpu(pfp_hdr->header.ucode_size_bytes) / 4;
	WREG32(mmCP_PFP_UCODE_ADDR, 0);
	for (i = 0; i < fw_size; i++)
		WREG32(mmCP_PFP_UCODE_DATA, le32_to_cpup(fw_data++));
	WREG32(mmCP_PFP_UCODE_ADDR, adev->gfx.pfp_fw_version);

	/* CE */
	fw_data = (const __le32 *)
		(adev->gfx.ce_fw->data +
		 le32_to_cpu(ce_hdr->header.ucode_array_offset_bytes));
	fw_size = le32_to_cpu(ce_hdr->header.ucode_size_bytes) / 4;
	WREG32(mmCP_CE_UCODE_ADDR, 0);
	for (i = 0; i < fw_size; i++)
		WREG32(mmCP_CE_UCODE_DATA, le32_to_cpup(fw_data++));
	WREG32(mmCP_CE_UCODE_ADDR, adev->gfx.ce_fw_version);

	/* ME */
	fw_data = (const __le32 *)
		(adev->gfx.me_fw->data +
		 le32_to_cpu(me_hdr->header.ucode_array_offset_bytes));
	fw_size = le32_to_cpu(me_hdr->header.ucode_size_bytes) / 4;
	WREG32(mmCP_ME_RAM_WADDR, 0);
	for (i = 0; i < fw_size; i++)
		WREG32(mmCP_ME_RAM_DATA, le32_to_cpup(fw_data++));
	WREG32(mmCP_ME_RAM_WADDR, adev->gfx.me_fw_version);

	return 0;
}

static u32 gfx_v8_0_get_csb_size(struct amdgpu_device *adev)
{
	u32 count = 0;
	const struct cs_section_def *sect = NULL;
	const struct cs_extent_def *ext = NULL;

	/* begin clear state */
	count += 2;
	/* context control state */
	count += 3;

	for (sect = vi_cs_data; sect->section != NULL; ++sect) {
		for (ext = sect->section; ext->extent != NULL; ++ext) {
			if (sect->id == SECT_CONTEXT)
				count += 2 + ext->reg_count;
			else
				return 0;
		}
	}
	/* pa_sc_raster_config/pa_sc_raster_config1 */
	count += 4;
	/* end clear state */
	count += 2;
	/* clear state */
	count += 2;

	return count;
}

static int gfx_v8_0_cp_gfx_start(struct amdgpu_device *adev)
{
	struct amdgpu_ring *ring = &adev->gfx.gfx_ring[0];
	const struct cs_section_def *sect = NULL;
	const struct cs_extent_def *ext = NULL;
	int r, i;

	/* init the CP */
	WREG32(mmCP_MAX_CONTEXT, adev->gfx.config.max_hw_contexts - 1);
	WREG32(mmCP_ENDIAN_SWAP, 0);
	WREG32(mmCP_DEVICE_ID, 1);

	gfx_v8_0_cp_gfx_enable(adev, true);

	r = amdgpu_ring_alloc(ring, gfx_v8_0_get_csb_size(adev) + 4);
	if (r) {
		DRM_ERROR("amdgpu: cp failed to lock ring (%d).\n", r);
		return r;
	}

	/* clear state buffer */
	amdgpu_ring_write(ring, PACKET3(PACKET3_PREAMBLE_CNTL, 0));
	amdgpu_ring_write(ring, PACKET3_PREAMBLE_BEGIN_CLEAR_STATE);

	amdgpu_ring_write(ring, PACKET3(PACKET3_CONTEXT_CONTROL, 1));
	amdgpu_ring_write(ring, 0x80000000);
	amdgpu_ring_write(ring, 0x80000000);

	for (sect = vi_cs_data; sect->section != NULL; ++sect) {
		for (ext = sect->section; ext->extent != NULL; ++ext) {
			if (sect->id == SECT_CONTEXT) {
				amdgpu_ring_write(ring,
				       PACKET3(PACKET3_SET_CONTEXT_REG,
					       ext->reg_count));
				amdgpu_ring_write(ring,
				       ext->reg_index - PACKET3_SET_CONTEXT_REG_START);
				for (i = 0; i < ext->reg_count; i++)
					amdgpu_ring_write(ring, ext->extent[i]);
			}
		}
	}

	amdgpu_ring_write(ring, PACKET3(PACKET3_SET_CONTEXT_REG, 2));
	amdgpu_ring_write(ring, mmPA_SC_RASTER_CONFIG - PACKET3_SET_CONTEXT_REG_START);
	switch (adev->asic_type) {
	case CHIP_TONGA:
	case CHIP_POLARIS10:
		amdgpu_ring_write(ring, 0x16000012);
		amdgpu_ring_write(ring, 0x0000002A);
		break;
	case CHIP_POLARIS11:
		amdgpu_ring_write(ring, 0x16000012);
		amdgpu_ring_write(ring, 0x00000000);
		break;
	case CHIP_FIJI:
		amdgpu_ring_write(ring, 0x3a00161a);
		amdgpu_ring_write(ring, 0x0000002e);
		break;
	case CHIP_CARRIZO:
		amdgpu_ring_write(ring, 0x00000002);
		amdgpu_ring_write(ring, 0x00000000);
		break;
	case CHIP_TOPAZ:
		amdgpu_ring_write(ring, adev->gfx.config.num_rbs == 1 ?
				0x00000000 : 0x00000002);
		amdgpu_ring_write(ring, 0x00000000);
		break;
	case CHIP_STONEY:
		amdgpu_ring_write(ring, 0x00000000);
		amdgpu_ring_write(ring, 0x00000000);
		break;
	default:
		BUG();
	}

	amdgpu_ring_write(ring, PACKET3(PACKET3_PREAMBLE_CNTL, 0));
	amdgpu_ring_write(ring, PACKET3_PREAMBLE_END_CLEAR_STATE);

	amdgpu_ring_write(ring, PACKET3(PACKET3_CLEAR_STATE, 0));
	amdgpu_ring_write(ring, 0);

	/* init the CE partitions */
	amdgpu_ring_write(ring, PACKET3(PACKET3_SET_BASE, 2));
	amdgpu_ring_write(ring, PACKET3_BASE_INDEX(CE_PARTITION_BASE));
	amdgpu_ring_write(ring, 0x8000);
	amdgpu_ring_write(ring, 0x8000);

	amdgpu_ring_commit(ring);

	return 0;
}

static int gfx_v8_0_cp_gfx_resume(struct amdgpu_device *adev)
{
	struct amdgpu_ring *ring;
	u32 tmp;
	u32 rb_bufsz;
	u64 rb_addr, rptr_addr;
	int r;

	/* Set the write pointer delay */
	WREG32(mmCP_RB_WPTR_DELAY, 0);

	/* set the RB to use vmid 0 */
	WREG32(mmCP_RB_VMID, 0);

	/* Set ring buffer size */
	ring = &adev->gfx.gfx_ring[0];
	rb_bufsz = order_base_2(ring->ring_size / 8);
	tmp = REG_SET_FIELD(0, CP_RB0_CNTL, RB_BUFSZ, rb_bufsz);
	tmp = REG_SET_FIELD(tmp, CP_RB0_CNTL, RB_BLKSZ, rb_bufsz - 2);
	tmp = REG_SET_FIELD(tmp, CP_RB0_CNTL, MTYPE, 3);
	tmp = REG_SET_FIELD(tmp, CP_RB0_CNTL, MIN_IB_AVAILSZ, 1);
#ifdef __BIG_ENDIAN
	tmp = REG_SET_FIELD(tmp, CP_RB0_CNTL, BUF_SWAP, 1);
#endif
	WREG32(mmCP_RB0_CNTL, tmp);

	/* Initialize the ring buffer's read and write pointers */
	WREG32(mmCP_RB0_CNTL, tmp | CP_RB0_CNTL__RB_RPTR_WR_ENA_MASK);
	ring->wptr = 0;
	WREG32(mmCP_RB0_WPTR, ring->wptr);

	/* set the wb address wether it's enabled or not */
	rptr_addr = adev->wb.gpu_addr + (ring->rptr_offs * 4);
	WREG32(mmCP_RB0_RPTR_ADDR, lower_32_bits(rptr_addr));
	WREG32(mmCP_RB0_RPTR_ADDR_HI, upper_32_bits(rptr_addr) & 0xFF);

	mdelay(1);
	WREG32(mmCP_RB0_CNTL, tmp);

	rb_addr = ring->gpu_addr >> 8;
	WREG32(mmCP_RB0_BASE, rb_addr);
	WREG32(mmCP_RB0_BASE_HI, upper_32_bits(rb_addr));

	/* no gfx doorbells on iceland */
	if (adev->asic_type != CHIP_TOPAZ) {
		tmp = RREG32(mmCP_RB_DOORBELL_CONTROL);
		if (ring->use_doorbell) {
			tmp = REG_SET_FIELD(tmp, CP_RB_DOORBELL_CONTROL,
					    DOORBELL_OFFSET, ring->doorbell_index);
			tmp = REG_SET_FIELD(tmp, CP_RB_DOORBELL_CONTROL,
					    DOORBELL_HIT, 0);
			tmp = REG_SET_FIELD(tmp, CP_RB_DOORBELL_CONTROL,
					    DOORBELL_EN, 1);
		} else {
			tmp = REG_SET_FIELD(tmp, CP_RB_DOORBELL_CONTROL,
					    DOORBELL_EN, 0);
		}
		WREG32(mmCP_RB_DOORBELL_CONTROL, tmp);

		if (adev->asic_type == CHIP_TONGA) {
			tmp = REG_SET_FIELD(0, CP_RB_DOORBELL_RANGE_LOWER,
					    DOORBELL_RANGE_LOWER,
					    AMDGPU_DOORBELL_GFX_RING0);
			WREG32(mmCP_RB_DOORBELL_RANGE_LOWER, tmp);

			WREG32(mmCP_RB_DOORBELL_RANGE_UPPER,
			       CP_RB_DOORBELL_RANGE_UPPER__DOORBELL_RANGE_UPPER_MASK);
		}

	}

	/* start the ring */
	gfx_v8_0_cp_gfx_start(adev);
	ring->ready = true;
	r = amdgpu_ring_test_ring(ring);
	if (r) {
		ring->ready = false;
		return r;
	}

	return 0;
}

static void gfx_v8_0_cp_compute_enable(struct amdgpu_device *adev, bool enable)
{
	int i;

	if (enable) {
		WREG32(mmCP_MEC_CNTL, 0);
	} else {
		WREG32(mmCP_MEC_CNTL, (CP_MEC_CNTL__MEC_ME1_HALT_MASK | CP_MEC_CNTL__MEC_ME2_HALT_MASK));
		for (i = 0; i < adev->gfx.num_compute_rings; i++)
			adev->gfx.compute_ring[i].ready = false;
	}
	udelay(50);
}

static int gfx_v8_0_cp_compute_load_microcode(struct amdgpu_device *adev)
{
	const struct gfx_firmware_header_v1_0 *mec_hdr;
	const __le32 *fw_data;
	unsigned i, fw_size;

	if (!adev->gfx.mec_fw)
		return -EINVAL;

	gfx_v8_0_cp_compute_enable(adev, false);

	mec_hdr = (const struct gfx_firmware_header_v1_0 *)adev->gfx.mec_fw->data;
	amdgpu_ucode_print_gfx_hdr(&mec_hdr->header);

	fw_data = (const __le32 *)
		(adev->gfx.mec_fw->data +
		 le32_to_cpu(mec_hdr->header.ucode_array_offset_bytes));
	fw_size = le32_to_cpu(mec_hdr->header.ucode_size_bytes) / 4;

	/* MEC1 */
	WREG32(mmCP_MEC_ME1_UCODE_ADDR, 0);
	for (i = 0; i < fw_size; i++)
		WREG32(mmCP_MEC_ME1_UCODE_DATA, le32_to_cpup(fw_data+i));
	WREG32(mmCP_MEC_ME1_UCODE_ADDR, adev->gfx.mec_fw_version);

	/* Loading MEC2 firmware is only necessary if MEC2 should run different microcode than MEC1. */
	if (adev->gfx.mec2_fw) {
		const struct gfx_firmware_header_v1_0 *mec2_hdr;

		mec2_hdr = (const struct gfx_firmware_header_v1_0 *)adev->gfx.mec2_fw->data;
		amdgpu_ucode_print_gfx_hdr(&mec2_hdr->header);

		fw_data = (const __le32 *)
			(adev->gfx.mec2_fw->data +
			 le32_to_cpu(mec2_hdr->header.ucode_array_offset_bytes));
		fw_size = le32_to_cpu(mec2_hdr->header.ucode_size_bytes) / 4;

		WREG32(mmCP_MEC_ME2_UCODE_ADDR, 0);
		for (i = 0; i < fw_size; i++)
			WREG32(mmCP_MEC_ME2_UCODE_DATA, le32_to_cpup(fw_data+i));
		WREG32(mmCP_MEC_ME2_UCODE_ADDR, adev->gfx.mec2_fw_version);
	}

	return 0;
}

struct vi_mqd {
	uint32_t header;  /* ordinal0 */
	uint32_t compute_dispatch_initiator;  /* ordinal1 */
	uint32_t compute_dim_x;  /* ordinal2 */
	uint32_t compute_dim_y;  /* ordinal3 */
	uint32_t compute_dim_z;  /* ordinal4 */
	uint32_t compute_start_x;  /* ordinal5 */
	uint32_t compute_start_y;  /* ordinal6 */
	uint32_t compute_start_z;  /* ordinal7 */
	uint32_t compute_num_thread_x;  /* ordinal8 */
	uint32_t compute_num_thread_y;  /* ordinal9 */
	uint32_t compute_num_thread_z;  /* ordinal10 */
	uint32_t compute_pipelinestat_enable;  /* ordinal11 */
	uint32_t compute_perfcount_enable;  /* ordinal12 */
	uint32_t compute_pgm_lo;  /* ordinal13 */
	uint32_t compute_pgm_hi;  /* ordinal14 */
	uint32_t compute_tba_lo;  /* ordinal15 */
	uint32_t compute_tba_hi;  /* ordinal16 */
	uint32_t compute_tma_lo;  /* ordinal17 */
	uint32_t compute_tma_hi;  /* ordinal18 */
	uint32_t compute_pgm_rsrc1;  /* ordinal19 */
	uint32_t compute_pgm_rsrc2;  /* ordinal20 */
	uint32_t compute_vmid;  /* ordinal21 */
	uint32_t compute_resource_limits;  /* ordinal22 */
	uint32_t compute_static_thread_mgmt_se0;  /* ordinal23 */
	uint32_t compute_static_thread_mgmt_se1;  /* ordinal24 */
	uint32_t compute_tmpring_size;  /* ordinal25 */
	uint32_t compute_static_thread_mgmt_se2;  /* ordinal26 */
	uint32_t compute_static_thread_mgmt_se3;  /* ordinal27 */
	uint32_t compute_restart_x;  /* ordinal28 */
	uint32_t compute_restart_y;  /* ordinal29 */
	uint32_t compute_restart_z;  /* ordinal30 */
	uint32_t compute_thread_trace_enable;  /* ordinal31 */
	uint32_t compute_misc_reserved;  /* ordinal32 */
	uint32_t compute_dispatch_id;  /* ordinal33 */
	uint32_t compute_threadgroup_id;  /* ordinal34 */
	uint32_t compute_relaunch;  /* ordinal35 */
	uint32_t compute_wave_restore_addr_lo;  /* ordinal36 */
	uint32_t compute_wave_restore_addr_hi;  /* ordinal37 */
	uint32_t compute_wave_restore_control;  /* ordinal38 */
	uint32_t reserved9;  /* ordinal39 */
	uint32_t reserved10;  /* ordinal40 */
	uint32_t reserved11;  /* ordinal41 */
	uint32_t reserved12;  /* ordinal42 */
	uint32_t reserved13;  /* ordinal43 */
	uint32_t reserved14;  /* ordinal44 */
	uint32_t reserved15;  /* ordinal45 */
	uint32_t reserved16;  /* ordinal46 */
	uint32_t reserved17;  /* ordinal47 */
	uint32_t reserved18;  /* ordinal48 */
	uint32_t reserved19;  /* ordinal49 */
	uint32_t reserved20;  /* ordinal50 */
	uint32_t reserved21;  /* ordinal51 */
	uint32_t reserved22;  /* ordinal52 */
	uint32_t reserved23;  /* ordinal53 */
	uint32_t reserved24;  /* ordinal54 */
	uint32_t reserved25;  /* ordinal55 */
	uint32_t reserved26;  /* ordinal56 */
	uint32_t reserved27;  /* ordinal57 */
	uint32_t reserved28;  /* ordinal58 */
	uint32_t reserved29;  /* ordinal59 */
	uint32_t reserved30;  /* ordinal60 */
	uint32_t reserved31;  /* ordinal61 */
	uint32_t reserved32;  /* ordinal62 */
	uint32_t reserved33;  /* ordinal63 */
	uint32_t reserved34;  /* ordinal64 */
	uint32_t compute_user_data_0;  /* ordinal65 */
	uint32_t compute_user_data_1;  /* ordinal66 */
	uint32_t compute_user_data_2;  /* ordinal67 */
	uint32_t compute_user_data_3;  /* ordinal68 */
	uint32_t compute_user_data_4;  /* ordinal69 */
	uint32_t compute_user_data_5;  /* ordinal70 */
	uint32_t compute_user_data_6;  /* ordinal71 */
	uint32_t compute_user_data_7;  /* ordinal72 */
	uint32_t compute_user_data_8;  /* ordinal73 */
	uint32_t compute_user_data_9;  /* ordinal74 */
	uint32_t compute_user_data_10;  /* ordinal75 */
	uint32_t compute_user_data_11;  /* ordinal76 */
	uint32_t compute_user_data_12;  /* ordinal77 */
	uint32_t compute_user_data_13;  /* ordinal78 */
	uint32_t compute_user_data_14;  /* ordinal79 */
	uint32_t compute_user_data_15;  /* ordinal80 */
	uint32_t cp_compute_csinvoc_count_lo;  /* ordinal81 */
	uint32_t cp_compute_csinvoc_count_hi;  /* ordinal82 */
	uint32_t reserved35;  /* ordinal83 */
	uint32_t reserved36;  /* ordinal84 */
	uint32_t reserved37;  /* ordinal85 */
	uint32_t cp_mqd_query_time_lo;  /* ordinal86 */
	uint32_t cp_mqd_query_time_hi;  /* ordinal87 */
	uint32_t cp_mqd_connect_start_time_lo;  /* ordinal88 */
	uint32_t cp_mqd_connect_start_time_hi;  /* ordinal89 */
	uint32_t cp_mqd_connect_end_time_lo;  /* ordinal90 */
	uint32_t cp_mqd_connect_end_time_hi;  /* ordinal91 */
	uint32_t cp_mqd_connect_end_wf_count;  /* ordinal92 */
	uint32_t cp_mqd_connect_end_pq_rptr;  /* ordinal93 */
	uint32_t cp_mqd_connect_end_pq_wptr;  /* ordinal94 */
	uint32_t cp_mqd_connect_end_ib_rptr;  /* ordinal95 */
	uint32_t reserved38;  /* ordinal96 */
	uint32_t reserved39;  /* ordinal97 */
	uint32_t cp_mqd_save_start_time_lo;  /* ordinal98 */
	uint32_t cp_mqd_save_start_time_hi;  /* ordinal99 */
	uint32_t cp_mqd_save_end_time_lo;  /* ordinal100 */
	uint32_t cp_mqd_save_end_time_hi;  /* ordinal101 */
	uint32_t cp_mqd_restore_start_time_lo;  /* ordinal102 */
	uint32_t cp_mqd_restore_start_time_hi;  /* ordinal103 */
	uint32_t cp_mqd_restore_end_time_lo;  /* ordinal104 */
	uint32_t cp_mqd_restore_end_time_hi;  /* ordinal105 */
	uint32_t reserved40;  /* ordinal106 */
	uint32_t reserved41;  /* ordinal107 */
	uint32_t gds_cs_ctxsw_cnt0;  /* ordinal108 */
	uint32_t gds_cs_ctxsw_cnt1;  /* ordinal109 */
	uint32_t gds_cs_ctxsw_cnt2;  /* ordinal110 */
	uint32_t gds_cs_ctxsw_cnt3;  /* ordinal111 */
	uint32_t reserved42;  /* ordinal112 */
	uint32_t reserved43;  /* ordinal113 */
	uint32_t cp_pq_exe_status_lo;  /* ordinal114 */
	uint32_t cp_pq_exe_status_hi;  /* ordinal115 */
	uint32_t cp_packet_id_lo;  /* ordinal116 */
	uint32_t cp_packet_id_hi;  /* ordinal117 */
	uint32_t cp_packet_exe_status_lo;  /* ordinal118 */
	uint32_t cp_packet_exe_status_hi;  /* ordinal119 */
	uint32_t gds_save_base_addr_lo;  /* ordinal120 */
	uint32_t gds_save_base_addr_hi;  /* ordinal121 */
	uint32_t gds_save_mask_lo;  /* ordinal122 */
	uint32_t gds_save_mask_hi;  /* ordinal123 */
	uint32_t ctx_save_base_addr_lo;  /* ordinal124 */
	uint32_t ctx_save_base_addr_hi;  /* ordinal125 */
	uint32_t reserved44;  /* ordinal126 */
	uint32_t reserved45;  /* ordinal127 */
	uint32_t cp_mqd_base_addr_lo;  /* ordinal128 */
	uint32_t cp_mqd_base_addr_hi;  /* ordinal129 */
	uint32_t cp_hqd_active;  /* ordinal130 */
	uint32_t cp_hqd_vmid;  /* ordinal131 */
	uint32_t cp_hqd_persistent_state;  /* ordinal132 */
	uint32_t cp_hqd_pipe_priority;  /* ordinal133 */
	uint32_t cp_hqd_queue_priority;  /* ordinal134 */
	uint32_t cp_hqd_quantum;  /* ordinal135 */
	uint32_t cp_hqd_pq_base_lo;  /* ordinal136 */
	uint32_t cp_hqd_pq_base_hi;  /* ordinal137 */
	uint32_t cp_hqd_pq_rptr;  /* ordinal138 */
	uint32_t cp_hqd_pq_rptr_report_addr_lo;  /* ordinal139 */
	uint32_t cp_hqd_pq_rptr_report_addr_hi;  /* ordinal140 */
	uint32_t cp_hqd_pq_wptr_poll_addr;  /* ordinal141 */
	uint32_t cp_hqd_pq_wptr_poll_addr_hi;  /* ordinal142 */
	uint32_t cp_hqd_pq_doorbell_control;  /* ordinal143 */
	uint32_t cp_hqd_pq_wptr;  /* ordinal144 */
	uint32_t cp_hqd_pq_control;  /* ordinal145 */
	uint32_t cp_hqd_ib_base_addr_lo;  /* ordinal146 */
	uint32_t cp_hqd_ib_base_addr_hi;  /* ordinal147 */
	uint32_t cp_hqd_ib_rptr;  /* ordinal148 */
	uint32_t cp_hqd_ib_control;  /* ordinal149 */
	uint32_t cp_hqd_iq_timer;  /* ordinal150 */
	uint32_t cp_hqd_iq_rptr;  /* ordinal151 */
	uint32_t cp_hqd_dequeue_request;  /* ordinal152 */
	uint32_t cp_hqd_dma_offload;  /* ordinal153 */
	uint32_t cp_hqd_sema_cmd;  /* ordinal154 */
	uint32_t cp_hqd_msg_type;  /* ordinal155 */
	uint32_t cp_hqd_atomic0_preop_lo;  /* ordinal156 */
	uint32_t cp_hqd_atomic0_preop_hi;  /* ordinal157 */
	uint32_t cp_hqd_atomic1_preop_lo;  /* ordinal158 */
	uint32_t cp_hqd_atomic1_preop_hi;  /* ordinal159 */
	uint32_t cp_hqd_hq_status0;  /* ordinal160 */
	uint32_t cp_hqd_hq_control0;  /* ordinal161 */
	uint32_t cp_mqd_control;  /* ordinal162 */
	uint32_t cp_hqd_hq_status1;  /* ordinal163 */
	uint32_t cp_hqd_hq_control1;  /* ordinal164 */
	uint32_t cp_hqd_eop_base_addr_lo;  /* ordinal165 */
	uint32_t cp_hqd_eop_base_addr_hi;  /* ordinal166 */
	uint32_t cp_hqd_eop_control;  /* ordinal167 */
	uint32_t cp_hqd_eop_rptr;  /* ordinal168 */
	uint32_t cp_hqd_eop_wptr;  /* ordinal169 */
	uint32_t cp_hqd_eop_done_events;  /* ordinal170 */
	uint32_t cp_hqd_ctx_save_base_addr_lo;  /* ordinal171 */
	uint32_t cp_hqd_ctx_save_base_addr_hi;  /* ordinal172 */
	uint32_t cp_hqd_ctx_save_control;  /* ordinal173 */
	uint32_t cp_hqd_cntl_stack_offset;  /* ordinal174 */
	uint32_t cp_hqd_cntl_stack_size;  /* ordinal175 */
	uint32_t cp_hqd_wg_state_offset;  /* ordinal176 */
	uint32_t cp_hqd_ctx_save_size;  /* ordinal177 */
	uint32_t cp_hqd_gds_resource_state;  /* ordinal178 */
	uint32_t cp_hqd_error;  /* ordinal179 */
	uint32_t cp_hqd_eop_wptr_mem;  /* ordinal180 */
	uint32_t cp_hqd_eop_dones;  /* ordinal181 */
	uint32_t reserved46;  /* ordinal182 */
	uint32_t reserved47;  /* ordinal183 */
	uint32_t reserved48;  /* ordinal184 */
	uint32_t reserved49;  /* ordinal185 */
	uint32_t reserved50;  /* ordinal186 */
	uint32_t reserved51;  /* ordinal187 */
	uint32_t reserved52;  /* ordinal188 */
	uint32_t reserved53;  /* ordinal189 */
	uint32_t reserved54;  /* ordinal190 */
	uint32_t reserved55;  /* ordinal191 */
	uint32_t iqtimer_pkt_header;  /* ordinal192 */
	uint32_t iqtimer_pkt_dw0;  /* ordinal193 */
	uint32_t iqtimer_pkt_dw1;  /* ordinal194 */
	uint32_t iqtimer_pkt_dw2;  /* ordinal195 */
	uint32_t iqtimer_pkt_dw3;  /* ordinal196 */
	uint32_t iqtimer_pkt_dw4;  /* ordinal197 */
	uint32_t iqtimer_pkt_dw5;  /* ordinal198 */
	uint32_t iqtimer_pkt_dw6;  /* ordinal199 */
	uint32_t iqtimer_pkt_dw7;  /* ordinal200 */
	uint32_t iqtimer_pkt_dw8;  /* ordinal201 */
	uint32_t iqtimer_pkt_dw9;  /* ordinal202 */
	uint32_t iqtimer_pkt_dw10;  /* ordinal203 */
	uint32_t iqtimer_pkt_dw11;  /* ordinal204 */
	uint32_t iqtimer_pkt_dw12;  /* ordinal205 */
	uint32_t iqtimer_pkt_dw13;  /* ordinal206 */
	uint32_t iqtimer_pkt_dw14;  /* ordinal207 */
	uint32_t iqtimer_pkt_dw15;  /* ordinal208 */
	uint32_t iqtimer_pkt_dw16;  /* ordinal209 */
	uint32_t iqtimer_pkt_dw17;  /* ordinal210 */
	uint32_t iqtimer_pkt_dw18;  /* ordinal211 */
	uint32_t iqtimer_pkt_dw19;  /* ordinal212 */
	uint32_t iqtimer_pkt_dw20;  /* ordinal213 */
	uint32_t iqtimer_pkt_dw21;  /* ordinal214 */
	uint32_t iqtimer_pkt_dw22;  /* ordinal215 */
	uint32_t iqtimer_pkt_dw23;  /* ordinal216 */
	uint32_t iqtimer_pkt_dw24;  /* ordinal217 */
	uint32_t iqtimer_pkt_dw25;  /* ordinal218 */
	uint32_t iqtimer_pkt_dw26;  /* ordinal219 */
	uint32_t iqtimer_pkt_dw27;  /* ordinal220 */
	uint32_t iqtimer_pkt_dw28;  /* ordinal221 */
	uint32_t iqtimer_pkt_dw29;  /* ordinal222 */
	uint32_t iqtimer_pkt_dw30;  /* ordinal223 */
	uint32_t iqtimer_pkt_dw31;  /* ordinal224 */
	uint32_t reserved56;  /* ordinal225 */
	uint32_t reserved57;  /* ordinal226 */
	uint32_t reserved58;  /* ordinal227 */
	uint32_t set_resources_header;  /* ordinal228 */
	uint32_t set_resources_dw1;  /* ordinal229 */
	uint32_t set_resources_dw2;  /* ordinal230 */
	uint32_t set_resources_dw3;  /* ordinal231 */
	uint32_t set_resources_dw4;  /* ordinal232 */
	uint32_t set_resources_dw5;  /* ordinal233 */
	uint32_t set_resources_dw6;  /* ordinal234 */
	uint32_t set_resources_dw7;  /* ordinal235 */
	uint32_t reserved59;  /* ordinal236 */
	uint32_t reserved60;  /* ordinal237 */
	uint32_t reserved61;  /* ordinal238 */
	uint32_t reserved62;  /* ordinal239 */
	uint32_t reserved63;  /* ordinal240 */
	uint32_t reserved64;  /* ordinal241 */
	uint32_t reserved65;  /* ordinal242 */
	uint32_t reserved66;  /* ordinal243 */
	uint32_t reserved67;  /* ordinal244 */
	uint32_t reserved68;  /* ordinal245 */
	uint32_t reserved69;  /* ordinal246 */
	uint32_t reserved70;  /* ordinal247 */
	uint32_t reserved71;  /* ordinal248 */
	uint32_t reserved72;  /* ordinal249 */
	uint32_t reserved73;  /* ordinal250 */
	uint32_t reserved74;  /* ordinal251 */
	uint32_t reserved75;  /* ordinal252 */
	uint32_t reserved76;  /* ordinal253 */
	uint32_t reserved77;  /* ordinal254 */
	uint32_t reserved78;  /* ordinal255 */

	uint32_t reserved_t[256]; /* Reserve 256 dword buffer used by ucode */
};

static void gfx_v8_0_cp_compute_fini(struct amdgpu_device *adev)
{
	int i, r;

	for (i = 0; i < adev->gfx.num_compute_rings; i++) {
		struct amdgpu_ring *ring = &adev->gfx.compute_ring[i];

		if (ring->mqd_obj) {
			r = amdgpu_bo_reserve(ring->mqd_obj, false);
			if (unlikely(r != 0))
				dev_warn(adev->dev, "(%d) reserve MQD bo failed\n", r);

			amdgpu_bo_unpin(ring->mqd_obj);
			amdgpu_bo_unreserve(ring->mqd_obj);

			amdgpu_bo_unref(&ring->mqd_obj);
			ring->mqd_obj = NULL;
		}
	}
}

static int gfx_v8_0_cp_compute_resume(struct amdgpu_device *adev)
{
	int r, i, j;
	u32 tmp;
	bool use_doorbell = true;
	u64 hqd_gpu_addr;
	u64 mqd_gpu_addr;
	u64 eop_gpu_addr;
	u64 wb_gpu_addr;
	u32 *buf;
	struct vi_mqd *mqd;

	/* init the pipes */
	mutex_lock(&adev->srbm_mutex);
	for (i = 0; i < (adev->gfx.mec.num_pipe * adev->gfx.mec.num_mec); i++) {
		int me = (i < 4) ? 1 : 2;
		int pipe = (i < 4) ? i : (i - 4);

		eop_gpu_addr = adev->gfx.mec.hpd_eop_gpu_addr + (i * MEC_HPD_SIZE);
		eop_gpu_addr >>= 8;

		vi_srbm_select(adev, me, pipe, 0, 0);

		/* write the EOP addr */
		WREG32(mmCP_HQD_EOP_BASE_ADDR, eop_gpu_addr);
		WREG32(mmCP_HQD_EOP_BASE_ADDR_HI, upper_32_bits(eop_gpu_addr));

		/* set the VMID assigned */
		WREG32(mmCP_HQD_VMID, 0);

		/* set the EOP size, register value is 2^(EOP_SIZE+1) dwords */
		tmp = RREG32(mmCP_HQD_EOP_CONTROL);
		tmp = REG_SET_FIELD(tmp, CP_HQD_EOP_CONTROL, EOP_SIZE,
				    (order_base_2(MEC_HPD_SIZE / 4) - 1));
		WREG32(mmCP_HQD_EOP_CONTROL, tmp);
	}
	vi_srbm_select(adev, 0, 0, 0, 0);
	mutex_unlock(&adev->srbm_mutex);

	/* init the queues.  Just two for now. */
	for (i = 0; i < adev->gfx.num_compute_rings; i++) {
		struct amdgpu_ring *ring = &adev->gfx.compute_ring[i];

		if (ring->mqd_obj == NULL) {
			r = amdgpu_bo_create(adev,
					     sizeof(struct vi_mqd),
					     PAGE_SIZE, true,
					     AMDGPU_GEM_DOMAIN_GTT, 0, NULL,
					     NULL, &ring->mqd_obj);
			if (r) {
				dev_warn(adev->dev, "(%d) create MQD bo failed\n", r);
				return r;
			}
		}

		r = amdgpu_bo_reserve(ring->mqd_obj, false);
		if (unlikely(r != 0)) {
			gfx_v8_0_cp_compute_fini(adev);
			return r;
		}
		r = amdgpu_bo_pin(ring->mqd_obj, AMDGPU_GEM_DOMAIN_GTT,
				  &mqd_gpu_addr);
		if (r) {
			dev_warn(adev->dev, "(%d) pin MQD bo failed\n", r);
			gfx_v8_0_cp_compute_fini(adev);
			return r;
		}
		r = amdgpu_bo_kmap(ring->mqd_obj, (void **)&buf);
		if (r) {
			dev_warn(adev->dev, "(%d) map MQD bo failed\n", r);
			gfx_v8_0_cp_compute_fini(adev);
			return r;
		}

		/* init the mqd struct */
		memset(buf, 0, sizeof(struct vi_mqd));

		mqd = (struct vi_mqd *)buf;
		mqd->header = 0xC0310800;
		mqd->compute_pipelinestat_enable = 0x00000001;
		mqd->compute_static_thread_mgmt_se0 = 0xffffffff;
		mqd->compute_static_thread_mgmt_se1 = 0xffffffff;
		mqd->compute_static_thread_mgmt_se2 = 0xffffffff;
		mqd->compute_static_thread_mgmt_se3 = 0xffffffff;
		mqd->compute_misc_reserved = 0x00000003;

		mutex_lock(&adev->srbm_mutex);
		vi_srbm_select(adev, ring->me,
			       ring->pipe,
			       ring->queue, 0);

		/* disable wptr polling */
		tmp = RREG32(mmCP_PQ_WPTR_POLL_CNTL);
		tmp = REG_SET_FIELD(tmp, CP_PQ_WPTR_POLL_CNTL, EN, 0);
		WREG32(mmCP_PQ_WPTR_POLL_CNTL, tmp);

		mqd->cp_hqd_eop_base_addr_lo =
			RREG32(mmCP_HQD_EOP_BASE_ADDR);
		mqd->cp_hqd_eop_base_addr_hi =
			RREG32(mmCP_HQD_EOP_BASE_ADDR_HI);

		/* enable doorbell? */
		tmp = RREG32(mmCP_HQD_PQ_DOORBELL_CONTROL);
		if (use_doorbell) {
			tmp = REG_SET_FIELD(tmp, CP_HQD_PQ_DOORBELL_CONTROL, DOORBELL_EN, 1);
		} else {
			tmp = REG_SET_FIELD(tmp, CP_HQD_PQ_DOORBELL_CONTROL, DOORBELL_EN, 0);
		}
		WREG32(mmCP_HQD_PQ_DOORBELL_CONTROL, tmp);
		mqd->cp_hqd_pq_doorbell_control = tmp;

		/* disable the queue if it's active */
		mqd->cp_hqd_dequeue_request = 0;
		mqd->cp_hqd_pq_rptr = 0;
		mqd->cp_hqd_pq_wptr= 0;
		if (RREG32(mmCP_HQD_ACTIVE) & 1) {
			WREG32(mmCP_HQD_DEQUEUE_REQUEST, 1);
			for (j = 0; j < adev->usec_timeout; j++) {
				if (!(RREG32(mmCP_HQD_ACTIVE) & 1))
					break;
				udelay(1);
			}
			WREG32(mmCP_HQD_DEQUEUE_REQUEST, mqd->cp_hqd_dequeue_request);
			WREG32(mmCP_HQD_PQ_RPTR, mqd->cp_hqd_pq_rptr);
			WREG32(mmCP_HQD_PQ_WPTR, mqd->cp_hqd_pq_wptr);
		}

		/* set the pointer to the MQD */
		mqd->cp_mqd_base_addr_lo = mqd_gpu_addr & 0xfffffffc;
		mqd->cp_mqd_base_addr_hi = upper_32_bits(mqd_gpu_addr);
		WREG32(mmCP_MQD_BASE_ADDR, mqd->cp_mqd_base_addr_lo);
		WREG32(mmCP_MQD_BASE_ADDR_HI, mqd->cp_mqd_base_addr_hi);

		/* set MQD vmid to 0 */
		tmp = RREG32(mmCP_MQD_CONTROL);
		tmp = REG_SET_FIELD(tmp, CP_MQD_CONTROL, VMID, 0);
		WREG32(mmCP_MQD_CONTROL, tmp);
		mqd->cp_mqd_control = tmp;

		/* set the pointer to the HQD, this is similar CP_RB0_BASE/_HI */
		hqd_gpu_addr = ring->gpu_addr >> 8;
		mqd->cp_hqd_pq_base_lo = hqd_gpu_addr;
		mqd->cp_hqd_pq_base_hi = upper_32_bits(hqd_gpu_addr);
		WREG32(mmCP_HQD_PQ_BASE, mqd->cp_hqd_pq_base_lo);
		WREG32(mmCP_HQD_PQ_BASE_HI, mqd->cp_hqd_pq_base_hi);

		/* set up the HQD, this is similar to CP_RB0_CNTL */
		tmp = RREG32(mmCP_HQD_PQ_CONTROL);
		tmp = REG_SET_FIELD(tmp, CP_HQD_PQ_CONTROL, QUEUE_SIZE,
				    (order_base_2(ring->ring_size / 4) - 1));
		tmp = REG_SET_FIELD(tmp, CP_HQD_PQ_CONTROL, RPTR_BLOCK_SIZE,
			       ((order_base_2(AMDGPU_GPU_PAGE_SIZE / 4) - 1) << 8));
#ifdef __BIG_ENDIAN
		tmp = REG_SET_FIELD(tmp, CP_HQD_PQ_CONTROL, ENDIAN_SWAP, 1);
#endif
		tmp = REG_SET_FIELD(tmp, CP_HQD_PQ_CONTROL, UNORD_DISPATCH, 0);
		tmp = REG_SET_FIELD(tmp, CP_HQD_PQ_CONTROL, ROQ_PQ_IB_FLIP, 0);
		tmp = REG_SET_FIELD(tmp, CP_HQD_PQ_CONTROL, PRIV_STATE, 1);
		tmp = REG_SET_FIELD(tmp, CP_HQD_PQ_CONTROL, KMD_QUEUE, 1);
		WREG32(mmCP_HQD_PQ_CONTROL, tmp);
		mqd->cp_hqd_pq_control = tmp;

		/* set the wb address wether it's enabled or not */
		wb_gpu_addr = adev->wb.gpu_addr + (ring->rptr_offs * 4);
		mqd->cp_hqd_pq_rptr_report_addr_lo = wb_gpu_addr & 0xfffffffc;
		mqd->cp_hqd_pq_rptr_report_addr_hi =
			upper_32_bits(wb_gpu_addr) & 0xffff;
		WREG32(mmCP_HQD_PQ_RPTR_REPORT_ADDR,
		       mqd->cp_hqd_pq_rptr_report_addr_lo);
		WREG32(mmCP_HQD_PQ_RPTR_REPORT_ADDR_HI,
		       mqd->cp_hqd_pq_rptr_report_addr_hi);

		/* only used if CP_PQ_WPTR_POLL_CNTL.CP_PQ_WPTR_POLL_CNTL__EN_MASK=1 */
		wb_gpu_addr = adev->wb.gpu_addr + (ring->wptr_offs * 4);
		mqd->cp_hqd_pq_wptr_poll_addr = wb_gpu_addr & 0xfffffffc;
		mqd->cp_hqd_pq_wptr_poll_addr_hi = upper_32_bits(wb_gpu_addr) & 0xffff;
		WREG32(mmCP_HQD_PQ_WPTR_POLL_ADDR, mqd->cp_hqd_pq_wptr_poll_addr);
		WREG32(mmCP_HQD_PQ_WPTR_POLL_ADDR_HI,
		       mqd->cp_hqd_pq_wptr_poll_addr_hi);

		/* enable the doorbell if requested */
		if (use_doorbell) {
			if ((adev->asic_type == CHIP_CARRIZO) ||
			    (adev->asic_type == CHIP_FIJI) ||
			    (adev->asic_type == CHIP_STONEY) ||
			    (adev->asic_type == CHIP_POLARIS11) ||
			    (adev->asic_type == CHIP_POLARIS10)) {
				WREG32(mmCP_MEC_DOORBELL_RANGE_LOWER,
				       AMDGPU_DOORBELL_KIQ << 2);
				WREG32(mmCP_MEC_DOORBELL_RANGE_UPPER,
				       AMDGPU_DOORBELL_MEC_RING7 << 2);
			}
			tmp = RREG32(mmCP_HQD_PQ_DOORBELL_CONTROL);
			tmp = REG_SET_FIELD(tmp, CP_HQD_PQ_DOORBELL_CONTROL,
					    DOORBELL_OFFSET, ring->doorbell_index);
			tmp = REG_SET_FIELD(tmp, CP_HQD_PQ_DOORBELL_CONTROL, DOORBELL_EN, 1);
			tmp = REG_SET_FIELD(tmp, CP_HQD_PQ_DOORBELL_CONTROL, DOORBELL_SOURCE, 0);
			tmp = REG_SET_FIELD(tmp, CP_HQD_PQ_DOORBELL_CONTROL, DOORBELL_HIT, 0);
			mqd->cp_hqd_pq_doorbell_control = tmp;

		} else {
			mqd->cp_hqd_pq_doorbell_control = 0;
		}
		WREG32(mmCP_HQD_PQ_DOORBELL_CONTROL,
		       mqd->cp_hqd_pq_doorbell_control);

		/* reset read and write pointers, similar to CP_RB0_WPTR/_RPTR */
		ring->wptr = 0;
		mqd->cp_hqd_pq_wptr = ring->wptr;
		WREG32(mmCP_HQD_PQ_WPTR, mqd->cp_hqd_pq_wptr);
		mqd->cp_hqd_pq_rptr = RREG32(mmCP_HQD_PQ_RPTR);

		/* set the vmid for the queue */
		mqd->cp_hqd_vmid = 0;
		WREG32(mmCP_HQD_VMID, mqd->cp_hqd_vmid);

		tmp = RREG32(mmCP_HQD_PERSISTENT_STATE);
		tmp = REG_SET_FIELD(tmp, CP_HQD_PERSISTENT_STATE, PRELOAD_SIZE, 0x53);
		WREG32(mmCP_HQD_PERSISTENT_STATE, tmp);
		mqd->cp_hqd_persistent_state = tmp;
		if (adev->asic_type == CHIP_STONEY ||
			adev->asic_type == CHIP_POLARIS11 ||
			adev->asic_type == CHIP_POLARIS10) {
			tmp = RREG32(mmCP_ME1_PIPE3_INT_CNTL);
			tmp = REG_SET_FIELD(tmp, CP_ME1_PIPE3_INT_CNTL, GENERIC2_INT_ENABLE, 1);
			WREG32(mmCP_ME1_PIPE3_INT_CNTL, tmp);
		}

		/* activate the queue */
		mqd->cp_hqd_active = 1;
		WREG32(mmCP_HQD_ACTIVE, mqd->cp_hqd_active);

		vi_srbm_select(adev, 0, 0, 0, 0);
		mutex_unlock(&adev->srbm_mutex);

		amdgpu_bo_kunmap(ring->mqd_obj);
		amdgpu_bo_unreserve(ring->mqd_obj);
	}

	if (use_doorbell) {
		tmp = RREG32(mmCP_PQ_STATUS);
		tmp = REG_SET_FIELD(tmp, CP_PQ_STATUS, DOORBELL_ENABLE, 1);
		WREG32(mmCP_PQ_STATUS, tmp);
	}

	gfx_v8_0_cp_compute_enable(adev, true);

	for (i = 0; i < adev->gfx.num_compute_rings; i++) {
		struct amdgpu_ring *ring = &adev->gfx.compute_ring[i];

		ring->ready = true;
		r = amdgpu_ring_test_ring(ring);
		if (r)
			ring->ready = false;
	}

	return 0;
}

static int gfx_v8_0_cp_resume(struct amdgpu_device *adev)
{
	int r;

	if (!(adev->flags & AMD_IS_APU))
		gfx_v8_0_enable_gui_idle_interrupt(adev, false);

	if (!adev->pp_enabled) {
		if (!adev->firmware.smu_load) {
			/* legacy firmware loading */
			r = gfx_v8_0_cp_gfx_load_microcode(adev);
			if (r)
				return r;

			r = gfx_v8_0_cp_compute_load_microcode(adev);
			if (r)
				return r;
		} else {
			r = adev->smu.smumgr_funcs->check_fw_load_finish(adev,
							AMDGPU_UCODE_ID_CP_CE);
			if (r)
				return -EINVAL;

			r = adev->smu.smumgr_funcs->check_fw_load_finish(adev,
							AMDGPU_UCODE_ID_CP_PFP);
			if (r)
				return -EINVAL;

			r = adev->smu.smumgr_funcs->check_fw_load_finish(adev,
							AMDGPU_UCODE_ID_CP_ME);
			if (r)
				return -EINVAL;

			if (adev->asic_type == CHIP_TOPAZ) {
				r = gfx_v8_0_cp_compute_load_microcode(adev);
				if (r)
					return r;
			} else {
				r = adev->smu.smumgr_funcs->check_fw_load_finish(adev,
										 AMDGPU_UCODE_ID_CP_MEC1);
				if (r)
					return -EINVAL;
			}
		}
	}

	r = gfx_v8_0_cp_gfx_resume(adev);
	if (r)
		return r;

	r = gfx_v8_0_cp_compute_resume(adev);
	if (r)
		return r;

	gfx_v8_0_enable_gui_idle_interrupt(adev, true);

	return 0;
}

static void gfx_v8_0_cp_enable(struct amdgpu_device *adev, bool enable)
{
	gfx_v8_0_cp_gfx_enable(adev, enable);
	gfx_v8_0_cp_compute_enable(adev, enable);
}

static int gfx_v8_0_hw_init(void *handle)
{
	int r;
	struct amdgpu_device *adev = (struct amdgpu_device *)handle;

	gfx_v8_0_init_golden_registers(adev);

	gfx_v8_0_gpu_init(adev);

	r = gfx_v8_0_rlc_resume(adev);
	if (r)
		return r;

	r = gfx_v8_0_cp_resume(adev);
	if (r)
		return r;

	return r;
}

static int gfx_v8_0_hw_fini(void *handle)
{
	struct amdgpu_device *adev = (struct amdgpu_device *)handle;

	amdgpu_irq_put(adev, &adev->gfx.priv_reg_irq, 0);
	amdgpu_irq_put(adev, &adev->gfx.priv_inst_irq, 0);
	gfx_v8_0_cp_enable(adev, false);
	gfx_v8_0_rlc_stop(adev);
	gfx_v8_0_cp_compute_fini(adev);

	amdgpu_set_powergating_state(adev,
			AMD_IP_BLOCK_TYPE_GFX, AMD_PG_STATE_UNGATE);

	return 0;
}

static int gfx_v8_0_suspend(void *handle)
{
	struct amdgpu_device *adev = (struct amdgpu_device *)handle;

	return gfx_v8_0_hw_fini(adev);
}

static int gfx_v8_0_resume(void *handle)
{
	struct amdgpu_device *adev = (struct amdgpu_device *)handle;

	return gfx_v8_0_hw_init(adev);
}

static bool gfx_v8_0_is_idle(void *handle)
{
	struct amdgpu_device *adev = (struct amdgpu_device *)handle;

	if (REG_GET_FIELD(RREG32(mmGRBM_STATUS), GRBM_STATUS, GUI_ACTIVE))
		return false;
	else
		return true;
}

static int gfx_v8_0_wait_for_idle(void *handle)
{
	unsigned i;
	u32 tmp;
	struct amdgpu_device *adev = (struct amdgpu_device *)handle;

	for (i = 0; i < adev->usec_timeout; i++) {
		/* read MC_STATUS */
		tmp = RREG32(mmGRBM_STATUS) & GRBM_STATUS__GUI_ACTIVE_MASK;

		if (!REG_GET_FIELD(tmp, GRBM_STATUS, GUI_ACTIVE))
			return 0;
		udelay(1);
	}
	return -ETIMEDOUT;
}

static int gfx_v8_0_soft_reset(void *handle)
{
	u32 grbm_soft_reset = 0, srbm_soft_reset = 0;
	u32 tmp;
	struct amdgpu_device *adev = (struct amdgpu_device *)handle;

	/* GRBM_STATUS */
	tmp = RREG32(mmGRBM_STATUS);
	if (tmp & (GRBM_STATUS__PA_BUSY_MASK | GRBM_STATUS__SC_BUSY_MASK |
		   GRBM_STATUS__BCI_BUSY_MASK | GRBM_STATUS__SX_BUSY_MASK |
		   GRBM_STATUS__TA_BUSY_MASK | GRBM_STATUS__VGT_BUSY_MASK |
		   GRBM_STATUS__DB_BUSY_MASK | GRBM_STATUS__CB_BUSY_MASK |
		   GRBM_STATUS__GDS_BUSY_MASK | GRBM_STATUS__SPI_BUSY_MASK |
		   GRBM_STATUS__IA_BUSY_MASK | GRBM_STATUS__IA_BUSY_NO_DMA_MASK)) {
		grbm_soft_reset = REG_SET_FIELD(grbm_soft_reset,
						GRBM_SOFT_RESET, SOFT_RESET_CP, 1);
		grbm_soft_reset = REG_SET_FIELD(grbm_soft_reset,
						GRBM_SOFT_RESET, SOFT_RESET_GFX, 1);
	}

	if (tmp & (GRBM_STATUS__CP_BUSY_MASK | GRBM_STATUS__CP_COHERENCY_BUSY_MASK)) {
		grbm_soft_reset = REG_SET_FIELD(grbm_soft_reset,
						GRBM_SOFT_RESET, SOFT_RESET_CP, 1);
		srbm_soft_reset = REG_SET_FIELD(srbm_soft_reset,
						SRBM_SOFT_RESET, SOFT_RESET_GRBM, 1);
	}

	/* GRBM_STATUS2 */
	tmp = RREG32(mmGRBM_STATUS2);
	if (REG_GET_FIELD(tmp, GRBM_STATUS2, RLC_BUSY))
		grbm_soft_reset = REG_SET_FIELD(grbm_soft_reset,
						GRBM_SOFT_RESET, SOFT_RESET_RLC, 1);

	/* SRBM_STATUS */
	tmp = RREG32(mmSRBM_STATUS);
	if (REG_GET_FIELD(tmp, SRBM_STATUS, GRBM_RQ_PENDING))
		srbm_soft_reset = REG_SET_FIELD(srbm_soft_reset,
						SRBM_SOFT_RESET, SOFT_RESET_GRBM, 1);

	if (grbm_soft_reset || srbm_soft_reset) {
		/* stop the rlc */
		gfx_v8_0_rlc_stop(adev);

		/* Disable GFX parsing/prefetching */
		gfx_v8_0_cp_gfx_enable(adev, false);

		/* Disable MEC parsing/prefetching */
		gfx_v8_0_cp_compute_enable(adev, false);

		if (grbm_soft_reset || srbm_soft_reset) {
			tmp = RREG32(mmGMCON_DEBUG);
			tmp = REG_SET_FIELD(tmp,
					    GMCON_DEBUG, GFX_STALL, 1);
			tmp = REG_SET_FIELD(tmp,
					    GMCON_DEBUG, GFX_CLEAR, 1);
			WREG32(mmGMCON_DEBUG, tmp);

			udelay(50);
		}

		if (grbm_soft_reset) {
			tmp = RREG32(mmGRBM_SOFT_RESET);
			tmp |= grbm_soft_reset;
			dev_info(adev->dev, "GRBM_SOFT_RESET=0x%08X\n", tmp);
			WREG32(mmGRBM_SOFT_RESET, tmp);
			tmp = RREG32(mmGRBM_SOFT_RESET);

			udelay(50);

			tmp &= ~grbm_soft_reset;
			WREG32(mmGRBM_SOFT_RESET, tmp);
			tmp = RREG32(mmGRBM_SOFT_RESET);
		}

		if (srbm_soft_reset) {
			tmp = RREG32(mmSRBM_SOFT_RESET);
			tmp |= srbm_soft_reset;
			dev_info(adev->dev, "SRBM_SOFT_RESET=0x%08X\n", tmp);
			WREG32(mmSRBM_SOFT_RESET, tmp);
			tmp = RREG32(mmSRBM_SOFT_RESET);

			udelay(50);

			tmp &= ~srbm_soft_reset;
			WREG32(mmSRBM_SOFT_RESET, tmp);
			tmp = RREG32(mmSRBM_SOFT_RESET);
		}

		if (grbm_soft_reset || srbm_soft_reset) {
			tmp = RREG32(mmGMCON_DEBUG);
			tmp = REG_SET_FIELD(tmp,
					    GMCON_DEBUG, GFX_STALL, 0);
			tmp = REG_SET_FIELD(tmp,
					    GMCON_DEBUG, GFX_CLEAR, 0);
			WREG32(mmGMCON_DEBUG, tmp);
		}

		/* Wait a little for things to settle down */
		udelay(50);
	}
	return 0;
}

/**
 * gfx_v8_0_get_gpu_clock_counter - return GPU clock counter snapshot
 *
 * @adev: amdgpu_device pointer
 *
 * Fetches a GPU clock counter snapshot.
 * Returns the 64 bit clock counter snapshot.
 */
uint64_t gfx_v8_0_get_gpu_clock_counter(struct amdgpu_device *adev)
{
	uint64_t clock;

	mutex_lock(&adev->gfx.gpu_clock_mutex);
	WREG32(mmRLC_CAPTURE_GPU_CLOCK_COUNT, 1);
	clock = (uint64_t)RREG32(mmRLC_GPU_CLOCK_COUNT_LSB) |
		((uint64_t)RREG32(mmRLC_GPU_CLOCK_COUNT_MSB) << 32ULL);
	mutex_unlock(&adev->gfx.gpu_clock_mutex);
	return clock;
}

static void gfx_v8_0_ring_emit_gds_switch(struct amdgpu_ring *ring,
					  uint32_t vmid,
					  uint32_t gds_base, uint32_t gds_size,
					  uint32_t gws_base, uint32_t gws_size,
					  uint32_t oa_base, uint32_t oa_size)
{
	gds_base = gds_base >> AMDGPU_GDS_SHIFT;
	gds_size = gds_size >> AMDGPU_GDS_SHIFT;

	gws_base = gws_base >> AMDGPU_GWS_SHIFT;
	gws_size = gws_size >> AMDGPU_GWS_SHIFT;

	oa_base = oa_base >> AMDGPU_OA_SHIFT;
	oa_size = oa_size >> AMDGPU_OA_SHIFT;

	/* GDS Base */
	amdgpu_ring_write(ring, PACKET3(PACKET3_WRITE_DATA, 3));
	amdgpu_ring_write(ring, (WRITE_DATA_ENGINE_SEL(0) |
				WRITE_DATA_DST_SEL(0)));
	amdgpu_ring_write(ring, amdgpu_gds_reg_offset[vmid].mem_base);
	amdgpu_ring_write(ring, 0);
	amdgpu_ring_write(ring, gds_base);

	/* GDS Size */
	amdgpu_ring_write(ring, PACKET3(PACKET3_WRITE_DATA, 3));
	amdgpu_ring_write(ring, (WRITE_DATA_ENGINE_SEL(0) |
				WRITE_DATA_DST_SEL(0)));
	amdgpu_ring_write(ring, amdgpu_gds_reg_offset[vmid].mem_size);
	amdgpu_ring_write(ring, 0);
	amdgpu_ring_write(ring, gds_size);

	/* GWS */
	amdgpu_ring_write(ring, PACKET3(PACKET3_WRITE_DATA, 3));
	amdgpu_ring_write(ring, (WRITE_DATA_ENGINE_SEL(0) |
				WRITE_DATA_DST_SEL(0)));
	amdgpu_ring_write(ring, amdgpu_gds_reg_offset[vmid].gws);
	amdgpu_ring_write(ring, 0);
	amdgpu_ring_write(ring, gws_size << GDS_GWS_VMID0__SIZE__SHIFT | gws_base);

	/* OA */
	amdgpu_ring_write(ring, PACKET3(PACKET3_WRITE_DATA, 3));
	amdgpu_ring_write(ring, (WRITE_DATA_ENGINE_SEL(0) |
				WRITE_DATA_DST_SEL(0)));
	amdgpu_ring_write(ring, amdgpu_gds_reg_offset[vmid].oa);
	amdgpu_ring_write(ring, 0);
	amdgpu_ring_write(ring, (1 << (oa_size + oa_base)) - (1 << oa_base));
}

static int gfx_v8_0_early_init(void *handle)
{
	struct amdgpu_device *adev = (struct amdgpu_device *)handle;

	adev->gfx.num_gfx_rings = GFX8_NUM_GFX_RINGS;
	adev->gfx.num_compute_rings = GFX8_NUM_COMPUTE_RINGS;
	gfx_v8_0_set_ring_funcs(adev);
	gfx_v8_0_set_irq_funcs(adev);
	gfx_v8_0_set_gds_init(adev);
	gfx_v8_0_set_rlc_funcs(adev);

	return 0;
}

static int gfx_v8_0_late_init(void *handle)
{
	struct amdgpu_device *adev = (struct amdgpu_device *)handle;
	int r;

	r = amdgpu_irq_get(adev, &adev->gfx.priv_reg_irq, 0);
	if (r)
		return r;

	r = amdgpu_irq_get(adev, &adev->gfx.priv_inst_irq, 0);
	if (r)
		return r;

	/* requires IBs so do in late init after IB pool is initialized */
	r = gfx_v8_0_do_edc_gpr_workarounds(adev);
	if (r)
		return r;

	amdgpu_set_powergating_state(adev,
			AMD_IP_BLOCK_TYPE_GFX, AMD_PG_STATE_GATE);

	return 0;
}

static void polaris11_enable_gfx_static_mg_power_gating(struct amdgpu_device *adev,
		bool enable)
{
	uint32_t data, temp;

	/* Send msg to SMU via Powerplay */
	amdgpu_set_powergating_state(adev,
			AMD_IP_BLOCK_TYPE_SMC,
			enable ? AMD_PG_STATE_GATE : AMD_PG_STATE_UNGATE);

	if (enable) {
		/* Enable static MGPG */
		temp = data = RREG32(mmRLC_PG_CNTL);
		data |= RLC_PG_CNTL__STATIC_PER_CU_PG_ENABLE_MASK;

		if (temp != data)
			WREG32(mmRLC_PG_CNTL, data);
	} else {
		temp = data = RREG32(mmRLC_PG_CNTL);
		data &= ~RLC_PG_CNTL__STATIC_PER_CU_PG_ENABLE_MASK;

		if (temp != data)
			WREG32(mmRLC_PG_CNTL, data);
	}
}

static void polaris11_enable_gfx_dynamic_mg_power_gating(struct amdgpu_device *adev,
		bool enable)
{
	uint32_t data, temp;

	if (enable) {
		/* Enable dynamic MGPG */
		temp = data = RREG32(mmRLC_PG_CNTL);
		data |= RLC_PG_CNTL__DYN_PER_CU_PG_ENABLE_MASK;

		if (temp != data)
			WREG32(mmRLC_PG_CNTL, data);
	} else {
		temp = data = RREG32(mmRLC_PG_CNTL);
		data &= ~RLC_PG_CNTL__DYN_PER_CU_PG_ENABLE_MASK;

		if (temp != data)
			WREG32(mmRLC_PG_CNTL, data);
	}
}

static void polaris11_enable_gfx_quick_mg_power_gating(struct amdgpu_device *adev,
		bool enable)
{
	uint32_t data, temp;

	if (enable) {
		/* Enable quick PG */
		temp = data = RREG32(mmRLC_PG_CNTL);
		data |= 0x100000;

		if (temp != data)
			WREG32(mmRLC_PG_CNTL, data);
	} else {
		temp = data = RREG32(mmRLC_PG_CNTL);
		data &= ~0x100000;

		if (temp != data)
			WREG32(mmRLC_PG_CNTL, data);
	}
}

static int gfx_v8_0_set_powergating_state(void *handle,
					  enum amd_powergating_state state)
{
	struct amdgpu_device *adev = (struct amdgpu_device *)handle;

	if (!(adev->pg_flags & AMD_PG_SUPPORT_GFX_PG))
		return 0;

	switch (adev->asic_type) {
	case CHIP_POLARIS11:
		if (adev->pg_flags & AMD_PG_SUPPORT_GFX_SMG)
			polaris11_enable_gfx_static_mg_power_gating(adev,
					state == AMD_PG_STATE_GATE ? true : false);
		else if (adev->pg_flags & AMD_PG_SUPPORT_GFX_DMG)
			polaris11_enable_gfx_dynamic_mg_power_gating(adev,
					state == AMD_PG_STATE_GATE ? true : false);
		else
			polaris11_enable_gfx_quick_mg_power_gating(adev,
					state == AMD_PG_STATE_GATE ? true : false);
		break;
	default:
		break;
	}

	return 0;
}

static void gfx_v8_0_send_serdes_cmd(struct amdgpu_device *adev,
				     uint32_t reg_addr, uint32_t cmd)
{
	uint32_t data;

	gfx_v8_0_select_se_sh(adev, 0xffffffff, 0xffffffff);

	WREG32(mmRLC_SERDES_WR_CU_MASTER_MASK, 0xffffffff);
	WREG32(mmRLC_SERDES_WR_NONCU_MASTER_MASK, 0xffffffff);

	data = RREG32(mmRLC_SERDES_WR_CTRL);
	if (adev->asic_type == CHIP_STONEY)
			data &= ~(RLC_SERDES_WR_CTRL__WRITE_COMMAND_MASK |
			RLC_SERDES_WR_CTRL__READ_COMMAND_MASK |
			RLC_SERDES_WR_CTRL__P1_SELECT_MASK |
			RLC_SERDES_WR_CTRL__P2_SELECT_MASK |
			RLC_SERDES_WR_CTRL__RDDATA_RESET_MASK |
			RLC_SERDES_WR_CTRL__POWER_DOWN_MASK |
			RLC_SERDES_WR_CTRL__POWER_UP_MASK |
			RLC_SERDES_WR_CTRL__SHORT_FORMAT_MASK |
			RLC_SERDES_WR_CTRL__SRBM_OVERRIDE_MASK);
	else
		data &= ~(RLC_SERDES_WR_CTRL__WRITE_COMMAND_MASK |
			  RLC_SERDES_WR_CTRL__READ_COMMAND_MASK |
			  RLC_SERDES_WR_CTRL__P1_SELECT_MASK |
			  RLC_SERDES_WR_CTRL__P2_SELECT_MASK |
			  RLC_SERDES_WR_CTRL__RDDATA_RESET_MASK |
			  RLC_SERDES_WR_CTRL__POWER_DOWN_MASK |
			  RLC_SERDES_WR_CTRL__POWER_UP_MASK |
			  RLC_SERDES_WR_CTRL__SHORT_FORMAT_MASK |
			  RLC_SERDES_WR_CTRL__BPM_DATA_MASK |
			  RLC_SERDES_WR_CTRL__REG_ADDR_MASK |
			  RLC_SERDES_WR_CTRL__SRBM_OVERRIDE_MASK);
	data |= (RLC_SERDES_WR_CTRL__RSVD_BPM_ADDR_MASK |
		 (cmd << RLC_SERDES_WR_CTRL__BPM_DATA__SHIFT) |
		 (reg_addr << RLC_SERDES_WR_CTRL__REG_ADDR__SHIFT) |
		 (0xff << RLC_SERDES_WR_CTRL__BPM_ADDR__SHIFT));

	WREG32(mmRLC_SERDES_WR_CTRL, data);
}

#define MSG_ENTER_RLC_SAFE_MODE     1
#define MSG_EXIT_RLC_SAFE_MODE      0

#define RLC_GPR_REG2__REQ_MASK           0x00000001
#define RLC_GPR_REG2__MESSAGE__SHIFT     0x00000001
#define RLC_GPR_REG2__MESSAGE_MASK       0x0000001e

static void cz_enter_rlc_safe_mode(struct amdgpu_device *adev)
{
	u32 data = 0;
	unsigned i;

	data = RREG32(mmRLC_CNTL);
	if ((data & RLC_CNTL__RLC_ENABLE_F32_MASK) == 0)
		return;

	if ((adev->cg_flags & (AMD_CG_SUPPORT_GFX_CGCG | AMD_CG_SUPPORT_GFX_MGCG)) ||
	    (adev->pg_flags & (AMD_PG_SUPPORT_GFX_PG | AMD_PG_SUPPORT_GFX_SMG |
			       AMD_PG_SUPPORT_GFX_DMG))) {
		data |= RLC_GPR_REG2__REQ_MASK;
		data &= ~RLC_GPR_REG2__MESSAGE_MASK;
		data |= (MSG_ENTER_RLC_SAFE_MODE << RLC_GPR_REG2__MESSAGE__SHIFT);
		WREG32(mmRLC_GPR_REG2, data);

		for (i = 0; i < adev->usec_timeout; i++) {
			if ((RREG32(mmRLC_GPM_STAT) &
			     (RLC_GPM_STAT__GFX_CLOCK_STATUS_MASK |
			      RLC_GPM_STAT__GFX_POWER_STATUS_MASK)) ==
			    (RLC_GPM_STAT__GFX_CLOCK_STATUS_MASK |
			     RLC_GPM_STAT__GFX_POWER_STATUS_MASK))
				break;
			udelay(1);
		}

		for (i = 0; i < adev->usec_timeout; i++) {
			if ((RREG32(mmRLC_GPR_REG2) & RLC_GPR_REG2__REQ_MASK) == 0)
				break;
			udelay(1);
		}
		adev->gfx.rlc.in_safe_mode = true;
	}
}

static void cz_exit_rlc_safe_mode(struct amdgpu_device *adev)
{
	u32 data;
	unsigned i;

	data = RREG32(mmRLC_CNTL);
	if ((data & RLC_CNTL__RLC_ENABLE_F32_MASK) == 0)
		return;

	if ((adev->cg_flags & (AMD_CG_SUPPORT_GFX_CGCG | AMD_CG_SUPPORT_GFX_MGCG)) ||
	    (adev->pg_flags & (AMD_PG_SUPPORT_GFX_PG | AMD_PG_SUPPORT_GFX_SMG |
			       AMD_PG_SUPPORT_GFX_DMG))) {
		data |= RLC_GPR_REG2__REQ_MASK;
		data &= ~RLC_GPR_REG2__MESSAGE_MASK;
		data |= (MSG_EXIT_RLC_SAFE_MODE << RLC_GPR_REG2__MESSAGE__SHIFT);
		WREG32(mmRLC_GPR_REG2, data);
		adev->gfx.rlc.in_safe_mode = false;
	}

	for (i = 0; i < adev->usec_timeout; i++) {
		if ((RREG32(mmRLC_GPR_REG2) & RLC_GPR_REG2__REQ_MASK) == 0)
			break;
		udelay(1);
	}
}

static void iceland_enter_rlc_safe_mode(struct amdgpu_device *adev)
{
	u32 data;
	unsigned i;

	data = RREG32(mmRLC_CNTL);
	if (!(data & RLC_CNTL__RLC_ENABLE_F32_MASK))
		return;

	if (adev->cg_flags & (AMD_CG_SUPPORT_GFX_CGCG | AMD_CG_SUPPORT_GFX_MGCG)) {
		data |= RLC_SAFE_MODE__CMD_MASK;
		data &= ~RLC_SAFE_MODE__MESSAGE_MASK;
		data |= (1 << RLC_SAFE_MODE__MESSAGE__SHIFT);
		WREG32(mmRLC_SAFE_MODE, data);

		for (i = 0; i < adev->usec_timeout; i++) {
			if ((RREG32(mmRLC_GPM_STAT) &
			     (RLC_GPM_STAT__GFX_CLOCK_STATUS_MASK |
			      RLC_GPM_STAT__GFX_POWER_STATUS_MASK)) ==
			    (RLC_GPM_STAT__GFX_CLOCK_STATUS_MASK |
			     RLC_GPM_STAT__GFX_POWER_STATUS_MASK))
				break;
			udelay(1);
		}

		for (i = 0; i < adev->usec_timeout; i++) {
			if ((RREG32(mmRLC_SAFE_MODE) & RLC_SAFE_MODE__CMD_MASK) == 0)
				break;
			udelay(1);
		}
		adev->gfx.rlc.in_safe_mode = true;
	}
}

static void iceland_exit_rlc_safe_mode(struct amdgpu_device *adev)
{
	u32 data = 0;
	unsigned i;

	data = RREG32(mmRLC_CNTL);
	if (!(data & RLC_CNTL__RLC_ENABLE_F32_MASK))
		return;

	if (adev->cg_flags & (AMD_CG_SUPPORT_GFX_CGCG | AMD_CG_SUPPORT_GFX_MGCG)) {
		if (adev->gfx.rlc.in_safe_mode) {
			data |= RLC_SAFE_MODE__CMD_MASK;
			data &= ~RLC_SAFE_MODE__MESSAGE_MASK;
			WREG32(mmRLC_SAFE_MODE, data);
			adev->gfx.rlc.in_safe_mode = false;
		}
	}

	for (i = 0; i < adev->usec_timeout; i++) {
		if ((RREG32(mmRLC_SAFE_MODE) & RLC_SAFE_MODE__CMD_MASK) == 0)
			break;
		udelay(1);
	}
}

static void gfx_v8_0_nop_enter_rlc_safe_mode(struct amdgpu_device *adev)
{
	adev->gfx.rlc.in_safe_mode = true;
}

static void gfx_v8_0_nop_exit_rlc_safe_mode(struct amdgpu_device *adev)
{
	adev->gfx.rlc.in_safe_mode = false;
}

static const struct amdgpu_rlc_funcs cz_rlc_funcs = {
	.enter_safe_mode = cz_enter_rlc_safe_mode,
	.exit_safe_mode = cz_exit_rlc_safe_mode
};

static const struct amdgpu_rlc_funcs iceland_rlc_funcs = {
	.enter_safe_mode = iceland_enter_rlc_safe_mode,
	.exit_safe_mode = iceland_exit_rlc_safe_mode
};

static const struct amdgpu_rlc_funcs gfx_v8_0_nop_rlc_funcs = {
	.enter_safe_mode = gfx_v8_0_nop_enter_rlc_safe_mode,
	.exit_safe_mode = gfx_v8_0_nop_exit_rlc_safe_mode
};

static void gfx_v8_0_update_medium_grain_clock_gating(struct amdgpu_device *adev,
						      bool enable)
{
	uint32_t temp, data;

	adev->gfx.rlc.funcs->enter_safe_mode(adev);

	/* It is disabled by HW by default */
	if (enable && (adev->cg_flags & AMD_CG_SUPPORT_GFX_MGCG)) {
		if (adev->cg_flags & AMD_CG_SUPPORT_GFX_MGLS) {
			if (adev->cg_flags & AMD_CG_SUPPORT_GFX_RLC_LS) {
				/* 1 - RLC memory Light sleep */
				temp = data = RREG32(mmRLC_MEM_SLP_CNTL);
				data |= RLC_MEM_SLP_CNTL__RLC_MEM_LS_EN_MASK;
				if (temp != data)
					WREG32(mmRLC_MEM_SLP_CNTL, data);
			}

			if (adev->cg_flags & AMD_CG_SUPPORT_GFX_CP_LS) {
				/* 2 - CP memory Light sleep */
				temp = data = RREG32(mmCP_MEM_SLP_CNTL);
				data |= CP_MEM_SLP_CNTL__CP_MEM_LS_EN_MASK;
				if (temp != data)
					WREG32(mmCP_MEM_SLP_CNTL, data);
			}
		}

		/* 3 - RLC_CGTT_MGCG_OVERRIDE */
		temp = data = RREG32(mmRLC_CGTT_MGCG_OVERRIDE);
		if (adev->flags & AMD_IS_APU)
			data &= ~(RLC_CGTT_MGCG_OVERRIDE__CPF_MASK |
				  RLC_CGTT_MGCG_OVERRIDE__RLC_MASK |
				  RLC_CGTT_MGCG_OVERRIDE__MGCG_MASK);
		else
			data &= ~(RLC_CGTT_MGCG_OVERRIDE__CPF_MASK |
				  RLC_CGTT_MGCG_OVERRIDE__RLC_MASK |
				  RLC_CGTT_MGCG_OVERRIDE__MGCG_MASK |
				  RLC_CGTT_MGCG_OVERRIDE__GRBM_MASK);

		if (temp != data)
			WREG32(mmRLC_CGTT_MGCG_OVERRIDE, data);

		/* 4 - wait for RLC_SERDES_CU_MASTER & RLC_SERDES_NONCU_MASTER idle */
		gfx_v8_0_wait_for_rlc_serdes(adev);

		/* 5 - clear mgcg override */
		gfx_v8_0_send_serdes_cmd(adev, BPM_REG_MGCG_OVERRIDE, CLE_BPM_SERDES_CMD);

		if (adev->cg_flags & AMD_CG_SUPPORT_GFX_CGTS) {
			/* 6 - Enable CGTS(Tree Shade) MGCG /MGLS */
			temp = data = RREG32(mmCGTS_SM_CTRL_REG);
			data &= ~(CGTS_SM_CTRL_REG__SM_MODE_MASK);
			data |= (0x2 << CGTS_SM_CTRL_REG__SM_MODE__SHIFT);
			data |= CGTS_SM_CTRL_REG__SM_MODE_ENABLE_MASK;
			data &= ~CGTS_SM_CTRL_REG__OVERRIDE_MASK;
			if ((adev->cg_flags & AMD_CG_SUPPORT_GFX_MGLS) &&
			    (adev->cg_flags & AMD_CG_SUPPORT_GFX_CGTS_LS))
				data &= ~CGTS_SM_CTRL_REG__LS_OVERRIDE_MASK;
			data |= CGTS_SM_CTRL_REG__ON_MONITOR_ADD_EN_MASK;
			data |= (0x96 << CGTS_SM_CTRL_REG__ON_MONITOR_ADD__SHIFT);
			if (temp != data)
				WREG32(mmCGTS_SM_CTRL_REG, data);
		}
		udelay(50);

		/* 7 - wait for RLC_SERDES_CU_MASTER & RLC_SERDES_NONCU_MASTER idle */
		gfx_v8_0_wait_for_rlc_serdes(adev);
	} else {
		/* 1 - MGCG_OVERRIDE[0] for CP and MGCG_OVERRIDE[1] for RLC */
		temp = data = RREG32(mmRLC_CGTT_MGCG_OVERRIDE);
		data |= (RLC_CGTT_MGCG_OVERRIDE__CPF_MASK |
				RLC_CGTT_MGCG_OVERRIDE__RLC_MASK |
				RLC_CGTT_MGCG_OVERRIDE__MGCG_MASK |
				RLC_CGTT_MGCG_OVERRIDE__GRBM_MASK);
		if (temp != data)
			WREG32(mmRLC_CGTT_MGCG_OVERRIDE, data);

		/* 2 - disable MGLS in RLC */
		data = RREG32(mmRLC_MEM_SLP_CNTL);
		if (data & RLC_MEM_SLP_CNTL__RLC_MEM_LS_EN_MASK) {
			data &= ~RLC_MEM_SLP_CNTL__RLC_MEM_LS_EN_MASK;
			WREG32(mmRLC_MEM_SLP_CNTL, data);
		}

		/* 3 - disable MGLS in CP */
		data = RREG32(mmCP_MEM_SLP_CNTL);
		if (data & CP_MEM_SLP_CNTL__CP_MEM_LS_EN_MASK) {
			data &= ~CP_MEM_SLP_CNTL__CP_MEM_LS_EN_MASK;
			WREG32(mmCP_MEM_SLP_CNTL, data);
		}

		/* 4 - Disable CGTS(Tree Shade) MGCG and MGLS */
		temp = data = RREG32(mmCGTS_SM_CTRL_REG);
		data |= (CGTS_SM_CTRL_REG__OVERRIDE_MASK |
				CGTS_SM_CTRL_REG__LS_OVERRIDE_MASK);
		if (temp != data)
			WREG32(mmCGTS_SM_CTRL_REG, data);

		/* 5 - wait for RLC_SERDES_CU_MASTER & RLC_SERDES_NONCU_MASTER idle */
		gfx_v8_0_wait_for_rlc_serdes(adev);

		/* 6 - set mgcg override */
		gfx_v8_0_send_serdes_cmd(adev, BPM_REG_MGCG_OVERRIDE, SET_BPM_SERDES_CMD);

		udelay(50);

		/* 7- wait for RLC_SERDES_CU_MASTER & RLC_SERDES_NONCU_MASTER idle */
		gfx_v8_0_wait_for_rlc_serdes(adev);
	}

	adev->gfx.rlc.funcs->exit_safe_mode(adev);
}

static void gfx_v8_0_update_coarse_grain_clock_gating(struct amdgpu_device *adev,
						      bool enable)
{
	uint32_t temp, temp1, data, data1;

	temp = data = RREG32(mmRLC_CGCG_CGLS_CTRL);

	adev->gfx.rlc.funcs->enter_safe_mode(adev);

	if (enable && (adev->cg_flags & AMD_CG_SUPPORT_GFX_CGCG)) {
		/* 1 enable cntx_empty_int_enable/cntx_busy_int_enable/
		 * Cmp_busy/GFX_Idle interrupts
		 */
		gfx_v8_0_enable_gui_idle_interrupt(adev, true);

		temp1 = data1 =	RREG32(mmRLC_CGTT_MGCG_OVERRIDE);
		data1 &= ~RLC_CGTT_MGCG_OVERRIDE__CGCG_MASK;
		if (temp1 != data1)
			WREG32(mmRLC_CGTT_MGCG_OVERRIDE, data1);

		/* 2 wait for RLC_SERDES_CU_MASTER & RLC_SERDES_NONCU_MASTER idle */
		gfx_v8_0_wait_for_rlc_serdes(adev);

		/* 3 - clear cgcg override */
		gfx_v8_0_send_serdes_cmd(adev, BPM_REG_CGCG_OVERRIDE, CLE_BPM_SERDES_CMD);

		/* wait for RLC_SERDES_CU_MASTER & RLC_SERDES_NONCU_MASTER idle */
		gfx_v8_0_wait_for_rlc_serdes(adev);

		/* 4 - write cmd to set CGLS */
		gfx_v8_0_send_serdes_cmd(adev, BPM_REG_CGLS_EN, SET_BPM_SERDES_CMD);

		/* 5 - enable cgcg */
		data |= RLC_CGCG_CGLS_CTRL__CGCG_EN_MASK;

		if (adev->cg_flags & AMD_CG_SUPPORT_GFX_CGLS) {
			/* enable cgls*/
			data |= RLC_CGCG_CGLS_CTRL__CGLS_EN_MASK;

			temp1 = data1 =	RREG32(mmRLC_CGTT_MGCG_OVERRIDE);
			data1 &= ~RLC_CGTT_MGCG_OVERRIDE__CGLS_MASK;

			if (temp1 != data1)
				WREG32(mmRLC_CGTT_MGCG_OVERRIDE, data1);
		} else {
			data &= ~RLC_CGCG_CGLS_CTRL__CGLS_EN_MASK;
		}

		if (temp != data)
			WREG32(mmRLC_CGCG_CGLS_CTRL, data);
	} else {
		/* disable cntx_empty_int_enable & GFX Idle interrupt */
		gfx_v8_0_enable_gui_idle_interrupt(adev, false);

		/* TEST CGCG */
		temp1 = data1 =	RREG32(mmRLC_CGTT_MGCG_OVERRIDE);
		data1 |= (RLC_CGTT_MGCG_OVERRIDE__CGCG_MASK |
				RLC_CGTT_MGCG_OVERRIDE__CGLS_MASK);
		if (temp1 != data1)
			WREG32(mmRLC_CGTT_MGCG_OVERRIDE, data1);

		/* read gfx register to wake up cgcg */
		RREG32(mmCB_CGTT_SCLK_CTRL);
		RREG32(mmCB_CGTT_SCLK_CTRL);
		RREG32(mmCB_CGTT_SCLK_CTRL);
		RREG32(mmCB_CGTT_SCLK_CTRL);

		/* wait for RLC_SERDES_CU_MASTER & RLC_SERDES_NONCU_MASTER idle */
		gfx_v8_0_wait_for_rlc_serdes(adev);

		/* write cmd to Set CGCG Overrride */
		gfx_v8_0_send_serdes_cmd(adev, BPM_REG_CGCG_OVERRIDE, SET_BPM_SERDES_CMD);

		/* wait for RLC_SERDES_CU_MASTER & RLC_SERDES_NONCU_MASTER idle */
		gfx_v8_0_wait_for_rlc_serdes(adev);

		/* write cmd to Clear CGLS */
		gfx_v8_0_send_serdes_cmd(adev, BPM_REG_CGLS_EN, CLE_BPM_SERDES_CMD);

		/* disable cgcg, cgls should be disabled too. */
		data &= ~(RLC_CGCG_CGLS_CTRL__CGCG_EN_MASK |
			  RLC_CGCG_CGLS_CTRL__CGLS_EN_MASK);
		if (temp != data)
			WREG32(mmRLC_CGCG_CGLS_CTRL, data);
	}

	adev->gfx.rlc.funcs->exit_safe_mode(adev);
}
static int gfx_v8_0_update_gfx_clock_gating(struct amdgpu_device *adev,
					    bool enable)
{
	if (enable) {
		/* CGCG/CGLS should be enabled after MGCG/MGLS/TS(CG/LS)
		 * ===  MGCG + MGLS + TS(CG/LS) ===
		 */
		gfx_v8_0_update_medium_grain_clock_gating(adev, enable);
		gfx_v8_0_update_coarse_grain_clock_gating(adev, enable);
	} else {
		/* CGCG/CGLS should be disabled before MGCG/MGLS/TS(CG/LS)
		 * ===  CGCG + CGLS ===
		 */
		gfx_v8_0_update_coarse_grain_clock_gating(adev, enable);
		gfx_v8_0_update_medium_grain_clock_gating(adev, enable);
	}
	return 0;
}

static int gfx_v8_0_set_clockgating_state(void *handle,
					  enum amd_clockgating_state state)
{
	struct amdgpu_device *adev = (struct amdgpu_device *)handle;

	switch (adev->asic_type) {
	case CHIP_FIJI:
	case CHIP_CARRIZO:
	case CHIP_STONEY:
		gfx_v8_0_update_gfx_clock_gating(adev,
						 state == AMD_CG_STATE_GATE ? true : false);
		break;
	default:
		break;
	}
	return 0;
}

static u32 gfx_v8_0_ring_get_rptr_gfx(struct amdgpu_ring *ring)
{
	u32 rptr;

	rptr = ring->adev->wb.wb[ring->rptr_offs];

	return rptr;
}

static u32 gfx_v8_0_ring_get_wptr_gfx(struct amdgpu_ring *ring)
{
	struct amdgpu_device *adev = ring->adev;
	u32 wptr;

	if (ring->use_doorbell)
		/* XXX check if swapping is necessary on BE */
		wptr = ring->adev->wb.wb[ring->wptr_offs];
	else
		wptr = RREG32(mmCP_RB0_WPTR);

	return wptr;
}

static void gfx_v8_0_ring_set_wptr_gfx(struct amdgpu_ring *ring)
{
	struct amdgpu_device *adev = ring->adev;

	if (ring->use_doorbell) {
		/* XXX check if swapping is necessary on BE */
		adev->wb.wb[ring->wptr_offs] = ring->wptr;
		WDOORBELL32(ring->doorbell_index, ring->wptr);
	} else {
		WREG32(mmCP_RB0_WPTR, ring->wptr);
		(void)RREG32(mmCP_RB0_WPTR);
	}
}

static void gfx_v8_0_ring_emit_hdp_flush(struct amdgpu_ring *ring)
{
	u32 ref_and_mask, reg_mem_engine;

	if (ring->type == AMDGPU_RING_TYPE_COMPUTE) {
		switch (ring->me) {
		case 1:
			ref_and_mask = GPU_HDP_FLUSH_DONE__CP2_MASK << ring->pipe;
			break;
		case 2:
			ref_and_mask = GPU_HDP_FLUSH_DONE__CP6_MASK << ring->pipe;
			break;
		default:
			return;
		}
		reg_mem_engine = 0;
	} else {
		ref_and_mask = GPU_HDP_FLUSH_DONE__CP0_MASK;
		reg_mem_engine = WAIT_REG_MEM_ENGINE(1); /* pfp */
	}

	amdgpu_ring_write(ring, PACKET3(PACKET3_WAIT_REG_MEM, 5));
	amdgpu_ring_write(ring, (WAIT_REG_MEM_OPERATION(1) | /* write, wait, write */
				 WAIT_REG_MEM_FUNCTION(3) |  /* == */
				 reg_mem_engine));
	amdgpu_ring_write(ring, mmGPU_HDP_FLUSH_REQ);
	amdgpu_ring_write(ring, mmGPU_HDP_FLUSH_DONE);
	amdgpu_ring_write(ring, ref_and_mask);
	amdgpu_ring_write(ring, ref_and_mask);
	amdgpu_ring_write(ring, 0x20); /* poll interval */
}

static void gfx_v8_0_ring_emit_hdp_invalidate(struct amdgpu_ring *ring)
{
	amdgpu_ring_write(ring, PACKET3(PACKET3_WRITE_DATA, 3));
	amdgpu_ring_write(ring, (WRITE_DATA_ENGINE_SEL(0) |
				 WRITE_DATA_DST_SEL(0) |
				 WR_CONFIRM));
	amdgpu_ring_write(ring, mmHDP_DEBUG0);
	amdgpu_ring_write(ring, 0);
	amdgpu_ring_write(ring, 1);

}

static void gfx_v8_0_ring_emit_ib_gfx(struct amdgpu_ring *ring,
				      struct amdgpu_ib *ib,
				      unsigned vm_id, bool ctx_switch)
{
	u32 header, control = 0;
	u32 next_rptr = ring->wptr + 5;

	if (ctx_switch)
		next_rptr += 2;

	next_rptr += 4;
	amdgpu_ring_write(ring, PACKET3(PACKET3_WRITE_DATA, 3));
	amdgpu_ring_write(ring, WRITE_DATA_DST_SEL(5) | WR_CONFIRM);
	amdgpu_ring_write(ring, ring->next_rptr_gpu_addr & 0xfffffffc);
	amdgpu_ring_write(ring, upper_32_bits(ring->next_rptr_gpu_addr) & 0xffffffff);
	amdgpu_ring_write(ring, next_rptr);

	/* insert SWITCH_BUFFER packet before first IB in the ring frame */
	if (ctx_switch) {
		amdgpu_ring_write(ring, PACKET3(PACKET3_SWITCH_BUFFER, 0));
		amdgpu_ring_write(ring, 0);
	}

	if (ib->flags & AMDGPU_IB_FLAG_CE)
		header = PACKET3(PACKET3_INDIRECT_BUFFER_CONST, 2);
	else
		header = PACKET3(PACKET3_INDIRECT_BUFFER, 2);

	control |= ib->length_dw | (vm_id << 24);

	amdgpu_ring_write(ring, header);
	amdgpu_ring_write(ring,
#ifdef __BIG_ENDIAN
			  (2 << 0) |
#endif
			  (ib->gpu_addr & 0xFFFFFFFC));
	amdgpu_ring_write(ring, upper_32_bits(ib->gpu_addr) & 0xFFFF);
	amdgpu_ring_write(ring, control);
}

static void gfx_v8_0_ring_emit_ib_compute(struct amdgpu_ring *ring,
					  struct amdgpu_ib *ib,
					  unsigned vm_id, bool ctx_switch)
{
	u32 header, control = 0;
	u32 next_rptr = ring->wptr + 5;

	control |= INDIRECT_BUFFER_VALID;

	next_rptr += 4;
	amdgpu_ring_write(ring, PACKET3(PACKET3_WRITE_DATA, 3));
	amdgpu_ring_write(ring, WRITE_DATA_DST_SEL(5) | WR_CONFIRM);
	amdgpu_ring_write(ring, ring->next_rptr_gpu_addr & 0xfffffffc);
	amdgpu_ring_write(ring, upper_32_bits(ring->next_rptr_gpu_addr) & 0xffffffff);
	amdgpu_ring_write(ring, next_rptr);

	header = PACKET3(PACKET3_INDIRECT_BUFFER, 2);

	control |= ib->length_dw | (vm_id << 24);

	amdgpu_ring_write(ring, header);
	amdgpu_ring_write(ring,
#ifdef __BIG_ENDIAN
					  (2 << 0) |
#endif
					  (ib->gpu_addr & 0xFFFFFFFC));
	amdgpu_ring_write(ring, upper_32_bits(ib->gpu_addr) & 0xFFFF);
	amdgpu_ring_write(ring, control);
}

static void gfx_v8_0_ring_emit_fence_gfx(struct amdgpu_ring *ring, u64 addr,
					 u64 seq, unsigned flags)
{
	bool write64bit = flags & AMDGPU_FENCE_FLAG_64BIT;
	bool int_sel = flags & AMDGPU_FENCE_FLAG_INT;

	/* EVENT_WRITE_EOP - flush caches, send int */
	amdgpu_ring_write(ring, PACKET3(PACKET3_EVENT_WRITE_EOP, 4));
	amdgpu_ring_write(ring, (EOP_TCL1_ACTION_EN |
				 EOP_TC_ACTION_EN |
				 EOP_TC_WB_ACTION_EN |
				 EVENT_TYPE(CACHE_FLUSH_AND_INV_TS_EVENT) |
				 EVENT_INDEX(5)));
	amdgpu_ring_write(ring, addr & 0xfffffffc);
	amdgpu_ring_write(ring, (upper_32_bits(addr) & 0xffff) |
			  DATA_SEL(write64bit ? 2 : 1) | INT_SEL(int_sel ? 2 : 0));
	amdgpu_ring_write(ring, lower_32_bits(seq));
	amdgpu_ring_write(ring, upper_32_bits(seq));

}

static void gfx_v8_0_ring_emit_pipeline_sync(struct amdgpu_ring *ring)
{
	int usepfp = (ring->type == AMDGPU_RING_TYPE_GFX);
	uint32_t seq = ring->fence_drv.sync_seq;
	uint64_t addr = ring->fence_drv.gpu_addr;

	amdgpu_ring_write(ring, PACKET3(PACKET3_WAIT_REG_MEM, 5));
	amdgpu_ring_write(ring, (WAIT_REG_MEM_MEM_SPACE(1) | /* memory */
				 WAIT_REG_MEM_FUNCTION(3) | /* equal */
				 WAIT_REG_MEM_ENGINE(usepfp))); /* pfp or me */
	amdgpu_ring_write(ring, addr & 0xfffffffc);
	amdgpu_ring_write(ring, upper_32_bits(addr) & 0xffffffff);
	amdgpu_ring_write(ring, seq);
	amdgpu_ring_write(ring, 0xffffffff);
	amdgpu_ring_write(ring, 4); /* poll interval */

	if (usepfp) {
		/* synce CE with ME to prevent CE fetch CEIB before context switch done */
		amdgpu_ring_write(ring, PACKET3(PACKET3_SWITCH_BUFFER, 0));
		amdgpu_ring_write(ring, 0);
		amdgpu_ring_write(ring, PACKET3(PACKET3_SWITCH_BUFFER, 0));
		amdgpu_ring_write(ring, 0);
	}
}

static void gfx_v8_0_ring_emit_vm_flush(struct amdgpu_ring *ring,
					unsigned vm_id, uint64_t pd_addr)
{
	int usepfp = (ring->type == AMDGPU_RING_TYPE_GFX);

	amdgpu_ring_write(ring, PACKET3(PACKET3_WRITE_DATA, 3));
	amdgpu_ring_write(ring, (WRITE_DATA_ENGINE_SEL(usepfp) |
				 WRITE_DATA_DST_SEL(0)) |
				 WR_CONFIRM);
	if (vm_id < 8) {
		amdgpu_ring_write(ring,
				  (mmVM_CONTEXT0_PAGE_TABLE_BASE_ADDR + vm_id));
	} else {
		amdgpu_ring_write(ring,
				  (mmVM_CONTEXT8_PAGE_TABLE_BASE_ADDR + vm_id - 8));
	}
	amdgpu_ring_write(ring, 0);
	amdgpu_ring_write(ring, pd_addr >> 12);

	/* bits 0-15 are the VM contexts0-15 */
	/* invalidate the cache */
	amdgpu_ring_write(ring, PACKET3(PACKET3_WRITE_DATA, 3));
	amdgpu_ring_write(ring, (WRITE_DATA_ENGINE_SEL(0) |
				 WRITE_DATA_DST_SEL(0)));
	amdgpu_ring_write(ring, mmVM_INVALIDATE_REQUEST);
	amdgpu_ring_write(ring, 0);
	amdgpu_ring_write(ring, 1 << vm_id);

	/* wait for the invalidate to complete */
	amdgpu_ring_write(ring, PACKET3(PACKET3_WAIT_REG_MEM, 5));
	amdgpu_ring_write(ring, (WAIT_REG_MEM_OPERATION(0) | /* wait */
				 WAIT_REG_MEM_FUNCTION(0) |  /* always */
				 WAIT_REG_MEM_ENGINE(0))); /* me */
	amdgpu_ring_write(ring, mmVM_INVALIDATE_REQUEST);
	amdgpu_ring_write(ring, 0);
	amdgpu_ring_write(ring, 0); /* ref */
	amdgpu_ring_write(ring, 0); /* mask */
	amdgpu_ring_write(ring, 0x20); /* poll interval */

	/* compute doesn't have PFP */
	if (usepfp) {
		/* sync PFP to ME, otherwise we might get invalid PFP reads */
		amdgpu_ring_write(ring, PACKET3(PACKET3_PFP_SYNC_ME, 0));
		amdgpu_ring_write(ring, 0x0);
		amdgpu_ring_write(ring, PACKET3(PACKET3_SWITCH_BUFFER, 0));
		amdgpu_ring_write(ring, 0);
		amdgpu_ring_write(ring, PACKET3(PACKET3_SWITCH_BUFFER, 0));
		amdgpu_ring_write(ring, 0);
	}
}

static u32 gfx_v8_0_ring_get_rptr_compute(struct amdgpu_ring *ring)
{
	return ring->adev->wb.wb[ring->rptr_offs];
}

static u32 gfx_v8_0_ring_get_wptr_compute(struct amdgpu_ring *ring)
{
	return ring->adev->wb.wb[ring->wptr_offs];
}

static void gfx_v8_0_ring_set_wptr_compute(struct amdgpu_ring *ring)
{
	struct amdgpu_device *adev = ring->adev;

	/* XXX check if swapping is necessary on BE */
	adev->wb.wb[ring->wptr_offs] = ring->wptr;
	WDOORBELL32(ring->doorbell_index, ring->wptr);
}

static void gfx_v8_0_ring_emit_fence_compute(struct amdgpu_ring *ring,
					     u64 addr, u64 seq,
					     unsigned flags)
{
	bool write64bit = flags & AMDGPU_FENCE_FLAG_64BIT;
	bool int_sel = flags & AMDGPU_FENCE_FLAG_INT;

	/* RELEASE_MEM - flush caches, send int */
	amdgpu_ring_write(ring, PACKET3(PACKET3_RELEASE_MEM, 5));
	amdgpu_ring_write(ring, (EOP_TCL1_ACTION_EN |
				 EOP_TC_ACTION_EN |
				 EOP_TC_WB_ACTION_EN |
				 EVENT_TYPE(CACHE_FLUSH_AND_INV_TS_EVENT) |
				 EVENT_INDEX(5)));
	amdgpu_ring_write(ring, DATA_SEL(write64bit ? 2 : 1) | INT_SEL(int_sel ? 2 : 0));
	amdgpu_ring_write(ring, addr & 0xfffffffc);
	amdgpu_ring_write(ring, upper_32_bits(addr));
	amdgpu_ring_write(ring, lower_32_bits(seq));
	amdgpu_ring_write(ring, upper_32_bits(seq));
}

static void gfx_v8_0_set_gfx_eop_interrupt_state(struct amdgpu_device *adev,
						 enum amdgpu_interrupt_state state)
{
	u32 cp_int_cntl;

	switch (state) {
	case AMDGPU_IRQ_STATE_DISABLE:
		cp_int_cntl = RREG32(mmCP_INT_CNTL_RING0);
		cp_int_cntl = REG_SET_FIELD(cp_int_cntl, CP_INT_CNTL_RING0,
					    TIME_STAMP_INT_ENABLE, 0);
		WREG32(mmCP_INT_CNTL_RING0, cp_int_cntl);
		break;
	case AMDGPU_IRQ_STATE_ENABLE:
		cp_int_cntl = RREG32(mmCP_INT_CNTL_RING0);
		cp_int_cntl =
			REG_SET_FIELD(cp_int_cntl, CP_INT_CNTL_RING0,
				      TIME_STAMP_INT_ENABLE, 1);
		WREG32(mmCP_INT_CNTL_RING0, cp_int_cntl);
		break;
	default:
		break;
	}
}

static void gfx_v8_0_set_compute_eop_interrupt_state(struct amdgpu_device *adev,
						     int me, int pipe,
						     enum amdgpu_interrupt_state state)
{
	u32 mec_int_cntl, mec_int_cntl_reg;

	/*
	 * amdgpu controls only pipe 0 of MEC1. That's why this function only
	 * handles the setting of interrupts for this specific pipe. All other
	 * pipes' interrupts are set by amdkfd.
	 */

	if (me == 1) {
		switch (pipe) {
		case 0:
			mec_int_cntl_reg = mmCP_ME1_PIPE0_INT_CNTL;
			break;
		default:
			DRM_DEBUG("invalid pipe %d\n", pipe);
			return;
		}
	} else {
		DRM_DEBUG("invalid me %d\n", me);
		return;
	}

	switch (state) {
	case AMDGPU_IRQ_STATE_DISABLE:
		mec_int_cntl = RREG32(mec_int_cntl_reg);
		mec_int_cntl = REG_SET_FIELD(mec_int_cntl, CP_ME1_PIPE0_INT_CNTL,
					     TIME_STAMP_INT_ENABLE, 0);
		WREG32(mec_int_cntl_reg, mec_int_cntl);
		break;
	case AMDGPU_IRQ_STATE_ENABLE:
		mec_int_cntl = RREG32(mec_int_cntl_reg);
		mec_int_cntl = REG_SET_FIELD(mec_int_cntl, CP_ME1_PIPE0_INT_CNTL,
					     TIME_STAMP_INT_ENABLE, 1);
		WREG32(mec_int_cntl_reg, mec_int_cntl);
		break;
	default:
		break;
	}
}

static int gfx_v8_0_set_priv_reg_fault_state(struct amdgpu_device *adev,
					     struct amdgpu_irq_src *source,
					     unsigned type,
					     enum amdgpu_interrupt_state state)
{
	u32 cp_int_cntl;

	switch (state) {
	case AMDGPU_IRQ_STATE_DISABLE:
		cp_int_cntl = RREG32(mmCP_INT_CNTL_RING0);
		cp_int_cntl = REG_SET_FIELD(cp_int_cntl, CP_INT_CNTL_RING0,
					    PRIV_REG_INT_ENABLE, 0);
		WREG32(mmCP_INT_CNTL_RING0, cp_int_cntl);
		break;
	case AMDGPU_IRQ_STATE_ENABLE:
		cp_int_cntl = RREG32(mmCP_INT_CNTL_RING0);
		cp_int_cntl = REG_SET_FIELD(cp_int_cntl, CP_INT_CNTL_RING0,
					    PRIV_REG_INT_ENABLE, 1);
		WREG32(mmCP_INT_CNTL_RING0, cp_int_cntl);
		break;
	default:
		break;
	}

	return 0;
}

static int gfx_v8_0_set_priv_inst_fault_state(struct amdgpu_device *adev,
					      struct amdgpu_irq_src *source,
					      unsigned type,
					      enum amdgpu_interrupt_state state)
{
	u32 cp_int_cntl;

	switch (state) {
	case AMDGPU_IRQ_STATE_DISABLE:
		cp_int_cntl = RREG32(mmCP_INT_CNTL_RING0);
		cp_int_cntl = REG_SET_FIELD(cp_int_cntl, CP_INT_CNTL_RING0,
					    PRIV_INSTR_INT_ENABLE, 0);
		WREG32(mmCP_INT_CNTL_RING0, cp_int_cntl);
		break;
	case AMDGPU_IRQ_STATE_ENABLE:
		cp_int_cntl = RREG32(mmCP_INT_CNTL_RING0);
		cp_int_cntl = REG_SET_FIELD(cp_int_cntl, CP_INT_CNTL_RING0,
					    PRIV_INSTR_INT_ENABLE, 1);
		WREG32(mmCP_INT_CNTL_RING0, cp_int_cntl);
		break;
	default:
		break;
	}

	return 0;
}

static int gfx_v8_0_set_eop_interrupt_state(struct amdgpu_device *adev,
					    struct amdgpu_irq_src *src,
					    unsigned type,
					    enum amdgpu_interrupt_state state)
{
	switch (type) {
	case AMDGPU_CP_IRQ_GFX_EOP:
		gfx_v8_0_set_gfx_eop_interrupt_state(adev, state);
		break;
	case AMDGPU_CP_IRQ_COMPUTE_MEC1_PIPE0_EOP:
		gfx_v8_0_set_compute_eop_interrupt_state(adev, 1, 0, state);
		break;
	case AMDGPU_CP_IRQ_COMPUTE_MEC1_PIPE1_EOP:
		gfx_v8_0_set_compute_eop_interrupt_state(adev, 1, 1, state);
		break;
	case AMDGPU_CP_IRQ_COMPUTE_MEC1_PIPE2_EOP:
		gfx_v8_0_set_compute_eop_interrupt_state(adev, 1, 2, state);
		break;
	case AMDGPU_CP_IRQ_COMPUTE_MEC1_PIPE3_EOP:
		gfx_v8_0_set_compute_eop_interrupt_state(adev, 1, 3, state);
		break;
	case AMDGPU_CP_IRQ_COMPUTE_MEC2_PIPE0_EOP:
		gfx_v8_0_set_compute_eop_interrupt_state(adev, 2, 0, state);
		break;
	case AMDGPU_CP_IRQ_COMPUTE_MEC2_PIPE1_EOP:
		gfx_v8_0_set_compute_eop_interrupt_state(adev, 2, 1, state);
		break;
	case AMDGPU_CP_IRQ_COMPUTE_MEC2_PIPE2_EOP:
		gfx_v8_0_set_compute_eop_interrupt_state(adev, 2, 2, state);
		break;
	case AMDGPU_CP_IRQ_COMPUTE_MEC2_PIPE3_EOP:
		gfx_v8_0_set_compute_eop_interrupt_state(adev, 2, 3, state);
		break;
	default:
		break;
	}
	return 0;
}

static int gfx_v8_0_eop_irq(struct amdgpu_device *adev,
			    struct amdgpu_irq_src *source,
			    struct amdgpu_iv_entry *entry)
{
	int i;
	u8 me_id, pipe_id, queue_id;
	struct amdgpu_ring *ring;

	DRM_DEBUG("IH: CP EOP\n");
	me_id = (entry->ring_id & 0x0c) >> 2;
	pipe_id = (entry->ring_id & 0x03) >> 0;
	queue_id = (entry->ring_id & 0x70) >> 4;

	switch (me_id) {
	case 0:
		amdgpu_fence_process(&adev->gfx.gfx_ring[0]);
		break;
	case 1:
	case 2:
		for (i = 0; i < adev->gfx.num_compute_rings; i++) {
			ring = &adev->gfx.compute_ring[i];
			/* Per-queue interrupt is supported for MEC starting from VI.
			  * The interrupt can only be enabled/disabled per pipe instead of per queue.
			  */
			if ((ring->me == me_id) && (ring->pipe == pipe_id) && (ring->queue == queue_id))
				amdgpu_fence_process(ring);
		}
		break;
	}
	return 0;
}

static int gfx_v8_0_priv_reg_irq(struct amdgpu_device *adev,
				 struct amdgpu_irq_src *source,
				 struct amdgpu_iv_entry *entry)
{
	DRM_ERROR("Illegal register access in command stream\n");
	schedule_work(&adev->reset_work);
	return 0;
}

static int gfx_v8_0_priv_inst_irq(struct amdgpu_device *adev,
				  struct amdgpu_irq_src *source,
				  struct amdgpu_iv_entry *entry)
{
	DRM_ERROR("Illegal instruction in command stream\n");
	schedule_work(&adev->reset_work);
	return 0;
}

const struct amd_ip_funcs gfx_v8_0_ip_funcs = {
	.name = "gfx_v8_0",
	.early_init = gfx_v8_0_early_init,
	.late_init = gfx_v8_0_late_init,
	.sw_init = gfx_v8_0_sw_init,
	.sw_fini = gfx_v8_0_sw_fini,
	.hw_init = gfx_v8_0_hw_init,
	.hw_fini = gfx_v8_0_hw_fini,
	.suspend = gfx_v8_0_suspend,
	.resume = gfx_v8_0_resume,
	.is_idle = gfx_v8_0_is_idle,
	.wait_for_idle = gfx_v8_0_wait_for_idle,
	.soft_reset = gfx_v8_0_soft_reset,
	.set_clockgating_state = gfx_v8_0_set_clockgating_state,
	.set_powergating_state = gfx_v8_0_set_powergating_state,
};

static const struct amdgpu_ring_funcs gfx_v8_0_ring_funcs_gfx = {
	.get_rptr = gfx_v8_0_ring_get_rptr_gfx,
	.get_wptr = gfx_v8_0_ring_get_wptr_gfx,
	.set_wptr = gfx_v8_0_ring_set_wptr_gfx,
	.parse_cs = NULL,
	.emit_ib = gfx_v8_0_ring_emit_ib_gfx,
	.emit_fence = gfx_v8_0_ring_emit_fence_gfx,
	.emit_pipeline_sync = gfx_v8_0_ring_emit_pipeline_sync,
	.emit_vm_flush = gfx_v8_0_ring_emit_vm_flush,
	.emit_gds_switch = gfx_v8_0_ring_emit_gds_switch,
	.emit_hdp_flush = gfx_v8_0_ring_emit_hdp_flush,
	.emit_hdp_invalidate = gfx_v8_0_ring_emit_hdp_invalidate,
	.test_ring = gfx_v8_0_ring_test_ring,
	.test_ib = gfx_v8_0_ring_test_ib,
	.insert_nop = amdgpu_ring_insert_nop,
	.pad_ib = amdgpu_ring_generic_pad_ib,
};

static const struct amdgpu_ring_funcs gfx_v8_0_ring_funcs_compute = {
	.get_rptr = gfx_v8_0_ring_get_rptr_compute,
	.get_wptr = gfx_v8_0_ring_get_wptr_compute,
	.set_wptr = gfx_v8_0_ring_set_wptr_compute,
	.parse_cs = NULL,
	.emit_ib = gfx_v8_0_ring_emit_ib_compute,
	.emit_fence = gfx_v8_0_ring_emit_fence_compute,
	.emit_pipeline_sync = gfx_v8_0_ring_emit_pipeline_sync,
	.emit_vm_flush = gfx_v8_0_ring_emit_vm_flush,
	.emit_gds_switch = gfx_v8_0_ring_emit_gds_switch,
	.emit_hdp_flush = gfx_v8_0_ring_emit_hdp_flush,
	.emit_hdp_invalidate = gfx_v8_0_ring_emit_hdp_invalidate,
	.test_ring = gfx_v8_0_ring_test_ring,
	.test_ib = gfx_v8_0_ring_test_ib,
	.insert_nop = amdgpu_ring_insert_nop,
	.pad_ib = amdgpu_ring_generic_pad_ib,
};

static void gfx_v8_0_set_ring_funcs(struct amdgpu_device *adev)
{
	int i;

	for (i = 0; i < adev->gfx.num_gfx_rings; i++)
		adev->gfx.gfx_ring[i].funcs = &gfx_v8_0_ring_funcs_gfx;

	for (i = 0; i < adev->gfx.num_compute_rings; i++)
		adev->gfx.compute_ring[i].funcs = &gfx_v8_0_ring_funcs_compute;
}

static const struct amdgpu_irq_src_funcs gfx_v8_0_eop_irq_funcs = {
	.set = gfx_v8_0_set_eop_interrupt_state,
	.process = gfx_v8_0_eop_irq,
};

static const struct amdgpu_irq_src_funcs gfx_v8_0_priv_reg_irq_funcs = {
	.set = gfx_v8_0_set_priv_reg_fault_state,
	.process = gfx_v8_0_priv_reg_irq,
};

static const struct amdgpu_irq_src_funcs gfx_v8_0_priv_inst_irq_funcs = {
	.set = gfx_v8_0_set_priv_inst_fault_state,
	.process = gfx_v8_0_priv_inst_irq,
};

static void gfx_v8_0_set_irq_funcs(struct amdgpu_device *adev)
{
	adev->gfx.eop_irq.num_types = AMDGPU_CP_IRQ_LAST;
	adev->gfx.eop_irq.funcs = &gfx_v8_0_eop_irq_funcs;

	adev->gfx.priv_reg_irq.num_types = 1;
	adev->gfx.priv_reg_irq.funcs = &gfx_v8_0_priv_reg_irq_funcs;

	adev->gfx.priv_inst_irq.num_types = 1;
	adev->gfx.priv_inst_irq.funcs = &gfx_v8_0_priv_inst_irq_funcs;
}

static void gfx_v8_0_set_rlc_funcs(struct amdgpu_device *adev)
{
	switch (adev->asic_type) {
	case CHIP_TOPAZ:
	case CHIP_STONEY:
		adev->gfx.rlc.funcs = &iceland_rlc_funcs;
		break;
	case CHIP_CARRIZO:
		adev->gfx.rlc.funcs = &cz_rlc_funcs;
		break;
	default:
		adev->gfx.rlc.funcs = &gfx_v8_0_nop_rlc_funcs;
		break;
	}
}

static void gfx_v8_0_set_gds_init(struct amdgpu_device *adev)
{
	/* init asci gds info */
	adev->gds.mem.total_size = RREG32(mmGDS_VMID0_SIZE);
	adev->gds.gws.total_size = 64;
	adev->gds.oa.total_size = 16;

	if (adev->gds.mem.total_size == 64 * 1024) {
		adev->gds.mem.gfx_partition_size = 4096;
		adev->gds.mem.cs_partition_size = 4096;

		adev->gds.gws.gfx_partition_size = 4;
		adev->gds.gws.cs_partition_size = 4;

		adev->gds.oa.gfx_partition_size = 4;
		adev->gds.oa.cs_partition_size = 1;
	} else {
		adev->gds.mem.gfx_partition_size = 1024;
		adev->gds.mem.cs_partition_size = 1024;

		adev->gds.gws.gfx_partition_size = 16;
		adev->gds.gws.cs_partition_size = 16;

		adev->gds.oa.gfx_partition_size = 4;
		adev->gds.oa.cs_partition_size = 4;
	}
}

static u32 gfx_v8_0_get_cu_active_bitmap(struct amdgpu_device *adev)
{
	u32 data, mask;

	data = RREG32(mmCC_GC_SHADER_ARRAY_CONFIG);
	data |= RREG32(mmGC_USER_SHADER_ARRAY_CONFIG);

	data &= CC_GC_SHADER_ARRAY_CONFIG__INACTIVE_CUS_MASK;
	data >>= CC_GC_SHADER_ARRAY_CONFIG__INACTIVE_CUS__SHIFT;

	mask = gfx_v8_0_create_bitmask(adev->gfx.config.max_cu_per_sh);

	return (~data) & mask;
}

static void gfx_v8_0_get_cu_info(struct amdgpu_device *adev)
{
	int i, j, k, counter, active_cu_number = 0;
	u32 mask, bitmap, ao_bitmap, ao_cu_mask = 0;
	struct amdgpu_cu_info *cu_info = &adev->gfx.cu_info;

	memset(cu_info, 0, sizeof(*cu_info));

	mutex_lock(&adev->grbm_idx_mutex);
	for (i = 0; i < adev->gfx.config.max_shader_engines; i++) {
		for (j = 0; j < adev->gfx.config.max_sh_per_se; j++) {
			mask = 1;
			ao_bitmap = 0;
			counter = 0;
			gfx_v8_0_select_se_sh(adev, i, j);
			bitmap = gfx_v8_0_get_cu_active_bitmap(adev);
			cu_info->bitmap[i][j] = bitmap;

			for (k = 0; k < 16; k ++) {
				if (bitmap & mask) {
					if (counter < 2)
						ao_bitmap |= mask;
					counter ++;
				}
				mask <<= 1;
			}
			active_cu_number += counter;
			ao_cu_mask |= (ao_bitmap << (i * 16 + j * 8));
		}
	}
	gfx_v8_0_select_se_sh(adev, 0xffffffff, 0xffffffff);
	mutex_unlock(&adev->grbm_idx_mutex);

	cu_info->number = active_cu_number;
	cu_info->ao_cu_mask = ao_cu_mask;
}<|MERGE_RESOLUTION|>--- conflicted
+++ resolved
@@ -2003,11 +2003,7 @@
 
 	gfx_v8_0_rlc_fini(adev);
 
-<<<<<<< HEAD
-	kfree(adev->gfx.rlc.register_list_format);
-=======
 	gfx_v8_0_free_microcode(adev);
->>>>>>> 33688abb
 
 	return 0;
 }
@@ -2960,411 +2956,6 @@
 				NUM_BANKS(ADDR_SURF_16_BANK));
 
 		mod2array[12] = (BANK_WIDTH(ADDR_SURF_BANK_WIDTH_1) |
-<<<<<<< HEAD
-=======
-				 BANK_HEIGHT(ADDR_SURF_BANK_HEIGHT_1) |
-				 MACRO_TILE_ASPECT(ADDR_SURF_MACRO_ASPECT_1) |
-				 NUM_BANKS(ADDR_SURF_8_BANK));
-		mod2array[13] = (BANK_WIDTH(ADDR_SURF_BANK_WIDTH_1) |
-				 BANK_HEIGHT(ADDR_SURF_BANK_HEIGHT_1) |
-				 MACRO_TILE_ASPECT(ADDR_SURF_MACRO_ASPECT_1) |
-				 NUM_BANKS(ADDR_SURF_4_BANK));
-		mod2array[14] = (BANK_WIDTH(ADDR_SURF_BANK_WIDTH_1) |
-				 BANK_HEIGHT(ADDR_SURF_BANK_HEIGHT_1) |
-				 MACRO_TILE_ASPECT(ADDR_SURF_MACRO_ASPECT_1) |
-				 NUM_BANKS(ADDR_SURF_4_BANK));
-
-		for (reg_offset = 0; reg_offset < num_tile_mode_states; reg_offset++)
-			WREG32(mmGB_TILE_MODE0 + reg_offset, modearray[reg_offset]);
-
-		for (reg_offset = 0; reg_offset < num_secondary_tile_mode_states; reg_offset++)
-			if (reg_offset != 7)
-				WREG32(mmGB_MACROTILE_MODE0 + reg_offset, mod2array[reg_offset]);
-
-		break;
-	case CHIP_POLARIS11:
-		modearray[0] = (ARRAY_MODE(ARRAY_2D_TILED_THIN1) |
-				PIPE_CONFIG(ADDR_SURF_P4_16x16) |
-				TILE_SPLIT(ADDR_SURF_TILE_SPLIT_64B) |
-				MICRO_TILE_MODE_NEW(ADDR_SURF_DEPTH_MICRO_TILING));
-		modearray[1] = (ARRAY_MODE(ARRAY_2D_TILED_THIN1) |
-				PIPE_CONFIG(ADDR_SURF_P4_16x16) |
-				TILE_SPLIT(ADDR_SURF_TILE_SPLIT_128B) |
-				MICRO_TILE_MODE_NEW(ADDR_SURF_DEPTH_MICRO_TILING));
-		modearray[2] = (ARRAY_MODE(ARRAY_2D_TILED_THIN1) |
-				PIPE_CONFIG(ADDR_SURF_P4_16x16) |
-				TILE_SPLIT(ADDR_SURF_TILE_SPLIT_256B) |
-				MICRO_TILE_MODE_NEW(ADDR_SURF_DEPTH_MICRO_TILING));
-		modearray[3] = (ARRAY_MODE(ARRAY_2D_TILED_THIN1) |
-				PIPE_CONFIG(ADDR_SURF_P4_16x16) |
-				TILE_SPLIT(ADDR_SURF_TILE_SPLIT_512B) |
-				MICRO_TILE_MODE_NEW(ADDR_SURF_DEPTH_MICRO_TILING));
-		modearray[4] = (ARRAY_MODE(ARRAY_2D_TILED_THIN1) |
-				PIPE_CONFIG(ADDR_SURF_P4_16x16) |
-				TILE_SPLIT(ADDR_SURF_TILE_SPLIT_2KB) |
-				MICRO_TILE_MODE_NEW(ADDR_SURF_DEPTH_MICRO_TILING));
-		modearray[5] = (ARRAY_MODE(ARRAY_1D_TILED_THIN1) |
-				PIPE_CONFIG(ADDR_SURF_P4_16x16) |
-				TILE_SPLIT(ADDR_SURF_TILE_SPLIT_2KB) |
-				MICRO_TILE_MODE_NEW(ADDR_SURF_DEPTH_MICRO_TILING));
-		modearray[6] = (ARRAY_MODE(ARRAY_PRT_TILED_THIN1) |
-				PIPE_CONFIG(ADDR_SURF_P4_16x16) |
-				TILE_SPLIT(ADDR_SURF_TILE_SPLIT_2KB) |
-				MICRO_TILE_MODE_NEW(ADDR_SURF_DEPTH_MICRO_TILING));
-		modearray[7] = (ARRAY_MODE(ARRAY_PRT_TILED_THIN1) |
-				PIPE_CONFIG(ADDR_SURF_P4_16x16) |
-				TILE_SPLIT(ADDR_SURF_TILE_SPLIT_2KB) |
-				MICRO_TILE_MODE_NEW(ADDR_SURF_DEPTH_MICRO_TILING));
-		modearray[8] = (ARRAY_MODE(ARRAY_LINEAR_ALIGNED) |
-				PIPE_CONFIG(ADDR_SURF_P4_16x16));
-		modearray[9] = (ARRAY_MODE(ARRAY_1D_TILED_THIN1) |
-				PIPE_CONFIG(ADDR_SURF_P4_16x16) |
-				MICRO_TILE_MODE_NEW(ADDR_SURF_DISPLAY_MICRO_TILING) |
-				SAMPLE_SPLIT(ADDR_SURF_SAMPLE_SPLIT_2));
-		modearray[10] = (ARRAY_MODE(ARRAY_2D_TILED_THIN1) |
-				PIPE_CONFIG(ADDR_SURF_P4_16x16) |
-				MICRO_TILE_MODE_NEW(ADDR_SURF_DISPLAY_MICRO_TILING) |
-				SAMPLE_SPLIT(ADDR_SURF_SAMPLE_SPLIT_2));
-		modearray[11] = (ARRAY_MODE(ARRAY_PRT_TILED_THIN1) |
-				PIPE_CONFIG(ADDR_SURF_P4_16x16) |
-				MICRO_TILE_MODE_NEW(ADDR_SURF_DISPLAY_MICRO_TILING) |
-				SAMPLE_SPLIT(ADDR_SURF_SAMPLE_SPLIT_8));
-		modearray[12] = (ARRAY_MODE(ARRAY_PRT_TILED_THIN1) |
-				PIPE_CONFIG(ADDR_SURF_P4_16x16) |
-				MICRO_TILE_MODE_NEW(ADDR_SURF_DISPLAY_MICRO_TILING) |
-				SAMPLE_SPLIT(ADDR_SURF_SAMPLE_SPLIT_8));
-		modearray[13] = (ARRAY_MODE(ARRAY_1D_TILED_THIN1) |
-				PIPE_CONFIG(ADDR_SURF_P4_16x16) |
-				MICRO_TILE_MODE_NEW(ADDR_SURF_THIN_MICRO_TILING) |
-				SAMPLE_SPLIT(ADDR_SURF_SAMPLE_SPLIT_2));
-		modearray[14] = (ARRAY_MODE(ARRAY_2D_TILED_THIN1) |
-				PIPE_CONFIG(ADDR_SURF_P4_16x16) |
-				MICRO_TILE_MODE_NEW(ADDR_SURF_THIN_MICRO_TILING) |
-				SAMPLE_SPLIT(ADDR_SURF_SAMPLE_SPLIT_2));
-		modearray[15] = (ARRAY_MODE(ARRAY_3D_TILED_THIN1) |
-				PIPE_CONFIG(ADDR_SURF_P4_16x16) |
-				MICRO_TILE_MODE_NEW(ADDR_SURF_THIN_MICRO_TILING) |
-				SAMPLE_SPLIT(ADDR_SURF_SAMPLE_SPLIT_2));
-		modearray[16] = (ARRAY_MODE(ARRAY_PRT_TILED_THIN1) |
-				PIPE_CONFIG(ADDR_SURF_P4_16x16) |
-				MICRO_TILE_MODE_NEW(ADDR_SURF_THIN_MICRO_TILING) |
-				SAMPLE_SPLIT(ADDR_SURF_SAMPLE_SPLIT_8));
-		modearray[17] = (ARRAY_MODE(ARRAY_PRT_TILED_THIN1) |
-				PIPE_CONFIG(ADDR_SURF_P4_16x16) |
-				MICRO_TILE_MODE_NEW(ADDR_SURF_THIN_MICRO_TILING) |
-				SAMPLE_SPLIT(ADDR_SURF_SAMPLE_SPLIT_8));
-		modearray[18] = (ARRAY_MODE(ARRAY_1D_TILED_THICK) |
-				PIPE_CONFIG(ADDR_SURF_P4_16x16) |
-				MICRO_TILE_MODE_NEW(ADDR_SURF_THIN_MICRO_TILING) |
-				SAMPLE_SPLIT(ADDR_SURF_SAMPLE_SPLIT_1));
-		modearray[19] = (ARRAY_MODE(ARRAY_1D_TILED_THICK) |
-				PIPE_CONFIG(ADDR_SURF_P4_16x16) |
-				MICRO_TILE_MODE_NEW(ADDR_SURF_THICK_MICRO_TILING) |
-				SAMPLE_SPLIT(ADDR_SURF_SAMPLE_SPLIT_1));
-		modearray[20] = (ARRAY_MODE(ARRAY_2D_TILED_THICK) |
-				PIPE_CONFIG(ADDR_SURF_P4_16x16) |
-				MICRO_TILE_MODE_NEW(ADDR_SURF_THICK_MICRO_TILING) |
-				SAMPLE_SPLIT(ADDR_SURF_SAMPLE_SPLIT_1));
-		modearray[21] = (ARRAY_MODE(ARRAY_3D_TILED_THICK) |
-				PIPE_CONFIG(ADDR_SURF_P4_16x16) |
-				MICRO_TILE_MODE_NEW(ADDR_SURF_THICK_MICRO_TILING) |
-				SAMPLE_SPLIT(ADDR_SURF_SAMPLE_SPLIT_1));
-		modearray[22] = (ARRAY_MODE(ARRAY_PRT_TILED_THICK) |
-				PIPE_CONFIG(ADDR_SURF_P4_16x16) |
-				MICRO_TILE_MODE_NEW(ADDR_SURF_THICK_MICRO_TILING) |
-				SAMPLE_SPLIT(ADDR_SURF_SAMPLE_SPLIT_1));
-		modearray[23] = (ARRAY_MODE(ARRAY_PRT_TILED_THICK) |
-				PIPE_CONFIG(ADDR_SURF_P4_16x16) |
-				MICRO_TILE_MODE_NEW(ADDR_SURF_THICK_MICRO_TILING) |
-				SAMPLE_SPLIT(ADDR_SURF_SAMPLE_SPLIT_1));
-		modearray[24] = (ARRAY_MODE(ARRAY_2D_TILED_THICK) |
-				PIPE_CONFIG(ADDR_SURF_P4_16x16) |
-				MICRO_TILE_MODE_NEW(ADDR_SURF_THIN_MICRO_TILING) |
-				SAMPLE_SPLIT(ADDR_SURF_SAMPLE_SPLIT_1));
-		modearray[25] = (ARRAY_MODE(ARRAY_2D_TILED_XTHICK) |
-				PIPE_CONFIG(ADDR_SURF_P4_16x16) |
-				MICRO_TILE_MODE_NEW(ADDR_SURF_THICK_MICRO_TILING) |
-				SAMPLE_SPLIT(ADDR_SURF_SAMPLE_SPLIT_1));
-		modearray[26] = (ARRAY_MODE(ARRAY_3D_TILED_XTHICK) |
-				PIPE_CONFIG(ADDR_SURF_P4_16x16) |
-				MICRO_TILE_MODE_NEW(ADDR_SURF_THICK_MICRO_TILING) |
-				SAMPLE_SPLIT(ADDR_SURF_SAMPLE_SPLIT_1));
-		modearray[27] = (ARRAY_MODE(ARRAY_1D_TILED_THIN1) |
-				PIPE_CONFIG(ADDR_SURF_P4_16x16) |
-				MICRO_TILE_MODE_NEW(ADDR_SURF_ROTATED_MICRO_TILING) |
-				SAMPLE_SPLIT(ADDR_SURF_SAMPLE_SPLIT_2));
-		modearray[28] = (ARRAY_MODE(ARRAY_2D_TILED_THIN1) |
-				PIPE_CONFIG(ADDR_SURF_P4_16x16) |
-				MICRO_TILE_MODE_NEW(ADDR_SURF_ROTATED_MICRO_TILING) |
-				SAMPLE_SPLIT(ADDR_SURF_SAMPLE_SPLIT_2));
-		modearray[29] = (ARRAY_MODE(ARRAY_PRT_TILED_THIN1) |
-				PIPE_CONFIG(ADDR_SURF_P4_16x16) |
-				MICRO_TILE_MODE_NEW(ADDR_SURF_ROTATED_MICRO_TILING) |
-				SAMPLE_SPLIT(ADDR_SURF_SAMPLE_SPLIT_8));
-		modearray[30] = (ARRAY_MODE(ARRAY_PRT_TILED_THIN1) |
-				PIPE_CONFIG(ADDR_SURF_P4_16x16) |
-				MICRO_TILE_MODE_NEW(ADDR_SURF_ROTATED_MICRO_TILING) |
-				SAMPLE_SPLIT(ADDR_SURF_SAMPLE_SPLIT_8));
-
-		mod2array[0] = (BANK_WIDTH(ADDR_SURF_BANK_WIDTH_1) |
-				BANK_HEIGHT(ADDR_SURF_BANK_HEIGHT_4) |
-				MACRO_TILE_ASPECT(ADDR_SURF_MACRO_ASPECT_4) |
-				NUM_BANKS(ADDR_SURF_16_BANK));
-
-		mod2array[1] = (BANK_WIDTH(ADDR_SURF_BANK_WIDTH_1) |
-				BANK_HEIGHT(ADDR_SURF_BANK_HEIGHT_4) |
-				MACRO_TILE_ASPECT(ADDR_SURF_MACRO_ASPECT_4) |
-				NUM_BANKS(ADDR_SURF_16_BANK));
-
-		mod2array[2] = (BANK_WIDTH(ADDR_SURF_BANK_WIDTH_1) |
-				BANK_HEIGHT(ADDR_SURF_BANK_HEIGHT_4) |
-				MACRO_TILE_ASPECT(ADDR_SURF_MACRO_ASPECT_4) |
-				NUM_BANKS(ADDR_SURF_16_BANK));
-
-		mod2array[3] = (BANK_WIDTH(ADDR_SURF_BANK_WIDTH_1) |
-				BANK_HEIGHT(ADDR_SURF_BANK_HEIGHT_2) |
-				MACRO_TILE_ASPECT(ADDR_SURF_MACRO_ASPECT_4) |
-				NUM_BANKS(ADDR_SURF_16_BANK));
-
-		mod2array[4] = (BANK_WIDTH(ADDR_SURF_BANK_WIDTH_1) |
-				BANK_HEIGHT(ADDR_SURF_BANK_HEIGHT_1) |
-				MACRO_TILE_ASPECT(ADDR_SURF_MACRO_ASPECT_2) |
-				NUM_BANKS(ADDR_SURF_16_BANK));
-
-		mod2array[5] = (BANK_WIDTH(ADDR_SURF_BANK_WIDTH_1) |
-				BANK_HEIGHT(ADDR_SURF_BANK_HEIGHT_1) |
-				MACRO_TILE_ASPECT(ADDR_SURF_MACRO_ASPECT_2) |
-				NUM_BANKS(ADDR_SURF_16_BANK));
-
-		mod2array[6] = (BANK_WIDTH(ADDR_SURF_BANK_WIDTH_1) |
-				BANK_HEIGHT(ADDR_SURF_BANK_HEIGHT_1) |
-				MACRO_TILE_ASPECT(ADDR_SURF_MACRO_ASPECT_2) |
-				NUM_BANKS(ADDR_SURF_16_BANK));
-
-		mod2array[8] = (BANK_WIDTH(ADDR_SURF_BANK_WIDTH_2) |
-				BANK_HEIGHT(ADDR_SURF_BANK_HEIGHT_8) |
-				MACRO_TILE_ASPECT(ADDR_SURF_MACRO_ASPECT_4) |
-				NUM_BANKS(ADDR_SURF_16_BANK));
-
-		mod2array[9] = (BANK_WIDTH(ADDR_SURF_BANK_WIDTH_2) |
-				BANK_HEIGHT(ADDR_SURF_BANK_HEIGHT_4) |
-				MACRO_TILE_ASPECT(ADDR_SURF_MACRO_ASPECT_4) |
-				NUM_BANKS(ADDR_SURF_16_BANK));
-
-		mod2array[10] = (BANK_WIDTH(ADDR_SURF_BANK_WIDTH_1) |
-				BANK_HEIGHT(ADDR_SURF_BANK_HEIGHT_4) |
-				MACRO_TILE_ASPECT(ADDR_SURF_MACRO_ASPECT_4) |
-				NUM_BANKS(ADDR_SURF_16_BANK));
-
-		mod2array[11] = (BANK_WIDTH(ADDR_SURF_BANK_WIDTH_1) |
-				BANK_HEIGHT(ADDR_SURF_BANK_HEIGHT_2) |
-				MACRO_TILE_ASPECT(ADDR_SURF_MACRO_ASPECT_4) |
-				NUM_BANKS(ADDR_SURF_16_BANK));
-
-		mod2array[12] = (BANK_WIDTH(ADDR_SURF_BANK_WIDTH_1) |
-				BANK_HEIGHT(ADDR_SURF_BANK_HEIGHT_1) |
-				MACRO_TILE_ASPECT(ADDR_SURF_MACRO_ASPECT_2) |
-				NUM_BANKS(ADDR_SURF_16_BANK));
-
-		mod2array[13] = (BANK_WIDTH(ADDR_SURF_BANK_WIDTH_1) |
-				BANK_HEIGHT(ADDR_SURF_BANK_HEIGHT_1) |
-				MACRO_TILE_ASPECT(ADDR_SURF_MACRO_ASPECT_2) |
-				NUM_BANKS(ADDR_SURF_8_BANK));
-
-		mod2array[14] = (BANK_WIDTH(ADDR_SURF_BANK_WIDTH_1) |
-				BANK_HEIGHT(ADDR_SURF_BANK_HEIGHT_1) |
-				MACRO_TILE_ASPECT(ADDR_SURF_MACRO_ASPECT_1) |
-				NUM_BANKS(ADDR_SURF_4_BANK));
-
-		for (reg_offset = 0; reg_offset < num_tile_mode_states; reg_offset++)
-			WREG32(mmGB_TILE_MODE0 + reg_offset, modearray[reg_offset]);
-
-		for (reg_offset = 0; reg_offset < num_secondary_tile_mode_states; reg_offset++)
-			if (reg_offset != 7)
-				WREG32(mmGB_MACROTILE_MODE0 + reg_offset, mod2array[reg_offset]);
-
-		break;
-	case CHIP_POLARIS10:
-		modearray[0] = (ARRAY_MODE(ARRAY_2D_TILED_THIN1) |
-				PIPE_CONFIG(ADDR_SURF_P8_32x32_16x16) |
-				TILE_SPLIT(ADDR_SURF_TILE_SPLIT_64B) |
-				MICRO_TILE_MODE_NEW(ADDR_SURF_DEPTH_MICRO_TILING));
-		modearray[1] = (ARRAY_MODE(ARRAY_2D_TILED_THIN1) |
-				PIPE_CONFIG(ADDR_SURF_P8_32x32_16x16) |
-				TILE_SPLIT(ADDR_SURF_TILE_SPLIT_128B) |
-				MICRO_TILE_MODE_NEW(ADDR_SURF_DEPTH_MICRO_TILING));
-		modearray[2] = (ARRAY_MODE(ARRAY_2D_TILED_THIN1) |
-				PIPE_CONFIG(ADDR_SURF_P8_32x32_16x16) |
-				TILE_SPLIT(ADDR_SURF_TILE_SPLIT_256B) |
-				MICRO_TILE_MODE_NEW(ADDR_SURF_DEPTH_MICRO_TILING));
-		modearray[3] = (ARRAY_MODE(ARRAY_2D_TILED_THIN1) |
-				PIPE_CONFIG(ADDR_SURF_P8_32x32_16x16) |
-				TILE_SPLIT(ADDR_SURF_TILE_SPLIT_512B) |
-				MICRO_TILE_MODE_NEW(ADDR_SURF_DEPTH_MICRO_TILING));
-		modearray[4] = (ARRAY_MODE(ARRAY_2D_TILED_THIN1) |
-				PIPE_CONFIG(ADDR_SURF_P8_32x32_16x16) |
-				TILE_SPLIT(ADDR_SURF_TILE_SPLIT_2KB) |
-				MICRO_TILE_MODE_NEW(ADDR_SURF_DEPTH_MICRO_TILING));
-		modearray[5] = (ARRAY_MODE(ARRAY_1D_TILED_THIN1) |
-				PIPE_CONFIG(ADDR_SURF_P8_32x32_16x16) |
-				TILE_SPLIT(ADDR_SURF_TILE_SPLIT_2KB) |
-				MICRO_TILE_MODE_NEW(ADDR_SURF_DEPTH_MICRO_TILING));
-		modearray[6] = (ARRAY_MODE(ARRAY_PRT_TILED_THIN1) |
-				PIPE_CONFIG(ADDR_SURF_P8_32x32_16x16) |
-				TILE_SPLIT(ADDR_SURF_TILE_SPLIT_2KB) |
-				MICRO_TILE_MODE_NEW(ADDR_SURF_DEPTH_MICRO_TILING));
-		modearray[7] = (ARRAY_MODE(ARRAY_PRT_TILED_THIN1) |
-				PIPE_CONFIG(ADDR_SURF_P4_16x16) |
-				TILE_SPLIT(ADDR_SURF_TILE_SPLIT_2KB) |
-				MICRO_TILE_MODE_NEW(ADDR_SURF_DEPTH_MICRO_TILING));
-		modearray[8] = (ARRAY_MODE(ARRAY_LINEAR_ALIGNED) |
-				PIPE_CONFIG(ADDR_SURF_P8_32x32_16x16));
-		modearray[9] = (ARRAY_MODE(ARRAY_1D_TILED_THIN1) |
-				PIPE_CONFIG(ADDR_SURF_P8_32x32_16x16) |
-				MICRO_TILE_MODE_NEW(ADDR_SURF_DISPLAY_MICRO_TILING) |
-				SAMPLE_SPLIT(ADDR_SURF_SAMPLE_SPLIT_2));
-		modearray[10] = (ARRAY_MODE(ARRAY_2D_TILED_THIN1) |
-				PIPE_CONFIG(ADDR_SURF_P8_32x32_16x16) |
-				MICRO_TILE_MODE_NEW(ADDR_SURF_DISPLAY_MICRO_TILING) |
-				SAMPLE_SPLIT(ADDR_SURF_SAMPLE_SPLIT_2));
-		modearray[11] = (ARRAY_MODE(ARRAY_PRT_TILED_THIN1) |
-				PIPE_CONFIG(ADDR_SURF_P8_32x32_16x16) |
-				MICRO_TILE_MODE_NEW(ADDR_SURF_DISPLAY_MICRO_TILING) |
-				SAMPLE_SPLIT(ADDR_SURF_SAMPLE_SPLIT_8));
-		modearray[12] = (ARRAY_MODE(ARRAY_PRT_TILED_THIN1) |
-				PIPE_CONFIG(ADDR_SURF_P4_16x16) |
-				MICRO_TILE_MODE_NEW(ADDR_SURF_DISPLAY_MICRO_TILING) |
-				SAMPLE_SPLIT(ADDR_SURF_SAMPLE_SPLIT_8));
-		modearray[13] = (ARRAY_MODE(ARRAY_1D_TILED_THIN1) |
-				PIPE_CONFIG(ADDR_SURF_P8_32x32_16x16) |
-				MICRO_TILE_MODE_NEW(ADDR_SURF_THIN_MICRO_TILING) |
-				SAMPLE_SPLIT(ADDR_SURF_SAMPLE_SPLIT_2));
-		modearray[14] = (ARRAY_MODE(ARRAY_2D_TILED_THIN1) |
-				PIPE_CONFIG(ADDR_SURF_P8_32x32_16x16) |
-				MICRO_TILE_MODE_NEW(ADDR_SURF_THIN_MICRO_TILING) |
-				SAMPLE_SPLIT(ADDR_SURF_SAMPLE_SPLIT_2));
-		modearray[15] = (ARRAY_MODE(ARRAY_3D_TILED_THIN1) |
-				PIPE_CONFIG(ADDR_SURF_P8_32x32_16x16) |
-				MICRO_TILE_MODE_NEW(ADDR_SURF_THIN_MICRO_TILING) |
-				SAMPLE_SPLIT(ADDR_SURF_SAMPLE_SPLIT_2));
-		modearray[16] = (ARRAY_MODE(ARRAY_PRT_TILED_THIN1) |
-				PIPE_CONFIG(ADDR_SURF_P8_32x32_16x16) |
-				MICRO_TILE_MODE_NEW(ADDR_SURF_THIN_MICRO_TILING) |
-				SAMPLE_SPLIT(ADDR_SURF_SAMPLE_SPLIT_8));
-		modearray[17] = (ARRAY_MODE(ARRAY_PRT_TILED_THIN1) |
-				PIPE_CONFIG(ADDR_SURF_P4_16x16) |
-				MICRO_TILE_MODE_NEW(ADDR_SURF_THIN_MICRO_TILING) |
-				SAMPLE_SPLIT(ADDR_SURF_SAMPLE_SPLIT_8));
-		modearray[18] = (ARRAY_MODE(ARRAY_1D_TILED_THICK) |
-				PIPE_CONFIG(ADDR_SURF_P8_32x32_16x16) |
-				MICRO_TILE_MODE_NEW(ADDR_SURF_THIN_MICRO_TILING) |
-				SAMPLE_SPLIT(ADDR_SURF_SAMPLE_SPLIT_1));
-		modearray[19] = (ARRAY_MODE(ARRAY_1D_TILED_THICK) |
-				PIPE_CONFIG(ADDR_SURF_P8_32x32_16x16) |
-				MICRO_TILE_MODE_NEW(ADDR_SURF_THICK_MICRO_TILING) |
-				SAMPLE_SPLIT(ADDR_SURF_SAMPLE_SPLIT_1));
-		modearray[20] = (ARRAY_MODE(ARRAY_2D_TILED_THICK) |
-				PIPE_CONFIG(ADDR_SURF_P8_32x32_16x16) |
-				MICRO_TILE_MODE_NEW(ADDR_SURF_THICK_MICRO_TILING) |
-				SAMPLE_SPLIT(ADDR_SURF_SAMPLE_SPLIT_1));
-		modearray[21] = (ARRAY_MODE(ARRAY_3D_TILED_THICK) |
-				PIPE_CONFIG(ADDR_SURF_P8_32x32_16x16) |
-				MICRO_TILE_MODE_NEW(ADDR_SURF_THICK_MICRO_TILING) |
-				SAMPLE_SPLIT(ADDR_SURF_SAMPLE_SPLIT_1));
-		modearray[22] = (ARRAY_MODE(ARRAY_PRT_TILED_THICK) |
-				PIPE_CONFIG(ADDR_SURF_P8_32x32_16x16) |
-				MICRO_TILE_MODE_NEW(ADDR_SURF_THICK_MICRO_TILING) |
-				SAMPLE_SPLIT(ADDR_SURF_SAMPLE_SPLIT_1));
-		modearray[23] = (ARRAY_MODE(ARRAY_PRT_TILED_THICK) |
-				PIPE_CONFIG(ADDR_SURF_P4_16x16) |
-				MICRO_TILE_MODE_NEW(ADDR_SURF_THICK_MICRO_TILING) |
-				SAMPLE_SPLIT(ADDR_SURF_SAMPLE_SPLIT_1));
-		modearray[24] = (ARRAY_MODE(ARRAY_2D_TILED_THICK) |
-				PIPE_CONFIG(ADDR_SURF_P8_32x32_16x16) |
-				MICRO_TILE_MODE_NEW(ADDR_SURF_THIN_MICRO_TILING) |
-				SAMPLE_SPLIT(ADDR_SURF_SAMPLE_SPLIT_1));
-		modearray[25] = (ARRAY_MODE(ARRAY_2D_TILED_XTHICK) |
-				PIPE_CONFIG(ADDR_SURF_P8_32x32_16x16) |
-				MICRO_TILE_MODE_NEW(ADDR_SURF_THICK_MICRO_TILING) |
-				SAMPLE_SPLIT(ADDR_SURF_SAMPLE_SPLIT_1));
-		modearray[26] = (ARRAY_MODE(ARRAY_3D_TILED_XTHICK) |
-				PIPE_CONFIG(ADDR_SURF_P8_32x32_16x16) |
-				MICRO_TILE_MODE_NEW(ADDR_SURF_THICK_MICRO_TILING) |
-				SAMPLE_SPLIT(ADDR_SURF_SAMPLE_SPLIT_1));
-		modearray[27] = (ARRAY_MODE(ARRAY_1D_TILED_THIN1) |
-				PIPE_CONFIG(ADDR_SURF_P8_32x32_16x16) |
-				MICRO_TILE_MODE_NEW(ADDR_SURF_ROTATED_MICRO_TILING) |
-				SAMPLE_SPLIT(ADDR_SURF_SAMPLE_SPLIT_2));
-		modearray[28] = (ARRAY_MODE(ARRAY_2D_TILED_THIN1) |
-				PIPE_CONFIG(ADDR_SURF_P8_32x32_16x16) |
-				MICRO_TILE_MODE_NEW(ADDR_SURF_ROTATED_MICRO_TILING) |
-				SAMPLE_SPLIT(ADDR_SURF_SAMPLE_SPLIT_2));
-		modearray[29] = (ARRAY_MODE(ARRAY_PRT_TILED_THIN1) |
-				PIPE_CONFIG(ADDR_SURF_P8_32x32_16x16) |
-				MICRO_TILE_MODE_NEW(ADDR_SURF_ROTATED_MICRO_TILING) |
-				SAMPLE_SPLIT(ADDR_SURF_SAMPLE_SPLIT_8));
-		modearray[30] = (ARRAY_MODE(ARRAY_PRT_TILED_THIN1) |
-				PIPE_CONFIG(ADDR_SURF_P4_16x16) |
-				MICRO_TILE_MODE_NEW(ADDR_SURF_ROTATED_MICRO_TILING) |
-				SAMPLE_SPLIT(ADDR_SURF_SAMPLE_SPLIT_8));
-
-		mod2array[0] = (BANK_WIDTH(ADDR_SURF_BANK_WIDTH_1) |
-				BANK_HEIGHT(ADDR_SURF_BANK_HEIGHT_4) |
-				MACRO_TILE_ASPECT(ADDR_SURF_MACRO_ASPECT_4) |
-				NUM_BANKS(ADDR_SURF_16_BANK));
-
-		mod2array[1] = (BANK_WIDTH(ADDR_SURF_BANK_WIDTH_1) |
-				BANK_HEIGHT(ADDR_SURF_BANK_HEIGHT_4) |
-				MACRO_TILE_ASPECT(ADDR_SURF_MACRO_ASPECT_4) |
-				NUM_BANKS(ADDR_SURF_16_BANK));
-
-		mod2array[2] = (BANK_WIDTH(ADDR_SURF_BANK_WIDTH_1) |
-				BANK_HEIGHT(ADDR_SURF_BANK_HEIGHT_4) |
-				MACRO_TILE_ASPECT(ADDR_SURF_MACRO_ASPECT_4) |
-				NUM_BANKS(ADDR_SURF_16_BANK));
-
-		mod2array[3] = (BANK_WIDTH(ADDR_SURF_BANK_WIDTH_1) |
-				BANK_HEIGHT(ADDR_SURF_BANK_HEIGHT_4) |
-				MACRO_TILE_ASPECT(ADDR_SURF_MACRO_ASPECT_4) |
-				NUM_BANKS(ADDR_SURF_16_BANK));
-
-		mod2array[4] = (BANK_WIDTH(ADDR_SURF_BANK_WIDTH_1) |
-				BANK_HEIGHT(ADDR_SURF_BANK_HEIGHT_2) |
-				MACRO_TILE_ASPECT(ADDR_SURF_MACRO_ASPECT_2) |
-				NUM_BANKS(ADDR_SURF_16_BANK));
-
-		mod2array[5] = (BANK_WIDTH(ADDR_SURF_BANK_WIDTH_1) |
-				BANK_HEIGHT(ADDR_SURF_BANK_HEIGHT_1) |
-				MACRO_TILE_ASPECT(ADDR_SURF_MACRO_ASPECT_1) |
-				NUM_BANKS(ADDR_SURF_16_BANK));
-
-		mod2array[6] = (BANK_WIDTH(ADDR_SURF_BANK_WIDTH_1) |
-				BANK_HEIGHT(ADDR_SURF_BANK_HEIGHT_1) |
-				MACRO_TILE_ASPECT(ADDR_SURF_MACRO_ASPECT_1) |
-				NUM_BANKS(ADDR_SURF_16_BANK));
-
-		mod2array[8] = (BANK_WIDTH(ADDR_SURF_BANK_WIDTH_1) |
-				BANK_HEIGHT(ADDR_SURF_BANK_HEIGHT_8) |
-				MACRO_TILE_ASPECT(ADDR_SURF_MACRO_ASPECT_4) |
-				NUM_BANKS(ADDR_SURF_16_BANK));
-
-		mod2array[9] = (BANK_WIDTH(ADDR_SURF_BANK_WIDTH_1) |
-				BANK_HEIGHT(ADDR_SURF_BANK_HEIGHT_4) |
-				MACRO_TILE_ASPECT(ADDR_SURF_MACRO_ASPECT_4) |
-				NUM_BANKS(ADDR_SURF_16_BANK));
-
-		mod2array[10] = (BANK_WIDTH(ADDR_SURF_BANK_WIDTH_1) |
-				BANK_HEIGHT(ADDR_SURF_BANK_HEIGHT_2) |
-				MACRO_TILE_ASPECT(ADDR_SURF_MACRO_ASPECT_2) |
-				NUM_BANKS(ADDR_SURF_16_BANK));
-
-		mod2array[11] = (BANK_WIDTH(ADDR_SURF_BANK_WIDTH_1) |
-				BANK_HEIGHT(ADDR_SURF_BANK_HEIGHT_1) |
-				MACRO_TILE_ASPECT(ADDR_SURF_MACRO_ASPECT_2) |
-				NUM_BANKS(ADDR_SURF_16_BANK));
-
-		mod2array[12] = (BANK_WIDTH(ADDR_SURF_BANK_WIDTH_1) |
->>>>>>> 33688abb
 				BANK_HEIGHT(ADDR_SURF_BANK_HEIGHT_1) |
 				MACRO_TILE_ASPECT(ADDR_SURF_MACRO_ASPECT_1) |
 				NUM_BANKS(ADDR_SURF_8_BANK));
