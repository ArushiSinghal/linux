/**
 * \file amdgpu_drv.c
 * AMD Amdgpu driver
 *
 * \author Gareth Hughes <gareth@valinux.com>
 */

/*
 * Copyright 2000 VA Linux Systems, Inc., Sunnyvale, California.
 * All Rights Reserved.
 *
 * Permission is hereby granted, free of charge, to any person obtaining a
 * copy of this software and associated documentation files (the "Software"),
 * to deal in the Software without restriction, including without limitation
 * the rights to use, copy, modify, merge, publish, distribute, sublicense,
 * and/or sell copies of the Software, and to permit persons to whom the
 * Software is furnished to do so, subject to the following conditions:
 *
 * The above copyright notice and this permission notice (including the next
 * paragraph) shall be included in all copies or substantial portions of the
 * Software.
 *
 * THE SOFTWARE IS PROVIDED "AS IS", WITHOUT WARRANTY OF ANY KIND, EXPRESS OR
 * IMPLIED, INCLUDING BUT NOT LIMITED TO THE WARRANTIES OF MERCHANTABILITY,
 * FITNESS FOR A PARTICULAR PURPOSE AND NONINFRINGEMENT.  IN NO EVENT SHALL
 * VA LINUX SYSTEMS AND/OR ITS SUPPLIERS BE LIABLE FOR ANY CLAIM, DAMAGES OR
 * OTHER LIABILITY, WHETHER IN AN ACTION OF CONTRACT, TORT OR OTHERWISE,
 * ARISING FROM, OUT OF OR IN CONNECTION WITH THE SOFTWARE OR THE USE OR
 * OTHER DEALINGS IN THE SOFTWARE.
 */

#include <drm/drmP.h>
#include <drm/amdgpu_drm.h>
#include <drm/drm_gem.h>
#include "amdgpu_drv.h"

#include <drm/drm_pciids.h>
#include <linux/console.h>
#include <linux/module.h>
#include <linux/pm_runtime.h>
#include <linux/vga_switcheroo.h>
#include "drm_crtc_helper.h"

#include "amdgpu.h"
#include "amdgpu_irq.h"

#include "amdgpu_amdkfd.h"

/*
 * KMS wrapper.
 * - 3.0.0 - initial driver
 * - 3.1.0 - allow reading more status registers (GRBM, SRBM, SDMA, CP)
 * - 3.2.0 - GFX8: Uses EOP_TC_WB_ACTION_EN, so UMDs don't have to do the same
 *           at the end of IBs.
 * - 3.3.0 - Add VM support for UVD on supported hardware.
 * - 3.4.0 - Add AMDGPU_INFO_NUM_EVICTIONS.
 * - 3.5.0 - Add support for new UVD_NO_OP register.
 * - 3.6.0 - kmd involves use CONTEXT_CONTROL in ring buffer.
 * - 3.7.0 - Add support for VCE clock list packet
 * - 3.8.0 - Add support raster config init in the kernel
<<<<<<< HEAD
 */
#define KMS_DRIVER_MAJOR	3
#define KMS_DRIVER_MINOR	8
=======
 * - 3.9.0 - Add support for memory query info about VRAM and GTT.
 */
#define KMS_DRIVER_MAJOR	3
#define KMS_DRIVER_MINOR	9
>>>>>>> 0d5320fc
#define KMS_DRIVER_PATCHLEVEL	0

int amdgpu_vram_limit = 0;
int amdgpu_gart_size = -1; /* auto */
int amdgpu_moverate = -1; /* auto */
int amdgpu_benchmarking = 0;
int amdgpu_testing = 0;
int amdgpu_audio = -1;
int amdgpu_disp_priority = 0;
int amdgpu_hw_i2c = 0;
int amdgpu_pcie_gen2 = -1;
int amdgpu_msi = -1;
int amdgpu_lockup_timeout = 0;
int amdgpu_dpm = -1;
int amdgpu_smc_load_fw = 1;
int amdgpu_aspm = -1;
int amdgpu_runtime_pm = -1;
unsigned amdgpu_ip_block_mask = 0xffffffff;
int amdgpu_bapm = -1;
int amdgpu_deep_color = 0;
int amdgpu_vm_size = 64;
int amdgpu_vm_block_size = -1;
int amdgpu_vm_fault_stop = 0;
int amdgpu_vm_debug = 0;
int amdgpu_vram_page_split = 1024;
int amdgpu_exp_hw_support = 0;
int amdgpu_sched_jobs = 32;
int amdgpu_sched_hw_submission = 2;
int amdgpu_powerplay = -1;
int amdgpu_powercontainment = 1;
int amdgpu_sclk_deep_sleep_en = 1;
unsigned amdgpu_pcie_gen_cap = 0;
unsigned amdgpu_pcie_lane_cap = 0;
unsigned amdgpu_cg_mask = 0xffffffff;
unsigned amdgpu_pg_mask = 0xffffffff;
char *amdgpu_disable_cu = NULL;
char *amdgpu_virtual_display = NULL;
unsigned amdgpu_pp_feature_mask = 0xffffffff;

MODULE_PARM_DESC(vramlimit, "Restrict VRAM for testing, in megabytes");
module_param_named(vramlimit, amdgpu_vram_limit, int, 0600);

MODULE_PARM_DESC(gartsize, "Size of PCIE/IGP gart to setup in megabytes (32, 64, etc., -1 = auto)");
module_param_named(gartsize, amdgpu_gart_size, int, 0600);

MODULE_PARM_DESC(moverate, "Maximum buffer migration rate in MB/s. (32, 64, etc., -1=auto, 0=1=disabled)");
module_param_named(moverate, amdgpu_moverate, int, 0600);

MODULE_PARM_DESC(benchmark, "Run benchmark");
module_param_named(benchmark, amdgpu_benchmarking, int, 0444);

MODULE_PARM_DESC(test, "Run tests");
module_param_named(test, amdgpu_testing, int, 0444);

MODULE_PARM_DESC(audio, "Audio enable (-1 = auto, 0 = disable, 1 = enable)");
module_param_named(audio, amdgpu_audio, int, 0444);

MODULE_PARM_DESC(disp_priority, "Display Priority (0 = auto, 1 = normal, 2 = high)");
module_param_named(disp_priority, amdgpu_disp_priority, int, 0444);

MODULE_PARM_DESC(hw_i2c, "hw i2c engine enable (0 = disable)");
module_param_named(hw_i2c, amdgpu_hw_i2c, int, 0444);

MODULE_PARM_DESC(pcie_gen2, "PCIE Gen2 mode (-1 = auto, 0 = disable, 1 = enable)");
module_param_named(pcie_gen2, amdgpu_pcie_gen2, int, 0444);

MODULE_PARM_DESC(msi, "MSI support (1 = enable, 0 = disable, -1 = auto)");
module_param_named(msi, amdgpu_msi, int, 0444);

MODULE_PARM_DESC(lockup_timeout, "GPU lockup timeout in ms (default 0 = disable)");
module_param_named(lockup_timeout, amdgpu_lockup_timeout, int, 0444);

MODULE_PARM_DESC(dpm, "DPM support (1 = enable, 0 = disable, -1 = auto)");
module_param_named(dpm, amdgpu_dpm, int, 0444);

MODULE_PARM_DESC(smc_load_fw, "SMC firmware loading(1 = enable, 0 = disable)");
module_param_named(smc_load_fw, amdgpu_smc_load_fw, int, 0444);

MODULE_PARM_DESC(aspm, "ASPM support (1 = enable, 0 = disable, -1 = auto)");
module_param_named(aspm, amdgpu_aspm, int, 0444);

MODULE_PARM_DESC(runpm, "PX runtime pm (1 = force enable, 0 = disable, -1 = PX only default)");
module_param_named(runpm, amdgpu_runtime_pm, int, 0444);

MODULE_PARM_DESC(ip_block_mask, "IP Block Mask (all blocks enabled (default))");
module_param_named(ip_block_mask, amdgpu_ip_block_mask, uint, 0444);

MODULE_PARM_DESC(bapm, "BAPM support (1 = enable, 0 = disable, -1 = auto)");
module_param_named(bapm, amdgpu_bapm, int, 0444);

MODULE_PARM_DESC(deep_color, "Deep Color support (1 = enable, 0 = disable (default))");
module_param_named(deep_color, amdgpu_deep_color, int, 0444);

MODULE_PARM_DESC(vm_size, "VM address space size in gigabytes (default 64GB)");
module_param_named(vm_size, amdgpu_vm_size, int, 0444);

MODULE_PARM_DESC(vm_block_size, "VM page table size in bits (default depending on vm_size)");
module_param_named(vm_block_size, amdgpu_vm_block_size, int, 0444);

MODULE_PARM_DESC(vm_fault_stop, "Stop on VM fault (0 = never (default), 1 = print first, 2 = always)");
module_param_named(vm_fault_stop, amdgpu_vm_fault_stop, int, 0444);

MODULE_PARM_DESC(vm_debug, "Debug VM handling (0 = disabled (default), 1 = enabled)");
module_param_named(vm_debug, amdgpu_vm_debug, int, 0644);

MODULE_PARM_DESC(vram_page_split, "Number of pages after we split VRAM allocations (default 1024, -1 = disable)");
module_param_named(vram_page_split, amdgpu_vram_page_split, int, 0444);

MODULE_PARM_DESC(exp_hw_support, "experimental hw support (1 = enable, 0 = disable (default))");
module_param_named(exp_hw_support, amdgpu_exp_hw_support, int, 0444);

MODULE_PARM_DESC(sched_jobs, "the max number of jobs supported in the sw queue (default 32)");
module_param_named(sched_jobs, amdgpu_sched_jobs, int, 0444);

MODULE_PARM_DESC(sched_hw_submission, "the max number of HW submissions (default 2)");
module_param_named(sched_hw_submission, amdgpu_sched_hw_submission, int, 0444);

MODULE_PARM_DESC(powerplay, "Powerplay component (1 = enable, 0 = disable, -1 = auto (default))");
module_param_named(powerplay, amdgpu_powerplay, int, 0444);

MODULE_PARM_DESC(powercontainment, "Power Containment (1 = enable (default), 0 = disable)");
module_param_named(powercontainment, amdgpu_powercontainment, int, 0444);

MODULE_PARM_DESC(ppfeaturemask, "all power features enabled (default))");
module_param_named(ppfeaturemask, amdgpu_pp_feature_mask, int, 0444);

MODULE_PARM_DESC(sclkdeepsleep, "SCLK Deep Sleep (1 = enable (default), 0 = disable)");
module_param_named(sclkdeepsleep, amdgpu_sclk_deep_sleep_en, int, 0444);

MODULE_PARM_DESC(pcie_gen_cap, "PCIE Gen Caps (0: autodetect (default))");
module_param_named(pcie_gen_cap, amdgpu_pcie_gen_cap, uint, 0444);

MODULE_PARM_DESC(pcie_lane_cap, "PCIE Lane Caps (0: autodetect (default))");
module_param_named(pcie_lane_cap, amdgpu_pcie_lane_cap, uint, 0444);

MODULE_PARM_DESC(cg_mask, "Clockgating flags mask (0 = disable clock gating)");
module_param_named(cg_mask, amdgpu_cg_mask, uint, 0444);

MODULE_PARM_DESC(pg_mask, "Powergating flags mask (0 = disable power gating)");
module_param_named(pg_mask, amdgpu_pg_mask, uint, 0444);

MODULE_PARM_DESC(disable_cu, "Disable CUs (se.sh.cu,...)");
module_param_named(disable_cu, amdgpu_disable_cu, charp, 0444);

<<<<<<< HEAD
MODULE_PARM_DESC(virtual_display, "Enable virtual display feature (the virtual_display will be set like xxxx:xx:xx.x;xxxx:xx:xx.x)");
=======
MODULE_PARM_DESC(virtual_display,
		 "Enable virtual display feature (the virtual_display will be set like xxxx:xx:xx.x,x;xxxx:xx:xx.x,x)");
>>>>>>> 0d5320fc
module_param_named(virtual_display, amdgpu_virtual_display, charp, 0444);

static const struct pci_device_id pciidlist[] = {
#ifdef  CONFIG_DRM_AMDGPU_SI
	{0x1002, 0x6780, PCI_ANY_ID, PCI_ANY_ID, 0, 0, CHIP_TAHITI},
	{0x1002, 0x6784, PCI_ANY_ID, PCI_ANY_ID, 0, 0, CHIP_TAHITI},
	{0x1002, 0x6788, PCI_ANY_ID, PCI_ANY_ID, 0, 0, CHIP_TAHITI},
	{0x1002, 0x678A, PCI_ANY_ID, PCI_ANY_ID, 0, 0, CHIP_TAHITI},
	{0x1002, 0x6790, PCI_ANY_ID, PCI_ANY_ID, 0, 0, CHIP_TAHITI},
	{0x1002, 0x6791, PCI_ANY_ID, PCI_ANY_ID, 0, 0, CHIP_TAHITI},
	{0x1002, 0x6792, PCI_ANY_ID, PCI_ANY_ID, 0, 0, CHIP_TAHITI},
	{0x1002, 0x6798, PCI_ANY_ID, PCI_ANY_ID, 0, 0, CHIP_TAHITI},
	{0x1002, 0x6799, PCI_ANY_ID, PCI_ANY_ID, 0, 0, CHIP_TAHITI},
	{0x1002, 0x679A, PCI_ANY_ID, PCI_ANY_ID, 0, 0, CHIP_TAHITI},
	{0x1002, 0x679B, PCI_ANY_ID, PCI_ANY_ID, 0, 0, CHIP_TAHITI},
	{0x1002, 0x679E, PCI_ANY_ID, PCI_ANY_ID, 0, 0, CHIP_TAHITI},
	{0x1002, 0x679F, PCI_ANY_ID, PCI_ANY_ID, 0, 0, CHIP_TAHITI},
	{0x1002, 0x6800, PCI_ANY_ID, PCI_ANY_ID, 0, 0, CHIP_PITCAIRN|AMD_IS_MOBILITY},
	{0x1002, 0x6801, PCI_ANY_ID, PCI_ANY_ID, 0, 0, CHIP_PITCAIRN|AMD_IS_MOBILITY},
	{0x1002, 0x6802, PCI_ANY_ID, PCI_ANY_ID, 0, 0, CHIP_PITCAIRN|AMD_IS_MOBILITY},
	{0x1002, 0x6806, PCI_ANY_ID, PCI_ANY_ID, 0, 0, CHIP_PITCAIRN},
	{0x1002, 0x6808, PCI_ANY_ID, PCI_ANY_ID, 0, 0, CHIP_PITCAIRN},
	{0x1002, 0x6809, PCI_ANY_ID, PCI_ANY_ID, 0, 0, CHIP_PITCAIRN},
	{0x1002, 0x6810, PCI_ANY_ID, PCI_ANY_ID, 0, 0, CHIP_PITCAIRN},
	{0x1002, 0x6811, PCI_ANY_ID, PCI_ANY_ID, 0, 0, CHIP_PITCAIRN},
	{0x1002, 0x6816, PCI_ANY_ID, PCI_ANY_ID, 0, 0, CHIP_PITCAIRN},
	{0x1002, 0x6817, PCI_ANY_ID, PCI_ANY_ID, 0, 0, CHIP_PITCAIRN},
	{0x1002, 0x6818, PCI_ANY_ID, PCI_ANY_ID, 0, 0, CHIP_PITCAIRN},
	{0x1002, 0x6819, PCI_ANY_ID, PCI_ANY_ID, 0, 0, CHIP_PITCAIRN},
	{0x1002, 0x6600, PCI_ANY_ID, PCI_ANY_ID, 0, 0, CHIP_OLAND|AMD_IS_MOBILITY},
	{0x1002, 0x6601, PCI_ANY_ID, PCI_ANY_ID, 0, 0, CHIP_OLAND|AMD_IS_MOBILITY},
	{0x1002, 0x6602, PCI_ANY_ID, PCI_ANY_ID, 0, 0, CHIP_OLAND|AMD_IS_MOBILITY},
	{0x1002, 0x6603, PCI_ANY_ID, PCI_ANY_ID, 0, 0, CHIP_OLAND|AMD_IS_MOBILITY},
	{0x1002, 0x6604, PCI_ANY_ID, PCI_ANY_ID, 0, 0, CHIP_OLAND|AMD_IS_MOBILITY},
	{0x1002, 0x6605, PCI_ANY_ID, PCI_ANY_ID, 0, 0, CHIP_OLAND|AMD_IS_MOBILITY},
	{0x1002, 0x6606, PCI_ANY_ID, PCI_ANY_ID, 0, 0, CHIP_OLAND|AMD_IS_MOBILITY},
	{0x1002, 0x6607, PCI_ANY_ID, PCI_ANY_ID, 0, 0, CHIP_OLAND|AMD_IS_MOBILITY},
	{0x1002, 0x6608, PCI_ANY_ID, PCI_ANY_ID, 0, 0, CHIP_OLAND},
	{0x1002, 0x6610, PCI_ANY_ID, PCI_ANY_ID, 0, 0, CHIP_OLAND},
	{0x1002, 0x6611, PCI_ANY_ID, PCI_ANY_ID, 0, 0, CHIP_OLAND},
	{0x1002, 0x6613, PCI_ANY_ID, PCI_ANY_ID, 0, 0, CHIP_OLAND},
	{0x1002, 0x6617, PCI_ANY_ID, PCI_ANY_ID, 0, 0, CHIP_OLAND|AMD_IS_MOBILITY},
	{0x1002, 0x6620, PCI_ANY_ID, PCI_ANY_ID, 0, 0, CHIP_OLAND|AMD_IS_MOBILITY},
	{0x1002, 0x6621, PCI_ANY_ID, PCI_ANY_ID, 0, 0, CHIP_OLAND|AMD_IS_MOBILITY},
	{0x1002, 0x6623, PCI_ANY_ID, PCI_ANY_ID, 0, 0, CHIP_OLAND|AMD_IS_MOBILITY},
	{0x1002, 0x6631, PCI_ANY_ID, PCI_ANY_ID, 0, 0, CHIP_OLAND},
	{0x1002, 0x6820, PCI_ANY_ID, PCI_ANY_ID, 0, 0, CHIP_VERDE|AMD_IS_MOBILITY},
	{0x1002, 0x6821, PCI_ANY_ID, PCI_ANY_ID, 0, 0, CHIP_VERDE|AMD_IS_MOBILITY},
	{0x1002, 0x6822, PCI_ANY_ID, PCI_ANY_ID, 0, 0, CHIP_VERDE|AMD_IS_MOBILITY},
	{0x1002, 0x6823, PCI_ANY_ID, PCI_ANY_ID, 0, 0, CHIP_VERDE|AMD_IS_MOBILITY},
	{0x1002, 0x6824, PCI_ANY_ID, PCI_ANY_ID, 0, 0, CHIP_VERDE|AMD_IS_MOBILITY},
	{0x1002, 0x6825, PCI_ANY_ID, PCI_ANY_ID, 0, 0, CHIP_VERDE|AMD_IS_MOBILITY},
	{0x1002, 0x6826, PCI_ANY_ID, PCI_ANY_ID, 0, 0, CHIP_VERDE|AMD_IS_MOBILITY},
	{0x1002, 0x6827, PCI_ANY_ID, PCI_ANY_ID, 0, 0, CHIP_VERDE|AMD_IS_MOBILITY},
	{0x1002, 0x6828, PCI_ANY_ID, PCI_ANY_ID, 0, 0, CHIP_VERDE},
	{0x1002, 0x6829, PCI_ANY_ID, PCI_ANY_ID, 0, 0, CHIP_VERDE},
	{0x1002, 0x682A, PCI_ANY_ID, PCI_ANY_ID, 0, 0, CHIP_VERDE|AMD_IS_MOBILITY},
	{0x1002, 0x682B, PCI_ANY_ID, PCI_ANY_ID, 0, 0, CHIP_VERDE|AMD_IS_MOBILITY},
	{0x1002, 0x682C, PCI_ANY_ID, PCI_ANY_ID, 0, 0, CHIP_VERDE},
	{0x1002, 0x682D, PCI_ANY_ID, PCI_ANY_ID, 0, 0, CHIP_VERDE|AMD_IS_MOBILITY},
	{0x1002, 0x682F, PCI_ANY_ID, PCI_ANY_ID, 0, 0, CHIP_VERDE|AMD_IS_MOBILITY},
	{0x1002, 0x6830, PCI_ANY_ID, PCI_ANY_ID, 0, 0, CHIP_VERDE|AMD_IS_MOBILITY},
	{0x1002, 0x6831, PCI_ANY_ID, PCI_ANY_ID, 0, 0, CHIP_VERDE|AMD_IS_MOBILITY},
	{0x1002, 0x6835, PCI_ANY_ID, PCI_ANY_ID, 0, 0, CHIP_VERDE},
	{0x1002, 0x6837, PCI_ANY_ID, PCI_ANY_ID, 0, 0, CHIP_VERDE},
	{0x1002, 0x6838, PCI_ANY_ID, PCI_ANY_ID, 0, 0, CHIP_VERDE},
	{0x1002, 0x6839, PCI_ANY_ID, PCI_ANY_ID, 0, 0, CHIP_VERDE},
	{0x1002, 0x683B, PCI_ANY_ID, PCI_ANY_ID, 0, 0, CHIP_VERDE},
	{0x1002, 0x683D, PCI_ANY_ID, PCI_ANY_ID, 0, 0, CHIP_VERDE},
	{0x1002, 0x683F, PCI_ANY_ID, PCI_ANY_ID, 0, 0, CHIP_VERDE},
	{0x1002, 0x6660, PCI_ANY_ID, PCI_ANY_ID, 0, 0, CHIP_HAINAN|AMD_IS_MOBILITY},
	{0x1002, 0x6663, PCI_ANY_ID, PCI_ANY_ID, 0, 0, CHIP_HAINAN|AMD_IS_MOBILITY},
	{0x1002, 0x6664, PCI_ANY_ID, PCI_ANY_ID, 0, 0, CHIP_HAINAN|AMD_IS_MOBILITY},
	{0x1002, 0x6665, PCI_ANY_ID, PCI_ANY_ID, 0, 0, CHIP_HAINAN|AMD_IS_MOBILITY},
	{0x1002, 0x6667, PCI_ANY_ID, PCI_ANY_ID, 0, 0, CHIP_HAINAN|AMD_IS_MOBILITY},
	{0x1002, 0x666F, PCI_ANY_ID, PCI_ANY_ID, 0, 0, CHIP_HAINAN|AMD_IS_MOBILITY},
#endif
#ifdef CONFIG_DRM_AMDGPU_CIK
	/* Kaveri */
	{0x1002, 0x1304, PCI_ANY_ID, PCI_ANY_ID, 0, 0, CHIP_KAVERI|AMD_IS_MOBILITY|AMD_IS_APU},
	{0x1002, 0x1305, PCI_ANY_ID, PCI_ANY_ID, 0, 0, CHIP_KAVERI|AMD_IS_APU},
	{0x1002, 0x1306, PCI_ANY_ID, PCI_ANY_ID, 0, 0, CHIP_KAVERI|AMD_IS_MOBILITY|AMD_IS_APU},
	{0x1002, 0x1307, PCI_ANY_ID, PCI_ANY_ID, 0, 0, CHIP_KAVERI|AMD_IS_APU},
	{0x1002, 0x1309, PCI_ANY_ID, PCI_ANY_ID, 0, 0, CHIP_KAVERI|AMD_IS_MOBILITY|AMD_IS_APU},
	{0x1002, 0x130A, PCI_ANY_ID, PCI_ANY_ID, 0, 0, CHIP_KAVERI|AMD_IS_MOBILITY|AMD_IS_APU},
	{0x1002, 0x130B, PCI_ANY_ID, PCI_ANY_ID, 0, 0, CHIP_KAVERI|AMD_IS_MOBILITY|AMD_IS_APU},
	{0x1002, 0x130C, PCI_ANY_ID, PCI_ANY_ID, 0, 0, CHIP_KAVERI|AMD_IS_MOBILITY|AMD_IS_APU},
	{0x1002, 0x130D, PCI_ANY_ID, PCI_ANY_ID, 0, 0, CHIP_KAVERI|AMD_IS_MOBILITY|AMD_IS_APU},
	{0x1002, 0x130E, PCI_ANY_ID, PCI_ANY_ID, 0, 0, CHIP_KAVERI|AMD_IS_MOBILITY|AMD_IS_APU},
	{0x1002, 0x130F, PCI_ANY_ID, PCI_ANY_ID, 0, 0, CHIP_KAVERI|AMD_IS_APU},
	{0x1002, 0x1310, PCI_ANY_ID, PCI_ANY_ID, 0, 0, CHIP_KAVERI|AMD_IS_APU},
	{0x1002, 0x1311, PCI_ANY_ID, PCI_ANY_ID, 0, 0, CHIP_KAVERI|AMD_IS_APU},
	{0x1002, 0x1312, PCI_ANY_ID, PCI_ANY_ID, 0, 0, CHIP_KAVERI|AMD_IS_APU},
	{0x1002, 0x1313, PCI_ANY_ID, PCI_ANY_ID, 0, 0, CHIP_KAVERI|AMD_IS_APU},
	{0x1002, 0x1315, PCI_ANY_ID, PCI_ANY_ID, 0, 0, CHIP_KAVERI|AMD_IS_APU},
	{0x1002, 0x1316, PCI_ANY_ID, PCI_ANY_ID, 0, 0, CHIP_KAVERI|AMD_IS_APU},
	{0x1002, 0x1317, PCI_ANY_ID, PCI_ANY_ID, 0, 0, CHIP_KAVERI|AMD_IS_MOBILITY|AMD_IS_APU},
	{0x1002, 0x1318, PCI_ANY_ID, PCI_ANY_ID, 0, 0, CHIP_KAVERI|AMD_IS_MOBILITY|AMD_IS_APU},
	{0x1002, 0x131B, PCI_ANY_ID, PCI_ANY_ID, 0, 0, CHIP_KAVERI|AMD_IS_APU},
	{0x1002, 0x131C, PCI_ANY_ID, PCI_ANY_ID, 0, 0, CHIP_KAVERI|AMD_IS_APU},
	{0x1002, 0x131D, PCI_ANY_ID, PCI_ANY_ID, 0, 0, CHIP_KAVERI|AMD_IS_APU},
	/* Bonaire */
	{0x1002, 0x6640, PCI_ANY_ID, PCI_ANY_ID, 0, 0, CHIP_BONAIRE|AMD_IS_MOBILITY},
	{0x1002, 0x6641, PCI_ANY_ID, PCI_ANY_ID, 0, 0, CHIP_BONAIRE|AMD_IS_MOBILITY},
	{0x1002, 0x6646, PCI_ANY_ID, PCI_ANY_ID, 0, 0, CHIP_BONAIRE|AMD_IS_MOBILITY},
	{0x1002, 0x6647, PCI_ANY_ID, PCI_ANY_ID, 0, 0, CHIP_BONAIRE|AMD_IS_MOBILITY},
	{0x1002, 0x6649, PCI_ANY_ID, PCI_ANY_ID, 0, 0, CHIP_BONAIRE},
	{0x1002, 0x6650, PCI_ANY_ID, PCI_ANY_ID, 0, 0, CHIP_BONAIRE},
	{0x1002, 0x6651, PCI_ANY_ID, PCI_ANY_ID, 0, 0, CHIP_BONAIRE},
	{0x1002, 0x6658, PCI_ANY_ID, PCI_ANY_ID, 0, 0, CHIP_BONAIRE},
	{0x1002, 0x665c, PCI_ANY_ID, PCI_ANY_ID, 0, 0, CHIP_BONAIRE},
	{0x1002, 0x665d, PCI_ANY_ID, PCI_ANY_ID, 0, 0, CHIP_BONAIRE},
	{0x1002, 0x665f, PCI_ANY_ID, PCI_ANY_ID, 0, 0, CHIP_BONAIRE},
	/* Hawaii */
	{0x1002, 0x67A0, PCI_ANY_ID, PCI_ANY_ID, 0, 0, CHIP_HAWAII},
	{0x1002, 0x67A1, PCI_ANY_ID, PCI_ANY_ID, 0, 0, CHIP_HAWAII},
	{0x1002, 0x67A2, PCI_ANY_ID, PCI_ANY_ID, 0, 0, CHIP_HAWAII},
	{0x1002, 0x67A8, PCI_ANY_ID, PCI_ANY_ID, 0, 0, CHIP_HAWAII},
	{0x1002, 0x67A9, PCI_ANY_ID, PCI_ANY_ID, 0, 0, CHIP_HAWAII},
	{0x1002, 0x67AA, PCI_ANY_ID, PCI_ANY_ID, 0, 0, CHIP_HAWAII},
	{0x1002, 0x67B0, PCI_ANY_ID, PCI_ANY_ID, 0, 0, CHIP_HAWAII},
	{0x1002, 0x67B1, PCI_ANY_ID, PCI_ANY_ID, 0, 0, CHIP_HAWAII},
	{0x1002, 0x67B8, PCI_ANY_ID, PCI_ANY_ID, 0, 0, CHIP_HAWAII},
	{0x1002, 0x67B9, PCI_ANY_ID, PCI_ANY_ID, 0, 0, CHIP_HAWAII},
	{0x1002, 0x67BA, PCI_ANY_ID, PCI_ANY_ID, 0, 0, CHIP_HAWAII},
	{0x1002, 0x67BE, PCI_ANY_ID, PCI_ANY_ID, 0, 0, CHIP_HAWAII},
	/* Kabini */
	{0x1002, 0x9830, PCI_ANY_ID, PCI_ANY_ID, 0, 0, CHIP_KABINI|AMD_IS_MOBILITY|AMD_IS_APU},
	{0x1002, 0x9831, PCI_ANY_ID, PCI_ANY_ID, 0, 0, CHIP_KABINI|AMD_IS_APU},
	{0x1002, 0x9832, PCI_ANY_ID, PCI_ANY_ID, 0, 0, CHIP_KABINI|AMD_IS_MOBILITY|AMD_IS_APU},
	{0x1002, 0x9833, PCI_ANY_ID, PCI_ANY_ID, 0, 0, CHIP_KABINI|AMD_IS_APU},
	{0x1002, 0x9834, PCI_ANY_ID, PCI_ANY_ID, 0, 0, CHIP_KABINI|AMD_IS_MOBILITY|AMD_IS_APU},
	{0x1002, 0x9835, PCI_ANY_ID, PCI_ANY_ID, 0, 0, CHIP_KABINI|AMD_IS_APU},
	{0x1002, 0x9836, PCI_ANY_ID, PCI_ANY_ID, 0, 0, CHIP_KABINI|AMD_IS_MOBILITY|AMD_IS_APU},
	{0x1002, 0x9837, PCI_ANY_ID, PCI_ANY_ID, 0, 0, CHIP_KABINI|AMD_IS_APU},
	{0x1002, 0x9838, PCI_ANY_ID, PCI_ANY_ID, 0, 0, CHIP_KABINI|AMD_IS_MOBILITY|AMD_IS_APU},
	{0x1002, 0x9839, PCI_ANY_ID, PCI_ANY_ID, 0, 0, CHIP_KABINI|AMD_IS_MOBILITY|AMD_IS_APU},
	{0x1002, 0x983a, PCI_ANY_ID, PCI_ANY_ID, 0, 0, CHIP_KABINI|AMD_IS_APU},
	{0x1002, 0x983b, PCI_ANY_ID, PCI_ANY_ID, 0, 0, CHIP_KABINI|AMD_IS_MOBILITY|AMD_IS_APU},
	{0x1002, 0x983c, PCI_ANY_ID, PCI_ANY_ID, 0, 0, CHIP_KABINI|AMD_IS_APU},
	{0x1002, 0x983d, PCI_ANY_ID, PCI_ANY_ID, 0, 0, CHIP_KABINI|AMD_IS_APU},
	{0x1002, 0x983e, PCI_ANY_ID, PCI_ANY_ID, 0, 0, CHIP_KABINI|AMD_IS_APU},
	{0x1002, 0x983f, PCI_ANY_ID, PCI_ANY_ID, 0, 0, CHIP_KABINI|AMD_IS_APU},
	/* mullins */
	{0x1002, 0x9850, PCI_ANY_ID, PCI_ANY_ID, 0, 0, CHIP_MULLINS|AMD_IS_MOBILITY|AMD_IS_APU},
	{0x1002, 0x9851, PCI_ANY_ID, PCI_ANY_ID, 0, 0, CHIP_MULLINS|AMD_IS_MOBILITY|AMD_IS_APU},
	{0x1002, 0x9852, PCI_ANY_ID, PCI_ANY_ID, 0, 0, CHIP_MULLINS|AMD_IS_MOBILITY|AMD_IS_APU},
	{0x1002, 0x9853, PCI_ANY_ID, PCI_ANY_ID, 0, 0, CHIP_MULLINS|AMD_IS_MOBILITY|AMD_IS_APU},
	{0x1002, 0x9854, PCI_ANY_ID, PCI_ANY_ID, 0, 0, CHIP_MULLINS|AMD_IS_MOBILITY|AMD_IS_APU},
	{0x1002, 0x9855, PCI_ANY_ID, PCI_ANY_ID, 0, 0, CHIP_MULLINS|AMD_IS_MOBILITY|AMD_IS_APU},
	{0x1002, 0x9856, PCI_ANY_ID, PCI_ANY_ID, 0, 0, CHIP_MULLINS|AMD_IS_MOBILITY|AMD_IS_APU},
	{0x1002, 0x9857, PCI_ANY_ID, PCI_ANY_ID, 0, 0, CHIP_MULLINS|AMD_IS_MOBILITY|AMD_IS_APU},
	{0x1002, 0x9858, PCI_ANY_ID, PCI_ANY_ID, 0, 0, CHIP_MULLINS|AMD_IS_MOBILITY|AMD_IS_APU},
	{0x1002, 0x9859, PCI_ANY_ID, PCI_ANY_ID, 0, 0, CHIP_MULLINS|AMD_IS_MOBILITY|AMD_IS_APU},
	{0x1002, 0x985A, PCI_ANY_ID, PCI_ANY_ID, 0, 0, CHIP_MULLINS|AMD_IS_MOBILITY|AMD_IS_APU},
	{0x1002, 0x985B, PCI_ANY_ID, PCI_ANY_ID, 0, 0, CHIP_MULLINS|AMD_IS_MOBILITY|AMD_IS_APU},
	{0x1002, 0x985C, PCI_ANY_ID, PCI_ANY_ID, 0, 0, CHIP_MULLINS|AMD_IS_MOBILITY|AMD_IS_APU},
	{0x1002, 0x985D, PCI_ANY_ID, PCI_ANY_ID, 0, 0, CHIP_MULLINS|AMD_IS_MOBILITY|AMD_IS_APU},
	{0x1002, 0x985E, PCI_ANY_ID, PCI_ANY_ID, 0, 0, CHIP_MULLINS|AMD_IS_MOBILITY|AMD_IS_APU},
	{0x1002, 0x985F, PCI_ANY_ID, PCI_ANY_ID, 0, 0, CHIP_MULLINS|AMD_IS_MOBILITY|AMD_IS_APU},
#endif
	/* topaz */
	{0x1002, 0x6900, PCI_ANY_ID, PCI_ANY_ID, 0, 0, CHIP_TOPAZ},
	{0x1002, 0x6901, PCI_ANY_ID, PCI_ANY_ID, 0, 0, CHIP_TOPAZ},
	{0x1002, 0x6902, PCI_ANY_ID, PCI_ANY_ID, 0, 0, CHIP_TOPAZ},
	{0x1002, 0x6903, PCI_ANY_ID, PCI_ANY_ID, 0, 0, CHIP_TOPAZ},
	{0x1002, 0x6907, PCI_ANY_ID, PCI_ANY_ID, 0, 0, CHIP_TOPAZ},
	/* tonga */
	{0x1002, 0x6920, PCI_ANY_ID, PCI_ANY_ID, 0, 0, CHIP_TONGA},
	{0x1002, 0x6921, PCI_ANY_ID, PCI_ANY_ID, 0, 0, CHIP_TONGA},
	{0x1002, 0x6928, PCI_ANY_ID, PCI_ANY_ID, 0, 0, CHIP_TONGA},
	{0x1002, 0x6929, PCI_ANY_ID, PCI_ANY_ID, 0, 0, CHIP_TONGA},
	{0x1002, 0x692B, PCI_ANY_ID, PCI_ANY_ID, 0, 0, CHIP_TONGA},
	{0x1002, 0x692F, PCI_ANY_ID, PCI_ANY_ID, 0, 0, CHIP_TONGA},
	{0x1002, 0x6930, PCI_ANY_ID, PCI_ANY_ID, 0, 0, CHIP_TONGA},
	{0x1002, 0x6938, PCI_ANY_ID, PCI_ANY_ID, 0, 0, CHIP_TONGA},
	{0x1002, 0x6939, PCI_ANY_ID, PCI_ANY_ID, 0, 0, CHIP_TONGA},
	/* fiji */
	{0x1002, 0x7300, PCI_ANY_ID, PCI_ANY_ID, 0, 0, CHIP_FIJI},
	{0x1002, 0x730F, PCI_ANY_ID, PCI_ANY_ID, 0, 0, CHIP_FIJI},
	/* carrizo */
	{0x1002, 0x9870, PCI_ANY_ID, PCI_ANY_ID, 0, 0, CHIP_CARRIZO|AMD_IS_APU},
	{0x1002, 0x9874, PCI_ANY_ID, PCI_ANY_ID, 0, 0, CHIP_CARRIZO|AMD_IS_APU},
	{0x1002, 0x9875, PCI_ANY_ID, PCI_ANY_ID, 0, 0, CHIP_CARRIZO|AMD_IS_APU},
	{0x1002, 0x9876, PCI_ANY_ID, PCI_ANY_ID, 0, 0, CHIP_CARRIZO|AMD_IS_APU},
	{0x1002, 0x9877, PCI_ANY_ID, PCI_ANY_ID, 0, 0, CHIP_CARRIZO|AMD_IS_APU},
	/* stoney */
	{0x1002, 0x98E4, PCI_ANY_ID, PCI_ANY_ID, 0, 0, CHIP_STONEY|AMD_IS_APU},
	/* Polaris11 */
	{0x1002, 0x67E0, PCI_ANY_ID, PCI_ANY_ID, 0, 0, CHIP_POLARIS11},
	{0x1002, 0x67E3, PCI_ANY_ID, PCI_ANY_ID, 0, 0, CHIP_POLARIS11},
	{0x1002, 0x67E8, PCI_ANY_ID, PCI_ANY_ID, 0, 0, CHIP_POLARIS11},
	{0x1002, 0x67EB, PCI_ANY_ID, PCI_ANY_ID, 0, 0, CHIP_POLARIS11},
	{0x1002, 0x67EF, PCI_ANY_ID, PCI_ANY_ID, 0, 0, CHIP_POLARIS11},
	{0x1002, 0x67FF, PCI_ANY_ID, PCI_ANY_ID, 0, 0, CHIP_POLARIS11},
	{0x1002, 0x67E1, PCI_ANY_ID, PCI_ANY_ID, 0, 0, CHIP_POLARIS11},
	{0x1002, 0x67E7, PCI_ANY_ID, PCI_ANY_ID, 0, 0, CHIP_POLARIS11},
	{0x1002, 0x67E9, PCI_ANY_ID, PCI_ANY_ID, 0, 0, CHIP_POLARIS11},
	/* Polaris10 */
	{0x1002, 0x67C0, PCI_ANY_ID, PCI_ANY_ID, 0, 0, CHIP_POLARIS10},
	{0x1002, 0x67C1, PCI_ANY_ID, PCI_ANY_ID, 0, 0, CHIP_POLARIS10},
	{0x1002, 0x67C2, PCI_ANY_ID, PCI_ANY_ID, 0, 0, CHIP_POLARIS10},
	{0x1002, 0x67C4, PCI_ANY_ID, PCI_ANY_ID, 0, 0, CHIP_POLARIS10},
	{0x1002, 0x67C7, PCI_ANY_ID, PCI_ANY_ID, 0, 0, CHIP_POLARIS10},
	{0x1002, 0x67DF, PCI_ANY_ID, PCI_ANY_ID, 0, 0, CHIP_POLARIS10},
	{0x1002, 0x67C8, PCI_ANY_ID, PCI_ANY_ID, 0, 0, CHIP_POLARIS10},
	{0x1002, 0x67C9, PCI_ANY_ID, PCI_ANY_ID, 0, 0, CHIP_POLARIS10},
	{0x1002, 0x67CA, PCI_ANY_ID, PCI_ANY_ID, 0, 0, CHIP_POLARIS10},
	{0x1002, 0x67CC, PCI_ANY_ID, PCI_ANY_ID, 0, 0, CHIP_POLARIS10},
	{0x1002, 0x67CF, PCI_ANY_ID, PCI_ANY_ID, 0, 0, CHIP_POLARIS10},

	{0, 0, 0}
};

MODULE_DEVICE_TABLE(pci, pciidlist);

static struct drm_driver kms_driver;

static int amdgpu_kick_out_firmware_fb(struct pci_dev *pdev)
{
	struct apertures_struct *ap;
	bool primary = false;

	ap = alloc_apertures(1);
	if (!ap)
		return -ENOMEM;

	ap->ranges[0].base = pci_resource_start(pdev, 0);
	ap->ranges[0].size = pci_resource_len(pdev, 0);

#ifdef CONFIG_X86
	primary = pdev->resource[PCI_ROM_RESOURCE].flags & IORESOURCE_ROM_SHADOW;
#endif
	drm_fb_helper_remove_conflicting_framebuffers(ap, "amdgpudrmfb", primary);
	kfree(ap);

	return 0;
}

static int amdgpu_pci_probe(struct pci_dev *pdev,
			    const struct pci_device_id *ent)
{
	unsigned long flags = ent->driver_data;
	int ret;

	if ((flags & AMD_EXP_HW_SUPPORT) && !amdgpu_exp_hw_support) {
		DRM_INFO("This hardware requires experimental hardware support.\n"
			 "See modparam exp_hw_support\n");
		return -ENODEV;
	}

	/*
	 * Initialize amdkfd before starting radeon. If it was not loaded yet,
	 * defer radeon probing
	 */
	ret = amdgpu_amdkfd_init();
	if (ret == -EPROBE_DEFER)
		return ret;

	/* Get rid of things like offb */
	ret = amdgpu_kick_out_firmware_fb(pdev);
	if (ret)
		return ret;

	return drm_get_pci_dev(pdev, ent, &kms_driver);
}

static void
amdgpu_pci_remove(struct pci_dev *pdev)
{
	struct drm_device *dev = pci_get_drvdata(pdev);

	drm_put_dev(dev);
}

static void
amdgpu_pci_shutdown(struct pci_dev *pdev)
{
	/* if we are running in a VM, make sure the device
	 * torn down properly on reboot/shutdown.
	 * unfortunately we can't detect certain
	 * hypervisors so just do this all the time.
	 */
	amdgpu_pci_remove(pdev);
}

static int amdgpu_pmops_suspend(struct device *dev)
{
	struct pci_dev *pdev = to_pci_dev(dev);

	struct drm_device *drm_dev = pci_get_drvdata(pdev);
	return amdgpu_device_suspend(drm_dev, true, true);
}

static int amdgpu_pmops_resume(struct device *dev)
{
	struct pci_dev *pdev = to_pci_dev(dev);
	struct drm_device *drm_dev = pci_get_drvdata(pdev);

	/* GPU comes up enabled by the bios on resume */
	if (amdgpu_device_is_px(drm_dev)) {
		pm_runtime_disable(dev);
		pm_runtime_set_active(dev);
		pm_runtime_enable(dev);
	}

	return amdgpu_device_resume(drm_dev, true, true);
}

static int amdgpu_pmops_freeze(struct device *dev)
{
	struct pci_dev *pdev = to_pci_dev(dev);

	struct drm_device *drm_dev = pci_get_drvdata(pdev);
	return amdgpu_device_suspend(drm_dev, false, true);
}

static int amdgpu_pmops_thaw(struct device *dev)
{
	struct pci_dev *pdev = to_pci_dev(dev);

<<<<<<< HEAD
	struct drm_device *drm_dev = pci_get_drvdata(pdev);
	return amdgpu_device_resume(drm_dev, false, true);
}

static int amdgpu_pmops_poweroff(struct device *dev)
{
	struct pci_dev *pdev = to_pci_dev(dev);

	struct drm_device *drm_dev = pci_get_drvdata(pdev);
	return amdgpu_device_suspend(drm_dev, true, true);
}

static int amdgpu_pmops_restore(struct device *dev)
{
	struct pci_dev *pdev = to_pci_dev(dev);

	struct drm_device *drm_dev = pci_get_drvdata(pdev);
	return amdgpu_device_resume(drm_dev, false, true);
=======
	struct drm_device *drm_dev = pci_get_drvdata(pdev);
	return amdgpu_device_resume(drm_dev, false, true);
}

static int amdgpu_pmops_poweroff(struct device *dev)
{
	struct pci_dev *pdev = to_pci_dev(dev);

	struct drm_device *drm_dev = pci_get_drvdata(pdev);
	return amdgpu_device_suspend(drm_dev, true, true);
}

static int amdgpu_pmops_restore(struct device *dev)
{
	struct pci_dev *pdev = to_pci_dev(dev);

	struct drm_device *drm_dev = pci_get_drvdata(pdev);
	return amdgpu_device_resume(drm_dev, false, true);
>>>>>>> 0d5320fc
}

static int amdgpu_pmops_runtime_suspend(struct device *dev)
{
	struct pci_dev *pdev = to_pci_dev(dev);
	struct drm_device *drm_dev = pci_get_drvdata(pdev);
	int ret;

	if (!amdgpu_device_is_px(drm_dev)) {
		pm_runtime_forbid(dev);
		return -EBUSY;
	}

	drm_dev->switch_power_state = DRM_SWITCH_POWER_CHANGING;
	drm_kms_helper_poll_disable(drm_dev);
	vga_switcheroo_set_dynamic_switch(pdev, VGA_SWITCHEROO_OFF);

	ret = amdgpu_device_suspend(drm_dev, false, false);
	pci_save_state(pdev);
	pci_disable_device(pdev);
	pci_ignore_hotplug(pdev);
	if (amdgpu_is_atpx_hybrid())
		pci_set_power_state(pdev, PCI_D3cold);
	else if (!amdgpu_has_atpx_dgpu_power_cntl())
		pci_set_power_state(pdev, PCI_D3hot);
	drm_dev->switch_power_state = DRM_SWITCH_POWER_DYNAMIC_OFF;

	return 0;
}

static int amdgpu_pmops_runtime_resume(struct device *dev)
{
	struct pci_dev *pdev = to_pci_dev(dev);
	struct drm_device *drm_dev = pci_get_drvdata(pdev);
	int ret;

	if (!amdgpu_device_is_px(drm_dev))
		return -EINVAL;

	drm_dev->switch_power_state = DRM_SWITCH_POWER_CHANGING;

	if (amdgpu_is_atpx_hybrid() ||
	    !amdgpu_has_atpx_dgpu_power_cntl())
		pci_set_power_state(pdev, PCI_D0);
	pci_restore_state(pdev);
	ret = pci_enable_device(pdev);
	if (ret)
		return ret;
	pci_set_master(pdev);

	ret = amdgpu_device_resume(drm_dev, false, false);
	drm_kms_helper_poll_enable(drm_dev);
	vga_switcheroo_set_dynamic_switch(pdev, VGA_SWITCHEROO_ON);
	drm_dev->switch_power_state = DRM_SWITCH_POWER_ON;
	return 0;
}

static int amdgpu_pmops_runtime_idle(struct device *dev)
{
	struct pci_dev *pdev = to_pci_dev(dev);
	struct drm_device *drm_dev = pci_get_drvdata(pdev);
	struct drm_crtc *crtc;

	if (!amdgpu_device_is_px(drm_dev)) {
		pm_runtime_forbid(dev);
		return -EBUSY;
	}

	list_for_each_entry(crtc, &drm_dev->mode_config.crtc_list, head) {
		if (crtc->enabled) {
			DRM_DEBUG_DRIVER("failing to power off - crtc active\n");
			return -EBUSY;
		}
	}

	pm_runtime_mark_last_busy(dev);
	pm_runtime_autosuspend(dev);
	/* we don't want the main rpm_idle to call suspend - we want to autosuspend */
	return 1;
}

long amdgpu_drm_ioctl(struct file *filp,
		      unsigned int cmd, unsigned long arg)
{
	struct drm_file *file_priv = filp->private_data;
	struct drm_device *dev;
	long ret;
	dev = file_priv->minor->dev;
	ret = pm_runtime_get_sync(dev->dev);
	if (ret < 0)
		return ret;

	ret = drm_ioctl(filp, cmd, arg);

	pm_runtime_mark_last_busy(dev->dev);
	pm_runtime_put_autosuspend(dev->dev);
	return ret;
}

static const struct dev_pm_ops amdgpu_pm_ops = {
	.suspend = amdgpu_pmops_suspend,
	.resume = amdgpu_pmops_resume,
	.freeze = amdgpu_pmops_freeze,
	.thaw = amdgpu_pmops_thaw,
	.poweroff = amdgpu_pmops_poweroff,
	.restore = amdgpu_pmops_restore,
	.runtime_suspend = amdgpu_pmops_runtime_suspend,
	.runtime_resume = amdgpu_pmops_runtime_resume,
	.runtime_idle = amdgpu_pmops_runtime_idle,
};

static const struct file_operations amdgpu_driver_kms_fops = {
	.owner = THIS_MODULE,
	.open = drm_open,
	.release = drm_release,
	.unlocked_ioctl = amdgpu_drm_ioctl,
	.mmap = amdgpu_mmap,
	.poll = drm_poll,
	.read = drm_read,
#ifdef CONFIG_COMPAT
	.compat_ioctl = amdgpu_kms_compat_ioctl,
#endif
};

static struct drm_driver kms_driver = {
	.driver_features =
	    DRIVER_USE_AGP |
	    DRIVER_HAVE_IRQ | DRIVER_IRQ_SHARED | DRIVER_GEM |
	    DRIVER_PRIME | DRIVER_RENDER | DRIVER_MODESET,
	.dev_priv_size = 0,
	.load = amdgpu_driver_load_kms,
	.open = amdgpu_driver_open_kms,
	.preclose = amdgpu_driver_preclose_kms,
	.postclose = amdgpu_driver_postclose_kms,
	.lastclose = amdgpu_driver_lastclose_kms,
	.set_busid = drm_pci_set_busid,
	.unload = amdgpu_driver_unload_kms,
	.get_vblank_counter = amdgpu_get_vblank_counter_kms,
	.enable_vblank = amdgpu_enable_vblank_kms,
	.disable_vblank = amdgpu_disable_vblank_kms,
	.get_vblank_timestamp = amdgpu_get_vblank_timestamp_kms,
	.get_scanout_position = amdgpu_get_crtc_scanoutpos,
#if defined(CONFIG_DEBUG_FS)
	.debugfs_init = amdgpu_debugfs_init,
	.debugfs_cleanup = amdgpu_debugfs_cleanup,
#endif
	.irq_preinstall = amdgpu_irq_preinstall,
	.irq_postinstall = amdgpu_irq_postinstall,
	.irq_uninstall = amdgpu_irq_uninstall,
	.irq_handler = amdgpu_irq_handler,
	.ioctls = amdgpu_ioctls_kms,
	.gem_free_object_unlocked = amdgpu_gem_object_free,
	.gem_open_object = amdgpu_gem_object_open,
	.gem_close_object = amdgpu_gem_object_close,
	.dumb_create = amdgpu_mode_dumb_create,
	.dumb_map_offset = amdgpu_mode_dumb_mmap,
	.dumb_destroy = drm_gem_dumb_destroy,
	.fops = &amdgpu_driver_kms_fops,

	.prime_handle_to_fd = drm_gem_prime_handle_to_fd,
	.prime_fd_to_handle = drm_gem_prime_fd_to_handle,
	.gem_prime_export = amdgpu_gem_prime_export,
	.gem_prime_import = drm_gem_prime_import,
	.gem_prime_pin = amdgpu_gem_prime_pin,
	.gem_prime_unpin = amdgpu_gem_prime_unpin,
	.gem_prime_res_obj = amdgpu_gem_prime_res_obj,
	.gem_prime_get_sg_table = amdgpu_gem_prime_get_sg_table,
	.gem_prime_import_sg_table = amdgpu_gem_prime_import_sg_table,
	.gem_prime_vmap = amdgpu_gem_prime_vmap,
	.gem_prime_vunmap = amdgpu_gem_prime_vunmap,

	.name = DRIVER_NAME,
	.desc = DRIVER_DESC,
	.date = DRIVER_DATE,
	.major = KMS_DRIVER_MAJOR,
	.minor = KMS_DRIVER_MINOR,
	.patchlevel = KMS_DRIVER_PATCHLEVEL,
};

static struct drm_driver *driver;
static struct pci_driver *pdriver;

static struct pci_driver amdgpu_kms_pci_driver = {
	.name = DRIVER_NAME,
	.id_table = pciidlist,
	.probe = amdgpu_pci_probe,
	.remove = amdgpu_pci_remove,
	.shutdown = amdgpu_pci_shutdown,
	.driver.pm = &amdgpu_pm_ops,
};



static int __init amdgpu_init(void)
{
	int r;

	r = amdgpu_sync_init();
	if (r)
		goto error_sync;

	r = amdgpu_fence_slab_init();
	if (r)
		goto error_fence;

	r = amd_sched_fence_slab_init();
	if (r)
		goto error_sched;

	if (vgacon_text_force()) {
		DRM_ERROR("VGACON disables amdgpu kernel modesetting.\n");
		return -EINVAL;
	}
	DRM_INFO("amdgpu kernel modesetting enabled.\n");
	driver = &kms_driver;
	pdriver = &amdgpu_kms_pci_driver;
	driver->num_ioctls = amdgpu_max_kms_ioctl;
	amdgpu_register_atpx_handler();
	/* let modprobe override vga console setting */
	return drm_pci_init(driver, pdriver);

error_sched:
	amdgpu_fence_slab_fini();

error_fence:
	amdgpu_sync_fini();

error_sync:
	return r;
}

static void __exit amdgpu_exit(void)
{
	amdgpu_amdkfd_fini();
	drm_pci_exit(driver, pdriver);
	amdgpu_unregister_atpx_handler();
	amdgpu_sync_fini();
	amd_sched_fence_slab_fini();
	amdgpu_fence_slab_fini();
}

module_init(amdgpu_init);
module_exit(amdgpu_exit);

MODULE_AUTHOR(DRIVER_AUTHOR);
MODULE_DESCRIPTION(DRIVER_DESC);
MODULE_LICENSE("GPL and additional rights");<|MERGE_RESOLUTION|>--- conflicted
+++ resolved
@@ -58,16 +58,10 @@
  * - 3.6.0 - kmd involves use CONTEXT_CONTROL in ring buffer.
  * - 3.7.0 - Add support for VCE clock list packet
  * - 3.8.0 - Add support raster config init in the kernel
-<<<<<<< HEAD
- */
-#define KMS_DRIVER_MAJOR	3
-#define KMS_DRIVER_MINOR	8
-=======
  * - 3.9.0 - Add support for memory query info about VRAM and GTT.
  */
 #define KMS_DRIVER_MAJOR	3
 #define KMS_DRIVER_MINOR	9
->>>>>>> 0d5320fc
 #define KMS_DRIVER_PATCHLEVEL	0
 
 int amdgpu_vram_limit = 0;
@@ -212,12 +206,8 @@
 MODULE_PARM_DESC(disable_cu, "Disable CUs (se.sh.cu,...)");
 module_param_named(disable_cu, amdgpu_disable_cu, charp, 0444);
 
-<<<<<<< HEAD
-MODULE_PARM_DESC(virtual_display, "Enable virtual display feature (the virtual_display will be set like xxxx:xx:xx.x;xxxx:xx:xx.x)");
-=======
 MODULE_PARM_DESC(virtual_display,
 		 "Enable virtual display feature (the virtual_display will be set like xxxx:xx:xx.x,x;xxxx:xx:xx.x,x)");
->>>>>>> 0d5320fc
 module_param_named(virtual_display, amdgpu_virtual_display, charp, 0444);
 
 static const struct pci_device_id pciidlist[] = {
@@ -539,7 +529,6 @@
 {
 	struct pci_dev *pdev = to_pci_dev(dev);
 
-<<<<<<< HEAD
 	struct drm_device *drm_dev = pci_get_drvdata(pdev);
 	return amdgpu_device_resume(drm_dev, false, true);
 }
@@ -558,26 +547,6 @@
 
 	struct drm_device *drm_dev = pci_get_drvdata(pdev);
 	return amdgpu_device_resume(drm_dev, false, true);
-=======
-	struct drm_device *drm_dev = pci_get_drvdata(pdev);
-	return amdgpu_device_resume(drm_dev, false, true);
-}
-
-static int amdgpu_pmops_poweroff(struct device *dev)
-{
-	struct pci_dev *pdev = to_pci_dev(dev);
-
-	struct drm_device *drm_dev = pci_get_drvdata(pdev);
-	return amdgpu_device_suspend(drm_dev, true, true);
-}
-
-static int amdgpu_pmops_restore(struct device *dev)
-{
-	struct pci_dev *pdev = to_pci_dev(dev);
-
-	struct drm_device *drm_dev = pci_get_drvdata(pdev);
-	return amdgpu_device_resume(drm_dev, false, true);
->>>>>>> 0d5320fc
 }
 
 static int amdgpu_pmops_runtime_suspend(struct device *dev)
