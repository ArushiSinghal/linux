/*
 * Copyright 2014 Advanced Micro Devices, Inc.
 *
 * Permission is hereby granted, free of charge, to any person obtaining a
 * copy of this software and associated documentation files (the "Software"),
 * to deal in the Software without restriction, including without limitation
 * the rights to use, copy, modify, merge, publish, distribute, sublicense,
 * and/or sell copies of the Software, and to permit persons to whom the
 * Software is furnished to do so, subject to the following conditions:
 *
 * The above copyright notice and this permission notice shall be included in
 * all copies or substantial portions of the Software.
 *
 * THE SOFTWARE IS PROVIDED "AS IS", WITHOUT WARRANTY OF ANY KIND, EXPRESS OR
 * IMPLIED, INCLUDING BUT NOT LIMITED TO THE WARRANTIES OF MERCHANTABILITY,
 * FITNESS FOR A PARTICULAR PURPOSE AND NONINFRINGEMENT.  IN NO EVENT SHALL
 * THE COPYRIGHT HOLDER(S) OR AUTHOR(S) BE LIABLE FOR ANY CLAIM, DAMAGES OR
 * OTHER LIABILITY, WHETHER IN AN ACTION OF CONTRACT, TORT OR OTHERWISE,
 * ARISING FROM, OUT OF OR IN CONNECTION WITH THE SOFTWARE OR THE USE OR
 * OTHER DEALINGS IN THE SOFTWARE.
 *
 */
#include "drmP.h"
#include "amdgpu.h"
#include "amdgpu_pm.h"
#include "amdgpu_i2c.h"
#include "cikd.h"
#include "atom.h"
#include "amdgpu_atombios.h"
#include "atombios_crtc.h"
#include "atombios_encoders.h"
#include "amdgpu_pll.h"
#include "amdgpu_connectors.h"
#include "dce_v8_0.h"

#include "dce/dce_8_0_d.h"
#include "dce/dce_8_0_sh_mask.h"

#include "gca/gfx_7_2_enum.h"

#include "gmc/gmc_7_1_d.h"
#include "gmc/gmc_7_1_sh_mask.h"

#include "oss/oss_2_0_d.h"
#include "oss/oss_2_0_sh_mask.h"

static void dce_v8_0_set_display_funcs(struct amdgpu_device *adev);
static void dce_v8_0_set_irq_funcs(struct amdgpu_device *adev);

static const u32 crtc_offsets[6] =
{
	CRTC0_REGISTER_OFFSET,
	CRTC1_REGISTER_OFFSET,
	CRTC2_REGISTER_OFFSET,
	CRTC3_REGISTER_OFFSET,
	CRTC4_REGISTER_OFFSET,
	CRTC5_REGISTER_OFFSET
};

static const u32 hpd_offsets[] =
{
	HPD0_REGISTER_OFFSET,
	HPD1_REGISTER_OFFSET,
	HPD2_REGISTER_OFFSET,
	HPD3_REGISTER_OFFSET,
	HPD4_REGISTER_OFFSET,
	HPD5_REGISTER_OFFSET
};

static const uint32_t dig_offsets[] = {
	CRTC0_REGISTER_OFFSET,
	CRTC1_REGISTER_OFFSET,
	CRTC2_REGISTER_OFFSET,
	CRTC3_REGISTER_OFFSET,
	CRTC4_REGISTER_OFFSET,
	CRTC5_REGISTER_OFFSET,
	(0x13830 - 0x7030) >> 2,
};

static const struct {
	uint32_t	reg;
	uint32_t	vblank;
	uint32_t	vline;
	uint32_t	hpd;

} interrupt_status_offsets[6] = { {
	.reg = mmDISP_INTERRUPT_STATUS,
	.vblank = DISP_INTERRUPT_STATUS__LB_D1_VBLANK_INTERRUPT_MASK,
	.vline = DISP_INTERRUPT_STATUS__LB_D1_VLINE_INTERRUPT_MASK,
	.hpd = DISP_INTERRUPT_STATUS__DC_HPD1_INTERRUPT_MASK
}, {
	.reg = mmDISP_INTERRUPT_STATUS_CONTINUE,
	.vblank = DISP_INTERRUPT_STATUS_CONTINUE__LB_D2_VBLANK_INTERRUPT_MASK,
	.vline = DISP_INTERRUPT_STATUS_CONTINUE__LB_D2_VLINE_INTERRUPT_MASK,
	.hpd = DISP_INTERRUPT_STATUS_CONTINUE__DC_HPD2_INTERRUPT_MASK
}, {
	.reg = mmDISP_INTERRUPT_STATUS_CONTINUE2,
	.vblank = DISP_INTERRUPT_STATUS_CONTINUE2__LB_D3_VBLANK_INTERRUPT_MASK,
	.vline = DISP_INTERRUPT_STATUS_CONTINUE2__LB_D3_VLINE_INTERRUPT_MASK,
	.hpd = DISP_INTERRUPT_STATUS_CONTINUE2__DC_HPD3_INTERRUPT_MASK
}, {
	.reg = mmDISP_INTERRUPT_STATUS_CONTINUE3,
	.vblank = DISP_INTERRUPT_STATUS_CONTINUE3__LB_D4_VBLANK_INTERRUPT_MASK,
	.vline = DISP_INTERRUPT_STATUS_CONTINUE3__LB_D4_VLINE_INTERRUPT_MASK,
	.hpd = DISP_INTERRUPT_STATUS_CONTINUE3__DC_HPD4_INTERRUPT_MASK
}, {
	.reg = mmDISP_INTERRUPT_STATUS_CONTINUE4,
	.vblank = DISP_INTERRUPT_STATUS_CONTINUE4__LB_D5_VBLANK_INTERRUPT_MASK,
	.vline = DISP_INTERRUPT_STATUS_CONTINUE4__LB_D5_VLINE_INTERRUPT_MASK,
	.hpd = DISP_INTERRUPT_STATUS_CONTINUE4__DC_HPD5_INTERRUPT_MASK
}, {
	.reg = mmDISP_INTERRUPT_STATUS_CONTINUE5,
	.vblank = DISP_INTERRUPT_STATUS_CONTINUE5__LB_D6_VBLANK_INTERRUPT_MASK,
	.vline = DISP_INTERRUPT_STATUS_CONTINUE5__LB_D6_VLINE_INTERRUPT_MASK,
	.hpd = DISP_INTERRUPT_STATUS_CONTINUE5__DC_HPD6_INTERRUPT_MASK
} };

static u32 dce_v8_0_audio_endpt_rreg(struct amdgpu_device *adev,
				     u32 block_offset, u32 reg)
{
	unsigned long flags;
	u32 r;

	spin_lock_irqsave(&adev->audio_endpt_idx_lock, flags);
	WREG32(mmAZALIA_F0_CODEC_ENDPOINT_INDEX + block_offset, reg);
	r = RREG32(mmAZALIA_F0_CODEC_ENDPOINT_DATA + block_offset);
	spin_unlock_irqrestore(&adev->audio_endpt_idx_lock, flags);

	return r;
}

static void dce_v8_0_audio_endpt_wreg(struct amdgpu_device *adev,
				      u32 block_offset, u32 reg, u32 v)
{
	unsigned long flags;

	spin_lock_irqsave(&adev->audio_endpt_idx_lock, flags);
	WREG32(mmAZALIA_F0_CODEC_ENDPOINT_INDEX + block_offset, reg);
	WREG32(mmAZALIA_F0_CODEC_ENDPOINT_DATA + block_offset, v);
	spin_unlock_irqrestore(&adev->audio_endpt_idx_lock, flags);
}

static bool dce_v8_0_is_in_vblank(struct amdgpu_device *adev, int crtc)
{
	if (RREG32(mmCRTC_STATUS + crtc_offsets[crtc]) &
			CRTC_V_BLANK_START_END__CRTC_V_BLANK_START_MASK)
		return true;
	else
		return false;
}

static bool dce_v8_0_is_counter_moving(struct amdgpu_device *adev, int crtc)
{
	u32 pos1, pos2;

	pos1 = RREG32(mmCRTC_STATUS_POSITION + crtc_offsets[crtc]);
	pos2 = RREG32(mmCRTC_STATUS_POSITION + crtc_offsets[crtc]);

	if (pos1 != pos2)
		return true;
	else
		return false;
}

/**
 * dce_v8_0_vblank_wait - vblank wait asic callback.
 *
 * @adev: amdgpu_device pointer
 * @crtc: crtc to wait for vblank on
 *
 * Wait for vblank on the requested crtc (evergreen+).
 */
static void dce_v8_0_vblank_wait(struct amdgpu_device *adev, int crtc)
{
	unsigned i = 100;

	if (crtc >= adev->mode_info.num_crtc)
		return;

	if (!(RREG32(mmCRTC_CONTROL + crtc_offsets[crtc]) & CRTC_CONTROL__CRTC_MASTER_EN_MASK))
		return;

	/* depending on when we hit vblank, we may be close to active; if so,
	 * wait for another frame.
	 */
	while (dce_v8_0_is_in_vblank(adev, crtc)) {
		if (i++ == 100) {
			i = 0;
			if (!dce_v8_0_is_counter_moving(adev, crtc))
				break;
		}
	}

	while (!dce_v8_0_is_in_vblank(adev, crtc)) {
		if (i++ == 100) {
			i = 0;
			if (!dce_v8_0_is_counter_moving(adev, crtc))
				break;
		}
	}
}

static u32 dce_v8_0_vblank_get_counter(struct amdgpu_device *adev, int crtc)
{
	if (crtc >= adev->mode_info.num_crtc)
		return 0;
	else
		return RREG32(mmCRTC_STATUS_FRAME_COUNT + crtc_offsets[crtc]);
}

static void dce_v8_0_pageflip_interrupt_init(struct amdgpu_device *adev)
{
	unsigned i;

	/* Enable pflip interrupts */
	for (i = 0; i < adev->mode_info.num_crtc; i++)
		amdgpu_irq_get(adev, &adev->pageflip_irq, i);
}

static void dce_v8_0_pageflip_interrupt_fini(struct amdgpu_device *adev)
{
	unsigned i;

	/* Disable pflip interrupts */
	for (i = 0; i < adev->mode_info.num_crtc; i++)
		amdgpu_irq_put(adev, &adev->pageflip_irq, i);
}

/**
 * dce_v8_0_page_flip - pageflip callback.
 *
 * @adev: amdgpu_device pointer
 * @crtc_id: crtc to cleanup pageflip on
 * @crtc_base: new address of the crtc (GPU MC address)
 *
 * Triggers the actual pageflip by updating the primary
 * surface base address.
 */
static void dce_v8_0_page_flip(struct amdgpu_device *adev,
			       int crtc_id, u64 crtc_base, bool async)
{
	struct amdgpu_crtc *amdgpu_crtc = adev->mode_info.crtcs[crtc_id];

	/* flip at hsync for async, default is vsync */
	WREG32(mmGRPH_FLIP_CONTROL + amdgpu_crtc->crtc_offset, async ?
	       GRPH_FLIP_CONTROL__GRPH_SURFACE_UPDATE_H_RETRACE_EN_MASK : 0);
	/* update the primary scanout addresses */
	WREG32(mmGRPH_PRIMARY_SURFACE_ADDRESS_HIGH + amdgpu_crtc->crtc_offset,
	       upper_32_bits(crtc_base));
	/* writing to the low address triggers the update */
	WREG32(mmGRPH_PRIMARY_SURFACE_ADDRESS + amdgpu_crtc->crtc_offset,
	       lower_32_bits(crtc_base));
	/* post the write */
	RREG32(mmGRPH_PRIMARY_SURFACE_ADDRESS + amdgpu_crtc->crtc_offset);
}

static int dce_v8_0_crtc_get_scanoutpos(struct amdgpu_device *adev, int crtc,
					u32 *vbl, u32 *position)
{
	if ((crtc < 0) || (crtc >= adev->mode_info.num_crtc))
		return -EINVAL;

	*vbl = RREG32(mmCRTC_V_BLANK_START_END + crtc_offsets[crtc]);
	*position = RREG32(mmCRTC_STATUS_POSITION + crtc_offsets[crtc]);

	return 0;
}

/**
 * dce_v8_0_hpd_sense - hpd sense callback.
 *
 * @adev: amdgpu_device pointer
 * @hpd: hpd (hotplug detect) pin
 *
 * Checks if a digital monitor is connected (evergreen+).
 * Returns true if connected, false if not connected.
 */
static bool dce_v8_0_hpd_sense(struct amdgpu_device *adev,
			       enum amdgpu_hpd_id hpd)
{
	bool connected = false;

	if (hpd >= adev->mode_info.num_hpd)
		return connected;

	if (RREG32(mmDC_HPD1_INT_STATUS + hpd_offsets[hpd]) &
	    DC_HPD1_INT_STATUS__DC_HPD1_SENSE_MASK)
		connected = true;

	return connected;
}

/**
 * dce_v8_0_hpd_set_polarity - hpd set polarity callback.
 *
 * @adev: amdgpu_device pointer
 * @hpd: hpd (hotplug detect) pin
 *
 * Set the polarity of the hpd pin (evergreen+).
 */
static void dce_v8_0_hpd_set_polarity(struct amdgpu_device *adev,
				      enum amdgpu_hpd_id hpd)
{
	u32 tmp;
	bool connected = dce_v8_0_hpd_sense(adev, hpd);

	if (hpd >= adev->mode_info.num_hpd)
		return;

	tmp = RREG32(mmDC_HPD1_INT_CONTROL + hpd_offsets[hpd]);
	if (connected)
		tmp &= ~DC_HPD1_INT_CONTROL__DC_HPD1_INT_POLARITY_MASK;
	else
		tmp |= DC_HPD1_INT_CONTROL__DC_HPD1_INT_POLARITY_MASK;
	WREG32(mmDC_HPD1_INT_CONTROL + hpd_offsets[hpd], tmp);
}

/**
 * dce_v8_0_hpd_init - hpd setup callback.
 *
 * @adev: amdgpu_device pointer
 *
 * Setup the hpd pins used by the card (evergreen+).
 * Enable the pin, set the polarity, and enable the hpd interrupts.
 */
static void dce_v8_0_hpd_init(struct amdgpu_device *adev)
{
	struct drm_device *dev = adev->ddev;
	struct drm_connector *connector;
	u32 tmp;

	list_for_each_entry(connector, &dev->mode_config.connector_list, head) {
		struct amdgpu_connector *amdgpu_connector = to_amdgpu_connector(connector);

<<<<<<< HEAD
		switch (amdgpu_connector->hpd.hpd) {
		case AMDGPU_HPD_1:
			WREG32(mmDC_HPD1_CONTROL, tmp);
			break;
		case AMDGPU_HPD_2:
			WREG32(mmDC_HPD2_CONTROL, tmp);
			break;
		case AMDGPU_HPD_3:
			WREG32(mmDC_HPD3_CONTROL, tmp);
			break;
		case AMDGPU_HPD_4:
			WREG32(mmDC_HPD4_CONTROL, tmp);
			break;
		case AMDGPU_HPD_5:
			WREG32(mmDC_HPD5_CONTROL, tmp);
			break;
		case AMDGPU_HPD_6:
			WREG32(mmDC_HPD6_CONTROL, tmp);
			break;
		default:
			break;
		}
=======
		if (amdgpu_connector->hpd.hpd >= adev->mode_info.num_hpd)
			continue;

		tmp = RREG32(mmDC_HPD1_CONTROL + hpd_offsets[amdgpu_connector->hpd.hpd]);
		tmp |= DC_HPD1_CONTROL__DC_HPD1_EN_MASK;
		WREG32(mmDC_HPD1_CONTROL + hpd_offsets[amdgpu_connector->hpd.hpd], tmp);
>>>>>>> 7625e052

		if (connector->connector_type == DRM_MODE_CONNECTOR_eDP ||
		    connector->connector_type == DRM_MODE_CONNECTOR_LVDS) {
			/* don't try to enable hpd on eDP or LVDS avoid breaking the
			 * aux dp channel on imac and help (but not completely fix)
			 * https://bugzilla.redhat.com/show_bug.cgi?id=726143
			 * also avoid interrupt storms during dpms.
			 */
<<<<<<< HEAD
			u32 dc_hpd_int_cntl_reg, dc_hpd_int_cntl;

			switch (amdgpu_connector->hpd.hpd) {
			case AMDGPU_HPD_1:
				dc_hpd_int_cntl_reg = mmDC_HPD1_INT_CONTROL;
				break;
			case AMDGPU_HPD_2:
				dc_hpd_int_cntl_reg = mmDC_HPD2_INT_CONTROL;
				break;
			case AMDGPU_HPD_3:
				dc_hpd_int_cntl_reg = mmDC_HPD3_INT_CONTROL;
				break;
			case AMDGPU_HPD_4:
				dc_hpd_int_cntl_reg = mmDC_HPD4_INT_CONTROL;
				break;
			case AMDGPU_HPD_5:
				dc_hpd_int_cntl_reg = mmDC_HPD5_INT_CONTROL;
				break;
			case AMDGPU_HPD_6:
				dc_hpd_int_cntl_reg = mmDC_HPD6_INT_CONTROL;
				break;
			default:
				continue;
			}

			dc_hpd_int_cntl = RREG32(dc_hpd_int_cntl_reg);
			dc_hpd_int_cntl &= ~DC_HPD1_INT_CONTROL__DC_HPD1_INT_EN_MASK;
			WREG32(dc_hpd_int_cntl_reg, dc_hpd_int_cntl);
=======
			tmp = RREG32(mmDC_HPD1_INT_CONTROL + hpd_offsets[amdgpu_connector->hpd.hpd]);
			tmp &= ~DC_HPD1_INT_CONTROL__DC_HPD1_INT_EN_MASK;
			WREG32(mmDC_HPD1_INT_CONTROL + hpd_offsets[amdgpu_connector->hpd.hpd], tmp);
>>>>>>> 7625e052
			continue;
		}

		dce_v8_0_hpd_set_polarity(adev, amdgpu_connector->hpd.hpd);
		amdgpu_irq_get(adev, &adev->hpd_irq, amdgpu_connector->hpd.hpd);
	}
}

/**
 * dce_v8_0_hpd_fini - hpd tear down callback.
 *
 * @adev: amdgpu_device pointer
 *
 * Tear down the hpd pins used by the card (evergreen+).
 * Disable the hpd interrupts.
 */
static void dce_v8_0_hpd_fini(struct amdgpu_device *adev)
{
	struct drm_device *dev = adev->ddev;
	struct drm_connector *connector;
	u32 tmp;

	list_for_each_entry(connector, &dev->mode_config.connector_list, head) {
		struct amdgpu_connector *amdgpu_connector = to_amdgpu_connector(connector);

		if (amdgpu_connector->hpd.hpd >= adev->mode_info.num_hpd)
			continue;

		tmp = RREG32(mmDC_HPD1_CONTROL + hpd_offsets[amdgpu_connector->hpd.hpd]);
		tmp &= ~DC_HPD1_CONTROL__DC_HPD1_EN_MASK;
		WREG32(mmDC_HPD1_CONTROL + hpd_offsets[amdgpu_connector->hpd.hpd], 0);

		amdgpu_irq_put(adev, &adev->hpd_irq, amdgpu_connector->hpd.hpd);
	}
}

static u32 dce_v8_0_hpd_get_gpio_reg(struct amdgpu_device *adev)
{
	return mmDC_GPIO_HPD_A;
}

static bool dce_v8_0_is_display_hung(struct amdgpu_device *adev)
{
	u32 crtc_hung = 0;
	u32 crtc_status[6];
	u32 i, j, tmp;

	for (i = 0; i < adev->mode_info.num_crtc; i++) {
		if (RREG32(mmCRTC_CONTROL + crtc_offsets[i]) & CRTC_CONTROL__CRTC_MASTER_EN_MASK) {
			crtc_status[i] = RREG32(mmCRTC_STATUS_HV_COUNT + crtc_offsets[i]);
			crtc_hung |= (1 << i);
		}
	}

	for (j = 0; j < 10; j++) {
		for (i = 0; i < adev->mode_info.num_crtc; i++) {
			if (crtc_hung & (1 << i)) {
				tmp = RREG32(mmCRTC_STATUS_HV_COUNT + crtc_offsets[i]);
				if (tmp != crtc_status[i])
					crtc_hung &= ~(1 << i);
			}
		}
		if (crtc_hung == 0)
			return false;
		udelay(100);
	}

	return true;
}

static void dce_v8_0_stop_mc_access(struct amdgpu_device *adev,
				    struct amdgpu_mode_mc_save *save)
{
	u32 crtc_enabled, tmp;
	int i;

	save->vga_render_control = RREG32(mmVGA_RENDER_CONTROL);
	save->vga_hdp_control = RREG32(mmVGA_HDP_CONTROL);

	/* disable VGA render */
	tmp = RREG32(mmVGA_RENDER_CONTROL);
	tmp = REG_SET_FIELD(tmp, VGA_RENDER_CONTROL, VGA_VSTATUS_CNTL, 0);
	WREG32(mmVGA_RENDER_CONTROL, tmp);

	/* blank the display controllers */
	for (i = 0; i < adev->mode_info.num_crtc; i++) {
		crtc_enabled = REG_GET_FIELD(RREG32(mmCRTC_CONTROL + crtc_offsets[i]),
					     CRTC_CONTROL, CRTC_MASTER_EN);
		if (crtc_enabled) {
#if 1
			save->crtc_enabled[i] = true;
			tmp = RREG32(mmCRTC_BLANK_CONTROL + crtc_offsets[i]);
			if (REG_GET_FIELD(tmp, CRTC_BLANK_CONTROL, CRTC_BLANK_DATA_EN) == 0) {
				/*it is correct only for RGB ; black is 0*/
				WREG32(mmCRTC_BLANK_DATA_COLOR + crtc_offsets[i], 0);
				tmp = REG_SET_FIELD(tmp, CRTC_BLANK_CONTROL, CRTC_BLANK_DATA_EN, 1);
				WREG32(mmCRTC_BLANK_CONTROL + crtc_offsets[i], tmp);
			}
			mdelay(20);
#else
			/* XXX this is a hack to avoid strange behavior with EFI on certain systems */
			WREG32(mmCRTC_UPDATE_LOCK + crtc_offsets[i], 1);
			tmp = RREG32(mmCRTC_CONTROL + crtc_offsets[i]);
			tmp = REG_SET_FIELD(tmp, CRTC_CONTROL, CRTC_MASTER_EN, 0);
			WREG32(mmCRTC_CONTROL + crtc_offsets[i], tmp);
			WREG32(mmCRTC_UPDATE_LOCK + crtc_offsets[i], 0);
			save->crtc_enabled[i] = false;
			/* ***** */
#endif
		} else {
			save->crtc_enabled[i] = false;
		}
	}
}

static void dce_v8_0_resume_mc_access(struct amdgpu_device *adev,
				      struct amdgpu_mode_mc_save *save)
{
	u32 tmp;
	int i;

	/* update crtc base addresses */
	for (i = 0; i < adev->mode_info.num_crtc; i++) {
		WREG32(mmGRPH_PRIMARY_SURFACE_ADDRESS_HIGH + crtc_offsets[i],
		       upper_32_bits(adev->mc.vram_start));
		WREG32(mmGRPH_PRIMARY_SURFACE_ADDRESS + crtc_offsets[i],
		       (u32)adev->mc.vram_start);

		if (save->crtc_enabled[i]) {
			tmp = RREG32(mmCRTC_BLANK_CONTROL + crtc_offsets[i]);
			tmp = REG_SET_FIELD(tmp, CRTC_BLANK_CONTROL, CRTC_BLANK_DATA_EN, 0);
			WREG32(mmCRTC_BLANK_CONTROL + crtc_offsets[i], tmp);
		}
		mdelay(20);
	}

	WREG32(mmVGA_MEMORY_BASE_ADDRESS_HIGH, upper_32_bits(adev->mc.vram_start));
	WREG32(mmVGA_MEMORY_BASE_ADDRESS, lower_32_bits(adev->mc.vram_start));

	/* Unlock vga access */
	WREG32(mmVGA_HDP_CONTROL, save->vga_hdp_control);
	mdelay(1);
	WREG32(mmVGA_RENDER_CONTROL, save->vga_render_control);
}

static void dce_v8_0_set_vga_render_state(struct amdgpu_device *adev,
					  bool render)
{
	u32 tmp;

	/* Lockout access through VGA aperture*/
	tmp = RREG32(mmVGA_HDP_CONTROL);
	if (render)
		tmp = REG_SET_FIELD(tmp, VGA_HDP_CONTROL, VGA_MEMORY_DISABLE, 0);
	else
		tmp = REG_SET_FIELD(tmp, VGA_HDP_CONTROL, VGA_MEMORY_DISABLE, 1);
	WREG32(mmVGA_HDP_CONTROL, tmp);

	/* disable VGA render */
	tmp = RREG32(mmVGA_RENDER_CONTROL);
	if (render)
		tmp = REG_SET_FIELD(tmp, VGA_RENDER_CONTROL, VGA_VSTATUS_CNTL, 1);
	else
		tmp = REG_SET_FIELD(tmp, VGA_RENDER_CONTROL, VGA_VSTATUS_CNTL, 0);
	WREG32(mmVGA_RENDER_CONTROL, tmp);
}

static int dce_v8_0_get_num_crtc(struct amdgpu_device *adev)
{
	int num_crtc = 0;

	switch (adev->asic_type) {
	case CHIP_BONAIRE:
	case CHIP_HAWAII:
		num_crtc = 6;
		break;
	case CHIP_KAVERI:
		num_crtc = 4;
		break;
	case CHIP_KABINI:
	case CHIP_MULLINS:
		num_crtc = 2;
		break;
	default:
		num_crtc = 0;
	}
	return num_crtc;
}

void dce_v8_0_disable_dce(struct amdgpu_device *adev)
{
	/*Disable VGA render and enabled crtc, if has DCE engine*/
	if (amdgpu_atombios_has_dce_engine_info(adev)) {
		u32 tmp;
		int crtc_enabled, i;

		dce_v8_0_set_vga_render_state(adev, false);

		/*Disable crtc*/
		for (i = 0; i < dce_v8_0_get_num_crtc(adev); i++) {
			crtc_enabled = REG_GET_FIELD(RREG32(mmCRTC_CONTROL + crtc_offsets[i]),
									 CRTC_CONTROL, CRTC_MASTER_EN);
			if (crtc_enabled) {
				WREG32(mmCRTC_UPDATE_LOCK + crtc_offsets[i], 1);
				tmp = RREG32(mmCRTC_CONTROL + crtc_offsets[i]);
				tmp = REG_SET_FIELD(tmp, CRTC_CONTROL, CRTC_MASTER_EN, 0);
				WREG32(mmCRTC_CONTROL + crtc_offsets[i], tmp);
				WREG32(mmCRTC_UPDATE_LOCK + crtc_offsets[i], 0);
			}
		}
	}
}

static void dce_v8_0_program_fmt(struct drm_encoder *encoder)
{
	struct drm_device *dev = encoder->dev;
	struct amdgpu_device *adev = dev->dev_private;
	struct amdgpu_encoder *amdgpu_encoder = to_amdgpu_encoder(encoder);
	struct amdgpu_crtc *amdgpu_crtc = to_amdgpu_crtc(encoder->crtc);
	struct drm_connector *connector = amdgpu_get_connector_for_encoder(encoder);
	int bpc = 0;
	u32 tmp = 0;
	enum amdgpu_connector_dither dither = AMDGPU_FMT_DITHER_DISABLE;

	if (connector) {
		struct amdgpu_connector *amdgpu_connector = to_amdgpu_connector(connector);
		bpc = amdgpu_connector_get_monitor_bpc(connector);
		dither = amdgpu_connector->dither;
	}

	/* LVDS/eDP FMT is set up by atom */
	if (amdgpu_encoder->devices & ATOM_DEVICE_LCD_SUPPORT)
		return;

	/* not needed for analog */
	if ((amdgpu_encoder->encoder_id == ENCODER_OBJECT_ID_INTERNAL_KLDSCP_DAC1) ||
	    (amdgpu_encoder->encoder_id == ENCODER_OBJECT_ID_INTERNAL_KLDSCP_DAC2))
		return;

	if (bpc == 0)
		return;

	switch (bpc) {
	case 6:
		if (dither == AMDGPU_FMT_DITHER_ENABLE)
			/* XXX sort out optimal dither settings */
			tmp |= (FMT_BIT_DEPTH_CONTROL__FMT_FRAME_RANDOM_ENABLE_MASK |
				FMT_BIT_DEPTH_CONTROL__FMT_HIGHPASS_RANDOM_ENABLE_MASK |
				FMT_BIT_DEPTH_CONTROL__FMT_SPATIAL_DITHER_EN_MASK |
				(0 << FMT_BIT_DEPTH_CONTROL__FMT_SPATIAL_DITHER_DEPTH__SHIFT));
		else
			tmp |= (FMT_BIT_DEPTH_CONTROL__FMT_TRUNCATE_EN_MASK |
			(0 << FMT_BIT_DEPTH_CONTROL__FMT_TRUNCATE_DEPTH__SHIFT));
		break;
	case 8:
		if (dither == AMDGPU_FMT_DITHER_ENABLE)
			/* XXX sort out optimal dither settings */
			tmp |= (FMT_BIT_DEPTH_CONTROL__FMT_FRAME_RANDOM_ENABLE_MASK |
				FMT_BIT_DEPTH_CONTROL__FMT_HIGHPASS_RANDOM_ENABLE_MASK |
				FMT_BIT_DEPTH_CONTROL__FMT_RGB_RANDOM_ENABLE_MASK |
				FMT_BIT_DEPTH_CONTROL__FMT_SPATIAL_DITHER_EN_MASK |
				(1 << FMT_BIT_DEPTH_CONTROL__FMT_SPATIAL_DITHER_DEPTH__SHIFT));
		else
			tmp |= (FMT_BIT_DEPTH_CONTROL__FMT_TRUNCATE_EN_MASK |
			(1 << FMT_BIT_DEPTH_CONTROL__FMT_TRUNCATE_DEPTH__SHIFT));
		break;
	case 10:
		if (dither == AMDGPU_FMT_DITHER_ENABLE)
			/* XXX sort out optimal dither settings */
			tmp |= (FMT_BIT_DEPTH_CONTROL__FMT_FRAME_RANDOM_ENABLE_MASK |
				FMT_BIT_DEPTH_CONTROL__FMT_HIGHPASS_RANDOM_ENABLE_MASK |
				FMT_BIT_DEPTH_CONTROL__FMT_RGB_RANDOM_ENABLE_MASK |
				FMT_BIT_DEPTH_CONTROL__FMT_SPATIAL_DITHER_EN_MASK |
				(2 << FMT_BIT_DEPTH_CONTROL__FMT_SPATIAL_DITHER_DEPTH__SHIFT));
		else
			tmp |= (FMT_BIT_DEPTH_CONTROL__FMT_TRUNCATE_EN_MASK |
			(2 << FMT_BIT_DEPTH_CONTROL__FMT_TRUNCATE_DEPTH__SHIFT));
		break;
	default:
		/* not needed */
		break;
	}

	WREG32(mmFMT_BIT_DEPTH_CONTROL + amdgpu_crtc->crtc_offset, tmp);
}


/* display watermark setup */
/**
 * dce_v8_0_line_buffer_adjust - Set up the line buffer
 *
 * @adev: amdgpu_device pointer
 * @amdgpu_crtc: the selected display controller
 * @mode: the current display mode on the selected display
 * controller
 *
 * Setup up the line buffer allocation for
 * the selected display controller (CIK).
 * Returns the line buffer size in pixels.
 */
static u32 dce_v8_0_line_buffer_adjust(struct amdgpu_device *adev,
				       struct amdgpu_crtc *amdgpu_crtc,
				       struct drm_display_mode *mode)
{
	u32 tmp, buffer_alloc, i;
	u32 pipe_offset = amdgpu_crtc->crtc_id * 0x8;
	/*
	 * Line Buffer Setup
	 * There are 6 line buffers, one for each display controllers.
	 * There are 3 partitions per LB. Select the number of partitions
	 * to enable based on the display width.  For display widths larger
	 * than 4096, you need use to use 2 display controllers and combine
	 * them using the stereo blender.
	 */
	if (amdgpu_crtc->base.enabled && mode) {
		if (mode->crtc_hdisplay < 1920) {
			tmp = 1;
			buffer_alloc = 2;
		} else if (mode->crtc_hdisplay < 2560) {
			tmp = 2;
			buffer_alloc = 2;
		} else if (mode->crtc_hdisplay < 4096) {
			tmp = 0;
			buffer_alloc = (adev->flags & AMD_IS_APU) ? 2 : 4;
		} else {
			DRM_DEBUG_KMS("Mode too big for LB!\n");
			tmp = 0;
			buffer_alloc = (adev->flags & AMD_IS_APU) ? 2 : 4;
		}
	} else {
		tmp = 1;
		buffer_alloc = 0;
	}

	WREG32(mmLB_MEMORY_CTRL + amdgpu_crtc->crtc_offset,
	      (tmp << LB_MEMORY_CTRL__LB_MEMORY_CONFIG__SHIFT) |
	      (0x6B0 << LB_MEMORY_CTRL__LB_MEMORY_SIZE__SHIFT));

	WREG32(mmPIPE0_DMIF_BUFFER_CONTROL + pipe_offset,
	       (buffer_alloc << PIPE0_DMIF_BUFFER_CONTROL__DMIF_BUFFERS_ALLOCATED__SHIFT));
	for (i = 0; i < adev->usec_timeout; i++) {
		if (RREG32(mmPIPE0_DMIF_BUFFER_CONTROL + pipe_offset) &
		    PIPE0_DMIF_BUFFER_CONTROL__DMIF_BUFFERS_ALLOCATION_COMPLETED_MASK)
			break;
		udelay(1);
	}

	if (amdgpu_crtc->base.enabled && mode) {
		switch (tmp) {
		case 0:
		default:
			return 4096 * 2;
		case 1:
			return 1920 * 2;
		case 2:
			return 2560 * 2;
		}
	}

	/* controller not enabled, so no lb used */
	return 0;
}

/**
 * cik_get_number_of_dram_channels - get the number of dram channels
 *
 * @adev: amdgpu_device pointer
 *
 * Look up the number of video ram channels (CIK).
 * Used for display watermark bandwidth calculations
 * Returns the number of dram channels
 */
static u32 cik_get_number_of_dram_channels(struct amdgpu_device *adev)
{
	u32 tmp = RREG32(mmMC_SHARED_CHMAP);

	switch ((tmp & MC_SHARED_CHMAP__NOOFCHAN_MASK) >> MC_SHARED_CHMAP__NOOFCHAN__SHIFT) {
	case 0:
	default:
		return 1;
	case 1:
		return 2;
	case 2:
		return 4;
	case 3:
		return 8;
	case 4:
		return 3;
	case 5:
		return 6;
	case 6:
		return 10;
	case 7:
		return 12;
	case 8:
		return 16;
	}
}

struct dce8_wm_params {
	u32 dram_channels; /* number of dram channels */
	u32 yclk;          /* bandwidth per dram data pin in kHz */
	u32 sclk;          /* engine clock in kHz */
	u32 disp_clk;      /* display clock in kHz */
	u32 src_width;     /* viewport width */
	u32 active_time;   /* active display time in ns */
	u32 blank_time;    /* blank time in ns */
	bool interlaced;    /* mode is interlaced */
	fixed20_12 vsc;    /* vertical scale ratio */
	u32 num_heads;     /* number of active crtcs */
	u32 bytes_per_pixel; /* bytes per pixel display + overlay */
	u32 lb_size;       /* line buffer allocated to pipe */
	u32 vtaps;         /* vertical scaler taps */
};

/**
 * dce_v8_0_dram_bandwidth - get the dram bandwidth
 *
 * @wm: watermark calculation data
 *
 * Calculate the raw dram bandwidth (CIK).
 * Used for display watermark bandwidth calculations
 * Returns the dram bandwidth in MBytes/s
 */
static u32 dce_v8_0_dram_bandwidth(struct dce8_wm_params *wm)
{
	/* Calculate raw DRAM Bandwidth */
	fixed20_12 dram_efficiency; /* 0.7 */
	fixed20_12 yclk, dram_channels, bandwidth;
	fixed20_12 a;

	a.full = dfixed_const(1000);
	yclk.full = dfixed_const(wm->yclk);
	yclk.full = dfixed_div(yclk, a);
	dram_channels.full = dfixed_const(wm->dram_channels * 4);
	a.full = dfixed_const(10);
	dram_efficiency.full = dfixed_const(7);
	dram_efficiency.full = dfixed_div(dram_efficiency, a);
	bandwidth.full = dfixed_mul(dram_channels, yclk);
	bandwidth.full = dfixed_mul(bandwidth, dram_efficiency);

	return dfixed_trunc(bandwidth);
}

/**
 * dce_v8_0_dram_bandwidth_for_display - get the dram bandwidth for display
 *
 * @wm: watermark calculation data
 *
 * Calculate the dram bandwidth used for display (CIK).
 * Used for display watermark bandwidth calculations
 * Returns the dram bandwidth for display in MBytes/s
 */
static u32 dce_v8_0_dram_bandwidth_for_display(struct dce8_wm_params *wm)
{
	/* Calculate DRAM Bandwidth and the part allocated to display. */
	fixed20_12 disp_dram_allocation; /* 0.3 to 0.7 */
	fixed20_12 yclk, dram_channels, bandwidth;
	fixed20_12 a;

	a.full = dfixed_const(1000);
	yclk.full = dfixed_const(wm->yclk);
	yclk.full = dfixed_div(yclk, a);
	dram_channels.full = dfixed_const(wm->dram_channels * 4);
	a.full = dfixed_const(10);
	disp_dram_allocation.full = dfixed_const(3); /* XXX worse case value 0.3 */
	disp_dram_allocation.full = dfixed_div(disp_dram_allocation, a);
	bandwidth.full = dfixed_mul(dram_channels, yclk);
	bandwidth.full = dfixed_mul(bandwidth, disp_dram_allocation);

	return dfixed_trunc(bandwidth);
}

/**
 * dce_v8_0_data_return_bandwidth - get the data return bandwidth
 *
 * @wm: watermark calculation data
 *
 * Calculate the data return bandwidth used for display (CIK).
 * Used for display watermark bandwidth calculations
 * Returns the data return bandwidth in MBytes/s
 */
static u32 dce_v8_0_data_return_bandwidth(struct dce8_wm_params *wm)
{
	/* Calculate the display Data return Bandwidth */
	fixed20_12 return_efficiency; /* 0.8 */
	fixed20_12 sclk, bandwidth;
	fixed20_12 a;

	a.full = dfixed_const(1000);
	sclk.full = dfixed_const(wm->sclk);
	sclk.full = dfixed_div(sclk, a);
	a.full = dfixed_const(10);
	return_efficiency.full = dfixed_const(8);
	return_efficiency.full = dfixed_div(return_efficiency, a);
	a.full = dfixed_const(32);
	bandwidth.full = dfixed_mul(a, sclk);
	bandwidth.full = dfixed_mul(bandwidth, return_efficiency);

	return dfixed_trunc(bandwidth);
}

/**
 * dce_v8_0_dmif_request_bandwidth - get the dmif bandwidth
 *
 * @wm: watermark calculation data
 *
 * Calculate the dmif bandwidth used for display (CIK).
 * Used for display watermark bandwidth calculations
 * Returns the dmif bandwidth in MBytes/s
 */
static u32 dce_v8_0_dmif_request_bandwidth(struct dce8_wm_params *wm)
{
	/* Calculate the DMIF Request Bandwidth */
	fixed20_12 disp_clk_request_efficiency; /* 0.8 */
	fixed20_12 disp_clk, bandwidth;
	fixed20_12 a, b;

	a.full = dfixed_const(1000);
	disp_clk.full = dfixed_const(wm->disp_clk);
	disp_clk.full = dfixed_div(disp_clk, a);
	a.full = dfixed_const(32);
	b.full = dfixed_mul(a, disp_clk);

	a.full = dfixed_const(10);
	disp_clk_request_efficiency.full = dfixed_const(8);
	disp_clk_request_efficiency.full = dfixed_div(disp_clk_request_efficiency, a);

	bandwidth.full = dfixed_mul(b, disp_clk_request_efficiency);

	return dfixed_trunc(bandwidth);
}

/**
 * dce_v8_0_available_bandwidth - get the min available bandwidth
 *
 * @wm: watermark calculation data
 *
 * Calculate the min available bandwidth used for display (CIK).
 * Used for display watermark bandwidth calculations
 * Returns the min available bandwidth in MBytes/s
 */
static u32 dce_v8_0_available_bandwidth(struct dce8_wm_params *wm)
{
	/* Calculate the Available bandwidth. Display can use this temporarily but not in average. */
	u32 dram_bandwidth = dce_v8_0_dram_bandwidth(wm);
	u32 data_return_bandwidth = dce_v8_0_data_return_bandwidth(wm);
	u32 dmif_req_bandwidth = dce_v8_0_dmif_request_bandwidth(wm);

	return min(dram_bandwidth, min(data_return_bandwidth, dmif_req_bandwidth));
}

/**
 * dce_v8_0_average_bandwidth - get the average available bandwidth
 *
 * @wm: watermark calculation data
 *
 * Calculate the average available bandwidth used for display (CIK).
 * Used for display watermark bandwidth calculations
 * Returns the average available bandwidth in MBytes/s
 */
static u32 dce_v8_0_average_bandwidth(struct dce8_wm_params *wm)
{
	/* Calculate the display mode Average Bandwidth
	 * DisplayMode should contain the source and destination dimensions,
	 * timing, etc.
	 */
	fixed20_12 bpp;
	fixed20_12 line_time;
	fixed20_12 src_width;
	fixed20_12 bandwidth;
	fixed20_12 a;

	a.full = dfixed_const(1000);
	line_time.full = dfixed_const(wm->active_time + wm->blank_time);
	line_time.full = dfixed_div(line_time, a);
	bpp.full = dfixed_const(wm->bytes_per_pixel);
	src_width.full = dfixed_const(wm->src_width);
	bandwidth.full = dfixed_mul(src_width, bpp);
	bandwidth.full = dfixed_mul(bandwidth, wm->vsc);
	bandwidth.full = dfixed_div(bandwidth, line_time);

	return dfixed_trunc(bandwidth);
}

/**
 * dce_v8_0_latency_watermark - get the latency watermark
 *
 * @wm: watermark calculation data
 *
 * Calculate the latency watermark (CIK).
 * Used for display watermark bandwidth calculations
 * Returns the latency watermark in ns
 */
static u32 dce_v8_0_latency_watermark(struct dce8_wm_params *wm)
{
	/* First calculate the latency in ns */
	u32 mc_latency = 2000; /* 2000 ns. */
	u32 available_bandwidth = dce_v8_0_available_bandwidth(wm);
	u32 worst_chunk_return_time = (512 * 8 * 1000) / available_bandwidth;
	u32 cursor_line_pair_return_time = (128 * 4 * 1000) / available_bandwidth;
	u32 dc_latency = 40000000 / wm->disp_clk; /* dc pipe latency */
	u32 other_heads_data_return_time = ((wm->num_heads + 1) * worst_chunk_return_time) +
		(wm->num_heads * cursor_line_pair_return_time);
	u32 latency = mc_latency + other_heads_data_return_time + dc_latency;
	u32 max_src_lines_per_dst_line, lb_fill_bw, line_fill_time;
	u32 tmp, dmif_size = 12288;
	fixed20_12 a, b, c;

	if (wm->num_heads == 0)
		return 0;

	a.full = dfixed_const(2);
	b.full = dfixed_const(1);
	if ((wm->vsc.full > a.full) ||
	    ((wm->vsc.full > b.full) && (wm->vtaps >= 3)) ||
	    (wm->vtaps >= 5) ||
	    ((wm->vsc.full >= a.full) && wm->interlaced))
		max_src_lines_per_dst_line = 4;
	else
		max_src_lines_per_dst_line = 2;

	a.full = dfixed_const(available_bandwidth);
	b.full = dfixed_const(wm->num_heads);
	a.full = dfixed_div(a, b);

	b.full = dfixed_const(mc_latency + 512);
	c.full = dfixed_const(wm->disp_clk);
	b.full = dfixed_div(b, c);

	c.full = dfixed_const(dmif_size);
	b.full = dfixed_div(c, b);

	tmp = min(dfixed_trunc(a), dfixed_trunc(b));

	b.full = dfixed_const(1000);
	c.full = dfixed_const(wm->disp_clk);
	b.full = dfixed_div(c, b);
	c.full = dfixed_const(wm->bytes_per_pixel);
	b.full = dfixed_mul(b, c);

	lb_fill_bw = min(tmp, dfixed_trunc(b));

	a.full = dfixed_const(max_src_lines_per_dst_line * wm->src_width * wm->bytes_per_pixel);
	b.full = dfixed_const(1000);
	c.full = dfixed_const(lb_fill_bw);
	b.full = dfixed_div(c, b);
	a.full = dfixed_div(a, b);
	line_fill_time = dfixed_trunc(a);

	if (line_fill_time < wm->active_time)
		return latency;
	else
		return latency + (line_fill_time - wm->active_time);

}

/**
 * dce_v8_0_average_bandwidth_vs_dram_bandwidth_for_display - check
 * average and available dram bandwidth
 *
 * @wm: watermark calculation data
 *
 * Check if the display average bandwidth fits in the display
 * dram bandwidth (CIK).
 * Used for display watermark bandwidth calculations
 * Returns true if the display fits, false if not.
 */
static bool dce_v8_0_average_bandwidth_vs_dram_bandwidth_for_display(struct dce8_wm_params *wm)
{
	if (dce_v8_0_average_bandwidth(wm) <=
	    (dce_v8_0_dram_bandwidth_for_display(wm) / wm->num_heads))
		return true;
	else
		return false;
}

/**
 * dce_v8_0_average_bandwidth_vs_available_bandwidth - check
 * average and available bandwidth
 *
 * @wm: watermark calculation data
 *
 * Check if the display average bandwidth fits in the display
 * available bandwidth (CIK).
 * Used for display watermark bandwidth calculations
 * Returns true if the display fits, false if not.
 */
static bool dce_v8_0_average_bandwidth_vs_available_bandwidth(struct dce8_wm_params *wm)
{
	if (dce_v8_0_average_bandwidth(wm) <=
	    (dce_v8_0_available_bandwidth(wm) / wm->num_heads))
		return true;
	else
		return false;
}

/**
 * dce_v8_0_check_latency_hiding - check latency hiding
 *
 * @wm: watermark calculation data
 *
 * Check latency hiding (CIK).
 * Used for display watermark bandwidth calculations
 * Returns true if the display fits, false if not.
 */
static bool dce_v8_0_check_latency_hiding(struct dce8_wm_params *wm)
{
	u32 lb_partitions = wm->lb_size / wm->src_width;
	u32 line_time = wm->active_time + wm->blank_time;
	u32 latency_tolerant_lines;
	u32 latency_hiding;
	fixed20_12 a;

	a.full = dfixed_const(1);
	if (wm->vsc.full > a.full)
		latency_tolerant_lines = 1;
	else {
		if (lb_partitions <= (wm->vtaps + 1))
			latency_tolerant_lines = 1;
		else
			latency_tolerant_lines = 2;
	}

	latency_hiding = (latency_tolerant_lines * line_time + wm->blank_time);

	if (dce_v8_0_latency_watermark(wm) <= latency_hiding)
		return true;
	else
		return false;
}

/**
 * dce_v8_0_program_watermarks - program display watermarks
 *
 * @adev: amdgpu_device pointer
 * @amdgpu_crtc: the selected display controller
 * @lb_size: line buffer size
 * @num_heads: number of display controllers in use
 *
 * Calculate and program the display watermarks for the
 * selected display controller (CIK).
 */
static void dce_v8_0_program_watermarks(struct amdgpu_device *adev,
					struct amdgpu_crtc *amdgpu_crtc,
					u32 lb_size, u32 num_heads)
{
	struct drm_display_mode *mode = &amdgpu_crtc->base.mode;
	struct dce8_wm_params wm_low, wm_high;
	u32 pixel_period;
	u32 line_time = 0;
	u32 latency_watermark_a = 0, latency_watermark_b = 0;
	u32 tmp, wm_mask, lb_vblank_lead_lines = 0;

	if (amdgpu_crtc->base.enabled && num_heads && mode) {
		pixel_period = 1000000 / (u32)mode->clock;
		line_time = min((u32)mode->crtc_htotal * pixel_period, (u32)65535);

		/* watermark for high clocks */
		if (adev->pm.dpm_enabled) {
			wm_high.yclk =
				amdgpu_dpm_get_mclk(adev, false) * 10;
			wm_high.sclk =
				amdgpu_dpm_get_sclk(adev, false) * 10;
		} else {
			wm_high.yclk = adev->pm.current_mclk * 10;
			wm_high.sclk = adev->pm.current_sclk * 10;
		}

		wm_high.disp_clk = mode->clock;
		wm_high.src_width = mode->crtc_hdisplay;
		wm_high.active_time = mode->crtc_hdisplay * pixel_period;
		wm_high.blank_time = line_time - wm_high.active_time;
		wm_high.interlaced = false;
		if (mode->flags & DRM_MODE_FLAG_INTERLACE)
			wm_high.interlaced = true;
		wm_high.vsc = amdgpu_crtc->vsc;
		wm_high.vtaps = 1;
		if (amdgpu_crtc->rmx_type != RMX_OFF)
			wm_high.vtaps = 2;
		wm_high.bytes_per_pixel = 4; /* XXX: get this from fb config */
		wm_high.lb_size = lb_size;
		wm_high.dram_channels = cik_get_number_of_dram_channels(adev);
		wm_high.num_heads = num_heads;

		/* set for high clocks */
		latency_watermark_a = min(dce_v8_0_latency_watermark(&wm_high), (u32)65535);

		/* possibly force display priority to high */
		/* should really do this at mode validation time... */
		if (!dce_v8_0_average_bandwidth_vs_dram_bandwidth_for_display(&wm_high) ||
		    !dce_v8_0_average_bandwidth_vs_available_bandwidth(&wm_high) ||
		    !dce_v8_0_check_latency_hiding(&wm_high) ||
		    (adev->mode_info.disp_priority == 2)) {
			DRM_DEBUG_KMS("force priority to high\n");
		}

		/* watermark for low clocks */
		if (adev->pm.dpm_enabled) {
			wm_low.yclk =
				amdgpu_dpm_get_mclk(adev, true) * 10;
			wm_low.sclk =
				amdgpu_dpm_get_sclk(adev, true) * 10;
		} else {
			wm_low.yclk = adev->pm.current_mclk * 10;
			wm_low.sclk = adev->pm.current_sclk * 10;
		}

		wm_low.disp_clk = mode->clock;
		wm_low.src_width = mode->crtc_hdisplay;
		wm_low.active_time = mode->crtc_hdisplay * pixel_period;
		wm_low.blank_time = line_time - wm_low.active_time;
		wm_low.interlaced = false;
		if (mode->flags & DRM_MODE_FLAG_INTERLACE)
			wm_low.interlaced = true;
		wm_low.vsc = amdgpu_crtc->vsc;
		wm_low.vtaps = 1;
		if (amdgpu_crtc->rmx_type != RMX_OFF)
			wm_low.vtaps = 2;
		wm_low.bytes_per_pixel = 4; /* XXX: get this from fb config */
		wm_low.lb_size = lb_size;
		wm_low.dram_channels = cik_get_number_of_dram_channels(adev);
		wm_low.num_heads = num_heads;

		/* set for low clocks */
		latency_watermark_b = min(dce_v8_0_latency_watermark(&wm_low), (u32)65535);

		/* possibly force display priority to high */
		/* should really do this at mode validation time... */
		if (!dce_v8_0_average_bandwidth_vs_dram_bandwidth_for_display(&wm_low) ||
		    !dce_v8_0_average_bandwidth_vs_available_bandwidth(&wm_low) ||
		    !dce_v8_0_check_latency_hiding(&wm_low) ||
		    (adev->mode_info.disp_priority == 2)) {
			DRM_DEBUG_KMS("force priority to high\n");
		}
		lb_vblank_lead_lines = DIV_ROUND_UP(lb_size, mode->crtc_hdisplay);
	}

	/* select wm A */
	wm_mask = RREG32(mmDPG_WATERMARK_MASK_CONTROL + amdgpu_crtc->crtc_offset);
	tmp = wm_mask;
	tmp &= ~(3 << DPG_WATERMARK_MASK_CONTROL__URGENCY_WATERMARK_MASK__SHIFT);
	tmp |= (1 << DPG_WATERMARK_MASK_CONTROL__URGENCY_WATERMARK_MASK__SHIFT);
	WREG32(mmDPG_WATERMARK_MASK_CONTROL + amdgpu_crtc->crtc_offset, tmp);
	WREG32(mmDPG_PIPE_URGENCY_CONTROL + amdgpu_crtc->crtc_offset,
	       ((latency_watermark_a << DPG_PIPE_URGENCY_CONTROL__URGENCY_LOW_WATERMARK__SHIFT) |
		(line_time << DPG_PIPE_URGENCY_CONTROL__URGENCY_HIGH_WATERMARK__SHIFT)));
	/* select wm B */
	tmp = RREG32(mmDPG_WATERMARK_MASK_CONTROL + amdgpu_crtc->crtc_offset);
	tmp &= ~(3 << DPG_WATERMARK_MASK_CONTROL__URGENCY_WATERMARK_MASK__SHIFT);
	tmp |= (2 << DPG_WATERMARK_MASK_CONTROL__URGENCY_WATERMARK_MASK__SHIFT);
	WREG32(mmDPG_WATERMARK_MASK_CONTROL + amdgpu_crtc->crtc_offset, tmp);
	WREG32(mmDPG_PIPE_URGENCY_CONTROL + amdgpu_crtc->crtc_offset,
	       ((latency_watermark_b << DPG_PIPE_URGENCY_CONTROL__URGENCY_LOW_WATERMARK__SHIFT) |
		(line_time << DPG_PIPE_URGENCY_CONTROL__URGENCY_HIGH_WATERMARK__SHIFT)));
	/* restore original selection */
	WREG32(mmDPG_WATERMARK_MASK_CONTROL + amdgpu_crtc->crtc_offset, wm_mask);

	/* save values for DPM */
	amdgpu_crtc->line_time = line_time;
	amdgpu_crtc->wm_high = latency_watermark_a;
	amdgpu_crtc->wm_low = latency_watermark_b;
	/* Save number of lines the linebuffer leads before the scanout */
	amdgpu_crtc->lb_vblank_lead_lines = lb_vblank_lead_lines;
}

/**
 * dce_v8_0_bandwidth_update - program display watermarks
 *
 * @adev: amdgpu_device pointer
 *
 * Calculate and program the display watermarks and line
 * buffer allocation (CIK).
 */
static void dce_v8_0_bandwidth_update(struct amdgpu_device *adev)
{
	struct drm_display_mode *mode = NULL;
	u32 num_heads = 0, lb_size;
	int i;

	amdgpu_update_display_priority(adev);

	for (i = 0; i < adev->mode_info.num_crtc; i++) {
		if (adev->mode_info.crtcs[i]->base.enabled)
			num_heads++;
	}
	for (i = 0; i < adev->mode_info.num_crtc; i++) {
		mode = &adev->mode_info.crtcs[i]->base.mode;
		lb_size = dce_v8_0_line_buffer_adjust(adev, adev->mode_info.crtcs[i], mode);
		dce_v8_0_program_watermarks(adev, adev->mode_info.crtcs[i],
					    lb_size, num_heads);
	}
}

static void dce_v8_0_audio_get_connected_pins(struct amdgpu_device *adev)
{
	int i;
	u32 offset, tmp;

	for (i = 0; i < adev->mode_info.audio.num_pins; i++) {
		offset = adev->mode_info.audio.pin[i].offset;
		tmp = RREG32_AUDIO_ENDPT(offset,
					 ixAZALIA_F0_CODEC_PIN_CONTROL_RESPONSE_CONFIGURATION_DEFAULT);
		if (((tmp &
		AZALIA_F0_CODEC_PIN_CONTROL_RESPONSE_CONFIGURATION_DEFAULT__PORT_CONNECTIVITY_MASK) >>
		AZALIA_F0_CODEC_PIN_CONTROL_RESPONSE_CONFIGURATION_DEFAULT__PORT_CONNECTIVITY__SHIFT) == 1)
			adev->mode_info.audio.pin[i].connected = false;
		else
			adev->mode_info.audio.pin[i].connected = true;
	}
}

static struct amdgpu_audio_pin *dce_v8_0_audio_get_pin(struct amdgpu_device *adev)
{
	int i;

	dce_v8_0_audio_get_connected_pins(adev);

	for (i = 0; i < adev->mode_info.audio.num_pins; i++) {
		if (adev->mode_info.audio.pin[i].connected)
			return &adev->mode_info.audio.pin[i];
	}
	DRM_ERROR("No connected audio pins found!\n");
	return NULL;
}

static void dce_v8_0_afmt_audio_select_pin(struct drm_encoder *encoder)
{
	struct amdgpu_device *adev = encoder->dev->dev_private;
	struct amdgpu_encoder *amdgpu_encoder = to_amdgpu_encoder(encoder);
	struct amdgpu_encoder_atom_dig *dig = amdgpu_encoder->enc_priv;
	u32 offset;

	if (!dig || !dig->afmt || !dig->afmt->pin)
		return;

	offset = dig->afmt->offset;

	WREG32(mmAFMT_AUDIO_SRC_CONTROL + offset,
	       (dig->afmt->pin->id << AFMT_AUDIO_SRC_CONTROL__AFMT_AUDIO_SRC_SELECT__SHIFT));
}

static void dce_v8_0_audio_write_latency_fields(struct drm_encoder *encoder,
						struct drm_display_mode *mode)
{
	struct amdgpu_device *adev = encoder->dev->dev_private;
	struct amdgpu_encoder *amdgpu_encoder = to_amdgpu_encoder(encoder);
	struct amdgpu_encoder_atom_dig *dig = amdgpu_encoder->enc_priv;
	struct drm_connector *connector;
	struct amdgpu_connector *amdgpu_connector = NULL;
	u32 tmp = 0, offset;

	if (!dig || !dig->afmt || !dig->afmt->pin)
		return;

	offset = dig->afmt->pin->offset;

	list_for_each_entry(connector, &encoder->dev->mode_config.connector_list, head) {
		if (connector->encoder == encoder) {
			amdgpu_connector = to_amdgpu_connector(connector);
			break;
		}
	}

	if (!amdgpu_connector) {
		DRM_ERROR("Couldn't find encoder's connector\n");
		return;
	}

	if (mode->flags & DRM_MODE_FLAG_INTERLACE) {
		if (connector->latency_present[1])
			tmp =
			(connector->video_latency[1] <<
			 AZALIA_F0_CODEC_PIN_CONTROL_RESPONSE_LIPSYNC__VIDEO_LIPSYNC__SHIFT) |
			(connector->audio_latency[1] <<
			 AZALIA_F0_CODEC_PIN_CONTROL_RESPONSE_LIPSYNC__AUDIO_LIPSYNC__SHIFT);
		else
			tmp =
			(0 <<
			 AZALIA_F0_CODEC_PIN_CONTROL_RESPONSE_LIPSYNC__VIDEO_LIPSYNC__SHIFT) |
			(0 <<
			 AZALIA_F0_CODEC_PIN_CONTROL_RESPONSE_LIPSYNC__AUDIO_LIPSYNC__SHIFT);
	} else {
		if (connector->latency_present[0])
			tmp =
			(connector->video_latency[0] <<
			 AZALIA_F0_CODEC_PIN_CONTROL_RESPONSE_LIPSYNC__VIDEO_LIPSYNC__SHIFT) |
			(connector->audio_latency[0] <<
			 AZALIA_F0_CODEC_PIN_CONTROL_RESPONSE_LIPSYNC__AUDIO_LIPSYNC__SHIFT);
		else
			tmp =
			(0 <<
			 AZALIA_F0_CODEC_PIN_CONTROL_RESPONSE_LIPSYNC__VIDEO_LIPSYNC__SHIFT) |
			(0 <<
			 AZALIA_F0_CODEC_PIN_CONTROL_RESPONSE_LIPSYNC__AUDIO_LIPSYNC__SHIFT);

	}
	WREG32_AUDIO_ENDPT(offset, ixAZALIA_F0_CODEC_PIN_CONTROL_RESPONSE_LIPSYNC, tmp);
}

static void dce_v8_0_audio_write_speaker_allocation(struct drm_encoder *encoder)
{
	struct amdgpu_device *adev = encoder->dev->dev_private;
	struct amdgpu_encoder *amdgpu_encoder = to_amdgpu_encoder(encoder);
	struct amdgpu_encoder_atom_dig *dig = amdgpu_encoder->enc_priv;
	struct drm_connector *connector;
	struct amdgpu_connector *amdgpu_connector = NULL;
	u32 offset, tmp;
	u8 *sadb = NULL;
	int sad_count;

	if (!dig || !dig->afmt || !dig->afmt->pin)
		return;

	offset = dig->afmt->pin->offset;

	list_for_each_entry(connector, &encoder->dev->mode_config.connector_list, head) {
		if (connector->encoder == encoder) {
			amdgpu_connector = to_amdgpu_connector(connector);
			break;
		}
	}

	if (!amdgpu_connector) {
		DRM_ERROR("Couldn't find encoder's connector\n");
		return;
	}

	sad_count = drm_edid_to_speaker_allocation(amdgpu_connector_edid(connector), &sadb);
	if (sad_count < 0) {
		DRM_ERROR("Couldn't read Speaker Allocation Data Block: %d\n", sad_count);
		sad_count = 0;
	}

	/* program the speaker allocation */
	tmp = RREG32_AUDIO_ENDPT(offset, ixAZALIA_F0_CODEC_PIN_CONTROL_CHANNEL_SPEAKER);
	tmp &= ~(AZALIA_F0_CODEC_PIN_CONTROL_CHANNEL_SPEAKER__DP_CONNECTION_MASK |
		AZALIA_F0_CODEC_PIN_CONTROL_CHANNEL_SPEAKER__SPEAKER_ALLOCATION_MASK);
	/* set HDMI mode */
	tmp |= AZALIA_F0_CODEC_PIN_CONTROL_CHANNEL_SPEAKER__HDMI_CONNECTION_MASK;
	if (sad_count)
		tmp |= (sadb[0] << AZALIA_F0_CODEC_PIN_CONTROL_CHANNEL_SPEAKER__SPEAKER_ALLOCATION__SHIFT);
	else
		tmp |= (5 << AZALIA_F0_CODEC_PIN_CONTROL_CHANNEL_SPEAKER__SPEAKER_ALLOCATION__SHIFT); /* stereo */
	WREG32_AUDIO_ENDPT(offset, ixAZALIA_F0_CODEC_PIN_CONTROL_CHANNEL_SPEAKER, tmp);

	kfree(sadb);
}

static void dce_v8_0_audio_write_sad_regs(struct drm_encoder *encoder)
{
	struct amdgpu_device *adev = encoder->dev->dev_private;
	struct amdgpu_encoder *amdgpu_encoder = to_amdgpu_encoder(encoder);
	struct amdgpu_encoder_atom_dig *dig = amdgpu_encoder->enc_priv;
	u32 offset;
	struct drm_connector *connector;
	struct amdgpu_connector *amdgpu_connector = NULL;
	struct cea_sad *sads;
	int i, sad_count;

	static const u16 eld_reg_to_type[][2] = {
		{ ixAZALIA_F0_CODEC_PIN_CONTROL_AUDIO_DESCRIPTOR0, HDMI_AUDIO_CODING_TYPE_PCM },
		{ ixAZALIA_F0_CODEC_PIN_CONTROL_AUDIO_DESCRIPTOR1, HDMI_AUDIO_CODING_TYPE_AC3 },
		{ ixAZALIA_F0_CODEC_PIN_CONTROL_AUDIO_DESCRIPTOR2, HDMI_AUDIO_CODING_TYPE_MPEG1 },
		{ ixAZALIA_F0_CODEC_PIN_CONTROL_AUDIO_DESCRIPTOR3, HDMI_AUDIO_CODING_TYPE_MP3 },
		{ ixAZALIA_F0_CODEC_PIN_CONTROL_AUDIO_DESCRIPTOR4, HDMI_AUDIO_CODING_TYPE_MPEG2 },
		{ ixAZALIA_F0_CODEC_PIN_CONTROL_AUDIO_DESCRIPTOR5, HDMI_AUDIO_CODING_TYPE_AAC_LC },
		{ ixAZALIA_F0_CODEC_PIN_CONTROL_AUDIO_DESCRIPTOR6, HDMI_AUDIO_CODING_TYPE_DTS },
		{ ixAZALIA_F0_CODEC_PIN_CONTROL_AUDIO_DESCRIPTOR7, HDMI_AUDIO_CODING_TYPE_ATRAC },
		{ ixAZALIA_F0_CODEC_PIN_CONTROL_AUDIO_DESCRIPTOR9, HDMI_AUDIO_CODING_TYPE_EAC3 },
		{ ixAZALIA_F0_CODEC_PIN_CONTROL_AUDIO_DESCRIPTOR10, HDMI_AUDIO_CODING_TYPE_DTS_HD },
		{ ixAZALIA_F0_CODEC_PIN_CONTROL_AUDIO_DESCRIPTOR11, HDMI_AUDIO_CODING_TYPE_MLP },
		{ ixAZALIA_F0_CODEC_PIN_CONTROL_AUDIO_DESCRIPTOR13, HDMI_AUDIO_CODING_TYPE_WMA_PRO },
	};

	if (!dig || !dig->afmt || !dig->afmt->pin)
		return;

	offset = dig->afmt->pin->offset;

	list_for_each_entry(connector, &encoder->dev->mode_config.connector_list, head) {
		if (connector->encoder == encoder) {
			amdgpu_connector = to_amdgpu_connector(connector);
			break;
		}
	}

	if (!amdgpu_connector) {
		DRM_ERROR("Couldn't find encoder's connector\n");
		return;
	}

	sad_count = drm_edid_to_sad(amdgpu_connector_edid(connector), &sads);
	if (sad_count <= 0) {
		DRM_ERROR("Couldn't read SADs: %d\n", sad_count);
		return;
	}
	BUG_ON(!sads);

	for (i = 0; i < ARRAY_SIZE(eld_reg_to_type); i++) {
		u32 value = 0;
		u8 stereo_freqs = 0;
		int max_channels = -1;
		int j;

		for (j = 0; j < sad_count; j++) {
			struct cea_sad *sad = &sads[j];

			if (sad->format == eld_reg_to_type[i][1]) {
				if (sad->channels > max_channels) {
					value = (sad->channels <<
						 AZALIA_F0_CODEC_PIN_CONTROL_AUDIO_DESCRIPTOR0__MAX_CHANNELS__SHIFT) |
					        (sad->byte2 <<
						 AZALIA_F0_CODEC_PIN_CONTROL_AUDIO_DESCRIPTOR0__DESCRIPTOR_BYTE_2__SHIFT) |
					        (sad->freq <<
						 AZALIA_F0_CODEC_PIN_CONTROL_AUDIO_DESCRIPTOR0__SUPPORTED_FREQUENCIES__SHIFT);
					max_channels = sad->channels;
				}

				if (sad->format == HDMI_AUDIO_CODING_TYPE_PCM)
					stereo_freqs |= sad->freq;
				else
					break;
			}
		}

		value |= (stereo_freqs <<
			AZALIA_F0_CODEC_PIN_CONTROL_AUDIO_DESCRIPTOR0__SUPPORTED_FREQUENCIES_STEREO__SHIFT);

		WREG32_AUDIO_ENDPT(offset, eld_reg_to_type[i][0], value);
	}

	kfree(sads);
}

static void dce_v8_0_audio_enable(struct amdgpu_device *adev,
				  struct amdgpu_audio_pin *pin,
				  bool enable)
{
	if (!pin)
		return;

	WREG32_AUDIO_ENDPT(pin->offset, ixAZALIA_F0_CODEC_PIN_CONTROL_HOT_PLUG_CONTROL,
		enable ? AZALIA_F0_CODEC_PIN_CONTROL_HOT_PLUG_CONTROL__AUDIO_ENABLED_MASK : 0);
}

static const u32 pin_offsets[7] =
{
	(0x1780 - 0x1780),
	(0x1786 - 0x1780),
	(0x178c - 0x1780),
	(0x1792 - 0x1780),
	(0x1798 - 0x1780),
	(0x179d - 0x1780),
	(0x17a4 - 0x1780),
};

static int dce_v8_0_audio_init(struct amdgpu_device *adev)
{
	int i;

	if (!amdgpu_audio)
		return 0;

	adev->mode_info.audio.enabled = true;

	if (adev->asic_type == CHIP_KAVERI) /* KV: 4 streams, 7 endpoints */
		adev->mode_info.audio.num_pins = 7;
	else if ((adev->asic_type == CHIP_KABINI) ||
		 (adev->asic_type == CHIP_MULLINS)) /* KB/ML: 2 streams, 3 endpoints */
		adev->mode_info.audio.num_pins = 3;
	else if ((adev->asic_type == CHIP_BONAIRE) ||
		 (adev->asic_type == CHIP_HAWAII))/* BN/HW: 6 streams, 7 endpoints */
		adev->mode_info.audio.num_pins = 7;
	else
		adev->mode_info.audio.num_pins = 3;

	for (i = 0; i < adev->mode_info.audio.num_pins; i++) {
		adev->mode_info.audio.pin[i].channels = -1;
		adev->mode_info.audio.pin[i].rate = -1;
		adev->mode_info.audio.pin[i].bits_per_sample = -1;
		adev->mode_info.audio.pin[i].status_bits = 0;
		adev->mode_info.audio.pin[i].category_code = 0;
		adev->mode_info.audio.pin[i].connected = false;
		adev->mode_info.audio.pin[i].offset = pin_offsets[i];
		adev->mode_info.audio.pin[i].id = i;
		/* disable audio.  it will be set up later */
		/* XXX remove once we switch to ip funcs */
		dce_v8_0_audio_enable(adev, &adev->mode_info.audio.pin[i], false);
	}

	return 0;
}

static void dce_v8_0_audio_fini(struct amdgpu_device *adev)
{
	int i;

	if (!amdgpu_audio)
		return;

	if (!adev->mode_info.audio.enabled)
		return;

	for (i = 0; i < adev->mode_info.audio.num_pins; i++)
		dce_v8_0_audio_enable(adev, &adev->mode_info.audio.pin[i], false);

	adev->mode_info.audio.enabled = false;
}

/*
 * update the N and CTS parameters for a given pixel clock rate
 */
static void dce_v8_0_afmt_update_ACR(struct drm_encoder *encoder, uint32_t clock)
{
	struct drm_device *dev = encoder->dev;
	struct amdgpu_device *adev = dev->dev_private;
	struct amdgpu_afmt_acr acr = amdgpu_afmt_acr(clock);
	struct amdgpu_encoder *amdgpu_encoder = to_amdgpu_encoder(encoder);
	struct amdgpu_encoder_atom_dig *dig = amdgpu_encoder->enc_priv;
	uint32_t offset = dig->afmt->offset;

	WREG32(mmHDMI_ACR_32_0 + offset, (acr.cts_32khz << HDMI_ACR_32_0__HDMI_ACR_CTS_32__SHIFT));
	WREG32(mmHDMI_ACR_32_1 + offset, acr.n_32khz);

	WREG32(mmHDMI_ACR_44_0 + offset, (acr.cts_44_1khz << HDMI_ACR_44_0__HDMI_ACR_CTS_44__SHIFT));
	WREG32(mmHDMI_ACR_44_1 + offset, acr.n_44_1khz);

	WREG32(mmHDMI_ACR_48_0 + offset, (acr.cts_48khz << HDMI_ACR_48_0__HDMI_ACR_CTS_48__SHIFT));
	WREG32(mmHDMI_ACR_48_1 + offset, acr.n_48khz);
}

/*
 * build a HDMI Video Info Frame
 */
static void dce_v8_0_afmt_update_avi_infoframe(struct drm_encoder *encoder,
					       void *buffer, size_t size)
{
	struct drm_device *dev = encoder->dev;
	struct amdgpu_device *adev = dev->dev_private;
	struct amdgpu_encoder *amdgpu_encoder = to_amdgpu_encoder(encoder);
	struct amdgpu_encoder_atom_dig *dig = amdgpu_encoder->enc_priv;
	uint32_t offset = dig->afmt->offset;
	uint8_t *frame = buffer + 3;
	uint8_t *header = buffer;

	WREG32(mmAFMT_AVI_INFO0 + offset,
		frame[0x0] | (frame[0x1] << 8) | (frame[0x2] << 16) | (frame[0x3] << 24));
	WREG32(mmAFMT_AVI_INFO1 + offset,
		frame[0x4] | (frame[0x5] << 8) | (frame[0x6] << 16) | (frame[0x7] << 24));
	WREG32(mmAFMT_AVI_INFO2 + offset,
		frame[0x8] | (frame[0x9] << 8) | (frame[0xA] << 16) | (frame[0xB] << 24));
	WREG32(mmAFMT_AVI_INFO3 + offset,
		frame[0xC] | (frame[0xD] << 8) | (header[1] << 24));
}

static void dce_v8_0_audio_set_dto(struct drm_encoder *encoder, u32 clock)
{
	struct drm_device *dev = encoder->dev;
	struct amdgpu_device *adev = dev->dev_private;
	struct amdgpu_encoder *amdgpu_encoder = to_amdgpu_encoder(encoder);
	struct amdgpu_encoder_atom_dig *dig = amdgpu_encoder->enc_priv;
	struct amdgpu_crtc *amdgpu_crtc = to_amdgpu_crtc(encoder->crtc);
	u32 dto_phase = 24 * 1000;
	u32 dto_modulo = clock;

	if (!dig || !dig->afmt)
		return;

	/* XXX two dtos; generally use dto0 for hdmi */
	/* Express [24MHz / target pixel clock] as an exact rational
	 * number (coefficient of two integer numbers.  DCCG_AUDIO_DTOx_PHASE
	 * is the numerator, DCCG_AUDIO_DTOx_MODULE is the denominator
	 */
	WREG32(mmDCCG_AUDIO_DTO_SOURCE, (amdgpu_crtc->crtc_id << DCCG_AUDIO_DTO_SOURCE__DCCG_AUDIO_DTO0_SOURCE_SEL__SHIFT));
	WREG32(mmDCCG_AUDIO_DTO0_PHASE, dto_phase);
	WREG32(mmDCCG_AUDIO_DTO0_MODULE, dto_modulo);
}

/*
 * update the info frames with the data from the current display mode
 */
static void dce_v8_0_afmt_setmode(struct drm_encoder *encoder,
				  struct drm_display_mode *mode)
{
	struct drm_device *dev = encoder->dev;
	struct amdgpu_device *adev = dev->dev_private;
	struct amdgpu_encoder *amdgpu_encoder = to_amdgpu_encoder(encoder);
	struct amdgpu_encoder_atom_dig *dig = amdgpu_encoder->enc_priv;
	struct drm_connector *connector = amdgpu_get_connector_for_encoder(encoder);
	u8 buffer[HDMI_INFOFRAME_HEADER_SIZE + HDMI_AVI_INFOFRAME_SIZE];
	struct hdmi_avi_infoframe frame;
	uint32_t offset, val;
	ssize_t err;
	int bpc = 8;

	if (!dig || !dig->afmt)
		return;

	/* Silent, r600_hdmi_enable will raise WARN for us */
	if (!dig->afmt->enabled)
		return;

	offset = dig->afmt->offset;

	/* hdmi deep color mode general control packets setup, if bpc > 8 */
	if (encoder->crtc) {
		struct amdgpu_crtc *amdgpu_crtc = to_amdgpu_crtc(encoder->crtc);
		bpc = amdgpu_crtc->bpc;
	}

	/* disable audio prior to setting up hw */
	dig->afmt->pin = dce_v8_0_audio_get_pin(adev);
	dce_v8_0_audio_enable(adev, dig->afmt->pin, false);

	dce_v8_0_audio_set_dto(encoder, mode->clock);

	WREG32(mmHDMI_VBI_PACKET_CONTROL + offset,
	       HDMI_VBI_PACKET_CONTROL__HDMI_NULL_SEND_MASK); /* send null packets when required */

	WREG32(mmAFMT_AUDIO_CRC_CONTROL + offset, 0x1000);

	val = RREG32(mmHDMI_CONTROL + offset);
	val &= ~HDMI_CONTROL__HDMI_DEEP_COLOR_ENABLE_MASK;
	val &= ~HDMI_CONTROL__HDMI_DEEP_COLOR_DEPTH_MASK;

	switch (bpc) {
	case 0:
	case 6:
	case 8:
	case 16:
	default:
		DRM_DEBUG("%s: Disabling hdmi deep color for %d bpc.\n",
			  connector->name, bpc);
		break;
	case 10:
		val |= HDMI_CONTROL__HDMI_DEEP_COLOR_ENABLE_MASK;
		val |= 1 << HDMI_CONTROL__HDMI_DEEP_COLOR_DEPTH__SHIFT;
		DRM_DEBUG("%s: Enabling hdmi deep color 30 for 10 bpc.\n",
			  connector->name);
		break;
	case 12:
		val |= HDMI_CONTROL__HDMI_DEEP_COLOR_ENABLE_MASK;
		val |= 2 << HDMI_CONTROL__HDMI_DEEP_COLOR_DEPTH__SHIFT;
		DRM_DEBUG("%s: Enabling hdmi deep color 36 for 12 bpc.\n",
			  connector->name);
		break;
	}

	WREG32(mmHDMI_CONTROL + offset, val);

	WREG32(mmHDMI_VBI_PACKET_CONTROL + offset,
	       HDMI_VBI_PACKET_CONTROL__HDMI_NULL_SEND_MASK | /* send null packets when required */
	       HDMI_VBI_PACKET_CONTROL__HDMI_GC_SEND_MASK | /* send general control packets */
	       HDMI_VBI_PACKET_CONTROL__HDMI_GC_CONT_MASK); /* send general control packets every frame */

	WREG32(mmHDMI_INFOFRAME_CONTROL0 + offset,
	       HDMI_INFOFRAME_CONTROL0__HDMI_AUDIO_INFO_SEND_MASK | /* enable audio info frames (frames won't be set until audio is enabled) */
	       HDMI_INFOFRAME_CONTROL0__HDMI_AUDIO_INFO_CONT_MASK); /* required for audio info values to be updated */

	WREG32(mmAFMT_INFOFRAME_CONTROL0 + offset,
	       AFMT_INFOFRAME_CONTROL0__AFMT_AUDIO_INFO_UPDATE_MASK); /* required for audio info values to be updated */

	WREG32(mmHDMI_INFOFRAME_CONTROL1 + offset,
	       (2 << HDMI_INFOFRAME_CONTROL1__HDMI_AUDIO_INFO_LINE__SHIFT)); /* anything other than 0 */

	WREG32(mmHDMI_GC + offset, 0); /* unset HDMI_GC_AVMUTE */

	WREG32(mmHDMI_AUDIO_PACKET_CONTROL + offset,
	       (1 << HDMI_AUDIO_PACKET_CONTROL__HDMI_AUDIO_DELAY_EN__SHIFT) | /* set the default audio delay */
	       (3 << HDMI_AUDIO_PACKET_CONTROL__HDMI_AUDIO_PACKETS_PER_LINE__SHIFT)); /* should be suffient for all audio modes and small enough for all hblanks */

	WREG32(mmAFMT_AUDIO_PACKET_CONTROL + offset,
	       AFMT_AUDIO_PACKET_CONTROL__AFMT_60958_CS_UPDATE_MASK); /* allow 60958 channel status fields to be updated */

	/* fglrx clears sth in AFMT_AUDIO_PACKET_CONTROL2 here */

	if (bpc > 8)
		WREG32(mmHDMI_ACR_PACKET_CONTROL + offset,
		       HDMI_ACR_PACKET_CONTROL__HDMI_ACR_AUTO_SEND_MASK); /* allow hw to sent ACR packets when required */
	else
		WREG32(mmHDMI_ACR_PACKET_CONTROL + offset,
		       HDMI_ACR_PACKET_CONTROL__HDMI_ACR_SOURCE_MASK | /* select SW CTS value */
		       HDMI_ACR_PACKET_CONTROL__HDMI_ACR_AUTO_SEND_MASK); /* allow hw to sent ACR packets when required */

	dce_v8_0_afmt_update_ACR(encoder, mode->clock);

	WREG32(mmAFMT_60958_0 + offset,
	       (1 << AFMT_60958_0__AFMT_60958_CS_CHANNEL_NUMBER_L__SHIFT));

	WREG32(mmAFMT_60958_1 + offset,
	       (2 << AFMT_60958_1__AFMT_60958_CS_CHANNEL_NUMBER_R__SHIFT));

	WREG32(mmAFMT_60958_2 + offset,
	       (3 << AFMT_60958_2__AFMT_60958_CS_CHANNEL_NUMBER_2__SHIFT) |
	       (4 << AFMT_60958_2__AFMT_60958_CS_CHANNEL_NUMBER_3__SHIFT) |
	       (5 << AFMT_60958_2__AFMT_60958_CS_CHANNEL_NUMBER_4__SHIFT) |
	       (6 << AFMT_60958_2__AFMT_60958_CS_CHANNEL_NUMBER_5__SHIFT) |
	       (7 << AFMT_60958_2__AFMT_60958_CS_CHANNEL_NUMBER_6__SHIFT) |
	       (8 << AFMT_60958_2__AFMT_60958_CS_CHANNEL_NUMBER_7__SHIFT));

	dce_v8_0_audio_write_speaker_allocation(encoder);


	WREG32(mmAFMT_AUDIO_PACKET_CONTROL2 + offset,
	       (0xff << AFMT_AUDIO_PACKET_CONTROL2__AFMT_AUDIO_CHANNEL_ENABLE__SHIFT));

	dce_v8_0_afmt_audio_select_pin(encoder);
	dce_v8_0_audio_write_sad_regs(encoder);
	dce_v8_0_audio_write_latency_fields(encoder, mode);

	err = drm_hdmi_avi_infoframe_from_display_mode(&frame, mode);
	if (err < 0) {
		DRM_ERROR("failed to setup AVI infoframe: %zd\n", err);
		return;
	}

	err = hdmi_avi_infoframe_pack(&frame, buffer, sizeof(buffer));
	if (err < 0) {
		DRM_ERROR("failed to pack AVI infoframe: %zd\n", err);
		return;
	}

	dce_v8_0_afmt_update_avi_infoframe(encoder, buffer, sizeof(buffer));

	WREG32_OR(mmHDMI_INFOFRAME_CONTROL0 + offset,
		  HDMI_INFOFRAME_CONTROL0__HDMI_AVI_INFO_SEND_MASK | /* enable AVI info frames */
		  HDMI_INFOFRAME_CONTROL0__HDMI_AVI_INFO_CONT_MASK); /* required for audio info values to be updated */

	WREG32_P(mmHDMI_INFOFRAME_CONTROL1 + offset,
		 (2 << HDMI_INFOFRAME_CONTROL1__HDMI_AVI_INFO_LINE__SHIFT), /* anything other than 0 */
		 ~HDMI_INFOFRAME_CONTROL1__HDMI_AVI_INFO_LINE_MASK);

	WREG32_OR(mmAFMT_AUDIO_PACKET_CONTROL + offset,
		  AFMT_AUDIO_PACKET_CONTROL__AFMT_AUDIO_SAMPLE_SEND_MASK); /* send audio packets */

	WREG32(mmAFMT_RAMP_CONTROL0 + offset, 0x00FFFFFF);
	WREG32(mmAFMT_RAMP_CONTROL1 + offset, 0x007FFFFF);
	WREG32(mmAFMT_RAMP_CONTROL2 + offset, 0x00000001);
	WREG32(mmAFMT_RAMP_CONTROL3 + offset, 0x00000001);

	/* enable audio after setting up hw */
	dce_v8_0_audio_enable(adev, dig->afmt->pin, true);
}

static void dce_v8_0_afmt_enable(struct drm_encoder *encoder, bool enable)
{
	struct drm_device *dev = encoder->dev;
	struct amdgpu_device *adev = dev->dev_private;
	struct amdgpu_encoder *amdgpu_encoder = to_amdgpu_encoder(encoder);
	struct amdgpu_encoder_atom_dig *dig = amdgpu_encoder->enc_priv;

	if (!dig || !dig->afmt)
		return;

	/* Silent, r600_hdmi_enable will raise WARN for us */
	if (enable && dig->afmt->enabled)
		return;
	if (!enable && !dig->afmt->enabled)
		return;

	if (!enable && dig->afmt->pin) {
		dce_v8_0_audio_enable(adev, dig->afmt->pin, false);
		dig->afmt->pin = NULL;
	}

	dig->afmt->enabled = enable;

	DRM_DEBUG("%sabling AFMT interface @ 0x%04X for encoder 0x%x\n",
		  enable ? "En" : "Dis", dig->afmt->offset, amdgpu_encoder->encoder_id);
}

static int dce_v8_0_afmt_init(struct amdgpu_device *adev)
{
	int i;

	for (i = 0; i < adev->mode_info.num_dig; i++)
		adev->mode_info.afmt[i] = NULL;

	/* DCE8 has audio blocks tied to DIG encoders */
	for (i = 0; i < adev->mode_info.num_dig; i++) {
		adev->mode_info.afmt[i] = kzalloc(sizeof(struct amdgpu_afmt), GFP_KERNEL);
		if (adev->mode_info.afmt[i]) {
			adev->mode_info.afmt[i]->offset = dig_offsets[i];
			adev->mode_info.afmt[i]->id = i;
		} else {
			int j;
			for (j = 0; j < i; j++) {
				kfree(adev->mode_info.afmt[j]);
				adev->mode_info.afmt[j] = NULL;
			}
			return -ENOMEM;
		}
	}
	return 0;
}

static void dce_v8_0_afmt_fini(struct amdgpu_device *adev)
{
	int i;

	for (i = 0; i < adev->mode_info.num_dig; i++) {
		kfree(adev->mode_info.afmt[i]);
		adev->mode_info.afmt[i] = NULL;
	}
}

static const u32 vga_control_regs[6] =
{
	mmD1VGA_CONTROL,
	mmD2VGA_CONTROL,
	mmD3VGA_CONTROL,
	mmD4VGA_CONTROL,
	mmD5VGA_CONTROL,
	mmD6VGA_CONTROL,
};

static void dce_v8_0_vga_enable(struct drm_crtc *crtc, bool enable)
{
	struct amdgpu_crtc *amdgpu_crtc = to_amdgpu_crtc(crtc);
	struct drm_device *dev = crtc->dev;
	struct amdgpu_device *adev = dev->dev_private;
	u32 vga_control;

	vga_control = RREG32(vga_control_regs[amdgpu_crtc->crtc_id]) & ~1;
	if (enable)
		WREG32(vga_control_regs[amdgpu_crtc->crtc_id], vga_control | 1);
	else
		WREG32(vga_control_regs[amdgpu_crtc->crtc_id], vga_control);
}

static void dce_v8_0_grph_enable(struct drm_crtc *crtc, bool enable)
{
	struct amdgpu_crtc *amdgpu_crtc = to_amdgpu_crtc(crtc);
	struct drm_device *dev = crtc->dev;
	struct amdgpu_device *adev = dev->dev_private;

	if (enable)
		WREG32(mmGRPH_ENABLE + amdgpu_crtc->crtc_offset, 1);
	else
		WREG32(mmGRPH_ENABLE + amdgpu_crtc->crtc_offset, 0);
}

static int dce_v8_0_crtc_do_set_base(struct drm_crtc *crtc,
				     struct drm_framebuffer *fb,
				     int x, int y, int atomic)
{
	struct amdgpu_crtc *amdgpu_crtc = to_amdgpu_crtc(crtc);
	struct drm_device *dev = crtc->dev;
	struct amdgpu_device *adev = dev->dev_private;
	struct amdgpu_framebuffer *amdgpu_fb;
	struct drm_framebuffer *target_fb;
	struct drm_gem_object *obj;
	struct amdgpu_bo *abo;
	uint64_t fb_location, tiling_flags;
	uint32_t fb_format, fb_pitch_pixels;
	u32 fb_swap = (GRPH_ENDIAN_NONE << GRPH_SWAP_CNTL__GRPH_ENDIAN_SWAP__SHIFT);
	u32 pipe_config;
	u32 viewport_w, viewport_h;
	int r;
	bool bypass_lut = false;
<<<<<<< HEAD
	char *format_name;
=======
	struct drm_format_name_buf format_name;
>>>>>>> 7625e052

	/* no fb bound */
	if (!atomic && !crtc->primary->fb) {
		DRM_DEBUG_KMS("No FB bound\n");
		return 0;
	}

	if (atomic) {
		amdgpu_fb = to_amdgpu_framebuffer(fb);
		target_fb = fb;
	} else {
		amdgpu_fb = to_amdgpu_framebuffer(crtc->primary->fb);
		target_fb = crtc->primary->fb;
	}

	/* If atomic, assume fb object is pinned & idle & fenced and
	 * just update base pointers
	 */
	obj = amdgpu_fb->obj;
	abo = gem_to_amdgpu_bo(obj);
	r = amdgpu_bo_reserve(abo, false);
	if (unlikely(r != 0))
		return r;

	if (atomic) {
		fb_location = amdgpu_bo_gpu_offset(abo);
	} else {
		r = amdgpu_bo_pin(abo, AMDGPU_GEM_DOMAIN_VRAM, &fb_location);
		if (unlikely(r != 0)) {
			amdgpu_bo_unreserve(abo);
			return -EINVAL;
		}
	}

	amdgpu_bo_get_tiling_flags(abo, &tiling_flags);
	amdgpu_bo_unreserve(abo);

	pipe_config = AMDGPU_TILING_GET(tiling_flags, PIPE_CONFIG);

	switch (target_fb->pixel_format) {
	case DRM_FORMAT_C8:
		fb_format = ((GRPH_DEPTH_8BPP << GRPH_CONTROL__GRPH_DEPTH__SHIFT) |
			     (GRPH_FORMAT_INDEXED << GRPH_CONTROL__GRPH_FORMAT__SHIFT));
		break;
	case DRM_FORMAT_XRGB4444:
	case DRM_FORMAT_ARGB4444:
		fb_format = ((GRPH_DEPTH_16BPP << GRPH_CONTROL__GRPH_DEPTH__SHIFT) |
			     (GRPH_FORMAT_ARGB4444 << GRPH_CONTROL__GRPH_FORMAT__SHIFT));
#ifdef __BIG_ENDIAN
		fb_swap = (GRPH_ENDIAN_8IN16 << GRPH_SWAP_CNTL__GRPH_ENDIAN_SWAP__SHIFT);
#endif
		break;
	case DRM_FORMAT_XRGB1555:
	case DRM_FORMAT_ARGB1555:
		fb_format = ((GRPH_DEPTH_16BPP << GRPH_CONTROL__GRPH_DEPTH__SHIFT) |
			     (GRPH_FORMAT_ARGB1555 << GRPH_CONTROL__GRPH_FORMAT__SHIFT));
#ifdef __BIG_ENDIAN
		fb_swap = (GRPH_ENDIAN_8IN16 << GRPH_SWAP_CNTL__GRPH_ENDIAN_SWAP__SHIFT);
#endif
		break;
	case DRM_FORMAT_BGRX5551:
	case DRM_FORMAT_BGRA5551:
		fb_format = ((GRPH_DEPTH_16BPP << GRPH_CONTROL__GRPH_DEPTH__SHIFT) |
			     (GRPH_FORMAT_BGRA5551 << GRPH_CONTROL__GRPH_FORMAT__SHIFT));
#ifdef __BIG_ENDIAN
		fb_swap = (GRPH_ENDIAN_8IN16 << GRPH_SWAP_CNTL__GRPH_ENDIAN_SWAP__SHIFT);
#endif
		break;
	case DRM_FORMAT_RGB565:
		fb_format = ((GRPH_DEPTH_16BPP << GRPH_CONTROL__GRPH_DEPTH__SHIFT) |
			     (GRPH_FORMAT_ARGB565 << GRPH_CONTROL__GRPH_FORMAT__SHIFT));
#ifdef __BIG_ENDIAN
		fb_swap = (GRPH_ENDIAN_8IN16 << GRPH_SWAP_CNTL__GRPH_ENDIAN_SWAP__SHIFT);
#endif
		break;
	case DRM_FORMAT_XRGB8888:
	case DRM_FORMAT_ARGB8888:
		fb_format = ((GRPH_DEPTH_32BPP << GRPH_CONTROL__GRPH_DEPTH__SHIFT) |
			     (GRPH_FORMAT_ARGB8888 << GRPH_CONTROL__GRPH_FORMAT__SHIFT));
#ifdef __BIG_ENDIAN
		fb_swap = (GRPH_ENDIAN_8IN32 << GRPH_SWAP_CNTL__GRPH_ENDIAN_SWAP__SHIFT);
#endif
		break;
	case DRM_FORMAT_XRGB2101010:
	case DRM_FORMAT_ARGB2101010:
		fb_format = ((GRPH_DEPTH_32BPP << GRPH_CONTROL__GRPH_DEPTH__SHIFT) |
			     (GRPH_FORMAT_ARGB2101010 << GRPH_CONTROL__GRPH_FORMAT__SHIFT));
#ifdef __BIG_ENDIAN
		fb_swap = (GRPH_ENDIAN_8IN32 << GRPH_SWAP_CNTL__GRPH_ENDIAN_SWAP__SHIFT);
#endif
		/* Greater 8 bpc fb needs to bypass hw-lut to retain precision */
		bypass_lut = true;
		break;
	case DRM_FORMAT_BGRX1010102:
	case DRM_FORMAT_BGRA1010102:
		fb_format = ((GRPH_DEPTH_32BPP << GRPH_CONTROL__GRPH_DEPTH__SHIFT) |
			     (GRPH_FORMAT_BGRA1010102 << GRPH_CONTROL__GRPH_FORMAT__SHIFT));
#ifdef __BIG_ENDIAN
		fb_swap = (GRPH_ENDIAN_8IN32 << GRPH_SWAP_CNTL__GRPH_ENDIAN_SWAP__SHIFT);
#endif
		/* Greater 8 bpc fb needs to bypass hw-lut to retain precision */
		bypass_lut = true;
		break;
	default:
<<<<<<< HEAD
		format_name = drm_get_format_name(target_fb->pixel_format);
		DRM_ERROR("Unsupported screen format %s\n", format_name);
		kfree(format_name);
=======
		DRM_ERROR("Unsupported screen format %s\n",
		          drm_get_format_name(target_fb->pixel_format, &format_name));
>>>>>>> 7625e052
		return -EINVAL;
	}

	if (AMDGPU_TILING_GET(tiling_flags, ARRAY_MODE) == ARRAY_2D_TILED_THIN1) {
		unsigned bankw, bankh, mtaspect, tile_split, num_banks;

		bankw = AMDGPU_TILING_GET(tiling_flags, BANK_WIDTH);
		bankh = AMDGPU_TILING_GET(tiling_flags, BANK_HEIGHT);
		mtaspect = AMDGPU_TILING_GET(tiling_flags, MACRO_TILE_ASPECT);
		tile_split = AMDGPU_TILING_GET(tiling_flags, TILE_SPLIT);
		num_banks = AMDGPU_TILING_GET(tiling_flags, NUM_BANKS);

		fb_format |= (num_banks << GRPH_CONTROL__GRPH_NUM_BANKS__SHIFT);
		fb_format |= (GRPH_ARRAY_2D_TILED_THIN1 << GRPH_CONTROL__GRPH_ARRAY_MODE__SHIFT);
		fb_format |= (tile_split << GRPH_CONTROL__GRPH_TILE_SPLIT__SHIFT);
		fb_format |= (bankw << GRPH_CONTROL__GRPH_BANK_WIDTH__SHIFT);
		fb_format |= (bankh << GRPH_CONTROL__GRPH_BANK_HEIGHT__SHIFT);
		fb_format |= (mtaspect << GRPH_CONTROL__GRPH_MACRO_TILE_ASPECT__SHIFT);
		fb_format |= (DISPLAY_MICRO_TILING << GRPH_CONTROL__GRPH_MICRO_TILE_MODE__SHIFT);
	} else if (AMDGPU_TILING_GET(tiling_flags, ARRAY_MODE) == ARRAY_1D_TILED_THIN1) {
		fb_format |= (GRPH_ARRAY_1D_TILED_THIN1 << GRPH_CONTROL__GRPH_ARRAY_MODE__SHIFT);
	}

	fb_format |= (pipe_config << GRPH_CONTROL__GRPH_PIPE_CONFIG__SHIFT);

	dce_v8_0_vga_enable(crtc, false);

	/* Make sure surface address is updated at vertical blank rather than
	 * horizontal blank
	 */
	WREG32(mmGRPH_FLIP_CONTROL + amdgpu_crtc->crtc_offset, 0);

	WREG32(mmGRPH_PRIMARY_SURFACE_ADDRESS_HIGH + amdgpu_crtc->crtc_offset,
	       upper_32_bits(fb_location));
	WREG32(mmGRPH_SECONDARY_SURFACE_ADDRESS_HIGH + amdgpu_crtc->crtc_offset,
	       upper_32_bits(fb_location));
	WREG32(mmGRPH_PRIMARY_SURFACE_ADDRESS + amdgpu_crtc->crtc_offset,
	       (u32)fb_location & GRPH_PRIMARY_SURFACE_ADDRESS__GRPH_PRIMARY_SURFACE_ADDRESS_MASK);
	WREG32(mmGRPH_SECONDARY_SURFACE_ADDRESS + amdgpu_crtc->crtc_offset,
	       (u32) fb_location & GRPH_SECONDARY_SURFACE_ADDRESS__GRPH_SECONDARY_SURFACE_ADDRESS_MASK);
	WREG32(mmGRPH_CONTROL + amdgpu_crtc->crtc_offset, fb_format);
	WREG32(mmGRPH_SWAP_CNTL + amdgpu_crtc->crtc_offset, fb_swap);

	/*
	 * The LUT only has 256 slots for indexing by a 8 bpc fb. Bypass the LUT
	 * for > 8 bpc scanout to avoid truncation of fb indices to 8 msb's, to
	 * retain the full precision throughout the pipeline.
	 */
	WREG32_P(mmGRPH_LUT_10BIT_BYPASS_CONTROL + amdgpu_crtc->crtc_offset,
		 (bypass_lut ? LUT_10BIT_BYPASS_EN : 0),
		 ~LUT_10BIT_BYPASS_EN);

	if (bypass_lut)
		DRM_DEBUG_KMS("Bypassing hardware LUT due to 10 bit fb scanout.\n");

	WREG32(mmGRPH_SURFACE_OFFSET_X + amdgpu_crtc->crtc_offset, 0);
	WREG32(mmGRPH_SURFACE_OFFSET_Y + amdgpu_crtc->crtc_offset, 0);
	WREG32(mmGRPH_X_START + amdgpu_crtc->crtc_offset, 0);
	WREG32(mmGRPH_Y_START + amdgpu_crtc->crtc_offset, 0);
	WREG32(mmGRPH_X_END + amdgpu_crtc->crtc_offset, target_fb->width);
	WREG32(mmGRPH_Y_END + amdgpu_crtc->crtc_offset, target_fb->height);

	fb_pitch_pixels = target_fb->pitches[0] / (target_fb->bits_per_pixel / 8);
	WREG32(mmGRPH_PITCH + amdgpu_crtc->crtc_offset, fb_pitch_pixels);

	dce_v8_0_grph_enable(crtc, true);

	WREG32(mmLB_DESKTOP_HEIGHT + amdgpu_crtc->crtc_offset,
	       target_fb->height);

	x &= ~3;
	y &= ~1;
	WREG32(mmVIEWPORT_START + amdgpu_crtc->crtc_offset,
	       (x << 16) | y);
	viewport_w = crtc->mode.hdisplay;
	viewport_h = (crtc->mode.vdisplay + 1) & ~1;
	WREG32(mmVIEWPORT_SIZE + amdgpu_crtc->crtc_offset,
	       (viewport_w << 16) | viewport_h);

	/* set pageflip to happen anywhere in vblank interval */
	WREG32(mmMASTER_UPDATE_MODE + amdgpu_crtc->crtc_offset, 0);

	if (!atomic && fb && fb != crtc->primary->fb) {
		amdgpu_fb = to_amdgpu_framebuffer(fb);
		abo = gem_to_amdgpu_bo(amdgpu_fb->obj);
		r = amdgpu_bo_reserve(abo, false);
		if (unlikely(r != 0))
			return r;
		amdgpu_bo_unpin(abo);
		amdgpu_bo_unreserve(abo);
	}

	/* Bytes per pixel may have changed */
	dce_v8_0_bandwidth_update(adev);

	return 0;
}

static void dce_v8_0_set_interleave(struct drm_crtc *crtc,
				    struct drm_display_mode *mode)
{
	struct drm_device *dev = crtc->dev;
	struct amdgpu_device *adev = dev->dev_private;
	struct amdgpu_crtc *amdgpu_crtc = to_amdgpu_crtc(crtc);

	if (mode->flags & DRM_MODE_FLAG_INTERLACE)
		WREG32(mmLB_DATA_FORMAT + amdgpu_crtc->crtc_offset,
		       LB_DATA_FORMAT__INTERLEAVE_EN__SHIFT);
	else
		WREG32(mmLB_DATA_FORMAT + amdgpu_crtc->crtc_offset, 0);
}

static void dce_v8_0_crtc_load_lut(struct drm_crtc *crtc)
{
	struct amdgpu_crtc *amdgpu_crtc = to_amdgpu_crtc(crtc);
	struct drm_device *dev = crtc->dev;
	struct amdgpu_device *adev = dev->dev_private;
	int i;

	DRM_DEBUG_KMS("%d\n", amdgpu_crtc->crtc_id);

	WREG32(mmINPUT_CSC_CONTROL + amdgpu_crtc->crtc_offset,
	       ((INPUT_CSC_BYPASS << INPUT_CSC_CONTROL__INPUT_CSC_GRPH_MODE__SHIFT) |
		(INPUT_CSC_BYPASS << INPUT_CSC_CONTROL__INPUT_CSC_OVL_MODE__SHIFT)));
	WREG32(mmPRESCALE_GRPH_CONTROL + amdgpu_crtc->crtc_offset,
	       PRESCALE_GRPH_CONTROL__GRPH_PRESCALE_BYPASS_MASK);
	WREG32(mmPRESCALE_OVL_CONTROL + amdgpu_crtc->crtc_offset,
	       PRESCALE_OVL_CONTROL__OVL_PRESCALE_BYPASS_MASK);
	WREG32(mmINPUT_GAMMA_CONTROL + amdgpu_crtc->crtc_offset,
	       ((INPUT_GAMMA_USE_LUT << INPUT_GAMMA_CONTROL__GRPH_INPUT_GAMMA_MODE__SHIFT) |
		(INPUT_GAMMA_USE_LUT << INPUT_GAMMA_CONTROL__OVL_INPUT_GAMMA_MODE__SHIFT)));

	WREG32(mmDC_LUT_CONTROL + amdgpu_crtc->crtc_offset, 0);

	WREG32(mmDC_LUT_BLACK_OFFSET_BLUE + amdgpu_crtc->crtc_offset, 0);
	WREG32(mmDC_LUT_BLACK_OFFSET_GREEN + amdgpu_crtc->crtc_offset, 0);
	WREG32(mmDC_LUT_BLACK_OFFSET_RED + amdgpu_crtc->crtc_offset, 0);

	WREG32(mmDC_LUT_WHITE_OFFSET_BLUE + amdgpu_crtc->crtc_offset, 0xffff);
	WREG32(mmDC_LUT_WHITE_OFFSET_GREEN + amdgpu_crtc->crtc_offset, 0xffff);
	WREG32(mmDC_LUT_WHITE_OFFSET_RED + amdgpu_crtc->crtc_offset, 0xffff);

	WREG32(mmDC_LUT_RW_MODE + amdgpu_crtc->crtc_offset, 0);
	WREG32(mmDC_LUT_WRITE_EN_MASK + amdgpu_crtc->crtc_offset, 0x00000007);

	WREG32(mmDC_LUT_RW_INDEX + amdgpu_crtc->crtc_offset, 0);
	for (i = 0; i < 256; i++) {
		WREG32(mmDC_LUT_30_COLOR + amdgpu_crtc->crtc_offset,
		       (amdgpu_crtc->lut_r[i] << 20) |
		       (amdgpu_crtc->lut_g[i] << 10) |
		       (amdgpu_crtc->lut_b[i] << 0));
	}

	WREG32(mmDEGAMMA_CONTROL + amdgpu_crtc->crtc_offset,
	       ((DEGAMMA_BYPASS << DEGAMMA_CONTROL__GRPH_DEGAMMA_MODE__SHIFT) |
		(DEGAMMA_BYPASS << DEGAMMA_CONTROL__OVL_DEGAMMA_MODE__SHIFT) |
		(DEGAMMA_BYPASS << DEGAMMA_CONTROL__CURSOR_DEGAMMA_MODE__SHIFT)));
	WREG32(mmGAMUT_REMAP_CONTROL + amdgpu_crtc->crtc_offset,
	       ((GAMUT_REMAP_BYPASS << GAMUT_REMAP_CONTROL__GRPH_GAMUT_REMAP_MODE__SHIFT) |
		(GAMUT_REMAP_BYPASS << GAMUT_REMAP_CONTROL__OVL_GAMUT_REMAP_MODE__SHIFT)));
	WREG32(mmREGAMMA_CONTROL + amdgpu_crtc->crtc_offset,
	       ((REGAMMA_BYPASS << REGAMMA_CONTROL__GRPH_REGAMMA_MODE__SHIFT) |
		(REGAMMA_BYPASS << REGAMMA_CONTROL__OVL_REGAMMA_MODE__SHIFT)));
	WREG32(mmOUTPUT_CSC_CONTROL + amdgpu_crtc->crtc_offset,
	       ((OUTPUT_CSC_BYPASS << OUTPUT_CSC_CONTROL__OUTPUT_CSC_GRPH_MODE__SHIFT) |
		(OUTPUT_CSC_BYPASS << OUTPUT_CSC_CONTROL__OUTPUT_CSC_OVL_MODE__SHIFT)));
	/* XXX match this to the depth of the crtc fmt block, move to modeset? */
	WREG32(0x1a50 + amdgpu_crtc->crtc_offset, 0);
	/* XXX this only needs to be programmed once per crtc at startup,
	 * not sure where the best place for it is
	 */
	WREG32(mmALPHA_CONTROL + amdgpu_crtc->crtc_offset,
	       ALPHA_CONTROL__CURSOR_ALPHA_BLND_ENA_MASK);
}

static int dce_v8_0_pick_dig_encoder(struct drm_encoder *encoder)
{
	struct amdgpu_encoder *amdgpu_encoder = to_amdgpu_encoder(encoder);
	struct amdgpu_encoder_atom_dig *dig = amdgpu_encoder->enc_priv;

	switch (amdgpu_encoder->encoder_id) {
	case ENCODER_OBJECT_ID_INTERNAL_UNIPHY:
		if (dig->linkb)
			return 1;
		else
			return 0;
		break;
	case ENCODER_OBJECT_ID_INTERNAL_UNIPHY1:
		if (dig->linkb)
			return 3;
		else
			return 2;
		break;
	case ENCODER_OBJECT_ID_INTERNAL_UNIPHY2:
		if (dig->linkb)
			return 5;
		else
			return 4;
		break;
	case ENCODER_OBJECT_ID_INTERNAL_UNIPHY3:
		return 6;
		break;
	default:
		DRM_ERROR("invalid encoder_id: 0x%x\n", amdgpu_encoder->encoder_id);
		return 0;
	}
}

/**
 * dce_v8_0_pick_pll - Allocate a PPLL for use by the crtc.
 *
 * @crtc: drm crtc
 *
 * Returns the PPLL (Pixel PLL) to be used by the crtc.  For DP monitors
 * a single PPLL can be used for all DP crtcs/encoders.  For non-DP
 * monitors a dedicated PPLL must be used.  If a particular board has
 * an external DP PLL, return ATOM_PPLL_INVALID to skip PLL programming
 * as there is no need to program the PLL itself.  If we are not able to
 * allocate a PLL, return ATOM_PPLL_INVALID to skip PLL programming to
 * avoid messing up an existing monitor.
 *
 * Asic specific PLL information
 *
 * DCE 8.x
 * KB/KV
 * - PPLL1, PPLL2 are available for all UNIPHY (both DP and non-DP)
 * CI
 * - PPLL0, PPLL1, PPLL2 are available for all UNIPHY (both DP and non-DP) and DAC
 *
 */
static u32 dce_v8_0_pick_pll(struct drm_crtc *crtc)
{
	struct amdgpu_crtc *amdgpu_crtc = to_amdgpu_crtc(crtc);
	struct drm_device *dev = crtc->dev;
	struct amdgpu_device *adev = dev->dev_private;
	u32 pll_in_use;
	int pll;

	if (ENCODER_MODE_IS_DP(amdgpu_atombios_encoder_get_encoder_mode(amdgpu_crtc->encoder))) {
		if (adev->clock.dp_extclk)
			/* skip PPLL programming if using ext clock */
			return ATOM_PPLL_INVALID;
		else {
			/* use the same PPLL for all DP monitors */
			pll = amdgpu_pll_get_shared_dp_ppll(crtc);
			if (pll != ATOM_PPLL_INVALID)
				return pll;
		}
	} else {
		/* use the same PPLL for all monitors with the same clock */
		pll = amdgpu_pll_get_shared_nondp_ppll(crtc);
		if (pll != ATOM_PPLL_INVALID)
			return pll;
	}
	/* otherwise, pick one of the plls */
	if ((adev->asic_type == CHIP_KABINI) ||
	    (adev->asic_type == CHIP_MULLINS)) {
		/* KB/ML has PPLL1 and PPLL2 */
		pll_in_use = amdgpu_pll_get_use_mask(crtc);
		if (!(pll_in_use & (1 << ATOM_PPLL2)))
			return ATOM_PPLL2;
		if (!(pll_in_use & (1 << ATOM_PPLL1)))
			return ATOM_PPLL1;
		DRM_ERROR("unable to allocate a PPLL\n");
		return ATOM_PPLL_INVALID;
	} else {
		/* CI/KV has PPLL0, PPLL1, and PPLL2 */
		pll_in_use = amdgpu_pll_get_use_mask(crtc);
		if (!(pll_in_use & (1 << ATOM_PPLL2)))
			return ATOM_PPLL2;
		if (!(pll_in_use & (1 << ATOM_PPLL1)))
			return ATOM_PPLL1;
		if (!(pll_in_use & (1 << ATOM_PPLL0)))
			return ATOM_PPLL0;
		DRM_ERROR("unable to allocate a PPLL\n");
		return ATOM_PPLL_INVALID;
	}
	return ATOM_PPLL_INVALID;
}

static void dce_v8_0_lock_cursor(struct drm_crtc *crtc, bool lock)
{
	struct amdgpu_device *adev = crtc->dev->dev_private;
	struct amdgpu_crtc *amdgpu_crtc = to_amdgpu_crtc(crtc);
	uint32_t cur_lock;

	cur_lock = RREG32(mmCUR_UPDATE + amdgpu_crtc->crtc_offset);
	if (lock)
		cur_lock |= CUR_UPDATE__CURSOR_UPDATE_LOCK_MASK;
	else
		cur_lock &= ~CUR_UPDATE__CURSOR_UPDATE_LOCK_MASK;
	WREG32(mmCUR_UPDATE + amdgpu_crtc->crtc_offset, cur_lock);
}

static void dce_v8_0_hide_cursor(struct drm_crtc *crtc)
{
	struct amdgpu_crtc *amdgpu_crtc = to_amdgpu_crtc(crtc);
	struct amdgpu_device *adev = crtc->dev->dev_private;

	WREG32_IDX(mmCUR_CONTROL + amdgpu_crtc->crtc_offset,
		   (CURSOR_24_8_PRE_MULT << CUR_CONTROL__CURSOR_MODE__SHIFT) |
		   (CURSOR_URGENT_1_2 << CUR_CONTROL__CURSOR_URGENT_CONTROL__SHIFT));
}

static void dce_v8_0_show_cursor(struct drm_crtc *crtc)
{
	struct amdgpu_crtc *amdgpu_crtc = to_amdgpu_crtc(crtc);
	struct amdgpu_device *adev = crtc->dev->dev_private;

	WREG32(mmCUR_SURFACE_ADDRESS_HIGH + amdgpu_crtc->crtc_offset,
	       upper_32_bits(amdgpu_crtc->cursor_addr));
	WREG32(mmCUR_SURFACE_ADDRESS + amdgpu_crtc->crtc_offset,
	       lower_32_bits(amdgpu_crtc->cursor_addr));

	WREG32_IDX(mmCUR_CONTROL + amdgpu_crtc->crtc_offset,
		   CUR_CONTROL__CURSOR_EN_MASK |
		   (CURSOR_24_8_PRE_MULT << CUR_CONTROL__CURSOR_MODE__SHIFT) |
		   (CURSOR_URGENT_1_2 << CUR_CONTROL__CURSOR_URGENT_CONTROL__SHIFT));
}

static int dce_v8_0_cursor_move_locked(struct drm_crtc *crtc,
				       int x, int y)
{
	struct amdgpu_crtc *amdgpu_crtc = to_amdgpu_crtc(crtc);
	struct amdgpu_device *adev = crtc->dev->dev_private;
	int xorigin = 0, yorigin = 0;

	/* avivo cursor are offset into the total surface */
	x += crtc->x;
	y += crtc->y;
	DRM_DEBUG("x %d y %d c->x %d c->y %d\n", x, y, crtc->x, crtc->y);

	if (x < 0) {
		xorigin = min(-x, amdgpu_crtc->max_cursor_width - 1);
		x = 0;
	}
	if (y < 0) {
		yorigin = min(-y, amdgpu_crtc->max_cursor_height - 1);
		y = 0;
	}

	WREG32(mmCUR_POSITION + amdgpu_crtc->crtc_offset, (x << 16) | y);
	WREG32(mmCUR_HOT_SPOT + amdgpu_crtc->crtc_offset, (xorigin << 16) | yorigin);
	WREG32(mmCUR_SIZE + amdgpu_crtc->crtc_offset,
	       ((amdgpu_crtc->cursor_width - 1) << 16) | (amdgpu_crtc->cursor_height - 1));

	amdgpu_crtc->cursor_x = x;
	amdgpu_crtc->cursor_y = y;

	return 0;
}

static int dce_v8_0_crtc_cursor_move(struct drm_crtc *crtc,
				     int x, int y)
{
	int ret;

	dce_v8_0_lock_cursor(crtc, true);
	ret = dce_v8_0_cursor_move_locked(crtc, x, y);
	dce_v8_0_lock_cursor(crtc, false);

	return ret;
}

static int dce_v8_0_crtc_cursor_set2(struct drm_crtc *crtc,
				     struct drm_file *file_priv,
				     uint32_t handle,
				     uint32_t width,
				     uint32_t height,
				     int32_t hot_x,
				     int32_t hot_y)
{
	struct amdgpu_crtc *amdgpu_crtc = to_amdgpu_crtc(crtc);
	struct drm_gem_object *obj;
	struct amdgpu_bo *aobj;
	int ret;

	if (!handle) {
		/* turn off cursor */
		dce_v8_0_hide_cursor(crtc);
		obj = NULL;
		goto unpin;
	}

	if ((width > amdgpu_crtc->max_cursor_width) ||
	    (height > amdgpu_crtc->max_cursor_height)) {
		DRM_ERROR("bad cursor width or height %d x %d\n", width, height);
		return -EINVAL;
	}

	obj = drm_gem_object_lookup(file_priv, handle);
	if (!obj) {
		DRM_ERROR("Cannot find cursor object %x for crtc %d\n", handle, amdgpu_crtc->crtc_id);
		return -ENOENT;
	}

	aobj = gem_to_amdgpu_bo(obj);
	ret = amdgpu_bo_reserve(aobj, false);
	if (ret != 0) {
		drm_gem_object_unreference_unlocked(obj);
		return ret;
	}

	ret = amdgpu_bo_pin(aobj, AMDGPU_GEM_DOMAIN_VRAM, &amdgpu_crtc->cursor_addr);
	amdgpu_bo_unreserve(aobj);
	if (ret) {
		DRM_ERROR("Failed to pin new cursor BO (%d)\n", ret);
		drm_gem_object_unreference_unlocked(obj);
		return ret;
	}

	amdgpu_crtc->cursor_width = width;
	amdgpu_crtc->cursor_height = height;

	dce_v8_0_lock_cursor(crtc, true);

	if (hot_x != amdgpu_crtc->cursor_hot_x ||
	    hot_y != amdgpu_crtc->cursor_hot_y) {
		int x, y;

		x = amdgpu_crtc->cursor_x + amdgpu_crtc->cursor_hot_x - hot_x;
		y = amdgpu_crtc->cursor_y + amdgpu_crtc->cursor_hot_y - hot_y;

		dce_v8_0_cursor_move_locked(crtc, x, y);

		amdgpu_crtc->cursor_hot_x = hot_x;
		amdgpu_crtc->cursor_hot_y = hot_y;
	}

	dce_v8_0_show_cursor(crtc);
	dce_v8_0_lock_cursor(crtc, false);

unpin:
	if (amdgpu_crtc->cursor_bo) {
		struct amdgpu_bo *aobj = gem_to_amdgpu_bo(amdgpu_crtc->cursor_bo);
		ret = amdgpu_bo_reserve(aobj, false);
		if (likely(ret == 0)) {
			amdgpu_bo_unpin(aobj);
			amdgpu_bo_unreserve(aobj);
		}
		drm_gem_object_unreference_unlocked(amdgpu_crtc->cursor_bo);
	}

	amdgpu_crtc->cursor_bo = obj;
	return 0;
}

static void dce_v8_0_cursor_reset(struct drm_crtc *crtc)
{
	struct amdgpu_crtc *amdgpu_crtc = to_amdgpu_crtc(crtc);

	if (amdgpu_crtc->cursor_bo) {
		dce_v8_0_lock_cursor(crtc, true);

		dce_v8_0_cursor_move_locked(crtc, amdgpu_crtc->cursor_x,
					    amdgpu_crtc->cursor_y);

		dce_v8_0_show_cursor(crtc);

		dce_v8_0_lock_cursor(crtc, false);
	}
}

static int dce_v8_0_crtc_gamma_set(struct drm_crtc *crtc, u16 *red, u16 *green,
				   u16 *blue, uint32_t size)
{
	struct amdgpu_crtc *amdgpu_crtc = to_amdgpu_crtc(crtc);
	int i;

	/* userspace palettes are always correct as is */
	for (i = 0; i < size; i++) {
		amdgpu_crtc->lut_r[i] = red[i] >> 6;
		amdgpu_crtc->lut_g[i] = green[i] >> 6;
		amdgpu_crtc->lut_b[i] = blue[i] >> 6;
	}
	dce_v8_0_crtc_load_lut(crtc);

	return 0;
}

static void dce_v8_0_crtc_destroy(struct drm_crtc *crtc)
{
	struct amdgpu_crtc *amdgpu_crtc = to_amdgpu_crtc(crtc);

	drm_crtc_cleanup(crtc);
	kfree(amdgpu_crtc);
}

static const struct drm_crtc_funcs dce_v8_0_crtc_funcs = {
	.cursor_set2 = dce_v8_0_crtc_cursor_set2,
	.cursor_move = dce_v8_0_crtc_cursor_move,
	.gamma_set = dce_v8_0_crtc_gamma_set,
	.set_config = amdgpu_crtc_set_config,
	.destroy = dce_v8_0_crtc_destroy,
	.page_flip_target = amdgpu_crtc_page_flip_target,
};

static void dce_v8_0_crtc_dpms(struct drm_crtc *crtc, int mode)
{
	struct drm_device *dev = crtc->dev;
	struct amdgpu_device *adev = dev->dev_private;
	struct amdgpu_crtc *amdgpu_crtc = to_amdgpu_crtc(crtc);
	unsigned type;

	switch (mode) {
	case DRM_MODE_DPMS_ON:
		amdgpu_crtc->enabled = true;
		amdgpu_atombios_crtc_enable(crtc, ATOM_ENABLE);
		dce_v8_0_vga_enable(crtc, true);
		amdgpu_atombios_crtc_blank(crtc, ATOM_DISABLE);
		dce_v8_0_vga_enable(crtc, false);
		/* Make sure VBLANK and PFLIP interrupts are still enabled */
		type = amdgpu_crtc_idx_to_irq_type(adev, amdgpu_crtc->crtc_id);
		amdgpu_irq_update(adev, &adev->crtc_irq, type);
		amdgpu_irq_update(adev, &adev->pageflip_irq, type);
		drm_crtc_vblank_on(crtc);
		dce_v8_0_crtc_load_lut(crtc);
		break;
	case DRM_MODE_DPMS_STANDBY:
	case DRM_MODE_DPMS_SUSPEND:
	case DRM_MODE_DPMS_OFF:
		drm_crtc_vblank_off(crtc);
		if (amdgpu_crtc->enabled) {
			dce_v8_0_vga_enable(crtc, true);
			amdgpu_atombios_crtc_blank(crtc, ATOM_ENABLE);
			dce_v8_0_vga_enable(crtc, false);
		}
		amdgpu_atombios_crtc_enable(crtc, ATOM_DISABLE);
		amdgpu_crtc->enabled = false;
		break;
	}
	/* adjust pm to dpms */
	amdgpu_pm_compute_clocks(adev);
}

static void dce_v8_0_crtc_prepare(struct drm_crtc *crtc)
{
	/* disable crtc pair power gating before programming */
	amdgpu_atombios_crtc_powergate(crtc, ATOM_DISABLE);
	amdgpu_atombios_crtc_lock(crtc, ATOM_ENABLE);
	dce_v8_0_crtc_dpms(crtc, DRM_MODE_DPMS_OFF);
}

static void dce_v8_0_crtc_commit(struct drm_crtc *crtc)
{
	dce_v8_0_crtc_dpms(crtc, DRM_MODE_DPMS_ON);
	amdgpu_atombios_crtc_lock(crtc, ATOM_DISABLE);
}

static void dce_v8_0_crtc_disable(struct drm_crtc *crtc)
{
	struct amdgpu_crtc *amdgpu_crtc = to_amdgpu_crtc(crtc);
	struct drm_device *dev = crtc->dev;
	struct amdgpu_device *adev = dev->dev_private;
	struct amdgpu_atom_ss ss;
	int i;

	dce_v8_0_crtc_dpms(crtc, DRM_MODE_DPMS_OFF);
	if (crtc->primary->fb) {
		int r;
		struct amdgpu_framebuffer *amdgpu_fb;
		struct amdgpu_bo *abo;

		amdgpu_fb = to_amdgpu_framebuffer(crtc->primary->fb);
		abo = gem_to_amdgpu_bo(amdgpu_fb->obj);
		r = amdgpu_bo_reserve(abo, false);
		if (unlikely(r))
			DRM_ERROR("failed to reserve abo before unpin\n");
		else {
			amdgpu_bo_unpin(abo);
			amdgpu_bo_unreserve(abo);
		}
	}
	/* disable the GRPH */
	dce_v8_0_grph_enable(crtc, false);

	amdgpu_atombios_crtc_powergate(crtc, ATOM_ENABLE);

	for (i = 0; i < adev->mode_info.num_crtc; i++) {
		if (adev->mode_info.crtcs[i] &&
		    adev->mode_info.crtcs[i]->enabled &&
		    i != amdgpu_crtc->crtc_id &&
		    amdgpu_crtc->pll_id == adev->mode_info.crtcs[i]->pll_id) {
			/* one other crtc is using this pll don't turn
			 * off the pll
			 */
			goto done;
		}
	}

	switch (amdgpu_crtc->pll_id) {
	case ATOM_PPLL1:
	case ATOM_PPLL2:
		/* disable the ppll */
		amdgpu_atombios_crtc_program_pll(crtc, amdgpu_crtc->crtc_id, amdgpu_crtc->pll_id,
                                                 0, 0, ATOM_DISABLE, 0, 0, 0, 0, 0, false, &ss);
		break;
	case ATOM_PPLL0:
		/* disable the ppll */
		if ((adev->asic_type == CHIP_KAVERI) ||
		    (adev->asic_type == CHIP_BONAIRE) ||
		    (adev->asic_type == CHIP_HAWAII))
			amdgpu_atombios_crtc_program_pll(crtc, amdgpu_crtc->crtc_id, amdgpu_crtc->pll_id,
						  0, 0, ATOM_DISABLE, 0, 0, 0, 0, 0, false, &ss);
		break;
	default:
		break;
	}
done:
	amdgpu_crtc->pll_id = ATOM_PPLL_INVALID;
	amdgpu_crtc->adjusted_clock = 0;
	amdgpu_crtc->encoder = NULL;
	amdgpu_crtc->connector = NULL;
}

static int dce_v8_0_crtc_mode_set(struct drm_crtc *crtc,
				  struct drm_display_mode *mode,
				  struct drm_display_mode *adjusted_mode,
				  int x, int y, struct drm_framebuffer *old_fb)
{
	struct amdgpu_crtc *amdgpu_crtc = to_amdgpu_crtc(crtc);

	if (!amdgpu_crtc->adjusted_clock)
		return -EINVAL;

	amdgpu_atombios_crtc_set_pll(crtc, adjusted_mode);
	amdgpu_atombios_crtc_set_dtd_timing(crtc, adjusted_mode);
	dce_v8_0_crtc_do_set_base(crtc, old_fb, x, y, 0);
	amdgpu_atombios_crtc_overscan_setup(crtc, mode, adjusted_mode);
	amdgpu_atombios_crtc_scaler_setup(crtc);
	dce_v8_0_cursor_reset(crtc);
	/* update the hw version fpr dpm */
	amdgpu_crtc->hw_mode = *adjusted_mode;

	return 0;
}

static bool dce_v8_0_crtc_mode_fixup(struct drm_crtc *crtc,
				     const struct drm_display_mode *mode,
				     struct drm_display_mode *adjusted_mode)
{
	struct amdgpu_crtc *amdgpu_crtc = to_amdgpu_crtc(crtc);
	struct drm_device *dev = crtc->dev;
	struct drm_encoder *encoder;

	/* assign the encoder to the amdgpu crtc to avoid repeated lookups later */
	list_for_each_entry(encoder, &dev->mode_config.encoder_list, head) {
		if (encoder->crtc == crtc) {
			amdgpu_crtc->encoder = encoder;
			amdgpu_crtc->connector = amdgpu_get_connector_for_encoder(encoder);
			break;
		}
	}
	if ((amdgpu_crtc->encoder == NULL) || (amdgpu_crtc->connector == NULL)) {
		amdgpu_crtc->encoder = NULL;
		amdgpu_crtc->connector = NULL;
		return false;
	}
	if (!amdgpu_crtc_scaling_mode_fixup(crtc, mode, adjusted_mode))
		return false;
	if (amdgpu_atombios_crtc_prepare_pll(crtc, adjusted_mode))
		return false;
	/* pick pll */
	amdgpu_crtc->pll_id = dce_v8_0_pick_pll(crtc);
	/* if we can't get a PPLL for a non-DP encoder, fail */
	if ((amdgpu_crtc->pll_id == ATOM_PPLL_INVALID) &&
	    !ENCODER_MODE_IS_DP(amdgpu_atombios_encoder_get_encoder_mode(amdgpu_crtc->encoder)))
		return false;

	return true;
}

static int dce_v8_0_crtc_set_base(struct drm_crtc *crtc, int x, int y,
				  struct drm_framebuffer *old_fb)
{
	return dce_v8_0_crtc_do_set_base(crtc, old_fb, x, y, 0);
}

static int dce_v8_0_crtc_set_base_atomic(struct drm_crtc *crtc,
					 struct drm_framebuffer *fb,
					 int x, int y, enum mode_set_atomic state)
{
       return dce_v8_0_crtc_do_set_base(crtc, fb, x, y, 1);
}

static const struct drm_crtc_helper_funcs dce_v8_0_crtc_helper_funcs = {
	.dpms = dce_v8_0_crtc_dpms,
	.mode_fixup = dce_v8_0_crtc_mode_fixup,
	.mode_set = dce_v8_0_crtc_mode_set,
	.mode_set_base = dce_v8_0_crtc_set_base,
	.mode_set_base_atomic = dce_v8_0_crtc_set_base_atomic,
	.prepare = dce_v8_0_crtc_prepare,
	.commit = dce_v8_0_crtc_commit,
	.load_lut = dce_v8_0_crtc_load_lut,
	.disable = dce_v8_0_crtc_disable,
};

static int dce_v8_0_crtc_init(struct amdgpu_device *adev, int index)
{
	struct amdgpu_crtc *amdgpu_crtc;
	int i;

	amdgpu_crtc = kzalloc(sizeof(struct amdgpu_crtc) +
			      (AMDGPUFB_CONN_LIMIT * sizeof(struct drm_connector *)), GFP_KERNEL);
	if (amdgpu_crtc == NULL)
		return -ENOMEM;

	drm_crtc_init(adev->ddev, &amdgpu_crtc->base, &dce_v8_0_crtc_funcs);

	drm_mode_crtc_set_gamma_size(&amdgpu_crtc->base, 256);
	amdgpu_crtc->crtc_id = index;
	adev->mode_info.crtcs[index] = amdgpu_crtc;

	amdgpu_crtc->max_cursor_width = CIK_CURSOR_WIDTH;
	amdgpu_crtc->max_cursor_height = CIK_CURSOR_HEIGHT;
	adev->ddev->mode_config.cursor_width = amdgpu_crtc->max_cursor_width;
	adev->ddev->mode_config.cursor_height = amdgpu_crtc->max_cursor_height;

	for (i = 0; i < 256; i++) {
		amdgpu_crtc->lut_r[i] = i << 2;
		amdgpu_crtc->lut_g[i] = i << 2;
		amdgpu_crtc->lut_b[i] = i << 2;
	}

	amdgpu_crtc->crtc_offset = crtc_offsets[amdgpu_crtc->crtc_id];

	amdgpu_crtc->pll_id = ATOM_PPLL_INVALID;
	amdgpu_crtc->adjusted_clock = 0;
	amdgpu_crtc->encoder = NULL;
	amdgpu_crtc->connector = NULL;
	drm_crtc_helper_add(&amdgpu_crtc->base, &dce_v8_0_crtc_helper_funcs);

	return 0;
}

static int dce_v8_0_early_init(void *handle)
{
	struct amdgpu_device *adev = (struct amdgpu_device *)handle;

	adev->audio_endpt_rreg = &dce_v8_0_audio_endpt_rreg;
	adev->audio_endpt_wreg = &dce_v8_0_audio_endpt_wreg;

	dce_v8_0_set_display_funcs(adev);
	dce_v8_0_set_irq_funcs(adev);

	adev->mode_info.num_crtc = dce_v8_0_get_num_crtc(adev);

	switch (adev->asic_type) {
	case CHIP_BONAIRE:
	case CHIP_HAWAII:
		adev->mode_info.num_hpd = 6;
		adev->mode_info.num_dig = 6;
		break;
	case CHIP_KAVERI:
		adev->mode_info.num_hpd = 6;
		adev->mode_info.num_dig = 7;
		break;
	case CHIP_KABINI:
	case CHIP_MULLINS:
		adev->mode_info.num_hpd = 6;
		adev->mode_info.num_dig = 6; /* ? */
		break;
	default:
		/* FIXME: not supported yet */
		return -EINVAL;
	}

	return 0;
}

static int dce_v8_0_sw_init(void *handle)
{
	int r, i;
	struct amdgpu_device *adev = (struct amdgpu_device *)handle;

	for (i = 0; i < adev->mode_info.num_crtc; i++) {
		r = amdgpu_irq_add_id(adev, i + 1, &adev->crtc_irq);
		if (r)
			return r;
	}

	for (i = 8; i < 20; i += 2) {
		r = amdgpu_irq_add_id(adev, i, &adev->pageflip_irq);
		if (r)
			return r;
	}

	/* HPD hotplug */
	r = amdgpu_irq_add_id(adev, 42, &adev->hpd_irq);
	if (r)
		return r;

	adev->ddev->mode_config.funcs = &amdgpu_mode_funcs;

	adev->ddev->mode_config.async_page_flip = true;

	adev->ddev->mode_config.max_width = 16384;
	adev->ddev->mode_config.max_height = 16384;

	adev->ddev->mode_config.preferred_depth = 24;
	adev->ddev->mode_config.prefer_shadow = 1;

	adev->ddev->mode_config.fb_base = adev->mc.aper_base;

	r = amdgpu_modeset_create_props(adev);
	if (r)
		return r;

	adev->ddev->mode_config.max_width = 16384;
	adev->ddev->mode_config.max_height = 16384;

	/* allocate crtcs */
	for (i = 0; i < adev->mode_info.num_crtc; i++) {
		r = dce_v8_0_crtc_init(adev, i);
		if (r)
			return r;
	}

	if (amdgpu_atombios_get_connector_info_from_object_table(adev))
		amdgpu_print_display_setup(adev->ddev);
	else
		return -EINVAL;

	/* setup afmt */
	r = dce_v8_0_afmt_init(adev);
	if (r)
		return r;

	r = dce_v8_0_audio_init(adev);
	if (r)
		return r;

	drm_kms_helper_poll_init(adev->ddev);

	adev->mode_info.mode_config_initialized = true;
	return 0;
}

static int dce_v8_0_sw_fini(void *handle)
{
	struct amdgpu_device *adev = (struct amdgpu_device *)handle;

	kfree(adev->mode_info.bios_hardcoded_edid);

	drm_kms_helper_poll_fini(adev->ddev);

	dce_v8_0_audio_fini(adev);

	dce_v8_0_afmt_fini(adev);

	drm_mode_config_cleanup(adev->ddev);
	adev->mode_info.mode_config_initialized = false;

	return 0;
}

static int dce_v8_0_hw_init(void *handle)
{
	int i;
	struct amdgpu_device *adev = (struct amdgpu_device *)handle;

	/* init dig PHYs, disp eng pll */
	amdgpu_atombios_encoder_init_dig(adev);
	amdgpu_atombios_crtc_set_disp_eng_pll(adev, adev->clock.default_dispclk);

	/* initialize hpd */
	dce_v8_0_hpd_init(adev);

	for (i = 0; i < adev->mode_info.audio.num_pins; i++) {
		dce_v8_0_audio_enable(adev, &adev->mode_info.audio.pin[i], false);
	}

	dce_v8_0_pageflip_interrupt_init(adev);

	return 0;
}

static int dce_v8_0_hw_fini(void *handle)
{
	int i;
	struct amdgpu_device *adev = (struct amdgpu_device *)handle;

	dce_v8_0_hpd_fini(adev);

	for (i = 0; i < adev->mode_info.audio.num_pins; i++) {
		dce_v8_0_audio_enable(adev, &adev->mode_info.audio.pin[i], false);
	}

	dce_v8_0_pageflip_interrupt_fini(adev);

	return 0;
}

static int dce_v8_0_suspend(void *handle)
{
	return dce_v8_0_hw_fini(handle);
}

static int dce_v8_0_resume(void *handle)
{
	struct amdgpu_device *adev = (struct amdgpu_device *)handle;
	int ret;

	ret = dce_v8_0_hw_init(handle);

	/* turn on the BL */
	if (adev->mode_info.bl_encoder) {
		u8 bl_level = amdgpu_display_backlight_get_level(adev,
								  adev->mode_info.bl_encoder);
		amdgpu_display_backlight_set_level(adev, adev->mode_info.bl_encoder,
						    bl_level);
	}

	return ret;
}

static bool dce_v8_0_is_idle(void *handle)
{
	return true;
}

static int dce_v8_0_wait_for_idle(void *handle)
{
	return 0;
}

static int dce_v8_0_soft_reset(void *handle)
{
	u32 srbm_soft_reset = 0, tmp;
	struct amdgpu_device *adev = (struct amdgpu_device *)handle;

	if (dce_v8_0_is_display_hung(adev))
		srbm_soft_reset |= SRBM_SOFT_RESET__SOFT_RESET_DC_MASK;

	if (srbm_soft_reset) {
		tmp = RREG32(mmSRBM_SOFT_RESET);
		tmp |= srbm_soft_reset;
		dev_info(adev->dev, "SRBM_SOFT_RESET=0x%08X\n", tmp);
		WREG32(mmSRBM_SOFT_RESET, tmp);
		tmp = RREG32(mmSRBM_SOFT_RESET);

		udelay(50);

		tmp &= ~srbm_soft_reset;
		WREG32(mmSRBM_SOFT_RESET, tmp);
		tmp = RREG32(mmSRBM_SOFT_RESET);

		/* Wait a little for things to settle down */
		udelay(50);
	}
	return 0;
}

static void dce_v8_0_set_crtc_vblank_interrupt_state(struct amdgpu_device *adev,
						     int crtc,
						     enum amdgpu_interrupt_state state)
{
	u32 reg_block, lb_interrupt_mask;

	if (crtc >= adev->mode_info.num_crtc) {
		DRM_DEBUG("invalid crtc %d\n", crtc);
		return;
	}

	switch (crtc) {
	case 0:
		reg_block = CRTC0_REGISTER_OFFSET;
		break;
	case 1:
		reg_block = CRTC1_REGISTER_OFFSET;
		break;
	case 2:
		reg_block = CRTC2_REGISTER_OFFSET;
		break;
	case 3:
		reg_block = CRTC3_REGISTER_OFFSET;
		break;
	case 4:
		reg_block = CRTC4_REGISTER_OFFSET;
		break;
	case 5:
		reg_block = CRTC5_REGISTER_OFFSET;
		break;
	default:
		DRM_DEBUG("invalid crtc %d\n", crtc);
		return;
	}

	switch (state) {
	case AMDGPU_IRQ_STATE_DISABLE:
		lb_interrupt_mask = RREG32(mmLB_INTERRUPT_MASK + reg_block);
		lb_interrupt_mask &= ~LB_INTERRUPT_MASK__VBLANK_INTERRUPT_MASK_MASK;
		WREG32(mmLB_INTERRUPT_MASK + reg_block, lb_interrupt_mask);
		break;
	case AMDGPU_IRQ_STATE_ENABLE:
		lb_interrupt_mask = RREG32(mmLB_INTERRUPT_MASK + reg_block);
		lb_interrupt_mask |= LB_INTERRUPT_MASK__VBLANK_INTERRUPT_MASK_MASK;
		WREG32(mmLB_INTERRUPT_MASK + reg_block, lb_interrupt_mask);
		break;
	default:
		break;
	}
}

static void dce_v8_0_set_crtc_vline_interrupt_state(struct amdgpu_device *adev,
						    int crtc,
						    enum amdgpu_interrupt_state state)
{
	u32 reg_block, lb_interrupt_mask;

	if (crtc >= adev->mode_info.num_crtc) {
		DRM_DEBUG("invalid crtc %d\n", crtc);
		return;
	}

	switch (crtc) {
	case 0:
		reg_block = CRTC0_REGISTER_OFFSET;
		break;
	case 1:
		reg_block = CRTC1_REGISTER_OFFSET;
		break;
	case 2:
		reg_block = CRTC2_REGISTER_OFFSET;
		break;
	case 3:
		reg_block = CRTC3_REGISTER_OFFSET;
		break;
	case 4:
		reg_block = CRTC4_REGISTER_OFFSET;
		break;
	case 5:
		reg_block = CRTC5_REGISTER_OFFSET;
		break;
	default:
		DRM_DEBUG("invalid crtc %d\n", crtc);
		return;
	}

	switch (state) {
	case AMDGPU_IRQ_STATE_DISABLE:
		lb_interrupt_mask = RREG32(mmLB_INTERRUPT_MASK + reg_block);
		lb_interrupt_mask &= ~LB_INTERRUPT_MASK__VLINE_INTERRUPT_MASK_MASK;
		WREG32(mmLB_INTERRUPT_MASK + reg_block, lb_interrupt_mask);
		break;
	case AMDGPU_IRQ_STATE_ENABLE:
		lb_interrupt_mask = RREG32(mmLB_INTERRUPT_MASK + reg_block);
		lb_interrupt_mask |= LB_INTERRUPT_MASK__VLINE_INTERRUPT_MASK_MASK;
		WREG32(mmLB_INTERRUPT_MASK + reg_block, lb_interrupt_mask);
		break;
	default:
		break;
	}
}

static int dce_v8_0_set_hpd_interrupt_state(struct amdgpu_device *adev,
					    struct amdgpu_irq_src *src,
					    unsigned type,
					    enum amdgpu_interrupt_state state)
{
	u32 dc_hpd_int_cntl;

	if (type >= adev->mode_info.num_hpd) {
		DRM_DEBUG("invalid hdp %d\n", type);
		return 0;
	}

	switch (state) {
	case AMDGPU_IRQ_STATE_DISABLE:
		dc_hpd_int_cntl = RREG32(mmDC_HPD1_INT_CONTROL + hpd_offsets[type]);
		dc_hpd_int_cntl &= ~DC_HPD1_INT_CONTROL__DC_HPD1_INT_EN_MASK;
		WREG32(mmDC_HPD1_INT_CONTROL + hpd_offsets[type], dc_hpd_int_cntl);
		break;
	case AMDGPU_IRQ_STATE_ENABLE:
		dc_hpd_int_cntl = RREG32(mmDC_HPD1_INT_CONTROL + hpd_offsets[type]);
		dc_hpd_int_cntl |= DC_HPD1_INT_CONTROL__DC_HPD1_INT_EN_MASK;
		WREG32(mmDC_HPD1_INT_CONTROL + hpd_offsets[type], dc_hpd_int_cntl);
		break;
	default:
		break;
	}

	return 0;
}

static int dce_v8_0_set_crtc_interrupt_state(struct amdgpu_device *adev,
					     struct amdgpu_irq_src *src,
					     unsigned type,
					     enum amdgpu_interrupt_state state)
{
	switch (type) {
	case AMDGPU_CRTC_IRQ_VBLANK1:
		dce_v8_0_set_crtc_vblank_interrupt_state(adev, 0, state);
		break;
	case AMDGPU_CRTC_IRQ_VBLANK2:
		dce_v8_0_set_crtc_vblank_interrupt_state(adev, 1, state);
		break;
	case AMDGPU_CRTC_IRQ_VBLANK3:
		dce_v8_0_set_crtc_vblank_interrupt_state(adev, 2, state);
		break;
	case AMDGPU_CRTC_IRQ_VBLANK4:
		dce_v8_0_set_crtc_vblank_interrupt_state(adev, 3, state);
		break;
	case AMDGPU_CRTC_IRQ_VBLANK5:
		dce_v8_0_set_crtc_vblank_interrupt_state(adev, 4, state);
		break;
	case AMDGPU_CRTC_IRQ_VBLANK6:
		dce_v8_0_set_crtc_vblank_interrupt_state(adev, 5, state);
		break;
	case AMDGPU_CRTC_IRQ_VLINE1:
		dce_v8_0_set_crtc_vline_interrupt_state(adev, 0, state);
		break;
	case AMDGPU_CRTC_IRQ_VLINE2:
		dce_v8_0_set_crtc_vline_interrupt_state(adev, 1, state);
		break;
	case AMDGPU_CRTC_IRQ_VLINE3:
		dce_v8_0_set_crtc_vline_interrupt_state(adev, 2, state);
		break;
	case AMDGPU_CRTC_IRQ_VLINE4:
		dce_v8_0_set_crtc_vline_interrupt_state(adev, 3, state);
		break;
	case AMDGPU_CRTC_IRQ_VLINE5:
		dce_v8_0_set_crtc_vline_interrupt_state(adev, 4, state);
		break;
	case AMDGPU_CRTC_IRQ_VLINE6:
		dce_v8_0_set_crtc_vline_interrupt_state(adev, 5, state);
		break;
	default:
		break;
	}
	return 0;
}

static int dce_v8_0_crtc_irq(struct amdgpu_device *adev,
			     struct amdgpu_irq_src *source,
			     struct amdgpu_iv_entry *entry)
{
	unsigned crtc = entry->src_id - 1;
	uint32_t disp_int = RREG32(interrupt_status_offsets[crtc].reg);
	unsigned irq_type = amdgpu_crtc_idx_to_irq_type(adev, crtc);

	switch (entry->src_data) {
	case 0: /* vblank */
		if (disp_int & interrupt_status_offsets[crtc].vblank)
			WREG32(mmLB_VBLANK_STATUS + crtc_offsets[crtc], LB_VBLANK_STATUS__VBLANK_ACK_MASK);
		else
			DRM_DEBUG("IH: IH event w/o asserted irq bit?\n");

		if (amdgpu_irq_enabled(adev, source, irq_type)) {
			drm_handle_vblank(adev->ddev, crtc);
		}
		DRM_DEBUG("IH: D%d vblank\n", crtc + 1);
		break;
	case 1: /* vline */
		if (disp_int & interrupt_status_offsets[crtc].vline)
			WREG32(mmLB_VLINE_STATUS + crtc_offsets[crtc], LB_VLINE_STATUS__VLINE_ACK_MASK);
		else
			DRM_DEBUG("IH: IH event w/o asserted irq bit?\n");

		DRM_DEBUG("IH: D%d vline\n", crtc + 1);
		break;
	default:
		DRM_DEBUG("Unhandled interrupt: %d %d\n", entry->src_id, entry->src_data);
		break;
	}

	return 0;
}

static int dce_v8_0_set_pageflip_interrupt_state(struct amdgpu_device *adev,
						 struct amdgpu_irq_src *src,
						 unsigned type,
						 enum amdgpu_interrupt_state state)
{
	u32 reg;

	if (type >= adev->mode_info.num_crtc) {
		DRM_ERROR("invalid pageflip crtc %d\n", type);
		return -EINVAL;
	}

	reg = RREG32(mmGRPH_INTERRUPT_CONTROL + crtc_offsets[type]);
	if (state == AMDGPU_IRQ_STATE_DISABLE)
		WREG32(mmGRPH_INTERRUPT_CONTROL + crtc_offsets[type],
		       reg & ~GRPH_INTERRUPT_CONTROL__GRPH_PFLIP_INT_MASK_MASK);
	else
		WREG32(mmGRPH_INTERRUPT_CONTROL + crtc_offsets[type],
		       reg | GRPH_INTERRUPT_CONTROL__GRPH_PFLIP_INT_MASK_MASK);

	return 0;
}

static int dce_v8_0_pageflip_irq(struct amdgpu_device *adev,
				struct amdgpu_irq_src *source,
				struct amdgpu_iv_entry *entry)
{
	unsigned long flags;
	unsigned crtc_id;
	struct amdgpu_crtc *amdgpu_crtc;
	struct amdgpu_flip_work *works;

	crtc_id = (entry->src_id - 8) >> 1;
	amdgpu_crtc = adev->mode_info.crtcs[crtc_id];

	if (crtc_id >= adev->mode_info.num_crtc) {
		DRM_ERROR("invalid pageflip crtc %d\n", crtc_id);
		return -EINVAL;
	}

	if (RREG32(mmGRPH_INTERRUPT_STATUS + crtc_offsets[crtc_id]) &
	    GRPH_INTERRUPT_STATUS__GRPH_PFLIP_INT_OCCURRED_MASK)
		WREG32(mmGRPH_INTERRUPT_STATUS + crtc_offsets[crtc_id],
		       GRPH_INTERRUPT_STATUS__GRPH_PFLIP_INT_CLEAR_MASK);

	/* IRQ could occur when in initial stage */
	if (amdgpu_crtc == NULL)
		return 0;

	spin_lock_irqsave(&adev->ddev->event_lock, flags);
	works = amdgpu_crtc->pflip_works;
	if (amdgpu_crtc->pflip_status != AMDGPU_FLIP_SUBMITTED){
		DRM_DEBUG_DRIVER("amdgpu_crtc->pflip_status = %d != "
						"AMDGPU_FLIP_SUBMITTED(%d)\n",
						amdgpu_crtc->pflip_status,
						AMDGPU_FLIP_SUBMITTED);
		spin_unlock_irqrestore(&adev->ddev->event_lock, flags);
		return 0;
	}

	/* page flip completed. clean up */
	amdgpu_crtc->pflip_status = AMDGPU_FLIP_NONE;
	amdgpu_crtc->pflip_works = NULL;

	/* wakeup usersapce */
	if (works->event)
		drm_crtc_send_vblank_event(&amdgpu_crtc->base, works->event);

	spin_unlock_irqrestore(&adev->ddev->event_lock, flags);

	drm_crtc_vblank_put(&amdgpu_crtc->base);
	schedule_work(&works->unpin_work);

	return 0;
}

static int dce_v8_0_hpd_irq(struct amdgpu_device *adev,
			    struct amdgpu_irq_src *source,
			    struct amdgpu_iv_entry *entry)
{
	uint32_t disp_int, mask, tmp;
	unsigned hpd;

	if (entry->src_data >= adev->mode_info.num_hpd) {
		DRM_DEBUG("Unhandled interrupt: %d %d\n", entry->src_id, entry->src_data);
		return 0;
	}

	hpd = entry->src_data;
	disp_int = RREG32(interrupt_status_offsets[hpd].reg);
	mask = interrupt_status_offsets[hpd].hpd;

	if (disp_int & mask) {
		tmp = RREG32(mmDC_HPD1_INT_CONTROL + hpd_offsets[hpd]);
		tmp |= DC_HPD1_INT_CONTROL__DC_HPD1_INT_ACK_MASK;
		WREG32(mmDC_HPD1_INT_CONTROL + hpd_offsets[hpd], tmp);
		schedule_work(&adev->hotplug_work);
		DRM_DEBUG("IH: HPD%d\n", hpd + 1);
	}

	return 0;

}

static int dce_v8_0_set_clockgating_state(void *handle,
					  enum amd_clockgating_state state)
{
	return 0;
}

static int dce_v8_0_set_powergating_state(void *handle,
					  enum amd_powergating_state state)
{
	return 0;
}

static const struct amd_ip_funcs dce_v8_0_ip_funcs = {
	.name = "dce_v8_0",
	.early_init = dce_v8_0_early_init,
	.late_init = NULL,
	.sw_init = dce_v8_0_sw_init,
	.sw_fini = dce_v8_0_sw_fini,
	.hw_init = dce_v8_0_hw_init,
	.hw_fini = dce_v8_0_hw_fini,
	.suspend = dce_v8_0_suspend,
	.resume = dce_v8_0_resume,
	.is_idle = dce_v8_0_is_idle,
	.wait_for_idle = dce_v8_0_wait_for_idle,
	.soft_reset = dce_v8_0_soft_reset,
	.set_clockgating_state = dce_v8_0_set_clockgating_state,
	.set_powergating_state = dce_v8_0_set_powergating_state,
};

static void
dce_v8_0_encoder_mode_set(struct drm_encoder *encoder,
			  struct drm_display_mode *mode,
			  struct drm_display_mode *adjusted_mode)
{
	struct amdgpu_encoder *amdgpu_encoder = to_amdgpu_encoder(encoder);

	amdgpu_encoder->pixel_clock = adjusted_mode->clock;

	/* need to call this here rather than in prepare() since we need some crtc info */
	amdgpu_atombios_encoder_dpms(encoder, DRM_MODE_DPMS_OFF);

	/* set scaler clears this on some chips */
	dce_v8_0_set_interleave(encoder->crtc, mode);

	if (amdgpu_atombios_encoder_get_encoder_mode(encoder) == ATOM_ENCODER_MODE_HDMI) {
		dce_v8_0_afmt_enable(encoder, true);
		dce_v8_0_afmt_setmode(encoder, adjusted_mode);
	}
}

static void dce_v8_0_encoder_prepare(struct drm_encoder *encoder)
{
	struct amdgpu_device *adev = encoder->dev->dev_private;
	struct amdgpu_encoder *amdgpu_encoder = to_amdgpu_encoder(encoder);
	struct drm_connector *connector = amdgpu_get_connector_for_encoder(encoder);

	if ((amdgpu_encoder->active_device &
	     (ATOM_DEVICE_DFP_SUPPORT | ATOM_DEVICE_LCD_SUPPORT)) ||
	    (amdgpu_encoder_get_dp_bridge_encoder_id(encoder) !=
	     ENCODER_OBJECT_ID_NONE)) {
		struct amdgpu_encoder_atom_dig *dig = amdgpu_encoder->enc_priv;
		if (dig) {
			dig->dig_encoder = dce_v8_0_pick_dig_encoder(encoder);
			if (amdgpu_encoder->active_device & ATOM_DEVICE_DFP_SUPPORT)
				dig->afmt = adev->mode_info.afmt[dig->dig_encoder];
		}
	}

	amdgpu_atombios_scratch_regs_lock(adev, true);

	if (connector) {
		struct amdgpu_connector *amdgpu_connector = to_amdgpu_connector(connector);

		/* select the clock/data port if it uses a router */
		if (amdgpu_connector->router.cd_valid)
			amdgpu_i2c_router_select_cd_port(amdgpu_connector);

		/* turn eDP panel on for mode set */
		if (connector->connector_type == DRM_MODE_CONNECTOR_eDP)
			amdgpu_atombios_encoder_set_edp_panel_power(connector,
							     ATOM_TRANSMITTER_ACTION_POWER_ON);
	}

	/* this is needed for the pll/ss setup to work correctly in some cases */
	amdgpu_atombios_encoder_set_crtc_source(encoder);
	/* set up the FMT blocks */
	dce_v8_0_program_fmt(encoder);
}

static void dce_v8_0_encoder_commit(struct drm_encoder *encoder)
{
	struct drm_device *dev = encoder->dev;
	struct amdgpu_device *adev = dev->dev_private;

	/* need to call this here as we need the crtc set up */
	amdgpu_atombios_encoder_dpms(encoder, DRM_MODE_DPMS_ON);
	amdgpu_atombios_scratch_regs_lock(adev, false);
}

static void dce_v8_0_encoder_disable(struct drm_encoder *encoder)
{
	struct amdgpu_encoder *amdgpu_encoder = to_amdgpu_encoder(encoder);
	struct amdgpu_encoder_atom_dig *dig;

	amdgpu_atombios_encoder_dpms(encoder, DRM_MODE_DPMS_OFF);

	if (amdgpu_atombios_encoder_is_digital(encoder)) {
		if (amdgpu_atombios_encoder_get_encoder_mode(encoder) == ATOM_ENCODER_MODE_HDMI)
			dce_v8_0_afmt_enable(encoder, false);
		dig = amdgpu_encoder->enc_priv;
		dig->dig_encoder = -1;
	}
	amdgpu_encoder->active_device = 0;
}

/* these are handled by the primary encoders */
static void dce_v8_0_ext_prepare(struct drm_encoder *encoder)
{

}

static void dce_v8_0_ext_commit(struct drm_encoder *encoder)
{

}

static void
dce_v8_0_ext_mode_set(struct drm_encoder *encoder,
		      struct drm_display_mode *mode,
		      struct drm_display_mode *adjusted_mode)
{

}

static void dce_v8_0_ext_disable(struct drm_encoder *encoder)
{

}

static void
dce_v8_0_ext_dpms(struct drm_encoder *encoder, int mode)
{

}

static const struct drm_encoder_helper_funcs dce_v8_0_ext_helper_funcs = {
	.dpms = dce_v8_0_ext_dpms,
	.prepare = dce_v8_0_ext_prepare,
	.mode_set = dce_v8_0_ext_mode_set,
	.commit = dce_v8_0_ext_commit,
	.disable = dce_v8_0_ext_disable,
	/* no detect for TMDS/LVDS yet */
};

static const struct drm_encoder_helper_funcs dce_v8_0_dig_helper_funcs = {
	.dpms = amdgpu_atombios_encoder_dpms,
	.mode_fixup = amdgpu_atombios_encoder_mode_fixup,
	.prepare = dce_v8_0_encoder_prepare,
	.mode_set = dce_v8_0_encoder_mode_set,
	.commit = dce_v8_0_encoder_commit,
	.disable = dce_v8_0_encoder_disable,
	.detect = amdgpu_atombios_encoder_dig_detect,
};

static const struct drm_encoder_helper_funcs dce_v8_0_dac_helper_funcs = {
	.dpms = amdgpu_atombios_encoder_dpms,
	.mode_fixup = amdgpu_atombios_encoder_mode_fixup,
	.prepare = dce_v8_0_encoder_prepare,
	.mode_set = dce_v8_0_encoder_mode_set,
	.commit = dce_v8_0_encoder_commit,
	.detect = amdgpu_atombios_encoder_dac_detect,
};

static void dce_v8_0_encoder_destroy(struct drm_encoder *encoder)
{
	struct amdgpu_encoder *amdgpu_encoder = to_amdgpu_encoder(encoder);
	if (amdgpu_encoder->devices & (ATOM_DEVICE_LCD_SUPPORT))
		amdgpu_atombios_encoder_fini_backlight(amdgpu_encoder);
	kfree(amdgpu_encoder->enc_priv);
	drm_encoder_cleanup(encoder);
	kfree(amdgpu_encoder);
}

static const struct drm_encoder_funcs dce_v8_0_encoder_funcs = {
	.destroy = dce_v8_0_encoder_destroy,
};

static void dce_v8_0_encoder_add(struct amdgpu_device *adev,
				 uint32_t encoder_enum,
				 uint32_t supported_device,
				 u16 caps)
{
	struct drm_device *dev = adev->ddev;
	struct drm_encoder *encoder;
	struct amdgpu_encoder *amdgpu_encoder;

	/* see if we already added it */
	list_for_each_entry(encoder, &dev->mode_config.encoder_list, head) {
		amdgpu_encoder = to_amdgpu_encoder(encoder);
		if (amdgpu_encoder->encoder_enum == encoder_enum) {
			amdgpu_encoder->devices |= supported_device;
			return;
		}

	}

	/* add a new one */
	amdgpu_encoder = kzalloc(sizeof(struct amdgpu_encoder), GFP_KERNEL);
	if (!amdgpu_encoder)
		return;

	encoder = &amdgpu_encoder->base;
	switch (adev->mode_info.num_crtc) {
	case 1:
		encoder->possible_crtcs = 0x1;
		break;
	case 2:
	default:
		encoder->possible_crtcs = 0x3;
		break;
	case 4:
		encoder->possible_crtcs = 0xf;
		break;
	case 6:
		encoder->possible_crtcs = 0x3f;
		break;
	}

	amdgpu_encoder->enc_priv = NULL;

	amdgpu_encoder->encoder_enum = encoder_enum;
	amdgpu_encoder->encoder_id = (encoder_enum & OBJECT_ID_MASK) >> OBJECT_ID_SHIFT;
	amdgpu_encoder->devices = supported_device;
	amdgpu_encoder->rmx_type = RMX_OFF;
	amdgpu_encoder->underscan_type = UNDERSCAN_OFF;
	amdgpu_encoder->is_ext_encoder = false;
	amdgpu_encoder->caps = caps;

	switch (amdgpu_encoder->encoder_id) {
	case ENCODER_OBJECT_ID_INTERNAL_KLDSCP_DAC1:
	case ENCODER_OBJECT_ID_INTERNAL_KLDSCP_DAC2:
		drm_encoder_init(dev, encoder, &dce_v8_0_encoder_funcs,
				 DRM_MODE_ENCODER_DAC, NULL);
		drm_encoder_helper_add(encoder, &dce_v8_0_dac_helper_funcs);
		break;
	case ENCODER_OBJECT_ID_INTERNAL_KLDSCP_DVO1:
	case ENCODER_OBJECT_ID_INTERNAL_UNIPHY:
	case ENCODER_OBJECT_ID_INTERNAL_UNIPHY1:
	case ENCODER_OBJECT_ID_INTERNAL_UNIPHY2:
	case ENCODER_OBJECT_ID_INTERNAL_UNIPHY3:
		if (amdgpu_encoder->devices & (ATOM_DEVICE_LCD_SUPPORT)) {
			amdgpu_encoder->rmx_type = RMX_FULL;
			drm_encoder_init(dev, encoder, &dce_v8_0_encoder_funcs,
					 DRM_MODE_ENCODER_LVDS, NULL);
			amdgpu_encoder->enc_priv = amdgpu_atombios_encoder_get_lcd_info(amdgpu_encoder);
		} else if (amdgpu_encoder->devices & (ATOM_DEVICE_CRT_SUPPORT)) {
			drm_encoder_init(dev, encoder, &dce_v8_0_encoder_funcs,
					 DRM_MODE_ENCODER_DAC, NULL);
			amdgpu_encoder->enc_priv = amdgpu_atombios_encoder_get_dig_info(amdgpu_encoder);
		} else {
			drm_encoder_init(dev, encoder, &dce_v8_0_encoder_funcs,
					 DRM_MODE_ENCODER_TMDS, NULL);
			amdgpu_encoder->enc_priv = amdgpu_atombios_encoder_get_dig_info(amdgpu_encoder);
		}
		drm_encoder_helper_add(encoder, &dce_v8_0_dig_helper_funcs);
		break;
	case ENCODER_OBJECT_ID_SI170B:
	case ENCODER_OBJECT_ID_CH7303:
	case ENCODER_OBJECT_ID_EXTERNAL_SDVOA:
	case ENCODER_OBJECT_ID_EXTERNAL_SDVOB:
	case ENCODER_OBJECT_ID_TITFP513:
	case ENCODER_OBJECT_ID_VT1623:
	case ENCODER_OBJECT_ID_HDMI_SI1930:
	case ENCODER_OBJECT_ID_TRAVIS:
	case ENCODER_OBJECT_ID_NUTMEG:
		/* these are handled by the primary encoders */
		amdgpu_encoder->is_ext_encoder = true;
		if (amdgpu_encoder->devices & (ATOM_DEVICE_LCD_SUPPORT))
			drm_encoder_init(dev, encoder, &dce_v8_0_encoder_funcs,
					 DRM_MODE_ENCODER_LVDS, NULL);
		else if (amdgpu_encoder->devices & (ATOM_DEVICE_CRT_SUPPORT))
			drm_encoder_init(dev, encoder, &dce_v8_0_encoder_funcs,
					 DRM_MODE_ENCODER_DAC, NULL);
		else
			drm_encoder_init(dev, encoder, &dce_v8_0_encoder_funcs,
					 DRM_MODE_ENCODER_TMDS, NULL);
		drm_encoder_helper_add(encoder, &dce_v8_0_ext_helper_funcs);
		break;
	}
}

static const struct amdgpu_display_funcs dce_v8_0_display_funcs = {
	.set_vga_render_state = &dce_v8_0_set_vga_render_state,
	.bandwidth_update = &dce_v8_0_bandwidth_update,
	.vblank_get_counter = &dce_v8_0_vblank_get_counter,
	.vblank_wait = &dce_v8_0_vblank_wait,
	.is_display_hung = &dce_v8_0_is_display_hung,
	.backlight_set_level = &amdgpu_atombios_encoder_set_backlight_level,
	.backlight_get_level = &amdgpu_atombios_encoder_get_backlight_level,
	.hpd_sense = &dce_v8_0_hpd_sense,
	.hpd_set_polarity = &dce_v8_0_hpd_set_polarity,
	.hpd_get_gpio_reg = &dce_v8_0_hpd_get_gpio_reg,
	.page_flip = &dce_v8_0_page_flip,
	.page_flip_get_scanoutpos = &dce_v8_0_crtc_get_scanoutpos,
	.add_encoder = &dce_v8_0_encoder_add,
	.add_connector = &amdgpu_connector_add,
	.stop_mc_access = &dce_v8_0_stop_mc_access,
	.resume_mc_access = &dce_v8_0_resume_mc_access,
};

static void dce_v8_0_set_display_funcs(struct amdgpu_device *adev)
{
	if (adev->mode_info.funcs == NULL)
		adev->mode_info.funcs = &dce_v8_0_display_funcs;
}

static const struct amdgpu_irq_src_funcs dce_v8_0_crtc_irq_funcs = {
	.set = dce_v8_0_set_crtc_interrupt_state,
	.process = dce_v8_0_crtc_irq,
};

static const struct amdgpu_irq_src_funcs dce_v8_0_pageflip_irq_funcs = {
	.set = dce_v8_0_set_pageflip_interrupt_state,
	.process = dce_v8_0_pageflip_irq,
};

static const struct amdgpu_irq_src_funcs dce_v8_0_hpd_irq_funcs = {
	.set = dce_v8_0_set_hpd_interrupt_state,
	.process = dce_v8_0_hpd_irq,
};

static void dce_v8_0_set_irq_funcs(struct amdgpu_device *adev)
{
	adev->crtc_irq.num_types = AMDGPU_CRTC_IRQ_LAST;
	adev->crtc_irq.funcs = &dce_v8_0_crtc_irq_funcs;

	adev->pageflip_irq.num_types = AMDGPU_PAGEFLIP_IRQ_LAST;
	adev->pageflip_irq.funcs = &dce_v8_0_pageflip_irq_funcs;

	adev->hpd_irq.num_types = AMDGPU_HPD_LAST;
	adev->hpd_irq.funcs = &dce_v8_0_hpd_irq_funcs;
}

const struct amdgpu_ip_block_version dce_v8_0_ip_block =
{
	.type = AMD_IP_BLOCK_TYPE_DCE,
	.major = 8,
	.minor = 0,
	.rev = 0,
	.funcs = &dce_v8_0_ip_funcs,
};

const struct amdgpu_ip_block_version dce_v8_1_ip_block =
{
	.type = AMD_IP_BLOCK_TYPE_DCE,
	.major = 8,
	.minor = 1,
	.rev = 0,
	.funcs = &dce_v8_0_ip_funcs,
};

const struct amdgpu_ip_block_version dce_v8_2_ip_block =
{
	.type = AMD_IP_BLOCK_TYPE_DCE,
	.major = 8,
	.minor = 2,
	.rev = 0,
	.funcs = &dce_v8_0_ip_funcs,
};

const struct amdgpu_ip_block_version dce_v8_3_ip_block =
{
	.type = AMD_IP_BLOCK_TYPE_DCE,
	.major = 8,
	.minor = 3,
	.rev = 0,
	.funcs = &dce_v8_0_ip_funcs,
};

const struct amdgpu_ip_block_version dce_v8_5_ip_block =
{
	.type = AMD_IP_BLOCK_TYPE_DCE,
	.major = 8,
	.minor = 5,
	.rev = 0,
	.funcs = &dce_v8_0_ip_funcs,
};<|MERGE_RESOLUTION|>--- conflicted
+++ resolved
@@ -332,37 +332,12 @@
 	list_for_each_entry(connector, &dev->mode_config.connector_list, head) {
 		struct amdgpu_connector *amdgpu_connector = to_amdgpu_connector(connector);
 
-<<<<<<< HEAD
-		switch (amdgpu_connector->hpd.hpd) {
-		case AMDGPU_HPD_1:
-			WREG32(mmDC_HPD1_CONTROL, tmp);
-			break;
-		case AMDGPU_HPD_2:
-			WREG32(mmDC_HPD2_CONTROL, tmp);
-			break;
-		case AMDGPU_HPD_3:
-			WREG32(mmDC_HPD3_CONTROL, tmp);
-			break;
-		case AMDGPU_HPD_4:
-			WREG32(mmDC_HPD4_CONTROL, tmp);
-			break;
-		case AMDGPU_HPD_5:
-			WREG32(mmDC_HPD5_CONTROL, tmp);
-			break;
-		case AMDGPU_HPD_6:
-			WREG32(mmDC_HPD6_CONTROL, tmp);
-			break;
-		default:
-			break;
-		}
-=======
 		if (amdgpu_connector->hpd.hpd >= adev->mode_info.num_hpd)
 			continue;
 
 		tmp = RREG32(mmDC_HPD1_CONTROL + hpd_offsets[amdgpu_connector->hpd.hpd]);
 		tmp |= DC_HPD1_CONTROL__DC_HPD1_EN_MASK;
 		WREG32(mmDC_HPD1_CONTROL + hpd_offsets[amdgpu_connector->hpd.hpd], tmp);
->>>>>>> 7625e052
 
 		if (connector->connector_type == DRM_MODE_CONNECTOR_eDP ||
 		    connector->connector_type == DRM_MODE_CONNECTOR_LVDS) {
@@ -371,40 +346,9 @@
 			 * https://bugzilla.redhat.com/show_bug.cgi?id=726143
 			 * also avoid interrupt storms during dpms.
 			 */
-<<<<<<< HEAD
-			u32 dc_hpd_int_cntl_reg, dc_hpd_int_cntl;
-
-			switch (amdgpu_connector->hpd.hpd) {
-			case AMDGPU_HPD_1:
-				dc_hpd_int_cntl_reg = mmDC_HPD1_INT_CONTROL;
-				break;
-			case AMDGPU_HPD_2:
-				dc_hpd_int_cntl_reg = mmDC_HPD2_INT_CONTROL;
-				break;
-			case AMDGPU_HPD_3:
-				dc_hpd_int_cntl_reg = mmDC_HPD3_INT_CONTROL;
-				break;
-			case AMDGPU_HPD_4:
-				dc_hpd_int_cntl_reg = mmDC_HPD4_INT_CONTROL;
-				break;
-			case AMDGPU_HPD_5:
-				dc_hpd_int_cntl_reg = mmDC_HPD5_INT_CONTROL;
-				break;
-			case AMDGPU_HPD_6:
-				dc_hpd_int_cntl_reg = mmDC_HPD6_INT_CONTROL;
-				break;
-			default:
-				continue;
-			}
-
-			dc_hpd_int_cntl = RREG32(dc_hpd_int_cntl_reg);
-			dc_hpd_int_cntl &= ~DC_HPD1_INT_CONTROL__DC_HPD1_INT_EN_MASK;
-			WREG32(dc_hpd_int_cntl_reg, dc_hpd_int_cntl);
-=======
 			tmp = RREG32(mmDC_HPD1_INT_CONTROL + hpd_offsets[amdgpu_connector->hpd.hpd]);
 			tmp &= ~DC_HPD1_INT_CONTROL__DC_HPD1_INT_EN_MASK;
 			WREG32(mmDC_HPD1_INT_CONTROL + hpd_offsets[amdgpu_connector->hpd.hpd], tmp);
->>>>>>> 7625e052
 			continue;
 		}
 
@@ -1966,11 +1910,7 @@
 	u32 viewport_w, viewport_h;
 	int r;
 	bool bypass_lut = false;
-<<<<<<< HEAD
-	char *format_name;
-=======
 	struct drm_format_name_buf format_name;
->>>>>>> 7625e052
 
 	/* no fb bound */
 	if (!atomic && !crtc->primary->fb) {
@@ -2075,14 +2015,8 @@
 		bypass_lut = true;
 		break;
 	default:
-<<<<<<< HEAD
-		format_name = drm_get_format_name(target_fb->pixel_format);
-		DRM_ERROR("Unsupported screen format %s\n", format_name);
-		kfree(format_name);
-=======
 		DRM_ERROR("Unsupported screen format %s\n",
 		          drm_get_format_name(target_fb->pixel_format, &format_name));
->>>>>>> 7625e052
 		return -EINVAL;
 	}
 
