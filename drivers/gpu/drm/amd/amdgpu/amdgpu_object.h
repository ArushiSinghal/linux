/*
 * Copyright 2008 Advanced Micro Devices, Inc.
 * Copyright 2008 Red Hat Inc.
 * Copyright 2009 Jerome Glisse.
 *
 * Permission is hereby granted, free of charge, to any person obtaining a
 * copy of this software and associated documentation files (the "Software"),
 * to deal in the Software without restriction, including without limitation
 * the rights to use, copy, modify, merge, publish, distribute, sublicense,
 * and/or sell copies of the Software, and to permit persons to whom the
 * Software is furnished to do so, subject to the following conditions:
 *
 * The above copyright notice and this permission notice shall be included in
 * all copies or substantial portions of the Software.
 *
 * THE SOFTWARE IS PROVIDED "AS IS", WITHOUT WARRANTY OF ANY KIND, EXPRESS OR
 * IMPLIED, INCLUDING BUT NOT LIMITED TO THE WARRANTIES OF MERCHANTABILITY,
 * FITNESS FOR A PARTICULAR PURPOSE AND NONINFRINGEMENT.  IN NO EVENT SHALL
 * THE COPYRIGHT HOLDER(S) OR AUTHOR(S) BE LIABLE FOR ANY CLAIM, DAMAGES OR
 * OTHER LIABILITY, WHETHER IN AN ACTION OF CONTRACT, TORT OR OTHERWISE,
 * ARISING FROM, OUT OF OR IN CONNECTION WITH THE SOFTWARE OR THE USE OR
 * OTHER DEALINGS IN THE SOFTWARE.
 *
 * Authors: Dave Airlie
 *          Alex Deucher
 *          Jerome Glisse
 */
#ifndef __AMDGPU_OBJECT_H__
#define __AMDGPU_OBJECT_H__

#include <drm/amdgpu_drm.h>
#include "amdgpu.h"

#define AMDGPU_BO_INVALID_OFFSET	LONG_MAX

/**
 * amdgpu_mem_type_to_domain - return domain corresponding to mem_type
 * @mem_type:	ttm memory type
 *
 * Returns corresponding domain of the ttm mem_type
 */
static inline unsigned amdgpu_mem_type_to_domain(u32 mem_type)
{
	switch (mem_type) {
	case TTM_PL_VRAM:
		return AMDGPU_GEM_DOMAIN_VRAM;
	case TTM_PL_TT:
		return AMDGPU_GEM_DOMAIN_GTT;
	case TTM_PL_SYSTEM:
		return AMDGPU_GEM_DOMAIN_CPU;
	case AMDGPU_PL_GDS:
		return AMDGPU_GEM_DOMAIN_GDS;
	case AMDGPU_PL_GWS:
		return AMDGPU_GEM_DOMAIN_GWS;
	case AMDGPU_PL_OA:
		return AMDGPU_GEM_DOMAIN_OA;
	default:
		break;
	}
	return 0;
}

/**
 * amdgpu_bo_reserve - reserve bo
 * @bo:		bo structure
 * @no_intr:	don't return -ERESTARTSYS on pending signal
 *
 * Returns:
 * -ERESTARTSYS: A wait for the buffer to become unreserved was interrupted by
 * a signal. Release all buffer reservations and return to user-space.
 */
static inline int amdgpu_bo_reserve(struct amdgpu_bo *bo, bool no_intr)
{
	struct amdgpu_device *adev = amdgpu_ttm_adev(bo->tbo.bdev);
	int r;

	r = ttm_bo_reserve(&bo->tbo, !no_intr, false, NULL);
	if (unlikely(r != 0)) {
		if (r != -ERESTARTSYS)
			dev_err(adev->dev, "%p reserve failed\n", bo);
		return r;
	}
	return 0;
}

static inline void amdgpu_bo_unreserve(struct amdgpu_bo *bo)
{
	ttm_bo_unreserve(&bo->tbo);
}

static inline unsigned long amdgpu_bo_size(struct amdgpu_bo *bo)
{
	return bo->tbo.num_pages << PAGE_SHIFT;
}

static inline unsigned amdgpu_bo_ngpu_pages(struct amdgpu_bo *bo)
{
	return (bo->tbo.num_pages << PAGE_SHIFT) / AMDGPU_GPU_PAGE_SIZE;
}

static inline unsigned amdgpu_bo_gpu_page_alignment(struct amdgpu_bo *bo)
{
	return (bo->tbo.mem.page_alignment << PAGE_SHIFT) / AMDGPU_GPU_PAGE_SIZE;
}

/**
 * amdgpu_bo_mmap_offset - return mmap offset of bo
 * @bo:	amdgpu object for which we query the offset
 *
 * Returns mmap offset of the object.
 */
static inline u64 amdgpu_bo_mmap_offset(struct amdgpu_bo *bo)
{
	return drm_vma_node_offset_addr(&bo->tbo.vma_node);
}

int amdgpu_bo_create(struct amdgpu_device *adev,
			    unsigned long size, int byte_align,
			    bool kernel, u32 domain, u64 flags,
			    struct sg_table *sg,
			    struct reservation_object *resv,
			    struct amdgpu_bo **bo_ptr);
int amdgpu_bo_create_restricted(struct amdgpu_device *adev,
				unsigned long size, int byte_align,
				bool kernel, u32 domain, u64 flags,
				struct sg_table *sg,
				struct ttm_placement *placement,
			        struct reservation_object *resv,
				struct amdgpu_bo **bo_ptr);
int amdgpu_bo_create_kernel(struct amdgpu_device *adev,
			    unsigned long size, int align,
			    u32 domain, struct amdgpu_bo **bo_ptr,
			    u64 *gpu_addr, void **cpu_addr);
void amdgpu_bo_free_kernel(struct amdgpu_bo **bo, u64 *gpu_addr,
			   void **cpu_addr);
int amdgpu_bo_kmap(struct amdgpu_bo *bo, void **ptr);
void amdgpu_bo_kunmap(struct amdgpu_bo *bo);
struct amdgpu_bo *amdgpu_bo_ref(struct amdgpu_bo *bo);
void amdgpu_bo_unref(struct amdgpu_bo **bo);
int amdgpu_bo_pin(struct amdgpu_bo *bo, u32 domain, u64 *gpu_addr);
int amdgpu_bo_pin_restricted(struct amdgpu_bo *bo, u32 domain,
			     u64 min_offset, u64 max_offset,
			     u64 *gpu_addr);
int amdgpu_bo_unpin(struct amdgpu_bo *bo);
int amdgpu_bo_evict_vram(struct amdgpu_device *adev);
int amdgpu_bo_init(struct amdgpu_device *adev);
void amdgpu_bo_fini(struct amdgpu_device *adev);
int amdgpu_bo_fbdev_mmap(struct amdgpu_bo *bo,
				struct vm_area_struct *vma);
int amdgpu_bo_set_tiling_flags(struct amdgpu_bo *bo, u64 tiling_flags);
void amdgpu_bo_get_tiling_flags(struct amdgpu_bo *bo, u64 *tiling_flags);
int amdgpu_bo_set_metadata (struct amdgpu_bo *bo, void *metadata,
			    uint32_t metadata_size, uint64_t flags);
int amdgpu_bo_get_metadata(struct amdgpu_bo *bo, void *buffer,
			   size_t buffer_size, uint32_t *metadata_size,
			   uint64_t *flags);
void amdgpu_bo_move_notify(struct ttm_buffer_object *bo,
				  struct ttm_mem_reg *new_mem);
int amdgpu_bo_fault_reserve_notify(struct ttm_buffer_object *bo);
void amdgpu_bo_fence(struct amdgpu_bo *bo, struct dma_fence *fence,
		     bool shared);
u64 amdgpu_bo_gpu_offset(struct amdgpu_bo *bo);
int amdgpu_bo_backup_to_shadow(struct amdgpu_device *adev,
			       struct amdgpu_ring *ring,
			       struct amdgpu_bo *bo,
			       struct reservation_object *resv,
<<<<<<< HEAD
			       struct fence **fence, bool direct);
=======
			       struct dma_fence **fence, bool direct);
>>>>>>> 7625e052
int amdgpu_bo_restore_from_shadow(struct amdgpu_device *adev,
				  struct amdgpu_ring *ring,
				  struct amdgpu_bo *bo,
				  struct reservation_object *resv,
<<<<<<< HEAD
				  struct fence **fence,
=======
				  struct dma_fence **fence,
>>>>>>> 7625e052
				  bool direct);


/*
 * sub allocation
 */

static inline uint64_t amdgpu_sa_bo_gpu_addr(struct amdgpu_sa_bo *sa_bo)
{
	return sa_bo->manager->gpu_addr + sa_bo->soffset;
}

static inline void * amdgpu_sa_bo_cpu_addr(struct amdgpu_sa_bo *sa_bo)
{
	return sa_bo->manager->cpu_ptr + sa_bo->soffset;
}

int amdgpu_sa_bo_manager_init(struct amdgpu_device *adev,
				     struct amdgpu_sa_manager *sa_manager,
				     unsigned size, u32 align, u32 domain);
void amdgpu_sa_bo_manager_fini(struct amdgpu_device *adev,
				      struct amdgpu_sa_manager *sa_manager);
int amdgpu_sa_bo_manager_start(struct amdgpu_device *adev,
				      struct amdgpu_sa_manager *sa_manager);
int amdgpu_sa_bo_manager_suspend(struct amdgpu_device *adev,
					struct amdgpu_sa_manager *sa_manager);
int amdgpu_sa_bo_new(struct amdgpu_sa_manager *sa_manager,
		     struct amdgpu_sa_bo **sa_bo,
		     unsigned size, unsigned align);
void amdgpu_sa_bo_free(struct amdgpu_device *adev,
			      struct amdgpu_sa_bo **sa_bo,
			      struct dma_fence *fence);
#if defined(CONFIG_DEBUG_FS)
void amdgpu_sa_bo_dump_debug_info(struct amdgpu_sa_manager *sa_manager,
					 struct seq_file *m);
#endif


#endif<|MERGE_RESOLUTION|>--- conflicted
+++ resolved
@@ -164,20 +164,12 @@
 			       struct amdgpu_ring *ring,
 			       struct amdgpu_bo *bo,
 			       struct reservation_object *resv,
-<<<<<<< HEAD
-			       struct fence **fence, bool direct);
-=======
 			       struct dma_fence **fence, bool direct);
->>>>>>> 7625e052
 int amdgpu_bo_restore_from_shadow(struct amdgpu_device *adev,
 				  struct amdgpu_ring *ring,
 				  struct amdgpu_bo *bo,
 				  struct reservation_object *resv,
-<<<<<<< HEAD
-				  struct fence **fence,
-=======
 				  struct dma_fence **fence,
->>>>>>> 7625e052
 				  bool direct);
 
 
