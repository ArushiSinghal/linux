/*
 * Copyright (c) 2006-2008 Intel Corporation
 * Copyright (c) 2007 Dave Airlie <airlied@linux.ie>
 * Copyright (c) 2008 Red Hat Inc.
 *
 * DRM core CRTC related functions
 *
 * Permission to use, copy, modify, distribute, and sell this software and its
 * documentation for any purpose is hereby granted without fee, provided that
 * the above copyright notice appear in all copies and that both that copyright
 * notice and this permission notice appear in supporting documentation, and
 * that the name of the copyright holders not be used in advertising or
 * publicity pertaining to distribution of the software without specific,
 * written prior permission.  The copyright holders make no representations
 * about the suitability of this software for any purpose.  It is provided "as
 * is" without express or implied warranty.
 *
 * THE COPYRIGHT HOLDERS DISCLAIM ALL WARRANTIES WITH REGARD TO THIS SOFTWARE,
 * INCLUDING ALL IMPLIED WARRANTIES OF MERCHANTABILITY AND FITNESS, IN NO
 * EVENT SHALL THE COPYRIGHT HOLDERS BE LIABLE FOR ANY SPECIAL, INDIRECT OR
 * CONSEQUENTIAL DAMAGES OR ANY DAMAGES WHATSOEVER RESULTING FROM LOSS OF USE,
 * DATA OR PROFITS, WHETHER IN AN ACTION OF CONTRACT, NEGLIGENCE OR OTHER
 * TORTIOUS ACTION, ARISING OUT OF OR IN CONNECTION WITH THE USE OR PERFORMANCE
 * OF THIS SOFTWARE.
 *
 * Authors:
 *      Keith Packard
 *	Eric Anholt <eric@anholt.net>
 *      Dave Airlie <airlied@linux.ie>
 *      Jesse Barnes <jesse.barnes@intel.com>
 */
#include <linux/ctype.h>
#include <linux/list.h>
#include <linux/slab.h>
#include <linux/export.h>
#include <drm/drmP.h>
#include <drm/drm_crtc.h>
#include <drm/drm_edid.h>
#include <drm/drm_fourcc.h>
#include <drm/drm_modeset_lock.h>
#include <drm/drm_atomic.h>
#include <drm/drm_auth.h>
#include <drm/drm_framebuffer.h>

#include "drm_crtc_internal.h"
#include "drm_internal.h"

/*
 * Global properties
 */
static const struct drm_prop_enum_list drm_plane_type_enum_list[] = {
	{ DRM_PLANE_TYPE_OVERLAY, "Overlay" },
	{ DRM_PLANE_TYPE_PRIMARY, "Primary" },
	{ DRM_PLANE_TYPE_CURSOR, "Cursor" },
};

/*
 * Optional properties
 */
/**
 * drm_crtc_force_disable - Forcibly turn off a CRTC
 * @crtc: CRTC to turn off
 *
 * Returns:
 * Zero on success, error code on failure.
 */
int drm_crtc_force_disable(struct drm_crtc *crtc)
{
	struct drm_mode_set set = {
		.crtc = crtc,
	};

	return drm_mode_set_config_internal(&set);
}
EXPORT_SYMBOL(drm_crtc_force_disable);

/**
 * drm_crtc_force_disable_all - Forcibly turn off all enabled CRTCs
 * @dev: DRM device whose CRTCs to turn off
 *
 * Drivers may want to call this on unload to ensure that all displays are
 * unlit and the GPU is in a consistent, low power state. Takes modeset locks.
 *
 * Returns:
 * Zero on success, error code on failure.
 */
int drm_crtc_force_disable_all(struct drm_device *dev)
{
	struct drm_crtc *crtc;
	int ret = 0;

	drm_modeset_lock_all(dev);
	drm_for_each_crtc(crtc, dev)
		if (crtc->enabled) {
			ret = drm_crtc_force_disable(crtc);
			if (ret)
				goto out;
		}
out:
	drm_modeset_unlock_all(dev);
	return ret;
}
EXPORT_SYMBOL(drm_crtc_force_disable_all);

DEFINE_WW_CLASS(crtc_ww_class);

static unsigned int drm_num_crtcs(struct drm_device *dev)
{
	unsigned int num = 0;
	struct drm_crtc *tmp;

	drm_for_each_crtc(tmp, dev) {
		num++;
	}

	return num;
}

static int drm_crtc_register_all(struct drm_device *dev)
{
	struct drm_crtc *crtc;
	int ret = 0;

	drm_for_each_crtc(crtc, dev) {
		if (crtc->funcs->late_register)
			ret = crtc->funcs->late_register(crtc);
		if (ret)
			return ret;
	}

	return 0;
}

static void drm_crtc_unregister_all(struct drm_device *dev)
{
	struct drm_crtc *crtc;

	drm_for_each_crtc(crtc, dev) {
		if (crtc->funcs->early_unregister)
			crtc->funcs->early_unregister(crtc);
	}
}

/**
 * drm_crtc_init_with_planes - Initialise a new CRTC object with
 *    specified primary and cursor planes.
 * @dev: DRM device
 * @crtc: CRTC object to init
 * @primary: Primary plane for CRTC
 * @cursor: Cursor plane for CRTC
 * @funcs: callbacks for the new CRTC
 * @name: printf style format string for the CRTC name, or NULL for default name
 *
 * Inits a new object created as base part of a driver crtc object. Drivers
 * should use this function instead of drm_crtc_init(), which is only provided
 * for backwards compatibility with drivers which do not yet support universal
 * planes). For really simple hardware which has only 1 plane look at
 * drm_simple_display_pipe_init() instead.
 *
 * Returns:
 * Zero on success, error code on failure.
 */
int drm_crtc_init_with_planes(struct drm_device *dev, struct drm_crtc *crtc,
			      struct drm_plane *primary,
			      struct drm_plane *cursor,
			      const struct drm_crtc_funcs *funcs,
			      const char *name, ...)
{
	struct drm_mode_config *config = &dev->mode_config;
	int ret;

	WARN_ON(primary && primary->type != DRM_PLANE_TYPE_PRIMARY);
	WARN_ON(cursor && cursor->type != DRM_PLANE_TYPE_CURSOR);

	crtc->dev = dev;
	crtc->funcs = funcs;

	INIT_LIST_HEAD(&crtc->commit_list);
	spin_lock_init(&crtc->commit_lock);

	drm_modeset_lock_init(&crtc->mutex);
	ret = drm_mode_object_get(dev, &crtc->base, DRM_MODE_OBJECT_CRTC);
	if (ret)
		return ret;

	if (name) {
		va_list ap;

		va_start(ap, name);
		crtc->name = kvasprintf(GFP_KERNEL, name, ap);
		va_end(ap);
	} else {
		crtc->name = kasprintf(GFP_KERNEL, "crtc-%d",
				       drm_num_crtcs(dev));
	}
	if (!crtc->name) {
		drm_mode_object_unregister(dev, &crtc->base);
		return -ENOMEM;
	}

	crtc->base.properties = &crtc->properties;

	list_add_tail(&crtc->head, &config->crtc_list);
	crtc->index = config->num_crtc++;

	crtc->primary = primary;
	crtc->cursor = cursor;
	if (primary)
		primary->possible_crtcs = 1 << drm_crtc_index(crtc);
	if (cursor)
		cursor->possible_crtcs = 1 << drm_crtc_index(crtc);

	if (drm_core_check_feature(dev, DRIVER_ATOMIC)) {
		drm_object_attach_property(&crtc->base, config->prop_active, 0);
		drm_object_attach_property(&crtc->base, config->prop_mode_id, 0);
	}

	return 0;
}
EXPORT_SYMBOL(drm_crtc_init_with_planes);

/**
 * drm_crtc_cleanup - Clean up the core crtc usage
 * @crtc: CRTC to cleanup
 *
 * This function cleans up @crtc and removes it from the DRM mode setting
 * core. Note that the function does *not* free the crtc structure itself,
 * this is the responsibility of the caller.
 */
void drm_crtc_cleanup(struct drm_crtc *crtc)
{
	struct drm_device *dev = crtc->dev;

	/* Note that the crtc_list is considered to be static; should we
	 * remove the drm_crtc at runtime we would have to decrement all
	 * the indices on the drm_crtc after us in the crtc_list.
	 */

	kfree(crtc->gamma_store);
	crtc->gamma_store = NULL;

	drm_modeset_lock_fini(&crtc->mutex);

	drm_mode_object_unregister(dev, &crtc->base);
	list_del(&crtc->head);
	dev->mode_config.num_crtc--;

	WARN_ON(crtc->state && !crtc->funcs->atomic_destroy_state);
	if (crtc->state && crtc->funcs->atomic_destroy_state)
		crtc->funcs->atomic_destroy_state(crtc, crtc->state);

	kfree(crtc->name);

	memset(crtc, 0, sizeof(*crtc));
}
EXPORT_SYMBOL(drm_crtc_cleanup);

int drm_modeset_register_all(struct drm_device *dev)
{
	int ret;

	ret = drm_plane_register_all(dev);
	if (ret)
		goto err_plane;

	ret = drm_crtc_register_all(dev);
	if  (ret)
		goto err_crtc;

	ret = drm_encoder_register_all(dev);
	if (ret)
		goto err_encoder;

	ret = drm_connector_register_all(dev);
	if (ret)
		goto err_connector;

	return 0;

err_connector:
	drm_encoder_unregister_all(dev);
err_encoder:
	drm_crtc_unregister_all(dev);
err_crtc:
	drm_plane_unregister_all(dev);
err_plane:
	return ret;
}

void drm_modeset_unregister_all(struct drm_device *dev)
{
	drm_connector_unregister_all(dev);
	drm_encoder_unregister_all(dev);
	drm_crtc_unregister_all(dev);
	drm_plane_unregister_all(dev);
}

static int drm_mode_create_standard_properties(struct drm_device *dev)
{
	struct drm_property *prop;
	int ret;

	ret = drm_connector_create_standard_properties(dev);
	if (ret)
		return ret;

	prop = drm_property_create_enum(dev, DRM_MODE_PROP_IMMUTABLE,
					"type", drm_plane_type_enum_list,
					ARRAY_SIZE(drm_plane_type_enum_list));
	if (!prop)
		return -ENOMEM;
	dev->mode_config.plane_type_property = prop;

	prop = drm_property_create_range(dev, DRM_MODE_PROP_ATOMIC,
			"SRC_X", 0, UINT_MAX);
	if (!prop)
		return -ENOMEM;
	dev->mode_config.prop_src_x = prop;

	prop = drm_property_create_range(dev, DRM_MODE_PROP_ATOMIC,
			"SRC_Y", 0, UINT_MAX);
	if (!prop)
		return -ENOMEM;
	dev->mode_config.prop_src_y = prop;

	prop = drm_property_create_range(dev, DRM_MODE_PROP_ATOMIC,
			"SRC_W", 0, UINT_MAX);
	if (!prop)
		return -ENOMEM;
	dev->mode_config.prop_src_w = prop;

	prop = drm_property_create_range(dev, DRM_MODE_PROP_ATOMIC,
			"SRC_H", 0, UINT_MAX);
	if (!prop)
		return -ENOMEM;
	dev->mode_config.prop_src_h = prop;

	prop = drm_property_create_signed_range(dev, DRM_MODE_PROP_ATOMIC,
			"CRTC_X", INT_MIN, INT_MAX);
	if (!prop)
		return -ENOMEM;
	dev->mode_config.prop_crtc_x = prop;

	prop = drm_property_create_signed_range(dev, DRM_MODE_PROP_ATOMIC,
			"CRTC_Y", INT_MIN, INT_MAX);
	if (!prop)
		return -ENOMEM;
	dev->mode_config.prop_crtc_y = prop;

	prop = drm_property_create_range(dev, DRM_MODE_PROP_ATOMIC,
			"CRTC_W", 0, INT_MAX);
	if (!prop)
		return -ENOMEM;
	dev->mode_config.prop_crtc_w = prop;

	prop = drm_property_create_range(dev, DRM_MODE_PROP_ATOMIC,
			"CRTC_H", 0, INT_MAX);
	if (!prop)
		return -ENOMEM;
	dev->mode_config.prop_crtc_h = prop;

	prop = drm_property_create_object(dev, DRM_MODE_PROP_ATOMIC,
			"FB_ID", DRM_MODE_OBJECT_FB);
	if (!prop)
		return -ENOMEM;
	dev->mode_config.prop_fb_id = prop;

	prop = drm_property_create_object(dev, DRM_MODE_PROP_ATOMIC,
			"CRTC_ID", DRM_MODE_OBJECT_CRTC);
	if (!prop)
		return -ENOMEM;
	dev->mode_config.prop_crtc_id = prop;

	prop = drm_property_create_bool(dev, DRM_MODE_PROP_ATOMIC,
			"ACTIVE");
	if (!prop)
		return -ENOMEM;
	dev->mode_config.prop_active = prop;

	prop = drm_property_create(dev,
			DRM_MODE_PROP_ATOMIC | DRM_MODE_PROP_BLOB,
			"MODE_ID", 0);
	if (!prop)
		return -ENOMEM;
	dev->mode_config.prop_mode_id = prop;

	prop = drm_property_create(dev,
			DRM_MODE_PROP_BLOB,
			"DEGAMMA_LUT", 0);
	if (!prop)
		return -ENOMEM;
	dev->mode_config.degamma_lut_property = prop;

	prop = drm_property_create_range(dev,
			DRM_MODE_PROP_IMMUTABLE,
			"DEGAMMA_LUT_SIZE", 0, UINT_MAX);
	if (!prop)
		return -ENOMEM;
	dev->mode_config.degamma_lut_size_property = prop;

	prop = drm_property_create(dev,
			DRM_MODE_PROP_BLOB,
			"CTM", 0);
	if (!prop)
		return -ENOMEM;
	dev->mode_config.ctm_property = prop;

	prop = drm_property_create(dev,
			DRM_MODE_PROP_BLOB,
			"GAMMA_LUT", 0);
	if (!prop)
		return -ENOMEM;
	dev->mode_config.gamma_lut_property = prop;

	prop = drm_property_create_range(dev,
			DRM_MODE_PROP_IMMUTABLE,
			"GAMMA_LUT_SIZE", 0, UINT_MAX);
	if (!prop)
		return -ENOMEM;
	dev->mode_config.gamma_lut_size_property = prop;

	return 0;
}

/**
 * drm_mode_getresources - get graphics configuration
 * @dev: drm device for the ioctl
 * @data: data pointer for the ioctl
 * @file_priv: drm file for the ioctl call
 *
 * Construct a set of configuration description structures and return
 * them to the user, including CRTC, connector and framebuffer configuration.
 *
 * Called by the user via ioctl.
 *
 * Returns:
 * Zero on success, negative errno on failure.
 */
int drm_mode_getresources(struct drm_device *dev, void *data,
			  struct drm_file *file_priv)
{
	struct drm_mode_card_res *card_res = data;
	struct list_head *lh;
	struct drm_framebuffer *fb;
	struct drm_connector *connector;
	struct drm_crtc *crtc;
	struct drm_encoder *encoder;
	int ret = 0;
	int connector_count = 0;
	int crtc_count = 0;
	int fb_count = 0;
	int encoder_count = 0;
	int copied = 0;
	uint32_t __user *fb_id;
	uint32_t __user *crtc_id;
	uint32_t __user *connector_id;
	uint32_t __user *encoder_id;

	if (!drm_core_check_feature(dev, DRIVER_MODESET))
		return -EINVAL;


	mutex_lock(&file_priv->fbs_lock);
	/*
	 * For the non-control nodes we need to limit the list of resources
	 * by IDs in the group list for this node
	 */
	list_for_each(lh, &file_priv->fbs)
		fb_count++;

	/* handle this in 4 parts */
	/* FBs */
	if (card_res->count_fbs >= fb_count) {
		copied = 0;
		fb_id = (uint32_t __user *)(unsigned long)card_res->fb_id_ptr;
		list_for_each_entry(fb, &file_priv->fbs, filp_head) {
			if (put_user(fb->base.id, fb_id + copied)) {
				mutex_unlock(&file_priv->fbs_lock);
				return -EFAULT;
			}
			copied++;
		}
	}
	card_res->count_fbs = fb_count;
	mutex_unlock(&file_priv->fbs_lock);

	/* mode_config.mutex protects the connector list against e.g. DP MST
	 * connector hot-adding. CRTC/Plane lists are invariant. */
	mutex_lock(&dev->mode_config.mutex);
	drm_for_each_crtc(crtc, dev)
		crtc_count++;

	drm_for_each_connector(connector, dev)
		connector_count++;

	drm_for_each_encoder(encoder, dev)
		encoder_count++;

	card_res->max_height = dev->mode_config.max_height;
	card_res->min_height = dev->mode_config.min_height;
	card_res->max_width = dev->mode_config.max_width;
	card_res->min_width = dev->mode_config.min_width;

	/* CRTCs */
	if (card_res->count_crtcs >= crtc_count) {
		copied = 0;
		crtc_id = (uint32_t __user *)(unsigned long)card_res->crtc_id_ptr;
		drm_for_each_crtc(crtc, dev) {
			if (put_user(crtc->base.id, crtc_id + copied)) {
				ret = -EFAULT;
				goto out;
			}
			copied++;
		}
	}
	card_res->count_crtcs = crtc_count;

	/* Encoders */
	if (card_res->count_encoders >= encoder_count) {
		copied = 0;
		encoder_id = (uint32_t __user *)(unsigned long)card_res->encoder_id_ptr;
		drm_for_each_encoder(encoder, dev) {
			if (put_user(encoder->base.id, encoder_id +
				     copied)) {
				ret = -EFAULT;
				goto out;
			}
			copied++;
		}
	}
	card_res->count_encoders = encoder_count;

	/* Connectors */
	if (card_res->count_connectors >= connector_count) {
		copied = 0;
		connector_id = (uint32_t __user *)(unsigned long)card_res->connector_id_ptr;
		drm_for_each_connector(connector, dev) {
			if (put_user(connector->base.id,
				     connector_id + copied)) {
				ret = -EFAULT;
				goto out;
			}
			copied++;
		}
	}
	card_res->count_connectors = connector_count;

out:
	mutex_unlock(&dev->mode_config.mutex);
	return ret;
}

/**
 * drm_mode_getcrtc - get CRTC configuration
 * @dev: drm device for the ioctl
 * @data: data pointer for the ioctl
 * @file_priv: drm file for the ioctl call
 *
 * Construct a CRTC configuration structure to return to the user.
 *
 * Called by the user via ioctl.
 *
 * Returns:
 * Zero on success, negative errno on failure.
 */
int drm_mode_getcrtc(struct drm_device *dev,
		     void *data, struct drm_file *file_priv)
{
	struct drm_mode_crtc *crtc_resp = data;
	struct drm_crtc *crtc;

	if (!drm_core_check_feature(dev, DRIVER_MODESET))
		return -EINVAL;

	crtc = drm_crtc_find(dev, crtc_resp->crtc_id);
	if (!crtc)
		return -ENOENT;

	drm_modeset_lock_crtc(crtc, crtc->primary);
	crtc_resp->gamma_size = crtc->gamma_size;
	if (crtc->primary->fb)
		crtc_resp->fb_id = crtc->primary->fb->base.id;
	else
		crtc_resp->fb_id = 0;

	if (crtc->state) {
		crtc_resp->x = crtc->primary->state->src_x >> 16;
		crtc_resp->y = crtc->primary->state->src_y >> 16;
		if (crtc->state->enable) {
			drm_mode_convert_to_umode(&crtc_resp->mode, &crtc->state->mode);
			crtc_resp->mode_valid = 1;

		} else {
			crtc_resp->mode_valid = 0;
		}
	} else {
		crtc_resp->x = crtc->x;
		crtc_resp->y = crtc->y;
		if (crtc->enabled) {
			drm_mode_convert_to_umode(&crtc_resp->mode, &crtc->mode);
			crtc_resp->mode_valid = 1;

		} else {
			crtc_resp->mode_valid = 0;
		}
	}
	drm_modeset_unlock_crtc(crtc);

	return 0;
}

/**
 * drm_mode_set_config_internal - helper to call ->set_config
 * @set: modeset config to set
 *
 * This is a little helper to wrap internal calls to the ->set_config driver
 * interface. The only thing it adds is correct refcounting dance.
 *
 * Returns:
 * Zero on success, negative errno on failure.
 */
int drm_mode_set_config_internal(struct drm_mode_set *set)
{
	struct drm_crtc *crtc = set->crtc;
	struct drm_framebuffer *fb;
	struct drm_crtc *tmp;
	int ret;

	/*
	 * NOTE: ->set_config can also disable other crtcs (if we steal all
	 * connectors from it), hence we need to refcount the fbs across all
	 * crtcs. Atomic modeset will have saner semantics ...
	 */
	drm_for_each_crtc(tmp, crtc->dev)
		tmp->primary->old_fb = tmp->primary->fb;

	fb = set->fb;

	ret = crtc->funcs->set_config(set);
	if (ret == 0) {
		crtc->primary->crtc = crtc;
		crtc->primary->fb = fb;
	}

	drm_for_each_crtc(tmp, crtc->dev) {
		if (tmp->primary->fb)
			drm_framebuffer_reference(tmp->primary->fb);
		if (tmp->primary->old_fb)
			drm_framebuffer_unreference(tmp->primary->old_fb);
		tmp->primary->old_fb = NULL;
	}

	return ret;
}
EXPORT_SYMBOL(drm_mode_set_config_internal);

/**
 * drm_crtc_get_hv_timing - Fetches hdisplay/vdisplay for given mode
 * @mode: mode to query
 * @hdisplay: hdisplay value to fill in
 * @vdisplay: vdisplay value to fill in
 *
 * The vdisplay value will be doubled if the specified mode is a stereo mode of
 * the appropriate layout.
 */
void drm_crtc_get_hv_timing(const struct drm_display_mode *mode,
			    int *hdisplay, int *vdisplay)
{
	struct drm_display_mode adjusted;

	drm_mode_copy(&adjusted, mode);
	drm_mode_set_crtcinfo(&adjusted, CRTC_STEREO_DOUBLE_ONLY);
	*hdisplay = adjusted.crtc_hdisplay;
	*vdisplay = adjusted.crtc_vdisplay;
}
EXPORT_SYMBOL(drm_crtc_get_hv_timing);

/**
 * drm_crtc_check_viewport - Checks that a framebuffer is big enough for the
 *     CRTC viewport
 * @crtc: CRTC that framebuffer will be displayed on
 * @x: x panning
 * @y: y panning
 * @mode: mode that framebuffer will be displayed under
 * @fb: framebuffer to check size of
 */
int drm_crtc_check_viewport(const struct drm_crtc *crtc,
			    int x, int y,
			    const struct drm_display_mode *mode,
			    const struct drm_framebuffer *fb)

{
	int hdisplay, vdisplay;

	drm_crtc_get_hv_timing(mode, &hdisplay, &vdisplay);

	if (crtc->state &&
	    crtc->primary->state->rotation & (DRM_ROTATE_90 |
					      DRM_ROTATE_270))
		swap(hdisplay, vdisplay);

	return drm_framebuffer_check_src_coords(x << 16, y << 16,
						hdisplay << 16, vdisplay << 16,
						fb);
}
EXPORT_SYMBOL(drm_crtc_check_viewport);

/**
 * drm_mode_setcrtc - set CRTC configuration
 * @dev: drm device for the ioctl
 * @data: data pointer for the ioctl
 * @file_priv: drm file for the ioctl call
 *
 * Build a new CRTC configuration based on user request.
 *
 * Called by the user via ioctl.
 *
 * Returns:
 * Zero on success, negative errno on failure.
 */
int drm_mode_setcrtc(struct drm_device *dev, void *data,
		     struct drm_file *file_priv)
{
	struct drm_mode_config *config = &dev->mode_config;
	struct drm_mode_crtc *crtc_req = data;
	struct drm_crtc *crtc;
	struct drm_connector **connector_set = NULL, *connector;
	struct drm_framebuffer *fb = NULL;
<<<<<<< HEAD
	struct drm_pending_vblank_event *e = NULL;
	u32 target_vblank = page_flip->sequence;
	int ret = -EINVAL;

	if (!drm_core_check_feature(dev, DRIVER_MODESET))
		return -EINVAL;

	if (page_flip->flags & ~DRM_MODE_PAGE_FLIP_FLAGS)
		return -EINVAL;
=======
	struct drm_display_mode *mode = NULL;
	struct drm_mode_set set;
	uint32_t __user *set_connectors_ptr;
	int ret;
	int i;
>>>>>>> c654dd07

	if (!drm_core_check_feature(dev, DRIVER_MODESET))
		return -EINVAL;

	/*
	 * Universal plane src offsets are only 16.16, prevent havoc for
	 * drivers using universal plane code internally.
	 */
	if (crtc_req->x & 0xffff0000 || crtc_req->y & 0xffff0000)
		return -ERANGE;

	drm_modeset_lock_all(dev);
	crtc = drm_crtc_find(dev, crtc_req->crtc_id);
	if (!crtc) {
		DRM_DEBUG_KMS("Unknown CRTC ID %d\n", crtc_req->crtc_id);
		ret = -ENOENT;
		goto out;
	}
	DRM_DEBUG_KMS("[CRTC:%d:%s]\n", crtc->base.id, crtc->name);

	if (crtc_req->mode_valid) {
		/* If we have a mode we need a framebuffer. */
		/* If we pass -1, set the mode with the currently bound fb */
		if (crtc_req->fb_id == -1) {
			if (!crtc->primary->fb) {
				DRM_DEBUG_KMS("CRTC doesn't have current FB\n");
				ret = -EINVAL;
				goto out;
			}
			fb = crtc->primary->fb;
			/* Make refcounting symmetric with the lookup path. */
			drm_framebuffer_reference(fb);
		} else {
			fb = drm_framebuffer_lookup(dev, crtc_req->fb_id);
			if (!fb) {
				DRM_DEBUG_KMS("Unknown FB ID%d\n",
						crtc_req->fb_id);
				ret = -ENOENT;
				goto out;
			}
		}

		mode = drm_mode_create(dev);
		if (!mode) {
			ret = -ENOMEM;
			goto out;
		}

		ret = drm_mode_convert_umode(mode, &crtc_req->mode);
		if (ret) {
			DRM_DEBUG_KMS("Invalid mode\n");
			goto out;
		}

		/*
		 * Check whether the primary plane supports the fb pixel format.
		 * Drivers not implementing the universal planes API use a
		 * default formats list provided by the DRM core which doesn't
		 * match real hardware capabilities. Skip the check in that
		 * case.
		 */
		if (!crtc->primary->format_default) {
			ret = drm_plane_check_pixel_format(crtc->primary,
							   fb->pixel_format);
			if (ret) {
				char *format_name = drm_get_format_name(fb->pixel_format);
				DRM_DEBUG_KMS("Invalid pixel format %s\n", format_name);
				kfree(format_name);
				goto out;
			}
		}

		ret = drm_crtc_check_viewport(crtc, crtc_req->x, crtc_req->y,
					      mode, fb);
		if (ret)
			goto out;

	}

	if (crtc_req->count_connectors == 0 && mode) {
		DRM_DEBUG_KMS("Count connectors is 0 but mode set\n");
		ret = -EINVAL;
		goto out;
	}

	if (crtc_req->count_connectors > 0 && (!mode || !fb)) {
		DRM_DEBUG_KMS("Count connectors is %d but no mode or fb set\n",
			  crtc_req->count_connectors);
		ret = -EINVAL;
		goto out;
	}

	if (crtc_req->count_connectors > 0) {
		u32 out_id;

		/* Avoid unbounded kernel memory allocation */
		if (crtc_req->count_connectors > config->num_connector) {
			ret = -EINVAL;
			goto out;
		}

		connector_set = kmalloc_array(crtc_req->count_connectors,
					      sizeof(struct drm_connector *),
					      GFP_KERNEL);
		if (!connector_set) {
			ret = -ENOMEM;
			goto out;
		}

		for (i = 0; i < crtc_req->count_connectors; i++) {
			connector_set[i] = NULL;
			set_connectors_ptr = (uint32_t __user *)(unsigned long)crtc_req->set_connectors_ptr;
			if (get_user(out_id, &set_connectors_ptr[i])) {
				ret = -EFAULT;
				goto out;
			}

			connector = drm_connector_lookup(dev, out_id);
			if (!connector) {
				DRM_DEBUG_KMS("Connector id %d unknown\n",
						out_id);
				ret = -ENOENT;
				goto out;
			}
			DRM_DEBUG_KMS("[CONNECTOR:%d:%s]\n",
					connector->base.id,
					connector->name);

			connector_set[i] = connector;
		}
	}

	set.crtc = crtc;
	set.x = crtc_req->x;
	set.y = crtc_req->y;
	set.mode = mode;
	set.connectors = connector_set;
	set.num_connectors = crtc_req->count_connectors;
	set.fb = fb;
	ret = drm_mode_set_config_internal(&set);

out:
	if (fb)
		drm_framebuffer_unreference(fb);

	if (connector_set) {
		for (i = 0; i < crtc_req->count_connectors; i++) {
			if (connector_set[i])
				drm_connector_unreference(connector_set[i]);
		}
	}
	kfree(connector_set);
	drm_mode_destroy(dev, mode);
	drm_modeset_unlock_all(dev);
	return ret;
}

int drm_mode_crtc_set_obj_prop(struct drm_mode_object *obj,
			       struct drm_property *property,
			       uint64_t value)
{
	int ret = -EINVAL;
	struct drm_crtc *crtc = obj_to_crtc(obj);

	if (crtc->funcs->set_property)
		ret = crtc->funcs->set_property(crtc, property, value);
	if (!ret)
		drm_object_property_set_value(obj, property, value);

	return ret;
}

/**
 * drm_mode_config_reset - call ->reset callbacks
 * @dev: drm device
 *
 * This functions calls all the crtc's, encoder's and connector's ->reset
 * callback. Drivers can use this in e.g. their driver load or resume code to
 * reset hardware and software state.
 */
void drm_mode_config_reset(struct drm_device *dev)
{
	struct drm_crtc *crtc;
	struct drm_plane *plane;
	struct drm_encoder *encoder;
	struct drm_connector *connector;

	drm_for_each_plane(plane, dev)
		if (plane->funcs->reset)
			plane->funcs->reset(plane);

	drm_for_each_crtc(crtc, dev)
		if (crtc->funcs->reset)
			crtc->funcs->reset(crtc);

	drm_for_each_encoder(encoder, dev)
		if (encoder->funcs->reset)
			encoder->funcs->reset(encoder);

	mutex_lock(&dev->mode_config.mutex);
	drm_for_each_connector(connector, dev)
		if (connector->funcs->reset)
			connector->funcs->reset(connector);
	mutex_unlock(&dev->mode_config.mutex);
}
EXPORT_SYMBOL(drm_mode_config_reset);

/**
 * drm_mode_create_dumb_ioctl - create a dumb backing storage buffer
 * @dev: DRM device
 * @data: ioctl data
 * @file_priv: DRM file info
 *
 * This creates a new dumb buffer in the driver's backing storage manager (GEM,
 * TTM or something else entirely) and returns the resulting buffer handle. This
 * handle can then be wrapped up into a framebuffer modeset object.
 *
 * Note that userspace is not allowed to use such objects for render
 * acceleration - drivers must create their own private ioctls for such a use
 * case.
 *
 * Called by the user via ioctl.
 *
 * Returns:
 * Zero on success, negative errno on failure.
 */
int drm_mode_create_dumb_ioctl(struct drm_device *dev,
			       void *data, struct drm_file *file_priv)
{
	struct drm_mode_create_dumb *args = data;
	u32 cpp, stride, size;

	if (!dev->driver->dumb_create)
		return -ENOSYS;
	if (!args->width || !args->height || !args->bpp)
		return -EINVAL;

	/* overflow checks for 32bit size calculations */
	/* NOTE: DIV_ROUND_UP() can overflow */
	cpp = DIV_ROUND_UP(args->bpp, 8);
	if (!cpp || cpp > 0xffffffffU / args->width)
		return -EINVAL;
	stride = cpp * args->width;
	if (args->height > 0xffffffffU / stride)
		return -EINVAL;

	/* test for wrap-around */
	size = args->height * stride;
	if (PAGE_ALIGN(size) == 0)
		return -EINVAL;

	/*
	 * handle, pitch and size are output parameters. Zero them out to
	 * prevent drivers from accidentally using uninitialized data. Since
	 * not all existing userspace is clearing these fields properly we
	 * cannot reject IOCTL with garbage in them.
	 */
	args->handle = 0;
	args->pitch = 0;
	args->size = 0;

	return dev->driver->dumb_create(file_priv, dev, args);
}

/**
 * drm_mode_mmap_dumb_ioctl - create an mmap offset for a dumb backing storage buffer
 * @dev: DRM device
 * @data: ioctl data
 * @file_priv: DRM file info
 *
 * Allocate an offset in the drm device node's address space to be able to
 * memory map a dumb buffer.
 *
 * Called by the user via ioctl.
 *
 * Returns:
 * Zero on success, negative errno on failure.
 */
int drm_mode_mmap_dumb_ioctl(struct drm_device *dev,
			     void *data, struct drm_file *file_priv)
{
	struct drm_mode_map_dumb *args = data;

	/* call driver ioctl to get mmap offset */
	if (!dev->driver->dumb_map_offset)
		return -ENOSYS;

	return dev->driver->dumb_map_offset(file_priv, dev, args->handle, &args->offset);
}

/**
 * drm_mode_destroy_dumb_ioctl - destroy a dumb backing strage buffer
 * @dev: DRM device
 * @data: ioctl data
 * @file_priv: DRM file info
 *
 * This destroys the userspace handle for the given dumb backing storage buffer.
 * Since buffer objects must be reference counted in the kernel a buffer object
 * won't be immediately freed if a framebuffer modeset object still uses it.
 *
 * Called by the user via ioctl.
 *
 * Returns:
 * Zero on success, negative errno on failure.
 */
int drm_mode_destroy_dumb_ioctl(struct drm_device *dev,
				void *data, struct drm_file *file_priv)
{
	struct drm_mode_destroy_dumb *args = data;

	if (!dev->driver->dumb_destroy)
		return -ENOSYS;

	return dev->driver->dumb_destroy(file_priv, dev, args->handle);
}

/**
 * drm_mode_config_init - initialize DRM mode_configuration structure
 * @dev: DRM device
 *
 * Initialize @dev's mode_config structure, used for tracking the graphics
 * configuration of @dev.
 *
 * Since this initializes the modeset locks, no locking is possible. Which is no
 * problem, since this should happen single threaded at init time. It is the
 * driver's problem to ensure this guarantee.
 *
 */
void drm_mode_config_init(struct drm_device *dev)
{
	mutex_init(&dev->mode_config.mutex);
	drm_modeset_lock_init(&dev->mode_config.connection_mutex);
	mutex_init(&dev->mode_config.idr_mutex);
	mutex_init(&dev->mode_config.fb_lock);
	mutex_init(&dev->mode_config.blob_lock);
	INIT_LIST_HEAD(&dev->mode_config.fb_list);
	INIT_LIST_HEAD(&dev->mode_config.crtc_list);
	INIT_LIST_HEAD(&dev->mode_config.connector_list);
	INIT_LIST_HEAD(&dev->mode_config.encoder_list);
	INIT_LIST_HEAD(&dev->mode_config.property_list);
	INIT_LIST_HEAD(&dev->mode_config.property_blob_list);
	INIT_LIST_HEAD(&dev->mode_config.plane_list);
	idr_init(&dev->mode_config.crtc_idr);
	idr_init(&dev->mode_config.tile_idr);
	ida_init(&dev->mode_config.connector_ida);

	drm_modeset_lock_all(dev);
	drm_mode_create_standard_properties(dev);
	drm_modeset_unlock_all(dev);

	/* Just to be sure */
	dev->mode_config.num_fb = 0;
	dev->mode_config.num_connector = 0;
	dev->mode_config.num_crtc = 0;
	dev->mode_config.num_encoder = 0;
	dev->mode_config.num_overlay_plane = 0;
	dev->mode_config.num_total_plane = 0;
}
EXPORT_SYMBOL(drm_mode_config_init);

/**
 * drm_mode_config_cleanup - free up DRM mode_config info
 * @dev: DRM device
 *
 * Free up all the connectors and CRTCs associated with this DRM device, then
 * free up the framebuffers and associated buffer objects.
 *
 * Note that since this /should/ happen single-threaded at driver/device
 * teardown time, no locking is required. It's the driver's job to ensure that
 * this guarantee actually holds true.
 *
 * FIXME: cleanup any dangling user buffer objects too
 */
void drm_mode_config_cleanup(struct drm_device *dev)
{
	struct drm_connector *connector, *ot;
	struct drm_crtc *crtc, *ct;
	struct drm_encoder *encoder, *enct;
	struct drm_framebuffer *fb, *fbt;
	struct drm_property *property, *pt;
	struct drm_property_blob *blob, *bt;
	struct drm_plane *plane, *plt;

	list_for_each_entry_safe(encoder, enct, &dev->mode_config.encoder_list,
				 head) {
		encoder->funcs->destroy(encoder);
	}

	list_for_each_entry_safe(connector, ot,
				 &dev->mode_config.connector_list, head) {
		connector->funcs->destroy(connector);
	}

	list_for_each_entry_safe(property, pt, &dev->mode_config.property_list,
				 head) {
		drm_property_destroy(dev, property);
	}

	list_for_each_entry_safe(plane, plt, &dev->mode_config.plane_list,
				 head) {
		plane->funcs->destroy(plane);
	}

	list_for_each_entry_safe(crtc, ct, &dev->mode_config.crtc_list, head) {
		crtc->funcs->destroy(crtc);
	}

	list_for_each_entry_safe(blob, bt, &dev->mode_config.property_blob_list,
				 head_global) {
		drm_property_unreference_blob(blob);
	}

	/*
	 * Single-threaded teardown context, so it's not required to grab the
	 * fb_lock to protect against concurrent fb_list access. Contrary, it
	 * would actually deadlock with the drm_framebuffer_cleanup function.
	 *
	 * Also, if there are any framebuffers left, that's a driver leak now,
	 * so politely WARN about this.
	 */
	WARN_ON(!list_empty(&dev->mode_config.fb_list));
	list_for_each_entry_safe(fb, fbt, &dev->mode_config.fb_list, head) {
		drm_framebuffer_free(&fb->base.refcount);
	}

	ida_destroy(&dev->mode_config.connector_ida);
	idr_destroy(&dev->mode_config.tile_idr);
	idr_destroy(&dev->mode_config.crtc_idr);
	drm_modeset_lock_fini(&dev->mode_config.connection_mutex);
}
EXPORT_SYMBOL(drm_mode_config_cleanup);

/**
 * DOC: Tile group
 *
 * Tile groups are used to represent tiled monitors with a unique
 * integer identifier. Tiled monitors using DisplayID v1.3 have
 * a unique 8-byte handle, we store this in a tile group, so we
 * have a common identifier for all tiles in a monitor group.
 */
static void drm_tile_group_free(struct kref *kref)
{
	struct drm_tile_group *tg = container_of(kref, struct drm_tile_group, refcount);
	struct drm_device *dev = tg->dev;
	mutex_lock(&dev->mode_config.idr_mutex);
	idr_remove(&dev->mode_config.tile_idr, tg->id);
	mutex_unlock(&dev->mode_config.idr_mutex);
	kfree(tg);
}

/**
 * drm_mode_put_tile_group - drop a reference to a tile group.
 * @dev: DRM device
 * @tg: tile group to drop reference to.
 *
 * drop reference to tile group and free if 0.
 */
void drm_mode_put_tile_group(struct drm_device *dev,
			     struct drm_tile_group *tg)
{
	kref_put(&tg->refcount, drm_tile_group_free);
}

/**
 * drm_mode_get_tile_group - get a reference to an existing tile group
 * @dev: DRM device
 * @topology: 8-bytes unique per monitor.
 *
 * Use the unique bytes to get a reference to an existing tile group.
 *
 * RETURNS:
 * tile group or NULL if not found.
 */
struct drm_tile_group *drm_mode_get_tile_group(struct drm_device *dev,
					       char topology[8])
{
	struct drm_tile_group *tg;
	int id;
	mutex_lock(&dev->mode_config.idr_mutex);
	idr_for_each_entry(&dev->mode_config.tile_idr, tg, id) {
		if (!memcmp(tg->group_data, topology, 8)) {
			if (!kref_get_unless_zero(&tg->refcount))
				tg = NULL;
			mutex_unlock(&dev->mode_config.idr_mutex);
			return tg;
		}
	}
	mutex_unlock(&dev->mode_config.idr_mutex);
	return NULL;
}
EXPORT_SYMBOL(drm_mode_get_tile_group);

/**
 * drm_mode_create_tile_group - create a tile group from a displayid description
 * @dev: DRM device
 * @topology: 8-bytes unique per monitor.
 *
 * Create a tile group for the unique monitor, and get a unique
 * identifier for the tile group.
 *
 * RETURNS:
 * new tile group or error.
 */
struct drm_tile_group *drm_mode_create_tile_group(struct drm_device *dev,
						  char topology[8])
{
	struct drm_tile_group *tg;
	int ret;

	tg = kzalloc(sizeof(*tg), GFP_KERNEL);
	if (!tg)
		return ERR_PTR(-ENOMEM);

	kref_init(&tg->refcount);
	memcpy(tg->group_data, topology, 8);
	tg->dev = dev;

	mutex_lock(&dev->mode_config.idr_mutex);
	ret = idr_alloc(&dev->mode_config.tile_idr, tg, 1, 0, GFP_KERNEL);
	if (ret >= 0) {
		tg->id = ret;
	} else {
		kfree(tg);
		tg = ERR_PTR(ret);
	}

	mutex_unlock(&dev->mode_config.idr_mutex);
	return tg;
}
EXPORT_SYMBOL(drm_mode_create_tile_group);<|MERGE_RESOLUTION|>--- conflicted
+++ resolved
@@ -726,23 +726,11 @@
 	struct drm_crtc *crtc;
 	struct drm_connector **connector_set = NULL, *connector;
 	struct drm_framebuffer *fb = NULL;
-<<<<<<< HEAD
-	struct drm_pending_vblank_event *e = NULL;
-	u32 target_vblank = page_flip->sequence;
-	int ret = -EINVAL;
-
-	if (!drm_core_check_feature(dev, DRIVER_MODESET))
-		return -EINVAL;
-
-	if (page_flip->flags & ~DRM_MODE_PAGE_FLIP_FLAGS)
-		return -EINVAL;
-=======
 	struct drm_display_mode *mode = NULL;
 	struct drm_mode_set set;
 	uint32_t __user *set_connectors_ptr;
 	int ret;
 	int i;
->>>>>>> c654dd07
 
 	if (!drm_core_check_feature(dev, DRIVER_MODESET))
 		return -EINVAL;
