/*
 * Copyright (c) 2006-2008 Intel Corporation
 * Copyright (c) 2007 Dave Airlie <airlied@linux.ie>
 * Copyright (c) 2008 Red Hat Inc.
 *
 * DRM core CRTC related functions
 *
 * Permission to use, copy, modify, distribute, and sell this software and its
 * documentation for any purpose is hereby granted without fee, provided that
 * the above copyright notice appear in all copies and that both that copyright
 * notice and this permission notice appear in supporting documentation, and
 * that the name of the copyright holders not be used in advertising or
 * publicity pertaining to distribution of the software without specific,
 * written prior permission.  The copyright holders make no representations
 * about the suitability of this software for any purpose.  It is provided "as
 * is" without express or implied warranty.
 *
 * THE COPYRIGHT HOLDERS DISCLAIM ALL WARRANTIES WITH REGARD TO THIS SOFTWARE,
 * INCLUDING ALL IMPLIED WARRANTIES OF MERCHANTABILITY AND FITNESS, IN NO
 * EVENT SHALL THE COPYRIGHT HOLDERS BE LIABLE FOR ANY SPECIAL, INDIRECT OR
 * CONSEQUENTIAL DAMAGES OR ANY DAMAGES WHATSOEVER RESULTING FROM LOSS OF USE,
 * DATA OR PROFITS, WHETHER IN AN ACTION OF CONTRACT, NEGLIGENCE OR OTHER
 * TORTIOUS ACTION, ARISING OUT OF OR IN CONNECTION WITH THE USE OR PERFORMANCE
 * OF THIS SOFTWARE.
 *
 * Authors:
 *      Keith Packard
 *	Eric Anholt <eric@anholt.net>
 *      Dave Airlie <airlied@linux.ie>
 *      Jesse Barnes <jesse.barnes@intel.com>
 */
#include <linux/ctype.h>
#include <linux/list.h>
#include <linux/slab.h>
#include <linux/export.h>
#include <drm/drmP.h>
#include <drm/drm_crtc.h>
#include <drm/drm_edid.h>
#include <drm/drm_fourcc.h>
#include <drm/drm_modeset_lock.h>
#include <drm/drm_atomic.h>
#include <drm/drm_auth.h>
#include <drm/drm_framebuffer.h>

#include "drm_crtc_internal.h"
#include "drm_internal.h"

/*
 * Global properties
 */
static const struct drm_prop_enum_list drm_plane_type_enum_list[] = {
	{ DRM_PLANE_TYPE_OVERLAY, "Overlay" },
	{ DRM_PLANE_TYPE_PRIMARY, "Primary" },
	{ DRM_PLANE_TYPE_CURSOR, "Cursor" },
};

/*
 * Optional properties
 */
/**
 * drm_crtc_force_disable - Forcibly turn off a CRTC
 * @crtc: CRTC to turn off
 *
 * Returns:
 * Zero on success, error code on failure.
 */
int drm_crtc_force_disable(struct drm_crtc *crtc)
{
	struct drm_mode_set set = {
		.crtc = crtc,
	};

	return drm_mode_set_config_internal(&set);
}
EXPORT_SYMBOL(drm_crtc_force_disable);

/**
 * drm_crtc_force_disable_all - Forcibly turn off all enabled CRTCs
 * @dev: DRM device whose CRTCs to turn off
 *
 * Drivers may want to call this on unload to ensure that all displays are
 * unlit and the GPU is in a consistent, low power state. Takes modeset locks.
 *
 * Returns:
 * Zero on success, error code on failure.
 */
int drm_crtc_force_disable_all(struct drm_device *dev)
{
	struct drm_crtc *crtc;
	int ret = 0;

	drm_modeset_lock_all(dev);
	drm_for_each_crtc(crtc, dev)
		if (crtc->enabled) {
			ret = drm_crtc_force_disable(crtc);
			if (ret)
				goto out;
		}
out:
	drm_modeset_unlock_all(dev);
	return ret;
}
EXPORT_SYMBOL(drm_crtc_force_disable_all);

DEFINE_WW_CLASS(crtc_ww_class);

static unsigned int drm_num_crtcs(struct drm_device *dev)
{
	unsigned int num = 0;
	struct drm_crtc *tmp;

	drm_for_each_crtc(tmp, dev) {
		num++;
	}

	return num;
}

static int drm_crtc_register_all(struct drm_device *dev)
{
	struct drm_crtc *crtc;
	int ret = 0;

	drm_for_each_crtc(crtc, dev) {
		if (crtc->funcs->late_register)
			ret = crtc->funcs->late_register(crtc);
		if (ret)
			return ret;
	}

	return 0;
}

static void drm_crtc_unregister_all(struct drm_device *dev)
{
	struct drm_crtc *crtc;

	drm_for_each_crtc(crtc, dev) {
		if (crtc->funcs->early_unregister)
			crtc->funcs->early_unregister(crtc);
	}
}

/**
 * drm_crtc_init_with_planes - Initialise a new CRTC object with
 *    specified primary and cursor planes.
 * @dev: DRM device
 * @crtc: CRTC object to init
 * @primary: Primary plane for CRTC
 * @cursor: Cursor plane for CRTC
 * @funcs: callbacks for the new CRTC
 * @name: printf style format string for the CRTC name, or NULL for default name
 *
 * Inits a new object created as base part of a driver crtc object. Drivers
 * should use this function instead of drm_crtc_init(), which is only provided
 * for backwards compatibility with drivers which do not yet support universal
 * planes). For really simple hardware which has only 1 plane look at
 * drm_simple_display_pipe_init() instead.
 *
 * Returns:
 * Zero on success, error code on failure.
 */
int drm_crtc_init_with_planes(struct drm_device *dev, struct drm_crtc *crtc,
			      struct drm_plane *primary,
			      struct drm_plane *cursor,
			      const struct drm_crtc_funcs *funcs,
			      const char *name, ...)
{
	struct drm_mode_config *config = &dev->mode_config;
	int ret;

	WARN_ON(primary && primary->type != DRM_PLANE_TYPE_PRIMARY);
	WARN_ON(cursor && cursor->type != DRM_PLANE_TYPE_CURSOR);

	crtc->dev = dev;
	crtc->funcs = funcs;

	INIT_LIST_HEAD(&crtc->commit_list);
	spin_lock_init(&crtc->commit_lock);

	drm_modeset_lock_init(&crtc->mutex);
	ret = drm_mode_object_get(dev, &crtc->base, DRM_MODE_OBJECT_CRTC);
	if (ret)
		return ret;

	if (name) {
		va_list ap;

		va_start(ap, name);
		crtc->name = kvasprintf(GFP_KERNEL, name, ap);
		va_end(ap);
	} else {
		crtc->name = kasprintf(GFP_KERNEL, "crtc-%d",
				       drm_num_crtcs(dev));
	}
	if (!crtc->name) {
		drm_mode_object_unregister(dev, &crtc->base);
		return -ENOMEM;
	}

	crtc->base.properties = &crtc->properties;

	list_add_tail(&crtc->head, &config->crtc_list);
	crtc->index = config->num_crtc++;

	crtc->primary = primary;
	crtc->cursor = cursor;
	if (primary)
		primary->possible_crtcs = 1 << drm_crtc_index(crtc);
	if (cursor)
		cursor->possible_crtcs = 1 << drm_crtc_index(crtc);

	if (drm_core_check_feature(dev, DRIVER_ATOMIC)) {
		drm_object_attach_property(&crtc->base, config->prop_active, 0);
		drm_object_attach_property(&crtc->base, config->prop_mode_id, 0);
	}

	return 0;
}
EXPORT_SYMBOL(drm_crtc_init_with_planes);

/**
 * drm_crtc_cleanup - Clean up the core crtc usage
 * @crtc: CRTC to cleanup
 *
 * This function cleans up @crtc and removes it from the DRM mode setting
 * core. Note that the function does *not* free the crtc structure itself,
 * this is the responsibility of the caller.
 */
void drm_crtc_cleanup(struct drm_crtc *crtc)
{
	struct drm_device *dev = crtc->dev;

	/* Note that the crtc_list is considered to be static; should we
	 * remove the drm_crtc at runtime we would have to decrement all
	 * the indices on the drm_crtc after us in the crtc_list.
	 */

	kfree(crtc->gamma_store);
	crtc->gamma_store = NULL;

	drm_modeset_lock_fini(&crtc->mutex);

	drm_mode_object_unregister(dev, &crtc->base);
	list_del(&crtc->head);
	dev->mode_config.num_crtc--;

	WARN_ON(crtc->state && !crtc->funcs->atomic_destroy_state);
	if (crtc->state && crtc->funcs->atomic_destroy_state)
		crtc->funcs->atomic_destroy_state(crtc, crtc->state);

	kfree(crtc->name);

	memset(crtc, 0, sizeof(*crtc));
}
EXPORT_SYMBOL(drm_crtc_cleanup);

int drm_modeset_register_all(struct drm_device *dev)
{
	int ret;

	ret = drm_plane_register_all(dev);
	if (ret)
		goto err_plane;

	ret = drm_crtc_register_all(dev);
	if  (ret)
		goto err_crtc;

	ret = drm_encoder_register_all(dev);
	if (ret)
		goto err_encoder;

	ret = drm_connector_register_all(dev);
	if (ret)
		goto err_connector;

	return 0;

err_connector:
	drm_encoder_unregister_all(dev);
err_encoder:
	drm_crtc_unregister_all(dev);
err_crtc:
	drm_plane_unregister_all(dev);
err_plane:
	return ret;
}

void drm_modeset_unregister_all(struct drm_device *dev)
{
	drm_connector_unregister_all(dev);
	drm_encoder_unregister_all(dev);
	drm_crtc_unregister_all(dev);
	drm_plane_unregister_all(dev);
}

static int drm_mode_create_standard_properties(struct drm_device *dev)
{
	struct drm_property *prop;
	int ret;

	ret = drm_connector_create_standard_properties(dev);
	if (ret)
		return ret;

	prop = drm_property_create_enum(dev, DRM_MODE_PROP_IMMUTABLE,
					"type", drm_plane_type_enum_list,
					ARRAY_SIZE(drm_plane_type_enum_list));
	if (!prop)
		return -ENOMEM;
	dev->mode_config.plane_type_property = prop;

	prop = drm_property_create_range(dev, DRM_MODE_PROP_ATOMIC,
			"SRC_X", 0, UINT_MAX);
	if (!prop)
		return -ENOMEM;
	dev->mode_config.prop_src_x = prop;

	prop = drm_property_create_range(dev, DRM_MODE_PROP_ATOMIC,
			"SRC_Y", 0, UINT_MAX);
	if (!prop)
		return -ENOMEM;
	dev->mode_config.prop_src_y = prop;

	prop = drm_property_create_range(dev, DRM_MODE_PROP_ATOMIC,
			"SRC_W", 0, UINT_MAX);
	if (!prop)
		return -ENOMEM;
	dev->mode_config.prop_src_w = prop;

	prop = drm_property_create_range(dev, DRM_MODE_PROP_ATOMIC,
			"SRC_H", 0, UINT_MAX);
	if (!prop)
		return -ENOMEM;
	dev->mode_config.prop_src_h = prop;

	prop = drm_property_create_signed_range(dev, DRM_MODE_PROP_ATOMIC,
			"CRTC_X", INT_MIN, INT_MAX);
	if (!prop)
		return -ENOMEM;
	dev->mode_config.prop_crtc_x = prop;

	prop = drm_property_create_signed_range(dev, DRM_MODE_PROP_ATOMIC,
			"CRTC_Y", INT_MIN, INT_MAX);
	if (!prop)
		return -ENOMEM;
	dev->mode_config.prop_crtc_y = prop;

	prop = drm_property_create_range(dev, DRM_MODE_PROP_ATOMIC,
			"CRTC_W", 0, INT_MAX);
	if (!prop)
		return -ENOMEM;
	dev->mode_config.prop_crtc_w = prop;

	prop = drm_property_create_range(dev, DRM_MODE_PROP_ATOMIC,
			"CRTC_H", 0, INT_MAX);
	if (!prop)
		return -ENOMEM;
	dev->mode_config.prop_crtc_h = prop;

	prop = drm_property_create_object(dev, DRM_MODE_PROP_ATOMIC,
			"FB_ID", DRM_MODE_OBJECT_FB);
	if (!prop)
		return -ENOMEM;
	dev->mode_config.prop_fb_id = prop;

	prop = drm_property_create_object(dev, DRM_MODE_PROP_ATOMIC,
			"CRTC_ID", DRM_MODE_OBJECT_CRTC);
	if (!prop)
		return -ENOMEM;
	dev->mode_config.prop_crtc_id = prop;

<<<<<<< HEAD
	/* FIXME: taking the mode config mutex ends up in a clash with
	 * fbcon/backlight registration */
	list_for_each_entry(connector, &dev->mode_config.connector_list, head) {
		ret = drm_connector_register(connector);
		if (ret)
			goto err;
	}

	return 0;
=======
	prop = drm_property_create_bool(dev, DRM_MODE_PROP_ATOMIC,
			"ACTIVE");
	if (!prop)
		return -ENOMEM;
	dev->mode_config.prop_active = prop;

	prop = drm_property_create(dev,
			DRM_MODE_PROP_ATOMIC | DRM_MODE_PROP_BLOB,
			"MODE_ID", 0);
	if (!prop)
		return -ENOMEM;
	dev->mode_config.prop_mode_id = prop;

	prop = drm_property_create(dev,
			DRM_MODE_PROP_BLOB,
			"DEGAMMA_LUT", 0);
	if (!prop)
		return -ENOMEM;
	dev->mode_config.degamma_lut_property = prop;

	prop = drm_property_create_range(dev,
			DRM_MODE_PROP_IMMUTABLE,
			"DEGAMMA_LUT_SIZE", 0, UINT_MAX);
	if (!prop)
		return -ENOMEM;
	dev->mode_config.degamma_lut_size_property = prop;
>>>>>>> 9f4ef05b

	prop = drm_property_create(dev,
			DRM_MODE_PROP_BLOB,
			"CTM", 0);
	if (!prop)
		return -ENOMEM;
	dev->mode_config.ctm_property = prop;

	prop = drm_property_create(dev,
			DRM_MODE_PROP_BLOB,
			"GAMMA_LUT", 0);
	if (!prop)
		return -ENOMEM;
	dev->mode_config.gamma_lut_property = prop;

	prop = drm_property_create_range(dev,
			DRM_MODE_PROP_IMMUTABLE,
			"GAMMA_LUT_SIZE", 0, UINT_MAX);
	if (!prop)
		return -ENOMEM;
	dev->mode_config.gamma_lut_size_property = prop;

	return 0;
}

/**
 * drm_mode_getresources - get graphics configuration
 * @dev: drm device for the ioctl
 * @data: data pointer for the ioctl
 * @file_priv: drm file for the ioctl call
 *
 * Construct a set of configuration description structures and return
 * them to the user, including CRTC, connector and framebuffer configuration.
 *
 * Called by the user via ioctl.
 *
 * Returns:
 * Zero on success, negative errno on failure.
 */
int drm_mode_getresources(struct drm_device *dev, void *data,
			  struct drm_file *file_priv)
{
	struct drm_mode_card_res *card_res = data;
	struct list_head *lh;
	struct drm_framebuffer *fb;
	struct drm_connector *connector;
	struct drm_crtc *crtc;
	struct drm_encoder *encoder;
	int ret = 0;
	int connector_count = 0;
	int crtc_count = 0;
	int fb_count = 0;
	int encoder_count = 0;
	int copied = 0;
	uint32_t __user *fb_id;
	uint32_t __user *crtc_id;
	uint32_t __user *connector_id;
	uint32_t __user *encoder_id;

	if (!drm_core_check_feature(dev, DRIVER_MODESET))
		return -EINVAL;


	mutex_lock(&file_priv->fbs_lock);
	/*
	 * For the non-control nodes we need to limit the list of resources
	 * by IDs in the group list for this node
	 */
	list_for_each(lh, &file_priv->fbs)
		fb_count++;

	/* handle this in 4 parts */
	/* FBs */
	if (card_res->count_fbs >= fb_count) {
		copied = 0;
		fb_id = (uint32_t __user *)(unsigned long)card_res->fb_id_ptr;
		list_for_each_entry(fb, &file_priv->fbs, filp_head) {
			if (put_user(fb->base.id, fb_id + copied)) {
				mutex_unlock(&file_priv->fbs_lock);
				return -EFAULT;
			}
			copied++;
		}
	}
	card_res->count_fbs = fb_count;
	mutex_unlock(&file_priv->fbs_lock);

	/* mode_config.mutex protects the connector list against e.g. DP MST
	 * connector hot-adding. CRTC/Plane lists are invariant. */
	mutex_lock(&dev->mode_config.mutex);
	drm_for_each_crtc(crtc, dev)
		crtc_count++;

	drm_for_each_connector(connector, dev)
		connector_count++;

	drm_for_each_encoder(encoder, dev)
		encoder_count++;

	card_res->max_height = dev->mode_config.max_height;
	card_res->min_height = dev->mode_config.min_height;
	card_res->max_width = dev->mode_config.max_width;
	card_res->min_width = dev->mode_config.min_width;

	/* CRTCs */
	if (card_res->count_crtcs >= crtc_count) {
		copied = 0;
		crtc_id = (uint32_t __user *)(unsigned long)card_res->crtc_id_ptr;
		drm_for_each_crtc(crtc, dev) {
			if (put_user(crtc->base.id, crtc_id + copied)) {
				ret = -EFAULT;
				goto out;
			}
			copied++;
		}
	}
	card_res->count_crtcs = crtc_count;

	/* Encoders */
	if (card_res->count_encoders >= encoder_count) {
		copied = 0;
		encoder_id = (uint32_t __user *)(unsigned long)card_res->encoder_id_ptr;
		drm_for_each_encoder(encoder, dev) {
			if (put_user(encoder->base.id, encoder_id +
				     copied)) {
				ret = -EFAULT;
				goto out;
			}
			copied++;
		}
	}
	card_res->count_encoders = encoder_count;

	/* Connectors */
	if (card_res->count_connectors >= connector_count) {
		copied = 0;
		connector_id = (uint32_t __user *)(unsigned long)card_res->connector_id_ptr;
		drm_for_each_connector(connector, dev) {
			if (put_user(connector->base.id,
				     connector_id + copied)) {
				ret = -EFAULT;
				goto out;
			}
			copied++;
		}
	}
	card_res->count_connectors = connector_count;

out:
	mutex_unlock(&dev->mode_config.mutex);
	return ret;
}

/**
 * drm_mode_getcrtc - get CRTC configuration
 * @dev: drm device for the ioctl
 * @data: data pointer for the ioctl
 * @file_priv: drm file for the ioctl call
 *
 * Construct a CRTC configuration structure to return to the user.
 *
 * Called by the user via ioctl.
 *
 * Returns:
 * Zero on success, negative errno on failure.
 */
int drm_mode_getcrtc(struct drm_device *dev,
		     void *data, struct drm_file *file_priv)
{
	struct drm_mode_crtc *crtc_resp = data;
	struct drm_crtc *crtc;

	if (!drm_core_check_feature(dev, DRIVER_MODESET))
		return -EINVAL;

	crtc = drm_crtc_find(dev, crtc_resp->crtc_id);
	if (!crtc)
		return -ENOENT;

	drm_modeset_lock_crtc(crtc, crtc->primary);
	crtc_resp->gamma_size = crtc->gamma_size;
	if (crtc->primary->fb)
		crtc_resp->fb_id = crtc->primary->fb->base.id;
	else
		crtc_resp->fb_id = 0;

	if (crtc->state) {
		crtc_resp->x = crtc->primary->state->src_x >> 16;
		crtc_resp->y = crtc->primary->state->src_y >> 16;
		if (crtc->state->enable) {
			drm_mode_convert_to_umode(&crtc_resp->mode, &crtc->state->mode);
			crtc_resp->mode_valid = 1;

		} else {
			crtc_resp->mode_valid = 0;
		}
	} else {
		crtc_resp->x = crtc->x;
		crtc_resp->y = crtc->y;
		if (crtc->enabled) {
			drm_mode_convert_to_umode(&crtc_resp->mode, &crtc->mode);
			crtc_resp->mode_valid = 1;

		} else {
			crtc_resp->mode_valid = 0;
		}
	}
	drm_modeset_unlock_crtc(crtc);

	return 0;
}

/**
 * drm_mode_set_config_internal - helper to call ->set_config
 * @set: modeset config to set
 *
 * This is a little helper to wrap internal calls to the ->set_config driver
 * interface. The only thing it adds is correct refcounting dance.
 *
 * Returns:
 * Zero on success, negative errno on failure.
 */
int drm_mode_set_config_internal(struct drm_mode_set *set)
{
	struct drm_crtc *crtc = set->crtc;
	struct drm_framebuffer *fb;
	struct drm_crtc *tmp;
	int ret;

	/*
	 * NOTE: ->set_config can also disable other crtcs (if we steal all
	 * connectors from it), hence we need to refcount the fbs across all
	 * crtcs. Atomic modeset will have saner semantics ...
	 */
	drm_for_each_crtc(tmp, crtc->dev)
		tmp->primary->old_fb = tmp->primary->fb;

	fb = set->fb;

	ret = crtc->funcs->set_config(set);
	if (ret == 0) {
		crtc->primary->crtc = crtc;
		crtc->primary->fb = fb;
	}

	drm_for_each_crtc(tmp, crtc->dev) {
		if (tmp->primary->fb)
			drm_framebuffer_reference(tmp->primary->fb);
		if (tmp->primary->old_fb)
			drm_framebuffer_unreference(tmp->primary->old_fb);
		tmp->primary->old_fb = NULL;
	}

	return ret;
}
EXPORT_SYMBOL(drm_mode_set_config_internal);

/**
 * drm_crtc_get_hv_timing - Fetches hdisplay/vdisplay for given mode
 * @mode: mode to query
 * @hdisplay: hdisplay value to fill in
 * @vdisplay: vdisplay value to fill in
 *
 * The vdisplay value will be doubled if the specified mode is a stereo mode of
 * the appropriate layout.
 */
void drm_crtc_get_hv_timing(const struct drm_display_mode *mode,
			    int *hdisplay, int *vdisplay)
{
	struct drm_display_mode adjusted;

	drm_mode_copy(&adjusted, mode);
	drm_mode_set_crtcinfo(&adjusted, CRTC_STEREO_DOUBLE_ONLY);
	*hdisplay = adjusted.crtc_hdisplay;
	*vdisplay = adjusted.crtc_vdisplay;
}
EXPORT_SYMBOL(drm_crtc_get_hv_timing);

/**
 * drm_crtc_check_viewport - Checks that a framebuffer is big enough for the
 *     CRTC viewport
 * @crtc: CRTC that framebuffer will be displayed on
 * @x: x panning
 * @y: y panning
 * @mode: mode that framebuffer will be displayed under
 * @fb: framebuffer to check size of
 */
int drm_crtc_check_viewport(const struct drm_crtc *crtc,
			    int x, int y,
			    const struct drm_display_mode *mode,
			    const struct drm_framebuffer *fb)

{
	int hdisplay, vdisplay;

	drm_crtc_get_hv_timing(mode, &hdisplay, &vdisplay);

	if (crtc->state &&
	    crtc->primary->state->rotation & (DRM_ROTATE_90 |
					      DRM_ROTATE_270))
		swap(hdisplay, vdisplay);

	return drm_framebuffer_check_src_coords(x << 16, y << 16,
						hdisplay << 16, vdisplay << 16,
						fb);
}
EXPORT_SYMBOL(drm_crtc_check_viewport);

/**
 * drm_mode_setcrtc - set CRTC configuration
 * @dev: drm device for the ioctl
 * @data: data pointer for the ioctl
 * @file_priv: drm file for the ioctl call
 *
 * Build a new CRTC configuration based on user request.
 *
 * Called by the user via ioctl.
 *
 * Returns:
 * Zero on success, negative errno on failure.
 */
int drm_mode_setcrtc(struct drm_device *dev, void *data,
		     struct drm_file *file_priv)
{
	struct drm_mode_config *config = &dev->mode_config;
	struct drm_mode_crtc *crtc_req = data;
	struct drm_crtc *crtc;
	struct drm_connector **connector_set = NULL, *connector;
	struct drm_framebuffer *fb = NULL;
	struct drm_display_mode *mode = NULL;
	struct drm_mode_set set;
	uint32_t __user *set_connectors_ptr;
	int ret;
	int i;

	if (!drm_core_check_feature(dev, DRIVER_MODESET))
		return -EINVAL;

	/*
	 * Universal plane src offsets are only 16.16, prevent havoc for
	 * drivers using universal plane code internally.
	 */
	if (crtc_req->x & 0xffff0000 || crtc_req->y & 0xffff0000)
		return -ERANGE;

	drm_modeset_lock_all(dev);
	crtc = drm_crtc_find(dev, crtc_req->crtc_id);
	if (!crtc) {
		DRM_DEBUG_KMS("Unknown CRTC ID %d\n", crtc_req->crtc_id);
		ret = -ENOENT;
		goto out;
	}
	DRM_DEBUG_KMS("[CRTC:%d:%s]\n", crtc->base.id, crtc->name);

<<<<<<< HEAD
	/* memcpy into gamma store */
	if (crtc_lut->gamma_size != crtc->gamma_size) {
		ret = -EINVAL;
		goto out;
	}

	size = crtc_lut->gamma_size * (sizeof(uint16_t));
	r_base = crtc->gamma_store;
	if (copy_to_user((void __user *)(unsigned long)crtc_lut->red, r_base, size)) {
		ret = -EFAULT;
		goto out;
	}

	g_base = r_base + size;
	if (copy_to_user((void __user *)(unsigned long)crtc_lut->green, g_base, size)) {
		ret = -EFAULT;
		goto out;
	}

	b_base = g_base + size;
	if (copy_to_user((void __user *)(unsigned long)crtc_lut->blue, b_base, size)) {
		ret = -EFAULT;
		goto out;
	}
out:
	drm_modeset_unlock_all(dev);
	return ret;
}

/**
 * drm_mode_page_flip_ioctl - schedule an asynchronous fb update
 * @dev: DRM device
 * @data: ioctl data
 * @file_priv: DRM file info
 *
 * This schedules an asynchronous update on a given CRTC, called page flip.
 * Optionally a drm event is generated to signal the completion of the event.
 * Generic drivers cannot assume that a pageflip with changed framebuffer
 * properties (including driver specific metadata like tiling layout) will work,
 * but some drivers support e.g. pixel format changes through the pageflip
 * ioctl.
 *
 * Called by the user via ioctl.
 *
 * Returns:
 * Zero on success, negative errno on failure.
 */
int drm_mode_page_flip_ioctl(struct drm_device *dev,
			     void *data, struct drm_file *file_priv)
{
	struct drm_mode_crtc_page_flip *page_flip = data;
	struct drm_crtc *crtc;
	struct drm_framebuffer *fb = NULL;
	struct drm_pending_vblank_event *e = NULL;
	int ret = -EINVAL;

	if (!drm_core_check_feature(dev, DRIVER_MODESET))
		return -EINVAL;

	if (page_flip->flags & ~DRM_MODE_PAGE_FLIP_FLAGS ||
	    page_flip->reserved != 0)
		return -EINVAL;
=======
	if (crtc_req->mode_valid) {
		/* If we have a mode we need a framebuffer. */
		/* If we pass -1, set the mode with the currently bound fb */
		if (crtc_req->fb_id == -1) {
			if (!crtc->primary->fb) {
				DRM_DEBUG_KMS("CRTC doesn't have current FB\n");
				ret = -EINVAL;
				goto out;
			}
			fb = crtc->primary->fb;
			/* Make refcounting symmetric with the lookup path. */
			drm_framebuffer_reference(fb);
		} else {
			fb = drm_framebuffer_lookup(dev, crtc_req->fb_id);
			if (!fb) {
				DRM_DEBUG_KMS("Unknown FB ID%d\n",
						crtc_req->fb_id);
				ret = -ENOENT;
				goto out;
			}
		}
>>>>>>> 9f4ef05b

		mode = drm_mode_create(dev);
		if (!mode) {
			ret = -ENOMEM;
			goto out;
		}

		ret = drm_mode_convert_umode(mode, &crtc_req->mode);
		if (ret) {
			DRM_DEBUG_KMS("Invalid mode\n");
			goto out;
		}

		/*
		 * Check whether the primary plane supports the fb pixel format.
		 * Drivers not implementing the universal planes API use a
		 * default formats list provided by the DRM core which doesn't
		 * match real hardware capabilities. Skip the check in that
		 * case.
		 */
		if (!crtc->primary->format_default) {
			ret = drm_plane_check_pixel_format(crtc->primary,
							   fb->pixel_format);
			if (ret) {
				char *format_name = drm_get_format_name(fb->pixel_format);
				DRM_DEBUG_KMS("Invalid pixel format %s\n", format_name);
				kfree(format_name);
				goto out;
			}
		}

		ret = drm_crtc_check_viewport(crtc, crtc_req->x, crtc_req->y,
					      mode, fb);
		if (ret)
			goto out;

	}

	if (crtc_req->count_connectors == 0 && mode) {
		DRM_DEBUG_KMS("Count connectors is 0 but mode set\n");
		ret = -EINVAL;
		goto out;
	}

	if (crtc_req->count_connectors > 0 && (!mode || !fb)) {
		DRM_DEBUG_KMS("Count connectors is %d but no mode or fb set\n",
			  crtc_req->count_connectors);
		ret = -EINVAL;
		goto out;
	}

	if (crtc_req->count_connectors > 0) {
		u32 out_id;

		/* Avoid unbounded kernel memory allocation */
		if (crtc_req->count_connectors > config->num_connector) {
			ret = -EINVAL;
			goto out;
		}

		connector_set = kmalloc_array(crtc_req->count_connectors,
					      sizeof(struct drm_connector *),
					      GFP_KERNEL);
		if (!connector_set) {
			ret = -ENOMEM;
			goto out;
		}

		for (i = 0; i < crtc_req->count_connectors; i++) {
			connector_set[i] = NULL;
			set_connectors_ptr = (uint32_t __user *)(unsigned long)crtc_req->set_connectors_ptr;
			if (get_user(out_id, &set_connectors_ptr[i])) {
				ret = -EFAULT;
				goto out;
			}

			connector = drm_connector_lookup(dev, out_id);
			if (!connector) {
				DRM_DEBUG_KMS("Connector id %d unknown\n",
						out_id);
				ret = -ENOENT;
				goto out;
			}
			DRM_DEBUG_KMS("[CONNECTOR:%d:%s]\n",
					connector->base.id,
					connector->name);

			connector_set[i] = connector;
		}
	}

	set.crtc = crtc;
	set.x = crtc_req->x;
	set.y = crtc_req->y;
	set.mode = mode;
	set.connectors = connector_set;
	set.num_connectors = crtc_req->count_connectors;
	set.fb = fb;
	ret = drm_mode_set_config_internal(&set);

out:
	if (fb)
		drm_framebuffer_unreference(fb);

	if (connector_set) {
		for (i = 0; i < crtc_req->count_connectors; i++) {
			if (connector_set[i])
				drm_connector_unreference(connector_set[i]);
		}
	}
	kfree(connector_set);
	drm_mode_destroy(dev, mode);
	drm_modeset_unlock_all(dev);
	return ret;
}

int drm_mode_crtc_set_obj_prop(struct drm_mode_object *obj,
			       struct drm_property *property,
			       uint64_t value)
{
	int ret = -EINVAL;
	struct drm_crtc *crtc = obj_to_crtc(obj);

	if (crtc->funcs->set_property)
		ret = crtc->funcs->set_property(crtc, property, value);
	if (!ret)
		drm_object_property_set_value(obj, property, value);

	return ret;
}

/**
 * drm_mode_config_reset - call ->reset callbacks
 * @dev: drm device
 *
 * This functions calls all the crtc's, encoder's and connector's ->reset
 * callback. Drivers can use this in e.g. their driver load or resume code to
 * reset hardware and software state.
 */
void drm_mode_config_reset(struct drm_device *dev)
{
	struct drm_crtc *crtc;
	struct drm_plane *plane;
	struct drm_encoder *encoder;
	struct drm_connector *connector;

	drm_for_each_plane(plane, dev)
		if (plane->funcs->reset)
			plane->funcs->reset(plane);

	drm_for_each_crtc(crtc, dev)
		if (crtc->funcs->reset)
			crtc->funcs->reset(crtc);

	drm_for_each_encoder(encoder, dev)
		if (encoder->funcs->reset)
			encoder->funcs->reset(encoder);

	mutex_lock(&dev->mode_config.mutex);
	drm_for_each_connector(connector, dev)
		if (connector->funcs->reset)
			connector->funcs->reset(connector);
	mutex_unlock(&dev->mode_config.mutex);
}
EXPORT_SYMBOL(drm_mode_config_reset);

/**
 * drm_mode_create_dumb_ioctl - create a dumb backing storage buffer
 * @dev: DRM device
 * @data: ioctl data
 * @file_priv: DRM file info
 *
 * This creates a new dumb buffer in the driver's backing storage manager (GEM,
 * TTM or something else entirely) and returns the resulting buffer handle. This
 * handle can then be wrapped up into a framebuffer modeset object.
 *
 * Note that userspace is not allowed to use such objects for render
 * acceleration - drivers must create their own private ioctls for such a use
 * case.
 *
 * Called by the user via ioctl.
 *
 * Returns:
 * Zero on success, negative errno on failure.
 */
int drm_mode_create_dumb_ioctl(struct drm_device *dev,
			       void *data, struct drm_file *file_priv)
{
	struct drm_mode_create_dumb *args = data;
	u32 cpp, stride, size;

	if (!dev->driver->dumb_create)
		return -ENOSYS;
	if (!args->width || !args->height || !args->bpp)
		return -EINVAL;

	/* overflow checks for 32bit size calculations */
	/* NOTE: DIV_ROUND_UP() can overflow */
	cpp = DIV_ROUND_UP(args->bpp, 8);
	if (!cpp || cpp > 0xffffffffU / args->width)
		return -EINVAL;
	stride = cpp * args->width;
	if (args->height > 0xffffffffU / stride)
		return -EINVAL;

	/* test for wrap-around */
	size = args->height * stride;
	if (PAGE_ALIGN(size) == 0)
		return -EINVAL;

	/*
	 * handle, pitch and size are output parameters. Zero them out to
	 * prevent drivers from accidentally using uninitialized data. Since
	 * not all existing userspace is clearing these fields properly we
	 * cannot reject IOCTL with garbage in them.
	 */
	args->handle = 0;
	args->pitch = 0;
	args->size = 0;

	return dev->driver->dumb_create(file_priv, dev, args);
}

/**
 * drm_mode_mmap_dumb_ioctl - create an mmap offset for a dumb backing storage buffer
 * @dev: DRM device
 * @data: ioctl data
 * @file_priv: DRM file info
 *
 * Allocate an offset in the drm device node's address space to be able to
 * memory map a dumb buffer.
 *
 * Called by the user via ioctl.
 *
 * Returns:
 * Zero on success, negative errno on failure.
 */
int drm_mode_mmap_dumb_ioctl(struct drm_device *dev,
			     void *data, struct drm_file *file_priv)
{
	struct drm_mode_map_dumb *args = data;

	/* call driver ioctl to get mmap offset */
	if (!dev->driver->dumb_map_offset)
		return -ENOSYS;

	return dev->driver->dumb_map_offset(file_priv, dev, args->handle, &args->offset);
}

/**
 * drm_mode_destroy_dumb_ioctl - destroy a dumb backing strage buffer
 * @dev: DRM device
 * @data: ioctl data
 * @file_priv: DRM file info
 *
 * This destroys the userspace handle for the given dumb backing storage buffer.
 * Since buffer objects must be reference counted in the kernel a buffer object
 * won't be immediately freed if a framebuffer modeset object still uses it.
 *
 * Called by the user via ioctl.
 *
 * Returns:
 * Zero on success, negative errno on failure.
 */
int drm_mode_destroy_dumb_ioctl(struct drm_device *dev,
				void *data, struct drm_file *file_priv)
{
	struct drm_mode_destroy_dumb *args = data;

	if (!dev->driver->dumb_destroy)
		return -ENOSYS;

	return dev->driver->dumb_destroy(file_priv, dev, args->handle);
}

/**
 * drm_mode_config_init - initialize DRM mode_configuration structure
 * @dev: DRM device
 *
 * Initialize @dev's mode_config structure, used for tracking the graphics
 * configuration of @dev.
 *
 * Since this initializes the modeset locks, no locking is possible. Which is no
 * problem, since this should happen single threaded at init time. It is the
 * driver's problem to ensure this guarantee.
 *
 */
void drm_mode_config_init(struct drm_device *dev)
{
	mutex_init(&dev->mode_config.mutex);
	drm_modeset_lock_init(&dev->mode_config.connection_mutex);
	mutex_init(&dev->mode_config.idr_mutex);
	mutex_init(&dev->mode_config.fb_lock);
	mutex_init(&dev->mode_config.blob_lock);
	INIT_LIST_HEAD(&dev->mode_config.fb_list);
	INIT_LIST_HEAD(&dev->mode_config.crtc_list);
	INIT_LIST_HEAD(&dev->mode_config.connector_list);
	INIT_LIST_HEAD(&dev->mode_config.encoder_list);
	INIT_LIST_HEAD(&dev->mode_config.property_list);
	INIT_LIST_HEAD(&dev->mode_config.property_blob_list);
	INIT_LIST_HEAD(&dev->mode_config.plane_list);
	idr_init(&dev->mode_config.crtc_idr);
	idr_init(&dev->mode_config.tile_idr);
	ida_init(&dev->mode_config.connector_ida);

	drm_modeset_lock_all(dev);
	drm_mode_create_standard_properties(dev);
	drm_modeset_unlock_all(dev);

	/* Just to be sure */
	dev->mode_config.num_fb = 0;
	dev->mode_config.num_connector = 0;
	dev->mode_config.num_crtc = 0;
	dev->mode_config.num_encoder = 0;
	dev->mode_config.num_overlay_plane = 0;
	dev->mode_config.num_total_plane = 0;
}
EXPORT_SYMBOL(drm_mode_config_init);

/**
 * drm_mode_config_cleanup - free up DRM mode_config info
 * @dev: DRM device
 *
 * Free up all the connectors and CRTCs associated with this DRM device, then
 * free up the framebuffers and associated buffer objects.
 *
 * Note that since this /should/ happen single-threaded at driver/device
 * teardown time, no locking is required. It's the driver's job to ensure that
 * this guarantee actually holds true.
 *
 * FIXME: cleanup any dangling user buffer objects too
 */
void drm_mode_config_cleanup(struct drm_device *dev)
{
	struct drm_connector *connector, *ot;
	struct drm_crtc *crtc, *ct;
	struct drm_encoder *encoder, *enct;
	struct drm_framebuffer *fb, *fbt;
	struct drm_property *property, *pt;
	struct drm_property_blob *blob, *bt;
	struct drm_plane *plane, *plt;

	list_for_each_entry_safe(encoder, enct, &dev->mode_config.encoder_list,
				 head) {
		encoder->funcs->destroy(encoder);
	}

	list_for_each_entry_safe(connector, ot,
				 &dev->mode_config.connector_list, head) {
		connector->funcs->destroy(connector);
	}

	list_for_each_entry_safe(property, pt, &dev->mode_config.property_list,
				 head) {
		drm_property_destroy(dev, property);
	}

	list_for_each_entry_safe(plane, plt, &dev->mode_config.plane_list,
				 head) {
		plane->funcs->destroy(plane);
	}

	list_for_each_entry_safe(crtc, ct, &dev->mode_config.crtc_list, head) {
		crtc->funcs->destroy(crtc);
	}

	list_for_each_entry_safe(blob, bt, &dev->mode_config.property_blob_list,
				 head_global) {
		drm_property_unreference_blob(blob);
	}

	/*
	 * Single-threaded teardown context, so it's not required to grab the
	 * fb_lock to protect against concurrent fb_list access. Contrary, it
	 * would actually deadlock with the drm_framebuffer_cleanup function.
	 *
	 * Also, if there are any framebuffers left, that's a driver leak now,
	 * so politely WARN about this.
	 */
	WARN_ON(!list_empty(&dev->mode_config.fb_list));
	list_for_each_entry_safe(fb, fbt, &dev->mode_config.fb_list, head) {
		drm_framebuffer_free(&fb->base.refcount);
	}

	ida_destroy(&dev->mode_config.connector_ida);
	idr_destroy(&dev->mode_config.tile_idr);
	idr_destroy(&dev->mode_config.crtc_idr);
	drm_modeset_lock_fini(&dev->mode_config.connection_mutex);
}
EXPORT_SYMBOL(drm_mode_config_cleanup);

/**
 * DOC: Tile group
 *
 * Tile groups are used to represent tiled monitors with a unique
 * integer identifier. Tiled monitors using DisplayID v1.3 have
 * a unique 8-byte handle, we store this in a tile group, so we
 * have a common identifier for all tiles in a monitor group.
 */
static void drm_tile_group_free(struct kref *kref)
{
	struct drm_tile_group *tg = container_of(kref, struct drm_tile_group, refcount);
	struct drm_device *dev = tg->dev;
	mutex_lock(&dev->mode_config.idr_mutex);
	idr_remove(&dev->mode_config.tile_idr, tg->id);
	mutex_unlock(&dev->mode_config.idr_mutex);
	kfree(tg);
}

/**
 * drm_mode_put_tile_group - drop a reference to a tile group.
 * @dev: DRM device
 * @tg: tile group to drop reference to.
 *
 * drop reference to tile group and free if 0.
 */
void drm_mode_put_tile_group(struct drm_device *dev,
			     struct drm_tile_group *tg)
{
	kref_put(&tg->refcount, drm_tile_group_free);
}

/**
 * drm_mode_get_tile_group - get a reference to an existing tile group
 * @dev: DRM device
 * @topology: 8-bytes unique per monitor.
 *
 * Use the unique bytes to get a reference to an existing tile group.
 *
 * RETURNS:
 * tile group or NULL if not found.
 */
struct drm_tile_group *drm_mode_get_tile_group(struct drm_device *dev,
					       char topology[8])
{
	struct drm_tile_group *tg;
	int id;
	mutex_lock(&dev->mode_config.idr_mutex);
	idr_for_each_entry(&dev->mode_config.tile_idr, tg, id) {
		if (!memcmp(tg->group_data, topology, 8)) {
			if (!kref_get_unless_zero(&tg->refcount))
				tg = NULL;
			mutex_unlock(&dev->mode_config.idr_mutex);
			return tg;
		}
	}
	mutex_unlock(&dev->mode_config.idr_mutex);
	return NULL;
}
EXPORT_SYMBOL(drm_mode_get_tile_group);

/**
 * drm_mode_create_tile_group - create a tile group from a displayid description
 * @dev: DRM device
 * @topology: 8-bytes unique per monitor.
 *
 * Create a tile group for the unique monitor, and get a unique
 * identifier for the tile group.
 *
 * RETURNS:
 * new tile group or error.
 */
struct drm_tile_group *drm_mode_create_tile_group(struct drm_device *dev,
						  char topology[8])
{
	struct drm_tile_group *tg;
	int ret;

	tg = kzalloc(sizeof(*tg), GFP_KERNEL);
	if (!tg)
		return ERR_PTR(-ENOMEM);

	kref_init(&tg->refcount);
	memcpy(tg->group_data, topology, 8);
	tg->dev = dev;

	mutex_lock(&dev->mode_config.idr_mutex);
	ret = idr_alloc(&dev->mode_config.tile_idr, tg, 1, 0, GFP_KERNEL);
	if (ret >= 0) {
		tg->id = ret;
	} else {
		kfree(tg);
		tg = ERR_PTR(ret);
	}

	mutex_unlock(&dev->mode_config.idr_mutex);
	return tg;
}
EXPORT_SYMBOL(drm_mode_create_tile_group);<|MERGE_RESOLUTION|>--- conflicted
+++ resolved
@@ -371,17 +371,6 @@
 		return -ENOMEM;
 	dev->mode_config.prop_crtc_id = prop;
 
-<<<<<<< HEAD
-	/* FIXME: taking the mode config mutex ends up in a clash with
-	 * fbcon/backlight registration */
-	list_for_each_entry(connector, &dev->mode_config.connector_list, head) {
-		ret = drm_connector_register(connector);
-		if (ret)
-			goto err;
-	}
-
-	return 0;
-=======
 	prop = drm_property_create_bool(dev, DRM_MODE_PROP_ATOMIC,
 			"ACTIVE");
 	if (!prop)
@@ -408,7 +397,6 @@
 	if (!prop)
 		return -ENOMEM;
 	dev->mode_config.degamma_lut_size_property = prop;
->>>>>>> 9f4ef05b
 
 	prop = drm_property_create(dev,
 			DRM_MODE_PROP_BLOB,
@@ -763,70 +751,6 @@
 	}
 	DRM_DEBUG_KMS("[CRTC:%d:%s]\n", crtc->base.id, crtc->name);
 
-<<<<<<< HEAD
-	/* memcpy into gamma store */
-	if (crtc_lut->gamma_size != crtc->gamma_size) {
-		ret = -EINVAL;
-		goto out;
-	}
-
-	size = crtc_lut->gamma_size * (sizeof(uint16_t));
-	r_base = crtc->gamma_store;
-	if (copy_to_user((void __user *)(unsigned long)crtc_lut->red, r_base, size)) {
-		ret = -EFAULT;
-		goto out;
-	}
-
-	g_base = r_base + size;
-	if (copy_to_user((void __user *)(unsigned long)crtc_lut->green, g_base, size)) {
-		ret = -EFAULT;
-		goto out;
-	}
-
-	b_base = g_base + size;
-	if (copy_to_user((void __user *)(unsigned long)crtc_lut->blue, b_base, size)) {
-		ret = -EFAULT;
-		goto out;
-	}
-out:
-	drm_modeset_unlock_all(dev);
-	return ret;
-}
-
-/**
- * drm_mode_page_flip_ioctl - schedule an asynchronous fb update
- * @dev: DRM device
- * @data: ioctl data
- * @file_priv: DRM file info
- *
- * This schedules an asynchronous update on a given CRTC, called page flip.
- * Optionally a drm event is generated to signal the completion of the event.
- * Generic drivers cannot assume that a pageflip with changed framebuffer
- * properties (including driver specific metadata like tiling layout) will work,
- * but some drivers support e.g. pixel format changes through the pageflip
- * ioctl.
- *
- * Called by the user via ioctl.
- *
- * Returns:
- * Zero on success, negative errno on failure.
- */
-int drm_mode_page_flip_ioctl(struct drm_device *dev,
-			     void *data, struct drm_file *file_priv)
-{
-	struct drm_mode_crtc_page_flip *page_flip = data;
-	struct drm_crtc *crtc;
-	struct drm_framebuffer *fb = NULL;
-	struct drm_pending_vblank_event *e = NULL;
-	int ret = -EINVAL;
-
-	if (!drm_core_check_feature(dev, DRIVER_MODESET))
-		return -EINVAL;
-
-	if (page_flip->flags & ~DRM_MODE_PAGE_FLIP_FLAGS ||
-	    page_flip->reserved != 0)
-		return -EINVAL;
-=======
 	if (crtc_req->mode_valid) {
 		/* If we have a mode we need a framebuffer. */
 		/* If we pass -1, set the mode with the currently bound fb */
@@ -848,7 +772,6 @@
 				goto out;
 			}
 		}
->>>>>>> 9f4ef05b
 
 		mode = drm_mode_create(dev);
 		if (!mode) {
