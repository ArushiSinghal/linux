--- conflicted
+++ resolved
@@ -523,13 +523,9 @@
 			is_support_iommu = false;
 		}
 
-<<<<<<< HEAD
-		component_match_add(dev, &match, compare_of, port->parent);
-=======
 		of_node_get(port->parent);
 		component_match_add_release(dev, &match, release_of,
 					    compare_of, port->parent);
->>>>>>> 287eb257
 		of_node_put(port);
 	}
 
