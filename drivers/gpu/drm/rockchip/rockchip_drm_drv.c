--- conflicted
+++ resolved
@@ -512,7 +512,6 @@
 			continue;
 		}
 
-<<<<<<< HEAD
 		iommu = of_parse_phandle(port->parent, "iommus", 0);
 		if (!iommu || !of_device_is_available(iommu->parent)) {
 			dev_dbg(dev, "no iommu attached for %s, using non-iommu buffers\n",
@@ -524,12 +523,9 @@
 			is_support_iommu = false;
 		}
 
-		component_match_add(dev, &match, compare_of, port->parent);
-=======
 		of_node_get(port->parent);
 		component_match_add_release(dev, &match, release_of,
 					    compare_of, port->parent);
->>>>>>> 6a606d21
 		of_node_put(port);
 	}
 
