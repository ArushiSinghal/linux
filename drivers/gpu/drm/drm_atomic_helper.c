--- conflicted
+++ resolved
@@ -1013,11 +1013,7 @@
  * drm_atomic_helper_swap_state() so it uses the current plane state (and
  * just uses the atomic state to find the changed planes)
  *
-<<<<<<< HEAD
- * Returns zero if success or < 0 if fence_wait() fails.
-=======
  * Returns zero if success or < 0 if dma_fence_wait() fails.
->>>>>>> 7625e052
  */
 int drm_atomic_helper_wait_for_fences(struct drm_device *dev,
 				      struct drm_atomic_state *state,
@@ -1035,19 +1031,6 @@
 			continue;
 
 		WARN_ON(!plane_state->fb);
-<<<<<<< HEAD
-
-		/*
-		 * If waiting for fences pre-swap (ie: nonblock), userspace can
-		 * still interrupt the operation. Instead of blocking until the
-		 * timer expires, make the wait interruptible.
-		 */
-		ret = fence_wait(plane_state->fence, pre_swap);
-		if (ret)
-			return ret;
-
-		fence_put(plane_state->fence);
-=======
 
 		/*
 		 * If waiting for fences pre-swap (ie: nonblock), userspace can
@@ -1059,7 +1042,6 @@
 			return ret;
 
 		dma_fence_put(plane_state->fence);
->>>>>>> 7625e052
 		plane_state->fence = NULL;
 	}
 
@@ -2413,11 +2395,7 @@
 	primary_state->crtc_h = vdisplay;
 	primary_state->src_x = set->x << 16;
 	primary_state->src_y = set->y << 16;
-<<<<<<< HEAD
-	if (primary_state->rotation & (DRM_ROTATE_90 | DRM_ROTATE_270)) {
-=======
 	if (drm_rotation_90_or_270(primary_state->rotation)) {
->>>>>>> 7625e052
 		primary_state->src_w = vdisplay << 16;
 		primary_state->src_h = hdisplay << 16;
 	} else {
