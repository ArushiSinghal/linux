/*
 * Copyright (C) 2014 Red Hat
 * Author: Rob Clark <robdclark@gmail.com>
 *
 * This program is free software; you can redistribute it and/or modify it
 * under the terms of the GNU General Public License version 2 as published by
 * the Free Software Foundation.
 *
 * This program is distributed in the hope that it will be useful, but WITHOUT
 * ANY WARRANTY; without even the implied warranty of MERCHANTABILITY or
 * FITNESS FOR A PARTICULAR PURPOSE.  See the GNU General Public License for
 * more details.
 *
 * You should have received a copy of the GNU General Public License along with
 * this program.  If not, see <http://www.gnu.org/licenses/>.
 */

#include "msm_drv.h"
#include "msm_kms.h"
#include "msm_gem.h"
#include "msm_fence.h"

struct msm_commit {
	struct drm_device *dev;
	struct drm_atomic_state *state;
	struct work_struct work;
	uint32_t crtc_mask;
};

static void commit_worker(struct work_struct *work);

/* block until specified crtcs are no longer pending update, and
 * atomically mark them as pending update
 */
static int start_atomic(struct msm_drm_private *priv, uint32_t crtc_mask)
{
	int ret;

	spin_lock(&priv->pending_crtcs_event.lock);
	ret = wait_event_interruptible_locked(priv->pending_crtcs_event,
			!(priv->pending_crtcs & crtc_mask));
	if (ret == 0) {
		DBG("start: %08x", crtc_mask);
		priv->pending_crtcs |= crtc_mask;
	}
	spin_unlock(&priv->pending_crtcs_event.lock);

	return ret;
}

/* clear specified crtcs (no longer pending update)
 */
static void end_atomic(struct msm_drm_private *priv, uint32_t crtc_mask)
{
	spin_lock(&priv->pending_crtcs_event.lock);
	DBG("end: %08x", crtc_mask);
	priv->pending_crtcs &= ~crtc_mask;
	wake_up_all_locked(&priv->pending_crtcs_event);
	spin_unlock(&priv->pending_crtcs_event.lock);
}

static struct msm_commit *commit_init(struct drm_atomic_state *state)
{
	struct msm_commit *c = kzalloc(sizeof(*c), GFP_KERNEL);

	if (!c)
		return NULL;

	c->dev = state->dev;
	c->state = state;

	INIT_WORK(&c->work, commit_worker);

	return c;
}

static void commit_destroy(struct msm_commit *c)
{
	end_atomic(c->dev->dev_private, c->crtc_mask);
	kfree(c);
}

static void msm_atomic_wait_for_commit_done(struct drm_device *dev,
		struct drm_atomic_state *old_state)
{
	struct drm_crtc *crtc;
	struct msm_drm_private *priv = old_state->dev->dev_private;
	struct msm_kms *kms = priv->kms;
	int ncrtcs = old_state->dev->mode_config.num_crtc;
	int i;

	for (i = 0; i < ncrtcs; i++) {
		crtc = old_state->crtcs[i];

		if (!crtc)
			continue;

		if (!crtc->state->enable)
			continue;

		/* Legacy cursor ioctls are completely unsynced, and userspace
		 * relies on that (by doing tons of cursor updates). */
		if (old_state->legacy_cursor_update)
			continue;

		kms->funcs->wait_for_crtc_commit_done(kms, crtc);
	}
}

/* The (potentially) asynchronous part of the commit.  At this point
 * nothing can fail short of armageddon.
 */
static void complete_commit(struct msm_commit *c, bool async)
{
	struct drm_atomic_state *state = c->state;
	struct drm_device *dev = state->dev;
	struct msm_drm_private *priv = dev->dev_private;
	struct msm_kms *kms = priv->kms;

	drm_atomic_helper_wait_for_fences(dev, state);

	kms->funcs->prepare_commit(kms, state);

	drm_atomic_helper_commit_modeset_disables(dev, state);

	drm_atomic_helper_commit_planes(dev, state, false);

	drm_atomic_helper_commit_modeset_enables(dev, state);

	/* NOTE: _wait_for_vblanks() only waits for vblank on
	 * enabled CRTCs.  So we end up faulting when disabling
	 * due to (potentially) unref'ing the outgoing fb's
	 * before the vblank when the disable has latched.
	 *
	 * But if it did wait on disabled (or newly disabled)
	 * CRTCs, that would be racy (ie. we could have missed
	 * the irq.  We need some way to poll for pipe shut
	 * down.  Or just live with occasionally hitting the
	 * timeout in the CRTC disable path (which really should
	 * not be critical path)
	 */

	msm_atomic_wait_for_commit_done(dev, state);

	drm_atomic_helper_cleanup_planes(dev, state);

	kms->funcs->complete_commit(kms, state);

	drm_atomic_state_free(state);

	commit_destroy(c);
}

static void commit_worker(struct work_struct *work)
{
	complete_commit(container_of(work, struct msm_commit, work), true);
}

int msm_atomic_check(struct drm_device *dev,
		     struct drm_atomic_state *state)
{
	int ret;

	/*
	 * msm ->atomic_check can update ->mode_changed for pixel format
	 * changes, hence must be run before we check the modeset changes.
	 */
	ret = drm_atomic_helper_check_planes(dev, state);
	if (ret)
		return ret;

	ret = drm_atomic_helper_check_modeset(dev, state);
	if (ret)
		return ret;

	return ret;
}

/**
 * drm_atomic_helper_commit - commit validated state object
 * @dev: DRM device
 * @state: the driver state object
 * @nonblock: nonblocking commit
 *
 * This function commits a with drm_atomic_helper_check() pre-validated state
 * object. This can still fail when e.g. the framebuffer reservation fails.
 *
 * RETURNS
 * Zero for success or -errno.
 */
int msm_atomic_commit(struct drm_device *dev,
		struct drm_atomic_state *state, bool nonblock)
{
	struct msm_drm_private *priv = dev->dev_private;
	int nplanes = dev->mode_config.num_total_plane;
	int ncrtcs = dev->mode_config.num_crtc;
	struct msm_commit *c;
	int i, ret;

	ret = drm_atomic_helper_prepare_planes(dev, state);
	if (ret)
		return ret;

	c = commit_init(state);
	if (!c) {
		ret = -ENOMEM;
		goto error;
	}

	/*
	 * Figure out what crtcs we have:
	 */
	for (i = 0; i < ncrtcs; i++) {
		struct drm_crtc *crtc = state->crtcs[i];
		if (!crtc)
			continue;
		c->crtc_mask |= (1 << drm_crtc_index(crtc));
	}

	/*
	 * Figure out what fence to wait for:
	 */
	for (i = 0; i < nplanes; i++) {
		struct drm_plane *plane = state->planes[i];
		struct drm_plane_state *new_state = state->plane_states[i];

		if (!plane)
			continue;

		if ((plane->state->fb != new_state->fb) && new_state->fb) {
			struct drm_gem_object *obj = msm_framebuffer_bo(new_state->fb, 0);
			struct msm_gem_object *msm_obj = to_msm_bo(obj);

			new_state->fence = reservation_object_get_excl_rcu(msm_obj->resv);
		}
	}

	/*
	 * Wait for pending updates on any of the same crtc's and then
	 * mark our set of crtc's as busy:
	 */
	ret = start_atomic(dev->dev_private, c->crtc_mask);
	if (ret) {
		kfree(c);
		goto error;
	}

	/*
	 * This is the point of no return - everything below never fails except
	 * when the hw goes bonghits. Which means we can commit the new state on
	 * the software side now.
	 */

	drm_atomic_helper_swap_state(dev, state);

	/*
	 * Everything below can be run asynchronously without the need to grab
	 * any modeset locks at all under one conditions: It must be guaranteed
	 * that the asynchronous work has either been cancelled (if the driver
	 * supports it, which at least requires that the framebuffers get
	 * cleaned up with drm_atomic_helper_cleanup_planes()) or completed
	 * before the new state gets committed on the software side with
	 * drm_atomic_helper_swap_state().
	 *
	 * This scheme allows new atomic state updates to be prepared and
	 * checked in parallel to the asynchronous completion of the previous
	 * update. Which is important since compositors need to figure out the
	 * composition of the next frame right after having submitted the
	 * current layout.
	 */

<<<<<<< HEAD
	if (nonblock) {
		msm_queue_fence_cb(dev, &c->fence_cb, c->fence);
=======
	if (async) {
		queue_work(priv->atomic_wq, &c->work);
>>>>>>> 976d95c0
		return 0;
	}

	complete_commit(c, false);

	return 0;

error:
	drm_atomic_helper_cleanup_planes(dev, state);
	return ret;
}<|MERGE_RESOLUTION|>--- conflicted
+++ resolved
@@ -269,13 +269,8 @@
 	 * current layout.
 	 */
 
-<<<<<<< HEAD
 	if (nonblock) {
-		msm_queue_fence_cb(dev, &c->fence_cb, c->fence);
-=======
-	if (async) {
 		queue_work(priv->atomic_wq, &c->work);
->>>>>>> 976d95c0
 		return 0;
 	}
 
