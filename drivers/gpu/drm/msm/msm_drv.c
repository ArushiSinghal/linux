--- conflicted
+++ resolved
@@ -860,15 +860,11 @@
 	return dev->of_node == data;
 }
 
-<<<<<<< HEAD
 static void release_of(struct device *dev, void *data)
 {
 	of_node_put(data);
 }
 
-static int add_components(struct device *dev, struct component_match **matchptr,
-		const char *name)
-=======
 /*
  * Identify what components need to be added by parsing what remote-endpoints
  * our MDP output ports are connected to. In the case of LVDS on MDP4, there
@@ -877,7 +873,6 @@
  */
 static int add_components_mdp(struct device *mdp_dev,
 			      struct component_match **matchptr)
->>>>>>> 1cf915d3
 {
 	struct device_node *np = mdp_dev->of_node;
 	struct device_node *ep_node;
@@ -929,9 +924,9 @@
 			continue;
 		}
 
-		component_match_add(master_dev, matchptr, compare_of, intf);
-
-		of_node_put(intf);
+		component_match_add_release(master_dev, matchptr, release_of,
+					    compare_of, intf);
+
 		of_node_put(ep_node);
 	}
 
@@ -971,17 +966,12 @@
 
 		put_device(mdp_dev);
 
-<<<<<<< HEAD
+		/* add the MDP component itself */
 		component_match_add_release(dev, matchptr, release_of,
-					    compare_of, node);
-=======
-		/* add the MDP component itself */
-		component_match_add(dev, matchptr, compare_of,
-				    mdp_dev->of_node);
+					    compare_of, mdp_dev->of_node);
 	} else {
 		/* MDP4 */
 		mdp_dev = dev;
->>>>>>> 1cf915d3
 	}
 
 	ret = add_components_mdp(mdp_dev, matchptr);
@@ -1011,9 +1001,7 @@
 	if (!np)
 		return 0;
 
-	component_match_add(dev, matchptr, compare_of, np);
-
-	of_node_put(np);
+	component_match_add_release(dev, matchptr, release_of, compare_of, np);
 
 	return 0;
 }
