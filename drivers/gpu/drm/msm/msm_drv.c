/*
 * Copyright (C) 2013 Red Hat
 * Author: Rob Clark <robdclark@gmail.com>
 *
 * This program is free software; you can redistribute it and/or modify it
 * under the terms of the GNU General Public License version 2 as published by
 * the Free Software Foundation.
 *
 * This program is distributed in the hope that it will be useful, but WITHOUT
 * ANY WARRANTY; without even the implied warranty of MERCHANTABILITY or
 * FITNESS FOR A PARTICULAR PURPOSE.  See the GNU General Public License for
 * more details.
 *
 * You should have received a copy of the GNU General Public License along with
 * this program.  If not, see <http://www.gnu.org/licenses/>.
 */

#include "msm_drv.h"
#include "msm_debugfs.h"
#include "msm_fence.h"
#include "msm_gpu.h"
#include "msm_kms.h"


/*
 * MSM driver version:
 * - 1.0.0 - initial interface
 * - 1.1.0 - adds madvise, and support for submits with > 4 cmd buffers
 */
#define MSM_VERSION_MAJOR	1
#define MSM_VERSION_MINOR	1
#define MSM_VERSION_PATCHLEVEL	0

static void msm_fb_output_poll_changed(struct drm_device *dev)
{
	struct msm_drm_private *priv = dev->dev_private;
	if (priv->fbdev)
		drm_fb_helper_hotplug_event(priv->fbdev);
}

static const struct drm_mode_config_funcs mode_config_funcs = {
	.fb_create = msm_framebuffer_create,
	.output_poll_changed = msm_fb_output_poll_changed,
	.atomic_check = msm_atomic_check,
	.atomic_commit = msm_atomic_commit,
};

int msm_register_mmu(struct drm_device *dev, struct msm_mmu *mmu)
{
	struct msm_drm_private *priv = dev->dev_private;
	int idx = priv->num_mmus++;

	if (WARN_ON(idx >= ARRAY_SIZE(priv->mmus)))
		return -EINVAL;

	priv->mmus[idx] = mmu;

	return idx;
}

#ifdef CONFIG_DRM_MSM_REGISTER_LOGGING
static bool reglog = false;
MODULE_PARM_DESC(reglog, "Enable register read/write logging");
module_param(reglog, bool, 0600);
#else
#define reglog 0
#endif

#ifdef CONFIG_DRM_FBDEV_EMULATION
static bool fbdev = true;
MODULE_PARM_DESC(fbdev, "Enable fbdev compat layer");
module_param(fbdev, bool, 0600);
#endif

static char *vram = "16m";
MODULE_PARM_DESC(vram, "Configure VRAM size (for devices without IOMMU/GPUMMU)");
module_param(vram, charp, 0);

/*
 * Util/helpers:
 */

void __iomem *msm_ioremap(struct platform_device *pdev, const char *name,
		const char *dbgname)
{
	struct resource *res;
	unsigned long size;
	void __iomem *ptr;

	if (name)
		res = platform_get_resource_byname(pdev, IORESOURCE_MEM, name);
	else
		res = platform_get_resource(pdev, IORESOURCE_MEM, 0);

	if (!res) {
		dev_err(&pdev->dev, "failed to get memory resource: %s\n", name);
		return ERR_PTR(-EINVAL);
	}

	size = resource_size(res);

	ptr = devm_ioremap_nocache(&pdev->dev, res->start, size);
	if (!ptr) {
		dev_err(&pdev->dev, "failed to ioremap: %s\n", name);
		return ERR_PTR(-ENOMEM);
	}

	if (reglog)
		printk(KERN_DEBUG "IO:region %s %p %08lx\n", dbgname, ptr, size);

	return ptr;
}

void msm_writel(u32 data, void __iomem *addr)
{
	if (reglog)
		printk(KERN_DEBUG "IO:W %p %08x\n", addr, data);
	writel(data, addr);
}

u32 msm_readl(const void __iomem *addr)
{
	u32 val = readl(addr);
	if (reglog)
		printk(KERN_ERR "IO:R %p %08x\n", addr, val);
	return val;
}

struct vblank_event {
	struct list_head node;
	int crtc_id;
	bool enable;
};

static void vblank_ctrl_worker(struct work_struct *work)
{
	struct msm_vblank_ctrl *vbl_ctrl = container_of(work,
						struct msm_vblank_ctrl, work);
	struct msm_drm_private *priv = container_of(vbl_ctrl,
					struct msm_drm_private, vblank_ctrl);
	struct msm_kms *kms = priv->kms;
	struct vblank_event *vbl_ev, *tmp;
	unsigned long flags;

	spin_lock_irqsave(&vbl_ctrl->lock, flags);
	list_for_each_entry_safe(vbl_ev, tmp, &vbl_ctrl->event_list, node) {
		list_del(&vbl_ev->node);
		spin_unlock_irqrestore(&vbl_ctrl->lock, flags);

		if (vbl_ev->enable)
			kms->funcs->enable_vblank(kms,
						priv->crtcs[vbl_ev->crtc_id]);
		else
			kms->funcs->disable_vblank(kms,
						priv->crtcs[vbl_ev->crtc_id]);

		kfree(vbl_ev);

		spin_lock_irqsave(&vbl_ctrl->lock, flags);
	}

	spin_unlock_irqrestore(&vbl_ctrl->lock, flags);
}

static int vblank_ctrl_queue_work(struct msm_drm_private *priv,
					int crtc_id, bool enable)
{
	struct msm_vblank_ctrl *vbl_ctrl = &priv->vblank_ctrl;
	struct vblank_event *vbl_ev;
	unsigned long flags;

	vbl_ev = kzalloc(sizeof(*vbl_ev), GFP_ATOMIC);
	if (!vbl_ev)
		return -ENOMEM;

	vbl_ev->crtc_id = crtc_id;
	vbl_ev->enable = enable;

	spin_lock_irqsave(&vbl_ctrl->lock, flags);
	list_add_tail(&vbl_ev->node, &vbl_ctrl->event_list);
	spin_unlock_irqrestore(&vbl_ctrl->lock, flags);

	queue_work(priv->wq, &vbl_ctrl->work);

	return 0;
}

static int msm_drm_uninit(struct device *dev)
{
	struct platform_device *pdev = to_platform_device(dev);
	struct drm_device *ddev = platform_get_drvdata(pdev);
	struct msm_drm_private *priv = ddev->dev_private;
	struct msm_kms *kms = priv->kms;
	struct msm_gpu *gpu = priv->gpu;
	struct msm_vblank_ctrl *vbl_ctrl = &priv->vblank_ctrl;
	struct vblank_event *vbl_ev, *tmp;

	/* We must cancel and cleanup any pending vblank enable/disable
	 * work before drm_irq_uninstall() to avoid work re-enabling an
	 * irq after uninstall has disabled it.
	 */
	cancel_work_sync(&vbl_ctrl->work);
	list_for_each_entry_safe(vbl_ev, tmp, &vbl_ctrl->event_list, node) {
		list_del(&vbl_ev->node);
		kfree(vbl_ev);
	}

	msm_gem_shrinker_cleanup(ddev);

	drm_kms_helper_poll_fini(ddev);

	drm_dev_unregister(ddev);

#ifdef CONFIG_DRM_FBDEV_EMULATION
	if (fbdev && priv->fbdev)
		msm_fbdev_free(ddev);
#endif
	drm_mode_config_cleanup(ddev);

	pm_runtime_get_sync(dev);
	drm_irq_uninstall(ddev);
	pm_runtime_put_sync(dev);

	flush_workqueue(priv->wq);
	destroy_workqueue(priv->wq);

	flush_workqueue(priv->atomic_wq);
	destroy_workqueue(priv->atomic_wq);

	if (kms)
		kms->funcs->destroy(kms);

	if (gpu) {
		mutex_lock(&ddev->struct_mutex);
		gpu->funcs->pm_suspend(gpu);
		mutex_unlock(&ddev->struct_mutex);
		gpu->funcs->destroy(gpu);
	}

	if (priv->vram.paddr) {
		DEFINE_DMA_ATTRS(attrs);
		dma_set_attr(DMA_ATTR_NO_KERNEL_MAPPING, &attrs);
		drm_mm_takedown(&priv->vram.mm);
		dma_free_attrs(dev, priv->vram.size, NULL,
			       priv->vram.paddr, &attrs);
	}

	component_unbind_all(dev, ddev);

	msm_mdss_destroy(ddev);

	ddev->dev_private = NULL;
	drm_dev_unref(ddev);

	kfree(priv);

	return 0;
}

static int get_mdp_ver(struct platform_device *pdev)
{
	struct device *dev = &pdev->dev;

	return (int) (unsigned long) of_device_get_match_data(dev);
}

#include <linux/of_address.h>

static int msm_init_vram(struct drm_device *dev)
{
	struct msm_drm_private *priv = dev->dev_private;
	struct device_node *node;
	unsigned long size = 0;
	int ret = 0;

	/* In the device-tree world, we could have a 'memory-region'
	 * phandle, which gives us a link to our "vram".  Allocating
	 * is all nicely abstracted behind the dma api, but we need
	 * to know the entire size to allocate it all in one go. There
	 * are two cases:
	 *  1) device with no IOMMU, in which case we need exclusive
	 *     access to a VRAM carveout big enough for all gpu
	 *     buffers
	 *  2) device with IOMMU, but where the bootloader puts up
	 *     a splash screen.  In this case, the VRAM carveout
	 *     need only be large enough for fbdev fb.  But we need
	 *     exclusive access to the buffer to avoid the kernel
	 *     using those pages for other purposes (which appears
	 *     as corruption on screen before we have a chance to
	 *     load and do initial modeset)
	 */

	node = of_parse_phandle(dev->dev->of_node, "memory-region", 0);
	if (node) {
		struct resource r;
		ret = of_address_to_resource(node, 0, &r);
		if (ret)
			return ret;
		size = r.end - r.start;
		DRM_INFO("using VRAM carveout: %lx@%pa\n", size, &r.start);

		/* if we have no IOMMU, then we need to use carveout allocator.
		 * Grab the entire CMA chunk carved out in early startup in
		 * mach-msm:
		 */
	} else if (!iommu_present(&platform_bus_type)) {
		DRM_INFO("using %s VRAM carveout\n", vram);
		size = memparse(vram, NULL);
	}

	if (size) {
		DEFINE_DMA_ATTRS(attrs);
		void *p;

		priv->vram.size = size;

		drm_mm_init(&priv->vram.mm, 0, (size >> PAGE_SHIFT) - 1);

		dma_set_attr(DMA_ATTR_NO_KERNEL_MAPPING, &attrs);
		dma_set_attr(DMA_ATTR_WRITE_COMBINE, &attrs);

		/* note that for no-kernel-mapping, the vaddr returned
		 * is bogus, but non-null if allocation succeeded:
		 */
		p = dma_alloc_attrs(dev->dev, size,
				&priv->vram.paddr, GFP_KERNEL, &attrs);
		if (!p) {
			dev_err(dev->dev, "failed to allocate VRAM\n");
			priv->vram.paddr = 0;
			return -ENOMEM;
		}

		dev_info(dev->dev, "VRAM: %08x->%08x\n",
				(uint32_t)priv->vram.paddr,
				(uint32_t)(priv->vram.paddr + size));
	}

	return ret;
}

static int msm_drm_init(struct device *dev, struct drm_driver *drv)
{
	struct platform_device *pdev = to_platform_device(dev);
	struct drm_device *ddev;
	struct msm_drm_private *priv;
	struct msm_kms *kms;
	int ret;

	ddev = drm_dev_alloc(drv, dev);
	if (!ddev) {
		dev_err(dev, "failed to allocate drm_device\n");
		return -ENOMEM;
	}

	platform_set_drvdata(pdev, ddev);
	ddev->platformdev = pdev;

	priv = kzalloc(sizeof(*priv), GFP_KERNEL);
	if (!priv) {
		drm_dev_unref(ddev);
		return -ENOMEM;
	}

	ddev->dev_private = priv;
	priv->dev = ddev;

	ret = msm_mdss_init(ddev);
	if (ret) {
		kfree(priv);
		drm_dev_unref(ddev);
		return ret;
	}

	priv->wq = alloc_ordered_workqueue("msm", 0);
	priv->atomic_wq = alloc_ordered_workqueue("msm:atomic", 0);
	init_waitqueue_head(&priv->pending_crtcs_event);

	INIT_LIST_HEAD(&priv->inactive_list);
	INIT_LIST_HEAD(&priv->vblank_ctrl.event_list);
	INIT_WORK(&priv->vblank_ctrl.work, vblank_ctrl_worker);
	spin_lock_init(&priv->vblank_ctrl.lock);

	drm_mode_config_init(ddev);

	/* Bind all our sub-components: */
	ret = component_bind_all(dev, ddev);
	if (ret) {
		msm_mdss_destroy(ddev);
		kfree(priv);
		drm_dev_unref(ddev);
		return ret;
	}

	ret = msm_init_vram(ddev);
	if (ret)
		goto fail;

	msm_gem_shrinker_init(ddev);

	switch (get_mdp_ver(pdev)) {
	case 4:
		kms = mdp4_kms_init(ddev);
		priv->kms = kms;
		break;
	case 5:
		kms = mdp5_kms_init(ddev);
		break;
	default:
		kms = ERR_PTR(-ENODEV);
		break;
	}

	if (IS_ERR(kms)) {
		/*
		 * NOTE: once we have GPU support, having no kms should not
		 * be considered fatal.. ideally we would still support gpu
		 * and (for example) use dmabuf/prime to share buffers with
		 * imx drm driver on iMX5
		 */
		dev_err(dev, "failed to load kms\n");
		ret = PTR_ERR(kms);
		goto fail;
	}

	if (kms) {
		ret = kms->funcs->hw_init(kms);
		if (ret) {
			dev_err(dev, "kms hw init failed: %d\n", ret);
			goto fail;
		}
	}

	ddev->mode_config.funcs = &mode_config_funcs;

	ret = drm_vblank_init(ddev, priv->num_crtcs);
	if (ret < 0) {
		dev_err(dev, "failed to initialize vblank\n");
		goto fail;
	}

	if (kms) {
		pm_runtime_get_sync(dev);
		ret = drm_irq_install(ddev, kms->irq);
		pm_runtime_put_sync(dev);
		if (ret < 0) {
			dev_err(dev, "failed to install IRQ handler\n");
			goto fail;
		}
	}

	ret = drm_dev_register(ddev, 0);
	if (ret)
		goto fail;

	drm_mode_config_reset(ddev);

#ifdef CONFIG_DRM_FBDEV_EMULATION
	if (fbdev)
		priv->fbdev = msm_fbdev_init(ddev);
#endif

	ret = msm_debugfs_late_init(ddev);
	if (ret)
		goto fail;

	drm_kms_helper_poll_init(ddev);

	return 0;

fail:
	msm_drm_uninit(dev);
	return ret;
}

/*
 * DRM operations:
 */

static void load_gpu(struct drm_device *dev)
{
	static DEFINE_MUTEX(init_lock);
	struct msm_drm_private *priv = dev->dev_private;

	mutex_lock(&init_lock);

	if (!priv->gpu)
		priv->gpu = adreno_load_gpu(dev);

	mutex_unlock(&init_lock);
}

static int msm_open(struct drm_device *dev, struct drm_file *file)
{
	struct msm_file_private *ctx;

	/* For now, load gpu on open.. to avoid the requirement of having
	 * firmware in the initrd.
	 */
	load_gpu(dev);

	ctx = kzalloc(sizeof(*ctx), GFP_KERNEL);
	if (!ctx)
		return -ENOMEM;

	file->driver_priv = ctx;

	return 0;
}

static void msm_preclose(struct drm_device *dev, struct drm_file *file)
{
	struct msm_drm_private *priv = dev->dev_private;
	struct msm_file_private *ctx = file->driver_priv;

	mutex_lock(&dev->struct_mutex);
	if (ctx == priv->lastctx)
		priv->lastctx = NULL;
	mutex_unlock(&dev->struct_mutex);

	kfree(ctx);
}

static void msm_lastclose(struct drm_device *dev)
{
	struct msm_drm_private *priv = dev->dev_private;
	if (priv->fbdev)
		drm_fb_helper_restore_fbdev_mode_unlocked(priv->fbdev);
}

static irqreturn_t msm_irq(int irq, void *arg)
{
	struct drm_device *dev = arg;
	struct msm_drm_private *priv = dev->dev_private;
	struct msm_kms *kms = priv->kms;
	BUG_ON(!kms);
	return kms->funcs->irq(kms);
}

static void msm_irq_preinstall(struct drm_device *dev)
{
	struct msm_drm_private *priv = dev->dev_private;
	struct msm_kms *kms = priv->kms;
	BUG_ON(!kms);
	kms->funcs->irq_preinstall(kms);
}

static int msm_irq_postinstall(struct drm_device *dev)
{
	struct msm_drm_private *priv = dev->dev_private;
	struct msm_kms *kms = priv->kms;
	BUG_ON(!kms);
	return kms->funcs->irq_postinstall(kms);
}

static void msm_irq_uninstall(struct drm_device *dev)
{
	struct msm_drm_private *priv = dev->dev_private;
	struct msm_kms *kms = priv->kms;
	BUG_ON(!kms);
	kms->funcs->irq_uninstall(kms);
}

static int msm_enable_vblank(struct drm_device *dev, unsigned int pipe)
{
	struct msm_drm_private *priv = dev->dev_private;
	struct msm_kms *kms = priv->kms;
	if (!kms)
		return -ENXIO;
	DBG("dev=%p, crtc=%u", dev, pipe);
	return vblank_ctrl_queue_work(priv, pipe, true);
}

static void msm_disable_vblank(struct drm_device *dev, unsigned int pipe)
{
	struct msm_drm_private *priv = dev->dev_private;
	struct msm_kms *kms = priv->kms;
	if (!kms)
		return;
	DBG("dev=%p, crtc=%u", dev, pipe);
	vblank_ctrl_queue_work(priv, pipe, false);
}

/*
 * DRM ioctls:
 */

static int msm_ioctl_get_param(struct drm_device *dev, void *data,
		struct drm_file *file)
{
	struct msm_drm_private *priv = dev->dev_private;
	struct drm_msm_param *args = data;
	struct msm_gpu *gpu;

	/* for now, we just have 3d pipe.. eventually this would need to
	 * be more clever to dispatch to appropriate gpu module:
	 */
	if (args->pipe != MSM_PIPE_3D0)
		return -EINVAL;

	gpu = priv->gpu;

	if (!gpu)
		return -ENXIO;

	return gpu->funcs->get_param(gpu, args->param, &args->value);
}

static int msm_ioctl_gem_new(struct drm_device *dev, void *data,
		struct drm_file *file)
{
	struct drm_msm_gem_new *args = data;

	if (args->flags & ~MSM_BO_FLAGS) {
		DRM_ERROR("invalid flags: %08x\n", args->flags);
		return -EINVAL;
	}

	return msm_gem_new_handle(dev, file, args->size,
			args->flags, &args->handle);
}

static inline ktime_t to_ktime(struct drm_msm_timespec timeout)
{
	return ktime_set(timeout.tv_sec, timeout.tv_nsec);
}

static int msm_ioctl_gem_cpu_prep(struct drm_device *dev, void *data,
		struct drm_file *file)
{
	struct drm_msm_gem_cpu_prep *args = data;
	struct drm_gem_object *obj;
	ktime_t timeout = to_ktime(args->timeout);
	int ret;

	if (args->op & ~MSM_PREP_FLAGS) {
		DRM_ERROR("invalid op: %08x\n", args->op);
		return -EINVAL;
	}

	obj = drm_gem_object_lookup(file, args->handle);
	if (!obj)
		return -ENOENT;

	ret = msm_gem_cpu_prep(obj, args->op, &timeout);

	drm_gem_object_unreference_unlocked(obj);

	return ret;
}

static int msm_ioctl_gem_cpu_fini(struct drm_device *dev, void *data,
		struct drm_file *file)
{
	struct drm_msm_gem_cpu_fini *args = data;
	struct drm_gem_object *obj;
	int ret;

	obj = drm_gem_object_lookup(file, args->handle);
	if (!obj)
		return -ENOENT;

	ret = msm_gem_cpu_fini(obj);

	drm_gem_object_unreference_unlocked(obj);

	return ret;
}

static int msm_ioctl_gem_info(struct drm_device *dev, void *data,
		struct drm_file *file)
{
	struct drm_msm_gem_info *args = data;
	struct drm_gem_object *obj;
	int ret = 0;

	if (args->pad)
		return -EINVAL;

	obj = drm_gem_object_lookup(file, args->handle);
	if (!obj)
		return -ENOENT;

	args->offset = msm_gem_mmap_offset(obj);

	drm_gem_object_unreference_unlocked(obj);

	return ret;
}

static int msm_ioctl_wait_fence(struct drm_device *dev, void *data,
		struct drm_file *file)
{
	struct msm_drm_private *priv = dev->dev_private;
	struct drm_msm_wait_fence *args = data;
	ktime_t timeout = to_ktime(args->timeout);

	if (args->pad) {
		DRM_ERROR("invalid pad: %08x\n", args->pad);
		return -EINVAL;
	}

	if (!priv->gpu)
		return 0;

	return msm_wait_fence(priv->gpu->fctx, args->fence, &timeout, true);
}

static int msm_ioctl_gem_madvise(struct drm_device *dev, void *data,
		struct drm_file *file)
{
	struct drm_msm_gem_madvise *args = data;
	struct drm_gem_object *obj;
	int ret;

	switch (args->madv) {
	case MSM_MADV_DONTNEED:
	case MSM_MADV_WILLNEED:
		break;
	default:
		return -EINVAL;
	}

	ret = mutex_lock_interruptible(&dev->struct_mutex);
	if (ret)
		return ret;

	obj = drm_gem_object_lookup(file, args->handle);
	if (!obj) {
		ret = -ENOENT;
		goto unlock;
	}

	ret = msm_gem_madvise(obj, args->madv);
	if (ret >= 0) {
		args->retained = ret;
		ret = 0;
	}

	drm_gem_object_unreference(obj);

unlock:
	mutex_unlock(&dev->struct_mutex);
	return ret;
}

static const struct drm_ioctl_desc msm_ioctls[] = {
	DRM_IOCTL_DEF_DRV(MSM_GET_PARAM,    msm_ioctl_get_param,    DRM_AUTH|DRM_RENDER_ALLOW),
	DRM_IOCTL_DEF_DRV(MSM_GEM_NEW,      msm_ioctl_gem_new,      DRM_AUTH|DRM_RENDER_ALLOW),
	DRM_IOCTL_DEF_DRV(MSM_GEM_INFO,     msm_ioctl_gem_info,     DRM_AUTH|DRM_RENDER_ALLOW),
	DRM_IOCTL_DEF_DRV(MSM_GEM_CPU_PREP, msm_ioctl_gem_cpu_prep, DRM_AUTH|DRM_RENDER_ALLOW),
	DRM_IOCTL_DEF_DRV(MSM_GEM_CPU_FINI, msm_ioctl_gem_cpu_fini, DRM_AUTH|DRM_RENDER_ALLOW),
	DRM_IOCTL_DEF_DRV(MSM_GEM_SUBMIT,   msm_ioctl_gem_submit,   DRM_AUTH|DRM_RENDER_ALLOW),
	DRM_IOCTL_DEF_DRV(MSM_WAIT_FENCE,   msm_ioctl_wait_fence,   DRM_AUTH|DRM_RENDER_ALLOW),
	DRM_IOCTL_DEF_DRV(MSM_GEM_MADVISE,  msm_ioctl_gem_madvise,  DRM_AUTH|DRM_RENDER_ALLOW),
};

static const struct vm_operations_struct vm_ops = {
	.fault = msm_gem_fault,
	.open = drm_gem_vm_open,
	.close = drm_gem_vm_close,
};

static const struct file_operations fops = {
	.owner              = THIS_MODULE,
	.open               = drm_open,
	.release            = drm_release,
	.unlocked_ioctl     = drm_ioctl,
#ifdef CONFIG_COMPAT
	.compat_ioctl       = drm_compat_ioctl,
#endif
	.poll               = drm_poll,
	.read               = drm_read,
	.llseek             = no_llseek,
	.mmap               = msm_gem_mmap,
};

static struct drm_driver msm_driver = {
	.driver_features    = DRIVER_HAVE_IRQ |
				DRIVER_GEM |
				DRIVER_PRIME |
				DRIVER_RENDER |
				DRIVER_ATOMIC |
				DRIVER_MODESET,
	.open               = msm_open,
	.preclose           = msm_preclose,
	.lastclose          = msm_lastclose,
	.irq_handler        = msm_irq,
	.irq_preinstall     = msm_irq_preinstall,
	.irq_postinstall    = msm_irq_postinstall,
	.irq_uninstall      = msm_irq_uninstall,
	.get_vblank_counter = drm_vblank_no_hw_counter,
	.enable_vblank      = msm_enable_vblank,
	.disable_vblank     = msm_disable_vblank,
	.gem_free_object    = msm_gem_free_object,
	.gem_vm_ops         = &vm_ops,
	.dumb_create        = msm_gem_dumb_create,
	.dumb_map_offset    = msm_gem_dumb_map_offset,
	.dumb_destroy       = drm_gem_dumb_destroy,
	.prime_handle_to_fd = drm_gem_prime_handle_to_fd,
	.prime_fd_to_handle = drm_gem_prime_fd_to_handle,
	.gem_prime_export   = drm_gem_prime_export,
	.gem_prime_import   = drm_gem_prime_import,
	.gem_prime_pin      = msm_gem_prime_pin,
	.gem_prime_unpin    = msm_gem_prime_unpin,
	.gem_prime_get_sg_table = msm_gem_prime_get_sg_table,
	.gem_prime_import_sg_table = msm_gem_prime_import_sg_table,
	.gem_prime_vmap     = msm_gem_prime_vmap,
	.gem_prime_vunmap   = msm_gem_prime_vunmap,
	.gem_prime_mmap     = msm_gem_prime_mmap,
#ifdef CONFIG_DEBUG_FS
	.debugfs_init       = msm_debugfs_init,
	.debugfs_cleanup    = msm_debugfs_cleanup,
#endif
	.ioctls             = msm_ioctls,
	.num_ioctls         = DRM_MSM_NUM_IOCTLS,
	.fops               = &fops,
	.name               = "msm",
	.desc               = "MSM Snapdragon DRM",
	.date               = "20130625",
	.major              = MSM_VERSION_MAJOR,
	.minor              = MSM_VERSION_MINOR,
	.patchlevel         = MSM_VERSION_PATCHLEVEL,
};

#ifdef CONFIG_PM_SLEEP
static int msm_pm_suspend(struct device *dev)
{
	struct drm_device *ddev = dev_get_drvdata(dev);

	drm_kms_helper_poll_disable(ddev);

	return 0;
}

static int msm_pm_resume(struct device *dev)
{
	struct drm_device *ddev = dev_get_drvdata(dev);

	drm_kms_helper_poll_enable(ddev);

	return 0;
}
#endif

static const struct dev_pm_ops msm_pm_ops = {
	SET_SYSTEM_SLEEP_PM_OPS(msm_pm_suspend, msm_pm_resume)
};

/*
 * Componentized driver support:
 */

/*
 * NOTE: duplication of the same code as exynos or imx (or probably any other).
 * so probably some room for some helpers
 */
static int compare_of(struct device *dev, void *data)
{
	return dev->of_node == data;
}

<<<<<<< HEAD
static void release_of(struct device *dev, void *data)
{
	of_node_put(data);
}

static int add_components(struct device *dev, struct component_match **matchptr,
		const char *name)
=======
/*
 * Identify what components need to be added by parsing what remote-endpoints
 * our MDP output ports are connected to. In the case of LVDS on MDP4, there
 * is no external component that we need to add since LVDS is within MDP4
 * itself.
 */
static int add_components_mdp(struct device *mdp_dev,
			      struct component_match **matchptr)
{
	struct device_node *np = mdp_dev->of_node;
	struct device_node *ep_node;
	struct device *master_dev;

	/*
	 * on MDP4 based platforms, the MDP platform device is the component
	 * master that adds other display interface components to itself.
	 *
	 * on MDP5 based platforms, the MDSS platform device is the component
	 * master that adds MDP5 and other display interface components to
	 * itself.
	 */
	if (of_device_is_compatible(np, "qcom,mdp4"))
		master_dev = mdp_dev;
	else
		master_dev = mdp_dev->parent;

	for_each_endpoint_of_node(np, ep_node) {
		struct device_node *intf;
		struct of_endpoint ep;
		int ret;

		ret = of_graph_parse_endpoint(ep_node, &ep);
		if (ret) {
			dev_err(mdp_dev, "unable to parse port endpoint\n");
			of_node_put(ep_node);
			return ret;
		}

		/*
		 * The LCDC/LVDS port on MDP4 is a speacial case where the
		 * remote-endpoint isn't a component that we need to add
		 */
		if (of_device_is_compatible(np, "qcom,mdp4") &&
		    ep.port == 0) {
			of_node_put(ep_node);
			continue;
		}

		/*
		 * It's okay if some of the ports don't have a remote endpoint
		 * specified. It just means that the port isn't connected to
		 * any external interface.
		 */
		intf = of_graph_get_remote_port_parent(ep_node);
		if (!intf) {
			of_node_put(ep_node);
			continue;
		}

		component_match_add(master_dev, matchptr, compare_of, intf);

		of_node_put(intf);
		of_node_put(ep_node);
	}

	return 0;
}

static int compare_name_mdp(struct device *dev, void *data)
>>>>>>> a423723f
{
	return (strstr(dev_name(dev), "mdp") != NULL);
}

static int add_display_components(struct device *dev,
				  struct component_match **matchptr)
{
	struct device *mdp_dev;
	int ret;

	/*
	 * MDP5 based devices don't have a flat hierarchy. There is a top level
	 * parent: MDSS, and children: MDP5, DSI, HDMI, eDP etc. Populate the
	 * children devices, find the MDP5 node, and then add the interfaces
	 * to our components list.
	 */
	if (of_device_is_compatible(dev->of_node, "qcom,mdss")) {
		ret = of_platform_populate(dev->of_node, NULL, NULL, dev);
		if (ret) {
			dev_err(dev, "failed to populate children devices\n");
			return ret;
		}

		mdp_dev = device_find_child(dev, NULL, compare_name_mdp);
		if (!mdp_dev) {
			dev_err(dev, "failed to find MDSS MDP node\n");
			of_platform_depopulate(dev);
			return -ENODEV;
		}

		put_device(mdp_dev);

<<<<<<< HEAD
		component_match_add_release(dev, matchptr, release_of,
					    compare_of, node);
=======
		/* add the MDP component itself */
		component_match_add(dev, matchptr, compare_of,
				    mdp_dev->of_node);
	} else {
		/* MDP4 */
		mdp_dev = dev;
>>>>>>> a423723f
	}

	ret = add_components_mdp(mdp_dev, matchptr);
	if (ret)
		of_platform_depopulate(dev);

	return ret;
}

/*
 * We don't know what's the best binding to link the gpu with the drm device.
 * Fow now, we just hunt for all the possible gpus that we support, and add them
 * as components.
 */
static const struct of_device_id msm_gpu_match[] = {
	{ .compatible = "qcom,adreno-3xx" },
	{ .compatible = "qcom,kgsl-3d0" },
	{ },
};

static int add_gpu_components(struct device *dev,
			      struct component_match **matchptr)
{
	struct device_node *np;

	np = of_find_matching_node(NULL, msm_gpu_match);
	if (!np)
		return 0;

	of_node_put(np);

	component_match_add(dev, matchptr, compare_of, np);

	return 0;
}

static int msm_drm_bind(struct device *dev)
{
	return msm_drm_init(dev, &msm_driver);
}

static void msm_drm_unbind(struct device *dev)
{
	msm_drm_uninit(dev);
}

static const struct component_master_ops msm_drm_ops = {
	.bind = msm_drm_bind,
	.unbind = msm_drm_unbind,
};

/*
 * Platform driver:
 */

static int msm_pdev_probe(struct platform_device *pdev)
{
	struct component_match *match = NULL;
	int ret;

	ret = add_display_components(&pdev->dev, &match);
	if (ret)
		return ret;

	ret = add_gpu_components(&pdev->dev, &match);
	if (ret)
		return ret;

	pdev->dev.coherent_dma_mask = DMA_BIT_MASK(32);
	return component_master_add_with_match(&pdev->dev, &msm_drm_ops, match);
}

static int msm_pdev_remove(struct platform_device *pdev)
{
	component_master_del(&pdev->dev, &msm_drm_ops);
	of_platform_depopulate(&pdev->dev);

	return 0;
}

static const struct of_device_id dt_match[] = {
	{ .compatible = "qcom,mdp4", .data = (void *)4 },	/* MDP4 */
	{ .compatible = "qcom,mdss", .data = (void *)5 },	/* MDP5 MDSS */
	{}
};
MODULE_DEVICE_TABLE(of, dt_match);

static struct platform_driver msm_platform_driver = {
	.probe      = msm_pdev_probe,
	.remove     = msm_pdev_remove,
	.driver     = {
		.name   = "msm",
		.of_match_table = dt_match,
		.pm     = &msm_pm_ops,
	},
};

static int __init msm_drm_register(void)
{
	DBG("init");
	msm_mdp_register();
	msm_dsi_register();
	msm_edp_register();
	msm_hdmi_register();
	adreno_register();
	return platform_driver_register(&msm_platform_driver);
}

static void __exit msm_drm_unregister(void)
{
	DBG("fini");
	platform_driver_unregister(&msm_platform_driver);
	msm_hdmi_unregister();
	adreno_unregister();
	msm_edp_unregister();
	msm_dsi_unregister();
	msm_mdp_unregister();
}

module_init(msm_drm_register);
module_exit(msm_drm_unregister);

MODULE_AUTHOR("Rob Clark <robdclark@gmail.com");
MODULE_DESCRIPTION("MSM DRM Driver");
MODULE_LICENSE("GPL");<|MERGE_RESOLUTION|>--- conflicted
+++ resolved
@@ -859,15 +859,11 @@
 	return dev->of_node == data;
 }
 
-<<<<<<< HEAD
 static void release_of(struct device *dev, void *data)
 {
 	of_node_put(data);
 }
 
-static int add_components(struct device *dev, struct component_match **matchptr,
-		const char *name)
-=======
 /*
  * Identify what components need to be added by parsing what remote-endpoints
  * our MDP output ports are connected to. In the case of LVDS on MDP4, there
@@ -927,9 +923,9 @@
 			continue;
 		}
 
-		component_match_add(master_dev, matchptr, compare_of, intf);
-
-		of_node_put(intf);
+		component_match_add_release(master_dev, matchptr, release_of,
+					    compare_of, intf);
+
 		of_node_put(ep_node);
 	}
 
@@ -937,7 +933,6 @@
 }
 
 static int compare_name_mdp(struct device *dev, void *data)
->>>>>>> a423723f
 {
 	return (strstr(dev_name(dev), "mdp") != NULL);
 }
@@ -970,17 +965,12 @@
 
 		put_device(mdp_dev);
 
-<<<<<<< HEAD
+		/* add the MDP component itself */
 		component_match_add_release(dev, matchptr, release_of,
-					    compare_of, node);
-=======
-		/* add the MDP component itself */
-		component_match_add(dev, matchptr, compare_of,
-				    mdp_dev->of_node);
+					    compare_of, mdp_dev->of_node);
 	} else {
 		/* MDP4 */
 		mdp_dev = dev;
->>>>>>> a423723f
 	}
 
 	ret = add_components_mdp(mdp_dev, matchptr);
@@ -1010,9 +1000,7 @@
 	if (!np)
 		return 0;
 
-	of_node_put(np);
-
-	component_match_add(dev, matchptr, compare_of, np);
+	component_match_add_release(dev, matchptr, release_of, compare_of, np);
 
 	return 0;
 }
