/**************************************************************************
 *
 * Copyright © 2009-2015 VMware, Inc., Palo Alto, CA., USA
 * All Rights Reserved.
 *
 * Permission is hereby granted, free of charge, to any person obtaining a
 * copy of this software and associated documentation files (the
 * "Software"), to deal in the Software without restriction, including
 * without limitation the rights to use, copy, modify, merge, publish,
 * distribute, sub license, and/or sell copies of the Software, and to
 * permit persons to whom the Software is furnished to do so, subject to
 * the following conditions:
 *
 * The above copyright notice and this permission notice (including the
 * next paragraph) shall be included in all copies or substantial portions
 * of the Software.
 *
 * THE SOFTWARE IS PROVIDED "AS IS", WITHOUT WARRANTY OF ANY KIND, EXPRESS OR
 * IMPLIED, INCLUDING BUT NOT LIMITED TO THE WARRANTIES OF MERCHANTABILITY,
 * FITNESS FOR A PARTICULAR PURPOSE AND NON-INFRINGEMENT. IN NO EVENT SHALL
 * THE COPYRIGHT HOLDERS, AUTHORS AND/OR ITS SUPPLIERS BE LIABLE FOR ANY CLAIM,
 * DAMAGES OR OTHER LIABILITY, WHETHER IN AN ACTION OF CONTRACT, TORT OR
 * OTHERWISE, ARISING FROM, OUT OF OR IN CONNECTION WITH THE SOFTWARE OR THE
 * USE OR OTHER DEALINGS IN THE SOFTWARE.
 *
 **************************************************************************/

#include "vmwgfx_kms.h"
#include <drm/drm_plane_helper.h>


#define vmw_crtc_to_ldu(x) \
	container_of(x, struct vmw_legacy_display_unit, base.crtc)
#define vmw_encoder_to_ldu(x) \
	container_of(x, struct vmw_legacy_display_unit, base.encoder)
#define vmw_connector_to_ldu(x) \
	container_of(x, struct vmw_legacy_display_unit, base.connector)

struct vmw_legacy_display {
	struct list_head active;

	unsigned num_active;
	unsigned last_num_active;

	struct vmw_framebuffer *fb;
};

/**
 * Display unit using the legacy register interface.
 */
struct vmw_legacy_display_unit {
	struct vmw_display_unit base;

	struct list_head active;
};

static void vmw_ldu_destroy(struct vmw_legacy_display_unit *ldu)
{
	list_del_init(&ldu->active);
	vmw_du_cleanup(&ldu->base);
	kfree(ldu);
}


/*
 * Legacy Display Unit CRTC functions
 */

static void vmw_ldu_crtc_destroy(struct drm_crtc *crtc)
{
	vmw_ldu_destroy(vmw_crtc_to_ldu(crtc));
}

static int vmw_ldu_commit_list(struct vmw_private *dev_priv)
{
	struct vmw_legacy_display *lds = dev_priv->ldu_priv;
	struct vmw_legacy_display_unit *entry;
	struct vmw_display_unit *du = NULL;
	struct drm_framebuffer *fb = NULL;
	struct drm_crtc *crtc = NULL;
	int i = 0, ret;

	/* If there is no display topology the host just assumes
	 * that the guest will set the same layout as the host.
	 */
	if (!(dev_priv->capabilities & SVGA_CAP_DISPLAY_TOPOLOGY)) {
		int w = 0, h = 0;
		list_for_each_entry(entry, &lds->active, active) {
			crtc = &entry->base.crtc;
			w = max(w, crtc->x + crtc->mode.hdisplay);
			h = max(h, crtc->y + crtc->mode.vdisplay);
			i++;
		}

		if (crtc == NULL)
			return 0;
		fb = entry->base.crtc.primary->fb;

		return vmw_kms_write_svga(dev_priv, w, h, fb->pitches[0],
					  fb->bits_per_pixel, fb->depth);
	}

	if (!list_empty(&lds->active)) {
		entry = list_entry(lds->active.next, typeof(*entry), active);
		fb = entry->base.crtc.primary->fb;

		vmw_kms_write_svga(dev_priv, fb->width, fb->height, fb->pitches[0],
				   fb->bits_per_pixel, fb->depth);
	}

	/* Make sure we always show something. */
	vmw_write(dev_priv, SVGA_REG_NUM_GUEST_DISPLAYS,
		  lds->num_active ? lds->num_active : 1);

	i = 0;
	list_for_each_entry(entry, &lds->active, active) {
		crtc = &entry->base.crtc;

		vmw_write(dev_priv, SVGA_REG_DISPLAY_ID, i);
		vmw_write(dev_priv, SVGA_REG_DISPLAY_IS_PRIMARY, !i);
		vmw_write(dev_priv, SVGA_REG_DISPLAY_POSITION_X, crtc->x);
		vmw_write(dev_priv, SVGA_REG_DISPLAY_POSITION_Y, crtc->y);
		vmw_write(dev_priv, SVGA_REG_DISPLAY_WIDTH, crtc->mode.hdisplay);
		vmw_write(dev_priv, SVGA_REG_DISPLAY_HEIGHT, crtc->mode.vdisplay);
		vmw_write(dev_priv, SVGA_REG_DISPLAY_ID, SVGA_ID_INVALID);

		i++;
	}

	BUG_ON(i != lds->num_active);

	lds->last_num_active = lds->num_active;


	/* Find the first du with a cursor. */
	list_for_each_entry(entry, &lds->active, active) {
		du = &entry->base;

		if (!du->cursor_dmabuf)
			continue;

		ret = vmw_cursor_update_dmabuf(dev_priv,
					       du->cursor_dmabuf,
					       64, 64,
					       du->hotspot_x,
					       du->hotspot_y);
		if (ret == 0)
			break;

		DRM_ERROR("Could not update cursor image\n");
	}

	return 0;
}

static int vmw_ldu_del_active(struct vmw_private *vmw_priv,
			      struct vmw_legacy_display_unit *ldu)
{
	struct vmw_legacy_display *ld = vmw_priv->ldu_priv;
	if (list_empty(&ldu->active))
		return 0;

	/* Must init otherwise list_empty(&ldu->active) will not work. */
	list_del_init(&ldu->active);
	if (--(ld->num_active) == 0) {
		BUG_ON(!ld->fb);
		if (ld->fb->unpin)
			ld->fb->unpin(ld->fb);
		ld->fb = NULL;
	}

	return 0;
}

static int vmw_ldu_add_active(struct vmw_private *vmw_priv,
			      struct vmw_legacy_display_unit *ldu,
			      struct vmw_framebuffer *vfb)
{
	struct vmw_legacy_display *ld = vmw_priv->ldu_priv;
	struct vmw_legacy_display_unit *entry;
	struct list_head *at;

	BUG_ON(!ld->num_active && ld->fb);
	if (vfb != ld->fb) {
		if (ld->fb && ld->fb->unpin)
			ld->fb->unpin(ld->fb);
		if (vfb->pin)
			vfb->pin(vfb);
		ld->fb = vfb;
	}

	if (!list_empty(&ldu->active))
		return 0;

	at = &ld->active;
	list_for_each_entry(entry, &ld->active, active) {
		if (entry->base.unit > ldu->base.unit)
			break;

		at = &entry->active;
	}

	list_add(&ldu->active, at);

	ld->num_active++;

	return 0;
}

static int vmw_ldu_crtc_set_config(struct drm_mode_set *set)
{
	struct vmw_private *dev_priv;
	struct vmw_legacy_display_unit *ldu;
	struct drm_connector *connector;
	struct drm_display_mode *mode;
	struct drm_encoder *encoder;
	struct vmw_framebuffer *vfb;
	struct drm_framebuffer *fb;
	struct drm_crtc *crtc;

	if (!set)
		return -EINVAL;

	if (!set->crtc)
		return -EINVAL;

	/* get the ldu */
	crtc = set->crtc;
	ldu = vmw_crtc_to_ldu(crtc);
	vfb = set->fb ? vmw_framebuffer_to_vfb(set->fb) : NULL;
	dev_priv = vmw_priv(crtc->dev);

	if (set->num_connectors > 1) {
		DRM_ERROR("to many connectors\n");
		return -EINVAL;
	}

	if (set->num_connectors == 1 &&
	    set->connectors[0] != &ldu->base.connector) {
		DRM_ERROR("connector doesn't match %p %p\n",
			set->connectors[0], &ldu->base.connector);
		return -EINVAL;
	}

	/* ldu only supports one fb active at the time */
	if (dev_priv->ldu_priv->fb && vfb &&
	    !(dev_priv->ldu_priv->num_active == 1 &&
	      !list_empty(&ldu->active)) &&
	    dev_priv->ldu_priv->fb != vfb) {
		DRM_ERROR("Multiple framebuffers not supported\n");
		return -EINVAL;
	}

	/* since they always map one to one these are safe */
	connector = &ldu->base.connector;
	encoder = &ldu->base.encoder;

	/* should we turn the crtc off? */
	if (set->num_connectors == 0 || !set->mode || !set->fb) {

		connector->encoder = NULL;
		encoder->crtc = NULL;
		crtc->primary->fb = NULL;
		crtc->enabled = false;

		vmw_ldu_del_active(dev_priv, ldu);

		return vmw_ldu_commit_list(dev_priv);
	}


	/* we now know we want to set a mode */
	mode = set->mode;
	fb = set->fb;

	if (set->x + mode->hdisplay > fb->width ||
	    set->y + mode->vdisplay > fb->height) {
		DRM_ERROR("set outside of framebuffer\n");
		return -EINVAL;
	}

	vmw_svga_enable(dev_priv);

	crtc->primary->fb = fb;
	encoder->crtc = crtc;
	connector->encoder = encoder;
	crtc->x = set->x;
	crtc->y = set->y;
	crtc->mode = *mode;
	crtc->enabled = true;

	vmw_ldu_add_active(dev_priv, ldu, vfb);

	return vmw_ldu_commit_list(dev_priv);
}

static struct drm_crtc_funcs vmw_legacy_crtc_funcs = {
<<<<<<< HEAD
	.save = vmw_du_crtc_save,
	.restore = vmw_du_crtc_restore,
	.cursor_set2 = vmw_du_crtc_cursor_set2,
=======
	.cursor_set = vmw_du_crtc_cursor_set,
>>>>>>> 51bce5bc
	.cursor_move = vmw_du_crtc_cursor_move,
	.gamma_set = vmw_du_crtc_gamma_set,
	.destroy = vmw_ldu_crtc_destroy,
	.set_config = vmw_ldu_crtc_set_config,
};


/*
 * Legacy Display Unit encoder functions
 */

static void vmw_ldu_encoder_destroy(struct drm_encoder *encoder)
{
	vmw_ldu_destroy(vmw_encoder_to_ldu(encoder));
}

static struct drm_encoder_funcs vmw_legacy_encoder_funcs = {
	.destroy = vmw_ldu_encoder_destroy,
};

/*
 * Legacy Display Unit connector functions
 */

static void vmw_ldu_connector_destroy(struct drm_connector *connector)
{
	vmw_ldu_destroy(vmw_connector_to_ldu(connector));
}

static struct drm_connector_funcs vmw_legacy_connector_funcs = {
	.dpms = vmw_du_connector_dpms,
	.detect = vmw_du_connector_detect,
	.fill_modes = vmw_du_connector_fill_modes,
	.set_property = vmw_du_connector_set_property,
	.destroy = vmw_ldu_connector_destroy,
};

static int vmw_ldu_init(struct vmw_private *dev_priv, unsigned unit)
{
	struct vmw_legacy_display_unit *ldu;
	struct drm_device *dev = dev_priv->dev;
	struct drm_connector *connector;
	struct drm_encoder *encoder;
	struct drm_crtc *crtc;

	ldu = kzalloc(sizeof(*ldu), GFP_KERNEL);
	if (!ldu)
		return -ENOMEM;

	ldu->base.unit = unit;
	crtc = &ldu->base.crtc;
	encoder = &ldu->base.encoder;
	connector = &ldu->base.connector;

	INIT_LIST_HEAD(&ldu->active);

	ldu->base.pref_active = (unit == 0);
	ldu->base.pref_width = dev_priv->initial_width;
	ldu->base.pref_height = dev_priv->initial_height;
	ldu->base.pref_mode = NULL;
	ldu->base.is_implicit = true;

	drm_connector_init(dev, connector, &vmw_legacy_connector_funcs,
			   DRM_MODE_CONNECTOR_VIRTUAL);
	connector->status = vmw_du_connector_detect(connector, true);

	drm_encoder_init(dev, encoder, &vmw_legacy_encoder_funcs,
			 DRM_MODE_ENCODER_VIRTUAL, NULL);
	drm_mode_connector_attach_encoder(connector, encoder);
	encoder->possible_crtcs = (1 << unit);
	encoder->possible_clones = 0;

	(void) drm_connector_register(connector);

	drm_crtc_init(dev, crtc, &vmw_legacy_crtc_funcs);

	drm_mode_crtc_set_gamma_size(crtc, 256);

	drm_object_attach_property(&connector->base,
				      dev->mode_config.dirty_info_property,
				      1);

	return 0;
}

int vmw_kms_ldu_init_display(struct vmw_private *dev_priv)
{
	struct drm_device *dev = dev_priv->dev;
	int i, ret;

	if (dev_priv->ldu_priv) {
		DRM_INFO("ldu system already on\n");
		return -EINVAL;
	}

	dev_priv->ldu_priv = kmalloc(sizeof(*dev_priv->ldu_priv), GFP_KERNEL);
	if (!dev_priv->ldu_priv)
		return -ENOMEM;

	INIT_LIST_HEAD(&dev_priv->ldu_priv->active);
	dev_priv->ldu_priv->num_active = 0;
	dev_priv->ldu_priv->last_num_active = 0;
	dev_priv->ldu_priv->fb = NULL;

	/* for old hardware without multimon only enable one display */
	if (dev_priv->capabilities & SVGA_CAP_MULTIMON)
		ret = drm_vblank_init(dev, VMWGFX_NUM_DISPLAY_UNITS);
	else
		ret = drm_vblank_init(dev, 1);
	if (ret != 0)
		goto err_free;

	ret = drm_mode_create_dirty_info_property(dev);
	if (ret != 0)
		goto err_vblank_cleanup;

	if (dev_priv->capabilities & SVGA_CAP_MULTIMON)
		for (i = 0; i < VMWGFX_NUM_DISPLAY_UNITS; ++i)
			vmw_ldu_init(dev_priv, i);
	else
		vmw_ldu_init(dev_priv, 0);

	dev_priv->active_display_unit = vmw_du_legacy;

	DRM_INFO("Legacy Display Unit initialized\n");

	return 0;

err_vblank_cleanup:
	drm_vblank_cleanup(dev);
err_free:
	kfree(dev_priv->ldu_priv);
	dev_priv->ldu_priv = NULL;
	return ret;
}

int vmw_kms_ldu_close_display(struct vmw_private *dev_priv)
{
	struct drm_device *dev = dev_priv->dev;

	if (!dev_priv->ldu_priv)
		return -ENOSYS;

	drm_vblank_cleanup(dev);

	BUG_ON(!list_empty(&dev_priv->ldu_priv->active));

	kfree(dev_priv->ldu_priv);

	return 0;
}


int vmw_kms_ldu_do_dmabuf_dirty(struct vmw_private *dev_priv,
				struct vmw_framebuffer *framebuffer,
				unsigned flags, unsigned color,
				struct drm_clip_rect *clips,
				unsigned num_clips, int increment)
{
	size_t fifo_size;
	int i;

	struct {
		uint32_t header;
		SVGAFifoCmdUpdate body;
	} *cmd;

	fifo_size = sizeof(*cmd) * num_clips;
	cmd = vmw_fifo_reserve(dev_priv, fifo_size);
	if (unlikely(cmd == NULL)) {
		DRM_ERROR("Fifo reserve failed.\n");
		return -ENOMEM;
	}

	memset(cmd, 0, fifo_size);
	for (i = 0; i < num_clips; i++, clips += increment) {
		cmd[i].header = SVGA_CMD_UPDATE;
		cmd[i].body.x = clips->x1;
		cmd[i].body.y = clips->y1;
		cmd[i].body.width = clips->x2 - clips->x1;
		cmd[i].body.height = clips->y2 - clips->y1;
	}

	vmw_fifo_commit(dev_priv, fifo_size);
	return 0;
}<|MERGE_RESOLUTION|>--- conflicted
+++ resolved
@@ -295,13 +295,7 @@
 }
 
 static struct drm_crtc_funcs vmw_legacy_crtc_funcs = {
-<<<<<<< HEAD
-	.save = vmw_du_crtc_save,
-	.restore = vmw_du_crtc_restore,
 	.cursor_set2 = vmw_du_crtc_cursor_set2,
-=======
-	.cursor_set = vmw_du_crtc_cursor_set,
->>>>>>> 51bce5bc
 	.cursor_move = vmw_du_crtc_cursor_move,
 	.gamma_set = vmw_du_crtc_gamma_set,
 	.destroy = vmw_ldu_crtc_destroy,
