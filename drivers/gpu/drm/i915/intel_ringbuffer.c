--- conflicted
+++ resolved
@@ -1569,24 +1569,6 @@
 	return 0;
 }
 
-<<<<<<< HEAD
-static u32
-gen6_ring_get_seqno(struct intel_engine_cs *engine, bool lazy_coherency)
-{
-	/* Workaround to force correct ordering between irq and seqno writes on
-	 * ivb (and maybe also on snb) by reading from a CS register (like
-	 * ACTHD) before reading the status page. */
-	if (!lazy_coherency) {
-		struct drm_i915_private *dev_priv = engine->dev->dev_private;
-		POSTING_READ(RING_ACTHD(engine->mmio_base));
-	}
-
-	return intel_read_status_page(engine, I915_GEM_HWS_INDEX);
-}
-
-static u32
-ring_get_seqno(struct intel_engine_cs *engine, bool lazy_coherency)
-=======
 static void
 gen6_seqno_barrier(struct intel_engine_cs *engine)
 {
@@ -1608,7 +1590,6 @@
 
 static u32
 ring_get_seqno(struct intel_engine_cs *engine)
->>>>>>> be19b10d
 {
 	return intel_read_status_page(engine, I915_GEM_HWS_INDEX);
 }
@@ -1620,11 +1601,7 @@
 }
 
 static u32
-<<<<<<< HEAD
-pc_render_get_seqno(struct intel_engine_cs *engine, bool lazy_coherency)
-=======
 pc_render_get_seqno(struct intel_engine_cs *engine)
->>>>>>> be19b10d
 {
 	return engine->scratch.cpu_page[0];
 }
@@ -2151,11 +2128,7 @@
 		/* Access through the GTT requires the device to be awake. */
 		assert_rpm_wakelock_held(dev_priv);
 
-<<<<<<< HEAD
-		ringbuf->virtual_start = ioremap_wc(dev_priv->ggtt.mappable_base +
-=======
 		ringbuf->virtual_start = ioremap_wc(ggtt->mappable_base +
->>>>>>> be19b10d
 						    i915_gem_obj_ggtt_offset(obj), ringbuf->size);
 		if (ringbuf->virtual_start == NULL) {
 			ret = -ENOMEM;
@@ -2394,12 +2367,7 @@
 
 	/* Make sure we do not trigger any retires */
 	return __i915_wait_request(req,
-<<<<<<< HEAD
-				   atomic_read(&to_i915(engine->dev)->gpu_error.reset_counter),
-				   to_i915(engine->dev)->mm.interruptible,
-=======
 				   req->i915->mm.interruptible,
->>>>>>> be19b10d
 				   NULL, NULL);
 }
 
@@ -2533,13 +2501,6 @@
 	if (ret)
 		return ret;
 
-<<<<<<< HEAD
-	ret = __intel_ring_prepare(engine, num_dwords * sizeof(uint32_t));
-	if (ret)
-		return ret;
-
-=======
->>>>>>> be19b10d
 	engine->buffer->space -= num_dwords * sizeof(uint32_t);
 	return 0;
 }
@@ -2569,16 +2530,6 @@
 
 void intel_ring_init_seqno(struct intel_engine_cs *engine, u32 seqno)
 {
-<<<<<<< HEAD
-	struct drm_device *dev = engine->dev;
-	struct drm_i915_private *dev_priv = dev->dev_private;
-
-	if (INTEL_INFO(dev)->gen == 6 || INTEL_INFO(dev)->gen == 7) {
-		I915_WRITE(RING_SYNC_0(engine->mmio_base), 0);
-		I915_WRITE(RING_SYNC_1(engine->mmio_base), 0);
-		if (HAS_VEBOX(dev))
-			I915_WRITE(RING_SYNC_2(engine->mmio_base), 0);
-=======
 	struct drm_i915_private *dev_priv = to_i915(engine->dev);
 
 	/* Our semaphore implementation is strictly monotonic (i.e. we proceed
@@ -2602,17 +2553,13 @@
 		memset(semaphores + GEN8_SEMAPHORE_OFFSET(engine->id, 0),
 		       0, I915_NUM_ENGINES * gen8_semaphore_seqno_size);
 		kunmap(page);
->>>>>>> be19b10d
 	}
 	memset(engine->semaphore.sync_seqno, 0,
 	       sizeof(engine->semaphore.sync_seqno));
 
 	engine->set_seqno(engine, seqno);
-<<<<<<< HEAD
-=======
 	engine->last_submitted_seqno = seqno;
 
->>>>>>> be19b10d
 	engine->hangcheck.seqno = seqno;
 }
 
@@ -2852,12 +2799,8 @@
 		engine->irq_get = gen8_ring_get_irq;
 		engine->irq_put = gen8_ring_put_irq;
 		engine->irq_enable_mask = GT_RENDER_USER_INTERRUPT;
-<<<<<<< HEAD
-		engine->get_seqno = gen6_ring_get_seqno;
-=======
 		engine->irq_seqno_barrier = gen6_seqno_barrier;
 		engine->get_seqno = ring_get_seqno;
->>>>>>> be19b10d
 		engine->set_seqno = ring_set_seqno;
 		if (i915_semaphore_is_enabled(dev)) {
 			WARN_ON(!dev_priv->semaphore_obj);
@@ -2874,12 +2817,8 @@
 		engine->irq_get = gen6_ring_get_irq;
 		engine->irq_put = gen6_ring_put_irq;
 		engine->irq_enable_mask = GT_RENDER_USER_INTERRUPT;
-<<<<<<< HEAD
-		engine->get_seqno = gen6_ring_get_seqno;
-=======
 		engine->irq_seqno_barrier = gen6_seqno_barrier;
 		engine->get_seqno = ring_get_seqno;
->>>>>>> be19b10d
 		engine->set_seqno = ring_set_seqno;
 		if (i915_semaphore_is_enabled(dev)) {
 			engine->semaphore.sync_to = gen6_ring_sync;
@@ -2994,12 +2933,8 @@
 			engine->write_tail = gen6_bsd_ring_write_tail;
 		engine->flush = gen6_bsd_ring_flush;
 		engine->add_request = gen6_add_request;
-<<<<<<< HEAD
-		engine->get_seqno = gen6_ring_get_seqno;
-=======
 		engine->irq_seqno_barrier = gen6_seqno_barrier;
 		engine->get_seqno = ring_get_seqno;
->>>>>>> be19b10d
 		engine->set_seqno = ring_set_seqno;
 		if (INTEL_INFO(dev)->gen >= 8) {
 			engine->irq_enable_mask =
@@ -3072,12 +3007,8 @@
 	engine->mmio_base = GEN8_BSD2_RING_BASE;
 	engine->flush = gen6_bsd_ring_flush;
 	engine->add_request = gen6_add_request;
-<<<<<<< HEAD
-	engine->get_seqno = gen6_ring_get_seqno;
-=======
 	engine->irq_seqno_barrier = gen6_seqno_barrier;
 	engine->get_seqno = ring_get_seqno;
->>>>>>> be19b10d
 	engine->set_seqno = ring_set_seqno;
 	engine->irq_enable_mask =
 			GT_RENDER_USER_INTERRUPT << GEN8_VCS2_IRQ_SHIFT;
@@ -3108,12 +3039,8 @@
 	engine->write_tail = ring_write_tail;
 	engine->flush = gen6_ring_flush;
 	engine->add_request = gen6_add_request;
-<<<<<<< HEAD
-	engine->get_seqno = gen6_ring_get_seqno;
-=======
 	engine->irq_seqno_barrier = gen6_seqno_barrier;
 	engine->get_seqno = ring_get_seqno;
->>>>>>> be19b10d
 	engine->set_seqno = ring_set_seqno;
 	if (INTEL_INFO(dev)->gen >= 8) {
 		engine->irq_enable_mask =
@@ -3171,12 +3098,8 @@
 	engine->write_tail = ring_write_tail;
 	engine->flush = gen6_ring_flush;
 	engine->add_request = gen6_add_request;
-<<<<<<< HEAD
-	engine->get_seqno = gen6_ring_get_seqno;
-=======
 	engine->irq_seqno_barrier = gen6_seqno_barrier;
 	engine->get_seqno = ring_get_seqno;
->>>>>>> be19b10d
 	engine->set_seqno = ring_set_seqno;
 
 	if (INTEL_INFO(dev)->gen >= 8) {
@@ -3264,11 +3187,7 @@
 		return;
 
 	ret = intel_engine_idle(engine);
-<<<<<<< HEAD
-	if (ret && !i915_reset_in_progress(&to_i915(engine->dev)->gpu_error))
-=======
-	if (ret)
->>>>>>> be19b10d
+	if (ret)
 		DRM_ERROR("failed to quiesce %s whilst cleaning up: %d\n",
 			  engine->name, ret);
 
