/*
 * Copyright © 2008-2010 Intel Corporation
 *
 * Permission is hereby granted, free of charge, to any person obtaining a
 * copy of this software and associated documentation files (the "Software"),
 * to deal in the Software without restriction, including without limitation
 * the rights to use, copy, modify, merge, publish, distribute, sublicense,
 * and/or sell copies of the Software, and to permit persons to whom the
 * Software is furnished to do so, subject to the following conditions:
 *
 * The above copyright notice and this permission notice (including the next
 * paragraph) shall be included in all copies or substantial portions of the
 * Software.
 *
 * THE SOFTWARE IS PROVIDED "AS IS", WITHOUT WARRANTY OF ANY KIND, EXPRESS OR
 * IMPLIED, INCLUDING BUT NOT LIMITED TO THE WARRANTIES OF MERCHANTABILITY,
 * FITNESS FOR A PARTICULAR PURPOSE AND NONINFRINGEMENT.  IN NO EVENT SHALL
 * THE AUTHORS OR COPYRIGHT HOLDERS BE LIABLE FOR ANY CLAIM, DAMAGES OR OTHER
 * LIABILITY, WHETHER IN AN ACTION OF CONTRACT, TORT OR OTHERWISE, ARISING
 * FROM, OUT OF OR IN CONNECTION WITH THE SOFTWARE OR THE USE OR OTHER DEALINGS
 * IN THE SOFTWARE.
 *
 * Authors:
 *    Eric Anholt <eric@anholt.net>
 *    Zou Nan hai <nanhai.zou@intel.com>
 *    Xiang Hai hao<haihao.xiang@intel.com>
 *
 */

#include <linux/log2.h>
#include <drm/drmP.h>
#include "i915_drv.h"
#include <drm/i915_drm.h>
#include "i915_trace.h"
#include "intel_drv.h"

/* Rough estimate of the typical request size, performing a flush,
 * set-context and then emitting the batch.
 */
#define LEGACY_REQUEST_SIZE 200

int __intel_ring_space(int head, int tail, int size)
{
	int space = head - tail;
	if (space <= 0)
		space += size;
	return space - I915_RING_FREE_SPACE;
}

void intel_ring_update_space(struct intel_ringbuffer *ringbuf)
{
	if (ringbuf->last_retired_head != -1) {
		ringbuf->head = ringbuf->last_retired_head;
		ringbuf->last_retired_head = -1;
	}

	ringbuf->space = __intel_ring_space(ringbuf->head & HEAD_ADDR,
					    ringbuf->tail, ringbuf->size);
}

static void __intel_ring_advance(struct intel_engine_cs *engine)
{
	struct intel_ringbuffer *ringbuf = engine->buffer;
	ringbuf->tail &= ringbuf->size - 1;
	engine->write_tail(engine, ringbuf->tail);
}

static int
gen2_render_ring_flush(struct drm_i915_gem_request *req,
		       u32	invalidate_domains,
		       u32	flush_domains)
{
	struct intel_engine_cs *engine = req->engine;
	u32 cmd;
	int ret;

	cmd = MI_FLUSH;
	if (((invalidate_domains|flush_domains) & I915_GEM_DOMAIN_RENDER) == 0)
		cmd |= MI_NO_WRITE_FLUSH;

	if (invalidate_domains & I915_GEM_DOMAIN_SAMPLER)
		cmd |= MI_READ_FLUSH;

	ret = intel_ring_begin(req, 2);
	if (ret)
		return ret;

	intel_ring_emit(engine, cmd);
	intel_ring_emit(engine, MI_NOOP);
	intel_ring_advance(engine);

	return 0;
}

static int
gen4_render_ring_flush(struct drm_i915_gem_request *req,
		       u32	invalidate_domains,
		       u32	flush_domains)
{
	struct intel_engine_cs *engine = req->engine;
	u32 cmd;
	int ret;

	/*
	 * read/write caches:
	 *
	 * I915_GEM_DOMAIN_RENDER is always invalidated, but is
	 * only flushed if MI_NO_WRITE_FLUSH is unset.  On 965, it is
	 * also flushed at 2d versus 3d pipeline switches.
	 *
	 * read-only caches:
	 *
	 * I915_GEM_DOMAIN_SAMPLER is flushed on pre-965 if
	 * MI_READ_FLUSH is set, and is always flushed on 965.
	 *
	 * I915_GEM_DOMAIN_COMMAND may not exist?
	 *
	 * I915_GEM_DOMAIN_INSTRUCTION, which exists on 965, is
	 * invalidated when MI_EXE_FLUSH is set.
	 *
	 * I915_GEM_DOMAIN_VERTEX, which exists on 965, is
	 * invalidated with every MI_FLUSH.
	 *
	 * TLBs:
	 *
	 * On 965, TLBs associated with I915_GEM_DOMAIN_COMMAND
	 * and I915_GEM_DOMAIN_CPU in are invalidated at PTE write and
	 * I915_GEM_DOMAIN_RENDER and I915_GEM_DOMAIN_SAMPLER
	 * are flushed at any MI_FLUSH.
	 */

	cmd = MI_FLUSH | MI_NO_WRITE_FLUSH;
	if ((invalidate_domains|flush_domains) & I915_GEM_DOMAIN_RENDER)
		cmd &= ~MI_NO_WRITE_FLUSH;
	if (invalidate_domains & I915_GEM_DOMAIN_INSTRUCTION)
		cmd |= MI_EXE_FLUSH;

	if (invalidate_domains & I915_GEM_DOMAIN_COMMAND &&
	    (IS_G4X(req->i915) || IS_GEN5(req->i915)))
		cmd |= MI_INVALIDATE_ISP;

	ret = intel_ring_begin(req, 2);
	if (ret)
		return ret;

	intel_ring_emit(engine, cmd);
	intel_ring_emit(engine, MI_NOOP);
	intel_ring_advance(engine);

	return 0;
}

/**
 * Emits a PIPE_CONTROL with a non-zero post-sync operation, for
 * implementing two workarounds on gen6.  From section 1.4.7.1
 * "PIPE_CONTROL" of the Sandy Bridge PRM volume 2 part 1:
 *
 * [DevSNB-C+{W/A}] Before any depth stall flush (including those
 * produced by non-pipelined state commands), software needs to first
 * send a PIPE_CONTROL with no bits set except Post-Sync Operation !=
 * 0.
 *
 * [Dev-SNB{W/A}]: Before a PIPE_CONTROL with Write Cache Flush Enable
 * =1, a PIPE_CONTROL with any non-zero post-sync-op is required.
 *
 * And the workaround for these two requires this workaround first:
 *
 * [Dev-SNB{W/A}]: Pipe-control with CS-stall bit set must be sent
 * BEFORE the pipe-control with a post-sync op and no write-cache
 * flushes.
 *
 * And this last workaround is tricky because of the requirements on
 * that bit.  From section 1.4.7.2.3 "Stall" of the Sandy Bridge PRM
 * volume 2 part 1:
 *
 *     "1 of the following must also be set:
 *      - Render Target Cache Flush Enable ([12] of DW1)
 *      - Depth Cache Flush Enable ([0] of DW1)
 *      - Stall at Pixel Scoreboard ([1] of DW1)
 *      - Depth Stall ([13] of DW1)
 *      - Post-Sync Operation ([13] of DW1)
 *      - Notify Enable ([8] of DW1)"
 *
 * The cache flushes require the workaround flush that triggered this
 * one, so we can't use it.  Depth stall would trigger the same.
 * Post-sync nonzero is what triggered this second workaround, so we
 * can't use that one either.  Notify enable is IRQs, which aren't
 * really our business.  That leaves only stall at scoreboard.
 */
static int
intel_emit_post_sync_nonzero_flush(struct drm_i915_gem_request *req)
{
	struct intel_engine_cs *engine = req->engine;
	u32 scratch_addr = engine->scratch.gtt_offset + 2 * CACHELINE_BYTES;
	int ret;

	ret = intel_ring_begin(req, 6);
	if (ret)
		return ret;

	intel_ring_emit(engine, GFX_OP_PIPE_CONTROL(5));
	intel_ring_emit(engine, PIPE_CONTROL_CS_STALL |
			PIPE_CONTROL_STALL_AT_SCOREBOARD);
	intel_ring_emit(engine, scratch_addr | PIPE_CONTROL_GLOBAL_GTT); /* address */
	intel_ring_emit(engine, 0); /* low dword */
	intel_ring_emit(engine, 0); /* high dword */
	intel_ring_emit(engine, MI_NOOP);
	intel_ring_advance(engine);

	ret = intel_ring_begin(req, 6);
	if (ret)
		return ret;

	intel_ring_emit(engine, GFX_OP_PIPE_CONTROL(5));
	intel_ring_emit(engine, PIPE_CONTROL_QW_WRITE);
	intel_ring_emit(engine, scratch_addr | PIPE_CONTROL_GLOBAL_GTT); /* address */
	intel_ring_emit(engine, 0);
	intel_ring_emit(engine, 0);
	intel_ring_emit(engine, MI_NOOP);
	intel_ring_advance(engine);

	return 0;
}

static int
gen6_render_ring_flush(struct drm_i915_gem_request *req,
		       u32 invalidate_domains, u32 flush_domains)
{
	struct intel_engine_cs *engine = req->engine;
	u32 flags = 0;
	u32 scratch_addr = engine->scratch.gtt_offset + 2 * CACHELINE_BYTES;
	int ret;

	/* Force SNB workarounds for PIPE_CONTROL flushes */
	ret = intel_emit_post_sync_nonzero_flush(req);
	if (ret)
		return ret;

	/* Just flush everything.  Experiments have shown that reducing the
	 * number of bits based on the write domains has little performance
	 * impact.
	 */
	if (flush_domains) {
		flags |= PIPE_CONTROL_RENDER_TARGET_CACHE_FLUSH;
		flags |= PIPE_CONTROL_DEPTH_CACHE_FLUSH;
		/*
		 * Ensure that any following seqno writes only happen
		 * when the render cache is indeed flushed.
		 */
		flags |= PIPE_CONTROL_CS_STALL;
	}
	if (invalidate_domains) {
		flags |= PIPE_CONTROL_TLB_INVALIDATE;
		flags |= PIPE_CONTROL_INSTRUCTION_CACHE_INVALIDATE;
		flags |= PIPE_CONTROL_TEXTURE_CACHE_INVALIDATE;
		flags |= PIPE_CONTROL_VF_CACHE_INVALIDATE;
		flags |= PIPE_CONTROL_CONST_CACHE_INVALIDATE;
		flags |= PIPE_CONTROL_STATE_CACHE_INVALIDATE;
		/*
		 * TLB invalidate requires a post-sync write.
		 */
		flags |= PIPE_CONTROL_QW_WRITE | PIPE_CONTROL_CS_STALL;
	}

	ret = intel_ring_begin(req, 4);
	if (ret)
		return ret;

	intel_ring_emit(engine, GFX_OP_PIPE_CONTROL(4));
	intel_ring_emit(engine, flags);
	intel_ring_emit(engine, scratch_addr | PIPE_CONTROL_GLOBAL_GTT);
	intel_ring_emit(engine, 0);
	intel_ring_advance(engine);

	return 0;
}

static int
gen7_render_ring_cs_stall_wa(struct drm_i915_gem_request *req)
{
	struct intel_engine_cs *engine = req->engine;
	int ret;

	ret = intel_ring_begin(req, 4);
	if (ret)
		return ret;

	intel_ring_emit(engine, GFX_OP_PIPE_CONTROL(4));
	intel_ring_emit(engine, PIPE_CONTROL_CS_STALL |
			      PIPE_CONTROL_STALL_AT_SCOREBOARD);
	intel_ring_emit(engine, 0);
	intel_ring_emit(engine, 0);
	intel_ring_advance(engine);

	return 0;
}

static int
gen7_render_ring_flush(struct drm_i915_gem_request *req,
		       u32 invalidate_domains, u32 flush_domains)
{
	struct intel_engine_cs *engine = req->engine;
	u32 flags = 0;
	u32 scratch_addr = engine->scratch.gtt_offset + 2 * CACHELINE_BYTES;
	int ret;

	/*
	 * Ensure that any following seqno writes only happen when the render
	 * cache is indeed flushed.
	 *
	 * Workaround: 4th PIPE_CONTROL command (except the ones with only
	 * read-cache invalidate bits set) must have the CS_STALL bit set. We
	 * don't try to be clever and just set it unconditionally.
	 */
	flags |= PIPE_CONTROL_CS_STALL;

	/* Just flush everything.  Experiments have shown that reducing the
	 * number of bits based on the write domains has little performance
	 * impact.
	 */
	if (flush_domains) {
		flags |= PIPE_CONTROL_RENDER_TARGET_CACHE_FLUSH;
		flags |= PIPE_CONTROL_DEPTH_CACHE_FLUSH;
		flags |= PIPE_CONTROL_DC_FLUSH_ENABLE;
		flags |= PIPE_CONTROL_FLUSH_ENABLE;
	}
	if (invalidate_domains) {
		flags |= PIPE_CONTROL_TLB_INVALIDATE;
		flags |= PIPE_CONTROL_INSTRUCTION_CACHE_INVALIDATE;
		flags |= PIPE_CONTROL_TEXTURE_CACHE_INVALIDATE;
		flags |= PIPE_CONTROL_VF_CACHE_INVALIDATE;
		flags |= PIPE_CONTROL_CONST_CACHE_INVALIDATE;
		flags |= PIPE_CONTROL_STATE_CACHE_INVALIDATE;
		flags |= PIPE_CONTROL_MEDIA_STATE_CLEAR;
		/*
		 * TLB invalidate requires a post-sync write.
		 */
		flags |= PIPE_CONTROL_QW_WRITE;
		flags |= PIPE_CONTROL_GLOBAL_GTT_IVB;

		flags |= PIPE_CONTROL_STALL_AT_SCOREBOARD;

		/* Workaround: we must issue a pipe_control with CS-stall bit
		 * set before a pipe_control command that has the state cache
		 * invalidate bit set. */
		gen7_render_ring_cs_stall_wa(req);
	}

	ret = intel_ring_begin(req, 4);
	if (ret)
		return ret;

	intel_ring_emit(engine, GFX_OP_PIPE_CONTROL(4));
	intel_ring_emit(engine, flags);
	intel_ring_emit(engine, scratch_addr);
	intel_ring_emit(engine, 0);
	intel_ring_advance(engine);

	return 0;
}

static int
gen8_emit_pipe_control(struct drm_i915_gem_request *req,
		       u32 flags, u32 scratch_addr)
{
	struct intel_engine_cs *engine = req->engine;
	int ret;

	ret = intel_ring_begin(req, 6);
	if (ret)
		return ret;

	intel_ring_emit(engine, GFX_OP_PIPE_CONTROL(6));
	intel_ring_emit(engine, flags);
	intel_ring_emit(engine, scratch_addr);
	intel_ring_emit(engine, 0);
	intel_ring_emit(engine, 0);
	intel_ring_emit(engine, 0);
	intel_ring_advance(engine);

	return 0;
}

static int
gen8_render_ring_flush(struct drm_i915_gem_request *req,
		       u32 invalidate_domains, u32 flush_domains)
{
	u32 flags = 0;
	u32 scratch_addr = req->engine->scratch.gtt_offset + 2 * CACHELINE_BYTES;
	int ret;

	flags |= PIPE_CONTROL_CS_STALL;

	if (flush_domains) {
		flags |= PIPE_CONTROL_RENDER_TARGET_CACHE_FLUSH;
		flags |= PIPE_CONTROL_DEPTH_CACHE_FLUSH;
		flags |= PIPE_CONTROL_DC_FLUSH_ENABLE;
		flags |= PIPE_CONTROL_FLUSH_ENABLE;
	}
	if (invalidate_domains) {
		flags |= PIPE_CONTROL_TLB_INVALIDATE;
		flags |= PIPE_CONTROL_INSTRUCTION_CACHE_INVALIDATE;
		flags |= PIPE_CONTROL_TEXTURE_CACHE_INVALIDATE;
		flags |= PIPE_CONTROL_VF_CACHE_INVALIDATE;
		flags |= PIPE_CONTROL_CONST_CACHE_INVALIDATE;
		flags |= PIPE_CONTROL_STATE_CACHE_INVALIDATE;
		flags |= PIPE_CONTROL_QW_WRITE;
		flags |= PIPE_CONTROL_GLOBAL_GTT_IVB;

		/* WaCsStallBeforeStateCacheInvalidate:bdw,chv */
		ret = gen8_emit_pipe_control(req,
					     PIPE_CONTROL_CS_STALL |
					     PIPE_CONTROL_STALL_AT_SCOREBOARD,
					     0);
		if (ret)
			return ret;
	}

	return gen8_emit_pipe_control(req, flags, scratch_addr);
}

static void ring_write_tail(struct intel_engine_cs *engine,
			    u32 value)
{
	struct drm_i915_private *dev_priv = engine->i915;
	I915_WRITE_TAIL(engine, value);
}

u64 intel_ring_get_active_head(struct intel_engine_cs *engine)
{
	struct drm_i915_private *dev_priv = engine->i915;
	u64 acthd;

	if (INTEL_GEN(dev_priv) >= 8)
		acthd = I915_READ64_2x32(RING_ACTHD(engine->mmio_base),
					 RING_ACTHD_UDW(engine->mmio_base));
	else if (INTEL_GEN(dev_priv) >= 4)
		acthd = I915_READ(RING_ACTHD(engine->mmio_base));
	else
		acthd = I915_READ(ACTHD);

	return acthd;
}

static void ring_setup_phys_status_page(struct intel_engine_cs *engine)
{
	struct drm_i915_private *dev_priv = engine->i915;
	u32 addr;

	addr = dev_priv->status_page_dmah->busaddr;
	if (INTEL_GEN(dev_priv) >= 4)
		addr |= (dev_priv->status_page_dmah->busaddr >> 28) & 0xf0;
	I915_WRITE(HWS_PGA, addr);
}

static void intel_ring_setup_status_page(struct intel_engine_cs *engine)
{
	struct drm_i915_private *dev_priv = engine->i915;
	i915_reg_t mmio;

	/* The ring status page addresses are no longer next to the rest of
	 * the ring registers as of gen7.
	 */
	if (IS_GEN7(dev_priv)) {
		switch (engine->id) {
		case RCS:
			mmio = RENDER_HWS_PGA_GEN7;
			break;
		case BCS:
			mmio = BLT_HWS_PGA_GEN7;
			break;
		/*
		 * VCS2 actually doesn't exist on Gen7. Only shut up
		 * gcc switch check warning
		 */
		case VCS2:
		case VCS:
			mmio = BSD_HWS_PGA_GEN7;
			break;
		case VECS:
			mmio = VEBOX_HWS_PGA_GEN7;
			break;
		}
	} else if (IS_GEN6(dev_priv)) {
		mmio = RING_HWS_PGA_GEN6(engine->mmio_base);
	} else {
		/* XXX: gen8 returns to sanity */
		mmio = RING_HWS_PGA(engine->mmio_base);
	}

	I915_WRITE(mmio, (u32)engine->status_page.gfx_addr);
	POSTING_READ(mmio);

	/*
	 * Flush the TLB for this page
	 *
	 * FIXME: These two bits have disappeared on gen8, so a question
	 * arises: do we still need this and if so how should we go about
	 * invalidating the TLB?
	 */
	if (IS_GEN(dev_priv, 6, 7)) {
		i915_reg_t reg = RING_INSTPM(engine->mmio_base);

		/* ring should be idle before issuing a sync flush*/
		WARN_ON((I915_READ_MODE(engine) & MODE_IDLE) == 0);

		I915_WRITE(reg,
			   _MASKED_BIT_ENABLE(INSTPM_TLB_INVALIDATE |
					      INSTPM_SYNC_FLUSH));
		if (intel_wait_for_register(dev_priv,
					    reg, INSTPM_SYNC_FLUSH, 0,
					    1000))
			DRM_ERROR("%s: wait for SyncFlush to complete for TLB invalidation timed out\n",
				  engine->name);
	}
}

static bool stop_ring(struct intel_engine_cs *engine)
{
	struct drm_i915_private *dev_priv = engine->i915;

	if (!IS_GEN2(dev_priv)) {
		I915_WRITE_MODE(engine, _MASKED_BIT_ENABLE(STOP_RING));
		if (intel_wait_for_register(dev_priv,
					    RING_MI_MODE(engine->mmio_base),
					    MODE_IDLE,
					    MODE_IDLE,
					    1000)) {
			DRM_ERROR("%s : timed out trying to stop ring\n",
				  engine->name);
			/* Sometimes we observe that the idle flag is not
			 * set even though the ring is empty. So double
			 * check before giving up.
			 */
			if (I915_READ_HEAD(engine) != I915_READ_TAIL(engine))
				return false;
		}
	}

	I915_WRITE_CTL(engine, 0);
	I915_WRITE_HEAD(engine, 0);
	engine->write_tail(engine, 0);

	if (!IS_GEN2(dev_priv)) {
		(void)I915_READ_CTL(engine);
		I915_WRITE_MODE(engine, _MASKED_BIT_DISABLE(STOP_RING));
	}

	return (I915_READ_HEAD(engine) & HEAD_ADDR) == 0;
}

void intel_engine_init_hangcheck(struct intel_engine_cs *engine)
{
	memset(&engine->hangcheck, 0, sizeof(engine->hangcheck));
}

static int init_ring_common(struct intel_engine_cs *engine)
{
	struct drm_i915_private *dev_priv = engine->i915;
	struct intel_ringbuffer *ringbuf = engine->buffer;
	struct drm_i915_gem_object *obj = ringbuf->obj;
	int ret = 0;

	intel_uncore_forcewake_get(dev_priv, FORCEWAKE_ALL);

	if (!stop_ring(engine)) {
		/* G45 ring initialization often fails to reset head to zero */
		DRM_DEBUG_KMS("%s head not reset to zero "
			      "ctl %08x head %08x tail %08x start %08x\n",
			      engine->name,
			      I915_READ_CTL(engine),
			      I915_READ_HEAD(engine),
			      I915_READ_TAIL(engine),
			      I915_READ_START(engine));

		if (!stop_ring(engine)) {
			DRM_ERROR("failed to set %s head to zero "
				  "ctl %08x head %08x tail %08x start %08x\n",
				  engine->name,
				  I915_READ_CTL(engine),
				  I915_READ_HEAD(engine),
				  I915_READ_TAIL(engine),
				  I915_READ_START(engine));
			ret = -EIO;
			goto out;
		}
	}

	if (I915_NEED_GFX_HWS(dev_priv))
		intel_ring_setup_status_page(engine);
	else
		ring_setup_phys_status_page(engine);

	/* Enforce ordering by reading HEAD register back */
	I915_READ_HEAD(engine);

	/* Initialize the ring. This must happen _after_ we've cleared the ring
	 * registers with the above sequence (the readback of the HEAD registers
	 * also enforces ordering), otherwise the hw might lose the new ring
	 * register values. */
	I915_WRITE_START(engine, i915_gem_obj_ggtt_offset(obj));

	/* WaClearRingBufHeadRegAtInit:ctg,elk */
	if (I915_READ_HEAD(engine))
		DRM_DEBUG("%s initialization failed [head=%08x], fudging\n",
			  engine->name, I915_READ_HEAD(engine));
	I915_WRITE_HEAD(engine, 0);
	(void)I915_READ_HEAD(engine);

	I915_WRITE_CTL(engine,
			((ringbuf->size - PAGE_SIZE) & RING_NR_PAGES)
			| RING_VALID);

	/* If the head is still not zero, the ring is dead */
	if (wait_for((I915_READ_CTL(engine) & RING_VALID) != 0 &&
		     I915_READ_START(engine) == i915_gem_obj_ggtt_offset(obj) &&
		     (I915_READ_HEAD(engine) & HEAD_ADDR) == 0, 50)) {
		DRM_ERROR("%s initialization failed "
			  "ctl %08x (valid? %d) head %08x tail %08x start %08x [expected %08lx]\n",
			  engine->name,
			  I915_READ_CTL(engine),
			  I915_READ_CTL(engine) & RING_VALID,
			  I915_READ_HEAD(engine), I915_READ_TAIL(engine),
			  I915_READ_START(engine),
			  (unsigned long)i915_gem_obj_ggtt_offset(obj));
		ret = -EIO;
		goto out;
	}

	ringbuf->last_retired_head = -1;
	ringbuf->head = I915_READ_HEAD(engine);
	ringbuf->tail = I915_READ_TAIL(engine) & TAIL_ADDR;
	intel_ring_update_space(ringbuf);

	intel_engine_init_hangcheck(engine);

out:
	intel_uncore_forcewake_put(dev_priv, FORCEWAKE_ALL);

	return ret;
}

void intel_fini_pipe_control(struct intel_engine_cs *engine)
{
	if (engine->scratch.obj == NULL)
		return;

	i915_gem_object_ggtt_unpin(engine->scratch.obj);
	drm_gem_object_unreference(&engine->scratch.obj->base);
	engine->scratch.obj = NULL;
}

int intel_init_pipe_control(struct intel_engine_cs *engine, int size)
{
	struct drm_i915_gem_object *obj;
	int ret;

	WARN_ON(engine->scratch.obj);

	obj = i915_gem_object_create_stolen(&engine->i915->drm, size);
	if (!obj)
		obj = i915_gem_object_create(&engine->i915->drm, size);
	if (IS_ERR(obj)) {
		DRM_ERROR("Failed to allocate scratch page\n");
		ret = PTR_ERR(obj);
		goto err;
	}

	ret = i915_gem_obj_ggtt_pin(obj, 4096, PIN_HIGH);
	if (ret)
		goto err_unref;

	engine->scratch.obj = obj;
	engine->scratch.gtt_offset = i915_gem_obj_ggtt_offset(obj);
	DRM_DEBUG_DRIVER("%s pipe control offset: 0x%08x\n",
			 engine->name, engine->scratch.gtt_offset);
	return 0;

err_unref:
	drm_gem_object_unreference(&engine->scratch.obj->base);
err:
	return ret;
}

static int intel_ring_workarounds_emit(struct drm_i915_gem_request *req)
{
	struct intel_engine_cs *engine = req->engine;
	struct i915_workarounds *w = &req->i915->workarounds;
	int ret, i;

	if (w->count == 0)
		return 0;

	engine->gpu_caches_dirty = true;
	ret = intel_ring_flush_all_caches(req);
	if (ret)
		return ret;

	ret = intel_ring_begin(req, (w->count * 2 + 2));
	if (ret)
		return ret;

	intel_ring_emit(engine, MI_LOAD_REGISTER_IMM(w->count));
	for (i = 0; i < w->count; i++) {
		intel_ring_emit_reg(engine, w->reg[i].addr);
		intel_ring_emit(engine, w->reg[i].value);
	}
	intel_ring_emit(engine, MI_NOOP);

	intel_ring_advance(engine);

	engine->gpu_caches_dirty = true;
	ret = intel_ring_flush_all_caches(req);
	if (ret)
		return ret;

	DRM_DEBUG_DRIVER("Number of Workarounds emitted: %d\n", w->count);

	return 0;
}

static int intel_rcs_ctx_init(struct drm_i915_gem_request *req)
{
	int ret;

	ret = intel_ring_workarounds_emit(req);
	if (ret != 0)
		return ret;

	ret = i915_gem_render_state_init(req);
	if (ret)
		return ret;

	return 0;
}

static int wa_add(struct drm_i915_private *dev_priv,
		  i915_reg_t addr,
		  const u32 mask, const u32 val)
{
	const u32 idx = dev_priv->workarounds.count;

	if (WARN_ON(idx >= I915_MAX_WA_REGS))
		return -ENOSPC;

	dev_priv->workarounds.reg[idx].addr = addr;
	dev_priv->workarounds.reg[idx].value = val;
	dev_priv->workarounds.reg[idx].mask = mask;

	dev_priv->workarounds.count++;

	return 0;
}

#define WA_REG(addr, mask, val) do { \
		const int r = wa_add(dev_priv, (addr), (mask), (val)); \
		if (r) \
			return r; \
	} while (0)

#define WA_SET_BIT_MASKED(addr, mask) \
	WA_REG(addr, (mask), _MASKED_BIT_ENABLE(mask))

#define WA_CLR_BIT_MASKED(addr, mask) \
	WA_REG(addr, (mask), _MASKED_BIT_DISABLE(mask))

#define WA_SET_FIELD_MASKED(addr, mask, value) \
	WA_REG(addr, mask, _MASKED_FIELD(mask, value))

#define WA_SET_BIT(addr, mask) WA_REG(addr, mask, I915_READ(addr) | (mask))
#define WA_CLR_BIT(addr, mask) WA_REG(addr, mask, I915_READ(addr) & ~(mask))

#define WA_WRITE(addr, val) WA_REG(addr, 0xffffffff, val)

static int wa_ring_whitelist_reg(struct intel_engine_cs *engine,
				 i915_reg_t reg)
{
	struct drm_i915_private *dev_priv = engine->i915;
	struct i915_workarounds *wa = &dev_priv->workarounds;
	const uint32_t index = wa->hw_whitelist_count[engine->id];

	if (WARN_ON(index >= RING_MAX_NONPRIV_SLOTS))
		return -EINVAL;

	WA_WRITE(RING_FORCE_TO_NONPRIV(engine->mmio_base, index),
		 i915_mmio_reg_offset(reg));
	wa->hw_whitelist_count[engine->id]++;

	return 0;
}

static int gen8_init_workarounds(struct intel_engine_cs *engine)
{
	struct drm_i915_private *dev_priv = engine->i915;

	WA_SET_BIT_MASKED(INSTPM, INSTPM_FORCE_ORDERING);

	/* WaDisableAsyncFlipPerfMode:bdw,chv */
	WA_SET_BIT_MASKED(MI_MODE, ASYNC_FLIP_PERF_DISABLE);

	/* WaDisablePartialInstShootdown:bdw,chv */
	WA_SET_BIT_MASKED(GEN8_ROW_CHICKEN,
			  PARTIAL_INSTRUCTION_SHOOTDOWN_DISABLE);

	/* Use Force Non-Coherent whenever executing a 3D context. This is a
	 * workaround for for a possible hang in the unlikely event a TLB
	 * invalidation occurs during a PSD flush.
	 */
	/* WaForceEnableNonCoherent:bdw,chv */
	/* WaHdcDisableFetchWhenMasked:bdw,chv */
	WA_SET_BIT_MASKED(HDC_CHICKEN0,
			  HDC_DONOT_FETCH_MEM_WHEN_MASKED |
			  HDC_FORCE_NON_COHERENT);

	/* From the Haswell PRM, Command Reference: Registers, CACHE_MODE_0:
	 * "The Hierarchical Z RAW Stall Optimization allows non-overlapping
	 *  polygons in the same 8x4 pixel/sample area to be processed without
	 *  stalling waiting for the earlier ones to write to Hierarchical Z
	 *  buffer."
	 *
	 * This optimization is off by default for BDW and CHV; turn it on.
	 */
	WA_CLR_BIT_MASKED(CACHE_MODE_0_GEN7, HIZ_RAW_STALL_OPT_DISABLE);

	/* Wa4x4STCOptimizationDisable:bdw,chv */
	WA_SET_BIT_MASKED(CACHE_MODE_1, GEN8_4x4_STC_OPTIMIZATION_DISABLE);

	/*
	 * BSpec recommends 8x4 when MSAA is used,
	 * however in practice 16x4 seems fastest.
	 *
	 * Note that PS/WM thread counts depend on the WIZ hashing
	 * disable bit, which we don't touch here, but it's good
	 * to keep in mind (see 3DSTATE_PS and 3DSTATE_WM).
	 */
	WA_SET_FIELD_MASKED(GEN7_GT_MODE,
			    GEN6_WIZ_HASHING_MASK,
			    GEN6_WIZ_HASHING_16x4);

	return 0;
}

static int bdw_init_workarounds(struct intel_engine_cs *engine)
{
	struct drm_i915_private *dev_priv = engine->i915;
	int ret;

	ret = gen8_init_workarounds(engine);
	if (ret)
		return ret;

	/* WaDisableThreadStallDopClockGating:bdw (pre-production) */
	WA_SET_BIT_MASKED(GEN8_ROW_CHICKEN, STALL_DOP_GATING_DISABLE);

	/* WaDisableDopClockGating:bdw */
	WA_SET_BIT_MASKED(GEN7_ROW_CHICKEN2,
			  DOP_CLOCK_GATING_DISABLE);

	WA_SET_BIT_MASKED(HALF_SLICE_CHICKEN3,
			  GEN8_SAMPLER_POWER_BYPASS_DIS);

	WA_SET_BIT_MASKED(HDC_CHICKEN0,
			  /* WaForceContextSaveRestoreNonCoherent:bdw */
			  HDC_FORCE_CONTEXT_SAVE_RESTORE_NON_COHERENT |
			  /* WaDisableFenceDestinationToSLM:bdw (pre-prod) */
			  (IS_BDW_GT3(dev_priv) ? HDC_FENCE_DEST_SLM_DISABLE : 0));

	return 0;
}

static int chv_init_workarounds(struct intel_engine_cs *engine)
{
	struct drm_i915_private *dev_priv = engine->i915;
	int ret;

	ret = gen8_init_workarounds(engine);
	if (ret)
		return ret;

	/* WaDisableThreadStallDopClockGating:chv */
	WA_SET_BIT_MASKED(GEN8_ROW_CHICKEN, STALL_DOP_GATING_DISABLE);

	/* Improve HiZ throughput on CHV. */
	WA_SET_BIT_MASKED(HIZ_CHICKEN, CHV_HZ_8X8_MODE_IN_1X);

	return 0;
}

static int gen9_init_workarounds(struct intel_engine_cs *engine)
{
<<<<<<< HEAD
	struct drm_device *dev = engine->dev;
	struct drm_i915_private *dev_priv = dev->dev_private;
=======
	struct drm_i915_private *dev_priv = engine->i915;
>>>>>>> c11dea5b
	int ret;

	/* WaConextSwitchWithConcurrentTLBInvalidate:skl,bxt,kbl */
	I915_WRITE(GEN9_CSFE_CHICKEN1_RCS, _MASKED_BIT_ENABLE(GEN9_PREEMPT_GPGPU_SYNC_SWITCH_DISABLE));

	/* WaEnableLbsSlaRetryTimerDecrement:skl,bxt,kbl */
	I915_WRITE(BDW_SCRATCH1, I915_READ(BDW_SCRATCH1) |
		   GEN9_LBS_SLA_RETRY_TIMER_DECREMENT_ENABLE);

	/* WaDisableKillLogic:bxt,skl,kbl */
	I915_WRITE(GAM_ECOCHK, I915_READ(GAM_ECOCHK) |
		   ECOCHK_DIS_TLB);

	/* WaClearFlowControlGpgpuContextSave:skl,bxt,kbl */
	/* WaDisablePartialInstShootdown:skl,bxt,kbl */
	WA_SET_BIT_MASKED(GEN8_ROW_CHICKEN,
			  FLOW_CONTROL_ENABLE |
			  PARTIAL_INSTRUCTION_SHOOTDOWN_DISABLE);

	/* Syncing dependencies between camera and graphics:skl,bxt,kbl */
	WA_SET_BIT_MASKED(HALF_SLICE_CHICKEN3,
			  GEN9_DISABLE_OCL_OOB_SUPPRESS_LOGIC);

	/* WaDisableDgMirrorFixInHalfSliceChicken5:skl,bxt */
	if (IS_SKL_REVID(dev_priv, 0, SKL_REVID_B0) ||
	    IS_BXT_REVID(dev_priv, 0, BXT_REVID_A1))
		WA_CLR_BIT_MASKED(GEN9_HALF_SLICE_CHICKEN5,
				  GEN9_DG_MIRROR_FIX_ENABLE);

	/* WaSetDisablePixMaskCammingAndRhwoInCommonSliceChicken:skl,bxt */
	if (IS_SKL_REVID(dev_priv, 0, SKL_REVID_B0) ||
	    IS_BXT_REVID(dev_priv, 0, BXT_REVID_A1)) {
		WA_SET_BIT_MASKED(GEN7_COMMON_SLICE_CHICKEN1,
				  GEN9_RHWO_OPTIMIZATION_DISABLE);
		/*
		 * WA also requires GEN9_SLICE_COMMON_ECO_CHICKEN0[14:14] to be set
		 * but we do that in per ctx batchbuffer as there is an issue
		 * with this register not getting restored on ctx restore
		 */
	}

	/* WaEnableYV12BugFixInHalfSliceChicken7:skl,bxt,kbl */
	/* WaEnableSamplerGPGPUPreemptionSupport:skl,bxt,kbl */
	WA_SET_BIT_MASKED(GEN9_HALF_SLICE_CHICKEN7,
			  GEN9_ENABLE_YV12_BUGFIX |
			  GEN9_ENABLE_GPGPU_PREEMPTION);

	/* Wa4x4STCOptimizationDisable:skl,bxt,kbl */
	/* WaDisablePartialResolveInVc:skl,bxt,kbl */
	WA_SET_BIT_MASKED(CACHE_MODE_1, (GEN8_4x4_STC_OPTIMIZATION_DISABLE |
					 GEN9_PARTIAL_RESOLVE_IN_VC_DISABLE));

	/* WaCcsTlbPrefetchDisable:skl,bxt,kbl */
	WA_CLR_BIT_MASKED(GEN9_HALF_SLICE_CHICKEN5,
			  GEN9_CCS_TLB_PREFETCH_ENABLE);

	/* WaDisableMaskBasedCammingInRCC:skl,bxt */
	if (IS_SKL_REVID(dev_priv, SKL_REVID_C0, SKL_REVID_C0) ||
	    IS_BXT_REVID(dev_priv, 0, BXT_REVID_A1))
		WA_SET_BIT_MASKED(SLICE_ECO_CHICKEN0,
				  PIXEL_MASK_CAMMING_DISABLE);

	/* WaForceContextSaveRestoreNonCoherent:skl,bxt,kbl */
	WA_SET_BIT_MASKED(HDC_CHICKEN0,
			  HDC_FORCE_CONTEXT_SAVE_RESTORE_NON_COHERENT |
			  HDC_FORCE_CSR_NON_COHERENT_OVR_DISABLE);

	/* WaForceEnableNonCoherent and WaDisableHDCInvalidation are
	 * both tied to WaForceContextSaveRestoreNonCoherent
	 * in some hsds for skl. We keep the tie for all gen9. The
	 * documentation is a bit hazy and so we want to get common behaviour,
	 * even though there is no clear evidence we would need both on kbl/bxt.
	 * This area has been source of system hangs so we play it safe
	 * and mimic the skl regardless of what bspec says.
	 *
	 * Use Force Non-Coherent whenever executing a 3D context. This
	 * is a workaround for a possible hang in the unlikely event
	 * a TLB invalidation occurs during a PSD flush.
	 */
<<<<<<< HEAD

	/* WaForceEnableNonCoherent:skl,bxt,kbl */
	WA_SET_BIT_MASKED(HDC_CHICKEN0,
			  HDC_FORCE_NON_COHERENT);

	/* WaDisableHDCInvalidation:skl,bxt,kbl */
	I915_WRITE(GAM_ECOCHK, I915_READ(GAM_ECOCHK) |
		   BDW_DISABLE_HDC_INVALIDATION);

=======

	/* WaForceEnableNonCoherent:skl,bxt,kbl */
	WA_SET_BIT_MASKED(HDC_CHICKEN0,
			  HDC_FORCE_NON_COHERENT);

	/* WaDisableHDCInvalidation:skl,bxt,kbl */
	I915_WRITE(GAM_ECOCHK, I915_READ(GAM_ECOCHK) |
		   BDW_DISABLE_HDC_INVALIDATION);

>>>>>>> c11dea5b
	/* WaDisableSamplerPowerBypassForSOPingPong:skl,bxt,kbl */
	if (IS_SKYLAKE(dev_priv) ||
	    IS_KABYLAKE(dev_priv) ||
	    IS_BXT_REVID(dev_priv, 0, BXT_REVID_B0))
		WA_SET_BIT_MASKED(HALF_SLICE_CHICKEN3,
				  GEN8_SAMPLER_POWER_BYPASS_DIS);

	/* WaDisableSTUnitPowerOptimization:skl,bxt,kbl */
	WA_SET_BIT_MASKED(HALF_SLICE_CHICKEN2, GEN8_ST_PO_DISABLE);

	/* WaOCLCoherentLineFlush:skl,bxt,kbl */
	I915_WRITE(GEN8_L3SQCREG4, (I915_READ(GEN8_L3SQCREG4) |
				    GEN8_LQSC_FLUSH_COHERENT_LINES));

	/* WaVFEStateAfterPipeControlwithMediaStateClear:skl,bxt */
	ret = wa_ring_whitelist_reg(engine, GEN9_CTX_PREEMPT_REG);
	if (ret)
		return ret;

	/* WaEnablePreemptionGranularityControlByUMD:skl,bxt,kbl */
	ret= wa_ring_whitelist_reg(engine, GEN8_CS_CHICKEN1);
	if (ret)
		return ret;

	/* WaAllowUMDToModifyHDCChicken1:skl,bxt,kbl */
	ret = wa_ring_whitelist_reg(engine, GEN8_HDC_CHICKEN1);
	if (ret)
		return ret;

	return 0;
}

static int skl_tune_iz_hashing(struct intel_engine_cs *engine)
{
	struct drm_i915_private *dev_priv = engine->i915;
	u8 vals[3] = { 0, 0, 0 };
	unsigned int i;

	for (i = 0; i < 3; i++) {
		u8 ss;

		/*
		 * Only consider slices where one, and only one, subslice has 7
		 * EUs
		 */
		if (!is_power_of_2(dev_priv->info.subslice_7eu[i]))
			continue;

		/*
		 * subslice_7eu[i] != 0 (because of the check above) and
		 * ss_max == 4 (maximum number of subslices possible per slice)
		 *
		 * ->    0 <= ss <= 3;
		 */
		ss = ffs(dev_priv->info.subslice_7eu[i]) - 1;
		vals[i] = 3 - ss;
	}

	if (vals[0] == 0 && vals[1] == 0 && vals[2] == 0)
		return 0;

	/* Tune IZ hashing. See intel_device_info_runtime_init() */
	WA_SET_FIELD_MASKED(GEN7_GT_MODE,
			    GEN9_IZ_HASHING_MASK(2) |
			    GEN9_IZ_HASHING_MASK(1) |
			    GEN9_IZ_HASHING_MASK(0),
			    GEN9_IZ_HASHING(2, vals[2]) |
			    GEN9_IZ_HASHING(1, vals[1]) |
			    GEN9_IZ_HASHING(0, vals[0]));

	return 0;
}

static int skl_init_workarounds(struct intel_engine_cs *engine)
{
	struct drm_i915_private *dev_priv = engine->i915;
	int ret;

	ret = gen9_init_workarounds(engine);
	if (ret)
		return ret;

	/*
	 * Actual WA is to disable percontext preemption granularity control
	 * until D0 which is the default case so this is equivalent to
	 * !WaDisablePerCtxtPreemptionGranularityControl:skl
	 */
	if (IS_SKL_REVID(dev_priv, SKL_REVID_E0, REVID_FOREVER)) {
		I915_WRITE(GEN7_FF_SLICE_CS_CHICKEN1,
			   _MASKED_BIT_ENABLE(GEN9_FFSC_PERCTX_PREEMPT_CTRL));
	}

	if (IS_SKL_REVID(dev_priv, 0, SKL_REVID_E0)) {
		/* WaDisableChickenBitTSGBarrierAckForFFSliceCS:skl */
		I915_WRITE(FF_SLICE_CS_CHICKEN2,
			   _MASKED_BIT_ENABLE(GEN9_TSG_BARRIER_ACK_DISABLE));
	}

	/* GEN8_L3SQCREG4 has a dependency with WA batch so any new changes
	 * involving this register should also be added to WA batch as required.
	 */
	if (IS_SKL_REVID(dev_priv, 0, SKL_REVID_E0))
		/* WaDisableLSQCROPERFforOCL:skl */
		I915_WRITE(GEN8_L3SQCREG4, I915_READ(GEN8_L3SQCREG4) |
			   GEN8_LQSC_RO_PERF_DIS);

	/* WaEnableGapsTsvCreditFix:skl */
	if (IS_SKL_REVID(dev_priv, SKL_REVID_C0, REVID_FOREVER)) {
		I915_WRITE(GEN8_GARBCNTL, (I915_READ(GEN8_GARBCNTL) |
					   GEN9_GAPS_TSV_CREDIT_DISABLE));
	}

	/* WaDisablePowerCompilerClockGating:skl */
	if (IS_SKL_REVID(dev_priv, SKL_REVID_B0, SKL_REVID_B0))
		WA_SET_BIT_MASKED(HIZ_CHICKEN,
				  BDW_HIZ_POWER_COMPILER_CLOCK_GATING_DISABLE);

	/* WaBarrierPerformanceFixDisable:skl */
	if (IS_SKL_REVID(dev_priv, SKL_REVID_C0, SKL_REVID_D0))
		WA_SET_BIT_MASKED(HDC_CHICKEN0,
				  HDC_FENCE_DEST_SLM_DISABLE |
				  HDC_BARRIER_PERFORMANCE_DISABLE);

	/* WaDisableSbeCacheDispatchPortSharing:skl */
	if (IS_SKL_REVID(dev_priv, 0, SKL_REVID_F0))
		WA_SET_BIT_MASKED(
			GEN7_HALF_SLICE_CHICKEN1,
			GEN7_SBE_SS_CACHE_DISPATCH_PORT_SHARING_DISABLE);

	/* WaDisableGafsUnitClkGating:skl */
	WA_SET_BIT(GEN7_UCGCTL4, GEN8_EU_GAUNIT_CLOCK_GATE_DISABLE);

	/* WaDisableLSQCROPERFforOCL:skl */
	ret = wa_ring_whitelist_reg(engine, GEN8_L3SQCREG4);
	if (ret)
		return ret;

	return skl_tune_iz_hashing(engine);
}

static int bxt_init_workarounds(struct intel_engine_cs *engine)
{
	struct drm_i915_private *dev_priv = engine->i915;
	int ret;

	ret = gen9_init_workarounds(engine);
	if (ret)
		return ret;

	/* WaStoreMultiplePTEenable:bxt */
	/* This is a requirement according to Hardware specification */
	if (IS_BXT_REVID(dev_priv, 0, BXT_REVID_A1))
		I915_WRITE(TILECTL, I915_READ(TILECTL) | TILECTL_TLBPF);

	/* WaSetClckGatingDisableMedia:bxt */
	if (IS_BXT_REVID(dev_priv, 0, BXT_REVID_A1)) {
		I915_WRITE(GEN7_MISCCPCTL, (I915_READ(GEN7_MISCCPCTL) &
					    ~GEN8_DOP_CLOCK_GATE_MEDIA_ENABLE));
	}

	/* WaDisableThreadStallDopClockGating:bxt */
	WA_SET_BIT_MASKED(GEN8_ROW_CHICKEN,
			  STALL_DOP_GATING_DISABLE);

	/* WaDisablePooledEuLoadBalancingFix:bxt */
	if (IS_BXT_REVID(dev_priv, BXT_REVID_B0, REVID_FOREVER)) {
		WA_SET_BIT_MASKED(FF_SLICE_CS_CHICKEN2,
				  GEN9_POOLED_EU_LOAD_BALANCING_FIX_DISABLE);
	}

	/* WaDisableSbeCacheDispatchPortSharing:bxt */
	if (IS_BXT_REVID(dev_priv, 0, BXT_REVID_B0)) {
		WA_SET_BIT_MASKED(
			GEN7_HALF_SLICE_CHICKEN1,
			GEN7_SBE_SS_CACHE_DISPATCH_PORT_SHARING_DISABLE);
	}

	/* WaDisableObjectLevelPreemptionForTrifanOrPolygon:bxt */
	/* WaDisableObjectLevelPreemptionForInstancedDraw:bxt */
	/* WaDisableObjectLevelPreemtionForInstanceId:bxt */
	/* WaDisableLSQCROPERFforOCL:bxt */
	if (IS_BXT_REVID(dev_priv, 0, BXT_REVID_A1)) {
		ret = wa_ring_whitelist_reg(engine, GEN9_CS_DEBUG_MODE1);
		if (ret)
			return ret;

		ret = wa_ring_whitelist_reg(engine, GEN8_L3SQCREG4);
		if (ret)
			return ret;
	}

<<<<<<< HEAD
=======
	/* WaProgramL3SqcReg1DefaultForPerf:bxt */
	if (IS_BXT_REVID(dev_priv, BXT_REVID_B0, REVID_FOREVER))
		I915_WRITE(GEN8_L3SQCREG1, L3_GENERAL_PRIO_CREDITS(62) |
					   L3_HIGH_PRIO_CREDITS(2));

>>>>>>> c11dea5b
	/* WaInsertDummyPushConstPs:bxt */
	if (IS_BXT_REVID(dev_priv, 0, BXT_REVID_B0))
		WA_SET_BIT_MASKED(COMMON_SLICE_CHICKEN2,
				  GEN8_SBE_DISABLE_REPLAY_BUF_OPTIMIZATION);

	return 0;
}

static int kbl_init_workarounds(struct intel_engine_cs *engine)
{
<<<<<<< HEAD
	struct drm_i915_private *dev_priv = engine->dev->dev_private;
=======
	struct drm_i915_private *dev_priv = engine->i915;
>>>>>>> c11dea5b
	int ret;

	ret = gen9_init_workarounds(engine);
	if (ret)
		return ret;

	/* WaEnableGapsTsvCreditFix:kbl */
	I915_WRITE(GEN8_GARBCNTL, (I915_READ(GEN8_GARBCNTL) |
				   GEN9_GAPS_TSV_CREDIT_DISABLE));

	/* WaDisableDynamicCreditSharing:kbl */
	if (IS_KBL_REVID(dev_priv, 0, KBL_REVID_B0))
		WA_SET_BIT(GAMT_CHKN_BIT_REG,
			   GAMT_CHKN_DISABLE_DYNAMIC_CREDIT_SHARING);

	/* WaDisableFenceDestinationToSLM:kbl (pre-prod) */
	if (IS_KBL_REVID(dev_priv, KBL_REVID_A0, KBL_REVID_A0))
		WA_SET_BIT_MASKED(HDC_CHICKEN0,
				  HDC_FENCE_DEST_SLM_DISABLE);

	/* GEN8_L3SQCREG4 has a dependency with WA batch so any new changes
	 * involving this register should also be added to WA batch as required.
	 */
	if (IS_KBL_REVID(dev_priv, 0, KBL_REVID_E0))
		/* WaDisableLSQCROPERFforOCL:kbl */
		I915_WRITE(GEN8_L3SQCREG4, I915_READ(GEN8_L3SQCREG4) |
			   GEN8_LQSC_RO_PERF_DIS);

	/* WaInsertDummyPushConstPs:kbl */
	if (IS_KBL_REVID(dev_priv, 0, KBL_REVID_B0))
		WA_SET_BIT_MASKED(COMMON_SLICE_CHICKEN2,
				  GEN8_SBE_DISABLE_REPLAY_BUF_OPTIMIZATION);

	/* WaDisableGafsUnitClkGating:kbl */
	WA_SET_BIT(GEN7_UCGCTL4, GEN8_EU_GAUNIT_CLOCK_GATE_DISABLE);

	/* WaDisableSbeCacheDispatchPortSharing:kbl */
	WA_SET_BIT_MASKED(
		GEN7_HALF_SLICE_CHICKEN1,
		GEN7_SBE_SS_CACHE_DISPATCH_PORT_SHARING_DISABLE);

	/* WaDisableLSQCROPERFforOCL:kbl */
	ret = wa_ring_whitelist_reg(engine, GEN8_L3SQCREG4);
	if (ret)
		return ret;

	return 0;
}

int init_workarounds_ring(struct intel_engine_cs *engine)
{
	struct drm_i915_private *dev_priv = engine->i915;

	WARN_ON(engine->id != RCS);

	dev_priv->workarounds.count = 0;
	dev_priv->workarounds.hw_whitelist_count[RCS] = 0;

	if (IS_BROADWELL(dev_priv))
		return bdw_init_workarounds(engine);

	if (IS_CHERRYVIEW(dev_priv))
		return chv_init_workarounds(engine);

	if (IS_SKYLAKE(dev_priv))
		return skl_init_workarounds(engine);

	if (IS_BROXTON(dev_priv))
		return bxt_init_workarounds(engine);

	if (IS_KABYLAKE(dev_priv))
		return kbl_init_workarounds(engine);

	return 0;
}

static int init_render_ring(struct intel_engine_cs *engine)
{
	struct drm_i915_private *dev_priv = engine->i915;
	int ret = init_ring_common(engine);
	if (ret)
		return ret;

	/* WaTimedSingleVertexDispatch:cl,bw,ctg,elk,ilk,snb */
	if (IS_GEN(dev_priv, 4, 6))
		I915_WRITE(MI_MODE, _MASKED_BIT_ENABLE(VS_TIMER_DISPATCH));

	/* We need to disable the AsyncFlip performance optimisations in order
	 * to use MI_WAIT_FOR_EVENT within the CS. It should already be
	 * programmed to '1' on all products.
	 *
	 * WaDisableAsyncFlipPerfMode:snb,ivb,hsw,vlv
	 */
	if (IS_GEN(dev_priv, 6, 7))
		I915_WRITE(MI_MODE, _MASKED_BIT_ENABLE(ASYNC_FLIP_PERF_DISABLE));

	/* Required for the hardware to program scanline values for waiting */
	/* WaEnableFlushTlbInvalidationMode:snb */
	if (IS_GEN6(dev_priv))
		I915_WRITE(GFX_MODE,
			   _MASKED_BIT_ENABLE(GFX_TLB_INVALIDATE_EXPLICIT));

	/* WaBCSVCSTlbInvalidationMode:ivb,vlv,hsw */
	if (IS_GEN7(dev_priv))
		I915_WRITE(GFX_MODE_GEN7,
			   _MASKED_BIT_ENABLE(GFX_TLB_INVALIDATE_EXPLICIT) |
			   _MASKED_BIT_ENABLE(GFX_REPLAY_MODE));

	if (IS_GEN6(dev_priv)) {
		/* From the Sandybridge PRM, volume 1 part 3, page 24:
		 * "If this bit is set, STCunit will have LRA as replacement
		 *  policy. [...] This bit must be reset.  LRA replacement
		 *  policy is not supported."
		 */
		I915_WRITE(CACHE_MODE_0,
			   _MASKED_BIT_DISABLE(CM0_STC_EVICT_DISABLE_LRA_SNB));
	}

	if (IS_GEN(dev_priv, 6, 7))
		I915_WRITE(INSTPM, _MASKED_BIT_ENABLE(INSTPM_FORCE_ORDERING));

	I915_WRITE_IMR(engine, ~engine->irq_keep_mask);

	return init_workarounds_ring(engine);
}

static void render_ring_cleanup(struct intel_engine_cs *engine)
{
	struct drm_i915_private *dev_priv = engine->i915;

	if (dev_priv->semaphore_obj) {
		i915_gem_object_ggtt_unpin(dev_priv->semaphore_obj);
		drm_gem_object_unreference(&dev_priv->semaphore_obj->base);
		dev_priv->semaphore_obj = NULL;
	}

	intel_fini_pipe_control(engine);
}

static int gen8_rcs_signal(struct drm_i915_gem_request *signaller_req,
			   unsigned int num_dwords)
{
#define MBOX_UPDATE_DWORDS 8
	struct intel_engine_cs *signaller = signaller_req->engine;
	struct drm_i915_private *dev_priv = signaller_req->i915;
	struct intel_engine_cs *waiter;
	enum intel_engine_id id;
	int ret, num_rings;

	num_rings = hweight32(INTEL_INFO(dev_priv)->ring_mask);
	num_dwords += (num_rings-1) * MBOX_UPDATE_DWORDS;
#undef MBOX_UPDATE_DWORDS

	ret = intel_ring_begin(signaller_req, num_dwords);
	if (ret)
		return ret;

	for_each_engine_id(waiter, dev_priv, id) {
		u64 gtt_offset = signaller->semaphore.signal_ggtt[id];
		if (gtt_offset == MI_SEMAPHORE_SYNC_INVALID)
			continue;

		intel_ring_emit(signaller, GFX_OP_PIPE_CONTROL(6));
		intel_ring_emit(signaller, PIPE_CONTROL_GLOBAL_GTT_IVB |
					   PIPE_CONTROL_QW_WRITE |
					   PIPE_CONTROL_CS_STALL);
		intel_ring_emit(signaller, lower_32_bits(gtt_offset));
		intel_ring_emit(signaller, upper_32_bits(gtt_offset));
		intel_ring_emit(signaller, signaller_req->seqno);
		intel_ring_emit(signaller, 0);
		intel_ring_emit(signaller, MI_SEMAPHORE_SIGNAL |
					   MI_SEMAPHORE_TARGET(waiter->hw_id));
		intel_ring_emit(signaller, 0);
	}

	return 0;
}

static int gen8_xcs_signal(struct drm_i915_gem_request *signaller_req,
			   unsigned int num_dwords)
{
#define MBOX_UPDATE_DWORDS 6
	struct intel_engine_cs *signaller = signaller_req->engine;
	struct drm_i915_private *dev_priv = signaller_req->i915;
	struct intel_engine_cs *waiter;
	enum intel_engine_id id;
	int ret, num_rings;

	num_rings = hweight32(INTEL_INFO(dev_priv)->ring_mask);
	num_dwords += (num_rings-1) * MBOX_UPDATE_DWORDS;
#undef MBOX_UPDATE_DWORDS

	ret = intel_ring_begin(signaller_req, num_dwords);
	if (ret)
		return ret;

	for_each_engine_id(waiter, dev_priv, id) {
		u64 gtt_offset = signaller->semaphore.signal_ggtt[id];
		if (gtt_offset == MI_SEMAPHORE_SYNC_INVALID)
			continue;

		intel_ring_emit(signaller, (MI_FLUSH_DW + 1) |
					   MI_FLUSH_DW_OP_STOREDW);
		intel_ring_emit(signaller, lower_32_bits(gtt_offset) |
					   MI_FLUSH_DW_USE_GTT);
		intel_ring_emit(signaller, upper_32_bits(gtt_offset));
		intel_ring_emit(signaller, signaller_req->seqno);
		intel_ring_emit(signaller, MI_SEMAPHORE_SIGNAL |
					   MI_SEMAPHORE_TARGET(waiter->hw_id));
		intel_ring_emit(signaller, 0);
	}

	return 0;
}

static int gen6_signal(struct drm_i915_gem_request *signaller_req,
		       unsigned int num_dwords)
{
	struct intel_engine_cs *signaller = signaller_req->engine;
	struct drm_i915_private *dev_priv = signaller_req->i915;
	struct intel_engine_cs *useless;
	enum intel_engine_id id;
	int ret, num_rings;

#define MBOX_UPDATE_DWORDS 3
	num_rings = hweight32(INTEL_INFO(dev_priv)->ring_mask);
	num_dwords += round_up((num_rings-1) * MBOX_UPDATE_DWORDS, 2);
#undef MBOX_UPDATE_DWORDS

	ret = intel_ring_begin(signaller_req, num_dwords);
	if (ret)
		return ret;

	for_each_engine_id(useless, dev_priv, id) {
		i915_reg_t mbox_reg = signaller->semaphore.mbox.signal[id];

		if (i915_mmio_reg_valid(mbox_reg)) {
			intel_ring_emit(signaller, MI_LOAD_REGISTER_IMM(1));
			intel_ring_emit_reg(signaller, mbox_reg);
			intel_ring_emit(signaller, signaller_req->seqno);
		}
	}

	/* If num_dwords was rounded, make sure the tail pointer is correct */
	if (num_rings % 2 == 0)
		intel_ring_emit(signaller, MI_NOOP);

	return 0;
}

/**
 * gen6_add_request - Update the semaphore mailbox registers
 *
 * @request - request to write to the ring
 *
 * Update the mailbox registers in the *other* rings with the current seqno.
 * This acts like a signal in the canonical semaphore.
 */
static int
gen6_add_request(struct drm_i915_gem_request *req)
{
	struct intel_engine_cs *engine = req->engine;
	int ret;

	if (engine->semaphore.signal)
		ret = engine->semaphore.signal(req, 4);
	else
		ret = intel_ring_begin(req, 4);

	if (ret)
		return ret;

	intel_ring_emit(engine, MI_STORE_DWORD_INDEX);
	intel_ring_emit(engine,
			I915_GEM_HWS_INDEX << MI_STORE_DWORD_INDEX_SHIFT);
	intel_ring_emit(engine, req->seqno);
	intel_ring_emit(engine, MI_USER_INTERRUPT);
	__intel_ring_advance(engine);

	return 0;
}

static int
gen8_render_add_request(struct drm_i915_gem_request *req)
{
	struct intel_engine_cs *engine = req->engine;
	int ret;

	if (engine->semaphore.signal)
		ret = engine->semaphore.signal(req, 8);
	else
		ret = intel_ring_begin(req, 8);
	if (ret)
		return ret;

	intel_ring_emit(engine, GFX_OP_PIPE_CONTROL(6));
	intel_ring_emit(engine, (PIPE_CONTROL_GLOBAL_GTT_IVB |
				 PIPE_CONTROL_CS_STALL |
				 PIPE_CONTROL_QW_WRITE));
	intel_ring_emit(engine, intel_hws_seqno_address(req->engine));
	intel_ring_emit(engine, 0);
	intel_ring_emit(engine, i915_gem_request_get_seqno(req));
	/* We're thrashing one dword of HWS. */
	intel_ring_emit(engine, 0);
	intel_ring_emit(engine, MI_USER_INTERRUPT);
	intel_ring_emit(engine, MI_NOOP);
	__intel_ring_advance(engine);

	return 0;
}

static inline bool i915_gem_has_seqno_wrapped(struct drm_i915_private *dev_priv,
					      u32 seqno)
{
	return dev_priv->last_seqno < seqno;
}

/**
 * intel_ring_sync - sync the waiter to the signaller on seqno
 *
 * @waiter - ring that is waiting
 * @signaller - ring which has, or will signal
 * @seqno - seqno which the waiter will block on
 */

static int
gen8_ring_sync(struct drm_i915_gem_request *waiter_req,
	       struct intel_engine_cs *signaller,
	       u32 seqno)
{
	struct intel_engine_cs *waiter = waiter_req->engine;
	struct drm_i915_private *dev_priv = waiter_req->i915;
	u64 offset = GEN8_WAIT_OFFSET(waiter, signaller->id);
	struct i915_hw_ppgtt *ppgtt;
	int ret;

	ret = intel_ring_begin(waiter_req, 4);
	if (ret)
		return ret;

	intel_ring_emit(waiter, MI_SEMAPHORE_WAIT |
				MI_SEMAPHORE_GLOBAL_GTT |
				MI_SEMAPHORE_SAD_GTE_SDD);
	intel_ring_emit(waiter, seqno);
	intel_ring_emit(waiter, lower_32_bits(offset));
	intel_ring_emit(waiter, upper_32_bits(offset));
	intel_ring_advance(waiter);

	/* When the !RCS engines idle waiting upon a semaphore, they lose their
	 * pagetables and we must reload them before executing the batch.
	 * We do this on the i915_switch_context() following the wait and
	 * before the dispatch.
	 */
	ppgtt = waiter_req->ctx->ppgtt;
	if (ppgtt && waiter_req->engine->id != RCS)
		ppgtt->pd_dirty_rings |= intel_engine_flag(waiter_req->engine);
	return 0;
}

static int
gen6_ring_sync(struct drm_i915_gem_request *waiter_req,
	       struct intel_engine_cs *signaller,
	       u32 seqno)
{
	struct intel_engine_cs *waiter = waiter_req->engine;
	u32 dw1 = MI_SEMAPHORE_MBOX |
		  MI_SEMAPHORE_COMPARE |
		  MI_SEMAPHORE_REGISTER;
	u32 wait_mbox = signaller->semaphore.mbox.wait[waiter->id];
	int ret;

	/* Throughout all of the GEM code, seqno passed implies our current
	 * seqno is >= the last seqno executed. However for hardware the
	 * comparison is strictly greater than.
	 */
	seqno -= 1;

	WARN_ON(wait_mbox == MI_SEMAPHORE_SYNC_INVALID);

	ret = intel_ring_begin(waiter_req, 4);
	if (ret)
		return ret;

	/* If seqno wrap happened, omit the wait with no-ops */
	if (likely(!i915_gem_has_seqno_wrapped(waiter_req->i915, seqno))) {
		intel_ring_emit(waiter, dw1 | wait_mbox);
		intel_ring_emit(waiter, seqno);
		intel_ring_emit(waiter, 0);
		intel_ring_emit(waiter, MI_NOOP);
	} else {
		intel_ring_emit(waiter, MI_NOOP);
		intel_ring_emit(waiter, MI_NOOP);
		intel_ring_emit(waiter, MI_NOOP);
		intel_ring_emit(waiter, MI_NOOP);
	}
	intel_ring_advance(waiter);

	return 0;
}

static void
gen5_seqno_barrier(struct intel_engine_cs *ring)
{
	/* MI_STORE are internally buffered by the GPU and not flushed
	 * either by MI_FLUSH or SyncFlush or any other combination of
	 * MI commands.
	 *
	 * "Only the submission of the store operation is guaranteed.
	 * The write result will be complete (coherent) some time later
	 * (this is practically a finite period but there is no guaranteed
	 * latency)."
	 *
	 * Empirically, we observe that we need a delay of at least 75us to
	 * be sure that the seqno write is visible by the CPU.
	 */
	usleep_range(125, 250);
}

static void
gen6_seqno_barrier(struct intel_engine_cs *engine)
{
	struct drm_i915_private *dev_priv = engine->i915;

	/* Workaround to force correct ordering between irq and seqno writes on
	 * ivb (and maybe also on snb) by reading from a CS register (like
	 * ACTHD) before reading the status page.
	 *
	 * Note that this effectively stalls the read by the time it takes to
	 * do a memory transaction, which more or less ensures that the write
	 * from the GPU has sufficient time to invalidate the CPU cacheline.
	 * Alternatively we could delay the interrupt from the CS ring to give
	 * the write time to land, but that would incur a delay after every
	 * batch i.e. much more frequent than a delay when waiting for the
	 * interrupt (with the same net latency).
	 *
	 * Also note that to prevent whole machine hangs on gen7, we have to
	 * take the spinlock to guard against concurrent cacheline access.
	 */
	spin_lock_irq(&dev_priv->uncore.lock);
	POSTING_READ_FW(RING_ACTHD(engine->mmio_base));
	spin_unlock_irq(&dev_priv->uncore.lock);
}

static void
gen5_irq_enable(struct intel_engine_cs *engine)
{
	gen5_enable_gt_irq(engine->i915, engine->irq_enable_mask);
}

static void
gen5_irq_disable(struct intel_engine_cs *engine)
{
	gen5_disable_gt_irq(engine->i915, engine->irq_enable_mask);
}

static void
i9xx_irq_enable(struct intel_engine_cs *engine)
{
	struct drm_i915_private *dev_priv = engine->i915;

	dev_priv->irq_mask &= ~engine->irq_enable_mask;
	I915_WRITE(IMR, dev_priv->irq_mask);
	POSTING_READ_FW(RING_IMR(engine->mmio_base));
}

static void
i9xx_irq_disable(struct intel_engine_cs *engine)
{
	struct drm_i915_private *dev_priv = engine->i915;

	dev_priv->irq_mask |= engine->irq_enable_mask;
	I915_WRITE(IMR, dev_priv->irq_mask);
}

static void
i8xx_irq_enable(struct intel_engine_cs *engine)
{
	struct drm_i915_private *dev_priv = engine->i915;

	dev_priv->irq_mask &= ~engine->irq_enable_mask;
	I915_WRITE16(IMR, dev_priv->irq_mask);
	POSTING_READ16(RING_IMR(engine->mmio_base));
}

static void
i8xx_irq_disable(struct intel_engine_cs *engine)
{
	struct drm_i915_private *dev_priv = engine->i915;

	dev_priv->irq_mask |= engine->irq_enable_mask;
	I915_WRITE16(IMR, dev_priv->irq_mask);
}

static int
bsd_ring_flush(struct drm_i915_gem_request *req,
	       u32     invalidate_domains,
	       u32     flush_domains)
{
	struct intel_engine_cs *engine = req->engine;
	int ret;

	ret = intel_ring_begin(req, 2);
	if (ret)
		return ret;

	intel_ring_emit(engine, MI_FLUSH);
	intel_ring_emit(engine, MI_NOOP);
	intel_ring_advance(engine);
	return 0;
}

static int
i9xx_add_request(struct drm_i915_gem_request *req)
{
	struct intel_engine_cs *engine = req->engine;
	int ret;

	ret = intel_ring_begin(req, 4);
	if (ret)
		return ret;

	intel_ring_emit(engine, MI_STORE_DWORD_INDEX);
	intel_ring_emit(engine,
			I915_GEM_HWS_INDEX << MI_STORE_DWORD_INDEX_SHIFT);
	intel_ring_emit(engine, req->seqno);
	intel_ring_emit(engine, MI_USER_INTERRUPT);
	__intel_ring_advance(engine);

	return 0;
}

static void
gen6_irq_enable(struct intel_engine_cs *engine)
{
	struct drm_i915_private *dev_priv = engine->i915;

	I915_WRITE_IMR(engine,
		       ~(engine->irq_enable_mask |
			 engine->irq_keep_mask));
	gen5_enable_gt_irq(dev_priv, engine->irq_enable_mask);
}

static void
gen6_irq_disable(struct intel_engine_cs *engine)
{
	struct drm_i915_private *dev_priv = engine->i915;

	I915_WRITE_IMR(engine, ~engine->irq_keep_mask);
	gen5_disable_gt_irq(dev_priv, engine->irq_enable_mask);
}

static void
hsw_vebox_irq_enable(struct intel_engine_cs *engine)
{
	struct drm_i915_private *dev_priv = engine->i915;

	I915_WRITE_IMR(engine, ~engine->irq_enable_mask);
	gen6_enable_pm_irq(dev_priv, engine->irq_enable_mask);
}

static void
hsw_vebox_irq_disable(struct intel_engine_cs *engine)
{
	struct drm_i915_private *dev_priv = engine->i915;

	I915_WRITE_IMR(engine, ~0);
	gen6_disable_pm_irq(dev_priv, engine->irq_enable_mask);
}

static void
gen8_irq_enable(struct intel_engine_cs *engine)
{
	struct drm_i915_private *dev_priv = engine->i915;

	I915_WRITE_IMR(engine,
		       ~(engine->irq_enable_mask |
			 engine->irq_keep_mask));
	POSTING_READ_FW(RING_IMR(engine->mmio_base));
}

static void
gen8_irq_disable(struct intel_engine_cs *engine)
{
	struct drm_i915_private *dev_priv = engine->i915;

	I915_WRITE_IMR(engine, ~engine->irq_keep_mask);
}

static int
i965_dispatch_execbuffer(struct drm_i915_gem_request *req,
			 u64 offset, u32 length,
			 unsigned dispatch_flags)
{
	struct intel_engine_cs *engine = req->engine;
	int ret;

	ret = intel_ring_begin(req, 2);
	if (ret)
		return ret;

	intel_ring_emit(engine,
			MI_BATCH_BUFFER_START |
			MI_BATCH_GTT |
			(dispatch_flags & I915_DISPATCH_SECURE ?
			 0 : MI_BATCH_NON_SECURE_I965));
	intel_ring_emit(engine, offset);
	intel_ring_advance(engine);

	return 0;
}

/* Just userspace ABI convention to limit the wa batch bo to a resonable size */
#define I830_BATCH_LIMIT (256*1024)
#define I830_TLB_ENTRIES (2)
#define I830_WA_SIZE max(I830_TLB_ENTRIES*4096, I830_BATCH_LIMIT)
static int
i830_dispatch_execbuffer(struct drm_i915_gem_request *req,
			 u64 offset, u32 len,
			 unsigned dispatch_flags)
{
	struct intel_engine_cs *engine = req->engine;
	u32 cs_offset = engine->scratch.gtt_offset;
	int ret;

	ret = intel_ring_begin(req, 6);
	if (ret)
		return ret;

	/* Evict the invalid PTE TLBs */
	intel_ring_emit(engine, COLOR_BLT_CMD | BLT_WRITE_RGBA);
	intel_ring_emit(engine, BLT_DEPTH_32 | BLT_ROP_COLOR_COPY | 4096);
	intel_ring_emit(engine, I830_TLB_ENTRIES << 16 | 4); /* load each page */
	intel_ring_emit(engine, cs_offset);
	intel_ring_emit(engine, 0xdeadbeef);
	intel_ring_emit(engine, MI_NOOP);
	intel_ring_advance(engine);

	if ((dispatch_flags & I915_DISPATCH_PINNED) == 0) {
		if (len > I830_BATCH_LIMIT)
			return -ENOSPC;

		ret = intel_ring_begin(req, 6 + 2);
		if (ret)
			return ret;

		/* Blit the batch (which has now all relocs applied) to the
		 * stable batch scratch bo area (so that the CS never
		 * stumbles over its tlb invalidation bug) ...
		 */
		intel_ring_emit(engine, SRC_COPY_BLT_CMD | BLT_WRITE_RGBA);
		intel_ring_emit(engine,
				BLT_DEPTH_32 | BLT_ROP_SRC_COPY | 4096);
		intel_ring_emit(engine, DIV_ROUND_UP(len, 4096) << 16 | 4096);
		intel_ring_emit(engine, cs_offset);
		intel_ring_emit(engine, 4096);
		intel_ring_emit(engine, offset);

		intel_ring_emit(engine, MI_FLUSH);
		intel_ring_emit(engine, MI_NOOP);
		intel_ring_advance(engine);

		/* ... and execute it. */
		offset = cs_offset;
	}

	ret = intel_ring_begin(req, 2);
	if (ret)
		return ret;

	intel_ring_emit(engine, MI_BATCH_BUFFER_START | MI_BATCH_GTT);
	intel_ring_emit(engine, offset | (dispatch_flags & I915_DISPATCH_SECURE ?
					  0 : MI_BATCH_NON_SECURE));
	intel_ring_advance(engine);

	return 0;
}

static int
i915_dispatch_execbuffer(struct drm_i915_gem_request *req,
			 u64 offset, u32 len,
			 unsigned dispatch_flags)
{
	struct intel_engine_cs *engine = req->engine;
	int ret;

	ret = intel_ring_begin(req, 2);
	if (ret)
		return ret;

	intel_ring_emit(engine, MI_BATCH_BUFFER_START | MI_BATCH_GTT);
	intel_ring_emit(engine, offset | (dispatch_flags & I915_DISPATCH_SECURE ?
					  0 : MI_BATCH_NON_SECURE));
	intel_ring_advance(engine);

	return 0;
}

static void cleanup_phys_status_page(struct intel_engine_cs *engine)
{
	struct drm_i915_private *dev_priv = engine->i915;

	if (!dev_priv->status_page_dmah)
		return;

	drm_pci_free(&dev_priv->drm, dev_priv->status_page_dmah);
	engine->status_page.page_addr = NULL;
}

static void cleanup_status_page(struct intel_engine_cs *engine)
{
	struct drm_i915_gem_object *obj;

	obj = engine->status_page.obj;
	if (obj == NULL)
		return;

	kunmap(sg_page(obj->pages->sgl));
	i915_gem_object_ggtt_unpin(obj);
	drm_gem_object_unreference(&obj->base);
	engine->status_page.obj = NULL;
}

static int init_status_page(struct intel_engine_cs *engine)
{
	struct drm_i915_gem_object *obj = engine->status_page.obj;

	if (obj == NULL) {
		unsigned flags;
		int ret;

		obj = i915_gem_object_create(&engine->i915->drm, 4096);
		if (IS_ERR(obj)) {
			DRM_ERROR("Failed to allocate status page\n");
			return PTR_ERR(obj);
		}

		ret = i915_gem_object_set_cache_level(obj, I915_CACHE_LLC);
		if (ret)
			goto err_unref;

		flags = 0;
		if (!HAS_LLC(engine->i915))
			/* On g33, we cannot place HWS above 256MiB, so
			 * restrict its pinning to the low mappable arena.
			 * Though this restriction is not documented for
			 * gen4, gen5, or byt, they also behave similarly
			 * and hang if the HWS is placed at the top of the
			 * GTT. To generalise, it appears that all !llc
			 * platforms have issues with us placing the HWS
			 * above the mappable region (even though we never
			 * actualy map it).
			 */
			flags |= PIN_MAPPABLE;
		ret = i915_gem_obj_ggtt_pin(obj, 4096, flags);
		if (ret) {
err_unref:
			drm_gem_object_unreference(&obj->base);
			return ret;
		}

		engine->status_page.obj = obj;
	}

	engine->status_page.gfx_addr = i915_gem_obj_ggtt_offset(obj);
	engine->status_page.page_addr = kmap(sg_page(obj->pages->sgl));
	memset(engine->status_page.page_addr, 0, PAGE_SIZE);

	DRM_DEBUG_DRIVER("%s hws offset: 0x%08x\n",
			engine->name, engine->status_page.gfx_addr);

	return 0;
}

static int init_phys_status_page(struct intel_engine_cs *engine)
{
	struct drm_i915_private *dev_priv = engine->i915;

	if (!dev_priv->status_page_dmah) {
		dev_priv->status_page_dmah =
			drm_pci_alloc(&dev_priv->drm, PAGE_SIZE, PAGE_SIZE);
		if (!dev_priv->status_page_dmah)
			return -ENOMEM;
	}

	engine->status_page.page_addr = dev_priv->status_page_dmah->vaddr;
	memset(engine->status_page.page_addr, 0, PAGE_SIZE);

	return 0;
}

void intel_unpin_ringbuffer_obj(struct intel_ringbuffer *ringbuf)
{
	GEM_BUG_ON(ringbuf->vma == NULL);
	GEM_BUG_ON(ringbuf->virtual_start == NULL);

	if (HAS_LLC(ringbuf->obj->base.dev) && !ringbuf->obj->stolen)
		i915_gem_object_unpin_map(ringbuf->obj);
	else
		i915_vma_unpin_iomap(ringbuf->vma);
	ringbuf->virtual_start = NULL;

	i915_gem_object_ggtt_unpin(ringbuf->obj);
	ringbuf->vma = NULL;
}

int intel_pin_and_map_ringbuffer_obj(struct drm_i915_private *dev_priv,
				     struct intel_ringbuffer *ringbuf)
{
	struct drm_i915_gem_object *obj = ringbuf->obj;
	/* Ring wraparound at offset 0 sometimes hangs. No idea why. */
	unsigned flags = PIN_OFFSET_BIAS | 4096;
	void *addr;
	int ret;

	if (HAS_LLC(dev_priv) && !obj->stolen) {
		ret = i915_gem_obj_ggtt_pin(obj, PAGE_SIZE, flags);
		if (ret)
			return ret;

		ret = i915_gem_object_set_to_cpu_domain(obj, true);
		if (ret)
			goto err_unpin;

		addr = i915_gem_object_pin_map(obj);
		if (IS_ERR(addr)) {
			ret = PTR_ERR(addr);
			goto err_unpin;
		}
	} else {
		ret = i915_gem_obj_ggtt_pin(obj, PAGE_SIZE,
					    flags | PIN_MAPPABLE);
		if (ret)
			return ret;

		ret = i915_gem_object_set_to_gtt_domain(obj, true);
		if (ret)
			goto err_unpin;

		/* Access through the GTT requires the device to be awake. */
		assert_rpm_wakelock_held(dev_priv);

		addr = i915_vma_pin_iomap(i915_gem_obj_to_ggtt(obj));
		if (IS_ERR(addr)) {
			ret = PTR_ERR(addr);
			goto err_unpin;
		}
	}

	ringbuf->virtual_start = addr;
	ringbuf->vma = i915_gem_obj_to_ggtt(obj);
	return 0;

err_unpin:
	i915_gem_object_ggtt_unpin(obj);
	return ret;
}

static void intel_destroy_ringbuffer_obj(struct intel_ringbuffer *ringbuf)
{
	drm_gem_object_unreference(&ringbuf->obj->base);
	ringbuf->obj = NULL;
}

static int intel_alloc_ringbuffer_obj(struct drm_device *dev,
				      struct intel_ringbuffer *ringbuf)
{
	struct drm_i915_gem_object *obj;

	obj = NULL;
	if (!HAS_LLC(dev))
		obj = i915_gem_object_create_stolen(dev, ringbuf->size);
	if (obj == NULL)
		obj = i915_gem_object_create(dev, ringbuf->size);
	if (IS_ERR(obj))
		return PTR_ERR(obj);

	/* mark ring buffers as read-only from GPU side by default */
	obj->gt_ro = 1;

	ringbuf->obj = obj;

	return 0;
}

struct intel_ringbuffer *
intel_engine_create_ringbuffer(struct intel_engine_cs *engine, int size)
{
	struct intel_ringbuffer *ring;
	int ret;

	ring = kzalloc(sizeof(*ring), GFP_KERNEL);
	if (ring == NULL) {
		DRM_DEBUG_DRIVER("Failed to allocate ringbuffer %s\n",
				 engine->name);
		return ERR_PTR(-ENOMEM);
	}

	ring->engine = engine;
	list_add(&ring->link, &engine->buffers);

	ring->size = size;
	/* Workaround an erratum on the i830 which causes a hang if
	 * the TAIL pointer points to within the last 2 cachelines
	 * of the buffer.
	 */
	ring->effective_size = size;
	if (IS_I830(engine->i915) || IS_845G(engine->i915))
		ring->effective_size -= 2 * CACHELINE_BYTES;

	ring->last_retired_head = -1;
	intel_ring_update_space(ring);

	ret = intel_alloc_ringbuffer_obj(&engine->i915->drm, ring);
	if (ret) {
		DRM_DEBUG_DRIVER("Failed to allocate ringbuffer %s: %d\n",
				 engine->name, ret);
		list_del(&ring->link);
		kfree(ring);
		return ERR_PTR(ret);
	}

	return ring;
}

void
intel_ringbuffer_free(struct intel_ringbuffer *ring)
{
	intel_destroy_ringbuffer_obj(ring);
	list_del(&ring->link);
	kfree(ring);
}

static int intel_ring_context_pin(struct i915_gem_context *ctx,
				  struct intel_engine_cs *engine)
{
	struct intel_context *ce = &ctx->engine[engine->id];
	int ret;

	lockdep_assert_held(&ctx->i915->drm.struct_mutex);

	if (ce->pin_count++)
		return 0;

	if (ce->state) {
		ret = i915_gem_obj_ggtt_pin(ce->state, ctx->ggtt_alignment, 0);
		if (ret)
			goto error;
	}

	/* The kernel context is only used as a placeholder for flushing the
	 * active context. It is never used for submitting user rendering and
	 * as such never requires the golden render context, and so we can skip
	 * emitting it when we switch to the kernel context. This is required
	 * as during eviction we cannot allocate and pin the renderstate in
	 * order to initialise the context.
	 */
	if (ctx == ctx->i915->kernel_context)
		ce->initialised = true;

	i915_gem_context_reference(ctx);
	return 0;

error:
	ce->pin_count = 0;
	return ret;
}

static void intel_ring_context_unpin(struct i915_gem_context *ctx,
				     struct intel_engine_cs *engine)
{
	struct intel_context *ce = &ctx->engine[engine->id];

	lockdep_assert_held(&ctx->i915->drm.struct_mutex);

	if (--ce->pin_count)
		return;

	if (ce->state)
		i915_gem_object_ggtt_unpin(ce->state);

	i915_gem_context_unreference(ctx);
}

static int intel_init_ring_buffer(struct drm_device *dev,
				  struct intel_engine_cs *engine)
{
	struct drm_i915_private *dev_priv = to_i915(dev);
	struct intel_ringbuffer *ringbuf;
	int ret;

	WARN_ON(engine->buffer);

	engine->i915 = dev_priv;
	INIT_LIST_HEAD(&engine->active_list);
	INIT_LIST_HEAD(&engine->request_list);
	INIT_LIST_HEAD(&engine->execlist_queue);
	INIT_LIST_HEAD(&engine->buffers);
	i915_gem_batch_pool_init(dev, &engine->batch_pool);
	memset(engine->semaphore.sync_seqno, 0,
	       sizeof(engine->semaphore.sync_seqno));

	ret = intel_engine_init_breadcrumbs(engine);
	if (ret)
		goto error;

	/* We may need to do things with the shrinker which
	 * require us to immediately switch back to the default
	 * context. This can cause a problem as pinning the
	 * default context also requires GTT space which may not
	 * be available. To avoid this we always pin the default
	 * context.
	 */
	ret = intel_ring_context_pin(dev_priv->kernel_context, engine);
	if (ret)
		goto error;

	ringbuf = intel_engine_create_ringbuffer(engine, 32 * PAGE_SIZE);
	if (IS_ERR(ringbuf)) {
		ret = PTR_ERR(ringbuf);
		goto error;
	}
	engine->buffer = ringbuf;

	if (I915_NEED_GFX_HWS(dev_priv)) {
		ret = init_status_page(engine);
		if (ret)
			goto error;
	} else {
		WARN_ON(engine->id != RCS);
		ret = init_phys_status_page(engine);
		if (ret)
			goto error;
	}

	ret = intel_pin_and_map_ringbuffer_obj(dev_priv, ringbuf);
	if (ret) {
		DRM_ERROR("Failed to pin and map ringbuffer %s: %d\n",
				engine->name, ret);
		intel_destroy_ringbuffer_obj(ringbuf);
		goto error;
	}

	ret = i915_cmd_parser_init_ring(engine);
	if (ret)
		goto error;

	return 0;

error:
	intel_cleanup_engine(engine);
	return ret;
}

void intel_cleanup_engine(struct intel_engine_cs *engine)
{
	struct drm_i915_private *dev_priv;

	if (!intel_engine_initialized(engine))
		return;

	dev_priv = engine->i915;

	if (engine->buffer) {
		intel_stop_engine(engine);
		WARN_ON(!IS_GEN2(dev_priv) && (I915_READ_MODE(engine) & MODE_IDLE) == 0);

		intel_unpin_ringbuffer_obj(engine->buffer);
		intel_ringbuffer_free(engine->buffer);
		engine->buffer = NULL;
	}

	if (engine->cleanup)
		engine->cleanup(engine);

	if (I915_NEED_GFX_HWS(dev_priv)) {
		cleanup_status_page(engine);
	} else {
		WARN_ON(engine->id != RCS);
		cleanup_phys_status_page(engine);
	}

	i915_cmd_parser_fini_ring(engine);
	i915_gem_batch_pool_fini(&engine->batch_pool);
	intel_engine_fini_breadcrumbs(engine);

	intel_ring_context_unpin(dev_priv->kernel_context, engine);

	engine->i915 = NULL;
}

int intel_engine_idle(struct intel_engine_cs *engine)
{
	struct drm_i915_gem_request *req;

	/* Wait upon the last request to be completed */
	if (list_empty(&engine->request_list))
		return 0;

	req = list_entry(engine->request_list.prev,
			 struct drm_i915_gem_request,
			 list);

	/* Make sure we do not trigger any retires */
	return __i915_wait_request(req,
				   req->i915->mm.interruptible,
				   NULL, NULL);
}

int intel_ring_alloc_request_extras(struct drm_i915_gem_request *request)
{
	int ret;

	/* Flush enough space to reduce the likelihood of waiting after
	 * we start building the request - in which case we will just
	 * have to repeat work.
	 */
	request->reserved_space += LEGACY_REQUEST_SIZE;

	request->ringbuf = request->engine->buffer;

	ret = intel_ring_begin(request, 0);
	if (ret)
		return ret;

	request->reserved_space -= LEGACY_REQUEST_SIZE;
	return 0;
}

static int wait_for_space(struct drm_i915_gem_request *req, int bytes)
{
	struct intel_ringbuffer *ringbuf = req->ringbuf;
	struct intel_engine_cs *engine = req->engine;
	struct drm_i915_gem_request *target;

	intel_ring_update_space(ringbuf);
	if (ringbuf->space >= bytes)
		return 0;

	/*
	 * Space is reserved in the ringbuffer for finalising the request,
	 * as that cannot be allowed to fail. During request finalisation,
	 * reserved_space is set to 0 to stop the overallocation and the
	 * assumption is that then we never need to wait (which has the
	 * risk of failing with EINTR).
	 *
	 * See also i915_gem_request_alloc() and i915_add_request().
	 */
	GEM_BUG_ON(!req->reserved_space);

	list_for_each_entry(target, &engine->request_list, list) {
		unsigned space;

		/*
		 * The request queue is per-engine, so can contain requests
		 * from multiple ringbuffers. Here, we must ignore any that
		 * aren't from the ringbuffer we're considering.
		 */
		if (target->ringbuf != ringbuf)
			continue;

		/* Would completion of this request free enough space? */
		space = __intel_ring_space(target->postfix, ringbuf->tail,
					   ringbuf->size);
		if (space >= bytes)
			break;
	}

	if (WARN_ON(&target->list == &engine->request_list))
		return -ENOSPC;

	return i915_wait_request(target);
}

int intel_ring_begin(struct drm_i915_gem_request *req, int num_dwords)
{
	struct intel_ringbuffer *ringbuf = req->ringbuf;
	int remain_actual = ringbuf->size - ringbuf->tail;
	int remain_usable = ringbuf->effective_size - ringbuf->tail;
	int bytes = num_dwords * sizeof(u32);
	int total_bytes, wait_bytes;
	bool need_wrap = false;

	total_bytes = bytes + req->reserved_space;

	if (unlikely(bytes > remain_usable)) {
		/*
		 * Not enough space for the basic request. So need to flush
		 * out the remainder and then wait for base + reserved.
		 */
		wait_bytes = remain_actual + total_bytes;
		need_wrap = true;
	} else if (unlikely(total_bytes > remain_usable)) {
		/*
		 * The base request will fit but the reserved space
		 * falls off the end. So we don't need an immediate wrap
		 * and only need to effectively wait for the reserved
		 * size space from the start of ringbuffer.
		 */
		wait_bytes = remain_actual + req->reserved_space;
	} else {
		/* No wrapping required, just waiting. */
		wait_bytes = total_bytes;
	}

	if (wait_bytes > ringbuf->space) {
		int ret = wait_for_space(req, wait_bytes);
		if (unlikely(ret))
			return ret;

		intel_ring_update_space(ringbuf);
		if (unlikely(ringbuf->space < wait_bytes))
			return -EAGAIN;
	}

	if (unlikely(need_wrap)) {
		GEM_BUG_ON(remain_actual > ringbuf->space);
		GEM_BUG_ON(ringbuf->tail + remain_actual > ringbuf->size);

		/* Fill the tail with MI_NOOP */
		memset(ringbuf->virtual_start + ringbuf->tail,
		       0, remain_actual);
		ringbuf->tail = 0;
		ringbuf->space -= remain_actual;
	}

	ringbuf->space -= bytes;
	GEM_BUG_ON(ringbuf->space < 0);
	return 0;
}

/* Align the ring tail to a cacheline boundary */
int intel_ring_cacheline_align(struct drm_i915_gem_request *req)
{
	struct intel_engine_cs *engine = req->engine;
	int num_dwords = (engine->buffer->tail & (CACHELINE_BYTES - 1)) / sizeof(uint32_t);
	int ret;

	if (num_dwords == 0)
		return 0;

	num_dwords = CACHELINE_BYTES / sizeof(uint32_t) - num_dwords;
	ret = intel_ring_begin(req, num_dwords);
	if (ret)
		return ret;

	while (num_dwords--)
		intel_ring_emit(engine, MI_NOOP);

	intel_ring_advance(engine);

	return 0;
}

void intel_ring_init_seqno(struct intel_engine_cs *engine, u32 seqno)
{
	struct drm_i915_private *dev_priv = engine->i915;

	/* Our semaphore implementation is strictly monotonic (i.e. we proceed
	 * so long as the semaphore value in the register/page is greater
	 * than the sync value), so whenever we reset the seqno,
	 * so long as we reset the tracking semaphore value to 0, it will
	 * always be before the next request's seqno. If we don't reset
	 * the semaphore value, then when the seqno moves backwards all
	 * future waits will complete instantly (causing rendering corruption).
	 */
	if (IS_GEN6(dev_priv) || IS_GEN7(dev_priv)) {
		I915_WRITE(RING_SYNC_0(engine->mmio_base), 0);
		I915_WRITE(RING_SYNC_1(engine->mmio_base), 0);
		if (HAS_VEBOX(dev_priv))
			I915_WRITE(RING_SYNC_2(engine->mmio_base), 0);
	}
	if (dev_priv->semaphore_obj) {
		struct drm_i915_gem_object *obj = dev_priv->semaphore_obj;
		struct page *page = i915_gem_object_get_dirty_page(obj, 0);
		void *semaphores = kmap(page);
		memset(semaphores + GEN8_SEMAPHORE_OFFSET(engine->id, 0),
		       0, I915_NUM_ENGINES * gen8_semaphore_seqno_size);
		kunmap(page);
	}
	memset(engine->semaphore.sync_seqno, 0,
	       sizeof(engine->semaphore.sync_seqno));

	intel_write_status_page(engine, I915_GEM_HWS_INDEX, seqno);
	if (engine->irq_seqno_barrier)
		engine->irq_seqno_barrier(engine);
	engine->last_submitted_seqno = seqno;

	engine->hangcheck.seqno = seqno;

	/* After manually advancing the seqno, fake the interrupt in case
	 * there are any waiters for that seqno.
	 */
	rcu_read_lock();
	intel_engine_wakeup(engine);
	rcu_read_unlock();
}

static void gen6_bsd_ring_write_tail(struct intel_engine_cs *engine,
				     u32 value)
{
	struct drm_i915_private *dev_priv = engine->i915;

	intel_uncore_forcewake_get(dev_priv, FORCEWAKE_ALL);

       /* Every tail move must follow the sequence below */

	/* Disable notification that the ring is IDLE. The GT
	 * will then assume that it is busy and bring it out of rc6.
	 */
	I915_WRITE_FW(GEN6_BSD_SLEEP_PSMI_CONTROL,
		      _MASKED_BIT_ENABLE(GEN6_BSD_SLEEP_MSG_DISABLE));

	/* Clear the context id. Here be magic! */
	I915_WRITE64_FW(GEN6_BSD_RNCID, 0x0);

	/* Wait for the ring not to be idle, i.e. for it to wake up. */
	if (intel_wait_for_register_fw(dev_priv,
				       GEN6_BSD_SLEEP_PSMI_CONTROL,
				       GEN6_BSD_SLEEP_INDICATOR,
				       0,
				       50))
		DRM_ERROR("timed out waiting for the BSD ring to wake up\n");

	/* Now that the ring is fully powered up, update the tail */
	I915_WRITE_FW(RING_TAIL(engine->mmio_base), value);
	POSTING_READ_FW(RING_TAIL(engine->mmio_base));

	/* Let the ring send IDLE messages to the GT again,
	 * and so let it sleep to conserve power when idle.
	 */
	I915_WRITE_FW(GEN6_BSD_SLEEP_PSMI_CONTROL,
		      _MASKED_BIT_DISABLE(GEN6_BSD_SLEEP_MSG_DISABLE));

	intel_uncore_forcewake_put(dev_priv, FORCEWAKE_ALL);
}

static int gen6_bsd_ring_flush(struct drm_i915_gem_request *req,
			       u32 invalidate, u32 flush)
{
	struct intel_engine_cs *engine = req->engine;
	uint32_t cmd;
	int ret;

	ret = intel_ring_begin(req, 4);
	if (ret)
		return ret;

	cmd = MI_FLUSH_DW;
	if (INTEL_GEN(req->i915) >= 8)
		cmd += 1;

	/* We always require a command barrier so that subsequent
	 * commands, such as breadcrumb interrupts, are strictly ordered
	 * wrt the contents of the write cache being flushed to memory
	 * (and thus being coherent from the CPU).
	 */
	cmd |= MI_FLUSH_DW_STORE_INDEX | MI_FLUSH_DW_OP_STOREDW;

	/*
	 * Bspec vol 1c.5 - video engine command streamer:
	 * "If ENABLED, all TLBs will be invalidated once the flush
	 * operation is complete. This bit is only valid when the
	 * Post-Sync Operation field is a value of 1h or 3h."
	 */
	if (invalidate & I915_GEM_GPU_DOMAINS)
		cmd |= MI_INVALIDATE_TLB | MI_INVALIDATE_BSD;

	intel_ring_emit(engine, cmd);
	intel_ring_emit(engine,
			I915_GEM_HWS_SCRATCH_ADDR | MI_FLUSH_DW_USE_GTT);
	if (INTEL_GEN(req->i915) >= 8) {
		intel_ring_emit(engine, 0); /* upper addr */
		intel_ring_emit(engine, 0); /* value */
	} else  {
		intel_ring_emit(engine, 0);
		intel_ring_emit(engine, MI_NOOP);
	}
	intel_ring_advance(engine);
	return 0;
}

static int
gen8_ring_dispatch_execbuffer(struct drm_i915_gem_request *req,
			      u64 offset, u32 len,
			      unsigned dispatch_flags)
{
	struct intel_engine_cs *engine = req->engine;
	bool ppgtt = USES_PPGTT(engine->dev) &&
			!(dispatch_flags & I915_DISPATCH_SECURE);
	int ret;

	ret = intel_ring_begin(req, 4);
	if (ret)
		return ret;

	/* FIXME(BDW): Address space and security selectors. */
	intel_ring_emit(engine, MI_BATCH_BUFFER_START_GEN8 | (ppgtt<<8) |
			(dispatch_flags & I915_DISPATCH_RS ?
			 MI_BATCH_RESOURCE_STREAMER : 0));
	intel_ring_emit(engine, lower_32_bits(offset));
	intel_ring_emit(engine, upper_32_bits(offset));
	intel_ring_emit(engine, MI_NOOP);
	intel_ring_advance(engine);

	return 0;
}

static int
hsw_ring_dispatch_execbuffer(struct drm_i915_gem_request *req,
			     u64 offset, u32 len,
			     unsigned dispatch_flags)
{
	struct intel_engine_cs *engine = req->engine;
	int ret;

	ret = intel_ring_begin(req, 2);
	if (ret)
		return ret;

	intel_ring_emit(engine,
			MI_BATCH_BUFFER_START |
			(dispatch_flags & I915_DISPATCH_SECURE ?
			 0 : MI_BATCH_PPGTT_HSW | MI_BATCH_NON_SECURE_HSW) |
			(dispatch_flags & I915_DISPATCH_RS ?
			 MI_BATCH_RESOURCE_STREAMER : 0));
	/* bit0-7 is the length on GEN6+ */
	intel_ring_emit(engine, offset);
	intel_ring_advance(engine);

	return 0;
}

static int
gen6_ring_dispatch_execbuffer(struct drm_i915_gem_request *req,
			      u64 offset, u32 len,
			      unsigned dispatch_flags)
{
	struct intel_engine_cs *engine = req->engine;
	int ret;

	ret = intel_ring_begin(req, 2);
	if (ret)
		return ret;

	intel_ring_emit(engine,
			MI_BATCH_BUFFER_START |
			(dispatch_flags & I915_DISPATCH_SECURE ?
			 0 : MI_BATCH_NON_SECURE_I965));
	/* bit0-7 is the length on GEN6+ */
	intel_ring_emit(engine, offset);
	intel_ring_advance(engine);

	return 0;
}

/* Blitter support (SandyBridge+) */

static int gen6_ring_flush(struct drm_i915_gem_request *req,
			   u32 invalidate, u32 flush)
{
	struct intel_engine_cs *engine = req->engine;
	uint32_t cmd;
	int ret;

	ret = intel_ring_begin(req, 4);
	if (ret)
		return ret;

	cmd = MI_FLUSH_DW;
	if (INTEL_GEN(req->i915) >= 8)
		cmd += 1;

	/* We always require a command barrier so that subsequent
	 * commands, such as breadcrumb interrupts, are strictly ordered
	 * wrt the contents of the write cache being flushed to memory
	 * (and thus being coherent from the CPU).
	 */
	cmd |= MI_FLUSH_DW_STORE_INDEX | MI_FLUSH_DW_OP_STOREDW;

	/*
	 * Bspec vol 1c.3 - blitter engine command streamer:
	 * "If ENABLED, all TLBs will be invalidated once the flush
	 * operation is complete. This bit is only valid when the
	 * Post-Sync Operation field is a value of 1h or 3h."
	 */
	if (invalidate & I915_GEM_DOMAIN_RENDER)
		cmd |= MI_INVALIDATE_TLB;
	intel_ring_emit(engine, cmd);
	intel_ring_emit(engine,
			I915_GEM_HWS_SCRATCH_ADDR | MI_FLUSH_DW_USE_GTT);
	if (INTEL_GEN(req->i915) >= 8) {
		intel_ring_emit(engine, 0); /* upper addr */
		intel_ring_emit(engine, 0); /* value */
	} else  {
		intel_ring_emit(engine, 0);
		intel_ring_emit(engine, MI_NOOP);
	}
	intel_ring_advance(engine);

	return 0;
}

static void intel_ring_init_semaphores(struct drm_i915_private *dev_priv,
				       struct intel_engine_cs *engine)
{
	struct drm_i915_gem_object *obj;
	int ret, i;

	if (!i915_semaphore_is_enabled(dev_priv))
		return;

	if (INTEL_GEN(dev_priv) >= 8 && !dev_priv->semaphore_obj) {
		obj = i915_gem_object_create(&dev_priv->drm, 4096);
		if (IS_ERR(obj)) {
			DRM_ERROR("Failed to allocate semaphore bo. Disabling semaphores\n");
			i915.semaphores = 0;
		} else {
			i915_gem_object_set_cache_level(obj, I915_CACHE_LLC);
			ret = i915_gem_obj_ggtt_pin(obj, 0, PIN_NONBLOCK);
			if (ret != 0) {
				drm_gem_object_unreference(&obj->base);
				DRM_ERROR("Failed to pin semaphore bo. Disabling semaphores\n");
				i915.semaphores = 0;
			} else {
				dev_priv->semaphore_obj = obj;
			}
		}
	}

	if (!i915_semaphore_is_enabled(dev_priv))
		return;

	if (INTEL_GEN(dev_priv) >= 8) {
		u64 offset = i915_gem_obj_ggtt_offset(dev_priv->semaphore_obj);

		engine->semaphore.sync_to = gen8_ring_sync;
		engine->semaphore.signal = gen8_xcs_signal;

		for (i = 0; i < I915_NUM_ENGINES; i++) {
			u64 ring_offset;

			if (i != engine->id)
				ring_offset = offset + GEN8_SEMAPHORE_OFFSET(engine->id, i);
			else
				ring_offset = MI_SEMAPHORE_SYNC_INVALID;

			engine->semaphore.signal_ggtt[i] = ring_offset;
		}
	} else if (INTEL_GEN(dev_priv) >= 6) {
		engine->semaphore.sync_to = gen6_ring_sync;
		engine->semaphore.signal = gen6_signal;

		/*
		 * The current semaphore is only applied on pre-gen8
		 * platform.  And there is no VCS2 ring on the pre-gen8
		 * platform. So the semaphore between RCS and VCS2 is
		 * initialized as INVALID.  Gen8 will initialize the
		 * sema between VCS2 and RCS later.
		 */
		for (i = 0; i < I915_NUM_ENGINES; i++) {
			static const struct {
				u32 wait_mbox;
				i915_reg_t mbox_reg;
			} sem_data[I915_NUM_ENGINES][I915_NUM_ENGINES] = {
				[RCS] = {
					[VCS] =  { .wait_mbox = MI_SEMAPHORE_SYNC_RV,  .mbox_reg = GEN6_VRSYNC },
					[BCS] =  { .wait_mbox = MI_SEMAPHORE_SYNC_RB,  .mbox_reg = GEN6_BRSYNC },
					[VECS] = { .wait_mbox = MI_SEMAPHORE_SYNC_RVE, .mbox_reg = GEN6_VERSYNC },
				},
				[VCS] = {
					[RCS] =  { .wait_mbox = MI_SEMAPHORE_SYNC_VR,  .mbox_reg = GEN6_RVSYNC },
					[BCS] =  { .wait_mbox = MI_SEMAPHORE_SYNC_VB,  .mbox_reg = GEN6_BVSYNC },
					[VECS] = { .wait_mbox = MI_SEMAPHORE_SYNC_VVE, .mbox_reg = GEN6_VEVSYNC },
				},
				[BCS] = {
					[RCS] =  { .wait_mbox = MI_SEMAPHORE_SYNC_BR,  .mbox_reg = GEN6_RBSYNC },
					[VCS] =  { .wait_mbox = MI_SEMAPHORE_SYNC_BV,  .mbox_reg = GEN6_VBSYNC },
					[VECS] = { .wait_mbox = MI_SEMAPHORE_SYNC_BVE, .mbox_reg = GEN6_VEBSYNC },
				},
				[VECS] = {
					[RCS] =  { .wait_mbox = MI_SEMAPHORE_SYNC_VER, .mbox_reg = GEN6_RVESYNC },
					[VCS] =  { .wait_mbox = MI_SEMAPHORE_SYNC_VEV, .mbox_reg = GEN6_VVESYNC },
					[BCS] =  { .wait_mbox = MI_SEMAPHORE_SYNC_VEB, .mbox_reg = GEN6_BVESYNC },
				},
			};
			u32 wait_mbox;
			i915_reg_t mbox_reg;

			if (i == engine->id || i == VCS2) {
				wait_mbox = MI_SEMAPHORE_SYNC_INVALID;
				mbox_reg = GEN6_NOSYNC;
			} else {
				wait_mbox = sem_data[engine->id][i].wait_mbox;
				mbox_reg = sem_data[engine->id][i].mbox_reg;
			}

			engine->semaphore.mbox.wait[i] = wait_mbox;
			engine->semaphore.mbox.signal[i] = mbox_reg;
		}
	}
}

static void intel_ring_init_irq(struct drm_i915_private *dev_priv,
				struct intel_engine_cs *engine)
{
	if (INTEL_GEN(dev_priv) >= 8) {
		engine->irq_enable = gen8_irq_enable;
		engine->irq_disable = gen8_irq_disable;
		engine->irq_seqno_barrier = gen6_seqno_barrier;
	} else if (INTEL_GEN(dev_priv) >= 6) {
		engine->irq_enable = gen6_irq_enable;
		engine->irq_disable = gen6_irq_disable;
		engine->irq_seqno_barrier = gen6_seqno_barrier;
	} else if (INTEL_GEN(dev_priv) >= 5) {
		engine->irq_enable = gen5_irq_enable;
		engine->irq_disable = gen5_irq_disable;
		engine->irq_seqno_barrier = gen5_seqno_barrier;
	} else if (INTEL_GEN(dev_priv) >= 3) {
		engine->irq_enable = i9xx_irq_enable;
		engine->irq_disable = i9xx_irq_disable;
	} else {
		engine->irq_enable = i8xx_irq_enable;
		engine->irq_disable = i8xx_irq_disable;
	}
}

static void intel_ring_default_vfuncs(struct drm_i915_private *dev_priv,
				      struct intel_engine_cs *engine)
{
	engine->init_hw = init_ring_common;
	engine->write_tail = ring_write_tail;

	engine->add_request = i9xx_add_request;
	if (INTEL_GEN(dev_priv) >= 6)
		engine->add_request = gen6_add_request;

	if (INTEL_GEN(dev_priv) >= 8)
		engine->dispatch_execbuffer = gen8_ring_dispatch_execbuffer;
	else if (INTEL_GEN(dev_priv) >= 6)
		engine->dispatch_execbuffer = gen6_ring_dispatch_execbuffer;
	else if (INTEL_GEN(dev_priv) >= 4)
		engine->dispatch_execbuffer = i965_dispatch_execbuffer;
	else if (IS_I830(dev_priv) || IS_845G(dev_priv))
		engine->dispatch_execbuffer = i830_dispatch_execbuffer;
	else
		engine->dispatch_execbuffer = i915_dispatch_execbuffer;

	intel_ring_init_irq(dev_priv, engine);
	intel_ring_init_semaphores(dev_priv, engine);
}

int intel_init_render_ring_buffer(struct drm_device *dev)
{
	struct drm_i915_private *dev_priv = to_i915(dev);
	struct intel_engine_cs *engine = &dev_priv->engine[RCS];
	int ret;

	engine->name = "render ring";
	engine->id = RCS;
	engine->exec_id = I915_EXEC_RENDER;
	engine->hw_id = 0;
	engine->mmio_base = RENDER_RING_BASE;

	intel_ring_default_vfuncs(dev_priv, engine);

	engine->irq_enable_mask = GT_RENDER_USER_INTERRUPT;
	if (HAS_L3_DPF(dev_priv))
		engine->irq_keep_mask = GT_RENDER_L3_PARITY_ERROR_INTERRUPT;

	if (INTEL_GEN(dev_priv) >= 8) {
		engine->init_context = intel_rcs_ctx_init;
		engine->add_request = gen8_render_add_request;
		engine->flush = gen8_render_ring_flush;
		if (i915_semaphore_is_enabled(dev_priv))
			engine->semaphore.signal = gen8_rcs_signal;
	} else if (INTEL_GEN(dev_priv) >= 6) {
		engine->init_context = intel_rcs_ctx_init;
		engine->flush = gen7_render_ring_flush;
		if (IS_GEN6(dev_priv))
			engine->flush = gen6_render_ring_flush;
	} else if (IS_GEN5(dev_priv)) {
		engine->flush = gen4_render_ring_flush;
	} else {
		if (INTEL_GEN(dev_priv) < 4)
			engine->flush = gen2_render_ring_flush;
		else
			engine->flush = gen4_render_ring_flush;
		engine->irq_enable_mask = I915_USER_INTERRUPT;
	}

	if (IS_HASWELL(dev_priv))
		engine->dispatch_execbuffer = hsw_ring_dispatch_execbuffer;

	engine->init_hw = init_render_ring;
	engine->cleanup = render_ring_cleanup;

	ret = intel_init_ring_buffer(dev, engine);
	if (ret)
		return ret;

	if (INTEL_GEN(dev_priv) >= 6) {
		ret = intel_init_pipe_control(engine, 4096);
		if (ret)
			return ret;
	} else if (HAS_BROKEN_CS_TLB(dev_priv)) {
		ret = intel_init_pipe_control(engine, I830_WA_SIZE);
		if (ret)
			return ret;
	}

	return 0;
}

int intel_init_bsd_ring_buffer(struct drm_device *dev)
{
	struct drm_i915_private *dev_priv = to_i915(dev);
	struct intel_engine_cs *engine = &dev_priv->engine[VCS];

	engine->name = "bsd ring";
	engine->id = VCS;
	engine->exec_id = I915_EXEC_BSD;
	engine->hw_id = 1;

	intel_ring_default_vfuncs(dev_priv, engine);

	if (INTEL_GEN(dev_priv) >= 6) {
		engine->mmio_base = GEN6_BSD_RING_BASE;
		/* gen6 bsd needs a special wa for tail updates */
		if (IS_GEN6(dev_priv))
			engine->write_tail = gen6_bsd_ring_write_tail;
		engine->flush = gen6_bsd_ring_flush;
		if (INTEL_GEN(dev_priv) >= 8)
			engine->irq_enable_mask =
				GT_RENDER_USER_INTERRUPT << GEN8_VCS1_IRQ_SHIFT;
		else
			engine->irq_enable_mask = GT_BSD_USER_INTERRUPT;
	} else {
		engine->mmio_base = BSD_RING_BASE;
		engine->flush = bsd_ring_flush;
		if (IS_GEN5(dev_priv))
			engine->irq_enable_mask = ILK_BSD_USER_INTERRUPT;
		else
			engine->irq_enable_mask = I915_BSD_USER_INTERRUPT;
	}

	return intel_init_ring_buffer(dev, engine);
}

/**
 * Initialize the second BSD ring (eg. Broadwell GT3, Skylake GT3)
 */
int intel_init_bsd2_ring_buffer(struct drm_device *dev)
{
	struct drm_i915_private *dev_priv = to_i915(dev);
	struct intel_engine_cs *engine = &dev_priv->engine[VCS2];

	engine->name = "bsd2 ring";
	engine->id = VCS2;
	engine->exec_id = I915_EXEC_BSD;
	engine->hw_id = 4;
	engine->mmio_base = GEN8_BSD2_RING_BASE;

	intel_ring_default_vfuncs(dev_priv, engine);

	engine->flush = gen6_bsd_ring_flush;
	engine->irq_enable_mask =
			GT_RENDER_USER_INTERRUPT << GEN8_VCS2_IRQ_SHIFT;

	return intel_init_ring_buffer(dev, engine);
}

int intel_init_blt_ring_buffer(struct drm_device *dev)
{
	struct drm_i915_private *dev_priv = to_i915(dev);
	struct intel_engine_cs *engine = &dev_priv->engine[BCS];

	engine->name = "blitter ring";
	engine->id = BCS;
	engine->exec_id = I915_EXEC_BLT;
	engine->hw_id = 2;
	engine->mmio_base = BLT_RING_BASE;

	intel_ring_default_vfuncs(dev_priv, engine);

	engine->flush = gen6_ring_flush;
	if (INTEL_GEN(dev_priv) >= 8)
		engine->irq_enable_mask =
			GT_RENDER_USER_INTERRUPT << GEN8_BCS_IRQ_SHIFT;
	else
		engine->irq_enable_mask = GT_BLT_USER_INTERRUPT;

	return intel_init_ring_buffer(dev, engine);
}

int intel_init_vebox_ring_buffer(struct drm_device *dev)
{
	struct drm_i915_private *dev_priv = to_i915(dev);
	struct intel_engine_cs *engine = &dev_priv->engine[VECS];

	engine->name = "video enhancement ring";
	engine->id = VECS;
	engine->exec_id = I915_EXEC_VEBOX;
	engine->hw_id = 3;
	engine->mmio_base = VEBOX_RING_BASE;

	intel_ring_default_vfuncs(dev_priv, engine);

	engine->flush = gen6_ring_flush;

	if (INTEL_GEN(dev_priv) >= 8) {
		engine->irq_enable_mask =
			GT_RENDER_USER_INTERRUPT << GEN8_VECS_IRQ_SHIFT;
	} else {
		engine->irq_enable_mask = PM_VEBOX_USER_INTERRUPT;
		engine->irq_enable = hsw_vebox_irq_enable;
		engine->irq_disable = hsw_vebox_irq_disable;
	}

	return intel_init_ring_buffer(dev, engine);
}

int
intel_ring_flush_all_caches(struct drm_i915_gem_request *req)
{
	struct intel_engine_cs *engine = req->engine;
	int ret;

	if (!engine->gpu_caches_dirty)
		return 0;

	ret = engine->flush(req, 0, I915_GEM_GPU_DOMAINS);
	if (ret)
		return ret;

	trace_i915_gem_ring_flush(req, 0, I915_GEM_GPU_DOMAINS);

	engine->gpu_caches_dirty = false;
	return 0;
}

int
intel_ring_invalidate_all_caches(struct drm_i915_gem_request *req)
{
	struct intel_engine_cs *engine = req->engine;
	uint32_t flush_domains;
	int ret;

	flush_domains = 0;
	if (engine->gpu_caches_dirty)
		flush_domains = I915_GEM_GPU_DOMAINS;

	ret = engine->flush(req, I915_GEM_GPU_DOMAINS, flush_domains);
	if (ret)
		return ret;

	trace_i915_gem_ring_flush(req, I915_GEM_GPU_DOMAINS, flush_domains);

	engine->gpu_caches_dirty = false;
	return 0;
}

void
intel_stop_engine(struct intel_engine_cs *engine)
{
	int ret;

	if (!intel_engine_initialized(engine))
		return;

	ret = intel_engine_idle(engine);
	if (ret)
		DRM_ERROR("failed to quiesce %s whilst cleaning up: %d\n",
			  engine->name, ret);

	stop_ring(engine);
}<|MERGE_RESOLUTION|>--- conflicted
+++ resolved
@@ -888,12 +888,7 @@
 
 static int gen9_init_workarounds(struct intel_engine_cs *engine)
 {
-<<<<<<< HEAD
-	struct drm_device *dev = engine->dev;
-	struct drm_i915_private *dev_priv = dev->dev_private;
-=======
-	struct drm_i915_private *dev_priv = engine->i915;
->>>>>>> c11dea5b
+	struct drm_i915_private *dev_priv = engine->i915;
 	int ret;
 
 	/* WaConextSwitchWithConcurrentTLBInvalidate:skl,bxt,kbl */
@@ -973,7 +968,6 @@
 	 * is a workaround for a possible hang in the unlikely event
 	 * a TLB invalidation occurs during a PSD flush.
 	 */
-<<<<<<< HEAD
 
 	/* WaForceEnableNonCoherent:skl,bxt,kbl */
 	WA_SET_BIT_MASKED(HDC_CHICKEN0,
@@ -983,17 +977,6 @@
 	I915_WRITE(GAM_ECOCHK, I915_READ(GAM_ECOCHK) |
 		   BDW_DISABLE_HDC_INVALIDATION);
 
-=======
-
-	/* WaForceEnableNonCoherent:skl,bxt,kbl */
-	WA_SET_BIT_MASKED(HDC_CHICKEN0,
-			  HDC_FORCE_NON_COHERENT);
-
-	/* WaDisableHDCInvalidation:skl,bxt,kbl */
-	I915_WRITE(GAM_ECOCHK, I915_READ(GAM_ECOCHK) |
-		   BDW_DISABLE_HDC_INVALIDATION);
-
->>>>>>> c11dea5b
 	/* WaDisableSamplerPowerBypassForSOPingPong:skl,bxt,kbl */
 	if (IS_SKYLAKE(dev_priv) ||
 	    IS_KABYLAKE(dev_priv) ||
@@ -1185,14 +1168,11 @@
 			return ret;
 	}
 
-<<<<<<< HEAD
-=======
 	/* WaProgramL3SqcReg1DefaultForPerf:bxt */
 	if (IS_BXT_REVID(dev_priv, BXT_REVID_B0, REVID_FOREVER))
 		I915_WRITE(GEN8_L3SQCREG1, L3_GENERAL_PRIO_CREDITS(62) |
 					   L3_HIGH_PRIO_CREDITS(2));
 
->>>>>>> c11dea5b
 	/* WaInsertDummyPushConstPs:bxt */
 	if (IS_BXT_REVID(dev_priv, 0, BXT_REVID_B0))
 		WA_SET_BIT_MASKED(COMMON_SLICE_CHICKEN2,
@@ -1203,11 +1183,7 @@
 
 static int kbl_init_workarounds(struct intel_engine_cs *engine)
 {
-<<<<<<< HEAD
-	struct drm_i915_private *dev_priv = engine->dev->dev_private;
-=======
-	struct drm_i915_private *dev_priv = engine->i915;
->>>>>>> c11dea5b
+	struct drm_i915_private *dev_priv = engine->i915;
 	int ret;
 
 	ret = gen9_init_workarounds(engine);
