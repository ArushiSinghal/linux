/*
 * Copyright © 2009
 *
 * Permission is hereby granted, free of charge, to any person obtaining a
 * copy of this software and associated documentation files (the "Software"),
 * to deal in the Software without restriction, including without limitation
 * the rights to use, copy, modify, merge, publish, distribute, sublicense,
 * and/or sell copies of the Software, and to permit persons to whom the
 * Software is furnished to do so, subject to the following conditions:
 *
 * The above copyright notice and this permission notice (including the next
 * paragraph) shall be included in all copies or substantial portions of the
 * Software.
 *
 * THE SOFTWARE IS PROVIDED "AS IS", WITHOUT WARRANTY OF ANY KIND, EXPRESS OR
 * IMPLIED, INCLUDING BUT NOT LIMITED TO THE WARRANTIES OF MERCHANTABILITY,
 * FITNESS FOR A PARTICULAR PURPOSE AND NONINFRINGEMENT.  IN NO EVENT SHALL
 * THE AUTHORS OR COPYRIGHT HOLDERS BE LIABLE FOR ANY CLAIM, DAMAGES OR OTHER
 * LIABILITY, WHETHER IN AN ACTION OF CONTRACT, TORT OR OTHERWISE, ARISING FROM,
 * OUT OF OR IN CONNECTION WITH THE SOFTWARE OR THE USE OR OTHER DEALINGS IN THE
 * SOFTWARE.
 *
 * Authors:
 *    Daniel Vetter <daniel@ffwll.ch>
 *
 * Derived from Xorg ddx, xf86-video-intel, src/i830_video.c
 */
#include <drm/drmP.h>
#include <drm/i915_drm.h>
#include "i915_drv.h"
#include "i915_reg.h"
#include "intel_drv.h"
#include "intel_frontbuffer.h"

/* Limits for overlay size. According to intel doc, the real limits are:
 * Y width: 4095, UV width (planar): 2047, Y height: 2047,
 * UV width (planar): * 1023. But the xorg thinks 2048 for height and width. Use
 * the mininum of both.  */
#define IMAGE_MAX_WIDTH		2048
#define IMAGE_MAX_HEIGHT	2046 /* 2 * 1023 */
/* on 830 and 845 these large limits result in the card hanging */
#define IMAGE_MAX_WIDTH_LEGACY	1024
#define IMAGE_MAX_HEIGHT_LEGACY	1088

/* overlay register definitions */
/* OCMD register */
#define OCMD_TILED_SURFACE	(0x1<<19)
#define OCMD_MIRROR_MASK	(0x3<<17)
#define OCMD_MIRROR_MODE	(0x3<<17)
#define OCMD_MIRROR_HORIZONTAL	(0x1<<17)
#define OCMD_MIRROR_VERTICAL	(0x2<<17)
#define OCMD_MIRROR_BOTH	(0x3<<17)
#define OCMD_BYTEORDER_MASK	(0x3<<14) /* zero for YUYV or FOURCC YUY2 */
#define OCMD_UV_SWAP		(0x1<<14) /* YVYU */
#define OCMD_Y_SWAP		(0x2<<14) /* UYVY or FOURCC UYVY */
#define OCMD_Y_AND_UV_SWAP	(0x3<<14) /* VYUY */
#define OCMD_SOURCE_FORMAT_MASK (0xf<<10)
#define OCMD_RGB_888		(0x1<<10) /* not in i965 Intel docs */
#define OCMD_RGB_555		(0x2<<10) /* not in i965 Intel docs */
#define OCMD_RGB_565		(0x3<<10) /* not in i965 Intel docs */
#define OCMD_YUV_422_PACKED	(0x8<<10)
#define OCMD_YUV_411_PACKED	(0x9<<10) /* not in i965 Intel docs */
#define OCMD_YUV_420_PLANAR	(0xc<<10)
#define OCMD_YUV_422_PLANAR	(0xd<<10)
#define OCMD_YUV_410_PLANAR	(0xe<<10) /* also 411 */
#define OCMD_TVSYNCFLIP_PARITY	(0x1<<9)
#define OCMD_TVSYNCFLIP_ENABLE	(0x1<<7)
#define OCMD_BUF_TYPE_MASK	(0x1<<5)
#define OCMD_BUF_TYPE_FRAME	(0x0<<5)
#define OCMD_BUF_TYPE_FIELD	(0x1<<5)
#define OCMD_TEST_MODE		(0x1<<4)
#define OCMD_BUFFER_SELECT	(0x3<<2)
#define OCMD_BUFFER0		(0x0<<2)
#define OCMD_BUFFER1		(0x1<<2)
#define OCMD_FIELD_SELECT	(0x1<<2)
#define OCMD_FIELD0		(0x0<<1)
#define OCMD_FIELD1		(0x1<<1)
#define OCMD_ENABLE		(0x1<<0)

/* OCONFIG register */
#define OCONF_PIPE_MASK		(0x1<<18)
#define OCONF_PIPE_A		(0x0<<18)
#define OCONF_PIPE_B		(0x1<<18)
#define OCONF_GAMMA2_ENABLE	(0x1<<16)
#define OCONF_CSC_MODE_BT601	(0x0<<5)
#define OCONF_CSC_MODE_BT709	(0x1<<5)
#define OCONF_CSC_BYPASS	(0x1<<4)
#define OCONF_CC_OUT_8BIT	(0x1<<3)
#define OCONF_TEST_MODE		(0x1<<2)
#define OCONF_THREE_LINE_BUFFER	(0x1<<0)
#define OCONF_TWO_LINE_BUFFER	(0x0<<0)

/* DCLRKM (dst-key) register */
#define DST_KEY_ENABLE		(0x1<<31)
#define CLK_RGB24_MASK		0x0
#define CLK_RGB16_MASK		0x070307
#define CLK_RGB15_MASK		0x070707
#define CLK_RGB8I_MASK		0xffffff

#define RGB16_TO_COLORKEY(c) \
	(((c & 0xF800) << 8) | ((c & 0x07E0) << 5) | ((c & 0x001F) << 3))
#define RGB15_TO_COLORKEY(c) \
	(((c & 0x7c00) << 9) | ((c & 0x03E0) << 6) | ((c & 0x001F) << 3))

/* overlay flip addr flag */
#define OFC_UPDATE		0x1

/* polyphase filter coefficients */
#define N_HORIZ_Y_TAPS          5
#define N_VERT_Y_TAPS           3
#define N_HORIZ_UV_TAPS         3
#define N_VERT_UV_TAPS          3
#define N_PHASES                17
#define MAX_TAPS                5

/* memory bufferd overlay registers */
struct overlay_registers {
	u32 OBUF_0Y;
	u32 OBUF_1Y;
	u32 OBUF_0U;
	u32 OBUF_0V;
	u32 OBUF_1U;
	u32 OBUF_1V;
	u32 OSTRIDE;
	u32 YRGB_VPH;
	u32 UV_VPH;
	u32 HORZ_PH;
	u32 INIT_PHS;
	u32 DWINPOS;
	u32 DWINSZ;
	u32 SWIDTH;
	u32 SWIDTHSW;
	u32 SHEIGHT;
	u32 YRGBSCALE;
	u32 UVSCALE;
	u32 OCLRC0;
	u32 OCLRC1;
	u32 DCLRKV;
	u32 DCLRKM;
	u32 SCLRKVH;
	u32 SCLRKVL;
	u32 SCLRKEN;
	u32 OCONFIG;
	u32 OCMD;
	u32 RESERVED1; /* 0x6C */
	u32 OSTART_0Y;
	u32 OSTART_1Y;
	u32 OSTART_0U;
	u32 OSTART_0V;
	u32 OSTART_1U;
	u32 OSTART_1V;
	u32 OTILEOFF_0Y;
	u32 OTILEOFF_1Y;
	u32 OTILEOFF_0U;
	u32 OTILEOFF_0V;
	u32 OTILEOFF_1U;
	u32 OTILEOFF_1V;
	u32 FASTHSCALE; /* 0xA0 */
	u32 UVSCALEV; /* 0xA4 */
	u32 RESERVEDC[(0x200 - 0xA8) / 4]; /* 0xA8 - 0x1FC */
	u16 Y_VCOEFS[N_VERT_Y_TAPS * N_PHASES]; /* 0x200 */
	u16 RESERVEDD[0x100 / 2 - N_VERT_Y_TAPS * N_PHASES];
	u16 Y_HCOEFS[N_HORIZ_Y_TAPS * N_PHASES]; /* 0x300 */
	u16 RESERVEDE[0x200 / 2 - N_HORIZ_Y_TAPS * N_PHASES];
	u16 UV_VCOEFS[N_VERT_UV_TAPS * N_PHASES]; /* 0x500 */
	u16 RESERVEDF[0x100 / 2 - N_VERT_UV_TAPS * N_PHASES];
	u16 UV_HCOEFS[N_HORIZ_UV_TAPS * N_PHASES]; /* 0x600 */
	u16 RESERVEDG[0x100 / 2 - N_HORIZ_UV_TAPS * N_PHASES];
};

struct intel_overlay {
	struct drm_i915_private *i915;
	struct intel_crtc *crtc;
	struct i915_vma *vma;
	struct i915_vma *old_vma;
	bool active;
	bool pfit_active;
	u32 pfit_vscale_ratio; /* shifted-point number, (1<<12) == 1.0 */
	u32 color_key:24;
	u32 color_key_enabled:1;
	u32 brightness, contrast, saturation;
	u32 old_xscale, old_yscale;
	/* register access */
	u32 flip_addr;
	struct drm_i915_gem_object *reg_bo;
	/* flip handling */
	struct i915_gem_active last_flip;
};

static struct overlay_registers __iomem *
intel_overlay_map_regs(struct intel_overlay *overlay)
{
	struct drm_i915_private *dev_priv = overlay->i915;
	struct overlay_registers __iomem *regs;

	if (OVERLAY_NEEDS_PHYSICAL(dev_priv))
		regs = (struct overlay_registers __iomem *)overlay->reg_bo->phys_handle->vaddr;
	else
		regs = io_mapping_map_wc(&dev_priv->ggtt.mappable,
					 overlay->flip_addr,
					 PAGE_SIZE);

	return regs;
}

static void intel_overlay_unmap_regs(struct intel_overlay *overlay,
				     struct overlay_registers __iomem *regs)
{
	if (!OVERLAY_NEEDS_PHYSICAL(overlay->i915))
		io_mapping_unmap(regs);
}

static void intel_overlay_submit_request(struct intel_overlay *overlay,
					 struct drm_i915_gem_request *req,
					 i915_gem_retire_fn retire)
{
	GEM_BUG_ON(i915_gem_active_peek(&overlay->last_flip,
					&overlay->i915->drm.struct_mutex));
	overlay->last_flip.retire = retire;
	i915_gem_active_set(&overlay->last_flip, req);
	i915_add_request(req);
}

static int intel_overlay_do_wait_request(struct intel_overlay *overlay,
					 struct drm_i915_gem_request *req,
					 i915_gem_retire_fn retire)
{
	intel_overlay_submit_request(overlay, req, retire);
	return i915_gem_active_retire(&overlay->last_flip,
				      &overlay->i915->drm.struct_mutex);
}

static struct drm_i915_gem_request *alloc_request(struct intel_overlay *overlay)
{
	struct drm_i915_private *dev_priv = overlay->i915;
<<<<<<< HEAD
	struct intel_engine_cs *engine = &dev_priv->engine[RCS];
=======
	struct intel_engine_cs *engine = dev_priv->engine[RCS];
>>>>>>> 7625e052

	return i915_gem_request_alloc(engine, dev_priv->kernel_context);
}

/* overlay needs to be disable in OCMD reg */
static int intel_overlay_on(struct intel_overlay *overlay)
{
	struct drm_i915_private *dev_priv = overlay->i915;
	struct drm_i915_gem_request *req;
	struct intel_ring *ring;
	int ret;

	WARN_ON(overlay->active);
	WARN_ON(IS_I830(dev_priv) && !(dev_priv->quirks & QUIRK_PIPEA_FORCE));

	req = alloc_request(overlay);
	if (IS_ERR(req))
		return PTR_ERR(req);

	ret = intel_ring_begin(req, 4);
	if (ret) {
		i915_add_request_no_flush(req);
		return ret;
	}

	overlay->active = true;

	ring = req->ring;
	intel_ring_emit(ring, MI_OVERLAY_FLIP | MI_OVERLAY_ON);
	intel_ring_emit(ring, overlay->flip_addr | OFC_UPDATE);
	intel_ring_emit(ring, MI_WAIT_FOR_EVENT | MI_WAIT_FOR_OVERLAY_FLIP);
	intel_ring_emit(ring, MI_NOOP);
	intel_ring_advance(ring);

	return intel_overlay_do_wait_request(overlay, req, NULL);
}

/* overlay needs to be enabled in OCMD reg */
static int intel_overlay_continue(struct intel_overlay *overlay,
				  bool load_polyphase_filter)
{
	struct drm_i915_private *dev_priv = overlay->i915;
	struct drm_i915_gem_request *req;
	struct intel_ring *ring;
	u32 flip_addr = overlay->flip_addr;
	u32 tmp;
	int ret;

	WARN_ON(!overlay->active);

	if (load_polyphase_filter)
		flip_addr |= OFC_UPDATE;

	/* check for underruns */
	tmp = I915_READ(DOVSTA);
	if (tmp & (1 << 17))
		DRM_DEBUG("overlay underrun, DOVSTA: %x\n", tmp);

	req = alloc_request(overlay);
	if (IS_ERR(req))
		return PTR_ERR(req);

	ret = intel_ring_begin(req, 2);
	if (ret) {
		i915_add_request_no_flush(req);
		return ret;
	}

	ring = req->ring;
	intel_ring_emit(ring, MI_OVERLAY_FLIP | MI_OVERLAY_CONTINUE);
	intel_ring_emit(ring, flip_addr);
	intel_ring_advance(ring);

	intel_overlay_submit_request(overlay, req, NULL);

	return 0;
}

static void intel_overlay_release_old_vid_tail(struct i915_gem_active *active,
					       struct drm_i915_gem_request *req)
{
	struct intel_overlay *overlay =
		container_of(active, typeof(*overlay), last_flip);
	struct i915_vma *vma;
<<<<<<< HEAD

	vma = fetch_and_zero(&overlay->old_vma);
	if (WARN_ON(!vma))
		return;

	i915_gem_track_fb(vma->obj, NULL,
			  INTEL_FRONTBUFFER_OVERLAY(overlay->crtc->pipe));

=======

	vma = fetch_and_zero(&overlay->old_vma);
	if (WARN_ON(!vma))
		return;

	i915_gem_track_fb(vma->obj, NULL,
			  INTEL_FRONTBUFFER_OVERLAY(overlay->crtc->pipe));

>>>>>>> 7625e052
	i915_gem_object_unpin_from_display_plane(vma);
	i915_vma_put(vma);
}

static void intel_overlay_off_tail(struct i915_gem_active *active,
				   struct drm_i915_gem_request *req)
{
	struct intel_overlay *overlay =
		container_of(active, typeof(*overlay), last_flip);
	struct i915_vma *vma;

	/* never have the overlay hw on without showing a frame */
	vma = fetch_and_zero(&overlay->vma);
	if (WARN_ON(!vma))
		return;

	i915_gem_object_unpin_from_display_plane(vma);
	i915_vma_put(vma);

	overlay->crtc->overlay = NULL;
	overlay->crtc = NULL;
	overlay->active = false;
}

/* overlay needs to be disabled in OCMD reg */
static int intel_overlay_off(struct intel_overlay *overlay)
{
	struct drm_i915_private *dev_priv = overlay->i915;
	struct drm_i915_gem_request *req;
	struct intel_ring *ring;
	u32 flip_addr = overlay->flip_addr;
	int ret;

	WARN_ON(!overlay->active);

	/* According to intel docs the overlay hw may hang (when switching
	 * off) without loading the filter coeffs. It is however unclear whether
	 * this applies to the disabling of the overlay or to the switching off
	 * of the hw. Do it in both cases */
	flip_addr |= OFC_UPDATE;

	req = alloc_request(overlay);
	if (IS_ERR(req))
		return PTR_ERR(req);

	ret = intel_ring_begin(req, 6);
	if (ret) {
		i915_add_request_no_flush(req);
		return ret;
	}

	ring = req->ring;
	/* wait for overlay to go idle */
	intel_ring_emit(ring, MI_OVERLAY_FLIP | MI_OVERLAY_CONTINUE);
	intel_ring_emit(ring, flip_addr);
	intel_ring_emit(ring, MI_WAIT_FOR_EVENT | MI_WAIT_FOR_OVERLAY_FLIP);
	/* turn overlay off */
	if (IS_I830(dev_priv)) {
		/* Workaround: Don't disable the overlay fully, since otherwise
		 * it dies on the next OVERLAY_ON cmd. */
		intel_ring_emit(ring, MI_NOOP);
		intel_ring_emit(ring, MI_NOOP);
		intel_ring_emit(ring, MI_NOOP);
	} else {
		intel_ring_emit(ring, MI_OVERLAY_FLIP | MI_OVERLAY_OFF);
		intel_ring_emit(ring, flip_addr);
		intel_ring_emit(ring,
				MI_WAIT_FOR_EVENT | MI_WAIT_FOR_OVERLAY_FLIP);
	}
	intel_ring_advance(ring);

	return intel_overlay_do_wait_request(overlay, req,
					     intel_overlay_off_tail);
}

/* recover from an interruption due to a signal
 * We have to be careful not to repeat work forever an make forward progess. */
static int intel_overlay_recover_from_interrupt(struct intel_overlay *overlay)
{
	return i915_gem_active_retire(&overlay->last_flip,
				      &overlay->i915->drm.struct_mutex);
}

/* Wait for pending overlay flip and release old frame.
 * Needs to be called before the overlay register are changed
 * via intel_overlay_(un)map_regs
 */
static int intel_overlay_release_old_vid(struct intel_overlay *overlay)
{
	struct drm_i915_private *dev_priv = overlay->i915;
	int ret;

	lockdep_assert_held(&dev_priv->drm.struct_mutex);

	/* Only wait if there is actually an old frame to release to
	 * guarantee forward progress.
	 */
	if (!overlay->old_vma)
		return 0;

	if (I915_READ(ISR) & I915_OVERLAY_PLANE_FLIP_PENDING_INTERRUPT) {
		/* synchronous slowpath */
		struct drm_i915_gem_request *req;
		struct intel_ring *ring;

		req = alloc_request(overlay);
		if (IS_ERR(req))
			return PTR_ERR(req);

		ret = intel_ring_begin(req, 2);
		if (ret) {
			i915_add_request_no_flush(req);
			return ret;
		}

		ring = req->ring;
		intel_ring_emit(ring,
				MI_WAIT_FOR_EVENT | MI_WAIT_FOR_OVERLAY_FLIP);
		intel_ring_emit(ring, MI_NOOP);
		intel_ring_advance(ring);

		ret = intel_overlay_do_wait_request(overlay, req,
						    intel_overlay_release_old_vid_tail);
		if (ret)
			return ret;
	} else
		intel_overlay_release_old_vid_tail(&overlay->last_flip, NULL);

	return 0;
}

void intel_overlay_reset(struct drm_i915_private *dev_priv)
{
	struct intel_overlay *overlay = dev_priv->overlay;

	if (!overlay)
		return;

	intel_overlay_release_old_vid(overlay);

	overlay->old_xscale = 0;
	overlay->old_yscale = 0;
	overlay->crtc = NULL;
	overlay->active = false;
}

struct put_image_params {
	int format;
	short dst_x;
	short dst_y;
	short dst_w;
	short dst_h;
	short src_w;
	short src_scan_h;
	short src_scan_w;
	short src_h;
	short stride_Y;
	short stride_UV;
	int offset_Y;
	int offset_U;
	int offset_V;
};

static int packed_depth_bytes(u32 format)
{
	switch (format & I915_OVERLAY_DEPTH_MASK) {
	case I915_OVERLAY_YUV422:
		return 4;
	case I915_OVERLAY_YUV411:
		/* return 6; not implemented */
	default:
		return -EINVAL;
	}
}

static int packed_width_bytes(u32 format, short width)
{
	switch (format & I915_OVERLAY_DEPTH_MASK) {
	case I915_OVERLAY_YUV422:
		return width << 1;
	default:
		return -EINVAL;
	}
}

static int uv_hsubsampling(u32 format)
{
	switch (format & I915_OVERLAY_DEPTH_MASK) {
	case I915_OVERLAY_YUV422:
	case I915_OVERLAY_YUV420:
		return 2;
	case I915_OVERLAY_YUV411:
	case I915_OVERLAY_YUV410:
		return 4;
	default:
		return -EINVAL;
	}
}

static int uv_vsubsampling(u32 format)
{
	switch (format & I915_OVERLAY_DEPTH_MASK) {
	case I915_OVERLAY_YUV420:
	case I915_OVERLAY_YUV410:
		return 2;
	case I915_OVERLAY_YUV422:
	case I915_OVERLAY_YUV411:
		return 1;
	default:
		return -EINVAL;
	}
}

static u32 calc_swidthsw(struct drm_i915_private *dev_priv, u32 offset, u32 width)
{
	u32 mask, shift, ret;
	if (IS_GEN2(dev_priv)) {
		mask = 0x1f;
		shift = 5;
	} else {
		mask = 0x3f;
		shift = 6;
	}
	ret = ((offset + width + mask) >> shift) - (offset >> shift);
	if (!IS_GEN2(dev_priv))
		ret <<= 1;
	ret -= 1;
	return ret << 2;
}

static const u16 y_static_hcoeffs[N_HORIZ_Y_TAPS * N_PHASES] = {
	0x3000, 0xb4a0, 0x1930, 0x1920, 0xb4a0,
	0x3000, 0xb500, 0x19d0, 0x1880, 0xb440,
	0x3000, 0xb540, 0x1a88, 0x2f80, 0xb3e0,
	0x3000, 0xb580, 0x1b30, 0x2e20, 0xb380,
	0x3000, 0xb5c0, 0x1bd8, 0x2cc0, 0xb320,
	0x3020, 0xb5e0, 0x1c60, 0x2b80, 0xb2c0,
	0x3020, 0xb5e0, 0x1cf8, 0x2a20, 0xb260,
	0x3020, 0xb5e0, 0x1d80, 0x28e0, 0xb200,
	0x3020, 0xb5c0, 0x1e08, 0x3f40, 0xb1c0,
	0x3020, 0xb580, 0x1e78, 0x3ce0, 0xb160,
	0x3040, 0xb520, 0x1ed8, 0x3aa0, 0xb120,
	0x3040, 0xb4a0, 0x1f30, 0x3880, 0xb0e0,
	0x3040, 0xb400, 0x1f78, 0x3680, 0xb0a0,
	0x3020, 0xb340, 0x1fb8, 0x34a0, 0xb060,
	0x3020, 0xb240, 0x1fe0, 0x32e0, 0xb040,
	0x3020, 0xb140, 0x1ff8, 0x3160, 0xb020,
	0xb000, 0x3000, 0x0800, 0x3000, 0xb000
};

static const u16 uv_static_hcoeffs[N_HORIZ_UV_TAPS * N_PHASES] = {
	0x3000, 0x1800, 0x1800, 0xb000, 0x18d0, 0x2e60,
	0xb000, 0x1990, 0x2ce0, 0xb020, 0x1a68, 0x2b40,
	0xb040, 0x1b20, 0x29e0, 0xb060, 0x1bd8, 0x2880,
	0xb080, 0x1c88, 0x3e60, 0xb0a0, 0x1d28, 0x3c00,
	0xb0c0, 0x1db8, 0x39e0, 0xb0e0, 0x1e40, 0x37e0,
	0xb100, 0x1eb8, 0x3620, 0xb100, 0x1f18, 0x34a0,
	0xb100, 0x1f68, 0x3360, 0xb0e0, 0x1fa8, 0x3240,
	0xb0c0, 0x1fe0, 0x3140, 0xb060, 0x1ff0, 0x30a0,
	0x3000, 0x0800, 0x3000
};

static void update_polyphase_filter(struct overlay_registers __iomem *regs)
{
	memcpy_toio(regs->Y_HCOEFS, y_static_hcoeffs, sizeof(y_static_hcoeffs));
	memcpy_toio(regs->UV_HCOEFS, uv_static_hcoeffs,
		    sizeof(uv_static_hcoeffs));
}

static bool update_scaling_factors(struct intel_overlay *overlay,
				   struct overlay_registers __iomem *regs,
				   struct put_image_params *params)
{
	/* fixed point with a 12 bit shift */
	u32 xscale, yscale, xscale_UV, yscale_UV;
#define FP_SHIFT 12
#define FRACT_MASK 0xfff
	bool scale_changed = false;
	int uv_hscale = uv_hsubsampling(params->format);
	int uv_vscale = uv_vsubsampling(params->format);

	if (params->dst_w > 1)
		xscale = ((params->src_scan_w - 1) << FP_SHIFT)
			/(params->dst_w);
	else
		xscale = 1 << FP_SHIFT;

	if (params->dst_h > 1)
		yscale = ((params->src_scan_h - 1) << FP_SHIFT)
			/(params->dst_h);
	else
		yscale = 1 << FP_SHIFT;

	/*if (params->format & I915_OVERLAY_YUV_PLANAR) {*/
	xscale_UV = xscale/uv_hscale;
	yscale_UV = yscale/uv_vscale;
	/* make the Y scale to UV scale ratio an exact multiply */
	xscale = xscale_UV * uv_hscale;
	yscale = yscale_UV * uv_vscale;
	/*} else {
	  xscale_UV = 0;
	  yscale_UV = 0;
	  }*/

	if (xscale != overlay->old_xscale || yscale != overlay->old_yscale)
		scale_changed = true;
	overlay->old_xscale = xscale;
	overlay->old_yscale = yscale;

	iowrite32(((yscale & FRACT_MASK) << 20) |
		  ((xscale >> FP_SHIFT)  << 16) |
		  ((xscale & FRACT_MASK) << 3),
		 &regs->YRGBSCALE);

	iowrite32(((yscale_UV & FRACT_MASK) << 20) |
		  ((xscale_UV >> FP_SHIFT)  << 16) |
		  ((xscale_UV & FRACT_MASK) << 3),
		 &regs->UVSCALE);

	iowrite32((((yscale    >> FP_SHIFT) << 16) |
		   ((yscale_UV >> FP_SHIFT) << 0)),
		 &regs->UVSCALEV);

	if (scale_changed)
		update_polyphase_filter(regs);

	return scale_changed;
}

static void update_colorkey(struct intel_overlay *overlay,
			    struct overlay_registers __iomem *regs)
{
	u32 key = overlay->color_key;
	u32 flags;

	flags = 0;
	if (overlay->color_key_enabled)
		flags |= DST_KEY_ENABLE;

	switch (overlay->crtc->base.primary->fb->bits_per_pixel) {
	case 8:
		key = 0;
		flags |= CLK_RGB8I_MASK;
		break;

	case 16:
		if (overlay->crtc->base.primary->fb->depth == 15) {
			key = RGB15_TO_COLORKEY(key);
			flags |= CLK_RGB15_MASK;
		} else {
			key = RGB16_TO_COLORKEY(key);
			flags |= CLK_RGB16_MASK;
		}
		break;

	case 24:
	case 32:
		flags |= CLK_RGB24_MASK;
		break;
	}

	iowrite32(key, &regs->DCLRKV);
	iowrite32(flags, &regs->DCLRKM);
}

static u32 overlay_cmd_reg(struct put_image_params *params)
{
	u32 cmd = OCMD_ENABLE | OCMD_BUF_TYPE_FRAME | OCMD_BUFFER0;

	if (params->format & I915_OVERLAY_YUV_PLANAR) {
		switch (params->format & I915_OVERLAY_DEPTH_MASK) {
		case I915_OVERLAY_YUV422:
			cmd |= OCMD_YUV_422_PLANAR;
			break;
		case I915_OVERLAY_YUV420:
			cmd |= OCMD_YUV_420_PLANAR;
			break;
		case I915_OVERLAY_YUV411:
		case I915_OVERLAY_YUV410:
			cmd |= OCMD_YUV_410_PLANAR;
			break;
		}
	} else { /* YUV packed */
		switch (params->format & I915_OVERLAY_DEPTH_MASK) {
		case I915_OVERLAY_YUV422:
			cmd |= OCMD_YUV_422_PACKED;
			break;
		case I915_OVERLAY_YUV411:
			cmd |= OCMD_YUV_411_PACKED;
			break;
		}

		switch (params->format & I915_OVERLAY_SWAP_MASK) {
		case I915_OVERLAY_NO_SWAP:
			break;
		case I915_OVERLAY_UV_SWAP:
			cmd |= OCMD_UV_SWAP;
			break;
		case I915_OVERLAY_Y_SWAP:
			cmd |= OCMD_Y_SWAP;
			break;
		case I915_OVERLAY_Y_AND_UV_SWAP:
			cmd |= OCMD_Y_AND_UV_SWAP;
			break;
		}
	}

	return cmd;
}

static int intel_overlay_do_put_image(struct intel_overlay *overlay,
				      struct drm_i915_gem_object *new_bo,
				      struct put_image_params *params)
{
	int ret, tmp_width;
	struct overlay_registers __iomem *regs;
	bool scale_changed = false;
	struct drm_i915_private *dev_priv = overlay->i915;
	u32 swidth, swidthsw, sheight, ostride;
	enum pipe pipe = overlay->crtc->pipe;
	struct i915_vma *vma;

	lockdep_assert_held(&dev_priv->drm.struct_mutex);
	WARN_ON(!drm_modeset_is_locked(&dev_priv->drm.mode_config.connection_mutex));

	ret = intel_overlay_release_old_vid(overlay);
	if (ret != 0)
		return ret;

	vma = i915_gem_object_pin_to_display_plane(new_bo, 0,
						   &i915_ggtt_view_normal);
	if (IS_ERR(vma))
		return PTR_ERR(vma);

	ret = i915_vma_put_fence(vma);
	if (ret)
		goto out_unpin;

	if (!overlay->active) {
		u32 oconfig;
		regs = intel_overlay_map_regs(overlay);
		if (!regs) {
			ret = -ENOMEM;
			goto out_unpin;
		}
		oconfig = OCONF_CC_OUT_8BIT;
		if (IS_GEN4(dev_priv))
			oconfig |= OCONF_CSC_MODE_BT709;
		oconfig |= pipe == 0 ?
			OCONF_PIPE_A : OCONF_PIPE_B;
		iowrite32(oconfig, &regs->OCONFIG);
		intel_overlay_unmap_regs(overlay, regs);

		ret = intel_overlay_on(overlay);
		if (ret != 0)
			goto out_unpin;
	}

	regs = intel_overlay_map_regs(overlay);
	if (!regs) {
		ret = -ENOMEM;
		goto out_unpin;
	}

	iowrite32((params->dst_y << 16) | params->dst_x, &regs->DWINPOS);
	iowrite32((params->dst_h << 16) | params->dst_w, &regs->DWINSZ);

	if (params->format & I915_OVERLAY_YUV_PACKED)
		tmp_width = packed_width_bytes(params->format, params->src_w);
	else
		tmp_width = params->src_w;

	swidth = params->src_w;
	swidthsw = calc_swidthsw(dev_priv, params->offset_Y, tmp_width);
	sheight = params->src_h;
	iowrite32(i915_ggtt_offset(vma) + params->offset_Y, &regs->OBUF_0Y);
	ostride = params->stride_Y;

	if (params->format & I915_OVERLAY_YUV_PLANAR) {
		int uv_hscale = uv_hsubsampling(params->format);
		int uv_vscale = uv_vsubsampling(params->format);
		u32 tmp_U, tmp_V;
		swidth |= (params->src_w/uv_hscale) << 16;
		tmp_U = calc_swidthsw(dev_priv, params->offset_U,
				      params->src_w/uv_hscale);
		tmp_V = calc_swidthsw(dev_priv, params->offset_V,
				      params->src_w/uv_hscale);
		swidthsw |= max_t(u32, tmp_U, tmp_V) << 16;
		sheight |= (params->src_h/uv_vscale) << 16;
		iowrite32(i915_ggtt_offset(vma) + params->offset_U,
			  &regs->OBUF_0U);
		iowrite32(i915_ggtt_offset(vma) + params->offset_V,
			  &regs->OBUF_0V);
		ostride |= params->stride_UV << 16;
	}

	iowrite32(swidth, &regs->SWIDTH);
	iowrite32(swidthsw, &regs->SWIDTHSW);
	iowrite32(sheight, &regs->SHEIGHT);
	iowrite32(ostride, &regs->OSTRIDE);

	scale_changed = update_scaling_factors(overlay, regs, params);

	update_colorkey(overlay, regs);

	iowrite32(overlay_cmd_reg(params), &regs->OCMD);

	intel_overlay_unmap_regs(overlay, regs);

	ret = intel_overlay_continue(overlay, scale_changed);
	if (ret)
		goto out_unpin;

	i915_gem_track_fb(overlay->vma->obj, new_bo,
			  INTEL_FRONTBUFFER_OVERLAY(pipe));

	overlay->old_vma = overlay->vma;
	overlay->vma = vma;

	intel_frontbuffer_flip(dev_priv, INTEL_FRONTBUFFER_OVERLAY(pipe));

	return 0;

out_unpin:
	i915_gem_object_unpin_from_display_plane(vma);
	return ret;
}

int intel_overlay_switch_off(struct intel_overlay *overlay)
{
	struct drm_i915_private *dev_priv = overlay->i915;
	struct overlay_registers __iomem *regs;
	int ret;

	lockdep_assert_held(&dev_priv->drm.struct_mutex);
	WARN_ON(!drm_modeset_is_locked(&dev_priv->drm.mode_config.connection_mutex));

	ret = intel_overlay_recover_from_interrupt(overlay);
	if (ret != 0)
		return ret;

	if (!overlay->active)
		return 0;

	ret = intel_overlay_release_old_vid(overlay);
	if (ret != 0)
		return ret;

	regs = intel_overlay_map_regs(overlay);
	iowrite32(0, &regs->OCMD);
	intel_overlay_unmap_regs(overlay, regs);

	return intel_overlay_off(overlay);
}

static int check_overlay_possible_on_crtc(struct intel_overlay *overlay,
					  struct intel_crtc *crtc)
{
	if (!crtc->active)
		return -EINVAL;

	/* can't use the overlay with double wide pipe */
	if (crtc->config->double_wide)
		return -EINVAL;

	return 0;
}

static void update_pfit_vscale_ratio(struct intel_overlay *overlay)
{
	struct drm_i915_private *dev_priv = overlay->i915;
	u32 pfit_control = I915_READ(PFIT_CONTROL);
	u32 ratio;

	/* XXX: This is not the same logic as in the xorg driver, but more in
	 * line with the intel documentation for the i965
	 */
	if (INTEL_GEN(dev_priv) >= 4) {
		/* on i965 use the PGM reg to read out the autoscaler values */
		ratio = I915_READ(PFIT_PGM_RATIOS) >> PFIT_VERT_SCALE_SHIFT_965;
	} else {
		if (pfit_control & VERT_AUTO_SCALE)
			ratio = I915_READ(PFIT_AUTO_RATIOS);
		else
			ratio = I915_READ(PFIT_PGM_RATIOS);
		ratio >>= PFIT_VERT_SCALE_SHIFT;
	}

	overlay->pfit_vscale_ratio = ratio;
}

static int check_overlay_dst(struct intel_overlay *overlay,
			     struct drm_intel_overlay_put_image *rec)
{
	struct drm_display_mode *mode = &overlay->crtc->base.mode;

	if (rec->dst_x < mode->hdisplay &&
	    rec->dst_x + rec->dst_width <= mode->hdisplay &&
	    rec->dst_y < mode->vdisplay &&
	    rec->dst_y + rec->dst_height <= mode->vdisplay)
		return 0;
	else
		return -EINVAL;
}

static int check_overlay_scaling(struct put_image_params *rec)
{
	u32 tmp;

	/* downscaling limit is 8.0 */
	tmp = ((rec->src_scan_h << 16) / rec->dst_h) >> 16;
	if (tmp > 7)
		return -EINVAL;
	tmp = ((rec->src_scan_w << 16) / rec->dst_w) >> 16;
	if (tmp > 7)
		return -EINVAL;

	return 0;
}

static int check_overlay_src(struct drm_i915_private *dev_priv,
			     struct drm_intel_overlay_put_image *rec,
			     struct drm_i915_gem_object *new_bo)
{
	int uv_hscale = uv_hsubsampling(rec->flags);
	int uv_vscale = uv_vsubsampling(rec->flags);
	u32 stride_mask;
	int depth;
	u32 tmp;

	/* check src dimensions */
	if (IS_845G(dev_priv) || IS_I830(dev_priv)) {
		if (rec->src_height > IMAGE_MAX_HEIGHT_LEGACY ||
		    rec->src_width  > IMAGE_MAX_WIDTH_LEGACY)
			return -EINVAL;
	} else {
		if (rec->src_height > IMAGE_MAX_HEIGHT ||
		    rec->src_width  > IMAGE_MAX_WIDTH)
			return -EINVAL;
	}

	/* better safe than sorry, use 4 as the maximal subsampling ratio */
	if (rec->src_height < N_VERT_Y_TAPS*4 ||
	    rec->src_width  < N_HORIZ_Y_TAPS*4)
		return -EINVAL;

	/* check alignment constraints */
	switch (rec->flags & I915_OVERLAY_TYPE_MASK) {
	case I915_OVERLAY_RGB:
		/* not implemented */
		return -EINVAL;

	case I915_OVERLAY_YUV_PACKED:
		if (uv_vscale != 1)
			return -EINVAL;

		depth = packed_depth_bytes(rec->flags);
		if (depth < 0)
			return depth;

		/* ignore UV planes */
		rec->stride_UV = 0;
		rec->offset_U = 0;
		rec->offset_V = 0;
		/* check pixel alignment */
		if (rec->offset_Y % depth)
			return -EINVAL;
		break;

	case I915_OVERLAY_YUV_PLANAR:
		if (uv_vscale < 0 || uv_hscale < 0)
			return -EINVAL;
		/* no offset restrictions for planar formats */
		break;

	default:
		return -EINVAL;
	}

	if (rec->src_width % uv_hscale)
		return -EINVAL;

	/* stride checking */
	if (IS_I830(dev_priv) || IS_845G(dev_priv))
		stride_mask = 255;
	else
		stride_mask = 63;

	if (rec->stride_Y & stride_mask || rec->stride_UV & stride_mask)
		return -EINVAL;
	if (IS_GEN4(dev_priv) && rec->stride_Y < 512)
		return -EINVAL;

	tmp = (rec->flags & I915_OVERLAY_TYPE_MASK) == I915_OVERLAY_YUV_PLANAR ?
		4096 : 8192;
	if (rec->stride_Y > tmp || rec->stride_UV > 2*1024)
		return -EINVAL;

	/* check buffer dimensions */
	switch (rec->flags & I915_OVERLAY_TYPE_MASK) {
	case I915_OVERLAY_RGB:
	case I915_OVERLAY_YUV_PACKED:
		/* always 4 Y values per depth pixels */
		if (packed_width_bytes(rec->flags, rec->src_width) > rec->stride_Y)
			return -EINVAL;

		tmp = rec->stride_Y*rec->src_height;
		if (rec->offset_Y + tmp > new_bo->base.size)
			return -EINVAL;
		break;

	case I915_OVERLAY_YUV_PLANAR:
		if (rec->src_width > rec->stride_Y)
			return -EINVAL;
		if (rec->src_width/uv_hscale > rec->stride_UV)
			return -EINVAL;

		tmp = rec->stride_Y * rec->src_height;
		if (rec->offset_Y + tmp > new_bo->base.size)
			return -EINVAL;

		tmp = rec->stride_UV * (rec->src_height / uv_vscale);
		if (rec->offset_U + tmp > new_bo->base.size ||
		    rec->offset_V + tmp > new_bo->base.size)
			return -EINVAL;
		break;
	}

	return 0;
}

/**
 * Return the pipe currently connected to the panel fitter,
 * or -1 if the panel fitter is not present or not in use
 */
static int intel_panel_fitter_pipe(struct drm_i915_private *dev_priv)
{
	u32  pfit_control;

	/* i830 doesn't have a panel fitter */
	if (INTEL_GEN(dev_priv) <= 3 &&
	    (IS_I830(dev_priv) || !IS_MOBILE(dev_priv)))
		return -1;

	pfit_control = I915_READ(PFIT_CONTROL);

	/* See if the panel fitter is in use */
	if ((pfit_control & PFIT_ENABLE) == 0)
		return -1;

	/* 965 can place panel fitter on either pipe */
	if (IS_GEN4(dev_priv))
		return (pfit_control >> 29) & 0x3;

	/* older chips can only use pipe 1 */
	return 1;
}

int intel_overlay_put_image_ioctl(struct drm_device *dev, void *data,
				  struct drm_file *file_priv)
{
	struct drm_intel_overlay_put_image *put_image_rec = data;
	struct drm_i915_private *dev_priv = to_i915(dev);
	struct intel_overlay *overlay;
	struct drm_crtc *drmmode_crtc;
	struct intel_crtc *crtc;
	struct drm_i915_gem_object *new_bo;
	struct put_image_params *params;
	int ret;

	overlay = dev_priv->overlay;
	if (!overlay) {
		DRM_DEBUG("userspace bug: no overlay\n");
		return -ENODEV;
	}

	if (!(put_image_rec->flags & I915_OVERLAY_ENABLE)) {
		drm_modeset_lock_all(dev);
		mutex_lock(&dev->struct_mutex);

		ret = intel_overlay_switch_off(overlay);

		mutex_unlock(&dev->struct_mutex);
		drm_modeset_unlock_all(dev);

		return ret;
	}

	params = kmalloc(sizeof(*params), GFP_KERNEL);
	if (!params)
		return -ENOMEM;

	drmmode_crtc = drm_crtc_find(dev, put_image_rec->crtc_id);
	if (!drmmode_crtc) {
		ret = -ENOENT;
		goto out_free;
	}
	crtc = to_intel_crtc(drmmode_crtc);

	new_bo = i915_gem_object_lookup(file_priv, put_image_rec->bo_handle);
	if (!new_bo) {
		ret = -ENOENT;
		goto out_free;
	}

	drm_modeset_lock_all(dev);
	mutex_lock(&dev->struct_mutex);

	if (i915_gem_object_is_tiled(new_bo)) {
		DRM_DEBUG_KMS("buffer used for overlay image can not be tiled\n");
		ret = -EINVAL;
		goto out_unlock;
	}

	ret = intel_overlay_recover_from_interrupt(overlay);
	if (ret != 0)
		goto out_unlock;

	if (overlay->crtc != crtc) {
		struct drm_display_mode *mode = &crtc->base.mode;
		ret = intel_overlay_switch_off(overlay);
		if (ret != 0)
			goto out_unlock;

		ret = check_overlay_possible_on_crtc(overlay, crtc);
		if (ret != 0)
			goto out_unlock;

		overlay->crtc = crtc;
		crtc->overlay = overlay;

		/* line too wide, i.e. one-line-mode */
		if (mode->hdisplay > 1024 &&
		    intel_panel_fitter_pipe(dev_priv) == crtc->pipe) {
			overlay->pfit_active = true;
			update_pfit_vscale_ratio(overlay);
		} else
			overlay->pfit_active = false;
	}

	ret = check_overlay_dst(overlay, put_image_rec);
	if (ret != 0)
		goto out_unlock;

	if (overlay->pfit_active) {
		params->dst_y = ((((u32)put_image_rec->dst_y) << 12) /
				 overlay->pfit_vscale_ratio);
		/* shifting right rounds downwards, so add 1 */
		params->dst_h = ((((u32)put_image_rec->dst_height) << 12) /
				 overlay->pfit_vscale_ratio) + 1;
	} else {
		params->dst_y = put_image_rec->dst_y;
		params->dst_h = put_image_rec->dst_height;
	}
	params->dst_x = put_image_rec->dst_x;
	params->dst_w = put_image_rec->dst_width;

	params->src_w = put_image_rec->src_width;
	params->src_h = put_image_rec->src_height;
	params->src_scan_w = put_image_rec->src_scan_width;
	params->src_scan_h = put_image_rec->src_scan_height;
	if (params->src_scan_h > params->src_h ||
	    params->src_scan_w > params->src_w) {
		ret = -EINVAL;
		goto out_unlock;
	}

	ret = check_overlay_src(dev_priv, put_image_rec, new_bo);
	if (ret != 0)
		goto out_unlock;
	params->format = put_image_rec->flags & ~I915_OVERLAY_FLAGS_MASK;
	params->stride_Y = put_image_rec->stride_Y;
	params->stride_UV = put_image_rec->stride_UV;
	params->offset_Y = put_image_rec->offset_Y;
	params->offset_U = put_image_rec->offset_U;
	params->offset_V = put_image_rec->offset_V;

	/* Check scaling after src size to prevent a divide-by-zero. */
	ret = check_overlay_scaling(params);
	if (ret != 0)
		goto out_unlock;

	ret = intel_overlay_do_put_image(overlay, new_bo, params);
	if (ret != 0)
		goto out_unlock;

	mutex_unlock(&dev->struct_mutex);
	drm_modeset_unlock_all(dev);

	kfree(params);

	return 0;

out_unlock:
	mutex_unlock(&dev->struct_mutex);
	drm_modeset_unlock_all(dev);
<<<<<<< HEAD
	i915_gem_object_put_unlocked(new_bo);
=======
	i915_gem_object_put(new_bo);
>>>>>>> 7625e052
out_free:
	kfree(params);

	return ret;
}

static void update_reg_attrs(struct intel_overlay *overlay,
			     struct overlay_registers __iomem *regs)
{
	iowrite32((overlay->contrast << 18) | (overlay->brightness & 0xff),
		  &regs->OCLRC0);
	iowrite32(overlay->saturation, &regs->OCLRC1);
}

static bool check_gamma_bounds(u32 gamma1, u32 gamma2)
{
	int i;

	if (gamma1 & 0xff000000 || gamma2 & 0xff000000)
		return false;

	for (i = 0; i < 3; i++) {
		if (((gamma1 >> i*8) & 0xff) >= ((gamma2 >> i*8) & 0xff))
			return false;
	}

	return true;
}

static bool check_gamma5_errata(u32 gamma5)
{
	int i;

	for (i = 0; i < 3; i++) {
		if (((gamma5 >> i*8) & 0xff) == 0x80)
			return false;
	}

	return true;
}

static int check_gamma(struct drm_intel_overlay_attrs *attrs)
{
	if (!check_gamma_bounds(0, attrs->gamma0) ||
	    !check_gamma_bounds(attrs->gamma0, attrs->gamma1) ||
	    !check_gamma_bounds(attrs->gamma1, attrs->gamma2) ||
	    !check_gamma_bounds(attrs->gamma2, attrs->gamma3) ||
	    !check_gamma_bounds(attrs->gamma3, attrs->gamma4) ||
	    !check_gamma_bounds(attrs->gamma4, attrs->gamma5) ||
	    !check_gamma_bounds(attrs->gamma5, 0x00ffffff))
		return -EINVAL;

	if (!check_gamma5_errata(attrs->gamma5))
		return -EINVAL;

	return 0;
}

int intel_overlay_attrs_ioctl(struct drm_device *dev, void *data,
			      struct drm_file *file_priv)
{
	struct drm_intel_overlay_attrs *attrs = data;
	struct drm_i915_private *dev_priv = to_i915(dev);
	struct intel_overlay *overlay;
	struct overlay_registers __iomem *regs;
	int ret;

	overlay = dev_priv->overlay;
	if (!overlay) {
		DRM_DEBUG("userspace bug: no overlay\n");
		return -ENODEV;
	}

	drm_modeset_lock_all(dev);
	mutex_lock(&dev->struct_mutex);

	ret = -EINVAL;
	if (!(attrs->flags & I915_OVERLAY_UPDATE_ATTRS)) {
		attrs->color_key  = overlay->color_key;
		attrs->brightness = overlay->brightness;
		attrs->contrast   = overlay->contrast;
		attrs->saturation = overlay->saturation;

		if (!IS_GEN2(dev_priv)) {
			attrs->gamma0 = I915_READ(OGAMC0);
			attrs->gamma1 = I915_READ(OGAMC1);
			attrs->gamma2 = I915_READ(OGAMC2);
			attrs->gamma3 = I915_READ(OGAMC3);
			attrs->gamma4 = I915_READ(OGAMC4);
			attrs->gamma5 = I915_READ(OGAMC5);
		}
	} else {
		if (attrs->brightness < -128 || attrs->brightness > 127)
			goto out_unlock;
		if (attrs->contrast > 255)
			goto out_unlock;
		if (attrs->saturation > 1023)
			goto out_unlock;

		overlay->color_key  = attrs->color_key;
		overlay->brightness = attrs->brightness;
		overlay->contrast   = attrs->contrast;
		overlay->saturation = attrs->saturation;

		regs = intel_overlay_map_regs(overlay);
		if (!regs) {
			ret = -ENOMEM;
			goto out_unlock;
		}

		update_reg_attrs(overlay, regs);

		intel_overlay_unmap_regs(overlay, regs);

		if (attrs->flags & I915_OVERLAY_UPDATE_GAMMA) {
			if (IS_GEN2(dev_priv))
				goto out_unlock;

			if (overlay->active) {
				ret = -EBUSY;
				goto out_unlock;
			}

			ret = check_gamma(attrs);
			if (ret)
				goto out_unlock;

			I915_WRITE(OGAMC0, attrs->gamma0);
			I915_WRITE(OGAMC1, attrs->gamma1);
			I915_WRITE(OGAMC2, attrs->gamma2);
			I915_WRITE(OGAMC3, attrs->gamma3);
			I915_WRITE(OGAMC4, attrs->gamma4);
			I915_WRITE(OGAMC5, attrs->gamma5);
		}
	}
	overlay->color_key_enabled = (attrs->flags & I915_OVERLAY_DISABLE_DEST_COLORKEY) == 0;

	ret = 0;
out_unlock:
	mutex_unlock(&dev->struct_mutex);
	drm_modeset_unlock_all(dev);

	return ret;
}

void intel_setup_overlay(struct drm_i915_private *dev_priv)
{
	struct intel_overlay *overlay;
	struct drm_i915_gem_object *reg_bo;
	struct overlay_registers __iomem *regs;
	struct i915_vma *vma = NULL;
	int ret;

	if (!HAS_OVERLAY(dev_priv))
		return;

	overlay = kzalloc(sizeof(*overlay), GFP_KERNEL);
	if (!overlay)
		return;

	mutex_lock(&dev_priv->drm.struct_mutex);
	if (WARN_ON(dev_priv->overlay))
		goto out_free;

	overlay->i915 = dev_priv;

	reg_bo = NULL;
	if (!OVERLAY_NEEDS_PHYSICAL(dev_priv))
		reg_bo = i915_gem_object_create_stolen(&dev_priv->drm,
						       PAGE_SIZE);
	if (reg_bo == NULL)
		reg_bo = i915_gem_object_create(&dev_priv->drm, PAGE_SIZE);
	if (IS_ERR(reg_bo))
		goto out_free;
	overlay->reg_bo = reg_bo;

	if (OVERLAY_NEEDS_PHYSICAL(dev_priv)) {
		ret = i915_gem_object_attach_phys(reg_bo, PAGE_SIZE);
		if (ret) {
			DRM_ERROR("failed to attach phys overlay regs\n");
			goto out_free_bo;
		}
		overlay->flip_addr = reg_bo->phys_handle->busaddr;
	} else {
		vma = i915_gem_object_ggtt_pin(reg_bo, NULL,
					       0, PAGE_SIZE, PIN_MAPPABLE);
		if (IS_ERR(vma)) {
			DRM_ERROR("failed to pin overlay register bo\n");
			ret = PTR_ERR(vma);
			goto out_free_bo;
		}
		overlay->flip_addr = i915_ggtt_offset(vma);

		ret = i915_gem_object_set_to_gtt_domain(reg_bo, true);
		if (ret) {
			DRM_ERROR("failed to move overlay register bo into the GTT\n");
			goto out_unpin_bo;
		}
	}

	/* init all values */
	overlay->color_key = 0x0101fe;
	overlay->color_key_enabled = true;
	overlay->brightness = -19;
	overlay->contrast = 75;
	overlay->saturation = 146;

	regs = intel_overlay_map_regs(overlay);
	if (!regs)
		goto out_unpin_bo;

	memset_io(regs, 0, sizeof(struct overlay_registers));
	update_polyphase_filter(regs);
	update_reg_attrs(overlay, regs);

	intel_overlay_unmap_regs(overlay, regs);

	dev_priv->overlay = overlay;
	mutex_unlock(&dev_priv->drm.struct_mutex);
	DRM_INFO("initialized overlay support\n");
	return;

out_unpin_bo:
	if (vma)
		i915_vma_unpin(vma);
out_free_bo:
	i915_gem_object_put(reg_bo);
out_free:
	mutex_unlock(&dev_priv->drm.struct_mutex);
	kfree(overlay);
	return;
}

void intel_cleanup_overlay(struct drm_i915_private *dev_priv)
{
	if (!dev_priv->overlay)
		return;

	/* The bo's should be free'd by the generic code already.
	 * Furthermore modesetting teardown happens beforehand so the
	 * hardware should be off already */
	WARN_ON(dev_priv->overlay->active);

<<<<<<< HEAD
	i915_gem_object_put_unlocked(dev_priv->overlay->reg_bo);
=======
	i915_gem_object_put(dev_priv->overlay->reg_bo);
>>>>>>> 7625e052
	kfree(dev_priv->overlay);
}

#if IS_ENABLED(CONFIG_DRM_I915_CAPTURE_ERROR)

struct intel_overlay_error_state {
	struct overlay_registers regs;
	unsigned long base;
	u32 dovsta;
	u32 isr;
};

static struct overlay_registers __iomem *
intel_overlay_map_regs_atomic(struct intel_overlay *overlay)
{
	struct drm_i915_private *dev_priv = overlay->i915;
	struct overlay_registers __iomem *regs;

	if (OVERLAY_NEEDS_PHYSICAL(dev_priv))
		/* Cast to make sparse happy, but it's wc memory anyway, so
		 * equivalent to the wc io mapping on X86. */
		regs = (struct overlay_registers __iomem *)
			overlay->reg_bo->phys_handle->vaddr;
	else
		regs = io_mapping_map_atomic_wc(&dev_priv->ggtt.mappable,
						overlay->flip_addr);

	return regs;
}

static void intel_overlay_unmap_regs_atomic(struct intel_overlay *overlay,
					struct overlay_registers __iomem *regs)
{
	if (!OVERLAY_NEEDS_PHYSICAL(overlay->i915))
		io_mapping_unmap_atomic(regs);
}

struct intel_overlay_error_state *
intel_overlay_capture_error_state(struct drm_i915_private *dev_priv)
{
	struct intel_overlay *overlay = dev_priv->overlay;
	struct intel_overlay_error_state *error;
	struct overlay_registers __iomem *regs;

	if (!overlay || !overlay->active)
		return NULL;

	error = kmalloc(sizeof(*error), GFP_ATOMIC);
	if (error == NULL)
		return NULL;

	error->dovsta = I915_READ(DOVSTA);
	error->isr = I915_READ(ISR);
	error->base = overlay->flip_addr;

	regs = intel_overlay_map_regs_atomic(overlay);
	if (!regs)
		goto err;

	memcpy_fromio(&error->regs, regs, sizeof(struct overlay_registers));
	intel_overlay_unmap_regs_atomic(overlay, regs);

	return error;

err:
	kfree(error);
	return NULL;
}

void
intel_overlay_print_error_state(struct drm_i915_error_state_buf *m,
				struct intel_overlay_error_state *error)
{
	i915_error_printf(m, "Overlay, status: 0x%08x, interrupt: 0x%08x\n",
			  error->dovsta, error->isr);
	i915_error_printf(m, "  Register file at 0x%08lx:\n",
			  error->base);

#define P(x) i915_error_printf(m, "    " #x ":	0x%08x\n", error->regs.x)
	P(OBUF_0Y);
	P(OBUF_1Y);
	P(OBUF_0U);
	P(OBUF_0V);
	P(OBUF_1U);
	P(OBUF_1V);
	P(OSTRIDE);
	P(YRGB_VPH);
	P(UV_VPH);
	P(HORZ_PH);
	P(INIT_PHS);
	P(DWINPOS);
	P(DWINSZ);
	P(SWIDTH);
	P(SWIDTHSW);
	P(SHEIGHT);
	P(YRGBSCALE);
	P(UVSCALE);
	P(OCLRC0);
	P(OCLRC1);
	P(DCLRKV);
	P(DCLRKM);
	P(SCLRKVH);
	P(SCLRKVL);
	P(SCLRKEN);
	P(OCONFIG);
	P(OCMD);
	P(OSTART_0Y);
	P(OSTART_1Y);
	P(OSTART_0U);
	P(OSTART_0V);
	P(OSTART_1U);
	P(OSTART_1V);
	P(OTILEOFF_0Y);
	P(OTILEOFF_1Y);
	P(OTILEOFF_0U);
	P(OTILEOFF_0V);
	P(OTILEOFF_1U);
	P(OTILEOFF_1V);
	P(FASTHSCALE);
	P(UVSCALEV);
#undef P
}

#endif<|MERGE_RESOLUTION|>--- conflicted
+++ resolved
@@ -233,11 +233,7 @@
 static struct drm_i915_gem_request *alloc_request(struct intel_overlay *overlay)
 {
 	struct drm_i915_private *dev_priv = overlay->i915;
-<<<<<<< HEAD
-	struct intel_engine_cs *engine = &dev_priv->engine[RCS];
-=======
 	struct intel_engine_cs *engine = dev_priv->engine[RCS];
->>>>>>> 7625e052
 
 	return i915_gem_request_alloc(engine, dev_priv->kernel_context);
 }
@@ -322,7 +318,6 @@
 	struct intel_overlay *overlay =
 		container_of(active, typeof(*overlay), last_flip);
 	struct i915_vma *vma;
-<<<<<<< HEAD
 
 	vma = fetch_and_zero(&overlay->old_vma);
 	if (WARN_ON(!vma))
@@ -331,16 +326,6 @@
 	i915_gem_track_fb(vma->obj, NULL,
 			  INTEL_FRONTBUFFER_OVERLAY(overlay->crtc->pipe));
 
-=======
-
-	vma = fetch_and_zero(&overlay->old_vma);
-	if (WARN_ON(!vma))
-		return;
-
-	i915_gem_track_fb(vma->obj, NULL,
-			  INTEL_FRONTBUFFER_OVERLAY(overlay->crtc->pipe));
-
->>>>>>> 7625e052
 	i915_gem_object_unpin_from_display_plane(vma);
 	i915_vma_put(vma);
 }
@@ -1237,11 +1222,7 @@
 out_unlock:
 	mutex_unlock(&dev->struct_mutex);
 	drm_modeset_unlock_all(dev);
-<<<<<<< HEAD
-	i915_gem_object_put_unlocked(new_bo);
-=======
 	i915_gem_object_put(new_bo);
->>>>>>> 7625e052
 out_free:
 	kfree(params);
 
@@ -1485,11 +1466,7 @@
 	 * hardware should be off already */
 	WARN_ON(dev_priv->overlay->active);
 
-<<<<<<< HEAD
-	i915_gem_object_put_unlocked(dev_priv->overlay->reg_bo);
-=======
 	i915_gem_object_put(dev_priv->overlay->reg_bo);
->>>>>>> 7625e052
 	kfree(dev_priv->overlay);
 }
 
