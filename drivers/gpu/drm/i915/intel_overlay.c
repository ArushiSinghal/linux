/*
 * Copyright © 2009
 *
 * Permission is hereby granted, free of charge, to any person obtaining a
 * copy of this software and associated documentation files (the "Software"),
 * to deal in the Software without restriction, including without limitation
 * the rights to use, copy, modify, merge, publish, distribute, sublicense,
 * and/or sell copies of the Software, and to permit persons to whom the
 * Software is furnished to do so, subject to the following conditions:
 *
 * The above copyright notice and this permission notice (including the next
 * paragraph) shall be included in all copies or substantial portions of the
 * Software.
 *
 * THE SOFTWARE IS PROVIDED "AS IS", WITHOUT WARRANTY OF ANY KIND, EXPRESS OR
 * IMPLIED, INCLUDING BUT NOT LIMITED TO THE WARRANTIES OF MERCHANTABILITY,
 * FITNESS FOR A PARTICULAR PURPOSE AND NONINFRINGEMENT.  IN NO EVENT SHALL
 * THE AUTHORS OR COPYRIGHT HOLDERS BE LIABLE FOR ANY CLAIM, DAMAGES OR OTHER
 * LIABILITY, WHETHER IN AN ACTION OF CONTRACT, TORT OR OTHERWISE, ARISING FROM,
 * OUT OF OR IN CONNECTION WITH THE SOFTWARE OR THE USE OR OTHER DEALINGS IN THE
 * SOFTWARE.
 *
 * Authors:
 *    Daniel Vetter <daniel@ffwll.ch>
 *
 * Derived from Xorg ddx, xf86-video-intel, src/i830_video.c
 */
#include <drm/drmP.h>
#include <drm/i915_drm.h>
#include "i915_drv.h"
#include "i915_reg.h"
#include "intel_drv.h"
#include "intel_frontbuffer.h"

/* Limits for overlay size. According to intel doc, the real limits are:
 * Y width: 4095, UV width (planar): 2047, Y height: 2047,
 * UV width (planar): * 1023. But the xorg thinks 2048 for height and width. Use
 * the mininum of both.  */
#define IMAGE_MAX_WIDTH		2048
#define IMAGE_MAX_HEIGHT	2046 /* 2 * 1023 */
/* on 830 and 845 these large limits result in the card hanging */
#define IMAGE_MAX_WIDTH_LEGACY	1024
#define IMAGE_MAX_HEIGHT_LEGACY	1088

/* overlay register definitions */
/* OCMD register */
#define OCMD_TILED_SURFACE	(0x1<<19)
#define OCMD_MIRROR_MASK	(0x3<<17)
#define OCMD_MIRROR_MODE	(0x3<<17)
#define OCMD_MIRROR_HORIZONTAL	(0x1<<17)
#define OCMD_MIRROR_VERTICAL	(0x2<<17)
#define OCMD_MIRROR_BOTH	(0x3<<17)
#define OCMD_BYTEORDER_MASK	(0x3<<14) /* zero for YUYV or FOURCC YUY2 */
#define OCMD_UV_SWAP		(0x1<<14) /* YVYU */
#define OCMD_Y_SWAP		(0x2<<14) /* UYVY or FOURCC UYVY */
#define OCMD_Y_AND_UV_SWAP	(0x3<<14) /* VYUY */
#define OCMD_SOURCE_FORMAT_MASK (0xf<<10)
#define OCMD_RGB_888		(0x1<<10) /* not in i965 Intel docs */
#define OCMD_RGB_555		(0x2<<10) /* not in i965 Intel docs */
#define OCMD_RGB_565		(0x3<<10) /* not in i965 Intel docs */
#define OCMD_YUV_422_PACKED	(0x8<<10)
#define OCMD_YUV_411_PACKED	(0x9<<10) /* not in i965 Intel docs */
#define OCMD_YUV_420_PLANAR	(0xc<<10)
#define OCMD_YUV_422_PLANAR	(0xd<<10)
#define OCMD_YUV_410_PLANAR	(0xe<<10) /* also 411 */
#define OCMD_TVSYNCFLIP_PARITY	(0x1<<9)
#define OCMD_TVSYNCFLIP_ENABLE	(0x1<<7)
#define OCMD_BUF_TYPE_MASK	(0x1<<5)
#define OCMD_BUF_TYPE_FRAME	(0x0<<5)
#define OCMD_BUF_TYPE_FIELD	(0x1<<5)
#define OCMD_TEST_MODE		(0x1<<4)
#define OCMD_BUFFER_SELECT	(0x3<<2)
#define OCMD_BUFFER0		(0x0<<2)
#define OCMD_BUFFER1		(0x1<<2)
#define OCMD_FIELD_SELECT	(0x1<<2)
#define OCMD_FIELD0		(0x0<<1)
#define OCMD_FIELD1		(0x1<<1)
#define OCMD_ENABLE		(0x1<<0)

/* OCONFIG register */
#define OCONF_PIPE_MASK		(0x1<<18)
#define OCONF_PIPE_A		(0x0<<18)
#define OCONF_PIPE_B		(0x1<<18)
#define OCONF_GAMMA2_ENABLE	(0x1<<16)
#define OCONF_CSC_MODE_BT601	(0x0<<5)
#define OCONF_CSC_MODE_BT709	(0x1<<5)
#define OCONF_CSC_BYPASS	(0x1<<4)
#define OCONF_CC_OUT_8BIT	(0x1<<3)
#define OCONF_TEST_MODE		(0x1<<2)
#define OCONF_THREE_LINE_BUFFER	(0x1<<0)
#define OCONF_TWO_LINE_BUFFER	(0x0<<0)

/* DCLRKM (dst-key) register */
#define DST_KEY_ENABLE		(0x1<<31)
#define CLK_RGB24_MASK		0x0
#define CLK_RGB16_MASK		0x070307
#define CLK_RGB15_MASK		0x070707
#define CLK_RGB8I_MASK		0xffffff

#define RGB16_TO_COLORKEY(c) \
	(((c & 0xF800) << 8) | ((c & 0x07E0) << 5) | ((c & 0x001F) << 3))
#define RGB15_TO_COLORKEY(c) \
	(((c & 0x7c00) << 9) | ((c & 0x03E0) << 6) | ((c & 0x001F) << 3))

/* overlay flip addr flag */
#define OFC_UPDATE		0x1

/* polyphase filter coefficients */
#define N_HORIZ_Y_TAPS          5
#define N_VERT_Y_TAPS           3
#define N_HORIZ_UV_TAPS         3
#define N_VERT_UV_TAPS          3
#define N_PHASES                17
#define MAX_TAPS                5

/* memory bufferd overlay registers */
struct overlay_registers {
	u32 OBUF_0Y;
	u32 OBUF_1Y;
	u32 OBUF_0U;
	u32 OBUF_0V;
	u32 OBUF_1U;
	u32 OBUF_1V;
	u32 OSTRIDE;
	u32 YRGB_VPH;
	u32 UV_VPH;
	u32 HORZ_PH;
	u32 INIT_PHS;
	u32 DWINPOS;
	u32 DWINSZ;
	u32 SWIDTH;
	u32 SWIDTHSW;
	u32 SHEIGHT;
	u32 YRGBSCALE;
	u32 UVSCALE;
	u32 OCLRC0;
	u32 OCLRC1;
	u32 DCLRKV;
	u32 DCLRKM;
	u32 SCLRKVH;
	u32 SCLRKVL;
	u32 SCLRKEN;
	u32 OCONFIG;
	u32 OCMD;
	u32 RESERVED1; /* 0x6C */
	u32 OSTART_0Y;
	u32 OSTART_1Y;
	u32 OSTART_0U;
	u32 OSTART_0V;
	u32 OSTART_1U;
	u32 OSTART_1V;
	u32 OTILEOFF_0Y;
	u32 OTILEOFF_1Y;
	u32 OTILEOFF_0U;
	u32 OTILEOFF_0V;
	u32 OTILEOFF_1U;
	u32 OTILEOFF_1V;
	u32 FASTHSCALE; /* 0xA0 */
	u32 UVSCALEV; /* 0xA4 */
	u32 RESERVEDC[(0x200 - 0xA8) / 4]; /* 0xA8 - 0x1FC */
	u16 Y_VCOEFS[N_VERT_Y_TAPS * N_PHASES]; /* 0x200 */
	u16 RESERVEDD[0x100 / 2 - N_VERT_Y_TAPS * N_PHASES];
	u16 Y_HCOEFS[N_HORIZ_Y_TAPS * N_PHASES]; /* 0x300 */
	u16 RESERVEDE[0x200 / 2 - N_HORIZ_Y_TAPS * N_PHASES];
	u16 UV_VCOEFS[N_VERT_UV_TAPS * N_PHASES]; /* 0x500 */
	u16 RESERVEDF[0x100 / 2 - N_VERT_UV_TAPS * N_PHASES];
	u16 UV_HCOEFS[N_HORIZ_UV_TAPS * N_PHASES]; /* 0x600 */
	u16 RESERVEDG[0x100 / 2 - N_HORIZ_UV_TAPS * N_PHASES];
};

struct intel_overlay {
	struct drm_i915_private *i915;
	struct intel_crtc *crtc;
	struct i915_vma *vma;
	struct i915_vma *old_vma;
	bool active;
	bool pfit_active;
	u32 pfit_vscale_ratio; /* shifted-point number, (1<<12) == 1.0 */
	u32 color_key:24;
	u32 color_key_enabled:1;
	u32 brightness, contrast, saturation;
	u32 old_xscale, old_yscale;
	/* register access */
	u32 flip_addr;
	struct drm_i915_gem_object *reg_bo;
	/* flip handling */
	struct i915_gem_active last_flip;
};

static void i830_overlay_clock_gating(struct drm_i915_private *dev_priv,
				      bool enable)
{
	struct pci_dev *pdev = dev_priv->drm.pdev;
	u8 val;

	/* WA_OVERLAY_CLKGATE:alm */
	if (enable)
		I915_WRITE(DSPCLK_GATE_D, 0);
	else
		I915_WRITE(DSPCLK_GATE_D, OVRUNIT_CLOCK_GATE_DISABLE);

	/* WA_DISABLE_L2CACHE_CLOCK_GATING:alm */
	pci_bus_read_config_byte(pdev->bus,
				 PCI_DEVFN(0, 0), I830_CLOCK_GATE, &val);
	if (enable)
		val &= ~I830_L2_CACHE_CLOCK_GATE_DISABLE;
	else
		val |= I830_L2_CACHE_CLOCK_GATE_DISABLE;
	pci_bus_write_config_byte(pdev->bus,
				  PCI_DEVFN(0, 0), I830_CLOCK_GATE, val);
}

static struct overlay_registers __iomem *
intel_overlay_map_regs(struct intel_overlay *overlay)
{
	struct drm_i915_private *dev_priv = overlay->i915;
	struct overlay_registers __iomem *regs;

	if (OVERLAY_NEEDS_PHYSICAL(dev_priv))
		regs = (struct overlay_registers __iomem *)overlay->reg_bo->phys_handle->vaddr;
	else
		regs = io_mapping_map_wc(&dev_priv->ggtt.mappable,
					 overlay->flip_addr,
					 PAGE_SIZE);

	return regs;
}

static void intel_overlay_unmap_regs(struct intel_overlay *overlay,
				     struct overlay_registers __iomem *regs)
{
	if (!OVERLAY_NEEDS_PHYSICAL(overlay->i915))
		io_mapping_unmap(regs);
}

static void intel_overlay_submit_request(struct intel_overlay *overlay,
					 struct drm_i915_gem_request *req,
					 i915_gem_retire_fn retire)
{
	GEM_BUG_ON(i915_gem_active_peek(&overlay->last_flip,
					&overlay->i915->drm.struct_mutex));
	i915_gem_active_set_retire_fn(&overlay->last_flip, retire,
				      &overlay->i915->drm.struct_mutex);
	i915_gem_active_set(&overlay->last_flip, req);
	i915_add_request(req);
}

static int intel_overlay_do_wait_request(struct intel_overlay *overlay,
					 struct drm_i915_gem_request *req,
					 i915_gem_retire_fn retire)
{
	intel_overlay_submit_request(overlay, req, retire);
	return i915_gem_active_retire(&overlay->last_flip,
				      &overlay->i915->drm.struct_mutex);
}

static struct drm_i915_gem_request *alloc_request(struct intel_overlay *overlay)
{
	struct drm_i915_private *dev_priv = overlay->i915;
	struct intel_engine_cs *engine = dev_priv->engine[RCS];

	return i915_gem_request_alloc(engine, dev_priv->kernel_context);
}

/* overlay needs to be disable in OCMD reg */
static int intel_overlay_on(struct intel_overlay *overlay)
{
	struct drm_i915_private *dev_priv = overlay->i915;
	struct drm_i915_gem_request *req;
	struct intel_ring *ring;
	int ret;

	WARN_ON(overlay->active);
	WARN_ON(IS_I830(dev_priv) && !(dev_priv->quirks & QUIRK_PIPEA_FORCE));

	req = alloc_request(overlay);
	if (IS_ERR(req))
		return PTR_ERR(req);

	ret = intel_ring_begin(req, 4);
	if (ret) {
		i915_add_request_no_flush(req);
		return ret;
	}

	overlay->active = true;

	if (IS_I830(dev_priv))
		i830_overlay_clock_gating(dev_priv, false);

	ring = req->ring;
	intel_ring_emit(ring, MI_OVERLAY_FLIP | MI_OVERLAY_ON);
	intel_ring_emit(ring, overlay->flip_addr | OFC_UPDATE);
	intel_ring_emit(ring, MI_WAIT_FOR_EVENT | MI_WAIT_FOR_OVERLAY_FLIP);
	intel_ring_emit(ring, MI_NOOP);
	intel_ring_advance(ring);

	return intel_overlay_do_wait_request(overlay, req, NULL);
}

static void intel_overlay_flip_prepare(struct intel_overlay *overlay,
				       struct i915_vma *vma)
{
	enum pipe pipe = overlay->crtc->pipe;

	WARN_ON(overlay->old_vma);

	i915_gem_track_fb(overlay->vma ? overlay->vma->obj : NULL,
			  vma ? vma->obj : NULL,
			  INTEL_FRONTBUFFER_OVERLAY(pipe));

	intel_frontbuffer_flip_prepare(overlay->i915,
				       INTEL_FRONTBUFFER_OVERLAY(pipe));

	overlay->old_vma = overlay->vma;
	if (vma)
		overlay->vma = i915_vma_get(vma);
	else
		overlay->vma = NULL;
}

/* overlay needs to be enabled in OCMD reg */
static int intel_overlay_continue(struct intel_overlay *overlay,
				  struct i915_vma *vma,
				  bool load_polyphase_filter)
{
	struct drm_i915_private *dev_priv = overlay->i915;
	struct drm_i915_gem_request *req;
	struct intel_ring *ring;
	u32 flip_addr = overlay->flip_addr;
	u32 tmp;
	int ret;

	WARN_ON(!overlay->active);

	if (load_polyphase_filter)
		flip_addr |= OFC_UPDATE;

	/* check for underruns */
	tmp = I915_READ(DOVSTA);
	if (tmp & (1 << 17))
		DRM_DEBUG("overlay underrun, DOVSTA: %x\n", tmp);

	req = alloc_request(overlay);
	if (IS_ERR(req))
		return PTR_ERR(req);

	ret = intel_ring_begin(req, 2);
	if (ret) {
		i915_add_request_no_flush(req);
		return ret;
	}

	ring = req->ring;
	intel_ring_emit(ring, MI_OVERLAY_FLIP | MI_OVERLAY_CONTINUE);
	intel_ring_emit(ring, flip_addr);
	intel_ring_advance(ring);

	intel_overlay_flip_prepare(overlay, vma);

	intel_overlay_submit_request(overlay, req, NULL);

	return 0;
}

static void intel_overlay_release_old_vma(struct intel_overlay *overlay)
{
	struct i915_vma *vma;

	vma = fetch_and_zero(&overlay->old_vma);
	if (WARN_ON(!vma))
		return;

	intel_frontbuffer_flip_complete(overlay->i915,
					INTEL_FRONTBUFFER_OVERLAY(overlay->crtc->pipe));

	i915_gem_object_unpin_from_display_plane(vma);
	i915_vma_put(vma);
}

static void intel_overlay_release_old_vid_tail(struct i915_gem_active *active,
					       struct drm_i915_gem_request *req)
{
	struct intel_overlay *overlay =
		container_of(active, typeof(*overlay), last_flip);

	intel_overlay_release_old_vma(overlay);
}

static void intel_overlay_off_tail(struct i915_gem_active *active,
				   struct drm_i915_gem_request *req)
{
	struct intel_overlay *overlay =
		container_of(active, typeof(*overlay), last_flip);
	struct drm_i915_private *dev_priv = overlay->i915;

	intel_overlay_release_old_vma(overlay);

	overlay->crtc->overlay = NULL;
	overlay->crtc = NULL;
	overlay->active = false;

	if (IS_I830(dev_priv))
		i830_overlay_clock_gating(dev_priv, true);
}

/* overlay needs to be disabled in OCMD reg */
static int intel_overlay_off(struct intel_overlay *overlay)
{
	struct drm_i915_gem_request *req;
	struct intel_ring *ring;
	u32 flip_addr = overlay->flip_addr;
	int ret;

	WARN_ON(!overlay->active);

	/* According to intel docs the overlay hw may hang (when switching
	 * off) without loading the filter coeffs. It is however unclear whether
	 * this applies to the disabling of the overlay or to the switching off
	 * of the hw. Do it in both cases */
	flip_addr |= OFC_UPDATE;

	req = alloc_request(overlay);
	if (IS_ERR(req))
		return PTR_ERR(req);

	ret = intel_ring_begin(req, 6);
	if (ret) {
		i915_add_request_no_flush(req);
		return ret;
	}

	ring = req->ring;

	/* wait for overlay to go idle */
	intel_ring_emit(ring, MI_OVERLAY_FLIP | MI_OVERLAY_CONTINUE);
	intel_ring_emit(ring, flip_addr);
	intel_ring_emit(ring, MI_WAIT_FOR_EVENT | MI_WAIT_FOR_OVERLAY_FLIP);

	/* turn overlay off */
	intel_ring_emit(ring, MI_OVERLAY_FLIP | MI_OVERLAY_OFF);
	intel_ring_emit(ring, flip_addr);
	intel_ring_emit(ring, MI_WAIT_FOR_EVENT | MI_WAIT_FOR_OVERLAY_FLIP);

	intel_ring_advance(ring);

	intel_overlay_flip_prepare(overlay, NULL);

	return intel_overlay_do_wait_request(overlay, req,
					     intel_overlay_off_tail);
}

/* recover from an interruption due to a signal
 * We have to be careful not to repeat work forever an make forward progess. */
static int intel_overlay_recover_from_interrupt(struct intel_overlay *overlay)
{
	return i915_gem_active_retire(&overlay->last_flip,
				      &overlay->i915->drm.struct_mutex);
}

/* Wait for pending overlay flip and release old frame.
 * Needs to be called before the overlay register are changed
 * via intel_overlay_(un)map_regs
 */
static int intel_overlay_release_old_vid(struct intel_overlay *overlay)
{
	struct drm_i915_private *dev_priv = overlay->i915;
	int ret;

	lockdep_assert_held(&dev_priv->drm.struct_mutex);

	/* Only wait if there is actually an old frame to release to
	 * guarantee forward progress.
	 */
	if (!overlay->old_vma)
		return 0;

	if (I915_READ(ISR) & I915_OVERLAY_PLANE_FLIP_PENDING_INTERRUPT) {
		/* synchronous slowpath */
		struct drm_i915_gem_request *req;
		struct intel_ring *ring;

		req = alloc_request(overlay);
		if (IS_ERR(req))
			return PTR_ERR(req);

		ret = intel_ring_begin(req, 2);
		if (ret) {
			i915_add_request_no_flush(req);
			return ret;
		}

		ring = req->ring;
		intel_ring_emit(ring,
				MI_WAIT_FOR_EVENT | MI_WAIT_FOR_OVERLAY_FLIP);
		intel_ring_emit(ring, MI_NOOP);
		intel_ring_advance(ring);

		ret = intel_overlay_do_wait_request(overlay, req,
						    intel_overlay_release_old_vid_tail);
		if (ret)
			return ret;
	} else
		intel_overlay_release_old_vid_tail(&overlay->last_flip, NULL);

	return 0;
}

void intel_overlay_reset(struct drm_i915_private *dev_priv)
{
	struct intel_overlay *overlay = dev_priv->overlay;

	if (!overlay)
		return;

	intel_overlay_release_old_vid(overlay);

	overlay->old_xscale = 0;
	overlay->old_yscale = 0;
	overlay->crtc = NULL;
	overlay->active = false;
}

struct put_image_params {
	int format;
	short dst_x;
	short dst_y;
	short dst_w;
	short dst_h;
	short src_w;
	short src_scan_h;
	short src_scan_w;
	short src_h;
	short stride_Y;
	short stride_UV;
	int offset_Y;
	int offset_U;
	int offset_V;
};

static int packed_depth_bytes(u32 format)
{
	switch (format & I915_OVERLAY_DEPTH_MASK) {
	case I915_OVERLAY_YUV422:
		return 4;
	case I915_OVERLAY_YUV411:
		/* return 6; not implemented */
	default:
		return -EINVAL;
	}
}

static int packed_width_bytes(u32 format, short width)
{
	switch (format & I915_OVERLAY_DEPTH_MASK) {
	case I915_OVERLAY_YUV422:
		return width << 1;
	default:
		return -EINVAL;
	}
}

static int uv_hsubsampling(u32 format)
{
	switch (format & I915_OVERLAY_DEPTH_MASK) {
	case I915_OVERLAY_YUV422:
	case I915_OVERLAY_YUV420:
		return 2;
	case I915_OVERLAY_YUV411:
	case I915_OVERLAY_YUV410:
		return 4;
	default:
		return -EINVAL;
	}
}

static int uv_vsubsampling(u32 format)
{
	switch (format & I915_OVERLAY_DEPTH_MASK) {
	case I915_OVERLAY_YUV420:
	case I915_OVERLAY_YUV410:
		return 2;
	case I915_OVERLAY_YUV422:
	case I915_OVERLAY_YUV411:
		return 1;
	default:
		return -EINVAL;
	}
}

static u32 calc_swidthsw(struct drm_i915_private *dev_priv, u32 offset, u32 width)
{
	u32 sw;

	if (IS_GEN2(dev_priv))
		sw = ALIGN((offset & 31) + width, 32);
	else
		sw = ALIGN((offset & 63) + width, 64);

	if (sw == 0)
		return 0;

	return (sw - 32) >> 3;
}

static const u16 y_static_hcoeffs[N_PHASES][N_HORIZ_Y_TAPS] = {
	[ 0] = { 0x3000, 0xb4a0, 0x1930, 0x1920, 0xb4a0, },
	[ 1] = { 0x3000, 0xb500, 0x19d0, 0x1880, 0xb440, },
	[ 2] = { 0x3000, 0xb540, 0x1a88, 0x2f80, 0xb3e0, },
	[ 3] = { 0x3000, 0xb580, 0x1b30, 0x2e20, 0xb380, },
	[ 4] = { 0x3000, 0xb5c0, 0x1bd8, 0x2cc0, 0xb320, },
	[ 5] = { 0x3020, 0xb5e0, 0x1c60, 0x2b80, 0xb2c0, },
	[ 6] = { 0x3020, 0xb5e0, 0x1cf8, 0x2a20, 0xb260, },
	[ 7] = { 0x3020, 0xb5e0, 0x1d80, 0x28e0, 0xb200, },
	[ 8] = { 0x3020, 0xb5c0, 0x1e08, 0x3f40, 0xb1c0, },
	[ 9] = { 0x3020, 0xb580, 0x1e78, 0x3ce0, 0xb160, },
	[10] = { 0x3040, 0xb520, 0x1ed8, 0x3aa0, 0xb120, },
	[11] = { 0x3040, 0xb4a0, 0x1f30, 0x3880, 0xb0e0, },
	[12] = { 0x3040, 0xb400, 0x1f78, 0x3680, 0xb0a0, },
	[13] = { 0x3020, 0xb340, 0x1fb8, 0x34a0, 0xb060, },
	[14] = { 0x3020, 0xb240, 0x1fe0, 0x32e0, 0xb040, },
	[15] = { 0x3020, 0xb140, 0x1ff8, 0x3160, 0xb020, },
	[16] = { 0xb000, 0x3000, 0x0800, 0x3000, 0xb000, },
};

static const u16 uv_static_hcoeffs[N_PHASES][N_HORIZ_UV_TAPS] = {
	[ 0] = { 0x3000, 0x1800, 0x1800, },
	[ 1] = { 0xb000, 0x18d0, 0x2e60, },
	[ 2] = { 0xb000, 0x1990, 0x2ce0, },
	[ 3] = { 0xb020, 0x1a68, 0x2b40, },
	[ 4] = { 0xb040, 0x1b20, 0x29e0, },
	[ 5] = { 0xb060, 0x1bd8, 0x2880, },
	[ 6] = { 0xb080, 0x1c88, 0x3e60, },
	[ 7] = { 0xb0a0, 0x1d28, 0x3c00, },
	[ 8] = { 0xb0c0, 0x1db8, 0x39e0, },
	[ 9] = { 0xb0e0, 0x1e40, 0x37e0, },
	[10] = { 0xb100, 0x1eb8, 0x3620, },
	[11] = { 0xb100, 0x1f18, 0x34a0, },
	[12] = { 0xb100, 0x1f68, 0x3360, },
	[13] = { 0xb0e0, 0x1fa8, 0x3240, },
	[14] = { 0xb0c0, 0x1fe0, 0x3140, },
	[15] = { 0xb060, 0x1ff0, 0x30a0, },
	[16] = { 0x3000, 0x0800, 0x3000, },
};

static void update_polyphase_filter(struct overlay_registers __iomem *regs)
{
	memcpy_toio(regs->Y_HCOEFS, y_static_hcoeffs, sizeof(y_static_hcoeffs));
	memcpy_toio(regs->UV_HCOEFS, uv_static_hcoeffs,
		    sizeof(uv_static_hcoeffs));
}

static bool update_scaling_factors(struct intel_overlay *overlay,
				   struct overlay_registers __iomem *regs,
				   struct put_image_params *params)
{
	/* fixed point with a 12 bit shift */
	u32 xscale, yscale, xscale_UV, yscale_UV;
#define FP_SHIFT 12
#define FRACT_MASK 0xfff
	bool scale_changed = false;
	int uv_hscale = uv_hsubsampling(params->format);
	int uv_vscale = uv_vsubsampling(params->format);

	if (params->dst_w > 1)
		xscale = ((params->src_scan_w - 1) << FP_SHIFT)
			/(params->dst_w);
	else
		xscale = 1 << FP_SHIFT;

	if (params->dst_h > 1)
		yscale = ((params->src_scan_h - 1) << FP_SHIFT)
			/(params->dst_h);
	else
		yscale = 1 << FP_SHIFT;

	/*if (params->format & I915_OVERLAY_YUV_PLANAR) {*/
	xscale_UV = xscale/uv_hscale;
	yscale_UV = yscale/uv_vscale;
	/* make the Y scale to UV scale ratio an exact multiply */
	xscale = xscale_UV * uv_hscale;
	yscale = yscale_UV * uv_vscale;
	/*} else {
	  xscale_UV = 0;
	  yscale_UV = 0;
	  }*/

	if (xscale != overlay->old_xscale || yscale != overlay->old_yscale)
		scale_changed = true;
	overlay->old_xscale = xscale;
	overlay->old_yscale = yscale;

	iowrite32(((yscale & FRACT_MASK) << 20) |
		  ((xscale >> FP_SHIFT)  << 16) |
		  ((xscale & FRACT_MASK) << 3),
		 &regs->YRGBSCALE);

	iowrite32(((yscale_UV & FRACT_MASK) << 20) |
		  ((xscale_UV >> FP_SHIFT)  << 16) |
		  ((xscale_UV & FRACT_MASK) << 3),
		 &regs->UVSCALE);

	iowrite32((((yscale    >> FP_SHIFT) << 16) |
		   ((yscale_UV >> FP_SHIFT) << 0)),
		 &regs->UVSCALEV);

	if (scale_changed)
		update_polyphase_filter(regs);

	return scale_changed;
}

static void update_colorkey(struct intel_overlay *overlay,
			    struct overlay_registers __iomem *regs)
{
	const struct intel_plane_state *state =
		to_intel_plane_state(overlay->crtc->base.primary->state);
	u32 key = overlay->color_key;
	u32 format = 0;
	u32 flags = 0;

	if (overlay->color_key_enabled)
		flags |= DST_KEY_ENABLE;

	if (state->base.visible)
		format = state->base.fb->pixel_format;

	switch (format) {
	case DRM_FORMAT_C8:
		key = 0;
		flags |= CLK_RGB8I_MASK;
		break;
	case DRM_FORMAT_XRGB1555:
		key = RGB15_TO_COLORKEY(key);
		flags |= CLK_RGB15_MASK;
		break;
	case DRM_FORMAT_RGB565:
		key = RGB16_TO_COLORKEY(key);
		flags |= CLK_RGB16_MASK;
		break;
	default:
		flags |= CLK_RGB24_MASK;
		break;
	}

	iowrite32(key, &regs->DCLRKV);
	iowrite32(flags, &regs->DCLRKM);
}

static u32 overlay_cmd_reg(struct put_image_params *params)
{
	u32 cmd = OCMD_ENABLE | OCMD_BUF_TYPE_FRAME | OCMD_BUFFER0;

	if (params->format & I915_OVERLAY_YUV_PLANAR) {
		switch (params->format & I915_OVERLAY_DEPTH_MASK) {
		case I915_OVERLAY_YUV422:
			cmd |= OCMD_YUV_422_PLANAR;
			break;
		case I915_OVERLAY_YUV420:
			cmd |= OCMD_YUV_420_PLANAR;
			break;
		case I915_OVERLAY_YUV411:
		case I915_OVERLAY_YUV410:
			cmd |= OCMD_YUV_410_PLANAR;
			break;
		}
	} else { /* YUV packed */
		switch (params->format & I915_OVERLAY_DEPTH_MASK) {
		case I915_OVERLAY_YUV422:
			cmd |= OCMD_YUV_422_PACKED;
			break;
		case I915_OVERLAY_YUV411:
			cmd |= OCMD_YUV_411_PACKED;
			break;
		}

		switch (params->format & I915_OVERLAY_SWAP_MASK) {
		case I915_OVERLAY_NO_SWAP:
			break;
		case I915_OVERLAY_UV_SWAP:
			cmd |= OCMD_UV_SWAP;
			break;
		case I915_OVERLAY_Y_SWAP:
			cmd |= OCMD_Y_SWAP;
			break;
		case I915_OVERLAY_Y_AND_UV_SWAP:
			cmd |= OCMD_Y_AND_UV_SWAP;
			break;
		}
	}

	return cmd;
}

static int intel_overlay_do_put_image(struct intel_overlay *overlay,
				      struct drm_i915_gem_object *new_bo,
				      struct put_image_params *params)
{
	int ret, tmp_width;
	struct overlay_registers __iomem *regs;
	bool scale_changed = false;
	struct drm_i915_private *dev_priv = overlay->i915;
	u32 swidth, swidthsw, sheight, ostride;
	enum pipe pipe = overlay->crtc->pipe;
	struct i915_vma *vma;

	lockdep_assert_held(&dev_priv->drm.struct_mutex);
	WARN_ON(!drm_modeset_is_locked(&dev_priv->drm.mode_config.connection_mutex));

	ret = intel_overlay_release_old_vid(overlay);
	if (ret != 0)
		return ret;

	vma = i915_gem_object_pin_to_display_plane(new_bo, 0,
						   &i915_ggtt_view_normal);
	if (IS_ERR(vma))
		return PTR_ERR(vma);

	ret = i915_vma_put_fence(vma);
	if (ret)
		goto out_unpin;

	if (!overlay->active) {
		u32 oconfig;
		regs = intel_overlay_map_regs(overlay);
		if (!regs) {
			ret = -ENOMEM;
			goto out_unpin;
		}
		oconfig = OCONF_CC_OUT_8BIT;
		if (IS_GEN4(dev_priv))
			oconfig |= OCONF_CSC_MODE_BT709;
		oconfig |= pipe == 0 ?
			OCONF_PIPE_A : OCONF_PIPE_B;
		iowrite32(oconfig, &regs->OCONFIG);
		intel_overlay_unmap_regs(overlay, regs);

		ret = intel_overlay_on(overlay);
		if (ret != 0)
			goto out_unpin;
	}

	regs = intel_overlay_map_regs(overlay);
	if (!regs) {
		ret = -ENOMEM;
		goto out_unpin;
	}

	iowrite32((params->dst_y << 16) | params->dst_x, &regs->DWINPOS);
	iowrite32((params->dst_h << 16) | params->dst_w, &regs->DWINSZ);

	if (params->format & I915_OVERLAY_YUV_PACKED)
		tmp_width = packed_width_bytes(params->format, params->src_w);
	else
		tmp_width = params->src_w;

	swidth = params->src_w;
	swidthsw = calc_swidthsw(dev_priv, params->offset_Y, tmp_width);
	sheight = params->src_h;
	iowrite32(i915_ggtt_offset(vma) + params->offset_Y, &regs->OBUF_0Y);
	ostride = params->stride_Y;

	if (params->format & I915_OVERLAY_YUV_PLANAR) {
		int uv_hscale = uv_hsubsampling(params->format);
		int uv_vscale = uv_vsubsampling(params->format);
		u32 tmp_U, tmp_V;
		swidth |= (params->src_w/uv_hscale) << 16;
		tmp_U = calc_swidthsw(dev_priv, params->offset_U,
				      params->src_w/uv_hscale);
		tmp_V = calc_swidthsw(dev_priv, params->offset_V,
				      params->src_w/uv_hscale);
		swidthsw |= max_t(u32, tmp_U, tmp_V) << 16;
		sheight |= (params->src_h/uv_vscale) << 16;
		iowrite32(i915_ggtt_offset(vma) + params->offset_U,
			  &regs->OBUF_0U);
		iowrite32(i915_ggtt_offset(vma) + params->offset_V,
			  &regs->OBUF_0V);
		ostride |= params->stride_UV << 16;
	}

	iowrite32(swidth, &regs->SWIDTH);
	iowrite32(swidthsw, &regs->SWIDTHSW);
	iowrite32(sheight, &regs->SHEIGHT);
	iowrite32(ostride, &regs->OSTRIDE);

	scale_changed = update_scaling_factors(overlay, regs, params);

	update_colorkey(overlay, regs);

	iowrite32(overlay_cmd_reg(params), &regs->OCMD);

	intel_overlay_unmap_regs(overlay, regs);

	ret = intel_overlay_continue(overlay, vma, scale_changed);
	if (ret)
		goto out_unpin;

<<<<<<< HEAD
	i915_gem_track_fb(overlay->vma ? overlay->vma->obj : NULL,
			  vma->obj, INTEL_FRONTBUFFER_OVERLAY(pipe));

	overlay->old_vma = overlay->vma;
	overlay->vma = vma;

	intel_frontbuffer_flip(dev_priv, INTEL_FRONTBUFFER_OVERLAY(pipe));

=======
>>>>>>> 5390974f
	return 0;

out_unpin:
	i915_gem_object_unpin_from_display_plane(vma);
	return ret;
}

int intel_overlay_switch_off(struct intel_overlay *overlay)
{
	struct drm_i915_private *dev_priv = overlay->i915;
	struct overlay_registers __iomem *regs;
	int ret;

	lockdep_assert_held(&dev_priv->drm.struct_mutex);
	WARN_ON(!drm_modeset_is_locked(&dev_priv->drm.mode_config.connection_mutex));

	ret = intel_overlay_recover_from_interrupt(overlay);
	if (ret != 0)
		return ret;

	if (!overlay->active)
		return 0;

	ret = intel_overlay_release_old_vid(overlay);
	if (ret != 0)
		return ret;

	regs = intel_overlay_map_regs(overlay);
	iowrite32(0, &regs->OCMD);
	intel_overlay_unmap_regs(overlay, regs);

	return intel_overlay_off(overlay);
}

static int check_overlay_possible_on_crtc(struct intel_overlay *overlay,
					  struct intel_crtc *crtc)
{
	if (!crtc->active)
		return -EINVAL;

	/* can't use the overlay with double wide pipe */
	if (crtc->config->double_wide)
		return -EINVAL;

	return 0;
}

static void update_pfit_vscale_ratio(struct intel_overlay *overlay)
{
	struct drm_i915_private *dev_priv = overlay->i915;
	u32 pfit_control = I915_READ(PFIT_CONTROL);
	u32 ratio;

	/* XXX: This is not the same logic as in the xorg driver, but more in
	 * line with the intel documentation for the i965
	 */
	if (INTEL_GEN(dev_priv) >= 4) {
		/* on i965 use the PGM reg to read out the autoscaler values */
		ratio = I915_READ(PFIT_PGM_RATIOS) >> PFIT_VERT_SCALE_SHIFT_965;
	} else {
		if (pfit_control & VERT_AUTO_SCALE)
			ratio = I915_READ(PFIT_AUTO_RATIOS);
		else
			ratio = I915_READ(PFIT_PGM_RATIOS);
		ratio >>= PFIT_VERT_SCALE_SHIFT;
	}

	overlay->pfit_vscale_ratio = ratio;
}

static int check_overlay_dst(struct intel_overlay *overlay,
			     struct drm_intel_overlay_put_image *rec)
{
	const struct intel_crtc_state *pipe_config =
		overlay->crtc->config;

	if (rec->dst_x < pipe_config->pipe_src_w &&
	    rec->dst_x + rec->dst_width <= pipe_config->pipe_src_w &&
	    rec->dst_y < pipe_config->pipe_src_h &&
	    rec->dst_y + rec->dst_height <= pipe_config->pipe_src_h)
		return 0;
	else
		return -EINVAL;
}

static int check_overlay_scaling(struct put_image_params *rec)
{
	u32 tmp;

	/* downscaling limit is 8.0 */
	tmp = ((rec->src_scan_h << 16) / rec->dst_h) >> 16;
	if (tmp > 7)
		return -EINVAL;
	tmp = ((rec->src_scan_w << 16) / rec->dst_w) >> 16;
	if (tmp > 7)
		return -EINVAL;

	return 0;
}

static int check_overlay_src(struct drm_i915_private *dev_priv,
			     struct drm_intel_overlay_put_image *rec,
			     struct drm_i915_gem_object *new_bo)
{
	int uv_hscale = uv_hsubsampling(rec->flags);
	int uv_vscale = uv_vsubsampling(rec->flags);
	u32 stride_mask;
	int depth;
	u32 tmp;

	/* check src dimensions */
	if (IS_I845G(dev_priv) || IS_I830(dev_priv)) {
		if (rec->src_height > IMAGE_MAX_HEIGHT_LEGACY ||
		    rec->src_width  > IMAGE_MAX_WIDTH_LEGACY)
			return -EINVAL;
	} else {
		if (rec->src_height > IMAGE_MAX_HEIGHT ||
		    rec->src_width  > IMAGE_MAX_WIDTH)
			return -EINVAL;
	}

	/* better safe than sorry, use 4 as the maximal subsampling ratio */
	if (rec->src_height < N_VERT_Y_TAPS*4 ||
	    rec->src_width  < N_HORIZ_Y_TAPS*4)
		return -EINVAL;

	/* check alignment constraints */
	switch (rec->flags & I915_OVERLAY_TYPE_MASK) {
	case I915_OVERLAY_RGB:
		/* not implemented */
		return -EINVAL;

	case I915_OVERLAY_YUV_PACKED:
		if (uv_vscale != 1)
			return -EINVAL;

		depth = packed_depth_bytes(rec->flags);
		if (depth < 0)
			return depth;

		/* ignore UV planes */
		rec->stride_UV = 0;
		rec->offset_U = 0;
		rec->offset_V = 0;
		/* check pixel alignment */
		if (rec->offset_Y % depth)
			return -EINVAL;
		break;

	case I915_OVERLAY_YUV_PLANAR:
		if (uv_vscale < 0 || uv_hscale < 0)
			return -EINVAL;
		/* no offset restrictions for planar formats */
		break;

	default:
		return -EINVAL;
	}

	if (rec->src_width % uv_hscale)
		return -EINVAL;

	/* stride checking */
	if (IS_I830(dev_priv) || IS_I845G(dev_priv))
		stride_mask = 255;
	else
		stride_mask = 63;

	if (rec->stride_Y & stride_mask || rec->stride_UV & stride_mask)
		return -EINVAL;
	if (IS_GEN4(dev_priv) && rec->stride_Y < 512)
		return -EINVAL;

	tmp = (rec->flags & I915_OVERLAY_TYPE_MASK) == I915_OVERLAY_YUV_PLANAR ?
		4096 : 8192;
	if (rec->stride_Y > tmp || rec->stride_UV > 2*1024)
		return -EINVAL;

	/* check buffer dimensions */
	switch (rec->flags & I915_OVERLAY_TYPE_MASK) {
	case I915_OVERLAY_RGB:
	case I915_OVERLAY_YUV_PACKED:
		/* always 4 Y values per depth pixels */
		if (packed_width_bytes(rec->flags, rec->src_width) > rec->stride_Y)
			return -EINVAL;

		tmp = rec->stride_Y*rec->src_height;
		if (rec->offset_Y + tmp > new_bo->base.size)
			return -EINVAL;
		break;

	case I915_OVERLAY_YUV_PLANAR:
		if (rec->src_width > rec->stride_Y)
			return -EINVAL;
		if (rec->src_width/uv_hscale > rec->stride_UV)
			return -EINVAL;

		tmp = rec->stride_Y * rec->src_height;
		if (rec->offset_Y + tmp > new_bo->base.size)
			return -EINVAL;

		tmp = rec->stride_UV * (rec->src_height / uv_vscale);
		if (rec->offset_U + tmp > new_bo->base.size ||
		    rec->offset_V + tmp > new_bo->base.size)
			return -EINVAL;
		break;
	}

	return 0;
}

int intel_overlay_put_image_ioctl(struct drm_device *dev, void *data,
				  struct drm_file *file_priv)
{
	struct drm_intel_overlay_put_image *put_image_rec = data;
	struct drm_i915_private *dev_priv = to_i915(dev);
	struct intel_overlay *overlay;
	struct drm_crtc *drmmode_crtc;
	struct intel_crtc *crtc;
	struct drm_i915_gem_object *new_bo;
	struct put_image_params *params;
	int ret;

	overlay = dev_priv->overlay;
	if (!overlay) {
		DRM_DEBUG("userspace bug: no overlay\n");
		return -ENODEV;
	}

	if (!(put_image_rec->flags & I915_OVERLAY_ENABLE)) {
		drm_modeset_lock_all(dev);
		mutex_lock(&dev->struct_mutex);

		ret = intel_overlay_switch_off(overlay);

		mutex_unlock(&dev->struct_mutex);
		drm_modeset_unlock_all(dev);

		return ret;
	}

	params = kmalloc(sizeof(*params), GFP_KERNEL);
	if (!params)
		return -ENOMEM;

	drmmode_crtc = drm_crtc_find(dev, put_image_rec->crtc_id);
	if (!drmmode_crtc) {
		ret = -ENOENT;
		goto out_free;
	}
	crtc = to_intel_crtc(drmmode_crtc);

	new_bo = i915_gem_object_lookup(file_priv, put_image_rec->bo_handle);
	if (!new_bo) {
		ret = -ENOENT;
		goto out_free;
	}

	drm_modeset_lock_all(dev);
	mutex_lock(&dev->struct_mutex);

	if (i915_gem_object_is_tiled(new_bo)) {
		DRM_DEBUG_KMS("buffer used for overlay image can not be tiled\n");
		ret = -EINVAL;
		goto out_unlock;
	}

	ret = intel_overlay_recover_from_interrupt(overlay);
	if (ret != 0)
		goto out_unlock;

	if (overlay->crtc != crtc) {
		ret = intel_overlay_switch_off(overlay);
		if (ret != 0)
			goto out_unlock;

		ret = check_overlay_possible_on_crtc(overlay, crtc);
		if (ret != 0)
			goto out_unlock;

		overlay->crtc = crtc;
		crtc->overlay = overlay;

		/* line too wide, i.e. one-line-mode */
		if (crtc->config->pipe_src_w > 1024 &&
		    crtc->config->gmch_pfit.control & PFIT_ENABLE) {
			overlay->pfit_active = true;
			update_pfit_vscale_ratio(overlay);
		} else
			overlay->pfit_active = false;
	}

	ret = check_overlay_dst(overlay, put_image_rec);
	if (ret != 0)
		goto out_unlock;

	if (overlay->pfit_active) {
		params->dst_y = ((((u32)put_image_rec->dst_y) << 12) /
				 overlay->pfit_vscale_ratio);
		/* shifting right rounds downwards, so add 1 */
		params->dst_h = ((((u32)put_image_rec->dst_height) << 12) /
				 overlay->pfit_vscale_ratio) + 1;
	} else {
		params->dst_y = put_image_rec->dst_y;
		params->dst_h = put_image_rec->dst_height;
	}
	params->dst_x = put_image_rec->dst_x;
	params->dst_w = put_image_rec->dst_width;

	params->src_w = put_image_rec->src_width;
	params->src_h = put_image_rec->src_height;
	params->src_scan_w = put_image_rec->src_scan_width;
	params->src_scan_h = put_image_rec->src_scan_height;
	if (params->src_scan_h > params->src_h ||
	    params->src_scan_w > params->src_w) {
		ret = -EINVAL;
		goto out_unlock;
	}

	ret = check_overlay_src(dev_priv, put_image_rec, new_bo);
	if (ret != 0)
		goto out_unlock;
	params->format = put_image_rec->flags & ~I915_OVERLAY_FLAGS_MASK;
	params->stride_Y = put_image_rec->stride_Y;
	params->stride_UV = put_image_rec->stride_UV;
	params->offset_Y = put_image_rec->offset_Y;
	params->offset_U = put_image_rec->offset_U;
	params->offset_V = put_image_rec->offset_V;

	/* Check scaling after src size to prevent a divide-by-zero. */
	ret = check_overlay_scaling(params);
	if (ret != 0)
		goto out_unlock;

	ret = intel_overlay_do_put_image(overlay, new_bo, params);
	if (ret != 0)
		goto out_unlock;

	mutex_unlock(&dev->struct_mutex);
	drm_modeset_unlock_all(dev);
	i915_gem_object_put(new_bo);

	kfree(params);

	return 0;

out_unlock:
	mutex_unlock(&dev->struct_mutex);
	drm_modeset_unlock_all(dev);
	i915_gem_object_put(new_bo);
out_free:
	kfree(params);

	return ret;
}

static void update_reg_attrs(struct intel_overlay *overlay,
			     struct overlay_registers __iomem *regs)
{
	iowrite32((overlay->contrast << 18) | (overlay->brightness & 0xff),
		  &regs->OCLRC0);
	iowrite32(overlay->saturation, &regs->OCLRC1);
}

static bool check_gamma_bounds(u32 gamma1, u32 gamma2)
{
	int i;

	if (gamma1 & 0xff000000 || gamma2 & 0xff000000)
		return false;

	for (i = 0; i < 3; i++) {
		if (((gamma1 >> i*8) & 0xff) >= ((gamma2 >> i*8) & 0xff))
			return false;
	}

	return true;
}

static bool check_gamma5_errata(u32 gamma5)
{
	int i;

	for (i = 0; i < 3; i++) {
		if (((gamma5 >> i*8) & 0xff) == 0x80)
			return false;
	}

	return true;
}

static int check_gamma(struct drm_intel_overlay_attrs *attrs)
{
	if (!check_gamma_bounds(0, attrs->gamma0) ||
	    !check_gamma_bounds(attrs->gamma0, attrs->gamma1) ||
	    !check_gamma_bounds(attrs->gamma1, attrs->gamma2) ||
	    !check_gamma_bounds(attrs->gamma2, attrs->gamma3) ||
	    !check_gamma_bounds(attrs->gamma3, attrs->gamma4) ||
	    !check_gamma_bounds(attrs->gamma4, attrs->gamma5) ||
	    !check_gamma_bounds(attrs->gamma5, 0x00ffffff))
		return -EINVAL;

	if (!check_gamma5_errata(attrs->gamma5))
		return -EINVAL;

	return 0;
}

int intel_overlay_attrs_ioctl(struct drm_device *dev, void *data,
			      struct drm_file *file_priv)
{
	struct drm_intel_overlay_attrs *attrs = data;
	struct drm_i915_private *dev_priv = to_i915(dev);
	struct intel_overlay *overlay;
	struct overlay_registers __iomem *regs;
	int ret;

	overlay = dev_priv->overlay;
	if (!overlay) {
		DRM_DEBUG("userspace bug: no overlay\n");
		return -ENODEV;
	}

	drm_modeset_lock_all(dev);
	mutex_lock(&dev->struct_mutex);

	ret = -EINVAL;
	if (!(attrs->flags & I915_OVERLAY_UPDATE_ATTRS)) {
		attrs->color_key  = overlay->color_key;
		attrs->brightness = overlay->brightness;
		attrs->contrast   = overlay->contrast;
		attrs->saturation = overlay->saturation;

		if (!IS_GEN2(dev_priv)) {
			attrs->gamma0 = I915_READ(OGAMC0);
			attrs->gamma1 = I915_READ(OGAMC1);
			attrs->gamma2 = I915_READ(OGAMC2);
			attrs->gamma3 = I915_READ(OGAMC3);
			attrs->gamma4 = I915_READ(OGAMC4);
			attrs->gamma5 = I915_READ(OGAMC5);
		}
	} else {
		if (attrs->brightness < -128 || attrs->brightness > 127)
			goto out_unlock;
		if (attrs->contrast > 255)
			goto out_unlock;
		if (attrs->saturation > 1023)
			goto out_unlock;

		overlay->color_key  = attrs->color_key;
		overlay->brightness = attrs->brightness;
		overlay->contrast   = attrs->contrast;
		overlay->saturation = attrs->saturation;

		regs = intel_overlay_map_regs(overlay);
		if (!regs) {
			ret = -ENOMEM;
			goto out_unlock;
		}

		update_reg_attrs(overlay, regs);

		intel_overlay_unmap_regs(overlay, regs);

		if (attrs->flags & I915_OVERLAY_UPDATE_GAMMA) {
			if (IS_GEN2(dev_priv))
				goto out_unlock;

			if (overlay->active) {
				ret = -EBUSY;
				goto out_unlock;
			}

			ret = check_gamma(attrs);
			if (ret)
				goto out_unlock;

			I915_WRITE(OGAMC0, attrs->gamma0);
			I915_WRITE(OGAMC1, attrs->gamma1);
			I915_WRITE(OGAMC2, attrs->gamma2);
			I915_WRITE(OGAMC3, attrs->gamma3);
			I915_WRITE(OGAMC4, attrs->gamma4);
			I915_WRITE(OGAMC5, attrs->gamma5);
		}
	}
	overlay->color_key_enabled = (attrs->flags & I915_OVERLAY_DISABLE_DEST_COLORKEY) == 0;

	ret = 0;
out_unlock:
	mutex_unlock(&dev->struct_mutex);
	drm_modeset_unlock_all(dev);

	return ret;
}

void intel_setup_overlay(struct drm_i915_private *dev_priv)
{
	struct intel_overlay *overlay;
	struct drm_i915_gem_object *reg_bo;
	struct overlay_registers __iomem *regs;
	struct i915_vma *vma = NULL;
	int ret;

	if (!HAS_OVERLAY(dev_priv))
		return;

	overlay = kzalloc(sizeof(*overlay), GFP_KERNEL);
	if (!overlay)
		return;

	mutex_lock(&dev_priv->drm.struct_mutex);
	if (WARN_ON(dev_priv->overlay))
		goto out_free;

	overlay->i915 = dev_priv;

	reg_bo = NULL;
	if (!OVERLAY_NEEDS_PHYSICAL(dev_priv))
		reg_bo = i915_gem_object_create_stolen(dev_priv, PAGE_SIZE);
	if (reg_bo == NULL)
		reg_bo = i915_gem_object_create(dev_priv, PAGE_SIZE);
	if (IS_ERR(reg_bo))
		goto out_free;
	overlay->reg_bo = reg_bo;

	if (OVERLAY_NEEDS_PHYSICAL(dev_priv)) {
		ret = i915_gem_object_attach_phys(reg_bo, PAGE_SIZE);
		if (ret) {
			DRM_ERROR("failed to attach phys overlay regs\n");
			goto out_free_bo;
		}
		overlay->flip_addr = reg_bo->phys_handle->busaddr;
	} else {
		vma = i915_gem_object_ggtt_pin(reg_bo, NULL,
					       0, PAGE_SIZE, PIN_MAPPABLE);
		if (IS_ERR(vma)) {
			DRM_ERROR("failed to pin overlay register bo\n");
			ret = PTR_ERR(vma);
			goto out_free_bo;
		}
		overlay->flip_addr = i915_ggtt_offset(vma);

		ret = i915_gem_object_set_to_gtt_domain(reg_bo, true);
		if (ret) {
			DRM_ERROR("failed to move overlay register bo into the GTT\n");
			goto out_unpin_bo;
		}
	}

	/* init all values */
	overlay->color_key = 0x0101fe;
	overlay->color_key_enabled = true;
	overlay->brightness = -19;
	overlay->contrast = 75;
	overlay->saturation = 146;

	init_request_active(&overlay->last_flip, NULL);

	regs = intel_overlay_map_regs(overlay);
	if (!regs)
		goto out_unpin_bo;

	memset_io(regs, 0, sizeof(struct overlay_registers));
	update_polyphase_filter(regs);
	update_reg_attrs(overlay, regs);

	intel_overlay_unmap_regs(overlay, regs);

	dev_priv->overlay = overlay;
	mutex_unlock(&dev_priv->drm.struct_mutex);
	DRM_INFO("initialized overlay support\n");
	return;

out_unpin_bo:
	if (vma)
		i915_vma_unpin(vma);
out_free_bo:
	i915_gem_object_put(reg_bo);
out_free:
	mutex_unlock(&dev_priv->drm.struct_mutex);
	kfree(overlay);
	return;
}

void intel_cleanup_overlay(struct drm_i915_private *dev_priv)
{
	if (!dev_priv->overlay)
		return;

	/* The bo's should be free'd by the generic code already.
	 * Furthermore modesetting teardown happens beforehand so the
	 * hardware should be off already */
	WARN_ON(dev_priv->overlay->active);

	i915_gem_object_put(dev_priv->overlay->reg_bo);
	kfree(dev_priv->overlay);
}

#if IS_ENABLED(CONFIG_DRM_I915_CAPTURE_ERROR)

struct intel_overlay_error_state {
	struct overlay_registers regs;
	unsigned long base;
	u32 dovsta;
	u32 isr;
};

static struct overlay_registers __iomem *
intel_overlay_map_regs_atomic(struct intel_overlay *overlay)
{
	struct drm_i915_private *dev_priv = overlay->i915;
	struct overlay_registers __iomem *regs;

	if (OVERLAY_NEEDS_PHYSICAL(dev_priv))
		/* Cast to make sparse happy, but it's wc memory anyway, so
		 * equivalent to the wc io mapping on X86. */
		regs = (struct overlay_registers __iomem *)
			overlay->reg_bo->phys_handle->vaddr;
	else
		regs = io_mapping_map_atomic_wc(&dev_priv->ggtt.mappable,
						overlay->flip_addr);

	return regs;
}

static void intel_overlay_unmap_regs_atomic(struct intel_overlay *overlay,
					struct overlay_registers __iomem *regs)
{
	if (!OVERLAY_NEEDS_PHYSICAL(overlay->i915))
		io_mapping_unmap_atomic(regs);
}

struct intel_overlay_error_state *
intel_overlay_capture_error_state(struct drm_i915_private *dev_priv)
{
	struct intel_overlay *overlay = dev_priv->overlay;
	struct intel_overlay_error_state *error;
	struct overlay_registers __iomem *regs;

	if (!overlay || !overlay->active)
		return NULL;

	error = kmalloc(sizeof(*error), GFP_ATOMIC);
	if (error == NULL)
		return NULL;

	error->dovsta = I915_READ(DOVSTA);
	error->isr = I915_READ(ISR);
	error->base = overlay->flip_addr;

	regs = intel_overlay_map_regs_atomic(overlay);
	if (!regs)
		goto err;

	memcpy_fromio(&error->regs, regs, sizeof(struct overlay_registers));
	intel_overlay_unmap_regs_atomic(overlay, regs);

	return error;

err:
	kfree(error);
	return NULL;
}

void
intel_overlay_print_error_state(struct drm_i915_error_state_buf *m,
				struct intel_overlay_error_state *error)
{
	i915_error_printf(m, "Overlay, status: 0x%08x, interrupt: 0x%08x\n",
			  error->dovsta, error->isr);
	i915_error_printf(m, "  Register file at 0x%08lx:\n",
			  error->base);

#define P(x) i915_error_printf(m, "    " #x ":	0x%08x\n", error->regs.x)
	P(OBUF_0Y);
	P(OBUF_1Y);
	P(OBUF_0U);
	P(OBUF_0V);
	P(OBUF_1U);
	P(OBUF_1V);
	P(OSTRIDE);
	P(YRGB_VPH);
	P(UV_VPH);
	P(HORZ_PH);
	P(INIT_PHS);
	P(DWINPOS);
	P(DWINSZ);
	P(SWIDTH);
	P(SWIDTHSW);
	P(SHEIGHT);
	P(YRGBSCALE);
	P(UVSCALE);
	P(OCLRC0);
	P(OCLRC1);
	P(DCLRKV);
	P(DCLRKM);
	P(SCLRKVH);
	P(SCLRKVL);
	P(SCLRKEN);
	P(OCONFIG);
	P(OCMD);
	P(OSTART_0Y);
	P(OSTART_1Y);
	P(OSTART_0U);
	P(OSTART_0V);
	P(OSTART_1U);
	P(OSTART_1V);
	P(OTILEOFF_0Y);
	P(OTILEOFF_1Y);
	P(OTILEOFF_0U);
	P(OTILEOFF_0V);
	P(OTILEOFF_1U);
	P(OTILEOFF_1V);
	P(FASTHSCALE);
	P(UVSCALEV);
#undef P
}

#endif<|MERGE_RESOLUTION|>--- conflicted
+++ resolved
@@ -895,17 +895,6 @@
 	if (ret)
 		goto out_unpin;
 
-<<<<<<< HEAD
-	i915_gem_track_fb(overlay->vma ? overlay->vma->obj : NULL,
-			  vma->obj, INTEL_FRONTBUFFER_OVERLAY(pipe));
-
-	overlay->old_vma = overlay->vma;
-	overlay->vma = vma;
-
-	intel_frontbuffer_flip(dev_priv, INTEL_FRONTBUFFER_OVERLAY(pipe));
-
-=======
->>>>>>> 5390974f
 	return 0;
 
 out_unpin:
