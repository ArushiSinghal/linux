/*
 * Copyright (c) 2006 Dave Airlie <airlied@linux.ie>
 * Copyright (c) 2007-2008 Intel Corporation
 *   Jesse Barnes <jesse.barnes@intel.com>
 *
 * Permission is hereby granted, free of charge, to any person obtaining a
 * copy of this software and associated documentation files (the "Software"),
 * to deal in the Software without restriction, including without limitation
 * the rights to use, copy, modify, merge, publish, distribute, sublicense,
 * and/or sell copies of the Software, and to permit persons to whom the
 * Software is furnished to do so, subject to the following conditions:
 *
 * The above copyright notice and this permission notice (including the next
 * paragraph) shall be included in all copies or substantial portions of the
 * Software.
 *
 * THE SOFTWARE IS PROVIDED "AS IS", WITHOUT WARRANTY OF ANY KIND, EXPRESS OR
 * IMPLIED, INCLUDING BUT NOT LIMITED TO THE WARRANTIES OF MERCHANTABILITY,
 * FITNESS FOR A PARTICULAR PURPOSE AND NONINFRINGEMENT.  IN NO EVENT SHALL
 * THE AUTHORS OR COPYRIGHT HOLDERS BE LIABLE FOR ANY CLAIM, DAMAGES OR OTHER
 * LIABILITY, WHETHER IN AN ACTION OF CONTRACT, TORT OR OTHERWISE, ARISING
 * FROM, OUT OF OR IN CONNECTION WITH THE SOFTWARE OR THE USE OR OTHER DEALINGS
 * IN THE SOFTWARE.
 */
#ifndef __INTEL_DRV_H__
#define __INTEL_DRV_H__

#include <linux/async.h>
#include <linux/i2c.h>
#include <linux/hdmi.h>
#include <drm/i915_drm.h>
#include "i915_drv.h"
#include <drm/drm_crtc.h>
#include <drm/drm_crtc_helper.h>
#include <drm/drm_fb_helper.h>
#include <drm/drm_dp_dual_mode_helper.h>
#include <drm/drm_dp_mst_helper.h>
#include <drm/drm_rect.h>
#include <drm/drm_atomic.h>

/**
 * _wait_for - magic (register) wait macro
 *
 * Does the right thing for modeset paths when run under kdgb or similar atomic
 * contexts. Note that it's important that we check the condition again after
 * having timed out, since the timeout could be due to preemption or similar and
 * we've never had a chance to check the condition before the timeout.
 *
 * TODO: When modesetting has fully transitioned to atomic, the below
 * drm_can_sleep() can be removed and in_atomic()/!in_atomic() asserts
 * added.
 */
#define _wait_for(COND, US, W) ({ \
	unsigned long timeout__ = jiffies + usecs_to_jiffies(US) + 1;	\
	int ret__;							\
	for (;;) {							\
		bool expired__ = time_after(jiffies, timeout__);	\
		if (COND) {						\
			ret__ = 0;					\
			break;						\
		}							\
		if (expired__) {					\
			ret__ = -ETIMEDOUT;				\
			break;						\
		}							\
		if ((W) && drm_can_sleep()) {				\
			usleep_range((W), (W)*2);			\
		} else {						\
			cpu_relax();					\
		}							\
	}								\
	ret__;								\
})

#define wait_for(COND, MS)	  	_wait_for((COND), (MS) * 1000, 1000)

/* If CONFIG_PREEMPT_COUNT is disabled, in_atomic() always reports false. */
#if defined(CONFIG_DRM_I915_DEBUG) && defined(CONFIG_PREEMPT_COUNT)
# define _WAIT_FOR_ATOMIC_CHECK(ATOMIC) WARN_ON_ONCE((ATOMIC) && !in_atomic())
#else
# define _WAIT_FOR_ATOMIC_CHECK(ATOMIC) do { } while (0)
#endif

#define _wait_for_atomic(COND, US, ATOMIC) \
({ \
	int cpu, ret, timeout = (US) * 1000; \
	u64 base; \
	_WAIT_FOR_ATOMIC_CHECK(ATOMIC); \
	BUILD_BUG_ON((US) > 50000); \
	if (!(ATOMIC)) { \
		preempt_disable(); \
		cpu = smp_processor_id(); \
	} \
	base = local_clock(); \
	for (;;) { \
		u64 now = local_clock(); \
		if (!(ATOMIC)) \
			preempt_enable(); \
		if (COND) { \
			ret = 0; \
			break; \
		} \
		if (now - base >= timeout) { \
			ret = -ETIMEDOUT; \
			break; \
		} \
		cpu_relax(); \
		if (!(ATOMIC)) { \
			preempt_disable(); \
			if (unlikely(cpu != smp_processor_id())) { \
				timeout -= now - base; \
				cpu = smp_processor_id(); \
				base = local_clock(); \
			} \
		} \
	} \
	ret; \
})

#define wait_for_us(COND, US) \
({ \
	int ret__; \
	BUILD_BUG_ON(!__builtin_constant_p(US)); \
	if ((US) > 10) \
		ret__ = _wait_for((COND), (US), 10); \
	else \
		ret__ = _wait_for_atomic((COND), (US), 0); \
	ret__; \
})

#define wait_for_atomic(COND, MS)	_wait_for_atomic((COND), (MS) * 1000, 1)
#define wait_for_atomic_us(COND, US)	_wait_for_atomic((COND), (US), 1)

#define KHz(x) (1000 * (x))
#define MHz(x) KHz(1000 * (x))

/*
 * Display related stuff
 */

/* store information about an Ixxx DVO */
/* The i830->i865 use multiple DVOs with multiple i2cs */
/* the i915, i945 have a single sDVO i2c bus - which is different */
#define MAX_OUTPUTS 6
/* maximum connectors per crtcs in the mode set */

/* Maximum cursor sizes */
#define GEN2_CURSOR_WIDTH 64
#define GEN2_CURSOR_HEIGHT 64
#define MAX_CURSOR_WIDTH 256
#define MAX_CURSOR_HEIGHT 256

#define INTEL_I2C_BUS_DVO 1
#define INTEL_I2C_BUS_SDVO 2

/* these are outputs from the chip - integrated only
   external chips are via DVO or SDVO output */
enum intel_output_type {
	INTEL_OUTPUT_UNUSED = 0,
	INTEL_OUTPUT_ANALOG = 1,
	INTEL_OUTPUT_DVO = 2,
	INTEL_OUTPUT_SDVO = 3,
	INTEL_OUTPUT_LVDS = 4,
	INTEL_OUTPUT_TVOUT = 5,
	INTEL_OUTPUT_HDMI = 6,
	INTEL_OUTPUT_DP = 7,
	INTEL_OUTPUT_EDP = 8,
	INTEL_OUTPUT_DSI = 9,
	INTEL_OUTPUT_UNKNOWN = 10,
	INTEL_OUTPUT_DP_MST = 11,
};

#define INTEL_DVO_CHIP_NONE 0
#define INTEL_DVO_CHIP_LVDS 1
#define INTEL_DVO_CHIP_TMDS 2
#define INTEL_DVO_CHIP_TVOUT 4

#define INTEL_DSI_VIDEO_MODE	0
#define INTEL_DSI_COMMAND_MODE	1

struct intel_framebuffer {
	struct drm_framebuffer base;
	struct drm_i915_gem_object *obj;
	struct intel_rotation_info rot_info;

	/* for each plane in the normal GTT view */
	struct {
		unsigned int x, y;
	} normal[2];
	/* for each plane in the rotated GTT view */
	struct {
		unsigned int x, y;
		unsigned int pitch; /* pixels */
	} rotated[2];
};

struct intel_fbdev {
	struct drm_fb_helper helper;
	struct intel_framebuffer *fb;
	struct i915_vma *vma;
	async_cookie_t cookie;
	int preferred_bpp;
};

struct intel_encoder {
	struct drm_encoder base;

	enum intel_output_type type;
	enum port port;
	unsigned int cloneable;
	void (*hot_plug)(struct intel_encoder *);
	bool (*compute_config)(struct intel_encoder *,
			       struct intel_crtc_state *,
			       struct drm_connector_state *);
	void (*pre_pll_enable)(struct intel_encoder *,
			       struct intel_crtc_state *,
			       struct drm_connector_state *);
	void (*pre_enable)(struct intel_encoder *,
			   struct intel_crtc_state *,
			   struct drm_connector_state *);
	void (*enable)(struct intel_encoder *,
		       struct intel_crtc_state *,
		       struct drm_connector_state *);
	void (*disable)(struct intel_encoder *,
			struct intel_crtc_state *,
			struct drm_connector_state *);
	void (*post_disable)(struct intel_encoder *,
			     struct intel_crtc_state *,
			     struct drm_connector_state *);
	void (*post_pll_disable)(struct intel_encoder *,
				 struct intel_crtc_state *,
				 struct drm_connector_state *);
	/* Read out the current hw state of this connector, returning true if
	 * the encoder is active. If the encoder is enabled it also set the pipe
	 * it is connected to in the pipe parameter. */
	bool (*get_hw_state)(struct intel_encoder *, enum pipe *pipe);
	/* Reconstructs the equivalent mode flags for the current hardware
	 * state. This must be called _after_ display->get_pipe_config has
	 * pre-filled the pipe config. Note that intel_encoder->base.crtc must
	 * be set correctly before calling this function. */
	void (*get_config)(struct intel_encoder *,
			   struct intel_crtc_state *pipe_config);
	/*
	 * Called during system suspend after all pending requests for the
	 * encoder are flushed (for example for DP AUX transactions) and
	 * device interrupts are disabled.
	 */
	void (*suspend)(struct intel_encoder *);
	int crtc_mask;
	enum hpd_pin hpd_pin;
	/* for communication with audio component; protected by av_mutex */
	const struct drm_connector *audio_connector;
};

struct intel_panel {
	struct drm_display_mode *fixed_mode;
	struct drm_display_mode *downclock_mode;
	int fitting_mode;

	/* backlight */
	struct {
		bool present;
		u32 level;
		u32 min;
		u32 max;
		bool enabled;
		bool combination_mode;	/* gen 2/4 only */
		bool active_low_pwm;
		bool alternate_pwm_increment;	/* lpt+ */

		/* PWM chip */
		bool util_pin_active_low;	/* bxt+ */
		u8 controller;		/* bxt+ only */
		struct pwm_device *pwm;

		struct backlight_device *device;

		/* Connector and platform specific backlight functions */
		int (*setup)(struct intel_connector *connector, enum pipe pipe);
		uint32_t (*get)(struct intel_connector *connector);
		void (*set)(struct intel_connector *connector, uint32_t level);
		void (*disable)(struct intel_connector *connector);
		void (*enable)(struct intel_connector *connector);
		uint32_t (*hz_to_pwm)(struct intel_connector *connector,
				      uint32_t hz);
		void (*power)(struct intel_connector *, bool enable);
	} backlight;
};

struct intel_connector {
	struct drm_connector base;
	/*
	 * The fixed encoder this connector is connected to.
	 */
	struct intel_encoder *encoder;

	/* Reads out the current hw, returning true if the connector is enabled
	 * and active (i.e. dpms ON state). */
	bool (*get_hw_state)(struct intel_connector *);

	/* Panel info for eDP and LVDS */
	struct intel_panel panel;

	/* Cached EDID for eDP and LVDS. May hold ERR_PTR for invalid EDID. */
	struct edid *edid;
	struct edid *detect_edid;

	/* since POLL and HPD connectors may use the same HPD line keep the native
	   state of connector->polled in case hotplug storm detection changes it */
	u8 polled;

	void *port; /* store this opaque as its illegal to dereference it */

	struct intel_dp *mst_port;
};

struct dpll {
	/* given values */
	int n;
	int m1, m2;
	int p1, p2;
	/* derived values */
	int	dot;
	int	vco;
	int	m;
	int	p;
};

struct intel_atomic_state {
	struct drm_atomic_state base;

	unsigned int cdclk;

	/*
	 * Calculated device cdclk, can be different from cdclk
	 * only when all crtc's are DPMS off.
	 */
	unsigned int dev_cdclk;

	bool dpll_set, modeset;

	/*
	 * Does this transaction change the pipes that are active?  This mask
	 * tracks which CRTC's have changed their active state at the end of
	 * the transaction (not counting the temporary disable during modesets).
	 * This mask should only be non-zero when intel_state->modeset is true,
	 * but the converse is not necessarily true; simply changing a mode may
	 * not flip the final active status of any CRTC's
	 */
	unsigned int active_pipe_changes;

	unsigned int active_crtcs;
	unsigned int min_pixclk[I915_MAX_PIPES];

	/* SKL/KBL Only */
	unsigned int cdclk_pll_vco;

	struct intel_shared_dpll_config shared_dpll[I915_NUM_PLLS];

	/*
	 * Current watermarks can't be trusted during hardware readout, so
	 * don't bother calculating intermediate watermarks.
	 */
	bool skip_intermediate_wm;

	/* Gen9+ only */
	struct skl_wm_values wm_results;

	struct i915_sw_fence commit_ready;
};

struct intel_plane_state {
	struct drm_plane_state base;
	struct drm_rect clip;

	struct {
		u32 offset;
		int x, y;
	} main;
	struct {
		u32 offset;
		int x, y;
	} aux;

	/*
	 * scaler_id
	 *    = -1 : not using a scaler
	 *    >=  0 : using a scalers
	 *
	 * plane requiring a scaler:
	 *   - During check_plane, its bit is set in
	 *     crtc_state->scaler_state.scaler_users by calling helper function
	 *     update_scaler_plane.
	 *   - scaler_id indicates the scaler it got assigned.
	 *
	 * plane doesn't require a scaler:
	 *   - this can happen when scaling is no more required or plane simply
	 *     got disabled.
	 *   - During check_plane, corresponding bit is reset in
	 *     crtc_state->scaler_state.scaler_users by calling helper function
	 *     update_scaler_plane.
	 */
	int scaler_id;

	struct drm_intel_sprite_colorkey ckey;
};

struct intel_initial_plane_config {
	struct intel_framebuffer *fb;
	unsigned int tiling;
	int size;
	u32 base;
};

#define SKL_MIN_SRC_W 8
#define SKL_MAX_SRC_W 4096
#define SKL_MIN_SRC_H 8
#define SKL_MAX_SRC_H 4096
#define SKL_MIN_DST_W 8
#define SKL_MAX_DST_W 4096
#define SKL_MIN_DST_H 8
#define SKL_MAX_DST_H 4096

struct intel_scaler {
	int in_use;
	uint32_t mode;
};

struct intel_crtc_scaler_state {
#define SKL_NUM_SCALERS 2
	struct intel_scaler scalers[SKL_NUM_SCALERS];

	/*
	 * scaler_users: keeps track of users requesting scalers on this crtc.
	 *
	 *     If a bit is set, a user is using a scaler.
	 *     Here user can be a plane or crtc as defined below:
	 *       bits 0-30 - plane (bit position is index from drm_plane_index)
	 *       bit 31    - crtc
	 *
	 * Instead of creating a new index to cover planes and crtc, using
	 * existing drm_plane_index for planes which is well less than 31
	 * planes and bit 31 for crtc. This should be fine to cover all
	 * our platforms.
	 *
	 * intel_atomic_setup_scalers will setup available scalers to users
	 * requesting scalers. It will gracefully fail if request exceeds
	 * avilability.
	 */
#define SKL_CRTC_INDEX 31
	unsigned scaler_users;

	/* scaler used by crtc for panel fitting purpose */
	int scaler_id;
};

/* drm_mode->private_flags */
#define I915_MODE_FLAG_INHERITED 1

struct intel_pipe_wm {
	struct intel_wm_level wm[5];
	struct intel_wm_level raw_wm[5];
	uint32_t linetime;
	bool fbc_wm_enabled;
	bool pipe_enabled;
	bool sprites_enabled;
	bool sprites_scaled;
};

struct skl_plane_wm {
	struct skl_wm_level wm[8];
	struct skl_wm_level trans_wm;
};

struct skl_pipe_wm {
	struct skl_plane_wm planes[I915_MAX_PLANES];
	uint32_t linetime;
};

struct intel_crtc_wm_state {
	union {
		struct {
			/*
			 * Intermediate watermarks; these can be
			 * programmed immediately since they satisfy
			 * both the current configuration we're
			 * switching away from and the new
			 * configuration we're switching to.
			 */
			struct intel_pipe_wm intermediate;

			/*
			 * Optimal watermarks, programmed post-vblank
			 * when this state is committed.
			 */
			struct intel_pipe_wm optimal;
		} ilk;

		struct {
			/* gen9+ only needs 1-step wm programming */
			struct skl_pipe_wm optimal;
			struct skl_ddb_entry ddb;
		} skl;
	};

	/*
	 * Platforms with two-step watermark programming will need to
	 * update watermark programming post-vblank to switch from the
	 * safe intermediate watermarks to the optimal final
	 * watermarks.
	 */
	bool need_postvbl_update;
};

struct intel_crtc_state {
	struct drm_crtc_state base;

	/**
	 * quirks - bitfield with hw state readout quirks
	 *
	 * For various reasons the hw state readout code might not be able to
	 * completely faithfully read out the current state. These cases are
	 * tracked with quirk flags so that fastboot and state checker can act
	 * accordingly.
	 */
#define PIPE_CONFIG_QUIRK_MODE_SYNC_FLAGS	(1<<0) /* unreliable sync mode.flags */
	unsigned long quirks;

	unsigned fb_bits; /* framebuffers to flip */
	bool update_pipe; /* can a fast modeset be performed? */
	bool disable_cxsr;
	bool update_wm_pre, update_wm_post; /* watermarks are updated */
	bool fb_changed; /* fb on any of the planes is changed */

	/* Pipe source size (ie. panel fitter input size)
	 * All planes will be positioned inside this space,
	 * and get clipped at the edges. */
	int pipe_src_w, pipe_src_h;

	/* Whether to set up the PCH/FDI. Note that we never allow sharing
	 * between pch encoders and cpu encoders. */
	bool has_pch_encoder;

	/* Are we sending infoframes on the attached port */
	bool has_infoframe;

	/* CPU Transcoder for the pipe. Currently this can only differ from the
	 * pipe on Haswell and later (where we have a special eDP transcoder)
	 * and Broxton (where we have special DSI transcoders). */
	enum transcoder cpu_transcoder;

	/*
	 * Use reduced/limited/broadcast rbg range, compressing from the full
	 * range fed into the crtcs.
	 */
	bool limited_color_range;

	/* Bitmask of encoder types (enum intel_output_type)
	 * driven by the pipe.
	 */
	unsigned int output_types;

	/* Whether we should send NULL infoframes. Required for audio. */
	bool has_hdmi_sink;

	/* Audio enabled on this pipe. Only valid if either has_hdmi_sink or
	 * has_dp_encoder is set. */
	bool has_audio;

	/*
	 * Enable dithering, used when the selected pipe bpp doesn't match the
	 * plane bpp.
	 */
	bool dither;

	/* Controls for the clock computation, to override various stages. */
	bool clock_set;

	/* SDVO TV has a bunch of special case. To make multifunction encoders
	 * work correctly, we need to track this at runtime.*/
	bool sdvo_tv_clock;

	/*
	 * crtc bandwidth limit, don't increase pipe bpp or clock if not really
	 * required. This is set in the 2nd loop of calling encoder's
	 * ->compute_config if the first pick doesn't work out.
	 */
	bool bw_constrained;

	/* Settings for the intel dpll used on pretty much everything but
	 * haswell. */
	struct dpll dpll;

	/* Selected dpll when shared or NULL. */
	struct intel_shared_dpll *shared_dpll;

	/* Actual register state of the dpll, for shared dpll cross-checking. */
	struct intel_dpll_hw_state dpll_hw_state;

	/* DSI PLL registers */
	struct {
		u32 ctrl, div;
	} dsi_pll;

	int pipe_bpp;
	struct intel_link_m_n dp_m_n;

	/* m2_n2 for eDP downclock */
	struct intel_link_m_n dp_m2_n2;
	bool has_drrs;

	/*
	 * Frequence the dpll for the port should run at. Differs from the
	 * adjusted dotclock e.g. for DP or 12bpc hdmi mode. This is also
	 * already multiplied by pixel_multiplier.
	 */
	int port_clock;

	/* Used by SDVO (and if we ever fix it, HDMI). */
	unsigned pixel_multiplier;

	uint8_t lane_count;

	/*
	 * Used by platforms having DP/HDMI PHY with programmable lane
	 * latency optimization.
	 */
	uint8_t lane_lat_optim_mask;

	/* Panel fitter controls for gen2-gen4 + VLV */
	struct {
		u32 control;
		u32 pgm_ratios;
		u32 lvds_border_bits;
	} gmch_pfit;

	/* Panel fitter placement and size for Ironlake+ */
	struct {
		u32 pos;
		u32 size;
		bool enabled;
		bool force_thru;
	} pch_pfit;

	/* FDI configuration, only valid if has_pch_encoder is set. */
	int fdi_lanes;
	struct intel_link_m_n fdi_m_n;

	bool ips_enabled;

	bool enable_fbc;

	bool double_wide;

	bool dp_encoder_is_mst;
	int pbn;

	struct intel_crtc_scaler_state scaler_state;

	/* w/a for waiting 2 vblanks during crtc enable */
	enum pipe hsw_workaround_pipe;

	/* IVB sprite scaling w/a (WaCxSRDisabledForSpriteScaling:ivb) */
	bool disable_lp_wm;

	struct intel_crtc_wm_state wm;

	/* Gamma mode programmed on the pipe */
	uint32_t gamma_mode;
};

struct vlv_wm_state {
	struct vlv_pipe_wm wm[3];
	struct vlv_sr_wm sr[3];
	uint8_t num_active_planes;
	uint8_t num_levels;
	uint8_t level;
	bool cxsr;
};

struct intel_crtc {
	struct drm_crtc base;
	enum pipe pipe;
	enum plane plane;
	u8 lut_r[256], lut_g[256], lut_b[256];
	/*
	 * Whether the crtc and the connected output pipeline is active. Implies
	 * that crtc->enabled is set, i.e. the current mode configuration has
	 * some outputs connected to this crtc.
	 */
	bool active;
	unsigned long enabled_power_domains;
	bool lowfreq_avail;
	struct intel_overlay *overlay;
	struct intel_flip_work *flip_work;

	atomic_t unpin_work_count;

	/* Display surface base address adjustement for pageflips. Note that on
	 * gen4+ this only adjusts up to a tile, offsets within a tile are
	 * handled in the hw itself (with the TILEOFF register). */
	u32 dspaddr_offset;
	int adjusted_x;
	int adjusted_y;

	uint32_t cursor_addr;
	uint32_t cursor_cntl;
	uint32_t cursor_size;
	uint32_t cursor_base;

	struct intel_crtc_state *config;

	/* global reset count when the last flip was submitted */
	unsigned int reset_count;

	/* Access to these should be protected by dev_priv->irq_lock. */
	bool cpu_fifo_underrun_disabled;
	bool pch_fifo_underrun_disabled;

	/* per-pipe watermark state */
	struct {
		/* watermarks currently being used  */
		union {
			struct intel_pipe_wm ilk;
		} active;

		/* allow CxSR on this pipe */
		bool cxsr_allowed;
	} wm;

	/* gen9+: ddb allocation currently being used */
	struct skl_ddb_entry hw_ddb;

	int scanline_offset;

	struct {
		unsigned start_vbl_count;
		ktime_t start_vbl_time;
		int min_vbl, max_vbl;
		int scanline_start;
	} debug;

	/* scalers available on this crtc */
	int num_scalers;

	struct vlv_wm_state wm_state;
};

struct intel_plane_wm_parameters {
	uint32_t horiz_pixels;
	uint32_t vert_pixels;
	/*
	 *   For packed pixel formats:
	 *     bytes_per_pixel - holds bytes per pixel
	 *   For planar pixel formats:
	 *     bytes_per_pixel - holds bytes per pixel for uv-plane
	 *     y_bytes_per_pixel - holds bytes per pixel for y-plane
	 */
	uint8_t bytes_per_pixel;
	uint8_t y_bytes_per_pixel;
	bool enabled;
	bool scaled;
	u64 tiling;
	unsigned int rotation;
	uint16_t fifo_size;
};

struct intel_plane {
	struct drm_plane base;
	int plane;
	enum pipe pipe;
	bool can_scale;
	int max_downscale;
	uint32_t frontbuffer_bit;

	/* Since we need to change the watermarks before/after
	 * enabling/disabling the planes, we need to store the parameters here
	 * as the other pieces of the struct may not reflect the values we want
	 * for the watermark calculations. Currently only Haswell uses this.
	 */
	struct intel_plane_wm_parameters wm;

	/*
	 * NOTE: Do not place new plane state fields here (e.g., when adding
	 * new plane properties).  New runtime state should now be placed in
	 * the intel_plane_state structure and accessed via plane_state.
	 */

	void (*update_plane)(struct drm_plane *plane,
			     const struct intel_crtc_state *crtc_state,
			     const struct intel_plane_state *plane_state);
	void (*disable_plane)(struct drm_plane *plane,
			      struct drm_crtc *crtc);
	int (*check_plane)(struct drm_plane *plane,
			   struct intel_crtc_state *crtc_state,
			   struct intel_plane_state *state);
};

struct intel_watermark_params {
	u16 fifo_size;
	u16 max_wm;
	u8 default_wm;
	u8 guard_size;
	u8 cacheline_size;
};

struct cxsr_latency {
	bool is_desktop : 1;
	bool is_ddr3 : 1;
	u16 fsb_freq;
	u16 mem_freq;
	u16 display_sr;
	u16 display_hpll_disable;
	u16 cursor_sr;
	u16 cursor_hpll_disable;
};

#define to_intel_atomic_state(x) container_of(x, struct intel_atomic_state, base)
#define to_intel_crtc(x) container_of(x, struct intel_crtc, base)
#define to_intel_crtc_state(x) container_of(x, struct intel_crtc_state, base)
#define to_intel_connector(x) container_of(x, struct intel_connector, base)
#define to_intel_encoder(x) container_of(x, struct intel_encoder, base)
#define to_intel_framebuffer(x) container_of(x, struct intel_framebuffer, base)
#define to_intel_plane(x) container_of(x, struct intel_plane, base)
#define to_intel_plane_state(x) container_of(x, struct intel_plane_state, base)
#define intel_fb_obj(x) (x ? to_intel_framebuffer(x)->obj : NULL)

struct intel_hdmi {
	i915_reg_t hdmi_reg;
	int ddc_bus;
	struct {
		enum drm_dp_dual_mode_type type;
		int max_tmds_clock;
	} dp_dual_mode;
	bool limited_color_range;
	bool color_range_auto;
	bool has_hdmi_sink;
	bool has_audio;
	enum hdmi_force_audio force_audio;
	bool rgb_quant_range_selectable;
	enum hdmi_picture_aspect aspect_ratio;
	struct intel_connector *attached_connector;
	void (*write_infoframe)(struct drm_encoder *encoder,
				enum hdmi_infoframe_type type,
				const void *frame, ssize_t len);
	void (*set_infoframes)(struct drm_encoder *encoder,
			       bool enable,
			       const struct drm_display_mode *adjusted_mode);
	bool (*infoframe_enabled)(struct drm_encoder *encoder,
				  const struct intel_crtc_state *pipe_config);
};

struct intel_dp_mst_encoder;
#define DP_MAX_DOWNSTREAM_PORTS		0x10

/*
 * enum link_m_n_set:
 *	When platform provides two set of M_N registers for dp, we can
 *	program them and switch between them incase of DRRS.
 *	But When only one such register is provided, we have to program the
 *	required divider value on that registers itself based on the DRRS state.
 *
 * M1_N1	: Program dp_m_n on M1_N1 registers
 *			  dp_m2_n2 on M2_N2 registers (If supported)
 *
 * M2_N2	: Program dp_m2_n2 on M1_N1 registers
 *			  M2_N2 registers are not supported
 */

enum link_m_n_set {
	/* Sets the m1_n1 and m2_n2 */
	M1_N1 = 0,
	M2_N2
};

struct intel_dp_desc {
	u8 oui[3];
	u8 device_id[6];
	u8 hw_rev;
	u8 sw_major_rev;
	u8 sw_minor_rev;
} __packed;

struct intel_dp {
	i915_reg_t output_reg;
	i915_reg_t aux_ch_ctl_reg;
	i915_reg_t aux_ch_data_reg[5];
	uint32_t DP;
	int link_rate;
	uint8_t lane_count;
	uint8_t sink_count;
	bool link_mst;
	bool has_audio;
	bool detect_done;
	bool channel_eq_status;
	enum hdmi_force_audio force_audio;
	bool limited_color_range;
	bool color_range_auto;
	uint8_t dpcd[DP_RECEIVER_CAP_SIZE];
	uint8_t psr_dpcd[EDP_PSR_RECEIVER_CAP_SIZE];
	uint8_t downstream_ports[DP_MAX_DOWNSTREAM_PORTS];
	uint8_t edp_dpcd[EDP_DISPLAY_CTL_CAP_SIZE];
	/* sink rates as reported by DP_SUPPORTED_LINK_RATES */
	uint8_t num_sink_rates;
	int sink_rates[DP_MAX_SUPPORTED_RATES];
	/* sink or branch descriptor */
	struct intel_dp_desc desc;
	struct drm_dp_aux aux;
	uint8_t train_set[4];
	int panel_power_up_delay;
	int panel_power_down_delay;
	int panel_power_cycle_delay;
	int backlight_on_delay;
	int backlight_off_delay;
	struct delayed_work panel_vdd_work;
	bool want_panel_vdd;
	unsigned long last_power_on;
	unsigned long last_backlight_off;
	ktime_t panel_power_off_time;

	struct notifier_block edp_notifier;

	/*
	 * Pipe whose power sequencer is currently locked into
	 * this port. Only relevant on VLV/CHV.
	 */
	enum pipe pps_pipe;
	/*
	 * Set if the sequencer may be reset due to a power transition,
	 * requiring a reinitialization. Only relevant on BXT.
	 */
	bool pps_reset;
	struct edp_power_seq pps_delays;

	bool can_mst; /* this port supports mst */
	bool is_mst;
	int active_mst_links;
	/* connector directly attached - won't be use for modeset in mst world */
	struct intel_connector *attached_connector;

	/* mst connector list */
	struct intel_dp_mst_encoder *mst_encoders[I915_MAX_PIPES];
	struct drm_dp_mst_topology_mgr mst_mgr;

	uint32_t (*get_aux_clock_divider)(struct intel_dp *dp, int index);
	/*
	 * This function returns the value we have to program the AUX_CTL
	 * register with to kick off an AUX transaction.
	 */
	uint32_t (*get_aux_send_ctl)(struct intel_dp *dp,
				     bool has_aux_irq,
				     int send_bytes,
				     uint32_t aux_clock_divider);

	/* This is called before a link training is starterd */
	void (*prepare_link_retrain)(struct intel_dp *intel_dp);

	/* Displayport compliance testing */
	unsigned long compliance_test_type;
	unsigned long compliance_test_data;
	bool compliance_test_active;
};

struct intel_lspcon {
	bool active;
	enum drm_lspcon_mode mode;
	bool desc_valid;
};

struct intel_digital_port {
	struct intel_encoder base;
	enum port port;
	u32 saved_port_bits;
	struct intel_dp dp;
	struct intel_hdmi hdmi;
	struct intel_lspcon lspcon;
	enum irqreturn (*hpd_pulse)(struct intel_digital_port *, bool);
	bool release_cl2_override;
	uint8_t max_lanes;
};

struct intel_dp_mst_encoder {
	struct intel_encoder base;
	enum pipe pipe;
	struct intel_digital_port *primary;
	struct intel_connector *connector;
};

static inline enum dpio_channel
vlv_dport_to_channel(struct intel_digital_port *dport)
{
	switch (dport->port) {
	case PORT_B:
	case PORT_D:
		return DPIO_CH0;
	case PORT_C:
		return DPIO_CH1;
	default:
		BUG();
	}
}

static inline enum dpio_phy
vlv_dport_to_phy(struct intel_digital_port *dport)
{
	switch (dport->port) {
	case PORT_B:
	case PORT_C:
		return DPIO_PHY0;
	case PORT_D:
		return DPIO_PHY1;
	default:
		BUG();
	}
}

static inline enum dpio_channel
vlv_pipe_to_channel(enum pipe pipe)
{
	switch (pipe) {
	case PIPE_A:
	case PIPE_C:
		return DPIO_CH0;
	case PIPE_B:
		return DPIO_CH1;
	default:
		BUG();
	}
}

static inline struct intel_crtc *
intel_get_crtc_for_pipe(struct drm_i915_private *dev_priv, enum pipe pipe)
{
	return dev_priv->pipe_to_crtc_mapping[pipe];
}

static inline struct intel_crtc *
intel_get_crtc_for_plane(struct drm_i915_private *dev_priv, enum plane plane)
{
	return dev_priv->plane_to_crtc_mapping[plane];
}

struct intel_flip_work {
	struct work_struct unpin_work;
	struct work_struct mmio_work;

	struct drm_crtc *crtc;
	struct drm_framebuffer *old_fb;
	struct drm_i915_gem_object *pending_flip_obj;
	struct drm_pending_vblank_event *event;
	atomic_t pending;
	u32 flip_count;
	u32 gtt_offset;
	struct drm_i915_gem_request *flip_queued_req;
	u32 flip_queued_vblank;
	u32 flip_ready_vblank;
	unsigned int rotation;
};

struct intel_load_detect_pipe {
	struct drm_atomic_state *restore_state;
};

static inline struct intel_encoder *
intel_attached_encoder(struct drm_connector *connector)
{
	return to_intel_connector(connector)->encoder;
}

static inline struct intel_digital_port *
enc_to_dig_port(struct drm_encoder *encoder)
{
	return container_of(encoder, struct intel_digital_port, base.base);
}

static inline struct intel_dp_mst_encoder *
enc_to_mst(struct drm_encoder *encoder)
{
	return container_of(encoder, struct intel_dp_mst_encoder, base.base);
}

static inline struct intel_dp *enc_to_intel_dp(struct drm_encoder *encoder)
{
	return &enc_to_dig_port(encoder)->dp;
}

static inline struct intel_digital_port *
dp_to_dig_port(struct intel_dp *intel_dp)
{
	return container_of(intel_dp, struct intel_digital_port, dp);
}

static inline struct intel_digital_port *
hdmi_to_dig_port(struct intel_hdmi *intel_hdmi)
{
	return container_of(intel_hdmi, struct intel_digital_port, hdmi);
}

/* intel_fifo_underrun.c */
bool intel_set_cpu_fifo_underrun_reporting(struct drm_i915_private *dev_priv,
					   enum pipe pipe, bool enable);
bool intel_set_pch_fifo_underrun_reporting(struct drm_i915_private *dev_priv,
					   enum transcoder pch_transcoder,
					   bool enable);
void intel_cpu_fifo_underrun_irq_handler(struct drm_i915_private *dev_priv,
					 enum pipe pipe);
void intel_pch_fifo_underrun_irq_handler(struct drm_i915_private *dev_priv,
					 enum transcoder pch_transcoder);
void intel_check_cpu_fifo_underruns(struct drm_i915_private *dev_priv);
void intel_check_pch_fifo_underruns(struct drm_i915_private *dev_priv);

/* i915_irq.c */
void gen5_enable_gt_irq(struct drm_i915_private *dev_priv, uint32_t mask);
void gen5_disable_gt_irq(struct drm_i915_private *dev_priv, uint32_t mask);
void gen6_reset_pm_iir(struct drm_i915_private *dev_priv, u32 mask);
void gen6_mask_pm_irq(struct drm_i915_private *dev_priv, u32 mask);
void gen6_unmask_pm_irq(struct drm_i915_private *dev_priv, u32 mask);
void gen6_enable_pm_irq(struct drm_i915_private *dev_priv, uint32_t mask);
void gen6_disable_pm_irq(struct drm_i915_private *dev_priv, uint32_t mask);
void gen6_reset_rps_interrupts(struct drm_i915_private *dev_priv);
void gen6_enable_rps_interrupts(struct drm_i915_private *dev_priv);
void gen6_disable_rps_interrupts(struct drm_i915_private *dev_priv);
u32 gen6_sanitize_rps_pm_mask(struct drm_i915_private *dev_priv, u32 mask);
void intel_runtime_pm_disable_interrupts(struct drm_i915_private *dev_priv);
void intel_runtime_pm_enable_interrupts(struct drm_i915_private *dev_priv);
static inline bool intel_irqs_enabled(struct drm_i915_private *dev_priv)
{
	/*
	 * We only use drm_irq_uninstall() at unload and VT switch, so
	 * this is the only thing we need to check.
	 */
	return dev_priv->pm.irqs_enabled;
}

int intel_get_crtc_scanline(struct intel_crtc *crtc);
void gen8_irq_power_well_post_enable(struct drm_i915_private *dev_priv,
				     unsigned int pipe_mask);
void gen8_irq_power_well_pre_disable(struct drm_i915_private *dev_priv,
				     unsigned int pipe_mask);
void gen9_reset_guc_interrupts(struct drm_i915_private *dev_priv);
void gen9_enable_guc_interrupts(struct drm_i915_private *dev_priv);
void gen9_disable_guc_interrupts(struct drm_i915_private *dev_priv);

/* intel_crt.c */
void intel_crt_init(struct drm_device *dev);
void intel_crt_reset(struct drm_encoder *encoder);

/* intel_ddi.c */
void intel_ddi_clk_select(struct intel_encoder *encoder,
			  struct intel_shared_dpll *pll);
void intel_ddi_fdi_post_disable(struct intel_encoder *intel_encoder,
				struct intel_crtc_state *old_crtc_state,
				struct drm_connector_state *old_conn_state);
void intel_prepare_dp_ddi_buffers(struct intel_encoder *encoder);
void hsw_fdi_link_train(struct drm_crtc *crtc);
void intel_ddi_init(struct drm_device *dev, enum port port);
enum port intel_ddi_get_encoder_port(struct intel_encoder *intel_encoder);
bool intel_ddi_get_hw_state(struct intel_encoder *encoder, enum pipe *pipe);
void intel_ddi_enable_transcoder_func(struct drm_crtc *crtc);
void intel_ddi_disable_transcoder_func(struct drm_i915_private *dev_priv,
				       enum transcoder cpu_transcoder);
void intel_ddi_enable_pipe_clock(struct intel_crtc *intel_crtc);
void intel_ddi_disable_pipe_clock(struct intel_crtc *intel_crtc);
bool intel_ddi_pll_select(struct intel_crtc *crtc,
			  struct intel_crtc_state *crtc_state);
void intel_ddi_set_pipe_settings(struct drm_crtc *crtc);
void intel_ddi_prepare_link_retrain(struct intel_dp *intel_dp);
bool intel_ddi_connector_get_hw_state(struct intel_connector *intel_connector);
void intel_ddi_get_config(struct intel_encoder *encoder,
			  struct intel_crtc_state *pipe_config);
struct intel_encoder *
intel_ddi_get_crtc_new_encoder(struct intel_crtc_state *crtc_state);

void intel_ddi_init_dp_buf_reg(struct intel_encoder *encoder);
void intel_ddi_clock_get(struct intel_encoder *encoder,
			 struct intel_crtc_state *pipe_config);
void intel_ddi_set_vc_payload_alloc(struct drm_crtc *crtc, bool state);
uint32_t ddi_signal_levels(struct intel_dp *intel_dp);
struct intel_shared_dpll *intel_ddi_get_link_dpll(struct intel_dp *intel_dp,
						  int clock);
unsigned int intel_fb_align_height(struct drm_device *dev,
				   unsigned int height,
				   uint32_t pixel_format,
				   uint64_t fb_format_modifier);
u32 intel_fb_stride_alignment(const struct drm_i915_private *dev_priv,
			      uint64_t fb_modifier, uint32_t pixel_format);

/* intel_audio.c */
void intel_init_audio_hooks(struct drm_i915_private *dev_priv);
void intel_audio_codec_enable(struct intel_encoder *encoder);
void intel_audio_codec_disable(struct intel_encoder *encoder);
void i915_audio_component_init(struct drm_i915_private *dev_priv);
void i915_audio_component_cleanup(struct drm_i915_private *dev_priv);

/* intel_display.c */
enum transcoder intel_crtc_pch_transcoder(struct intel_crtc *crtc);
void skl_set_preferred_cdclk_vco(struct drm_i915_private *dev_priv, int vco);
void intel_update_rawclk(struct drm_i915_private *dev_priv);
int vlv_get_cck_clock(struct drm_i915_private *dev_priv,
		      const char *name, u32 reg, int ref_freq);
void lpt_disable_pch_transcoder(struct drm_i915_private *dev_priv);
void lpt_disable_iclkip(struct drm_i915_private *dev_priv);
extern const struct drm_plane_funcs intel_plane_funcs;
void intel_init_display_hooks(struct drm_i915_private *dev_priv);
unsigned int intel_fb_xy_to_linear(int x, int y,
				   const struct intel_plane_state *state,
				   int plane);
void intel_add_fb_offsets(int *x, int *y,
			  const struct intel_plane_state *state, int plane);
unsigned int intel_rotation_info_size(const struct intel_rotation_info *rot_info);
bool intel_has_pending_fb_unpin(struct drm_device *dev);
void intel_mark_busy(struct drm_i915_private *dev_priv);
void intel_mark_idle(struct drm_i915_private *dev_priv);
void intel_crtc_restore_mode(struct drm_crtc *crtc);
int intel_display_suspend(struct drm_device *dev);
void intel_pps_unlock_regs_wa(struct drm_i915_private *dev_priv);
void intel_encoder_destroy(struct drm_encoder *encoder);
int intel_connector_init(struct intel_connector *);
struct intel_connector *intel_connector_alloc(void);
bool intel_connector_get_hw_state(struct intel_connector *connector);
void intel_connector_attach_encoder(struct intel_connector *connector,
				    struct intel_encoder *encoder);
struct drm_display_mode *intel_crtc_mode_get(struct drm_device *dev,
					     struct drm_crtc *crtc);
enum pipe intel_get_pipe_from_connector(struct intel_connector *connector);
int intel_get_pipe_from_crtc_id(struct drm_device *dev, void *data,
				struct drm_file *file_priv);
enum transcoder intel_pipe_to_cpu_transcoder(struct drm_i915_private *dev_priv,
					     enum pipe pipe);
static inline bool
intel_crtc_has_type(const struct intel_crtc_state *crtc_state,
		    enum intel_output_type type)
{
	return crtc_state->output_types & (1 << type);
}
static inline bool
intel_crtc_has_dp_encoder(const struct intel_crtc_state *crtc_state)
{
	return crtc_state->output_types &
		((1 << INTEL_OUTPUT_DP) |
		 (1 << INTEL_OUTPUT_DP_MST) |
		 (1 << INTEL_OUTPUT_EDP));
}
static inline void
intel_wait_for_vblank(struct drm_i915_private *dev_priv, enum pipe pipe)
{
	drm_wait_one_vblank(&dev_priv->drm, pipe);
}
static inline void
intel_wait_for_vblank_if_active(struct drm_i915_private *dev_priv, int pipe)
{
	const struct intel_crtc *crtc = intel_get_crtc_for_pipe(dev_priv, pipe);

	if (crtc->active)
		intel_wait_for_vblank(dev_priv, pipe);
}

u32 intel_crtc_get_vblank_counter(struct intel_crtc *crtc);

int ironlake_get_lanes_required(int target_clock, int link_bw, int bpp);
void vlv_wait_port_ready(struct drm_i915_private *dev_priv,
			 struct intel_digital_port *dport,
			 unsigned int expected_mask);
bool intel_get_load_detect_pipe(struct drm_connector *connector,
				struct drm_display_mode *mode,
				struct intel_load_detect_pipe *old,
				struct drm_modeset_acquire_ctx *ctx);
void intel_release_load_detect_pipe(struct drm_connector *connector,
				    struct intel_load_detect_pipe *old,
				    struct drm_modeset_acquire_ctx *ctx);
struct i915_vma *
intel_pin_and_fence_fb_obj(struct drm_framebuffer *fb, unsigned int rotation);
void intel_unpin_fb_obj(struct drm_framebuffer *fb, unsigned int rotation);
struct drm_framebuffer *
__intel_framebuffer_create(struct drm_device *dev,
			   struct drm_mode_fb_cmd2 *mode_cmd,
			   struct drm_i915_gem_object *obj);
void intel_finish_page_flip_cs(struct drm_i915_private *dev_priv, int pipe);
void intel_finish_page_flip_mmio(struct drm_i915_private *dev_priv, int pipe);
void intel_check_page_flip(struct drm_i915_private *dev_priv, int pipe);
int intel_prepare_plane_fb(struct drm_plane *plane,
			   struct drm_plane_state *new_state);
void intel_cleanup_plane_fb(struct drm_plane *plane,
			    struct drm_plane_state *old_state);
int intel_plane_atomic_get_property(struct drm_plane *plane,
				    const struct drm_plane_state *state,
				    struct drm_property *property,
				    uint64_t *val);
int intel_plane_atomic_set_property(struct drm_plane *plane,
				    struct drm_plane_state *state,
				    struct drm_property *property,
				    uint64_t val);
int intel_plane_atomic_calc_changes(struct drm_crtc_state *crtc_state,
				    struct drm_plane_state *plane_state);

unsigned int intel_tile_height(const struct drm_i915_private *dev_priv,
			       uint64_t fb_modifier, unsigned int cpp);

<<<<<<< HEAD
static inline bool
intel_rotation_90_or_270(unsigned int rotation)
{
	return rotation & (DRM_ROTATE_90 | DRM_ROTATE_270);
}

void intel_create_rotation_property(struct drm_device *dev,
					struct intel_plane *plane);

=======
>>>>>>> 7625e052
void assert_pch_transcoder_disabled(struct drm_i915_private *dev_priv,
				    enum pipe pipe);

int vlv_force_pll_on(struct drm_i915_private *dev_priv, enum pipe pipe,
		     const struct dpll *dpll);
void vlv_force_pll_off(struct drm_i915_private *dev_priv, enum pipe pipe);
int lpt_get_iclkip(struct drm_i915_private *dev_priv);

/* modesetting asserts */
void assert_panel_unlocked(struct drm_i915_private *dev_priv,
			   enum pipe pipe);
void assert_pll(struct drm_i915_private *dev_priv,
		enum pipe pipe, bool state);
#define assert_pll_enabled(d, p) assert_pll(d, p, true)
#define assert_pll_disabled(d, p) assert_pll(d, p, false)
void assert_dsi_pll(struct drm_i915_private *dev_priv, bool state);
#define assert_dsi_pll_enabled(d) assert_dsi_pll(d, true)
#define assert_dsi_pll_disabled(d) assert_dsi_pll(d, false)
void assert_fdi_rx_pll(struct drm_i915_private *dev_priv,
		       enum pipe pipe, bool state);
#define assert_fdi_rx_pll_enabled(d, p) assert_fdi_rx_pll(d, p, true)
#define assert_fdi_rx_pll_disabled(d, p) assert_fdi_rx_pll(d, p, false)
void assert_pipe(struct drm_i915_private *dev_priv, enum pipe pipe, bool state);
#define assert_pipe_enabled(d, p) assert_pipe(d, p, true)
#define assert_pipe_disabled(d, p) assert_pipe(d, p, false)
u32 intel_compute_tile_offset(int *x, int *y,
			      const struct intel_plane_state *state, int plane);
void intel_prepare_reset(struct drm_i915_private *dev_priv);
void intel_finish_reset(struct drm_i915_private *dev_priv);
void hsw_enable_pc8(struct drm_i915_private *dev_priv);
void hsw_disable_pc8(struct drm_i915_private *dev_priv);
void bxt_init_cdclk(struct drm_i915_private *dev_priv);
void bxt_uninit_cdclk(struct drm_i915_private *dev_priv);
void gen9_sanitize_dc_state(struct drm_i915_private *dev_priv);
void bxt_enable_dc9(struct drm_i915_private *dev_priv);
void bxt_disable_dc9(struct drm_i915_private *dev_priv);
void gen9_enable_dc5(struct drm_i915_private *dev_priv);
void skl_init_cdclk(struct drm_i915_private *dev_priv);
void skl_uninit_cdclk(struct drm_i915_private *dev_priv);
unsigned int skl_cdclk_get_vco(unsigned int freq);
void skl_enable_dc6(struct drm_i915_private *dev_priv);
void skl_disable_dc6(struct drm_i915_private *dev_priv);
void intel_dp_get_m_n(struct intel_crtc *crtc,
		      struct intel_crtc_state *pipe_config);
void intel_dp_set_m_n(struct intel_crtc *crtc, enum link_m_n_set m_n);
int intel_dotclock_calculate(int link_freq, const struct intel_link_m_n *m_n);
bool bxt_find_best_dpll(struct intel_crtc_state *crtc_state, int target_clock,
			struct dpll *best_clock);
int chv_calc_dpll_params(int refclk, struct dpll *pll_clock);

bool intel_crtc_active(struct intel_crtc *crtc);
void hsw_enable_ips(struct intel_crtc *crtc);
void hsw_disable_ips(struct intel_crtc *crtc);
enum intel_display_power_domain
intel_display_port_power_domain(struct intel_encoder *intel_encoder);
enum intel_display_power_domain
intel_display_port_aux_power_domain(struct intel_encoder *intel_encoder);
void intel_mode_from_pipe_config(struct drm_display_mode *mode,
				 struct intel_crtc_state *pipe_config);

int skl_update_scaler_crtc(struct intel_crtc_state *crtc_state);
int skl_max_scale(struct intel_crtc *crtc, struct intel_crtc_state *crtc_state);

u32 intel_fb_gtt_offset(struct drm_framebuffer *fb, unsigned int rotation);

u32 skl_plane_ctl_format(uint32_t pixel_format);
u32 skl_plane_ctl_tiling(uint64_t fb_modifier);
u32 skl_plane_ctl_rotation(unsigned int rotation);
u32 skl_plane_stride(const struct drm_framebuffer *fb, int plane,
		     unsigned int rotation);
int skl_check_plane_surface(struct intel_plane_state *plane_state);

/* intel_csr.c */
void intel_csr_ucode_init(struct drm_i915_private *);
void intel_csr_load_program(struct drm_i915_private *);
void intel_csr_ucode_fini(struct drm_i915_private *);
void intel_csr_ucode_suspend(struct drm_i915_private *);
void intel_csr_ucode_resume(struct drm_i915_private *);

/* intel_dp.c */
bool intel_dp_init(struct drm_device *dev, i915_reg_t output_reg, enum port port);
bool intel_dp_init_connector(struct intel_digital_port *intel_dig_port,
			     struct intel_connector *intel_connector);
void intel_dp_set_link_params(struct intel_dp *intel_dp,
			      int link_rate, uint8_t lane_count,
			      bool link_mst);
void intel_dp_start_link_train(struct intel_dp *intel_dp);
void intel_dp_stop_link_train(struct intel_dp *intel_dp);
void intel_dp_sink_dpms(struct intel_dp *intel_dp, int mode);
void intel_dp_encoder_reset(struct drm_encoder *encoder);
void intel_dp_encoder_suspend(struct intel_encoder *intel_encoder);
void intel_dp_encoder_destroy(struct drm_encoder *encoder);
int intel_dp_sink_crc(struct intel_dp *intel_dp, u8 *crc);
bool intel_dp_compute_config(struct intel_encoder *encoder,
			     struct intel_crtc_state *pipe_config,
			     struct drm_connector_state *conn_state);
bool intel_dp_is_edp(struct drm_device *dev, enum port port);
enum irqreturn intel_dp_hpd_pulse(struct intel_digital_port *intel_dig_port,
				  bool long_hpd);
void intel_edp_backlight_on(struct intel_dp *intel_dp);
void intel_edp_backlight_off(struct intel_dp *intel_dp);
void intel_edp_panel_vdd_on(struct intel_dp *intel_dp);
void intel_edp_panel_on(struct intel_dp *intel_dp);
void intel_edp_panel_off(struct intel_dp *intel_dp);
void intel_dp_add_properties(struct intel_dp *intel_dp, struct drm_connector *connector);
void intel_dp_mst_suspend(struct drm_device *dev);
void intel_dp_mst_resume(struct drm_device *dev);
int intel_dp_max_link_rate(struct intel_dp *intel_dp);
int intel_dp_rate_select(struct intel_dp *intel_dp, int rate);
void intel_dp_hot_plug(struct intel_encoder *intel_encoder);
void intel_power_sequencer_reset(struct drm_i915_private *dev_priv);
uint32_t intel_dp_pack_aux(const uint8_t *src, int src_bytes);
void intel_plane_destroy(struct drm_plane *plane);
void intel_edp_drrs_enable(struct intel_dp *intel_dp,
			   struct intel_crtc_state *crtc_state);
void intel_edp_drrs_disable(struct intel_dp *intel_dp,
			   struct intel_crtc_state *crtc_state);
void intel_edp_drrs_invalidate(struct drm_i915_private *dev_priv,
			       unsigned int frontbuffer_bits);
void intel_edp_drrs_flush(struct drm_i915_private *dev_priv,
			  unsigned int frontbuffer_bits);

void
intel_dp_program_link_training_pattern(struct intel_dp *intel_dp,
				       uint8_t dp_train_pat);
void
intel_dp_set_signal_levels(struct intel_dp *intel_dp);
void intel_dp_set_idle_link_train(struct intel_dp *intel_dp);
uint8_t
intel_dp_voltage_max(struct intel_dp *intel_dp);
uint8_t
intel_dp_pre_emphasis_max(struct intel_dp *intel_dp, uint8_t voltage_swing);
void intel_dp_compute_rate(struct intel_dp *intel_dp, int port_clock,
			   uint8_t *link_bw, uint8_t *rate_select);
bool intel_dp_source_supports_hbr2(struct intel_dp *intel_dp);
bool
intel_dp_get_link_status(struct intel_dp *intel_dp, uint8_t link_status[DP_LINK_STATUS_SIZE]);

static inline unsigned int intel_dp_unused_lane_mask(int lane_count)
{
	return ~((1 << lane_count) - 1) & 0xf;
}

bool intel_dp_read_dpcd(struct intel_dp *intel_dp);
bool __intel_dp_read_desc(struct intel_dp *intel_dp,
			  struct intel_dp_desc *desc);
bool intel_dp_read_desc(struct intel_dp *intel_dp);

/* intel_dp_aux_backlight.c */
int intel_dp_aux_init_backlight_funcs(struct intel_connector *intel_connector);

/* intel_dp_mst.c */
int intel_dp_mst_encoder_init(struct intel_digital_port *intel_dig_port, int conn_id);
void intel_dp_mst_encoder_cleanup(struct intel_digital_port *intel_dig_port);
/* intel_dsi.c */
void intel_dsi_init(struct drm_device *dev);

/* intel_dsi_dcs_backlight.c */
int intel_dsi_dcs_init_backlight_funcs(struct intel_connector *intel_connector);

/* intel_dvo.c */
void intel_dvo_init(struct drm_device *dev);
/* intel_hotplug.c */
void intel_hpd_poll_init(struct drm_i915_private *dev_priv);


/* legacy fbdev emulation in intel_fbdev.c */
#ifdef CONFIG_DRM_FBDEV_EMULATION
extern int intel_fbdev_init(struct drm_device *dev);
extern void intel_fbdev_initial_config_async(struct drm_device *dev);
extern void intel_fbdev_fini(struct drm_device *dev);
extern void intel_fbdev_set_suspend(struct drm_device *dev, int state, bool synchronous);
extern void intel_fbdev_output_poll_changed(struct drm_device *dev);
extern void intel_fbdev_restore_mode(struct drm_device *dev);
#else
static inline int intel_fbdev_init(struct drm_device *dev)
{
	return 0;
}

static inline void intel_fbdev_initial_config_async(struct drm_device *dev)
{
}

static inline void intel_fbdev_fini(struct drm_device *dev)
{
}

static inline void intel_fbdev_set_suspend(struct drm_device *dev, int state, bool synchronous)
{
}

static inline void intel_fbdev_output_poll_changed(struct drm_device *dev)
{
}

static inline void intel_fbdev_restore_mode(struct drm_device *dev)
{
}
#endif

/* intel_fbc.c */
void intel_fbc_choose_crtc(struct drm_i915_private *dev_priv,
			   struct drm_atomic_state *state);
bool intel_fbc_is_active(struct drm_i915_private *dev_priv);
void intel_fbc_pre_update(struct intel_crtc *crtc,
			  struct intel_crtc_state *crtc_state,
			  struct intel_plane_state *plane_state);
void intel_fbc_post_update(struct intel_crtc *crtc);
void intel_fbc_init(struct drm_i915_private *dev_priv);
void intel_fbc_init_pipe_state(struct drm_i915_private *dev_priv);
void intel_fbc_enable(struct intel_crtc *crtc,
		      struct intel_crtc_state *crtc_state,
		      struct intel_plane_state *plane_state);
void intel_fbc_disable(struct intel_crtc *crtc);
void intel_fbc_global_disable(struct drm_i915_private *dev_priv);
void intel_fbc_invalidate(struct drm_i915_private *dev_priv,
			  unsigned int frontbuffer_bits,
			  enum fb_op_origin origin);
void intel_fbc_flush(struct drm_i915_private *dev_priv,
		     unsigned int frontbuffer_bits, enum fb_op_origin origin);
void intel_fbc_cleanup_cfb(struct drm_i915_private *dev_priv);
void intel_fbc_handle_fifo_underrun_irq(struct drm_i915_private *dev_priv);

/* intel_hdmi.c */
void intel_hdmi_init(struct drm_device *dev, i915_reg_t hdmi_reg, enum port port);
void intel_hdmi_init_connector(struct intel_digital_port *intel_dig_port,
			       struct intel_connector *intel_connector);
struct intel_hdmi *enc_to_intel_hdmi(struct drm_encoder *encoder);
bool intel_hdmi_compute_config(struct intel_encoder *encoder,
			       struct intel_crtc_state *pipe_config,
			       struct drm_connector_state *conn_state);
void intel_dp_dual_mode_set_tmds_output(struct intel_hdmi *hdmi, bool enable);


/* intel_lvds.c */
void intel_lvds_init(struct drm_device *dev);
struct intel_encoder *intel_get_lvds_encoder(struct drm_device *dev);
bool intel_is_dual_link_lvds(struct drm_device *dev);


/* intel_modes.c */
int intel_connector_update_modes(struct drm_connector *connector,
				 struct edid *edid);
int intel_ddc_get_modes(struct drm_connector *c, struct i2c_adapter *adapter);
void intel_attach_force_audio_property(struct drm_connector *connector);
void intel_attach_broadcast_rgb_property(struct drm_connector *connector);
void intel_attach_aspect_ratio_property(struct drm_connector *connector);


/* intel_overlay.c */
void intel_setup_overlay(struct drm_i915_private *dev_priv);
void intel_cleanup_overlay(struct drm_i915_private *dev_priv);
int intel_overlay_switch_off(struct intel_overlay *overlay);
int intel_overlay_put_image_ioctl(struct drm_device *dev, void *data,
				  struct drm_file *file_priv);
int intel_overlay_attrs_ioctl(struct drm_device *dev, void *data,
			      struct drm_file *file_priv);
void intel_overlay_reset(struct drm_i915_private *dev_priv);


/* intel_panel.c */
int intel_panel_init(struct intel_panel *panel,
		     struct drm_display_mode *fixed_mode,
		     struct drm_display_mode *downclock_mode);
void intel_panel_fini(struct intel_panel *panel);
void intel_fixed_panel_mode(const struct drm_display_mode *fixed_mode,
			    struct drm_display_mode *adjusted_mode);
void intel_pch_panel_fitting(struct intel_crtc *crtc,
			     struct intel_crtc_state *pipe_config,
			     int fitting_mode);
void intel_gmch_panel_fitting(struct intel_crtc *crtc,
			      struct intel_crtc_state *pipe_config,
			      int fitting_mode);
void intel_panel_set_backlight_acpi(struct intel_connector *connector,
				    u32 level, u32 max);
int intel_panel_setup_backlight(struct drm_connector *connector,
				enum pipe pipe);
void intel_panel_enable_backlight(struct intel_connector *connector);
void intel_panel_disable_backlight(struct intel_connector *connector);
void intel_panel_destroy_backlight(struct drm_connector *connector);
enum drm_connector_status intel_panel_detect(struct drm_device *dev);
extern struct drm_display_mode *intel_find_panel_downclock(
				struct drm_device *dev,
				struct drm_display_mode *fixed_mode,
				struct drm_connector *connector);

#if IS_ENABLED(CONFIG_BACKLIGHT_CLASS_DEVICE)
int intel_backlight_device_register(struct intel_connector *connector);
void intel_backlight_device_unregister(struct intel_connector *connector);
#else /* CONFIG_BACKLIGHT_CLASS_DEVICE */
static int intel_backlight_device_register(struct intel_connector *connector)
{
	return 0;
}
static inline void intel_backlight_device_unregister(struct intel_connector *connector)
{
}
#endif /* CONFIG_BACKLIGHT_CLASS_DEVICE */


/* intel_psr.c */
void intel_psr_enable(struct intel_dp *intel_dp);
void intel_psr_disable(struct intel_dp *intel_dp);
void intel_psr_invalidate(struct drm_i915_private *dev_priv,
			  unsigned frontbuffer_bits);
void intel_psr_flush(struct drm_i915_private *dev_priv,
		     unsigned frontbuffer_bits,
		     enum fb_op_origin origin);
void intel_psr_init(struct drm_device *dev);
void intel_psr_single_frame_update(struct drm_i915_private *dev_priv,
				   unsigned frontbuffer_bits);

/* intel_runtime_pm.c */
int intel_power_domains_init(struct drm_i915_private *);
void intel_power_domains_fini(struct drm_i915_private *);
void intel_power_domains_init_hw(struct drm_i915_private *dev_priv, bool resume);
void intel_power_domains_suspend(struct drm_i915_private *dev_priv);
void bxt_display_core_init(struct drm_i915_private *dev_priv, bool resume);
void bxt_display_core_uninit(struct drm_i915_private *dev_priv);
void intel_runtime_pm_enable(struct drm_i915_private *dev_priv);
const char *
intel_display_power_domain_str(enum intel_display_power_domain domain);

bool intel_display_power_is_enabled(struct drm_i915_private *dev_priv,
				    enum intel_display_power_domain domain);
bool __intel_display_power_is_enabled(struct drm_i915_private *dev_priv,
				      enum intel_display_power_domain domain);
void intel_display_power_get(struct drm_i915_private *dev_priv,
			     enum intel_display_power_domain domain);
bool intel_display_power_get_if_enabled(struct drm_i915_private *dev_priv,
					enum intel_display_power_domain domain);
void intel_display_power_put(struct drm_i915_private *dev_priv,
			     enum intel_display_power_domain domain);

static inline void
assert_rpm_device_not_suspended(struct drm_i915_private *dev_priv)
{
	WARN_ONCE(dev_priv->pm.suspended,
		  "Device suspended during HW access\n");
}

static inline void
assert_rpm_wakelock_held(struct drm_i915_private *dev_priv)
{
	assert_rpm_device_not_suspended(dev_priv);
	/* FIXME: Needs to be converted back to WARN_ONCE, but currently causes
	 * too much noise. */
	if (!atomic_read(&dev_priv->pm.wakeref_count))
		DRM_DEBUG_DRIVER("RPM wakelock ref not held during HW access");
}

/**
 * disable_rpm_wakeref_asserts - disable the RPM assert checks
 * @dev_priv: i915 device instance
 *
 * This function disable asserts that check if we hold an RPM wakelock
 * reference, while keeping the device-not-suspended checks still enabled.
 * It's meant to be used only in special circumstances where our rule about
 * the wakelock refcount wrt. the device power state doesn't hold. According
 * to this rule at any point where we access the HW or want to keep the HW in
 * an active state we must hold an RPM wakelock reference acquired via one of
 * the intel_runtime_pm_get() helpers. Currently there are a few special spots
 * where this rule doesn't hold: the IRQ and suspend/resume handlers, the
 * forcewake release timer, and the GPU RPS and hangcheck works. All other
 * users should avoid using this function.
 *
 * Any calls to this function must have a symmetric call to
 * enable_rpm_wakeref_asserts().
 */
static inline void
disable_rpm_wakeref_asserts(struct drm_i915_private *dev_priv)
{
	atomic_inc(&dev_priv->pm.wakeref_count);
}

/**
 * enable_rpm_wakeref_asserts - re-enable the RPM assert checks
 * @dev_priv: i915 device instance
 *
 * This function re-enables the RPM assert checks after disabling them with
 * disable_rpm_wakeref_asserts. It's meant to be used only in special
 * circumstances otherwise its use should be avoided.
 *
 * Any calls to this function must have a symmetric call to
 * disable_rpm_wakeref_asserts().
 */
static inline void
enable_rpm_wakeref_asserts(struct drm_i915_private *dev_priv)
{
	atomic_dec(&dev_priv->pm.wakeref_count);
}

void intel_runtime_pm_get(struct drm_i915_private *dev_priv);
bool intel_runtime_pm_get_if_in_use(struct drm_i915_private *dev_priv);
void intel_runtime_pm_get_noresume(struct drm_i915_private *dev_priv);
void intel_runtime_pm_put(struct drm_i915_private *dev_priv);

void intel_display_set_init_power(struct drm_i915_private *dev, bool enable);

void chv_phy_powergate_lanes(struct intel_encoder *encoder,
			     bool override, unsigned int mask);
bool chv_phy_powergate_ch(struct drm_i915_private *dev_priv, enum dpio_phy phy,
			  enum dpio_channel ch, bool override);


/* intel_pm.c */
void intel_init_clock_gating(struct drm_i915_private *dev_priv);
void intel_suspend_hw(struct drm_i915_private *dev_priv);
int ilk_wm_max_level(const struct drm_i915_private *dev_priv);
void intel_update_watermarks(struct intel_crtc *crtc);
void intel_init_pm(struct drm_i915_private *dev_priv);
void intel_init_clock_gating_hooks(struct drm_i915_private *dev_priv);
void intel_pm_setup(struct drm_device *dev);
void intel_gpu_ips_init(struct drm_i915_private *dev_priv);
void intel_gpu_ips_teardown(void);
void intel_init_gt_powersave(struct drm_i915_private *dev_priv);
void intel_cleanup_gt_powersave(struct drm_i915_private *dev_priv);
void intel_sanitize_gt_powersave(struct drm_i915_private *dev_priv);
void intel_enable_gt_powersave(struct drm_i915_private *dev_priv);
void intel_autoenable_gt_powersave(struct drm_i915_private *dev_priv);
void intel_disable_gt_powersave(struct drm_i915_private *dev_priv);
void intel_suspend_gt_powersave(struct drm_i915_private *dev_priv);
void gen6_rps_busy(struct drm_i915_private *dev_priv);
void gen6_rps_reset_ei(struct drm_i915_private *dev_priv);
void gen6_rps_idle(struct drm_i915_private *dev_priv);
void gen6_rps_boost(struct drm_i915_private *dev_priv,
		    struct intel_rps_client *rps,
		    unsigned long submitted);
void intel_queue_rps_boost_for_request(struct drm_i915_gem_request *req);
void vlv_wm_get_hw_state(struct drm_device *dev);
void ilk_wm_get_hw_state(struct drm_device *dev);
void skl_wm_get_hw_state(struct drm_device *dev);
void skl_ddb_get_hw_state(struct drm_i915_private *dev_priv,
			  struct skl_ddb_allocation *ddb /* out */);
<<<<<<< HEAD
bool intel_can_enable_sagv(struct drm_atomic_state *state);
int intel_enable_sagv(struct drm_i915_private *dev_priv);
int intel_disable_sagv(struct drm_i915_private *dev_priv);
=======
void skl_pipe_wm_get_hw_state(struct drm_crtc *crtc,
			      struct skl_pipe_wm *out);
bool intel_can_enable_sagv(struct drm_atomic_state *state);
int intel_enable_sagv(struct drm_i915_private *dev_priv);
int intel_disable_sagv(struct drm_i915_private *dev_priv);
bool skl_wm_level_equals(const struct skl_wm_level *l1,
			 const struct skl_wm_level *l2);
>>>>>>> 7625e052
bool skl_ddb_allocation_equals(const struct skl_ddb_allocation *old,
			       const struct skl_ddb_allocation *new,
			       enum pipe pipe);
bool skl_ddb_allocation_overlaps(struct drm_atomic_state *state,
<<<<<<< HEAD
				 const struct skl_ddb_allocation *old,
				 const struct skl_ddb_allocation *new,
				 enum pipe pipe);
void skl_write_cursor_wm(struct intel_crtc *intel_crtc,
			 const struct skl_wm_values *wm);
void skl_write_plane_wm(struct intel_crtc *intel_crtc,
			const struct skl_wm_values *wm,
=======
				 struct intel_crtc *intel_crtc);
void skl_write_cursor_wm(struct intel_crtc *intel_crtc,
			 const struct skl_plane_wm *wm,
			 const struct skl_ddb_allocation *ddb);
void skl_write_plane_wm(struct intel_crtc *intel_crtc,
			const struct skl_plane_wm *wm,
			const struct skl_ddb_allocation *ddb,
>>>>>>> 7625e052
			int plane);
uint32_t ilk_pipe_pixel_rate(const struct intel_crtc_state *pipe_config);
bool ilk_disable_lp_wm(struct drm_device *dev);
int sanitize_rc6_option(struct drm_i915_private *dev_priv, int enable_rc6);
static inline int intel_enable_rc6(void)
{
	return i915.enable_rc6;
}

/* intel_sdvo.c */
bool intel_sdvo_init(struct drm_device *dev,
		     i915_reg_t reg, enum port port);


/* intel_sprite.c */
int intel_usecs_to_scanlines(const struct drm_display_mode *adjusted_mode,
			     int usecs);
struct intel_plane *intel_sprite_plane_create(struct drm_i915_private *dev_priv,
					      enum pipe pipe, int plane);
int intel_sprite_set_colorkey(struct drm_device *dev, void *data,
			      struct drm_file *file_priv);
void intel_pipe_update_start(struct intel_crtc *crtc);
void intel_pipe_update_end(struct intel_crtc *crtc, struct intel_flip_work *work);

/* intel_tv.c */
void intel_tv_init(struct drm_device *dev);

/* intel_atomic.c */
int intel_connector_atomic_get_property(struct drm_connector *connector,
					const struct drm_connector_state *state,
					struct drm_property *property,
					uint64_t *val);
struct drm_crtc_state *intel_crtc_duplicate_state(struct drm_crtc *crtc);
void intel_crtc_destroy_state(struct drm_crtc *crtc,
			       struct drm_crtc_state *state);
struct drm_atomic_state *intel_atomic_state_alloc(struct drm_device *dev);
void intel_atomic_state_clear(struct drm_atomic_state *);
struct intel_shared_dpll_config *
intel_atomic_get_shared_dpll_state(struct drm_atomic_state *s);

static inline struct intel_crtc_state *
intel_atomic_get_crtc_state(struct drm_atomic_state *state,
			    struct intel_crtc *crtc)
{
	struct drm_crtc_state *crtc_state;
	crtc_state = drm_atomic_get_crtc_state(state, &crtc->base);
	if (IS_ERR(crtc_state))
		return ERR_CAST(crtc_state);

	return to_intel_crtc_state(crtc_state);
}

static inline struct intel_plane_state *
intel_atomic_get_existing_plane_state(struct drm_atomic_state *state,
				      struct intel_plane *plane)
{
	struct drm_plane_state *plane_state;

	plane_state = drm_atomic_get_existing_plane_state(state, &plane->base);

	return to_intel_plane_state(plane_state);
}

int intel_atomic_setup_scalers(struct drm_device *dev,
	struct intel_crtc *intel_crtc,
	struct intel_crtc_state *crtc_state);

/* intel_atomic_plane.c */
struct intel_plane_state *intel_create_plane_state(struct drm_plane *plane);
struct drm_plane_state *intel_plane_duplicate_state(struct drm_plane *plane);
void intel_plane_destroy_state(struct drm_plane *plane,
			       struct drm_plane_state *state);
extern const struct drm_plane_helper_funcs intel_plane_helper_funcs;

/* intel_color.c */
void intel_color_init(struct drm_crtc *crtc);
int intel_color_check(struct drm_crtc *crtc, struct drm_crtc_state *state);
void intel_color_set_csc(struct drm_crtc_state *crtc_state);
void intel_color_load_luts(struct drm_crtc_state *crtc_state);

/* intel_lspcon.c */
bool lspcon_init(struct intel_digital_port *intel_dig_port);
void lspcon_resume(struct intel_lspcon *lspcon);
#endif /* __INTEL_DRV_H__ */<|MERGE_RESOLUTION|>--- conflicted
+++ resolved
@@ -1296,18 +1296,6 @@
 unsigned int intel_tile_height(const struct drm_i915_private *dev_priv,
 			       uint64_t fb_modifier, unsigned int cpp);
 
-<<<<<<< HEAD
-static inline bool
-intel_rotation_90_or_270(unsigned int rotation)
-{
-	return rotation & (DRM_ROTATE_90 | DRM_ROTATE_270);
-}
-
-void intel_create_rotation_property(struct drm_device *dev,
-					struct intel_plane *plane);
-
-=======
->>>>>>> 7625e052
 void assert_pch_transcoder_disabled(struct drm_i915_private *dev_priv,
 				    enum pipe pipe);
 
@@ -1743,11 +1731,6 @@
 void skl_wm_get_hw_state(struct drm_device *dev);
 void skl_ddb_get_hw_state(struct drm_i915_private *dev_priv,
 			  struct skl_ddb_allocation *ddb /* out */);
-<<<<<<< HEAD
-bool intel_can_enable_sagv(struct drm_atomic_state *state);
-int intel_enable_sagv(struct drm_i915_private *dev_priv);
-int intel_disable_sagv(struct drm_i915_private *dev_priv);
-=======
 void skl_pipe_wm_get_hw_state(struct drm_crtc *crtc,
 			      struct skl_pipe_wm *out);
 bool intel_can_enable_sagv(struct drm_atomic_state *state);
@@ -1755,20 +1738,10 @@
 int intel_disable_sagv(struct drm_i915_private *dev_priv);
 bool skl_wm_level_equals(const struct skl_wm_level *l1,
 			 const struct skl_wm_level *l2);
->>>>>>> 7625e052
 bool skl_ddb_allocation_equals(const struct skl_ddb_allocation *old,
 			       const struct skl_ddb_allocation *new,
 			       enum pipe pipe);
 bool skl_ddb_allocation_overlaps(struct drm_atomic_state *state,
-<<<<<<< HEAD
-				 const struct skl_ddb_allocation *old,
-				 const struct skl_ddb_allocation *new,
-				 enum pipe pipe);
-void skl_write_cursor_wm(struct intel_crtc *intel_crtc,
-			 const struct skl_wm_values *wm);
-void skl_write_plane_wm(struct intel_crtc *intel_crtc,
-			const struct skl_wm_values *wm,
-=======
 				 struct intel_crtc *intel_crtc);
 void skl_write_cursor_wm(struct intel_crtc *intel_crtc,
 			 const struct skl_plane_wm *wm,
@@ -1776,7 +1749,6 @@
 void skl_write_plane_wm(struct intel_crtc *intel_crtc,
 			const struct skl_plane_wm *wm,
 			const struct skl_ddb_allocation *ddb,
->>>>>>> 7625e052
 			int plane);
 uint32_t ilk_pipe_pixel_rate(const struct intel_crtc_state *pipe_config);
 bool ilk_disable_lp_wm(struct drm_device *dev);
