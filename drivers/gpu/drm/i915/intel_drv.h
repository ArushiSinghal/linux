--- conflicted
+++ resolved
@@ -534,10 +534,6 @@
 	bool disable_fbc;
 	bool disable_ips;
 	bool pre_disable_primary;
-<<<<<<< HEAD
-	bool update_wm_pre, update_wm_post;
-=======
->>>>>>> e9c5e740
 
 	/* Sleepable operations to perform after commit */
 	unsigned fb_bits;
