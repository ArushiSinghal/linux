--- conflicted
+++ resolved
@@ -1273,11 +1273,7 @@
 		/* The real mode polarity is set by the SDVO commands, using
 		 * struct intel_sdvo_dtd. */
 		sdvox = SDVO_VSYNC_ACTIVE_HIGH | SDVO_HSYNC_ACTIVE_HIGH;
-<<<<<<< HEAD
-		if (!HAS_PCH_SPLIT(dev) && crtc_state->limited_color_range)
-=======
 		if (!HAS_PCH_SPLIT(dev_priv) && crtc_state->limited_color_range)
->>>>>>> 7625e052
 			sdvox |= HDMI_COLOR_RANGE_16_235;
 		if (INTEL_INFO(dev)->gen < 5)
 			sdvox |= SDVO_BORDER_ENABLE;
