/*
 * Copyright © 2006-2007 Intel Corporation
 *
 * Permission is hereby granted, free of charge, to any person obtaining a
 * copy of this software and associated documentation files (the "Software"),
 * to deal in the Software without restriction, including without limitation
 * the rights to use, copy, modify, merge, publish, distribute, sublicense,
 * and/or sell copies of the Software, and to permit persons to whom the
 * Software is furnished to do so, subject to the following conditions:
 *
 * The above copyright notice and this permission notice (including the next
 * paragraph) shall be included in all copies or substantial portions of the
 * Software.
 *
 * THE SOFTWARE IS PROVIDED "AS IS", WITHOUT WARRANTY OF ANY KIND, EXPRESS OR
 * IMPLIED, INCLUDING BUT NOT LIMITED TO THE WARRANTIES OF MERCHANTABILITY,
 * FITNESS FOR A PARTICULAR PURPOSE AND NONINFRINGEMENT.  IN NO EVENT SHALL
 * THE AUTHORS OR COPYRIGHT HOLDERS BE LIABLE FOR ANY CLAIM, DAMAGES OR OTHER
 * LIABILITY, WHETHER IN AN ACTION OF CONTRACT, TORT OR OTHERWISE, ARISING
 * FROM, OUT OF OR IN CONNECTION WITH THE SOFTWARE OR THE USE OR OTHER
 * DEALINGS IN THE SOFTWARE.
 *
 * Authors:
 *	Eric Anholt <eric@anholt.net>
 */

#include <linux/dmi.h>
#include <linux/module.h>
#include <linux/input.h>
#include <linux/i2c.h>
#include <linux/kernel.h>
#include <linux/slab.h>
#include <linux/vgaarb.h>
#include <drm/drm_edid.h>
#include <drm/drmP.h>
#include "intel_drv.h"
#include "intel_frontbuffer.h"
#include <drm/i915_drm.h>
#include "i915_drv.h"
#include "i915_gem_dmabuf.h"
#include "intel_dsi.h"
#include "i915_trace.h"
#include <drm/drm_atomic.h>
#include <drm/drm_atomic_helper.h>
#include <drm/drm_dp_helper.h>
#include <drm/drm_crtc_helper.h>
#include <drm/drm_plane_helper.h>
#include <drm/drm_rect.h>
#include <linux/dma_remapping.h>
#include <linux/reservation.h>

static bool is_mmio_work(struct intel_flip_work *work)
{
	return work->mmio_work.func;
}

/* Primary plane formats for gen <= 3 */
static const uint32_t i8xx_primary_formats[] = {
	DRM_FORMAT_C8,
	DRM_FORMAT_RGB565,
	DRM_FORMAT_XRGB1555,
	DRM_FORMAT_XRGB8888,
};

/* Primary plane formats for gen >= 4 */
static const uint32_t i965_primary_formats[] = {
	DRM_FORMAT_C8,
	DRM_FORMAT_RGB565,
	DRM_FORMAT_XRGB8888,
	DRM_FORMAT_XBGR8888,
	DRM_FORMAT_XRGB2101010,
	DRM_FORMAT_XBGR2101010,
};

static const uint32_t skl_primary_formats[] = {
	DRM_FORMAT_C8,
	DRM_FORMAT_RGB565,
	DRM_FORMAT_XRGB8888,
	DRM_FORMAT_XBGR8888,
	DRM_FORMAT_ARGB8888,
	DRM_FORMAT_ABGR8888,
	DRM_FORMAT_XRGB2101010,
	DRM_FORMAT_XBGR2101010,
	DRM_FORMAT_YUYV,
	DRM_FORMAT_YVYU,
	DRM_FORMAT_UYVY,
	DRM_FORMAT_VYUY,
};

/* Cursor formats */
static const uint32_t intel_cursor_formats[] = {
	DRM_FORMAT_ARGB8888,
};

static void i9xx_crtc_clock_get(struct intel_crtc *crtc,
				struct intel_crtc_state *pipe_config);
static void ironlake_pch_clock_get(struct intel_crtc *crtc,
				   struct intel_crtc_state *pipe_config);

static int intel_framebuffer_init(struct drm_device *dev,
				  struct intel_framebuffer *ifb,
				  struct drm_mode_fb_cmd2 *mode_cmd,
				  struct drm_i915_gem_object *obj);
static void i9xx_set_pipeconf(struct intel_crtc *intel_crtc);
static void intel_set_pipe_timings(struct intel_crtc *intel_crtc);
static void intel_set_pipe_src_size(struct intel_crtc *intel_crtc);
static void intel_cpu_transcoder_set_m_n(struct intel_crtc *crtc,
					 struct intel_link_m_n *m_n,
					 struct intel_link_m_n *m2_n2);
static void ironlake_set_pipeconf(struct drm_crtc *crtc);
static void haswell_set_pipeconf(struct drm_crtc *crtc);
static void haswell_set_pipemisc(struct drm_crtc *crtc);
static void vlv_prepare_pll(struct intel_crtc *crtc,
			    const struct intel_crtc_state *pipe_config);
static void chv_prepare_pll(struct intel_crtc *crtc,
			    const struct intel_crtc_state *pipe_config);
static void intel_begin_crtc_commit(struct drm_crtc *, struct drm_crtc_state *);
static void intel_finish_crtc_commit(struct drm_crtc *, struct drm_crtc_state *);
static void skl_init_scalers(struct drm_device *dev, struct intel_crtc *intel_crtc,
	struct intel_crtc_state *crtc_state);
static void skylake_pfit_enable(struct intel_crtc *crtc);
static void ironlake_pfit_disable(struct intel_crtc *crtc, bool force);
static void ironlake_pfit_enable(struct intel_crtc *crtc);
static void intel_modeset_setup_hw_state(struct drm_device *dev);
static void intel_pre_disable_primary_noatomic(struct drm_crtc *crtc);
static int ilk_max_pixel_rate(struct drm_atomic_state *state);
static int bxt_calc_cdclk(int max_pixclk);

struct intel_limit {
	struct {
		int min, max;
	} dot, vco, n, m, m1, m2, p, p1;

	struct {
		int dot_limit;
		int p2_slow, p2_fast;
	} p2;
};

/* returns HPLL frequency in kHz */
static int valleyview_get_vco(struct drm_i915_private *dev_priv)
{
	int hpll_freq, vco_freq[] = { 800, 1600, 2000, 2400 };

	/* Obtain SKU information */
	mutex_lock(&dev_priv->sb_lock);
	hpll_freq = vlv_cck_read(dev_priv, CCK_FUSE_REG) &
		CCK_FUSE_HPLL_FREQ_MASK;
	mutex_unlock(&dev_priv->sb_lock);

	return vco_freq[hpll_freq] * 1000;
}

int vlv_get_cck_clock(struct drm_i915_private *dev_priv,
		      const char *name, u32 reg, int ref_freq)
{
	u32 val;
	int divider;

	mutex_lock(&dev_priv->sb_lock);
	val = vlv_cck_read(dev_priv, reg);
	mutex_unlock(&dev_priv->sb_lock);

	divider = val & CCK_FREQUENCY_VALUES;

	WARN((val & CCK_FREQUENCY_STATUS) !=
	     (divider << CCK_FREQUENCY_STATUS_SHIFT),
	     "%s change in progress\n", name);

	return DIV_ROUND_CLOSEST(ref_freq << 1, divider + 1);
}

static int vlv_get_cck_clock_hpll(struct drm_i915_private *dev_priv,
				  const char *name, u32 reg)
{
	if (dev_priv->hpll_freq == 0)
		dev_priv->hpll_freq = valleyview_get_vco(dev_priv);

	return vlv_get_cck_clock(dev_priv, name, reg,
				 dev_priv->hpll_freq);
}

static int
intel_pch_rawclk(struct drm_i915_private *dev_priv)
{
	return (I915_READ(PCH_RAWCLK_FREQ) & RAWCLK_FREQ_MASK) * 1000;
}

static int
intel_vlv_hrawclk(struct drm_i915_private *dev_priv)
{
	/* RAWCLK_FREQ_VLV register updated from power well code */
	return vlv_get_cck_clock_hpll(dev_priv, "hrawclk",
				      CCK_DISPLAY_REF_CLOCK_CONTROL);
}

static int
intel_g4x_hrawclk(struct drm_i915_private *dev_priv)
{
	uint32_t clkcfg;

	/* hrawclock is 1/4 the FSB frequency */
	clkcfg = I915_READ(CLKCFG);
	switch (clkcfg & CLKCFG_FSB_MASK) {
	case CLKCFG_FSB_400:
		return 100000;
	case CLKCFG_FSB_533:
		return 133333;
	case CLKCFG_FSB_667:
		return 166667;
	case CLKCFG_FSB_800:
		return 200000;
	case CLKCFG_FSB_1067:
		return 266667;
	case CLKCFG_FSB_1333:
		return 333333;
	/* these two are just a guess; one of them might be right */
	case CLKCFG_FSB_1600:
	case CLKCFG_FSB_1600_ALT:
		return 400000;
	default:
		return 133333;
	}
}

void intel_update_rawclk(struct drm_i915_private *dev_priv)
{
	if (HAS_PCH_SPLIT(dev_priv))
		dev_priv->rawclk_freq = intel_pch_rawclk(dev_priv);
	else if (IS_VALLEYVIEW(dev_priv) || IS_CHERRYVIEW(dev_priv))
		dev_priv->rawclk_freq = intel_vlv_hrawclk(dev_priv);
	else if (IS_G4X(dev_priv) || IS_PINEVIEW(dev_priv))
		dev_priv->rawclk_freq = intel_g4x_hrawclk(dev_priv);
	else
		return; /* no rawclk on other platforms, or no need to know it */

	DRM_DEBUG_DRIVER("rawclk rate: %d kHz\n", dev_priv->rawclk_freq);
}

static void intel_update_czclk(struct drm_i915_private *dev_priv)
{
	if (!(IS_VALLEYVIEW(dev_priv) || IS_CHERRYVIEW(dev_priv)))
		return;

	dev_priv->czclk_freq = vlv_get_cck_clock_hpll(dev_priv, "czclk",
						      CCK_CZ_CLOCK_CONTROL);

	DRM_DEBUG_DRIVER("CZ clock rate: %d kHz\n", dev_priv->czclk_freq);
}

static inline u32 /* units of 100MHz */
intel_fdi_link_freq(struct drm_i915_private *dev_priv,
		    const struct intel_crtc_state *pipe_config)
{
	if (HAS_DDI(dev_priv))
		return pipe_config->port_clock; /* SPLL */
	else if (IS_GEN5(dev_priv))
		return ((I915_READ(FDI_PLL_BIOS_0) & FDI_PLL_FB_CLOCK_MASK) + 2) * 10000;
	else
		return 270000;
}

static const struct intel_limit intel_limits_i8xx_dac = {
	.dot = { .min = 25000, .max = 350000 },
	.vco = { .min = 908000, .max = 1512000 },
	.n = { .min = 2, .max = 16 },
	.m = { .min = 96, .max = 140 },
	.m1 = { .min = 18, .max = 26 },
	.m2 = { .min = 6, .max = 16 },
	.p = { .min = 4, .max = 128 },
	.p1 = { .min = 2, .max = 33 },
	.p2 = { .dot_limit = 165000,
		.p2_slow = 4, .p2_fast = 2 },
};

static const struct intel_limit intel_limits_i8xx_dvo = {
	.dot = { .min = 25000, .max = 350000 },
	.vco = { .min = 908000, .max = 1512000 },
	.n = { .min = 2, .max = 16 },
	.m = { .min = 96, .max = 140 },
	.m1 = { .min = 18, .max = 26 },
	.m2 = { .min = 6, .max = 16 },
	.p = { .min = 4, .max = 128 },
	.p1 = { .min = 2, .max = 33 },
	.p2 = { .dot_limit = 165000,
		.p2_slow = 4, .p2_fast = 4 },
};

static const struct intel_limit intel_limits_i8xx_lvds = {
	.dot = { .min = 25000, .max = 350000 },
	.vco = { .min = 908000, .max = 1512000 },
	.n = { .min = 2, .max = 16 },
	.m = { .min = 96, .max = 140 },
	.m1 = { .min = 18, .max = 26 },
	.m2 = { .min = 6, .max = 16 },
	.p = { .min = 4, .max = 128 },
	.p1 = { .min = 1, .max = 6 },
	.p2 = { .dot_limit = 165000,
		.p2_slow = 14, .p2_fast = 7 },
};

static const struct intel_limit intel_limits_i9xx_sdvo = {
	.dot = { .min = 20000, .max = 400000 },
	.vco = { .min = 1400000, .max = 2800000 },
	.n = { .min = 1, .max = 6 },
	.m = { .min = 70, .max = 120 },
	.m1 = { .min = 8, .max = 18 },
	.m2 = { .min = 3, .max = 7 },
	.p = { .min = 5, .max = 80 },
	.p1 = { .min = 1, .max = 8 },
	.p2 = { .dot_limit = 200000,
		.p2_slow = 10, .p2_fast = 5 },
};

static const struct intel_limit intel_limits_i9xx_lvds = {
	.dot = { .min = 20000, .max = 400000 },
	.vco = { .min = 1400000, .max = 2800000 },
	.n = { .min = 1, .max = 6 },
	.m = { .min = 70, .max = 120 },
	.m1 = { .min = 8, .max = 18 },
	.m2 = { .min = 3, .max = 7 },
	.p = { .min = 7, .max = 98 },
	.p1 = { .min = 1, .max = 8 },
	.p2 = { .dot_limit = 112000,
		.p2_slow = 14, .p2_fast = 7 },
};


static const struct intel_limit intel_limits_g4x_sdvo = {
	.dot = { .min = 25000, .max = 270000 },
	.vco = { .min = 1750000, .max = 3500000},
	.n = { .min = 1, .max = 4 },
	.m = { .min = 104, .max = 138 },
	.m1 = { .min = 17, .max = 23 },
	.m2 = { .min = 5, .max = 11 },
	.p = { .min = 10, .max = 30 },
	.p1 = { .min = 1, .max = 3},
	.p2 = { .dot_limit = 270000,
		.p2_slow = 10,
		.p2_fast = 10
	},
};

static const struct intel_limit intel_limits_g4x_hdmi = {
	.dot = { .min = 22000, .max = 400000 },
	.vco = { .min = 1750000, .max = 3500000},
	.n = { .min = 1, .max = 4 },
	.m = { .min = 104, .max = 138 },
	.m1 = { .min = 16, .max = 23 },
	.m2 = { .min = 5, .max = 11 },
	.p = { .min = 5, .max = 80 },
	.p1 = { .min = 1, .max = 8},
	.p2 = { .dot_limit = 165000,
		.p2_slow = 10, .p2_fast = 5 },
};

static const struct intel_limit intel_limits_g4x_single_channel_lvds = {
	.dot = { .min = 20000, .max = 115000 },
	.vco = { .min = 1750000, .max = 3500000 },
	.n = { .min = 1, .max = 3 },
	.m = { .min = 104, .max = 138 },
	.m1 = { .min = 17, .max = 23 },
	.m2 = { .min = 5, .max = 11 },
	.p = { .min = 28, .max = 112 },
	.p1 = { .min = 2, .max = 8 },
	.p2 = { .dot_limit = 0,
		.p2_slow = 14, .p2_fast = 14
	},
};

static const struct intel_limit intel_limits_g4x_dual_channel_lvds = {
	.dot = { .min = 80000, .max = 224000 },
	.vco = { .min = 1750000, .max = 3500000 },
	.n = { .min = 1, .max = 3 },
	.m = { .min = 104, .max = 138 },
	.m1 = { .min = 17, .max = 23 },
	.m2 = { .min = 5, .max = 11 },
	.p = { .min = 14, .max = 42 },
	.p1 = { .min = 2, .max = 6 },
	.p2 = { .dot_limit = 0,
		.p2_slow = 7, .p2_fast = 7
	},
};

static const struct intel_limit intel_limits_pineview_sdvo = {
	.dot = { .min = 20000, .max = 400000},
	.vco = { .min = 1700000, .max = 3500000 },
	/* Pineview's Ncounter is a ring counter */
	.n = { .min = 3, .max = 6 },
	.m = { .min = 2, .max = 256 },
	/* Pineview only has one combined m divider, which we treat as m2. */
	.m1 = { .min = 0, .max = 0 },
	.m2 = { .min = 0, .max = 254 },
	.p = { .min = 5, .max = 80 },
	.p1 = { .min = 1, .max = 8 },
	.p2 = { .dot_limit = 200000,
		.p2_slow = 10, .p2_fast = 5 },
};

static const struct intel_limit intel_limits_pineview_lvds = {
	.dot = { .min = 20000, .max = 400000 },
	.vco = { .min = 1700000, .max = 3500000 },
	.n = { .min = 3, .max = 6 },
	.m = { .min = 2, .max = 256 },
	.m1 = { .min = 0, .max = 0 },
	.m2 = { .min = 0, .max = 254 },
	.p = { .min = 7, .max = 112 },
	.p1 = { .min = 1, .max = 8 },
	.p2 = { .dot_limit = 112000,
		.p2_slow = 14, .p2_fast = 14 },
};

/* Ironlake / Sandybridge
 *
 * We calculate clock using (register_value + 2) for N/M1/M2, so here
 * the range value for them is (actual_value - 2).
 */
static const struct intel_limit intel_limits_ironlake_dac = {
	.dot = { .min = 25000, .max = 350000 },
	.vco = { .min = 1760000, .max = 3510000 },
	.n = { .min = 1, .max = 5 },
	.m = { .min = 79, .max = 127 },
	.m1 = { .min = 12, .max = 22 },
	.m2 = { .min = 5, .max = 9 },
	.p = { .min = 5, .max = 80 },
	.p1 = { .min = 1, .max = 8 },
	.p2 = { .dot_limit = 225000,
		.p2_slow = 10, .p2_fast = 5 },
};

static const struct intel_limit intel_limits_ironlake_single_lvds = {
	.dot = { .min = 25000, .max = 350000 },
	.vco = { .min = 1760000, .max = 3510000 },
	.n = { .min = 1, .max = 3 },
	.m = { .min = 79, .max = 118 },
	.m1 = { .min = 12, .max = 22 },
	.m2 = { .min = 5, .max = 9 },
	.p = { .min = 28, .max = 112 },
	.p1 = { .min = 2, .max = 8 },
	.p2 = { .dot_limit = 225000,
		.p2_slow = 14, .p2_fast = 14 },
};

static const struct intel_limit intel_limits_ironlake_dual_lvds = {
	.dot = { .min = 25000, .max = 350000 },
	.vco = { .min = 1760000, .max = 3510000 },
	.n = { .min = 1, .max = 3 },
	.m = { .min = 79, .max = 127 },
	.m1 = { .min = 12, .max = 22 },
	.m2 = { .min = 5, .max = 9 },
	.p = { .min = 14, .max = 56 },
	.p1 = { .min = 2, .max = 8 },
	.p2 = { .dot_limit = 225000,
		.p2_slow = 7, .p2_fast = 7 },
};

/* LVDS 100mhz refclk limits. */
static const struct intel_limit intel_limits_ironlake_single_lvds_100m = {
	.dot = { .min = 25000, .max = 350000 },
	.vco = { .min = 1760000, .max = 3510000 },
	.n = { .min = 1, .max = 2 },
	.m = { .min = 79, .max = 126 },
	.m1 = { .min = 12, .max = 22 },
	.m2 = { .min = 5, .max = 9 },
	.p = { .min = 28, .max = 112 },
	.p1 = { .min = 2, .max = 8 },
	.p2 = { .dot_limit = 225000,
		.p2_slow = 14, .p2_fast = 14 },
};

static const struct intel_limit intel_limits_ironlake_dual_lvds_100m = {
	.dot = { .min = 25000, .max = 350000 },
	.vco = { .min = 1760000, .max = 3510000 },
	.n = { .min = 1, .max = 3 },
	.m = { .min = 79, .max = 126 },
	.m1 = { .min = 12, .max = 22 },
	.m2 = { .min = 5, .max = 9 },
	.p = { .min = 14, .max = 42 },
	.p1 = { .min = 2, .max = 6 },
	.p2 = { .dot_limit = 225000,
		.p2_slow = 7, .p2_fast = 7 },
};

static const struct intel_limit intel_limits_vlv = {
	 /*
	  * These are the data rate limits (measured in fast clocks)
	  * since those are the strictest limits we have. The fast
	  * clock and actual rate limits are more relaxed, so checking
	  * them would make no difference.
	  */
	.dot = { .min = 25000 * 5, .max = 270000 * 5 },
	.vco = { .min = 4000000, .max = 6000000 },
	.n = { .min = 1, .max = 7 },
	.m1 = { .min = 2, .max = 3 },
	.m2 = { .min = 11, .max = 156 },
	.p1 = { .min = 2, .max = 3 },
	.p2 = { .p2_slow = 2, .p2_fast = 20 }, /* slow=min, fast=max */
};

static const struct intel_limit intel_limits_chv = {
	/*
	 * These are the data rate limits (measured in fast clocks)
	 * since those are the strictest limits we have.  The fast
	 * clock and actual rate limits are more relaxed, so checking
	 * them would make no difference.
	 */
	.dot = { .min = 25000 * 5, .max = 540000 * 5},
	.vco = { .min = 4800000, .max = 6480000 },
	.n = { .min = 1, .max = 1 },
	.m1 = { .min = 2, .max = 2 },
	.m2 = { .min = 24 << 22, .max = 175 << 22 },
	.p1 = { .min = 2, .max = 4 },
	.p2 = {	.p2_slow = 1, .p2_fast = 14 },
};

static const struct intel_limit intel_limits_bxt = {
	/* FIXME: find real dot limits */
	.dot = { .min = 0, .max = INT_MAX },
	.vco = { .min = 4800000, .max = 6700000 },
	.n = { .min = 1, .max = 1 },
	.m1 = { .min = 2, .max = 2 },
	/* FIXME: find real m2 limits */
	.m2 = { .min = 2 << 22, .max = 255 << 22 },
	.p1 = { .min = 2, .max = 4 },
	.p2 = { .p2_slow = 1, .p2_fast = 20 },
};

static bool
needs_modeset(struct drm_crtc_state *state)
{
	return drm_atomic_crtc_needs_modeset(state);
}

/*
 * Platform specific helpers to calculate the port PLL loopback- (clock.m),
 * and post-divider (clock.p) values, pre- (clock.vco) and post-divided fast
 * (clock.dot) clock rates. This fast dot clock is fed to the port's IO logic.
 * The helpers' return value is the rate of the clock that is fed to the
 * display engine's pipe which can be the above fast dot clock rate or a
 * divided-down version of it.
 */
/* m1 is reserved as 0 in Pineview, n is a ring counter */
static int pnv_calc_dpll_params(int refclk, struct dpll *clock)
{
	clock->m = clock->m2 + 2;
	clock->p = clock->p1 * clock->p2;
	if (WARN_ON(clock->n == 0 || clock->p == 0))
		return 0;
	clock->vco = DIV_ROUND_CLOSEST(refclk * clock->m, clock->n);
	clock->dot = DIV_ROUND_CLOSEST(clock->vco, clock->p);

	return clock->dot;
}

static uint32_t i9xx_dpll_compute_m(struct dpll *dpll)
{
	return 5 * (dpll->m1 + 2) + (dpll->m2 + 2);
}

static int i9xx_calc_dpll_params(int refclk, struct dpll *clock)
{
	clock->m = i9xx_dpll_compute_m(clock);
	clock->p = clock->p1 * clock->p2;
	if (WARN_ON(clock->n + 2 == 0 || clock->p == 0))
		return 0;
	clock->vco = DIV_ROUND_CLOSEST(refclk * clock->m, clock->n + 2);
	clock->dot = DIV_ROUND_CLOSEST(clock->vco, clock->p);

	return clock->dot;
}

static int vlv_calc_dpll_params(int refclk, struct dpll *clock)
{
	clock->m = clock->m1 * clock->m2;
	clock->p = clock->p1 * clock->p2;
	if (WARN_ON(clock->n == 0 || clock->p == 0))
		return 0;
	clock->vco = DIV_ROUND_CLOSEST(refclk * clock->m, clock->n);
	clock->dot = DIV_ROUND_CLOSEST(clock->vco, clock->p);

	return clock->dot / 5;
}

int chv_calc_dpll_params(int refclk, struct dpll *clock)
{
	clock->m = clock->m1 * clock->m2;
	clock->p = clock->p1 * clock->p2;
	if (WARN_ON(clock->n == 0 || clock->p == 0))
		return 0;
	clock->vco = DIV_ROUND_CLOSEST_ULL((uint64_t)refclk * clock->m,
			clock->n << 22);
	clock->dot = DIV_ROUND_CLOSEST(clock->vco, clock->p);

	return clock->dot / 5;
}

#define INTELPllInvalid(s)   do { /* DRM_DEBUG(s); */ return false; } while (0)
/**
 * Returns whether the given set of divisors are valid for a given refclk with
 * the given connectors.
 */

static bool intel_PLL_is_valid(struct drm_device *dev,
			       const struct intel_limit *limit,
			       const struct dpll *clock)
{
	if (clock->n   < limit->n.min   || limit->n.max   < clock->n)
		INTELPllInvalid("n out of range\n");
	if (clock->p1  < limit->p1.min  || limit->p1.max  < clock->p1)
		INTELPllInvalid("p1 out of range\n");
	if (clock->m2  < limit->m2.min  || limit->m2.max  < clock->m2)
		INTELPllInvalid("m2 out of range\n");
	if (clock->m1  < limit->m1.min  || limit->m1.max  < clock->m1)
		INTELPllInvalid("m1 out of range\n");

	if (!IS_PINEVIEW(dev) && !IS_VALLEYVIEW(dev) &&
	    !IS_CHERRYVIEW(dev) && !IS_BROXTON(dev))
		if (clock->m1 <= clock->m2)
			INTELPllInvalid("m1 <= m2\n");

	if (!IS_VALLEYVIEW(dev) && !IS_CHERRYVIEW(dev) && !IS_BROXTON(dev)) {
		if (clock->p < limit->p.min || limit->p.max < clock->p)
			INTELPllInvalid("p out of range\n");
		if (clock->m < limit->m.min || limit->m.max < clock->m)
			INTELPllInvalid("m out of range\n");
	}

	if (clock->vco < limit->vco.min || limit->vco.max < clock->vco)
		INTELPllInvalid("vco out of range\n");
	/* XXX: We may need to be checking "Dot clock" depending on the multiplier,
	 * connector, etc., rather than just a single range.
	 */
	if (clock->dot < limit->dot.min || limit->dot.max < clock->dot)
		INTELPllInvalid("dot out of range\n");

	return true;
}

static int
i9xx_select_p2_div(const struct intel_limit *limit,
		   const struct intel_crtc_state *crtc_state,
		   int target)
{
	struct drm_device *dev = crtc_state->base.crtc->dev;

	if (intel_crtc_has_type(crtc_state, INTEL_OUTPUT_LVDS)) {
		/*
		 * For LVDS just rely on its current settings for dual-channel.
		 * We haven't figured out how to reliably set up different
		 * single/dual channel state, if we even can.
		 */
		if (intel_is_dual_link_lvds(dev))
			return limit->p2.p2_fast;
		else
			return limit->p2.p2_slow;
	} else {
		if (target < limit->p2.dot_limit)
			return limit->p2.p2_slow;
		else
			return limit->p2.p2_fast;
	}
}

/*
 * Returns a set of divisors for the desired target clock with the given
 * refclk, or FALSE.  The returned values represent the clock equation:
 * reflck * (5 * (m1 + 2) + (m2 + 2)) / (n + 2) / p1 / p2.
 *
 * Target and reference clocks are specified in kHz.
 *
 * If match_clock is provided, then best_clock P divider must match the P
 * divider from @match_clock used for LVDS downclocking.
 */
static bool
i9xx_find_best_dpll(const struct intel_limit *limit,
		    struct intel_crtc_state *crtc_state,
		    int target, int refclk, struct dpll *match_clock,
		    struct dpll *best_clock)
{
	struct drm_device *dev = crtc_state->base.crtc->dev;
	struct dpll clock;
	int err = target;

	memset(best_clock, 0, sizeof(*best_clock));

	clock.p2 = i9xx_select_p2_div(limit, crtc_state, target);

	for (clock.m1 = limit->m1.min; clock.m1 <= limit->m1.max;
	     clock.m1++) {
		for (clock.m2 = limit->m2.min;
		     clock.m2 <= limit->m2.max; clock.m2++) {
			if (clock.m2 >= clock.m1)
				break;
			for (clock.n = limit->n.min;
			     clock.n <= limit->n.max; clock.n++) {
				for (clock.p1 = limit->p1.min;
					clock.p1 <= limit->p1.max; clock.p1++) {
					int this_err;

					i9xx_calc_dpll_params(refclk, &clock);
					if (!intel_PLL_is_valid(dev, limit,
								&clock))
						continue;
					if (match_clock &&
					    clock.p != match_clock->p)
						continue;

					this_err = abs(clock.dot - target);
					if (this_err < err) {
						*best_clock = clock;
						err = this_err;
					}
				}
			}
		}
	}

	return (err != target);
}

/*
 * Returns a set of divisors for the desired target clock with the given
 * refclk, or FALSE.  The returned values represent the clock equation:
 * reflck * (5 * (m1 + 2) + (m2 + 2)) / (n + 2) / p1 / p2.
 *
 * Target and reference clocks are specified in kHz.
 *
 * If match_clock is provided, then best_clock P divider must match the P
 * divider from @match_clock used for LVDS downclocking.
 */
static bool
pnv_find_best_dpll(const struct intel_limit *limit,
		   struct intel_crtc_state *crtc_state,
		   int target, int refclk, struct dpll *match_clock,
		   struct dpll *best_clock)
{
	struct drm_device *dev = crtc_state->base.crtc->dev;
	struct dpll clock;
	int err = target;

	memset(best_clock, 0, sizeof(*best_clock));

	clock.p2 = i9xx_select_p2_div(limit, crtc_state, target);

	for (clock.m1 = limit->m1.min; clock.m1 <= limit->m1.max;
	     clock.m1++) {
		for (clock.m2 = limit->m2.min;
		     clock.m2 <= limit->m2.max; clock.m2++) {
			for (clock.n = limit->n.min;
			     clock.n <= limit->n.max; clock.n++) {
				for (clock.p1 = limit->p1.min;
					clock.p1 <= limit->p1.max; clock.p1++) {
					int this_err;

					pnv_calc_dpll_params(refclk, &clock);
					if (!intel_PLL_is_valid(dev, limit,
								&clock))
						continue;
					if (match_clock &&
					    clock.p != match_clock->p)
						continue;

					this_err = abs(clock.dot - target);
					if (this_err < err) {
						*best_clock = clock;
						err = this_err;
					}
				}
			}
		}
	}

	return (err != target);
}

/*
 * Returns a set of divisors for the desired target clock with the given
 * refclk, or FALSE.  The returned values represent the clock equation:
 * reflck * (5 * (m1 + 2) + (m2 + 2)) / (n + 2) / p1 / p2.
 *
 * Target and reference clocks are specified in kHz.
 *
 * If match_clock is provided, then best_clock P divider must match the P
 * divider from @match_clock used for LVDS downclocking.
 */
static bool
g4x_find_best_dpll(const struct intel_limit *limit,
		   struct intel_crtc_state *crtc_state,
		   int target, int refclk, struct dpll *match_clock,
		   struct dpll *best_clock)
{
	struct drm_device *dev = crtc_state->base.crtc->dev;
	struct dpll clock;
	int max_n;
	bool found = false;
	/* approximately equals target * 0.00585 */
	int err_most = (target >> 8) + (target >> 9);

	memset(best_clock, 0, sizeof(*best_clock));

	clock.p2 = i9xx_select_p2_div(limit, crtc_state, target);

	max_n = limit->n.max;
	/* based on hardware requirement, prefer smaller n to precision */
	for (clock.n = limit->n.min; clock.n <= max_n; clock.n++) {
		/* based on hardware requirement, prefere larger m1,m2 */
		for (clock.m1 = limit->m1.max;
		     clock.m1 >= limit->m1.min; clock.m1--) {
			for (clock.m2 = limit->m2.max;
			     clock.m2 >= limit->m2.min; clock.m2--) {
				for (clock.p1 = limit->p1.max;
				     clock.p1 >= limit->p1.min; clock.p1--) {
					int this_err;

					i9xx_calc_dpll_params(refclk, &clock);
					if (!intel_PLL_is_valid(dev, limit,
								&clock))
						continue;

					this_err = abs(clock.dot - target);
					if (this_err < err_most) {
						*best_clock = clock;
						err_most = this_err;
						max_n = clock.n;
						found = true;
					}
				}
			}
		}
	}
	return found;
}

/*
 * Check if the calculated PLL configuration is more optimal compared to the
 * best configuration and error found so far. Return the calculated error.
 */
static bool vlv_PLL_is_optimal(struct drm_device *dev, int target_freq,
			       const struct dpll *calculated_clock,
			       const struct dpll *best_clock,
			       unsigned int best_error_ppm,
			       unsigned int *error_ppm)
{
	/*
	 * For CHV ignore the error and consider only the P value.
	 * Prefer a bigger P value based on HW requirements.
	 */
	if (IS_CHERRYVIEW(dev)) {
		*error_ppm = 0;

		return calculated_clock->p > best_clock->p;
	}

	if (WARN_ON_ONCE(!target_freq))
		return false;

	*error_ppm = div_u64(1000000ULL *
				abs(target_freq - calculated_clock->dot),
			     target_freq);
	/*
	 * Prefer a better P value over a better (smaller) error if the error
	 * is small. Ensure this preference for future configurations too by
	 * setting the error to 0.
	 */
	if (*error_ppm < 100 && calculated_clock->p > best_clock->p) {
		*error_ppm = 0;

		return true;
	}

	return *error_ppm + 10 < best_error_ppm;
}

/*
 * Returns a set of divisors for the desired target clock with the given
 * refclk, or FALSE.  The returned values represent the clock equation:
 * reflck * (5 * (m1 + 2) + (m2 + 2)) / (n + 2) / p1 / p2.
 */
static bool
vlv_find_best_dpll(const struct intel_limit *limit,
		   struct intel_crtc_state *crtc_state,
		   int target, int refclk, struct dpll *match_clock,
		   struct dpll *best_clock)
{
	struct intel_crtc *crtc = to_intel_crtc(crtc_state->base.crtc);
	struct drm_device *dev = crtc->base.dev;
	struct dpll clock;
	unsigned int bestppm = 1000000;
	/* min update 19.2 MHz */
	int max_n = min(limit->n.max, refclk / 19200);
	bool found = false;

	target *= 5; /* fast clock */

	memset(best_clock, 0, sizeof(*best_clock));

	/* based on hardware requirement, prefer smaller n to precision */
	for (clock.n = limit->n.min; clock.n <= max_n; clock.n++) {
		for (clock.p1 = limit->p1.max; clock.p1 >= limit->p1.min; clock.p1--) {
			for (clock.p2 = limit->p2.p2_fast; clock.p2 >= limit->p2.p2_slow;
			     clock.p2 -= clock.p2 > 10 ? 2 : 1) {
				clock.p = clock.p1 * clock.p2;
				/* based on hardware requirement, prefer bigger m1,m2 values */
				for (clock.m1 = limit->m1.min; clock.m1 <= limit->m1.max; clock.m1++) {
					unsigned int ppm;

					clock.m2 = DIV_ROUND_CLOSEST(target * clock.p * clock.n,
								     refclk * clock.m1);

					vlv_calc_dpll_params(refclk, &clock);

					if (!intel_PLL_is_valid(dev, limit,
								&clock))
						continue;

					if (!vlv_PLL_is_optimal(dev, target,
								&clock,
								best_clock,
								bestppm, &ppm))
						continue;

					*best_clock = clock;
					bestppm = ppm;
					found = true;
				}
			}
		}
	}

	return found;
}

/*
 * Returns a set of divisors for the desired target clock with the given
 * refclk, or FALSE.  The returned values represent the clock equation:
 * reflck * (5 * (m1 + 2) + (m2 + 2)) / (n + 2) / p1 / p2.
 */
static bool
chv_find_best_dpll(const struct intel_limit *limit,
		   struct intel_crtc_state *crtc_state,
		   int target, int refclk, struct dpll *match_clock,
		   struct dpll *best_clock)
{
	struct intel_crtc *crtc = to_intel_crtc(crtc_state->base.crtc);
	struct drm_device *dev = crtc->base.dev;
	unsigned int best_error_ppm;
	struct dpll clock;
	uint64_t m2;
	int found = false;

	memset(best_clock, 0, sizeof(*best_clock));
	best_error_ppm = 1000000;

	/*
	 * Based on hardware doc, the n always set to 1, and m1 always
	 * set to 2.  If requires to support 200Mhz refclk, we need to
	 * revisit this because n may not 1 anymore.
	 */
	clock.n = 1, clock.m1 = 2;
	target *= 5;	/* fast clock */

	for (clock.p1 = limit->p1.max; clock.p1 >= limit->p1.min; clock.p1--) {
		for (clock.p2 = limit->p2.p2_fast;
				clock.p2 >= limit->p2.p2_slow;
				clock.p2 -= clock.p2 > 10 ? 2 : 1) {
			unsigned int error_ppm;

			clock.p = clock.p1 * clock.p2;

			m2 = DIV_ROUND_CLOSEST_ULL(((uint64_t)target * clock.p *
					clock.n) << 22, refclk * clock.m1);

			if (m2 > INT_MAX/clock.m1)
				continue;

			clock.m2 = m2;

			chv_calc_dpll_params(refclk, &clock);

			if (!intel_PLL_is_valid(dev, limit, &clock))
				continue;

			if (!vlv_PLL_is_optimal(dev, target, &clock, best_clock,
						best_error_ppm, &error_ppm))
				continue;

			*best_clock = clock;
			best_error_ppm = error_ppm;
			found = true;
		}
	}

	return found;
}

bool bxt_find_best_dpll(struct intel_crtc_state *crtc_state, int target_clock,
			struct dpll *best_clock)
{
	int refclk = 100000;
	const struct intel_limit *limit = &intel_limits_bxt;

	return chv_find_best_dpll(limit, crtc_state,
				  target_clock, refclk, NULL, best_clock);
}

bool intel_crtc_active(struct drm_crtc *crtc)
{
	struct intel_crtc *intel_crtc = to_intel_crtc(crtc);

	/* Be paranoid as we can arrive here with only partial
	 * state retrieved from the hardware during setup.
	 *
	 * We can ditch the adjusted_mode.crtc_clock check as soon
	 * as Haswell has gained clock readout/fastboot support.
	 *
	 * We can ditch the crtc->primary->fb check as soon as we can
	 * properly reconstruct framebuffers.
	 *
	 * FIXME: The intel_crtc->active here should be switched to
	 * crtc->state->active once we have proper CRTC states wired up
	 * for atomic.
	 */
	return intel_crtc->active && crtc->primary->state->fb &&
		intel_crtc->config->base.adjusted_mode.crtc_clock;
}

enum transcoder intel_pipe_to_cpu_transcoder(struct drm_i915_private *dev_priv,
					     enum pipe pipe)
{
	struct drm_crtc *crtc = dev_priv->pipe_to_crtc_mapping[pipe];
	struct intel_crtc *intel_crtc = to_intel_crtc(crtc);

	return intel_crtc->config->cpu_transcoder;
}

static bool pipe_dsl_stopped(struct drm_device *dev, enum pipe pipe)
{
	struct drm_i915_private *dev_priv = to_i915(dev);
	i915_reg_t reg = PIPEDSL(pipe);
	u32 line1, line2;
	u32 line_mask;

	if (IS_GEN2(dev))
		line_mask = DSL_LINEMASK_GEN2;
	else
		line_mask = DSL_LINEMASK_GEN3;

	line1 = I915_READ(reg) & line_mask;
	msleep(5);
	line2 = I915_READ(reg) & line_mask;

	return line1 == line2;
}

/*
 * intel_wait_for_pipe_off - wait for pipe to turn off
 * @crtc: crtc whose pipe to wait for
 *
 * After disabling a pipe, we can't wait for vblank in the usual way,
 * spinning on the vblank interrupt status bit, since we won't actually
 * see an interrupt when the pipe is disabled.
 *
 * On Gen4 and above:
 *   wait for the pipe register state bit to turn off
 *
 * Otherwise:
 *   wait for the display line value to settle (it usually
 *   ends up stopping at the start of the next frame).
 *
 */
static void intel_wait_for_pipe_off(struct intel_crtc *crtc)
{
	struct drm_device *dev = crtc->base.dev;
	struct drm_i915_private *dev_priv = to_i915(dev);
	enum transcoder cpu_transcoder = crtc->config->cpu_transcoder;
	enum pipe pipe = crtc->pipe;

	if (INTEL_INFO(dev)->gen >= 4) {
		i915_reg_t reg = PIPECONF(cpu_transcoder);

		/* Wait for the Pipe State to go off */
		if (intel_wait_for_register(dev_priv,
					    reg, I965_PIPECONF_ACTIVE, 0,
					    100))
			WARN(1, "pipe_off wait timed out\n");
	} else {
		/* Wait for the display line to settle */
		if (wait_for(pipe_dsl_stopped(dev, pipe), 100))
			WARN(1, "pipe_off wait timed out\n");
	}
}

/* Only for pre-ILK configs */
void assert_pll(struct drm_i915_private *dev_priv,
		enum pipe pipe, bool state)
{
	u32 val;
	bool cur_state;

	val = I915_READ(DPLL(pipe));
	cur_state = !!(val & DPLL_VCO_ENABLE);
	I915_STATE_WARN(cur_state != state,
	     "PLL state assertion failure (expected %s, current %s)\n",
			onoff(state), onoff(cur_state));
}

/* XXX: the dsi pll is shared between MIPI DSI ports */
void assert_dsi_pll(struct drm_i915_private *dev_priv, bool state)
{
	u32 val;
	bool cur_state;

	mutex_lock(&dev_priv->sb_lock);
	val = vlv_cck_read(dev_priv, CCK_REG_DSI_PLL_CONTROL);
	mutex_unlock(&dev_priv->sb_lock);

	cur_state = val & DSI_PLL_VCO_EN;
	I915_STATE_WARN(cur_state != state,
	     "DSI PLL state assertion failure (expected %s, current %s)\n",
			onoff(state), onoff(cur_state));
}

static void assert_fdi_tx(struct drm_i915_private *dev_priv,
			  enum pipe pipe, bool state)
{
	bool cur_state;
	enum transcoder cpu_transcoder = intel_pipe_to_cpu_transcoder(dev_priv,
								      pipe);

	if (HAS_DDI(dev_priv)) {
		/* DDI does not have a specific FDI_TX register */
		u32 val = I915_READ(TRANS_DDI_FUNC_CTL(cpu_transcoder));
		cur_state = !!(val & TRANS_DDI_FUNC_ENABLE);
	} else {
		u32 val = I915_READ(FDI_TX_CTL(pipe));
		cur_state = !!(val & FDI_TX_ENABLE);
	}
	I915_STATE_WARN(cur_state != state,
	     "FDI TX state assertion failure (expected %s, current %s)\n",
			onoff(state), onoff(cur_state));
}
#define assert_fdi_tx_enabled(d, p) assert_fdi_tx(d, p, true)
#define assert_fdi_tx_disabled(d, p) assert_fdi_tx(d, p, false)

static void assert_fdi_rx(struct drm_i915_private *dev_priv,
			  enum pipe pipe, bool state)
{
	u32 val;
	bool cur_state;

	val = I915_READ(FDI_RX_CTL(pipe));
	cur_state = !!(val & FDI_RX_ENABLE);
	I915_STATE_WARN(cur_state != state,
	     "FDI RX state assertion failure (expected %s, current %s)\n",
			onoff(state), onoff(cur_state));
}
#define assert_fdi_rx_enabled(d, p) assert_fdi_rx(d, p, true)
#define assert_fdi_rx_disabled(d, p) assert_fdi_rx(d, p, false)

static void assert_fdi_tx_pll_enabled(struct drm_i915_private *dev_priv,
				      enum pipe pipe)
{
	u32 val;

	/* ILK FDI PLL is always enabled */
	if (IS_GEN5(dev_priv))
		return;

	/* On Haswell, DDI ports are responsible for the FDI PLL setup */
	if (HAS_DDI(dev_priv))
		return;

	val = I915_READ(FDI_TX_CTL(pipe));
	I915_STATE_WARN(!(val & FDI_TX_PLL_ENABLE), "FDI TX PLL assertion failure, should be active but is disabled\n");
}

void assert_fdi_rx_pll(struct drm_i915_private *dev_priv,
		       enum pipe pipe, bool state)
{
	u32 val;
	bool cur_state;

	val = I915_READ(FDI_RX_CTL(pipe));
	cur_state = !!(val & FDI_RX_PLL_ENABLE);
	I915_STATE_WARN(cur_state != state,
	     "FDI RX PLL assertion failure (expected %s, current %s)\n",
			onoff(state), onoff(cur_state));
}

void assert_panel_unlocked(struct drm_i915_private *dev_priv,
			   enum pipe pipe)
{
	struct drm_device *dev = &dev_priv->drm;
	i915_reg_t pp_reg;
	u32 val;
	enum pipe panel_pipe = PIPE_A;
	bool locked = true;

	if (WARN_ON(HAS_DDI(dev)))
		return;

	if (HAS_PCH_SPLIT(dev)) {
		u32 port_sel;

		pp_reg = PP_CONTROL(0);
		port_sel = I915_READ(PP_ON_DELAYS(0)) & PANEL_PORT_SELECT_MASK;

		if (port_sel == PANEL_PORT_SELECT_LVDS &&
		    I915_READ(PCH_LVDS) & LVDS_PIPEB_SELECT)
			panel_pipe = PIPE_B;
		/* XXX: else fix for eDP */
	} else if (IS_VALLEYVIEW(dev) || IS_CHERRYVIEW(dev)) {
		/* presumably write lock depends on pipe, not port select */
		pp_reg = PP_CONTROL(pipe);
		panel_pipe = pipe;
	} else {
		pp_reg = PP_CONTROL(0);
		if (I915_READ(LVDS) & LVDS_PIPEB_SELECT)
			panel_pipe = PIPE_B;
	}

	val = I915_READ(pp_reg);
	if (!(val & PANEL_POWER_ON) ||
	    ((val & PANEL_UNLOCK_MASK) == PANEL_UNLOCK_REGS))
		locked = false;

	I915_STATE_WARN(panel_pipe == pipe && locked,
	     "panel assertion failure, pipe %c regs locked\n",
	     pipe_name(pipe));
}

static void assert_cursor(struct drm_i915_private *dev_priv,
			  enum pipe pipe, bool state)
{
	struct drm_device *dev = &dev_priv->drm;
	bool cur_state;

	if (IS_845G(dev) || IS_I865G(dev))
		cur_state = I915_READ(CURCNTR(PIPE_A)) & CURSOR_ENABLE;
	else
		cur_state = I915_READ(CURCNTR(pipe)) & CURSOR_MODE;

	I915_STATE_WARN(cur_state != state,
	     "cursor on pipe %c assertion failure (expected %s, current %s)\n",
			pipe_name(pipe), onoff(state), onoff(cur_state));
}
#define assert_cursor_enabled(d, p) assert_cursor(d, p, true)
#define assert_cursor_disabled(d, p) assert_cursor(d, p, false)

void assert_pipe(struct drm_i915_private *dev_priv,
		 enum pipe pipe, bool state)
{
	bool cur_state;
	enum transcoder cpu_transcoder = intel_pipe_to_cpu_transcoder(dev_priv,
								      pipe);
	enum intel_display_power_domain power_domain;

	/* if we need the pipe quirk it must be always on */
	if ((pipe == PIPE_A && dev_priv->quirks & QUIRK_PIPEA_FORCE) ||
	    (pipe == PIPE_B && dev_priv->quirks & QUIRK_PIPEB_FORCE))
		state = true;

	power_domain = POWER_DOMAIN_TRANSCODER(cpu_transcoder);
	if (intel_display_power_get_if_enabled(dev_priv, power_domain)) {
		u32 val = I915_READ(PIPECONF(cpu_transcoder));
		cur_state = !!(val & PIPECONF_ENABLE);

		intel_display_power_put(dev_priv, power_domain);
	} else {
		cur_state = false;
	}

	I915_STATE_WARN(cur_state != state,
	     "pipe %c assertion failure (expected %s, current %s)\n",
			pipe_name(pipe), onoff(state), onoff(cur_state));
}

static void assert_plane(struct drm_i915_private *dev_priv,
			 enum plane plane, bool state)
{
	u32 val;
	bool cur_state;

	val = I915_READ(DSPCNTR(plane));
	cur_state = !!(val & DISPLAY_PLANE_ENABLE);
	I915_STATE_WARN(cur_state != state,
	     "plane %c assertion failure (expected %s, current %s)\n",
			plane_name(plane), onoff(state), onoff(cur_state));
}

#define assert_plane_enabled(d, p) assert_plane(d, p, true)
#define assert_plane_disabled(d, p) assert_plane(d, p, false)

static void assert_planes_disabled(struct drm_i915_private *dev_priv,
				   enum pipe pipe)
{
	struct drm_device *dev = &dev_priv->drm;
	int i;

	/* Primary planes are fixed to pipes on gen4+ */
	if (INTEL_INFO(dev)->gen >= 4) {
		u32 val = I915_READ(DSPCNTR(pipe));
		I915_STATE_WARN(val & DISPLAY_PLANE_ENABLE,
		     "plane %c assertion failure, should be disabled but not\n",
		     plane_name(pipe));
		return;
	}

	/* Need to check both planes against the pipe */
	for_each_pipe(dev_priv, i) {
		u32 val = I915_READ(DSPCNTR(i));
		enum pipe cur_pipe = (val & DISPPLANE_SEL_PIPE_MASK) >>
			DISPPLANE_SEL_PIPE_SHIFT;
		I915_STATE_WARN((val & DISPLAY_PLANE_ENABLE) && pipe == cur_pipe,
		     "plane %c assertion failure, should be off on pipe %c but is still active\n",
		     plane_name(i), pipe_name(pipe));
	}
}

static void assert_sprites_disabled(struct drm_i915_private *dev_priv,
				    enum pipe pipe)
{
	struct drm_device *dev = &dev_priv->drm;
	int sprite;

	if (INTEL_INFO(dev)->gen >= 9) {
		for_each_sprite(dev_priv, pipe, sprite) {
			u32 val = I915_READ(PLANE_CTL(pipe, sprite));
			I915_STATE_WARN(val & PLANE_CTL_ENABLE,
			     "plane %d assertion failure, should be off on pipe %c but is still active\n",
			     sprite, pipe_name(pipe));
		}
	} else if (IS_VALLEYVIEW(dev) || IS_CHERRYVIEW(dev)) {
		for_each_sprite(dev_priv, pipe, sprite) {
			u32 val = I915_READ(SPCNTR(pipe, sprite));
			I915_STATE_WARN(val & SP_ENABLE,
			     "sprite %c assertion failure, should be off on pipe %c but is still active\n",
			     sprite_name(pipe, sprite), pipe_name(pipe));
		}
	} else if (INTEL_INFO(dev)->gen >= 7) {
		u32 val = I915_READ(SPRCTL(pipe));
		I915_STATE_WARN(val & SPRITE_ENABLE,
		     "sprite %c assertion failure, should be off on pipe %c but is still active\n",
		     plane_name(pipe), pipe_name(pipe));
	} else if (INTEL_INFO(dev)->gen >= 5) {
		u32 val = I915_READ(DVSCNTR(pipe));
		I915_STATE_WARN(val & DVS_ENABLE,
		     "sprite %c assertion failure, should be off on pipe %c but is still active\n",
		     plane_name(pipe), pipe_name(pipe));
	}
}

static void assert_vblank_disabled(struct drm_crtc *crtc)
{
	if (I915_STATE_WARN_ON(drm_crtc_vblank_get(crtc) == 0))
		drm_crtc_vblank_put(crtc);
}

void assert_pch_transcoder_disabled(struct drm_i915_private *dev_priv,
				    enum pipe pipe)
{
	u32 val;
	bool enabled;

	val = I915_READ(PCH_TRANSCONF(pipe));
	enabled = !!(val & TRANS_ENABLE);
	I915_STATE_WARN(enabled,
	     "transcoder assertion failed, should be off on pipe %c but is still active\n",
	     pipe_name(pipe));
}

static bool dp_pipe_enabled(struct drm_i915_private *dev_priv,
			    enum pipe pipe, u32 port_sel, u32 val)
{
	if ((val & DP_PORT_EN) == 0)
		return false;

	if (HAS_PCH_CPT(dev_priv)) {
		u32 trans_dp_ctl = I915_READ(TRANS_DP_CTL(pipe));
		if ((trans_dp_ctl & TRANS_DP_PORT_SEL_MASK) != port_sel)
			return false;
	} else if (IS_CHERRYVIEW(dev_priv)) {
		if ((val & DP_PIPE_MASK_CHV) != DP_PIPE_SELECT_CHV(pipe))
			return false;
	} else {
		if ((val & DP_PIPE_MASK) != (pipe << 30))
			return false;
	}
	return true;
}

static bool hdmi_pipe_enabled(struct drm_i915_private *dev_priv,
			      enum pipe pipe, u32 val)
{
	if ((val & SDVO_ENABLE) == 0)
		return false;

	if (HAS_PCH_CPT(dev_priv)) {
		if ((val & SDVO_PIPE_SEL_MASK_CPT) != SDVO_PIPE_SEL_CPT(pipe))
			return false;
	} else if (IS_CHERRYVIEW(dev_priv)) {
		if ((val & SDVO_PIPE_SEL_MASK_CHV) != SDVO_PIPE_SEL_CHV(pipe))
			return false;
	} else {
		if ((val & SDVO_PIPE_SEL_MASK) != SDVO_PIPE_SEL(pipe))
			return false;
	}
	return true;
}

static bool lvds_pipe_enabled(struct drm_i915_private *dev_priv,
			      enum pipe pipe, u32 val)
{
	if ((val & LVDS_PORT_EN) == 0)
		return false;

	if (HAS_PCH_CPT(dev_priv)) {
		if ((val & PORT_TRANS_SEL_MASK) != PORT_TRANS_SEL_CPT(pipe))
			return false;
	} else {
		if ((val & LVDS_PIPE_MASK) != LVDS_PIPE(pipe))
			return false;
	}
	return true;
}

static bool adpa_pipe_enabled(struct drm_i915_private *dev_priv,
			      enum pipe pipe, u32 val)
{
	if ((val & ADPA_DAC_ENABLE) == 0)
		return false;
	if (HAS_PCH_CPT(dev_priv)) {
		if ((val & PORT_TRANS_SEL_MASK) != PORT_TRANS_SEL_CPT(pipe))
			return false;
	} else {
		if ((val & ADPA_PIPE_SELECT_MASK) != ADPA_PIPE_SELECT(pipe))
			return false;
	}
	return true;
}

static void assert_pch_dp_disabled(struct drm_i915_private *dev_priv,
				   enum pipe pipe, i915_reg_t reg,
				   u32 port_sel)
{
	u32 val = I915_READ(reg);
	I915_STATE_WARN(dp_pipe_enabled(dev_priv, pipe, port_sel, val),
	     "PCH DP (0x%08x) enabled on transcoder %c, should be disabled\n",
	     i915_mmio_reg_offset(reg), pipe_name(pipe));

	I915_STATE_WARN(HAS_PCH_IBX(dev_priv) && (val & DP_PORT_EN) == 0
	     && (val & DP_PIPEB_SELECT),
	     "IBX PCH dp port still using transcoder B\n");
}

static void assert_pch_hdmi_disabled(struct drm_i915_private *dev_priv,
				     enum pipe pipe, i915_reg_t reg)
{
	u32 val = I915_READ(reg);
	I915_STATE_WARN(hdmi_pipe_enabled(dev_priv, pipe, val),
	     "PCH HDMI (0x%08x) enabled on transcoder %c, should be disabled\n",
	     i915_mmio_reg_offset(reg), pipe_name(pipe));

	I915_STATE_WARN(HAS_PCH_IBX(dev_priv) && (val & SDVO_ENABLE) == 0
	     && (val & SDVO_PIPE_B_SELECT),
	     "IBX PCH hdmi port still using transcoder B\n");
}

static void assert_pch_ports_disabled(struct drm_i915_private *dev_priv,
				      enum pipe pipe)
{
	u32 val;

	assert_pch_dp_disabled(dev_priv, pipe, PCH_DP_B, TRANS_DP_PORT_SEL_B);
	assert_pch_dp_disabled(dev_priv, pipe, PCH_DP_C, TRANS_DP_PORT_SEL_C);
	assert_pch_dp_disabled(dev_priv, pipe, PCH_DP_D, TRANS_DP_PORT_SEL_D);

	val = I915_READ(PCH_ADPA);
	I915_STATE_WARN(adpa_pipe_enabled(dev_priv, pipe, val),
	     "PCH VGA enabled on transcoder %c, should be disabled\n",
	     pipe_name(pipe));

	val = I915_READ(PCH_LVDS);
	I915_STATE_WARN(lvds_pipe_enabled(dev_priv, pipe, val),
	     "PCH LVDS enabled on transcoder %c, should be disabled\n",
	     pipe_name(pipe));

	assert_pch_hdmi_disabled(dev_priv, pipe, PCH_HDMIB);
	assert_pch_hdmi_disabled(dev_priv, pipe, PCH_HDMIC);
	assert_pch_hdmi_disabled(dev_priv, pipe, PCH_HDMID);
}

static void _vlv_enable_pll(struct intel_crtc *crtc,
			    const struct intel_crtc_state *pipe_config)
{
	struct drm_i915_private *dev_priv = to_i915(crtc->base.dev);
	enum pipe pipe = crtc->pipe;

	I915_WRITE(DPLL(pipe), pipe_config->dpll_hw_state.dpll);
	POSTING_READ(DPLL(pipe));
	udelay(150);

	if (intel_wait_for_register(dev_priv,
				    DPLL(pipe),
				    DPLL_LOCK_VLV,
				    DPLL_LOCK_VLV,
				    1))
		DRM_ERROR("DPLL %d failed to lock\n", pipe);
}

static void vlv_enable_pll(struct intel_crtc *crtc,
			   const struct intel_crtc_state *pipe_config)
{
	struct drm_i915_private *dev_priv = to_i915(crtc->base.dev);
	enum pipe pipe = crtc->pipe;

	assert_pipe_disabled(dev_priv, pipe);

	/* PLL is protected by panel, make sure we can write it */
	assert_panel_unlocked(dev_priv, pipe);

	if (pipe_config->dpll_hw_state.dpll & DPLL_VCO_ENABLE)
		_vlv_enable_pll(crtc, pipe_config);

	I915_WRITE(DPLL_MD(pipe), pipe_config->dpll_hw_state.dpll_md);
	POSTING_READ(DPLL_MD(pipe));
}


static void _chv_enable_pll(struct intel_crtc *crtc,
			    const struct intel_crtc_state *pipe_config)
{
	struct drm_i915_private *dev_priv = to_i915(crtc->base.dev);
	enum pipe pipe = crtc->pipe;
	enum dpio_channel port = vlv_pipe_to_channel(pipe);
	u32 tmp;

	mutex_lock(&dev_priv->sb_lock);

	/* Enable back the 10bit clock to display controller */
	tmp = vlv_dpio_read(dev_priv, pipe, CHV_CMN_DW14(port));
	tmp |= DPIO_DCLKP_EN;
	vlv_dpio_write(dev_priv, pipe, CHV_CMN_DW14(port), tmp);

	mutex_unlock(&dev_priv->sb_lock);

	/*
	 * Need to wait > 100ns between dclkp clock enable bit and PLL enable.
	 */
	udelay(1);

	/* Enable PLL */
	I915_WRITE(DPLL(pipe), pipe_config->dpll_hw_state.dpll);

	/* Check PLL is locked */
	if (intel_wait_for_register(dev_priv,
				    DPLL(pipe), DPLL_LOCK_VLV, DPLL_LOCK_VLV,
				    1))
		DRM_ERROR("PLL %d failed to lock\n", pipe);
}

static void chv_enable_pll(struct intel_crtc *crtc,
			   const struct intel_crtc_state *pipe_config)
{
	struct drm_i915_private *dev_priv = to_i915(crtc->base.dev);
	enum pipe pipe = crtc->pipe;

	assert_pipe_disabled(dev_priv, pipe);

	/* PLL is protected by panel, make sure we can write it */
	assert_panel_unlocked(dev_priv, pipe);

	if (pipe_config->dpll_hw_state.dpll & DPLL_VCO_ENABLE)
		_chv_enable_pll(crtc, pipe_config);

	if (pipe != PIPE_A) {
		/*
		 * WaPixelRepeatModeFixForC0:chv
		 *
		 * DPLLCMD is AWOL. Use chicken bits to propagate
		 * the value from DPLLBMD to either pipe B or C.
		 */
		I915_WRITE(CBR4_VLV, pipe == PIPE_B ? CBR_DPLLBMD_PIPE_B : CBR_DPLLBMD_PIPE_C);
		I915_WRITE(DPLL_MD(PIPE_B), pipe_config->dpll_hw_state.dpll_md);
		I915_WRITE(CBR4_VLV, 0);
		dev_priv->chv_dpll_md[pipe] = pipe_config->dpll_hw_state.dpll_md;

		/*
		 * DPLLB VGA mode also seems to cause problems.
		 * We should always have it disabled.
		 */
		WARN_ON((I915_READ(DPLL(PIPE_B)) & DPLL_VGA_MODE_DIS) == 0);
	} else {
		I915_WRITE(DPLL_MD(pipe), pipe_config->dpll_hw_state.dpll_md);
		POSTING_READ(DPLL_MD(pipe));
	}
}

static int intel_num_dvo_pipes(struct drm_device *dev)
{
	struct intel_crtc *crtc;
	int count = 0;

	for_each_intel_crtc(dev, crtc) {
		count += crtc->base.state->active &&
			intel_crtc_has_type(crtc->config, INTEL_OUTPUT_DVO);
	}

	return count;
}

static void i9xx_enable_pll(struct intel_crtc *crtc)
{
	struct drm_device *dev = crtc->base.dev;
	struct drm_i915_private *dev_priv = to_i915(dev);
	i915_reg_t reg = DPLL(crtc->pipe);
	u32 dpll = crtc->config->dpll_hw_state.dpll;

	assert_pipe_disabled(dev_priv, crtc->pipe);

	/* PLL is protected by panel, make sure we can write it */
	if (IS_MOBILE(dev) && !IS_I830(dev))
		assert_panel_unlocked(dev_priv, crtc->pipe);

	/* Enable DVO 2x clock on both PLLs if necessary */
	if (IS_I830(dev) && intel_num_dvo_pipes(dev) > 0) {
		/*
		 * It appears to be important that we don't enable this
		 * for the current pipe before otherwise configuring the
		 * PLL. No idea how this should be handled if multiple
		 * DVO outputs are enabled simultaneosly.
		 */
		dpll |= DPLL_DVO_2X_MODE;
		I915_WRITE(DPLL(!crtc->pipe),
			   I915_READ(DPLL(!crtc->pipe)) | DPLL_DVO_2X_MODE);
	}

	/*
	 * Apparently we need to have VGA mode enabled prior to changing
	 * the P1/P2 dividers. Otherwise the DPLL will keep using the old
	 * dividers, even though the register value does change.
	 */
	I915_WRITE(reg, 0);

	I915_WRITE(reg, dpll);

	/* Wait for the clocks to stabilize. */
	POSTING_READ(reg);
	udelay(150);

	if (INTEL_INFO(dev)->gen >= 4) {
		I915_WRITE(DPLL_MD(crtc->pipe),
			   crtc->config->dpll_hw_state.dpll_md);
	} else {
		/* The pixel multiplier can only be updated once the
		 * DPLL is enabled and the clocks are stable.
		 *
		 * So write it again.
		 */
		I915_WRITE(reg, dpll);
	}

	/* We do this three times for luck */
	I915_WRITE(reg, dpll);
	POSTING_READ(reg);
	udelay(150); /* wait for warmup */
	I915_WRITE(reg, dpll);
	POSTING_READ(reg);
	udelay(150); /* wait for warmup */
	I915_WRITE(reg, dpll);
	POSTING_READ(reg);
	udelay(150); /* wait for warmup */
}

/**
 * i9xx_disable_pll - disable a PLL
 * @dev_priv: i915 private structure
 * @pipe: pipe PLL to disable
 *
 * Disable the PLL for @pipe, making sure the pipe is off first.
 *
 * Note!  This is for pre-ILK only.
 */
static void i9xx_disable_pll(struct intel_crtc *crtc)
{
	struct drm_device *dev = crtc->base.dev;
	struct drm_i915_private *dev_priv = to_i915(dev);
	enum pipe pipe = crtc->pipe;

	/* Disable DVO 2x clock on both PLLs if necessary */
	if (IS_I830(dev) &&
	    intel_crtc_has_type(crtc->config, INTEL_OUTPUT_DVO) &&
	    !intel_num_dvo_pipes(dev)) {
		I915_WRITE(DPLL(PIPE_B),
			   I915_READ(DPLL(PIPE_B)) & ~DPLL_DVO_2X_MODE);
		I915_WRITE(DPLL(PIPE_A),
			   I915_READ(DPLL(PIPE_A)) & ~DPLL_DVO_2X_MODE);
	}

	/* Don't disable pipe or pipe PLLs if needed */
	if ((pipe == PIPE_A && dev_priv->quirks & QUIRK_PIPEA_FORCE) ||
	    (pipe == PIPE_B && dev_priv->quirks & QUIRK_PIPEB_FORCE))
		return;

	/* Make sure the pipe isn't still relying on us */
	assert_pipe_disabled(dev_priv, pipe);

	I915_WRITE(DPLL(pipe), DPLL_VGA_MODE_DIS);
	POSTING_READ(DPLL(pipe));
}

static void vlv_disable_pll(struct drm_i915_private *dev_priv, enum pipe pipe)
{
	u32 val;

	/* Make sure the pipe isn't still relying on us */
	assert_pipe_disabled(dev_priv, pipe);

	val = DPLL_INTEGRATED_REF_CLK_VLV |
		DPLL_REF_CLK_ENABLE_VLV | DPLL_VGA_MODE_DIS;
	if (pipe != PIPE_A)
		val |= DPLL_INTEGRATED_CRI_CLK_VLV;

	I915_WRITE(DPLL(pipe), val);
	POSTING_READ(DPLL(pipe));
}

static void chv_disable_pll(struct drm_i915_private *dev_priv, enum pipe pipe)
{
	enum dpio_channel port = vlv_pipe_to_channel(pipe);
	u32 val;

	/* Make sure the pipe isn't still relying on us */
	assert_pipe_disabled(dev_priv, pipe);

	val = DPLL_SSC_REF_CLK_CHV |
		DPLL_REF_CLK_ENABLE_VLV | DPLL_VGA_MODE_DIS;
	if (pipe != PIPE_A)
		val |= DPLL_INTEGRATED_CRI_CLK_VLV;

	I915_WRITE(DPLL(pipe), val);
	POSTING_READ(DPLL(pipe));

	mutex_lock(&dev_priv->sb_lock);

	/* Disable 10bit clock to display controller */
	val = vlv_dpio_read(dev_priv, pipe, CHV_CMN_DW14(port));
	val &= ~DPIO_DCLKP_EN;
	vlv_dpio_write(dev_priv, pipe, CHV_CMN_DW14(port), val);

	mutex_unlock(&dev_priv->sb_lock);
}

void vlv_wait_port_ready(struct drm_i915_private *dev_priv,
			 struct intel_digital_port *dport,
			 unsigned int expected_mask)
{
	u32 port_mask;
	i915_reg_t dpll_reg;

	switch (dport->port) {
	case PORT_B:
		port_mask = DPLL_PORTB_READY_MASK;
		dpll_reg = DPLL(0);
		break;
	case PORT_C:
		port_mask = DPLL_PORTC_READY_MASK;
		dpll_reg = DPLL(0);
		expected_mask <<= 4;
		break;
	case PORT_D:
		port_mask = DPLL_PORTD_READY_MASK;
		dpll_reg = DPIO_PHY_STATUS;
		break;
	default:
		BUG();
	}

	if (intel_wait_for_register(dev_priv,
				    dpll_reg, port_mask, expected_mask,
				    1000))
		WARN(1, "timed out waiting for port %c ready: got 0x%x, expected 0x%x\n",
		     port_name(dport->port), I915_READ(dpll_reg) & port_mask, expected_mask);
}

static void ironlake_enable_pch_transcoder(struct drm_i915_private *dev_priv,
					   enum pipe pipe)
{
	struct drm_device *dev = &dev_priv->drm;
	struct drm_crtc *crtc = dev_priv->pipe_to_crtc_mapping[pipe];
	struct intel_crtc *intel_crtc = to_intel_crtc(crtc);
	i915_reg_t reg;
	uint32_t val, pipeconf_val;

	/* Make sure PCH DPLL is enabled */
	assert_shared_dpll_enabled(dev_priv, intel_crtc->config->shared_dpll);

	/* FDI must be feeding us bits for PCH ports */
	assert_fdi_tx_enabled(dev_priv, pipe);
	assert_fdi_rx_enabled(dev_priv, pipe);

	if (HAS_PCH_CPT(dev)) {
		/* Workaround: Set the timing override bit before enabling the
		 * pch transcoder. */
		reg = TRANS_CHICKEN2(pipe);
		val = I915_READ(reg);
		val |= TRANS_CHICKEN2_TIMING_OVERRIDE;
		I915_WRITE(reg, val);
	}

	reg = PCH_TRANSCONF(pipe);
	val = I915_READ(reg);
	pipeconf_val = I915_READ(PIPECONF(pipe));

	if (HAS_PCH_IBX(dev_priv)) {
		/*
		 * Make the BPC in transcoder be consistent with
		 * that in pipeconf reg. For HDMI we must use 8bpc
		 * here for both 8bpc and 12bpc.
		 */
		val &= ~PIPECONF_BPC_MASK;
		if (intel_crtc_has_type(intel_crtc->config, INTEL_OUTPUT_HDMI))
			val |= PIPECONF_8BPC;
		else
			val |= pipeconf_val & PIPECONF_BPC_MASK;
	}

	val &= ~TRANS_INTERLACE_MASK;
	if ((pipeconf_val & PIPECONF_INTERLACE_MASK) == PIPECONF_INTERLACED_ILK)
		if (HAS_PCH_IBX(dev_priv) &&
		    intel_crtc_has_type(intel_crtc->config, INTEL_OUTPUT_SDVO))
			val |= TRANS_LEGACY_INTERLACED_ILK;
		else
			val |= TRANS_INTERLACED;
	else
		val |= TRANS_PROGRESSIVE;

	I915_WRITE(reg, val | TRANS_ENABLE);
	if (intel_wait_for_register(dev_priv,
				    reg, TRANS_STATE_ENABLE, TRANS_STATE_ENABLE,
				    100))
		DRM_ERROR("failed to enable transcoder %c\n", pipe_name(pipe));
}

static void lpt_enable_pch_transcoder(struct drm_i915_private *dev_priv,
				      enum transcoder cpu_transcoder)
{
	u32 val, pipeconf_val;

	/* FDI must be feeding us bits for PCH ports */
	assert_fdi_tx_enabled(dev_priv, (enum pipe) cpu_transcoder);
	assert_fdi_rx_enabled(dev_priv, TRANSCODER_A);

	/* Workaround: set timing override bit. */
	val = I915_READ(TRANS_CHICKEN2(PIPE_A));
	val |= TRANS_CHICKEN2_TIMING_OVERRIDE;
	I915_WRITE(TRANS_CHICKEN2(PIPE_A), val);

	val = TRANS_ENABLE;
	pipeconf_val = I915_READ(PIPECONF(cpu_transcoder));

	if ((pipeconf_val & PIPECONF_INTERLACE_MASK_HSW) ==
	    PIPECONF_INTERLACED_ILK)
		val |= TRANS_INTERLACED;
	else
		val |= TRANS_PROGRESSIVE;

	I915_WRITE(LPT_TRANSCONF, val);
	if (intel_wait_for_register(dev_priv,
				    LPT_TRANSCONF,
				    TRANS_STATE_ENABLE,
				    TRANS_STATE_ENABLE,
				    100))
		DRM_ERROR("Failed to enable PCH transcoder\n");
}

static void ironlake_disable_pch_transcoder(struct drm_i915_private *dev_priv,
					    enum pipe pipe)
{
	struct drm_device *dev = &dev_priv->drm;
	i915_reg_t reg;
	uint32_t val;

	/* FDI relies on the transcoder */
	assert_fdi_tx_disabled(dev_priv, pipe);
	assert_fdi_rx_disabled(dev_priv, pipe);

	/* Ports must be off as well */
	assert_pch_ports_disabled(dev_priv, pipe);

	reg = PCH_TRANSCONF(pipe);
	val = I915_READ(reg);
	val &= ~TRANS_ENABLE;
	I915_WRITE(reg, val);
	/* wait for PCH transcoder off, transcoder state */
	if (intel_wait_for_register(dev_priv,
				    reg, TRANS_STATE_ENABLE, 0,
				    50))
		DRM_ERROR("failed to disable transcoder %c\n", pipe_name(pipe));

	if (HAS_PCH_CPT(dev)) {
		/* Workaround: Clear the timing override chicken bit again. */
		reg = TRANS_CHICKEN2(pipe);
		val = I915_READ(reg);
		val &= ~TRANS_CHICKEN2_TIMING_OVERRIDE;
		I915_WRITE(reg, val);
	}
}

static void lpt_disable_pch_transcoder(struct drm_i915_private *dev_priv)
{
	u32 val;

	val = I915_READ(LPT_TRANSCONF);
	val &= ~TRANS_ENABLE;
	I915_WRITE(LPT_TRANSCONF, val);
	/* wait for PCH transcoder off, transcoder state */
	if (intel_wait_for_register(dev_priv,
				    LPT_TRANSCONF, TRANS_STATE_ENABLE, 0,
				    50))
		DRM_ERROR("Failed to disable PCH transcoder\n");

	/* Workaround: clear timing override bit. */
	val = I915_READ(TRANS_CHICKEN2(PIPE_A));
	val &= ~TRANS_CHICKEN2_TIMING_OVERRIDE;
	I915_WRITE(TRANS_CHICKEN2(PIPE_A), val);
}

/**
 * intel_enable_pipe - enable a pipe, asserting requirements
 * @crtc: crtc responsible for the pipe
 *
 * Enable @crtc's pipe, making sure that various hardware specific requirements
 * are met, if applicable, e.g. PLL enabled, LVDS pairs enabled, etc.
 */
static void intel_enable_pipe(struct intel_crtc *crtc)
{
	struct drm_device *dev = crtc->base.dev;
	struct drm_i915_private *dev_priv = to_i915(dev);
	enum pipe pipe = crtc->pipe;
	enum transcoder cpu_transcoder = crtc->config->cpu_transcoder;
	enum pipe pch_transcoder;
	i915_reg_t reg;
	u32 val;

	DRM_DEBUG_KMS("enabling pipe %c\n", pipe_name(pipe));

	assert_planes_disabled(dev_priv, pipe);
	assert_cursor_disabled(dev_priv, pipe);
	assert_sprites_disabled(dev_priv, pipe);

	if (HAS_PCH_LPT(dev_priv))
		pch_transcoder = TRANSCODER_A;
	else
		pch_transcoder = pipe;

	/*
	 * A pipe without a PLL won't actually be able to drive bits from
	 * a plane.  On ILK+ the pipe PLLs are integrated, so we don't
	 * need the check.
	 */
	if (HAS_GMCH_DISPLAY(dev_priv)) {
		if (intel_crtc_has_type(crtc->config, INTEL_OUTPUT_DSI))
			assert_dsi_pll_enabled(dev_priv);
		else
			assert_pll_enabled(dev_priv, pipe);
	} else {
		if (crtc->config->has_pch_encoder) {
			/* if driving the PCH, we need FDI enabled */
			assert_fdi_rx_pll_enabled(dev_priv, pch_transcoder);
			assert_fdi_tx_pll_enabled(dev_priv,
						  (enum pipe) cpu_transcoder);
		}
		/* FIXME: assert CPU port conditions for SNB+ */
	}

	reg = PIPECONF(cpu_transcoder);
	val = I915_READ(reg);
	if (val & PIPECONF_ENABLE) {
		WARN_ON(!((pipe == PIPE_A && dev_priv->quirks & QUIRK_PIPEA_FORCE) ||
			  (pipe == PIPE_B && dev_priv->quirks & QUIRK_PIPEB_FORCE)));
		return;
	}

	I915_WRITE(reg, val | PIPECONF_ENABLE);
	POSTING_READ(reg);

	/*
	 * Until the pipe starts DSL will read as 0, which would cause
	 * an apparent vblank timestamp jump, which messes up also the
	 * frame count when it's derived from the timestamps. So let's
	 * wait for the pipe to start properly before we call
	 * drm_crtc_vblank_on()
	 */
	if (dev->max_vblank_count == 0 &&
	    wait_for(intel_get_crtc_scanline(crtc) != crtc->scanline_offset, 50))
		DRM_ERROR("pipe %c didn't start\n", pipe_name(pipe));
}

/**
 * intel_disable_pipe - disable a pipe, asserting requirements
 * @crtc: crtc whose pipes is to be disabled
 *
 * Disable the pipe of @crtc, making sure that various hardware
 * specific requirements are met, if applicable, e.g. plane
 * disabled, panel fitter off, etc.
 *
 * Will wait until the pipe has shut down before returning.
 */
static void intel_disable_pipe(struct intel_crtc *crtc)
{
	struct drm_i915_private *dev_priv = to_i915(crtc->base.dev);
	enum transcoder cpu_transcoder = crtc->config->cpu_transcoder;
	enum pipe pipe = crtc->pipe;
	i915_reg_t reg;
	u32 val;

	DRM_DEBUG_KMS("disabling pipe %c\n", pipe_name(pipe));

	/*
	 * Make sure planes won't keep trying to pump pixels to us,
	 * or we might hang the display.
	 */
	assert_planes_disabled(dev_priv, pipe);
	assert_cursor_disabled(dev_priv, pipe);
	assert_sprites_disabled(dev_priv, pipe);

	reg = PIPECONF(cpu_transcoder);
	val = I915_READ(reg);
	if ((val & PIPECONF_ENABLE) == 0)
		return;

	/*
	 * Double wide has implications for planes
	 * so best keep it disabled when not needed.
	 */
	if (crtc->config->double_wide)
		val &= ~PIPECONF_DOUBLE_WIDE;

	/* Don't disable pipe or pipe PLLs if needed */
	if (!(pipe == PIPE_A && dev_priv->quirks & QUIRK_PIPEA_FORCE) &&
	    !(pipe == PIPE_B && dev_priv->quirks & QUIRK_PIPEB_FORCE))
		val &= ~PIPECONF_ENABLE;

	I915_WRITE(reg, val);
	if ((val & PIPECONF_ENABLE) == 0)
		intel_wait_for_pipe_off(crtc);
}

static unsigned int intel_tile_size(const struct drm_i915_private *dev_priv)
{
	return IS_GEN2(dev_priv) ? 2048 : 4096;
}

static unsigned int intel_tile_width_bytes(const struct drm_i915_private *dev_priv,
					   uint64_t fb_modifier, unsigned int cpp)
{
	switch (fb_modifier) {
	case DRM_FORMAT_MOD_NONE:
		return cpp;
	case I915_FORMAT_MOD_X_TILED:
		if (IS_GEN2(dev_priv))
			return 128;
		else
			return 512;
	case I915_FORMAT_MOD_Y_TILED:
		if (IS_GEN2(dev_priv) || HAS_128_BYTE_Y_TILING(dev_priv))
			return 128;
		else
			return 512;
	case I915_FORMAT_MOD_Yf_TILED:
		switch (cpp) {
		case 1:
			return 64;
		case 2:
		case 4:
			return 128;
		case 8:
		case 16:
			return 256;
		default:
			MISSING_CASE(cpp);
			return cpp;
		}
		break;
	default:
		MISSING_CASE(fb_modifier);
		return cpp;
	}
}

unsigned int intel_tile_height(const struct drm_i915_private *dev_priv,
			       uint64_t fb_modifier, unsigned int cpp)
{
	if (fb_modifier == DRM_FORMAT_MOD_NONE)
		return 1;
	else
		return intel_tile_size(dev_priv) /
			intel_tile_width_bytes(dev_priv, fb_modifier, cpp);
}

/* Return the tile dimensions in pixel units */
static void intel_tile_dims(const struct drm_i915_private *dev_priv,
			    unsigned int *tile_width,
			    unsigned int *tile_height,
			    uint64_t fb_modifier,
			    unsigned int cpp)
{
	unsigned int tile_width_bytes =
		intel_tile_width_bytes(dev_priv, fb_modifier, cpp);

	*tile_width = tile_width_bytes / cpp;
	*tile_height = intel_tile_size(dev_priv) / tile_width_bytes;
}

unsigned int
intel_fb_align_height(struct drm_device *dev, unsigned int height,
		      uint32_t pixel_format, uint64_t fb_modifier)
{
	unsigned int cpp = drm_format_plane_cpp(pixel_format, 0);
	unsigned int tile_height = intel_tile_height(to_i915(dev), fb_modifier, cpp);

	return ALIGN(height, tile_height);
}

unsigned int intel_rotation_info_size(const struct intel_rotation_info *rot_info)
{
	unsigned int size = 0;
	int i;

	for (i = 0 ; i < ARRAY_SIZE(rot_info->plane); i++)
		size += rot_info->plane[i].width * rot_info->plane[i].height;

	return size;
}

static void
intel_fill_fb_ggtt_view(struct i915_ggtt_view *view,
			const struct drm_framebuffer *fb,
			unsigned int rotation)
{
	if (intel_rotation_90_or_270(rotation)) {
		*view = i915_ggtt_view_rotated;
		view->params.rotated = to_intel_framebuffer(fb)->rot_info;
	} else {
		*view = i915_ggtt_view_normal;
	}
}

static unsigned int intel_linear_alignment(const struct drm_i915_private *dev_priv)
{
	if (INTEL_INFO(dev_priv)->gen >= 9)
		return 256 * 1024;
	else if (IS_BROADWATER(dev_priv) || IS_CRESTLINE(dev_priv) ||
		 IS_VALLEYVIEW(dev_priv) || IS_CHERRYVIEW(dev_priv))
		return 128 * 1024;
	else if (INTEL_INFO(dev_priv)->gen >= 4)
		return 4 * 1024;
	else
		return 0;
}

static unsigned int intel_surf_alignment(const struct drm_i915_private *dev_priv,
					 uint64_t fb_modifier)
{
	switch (fb_modifier) {
	case DRM_FORMAT_MOD_NONE:
		return intel_linear_alignment(dev_priv);
	case I915_FORMAT_MOD_X_TILED:
		if (INTEL_INFO(dev_priv)->gen >= 9)
			return 256 * 1024;
		return 0;
	case I915_FORMAT_MOD_Y_TILED:
	case I915_FORMAT_MOD_Yf_TILED:
		return 1 * 1024 * 1024;
	default:
		MISSING_CASE(fb_modifier);
		return 0;
	}
}

struct i915_vma *
intel_pin_and_fence_fb_obj(struct drm_framebuffer *fb, unsigned int rotation)
{
	struct drm_device *dev = fb->dev;
	struct drm_i915_private *dev_priv = to_i915(dev);
	struct drm_i915_gem_object *obj = intel_fb_obj(fb);
	struct i915_ggtt_view view;
	struct i915_vma *vma;
	u32 alignment;

	WARN_ON(!mutex_is_locked(&dev->struct_mutex));

	alignment = intel_surf_alignment(dev_priv, fb->modifier[0]);

	intel_fill_fb_ggtt_view(&view, fb, rotation);

	/* Note that the w/a also requires 64 PTE of padding following the
	 * bo. We currently fill all unused PTE with the shadow page and so
	 * we should always have valid PTE following the scanout preventing
	 * the VT-d warning.
	 */
	if (intel_scanout_needs_vtd_wa(dev_priv) && alignment < 256 * 1024)
		alignment = 256 * 1024;

	/*
	 * Global gtt pte registers are special registers which actually forward
	 * writes to a chunk of system memory. Which means that there is no risk
	 * that the register values disappear as soon as we call
	 * intel_runtime_pm_put(), so it is correct to wrap only the
	 * pin/unpin/fence and not more.
	 */
	intel_runtime_pm_get(dev_priv);

	vma = i915_gem_object_pin_to_display_plane(obj, alignment, &view);
	if (IS_ERR(vma))
		goto err;

	if (i915_vma_is_map_and_fenceable(vma)) {
		/* Install a fence for tiled scan-out. Pre-i965 always needs a
		 * fence, whereas 965+ only requires a fence if using
		 * framebuffer compression.  For simplicity, we always, when
		 * possible, install a fence as the cost is not that onerous.
		 *
		 * If we fail to fence the tiled scanout, then either the
		 * modeset will reject the change (which is highly unlikely as
		 * the affected systems, all but one, do not have unmappable
		 * space) or we will not be able to enable full powersaving
		 * techniques (also likely not to apply due to various limits
		 * FBC and the like impose on the size of the buffer, which
		 * presumably we violated anyway with this unmappable buffer).
		 * Anyway, it is presumably better to stumble onwards with
		 * something and try to run the system in a "less than optimal"
		 * mode that matches the user configuration.
		 */
		if (i915_vma_get_fence(vma) == 0)
			i915_vma_pin_fence(vma);
	}

err:
	intel_runtime_pm_put(dev_priv);
	return vma;
}

void intel_unpin_fb_obj(struct drm_framebuffer *fb, unsigned int rotation)
{
	struct drm_i915_gem_object *obj = intel_fb_obj(fb);
	struct i915_ggtt_view view;
	struct i915_vma *vma;

	WARN_ON(!mutex_is_locked(&obj->base.dev->struct_mutex));

	intel_fill_fb_ggtt_view(&view, fb, rotation);
	vma = i915_gem_object_to_ggtt(obj, &view);

	i915_vma_unpin_fence(vma);
	i915_gem_object_unpin_from_display_plane(vma);
}

static int intel_fb_pitch(const struct drm_framebuffer *fb, int plane,
			  unsigned int rotation)
{
	if (intel_rotation_90_or_270(rotation))
		return to_intel_framebuffer(fb)->rotated[plane].pitch;
	else
		return fb->pitches[plane];
}

/*
 * Convert the x/y offsets into a linear offset.
 * Only valid with 0/180 degree rotation, which is fine since linear
 * offset is only used with linear buffers on pre-hsw and tiled buffers
 * with gen2/3, and 90/270 degree rotations isn't supported on any of them.
 */
u32 intel_fb_xy_to_linear(int x, int y,
			  const struct intel_plane_state *state,
			  int plane)
{
	const struct drm_framebuffer *fb = state->base.fb;
	unsigned int cpp = drm_format_plane_cpp(fb->pixel_format, plane);
	unsigned int pitch = fb->pitches[plane];

	return y * pitch + x * cpp;
}

/*
 * Add the x/y offsets derived from fb->offsets[] to the user
 * specified plane src x/y offsets. The resulting x/y offsets
 * specify the start of scanout from the beginning of the gtt mapping.
 */
void intel_add_fb_offsets(int *x, int *y,
			  const struct intel_plane_state *state,
			  int plane)

{
	const struct intel_framebuffer *intel_fb = to_intel_framebuffer(state->base.fb);
	unsigned int rotation = state->base.rotation;

	if (intel_rotation_90_or_270(rotation)) {
		*x += intel_fb->rotated[plane].x;
		*y += intel_fb->rotated[plane].y;
	} else {
		*x += intel_fb->normal[plane].x;
		*y += intel_fb->normal[plane].y;
	}
}

/*
 * Input tile dimensions and pitch must already be
 * rotated to match x and y, and in pixel units.
 */
static u32 _intel_adjust_tile_offset(int *x, int *y,
				     unsigned int tile_width,
				     unsigned int tile_height,
				     unsigned int tile_size,
				     unsigned int pitch_tiles,
				     u32 old_offset,
				     u32 new_offset)
{
	unsigned int pitch_pixels = pitch_tiles * tile_width;
	unsigned int tiles;

	WARN_ON(old_offset & (tile_size - 1));
	WARN_ON(new_offset & (tile_size - 1));
	WARN_ON(new_offset > old_offset);

	tiles = (old_offset - new_offset) / tile_size;

	*y += tiles / pitch_tiles * tile_height;
	*x += tiles % pitch_tiles * tile_width;

	/* minimize x in case it got needlessly big */
	*y += *x / pitch_pixels * tile_height;
	*x %= pitch_pixels;

	return new_offset;
}

/*
 * Adjust the tile offset by moving the difference into
 * the x/y offsets.
 */
static u32 intel_adjust_tile_offset(int *x, int *y,
				    const struct intel_plane_state *state, int plane,
				    u32 old_offset, u32 new_offset)
{
	const struct drm_i915_private *dev_priv = to_i915(state->base.plane->dev);
	const struct drm_framebuffer *fb = state->base.fb;
	unsigned int cpp = drm_format_plane_cpp(fb->pixel_format, plane);
	unsigned int rotation = state->base.rotation;
	unsigned int pitch = intel_fb_pitch(fb, plane, rotation);

	WARN_ON(new_offset > old_offset);

	if (fb->modifier[plane] != DRM_FORMAT_MOD_NONE) {
		unsigned int tile_size, tile_width, tile_height;
		unsigned int pitch_tiles;

		tile_size = intel_tile_size(dev_priv);
		intel_tile_dims(dev_priv, &tile_width, &tile_height,
				fb->modifier[plane], cpp);

		if (intel_rotation_90_or_270(rotation)) {
			pitch_tiles = pitch / tile_height;
			swap(tile_width, tile_height);
		} else {
			pitch_tiles = pitch / (tile_width * cpp);
		}

		_intel_adjust_tile_offset(x, y, tile_width, tile_height,
					  tile_size, pitch_tiles,
					  old_offset, new_offset);
	} else {
		old_offset += *y * pitch + *x * cpp;

		*y = (old_offset - new_offset) / pitch;
		*x = ((old_offset - new_offset) - *y * pitch) / cpp;
	}

	return new_offset;
}

/*
 * Computes the linear offset to the base tile and adjusts
 * x, y. bytes per pixel is assumed to be a power-of-two.
 *
 * In the 90/270 rotated case, x and y are assumed
 * to be already rotated to match the rotated GTT view, and
 * pitch is the tile_height aligned framebuffer height.
 *
 * This function is used when computing the derived information
 * under intel_framebuffer, so using any of that information
 * here is not allowed. Anything under drm_framebuffer can be
 * used. This is why the user has to pass in the pitch since it
 * is specified in the rotated orientation.
 */
static u32 _intel_compute_tile_offset(const struct drm_i915_private *dev_priv,
				      int *x, int *y,
				      const struct drm_framebuffer *fb, int plane,
				      unsigned int pitch,
				      unsigned int rotation,
				      u32 alignment)
{
	uint64_t fb_modifier = fb->modifier[plane];
	unsigned int cpp = drm_format_plane_cpp(fb->pixel_format, plane);
	u32 offset, offset_aligned;

	if (alignment)
		alignment--;

	if (fb_modifier != DRM_FORMAT_MOD_NONE) {
		unsigned int tile_size, tile_width, tile_height;
		unsigned int tile_rows, tiles, pitch_tiles;

		tile_size = intel_tile_size(dev_priv);
		intel_tile_dims(dev_priv, &tile_width, &tile_height,
				fb_modifier, cpp);

		if (intel_rotation_90_or_270(rotation)) {
			pitch_tiles = pitch / tile_height;
			swap(tile_width, tile_height);
		} else {
			pitch_tiles = pitch / (tile_width * cpp);
		}

		tile_rows = *y / tile_height;
		*y %= tile_height;

		tiles = *x / tile_width;
		*x %= tile_width;

		offset = (tile_rows * pitch_tiles + tiles) * tile_size;
		offset_aligned = offset & ~alignment;

		_intel_adjust_tile_offset(x, y, tile_width, tile_height,
					  tile_size, pitch_tiles,
					  offset, offset_aligned);
	} else {
		offset = *y * pitch + *x * cpp;
		offset_aligned = offset & ~alignment;

		*y = (offset & alignment) / pitch;
		*x = ((offset & alignment) - *y * pitch) / cpp;
	}

	return offset_aligned;
}

u32 intel_compute_tile_offset(int *x, int *y,
			      const struct intel_plane_state *state,
			      int plane)
{
	const struct drm_i915_private *dev_priv = to_i915(state->base.plane->dev);
	const struct drm_framebuffer *fb = state->base.fb;
	unsigned int rotation = state->base.rotation;
	int pitch = intel_fb_pitch(fb, plane, rotation);
	u32 alignment;

	/* AUX_DIST needs only 4K alignment */
	if (fb->pixel_format == DRM_FORMAT_NV12 && plane == 1)
		alignment = 4096;
	else
		alignment = intel_surf_alignment(dev_priv, fb->modifier[plane]);

	return _intel_compute_tile_offset(dev_priv, x, y, fb, plane, pitch,
					  rotation, alignment);
}

/* Convert the fb->offset[] linear offset into x/y offsets */
static void intel_fb_offset_to_xy(int *x, int *y,
				  const struct drm_framebuffer *fb, int plane)
{
	unsigned int cpp = drm_format_plane_cpp(fb->pixel_format, plane);
	unsigned int pitch = fb->pitches[plane];
	u32 linear_offset = fb->offsets[plane];

	*y = linear_offset / pitch;
	*x = linear_offset % pitch / cpp;
}

static unsigned int intel_fb_modifier_to_tiling(uint64_t fb_modifier)
{
	switch (fb_modifier) {
	case I915_FORMAT_MOD_X_TILED:
		return I915_TILING_X;
	case I915_FORMAT_MOD_Y_TILED:
		return I915_TILING_Y;
	default:
		return I915_TILING_NONE;
	}
}

static int
intel_fill_fb_info(struct drm_i915_private *dev_priv,
		   struct drm_framebuffer *fb)
{
	struct intel_framebuffer *intel_fb = to_intel_framebuffer(fb);
	struct intel_rotation_info *rot_info = &intel_fb->rot_info;
	u32 gtt_offset_rotated = 0;
	unsigned int max_size = 0;
	uint32_t format = fb->pixel_format;
	int i, num_planes = drm_format_num_planes(format);
	unsigned int tile_size = intel_tile_size(dev_priv);

	for (i = 0; i < num_planes; i++) {
		unsigned int width, height;
		unsigned int cpp, size;
		u32 offset;
		int x, y;

		cpp = drm_format_plane_cpp(format, i);
		width = drm_format_plane_width(fb->width, format, i);
		height = drm_format_plane_height(fb->height, format, i);

		intel_fb_offset_to_xy(&x, &y, fb, i);

		/*
		 * The fence (if used) is aligned to the start of the object
		 * so having the framebuffer wrap around across the edge of the
		 * fenced region doesn't really work. We have no API to configure
		 * the fence start offset within the object (nor could we probably
		 * on gen2/3). So it's just easier if we just require that the
		 * fb layout agrees with the fence layout. We already check that the
		 * fb stride matches the fence stride elsewhere.
		 */
		if (i915_gem_object_is_tiled(intel_fb->obj) &&
		    (x + width) * cpp > fb->pitches[i]) {
			DRM_DEBUG("bad fb plane %d offset: 0x%x\n",
				  i, fb->offsets[i]);
			return -EINVAL;
		}

		/*
		 * First pixel of the framebuffer from
		 * the start of the normal gtt mapping.
		 */
		intel_fb->normal[i].x = x;
		intel_fb->normal[i].y = y;

		offset = _intel_compute_tile_offset(dev_priv, &x, &y,
						    fb, 0, fb->pitches[i],
						    DRM_ROTATE_0, tile_size);
		offset /= tile_size;

		if (fb->modifier[i] != DRM_FORMAT_MOD_NONE) {
			unsigned int tile_width, tile_height;
			unsigned int pitch_tiles;
			struct drm_rect r;

			intel_tile_dims(dev_priv, &tile_width, &tile_height,
					fb->modifier[i], cpp);

			rot_info->plane[i].offset = offset;
			rot_info->plane[i].stride = DIV_ROUND_UP(fb->pitches[i], tile_width * cpp);
			rot_info->plane[i].width = DIV_ROUND_UP(x + width, tile_width);
			rot_info->plane[i].height = DIV_ROUND_UP(y + height, tile_height);

			intel_fb->rotated[i].pitch =
				rot_info->plane[i].height * tile_height;

			/* how many tiles does this plane need */
			size = rot_info->plane[i].stride * rot_info->plane[i].height;
			/*
			 * If the plane isn't horizontally tile aligned,
			 * we need one more tile.
			 */
			if (x != 0)
				size++;

			/* rotate the x/y offsets to match the GTT view */
			r.x1 = x;
			r.y1 = y;
			r.x2 = x + width;
			r.y2 = y + height;
			drm_rect_rotate(&r,
					rot_info->plane[i].width * tile_width,
					rot_info->plane[i].height * tile_height,
					DRM_ROTATE_270);
			x = r.x1;
			y = r.y1;

			/* rotate the tile dimensions to match the GTT view */
			pitch_tiles = intel_fb->rotated[i].pitch / tile_height;
			swap(tile_width, tile_height);

			/*
			 * We only keep the x/y offsets, so push all of the
			 * gtt offset into the x/y offsets.
			 */
			_intel_adjust_tile_offset(&x, &y, tile_size,
						  tile_width, tile_height, pitch_tiles,
						  gtt_offset_rotated * tile_size, 0);

			gtt_offset_rotated += rot_info->plane[i].width * rot_info->plane[i].height;

			/*
			 * First pixel of the framebuffer from
			 * the start of the rotated gtt mapping.
			 */
			intel_fb->rotated[i].x = x;
			intel_fb->rotated[i].y = y;
		} else {
			size = DIV_ROUND_UP((y + height) * fb->pitches[i] +
					    x * cpp, tile_size);
		}

		/* how many tiles in total needed in the bo */
		max_size = max(max_size, offset + size);
	}

	if (max_size * tile_size > to_intel_framebuffer(fb)->obj->base.size) {
		DRM_DEBUG("fb too big for bo (need %u bytes, have %zu bytes)\n",
			  max_size * tile_size, to_intel_framebuffer(fb)->obj->base.size);
		return -EINVAL;
	}

	return 0;
}

static int i9xx_format_to_fourcc(int format)
{
	switch (format) {
	case DISPPLANE_8BPP:
		return DRM_FORMAT_C8;
	case DISPPLANE_BGRX555:
		return DRM_FORMAT_XRGB1555;
	case DISPPLANE_BGRX565:
		return DRM_FORMAT_RGB565;
	default:
	case DISPPLANE_BGRX888:
		return DRM_FORMAT_XRGB8888;
	case DISPPLANE_RGBX888:
		return DRM_FORMAT_XBGR8888;
	case DISPPLANE_BGRX101010:
		return DRM_FORMAT_XRGB2101010;
	case DISPPLANE_RGBX101010:
		return DRM_FORMAT_XBGR2101010;
	}
}

static int skl_format_to_fourcc(int format, bool rgb_order, bool alpha)
{
	switch (format) {
	case PLANE_CTL_FORMAT_RGB_565:
		return DRM_FORMAT_RGB565;
	default:
	case PLANE_CTL_FORMAT_XRGB_8888:
		if (rgb_order) {
			if (alpha)
				return DRM_FORMAT_ABGR8888;
			else
				return DRM_FORMAT_XBGR8888;
		} else {
			if (alpha)
				return DRM_FORMAT_ARGB8888;
			else
				return DRM_FORMAT_XRGB8888;
		}
	case PLANE_CTL_FORMAT_XRGB_2101010:
		if (rgb_order)
			return DRM_FORMAT_XBGR2101010;
		else
			return DRM_FORMAT_XRGB2101010;
	}
}

static bool
intel_alloc_initial_plane_obj(struct intel_crtc *crtc,
			      struct intel_initial_plane_config *plane_config)
{
	struct drm_device *dev = crtc->base.dev;
	struct drm_i915_private *dev_priv = to_i915(dev);
	struct i915_ggtt *ggtt = &dev_priv->ggtt;
	struct drm_i915_gem_object *obj = NULL;
	struct drm_mode_fb_cmd2 mode_cmd = { 0 };
	struct drm_framebuffer *fb = &plane_config->fb->base;
	u32 base_aligned = round_down(plane_config->base, PAGE_SIZE);
	u32 size_aligned = round_up(plane_config->base + plane_config->size,
				    PAGE_SIZE);

	size_aligned -= base_aligned;

	if (plane_config->size == 0)
		return false;

	/* If the FB is too big, just don't use it since fbdev is not very
	 * important and we should probably use that space with FBC or other
	 * features. */
	if (size_aligned * 2 > ggtt->stolen_usable_size)
		return false;

	mutex_lock(&dev->struct_mutex);

	obj = i915_gem_object_create_stolen_for_preallocated(dev,
							     base_aligned,
							     base_aligned,
							     size_aligned);
	if (!obj) {
		mutex_unlock(&dev->struct_mutex);
		return false;
	}

	if (plane_config->tiling == I915_TILING_X)
		obj->tiling_and_stride = fb->pitches[0] | I915_TILING_X;

	mode_cmd.pixel_format = fb->pixel_format;
	mode_cmd.width = fb->width;
	mode_cmd.height = fb->height;
	mode_cmd.pitches[0] = fb->pitches[0];
	mode_cmd.modifier[0] = fb->modifier[0];
	mode_cmd.flags = DRM_MODE_FB_MODIFIERS;

	if (intel_framebuffer_init(dev, to_intel_framebuffer(fb),
				   &mode_cmd, obj)) {
		DRM_DEBUG_KMS("intel fb init failed\n");
		goto out_unref_obj;
	}

	mutex_unlock(&dev->struct_mutex);

	DRM_DEBUG_KMS("initial plane fb obj %p\n", obj);
	return true;

out_unref_obj:
	i915_gem_object_put(obj);
	mutex_unlock(&dev->struct_mutex);
	return false;
}

/* Update plane->state->fb to match plane->fb after driver-internal updates */
static void
update_state_fb(struct drm_plane *plane)
{
	if (plane->fb == plane->state->fb)
		return;

	if (plane->state->fb)
		drm_framebuffer_unreference(plane->state->fb);
	plane->state->fb = plane->fb;
	if (plane->state->fb)
		drm_framebuffer_reference(plane->state->fb);
}

static void
intel_find_initial_plane_obj(struct intel_crtc *intel_crtc,
			     struct intel_initial_plane_config *plane_config)
{
	struct drm_device *dev = intel_crtc->base.dev;
	struct drm_i915_private *dev_priv = to_i915(dev);
	struct drm_crtc *c;
	struct intel_crtc *i;
	struct drm_i915_gem_object *obj;
	struct drm_plane *primary = intel_crtc->base.primary;
	struct drm_plane_state *plane_state = primary->state;
	struct drm_crtc_state *crtc_state = intel_crtc->base.state;
	struct intel_plane *intel_plane = to_intel_plane(primary);
	struct intel_plane_state *intel_state =
		to_intel_plane_state(plane_state);
	struct drm_framebuffer *fb;

	if (!plane_config->fb)
		return;

	if (intel_alloc_initial_plane_obj(intel_crtc, plane_config)) {
		fb = &plane_config->fb->base;
		goto valid_fb;
	}

	kfree(plane_config->fb);

	/*
	 * Failed to alloc the obj, check to see if we should share
	 * an fb with another CRTC instead
	 */
	for_each_crtc(dev, c) {
		i = to_intel_crtc(c);

		if (c == &intel_crtc->base)
			continue;

		if (!i->active)
			continue;

		fb = c->primary->fb;
		if (!fb)
			continue;

		obj = intel_fb_obj(fb);
		if (i915_gem_object_ggtt_offset(obj, NULL) == plane_config->base) {
			drm_framebuffer_reference(fb);
			goto valid_fb;
		}
	}

	/*
	 * We've failed to reconstruct the BIOS FB.  Current display state
	 * indicates that the primary plane is visible, but has a NULL FB,
	 * which will lead to problems later if we don't fix it up.  The
	 * simplest solution is to just disable the primary plane now and
	 * pretend the BIOS never had it enabled.
	 */
	to_intel_plane_state(plane_state)->base.visible = false;
	crtc_state->plane_mask &= ~(1 << drm_plane_index(primary));
	intel_pre_disable_primary_noatomic(&intel_crtc->base);
	intel_plane->disable_plane(primary, &intel_crtc->base);

	return;

valid_fb:
	plane_state->src_x = 0;
	plane_state->src_y = 0;
	plane_state->src_w = fb->width << 16;
	plane_state->src_h = fb->height << 16;

	plane_state->crtc_x = 0;
	plane_state->crtc_y = 0;
	plane_state->crtc_w = fb->width;
	plane_state->crtc_h = fb->height;

	intel_state->base.src.x1 = plane_state->src_x;
	intel_state->base.src.y1 = plane_state->src_y;
	intel_state->base.src.x2 = plane_state->src_x + plane_state->src_w;
	intel_state->base.src.y2 = plane_state->src_y + plane_state->src_h;
	intel_state->base.dst.x1 = plane_state->crtc_x;
	intel_state->base.dst.y1 = plane_state->crtc_y;
	intel_state->base.dst.x2 = plane_state->crtc_x + plane_state->crtc_w;
	intel_state->base.dst.y2 = plane_state->crtc_y + plane_state->crtc_h;

	obj = intel_fb_obj(fb);
	if (i915_gem_object_is_tiled(obj))
		dev_priv->preserve_bios_swizzle = true;

	drm_framebuffer_reference(fb);
	primary->fb = primary->state->fb = fb;
	primary->crtc = primary->state->crtc = &intel_crtc->base;
	intel_crtc->base.state->plane_mask |= (1 << drm_plane_index(primary));
	atomic_or(to_intel_plane(primary)->frontbuffer_bit,
		  &obj->frontbuffer_bits);
}

static int skl_max_plane_width(const struct drm_framebuffer *fb, int plane,
			       unsigned int rotation)
{
	int cpp = drm_format_plane_cpp(fb->pixel_format, plane);

	switch (fb->modifier[plane]) {
	case DRM_FORMAT_MOD_NONE:
	case I915_FORMAT_MOD_X_TILED:
		switch (cpp) {
		case 8:
			return 4096;
		case 4:
		case 2:
		case 1:
			return 8192;
		default:
			MISSING_CASE(cpp);
			break;
		}
		break;
	case I915_FORMAT_MOD_Y_TILED:
	case I915_FORMAT_MOD_Yf_TILED:
		switch (cpp) {
		case 8:
			return 2048;
		case 4:
			return 4096;
		case 2:
		case 1:
			return 8192;
		default:
			MISSING_CASE(cpp);
			break;
		}
		break;
	default:
		MISSING_CASE(fb->modifier[plane]);
	}

	return 2048;
}

static int skl_check_main_surface(struct intel_plane_state *plane_state)
{
	const struct drm_i915_private *dev_priv = to_i915(plane_state->base.plane->dev);
	const struct drm_framebuffer *fb = plane_state->base.fb;
	unsigned int rotation = plane_state->base.rotation;
	int x = plane_state->base.src.x1 >> 16;
	int y = plane_state->base.src.y1 >> 16;
	int w = drm_rect_width(&plane_state->base.src) >> 16;
	int h = drm_rect_height(&plane_state->base.src) >> 16;
	int max_width = skl_max_plane_width(fb, 0, rotation);
	int max_height = 4096;
	u32 alignment, offset, aux_offset = plane_state->aux.offset;

	if (w > max_width || h > max_height) {
		DRM_DEBUG_KMS("requested Y/RGB source size %dx%d too big (limit %dx%d)\n",
			      w, h, max_width, max_height);
		return -EINVAL;
	}

	intel_add_fb_offsets(&x, &y, plane_state, 0);
	offset = intel_compute_tile_offset(&x, &y, plane_state, 0);

	alignment = intel_surf_alignment(dev_priv, fb->modifier[0]);

	/*
	 * AUX surface offset is specified as the distance from the
	 * main surface offset, and it must be non-negative. Make
	 * sure that is what we will get.
	 */
	if (offset > aux_offset)
		offset = intel_adjust_tile_offset(&x, &y, plane_state, 0,
						  offset, aux_offset & ~(alignment - 1));

	/*
	 * When using an X-tiled surface, the plane blows up
	 * if the x offset + width exceed the stride.
	 *
	 * TODO: linear and Y-tiled seem fine, Yf untested,
	 */
	if (fb->modifier[0] == I915_FORMAT_MOD_X_TILED) {
		int cpp = drm_format_plane_cpp(fb->pixel_format, 0);

		while ((x + w) * cpp > fb->pitches[0]) {
			if (offset == 0) {
				DRM_DEBUG_KMS("Unable to find suitable display surface offset\n");
				return -EINVAL;
			}

			offset = intel_adjust_tile_offset(&x, &y, plane_state, 0,
							  offset, offset - alignment);
		}
	}

	plane_state->main.offset = offset;
	plane_state->main.x = x;
	plane_state->main.y = y;

	return 0;
}

static int skl_check_nv12_aux_surface(struct intel_plane_state *plane_state)
{
	const struct drm_framebuffer *fb = plane_state->base.fb;
	unsigned int rotation = plane_state->base.rotation;
	int max_width = skl_max_plane_width(fb, 1, rotation);
	int max_height = 4096;
	int x = plane_state->base.src.x1 >> 17;
	int y = plane_state->base.src.y1 >> 17;
	int w = drm_rect_width(&plane_state->base.src) >> 17;
	int h = drm_rect_height(&plane_state->base.src) >> 17;
	u32 offset;

	intel_add_fb_offsets(&x, &y, plane_state, 1);
	offset = intel_compute_tile_offset(&x, &y, plane_state, 1);

	/* FIXME not quite sure how/if these apply to the chroma plane */
	if (w > max_width || h > max_height) {
		DRM_DEBUG_KMS("CbCr source size %dx%d too big (limit %dx%d)\n",
			      w, h, max_width, max_height);
		return -EINVAL;
	}

	plane_state->aux.offset = offset;
	plane_state->aux.x = x;
	plane_state->aux.y = y;

	return 0;
}

int skl_check_plane_surface(struct intel_plane_state *plane_state)
{
	const struct drm_framebuffer *fb = plane_state->base.fb;
	unsigned int rotation = plane_state->base.rotation;
	int ret;

	/* Rotate src coordinates to match rotated GTT view */
	if (intel_rotation_90_or_270(rotation))
		drm_rect_rotate(&plane_state->base.src,
				fb->width, fb->height, DRM_ROTATE_270);

	/*
	 * Handle the AUX surface first since
	 * the main surface setup depends on it.
	 */
	if (fb->pixel_format == DRM_FORMAT_NV12) {
		ret = skl_check_nv12_aux_surface(plane_state);
		if (ret)
			return ret;
	} else {
		plane_state->aux.offset = ~0xfff;
		plane_state->aux.x = 0;
		plane_state->aux.y = 0;
	}

	ret = skl_check_main_surface(plane_state);
	if (ret)
		return ret;

	return 0;
}

static void i9xx_update_primary_plane(struct drm_plane *primary,
				      const struct intel_crtc_state *crtc_state,
				      const struct intel_plane_state *plane_state)
{
	struct drm_device *dev = primary->dev;
	struct drm_i915_private *dev_priv = to_i915(dev);
	struct intel_crtc *intel_crtc = to_intel_crtc(crtc_state->base.crtc);
	struct drm_framebuffer *fb = plane_state->base.fb;
	struct drm_i915_gem_object *obj = intel_fb_obj(fb);
	int plane = intel_crtc->plane;
	u32 linear_offset;
	u32 dspcntr;
	i915_reg_t reg = DSPCNTR(plane);
	unsigned int rotation = plane_state->base.rotation;
	int x = plane_state->base.src.x1 >> 16;
	int y = plane_state->base.src.y1 >> 16;

	dspcntr = DISPPLANE_GAMMA_ENABLE;

	dspcntr |= DISPLAY_PLANE_ENABLE;

	if (INTEL_INFO(dev)->gen < 4) {
		if (intel_crtc->pipe == PIPE_B)
			dspcntr |= DISPPLANE_SEL_PIPE_B;

		/* pipesrc and dspsize control the size that is scaled from,
		 * which should always be the user's requested size.
		 */
		I915_WRITE(DSPSIZE(plane),
			   ((crtc_state->pipe_src_h - 1) << 16) |
			   (crtc_state->pipe_src_w - 1));
		I915_WRITE(DSPPOS(plane), 0);
	} else if (IS_CHERRYVIEW(dev) && plane == PLANE_B) {
		I915_WRITE(PRIMSIZE(plane),
			   ((crtc_state->pipe_src_h - 1) << 16) |
			   (crtc_state->pipe_src_w - 1));
		I915_WRITE(PRIMPOS(plane), 0);
		I915_WRITE(PRIMCNSTALPHA(plane), 0);
	}

	switch (fb->pixel_format) {
	case DRM_FORMAT_C8:
		dspcntr |= DISPPLANE_8BPP;
		break;
	case DRM_FORMAT_XRGB1555:
		dspcntr |= DISPPLANE_BGRX555;
		break;
	case DRM_FORMAT_RGB565:
		dspcntr |= DISPPLANE_BGRX565;
		break;
	case DRM_FORMAT_XRGB8888:
		dspcntr |= DISPPLANE_BGRX888;
		break;
	case DRM_FORMAT_XBGR8888:
		dspcntr |= DISPPLANE_RGBX888;
		break;
	case DRM_FORMAT_XRGB2101010:
		dspcntr |= DISPPLANE_BGRX101010;
		break;
	case DRM_FORMAT_XBGR2101010:
		dspcntr |= DISPPLANE_RGBX101010;
		break;
	default:
		BUG();
	}

	if (INTEL_GEN(dev_priv) >= 4 &&
	    fb->modifier[0] == I915_FORMAT_MOD_X_TILED)
		dspcntr |= DISPPLANE_TILED;

	if (IS_G4X(dev))
		dspcntr |= DISPPLANE_TRICKLE_FEED_DISABLE;

	intel_add_fb_offsets(&x, &y, plane_state, 0);

	if (INTEL_INFO(dev)->gen >= 4)
		intel_crtc->dspaddr_offset =
			intel_compute_tile_offset(&x, &y, plane_state, 0);

	if (rotation == DRM_ROTATE_180) {
		dspcntr |= DISPPLANE_ROTATE_180;

		x += (crtc_state->pipe_src_w - 1);
		y += (crtc_state->pipe_src_h - 1);
	}

	linear_offset = intel_fb_xy_to_linear(x, y, plane_state, 0);

	if (INTEL_INFO(dev)->gen < 4)
		intel_crtc->dspaddr_offset = linear_offset;

	intel_crtc->adjusted_x = x;
	intel_crtc->adjusted_y = y;

	I915_WRITE(reg, dspcntr);

	I915_WRITE(DSPSTRIDE(plane), fb->pitches[0]);
	if (INTEL_INFO(dev)->gen >= 4) {
		I915_WRITE(DSPSURF(plane),
			   intel_fb_gtt_offset(fb, rotation) +
			   intel_crtc->dspaddr_offset);
		I915_WRITE(DSPTILEOFF(plane), (y << 16) | x);
		I915_WRITE(DSPLINOFF(plane), linear_offset);
	} else
		I915_WRITE(DSPADDR(plane), i915_gem_object_ggtt_offset(obj, NULL) + linear_offset);
	POSTING_READ(reg);
}

static void i9xx_disable_primary_plane(struct drm_plane *primary,
				       struct drm_crtc *crtc)
{
	struct drm_device *dev = crtc->dev;
	struct drm_i915_private *dev_priv = to_i915(dev);
	struct intel_crtc *intel_crtc = to_intel_crtc(crtc);
	int plane = intel_crtc->plane;

	I915_WRITE(DSPCNTR(plane), 0);
	if (INTEL_INFO(dev_priv)->gen >= 4)
		I915_WRITE(DSPSURF(plane), 0);
	else
		I915_WRITE(DSPADDR(plane), 0);
	POSTING_READ(DSPCNTR(plane));
}

static void ironlake_update_primary_plane(struct drm_plane *primary,
					  const struct intel_crtc_state *crtc_state,
					  const struct intel_plane_state *plane_state)
{
	struct drm_device *dev = primary->dev;
	struct drm_i915_private *dev_priv = to_i915(dev);
	struct intel_crtc *intel_crtc = to_intel_crtc(crtc_state->base.crtc);
	struct drm_framebuffer *fb = plane_state->base.fb;
	int plane = intel_crtc->plane;
	u32 linear_offset;
	u32 dspcntr;
	i915_reg_t reg = DSPCNTR(plane);
	unsigned int rotation = plane_state->base.rotation;
	int x = plane_state->base.src.x1 >> 16;
	int y = plane_state->base.src.y1 >> 16;

	dspcntr = DISPPLANE_GAMMA_ENABLE;
	dspcntr |= DISPLAY_PLANE_ENABLE;

	if (IS_HASWELL(dev) || IS_BROADWELL(dev))
		dspcntr |= DISPPLANE_PIPE_CSC_ENABLE;

	switch (fb->pixel_format) {
	case DRM_FORMAT_C8:
		dspcntr |= DISPPLANE_8BPP;
		break;
	case DRM_FORMAT_RGB565:
		dspcntr |= DISPPLANE_BGRX565;
		break;
	case DRM_FORMAT_XRGB8888:
		dspcntr |= DISPPLANE_BGRX888;
		break;
	case DRM_FORMAT_XBGR8888:
		dspcntr |= DISPPLANE_RGBX888;
		break;
	case DRM_FORMAT_XRGB2101010:
		dspcntr |= DISPPLANE_BGRX101010;
		break;
	case DRM_FORMAT_XBGR2101010:
		dspcntr |= DISPPLANE_RGBX101010;
		break;
	default:
		BUG();
	}

	if (fb->modifier[0] == I915_FORMAT_MOD_X_TILED)
		dspcntr |= DISPPLANE_TILED;

	if (!IS_HASWELL(dev) && !IS_BROADWELL(dev))
		dspcntr |= DISPPLANE_TRICKLE_FEED_DISABLE;

	intel_add_fb_offsets(&x, &y, plane_state, 0);

	intel_crtc->dspaddr_offset =
		intel_compute_tile_offset(&x, &y, plane_state, 0);

	if (rotation == DRM_ROTATE_180) {
		dspcntr |= DISPPLANE_ROTATE_180;

		if (!IS_HASWELL(dev) && !IS_BROADWELL(dev)) {
			x += (crtc_state->pipe_src_w - 1);
			y += (crtc_state->pipe_src_h - 1);
		}
	}

	linear_offset = intel_fb_xy_to_linear(x, y, plane_state, 0);

	intel_crtc->adjusted_x = x;
	intel_crtc->adjusted_y = y;

	I915_WRITE(reg, dspcntr);

	I915_WRITE(DSPSTRIDE(plane), fb->pitches[0]);
	I915_WRITE(DSPSURF(plane),
		   intel_fb_gtt_offset(fb, rotation) +
		   intel_crtc->dspaddr_offset);
	if (IS_HASWELL(dev) || IS_BROADWELL(dev)) {
		I915_WRITE(DSPOFFSET(plane), (y << 16) | x);
	} else {
		I915_WRITE(DSPTILEOFF(plane), (y << 16) | x);
		I915_WRITE(DSPLINOFF(plane), linear_offset);
	}
	POSTING_READ(reg);
}

u32 intel_fb_stride_alignment(const struct drm_i915_private *dev_priv,
			      uint64_t fb_modifier, uint32_t pixel_format)
{
	if (fb_modifier == DRM_FORMAT_MOD_NONE) {
		return 64;
	} else {
		int cpp = drm_format_plane_cpp(pixel_format, 0);

		return intel_tile_width_bytes(dev_priv, fb_modifier, cpp);
	}
}

u32 intel_fb_gtt_offset(struct drm_framebuffer *fb,
			unsigned int rotation)
{
	struct drm_i915_gem_object *obj = intel_fb_obj(fb);
	struct i915_ggtt_view view;
	struct i915_vma *vma;

	intel_fill_fb_ggtt_view(&view, fb, rotation);

	vma = i915_gem_object_to_ggtt(obj, &view);
	if (WARN(!vma, "ggtt vma for display object not found! (view=%u)\n",
		 view.type))
		return -1;

	return i915_ggtt_offset(vma);
}

static void skl_detach_scaler(struct intel_crtc *intel_crtc, int id)
{
	struct drm_device *dev = intel_crtc->base.dev;
	struct drm_i915_private *dev_priv = to_i915(dev);

	I915_WRITE(SKL_PS_CTRL(intel_crtc->pipe, id), 0);
	I915_WRITE(SKL_PS_WIN_POS(intel_crtc->pipe, id), 0);
	I915_WRITE(SKL_PS_WIN_SZ(intel_crtc->pipe, id), 0);
}

/*
 * This function detaches (aka. unbinds) unused scalers in hardware
 */
static void skl_detach_scalers(struct intel_crtc *intel_crtc)
{
	struct intel_crtc_scaler_state *scaler_state;
	int i;

	scaler_state = &intel_crtc->config->scaler_state;

	/* loop through and disable scalers that aren't in use */
	for (i = 0; i < intel_crtc->num_scalers; i++) {
		if (!scaler_state->scalers[i].in_use)
			skl_detach_scaler(intel_crtc, i);
	}
}

u32 skl_plane_stride(const struct drm_framebuffer *fb, int plane,
		     unsigned int rotation)
{
	const struct drm_i915_private *dev_priv = to_i915(fb->dev);
	u32 stride = intel_fb_pitch(fb, plane, rotation);

	/*
	 * The stride is either expressed as a multiple of 64 bytes chunks for
	 * linear buffers or in number of tiles for tiled buffers.
	 */
	if (intel_rotation_90_or_270(rotation)) {
		int cpp = drm_format_plane_cpp(fb->pixel_format, plane);

		stride /= intel_tile_height(dev_priv, fb->modifier[0], cpp);
	} else {
		stride /= intel_fb_stride_alignment(dev_priv, fb->modifier[0],
						    fb->pixel_format);
	}

	return stride;
}

u32 skl_plane_ctl_format(uint32_t pixel_format)
{
	switch (pixel_format) {
	case DRM_FORMAT_C8:
		return PLANE_CTL_FORMAT_INDEXED;
	case DRM_FORMAT_RGB565:
		return PLANE_CTL_FORMAT_RGB_565;
	case DRM_FORMAT_XBGR8888:
		return PLANE_CTL_FORMAT_XRGB_8888 | PLANE_CTL_ORDER_RGBX;
	case DRM_FORMAT_XRGB8888:
		return PLANE_CTL_FORMAT_XRGB_8888;
	/*
	 * XXX: For ARBG/ABGR formats we default to expecting scanout buffers
	 * to be already pre-multiplied. We need to add a knob (or a different
	 * DRM_FORMAT) for user-space to configure that.
	 */
	case DRM_FORMAT_ABGR8888:
		return PLANE_CTL_FORMAT_XRGB_8888 | PLANE_CTL_ORDER_RGBX |
			PLANE_CTL_ALPHA_SW_PREMULTIPLY;
	case DRM_FORMAT_ARGB8888:
		return PLANE_CTL_FORMAT_XRGB_8888 |
			PLANE_CTL_ALPHA_SW_PREMULTIPLY;
	case DRM_FORMAT_XRGB2101010:
		return PLANE_CTL_FORMAT_XRGB_2101010;
	case DRM_FORMAT_XBGR2101010:
		return PLANE_CTL_ORDER_RGBX | PLANE_CTL_FORMAT_XRGB_2101010;
	case DRM_FORMAT_YUYV:
		return PLANE_CTL_FORMAT_YUV422 | PLANE_CTL_YUV422_YUYV;
	case DRM_FORMAT_YVYU:
		return PLANE_CTL_FORMAT_YUV422 | PLANE_CTL_YUV422_YVYU;
	case DRM_FORMAT_UYVY:
		return PLANE_CTL_FORMAT_YUV422 | PLANE_CTL_YUV422_UYVY;
	case DRM_FORMAT_VYUY:
		return PLANE_CTL_FORMAT_YUV422 | PLANE_CTL_YUV422_VYUY;
	default:
		MISSING_CASE(pixel_format);
	}

	return 0;
}

u32 skl_plane_ctl_tiling(uint64_t fb_modifier)
{
	switch (fb_modifier) {
	case DRM_FORMAT_MOD_NONE:
		break;
	case I915_FORMAT_MOD_X_TILED:
		return PLANE_CTL_TILED_X;
	case I915_FORMAT_MOD_Y_TILED:
		return PLANE_CTL_TILED_Y;
	case I915_FORMAT_MOD_Yf_TILED:
		return PLANE_CTL_TILED_YF;
	default:
		MISSING_CASE(fb_modifier);
	}

	return 0;
}

u32 skl_plane_ctl_rotation(unsigned int rotation)
{
	switch (rotation) {
	case DRM_ROTATE_0:
		break;
	/*
	 * DRM_ROTATE_ is counter clockwise to stay compatible with Xrandr
	 * while i915 HW rotation is clockwise, thats why this swapping.
	 */
	case DRM_ROTATE_90:
		return PLANE_CTL_ROTATE_270;
	case DRM_ROTATE_180:
		return PLANE_CTL_ROTATE_180;
	case DRM_ROTATE_270:
		return PLANE_CTL_ROTATE_90;
	default:
		MISSING_CASE(rotation);
	}

	return 0;
}

static void skylake_update_primary_plane(struct drm_plane *plane,
					 const struct intel_crtc_state *crtc_state,
					 const struct intel_plane_state *plane_state)
{
	struct drm_device *dev = plane->dev;
	struct drm_i915_private *dev_priv = to_i915(dev);
	struct intel_crtc *intel_crtc = to_intel_crtc(crtc_state->base.crtc);
	struct drm_framebuffer *fb = plane_state->base.fb;
	const struct skl_wm_values *wm = &dev_priv->wm.skl_results;
	int pipe = intel_crtc->pipe;
	u32 plane_ctl;
	unsigned int rotation = plane_state->base.rotation;
	u32 stride = skl_plane_stride(fb, 0, rotation);
	u32 surf_addr = plane_state->main.offset;
	int scaler_id = plane_state->scaler_id;
	int src_x = plane_state->main.x;
	int src_y = plane_state->main.y;
	int src_w = drm_rect_width(&plane_state->base.src) >> 16;
	int src_h = drm_rect_height(&plane_state->base.src) >> 16;
	int dst_x = plane_state->base.dst.x1;
	int dst_y = plane_state->base.dst.y1;
	int dst_w = drm_rect_width(&plane_state->base.dst);
	int dst_h = drm_rect_height(&plane_state->base.dst);

	plane_ctl = PLANE_CTL_ENABLE |
		    PLANE_CTL_PIPE_GAMMA_ENABLE |
		    PLANE_CTL_PIPE_CSC_ENABLE;

	plane_ctl |= skl_plane_ctl_format(fb->pixel_format);
	plane_ctl |= skl_plane_ctl_tiling(fb->modifier[0]);
	plane_ctl |= PLANE_CTL_PLANE_GAMMA_DISABLE;
	plane_ctl |= skl_plane_ctl_rotation(rotation);

	/* Sizes are 0 based */
	src_w--;
	src_h--;
	dst_w--;
	dst_h--;

	intel_crtc->adjusted_x = src_x;
	intel_crtc->adjusted_y = src_y;

	if (wm->dirty_pipes & drm_crtc_mask(&intel_crtc->base))
		skl_write_plane_wm(intel_crtc, wm, 0);

	I915_WRITE(PLANE_CTL(pipe, 0), plane_ctl);
	I915_WRITE(PLANE_OFFSET(pipe, 0), (src_y << 16) | src_x);
	I915_WRITE(PLANE_STRIDE(pipe, 0), stride);
	I915_WRITE(PLANE_SIZE(pipe, 0), (src_h << 16) | src_w);

	if (scaler_id >= 0) {
		uint32_t ps_ctrl = 0;

		WARN_ON(!dst_w || !dst_h);
		ps_ctrl = PS_SCALER_EN | PS_PLANE_SEL(0) |
			crtc_state->scaler_state.scalers[scaler_id].mode;
		I915_WRITE(SKL_PS_CTRL(pipe, scaler_id), ps_ctrl);
		I915_WRITE(SKL_PS_PWR_GATE(pipe, scaler_id), 0);
		I915_WRITE(SKL_PS_WIN_POS(pipe, scaler_id), (dst_x << 16) | dst_y);
		I915_WRITE(SKL_PS_WIN_SZ(pipe, scaler_id), (dst_w << 16) | dst_h);
		I915_WRITE(PLANE_POS(pipe, 0), 0);
	} else {
		I915_WRITE(PLANE_POS(pipe, 0), (dst_y << 16) | dst_x);
	}

	I915_WRITE(PLANE_SURF(pipe, 0),
		   intel_fb_gtt_offset(fb, rotation) + surf_addr);

	POSTING_READ(PLANE_SURF(pipe, 0));
}

static void skylake_disable_primary_plane(struct drm_plane *primary,
					  struct drm_crtc *crtc)
{
	struct drm_device *dev = crtc->dev;
	struct drm_i915_private *dev_priv = to_i915(dev);
	struct intel_crtc *intel_crtc = to_intel_crtc(crtc);
	int pipe = intel_crtc->pipe;

	skl_write_plane_wm(intel_crtc, &dev_priv->wm.skl_results, 0);

	I915_WRITE(PLANE_CTL(pipe, 0), 0);
	I915_WRITE(PLANE_SURF(pipe, 0), 0);
	POSTING_READ(PLANE_SURF(pipe, 0));
}

/* Assume fb object is pinned & idle & fenced and just update base pointers */
static int
intel_pipe_set_base_atomic(struct drm_crtc *crtc, struct drm_framebuffer *fb,
			   int x, int y, enum mode_set_atomic state)
{
	/* Support for kgdboc is disabled, this needs a major rework. */
	DRM_ERROR("legacy panic handler not supported any more.\n");

	return -ENODEV;
}

static void intel_complete_page_flips(struct drm_i915_private *dev_priv)
{
	struct intel_crtc *crtc;

	for_each_intel_crtc(&dev_priv->drm, crtc)
		intel_finish_page_flip_cs(dev_priv, crtc->pipe);
}

static void intel_update_primary_planes(struct drm_device *dev)
{
	struct drm_crtc *crtc;

	for_each_crtc(dev, crtc) {
		struct intel_plane *plane = to_intel_plane(crtc->primary);
		struct intel_plane_state *plane_state =
			to_intel_plane_state(plane->base.state);

		if (plane_state->base.visible)
			plane->update_plane(&plane->base,
					    to_intel_crtc_state(crtc->state),
					    plane_state);
	}
}
<<<<<<< HEAD

static int
__intel_display_resume(struct drm_device *dev,
		       struct drm_atomic_state *state)
{
	struct drm_crtc_state *crtc_state;
	struct drm_crtc *crtc;
	int i, ret;

	intel_modeset_setup_hw_state(dev);
	i915_redisable_vga(dev);

	if (!state)
		return 0;

=======

static int
__intel_display_resume(struct drm_device *dev,
		       struct drm_atomic_state *state)
{
	struct drm_crtc_state *crtc_state;
	struct drm_crtc *crtc;
	int i, ret;

	intel_modeset_setup_hw_state(dev);
	i915_redisable_vga(dev);

	if (!state)
		return 0;

>>>>>>> ac96b556
	for_each_crtc_in_state(state, crtc, crtc_state, i) {
		/*
		 * Force recalculation even if we restore
		 * current state. With fast modeset this may not result
		 * in a modeset when the state is compatible.
		 */
		crtc_state->mode_changed = true;
	}

	/* ignore any reset values/BIOS leftovers in the WM registers */
	to_intel_atomic_state(state)->skip_intermediate_wm = true;

	ret = drm_atomic_commit(state);

	WARN_ON(ret == -EDEADLK);
	return ret;
<<<<<<< HEAD
=======
}

static bool gpu_reset_clobbers_display(struct drm_i915_private *dev_priv)
{
	return intel_has_gpu_reset(dev_priv) &&
		INTEL_GEN(dev_priv) < 5 && !IS_G4X(dev_priv);
>>>>>>> ac96b556
}

void intel_prepare_reset(struct drm_i915_private *dev_priv)
{
	struct drm_device *dev = &dev_priv->drm;
	struct drm_modeset_acquire_ctx *ctx = &dev_priv->reset_ctx;
	struct drm_atomic_state *state;
	int ret;
<<<<<<< HEAD

	/* no reset support for gen2 */
	if (IS_GEN2(dev_priv))
		return;
=======
>>>>>>> ac96b556

	/*
	 * Need mode_config.mutex so that we don't
	 * trample ongoing ->detect() and whatnot.
	 */
	mutex_lock(&dev->mode_config.mutex);
	drm_modeset_acquire_init(ctx, 0);
	while (1) {
		ret = drm_modeset_lock_all_ctx(dev, ctx);
		if (ret != -EDEADLK)
			break;

		drm_modeset_backoff(ctx);
	}

	/* reset doesn't touch the display, but flips might get nuked anyway, */
<<<<<<< HEAD
	if (INTEL_GEN(dev_priv) >= 5 || IS_G4X(dev_priv))
=======
	if (!i915.force_reset_modeset_test &&
	    !gpu_reset_clobbers_display(dev_priv))
>>>>>>> ac96b556
		return;

	/*
	 * Disabling the crtcs gracefully seems nicer. Also the
	 * g33 docs say we should at least disable all the planes.
	 */
	state = drm_atomic_helper_duplicate_state(dev, ctx);
	if (IS_ERR(state)) {
		ret = PTR_ERR(state);
		state = NULL;
		DRM_ERROR("Duplicating state failed with %i\n", ret);
		goto err;
	}

	ret = drm_atomic_helper_disable_all(dev, ctx);
	if (ret) {
		DRM_ERROR("Suspending crtc's failed with %i\n", ret);
		goto err;
	}

	dev_priv->modeset_restore_state = state;
	state->acquire_ctx = ctx;
	return;

err:
	drm_atomic_state_free(state);
}

void intel_finish_reset(struct drm_i915_private *dev_priv)
{
	struct drm_device *dev = &dev_priv->drm;
	struct drm_modeset_acquire_ctx *ctx = &dev_priv->reset_ctx;
	struct drm_atomic_state *state = dev_priv->modeset_restore_state;
	int ret;

	/*
	 * Flips in the rings will be nuked by the reset,
	 * so complete all pending flips so that user space
	 * will get its events and not get stuck.
	 */
	intel_complete_page_flips(dev_priv);

	dev_priv->modeset_restore_state = NULL;

	dev_priv->modeset_restore_state = NULL;

	/* reset doesn't touch the display */
	if (!gpu_reset_clobbers_display(dev_priv)) {
		if (!state) {
			/*
			 * Flips in the rings have been nuked by the reset,
			 * so update the base address of all primary
			 * planes to the the last fb to make sure we're
			 * showing the correct fb after a reset.
			 *
			 * FIXME: Atomic will make this obsolete since we won't schedule
			 * CS-based flips (which might get lost in gpu resets) any more.
			 */
			intel_update_primary_planes(dev);
		} else {
			ret = __intel_display_resume(dev, state);
			if (ret)
				DRM_ERROR("Restoring old state failed with %i\n", ret);
		}
	} else {
		/*
		 * The display has been reset as well,
		 * so need a full re-initialization.
		 */
<<<<<<< HEAD
		intel_update_primary_planes(dev);
	} else {
		/*
		 * The display has been reset as well,
		 * so need a full re-initialization.
		 */
=======
>>>>>>> ac96b556
		intel_runtime_pm_disable_interrupts(dev_priv);
		intel_runtime_pm_enable_interrupts(dev_priv);

		intel_modeset_init_hw(dev);

		spin_lock_irq(&dev_priv->irq_lock);
		if (dev_priv->display.hpd_irq_setup)
			dev_priv->display.hpd_irq_setup(dev_priv);
		spin_unlock_irq(&dev_priv->irq_lock);

		ret = __intel_display_resume(dev, state);
		if (ret)
			DRM_ERROR("Restoring old state failed with %i\n", ret);

		intel_hpd_init(dev_priv);
	}

	drm_modeset_drop_locks(ctx);
	drm_modeset_acquire_fini(ctx);
	mutex_unlock(&dev->mode_config.mutex);
}

static bool intel_crtc_has_pending_flip(struct drm_crtc *crtc)
{
	struct drm_device *dev = crtc->dev;
	struct intel_crtc *intel_crtc = to_intel_crtc(crtc);
	unsigned reset_counter;
	bool pending;

	reset_counter = i915_reset_counter(&to_i915(dev)->gpu_error);
	if (intel_crtc->reset_counter != reset_counter)
		return false;

	spin_lock_irq(&dev->event_lock);
	pending = to_intel_crtc(crtc)->flip_work != NULL;
	spin_unlock_irq(&dev->event_lock);

	return pending;
}

static void intel_update_pipe_config(struct intel_crtc *crtc,
				     struct intel_crtc_state *old_crtc_state)
{
	struct drm_device *dev = crtc->base.dev;
	struct drm_i915_private *dev_priv = to_i915(dev);
	struct intel_crtc_state *pipe_config =
		to_intel_crtc_state(crtc->base.state);

	/* drm_atomic_helper_update_legacy_modeset_state might not be called. */
	crtc->base.mode = crtc->base.state->mode;

	DRM_DEBUG_KMS("Updating pipe size %ix%i -> %ix%i\n",
		      old_crtc_state->pipe_src_w, old_crtc_state->pipe_src_h,
		      pipe_config->pipe_src_w, pipe_config->pipe_src_h);

	/*
	 * Update pipe size and adjust fitter if needed: the reason for this is
	 * that in compute_mode_changes we check the native mode (not the pfit
	 * mode) to see if we can flip rather than do a full mode set. In the
	 * fastboot case, we'll flip, but if we don't update the pipesrc and
	 * pfit state, we'll end up with a big fb scanned out into the wrong
	 * sized surface.
	 */

	I915_WRITE(PIPESRC(crtc->pipe),
		   ((pipe_config->pipe_src_w - 1) << 16) |
		   (pipe_config->pipe_src_h - 1));

	/* on skylake this is done by detaching scalers */
	if (INTEL_INFO(dev)->gen >= 9) {
		skl_detach_scalers(crtc);

		if (pipe_config->pch_pfit.enabled)
			skylake_pfit_enable(crtc);
	} else if (HAS_PCH_SPLIT(dev)) {
		if (pipe_config->pch_pfit.enabled)
			ironlake_pfit_enable(crtc);
		else if (old_crtc_state->pch_pfit.enabled)
			ironlake_pfit_disable(crtc, true);
	}
}

static void intel_fdi_normal_train(struct drm_crtc *crtc)
{
	struct drm_device *dev = crtc->dev;
	struct drm_i915_private *dev_priv = to_i915(dev);
	struct intel_crtc *intel_crtc = to_intel_crtc(crtc);
	int pipe = intel_crtc->pipe;
	i915_reg_t reg;
	u32 temp;

	/* enable normal train */
	reg = FDI_TX_CTL(pipe);
	temp = I915_READ(reg);
	if (IS_IVYBRIDGE(dev)) {
		temp &= ~FDI_LINK_TRAIN_NONE_IVB;
		temp |= FDI_LINK_TRAIN_NONE_IVB | FDI_TX_ENHANCE_FRAME_ENABLE;
	} else {
		temp &= ~FDI_LINK_TRAIN_NONE;
		temp |= FDI_LINK_TRAIN_NONE | FDI_TX_ENHANCE_FRAME_ENABLE;
	}
	I915_WRITE(reg, temp);

	reg = FDI_RX_CTL(pipe);
	temp = I915_READ(reg);
	if (HAS_PCH_CPT(dev)) {
		temp &= ~FDI_LINK_TRAIN_PATTERN_MASK_CPT;
		temp |= FDI_LINK_TRAIN_NORMAL_CPT;
	} else {
		temp &= ~FDI_LINK_TRAIN_NONE;
		temp |= FDI_LINK_TRAIN_NONE;
	}
	I915_WRITE(reg, temp | FDI_RX_ENHANCE_FRAME_ENABLE);

	/* wait one idle pattern time */
	POSTING_READ(reg);
	udelay(1000);

	/* IVB wants error correction enabled */
	if (IS_IVYBRIDGE(dev))
		I915_WRITE(reg, I915_READ(reg) | FDI_FS_ERRC_ENABLE |
			   FDI_FE_ERRC_ENABLE);
}

/* The FDI link training functions for ILK/Ibexpeak. */
static void ironlake_fdi_link_train(struct drm_crtc *crtc)
{
	struct drm_device *dev = crtc->dev;
	struct drm_i915_private *dev_priv = to_i915(dev);
	struct intel_crtc *intel_crtc = to_intel_crtc(crtc);
	int pipe = intel_crtc->pipe;
	i915_reg_t reg;
	u32 temp, tries;

	/* FDI needs bits from pipe first */
	assert_pipe_enabled(dev_priv, pipe);

	/* Train 1: umask FDI RX Interrupt symbol_lock and bit_lock bit
	   for train result */
	reg = FDI_RX_IMR(pipe);
	temp = I915_READ(reg);
	temp &= ~FDI_RX_SYMBOL_LOCK;
	temp &= ~FDI_RX_BIT_LOCK;
	I915_WRITE(reg, temp);
	I915_READ(reg);
	udelay(150);

	/* enable CPU FDI TX and PCH FDI RX */
	reg = FDI_TX_CTL(pipe);
	temp = I915_READ(reg);
	temp &= ~FDI_DP_PORT_WIDTH_MASK;
	temp |= FDI_DP_PORT_WIDTH(intel_crtc->config->fdi_lanes);
	temp &= ~FDI_LINK_TRAIN_NONE;
	temp |= FDI_LINK_TRAIN_PATTERN_1;
	I915_WRITE(reg, temp | FDI_TX_ENABLE);

	reg = FDI_RX_CTL(pipe);
	temp = I915_READ(reg);
	temp &= ~FDI_LINK_TRAIN_NONE;
	temp |= FDI_LINK_TRAIN_PATTERN_1;
	I915_WRITE(reg, temp | FDI_RX_ENABLE);

	POSTING_READ(reg);
	udelay(150);

	/* Ironlake workaround, enable clock pointer after FDI enable*/
	I915_WRITE(FDI_RX_CHICKEN(pipe), FDI_RX_PHASE_SYNC_POINTER_OVR);
	I915_WRITE(FDI_RX_CHICKEN(pipe), FDI_RX_PHASE_SYNC_POINTER_OVR |
		   FDI_RX_PHASE_SYNC_POINTER_EN);

	reg = FDI_RX_IIR(pipe);
	for (tries = 0; tries < 5; tries++) {
		temp = I915_READ(reg);
		DRM_DEBUG_KMS("FDI_RX_IIR 0x%x\n", temp);

		if ((temp & FDI_RX_BIT_LOCK)) {
			DRM_DEBUG_KMS("FDI train 1 done.\n");
			I915_WRITE(reg, temp | FDI_RX_BIT_LOCK);
			break;
		}
	}
	if (tries == 5)
		DRM_ERROR("FDI train 1 fail!\n");

	/* Train 2 */
	reg = FDI_TX_CTL(pipe);
	temp = I915_READ(reg);
	temp &= ~FDI_LINK_TRAIN_NONE;
	temp |= FDI_LINK_TRAIN_PATTERN_2;
	I915_WRITE(reg, temp);

	reg = FDI_RX_CTL(pipe);
	temp = I915_READ(reg);
	temp &= ~FDI_LINK_TRAIN_NONE;
	temp |= FDI_LINK_TRAIN_PATTERN_2;
	I915_WRITE(reg, temp);

	POSTING_READ(reg);
	udelay(150);

	reg = FDI_RX_IIR(pipe);
	for (tries = 0; tries < 5; tries++) {
		temp = I915_READ(reg);
		DRM_DEBUG_KMS("FDI_RX_IIR 0x%x\n", temp);

		if (temp & FDI_RX_SYMBOL_LOCK) {
			I915_WRITE(reg, temp | FDI_RX_SYMBOL_LOCK);
			DRM_DEBUG_KMS("FDI train 2 done.\n");
			break;
		}
	}
	if (tries == 5)
		DRM_ERROR("FDI train 2 fail!\n");

	DRM_DEBUG_KMS("FDI train done\n");

}

static const int snb_b_fdi_train_param[] = {
	FDI_LINK_TRAIN_400MV_0DB_SNB_B,
	FDI_LINK_TRAIN_400MV_6DB_SNB_B,
	FDI_LINK_TRAIN_600MV_3_5DB_SNB_B,
	FDI_LINK_TRAIN_800MV_0DB_SNB_B,
};

/* The FDI link training functions for SNB/Cougarpoint. */
static void gen6_fdi_link_train(struct drm_crtc *crtc)
{
	struct drm_device *dev = crtc->dev;
	struct drm_i915_private *dev_priv = to_i915(dev);
	struct intel_crtc *intel_crtc = to_intel_crtc(crtc);
	int pipe = intel_crtc->pipe;
	i915_reg_t reg;
	u32 temp, i, retry;

	/* Train 1: umask FDI RX Interrupt symbol_lock and bit_lock bit
	   for train result */
	reg = FDI_RX_IMR(pipe);
	temp = I915_READ(reg);
	temp &= ~FDI_RX_SYMBOL_LOCK;
	temp &= ~FDI_RX_BIT_LOCK;
	I915_WRITE(reg, temp);

	POSTING_READ(reg);
	udelay(150);

	/* enable CPU FDI TX and PCH FDI RX */
	reg = FDI_TX_CTL(pipe);
	temp = I915_READ(reg);
	temp &= ~FDI_DP_PORT_WIDTH_MASK;
	temp |= FDI_DP_PORT_WIDTH(intel_crtc->config->fdi_lanes);
	temp &= ~FDI_LINK_TRAIN_NONE;
	temp |= FDI_LINK_TRAIN_PATTERN_1;
	temp &= ~FDI_LINK_TRAIN_VOL_EMP_MASK;
	/* SNB-B */
	temp |= FDI_LINK_TRAIN_400MV_0DB_SNB_B;
	I915_WRITE(reg, temp | FDI_TX_ENABLE);

	I915_WRITE(FDI_RX_MISC(pipe),
		   FDI_RX_TP1_TO_TP2_48 | FDI_RX_FDI_DELAY_90);

	reg = FDI_RX_CTL(pipe);
	temp = I915_READ(reg);
	if (HAS_PCH_CPT(dev)) {
		temp &= ~FDI_LINK_TRAIN_PATTERN_MASK_CPT;
		temp |= FDI_LINK_TRAIN_PATTERN_1_CPT;
	} else {
		temp &= ~FDI_LINK_TRAIN_NONE;
		temp |= FDI_LINK_TRAIN_PATTERN_1;
	}
	I915_WRITE(reg, temp | FDI_RX_ENABLE);

	POSTING_READ(reg);
	udelay(150);

	for (i = 0; i < 4; i++) {
		reg = FDI_TX_CTL(pipe);
		temp = I915_READ(reg);
		temp &= ~FDI_LINK_TRAIN_VOL_EMP_MASK;
		temp |= snb_b_fdi_train_param[i];
		I915_WRITE(reg, temp);

		POSTING_READ(reg);
		udelay(500);

		for (retry = 0; retry < 5; retry++) {
			reg = FDI_RX_IIR(pipe);
			temp = I915_READ(reg);
			DRM_DEBUG_KMS("FDI_RX_IIR 0x%x\n", temp);
			if (temp & FDI_RX_BIT_LOCK) {
				I915_WRITE(reg, temp | FDI_RX_BIT_LOCK);
				DRM_DEBUG_KMS("FDI train 1 done.\n");
				break;
			}
			udelay(50);
		}
		if (retry < 5)
			break;
	}
	if (i == 4)
		DRM_ERROR("FDI train 1 fail!\n");

	/* Train 2 */
	reg = FDI_TX_CTL(pipe);
	temp = I915_READ(reg);
	temp &= ~FDI_LINK_TRAIN_NONE;
	temp |= FDI_LINK_TRAIN_PATTERN_2;
	if (IS_GEN6(dev)) {
		temp &= ~FDI_LINK_TRAIN_VOL_EMP_MASK;
		/* SNB-B */
		temp |= FDI_LINK_TRAIN_400MV_0DB_SNB_B;
	}
	I915_WRITE(reg, temp);

	reg = FDI_RX_CTL(pipe);
	temp = I915_READ(reg);
	if (HAS_PCH_CPT(dev)) {
		temp &= ~FDI_LINK_TRAIN_PATTERN_MASK_CPT;
		temp |= FDI_LINK_TRAIN_PATTERN_2_CPT;
	} else {
		temp &= ~FDI_LINK_TRAIN_NONE;
		temp |= FDI_LINK_TRAIN_PATTERN_2;
	}
	I915_WRITE(reg, temp);

	POSTING_READ(reg);
	udelay(150);

	for (i = 0; i < 4; i++) {
		reg = FDI_TX_CTL(pipe);
		temp = I915_READ(reg);
		temp &= ~FDI_LINK_TRAIN_VOL_EMP_MASK;
		temp |= snb_b_fdi_train_param[i];
		I915_WRITE(reg, temp);

		POSTING_READ(reg);
		udelay(500);

		for (retry = 0; retry < 5; retry++) {
			reg = FDI_RX_IIR(pipe);
			temp = I915_READ(reg);
			DRM_DEBUG_KMS("FDI_RX_IIR 0x%x\n", temp);
			if (temp & FDI_RX_SYMBOL_LOCK) {
				I915_WRITE(reg, temp | FDI_RX_SYMBOL_LOCK);
				DRM_DEBUG_KMS("FDI train 2 done.\n");
				break;
			}
			udelay(50);
		}
		if (retry < 5)
			break;
	}
	if (i == 4)
		DRM_ERROR("FDI train 2 fail!\n");

	DRM_DEBUG_KMS("FDI train done.\n");
}

/* Manual link training for Ivy Bridge A0 parts */
static void ivb_manual_fdi_link_train(struct drm_crtc *crtc)
{
	struct drm_device *dev = crtc->dev;
	struct drm_i915_private *dev_priv = to_i915(dev);
	struct intel_crtc *intel_crtc = to_intel_crtc(crtc);
	int pipe = intel_crtc->pipe;
	i915_reg_t reg;
	u32 temp, i, j;

	/* Train 1: umask FDI RX Interrupt symbol_lock and bit_lock bit
	   for train result */
	reg = FDI_RX_IMR(pipe);
	temp = I915_READ(reg);
	temp &= ~FDI_RX_SYMBOL_LOCK;
	temp &= ~FDI_RX_BIT_LOCK;
	I915_WRITE(reg, temp);

	POSTING_READ(reg);
	udelay(150);

	DRM_DEBUG_KMS("FDI_RX_IIR before link train 0x%x\n",
		      I915_READ(FDI_RX_IIR(pipe)));

	/* Try each vswing and preemphasis setting twice before moving on */
	for (j = 0; j < ARRAY_SIZE(snb_b_fdi_train_param) * 2; j++) {
		/* disable first in case we need to retry */
		reg = FDI_TX_CTL(pipe);
		temp = I915_READ(reg);
		temp &= ~(FDI_LINK_TRAIN_AUTO | FDI_LINK_TRAIN_NONE_IVB);
		temp &= ~FDI_TX_ENABLE;
		I915_WRITE(reg, temp);

		reg = FDI_RX_CTL(pipe);
		temp = I915_READ(reg);
		temp &= ~FDI_LINK_TRAIN_AUTO;
		temp &= ~FDI_LINK_TRAIN_PATTERN_MASK_CPT;
		temp &= ~FDI_RX_ENABLE;
		I915_WRITE(reg, temp);

		/* enable CPU FDI TX and PCH FDI RX */
		reg = FDI_TX_CTL(pipe);
		temp = I915_READ(reg);
		temp &= ~FDI_DP_PORT_WIDTH_MASK;
		temp |= FDI_DP_PORT_WIDTH(intel_crtc->config->fdi_lanes);
		temp |= FDI_LINK_TRAIN_PATTERN_1_IVB;
		temp &= ~FDI_LINK_TRAIN_VOL_EMP_MASK;
		temp |= snb_b_fdi_train_param[j/2];
		temp |= FDI_COMPOSITE_SYNC;
		I915_WRITE(reg, temp | FDI_TX_ENABLE);

		I915_WRITE(FDI_RX_MISC(pipe),
			   FDI_RX_TP1_TO_TP2_48 | FDI_RX_FDI_DELAY_90);

		reg = FDI_RX_CTL(pipe);
		temp = I915_READ(reg);
		temp |= FDI_LINK_TRAIN_PATTERN_1_CPT;
		temp |= FDI_COMPOSITE_SYNC;
		I915_WRITE(reg, temp | FDI_RX_ENABLE);

		POSTING_READ(reg);
		udelay(1); /* should be 0.5us */

		for (i = 0; i < 4; i++) {
			reg = FDI_RX_IIR(pipe);
			temp = I915_READ(reg);
			DRM_DEBUG_KMS("FDI_RX_IIR 0x%x\n", temp);

			if (temp & FDI_RX_BIT_LOCK ||
			    (I915_READ(reg) & FDI_RX_BIT_LOCK)) {
				I915_WRITE(reg, temp | FDI_RX_BIT_LOCK);
				DRM_DEBUG_KMS("FDI train 1 done, level %i.\n",
					      i);
				break;
			}
			udelay(1); /* should be 0.5us */
		}
		if (i == 4) {
			DRM_DEBUG_KMS("FDI train 1 fail on vswing %d\n", j / 2);
			continue;
		}

		/* Train 2 */
		reg = FDI_TX_CTL(pipe);
		temp = I915_READ(reg);
		temp &= ~FDI_LINK_TRAIN_NONE_IVB;
		temp |= FDI_LINK_TRAIN_PATTERN_2_IVB;
		I915_WRITE(reg, temp);

		reg = FDI_RX_CTL(pipe);
		temp = I915_READ(reg);
		temp &= ~FDI_LINK_TRAIN_PATTERN_MASK_CPT;
		temp |= FDI_LINK_TRAIN_PATTERN_2_CPT;
		I915_WRITE(reg, temp);

		POSTING_READ(reg);
		udelay(2); /* should be 1.5us */

		for (i = 0; i < 4; i++) {
			reg = FDI_RX_IIR(pipe);
			temp = I915_READ(reg);
			DRM_DEBUG_KMS("FDI_RX_IIR 0x%x\n", temp);

			if (temp & FDI_RX_SYMBOL_LOCK ||
			    (I915_READ(reg) & FDI_RX_SYMBOL_LOCK)) {
				I915_WRITE(reg, temp | FDI_RX_SYMBOL_LOCK);
				DRM_DEBUG_KMS("FDI train 2 done, level %i.\n",
					      i);
				goto train_done;
			}
			udelay(2); /* should be 1.5us */
		}
		if (i == 4)
			DRM_DEBUG_KMS("FDI train 2 fail on vswing %d\n", j / 2);
	}

train_done:
	DRM_DEBUG_KMS("FDI train done.\n");
}

static void ironlake_fdi_pll_enable(struct intel_crtc *intel_crtc)
{
	struct drm_device *dev = intel_crtc->base.dev;
	struct drm_i915_private *dev_priv = to_i915(dev);
	int pipe = intel_crtc->pipe;
	i915_reg_t reg;
	u32 temp;

	/* enable PCH FDI RX PLL, wait warmup plus DMI latency */
	reg = FDI_RX_CTL(pipe);
	temp = I915_READ(reg);
	temp &= ~(FDI_DP_PORT_WIDTH_MASK | (0x7 << 16));
	temp |= FDI_DP_PORT_WIDTH(intel_crtc->config->fdi_lanes);
	temp |= (I915_READ(PIPECONF(pipe)) & PIPECONF_BPC_MASK) << 11;
	I915_WRITE(reg, temp | FDI_RX_PLL_ENABLE);

	POSTING_READ(reg);
	udelay(200);

	/* Switch from Rawclk to PCDclk */
	temp = I915_READ(reg);
	I915_WRITE(reg, temp | FDI_PCDCLK);

	POSTING_READ(reg);
	udelay(200);

	/* Enable CPU FDI TX PLL, always on for Ironlake */
	reg = FDI_TX_CTL(pipe);
	temp = I915_READ(reg);
	if ((temp & FDI_TX_PLL_ENABLE) == 0) {
		I915_WRITE(reg, temp | FDI_TX_PLL_ENABLE);

		POSTING_READ(reg);
		udelay(100);
	}
}

static void ironlake_fdi_pll_disable(struct intel_crtc *intel_crtc)
{
	struct drm_device *dev = intel_crtc->base.dev;
	struct drm_i915_private *dev_priv = to_i915(dev);
	int pipe = intel_crtc->pipe;
	i915_reg_t reg;
	u32 temp;

	/* Switch from PCDclk to Rawclk */
	reg = FDI_RX_CTL(pipe);
	temp = I915_READ(reg);
	I915_WRITE(reg, temp & ~FDI_PCDCLK);

	/* Disable CPU FDI TX PLL */
	reg = FDI_TX_CTL(pipe);
	temp = I915_READ(reg);
	I915_WRITE(reg, temp & ~FDI_TX_PLL_ENABLE);

	POSTING_READ(reg);
	udelay(100);

	reg = FDI_RX_CTL(pipe);
	temp = I915_READ(reg);
	I915_WRITE(reg, temp & ~FDI_RX_PLL_ENABLE);

	/* Wait for the clocks to turn off. */
	POSTING_READ(reg);
	udelay(100);
}

static void ironlake_fdi_disable(struct drm_crtc *crtc)
{
	struct drm_device *dev = crtc->dev;
	struct drm_i915_private *dev_priv = to_i915(dev);
	struct intel_crtc *intel_crtc = to_intel_crtc(crtc);
	int pipe = intel_crtc->pipe;
	i915_reg_t reg;
	u32 temp;

	/* disable CPU FDI tx and PCH FDI rx */
	reg = FDI_TX_CTL(pipe);
	temp = I915_READ(reg);
	I915_WRITE(reg, temp & ~FDI_TX_ENABLE);
	POSTING_READ(reg);

	reg = FDI_RX_CTL(pipe);
	temp = I915_READ(reg);
	temp &= ~(0x7 << 16);
	temp |= (I915_READ(PIPECONF(pipe)) & PIPECONF_BPC_MASK) << 11;
	I915_WRITE(reg, temp & ~FDI_RX_ENABLE);

	POSTING_READ(reg);
	udelay(100);

	/* Ironlake workaround, disable clock pointer after downing FDI */
	if (HAS_PCH_IBX(dev))
		I915_WRITE(FDI_RX_CHICKEN(pipe), FDI_RX_PHASE_SYNC_POINTER_OVR);

	/* still set train pattern 1 */
	reg = FDI_TX_CTL(pipe);
	temp = I915_READ(reg);
	temp &= ~FDI_LINK_TRAIN_NONE;
	temp |= FDI_LINK_TRAIN_PATTERN_1;
	I915_WRITE(reg, temp);

	reg = FDI_RX_CTL(pipe);
	temp = I915_READ(reg);
	if (HAS_PCH_CPT(dev)) {
		temp &= ~FDI_LINK_TRAIN_PATTERN_MASK_CPT;
		temp |= FDI_LINK_TRAIN_PATTERN_1_CPT;
	} else {
		temp &= ~FDI_LINK_TRAIN_NONE;
		temp |= FDI_LINK_TRAIN_PATTERN_1;
	}
	/* BPC in FDI rx is consistent with that in PIPECONF */
	temp &= ~(0x07 << 16);
	temp |= (I915_READ(PIPECONF(pipe)) & PIPECONF_BPC_MASK) << 11;
	I915_WRITE(reg, temp);

	POSTING_READ(reg);
	udelay(100);
}

bool intel_has_pending_fb_unpin(struct drm_device *dev)
{
	struct intel_crtc *crtc;

	/* Note that we don't need to be called with mode_config.lock here
	 * as our list of CRTC objects is static for the lifetime of the
	 * device and so cannot disappear as we iterate. Similarly, we can
	 * happily treat the predicates as racy, atomic checks as userspace
	 * cannot claim and pin a new fb without at least acquring the
	 * struct_mutex and so serialising with us.
	 */
	for_each_intel_crtc(dev, crtc) {
		if (atomic_read(&crtc->unpin_work_count) == 0)
			continue;

		if (crtc->flip_work)
			intel_wait_for_vblank(dev, crtc->pipe);

		return true;
	}

	return false;
}

static void page_flip_completed(struct intel_crtc *intel_crtc)
{
	struct drm_i915_private *dev_priv = to_i915(intel_crtc->base.dev);
	struct intel_flip_work *work = intel_crtc->flip_work;

	intel_crtc->flip_work = NULL;

	if (work->event)
		drm_crtc_send_vblank_event(&intel_crtc->base, work->event);

	drm_crtc_vblank_put(&intel_crtc->base);

	wake_up_all(&dev_priv->pending_flip_queue);
	queue_work(dev_priv->wq, &work->unpin_work);

	trace_i915_flip_complete(intel_crtc->plane,
				 work->pending_flip_obj);
}

static int intel_crtc_wait_for_pending_flips(struct drm_crtc *crtc)
{
	struct drm_device *dev = crtc->dev;
	struct drm_i915_private *dev_priv = to_i915(dev);
	long ret;

	WARN_ON(waitqueue_active(&dev_priv->pending_flip_queue));

	ret = wait_event_interruptible_timeout(
					dev_priv->pending_flip_queue,
					!intel_crtc_has_pending_flip(crtc),
					60*HZ);

	if (ret < 0)
		return ret;

	if (ret == 0) {
		struct intel_crtc *intel_crtc = to_intel_crtc(crtc);
		struct intel_flip_work *work;

		spin_lock_irq(&dev->event_lock);
		work = intel_crtc->flip_work;
		if (work && !is_mmio_work(work)) {
			WARN_ONCE(1, "Removing stuck page flip\n");
			page_flip_completed(intel_crtc);
		}
		spin_unlock_irq(&dev->event_lock);
	}

	return 0;
}

static void lpt_disable_iclkip(struct drm_i915_private *dev_priv)
{
	u32 temp;

	I915_WRITE(PIXCLK_GATE, PIXCLK_GATE_GATE);

	mutex_lock(&dev_priv->sb_lock);

	temp = intel_sbi_read(dev_priv, SBI_SSCCTL6, SBI_ICLK);
	temp |= SBI_SSCCTL_DISABLE;
	intel_sbi_write(dev_priv, SBI_SSCCTL6, temp, SBI_ICLK);

	mutex_unlock(&dev_priv->sb_lock);
}

/* Program iCLKIP clock to the desired frequency */
static void lpt_program_iclkip(struct drm_crtc *crtc)
{
	struct drm_i915_private *dev_priv = to_i915(crtc->dev);
	int clock = to_intel_crtc(crtc)->config->base.adjusted_mode.crtc_clock;
	u32 divsel, phaseinc, auxdiv, phasedir = 0;
	u32 temp;

	lpt_disable_iclkip(dev_priv);

	/* The iCLK virtual clock root frequency is in MHz,
	 * but the adjusted_mode->crtc_clock in in KHz. To get the
	 * divisors, it is necessary to divide one by another, so we
	 * convert the virtual clock precision to KHz here for higher
	 * precision.
	 */
	for (auxdiv = 0; auxdiv < 2; auxdiv++) {
		u32 iclk_virtual_root_freq = 172800 * 1000;
		u32 iclk_pi_range = 64;
		u32 desired_divisor;

		desired_divisor = DIV_ROUND_CLOSEST(iclk_virtual_root_freq,
						    clock << auxdiv);
		divsel = (desired_divisor / iclk_pi_range) - 2;
		phaseinc = desired_divisor % iclk_pi_range;

		/*
		 * Near 20MHz is a corner case which is
		 * out of range for the 7-bit divisor
		 */
		if (divsel <= 0x7f)
			break;
	}

	/* This should not happen with any sane values */
	WARN_ON(SBI_SSCDIVINTPHASE_DIVSEL(divsel) &
		~SBI_SSCDIVINTPHASE_DIVSEL_MASK);
	WARN_ON(SBI_SSCDIVINTPHASE_DIR(phasedir) &
		~SBI_SSCDIVINTPHASE_INCVAL_MASK);

	DRM_DEBUG_KMS("iCLKIP clock: found settings for %dKHz refresh rate: auxdiv=%x, divsel=%x, phasedir=%x, phaseinc=%x\n",
			clock,
			auxdiv,
			divsel,
			phasedir,
			phaseinc);

	mutex_lock(&dev_priv->sb_lock);

	/* Program SSCDIVINTPHASE6 */
	temp = intel_sbi_read(dev_priv, SBI_SSCDIVINTPHASE6, SBI_ICLK);
	temp &= ~SBI_SSCDIVINTPHASE_DIVSEL_MASK;
	temp |= SBI_SSCDIVINTPHASE_DIVSEL(divsel);
	temp &= ~SBI_SSCDIVINTPHASE_INCVAL_MASK;
	temp |= SBI_SSCDIVINTPHASE_INCVAL(phaseinc);
	temp |= SBI_SSCDIVINTPHASE_DIR(phasedir);
	temp |= SBI_SSCDIVINTPHASE_PROPAGATE;
	intel_sbi_write(dev_priv, SBI_SSCDIVINTPHASE6, temp, SBI_ICLK);

	/* Program SSCAUXDIV */
	temp = intel_sbi_read(dev_priv, SBI_SSCAUXDIV6, SBI_ICLK);
	temp &= ~SBI_SSCAUXDIV_FINALDIV2SEL(1);
	temp |= SBI_SSCAUXDIV_FINALDIV2SEL(auxdiv);
	intel_sbi_write(dev_priv, SBI_SSCAUXDIV6, temp, SBI_ICLK);

	/* Enable modulator and associated divider */
	temp = intel_sbi_read(dev_priv, SBI_SSCCTL6, SBI_ICLK);
	temp &= ~SBI_SSCCTL_DISABLE;
	intel_sbi_write(dev_priv, SBI_SSCCTL6, temp, SBI_ICLK);

	mutex_unlock(&dev_priv->sb_lock);

	/* Wait for initialization time */
	udelay(24);

	I915_WRITE(PIXCLK_GATE, PIXCLK_GATE_UNGATE);
}

int lpt_get_iclkip(struct drm_i915_private *dev_priv)
{
	u32 divsel, phaseinc, auxdiv;
	u32 iclk_virtual_root_freq = 172800 * 1000;
	u32 iclk_pi_range = 64;
	u32 desired_divisor;
	u32 temp;

	if ((I915_READ(PIXCLK_GATE) & PIXCLK_GATE_UNGATE) == 0)
		return 0;

	mutex_lock(&dev_priv->sb_lock);

	temp = intel_sbi_read(dev_priv, SBI_SSCCTL6, SBI_ICLK);
	if (temp & SBI_SSCCTL_DISABLE) {
		mutex_unlock(&dev_priv->sb_lock);
		return 0;
	}

	temp = intel_sbi_read(dev_priv, SBI_SSCDIVINTPHASE6, SBI_ICLK);
	divsel = (temp & SBI_SSCDIVINTPHASE_DIVSEL_MASK) >>
		SBI_SSCDIVINTPHASE_DIVSEL_SHIFT;
	phaseinc = (temp & SBI_SSCDIVINTPHASE_INCVAL_MASK) >>
		SBI_SSCDIVINTPHASE_INCVAL_SHIFT;

	temp = intel_sbi_read(dev_priv, SBI_SSCAUXDIV6, SBI_ICLK);
	auxdiv = (temp & SBI_SSCAUXDIV_FINALDIV2SEL_MASK) >>
		SBI_SSCAUXDIV_FINALDIV2SEL_SHIFT;

	mutex_unlock(&dev_priv->sb_lock);

	desired_divisor = (divsel + 2) * iclk_pi_range + phaseinc;

	return DIV_ROUND_CLOSEST(iclk_virtual_root_freq,
				 desired_divisor << auxdiv);
}

static void ironlake_pch_transcoder_set_timings(struct intel_crtc *crtc,
						enum pipe pch_transcoder)
{
	struct drm_device *dev = crtc->base.dev;
	struct drm_i915_private *dev_priv = to_i915(dev);
	enum transcoder cpu_transcoder = crtc->config->cpu_transcoder;

	I915_WRITE(PCH_TRANS_HTOTAL(pch_transcoder),
		   I915_READ(HTOTAL(cpu_transcoder)));
	I915_WRITE(PCH_TRANS_HBLANK(pch_transcoder),
		   I915_READ(HBLANK(cpu_transcoder)));
	I915_WRITE(PCH_TRANS_HSYNC(pch_transcoder),
		   I915_READ(HSYNC(cpu_transcoder)));

	I915_WRITE(PCH_TRANS_VTOTAL(pch_transcoder),
		   I915_READ(VTOTAL(cpu_transcoder)));
	I915_WRITE(PCH_TRANS_VBLANK(pch_transcoder),
		   I915_READ(VBLANK(cpu_transcoder)));
	I915_WRITE(PCH_TRANS_VSYNC(pch_transcoder),
		   I915_READ(VSYNC(cpu_transcoder)));
	I915_WRITE(PCH_TRANS_VSYNCSHIFT(pch_transcoder),
		   I915_READ(VSYNCSHIFT(cpu_transcoder)));
}

static void cpt_set_fdi_bc_bifurcation(struct drm_device *dev, bool enable)
{
	struct drm_i915_private *dev_priv = to_i915(dev);
	uint32_t temp;

	temp = I915_READ(SOUTH_CHICKEN1);
	if (!!(temp & FDI_BC_BIFURCATION_SELECT) == enable)
		return;

	WARN_ON(I915_READ(FDI_RX_CTL(PIPE_B)) & FDI_RX_ENABLE);
	WARN_ON(I915_READ(FDI_RX_CTL(PIPE_C)) & FDI_RX_ENABLE);

	temp &= ~FDI_BC_BIFURCATION_SELECT;
	if (enable)
		temp |= FDI_BC_BIFURCATION_SELECT;

	DRM_DEBUG_KMS("%sabling fdi C rx\n", enable ? "en" : "dis");
	I915_WRITE(SOUTH_CHICKEN1, temp);
	POSTING_READ(SOUTH_CHICKEN1);
}

static void ivybridge_update_fdi_bc_bifurcation(struct intel_crtc *intel_crtc)
{
	struct drm_device *dev = intel_crtc->base.dev;

	switch (intel_crtc->pipe) {
	case PIPE_A:
		break;
	case PIPE_B:
		if (intel_crtc->config->fdi_lanes > 2)
			cpt_set_fdi_bc_bifurcation(dev, false);
		else
			cpt_set_fdi_bc_bifurcation(dev, true);

		break;
	case PIPE_C:
		cpt_set_fdi_bc_bifurcation(dev, true);

		break;
	default:
		BUG();
	}
}

/* Return which DP Port should be selected for Transcoder DP control */
static enum port
intel_trans_dp_port_sel(struct drm_crtc *crtc)
{
	struct drm_device *dev = crtc->dev;
	struct intel_encoder *encoder;

	for_each_encoder_on_crtc(dev, crtc, encoder) {
		if (encoder->type == INTEL_OUTPUT_DP ||
		    encoder->type == INTEL_OUTPUT_EDP)
			return enc_to_dig_port(&encoder->base)->port;
	}

	return -1;
}

/*
 * Enable PCH resources required for PCH ports:
 *   - PCH PLLs
 *   - FDI training & RX/TX
 *   - update transcoder timings
 *   - DP transcoding bits
 *   - transcoder
 */
static void ironlake_pch_enable(struct drm_crtc *crtc)
{
	struct drm_device *dev = crtc->dev;
	struct drm_i915_private *dev_priv = to_i915(dev);
	struct intel_crtc *intel_crtc = to_intel_crtc(crtc);
	int pipe = intel_crtc->pipe;
	u32 temp;

	assert_pch_transcoder_disabled(dev_priv, pipe);

	if (IS_IVYBRIDGE(dev))
		ivybridge_update_fdi_bc_bifurcation(intel_crtc);

	/* Write the TU size bits before fdi link training, so that error
	 * detection works. */
	I915_WRITE(FDI_RX_TUSIZE1(pipe),
		   I915_READ(PIPE_DATA_M1(pipe)) & TU_SIZE_MASK);

	/* For PCH output, training FDI link */
	dev_priv->display.fdi_link_train(crtc);

	/* We need to program the right clock selection before writing the pixel
	 * mutliplier into the DPLL. */
	if (HAS_PCH_CPT(dev)) {
		u32 sel;

		temp = I915_READ(PCH_DPLL_SEL);
		temp |= TRANS_DPLL_ENABLE(pipe);
		sel = TRANS_DPLLB_SEL(pipe);
		if (intel_crtc->config->shared_dpll ==
		    intel_get_shared_dpll_by_id(dev_priv, DPLL_ID_PCH_PLL_B))
			temp |= sel;
		else
			temp &= ~sel;
		I915_WRITE(PCH_DPLL_SEL, temp);
	}

	/* XXX: pch pll's can be enabled any time before we enable the PCH
	 * transcoder, and we actually should do this to not upset any PCH
	 * transcoder that already use the clock when we share it.
	 *
	 * Note that enable_shared_dpll tries to do the right thing, but
	 * get_shared_dpll unconditionally resets the pll - we need that to have
	 * the right LVDS enable sequence. */
	intel_enable_shared_dpll(intel_crtc);

	/* set transcoder timing, panel must allow it */
	assert_panel_unlocked(dev_priv, pipe);
	ironlake_pch_transcoder_set_timings(intel_crtc, pipe);

	intel_fdi_normal_train(crtc);

	/* For PCH DP, enable TRANS_DP_CTL */
	if (HAS_PCH_CPT(dev) && intel_crtc_has_dp_encoder(intel_crtc->config)) {
		const struct drm_display_mode *adjusted_mode =
			&intel_crtc->config->base.adjusted_mode;
		u32 bpc = (I915_READ(PIPECONF(pipe)) & PIPECONF_BPC_MASK) >> 5;
		i915_reg_t reg = TRANS_DP_CTL(pipe);
		temp = I915_READ(reg);
		temp &= ~(TRANS_DP_PORT_SEL_MASK |
			  TRANS_DP_SYNC_MASK |
			  TRANS_DP_BPC_MASK);
		temp |= TRANS_DP_OUTPUT_ENABLE;
		temp |= bpc << 9; /* same format but at 11:9 */

		if (adjusted_mode->flags & DRM_MODE_FLAG_PHSYNC)
			temp |= TRANS_DP_HSYNC_ACTIVE_HIGH;
		if (adjusted_mode->flags & DRM_MODE_FLAG_PVSYNC)
			temp |= TRANS_DP_VSYNC_ACTIVE_HIGH;

		switch (intel_trans_dp_port_sel(crtc)) {
		case PORT_B:
			temp |= TRANS_DP_PORT_SEL_B;
			break;
		case PORT_C:
			temp |= TRANS_DP_PORT_SEL_C;
			break;
		case PORT_D:
			temp |= TRANS_DP_PORT_SEL_D;
			break;
		default:
			BUG();
		}

		I915_WRITE(reg, temp);
	}

	ironlake_enable_pch_transcoder(dev_priv, pipe);
}

static void lpt_pch_enable(struct drm_crtc *crtc)
{
	struct drm_device *dev = crtc->dev;
	struct drm_i915_private *dev_priv = to_i915(dev);
	struct intel_crtc *intel_crtc = to_intel_crtc(crtc);
	enum transcoder cpu_transcoder = intel_crtc->config->cpu_transcoder;

	assert_pch_transcoder_disabled(dev_priv, TRANSCODER_A);

	lpt_program_iclkip(crtc);

	/* Set transcoder timing. */
	ironlake_pch_transcoder_set_timings(intel_crtc, PIPE_A);

	lpt_enable_pch_transcoder(dev_priv, cpu_transcoder);
}

static void cpt_verify_modeset(struct drm_device *dev, int pipe)
{
	struct drm_i915_private *dev_priv = to_i915(dev);
	i915_reg_t dslreg = PIPEDSL(pipe);
	u32 temp;

	temp = I915_READ(dslreg);
	udelay(500);
	if (wait_for(I915_READ(dslreg) != temp, 5)) {
		if (wait_for(I915_READ(dslreg) != temp, 5))
			DRM_ERROR("mode set failed: pipe %c stuck\n", pipe_name(pipe));
	}
}

static int
skl_update_scaler(struct intel_crtc_state *crtc_state, bool force_detach,
		  unsigned scaler_user, int *scaler_id, unsigned int rotation,
		  int src_w, int src_h, int dst_w, int dst_h)
{
	struct intel_crtc_scaler_state *scaler_state =
		&crtc_state->scaler_state;
	struct intel_crtc *intel_crtc =
		to_intel_crtc(crtc_state->base.crtc);
	int need_scaling;

	need_scaling = intel_rotation_90_or_270(rotation) ?
		(src_h != dst_w || src_w != dst_h):
		(src_w != dst_w || src_h != dst_h);

	/*
	 * if plane is being disabled or scaler is no more required or force detach
	 *  - free scaler binded to this plane/crtc
	 *  - in order to do this, update crtc->scaler_usage
	 *
	 * Here scaler state in crtc_state is set free so that
	 * scaler can be assigned to other user. Actual register
	 * update to free the scaler is done in plane/panel-fit programming.
	 * For this purpose crtc/plane_state->scaler_id isn't reset here.
	 */
	if (force_detach || !need_scaling) {
		if (*scaler_id >= 0) {
			scaler_state->scaler_users &= ~(1 << scaler_user);
			scaler_state->scalers[*scaler_id].in_use = 0;

			DRM_DEBUG_KMS("scaler_user index %u.%u: "
				"Staged freeing scaler id %d scaler_users = 0x%x\n",
				intel_crtc->pipe, scaler_user, *scaler_id,
				scaler_state->scaler_users);
			*scaler_id = -1;
		}
		return 0;
	}

	/* range checks */
	if (src_w < SKL_MIN_SRC_W || src_h < SKL_MIN_SRC_H ||
		dst_w < SKL_MIN_DST_W || dst_h < SKL_MIN_DST_H ||

		src_w > SKL_MAX_SRC_W || src_h > SKL_MAX_SRC_H ||
		dst_w > SKL_MAX_DST_W || dst_h > SKL_MAX_DST_H) {
		DRM_DEBUG_KMS("scaler_user index %u.%u: src %ux%u dst %ux%u "
			"size is out of scaler range\n",
			intel_crtc->pipe, scaler_user, src_w, src_h, dst_w, dst_h);
		return -EINVAL;
	}

	/* mark this plane as a scaler user in crtc_state */
	scaler_state->scaler_users |= (1 << scaler_user);
	DRM_DEBUG_KMS("scaler_user index %u.%u: "
		"staged scaling request for %ux%u->%ux%u scaler_users = 0x%x\n",
		intel_crtc->pipe, scaler_user, src_w, src_h, dst_w, dst_h,
		scaler_state->scaler_users);

	return 0;
}

/**
 * skl_update_scaler_crtc - Stages update to scaler state for a given crtc.
 *
 * @state: crtc's scaler state
 *
 * Return
 *     0 - scaler_usage updated successfully
 *    error - requested scaling cannot be supported or other error condition
 */
int skl_update_scaler_crtc(struct intel_crtc_state *state)
{
	struct intel_crtc *intel_crtc = to_intel_crtc(state->base.crtc);
	const struct drm_display_mode *adjusted_mode = &state->base.adjusted_mode;

	DRM_DEBUG_KMS("Updating scaler for [CRTC:%d:%s] scaler_user index %u.%u\n",
		      intel_crtc->base.base.id, intel_crtc->base.name,
		      intel_crtc->pipe, SKL_CRTC_INDEX);

	return skl_update_scaler(state, !state->base.active, SKL_CRTC_INDEX,
		&state->scaler_state.scaler_id, DRM_ROTATE_0,
		state->pipe_src_w, state->pipe_src_h,
		adjusted_mode->crtc_hdisplay, adjusted_mode->crtc_vdisplay);
}

/**
 * skl_update_scaler_plane - Stages update to scaler state for a given plane.
 *
 * @state: crtc's scaler state
 * @plane_state: atomic plane state to update
 *
 * Return
 *     0 - scaler_usage updated successfully
 *    error - requested scaling cannot be supported or other error condition
 */
static int skl_update_scaler_plane(struct intel_crtc_state *crtc_state,
				   struct intel_plane_state *plane_state)
{

	struct intel_crtc *intel_crtc = to_intel_crtc(crtc_state->base.crtc);
	struct intel_plane *intel_plane =
		to_intel_plane(plane_state->base.plane);
	struct drm_framebuffer *fb = plane_state->base.fb;
	int ret;

	bool force_detach = !fb || !plane_state->base.visible;

	DRM_DEBUG_KMS("Updating scaler for [PLANE:%d:%s] scaler_user index %u.%u\n",
		      intel_plane->base.base.id, intel_plane->base.name,
		      intel_crtc->pipe, drm_plane_index(&intel_plane->base));

	ret = skl_update_scaler(crtc_state, force_detach,
				drm_plane_index(&intel_plane->base),
				&plane_state->scaler_id,
				plane_state->base.rotation,
				drm_rect_width(&plane_state->base.src) >> 16,
				drm_rect_height(&plane_state->base.src) >> 16,
				drm_rect_width(&plane_state->base.dst),
				drm_rect_height(&plane_state->base.dst));

	if (ret || plane_state->scaler_id < 0)
		return ret;

	/* check colorkey */
	if (plane_state->ckey.flags != I915_SET_COLORKEY_NONE) {
		DRM_DEBUG_KMS("[PLANE:%d:%s] scaling with color key not allowed",
			      intel_plane->base.base.id,
			      intel_plane->base.name);
		return -EINVAL;
	}

	/* Check src format */
	switch (fb->pixel_format) {
	case DRM_FORMAT_RGB565:
	case DRM_FORMAT_XBGR8888:
	case DRM_FORMAT_XRGB8888:
	case DRM_FORMAT_ABGR8888:
	case DRM_FORMAT_ARGB8888:
	case DRM_FORMAT_XRGB2101010:
	case DRM_FORMAT_XBGR2101010:
	case DRM_FORMAT_YUYV:
	case DRM_FORMAT_YVYU:
	case DRM_FORMAT_UYVY:
	case DRM_FORMAT_VYUY:
		break;
	default:
		DRM_DEBUG_KMS("[PLANE:%d:%s] FB:%d unsupported scaling format 0x%x\n",
			      intel_plane->base.base.id, intel_plane->base.name,
			      fb->base.id, fb->pixel_format);
		return -EINVAL;
	}

	return 0;
}

static void skylake_scaler_disable(struct intel_crtc *crtc)
{
	int i;

	for (i = 0; i < crtc->num_scalers; i++)
		skl_detach_scaler(crtc, i);
}

static void skylake_pfit_enable(struct intel_crtc *crtc)
{
	struct drm_device *dev = crtc->base.dev;
	struct drm_i915_private *dev_priv = to_i915(dev);
	int pipe = crtc->pipe;
	struct intel_crtc_scaler_state *scaler_state =
		&crtc->config->scaler_state;

	DRM_DEBUG_KMS("for crtc_state = %p\n", crtc->config);

	if (crtc->config->pch_pfit.enabled) {
		int id;

		if (WARN_ON(crtc->config->scaler_state.scaler_id < 0)) {
			DRM_ERROR("Requesting pfit without getting a scaler first\n");
			return;
		}

		id = scaler_state->scaler_id;
		I915_WRITE(SKL_PS_CTRL(pipe, id), PS_SCALER_EN |
			PS_FILTER_MEDIUM | scaler_state->scalers[id].mode);
		I915_WRITE(SKL_PS_WIN_POS(pipe, id), crtc->config->pch_pfit.pos);
		I915_WRITE(SKL_PS_WIN_SZ(pipe, id), crtc->config->pch_pfit.size);

		DRM_DEBUG_KMS("for crtc_state = %p scaler_id = %d\n", crtc->config, id);
	}
}

static void ironlake_pfit_enable(struct intel_crtc *crtc)
{
	struct drm_device *dev = crtc->base.dev;
	struct drm_i915_private *dev_priv = to_i915(dev);
	int pipe = crtc->pipe;

	if (crtc->config->pch_pfit.enabled) {
		/* Force use of hard-coded filter coefficients
		 * as some pre-programmed values are broken,
		 * e.g. x201.
		 */
		if (IS_IVYBRIDGE(dev) || IS_HASWELL(dev))
			I915_WRITE(PF_CTL(pipe), PF_ENABLE | PF_FILTER_MED_3x3 |
						 PF_PIPE_SEL_IVB(pipe));
		else
			I915_WRITE(PF_CTL(pipe), PF_ENABLE | PF_FILTER_MED_3x3);
		I915_WRITE(PF_WIN_POS(pipe), crtc->config->pch_pfit.pos);
		I915_WRITE(PF_WIN_SZ(pipe), crtc->config->pch_pfit.size);
	}
}

void hsw_enable_ips(struct intel_crtc *crtc)
{
	struct drm_device *dev = crtc->base.dev;
	struct drm_i915_private *dev_priv = to_i915(dev);

	if (!crtc->config->ips_enabled)
		return;

	/*
	 * We can only enable IPS after we enable a plane and wait for a vblank
	 * This function is called from post_plane_update, which is run after
	 * a vblank wait.
	 */

	assert_plane_enabled(dev_priv, crtc->plane);
	if (IS_BROADWELL(dev)) {
		mutex_lock(&dev_priv->rps.hw_lock);
		WARN_ON(sandybridge_pcode_write(dev_priv, DISPLAY_IPS_CONTROL, 0xc0000000));
		mutex_unlock(&dev_priv->rps.hw_lock);
		/* Quoting Art Runyan: "its not safe to expect any particular
		 * value in IPS_CTL bit 31 after enabling IPS through the
		 * mailbox." Moreover, the mailbox may return a bogus state,
		 * so we need to just enable it and continue on.
		 */
	} else {
		I915_WRITE(IPS_CTL, IPS_ENABLE);
		/* The bit only becomes 1 in the next vblank, so this wait here
		 * is essentially intel_wait_for_vblank. If we don't have this
		 * and don't wait for vblanks until the end of crtc_enable, then
		 * the HW state readout code will complain that the expected
		 * IPS_CTL value is not the one we read. */
		if (intel_wait_for_register(dev_priv,
					    IPS_CTL, IPS_ENABLE, IPS_ENABLE,
					    50))
			DRM_ERROR("Timed out waiting for IPS enable\n");
	}
}

void hsw_disable_ips(struct intel_crtc *crtc)
{
	struct drm_device *dev = crtc->base.dev;
	struct drm_i915_private *dev_priv = to_i915(dev);

	if (!crtc->config->ips_enabled)
		return;

	assert_plane_enabled(dev_priv, crtc->plane);
	if (IS_BROADWELL(dev)) {
		mutex_lock(&dev_priv->rps.hw_lock);
		WARN_ON(sandybridge_pcode_write(dev_priv, DISPLAY_IPS_CONTROL, 0));
		mutex_unlock(&dev_priv->rps.hw_lock);
		/* wait for pcode to finish disabling IPS, which may take up to 42ms */
		if (intel_wait_for_register(dev_priv,
					    IPS_CTL, IPS_ENABLE, 0,
					    42))
			DRM_ERROR("Timed out waiting for IPS disable\n");
	} else {
		I915_WRITE(IPS_CTL, 0);
		POSTING_READ(IPS_CTL);
	}

	/* We need to wait for a vblank before we can disable the plane. */
	intel_wait_for_vblank(dev, crtc->pipe);
}

static void intel_crtc_dpms_overlay_disable(struct intel_crtc *intel_crtc)
{
	if (intel_crtc->overlay) {
		struct drm_device *dev = intel_crtc->base.dev;
		struct drm_i915_private *dev_priv = to_i915(dev);

		mutex_lock(&dev->struct_mutex);
		dev_priv->mm.interruptible = false;
		(void) intel_overlay_switch_off(intel_crtc->overlay);
		dev_priv->mm.interruptible = true;
		mutex_unlock(&dev->struct_mutex);
	}

	/* Let userspace switch the overlay on again. In most cases userspace
	 * has to recompute where to put it anyway.
	 */
}

/**
 * intel_post_enable_primary - Perform operations after enabling primary plane
 * @crtc: the CRTC whose primary plane was just enabled
 *
 * Performs potentially sleeping operations that must be done after the primary
 * plane is enabled, such as updating FBC and IPS.  Note that this may be
 * called due to an explicit primary plane update, or due to an implicit
 * re-enable that is caused when a sprite plane is updated to no longer
 * completely hide the primary plane.
 */
static void
intel_post_enable_primary(struct drm_crtc *crtc)
{
	struct drm_device *dev = crtc->dev;
	struct drm_i915_private *dev_priv = to_i915(dev);
	struct intel_crtc *intel_crtc = to_intel_crtc(crtc);
	int pipe = intel_crtc->pipe;

	/*
	 * FIXME IPS should be fine as long as one plane is
	 * enabled, but in practice it seems to have problems
	 * when going from primary only to sprite only and vice
	 * versa.
	 */
	hsw_enable_ips(intel_crtc);

	/*
	 * Gen2 reports pipe underruns whenever all planes are disabled.
	 * So don't enable underrun reporting before at least some planes
	 * are enabled.
	 * FIXME: Need to fix the logic to work when we turn off all planes
	 * but leave the pipe running.
	 */
	if (IS_GEN2(dev))
		intel_set_cpu_fifo_underrun_reporting(dev_priv, pipe, true);

	/* Underruns don't always raise interrupts, so check manually. */
	intel_check_cpu_fifo_underruns(dev_priv);
	intel_check_pch_fifo_underruns(dev_priv);
}

/* FIXME move all this to pre_plane_update() with proper state tracking */
static void
intel_pre_disable_primary(struct drm_crtc *crtc)
{
	struct drm_device *dev = crtc->dev;
	struct drm_i915_private *dev_priv = to_i915(dev);
	struct intel_crtc *intel_crtc = to_intel_crtc(crtc);
	int pipe = intel_crtc->pipe;

	/*
	 * Gen2 reports pipe underruns whenever all planes are disabled.
	 * So diasble underrun reporting before all the planes get disabled.
	 * FIXME: Need to fix the logic to work when we turn off all planes
	 * but leave the pipe running.
	 */
	if (IS_GEN2(dev))
		intel_set_cpu_fifo_underrun_reporting(dev_priv, pipe, false);

	/*
	 * FIXME IPS should be fine as long as one plane is
	 * enabled, but in practice it seems to have problems
	 * when going from primary only to sprite only and vice
	 * versa.
	 */
	hsw_disable_ips(intel_crtc);
}

/* FIXME get rid of this and use pre_plane_update */
static void
intel_pre_disable_primary_noatomic(struct drm_crtc *crtc)
{
	struct drm_device *dev = crtc->dev;
	struct drm_i915_private *dev_priv = to_i915(dev);
	struct intel_crtc *intel_crtc = to_intel_crtc(crtc);
	int pipe = intel_crtc->pipe;

	intel_pre_disable_primary(crtc);

	/*
	 * Vblank time updates from the shadow to live plane control register
	 * are blocked if the memory self-refresh mode is active at that
	 * moment. So to make sure the plane gets truly disabled, disable
	 * first the self-refresh mode. The self-refresh enable bit in turn
	 * will be checked/applied by the HW only at the next frame start
	 * event which is after the vblank start event, so we need to have a
	 * wait-for-vblank between disabling the plane and the pipe.
	 */
	if (HAS_GMCH_DISPLAY(dev)) {
		intel_set_memory_cxsr(dev_priv, false);
		dev_priv->wm.vlv.cxsr = false;
		intel_wait_for_vblank(dev, pipe);
	}
}

static void intel_post_plane_update(struct intel_crtc_state *old_crtc_state)
{
	struct intel_crtc *crtc = to_intel_crtc(old_crtc_state->base.crtc);
	struct drm_atomic_state *old_state = old_crtc_state->base.state;
	struct intel_crtc_state *pipe_config =
		to_intel_crtc_state(crtc->base.state);
	struct drm_plane *primary = crtc->base.primary;
	struct drm_plane_state *old_pri_state =
		drm_atomic_get_existing_plane_state(old_state, primary);

	intel_frontbuffer_flip(to_i915(crtc->base.dev), pipe_config->fb_bits);

	crtc->wm.cxsr_allowed = true;

	if (pipe_config->update_wm_post && pipe_config->base.active)
		intel_update_watermarks(&crtc->base);

	if (old_pri_state) {
		struct intel_plane_state *primary_state =
			to_intel_plane_state(primary->state);
		struct intel_plane_state *old_primary_state =
			to_intel_plane_state(old_pri_state);

		intel_fbc_post_update(crtc);

		if (primary_state->base.visible &&
		    (needs_modeset(&pipe_config->base) ||
		     !old_primary_state->base.visible))
			intel_post_enable_primary(&crtc->base);
	}
}

static void intel_pre_plane_update(struct intel_crtc_state *old_crtc_state)
{
	struct intel_crtc *crtc = to_intel_crtc(old_crtc_state->base.crtc);
	struct drm_device *dev = crtc->base.dev;
	struct drm_i915_private *dev_priv = to_i915(dev);
	struct intel_crtc_state *pipe_config =
		to_intel_crtc_state(crtc->base.state);
	struct drm_atomic_state *old_state = old_crtc_state->base.state;
	struct drm_plane *primary = crtc->base.primary;
	struct drm_plane_state *old_pri_state =
		drm_atomic_get_existing_plane_state(old_state, primary);
	bool modeset = needs_modeset(&pipe_config->base);

	if (old_pri_state) {
		struct intel_plane_state *primary_state =
			to_intel_plane_state(primary->state);
		struct intel_plane_state *old_primary_state =
			to_intel_plane_state(old_pri_state);

		intel_fbc_pre_update(crtc, pipe_config, primary_state);

		if (old_primary_state->base.visible &&
		    (modeset || !primary_state->base.visible))
			intel_pre_disable_primary(&crtc->base);
	}

	if (pipe_config->disable_cxsr && HAS_GMCH_DISPLAY(dev)) {
		crtc->wm.cxsr_allowed = false;

		/*
		 * Vblank time updates from the shadow to live plane control register
		 * are blocked if the memory self-refresh mode is active at that
		 * moment. So to make sure the plane gets truly disabled, disable
		 * first the self-refresh mode. The self-refresh enable bit in turn
		 * will be checked/applied by the HW only at the next frame start
		 * event which is after the vblank start event, so we need to have a
		 * wait-for-vblank between disabling the plane and the pipe.
		 */
		if (old_crtc_state->base.active) {
			intel_set_memory_cxsr(dev_priv, false);
			dev_priv->wm.vlv.cxsr = false;
			intel_wait_for_vblank(dev, crtc->pipe);
		}
	}

	/*
	 * IVB workaround: must disable low power watermarks for at least
	 * one frame before enabling scaling.  LP watermarks can be re-enabled
	 * when scaling is disabled.
	 *
	 * WaCxSRDisabledForSpriteScaling:ivb
	 */
	if (pipe_config->disable_lp_wm) {
		ilk_disable_lp_wm(dev);
		intel_wait_for_vblank(dev, crtc->pipe);
	}

	/*
	 * If we're doing a modeset, we're done.  No need to do any pre-vblank
	 * watermark programming here.
	 */
	if (needs_modeset(&pipe_config->base))
		return;

	/*
	 * For platforms that support atomic watermarks, program the
	 * 'intermediate' watermarks immediately.  On pre-gen9 platforms, these
	 * will be the intermediate values that are safe for both pre- and
	 * post- vblank; when vblank happens, the 'active' values will be set
	 * to the final 'target' values and we'll do this again to get the
	 * optimal watermarks.  For gen9+ platforms, the values we program here
	 * will be the final target values which will get automatically latched
	 * at vblank time; no further programming will be necessary.
	 *
	 * If a platform hasn't been transitioned to atomic watermarks yet,
	 * we'll continue to update watermarks the old way, if flags tell
	 * us to.
	 */
	if (dev_priv->display.initial_watermarks != NULL)
		dev_priv->display.initial_watermarks(pipe_config);
	else if (pipe_config->update_wm_pre)
		intel_update_watermarks(&crtc->base);
}

static void intel_crtc_disable_planes(struct drm_crtc *crtc, unsigned plane_mask)
{
	struct drm_device *dev = crtc->dev;
	struct intel_crtc *intel_crtc = to_intel_crtc(crtc);
	struct drm_plane *p;
	int pipe = intel_crtc->pipe;

	intel_crtc_dpms_overlay_disable(intel_crtc);

	drm_for_each_plane_mask(p, dev, plane_mask)
		to_intel_plane(p)->disable_plane(p, crtc);

	/*
	 * FIXME: Once we grow proper nuclear flip support out of this we need
	 * to compute the mask of flip planes precisely. For the time being
	 * consider this a flip to a NULL plane.
	 */
	intel_frontbuffer_flip(to_i915(dev), INTEL_FRONTBUFFER_ALL_MASK(pipe));
}

static void intel_encoders_pre_pll_enable(struct drm_crtc *crtc,
					  struct intel_crtc_state *crtc_state,
					  struct drm_atomic_state *old_state)
{
	struct drm_connector_state *old_conn_state;
	struct drm_connector *conn;
	int i;

	for_each_connector_in_state(old_state, conn, old_conn_state, i) {
		struct drm_connector_state *conn_state = conn->state;
		struct intel_encoder *encoder =
			to_intel_encoder(conn_state->best_encoder);

		if (conn_state->crtc != crtc)
			continue;

		if (encoder->pre_pll_enable)
			encoder->pre_pll_enable(encoder, crtc_state, conn_state);
	}
}

static void intel_encoders_pre_enable(struct drm_crtc *crtc,
				      struct intel_crtc_state *crtc_state,
				      struct drm_atomic_state *old_state)
{
	struct drm_connector_state *old_conn_state;
	struct drm_connector *conn;
	int i;

	for_each_connector_in_state(old_state, conn, old_conn_state, i) {
		struct drm_connector_state *conn_state = conn->state;
		struct intel_encoder *encoder =
			to_intel_encoder(conn_state->best_encoder);

		if (conn_state->crtc != crtc)
			continue;

		if (encoder->pre_enable)
			encoder->pre_enable(encoder, crtc_state, conn_state);
	}
}

static void intel_encoders_enable(struct drm_crtc *crtc,
				  struct intel_crtc_state *crtc_state,
				  struct drm_atomic_state *old_state)
{
	struct drm_connector_state *old_conn_state;
	struct drm_connector *conn;
	int i;

	for_each_connector_in_state(old_state, conn, old_conn_state, i) {
		struct drm_connector_state *conn_state = conn->state;
		struct intel_encoder *encoder =
			to_intel_encoder(conn_state->best_encoder);

		if (conn_state->crtc != crtc)
			continue;

		encoder->enable(encoder, crtc_state, conn_state);
		intel_opregion_notify_encoder(encoder, true);
	}
}

static void intel_encoders_disable(struct drm_crtc *crtc,
				   struct intel_crtc_state *old_crtc_state,
				   struct drm_atomic_state *old_state)
{
	struct drm_connector_state *old_conn_state;
	struct drm_connector *conn;
	int i;

	for_each_connector_in_state(old_state, conn, old_conn_state, i) {
		struct intel_encoder *encoder =
			to_intel_encoder(old_conn_state->best_encoder);

		if (old_conn_state->crtc != crtc)
			continue;

		intel_opregion_notify_encoder(encoder, false);
		encoder->disable(encoder, old_crtc_state, old_conn_state);
	}
}

static void intel_encoders_post_disable(struct drm_crtc *crtc,
					struct intel_crtc_state *old_crtc_state,
					struct drm_atomic_state *old_state)
{
	struct drm_connector_state *old_conn_state;
	struct drm_connector *conn;
	int i;

	for_each_connector_in_state(old_state, conn, old_conn_state, i) {
		struct intel_encoder *encoder =
			to_intel_encoder(old_conn_state->best_encoder);

		if (old_conn_state->crtc != crtc)
			continue;

		if (encoder->post_disable)
			encoder->post_disable(encoder, old_crtc_state, old_conn_state);
	}
}

static void intel_encoders_post_pll_disable(struct drm_crtc *crtc,
					    struct intel_crtc_state *old_crtc_state,
					    struct drm_atomic_state *old_state)
{
	struct drm_connector_state *old_conn_state;
	struct drm_connector *conn;
	int i;

	for_each_connector_in_state(old_state, conn, old_conn_state, i) {
		struct intel_encoder *encoder =
			to_intel_encoder(old_conn_state->best_encoder);

		if (old_conn_state->crtc != crtc)
			continue;

		if (encoder->post_pll_disable)
			encoder->post_pll_disable(encoder, old_crtc_state, old_conn_state);
	}
}

static void ironlake_crtc_enable(struct intel_crtc_state *pipe_config,
				 struct drm_atomic_state *old_state)
{
	struct drm_crtc *crtc = pipe_config->base.crtc;
	struct drm_device *dev = crtc->dev;
	struct drm_i915_private *dev_priv = to_i915(dev);
	struct intel_crtc *intel_crtc = to_intel_crtc(crtc);
	int pipe = intel_crtc->pipe;

	if (WARN_ON(intel_crtc->active))
		return;

	/*
	 * Sometimes spurious CPU pipe underruns happen during FDI
	 * training, at least with VGA+HDMI cloning. Suppress them.
	 *
	 * On ILK we get an occasional spurious CPU pipe underruns
	 * between eDP port A enable and vdd enable. Also PCH port
	 * enable seems to result in the occasional CPU pipe underrun.
	 *
	 * Spurious PCH underruns also occur during PCH enabling.
	 */
	if (intel_crtc->config->has_pch_encoder || IS_GEN5(dev_priv))
		intel_set_cpu_fifo_underrun_reporting(dev_priv, pipe, false);
	if (intel_crtc->config->has_pch_encoder)
		intel_set_pch_fifo_underrun_reporting(dev_priv, pipe, false);

	if (intel_crtc->config->has_pch_encoder)
		intel_prepare_shared_dpll(intel_crtc);

	if (intel_crtc_has_dp_encoder(intel_crtc->config))
		intel_dp_set_m_n(intel_crtc, M1_N1);

	intel_set_pipe_timings(intel_crtc);
	intel_set_pipe_src_size(intel_crtc);

	if (intel_crtc->config->has_pch_encoder) {
		intel_cpu_transcoder_set_m_n(intel_crtc,
				     &intel_crtc->config->fdi_m_n, NULL);
	}

	ironlake_set_pipeconf(crtc);

	intel_crtc->active = true;

	intel_encoders_pre_enable(crtc, pipe_config, old_state);

	if (intel_crtc->config->has_pch_encoder) {
		/* Note: FDI PLL enabling _must_ be done before we enable the
		 * cpu pipes, hence this is separate from all the other fdi/pch
		 * enabling. */
		ironlake_fdi_pll_enable(intel_crtc);
	} else {
		assert_fdi_tx_disabled(dev_priv, pipe);
		assert_fdi_rx_disabled(dev_priv, pipe);
	}

	ironlake_pfit_enable(intel_crtc);

	/*
	 * On ILK+ LUT must be loaded before the pipe is running but with
	 * clocks enabled
	 */
	intel_color_load_luts(&pipe_config->base);

	if (dev_priv->display.initial_watermarks != NULL)
		dev_priv->display.initial_watermarks(intel_crtc->config);
	intel_enable_pipe(intel_crtc);

	if (intel_crtc->config->has_pch_encoder)
		ironlake_pch_enable(crtc);

	assert_vblank_disabled(crtc);
	drm_crtc_vblank_on(crtc);

	intel_encoders_enable(crtc, pipe_config, old_state);

	if (HAS_PCH_CPT(dev))
		cpt_verify_modeset(dev, intel_crtc->pipe);

	/* Must wait for vblank to avoid spurious PCH FIFO underruns */
	if (intel_crtc->config->has_pch_encoder)
		intel_wait_for_vblank(dev, pipe);
	intel_set_cpu_fifo_underrun_reporting(dev_priv, pipe, true);
	intel_set_pch_fifo_underrun_reporting(dev_priv, pipe, true);
}

/* IPS only exists on ULT machines and is tied to pipe A. */
static bool hsw_crtc_supports_ips(struct intel_crtc *crtc)
{
	return HAS_IPS(crtc->base.dev) && crtc->pipe == PIPE_A;
}

static void haswell_crtc_enable(struct intel_crtc_state *pipe_config,
				struct drm_atomic_state *old_state)
{
	struct drm_crtc *crtc = pipe_config->base.crtc;
	struct drm_device *dev = crtc->dev;
	struct drm_i915_private *dev_priv = to_i915(dev);
	struct intel_crtc *intel_crtc = to_intel_crtc(crtc);
	int pipe = intel_crtc->pipe, hsw_workaround_pipe;
	enum transcoder cpu_transcoder = intel_crtc->config->cpu_transcoder;

	if (WARN_ON(intel_crtc->active))
		return;

	if (intel_crtc->config->has_pch_encoder)
		intel_set_pch_fifo_underrun_reporting(dev_priv, TRANSCODER_A,
						      false);

	intel_encoders_pre_pll_enable(crtc, pipe_config, old_state);

	if (intel_crtc->config->shared_dpll)
		intel_enable_shared_dpll(intel_crtc);

	if (intel_crtc_has_dp_encoder(intel_crtc->config))
		intel_dp_set_m_n(intel_crtc, M1_N1);

	if (!transcoder_is_dsi(cpu_transcoder))
		intel_set_pipe_timings(intel_crtc);

	intel_set_pipe_src_size(intel_crtc);

	if (cpu_transcoder != TRANSCODER_EDP &&
	    !transcoder_is_dsi(cpu_transcoder)) {
		I915_WRITE(PIPE_MULT(cpu_transcoder),
			   intel_crtc->config->pixel_multiplier - 1);
	}

	if (intel_crtc->config->has_pch_encoder) {
		intel_cpu_transcoder_set_m_n(intel_crtc,
				     &intel_crtc->config->fdi_m_n, NULL);
	}

	if (!transcoder_is_dsi(cpu_transcoder))
		haswell_set_pipeconf(crtc);

	haswell_set_pipemisc(crtc);

	intel_color_set_csc(&pipe_config->base);

	intel_crtc->active = true;

	if (intel_crtc->config->has_pch_encoder)
		intel_set_cpu_fifo_underrun_reporting(dev_priv, pipe, false);
	else
		intel_set_cpu_fifo_underrun_reporting(dev_priv, pipe, true);

	intel_encoders_pre_enable(crtc, pipe_config, old_state);

	if (intel_crtc->config->has_pch_encoder)
		dev_priv->display.fdi_link_train(crtc);

	if (!transcoder_is_dsi(cpu_transcoder))
		intel_ddi_enable_pipe_clock(intel_crtc);

	if (INTEL_INFO(dev)->gen >= 9)
		skylake_pfit_enable(intel_crtc);
	else
		ironlake_pfit_enable(intel_crtc);

	/*
	 * On ILK+ LUT must be loaded before the pipe is running but with
	 * clocks enabled
	 */
	intel_color_load_luts(&pipe_config->base);

	intel_ddi_set_pipe_settings(crtc);
	if (!transcoder_is_dsi(cpu_transcoder))
		intel_ddi_enable_transcoder_func(crtc);

	if (dev_priv->display.initial_watermarks != NULL)
		dev_priv->display.initial_watermarks(pipe_config);
	else
		intel_update_watermarks(crtc);

	/* XXX: Do the pipe assertions at the right place for BXT DSI. */
	if (!transcoder_is_dsi(cpu_transcoder))
		intel_enable_pipe(intel_crtc);

	if (intel_crtc->config->has_pch_encoder)
		lpt_pch_enable(crtc);

	if (intel_crtc->config->dp_encoder_is_mst)
		intel_ddi_set_vc_payload_alloc(crtc, true);

	assert_vblank_disabled(crtc);
	drm_crtc_vblank_on(crtc);

	intel_encoders_enable(crtc, pipe_config, old_state);

	if (intel_crtc->config->has_pch_encoder) {
		intel_wait_for_vblank(dev, pipe);
		intel_wait_for_vblank(dev, pipe);
		intel_set_cpu_fifo_underrun_reporting(dev_priv, pipe, true);
		intel_set_pch_fifo_underrun_reporting(dev_priv, TRANSCODER_A,
						      true);
	}

	/* If we change the relative order between pipe/planes enabling, we need
	 * to change the workaround. */
	hsw_workaround_pipe = pipe_config->hsw_workaround_pipe;
	if (IS_HASWELL(dev) && hsw_workaround_pipe != INVALID_PIPE) {
		intel_wait_for_vblank(dev, hsw_workaround_pipe);
		intel_wait_for_vblank(dev, hsw_workaround_pipe);
	}
}

static void ironlake_pfit_disable(struct intel_crtc *crtc, bool force)
{
	struct drm_device *dev = crtc->base.dev;
	struct drm_i915_private *dev_priv = to_i915(dev);
	int pipe = crtc->pipe;

	/* To avoid upsetting the power well on haswell only disable the pfit if
	 * it's in use. The hw state code will make sure we get this right. */
	if (force || crtc->config->pch_pfit.enabled) {
		I915_WRITE(PF_CTL(pipe), 0);
		I915_WRITE(PF_WIN_POS(pipe), 0);
		I915_WRITE(PF_WIN_SZ(pipe), 0);
	}
}

static void ironlake_crtc_disable(struct intel_crtc_state *old_crtc_state,
				  struct drm_atomic_state *old_state)
{
	struct drm_crtc *crtc = old_crtc_state->base.crtc;
	struct drm_device *dev = crtc->dev;
	struct drm_i915_private *dev_priv = to_i915(dev);
	struct intel_crtc *intel_crtc = to_intel_crtc(crtc);
	int pipe = intel_crtc->pipe;

	/*
	 * Sometimes spurious CPU pipe underruns happen when the
	 * pipe is already disabled, but FDI RX/TX is still enabled.
	 * Happens at least with VGA+HDMI cloning. Suppress them.
	 */
	if (intel_crtc->config->has_pch_encoder) {
		intel_set_cpu_fifo_underrun_reporting(dev_priv, pipe, false);
		intel_set_pch_fifo_underrun_reporting(dev_priv, pipe, false);
	}

	intel_encoders_disable(crtc, old_crtc_state, old_state);

	drm_crtc_vblank_off(crtc);
	assert_vblank_disabled(crtc);

	intel_disable_pipe(intel_crtc);

	ironlake_pfit_disable(intel_crtc, false);

	if (intel_crtc->config->has_pch_encoder)
		ironlake_fdi_disable(crtc);

	intel_encoders_post_disable(crtc, old_crtc_state, old_state);

	if (intel_crtc->config->has_pch_encoder) {
		ironlake_disable_pch_transcoder(dev_priv, pipe);

		if (HAS_PCH_CPT(dev)) {
			i915_reg_t reg;
			u32 temp;

			/* disable TRANS_DP_CTL */
			reg = TRANS_DP_CTL(pipe);
			temp = I915_READ(reg);
			temp &= ~(TRANS_DP_OUTPUT_ENABLE |
				  TRANS_DP_PORT_SEL_MASK);
			temp |= TRANS_DP_PORT_SEL_NONE;
			I915_WRITE(reg, temp);

			/* disable DPLL_SEL */
			temp = I915_READ(PCH_DPLL_SEL);
			temp &= ~(TRANS_DPLL_ENABLE(pipe) | TRANS_DPLLB_SEL(pipe));
			I915_WRITE(PCH_DPLL_SEL, temp);
		}

		ironlake_fdi_pll_disable(intel_crtc);
	}

	intel_set_cpu_fifo_underrun_reporting(dev_priv, pipe, true);
	intel_set_pch_fifo_underrun_reporting(dev_priv, pipe, true);
}

static void haswell_crtc_disable(struct intel_crtc_state *old_crtc_state,
				 struct drm_atomic_state *old_state)
{
	struct drm_crtc *crtc = old_crtc_state->base.crtc;
	struct drm_device *dev = crtc->dev;
	struct drm_i915_private *dev_priv = to_i915(dev);
	struct intel_crtc *intel_crtc = to_intel_crtc(crtc);
	enum transcoder cpu_transcoder = intel_crtc->config->cpu_transcoder;

	if (intel_crtc->config->has_pch_encoder)
		intel_set_pch_fifo_underrun_reporting(dev_priv, TRANSCODER_A,
						      false);

	intel_encoders_disable(crtc, old_crtc_state, old_state);

	drm_crtc_vblank_off(crtc);
	assert_vblank_disabled(crtc);

	/* XXX: Do the pipe assertions at the right place for BXT DSI. */
	if (!transcoder_is_dsi(cpu_transcoder))
		intel_disable_pipe(intel_crtc);

	if (intel_crtc->config->dp_encoder_is_mst)
		intel_ddi_set_vc_payload_alloc(crtc, false);

	if (!transcoder_is_dsi(cpu_transcoder))
		intel_ddi_disable_transcoder_func(dev_priv, cpu_transcoder);

	if (INTEL_INFO(dev)->gen >= 9)
		skylake_scaler_disable(intel_crtc);
	else
		ironlake_pfit_disable(intel_crtc, false);

	if (!transcoder_is_dsi(cpu_transcoder))
		intel_ddi_disable_pipe_clock(intel_crtc);

	intel_encoders_post_disable(crtc, old_crtc_state, old_state);

	if (intel_crtc->config->has_pch_encoder) {
		struct drm_connector_state *old_conn_state;
		struct drm_connector *conn;
		int i;

		lpt_disable_pch_transcoder(dev_priv);
		lpt_disable_iclkip(dev_priv);

		for_each_connector_in_state(old_state, conn, old_conn_state, i)
			if (old_conn_state->crtc == crtc) {
				struct intel_encoder *encoder =
					to_intel_encoder(old_conn_state->best_encoder);

				intel_ddi_fdi_disable(encoder,
						      old_crtc_state,
						      old_conn_state);
				break;
			}

		intel_set_pch_fifo_underrun_reporting(dev_priv, TRANSCODER_A,
						      true);
	}
}

static void i9xx_pfit_enable(struct intel_crtc *crtc)
{
	struct drm_device *dev = crtc->base.dev;
	struct drm_i915_private *dev_priv = to_i915(dev);
	struct intel_crtc_state *pipe_config = crtc->config;

	if (!pipe_config->gmch_pfit.control)
		return;

	/*
	 * The panel fitter should only be adjusted whilst the pipe is disabled,
	 * according to register description and PRM.
	 */
	WARN_ON(I915_READ(PFIT_CONTROL) & PFIT_ENABLE);
	assert_pipe_disabled(dev_priv, crtc->pipe);

	I915_WRITE(PFIT_PGM_RATIOS, pipe_config->gmch_pfit.pgm_ratios);
	I915_WRITE(PFIT_CONTROL, pipe_config->gmch_pfit.control);

	/* Border color in case we don't scale up to the full screen. Black by
	 * default, change to something else for debugging. */
	I915_WRITE(BCLRPAT(crtc->pipe), 0);
}

static enum intel_display_power_domain port_to_power_domain(enum port port)
{
	switch (port) {
	case PORT_A:
		return POWER_DOMAIN_PORT_DDI_A_LANES;
	case PORT_B:
		return POWER_DOMAIN_PORT_DDI_B_LANES;
	case PORT_C:
		return POWER_DOMAIN_PORT_DDI_C_LANES;
	case PORT_D:
		return POWER_DOMAIN_PORT_DDI_D_LANES;
	case PORT_E:
		return POWER_DOMAIN_PORT_DDI_E_LANES;
	default:
		MISSING_CASE(port);
		return POWER_DOMAIN_PORT_OTHER;
	}
}

static enum intel_display_power_domain port_to_aux_power_domain(enum port port)
{
	switch (port) {
	case PORT_A:
		return POWER_DOMAIN_AUX_A;
	case PORT_B:
		return POWER_DOMAIN_AUX_B;
	case PORT_C:
		return POWER_DOMAIN_AUX_C;
	case PORT_D:
		return POWER_DOMAIN_AUX_D;
	case PORT_E:
		/* FIXME: Check VBT for actual wiring of PORT E */
		return POWER_DOMAIN_AUX_D;
	default:
		MISSING_CASE(port);
		return POWER_DOMAIN_AUX_A;
	}
}

enum intel_display_power_domain
intel_display_port_power_domain(struct intel_encoder *intel_encoder)
{
	struct drm_device *dev = intel_encoder->base.dev;
	struct intel_digital_port *intel_dig_port;

	switch (intel_encoder->type) {
	case INTEL_OUTPUT_UNKNOWN:
		/* Only DDI platforms should ever use this output type */
		WARN_ON_ONCE(!HAS_DDI(dev));
	case INTEL_OUTPUT_DP:
	case INTEL_OUTPUT_HDMI:
	case INTEL_OUTPUT_EDP:
		intel_dig_port = enc_to_dig_port(&intel_encoder->base);
		return port_to_power_domain(intel_dig_port->port);
	case INTEL_OUTPUT_DP_MST:
		intel_dig_port = enc_to_mst(&intel_encoder->base)->primary;
		return port_to_power_domain(intel_dig_port->port);
	case INTEL_OUTPUT_ANALOG:
		return POWER_DOMAIN_PORT_CRT;
	case INTEL_OUTPUT_DSI:
		return POWER_DOMAIN_PORT_DSI;
	default:
		return POWER_DOMAIN_PORT_OTHER;
	}
}

enum intel_display_power_domain
intel_display_port_aux_power_domain(struct intel_encoder *intel_encoder)
{
	struct drm_device *dev = intel_encoder->base.dev;
	struct intel_digital_port *intel_dig_port;

	switch (intel_encoder->type) {
	case INTEL_OUTPUT_UNKNOWN:
	case INTEL_OUTPUT_HDMI:
		/*
		 * Only DDI platforms should ever use these output types.
		 * We can get here after the HDMI detect code has already set
		 * the type of the shared encoder. Since we can't be sure
		 * what's the status of the given connectors, play safe and
		 * run the DP detection too.
		 */
		WARN_ON_ONCE(!HAS_DDI(dev));
	case INTEL_OUTPUT_DP:
	case INTEL_OUTPUT_EDP:
		intel_dig_port = enc_to_dig_port(&intel_encoder->base);
		return port_to_aux_power_domain(intel_dig_port->port);
	case INTEL_OUTPUT_DP_MST:
		intel_dig_port = enc_to_mst(&intel_encoder->base)->primary;
		return port_to_aux_power_domain(intel_dig_port->port);
	default:
		MISSING_CASE(intel_encoder->type);
		return POWER_DOMAIN_AUX_A;
	}
}

static unsigned long get_crtc_power_domains(struct drm_crtc *crtc,
					    struct intel_crtc_state *crtc_state)
{
	struct drm_device *dev = crtc->dev;
	struct drm_encoder *encoder;
	struct intel_crtc *intel_crtc = to_intel_crtc(crtc);
	enum pipe pipe = intel_crtc->pipe;
	unsigned long mask;
	enum transcoder transcoder = crtc_state->cpu_transcoder;

	if (!crtc_state->base.active)
		return 0;

	mask = BIT(POWER_DOMAIN_PIPE(pipe));
	mask |= BIT(POWER_DOMAIN_TRANSCODER(transcoder));
	if (crtc_state->pch_pfit.enabled ||
	    crtc_state->pch_pfit.force_thru)
		mask |= BIT(POWER_DOMAIN_PIPE_PANEL_FITTER(pipe));

	drm_for_each_encoder_mask(encoder, dev, crtc_state->base.encoder_mask) {
		struct intel_encoder *intel_encoder = to_intel_encoder(encoder);

		mask |= BIT(intel_display_port_power_domain(intel_encoder));
	}

	if (crtc_state->shared_dpll)
		mask |= BIT(POWER_DOMAIN_PLLS);

	return mask;
}

static unsigned long
modeset_get_crtc_power_domains(struct drm_crtc *crtc,
			       struct intel_crtc_state *crtc_state)
{
	struct drm_i915_private *dev_priv = to_i915(crtc->dev);
	struct intel_crtc *intel_crtc = to_intel_crtc(crtc);
	enum intel_display_power_domain domain;
	unsigned long domains, new_domains, old_domains;

	old_domains = intel_crtc->enabled_power_domains;
	intel_crtc->enabled_power_domains = new_domains =
		get_crtc_power_domains(crtc, crtc_state);

	domains = new_domains & ~old_domains;

	for_each_power_domain(domain, domains)
		intel_display_power_get(dev_priv, domain);

	return old_domains & ~new_domains;
}

static void modeset_put_power_domains(struct drm_i915_private *dev_priv,
				      unsigned long domains)
{
	enum intel_display_power_domain domain;

	for_each_power_domain(domain, domains)
		intel_display_power_put(dev_priv, domain);
}

static int intel_compute_max_dotclk(struct drm_i915_private *dev_priv)
{
	int max_cdclk_freq = dev_priv->max_cdclk_freq;

	if (INTEL_INFO(dev_priv)->gen >= 9 ||
	    IS_HASWELL(dev_priv) || IS_BROADWELL(dev_priv))
		return max_cdclk_freq;
	else if (IS_CHERRYVIEW(dev_priv))
		return max_cdclk_freq*95/100;
	else if (INTEL_INFO(dev_priv)->gen < 4)
		return 2*max_cdclk_freq*90/100;
	else
		return max_cdclk_freq*90/100;
}

static int skl_calc_cdclk(int max_pixclk, int vco);

static void intel_update_max_cdclk(struct drm_device *dev)
{
	struct drm_i915_private *dev_priv = to_i915(dev);

	if (IS_SKYLAKE(dev) || IS_KABYLAKE(dev)) {
		u32 limit = I915_READ(SKL_DFSM) & SKL_DFSM_CDCLK_LIMIT_MASK;
		int max_cdclk, vco;

		vco = dev_priv->skl_preferred_vco_freq;
		WARN_ON(vco != 8100000 && vco != 8640000);

		/*
		 * Use the lower (vco 8640) cdclk values as a
		 * first guess. skl_calc_cdclk() will correct it
		 * if the preferred vco is 8100 instead.
		 */
		if (limit == SKL_DFSM_CDCLK_LIMIT_675)
			max_cdclk = 617143;
		else if (limit == SKL_DFSM_CDCLK_LIMIT_540)
			max_cdclk = 540000;
		else if (limit == SKL_DFSM_CDCLK_LIMIT_450)
			max_cdclk = 432000;
		else
			max_cdclk = 308571;

		dev_priv->max_cdclk_freq = skl_calc_cdclk(max_cdclk, vco);
	} else if (IS_BROXTON(dev)) {
		dev_priv->max_cdclk_freq = 624000;
	} else if (IS_BROADWELL(dev))  {
		/*
		 * FIXME with extra cooling we can allow
		 * 540 MHz for ULX and 675 Mhz for ULT.
		 * How can we know if extra cooling is
		 * available? PCI ID, VTB, something else?
		 */
		if (I915_READ(FUSE_STRAP) & HSW_CDCLK_LIMIT)
			dev_priv->max_cdclk_freq = 450000;
		else if (IS_BDW_ULX(dev))
			dev_priv->max_cdclk_freq = 450000;
		else if (IS_BDW_ULT(dev))
			dev_priv->max_cdclk_freq = 540000;
		else
			dev_priv->max_cdclk_freq = 675000;
	} else if (IS_CHERRYVIEW(dev)) {
		dev_priv->max_cdclk_freq = 320000;
	} else if (IS_VALLEYVIEW(dev)) {
		dev_priv->max_cdclk_freq = 400000;
	} else {
		/* otherwise assume cdclk is fixed */
		dev_priv->max_cdclk_freq = dev_priv->cdclk_freq;
	}

	dev_priv->max_dotclk_freq = intel_compute_max_dotclk(dev_priv);

	DRM_DEBUG_DRIVER("Max CD clock rate: %d kHz\n",
			 dev_priv->max_cdclk_freq);

	DRM_DEBUG_DRIVER("Max dotclock rate: %d kHz\n",
			 dev_priv->max_dotclk_freq);
}

static void intel_update_cdclk(struct drm_device *dev)
{
	struct drm_i915_private *dev_priv = to_i915(dev);

	dev_priv->cdclk_freq = dev_priv->display.get_display_clock_speed(dev);

	if (INTEL_GEN(dev_priv) >= 9)
		DRM_DEBUG_DRIVER("Current CD clock rate: %d kHz, VCO: %d kHz, ref: %d kHz\n",
				 dev_priv->cdclk_freq, dev_priv->cdclk_pll.vco,
				 dev_priv->cdclk_pll.ref);
	else
		DRM_DEBUG_DRIVER("Current CD clock rate: %d kHz\n",
				 dev_priv->cdclk_freq);

	/*
	 * 9:0 CMBUS [sic] CDCLK frequency (cdfreq):
	 * Programmng [sic] note: bit[9:2] should be programmed to the number
	 * of cdclk that generates 4MHz reference clock freq which is used to
	 * generate GMBus clock. This will vary with the cdclk freq.
	 */
	if (IS_VALLEYVIEW(dev_priv) || IS_CHERRYVIEW(dev_priv))
		I915_WRITE(GMBUSFREQ_VLV, DIV_ROUND_UP(dev_priv->cdclk_freq, 1000));
}

/* convert from kHz to .1 fixpoint MHz with -1MHz offset */
static int skl_cdclk_decimal(int cdclk)
{
	return DIV_ROUND_CLOSEST(cdclk - 1000, 500);
}

static int bxt_de_pll_vco(struct drm_i915_private *dev_priv, int cdclk)
{
	int ratio;

	if (cdclk == dev_priv->cdclk_pll.ref)
		return 0;

	switch (cdclk) {
	default:
		MISSING_CASE(cdclk);
	case 144000:
	case 288000:
	case 384000:
	case 576000:
		ratio = 60;
		break;
	case 624000:
		ratio = 65;
		break;
	}

	return dev_priv->cdclk_pll.ref * ratio;
}

static void bxt_de_pll_disable(struct drm_i915_private *dev_priv)
{
	I915_WRITE(BXT_DE_PLL_ENABLE, 0);

	/* Timeout 200us */
	if (intel_wait_for_register(dev_priv,
				    BXT_DE_PLL_ENABLE, BXT_DE_PLL_LOCK, 0,
				    1))
		DRM_ERROR("timeout waiting for DE PLL unlock\n");

	dev_priv->cdclk_pll.vco = 0;
}

static void bxt_de_pll_enable(struct drm_i915_private *dev_priv, int vco)
{
	int ratio = DIV_ROUND_CLOSEST(vco, dev_priv->cdclk_pll.ref);
	u32 val;

	val = I915_READ(BXT_DE_PLL_CTL);
	val &= ~BXT_DE_PLL_RATIO_MASK;
	val |= BXT_DE_PLL_RATIO(ratio);
	I915_WRITE(BXT_DE_PLL_CTL, val);

	I915_WRITE(BXT_DE_PLL_ENABLE, BXT_DE_PLL_PLL_ENABLE);

	/* Timeout 200us */
	if (intel_wait_for_register(dev_priv,
				    BXT_DE_PLL_ENABLE,
				    BXT_DE_PLL_LOCK,
				    BXT_DE_PLL_LOCK,
				    1))
		DRM_ERROR("timeout waiting for DE PLL lock\n");

	dev_priv->cdclk_pll.vco = vco;
}

static void bxt_set_cdclk(struct drm_i915_private *dev_priv, int cdclk)
{
	u32 val, divider;
	int vco, ret;

	vco = bxt_de_pll_vco(dev_priv, cdclk);

	DRM_DEBUG_DRIVER("Changing CDCLK to %d kHz (VCO %d kHz)\n", cdclk, vco);

	/* cdclk = vco / 2 / div{1,1.5,2,4} */
	switch (DIV_ROUND_CLOSEST(vco, cdclk)) {
	case 8:
		divider = BXT_CDCLK_CD2X_DIV_SEL_4;
		break;
	case 4:
		divider = BXT_CDCLK_CD2X_DIV_SEL_2;
		break;
	case 3:
		divider = BXT_CDCLK_CD2X_DIV_SEL_1_5;
		break;
	case 2:
		divider = BXT_CDCLK_CD2X_DIV_SEL_1;
		break;
	default:
		WARN_ON(cdclk != dev_priv->cdclk_pll.ref);
		WARN_ON(vco != 0);

		divider = BXT_CDCLK_CD2X_DIV_SEL_1;
		break;
	}

	/* Inform power controller of upcoming frequency change */
	mutex_lock(&dev_priv->rps.hw_lock);
	ret = sandybridge_pcode_write(dev_priv, HSW_PCODE_DE_WRITE_FREQ_REQ,
				      0x80000000);
	mutex_unlock(&dev_priv->rps.hw_lock);

	if (ret) {
		DRM_ERROR("PCode CDCLK freq change notify failed (err %d, freq %d)\n",
			  ret, cdclk);
		return;
	}

	if (dev_priv->cdclk_pll.vco != 0 &&
	    dev_priv->cdclk_pll.vco != vco)
		bxt_de_pll_disable(dev_priv);

	if (dev_priv->cdclk_pll.vco != vco)
		bxt_de_pll_enable(dev_priv, vco);

	val = divider | skl_cdclk_decimal(cdclk);
	/*
	 * FIXME if only the cd2x divider needs changing, it could be done
	 * without shutting off the pipe (if only one pipe is active).
	 */
	val |= BXT_CDCLK_CD2X_PIPE_NONE;
	/*
	 * Disable SSA Precharge when CD clock frequency < 500 MHz,
	 * enable otherwise.
	 */
	if (cdclk >= 500000)
		val |= BXT_CDCLK_SSA_PRECHARGE_ENABLE;
	I915_WRITE(CDCLK_CTL, val);

	mutex_lock(&dev_priv->rps.hw_lock);
	ret = sandybridge_pcode_write(dev_priv, HSW_PCODE_DE_WRITE_FREQ_REQ,
				      DIV_ROUND_UP(cdclk, 25000));
	mutex_unlock(&dev_priv->rps.hw_lock);

	if (ret) {
		DRM_ERROR("PCode CDCLK freq set failed, (err %d, freq %d)\n",
			  ret, cdclk);
		return;
	}

	intel_update_cdclk(&dev_priv->drm);
}

static void bxt_sanitize_cdclk(struct drm_i915_private *dev_priv)
{
	u32 cdctl, expected;

	intel_update_cdclk(&dev_priv->drm);

	if (dev_priv->cdclk_pll.vco == 0 ||
	    dev_priv->cdclk_freq == dev_priv->cdclk_pll.ref)
		goto sanitize;

	/* DPLL okay; verify the cdclock
	 *
	 * Some BIOS versions leave an incorrect decimal frequency value and
	 * set reserved MBZ bits in CDCLK_CTL at least during exiting from S4,
	 * so sanitize this register.
	 */
	cdctl = I915_READ(CDCLK_CTL);
	/*
	 * Let's ignore the pipe field, since BIOS could have configured the
	 * dividers both synching to an active pipe, or asynchronously
	 * (PIPE_NONE).
	 */
	cdctl &= ~BXT_CDCLK_CD2X_PIPE_NONE;

	expected = (cdctl & BXT_CDCLK_CD2X_DIV_SEL_MASK) |
		   skl_cdclk_decimal(dev_priv->cdclk_freq);
	/*
	 * Disable SSA Precharge when CD clock frequency < 500 MHz,
	 * enable otherwise.
	 */
	if (dev_priv->cdclk_freq >= 500000)
		expected |= BXT_CDCLK_SSA_PRECHARGE_ENABLE;

	if (cdctl == expected)
		/* All well; nothing to sanitize */
		return;

sanitize:
	DRM_DEBUG_KMS("Sanitizing cdclk programmed by pre-os\n");

	/* force cdclk programming */
	dev_priv->cdclk_freq = 0;

	/* force full PLL disable + enable */
	dev_priv->cdclk_pll.vco = -1;
}

void bxt_init_cdclk(struct drm_i915_private *dev_priv)
{
	bxt_sanitize_cdclk(dev_priv);

	if (dev_priv->cdclk_freq != 0 && dev_priv->cdclk_pll.vco != 0)
		return;

	/*
	 * FIXME:
	 * - The initial CDCLK needs to be read from VBT.
	 *   Need to make this change after VBT has changes for BXT.
	 */
	bxt_set_cdclk(dev_priv, bxt_calc_cdclk(0));
}

void bxt_uninit_cdclk(struct drm_i915_private *dev_priv)
{
	bxt_set_cdclk(dev_priv, dev_priv->cdclk_pll.ref);
}

static int skl_calc_cdclk(int max_pixclk, int vco)
{
	if (vco == 8640000) {
		if (max_pixclk > 540000)
			return 617143;
		else if (max_pixclk > 432000)
			return 540000;
		else if (max_pixclk > 308571)
			return 432000;
		else
			return 308571;
	} else {
		if (max_pixclk > 540000)
			return 675000;
		else if (max_pixclk > 450000)
			return 540000;
		else if (max_pixclk > 337500)
			return 450000;
		else
			return 337500;
	}
}

static void
skl_dpll0_update(struct drm_i915_private *dev_priv)
{
	u32 val;

	dev_priv->cdclk_pll.ref = 24000;
	dev_priv->cdclk_pll.vco = 0;

	val = I915_READ(LCPLL1_CTL);
	if ((val & LCPLL_PLL_ENABLE) == 0)
		return;

	if (WARN_ON((val & LCPLL_PLL_LOCK) == 0))
		return;

	val = I915_READ(DPLL_CTRL1);

	if (WARN_ON((val & (DPLL_CTRL1_HDMI_MODE(SKL_DPLL0) |
			    DPLL_CTRL1_SSC(SKL_DPLL0) |
			    DPLL_CTRL1_OVERRIDE(SKL_DPLL0))) !=
		    DPLL_CTRL1_OVERRIDE(SKL_DPLL0)))
		return;

	switch (val & DPLL_CTRL1_LINK_RATE_MASK(SKL_DPLL0)) {
	case DPLL_CTRL1_LINK_RATE(DPLL_CTRL1_LINK_RATE_810, SKL_DPLL0):
	case DPLL_CTRL1_LINK_RATE(DPLL_CTRL1_LINK_RATE_1350, SKL_DPLL0):
	case DPLL_CTRL1_LINK_RATE(DPLL_CTRL1_LINK_RATE_1620, SKL_DPLL0):
	case DPLL_CTRL1_LINK_RATE(DPLL_CTRL1_LINK_RATE_2700, SKL_DPLL0):
		dev_priv->cdclk_pll.vco = 8100000;
		break;
	case DPLL_CTRL1_LINK_RATE(DPLL_CTRL1_LINK_RATE_1080, SKL_DPLL0):
	case DPLL_CTRL1_LINK_RATE(DPLL_CTRL1_LINK_RATE_2160, SKL_DPLL0):
		dev_priv->cdclk_pll.vco = 8640000;
		break;
	default:
		MISSING_CASE(val & DPLL_CTRL1_LINK_RATE_MASK(SKL_DPLL0));
		break;
	}
}

void skl_set_preferred_cdclk_vco(struct drm_i915_private *dev_priv, int vco)
{
	bool changed = dev_priv->skl_preferred_vco_freq != vco;

	dev_priv->skl_preferred_vco_freq = vco;

	if (changed)
		intel_update_max_cdclk(&dev_priv->drm);
}

static void
skl_dpll0_enable(struct drm_i915_private *dev_priv, int vco)
{
	int min_cdclk = skl_calc_cdclk(0, vco);
	u32 val;

	WARN_ON(vco != 8100000 && vco != 8640000);

	/* select the minimum CDCLK before enabling DPLL 0 */
	val = CDCLK_FREQ_337_308 | skl_cdclk_decimal(min_cdclk);
	I915_WRITE(CDCLK_CTL, val);
	POSTING_READ(CDCLK_CTL);

	/*
	 * We always enable DPLL0 with the lowest link rate possible, but still
	 * taking into account the VCO required to operate the eDP panel at the
	 * desired frequency. The usual DP link rates operate with a VCO of
	 * 8100 while the eDP 1.4 alternate link rates need a VCO of 8640.
	 * The modeset code is responsible for the selection of the exact link
	 * rate later on, with the constraint of choosing a frequency that
	 * works with vco.
	 */
	val = I915_READ(DPLL_CTRL1);

	val &= ~(DPLL_CTRL1_HDMI_MODE(SKL_DPLL0) | DPLL_CTRL1_SSC(SKL_DPLL0) |
		 DPLL_CTRL1_LINK_RATE_MASK(SKL_DPLL0));
	val |= DPLL_CTRL1_OVERRIDE(SKL_DPLL0);
	if (vco == 8640000)
		val |= DPLL_CTRL1_LINK_RATE(DPLL_CTRL1_LINK_RATE_1080,
					    SKL_DPLL0);
	else
		val |= DPLL_CTRL1_LINK_RATE(DPLL_CTRL1_LINK_RATE_810,
					    SKL_DPLL0);

	I915_WRITE(DPLL_CTRL1, val);
	POSTING_READ(DPLL_CTRL1);

	I915_WRITE(LCPLL1_CTL, I915_READ(LCPLL1_CTL) | LCPLL_PLL_ENABLE);

	if (intel_wait_for_register(dev_priv,
				    LCPLL1_CTL, LCPLL_PLL_LOCK, LCPLL_PLL_LOCK,
				    5))
		DRM_ERROR("DPLL0 not locked\n");

	dev_priv->cdclk_pll.vco = vco;

	/* We'll want to keep using the current vco from now on. */
	skl_set_preferred_cdclk_vco(dev_priv, vco);
}

static void
skl_dpll0_disable(struct drm_i915_private *dev_priv)
{
	I915_WRITE(LCPLL1_CTL, I915_READ(LCPLL1_CTL) & ~LCPLL_PLL_ENABLE);
	if (intel_wait_for_register(dev_priv,
				   LCPLL1_CTL, LCPLL_PLL_LOCK, 0,
				   1))
		DRM_ERROR("Couldn't disable DPLL0\n");

	dev_priv->cdclk_pll.vco = 0;
}

static bool skl_cdclk_pcu_ready(struct drm_i915_private *dev_priv)
{
	int ret;
	u32 val;

	/* inform PCU we want to change CDCLK */
	val = SKL_CDCLK_PREPARE_FOR_CHANGE;
	mutex_lock(&dev_priv->rps.hw_lock);
	ret = sandybridge_pcode_read(dev_priv, SKL_PCODE_CDCLK_CONTROL, &val);
	mutex_unlock(&dev_priv->rps.hw_lock);

	return ret == 0 && (val & SKL_CDCLK_READY_FOR_CHANGE);
}

static bool skl_cdclk_wait_for_pcu_ready(struct drm_i915_private *dev_priv)
{
	return _wait_for(skl_cdclk_pcu_ready(dev_priv), 3000, 10) == 0;
}

static void skl_set_cdclk(struct drm_i915_private *dev_priv, int cdclk, int vco)
{
	struct drm_device *dev = &dev_priv->drm;
	u32 freq_select, pcu_ack;

	WARN_ON((cdclk == 24000) != (vco == 0));

	DRM_DEBUG_DRIVER("Changing CDCLK to %d kHz (VCO %d kHz)\n", cdclk, vco);

	if (!skl_cdclk_wait_for_pcu_ready(dev_priv)) {
		DRM_ERROR("failed to inform PCU about cdclk change\n");
		return;
	}

	/* set CDCLK_CTL */
	switch (cdclk) {
	case 450000:
	case 432000:
		freq_select = CDCLK_FREQ_450_432;
		pcu_ack = 1;
		break;
	case 540000:
		freq_select = CDCLK_FREQ_540;
		pcu_ack = 2;
		break;
	case 308571:
	case 337500:
	default:
		freq_select = CDCLK_FREQ_337_308;
		pcu_ack = 0;
		break;
	case 617143:
	case 675000:
		freq_select = CDCLK_FREQ_675_617;
		pcu_ack = 3;
		break;
	}

	if (dev_priv->cdclk_pll.vco != 0 &&
	    dev_priv->cdclk_pll.vco != vco)
		skl_dpll0_disable(dev_priv);

	if (dev_priv->cdclk_pll.vco != vco)
		skl_dpll0_enable(dev_priv, vco);

	I915_WRITE(CDCLK_CTL, freq_select | skl_cdclk_decimal(cdclk));
	POSTING_READ(CDCLK_CTL);

	/* inform PCU of the change */
	mutex_lock(&dev_priv->rps.hw_lock);
	sandybridge_pcode_write(dev_priv, SKL_PCODE_CDCLK_CONTROL, pcu_ack);
	mutex_unlock(&dev_priv->rps.hw_lock);

	intel_update_cdclk(dev);
}

static void skl_sanitize_cdclk(struct drm_i915_private *dev_priv);

void skl_uninit_cdclk(struct drm_i915_private *dev_priv)
{
	skl_set_cdclk(dev_priv, dev_priv->cdclk_pll.ref, 0);
}

void skl_init_cdclk(struct drm_i915_private *dev_priv)
{
	int cdclk, vco;

	skl_sanitize_cdclk(dev_priv);

	if (dev_priv->cdclk_freq != 0 && dev_priv->cdclk_pll.vco != 0) {
		/*
		 * Use the current vco as our initial
		 * guess as to what the preferred vco is.
		 */
		if (dev_priv->skl_preferred_vco_freq == 0)
			skl_set_preferred_cdclk_vco(dev_priv,
						    dev_priv->cdclk_pll.vco);
		return;
	}

	vco = dev_priv->skl_preferred_vco_freq;
	if (vco == 0)
		vco = 8100000;
	cdclk = skl_calc_cdclk(0, vco);

	skl_set_cdclk(dev_priv, cdclk, vco);
}

static void skl_sanitize_cdclk(struct drm_i915_private *dev_priv)
{
	uint32_t cdctl, expected;

	/*
	 * check if the pre-os intialized the display
	 * There is SWF18 scratchpad register defined which is set by the
	 * pre-os which can be used by the OS drivers to check the status
	 */
	if ((I915_READ(SWF_ILK(0x18)) & 0x00FFFFFF) == 0)
		goto sanitize;

	intel_update_cdclk(&dev_priv->drm);
	/* Is PLL enabled and locked ? */
	if (dev_priv->cdclk_pll.vco == 0 ||
	    dev_priv->cdclk_freq == dev_priv->cdclk_pll.ref)
		goto sanitize;

	/* DPLL okay; verify the cdclock
	 *
	 * Noticed in some instances that the freq selection is correct but
	 * decimal part is programmed wrong from BIOS where pre-os does not
	 * enable display. Verify the same as well.
	 */
	cdctl = I915_READ(CDCLK_CTL);
	expected = (cdctl & CDCLK_FREQ_SEL_MASK) |
		skl_cdclk_decimal(dev_priv->cdclk_freq);
	if (cdctl == expected)
		/* All well; nothing to sanitize */
		return;

sanitize:
	DRM_DEBUG_KMS("Sanitizing cdclk programmed by pre-os\n");

	/* force cdclk programming */
	dev_priv->cdclk_freq = 0;
	/* force full PLL disable + enable */
	dev_priv->cdclk_pll.vco = -1;
}

/* Adjust CDclk dividers to allow high res or save power if possible */
static void valleyview_set_cdclk(struct drm_device *dev, int cdclk)
{
	struct drm_i915_private *dev_priv = to_i915(dev);
	u32 val, cmd;

	WARN_ON(dev_priv->display.get_display_clock_speed(dev)
					!= dev_priv->cdclk_freq);

	if (cdclk >= 320000) /* jump to highest voltage for 400MHz too */
		cmd = 2;
	else if (cdclk == 266667)
		cmd = 1;
	else
		cmd = 0;

	mutex_lock(&dev_priv->rps.hw_lock);
	val = vlv_punit_read(dev_priv, PUNIT_REG_DSPFREQ);
	val &= ~DSPFREQGUAR_MASK;
	val |= (cmd << DSPFREQGUAR_SHIFT);
	vlv_punit_write(dev_priv, PUNIT_REG_DSPFREQ, val);
	if (wait_for((vlv_punit_read(dev_priv, PUNIT_REG_DSPFREQ) &
		      DSPFREQSTAT_MASK) == (cmd << DSPFREQSTAT_SHIFT),
		     50)) {
		DRM_ERROR("timed out waiting for CDclk change\n");
	}
	mutex_unlock(&dev_priv->rps.hw_lock);

	mutex_lock(&dev_priv->sb_lock);

	if (cdclk == 400000) {
		u32 divider;

		divider = DIV_ROUND_CLOSEST(dev_priv->hpll_freq << 1, cdclk) - 1;

		/* adjust cdclk divider */
		val = vlv_cck_read(dev_priv, CCK_DISPLAY_CLOCK_CONTROL);
		val &= ~CCK_FREQUENCY_VALUES;
		val |= divider;
		vlv_cck_write(dev_priv, CCK_DISPLAY_CLOCK_CONTROL, val);

		if (wait_for((vlv_cck_read(dev_priv, CCK_DISPLAY_CLOCK_CONTROL) &
			      CCK_FREQUENCY_STATUS) == (divider << CCK_FREQUENCY_STATUS_SHIFT),
			     50))
			DRM_ERROR("timed out waiting for CDclk change\n");
	}

	/* adjust self-refresh exit latency value */
	val = vlv_bunit_read(dev_priv, BUNIT_REG_BISOC);
	val &= ~0x7f;

	/*
	 * For high bandwidth configs, we set a higher latency in the bunit
	 * so that the core display fetch happens in time to avoid underruns.
	 */
	if (cdclk == 400000)
		val |= 4500 / 250; /* 4.5 usec */
	else
		val |= 3000 / 250; /* 3.0 usec */
	vlv_bunit_write(dev_priv, BUNIT_REG_BISOC, val);

	mutex_unlock(&dev_priv->sb_lock);

	intel_update_cdclk(dev);
}

static void cherryview_set_cdclk(struct drm_device *dev, int cdclk)
{
	struct drm_i915_private *dev_priv = to_i915(dev);
	u32 val, cmd;

	WARN_ON(dev_priv->display.get_display_clock_speed(dev)
						!= dev_priv->cdclk_freq);

	switch (cdclk) {
	case 333333:
	case 320000:
	case 266667:
	case 200000:
		break;
	default:
		MISSING_CASE(cdclk);
		return;
	}

	/*
	 * Specs are full of misinformation, but testing on actual
	 * hardware has shown that we just need to write the desired
	 * CCK divider into the Punit register.
	 */
	cmd = DIV_ROUND_CLOSEST(dev_priv->hpll_freq << 1, cdclk) - 1;

	mutex_lock(&dev_priv->rps.hw_lock);
	val = vlv_punit_read(dev_priv, PUNIT_REG_DSPFREQ);
	val &= ~DSPFREQGUAR_MASK_CHV;
	val |= (cmd << DSPFREQGUAR_SHIFT_CHV);
	vlv_punit_write(dev_priv, PUNIT_REG_DSPFREQ, val);
	if (wait_for((vlv_punit_read(dev_priv, PUNIT_REG_DSPFREQ) &
		      DSPFREQSTAT_MASK_CHV) == (cmd << DSPFREQSTAT_SHIFT_CHV),
		     50)) {
		DRM_ERROR("timed out waiting for CDclk change\n");
	}
	mutex_unlock(&dev_priv->rps.hw_lock);

	intel_update_cdclk(dev);
}

static int valleyview_calc_cdclk(struct drm_i915_private *dev_priv,
				 int max_pixclk)
{
	int freq_320 = (dev_priv->hpll_freq <<  1) % 320000 != 0 ? 333333 : 320000;
	int limit = IS_CHERRYVIEW(dev_priv) ? 95 : 90;

	/*
	 * Really only a few cases to deal with, as only 4 CDclks are supported:
	 *   200MHz
	 *   267MHz
	 *   320/333MHz (depends on HPLL freq)
	 *   400MHz (VLV only)
	 * So we check to see whether we're above 90% (VLV) or 95% (CHV)
	 * of the lower bin and adjust if needed.
	 *
	 * We seem to get an unstable or solid color picture at 200MHz.
	 * Not sure what's wrong. For now use 200MHz only when all pipes
	 * are off.
	 */
	if (!IS_CHERRYVIEW(dev_priv) &&
	    max_pixclk > freq_320*limit/100)
		return 400000;
	else if (max_pixclk > 266667*limit/100)
		return freq_320;
	else if (max_pixclk > 0)
		return 266667;
	else
		return 200000;
}

static int bxt_calc_cdclk(int max_pixclk)
{
	if (max_pixclk > 576000)
		return 624000;
	else if (max_pixclk > 384000)
		return 576000;
	else if (max_pixclk > 288000)
		return 384000;
	else if (max_pixclk > 144000)
		return 288000;
	else
		return 144000;
}

/* Compute the max pixel clock for new configuration. */
static int intel_mode_max_pixclk(struct drm_device *dev,
				 struct drm_atomic_state *state)
{
	struct intel_atomic_state *intel_state = to_intel_atomic_state(state);
	struct drm_i915_private *dev_priv = to_i915(dev);
	struct drm_crtc *crtc;
	struct drm_crtc_state *crtc_state;
	unsigned max_pixclk = 0, i;
	enum pipe pipe;

	memcpy(intel_state->min_pixclk, dev_priv->min_pixclk,
	       sizeof(intel_state->min_pixclk));

	for_each_crtc_in_state(state, crtc, crtc_state, i) {
		int pixclk = 0;

		if (crtc_state->enable)
			pixclk = crtc_state->adjusted_mode.crtc_clock;

		intel_state->min_pixclk[i] = pixclk;
	}

	for_each_pipe(dev_priv, pipe)
		max_pixclk = max(intel_state->min_pixclk[pipe], max_pixclk);

	return max_pixclk;
}

static int valleyview_modeset_calc_cdclk(struct drm_atomic_state *state)
{
	struct drm_device *dev = state->dev;
	struct drm_i915_private *dev_priv = to_i915(dev);
	int max_pixclk = intel_mode_max_pixclk(dev, state);
	struct intel_atomic_state *intel_state =
		to_intel_atomic_state(state);

	intel_state->cdclk = intel_state->dev_cdclk =
		valleyview_calc_cdclk(dev_priv, max_pixclk);

	if (!intel_state->active_crtcs)
		intel_state->dev_cdclk = valleyview_calc_cdclk(dev_priv, 0);

	return 0;
}

static int bxt_modeset_calc_cdclk(struct drm_atomic_state *state)
{
	int max_pixclk = ilk_max_pixel_rate(state);
	struct intel_atomic_state *intel_state =
		to_intel_atomic_state(state);

	intel_state->cdclk = intel_state->dev_cdclk =
		bxt_calc_cdclk(max_pixclk);

	if (!intel_state->active_crtcs)
		intel_state->dev_cdclk = bxt_calc_cdclk(0);

	return 0;
}

static void vlv_program_pfi_credits(struct drm_i915_private *dev_priv)
{
	unsigned int credits, default_credits;

	if (IS_CHERRYVIEW(dev_priv))
		default_credits = PFI_CREDIT(12);
	else
		default_credits = PFI_CREDIT(8);

	if (dev_priv->cdclk_freq >= dev_priv->czclk_freq) {
		/* CHV suggested value is 31 or 63 */
		if (IS_CHERRYVIEW(dev_priv))
			credits = PFI_CREDIT_63;
		else
			credits = PFI_CREDIT(15);
	} else {
		credits = default_credits;
	}

	/*
	 * WA - write default credits before re-programming
	 * FIXME: should we also set the resend bit here?
	 */
	I915_WRITE(GCI_CONTROL, VGA_FAST_MODE_DISABLE |
		   default_credits);

	I915_WRITE(GCI_CONTROL, VGA_FAST_MODE_DISABLE |
		   credits | PFI_CREDIT_RESEND);

	/*
	 * FIXME is this guaranteed to clear
	 * immediately or should we poll for it?
	 */
	WARN_ON(I915_READ(GCI_CONTROL) & PFI_CREDIT_RESEND);
}

static void valleyview_modeset_commit_cdclk(struct drm_atomic_state *old_state)
{
	struct drm_device *dev = old_state->dev;
	struct drm_i915_private *dev_priv = to_i915(dev);
	struct intel_atomic_state *old_intel_state =
		to_intel_atomic_state(old_state);
	unsigned req_cdclk = old_intel_state->dev_cdclk;

	/*
	 * FIXME: We can end up here with all power domains off, yet
	 * with a CDCLK frequency other than the minimum. To account
	 * for this take the PIPE-A power domain, which covers the HW
	 * blocks needed for the following programming. This can be
	 * removed once it's guaranteed that we get here either with
	 * the minimum CDCLK set, or the required power domains
	 * enabled.
	 */
	intel_display_power_get(dev_priv, POWER_DOMAIN_PIPE_A);

	if (IS_CHERRYVIEW(dev))
		cherryview_set_cdclk(dev, req_cdclk);
	else
		valleyview_set_cdclk(dev, req_cdclk);

	vlv_program_pfi_credits(dev_priv);

	intel_display_power_put(dev_priv, POWER_DOMAIN_PIPE_A);
}

static void valleyview_crtc_enable(struct intel_crtc_state *pipe_config,
				   struct drm_atomic_state *old_state)
{
	struct drm_crtc *crtc = pipe_config->base.crtc;
	struct drm_device *dev = crtc->dev;
	struct drm_i915_private *dev_priv = to_i915(dev);
	struct intel_crtc *intel_crtc = to_intel_crtc(crtc);
	int pipe = intel_crtc->pipe;

	if (WARN_ON(intel_crtc->active))
		return;

	if (intel_crtc_has_dp_encoder(intel_crtc->config))
		intel_dp_set_m_n(intel_crtc, M1_N1);

	intel_set_pipe_timings(intel_crtc);
	intel_set_pipe_src_size(intel_crtc);

	if (IS_CHERRYVIEW(dev) && pipe == PIPE_B) {
		struct drm_i915_private *dev_priv = to_i915(dev);

		I915_WRITE(CHV_BLEND(pipe), CHV_BLEND_LEGACY);
		I915_WRITE(CHV_CANVAS(pipe), 0);
	}

	i9xx_set_pipeconf(intel_crtc);

	intel_crtc->active = true;

	intel_set_cpu_fifo_underrun_reporting(dev_priv, pipe, true);

	intel_encoders_pre_pll_enable(crtc, pipe_config, old_state);

	if (IS_CHERRYVIEW(dev)) {
		chv_prepare_pll(intel_crtc, intel_crtc->config);
		chv_enable_pll(intel_crtc, intel_crtc->config);
	} else {
		vlv_prepare_pll(intel_crtc, intel_crtc->config);
		vlv_enable_pll(intel_crtc, intel_crtc->config);
	}

	intel_encoders_pre_enable(crtc, pipe_config, old_state);

	i9xx_pfit_enable(intel_crtc);

	intel_color_load_luts(&pipe_config->base);

	intel_update_watermarks(crtc);
	intel_enable_pipe(intel_crtc);

	assert_vblank_disabled(crtc);
	drm_crtc_vblank_on(crtc);

	intel_encoders_enable(crtc, pipe_config, old_state);
}

static void i9xx_set_pll_dividers(struct intel_crtc *crtc)
{
	struct drm_device *dev = crtc->base.dev;
	struct drm_i915_private *dev_priv = to_i915(dev);

	I915_WRITE(FP0(crtc->pipe), crtc->config->dpll_hw_state.fp0);
	I915_WRITE(FP1(crtc->pipe), crtc->config->dpll_hw_state.fp1);
}

static void i9xx_crtc_enable(struct intel_crtc_state *pipe_config,
			     struct drm_atomic_state *old_state)
{
	struct drm_crtc *crtc = pipe_config->base.crtc;
	struct drm_device *dev = crtc->dev;
	struct drm_i915_private *dev_priv = to_i915(dev);
	struct intel_crtc *intel_crtc = to_intel_crtc(crtc);
	enum pipe pipe = intel_crtc->pipe;

	if (WARN_ON(intel_crtc->active))
		return;

	i9xx_set_pll_dividers(intel_crtc);

	if (intel_crtc_has_dp_encoder(intel_crtc->config))
		intel_dp_set_m_n(intel_crtc, M1_N1);

	intel_set_pipe_timings(intel_crtc);
	intel_set_pipe_src_size(intel_crtc);

	i9xx_set_pipeconf(intel_crtc);

	intel_crtc->active = true;

	if (!IS_GEN2(dev))
		intel_set_cpu_fifo_underrun_reporting(dev_priv, pipe, true);

	intel_encoders_pre_enable(crtc, pipe_config, old_state);

	i9xx_enable_pll(intel_crtc);

	i9xx_pfit_enable(intel_crtc);

	intel_color_load_luts(&pipe_config->base);

	intel_update_watermarks(crtc);
	intel_enable_pipe(intel_crtc);

	assert_vblank_disabled(crtc);
	drm_crtc_vblank_on(crtc);

	intel_encoders_enable(crtc, pipe_config, old_state);
}

static void i9xx_pfit_disable(struct intel_crtc *crtc)
{
	struct drm_device *dev = crtc->base.dev;
	struct drm_i915_private *dev_priv = to_i915(dev);

	if (!crtc->config->gmch_pfit.control)
		return;

	assert_pipe_disabled(dev_priv, crtc->pipe);

	DRM_DEBUG_DRIVER("disabling pfit, current: 0x%08x\n",
			 I915_READ(PFIT_CONTROL));
	I915_WRITE(PFIT_CONTROL, 0);
}

static void i9xx_crtc_disable(struct intel_crtc_state *old_crtc_state,
			      struct drm_atomic_state *old_state)
{
	struct drm_crtc *crtc = old_crtc_state->base.crtc;
	struct drm_device *dev = crtc->dev;
	struct drm_i915_private *dev_priv = to_i915(dev);
	struct intel_crtc *intel_crtc = to_intel_crtc(crtc);
	int pipe = intel_crtc->pipe;

	/*
	 * On gen2 planes are double buffered but the pipe isn't, so we must
	 * wait for planes to fully turn off before disabling the pipe.
	 */
	if (IS_GEN2(dev))
		intel_wait_for_vblank(dev, pipe);

	intel_encoders_disable(crtc, old_crtc_state, old_state);

	drm_crtc_vblank_off(crtc);
	assert_vblank_disabled(crtc);

	intel_disable_pipe(intel_crtc);

	i9xx_pfit_disable(intel_crtc);

	intel_encoders_post_disable(crtc, old_crtc_state, old_state);

	if (!intel_crtc_has_type(intel_crtc->config, INTEL_OUTPUT_DSI)) {
		if (IS_CHERRYVIEW(dev))
			chv_disable_pll(dev_priv, pipe);
		else if (IS_VALLEYVIEW(dev))
			vlv_disable_pll(dev_priv, pipe);
		else
			i9xx_disable_pll(intel_crtc);
	}

	intel_encoders_post_pll_disable(crtc, old_crtc_state, old_state);

	if (!IS_GEN2(dev))
		intel_set_cpu_fifo_underrun_reporting(dev_priv, pipe, false);
}

static void intel_crtc_disable_noatomic(struct drm_crtc *crtc)
{
	struct intel_encoder *encoder;
	struct intel_crtc *intel_crtc = to_intel_crtc(crtc);
	struct drm_i915_private *dev_priv = to_i915(crtc->dev);
	enum intel_display_power_domain domain;
	unsigned long domains;
	struct drm_atomic_state *state;
	struct intel_crtc_state *crtc_state;
	int ret;

	if (!intel_crtc->active)
		return;

	if (to_intel_plane_state(crtc->primary->state)->base.visible) {
		WARN_ON(intel_crtc->flip_work);

		intel_pre_disable_primary_noatomic(crtc);

		intel_crtc_disable_planes(crtc, 1 << drm_plane_index(crtc->primary));
		to_intel_plane_state(crtc->primary->state)->base.visible = false;
	}

	state = drm_atomic_state_alloc(crtc->dev);
	state->acquire_ctx = crtc->dev->mode_config.acquire_ctx;

	/* Everything's already locked, -EDEADLK can't happen. */
	crtc_state = intel_atomic_get_crtc_state(state, intel_crtc);
	ret = drm_atomic_add_affected_connectors(state, crtc);

	WARN_ON(IS_ERR(crtc_state) || ret);

	dev_priv->display.crtc_disable(crtc_state, state);

	drm_atomic_state_free(state);

	DRM_DEBUG_KMS("[CRTC:%d:%s] hw state adjusted, was enabled, now disabled\n",
		      crtc->base.id, crtc->name);

	WARN_ON(drm_atomic_set_mode_for_crtc(crtc->state, NULL) < 0);
	crtc->state->active = false;
	intel_crtc->active = false;
	crtc->enabled = false;
	crtc->state->connector_mask = 0;
	crtc->state->encoder_mask = 0;

	for_each_encoder_on_crtc(crtc->dev, crtc, encoder)
		encoder->base.crtc = NULL;

	intel_fbc_disable(intel_crtc);
	intel_update_watermarks(crtc);
	intel_disable_shared_dpll(intel_crtc);

	domains = intel_crtc->enabled_power_domains;
	for_each_power_domain(domain, domains)
		intel_display_power_put(dev_priv, domain);
	intel_crtc->enabled_power_domains = 0;

	dev_priv->active_crtcs &= ~(1 << intel_crtc->pipe);
	dev_priv->min_pixclk[intel_crtc->pipe] = 0;
}

/*
 * turn all crtc's off, but do not adjust state
 * This has to be paired with a call to intel_modeset_setup_hw_state.
 */
int intel_display_suspend(struct drm_device *dev)
{
	struct drm_i915_private *dev_priv = to_i915(dev);
	struct drm_atomic_state *state;
	int ret;

	state = drm_atomic_helper_suspend(dev);
	ret = PTR_ERR_OR_ZERO(state);
	if (ret)
		DRM_ERROR("Suspending crtc's failed with %i\n", ret);
	else
		dev_priv->modeset_restore_state = state;
	return ret;
}

void intel_encoder_destroy(struct drm_encoder *encoder)
{
	struct intel_encoder *intel_encoder = to_intel_encoder(encoder);

	drm_encoder_cleanup(encoder);
	kfree(intel_encoder);
}

/* Cross check the actual hw state with our own modeset state tracking (and it's
 * internal consistency). */
static void intel_connector_verify_state(struct intel_connector *connector)
{
	struct drm_crtc *crtc = connector->base.state->crtc;

	DRM_DEBUG_KMS("[CONNECTOR:%d:%s]\n",
		      connector->base.base.id,
		      connector->base.name);

	if (connector->get_hw_state(connector)) {
		struct intel_encoder *encoder = connector->encoder;
		struct drm_connector_state *conn_state = connector->base.state;

		I915_STATE_WARN(!crtc,
			 "connector enabled without attached crtc\n");

		if (!crtc)
			return;

		I915_STATE_WARN(!crtc->state->active,
		      "connector is active, but attached crtc isn't\n");

		if (!encoder || encoder->type == INTEL_OUTPUT_DP_MST)
			return;

		I915_STATE_WARN(conn_state->best_encoder != &encoder->base,
			"atomic encoder doesn't match attached encoder\n");

		I915_STATE_WARN(conn_state->crtc != encoder->base.crtc,
			"attached encoder crtc differs from connector crtc\n");
	} else {
		I915_STATE_WARN(crtc && crtc->state->active,
			"attached crtc is active, but connector isn't\n");
		I915_STATE_WARN(!crtc && connector->base.state->best_encoder,
			"best encoder set without crtc!\n");
	}
}

int intel_connector_init(struct intel_connector *connector)
{
	drm_atomic_helper_connector_reset(&connector->base);

	if (!connector->base.state)
		return -ENOMEM;

	return 0;
}

struct intel_connector *intel_connector_alloc(void)
{
	struct intel_connector *connector;

	connector = kzalloc(sizeof *connector, GFP_KERNEL);
	if (!connector)
		return NULL;

	if (intel_connector_init(connector) < 0) {
		kfree(connector);
		return NULL;
	}

	return connector;
}

/* Simple connector->get_hw_state implementation for encoders that support only
 * one connector and no cloning and hence the encoder state determines the state
 * of the connector. */
bool intel_connector_get_hw_state(struct intel_connector *connector)
{
	enum pipe pipe = 0;
	struct intel_encoder *encoder = connector->encoder;

	return encoder->get_hw_state(encoder, &pipe);
}

static int pipe_required_fdi_lanes(struct intel_crtc_state *crtc_state)
{
	if (crtc_state->base.enable && crtc_state->has_pch_encoder)
		return crtc_state->fdi_lanes;

	return 0;
}

static int ironlake_check_fdi_lanes(struct drm_device *dev, enum pipe pipe,
				     struct intel_crtc_state *pipe_config)
{
	struct drm_atomic_state *state = pipe_config->base.state;
	struct intel_crtc *other_crtc;
	struct intel_crtc_state *other_crtc_state;

	DRM_DEBUG_KMS("checking fdi config on pipe %c, lanes %i\n",
		      pipe_name(pipe), pipe_config->fdi_lanes);
	if (pipe_config->fdi_lanes > 4) {
		DRM_DEBUG_KMS("invalid fdi lane config on pipe %c: %i lanes\n",
			      pipe_name(pipe), pipe_config->fdi_lanes);
		return -EINVAL;
	}

	if (IS_HASWELL(dev) || IS_BROADWELL(dev)) {
		if (pipe_config->fdi_lanes > 2) {
			DRM_DEBUG_KMS("only 2 lanes on haswell, required: %i lanes\n",
				      pipe_config->fdi_lanes);
			return -EINVAL;
		} else {
			return 0;
		}
	}

	if (INTEL_INFO(dev)->num_pipes == 2)
		return 0;

	/* Ivybridge 3 pipe is really complicated */
	switch (pipe) {
	case PIPE_A:
		return 0;
	case PIPE_B:
		if (pipe_config->fdi_lanes <= 2)
			return 0;

		other_crtc = to_intel_crtc(intel_get_crtc_for_pipe(dev, PIPE_C));
		other_crtc_state =
			intel_atomic_get_crtc_state(state, other_crtc);
		if (IS_ERR(other_crtc_state))
			return PTR_ERR(other_crtc_state);

		if (pipe_required_fdi_lanes(other_crtc_state) > 0) {
			DRM_DEBUG_KMS("invalid shared fdi lane config on pipe %c: %i lanes\n",
				      pipe_name(pipe), pipe_config->fdi_lanes);
			return -EINVAL;
		}
		return 0;
	case PIPE_C:
		if (pipe_config->fdi_lanes > 2) {
			DRM_DEBUG_KMS("only 2 lanes on pipe %c: required %i lanes\n",
				      pipe_name(pipe), pipe_config->fdi_lanes);
			return -EINVAL;
		}

		other_crtc = to_intel_crtc(intel_get_crtc_for_pipe(dev, PIPE_B));
		other_crtc_state =
			intel_atomic_get_crtc_state(state, other_crtc);
		if (IS_ERR(other_crtc_state))
			return PTR_ERR(other_crtc_state);

		if (pipe_required_fdi_lanes(other_crtc_state) > 2) {
			DRM_DEBUG_KMS("fdi link B uses too many lanes to enable link C\n");
			return -EINVAL;
		}
		return 0;
	default:
		BUG();
	}
}

#define RETRY 1
static int ironlake_fdi_compute_config(struct intel_crtc *intel_crtc,
				       struct intel_crtc_state *pipe_config)
{
	struct drm_device *dev = intel_crtc->base.dev;
	const struct drm_display_mode *adjusted_mode = &pipe_config->base.adjusted_mode;
	int lane, link_bw, fdi_dotclock, ret;
	bool needs_recompute = false;

retry:
	/* FDI is a binary signal running at ~2.7GHz, encoding
	 * each output octet as 10 bits. The actual frequency
	 * is stored as a divider into a 100MHz clock, and the
	 * mode pixel clock is stored in units of 1KHz.
	 * Hence the bw of each lane in terms of the mode signal
	 * is:
	 */
	link_bw = intel_fdi_link_freq(to_i915(dev), pipe_config);

	fdi_dotclock = adjusted_mode->crtc_clock;

	lane = ironlake_get_lanes_required(fdi_dotclock, link_bw,
					   pipe_config->pipe_bpp);

	pipe_config->fdi_lanes = lane;

	intel_link_compute_m_n(pipe_config->pipe_bpp, lane, fdi_dotclock,
			       link_bw, &pipe_config->fdi_m_n);

	ret = ironlake_check_fdi_lanes(dev, intel_crtc->pipe, pipe_config);
	if (ret == -EINVAL && pipe_config->pipe_bpp > 6*3) {
		pipe_config->pipe_bpp -= 2*3;
		DRM_DEBUG_KMS("fdi link bw constraint, reducing pipe bpp to %i\n",
			      pipe_config->pipe_bpp);
		needs_recompute = true;
		pipe_config->bw_constrained = true;

		goto retry;
	}

	if (needs_recompute)
		return RETRY;

	return ret;
}

static bool pipe_config_supports_ips(struct drm_i915_private *dev_priv,
				     struct intel_crtc_state *pipe_config)
{
	if (pipe_config->pipe_bpp > 24)
		return false;

	/* HSW can handle pixel rate up to cdclk? */
	if (IS_HASWELL(dev_priv))
		return true;

	/*
	 * We compare against max which means we must take
	 * the increased cdclk requirement into account when
	 * calculating the new cdclk.
	 *
	 * Should measure whether using a lower cdclk w/o IPS
	 */
	return ilk_pipe_pixel_rate(pipe_config) <=
		dev_priv->max_cdclk_freq * 95 / 100;
}

static void hsw_compute_ips_config(struct intel_crtc *crtc,
				   struct intel_crtc_state *pipe_config)
{
	struct drm_device *dev = crtc->base.dev;
	struct drm_i915_private *dev_priv = to_i915(dev);

	pipe_config->ips_enabled = i915.enable_ips &&
		hsw_crtc_supports_ips(crtc) &&
		pipe_config_supports_ips(dev_priv, pipe_config);
}

static bool intel_crtc_supports_double_wide(const struct intel_crtc *crtc)
{
	const struct drm_i915_private *dev_priv = to_i915(crtc->base.dev);

	/* GDG double wide on either pipe, otherwise pipe A only */
	return INTEL_INFO(dev_priv)->gen < 4 &&
		(crtc->pipe == PIPE_A || IS_I915G(dev_priv));
}

static int intel_crtc_compute_config(struct intel_crtc *crtc,
				     struct intel_crtc_state *pipe_config)
{
	struct drm_device *dev = crtc->base.dev;
	struct drm_i915_private *dev_priv = to_i915(dev);
	const struct drm_display_mode *adjusted_mode = &pipe_config->base.adjusted_mode;
	int clock_limit = dev_priv->max_dotclk_freq;

	if (INTEL_INFO(dev)->gen < 4) {
		clock_limit = dev_priv->max_cdclk_freq * 9 / 10;

		/*
		 * Enable double wide mode when the dot clock
		 * is > 90% of the (display) core speed.
		 */
		if (intel_crtc_supports_double_wide(crtc) &&
		    adjusted_mode->crtc_clock > clock_limit) {
			clock_limit = dev_priv->max_dotclk_freq;
			pipe_config->double_wide = true;
		}
	}

	if (adjusted_mode->crtc_clock > clock_limit) {
		DRM_DEBUG_KMS("requested pixel clock (%d kHz) too high (max: %d kHz, double wide: %s)\n",
			      adjusted_mode->crtc_clock, clock_limit,
			      yesno(pipe_config->double_wide));
		return -EINVAL;
	}

	/*
	 * Pipe horizontal size must be even in:
	 * - DVO ganged mode
	 * - LVDS dual channel mode
	 * - Double wide pipe
	 */
	if ((intel_crtc_has_type(pipe_config, INTEL_OUTPUT_LVDS) &&
	     intel_is_dual_link_lvds(dev)) || pipe_config->double_wide)
		pipe_config->pipe_src_w &= ~1;

	/* Cantiga+ cannot handle modes with a hsync front porch of 0.
	 * WaPruneModeWithIncorrectHsyncOffset:ctg,elk,ilk,snb,ivb,vlv,hsw.
	 */
	if ((INTEL_INFO(dev)->gen > 4 || IS_G4X(dev)) &&
		adjusted_mode->crtc_hsync_start == adjusted_mode->crtc_hdisplay)
		return -EINVAL;

	if (HAS_IPS(dev))
		hsw_compute_ips_config(crtc, pipe_config);

	if (pipe_config->has_pch_encoder)
		return ironlake_fdi_compute_config(crtc, pipe_config);

	return 0;
}

static int skylake_get_display_clock_speed(struct drm_device *dev)
{
	struct drm_i915_private *dev_priv = to_i915(dev);
	uint32_t cdctl;

	skl_dpll0_update(dev_priv);

	if (dev_priv->cdclk_pll.vco == 0)
		return dev_priv->cdclk_pll.ref;

	cdctl = I915_READ(CDCLK_CTL);

	if (dev_priv->cdclk_pll.vco == 8640000) {
		switch (cdctl & CDCLK_FREQ_SEL_MASK) {
		case CDCLK_FREQ_450_432:
			return 432000;
		case CDCLK_FREQ_337_308:
			return 308571;
		case CDCLK_FREQ_540:
			return 540000;
		case CDCLK_FREQ_675_617:
			return 617143;
		default:
			MISSING_CASE(cdctl & CDCLK_FREQ_SEL_MASK);
		}
	} else {
		switch (cdctl & CDCLK_FREQ_SEL_MASK) {
		case CDCLK_FREQ_450_432:
			return 450000;
		case CDCLK_FREQ_337_308:
			return 337500;
		case CDCLK_FREQ_540:
			return 540000;
		case CDCLK_FREQ_675_617:
			return 675000;
		default:
			MISSING_CASE(cdctl & CDCLK_FREQ_SEL_MASK);
		}
	}

	return dev_priv->cdclk_pll.ref;
}

static void bxt_de_pll_update(struct drm_i915_private *dev_priv)
{
	u32 val;

	dev_priv->cdclk_pll.ref = 19200;
	dev_priv->cdclk_pll.vco = 0;

	val = I915_READ(BXT_DE_PLL_ENABLE);
	if ((val & BXT_DE_PLL_PLL_ENABLE) == 0)
		return;

	if (WARN_ON((val & BXT_DE_PLL_LOCK) == 0))
		return;

	val = I915_READ(BXT_DE_PLL_CTL);
	dev_priv->cdclk_pll.vco = (val & BXT_DE_PLL_RATIO_MASK) *
		dev_priv->cdclk_pll.ref;
}

static int broxton_get_display_clock_speed(struct drm_device *dev)
{
	struct drm_i915_private *dev_priv = to_i915(dev);
	u32 divider;
	int div, vco;

	bxt_de_pll_update(dev_priv);

	vco = dev_priv->cdclk_pll.vco;
	if (vco == 0)
		return dev_priv->cdclk_pll.ref;

	divider = I915_READ(CDCLK_CTL) & BXT_CDCLK_CD2X_DIV_SEL_MASK;

	switch (divider) {
	case BXT_CDCLK_CD2X_DIV_SEL_1:
		div = 2;
		break;
	case BXT_CDCLK_CD2X_DIV_SEL_1_5:
		div = 3;
		break;
	case BXT_CDCLK_CD2X_DIV_SEL_2:
		div = 4;
		break;
	case BXT_CDCLK_CD2X_DIV_SEL_4:
		div = 8;
		break;
	default:
		MISSING_CASE(divider);
		return dev_priv->cdclk_pll.ref;
	}

	return DIV_ROUND_CLOSEST(vco, div);
}

static int broadwell_get_display_clock_speed(struct drm_device *dev)
{
	struct drm_i915_private *dev_priv = to_i915(dev);
	uint32_t lcpll = I915_READ(LCPLL_CTL);
	uint32_t freq = lcpll & LCPLL_CLK_FREQ_MASK;

	if (lcpll & LCPLL_CD_SOURCE_FCLK)
		return 800000;
	else if (I915_READ(FUSE_STRAP) & HSW_CDCLK_LIMIT)
		return 450000;
	else if (freq == LCPLL_CLK_FREQ_450)
		return 450000;
	else if (freq == LCPLL_CLK_FREQ_54O_BDW)
		return 540000;
	else if (freq == LCPLL_CLK_FREQ_337_5_BDW)
		return 337500;
	else
		return 675000;
}

static int haswell_get_display_clock_speed(struct drm_device *dev)
{
	struct drm_i915_private *dev_priv = to_i915(dev);
	uint32_t lcpll = I915_READ(LCPLL_CTL);
	uint32_t freq = lcpll & LCPLL_CLK_FREQ_MASK;

	if (lcpll & LCPLL_CD_SOURCE_FCLK)
		return 800000;
	else if (I915_READ(FUSE_STRAP) & HSW_CDCLK_LIMIT)
		return 450000;
	else if (freq == LCPLL_CLK_FREQ_450)
		return 450000;
	else if (IS_HSW_ULT(dev))
		return 337500;
	else
		return 540000;
}

static int valleyview_get_display_clock_speed(struct drm_device *dev)
{
	return vlv_get_cck_clock_hpll(to_i915(dev), "cdclk",
				      CCK_DISPLAY_CLOCK_CONTROL);
}

static int ilk_get_display_clock_speed(struct drm_device *dev)
{
	return 450000;
}

static int i945_get_display_clock_speed(struct drm_device *dev)
{
	return 400000;
}

static int i915_get_display_clock_speed(struct drm_device *dev)
{
	return 333333;
}

static int i9xx_misc_get_display_clock_speed(struct drm_device *dev)
{
	return 200000;
}

static int pnv_get_display_clock_speed(struct drm_device *dev)
{
	struct pci_dev *pdev = dev->pdev;
	u16 gcfgc = 0;

	pci_read_config_word(pdev, GCFGC, &gcfgc);

	switch (gcfgc & GC_DISPLAY_CLOCK_MASK) {
	case GC_DISPLAY_CLOCK_267_MHZ_PNV:
		return 266667;
	case GC_DISPLAY_CLOCK_333_MHZ_PNV:
		return 333333;
	case GC_DISPLAY_CLOCK_444_MHZ_PNV:
		return 444444;
	case GC_DISPLAY_CLOCK_200_MHZ_PNV:
		return 200000;
	default:
		DRM_ERROR("Unknown pnv display core clock 0x%04x\n", gcfgc);
	case GC_DISPLAY_CLOCK_133_MHZ_PNV:
		return 133333;
	case GC_DISPLAY_CLOCK_167_MHZ_PNV:
		return 166667;
	}
}

static int i915gm_get_display_clock_speed(struct drm_device *dev)
{
	struct pci_dev *pdev = dev->pdev;
	u16 gcfgc = 0;

	pci_read_config_word(pdev, GCFGC, &gcfgc);

	if (gcfgc & GC_LOW_FREQUENCY_ENABLE)
		return 133333;
	else {
		switch (gcfgc & GC_DISPLAY_CLOCK_MASK) {
		case GC_DISPLAY_CLOCK_333_MHZ:
			return 333333;
		default:
		case GC_DISPLAY_CLOCK_190_200_MHZ:
			return 190000;
		}
	}
}

static int i865_get_display_clock_speed(struct drm_device *dev)
{
	return 266667;
}

static int i85x_get_display_clock_speed(struct drm_device *dev)
{
	struct pci_dev *pdev = dev->pdev;
	u16 hpllcc = 0;

	/*
	 * 852GM/852GMV only supports 133 MHz and the HPLLCC
	 * encoding is different :(
	 * FIXME is this the right way to detect 852GM/852GMV?
	 */
	if (pdev->revision == 0x1)
		return 133333;

	pci_bus_read_config_word(pdev->bus,
				 PCI_DEVFN(0, 3), HPLLCC, &hpllcc);

	/* Assume that the hardware is in the high speed state.  This
	 * should be the default.
	 */
	switch (hpllcc & GC_CLOCK_CONTROL_MASK) {
	case GC_CLOCK_133_200:
	case GC_CLOCK_133_200_2:
	case GC_CLOCK_100_200:
		return 200000;
	case GC_CLOCK_166_250:
		return 250000;
	case GC_CLOCK_100_133:
		return 133333;
	case GC_CLOCK_133_266:
	case GC_CLOCK_133_266_2:
	case GC_CLOCK_166_266:
		return 266667;
	}

	/* Shouldn't happen */
	return 0;
}

static int i830_get_display_clock_speed(struct drm_device *dev)
{
	return 133333;
}

static unsigned int intel_hpll_vco(struct drm_device *dev)
{
	struct drm_i915_private *dev_priv = to_i915(dev);
	static const unsigned int blb_vco[8] = {
		[0] = 3200000,
		[1] = 4000000,
		[2] = 5333333,
		[3] = 4800000,
		[4] = 6400000,
	};
	static const unsigned int pnv_vco[8] = {
		[0] = 3200000,
		[1] = 4000000,
		[2] = 5333333,
		[3] = 4800000,
		[4] = 2666667,
	};
	static const unsigned int cl_vco[8] = {
		[0] = 3200000,
		[1] = 4000000,
		[2] = 5333333,
		[3] = 6400000,
		[4] = 3333333,
		[5] = 3566667,
		[6] = 4266667,
	};
	static const unsigned int elk_vco[8] = {
		[0] = 3200000,
		[1] = 4000000,
		[2] = 5333333,
		[3] = 4800000,
	};
	static const unsigned int ctg_vco[8] = {
		[0] = 3200000,
		[1] = 4000000,
		[2] = 5333333,
		[3] = 6400000,
		[4] = 2666667,
		[5] = 4266667,
	};
	const unsigned int *vco_table;
	unsigned int vco;
	uint8_t tmp = 0;

	/* FIXME other chipsets? */
	if (IS_GM45(dev))
		vco_table = ctg_vco;
	else if (IS_G4X(dev))
		vco_table = elk_vco;
	else if (IS_CRESTLINE(dev))
		vco_table = cl_vco;
	else if (IS_PINEVIEW(dev))
		vco_table = pnv_vco;
	else if (IS_G33(dev))
		vco_table = blb_vco;
	else
		return 0;

	tmp = I915_READ(IS_MOBILE(dev) ? HPLLVCO_MOBILE : HPLLVCO);

	vco = vco_table[tmp & 0x7];
	if (vco == 0)
		DRM_ERROR("Bad HPLL VCO (HPLLVCO=0x%02x)\n", tmp);
	else
		DRM_DEBUG_KMS("HPLL VCO %u kHz\n", vco);

	return vco;
}

static int gm45_get_display_clock_speed(struct drm_device *dev)
{
	struct pci_dev *pdev = dev->pdev;
	unsigned int cdclk_sel, vco = intel_hpll_vco(dev);
	uint16_t tmp = 0;

	pci_read_config_word(pdev, GCFGC, &tmp);

	cdclk_sel = (tmp >> 12) & 0x1;

	switch (vco) {
	case 2666667:
	case 4000000:
	case 5333333:
		return cdclk_sel ? 333333 : 222222;
	case 3200000:
		return cdclk_sel ? 320000 : 228571;
	default:
		DRM_ERROR("Unable to determine CDCLK. HPLL VCO=%u, CFGC=0x%04x\n", vco, tmp);
		return 222222;
	}
}

static int i965gm_get_display_clock_speed(struct drm_device *dev)
{
	struct pci_dev *pdev = dev->pdev;
	static const uint8_t div_3200[] = { 16, 10,  8 };
	static const uint8_t div_4000[] = { 20, 12, 10 };
	static const uint8_t div_5333[] = { 24, 16, 14 };
	const uint8_t *div_table;
	unsigned int cdclk_sel, vco = intel_hpll_vco(dev);
	uint16_t tmp = 0;

	pci_read_config_word(pdev, GCFGC, &tmp);

	cdclk_sel = ((tmp >> 8) & 0x1f) - 1;

	if (cdclk_sel >= ARRAY_SIZE(div_3200))
		goto fail;

	switch (vco) {
	case 3200000:
		div_table = div_3200;
		break;
	case 4000000:
		div_table = div_4000;
		break;
	case 5333333:
		div_table = div_5333;
		break;
	default:
		goto fail;
	}

	return DIV_ROUND_CLOSEST(vco, div_table[cdclk_sel]);

fail:
	DRM_ERROR("Unable to determine CDCLK. HPLL VCO=%u kHz, CFGC=0x%04x\n", vco, tmp);
	return 200000;
}

static int g33_get_display_clock_speed(struct drm_device *dev)
{
	struct pci_dev *pdev = dev->pdev;
	static const uint8_t div_3200[] = { 12, 10,  8,  7, 5, 16 };
	static const uint8_t div_4000[] = { 14, 12, 10,  8, 6, 20 };
	static const uint8_t div_4800[] = { 20, 14, 12, 10, 8, 24 };
	static const uint8_t div_5333[] = { 20, 16, 12, 12, 8, 28 };
	const uint8_t *div_table;
	unsigned int cdclk_sel, vco = intel_hpll_vco(dev);
	uint16_t tmp = 0;

	pci_read_config_word(pdev, GCFGC, &tmp);

	cdclk_sel = (tmp >> 4) & 0x7;

	if (cdclk_sel >= ARRAY_SIZE(div_3200))
		goto fail;

	switch (vco) {
	case 3200000:
		div_table = div_3200;
		break;
	case 4000000:
		div_table = div_4000;
		break;
	case 4800000:
		div_table = div_4800;
		break;
	case 5333333:
		div_table = div_5333;
		break;
	default:
		goto fail;
	}

	return DIV_ROUND_CLOSEST(vco, div_table[cdclk_sel]);

fail:
	DRM_ERROR("Unable to determine CDCLK. HPLL VCO=%u kHz, CFGC=0x%08x\n", vco, tmp);
	return 190476;
}

static void
intel_reduce_m_n_ratio(uint32_t *num, uint32_t *den)
{
	while (*num > DATA_LINK_M_N_MASK ||
	       *den > DATA_LINK_M_N_MASK) {
		*num >>= 1;
		*den >>= 1;
	}
}

static void compute_m_n(unsigned int m, unsigned int n,
			uint32_t *ret_m, uint32_t *ret_n)
{
	*ret_n = min_t(unsigned int, roundup_pow_of_two(n), DATA_LINK_N_MAX);
	*ret_m = div_u64((uint64_t) m * *ret_n, n);
	intel_reduce_m_n_ratio(ret_m, ret_n);
}

void
intel_link_compute_m_n(int bits_per_pixel, int nlanes,
		       int pixel_clock, int link_clock,
		       struct intel_link_m_n *m_n)
{
	m_n->tu = 64;

	compute_m_n(bits_per_pixel * pixel_clock,
		    link_clock * nlanes * 8,
		    &m_n->gmch_m, &m_n->gmch_n);

	compute_m_n(pixel_clock, link_clock,
		    &m_n->link_m, &m_n->link_n);
}

static inline bool intel_panel_use_ssc(struct drm_i915_private *dev_priv)
{
	if (i915.panel_use_ssc >= 0)
		return i915.panel_use_ssc != 0;
	return dev_priv->vbt.lvds_use_ssc
		&& !(dev_priv->quirks & QUIRK_LVDS_SSC_DISABLE);
}

static uint32_t pnv_dpll_compute_fp(struct dpll *dpll)
{
	return (1 << dpll->n) << 16 | dpll->m2;
}

static uint32_t i9xx_dpll_compute_fp(struct dpll *dpll)
{
	return dpll->n << 16 | dpll->m1 << 8 | dpll->m2;
}

static void i9xx_update_pll_dividers(struct intel_crtc *crtc,
				     struct intel_crtc_state *crtc_state,
				     struct dpll *reduced_clock)
{
	struct drm_device *dev = crtc->base.dev;
	u32 fp, fp2 = 0;

	if (IS_PINEVIEW(dev)) {
		fp = pnv_dpll_compute_fp(&crtc_state->dpll);
		if (reduced_clock)
			fp2 = pnv_dpll_compute_fp(reduced_clock);
	} else {
		fp = i9xx_dpll_compute_fp(&crtc_state->dpll);
		if (reduced_clock)
			fp2 = i9xx_dpll_compute_fp(reduced_clock);
	}

	crtc_state->dpll_hw_state.fp0 = fp;

	crtc->lowfreq_avail = false;
	if (intel_crtc_has_type(crtc_state, INTEL_OUTPUT_LVDS) &&
	    reduced_clock) {
		crtc_state->dpll_hw_state.fp1 = fp2;
		crtc->lowfreq_avail = true;
	} else {
		crtc_state->dpll_hw_state.fp1 = fp;
	}
}

static void vlv_pllb_recal_opamp(struct drm_i915_private *dev_priv, enum pipe
		pipe)
{
	u32 reg_val;

	/*
	 * PLLB opamp always calibrates to max value of 0x3f, force enable it
	 * and set it to a reasonable value instead.
	 */
	reg_val = vlv_dpio_read(dev_priv, pipe, VLV_PLL_DW9(1));
	reg_val &= 0xffffff00;
	reg_val |= 0x00000030;
	vlv_dpio_write(dev_priv, pipe, VLV_PLL_DW9(1), reg_val);

	reg_val = vlv_dpio_read(dev_priv, pipe, VLV_REF_DW13);
	reg_val &= 0x8cffffff;
	reg_val = 0x8c000000;
	vlv_dpio_write(dev_priv, pipe, VLV_REF_DW13, reg_val);

	reg_val = vlv_dpio_read(dev_priv, pipe, VLV_PLL_DW9(1));
	reg_val &= 0xffffff00;
	vlv_dpio_write(dev_priv, pipe, VLV_PLL_DW9(1), reg_val);

	reg_val = vlv_dpio_read(dev_priv, pipe, VLV_REF_DW13);
	reg_val &= 0x00ffffff;
	reg_val |= 0xb0000000;
	vlv_dpio_write(dev_priv, pipe, VLV_REF_DW13, reg_val);
}

static void intel_pch_transcoder_set_m_n(struct intel_crtc *crtc,
					 struct intel_link_m_n *m_n)
{
	struct drm_device *dev = crtc->base.dev;
	struct drm_i915_private *dev_priv = to_i915(dev);
	int pipe = crtc->pipe;

	I915_WRITE(PCH_TRANS_DATA_M1(pipe), TU_SIZE(m_n->tu) | m_n->gmch_m);
	I915_WRITE(PCH_TRANS_DATA_N1(pipe), m_n->gmch_n);
	I915_WRITE(PCH_TRANS_LINK_M1(pipe), m_n->link_m);
	I915_WRITE(PCH_TRANS_LINK_N1(pipe), m_n->link_n);
}

static void intel_cpu_transcoder_set_m_n(struct intel_crtc *crtc,
					 struct intel_link_m_n *m_n,
					 struct intel_link_m_n *m2_n2)
{
	struct drm_device *dev = crtc->base.dev;
	struct drm_i915_private *dev_priv = to_i915(dev);
	int pipe = crtc->pipe;
	enum transcoder transcoder = crtc->config->cpu_transcoder;

	if (INTEL_INFO(dev)->gen >= 5) {
		I915_WRITE(PIPE_DATA_M1(transcoder), TU_SIZE(m_n->tu) | m_n->gmch_m);
		I915_WRITE(PIPE_DATA_N1(transcoder), m_n->gmch_n);
		I915_WRITE(PIPE_LINK_M1(transcoder), m_n->link_m);
		I915_WRITE(PIPE_LINK_N1(transcoder), m_n->link_n);
		/* M2_N2 registers to be set only for gen < 8 (M2_N2 available
		 * for gen < 8) and if DRRS is supported (to make sure the
		 * registers are not unnecessarily accessed).
		 */
		if (m2_n2 && (IS_CHERRYVIEW(dev) || INTEL_INFO(dev)->gen < 8) &&
			crtc->config->has_drrs) {
			I915_WRITE(PIPE_DATA_M2(transcoder),
					TU_SIZE(m2_n2->tu) | m2_n2->gmch_m);
			I915_WRITE(PIPE_DATA_N2(transcoder), m2_n2->gmch_n);
			I915_WRITE(PIPE_LINK_M2(transcoder), m2_n2->link_m);
			I915_WRITE(PIPE_LINK_N2(transcoder), m2_n2->link_n);
		}
	} else {
		I915_WRITE(PIPE_DATA_M_G4X(pipe), TU_SIZE(m_n->tu) | m_n->gmch_m);
		I915_WRITE(PIPE_DATA_N_G4X(pipe), m_n->gmch_n);
		I915_WRITE(PIPE_LINK_M_G4X(pipe), m_n->link_m);
		I915_WRITE(PIPE_LINK_N_G4X(pipe), m_n->link_n);
	}
}

void intel_dp_set_m_n(struct intel_crtc *crtc, enum link_m_n_set m_n)
{
	struct intel_link_m_n *dp_m_n, *dp_m2_n2 = NULL;

	if (m_n == M1_N1) {
		dp_m_n = &crtc->config->dp_m_n;
		dp_m2_n2 = &crtc->config->dp_m2_n2;
	} else if (m_n == M2_N2) {

		/*
		 * M2_N2 registers are not supported. Hence m2_n2 divider value
		 * needs to be programmed into M1_N1.
		 */
		dp_m_n = &crtc->config->dp_m2_n2;
	} else {
		DRM_ERROR("Unsupported divider value\n");
		return;
	}

	if (crtc->config->has_pch_encoder)
		intel_pch_transcoder_set_m_n(crtc, &crtc->config->dp_m_n);
	else
		intel_cpu_transcoder_set_m_n(crtc, dp_m_n, dp_m2_n2);
}

static void vlv_compute_dpll(struct intel_crtc *crtc,
			     struct intel_crtc_state *pipe_config)
{
	pipe_config->dpll_hw_state.dpll = DPLL_INTEGRATED_REF_CLK_VLV |
		DPLL_REF_CLK_ENABLE_VLV | DPLL_VGA_MODE_DIS;
	if (crtc->pipe != PIPE_A)
		pipe_config->dpll_hw_state.dpll |= DPLL_INTEGRATED_CRI_CLK_VLV;

	/* DPLL not used with DSI, but still need the rest set up */
	if (!intel_crtc_has_type(pipe_config, INTEL_OUTPUT_DSI))
		pipe_config->dpll_hw_state.dpll |= DPLL_VCO_ENABLE |
			DPLL_EXT_BUFFER_ENABLE_VLV;

	pipe_config->dpll_hw_state.dpll_md =
		(pipe_config->pixel_multiplier - 1) << DPLL_MD_UDI_MULTIPLIER_SHIFT;
}

static void chv_compute_dpll(struct intel_crtc *crtc,
			     struct intel_crtc_state *pipe_config)
{
	pipe_config->dpll_hw_state.dpll = DPLL_SSC_REF_CLK_CHV |
		DPLL_REF_CLK_ENABLE_VLV | DPLL_VGA_MODE_DIS;
	if (crtc->pipe != PIPE_A)
		pipe_config->dpll_hw_state.dpll |= DPLL_INTEGRATED_CRI_CLK_VLV;

	/* DPLL not used with DSI, but still need the rest set up */
	if (!intel_crtc_has_type(pipe_config, INTEL_OUTPUT_DSI))
		pipe_config->dpll_hw_state.dpll |= DPLL_VCO_ENABLE;

	pipe_config->dpll_hw_state.dpll_md =
		(pipe_config->pixel_multiplier - 1) << DPLL_MD_UDI_MULTIPLIER_SHIFT;
}

static void vlv_prepare_pll(struct intel_crtc *crtc,
			    const struct intel_crtc_state *pipe_config)
{
	struct drm_device *dev = crtc->base.dev;
	struct drm_i915_private *dev_priv = to_i915(dev);
	enum pipe pipe = crtc->pipe;
	u32 mdiv;
	u32 bestn, bestm1, bestm2, bestp1, bestp2;
	u32 coreclk, reg_val;

	/* Enable Refclk */
	I915_WRITE(DPLL(pipe),
		   pipe_config->dpll_hw_state.dpll &
		   ~(DPLL_VCO_ENABLE | DPLL_EXT_BUFFER_ENABLE_VLV));

	/* No need to actually set up the DPLL with DSI */
	if ((pipe_config->dpll_hw_state.dpll & DPLL_VCO_ENABLE) == 0)
		return;

	mutex_lock(&dev_priv->sb_lock);

	bestn = pipe_config->dpll.n;
	bestm1 = pipe_config->dpll.m1;
	bestm2 = pipe_config->dpll.m2;
	bestp1 = pipe_config->dpll.p1;
	bestp2 = pipe_config->dpll.p2;

	/* See eDP HDMI DPIO driver vbios notes doc */

	/* PLL B needs special handling */
	if (pipe == PIPE_B)
		vlv_pllb_recal_opamp(dev_priv, pipe);

	/* Set up Tx target for periodic Rcomp update */
	vlv_dpio_write(dev_priv, pipe, VLV_PLL_DW9_BCAST, 0x0100000f);

	/* Disable target IRef on PLL */
	reg_val = vlv_dpio_read(dev_priv, pipe, VLV_PLL_DW8(pipe));
	reg_val &= 0x00ffffff;
	vlv_dpio_write(dev_priv, pipe, VLV_PLL_DW8(pipe), reg_val);

	/* Disable fast lock */
	vlv_dpio_write(dev_priv, pipe, VLV_CMN_DW0, 0x610);

	/* Set idtafcrecal before PLL is enabled */
	mdiv = ((bestm1 << DPIO_M1DIV_SHIFT) | (bestm2 & DPIO_M2DIV_MASK));
	mdiv |= ((bestp1 << DPIO_P1_SHIFT) | (bestp2 << DPIO_P2_SHIFT));
	mdiv |= ((bestn << DPIO_N_SHIFT));
	mdiv |= (1 << DPIO_K_SHIFT);

	/*
	 * Post divider depends on pixel clock rate, DAC vs digital (and LVDS,
	 * but we don't support that).
	 * Note: don't use the DAC post divider as it seems unstable.
	 */
	mdiv |= (DPIO_POST_DIV_HDMIDP << DPIO_POST_DIV_SHIFT);
	vlv_dpio_write(dev_priv, pipe, VLV_PLL_DW3(pipe), mdiv);

	mdiv |= DPIO_ENABLE_CALIBRATION;
	vlv_dpio_write(dev_priv, pipe, VLV_PLL_DW3(pipe), mdiv);

	/* Set HBR and RBR LPF coefficients */
	if (pipe_config->port_clock == 162000 ||
	    intel_crtc_has_type(crtc->config, INTEL_OUTPUT_ANALOG) ||
	    intel_crtc_has_type(crtc->config, INTEL_OUTPUT_HDMI))
		vlv_dpio_write(dev_priv, pipe, VLV_PLL_DW10(pipe),
				 0x009f0003);
	else
		vlv_dpio_write(dev_priv, pipe, VLV_PLL_DW10(pipe),
				 0x00d0000f);

	if (intel_crtc_has_dp_encoder(pipe_config)) {
		/* Use SSC source */
		if (pipe == PIPE_A)
			vlv_dpio_write(dev_priv, pipe, VLV_PLL_DW5(pipe),
					 0x0df40000);
		else
			vlv_dpio_write(dev_priv, pipe, VLV_PLL_DW5(pipe),
					 0x0df70000);
	} else { /* HDMI or VGA */
		/* Use bend source */
		if (pipe == PIPE_A)
			vlv_dpio_write(dev_priv, pipe, VLV_PLL_DW5(pipe),
					 0x0df70000);
		else
			vlv_dpio_write(dev_priv, pipe, VLV_PLL_DW5(pipe),
					 0x0df40000);
	}

	coreclk = vlv_dpio_read(dev_priv, pipe, VLV_PLL_DW7(pipe));
	coreclk = (coreclk & 0x0000ff00) | 0x01c00000;
	if (intel_crtc_has_dp_encoder(crtc->config))
		coreclk |= 0x01000000;
	vlv_dpio_write(dev_priv, pipe, VLV_PLL_DW7(pipe), coreclk);

	vlv_dpio_write(dev_priv, pipe, VLV_PLL_DW11(pipe), 0x87871000);
	mutex_unlock(&dev_priv->sb_lock);
}

static void chv_prepare_pll(struct intel_crtc *crtc,
			    const struct intel_crtc_state *pipe_config)
{
	struct drm_device *dev = crtc->base.dev;
	struct drm_i915_private *dev_priv = to_i915(dev);
	enum pipe pipe = crtc->pipe;
	enum dpio_channel port = vlv_pipe_to_channel(pipe);
	u32 loopfilter, tribuf_calcntr;
	u32 bestn, bestm1, bestm2, bestp1, bestp2, bestm2_frac;
	u32 dpio_val;
	int vco;

	/* Enable Refclk and SSC */
	I915_WRITE(DPLL(pipe),
		   pipe_config->dpll_hw_state.dpll & ~DPLL_VCO_ENABLE);

	/* No need to actually set up the DPLL with DSI */
	if ((pipe_config->dpll_hw_state.dpll & DPLL_VCO_ENABLE) == 0)
		return;

	bestn = pipe_config->dpll.n;
	bestm2_frac = pipe_config->dpll.m2 & 0x3fffff;
	bestm1 = pipe_config->dpll.m1;
	bestm2 = pipe_config->dpll.m2 >> 22;
	bestp1 = pipe_config->dpll.p1;
	bestp2 = pipe_config->dpll.p2;
	vco = pipe_config->dpll.vco;
	dpio_val = 0;
	loopfilter = 0;

	mutex_lock(&dev_priv->sb_lock);

	/* p1 and p2 divider */
	vlv_dpio_write(dev_priv, pipe, CHV_CMN_DW13(port),
			5 << DPIO_CHV_S1_DIV_SHIFT |
			bestp1 << DPIO_CHV_P1_DIV_SHIFT |
			bestp2 << DPIO_CHV_P2_DIV_SHIFT |
			1 << DPIO_CHV_K_DIV_SHIFT);

	/* Feedback post-divider - m2 */
	vlv_dpio_write(dev_priv, pipe, CHV_PLL_DW0(port), bestm2);

	/* Feedback refclk divider - n and m1 */
	vlv_dpio_write(dev_priv, pipe, CHV_PLL_DW1(port),
			DPIO_CHV_M1_DIV_BY_2 |
			1 << DPIO_CHV_N_DIV_SHIFT);

	/* M2 fraction division */
	vlv_dpio_write(dev_priv, pipe, CHV_PLL_DW2(port), bestm2_frac);

	/* M2 fraction division enable */
	dpio_val = vlv_dpio_read(dev_priv, pipe, CHV_PLL_DW3(port));
	dpio_val &= ~(DPIO_CHV_FEEDFWD_GAIN_MASK | DPIO_CHV_FRAC_DIV_EN);
	dpio_val |= (2 << DPIO_CHV_FEEDFWD_GAIN_SHIFT);
	if (bestm2_frac)
		dpio_val |= DPIO_CHV_FRAC_DIV_EN;
	vlv_dpio_write(dev_priv, pipe, CHV_PLL_DW3(port), dpio_val);

	/* Program digital lock detect threshold */
	dpio_val = vlv_dpio_read(dev_priv, pipe, CHV_PLL_DW9(port));
	dpio_val &= ~(DPIO_CHV_INT_LOCK_THRESHOLD_MASK |
					DPIO_CHV_INT_LOCK_THRESHOLD_SEL_COARSE);
	dpio_val |= (0x5 << DPIO_CHV_INT_LOCK_THRESHOLD_SHIFT);
	if (!bestm2_frac)
		dpio_val |= DPIO_CHV_INT_LOCK_THRESHOLD_SEL_COARSE;
	vlv_dpio_write(dev_priv, pipe, CHV_PLL_DW9(port), dpio_val);

	/* Loop filter */
	if (vco == 5400000) {
		loopfilter |= (0x3 << DPIO_CHV_PROP_COEFF_SHIFT);
		loopfilter |= (0x8 << DPIO_CHV_INT_COEFF_SHIFT);
		loopfilter |= (0x1 << DPIO_CHV_GAIN_CTRL_SHIFT);
		tribuf_calcntr = 0x9;
	} else if (vco <= 6200000) {
		loopfilter |= (0x5 << DPIO_CHV_PROP_COEFF_SHIFT);
		loopfilter |= (0xB << DPIO_CHV_INT_COEFF_SHIFT);
		loopfilter |= (0x3 << DPIO_CHV_GAIN_CTRL_SHIFT);
		tribuf_calcntr = 0x9;
	} else if (vco <= 6480000) {
		loopfilter |= (0x4 << DPIO_CHV_PROP_COEFF_SHIFT);
		loopfilter |= (0x9 << DPIO_CHV_INT_COEFF_SHIFT);
		loopfilter |= (0x3 << DPIO_CHV_GAIN_CTRL_SHIFT);
		tribuf_calcntr = 0x8;
	} else {
		/* Not supported. Apply the same limits as in the max case */
		loopfilter |= (0x4 << DPIO_CHV_PROP_COEFF_SHIFT);
		loopfilter |= (0x9 << DPIO_CHV_INT_COEFF_SHIFT);
		loopfilter |= (0x3 << DPIO_CHV_GAIN_CTRL_SHIFT);
		tribuf_calcntr = 0;
	}
	vlv_dpio_write(dev_priv, pipe, CHV_PLL_DW6(port), loopfilter);

	dpio_val = vlv_dpio_read(dev_priv, pipe, CHV_PLL_DW8(port));
	dpio_val &= ~DPIO_CHV_TDC_TARGET_CNT_MASK;
	dpio_val |= (tribuf_calcntr << DPIO_CHV_TDC_TARGET_CNT_SHIFT);
	vlv_dpio_write(dev_priv, pipe, CHV_PLL_DW8(port), dpio_val);

	/* AFC Recal */
	vlv_dpio_write(dev_priv, pipe, CHV_CMN_DW14(port),
			vlv_dpio_read(dev_priv, pipe, CHV_CMN_DW14(port)) |
			DPIO_AFC_RECAL);

	mutex_unlock(&dev_priv->sb_lock);
}

/**
 * vlv_force_pll_on - forcibly enable just the PLL
 * @dev_priv: i915 private structure
 * @pipe: pipe PLL to enable
 * @dpll: PLL configuration
 *
 * Enable the PLL for @pipe using the supplied @dpll config. To be used
 * in cases where we need the PLL enabled even when @pipe is not going to
 * be enabled.
 */
int vlv_force_pll_on(struct drm_device *dev, enum pipe pipe,
		     const struct dpll *dpll)
{
	struct intel_crtc *crtc =
		to_intel_crtc(intel_get_crtc_for_pipe(dev, pipe));
	struct intel_crtc_state *pipe_config;

	pipe_config = kzalloc(sizeof(*pipe_config), GFP_KERNEL);
	if (!pipe_config)
		return -ENOMEM;

	pipe_config->base.crtc = &crtc->base;
	pipe_config->pixel_multiplier = 1;
	pipe_config->dpll = *dpll;

	if (IS_CHERRYVIEW(dev)) {
		chv_compute_dpll(crtc, pipe_config);
		chv_prepare_pll(crtc, pipe_config);
		chv_enable_pll(crtc, pipe_config);
	} else {
		vlv_compute_dpll(crtc, pipe_config);
		vlv_prepare_pll(crtc, pipe_config);
		vlv_enable_pll(crtc, pipe_config);
	}

	kfree(pipe_config);

	return 0;
}

/**
 * vlv_force_pll_off - forcibly disable just the PLL
 * @dev_priv: i915 private structure
 * @pipe: pipe PLL to disable
 *
 * Disable the PLL for @pipe. To be used in cases where we need
 * the PLL enabled even when @pipe is not going to be enabled.
 */
void vlv_force_pll_off(struct drm_device *dev, enum pipe pipe)
{
	if (IS_CHERRYVIEW(dev))
		chv_disable_pll(to_i915(dev), pipe);
	else
		vlv_disable_pll(to_i915(dev), pipe);
}

static void i9xx_compute_dpll(struct intel_crtc *crtc,
			      struct intel_crtc_state *crtc_state,
			      struct dpll *reduced_clock)
{
	struct drm_device *dev = crtc->base.dev;
	struct drm_i915_private *dev_priv = to_i915(dev);
	u32 dpll;
	struct dpll *clock = &crtc_state->dpll;

	i9xx_update_pll_dividers(crtc, crtc_state, reduced_clock);

	dpll = DPLL_VGA_MODE_DIS;

	if (intel_crtc_has_type(crtc_state, INTEL_OUTPUT_LVDS))
		dpll |= DPLLB_MODE_LVDS;
	else
		dpll |= DPLLB_MODE_DAC_SERIAL;

	if (IS_I945G(dev) || IS_I945GM(dev) || IS_G33(dev)) {
		dpll |= (crtc_state->pixel_multiplier - 1)
			<< SDVO_MULTIPLIER_SHIFT_HIRES;
	}

	if (intel_crtc_has_type(crtc_state, INTEL_OUTPUT_SDVO) ||
	    intel_crtc_has_type(crtc_state, INTEL_OUTPUT_HDMI))
		dpll |= DPLL_SDVO_HIGH_SPEED;

	if (intel_crtc_has_dp_encoder(crtc_state))
		dpll |= DPLL_SDVO_HIGH_SPEED;

	/* compute bitmask from p1 value */
	if (IS_PINEVIEW(dev))
		dpll |= (1 << (clock->p1 - 1)) << DPLL_FPA01_P1_POST_DIV_SHIFT_PINEVIEW;
	else {
		dpll |= (1 << (clock->p1 - 1)) << DPLL_FPA01_P1_POST_DIV_SHIFT;
		if (IS_G4X(dev) && reduced_clock)
			dpll |= (1 << (reduced_clock->p1 - 1)) << DPLL_FPA1_P1_POST_DIV_SHIFT;
	}
	switch (clock->p2) {
	case 5:
		dpll |= DPLL_DAC_SERIAL_P2_CLOCK_DIV_5;
		break;
	case 7:
		dpll |= DPLLB_LVDS_P2_CLOCK_DIV_7;
		break;
	case 10:
		dpll |= DPLL_DAC_SERIAL_P2_CLOCK_DIV_10;
		break;
	case 14:
		dpll |= DPLLB_LVDS_P2_CLOCK_DIV_14;
		break;
	}
	if (INTEL_INFO(dev)->gen >= 4)
		dpll |= (6 << PLL_LOAD_PULSE_PHASE_SHIFT);

	if (crtc_state->sdvo_tv_clock)
		dpll |= PLL_REF_INPUT_TVCLKINBC;
	else if (intel_crtc_has_type(crtc_state, INTEL_OUTPUT_LVDS) &&
		 intel_panel_use_ssc(dev_priv))
		dpll |= PLLB_REF_INPUT_SPREADSPECTRUMIN;
	else
		dpll |= PLL_REF_INPUT_DREFCLK;

	dpll |= DPLL_VCO_ENABLE;
	crtc_state->dpll_hw_state.dpll = dpll;

	if (INTEL_INFO(dev)->gen >= 4) {
		u32 dpll_md = (crtc_state->pixel_multiplier - 1)
			<< DPLL_MD_UDI_MULTIPLIER_SHIFT;
		crtc_state->dpll_hw_state.dpll_md = dpll_md;
	}
}

static void i8xx_compute_dpll(struct intel_crtc *crtc,
			      struct intel_crtc_state *crtc_state,
			      struct dpll *reduced_clock)
{
	struct drm_device *dev = crtc->base.dev;
	struct drm_i915_private *dev_priv = to_i915(dev);
	u32 dpll;
	struct dpll *clock = &crtc_state->dpll;

	i9xx_update_pll_dividers(crtc, crtc_state, reduced_clock);

	dpll = DPLL_VGA_MODE_DIS;

	if (intel_crtc_has_type(crtc_state, INTEL_OUTPUT_LVDS)) {
		dpll |= (1 << (clock->p1 - 1)) << DPLL_FPA01_P1_POST_DIV_SHIFT;
	} else {
		if (clock->p1 == 2)
			dpll |= PLL_P1_DIVIDE_BY_TWO;
		else
			dpll |= (clock->p1 - 2) << DPLL_FPA01_P1_POST_DIV_SHIFT;
		if (clock->p2 == 4)
			dpll |= PLL_P2_DIVIDE_BY_4;
	}

	if (!IS_I830(dev) && intel_crtc_has_type(crtc_state, INTEL_OUTPUT_DVO))
		dpll |= DPLL_DVO_2X_MODE;

	if (intel_crtc_has_type(crtc_state, INTEL_OUTPUT_LVDS) &&
	    intel_panel_use_ssc(dev_priv))
		dpll |= PLLB_REF_INPUT_SPREADSPECTRUMIN;
	else
		dpll |= PLL_REF_INPUT_DREFCLK;

	dpll |= DPLL_VCO_ENABLE;
	crtc_state->dpll_hw_state.dpll = dpll;
}

static void intel_set_pipe_timings(struct intel_crtc *intel_crtc)
{
	struct drm_device *dev = intel_crtc->base.dev;
	struct drm_i915_private *dev_priv = to_i915(dev);
	enum pipe pipe = intel_crtc->pipe;
	enum transcoder cpu_transcoder = intel_crtc->config->cpu_transcoder;
	const struct drm_display_mode *adjusted_mode = &intel_crtc->config->base.adjusted_mode;
	uint32_t crtc_vtotal, crtc_vblank_end;
	int vsyncshift = 0;

	/* We need to be careful not to changed the adjusted mode, for otherwise
	 * the hw state checker will get angry at the mismatch. */
	crtc_vtotal = adjusted_mode->crtc_vtotal;
	crtc_vblank_end = adjusted_mode->crtc_vblank_end;

	if (adjusted_mode->flags & DRM_MODE_FLAG_INTERLACE) {
		/* the chip adds 2 halflines automatically */
		crtc_vtotal -= 1;
		crtc_vblank_end -= 1;

		if (intel_crtc_has_type(intel_crtc->config, INTEL_OUTPUT_SDVO))
			vsyncshift = (adjusted_mode->crtc_htotal - 1) / 2;
		else
			vsyncshift = adjusted_mode->crtc_hsync_start -
				adjusted_mode->crtc_htotal / 2;
		if (vsyncshift < 0)
			vsyncshift += adjusted_mode->crtc_htotal;
	}

	if (INTEL_INFO(dev)->gen > 3)
		I915_WRITE(VSYNCSHIFT(cpu_transcoder), vsyncshift);

	I915_WRITE(HTOTAL(cpu_transcoder),
		   (adjusted_mode->crtc_hdisplay - 1) |
		   ((adjusted_mode->crtc_htotal - 1) << 16));
	I915_WRITE(HBLANK(cpu_transcoder),
		   (adjusted_mode->crtc_hblank_start - 1) |
		   ((adjusted_mode->crtc_hblank_end - 1) << 16));
	I915_WRITE(HSYNC(cpu_transcoder),
		   (adjusted_mode->crtc_hsync_start - 1) |
		   ((adjusted_mode->crtc_hsync_end - 1) << 16));

	I915_WRITE(VTOTAL(cpu_transcoder),
		   (adjusted_mode->crtc_vdisplay - 1) |
		   ((crtc_vtotal - 1) << 16));
	I915_WRITE(VBLANK(cpu_transcoder),
		   (adjusted_mode->crtc_vblank_start - 1) |
		   ((crtc_vblank_end - 1) << 16));
	I915_WRITE(VSYNC(cpu_transcoder),
		   (adjusted_mode->crtc_vsync_start - 1) |
		   ((adjusted_mode->crtc_vsync_end - 1) << 16));

	/* Workaround: when the EDP input selection is B, the VTOTAL_B must be
	 * programmed with the VTOTAL_EDP value. Same for VTOTAL_C. This is
	 * documented on the DDI_FUNC_CTL register description, EDP Input Select
	 * bits. */
	if (IS_HASWELL(dev) && cpu_transcoder == TRANSCODER_EDP &&
	    (pipe == PIPE_B || pipe == PIPE_C))
		I915_WRITE(VTOTAL(pipe), I915_READ(VTOTAL(cpu_transcoder)));

}

static void intel_set_pipe_src_size(struct intel_crtc *intel_crtc)
{
	struct drm_device *dev = intel_crtc->base.dev;
	struct drm_i915_private *dev_priv = to_i915(dev);
	enum pipe pipe = intel_crtc->pipe;

	/* pipesrc controls the size that is scaled from, which should
	 * always be the user's requested size.
	 */
	I915_WRITE(PIPESRC(pipe),
		   ((intel_crtc->config->pipe_src_w - 1) << 16) |
		   (intel_crtc->config->pipe_src_h - 1));
}

static void intel_get_pipe_timings(struct intel_crtc *crtc,
				   struct intel_crtc_state *pipe_config)
{
	struct drm_device *dev = crtc->base.dev;
	struct drm_i915_private *dev_priv = to_i915(dev);
	enum transcoder cpu_transcoder = pipe_config->cpu_transcoder;
	uint32_t tmp;

	tmp = I915_READ(HTOTAL(cpu_transcoder));
	pipe_config->base.adjusted_mode.crtc_hdisplay = (tmp & 0xffff) + 1;
	pipe_config->base.adjusted_mode.crtc_htotal = ((tmp >> 16) & 0xffff) + 1;
	tmp = I915_READ(HBLANK(cpu_transcoder));
	pipe_config->base.adjusted_mode.crtc_hblank_start = (tmp & 0xffff) + 1;
	pipe_config->base.adjusted_mode.crtc_hblank_end = ((tmp >> 16) & 0xffff) + 1;
	tmp = I915_READ(HSYNC(cpu_transcoder));
	pipe_config->base.adjusted_mode.crtc_hsync_start = (tmp & 0xffff) + 1;
	pipe_config->base.adjusted_mode.crtc_hsync_end = ((tmp >> 16) & 0xffff) + 1;

	tmp = I915_READ(VTOTAL(cpu_transcoder));
	pipe_config->base.adjusted_mode.crtc_vdisplay = (tmp & 0xffff) + 1;
	pipe_config->base.adjusted_mode.crtc_vtotal = ((tmp >> 16) & 0xffff) + 1;
	tmp = I915_READ(VBLANK(cpu_transcoder));
	pipe_config->base.adjusted_mode.crtc_vblank_start = (tmp & 0xffff) + 1;
	pipe_config->base.adjusted_mode.crtc_vblank_end = ((tmp >> 16) & 0xffff) + 1;
	tmp = I915_READ(VSYNC(cpu_transcoder));
	pipe_config->base.adjusted_mode.crtc_vsync_start = (tmp & 0xffff) + 1;
	pipe_config->base.adjusted_mode.crtc_vsync_end = ((tmp >> 16) & 0xffff) + 1;

	if (I915_READ(PIPECONF(cpu_transcoder)) & PIPECONF_INTERLACE_MASK) {
		pipe_config->base.adjusted_mode.flags |= DRM_MODE_FLAG_INTERLACE;
		pipe_config->base.adjusted_mode.crtc_vtotal += 1;
		pipe_config->base.adjusted_mode.crtc_vblank_end += 1;
	}
}

static void intel_get_pipe_src_size(struct intel_crtc *crtc,
				    struct intel_crtc_state *pipe_config)
{
	struct drm_device *dev = crtc->base.dev;
	struct drm_i915_private *dev_priv = to_i915(dev);
	u32 tmp;

	tmp = I915_READ(PIPESRC(crtc->pipe));
	pipe_config->pipe_src_h = (tmp & 0xffff) + 1;
	pipe_config->pipe_src_w = ((tmp >> 16) & 0xffff) + 1;

	pipe_config->base.mode.vdisplay = pipe_config->pipe_src_h;
	pipe_config->base.mode.hdisplay = pipe_config->pipe_src_w;
}

void intel_mode_from_pipe_config(struct drm_display_mode *mode,
				 struct intel_crtc_state *pipe_config)
{
	mode->hdisplay = pipe_config->base.adjusted_mode.crtc_hdisplay;
	mode->htotal = pipe_config->base.adjusted_mode.crtc_htotal;
	mode->hsync_start = pipe_config->base.adjusted_mode.crtc_hsync_start;
	mode->hsync_end = pipe_config->base.adjusted_mode.crtc_hsync_end;

	mode->vdisplay = pipe_config->base.adjusted_mode.crtc_vdisplay;
	mode->vtotal = pipe_config->base.adjusted_mode.crtc_vtotal;
	mode->vsync_start = pipe_config->base.adjusted_mode.crtc_vsync_start;
	mode->vsync_end = pipe_config->base.adjusted_mode.crtc_vsync_end;

	mode->flags = pipe_config->base.adjusted_mode.flags;
	mode->type = DRM_MODE_TYPE_DRIVER;

	mode->clock = pipe_config->base.adjusted_mode.crtc_clock;
	mode->flags |= pipe_config->base.adjusted_mode.flags;

	mode->hsync = drm_mode_hsync(mode);
	mode->vrefresh = drm_mode_vrefresh(mode);
	drm_mode_set_name(mode);
}

static void i9xx_set_pipeconf(struct intel_crtc *intel_crtc)
{
	struct drm_device *dev = intel_crtc->base.dev;
	struct drm_i915_private *dev_priv = to_i915(dev);
	uint32_t pipeconf;

	pipeconf = 0;

	if ((intel_crtc->pipe == PIPE_A && dev_priv->quirks & QUIRK_PIPEA_FORCE) ||
	    (intel_crtc->pipe == PIPE_B && dev_priv->quirks & QUIRK_PIPEB_FORCE))
		pipeconf |= I915_READ(PIPECONF(intel_crtc->pipe)) & PIPECONF_ENABLE;

	if (intel_crtc->config->double_wide)
		pipeconf |= PIPECONF_DOUBLE_WIDE;

	/* only g4x and later have fancy bpc/dither controls */
	if (IS_G4X(dev) || IS_VALLEYVIEW(dev) || IS_CHERRYVIEW(dev)) {
		/* Bspec claims that we can't use dithering for 30bpp pipes. */
		if (intel_crtc->config->dither && intel_crtc->config->pipe_bpp != 30)
			pipeconf |= PIPECONF_DITHER_EN |
				    PIPECONF_DITHER_TYPE_SP;

		switch (intel_crtc->config->pipe_bpp) {
		case 18:
			pipeconf |= PIPECONF_6BPC;
			break;
		case 24:
			pipeconf |= PIPECONF_8BPC;
			break;
		case 30:
			pipeconf |= PIPECONF_10BPC;
			break;
		default:
			/* Case prevented by intel_choose_pipe_bpp_dither. */
			BUG();
		}
	}

	if (HAS_PIPE_CXSR(dev)) {
		if (intel_crtc->lowfreq_avail) {
			DRM_DEBUG_KMS("enabling CxSR downclocking\n");
			pipeconf |= PIPECONF_CXSR_DOWNCLOCK;
		} else {
			DRM_DEBUG_KMS("disabling CxSR downclocking\n");
		}
	}

	if (intel_crtc->config->base.adjusted_mode.flags & DRM_MODE_FLAG_INTERLACE) {
		if (INTEL_INFO(dev)->gen < 4 ||
		    intel_crtc_has_type(intel_crtc->config, INTEL_OUTPUT_SDVO))
			pipeconf |= PIPECONF_INTERLACE_W_FIELD_INDICATION;
		else
			pipeconf |= PIPECONF_INTERLACE_W_SYNC_SHIFT;
	} else
		pipeconf |= PIPECONF_PROGRESSIVE;

	if ((IS_VALLEYVIEW(dev) || IS_CHERRYVIEW(dev)) &&
	     intel_crtc->config->limited_color_range)
		pipeconf |= PIPECONF_COLOR_RANGE_SELECT;

	I915_WRITE(PIPECONF(intel_crtc->pipe), pipeconf);
	POSTING_READ(PIPECONF(intel_crtc->pipe));
}

static int i8xx_crtc_compute_clock(struct intel_crtc *crtc,
				   struct intel_crtc_state *crtc_state)
{
	struct drm_device *dev = crtc->base.dev;
	struct drm_i915_private *dev_priv = to_i915(dev);
	const struct intel_limit *limit;
	int refclk = 48000;

	memset(&crtc_state->dpll_hw_state, 0,
	       sizeof(crtc_state->dpll_hw_state));

	if (intel_crtc_has_type(crtc_state, INTEL_OUTPUT_LVDS)) {
		if (intel_panel_use_ssc(dev_priv)) {
			refclk = dev_priv->vbt.lvds_ssc_freq;
			DRM_DEBUG_KMS("using SSC reference clock of %d kHz\n", refclk);
		}

		limit = &intel_limits_i8xx_lvds;
	} else if (intel_crtc_has_type(crtc_state, INTEL_OUTPUT_DVO)) {
		limit = &intel_limits_i8xx_dvo;
	} else {
		limit = &intel_limits_i8xx_dac;
	}

	if (!crtc_state->clock_set &&
	    !i9xx_find_best_dpll(limit, crtc_state, crtc_state->port_clock,
				 refclk, NULL, &crtc_state->dpll)) {
		DRM_ERROR("Couldn't find PLL settings for mode!\n");
		return -EINVAL;
	}

	i8xx_compute_dpll(crtc, crtc_state, NULL);

	return 0;
}

static int g4x_crtc_compute_clock(struct intel_crtc *crtc,
				  struct intel_crtc_state *crtc_state)
{
	struct drm_device *dev = crtc->base.dev;
	struct drm_i915_private *dev_priv = to_i915(dev);
	const struct intel_limit *limit;
	int refclk = 96000;

	memset(&crtc_state->dpll_hw_state, 0,
	       sizeof(crtc_state->dpll_hw_state));

	if (intel_crtc_has_type(crtc_state, INTEL_OUTPUT_LVDS)) {
		if (intel_panel_use_ssc(dev_priv)) {
			refclk = dev_priv->vbt.lvds_ssc_freq;
			DRM_DEBUG_KMS("using SSC reference clock of %d kHz\n", refclk);
		}

		if (intel_is_dual_link_lvds(dev))
			limit = &intel_limits_g4x_dual_channel_lvds;
		else
			limit = &intel_limits_g4x_single_channel_lvds;
	} else if (intel_crtc_has_type(crtc_state, INTEL_OUTPUT_HDMI) ||
		   intel_crtc_has_type(crtc_state, INTEL_OUTPUT_ANALOG)) {
		limit = &intel_limits_g4x_hdmi;
	} else if (intel_crtc_has_type(crtc_state, INTEL_OUTPUT_SDVO)) {
		limit = &intel_limits_g4x_sdvo;
	} else {
		/* The option is for other outputs */
		limit = &intel_limits_i9xx_sdvo;
	}

	if (!crtc_state->clock_set &&
	    !g4x_find_best_dpll(limit, crtc_state, crtc_state->port_clock,
				refclk, NULL, &crtc_state->dpll)) {
		DRM_ERROR("Couldn't find PLL settings for mode!\n");
		return -EINVAL;
	}

	i9xx_compute_dpll(crtc, crtc_state, NULL);

	return 0;
}

static int pnv_crtc_compute_clock(struct intel_crtc *crtc,
				  struct intel_crtc_state *crtc_state)
{
	struct drm_device *dev = crtc->base.dev;
	struct drm_i915_private *dev_priv = to_i915(dev);
	const struct intel_limit *limit;
	int refclk = 96000;

	memset(&crtc_state->dpll_hw_state, 0,
	       sizeof(crtc_state->dpll_hw_state));

	if (intel_crtc_has_type(crtc_state, INTEL_OUTPUT_LVDS)) {
		if (intel_panel_use_ssc(dev_priv)) {
			refclk = dev_priv->vbt.lvds_ssc_freq;
			DRM_DEBUG_KMS("using SSC reference clock of %d kHz\n", refclk);
		}

		limit = &intel_limits_pineview_lvds;
	} else {
		limit = &intel_limits_pineview_sdvo;
	}

	if (!crtc_state->clock_set &&
	    !pnv_find_best_dpll(limit, crtc_state, crtc_state->port_clock,
				refclk, NULL, &crtc_state->dpll)) {
		DRM_ERROR("Couldn't find PLL settings for mode!\n");
		return -EINVAL;
	}

	i9xx_compute_dpll(crtc, crtc_state, NULL);

	return 0;
}

static int i9xx_crtc_compute_clock(struct intel_crtc *crtc,
				   struct intel_crtc_state *crtc_state)
{
	struct drm_device *dev = crtc->base.dev;
	struct drm_i915_private *dev_priv = to_i915(dev);
	const struct intel_limit *limit;
	int refclk = 96000;

	memset(&crtc_state->dpll_hw_state, 0,
	       sizeof(crtc_state->dpll_hw_state));

	if (intel_crtc_has_type(crtc_state, INTEL_OUTPUT_LVDS)) {
		if (intel_panel_use_ssc(dev_priv)) {
			refclk = dev_priv->vbt.lvds_ssc_freq;
			DRM_DEBUG_KMS("using SSC reference clock of %d kHz\n", refclk);
		}

		limit = &intel_limits_i9xx_lvds;
	} else {
		limit = &intel_limits_i9xx_sdvo;
	}

	if (!crtc_state->clock_set &&
	    !i9xx_find_best_dpll(limit, crtc_state, crtc_state->port_clock,
				 refclk, NULL, &crtc_state->dpll)) {
		DRM_ERROR("Couldn't find PLL settings for mode!\n");
		return -EINVAL;
	}

	i9xx_compute_dpll(crtc, crtc_state, NULL);

	return 0;
}

static int chv_crtc_compute_clock(struct intel_crtc *crtc,
				  struct intel_crtc_state *crtc_state)
{
	int refclk = 100000;
	const struct intel_limit *limit = &intel_limits_chv;

	memset(&crtc_state->dpll_hw_state, 0,
	       sizeof(crtc_state->dpll_hw_state));

	if (!crtc_state->clock_set &&
	    !chv_find_best_dpll(limit, crtc_state, crtc_state->port_clock,
				refclk, NULL, &crtc_state->dpll)) {
		DRM_ERROR("Couldn't find PLL settings for mode!\n");
		return -EINVAL;
	}

	chv_compute_dpll(crtc, crtc_state);

	return 0;
}

static int vlv_crtc_compute_clock(struct intel_crtc *crtc,
				  struct intel_crtc_state *crtc_state)
{
	int refclk = 100000;
	const struct intel_limit *limit = &intel_limits_vlv;

	memset(&crtc_state->dpll_hw_state, 0,
	       sizeof(crtc_state->dpll_hw_state));

	if (!crtc_state->clock_set &&
	    !vlv_find_best_dpll(limit, crtc_state, crtc_state->port_clock,
				refclk, NULL, &crtc_state->dpll)) {
		DRM_ERROR("Couldn't find PLL settings for mode!\n");
		return -EINVAL;
	}

	vlv_compute_dpll(crtc, crtc_state);

	return 0;
}

static void i9xx_get_pfit_config(struct intel_crtc *crtc,
				 struct intel_crtc_state *pipe_config)
{
	struct drm_device *dev = crtc->base.dev;
	struct drm_i915_private *dev_priv = to_i915(dev);
	uint32_t tmp;

	if (INTEL_INFO(dev)->gen <= 3 && (IS_I830(dev) || !IS_MOBILE(dev)))
		return;

	tmp = I915_READ(PFIT_CONTROL);
	if (!(tmp & PFIT_ENABLE))
		return;

	/* Check whether the pfit is attached to our pipe. */
	if (INTEL_INFO(dev)->gen < 4) {
		if (crtc->pipe != PIPE_B)
			return;
	} else {
		if ((tmp & PFIT_PIPE_MASK) != (crtc->pipe << PFIT_PIPE_SHIFT))
			return;
	}

	pipe_config->gmch_pfit.control = tmp;
	pipe_config->gmch_pfit.pgm_ratios = I915_READ(PFIT_PGM_RATIOS);
}

static void vlv_crtc_clock_get(struct intel_crtc *crtc,
			       struct intel_crtc_state *pipe_config)
{
	struct drm_device *dev = crtc->base.dev;
	struct drm_i915_private *dev_priv = to_i915(dev);
	int pipe = pipe_config->cpu_transcoder;
	struct dpll clock;
	u32 mdiv;
	int refclk = 100000;

	/* In case of DSI, DPLL will not be used */
	if ((pipe_config->dpll_hw_state.dpll & DPLL_VCO_ENABLE) == 0)
		return;

	mutex_lock(&dev_priv->sb_lock);
	mdiv = vlv_dpio_read(dev_priv, pipe, VLV_PLL_DW3(pipe));
	mutex_unlock(&dev_priv->sb_lock);

	clock.m1 = (mdiv >> DPIO_M1DIV_SHIFT) & 7;
	clock.m2 = mdiv & DPIO_M2DIV_MASK;
	clock.n = (mdiv >> DPIO_N_SHIFT) & 0xf;
	clock.p1 = (mdiv >> DPIO_P1_SHIFT) & 7;
	clock.p2 = (mdiv >> DPIO_P2_SHIFT) & 0x1f;

	pipe_config->port_clock = vlv_calc_dpll_params(refclk, &clock);
}

static void
i9xx_get_initial_plane_config(struct intel_crtc *crtc,
			      struct intel_initial_plane_config *plane_config)
{
	struct drm_device *dev = crtc->base.dev;
	struct drm_i915_private *dev_priv = to_i915(dev);
	u32 val, base, offset;
	int pipe = crtc->pipe, plane = crtc->plane;
	int fourcc, pixel_format;
	unsigned int aligned_height;
	struct drm_framebuffer *fb;
	struct intel_framebuffer *intel_fb;

	val = I915_READ(DSPCNTR(plane));
	if (!(val & DISPLAY_PLANE_ENABLE))
		return;

	intel_fb = kzalloc(sizeof(*intel_fb), GFP_KERNEL);
	if (!intel_fb) {
		DRM_DEBUG_KMS("failed to alloc fb\n");
		return;
	}

	fb = &intel_fb->base;

	if (INTEL_INFO(dev)->gen >= 4) {
		if (val & DISPPLANE_TILED) {
			plane_config->tiling = I915_TILING_X;
			fb->modifier[0] = I915_FORMAT_MOD_X_TILED;
		}
	}

	pixel_format = val & DISPPLANE_PIXFORMAT_MASK;
	fourcc = i9xx_format_to_fourcc(pixel_format);
	fb->pixel_format = fourcc;
	fb->bits_per_pixel = drm_format_plane_cpp(fourcc, 0) * 8;

	if (INTEL_INFO(dev)->gen >= 4) {
		if (plane_config->tiling)
			offset = I915_READ(DSPTILEOFF(plane));
		else
			offset = I915_READ(DSPLINOFF(plane));
		base = I915_READ(DSPSURF(plane)) & 0xfffff000;
	} else {
		base = I915_READ(DSPADDR(plane));
	}
	plane_config->base = base;

	val = I915_READ(PIPESRC(pipe));
	fb->width = ((val >> 16) & 0xfff) + 1;
	fb->height = ((val >> 0) & 0xfff) + 1;

	val = I915_READ(DSPSTRIDE(pipe));
	fb->pitches[0] = val & 0xffffffc0;

	aligned_height = intel_fb_align_height(dev, fb->height,
					       fb->pixel_format,
					       fb->modifier[0]);

	plane_config->size = fb->pitches[0] * aligned_height;

	DRM_DEBUG_KMS("pipe/plane %c/%d with fb: size=%dx%d@%d, offset=%x, pitch %d, size 0x%x\n",
		      pipe_name(pipe), plane, fb->width, fb->height,
		      fb->bits_per_pixel, base, fb->pitches[0],
		      plane_config->size);

	plane_config->fb = intel_fb;
}

static void chv_crtc_clock_get(struct intel_crtc *crtc,
			       struct intel_crtc_state *pipe_config)
{
	struct drm_device *dev = crtc->base.dev;
	struct drm_i915_private *dev_priv = to_i915(dev);
	int pipe = pipe_config->cpu_transcoder;
	enum dpio_channel port = vlv_pipe_to_channel(pipe);
	struct dpll clock;
	u32 cmn_dw13, pll_dw0, pll_dw1, pll_dw2, pll_dw3;
	int refclk = 100000;

	/* In case of DSI, DPLL will not be used */
	if ((pipe_config->dpll_hw_state.dpll & DPLL_VCO_ENABLE) == 0)
		return;

	mutex_lock(&dev_priv->sb_lock);
	cmn_dw13 = vlv_dpio_read(dev_priv, pipe, CHV_CMN_DW13(port));
	pll_dw0 = vlv_dpio_read(dev_priv, pipe, CHV_PLL_DW0(port));
	pll_dw1 = vlv_dpio_read(dev_priv, pipe, CHV_PLL_DW1(port));
	pll_dw2 = vlv_dpio_read(dev_priv, pipe, CHV_PLL_DW2(port));
	pll_dw3 = vlv_dpio_read(dev_priv, pipe, CHV_PLL_DW3(port));
	mutex_unlock(&dev_priv->sb_lock);

	clock.m1 = (pll_dw1 & 0x7) == DPIO_CHV_M1_DIV_BY_2 ? 2 : 0;
	clock.m2 = (pll_dw0 & 0xff) << 22;
	if (pll_dw3 & DPIO_CHV_FRAC_DIV_EN)
		clock.m2 |= pll_dw2 & 0x3fffff;
	clock.n = (pll_dw1 >> DPIO_CHV_N_DIV_SHIFT) & 0xf;
	clock.p1 = (cmn_dw13 >> DPIO_CHV_P1_DIV_SHIFT) & 0x7;
	clock.p2 = (cmn_dw13 >> DPIO_CHV_P2_DIV_SHIFT) & 0x1f;

	pipe_config->port_clock = chv_calc_dpll_params(refclk, &clock);
}

static bool i9xx_get_pipe_config(struct intel_crtc *crtc,
				 struct intel_crtc_state *pipe_config)
{
	struct drm_device *dev = crtc->base.dev;
	struct drm_i915_private *dev_priv = to_i915(dev);
	enum intel_display_power_domain power_domain;
	uint32_t tmp;
	bool ret;

	power_domain = POWER_DOMAIN_PIPE(crtc->pipe);
	if (!intel_display_power_get_if_enabled(dev_priv, power_domain))
		return false;

	pipe_config->cpu_transcoder = (enum transcoder) crtc->pipe;
	pipe_config->shared_dpll = NULL;

	ret = false;

	tmp = I915_READ(PIPECONF(crtc->pipe));
	if (!(tmp & PIPECONF_ENABLE))
		goto out;

	if (IS_G4X(dev) || IS_VALLEYVIEW(dev) || IS_CHERRYVIEW(dev)) {
		switch (tmp & PIPECONF_BPC_MASK) {
		case PIPECONF_6BPC:
			pipe_config->pipe_bpp = 18;
			break;
		case PIPECONF_8BPC:
			pipe_config->pipe_bpp = 24;
			break;
		case PIPECONF_10BPC:
			pipe_config->pipe_bpp = 30;
			break;
		default:
			break;
		}
	}

	if ((IS_VALLEYVIEW(dev) || IS_CHERRYVIEW(dev)) &&
	    (tmp & PIPECONF_COLOR_RANGE_SELECT))
		pipe_config->limited_color_range = true;

	if (INTEL_INFO(dev)->gen < 4)
		pipe_config->double_wide = tmp & PIPECONF_DOUBLE_WIDE;

	intel_get_pipe_timings(crtc, pipe_config);
	intel_get_pipe_src_size(crtc, pipe_config);

	i9xx_get_pfit_config(crtc, pipe_config);

	if (INTEL_INFO(dev)->gen >= 4) {
		/* No way to read it out on pipes B and C */
		if (IS_CHERRYVIEW(dev) && crtc->pipe != PIPE_A)
			tmp = dev_priv->chv_dpll_md[crtc->pipe];
		else
			tmp = I915_READ(DPLL_MD(crtc->pipe));
		pipe_config->pixel_multiplier =
			((tmp & DPLL_MD_UDI_MULTIPLIER_MASK)
			 >> DPLL_MD_UDI_MULTIPLIER_SHIFT) + 1;
		pipe_config->dpll_hw_state.dpll_md = tmp;
	} else if (IS_I945G(dev) || IS_I945GM(dev) || IS_G33(dev)) {
		tmp = I915_READ(DPLL(crtc->pipe));
		pipe_config->pixel_multiplier =
			((tmp & SDVO_MULTIPLIER_MASK)
			 >> SDVO_MULTIPLIER_SHIFT_HIRES) + 1;
	} else {
		/* Note that on i915G/GM the pixel multiplier is in the sdvo
		 * port and will be fixed up in the encoder->get_config
		 * function. */
		pipe_config->pixel_multiplier = 1;
	}
	pipe_config->dpll_hw_state.dpll = I915_READ(DPLL(crtc->pipe));
	if (!IS_VALLEYVIEW(dev) && !IS_CHERRYVIEW(dev)) {
		/*
		 * DPLL_DVO_2X_MODE must be enabled for both DPLLs
		 * on 830. Filter it out here so that we don't
		 * report errors due to that.
		 */
		if (IS_I830(dev))
			pipe_config->dpll_hw_state.dpll &= ~DPLL_DVO_2X_MODE;

		pipe_config->dpll_hw_state.fp0 = I915_READ(FP0(crtc->pipe));
		pipe_config->dpll_hw_state.fp1 = I915_READ(FP1(crtc->pipe));
	} else {
		/* Mask out read-only status bits. */
		pipe_config->dpll_hw_state.dpll &= ~(DPLL_LOCK_VLV |
						     DPLL_PORTC_READY_MASK |
						     DPLL_PORTB_READY_MASK);
	}

	if (IS_CHERRYVIEW(dev))
		chv_crtc_clock_get(crtc, pipe_config);
	else if (IS_VALLEYVIEW(dev))
		vlv_crtc_clock_get(crtc, pipe_config);
	else
		i9xx_crtc_clock_get(crtc, pipe_config);

	/*
	 * Normally the dotclock is filled in by the encoder .get_config()
	 * but in case the pipe is enabled w/o any ports we need a sane
	 * default.
	 */
	pipe_config->base.adjusted_mode.crtc_clock =
		pipe_config->port_clock / pipe_config->pixel_multiplier;

	ret = true;

out:
	intel_display_power_put(dev_priv, power_domain);

	return ret;
}

static void ironlake_init_pch_refclk(struct drm_device *dev)
{
	struct drm_i915_private *dev_priv = to_i915(dev);
	struct intel_encoder *encoder;
	int i;
	u32 val, final;
	bool has_lvds = false;
	bool has_cpu_edp = false;
	bool has_panel = false;
	bool has_ck505 = false;
	bool can_ssc = false;
	bool using_ssc_source = false;

	/* We need to take the global config into account */
	for_each_intel_encoder(dev, encoder) {
		switch (encoder->type) {
		case INTEL_OUTPUT_LVDS:
			has_panel = true;
			has_lvds = true;
			break;
		case INTEL_OUTPUT_EDP:
			has_panel = true;
			if (enc_to_dig_port(&encoder->base)->port == PORT_A)
				has_cpu_edp = true;
			break;
		default:
			break;
		}
	}

	if (HAS_PCH_IBX(dev)) {
		has_ck505 = dev_priv->vbt.display_clock_mode;
		can_ssc = has_ck505;
	} else {
		has_ck505 = false;
		can_ssc = true;
	}

	/* Check if any DPLLs are using the SSC source */
	for (i = 0; i < dev_priv->num_shared_dpll; i++) {
		u32 temp = I915_READ(PCH_DPLL(i));

		if (!(temp & DPLL_VCO_ENABLE))
			continue;

		if ((temp & PLL_REF_INPUT_MASK) ==
		    PLLB_REF_INPUT_SPREADSPECTRUMIN) {
			using_ssc_source = true;
			break;
		}
	}

	DRM_DEBUG_KMS("has_panel %d has_lvds %d has_ck505 %d using_ssc_source %d\n",
		      has_panel, has_lvds, has_ck505, using_ssc_source);

	/* Ironlake: try to setup display ref clock before DPLL
	 * enabling. This is only under driver's control after
	 * PCH B stepping, previous chipset stepping should be
	 * ignoring this setting.
	 */
	val = I915_READ(PCH_DREF_CONTROL);

	/* As we must carefully and slowly disable/enable each source in turn,
	 * compute the final state we want first and check if we need to
	 * make any changes at all.
	 */
	final = val;
	final &= ~DREF_NONSPREAD_SOURCE_MASK;
	if (has_ck505)
		final |= DREF_NONSPREAD_CK505_ENABLE;
	else
		final |= DREF_NONSPREAD_SOURCE_ENABLE;

	final &= ~DREF_SSC_SOURCE_MASK;
	final &= ~DREF_CPU_SOURCE_OUTPUT_MASK;
	final &= ~DREF_SSC1_ENABLE;

	if (has_panel) {
		final |= DREF_SSC_SOURCE_ENABLE;

		if (intel_panel_use_ssc(dev_priv) && can_ssc)
			final |= DREF_SSC1_ENABLE;

		if (has_cpu_edp) {
			if (intel_panel_use_ssc(dev_priv) && can_ssc)
				final |= DREF_CPU_SOURCE_OUTPUT_DOWNSPREAD;
			else
				final |= DREF_CPU_SOURCE_OUTPUT_NONSPREAD;
		} else
			final |= DREF_CPU_SOURCE_OUTPUT_DISABLE;
	} else if (using_ssc_source) {
		final |= DREF_SSC_SOURCE_ENABLE;
		final |= DREF_SSC1_ENABLE;
	}

	if (final == val)
		return;

	/* Always enable nonspread source */
	val &= ~DREF_NONSPREAD_SOURCE_MASK;

	if (has_ck505)
		val |= DREF_NONSPREAD_CK505_ENABLE;
	else
		val |= DREF_NONSPREAD_SOURCE_ENABLE;

	if (has_panel) {
		val &= ~DREF_SSC_SOURCE_MASK;
		val |= DREF_SSC_SOURCE_ENABLE;

		/* SSC must be turned on before enabling the CPU output  */
		if (intel_panel_use_ssc(dev_priv) && can_ssc) {
			DRM_DEBUG_KMS("Using SSC on panel\n");
			val |= DREF_SSC1_ENABLE;
		} else
			val &= ~DREF_SSC1_ENABLE;

		/* Get SSC going before enabling the outputs */
		I915_WRITE(PCH_DREF_CONTROL, val);
		POSTING_READ(PCH_DREF_CONTROL);
		udelay(200);

		val &= ~DREF_CPU_SOURCE_OUTPUT_MASK;

		/* Enable CPU source on CPU attached eDP */
		if (has_cpu_edp) {
			if (intel_panel_use_ssc(dev_priv) && can_ssc) {
				DRM_DEBUG_KMS("Using SSC on eDP\n");
				val |= DREF_CPU_SOURCE_OUTPUT_DOWNSPREAD;
			} else
				val |= DREF_CPU_SOURCE_OUTPUT_NONSPREAD;
		} else
			val |= DREF_CPU_SOURCE_OUTPUT_DISABLE;

		I915_WRITE(PCH_DREF_CONTROL, val);
		POSTING_READ(PCH_DREF_CONTROL);
		udelay(200);
	} else {
		DRM_DEBUG_KMS("Disabling CPU source output\n");

		val &= ~DREF_CPU_SOURCE_OUTPUT_MASK;

		/* Turn off CPU output */
		val |= DREF_CPU_SOURCE_OUTPUT_DISABLE;

		I915_WRITE(PCH_DREF_CONTROL, val);
		POSTING_READ(PCH_DREF_CONTROL);
		udelay(200);

		if (!using_ssc_source) {
			DRM_DEBUG_KMS("Disabling SSC source\n");

			/* Turn off the SSC source */
			val &= ~DREF_SSC_SOURCE_MASK;
			val |= DREF_SSC_SOURCE_DISABLE;

			/* Turn off SSC1 */
			val &= ~DREF_SSC1_ENABLE;

			I915_WRITE(PCH_DREF_CONTROL, val);
			POSTING_READ(PCH_DREF_CONTROL);
			udelay(200);
		}
	}

	BUG_ON(val != final);
}

static void lpt_reset_fdi_mphy(struct drm_i915_private *dev_priv)
{
	uint32_t tmp;

	tmp = I915_READ(SOUTH_CHICKEN2);
	tmp |= FDI_MPHY_IOSFSB_RESET_CTL;
	I915_WRITE(SOUTH_CHICKEN2, tmp);

	if (wait_for_us(I915_READ(SOUTH_CHICKEN2) &
			FDI_MPHY_IOSFSB_RESET_STATUS, 100))
		DRM_ERROR("FDI mPHY reset assert timeout\n");

	tmp = I915_READ(SOUTH_CHICKEN2);
	tmp &= ~FDI_MPHY_IOSFSB_RESET_CTL;
	I915_WRITE(SOUTH_CHICKEN2, tmp);

	if (wait_for_us((I915_READ(SOUTH_CHICKEN2) &
			 FDI_MPHY_IOSFSB_RESET_STATUS) == 0, 100))
		DRM_ERROR("FDI mPHY reset de-assert timeout\n");
}

/* WaMPhyProgramming:hsw */
static void lpt_program_fdi_mphy(struct drm_i915_private *dev_priv)
{
	uint32_t tmp;

	tmp = intel_sbi_read(dev_priv, 0x8008, SBI_MPHY);
	tmp &= ~(0xFF << 24);
	tmp |= (0x12 << 24);
	intel_sbi_write(dev_priv, 0x8008, tmp, SBI_MPHY);

	tmp = intel_sbi_read(dev_priv, 0x2008, SBI_MPHY);
	tmp |= (1 << 11);
	intel_sbi_write(dev_priv, 0x2008, tmp, SBI_MPHY);

	tmp = intel_sbi_read(dev_priv, 0x2108, SBI_MPHY);
	tmp |= (1 << 11);
	intel_sbi_write(dev_priv, 0x2108, tmp, SBI_MPHY);

	tmp = intel_sbi_read(dev_priv, 0x206C, SBI_MPHY);
	tmp |= (1 << 24) | (1 << 21) | (1 << 18);
	intel_sbi_write(dev_priv, 0x206C, tmp, SBI_MPHY);

	tmp = intel_sbi_read(dev_priv, 0x216C, SBI_MPHY);
	tmp |= (1 << 24) | (1 << 21) | (1 << 18);
	intel_sbi_write(dev_priv, 0x216C, tmp, SBI_MPHY);

	tmp = intel_sbi_read(dev_priv, 0x2080, SBI_MPHY);
	tmp &= ~(7 << 13);
	tmp |= (5 << 13);
	intel_sbi_write(dev_priv, 0x2080, tmp, SBI_MPHY);

	tmp = intel_sbi_read(dev_priv, 0x2180, SBI_MPHY);
	tmp &= ~(7 << 13);
	tmp |= (5 << 13);
	intel_sbi_write(dev_priv, 0x2180, tmp, SBI_MPHY);

	tmp = intel_sbi_read(dev_priv, 0x208C, SBI_MPHY);
	tmp &= ~0xFF;
	tmp |= 0x1C;
	intel_sbi_write(dev_priv, 0x208C, tmp, SBI_MPHY);

	tmp = intel_sbi_read(dev_priv, 0x218C, SBI_MPHY);
	tmp &= ~0xFF;
	tmp |= 0x1C;
	intel_sbi_write(dev_priv, 0x218C, tmp, SBI_MPHY);

	tmp = intel_sbi_read(dev_priv, 0x2098, SBI_MPHY);
	tmp &= ~(0xFF << 16);
	tmp |= (0x1C << 16);
	intel_sbi_write(dev_priv, 0x2098, tmp, SBI_MPHY);

	tmp = intel_sbi_read(dev_priv, 0x2198, SBI_MPHY);
	tmp &= ~(0xFF << 16);
	tmp |= (0x1C << 16);
	intel_sbi_write(dev_priv, 0x2198, tmp, SBI_MPHY);

	tmp = intel_sbi_read(dev_priv, 0x20C4, SBI_MPHY);
	tmp |= (1 << 27);
	intel_sbi_write(dev_priv, 0x20C4, tmp, SBI_MPHY);

	tmp = intel_sbi_read(dev_priv, 0x21C4, SBI_MPHY);
	tmp |= (1 << 27);
	intel_sbi_write(dev_priv, 0x21C4, tmp, SBI_MPHY);

	tmp = intel_sbi_read(dev_priv, 0x20EC, SBI_MPHY);
	tmp &= ~(0xF << 28);
	tmp |= (4 << 28);
	intel_sbi_write(dev_priv, 0x20EC, tmp, SBI_MPHY);

	tmp = intel_sbi_read(dev_priv, 0x21EC, SBI_MPHY);
	tmp &= ~(0xF << 28);
	tmp |= (4 << 28);
	intel_sbi_write(dev_priv, 0x21EC, tmp, SBI_MPHY);
}

/* Implements 3 different sequences from BSpec chapter "Display iCLK
 * Programming" based on the parameters passed:
 * - Sequence to enable CLKOUT_DP
 * - Sequence to enable CLKOUT_DP without spread
 * - Sequence to enable CLKOUT_DP for FDI usage and configure PCH FDI I/O
 */
static void lpt_enable_clkout_dp(struct drm_device *dev, bool with_spread,
				 bool with_fdi)
{
	struct drm_i915_private *dev_priv = to_i915(dev);
	uint32_t reg, tmp;

	if (WARN(with_fdi && !with_spread, "FDI requires downspread\n"))
		with_spread = true;
	if (WARN(HAS_PCH_LPT_LP(dev) && with_fdi, "LP PCH doesn't have FDI\n"))
		with_fdi = false;

	mutex_lock(&dev_priv->sb_lock);

	tmp = intel_sbi_read(dev_priv, SBI_SSCCTL, SBI_ICLK);
	tmp &= ~SBI_SSCCTL_DISABLE;
	tmp |= SBI_SSCCTL_PATHALT;
	intel_sbi_write(dev_priv, SBI_SSCCTL, tmp, SBI_ICLK);

	udelay(24);

	if (with_spread) {
		tmp = intel_sbi_read(dev_priv, SBI_SSCCTL, SBI_ICLK);
		tmp &= ~SBI_SSCCTL_PATHALT;
		intel_sbi_write(dev_priv, SBI_SSCCTL, tmp, SBI_ICLK);

		if (with_fdi) {
			lpt_reset_fdi_mphy(dev_priv);
			lpt_program_fdi_mphy(dev_priv);
		}
	}

	reg = HAS_PCH_LPT_LP(dev) ? SBI_GEN0 : SBI_DBUFF0;
	tmp = intel_sbi_read(dev_priv, reg, SBI_ICLK);
	tmp |= SBI_GEN0_CFG_BUFFENABLE_DISABLE;
	intel_sbi_write(dev_priv, reg, tmp, SBI_ICLK);

	mutex_unlock(&dev_priv->sb_lock);
}

/* Sequence to disable CLKOUT_DP */
static void lpt_disable_clkout_dp(struct drm_device *dev)
{
	struct drm_i915_private *dev_priv = to_i915(dev);
	uint32_t reg, tmp;

	mutex_lock(&dev_priv->sb_lock);

	reg = HAS_PCH_LPT_LP(dev) ? SBI_GEN0 : SBI_DBUFF0;
	tmp = intel_sbi_read(dev_priv, reg, SBI_ICLK);
	tmp &= ~SBI_GEN0_CFG_BUFFENABLE_DISABLE;
	intel_sbi_write(dev_priv, reg, tmp, SBI_ICLK);

	tmp = intel_sbi_read(dev_priv, SBI_SSCCTL, SBI_ICLK);
	if (!(tmp & SBI_SSCCTL_DISABLE)) {
		if (!(tmp & SBI_SSCCTL_PATHALT)) {
			tmp |= SBI_SSCCTL_PATHALT;
			intel_sbi_write(dev_priv, SBI_SSCCTL, tmp, SBI_ICLK);
			udelay(32);
		}
		tmp |= SBI_SSCCTL_DISABLE;
		intel_sbi_write(dev_priv, SBI_SSCCTL, tmp, SBI_ICLK);
	}

	mutex_unlock(&dev_priv->sb_lock);
}

#define BEND_IDX(steps) ((50 + (steps)) / 5)

static const uint16_t sscdivintphase[] = {
	[BEND_IDX( 50)] = 0x3B23,
	[BEND_IDX( 45)] = 0x3B23,
	[BEND_IDX( 40)] = 0x3C23,
	[BEND_IDX( 35)] = 0x3C23,
	[BEND_IDX( 30)] = 0x3D23,
	[BEND_IDX( 25)] = 0x3D23,
	[BEND_IDX( 20)] = 0x3E23,
	[BEND_IDX( 15)] = 0x3E23,
	[BEND_IDX( 10)] = 0x3F23,
	[BEND_IDX(  5)] = 0x3F23,
	[BEND_IDX(  0)] = 0x0025,
	[BEND_IDX( -5)] = 0x0025,
	[BEND_IDX(-10)] = 0x0125,
	[BEND_IDX(-15)] = 0x0125,
	[BEND_IDX(-20)] = 0x0225,
	[BEND_IDX(-25)] = 0x0225,
	[BEND_IDX(-30)] = 0x0325,
	[BEND_IDX(-35)] = 0x0325,
	[BEND_IDX(-40)] = 0x0425,
	[BEND_IDX(-45)] = 0x0425,
	[BEND_IDX(-50)] = 0x0525,
};

/*
 * Bend CLKOUT_DP
 * steps -50 to 50 inclusive, in steps of 5
 * < 0 slow down the clock, > 0 speed up the clock, 0 == no bend (135MHz)
 * change in clock period = -(steps / 10) * 5.787 ps
 */
static void lpt_bend_clkout_dp(struct drm_i915_private *dev_priv, int steps)
{
	uint32_t tmp;
	int idx = BEND_IDX(steps);

	if (WARN_ON(steps % 5 != 0))
		return;

	if (WARN_ON(idx >= ARRAY_SIZE(sscdivintphase)))
		return;

	mutex_lock(&dev_priv->sb_lock);

	if (steps % 10 != 0)
		tmp = 0xAAAAAAAB;
	else
		tmp = 0x00000000;
	intel_sbi_write(dev_priv, SBI_SSCDITHPHASE, tmp, SBI_ICLK);

	tmp = intel_sbi_read(dev_priv, SBI_SSCDIVINTPHASE, SBI_ICLK);
	tmp &= 0xffff0000;
	tmp |= sscdivintphase[idx];
	intel_sbi_write(dev_priv, SBI_SSCDIVINTPHASE, tmp, SBI_ICLK);

	mutex_unlock(&dev_priv->sb_lock);
}

#undef BEND_IDX

static void lpt_init_pch_refclk(struct drm_device *dev)
{
	struct intel_encoder *encoder;
	bool has_vga = false;

	for_each_intel_encoder(dev, encoder) {
		switch (encoder->type) {
		case INTEL_OUTPUT_ANALOG:
			has_vga = true;
			break;
		default:
			break;
		}
	}

	if (has_vga) {
		lpt_bend_clkout_dp(to_i915(dev), 0);
		lpt_enable_clkout_dp(dev, true, true);
	} else {
		lpt_disable_clkout_dp(dev);
	}
}

/*
 * Initialize reference clocks when the driver loads
 */
void intel_init_pch_refclk(struct drm_device *dev)
{
	if (HAS_PCH_IBX(dev) || HAS_PCH_CPT(dev))
		ironlake_init_pch_refclk(dev);
	else if (HAS_PCH_LPT(dev))
		lpt_init_pch_refclk(dev);
}

static void ironlake_set_pipeconf(struct drm_crtc *crtc)
{
	struct drm_i915_private *dev_priv = to_i915(crtc->dev);
	struct intel_crtc *intel_crtc = to_intel_crtc(crtc);
	int pipe = intel_crtc->pipe;
	uint32_t val;

	val = 0;

	switch (intel_crtc->config->pipe_bpp) {
	case 18:
		val |= PIPECONF_6BPC;
		break;
	case 24:
		val |= PIPECONF_8BPC;
		break;
	case 30:
		val |= PIPECONF_10BPC;
		break;
	case 36:
		val |= PIPECONF_12BPC;
		break;
	default:
		/* Case prevented by intel_choose_pipe_bpp_dither. */
		BUG();
	}

	if (intel_crtc->config->dither)
		val |= (PIPECONF_DITHER_EN | PIPECONF_DITHER_TYPE_SP);

	if (intel_crtc->config->base.adjusted_mode.flags & DRM_MODE_FLAG_INTERLACE)
		val |= PIPECONF_INTERLACED_ILK;
	else
		val |= PIPECONF_PROGRESSIVE;

	if (intel_crtc->config->limited_color_range)
		val |= PIPECONF_COLOR_RANGE_SELECT;

	I915_WRITE(PIPECONF(pipe), val);
	POSTING_READ(PIPECONF(pipe));
}

static void haswell_set_pipeconf(struct drm_crtc *crtc)
{
	struct drm_i915_private *dev_priv = to_i915(crtc->dev);
	struct intel_crtc *intel_crtc = to_intel_crtc(crtc);
	enum transcoder cpu_transcoder = intel_crtc->config->cpu_transcoder;
	u32 val = 0;

	if (IS_HASWELL(dev_priv) && intel_crtc->config->dither)
		val |= (PIPECONF_DITHER_EN | PIPECONF_DITHER_TYPE_SP);

	if (intel_crtc->config->base.adjusted_mode.flags & DRM_MODE_FLAG_INTERLACE)
		val |= PIPECONF_INTERLACED_ILK;
	else
		val |= PIPECONF_PROGRESSIVE;

	I915_WRITE(PIPECONF(cpu_transcoder), val);
	POSTING_READ(PIPECONF(cpu_transcoder));
}

static void haswell_set_pipemisc(struct drm_crtc *crtc)
{
	struct drm_i915_private *dev_priv = to_i915(crtc->dev);
	struct intel_crtc *intel_crtc = to_intel_crtc(crtc);

	if (IS_BROADWELL(dev_priv) || INTEL_INFO(dev_priv)->gen >= 9) {
		u32 val = 0;

		switch (intel_crtc->config->pipe_bpp) {
		case 18:
			val |= PIPEMISC_DITHER_6_BPC;
			break;
		case 24:
			val |= PIPEMISC_DITHER_8_BPC;
			break;
		case 30:
			val |= PIPEMISC_DITHER_10_BPC;
			break;
		case 36:
			val |= PIPEMISC_DITHER_12_BPC;
			break;
		default:
			/* Case prevented by pipe_config_set_bpp. */
			BUG();
		}

		if (intel_crtc->config->dither)
			val |= PIPEMISC_DITHER_ENABLE | PIPEMISC_DITHER_TYPE_SP;

		I915_WRITE(PIPEMISC(intel_crtc->pipe), val);
	}
}

int ironlake_get_lanes_required(int target_clock, int link_bw, int bpp)
{
	/*
	 * Account for spread spectrum to avoid
	 * oversubscribing the link. Max center spread
	 * is 2.5%; use 5% for safety's sake.
	 */
	u32 bps = target_clock * bpp * 21 / 20;
	return DIV_ROUND_UP(bps, link_bw * 8);
}

static bool ironlake_needs_fb_cb_tune(struct dpll *dpll, int factor)
{
	return i9xx_dpll_compute_m(dpll) < factor * dpll->n;
}

static void ironlake_compute_dpll(struct intel_crtc *intel_crtc,
				  struct intel_crtc_state *crtc_state,
				  struct dpll *reduced_clock)
{
	struct drm_crtc *crtc = &intel_crtc->base;
	struct drm_device *dev = crtc->dev;
	struct drm_i915_private *dev_priv = to_i915(dev);
	u32 dpll, fp, fp2;
	int factor;

	/* Enable autotuning of the PLL clock (if permissible) */
	factor = 21;
	if (intel_crtc_has_type(crtc_state, INTEL_OUTPUT_LVDS)) {
		if ((intel_panel_use_ssc(dev_priv) &&
		     dev_priv->vbt.lvds_ssc_freq == 100000) ||
		    (HAS_PCH_IBX(dev) && intel_is_dual_link_lvds(dev)))
			factor = 25;
	} else if (crtc_state->sdvo_tv_clock)
		factor = 20;

	fp = i9xx_dpll_compute_fp(&crtc_state->dpll);

	if (ironlake_needs_fb_cb_tune(&crtc_state->dpll, factor))
		fp |= FP_CB_TUNE;

	if (reduced_clock) {
		fp2 = i9xx_dpll_compute_fp(reduced_clock);

		if (reduced_clock->m < factor * reduced_clock->n)
			fp2 |= FP_CB_TUNE;
	} else {
		fp2 = fp;
	}

	dpll = 0;

	if (intel_crtc_has_type(crtc_state, INTEL_OUTPUT_LVDS))
		dpll |= DPLLB_MODE_LVDS;
	else
		dpll |= DPLLB_MODE_DAC_SERIAL;

	dpll |= (crtc_state->pixel_multiplier - 1)
		<< PLL_REF_SDVO_HDMI_MULTIPLIER_SHIFT;

	if (intel_crtc_has_type(crtc_state, INTEL_OUTPUT_SDVO) ||
	    intel_crtc_has_type(crtc_state, INTEL_OUTPUT_HDMI))
		dpll |= DPLL_SDVO_HIGH_SPEED;

	if (intel_crtc_has_dp_encoder(crtc_state))
		dpll |= DPLL_SDVO_HIGH_SPEED;

	/* compute bitmask from p1 value */
	dpll |= (1 << (crtc_state->dpll.p1 - 1)) << DPLL_FPA01_P1_POST_DIV_SHIFT;
	/* also FPA1 */
	dpll |= (1 << (crtc_state->dpll.p1 - 1)) << DPLL_FPA1_P1_POST_DIV_SHIFT;

	switch (crtc_state->dpll.p2) {
	case 5:
		dpll |= DPLL_DAC_SERIAL_P2_CLOCK_DIV_5;
		break;
	case 7:
		dpll |= DPLLB_LVDS_P2_CLOCK_DIV_7;
		break;
	case 10:
		dpll |= DPLL_DAC_SERIAL_P2_CLOCK_DIV_10;
		break;
	case 14:
		dpll |= DPLLB_LVDS_P2_CLOCK_DIV_14;
		break;
	}

	if (intel_crtc_has_type(crtc_state, INTEL_OUTPUT_LVDS) &&
	    intel_panel_use_ssc(dev_priv))
		dpll |= PLLB_REF_INPUT_SPREADSPECTRUMIN;
	else
		dpll |= PLL_REF_INPUT_DREFCLK;

	dpll |= DPLL_VCO_ENABLE;

	crtc_state->dpll_hw_state.dpll = dpll;
	crtc_state->dpll_hw_state.fp0 = fp;
	crtc_state->dpll_hw_state.fp1 = fp2;
}

static int ironlake_crtc_compute_clock(struct intel_crtc *crtc,
				       struct intel_crtc_state *crtc_state)
{
	struct drm_device *dev = crtc->base.dev;
	struct drm_i915_private *dev_priv = to_i915(dev);
	struct dpll reduced_clock;
	bool has_reduced_clock = false;
	struct intel_shared_dpll *pll;
	const struct intel_limit *limit;
	int refclk = 120000;

	memset(&crtc_state->dpll_hw_state, 0,
	       sizeof(crtc_state->dpll_hw_state));

	crtc->lowfreq_avail = false;

	/* CPU eDP is the only output that doesn't need a PCH PLL of its own. */
	if (!crtc_state->has_pch_encoder)
		return 0;

	if (intel_crtc_has_type(crtc_state, INTEL_OUTPUT_LVDS)) {
		if (intel_panel_use_ssc(dev_priv)) {
			DRM_DEBUG_KMS("using SSC reference clock of %d kHz\n",
				      dev_priv->vbt.lvds_ssc_freq);
			refclk = dev_priv->vbt.lvds_ssc_freq;
		}

		if (intel_is_dual_link_lvds(dev)) {
			if (refclk == 100000)
				limit = &intel_limits_ironlake_dual_lvds_100m;
			else
				limit = &intel_limits_ironlake_dual_lvds;
		} else {
			if (refclk == 100000)
				limit = &intel_limits_ironlake_single_lvds_100m;
			else
				limit = &intel_limits_ironlake_single_lvds;
		}
	} else {
		limit = &intel_limits_ironlake_dac;
	}

	if (!crtc_state->clock_set &&
	    !g4x_find_best_dpll(limit, crtc_state, crtc_state->port_clock,
				refclk, NULL, &crtc_state->dpll)) {
		DRM_ERROR("Couldn't find PLL settings for mode!\n");
		return -EINVAL;
	}

	ironlake_compute_dpll(crtc, crtc_state,
			      has_reduced_clock ? &reduced_clock : NULL);

	pll = intel_get_shared_dpll(crtc, crtc_state, NULL);
	if (pll == NULL) {
		DRM_DEBUG_DRIVER("failed to find PLL for pipe %c\n",
				 pipe_name(crtc->pipe));
		return -EINVAL;
	}

	if (intel_crtc_has_type(crtc_state, INTEL_OUTPUT_LVDS) &&
	    has_reduced_clock)
		crtc->lowfreq_avail = true;

	return 0;
}

static void intel_pch_transcoder_get_m_n(struct intel_crtc *crtc,
					 struct intel_link_m_n *m_n)
{
	struct drm_device *dev = crtc->base.dev;
	struct drm_i915_private *dev_priv = to_i915(dev);
	enum pipe pipe = crtc->pipe;

	m_n->link_m = I915_READ(PCH_TRANS_LINK_M1(pipe));
	m_n->link_n = I915_READ(PCH_TRANS_LINK_N1(pipe));
	m_n->gmch_m = I915_READ(PCH_TRANS_DATA_M1(pipe))
		& ~TU_SIZE_MASK;
	m_n->gmch_n = I915_READ(PCH_TRANS_DATA_N1(pipe));
	m_n->tu = ((I915_READ(PCH_TRANS_DATA_M1(pipe))
		    & TU_SIZE_MASK) >> TU_SIZE_SHIFT) + 1;
}

static void intel_cpu_transcoder_get_m_n(struct intel_crtc *crtc,
					 enum transcoder transcoder,
					 struct intel_link_m_n *m_n,
					 struct intel_link_m_n *m2_n2)
{
	struct drm_device *dev = crtc->base.dev;
	struct drm_i915_private *dev_priv = to_i915(dev);
	enum pipe pipe = crtc->pipe;

	if (INTEL_INFO(dev)->gen >= 5) {
		m_n->link_m = I915_READ(PIPE_LINK_M1(transcoder));
		m_n->link_n = I915_READ(PIPE_LINK_N1(transcoder));
		m_n->gmch_m = I915_READ(PIPE_DATA_M1(transcoder))
			& ~TU_SIZE_MASK;
		m_n->gmch_n = I915_READ(PIPE_DATA_N1(transcoder));
		m_n->tu = ((I915_READ(PIPE_DATA_M1(transcoder))
			    & TU_SIZE_MASK) >> TU_SIZE_SHIFT) + 1;
		/* Read M2_N2 registers only for gen < 8 (M2_N2 available for
		 * gen < 8) and if DRRS is supported (to make sure the
		 * registers are not unnecessarily read).
		 */
		if (m2_n2 && INTEL_INFO(dev)->gen < 8 &&
			crtc->config->has_drrs) {
			m2_n2->link_m = I915_READ(PIPE_LINK_M2(transcoder));
			m2_n2->link_n =	I915_READ(PIPE_LINK_N2(transcoder));
			m2_n2->gmch_m =	I915_READ(PIPE_DATA_M2(transcoder))
					& ~TU_SIZE_MASK;
			m2_n2->gmch_n =	I915_READ(PIPE_DATA_N2(transcoder));
			m2_n2->tu = ((I915_READ(PIPE_DATA_M2(transcoder))
					& TU_SIZE_MASK) >> TU_SIZE_SHIFT) + 1;
		}
	} else {
		m_n->link_m = I915_READ(PIPE_LINK_M_G4X(pipe));
		m_n->link_n = I915_READ(PIPE_LINK_N_G4X(pipe));
		m_n->gmch_m = I915_READ(PIPE_DATA_M_G4X(pipe))
			& ~TU_SIZE_MASK;
		m_n->gmch_n = I915_READ(PIPE_DATA_N_G4X(pipe));
		m_n->tu = ((I915_READ(PIPE_DATA_M_G4X(pipe))
			    & TU_SIZE_MASK) >> TU_SIZE_SHIFT) + 1;
	}
}

void intel_dp_get_m_n(struct intel_crtc *crtc,
		      struct intel_crtc_state *pipe_config)
{
	if (pipe_config->has_pch_encoder)
		intel_pch_transcoder_get_m_n(crtc, &pipe_config->dp_m_n);
	else
		intel_cpu_transcoder_get_m_n(crtc, pipe_config->cpu_transcoder,
					     &pipe_config->dp_m_n,
					     &pipe_config->dp_m2_n2);
}

static void ironlake_get_fdi_m_n_config(struct intel_crtc *crtc,
					struct intel_crtc_state *pipe_config)
{
	intel_cpu_transcoder_get_m_n(crtc, pipe_config->cpu_transcoder,
				     &pipe_config->fdi_m_n, NULL);
}

static void skylake_get_pfit_config(struct intel_crtc *crtc,
				    struct intel_crtc_state *pipe_config)
{
	struct drm_device *dev = crtc->base.dev;
	struct drm_i915_private *dev_priv = to_i915(dev);
	struct intel_crtc_scaler_state *scaler_state = &pipe_config->scaler_state;
	uint32_t ps_ctrl = 0;
	int id = -1;
	int i;

	/* find scaler attached to this pipe */
	for (i = 0; i < crtc->num_scalers; i++) {
		ps_ctrl = I915_READ(SKL_PS_CTRL(crtc->pipe, i));
		if (ps_ctrl & PS_SCALER_EN && !(ps_ctrl & PS_PLANE_SEL_MASK)) {
			id = i;
			pipe_config->pch_pfit.enabled = true;
			pipe_config->pch_pfit.pos = I915_READ(SKL_PS_WIN_POS(crtc->pipe, i));
			pipe_config->pch_pfit.size = I915_READ(SKL_PS_WIN_SZ(crtc->pipe, i));
			break;
		}
	}

	scaler_state->scaler_id = id;
	if (id >= 0) {
		scaler_state->scaler_users |= (1 << SKL_CRTC_INDEX);
	} else {
		scaler_state->scaler_users &= ~(1 << SKL_CRTC_INDEX);
	}
}

static void
skylake_get_initial_plane_config(struct intel_crtc *crtc,
				 struct intel_initial_plane_config *plane_config)
{
	struct drm_device *dev = crtc->base.dev;
	struct drm_i915_private *dev_priv = to_i915(dev);
	u32 val, base, offset, stride_mult, tiling;
	int pipe = crtc->pipe;
	int fourcc, pixel_format;
	unsigned int aligned_height;
	struct drm_framebuffer *fb;
	struct intel_framebuffer *intel_fb;

	intel_fb = kzalloc(sizeof(*intel_fb), GFP_KERNEL);
	if (!intel_fb) {
		DRM_DEBUG_KMS("failed to alloc fb\n");
		return;
	}

	fb = &intel_fb->base;

	val = I915_READ(PLANE_CTL(pipe, 0));
	if (!(val & PLANE_CTL_ENABLE))
		goto error;

	pixel_format = val & PLANE_CTL_FORMAT_MASK;
	fourcc = skl_format_to_fourcc(pixel_format,
				      val & PLANE_CTL_ORDER_RGBX,
				      val & PLANE_CTL_ALPHA_MASK);
	fb->pixel_format = fourcc;
	fb->bits_per_pixel = drm_format_plane_cpp(fourcc, 0) * 8;

	tiling = val & PLANE_CTL_TILED_MASK;
	switch (tiling) {
	case PLANE_CTL_TILED_LINEAR:
		fb->modifier[0] = DRM_FORMAT_MOD_NONE;
		break;
	case PLANE_CTL_TILED_X:
		plane_config->tiling = I915_TILING_X;
		fb->modifier[0] = I915_FORMAT_MOD_X_TILED;
		break;
	case PLANE_CTL_TILED_Y:
		fb->modifier[0] = I915_FORMAT_MOD_Y_TILED;
		break;
	case PLANE_CTL_TILED_YF:
		fb->modifier[0] = I915_FORMAT_MOD_Yf_TILED;
		break;
	default:
		MISSING_CASE(tiling);
		goto error;
	}

	base = I915_READ(PLANE_SURF(pipe, 0)) & 0xfffff000;
	plane_config->base = base;

	offset = I915_READ(PLANE_OFFSET(pipe, 0));

	val = I915_READ(PLANE_SIZE(pipe, 0));
	fb->height = ((val >> 16) & 0xfff) + 1;
	fb->width = ((val >> 0) & 0x1fff) + 1;

	val = I915_READ(PLANE_STRIDE(pipe, 0));
	stride_mult = intel_fb_stride_alignment(dev_priv, fb->modifier[0],
						fb->pixel_format);
	fb->pitches[0] = (val & 0x3ff) * stride_mult;

	aligned_height = intel_fb_align_height(dev, fb->height,
					       fb->pixel_format,
					       fb->modifier[0]);

	plane_config->size = fb->pitches[0] * aligned_height;

	DRM_DEBUG_KMS("pipe %c with fb: size=%dx%d@%d, offset=%x, pitch %d, size 0x%x\n",
		      pipe_name(pipe), fb->width, fb->height,
		      fb->bits_per_pixel, base, fb->pitches[0],
		      plane_config->size);

	plane_config->fb = intel_fb;
	return;

error:
	kfree(fb);
}

static void ironlake_get_pfit_config(struct intel_crtc *crtc,
				     struct intel_crtc_state *pipe_config)
{
	struct drm_device *dev = crtc->base.dev;
	struct drm_i915_private *dev_priv = to_i915(dev);
	uint32_t tmp;

	tmp = I915_READ(PF_CTL(crtc->pipe));

	if (tmp & PF_ENABLE) {
		pipe_config->pch_pfit.enabled = true;
		pipe_config->pch_pfit.pos = I915_READ(PF_WIN_POS(crtc->pipe));
		pipe_config->pch_pfit.size = I915_READ(PF_WIN_SZ(crtc->pipe));

		/* We currently do not free assignements of panel fitters on
		 * ivb/hsw (since we don't use the higher upscaling modes which
		 * differentiates them) so just WARN about this case for now. */
		if (IS_GEN7(dev)) {
			WARN_ON((tmp & PF_PIPE_SEL_MASK_IVB) !=
				PF_PIPE_SEL_IVB(crtc->pipe));
		}
	}
}

static void
ironlake_get_initial_plane_config(struct intel_crtc *crtc,
				  struct intel_initial_plane_config *plane_config)
{
	struct drm_device *dev = crtc->base.dev;
	struct drm_i915_private *dev_priv = to_i915(dev);
	u32 val, base, offset;
	int pipe = crtc->pipe;
	int fourcc, pixel_format;
	unsigned int aligned_height;
	struct drm_framebuffer *fb;
	struct intel_framebuffer *intel_fb;

	val = I915_READ(DSPCNTR(pipe));
	if (!(val & DISPLAY_PLANE_ENABLE))
		return;

	intel_fb = kzalloc(sizeof(*intel_fb), GFP_KERNEL);
	if (!intel_fb) {
		DRM_DEBUG_KMS("failed to alloc fb\n");
		return;
	}

	fb = &intel_fb->base;

	if (INTEL_INFO(dev)->gen >= 4) {
		if (val & DISPPLANE_TILED) {
			plane_config->tiling = I915_TILING_X;
			fb->modifier[0] = I915_FORMAT_MOD_X_TILED;
		}
	}

	pixel_format = val & DISPPLANE_PIXFORMAT_MASK;
	fourcc = i9xx_format_to_fourcc(pixel_format);
	fb->pixel_format = fourcc;
	fb->bits_per_pixel = drm_format_plane_cpp(fourcc, 0) * 8;

	base = I915_READ(DSPSURF(pipe)) & 0xfffff000;
	if (IS_HASWELL(dev) || IS_BROADWELL(dev)) {
		offset = I915_READ(DSPOFFSET(pipe));
	} else {
		if (plane_config->tiling)
			offset = I915_READ(DSPTILEOFF(pipe));
		else
			offset = I915_READ(DSPLINOFF(pipe));
	}
	plane_config->base = base;

	val = I915_READ(PIPESRC(pipe));
	fb->width = ((val >> 16) & 0xfff) + 1;
	fb->height = ((val >> 0) & 0xfff) + 1;

	val = I915_READ(DSPSTRIDE(pipe));
	fb->pitches[0] = val & 0xffffffc0;

	aligned_height = intel_fb_align_height(dev, fb->height,
					       fb->pixel_format,
					       fb->modifier[0]);

	plane_config->size = fb->pitches[0] * aligned_height;

	DRM_DEBUG_KMS("pipe %c with fb: size=%dx%d@%d, offset=%x, pitch %d, size 0x%x\n",
		      pipe_name(pipe), fb->width, fb->height,
		      fb->bits_per_pixel, base, fb->pitches[0],
		      plane_config->size);

	plane_config->fb = intel_fb;
}

static bool ironlake_get_pipe_config(struct intel_crtc *crtc,
				     struct intel_crtc_state *pipe_config)
{
	struct drm_device *dev = crtc->base.dev;
	struct drm_i915_private *dev_priv = to_i915(dev);
	enum intel_display_power_domain power_domain;
	uint32_t tmp;
	bool ret;

	power_domain = POWER_DOMAIN_PIPE(crtc->pipe);
	if (!intel_display_power_get_if_enabled(dev_priv, power_domain))
		return false;

	pipe_config->cpu_transcoder = (enum transcoder) crtc->pipe;
	pipe_config->shared_dpll = NULL;

	ret = false;
	tmp = I915_READ(PIPECONF(crtc->pipe));
	if (!(tmp & PIPECONF_ENABLE))
		goto out;

	switch (tmp & PIPECONF_BPC_MASK) {
	case PIPECONF_6BPC:
		pipe_config->pipe_bpp = 18;
		break;
	case PIPECONF_8BPC:
		pipe_config->pipe_bpp = 24;
		break;
	case PIPECONF_10BPC:
		pipe_config->pipe_bpp = 30;
		break;
	case PIPECONF_12BPC:
		pipe_config->pipe_bpp = 36;
		break;
	default:
		break;
	}

	if (tmp & PIPECONF_COLOR_RANGE_SELECT)
		pipe_config->limited_color_range = true;

	if (I915_READ(PCH_TRANSCONF(crtc->pipe)) & TRANS_ENABLE) {
		struct intel_shared_dpll *pll;
		enum intel_dpll_id pll_id;

		pipe_config->has_pch_encoder = true;

		tmp = I915_READ(FDI_RX_CTL(crtc->pipe));
		pipe_config->fdi_lanes = ((FDI_DP_PORT_WIDTH_MASK & tmp) >>
					  FDI_DP_PORT_WIDTH_SHIFT) + 1;

		ironlake_get_fdi_m_n_config(crtc, pipe_config);

		if (HAS_PCH_IBX(dev_priv)) {
			/*
			 * The pipe->pch transcoder and pch transcoder->pll
			 * mapping is fixed.
			 */
			pll_id = (enum intel_dpll_id) crtc->pipe;
		} else {
			tmp = I915_READ(PCH_DPLL_SEL);
			if (tmp & TRANS_DPLLB_SEL(crtc->pipe))
				pll_id = DPLL_ID_PCH_PLL_B;
			else
				pll_id= DPLL_ID_PCH_PLL_A;
		}

		pipe_config->shared_dpll =
			intel_get_shared_dpll_by_id(dev_priv, pll_id);
		pll = pipe_config->shared_dpll;

		WARN_ON(!pll->funcs.get_hw_state(dev_priv, pll,
						 &pipe_config->dpll_hw_state));

		tmp = pipe_config->dpll_hw_state.dpll;
		pipe_config->pixel_multiplier =
			((tmp & PLL_REF_SDVO_HDMI_MULTIPLIER_MASK)
			 >> PLL_REF_SDVO_HDMI_MULTIPLIER_SHIFT) + 1;

		ironlake_pch_clock_get(crtc, pipe_config);
	} else {
		pipe_config->pixel_multiplier = 1;
	}

	intel_get_pipe_timings(crtc, pipe_config);
	intel_get_pipe_src_size(crtc, pipe_config);

	ironlake_get_pfit_config(crtc, pipe_config);

	ret = true;

out:
	intel_display_power_put(dev_priv, power_domain);

	return ret;
}

static void assert_can_disable_lcpll(struct drm_i915_private *dev_priv)
{
	struct drm_device *dev = &dev_priv->drm;
	struct intel_crtc *crtc;

	for_each_intel_crtc(dev, crtc)
		I915_STATE_WARN(crtc->active, "CRTC for pipe %c enabled\n",
		     pipe_name(crtc->pipe));

	I915_STATE_WARN(I915_READ(HSW_PWR_WELL_DRIVER), "Power well on\n");
	I915_STATE_WARN(I915_READ(SPLL_CTL) & SPLL_PLL_ENABLE, "SPLL enabled\n");
	I915_STATE_WARN(I915_READ(WRPLL_CTL(0)) & WRPLL_PLL_ENABLE, "WRPLL1 enabled\n");
	I915_STATE_WARN(I915_READ(WRPLL_CTL(1)) & WRPLL_PLL_ENABLE, "WRPLL2 enabled\n");
	I915_STATE_WARN(I915_READ(PP_STATUS(0)) & PP_ON, "Panel power on\n");
	I915_STATE_WARN(I915_READ(BLC_PWM_CPU_CTL2) & BLM_PWM_ENABLE,
	     "CPU PWM1 enabled\n");
	if (IS_HASWELL(dev))
		I915_STATE_WARN(I915_READ(HSW_BLC_PWM2_CTL) & BLM_PWM_ENABLE,
		     "CPU PWM2 enabled\n");
	I915_STATE_WARN(I915_READ(BLC_PWM_PCH_CTL1) & BLM_PCH_PWM_ENABLE,
	     "PCH PWM1 enabled\n");
	I915_STATE_WARN(I915_READ(UTIL_PIN_CTL) & UTIL_PIN_ENABLE,
	     "Utility pin enabled\n");
	I915_STATE_WARN(I915_READ(PCH_GTC_CTL) & PCH_GTC_ENABLE, "PCH GTC enabled\n");

	/*
	 * In theory we can still leave IRQs enabled, as long as only the HPD
	 * interrupts remain enabled. We used to check for that, but since it's
	 * gen-specific and since we only disable LCPLL after we fully disable
	 * the interrupts, the check below should be enough.
	 */
	I915_STATE_WARN(intel_irqs_enabled(dev_priv), "IRQs enabled\n");
}

static uint32_t hsw_read_dcomp(struct drm_i915_private *dev_priv)
{
	struct drm_device *dev = &dev_priv->drm;

	if (IS_HASWELL(dev))
		return I915_READ(D_COMP_HSW);
	else
		return I915_READ(D_COMP_BDW);
}

static void hsw_write_dcomp(struct drm_i915_private *dev_priv, uint32_t val)
{
	struct drm_device *dev = &dev_priv->drm;

	if (IS_HASWELL(dev)) {
		mutex_lock(&dev_priv->rps.hw_lock);
		if (sandybridge_pcode_write(dev_priv, GEN6_PCODE_WRITE_D_COMP,
					    val))
			DRM_ERROR("Failed to write to D_COMP\n");
		mutex_unlock(&dev_priv->rps.hw_lock);
	} else {
		I915_WRITE(D_COMP_BDW, val);
		POSTING_READ(D_COMP_BDW);
	}
}

/*
 * This function implements pieces of two sequences from BSpec:
 * - Sequence for display software to disable LCPLL
 * - Sequence for display software to allow package C8+
 * The steps implemented here are just the steps that actually touch the LCPLL
 * register. Callers should take care of disabling all the display engine
 * functions, doing the mode unset, fixing interrupts, etc.
 */
static void hsw_disable_lcpll(struct drm_i915_private *dev_priv,
			      bool switch_to_fclk, bool allow_power_down)
{
	uint32_t val;

	assert_can_disable_lcpll(dev_priv);

	val = I915_READ(LCPLL_CTL);

	if (switch_to_fclk) {
		val |= LCPLL_CD_SOURCE_FCLK;
		I915_WRITE(LCPLL_CTL, val);

		if (wait_for_us(I915_READ(LCPLL_CTL) &
				LCPLL_CD_SOURCE_FCLK_DONE, 1))
			DRM_ERROR("Switching to FCLK failed\n");

		val = I915_READ(LCPLL_CTL);
	}

	val |= LCPLL_PLL_DISABLE;
	I915_WRITE(LCPLL_CTL, val);
	POSTING_READ(LCPLL_CTL);

	if (intel_wait_for_register(dev_priv, LCPLL_CTL, LCPLL_PLL_LOCK, 0, 1))
		DRM_ERROR("LCPLL still locked\n");

	val = hsw_read_dcomp(dev_priv);
	val |= D_COMP_COMP_DISABLE;
	hsw_write_dcomp(dev_priv, val);
	ndelay(100);

	if (wait_for((hsw_read_dcomp(dev_priv) & D_COMP_RCOMP_IN_PROGRESS) == 0,
		     1))
		DRM_ERROR("D_COMP RCOMP still in progress\n");

	if (allow_power_down) {
		val = I915_READ(LCPLL_CTL);
		val |= LCPLL_POWER_DOWN_ALLOW;
		I915_WRITE(LCPLL_CTL, val);
		POSTING_READ(LCPLL_CTL);
	}
}

/*
 * Fully restores LCPLL, disallowing power down and switching back to LCPLL
 * source.
 */
static void hsw_restore_lcpll(struct drm_i915_private *dev_priv)
{
	uint32_t val;

	val = I915_READ(LCPLL_CTL);

	if ((val & (LCPLL_PLL_LOCK | LCPLL_PLL_DISABLE | LCPLL_CD_SOURCE_FCLK |
		    LCPLL_POWER_DOWN_ALLOW)) == LCPLL_PLL_LOCK)
		return;

	/*
	 * Make sure we're not on PC8 state before disabling PC8, otherwise
	 * we'll hang the machine. To prevent PC8 state, just enable force_wake.
	 */
	intel_uncore_forcewake_get(dev_priv, FORCEWAKE_ALL);

	if (val & LCPLL_POWER_DOWN_ALLOW) {
		val &= ~LCPLL_POWER_DOWN_ALLOW;
		I915_WRITE(LCPLL_CTL, val);
		POSTING_READ(LCPLL_CTL);
	}

	val = hsw_read_dcomp(dev_priv);
	val |= D_COMP_COMP_FORCE;
	val &= ~D_COMP_COMP_DISABLE;
	hsw_write_dcomp(dev_priv, val);

	val = I915_READ(LCPLL_CTL);
	val &= ~LCPLL_PLL_DISABLE;
	I915_WRITE(LCPLL_CTL, val);

	if (intel_wait_for_register(dev_priv,
				    LCPLL_CTL, LCPLL_PLL_LOCK, LCPLL_PLL_LOCK,
				    5))
		DRM_ERROR("LCPLL not locked yet\n");

	if (val & LCPLL_CD_SOURCE_FCLK) {
		val = I915_READ(LCPLL_CTL);
		val &= ~LCPLL_CD_SOURCE_FCLK;
		I915_WRITE(LCPLL_CTL, val);

		if (wait_for_us((I915_READ(LCPLL_CTL) &
				 LCPLL_CD_SOURCE_FCLK_DONE) == 0, 1))
			DRM_ERROR("Switching back to LCPLL failed\n");
	}

	intel_uncore_forcewake_put(dev_priv, FORCEWAKE_ALL);
	intel_update_cdclk(&dev_priv->drm);
}

/*
 * Package states C8 and deeper are really deep PC states that can only be
 * reached when all the devices on the system allow it, so even if the graphics
 * device allows PC8+, it doesn't mean the system will actually get to these
 * states. Our driver only allows PC8+ when going into runtime PM.
 *
 * The requirements for PC8+ are that all the outputs are disabled, the power
 * well is disabled and most interrupts are disabled, and these are also
 * requirements for runtime PM. When these conditions are met, we manually do
 * the other conditions: disable the interrupts, clocks and switch LCPLL refclk
 * to Fclk. If we're in PC8+ and we get an non-hotplug interrupt, we can hard
 * hang the machine.
 *
 * When we really reach PC8 or deeper states (not just when we allow it) we lose
 * the state of some registers, so when we come back from PC8+ we need to
 * restore this state. We don't get into PC8+ if we're not in RC6, so we don't
 * need to take care of the registers kept by RC6. Notice that this happens even
 * if we don't put the device in PCI D3 state (which is what currently happens
 * because of the runtime PM support).
 *
 * For more, read "Display Sequences for Package C8" on the hardware
 * documentation.
 */
void hsw_enable_pc8(struct drm_i915_private *dev_priv)
{
	struct drm_device *dev = &dev_priv->drm;
	uint32_t val;

	DRM_DEBUG_KMS("Enabling package C8+\n");

	if (HAS_PCH_LPT_LP(dev)) {
		val = I915_READ(SOUTH_DSPCLK_GATE_D);
		val &= ~PCH_LP_PARTITION_LEVEL_DISABLE;
		I915_WRITE(SOUTH_DSPCLK_GATE_D, val);
	}

	lpt_disable_clkout_dp(dev);
	hsw_disable_lcpll(dev_priv, true, true);
}

void hsw_disable_pc8(struct drm_i915_private *dev_priv)
{
	struct drm_device *dev = &dev_priv->drm;
	uint32_t val;

	DRM_DEBUG_KMS("Disabling package C8+\n");

	hsw_restore_lcpll(dev_priv);
	lpt_init_pch_refclk(dev);

	if (HAS_PCH_LPT_LP(dev)) {
		val = I915_READ(SOUTH_DSPCLK_GATE_D);
		val |= PCH_LP_PARTITION_LEVEL_DISABLE;
		I915_WRITE(SOUTH_DSPCLK_GATE_D, val);
	}
}

static void bxt_modeset_commit_cdclk(struct drm_atomic_state *old_state)
{
	struct drm_device *dev = old_state->dev;
	struct intel_atomic_state *old_intel_state =
		to_intel_atomic_state(old_state);
	unsigned int req_cdclk = old_intel_state->dev_cdclk;

	bxt_set_cdclk(to_i915(dev), req_cdclk);
}

/* compute the max rate for new configuration */
static int ilk_max_pixel_rate(struct drm_atomic_state *state)
{
	struct intel_atomic_state *intel_state = to_intel_atomic_state(state);
	struct drm_i915_private *dev_priv = to_i915(state->dev);
	struct drm_crtc *crtc;
	struct drm_crtc_state *cstate;
	struct intel_crtc_state *crtc_state;
	unsigned max_pixel_rate = 0, i;
	enum pipe pipe;

	memcpy(intel_state->min_pixclk, dev_priv->min_pixclk,
	       sizeof(intel_state->min_pixclk));

	for_each_crtc_in_state(state, crtc, cstate, i) {
		int pixel_rate;

		crtc_state = to_intel_crtc_state(cstate);
		if (!crtc_state->base.enable) {
			intel_state->min_pixclk[i] = 0;
			continue;
		}

		pixel_rate = ilk_pipe_pixel_rate(crtc_state);

		/* pixel rate mustn't exceed 95% of cdclk with IPS on BDW */
		if (IS_BROADWELL(dev_priv) && crtc_state->ips_enabled)
			pixel_rate = DIV_ROUND_UP(pixel_rate * 100, 95);

		intel_state->min_pixclk[i] = pixel_rate;
	}

	for_each_pipe(dev_priv, pipe)
		max_pixel_rate = max(intel_state->min_pixclk[pipe], max_pixel_rate);

	return max_pixel_rate;
}

static void broadwell_set_cdclk(struct drm_device *dev, int cdclk)
{
	struct drm_i915_private *dev_priv = to_i915(dev);
	uint32_t val, data;
	int ret;

	if (WARN((I915_READ(LCPLL_CTL) &
		  (LCPLL_PLL_DISABLE | LCPLL_PLL_LOCK |
		   LCPLL_CD_CLOCK_DISABLE | LCPLL_ROOT_CD_CLOCK_DISABLE |
		   LCPLL_CD2X_CLOCK_DISABLE | LCPLL_POWER_DOWN_ALLOW |
		   LCPLL_CD_SOURCE_FCLK)) != LCPLL_PLL_LOCK,
		 "trying to change cdclk frequency with cdclk not enabled\n"))
		return;

	mutex_lock(&dev_priv->rps.hw_lock);
	ret = sandybridge_pcode_write(dev_priv,
				      BDW_PCODE_DISPLAY_FREQ_CHANGE_REQ, 0x0);
	mutex_unlock(&dev_priv->rps.hw_lock);
	if (ret) {
		DRM_ERROR("failed to inform pcode about cdclk change\n");
		return;
	}

	val = I915_READ(LCPLL_CTL);
	val |= LCPLL_CD_SOURCE_FCLK;
	I915_WRITE(LCPLL_CTL, val);

	if (wait_for_us(I915_READ(LCPLL_CTL) &
			LCPLL_CD_SOURCE_FCLK_DONE, 1))
		DRM_ERROR("Switching to FCLK failed\n");

	val = I915_READ(LCPLL_CTL);
	val &= ~LCPLL_CLK_FREQ_MASK;

	switch (cdclk) {
	case 450000:
		val |= LCPLL_CLK_FREQ_450;
		data = 0;
		break;
	case 540000:
		val |= LCPLL_CLK_FREQ_54O_BDW;
		data = 1;
		break;
	case 337500:
		val |= LCPLL_CLK_FREQ_337_5_BDW;
		data = 2;
		break;
	case 675000:
		val |= LCPLL_CLK_FREQ_675_BDW;
		data = 3;
		break;
	default:
		WARN(1, "invalid cdclk frequency\n");
		return;
	}

	I915_WRITE(LCPLL_CTL, val);

	val = I915_READ(LCPLL_CTL);
	val &= ~LCPLL_CD_SOURCE_FCLK;
	I915_WRITE(LCPLL_CTL, val);

	if (wait_for_us((I915_READ(LCPLL_CTL) &
			LCPLL_CD_SOURCE_FCLK_DONE) == 0, 1))
		DRM_ERROR("Switching back to LCPLL failed\n");

	mutex_lock(&dev_priv->rps.hw_lock);
	sandybridge_pcode_write(dev_priv, HSW_PCODE_DE_WRITE_FREQ_REQ, data);
	mutex_unlock(&dev_priv->rps.hw_lock);

	I915_WRITE(CDCLK_FREQ, DIV_ROUND_CLOSEST(cdclk, 1000) - 1);

	intel_update_cdclk(dev);

	WARN(cdclk != dev_priv->cdclk_freq,
	     "cdclk requested %d kHz but got %d kHz\n",
	     cdclk, dev_priv->cdclk_freq);
}

static int broadwell_calc_cdclk(int max_pixclk)
{
	if (max_pixclk > 540000)
		return 675000;
	else if (max_pixclk > 450000)
		return 540000;
	else if (max_pixclk > 337500)
		return 450000;
	else
		return 337500;
}

static int broadwell_modeset_calc_cdclk(struct drm_atomic_state *state)
{
	struct drm_i915_private *dev_priv = to_i915(state->dev);
	struct intel_atomic_state *intel_state = to_intel_atomic_state(state);
	int max_pixclk = ilk_max_pixel_rate(state);
	int cdclk;

	/*
	 * FIXME should also account for plane ratio
	 * once 64bpp pixel formats are supported.
	 */
	cdclk = broadwell_calc_cdclk(max_pixclk);

	if (cdclk > dev_priv->max_cdclk_freq) {
		DRM_DEBUG_KMS("requested cdclk (%d kHz) exceeds max (%d kHz)\n",
			      cdclk, dev_priv->max_cdclk_freq);
		return -EINVAL;
	}

	intel_state->cdclk = intel_state->dev_cdclk = cdclk;
	if (!intel_state->active_crtcs)
		intel_state->dev_cdclk = broadwell_calc_cdclk(0);

	return 0;
}

static void broadwell_modeset_commit_cdclk(struct drm_atomic_state *old_state)
{
	struct drm_device *dev = old_state->dev;
	struct intel_atomic_state *old_intel_state =
		to_intel_atomic_state(old_state);
	unsigned req_cdclk = old_intel_state->dev_cdclk;

	broadwell_set_cdclk(dev, req_cdclk);
}

static int skl_modeset_calc_cdclk(struct drm_atomic_state *state)
{
	struct intel_atomic_state *intel_state = to_intel_atomic_state(state);
	struct drm_i915_private *dev_priv = to_i915(state->dev);
	const int max_pixclk = ilk_max_pixel_rate(state);
	int vco = intel_state->cdclk_pll_vco;
	int cdclk;

	/*
	 * FIXME should also account for plane ratio
	 * once 64bpp pixel formats are supported.
	 */
	cdclk = skl_calc_cdclk(max_pixclk, vco);

	/*
	 * FIXME move the cdclk caclulation to
	 * compute_config() so we can fail gracegully.
	 */
	if (cdclk > dev_priv->max_cdclk_freq) {
		DRM_ERROR("requested cdclk (%d kHz) exceeds max (%d kHz)\n",
			  cdclk, dev_priv->max_cdclk_freq);
		cdclk = dev_priv->max_cdclk_freq;
	}

	intel_state->cdclk = intel_state->dev_cdclk = cdclk;
	if (!intel_state->active_crtcs)
		intel_state->dev_cdclk = skl_calc_cdclk(0, vco);

	return 0;
}

static void skl_modeset_commit_cdclk(struct drm_atomic_state *old_state)
{
	struct drm_i915_private *dev_priv = to_i915(old_state->dev);
	struct intel_atomic_state *intel_state = to_intel_atomic_state(old_state);
	unsigned int req_cdclk = intel_state->dev_cdclk;
	unsigned int req_vco = intel_state->cdclk_pll_vco;

	skl_set_cdclk(dev_priv, req_cdclk, req_vco);
}

static int haswell_crtc_compute_clock(struct intel_crtc *crtc,
				      struct intel_crtc_state *crtc_state)
{
	if (!intel_crtc_has_type(crtc_state, INTEL_OUTPUT_DSI)) {
		if (!intel_ddi_pll_select(crtc, crtc_state))
			return -EINVAL;
	}

	crtc->lowfreq_avail = false;

	return 0;
}

static void bxt_get_ddi_pll(struct drm_i915_private *dev_priv,
				enum port port,
				struct intel_crtc_state *pipe_config)
{
	enum intel_dpll_id id;

	switch (port) {
	case PORT_A:
		pipe_config->ddi_pll_sel = SKL_DPLL0;
		id = DPLL_ID_SKL_DPLL0;
		break;
	case PORT_B:
		pipe_config->ddi_pll_sel = SKL_DPLL1;
		id = DPLL_ID_SKL_DPLL1;
		break;
	case PORT_C:
		pipe_config->ddi_pll_sel = SKL_DPLL2;
		id = DPLL_ID_SKL_DPLL2;
		break;
	default:
		DRM_ERROR("Incorrect port type\n");
		return;
	}

	pipe_config->shared_dpll = intel_get_shared_dpll_by_id(dev_priv, id);
}

static void skylake_get_ddi_pll(struct drm_i915_private *dev_priv,
				enum port port,
				struct intel_crtc_state *pipe_config)
{
	enum intel_dpll_id id;
	u32 temp;

	temp = I915_READ(DPLL_CTRL2) & DPLL_CTRL2_DDI_CLK_SEL_MASK(port);
	pipe_config->ddi_pll_sel = temp >> (port * 3 + 1);

	switch (pipe_config->ddi_pll_sel) {
	case SKL_DPLL0:
		id = DPLL_ID_SKL_DPLL0;
		break;
	case SKL_DPLL1:
		id = DPLL_ID_SKL_DPLL1;
		break;
	case SKL_DPLL2:
		id = DPLL_ID_SKL_DPLL2;
		break;
	case SKL_DPLL3:
		id = DPLL_ID_SKL_DPLL3;
		break;
	default:
		MISSING_CASE(pipe_config->ddi_pll_sel);
		return;
	}

	pipe_config->shared_dpll = intel_get_shared_dpll_by_id(dev_priv, id);
}

static void haswell_get_ddi_pll(struct drm_i915_private *dev_priv,
				enum port port,
				struct intel_crtc_state *pipe_config)
{
	enum intel_dpll_id id;

	pipe_config->ddi_pll_sel = I915_READ(PORT_CLK_SEL(port));

	switch (pipe_config->ddi_pll_sel) {
	case PORT_CLK_SEL_WRPLL1:
		id = DPLL_ID_WRPLL1;
		break;
	case PORT_CLK_SEL_WRPLL2:
		id = DPLL_ID_WRPLL2;
		break;
	case PORT_CLK_SEL_SPLL:
		id = DPLL_ID_SPLL;
		break;
	case PORT_CLK_SEL_LCPLL_810:
		id = DPLL_ID_LCPLL_810;
		break;
	case PORT_CLK_SEL_LCPLL_1350:
		id = DPLL_ID_LCPLL_1350;
		break;
	case PORT_CLK_SEL_LCPLL_2700:
		id = DPLL_ID_LCPLL_2700;
		break;
	default:
		MISSING_CASE(pipe_config->ddi_pll_sel);
		/* fall through */
	case PORT_CLK_SEL_NONE:
		return;
	}

	pipe_config->shared_dpll = intel_get_shared_dpll_by_id(dev_priv, id);
}

static bool hsw_get_transcoder_state(struct intel_crtc *crtc,
				     struct intel_crtc_state *pipe_config,
				     unsigned long *power_domain_mask)
{
	struct drm_device *dev = crtc->base.dev;
	struct drm_i915_private *dev_priv = to_i915(dev);
	enum intel_display_power_domain power_domain;
	u32 tmp;

	/*
	 * The pipe->transcoder mapping is fixed with the exception of the eDP
	 * transcoder handled below.
	 */
	pipe_config->cpu_transcoder = (enum transcoder) crtc->pipe;

	/*
	 * XXX: Do intel_display_power_get_if_enabled before reading this (for
	 * consistency and less surprising code; it's in always on power).
	 */
	tmp = I915_READ(TRANS_DDI_FUNC_CTL(TRANSCODER_EDP));
	if (tmp & TRANS_DDI_FUNC_ENABLE) {
		enum pipe trans_edp_pipe;
		switch (tmp & TRANS_DDI_EDP_INPUT_MASK) {
		default:
			WARN(1, "unknown pipe linked to edp transcoder\n");
		case TRANS_DDI_EDP_INPUT_A_ONOFF:
		case TRANS_DDI_EDP_INPUT_A_ON:
			trans_edp_pipe = PIPE_A;
			break;
		case TRANS_DDI_EDP_INPUT_B_ONOFF:
			trans_edp_pipe = PIPE_B;
			break;
		case TRANS_DDI_EDP_INPUT_C_ONOFF:
			trans_edp_pipe = PIPE_C;
			break;
		}

		if (trans_edp_pipe == crtc->pipe)
			pipe_config->cpu_transcoder = TRANSCODER_EDP;
	}

	power_domain = POWER_DOMAIN_TRANSCODER(pipe_config->cpu_transcoder);
	if (!intel_display_power_get_if_enabled(dev_priv, power_domain))
		return false;
	*power_domain_mask |= BIT(power_domain);

	tmp = I915_READ(PIPECONF(pipe_config->cpu_transcoder));

	return tmp & PIPECONF_ENABLE;
}

static bool bxt_get_dsi_transcoder_state(struct intel_crtc *crtc,
					 struct intel_crtc_state *pipe_config,
					 unsigned long *power_domain_mask)
{
	struct drm_device *dev = crtc->base.dev;
	struct drm_i915_private *dev_priv = to_i915(dev);
	enum intel_display_power_domain power_domain;
	enum port port;
	enum transcoder cpu_transcoder;
	u32 tmp;

	for_each_port_masked(port, BIT(PORT_A) | BIT(PORT_C)) {
		if (port == PORT_A)
			cpu_transcoder = TRANSCODER_DSI_A;
		else
			cpu_transcoder = TRANSCODER_DSI_C;

		power_domain = POWER_DOMAIN_TRANSCODER(cpu_transcoder);
		if (!intel_display_power_get_if_enabled(dev_priv, power_domain))
			continue;
		*power_domain_mask |= BIT(power_domain);

		/*
		 * The PLL needs to be enabled with a valid divider
		 * configuration, otherwise accessing DSI registers will hang
		 * the machine. See BSpec North Display Engine
		 * registers/MIPI[BXT]. We can break out here early, since we
		 * need the same DSI PLL to be enabled for both DSI ports.
		 */
		if (!intel_dsi_pll_is_enabled(dev_priv))
			break;

		/* XXX: this works for video mode only */
		tmp = I915_READ(BXT_MIPI_PORT_CTRL(port));
		if (!(tmp & DPI_ENABLE))
			continue;

		tmp = I915_READ(MIPI_CTRL(port));
		if ((tmp & BXT_PIPE_SELECT_MASK) != BXT_PIPE_SELECT(crtc->pipe))
			continue;

		pipe_config->cpu_transcoder = cpu_transcoder;
		break;
	}

	return transcoder_is_dsi(pipe_config->cpu_transcoder);
}

static void haswell_get_ddi_port_state(struct intel_crtc *crtc,
				       struct intel_crtc_state *pipe_config)
{
	struct drm_device *dev = crtc->base.dev;
	struct drm_i915_private *dev_priv = to_i915(dev);
	struct intel_shared_dpll *pll;
	enum port port;
	uint32_t tmp;

	tmp = I915_READ(TRANS_DDI_FUNC_CTL(pipe_config->cpu_transcoder));

	port = (tmp & TRANS_DDI_PORT_MASK) >> TRANS_DDI_PORT_SHIFT;

	if (IS_SKYLAKE(dev) || IS_KABYLAKE(dev))
		skylake_get_ddi_pll(dev_priv, port, pipe_config);
	else if (IS_BROXTON(dev))
		bxt_get_ddi_pll(dev_priv, port, pipe_config);
	else
		haswell_get_ddi_pll(dev_priv, port, pipe_config);

	pll = pipe_config->shared_dpll;
	if (pll) {
		WARN_ON(!pll->funcs.get_hw_state(dev_priv, pll,
						 &pipe_config->dpll_hw_state));
	}

	/*
	 * Haswell has only FDI/PCH transcoder A. It is which is connected to
	 * DDI E. So just check whether this pipe is wired to DDI E and whether
	 * the PCH transcoder is on.
	 */
	if (INTEL_INFO(dev)->gen < 9 &&
	    (port == PORT_E) && I915_READ(LPT_TRANSCONF) & TRANS_ENABLE) {
		pipe_config->has_pch_encoder = true;

		tmp = I915_READ(FDI_RX_CTL(PIPE_A));
		pipe_config->fdi_lanes = ((FDI_DP_PORT_WIDTH_MASK & tmp) >>
					  FDI_DP_PORT_WIDTH_SHIFT) + 1;

		ironlake_get_fdi_m_n_config(crtc, pipe_config);
	}
}

static bool haswell_get_pipe_config(struct intel_crtc *crtc,
				    struct intel_crtc_state *pipe_config)
{
	struct drm_device *dev = crtc->base.dev;
	struct drm_i915_private *dev_priv = to_i915(dev);
	enum intel_display_power_domain power_domain;
	unsigned long power_domain_mask;
	bool active;

	power_domain = POWER_DOMAIN_PIPE(crtc->pipe);
	if (!intel_display_power_get_if_enabled(dev_priv, power_domain))
		return false;
	power_domain_mask = BIT(power_domain);

	pipe_config->shared_dpll = NULL;

	active = hsw_get_transcoder_state(crtc, pipe_config, &power_domain_mask);

	if (IS_BROXTON(dev_priv) &&
	    bxt_get_dsi_transcoder_state(crtc, pipe_config, &power_domain_mask)) {
		WARN_ON(active);
		active = true;
	}

	if (!active)
		goto out;

	if (!transcoder_is_dsi(pipe_config->cpu_transcoder)) {
		haswell_get_ddi_port_state(crtc, pipe_config);
		intel_get_pipe_timings(crtc, pipe_config);
	}

	intel_get_pipe_src_size(crtc, pipe_config);

	pipe_config->gamma_mode =
		I915_READ(GAMMA_MODE(crtc->pipe)) & GAMMA_MODE_MODE_MASK;

	if (INTEL_INFO(dev)->gen >= 9) {
		skl_init_scalers(dev, crtc, pipe_config);
	}

	if (INTEL_INFO(dev)->gen >= 9) {
		pipe_config->scaler_state.scaler_id = -1;
		pipe_config->scaler_state.scaler_users &= ~(1 << SKL_CRTC_INDEX);
	}

	power_domain = POWER_DOMAIN_PIPE_PANEL_FITTER(crtc->pipe);
	if (intel_display_power_get_if_enabled(dev_priv, power_domain)) {
		power_domain_mask |= BIT(power_domain);
		if (INTEL_INFO(dev)->gen >= 9)
			skylake_get_pfit_config(crtc, pipe_config);
		else
			ironlake_get_pfit_config(crtc, pipe_config);
	}

	if (IS_HASWELL(dev))
		pipe_config->ips_enabled = hsw_crtc_supports_ips(crtc) &&
			(I915_READ(IPS_CTL) & IPS_ENABLE);

	if (pipe_config->cpu_transcoder != TRANSCODER_EDP &&
	    !transcoder_is_dsi(pipe_config->cpu_transcoder)) {
		pipe_config->pixel_multiplier =
			I915_READ(PIPE_MULT(pipe_config->cpu_transcoder)) + 1;
	} else {
		pipe_config->pixel_multiplier = 1;
	}

out:
	for_each_power_domain(power_domain, power_domain_mask)
		intel_display_power_put(dev_priv, power_domain);

	return active;
}

static void i845_update_cursor(struct drm_crtc *crtc, u32 base,
			       const struct intel_plane_state *plane_state)
{
	struct drm_device *dev = crtc->dev;
	struct drm_i915_private *dev_priv = to_i915(dev);
	struct intel_crtc *intel_crtc = to_intel_crtc(crtc);
	uint32_t cntl = 0, size = 0;

	if (plane_state && plane_state->base.visible) {
		unsigned int width = plane_state->base.crtc_w;
		unsigned int height = plane_state->base.crtc_h;
		unsigned int stride = roundup_pow_of_two(width) * 4;

		switch (stride) {
		default:
			WARN_ONCE(1, "Invalid cursor width/stride, width=%u, stride=%u\n",
				  width, stride);
			stride = 256;
			/* fallthrough */
		case 256:
		case 512:
		case 1024:
		case 2048:
			break;
		}

		cntl |= CURSOR_ENABLE |
			CURSOR_GAMMA_ENABLE |
			CURSOR_FORMAT_ARGB |
			CURSOR_STRIDE(stride);

		size = (height << 12) | width;
	}

	if (intel_crtc->cursor_cntl != 0 &&
	    (intel_crtc->cursor_base != base ||
	     intel_crtc->cursor_size != size ||
	     intel_crtc->cursor_cntl != cntl)) {
		/* On these chipsets we can only modify the base/size/stride
		 * whilst the cursor is disabled.
		 */
		I915_WRITE(CURCNTR(PIPE_A), 0);
		POSTING_READ(CURCNTR(PIPE_A));
		intel_crtc->cursor_cntl = 0;
	}

	if (intel_crtc->cursor_base != base) {
		I915_WRITE(CURBASE(PIPE_A), base);
		intel_crtc->cursor_base = base;
	}

	if (intel_crtc->cursor_size != size) {
		I915_WRITE(CURSIZE, size);
		intel_crtc->cursor_size = size;
	}

	if (intel_crtc->cursor_cntl != cntl) {
		I915_WRITE(CURCNTR(PIPE_A), cntl);
		POSTING_READ(CURCNTR(PIPE_A));
		intel_crtc->cursor_cntl = cntl;
	}
}

static void i9xx_update_cursor(struct drm_crtc *crtc, u32 base,
			       const struct intel_plane_state *plane_state)
{
	struct drm_device *dev = crtc->dev;
	struct drm_i915_private *dev_priv = to_i915(dev);
	struct intel_crtc *intel_crtc = to_intel_crtc(crtc);
	const struct skl_wm_values *wm = &dev_priv->wm.skl_results;
	int pipe = intel_crtc->pipe;
	uint32_t cntl = 0;

	if (INTEL_GEN(dev_priv) >= 9 && wm->dirty_pipes & drm_crtc_mask(crtc))
		skl_write_cursor_wm(intel_crtc, wm);

	if (plane_state && plane_state->base.visible) {
		cntl = MCURSOR_GAMMA_ENABLE;
		switch (plane_state->base.crtc_w) {
			case 64:
				cntl |= CURSOR_MODE_64_ARGB_AX;
				break;
			case 128:
				cntl |= CURSOR_MODE_128_ARGB_AX;
				break;
			case 256:
				cntl |= CURSOR_MODE_256_ARGB_AX;
				break;
			default:
				MISSING_CASE(plane_state->base.crtc_w);
				return;
		}
		cntl |= pipe << 28; /* Connect to correct pipe */

		if (HAS_DDI(dev))
			cntl |= CURSOR_PIPE_CSC_ENABLE;

		if (plane_state->base.rotation == DRM_ROTATE_180)
			cntl |= CURSOR_ROTATE_180;
	}

	if (intel_crtc->cursor_cntl != cntl) {
		I915_WRITE(CURCNTR(pipe), cntl);
		POSTING_READ(CURCNTR(pipe));
		intel_crtc->cursor_cntl = cntl;
	}

	/* and commit changes on next vblank */
	I915_WRITE(CURBASE(pipe), base);
	POSTING_READ(CURBASE(pipe));

	intel_crtc->cursor_base = base;
}

/* If no-part of the cursor is visible on the framebuffer, then the GPU may hang... */
static void intel_crtc_update_cursor(struct drm_crtc *crtc,
				     const struct intel_plane_state *plane_state)
{
	struct drm_device *dev = crtc->dev;
	struct drm_i915_private *dev_priv = to_i915(dev);
	struct intel_crtc *intel_crtc = to_intel_crtc(crtc);
	int pipe = intel_crtc->pipe;
	u32 base = intel_crtc->cursor_addr;
	u32 pos = 0;

	if (plane_state) {
		int x = plane_state->base.crtc_x;
		int y = plane_state->base.crtc_y;

		if (x < 0) {
			pos |= CURSOR_POS_SIGN << CURSOR_X_SHIFT;
			x = -x;
		}
		pos |= x << CURSOR_X_SHIFT;

		if (y < 0) {
			pos |= CURSOR_POS_SIGN << CURSOR_Y_SHIFT;
			y = -y;
		}
		pos |= y << CURSOR_Y_SHIFT;

		/* ILK+ do this automagically */
		if (HAS_GMCH_DISPLAY(dev) &&
		    plane_state->base.rotation == DRM_ROTATE_180) {
			base += (plane_state->base.crtc_h *
				 plane_state->base.crtc_w - 1) * 4;
		}
	}

	I915_WRITE(CURPOS(pipe), pos);

	if (IS_845G(dev) || IS_I865G(dev))
		i845_update_cursor(crtc, base, plane_state);
	else
		i9xx_update_cursor(crtc, base, plane_state);
}

static bool cursor_size_ok(struct drm_device *dev,
			   uint32_t width, uint32_t height)
{
	if (width == 0 || height == 0)
		return false;

	/*
	 * 845g/865g are special in that they are only limited by
	 * the width of their cursors, the height is arbitrary up to
	 * the precision of the register. Everything else requires
	 * square cursors, limited to a few power-of-two sizes.
	 */
	if (IS_845G(dev) || IS_I865G(dev)) {
		if ((width & 63) != 0)
			return false;

		if (width > (IS_845G(dev) ? 64 : 512))
			return false;

		if (height > 1023)
			return false;
	} else {
		switch (width | height) {
		case 256:
		case 128:
			if (IS_GEN2(dev))
				return false;
		case 64:
			break;
		default:
			return false;
		}
	}

	return true;
}

/* VESA 640x480x72Hz mode to set on the pipe */
static struct drm_display_mode load_detect_mode = {
	DRM_MODE("640x480", DRM_MODE_TYPE_DEFAULT, 31500, 640, 664,
		 704, 832, 0, 480, 489, 491, 520, 0, DRM_MODE_FLAG_NHSYNC | DRM_MODE_FLAG_NVSYNC),
};

struct drm_framebuffer *
__intel_framebuffer_create(struct drm_device *dev,
			   struct drm_mode_fb_cmd2 *mode_cmd,
			   struct drm_i915_gem_object *obj)
{
	struct intel_framebuffer *intel_fb;
	int ret;

	intel_fb = kzalloc(sizeof(*intel_fb), GFP_KERNEL);
	if (!intel_fb)
		return ERR_PTR(-ENOMEM);

	ret = intel_framebuffer_init(dev, intel_fb, mode_cmd, obj);
	if (ret)
		goto err;

	return &intel_fb->base;

err:
	kfree(intel_fb);
	return ERR_PTR(ret);
}

static struct drm_framebuffer *
intel_framebuffer_create(struct drm_device *dev,
			 struct drm_mode_fb_cmd2 *mode_cmd,
			 struct drm_i915_gem_object *obj)
{
	struct drm_framebuffer *fb;
	int ret;

	ret = i915_mutex_lock_interruptible(dev);
	if (ret)
		return ERR_PTR(ret);
	fb = __intel_framebuffer_create(dev, mode_cmd, obj);
	mutex_unlock(&dev->struct_mutex);

	return fb;
}

static u32
intel_framebuffer_pitch_for_width(int width, int bpp)
{
	u32 pitch = DIV_ROUND_UP(width * bpp, 8);
	return ALIGN(pitch, 64);
}

static u32
intel_framebuffer_size_for_mode(struct drm_display_mode *mode, int bpp)
{
	u32 pitch = intel_framebuffer_pitch_for_width(mode->hdisplay, bpp);
	return PAGE_ALIGN(pitch * mode->vdisplay);
}

static struct drm_framebuffer *
intel_framebuffer_create_for_mode(struct drm_device *dev,
				  struct drm_display_mode *mode,
				  int depth, int bpp)
{
	struct drm_framebuffer *fb;
	struct drm_i915_gem_object *obj;
	struct drm_mode_fb_cmd2 mode_cmd = { 0 };

	obj = i915_gem_object_create(dev,
				    intel_framebuffer_size_for_mode(mode, bpp));
	if (IS_ERR(obj))
		return ERR_CAST(obj);

	mode_cmd.width = mode->hdisplay;
	mode_cmd.height = mode->vdisplay;
	mode_cmd.pitches[0] = intel_framebuffer_pitch_for_width(mode_cmd.width,
								bpp);
	mode_cmd.pixel_format = drm_mode_legacy_fb_format(bpp, depth);

	fb = intel_framebuffer_create(dev, &mode_cmd, obj);
	if (IS_ERR(fb))
		i915_gem_object_put_unlocked(obj);

	return fb;
}

static struct drm_framebuffer *
mode_fits_in_fbdev(struct drm_device *dev,
		   struct drm_display_mode *mode)
{
#ifdef CONFIG_DRM_FBDEV_EMULATION
	struct drm_i915_private *dev_priv = to_i915(dev);
	struct drm_i915_gem_object *obj;
	struct drm_framebuffer *fb;

	if (!dev_priv->fbdev)
		return NULL;

	if (!dev_priv->fbdev->fb)
		return NULL;

	obj = dev_priv->fbdev->fb->obj;
	BUG_ON(!obj);

	fb = &dev_priv->fbdev->fb->base;
	if (fb->pitches[0] < intel_framebuffer_pitch_for_width(mode->hdisplay,
							       fb->bits_per_pixel))
		return NULL;

	if (obj->base.size < mode->vdisplay * fb->pitches[0])
		return NULL;

	drm_framebuffer_reference(fb);
	return fb;
#else
	return NULL;
#endif
}

static int intel_modeset_setup_plane_state(struct drm_atomic_state *state,
					   struct drm_crtc *crtc,
					   struct drm_display_mode *mode,
					   struct drm_framebuffer *fb,
					   int x, int y)
{
	struct drm_plane_state *plane_state;
	int hdisplay, vdisplay;
	int ret;

	plane_state = drm_atomic_get_plane_state(state, crtc->primary);
	if (IS_ERR(plane_state))
		return PTR_ERR(plane_state);

	if (mode)
		drm_crtc_get_hv_timing(mode, &hdisplay, &vdisplay);
	else
		hdisplay = vdisplay = 0;

	ret = drm_atomic_set_crtc_for_plane(plane_state, fb ? crtc : NULL);
	if (ret)
		return ret;
	drm_atomic_set_fb_for_plane(plane_state, fb);
	plane_state->crtc_x = 0;
	plane_state->crtc_y = 0;
	plane_state->crtc_w = hdisplay;
	plane_state->crtc_h = vdisplay;
	plane_state->src_x = x << 16;
	plane_state->src_y = y << 16;
	plane_state->src_w = hdisplay << 16;
	plane_state->src_h = vdisplay << 16;

	return 0;
}

bool intel_get_load_detect_pipe(struct drm_connector *connector,
				struct drm_display_mode *mode,
				struct intel_load_detect_pipe *old,
				struct drm_modeset_acquire_ctx *ctx)
{
	struct intel_crtc *intel_crtc;
	struct intel_encoder *intel_encoder =
		intel_attached_encoder(connector);
	struct drm_crtc *possible_crtc;
	struct drm_encoder *encoder = &intel_encoder->base;
	struct drm_crtc *crtc = NULL;
	struct drm_device *dev = encoder->dev;
	struct drm_framebuffer *fb;
	struct drm_mode_config *config = &dev->mode_config;
	struct drm_atomic_state *state = NULL, *restore_state = NULL;
	struct drm_connector_state *connector_state;
	struct intel_crtc_state *crtc_state;
	int ret, i = -1;

	DRM_DEBUG_KMS("[CONNECTOR:%d:%s], [ENCODER:%d:%s]\n",
		      connector->base.id, connector->name,
		      encoder->base.id, encoder->name);

	old->restore_state = NULL;

retry:
	ret = drm_modeset_lock(&config->connection_mutex, ctx);
	if (ret)
		goto fail;

	/*
	 * Algorithm gets a little messy:
	 *
	 *   - if the connector already has an assigned crtc, use it (but make
	 *     sure it's on first)
	 *
	 *   - try to find the first unused crtc that can drive this connector,
	 *     and use that if we find one
	 */

	/* See if we already have a CRTC for this connector */
	if (connector->state->crtc) {
		crtc = connector->state->crtc;

		ret = drm_modeset_lock(&crtc->mutex, ctx);
		if (ret)
			goto fail;

		/* Make sure the crtc and connector are running */
		goto found;
	}

	/* Find an unused one (if possible) */
	for_each_crtc(dev, possible_crtc) {
		i++;
		if (!(encoder->possible_crtcs & (1 << i)))
			continue;

		ret = drm_modeset_lock(&possible_crtc->mutex, ctx);
		if (ret)
			goto fail;

		if (possible_crtc->state->enable) {
			drm_modeset_unlock(&possible_crtc->mutex);
			continue;
		}

		crtc = possible_crtc;
		break;
	}

	/*
	 * If we didn't find an unused CRTC, don't use any.
	 */
	if (!crtc) {
		DRM_DEBUG_KMS("no pipe available for load-detect\n");
		goto fail;
	}

found:
	intel_crtc = to_intel_crtc(crtc);

	ret = drm_modeset_lock(&crtc->primary->mutex, ctx);
	if (ret)
		goto fail;

	state = drm_atomic_state_alloc(dev);
	restore_state = drm_atomic_state_alloc(dev);
	if (!state || !restore_state) {
		ret = -ENOMEM;
		goto fail;
	}

	state->acquire_ctx = ctx;
	restore_state->acquire_ctx = ctx;

	connector_state = drm_atomic_get_connector_state(state, connector);
	if (IS_ERR(connector_state)) {
		ret = PTR_ERR(connector_state);
		goto fail;
	}

	ret = drm_atomic_set_crtc_for_connector(connector_state, crtc);
	if (ret)
		goto fail;

	crtc_state = intel_atomic_get_crtc_state(state, intel_crtc);
	if (IS_ERR(crtc_state)) {
		ret = PTR_ERR(crtc_state);
		goto fail;
	}

	crtc_state->base.active = crtc_state->base.enable = true;

	if (!mode)
		mode = &load_detect_mode;

	/* We need a framebuffer large enough to accommodate all accesses
	 * that the plane may generate whilst we perform load detection.
	 * We can not rely on the fbcon either being present (we get called
	 * during its initialisation to detect all boot displays, or it may
	 * not even exist) or that it is large enough to satisfy the
	 * requested mode.
	 */
	fb = mode_fits_in_fbdev(dev, mode);
	if (fb == NULL) {
		DRM_DEBUG_KMS("creating tmp fb for load-detection\n");
		fb = intel_framebuffer_create_for_mode(dev, mode, 24, 32);
	} else
		DRM_DEBUG_KMS("reusing fbdev for load-detection framebuffer\n");
	if (IS_ERR(fb)) {
		DRM_DEBUG_KMS("failed to allocate framebuffer for load-detection\n");
		goto fail;
	}

	ret = intel_modeset_setup_plane_state(state, crtc, mode, fb, 0, 0);
	if (ret)
		goto fail;

	drm_framebuffer_unreference(fb);

	ret = drm_atomic_set_mode_for_crtc(&crtc_state->base, mode);
	if (ret)
		goto fail;

	ret = PTR_ERR_OR_ZERO(drm_atomic_get_connector_state(restore_state, connector));
	if (!ret)
		ret = PTR_ERR_OR_ZERO(drm_atomic_get_crtc_state(restore_state, crtc));
	if (!ret)
		ret = PTR_ERR_OR_ZERO(drm_atomic_get_plane_state(restore_state, crtc->primary));
	if (ret) {
		DRM_DEBUG_KMS("Failed to create a copy of old state to restore: %i\n", ret);
		goto fail;
	}

	ret = drm_atomic_commit(state);
	if (ret) {
		DRM_DEBUG_KMS("failed to set mode on load-detect pipe\n");
		goto fail;
	}

	old->restore_state = restore_state;

	/* let the connector get through one full cycle before testing */
	intel_wait_for_vblank(dev, intel_crtc->pipe);
	return true;

fail:
	drm_atomic_state_free(state);
	drm_atomic_state_free(restore_state);
	restore_state = state = NULL;

	if (ret == -EDEADLK) {
		drm_modeset_backoff(ctx);
		goto retry;
	}

	return false;
}

void intel_release_load_detect_pipe(struct drm_connector *connector,
				    struct intel_load_detect_pipe *old,
				    struct drm_modeset_acquire_ctx *ctx)
{
	struct intel_encoder *intel_encoder =
		intel_attached_encoder(connector);
	struct drm_encoder *encoder = &intel_encoder->base;
	struct drm_atomic_state *state = old->restore_state;
	int ret;

	DRM_DEBUG_KMS("[CONNECTOR:%d:%s], [ENCODER:%d:%s]\n",
		      connector->base.id, connector->name,
		      encoder->base.id, encoder->name);

	if (!state)
		return;

	ret = drm_atomic_commit(state);
	if (ret) {
		DRM_DEBUG_KMS("Couldn't release load detect pipe: %i\n", ret);
		drm_atomic_state_free(state);
	}
}

static int i9xx_pll_refclk(struct drm_device *dev,
			   const struct intel_crtc_state *pipe_config)
{
	struct drm_i915_private *dev_priv = to_i915(dev);
	u32 dpll = pipe_config->dpll_hw_state.dpll;

	if ((dpll & PLL_REF_INPUT_MASK) == PLLB_REF_INPUT_SPREADSPECTRUMIN)
		return dev_priv->vbt.lvds_ssc_freq;
	else if (HAS_PCH_SPLIT(dev))
		return 120000;
	else if (!IS_GEN2(dev))
		return 96000;
	else
		return 48000;
}

/* Returns the clock of the currently programmed mode of the given pipe. */
static void i9xx_crtc_clock_get(struct intel_crtc *crtc,
				struct intel_crtc_state *pipe_config)
{
	struct drm_device *dev = crtc->base.dev;
	struct drm_i915_private *dev_priv = to_i915(dev);
	int pipe = pipe_config->cpu_transcoder;
	u32 dpll = pipe_config->dpll_hw_state.dpll;
	u32 fp;
	struct dpll clock;
	int port_clock;
	int refclk = i9xx_pll_refclk(dev, pipe_config);

	if ((dpll & DISPLAY_RATE_SELECT_FPA1) == 0)
		fp = pipe_config->dpll_hw_state.fp0;
	else
		fp = pipe_config->dpll_hw_state.fp1;

	clock.m1 = (fp & FP_M1_DIV_MASK) >> FP_M1_DIV_SHIFT;
	if (IS_PINEVIEW(dev)) {
		clock.n = ffs((fp & FP_N_PINEVIEW_DIV_MASK) >> FP_N_DIV_SHIFT) - 1;
		clock.m2 = (fp & FP_M2_PINEVIEW_DIV_MASK) >> FP_M2_DIV_SHIFT;
	} else {
		clock.n = (fp & FP_N_DIV_MASK) >> FP_N_DIV_SHIFT;
		clock.m2 = (fp & FP_M2_DIV_MASK) >> FP_M2_DIV_SHIFT;
	}

	if (!IS_GEN2(dev)) {
		if (IS_PINEVIEW(dev))
			clock.p1 = ffs((dpll & DPLL_FPA01_P1_POST_DIV_MASK_PINEVIEW) >>
				DPLL_FPA01_P1_POST_DIV_SHIFT_PINEVIEW);
		else
			clock.p1 = ffs((dpll & DPLL_FPA01_P1_POST_DIV_MASK) >>
			       DPLL_FPA01_P1_POST_DIV_SHIFT);

		switch (dpll & DPLL_MODE_MASK) {
		case DPLLB_MODE_DAC_SERIAL:
			clock.p2 = dpll & DPLL_DAC_SERIAL_P2_CLOCK_DIV_5 ?
				5 : 10;
			break;
		case DPLLB_MODE_LVDS:
			clock.p2 = dpll & DPLLB_LVDS_P2_CLOCK_DIV_7 ?
				7 : 14;
			break;
		default:
			DRM_DEBUG_KMS("Unknown DPLL mode %08x in programmed "
				  "mode\n", (int)(dpll & DPLL_MODE_MASK));
			return;
		}

		if (IS_PINEVIEW(dev))
			port_clock = pnv_calc_dpll_params(refclk, &clock);
		else
			port_clock = i9xx_calc_dpll_params(refclk, &clock);
	} else {
		u32 lvds = IS_I830(dev) ? 0 : I915_READ(LVDS);
		bool is_lvds = (pipe == 1) && (lvds & LVDS_PORT_EN);

		if (is_lvds) {
			clock.p1 = ffs((dpll & DPLL_FPA01_P1_POST_DIV_MASK_I830_LVDS) >>
				       DPLL_FPA01_P1_POST_DIV_SHIFT);

			if (lvds & LVDS_CLKB_POWER_UP)
				clock.p2 = 7;
			else
				clock.p2 = 14;
		} else {
			if (dpll & PLL_P1_DIVIDE_BY_TWO)
				clock.p1 = 2;
			else {
				clock.p1 = ((dpll & DPLL_FPA01_P1_POST_DIV_MASK_I830) >>
					    DPLL_FPA01_P1_POST_DIV_SHIFT) + 2;
			}
			if (dpll & PLL_P2_DIVIDE_BY_4)
				clock.p2 = 4;
			else
				clock.p2 = 2;
		}

		port_clock = i9xx_calc_dpll_params(refclk, &clock);
	}

	/*
	 * This value includes pixel_multiplier. We will use
	 * port_clock to compute adjusted_mode.crtc_clock in the
	 * encoder's get_config() function.
	 */
	pipe_config->port_clock = port_clock;
}

int intel_dotclock_calculate(int link_freq,
			     const struct intel_link_m_n *m_n)
{
	/*
	 * The calculation for the data clock is:
	 * pixel_clock = ((m/n)*(link_clock * nr_lanes))/bpp
	 * But we want to avoid losing precison if possible, so:
	 * pixel_clock = ((m * link_clock * nr_lanes)/(n*bpp))
	 *
	 * and the link clock is simpler:
	 * link_clock = (m * link_clock) / n
	 */

	if (!m_n->link_n)
		return 0;

	return div_u64((u64)m_n->link_m * link_freq, m_n->link_n);
}

static void ironlake_pch_clock_get(struct intel_crtc *crtc,
				   struct intel_crtc_state *pipe_config)
{
	struct drm_i915_private *dev_priv = to_i915(crtc->base.dev);

	/* read out port_clock from the DPLL */
	i9xx_crtc_clock_get(crtc, pipe_config);

	/*
	 * In case there is an active pipe without active ports,
	 * we may need some idea for the dotclock anyway.
	 * Calculate one based on the FDI configuration.
	 */
	pipe_config->base.adjusted_mode.crtc_clock =
		intel_dotclock_calculate(intel_fdi_link_freq(dev_priv, pipe_config),
					 &pipe_config->fdi_m_n);
}

/** Returns the currently programmed mode of the given pipe. */
struct drm_display_mode *intel_crtc_mode_get(struct drm_device *dev,
					     struct drm_crtc *crtc)
{
	struct drm_i915_private *dev_priv = to_i915(dev);
	struct intel_crtc *intel_crtc = to_intel_crtc(crtc);
	enum transcoder cpu_transcoder = intel_crtc->config->cpu_transcoder;
	struct drm_display_mode *mode;
	struct intel_crtc_state *pipe_config;
	int htot = I915_READ(HTOTAL(cpu_transcoder));
	int hsync = I915_READ(HSYNC(cpu_transcoder));
	int vtot = I915_READ(VTOTAL(cpu_transcoder));
	int vsync = I915_READ(VSYNC(cpu_transcoder));
	enum pipe pipe = intel_crtc->pipe;

	mode = kzalloc(sizeof(*mode), GFP_KERNEL);
	if (!mode)
		return NULL;

	pipe_config = kzalloc(sizeof(*pipe_config), GFP_KERNEL);
	if (!pipe_config) {
		kfree(mode);
		return NULL;
	}

	/*
	 * Construct a pipe_config sufficient for getting the clock info
	 * back out of crtc_clock_get.
	 *
	 * Note, if LVDS ever uses a non-1 pixel multiplier, we'll need
	 * to use a real value here instead.
	 */
	pipe_config->cpu_transcoder = (enum transcoder) pipe;
	pipe_config->pixel_multiplier = 1;
	pipe_config->dpll_hw_state.dpll = I915_READ(DPLL(pipe));
	pipe_config->dpll_hw_state.fp0 = I915_READ(FP0(pipe));
	pipe_config->dpll_hw_state.fp1 = I915_READ(FP1(pipe));
	i9xx_crtc_clock_get(intel_crtc, pipe_config);

	mode->clock = pipe_config->port_clock / pipe_config->pixel_multiplier;
	mode->hdisplay = (htot & 0xffff) + 1;
	mode->htotal = ((htot & 0xffff0000) >> 16) + 1;
	mode->hsync_start = (hsync & 0xffff) + 1;
	mode->hsync_end = ((hsync & 0xffff0000) >> 16) + 1;
	mode->vdisplay = (vtot & 0xffff) + 1;
	mode->vtotal = ((vtot & 0xffff0000) >> 16) + 1;
	mode->vsync_start = (vsync & 0xffff) + 1;
	mode->vsync_end = ((vsync & 0xffff0000) >> 16) + 1;

	drm_mode_set_name(mode);

	kfree(pipe_config);

	return mode;
}

static void intel_crtc_destroy(struct drm_crtc *crtc)
{
	struct intel_crtc *intel_crtc = to_intel_crtc(crtc);
	struct drm_device *dev = crtc->dev;
	struct intel_flip_work *work;

	spin_lock_irq(&dev->event_lock);
	work = intel_crtc->flip_work;
	intel_crtc->flip_work = NULL;
	spin_unlock_irq(&dev->event_lock);

	if (work) {
		cancel_work_sync(&work->mmio_work);
		cancel_work_sync(&work->unpin_work);
		kfree(work);
	}

	drm_crtc_cleanup(crtc);

	kfree(intel_crtc);
}

static void intel_unpin_work_fn(struct work_struct *__work)
{
	struct intel_flip_work *work =
		container_of(__work, struct intel_flip_work, unpin_work);
	struct intel_crtc *crtc = to_intel_crtc(work->crtc);
	struct drm_device *dev = crtc->base.dev;
	struct drm_plane *primary = crtc->base.primary;

	if (is_mmio_work(work))
		flush_work(&work->mmio_work);

	mutex_lock(&dev->struct_mutex);
	intel_unpin_fb_obj(work->old_fb, primary->state->rotation);
	i915_gem_object_put(work->pending_flip_obj);
	mutex_unlock(&dev->struct_mutex);

	i915_gem_request_put(work->flip_queued_req);

	intel_frontbuffer_flip_complete(to_i915(dev),
					to_intel_plane(primary)->frontbuffer_bit);
	intel_fbc_post_update(crtc);
	drm_framebuffer_unreference(work->old_fb);

	BUG_ON(atomic_read(&crtc->unpin_work_count) == 0);
	atomic_dec(&crtc->unpin_work_count);

	kfree(work);
}

/* Is 'a' after or equal to 'b'? */
static bool g4x_flip_count_after_eq(u32 a, u32 b)
{
	return !((a - b) & 0x80000000);
}

static bool __pageflip_finished_cs(struct intel_crtc *crtc,
				   struct intel_flip_work *work)
{
	struct drm_device *dev = crtc->base.dev;
	struct drm_i915_private *dev_priv = to_i915(dev);
	unsigned reset_counter;

	reset_counter = i915_reset_counter(&dev_priv->gpu_error);
	if (crtc->reset_counter != reset_counter)
		return true;

	/*
	 * The relevant registers doen't exist on pre-ctg.
	 * As the flip done interrupt doesn't trigger for mmio
	 * flips on gmch platforms, a flip count check isn't
	 * really needed there. But since ctg has the registers,
	 * include it in the check anyway.
	 */
	if (INTEL_INFO(dev)->gen < 5 && !IS_G4X(dev))
		return true;

	/*
	 * BDW signals flip done immediately if the plane
	 * is disabled, even if the plane enable is already
	 * armed to occur at the next vblank :(
	 */

	/*
	 * A DSPSURFLIVE check isn't enough in case the mmio and CS flips
	 * used the same base address. In that case the mmio flip might
	 * have completed, but the CS hasn't even executed the flip yet.
	 *
	 * A flip count check isn't enough as the CS might have updated
	 * the base address just after start of vblank, but before we
	 * managed to process the interrupt. This means we'd complete the
	 * CS flip too soon.
	 *
	 * Combining both checks should get us a good enough result. It may
	 * still happen that the CS flip has been executed, but has not
	 * yet actually completed. But in case the base address is the same
	 * anyway, we don't really care.
	 */
	return (I915_READ(DSPSURFLIVE(crtc->plane)) & ~0xfff) ==
		crtc->flip_work->gtt_offset &&
		g4x_flip_count_after_eq(I915_READ(PIPE_FLIPCOUNT_G4X(crtc->pipe)),
				    crtc->flip_work->flip_count);
}

static bool
__pageflip_finished_mmio(struct intel_crtc *crtc,
			       struct intel_flip_work *work)
{
	/*
	 * MMIO work completes when vblank is different from
	 * flip_queued_vblank.
	 *
	 * Reset counter value doesn't matter, this is handled by
	 * i915_wait_request finishing early, so no need to handle
	 * reset here.
	 */
	return intel_crtc_get_vblank_counter(crtc) != work->flip_queued_vblank;
}


static bool pageflip_finished(struct intel_crtc *crtc,
			      struct intel_flip_work *work)
{
	if (!atomic_read(&work->pending))
		return false;

	smp_rmb();

	if (is_mmio_work(work))
		return __pageflip_finished_mmio(crtc, work);
	else
		return __pageflip_finished_cs(crtc, work);
}

void intel_finish_page_flip_cs(struct drm_i915_private *dev_priv, int pipe)
{
	struct drm_device *dev = &dev_priv->drm;
	struct drm_crtc *crtc = dev_priv->pipe_to_crtc_mapping[pipe];
	struct intel_crtc *intel_crtc = to_intel_crtc(crtc);
	struct intel_flip_work *work;
	unsigned long flags;

	/* Ignore early vblank irqs */
	if (!crtc)
		return;

	/*
	 * This is called both by irq handlers and the reset code (to complete
	 * lost pageflips) so needs the full irqsave spinlocks.
	 */
	spin_lock_irqsave(&dev->event_lock, flags);
	work = intel_crtc->flip_work;

	if (work != NULL &&
	    !is_mmio_work(work) &&
	    pageflip_finished(intel_crtc, work))
		page_flip_completed(intel_crtc);

	spin_unlock_irqrestore(&dev->event_lock, flags);
}

void intel_finish_page_flip_mmio(struct drm_i915_private *dev_priv, int pipe)
{
	struct drm_device *dev = &dev_priv->drm;
	struct drm_crtc *crtc = dev_priv->pipe_to_crtc_mapping[pipe];
	struct intel_crtc *intel_crtc = to_intel_crtc(crtc);
	struct intel_flip_work *work;
	unsigned long flags;

	/* Ignore early vblank irqs */
	if (!crtc)
		return;

	/*
	 * This is called both by irq handlers and the reset code (to complete
	 * lost pageflips) so needs the full irqsave spinlocks.
	 */
	spin_lock_irqsave(&dev->event_lock, flags);
	work = intel_crtc->flip_work;

	if (work != NULL &&
	    is_mmio_work(work) &&
	    pageflip_finished(intel_crtc, work))
		page_flip_completed(intel_crtc);

	spin_unlock_irqrestore(&dev->event_lock, flags);
}

static inline void intel_mark_page_flip_active(struct intel_crtc *crtc,
					       struct intel_flip_work *work)
{
	work->flip_queued_vblank = intel_crtc_get_vblank_counter(crtc);

	/* Ensure that the work item is consistent when activating it ... */
	smp_mb__before_atomic();
	atomic_set(&work->pending, 1);
}

static int intel_gen2_queue_flip(struct drm_device *dev,
				 struct drm_crtc *crtc,
				 struct drm_framebuffer *fb,
				 struct drm_i915_gem_object *obj,
				 struct drm_i915_gem_request *req,
				 uint32_t flags)
{
	struct intel_ring *ring = req->ring;
	struct intel_crtc *intel_crtc = to_intel_crtc(crtc);
	u32 flip_mask;
	int ret;

	ret = intel_ring_begin(req, 6);
	if (ret)
		return ret;

	/* Can't queue multiple flips, so wait for the previous
	 * one to finish before executing the next.
	 */
	if (intel_crtc->plane)
		flip_mask = MI_WAIT_FOR_PLANE_B_FLIP;
	else
		flip_mask = MI_WAIT_FOR_PLANE_A_FLIP;
	intel_ring_emit(ring, MI_WAIT_FOR_EVENT | flip_mask);
	intel_ring_emit(ring, MI_NOOP);
	intel_ring_emit(ring, MI_DISPLAY_FLIP |
			MI_DISPLAY_FLIP_PLANE(intel_crtc->plane));
	intel_ring_emit(ring, fb->pitches[0]);
	intel_ring_emit(ring, intel_crtc->flip_work->gtt_offset);
	intel_ring_emit(ring, 0); /* aux display base address, unused */

	return 0;
}

static int intel_gen3_queue_flip(struct drm_device *dev,
				 struct drm_crtc *crtc,
				 struct drm_framebuffer *fb,
				 struct drm_i915_gem_object *obj,
				 struct drm_i915_gem_request *req,
				 uint32_t flags)
{
	struct intel_ring *ring = req->ring;
	struct intel_crtc *intel_crtc = to_intel_crtc(crtc);
	u32 flip_mask;
	int ret;

	ret = intel_ring_begin(req, 6);
	if (ret)
		return ret;

	if (intel_crtc->plane)
		flip_mask = MI_WAIT_FOR_PLANE_B_FLIP;
	else
		flip_mask = MI_WAIT_FOR_PLANE_A_FLIP;
	intel_ring_emit(ring, MI_WAIT_FOR_EVENT | flip_mask);
	intel_ring_emit(ring, MI_NOOP);
	intel_ring_emit(ring, MI_DISPLAY_FLIP_I915 |
			MI_DISPLAY_FLIP_PLANE(intel_crtc->plane));
	intel_ring_emit(ring, fb->pitches[0]);
	intel_ring_emit(ring, intel_crtc->flip_work->gtt_offset);
	intel_ring_emit(ring, MI_NOOP);

	return 0;
}

static int intel_gen4_queue_flip(struct drm_device *dev,
				 struct drm_crtc *crtc,
				 struct drm_framebuffer *fb,
				 struct drm_i915_gem_object *obj,
				 struct drm_i915_gem_request *req,
				 uint32_t flags)
{
	struct intel_ring *ring = req->ring;
	struct drm_i915_private *dev_priv = to_i915(dev);
	struct intel_crtc *intel_crtc = to_intel_crtc(crtc);
	uint32_t pf, pipesrc;
	int ret;

	ret = intel_ring_begin(req, 4);
	if (ret)
		return ret;

	/* i965+ uses the linear or tiled offsets from the
	 * Display Registers (which do not change across a page-flip)
	 * so we need only reprogram the base address.
	 */
	intel_ring_emit(ring, MI_DISPLAY_FLIP |
			MI_DISPLAY_FLIP_PLANE(intel_crtc->plane));
	intel_ring_emit(ring, fb->pitches[0]);
	intel_ring_emit(ring, intel_crtc->flip_work->gtt_offset |
			intel_fb_modifier_to_tiling(fb->modifier[0]));

	/* XXX Enabling the panel-fitter across page-flip is so far
	 * untested on non-native modes, so ignore it for now.
	 * pf = I915_READ(pipe == 0 ? PFA_CTL_1 : PFB_CTL_1) & PF_ENABLE;
	 */
	pf = 0;
	pipesrc = I915_READ(PIPESRC(intel_crtc->pipe)) & 0x0fff0fff;
	intel_ring_emit(ring, pf | pipesrc);

	return 0;
}

static int intel_gen6_queue_flip(struct drm_device *dev,
				 struct drm_crtc *crtc,
				 struct drm_framebuffer *fb,
				 struct drm_i915_gem_object *obj,
				 struct drm_i915_gem_request *req,
				 uint32_t flags)
{
	struct intel_ring *ring = req->ring;
	struct drm_i915_private *dev_priv = to_i915(dev);
	struct intel_crtc *intel_crtc = to_intel_crtc(crtc);
	uint32_t pf, pipesrc;
	int ret;

	ret = intel_ring_begin(req, 4);
	if (ret)
		return ret;

	intel_ring_emit(ring, MI_DISPLAY_FLIP |
			MI_DISPLAY_FLIP_PLANE(intel_crtc->plane));
	intel_ring_emit(ring, fb->pitches[0] |
			intel_fb_modifier_to_tiling(fb->modifier[0]));
	intel_ring_emit(ring, intel_crtc->flip_work->gtt_offset);

	/* Contrary to the suggestions in the documentation,
	 * "Enable Panel Fitter" does not seem to be required when page
	 * flipping with a non-native mode, and worse causes a normal
	 * modeset to fail.
	 * pf = I915_READ(PF_CTL(intel_crtc->pipe)) & PF_ENABLE;
	 */
	pf = 0;
	pipesrc = I915_READ(PIPESRC(intel_crtc->pipe)) & 0x0fff0fff;
	intel_ring_emit(ring, pf | pipesrc);

	return 0;
}

static int intel_gen7_queue_flip(struct drm_device *dev,
				 struct drm_crtc *crtc,
				 struct drm_framebuffer *fb,
				 struct drm_i915_gem_object *obj,
				 struct drm_i915_gem_request *req,
				 uint32_t flags)
{
	struct intel_ring *ring = req->ring;
	struct intel_crtc *intel_crtc = to_intel_crtc(crtc);
	uint32_t plane_bit = 0;
	int len, ret;

	switch (intel_crtc->plane) {
	case PLANE_A:
		plane_bit = MI_DISPLAY_FLIP_IVB_PLANE_A;
		break;
	case PLANE_B:
		plane_bit = MI_DISPLAY_FLIP_IVB_PLANE_B;
		break;
	case PLANE_C:
		plane_bit = MI_DISPLAY_FLIP_IVB_PLANE_C;
		break;
	default:
		WARN_ONCE(1, "unknown plane in flip command\n");
		return -ENODEV;
	}

	len = 4;
	if (req->engine->id == RCS) {
		len += 6;
		/*
		 * On Gen 8, SRM is now taking an extra dword to accommodate
		 * 48bits addresses, and we need a NOOP for the batch size to
		 * stay even.
		 */
		if (IS_GEN8(dev))
			len += 2;
	}

	/*
	 * BSpec MI_DISPLAY_FLIP for IVB:
	 * "The full packet must be contained within the same cache line."
	 *
	 * Currently the LRI+SRM+MI_DISPLAY_FLIP all fit within the same
	 * cacheline, if we ever start emitting more commands before
	 * the MI_DISPLAY_FLIP we may need to first emit everything else,
	 * then do the cacheline alignment, and finally emit the
	 * MI_DISPLAY_FLIP.
	 */
	ret = intel_ring_cacheline_align(req);
	if (ret)
		return ret;

	ret = intel_ring_begin(req, len);
	if (ret)
		return ret;

	/* Unmask the flip-done completion message. Note that the bspec says that
	 * we should do this for both the BCS and RCS, and that we must not unmask
	 * more than one flip event at any time (or ensure that one flip message
	 * can be sent by waiting for flip-done prior to queueing new flips).
	 * Experimentation says that BCS works despite DERRMR masking all
	 * flip-done completion events and that unmasking all planes at once
	 * for the RCS also doesn't appear to drop events. Setting the DERRMR
	 * to zero does lead to lockups within MI_DISPLAY_FLIP.
	 */
	if (req->engine->id == RCS) {
		intel_ring_emit(ring, MI_LOAD_REGISTER_IMM(1));
		intel_ring_emit_reg(ring, DERRMR);
		intel_ring_emit(ring, ~(DERRMR_PIPEA_PRI_FLIP_DONE |
					  DERRMR_PIPEB_PRI_FLIP_DONE |
					  DERRMR_PIPEC_PRI_FLIP_DONE));
		if (IS_GEN8(dev))
			intel_ring_emit(ring, MI_STORE_REGISTER_MEM_GEN8 |
					      MI_SRM_LRM_GLOBAL_GTT);
		else
			intel_ring_emit(ring, MI_STORE_REGISTER_MEM |
					      MI_SRM_LRM_GLOBAL_GTT);
		intel_ring_emit_reg(ring, DERRMR);
		intel_ring_emit(ring,
				i915_ggtt_offset(req->engine->scratch) + 256);
		if (IS_GEN8(dev)) {
			intel_ring_emit(ring, 0);
			intel_ring_emit(ring, MI_NOOP);
		}
	}

	intel_ring_emit(ring, MI_DISPLAY_FLIP_I915 | plane_bit);
	intel_ring_emit(ring, fb->pitches[0] |
			intel_fb_modifier_to_tiling(fb->modifier[0]));
	intel_ring_emit(ring, intel_crtc->flip_work->gtt_offset);
	intel_ring_emit(ring, (MI_NOOP));

	return 0;
}

static bool use_mmio_flip(struct intel_engine_cs *engine,
			  struct drm_i915_gem_object *obj)
{
	struct reservation_object *resv;

	/*
	 * This is not being used for older platforms, because
	 * non-availability of flip done interrupt forces us to use
	 * CS flips. Older platforms derive flip done using some clever
	 * tricks involving the flip_pending status bits and vblank irqs.
	 * So using MMIO flips there would disrupt this mechanism.
	 */

	if (engine == NULL)
		return true;

	if (INTEL_GEN(engine->i915) < 5)
		return false;

	if (i915.use_mmio_flip < 0)
		return false;
	else if (i915.use_mmio_flip > 0)
		return true;
	else if (i915.enable_execlists)
		return true;

	resv = i915_gem_object_get_dmabuf_resv(obj);
	if (resv && !reservation_object_test_signaled_rcu(resv, false))
		return true;

	return engine != i915_gem_active_get_engine(&obj->last_write,
						    &obj->base.dev->struct_mutex);
}

static void skl_do_mmio_flip(struct intel_crtc *intel_crtc,
			     unsigned int rotation,
			     struct intel_flip_work *work)
{
	struct drm_device *dev = intel_crtc->base.dev;
	struct drm_i915_private *dev_priv = to_i915(dev);
	struct drm_framebuffer *fb = intel_crtc->base.primary->fb;
	const enum pipe pipe = intel_crtc->pipe;
	u32 ctl, stride = skl_plane_stride(fb, 0, rotation);

	ctl = I915_READ(PLANE_CTL(pipe, 0));
	ctl &= ~PLANE_CTL_TILED_MASK;
	switch (fb->modifier[0]) {
	case DRM_FORMAT_MOD_NONE:
		break;
	case I915_FORMAT_MOD_X_TILED:
		ctl |= PLANE_CTL_TILED_X;
		break;
	case I915_FORMAT_MOD_Y_TILED:
		ctl |= PLANE_CTL_TILED_Y;
		break;
	case I915_FORMAT_MOD_Yf_TILED:
		ctl |= PLANE_CTL_TILED_YF;
		break;
	default:
		MISSING_CASE(fb->modifier[0]);
	}

	/*
	 * Both PLANE_CTL and PLANE_STRIDE are not updated on vblank but on
	 * PLANE_SURF updates, the update is then guaranteed to be atomic.
	 */
	I915_WRITE(PLANE_CTL(pipe, 0), ctl);
	I915_WRITE(PLANE_STRIDE(pipe, 0), stride);

	I915_WRITE(PLANE_SURF(pipe, 0), work->gtt_offset);
	POSTING_READ(PLANE_SURF(pipe, 0));
}

static void ilk_do_mmio_flip(struct intel_crtc *intel_crtc,
			     struct intel_flip_work *work)
{
	struct drm_device *dev = intel_crtc->base.dev;
	struct drm_i915_private *dev_priv = to_i915(dev);
	struct drm_framebuffer *fb = intel_crtc->base.primary->fb;
	i915_reg_t reg = DSPCNTR(intel_crtc->plane);
	u32 dspcntr;

	dspcntr = I915_READ(reg);

	if (fb->modifier[0] == I915_FORMAT_MOD_X_TILED)
		dspcntr |= DISPPLANE_TILED;
	else
		dspcntr &= ~DISPPLANE_TILED;

	I915_WRITE(reg, dspcntr);

	I915_WRITE(DSPSURF(intel_crtc->plane), work->gtt_offset);
	POSTING_READ(DSPSURF(intel_crtc->plane));
}

static void intel_mmio_flip_work_func(struct work_struct *w)
{
	struct intel_flip_work *work =
		container_of(w, struct intel_flip_work, mmio_work);
	struct intel_crtc *crtc = to_intel_crtc(work->crtc);
	struct drm_i915_private *dev_priv = to_i915(crtc->base.dev);
	struct intel_framebuffer *intel_fb =
		to_intel_framebuffer(crtc->base.primary->fb);
	struct drm_i915_gem_object *obj = intel_fb->obj;
	struct reservation_object *resv;

	if (work->flip_queued_req)
		WARN_ON(i915_wait_request(work->flip_queued_req,
					  false, NULL,
					  NO_WAITBOOST));

	/* For framebuffer backed by dmabuf, wait for fence */
	resv = i915_gem_object_get_dmabuf_resv(obj);
	if (resv)
		WARN_ON(reservation_object_wait_timeout_rcu(resv, false, false,
							    MAX_SCHEDULE_TIMEOUT) < 0);

	intel_pipe_update_start(crtc);

	if (INTEL_GEN(dev_priv) >= 9)
		skl_do_mmio_flip(crtc, work->rotation, work);
	else
		/* use_mmio_flip() retricts MMIO flips to ilk+ */
		ilk_do_mmio_flip(crtc, work);

	intel_pipe_update_end(crtc, work);
}

static int intel_default_queue_flip(struct drm_device *dev,
				    struct drm_crtc *crtc,
				    struct drm_framebuffer *fb,
				    struct drm_i915_gem_object *obj,
				    struct drm_i915_gem_request *req,
				    uint32_t flags)
{
	return -ENODEV;
}

static bool __pageflip_stall_check_cs(struct drm_i915_private *dev_priv,
				      struct intel_crtc *intel_crtc,
				      struct intel_flip_work *work)
{
	u32 addr, vblank;

	if (!atomic_read(&work->pending))
		return false;

	smp_rmb();

	vblank = intel_crtc_get_vblank_counter(intel_crtc);
	if (work->flip_ready_vblank == 0) {
		if (work->flip_queued_req &&
		    !i915_gem_request_completed(work->flip_queued_req))
			return false;

		work->flip_ready_vblank = vblank;
	}

	if (vblank - work->flip_ready_vblank < 3)
		return false;

	/* Potential stall - if we see that the flip has happened,
	 * assume a missed interrupt. */
	if (INTEL_GEN(dev_priv) >= 4)
		addr = I915_HI_DISPBASE(I915_READ(DSPSURF(intel_crtc->plane)));
	else
		addr = I915_READ(DSPADDR(intel_crtc->plane));

	/* There is a potential issue here with a false positive after a flip
	 * to the same address. We could address this by checking for a
	 * non-incrementing frame counter.
	 */
	return addr == work->gtt_offset;
}

void intel_check_page_flip(struct drm_i915_private *dev_priv, int pipe)
{
	struct drm_device *dev = &dev_priv->drm;
	struct drm_crtc *crtc = dev_priv->pipe_to_crtc_mapping[pipe];
	struct intel_crtc *intel_crtc = to_intel_crtc(crtc);
	struct intel_flip_work *work;

	WARN_ON(!in_interrupt());

	if (crtc == NULL)
		return;

	spin_lock(&dev->event_lock);
	work = intel_crtc->flip_work;

	if (work != NULL && !is_mmio_work(work) &&
	    __pageflip_stall_check_cs(dev_priv, intel_crtc, work)) {
		WARN_ONCE(1,
			  "Kicking stuck page flip: queued at %d, now %d\n",
			work->flip_queued_vblank, intel_crtc_get_vblank_counter(intel_crtc));
		page_flip_completed(intel_crtc);
		work = NULL;
	}

	if (work != NULL && !is_mmio_work(work) &&
	    intel_crtc_get_vblank_counter(intel_crtc) - work->flip_queued_vblank > 1)
		intel_queue_rps_boost_for_request(work->flip_queued_req);
	spin_unlock(&dev->event_lock);
}

static int intel_crtc_page_flip(struct drm_crtc *crtc,
				struct drm_framebuffer *fb,
				struct drm_pending_vblank_event *event,
				uint32_t page_flip_flags)
{
	struct drm_device *dev = crtc->dev;
	struct drm_i915_private *dev_priv = to_i915(dev);
	struct drm_framebuffer *old_fb = crtc->primary->fb;
	struct drm_i915_gem_object *obj = intel_fb_obj(fb);
	struct intel_crtc *intel_crtc = to_intel_crtc(crtc);
	struct drm_plane *primary = crtc->primary;
	enum pipe pipe = intel_crtc->pipe;
	struct intel_flip_work *work;
	struct intel_engine_cs *engine;
	bool mmio_flip;
	struct drm_i915_gem_request *request;
	struct i915_vma *vma;
	int ret;

	/*
	 * drm_mode_page_flip_ioctl() should already catch this, but double
	 * check to be safe.  In the future we may enable pageflipping from
	 * a disabled primary plane.
	 */
	if (WARN_ON(intel_fb_obj(old_fb) == NULL))
		return -EBUSY;

	/* Can't change pixel format via MI display flips. */
	if (fb->pixel_format != crtc->primary->fb->pixel_format)
		return -EINVAL;

	/*
	 * TILEOFF/LINOFF registers can't be changed via MI display flips.
	 * Note that pitch changes could also affect these register.
	 */
	if (INTEL_INFO(dev)->gen > 3 &&
	    (fb->offsets[0] != crtc->primary->fb->offsets[0] ||
	     fb->pitches[0] != crtc->primary->fb->pitches[0]))
		return -EINVAL;

	if (i915_terminally_wedged(&dev_priv->gpu_error))
		goto out_hang;

	work = kzalloc(sizeof(*work), GFP_KERNEL);
	if (work == NULL)
		return -ENOMEM;

	work->event = event;
	work->crtc = crtc;
	work->old_fb = old_fb;
	INIT_WORK(&work->unpin_work, intel_unpin_work_fn);

	ret = drm_crtc_vblank_get(crtc);
	if (ret)
		goto free_work;

	/* We borrow the event spin lock for protecting flip_work */
	spin_lock_irq(&dev->event_lock);
	if (intel_crtc->flip_work) {
		/* Before declaring the flip queue wedged, check if
		 * the hardware completed the operation behind our backs.
		 */
		if (pageflip_finished(intel_crtc, intel_crtc->flip_work)) {
			DRM_DEBUG_DRIVER("flip queue: previous flip completed, continuing\n");
			page_flip_completed(intel_crtc);
		} else {
			DRM_DEBUG_DRIVER("flip queue: crtc already busy\n");
			spin_unlock_irq(&dev->event_lock);

			drm_crtc_vblank_put(crtc);
			kfree(work);
			return -EBUSY;
		}
	}
	intel_crtc->flip_work = work;
	spin_unlock_irq(&dev->event_lock);

	if (atomic_read(&intel_crtc->unpin_work_count) >= 2)
		flush_workqueue(dev_priv->wq);

	/* Reference the objects for the scheduled work. */
	drm_framebuffer_reference(work->old_fb);

	crtc->primary->fb = fb;
	update_state_fb(crtc->primary);

	work->pending_flip_obj = i915_gem_object_get(obj);

	ret = i915_mutex_lock_interruptible(dev);
	if (ret)
		goto cleanup;

	intel_crtc->reset_counter = i915_reset_counter(&dev_priv->gpu_error);
	if (__i915_reset_in_progress_or_wedged(intel_crtc->reset_counter)) {
		ret = -EIO;
		goto cleanup;
	}

	atomic_inc(&intel_crtc->unpin_work_count);

	if (INTEL_INFO(dev)->gen >= 5 || IS_G4X(dev))
		work->flip_count = I915_READ(PIPE_FLIPCOUNT_G4X(pipe)) + 1;

	if (IS_VALLEYVIEW(dev) || IS_CHERRYVIEW(dev)) {
		engine = &dev_priv->engine[BCS];
		if (fb->modifier[0] != old_fb->modifier[0])
			/* vlv: DISPLAY_FLIP fails to change tiling */
			engine = NULL;
	} else if (IS_IVYBRIDGE(dev) || IS_HASWELL(dev)) {
		engine = &dev_priv->engine[BCS];
	} else if (INTEL_INFO(dev)->gen >= 7) {
		engine = i915_gem_active_get_engine(&obj->last_write,
						    &obj->base.dev->struct_mutex);
		if (engine == NULL || engine->id != RCS)
			engine = &dev_priv->engine[BCS];
	} else {
		engine = &dev_priv->engine[RCS];
	}

	mmio_flip = use_mmio_flip(engine, obj);

	vma = intel_pin_and_fence_fb_obj(fb, primary->state->rotation);
	if (IS_ERR(vma)) {
		ret = PTR_ERR(vma);
		goto cleanup_pending;
	}

	work->gtt_offset = intel_fb_gtt_offset(fb, primary->state->rotation);
	work->gtt_offset += intel_crtc->dspaddr_offset;
	work->rotation = crtc->primary->state->rotation;

	/*
	 * There's the potential that the next frame will not be compatible with
	 * FBC, so we want to call pre_update() before the actual page flip.
	 * The problem is that pre_update() caches some information about the fb
	 * object, so we want to do this only after the object is pinned. Let's
	 * be on the safe side and do this immediately before scheduling the
	 * flip.
	 */
	intel_fbc_pre_update(intel_crtc, intel_crtc->config,
			     to_intel_plane_state(primary->state));

	if (mmio_flip) {
		INIT_WORK(&work->mmio_work, intel_mmio_flip_work_func);

		work->flip_queued_req = i915_gem_active_get(&obj->last_write,
							    &obj->base.dev->struct_mutex);
		schedule_work(&work->mmio_work);
	} else {
		request = i915_gem_request_alloc(engine, engine->last_context);
		if (IS_ERR(request)) {
			ret = PTR_ERR(request);
			goto cleanup_unpin;
		}

		ret = i915_gem_object_sync(obj, request);
		if (ret)
			goto cleanup_request;

		ret = dev_priv->display.queue_flip(dev, crtc, fb, obj, request,
						   page_flip_flags);
		if (ret)
			goto cleanup_request;

		intel_mark_page_flip_active(intel_crtc, work);

		work->flip_queued_req = i915_gem_request_get(request);
		i915_add_request_no_flush(request);
	}

	i915_gem_track_fb(intel_fb_obj(old_fb), obj,
			  to_intel_plane(primary)->frontbuffer_bit);
	mutex_unlock(&dev->struct_mutex);

	intel_frontbuffer_flip_prepare(to_i915(dev),
				       to_intel_plane(primary)->frontbuffer_bit);

	trace_i915_flip_request(intel_crtc->plane, obj);

	return 0;

cleanup_request:
	i915_add_request_no_flush(request);
cleanup_unpin:
	intel_unpin_fb_obj(fb, crtc->primary->state->rotation);
cleanup_pending:
	atomic_dec(&intel_crtc->unpin_work_count);
	mutex_unlock(&dev->struct_mutex);
cleanup:
	crtc->primary->fb = old_fb;
	update_state_fb(crtc->primary);

	i915_gem_object_put_unlocked(obj);
	drm_framebuffer_unreference(work->old_fb);

	spin_lock_irq(&dev->event_lock);
	intel_crtc->flip_work = NULL;
	spin_unlock_irq(&dev->event_lock);

	drm_crtc_vblank_put(crtc);
free_work:
	kfree(work);

	if (ret == -EIO) {
		struct drm_atomic_state *state;
		struct drm_plane_state *plane_state;

out_hang:
		state = drm_atomic_state_alloc(dev);
		if (!state)
			return -ENOMEM;
		state->acquire_ctx = drm_modeset_legacy_acquire_ctx(crtc);

retry:
		plane_state = drm_atomic_get_plane_state(state, primary);
		ret = PTR_ERR_OR_ZERO(plane_state);
		if (!ret) {
			drm_atomic_set_fb_for_plane(plane_state, fb);

			ret = drm_atomic_set_crtc_for_plane(plane_state, crtc);
			if (!ret)
				ret = drm_atomic_commit(state);
		}

		if (ret == -EDEADLK) {
			drm_modeset_backoff(state->acquire_ctx);
			drm_atomic_state_clear(state);
			goto retry;
		}

		if (ret)
			drm_atomic_state_free(state);

		if (ret == 0 && event) {
			spin_lock_irq(&dev->event_lock);
			drm_crtc_send_vblank_event(crtc, event);
			spin_unlock_irq(&dev->event_lock);
		}
	}
	return ret;
}


/**
 * intel_wm_need_update - Check whether watermarks need updating
 * @plane: drm plane
 * @state: new plane state
 *
 * Check current plane state versus the new one to determine whether
 * watermarks need to be recalculated.
 *
 * Returns true or false.
 */
static bool intel_wm_need_update(struct drm_plane *plane,
				 struct drm_plane_state *state)
{
	struct intel_plane_state *new = to_intel_plane_state(state);
	struct intel_plane_state *cur = to_intel_plane_state(plane->state);

	/* Update watermarks on tiling or size changes. */
	if (new->base.visible != cur->base.visible)
		return true;

	if (!cur->base.fb || !new->base.fb)
		return false;

	if (cur->base.fb->modifier[0] != new->base.fb->modifier[0] ||
	    cur->base.rotation != new->base.rotation ||
	    drm_rect_width(&new->base.src) != drm_rect_width(&cur->base.src) ||
	    drm_rect_height(&new->base.src) != drm_rect_height(&cur->base.src) ||
	    drm_rect_width(&new->base.dst) != drm_rect_width(&cur->base.dst) ||
	    drm_rect_height(&new->base.dst) != drm_rect_height(&cur->base.dst))
		return true;

	return false;
}

static bool needs_scaling(struct intel_plane_state *state)
{
	int src_w = drm_rect_width(&state->base.src) >> 16;
	int src_h = drm_rect_height(&state->base.src) >> 16;
	int dst_w = drm_rect_width(&state->base.dst);
	int dst_h = drm_rect_height(&state->base.dst);

	return (src_w != dst_w || src_h != dst_h);
}

int intel_plane_atomic_calc_changes(struct drm_crtc_state *crtc_state,
				    struct drm_plane_state *plane_state)
{
	struct intel_crtc_state *pipe_config = to_intel_crtc_state(crtc_state);
	struct drm_crtc *crtc = crtc_state->crtc;
	struct intel_crtc *intel_crtc = to_intel_crtc(crtc);
	struct drm_plane *plane = plane_state->plane;
	struct drm_device *dev = crtc->dev;
	struct drm_i915_private *dev_priv = to_i915(dev);
	struct intel_plane_state *old_plane_state =
		to_intel_plane_state(plane->state);
	bool mode_changed = needs_modeset(crtc_state);
	bool was_crtc_enabled = crtc->state->active;
	bool is_crtc_enabled = crtc_state->active;
	bool turn_off, turn_on, visible, was_visible;
	struct drm_framebuffer *fb = plane_state->fb;
	int ret;

	if (INTEL_GEN(dev) >= 9 && plane->type != DRM_PLANE_TYPE_CURSOR) {
		ret = skl_update_scaler_plane(
			to_intel_crtc_state(crtc_state),
			to_intel_plane_state(plane_state));
		if (ret)
			return ret;
	}

	was_visible = old_plane_state->base.visible;
	visible = to_intel_plane_state(plane_state)->base.visible;

	if (!was_crtc_enabled && WARN_ON(was_visible))
		was_visible = false;

	/*
	 * Visibility is calculated as if the crtc was on, but
	 * after scaler setup everything depends on it being off
	 * when the crtc isn't active.
	 *
	 * FIXME this is wrong for watermarks. Watermarks should also
	 * be computed as if the pipe would be active. Perhaps move
	 * per-plane wm computation to the .check_plane() hook, and
	 * only combine the results from all planes in the current place?
	 */
	if (!is_crtc_enabled)
		to_intel_plane_state(plane_state)->base.visible = visible = false;

	if (!was_visible && !visible)
		return 0;

	if (fb != old_plane_state->base.fb)
		pipe_config->fb_changed = true;

	turn_off = was_visible && (!visible || mode_changed);
	turn_on = visible && (!was_visible || mode_changed);

	DRM_DEBUG_ATOMIC("[CRTC:%d:%s] has [PLANE:%d:%s] with fb %i\n",
			 intel_crtc->base.base.id,
			 intel_crtc->base.name,
			 plane->base.id, plane->name,
			 fb ? fb->base.id : -1);

	DRM_DEBUG_ATOMIC("[PLANE:%d:%s] visible %i -> %i, off %i, on %i, ms %i\n",
			 plane->base.id, plane->name,
			 was_visible, visible,
			 turn_off, turn_on, mode_changed);

	if (turn_on) {
		pipe_config->update_wm_pre = true;

		/* must disable cxsr around plane enable/disable */
		if (plane->type != DRM_PLANE_TYPE_CURSOR)
			pipe_config->disable_cxsr = true;
	} else if (turn_off) {
		pipe_config->update_wm_post = true;

		/* must disable cxsr around plane enable/disable */
		if (plane->type != DRM_PLANE_TYPE_CURSOR)
			pipe_config->disable_cxsr = true;
	} else if (intel_wm_need_update(plane, plane_state)) {
		/* FIXME bollocks */
		pipe_config->update_wm_pre = true;
		pipe_config->update_wm_post = true;
	}

	/* Pre-gen9 platforms need two-step watermark updates */
	if ((pipe_config->update_wm_pre || pipe_config->update_wm_post) &&
	    INTEL_INFO(dev)->gen < 9 && dev_priv->display.optimize_watermarks)
		to_intel_crtc_state(crtc_state)->wm.need_postvbl_update = true;

	if (visible || was_visible)
		pipe_config->fb_bits |= to_intel_plane(plane)->frontbuffer_bit;

	/*
	 * WaCxSRDisabledForSpriteScaling:ivb
	 *
	 * cstate->update_wm was already set above, so this flag will
	 * take effect when we commit and program watermarks.
	 */
	if (plane->type == DRM_PLANE_TYPE_OVERLAY && IS_IVYBRIDGE(dev) &&
	    needs_scaling(to_intel_plane_state(plane_state)) &&
	    !needs_scaling(old_plane_state))
		pipe_config->disable_lp_wm = true;

	return 0;
}

static bool encoders_cloneable(const struct intel_encoder *a,
			       const struct intel_encoder *b)
{
	/* masks could be asymmetric, so check both ways */
	return a == b || (a->cloneable & (1 << b->type) &&
			  b->cloneable & (1 << a->type));
}

static bool check_single_encoder_cloning(struct drm_atomic_state *state,
					 struct intel_crtc *crtc,
					 struct intel_encoder *encoder)
{
	struct intel_encoder *source_encoder;
	struct drm_connector *connector;
	struct drm_connector_state *connector_state;
	int i;

	for_each_connector_in_state(state, connector, connector_state, i) {
		if (connector_state->crtc != &crtc->base)
			continue;

		source_encoder =
			to_intel_encoder(connector_state->best_encoder);
		if (!encoders_cloneable(encoder, source_encoder))
			return false;
	}

	return true;
}

static int intel_crtc_atomic_check(struct drm_crtc *crtc,
				   struct drm_crtc_state *crtc_state)
{
	struct drm_device *dev = crtc->dev;
	struct drm_i915_private *dev_priv = to_i915(dev);
	struct intel_crtc *intel_crtc = to_intel_crtc(crtc);
	struct intel_crtc_state *pipe_config =
		to_intel_crtc_state(crtc_state);
	struct drm_atomic_state *state = crtc_state->state;
	int ret;
	bool mode_changed = needs_modeset(crtc_state);

	if (mode_changed && !crtc_state->active)
		pipe_config->update_wm_post = true;

	if (mode_changed && crtc_state->enable &&
	    dev_priv->display.crtc_compute_clock &&
	    !WARN_ON(pipe_config->shared_dpll)) {
		ret = dev_priv->display.crtc_compute_clock(intel_crtc,
							   pipe_config);
		if (ret)
			return ret;
	}

	if (crtc_state->color_mgmt_changed) {
		ret = intel_color_check(crtc, crtc_state);
		if (ret)
			return ret;

		/*
		 * Changing color management on Intel hardware is
		 * handled as part of planes update.
		 */
		crtc_state->planes_changed = true;
	}

	ret = 0;
	if (dev_priv->display.compute_pipe_wm) {
		ret = dev_priv->display.compute_pipe_wm(pipe_config);
		if (ret) {
			DRM_DEBUG_KMS("Target pipe watermarks are invalid\n");
			return ret;
		}
	}

	if (dev_priv->display.compute_intermediate_wm &&
	    !to_intel_atomic_state(state)->skip_intermediate_wm) {
		if (WARN_ON(!dev_priv->display.compute_pipe_wm))
			return 0;

		/*
		 * Calculate 'intermediate' watermarks that satisfy both the
		 * old state and the new state.  We can program these
		 * immediately.
		 */
		ret = dev_priv->display.compute_intermediate_wm(crtc->dev,
								intel_crtc,
								pipe_config);
		if (ret) {
			DRM_DEBUG_KMS("No valid intermediate pipe watermarks are possible\n");
			return ret;
		}
	} else if (dev_priv->display.compute_intermediate_wm) {
		if (HAS_PCH_SPLIT(dev_priv) && INTEL_GEN(dev_priv) < 9)
			pipe_config->wm.ilk.intermediate = pipe_config->wm.ilk.optimal;
	}

	if (INTEL_INFO(dev)->gen >= 9) {
		if (mode_changed)
			ret = skl_update_scaler_crtc(pipe_config);

		if (!ret)
			ret = intel_atomic_setup_scalers(dev, intel_crtc,
							 pipe_config);
	}

	return ret;
}

static const struct drm_crtc_helper_funcs intel_helper_funcs = {
	.mode_set_base_atomic = intel_pipe_set_base_atomic,
	.atomic_begin = intel_begin_crtc_commit,
	.atomic_flush = intel_finish_crtc_commit,
	.atomic_check = intel_crtc_atomic_check,
};

static void intel_modeset_update_connector_atomic_state(struct drm_device *dev)
{
	struct intel_connector *connector;

	for_each_intel_connector(dev, connector) {
		if (connector->base.state->crtc)
			drm_connector_unreference(&connector->base);

		if (connector->base.encoder) {
			connector->base.state->best_encoder =
				connector->base.encoder;
			connector->base.state->crtc =
				connector->base.encoder->crtc;

			drm_connector_reference(&connector->base);
		} else {
			connector->base.state->best_encoder = NULL;
			connector->base.state->crtc = NULL;
		}
	}
}

static void
connected_sink_compute_bpp(struct intel_connector *connector,
			   struct intel_crtc_state *pipe_config)
{
	int bpp = pipe_config->pipe_bpp;

	DRM_DEBUG_KMS("[CONNECTOR:%d:%s] checking for sink bpp constrains\n",
		connector->base.base.id,
		connector->base.name);

	/* Don't use an invalid EDID bpc value */
	if (connector->base.display_info.bpc &&
	    connector->base.display_info.bpc * 3 < bpp) {
		DRM_DEBUG_KMS("clamping display bpp (was %d) to EDID reported max of %d\n",
			      bpp, connector->base.display_info.bpc*3);
		pipe_config->pipe_bpp = connector->base.display_info.bpc*3;
	}

	/* Clamp bpp to 8 on screens without EDID 1.4 */
	if (connector->base.display_info.bpc == 0 && bpp > 24) {
		DRM_DEBUG_KMS("clamping display bpp (was %d) to default limit of 24\n",
			      bpp);
		pipe_config->pipe_bpp = 24;
	}
}

static int
compute_baseline_pipe_bpp(struct intel_crtc *crtc,
			  struct intel_crtc_state *pipe_config)
{
	struct drm_device *dev = crtc->base.dev;
	struct drm_atomic_state *state;
	struct drm_connector *connector;
	struct drm_connector_state *connector_state;
	int bpp, i;

	if ((IS_G4X(dev) || IS_VALLEYVIEW(dev) || IS_CHERRYVIEW(dev)))
		bpp = 10*3;
	else if (INTEL_INFO(dev)->gen >= 5)
		bpp = 12*3;
	else
		bpp = 8*3;


	pipe_config->pipe_bpp = bpp;

	state = pipe_config->base.state;

	/* Clamp display bpp to EDID value */
	for_each_connector_in_state(state, connector, connector_state, i) {
		if (connector_state->crtc != &crtc->base)
			continue;

		connected_sink_compute_bpp(to_intel_connector(connector),
					   pipe_config);
	}

	return bpp;
}

static void intel_dump_crtc_timings(const struct drm_display_mode *mode)
{
	DRM_DEBUG_KMS("crtc timings: %d %d %d %d %d %d %d %d %d, "
			"type: 0x%x flags: 0x%x\n",
		mode->crtc_clock,
		mode->crtc_hdisplay, mode->crtc_hsync_start,
		mode->crtc_hsync_end, mode->crtc_htotal,
		mode->crtc_vdisplay, mode->crtc_vsync_start,
		mode->crtc_vsync_end, mode->crtc_vtotal, mode->type, mode->flags);
}

static void intel_dump_pipe_config(struct intel_crtc *crtc,
				   struct intel_crtc_state *pipe_config,
				   const char *context)
{
	struct drm_device *dev = crtc->base.dev;
	struct drm_plane *plane;
	struct intel_plane *intel_plane;
	struct intel_plane_state *state;
	struct drm_framebuffer *fb;

	DRM_DEBUG_KMS("[CRTC:%d:%s]%s config %p for pipe %c\n",
		      crtc->base.base.id, crtc->base.name,
		      context, pipe_config, pipe_name(crtc->pipe));

	DRM_DEBUG_KMS("cpu_transcoder: %s\n", transcoder_name(pipe_config->cpu_transcoder));
	DRM_DEBUG_KMS("pipe bpp: %i, dithering: %i\n",
		      pipe_config->pipe_bpp, pipe_config->dither);
	DRM_DEBUG_KMS("fdi/pch: %i, lanes: %i, gmch_m: %u, gmch_n: %u, link_m: %u, link_n: %u, tu: %u\n",
		      pipe_config->has_pch_encoder,
		      pipe_config->fdi_lanes,
		      pipe_config->fdi_m_n.gmch_m, pipe_config->fdi_m_n.gmch_n,
		      pipe_config->fdi_m_n.link_m, pipe_config->fdi_m_n.link_n,
		      pipe_config->fdi_m_n.tu);
	DRM_DEBUG_KMS("dp: %i, lanes: %i, gmch_m: %u, gmch_n: %u, link_m: %u, link_n: %u, tu: %u\n",
		      intel_crtc_has_dp_encoder(pipe_config),
		      pipe_config->lane_count,
		      pipe_config->dp_m_n.gmch_m, pipe_config->dp_m_n.gmch_n,
		      pipe_config->dp_m_n.link_m, pipe_config->dp_m_n.link_n,
		      pipe_config->dp_m_n.tu);

	DRM_DEBUG_KMS("dp: %i, lanes: %i, gmch_m2: %u, gmch_n2: %u, link_m2: %u, link_n2: %u, tu2: %u\n",
		      intel_crtc_has_dp_encoder(pipe_config),
		      pipe_config->lane_count,
		      pipe_config->dp_m2_n2.gmch_m,
		      pipe_config->dp_m2_n2.gmch_n,
		      pipe_config->dp_m2_n2.link_m,
		      pipe_config->dp_m2_n2.link_n,
		      pipe_config->dp_m2_n2.tu);

	DRM_DEBUG_KMS("audio: %i, infoframes: %i\n",
		      pipe_config->has_audio,
		      pipe_config->has_infoframe);

	DRM_DEBUG_KMS("requested mode:\n");
	drm_mode_debug_printmodeline(&pipe_config->base.mode);
	DRM_DEBUG_KMS("adjusted mode:\n");
	drm_mode_debug_printmodeline(&pipe_config->base.adjusted_mode);
	intel_dump_crtc_timings(&pipe_config->base.adjusted_mode);
	DRM_DEBUG_KMS("port clock: %d\n", pipe_config->port_clock);
	DRM_DEBUG_KMS("pipe src size: %dx%d\n",
		      pipe_config->pipe_src_w, pipe_config->pipe_src_h);
	DRM_DEBUG_KMS("num_scalers: %d, scaler_users: 0x%x, scaler_id: %d\n",
		      crtc->num_scalers,
		      pipe_config->scaler_state.scaler_users,
		      pipe_config->scaler_state.scaler_id);
	DRM_DEBUG_KMS("gmch pfit: control: 0x%08x, ratios: 0x%08x, lvds border: 0x%08x\n",
		      pipe_config->gmch_pfit.control,
		      pipe_config->gmch_pfit.pgm_ratios,
		      pipe_config->gmch_pfit.lvds_border_bits);
	DRM_DEBUG_KMS("pch pfit: pos: 0x%08x, size: 0x%08x, %s\n",
		      pipe_config->pch_pfit.pos,
		      pipe_config->pch_pfit.size,
		      pipe_config->pch_pfit.enabled ? "enabled" : "disabled");
	DRM_DEBUG_KMS("ips: %i\n", pipe_config->ips_enabled);
	DRM_DEBUG_KMS("double wide: %i\n", pipe_config->double_wide);

	if (IS_BROXTON(dev)) {
		DRM_DEBUG_KMS("ddi_pll_sel: %u; dpll_hw_state: ebb0: 0x%x, ebb4: 0x%x,"
			      "pll0: 0x%x, pll1: 0x%x, pll2: 0x%x, pll3: 0x%x, "
			      "pll6: 0x%x, pll8: 0x%x, pll9: 0x%x, pll10: 0x%x, pcsdw12: 0x%x\n",
			      pipe_config->ddi_pll_sel,
			      pipe_config->dpll_hw_state.ebb0,
			      pipe_config->dpll_hw_state.ebb4,
			      pipe_config->dpll_hw_state.pll0,
			      pipe_config->dpll_hw_state.pll1,
			      pipe_config->dpll_hw_state.pll2,
			      pipe_config->dpll_hw_state.pll3,
			      pipe_config->dpll_hw_state.pll6,
			      pipe_config->dpll_hw_state.pll8,
			      pipe_config->dpll_hw_state.pll9,
			      pipe_config->dpll_hw_state.pll10,
			      pipe_config->dpll_hw_state.pcsdw12);
	} else if (IS_SKYLAKE(dev) || IS_KABYLAKE(dev)) {
		DRM_DEBUG_KMS("ddi_pll_sel: %u; dpll_hw_state: "
			      "ctrl1: 0x%x, cfgcr1: 0x%x, cfgcr2: 0x%x\n",
			      pipe_config->ddi_pll_sel,
			      pipe_config->dpll_hw_state.ctrl1,
			      pipe_config->dpll_hw_state.cfgcr1,
			      pipe_config->dpll_hw_state.cfgcr2);
	} else if (HAS_DDI(dev)) {
		DRM_DEBUG_KMS("ddi_pll_sel: 0x%x; dpll_hw_state: wrpll: 0x%x spll: 0x%x\n",
			      pipe_config->ddi_pll_sel,
			      pipe_config->dpll_hw_state.wrpll,
			      pipe_config->dpll_hw_state.spll);
	} else {
		DRM_DEBUG_KMS("dpll_hw_state: dpll: 0x%x, dpll_md: 0x%x, "
			      "fp0: 0x%x, fp1: 0x%x\n",
			      pipe_config->dpll_hw_state.dpll,
			      pipe_config->dpll_hw_state.dpll_md,
			      pipe_config->dpll_hw_state.fp0,
			      pipe_config->dpll_hw_state.fp1);
	}

	DRM_DEBUG_KMS("planes on this crtc\n");
	list_for_each_entry(plane, &dev->mode_config.plane_list, head) {
		char *format_name;
		intel_plane = to_intel_plane(plane);
		if (intel_plane->pipe != crtc->pipe)
			continue;

		state = to_intel_plane_state(plane->state);
		fb = state->base.fb;
		if (!fb) {
			DRM_DEBUG_KMS("[PLANE:%d:%s] disabled, scaler_id = %d\n",
				      plane->base.id, plane->name, state->scaler_id);
			continue;
		}

		format_name = drm_get_format_name(fb->pixel_format);

		DRM_DEBUG_KMS("[PLANE:%d:%s] enabled",
			      plane->base.id, plane->name);
		DRM_DEBUG_KMS("\tFB:%d, fb = %ux%u format = %s",
			      fb->base.id, fb->width, fb->height, format_name);
		DRM_DEBUG_KMS("\tscaler:%d src %dx%d+%d+%d dst %dx%d+%d+%d\n",
			      state->scaler_id,
			      state->base.src.x1 >> 16,
			      state->base.src.y1 >> 16,
			      drm_rect_width(&state->base.src) >> 16,
			      drm_rect_height(&state->base.src) >> 16,
			      state->base.dst.x1, state->base.dst.y1,
			      drm_rect_width(&state->base.dst),
			      drm_rect_height(&state->base.dst));

		kfree(format_name);
	}
}

static bool check_digital_port_conflicts(struct drm_atomic_state *state)
{
	struct drm_device *dev = state->dev;
	struct drm_connector *connector;
	unsigned int used_ports = 0;
	unsigned int used_mst_ports = 0;

	/*
	 * Walk the connector list instead of the encoder
	 * list to detect the problem on ddi platforms
	 * where there's just one encoder per digital port.
	 */
	drm_for_each_connector(connector, dev) {
		struct drm_connector_state *connector_state;
		struct intel_encoder *encoder;

		connector_state = drm_atomic_get_existing_connector_state(state, connector);
		if (!connector_state)
			connector_state = connector->state;

		if (!connector_state->best_encoder)
			continue;

		encoder = to_intel_encoder(connector_state->best_encoder);

		WARN_ON(!connector_state->crtc);

		switch (encoder->type) {
			unsigned int port_mask;
		case INTEL_OUTPUT_UNKNOWN:
			if (WARN_ON(!HAS_DDI(dev)))
				break;
		case INTEL_OUTPUT_DP:
		case INTEL_OUTPUT_HDMI:
		case INTEL_OUTPUT_EDP:
			port_mask = 1 << enc_to_dig_port(&encoder->base)->port;

			/* the same port mustn't appear more than once */
			if (used_ports & port_mask)
				return false;

			used_ports |= port_mask;
			break;
		case INTEL_OUTPUT_DP_MST:
			used_mst_ports |=
				1 << enc_to_mst(&encoder->base)->primary->port;
			break;
		default:
			break;
		}
	}

	/* can't mix MST and SST/HDMI on the same port */
	if (used_ports & used_mst_ports)
		return false;

	return true;
}

static void
clear_intel_crtc_state(struct intel_crtc_state *crtc_state)
{
	struct drm_crtc_state tmp_state;
	struct intel_crtc_scaler_state scaler_state;
	struct intel_dpll_hw_state dpll_hw_state;
	struct intel_shared_dpll *shared_dpll;
	uint32_t ddi_pll_sel;
	bool force_thru;

	/* FIXME: before the switch to atomic started, a new pipe_config was
	 * kzalloc'd. Code that depends on any field being zero should be
	 * fixed, so that the crtc_state can be safely duplicated. For now,
	 * only fields that are know to not cause problems are preserved. */

	tmp_state = crtc_state->base;
	scaler_state = crtc_state->scaler_state;
	shared_dpll = crtc_state->shared_dpll;
	dpll_hw_state = crtc_state->dpll_hw_state;
	ddi_pll_sel = crtc_state->ddi_pll_sel;
	force_thru = crtc_state->pch_pfit.force_thru;

	memset(crtc_state, 0, sizeof *crtc_state);

	crtc_state->base = tmp_state;
	crtc_state->scaler_state = scaler_state;
	crtc_state->shared_dpll = shared_dpll;
	crtc_state->dpll_hw_state = dpll_hw_state;
	crtc_state->ddi_pll_sel = ddi_pll_sel;
	crtc_state->pch_pfit.force_thru = force_thru;
}

static int
intel_modeset_pipe_config(struct drm_crtc *crtc,
			  struct intel_crtc_state *pipe_config)
{
	struct drm_atomic_state *state = pipe_config->base.state;
	struct intel_encoder *encoder;
	struct drm_connector *connector;
	struct drm_connector_state *connector_state;
	int base_bpp, ret = -EINVAL;
	int i;
	bool retry = true;

	clear_intel_crtc_state(pipe_config);

	pipe_config->cpu_transcoder =
		(enum transcoder) to_intel_crtc(crtc)->pipe;

	/*
	 * Sanitize sync polarity flags based on requested ones. If neither
	 * positive or negative polarity is requested, treat this as meaning
	 * negative polarity.
	 */
	if (!(pipe_config->base.adjusted_mode.flags &
	      (DRM_MODE_FLAG_PHSYNC | DRM_MODE_FLAG_NHSYNC)))
		pipe_config->base.adjusted_mode.flags |= DRM_MODE_FLAG_NHSYNC;

	if (!(pipe_config->base.adjusted_mode.flags &
	      (DRM_MODE_FLAG_PVSYNC | DRM_MODE_FLAG_NVSYNC)))
		pipe_config->base.adjusted_mode.flags |= DRM_MODE_FLAG_NVSYNC;

	base_bpp = compute_baseline_pipe_bpp(to_intel_crtc(crtc),
					     pipe_config);
	if (base_bpp < 0)
		goto fail;

	/*
	 * Determine the real pipe dimensions. Note that stereo modes can
	 * increase the actual pipe size due to the frame doubling and
	 * insertion of additional space for blanks between the frame. This
	 * is stored in the crtc timings. We use the requested mode to do this
	 * computation to clearly distinguish it from the adjusted mode, which
	 * can be changed by the connectors in the below retry loop.
	 */
	drm_crtc_get_hv_timing(&pipe_config->base.mode,
			       &pipe_config->pipe_src_w,
			       &pipe_config->pipe_src_h);

	for_each_connector_in_state(state, connector, connector_state, i) {
		if (connector_state->crtc != crtc)
			continue;

		encoder = to_intel_encoder(connector_state->best_encoder);

		if (!check_single_encoder_cloning(state, to_intel_crtc(crtc), encoder)) {
			DRM_DEBUG_KMS("rejecting invalid cloning configuration\n");
			goto fail;
		}

		/*
		 * Determine output_types before calling the .compute_config()
		 * hooks so that the hooks can use this information safely.
		 */
		pipe_config->output_types |= 1 << encoder->type;
	}

encoder_retry:
	/* Ensure the port clock defaults are reset when retrying. */
	pipe_config->port_clock = 0;
	pipe_config->pixel_multiplier = 1;

	/* Fill in default crtc timings, allow encoders to overwrite them. */
	drm_mode_set_crtcinfo(&pipe_config->base.adjusted_mode,
			      CRTC_STEREO_DOUBLE);

	/* Pass our mode to the connectors and the CRTC to give them a chance to
	 * adjust it according to limitations or connector properties, and also
	 * a chance to reject the mode entirely.
	 */
	for_each_connector_in_state(state, connector, connector_state, i) {
		if (connector_state->crtc != crtc)
			continue;

		encoder = to_intel_encoder(connector_state->best_encoder);

		if (!(encoder->compute_config(encoder, pipe_config, connector_state))) {
			DRM_DEBUG_KMS("Encoder config failure\n");
			goto fail;
		}
	}

	/* Set default port clock if not overwritten by the encoder. Needs to be
	 * done afterwards in case the encoder adjusts the mode. */
	if (!pipe_config->port_clock)
		pipe_config->port_clock = pipe_config->base.adjusted_mode.crtc_clock
			* pipe_config->pixel_multiplier;

	ret = intel_crtc_compute_config(to_intel_crtc(crtc), pipe_config);
	if (ret < 0) {
		DRM_DEBUG_KMS("CRTC fixup failed\n");
		goto fail;
	}

	if (ret == RETRY) {
		if (WARN(!retry, "loop in pipe configuration computation\n")) {
			ret = -EINVAL;
			goto fail;
		}

		DRM_DEBUG_KMS("CRTC bw constrained, retrying\n");
		retry = false;
		goto encoder_retry;
	}

	/* Dithering seems to not pass-through bits correctly when it should, so
	 * only enable it on 6bpc panels. */
	pipe_config->dither = pipe_config->pipe_bpp == 6*3;
	DRM_DEBUG_KMS("hw max bpp: %i, pipe bpp: %i, dithering: %i\n",
		      base_bpp, pipe_config->pipe_bpp, pipe_config->dither);

fail:
	return ret;
}

static void
intel_modeset_update_crtc_state(struct drm_atomic_state *state)
{
	struct drm_crtc *crtc;
	struct drm_crtc_state *crtc_state;
	int i;

	/* Double check state. */
	for_each_crtc_in_state(state, crtc, crtc_state, i) {
		to_intel_crtc(crtc)->config = to_intel_crtc_state(crtc->state);

		/* Update hwmode for vblank functions */
		if (crtc->state->active)
			crtc->hwmode = crtc->state->adjusted_mode;
		else
			crtc->hwmode.crtc_clock = 0;

		/*
		 * Update legacy state to satisfy fbc code. This can
		 * be removed when fbc uses the atomic state.
		 */
		if (drm_atomic_get_existing_plane_state(state, crtc->primary)) {
			struct drm_plane_state *plane_state = crtc->primary->state;

			crtc->primary->fb = plane_state->fb;
			crtc->x = plane_state->src_x >> 16;
			crtc->y = plane_state->src_y >> 16;
		}
	}
}

static bool intel_fuzzy_clock_check(int clock1, int clock2)
{
	int diff;

	if (clock1 == clock2)
		return true;

	if (!clock1 || !clock2)
		return false;

	diff = abs(clock1 - clock2);

	if (((((diff + clock1 + clock2) * 100)) / (clock1 + clock2)) < 105)
		return true;

	return false;
}

#define for_each_intel_crtc_masked(dev, mask, intel_crtc) \
	list_for_each_entry((intel_crtc), \
			    &(dev)->mode_config.crtc_list, \
			    base.head) \
		for_each_if (mask & (1 <<(intel_crtc)->pipe))

static bool
intel_compare_m_n(unsigned int m, unsigned int n,
		  unsigned int m2, unsigned int n2,
		  bool exact)
{
	if (m == m2 && n == n2)
		return true;

	if (exact || !m || !n || !m2 || !n2)
		return false;

	BUILD_BUG_ON(DATA_LINK_M_N_MASK > INT_MAX);

	if (n > n2) {
		while (n > n2) {
			m2 <<= 1;
			n2 <<= 1;
		}
	} else if (n < n2) {
		while (n < n2) {
			m <<= 1;
			n <<= 1;
		}
	}

	if (n != n2)
		return false;

	return intel_fuzzy_clock_check(m, m2);
}

static bool
intel_compare_link_m_n(const struct intel_link_m_n *m_n,
		       struct intel_link_m_n *m2_n2,
		       bool adjust)
{
	if (m_n->tu == m2_n2->tu &&
	    intel_compare_m_n(m_n->gmch_m, m_n->gmch_n,
			      m2_n2->gmch_m, m2_n2->gmch_n, !adjust) &&
	    intel_compare_m_n(m_n->link_m, m_n->link_n,
			      m2_n2->link_m, m2_n2->link_n, !adjust)) {
		if (adjust)
			*m2_n2 = *m_n;

		return true;
	}

	return false;
}

static bool
intel_pipe_config_compare(struct drm_device *dev,
			  struct intel_crtc_state *current_config,
			  struct intel_crtc_state *pipe_config,
			  bool adjust)
{
	bool ret = true;

#define INTEL_ERR_OR_DBG_KMS(fmt, ...) \
	do { \
		if (!adjust) \
			DRM_ERROR(fmt, ##__VA_ARGS__); \
		else \
			DRM_DEBUG_KMS(fmt, ##__VA_ARGS__); \
	} while (0)

#define PIPE_CONF_CHECK_X(name)	\
	if (current_config->name != pipe_config->name) { \
		INTEL_ERR_OR_DBG_KMS("mismatch in " #name " " \
			  "(expected 0x%08x, found 0x%08x)\n", \
			  current_config->name, \
			  pipe_config->name); \
		ret = false; \
	}

#define PIPE_CONF_CHECK_I(name)	\
	if (current_config->name != pipe_config->name) { \
		INTEL_ERR_OR_DBG_KMS("mismatch in " #name " " \
			  "(expected %i, found %i)\n", \
			  current_config->name, \
			  pipe_config->name); \
		ret = false; \
	}

#define PIPE_CONF_CHECK_P(name)	\
	if (current_config->name != pipe_config->name) { \
		INTEL_ERR_OR_DBG_KMS("mismatch in " #name " " \
			  "(expected %p, found %p)\n", \
			  current_config->name, \
			  pipe_config->name); \
		ret = false; \
	}

#define PIPE_CONF_CHECK_M_N(name) \
	if (!intel_compare_link_m_n(&current_config->name, \
				    &pipe_config->name,\
				    adjust)) { \
		INTEL_ERR_OR_DBG_KMS("mismatch in " #name " " \
			  "(expected tu %i gmch %i/%i link %i/%i, " \
			  "found tu %i, gmch %i/%i link %i/%i)\n", \
			  current_config->name.tu, \
			  current_config->name.gmch_m, \
			  current_config->name.gmch_n, \
			  current_config->name.link_m, \
			  current_config->name.link_n, \
			  pipe_config->name.tu, \
			  pipe_config->name.gmch_m, \
			  pipe_config->name.gmch_n, \
			  pipe_config->name.link_m, \
			  pipe_config->name.link_n); \
		ret = false; \
	}

/* This is required for BDW+ where there is only one set of registers for
 * switching between high and low RR.
 * This macro can be used whenever a comparison has to be made between one
 * hw state and multiple sw state variables.
 */
#define PIPE_CONF_CHECK_M_N_ALT(name, alt_name) \
	if (!intel_compare_link_m_n(&current_config->name, \
				    &pipe_config->name, adjust) && \
	    !intel_compare_link_m_n(&current_config->alt_name, \
				    &pipe_config->name, adjust)) { \
		INTEL_ERR_OR_DBG_KMS("mismatch in " #name " " \
			  "(expected tu %i gmch %i/%i link %i/%i, " \
			  "or tu %i gmch %i/%i link %i/%i, " \
			  "found tu %i, gmch %i/%i link %i/%i)\n", \
			  current_config->name.tu, \
			  current_config->name.gmch_m, \
			  current_config->name.gmch_n, \
			  current_config->name.link_m, \
			  current_config->name.link_n, \
			  current_config->alt_name.tu, \
			  current_config->alt_name.gmch_m, \
			  current_config->alt_name.gmch_n, \
			  current_config->alt_name.link_m, \
			  current_config->alt_name.link_n, \
			  pipe_config->name.tu, \
			  pipe_config->name.gmch_m, \
			  pipe_config->name.gmch_n, \
			  pipe_config->name.link_m, \
			  pipe_config->name.link_n); \
		ret = false; \
	}

#define PIPE_CONF_CHECK_FLAGS(name, mask)	\
	if ((current_config->name ^ pipe_config->name) & (mask)) { \
		INTEL_ERR_OR_DBG_KMS("mismatch in " #name "(" #mask ") " \
			  "(expected %i, found %i)\n", \
			  current_config->name & (mask), \
			  pipe_config->name & (mask)); \
		ret = false; \
	}

#define PIPE_CONF_CHECK_CLOCK_FUZZY(name) \
	if (!intel_fuzzy_clock_check(current_config->name, pipe_config->name)) { \
		INTEL_ERR_OR_DBG_KMS("mismatch in " #name " " \
			  "(expected %i, found %i)\n", \
			  current_config->name, \
			  pipe_config->name); \
		ret = false; \
	}

#define PIPE_CONF_QUIRK(quirk)	\
	((current_config->quirks | pipe_config->quirks) & (quirk))

	PIPE_CONF_CHECK_I(cpu_transcoder);

	PIPE_CONF_CHECK_I(has_pch_encoder);
	PIPE_CONF_CHECK_I(fdi_lanes);
	PIPE_CONF_CHECK_M_N(fdi_m_n);

	PIPE_CONF_CHECK_I(lane_count);
	PIPE_CONF_CHECK_X(lane_lat_optim_mask);

	if (INTEL_INFO(dev)->gen < 8) {
		PIPE_CONF_CHECK_M_N(dp_m_n);

		if (current_config->has_drrs)
			PIPE_CONF_CHECK_M_N(dp_m2_n2);
	} else
		PIPE_CONF_CHECK_M_N_ALT(dp_m_n, dp_m2_n2);

	PIPE_CONF_CHECK_X(output_types);

	PIPE_CONF_CHECK_I(base.adjusted_mode.crtc_hdisplay);
	PIPE_CONF_CHECK_I(base.adjusted_mode.crtc_htotal);
	PIPE_CONF_CHECK_I(base.adjusted_mode.crtc_hblank_start);
	PIPE_CONF_CHECK_I(base.adjusted_mode.crtc_hblank_end);
	PIPE_CONF_CHECK_I(base.adjusted_mode.crtc_hsync_start);
	PIPE_CONF_CHECK_I(base.adjusted_mode.crtc_hsync_end);

	PIPE_CONF_CHECK_I(base.adjusted_mode.crtc_vdisplay);
	PIPE_CONF_CHECK_I(base.adjusted_mode.crtc_vtotal);
	PIPE_CONF_CHECK_I(base.adjusted_mode.crtc_vblank_start);
	PIPE_CONF_CHECK_I(base.adjusted_mode.crtc_vblank_end);
	PIPE_CONF_CHECK_I(base.adjusted_mode.crtc_vsync_start);
	PIPE_CONF_CHECK_I(base.adjusted_mode.crtc_vsync_end);

	PIPE_CONF_CHECK_I(pixel_multiplier);
	PIPE_CONF_CHECK_I(has_hdmi_sink);
	if ((INTEL_INFO(dev)->gen < 8 && !IS_HASWELL(dev)) ||
	    IS_VALLEYVIEW(dev) || IS_CHERRYVIEW(dev))
		PIPE_CONF_CHECK_I(limited_color_range);
	PIPE_CONF_CHECK_I(has_infoframe);

	PIPE_CONF_CHECK_I(has_audio);

	PIPE_CONF_CHECK_FLAGS(base.adjusted_mode.flags,
			      DRM_MODE_FLAG_INTERLACE);

	if (!PIPE_CONF_QUIRK(PIPE_CONFIG_QUIRK_MODE_SYNC_FLAGS)) {
		PIPE_CONF_CHECK_FLAGS(base.adjusted_mode.flags,
				      DRM_MODE_FLAG_PHSYNC);
		PIPE_CONF_CHECK_FLAGS(base.adjusted_mode.flags,
				      DRM_MODE_FLAG_NHSYNC);
		PIPE_CONF_CHECK_FLAGS(base.adjusted_mode.flags,
				      DRM_MODE_FLAG_PVSYNC);
		PIPE_CONF_CHECK_FLAGS(base.adjusted_mode.flags,
				      DRM_MODE_FLAG_NVSYNC);
	}

	PIPE_CONF_CHECK_X(gmch_pfit.control);
	/* pfit ratios are autocomputed by the hw on gen4+ */
	if (INTEL_INFO(dev)->gen < 4)
		PIPE_CONF_CHECK_X(gmch_pfit.pgm_ratios);
	PIPE_CONF_CHECK_X(gmch_pfit.lvds_border_bits);

	if (!adjust) {
		PIPE_CONF_CHECK_I(pipe_src_w);
		PIPE_CONF_CHECK_I(pipe_src_h);

		PIPE_CONF_CHECK_I(pch_pfit.enabled);
		if (current_config->pch_pfit.enabled) {
			PIPE_CONF_CHECK_X(pch_pfit.pos);
			PIPE_CONF_CHECK_X(pch_pfit.size);
		}

		PIPE_CONF_CHECK_I(scaler_state.scaler_id);
	}

	/* BDW+ don't expose a synchronous way to read the state */
	if (IS_HASWELL(dev))
		PIPE_CONF_CHECK_I(ips_enabled);

	PIPE_CONF_CHECK_I(double_wide);

	PIPE_CONF_CHECK_X(ddi_pll_sel);

	PIPE_CONF_CHECK_P(shared_dpll);
	PIPE_CONF_CHECK_X(dpll_hw_state.dpll);
	PIPE_CONF_CHECK_X(dpll_hw_state.dpll_md);
	PIPE_CONF_CHECK_X(dpll_hw_state.fp0);
	PIPE_CONF_CHECK_X(dpll_hw_state.fp1);
	PIPE_CONF_CHECK_X(dpll_hw_state.wrpll);
	PIPE_CONF_CHECK_X(dpll_hw_state.spll);
	PIPE_CONF_CHECK_X(dpll_hw_state.ctrl1);
	PIPE_CONF_CHECK_X(dpll_hw_state.cfgcr1);
	PIPE_CONF_CHECK_X(dpll_hw_state.cfgcr2);

	PIPE_CONF_CHECK_X(dsi_pll.ctrl);
	PIPE_CONF_CHECK_X(dsi_pll.div);

	if (IS_G4X(dev) || INTEL_INFO(dev)->gen >= 5)
		PIPE_CONF_CHECK_I(pipe_bpp);

	PIPE_CONF_CHECK_CLOCK_FUZZY(base.adjusted_mode.crtc_clock);
	PIPE_CONF_CHECK_CLOCK_FUZZY(port_clock);

#undef PIPE_CONF_CHECK_X
#undef PIPE_CONF_CHECK_I
#undef PIPE_CONF_CHECK_P
#undef PIPE_CONF_CHECK_FLAGS
#undef PIPE_CONF_CHECK_CLOCK_FUZZY
#undef PIPE_CONF_QUIRK
#undef INTEL_ERR_OR_DBG_KMS

	return ret;
}

static void intel_pipe_config_sanity_check(struct drm_i915_private *dev_priv,
					   const struct intel_crtc_state *pipe_config)
{
	if (pipe_config->has_pch_encoder) {
		int fdi_dotclock = intel_dotclock_calculate(intel_fdi_link_freq(dev_priv, pipe_config),
							    &pipe_config->fdi_m_n);
		int dotclock = pipe_config->base.adjusted_mode.crtc_clock;

		/*
		 * FDI already provided one idea for the dotclock.
		 * Yell if the encoder disagrees.
		 */
		WARN(!intel_fuzzy_clock_check(fdi_dotclock, dotclock),
		     "FDI dotclock and encoder dotclock mismatch, fdi: %i, encoder: %i\n",
		     fdi_dotclock, dotclock);
	}
}

static void verify_wm_state(struct drm_crtc *crtc,
			    struct drm_crtc_state *new_state)
{
	struct drm_device *dev = crtc->dev;
	struct drm_i915_private *dev_priv = to_i915(dev);
	struct skl_ddb_allocation hw_ddb, *sw_ddb;
	struct skl_ddb_entry *hw_entry, *sw_entry;
	struct intel_crtc *intel_crtc = to_intel_crtc(crtc);
	const enum pipe pipe = intel_crtc->pipe;
	int plane;

	if (INTEL_INFO(dev)->gen < 9 || !new_state->active)
		return;

	skl_ddb_get_hw_state(dev_priv, &hw_ddb);
	sw_ddb = &dev_priv->wm.skl_hw.ddb;

	/* planes */
	for_each_plane(dev_priv, pipe, plane) {
		hw_entry = &hw_ddb.plane[pipe][plane];
		sw_entry = &sw_ddb->plane[pipe][plane];

		if (skl_ddb_entry_equal(hw_entry, sw_entry))
			continue;

		DRM_ERROR("mismatch in DDB state pipe %c plane %d "
			  "(expected (%u,%u), found (%u,%u))\n",
			  pipe_name(pipe), plane + 1,
			  sw_entry->start, sw_entry->end,
			  hw_entry->start, hw_entry->end);
	}

	/* cursor */
	hw_entry = &hw_ddb.plane[pipe][PLANE_CURSOR];
	sw_entry = &sw_ddb->plane[pipe][PLANE_CURSOR];

	if (!skl_ddb_entry_equal(hw_entry, sw_entry)) {
		DRM_ERROR("mismatch in DDB state pipe %c cursor "
			  "(expected (%u,%u), found (%u,%u))\n",
			  pipe_name(pipe),
			  sw_entry->start, sw_entry->end,
			  hw_entry->start, hw_entry->end);
	}
}

static void
verify_connector_state(struct drm_device *dev, struct drm_crtc *crtc)
{
	struct drm_connector *connector;

	drm_for_each_connector(connector, dev) {
		struct drm_encoder *encoder = connector->encoder;
		struct drm_connector_state *state = connector->state;

		if (state->crtc != crtc)
			continue;

		intel_connector_verify_state(to_intel_connector(connector));

		I915_STATE_WARN(state->best_encoder != encoder,
		     "connector's atomic encoder doesn't match legacy encoder\n");
	}
}

static void
verify_encoder_state(struct drm_device *dev)
{
	struct intel_encoder *encoder;
	struct intel_connector *connector;

	for_each_intel_encoder(dev, encoder) {
		bool enabled = false;
		enum pipe pipe;

		DRM_DEBUG_KMS("[ENCODER:%d:%s]\n",
			      encoder->base.base.id,
			      encoder->base.name);

		for_each_intel_connector(dev, connector) {
			if (connector->base.state->best_encoder != &encoder->base)
				continue;
			enabled = true;

			I915_STATE_WARN(connector->base.state->crtc !=
					encoder->base.crtc,
			     "connector's crtc doesn't match encoder crtc\n");
		}

		I915_STATE_WARN(!!encoder->base.crtc != enabled,
		     "encoder's enabled state mismatch "
		     "(expected %i, found %i)\n",
		     !!encoder->base.crtc, enabled);

		if (!encoder->base.crtc) {
			bool active;

			active = encoder->get_hw_state(encoder, &pipe);
			I915_STATE_WARN(active,
			     "encoder detached but still enabled on pipe %c.\n",
			     pipe_name(pipe));
		}
	}
}

static void
verify_crtc_state(struct drm_crtc *crtc,
		  struct drm_crtc_state *old_crtc_state,
		  struct drm_crtc_state *new_crtc_state)
{
	struct drm_device *dev = crtc->dev;
	struct drm_i915_private *dev_priv = to_i915(dev);
	struct intel_encoder *encoder;
	struct intel_crtc *intel_crtc = to_intel_crtc(crtc);
	struct intel_crtc_state *pipe_config, *sw_config;
	struct drm_atomic_state *old_state;
	bool active;

	old_state = old_crtc_state->state;
	__drm_atomic_helper_crtc_destroy_state(old_crtc_state);
	pipe_config = to_intel_crtc_state(old_crtc_state);
	memset(pipe_config, 0, sizeof(*pipe_config));
	pipe_config->base.crtc = crtc;
	pipe_config->base.state = old_state;

	DRM_DEBUG_KMS("[CRTC:%d:%s]\n", crtc->base.id, crtc->name);

	active = dev_priv->display.get_pipe_config(intel_crtc, pipe_config);

	/* hw state is inconsistent with the pipe quirk */
	if ((intel_crtc->pipe == PIPE_A && dev_priv->quirks & QUIRK_PIPEA_FORCE) ||
	    (intel_crtc->pipe == PIPE_B && dev_priv->quirks & QUIRK_PIPEB_FORCE))
		active = new_crtc_state->active;

	I915_STATE_WARN(new_crtc_state->active != active,
	     "crtc active state doesn't match with hw state "
	     "(expected %i, found %i)\n", new_crtc_state->active, active);

	I915_STATE_WARN(intel_crtc->active != new_crtc_state->active,
	     "transitional active state does not match atomic hw state "
	     "(expected %i, found %i)\n", new_crtc_state->active, intel_crtc->active);

	for_each_encoder_on_crtc(dev, crtc, encoder) {
		enum pipe pipe;

		active = encoder->get_hw_state(encoder, &pipe);
		I915_STATE_WARN(active != new_crtc_state->active,
			"[ENCODER:%i] active %i with crtc active %i\n",
			encoder->base.base.id, active, new_crtc_state->active);

		I915_STATE_WARN(active && intel_crtc->pipe != pipe,
				"Encoder connected to wrong pipe %c\n",
				pipe_name(pipe));

		if (active) {
			pipe_config->output_types |= 1 << encoder->type;
			encoder->get_config(encoder, pipe_config);
		}
	}

	if (!new_crtc_state->active)
		return;

	intel_pipe_config_sanity_check(dev_priv, pipe_config);

	sw_config = to_intel_crtc_state(crtc->state);
	if (!intel_pipe_config_compare(dev, sw_config,
				       pipe_config, false)) {
		I915_STATE_WARN(1, "pipe state doesn't match!\n");
		intel_dump_pipe_config(intel_crtc, pipe_config,
				       "[hw state]");
		intel_dump_pipe_config(intel_crtc, sw_config,
				       "[sw state]");
	}
}

static void
verify_single_dpll_state(struct drm_i915_private *dev_priv,
			 struct intel_shared_dpll *pll,
			 struct drm_crtc *crtc,
			 struct drm_crtc_state *new_state)
{
	struct intel_dpll_hw_state dpll_hw_state;
	unsigned crtc_mask;
	bool active;

	memset(&dpll_hw_state, 0, sizeof(dpll_hw_state));

	DRM_DEBUG_KMS("%s\n", pll->name);

	active = pll->funcs.get_hw_state(dev_priv, pll, &dpll_hw_state);

	if (!(pll->flags & INTEL_DPLL_ALWAYS_ON)) {
		I915_STATE_WARN(!pll->on && pll->active_mask,
		     "pll in active use but not on in sw tracking\n");
		I915_STATE_WARN(pll->on && !pll->active_mask,
		     "pll is on but not used by any active crtc\n");
		I915_STATE_WARN(pll->on != active,
		     "pll on state mismatch (expected %i, found %i)\n",
		     pll->on, active);
	}

	if (!crtc) {
		I915_STATE_WARN(pll->active_mask & ~pll->config.crtc_mask,
				"more active pll users than references: %x vs %x\n",
				pll->active_mask, pll->config.crtc_mask);

		return;
	}

	crtc_mask = 1 << drm_crtc_index(crtc);

	if (new_state->active)
		I915_STATE_WARN(!(pll->active_mask & crtc_mask),
				"pll active mismatch (expected pipe %c in active mask 0x%02x)\n",
				pipe_name(drm_crtc_index(crtc)), pll->active_mask);
	else
		I915_STATE_WARN(pll->active_mask & crtc_mask,
				"pll active mismatch (didn't expect pipe %c in active mask 0x%02x)\n",
				pipe_name(drm_crtc_index(crtc)), pll->active_mask);

	I915_STATE_WARN(!(pll->config.crtc_mask & crtc_mask),
			"pll enabled crtcs mismatch (expected 0x%x in 0x%02x)\n",
			crtc_mask, pll->config.crtc_mask);

	I915_STATE_WARN(pll->on && memcmp(&pll->config.hw_state,
					  &dpll_hw_state,
					  sizeof(dpll_hw_state)),
			"pll hw state mismatch\n");
}

static void
verify_shared_dpll_state(struct drm_device *dev, struct drm_crtc *crtc,
			 struct drm_crtc_state *old_crtc_state,
			 struct drm_crtc_state *new_crtc_state)
{
	struct drm_i915_private *dev_priv = to_i915(dev);
	struct intel_crtc_state *old_state = to_intel_crtc_state(old_crtc_state);
	struct intel_crtc_state *new_state = to_intel_crtc_state(new_crtc_state);

	if (new_state->shared_dpll)
		verify_single_dpll_state(dev_priv, new_state->shared_dpll, crtc, new_crtc_state);

	if (old_state->shared_dpll &&
	    old_state->shared_dpll != new_state->shared_dpll) {
		unsigned crtc_mask = 1 << drm_crtc_index(crtc);
		struct intel_shared_dpll *pll = old_state->shared_dpll;

		I915_STATE_WARN(pll->active_mask & crtc_mask,
				"pll active mismatch (didn't expect pipe %c in active mask)\n",
				pipe_name(drm_crtc_index(crtc)));
		I915_STATE_WARN(pll->config.crtc_mask & crtc_mask,
				"pll enabled crtcs mismatch (found %x in enabled mask)\n",
				pipe_name(drm_crtc_index(crtc)));
	}
}

static void
intel_modeset_verify_crtc(struct drm_crtc *crtc,
			 struct drm_crtc_state *old_state,
			 struct drm_crtc_state *new_state)
{
	if (!needs_modeset(new_state) &&
	    !to_intel_crtc_state(new_state)->update_pipe)
		return;

	verify_wm_state(crtc, new_state);
	verify_connector_state(crtc->dev, crtc);
	verify_crtc_state(crtc, old_state, new_state);
	verify_shared_dpll_state(crtc->dev, crtc, old_state, new_state);
}

static void
verify_disabled_dpll_state(struct drm_device *dev)
{
	struct drm_i915_private *dev_priv = to_i915(dev);
	int i;

	for (i = 0; i < dev_priv->num_shared_dpll; i++)
		verify_single_dpll_state(dev_priv, &dev_priv->shared_dplls[i], NULL, NULL);
}

static void
intel_modeset_verify_disabled(struct drm_device *dev)
{
	verify_encoder_state(dev);
	verify_connector_state(dev, NULL);
	verify_disabled_dpll_state(dev);
}

static void update_scanline_offset(struct intel_crtc *crtc)
{
	struct drm_device *dev = crtc->base.dev;

	/*
	 * The scanline counter increments at the leading edge of hsync.
	 *
	 * On most platforms it starts counting from vtotal-1 on the
	 * first active line. That means the scanline counter value is
	 * always one less than what we would expect. Ie. just after
	 * start of vblank, which also occurs at start of hsync (on the
	 * last active line), the scanline counter will read vblank_start-1.
	 *
	 * On gen2 the scanline counter starts counting from 1 instead
	 * of vtotal-1, so we have to subtract one (or rather add vtotal-1
	 * to keep the value positive), instead of adding one.
	 *
	 * On HSW+ the behaviour of the scanline counter depends on the output
	 * type. For DP ports it behaves like most other platforms, but on HDMI
	 * there's an extra 1 line difference. So we need to add two instead of
	 * one to the value.
	 */
	if (IS_GEN2(dev)) {
		const struct drm_display_mode *adjusted_mode = &crtc->config->base.adjusted_mode;
		int vtotal;

		vtotal = adjusted_mode->crtc_vtotal;
		if (adjusted_mode->flags & DRM_MODE_FLAG_INTERLACE)
			vtotal /= 2;

		crtc->scanline_offset = vtotal - 1;
	} else if (HAS_DDI(dev) &&
		   intel_crtc_has_type(crtc->config, INTEL_OUTPUT_HDMI)) {
		crtc->scanline_offset = 2;
	} else
		crtc->scanline_offset = 1;
}

static void intel_modeset_clear_plls(struct drm_atomic_state *state)
{
	struct drm_device *dev = state->dev;
	struct drm_i915_private *dev_priv = to_i915(dev);
	struct intel_shared_dpll_config *shared_dpll = NULL;
	struct drm_crtc *crtc;
	struct drm_crtc_state *crtc_state;
	int i;

	if (!dev_priv->display.crtc_compute_clock)
		return;

	for_each_crtc_in_state(state, crtc, crtc_state, i) {
		struct intel_crtc *intel_crtc = to_intel_crtc(crtc);
		struct intel_shared_dpll *old_dpll =
			to_intel_crtc_state(crtc->state)->shared_dpll;

		if (!needs_modeset(crtc_state))
			continue;

		to_intel_crtc_state(crtc_state)->shared_dpll = NULL;

		if (!old_dpll)
			continue;

		if (!shared_dpll)
			shared_dpll = intel_atomic_get_shared_dpll_state(state);

		intel_shared_dpll_config_put(shared_dpll, old_dpll, intel_crtc);
	}
}

/*
 * This implements the workaround described in the "notes" section of the mode
 * set sequence documentation. When going from no pipes or single pipe to
 * multiple pipes, and planes are enabled after the pipe, we need to wait at
 * least 2 vblanks on the first pipe before enabling planes on the second pipe.
 */
static int haswell_mode_set_planes_workaround(struct drm_atomic_state *state)
{
	struct drm_crtc_state *crtc_state;
	struct intel_crtc *intel_crtc;
	struct drm_crtc *crtc;
	struct intel_crtc_state *first_crtc_state = NULL;
	struct intel_crtc_state *other_crtc_state = NULL;
	enum pipe first_pipe = INVALID_PIPE, enabled_pipe = INVALID_PIPE;
	int i;

	/* look at all crtc's that are going to be enabled in during modeset */
	for_each_crtc_in_state(state, crtc, crtc_state, i) {
		intel_crtc = to_intel_crtc(crtc);

		if (!crtc_state->active || !needs_modeset(crtc_state))
			continue;

		if (first_crtc_state) {
			other_crtc_state = to_intel_crtc_state(crtc_state);
			break;
		} else {
			first_crtc_state = to_intel_crtc_state(crtc_state);
			first_pipe = intel_crtc->pipe;
		}
	}

	/* No workaround needed? */
	if (!first_crtc_state)
		return 0;

	/* w/a possibly needed, check how many crtc's are already enabled. */
	for_each_intel_crtc(state->dev, intel_crtc) {
		struct intel_crtc_state *pipe_config;

		pipe_config = intel_atomic_get_crtc_state(state, intel_crtc);
		if (IS_ERR(pipe_config))
			return PTR_ERR(pipe_config);

		pipe_config->hsw_workaround_pipe = INVALID_PIPE;

		if (!pipe_config->base.active ||
		    needs_modeset(&pipe_config->base))
			continue;

		/* 2 or more enabled crtcs means no need for w/a */
		if (enabled_pipe != INVALID_PIPE)
			return 0;

		enabled_pipe = intel_crtc->pipe;
	}

	if (enabled_pipe != INVALID_PIPE)
		first_crtc_state->hsw_workaround_pipe = enabled_pipe;
	else if (other_crtc_state)
		other_crtc_state->hsw_workaround_pipe = first_pipe;

	return 0;
}

static int intel_modeset_all_pipes(struct drm_atomic_state *state)
{
	struct drm_crtc *crtc;
	struct drm_crtc_state *crtc_state;
	int ret = 0;

	/* add all active pipes to the state */
	for_each_crtc(state->dev, crtc) {
		crtc_state = drm_atomic_get_crtc_state(state, crtc);
		if (IS_ERR(crtc_state))
			return PTR_ERR(crtc_state);

		if (!crtc_state->active || needs_modeset(crtc_state))
			continue;

		crtc_state->mode_changed = true;

		ret = drm_atomic_add_affected_connectors(state, crtc);
		if (ret)
			break;

		ret = drm_atomic_add_affected_planes(state, crtc);
		if (ret)
			break;
	}

	return ret;
}

static int intel_modeset_checks(struct drm_atomic_state *state)
{
	struct intel_atomic_state *intel_state = to_intel_atomic_state(state);
	struct drm_i915_private *dev_priv = to_i915(state->dev);
	struct drm_crtc *crtc;
	struct drm_crtc_state *crtc_state;
	int ret = 0, i;

	if (!check_digital_port_conflicts(state)) {
		DRM_DEBUG_KMS("rejecting conflicting digital port configuration\n");
		return -EINVAL;
	}

	intel_state->modeset = true;
	intel_state->active_crtcs = dev_priv->active_crtcs;

	for_each_crtc_in_state(state, crtc, crtc_state, i) {
		if (crtc_state->active)
			intel_state->active_crtcs |= 1 << i;
		else
			intel_state->active_crtcs &= ~(1 << i);

		if (crtc_state->active != crtc->state->active)
			intel_state->active_pipe_changes |= drm_crtc_mask(crtc);
	}

	/*
	 * See if the config requires any additional preparation, e.g.
	 * to adjust global state with pipes off.  We need to do this
	 * here so we can get the modeset_pipe updated config for the new
	 * mode set on this crtc.  For other crtcs we need to use the
	 * adjusted_mode bits in the crtc directly.
	 */
	if (dev_priv->display.modeset_calc_cdclk) {
		if (!intel_state->cdclk_pll_vco)
			intel_state->cdclk_pll_vco = dev_priv->cdclk_pll.vco;
		if (!intel_state->cdclk_pll_vco)
			intel_state->cdclk_pll_vco = dev_priv->skl_preferred_vco_freq;

		ret = dev_priv->display.modeset_calc_cdclk(state);
		if (ret < 0)
			return ret;

		if (intel_state->dev_cdclk != dev_priv->cdclk_freq ||
		    intel_state->cdclk_pll_vco != dev_priv->cdclk_pll.vco)
			ret = intel_modeset_all_pipes(state);

		if (ret < 0)
			return ret;

		DRM_DEBUG_KMS("New cdclk calculated to be atomic %u, actual %u\n",
			      intel_state->cdclk, intel_state->dev_cdclk);
	} else
		to_intel_atomic_state(state)->cdclk = dev_priv->atomic_cdclk_freq;

	intel_modeset_clear_plls(state);

	if (IS_HASWELL(dev_priv))
		return haswell_mode_set_planes_workaround(state);

	return 0;
}

/*
 * Handle calculation of various watermark data at the end of the atomic check
 * phase.  The code here should be run after the per-crtc and per-plane 'check'
 * handlers to ensure that all derived state has been updated.
 */
static int calc_watermark_data(struct drm_atomic_state *state)
{
	struct drm_device *dev = state->dev;
	struct drm_i915_private *dev_priv = to_i915(dev);

	/* Is there platform-specific watermark information to calculate? */
	if (dev_priv->display.compute_global_watermarks)
		return dev_priv->display.compute_global_watermarks(state);

	return 0;
}

/**
 * intel_atomic_check - validate state object
 * @dev: drm device
 * @state: state to validate
 */
static int intel_atomic_check(struct drm_device *dev,
			      struct drm_atomic_state *state)
{
	struct drm_i915_private *dev_priv = to_i915(dev);
	struct intel_atomic_state *intel_state = to_intel_atomic_state(state);
	struct drm_crtc *crtc;
	struct drm_crtc_state *crtc_state;
	int ret, i;
	bool any_ms = false;

	ret = drm_atomic_helper_check_modeset(dev, state);
	if (ret)
		return ret;

	for_each_crtc_in_state(state, crtc, crtc_state, i) {
		struct intel_crtc_state *pipe_config =
			to_intel_crtc_state(crtc_state);

		/* Catch I915_MODE_FLAG_INHERITED */
		if (crtc_state->mode.private_flags != crtc->state->mode.private_flags)
			crtc_state->mode_changed = true;

		if (!needs_modeset(crtc_state))
			continue;

		if (!crtc_state->enable) {
			any_ms = true;
			continue;
		}

		/* FIXME: For only active_changed we shouldn't need to do any
		 * state recomputation at all. */

		ret = drm_atomic_add_affected_connectors(state, crtc);
		if (ret)
			return ret;

		ret = intel_modeset_pipe_config(crtc, pipe_config);
		if (ret) {
			intel_dump_pipe_config(to_intel_crtc(crtc),
					       pipe_config, "[failed]");
			return ret;
		}

		if (i915.fastboot &&
		    intel_pipe_config_compare(dev,
					to_intel_crtc_state(crtc->state),
					pipe_config, true)) {
			crtc_state->mode_changed = false;
			to_intel_crtc_state(crtc_state)->update_pipe = true;
		}

		if (needs_modeset(crtc_state))
			any_ms = true;

		ret = drm_atomic_add_affected_planes(state, crtc);
		if (ret)
			return ret;

		intel_dump_pipe_config(to_intel_crtc(crtc), pipe_config,
				       needs_modeset(crtc_state) ?
				       "[modeset]" : "[fastset]");
	}

	if (any_ms) {
		ret = intel_modeset_checks(state);

		if (ret)
			return ret;
	} else
		intel_state->cdclk = dev_priv->cdclk_freq;

	ret = drm_atomic_helper_check_planes(dev, state);
	if (ret)
		return ret;

	intel_fbc_choose_crtc(dev_priv, state);
	return calc_watermark_data(state);
}

static int intel_atomic_prepare_commit(struct drm_device *dev,
				       struct drm_atomic_state *state,
				       bool nonblock)
{
	struct drm_i915_private *dev_priv = to_i915(dev);
	struct drm_plane_state *plane_state;
	struct drm_crtc_state *crtc_state;
	struct drm_plane *plane;
	struct drm_crtc *crtc;
	int i, ret;

	for_each_crtc_in_state(state, crtc, crtc_state, i) {
		if (state->legacy_cursor_update)
			continue;

		ret = intel_crtc_wait_for_pending_flips(crtc);
		if (ret)
			return ret;

		if (atomic_read(&to_intel_crtc(crtc)->unpin_work_count) >= 2)
			flush_workqueue(dev_priv->wq);
	}

	ret = mutex_lock_interruptible(&dev->struct_mutex);
	if (ret)
		return ret;

	ret = drm_atomic_helper_prepare_planes(dev, state);
	mutex_unlock(&dev->struct_mutex);

	if (!ret && !nonblock) {
		for_each_plane_in_state(state, plane, plane_state, i) {
			struct intel_plane_state *intel_plane_state =
				to_intel_plane_state(plane_state);

			if (!intel_plane_state->wait_req)
				continue;

			ret = i915_wait_request(intel_plane_state->wait_req,
						true, NULL, NULL);
			if (ret) {
				/* Any hang should be swallowed by the wait */
				WARN_ON(ret == -EIO);
				mutex_lock(&dev->struct_mutex);
				drm_atomic_helper_cleanup_planes(dev, state);
				mutex_unlock(&dev->struct_mutex);
				break;
			}
		}
	}

	return ret;
}

u32 intel_crtc_get_vblank_counter(struct intel_crtc *crtc)
{
	struct drm_device *dev = crtc->base.dev;

	if (!dev->max_vblank_count)
		return drm_accurate_vblank_count(&crtc->base);

	return dev->driver->get_vblank_counter(dev, crtc->pipe);
}

static void intel_atomic_wait_for_vblanks(struct drm_device *dev,
					  struct drm_i915_private *dev_priv,
					  unsigned crtc_mask)
{
	unsigned last_vblank_count[I915_MAX_PIPES];
	enum pipe pipe;
	int ret;

	if (!crtc_mask)
		return;

	for_each_pipe(dev_priv, pipe) {
		struct drm_crtc *crtc = dev_priv->pipe_to_crtc_mapping[pipe];

		if (!((1 << pipe) & crtc_mask))
			continue;

		ret = drm_crtc_vblank_get(crtc);
		if (WARN_ON(ret != 0)) {
			crtc_mask &= ~(1 << pipe);
			continue;
		}

		last_vblank_count[pipe] = drm_crtc_vblank_count(crtc);
	}

	for_each_pipe(dev_priv, pipe) {
		struct drm_crtc *crtc = dev_priv->pipe_to_crtc_mapping[pipe];
		long lret;

		if (!((1 << pipe) & crtc_mask))
			continue;

		lret = wait_event_timeout(dev->vblank[pipe].queue,
				last_vblank_count[pipe] !=
					drm_crtc_vblank_count(crtc),
				msecs_to_jiffies(50));

		WARN(!lret, "pipe %c vblank wait timed out\n", pipe_name(pipe));

		drm_crtc_vblank_put(crtc);
	}
}

static bool needs_vblank_wait(struct intel_crtc_state *crtc_state)
{
	/* fb updated, need to unpin old fb */
	if (crtc_state->fb_changed)
		return true;

	/* wm changes, need vblank before final wm's */
	if (crtc_state->update_wm_post)
		return true;

	/*
	 * cxsr is re-enabled after vblank.
	 * This is already handled by crtc_state->update_wm_post,
	 * but added for clarity.
	 */
	if (crtc_state->disable_cxsr)
		return true;

	return false;
}

static void intel_atomic_commit_tail(struct drm_atomic_state *state)
{
	struct drm_device *dev = state->dev;
	struct intel_atomic_state *intel_state = to_intel_atomic_state(state);
	struct drm_i915_private *dev_priv = to_i915(dev);
	struct drm_crtc_state *old_crtc_state;
	struct drm_crtc *crtc;
	struct intel_crtc_state *intel_cstate;
	struct drm_plane *plane;
	struct drm_plane_state *plane_state;
	bool hw_check = intel_state->modeset;
	unsigned long put_domains[I915_MAX_PIPES] = {};
	unsigned crtc_vblank_mask = 0;
	int i, ret;

	for_each_plane_in_state(state, plane, plane_state, i) {
		struct intel_plane_state *intel_plane_state =
			to_intel_plane_state(plane_state);

		if (!intel_plane_state->wait_req)
			continue;

		ret = i915_wait_request(intel_plane_state->wait_req,
					true, NULL, NULL);
		/* EIO should be eaten, and we can't get interrupted in the
		 * worker, and blocking commits have waited already. */
		WARN_ON(ret);
	}

	drm_atomic_helper_wait_for_dependencies(state);

	if (intel_state->modeset) {
		memcpy(dev_priv->min_pixclk, intel_state->min_pixclk,
		       sizeof(intel_state->min_pixclk));
		dev_priv->active_crtcs = intel_state->active_crtcs;
		dev_priv->atomic_cdclk_freq = intel_state->cdclk;

		intel_display_power_get(dev_priv, POWER_DOMAIN_MODESET);
	}

	for_each_crtc_in_state(state, crtc, old_crtc_state, i) {
		struct intel_crtc *intel_crtc = to_intel_crtc(crtc);

		if (needs_modeset(crtc->state) ||
		    to_intel_crtc_state(crtc->state)->update_pipe) {
			hw_check = true;

			put_domains[to_intel_crtc(crtc)->pipe] =
				modeset_get_crtc_power_domains(crtc,
					to_intel_crtc_state(crtc->state));
		}

		if (!needs_modeset(crtc->state))
			continue;

		intel_pre_plane_update(to_intel_crtc_state(old_crtc_state));

		if (old_crtc_state->active) {
			intel_crtc_disable_planes(crtc, old_crtc_state->plane_mask);
			dev_priv->display.crtc_disable(to_intel_crtc_state(old_crtc_state), state);
			intel_crtc->active = false;
			intel_fbc_disable(intel_crtc);
			intel_disable_shared_dpll(intel_crtc);

			/*
			 * Underruns don't always raise
			 * interrupts, so check manually.
			 */
			intel_check_cpu_fifo_underruns(dev_priv);
			intel_check_pch_fifo_underruns(dev_priv);

			if (!crtc->state->active)
				intel_update_watermarks(crtc);
		}
	}

	/* Only after disabling all output pipelines that will be changed can we
	 * update the the output configuration. */
	intel_modeset_update_crtc_state(state);

	if (intel_state->modeset) {
		drm_atomic_helper_update_legacy_modeset_state(state->dev, state);

		if (dev_priv->display.modeset_commit_cdclk &&
		    (intel_state->dev_cdclk != dev_priv->cdclk_freq ||
		     intel_state->cdclk_pll_vco != dev_priv->cdclk_pll.vco))
			dev_priv->display.modeset_commit_cdclk(state);

		/*
		 * SKL workaround: bspec recommends we disable the SAGV when we
		 * have more then one pipe enabled
		 */
		if (IS_SKYLAKE(dev_priv) && !skl_can_enable_sagv(state))
			skl_disable_sagv(dev_priv);

		intel_modeset_verify_disabled(dev);
	}

	/* Now enable the clocks, plane, pipe, and connectors that we set up. */
	for_each_crtc_in_state(state, crtc, old_crtc_state, i) {
		struct intel_crtc *intel_crtc = to_intel_crtc(crtc);
		bool modeset = needs_modeset(crtc->state);
		struct intel_crtc_state *pipe_config =
			to_intel_crtc_state(crtc->state);

		if (modeset && crtc->state->active) {
			update_scanline_offset(to_intel_crtc(crtc));
			dev_priv->display.crtc_enable(pipe_config, state);
		}

		/* Complete events for now disable pipes here. */
		if (modeset && !crtc->state->active && crtc->state->event) {
			spin_lock_irq(&dev->event_lock);
			drm_crtc_send_vblank_event(crtc, crtc->state->event);
			spin_unlock_irq(&dev->event_lock);

			crtc->state->event = NULL;
		}

		if (!modeset)
			intel_pre_plane_update(to_intel_crtc_state(old_crtc_state));

		if (crtc->state->active &&
		    drm_atomic_get_existing_plane_state(state, crtc->primary))
			intel_fbc_enable(intel_crtc, pipe_config, to_intel_plane_state(crtc->primary->state));

		if (crtc->state->active)
			drm_atomic_helper_commit_planes_on_crtc(old_crtc_state);

		if (pipe_config->base.active && needs_vblank_wait(pipe_config))
			crtc_vblank_mask |= 1 << i;
	}

	/* FIXME: We should call drm_atomic_helper_commit_hw_done() here
	 * already, but still need the state for the delayed optimization. To
	 * fix this:
	 * - wrap the optimization/post_plane_update stuff into a per-crtc work.
	 * - schedule that vblank worker _before_ calling hw_done
	 * - at the start of commit_tail, cancel it _synchrously
	 * - switch over to the vblank wait helper in the core after that since
	 *   we don't need out special handling any more.
	 */
	if (!state->legacy_cursor_update)
		intel_atomic_wait_for_vblanks(dev, dev_priv, crtc_vblank_mask);

	/*
	 * Now that the vblank has passed, we can go ahead and program the
	 * optimal watermarks on platforms that need two-step watermark
	 * programming.
	 *
	 * TODO: Move this (and other cleanup) to an async worker eventually.
	 */
	for_each_crtc_in_state(state, crtc, old_crtc_state, i) {
		intel_cstate = to_intel_crtc_state(crtc->state);

		if (dev_priv->display.optimize_watermarks)
			dev_priv->display.optimize_watermarks(intel_cstate);
	}

	for_each_crtc_in_state(state, crtc, old_crtc_state, i) {
		intel_post_plane_update(to_intel_crtc_state(old_crtc_state));

		if (put_domains[i])
			modeset_put_power_domains(dev_priv, put_domains[i]);

		intel_modeset_verify_crtc(crtc, old_crtc_state, crtc->state);
	}

	if (IS_SKYLAKE(dev_priv) && intel_state->modeset &&
	    skl_can_enable_sagv(state))
		skl_enable_sagv(dev_priv);

	drm_atomic_helper_commit_hw_done(state);

	if (intel_state->modeset)
		intel_display_power_put(dev_priv, POWER_DOMAIN_MODESET);

	mutex_lock(&dev->struct_mutex);
	drm_atomic_helper_cleanup_planes(dev, state);
	mutex_unlock(&dev->struct_mutex);

	drm_atomic_helper_commit_cleanup_done(state);

	drm_atomic_state_free(state);

	/* As one of the primary mmio accessors, KMS has a high likelihood
	 * of triggering bugs in unclaimed access. After we finish
	 * modesetting, see if an error has been flagged, and if so
	 * enable debugging for the next modeset - and hope we catch
	 * the culprit.
	 *
	 * XXX note that we assume display power is on at this point.
	 * This might hold true now but we need to add pm helper to check
	 * unclaimed only when the hardware is on, as atomic commits
	 * can happen also when the device is completely off.
	 */
	intel_uncore_arm_unclaimed_mmio_detection(dev_priv);
}

static void intel_atomic_commit_work(struct work_struct *work)
{
	struct drm_atomic_state *state = container_of(work,
						      struct drm_atomic_state,
						      commit_work);
	intel_atomic_commit_tail(state);
}

static void intel_atomic_track_fbs(struct drm_atomic_state *state)
{
	struct drm_plane_state *old_plane_state;
	struct drm_plane *plane;
	int i;

	for_each_plane_in_state(state, plane, old_plane_state, i)
		i915_gem_track_fb(intel_fb_obj(old_plane_state->fb),
				  intel_fb_obj(plane->state->fb),
				  to_intel_plane(plane)->frontbuffer_bit);
}

/**
 * intel_atomic_commit - commit validated state object
 * @dev: DRM device
 * @state: the top-level driver state object
 * @nonblock: nonblocking commit
 *
 * This function commits a top-level state object that has been validated
 * with drm_atomic_helper_check().
 *
 * FIXME:  Atomic modeset support for i915 is not yet complete.  At the moment
 * nonblocking commits are only safe for pure plane updates. Everything else
 * should work though.
 *
 * RETURNS
 * Zero for success or -errno.
 */
static int intel_atomic_commit(struct drm_device *dev,
			       struct drm_atomic_state *state,
			       bool nonblock)
{
	struct intel_atomic_state *intel_state = to_intel_atomic_state(state);
	struct drm_i915_private *dev_priv = to_i915(dev);
	int ret = 0;

	if (intel_state->modeset && nonblock) {
		DRM_DEBUG_KMS("nonblocking commit for modeset not yet implemented.\n");
		return -EINVAL;
	}

	ret = drm_atomic_helper_setup_commit(state, nonblock);
	if (ret)
		return ret;

	INIT_WORK(&state->commit_work, intel_atomic_commit_work);

	ret = intel_atomic_prepare_commit(dev, state, nonblock);
	if (ret) {
		DRM_DEBUG_ATOMIC("Preparing state failed with %i\n", ret);
		return ret;
	}

	drm_atomic_helper_swap_state(state, true);
	dev_priv->wm.distrust_bios_wm = false;
	dev_priv->wm.skl_results = intel_state->wm_results;
	intel_shared_dpll_commit(state);
	intel_atomic_track_fbs(state);

	if (nonblock)
		queue_work(system_unbound_wq, &state->commit_work);
	else
		intel_atomic_commit_tail(state);

	return 0;
}

void intel_crtc_restore_mode(struct drm_crtc *crtc)
{
	struct drm_device *dev = crtc->dev;
	struct drm_atomic_state *state;
	struct drm_crtc_state *crtc_state;
	int ret;

	state = drm_atomic_state_alloc(dev);
	if (!state) {
		DRM_DEBUG_KMS("[CRTC:%d:%s] crtc restore failed, out of memory",
			      crtc->base.id, crtc->name);
		return;
	}

	state->acquire_ctx = drm_modeset_legacy_acquire_ctx(crtc);

retry:
	crtc_state = drm_atomic_get_crtc_state(state, crtc);
	ret = PTR_ERR_OR_ZERO(crtc_state);
	if (!ret) {
		if (!crtc_state->active)
			goto out;

		crtc_state->mode_changed = true;
		ret = drm_atomic_commit(state);
	}

	if (ret == -EDEADLK) {
		drm_atomic_state_clear(state);
		drm_modeset_backoff(state->acquire_ctx);
		goto retry;
	}

	if (ret)
out:
		drm_atomic_state_free(state);
}

#undef for_each_intel_crtc_masked

/*
 * FIXME: Remove this once i915 is fully DRIVER_ATOMIC by calling
 *        drm_atomic_helper_legacy_gamma_set() directly.
 */
static int intel_atomic_legacy_gamma_set(struct drm_crtc *crtc,
					 u16 *red, u16 *green, u16 *blue,
					 uint32_t size)
{
	struct drm_device *dev = crtc->dev;
	struct drm_mode_config *config = &dev->mode_config;
	struct drm_crtc_state *state;
	int ret;

	ret = drm_atomic_helper_legacy_gamma_set(crtc, red, green, blue, size);
	if (ret)
		return ret;

	/*
	 * Make sure we update the legacy properties so this works when
	 * atomic is not enabled.
	 */

	state = crtc->state;

	drm_object_property_set_value(&crtc->base,
				      config->degamma_lut_property,
				      (state->degamma_lut) ?
				      state->degamma_lut->base.id : 0);

	drm_object_property_set_value(&crtc->base,
				      config->ctm_property,
				      (state->ctm) ?
				      state->ctm->base.id : 0);

	drm_object_property_set_value(&crtc->base,
				      config->gamma_lut_property,
				      (state->gamma_lut) ?
				      state->gamma_lut->base.id : 0);

	return 0;
}

static const struct drm_crtc_funcs intel_crtc_funcs = {
	.gamma_set = intel_atomic_legacy_gamma_set,
	.set_config = drm_atomic_helper_set_config,
	.set_property = drm_atomic_helper_crtc_set_property,
	.destroy = intel_crtc_destroy,
	.page_flip = intel_crtc_page_flip,
	.atomic_duplicate_state = intel_crtc_duplicate_state,
	.atomic_destroy_state = intel_crtc_destroy_state,
};

/**
 * intel_prepare_plane_fb - Prepare fb for usage on plane
 * @plane: drm plane to prepare for
 * @fb: framebuffer to prepare for presentation
 *
 * Prepares a framebuffer for usage on a display plane.  Generally this
 * involves pinning the underlying object and updating the frontbuffer tracking
 * bits.  Some older platforms need special physical address handling for
 * cursor planes.
 *
 * Must be called with struct_mutex held.
 *
 * Returns 0 on success, negative error code on failure.
 */
int
intel_prepare_plane_fb(struct drm_plane *plane,
		       struct drm_plane_state *new_state)
{
	struct drm_device *dev = plane->dev;
	struct drm_framebuffer *fb = new_state->fb;
	struct drm_i915_gem_object *obj = intel_fb_obj(fb);
	struct drm_i915_gem_object *old_obj = intel_fb_obj(plane->state->fb);
	struct reservation_object *resv;
	int ret = 0;

	if (!obj && !old_obj)
		return 0;

	if (old_obj) {
		struct drm_crtc_state *crtc_state =
			drm_atomic_get_existing_crtc_state(new_state->state, plane->state->crtc);

		/* Big Hammer, we also need to ensure that any pending
		 * MI_WAIT_FOR_EVENT inside a user batch buffer on the
		 * current scanout is retired before unpinning the old
		 * framebuffer. Note that we rely on userspace rendering
		 * into the buffer attached to the pipe they are waiting
		 * on. If not, userspace generates a GPU hang with IPEHR
		 * point to the MI_WAIT_FOR_EVENT.
		 *
		 * This should only fail upon a hung GPU, in which case we
		 * can safely continue.
		 */
		if (needs_modeset(crtc_state))
			ret = i915_gem_object_wait_rendering(old_obj, true);
		if (ret) {
			/* GPU hangs should have been swallowed by the wait */
			WARN_ON(ret == -EIO);
			return ret;
		}
	}

	if (!obj)
		return 0;

	/* For framebuffer backed by dmabuf, wait for fence */
	resv = i915_gem_object_get_dmabuf_resv(obj);
	if (resv) {
		long lret;

		lret = reservation_object_wait_timeout_rcu(resv, false, true,
							   MAX_SCHEDULE_TIMEOUT);
		if (lret == -ERESTARTSYS)
			return lret;

		WARN(lret < 0, "waiting returns %li\n", lret);
	}

	if (plane->type == DRM_PLANE_TYPE_CURSOR &&
	    INTEL_INFO(dev)->cursor_needs_physical) {
		int align = IS_I830(dev) ? 16 * 1024 : 256;
		ret = i915_gem_object_attach_phys(obj, align);
		if (ret)
			DRM_DEBUG_KMS("failed to attach phys object\n");
	} else {
		struct i915_vma *vma;

		vma = intel_pin_and_fence_fb_obj(fb, new_state->rotation);
		if (IS_ERR(vma))
			ret = PTR_ERR(vma);
	}

	if (ret == 0) {
		to_intel_plane_state(new_state)->wait_req =
			i915_gem_active_get(&obj->last_write,
					    &obj->base.dev->struct_mutex);
	}

	return ret;
}

/**
 * intel_cleanup_plane_fb - Cleans up an fb after plane use
 * @plane: drm plane to clean up for
 * @fb: old framebuffer that was on plane
 *
 * Cleans up a framebuffer that has just been removed from a plane.
 *
 * Must be called with struct_mutex held.
 */
void
intel_cleanup_plane_fb(struct drm_plane *plane,
		       struct drm_plane_state *old_state)
{
	struct drm_device *dev = plane->dev;
	struct intel_plane_state *old_intel_state;
	struct intel_plane_state *intel_state = to_intel_plane_state(plane->state);
	struct drm_i915_gem_object *old_obj = intel_fb_obj(old_state->fb);
	struct drm_i915_gem_object *obj = intel_fb_obj(plane->state->fb);

	old_intel_state = to_intel_plane_state(old_state);

	if (!obj && !old_obj)
		return;

	if (old_obj && (plane->type != DRM_PLANE_TYPE_CURSOR ||
	    !INTEL_INFO(dev)->cursor_needs_physical))
		intel_unpin_fb_obj(old_state->fb, old_state->rotation);

	i915_gem_request_assign(&intel_state->wait_req, NULL);
	i915_gem_request_assign(&old_intel_state->wait_req, NULL);
}

int
skl_max_scale(struct intel_crtc *intel_crtc, struct intel_crtc_state *crtc_state)
{
	int max_scale;
	int crtc_clock, cdclk;

	if (!intel_crtc || !crtc_state->base.enable)
		return DRM_PLANE_HELPER_NO_SCALING;

	crtc_clock = crtc_state->base.adjusted_mode.crtc_clock;
	cdclk = to_intel_atomic_state(crtc_state->base.state)->cdclk;

	if (WARN_ON_ONCE(!crtc_clock || cdclk < crtc_clock))
		return DRM_PLANE_HELPER_NO_SCALING;

	/*
	 * skl max scale is lower of:
	 *    close to 3 but not 3, -1 is for that purpose
	 *            or
	 *    cdclk/crtc_clock
	 */
	max_scale = min((1 << 16) * 3 - 1, (1 << 8) * ((cdclk << 8) / crtc_clock));

	return max_scale;
}

static int
intel_check_primary_plane(struct drm_plane *plane,
			  struct intel_crtc_state *crtc_state,
			  struct intel_plane_state *state)
{
	struct drm_i915_private *dev_priv = to_i915(plane->dev);
	struct drm_crtc *crtc = state->base.crtc;
	int min_scale = DRM_PLANE_HELPER_NO_SCALING;
	int max_scale = DRM_PLANE_HELPER_NO_SCALING;
	bool can_position = false;
	int ret;

	if (INTEL_GEN(dev_priv) >= 9) {
		/* use scaler when colorkey is not required */
		if (state->ckey.flags == I915_SET_COLORKEY_NONE) {
			min_scale = 1;
			max_scale = skl_max_scale(to_intel_crtc(crtc), crtc_state);
		}
		can_position = true;
	}

	ret = drm_plane_helper_check_state(&state->base,
					   &state->clip,
					   min_scale, max_scale,
					   can_position, true);
	if (ret)
		return ret;

	if (!state->base.fb)
		return 0;

	if (INTEL_GEN(dev_priv) >= 9) {
		ret = skl_check_plane_surface(state);
		if (ret)
			return ret;
	}

	return 0;
}

static void intel_begin_crtc_commit(struct drm_crtc *crtc,
				    struct drm_crtc_state *old_crtc_state)
{
	struct drm_device *dev = crtc->dev;
	struct drm_i915_private *dev_priv = to_i915(dev);
	struct intel_crtc *intel_crtc = to_intel_crtc(crtc);
	struct intel_crtc_state *old_intel_state =
		to_intel_crtc_state(old_crtc_state);
	bool modeset = needs_modeset(crtc->state);
	enum pipe pipe = intel_crtc->pipe;

	/* Perform vblank evasion around commit operation */
	intel_pipe_update_start(intel_crtc);

	if (modeset)
		return;

	if (crtc->state->color_mgmt_changed || to_intel_crtc_state(crtc->state)->update_pipe) {
		intel_color_set_csc(crtc->state);
		intel_color_load_luts(crtc->state);
	}

	if (to_intel_crtc_state(crtc->state)->update_pipe)
		intel_update_pipe_config(intel_crtc, old_intel_state);
	else if (INTEL_GEN(dev_priv) >= 9) {
		skl_detach_scalers(intel_crtc);

		I915_WRITE(PIPE_WM_LINETIME(pipe),
			   dev_priv->wm.skl_hw.wm_linetime[pipe]);
	}
}

static void intel_finish_crtc_commit(struct drm_crtc *crtc,
				     struct drm_crtc_state *old_crtc_state)
{
	struct intel_crtc *intel_crtc = to_intel_crtc(crtc);

	intel_pipe_update_end(intel_crtc, NULL);
}

/**
 * intel_plane_destroy - destroy a plane
 * @plane: plane to destroy
 *
 * Common destruction function for all types of planes (primary, cursor,
 * sprite).
 */
void intel_plane_destroy(struct drm_plane *plane)
{
	if (!plane)
		return;

	drm_plane_cleanup(plane);
	kfree(to_intel_plane(plane));
}

const struct drm_plane_funcs intel_plane_funcs = {
	.update_plane = drm_atomic_helper_update_plane,
	.disable_plane = drm_atomic_helper_disable_plane,
	.destroy = intel_plane_destroy,
	.set_property = drm_atomic_helper_plane_set_property,
	.atomic_get_property = intel_plane_atomic_get_property,
	.atomic_set_property = intel_plane_atomic_set_property,
	.atomic_duplicate_state = intel_plane_duplicate_state,
	.atomic_destroy_state = intel_plane_destroy_state,

};

static struct drm_plane *intel_primary_plane_create(struct drm_device *dev,
						    int pipe)
{
	struct intel_plane *primary = NULL;
	struct intel_plane_state *state = NULL;
	const uint32_t *intel_primary_formats;
	unsigned int num_formats;
	int ret;

	primary = kzalloc(sizeof(*primary), GFP_KERNEL);
	if (!primary)
		goto fail;

	state = intel_create_plane_state(&primary->base);
	if (!state)
		goto fail;
	primary->base.state = &state->base;

	primary->can_scale = false;
	primary->max_downscale = 1;
	if (INTEL_INFO(dev)->gen >= 9) {
		primary->can_scale = true;
		state->scaler_id = -1;
	}
	primary->pipe = pipe;
	primary->plane = pipe;
	primary->frontbuffer_bit = INTEL_FRONTBUFFER_PRIMARY(pipe);
	primary->check_plane = intel_check_primary_plane;
	if (HAS_FBC(dev) && INTEL_INFO(dev)->gen < 4)
		primary->plane = !pipe;

	if (INTEL_INFO(dev)->gen >= 9) {
		intel_primary_formats = skl_primary_formats;
		num_formats = ARRAY_SIZE(skl_primary_formats);

		primary->update_plane = skylake_update_primary_plane;
		primary->disable_plane = skylake_disable_primary_plane;
	} else if (HAS_PCH_SPLIT(dev)) {
		intel_primary_formats = i965_primary_formats;
		num_formats = ARRAY_SIZE(i965_primary_formats);

		primary->update_plane = ironlake_update_primary_plane;
		primary->disable_plane = i9xx_disable_primary_plane;
	} else if (INTEL_INFO(dev)->gen >= 4) {
		intel_primary_formats = i965_primary_formats;
		num_formats = ARRAY_SIZE(i965_primary_formats);

		primary->update_plane = i9xx_update_primary_plane;
		primary->disable_plane = i9xx_disable_primary_plane;
	} else {
		intel_primary_formats = i8xx_primary_formats;
		num_formats = ARRAY_SIZE(i8xx_primary_formats);

		primary->update_plane = i9xx_update_primary_plane;
		primary->disable_plane = i9xx_disable_primary_plane;
	}

	if (INTEL_INFO(dev)->gen >= 9)
		ret = drm_universal_plane_init(dev, &primary->base, 0,
					       &intel_plane_funcs,
					       intel_primary_formats, num_formats,
					       DRM_PLANE_TYPE_PRIMARY,
					       "plane 1%c", pipe_name(pipe));
	else if (INTEL_INFO(dev)->gen >= 5 || IS_G4X(dev))
		ret = drm_universal_plane_init(dev, &primary->base, 0,
					       &intel_plane_funcs,
					       intel_primary_formats, num_formats,
					       DRM_PLANE_TYPE_PRIMARY,
					       "primary %c", pipe_name(pipe));
	else
		ret = drm_universal_plane_init(dev, &primary->base, 0,
					       &intel_plane_funcs,
					       intel_primary_formats, num_formats,
					       DRM_PLANE_TYPE_PRIMARY,
					       "plane %c", plane_name(primary->plane));
	if (ret)
		goto fail;

	if (INTEL_INFO(dev)->gen >= 4)
		intel_create_rotation_property(dev, primary);

	drm_plane_helper_add(&primary->base, &intel_plane_helper_funcs);

	return &primary->base;

fail:
	kfree(state);
	kfree(primary);

	return NULL;
}

void intel_create_rotation_property(struct drm_device *dev, struct intel_plane *plane)
{
	if (!dev->mode_config.rotation_property) {
		unsigned long flags = DRM_ROTATE_0 |
			DRM_ROTATE_180;

		if (INTEL_INFO(dev)->gen >= 9)
			flags |= DRM_ROTATE_90 | DRM_ROTATE_270;

		dev->mode_config.rotation_property =
			drm_mode_create_rotation_property(dev, flags);
	}
	if (dev->mode_config.rotation_property)
		drm_object_attach_property(&plane->base.base,
				dev->mode_config.rotation_property,
				plane->base.state->rotation);
}

static int
intel_check_cursor_plane(struct drm_plane *plane,
			 struct intel_crtc_state *crtc_state,
			 struct intel_plane_state *state)
{
	struct drm_framebuffer *fb = state->base.fb;
	struct drm_i915_gem_object *obj = intel_fb_obj(fb);
	enum pipe pipe = to_intel_plane(plane)->pipe;
	unsigned stride;
	int ret;

	ret = drm_plane_helper_check_state(&state->base,
					   &state->clip,
					   DRM_PLANE_HELPER_NO_SCALING,
					   DRM_PLANE_HELPER_NO_SCALING,
					   true, true);
	if (ret)
		return ret;

	/* if we want to turn off the cursor ignore width and height */
	if (!obj)
		return 0;

	/* Check for which cursor types we support */
	if (!cursor_size_ok(plane->dev, state->base.crtc_w, state->base.crtc_h)) {
		DRM_DEBUG("Cursor dimension %dx%d not supported\n",
			  state->base.crtc_w, state->base.crtc_h);
		return -EINVAL;
	}

	stride = roundup_pow_of_two(state->base.crtc_w) * 4;
	if (obj->base.size < stride * state->base.crtc_h) {
		DRM_DEBUG_KMS("buffer is too small\n");
		return -ENOMEM;
	}

	if (fb->modifier[0] != DRM_FORMAT_MOD_NONE) {
		DRM_DEBUG_KMS("cursor cannot be tiled\n");
		return -EINVAL;
	}

	/*
	 * There's something wrong with the cursor on CHV pipe C.
	 * If it straddles the left edge of the screen then
	 * moving it away from the edge or disabling it often
	 * results in a pipe underrun, and often that can lead to
	 * dead pipe (constant underrun reported, and it scans
	 * out just a solid color). To recover from that, the
	 * display power well must be turned off and on again.
	 * Refuse the put the cursor into that compromised position.
	 */
	if (IS_CHERRYVIEW(plane->dev) && pipe == PIPE_C &&
	    state->base.visible && state->base.crtc_x < 0) {
		DRM_DEBUG_KMS("CHV cursor C not allowed to straddle the left screen edge\n");
		return -EINVAL;
	}

	return 0;
}

static void
intel_disable_cursor_plane(struct drm_plane *plane,
			   struct drm_crtc *crtc)
{
	struct intel_crtc *intel_crtc = to_intel_crtc(crtc);

	intel_crtc->cursor_addr = 0;
	intel_crtc_update_cursor(crtc, NULL);
}

static void
intel_update_cursor_plane(struct drm_plane *plane,
			  const struct intel_crtc_state *crtc_state,
			  const struct intel_plane_state *state)
{
	struct drm_crtc *crtc = crtc_state->base.crtc;
	struct intel_crtc *intel_crtc = to_intel_crtc(crtc);
	struct drm_device *dev = plane->dev;
	struct drm_i915_gem_object *obj = intel_fb_obj(state->base.fb);
	uint32_t addr;

	if (!obj)
		addr = 0;
	else if (!INTEL_INFO(dev)->cursor_needs_physical)
		addr = i915_gem_object_ggtt_offset(obj, NULL);
	else
		addr = obj->phys_handle->busaddr;

	intel_crtc->cursor_addr = addr;
	intel_crtc_update_cursor(crtc, state);
}

static struct drm_plane *intel_cursor_plane_create(struct drm_device *dev,
						   int pipe)
{
	struct intel_plane *cursor = NULL;
	struct intel_plane_state *state = NULL;
	int ret;

	cursor = kzalloc(sizeof(*cursor), GFP_KERNEL);
	if (!cursor)
		goto fail;

	state = intel_create_plane_state(&cursor->base);
	if (!state)
		goto fail;
	cursor->base.state = &state->base;

	cursor->can_scale = false;
	cursor->max_downscale = 1;
	cursor->pipe = pipe;
	cursor->plane = pipe;
	cursor->frontbuffer_bit = INTEL_FRONTBUFFER_CURSOR(pipe);
	cursor->check_plane = intel_check_cursor_plane;
	cursor->update_plane = intel_update_cursor_plane;
	cursor->disable_plane = intel_disable_cursor_plane;

	ret = drm_universal_plane_init(dev, &cursor->base, 0,
				       &intel_plane_funcs,
				       intel_cursor_formats,
				       ARRAY_SIZE(intel_cursor_formats),
				       DRM_PLANE_TYPE_CURSOR,
				       "cursor %c", pipe_name(pipe));
	if (ret)
		goto fail;

	if (INTEL_INFO(dev)->gen >= 4) {
		if (!dev->mode_config.rotation_property)
			dev->mode_config.rotation_property =
				drm_mode_create_rotation_property(dev,
							DRM_ROTATE_0 |
							DRM_ROTATE_180);
		if (dev->mode_config.rotation_property)
			drm_object_attach_property(&cursor->base.base,
				dev->mode_config.rotation_property,
				state->base.rotation);
	}

	if (INTEL_INFO(dev)->gen >=9)
		state->scaler_id = -1;

	drm_plane_helper_add(&cursor->base, &intel_plane_helper_funcs);

	return &cursor->base;

fail:
	kfree(state);
	kfree(cursor);

	return NULL;
}

static void skl_init_scalers(struct drm_device *dev, struct intel_crtc *intel_crtc,
	struct intel_crtc_state *crtc_state)
{
	int i;
	struct intel_scaler *intel_scaler;
	struct intel_crtc_scaler_state *scaler_state = &crtc_state->scaler_state;

	for (i = 0; i < intel_crtc->num_scalers; i++) {
		intel_scaler = &scaler_state->scalers[i];
		intel_scaler->in_use = 0;
		intel_scaler->mode = PS_SCALER_MODE_DYN;
	}

	scaler_state->scaler_id = -1;
}

static void intel_crtc_init(struct drm_device *dev, int pipe)
{
	struct drm_i915_private *dev_priv = to_i915(dev);
	struct intel_crtc *intel_crtc;
	struct intel_crtc_state *crtc_state = NULL;
	struct drm_plane *primary = NULL;
	struct drm_plane *cursor = NULL;
	int ret;

	intel_crtc = kzalloc(sizeof(*intel_crtc), GFP_KERNEL);
	if (intel_crtc == NULL)
		return;

	crtc_state = kzalloc(sizeof(*crtc_state), GFP_KERNEL);
	if (!crtc_state)
		goto fail;
	intel_crtc->config = crtc_state;
	intel_crtc->base.state = &crtc_state->base;
	crtc_state->base.crtc = &intel_crtc->base;

	/* initialize shared scalers */
	if (INTEL_INFO(dev)->gen >= 9) {
		if (pipe == PIPE_C)
			intel_crtc->num_scalers = 1;
		else
			intel_crtc->num_scalers = SKL_NUM_SCALERS;

		skl_init_scalers(dev, intel_crtc, crtc_state);
	}

	primary = intel_primary_plane_create(dev, pipe);
	if (!primary)
		goto fail;

	cursor = intel_cursor_plane_create(dev, pipe);
	if (!cursor)
		goto fail;

	ret = drm_crtc_init_with_planes(dev, &intel_crtc->base, primary,
					cursor, &intel_crtc_funcs,
					"pipe %c", pipe_name(pipe));
	if (ret)
		goto fail;

	/*
	 * On gen2/3 only plane A can do fbc, but the panel fitter and lvds port
	 * is hooked to pipe B. Hence we want plane A feeding pipe B.
	 */
	intel_crtc->pipe = pipe;
	intel_crtc->plane = pipe;
	if (HAS_FBC(dev) && INTEL_INFO(dev)->gen < 4) {
		DRM_DEBUG_KMS("swapping pipes & planes for FBC\n");
		intel_crtc->plane = !pipe;
	}

	intel_crtc->cursor_base = ~0;
	intel_crtc->cursor_cntl = ~0;
	intel_crtc->cursor_size = ~0;

	intel_crtc->wm.cxsr_allowed = true;

	BUG_ON(pipe >= ARRAY_SIZE(dev_priv->plane_to_crtc_mapping) ||
	       dev_priv->plane_to_crtc_mapping[intel_crtc->plane] != NULL);
	dev_priv->plane_to_crtc_mapping[intel_crtc->plane] = &intel_crtc->base;
	dev_priv->pipe_to_crtc_mapping[intel_crtc->pipe] = &intel_crtc->base;

	drm_crtc_helper_add(&intel_crtc->base, &intel_helper_funcs);

	intel_color_init(&intel_crtc->base);

	WARN_ON(drm_crtc_index(&intel_crtc->base) != intel_crtc->pipe);
	return;

fail:
	intel_plane_destroy(primary);
	intel_plane_destroy(cursor);
	kfree(crtc_state);
	kfree(intel_crtc);
}

enum pipe intel_get_pipe_from_connector(struct intel_connector *connector)
{
	struct drm_encoder *encoder = connector->base.encoder;
	struct drm_device *dev = connector->base.dev;

	WARN_ON(!drm_modeset_is_locked(&dev->mode_config.connection_mutex));

	if (!encoder || WARN_ON(!encoder->crtc))
		return INVALID_PIPE;

	return to_intel_crtc(encoder->crtc)->pipe;
}

int intel_get_pipe_from_crtc_id(struct drm_device *dev, void *data,
				struct drm_file *file)
{
	struct drm_i915_get_pipe_from_crtc_id *pipe_from_crtc_id = data;
	struct drm_crtc *drmmode_crtc;
	struct intel_crtc *crtc;

	drmmode_crtc = drm_crtc_find(dev, pipe_from_crtc_id->crtc_id);
	if (!drmmode_crtc)
		return -ENOENT;

	crtc = to_intel_crtc(drmmode_crtc);
	pipe_from_crtc_id->pipe = crtc->pipe;

	return 0;
}

static int intel_encoder_clones(struct intel_encoder *encoder)
{
	struct drm_device *dev = encoder->base.dev;
	struct intel_encoder *source_encoder;
	int index_mask = 0;
	int entry = 0;

	for_each_intel_encoder(dev, source_encoder) {
		if (encoders_cloneable(encoder, source_encoder))
			index_mask |= (1 << entry);

		entry++;
	}

	return index_mask;
}

static bool has_edp_a(struct drm_device *dev)
{
	struct drm_i915_private *dev_priv = to_i915(dev);

	if (!IS_MOBILE(dev))
		return false;

	if ((I915_READ(DP_A) & DP_DETECTED) == 0)
		return false;

	if (IS_GEN5(dev) && (I915_READ(FUSE_STRAP) & ILK_eDP_A_DISABLE))
		return false;

	return true;
}

static bool intel_crt_present(struct drm_device *dev)
{
	struct drm_i915_private *dev_priv = to_i915(dev);

	if (INTEL_INFO(dev)->gen >= 9)
		return false;

	if (IS_HSW_ULT(dev) || IS_BDW_ULT(dev))
		return false;

	if (IS_CHERRYVIEW(dev))
		return false;

	if (HAS_PCH_LPT_H(dev) && I915_READ(SFUSE_STRAP) & SFUSE_STRAP_CRT_DISABLED)
		return false;

	/* DDI E can't be used if DDI A requires 4 lanes */
	if (HAS_DDI(dev) && I915_READ(DDI_BUF_CTL(PORT_A)) & DDI_A_4_LANES)
		return false;

	if (!dev_priv->vbt.int_crt_support)
		return false;

	return true;
}

void intel_pps_unlock_regs_wa(struct drm_i915_private *dev_priv)
{
	int pps_num;
	int pps_idx;

	if (HAS_DDI(dev_priv))
		return;
	/*
	 * This w/a is needed at least on CPT/PPT, but to be sure apply it
	 * everywhere where registers can be write protected.
	 */
	if (IS_VALLEYVIEW(dev_priv) || IS_CHERRYVIEW(dev_priv))
		pps_num = 2;
	else
		pps_num = 1;

	for (pps_idx = 0; pps_idx < pps_num; pps_idx++) {
		u32 val = I915_READ(PP_CONTROL(pps_idx));

		val = (val & ~PANEL_UNLOCK_MASK) | PANEL_UNLOCK_REGS;
		I915_WRITE(PP_CONTROL(pps_idx), val);
	}
}

static void intel_pps_init(struct drm_i915_private *dev_priv)
{
	if (HAS_PCH_SPLIT(dev_priv) || IS_BROXTON(dev_priv))
		dev_priv->pps_mmio_base = PCH_PPS_BASE;
	else if (IS_VALLEYVIEW(dev_priv) || IS_CHERRYVIEW(dev_priv))
		dev_priv->pps_mmio_base = VLV_PPS_BASE;
	else
		dev_priv->pps_mmio_base = PPS_BASE;

	intel_pps_unlock_regs_wa(dev_priv);
}

static void intel_setup_outputs(struct drm_device *dev)
{
	struct drm_i915_private *dev_priv = to_i915(dev);
	struct intel_encoder *encoder;
	bool dpd_is_edp = false;

	intel_pps_init(dev_priv);

	/*
	 * intel_edp_init_connector() depends on this completing first, to
	 * prevent the registeration of both eDP and LVDS and the incorrect
	 * sharing of the PPS.
	 */
	intel_lvds_init(dev);

	if (intel_crt_present(dev))
		intel_crt_init(dev);

	if (IS_BROXTON(dev)) {
		/*
		 * FIXME: Broxton doesn't support port detection via the
		 * DDI_BUF_CTL_A or SFUSE_STRAP registers, find another way to
		 * detect the ports.
		 */
		intel_ddi_init(dev, PORT_A);
		intel_ddi_init(dev, PORT_B);
		intel_ddi_init(dev, PORT_C);

		intel_dsi_init(dev);
	} else if (HAS_DDI(dev)) {
		int found;

		/*
		 * Haswell uses DDI functions to detect digital outputs.
		 * On SKL pre-D0 the strap isn't connected, so we assume
		 * it's there.
		 */
		found = I915_READ(DDI_BUF_CTL(PORT_A)) & DDI_INIT_DISPLAY_DETECTED;
		/* WaIgnoreDDIAStrap: skl */
		if (found || IS_SKYLAKE(dev) || IS_KABYLAKE(dev))
			intel_ddi_init(dev, PORT_A);

		/* DDI B, C and D detection is indicated by the SFUSE_STRAP
		 * register */
		found = I915_READ(SFUSE_STRAP);

		if (found & SFUSE_STRAP_DDIB_DETECTED)
			intel_ddi_init(dev, PORT_B);
		if (found & SFUSE_STRAP_DDIC_DETECTED)
			intel_ddi_init(dev, PORT_C);
		if (found & SFUSE_STRAP_DDID_DETECTED)
			intel_ddi_init(dev, PORT_D);
		/*
		 * On SKL we don't have a way to detect DDI-E so we rely on VBT.
		 */
		if ((IS_SKYLAKE(dev) || IS_KABYLAKE(dev)) &&
		    (dev_priv->vbt.ddi_port_info[PORT_E].supports_dp ||
		     dev_priv->vbt.ddi_port_info[PORT_E].supports_dvi ||
		     dev_priv->vbt.ddi_port_info[PORT_E].supports_hdmi))
			intel_ddi_init(dev, PORT_E);

	} else if (HAS_PCH_SPLIT(dev)) {
		int found;
		dpd_is_edp = intel_dp_is_edp(dev, PORT_D);

		if (has_edp_a(dev))
			intel_dp_init(dev, DP_A, PORT_A);

		if (I915_READ(PCH_HDMIB) & SDVO_DETECTED) {
			/* PCH SDVOB multiplex with HDMIB */
			found = intel_sdvo_init(dev, PCH_SDVOB, PORT_B);
			if (!found)
				intel_hdmi_init(dev, PCH_HDMIB, PORT_B);
			if (!found && (I915_READ(PCH_DP_B) & DP_DETECTED))
				intel_dp_init(dev, PCH_DP_B, PORT_B);
		}

		if (I915_READ(PCH_HDMIC) & SDVO_DETECTED)
			intel_hdmi_init(dev, PCH_HDMIC, PORT_C);

		if (!dpd_is_edp && I915_READ(PCH_HDMID) & SDVO_DETECTED)
			intel_hdmi_init(dev, PCH_HDMID, PORT_D);

		if (I915_READ(PCH_DP_C) & DP_DETECTED)
			intel_dp_init(dev, PCH_DP_C, PORT_C);

		if (I915_READ(PCH_DP_D) & DP_DETECTED)
			intel_dp_init(dev, PCH_DP_D, PORT_D);
	} else if (IS_VALLEYVIEW(dev) || IS_CHERRYVIEW(dev)) {
		bool has_edp, has_port;

		/*
		 * The DP_DETECTED bit is the latched state of the DDC
		 * SDA pin at boot. However since eDP doesn't require DDC
		 * (no way to plug in a DP->HDMI dongle) the DDC pins for
		 * eDP ports may have been muxed to an alternate function.
		 * Thus we can't rely on the DP_DETECTED bit alone to detect
		 * eDP ports. Consult the VBT as well as DP_DETECTED to
		 * detect eDP ports.
		 *
		 * Sadly the straps seem to be missing sometimes even for HDMI
		 * ports (eg. on Voyo V3 - CHT x7-Z8700), so check both strap
		 * and VBT for the presence of the port. Additionally we can't
		 * trust the port type the VBT declares as we've seen at least
		 * HDMI ports that the VBT claim are DP or eDP.
		 */
		has_edp = intel_dp_is_edp(dev, PORT_B);
		has_port = intel_bios_is_port_present(dev_priv, PORT_B);
		if (I915_READ(VLV_DP_B) & DP_DETECTED || has_port)
			has_edp &= intel_dp_init(dev, VLV_DP_B, PORT_B);
		if ((I915_READ(VLV_HDMIB) & SDVO_DETECTED || has_port) && !has_edp)
			intel_hdmi_init(dev, VLV_HDMIB, PORT_B);

		has_edp = intel_dp_is_edp(dev, PORT_C);
		has_port = intel_bios_is_port_present(dev_priv, PORT_C);
		if (I915_READ(VLV_DP_C) & DP_DETECTED || has_port)
			has_edp &= intel_dp_init(dev, VLV_DP_C, PORT_C);
		if ((I915_READ(VLV_HDMIC) & SDVO_DETECTED || has_port) && !has_edp)
			intel_hdmi_init(dev, VLV_HDMIC, PORT_C);

		if (IS_CHERRYVIEW(dev)) {
			/*
			 * eDP not supported on port D,
			 * so no need to worry about it
			 */
			has_port = intel_bios_is_port_present(dev_priv, PORT_D);
			if (I915_READ(CHV_DP_D) & DP_DETECTED || has_port)
				intel_dp_init(dev, CHV_DP_D, PORT_D);
			if (I915_READ(CHV_HDMID) & SDVO_DETECTED || has_port)
				intel_hdmi_init(dev, CHV_HDMID, PORT_D);
		}

		intel_dsi_init(dev);
	} else if (!IS_GEN2(dev) && !IS_PINEVIEW(dev)) {
		bool found = false;

		if (I915_READ(GEN3_SDVOB) & SDVO_DETECTED) {
			DRM_DEBUG_KMS("probing SDVOB\n");
			found = intel_sdvo_init(dev, GEN3_SDVOB, PORT_B);
			if (!found && IS_G4X(dev)) {
				DRM_DEBUG_KMS("probing HDMI on SDVOB\n");
				intel_hdmi_init(dev, GEN4_HDMIB, PORT_B);
			}

			if (!found && IS_G4X(dev))
				intel_dp_init(dev, DP_B, PORT_B);
		}

		/* Before G4X SDVOC doesn't have its own detect register */

		if (I915_READ(GEN3_SDVOB) & SDVO_DETECTED) {
			DRM_DEBUG_KMS("probing SDVOC\n");
			found = intel_sdvo_init(dev, GEN3_SDVOC, PORT_C);
		}

		if (!found && (I915_READ(GEN3_SDVOC) & SDVO_DETECTED)) {

			if (IS_G4X(dev)) {
				DRM_DEBUG_KMS("probing HDMI on SDVOC\n");
				intel_hdmi_init(dev, GEN4_HDMIC, PORT_C);
			}
			if (IS_G4X(dev))
				intel_dp_init(dev, DP_C, PORT_C);
		}

		if (IS_G4X(dev) &&
		    (I915_READ(DP_D) & DP_DETECTED))
			intel_dp_init(dev, DP_D, PORT_D);
	} else if (IS_GEN2(dev))
		intel_dvo_init(dev);

	if (SUPPORTS_TV(dev))
		intel_tv_init(dev);

	intel_psr_init(dev);

	for_each_intel_encoder(dev, encoder) {
		encoder->base.possible_crtcs = encoder->crtc_mask;
		encoder->base.possible_clones =
			intel_encoder_clones(encoder);
	}

	intel_init_pch_refclk(dev);

	drm_helper_move_panel_connectors_to_head(dev);
}

static void intel_user_framebuffer_destroy(struct drm_framebuffer *fb)
{
	struct drm_device *dev = fb->dev;
	struct intel_framebuffer *intel_fb = to_intel_framebuffer(fb);

	drm_framebuffer_cleanup(fb);
	mutex_lock(&dev->struct_mutex);
	WARN_ON(!intel_fb->obj->framebuffer_references--);
	i915_gem_object_put(intel_fb->obj);
	mutex_unlock(&dev->struct_mutex);
	kfree(intel_fb);
}

static int intel_user_framebuffer_create_handle(struct drm_framebuffer *fb,
						struct drm_file *file,
						unsigned int *handle)
{
	struct intel_framebuffer *intel_fb = to_intel_framebuffer(fb);
	struct drm_i915_gem_object *obj = intel_fb->obj;

	if (obj->userptr.mm) {
		DRM_DEBUG("attempting to use a userptr for a framebuffer, denied\n");
		return -EINVAL;
	}

	return drm_gem_handle_create(file, &obj->base, handle);
}

static int intel_user_framebuffer_dirty(struct drm_framebuffer *fb,
					struct drm_file *file,
					unsigned flags, unsigned color,
					struct drm_clip_rect *clips,
					unsigned num_clips)
{
	struct drm_device *dev = fb->dev;
	struct intel_framebuffer *intel_fb = to_intel_framebuffer(fb);
	struct drm_i915_gem_object *obj = intel_fb->obj;

	mutex_lock(&dev->struct_mutex);
	intel_fb_obj_flush(obj, false, ORIGIN_DIRTYFB);
	mutex_unlock(&dev->struct_mutex);

	return 0;
}

static const struct drm_framebuffer_funcs intel_fb_funcs = {
	.destroy = intel_user_framebuffer_destroy,
	.create_handle = intel_user_framebuffer_create_handle,
	.dirty = intel_user_framebuffer_dirty,
};

static
u32 intel_fb_pitch_limit(struct drm_device *dev, uint64_t fb_modifier,
			 uint32_t pixel_format)
{
	u32 gen = INTEL_INFO(dev)->gen;

	if (gen >= 9) {
		int cpp = drm_format_plane_cpp(pixel_format, 0);

		/* "The stride in bytes must not exceed the of the size of 8K
		 *  pixels and 32K bytes."
		 */
		return min(8192 * cpp, 32768);
	} else if (gen >= 5 && !IS_VALLEYVIEW(dev) && !IS_CHERRYVIEW(dev)) {
		return 32*1024;
	} else if (gen >= 4) {
		if (fb_modifier == I915_FORMAT_MOD_X_TILED)
			return 16*1024;
		else
			return 32*1024;
	} else if (gen >= 3) {
		if (fb_modifier == I915_FORMAT_MOD_X_TILED)
			return 8*1024;
		else
			return 16*1024;
	} else {
		/* XXX DSPC is limited to 4k tiled */
		return 8*1024;
	}
}

static int intel_framebuffer_init(struct drm_device *dev,
				  struct intel_framebuffer *intel_fb,
				  struct drm_mode_fb_cmd2 *mode_cmd,
				  struct drm_i915_gem_object *obj)
{
	struct drm_i915_private *dev_priv = to_i915(dev);
	unsigned int tiling = i915_gem_object_get_tiling(obj);
	int ret;
	u32 pitch_limit, stride_alignment;
	char *format_name;

	WARN_ON(!mutex_is_locked(&dev->struct_mutex));

	if (mode_cmd->flags & DRM_MODE_FB_MODIFIERS) {
		/*
		 * If there's a fence, enforce that
		 * the fb modifier and tiling mode match.
		 */
		if (tiling != I915_TILING_NONE &&
		    tiling != intel_fb_modifier_to_tiling(mode_cmd->modifier[0])) {
			DRM_DEBUG("tiling_mode doesn't match fb modifier\n");
			return -EINVAL;
		}
	} else {
		if (tiling == I915_TILING_X) {
			mode_cmd->modifier[0] = I915_FORMAT_MOD_X_TILED;
		} else if (tiling == I915_TILING_Y) {
			DRM_DEBUG("No Y tiling for legacy addfb\n");
			return -EINVAL;
		}
	}

	/* Passed in modifier sanity checking. */
	switch (mode_cmd->modifier[0]) {
	case I915_FORMAT_MOD_Y_TILED:
	case I915_FORMAT_MOD_Yf_TILED:
		if (INTEL_INFO(dev)->gen < 9) {
			DRM_DEBUG("Unsupported tiling 0x%llx!\n",
				  mode_cmd->modifier[0]);
			return -EINVAL;
		}
	case DRM_FORMAT_MOD_NONE:
	case I915_FORMAT_MOD_X_TILED:
		break;
	default:
		DRM_DEBUG("Unsupported fb modifier 0x%llx!\n",
			  mode_cmd->modifier[0]);
		return -EINVAL;
	}

	/*
	 * gen2/3 display engine uses the fence if present,
	 * so the tiling mode must match the fb modifier exactly.
	 */
	if (INTEL_INFO(dev_priv)->gen < 4 &&
	    tiling != intel_fb_modifier_to_tiling(mode_cmd->modifier[0])) {
		DRM_DEBUG("tiling_mode must match fb modifier exactly on gen2/3\n");
		return -EINVAL;
	}

	stride_alignment = intel_fb_stride_alignment(dev_priv,
						     mode_cmd->modifier[0],
						     mode_cmd->pixel_format);
	if (mode_cmd->pitches[0] & (stride_alignment - 1)) {
		DRM_DEBUG("pitch (%d) must be at least %u byte aligned\n",
			  mode_cmd->pitches[0], stride_alignment);
		return -EINVAL;
	}

	pitch_limit = intel_fb_pitch_limit(dev, mode_cmd->modifier[0],
					   mode_cmd->pixel_format);
	if (mode_cmd->pitches[0] > pitch_limit) {
		DRM_DEBUG("%s pitch (%u) must be at less than %d\n",
			  mode_cmd->modifier[0] != DRM_FORMAT_MOD_NONE ?
			  "tiled" : "linear",
			  mode_cmd->pitches[0], pitch_limit);
		return -EINVAL;
	}

	/*
	 * If there's a fence, enforce that
	 * the fb pitch and fence stride match.
	 */
	if (tiling != I915_TILING_NONE &&
	    mode_cmd->pitches[0] != i915_gem_object_get_stride(obj)) {
		DRM_DEBUG("pitch (%d) must match tiling stride (%d)\n",
			  mode_cmd->pitches[0],
			  i915_gem_object_get_stride(obj));
		return -EINVAL;
	}

	/* Reject formats not supported by any plane early. */
	switch (mode_cmd->pixel_format) {
	case DRM_FORMAT_C8:
	case DRM_FORMAT_RGB565:
	case DRM_FORMAT_XRGB8888:
	case DRM_FORMAT_ARGB8888:
		break;
	case DRM_FORMAT_XRGB1555:
		if (INTEL_INFO(dev)->gen > 3) {
			format_name = drm_get_format_name(mode_cmd->pixel_format);
			DRM_DEBUG("unsupported pixel format: %s\n", format_name);
			kfree(format_name);
			return -EINVAL;
		}
		break;
	case DRM_FORMAT_ABGR8888:
		if (!IS_VALLEYVIEW(dev) && !IS_CHERRYVIEW(dev) &&
		    INTEL_INFO(dev)->gen < 9) {
			format_name = drm_get_format_name(mode_cmd->pixel_format);
			DRM_DEBUG("unsupported pixel format: %s\n", format_name);
			kfree(format_name);
			return -EINVAL;
		}
		break;
	case DRM_FORMAT_XBGR8888:
	case DRM_FORMAT_XRGB2101010:
	case DRM_FORMAT_XBGR2101010:
		if (INTEL_INFO(dev)->gen < 4) {
			format_name = drm_get_format_name(mode_cmd->pixel_format);
			DRM_DEBUG("unsupported pixel format: %s\n", format_name);
			kfree(format_name);
			return -EINVAL;
		}
		break;
	case DRM_FORMAT_ABGR2101010:
		if (!IS_VALLEYVIEW(dev) && !IS_CHERRYVIEW(dev)) {
			format_name = drm_get_format_name(mode_cmd->pixel_format);
			DRM_DEBUG("unsupported pixel format: %s\n", format_name);
			kfree(format_name);
			return -EINVAL;
		}
		break;
	case DRM_FORMAT_YUYV:
	case DRM_FORMAT_UYVY:
	case DRM_FORMAT_YVYU:
	case DRM_FORMAT_VYUY:
		if (INTEL_INFO(dev)->gen < 5) {
			format_name = drm_get_format_name(mode_cmd->pixel_format);
			DRM_DEBUG("unsupported pixel format: %s\n", format_name);
			kfree(format_name);
			return -EINVAL;
		}
		break;
	default:
		format_name = drm_get_format_name(mode_cmd->pixel_format);
		DRM_DEBUG("unsupported pixel format: %s\n", format_name);
		kfree(format_name);
		return -EINVAL;
	}

	/* FIXME need to adjust LINOFF/TILEOFF accordingly. */
	if (mode_cmd->offsets[0] != 0)
		return -EINVAL;

	drm_helper_mode_fill_fb_struct(&intel_fb->base, mode_cmd);
	intel_fb->obj = obj;

	ret = intel_fill_fb_info(dev_priv, &intel_fb->base);
	if (ret)
		return ret;

	ret = drm_framebuffer_init(dev, &intel_fb->base, &intel_fb_funcs);
	if (ret) {
		DRM_ERROR("framebuffer init failed %d\n", ret);
		return ret;
	}

	intel_fb->obj->framebuffer_references++;

	return 0;
}

static struct drm_framebuffer *
intel_user_framebuffer_create(struct drm_device *dev,
			      struct drm_file *filp,
			      const struct drm_mode_fb_cmd2 *user_mode_cmd)
{
	struct drm_framebuffer *fb;
	struct drm_i915_gem_object *obj;
	struct drm_mode_fb_cmd2 mode_cmd = *user_mode_cmd;

	obj = i915_gem_object_lookup(filp, mode_cmd.handles[0]);
	if (!obj)
		return ERR_PTR(-ENOENT);

	fb = intel_framebuffer_create(dev, &mode_cmd, obj);
	if (IS_ERR(fb))
		i915_gem_object_put_unlocked(obj);

	return fb;
}

#ifndef CONFIG_DRM_FBDEV_EMULATION
static inline void intel_fbdev_output_poll_changed(struct drm_device *dev)
{
}
#endif

static const struct drm_mode_config_funcs intel_mode_funcs = {
	.fb_create = intel_user_framebuffer_create,
	.output_poll_changed = intel_fbdev_output_poll_changed,
	.atomic_check = intel_atomic_check,
	.atomic_commit = intel_atomic_commit,
	.atomic_state_alloc = intel_atomic_state_alloc,
	.atomic_state_clear = intel_atomic_state_clear,
};

/**
 * intel_init_display_hooks - initialize the display modesetting hooks
 * @dev_priv: device private
 */
void intel_init_display_hooks(struct drm_i915_private *dev_priv)
{
	if (INTEL_INFO(dev_priv)->gen >= 9) {
		dev_priv->display.get_pipe_config = haswell_get_pipe_config;
		dev_priv->display.get_initial_plane_config =
			skylake_get_initial_plane_config;
		dev_priv->display.crtc_compute_clock =
			haswell_crtc_compute_clock;
		dev_priv->display.crtc_enable = haswell_crtc_enable;
		dev_priv->display.crtc_disable = haswell_crtc_disable;
	} else if (HAS_DDI(dev_priv)) {
		dev_priv->display.get_pipe_config = haswell_get_pipe_config;
		dev_priv->display.get_initial_plane_config =
			ironlake_get_initial_plane_config;
		dev_priv->display.crtc_compute_clock =
			haswell_crtc_compute_clock;
		dev_priv->display.crtc_enable = haswell_crtc_enable;
		dev_priv->display.crtc_disable = haswell_crtc_disable;
	} else if (HAS_PCH_SPLIT(dev_priv)) {
		dev_priv->display.get_pipe_config = ironlake_get_pipe_config;
		dev_priv->display.get_initial_plane_config =
			ironlake_get_initial_plane_config;
		dev_priv->display.crtc_compute_clock =
			ironlake_crtc_compute_clock;
		dev_priv->display.crtc_enable = ironlake_crtc_enable;
		dev_priv->display.crtc_disable = ironlake_crtc_disable;
	} else if (IS_CHERRYVIEW(dev_priv)) {
		dev_priv->display.get_pipe_config = i9xx_get_pipe_config;
		dev_priv->display.get_initial_plane_config =
			i9xx_get_initial_plane_config;
		dev_priv->display.crtc_compute_clock = chv_crtc_compute_clock;
		dev_priv->display.crtc_enable = valleyview_crtc_enable;
		dev_priv->display.crtc_disable = i9xx_crtc_disable;
	} else if (IS_VALLEYVIEW(dev_priv)) {
		dev_priv->display.get_pipe_config = i9xx_get_pipe_config;
		dev_priv->display.get_initial_plane_config =
			i9xx_get_initial_plane_config;
		dev_priv->display.crtc_compute_clock = vlv_crtc_compute_clock;
		dev_priv->display.crtc_enable = valleyview_crtc_enable;
		dev_priv->display.crtc_disable = i9xx_crtc_disable;
	} else if (IS_G4X(dev_priv)) {
		dev_priv->display.get_pipe_config = i9xx_get_pipe_config;
		dev_priv->display.get_initial_plane_config =
			i9xx_get_initial_plane_config;
		dev_priv->display.crtc_compute_clock = g4x_crtc_compute_clock;
		dev_priv->display.crtc_enable = i9xx_crtc_enable;
		dev_priv->display.crtc_disable = i9xx_crtc_disable;
	} else if (IS_PINEVIEW(dev_priv)) {
		dev_priv->display.get_pipe_config = i9xx_get_pipe_config;
		dev_priv->display.get_initial_plane_config =
			i9xx_get_initial_plane_config;
		dev_priv->display.crtc_compute_clock = pnv_crtc_compute_clock;
		dev_priv->display.crtc_enable = i9xx_crtc_enable;
		dev_priv->display.crtc_disable = i9xx_crtc_disable;
	} else if (!IS_GEN2(dev_priv)) {
		dev_priv->display.get_pipe_config = i9xx_get_pipe_config;
		dev_priv->display.get_initial_plane_config =
			i9xx_get_initial_plane_config;
		dev_priv->display.crtc_compute_clock = i9xx_crtc_compute_clock;
		dev_priv->display.crtc_enable = i9xx_crtc_enable;
		dev_priv->display.crtc_disable = i9xx_crtc_disable;
	} else {
		dev_priv->display.get_pipe_config = i9xx_get_pipe_config;
		dev_priv->display.get_initial_plane_config =
			i9xx_get_initial_plane_config;
		dev_priv->display.crtc_compute_clock = i8xx_crtc_compute_clock;
		dev_priv->display.crtc_enable = i9xx_crtc_enable;
		dev_priv->display.crtc_disable = i9xx_crtc_disable;
	}

	/* Returns the core display clock speed */
	if (IS_SKYLAKE(dev_priv) || IS_KABYLAKE(dev_priv))
		dev_priv->display.get_display_clock_speed =
			skylake_get_display_clock_speed;
	else if (IS_BROXTON(dev_priv))
		dev_priv->display.get_display_clock_speed =
			broxton_get_display_clock_speed;
	else if (IS_BROADWELL(dev_priv))
		dev_priv->display.get_display_clock_speed =
			broadwell_get_display_clock_speed;
	else if (IS_HASWELL(dev_priv))
		dev_priv->display.get_display_clock_speed =
			haswell_get_display_clock_speed;
	else if (IS_VALLEYVIEW(dev_priv) || IS_CHERRYVIEW(dev_priv))
		dev_priv->display.get_display_clock_speed =
			valleyview_get_display_clock_speed;
	else if (IS_GEN5(dev_priv))
		dev_priv->display.get_display_clock_speed =
			ilk_get_display_clock_speed;
	else if (IS_I945G(dev_priv) || IS_BROADWATER(dev_priv) ||
		 IS_GEN6(dev_priv) || IS_IVYBRIDGE(dev_priv))
		dev_priv->display.get_display_clock_speed =
			i945_get_display_clock_speed;
	else if (IS_GM45(dev_priv))
		dev_priv->display.get_display_clock_speed =
			gm45_get_display_clock_speed;
	else if (IS_CRESTLINE(dev_priv))
		dev_priv->display.get_display_clock_speed =
			i965gm_get_display_clock_speed;
	else if (IS_PINEVIEW(dev_priv))
		dev_priv->display.get_display_clock_speed =
			pnv_get_display_clock_speed;
	else if (IS_G33(dev_priv) || IS_G4X(dev_priv))
		dev_priv->display.get_display_clock_speed =
			g33_get_display_clock_speed;
	else if (IS_I915G(dev_priv))
		dev_priv->display.get_display_clock_speed =
			i915_get_display_clock_speed;
	else if (IS_I945GM(dev_priv) || IS_845G(dev_priv))
		dev_priv->display.get_display_clock_speed =
			i9xx_misc_get_display_clock_speed;
	else if (IS_I915GM(dev_priv))
		dev_priv->display.get_display_clock_speed =
			i915gm_get_display_clock_speed;
	else if (IS_I865G(dev_priv))
		dev_priv->display.get_display_clock_speed =
			i865_get_display_clock_speed;
	else if (IS_I85X(dev_priv))
		dev_priv->display.get_display_clock_speed =
			i85x_get_display_clock_speed;
	else { /* 830 */
		WARN(!IS_I830(dev_priv), "Unknown platform. Assuming 133 MHz CDCLK\n");
		dev_priv->display.get_display_clock_speed =
			i830_get_display_clock_speed;
	}

	if (IS_GEN5(dev_priv)) {
		dev_priv->display.fdi_link_train = ironlake_fdi_link_train;
	} else if (IS_GEN6(dev_priv)) {
		dev_priv->display.fdi_link_train = gen6_fdi_link_train;
	} else if (IS_IVYBRIDGE(dev_priv)) {
		/* FIXME: detect B0+ stepping and use auto training */
		dev_priv->display.fdi_link_train = ivb_manual_fdi_link_train;
	} else if (IS_HASWELL(dev_priv) || IS_BROADWELL(dev_priv)) {
		dev_priv->display.fdi_link_train = hsw_fdi_link_train;
	}

	if (IS_BROADWELL(dev_priv)) {
		dev_priv->display.modeset_commit_cdclk =
			broadwell_modeset_commit_cdclk;
		dev_priv->display.modeset_calc_cdclk =
			broadwell_modeset_calc_cdclk;
	} else if (IS_VALLEYVIEW(dev_priv) || IS_CHERRYVIEW(dev_priv)) {
		dev_priv->display.modeset_commit_cdclk =
			valleyview_modeset_commit_cdclk;
		dev_priv->display.modeset_calc_cdclk =
			valleyview_modeset_calc_cdclk;
	} else if (IS_BROXTON(dev_priv)) {
		dev_priv->display.modeset_commit_cdclk =
			bxt_modeset_commit_cdclk;
		dev_priv->display.modeset_calc_cdclk =
			bxt_modeset_calc_cdclk;
	} else if (IS_SKYLAKE(dev_priv) || IS_KABYLAKE(dev_priv)) {
		dev_priv->display.modeset_commit_cdclk =
			skl_modeset_commit_cdclk;
		dev_priv->display.modeset_calc_cdclk =
			skl_modeset_calc_cdclk;
	}

	switch (INTEL_INFO(dev_priv)->gen) {
	case 2:
		dev_priv->display.queue_flip = intel_gen2_queue_flip;
		break;

	case 3:
		dev_priv->display.queue_flip = intel_gen3_queue_flip;
		break;

	case 4:
	case 5:
		dev_priv->display.queue_flip = intel_gen4_queue_flip;
		break;

	case 6:
		dev_priv->display.queue_flip = intel_gen6_queue_flip;
		break;
	case 7:
	case 8: /* FIXME(BDW): Check that the gen8 RCS flip works. */
		dev_priv->display.queue_flip = intel_gen7_queue_flip;
		break;
	case 9:
		/* Drop through - unsupported since execlist only. */
	default:
		/* Default just returns -ENODEV to indicate unsupported */
		dev_priv->display.queue_flip = intel_default_queue_flip;
	}
}

/*
 * Some BIOSes insist on assuming the GPU's pipe A is enabled at suspend,
 * resume, or other times.  This quirk makes sure that's the case for
 * affected systems.
 */
static void quirk_pipea_force(struct drm_device *dev)
{
	struct drm_i915_private *dev_priv = to_i915(dev);

	dev_priv->quirks |= QUIRK_PIPEA_FORCE;
	DRM_INFO("applying pipe a force quirk\n");
}

static void quirk_pipeb_force(struct drm_device *dev)
{
	struct drm_i915_private *dev_priv = to_i915(dev);

	dev_priv->quirks |= QUIRK_PIPEB_FORCE;
	DRM_INFO("applying pipe b force quirk\n");
}

/*
 * Some machines (Lenovo U160) do not work with SSC on LVDS for some reason
 */
static void quirk_ssc_force_disable(struct drm_device *dev)
{
	struct drm_i915_private *dev_priv = to_i915(dev);
	dev_priv->quirks |= QUIRK_LVDS_SSC_DISABLE;
	DRM_INFO("applying lvds SSC disable quirk\n");
}

/*
 * A machine (e.g. Acer Aspire 5734Z) may need to invert the panel backlight
 * brightness value
 */
static void quirk_invert_brightness(struct drm_device *dev)
{
	struct drm_i915_private *dev_priv = to_i915(dev);
	dev_priv->quirks |= QUIRK_INVERT_BRIGHTNESS;
	DRM_INFO("applying inverted panel brightness quirk\n");
}

/* Some VBT's incorrectly indicate no backlight is present */
static void quirk_backlight_present(struct drm_device *dev)
{
	struct drm_i915_private *dev_priv = to_i915(dev);
	dev_priv->quirks |= QUIRK_BACKLIGHT_PRESENT;
	DRM_INFO("applying backlight present quirk\n");
}

struct intel_quirk {
	int device;
	int subsystem_vendor;
	int subsystem_device;
	void (*hook)(struct drm_device *dev);
};

/* For systems that don't have a meaningful PCI subdevice/subvendor ID */
struct intel_dmi_quirk {
	void (*hook)(struct drm_device *dev);
	const struct dmi_system_id (*dmi_id_list)[];
};

static int intel_dmi_reverse_brightness(const struct dmi_system_id *id)
{
	DRM_INFO("Backlight polarity reversed on %s\n", id->ident);
	return 1;
}

static const struct intel_dmi_quirk intel_dmi_quirks[] = {
	{
		.dmi_id_list = &(const struct dmi_system_id[]) {
			{
				.callback = intel_dmi_reverse_brightness,
				.ident = "NCR Corporation",
				.matches = {DMI_MATCH(DMI_SYS_VENDOR, "NCR Corporation"),
					    DMI_MATCH(DMI_PRODUCT_NAME, ""),
				},
			},
			{ }  /* terminating entry */
		},
		.hook = quirk_invert_brightness,
	},
};

static struct intel_quirk intel_quirks[] = {
	/* Toshiba Protege R-205, S-209 needs pipe A force quirk */
	{ 0x2592, 0x1179, 0x0001, quirk_pipea_force },

	/* ThinkPad T60 needs pipe A force quirk (bug #16494) */
	{ 0x2782, 0x17aa, 0x201a, quirk_pipea_force },

	/* 830 needs to leave pipe A & dpll A up */
	{ 0x3577, PCI_ANY_ID, PCI_ANY_ID, quirk_pipea_force },

	/* 830 needs to leave pipe B & dpll B up */
	{ 0x3577, PCI_ANY_ID, PCI_ANY_ID, quirk_pipeb_force },

	/* Lenovo U160 cannot use SSC on LVDS */
	{ 0x0046, 0x17aa, 0x3920, quirk_ssc_force_disable },

	/* Sony Vaio Y cannot use SSC on LVDS */
	{ 0x0046, 0x104d, 0x9076, quirk_ssc_force_disable },

	/* Acer Aspire 5734Z must invert backlight brightness */
	{ 0x2a42, 0x1025, 0x0459, quirk_invert_brightness },

	/* Acer/eMachines G725 */
	{ 0x2a42, 0x1025, 0x0210, quirk_invert_brightness },

	/* Acer/eMachines e725 */
	{ 0x2a42, 0x1025, 0x0212, quirk_invert_brightness },

	/* Acer/Packard Bell NCL20 */
	{ 0x2a42, 0x1025, 0x034b, quirk_invert_brightness },

	/* Acer Aspire 4736Z */
	{ 0x2a42, 0x1025, 0x0260, quirk_invert_brightness },

	/* Acer Aspire 5336 */
	{ 0x2a42, 0x1025, 0x048a, quirk_invert_brightness },

	/* Acer C720 and C720P Chromebooks (Celeron 2955U) have backlights */
	{ 0x0a06, 0x1025, 0x0a11, quirk_backlight_present },

	/* Acer C720 Chromebook (Core i3 4005U) */
	{ 0x0a16, 0x1025, 0x0a11, quirk_backlight_present },

	/* Apple Macbook 2,1 (Core 2 T7400) */
	{ 0x27a2, 0x8086, 0x7270, quirk_backlight_present },

	/* Apple Macbook 4,1 */
	{ 0x2a02, 0x106b, 0x00a1, quirk_backlight_present },

	/* Toshiba CB35 Chromebook (Celeron 2955U) */
	{ 0x0a06, 0x1179, 0x0a88, quirk_backlight_present },

	/* HP Chromebook 14 (Celeron 2955U) */
	{ 0x0a06, 0x103c, 0x21ed, quirk_backlight_present },

	/* Dell Chromebook 11 */
	{ 0x0a06, 0x1028, 0x0a35, quirk_backlight_present },

	/* Dell Chromebook 11 (2015 version) */
	{ 0x0a16, 0x1028, 0x0a35, quirk_backlight_present },
};

static void intel_init_quirks(struct drm_device *dev)
{
	struct pci_dev *d = dev->pdev;
	int i;

	for (i = 0; i < ARRAY_SIZE(intel_quirks); i++) {
		struct intel_quirk *q = &intel_quirks[i];

		if (d->device == q->device &&
		    (d->subsystem_vendor == q->subsystem_vendor ||
		     q->subsystem_vendor == PCI_ANY_ID) &&
		    (d->subsystem_device == q->subsystem_device ||
		     q->subsystem_device == PCI_ANY_ID))
			q->hook(dev);
	}
	for (i = 0; i < ARRAY_SIZE(intel_dmi_quirks); i++) {
		if (dmi_check_system(*intel_dmi_quirks[i].dmi_id_list) != 0)
			intel_dmi_quirks[i].hook(dev);
	}
}

/* Disable the VGA plane that we never use */
static void i915_disable_vga(struct drm_device *dev)
{
	struct drm_i915_private *dev_priv = to_i915(dev);
	struct pci_dev *pdev = dev_priv->drm.pdev;
	u8 sr1;
	i915_reg_t vga_reg = i915_vgacntrl_reg(dev);

	/* WaEnableVGAAccessThroughIOPort:ctg,elk,ilk,snb,ivb,vlv,hsw */
	vga_get_uninterruptible(pdev, VGA_RSRC_LEGACY_IO);
	outb(SR01, VGA_SR_INDEX);
	sr1 = inb(VGA_SR_DATA);
	outb(sr1 | 1<<5, VGA_SR_DATA);
	vga_put(pdev, VGA_RSRC_LEGACY_IO);
	udelay(300);

	I915_WRITE(vga_reg, VGA_DISP_DISABLE);
	POSTING_READ(vga_reg);
}

void intel_modeset_init_hw(struct drm_device *dev)
{
	struct drm_i915_private *dev_priv = to_i915(dev);

	intel_update_cdclk(dev);

	dev_priv->atomic_cdclk_freq = dev_priv->cdclk_freq;

	intel_init_clock_gating(dev);
}

/*
 * Calculate what we think the watermarks should be for the state we've read
 * out of the hardware and then immediately program those watermarks so that
 * we ensure the hardware settings match our internal state.
 *
 * We can calculate what we think WM's should be by creating a duplicate of the
 * current state (which was constructed during hardware readout) and running it
 * through the atomic check code to calculate new watermark values in the
 * state object.
 */
static void sanitize_watermarks(struct drm_device *dev)
{
	struct drm_i915_private *dev_priv = to_i915(dev);
	struct drm_atomic_state *state;
	struct drm_crtc *crtc;
	struct drm_crtc_state *cstate;
	struct drm_modeset_acquire_ctx ctx;
	int ret;
	int i;

	/* Only supported on platforms that use atomic watermark design */
	if (!dev_priv->display.optimize_watermarks)
		return;

	/*
	 * We need to hold connection_mutex before calling duplicate_state so
	 * that the connector loop is protected.
	 */
	drm_modeset_acquire_init(&ctx, 0);
retry:
	ret = drm_modeset_lock_all_ctx(dev, &ctx);
	if (ret == -EDEADLK) {
		drm_modeset_backoff(&ctx);
		goto retry;
	} else if (WARN_ON(ret)) {
		goto fail;
	}

	state = drm_atomic_helper_duplicate_state(dev, &ctx);
	if (WARN_ON(IS_ERR(state)))
		goto fail;

	/*
	 * Hardware readout is the only time we don't want to calculate
	 * intermediate watermarks (since we don't trust the current
	 * watermarks).
	 */
	to_intel_atomic_state(state)->skip_intermediate_wm = true;

	ret = intel_atomic_check(dev, state);
	if (ret) {
		/*
		 * If we fail here, it means that the hardware appears to be
		 * programmed in a way that shouldn't be possible, given our
		 * understanding of watermark requirements.  This might mean a
		 * mistake in the hardware readout code or a mistake in the
		 * watermark calculations for a given platform.  Raise a WARN
		 * so that this is noticeable.
		 *
		 * If this actually happens, we'll have to just leave the
		 * BIOS-programmed watermarks untouched and hope for the best.
		 */
		WARN(true, "Could not determine valid watermarks for inherited state\n");
		goto fail;
	}

	/* Write calculated watermark values back */
	for_each_crtc_in_state(state, crtc, cstate, i) {
		struct intel_crtc_state *cs = to_intel_crtc_state(cstate);

		cs->wm.need_postvbl_update = true;
		dev_priv->display.optimize_watermarks(cs);
	}

	drm_atomic_state_free(state);
fail:
	drm_modeset_drop_locks(&ctx);
	drm_modeset_acquire_fini(&ctx);
}

void intel_modeset_init(struct drm_device *dev)
{
	struct drm_i915_private *dev_priv = to_i915(dev);
	struct i915_ggtt *ggtt = &dev_priv->ggtt;
	int sprite, ret;
	enum pipe pipe;
	struct intel_crtc *crtc;

	drm_mode_config_init(dev);

	dev->mode_config.min_width = 0;
	dev->mode_config.min_height = 0;

	dev->mode_config.preferred_depth = 24;
	dev->mode_config.prefer_shadow = 1;

	dev->mode_config.allow_fb_modifiers = true;

	dev->mode_config.funcs = &intel_mode_funcs;

	intel_init_quirks(dev);

	intel_init_pm(dev);

	if (INTEL_INFO(dev)->num_pipes == 0)
		return;

	/*
	 * There may be no VBT; and if the BIOS enabled SSC we can
	 * just keep using it to avoid unnecessary flicker.  Whereas if the
	 * BIOS isn't using it, don't assume it will work even if the VBT
	 * indicates as much.
	 */
	if (HAS_PCH_IBX(dev) || HAS_PCH_CPT(dev)) {
		bool bios_lvds_use_ssc = !!(I915_READ(PCH_DREF_CONTROL) &
					    DREF_SSC1_ENABLE);

		if (dev_priv->vbt.lvds_use_ssc != bios_lvds_use_ssc) {
			DRM_DEBUG_KMS("SSC %sabled by BIOS, overriding VBT which says %sabled\n",
				     bios_lvds_use_ssc ? "en" : "dis",
				     dev_priv->vbt.lvds_use_ssc ? "en" : "dis");
			dev_priv->vbt.lvds_use_ssc = bios_lvds_use_ssc;
		}
	}

	if (IS_GEN2(dev)) {
		dev->mode_config.max_width = 2048;
		dev->mode_config.max_height = 2048;
	} else if (IS_GEN3(dev)) {
		dev->mode_config.max_width = 4096;
		dev->mode_config.max_height = 4096;
	} else {
		dev->mode_config.max_width = 8192;
		dev->mode_config.max_height = 8192;
	}

	if (IS_845G(dev) || IS_I865G(dev)) {
		dev->mode_config.cursor_width = IS_845G(dev) ? 64 : 512;
		dev->mode_config.cursor_height = 1023;
	} else if (IS_GEN2(dev)) {
		dev->mode_config.cursor_width = GEN2_CURSOR_WIDTH;
		dev->mode_config.cursor_height = GEN2_CURSOR_HEIGHT;
	} else {
		dev->mode_config.cursor_width = MAX_CURSOR_WIDTH;
		dev->mode_config.cursor_height = MAX_CURSOR_HEIGHT;
	}

	dev->mode_config.fb_base = ggtt->mappable_base;

	DRM_DEBUG_KMS("%d display pipe%s available.\n",
		      INTEL_INFO(dev)->num_pipes,
		      INTEL_INFO(dev)->num_pipes > 1 ? "s" : "");

	for_each_pipe(dev_priv, pipe) {
		intel_crtc_init(dev, pipe);
		for_each_sprite(dev_priv, pipe, sprite) {
			ret = intel_plane_init(dev, pipe, sprite);
			if (ret)
				DRM_DEBUG_KMS("pipe %c sprite %c init failed: %d\n",
					      pipe_name(pipe), sprite_name(pipe, sprite), ret);
		}
	}

	intel_update_czclk(dev_priv);
	intel_update_cdclk(dev);

	intel_shared_dpll_init(dev);

	if (dev_priv->max_cdclk_freq == 0)
		intel_update_max_cdclk(dev);

	/* Just disable it once at startup */
	i915_disable_vga(dev);
	intel_setup_outputs(dev);

	drm_modeset_lock_all(dev);
	intel_modeset_setup_hw_state(dev);
	drm_modeset_unlock_all(dev);

	for_each_intel_crtc(dev, crtc) {
		struct intel_initial_plane_config plane_config = {};

		if (!crtc->active)
			continue;

		/*
		 * Note that reserving the BIOS fb up front prevents us
		 * from stuffing other stolen allocations like the ring
		 * on top.  This prevents some ugliness at boot time, and
		 * can even allow for smooth boot transitions if the BIOS
		 * fb is large enough for the active pipe configuration.
		 */
		dev_priv->display.get_initial_plane_config(crtc,
							   &plane_config);

		/*
		 * If the fb is shared between multiple heads, we'll
		 * just get the first one.
		 */
		intel_find_initial_plane_obj(crtc, &plane_config);
	}

	/*
	 * Make sure hardware watermarks really match the state we read out.
	 * Note that we need to do this after reconstructing the BIOS fb's
	 * since the watermark calculation done here will use pstate->fb.
	 */
	sanitize_watermarks(dev);
}

static void intel_enable_pipe_a(struct drm_device *dev)
{
	struct intel_connector *connector;
	struct drm_connector *crt = NULL;
	struct intel_load_detect_pipe load_detect_temp;
	struct drm_modeset_acquire_ctx *ctx = dev->mode_config.acquire_ctx;

	/* We can't just switch on the pipe A, we need to set things up with a
	 * proper mode and output configuration. As a gross hack, enable pipe A
	 * by enabling the load detect pipe once. */
	for_each_intel_connector(dev, connector) {
		if (connector->encoder->type == INTEL_OUTPUT_ANALOG) {
			crt = &connector->base;
			break;
		}
	}

	if (!crt)
		return;

	if (intel_get_load_detect_pipe(crt, NULL, &load_detect_temp, ctx))
		intel_release_load_detect_pipe(crt, &load_detect_temp, ctx);
}

static bool
intel_check_plane_mapping(struct intel_crtc *crtc)
{
	struct drm_device *dev = crtc->base.dev;
	struct drm_i915_private *dev_priv = to_i915(dev);
	u32 val;

	if (INTEL_INFO(dev)->num_pipes == 1)
		return true;

	val = I915_READ(DSPCNTR(!crtc->plane));

	if ((val & DISPLAY_PLANE_ENABLE) &&
	    (!!(val & DISPPLANE_SEL_PIPE_MASK) == crtc->pipe))
		return false;

	return true;
}

static bool intel_crtc_has_encoders(struct intel_crtc *crtc)
{
	struct drm_device *dev = crtc->base.dev;
	struct intel_encoder *encoder;

	for_each_encoder_on_crtc(dev, &crtc->base, encoder)
		return true;

	return false;
}

static bool has_pch_trancoder(struct drm_i915_private *dev_priv,
			      enum transcoder pch_transcoder)
{
	return HAS_PCH_IBX(dev_priv) || HAS_PCH_CPT(dev_priv) ||
		(HAS_PCH_LPT_H(dev_priv) && pch_transcoder == TRANSCODER_A);
}

static void intel_sanitize_crtc(struct intel_crtc *crtc)
{
	struct drm_device *dev = crtc->base.dev;
	struct drm_i915_private *dev_priv = to_i915(dev);
	enum transcoder cpu_transcoder = crtc->config->cpu_transcoder;

	/* Clear any frame start delays used for debugging left by the BIOS */
	if (!transcoder_is_dsi(cpu_transcoder)) {
		i915_reg_t reg = PIPECONF(cpu_transcoder);

		I915_WRITE(reg,
			   I915_READ(reg) & ~PIPECONF_FRAME_START_DELAY_MASK);
	}

	/* restore vblank interrupts to correct state */
	drm_crtc_vblank_reset(&crtc->base);
	if (crtc->active) {
		struct intel_plane *plane;

		drm_crtc_vblank_on(&crtc->base);

		/* Disable everything but the primary plane */
		for_each_intel_plane_on_crtc(dev, crtc, plane) {
			if (plane->base.type == DRM_PLANE_TYPE_PRIMARY)
				continue;

			plane->disable_plane(&plane->base, &crtc->base);
		}
	}

	/* We need to sanitize the plane -> pipe mapping first because this will
	 * disable the crtc (and hence change the state) if it is wrong. Note
	 * that gen4+ has a fixed plane -> pipe mapping.  */
	if (INTEL_INFO(dev)->gen < 4 && !intel_check_plane_mapping(crtc)) {
		bool plane;

		DRM_DEBUG_KMS("[CRTC:%d:%s] wrong plane connection detected!\n",
			      crtc->base.base.id, crtc->base.name);

		/* Pipe has the wrong plane attached and the plane is active.
		 * Temporarily change the plane mapping and disable everything
		 * ...  */
		plane = crtc->plane;
		to_intel_plane_state(crtc->base.primary->state)->base.visible = true;
		crtc->plane = !plane;
		intel_crtc_disable_noatomic(&crtc->base);
		crtc->plane = plane;
	}

	if (dev_priv->quirks & QUIRK_PIPEA_FORCE &&
	    crtc->pipe == PIPE_A && !crtc->active) {
		/* BIOS forgot to enable pipe A, this mostly happens after
		 * resume. Force-enable the pipe to fix this, the update_dpms
		 * call below we restore the pipe to the right state, but leave
		 * the required bits on. */
		intel_enable_pipe_a(dev);
	}

	/* Adjust the state of the output pipe according to whether we
	 * have active connectors/encoders. */
	if (crtc->active && !intel_crtc_has_encoders(crtc))
		intel_crtc_disable_noatomic(&crtc->base);

	if (crtc->active || HAS_GMCH_DISPLAY(dev)) {
		/*
		 * We start out with underrun reporting disabled to avoid races.
		 * For correct bookkeeping mark this on active crtcs.
		 *
		 * Also on gmch platforms we dont have any hardware bits to
		 * disable the underrun reporting. Which means we need to start
		 * out with underrun reporting disabled also on inactive pipes,
		 * since otherwise we'll complain about the garbage we read when
		 * e.g. coming up after runtime pm.
		 *
		 * No protection against concurrent access is required - at
		 * worst a fifo underrun happens which also sets this to false.
		 */
		crtc->cpu_fifo_underrun_disabled = true;
		/*
		 * We track the PCH trancoder underrun reporting state
		 * within the crtc. With crtc for pipe A housing the underrun
		 * reporting state for PCH transcoder A, crtc for pipe B housing
		 * it for PCH transcoder B, etc. LPT-H has only PCH transcoder A,
		 * and marking underrun reporting as disabled for the non-existing
		 * PCH transcoders B and C would prevent enabling the south
		 * error interrupt (see cpt_can_enable_serr_int()).
		 */
		if (has_pch_trancoder(dev_priv, (enum transcoder)crtc->pipe))
			crtc->pch_fifo_underrun_disabled = true;
	}
}

static void intel_sanitize_encoder(struct intel_encoder *encoder)
{
	struct intel_connector *connector;
	struct drm_device *dev = encoder->base.dev;
	bool found_connector = false;

	/* We need to check both for a crtc link (meaning that the
	 * encoder is active and trying to read from a pipe) and the
	 * pipe itself being active. */
	bool has_active_crtc = encoder->base.crtc &&
		to_intel_crtc(encoder->base.crtc)->active;

	for_each_connector_on_encoder(dev, &encoder->base, connector) {
		found_connector = true;
		break;
	}

	if (found_connector && !has_active_crtc) {
		DRM_DEBUG_KMS("[ENCODER:%d:%s] has active connectors but no active pipe!\n",
			      encoder->base.base.id,
			      encoder->base.name);

		/* Connector is active, but has no active pipe. This is
		 * fallout from our resume register restoring. Disable
		 * the encoder manually again. */
		if (encoder->base.crtc) {
			struct drm_crtc_state *crtc_state = encoder->base.crtc->state;

			DRM_DEBUG_KMS("[ENCODER:%d:%s] manually disabled\n",
				      encoder->base.base.id,
				      encoder->base.name);
			encoder->disable(encoder, to_intel_crtc_state(crtc_state), connector->base.state);
			if (encoder->post_disable)
				encoder->post_disable(encoder, to_intel_crtc_state(crtc_state), connector->base.state);
		}
		encoder->base.crtc = NULL;

		/* Inconsistent output/port/pipe state happens presumably due to
		 * a bug in one of the get_hw_state functions. Or someplace else
		 * in our code, like the register restore mess on resume. Clamp
		 * things to off as a safer default. */

		connector->base.dpms = DRM_MODE_DPMS_OFF;
		connector->base.encoder = NULL;
	}
	/* Enabled encoders without active connectors will be fixed in
	 * the crtc fixup. */
}

void i915_redisable_vga_power_on(struct drm_device *dev)
{
	struct drm_i915_private *dev_priv = to_i915(dev);
	i915_reg_t vga_reg = i915_vgacntrl_reg(dev);

	if (!(I915_READ(vga_reg) & VGA_DISP_DISABLE)) {
		DRM_DEBUG_KMS("Something enabled VGA plane, disabling it\n");
		i915_disable_vga(dev);
	}
}

void i915_redisable_vga(struct drm_device *dev)
{
	struct drm_i915_private *dev_priv = to_i915(dev);

	/* This function can be called both from intel_modeset_setup_hw_state or
	 * at a very early point in our resume sequence, where the power well
	 * structures are not yet restored. Since this function is at a very
	 * paranoid "someone might have enabled VGA while we were not looking"
	 * level, just check if the power well is enabled instead of trying to
	 * follow the "don't touch the power well if we don't need it" policy
	 * the rest of the driver uses. */
	if (!intel_display_power_get_if_enabled(dev_priv, POWER_DOMAIN_VGA))
		return;

	i915_redisable_vga_power_on(dev);

	intel_display_power_put(dev_priv, POWER_DOMAIN_VGA);
}

static bool primary_get_hw_state(struct intel_plane *plane)
{
	struct drm_i915_private *dev_priv = to_i915(plane->base.dev);

	return I915_READ(DSPCNTR(plane->plane)) & DISPLAY_PLANE_ENABLE;
}

/* FIXME read out full plane state for all planes */
static void readout_plane_state(struct intel_crtc *crtc)
{
	struct drm_plane *primary = crtc->base.primary;
	struct intel_plane_state *plane_state =
		to_intel_plane_state(primary->state);

	plane_state->base.visible = crtc->active &&
		primary_get_hw_state(to_intel_plane(primary));

	if (plane_state->base.visible)
		crtc->base.state->plane_mask |= 1 << drm_plane_index(primary);
}

static void intel_modeset_readout_hw_state(struct drm_device *dev)
{
	struct drm_i915_private *dev_priv = to_i915(dev);
	enum pipe pipe;
	struct intel_crtc *crtc;
	struct intel_encoder *encoder;
	struct intel_connector *connector;
	int i;

	dev_priv->active_crtcs = 0;

	for_each_intel_crtc(dev, crtc) {
		struct intel_crtc_state *crtc_state = crtc->config;
		int pixclk = 0;

		__drm_atomic_helper_crtc_destroy_state(&crtc_state->base);
		memset(crtc_state, 0, sizeof(*crtc_state));
		crtc_state->base.crtc = &crtc->base;

		crtc_state->base.active = crtc_state->base.enable =
			dev_priv->display.get_pipe_config(crtc, crtc_state);

		crtc->base.enabled = crtc_state->base.enable;
		crtc->active = crtc_state->base.active;

		if (crtc_state->base.active) {
			dev_priv->active_crtcs |= 1 << crtc->pipe;

			if (INTEL_GEN(dev_priv) >= 9 || IS_BROADWELL(dev_priv))
				pixclk = ilk_pipe_pixel_rate(crtc_state);
			else if (IS_VALLEYVIEW(dev_priv) || IS_CHERRYVIEW(dev_priv))
				pixclk = crtc_state->base.adjusted_mode.crtc_clock;
			else
				WARN_ON(dev_priv->display.modeset_calc_cdclk);

			/* pixel rate mustn't exceed 95% of cdclk with IPS on BDW */
			if (IS_BROADWELL(dev_priv) && crtc_state->ips_enabled)
				pixclk = DIV_ROUND_UP(pixclk * 100, 95);
		}

		dev_priv->min_pixclk[crtc->pipe] = pixclk;

		readout_plane_state(crtc);

		DRM_DEBUG_KMS("[CRTC:%d:%s] hw state readout: %s\n",
			      crtc->base.base.id, crtc->base.name,
			      crtc->active ? "enabled" : "disabled");
	}

	for (i = 0; i < dev_priv->num_shared_dpll; i++) {
		struct intel_shared_dpll *pll = &dev_priv->shared_dplls[i];

		pll->on = pll->funcs.get_hw_state(dev_priv, pll,
						  &pll->config.hw_state);
		pll->config.crtc_mask = 0;
		for_each_intel_crtc(dev, crtc) {
			if (crtc->active && crtc->config->shared_dpll == pll)
				pll->config.crtc_mask |= 1 << crtc->pipe;
		}
		pll->active_mask = pll->config.crtc_mask;

		DRM_DEBUG_KMS("%s hw state readout: crtc_mask 0x%08x, on %i\n",
			      pll->name, pll->config.crtc_mask, pll->on);
	}

	for_each_intel_encoder(dev, encoder) {
		pipe = 0;

		if (encoder->get_hw_state(encoder, &pipe)) {
			crtc = to_intel_crtc(dev_priv->pipe_to_crtc_mapping[pipe]);
			encoder->base.crtc = &crtc->base;
			crtc->config->output_types |= 1 << encoder->type;
			encoder->get_config(encoder, crtc->config);
		} else {
			encoder->base.crtc = NULL;
		}

		DRM_DEBUG_KMS("[ENCODER:%d:%s] hw state readout: %s, pipe %c\n",
			      encoder->base.base.id,
			      encoder->base.name,
			      encoder->base.crtc ? "enabled" : "disabled",
			      pipe_name(pipe));
	}

	for_each_intel_connector(dev, connector) {
		if (connector->get_hw_state(connector)) {
			connector->base.dpms = DRM_MODE_DPMS_ON;

			encoder = connector->encoder;
			connector->base.encoder = &encoder->base;

			if (encoder->base.crtc &&
			    encoder->base.crtc->state->active) {
				/*
				 * This has to be done during hardware readout
				 * because anything calling .crtc_disable may
				 * rely on the connector_mask being accurate.
				 */
				encoder->base.crtc->state->connector_mask |=
					1 << drm_connector_index(&connector->base);
				encoder->base.crtc->state->encoder_mask |=
					1 << drm_encoder_index(&encoder->base);
			}

		} else {
			connector->base.dpms = DRM_MODE_DPMS_OFF;
			connector->base.encoder = NULL;
		}
		DRM_DEBUG_KMS("[CONNECTOR:%d:%s] hw state readout: %s\n",
			      connector->base.base.id,
			      connector->base.name,
			      connector->base.encoder ? "enabled" : "disabled");
	}

	for_each_intel_crtc(dev, crtc) {
		crtc->base.hwmode = crtc->config->base.adjusted_mode;

		memset(&crtc->base.mode, 0, sizeof(crtc->base.mode));
		if (crtc->base.state->active) {
			intel_mode_from_pipe_config(&crtc->base.mode, crtc->config);
			intel_mode_from_pipe_config(&crtc->base.state->adjusted_mode, crtc->config);
			WARN_ON(drm_atomic_set_mode_for_crtc(crtc->base.state, &crtc->base.mode));

			/*
			 * The initial mode needs to be set in order to keep
			 * the atomic core happy. It wants a valid mode if the
			 * crtc's enabled, so we do the above call.
			 *
			 * At this point some state updated by the connectors
			 * in their ->detect() callback has not run yet, so
			 * no recalculation can be done yet.
			 *
			 * Even if we could do a recalculation and modeset
			 * right now it would cause a double modeset if
			 * fbdev or userspace chooses a different initial mode.
			 *
			 * If that happens, someone indicated they wanted a
			 * mode change, which means it's safe to do a full
			 * recalculation.
			 */
			crtc->base.state->mode.private_flags = I915_MODE_FLAG_INHERITED;

			drm_calc_timestamping_constants(&crtc->base, &crtc->base.hwmode);
			update_scanline_offset(crtc);
		}

		intel_pipe_config_sanity_check(dev_priv, crtc->config);
	}
}

/* Scan out the current hw modeset state,
 * and sanitizes it to the current state
 */
static void
intel_modeset_setup_hw_state(struct drm_device *dev)
{
	struct drm_i915_private *dev_priv = to_i915(dev);
	enum pipe pipe;
	struct intel_crtc *crtc;
	struct intel_encoder *encoder;
	int i;

	intel_modeset_readout_hw_state(dev);

	/* HW state is read out, now we need to sanitize this mess. */
	for_each_intel_encoder(dev, encoder) {
		intel_sanitize_encoder(encoder);
	}

	for_each_pipe(dev_priv, pipe) {
		crtc = to_intel_crtc(dev_priv->pipe_to_crtc_mapping[pipe]);
		intel_sanitize_crtc(crtc);
		intel_dump_pipe_config(crtc, crtc->config,
				       "[setup_hw_state]");
	}

	intel_modeset_update_connector_atomic_state(dev);

	for (i = 0; i < dev_priv->num_shared_dpll; i++) {
		struct intel_shared_dpll *pll = &dev_priv->shared_dplls[i];

		if (!pll->on || pll->active_mask)
			continue;

		DRM_DEBUG_KMS("%s enabled but not in use, disabling\n", pll->name);

		pll->funcs.disable(dev_priv, pll);
		pll->on = false;
	}

	if (IS_VALLEYVIEW(dev) || IS_CHERRYVIEW(dev))
		vlv_wm_get_hw_state(dev);
	else if (IS_GEN9(dev))
		skl_wm_get_hw_state(dev);
	else if (HAS_PCH_SPLIT(dev))
		ilk_wm_get_hw_state(dev);

	for_each_intel_crtc(dev, crtc) {
		unsigned long put_domains;

		put_domains = modeset_get_crtc_power_domains(&crtc->base, crtc->config);
		if (WARN_ON(put_domains))
			modeset_put_power_domains(dev_priv, put_domains);
	}
	intel_display_set_init_power(dev_priv, false);

	intel_fbc_init_pipe_state(dev_priv);
}

void intel_display_resume(struct drm_device *dev)
{
	struct drm_i915_private *dev_priv = to_i915(dev);
	struct drm_atomic_state *state = dev_priv->modeset_restore_state;
	struct drm_modeset_acquire_ctx ctx;
	int ret;

	dev_priv->modeset_restore_state = NULL;
	if (state)
		state->acquire_ctx = &ctx;

	/*
	 * This is a cludge because with real atomic modeset mode_config.mutex
	 * won't be taken. Unfortunately some probed state like
	 * audio_codec_enable is still protected by mode_config.mutex, so lock
	 * it here for now.
	 */
	mutex_lock(&dev->mode_config.mutex);
	drm_modeset_acquire_init(&ctx, 0);

	while (1) {
		ret = drm_modeset_lock_all_ctx(dev, &ctx);
		if (ret != -EDEADLK)
			break;

		drm_modeset_backoff(&ctx);
	}

	if (!ret)
		ret = __intel_display_resume(dev, state);

	drm_modeset_drop_locks(&ctx);
	drm_modeset_acquire_fini(&ctx);
	mutex_unlock(&dev->mode_config.mutex);

	if (ret) {
		DRM_ERROR("Restoring old state failed with %i\n", ret);
		drm_atomic_state_free(state);
	}
}

void intel_modeset_gem_init(struct drm_device *dev)
{
	struct drm_i915_private *dev_priv = to_i915(dev);
	struct drm_crtc *c;
	struct drm_i915_gem_object *obj;

	intel_init_gt_powersave(dev_priv);

	intel_modeset_init_hw(dev);

	intel_setup_overlay(dev_priv);

	/*
	 * Make sure any fbs we allocated at startup are properly
	 * pinned & fenced.  When we do the allocation it's too early
	 * for this.
	 */
	for_each_crtc(dev, c) {
		struct i915_vma *vma;

		obj = intel_fb_obj(c->primary->fb);
		if (obj == NULL)
			continue;

		mutex_lock(&dev->struct_mutex);
		vma = intel_pin_and_fence_fb_obj(c->primary->fb,
						 c->primary->state->rotation);
		mutex_unlock(&dev->struct_mutex);
		if (IS_ERR(vma)) {
			DRM_ERROR("failed to pin boot fb on pipe %d\n",
				  to_intel_crtc(c)->pipe);
			drm_framebuffer_unreference(c->primary->fb);
			c->primary->fb = NULL;
			c->primary->crtc = c->primary->state->crtc = NULL;
			update_state_fb(c->primary);
			c->state->plane_mask &= ~(1 << drm_plane_index(c->primary));
		}
	}
}

int intel_connector_register(struct drm_connector *connector)
{
	struct intel_connector *intel_connector = to_intel_connector(connector);
	int ret;

	ret = intel_backlight_device_register(intel_connector);
	if (ret)
		goto err;

	return 0;

err:
	return ret;
}

void intel_connector_unregister(struct drm_connector *connector)
{
	struct intel_connector *intel_connector = to_intel_connector(connector);

	intel_backlight_device_unregister(intel_connector);
	intel_panel_destroy_backlight(connector);
}

void intel_modeset_cleanup(struct drm_device *dev)
{
	struct drm_i915_private *dev_priv = to_i915(dev);

	intel_disable_gt_powersave(dev_priv);

	/*
	 * Interrupts and polling as the first thing to avoid creating havoc.
	 * Too much stuff here (turning of connectors, ...) would
	 * experience fancy races otherwise.
	 */
	intel_irq_uninstall(dev_priv);

	/*
	 * Due to the hpd irq storm handling the hotplug work can re-arm the
	 * poll handlers. Hence disable polling after hpd handling is shut down.
	 */
	drm_kms_helper_poll_fini(dev);

	intel_unregister_dsm_handler();

	intel_fbc_global_disable(dev_priv);

	/* flush any delayed tasks or pending work */
	flush_scheduled_work();

	drm_mode_config_cleanup(dev);

	intel_cleanup_overlay(dev_priv);

	intel_cleanup_gt_powersave(dev_priv);

	intel_teardown_gmbus(dev);
}

void intel_connector_attach_encoder(struct intel_connector *connector,
				    struct intel_encoder *encoder)
{
	connector->encoder = encoder;
	drm_mode_connector_attach_encoder(&connector->base,
					  &encoder->base);
}

/*
 * set vga decode state - true == enable VGA decode
 */
int intel_modeset_vga_set_state(struct drm_device *dev, bool state)
{
	struct drm_i915_private *dev_priv = to_i915(dev);
	unsigned reg = INTEL_INFO(dev)->gen >= 6 ? SNB_GMCH_CTRL : INTEL_GMCH_CTRL;
	u16 gmch_ctrl;

	if (pci_read_config_word(dev_priv->bridge_dev, reg, &gmch_ctrl)) {
		DRM_ERROR("failed to read control word\n");
		return -EIO;
	}

	if (!!(gmch_ctrl & INTEL_GMCH_VGA_DISABLE) == !state)
		return 0;

	if (state)
		gmch_ctrl &= ~INTEL_GMCH_VGA_DISABLE;
	else
		gmch_ctrl |= INTEL_GMCH_VGA_DISABLE;

	if (pci_write_config_word(dev_priv->bridge_dev, reg, gmch_ctrl)) {
		DRM_ERROR("failed to write control word\n");
		return -EIO;
	}

	return 0;
}

struct intel_display_error_state {

	u32 power_well_driver;

	int num_transcoders;

	struct intel_cursor_error_state {
		u32 control;
		u32 position;
		u32 base;
		u32 size;
	} cursor[I915_MAX_PIPES];

	struct intel_pipe_error_state {
		bool power_domain_on;
		u32 source;
		u32 stat;
	} pipe[I915_MAX_PIPES];

	struct intel_plane_error_state {
		u32 control;
		u32 stride;
		u32 size;
		u32 pos;
		u32 addr;
		u32 surface;
		u32 tile_offset;
	} plane[I915_MAX_PIPES];

	struct intel_transcoder_error_state {
		bool power_domain_on;
		enum transcoder cpu_transcoder;

		u32 conf;

		u32 htotal;
		u32 hblank;
		u32 hsync;
		u32 vtotal;
		u32 vblank;
		u32 vsync;
	} transcoder[4];
};

struct intel_display_error_state *
intel_display_capture_error_state(struct drm_i915_private *dev_priv)
{
	struct intel_display_error_state *error;
	int transcoders[] = {
		TRANSCODER_A,
		TRANSCODER_B,
		TRANSCODER_C,
		TRANSCODER_EDP,
	};
	int i;

	if (INTEL_INFO(dev_priv)->num_pipes == 0)
		return NULL;

	error = kzalloc(sizeof(*error), GFP_ATOMIC);
	if (error == NULL)
		return NULL;

	if (IS_HASWELL(dev_priv) || IS_BROADWELL(dev_priv))
		error->power_well_driver = I915_READ(HSW_PWR_WELL_DRIVER);

	for_each_pipe(dev_priv, i) {
		error->pipe[i].power_domain_on =
			__intel_display_power_is_enabled(dev_priv,
							 POWER_DOMAIN_PIPE(i));
		if (!error->pipe[i].power_domain_on)
			continue;

		error->cursor[i].control = I915_READ(CURCNTR(i));
		error->cursor[i].position = I915_READ(CURPOS(i));
		error->cursor[i].base = I915_READ(CURBASE(i));

		error->plane[i].control = I915_READ(DSPCNTR(i));
		error->plane[i].stride = I915_READ(DSPSTRIDE(i));
		if (INTEL_GEN(dev_priv) <= 3) {
			error->plane[i].size = I915_READ(DSPSIZE(i));
			error->plane[i].pos = I915_READ(DSPPOS(i));
		}
		if (INTEL_GEN(dev_priv) <= 7 && !IS_HASWELL(dev_priv))
			error->plane[i].addr = I915_READ(DSPADDR(i));
		if (INTEL_GEN(dev_priv) >= 4) {
			error->plane[i].surface = I915_READ(DSPSURF(i));
			error->plane[i].tile_offset = I915_READ(DSPTILEOFF(i));
		}

		error->pipe[i].source = I915_READ(PIPESRC(i));

		if (HAS_GMCH_DISPLAY(dev_priv))
			error->pipe[i].stat = I915_READ(PIPESTAT(i));
	}

	/* Note: this does not include DSI transcoders. */
	error->num_transcoders = INTEL_INFO(dev_priv)->num_pipes;
	if (HAS_DDI(dev_priv))
		error->num_transcoders++; /* Account for eDP. */

	for (i = 0; i < error->num_transcoders; i++) {
		enum transcoder cpu_transcoder = transcoders[i];

		error->transcoder[i].power_domain_on =
			__intel_display_power_is_enabled(dev_priv,
				POWER_DOMAIN_TRANSCODER(cpu_transcoder));
		if (!error->transcoder[i].power_domain_on)
			continue;

		error->transcoder[i].cpu_transcoder = cpu_transcoder;

		error->transcoder[i].conf = I915_READ(PIPECONF(cpu_transcoder));
		error->transcoder[i].htotal = I915_READ(HTOTAL(cpu_transcoder));
		error->transcoder[i].hblank = I915_READ(HBLANK(cpu_transcoder));
		error->transcoder[i].hsync = I915_READ(HSYNC(cpu_transcoder));
		error->transcoder[i].vtotal = I915_READ(VTOTAL(cpu_transcoder));
		error->transcoder[i].vblank = I915_READ(VBLANK(cpu_transcoder));
		error->transcoder[i].vsync = I915_READ(VSYNC(cpu_transcoder));
	}

	return error;
}

#define err_printf(e, ...) i915_error_printf(e, __VA_ARGS__)

void
intel_display_print_error_state(struct drm_i915_error_state_buf *m,
				struct drm_device *dev,
				struct intel_display_error_state *error)
{
	struct drm_i915_private *dev_priv = to_i915(dev);
	int i;

	if (!error)
		return;

	err_printf(m, "Num Pipes: %d\n", INTEL_INFO(dev)->num_pipes);
	if (IS_HASWELL(dev) || IS_BROADWELL(dev))
		err_printf(m, "PWR_WELL_CTL2: %08x\n",
			   error->power_well_driver);
	for_each_pipe(dev_priv, i) {
		err_printf(m, "Pipe [%d]:\n", i);
		err_printf(m, "  Power: %s\n",
			   onoff(error->pipe[i].power_domain_on));
		err_printf(m, "  SRC: %08x\n", error->pipe[i].source);
		err_printf(m, "  STAT: %08x\n", error->pipe[i].stat);

		err_printf(m, "Plane [%d]:\n", i);
		err_printf(m, "  CNTR: %08x\n", error->plane[i].control);
		err_printf(m, "  STRIDE: %08x\n", error->plane[i].stride);
		if (INTEL_INFO(dev)->gen <= 3) {
			err_printf(m, "  SIZE: %08x\n", error->plane[i].size);
			err_printf(m, "  POS: %08x\n", error->plane[i].pos);
		}
		if (INTEL_INFO(dev)->gen <= 7 && !IS_HASWELL(dev))
			err_printf(m, "  ADDR: %08x\n", error->plane[i].addr);
		if (INTEL_INFO(dev)->gen >= 4) {
			err_printf(m, "  SURF: %08x\n", error->plane[i].surface);
			err_printf(m, "  TILEOFF: %08x\n", error->plane[i].tile_offset);
		}

		err_printf(m, "Cursor [%d]:\n", i);
		err_printf(m, "  CNTR: %08x\n", error->cursor[i].control);
		err_printf(m, "  POS: %08x\n", error->cursor[i].position);
		err_printf(m, "  BASE: %08x\n", error->cursor[i].base);
	}

	for (i = 0; i < error->num_transcoders; i++) {
		err_printf(m, "CPU transcoder: %s\n",
			   transcoder_name(error->transcoder[i].cpu_transcoder));
		err_printf(m, "  Power: %s\n",
			   onoff(error->transcoder[i].power_domain_on));
		err_printf(m, "  CONF: %08x\n", error->transcoder[i].conf);
		err_printf(m, "  HTOTAL: %08x\n", error->transcoder[i].htotal);
		err_printf(m, "  HBLANK: %08x\n", error->transcoder[i].hblank);
		err_printf(m, "  HSYNC: %08x\n", error->transcoder[i].hsync);
		err_printf(m, "  VTOTAL: %08x\n", error->transcoder[i].vtotal);
		err_printf(m, "  VBLANK: %08x\n", error->transcoder[i].vblank);
		err_printf(m, "  VSYNC: %08x\n", error->transcoder[i].vsync);
	}
}<|MERGE_RESOLUTION|>--- conflicted
+++ resolved
@@ -3489,7 +3489,6 @@
 					    plane_state);
 	}
 }
-<<<<<<< HEAD
 
 static int
 __intel_display_resume(struct drm_device *dev,
@@ -3505,23 +3504,6 @@
 	if (!state)
 		return 0;
 
-=======
-
-static int
-__intel_display_resume(struct drm_device *dev,
-		       struct drm_atomic_state *state)
-{
-	struct drm_crtc_state *crtc_state;
-	struct drm_crtc *crtc;
-	int i, ret;
-
-	intel_modeset_setup_hw_state(dev);
-	i915_redisable_vga(dev);
-
-	if (!state)
-		return 0;
-
->>>>>>> ac96b556
 	for_each_crtc_in_state(state, crtc, crtc_state, i) {
 		/*
 		 * Force recalculation even if we restore
@@ -3538,15 +3520,12 @@
 
 	WARN_ON(ret == -EDEADLK);
 	return ret;
-<<<<<<< HEAD
-=======
 }
 
 static bool gpu_reset_clobbers_display(struct drm_i915_private *dev_priv)
 {
 	return intel_has_gpu_reset(dev_priv) &&
 		INTEL_GEN(dev_priv) < 5 && !IS_G4X(dev_priv);
->>>>>>> ac96b556
 }
 
 void intel_prepare_reset(struct drm_i915_private *dev_priv)
@@ -3555,13 +3534,6 @@
 	struct drm_modeset_acquire_ctx *ctx = &dev_priv->reset_ctx;
 	struct drm_atomic_state *state;
 	int ret;
-<<<<<<< HEAD
-
-	/* no reset support for gen2 */
-	if (IS_GEN2(dev_priv))
-		return;
-=======
->>>>>>> ac96b556
 
 	/*
 	 * Need mode_config.mutex so that we don't
@@ -3578,12 +3550,8 @@
 	}
 
 	/* reset doesn't touch the display, but flips might get nuked anyway, */
-<<<<<<< HEAD
-	if (INTEL_GEN(dev_priv) >= 5 || IS_G4X(dev_priv))
-=======
 	if (!i915.force_reset_modeset_test &&
 	    !gpu_reset_clobbers_display(dev_priv))
->>>>>>> ac96b556
 		return;
 
 	/*
@@ -3653,15 +3621,6 @@
 		 * The display has been reset as well,
 		 * so need a full re-initialization.
 		 */
-<<<<<<< HEAD
-		intel_update_primary_planes(dev);
-	} else {
-		/*
-		 * The display has been reset as well,
-		 * so need a full re-initialization.
-		 */
-=======
->>>>>>> ac96b556
 		intel_runtime_pm_disable_interrupts(dev_priv);
 		intel_runtime_pm_enable_interrupts(dev_priv);
 
