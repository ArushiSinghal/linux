/*
 * Copyright © 2006-2007 Intel Corporation
 *
 * Permission is hereby granted, free of charge, to any person obtaining a
 * copy of this software and associated documentation files (the "Software"),
 * to deal in the Software without restriction, including without limitation
 * the rights to use, copy, modify, merge, publish, distribute, sublicense,
 * and/or sell copies of the Software, and to permit persons to whom the
 * Software is furnished to do so, subject to the following conditions:
 *
 * The above copyright notice and this permission notice (including the next
 * paragraph) shall be included in all copies or substantial portions of the
 * Software.
 *
 * THE SOFTWARE IS PROVIDED "AS IS", WITHOUT WARRANTY OF ANY KIND, EXPRESS OR
 * IMPLIED, INCLUDING BUT NOT LIMITED TO THE WARRANTIES OF MERCHANTABILITY,
 * FITNESS FOR A PARTICULAR PURPOSE AND NONINFRINGEMENT.  IN NO EVENT SHALL
 * THE AUTHORS OR COPYRIGHT HOLDERS BE LIABLE FOR ANY CLAIM, DAMAGES OR OTHER
 * LIABILITY, WHETHER IN AN ACTION OF CONTRACT, TORT OR OTHERWISE, ARISING
 * FROM, OUT OF OR IN CONNECTION WITH THE SOFTWARE OR THE USE OR OTHER
 * DEALINGS IN THE SOFTWARE.
 *
 * Authors:
 *	Eric Anholt <eric@anholt.net>
 */

#include <linux/dmi.h>
#include <linux/module.h>
#include <linux/input.h>
#include <linux/i2c.h>
#include <linux/kernel.h>
#include <linux/slab.h>
#include <linux/vgaarb.h>
#include <drm/drm_edid.h>
#include <drm/drmP.h>
#include "intel_drv.h"
#include <drm/i915_drm.h>
#include "i915_drv.h"
#include "i915_trace.h"
#include <drm/drm_atomic.h>
#include <drm/drm_atomic_helper.h>
#include <drm/drm_dp_helper.h>
#include <drm/drm_crtc_helper.h>
#include <drm/drm_plane_helper.h>
#include <drm/drm_rect.h>
#include <linux/dma_remapping.h>
#include <linux/reservation.h>
#include <linux/dma-buf.h>

/* Primary plane formats for gen <= 3 */
static const uint32_t i8xx_primary_formats[] = {
	DRM_FORMAT_C8,
	DRM_FORMAT_RGB565,
	DRM_FORMAT_XRGB1555,
	DRM_FORMAT_XRGB8888,
};

/* Primary plane formats for gen >= 4 */
static const uint32_t i965_primary_formats[] = {
	DRM_FORMAT_C8,
	DRM_FORMAT_RGB565,
	DRM_FORMAT_XRGB8888,
	DRM_FORMAT_XBGR8888,
	DRM_FORMAT_XRGB2101010,
	DRM_FORMAT_XBGR2101010,
};

static const uint32_t skl_primary_formats[] = {
	DRM_FORMAT_C8,
	DRM_FORMAT_RGB565,
	DRM_FORMAT_XRGB8888,
	DRM_FORMAT_XBGR8888,
	DRM_FORMAT_ARGB8888,
	DRM_FORMAT_ABGR8888,
	DRM_FORMAT_XRGB2101010,
	DRM_FORMAT_XBGR2101010,
	DRM_FORMAT_YUYV,
	DRM_FORMAT_YVYU,
	DRM_FORMAT_UYVY,
	DRM_FORMAT_VYUY,
};

/* Cursor formats */
static const uint32_t intel_cursor_formats[] = {
	DRM_FORMAT_ARGB8888,
};

static void intel_crtc_update_cursor(struct drm_crtc *crtc, bool on);

static void i9xx_crtc_clock_get(struct intel_crtc *crtc,
				struct intel_crtc_state *pipe_config);
static void ironlake_pch_clock_get(struct intel_crtc *crtc,
				   struct intel_crtc_state *pipe_config);

static int intel_framebuffer_init(struct drm_device *dev,
				  struct intel_framebuffer *ifb,
				  struct drm_mode_fb_cmd2 *mode_cmd,
				  struct drm_i915_gem_object *obj);
static void i9xx_set_pipeconf(struct intel_crtc *intel_crtc);
static void intel_set_pipe_timings(struct intel_crtc *intel_crtc);
static void intel_cpu_transcoder_set_m_n(struct intel_crtc *crtc,
					 struct intel_link_m_n *m_n,
					 struct intel_link_m_n *m2_n2);
static void ironlake_set_pipeconf(struct drm_crtc *crtc);
static void haswell_set_pipeconf(struct drm_crtc *crtc);
static void intel_set_pipe_csc(struct drm_crtc *crtc);
static void vlv_prepare_pll(struct intel_crtc *crtc,
			    const struct intel_crtc_state *pipe_config);
static void chv_prepare_pll(struct intel_crtc *crtc,
			    const struct intel_crtc_state *pipe_config);
static void intel_begin_crtc_commit(struct drm_crtc *, struct drm_crtc_state *);
static void intel_finish_crtc_commit(struct drm_crtc *, struct drm_crtc_state *);
static void skl_init_scalers(struct drm_device *dev, struct intel_crtc *intel_crtc,
	struct intel_crtc_state *crtc_state);
static int i9xx_get_refclk(const struct intel_crtc_state *crtc_state,
			   int num_connectors);
static void skylake_pfit_enable(struct intel_crtc *crtc);
static void ironlake_pfit_disable(struct intel_crtc *crtc, bool force);
static void ironlake_pfit_enable(struct intel_crtc *crtc);
static void intel_modeset_setup_hw_state(struct drm_device *dev);
static void intel_pre_disable_primary(struct drm_crtc *crtc);

typedef struct {
	int	min, max;
} intel_range_t;

typedef struct {
	int	dot_limit;
	int	p2_slow, p2_fast;
} intel_p2_t;

typedef struct intel_limit intel_limit_t;
struct intel_limit {
	intel_range_t   dot, vco, n, m, m1, m2, p, p1;
	intel_p2_t	    p2;
};

/* returns HPLL frequency in kHz */
static int valleyview_get_vco(struct drm_i915_private *dev_priv)
{
	int hpll_freq, vco_freq[] = { 800, 1600, 2000, 2400 };

	/* Obtain SKU information */
	mutex_lock(&dev_priv->sb_lock);
	hpll_freq = vlv_cck_read(dev_priv, CCK_FUSE_REG) &
		CCK_FUSE_HPLL_FREQ_MASK;
	mutex_unlock(&dev_priv->sb_lock);

	return vco_freq[hpll_freq] * 1000;
}

static int vlv_get_cck_clock_hpll(struct drm_i915_private *dev_priv,
				  const char *name, u32 reg)
{
	u32 val;
	int divider;

	if (dev_priv->hpll_freq == 0)
		dev_priv->hpll_freq = valleyview_get_vco(dev_priv);

	mutex_lock(&dev_priv->sb_lock);
	val = vlv_cck_read(dev_priv, reg);
	mutex_unlock(&dev_priv->sb_lock);

	divider = val & CCK_FREQUENCY_VALUES;

	WARN((val & CCK_FREQUENCY_STATUS) !=
	     (divider << CCK_FREQUENCY_STATUS_SHIFT),
	     "%s change in progress\n", name);

	return DIV_ROUND_CLOSEST(dev_priv->hpll_freq << 1, divider + 1);
}

int
intel_pch_rawclk(struct drm_device *dev)
{
	struct drm_i915_private *dev_priv = dev->dev_private;

	WARN_ON(!HAS_PCH_SPLIT(dev));

	return I915_READ(PCH_RAWCLK_FREQ) & RAWCLK_FREQ_MASK;
}

/* hrawclock is 1/4 the FSB frequency */
int intel_hrawclk(struct drm_device *dev)
{
	struct drm_i915_private *dev_priv = dev->dev_private;
	uint32_t clkcfg;

	/* There is no CLKCFG reg in Valleyview. VLV hrawclk is 200 MHz */
	if (IS_VALLEYVIEW(dev) || IS_CHERRYVIEW(dev))
		return 200;

	clkcfg = I915_READ(CLKCFG);
	switch (clkcfg & CLKCFG_FSB_MASK) {
	case CLKCFG_FSB_400:
		return 100;
	case CLKCFG_FSB_533:
		return 133;
	case CLKCFG_FSB_667:
		return 166;
	case CLKCFG_FSB_800:
		return 200;
	case CLKCFG_FSB_1067:
		return 266;
	case CLKCFG_FSB_1333:
		return 333;
	/* these two are just a guess; one of them might be right */
	case CLKCFG_FSB_1600:
	case CLKCFG_FSB_1600_ALT:
		return 400;
	default:
		return 133;
	}
}

static void intel_update_czclk(struct drm_i915_private *dev_priv)
{
	if (!(IS_VALLEYVIEW(dev_priv) || IS_CHERRYVIEW(dev_priv)))
		return;

	dev_priv->czclk_freq = vlv_get_cck_clock_hpll(dev_priv, "czclk",
						      CCK_CZ_CLOCK_CONTROL);

	DRM_DEBUG_DRIVER("CZ clock rate: %d kHz\n", dev_priv->czclk_freq);
}

static inline u32 /* units of 100MHz */
intel_fdi_link_freq(struct drm_device *dev)
{
	if (IS_GEN5(dev)) {
		struct drm_i915_private *dev_priv = dev->dev_private;
		return (I915_READ(FDI_PLL_BIOS_0) & FDI_PLL_FB_CLOCK_MASK) + 2;
	} else
		return 27;
}

static const intel_limit_t intel_limits_i8xx_dac = {
	.dot = { .min = 25000, .max = 350000 },
	.vco = { .min = 908000, .max = 1512000 },
	.n = { .min = 2, .max = 16 },
	.m = { .min = 96, .max = 140 },
	.m1 = { .min = 18, .max = 26 },
	.m2 = { .min = 6, .max = 16 },
	.p = { .min = 4, .max = 128 },
	.p1 = { .min = 2, .max = 33 },
	.p2 = { .dot_limit = 165000,
		.p2_slow = 4, .p2_fast = 2 },
};

static const intel_limit_t intel_limits_i8xx_dvo = {
	.dot = { .min = 25000, .max = 350000 },
	.vco = { .min = 908000, .max = 1512000 },
	.n = { .min = 2, .max = 16 },
	.m = { .min = 96, .max = 140 },
	.m1 = { .min = 18, .max = 26 },
	.m2 = { .min = 6, .max = 16 },
	.p = { .min = 4, .max = 128 },
	.p1 = { .min = 2, .max = 33 },
	.p2 = { .dot_limit = 165000,
		.p2_slow = 4, .p2_fast = 4 },
};

static const intel_limit_t intel_limits_i8xx_lvds = {
	.dot = { .min = 25000, .max = 350000 },
	.vco = { .min = 908000, .max = 1512000 },
	.n = { .min = 2, .max = 16 },
	.m = { .min = 96, .max = 140 },
	.m1 = { .min = 18, .max = 26 },
	.m2 = { .min = 6, .max = 16 },
	.p = { .min = 4, .max = 128 },
	.p1 = { .min = 1, .max = 6 },
	.p2 = { .dot_limit = 165000,
		.p2_slow = 14, .p2_fast = 7 },
};

static const intel_limit_t intel_limits_i9xx_sdvo = {
	.dot = { .min = 20000, .max = 400000 },
	.vco = { .min = 1400000, .max = 2800000 },
	.n = { .min = 1, .max = 6 },
	.m = { .min = 70, .max = 120 },
	.m1 = { .min = 8, .max = 18 },
	.m2 = { .min = 3, .max = 7 },
	.p = { .min = 5, .max = 80 },
	.p1 = { .min = 1, .max = 8 },
	.p2 = { .dot_limit = 200000,
		.p2_slow = 10, .p2_fast = 5 },
};

static const intel_limit_t intel_limits_i9xx_lvds = {
	.dot = { .min = 20000, .max = 400000 },
	.vco = { .min = 1400000, .max = 2800000 },
	.n = { .min = 1, .max = 6 },
	.m = { .min = 70, .max = 120 },
	.m1 = { .min = 8, .max = 18 },
	.m2 = { .min = 3, .max = 7 },
	.p = { .min = 7, .max = 98 },
	.p1 = { .min = 1, .max = 8 },
	.p2 = { .dot_limit = 112000,
		.p2_slow = 14, .p2_fast = 7 },
};


static const intel_limit_t intel_limits_g4x_sdvo = {
	.dot = { .min = 25000, .max = 270000 },
	.vco = { .min = 1750000, .max = 3500000},
	.n = { .min = 1, .max = 4 },
	.m = { .min = 104, .max = 138 },
	.m1 = { .min = 17, .max = 23 },
	.m2 = { .min = 5, .max = 11 },
	.p = { .min = 10, .max = 30 },
	.p1 = { .min = 1, .max = 3},
	.p2 = { .dot_limit = 270000,
		.p2_slow = 10,
		.p2_fast = 10
	},
};

static const intel_limit_t intel_limits_g4x_hdmi = {
	.dot = { .min = 22000, .max = 400000 },
	.vco = { .min = 1750000, .max = 3500000},
	.n = { .min = 1, .max = 4 },
	.m = { .min = 104, .max = 138 },
	.m1 = { .min = 16, .max = 23 },
	.m2 = { .min = 5, .max = 11 },
	.p = { .min = 5, .max = 80 },
	.p1 = { .min = 1, .max = 8},
	.p2 = { .dot_limit = 165000,
		.p2_slow = 10, .p2_fast = 5 },
};

static const intel_limit_t intel_limits_g4x_single_channel_lvds = {
	.dot = { .min = 20000, .max = 115000 },
	.vco = { .min = 1750000, .max = 3500000 },
	.n = { .min = 1, .max = 3 },
	.m = { .min = 104, .max = 138 },
	.m1 = { .min = 17, .max = 23 },
	.m2 = { .min = 5, .max = 11 },
	.p = { .min = 28, .max = 112 },
	.p1 = { .min = 2, .max = 8 },
	.p2 = { .dot_limit = 0,
		.p2_slow = 14, .p2_fast = 14
	},
};

static const intel_limit_t intel_limits_g4x_dual_channel_lvds = {
	.dot = { .min = 80000, .max = 224000 },
	.vco = { .min = 1750000, .max = 3500000 },
	.n = { .min = 1, .max = 3 },
	.m = { .min = 104, .max = 138 },
	.m1 = { .min = 17, .max = 23 },
	.m2 = { .min = 5, .max = 11 },
	.p = { .min = 14, .max = 42 },
	.p1 = { .min = 2, .max = 6 },
	.p2 = { .dot_limit = 0,
		.p2_slow = 7, .p2_fast = 7
	},
};

static const intel_limit_t intel_limits_pineview_sdvo = {
	.dot = { .min = 20000, .max = 400000},
	.vco = { .min = 1700000, .max = 3500000 },
	/* Pineview's Ncounter is a ring counter */
	.n = { .min = 3, .max = 6 },
	.m = { .min = 2, .max = 256 },
	/* Pineview only has one combined m divider, which we treat as m2. */
	.m1 = { .min = 0, .max = 0 },
	.m2 = { .min = 0, .max = 254 },
	.p = { .min = 5, .max = 80 },
	.p1 = { .min = 1, .max = 8 },
	.p2 = { .dot_limit = 200000,
		.p2_slow = 10, .p2_fast = 5 },
};

static const intel_limit_t intel_limits_pineview_lvds = {
	.dot = { .min = 20000, .max = 400000 },
	.vco = { .min = 1700000, .max = 3500000 },
	.n = { .min = 3, .max = 6 },
	.m = { .min = 2, .max = 256 },
	.m1 = { .min = 0, .max = 0 },
	.m2 = { .min = 0, .max = 254 },
	.p = { .min = 7, .max = 112 },
	.p1 = { .min = 1, .max = 8 },
	.p2 = { .dot_limit = 112000,
		.p2_slow = 14, .p2_fast = 14 },
};

/* Ironlake / Sandybridge
 *
 * We calculate clock using (register_value + 2) for N/M1/M2, so here
 * the range value for them is (actual_value - 2).
 */
static const intel_limit_t intel_limits_ironlake_dac = {
	.dot = { .min = 25000, .max = 350000 },
	.vco = { .min = 1760000, .max = 3510000 },
	.n = { .min = 1, .max = 5 },
	.m = { .min = 79, .max = 127 },
	.m1 = { .min = 12, .max = 22 },
	.m2 = { .min = 5, .max = 9 },
	.p = { .min = 5, .max = 80 },
	.p1 = { .min = 1, .max = 8 },
	.p2 = { .dot_limit = 225000,
		.p2_slow = 10, .p2_fast = 5 },
};

static const intel_limit_t intel_limits_ironlake_single_lvds = {
	.dot = { .min = 25000, .max = 350000 },
	.vco = { .min = 1760000, .max = 3510000 },
	.n = { .min = 1, .max = 3 },
	.m = { .min = 79, .max = 118 },
	.m1 = { .min = 12, .max = 22 },
	.m2 = { .min = 5, .max = 9 },
	.p = { .min = 28, .max = 112 },
	.p1 = { .min = 2, .max = 8 },
	.p2 = { .dot_limit = 225000,
		.p2_slow = 14, .p2_fast = 14 },
};

static const intel_limit_t intel_limits_ironlake_dual_lvds = {
	.dot = { .min = 25000, .max = 350000 },
	.vco = { .min = 1760000, .max = 3510000 },
	.n = { .min = 1, .max = 3 },
	.m = { .min = 79, .max = 127 },
	.m1 = { .min = 12, .max = 22 },
	.m2 = { .min = 5, .max = 9 },
	.p = { .min = 14, .max = 56 },
	.p1 = { .min = 2, .max = 8 },
	.p2 = { .dot_limit = 225000,
		.p2_slow = 7, .p2_fast = 7 },
};

/* LVDS 100mhz refclk limits. */
static const intel_limit_t intel_limits_ironlake_single_lvds_100m = {
	.dot = { .min = 25000, .max = 350000 },
	.vco = { .min = 1760000, .max = 3510000 },
	.n = { .min = 1, .max = 2 },
	.m = { .min = 79, .max = 126 },
	.m1 = { .min = 12, .max = 22 },
	.m2 = { .min = 5, .max = 9 },
	.p = { .min = 28, .max = 112 },
	.p1 = { .min = 2, .max = 8 },
	.p2 = { .dot_limit = 225000,
		.p2_slow = 14, .p2_fast = 14 },
};

static const intel_limit_t intel_limits_ironlake_dual_lvds_100m = {
	.dot = { .min = 25000, .max = 350000 },
	.vco = { .min = 1760000, .max = 3510000 },
	.n = { .min = 1, .max = 3 },
	.m = { .min = 79, .max = 126 },
	.m1 = { .min = 12, .max = 22 },
	.m2 = { .min = 5, .max = 9 },
	.p = { .min = 14, .max = 42 },
	.p1 = { .min = 2, .max = 6 },
	.p2 = { .dot_limit = 225000,
		.p2_slow = 7, .p2_fast = 7 },
};

static const intel_limit_t intel_limits_vlv = {
	 /*
	  * These are the data rate limits (measured in fast clocks)
	  * since those are the strictest limits we have. The fast
	  * clock and actual rate limits are more relaxed, so checking
	  * them would make no difference.
	  */
	.dot = { .min = 25000 * 5, .max = 270000 * 5 },
	.vco = { .min = 4000000, .max = 6000000 },
	.n = { .min = 1, .max = 7 },
	.m1 = { .min = 2, .max = 3 },
	.m2 = { .min = 11, .max = 156 },
	.p1 = { .min = 2, .max = 3 },
	.p2 = { .p2_slow = 2, .p2_fast = 20 }, /* slow=min, fast=max */
};

static const intel_limit_t intel_limits_chv = {
	/*
	 * These are the data rate limits (measured in fast clocks)
	 * since those are the strictest limits we have.  The fast
	 * clock and actual rate limits are more relaxed, so checking
	 * them would make no difference.
	 */
	.dot = { .min = 25000 * 5, .max = 540000 * 5},
	.vco = { .min = 4800000, .max = 6480000 },
	.n = { .min = 1, .max = 1 },
	.m1 = { .min = 2, .max = 2 },
	.m2 = { .min = 24 << 22, .max = 175 << 22 },
	.p1 = { .min = 2, .max = 4 },
	.p2 = {	.p2_slow = 1, .p2_fast = 14 },
};

static const intel_limit_t intel_limits_bxt = {
	/* FIXME: find real dot limits */
	.dot = { .min = 0, .max = INT_MAX },
	.vco = { .min = 4800000, .max = 6700000 },
	.n = { .min = 1, .max = 1 },
	.m1 = { .min = 2, .max = 2 },
	/* FIXME: find real m2 limits */
	.m2 = { .min = 2 << 22, .max = 255 << 22 },
	.p1 = { .min = 2, .max = 4 },
	.p2 = { .p2_slow = 1, .p2_fast = 20 },
};

static bool
needs_modeset(struct drm_crtc_state *state)
{
	return drm_atomic_crtc_needs_modeset(state);
}

/**
 * Returns whether any output on the specified pipe is of the specified type
 */
bool intel_pipe_has_type(struct intel_crtc *crtc, enum intel_output_type type)
{
	struct drm_device *dev = crtc->base.dev;
	struct intel_encoder *encoder;

	for_each_encoder_on_crtc(dev, &crtc->base, encoder)
		if (encoder->type == type)
			return true;

	return false;
}

/**
 * Returns whether any output on the specified pipe will have the specified
 * type after a staged modeset is complete, i.e., the same as
 * intel_pipe_has_type() but looking at encoder->new_crtc instead of
 * encoder->crtc.
 */
static bool intel_pipe_will_have_type(const struct intel_crtc_state *crtc_state,
				      int type)
{
	struct drm_atomic_state *state = crtc_state->base.state;
	struct drm_connector *connector;
	struct drm_connector_state *connector_state;
	struct intel_encoder *encoder;
	int i, num_connectors = 0;

	for_each_connector_in_state(state, connector, connector_state, i) {
		if (connector_state->crtc != crtc_state->base.crtc)
			continue;

		num_connectors++;

		encoder = to_intel_encoder(connector_state->best_encoder);
		if (encoder->type == type)
			return true;
	}

	WARN_ON(num_connectors == 0);

	return false;
}

static const intel_limit_t *
intel_ironlake_limit(struct intel_crtc_state *crtc_state, int refclk)
{
	struct drm_device *dev = crtc_state->base.crtc->dev;
	const intel_limit_t *limit;

	if (intel_pipe_will_have_type(crtc_state, INTEL_OUTPUT_LVDS)) {
		if (intel_is_dual_link_lvds(dev)) {
			if (refclk == 100000)
				limit = &intel_limits_ironlake_dual_lvds_100m;
			else
				limit = &intel_limits_ironlake_dual_lvds;
		} else {
			if (refclk == 100000)
				limit = &intel_limits_ironlake_single_lvds_100m;
			else
				limit = &intel_limits_ironlake_single_lvds;
		}
	} else
		limit = &intel_limits_ironlake_dac;

	return limit;
}

static const intel_limit_t *
intel_g4x_limit(struct intel_crtc_state *crtc_state)
{
	struct drm_device *dev = crtc_state->base.crtc->dev;
	const intel_limit_t *limit;

	if (intel_pipe_will_have_type(crtc_state, INTEL_OUTPUT_LVDS)) {
		if (intel_is_dual_link_lvds(dev))
			limit = &intel_limits_g4x_dual_channel_lvds;
		else
			limit = &intel_limits_g4x_single_channel_lvds;
	} else if (intel_pipe_will_have_type(crtc_state, INTEL_OUTPUT_HDMI) ||
		   intel_pipe_will_have_type(crtc_state, INTEL_OUTPUT_ANALOG)) {
		limit = &intel_limits_g4x_hdmi;
	} else if (intel_pipe_will_have_type(crtc_state, INTEL_OUTPUT_SDVO)) {
		limit = &intel_limits_g4x_sdvo;
	} else /* The option is for other outputs */
		limit = &intel_limits_i9xx_sdvo;

	return limit;
}

static const intel_limit_t *
intel_limit(struct intel_crtc_state *crtc_state, int refclk)
{
	struct drm_device *dev = crtc_state->base.crtc->dev;
	const intel_limit_t *limit;

	if (IS_BROXTON(dev))
		limit = &intel_limits_bxt;
	else if (HAS_PCH_SPLIT(dev))
		limit = intel_ironlake_limit(crtc_state, refclk);
	else if (IS_G4X(dev)) {
		limit = intel_g4x_limit(crtc_state);
	} else if (IS_PINEVIEW(dev)) {
		if (intel_pipe_will_have_type(crtc_state, INTEL_OUTPUT_LVDS))
			limit = &intel_limits_pineview_lvds;
		else
			limit = &intel_limits_pineview_sdvo;
	} else if (IS_CHERRYVIEW(dev)) {
		limit = &intel_limits_chv;
	} else if (IS_VALLEYVIEW(dev)) {
		limit = &intel_limits_vlv;
	} else if (!IS_GEN2(dev)) {
		if (intel_pipe_will_have_type(crtc_state, INTEL_OUTPUT_LVDS))
			limit = &intel_limits_i9xx_lvds;
		else
			limit = &intel_limits_i9xx_sdvo;
	} else {
		if (intel_pipe_will_have_type(crtc_state, INTEL_OUTPUT_LVDS))
			limit = &intel_limits_i8xx_lvds;
		else if (intel_pipe_will_have_type(crtc_state, INTEL_OUTPUT_DVO))
			limit = &intel_limits_i8xx_dvo;
		else
			limit = &intel_limits_i8xx_dac;
	}
	return limit;
}

/*
 * Platform specific helpers to calculate the port PLL loopback- (clock.m),
 * and post-divider (clock.p) values, pre- (clock.vco) and post-divided fast
 * (clock.dot) clock rates. This fast dot clock is fed to the port's IO logic.
 * The helpers' return value is the rate of the clock that is fed to the
 * display engine's pipe which can be the above fast dot clock rate or a
 * divided-down version of it.
 */
/* m1 is reserved as 0 in Pineview, n is a ring counter */
static int pnv_calc_dpll_params(int refclk, intel_clock_t *clock)
{
	clock->m = clock->m2 + 2;
	clock->p = clock->p1 * clock->p2;
	if (WARN_ON(clock->n == 0 || clock->p == 0))
		return 0;
	clock->vco = DIV_ROUND_CLOSEST(refclk * clock->m, clock->n);
	clock->dot = DIV_ROUND_CLOSEST(clock->vco, clock->p);

	return clock->dot;
}

static uint32_t i9xx_dpll_compute_m(struct dpll *dpll)
{
	return 5 * (dpll->m1 + 2) + (dpll->m2 + 2);
}

static int i9xx_calc_dpll_params(int refclk, intel_clock_t *clock)
{
	clock->m = i9xx_dpll_compute_m(clock);
	clock->p = clock->p1 * clock->p2;
	if (WARN_ON(clock->n + 2 == 0 || clock->p == 0))
		return 0;
	clock->vco = DIV_ROUND_CLOSEST(refclk * clock->m, clock->n + 2);
	clock->dot = DIV_ROUND_CLOSEST(clock->vco, clock->p);

	return clock->dot;
}

static int vlv_calc_dpll_params(int refclk, intel_clock_t *clock)
{
	clock->m = clock->m1 * clock->m2;
	clock->p = clock->p1 * clock->p2;
	if (WARN_ON(clock->n == 0 || clock->p == 0))
		return 0;
	clock->vco = DIV_ROUND_CLOSEST(refclk * clock->m, clock->n);
	clock->dot = DIV_ROUND_CLOSEST(clock->vco, clock->p);

	return clock->dot / 5;
}

int chv_calc_dpll_params(int refclk, intel_clock_t *clock)
{
	clock->m = clock->m1 * clock->m2;
	clock->p = clock->p1 * clock->p2;
	if (WARN_ON(clock->n == 0 || clock->p == 0))
		return 0;
	clock->vco = DIV_ROUND_CLOSEST_ULL((uint64_t)refclk * clock->m,
			clock->n << 22);
	clock->dot = DIV_ROUND_CLOSEST(clock->vco, clock->p);

	return clock->dot / 5;
}

#define INTELPllInvalid(s)   do { /* DRM_DEBUG(s); */ return false; } while (0)
/**
 * Returns whether the given set of divisors are valid for a given refclk with
 * the given connectors.
 */

static bool intel_PLL_is_valid(struct drm_device *dev,
			       const intel_limit_t *limit,
			       const intel_clock_t *clock)
{
	if (clock->n   < limit->n.min   || limit->n.max   < clock->n)
		INTELPllInvalid("n out of range\n");
	if (clock->p1  < limit->p1.min  || limit->p1.max  < clock->p1)
		INTELPllInvalid("p1 out of range\n");
	if (clock->m2  < limit->m2.min  || limit->m2.max  < clock->m2)
		INTELPllInvalid("m2 out of range\n");
	if (clock->m1  < limit->m1.min  || limit->m1.max  < clock->m1)
		INTELPllInvalid("m1 out of range\n");

	if (!IS_PINEVIEW(dev) && !IS_VALLEYVIEW(dev) &&
	    !IS_CHERRYVIEW(dev) && !IS_BROXTON(dev))
		if (clock->m1 <= clock->m2)
			INTELPllInvalid("m1 <= m2\n");

	if (!IS_VALLEYVIEW(dev) && !IS_CHERRYVIEW(dev) && !IS_BROXTON(dev)) {
		if (clock->p < limit->p.min || limit->p.max < clock->p)
			INTELPllInvalid("p out of range\n");
		if (clock->m < limit->m.min || limit->m.max < clock->m)
			INTELPllInvalid("m out of range\n");
	}

	if (clock->vco < limit->vco.min || limit->vco.max < clock->vco)
		INTELPllInvalid("vco out of range\n");
	/* XXX: We may need to be checking "Dot clock" depending on the multiplier,
	 * connector, etc., rather than just a single range.
	 */
	if (clock->dot < limit->dot.min || limit->dot.max < clock->dot)
		INTELPllInvalid("dot out of range\n");

	return true;
}

static int
i9xx_select_p2_div(const intel_limit_t *limit,
		   const struct intel_crtc_state *crtc_state,
		   int target)
{
	struct drm_device *dev = crtc_state->base.crtc->dev;

	if (intel_pipe_will_have_type(crtc_state, INTEL_OUTPUT_LVDS)) {
		/*
		 * For LVDS just rely on its current settings for dual-channel.
		 * We haven't figured out how to reliably set up different
		 * single/dual channel state, if we even can.
		 */
		if (intel_is_dual_link_lvds(dev))
			return limit->p2.p2_fast;
		else
			return limit->p2.p2_slow;
	} else {
		if (target < limit->p2.dot_limit)
			return limit->p2.p2_slow;
		else
			return limit->p2.p2_fast;
	}
}

static bool
i9xx_find_best_dpll(const intel_limit_t *limit,
		    struct intel_crtc_state *crtc_state,
		    int target, int refclk, intel_clock_t *match_clock,
		    intel_clock_t *best_clock)
{
	struct drm_device *dev = crtc_state->base.crtc->dev;
	intel_clock_t clock;
	int err = target;

	memset(best_clock, 0, sizeof(*best_clock));

	clock.p2 = i9xx_select_p2_div(limit, crtc_state, target);

	for (clock.m1 = limit->m1.min; clock.m1 <= limit->m1.max;
	     clock.m1++) {
		for (clock.m2 = limit->m2.min;
		     clock.m2 <= limit->m2.max; clock.m2++) {
			if (clock.m2 >= clock.m1)
				break;
			for (clock.n = limit->n.min;
			     clock.n <= limit->n.max; clock.n++) {
				for (clock.p1 = limit->p1.min;
					clock.p1 <= limit->p1.max; clock.p1++) {
					int this_err;

					i9xx_calc_dpll_params(refclk, &clock);
					if (!intel_PLL_is_valid(dev, limit,
								&clock))
						continue;
					if (match_clock &&
					    clock.p != match_clock->p)
						continue;

					this_err = abs(clock.dot - target);
					if (this_err < err) {
						*best_clock = clock;
						err = this_err;
					}
				}
			}
		}
	}

	return (err != target);
}

static bool
pnv_find_best_dpll(const intel_limit_t *limit,
		   struct intel_crtc_state *crtc_state,
		   int target, int refclk, intel_clock_t *match_clock,
		   intel_clock_t *best_clock)
{
	struct drm_device *dev = crtc_state->base.crtc->dev;
	intel_clock_t clock;
	int err = target;

	memset(best_clock, 0, sizeof(*best_clock));

	clock.p2 = i9xx_select_p2_div(limit, crtc_state, target);

	for (clock.m1 = limit->m1.min; clock.m1 <= limit->m1.max;
	     clock.m1++) {
		for (clock.m2 = limit->m2.min;
		     clock.m2 <= limit->m2.max; clock.m2++) {
			for (clock.n = limit->n.min;
			     clock.n <= limit->n.max; clock.n++) {
				for (clock.p1 = limit->p1.min;
					clock.p1 <= limit->p1.max; clock.p1++) {
					int this_err;

					pnv_calc_dpll_params(refclk, &clock);
					if (!intel_PLL_is_valid(dev, limit,
								&clock))
						continue;
					if (match_clock &&
					    clock.p != match_clock->p)
						continue;

					this_err = abs(clock.dot - target);
					if (this_err < err) {
						*best_clock = clock;
						err = this_err;
					}
				}
			}
		}
	}

	return (err != target);
}

static bool
g4x_find_best_dpll(const intel_limit_t *limit,
		   struct intel_crtc_state *crtc_state,
		   int target, int refclk, intel_clock_t *match_clock,
		   intel_clock_t *best_clock)
{
	struct drm_device *dev = crtc_state->base.crtc->dev;
	intel_clock_t clock;
	int max_n;
	bool found = false;
	/* approximately equals target * 0.00585 */
	int err_most = (target >> 8) + (target >> 9);

	memset(best_clock, 0, sizeof(*best_clock));

	clock.p2 = i9xx_select_p2_div(limit, crtc_state, target);

	max_n = limit->n.max;
	/* based on hardware requirement, prefer smaller n to precision */
	for (clock.n = limit->n.min; clock.n <= max_n; clock.n++) {
		/* based on hardware requirement, prefere larger m1,m2 */
		for (clock.m1 = limit->m1.max;
		     clock.m1 >= limit->m1.min; clock.m1--) {
			for (clock.m2 = limit->m2.max;
			     clock.m2 >= limit->m2.min; clock.m2--) {
				for (clock.p1 = limit->p1.max;
				     clock.p1 >= limit->p1.min; clock.p1--) {
					int this_err;

					i9xx_calc_dpll_params(refclk, &clock);
					if (!intel_PLL_is_valid(dev, limit,
								&clock))
						continue;

					this_err = abs(clock.dot - target);
					if (this_err < err_most) {
						*best_clock = clock;
						err_most = this_err;
						max_n = clock.n;
						found = true;
					}
				}
			}
		}
	}
	return found;
}

/*
 * Check if the calculated PLL configuration is more optimal compared to the
 * best configuration and error found so far. Return the calculated error.
 */
static bool vlv_PLL_is_optimal(struct drm_device *dev, int target_freq,
			       const intel_clock_t *calculated_clock,
			       const intel_clock_t *best_clock,
			       unsigned int best_error_ppm,
			       unsigned int *error_ppm)
{
	/*
	 * For CHV ignore the error and consider only the P value.
	 * Prefer a bigger P value based on HW requirements.
	 */
	if (IS_CHERRYVIEW(dev)) {
		*error_ppm = 0;

		return calculated_clock->p > best_clock->p;
	}

	if (WARN_ON_ONCE(!target_freq))
		return false;

	*error_ppm = div_u64(1000000ULL *
				abs(target_freq - calculated_clock->dot),
			     target_freq);
	/*
	 * Prefer a better P value over a better (smaller) error if the error
	 * is small. Ensure this preference for future configurations too by
	 * setting the error to 0.
	 */
	if (*error_ppm < 100 && calculated_clock->p > best_clock->p) {
		*error_ppm = 0;

		return true;
	}

	return *error_ppm + 10 < best_error_ppm;
}

static bool
vlv_find_best_dpll(const intel_limit_t *limit,
		   struct intel_crtc_state *crtc_state,
		   int target, int refclk, intel_clock_t *match_clock,
		   intel_clock_t *best_clock)
{
	struct intel_crtc *crtc = to_intel_crtc(crtc_state->base.crtc);
	struct drm_device *dev = crtc->base.dev;
	intel_clock_t clock;
	unsigned int bestppm = 1000000;
	/* min update 19.2 MHz */
	int max_n = min(limit->n.max, refclk / 19200);
	bool found = false;

	target *= 5; /* fast clock */

	memset(best_clock, 0, sizeof(*best_clock));

	/* based on hardware requirement, prefer smaller n to precision */
	for (clock.n = limit->n.min; clock.n <= max_n; clock.n++) {
		for (clock.p1 = limit->p1.max; clock.p1 >= limit->p1.min; clock.p1--) {
			for (clock.p2 = limit->p2.p2_fast; clock.p2 >= limit->p2.p2_slow;
			     clock.p2 -= clock.p2 > 10 ? 2 : 1) {
				clock.p = clock.p1 * clock.p2;
				/* based on hardware requirement, prefer bigger m1,m2 values */
				for (clock.m1 = limit->m1.min; clock.m1 <= limit->m1.max; clock.m1++) {
					unsigned int ppm;

					clock.m2 = DIV_ROUND_CLOSEST(target * clock.p * clock.n,
								     refclk * clock.m1);

					vlv_calc_dpll_params(refclk, &clock);

					if (!intel_PLL_is_valid(dev, limit,
								&clock))
						continue;

					if (!vlv_PLL_is_optimal(dev, target,
								&clock,
								best_clock,
								bestppm, &ppm))
						continue;

					*best_clock = clock;
					bestppm = ppm;
					found = true;
				}
			}
		}
	}

	return found;
}

static bool
chv_find_best_dpll(const intel_limit_t *limit,
		   struct intel_crtc_state *crtc_state,
		   int target, int refclk, intel_clock_t *match_clock,
		   intel_clock_t *best_clock)
{
	struct intel_crtc *crtc = to_intel_crtc(crtc_state->base.crtc);
	struct drm_device *dev = crtc->base.dev;
	unsigned int best_error_ppm;
	intel_clock_t clock;
	uint64_t m2;
	int found = false;

	memset(best_clock, 0, sizeof(*best_clock));
	best_error_ppm = 1000000;

	/*
	 * Based on hardware doc, the n always set to 1, and m1 always
	 * set to 2.  If requires to support 200Mhz refclk, we need to
	 * revisit this because n may not 1 anymore.
	 */
	clock.n = 1, clock.m1 = 2;
	target *= 5;	/* fast clock */

	for (clock.p1 = limit->p1.max; clock.p1 >= limit->p1.min; clock.p1--) {
		for (clock.p2 = limit->p2.p2_fast;
				clock.p2 >= limit->p2.p2_slow;
				clock.p2 -= clock.p2 > 10 ? 2 : 1) {
			unsigned int error_ppm;

			clock.p = clock.p1 * clock.p2;

			m2 = DIV_ROUND_CLOSEST_ULL(((uint64_t)target * clock.p *
					clock.n) << 22, refclk * clock.m1);

			if (m2 > INT_MAX/clock.m1)
				continue;

			clock.m2 = m2;

			chv_calc_dpll_params(refclk, &clock);

			if (!intel_PLL_is_valid(dev, limit, &clock))
				continue;

			if (!vlv_PLL_is_optimal(dev, target, &clock, best_clock,
						best_error_ppm, &error_ppm))
				continue;

			*best_clock = clock;
			best_error_ppm = error_ppm;
			found = true;
		}
	}

	return found;
}

bool bxt_find_best_dpll(struct intel_crtc_state *crtc_state, int target_clock,
			intel_clock_t *best_clock)
{
	int refclk = i9xx_get_refclk(crtc_state, 0);

	return chv_find_best_dpll(intel_limit(crtc_state, refclk), crtc_state,
				  target_clock, refclk, NULL, best_clock);
}

bool intel_crtc_active(struct drm_crtc *crtc)
{
	struct intel_crtc *intel_crtc = to_intel_crtc(crtc);

	/* Be paranoid as we can arrive here with only partial
	 * state retrieved from the hardware during setup.
	 *
	 * We can ditch the adjusted_mode.crtc_clock check as soon
	 * as Haswell has gained clock readout/fastboot support.
	 *
	 * We can ditch the crtc->primary->fb check as soon as we can
	 * properly reconstruct framebuffers.
	 *
	 * FIXME: The intel_crtc->active here should be switched to
	 * crtc->state->active once we have proper CRTC states wired up
	 * for atomic.
	 */
	return intel_crtc->active && crtc->primary->state->fb &&
		intel_crtc->config->base.adjusted_mode.crtc_clock;
}

enum transcoder intel_pipe_to_cpu_transcoder(struct drm_i915_private *dev_priv,
					     enum pipe pipe)
{
	struct drm_crtc *crtc = dev_priv->pipe_to_crtc_mapping[pipe];
	struct intel_crtc *intel_crtc = to_intel_crtc(crtc);

	return intel_crtc->config->cpu_transcoder;
}

static bool pipe_dsl_stopped(struct drm_device *dev, enum pipe pipe)
{
	struct drm_i915_private *dev_priv = dev->dev_private;
	i915_reg_t reg = PIPEDSL(pipe);
	u32 line1, line2;
	u32 line_mask;

	if (IS_GEN2(dev))
		line_mask = DSL_LINEMASK_GEN2;
	else
		line_mask = DSL_LINEMASK_GEN3;

	line1 = I915_READ(reg) & line_mask;
	msleep(5);
	line2 = I915_READ(reg) & line_mask;

	return line1 == line2;
}

/*
 * intel_wait_for_pipe_off - wait for pipe to turn off
 * @crtc: crtc whose pipe to wait for
 *
 * After disabling a pipe, we can't wait for vblank in the usual way,
 * spinning on the vblank interrupt status bit, since we won't actually
 * see an interrupt when the pipe is disabled.
 *
 * On Gen4 and above:
 *   wait for the pipe register state bit to turn off
 *
 * Otherwise:
 *   wait for the display line value to settle (it usually
 *   ends up stopping at the start of the next frame).
 *
 */
static void intel_wait_for_pipe_off(struct intel_crtc *crtc)
{
	struct drm_device *dev = crtc->base.dev;
	struct drm_i915_private *dev_priv = dev->dev_private;
	enum transcoder cpu_transcoder = crtc->config->cpu_transcoder;
	enum pipe pipe = crtc->pipe;

	if (INTEL_INFO(dev)->gen >= 4) {
		i915_reg_t reg = PIPECONF(cpu_transcoder);

		/* Wait for the Pipe State to go off */
		if (wait_for((I915_READ(reg) & I965_PIPECONF_ACTIVE) == 0,
			     100))
			WARN(1, "pipe_off wait timed out\n");
	} else {
		/* Wait for the display line to settle */
		if (wait_for(pipe_dsl_stopped(dev, pipe), 100))
			WARN(1, "pipe_off wait timed out\n");
	}
}

static const char *state_string(bool enabled)
{
	return enabled ? "on" : "off";
}

/* Only for pre-ILK configs */
void assert_pll(struct drm_i915_private *dev_priv,
		enum pipe pipe, bool state)
{
	u32 val;
	bool cur_state;

	val = I915_READ(DPLL(pipe));
	cur_state = !!(val & DPLL_VCO_ENABLE);
	I915_STATE_WARN(cur_state != state,
	     "PLL state assertion failure (expected %s, current %s)\n",
	     state_string(state), state_string(cur_state));
}

/* XXX: the dsi pll is shared between MIPI DSI ports */
static void assert_dsi_pll(struct drm_i915_private *dev_priv, bool state)
{
	u32 val;
	bool cur_state;

	mutex_lock(&dev_priv->sb_lock);
	val = vlv_cck_read(dev_priv, CCK_REG_DSI_PLL_CONTROL);
	mutex_unlock(&dev_priv->sb_lock);

	cur_state = val & DSI_PLL_VCO_EN;
	I915_STATE_WARN(cur_state != state,
	     "DSI PLL state assertion failure (expected %s, current %s)\n",
	     state_string(state), state_string(cur_state));
}
#define assert_dsi_pll_enabled(d) assert_dsi_pll(d, true)
#define assert_dsi_pll_disabled(d) assert_dsi_pll(d, false)

struct intel_shared_dpll *
intel_crtc_to_shared_dpll(struct intel_crtc *crtc)
{
	struct drm_i915_private *dev_priv = crtc->base.dev->dev_private;

	if (crtc->config->shared_dpll < 0)
		return NULL;

	return &dev_priv->shared_dplls[crtc->config->shared_dpll];
}

/* For ILK+ */
void assert_shared_dpll(struct drm_i915_private *dev_priv,
			struct intel_shared_dpll *pll,
			bool state)
{
	bool cur_state;
	struct intel_dpll_hw_state hw_state;

	if (WARN (!pll,
		  "asserting DPLL %s with no DPLL\n", state_string(state)))
		return;

	cur_state = pll->get_hw_state(dev_priv, pll, &hw_state);
	I915_STATE_WARN(cur_state != state,
	     "%s assertion failure (expected %s, current %s)\n",
	     pll->name, state_string(state), state_string(cur_state));
}

static void assert_fdi_tx(struct drm_i915_private *dev_priv,
			  enum pipe pipe, bool state)
{
	bool cur_state;
	enum transcoder cpu_transcoder = intel_pipe_to_cpu_transcoder(dev_priv,
								      pipe);

	if (HAS_DDI(dev_priv->dev)) {
		/* DDI does not have a specific FDI_TX register */
		u32 val = I915_READ(TRANS_DDI_FUNC_CTL(cpu_transcoder));
		cur_state = !!(val & TRANS_DDI_FUNC_ENABLE);
	} else {
		u32 val = I915_READ(FDI_TX_CTL(pipe));
		cur_state = !!(val & FDI_TX_ENABLE);
	}
	I915_STATE_WARN(cur_state != state,
	     "FDI TX state assertion failure (expected %s, current %s)\n",
	     state_string(state), state_string(cur_state));
}
#define assert_fdi_tx_enabled(d, p) assert_fdi_tx(d, p, true)
#define assert_fdi_tx_disabled(d, p) assert_fdi_tx(d, p, false)

static void assert_fdi_rx(struct drm_i915_private *dev_priv,
			  enum pipe pipe, bool state)
{
	u32 val;
	bool cur_state;

	val = I915_READ(FDI_RX_CTL(pipe));
	cur_state = !!(val & FDI_RX_ENABLE);
	I915_STATE_WARN(cur_state != state,
	     "FDI RX state assertion failure (expected %s, current %s)\n",
	     state_string(state), state_string(cur_state));
}
#define assert_fdi_rx_enabled(d, p) assert_fdi_rx(d, p, true)
#define assert_fdi_rx_disabled(d, p) assert_fdi_rx(d, p, false)

static void assert_fdi_tx_pll_enabled(struct drm_i915_private *dev_priv,
				      enum pipe pipe)
{
	u32 val;

	/* ILK FDI PLL is always enabled */
	if (INTEL_INFO(dev_priv->dev)->gen == 5)
		return;

	/* On Haswell, DDI ports are responsible for the FDI PLL setup */
	if (HAS_DDI(dev_priv->dev))
		return;

	val = I915_READ(FDI_TX_CTL(pipe));
	I915_STATE_WARN(!(val & FDI_TX_PLL_ENABLE), "FDI TX PLL assertion failure, should be active but is disabled\n");
}

void assert_fdi_rx_pll(struct drm_i915_private *dev_priv,
		       enum pipe pipe, bool state)
{
	u32 val;
	bool cur_state;

	val = I915_READ(FDI_RX_CTL(pipe));
	cur_state = !!(val & FDI_RX_PLL_ENABLE);
	I915_STATE_WARN(cur_state != state,
	     "FDI RX PLL assertion failure (expected %s, current %s)\n",
	     state_string(state), state_string(cur_state));
}

void assert_panel_unlocked(struct drm_i915_private *dev_priv,
			   enum pipe pipe)
{
	struct drm_device *dev = dev_priv->dev;
	i915_reg_t pp_reg;
	u32 val;
	enum pipe panel_pipe = PIPE_A;
	bool locked = true;

	if (WARN_ON(HAS_DDI(dev)))
		return;

	if (HAS_PCH_SPLIT(dev)) {
		u32 port_sel;

		pp_reg = PCH_PP_CONTROL;
		port_sel = I915_READ(PCH_PP_ON_DELAYS) & PANEL_PORT_SELECT_MASK;

		if (port_sel == PANEL_PORT_SELECT_LVDS &&
		    I915_READ(PCH_LVDS) & LVDS_PIPEB_SELECT)
			panel_pipe = PIPE_B;
		/* XXX: else fix for eDP */
	} else if (IS_VALLEYVIEW(dev) || IS_CHERRYVIEW(dev)) {
		/* presumably write lock depends on pipe, not port select */
		pp_reg = VLV_PIPE_PP_CONTROL(pipe);
		panel_pipe = pipe;
	} else {
		pp_reg = PP_CONTROL;
		if (I915_READ(LVDS) & LVDS_PIPEB_SELECT)
			panel_pipe = PIPE_B;
	}

	val = I915_READ(pp_reg);
	if (!(val & PANEL_POWER_ON) ||
	    ((val & PANEL_UNLOCK_MASK) == PANEL_UNLOCK_REGS))
		locked = false;

	I915_STATE_WARN(panel_pipe == pipe && locked,
	     "panel assertion failure, pipe %c regs locked\n",
	     pipe_name(pipe));
}

static void assert_cursor(struct drm_i915_private *dev_priv,
			  enum pipe pipe, bool state)
{
	struct drm_device *dev = dev_priv->dev;
	bool cur_state;

	if (IS_845G(dev) || IS_I865G(dev))
		cur_state = I915_READ(CURCNTR(PIPE_A)) & CURSOR_ENABLE;
	else
		cur_state = I915_READ(CURCNTR(pipe)) & CURSOR_MODE;

	I915_STATE_WARN(cur_state != state,
	     "cursor on pipe %c assertion failure (expected %s, current %s)\n",
	     pipe_name(pipe), state_string(state), state_string(cur_state));
}
#define assert_cursor_enabled(d, p) assert_cursor(d, p, true)
#define assert_cursor_disabled(d, p) assert_cursor(d, p, false)

void assert_pipe(struct drm_i915_private *dev_priv,
		 enum pipe pipe, bool state)
{
	bool cur_state;
	enum transcoder cpu_transcoder = intel_pipe_to_cpu_transcoder(dev_priv,
								      pipe);
	enum intel_display_power_domain power_domain;

	/* if we need the pipe quirk it must be always on */
	if ((pipe == PIPE_A && dev_priv->quirks & QUIRK_PIPEA_FORCE) ||
	    (pipe == PIPE_B && dev_priv->quirks & QUIRK_PIPEB_FORCE))
		state = true;

	power_domain = POWER_DOMAIN_TRANSCODER(cpu_transcoder);
	if (intel_display_power_get_if_enabled(dev_priv, power_domain)) {
		u32 val = I915_READ(PIPECONF(cpu_transcoder));
		cur_state = !!(val & PIPECONF_ENABLE);

		intel_display_power_put(dev_priv, power_domain);
	} else {
		cur_state = false;
	}

	I915_STATE_WARN(cur_state != state,
	     "pipe %c assertion failure (expected %s, current %s)\n",
	     pipe_name(pipe), state_string(state), state_string(cur_state));
}

static void assert_plane(struct drm_i915_private *dev_priv,
			 enum plane plane, bool state)
{
	u32 val;
	bool cur_state;

	val = I915_READ(DSPCNTR(plane));
	cur_state = !!(val & DISPLAY_PLANE_ENABLE);
	I915_STATE_WARN(cur_state != state,
	     "plane %c assertion failure (expected %s, current %s)\n",
	     plane_name(plane), state_string(state), state_string(cur_state));
}

#define assert_plane_enabled(d, p) assert_plane(d, p, true)
#define assert_plane_disabled(d, p) assert_plane(d, p, false)

static void assert_planes_disabled(struct drm_i915_private *dev_priv,
				   enum pipe pipe)
{
	struct drm_device *dev = dev_priv->dev;
	int i;

	/* Primary planes are fixed to pipes on gen4+ */
	if (INTEL_INFO(dev)->gen >= 4) {
		u32 val = I915_READ(DSPCNTR(pipe));
		I915_STATE_WARN(val & DISPLAY_PLANE_ENABLE,
		     "plane %c assertion failure, should be disabled but not\n",
		     plane_name(pipe));
		return;
	}

	/* Need to check both planes against the pipe */
	for_each_pipe(dev_priv, i) {
		u32 val = I915_READ(DSPCNTR(i));
		enum pipe cur_pipe = (val & DISPPLANE_SEL_PIPE_MASK) >>
			DISPPLANE_SEL_PIPE_SHIFT;
		I915_STATE_WARN((val & DISPLAY_PLANE_ENABLE) && pipe == cur_pipe,
		     "plane %c assertion failure, should be off on pipe %c but is still active\n",
		     plane_name(i), pipe_name(pipe));
	}
}

static void assert_sprites_disabled(struct drm_i915_private *dev_priv,
				    enum pipe pipe)
{
	struct drm_device *dev = dev_priv->dev;
	int sprite;

	if (INTEL_INFO(dev)->gen >= 9) {
		for_each_sprite(dev_priv, pipe, sprite) {
			u32 val = I915_READ(PLANE_CTL(pipe, sprite));
			I915_STATE_WARN(val & PLANE_CTL_ENABLE,
			     "plane %d assertion failure, should be off on pipe %c but is still active\n",
			     sprite, pipe_name(pipe));
		}
	} else if (IS_VALLEYVIEW(dev) || IS_CHERRYVIEW(dev)) {
		for_each_sprite(dev_priv, pipe, sprite) {
			u32 val = I915_READ(SPCNTR(pipe, sprite));
			I915_STATE_WARN(val & SP_ENABLE,
			     "sprite %c assertion failure, should be off on pipe %c but is still active\n",
			     sprite_name(pipe, sprite), pipe_name(pipe));
		}
	} else if (INTEL_INFO(dev)->gen >= 7) {
		u32 val = I915_READ(SPRCTL(pipe));
		I915_STATE_WARN(val & SPRITE_ENABLE,
		     "sprite %c assertion failure, should be off on pipe %c but is still active\n",
		     plane_name(pipe), pipe_name(pipe));
	} else if (INTEL_INFO(dev)->gen >= 5) {
		u32 val = I915_READ(DVSCNTR(pipe));
		I915_STATE_WARN(val & DVS_ENABLE,
		     "sprite %c assertion failure, should be off on pipe %c but is still active\n",
		     plane_name(pipe), pipe_name(pipe));
	}
}

static void assert_vblank_disabled(struct drm_crtc *crtc)
{
	if (I915_STATE_WARN_ON(drm_crtc_vblank_get(crtc) == 0))
		drm_crtc_vblank_put(crtc);
}

static void ibx_assert_pch_refclk_enabled(struct drm_i915_private *dev_priv)
{
	u32 val;
	bool enabled;

	I915_STATE_WARN_ON(!(HAS_PCH_IBX(dev_priv->dev) || HAS_PCH_CPT(dev_priv->dev)));

	val = I915_READ(PCH_DREF_CONTROL);
	enabled = !!(val & (DREF_SSC_SOURCE_MASK | DREF_NONSPREAD_SOURCE_MASK |
			    DREF_SUPERSPREAD_SOURCE_MASK));
	I915_STATE_WARN(!enabled, "PCH refclk assertion failure, should be active but is disabled\n");
}

static void assert_pch_transcoder_disabled(struct drm_i915_private *dev_priv,
					   enum pipe pipe)
{
	u32 val;
	bool enabled;

	val = I915_READ(PCH_TRANSCONF(pipe));
	enabled = !!(val & TRANS_ENABLE);
	I915_STATE_WARN(enabled,
	     "transcoder assertion failed, should be off on pipe %c but is still active\n",
	     pipe_name(pipe));
}

static bool dp_pipe_enabled(struct drm_i915_private *dev_priv,
			    enum pipe pipe, u32 port_sel, u32 val)
{
	if ((val & DP_PORT_EN) == 0)
		return false;

	if (HAS_PCH_CPT(dev_priv->dev)) {
		u32 trans_dp_ctl = I915_READ(TRANS_DP_CTL(pipe));
		if ((trans_dp_ctl & TRANS_DP_PORT_SEL_MASK) != port_sel)
			return false;
	} else if (IS_CHERRYVIEW(dev_priv->dev)) {
		if ((val & DP_PIPE_MASK_CHV) != DP_PIPE_SELECT_CHV(pipe))
			return false;
	} else {
		if ((val & DP_PIPE_MASK) != (pipe << 30))
			return false;
	}
	return true;
}

static bool hdmi_pipe_enabled(struct drm_i915_private *dev_priv,
			      enum pipe pipe, u32 val)
{
	if ((val & SDVO_ENABLE) == 0)
		return false;

	if (HAS_PCH_CPT(dev_priv->dev)) {
		if ((val & SDVO_PIPE_SEL_MASK_CPT) != SDVO_PIPE_SEL_CPT(pipe))
			return false;
	} else if (IS_CHERRYVIEW(dev_priv->dev)) {
		if ((val & SDVO_PIPE_SEL_MASK_CHV) != SDVO_PIPE_SEL_CHV(pipe))
			return false;
	} else {
		if ((val & SDVO_PIPE_SEL_MASK) != SDVO_PIPE_SEL(pipe))
			return false;
	}
	return true;
}

static bool lvds_pipe_enabled(struct drm_i915_private *dev_priv,
			      enum pipe pipe, u32 val)
{
	if ((val & LVDS_PORT_EN) == 0)
		return false;

	if (HAS_PCH_CPT(dev_priv->dev)) {
		if ((val & PORT_TRANS_SEL_MASK) != PORT_TRANS_SEL_CPT(pipe))
			return false;
	} else {
		if ((val & LVDS_PIPE_MASK) != LVDS_PIPE(pipe))
			return false;
	}
	return true;
}

static bool adpa_pipe_enabled(struct drm_i915_private *dev_priv,
			      enum pipe pipe, u32 val)
{
	if ((val & ADPA_DAC_ENABLE) == 0)
		return false;
	if (HAS_PCH_CPT(dev_priv->dev)) {
		if ((val & PORT_TRANS_SEL_MASK) != PORT_TRANS_SEL_CPT(pipe))
			return false;
	} else {
		if ((val & ADPA_PIPE_SELECT_MASK) != ADPA_PIPE_SELECT(pipe))
			return false;
	}
	return true;
}

static void assert_pch_dp_disabled(struct drm_i915_private *dev_priv,
				   enum pipe pipe, i915_reg_t reg,
				   u32 port_sel)
{
	u32 val = I915_READ(reg);
	I915_STATE_WARN(dp_pipe_enabled(dev_priv, pipe, port_sel, val),
	     "PCH DP (0x%08x) enabled on transcoder %c, should be disabled\n",
	     i915_mmio_reg_offset(reg), pipe_name(pipe));

	I915_STATE_WARN(HAS_PCH_IBX(dev_priv->dev) && (val & DP_PORT_EN) == 0
	     && (val & DP_PIPEB_SELECT),
	     "IBX PCH dp port still using transcoder B\n");
}

static void assert_pch_hdmi_disabled(struct drm_i915_private *dev_priv,
				     enum pipe pipe, i915_reg_t reg)
{
	u32 val = I915_READ(reg);
	I915_STATE_WARN(hdmi_pipe_enabled(dev_priv, pipe, val),
	     "PCH HDMI (0x%08x) enabled on transcoder %c, should be disabled\n",
	     i915_mmio_reg_offset(reg), pipe_name(pipe));

	I915_STATE_WARN(HAS_PCH_IBX(dev_priv->dev) && (val & SDVO_ENABLE) == 0
	     && (val & SDVO_PIPE_B_SELECT),
	     "IBX PCH hdmi port still using transcoder B\n");
}

static void assert_pch_ports_disabled(struct drm_i915_private *dev_priv,
				      enum pipe pipe)
{
	u32 val;

	assert_pch_dp_disabled(dev_priv, pipe, PCH_DP_B, TRANS_DP_PORT_SEL_B);
	assert_pch_dp_disabled(dev_priv, pipe, PCH_DP_C, TRANS_DP_PORT_SEL_C);
	assert_pch_dp_disabled(dev_priv, pipe, PCH_DP_D, TRANS_DP_PORT_SEL_D);

	val = I915_READ(PCH_ADPA);
	I915_STATE_WARN(adpa_pipe_enabled(dev_priv, pipe, val),
	     "PCH VGA enabled on transcoder %c, should be disabled\n",
	     pipe_name(pipe));

	val = I915_READ(PCH_LVDS);
	I915_STATE_WARN(lvds_pipe_enabled(dev_priv, pipe, val),
	     "PCH LVDS enabled on transcoder %c, should be disabled\n",
	     pipe_name(pipe));

	assert_pch_hdmi_disabled(dev_priv, pipe, PCH_HDMIB);
	assert_pch_hdmi_disabled(dev_priv, pipe, PCH_HDMIC);
	assert_pch_hdmi_disabled(dev_priv, pipe, PCH_HDMID);
}

static void vlv_enable_pll(struct intel_crtc *crtc,
			   const struct intel_crtc_state *pipe_config)
{
	struct drm_device *dev = crtc->base.dev;
	struct drm_i915_private *dev_priv = dev->dev_private;
	i915_reg_t reg = DPLL(crtc->pipe);
	u32 dpll = pipe_config->dpll_hw_state.dpll;

	assert_pipe_disabled(dev_priv, crtc->pipe);

	/* PLL is protected by panel, make sure we can write it */
	if (IS_MOBILE(dev_priv->dev))
		assert_panel_unlocked(dev_priv, crtc->pipe);

	I915_WRITE(reg, dpll);
	POSTING_READ(reg);
	udelay(150);

	if (wait_for(((I915_READ(reg) & DPLL_LOCK_VLV) == DPLL_LOCK_VLV), 1))
		DRM_ERROR("DPLL %d failed to lock\n", crtc->pipe);

	I915_WRITE(DPLL_MD(crtc->pipe), pipe_config->dpll_hw_state.dpll_md);
	POSTING_READ(DPLL_MD(crtc->pipe));

	/* We do this three times for luck */
	I915_WRITE(reg, dpll);
	POSTING_READ(reg);
	udelay(150); /* wait for warmup */
	I915_WRITE(reg, dpll);
	POSTING_READ(reg);
	udelay(150); /* wait for warmup */
	I915_WRITE(reg, dpll);
	POSTING_READ(reg);
	udelay(150); /* wait for warmup */
}

static void chv_enable_pll(struct intel_crtc *crtc,
			   const struct intel_crtc_state *pipe_config)
{
	struct drm_device *dev = crtc->base.dev;
	struct drm_i915_private *dev_priv = dev->dev_private;
	int pipe = crtc->pipe;
	enum dpio_channel port = vlv_pipe_to_channel(pipe);
	u32 tmp;

	assert_pipe_disabled(dev_priv, crtc->pipe);

	mutex_lock(&dev_priv->sb_lock);

	/* Enable back the 10bit clock to display controller */
	tmp = vlv_dpio_read(dev_priv, pipe, CHV_CMN_DW14(port));
	tmp |= DPIO_DCLKP_EN;
	vlv_dpio_write(dev_priv, pipe, CHV_CMN_DW14(port), tmp);

	mutex_unlock(&dev_priv->sb_lock);

	/*
	 * Need to wait > 100ns between dclkp clock enable bit and PLL enable.
	 */
	udelay(1);

	/* Enable PLL */
	I915_WRITE(DPLL(pipe), pipe_config->dpll_hw_state.dpll);

	/* Check PLL is locked */
	if (wait_for(((I915_READ(DPLL(pipe)) & DPLL_LOCK_VLV) == DPLL_LOCK_VLV), 1))
		DRM_ERROR("PLL %d failed to lock\n", pipe);

	/* not sure when this should be written */
	I915_WRITE(DPLL_MD(pipe), pipe_config->dpll_hw_state.dpll_md);
	POSTING_READ(DPLL_MD(pipe));
}

static int intel_num_dvo_pipes(struct drm_device *dev)
{
	struct intel_crtc *crtc;
	int count = 0;

	for_each_intel_crtc(dev, crtc)
		count += crtc->base.state->active &&
			intel_pipe_has_type(crtc, INTEL_OUTPUT_DVO);

	return count;
}

static void i9xx_enable_pll(struct intel_crtc *crtc)
{
	struct drm_device *dev = crtc->base.dev;
	struct drm_i915_private *dev_priv = dev->dev_private;
	i915_reg_t reg = DPLL(crtc->pipe);
	u32 dpll = crtc->config->dpll_hw_state.dpll;

	assert_pipe_disabled(dev_priv, crtc->pipe);

	/* No really, not for ILK+ */
	BUG_ON(INTEL_INFO(dev)->gen >= 5);

	/* PLL is protected by panel, make sure we can write it */
	if (IS_MOBILE(dev) && !IS_I830(dev))
		assert_panel_unlocked(dev_priv, crtc->pipe);

	/* Enable DVO 2x clock on both PLLs if necessary */
	if (IS_I830(dev) && intel_num_dvo_pipes(dev) > 0) {
		/*
		 * It appears to be important that we don't enable this
		 * for the current pipe before otherwise configuring the
		 * PLL. No idea how this should be handled if multiple
		 * DVO outputs are enabled simultaneosly.
		 */
		dpll |= DPLL_DVO_2X_MODE;
		I915_WRITE(DPLL(!crtc->pipe),
			   I915_READ(DPLL(!crtc->pipe)) | DPLL_DVO_2X_MODE);
	}

	/*
	 * Apparently we need to have VGA mode enabled prior to changing
	 * the P1/P2 dividers. Otherwise the DPLL will keep using the old
	 * dividers, even though the register value does change.
	 */
	I915_WRITE(reg, 0);

	I915_WRITE(reg, dpll);

	/* Wait for the clocks to stabilize. */
	POSTING_READ(reg);
	udelay(150);

	if (INTEL_INFO(dev)->gen >= 4) {
		I915_WRITE(DPLL_MD(crtc->pipe),
			   crtc->config->dpll_hw_state.dpll_md);
	} else {
		/* The pixel multiplier can only be updated once the
		 * DPLL is enabled and the clocks are stable.
		 *
		 * So write it again.
		 */
		I915_WRITE(reg, dpll);
	}

	/* We do this three times for luck */
	I915_WRITE(reg, dpll);
	POSTING_READ(reg);
	udelay(150); /* wait for warmup */
	I915_WRITE(reg, dpll);
	POSTING_READ(reg);
	udelay(150); /* wait for warmup */
	I915_WRITE(reg, dpll);
	POSTING_READ(reg);
	udelay(150); /* wait for warmup */
}

/**
 * i9xx_disable_pll - disable a PLL
 * @dev_priv: i915 private structure
 * @pipe: pipe PLL to disable
 *
 * Disable the PLL for @pipe, making sure the pipe is off first.
 *
 * Note!  This is for pre-ILK only.
 */
static void i9xx_disable_pll(struct intel_crtc *crtc)
{
	struct drm_device *dev = crtc->base.dev;
	struct drm_i915_private *dev_priv = dev->dev_private;
	enum pipe pipe = crtc->pipe;

	/* Disable DVO 2x clock on both PLLs if necessary */
	if (IS_I830(dev) &&
	    intel_pipe_has_type(crtc, INTEL_OUTPUT_DVO) &&
	    !intel_num_dvo_pipes(dev)) {
		I915_WRITE(DPLL(PIPE_B),
			   I915_READ(DPLL(PIPE_B)) & ~DPLL_DVO_2X_MODE);
		I915_WRITE(DPLL(PIPE_A),
			   I915_READ(DPLL(PIPE_A)) & ~DPLL_DVO_2X_MODE);
	}

	/* Don't disable pipe or pipe PLLs if needed */
	if ((pipe == PIPE_A && dev_priv->quirks & QUIRK_PIPEA_FORCE) ||
	    (pipe == PIPE_B && dev_priv->quirks & QUIRK_PIPEB_FORCE))
		return;

	/* Make sure the pipe isn't still relying on us */
	assert_pipe_disabled(dev_priv, pipe);

	I915_WRITE(DPLL(pipe), DPLL_VGA_MODE_DIS);
	POSTING_READ(DPLL(pipe));
}

static void vlv_disable_pll(struct drm_i915_private *dev_priv, enum pipe pipe)
{
	u32 val;

	/* Make sure the pipe isn't still relying on us */
	assert_pipe_disabled(dev_priv, pipe);

	/*
	 * Leave integrated clock source and reference clock enabled for pipe B.
	 * The latter is needed for VGA hotplug / manual detection.
	 */
	val = DPLL_VGA_MODE_DIS;
	if (pipe == PIPE_B)
		val = DPLL_INTEGRATED_CRI_CLK_VLV | DPLL_REF_CLK_ENABLE_VLV;
	I915_WRITE(DPLL(pipe), val);
	POSTING_READ(DPLL(pipe));

}

static void chv_disable_pll(struct drm_i915_private *dev_priv, enum pipe pipe)
{
	enum dpio_channel port = vlv_pipe_to_channel(pipe);
	u32 val;

	/* Make sure the pipe isn't still relying on us */
	assert_pipe_disabled(dev_priv, pipe);

	/* Set PLL en = 0 */
	val = DPLL_SSC_REF_CLK_CHV |
		DPLL_REF_CLK_ENABLE_VLV | DPLL_VGA_MODE_DIS;
	if (pipe != PIPE_A)
		val |= DPLL_INTEGRATED_CRI_CLK_VLV;
	I915_WRITE(DPLL(pipe), val);
	POSTING_READ(DPLL(pipe));

	mutex_lock(&dev_priv->sb_lock);

	/* Disable 10bit clock to display controller */
	val = vlv_dpio_read(dev_priv, pipe, CHV_CMN_DW14(port));
	val &= ~DPIO_DCLKP_EN;
	vlv_dpio_write(dev_priv, pipe, CHV_CMN_DW14(port), val);

	mutex_unlock(&dev_priv->sb_lock);
}

void vlv_wait_port_ready(struct drm_i915_private *dev_priv,
			 struct intel_digital_port *dport,
			 unsigned int expected_mask)
{
	u32 port_mask;
	i915_reg_t dpll_reg;

	switch (dport->port) {
	case PORT_B:
		port_mask = DPLL_PORTB_READY_MASK;
		dpll_reg = DPLL(0);
		break;
	case PORT_C:
		port_mask = DPLL_PORTC_READY_MASK;
		dpll_reg = DPLL(0);
		expected_mask <<= 4;
		break;
	case PORT_D:
		port_mask = DPLL_PORTD_READY_MASK;
		dpll_reg = DPIO_PHY_STATUS;
		break;
	default:
		BUG();
	}

	if (wait_for((I915_READ(dpll_reg) & port_mask) == expected_mask, 1000))
		WARN(1, "timed out waiting for port %c ready: got 0x%x, expected 0x%x\n",
		     port_name(dport->port), I915_READ(dpll_reg) & port_mask, expected_mask);
}

static void intel_prepare_shared_dpll(struct intel_crtc *crtc)
{
	struct drm_device *dev = crtc->base.dev;
	struct drm_i915_private *dev_priv = dev->dev_private;
	struct intel_shared_dpll *pll = intel_crtc_to_shared_dpll(crtc);

	if (WARN_ON(pll == NULL))
		return;

	WARN_ON(!pll->config.crtc_mask);
	if (pll->active == 0) {
		DRM_DEBUG_DRIVER("setting up %s\n", pll->name);
		WARN_ON(pll->on);
		assert_shared_dpll_disabled(dev_priv, pll);

		pll->mode_set(dev_priv, pll);
	}
}

/**
 * intel_enable_shared_dpll - enable PCH PLL
 * @dev_priv: i915 private structure
 * @pipe: pipe PLL to enable
 *
 * The PCH PLL needs to be enabled before the PCH transcoder, since it
 * drives the transcoder clock.
 */
static void intel_enable_shared_dpll(struct intel_crtc *crtc)
{
	struct drm_device *dev = crtc->base.dev;
	struct drm_i915_private *dev_priv = dev->dev_private;
	struct intel_shared_dpll *pll = intel_crtc_to_shared_dpll(crtc);

	if (WARN_ON(pll == NULL))
		return;

	if (WARN_ON(pll->config.crtc_mask == 0))
		return;

	DRM_DEBUG_KMS("enable %s (active %d, on? %d) for crtc %d\n",
		      pll->name, pll->active, pll->on,
		      crtc->base.base.id);

	if (pll->active++) {
		WARN_ON(!pll->on);
		assert_shared_dpll_enabled(dev_priv, pll);
		return;
	}
	WARN_ON(pll->on);

	intel_display_power_get(dev_priv, POWER_DOMAIN_PLLS);

	DRM_DEBUG_KMS("enabling %s\n", pll->name);
	pll->enable(dev_priv, pll);
	pll->on = true;
}

static void intel_disable_shared_dpll(struct intel_crtc *crtc)
{
	struct drm_device *dev = crtc->base.dev;
	struct drm_i915_private *dev_priv = dev->dev_private;
	struct intel_shared_dpll *pll = intel_crtc_to_shared_dpll(crtc);

	/* PCH only available on ILK+ */
	if (INTEL_INFO(dev)->gen < 5)
		return;

	if (pll == NULL)
		return;

	if (WARN_ON(!(pll->config.crtc_mask & (1 << drm_crtc_index(&crtc->base)))))
		return;

	DRM_DEBUG_KMS("disable %s (active %d, on? %d) for crtc %d\n",
		      pll->name, pll->active, pll->on,
		      crtc->base.base.id);

	if (WARN_ON(pll->active == 0)) {
		assert_shared_dpll_disabled(dev_priv, pll);
		return;
	}

	assert_shared_dpll_enabled(dev_priv, pll);
	WARN_ON(!pll->on);
	if (--pll->active)
		return;

	DRM_DEBUG_KMS("disabling %s\n", pll->name);
	pll->disable(dev_priv, pll);
	pll->on = false;

	intel_display_power_put(dev_priv, POWER_DOMAIN_PLLS);
}

static void ironlake_enable_pch_transcoder(struct drm_i915_private *dev_priv,
					   enum pipe pipe)
{
	struct drm_device *dev = dev_priv->dev;
	struct drm_crtc *crtc = dev_priv->pipe_to_crtc_mapping[pipe];
	struct intel_crtc *intel_crtc = to_intel_crtc(crtc);
	i915_reg_t reg;
	uint32_t val, pipeconf_val;

	/* PCH only available on ILK+ */
	BUG_ON(!HAS_PCH_SPLIT(dev));

	/* Make sure PCH DPLL is enabled */
	assert_shared_dpll_enabled(dev_priv,
				   intel_crtc_to_shared_dpll(intel_crtc));

	/* FDI must be feeding us bits for PCH ports */
	assert_fdi_tx_enabled(dev_priv, pipe);
	assert_fdi_rx_enabled(dev_priv, pipe);

	if (HAS_PCH_CPT(dev)) {
		/* Workaround: Set the timing override bit before enabling the
		 * pch transcoder. */
		reg = TRANS_CHICKEN2(pipe);
		val = I915_READ(reg);
		val |= TRANS_CHICKEN2_TIMING_OVERRIDE;
		I915_WRITE(reg, val);
	}

	reg = PCH_TRANSCONF(pipe);
	val = I915_READ(reg);
	pipeconf_val = I915_READ(PIPECONF(pipe));

	if (HAS_PCH_IBX(dev_priv->dev)) {
		/*
		 * Make the BPC in transcoder be consistent with
		 * that in pipeconf reg. For HDMI we must use 8bpc
		 * here for both 8bpc and 12bpc.
		 */
		val &= ~PIPECONF_BPC_MASK;
		if (intel_pipe_has_type(intel_crtc, INTEL_OUTPUT_HDMI))
			val |= PIPECONF_8BPC;
		else
			val |= pipeconf_val & PIPECONF_BPC_MASK;
	}

	val &= ~TRANS_INTERLACE_MASK;
	if ((pipeconf_val & PIPECONF_INTERLACE_MASK) == PIPECONF_INTERLACED_ILK)
		if (HAS_PCH_IBX(dev_priv->dev) &&
		    intel_pipe_has_type(intel_crtc, INTEL_OUTPUT_SDVO))
			val |= TRANS_LEGACY_INTERLACED_ILK;
		else
			val |= TRANS_INTERLACED;
	else
		val |= TRANS_PROGRESSIVE;

	I915_WRITE(reg, val | TRANS_ENABLE);
	if (wait_for(I915_READ(reg) & TRANS_STATE_ENABLE, 100))
		DRM_ERROR("failed to enable transcoder %c\n", pipe_name(pipe));
}

static void lpt_enable_pch_transcoder(struct drm_i915_private *dev_priv,
				      enum transcoder cpu_transcoder)
{
	u32 val, pipeconf_val;

	/* PCH only available on ILK+ */
	BUG_ON(!HAS_PCH_SPLIT(dev_priv->dev));

	/* FDI must be feeding us bits for PCH ports */
	assert_fdi_tx_enabled(dev_priv, (enum pipe) cpu_transcoder);
	assert_fdi_rx_enabled(dev_priv, TRANSCODER_A);

	/* Workaround: set timing override bit. */
	val = I915_READ(TRANS_CHICKEN2(PIPE_A));
	val |= TRANS_CHICKEN2_TIMING_OVERRIDE;
	I915_WRITE(TRANS_CHICKEN2(PIPE_A), val);

	val = TRANS_ENABLE;
	pipeconf_val = I915_READ(PIPECONF(cpu_transcoder));

	if ((pipeconf_val & PIPECONF_INTERLACE_MASK_HSW) ==
	    PIPECONF_INTERLACED_ILK)
		val |= TRANS_INTERLACED;
	else
		val |= TRANS_PROGRESSIVE;

	I915_WRITE(LPT_TRANSCONF, val);
	if (wait_for(I915_READ(LPT_TRANSCONF) & TRANS_STATE_ENABLE, 100))
		DRM_ERROR("Failed to enable PCH transcoder\n");
}

static void ironlake_disable_pch_transcoder(struct drm_i915_private *dev_priv,
					    enum pipe pipe)
{
	struct drm_device *dev = dev_priv->dev;
	i915_reg_t reg;
	uint32_t val;

	/* FDI relies on the transcoder */
	assert_fdi_tx_disabled(dev_priv, pipe);
	assert_fdi_rx_disabled(dev_priv, pipe);

	/* Ports must be off as well */
	assert_pch_ports_disabled(dev_priv, pipe);

	reg = PCH_TRANSCONF(pipe);
	val = I915_READ(reg);
	val &= ~TRANS_ENABLE;
	I915_WRITE(reg, val);
	/* wait for PCH transcoder off, transcoder state */
	if (wait_for((I915_READ(reg) & TRANS_STATE_ENABLE) == 0, 50))
		DRM_ERROR("failed to disable transcoder %c\n", pipe_name(pipe));

	if (HAS_PCH_CPT(dev)) {
		/* Workaround: Clear the timing override chicken bit again. */
		reg = TRANS_CHICKEN2(pipe);
		val = I915_READ(reg);
		val &= ~TRANS_CHICKEN2_TIMING_OVERRIDE;
		I915_WRITE(reg, val);
	}
}

static void lpt_disable_pch_transcoder(struct drm_i915_private *dev_priv)
{
	u32 val;

	val = I915_READ(LPT_TRANSCONF);
	val &= ~TRANS_ENABLE;
	I915_WRITE(LPT_TRANSCONF, val);
	/* wait for PCH transcoder off, transcoder state */
	if (wait_for((I915_READ(LPT_TRANSCONF) & TRANS_STATE_ENABLE) == 0, 50))
		DRM_ERROR("Failed to disable PCH transcoder\n");

	/* Workaround: clear timing override bit. */
	val = I915_READ(TRANS_CHICKEN2(PIPE_A));
	val &= ~TRANS_CHICKEN2_TIMING_OVERRIDE;
	I915_WRITE(TRANS_CHICKEN2(PIPE_A), val);
}

/**
 * intel_enable_pipe - enable a pipe, asserting requirements
 * @crtc: crtc responsible for the pipe
 *
 * Enable @crtc's pipe, making sure that various hardware specific requirements
 * are met, if applicable, e.g. PLL enabled, LVDS pairs enabled, etc.
 */
static void intel_enable_pipe(struct intel_crtc *crtc)
{
	struct drm_device *dev = crtc->base.dev;
	struct drm_i915_private *dev_priv = dev->dev_private;
	enum pipe pipe = crtc->pipe;
	enum transcoder cpu_transcoder = crtc->config->cpu_transcoder;
	enum pipe pch_transcoder;
	i915_reg_t reg;
	u32 val;

	DRM_DEBUG_KMS("enabling pipe %c\n", pipe_name(pipe));

	assert_planes_disabled(dev_priv, pipe);
	assert_cursor_disabled(dev_priv, pipe);
	assert_sprites_disabled(dev_priv, pipe);

	if (HAS_PCH_LPT(dev_priv->dev))
		pch_transcoder = TRANSCODER_A;
	else
		pch_transcoder = pipe;

	/*
	 * A pipe without a PLL won't actually be able to drive bits from
	 * a plane.  On ILK+ the pipe PLLs are integrated, so we don't
	 * need the check.
	 */
	if (HAS_GMCH_DISPLAY(dev_priv->dev))
		if (crtc->config->has_dsi_encoder)
			assert_dsi_pll_enabled(dev_priv);
		else
			assert_pll_enabled(dev_priv, pipe);
	else {
		if (crtc->config->has_pch_encoder) {
			/* if driving the PCH, we need FDI enabled */
			assert_fdi_rx_pll_enabled(dev_priv, pch_transcoder);
			assert_fdi_tx_pll_enabled(dev_priv,
						  (enum pipe) cpu_transcoder);
		}
		/* FIXME: assert CPU port conditions for SNB+ */
	}

	reg = PIPECONF(cpu_transcoder);
	val = I915_READ(reg);
	if (val & PIPECONF_ENABLE) {
		WARN_ON(!((pipe == PIPE_A && dev_priv->quirks & QUIRK_PIPEA_FORCE) ||
			  (pipe == PIPE_B && dev_priv->quirks & QUIRK_PIPEB_FORCE)));
		return;
	}

	I915_WRITE(reg, val | PIPECONF_ENABLE);
	POSTING_READ(reg);
}

/**
 * intel_disable_pipe - disable a pipe, asserting requirements
 * @crtc: crtc whose pipes is to be disabled
 *
 * Disable the pipe of @crtc, making sure that various hardware
 * specific requirements are met, if applicable, e.g. plane
 * disabled, panel fitter off, etc.
 *
 * Will wait until the pipe has shut down before returning.
 */
static void intel_disable_pipe(struct intel_crtc *crtc)
{
	struct drm_i915_private *dev_priv = crtc->base.dev->dev_private;
	enum transcoder cpu_transcoder = crtc->config->cpu_transcoder;
	enum pipe pipe = crtc->pipe;
	i915_reg_t reg;
	u32 val;

	DRM_DEBUG_KMS("disabling pipe %c\n", pipe_name(pipe));

	/*
	 * Make sure planes won't keep trying to pump pixels to us,
	 * or we might hang the display.
	 */
	assert_planes_disabled(dev_priv, pipe);
	assert_cursor_disabled(dev_priv, pipe);
	assert_sprites_disabled(dev_priv, pipe);

	reg = PIPECONF(cpu_transcoder);
	val = I915_READ(reg);
	if ((val & PIPECONF_ENABLE) == 0)
		return;

	/*
	 * Double wide has implications for planes
	 * so best keep it disabled when not needed.
	 */
	if (crtc->config->double_wide)
		val &= ~PIPECONF_DOUBLE_WIDE;

	/* Don't disable pipe or pipe PLLs if needed */
	if (!(pipe == PIPE_A && dev_priv->quirks & QUIRK_PIPEA_FORCE) &&
	    !(pipe == PIPE_B && dev_priv->quirks & QUIRK_PIPEB_FORCE))
		val &= ~PIPECONF_ENABLE;

	I915_WRITE(reg, val);
	if ((val & PIPECONF_ENABLE) == 0)
		intel_wait_for_pipe_off(crtc);
}

static bool need_vtd_wa(struct drm_device *dev)
{
#ifdef CONFIG_INTEL_IOMMU
	if (INTEL_INFO(dev)->gen >= 6 && intel_iommu_gfx_mapped)
		return true;
#endif
	return false;
}

unsigned int
intel_tile_height(struct drm_device *dev, uint32_t pixel_format,
		  uint64_t fb_format_modifier, unsigned int plane)
{
	unsigned int tile_height;
	uint32_t pixel_bytes;

	switch (fb_format_modifier) {
	case DRM_FORMAT_MOD_NONE:
		tile_height = 1;
		break;
	case I915_FORMAT_MOD_X_TILED:
		tile_height = IS_GEN2(dev) ? 16 : 8;
		break;
	case I915_FORMAT_MOD_Y_TILED:
		tile_height = 32;
		break;
	case I915_FORMAT_MOD_Yf_TILED:
		pixel_bytes = drm_format_plane_cpp(pixel_format, plane);
		switch (pixel_bytes) {
		default:
		case 1:
			tile_height = 64;
			break;
		case 2:
		case 4:
			tile_height = 32;
			break;
		case 8:
			tile_height = 16;
			break;
		case 16:
			WARN_ONCE(1,
				  "128-bit pixels are not supported for display!");
			tile_height = 16;
			break;
		}
		break;
	default:
		MISSING_CASE(fb_format_modifier);
		tile_height = 1;
		break;
	}

	return tile_height;
}

unsigned int
intel_fb_align_height(struct drm_device *dev, unsigned int height,
		      uint32_t pixel_format, uint64_t fb_format_modifier)
{
	return ALIGN(height, intel_tile_height(dev, pixel_format,
					       fb_format_modifier, 0));
}

static void
intel_fill_fb_ggtt_view(struct i915_ggtt_view *view, struct drm_framebuffer *fb,
			const struct drm_plane_state *plane_state)
{
	struct intel_rotation_info *info = &view->params.rotation_info;
	unsigned int tile_height, tile_pitch;

	*view = i915_ggtt_view_normal;

	if (!plane_state)
		return;

	if (!intel_rotation_90_or_270(plane_state->rotation))
		return;

	*view = i915_ggtt_view_rotated;

	info->height = fb->height;
	info->pixel_format = fb->pixel_format;
	info->pitch = fb->pitches[0];
	info->uv_offset = fb->offsets[1];
	info->fb_modifier = fb->modifier[0];

	tile_height = intel_tile_height(fb->dev, fb->pixel_format,
					fb->modifier[0], 0);
	tile_pitch = PAGE_SIZE / tile_height;
	info->width_pages = DIV_ROUND_UP(fb->pitches[0], tile_pitch);
	info->height_pages = DIV_ROUND_UP(fb->height, tile_height);
	info->size = info->width_pages * info->height_pages * PAGE_SIZE;

	if (info->pixel_format == DRM_FORMAT_NV12) {
		tile_height = intel_tile_height(fb->dev, fb->pixel_format,
						fb->modifier[0], 1);
		tile_pitch = PAGE_SIZE / tile_height;
		info->width_pages_uv = DIV_ROUND_UP(fb->pitches[0], tile_pitch);
		info->height_pages_uv = DIV_ROUND_UP(fb->height / 2,
						     tile_height);
		info->size_uv = info->width_pages_uv * info->height_pages_uv *
				PAGE_SIZE;
	}
}

static unsigned int intel_linear_alignment(struct drm_i915_private *dev_priv)
{
	if (INTEL_INFO(dev_priv)->gen >= 9)
		return 256 * 1024;
	else if (IS_BROADWATER(dev_priv) || IS_CRESTLINE(dev_priv) ||
		 IS_VALLEYVIEW(dev_priv) || IS_CHERRYVIEW(dev_priv))
		return 128 * 1024;
	else if (INTEL_INFO(dev_priv)->gen >= 4)
		return 4 * 1024;
	else
		return 0;
}

int
intel_pin_and_fence_fb_obj(struct drm_plane *plane,
			   struct drm_framebuffer *fb,
			   const struct drm_plane_state *plane_state)
{
	struct drm_device *dev = fb->dev;
	struct drm_i915_private *dev_priv = dev->dev_private;
	struct drm_i915_gem_object *obj = intel_fb_obj(fb);
	struct i915_ggtt_view view;
	u32 alignment;
	int ret;

	WARN_ON(!mutex_is_locked(&dev->struct_mutex));

	switch (fb->modifier[0]) {
	case DRM_FORMAT_MOD_NONE:
		alignment = intel_linear_alignment(dev_priv);
		break;
	case I915_FORMAT_MOD_X_TILED:
		if (INTEL_INFO(dev)->gen >= 9)
			alignment = 256 * 1024;
		else {
			/* pin() will align the object as required by fence */
			alignment = 0;
		}
		break;
	case I915_FORMAT_MOD_Y_TILED:
	case I915_FORMAT_MOD_Yf_TILED:
		if (WARN_ONCE(INTEL_INFO(dev)->gen < 9,
			  "Y tiling bo slipped through, driver bug!\n"))
			return -EINVAL;
		alignment = 1 * 1024 * 1024;
		break;
	default:
		MISSING_CASE(fb->modifier[0]);
		return -EINVAL;
	}

	intel_fill_fb_ggtt_view(&view, fb, plane_state);

	/* Note that the w/a also requires 64 PTE of padding following the
	 * bo. We currently fill all unused PTE with the shadow page and so
	 * we should always have valid PTE following the scanout preventing
	 * the VT-d warning.
	 */
	if (need_vtd_wa(dev) && alignment < 256 * 1024)
		alignment = 256 * 1024;

	/*
	 * Global gtt pte registers are special registers which actually forward
	 * writes to a chunk of system memory. Which means that there is no risk
	 * that the register values disappear as soon as we call
	 * intel_runtime_pm_put(), so it is correct to wrap only the
	 * pin/unpin/fence and not more.
	 */
	intel_runtime_pm_get(dev_priv);

	ret = i915_gem_object_pin_to_display_plane(obj, alignment,
						   &view);
	if (ret)
		goto err_pm;

	/* Install a fence for tiled scan-out. Pre-i965 always needs a
	 * fence, whereas 965+ only requires a fence if using
	 * framebuffer compression.  For simplicity, we always install
	 * a fence as the cost is not that onerous.
	 */
	if (view.type == I915_GGTT_VIEW_NORMAL) {
		ret = i915_gem_object_get_fence(obj);
		if (ret == -EDEADLK) {
			/*
			 * -EDEADLK means there are no free fences
			 * no pending flips.
			 *
			 * This is propagated to atomic, but it uses
			 * -EDEADLK to force a locking recovery, so
			 * change the returned error to -EBUSY.
			 */
			ret = -EBUSY;
			goto err_unpin;
		} else if (ret)
			goto err_unpin;

		i915_gem_object_pin_fence(obj);
	}

	intel_runtime_pm_put(dev_priv);
	return 0;

err_unpin:
	i915_gem_object_unpin_from_display_plane(obj, &view);
err_pm:
	intel_runtime_pm_put(dev_priv);
	return ret;
}

static void intel_unpin_fb_obj(struct drm_framebuffer *fb,
			       const struct drm_plane_state *plane_state)
{
	struct drm_i915_gem_object *obj = intel_fb_obj(fb);
	struct i915_ggtt_view view;

	WARN_ON(!mutex_is_locked(&obj->base.dev->struct_mutex));

	intel_fill_fb_ggtt_view(&view, fb, plane_state);

	if (view.type == I915_GGTT_VIEW_NORMAL)
		i915_gem_object_unpin_fence(obj);

	i915_gem_object_unpin_from_display_plane(obj, &view);
}

/* Computes the linear offset to the base tile and adjusts x, y. bytes per pixel
 * is assumed to be a power-of-two. */
unsigned long intel_gen4_compute_page_offset(struct drm_i915_private *dev_priv,
					     int *x, int *y,
					     unsigned int tiling_mode,
					     unsigned int cpp,
					     unsigned int pitch)
{
	if (tiling_mode != I915_TILING_NONE) {
		unsigned int tile_rows, tiles;

		tile_rows = *y / 8;
		*y %= 8;

		tiles = *x / (512/cpp);
		*x %= 512/cpp;

		return tile_rows * pitch * 8 + tiles * 4096;
	} else {
		unsigned int alignment = intel_linear_alignment(dev_priv) - 1;
		unsigned int offset;

		offset = *y * pitch + *x * cpp;
		*y = (offset & alignment) / pitch;
		*x = ((offset & alignment) - *y * pitch) / cpp;
		return offset & ~alignment;
	}
}

static int i9xx_format_to_fourcc(int format)
{
	switch (format) {
	case DISPPLANE_8BPP:
		return DRM_FORMAT_C8;
	case DISPPLANE_BGRX555:
		return DRM_FORMAT_XRGB1555;
	case DISPPLANE_BGRX565:
		return DRM_FORMAT_RGB565;
	default:
	case DISPPLANE_BGRX888:
		return DRM_FORMAT_XRGB8888;
	case DISPPLANE_RGBX888:
		return DRM_FORMAT_XBGR8888;
	case DISPPLANE_BGRX101010:
		return DRM_FORMAT_XRGB2101010;
	case DISPPLANE_RGBX101010:
		return DRM_FORMAT_XBGR2101010;
	}
}

static int skl_format_to_fourcc(int format, bool rgb_order, bool alpha)
{
	switch (format) {
	case PLANE_CTL_FORMAT_RGB_565:
		return DRM_FORMAT_RGB565;
	default:
	case PLANE_CTL_FORMAT_XRGB_8888:
		if (rgb_order) {
			if (alpha)
				return DRM_FORMAT_ABGR8888;
			else
				return DRM_FORMAT_XBGR8888;
		} else {
			if (alpha)
				return DRM_FORMAT_ARGB8888;
			else
				return DRM_FORMAT_XRGB8888;
		}
	case PLANE_CTL_FORMAT_XRGB_2101010:
		if (rgb_order)
			return DRM_FORMAT_XBGR2101010;
		else
			return DRM_FORMAT_XRGB2101010;
	}
}

static bool
intel_alloc_initial_plane_obj(struct intel_crtc *crtc,
			      struct intel_initial_plane_config *plane_config)
{
	struct drm_device *dev = crtc->base.dev;
	struct drm_i915_private *dev_priv = to_i915(dev);
	struct drm_i915_gem_object *obj = NULL;
	struct drm_mode_fb_cmd2 mode_cmd = { 0 };
	struct drm_framebuffer *fb = &plane_config->fb->base;
	u32 base_aligned = round_down(plane_config->base, PAGE_SIZE);
	u32 size_aligned = round_up(plane_config->base + plane_config->size,
				    PAGE_SIZE);

	size_aligned -= base_aligned;

	if (plane_config->size == 0)
		return false;

	/* If the FB is too big, just don't use it since fbdev is not very
	 * important and we should probably use that space with FBC or other
	 * features. */
	if (size_aligned * 2 > dev_priv->gtt.stolen_usable_size)
		return false;

	obj = i915_gem_object_create_stolen_for_preallocated(dev,
							     base_aligned,
							     base_aligned,
							     size_aligned);
	if (!obj)
		return false;

	obj->tiling_mode = plane_config->tiling;
	if (obj->tiling_mode == I915_TILING_X)
		obj->stride = fb->pitches[0];

	mode_cmd.pixel_format = fb->pixel_format;
	mode_cmd.width = fb->width;
	mode_cmd.height = fb->height;
	mode_cmd.pitches[0] = fb->pitches[0];
	mode_cmd.modifier[0] = fb->modifier[0];
	mode_cmd.flags = DRM_MODE_FB_MODIFIERS;

	mutex_lock(&dev->struct_mutex);
	if (intel_framebuffer_init(dev, to_intel_framebuffer(fb),
				   &mode_cmd, obj)) {
		DRM_DEBUG_KMS("intel fb init failed\n");
		goto out_unref_obj;
	}
	mutex_unlock(&dev->struct_mutex);

	DRM_DEBUG_KMS("initial plane fb obj %p\n", obj);
	return true;

out_unref_obj:
	drm_gem_object_unreference(&obj->base);
	mutex_unlock(&dev->struct_mutex);
	return false;
}

/* Update plane->state->fb to match plane->fb after driver-internal updates */
static void
update_state_fb(struct drm_plane *plane)
{
	if (plane->fb == plane->state->fb)
		return;

	if (plane->state->fb)
		drm_framebuffer_unreference(plane->state->fb);
	plane->state->fb = plane->fb;
	if (plane->state->fb)
		drm_framebuffer_reference(plane->state->fb);
}

static void
intel_find_initial_plane_obj(struct intel_crtc *intel_crtc,
			     struct intel_initial_plane_config *plane_config)
{
	struct drm_device *dev = intel_crtc->base.dev;
	struct drm_i915_private *dev_priv = dev->dev_private;
	struct drm_crtc *c;
	struct intel_crtc *i;
	struct drm_i915_gem_object *obj;
	struct drm_plane *primary = intel_crtc->base.primary;
	struct drm_plane_state *plane_state = primary->state;
	struct drm_crtc_state *crtc_state = intel_crtc->base.state;
	struct intel_plane *intel_plane = to_intel_plane(primary);
	struct drm_framebuffer *fb;

	if (!plane_config->fb)
		return;

	if (intel_alloc_initial_plane_obj(intel_crtc, plane_config)) {
		fb = &plane_config->fb->base;
		goto valid_fb;
	}

	kfree(plane_config->fb);

	/*
	 * Failed to alloc the obj, check to see if we should share
	 * an fb with another CRTC instead
	 */
	for_each_crtc(dev, c) {
		i = to_intel_crtc(c);

		if (c == &intel_crtc->base)
			continue;

		if (!i->active)
			continue;

		fb = c->primary->fb;
		if (!fb)
			continue;

		obj = intel_fb_obj(fb);
		if (i915_gem_obj_ggtt_offset(obj) == plane_config->base) {
			drm_framebuffer_reference(fb);
			goto valid_fb;
		}
	}

	/*
	 * We've failed to reconstruct the BIOS FB.  Current display state
	 * indicates that the primary plane is visible, but has a NULL FB,
	 * which will lead to problems later if we don't fix it up.  The
	 * simplest solution is to just disable the primary plane now and
	 * pretend the BIOS never had it enabled.
	 */
	to_intel_plane_state(plane_state)->visible = false;
	crtc_state->plane_mask &= ~(1 << drm_plane_index(primary));
	intel_pre_disable_primary(&intel_crtc->base);
	intel_plane->disable_plane(primary, &intel_crtc->base);

	return;

valid_fb:
	plane_state->src_x = 0;
	plane_state->src_y = 0;
	plane_state->src_w = fb->width << 16;
	plane_state->src_h = fb->height << 16;

	plane_state->crtc_x = 0;
	plane_state->crtc_y = 0;
	plane_state->crtc_w = fb->width;
	plane_state->crtc_h = fb->height;

	obj = intel_fb_obj(fb);
	if (obj->tiling_mode != I915_TILING_NONE)
		dev_priv->preserve_bios_swizzle = true;

	drm_framebuffer_reference(fb);
	primary->fb = primary->state->fb = fb;
	primary->crtc = primary->state->crtc = &intel_crtc->base;
	intel_crtc->base.state->plane_mask |= (1 << drm_plane_index(primary));
	obj->frontbuffer_bits |= to_intel_plane(primary)->frontbuffer_bit;
}

static void i9xx_update_primary_plane(struct drm_crtc *crtc,
				      struct drm_framebuffer *fb,
				      int x, int y)
{
	struct drm_device *dev = crtc->dev;
	struct drm_i915_private *dev_priv = dev->dev_private;
	struct intel_crtc *intel_crtc = to_intel_crtc(crtc);
	struct drm_plane *primary = crtc->primary;
	bool visible = to_intel_plane_state(primary->state)->visible;
	struct drm_i915_gem_object *obj;
	int plane = intel_crtc->plane;
	unsigned long linear_offset;
	u32 dspcntr;
	i915_reg_t reg = DSPCNTR(plane);
	int pixel_size;

	if (!visible || !fb) {
		I915_WRITE(reg, 0);
		if (INTEL_INFO(dev)->gen >= 4)
			I915_WRITE(DSPSURF(plane), 0);
		else
			I915_WRITE(DSPADDR(plane), 0);
		POSTING_READ(reg);
		return;
	}

	obj = intel_fb_obj(fb);
	if (WARN_ON(obj == NULL))
		return;

	pixel_size = drm_format_plane_cpp(fb->pixel_format, 0);

	dspcntr = DISPPLANE_GAMMA_ENABLE;

	dspcntr |= DISPLAY_PLANE_ENABLE;

	if (INTEL_INFO(dev)->gen < 4) {
		if (intel_crtc->pipe == PIPE_B)
			dspcntr |= DISPPLANE_SEL_PIPE_B;

		/* pipesrc and dspsize control the size that is scaled from,
		 * which should always be the user's requested size.
		 */
		I915_WRITE(DSPSIZE(plane),
			   ((intel_crtc->config->pipe_src_h - 1) << 16) |
			   (intel_crtc->config->pipe_src_w - 1));
		I915_WRITE(DSPPOS(plane), 0);
	} else if (IS_CHERRYVIEW(dev) && plane == PLANE_B) {
		I915_WRITE(PRIMSIZE(plane),
			   ((intel_crtc->config->pipe_src_h - 1) << 16) |
			   (intel_crtc->config->pipe_src_w - 1));
		I915_WRITE(PRIMPOS(plane), 0);
		I915_WRITE(PRIMCNSTALPHA(plane), 0);
	}

	switch (fb->pixel_format) {
	case DRM_FORMAT_C8:
		dspcntr |= DISPPLANE_8BPP;
		break;
	case DRM_FORMAT_XRGB1555:
		dspcntr |= DISPPLANE_BGRX555;
		break;
	case DRM_FORMAT_RGB565:
		dspcntr |= DISPPLANE_BGRX565;
		break;
	case DRM_FORMAT_XRGB8888:
		dspcntr |= DISPPLANE_BGRX888;
		break;
	case DRM_FORMAT_XBGR8888:
		dspcntr |= DISPPLANE_RGBX888;
		break;
	case DRM_FORMAT_XRGB2101010:
		dspcntr |= DISPPLANE_BGRX101010;
		break;
	case DRM_FORMAT_XBGR2101010:
		dspcntr |= DISPPLANE_RGBX101010;
		break;
	default:
		BUG();
	}

	if (INTEL_INFO(dev)->gen >= 4 &&
	    obj->tiling_mode != I915_TILING_NONE)
		dspcntr |= DISPPLANE_TILED;

	if (IS_G4X(dev))
		dspcntr |= DISPPLANE_TRICKLE_FEED_DISABLE;

	linear_offset = y * fb->pitches[0] + x * pixel_size;

	if (INTEL_INFO(dev)->gen >= 4) {
		intel_crtc->dspaddr_offset =
			intel_gen4_compute_page_offset(dev_priv,
						       &x, &y, obj->tiling_mode,
						       pixel_size,
						       fb->pitches[0]);
		linear_offset -= intel_crtc->dspaddr_offset;
	} else {
		intel_crtc->dspaddr_offset = linear_offset;
	}

	if (crtc->primary->state->rotation == BIT(DRM_ROTATE_180)) {
		dspcntr |= DISPPLANE_ROTATE_180;

		x += (intel_crtc->config->pipe_src_w - 1);
		y += (intel_crtc->config->pipe_src_h - 1);

		/* Finding the last pixel of the last line of the display
		data and adding to linear_offset*/
		linear_offset +=
			(intel_crtc->config->pipe_src_h - 1) * fb->pitches[0] +
			(intel_crtc->config->pipe_src_w - 1) * pixel_size;
	}

	intel_crtc->adjusted_x = x;
	intel_crtc->adjusted_y = y;

	I915_WRITE(reg, dspcntr);

	I915_WRITE(DSPSTRIDE(plane), fb->pitches[0]);
	if (INTEL_INFO(dev)->gen >= 4) {
		I915_WRITE(DSPSURF(plane),
			   i915_gem_obj_ggtt_offset(obj) + intel_crtc->dspaddr_offset);
		I915_WRITE(DSPTILEOFF(plane), (y << 16) | x);
		I915_WRITE(DSPLINOFF(plane), linear_offset);
	} else
		I915_WRITE(DSPADDR(plane), i915_gem_obj_ggtt_offset(obj) + linear_offset);
	POSTING_READ(reg);
}

static void ironlake_update_primary_plane(struct drm_crtc *crtc,
					  struct drm_framebuffer *fb,
					  int x, int y)
{
	struct drm_device *dev = crtc->dev;
	struct drm_i915_private *dev_priv = dev->dev_private;
	struct intel_crtc *intel_crtc = to_intel_crtc(crtc);
	struct drm_plane *primary = crtc->primary;
	bool visible = to_intel_plane_state(primary->state)->visible;
	struct drm_i915_gem_object *obj;
	int plane = intel_crtc->plane;
	unsigned long linear_offset;
	u32 dspcntr;
	i915_reg_t reg = DSPCNTR(plane);
	int pixel_size;

	if (!visible || !fb) {
		I915_WRITE(reg, 0);
		I915_WRITE(DSPSURF(plane), 0);
		POSTING_READ(reg);
		return;
	}

	obj = intel_fb_obj(fb);
	if (WARN_ON(obj == NULL))
		return;

	pixel_size = drm_format_plane_cpp(fb->pixel_format, 0);

	dspcntr = DISPPLANE_GAMMA_ENABLE;

	dspcntr |= DISPLAY_PLANE_ENABLE;

	if (IS_HASWELL(dev) || IS_BROADWELL(dev))
		dspcntr |= DISPPLANE_PIPE_CSC_ENABLE;

	switch (fb->pixel_format) {
	case DRM_FORMAT_C8:
		dspcntr |= DISPPLANE_8BPP;
		break;
	case DRM_FORMAT_RGB565:
		dspcntr |= DISPPLANE_BGRX565;
		break;
	case DRM_FORMAT_XRGB8888:
		dspcntr |= DISPPLANE_BGRX888;
		break;
	case DRM_FORMAT_XBGR8888:
		dspcntr |= DISPPLANE_RGBX888;
		break;
	case DRM_FORMAT_XRGB2101010:
		dspcntr |= DISPPLANE_BGRX101010;
		break;
	case DRM_FORMAT_XBGR2101010:
		dspcntr |= DISPPLANE_RGBX101010;
		break;
	default:
		BUG();
	}

	if (obj->tiling_mode != I915_TILING_NONE)
		dspcntr |= DISPPLANE_TILED;

	if (!IS_HASWELL(dev) && !IS_BROADWELL(dev))
		dspcntr |= DISPPLANE_TRICKLE_FEED_DISABLE;

	linear_offset = y * fb->pitches[0] + x * pixel_size;
	intel_crtc->dspaddr_offset =
		intel_gen4_compute_page_offset(dev_priv,
					       &x, &y, obj->tiling_mode,
					       pixel_size,
					       fb->pitches[0]);
	linear_offset -= intel_crtc->dspaddr_offset;
	if (crtc->primary->state->rotation == BIT(DRM_ROTATE_180)) {
		dspcntr |= DISPPLANE_ROTATE_180;

		if (!IS_HASWELL(dev) && !IS_BROADWELL(dev)) {
			x += (intel_crtc->config->pipe_src_w - 1);
			y += (intel_crtc->config->pipe_src_h - 1);

			/* Finding the last pixel of the last line of the display
			data and adding to linear_offset*/
			linear_offset +=
				(intel_crtc->config->pipe_src_h - 1) * fb->pitches[0] +
				(intel_crtc->config->pipe_src_w - 1) * pixel_size;
		}
	}

	intel_crtc->adjusted_x = x;
	intel_crtc->adjusted_y = y;

	I915_WRITE(reg, dspcntr);

	I915_WRITE(DSPSTRIDE(plane), fb->pitches[0]);
	I915_WRITE(DSPSURF(plane),
		   i915_gem_obj_ggtt_offset(obj) + intel_crtc->dspaddr_offset);
	if (IS_HASWELL(dev) || IS_BROADWELL(dev)) {
		I915_WRITE(DSPOFFSET(plane), (y << 16) | x);
	} else {
		I915_WRITE(DSPTILEOFF(plane), (y << 16) | x);
		I915_WRITE(DSPLINOFF(plane), linear_offset);
	}
	POSTING_READ(reg);
}

u32 intel_fb_stride_alignment(struct drm_device *dev, uint64_t fb_modifier,
			      uint32_t pixel_format)
{
	u32 bits_per_pixel = drm_format_plane_cpp(pixel_format, 0) * 8;

	/*
	 * The stride is either expressed as a multiple of 64 bytes
	 * chunks for linear buffers or in number of tiles for tiled
	 * buffers.
	 */
	switch (fb_modifier) {
	case DRM_FORMAT_MOD_NONE:
		return 64;
	case I915_FORMAT_MOD_X_TILED:
		if (INTEL_INFO(dev)->gen == 2)
			return 128;
		return 512;
	case I915_FORMAT_MOD_Y_TILED:
		/* No need to check for old gens and Y tiling since this is
		 * about the display engine and those will be blocked before
		 * we get here.
		 */
		return 128;
	case I915_FORMAT_MOD_Yf_TILED:
		if (bits_per_pixel == 8)
			return 64;
		else
			return 128;
	default:
		MISSING_CASE(fb_modifier);
		return 64;
	}
}

u32 intel_plane_obj_offset(struct intel_plane *intel_plane,
			   struct drm_i915_gem_object *obj,
			   unsigned int plane)
{
	struct i915_ggtt_view view;
	struct i915_vma *vma;
	u64 offset;

	intel_fill_fb_ggtt_view(&view, intel_plane->base.state->fb,
				intel_plane->base.state);

	vma = i915_gem_obj_to_ggtt_view(obj, &view);
	if (WARN(!vma, "ggtt vma for display object not found! (view=%u)\n",
		view.type))
		return -1;

	offset = vma->node.start;

	if (plane == 1) {
		offset += vma->ggtt_view.params.rotation_info.uv_start_page *
			  PAGE_SIZE;
	}

	WARN_ON(upper_32_bits(offset));

	return lower_32_bits(offset);
}

static void skl_detach_scaler(struct intel_crtc *intel_crtc, int id)
{
	struct drm_device *dev = intel_crtc->base.dev;
	struct drm_i915_private *dev_priv = dev->dev_private;

	I915_WRITE(SKL_PS_CTRL(intel_crtc->pipe, id), 0);
	I915_WRITE(SKL_PS_WIN_POS(intel_crtc->pipe, id), 0);
	I915_WRITE(SKL_PS_WIN_SZ(intel_crtc->pipe, id), 0);
}

/*
 * This function detaches (aka. unbinds) unused scalers in hardware
 */
static void skl_detach_scalers(struct intel_crtc *intel_crtc)
{
	struct intel_crtc_scaler_state *scaler_state;
	int i;

	scaler_state = &intel_crtc->config->scaler_state;

	/* loop through and disable scalers that aren't in use */
	for (i = 0; i < intel_crtc->num_scalers; i++) {
		if (!scaler_state->scalers[i].in_use)
			skl_detach_scaler(intel_crtc, i);
	}
}

u32 skl_plane_ctl_format(uint32_t pixel_format)
{
	switch (pixel_format) {
	case DRM_FORMAT_C8:
		return PLANE_CTL_FORMAT_INDEXED;
	case DRM_FORMAT_RGB565:
		return PLANE_CTL_FORMAT_RGB_565;
	case DRM_FORMAT_XBGR8888:
		return PLANE_CTL_FORMAT_XRGB_8888 | PLANE_CTL_ORDER_RGBX;
	case DRM_FORMAT_XRGB8888:
		return PLANE_CTL_FORMAT_XRGB_8888;
	/*
	 * XXX: For ARBG/ABGR formats we default to expecting scanout buffers
	 * to be already pre-multiplied. We need to add a knob (or a different
	 * DRM_FORMAT) for user-space to configure that.
	 */
	case DRM_FORMAT_ABGR8888:
		return PLANE_CTL_FORMAT_XRGB_8888 | PLANE_CTL_ORDER_RGBX |
			PLANE_CTL_ALPHA_SW_PREMULTIPLY;
	case DRM_FORMAT_ARGB8888:
		return PLANE_CTL_FORMAT_XRGB_8888 |
			PLANE_CTL_ALPHA_SW_PREMULTIPLY;
	case DRM_FORMAT_XRGB2101010:
		return PLANE_CTL_FORMAT_XRGB_2101010;
	case DRM_FORMAT_XBGR2101010:
		return PLANE_CTL_ORDER_RGBX | PLANE_CTL_FORMAT_XRGB_2101010;
	case DRM_FORMAT_YUYV:
		return PLANE_CTL_FORMAT_YUV422 | PLANE_CTL_YUV422_YUYV;
	case DRM_FORMAT_YVYU:
		return PLANE_CTL_FORMAT_YUV422 | PLANE_CTL_YUV422_YVYU;
	case DRM_FORMAT_UYVY:
		return PLANE_CTL_FORMAT_YUV422 | PLANE_CTL_YUV422_UYVY;
	case DRM_FORMAT_VYUY:
		return PLANE_CTL_FORMAT_YUV422 | PLANE_CTL_YUV422_VYUY;
	default:
		MISSING_CASE(pixel_format);
	}

	return 0;
}

u32 skl_plane_ctl_tiling(uint64_t fb_modifier)
{
	switch (fb_modifier) {
	case DRM_FORMAT_MOD_NONE:
		break;
	case I915_FORMAT_MOD_X_TILED:
		return PLANE_CTL_TILED_X;
	case I915_FORMAT_MOD_Y_TILED:
		return PLANE_CTL_TILED_Y;
	case I915_FORMAT_MOD_Yf_TILED:
		return PLANE_CTL_TILED_YF;
	default:
		MISSING_CASE(fb_modifier);
	}

	return 0;
}

u32 skl_plane_ctl_rotation(unsigned int rotation)
{
	switch (rotation) {
	case BIT(DRM_ROTATE_0):
		break;
	/*
	 * DRM_ROTATE_ is counter clockwise to stay compatible with Xrandr
	 * while i915 HW rotation is clockwise, thats why this swapping.
	 */
	case BIT(DRM_ROTATE_90):
		return PLANE_CTL_ROTATE_270;
	case BIT(DRM_ROTATE_180):
		return PLANE_CTL_ROTATE_180;
	case BIT(DRM_ROTATE_270):
		return PLANE_CTL_ROTATE_90;
	default:
		MISSING_CASE(rotation);
	}

	return 0;
}

static void skylake_update_primary_plane(struct drm_crtc *crtc,
					 struct drm_framebuffer *fb,
					 int x, int y)
{
	struct drm_device *dev = crtc->dev;
	struct drm_i915_private *dev_priv = dev->dev_private;
	struct intel_crtc *intel_crtc = to_intel_crtc(crtc);
	struct drm_plane *plane = crtc->primary;
	bool visible = to_intel_plane_state(plane->state)->visible;
	struct drm_i915_gem_object *obj;
	int pipe = intel_crtc->pipe;
	u32 plane_ctl, stride_div, stride;
	u32 tile_height, plane_offset, plane_size;
	unsigned int rotation;
	int x_offset, y_offset;
	u32 surf_addr;
	struct intel_crtc_state *crtc_state = intel_crtc->config;
	struct intel_plane_state *plane_state;
	int src_x = 0, src_y = 0, src_w = 0, src_h = 0;
	int dst_x = 0, dst_y = 0, dst_w = 0, dst_h = 0;
	int scaler_id = -1;

	plane_state = to_intel_plane_state(plane->state);

	if (!visible || !fb) {
		I915_WRITE(PLANE_CTL(pipe, 0), 0);
		I915_WRITE(PLANE_SURF(pipe, 0), 0);
		POSTING_READ(PLANE_CTL(pipe, 0));
		return;
	}

	plane_ctl = PLANE_CTL_ENABLE |
		    PLANE_CTL_PIPE_GAMMA_ENABLE |
		    PLANE_CTL_PIPE_CSC_ENABLE;

	plane_ctl |= skl_plane_ctl_format(fb->pixel_format);
	plane_ctl |= skl_plane_ctl_tiling(fb->modifier[0]);
	plane_ctl |= PLANE_CTL_PLANE_GAMMA_DISABLE;

	rotation = plane->state->rotation;
	plane_ctl |= skl_plane_ctl_rotation(rotation);

	obj = intel_fb_obj(fb);
	stride_div = intel_fb_stride_alignment(dev, fb->modifier[0],
					       fb->pixel_format);
	surf_addr = intel_plane_obj_offset(to_intel_plane(plane), obj, 0);

	WARN_ON(drm_rect_width(&plane_state->src) == 0);

	scaler_id = plane_state->scaler_id;
	src_x = plane_state->src.x1 >> 16;
	src_y = plane_state->src.y1 >> 16;
	src_w = drm_rect_width(&plane_state->src) >> 16;
	src_h = drm_rect_height(&plane_state->src) >> 16;
	dst_x = plane_state->dst.x1;
	dst_y = plane_state->dst.y1;
	dst_w = drm_rect_width(&plane_state->dst);
	dst_h = drm_rect_height(&plane_state->dst);

	WARN_ON(x != src_x || y != src_y);

	if (intel_rotation_90_or_270(rotation)) {
		/* stride = Surface height in tiles */
		tile_height = intel_tile_height(dev, fb->pixel_format,
						fb->modifier[0], 0);
		stride = DIV_ROUND_UP(fb->height, tile_height);
		x_offset = stride * tile_height - y - src_h;
		y_offset = x;
		plane_size = (src_w - 1) << 16 | (src_h - 1);
	} else {
		stride = fb->pitches[0] / stride_div;
		x_offset = x;
		y_offset = y;
		plane_size = (src_h - 1) << 16 | (src_w - 1);
	}
	plane_offset = y_offset << 16 | x_offset;

	intel_crtc->adjusted_x = x_offset;
	intel_crtc->adjusted_y = y_offset;

	I915_WRITE(PLANE_CTL(pipe, 0), plane_ctl);
	I915_WRITE(PLANE_OFFSET(pipe, 0), plane_offset);
	I915_WRITE(PLANE_SIZE(pipe, 0), plane_size);
	I915_WRITE(PLANE_STRIDE(pipe, 0), stride);

	if (scaler_id >= 0) {
		uint32_t ps_ctrl = 0;

		WARN_ON(!dst_w || !dst_h);
		ps_ctrl = PS_SCALER_EN | PS_PLANE_SEL(0) |
			crtc_state->scaler_state.scalers[scaler_id].mode;
		I915_WRITE(SKL_PS_CTRL(pipe, scaler_id), ps_ctrl);
		I915_WRITE(SKL_PS_PWR_GATE(pipe, scaler_id), 0);
		I915_WRITE(SKL_PS_WIN_POS(pipe, scaler_id), (dst_x << 16) | dst_y);
		I915_WRITE(SKL_PS_WIN_SZ(pipe, scaler_id), (dst_w << 16) | dst_h);
		I915_WRITE(PLANE_POS(pipe, 0), 0);
	} else {
		I915_WRITE(PLANE_POS(pipe, 0), (dst_y << 16) | dst_x);
	}

	I915_WRITE(PLANE_SURF(pipe, 0), surf_addr);

	POSTING_READ(PLANE_SURF(pipe, 0));
}

/* Assume fb object is pinned & idle & fenced and just update base pointers */
static int
intel_pipe_set_base_atomic(struct drm_crtc *crtc, struct drm_framebuffer *fb,
			   int x, int y, enum mode_set_atomic state)
{
	struct drm_device *dev = crtc->dev;
	struct drm_i915_private *dev_priv = dev->dev_private;

	if (dev_priv->fbc.deactivate)
		dev_priv->fbc.deactivate(dev_priv);

	dev_priv->display.update_primary_plane(crtc, fb, x, y);

	return 0;
}

static void intel_complete_page_flips(struct drm_device *dev)
{
	struct drm_crtc *crtc;

	for_each_crtc(dev, crtc) {
		struct intel_crtc *intel_crtc = to_intel_crtc(crtc);
		enum plane plane = intel_crtc->plane;

		intel_prepare_page_flip(dev, plane);
		intel_finish_page_flip_plane(dev, plane);
	}
}

static void intel_update_primary_planes(struct drm_device *dev)
{
	struct drm_crtc *crtc;

	for_each_crtc(dev, crtc) {
		struct intel_plane *plane = to_intel_plane(crtc->primary);
		struct intel_plane_state *plane_state;

		drm_modeset_lock_crtc(crtc, &plane->base);
		plane_state = to_intel_plane_state(plane->base.state);

		if (crtc->state->active && plane_state->base.fb)
			plane->commit_plane(&plane->base, plane_state);

		drm_modeset_unlock_crtc(crtc);
	}
}

void intel_prepare_reset(struct drm_device *dev)
{
	/* no reset support for gen2 */
	if (IS_GEN2(dev))
		return;

	/* reset doesn't touch the display */
	if (INTEL_INFO(dev)->gen >= 5 || IS_G4X(dev))
		return;

	drm_modeset_lock_all(dev);
	/*
	 * Disabling the crtcs gracefully seems nicer. Also the
	 * g33 docs say we should at least disable all the planes.
	 */
	intel_display_suspend(dev);
}

void intel_finish_reset(struct drm_device *dev)
{
	struct drm_i915_private *dev_priv = to_i915(dev);

	/*
	 * Flips in the rings will be nuked by the reset,
	 * so complete all pending flips so that user space
	 * will get its events and not get stuck.
	 */
	intel_complete_page_flips(dev);

	/* no reset support for gen2 */
	if (IS_GEN2(dev))
		return;

	/* reset doesn't touch the display */
	if (INTEL_INFO(dev)->gen >= 5 || IS_G4X(dev)) {
		/*
		 * Flips in the rings have been nuked by the reset,
		 * so update the base address of all primary
		 * planes to the the last fb to make sure we're
		 * showing the correct fb after a reset.
		 *
		 * FIXME: Atomic will make this obsolete since we won't schedule
		 * CS-based flips (which might get lost in gpu resets) any more.
		 */
		intel_update_primary_planes(dev);
		return;
	}

	/*
	 * The display has been reset as well,
	 * so need a full re-initialization.
	 */
	intel_runtime_pm_disable_interrupts(dev_priv);
	intel_runtime_pm_enable_interrupts(dev_priv);

	intel_modeset_init_hw(dev);

	spin_lock_irq(&dev_priv->irq_lock);
	if (dev_priv->display.hpd_irq_setup)
		dev_priv->display.hpd_irq_setup(dev);
	spin_unlock_irq(&dev_priv->irq_lock);

	intel_display_resume(dev);

	intel_hpd_init(dev_priv);

	drm_modeset_unlock_all(dev);
}

static bool intel_crtc_has_pending_flip(struct drm_crtc *crtc)
{
	struct drm_device *dev = crtc->dev;
	struct drm_i915_private *dev_priv = dev->dev_private;
	struct intel_crtc *intel_crtc = to_intel_crtc(crtc);
	bool pending;

	if (i915_reset_in_progress(&dev_priv->gpu_error) ||
	    intel_crtc->reset_counter != atomic_read(&dev_priv->gpu_error.reset_counter))
		return false;

	spin_lock_irq(&dev->event_lock);
	pending = to_intel_crtc(crtc)->unpin_work != NULL;
	spin_unlock_irq(&dev->event_lock);

	return pending;
}

static void intel_update_pipe_config(struct intel_crtc *crtc,
				     struct intel_crtc_state *old_crtc_state)
{
	struct drm_device *dev = crtc->base.dev;
	struct drm_i915_private *dev_priv = dev->dev_private;
	struct intel_crtc_state *pipe_config =
		to_intel_crtc_state(crtc->base.state);

	/* drm_atomic_helper_update_legacy_modeset_state might not be called. */
	crtc->base.mode = crtc->base.state->mode;

	DRM_DEBUG_KMS("Updating pipe size %ix%i -> %ix%i\n",
		      old_crtc_state->pipe_src_w, old_crtc_state->pipe_src_h,
		      pipe_config->pipe_src_w, pipe_config->pipe_src_h);

	if (HAS_DDI(dev))
		intel_set_pipe_csc(&crtc->base);

	/*
	 * Update pipe size and adjust fitter if needed: the reason for this is
	 * that in compute_mode_changes we check the native mode (not the pfit
	 * mode) to see if we can flip rather than do a full mode set. In the
	 * fastboot case, we'll flip, but if we don't update the pipesrc and
	 * pfit state, we'll end up with a big fb scanned out into the wrong
	 * sized surface.
	 */

	I915_WRITE(PIPESRC(crtc->pipe),
		   ((pipe_config->pipe_src_w - 1) << 16) |
		   (pipe_config->pipe_src_h - 1));

	/* on skylake this is done by detaching scalers */
	if (INTEL_INFO(dev)->gen >= 9) {
		skl_detach_scalers(crtc);

		if (pipe_config->pch_pfit.enabled)
			skylake_pfit_enable(crtc);
	} else if (HAS_PCH_SPLIT(dev)) {
		if (pipe_config->pch_pfit.enabled)
			ironlake_pfit_enable(crtc);
		else if (old_crtc_state->pch_pfit.enabled)
			ironlake_pfit_disable(crtc, true);
	}
}

static void intel_fdi_normal_train(struct drm_crtc *crtc)
{
	struct drm_device *dev = crtc->dev;
	struct drm_i915_private *dev_priv = dev->dev_private;
	struct intel_crtc *intel_crtc = to_intel_crtc(crtc);
	int pipe = intel_crtc->pipe;
	i915_reg_t reg;
	u32 temp;

	/* enable normal train */
	reg = FDI_TX_CTL(pipe);
	temp = I915_READ(reg);
	if (IS_IVYBRIDGE(dev)) {
		temp &= ~FDI_LINK_TRAIN_NONE_IVB;
		temp |= FDI_LINK_TRAIN_NONE_IVB | FDI_TX_ENHANCE_FRAME_ENABLE;
	} else {
		temp &= ~FDI_LINK_TRAIN_NONE;
		temp |= FDI_LINK_TRAIN_NONE | FDI_TX_ENHANCE_FRAME_ENABLE;
	}
	I915_WRITE(reg, temp);

	reg = FDI_RX_CTL(pipe);
	temp = I915_READ(reg);
	if (HAS_PCH_CPT(dev)) {
		temp &= ~FDI_LINK_TRAIN_PATTERN_MASK_CPT;
		temp |= FDI_LINK_TRAIN_NORMAL_CPT;
	} else {
		temp &= ~FDI_LINK_TRAIN_NONE;
		temp |= FDI_LINK_TRAIN_NONE;
	}
	I915_WRITE(reg, temp | FDI_RX_ENHANCE_FRAME_ENABLE);

	/* wait one idle pattern time */
	POSTING_READ(reg);
	udelay(1000);

	/* IVB wants error correction enabled */
	if (IS_IVYBRIDGE(dev))
		I915_WRITE(reg, I915_READ(reg) | FDI_FS_ERRC_ENABLE |
			   FDI_FE_ERRC_ENABLE);
}

/* The FDI link training functions for ILK/Ibexpeak. */
static void ironlake_fdi_link_train(struct drm_crtc *crtc)
{
	struct drm_device *dev = crtc->dev;
	struct drm_i915_private *dev_priv = dev->dev_private;
	struct intel_crtc *intel_crtc = to_intel_crtc(crtc);
	int pipe = intel_crtc->pipe;
	i915_reg_t reg;
	u32 temp, tries;

	/* FDI needs bits from pipe first */
	assert_pipe_enabled(dev_priv, pipe);

	/* Train 1: umask FDI RX Interrupt symbol_lock and bit_lock bit
	   for train result */
	reg = FDI_RX_IMR(pipe);
	temp = I915_READ(reg);
	temp &= ~FDI_RX_SYMBOL_LOCK;
	temp &= ~FDI_RX_BIT_LOCK;
	I915_WRITE(reg, temp);
	I915_READ(reg);
	udelay(150);

	/* enable CPU FDI TX and PCH FDI RX */
	reg = FDI_TX_CTL(pipe);
	temp = I915_READ(reg);
	temp &= ~FDI_DP_PORT_WIDTH_MASK;
	temp |= FDI_DP_PORT_WIDTH(intel_crtc->config->fdi_lanes);
	temp &= ~FDI_LINK_TRAIN_NONE;
	temp |= FDI_LINK_TRAIN_PATTERN_1;
	I915_WRITE(reg, temp | FDI_TX_ENABLE);

	reg = FDI_RX_CTL(pipe);
	temp = I915_READ(reg);
	temp &= ~FDI_LINK_TRAIN_NONE;
	temp |= FDI_LINK_TRAIN_PATTERN_1;
	I915_WRITE(reg, temp | FDI_RX_ENABLE);

	POSTING_READ(reg);
	udelay(150);

	/* Ironlake workaround, enable clock pointer after FDI enable*/
	I915_WRITE(FDI_RX_CHICKEN(pipe), FDI_RX_PHASE_SYNC_POINTER_OVR);
	I915_WRITE(FDI_RX_CHICKEN(pipe), FDI_RX_PHASE_SYNC_POINTER_OVR |
		   FDI_RX_PHASE_SYNC_POINTER_EN);

	reg = FDI_RX_IIR(pipe);
	for (tries = 0; tries < 5; tries++) {
		temp = I915_READ(reg);
		DRM_DEBUG_KMS("FDI_RX_IIR 0x%x\n", temp);

		if ((temp & FDI_RX_BIT_LOCK)) {
			DRM_DEBUG_KMS("FDI train 1 done.\n");
			I915_WRITE(reg, temp | FDI_RX_BIT_LOCK);
			break;
		}
	}
	if (tries == 5)
		DRM_ERROR("FDI train 1 fail!\n");

	/* Train 2 */
	reg = FDI_TX_CTL(pipe);
	temp = I915_READ(reg);
	temp &= ~FDI_LINK_TRAIN_NONE;
	temp |= FDI_LINK_TRAIN_PATTERN_2;
	I915_WRITE(reg, temp);

	reg = FDI_RX_CTL(pipe);
	temp = I915_READ(reg);
	temp &= ~FDI_LINK_TRAIN_NONE;
	temp |= FDI_LINK_TRAIN_PATTERN_2;
	I915_WRITE(reg, temp);

	POSTING_READ(reg);
	udelay(150);

	reg = FDI_RX_IIR(pipe);
	for (tries = 0; tries < 5; tries++) {
		temp = I915_READ(reg);
		DRM_DEBUG_KMS("FDI_RX_IIR 0x%x\n", temp);

		if (temp & FDI_RX_SYMBOL_LOCK) {
			I915_WRITE(reg, temp | FDI_RX_SYMBOL_LOCK);
			DRM_DEBUG_KMS("FDI train 2 done.\n");
			break;
		}
	}
	if (tries == 5)
		DRM_ERROR("FDI train 2 fail!\n");

	DRM_DEBUG_KMS("FDI train done\n");

}

static const int snb_b_fdi_train_param[] = {
	FDI_LINK_TRAIN_400MV_0DB_SNB_B,
	FDI_LINK_TRAIN_400MV_6DB_SNB_B,
	FDI_LINK_TRAIN_600MV_3_5DB_SNB_B,
	FDI_LINK_TRAIN_800MV_0DB_SNB_B,
};

/* The FDI link training functions for SNB/Cougarpoint. */
static void gen6_fdi_link_train(struct drm_crtc *crtc)
{
	struct drm_device *dev = crtc->dev;
	struct drm_i915_private *dev_priv = dev->dev_private;
	struct intel_crtc *intel_crtc = to_intel_crtc(crtc);
	int pipe = intel_crtc->pipe;
	i915_reg_t reg;
	u32 temp, i, retry;

	/* Train 1: umask FDI RX Interrupt symbol_lock and bit_lock bit
	   for train result */
	reg = FDI_RX_IMR(pipe);
	temp = I915_READ(reg);
	temp &= ~FDI_RX_SYMBOL_LOCK;
	temp &= ~FDI_RX_BIT_LOCK;
	I915_WRITE(reg, temp);

	POSTING_READ(reg);
	udelay(150);

	/* enable CPU FDI TX and PCH FDI RX */
	reg = FDI_TX_CTL(pipe);
	temp = I915_READ(reg);
	temp &= ~FDI_DP_PORT_WIDTH_MASK;
	temp |= FDI_DP_PORT_WIDTH(intel_crtc->config->fdi_lanes);
	temp &= ~FDI_LINK_TRAIN_NONE;
	temp |= FDI_LINK_TRAIN_PATTERN_1;
	temp &= ~FDI_LINK_TRAIN_VOL_EMP_MASK;
	/* SNB-B */
	temp |= FDI_LINK_TRAIN_400MV_0DB_SNB_B;
	I915_WRITE(reg, temp | FDI_TX_ENABLE);

	I915_WRITE(FDI_RX_MISC(pipe),
		   FDI_RX_TP1_TO_TP2_48 | FDI_RX_FDI_DELAY_90);

	reg = FDI_RX_CTL(pipe);
	temp = I915_READ(reg);
	if (HAS_PCH_CPT(dev)) {
		temp &= ~FDI_LINK_TRAIN_PATTERN_MASK_CPT;
		temp |= FDI_LINK_TRAIN_PATTERN_1_CPT;
	} else {
		temp &= ~FDI_LINK_TRAIN_NONE;
		temp |= FDI_LINK_TRAIN_PATTERN_1;
	}
	I915_WRITE(reg, temp | FDI_RX_ENABLE);

	POSTING_READ(reg);
	udelay(150);

	for (i = 0; i < 4; i++) {
		reg = FDI_TX_CTL(pipe);
		temp = I915_READ(reg);
		temp &= ~FDI_LINK_TRAIN_VOL_EMP_MASK;
		temp |= snb_b_fdi_train_param[i];
		I915_WRITE(reg, temp);

		POSTING_READ(reg);
		udelay(500);

		for (retry = 0; retry < 5; retry++) {
			reg = FDI_RX_IIR(pipe);
			temp = I915_READ(reg);
			DRM_DEBUG_KMS("FDI_RX_IIR 0x%x\n", temp);
			if (temp & FDI_RX_BIT_LOCK) {
				I915_WRITE(reg, temp | FDI_RX_BIT_LOCK);
				DRM_DEBUG_KMS("FDI train 1 done.\n");
				break;
			}
			udelay(50);
		}
		if (retry < 5)
			break;
	}
	if (i == 4)
		DRM_ERROR("FDI train 1 fail!\n");

	/* Train 2 */
	reg = FDI_TX_CTL(pipe);
	temp = I915_READ(reg);
	temp &= ~FDI_LINK_TRAIN_NONE;
	temp |= FDI_LINK_TRAIN_PATTERN_2;
	if (IS_GEN6(dev)) {
		temp &= ~FDI_LINK_TRAIN_VOL_EMP_MASK;
		/* SNB-B */
		temp |= FDI_LINK_TRAIN_400MV_0DB_SNB_B;
	}
	I915_WRITE(reg, temp);

	reg = FDI_RX_CTL(pipe);
	temp = I915_READ(reg);
	if (HAS_PCH_CPT(dev)) {
		temp &= ~FDI_LINK_TRAIN_PATTERN_MASK_CPT;
		temp |= FDI_LINK_TRAIN_PATTERN_2_CPT;
	} else {
		temp &= ~FDI_LINK_TRAIN_NONE;
		temp |= FDI_LINK_TRAIN_PATTERN_2;
	}
	I915_WRITE(reg, temp);

	POSTING_READ(reg);
	udelay(150);

	for (i = 0; i < 4; i++) {
		reg = FDI_TX_CTL(pipe);
		temp = I915_READ(reg);
		temp &= ~FDI_LINK_TRAIN_VOL_EMP_MASK;
		temp |= snb_b_fdi_train_param[i];
		I915_WRITE(reg, temp);

		POSTING_READ(reg);
		udelay(500);

		for (retry = 0; retry < 5; retry++) {
			reg = FDI_RX_IIR(pipe);
			temp = I915_READ(reg);
			DRM_DEBUG_KMS("FDI_RX_IIR 0x%x\n", temp);
			if (temp & FDI_RX_SYMBOL_LOCK) {
				I915_WRITE(reg, temp | FDI_RX_SYMBOL_LOCK);
				DRM_DEBUG_KMS("FDI train 2 done.\n");
				break;
			}
			udelay(50);
		}
		if (retry < 5)
			break;
	}
	if (i == 4)
		DRM_ERROR("FDI train 2 fail!\n");

	DRM_DEBUG_KMS("FDI train done.\n");
}

/* Manual link training for Ivy Bridge A0 parts */
static void ivb_manual_fdi_link_train(struct drm_crtc *crtc)
{
	struct drm_device *dev = crtc->dev;
	struct drm_i915_private *dev_priv = dev->dev_private;
	struct intel_crtc *intel_crtc = to_intel_crtc(crtc);
	int pipe = intel_crtc->pipe;
	i915_reg_t reg;
	u32 temp, i, j;

	/* Train 1: umask FDI RX Interrupt symbol_lock and bit_lock bit
	   for train result */
	reg = FDI_RX_IMR(pipe);
	temp = I915_READ(reg);
	temp &= ~FDI_RX_SYMBOL_LOCK;
	temp &= ~FDI_RX_BIT_LOCK;
	I915_WRITE(reg, temp);

	POSTING_READ(reg);
	udelay(150);

	DRM_DEBUG_KMS("FDI_RX_IIR before link train 0x%x\n",
		      I915_READ(FDI_RX_IIR(pipe)));

	/* Try each vswing and preemphasis setting twice before moving on */
	for (j = 0; j < ARRAY_SIZE(snb_b_fdi_train_param) * 2; j++) {
		/* disable first in case we need to retry */
		reg = FDI_TX_CTL(pipe);
		temp = I915_READ(reg);
		temp &= ~(FDI_LINK_TRAIN_AUTO | FDI_LINK_TRAIN_NONE_IVB);
		temp &= ~FDI_TX_ENABLE;
		I915_WRITE(reg, temp);

		reg = FDI_RX_CTL(pipe);
		temp = I915_READ(reg);
		temp &= ~FDI_LINK_TRAIN_AUTO;
		temp &= ~FDI_LINK_TRAIN_PATTERN_MASK_CPT;
		temp &= ~FDI_RX_ENABLE;
		I915_WRITE(reg, temp);

		/* enable CPU FDI TX and PCH FDI RX */
		reg = FDI_TX_CTL(pipe);
		temp = I915_READ(reg);
		temp &= ~FDI_DP_PORT_WIDTH_MASK;
		temp |= FDI_DP_PORT_WIDTH(intel_crtc->config->fdi_lanes);
		temp |= FDI_LINK_TRAIN_PATTERN_1_IVB;
		temp &= ~FDI_LINK_TRAIN_VOL_EMP_MASK;
		temp |= snb_b_fdi_train_param[j/2];
		temp |= FDI_COMPOSITE_SYNC;
		I915_WRITE(reg, temp | FDI_TX_ENABLE);

		I915_WRITE(FDI_RX_MISC(pipe),
			   FDI_RX_TP1_TO_TP2_48 | FDI_RX_FDI_DELAY_90);

		reg = FDI_RX_CTL(pipe);
		temp = I915_READ(reg);
		temp |= FDI_LINK_TRAIN_PATTERN_1_CPT;
		temp |= FDI_COMPOSITE_SYNC;
		I915_WRITE(reg, temp | FDI_RX_ENABLE);

		POSTING_READ(reg);
		udelay(1); /* should be 0.5us */

		for (i = 0; i < 4; i++) {
			reg = FDI_RX_IIR(pipe);
			temp = I915_READ(reg);
			DRM_DEBUG_KMS("FDI_RX_IIR 0x%x\n", temp);

			if (temp & FDI_RX_BIT_LOCK ||
			    (I915_READ(reg) & FDI_RX_BIT_LOCK)) {
				I915_WRITE(reg, temp | FDI_RX_BIT_LOCK);
				DRM_DEBUG_KMS("FDI train 1 done, level %i.\n",
					      i);
				break;
			}
			udelay(1); /* should be 0.5us */
		}
		if (i == 4) {
			DRM_DEBUG_KMS("FDI train 1 fail on vswing %d\n", j / 2);
			continue;
		}

		/* Train 2 */
		reg = FDI_TX_CTL(pipe);
		temp = I915_READ(reg);
		temp &= ~FDI_LINK_TRAIN_NONE_IVB;
		temp |= FDI_LINK_TRAIN_PATTERN_2_IVB;
		I915_WRITE(reg, temp);

		reg = FDI_RX_CTL(pipe);
		temp = I915_READ(reg);
		temp &= ~FDI_LINK_TRAIN_PATTERN_MASK_CPT;
		temp |= FDI_LINK_TRAIN_PATTERN_2_CPT;
		I915_WRITE(reg, temp);

		POSTING_READ(reg);
		udelay(2); /* should be 1.5us */

		for (i = 0; i < 4; i++) {
			reg = FDI_RX_IIR(pipe);
			temp = I915_READ(reg);
			DRM_DEBUG_KMS("FDI_RX_IIR 0x%x\n", temp);

			if (temp & FDI_RX_SYMBOL_LOCK ||
			    (I915_READ(reg) & FDI_RX_SYMBOL_LOCK)) {
				I915_WRITE(reg, temp | FDI_RX_SYMBOL_LOCK);
				DRM_DEBUG_KMS("FDI train 2 done, level %i.\n",
					      i);
				goto train_done;
			}
			udelay(2); /* should be 1.5us */
		}
		if (i == 4)
			DRM_DEBUG_KMS("FDI train 2 fail on vswing %d\n", j / 2);
	}

train_done:
	DRM_DEBUG_KMS("FDI train done.\n");
}

static void ironlake_fdi_pll_enable(struct intel_crtc *intel_crtc)
{
	struct drm_device *dev = intel_crtc->base.dev;
	struct drm_i915_private *dev_priv = dev->dev_private;
	int pipe = intel_crtc->pipe;
	i915_reg_t reg;
	u32 temp;

	/* enable PCH FDI RX PLL, wait warmup plus DMI latency */
	reg = FDI_RX_CTL(pipe);
	temp = I915_READ(reg);
	temp &= ~(FDI_DP_PORT_WIDTH_MASK | (0x7 << 16));
	temp |= FDI_DP_PORT_WIDTH(intel_crtc->config->fdi_lanes);
	temp |= (I915_READ(PIPECONF(pipe)) & PIPECONF_BPC_MASK) << 11;
	I915_WRITE(reg, temp | FDI_RX_PLL_ENABLE);

	POSTING_READ(reg);
	udelay(200);

	/* Switch from Rawclk to PCDclk */
	temp = I915_READ(reg);
	I915_WRITE(reg, temp | FDI_PCDCLK);

	POSTING_READ(reg);
	udelay(200);

	/* Enable CPU FDI TX PLL, always on for Ironlake */
	reg = FDI_TX_CTL(pipe);
	temp = I915_READ(reg);
	if ((temp & FDI_TX_PLL_ENABLE) == 0) {
		I915_WRITE(reg, temp | FDI_TX_PLL_ENABLE);

		POSTING_READ(reg);
		udelay(100);
	}
}

static void ironlake_fdi_pll_disable(struct intel_crtc *intel_crtc)
{
	struct drm_device *dev = intel_crtc->base.dev;
	struct drm_i915_private *dev_priv = dev->dev_private;
	int pipe = intel_crtc->pipe;
	i915_reg_t reg;
	u32 temp;

	/* Switch from PCDclk to Rawclk */
	reg = FDI_RX_CTL(pipe);
	temp = I915_READ(reg);
	I915_WRITE(reg, temp & ~FDI_PCDCLK);

	/* Disable CPU FDI TX PLL */
	reg = FDI_TX_CTL(pipe);
	temp = I915_READ(reg);
	I915_WRITE(reg, temp & ~FDI_TX_PLL_ENABLE);

	POSTING_READ(reg);
	udelay(100);

	reg = FDI_RX_CTL(pipe);
	temp = I915_READ(reg);
	I915_WRITE(reg, temp & ~FDI_RX_PLL_ENABLE);

	/* Wait for the clocks to turn off. */
	POSTING_READ(reg);
	udelay(100);
}

static void ironlake_fdi_disable(struct drm_crtc *crtc)
{
	struct drm_device *dev = crtc->dev;
	struct drm_i915_private *dev_priv = dev->dev_private;
	struct intel_crtc *intel_crtc = to_intel_crtc(crtc);
	int pipe = intel_crtc->pipe;
	i915_reg_t reg;
	u32 temp;

	/* disable CPU FDI tx and PCH FDI rx */
	reg = FDI_TX_CTL(pipe);
	temp = I915_READ(reg);
	I915_WRITE(reg, temp & ~FDI_TX_ENABLE);
	POSTING_READ(reg);

	reg = FDI_RX_CTL(pipe);
	temp = I915_READ(reg);
	temp &= ~(0x7 << 16);
	temp |= (I915_READ(PIPECONF(pipe)) & PIPECONF_BPC_MASK) << 11;
	I915_WRITE(reg, temp & ~FDI_RX_ENABLE);

	POSTING_READ(reg);
	udelay(100);

	/* Ironlake workaround, disable clock pointer after downing FDI */
	if (HAS_PCH_IBX(dev))
		I915_WRITE(FDI_RX_CHICKEN(pipe), FDI_RX_PHASE_SYNC_POINTER_OVR);

	/* still set train pattern 1 */
	reg = FDI_TX_CTL(pipe);
	temp = I915_READ(reg);
	temp &= ~FDI_LINK_TRAIN_NONE;
	temp |= FDI_LINK_TRAIN_PATTERN_1;
	I915_WRITE(reg, temp);

	reg = FDI_RX_CTL(pipe);
	temp = I915_READ(reg);
	if (HAS_PCH_CPT(dev)) {
		temp &= ~FDI_LINK_TRAIN_PATTERN_MASK_CPT;
		temp |= FDI_LINK_TRAIN_PATTERN_1_CPT;
	} else {
		temp &= ~FDI_LINK_TRAIN_NONE;
		temp |= FDI_LINK_TRAIN_PATTERN_1;
	}
	/* BPC in FDI rx is consistent with that in PIPECONF */
	temp &= ~(0x07 << 16);
	temp |= (I915_READ(PIPECONF(pipe)) & PIPECONF_BPC_MASK) << 11;
	I915_WRITE(reg, temp);

	POSTING_READ(reg);
	udelay(100);
}

bool intel_has_pending_fb_unpin(struct drm_device *dev)
{
	struct intel_crtc *crtc;

	/* Note that we don't need to be called with mode_config.lock here
	 * as our list of CRTC objects is static for the lifetime of the
	 * device and so cannot disappear as we iterate. Similarly, we can
	 * happily treat the predicates as racy, atomic checks as userspace
	 * cannot claim and pin a new fb without at least acquring the
	 * struct_mutex and so serialising with us.
	 */
	for_each_intel_crtc(dev, crtc) {
		if (atomic_read(&crtc->unpin_work_count) == 0)
			continue;

		if (crtc->unpin_work)
			intel_wait_for_vblank(dev, crtc->pipe);

		return true;
	}

	return false;
}

static void page_flip_completed(struct intel_crtc *intel_crtc)
{
	struct drm_i915_private *dev_priv = to_i915(intel_crtc->base.dev);
	struct intel_unpin_work *work = intel_crtc->unpin_work;

	/* ensure that the unpin work is consistent wrt ->pending. */
	smp_rmb();
	intel_crtc->unpin_work = NULL;

	if (work->event)
		drm_send_vblank_event(intel_crtc->base.dev,
				      intel_crtc->pipe,
				      work->event);

	drm_crtc_vblank_put(&intel_crtc->base);

	wake_up_all(&dev_priv->pending_flip_queue);
	queue_work(dev_priv->wq, &work->work);

	trace_i915_flip_complete(intel_crtc->plane,
				 work->pending_flip_obj);
}

static int intel_crtc_wait_for_pending_flips(struct drm_crtc *crtc)
{
	struct drm_device *dev = crtc->dev;
	struct drm_i915_private *dev_priv = dev->dev_private;
	long ret;

	WARN_ON(waitqueue_active(&dev_priv->pending_flip_queue));

	ret = wait_event_interruptible_timeout(
					dev_priv->pending_flip_queue,
					!intel_crtc_has_pending_flip(crtc),
					60*HZ);

	if (ret < 0)
		return ret;

	if (ret == 0) {
		struct intel_crtc *intel_crtc = to_intel_crtc(crtc);

		spin_lock_irq(&dev->event_lock);
		if (intel_crtc->unpin_work) {
			WARN_ONCE(1, "Removing stuck page flip\n");
			page_flip_completed(intel_crtc);
		}
		spin_unlock_irq(&dev->event_lock);
	}

	return 0;
}

static void lpt_disable_iclkip(struct drm_i915_private *dev_priv)
{
	u32 temp;

	I915_WRITE(PIXCLK_GATE, PIXCLK_GATE_GATE);

	mutex_lock(&dev_priv->sb_lock);

	temp = intel_sbi_read(dev_priv, SBI_SSCCTL6, SBI_ICLK);
	temp |= SBI_SSCCTL_DISABLE;
	intel_sbi_write(dev_priv, SBI_SSCCTL6, temp, SBI_ICLK);

	mutex_unlock(&dev_priv->sb_lock);
}

/* Program iCLKIP clock to the desired frequency */
static void lpt_program_iclkip(struct drm_crtc *crtc)
{
	struct drm_device *dev = crtc->dev;
	struct drm_i915_private *dev_priv = dev->dev_private;
	int clock = to_intel_crtc(crtc)->config->base.adjusted_mode.crtc_clock;
	u32 divsel, phaseinc, auxdiv, phasedir = 0;
	u32 temp;

	lpt_disable_iclkip(dev_priv);

	/* 20MHz is a corner case which is out of range for the 7-bit divisor */
	if (clock == 20000) {
		auxdiv = 1;
		divsel = 0x41;
		phaseinc = 0x20;
	} else {
		/* The iCLK virtual clock root frequency is in MHz,
		 * but the adjusted_mode->crtc_clock in in KHz. To get the
		 * divisors, it is necessary to divide one by another, so we
		 * convert the virtual clock precision to KHz here for higher
		 * precision.
		 */
		u32 iclk_virtual_root_freq = 172800 * 1000;
		u32 iclk_pi_range = 64;
		u32 desired_divisor, msb_divisor_value, pi_value;

		desired_divisor = DIV_ROUND_CLOSEST(iclk_virtual_root_freq, clock);
		msb_divisor_value = desired_divisor / iclk_pi_range;
		pi_value = desired_divisor % iclk_pi_range;

		auxdiv = 0;
		divsel = msb_divisor_value - 2;
		phaseinc = pi_value;
	}

	/* This should not happen with any sane values */
	WARN_ON(SBI_SSCDIVINTPHASE_DIVSEL(divsel) &
		~SBI_SSCDIVINTPHASE_DIVSEL_MASK);
	WARN_ON(SBI_SSCDIVINTPHASE_DIR(phasedir) &
		~SBI_SSCDIVINTPHASE_INCVAL_MASK);

	DRM_DEBUG_KMS("iCLKIP clock: found settings for %dKHz refresh rate: auxdiv=%x, divsel=%x, phasedir=%x, phaseinc=%x\n",
			clock,
			auxdiv,
			divsel,
			phasedir,
			phaseinc);

	mutex_lock(&dev_priv->sb_lock);

	/* Program SSCDIVINTPHASE6 */
	temp = intel_sbi_read(dev_priv, SBI_SSCDIVINTPHASE6, SBI_ICLK);
	temp &= ~SBI_SSCDIVINTPHASE_DIVSEL_MASK;
	temp |= SBI_SSCDIVINTPHASE_DIVSEL(divsel);
	temp &= ~SBI_SSCDIVINTPHASE_INCVAL_MASK;
	temp |= SBI_SSCDIVINTPHASE_INCVAL(phaseinc);
	temp |= SBI_SSCDIVINTPHASE_DIR(phasedir);
	temp |= SBI_SSCDIVINTPHASE_PROPAGATE;
	intel_sbi_write(dev_priv, SBI_SSCDIVINTPHASE6, temp, SBI_ICLK);

	/* Program SSCAUXDIV */
	temp = intel_sbi_read(dev_priv, SBI_SSCAUXDIV6, SBI_ICLK);
	temp &= ~SBI_SSCAUXDIV_FINALDIV2SEL(1);
	temp |= SBI_SSCAUXDIV_FINALDIV2SEL(auxdiv);
	intel_sbi_write(dev_priv, SBI_SSCAUXDIV6, temp, SBI_ICLK);

	/* Enable modulator and associated divider */
	temp = intel_sbi_read(dev_priv, SBI_SSCCTL6, SBI_ICLK);
	temp &= ~SBI_SSCCTL_DISABLE;
	intel_sbi_write(dev_priv, SBI_SSCCTL6, temp, SBI_ICLK);

	mutex_unlock(&dev_priv->sb_lock);

	/* Wait for initialization time */
	udelay(24);

	I915_WRITE(PIXCLK_GATE, PIXCLK_GATE_UNGATE);
}

static void ironlake_pch_transcoder_set_timings(struct intel_crtc *crtc,
						enum pipe pch_transcoder)
{
	struct drm_device *dev = crtc->base.dev;
	struct drm_i915_private *dev_priv = dev->dev_private;
	enum transcoder cpu_transcoder = crtc->config->cpu_transcoder;

	I915_WRITE(PCH_TRANS_HTOTAL(pch_transcoder),
		   I915_READ(HTOTAL(cpu_transcoder)));
	I915_WRITE(PCH_TRANS_HBLANK(pch_transcoder),
		   I915_READ(HBLANK(cpu_transcoder)));
	I915_WRITE(PCH_TRANS_HSYNC(pch_transcoder),
		   I915_READ(HSYNC(cpu_transcoder)));

	I915_WRITE(PCH_TRANS_VTOTAL(pch_transcoder),
		   I915_READ(VTOTAL(cpu_transcoder)));
	I915_WRITE(PCH_TRANS_VBLANK(pch_transcoder),
		   I915_READ(VBLANK(cpu_transcoder)));
	I915_WRITE(PCH_TRANS_VSYNC(pch_transcoder),
		   I915_READ(VSYNC(cpu_transcoder)));
	I915_WRITE(PCH_TRANS_VSYNCSHIFT(pch_transcoder),
		   I915_READ(VSYNCSHIFT(cpu_transcoder)));
}

static void cpt_set_fdi_bc_bifurcation(struct drm_device *dev, bool enable)
{
	struct drm_i915_private *dev_priv = dev->dev_private;
	uint32_t temp;

	temp = I915_READ(SOUTH_CHICKEN1);
	if (!!(temp & FDI_BC_BIFURCATION_SELECT) == enable)
		return;

	WARN_ON(I915_READ(FDI_RX_CTL(PIPE_B)) & FDI_RX_ENABLE);
	WARN_ON(I915_READ(FDI_RX_CTL(PIPE_C)) & FDI_RX_ENABLE);

	temp &= ~FDI_BC_BIFURCATION_SELECT;
	if (enable)
		temp |= FDI_BC_BIFURCATION_SELECT;

	DRM_DEBUG_KMS("%sabling fdi C rx\n", enable ? "en" : "dis");
	I915_WRITE(SOUTH_CHICKEN1, temp);
	POSTING_READ(SOUTH_CHICKEN1);
}

static void ivybridge_update_fdi_bc_bifurcation(struct intel_crtc *intel_crtc)
{
	struct drm_device *dev = intel_crtc->base.dev;

	switch (intel_crtc->pipe) {
	case PIPE_A:
		break;
	case PIPE_B:
		if (intel_crtc->config->fdi_lanes > 2)
			cpt_set_fdi_bc_bifurcation(dev, false);
		else
			cpt_set_fdi_bc_bifurcation(dev, true);

		break;
	case PIPE_C:
		cpt_set_fdi_bc_bifurcation(dev, true);

		break;
	default:
		BUG();
	}
}

/* Return which DP Port should be selected for Transcoder DP control */
static enum port
intel_trans_dp_port_sel(struct drm_crtc *crtc)
{
	struct drm_device *dev = crtc->dev;
	struct intel_encoder *encoder;

	for_each_encoder_on_crtc(dev, crtc, encoder) {
		if (encoder->type == INTEL_OUTPUT_DISPLAYPORT ||
		    encoder->type == INTEL_OUTPUT_EDP)
			return enc_to_dig_port(&encoder->base)->port;
	}

	return -1;
}

/*
 * Enable PCH resources required for PCH ports:
 *   - PCH PLLs
 *   - FDI training & RX/TX
 *   - update transcoder timings
 *   - DP transcoding bits
 *   - transcoder
 */
static void ironlake_pch_enable(struct drm_crtc *crtc)
{
	struct drm_device *dev = crtc->dev;
	struct drm_i915_private *dev_priv = dev->dev_private;
	struct intel_crtc *intel_crtc = to_intel_crtc(crtc);
	int pipe = intel_crtc->pipe;
	u32 temp;

	assert_pch_transcoder_disabled(dev_priv, pipe);

	if (IS_IVYBRIDGE(dev))
		ivybridge_update_fdi_bc_bifurcation(intel_crtc);

	/* Write the TU size bits before fdi link training, so that error
	 * detection works. */
	I915_WRITE(FDI_RX_TUSIZE1(pipe),
		   I915_READ(PIPE_DATA_M1(pipe)) & TU_SIZE_MASK);

	/*
	 * Sometimes spurious CPU pipe underruns happen during FDI
	 * training, at least with VGA+HDMI cloning. Suppress them.
	 */
	intel_set_cpu_fifo_underrun_reporting(dev_priv, pipe, false);

	/* For PCH output, training FDI link */
	dev_priv->display.fdi_link_train(crtc);

	/* We need to program the right clock selection before writing the pixel
	 * mutliplier into the DPLL. */
	if (HAS_PCH_CPT(dev)) {
		u32 sel;

		temp = I915_READ(PCH_DPLL_SEL);
		temp |= TRANS_DPLL_ENABLE(pipe);
		sel = TRANS_DPLLB_SEL(pipe);
		if (intel_crtc->config->shared_dpll == DPLL_ID_PCH_PLL_B)
			temp |= sel;
		else
			temp &= ~sel;
		I915_WRITE(PCH_DPLL_SEL, temp);
	}

	/* XXX: pch pll's can be enabled any time before we enable the PCH
	 * transcoder, and we actually should do this to not upset any PCH
	 * transcoder that already use the clock when we share it.
	 *
	 * Note that enable_shared_dpll tries to do the right thing, but
	 * get_shared_dpll unconditionally resets the pll - we need that to have
	 * the right LVDS enable sequence. */
	intel_enable_shared_dpll(intel_crtc);

	/* set transcoder timing, panel must allow it */
	assert_panel_unlocked(dev_priv, pipe);
	ironlake_pch_transcoder_set_timings(intel_crtc, pipe);

	intel_fdi_normal_train(crtc);

	intel_set_cpu_fifo_underrun_reporting(dev_priv, pipe, true);

	/* For PCH DP, enable TRANS_DP_CTL */
	if (HAS_PCH_CPT(dev) && intel_crtc->config->has_dp_encoder) {
		const struct drm_display_mode *adjusted_mode =
			&intel_crtc->config->base.adjusted_mode;
		u32 bpc = (I915_READ(PIPECONF(pipe)) & PIPECONF_BPC_MASK) >> 5;
		i915_reg_t reg = TRANS_DP_CTL(pipe);
		temp = I915_READ(reg);
		temp &= ~(TRANS_DP_PORT_SEL_MASK |
			  TRANS_DP_SYNC_MASK |
			  TRANS_DP_BPC_MASK);
		temp |= TRANS_DP_OUTPUT_ENABLE;
		temp |= bpc << 9; /* same format but at 11:9 */

		if (adjusted_mode->flags & DRM_MODE_FLAG_PHSYNC)
			temp |= TRANS_DP_HSYNC_ACTIVE_HIGH;
		if (adjusted_mode->flags & DRM_MODE_FLAG_PVSYNC)
			temp |= TRANS_DP_VSYNC_ACTIVE_HIGH;

		switch (intel_trans_dp_port_sel(crtc)) {
		case PORT_B:
			temp |= TRANS_DP_PORT_SEL_B;
			break;
		case PORT_C:
			temp |= TRANS_DP_PORT_SEL_C;
			break;
		case PORT_D:
			temp |= TRANS_DP_PORT_SEL_D;
			break;
		default:
			BUG();
		}

		I915_WRITE(reg, temp);
	}

	ironlake_enable_pch_transcoder(dev_priv, pipe);
}

static void lpt_pch_enable(struct drm_crtc *crtc)
{
	struct drm_device *dev = crtc->dev;
	struct drm_i915_private *dev_priv = dev->dev_private;
	struct intel_crtc *intel_crtc = to_intel_crtc(crtc);
	enum transcoder cpu_transcoder = intel_crtc->config->cpu_transcoder;

	assert_pch_transcoder_disabled(dev_priv, TRANSCODER_A);

	lpt_program_iclkip(crtc);

	/* Set transcoder timing. */
	ironlake_pch_transcoder_set_timings(intel_crtc, PIPE_A);

	lpt_enable_pch_transcoder(dev_priv, cpu_transcoder);
}

struct intel_shared_dpll *intel_get_shared_dpll(struct intel_crtc *crtc,
						struct intel_crtc_state *crtc_state)
{
	struct drm_i915_private *dev_priv = crtc->base.dev->dev_private;
	struct intel_shared_dpll *pll;
	struct intel_shared_dpll_config *shared_dpll;
	enum intel_dpll_id i;
	int max = dev_priv->num_shared_dpll;

	shared_dpll = intel_atomic_get_shared_dpll_state(crtc_state->base.state);

	if (HAS_PCH_IBX(dev_priv->dev)) {
		/* Ironlake PCH has a fixed PLL->PCH pipe mapping. */
		i = (enum intel_dpll_id) crtc->pipe;
		pll = &dev_priv->shared_dplls[i];

		DRM_DEBUG_KMS("CRTC:%d using pre-allocated %s\n",
			      crtc->base.base.id, pll->name);

		WARN_ON(shared_dpll[i].crtc_mask);

		goto found;
	}

	if (IS_BROXTON(dev_priv->dev)) {
		/* PLL is attached to port in bxt */
		struct intel_encoder *encoder;
		struct intel_digital_port *intel_dig_port;

		encoder = intel_ddi_get_crtc_new_encoder(crtc_state);
		if (WARN_ON(!encoder))
			return NULL;

		intel_dig_port = enc_to_dig_port(&encoder->base);
		/* 1:1 mapping between ports and PLLs */
		i = (enum intel_dpll_id)intel_dig_port->port;
		pll = &dev_priv->shared_dplls[i];
		DRM_DEBUG_KMS("CRTC:%d using pre-allocated %s\n",
			crtc->base.base.id, pll->name);
		WARN_ON(shared_dpll[i].crtc_mask);

		goto found;
	} else if (INTEL_INFO(dev_priv)->gen < 9 && HAS_DDI(dev_priv))
		/* Do not consider SPLL */
		max = 2;

	for (i = 0; i < max; i++) {
		pll = &dev_priv->shared_dplls[i];

		/* Only want to check enabled timings first */
		if (shared_dpll[i].crtc_mask == 0)
			continue;

		if (memcmp(&crtc_state->dpll_hw_state,
			   &shared_dpll[i].hw_state,
			   sizeof(crtc_state->dpll_hw_state)) == 0) {
			DRM_DEBUG_KMS("CRTC:%d sharing existing %s (crtc mask 0x%08x, ative %d)\n",
				      crtc->base.base.id, pll->name,
				      shared_dpll[i].crtc_mask,
				      pll->active);
			goto found;
		}
	}

	/* Ok no matching timings, maybe there's a free one? */
	for (i = 0; i < dev_priv->num_shared_dpll; i++) {
		pll = &dev_priv->shared_dplls[i];
		if (shared_dpll[i].crtc_mask == 0) {
			DRM_DEBUG_KMS("CRTC:%d allocated %s\n",
				      crtc->base.base.id, pll->name);
			goto found;
		}
	}

	return NULL;

found:
	if (shared_dpll[i].crtc_mask == 0)
		shared_dpll[i].hw_state =
			crtc_state->dpll_hw_state;

	crtc_state->shared_dpll = i;
	DRM_DEBUG_DRIVER("using %s for pipe %c\n", pll->name,
			 pipe_name(crtc->pipe));

	shared_dpll[i].crtc_mask |= 1 << crtc->pipe;

	return pll;
}

static void intel_shared_dpll_commit(struct drm_atomic_state *state)
{
	struct drm_i915_private *dev_priv = to_i915(state->dev);
	struct intel_shared_dpll_config *shared_dpll;
	struct intel_shared_dpll *pll;
	enum intel_dpll_id i;

	if (!to_intel_atomic_state(state)->dpll_set)
		return;

	shared_dpll = to_intel_atomic_state(state)->shared_dpll;
	for (i = 0; i < dev_priv->num_shared_dpll; i++) {
		pll = &dev_priv->shared_dplls[i];
		pll->config = shared_dpll[i];
	}
}

static void cpt_verify_modeset(struct drm_device *dev, int pipe)
{
	struct drm_i915_private *dev_priv = dev->dev_private;
	i915_reg_t dslreg = PIPEDSL(pipe);
	u32 temp;

	temp = I915_READ(dslreg);
	udelay(500);
	if (wait_for(I915_READ(dslreg) != temp, 5)) {
		if (wait_for(I915_READ(dslreg) != temp, 5))
			DRM_ERROR("mode set failed: pipe %c stuck\n", pipe_name(pipe));
	}
}

static int
skl_update_scaler(struct intel_crtc_state *crtc_state, bool force_detach,
		  unsigned scaler_user, int *scaler_id, unsigned int rotation,
		  int src_w, int src_h, int dst_w, int dst_h)
{
	struct intel_crtc_scaler_state *scaler_state =
		&crtc_state->scaler_state;
	struct intel_crtc *intel_crtc =
		to_intel_crtc(crtc_state->base.crtc);
	int need_scaling;

	need_scaling = intel_rotation_90_or_270(rotation) ?
		(src_h != dst_w || src_w != dst_h):
		(src_w != dst_w || src_h != dst_h);

	/*
	 * if plane is being disabled or scaler is no more required or force detach
	 *  - free scaler binded to this plane/crtc
	 *  - in order to do this, update crtc->scaler_usage
	 *
	 * Here scaler state in crtc_state is set free so that
	 * scaler can be assigned to other user. Actual register
	 * update to free the scaler is done in plane/panel-fit programming.
	 * For this purpose crtc/plane_state->scaler_id isn't reset here.
	 */
	if (force_detach || !need_scaling) {
		if (*scaler_id >= 0) {
			scaler_state->scaler_users &= ~(1 << scaler_user);
			scaler_state->scalers[*scaler_id].in_use = 0;

			DRM_DEBUG_KMS("scaler_user index %u.%u: "
				"Staged freeing scaler id %d scaler_users = 0x%x\n",
				intel_crtc->pipe, scaler_user, *scaler_id,
				scaler_state->scaler_users);
			*scaler_id = -1;
		}
		return 0;
	}

	/* range checks */
	if (src_w < SKL_MIN_SRC_W || src_h < SKL_MIN_SRC_H ||
		dst_w < SKL_MIN_DST_W || dst_h < SKL_MIN_DST_H ||

		src_w > SKL_MAX_SRC_W || src_h > SKL_MAX_SRC_H ||
		dst_w > SKL_MAX_DST_W || dst_h > SKL_MAX_DST_H) {
		DRM_DEBUG_KMS("scaler_user index %u.%u: src %ux%u dst %ux%u "
			"size is out of scaler range\n",
			intel_crtc->pipe, scaler_user, src_w, src_h, dst_w, dst_h);
		return -EINVAL;
	}

	/* mark this plane as a scaler user in crtc_state */
	scaler_state->scaler_users |= (1 << scaler_user);
	DRM_DEBUG_KMS("scaler_user index %u.%u: "
		"staged scaling request for %ux%u->%ux%u scaler_users = 0x%x\n",
		intel_crtc->pipe, scaler_user, src_w, src_h, dst_w, dst_h,
		scaler_state->scaler_users);

	return 0;
}

/**
 * skl_update_scaler_crtc - Stages update to scaler state for a given crtc.
 *
 * @state: crtc's scaler state
 *
 * Return
 *     0 - scaler_usage updated successfully
 *    error - requested scaling cannot be supported or other error condition
 */
int skl_update_scaler_crtc(struct intel_crtc_state *state)
{
	struct intel_crtc *intel_crtc = to_intel_crtc(state->base.crtc);
	const struct drm_display_mode *adjusted_mode = &state->base.adjusted_mode;

	DRM_DEBUG_KMS("Updating scaler for [CRTC:%i] scaler_user index %u.%u\n",
		      intel_crtc->base.base.id, intel_crtc->pipe, SKL_CRTC_INDEX);

	return skl_update_scaler(state, !state->base.active, SKL_CRTC_INDEX,
		&state->scaler_state.scaler_id, DRM_ROTATE_0,
		state->pipe_src_w, state->pipe_src_h,
		adjusted_mode->crtc_hdisplay, adjusted_mode->crtc_vdisplay);
}

/**
 * skl_update_scaler_plane - Stages update to scaler state for a given plane.
 *
 * @state: crtc's scaler state
 * @plane_state: atomic plane state to update
 *
 * Return
 *     0 - scaler_usage updated successfully
 *    error - requested scaling cannot be supported or other error condition
 */
static int skl_update_scaler_plane(struct intel_crtc_state *crtc_state,
				   struct intel_plane_state *plane_state)
{

	struct intel_crtc *intel_crtc = to_intel_crtc(crtc_state->base.crtc);
	struct intel_plane *intel_plane =
		to_intel_plane(plane_state->base.plane);
	struct drm_framebuffer *fb = plane_state->base.fb;
	int ret;

	bool force_detach = !fb || !plane_state->visible;

	DRM_DEBUG_KMS("Updating scaler for [PLANE:%d] scaler_user index %u.%u\n",
		      intel_plane->base.base.id, intel_crtc->pipe,
		      drm_plane_index(&intel_plane->base));

	ret = skl_update_scaler(crtc_state, force_detach,
				drm_plane_index(&intel_plane->base),
				&plane_state->scaler_id,
				plane_state->base.rotation,
				drm_rect_width(&plane_state->src) >> 16,
				drm_rect_height(&plane_state->src) >> 16,
				drm_rect_width(&plane_state->dst),
				drm_rect_height(&plane_state->dst));

	if (ret || plane_state->scaler_id < 0)
		return ret;

	/* check colorkey */
	if (plane_state->ckey.flags != I915_SET_COLORKEY_NONE) {
		DRM_DEBUG_KMS("[PLANE:%d] scaling with color key not allowed",
			      intel_plane->base.base.id);
		return -EINVAL;
	}

	/* Check src format */
	switch (fb->pixel_format) {
	case DRM_FORMAT_RGB565:
	case DRM_FORMAT_XBGR8888:
	case DRM_FORMAT_XRGB8888:
	case DRM_FORMAT_ABGR8888:
	case DRM_FORMAT_ARGB8888:
	case DRM_FORMAT_XRGB2101010:
	case DRM_FORMAT_XBGR2101010:
	case DRM_FORMAT_YUYV:
	case DRM_FORMAT_YVYU:
	case DRM_FORMAT_UYVY:
	case DRM_FORMAT_VYUY:
		break;
	default:
		DRM_DEBUG_KMS("[PLANE:%d] FB:%d unsupported scaling format 0x%x\n",
			intel_plane->base.base.id, fb->base.id, fb->pixel_format);
		return -EINVAL;
	}

	return 0;
}

static void skylake_scaler_disable(struct intel_crtc *crtc)
{
	int i;

	for (i = 0; i < crtc->num_scalers; i++)
		skl_detach_scaler(crtc, i);
}

static void skylake_pfit_enable(struct intel_crtc *crtc)
{
	struct drm_device *dev = crtc->base.dev;
	struct drm_i915_private *dev_priv = dev->dev_private;
	int pipe = crtc->pipe;
	struct intel_crtc_scaler_state *scaler_state =
		&crtc->config->scaler_state;

	DRM_DEBUG_KMS("for crtc_state = %p\n", crtc->config);

	if (crtc->config->pch_pfit.enabled) {
		int id;

		if (WARN_ON(crtc->config->scaler_state.scaler_id < 0)) {
			DRM_ERROR("Requesting pfit without getting a scaler first\n");
			return;
		}

		id = scaler_state->scaler_id;
		I915_WRITE(SKL_PS_CTRL(pipe, id), PS_SCALER_EN |
			PS_FILTER_MEDIUM | scaler_state->scalers[id].mode);
		I915_WRITE(SKL_PS_WIN_POS(pipe, id), crtc->config->pch_pfit.pos);
		I915_WRITE(SKL_PS_WIN_SZ(pipe, id), crtc->config->pch_pfit.size);

		DRM_DEBUG_KMS("for crtc_state = %p scaler_id = %d\n", crtc->config, id);
	}
}

static void ironlake_pfit_enable(struct intel_crtc *crtc)
{
	struct drm_device *dev = crtc->base.dev;
	struct drm_i915_private *dev_priv = dev->dev_private;
	int pipe = crtc->pipe;

	if (crtc->config->pch_pfit.enabled) {
		/* Force use of hard-coded filter coefficients
		 * as some pre-programmed values are broken,
		 * e.g. x201.
		 */
		if (IS_IVYBRIDGE(dev) || IS_HASWELL(dev))
			I915_WRITE(PF_CTL(pipe), PF_ENABLE | PF_FILTER_MED_3x3 |
						 PF_PIPE_SEL_IVB(pipe));
		else
			I915_WRITE(PF_CTL(pipe), PF_ENABLE | PF_FILTER_MED_3x3);
		I915_WRITE(PF_WIN_POS(pipe), crtc->config->pch_pfit.pos);
		I915_WRITE(PF_WIN_SZ(pipe), crtc->config->pch_pfit.size);
	}
}

void hsw_enable_ips(struct intel_crtc *crtc)
{
	struct drm_device *dev = crtc->base.dev;
	struct drm_i915_private *dev_priv = dev->dev_private;

	if (!crtc->config->ips_enabled)
		return;

	/* We can only enable IPS after we enable a plane and wait for a vblank */
	intel_wait_for_vblank(dev, crtc->pipe);

	assert_plane_enabled(dev_priv, crtc->plane);
	if (IS_BROADWELL(dev)) {
		mutex_lock(&dev_priv->rps.hw_lock);
		WARN_ON(sandybridge_pcode_write(dev_priv, DISPLAY_IPS_CONTROL, 0xc0000000));
		mutex_unlock(&dev_priv->rps.hw_lock);
		/* Quoting Art Runyan: "its not safe to expect any particular
		 * value in IPS_CTL bit 31 after enabling IPS through the
		 * mailbox." Moreover, the mailbox may return a bogus state,
		 * so we need to just enable it and continue on.
		 */
	} else {
		I915_WRITE(IPS_CTL, IPS_ENABLE);
		/* The bit only becomes 1 in the next vblank, so this wait here
		 * is essentially intel_wait_for_vblank. If we don't have this
		 * and don't wait for vblanks until the end of crtc_enable, then
		 * the HW state readout code will complain that the expected
		 * IPS_CTL value is not the one we read. */
		if (wait_for(I915_READ_NOTRACE(IPS_CTL) & IPS_ENABLE, 50))
			DRM_ERROR("Timed out waiting for IPS enable\n");
	}
}

void hsw_disable_ips(struct intel_crtc *crtc)
{
	struct drm_device *dev = crtc->base.dev;
	struct drm_i915_private *dev_priv = dev->dev_private;

	if (!crtc->config->ips_enabled)
		return;

	assert_plane_enabled(dev_priv, crtc->plane);
	if (IS_BROADWELL(dev)) {
		mutex_lock(&dev_priv->rps.hw_lock);
		WARN_ON(sandybridge_pcode_write(dev_priv, DISPLAY_IPS_CONTROL, 0));
		mutex_unlock(&dev_priv->rps.hw_lock);
		/* wait for pcode to finish disabling IPS, which may take up to 42ms */
		if (wait_for((I915_READ(IPS_CTL) & IPS_ENABLE) == 0, 42))
			DRM_ERROR("Timed out waiting for IPS disable\n");
	} else {
		I915_WRITE(IPS_CTL, 0);
		POSTING_READ(IPS_CTL);
	}

	/* We need to wait for a vblank before we can disable the plane. */
	intel_wait_for_vblank(dev, crtc->pipe);
}

/** Loads the palette/gamma unit for the CRTC with the prepared values */
static void intel_crtc_load_lut(struct drm_crtc *crtc)
{
	struct drm_device *dev = crtc->dev;
	struct drm_i915_private *dev_priv = dev->dev_private;
	struct intel_crtc *intel_crtc = to_intel_crtc(crtc);
	enum pipe pipe = intel_crtc->pipe;
	int i;
	bool reenable_ips = false;

	/* The clocks have to be on to load the palette. */
	if (!crtc->state->active)
		return;

	if (HAS_GMCH_DISPLAY(dev_priv->dev)) {
		if (intel_crtc->config->has_dsi_encoder)
			assert_dsi_pll_enabled(dev_priv);
		else
			assert_pll_enabled(dev_priv, pipe);
	}

	/* Workaround : Do not read or write the pipe palette/gamma data while
	 * GAMMA_MODE is configured for split gamma and IPS_CTL has IPS enabled.
	 */
	if (IS_HASWELL(dev) && intel_crtc->config->ips_enabled &&
	    ((I915_READ(GAMMA_MODE(pipe)) & GAMMA_MODE_MODE_MASK) ==
	     GAMMA_MODE_MODE_SPLIT)) {
		hsw_disable_ips(intel_crtc);
		reenable_ips = true;
	}

	for (i = 0; i < 256; i++) {
		i915_reg_t palreg;

		if (HAS_GMCH_DISPLAY(dev))
			palreg = PALETTE(pipe, i);
		else
			palreg = LGC_PALETTE(pipe, i);

		I915_WRITE(palreg,
			   (intel_crtc->lut_r[i] << 16) |
			   (intel_crtc->lut_g[i] << 8) |
			   intel_crtc->lut_b[i]);
	}

	if (reenable_ips)
		hsw_enable_ips(intel_crtc);
}

static void intel_crtc_dpms_overlay_disable(struct intel_crtc *intel_crtc)
{
	if (intel_crtc->overlay) {
		struct drm_device *dev = intel_crtc->base.dev;
		struct drm_i915_private *dev_priv = dev->dev_private;

		mutex_lock(&dev->struct_mutex);
		dev_priv->mm.interruptible = false;
		(void) intel_overlay_switch_off(intel_crtc->overlay);
		dev_priv->mm.interruptible = true;
		mutex_unlock(&dev->struct_mutex);
	}

	/* Let userspace switch the overlay on again. In most cases userspace
	 * has to recompute where to put it anyway.
	 */
}

/**
 * intel_post_enable_primary - Perform operations after enabling primary plane
 * @crtc: the CRTC whose primary plane was just enabled
 *
 * Performs potentially sleeping operations that must be done after the primary
 * plane is enabled, such as updating FBC and IPS.  Note that this may be
 * called due to an explicit primary plane update, or due to an implicit
 * re-enable that is caused when a sprite plane is updated to no longer
 * completely hide the primary plane.
 */
static void
intel_post_enable_primary(struct drm_crtc *crtc)
{
	struct drm_device *dev = crtc->dev;
	struct drm_i915_private *dev_priv = dev->dev_private;
	struct intel_crtc *intel_crtc = to_intel_crtc(crtc);
	int pipe = intel_crtc->pipe;

	/*
	 * FIXME IPS should be fine as long as one plane is
	 * enabled, but in practice it seems to have problems
	 * when going from primary only to sprite only and vice
	 * versa.
	 */
	hsw_enable_ips(intel_crtc);

	/*
	 * Gen2 reports pipe underruns whenever all planes are disabled.
	 * So don't enable underrun reporting before at least some planes
	 * are enabled.
	 * FIXME: Need to fix the logic to work when we turn off all planes
	 * but leave the pipe running.
	 */
	if (IS_GEN2(dev))
		intel_set_cpu_fifo_underrun_reporting(dev_priv, pipe, true);

	/* Underruns don't always raise interrupts, so check manually. */
	intel_check_cpu_fifo_underruns(dev_priv);
	intel_check_pch_fifo_underruns(dev_priv);
}

/**
 * intel_pre_disable_primary - Perform operations before disabling primary plane
 * @crtc: the CRTC whose primary plane is to be disabled
 *
 * Performs potentially sleeping operations that must be done before the
 * primary plane is disabled, such as updating FBC and IPS.  Note that this may
 * be called due to an explicit primary plane update, or due to an implicit
 * disable that is caused when a sprite plane completely hides the primary
 * plane.
 */
static void
intel_pre_disable_primary(struct drm_crtc *crtc)
{
	struct drm_device *dev = crtc->dev;
	struct drm_i915_private *dev_priv = dev->dev_private;
	struct intel_crtc *intel_crtc = to_intel_crtc(crtc);
	int pipe = intel_crtc->pipe;

	/*
	 * Gen2 reports pipe underruns whenever all planes are disabled.
	 * So diasble underrun reporting before all the planes get disabled.
	 * FIXME: Need to fix the logic to work when we turn off all planes
	 * but leave the pipe running.
	 */
	if (IS_GEN2(dev))
		intel_set_cpu_fifo_underrun_reporting(dev_priv, pipe, false);

	/*
	 * Vblank time updates from the shadow to live plane control register
	 * are blocked if the memory self-refresh mode is active at that
	 * moment. So to make sure the plane gets truly disabled, disable
	 * first the self-refresh mode. The self-refresh enable bit in turn
	 * will be checked/applied by the HW only at the next frame start
	 * event which is after the vblank start event, so we need to have a
	 * wait-for-vblank between disabling the plane and the pipe.
	 */
	if (HAS_GMCH_DISPLAY(dev)) {
		intel_set_memory_cxsr(dev_priv, false);
		dev_priv->wm.vlv.cxsr = false;
		intel_wait_for_vblank(dev, pipe);
	}

	/*
	 * FIXME IPS should be fine as long as one plane is
	 * enabled, but in practice it seems to have problems
	 * when going from primary only to sprite only and vice
	 * versa.
	 */
	hsw_disable_ips(intel_crtc);
}

static void intel_post_plane_update(struct intel_crtc *crtc)
{
	struct intel_crtc_atomic_commit *atomic = &crtc->atomic;
	struct intel_crtc_state *pipe_config =
		to_intel_crtc_state(crtc->base.state);
	struct drm_device *dev = crtc->base.dev;

	if (atomic->wait_vblank)
		intel_wait_for_vblank(dev, crtc->pipe);

	intel_frontbuffer_flip(dev, atomic->fb_bits);

	crtc->wm.cxsr_allowed = true;

	if (pipe_config->wm_changed && pipe_config->base.active)
		intel_update_watermarks(&crtc->base);

	if (atomic->update_fbc)
		intel_fbc_update(crtc);

	if (atomic->post_enable_primary)
		intel_post_enable_primary(&crtc->base);

	memset(atomic, 0, sizeof(*atomic));
}

static void intel_pre_plane_update(struct intel_crtc *crtc)
{
	struct drm_device *dev = crtc->base.dev;
	struct drm_i915_private *dev_priv = dev->dev_private;
	struct intel_crtc_atomic_commit *atomic = &crtc->atomic;
	struct intel_crtc_state *pipe_config =
		to_intel_crtc_state(crtc->base.state);

	if (atomic->disable_fbc)
		intel_fbc_deactivate(crtc);

	if (crtc->atomic.disable_ips)
		hsw_disable_ips(crtc);

	if (atomic->pre_disable_primary)
		intel_pre_disable_primary(&crtc->base);

	if (pipe_config->disable_cxsr) {
		crtc->wm.cxsr_allowed = false;
		intel_set_memory_cxsr(dev_priv, false);
	}

	if (!needs_modeset(&pipe_config->base) && pipe_config->wm_changed)
		intel_update_watermarks(&crtc->base);
}

static void intel_crtc_disable_planes(struct drm_crtc *crtc, unsigned plane_mask)
{
	struct drm_device *dev = crtc->dev;
	struct intel_crtc *intel_crtc = to_intel_crtc(crtc);
	struct drm_plane *p;
	int pipe = intel_crtc->pipe;

	intel_crtc_dpms_overlay_disable(intel_crtc);

	drm_for_each_plane_mask(p, dev, plane_mask)
		to_intel_plane(p)->disable_plane(p, crtc);

	/*
	 * FIXME: Once we grow proper nuclear flip support out of this we need
	 * to compute the mask of flip planes precisely. For the time being
	 * consider this a flip to a NULL plane.
	 */
	intel_frontbuffer_flip(dev, INTEL_FRONTBUFFER_ALL_MASK(pipe));
}

static void ironlake_crtc_enable(struct drm_crtc *crtc)
{
	struct drm_device *dev = crtc->dev;
	struct drm_i915_private *dev_priv = dev->dev_private;
	struct intel_crtc *intel_crtc = to_intel_crtc(crtc);
	struct intel_encoder *encoder;
	int pipe = intel_crtc->pipe;

	if (WARN_ON(intel_crtc->active))
		return;

	if (intel_crtc->config->has_pch_encoder)
		intel_set_pch_fifo_underrun_reporting(dev_priv, pipe, false);

	if (intel_crtc->config->has_pch_encoder)
		intel_prepare_shared_dpll(intel_crtc);

	if (intel_crtc->config->has_dp_encoder)
		intel_dp_set_m_n(intel_crtc, M1_N1);

	intel_set_pipe_timings(intel_crtc);

	if (intel_crtc->config->has_pch_encoder) {
		intel_cpu_transcoder_set_m_n(intel_crtc,
				     &intel_crtc->config->fdi_m_n, NULL);
	}

	ironlake_set_pipeconf(crtc);

	intel_crtc->active = true;

	intel_set_cpu_fifo_underrun_reporting(dev_priv, pipe, true);

	for_each_encoder_on_crtc(dev, crtc, encoder)
		if (encoder->pre_enable)
			encoder->pre_enable(encoder);

	if (intel_crtc->config->has_pch_encoder) {
		/* Note: FDI PLL enabling _must_ be done before we enable the
		 * cpu pipes, hence this is separate from all the other fdi/pch
		 * enabling. */
		ironlake_fdi_pll_enable(intel_crtc);
	} else {
		assert_fdi_tx_disabled(dev_priv, pipe);
		assert_fdi_rx_disabled(dev_priv, pipe);
	}

	ironlake_pfit_enable(intel_crtc);

	/*
	 * On ILK+ LUT must be loaded before the pipe is running but with
	 * clocks enabled
	 */
	intel_crtc_load_lut(crtc);

	intel_update_watermarks(crtc);
	intel_enable_pipe(intel_crtc);

	if (intel_crtc->config->has_pch_encoder)
		ironlake_pch_enable(crtc);

	assert_vblank_disabled(crtc);
	drm_crtc_vblank_on(crtc);

	for_each_encoder_on_crtc(dev, crtc, encoder)
		encoder->enable(encoder);

	if (HAS_PCH_CPT(dev))
		cpt_verify_modeset(dev, intel_crtc->pipe);

	/* Must wait for vblank to avoid spurious PCH FIFO underruns */
	if (intel_crtc->config->has_pch_encoder)
		intel_wait_for_vblank(dev, pipe);
	intel_set_pch_fifo_underrun_reporting(dev_priv, pipe, true);

	intel_fbc_enable(intel_crtc);
}

/* IPS only exists on ULT machines and is tied to pipe A. */
static bool hsw_crtc_supports_ips(struct intel_crtc *crtc)
{
	return HAS_IPS(crtc->base.dev) && crtc->pipe == PIPE_A;
}

static void haswell_crtc_enable(struct drm_crtc *crtc)
{
	struct drm_device *dev = crtc->dev;
	struct drm_i915_private *dev_priv = dev->dev_private;
	struct intel_crtc *intel_crtc = to_intel_crtc(crtc);
	struct intel_encoder *encoder;
	int pipe = intel_crtc->pipe, hsw_workaround_pipe;
	struct intel_crtc_state *pipe_config =
		to_intel_crtc_state(crtc->state);

	if (WARN_ON(intel_crtc->active))
		return;

	if (intel_crtc->config->has_pch_encoder)
		intel_set_pch_fifo_underrun_reporting(dev_priv, TRANSCODER_A,
						      false);

	if (intel_crtc_to_shared_dpll(intel_crtc))
		intel_enable_shared_dpll(intel_crtc);

	if (intel_crtc->config->has_dp_encoder)
		intel_dp_set_m_n(intel_crtc, M1_N1);

	intel_set_pipe_timings(intel_crtc);

	if (intel_crtc->config->cpu_transcoder != TRANSCODER_EDP) {
		I915_WRITE(PIPE_MULT(intel_crtc->config->cpu_transcoder),
			   intel_crtc->config->pixel_multiplier - 1);
	}

	if (intel_crtc->config->has_pch_encoder) {
		intel_cpu_transcoder_set_m_n(intel_crtc,
				     &intel_crtc->config->fdi_m_n, NULL);
	}

	haswell_set_pipeconf(crtc);

	intel_set_pipe_csc(crtc);

	intel_crtc->active = true;

	if (intel_crtc->config->has_pch_encoder)
		intel_set_cpu_fifo_underrun_reporting(dev_priv, pipe, false);
	else
		intel_set_cpu_fifo_underrun_reporting(dev_priv, pipe, true);

	for_each_encoder_on_crtc(dev, crtc, encoder) {
		if (encoder->pre_enable)
			encoder->pre_enable(encoder);
	}

	if (intel_crtc->config->has_pch_encoder)
		dev_priv->display.fdi_link_train(crtc);

	if (!intel_crtc->config->has_dsi_encoder)
		intel_ddi_enable_pipe_clock(intel_crtc);

	if (INTEL_INFO(dev)->gen >= 9)
		skylake_pfit_enable(intel_crtc);
	else
		ironlake_pfit_enable(intel_crtc);

	/*
	 * On ILK+ LUT must be loaded before the pipe is running but with
	 * clocks enabled
	 */
	intel_crtc_load_lut(crtc);

	intel_ddi_set_pipe_settings(crtc);
	if (!intel_crtc->config->has_dsi_encoder)
		intel_ddi_enable_transcoder_func(crtc);

	intel_update_watermarks(crtc);
	intel_enable_pipe(intel_crtc);

	if (intel_crtc->config->has_pch_encoder)
		lpt_pch_enable(crtc);

	if (intel_crtc->config->dp_encoder_is_mst)
		intel_ddi_set_vc_payload_alloc(crtc, true);

	assert_vblank_disabled(crtc);
	drm_crtc_vblank_on(crtc);

	for_each_encoder_on_crtc(dev, crtc, encoder) {
		encoder->enable(encoder);
		intel_opregion_notify_encoder(encoder, true);
	}

	if (intel_crtc->config->has_pch_encoder) {
		intel_wait_for_vblank(dev, pipe);
		intel_wait_for_vblank(dev, pipe);
		intel_set_cpu_fifo_underrun_reporting(dev_priv, pipe, true);
		intel_set_pch_fifo_underrun_reporting(dev_priv, TRANSCODER_A,
						      true);
	}

	/* If we change the relative order between pipe/planes enabling, we need
	 * to change the workaround. */
	hsw_workaround_pipe = pipe_config->hsw_workaround_pipe;
	if (IS_HASWELL(dev) && hsw_workaround_pipe != INVALID_PIPE) {
		intel_wait_for_vblank(dev, hsw_workaround_pipe);
		intel_wait_for_vblank(dev, hsw_workaround_pipe);
	}

	intel_fbc_enable(intel_crtc);
}

static void ironlake_pfit_disable(struct intel_crtc *crtc, bool force)
{
	struct drm_device *dev = crtc->base.dev;
	struct drm_i915_private *dev_priv = dev->dev_private;
	int pipe = crtc->pipe;

	/* To avoid upsetting the power well on haswell only disable the pfit if
	 * it's in use. The hw state code will make sure we get this right. */
	if (force || crtc->config->pch_pfit.enabled) {
		I915_WRITE(PF_CTL(pipe), 0);
		I915_WRITE(PF_WIN_POS(pipe), 0);
		I915_WRITE(PF_WIN_SZ(pipe), 0);
	}
}

static void ironlake_crtc_disable(struct drm_crtc *crtc)
{
	struct drm_device *dev = crtc->dev;
	struct drm_i915_private *dev_priv = dev->dev_private;
	struct intel_crtc *intel_crtc = to_intel_crtc(crtc);
	struct intel_encoder *encoder;
	int pipe = intel_crtc->pipe;

	if (intel_crtc->config->has_pch_encoder)
		intel_set_pch_fifo_underrun_reporting(dev_priv, pipe, false);

	for_each_encoder_on_crtc(dev, crtc, encoder)
		encoder->disable(encoder);

	drm_crtc_vblank_off(crtc);
	assert_vblank_disabled(crtc);

	/*
	 * Sometimes spurious CPU pipe underruns happen when the
	 * pipe is already disabled, but FDI RX/TX is still enabled.
	 * Happens at least with VGA+HDMI cloning. Suppress them.
	 */
	if (intel_crtc->config->has_pch_encoder)
		intel_set_cpu_fifo_underrun_reporting(dev_priv, pipe, false);

	intel_disable_pipe(intel_crtc);

	ironlake_pfit_disable(intel_crtc, false);

	if (intel_crtc->config->has_pch_encoder) {
		ironlake_fdi_disable(crtc);
		intel_set_cpu_fifo_underrun_reporting(dev_priv, pipe, true);
	}

	for_each_encoder_on_crtc(dev, crtc, encoder)
		if (encoder->post_disable)
			encoder->post_disable(encoder);

	if (intel_crtc->config->has_pch_encoder) {
		ironlake_disable_pch_transcoder(dev_priv, pipe);

		if (HAS_PCH_CPT(dev)) {
			i915_reg_t reg;
			u32 temp;

			/* disable TRANS_DP_CTL */
			reg = TRANS_DP_CTL(pipe);
			temp = I915_READ(reg);
			temp &= ~(TRANS_DP_OUTPUT_ENABLE |
				  TRANS_DP_PORT_SEL_MASK);
			temp |= TRANS_DP_PORT_SEL_NONE;
			I915_WRITE(reg, temp);

			/* disable DPLL_SEL */
			temp = I915_READ(PCH_DPLL_SEL);
			temp &= ~(TRANS_DPLL_ENABLE(pipe) | TRANS_DPLLB_SEL(pipe));
			I915_WRITE(PCH_DPLL_SEL, temp);
		}

		ironlake_fdi_pll_disable(intel_crtc);
	}

	intel_set_pch_fifo_underrun_reporting(dev_priv, pipe, true);

	intel_fbc_disable_crtc(intel_crtc);
}

static void haswell_crtc_disable(struct drm_crtc *crtc)
{
	struct drm_device *dev = crtc->dev;
	struct drm_i915_private *dev_priv = dev->dev_private;
	struct intel_crtc *intel_crtc = to_intel_crtc(crtc);
	struct intel_encoder *encoder;
	enum transcoder cpu_transcoder = intel_crtc->config->cpu_transcoder;

	if (intel_crtc->config->has_pch_encoder)
		intel_set_pch_fifo_underrun_reporting(dev_priv, TRANSCODER_A,
						      false);

	for_each_encoder_on_crtc(dev, crtc, encoder) {
		intel_opregion_notify_encoder(encoder, false);
		encoder->disable(encoder);
	}

	drm_crtc_vblank_off(crtc);
	assert_vblank_disabled(crtc);

	intel_disable_pipe(intel_crtc);

	if (intel_crtc->config->dp_encoder_is_mst)
		intel_ddi_set_vc_payload_alloc(crtc, false);

	if (!intel_crtc->config->has_dsi_encoder)
		intel_ddi_disable_transcoder_func(dev_priv, cpu_transcoder);

	if (INTEL_INFO(dev)->gen >= 9)
		skylake_scaler_disable(intel_crtc);
	else
		ironlake_pfit_disable(intel_crtc, false);

	if (!intel_crtc->config->has_dsi_encoder)
		intel_ddi_disable_pipe_clock(intel_crtc);

	for_each_encoder_on_crtc(dev, crtc, encoder)
		if (encoder->post_disable)
			encoder->post_disable(encoder);

	if (intel_crtc->config->has_pch_encoder) {
		lpt_disable_pch_transcoder(dev_priv);
		lpt_disable_iclkip(dev_priv);
		intel_ddi_fdi_disable(crtc);

		intel_set_pch_fifo_underrun_reporting(dev_priv, TRANSCODER_A,
						      true);
	}

	intel_fbc_disable_crtc(intel_crtc);
}

static void i9xx_pfit_enable(struct intel_crtc *crtc)
{
	struct drm_device *dev = crtc->base.dev;
	struct drm_i915_private *dev_priv = dev->dev_private;
	struct intel_crtc_state *pipe_config = crtc->config;

	if (!pipe_config->gmch_pfit.control)
		return;

	/*
	 * The panel fitter should only be adjusted whilst the pipe is disabled,
	 * according to register description and PRM.
	 */
	WARN_ON(I915_READ(PFIT_CONTROL) & PFIT_ENABLE);
	assert_pipe_disabled(dev_priv, crtc->pipe);

	I915_WRITE(PFIT_PGM_RATIOS, pipe_config->gmch_pfit.pgm_ratios);
	I915_WRITE(PFIT_CONTROL, pipe_config->gmch_pfit.control);

	/* Border color in case we don't scale up to the full screen. Black by
	 * default, change to something else for debugging. */
	I915_WRITE(BCLRPAT(crtc->pipe), 0);
}

static enum intel_display_power_domain port_to_power_domain(enum port port)
{
	switch (port) {
	case PORT_A:
		return POWER_DOMAIN_PORT_DDI_A_LANES;
	case PORT_B:
		return POWER_DOMAIN_PORT_DDI_B_LANES;
	case PORT_C:
		return POWER_DOMAIN_PORT_DDI_C_LANES;
	case PORT_D:
		return POWER_DOMAIN_PORT_DDI_D_LANES;
	case PORT_E:
		return POWER_DOMAIN_PORT_DDI_E_LANES;
	default:
		MISSING_CASE(port);
		return POWER_DOMAIN_PORT_OTHER;
	}
}

static enum intel_display_power_domain port_to_aux_power_domain(enum port port)
{
	switch (port) {
	case PORT_A:
		return POWER_DOMAIN_AUX_A;
	case PORT_B:
		return POWER_DOMAIN_AUX_B;
	case PORT_C:
		return POWER_DOMAIN_AUX_C;
	case PORT_D:
		return POWER_DOMAIN_AUX_D;
	case PORT_E:
		/* FIXME: Check VBT for actual wiring of PORT E */
		return POWER_DOMAIN_AUX_D;
	default:
		MISSING_CASE(port);
		return POWER_DOMAIN_AUX_A;
	}
}

enum intel_display_power_domain
intel_display_port_power_domain(struct intel_encoder *intel_encoder)
{
	struct drm_device *dev = intel_encoder->base.dev;
	struct intel_digital_port *intel_dig_port;

	switch (intel_encoder->type) {
	case INTEL_OUTPUT_UNKNOWN:
		/* Only DDI platforms should ever use this output type */
		WARN_ON_ONCE(!HAS_DDI(dev));
	case INTEL_OUTPUT_DISPLAYPORT:
	case INTEL_OUTPUT_HDMI:
	case INTEL_OUTPUT_EDP:
		intel_dig_port = enc_to_dig_port(&intel_encoder->base);
		return port_to_power_domain(intel_dig_port->port);
	case INTEL_OUTPUT_DP_MST:
		intel_dig_port = enc_to_mst(&intel_encoder->base)->primary;
		return port_to_power_domain(intel_dig_port->port);
	case INTEL_OUTPUT_ANALOG:
		return POWER_DOMAIN_PORT_CRT;
	case INTEL_OUTPUT_DSI:
		return POWER_DOMAIN_PORT_DSI;
	default:
		return POWER_DOMAIN_PORT_OTHER;
	}
}

enum intel_display_power_domain
intel_display_port_aux_power_domain(struct intel_encoder *intel_encoder)
{
	struct drm_device *dev = intel_encoder->base.dev;
	struct intel_digital_port *intel_dig_port;

	switch (intel_encoder->type) {
	case INTEL_OUTPUT_UNKNOWN:
	case INTEL_OUTPUT_HDMI:
		/*
		 * Only DDI platforms should ever use these output types.
		 * We can get here after the HDMI detect code has already set
		 * the type of the shared encoder. Since we can't be sure
		 * what's the status of the given connectors, play safe and
		 * run the DP detection too.
		 */
		WARN_ON_ONCE(!HAS_DDI(dev));
	case INTEL_OUTPUT_DISPLAYPORT:
	case INTEL_OUTPUT_EDP:
		intel_dig_port = enc_to_dig_port(&intel_encoder->base);
		return port_to_aux_power_domain(intel_dig_port->port);
	case INTEL_OUTPUT_DP_MST:
		intel_dig_port = enc_to_mst(&intel_encoder->base)->primary;
		return port_to_aux_power_domain(intel_dig_port->port);
	default:
		MISSING_CASE(intel_encoder->type);
		return POWER_DOMAIN_AUX_A;
	}
}

static unsigned long get_crtc_power_domains(struct drm_crtc *crtc)
{
	struct drm_device *dev = crtc->dev;
	struct intel_encoder *intel_encoder;
	struct intel_crtc *intel_crtc = to_intel_crtc(crtc);
	enum pipe pipe = intel_crtc->pipe;
	unsigned long mask;
	enum transcoder transcoder = intel_crtc->config->cpu_transcoder;

	if (!crtc->state->active)
		return 0;

	mask = BIT(POWER_DOMAIN_PIPE(pipe));
	mask |= BIT(POWER_DOMAIN_TRANSCODER(transcoder));
	if (intel_crtc->config->pch_pfit.enabled ||
	    intel_crtc->config->pch_pfit.force_thru)
		mask |= BIT(POWER_DOMAIN_PIPE_PANEL_FITTER(pipe));

	for_each_encoder_on_crtc(dev, crtc, intel_encoder)
		mask |= BIT(intel_display_port_power_domain(intel_encoder));

	return mask;
}

static unsigned long modeset_get_crtc_power_domains(struct drm_crtc *crtc)
{
	struct drm_i915_private *dev_priv = crtc->dev->dev_private;
	struct intel_crtc *intel_crtc = to_intel_crtc(crtc);
	enum intel_display_power_domain domain;
	unsigned long domains, new_domains, old_domains;

	old_domains = intel_crtc->enabled_power_domains;
	intel_crtc->enabled_power_domains = new_domains = get_crtc_power_domains(crtc);

	domains = new_domains & ~old_domains;

	for_each_power_domain(domain, domains)
		intel_display_power_get(dev_priv, domain);

	return old_domains & ~new_domains;
}

static void modeset_put_power_domains(struct drm_i915_private *dev_priv,
				      unsigned long domains)
{
	enum intel_display_power_domain domain;

	for_each_power_domain(domain, domains)
		intel_display_power_put(dev_priv, domain);
}

static void modeset_update_crtc_power_domains(struct drm_atomic_state *state)
{
	struct drm_device *dev = state->dev;
	struct drm_i915_private *dev_priv = dev->dev_private;
	unsigned long put_domains[I915_MAX_PIPES] = {};
	struct drm_crtc_state *crtc_state;
	struct drm_crtc *crtc;
	int i;

	for_each_crtc_in_state(state, crtc, crtc_state, i) {
		if (needs_modeset(crtc->state))
			put_domains[to_intel_crtc(crtc)->pipe] =
				modeset_get_crtc_power_domains(crtc);
	}

	if (dev_priv->display.modeset_commit_cdclk) {
		unsigned int cdclk = to_intel_atomic_state(state)->cdclk;

		if (cdclk != dev_priv->cdclk_freq &&
		    !WARN_ON(!state->allow_modeset))
			dev_priv->display.modeset_commit_cdclk(state);
	}

	for (i = 0; i < I915_MAX_PIPES; i++)
		if (put_domains[i])
			modeset_put_power_domains(dev_priv, put_domains[i]);
}

static int intel_compute_max_dotclk(struct drm_i915_private *dev_priv)
{
	int max_cdclk_freq = dev_priv->max_cdclk_freq;

	if (INTEL_INFO(dev_priv)->gen >= 9 ||
	    IS_HASWELL(dev_priv) || IS_BROADWELL(dev_priv))
		return max_cdclk_freq;
	else if (IS_CHERRYVIEW(dev_priv))
		return max_cdclk_freq*95/100;
	else if (INTEL_INFO(dev_priv)->gen < 4)
		return 2*max_cdclk_freq*90/100;
	else
		return max_cdclk_freq*90/100;
}

static void intel_update_max_cdclk(struct drm_device *dev)
{
	struct drm_i915_private *dev_priv = dev->dev_private;

	if (IS_SKYLAKE(dev) || IS_KABYLAKE(dev)) {
		u32 limit = I915_READ(SKL_DFSM) & SKL_DFSM_CDCLK_LIMIT_MASK;

		if (limit == SKL_DFSM_CDCLK_LIMIT_675)
			dev_priv->max_cdclk_freq = 675000;
		else if (limit == SKL_DFSM_CDCLK_LIMIT_540)
			dev_priv->max_cdclk_freq = 540000;
		else if (limit == SKL_DFSM_CDCLK_LIMIT_450)
			dev_priv->max_cdclk_freq = 450000;
		else
			dev_priv->max_cdclk_freq = 337500;
	} else if (IS_BROADWELL(dev))  {
		/*
		 * FIXME with extra cooling we can allow
		 * 540 MHz for ULX and 675 Mhz for ULT.
		 * How can we know if extra cooling is
		 * available? PCI ID, VTB, something else?
		 */
		if (I915_READ(FUSE_STRAP) & HSW_CDCLK_LIMIT)
			dev_priv->max_cdclk_freq = 450000;
		else if (IS_BDW_ULX(dev))
			dev_priv->max_cdclk_freq = 450000;
		else if (IS_BDW_ULT(dev))
			dev_priv->max_cdclk_freq = 540000;
		else
			dev_priv->max_cdclk_freq = 675000;
	} else if (IS_CHERRYVIEW(dev)) {
		dev_priv->max_cdclk_freq = 320000;
	} else if (IS_VALLEYVIEW(dev)) {
		dev_priv->max_cdclk_freq = 400000;
	} else {
		/* otherwise assume cdclk is fixed */
		dev_priv->max_cdclk_freq = dev_priv->cdclk_freq;
	}

	dev_priv->max_dotclk_freq = intel_compute_max_dotclk(dev_priv);

	DRM_DEBUG_DRIVER("Max CD clock rate: %d kHz\n",
			 dev_priv->max_cdclk_freq);

	DRM_DEBUG_DRIVER("Max dotclock rate: %d kHz\n",
			 dev_priv->max_dotclk_freq);
}

static void intel_update_cdclk(struct drm_device *dev)
{
	struct drm_i915_private *dev_priv = dev->dev_private;

	dev_priv->cdclk_freq = dev_priv->display.get_display_clock_speed(dev);
	DRM_DEBUG_DRIVER("Current CD clock rate: %d kHz\n",
			 dev_priv->cdclk_freq);

	/*
	 * Program the gmbus_freq based on the cdclk frequency.
	 * BSpec erroneously claims we should aim for 4MHz, but
	 * in fact 1MHz is the correct frequency.
	 */
	if (IS_VALLEYVIEW(dev) || IS_CHERRYVIEW(dev)) {
		/*
		 * Program the gmbus_freq based on the cdclk frequency.
		 * BSpec erroneously claims we should aim for 4MHz, but
		 * in fact 1MHz is the correct frequency.
		 */
		I915_WRITE(GMBUSFREQ_VLV, DIV_ROUND_UP(dev_priv->cdclk_freq, 1000));
	}

	if (dev_priv->max_cdclk_freq == 0)
		intel_update_max_cdclk(dev);
}

static void broxton_set_cdclk(struct drm_device *dev, int frequency)
{
	struct drm_i915_private *dev_priv = dev->dev_private;
	uint32_t divider;
	uint32_t ratio;
	uint32_t current_freq;
	int ret;

	/* frequency = 19.2MHz * ratio / 2 / div{1,1.5,2,4} */
	switch (frequency) {
	case 144000:
		divider = BXT_CDCLK_CD2X_DIV_SEL_4;
		ratio = BXT_DE_PLL_RATIO(60);
		break;
	case 288000:
		divider = BXT_CDCLK_CD2X_DIV_SEL_2;
		ratio = BXT_DE_PLL_RATIO(60);
		break;
	case 384000:
		divider = BXT_CDCLK_CD2X_DIV_SEL_1_5;
		ratio = BXT_DE_PLL_RATIO(60);
		break;
	case 576000:
		divider = BXT_CDCLK_CD2X_DIV_SEL_1;
		ratio = BXT_DE_PLL_RATIO(60);
		break;
	case 624000:
		divider = BXT_CDCLK_CD2X_DIV_SEL_1;
		ratio = BXT_DE_PLL_RATIO(65);
		break;
	case 19200:
		/*
		 * Bypass frequency with DE PLL disabled. Init ratio, divider
		 * to suppress GCC warning.
		 */
		ratio = 0;
		divider = 0;
		break;
	default:
		DRM_ERROR("unsupported CDCLK freq %d", frequency);

		return;
	}

	mutex_lock(&dev_priv->rps.hw_lock);
	/* Inform power controller of upcoming frequency change */
	ret = sandybridge_pcode_write(dev_priv, HSW_PCODE_DE_WRITE_FREQ_REQ,
				      0x80000000);
	mutex_unlock(&dev_priv->rps.hw_lock);

	if (ret) {
		DRM_ERROR("PCode CDCLK freq change notify failed (err %d, freq %d)\n",
			  ret, frequency);
		return;
	}

	current_freq = I915_READ(CDCLK_CTL) & CDCLK_FREQ_DECIMAL_MASK;
	/* convert from .1 fixpoint MHz with -1MHz offset to kHz */
	current_freq = current_freq * 500 + 1000;

	/*
	 * DE PLL has to be disabled when
	 * - setting to 19.2MHz (bypass, PLL isn't used)
	 * - before setting to 624MHz (PLL needs toggling)
	 * - before setting to any frequency from 624MHz (PLL needs toggling)
	 */
	if (frequency == 19200 || frequency == 624000 ||
	    current_freq == 624000) {
		I915_WRITE(BXT_DE_PLL_ENABLE, ~BXT_DE_PLL_PLL_ENABLE);
		/* Timeout 200us */
		if (wait_for(!(I915_READ(BXT_DE_PLL_ENABLE) & BXT_DE_PLL_LOCK),
			     1))
			DRM_ERROR("timout waiting for DE PLL unlock\n");
	}

	if (frequency != 19200) {
		uint32_t val;

		val = I915_READ(BXT_DE_PLL_CTL);
		val &= ~BXT_DE_PLL_RATIO_MASK;
		val |= ratio;
		I915_WRITE(BXT_DE_PLL_CTL, val);

		I915_WRITE(BXT_DE_PLL_ENABLE, BXT_DE_PLL_PLL_ENABLE);
		/* Timeout 200us */
		if (wait_for(I915_READ(BXT_DE_PLL_ENABLE) & BXT_DE_PLL_LOCK, 1))
			DRM_ERROR("timeout waiting for DE PLL lock\n");

		val = I915_READ(CDCLK_CTL);
		val &= ~BXT_CDCLK_CD2X_DIV_SEL_MASK;
		val |= divider;
		/*
		 * Disable SSA Precharge when CD clock frequency < 500 MHz,
		 * enable otherwise.
		 */
		val &= ~BXT_CDCLK_SSA_PRECHARGE_ENABLE;
		if (frequency >= 500000)
			val |= BXT_CDCLK_SSA_PRECHARGE_ENABLE;

		val &= ~CDCLK_FREQ_DECIMAL_MASK;
		/* convert from kHz to .1 fixpoint MHz with -1MHz offset */
		val |= (frequency - 1000) / 500;
		I915_WRITE(CDCLK_CTL, val);
	}

	mutex_lock(&dev_priv->rps.hw_lock);
	ret = sandybridge_pcode_write(dev_priv, HSW_PCODE_DE_WRITE_FREQ_REQ,
				      DIV_ROUND_UP(frequency, 25000));
	mutex_unlock(&dev_priv->rps.hw_lock);

	if (ret) {
		DRM_ERROR("PCode CDCLK freq set failed, (err %d, freq %d)\n",
			  ret, frequency);
		return;
	}

	intel_update_cdclk(dev);
}

void broxton_init_cdclk(struct drm_device *dev)
{
	struct drm_i915_private *dev_priv = dev->dev_private;
	uint32_t val;

	/*
	 * NDE_RSTWRN_OPT RST PCH Handshake En must always be 0b on BXT
	 * or else the reset will hang because there is no PCH to respond.
	 * Move the handshake programming to initialization sequence.
	 * Previously was left up to BIOS.
	 */
	val = I915_READ(HSW_NDE_RSTWRN_OPT);
	val &= ~RESET_PCH_HANDSHAKE_ENABLE;
	I915_WRITE(HSW_NDE_RSTWRN_OPT, val);

	/* Enable PG1 for cdclk */
	intel_display_power_get(dev_priv, POWER_DOMAIN_PLLS);

	/* check if cd clock is enabled */
	if (I915_READ(BXT_DE_PLL_ENABLE) & BXT_DE_PLL_PLL_ENABLE) {
		DRM_DEBUG_KMS("Display already initialized\n");
		return;
	}

	/*
	 * FIXME:
	 * - The initial CDCLK needs to be read from VBT.
	 *   Need to make this change after VBT has changes for BXT.
	 * - check if setting the max (or any) cdclk freq is really necessary
	 *   here, it belongs to modeset time
	 */
	broxton_set_cdclk(dev, 624000);

	I915_WRITE(DBUF_CTL, I915_READ(DBUF_CTL) | DBUF_POWER_REQUEST);
	POSTING_READ(DBUF_CTL);

	udelay(10);

	if (!(I915_READ(DBUF_CTL) & DBUF_POWER_STATE))
		DRM_ERROR("DBuf power enable timeout!\n");
}

void broxton_uninit_cdclk(struct drm_device *dev)
{
	struct drm_i915_private *dev_priv = dev->dev_private;

	I915_WRITE(DBUF_CTL, I915_READ(DBUF_CTL) & ~DBUF_POWER_REQUEST);
	POSTING_READ(DBUF_CTL);

	udelay(10);

	if (I915_READ(DBUF_CTL) & DBUF_POWER_STATE)
		DRM_ERROR("DBuf power disable timeout!\n");

	/* Set minimum (bypass) frequency, in effect turning off the DE PLL */
	broxton_set_cdclk(dev, 19200);

	intel_display_power_put(dev_priv, POWER_DOMAIN_PLLS);
}

static const struct skl_cdclk_entry {
	unsigned int freq;
	unsigned int vco;
} skl_cdclk_frequencies[] = {
	{ .freq = 308570, .vco = 8640 },
	{ .freq = 337500, .vco = 8100 },
	{ .freq = 432000, .vco = 8640 },
	{ .freq = 450000, .vco = 8100 },
	{ .freq = 540000, .vco = 8100 },
	{ .freq = 617140, .vco = 8640 },
	{ .freq = 675000, .vco = 8100 },
};

static unsigned int skl_cdclk_decimal(unsigned int freq)
{
	return (freq - 1000) / 500;
}

static unsigned int skl_cdclk_get_vco(unsigned int freq)
{
	unsigned int i;

	for (i = 0; i < ARRAY_SIZE(skl_cdclk_frequencies); i++) {
		const struct skl_cdclk_entry *e = &skl_cdclk_frequencies[i];

		if (e->freq == freq)
			return e->vco;
	}

	return 8100;
}

static void
skl_dpll0_enable(struct drm_i915_private *dev_priv, unsigned int required_vco)
{
	unsigned int min_freq;
	u32 val;

	/* select the minimum CDCLK before enabling DPLL 0 */
	val = I915_READ(CDCLK_CTL);
	val &= ~CDCLK_FREQ_SEL_MASK | ~CDCLK_FREQ_DECIMAL_MASK;
	val |= CDCLK_FREQ_337_308;

	if (required_vco == 8640)
		min_freq = 308570;
	else
		min_freq = 337500;

	val = CDCLK_FREQ_337_308 | skl_cdclk_decimal(min_freq);

	I915_WRITE(CDCLK_CTL, val);
	POSTING_READ(CDCLK_CTL);

	/*
	 * We always enable DPLL0 with the lowest link rate possible, but still
	 * taking into account the VCO required to operate the eDP panel at the
	 * desired frequency. The usual DP link rates operate with a VCO of
	 * 8100 while the eDP 1.4 alternate link rates need a VCO of 8640.
	 * The modeset code is responsible for the selection of the exact link
	 * rate later on, with the constraint of choosing a frequency that
	 * works with required_vco.
	 */
	val = I915_READ(DPLL_CTRL1);

	val &= ~(DPLL_CTRL1_HDMI_MODE(SKL_DPLL0) | DPLL_CTRL1_SSC(SKL_DPLL0) |
		 DPLL_CTRL1_LINK_RATE_MASK(SKL_DPLL0));
	val |= DPLL_CTRL1_OVERRIDE(SKL_DPLL0);
	if (required_vco == 8640)
		val |= DPLL_CTRL1_LINK_RATE(DPLL_CTRL1_LINK_RATE_1080,
					    SKL_DPLL0);
	else
		val |= DPLL_CTRL1_LINK_RATE(DPLL_CTRL1_LINK_RATE_810,
					    SKL_DPLL0);

	I915_WRITE(DPLL_CTRL1, val);
	POSTING_READ(DPLL_CTRL1);

	I915_WRITE(LCPLL1_CTL, I915_READ(LCPLL1_CTL) | LCPLL_PLL_ENABLE);

	if (wait_for(I915_READ(LCPLL1_CTL) & LCPLL_PLL_LOCK, 5))
		DRM_ERROR("DPLL0 not locked\n");
}

static bool skl_cdclk_pcu_ready(struct drm_i915_private *dev_priv)
{
	int ret;
	u32 val;

	/* inform PCU we want to change CDCLK */
	val = SKL_CDCLK_PREPARE_FOR_CHANGE;
	mutex_lock(&dev_priv->rps.hw_lock);
	ret = sandybridge_pcode_read(dev_priv, SKL_PCODE_CDCLK_CONTROL, &val);
	mutex_unlock(&dev_priv->rps.hw_lock);

	return ret == 0 && (val & SKL_CDCLK_READY_FOR_CHANGE);
}

static bool skl_cdclk_wait_for_pcu_ready(struct drm_i915_private *dev_priv)
{
	unsigned int i;

	for (i = 0; i < 15; i++) {
		if (skl_cdclk_pcu_ready(dev_priv))
			return true;
		udelay(10);
	}

	return false;
}

static void skl_set_cdclk(struct drm_i915_private *dev_priv, unsigned int freq)
{
	struct drm_device *dev = dev_priv->dev;
	u32 freq_select, pcu_ack;

	DRM_DEBUG_DRIVER("Changing CDCLK to %dKHz\n", freq);

	if (!skl_cdclk_wait_for_pcu_ready(dev_priv)) {
		DRM_ERROR("failed to inform PCU about cdclk change\n");
		return;
	}

	/* set CDCLK_CTL */
	switch(freq) {
	case 450000:
	case 432000:
		freq_select = CDCLK_FREQ_450_432;
		pcu_ack = 1;
		break;
	case 540000:
		freq_select = CDCLK_FREQ_540;
		pcu_ack = 2;
		break;
	case 308570:
	case 337500:
	default:
		freq_select = CDCLK_FREQ_337_308;
		pcu_ack = 0;
		break;
	case 617140:
	case 675000:
		freq_select = CDCLK_FREQ_675_617;
		pcu_ack = 3;
		break;
	}

	I915_WRITE(CDCLK_CTL, freq_select | skl_cdclk_decimal(freq));
	POSTING_READ(CDCLK_CTL);

	/* inform PCU of the change */
	mutex_lock(&dev_priv->rps.hw_lock);
	sandybridge_pcode_write(dev_priv, SKL_PCODE_CDCLK_CONTROL, pcu_ack);
	mutex_unlock(&dev_priv->rps.hw_lock);

	intel_update_cdclk(dev);
}

void skl_uninit_cdclk(struct drm_i915_private *dev_priv)
{
	/* disable DBUF power */
	I915_WRITE(DBUF_CTL, I915_READ(DBUF_CTL) & ~DBUF_POWER_REQUEST);
	POSTING_READ(DBUF_CTL);

	udelay(10);

	if (I915_READ(DBUF_CTL) & DBUF_POWER_STATE)
		DRM_ERROR("DBuf power disable timeout\n");

	/* disable DPLL0 */
	I915_WRITE(LCPLL1_CTL, I915_READ(LCPLL1_CTL) & ~LCPLL_PLL_ENABLE);
	if (wait_for(!(I915_READ(LCPLL1_CTL) & LCPLL_PLL_LOCK), 1))
		DRM_ERROR("Couldn't disable DPLL0\n");
}

void skl_init_cdclk(struct drm_i915_private *dev_priv)
{
	unsigned int required_vco;

	/* DPLL0 not enabled (happens on early BIOS versions) */
	if (!(I915_READ(LCPLL1_CTL) & LCPLL_PLL_ENABLE)) {
		/* enable DPLL0 */
		required_vco = skl_cdclk_get_vco(dev_priv->skl_boot_cdclk);
		skl_dpll0_enable(dev_priv, required_vco);
	}

	/* set CDCLK to the frequency the BIOS chose */
	skl_set_cdclk(dev_priv, dev_priv->skl_boot_cdclk);

	/* enable DBUF power */
	I915_WRITE(DBUF_CTL, I915_READ(DBUF_CTL) | DBUF_POWER_REQUEST);
	POSTING_READ(DBUF_CTL);

	udelay(10);

	if (!(I915_READ(DBUF_CTL) & DBUF_POWER_STATE))
		DRM_ERROR("DBuf power enable timeout\n");
}

int skl_sanitize_cdclk(struct drm_i915_private *dev_priv)
{
	uint32_t lcpll1 = I915_READ(LCPLL1_CTL);
	uint32_t cdctl = I915_READ(CDCLK_CTL);
	int freq = dev_priv->skl_boot_cdclk;

	/*
	 * check if the pre-os intialized the display
	 * There is SWF18 scratchpad register defined which is set by the
	 * pre-os which can be used by the OS drivers to check the status
	 */
	if ((I915_READ(SWF_ILK(0x18)) & 0x00FFFFFF) == 0)
		goto sanitize;

	/* Is PLL enabled and locked ? */
	if (!((lcpll1 & LCPLL_PLL_ENABLE) && (lcpll1 & LCPLL_PLL_LOCK)))
		goto sanitize;

	/* DPLL okay; verify the cdclock
	 *
	 * Noticed in some instances that the freq selection is correct but
	 * decimal part is programmed wrong from BIOS where pre-os does not
	 * enable display. Verify the same as well.
	 */
	if (cdctl == ((cdctl & CDCLK_FREQ_SEL_MASK) | skl_cdclk_decimal(freq)))
		/* All well; nothing to sanitize */
		return false;
sanitize:
	/*
	 * As of now initialize with max cdclk till
	 * we get dynamic cdclk support
	 * */
	dev_priv->skl_boot_cdclk = dev_priv->max_cdclk_freq;
	skl_init_cdclk(dev_priv);

	/* we did have to sanitize */
	return true;
}

/* Adjust CDclk dividers to allow high res or save power if possible */
static void valleyview_set_cdclk(struct drm_device *dev, int cdclk)
{
	struct drm_i915_private *dev_priv = dev->dev_private;
	u32 val, cmd;

	WARN_ON(dev_priv->display.get_display_clock_speed(dev)
					!= dev_priv->cdclk_freq);

	if (cdclk >= 320000) /* jump to highest voltage for 400MHz too */
		cmd = 2;
	else if (cdclk == 266667)
		cmd = 1;
	else
		cmd = 0;

	mutex_lock(&dev_priv->rps.hw_lock);
	val = vlv_punit_read(dev_priv, PUNIT_REG_DSPFREQ);
	val &= ~DSPFREQGUAR_MASK;
	val |= (cmd << DSPFREQGUAR_SHIFT);
	vlv_punit_write(dev_priv, PUNIT_REG_DSPFREQ, val);
	if (wait_for((vlv_punit_read(dev_priv, PUNIT_REG_DSPFREQ) &
		      DSPFREQSTAT_MASK) == (cmd << DSPFREQSTAT_SHIFT),
		     50)) {
		DRM_ERROR("timed out waiting for CDclk change\n");
	}
	mutex_unlock(&dev_priv->rps.hw_lock);

	mutex_lock(&dev_priv->sb_lock);

	if (cdclk == 400000) {
		u32 divider;

		divider = DIV_ROUND_CLOSEST(dev_priv->hpll_freq << 1, cdclk) - 1;

		/* adjust cdclk divider */
		val = vlv_cck_read(dev_priv, CCK_DISPLAY_CLOCK_CONTROL);
		val &= ~CCK_FREQUENCY_VALUES;
		val |= divider;
		vlv_cck_write(dev_priv, CCK_DISPLAY_CLOCK_CONTROL, val);

		if (wait_for((vlv_cck_read(dev_priv, CCK_DISPLAY_CLOCK_CONTROL) &
			      CCK_FREQUENCY_STATUS) == (divider << CCK_FREQUENCY_STATUS_SHIFT),
			     50))
			DRM_ERROR("timed out waiting for CDclk change\n");
	}

	/* adjust self-refresh exit latency value */
	val = vlv_bunit_read(dev_priv, BUNIT_REG_BISOC);
	val &= ~0x7f;

	/*
	 * For high bandwidth configs, we set a higher latency in the bunit
	 * so that the core display fetch happens in time to avoid underruns.
	 */
	if (cdclk == 400000)
		val |= 4500 / 250; /* 4.5 usec */
	else
		val |= 3000 / 250; /* 3.0 usec */
	vlv_bunit_write(dev_priv, BUNIT_REG_BISOC, val);

	mutex_unlock(&dev_priv->sb_lock);

	intel_update_cdclk(dev);
}

static void cherryview_set_cdclk(struct drm_device *dev, int cdclk)
{
	struct drm_i915_private *dev_priv = dev->dev_private;
	u32 val, cmd;

	WARN_ON(dev_priv->display.get_display_clock_speed(dev)
						!= dev_priv->cdclk_freq);

	switch (cdclk) {
	case 333333:
	case 320000:
	case 266667:
	case 200000:
		break;
	default:
		MISSING_CASE(cdclk);
		return;
	}

	/*
	 * Specs are full of misinformation, but testing on actual
	 * hardware has shown that we just need to write the desired
	 * CCK divider into the Punit register.
	 */
	cmd = DIV_ROUND_CLOSEST(dev_priv->hpll_freq << 1, cdclk) - 1;

	mutex_lock(&dev_priv->rps.hw_lock);
	val = vlv_punit_read(dev_priv, PUNIT_REG_DSPFREQ);
	val &= ~DSPFREQGUAR_MASK_CHV;
	val |= (cmd << DSPFREQGUAR_SHIFT_CHV);
	vlv_punit_write(dev_priv, PUNIT_REG_DSPFREQ, val);
	if (wait_for((vlv_punit_read(dev_priv, PUNIT_REG_DSPFREQ) &
		      DSPFREQSTAT_MASK_CHV) == (cmd << DSPFREQSTAT_SHIFT_CHV),
		     50)) {
		DRM_ERROR("timed out waiting for CDclk change\n");
	}
	mutex_unlock(&dev_priv->rps.hw_lock);

	intel_update_cdclk(dev);
}

static int valleyview_calc_cdclk(struct drm_i915_private *dev_priv,
				 int max_pixclk)
{
	int freq_320 = (dev_priv->hpll_freq <<  1) % 320000 != 0 ? 333333 : 320000;
	int limit = IS_CHERRYVIEW(dev_priv) ? 95 : 90;

	/*
	 * Really only a few cases to deal with, as only 4 CDclks are supported:
	 *   200MHz
	 *   267MHz
	 *   320/333MHz (depends on HPLL freq)
	 *   400MHz (VLV only)
	 * So we check to see whether we're above 90% (VLV) or 95% (CHV)
	 * of the lower bin and adjust if needed.
	 *
	 * We seem to get an unstable or solid color picture at 200MHz.
	 * Not sure what's wrong. For now use 200MHz only when all pipes
	 * are off.
	 */
	if (!IS_CHERRYVIEW(dev_priv) &&
	    max_pixclk > freq_320*limit/100)
		return 400000;
	else if (max_pixclk > 266667*limit/100)
		return freq_320;
	else if (max_pixclk > 0)
		return 266667;
	else
		return 200000;
}

static int broxton_calc_cdclk(struct drm_i915_private *dev_priv,
			      int max_pixclk)
{
	/*
	 * FIXME:
	 * - remove the guardband, it's not needed on BXT
	 * - set 19.2MHz bypass frequency if there are no active pipes
	 */
	if (max_pixclk > 576000*9/10)
		return 624000;
	else if (max_pixclk > 384000*9/10)
		return 576000;
	else if (max_pixclk > 288000*9/10)
		return 384000;
	else if (max_pixclk > 144000*9/10)
		return 288000;
	else
		return 144000;
}

/* Compute the max pixel clock for new configuration. Uses atomic state if
 * that's non-NULL, look at current state otherwise. */
static int intel_mode_max_pixclk(struct drm_device *dev,
				 struct drm_atomic_state *state)
{
	struct intel_crtc *intel_crtc;
	struct intel_crtc_state *crtc_state;
	int max_pixclk = 0;

	for_each_intel_crtc(dev, intel_crtc) {
		crtc_state = intel_atomic_get_crtc_state(state, intel_crtc);
		if (IS_ERR(crtc_state))
			return PTR_ERR(crtc_state);

		if (!crtc_state->base.enable)
			continue;

		max_pixclk = max(max_pixclk,
				 crtc_state->base.adjusted_mode.crtc_clock);
	}

	return max_pixclk;
}

static int valleyview_modeset_calc_cdclk(struct drm_atomic_state *state)
{
	struct drm_device *dev = state->dev;
	struct drm_i915_private *dev_priv = dev->dev_private;
	int max_pixclk = intel_mode_max_pixclk(dev, state);

	if (max_pixclk < 0)
		return max_pixclk;

	to_intel_atomic_state(state)->cdclk =
		valleyview_calc_cdclk(dev_priv, max_pixclk);

	return 0;
}

static int broxton_modeset_calc_cdclk(struct drm_atomic_state *state)
{
	struct drm_device *dev = state->dev;
	struct drm_i915_private *dev_priv = dev->dev_private;
	int max_pixclk = intel_mode_max_pixclk(dev, state);

	if (max_pixclk < 0)
		return max_pixclk;

	to_intel_atomic_state(state)->cdclk =
		broxton_calc_cdclk(dev_priv, max_pixclk);

	return 0;
}

static void vlv_program_pfi_credits(struct drm_i915_private *dev_priv)
{
	unsigned int credits, default_credits;

	if (IS_CHERRYVIEW(dev_priv))
		default_credits = PFI_CREDIT(12);
	else
		default_credits = PFI_CREDIT(8);

	if (dev_priv->cdclk_freq >= dev_priv->czclk_freq) {
		/* CHV suggested value is 31 or 63 */
		if (IS_CHERRYVIEW(dev_priv))
			credits = PFI_CREDIT_63;
		else
			credits = PFI_CREDIT(15);
	} else {
		credits = default_credits;
	}

	/*
	 * WA - write default credits before re-programming
	 * FIXME: should we also set the resend bit here?
	 */
	I915_WRITE(GCI_CONTROL, VGA_FAST_MODE_DISABLE |
		   default_credits);

	I915_WRITE(GCI_CONTROL, VGA_FAST_MODE_DISABLE |
		   credits | PFI_CREDIT_RESEND);

	/*
	 * FIXME is this guaranteed to clear
	 * immediately or should we poll for it?
	 */
	WARN_ON(I915_READ(GCI_CONTROL) & PFI_CREDIT_RESEND);
}

static void valleyview_modeset_commit_cdclk(struct drm_atomic_state *old_state)
{
	struct drm_device *dev = old_state->dev;
	unsigned int req_cdclk = to_intel_atomic_state(old_state)->cdclk;
	struct drm_i915_private *dev_priv = dev->dev_private;

	/*
	 * FIXME: We can end up here with all power domains off, yet
	 * with a CDCLK frequency other than the minimum. To account
	 * for this take the PIPE-A power domain, which covers the HW
	 * blocks needed for the following programming. This can be
	 * removed once it's guaranteed that we get here either with
	 * the minimum CDCLK set, or the required power domains
	 * enabled.
	 */
	intel_display_power_get(dev_priv, POWER_DOMAIN_PIPE_A);

	if (IS_CHERRYVIEW(dev))
		cherryview_set_cdclk(dev, req_cdclk);
	else
		valleyview_set_cdclk(dev, req_cdclk);

	vlv_program_pfi_credits(dev_priv);

	intel_display_power_put(dev_priv, POWER_DOMAIN_PIPE_A);
}

static void valleyview_crtc_enable(struct drm_crtc *crtc)
{
	struct drm_device *dev = crtc->dev;
	struct drm_i915_private *dev_priv = to_i915(dev);
	struct intel_crtc *intel_crtc = to_intel_crtc(crtc);
	struct intel_encoder *encoder;
	int pipe = intel_crtc->pipe;

	if (WARN_ON(intel_crtc->active))
		return;

	if (intel_crtc->config->has_dp_encoder)
		intel_dp_set_m_n(intel_crtc, M1_N1);

	intel_set_pipe_timings(intel_crtc);

	if (IS_CHERRYVIEW(dev) && pipe == PIPE_B) {
		struct drm_i915_private *dev_priv = dev->dev_private;

		I915_WRITE(CHV_BLEND(pipe), CHV_BLEND_LEGACY);
		I915_WRITE(CHV_CANVAS(pipe), 0);
	}

	i9xx_set_pipeconf(intel_crtc);

	intel_crtc->active = true;

	intel_set_cpu_fifo_underrun_reporting(dev_priv, pipe, true);

	for_each_encoder_on_crtc(dev, crtc, encoder)
		if (encoder->pre_pll_enable)
			encoder->pre_pll_enable(encoder);

	if (!intel_crtc->config->has_dsi_encoder) {
		if (IS_CHERRYVIEW(dev)) {
			chv_prepare_pll(intel_crtc, intel_crtc->config);
			chv_enable_pll(intel_crtc, intel_crtc->config);
		} else {
			vlv_prepare_pll(intel_crtc, intel_crtc->config);
			vlv_enable_pll(intel_crtc, intel_crtc->config);
		}
	}

	for_each_encoder_on_crtc(dev, crtc, encoder)
		if (encoder->pre_enable)
			encoder->pre_enable(encoder);

	i9xx_pfit_enable(intel_crtc);

	intel_crtc_load_lut(crtc);

	intel_enable_pipe(intel_crtc);

	assert_vblank_disabled(crtc);
	drm_crtc_vblank_on(crtc);

	for_each_encoder_on_crtc(dev, crtc, encoder)
		encoder->enable(encoder);
}

static void i9xx_set_pll_dividers(struct intel_crtc *crtc)
{
	struct drm_device *dev = crtc->base.dev;
	struct drm_i915_private *dev_priv = dev->dev_private;

	I915_WRITE(FP0(crtc->pipe), crtc->config->dpll_hw_state.fp0);
	I915_WRITE(FP1(crtc->pipe), crtc->config->dpll_hw_state.fp1);
}

static void i9xx_crtc_enable(struct drm_crtc *crtc)
{
	struct drm_device *dev = crtc->dev;
	struct drm_i915_private *dev_priv = to_i915(dev);
	struct intel_crtc *intel_crtc = to_intel_crtc(crtc);
	struct intel_encoder *encoder;
	int pipe = intel_crtc->pipe;

	if (WARN_ON(intel_crtc->active))
		return;

	i9xx_set_pll_dividers(intel_crtc);

	if (intel_crtc->config->has_dp_encoder)
		intel_dp_set_m_n(intel_crtc, M1_N1);

	intel_set_pipe_timings(intel_crtc);

	i9xx_set_pipeconf(intel_crtc);

	intel_crtc->active = true;

	if (!IS_GEN2(dev))
		intel_set_cpu_fifo_underrun_reporting(dev_priv, pipe, true);

	for_each_encoder_on_crtc(dev, crtc, encoder)
		if (encoder->pre_enable)
			encoder->pre_enable(encoder);

	i9xx_enable_pll(intel_crtc);

	i9xx_pfit_enable(intel_crtc);

	intel_crtc_load_lut(crtc);

	intel_update_watermarks(crtc);
	intel_enable_pipe(intel_crtc);

	assert_vblank_disabled(crtc);
	drm_crtc_vblank_on(crtc);

	for_each_encoder_on_crtc(dev, crtc, encoder)
		encoder->enable(encoder);

	intel_fbc_enable(intel_crtc);
}

static void i9xx_pfit_disable(struct intel_crtc *crtc)
{
	struct drm_device *dev = crtc->base.dev;
	struct drm_i915_private *dev_priv = dev->dev_private;

	if (!crtc->config->gmch_pfit.control)
		return;

	assert_pipe_disabled(dev_priv, crtc->pipe);

	DRM_DEBUG_DRIVER("disabling pfit, current: 0x%08x\n",
			 I915_READ(PFIT_CONTROL));
	I915_WRITE(PFIT_CONTROL, 0);
}

static void i9xx_crtc_disable(struct drm_crtc *crtc)
{
	struct drm_device *dev = crtc->dev;
	struct drm_i915_private *dev_priv = dev->dev_private;
	struct intel_crtc *intel_crtc = to_intel_crtc(crtc);
	struct intel_encoder *encoder;
	int pipe = intel_crtc->pipe;

	/*
	 * On gen2 planes are double buffered but the pipe isn't, so we must
	 * wait for planes to fully turn off before disabling the pipe.
	 * We also need to wait on all gmch platforms because of the
	 * self-refresh mode constraint explained above.
	 */
	intel_wait_for_vblank(dev, pipe);

	for_each_encoder_on_crtc(dev, crtc, encoder)
		encoder->disable(encoder);

	drm_crtc_vblank_off(crtc);
	assert_vblank_disabled(crtc);

	intel_disable_pipe(intel_crtc);

	i9xx_pfit_disable(intel_crtc);

	for_each_encoder_on_crtc(dev, crtc, encoder)
		if (encoder->post_disable)
			encoder->post_disable(encoder);

	if (!intel_crtc->config->has_dsi_encoder) {
		if (IS_CHERRYVIEW(dev))
			chv_disable_pll(dev_priv, pipe);
		else if (IS_VALLEYVIEW(dev))
			vlv_disable_pll(dev_priv, pipe);
		else
			i9xx_disable_pll(intel_crtc);
	}

	for_each_encoder_on_crtc(dev, crtc, encoder)
		if (encoder->post_pll_disable)
			encoder->post_pll_disable(encoder);

	if (!IS_GEN2(dev))
		intel_set_cpu_fifo_underrun_reporting(dev_priv, pipe, false);

	intel_fbc_disable_crtc(intel_crtc);
}

static void intel_crtc_disable_noatomic(struct drm_crtc *crtc)
{
	struct intel_crtc *intel_crtc = to_intel_crtc(crtc);
	struct drm_i915_private *dev_priv = to_i915(crtc->dev);
	enum intel_display_power_domain domain;
	unsigned long domains;

	if (!intel_crtc->active)
		return;

	if (to_intel_plane_state(crtc->primary->state)->visible) {
		WARN_ON(intel_crtc->unpin_work);

		intel_pre_disable_primary(crtc);

		intel_crtc_disable_planes(crtc, 1 << drm_plane_index(crtc->primary));
		to_intel_plane_state(crtc->primary->state)->visible = false;
	}

	dev_priv->display.crtc_disable(crtc);
	intel_crtc->active = false;
	intel_update_watermarks(crtc);
	intel_disable_shared_dpll(intel_crtc);

	domains = intel_crtc->enabled_power_domains;
	for_each_power_domain(domain, domains)
		intel_display_power_put(dev_priv, domain);
	intel_crtc->enabled_power_domains = 0;
}

/*
 * turn all crtc's off, but do not adjust state
 * This has to be paired with a call to intel_modeset_setup_hw_state.
 */
int intel_display_suspend(struct drm_device *dev)
{
	struct drm_mode_config *config = &dev->mode_config;
	struct drm_modeset_acquire_ctx *ctx = config->acquire_ctx;
	struct drm_atomic_state *state;
	struct drm_crtc *crtc;
	unsigned crtc_mask = 0;
	int ret = 0;

	if (WARN_ON(!ctx))
		return 0;

	lockdep_assert_held(&ctx->ww_ctx);
	state = drm_atomic_state_alloc(dev);
	if (WARN_ON(!state))
		return -ENOMEM;

	state->acquire_ctx = ctx;
	state->allow_modeset = true;

	for_each_crtc(dev, crtc) {
		struct drm_crtc_state *crtc_state =
			drm_atomic_get_crtc_state(state, crtc);

		ret = PTR_ERR_OR_ZERO(crtc_state);
		if (ret)
			goto free;

		if (!crtc_state->active)
			continue;

		crtc_state->active = false;
		crtc_mask |= 1 << drm_crtc_index(crtc);
	}

	if (crtc_mask) {
		ret = drm_atomic_commit(state);

		if (!ret) {
			for_each_crtc(dev, crtc)
				if (crtc_mask & (1 << drm_crtc_index(crtc)))
					crtc->state->active = true;

			return ret;
		}
	}

free:
	if (ret)
		DRM_ERROR("Suspending crtc's failed with %i\n", ret);
	drm_atomic_state_free(state);
	return ret;
}

void intel_encoder_destroy(struct drm_encoder *encoder)
{
	struct intel_encoder *intel_encoder = to_intel_encoder(encoder);

	drm_encoder_cleanup(encoder);
	kfree(intel_encoder);
}

/* Cross check the actual hw state with our own modeset state tracking (and it's
 * internal consistency). */
static void intel_connector_check_state(struct intel_connector *connector)
{
	struct drm_crtc *crtc = connector->base.state->crtc;

	DRM_DEBUG_KMS("[CONNECTOR:%d:%s]\n",
		      connector->base.base.id,
		      connector->base.name);

	if (connector->get_hw_state(connector)) {
		struct intel_encoder *encoder = connector->encoder;
		struct drm_connector_state *conn_state = connector->base.state;

		I915_STATE_WARN(!crtc,
			 "connector enabled without attached crtc\n");

		if (!crtc)
			return;

		I915_STATE_WARN(!crtc->state->active,
		      "connector is active, but attached crtc isn't\n");

		if (!encoder || encoder->type == INTEL_OUTPUT_DP_MST)
			return;

		I915_STATE_WARN(conn_state->best_encoder != &encoder->base,
			"atomic encoder doesn't match attached encoder\n");

		I915_STATE_WARN(conn_state->crtc != encoder->base.crtc,
			"attached encoder crtc differs from connector crtc\n");
	} else {
		I915_STATE_WARN(crtc && crtc->state->active,
			"attached crtc is active, but connector isn't\n");
		I915_STATE_WARN(!crtc && connector->base.state->best_encoder,
			"best encoder set without crtc!\n");
	}
}

int intel_connector_init(struct intel_connector *connector)
{
	drm_atomic_helper_connector_reset(&connector->base);

	if (!connector->base.state)
		return -ENOMEM;

	return 0;
}

struct intel_connector *intel_connector_alloc(void)
{
	struct intel_connector *connector;

	connector = kzalloc(sizeof *connector, GFP_KERNEL);
	if (!connector)
		return NULL;

	if (intel_connector_init(connector) < 0) {
		kfree(connector);
		return NULL;
	}

	return connector;
}

/* Simple connector->get_hw_state implementation for encoders that support only
 * one connector and no cloning and hence the encoder state determines the state
 * of the connector. */
bool intel_connector_get_hw_state(struct intel_connector *connector)
{
	enum pipe pipe = 0;
	struct intel_encoder *encoder = connector->encoder;

	return encoder->get_hw_state(encoder, &pipe);
}

static int pipe_required_fdi_lanes(struct intel_crtc_state *crtc_state)
{
	if (crtc_state->base.enable && crtc_state->has_pch_encoder)
		return crtc_state->fdi_lanes;

	return 0;
}

static int ironlake_check_fdi_lanes(struct drm_device *dev, enum pipe pipe,
				     struct intel_crtc_state *pipe_config)
{
	struct drm_atomic_state *state = pipe_config->base.state;
	struct intel_crtc *other_crtc;
	struct intel_crtc_state *other_crtc_state;

	DRM_DEBUG_KMS("checking fdi config on pipe %c, lanes %i\n",
		      pipe_name(pipe), pipe_config->fdi_lanes);
	if (pipe_config->fdi_lanes > 4) {
		DRM_DEBUG_KMS("invalid fdi lane config on pipe %c: %i lanes\n",
			      pipe_name(pipe), pipe_config->fdi_lanes);
		return -EINVAL;
	}

	if (IS_HASWELL(dev) || IS_BROADWELL(dev)) {
		if (pipe_config->fdi_lanes > 2) {
			DRM_DEBUG_KMS("only 2 lanes on haswell, required: %i lanes\n",
				      pipe_config->fdi_lanes);
			return -EINVAL;
		} else {
			return 0;
		}
	}

	if (INTEL_INFO(dev)->num_pipes == 2)
		return 0;

	/* Ivybridge 3 pipe is really complicated */
	switch (pipe) {
	case PIPE_A:
		return 0;
	case PIPE_B:
		if (pipe_config->fdi_lanes <= 2)
			return 0;

		other_crtc = to_intel_crtc(intel_get_crtc_for_pipe(dev, PIPE_C));
		other_crtc_state =
			intel_atomic_get_crtc_state(state, other_crtc);
		if (IS_ERR(other_crtc_state))
			return PTR_ERR(other_crtc_state);

		if (pipe_required_fdi_lanes(other_crtc_state) > 0) {
			DRM_DEBUG_KMS("invalid shared fdi lane config on pipe %c: %i lanes\n",
				      pipe_name(pipe), pipe_config->fdi_lanes);
			return -EINVAL;
		}
		return 0;
	case PIPE_C:
		if (pipe_config->fdi_lanes > 2) {
			DRM_DEBUG_KMS("only 2 lanes on pipe %c: required %i lanes\n",
				      pipe_name(pipe), pipe_config->fdi_lanes);
			return -EINVAL;
		}

		other_crtc = to_intel_crtc(intel_get_crtc_for_pipe(dev, PIPE_B));
		other_crtc_state =
			intel_atomic_get_crtc_state(state, other_crtc);
		if (IS_ERR(other_crtc_state))
			return PTR_ERR(other_crtc_state);

		if (pipe_required_fdi_lanes(other_crtc_state) > 2) {
			DRM_DEBUG_KMS("fdi link B uses too many lanes to enable link C\n");
			return -EINVAL;
		}
		return 0;
	default:
		BUG();
	}
}

#define RETRY 1
static int ironlake_fdi_compute_config(struct intel_crtc *intel_crtc,
				       struct intel_crtc_state *pipe_config)
{
	struct drm_device *dev = intel_crtc->base.dev;
	const struct drm_display_mode *adjusted_mode = &pipe_config->base.adjusted_mode;
	int lane, link_bw, fdi_dotclock, ret;
	bool needs_recompute = false;

retry:
	/* FDI is a binary signal running at ~2.7GHz, encoding
	 * each output octet as 10 bits. The actual frequency
	 * is stored as a divider into a 100MHz clock, and the
	 * mode pixel clock is stored in units of 1KHz.
	 * Hence the bw of each lane in terms of the mode signal
	 * is:
	 */
	link_bw = intel_fdi_link_freq(dev) * MHz(100)/KHz(1)/10;

	fdi_dotclock = adjusted_mode->crtc_clock;

	lane = ironlake_get_lanes_required(fdi_dotclock, link_bw,
					   pipe_config->pipe_bpp);

	pipe_config->fdi_lanes = lane;

	intel_link_compute_m_n(pipe_config->pipe_bpp, lane, fdi_dotclock,
			       link_bw, &pipe_config->fdi_m_n);

	ret = ironlake_check_fdi_lanes(intel_crtc->base.dev,
				       intel_crtc->pipe, pipe_config);
	if (ret == -EINVAL && pipe_config->pipe_bpp > 6*3) {
		pipe_config->pipe_bpp -= 2*3;
		DRM_DEBUG_KMS("fdi link bw constraint, reducing pipe bpp to %i\n",
			      pipe_config->pipe_bpp);
		needs_recompute = true;
		pipe_config->bw_constrained = true;

		goto retry;
	}

	if (needs_recompute)
		return RETRY;

	return ret;
}

static bool pipe_config_supports_ips(struct drm_i915_private *dev_priv,
				     struct intel_crtc_state *pipe_config)
{
	if (pipe_config->pipe_bpp > 24)
		return false;

	/* HSW can handle pixel rate up to cdclk? */
	if (IS_HASWELL(dev_priv->dev))
		return true;

	/*
	 * We compare against max which means we must take
	 * the increased cdclk requirement into account when
	 * calculating the new cdclk.
	 *
	 * Should measure whether using a lower cdclk w/o IPS
	 */
	return ilk_pipe_pixel_rate(pipe_config) <=
		dev_priv->max_cdclk_freq * 95 / 100;
}

static void hsw_compute_ips_config(struct intel_crtc *crtc,
				   struct intel_crtc_state *pipe_config)
{
	struct drm_device *dev = crtc->base.dev;
	struct drm_i915_private *dev_priv = dev->dev_private;

	pipe_config->ips_enabled = i915.enable_ips &&
		hsw_crtc_supports_ips(crtc) &&
		pipe_config_supports_ips(dev_priv, pipe_config);
}

static bool intel_crtc_supports_double_wide(const struct intel_crtc *crtc)
{
	const struct drm_i915_private *dev_priv = to_i915(crtc->base.dev);

	/* GDG double wide on either pipe, otherwise pipe A only */
	return INTEL_INFO(dev_priv)->gen < 4 &&
		(crtc->pipe == PIPE_A || IS_I915G(dev_priv));
}

static int intel_crtc_compute_config(struct intel_crtc *crtc,
				     struct intel_crtc_state *pipe_config)
{
	struct drm_device *dev = crtc->base.dev;
	struct drm_i915_private *dev_priv = dev->dev_private;
	const struct drm_display_mode *adjusted_mode = &pipe_config->base.adjusted_mode;

	/* FIXME should check pixel clock limits on all platforms */
	if (INTEL_INFO(dev)->gen < 4) {
		int clock_limit = dev_priv->max_cdclk_freq * 9 / 10;

		/*
		 * Enable double wide mode when the dot clock
		 * is > 90% of the (display) core speed.
		 */
		if (intel_crtc_supports_double_wide(crtc) &&
		    adjusted_mode->crtc_clock > clock_limit) {
			clock_limit *= 2;
			pipe_config->double_wide = true;
		}

		if (adjusted_mode->crtc_clock > clock_limit) {
			DRM_DEBUG_KMS("requested pixel clock (%d kHz) too high (max: %d kHz, double wide: %s)\n",
				      adjusted_mode->crtc_clock, clock_limit,
				      yesno(pipe_config->double_wide));
			return -EINVAL;
		}
	}

	/*
	 * Pipe horizontal size must be even in:
	 * - DVO ganged mode
	 * - LVDS dual channel mode
	 * - Double wide pipe
	 */
	if ((intel_pipe_will_have_type(pipe_config, INTEL_OUTPUT_LVDS) &&
	     intel_is_dual_link_lvds(dev)) || pipe_config->double_wide)
		pipe_config->pipe_src_w &= ~1;

	/* Cantiga+ cannot handle modes with a hsync front porch of 0.
	 * WaPruneModeWithIncorrectHsyncOffset:ctg,elk,ilk,snb,ivb,vlv,hsw.
	 */
	if ((INTEL_INFO(dev)->gen > 4 || IS_G4X(dev)) &&
		adjusted_mode->crtc_hsync_start == adjusted_mode->crtc_hdisplay)
		return -EINVAL;

	if (HAS_IPS(dev))
		hsw_compute_ips_config(crtc, pipe_config);

	if (pipe_config->has_pch_encoder)
		return ironlake_fdi_compute_config(crtc, pipe_config);

	return 0;
}

static int skylake_get_display_clock_speed(struct drm_device *dev)
{
	struct drm_i915_private *dev_priv = to_i915(dev);
	uint32_t lcpll1 = I915_READ(LCPLL1_CTL);
	uint32_t cdctl = I915_READ(CDCLK_CTL);
	uint32_t linkrate;

	if (!(lcpll1 & LCPLL_PLL_ENABLE))
		return 24000; /* 24MHz is the cd freq with NSSC ref */

	if ((cdctl & CDCLK_FREQ_SEL_MASK) == CDCLK_FREQ_540)
		return 540000;

	linkrate = (I915_READ(DPLL_CTRL1) &
		    DPLL_CTRL1_LINK_RATE_MASK(SKL_DPLL0)) >> 1;

	if (linkrate == DPLL_CTRL1_LINK_RATE_2160 ||
	    linkrate == DPLL_CTRL1_LINK_RATE_1080) {
		/* vco 8640 */
		switch (cdctl & CDCLK_FREQ_SEL_MASK) {
		case CDCLK_FREQ_450_432:
			return 432000;
		case CDCLK_FREQ_337_308:
			return 308570;
		case CDCLK_FREQ_675_617:
			return 617140;
		default:
			WARN(1, "Unknown cd freq selection\n");
		}
	} else {
		/* vco 8100 */
		switch (cdctl & CDCLK_FREQ_SEL_MASK) {
		case CDCLK_FREQ_450_432:
			return 450000;
		case CDCLK_FREQ_337_308:
			return 337500;
		case CDCLK_FREQ_675_617:
			return 675000;
		default:
			WARN(1, "Unknown cd freq selection\n");
		}
	}

	/* error case, do as if DPLL0 isn't enabled */
	return 24000;
}

static int broxton_get_display_clock_speed(struct drm_device *dev)
{
	struct drm_i915_private *dev_priv = to_i915(dev);
	uint32_t cdctl = I915_READ(CDCLK_CTL);
	uint32_t pll_ratio = I915_READ(BXT_DE_PLL_CTL) & BXT_DE_PLL_RATIO_MASK;
	uint32_t pll_enab = I915_READ(BXT_DE_PLL_ENABLE);
	int cdclk;

	if (!(pll_enab & BXT_DE_PLL_PLL_ENABLE))
		return 19200;

	cdclk = 19200 * pll_ratio / 2;

	switch (cdctl & BXT_CDCLK_CD2X_DIV_SEL_MASK) {
	case BXT_CDCLK_CD2X_DIV_SEL_1:
		return cdclk;  /* 576MHz or 624MHz */
	case BXT_CDCLK_CD2X_DIV_SEL_1_5:
		return cdclk * 2 / 3; /* 384MHz */
	case BXT_CDCLK_CD2X_DIV_SEL_2:
		return cdclk / 2; /* 288MHz */
	case BXT_CDCLK_CD2X_DIV_SEL_4:
		return cdclk / 4; /* 144MHz */
	}

	/* error case, do as if DE PLL isn't enabled */
	return 19200;
}

static int broadwell_get_display_clock_speed(struct drm_device *dev)
{
	struct drm_i915_private *dev_priv = dev->dev_private;
	uint32_t lcpll = I915_READ(LCPLL_CTL);
	uint32_t freq = lcpll & LCPLL_CLK_FREQ_MASK;

	if (lcpll & LCPLL_CD_SOURCE_FCLK)
		return 800000;
	else if (I915_READ(FUSE_STRAP) & HSW_CDCLK_LIMIT)
		return 450000;
	else if (freq == LCPLL_CLK_FREQ_450)
		return 450000;
	else if (freq == LCPLL_CLK_FREQ_54O_BDW)
		return 540000;
	else if (freq == LCPLL_CLK_FREQ_337_5_BDW)
		return 337500;
	else
		return 675000;
}

static int haswell_get_display_clock_speed(struct drm_device *dev)
{
	struct drm_i915_private *dev_priv = dev->dev_private;
	uint32_t lcpll = I915_READ(LCPLL_CTL);
	uint32_t freq = lcpll & LCPLL_CLK_FREQ_MASK;

	if (lcpll & LCPLL_CD_SOURCE_FCLK)
		return 800000;
	else if (I915_READ(FUSE_STRAP) & HSW_CDCLK_LIMIT)
		return 450000;
	else if (freq == LCPLL_CLK_FREQ_450)
		return 450000;
	else if (IS_HSW_ULT(dev))
		return 337500;
	else
		return 540000;
}

static int valleyview_get_display_clock_speed(struct drm_device *dev)
{
	return vlv_get_cck_clock_hpll(to_i915(dev), "cdclk",
				      CCK_DISPLAY_CLOCK_CONTROL);
}

static int ilk_get_display_clock_speed(struct drm_device *dev)
{
	return 450000;
}

static int i945_get_display_clock_speed(struct drm_device *dev)
{
	return 400000;
}

static int i915_get_display_clock_speed(struct drm_device *dev)
{
	return 333333;
}

static int i9xx_misc_get_display_clock_speed(struct drm_device *dev)
{
	return 200000;
}

static int pnv_get_display_clock_speed(struct drm_device *dev)
{
	u16 gcfgc = 0;

	pci_read_config_word(dev->pdev, GCFGC, &gcfgc);

	switch (gcfgc & GC_DISPLAY_CLOCK_MASK) {
	case GC_DISPLAY_CLOCK_267_MHZ_PNV:
		return 266667;
	case GC_DISPLAY_CLOCK_333_MHZ_PNV:
		return 333333;
	case GC_DISPLAY_CLOCK_444_MHZ_PNV:
		return 444444;
	case GC_DISPLAY_CLOCK_200_MHZ_PNV:
		return 200000;
	default:
		DRM_ERROR("Unknown pnv display core clock 0x%04x\n", gcfgc);
	case GC_DISPLAY_CLOCK_133_MHZ_PNV:
		return 133333;
	case GC_DISPLAY_CLOCK_167_MHZ_PNV:
		return 166667;
	}
}

static int i915gm_get_display_clock_speed(struct drm_device *dev)
{
	u16 gcfgc = 0;

	pci_read_config_word(dev->pdev, GCFGC, &gcfgc);

	if (gcfgc & GC_LOW_FREQUENCY_ENABLE)
		return 133333;
	else {
		switch (gcfgc & GC_DISPLAY_CLOCK_MASK) {
		case GC_DISPLAY_CLOCK_333_MHZ:
			return 333333;
		default:
		case GC_DISPLAY_CLOCK_190_200_MHZ:
			return 190000;
		}
	}
}

static int i865_get_display_clock_speed(struct drm_device *dev)
{
	return 266667;
}

static int i85x_get_display_clock_speed(struct drm_device *dev)
{
	u16 hpllcc = 0;

	/*
	 * 852GM/852GMV only supports 133 MHz and the HPLLCC
	 * encoding is different :(
	 * FIXME is this the right way to detect 852GM/852GMV?
	 */
	if (dev->pdev->revision == 0x1)
		return 133333;

	pci_bus_read_config_word(dev->pdev->bus,
				 PCI_DEVFN(0, 3), HPLLCC, &hpllcc);

	/* Assume that the hardware is in the high speed state.  This
	 * should be the default.
	 */
	switch (hpllcc & GC_CLOCK_CONTROL_MASK) {
	case GC_CLOCK_133_200:
	case GC_CLOCK_133_200_2:
	case GC_CLOCK_100_200:
		return 200000;
	case GC_CLOCK_166_250:
		return 250000;
	case GC_CLOCK_100_133:
		return 133333;
	case GC_CLOCK_133_266:
	case GC_CLOCK_133_266_2:
	case GC_CLOCK_166_266:
		return 266667;
	}

	/* Shouldn't happen */
	return 0;
}

static int i830_get_display_clock_speed(struct drm_device *dev)
{
	return 133333;
}

static unsigned int intel_hpll_vco(struct drm_device *dev)
{
	struct drm_i915_private *dev_priv = dev->dev_private;
	static const unsigned int blb_vco[8] = {
		[0] = 3200000,
		[1] = 4000000,
		[2] = 5333333,
		[3] = 4800000,
		[4] = 6400000,
	};
	static const unsigned int pnv_vco[8] = {
		[0] = 3200000,
		[1] = 4000000,
		[2] = 5333333,
		[3] = 4800000,
		[4] = 2666667,
	};
	static const unsigned int cl_vco[8] = {
		[0] = 3200000,
		[1] = 4000000,
		[2] = 5333333,
		[3] = 6400000,
		[4] = 3333333,
		[5] = 3566667,
		[6] = 4266667,
	};
	static const unsigned int elk_vco[8] = {
		[0] = 3200000,
		[1] = 4000000,
		[2] = 5333333,
		[3] = 4800000,
	};
	static const unsigned int ctg_vco[8] = {
		[0] = 3200000,
		[1] = 4000000,
		[2] = 5333333,
		[3] = 6400000,
		[4] = 2666667,
		[5] = 4266667,
	};
	const unsigned int *vco_table;
	unsigned int vco;
	uint8_t tmp = 0;

	/* FIXME other chipsets? */
	if (IS_GM45(dev))
		vco_table = ctg_vco;
	else if (IS_G4X(dev))
		vco_table = elk_vco;
	else if (IS_CRESTLINE(dev))
		vco_table = cl_vco;
	else if (IS_PINEVIEW(dev))
		vco_table = pnv_vco;
	else if (IS_G33(dev))
		vco_table = blb_vco;
	else
		return 0;

	tmp = I915_READ(IS_MOBILE(dev) ? HPLLVCO_MOBILE : HPLLVCO);

	vco = vco_table[tmp & 0x7];
	if (vco == 0)
		DRM_ERROR("Bad HPLL VCO (HPLLVCO=0x%02x)\n", tmp);
	else
		DRM_DEBUG_KMS("HPLL VCO %u kHz\n", vco);

	return vco;
}

static int gm45_get_display_clock_speed(struct drm_device *dev)
{
	unsigned int cdclk_sel, vco = intel_hpll_vco(dev);
	uint16_t tmp = 0;

	pci_read_config_word(dev->pdev, GCFGC, &tmp);

	cdclk_sel = (tmp >> 12) & 0x1;

	switch (vco) {
	case 2666667:
	case 4000000:
	case 5333333:
		return cdclk_sel ? 333333 : 222222;
	case 3200000:
		return cdclk_sel ? 320000 : 228571;
	default:
		DRM_ERROR("Unable to determine CDCLK. HPLL VCO=%u, CFGC=0x%04x\n", vco, tmp);
		return 222222;
	}
}

static int i965gm_get_display_clock_speed(struct drm_device *dev)
{
	static const uint8_t div_3200[] = { 16, 10,  8 };
	static const uint8_t div_4000[] = { 20, 12, 10 };
	static const uint8_t div_5333[] = { 24, 16, 14 };
	const uint8_t *div_table;
	unsigned int cdclk_sel, vco = intel_hpll_vco(dev);
	uint16_t tmp = 0;

	pci_read_config_word(dev->pdev, GCFGC, &tmp);

	cdclk_sel = ((tmp >> 8) & 0x1f) - 1;

	if (cdclk_sel >= ARRAY_SIZE(div_3200))
		goto fail;

	switch (vco) {
	case 3200000:
		div_table = div_3200;
		break;
	case 4000000:
		div_table = div_4000;
		break;
	case 5333333:
		div_table = div_5333;
		break;
	default:
		goto fail;
	}

	return DIV_ROUND_CLOSEST(vco, div_table[cdclk_sel]);

fail:
	DRM_ERROR("Unable to determine CDCLK. HPLL VCO=%u kHz, CFGC=0x%04x\n", vco, tmp);
	return 200000;
}

static int g33_get_display_clock_speed(struct drm_device *dev)
{
	static const uint8_t div_3200[] = { 12, 10,  8,  7, 5, 16 };
	static const uint8_t div_4000[] = { 14, 12, 10,  8, 6, 20 };
	static const uint8_t div_4800[] = { 20, 14, 12, 10, 8, 24 };
	static const uint8_t div_5333[] = { 20, 16, 12, 12, 8, 28 };
	const uint8_t *div_table;
	unsigned int cdclk_sel, vco = intel_hpll_vco(dev);
	uint16_t tmp = 0;

	pci_read_config_word(dev->pdev, GCFGC, &tmp);

	cdclk_sel = (tmp >> 4) & 0x7;

	if (cdclk_sel >= ARRAY_SIZE(div_3200))
		goto fail;

	switch (vco) {
	case 3200000:
		div_table = div_3200;
		break;
	case 4000000:
		div_table = div_4000;
		break;
	case 4800000:
		div_table = div_4800;
		break;
	case 5333333:
		div_table = div_5333;
		break;
	default:
		goto fail;
	}

	return DIV_ROUND_CLOSEST(vco, div_table[cdclk_sel]);

fail:
	DRM_ERROR("Unable to determine CDCLK. HPLL VCO=%u kHz, CFGC=0x%08x\n", vco, tmp);
	return 190476;
}

static void
intel_reduce_m_n_ratio(uint32_t *num, uint32_t *den)
{
	while (*num > DATA_LINK_M_N_MASK ||
	       *den > DATA_LINK_M_N_MASK) {
		*num >>= 1;
		*den >>= 1;
	}
}

static void compute_m_n(unsigned int m, unsigned int n,
			uint32_t *ret_m, uint32_t *ret_n)
{
	*ret_n = min_t(unsigned int, roundup_pow_of_two(n), DATA_LINK_N_MAX);
	*ret_m = div_u64((uint64_t) m * *ret_n, n);
	intel_reduce_m_n_ratio(ret_m, ret_n);
}

void
intel_link_compute_m_n(int bits_per_pixel, int nlanes,
		       int pixel_clock, int link_clock,
		       struct intel_link_m_n *m_n)
{
	m_n->tu = 64;

	compute_m_n(bits_per_pixel * pixel_clock,
		    link_clock * nlanes * 8,
		    &m_n->gmch_m, &m_n->gmch_n);

	compute_m_n(pixel_clock, link_clock,
		    &m_n->link_m, &m_n->link_n);
}

static inline bool intel_panel_use_ssc(struct drm_i915_private *dev_priv)
{
	if (i915.panel_use_ssc >= 0)
		return i915.panel_use_ssc != 0;
	return dev_priv->vbt.lvds_use_ssc
		&& !(dev_priv->quirks & QUIRK_LVDS_SSC_DISABLE);
}

static int i9xx_get_refclk(const struct intel_crtc_state *crtc_state,
			   int num_connectors)
{
	struct drm_device *dev = crtc_state->base.crtc->dev;
	struct drm_i915_private *dev_priv = dev->dev_private;
	int refclk;

	WARN_ON(!crtc_state->base.state);

	if (IS_VALLEYVIEW(dev) || IS_CHERRYVIEW(dev) || IS_BROXTON(dev)) {
		refclk = 100000;
	} else if (intel_pipe_will_have_type(crtc_state, INTEL_OUTPUT_LVDS) &&
	    intel_panel_use_ssc(dev_priv) && num_connectors < 2) {
		refclk = dev_priv->vbt.lvds_ssc_freq;
		DRM_DEBUG_KMS("using SSC reference clock of %d kHz\n", refclk);
	} else if (!IS_GEN2(dev)) {
		refclk = 96000;
	} else {
		refclk = 48000;
	}

	return refclk;
}

static uint32_t pnv_dpll_compute_fp(struct dpll *dpll)
{
	return (1 << dpll->n) << 16 | dpll->m2;
}

static uint32_t i9xx_dpll_compute_fp(struct dpll *dpll)
{
	return dpll->n << 16 | dpll->m1 << 8 | dpll->m2;
}

static void i9xx_update_pll_dividers(struct intel_crtc *crtc,
				     struct intel_crtc_state *crtc_state,
				     intel_clock_t *reduced_clock)
{
	struct drm_device *dev = crtc->base.dev;
	u32 fp, fp2 = 0;

	if (IS_PINEVIEW(dev)) {
		fp = pnv_dpll_compute_fp(&crtc_state->dpll);
		if (reduced_clock)
			fp2 = pnv_dpll_compute_fp(reduced_clock);
	} else {
		fp = i9xx_dpll_compute_fp(&crtc_state->dpll);
		if (reduced_clock)
			fp2 = i9xx_dpll_compute_fp(reduced_clock);
	}

	crtc_state->dpll_hw_state.fp0 = fp;

	crtc->lowfreq_avail = false;
	if (intel_pipe_will_have_type(crtc_state, INTEL_OUTPUT_LVDS) &&
	    reduced_clock) {
		crtc_state->dpll_hw_state.fp1 = fp2;
		crtc->lowfreq_avail = true;
	} else {
		crtc_state->dpll_hw_state.fp1 = fp;
	}
}

static void vlv_pllb_recal_opamp(struct drm_i915_private *dev_priv, enum pipe
		pipe)
{
	u32 reg_val;

	/*
	 * PLLB opamp always calibrates to max value of 0x3f, force enable it
	 * and set it to a reasonable value instead.
	 */
	reg_val = vlv_dpio_read(dev_priv, pipe, VLV_PLL_DW9(1));
	reg_val &= 0xffffff00;
	reg_val |= 0x00000030;
	vlv_dpio_write(dev_priv, pipe, VLV_PLL_DW9(1), reg_val);

	reg_val = vlv_dpio_read(dev_priv, pipe, VLV_REF_DW13);
	reg_val &= 0x8cffffff;
	reg_val = 0x8c000000;
	vlv_dpio_write(dev_priv, pipe, VLV_REF_DW13, reg_val);

	reg_val = vlv_dpio_read(dev_priv, pipe, VLV_PLL_DW9(1));
	reg_val &= 0xffffff00;
	vlv_dpio_write(dev_priv, pipe, VLV_PLL_DW9(1), reg_val);

	reg_val = vlv_dpio_read(dev_priv, pipe, VLV_REF_DW13);
	reg_val &= 0x00ffffff;
	reg_val |= 0xb0000000;
	vlv_dpio_write(dev_priv, pipe, VLV_REF_DW13, reg_val);
}

static void intel_pch_transcoder_set_m_n(struct intel_crtc *crtc,
					 struct intel_link_m_n *m_n)
{
	struct drm_device *dev = crtc->base.dev;
	struct drm_i915_private *dev_priv = dev->dev_private;
	int pipe = crtc->pipe;

	I915_WRITE(PCH_TRANS_DATA_M1(pipe), TU_SIZE(m_n->tu) | m_n->gmch_m);
	I915_WRITE(PCH_TRANS_DATA_N1(pipe), m_n->gmch_n);
	I915_WRITE(PCH_TRANS_LINK_M1(pipe), m_n->link_m);
	I915_WRITE(PCH_TRANS_LINK_N1(pipe), m_n->link_n);
}

static void intel_cpu_transcoder_set_m_n(struct intel_crtc *crtc,
					 struct intel_link_m_n *m_n,
					 struct intel_link_m_n *m2_n2)
{
	struct drm_device *dev = crtc->base.dev;
	struct drm_i915_private *dev_priv = dev->dev_private;
	int pipe = crtc->pipe;
	enum transcoder transcoder = crtc->config->cpu_transcoder;

	if (INTEL_INFO(dev)->gen >= 5) {
		I915_WRITE(PIPE_DATA_M1(transcoder), TU_SIZE(m_n->tu) | m_n->gmch_m);
		I915_WRITE(PIPE_DATA_N1(transcoder), m_n->gmch_n);
		I915_WRITE(PIPE_LINK_M1(transcoder), m_n->link_m);
		I915_WRITE(PIPE_LINK_N1(transcoder), m_n->link_n);
		/* M2_N2 registers to be set only for gen < 8 (M2_N2 available
		 * for gen < 8) and if DRRS is supported (to make sure the
		 * registers are not unnecessarily accessed).
		 */
		if (m2_n2 && (IS_CHERRYVIEW(dev) || INTEL_INFO(dev)->gen < 8) &&
			crtc->config->has_drrs) {
			I915_WRITE(PIPE_DATA_M2(transcoder),
					TU_SIZE(m2_n2->tu) | m2_n2->gmch_m);
			I915_WRITE(PIPE_DATA_N2(transcoder), m2_n2->gmch_n);
			I915_WRITE(PIPE_LINK_M2(transcoder), m2_n2->link_m);
			I915_WRITE(PIPE_LINK_N2(transcoder), m2_n2->link_n);
		}
	} else {
		I915_WRITE(PIPE_DATA_M_G4X(pipe), TU_SIZE(m_n->tu) | m_n->gmch_m);
		I915_WRITE(PIPE_DATA_N_G4X(pipe), m_n->gmch_n);
		I915_WRITE(PIPE_LINK_M_G4X(pipe), m_n->link_m);
		I915_WRITE(PIPE_LINK_N_G4X(pipe), m_n->link_n);
	}
}

void intel_dp_set_m_n(struct intel_crtc *crtc, enum link_m_n_set m_n)
{
	struct intel_link_m_n *dp_m_n, *dp_m2_n2 = NULL;

	if (m_n == M1_N1) {
		dp_m_n = &crtc->config->dp_m_n;
		dp_m2_n2 = &crtc->config->dp_m2_n2;
	} else if (m_n == M2_N2) {

		/*
		 * M2_N2 registers are not supported. Hence m2_n2 divider value
		 * needs to be programmed into M1_N1.
		 */
		dp_m_n = &crtc->config->dp_m2_n2;
	} else {
		DRM_ERROR("Unsupported divider value\n");
		return;
	}

	if (crtc->config->has_pch_encoder)
		intel_pch_transcoder_set_m_n(crtc, &crtc->config->dp_m_n);
	else
		intel_cpu_transcoder_set_m_n(crtc, dp_m_n, dp_m2_n2);
}

static void vlv_compute_dpll(struct intel_crtc *crtc,
			     struct intel_crtc_state *pipe_config)
{
	u32 dpll, dpll_md;

	/*
	 * Enable DPIO clock input. We should never disable the reference
	 * clock for pipe B, since VGA hotplug / manual detection depends
	 * on it.
	 */
	dpll = DPLL_EXT_BUFFER_ENABLE_VLV | DPLL_REF_CLK_ENABLE_VLV |
		DPLL_VGA_MODE_DIS | DPLL_INTEGRATED_REF_CLK_VLV;
	/* We should never disable this, set it here for state tracking */
	if (crtc->pipe == PIPE_B)
		dpll |= DPLL_INTEGRATED_CRI_CLK_VLV;
	dpll |= DPLL_VCO_ENABLE;
	pipe_config->dpll_hw_state.dpll = dpll;

	dpll_md = (pipe_config->pixel_multiplier - 1)
		<< DPLL_MD_UDI_MULTIPLIER_SHIFT;
	pipe_config->dpll_hw_state.dpll_md = dpll_md;
}

static void vlv_prepare_pll(struct intel_crtc *crtc,
			    const struct intel_crtc_state *pipe_config)
{
	struct drm_device *dev = crtc->base.dev;
	struct drm_i915_private *dev_priv = dev->dev_private;
	int pipe = crtc->pipe;
	u32 mdiv;
	u32 bestn, bestm1, bestm2, bestp1, bestp2;
	u32 coreclk, reg_val;

	mutex_lock(&dev_priv->sb_lock);

	bestn = pipe_config->dpll.n;
	bestm1 = pipe_config->dpll.m1;
	bestm2 = pipe_config->dpll.m2;
	bestp1 = pipe_config->dpll.p1;
	bestp2 = pipe_config->dpll.p2;

	/* See eDP HDMI DPIO driver vbios notes doc */

	/* PLL B needs special handling */
	if (pipe == PIPE_B)
		vlv_pllb_recal_opamp(dev_priv, pipe);

	/* Set up Tx target for periodic Rcomp update */
	vlv_dpio_write(dev_priv, pipe, VLV_PLL_DW9_BCAST, 0x0100000f);

	/* Disable target IRef on PLL */
	reg_val = vlv_dpio_read(dev_priv, pipe, VLV_PLL_DW8(pipe));
	reg_val &= 0x00ffffff;
	vlv_dpio_write(dev_priv, pipe, VLV_PLL_DW8(pipe), reg_val);

	/* Disable fast lock */
	vlv_dpio_write(dev_priv, pipe, VLV_CMN_DW0, 0x610);

	/* Set idtafcrecal before PLL is enabled */
	mdiv = ((bestm1 << DPIO_M1DIV_SHIFT) | (bestm2 & DPIO_M2DIV_MASK));
	mdiv |= ((bestp1 << DPIO_P1_SHIFT) | (bestp2 << DPIO_P2_SHIFT));
	mdiv |= ((bestn << DPIO_N_SHIFT));
	mdiv |= (1 << DPIO_K_SHIFT);

	/*
	 * Post divider depends on pixel clock rate, DAC vs digital (and LVDS,
	 * but we don't support that).
	 * Note: don't use the DAC post divider as it seems unstable.
	 */
	mdiv |= (DPIO_POST_DIV_HDMIDP << DPIO_POST_DIV_SHIFT);
	vlv_dpio_write(dev_priv, pipe, VLV_PLL_DW3(pipe), mdiv);

	mdiv |= DPIO_ENABLE_CALIBRATION;
	vlv_dpio_write(dev_priv, pipe, VLV_PLL_DW3(pipe), mdiv);

	/* Set HBR and RBR LPF coefficients */
	if (pipe_config->port_clock == 162000 ||
	    intel_pipe_has_type(crtc, INTEL_OUTPUT_ANALOG) ||
	    intel_pipe_has_type(crtc, INTEL_OUTPUT_HDMI))
		vlv_dpio_write(dev_priv, pipe, VLV_PLL_DW10(pipe),
				 0x009f0003);
	else
		vlv_dpio_write(dev_priv, pipe, VLV_PLL_DW10(pipe),
				 0x00d0000f);

	if (pipe_config->has_dp_encoder) {
		/* Use SSC source */
		if (pipe == PIPE_A)
			vlv_dpio_write(dev_priv, pipe, VLV_PLL_DW5(pipe),
					 0x0df40000);
		else
			vlv_dpio_write(dev_priv, pipe, VLV_PLL_DW5(pipe),
					 0x0df70000);
	} else { /* HDMI or VGA */
		/* Use bend source */
		if (pipe == PIPE_A)
			vlv_dpio_write(dev_priv, pipe, VLV_PLL_DW5(pipe),
					 0x0df70000);
		else
			vlv_dpio_write(dev_priv, pipe, VLV_PLL_DW5(pipe),
					 0x0df40000);
	}

	coreclk = vlv_dpio_read(dev_priv, pipe, VLV_PLL_DW7(pipe));
	coreclk = (coreclk & 0x0000ff00) | 0x01c00000;
	if (intel_pipe_has_type(crtc, INTEL_OUTPUT_DISPLAYPORT) ||
	    intel_pipe_has_type(crtc, INTEL_OUTPUT_EDP))
		coreclk |= 0x01000000;
	vlv_dpio_write(dev_priv, pipe, VLV_PLL_DW7(pipe), coreclk);

	vlv_dpio_write(dev_priv, pipe, VLV_PLL_DW11(pipe), 0x87871000);
	mutex_unlock(&dev_priv->sb_lock);
}

static void chv_compute_dpll(struct intel_crtc *crtc,
			     struct intel_crtc_state *pipe_config)
{
	pipe_config->dpll_hw_state.dpll = DPLL_SSC_REF_CLK_CHV |
		DPLL_REF_CLK_ENABLE_VLV | DPLL_VGA_MODE_DIS |
		DPLL_VCO_ENABLE;
	if (crtc->pipe != PIPE_A)
		pipe_config->dpll_hw_state.dpll |= DPLL_INTEGRATED_CRI_CLK_VLV;

	pipe_config->dpll_hw_state.dpll_md =
		(pipe_config->pixel_multiplier - 1) << DPLL_MD_UDI_MULTIPLIER_SHIFT;
}

static void chv_prepare_pll(struct intel_crtc *crtc,
			    const struct intel_crtc_state *pipe_config)
{
	struct drm_device *dev = crtc->base.dev;
	struct drm_i915_private *dev_priv = dev->dev_private;
	int pipe = crtc->pipe;
	i915_reg_t dpll_reg = DPLL(crtc->pipe);
	enum dpio_channel port = vlv_pipe_to_channel(pipe);
	u32 loopfilter, tribuf_calcntr;
	u32 bestn, bestm1, bestm2, bestp1, bestp2, bestm2_frac;
	u32 dpio_val;
	int vco;

	bestn = pipe_config->dpll.n;
	bestm2_frac = pipe_config->dpll.m2 & 0x3fffff;
	bestm1 = pipe_config->dpll.m1;
	bestm2 = pipe_config->dpll.m2 >> 22;
	bestp1 = pipe_config->dpll.p1;
	bestp2 = pipe_config->dpll.p2;
	vco = pipe_config->dpll.vco;
	dpio_val = 0;
	loopfilter = 0;

	/*
	 * Enable Refclk and SSC
	 */
	I915_WRITE(dpll_reg,
		   pipe_config->dpll_hw_state.dpll & ~DPLL_VCO_ENABLE);

	mutex_lock(&dev_priv->sb_lock);

	/* p1 and p2 divider */
	vlv_dpio_write(dev_priv, pipe, CHV_CMN_DW13(port),
			5 << DPIO_CHV_S1_DIV_SHIFT |
			bestp1 << DPIO_CHV_P1_DIV_SHIFT |
			bestp2 << DPIO_CHV_P2_DIV_SHIFT |
			1 << DPIO_CHV_K_DIV_SHIFT);

	/* Feedback post-divider - m2 */
	vlv_dpio_write(dev_priv, pipe, CHV_PLL_DW0(port), bestm2);

	/* Feedback refclk divider - n and m1 */
	vlv_dpio_write(dev_priv, pipe, CHV_PLL_DW1(port),
			DPIO_CHV_M1_DIV_BY_2 |
			1 << DPIO_CHV_N_DIV_SHIFT);

	/* M2 fraction division */
	vlv_dpio_write(dev_priv, pipe, CHV_PLL_DW2(port), bestm2_frac);

	/* M2 fraction division enable */
	dpio_val = vlv_dpio_read(dev_priv, pipe, CHV_PLL_DW3(port));
	dpio_val &= ~(DPIO_CHV_FEEDFWD_GAIN_MASK | DPIO_CHV_FRAC_DIV_EN);
	dpio_val |= (2 << DPIO_CHV_FEEDFWD_GAIN_SHIFT);
	if (bestm2_frac)
		dpio_val |= DPIO_CHV_FRAC_DIV_EN;
	vlv_dpio_write(dev_priv, pipe, CHV_PLL_DW3(port), dpio_val);

	/* Program digital lock detect threshold */
	dpio_val = vlv_dpio_read(dev_priv, pipe, CHV_PLL_DW9(port));
	dpio_val &= ~(DPIO_CHV_INT_LOCK_THRESHOLD_MASK |
					DPIO_CHV_INT_LOCK_THRESHOLD_SEL_COARSE);
	dpio_val |= (0x5 << DPIO_CHV_INT_LOCK_THRESHOLD_SHIFT);
	if (!bestm2_frac)
		dpio_val |= DPIO_CHV_INT_LOCK_THRESHOLD_SEL_COARSE;
	vlv_dpio_write(dev_priv, pipe, CHV_PLL_DW9(port), dpio_val);

	/* Loop filter */
	if (vco == 5400000) {
		loopfilter |= (0x3 << DPIO_CHV_PROP_COEFF_SHIFT);
		loopfilter |= (0x8 << DPIO_CHV_INT_COEFF_SHIFT);
		loopfilter |= (0x1 << DPIO_CHV_GAIN_CTRL_SHIFT);
		tribuf_calcntr = 0x9;
	} else if (vco <= 6200000) {
		loopfilter |= (0x5 << DPIO_CHV_PROP_COEFF_SHIFT);
		loopfilter |= (0xB << DPIO_CHV_INT_COEFF_SHIFT);
		loopfilter |= (0x3 << DPIO_CHV_GAIN_CTRL_SHIFT);
		tribuf_calcntr = 0x9;
	} else if (vco <= 6480000) {
		loopfilter |= (0x4 << DPIO_CHV_PROP_COEFF_SHIFT);
		loopfilter |= (0x9 << DPIO_CHV_INT_COEFF_SHIFT);
		loopfilter |= (0x3 << DPIO_CHV_GAIN_CTRL_SHIFT);
		tribuf_calcntr = 0x8;
	} else {
		/* Not supported. Apply the same limits as in the max case */
		loopfilter |= (0x4 << DPIO_CHV_PROP_COEFF_SHIFT);
		loopfilter |= (0x9 << DPIO_CHV_INT_COEFF_SHIFT);
		loopfilter |= (0x3 << DPIO_CHV_GAIN_CTRL_SHIFT);
		tribuf_calcntr = 0;
	}
	vlv_dpio_write(dev_priv, pipe, CHV_PLL_DW6(port), loopfilter);

	dpio_val = vlv_dpio_read(dev_priv, pipe, CHV_PLL_DW8(port));
	dpio_val &= ~DPIO_CHV_TDC_TARGET_CNT_MASK;
	dpio_val |= (tribuf_calcntr << DPIO_CHV_TDC_TARGET_CNT_SHIFT);
	vlv_dpio_write(dev_priv, pipe, CHV_PLL_DW8(port), dpio_val);

	/* AFC Recal */
	vlv_dpio_write(dev_priv, pipe, CHV_CMN_DW14(port),
			vlv_dpio_read(dev_priv, pipe, CHV_CMN_DW14(port)) |
			DPIO_AFC_RECAL);

	mutex_unlock(&dev_priv->sb_lock);
}

/**
 * vlv_force_pll_on - forcibly enable just the PLL
 * @dev_priv: i915 private structure
 * @pipe: pipe PLL to enable
 * @dpll: PLL configuration
 *
 * Enable the PLL for @pipe using the supplied @dpll config. To be used
 * in cases where we need the PLL enabled even when @pipe is not going to
 * be enabled.
 */
void vlv_force_pll_on(struct drm_device *dev, enum pipe pipe,
		      const struct dpll *dpll)
{
	struct intel_crtc *crtc =
		to_intel_crtc(intel_get_crtc_for_pipe(dev, pipe));
	struct intel_crtc_state pipe_config = {
		.base.crtc = &crtc->base,
		.pixel_multiplier = 1,
		.dpll = *dpll,
	};

	if (IS_CHERRYVIEW(dev)) {
		chv_compute_dpll(crtc, &pipe_config);
		chv_prepare_pll(crtc, &pipe_config);
		chv_enable_pll(crtc, &pipe_config);
	} else {
		vlv_compute_dpll(crtc, &pipe_config);
		vlv_prepare_pll(crtc, &pipe_config);
		vlv_enable_pll(crtc, &pipe_config);
	}
}

/**
 * vlv_force_pll_off - forcibly disable just the PLL
 * @dev_priv: i915 private structure
 * @pipe: pipe PLL to disable
 *
 * Disable the PLL for @pipe. To be used in cases where we need
 * the PLL enabled even when @pipe is not going to be enabled.
 */
void vlv_force_pll_off(struct drm_device *dev, enum pipe pipe)
{
	if (IS_CHERRYVIEW(dev))
		chv_disable_pll(to_i915(dev), pipe);
	else
		vlv_disable_pll(to_i915(dev), pipe);
}

static void i9xx_compute_dpll(struct intel_crtc *crtc,
			      struct intel_crtc_state *crtc_state,
			      intel_clock_t *reduced_clock,
			      int num_connectors)
{
	struct drm_device *dev = crtc->base.dev;
	struct drm_i915_private *dev_priv = dev->dev_private;
	u32 dpll;
	bool is_sdvo;
	struct dpll *clock = &crtc_state->dpll;

	i9xx_update_pll_dividers(crtc, crtc_state, reduced_clock);

	is_sdvo = intel_pipe_will_have_type(crtc_state, INTEL_OUTPUT_SDVO) ||
		intel_pipe_will_have_type(crtc_state, INTEL_OUTPUT_HDMI);

	dpll = DPLL_VGA_MODE_DIS;

	if (intel_pipe_will_have_type(crtc_state, INTEL_OUTPUT_LVDS))
		dpll |= DPLLB_MODE_LVDS;
	else
		dpll |= DPLLB_MODE_DAC_SERIAL;

	if (IS_I945G(dev) || IS_I945GM(dev) || IS_G33(dev)) {
		dpll |= (crtc_state->pixel_multiplier - 1)
			<< SDVO_MULTIPLIER_SHIFT_HIRES;
	}

	if (is_sdvo)
		dpll |= DPLL_SDVO_HIGH_SPEED;

	if (crtc_state->has_dp_encoder)
		dpll |= DPLL_SDVO_HIGH_SPEED;

	/* compute bitmask from p1 value */
	if (IS_PINEVIEW(dev))
		dpll |= (1 << (clock->p1 - 1)) << DPLL_FPA01_P1_POST_DIV_SHIFT_PINEVIEW;
	else {
		dpll |= (1 << (clock->p1 - 1)) << DPLL_FPA01_P1_POST_DIV_SHIFT;
		if (IS_G4X(dev) && reduced_clock)
			dpll |= (1 << (reduced_clock->p1 - 1)) << DPLL_FPA1_P1_POST_DIV_SHIFT;
	}
	switch (clock->p2) {
	case 5:
		dpll |= DPLL_DAC_SERIAL_P2_CLOCK_DIV_5;
		break;
	case 7:
		dpll |= DPLLB_LVDS_P2_CLOCK_DIV_7;
		break;
	case 10:
		dpll |= DPLL_DAC_SERIAL_P2_CLOCK_DIV_10;
		break;
	case 14:
		dpll |= DPLLB_LVDS_P2_CLOCK_DIV_14;
		break;
	}
	if (INTEL_INFO(dev)->gen >= 4)
		dpll |= (6 << PLL_LOAD_PULSE_PHASE_SHIFT);

	if (crtc_state->sdvo_tv_clock)
		dpll |= PLL_REF_INPUT_TVCLKINBC;
	else if (intel_pipe_will_have_type(crtc_state, INTEL_OUTPUT_LVDS) &&
		 intel_panel_use_ssc(dev_priv) && num_connectors < 2)
		dpll |= PLLB_REF_INPUT_SPREADSPECTRUMIN;
	else
		dpll |= PLL_REF_INPUT_DREFCLK;

	dpll |= DPLL_VCO_ENABLE;
	crtc_state->dpll_hw_state.dpll = dpll;

	if (INTEL_INFO(dev)->gen >= 4) {
		u32 dpll_md = (crtc_state->pixel_multiplier - 1)
			<< DPLL_MD_UDI_MULTIPLIER_SHIFT;
		crtc_state->dpll_hw_state.dpll_md = dpll_md;
	}
}

static void i8xx_compute_dpll(struct intel_crtc *crtc,
			      struct intel_crtc_state *crtc_state,
			      intel_clock_t *reduced_clock,
			      int num_connectors)
{
	struct drm_device *dev = crtc->base.dev;
	struct drm_i915_private *dev_priv = dev->dev_private;
	u32 dpll;
	struct dpll *clock = &crtc_state->dpll;

	i9xx_update_pll_dividers(crtc, crtc_state, reduced_clock);

	dpll = DPLL_VGA_MODE_DIS;

	if (intel_pipe_will_have_type(crtc_state, INTEL_OUTPUT_LVDS)) {
		dpll |= (1 << (clock->p1 - 1)) << DPLL_FPA01_P1_POST_DIV_SHIFT;
	} else {
		if (clock->p1 == 2)
			dpll |= PLL_P1_DIVIDE_BY_TWO;
		else
			dpll |= (clock->p1 - 2) << DPLL_FPA01_P1_POST_DIV_SHIFT;
		if (clock->p2 == 4)
			dpll |= PLL_P2_DIVIDE_BY_4;
	}

	if (!IS_I830(dev) && intel_pipe_will_have_type(crtc_state, INTEL_OUTPUT_DVO))
		dpll |= DPLL_DVO_2X_MODE;

	if (intel_pipe_will_have_type(crtc_state, INTEL_OUTPUT_LVDS) &&
		 intel_panel_use_ssc(dev_priv) && num_connectors < 2)
		dpll |= PLLB_REF_INPUT_SPREADSPECTRUMIN;
	else
		dpll |= PLL_REF_INPUT_DREFCLK;

	dpll |= DPLL_VCO_ENABLE;
	crtc_state->dpll_hw_state.dpll = dpll;
}

static void intel_set_pipe_timings(struct intel_crtc *intel_crtc)
{
	struct drm_device *dev = intel_crtc->base.dev;
	struct drm_i915_private *dev_priv = dev->dev_private;
	enum pipe pipe = intel_crtc->pipe;
	enum transcoder cpu_transcoder = intel_crtc->config->cpu_transcoder;
	const struct drm_display_mode *adjusted_mode = &intel_crtc->config->base.adjusted_mode;
	uint32_t crtc_vtotal, crtc_vblank_end;
	int vsyncshift = 0;

	/* We need to be careful not to changed the adjusted mode, for otherwise
	 * the hw state checker will get angry at the mismatch. */
	crtc_vtotal = adjusted_mode->crtc_vtotal;
	crtc_vblank_end = adjusted_mode->crtc_vblank_end;

	if (adjusted_mode->flags & DRM_MODE_FLAG_INTERLACE) {
		/* the chip adds 2 halflines automatically */
		crtc_vtotal -= 1;
		crtc_vblank_end -= 1;

		if (intel_pipe_has_type(intel_crtc, INTEL_OUTPUT_SDVO))
			vsyncshift = (adjusted_mode->crtc_htotal - 1) / 2;
		else
			vsyncshift = adjusted_mode->crtc_hsync_start -
				adjusted_mode->crtc_htotal / 2;
		if (vsyncshift < 0)
			vsyncshift += adjusted_mode->crtc_htotal;
	}

	if (INTEL_INFO(dev)->gen > 3)
		I915_WRITE(VSYNCSHIFT(cpu_transcoder), vsyncshift);

	I915_WRITE(HTOTAL(cpu_transcoder),
		   (adjusted_mode->crtc_hdisplay - 1) |
		   ((adjusted_mode->crtc_htotal - 1) << 16));
	I915_WRITE(HBLANK(cpu_transcoder),
		   (adjusted_mode->crtc_hblank_start - 1) |
		   ((adjusted_mode->crtc_hblank_end - 1) << 16));
	I915_WRITE(HSYNC(cpu_transcoder),
		   (adjusted_mode->crtc_hsync_start - 1) |
		   ((adjusted_mode->crtc_hsync_end - 1) << 16));

	I915_WRITE(VTOTAL(cpu_transcoder),
		   (adjusted_mode->crtc_vdisplay - 1) |
		   ((crtc_vtotal - 1) << 16));
	I915_WRITE(VBLANK(cpu_transcoder),
		   (adjusted_mode->crtc_vblank_start - 1) |
		   ((crtc_vblank_end - 1) << 16));
	I915_WRITE(VSYNC(cpu_transcoder),
		   (adjusted_mode->crtc_vsync_start - 1) |
		   ((adjusted_mode->crtc_vsync_end - 1) << 16));

	/* Workaround: when the EDP input selection is B, the VTOTAL_B must be
	 * programmed with the VTOTAL_EDP value. Same for VTOTAL_C. This is
	 * documented on the DDI_FUNC_CTL register description, EDP Input Select
	 * bits. */
	if (IS_HASWELL(dev) && cpu_transcoder == TRANSCODER_EDP &&
	    (pipe == PIPE_B || pipe == PIPE_C))
		I915_WRITE(VTOTAL(pipe), I915_READ(VTOTAL(cpu_transcoder)));

	/* pipesrc controls the size that is scaled from, which should
	 * always be the user's requested size.
	 */
	I915_WRITE(PIPESRC(pipe),
		   ((intel_crtc->config->pipe_src_w - 1) << 16) |
		   (intel_crtc->config->pipe_src_h - 1));
}

static void intel_get_pipe_timings(struct intel_crtc *crtc,
				   struct intel_crtc_state *pipe_config)
{
	struct drm_device *dev = crtc->base.dev;
	struct drm_i915_private *dev_priv = dev->dev_private;
	enum transcoder cpu_transcoder = pipe_config->cpu_transcoder;
	uint32_t tmp;

	tmp = I915_READ(HTOTAL(cpu_transcoder));
	pipe_config->base.adjusted_mode.crtc_hdisplay = (tmp & 0xffff) + 1;
	pipe_config->base.adjusted_mode.crtc_htotal = ((tmp >> 16) & 0xffff) + 1;
	tmp = I915_READ(HBLANK(cpu_transcoder));
	pipe_config->base.adjusted_mode.crtc_hblank_start = (tmp & 0xffff) + 1;
	pipe_config->base.adjusted_mode.crtc_hblank_end = ((tmp >> 16) & 0xffff) + 1;
	tmp = I915_READ(HSYNC(cpu_transcoder));
	pipe_config->base.adjusted_mode.crtc_hsync_start = (tmp & 0xffff) + 1;
	pipe_config->base.adjusted_mode.crtc_hsync_end = ((tmp >> 16) & 0xffff) + 1;

	tmp = I915_READ(VTOTAL(cpu_transcoder));
	pipe_config->base.adjusted_mode.crtc_vdisplay = (tmp & 0xffff) + 1;
	pipe_config->base.adjusted_mode.crtc_vtotal = ((tmp >> 16) & 0xffff) + 1;
	tmp = I915_READ(VBLANK(cpu_transcoder));
	pipe_config->base.adjusted_mode.crtc_vblank_start = (tmp & 0xffff) + 1;
	pipe_config->base.adjusted_mode.crtc_vblank_end = ((tmp >> 16) & 0xffff) + 1;
	tmp = I915_READ(VSYNC(cpu_transcoder));
	pipe_config->base.adjusted_mode.crtc_vsync_start = (tmp & 0xffff) + 1;
	pipe_config->base.adjusted_mode.crtc_vsync_end = ((tmp >> 16) & 0xffff) + 1;

	if (I915_READ(PIPECONF(cpu_transcoder)) & PIPECONF_INTERLACE_MASK) {
		pipe_config->base.adjusted_mode.flags |= DRM_MODE_FLAG_INTERLACE;
		pipe_config->base.adjusted_mode.crtc_vtotal += 1;
		pipe_config->base.adjusted_mode.crtc_vblank_end += 1;
	}

	tmp = I915_READ(PIPESRC(crtc->pipe));
	pipe_config->pipe_src_h = (tmp & 0xffff) + 1;
	pipe_config->pipe_src_w = ((tmp >> 16) & 0xffff) + 1;

	pipe_config->base.mode.vdisplay = pipe_config->pipe_src_h;
	pipe_config->base.mode.hdisplay = pipe_config->pipe_src_w;
}

void intel_mode_from_pipe_config(struct drm_display_mode *mode,
				 struct intel_crtc_state *pipe_config)
{
	mode->hdisplay = pipe_config->base.adjusted_mode.crtc_hdisplay;
	mode->htotal = pipe_config->base.adjusted_mode.crtc_htotal;
	mode->hsync_start = pipe_config->base.adjusted_mode.crtc_hsync_start;
	mode->hsync_end = pipe_config->base.adjusted_mode.crtc_hsync_end;

	mode->vdisplay = pipe_config->base.adjusted_mode.crtc_vdisplay;
	mode->vtotal = pipe_config->base.adjusted_mode.crtc_vtotal;
	mode->vsync_start = pipe_config->base.adjusted_mode.crtc_vsync_start;
	mode->vsync_end = pipe_config->base.adjusted_mode.crtc_vsync_end;

	mode->flags = pipe_config->base.adjusted_mode.flags;
	mode->type = DRM_MODE_TYPE_DRIVER;

	mode->clock = pipe_config->base.adjusted_mode.crtc_clock;
	mode->flags |= pipe_config->base.adjusted_mode.flags;

	mode->hsync = drm_mode_hsync(mode);
	mode->vrefresh = drm_mode_vrefresh(mode);
	drm_mode_set_name(mode);
}

static void i9xx_set_pipeconf(struct intel_crtc *intel_crtc)
{
	struct drm_device *dev = intel_crtc->base.dev;
	struct drm_i915_private *dev_priv = dev->dev_private;
	uint32_t pipeconf;

	pipeconf = 0;

	if ((intel_crtc->pipe == PIPE_A && dev_priv->quirks & QUIRK_PIPEA_FORCE) ||
	    (intel_crtc->pipe == PIPE_B && dev_priv->quirks & QUIRK_PIPEB_FORCE))
		pipeconf |= I915_READ(PIPECONF(intel_crtc->pipe)) & PIPECONF_ENABLE;

	if (intel_crtc->config->double_wide)
		pipeconf |= PIPECONF_DOUBLE_WIDE;

	/* only g4x and later have fancy bpc/dither controls */
	if (IS_G4X(dev) || IS_VALLEYVIEW(dev) || IS_CHERRYVIEW(dev)) {
		/* Bspec claims that we can't use dithering for 30bpp pipes. */
		if (intel_crtc->config->dither && intel_crtc->config->pipe_bpp != 30)
			pipeconf |= PIPECONF_DITHER_EN |
				    PIPECONF_DITHER_TYPE_SP;

		switch (intel_crtc->config->pipe_bpp) {
		case 18:
			pipeconf |= PIPECONF_6BPC;
			break;
		case 24:
			pipeconf |= PIPECONF_8BPC;
			break;
		case 30:
			pipeconf |= PIPECONF_10BPC;
			break;
		default:
			/* Case prevented by intel_choose_pipe_bpp_dither. */
			BUG();
		}
	}

	if (HAS_PIPE_CXSR(dev)) {
		if (intel_crtc->lowfreq_avail) {
			DRM_DEBUG_KMS("enabling CxSR downclocking\n");
			pipeconf |= PIPECONF_CXSR_DOWNCLOCK;
		} else {
			DRM_DEBUG_KMS("disabling CxSR downclocking\n");
		}
	}

	if (intel_crtc->config->base.adjusted_mode.flags & DRM_MODE_FLAG_INTERLACE) {
		if (INTEL_INFO(dev)->gen < 4 ||
		    intel_pipe_has_type(intel_crtc, INTEL_OUTPUT_SDVO))
			pipeconf |= PIPECONF_INTERLACE_W_FIELD_INDICATION;
		else
			pipeconf |= PIPECONF_INTERLACE_W_SYNC_SHIFT;
	} else
		pipeconf |= PIPECONF_PROGRESSIVE;

	if ((IS_VALLEYVIEW(dev) || IS_CHERRYVIEW(dev)) &&
	     intel_crtc->config->limited_color_range)
		pipeconf |= PIPECONF_COLOR_RANGE_SELECT;

	I915_WRITE(PIPECONF(intel_crtc->pipe), pipeconf);
	POSTING_READ(PIPECONF(intel_crtc->pipe));
}

static int i9xx_crtc_compute_clock(struct intel_crtc *crtc,
				   struct intel_crtc_state *crtc_state)
{
	struct drm_device *dev = crtc->base.dev;
	struct drm_i915_private *dev_priv = dev->dev_private;
	int refclk, num_connectors = 0;
	intel_clock_t clock;
	bool ok;
	const intel_limit_t *limit;
	struct drm_atomic_state *state = crtc_state->base.state;
	struct drm_connector *connector;
	struct drm_connector_state *connector_state;
	int i;

	memset(&crtc_state->dpll_hw_state, 0,
	       sizeof(crtc_state->dpll_hw_state));

	if (crtc_state->has_dsi_encoder)
		return 0;

	for_each_connector_in_state(state, connector, connector_state, i) {
		if (connector_state->crtc == &crtc->base)
			num_connectors++;
	}

	if (!crtc_state->clock_set) {
		refclk = i9xx_get_refclk(crtc_state, num_connectors);

		/*
		 * Returns a set of divisors for the desired target clock with
		 * the given refclk, or FALSE.  The returned values represent
		 * the clock equation: reflck * (5 * (m1 + 2) + (m2 + 2)) / (n +
		 * 2) / p1 / p2.
		 */
		limit = intel_limit(crtc_state, refclk);
		ok = dev_priv->display.find_dpll(limit, crtc_state,
						 crtc_state->port_clock,
						 refclk, NULL, &clock);
		if (!ok) {
			DRM_ERROR("Couldn't find PLL settings for mode!\n");
			return -EINVAL;
		}

		/* Compat-code for transition, will disappear. */
		crtc_state->dpll.n = clock.n;
		crtc_state->dpll.m1 = clock.m1;
		crtc_state->dpll.m2 = clock.m2;
		crtc_state->dpll.p1 = clock.p1;
		crtc_state->dpll.p2 = clock.p2;
	}

	if (IS_GEN2(dev)) {
		i8xx_compute_dpll(crtc, crtc_state, NULL,
				  num_connectors);
	} else if (IS_CHERRYVIEW(dev)) {
		chv_compute_dpll(crtc, crtc_state);
	} else if (IS_VALLEYVIEW(dev)) {
		vlv_compute_dpll(crtc, crtc_state);
	} else {
		i9xx_compute_dpll(crtc, crtc_state, NULL,
				  num_connectors);
	}

	return 0;
}

static void i9xx_get_pfit_config(struct intel_crtc *crtc,
				 struct intel_crtc_state *pipe_config)
{
	struct drm_device *dev = crtc->base.dev;
	struct drm_i915_private *dev_priv = dev->dev_private;
	uint32_t tmp;

	if (INTEL_INFO(dev)->gen <= 3 && (IS_I830(dev) || !IS_MOBILE(dev)))
		return;

	tmp = I915_READ(PFIT_CONTROL);
	if (!(tmp & PFIT_ENABLE))
		return;

	/* Check whether the pfit is attached to our pipe. */
	if (INTEL_INFO(dev)->gen < 4) {
		if (crtc->pipe != PIPE_B)
			return;
	} else {
		if ((tmp & PFIT_PIPE_MASK) != (crtc->pipe << PFIT_PIPE_SHIFT))
			return;
	}

	pipe_config->gmch_pfit.control = tmp;
	pipe_config->gmch_pfit.pgm_ratios = I915_READ(PFIT_PGM_RATIOS);
	if (INTEL_INFO(dev)->gen < 5)
		pipe_config->gmch_pfit.lvds_border_bits =
			I915_READ(LVDS) & LVDS_BORDER_ENABLE;
}

static void vlv_crtc_clock_get(struct intel_crtc *crtc,
			       struct intel_crtc_state *pipe_config)
{
	struct drm_device *dev = crtc->base.dev;
	struct drm_i915_private *dev_priv = dev->dev_private;
	int pipe = pipe_config->cpu_transcoder;
	intel_clock_t clock;
	u32 mdiv;
	int refclk = 100000;

	/* In case of MIPI DPLL will not even be used */
	if (!(pipe_config->dpll_hw_state.dpll & DPLL_VCO_ENABLE))
		return;

	mutex_lock(&dev_priv->sb_lock);
	mdiv = vlv_dpio_read(dev_priv, pipe, VLV_PLL_DW3(pipe));
	mutex_unlock(&dev_priv->sb_lock);

	clock.m1 = (mdiv >> DPIO_M1DIV_SHIFT) & 7;
	clock.m2 = mdiv & DPIO_M2DIV_MASK;
	clock.n = (mdiv >> DPIO_N_SHIFT) & 0xf;
	clock.p1 = (mdiv >> DPIO_P1_SHIFT) & 7;
	clock.p2 = (mdiv >> DPIO_P2_SHIFT) & 0x1f;

	pipe_config->port_clock = vlv_calc_dpll_params(refclk, &clock);
}

static void
i9xx_get_initial_plane_config(struct intel_crtc *crtc,
			      struct intel_initial_plane_config *plane_config)
{
	struct drm_device *dev = crtc->base.dev;
	struct drm_i915_private *dev_priv = dev->dev_private;
	u32 val, base, offset;
	int pipe = crtc->pipe, plane = crtc->plane;
	int fourcc, pixel_format;
	unsigned int aligned_height;
	struct drm_framebuffer *fb;
	struct intel_framebuffer *intel_fb;

	val = I915_READ(DSPCNTR(plane));
	if (!(val & DISPLAY_PLANE_ENABLE))
		return;

	intel_fb = kzalloc(sizeof(*intel_fb), GFP_KERNEL);
	if (!intel_fb) {
		DRM_DEBUG_KMS("failed to alloc fb\n");
		return;
	}

	fb = &intel_fb->base;

	if (INTEL_INFO(dev)->gen >= 4) {
		if (val & DISPPLANE_TILED) {
			plane_config->tiling = I915_TILING_X;
			fb->modifier[0] = I915_FORMAT_MOD_X_TILED;
		}
	}

	pixel_format = val & DISPPLANE_PIXFORMAT_MASK;
	fourcc = i9xx_format_to_fourcc(pixel_format);
	fb->pixel_format = fourcc;
	fb->bits_per_pixel = drm_format_plane_cpp(fourcc, 0) * 8;

	if (INTEL_INFO(dev)->gen >= 4) {
		if (plane_config->tiling)
			offset = I915_READ(DSPTILEOFF(plane));
		else
			offset = I915_READ(DSPLINOFF(plane));
		base = I915_READ(DSPSURF(plane)) & 0xfffff000;
	} else {
		base = I915_READ(DSPADDR(plane));
	}
	plane_config->base = base;

	val = I915_READ(PIPESRC(pipe));
	fb->width = ((val >> 16) & 0xfff) + 1;
	fb->height = ((val >> 0) & 0xfff) + 1;

	val = I915_READ(DSPSTRIDE(pipe));
	fb->pitches[0] = val & 0xffffffc0;

	aligned_height = intel_fb_align_height(dev, fb->height,
					       fb->pixel_format,
					       fb->modifier[0]);

	plane_config->size = fb->pitches[0] * aligned_height;

	DRM_DEBUG_KMS("pipe/plane %c/%d with fb: size=%dx%d@%d, offset=%x, pitch %d, size 0x%x\n",
		      pipe_name(pipe), plane, fb->width, fb->height,
		      fb->bits_per_pixel, base, fb->pitches[0],
		      plane_config->size);

	plane_config->fb = intel_fb;
}

static void chv_crtc_clock_get(struct intel_crtc *crtc,
			       struct intel_crtc_state *pipe_config)
{
	struct drm_device *dev = crtc->base.dev;
	struct drm_i915_private *dev_priv = dev->dev_private;
	int pipe = pipe_config->cpu_transcoder;
	enum dpio_channel port = vlv_pipe_to_channel(pipe);
	intel_clock_t clock;
	u32 cmn_dw13, pll_dw0, pll_dw1, pll_dw2, pll_dw3;
	int refclk = 100000;

	mutex_lock(&dev_priv->sb_lock);
	cmn_dw13 = vlv_dpio_read(dev_priv, pipe, CHV_CMN_DW13(port));
	pll_dw0 = vlv_dpio_read(dev_priv, pipe, CHV_PLL_DW0(port));
	pll_dw1 = vlv_dpio_read(dev_priv, pipe, CHV_PLL_DW1(port));
	pll_dw2 = vlv_dpio_read(dev_priv, pipe, CHV_PLL_DW2(port));
	pll_dw3 = vlv_dpio_read(dev_priv, pipe, CHV_PLL_DW3(port));
	mutex_unlock(&dev_priv->sb_lock);

	clock.m1 = (pll_dw1 & 0x7) == DPIO_CHV_M1_DIV_BY_2 ? 2 : 0;
	clock.m2 = (pll_dw0 & 0xff) << 22;
	if (pll_dw3 & DPIO_CHV_FRAC_DIV_EN)
		clock.m2 |= pll_dw2 & 0x3fffff;
	clock.n = (pll_dw1 >> DPIO_CHV_N_DIV_SHIFT) & 0xf;
	clock.p1 = (cmn_dw13 >> DPIO_CHV_P1_DIV_SHIFT) & 0x7;
	clock.p2 = (cmn_dw13 >> DPIO_CHV_P2_DIV_SHIFT) & 0x1f;

	pipe_config->port_clock = chv_calc_dpll_params(refclk, &clock);
}

static bool i9xx_get_pipe_config(struct intel_crtc *crtc,
				 struct intel_crtc_state *pipe_config)
{
	struct drm_device *dev = crtc->base.dev;
	struct drm_i915_private *dev_priv = dev->dev_private;
	enum intel_display_power_domain power_domain;
	uint32_t tmp;
	bool ret;

	power_domain = POWER_DOMAIN_PIPE(crtc->pipe);
	if (!intel_display_power_get_if_enabled(dev_priv, power_domain))
		return false;

	pipe_config->cpu_transcoder = (enum transcoder) crtc->pipe;
	pipe_config->shared_dpll = DPLL_ID_PRIVATE;

	ret = false;

	tmp = I915_READ(PIPECONF(crtc->pipe));
	if (!(tmp & PIPECONF_ENABLE))
		goto out;

	if (IS_G4X(dev) || IS_VALLEYVIEW(dev) || IS_CHERRYVIEW(dev)) {
		switch (tmp & PIPECONF_BPC_MASK) {
		case PIPECONF_6BPC:
			pipe_config->pipe_bpp = 18;
			break;
		case PIPECONF_8BPC:
			pipe_config->pipe_bpp = 24;
			break;
		case PIPECONF_10BPC:
			pipe_config->pipe_bpp = 30;
			break;
		default:
			break;
		}
	}

	if ((IS_VALLEYVIEW(dev) || IS_CHERRYVIEW(dev)) &&
	    (tmp & PIPECONF_COLOR_RANGE_SELECT))
		pipe_config->limited_color_range = true;

	if (INTEL_INFO(dev)->gen < 4)
		pipe_config->double_wide = tmp & PIPECONF_DOUBLE_WIDE;

	intel_get_pipe_timings(crtc, pipe_config);

	i9xx_get_pfit_config(crtc, pipe_config);

	if (INTEL_INFO(dev)->gen >= 4) {
		tmp = I915_READ(DPLL_MD(crtc->pipe));
		pipe_config->pixel_multiplier =
			((tmp & DPLL_MD_UDI_MULTIPLIER_MASK)
			 >> DPLL_MD_UDI_MULTIPLIER_SHIFT) + 1;
		pipe_config->dpll_hw_state.dpll_md = tmp;
	} else if (IS_I945G(dev) || IS_I945GM(dev) || IS_G33(dev)) {
		tmp = I915_READ(DPLL(crtc->pipe));
		pipe_config->pixel_multiplier =
			((tmp & SDVO_MULTIPLIER_MASK)
			 >> SDVO_MULTIPLIER_SHIFT_HIRES) + 1;
	} else {
		/* Note that on i915G/GM the pixel multiplier is in the sdvo
		 * port and will be fixed up in the encoder->get_config
		 * function. */
		pipe_config->pixel_multiplier = 1;
	}
	pipe_config->dpll_hw_state.dpll = I915_READ(DPLL(crtc->pipe));
	if (!IS_VALLEYVIEW(dev) && !IS_CHERRYVIEW(dev)) {
		/*
		 * DPLL_DVO_2X_MODE must be enabled for both DPLLs
		 * on 830. Filter it out here so that we don't
		 * report errors due to that.
		 */
		if (IS_I830(dev))
			pipe_config->dpll_hw_state.dpll &= ~DPLL_DVO_2X_MODE;

		pipe_config->dpll_hw_state.fp0 = I915_READ(FP0(crtc->pipe));
		pipe_config->dpll_hw_state.fp1 = I915_READ(FP1(crtc->pipe));
	} else {
		/* Mask out read-only status bits. */
		pipe_config->dpll_hw_state.dpll &= ~(DPLL_LOCK_VLV |
						     DPLL_PORTC_READY_MASK |
						     DPLL_PORTB_READY_MASK);
	}

	if (IS_CHERRYVIEW(dev))
		chv_crtc_clock_get(crtc, pipe_config);
	else if (IS_VALLEYVIEW(dev))
		vlv_crtc_clock_get(crtc, pipe_config);
	else
		i9xx_crtc_clock_get(crtc, pipe_config);

	/*
	 * Normally the dotclock is filled in by the encoder .get_config()
	 * but in case the pipe is enabled w/o any ports we need a sane
	 * default.
	 */
	pipe_config->base.adjusted_mode.crtc_clock =
		pipe_config->port_clock / pipe_config->pixel_multiplier;

	ret = true;

out:
	intel_display_power_put(dev_priv, power_domain);

	return ret;
}

static void ironlake_init_pch_refclk(struct drm_device *dev)
{
	struct drm_i915_private *dev_priv = dev->dev_private;
	struct intel_encoder *encoder;
	u32 val, final;
	bool has_lvds = false;
	bool has_cpu_edp = false;
	bool has_panel = false;
	bool has_ck505 = false;
	bool can_ssc = false;

	/* We need to take the global config into account */
	for_each_intel_encoder(dev, encoder) {
		switch (encoder->type) {
		case INTEL_OUTPUT_LVDS:
			has_panel = true;
			has_lvds = true;
			break;
		case INTEL_OUTPUT_EDP:
			has_panel = true;
			if (enc_to_dig_port(&encoder->base)->port == PORT_A)
				has_cpu_edp = true;
			break;
		default:
			break;
		}
	}

	if (HAS_PCH_IBX(dev)) {
		has_ck505 = dev_priv->vbt.display_clock_mode;
		can_ssc = has_ck505;
	} else {
		has_ck505 = false;
		can_ssc = true;
	}

	DRM_DEBUG_KMS("has_panel %d has_lvds %d has_ck505 %d\n",
		      has_panel, has_lvds, has_ck505);

	/* Ironlake: try to setup display ref clock before DPLL
	 * enabling. This is only under driver's control after
	 * PCH B stepping, previous chipset stepping should be
	 * ignoring this setting.
	 */
	val = I915_READ(PCH_DREF_CONTROL);

	/* As we must carefully and slowly disable/enable each source in turn,
	 * compute the final state we want first and check if we need to
	 * make any changes at all.
	 */
	final = val;
	final &= ~DREF_NONSPREAD_SOURCE_MASK;
	if (has_ck505)
		final |= DREF_NONSPREAD_CK505_ENABLE;
	else
		final |= DREF_NONSPREAD_SOURCE_ENABLE;

	final &= ~DREF_SSC_SOURCE_MASK;
	final &= ~DREF_CPU_SOURCE_OUTPUT_MASK;
	final &= ~DREF_SSC1_ENABLE;

	if (has_panel) {
		final |= DREF_SSC_SOURCE_ENABLE;

		if (intel_panel_use_ssc(dev_priv) && can_ssc)
			final |= DREF_SSC1_ENABLE;

		if (has_cpu_edp) {
			if (intel_panel_use_ssc(dev_priv) && can_ssc)
				final |= DREF_CPU_SOURCE_OUTPUT_DOWNSPREAD;
			else
				final |= DREF_CPU_SOURCE_OUTPUT_NONSPREAD;
		} else
			final |= DREF_CPU_SOURCE_OUTPUT_DISABLE;
	} else {
		final |= DREF_SSC_SOURCE_DISABLE;
		final |= DREF_CPU_SOURCE_OUTPUT_DISABLE;
	}

	if (final == val)
		return;

	/* Always enable nonspread source */
	val &= ~DREF_NONSPREAD_SOURCE_MASK;

	if (has_ck505)
		val |= DREF_NONSPREAD_CK505_ENABLE;
	else
		val |= DREF_NONSPREAD_SOURCE_ENABLE;

	if (has_panel) {
		val &= ~DREF_SSC_SOURCE_MASK;
		val |= DREF_SSC_SOURCE_ENABLE;

		/* SSC must be turned on before enabling the CPU output  */
		if (intel_panel_use_ssc(dev_priv) && can_ssc) {
			DRM_DEBUG_KMS("Using SSC on panel\n");
			val |= DREF_SSC1_ENABLE;
		} else
			val &= ~DREF_SSC1_ENABLE;

		/* Get SSC going before enabling the outputs */
		I915_WRITE(PCH_DREF_CONTROL, val);
		POSTING_READ(PCH_DREF_CONTROL);
		udelay(200);

		val &= ~DREF_CPU_SOURCE_OUTPUT_MASK;

		/* Enable CPU source on CPU attached eDP */
		if (has_cpu_edp) {
			if (intel_panel_use_ssc(dev_priv) && can_ssc) {
				DRM_DEBUG_KMS("Using SSC on eDP\n");
				val |= DREF_CPU_SOURCE_OUTPUT_DOWNSPREAD;
			} else
				val |= DREF_CPU_SOURCE_OUTPUT_NONSPREAD;
		} else
			val |= DREF_CPU_SOURCE_OUTPUT_DISABLE;

		I915_WRITE(PCH_DREF_CONTROL, val);
		POSTING_READ(PCH_DREF_CONTROL);
		udelay(200);
	} else {
		DRM_DEBUG_KMS("Disabling SSC entirely\n");

		val &= ~DREF_CPU_SOURCE_OUTPUT_MASK;

		/* Turn off CPU output */
		val |= DREF_CPU_SOURCE_OUTPUT_DISABLE;

		I915_WRITE(PCH_DREF_CONTROL, val);
		POSTING_READ(PCH_DREF_CONTROL);
		udelay(200);

		/* Turn off the SSC source */
		val &= ~DREF_SSC_SOURCE_MASK;
		val |= DREF_SSC_SOURCE_DISABLE;

		/* Turn off SSC1 */
		val &= ~DREF_SSC1_ENABLE;

		I915_WRITE(PCH_DREF_CONTROL, val);
		POSTING_READ(PCH_DREF_CONTROL);
		udelay(200);
	}

	BUG_ON(val != final);
}

static void lpt_reset_fdi_mphy(struct drm_i915_private *dev_priv)
{
	uint32_t tmp;

	tmp = I915_READ(SOUTH_CHICKEN2);
	tmp |= FDI_MPHY_IOSFSB_RESET_CTL;
	I915_WRITE(SOUTH_CHICKEN2, tmp);

	if (wait_for_atomic_us(I915_READ(SOUTH_CHICKEN2) &
			       FDI_MPHY_IOSFSB_RESET_STATUS, 100))
		DRM_ERROR("FDI mPHY reset assert timeout\n");

	tmp = I915_READ(SOUTH_CHICKEN2);
	tmp &= ~FDI_MPHY_IOSFSB_RESET_CTL;
	I915_WRITE(SOUTH_CHICKEN2, tmp);

	if (wait_for_atomic_us((I915_READ(SOUTH_CHICKEN2) &
				FDI_MPHY_IOSFSB_RESET_STATUS) == 0, 100))
		DRM_ERROR("FDI mPHY reset de-assert timeout\n");
}

/* WaMPhyProgramming:hsw */
static void lpt_program_fdi_mphy(struct drm_i915_private *dev_priv)
{
	uint32_t tmp;

	tmp = intel_sbi_read(dev_priv, 0x8008, SBI_MPHY);
	tmp &= ~(0xFF << 24);
	tmp |= (0x12 << 24);
	intel_sbi_write(dev_priv, 0x8008, tmp, SBI_MPHY);

	tmp = intel_sbi_read(dev_priv, 0x2008, SBI_MPHY);
	tmp |= (1 << 11);
	intel_sbi_write(dev_priv, 0x2008, tmp, SBI_MPHY);

	tmp = intel_sbi_read(dev_priv, 0x2108, SBI_MPHY);
	tmp |= (1 << 11);
	intel_sbi_write(dev_priv, 0x2108, tmp, SBI_MPHY);

	tmp = intel_sbi_read(dev_priv, 0x206C, SBI_MPHY);
	tmp |= (1 << 24) | (1 << 21) | (1 << 18);
	intel_sbi_write(dev_priv, 0x206C, tmp, SBI_MPHY);

	tmp = intel_sbi_read(dev_priv, 0x216C, SBI_MPHY);
	tmp |= (1 << 24) | (1 << 21) | (1 << 18);
	intel_sbi_write(dev_priv, 0x216C, tmp, SBI_MPHY);

	tmp = intel_sbi_read(dev_priv, 0x2080, SBI_MPHY);
	tmp &= ~(7 << 13);
	tmp |= (5 << 13);
	intel_sbi_write(dev_priv, 0x2080, tmp, SBI_MPHY);

	tmp = intel_sbi_read(dev_priv, 0x2180, SBI_MPHY);
	tmp &= ~(7 << 13);
	tmp |= (5 << 13);
	intel_sbi_write(dev_priv, 0x2180, tmp, SBI_MPHY);

	tmp = intel_sbi_read(dev_priv, 0x208C, SBI_MPHY);
	tmp &= ~0xFF;
	tmp |= 0x1C;
	intel_sbi_write(dev_priv, 0x208C, tmp, SBI_MPHY);

	tmp = intel_sbi_read(dev_priv, 0x218C, SBI_MPHY);
	tmp &= ~0xFF;
	tmp |= 0x1C;
	intel_sbi_write(dev_priv, 0x218C, tmp, SBI_MPHY);

	tmp = intel_sbi_read(dev_priv, 0x2098, SBI_MPHY);
	tmp &= ~(0xFF << 16);
	tmp |= (0x1C << 16);
	intel_sbi_write(dev_priv, 0x2098, tmp, SBI_MPHY);

	tmp = intel_sbi_read(dev_priv, 0x2198, SBI_MPHY);
	tmp &= ~(0xFF << 16);
	tmp |= (0x1C << 16);
	intel_sbi_write(dev_priv, 0x2198, tmp, SBI_MPHY);

	tmp = intel_sbi_read(dev_priv, 0x20C4, SBI_MPHY);
	tmp |= (1 << 27);
	intel_sbi_write(dev_priv, 0x20C4, tmp, SBI_MPHY);

	tmp = intel_sbi_read(dev_priv, 0x21C4, SBI_MPHY);
	tmp |= (1 << 27);
	intel_sbi_write(dev_priv, 0x21C4, tmp, SBI_MPHY);

	tmp = intel_sbi_read(dev_priv, 0x20EC, SBI_MPHY);
	tmp &= ~(0xF << 28);
	tmp |= (4 << 28);
	intel_sbi_write(dev_priv, 0x20EC, tmp, SBI_MPHY);

	tmp = intel_sbi_read(dev_priv, 0x21EC, SBI_MPHY);
	tmp &= ~(0xF << 28);
	tmp |= (4 << 28);
	intel_sbi_write(dev_priv, 0x21EC, tmp, SBI_MPHY);
}

/* Implements 3 different sequences from BSpec chapter "Display iCLK
 * Programming" based on the parameters passed:
 * - Sequence to enable CLKOUT_DP
 * - Sequence to enable CLKOUT_DP without spread
 * - Sequence to enable CLKOUT_DP for FDI usage and configure PCH FDI I/O
 */
static void lpt_enable_clkout_dp(struct drm_device *dev, bool with_spread,
				 bool with_fdi)
{
	struct drm_i915_private *dev_priv = dev->dev_private;
	uint32_t reg, tmp;

	if (WARN(with_fdi && !with_spread, "FDI requires downspread\n"))
		with_spread = true;
	if (WARN(HAS_PCH_LPT_LP(dev) && with_fdi, "LP PCH doesn't have FDI\n"))
		with_fdi = false;

	mutex_lock(&dev_priv->sb_lock);

	tmp = intel_sbi_read(dev_priv, SBI_SSCCTL, SBI_ICLK);
	tmp &= ~SBI_SSCCTL_DISABLE;
	tmp |= SBI_SSCCTL_PATHALT;
	intel_sbi_write(dev_priv, SBI_SSCCTL, tmp, SBI_ICLK);

	udelay(24);

	if (with_spread) {
		tmp = intel_sbi_read(dev_priv, SBI_SSCCTL, SBI_ICLK);
		tmp &= ~SBI_SSCCTL_PATHALT;
		intel_sbi_write(dev_priv, SBI_SSCCTL, tmp, SBI_ICLK);

		if (with_fdi) {
			lpt_reset_fdi_mphy(dev_priv);
			lpt_program_fdi_mphy(dev_priv);
		}
	}

	reg = HAS_PCH_LPT_LP(dev) ? SBI_GEN0 : SBI_DBUFF0;
	tmp = intel_sbi_read(dev_priv, reg, SBI_ICLK);
	tmp |= SBI_GEN0_CFG_BUFFENABLE_DISABLE;
	intel_sbi_write(dev_priv, reg, tmp, SBI_ICLK);

	mutex_unlock(&dev_priv->sb_lock);
}

/* Sequence to disable CLKOUT_DP */
static void lpt_disable_clkout_dp(struct drm_device *dev)
{
	struct drm_i915_private *dev_priv = dev->dev_private;
	uint32_t reg, tmp;

	mutex_lock(&dev_priv->sb_lock);

	reg = HAS_PCH_LPT_LP(dev) ? SBI_GEN0 : SBI_DBUFF0;
	tmp = intel_sbi_read(dev_priv, reg, SBI_ICLK);
	tmp &= ~SBI_GEN0_CFG_BUFFENABLE_DISABLE;
	intel_sbi_write(dev_priv, reg, tmp, SBI_ICLK);

	tmp = intel_sbi_read(dev_priv, SBI_SSCCTL, SBI_ICLK);
	if (!(tmp & SBI_SSCCTL_DISABLE)) {
		if (!(tmp & SBI_SSCCTL_PATHALT)) {
			tmp |= SBI_SSCCTL_PATHALT;
			intel_sbi_write(dev_priv, SBI_SSCCTL, tmp, SBI_ICLK);
			udelay(32);
		}
		tmp |= SBI_SSCCTL_DISABLE;
		intel_sbi_write(dev_priv, SBI_SSCCTL, tmp, SBI_ICLK);
	}

	mutex_unlock(&dev_priv->sb_lock);
}

#define BEND_IDX(steps) ((50 + (steps)) / 5)

static const uint16_t sscdivintphase[] = {
	[BEND_IDX( 50)] = 0x3B23,
	[BEND_IDX( 45)] = 0x3B23,
	[BEND_IDX( 40)] = 0x3C23,
	[BEND_IDX( 35)] = 0x3C23,
	[BEND_IDX( 30)] = 0x3D23,
	[BEND_IDX( 25)] = 0x3D23,
	[BEND_IDX( 20)] = 0x3E23,
	[BEND_IDX( 15)] = 0x3E23,
	[BEND_IDX( 10)] = 0x3F23,
	[BEND_IDX(  5)] = 0x3F23,
	[BEND_IDX(  0)] = 0x0025,
	[BEND_IDX( -5)] = 0x0025,
	[BEND_IDX(-10)] = 0x0125,
	[BEND_IDX(-15)] = 0x0125,
	[BEND_IDX(-20)] = 0x0225,
	[BEND_IDX(-25)] = 0x0225,
	[BEND_IDX(-30)] = 0x0325,
	[BEND_IDX(-35)] = 0x0325,
	[BEND_IDX(-40)] = 0x0425,
	[BEND_IDX(-45)] = 0x0425,
	[BEND_IDX(-50)] = 0x0525,
};

/*
 * Bend CLKOUT_DP
 * steps -50 to 50 inclusive, in steps of 5
 * < 0 slow down the clock, > 0 speed up the clock, 0 == no bend (135MHz)
 * change in clock period = -(steps / 10) * 5.787 ps
 */
static void lpt_bend_clkout_dp(struct drm_i915_private *dev_priv, int steps)
{
	uint32_t tmp;
	int idx = BEND_IDX(steps);

	if (WARN_ON(steps % 5 != 0))
		return;

	if (WARN_ON(idx >= ARRAY_SIZE(sscdivintphase)))
		return;

	mutex_lock(&dev_priv->sb_lock);

	if (steps % 10 != 0)
		tmp = 0xAAAAAAAB;
	else
		tmp = 0x00000000;
	intel_sbi_write(dev_priv, SBI_SSCDITHPHASE, tmp, SBI_ICLK);

	tmp = intel_sbi_read(dev_priv, SBI_SSCDIVINTPHASE, SBI_ICLK);
	tmp &= 0xffff0000;
	tmp |= sscdivintphase[idx];
	intel_sbi_write(dev_priv, SBI_SSCDIVINTPHASE, tmp, SBI_ICLK);

	mutex_unlock(&dev_priv->sb_lock);
}

#undef BEND_IDX

static void lpt_init_pch_refclk(struct drm_device *dev)
{
	struct intel_encoder *encoder;
	bool has_vga = false;

	for_each_intel_encoder(dev, encoder) {
		switch (encoder->type) {
		case INTEL_OUTPUT_ANALOG:
			has_vga = true;
			break;
		default:
			break;
		}
	}

	if (has_vga) {
		lpt_bend_clkout_dp(to_i915(dev), 0);
		lpt_enable_clkout_dp(dev, true, true);
	} else {
		lpt_disable_clkout_dp(dev);
	}
}

/*
 * Initialize reference clocks when the driver loads
 */
void intel_init_pch_refclk(struct drm_device *dev)
{
	if (HAS_PCH_IBX(dev) || HAS_PCH_CPT(dev))
		ironlake_init_pch_refclk(dev);
	else if (HAS_PCH_LPT(dev))
		lpt_init_pch_refclk(dev);
}

static int ironlake_get_refclk(struct intel_crtc_state *crtc_state)
{
	struct drm_device *dev = crtc_state->base.crtc->dev;
	struct drm_i915_private *dev_priv = dev->dev_private;
	struct drm_atomic_state *state = crtc_state->base.state;
	struct drm_connector *connector;
	struct drm_connector_state *connector_state;
	struct intel_encoder *encoder;
	int num_connectors = 0, i;
	bool is_lvds = false;

	for_each_connector_in_state(state, connector, connector_state, i) {
		if (connector_state->crtc != crtc_state->base.crtc)
			continue;

		encoder = to_intel_encoder(connector_state->best_encoder);

		switch (encoder->type) {
		case INTEL_OUTPUT_LVDS:
			is_lvds = true;
			break;
		default:
			break;
		}
		num_connectors++;
	}

	if (is_lvds && intel_panel_use_ssc(dev_priv) && num_connectors < 2) {
		DRM_DEBUG_KMS("using SSC reference clock of %d kHz\n",
			      dev_priv->vbt.lvds_ssc_freq);
		return dev_priv->vbt.lvds_ssc_freq;
	}

	return 120000;
}

static void ironlake_set_pipeconf(struct drm_crtc *crtc)
{
	struct drm_i915_private *dev_priv = crtc->dev->dev_private;
	struct intel_crtc *intel_crtc = to_intel_crtc(crtc);
	int pipe = intel_crtc->pipe;
	uint32_t val;

	val = 0;

	switch (intel_crtc->config->pipe_bpp) {
	case 18:
		val |= PIPECONF_6BPC;
		break;
	case 24:
		val |= PIPECONF_8BPC;
		break;
	case 30:
		val |= PIPECONF_10BPC;
		break;
	case 36:
		val |= PIPECONF_12BPC;
		break;
	default:
		/* Case prevented by intel_choose_pipe_bpp_dither. */
		BUG();
	}

	if (intel_crtc->config->dither)
		val |= (PIPECONF_DITHER_EN | PIPECONF_DITHER_TYPE_SP);

	if (intel_crtc->config->base.adjusted_mode.flags & DRM_MODE_FLAG_INTERLACE)
		val |= PIPECONF_INTERLACED_ILK;
	else
		val |= PIPECONF_PROGRESSIVE;

	if (intel_crtc->config->limited_color_range)
		val |= PIPECONF_COLOR_RANGE_SELECT;

	I915_WRITE(PIPECONF(pipe), val);
	POSTING_READ(PIPECONF(pipe));
}

/*
 * Set up the pipe CSC unit.
 *
 * Currently only full range RGB to limited range RGB conversion
 * is supported, but eventually this should handle various
 * RGB<->YCbCr scenarios as well.
 */
static void intel_set_pipe_csc(struct drm_crtc *crtc)
{
	struct drm_device *dev = crtc->dev;
	struct drm_i915_private *dev_priv = dev->dev_private;
	struct intel_crtc *intel_crtc = to_intel_crtc(crtc);
	int pipe = intel_crtc->pipe;
	uint16_t coeff = 0x7800; /* 1.0 */

	/*
	 * TODO: Check what kind of values actually come out of the pipe
	 * with these coeff/postoff values and adjust to get the best
	 * accuracy. Perhaps we even need to take the bpc value into
	 * consideration.
	 */

	if (intel_crtc->config->limited_color_range)
		coeff = ((235 - 16) * (1 << 12) / 255) & 0xff8; /* 0.xxx... */

	/*
	 * GY/GU and RY/RU should be the other way around according
	 * to BSpec, but reality doesn't agree. Just set them up in
	 * a way that results in the correct picture.
	 */
	I915_WRITE(PIPE_CSC_COEFF_RY_GY(pipe), coeff << 16);
	I915_WRITE(PIPE_CSC_COEFF_BY(pipe), 0);

	I915_WRITE(PIPE_CSC_COEFF_RU_GU(pipe), coeff);
	I915_WRITE(PIPE_CSC_COEFF_BU(pipe), 0);

	I915_WRITE(PIPE_CSC_COEFF_RV_GV(pipe), 0);
	I915_WRITE(PIPE_CSC_COEFF_BV(pipe), coeff << 16);

	I915_WRITE(PIPE_CSC_PREOFF_HI(pipe), 0);
	I915_WRITE(PIPE_CSC_PREOFF_ME(pipe), 0);
	I915_WRITE(PIPE_CSC_PREOFF_LO(pipe), 0);

	if (INTEL_INFO(dev)->gen > 6) {
		uint16_t postoff = 0;

		if (intel_crtc->config->limited_color_range)
			postoff = (16 * (1 << 12) / 255) & 0x1fff;

		I915_WRITE(PIPE_CSC_POSTOFF_HI(pipe), postoff);
		I915_WRITE(PIPE_CSC_POSTOFF_ME(pipe), postoff);
		I915_WRITE(PIPE_CSC_POSTOFF_LO(pipe), postoff);

		I915_WRITE(PIPE_CSC_MODE(pipe), 0);
	} else {
		uint32_t mode = CSC_MODE_YUV_TO_RGB;

		if (intel_crtc->config->limited_color_range)
			mode |= CSC_BLACK_SCREEN_OFFSET;

		I915_WRITE(PIPE_CSC_MODE(pipe), mode);
	}
}

static void haswell_set_pipeconf(struct drm_crtc *crtc)
{
	struct drm_device *dev = crtc->dev;
	struct drm_i915_private *dev_priv = dev->dev_private;
	struct intel_crtc *intel_crtc = to_intel_crtc(crtc);
	enum pipe pipe = intel_crtc->pipe;
	enum transcoder cpu_transcoder = intel_crtc->config->cpu_transcoder;
	uint32_t val;

	val = 0;

	if (IS_HASWELL(dev) && intel_crtc->config->dither)
		val |= (PIPECONF_DITHER_EN | PIPECONF_DITHER_TYPE_SP);

	if (intel_crtc->config->base.adjusted_mode.flags & DRM_MODE_FLAG_INTERLACE)
		val |= PIPECONF_INTERLACED_ILK;
	else
		val |= PIPECONF_PROGRESSIVE;

	I915_WRITE(PIPECONF(cpu_transcoder), val);
	POSTING_READ(PIPECONF(cpu_transcoder));

	I915_WRITE(GAMMA_MODE(intel_crtc->pipe), GAMMA_MODE_MODE_8BIT);
	POSTING_READ(GAMMA_MODE(intel_crtc->pipe));

	if (IS_BROADWELL(dev) || INTEL_INFO(dev)->gen >= 9) {
		val = 0;

		switch (intel_crtc->config->pipe_bpp) {
		case 18:
			val |= PIPEMISC_DITHER_6_BPC;
			break;
		case 24:
			val |= PIPEMISC_DITHER_8_BPC;
			break;
		case 30:
			val |= PIPEMISC_DITHER_10_BPC;
			break;
		case 36:
			val |= PIPEMISC_DITHER_12_BPC;
			break;
		default:
			/* Case prevented by pipe_config_set_bpp. */
			BUG();
		}

		if (intel_crtc->config->dither)
			val |= PIPEMISC_DITHER_ENABLE | PIPEMISC_DITHER_TYPE_SP;

		I915_WRITE(PIPEMISC(pipe), val);
	}
}

static bool ironlake_compute_clocks(struct drm_crtc *crtc,
				    struct intel_crtc_state *crtc_state,
				    intel_clock_t *clock,
				    bool *has_reduced_clock,
				    intel_clock_t *reduced_clock)
{
	struct drm_device *dev = crtc->dev;
	struct drm_i915_private *dev_priv = dev->dev_private;
	int refclk;
	const intel_limit_t *limit;
	bool ret;

	refclk = ironlake_get_refclk(crtc_state);

	/*
	 * Returns a set of divisors for the desired target clock with the given
	 * refclk, or FALSE.  The returned values represent the clock equation:
	 * reflck * (5 * (m1 + 2) + (m2 + 2)) / (n + 2) / p1 / p2.
	 */
	limit = intel_limit(crtc_state, refclk);
	ret = dev_priv->display.find_dpll(limit, crtc_state,
					  crtc_state->port_clock,
					  refclk, NULL, clock);
	if (!ret)
		return false;

	return true;
}

int ironlake_get_lanes_required(int target_clock, int link_bw, int bpp)
{
	/*
	 * Account for spread spectrum to avoid
	 * oversubscribing the link. Max center spread
	 * is 2.5%; use 5% for safety's sake.
	 */
	u32 bps = target_clock * bpp * 21 / 20;
	return DIV_ROUND_UP(bps, link_bw * 8);
}

static bool ironlake_needs_fb_cb_tune(struct dpll *dpll, int factor)
{
	return i9xx_dpll_compute_m(dpll) < factor * dpll->n;
}

static uint32_t ironlake_compute_dpll(struct intel_crtc *intel_crtc,
				      struct intel_crtc_state *crtc_state,
				      u32 *fp,
				      intel_clock_t *reduced_clock, u32 *fp2)
{
	struct drm_crtc *crtc = &intel_crtc->base;
	struct drm_device *dev = crtc->dev;
	struct drm_i915_private *dev_priv = dev->dev_private;
	struct drm_atomic_state *state = crtc_state->base.state;
	struct drm_connector *connector;
	struct drm_connector_state *connector_state;
	struct intel_encoder *encoder;
	uint32_t dpll;
	int factor, num_connectors = 0, i;
	bool is_lvds = false, is_sdvo = false;

	for_each_connector_in_state(state, connector, connector_state, i) {
		if (connector_state->crtc != crtc_state->base.crtc)
			continue;

		encoder = to_intel_encoder(connector_state->best_encoder);

		switch (encoder->type) {
		case INTEL_OUTPUT_LVDS:
			is_lvds = true;
			break;
		case INTEL_OUTPUT_SDVO:
		case INTEL_OUTPUT_HDMI:
			is_sdvo = true;
			break;
		default:
			break;
		}

		num_connectors++;
	}

	/* Enable autotuning of the PLL clock (if permissible) */
	factor = 21;
	if (is_lvds) {
		if ((intel_panel_use_ssc(dev_priv) &&
		     dev_priv->vbt.lvds_ssc_freq == 100000) ||
		    (HAS_PCH_IBX(dev) && intel_is_dual_link_lvds(dev)))
			factor = 25;
	} else if (crtc_state->sdvo_tv_clock)
		factor = 20;

	if (ironlake_needs_fb_cb_tune(&crtc_state->dpll, factor))
		*fp |= FP_CB_TUNE;

	if (fp2 && (reduced_clock->m < factor * reduced_clock->n))
		*fp2 |= FP_CB_TUNE;

	dpll = 0;

	if (is_lvds)
		dpll |= DPLLB_MODE_LVDS;
	else
		dpll |= DPLLB_MODE_DAC_SERIAL;

	dpll |= (crtc_state->pixel_multiplier - 1)
		<< PLL_REF_SDVO_HDMI_MULTIPLIER_SHIFT;

	if (is_sdvo)
		dpll |= DPLL_SDVO_HIGH_SPEED;
	if (crtc_state->has_dp_encoder)
		dpll |= DPLL_SDVO_HIGH_SPEED;

	/* compute bitmask from p1 value */
	dpll |= (1 << (crtc_state->dpll.p1 - 1)) << DPLL_FPA01_P1_POST_DIV_SHIFT;
	/* also FPA1 */
	dpll |= (1 << (crtc_state->dpll.p1 - 1)) << DPLL_FPA1_P1_POST_DIV_SHIFT;

	switch (crtc_state->dpll.p2) {
	case 5:
		dpll |= DPLL_DAC_SERIAL_P2_CLOCK_DIV_5;
		break;
	case 7:
		dpll |= DPLLB_LVDS_P2_CLOCK_DIV_7;
		break;
	case 10:
		dpll |= DPLL_DAC_SERIAL_P2_CLOCK_DIV_10;
		break;
	case 14:
		dpll |= DPLLB_LVDS_P2_CLOCK_DIV_14;
		break;
	}

	if (is_lvds && intel_panel_use_ssc(dev_priv) && num_connectors < 2)
		dpll |= PLLB_REF_INPUT_SPREADSPECTRUMIN;
	else
		dpll |= PLL_REF_INPUT_DREFCLK;

	return dpll | DPLL_VCO_ENABLE;
}

static int ironlake_crtc_compute_clock(struct intel_crtc *crtc,
				       struct intel_crtc_state *crtc_state)
{
	struct drm_device *dev = crtc->base.dev;
	intel_clock_t clock, reduced_clock;
	u32 dpll = 0, fp = 0, fp2 = 0;
	bool ok, has_reduced_clock = false;
	bool is_lvds = false;
	struct intel_shared_dpll *pll;

	memset(&crtc_state->dpll_hw_state, 0,
	       sizeof(crtc_state->dpll_hw_state));

	is_lvds = intel_pipe_will_have_type(crtc_state, INTEL_OUTPUT_LVDS);

	WARN(!(HAS_PCH_IBX(dev) || HAS_PCH_CPT(dev)),
	     "Unexpected PCH type %d\n", INTEL_PCH_TYPE(dev));

	ok = ironlake_compute_clocks(&crtc->base, crtc_state, &clock,
				     &has_reduced_clock, &reduced_clock);
	if (!ok && !crtc_state->clock_set) {
		DRM_ERROR("Couldn't find PLL settings for mode!\n");
		return -EINVAL;
	}
	/* Compat-code for transition, will disappear. */
	if (!crtc_state->clock_set) {
		crtc_state->dpll.n = clock.n;
		crtc_state->dpll.m1 = clock.m1;
		crtc_state->dpll.m2 = clock.m2;
		crtc_state->dpll.p1 = clock.p1;
		crtc_state->dpll.p2 = clock.p2;
	}

	/* CPU eDP is the only output that doesn't need a PCH PLL of its own. */
	if (crtc_state->has_pch_encoder) {
		fp = i9xx_dpll_compute_fp(&crtc_state->dpll);
		if (has_reduced_clock)
			fp2 = i9xx_dpll_compute_fp(&reduced_clock);

		dpll = ironlake_compute_dpll(crtc, crtc_state,
					     &fp, &reduced_clock,
					     has_reduced_clock ? &fp2 : NULL);

		crtc_state->dpll_hw_state.dpll = dpll;
		crtc_state->dpll_hw_state.fp0 = fp;
		if (has_reduced_clock)
			crtc_state->dpll_hw_state.fp1 = fp2;
		else
			crtc_state->dpll_hw_state.fp1 = fp;

		pll = intel_get_shared_dpll(crtc, crtc_state);
		if (pll == NULL) {
			DRM_DEBUG_DRIVER("failed to find PLL for pipe %c\n",
					 pipe_name(crtc->pipe));
			return -EINVAL;
		}
	}

	if (is_lvds && has_reduced_clock)
		crtc->lowfreq_avail = true;
	else
		crtc->lowfreq_avail = false;

	return 0;
}

static void intel_pch_transcoder_get_m_n(struct intel_crtc *crtc,
					 struct intel_link_m_n *m_n)
{
	struct drm_device *dev = crtc->base.dev;
	struct drm_i915_private *dev_priv = dev->dev_private;
	enum pipe pipe = crtc->pipe;

	m_n->link_m = I915_READ(PCH_TRANS_LINK_M1(pipe));
	m_n->link_n = I915_READ(PCH_TRANS_LINK_N1(pipe));
	m_n->gmch_m = I915_READ(PCH_TRANS_DATA_M1(pipe))
		& ~TU_SIZE_MASK;
	m_n->gmch_n = I915_READ(PCH_TRANS_DATA_N1(pipe));
	m_n->tu = ((I915_READ(PCH_TRANS_DATA_M1(pipe))
		    & TU_SIZE_MASK) >> TU_SIZE_SHIFT) + 1;
}

static void intel_cpu_transcoder_get_m_n(struct intel_crtc *crtc,
					 enum transcoder transcoder,
					 struct intel_link_m_n *m_n,
					 struct intel_link_m_n *m2_n2)
{
	struct drm_device *dev = crtc->base.dev;
	struct drm_i915_private *dev_priv = dev->dev_private;
	enum pipe pipe = crtc->pipe;

	if (INTEL_INFO(dev)->gen >= 5) {
		m_n->link_m = I915_READ(PIPE_LINK_M1(transcoder));
		m_n->link_n = I915_READ(PIPE_LINK_N1(transcoder));
		m_n->gmch_m = I915_READ(PIPE_DATA_M1(transcoder))
			& ~TU_SIZE_MASK;
		m_n->gmch_n = I915_READ(PIPE_DATA_N1(transcoder));
		m_n->tu = ((I915_READ(PIPE_DATA_M1(transcoder))
			    & TU_SIZE_MASK) >> TU_SIZE_SHIFT) + 1;
		/* Read M2_N2 registers only for gen < 8 (M2_N2 available for
		 * gen < 8) and if DRRS is supported (to make sure the
		 * registers are not unnecessarily read).
		 */
		if (m2_n2 && INTEL_INFO(dev)->gen < 8 &&
			crtc->config->has_drrs) {
			m2_n2->link_m = I915_READ(PIPE_LINK_M2(transcoder));
			m2_n2->link_n =	I915_READ(PIPE_LINK_N2(transcoder));
			m2_n2->gmch_m =	I915_READ(PIPE_DATA_M2(transcoder))
					& ~TU_SIZE_MASK;
			m2_n2->gmch_n =	I915_READ(PIPE_DATA_N2(transcoder));
			m2_n2->tu = ((I915_READ(PIPE_DATA_M2(transcoder))
					& TU_SIZE_MASK) >> TU_SIZE_SHIFT) + 1;
		}
	} else {
		m_n->link_m = I915_READ(PIPE_LINK_M_G4X(pipe));
		m_n->link_n = I915_READ(PIPE_LINK_N_G4X(pipe));
		m_n->gmch_m = I915_READ(PIPE_DATA_M_G4X(pipe))
			& ~TU_SIZE_MASK;
		m_n->gmch_n = I915_READ(PIPE_DATA_N_G4X(pipe));
		m_n->tu = ((I915_READ(PIPE_DATA_M_G4X(pipe))
			    & TU_SIZE_MASK) >> TU_SIZE_SHIFT) + 1;
	}
}

void intel_dp_get_m_n(struct intel_crtc *crtc,
		      struct intel_crtc_state *pipe_config)
{
	if (pipe_config->has_pch_encoder)
		intel_pch_transcoder_get_m_n(crtc, &pipe_config->dp_m_n);
	else
		intel_cpu_transcoder_get_m_n(crtc, pipe_config->cpu_transcoder,
					     &pipe_config->dp_m_n,
					     &pipe_config->dp_m2_n2);
}

static void ironlake_get_fdi_m_n_config(struct intel_crtc *crtc,
					struct intel_crtc_state *pipe_config)
{
	intel_cpu_transcoder_get_m_n(crtc, pipe_config->cpu_transcoder,
				     &pipe_config->fdi_m_n, NULL);
}

static void skylake_get_pfit_config(struct intel_crtc *crtc,
				    struct intel_crtc_state *pipe_config)
{
	struct drm_device *dev = crtc->base.dev;
	struct drm_i915_private *dev_priv = dev->dev_private;
	struct intel_crtc_scaler_state *scaler_state = &pipe_config->scaler_state;
	uint32_t ps_ctrl = 0;
	int id = -1;
	int i;

	/* find scaler attached to this pipe */
	for (i = 0; i < crtc->num_scalers; i++) {
		ps_ctrl = I915_READ(SKL_PS_CTRL(crtc->pipe, i));
		if (ps_ctrl & PS_SCALER_EN && !(ps_ctrl & PS_PLANE_SEL_MASK)) {
			id = i;
			pipe_config->pch_pfit.enabled = true;
			pipe_config->pch_pfit.pos = I915_READ(SKL_PS_WIN_POS(crtc->pipe, i));
			pipe_config->pch_pfit.size = I915_READ(SKL_PS_WIN_SZ(crtc->pipe, i));
			break;
		}
	}

	scaler_state->scaler_id = id;
	if (id >= 0) {
		scaler_state->scaler_users |= (1 << SKL_CRTC_INDEX);
	} else {
		scaler_state->scaler_users &= ~(1 << SKL_CRTC_INDEX);
	}
}

static void
skylake_get_initial_plane_config(struct intel_crtc *crtc,
				 struct intel_initial_plane_config *plane_config)
{
	struct drm_device *dev = crtc->base.dev;
	struct drm_i915_private *dev_priv = dev->dev_private;
	u32 val, base, offset, stride_mult, tiling;
	int pipe = crtc->pipe;
	int fourcc, pixel_format;
	unsigned int aligned_height;
	struct drm_framebuffer *fb;
	struct intel_framebuffer *intel_fb;

	intel_fb = kzalloc(sizeof(*intel_fb), GFP_KERNEL);
	if (!intel_fb) {
		DRM_DEBUG_KMS("failed to alloc fb\n");
		return;
	}

	fb = &intel_fb->base;

	val = I915_READ(PLANE_CTL(pipe, 0));
	if (!(val & PLANE_CTL_ENABLE))
		goto error;

	pixel_format = val & PLANE_CTL_FORMAT_MASK;
	fourcc = skl_format_to_fourcc(pixel_format,
				      val & PLANE_CTL_ORDER_RGBX,
				      val & PLANE_CTL_ALPHA_MASK);
	fb->pixel_format = fourcc;
	fb->bits_per_pixel = drm_format_plane_cpp(fourcc, 0) * 8;

	tiling = val & PLANE_CTL_TILED_MASK;
	switch (tiling) {
	case PLANE_CTL_TILED_LINEAR:
		fb->modifier[0] = DRM_FORMAT_MOD_NONE;
		break;
	case PLANE_CTL_TILED_X:
		plane_config->tiling = I915_TILING_X;
		fb->modifier[0] = I915_FORMAT_MOD_X_TILED;
		break;
	case PLANE_CTL_TILED_Y:
		fb->modifier[0] = I915_FORMAT_MOD_Y_TILED;
		break;
	case PLANE_CTL_TILED_YF:
		fb->modifier[0] = I915_FORMAT_MOD_Yf_TILED;
		break;
	default:
		MISSING_CASE(tiling);
		goto error;
	}

	base = I915_READ(PLANE_SURF(pipe, 0)) & 0xfffff000;
	plane_config->base = base;

	offset = I915_READ(PLANE_OFFSET(pipe, 0));

	val = I915_READ(PLANE_SIZE(pipe, 0));
	fb->height = ((val >> 16) & 0xfff) + 1;
	fb->width = ((val >> 0) & 0x1fff) + 1;

	val = I915_READ(PLANE_STRIDE(pipe, 0));
	stride_mult = intel_fb_stride_alignment(dev, fb->modifier[0],
						fb->pixel_format);
	fb->pitches[0] = (val & 0x3ff) * stride_mult;

	aligned_height = intel_fb_align_height(dev, fb->height,
					       fb->pixel_format,
					       fb->modifier[0]);

	plane_config->size = fb->pitches[0] * aligned_height;

	DRM_DEBUG_KMS("pipe %c with fb: size=%dx%d@%d, offset=%x, pitch %d, size 0x%x\n",
		      pipe_name(pipe), fb->width, fb->height,
		      fb->bits_per_pixel, base, fb->pitches[0],
		      plane_config->size);

	plane_config->fb = intel_fb;
	return;

error:
	kfree(fb);
}

static void ironlake_get_pfit_config(struct intel_crtc *crtc,
				     struct intel_crtc_state *pipe_config)
{
	struct drm_device *dev = crtc->base.dev;
	struct drm_i915_private *dev_priv = dev->dev_private;
	uint32_t tmp;

	tmp = I915_READ(PF_CTL(crtc->pipe));

	if (tmp & PF_ENABLE) {
		pipe_config->pch_pfit.enabled = true;
		pipe_config->pch_pfit.pos = I915_READ(PF_WIN_POS(crtc->pipe));
		pipe_config->pch_pfit.size = I915_READ(PF_WIN_SZ(crtc->pipe));

		/* We currently do not free assignements of panel fitters on
		 * ivb/hsw (since we don't use the higher upscaling modes which
		 * differentiates them) so just WARN about this case for now. */
		if (IS_GEN7(dev)) {
			WARN_ON((tmp & PF_PIPE_SEL_MASK_IVB) !=
				PF_PIPE_SEL_IVB(crtc->pipe));
		}
	}
}

static void
ironlake_get_initial_plane_config(struct intel_crtc *crtc,
				  struct intel_initial_plane_config *plane_config)
{
	struct drm_device *dev = crtc->base.dev;
	struct drm_i915_private *dev_priv = dev->dev_private;
	u32 val, base, offset;
	int pipe = crtc->pipe;
	int fourcc, pixel_format;
	unsigned int aligned_height;
	struct drm_framebuffer *fb;
	struct intel_framebuffer *intel_fb;

	val = I915_READ(DSPCNTR(pipe));
	if (!(val & DISPLAY_PLANE_ENABLE))
		return;

	intel_fb = kzalloc(sizeof(*intel_fb), GFP_KERNEL);
	if (!intel_fb) {
		DRM_DEBUG_KMS("failed to alloc fb\n");
		return;
	}

	fb = &intel_fb->base;

	if (INTEL_INFO(dev)->gen >= 4) {
		if (val & DISPPLANE_TILED) {
			plane_config->tiling = I915_TILING_X;
			fb->modifier[0] = I915_FORMAT_MOD_X_TILED;
		}
	}

	pixel_format = val & DISPPLANE_PIXFORMAT_MASK;
	fourcc = i9xx_format_to_fourcc(pixel_format);
	fb->pixel_format = fourcc;
	fb->bits_per_pixel = drm_format_plane_cpp(fourcc, 0) * 8;

	base = I915_READ(DSPSURF(pipe)) & 0xfffff000;
	if (IS_HASWELL(dev) || IS_BROADWELL(dev)) {
		offset = I915_READ(DSPOFFSET(pipe));
	} else {
		if (plane_config->tiling)
			offset = I915_READ(DSPTILEOFF(pipe));
		else
			offset = I915_READ(DSPLINOFF(pipe));
	}
	plane_config->base = base;

	val = I915_READ(PIPESRC(pipe));
	fb->width = ((val >> 16) & 0xfff) + 1;
	fb->height = ((val >> 0) & 0xfff) + 1;

	val = I915_READ(DSPSTRIDE(pipe));
	fb->pitches[0] = val & 0xffffffc0;

	aligned_height = intel_fb_align_height(dev, fb->height,
					       fb->pixel_format,
					       fb->modifier[0]);

	plane_config->size = fb->pitches[0] * aligned_height;

	DRM_DEBUG_KMS("pipe %c with fb: size=%dx%d@%d, offset=%x, pitch %d, size 0x%x\n",
		      pipe_name(pipe), fb->width, fb->height,
		      fb->bits_per_pixel, base, fb->pitches[0],
		      plane_config->size);

	plane_config->fb = intel_fb;
}

static bool ironlake_get_pipe_config(struct intel_crtc *crtc,
				     struct intel_crtc_state *pipe_config)
{
	struct drm_device *dev = crtc->base.dev;
	struct drm_i915_private *dev_priv = dev->dev_private;
	enum intel_display_power_domain power_domain;
	uint32_t tmp;
	bool ret;

	power_domain = POWER_DOMAIN_PIPE(crtc->pipe);
	if (!intel_display_power_get_if_enabled(dev_priv, power_domain))
		return false;

	pipe_config->cpu_transcoder = (enum transcoder) crtc->pipe;
	pipe_config->shared_dpll = DPLL_ID_PRIVATE;

	ret = false;
	tmp = I915_READ(PIPECONF(crtc->pipe));
	if (!(tmp & PIPECONF_ENABLE))
		goto out;

	switch (tmp & PIPECONF_BPC_MASK) {
	case PIPECONF_6BPC:
		pipe_config->pipe_bpp = 18;
		break;
	case PIPECONF_8BPC:
		pipe_config->pipe_bpp = 24;
		break;
	case PIPECONF_10BPC:
		pipe_config->pipe_bpp = 30;
		break;
	case PIPECONF_12BPC:
		pipe_config->pipe_bpp = 36;
		break;
	default:
		break;
	}

	if (tmp & PIPECONF_COLOR_RANGE_SELECT)
		pipe_config->limited_color_range = true;

	if (I915_READ(PCH_TRANSCONF(crtc->pipe)) & TRANS_ENABLE) {
		struct intel_shared_dpll *pll;

		pipe_config->has_pch_encoder = true;

		tmp = I915_READ(FDI_RX_CTL(crtc->pipe));
		pipe_config->fdi_lanes = ((FDI_DP_PORT_WIDTH_MASK & tmp) >>
					  FDI_DP_PORT_WIDTH_SHIFT) + 1;

		ironlake_get_fdi_m_n_config(crtc, pipe_config);

		if (HAS_PCH_IBX(dev_priv->dev)) {
			pipe_config->shared_dpll =
				(enum intel_dpll_id) crtc->pipe;
		} else {
			tmp = I915_READ(PCH_DPLL_SEL);
			if (tmp & TRANS_DPLLB_SEL(crtc->pipe))
				pipe_config->shared_dpll = DPLL_ID_PCH_PLL_B;
			else
				pipe_config->shared_dpll = DPLL_ID_PCH_PLL_A;
		}

		pll = &dev_priv->shared_dplls[pipe_config->shared_dpll];

		WARN_ON(!pll->get_hw_state(dev_priv, pll,
					   &pipe_config->dpll_hw_state));

		tmp = pipe_config->dpll_hw_state.dpll;
		pipe_config->pixel_multiplier =
			((tmp & PLL_REF_SDVO_HDMI_MULTIPLIER_MASK)
			 >> PLL_REF_SDVO_HDMI_MULTIPLIER_SHIFT) + 1;

		ironlake_pch_clock_get(crtc, pipe_config);
	} else {
		pipe_config->pixel_multiplier = 1;
	}

	intel_get_pipe_timings(crtc, pipe_config);

	ironlake_get_pfit_config(crtc, pipe_config);

	ret = true;

out:
	intel_display_power_put(dev_priv, power_domain);

	return ret;
}

static void assert_can_disable_lcpll(struct drm_i915_private *dev_priv)
{
	struct drm_device *dev = dev_priv->dev;
	struct intel_crtc *crtc;

	for_each_intel_crtc(dev, crtc)
		I915_STATE_WARN(crtc->active, "CRTC for pipe %c enabled\n",
		     pipe_name(crtc->pipe));

	I915_STATE_WARN(I915_READ(HSW_PWR_WELL_DRIVER), "Power well on\n");
	I915_STATE_WARN(I915_READ(SPLL_CTL) & SPLL_PLL_ENABLE, "SPLL enabled\n");
	I915_STATE_WARN(I915_READ(WRPLL_CTL(0)) & WRPLL_PLL_ENABLE, "WRPLL1 enabled\n");
	I915_STATE_WARN(I915_READ(WRPLL_CTL(1)) & WRPLL_PLL_ENABLE, "WRPLL2 enabled\n");
	I915_STATE_WARN(I915_READ(PCH_PP_STATUS) & PP_ON, "Panel power on\n");
	I915_STATE_WARN(I915_READ(BLC_PWM_CPU_CTL2) & BLM_PWM_ENABLE,
	     "CPU PWM1 enabled\n");
	if (IS_HASWELL(dev))
		I915_STATE_WARN(I915_READ(HSW_BLC_PWM2_CTL) & BLM_PWM_ENABLE,
		     "CPU PWM2 enabled\n");
	I915_STATE_WARN(I915_READ(BLC_PWM_PCH_CTL1) & BLM_PCH_PWM_ENABLE,
	     "PCH PWM1 enabled\n");
	I915_STATE_WARN(I915_READ(UTIL_PIN_CTL) & UTIL_PIN_ENABLE,
	     "Utility pin enabled\n");
	I915_STATE_WARN(I915_READ(PCH_GTC_CTL) & PCH_GTC_ENABLE, "PCH GTC enabled\n");

	/*
	 * In theory we can still leave IRQs enabled, as long as only the HPD
	 * interrupts remain enabled. We used to check for that, but since it's
	 * gen-specific and since we only disable LCPLL after we fully disable
	 * the interrupts, the check below should be enough.
	 */
	I915_STATE_WARN(intel_irqs_enabled(dev_priv), "IRQs enabled\n");
}

static uint32_t hsw_read_dcomp(struct drm_i915_private *dev_priv)
{
	struct drm_device *dev = dev_priv->dev;

	if (IS_HASWELL(dev))
		return I915_READ(D_COMP_HSW);
	else
		return I915_READ(D_COMP_BDW);
}

static void hsw_write_dcomp(struct drm_i915_private *dev_priv, uint32_t val)
{
	struct drm_device *dev = dev_priv->dev;

	if (IS_HASWELL(dev)) {
		mutex_lock(&dev_priv->rps.hw_lock);
		if (sandybridge_pcode_write(dev_priv, GEN6_PCODE_WRITE_D_COMP,
					    val))
			DRM_ERROR("Failed to write to D_COMP\n");
		mutex_unlock(&dev_priv->rps.hw_lock);
	} else {
		I915_WRITE(D_COMP_BDW, val);
		POSTING_READ(D_COMP_BDW);
	}
}

/*
 * This function implements pieces of two sequences from BSpec:
 * - Sequence for display software to disable LCPLL
 * - Sequence for display software to allow package C8+
 * The steps implemented here are just the steps that actually touch the LCPLL
 * register. Callers should take care of disabling all the display engine
 * functions, doing the mode unset, fixing interrupts, etc.
 */
static void hsw_disable_lcpll(struct drm_i915_private *dev_priv,
			      bool switch_to_fclk, bool allow_power_down)
{
	uint32_t val;

	assert_can_disable_lcpll(dev_priv);

	val = I915_READ(LCPLL_CTL);

	if (switch_to_fclk) {
		val |= LCPLL_CD_SOURCE_FCLK;
		I915_WRITE(LCPLL_CTL, val);

		if (wait_for_atomic_us(I915_READ(LCPLL_CTL) &
				       LCPLL_CD_SOURCE_FCLK_DONE, 1))
			DRM_ERROR("Switching to FCLK failed\n");

		val = I915_READ(LCPLL_CTL);
	}

	val |= LCPLL_PLL_DISABLE;
	I915_WRITE(LCPLL_CTL, val);
	POSTING_READ(LCPLL_CTL);

	if (wait_for((I915_READ(LCPLL_CTL) & LCPLL_PLL_LOCK) == 0, 1))
		DRM_ERROR("LCPLL still locked\n");

	val = hsw_read_dcomp(dev_priv);
	val |= D_COMP_COMP_DISABLE;
	hsw_write_dcomp(dev_priv, val);
	ndelay(100);

	if (wait_for((hsw_read_dcomp(dev_priv) & D_COMP_RCOMP_IN_PROGRESS) == 0,
		     1))
		DRM_ERROR("D_COMP RCOMP still in progress\n");

	if (allow_power_down) {
		val = I915_READ(LCPLL_CTL);
		val |= LCPLL_POWER_DOWN_ALLOW;
		I915_WRITE(LCPLL_CTL, val);
		POSTING_READ(LCPLL_CTL);
	}
}

/*
 * Fully restores LCPLL, disallowing power down and switching back to LCPLL
 * source.
 */
static void hsw_restore_lcpll(struct drm_i915_private *dev_priv)
{
	uint32_t val;

	val = I915_READ(LCPLL_CTL);

	if ((val & (LCPLL_PLL_LOCK | LCPLL_PLL_DISABLE | LCPLL_CD_SOURCE_FCLK |
		    LCPLL_POWER_DOWN_ALLOW)) == LCPLL_PLL_LOCK)
		return;

	/*
	 * Make sure we're not on PC8 state before disabling PC8, otherwise
	 * we'll hang the machine. To prevent PC8 state, just enable force_wake.
	 */
	intel_uncore_forcewake_get(dev_priv, FORCEWAKE_ALL);

	if (val & LCPLL_POWER_DOWN_ALLOW) {
		val &= ~LCPLL_POWER_DOWN_ALLOW;
		I915_WRITE(LCPLL_CTL, val);
		POSTING_READ(LCPLL_CTL);
	}

	val = hsw_read_dcomp(dev_priv);
	val |= D_COMP_COMP_FORCE;
	val &= ~D_COMP_COMP_DISABLE;
	hsw_write_dcomp(dev_priv, val);

	val = I915_READ(LCPLL_CTL);
	val &= ~LCPLL_PLL_DISABLE;
	I915_WRITE(LCPLL_CTL, val);

	if (wait_for(I915_READ(LCPLL_CTL) & LCPLL_PLL_LOCK, 5))
		DRM_ERROR("LCPLL not locked yet\n");

	if (val & LCPLL_CD_SOURCE_FCLK) {
		val = I915_READ(LCPLL_CTL);
		val &= ~LCPLL_CD_SOURCE_FCLK;
		I915_WRITE(LCPLL_CTL, val);

		if (wait_for_atomic_us((I915_READ(LCPLL_CTL) &
					LCPLL_CD_SOURCE_FCLK_DONE) == 0, 1))
			DRM_ERROR("Switching back to LCPLL failed\n");
	}

	intel_uncore_forcewake_put(dev_priv, FORCEWAKE_ALL);
	intel_update_cdclk(dev_priv->dev);
}

/*
 * Package states C8 and deeper are really deep PC states that can only be
 * reached when all the devices on the system allow it, so even if the graphics
 * device allows PC8+, it doesn't mean the system will actually get to these
 * states. Our driver only allows PC8+ when going into runtime PM.
 *
 * The requirements for PC8+ are that all the outputs are disabled, the power
 * well is disabled and most interrupts are disabled, and these are also
 * requirements for runtime PM. When these conditions are met, we manually do
 * the other conditions: disable the interrupts, clocks and switch LCPLL refclk
 * to Fclk. If we're in PC8+ and we get an non-hotplug interrupt, we can hard
 * hang the machine.
 *
 * When we really reach PC8 or deeper states (not just when we allow it) we lose
 * the state of some registers, so when we come back from PC8+ we need to
 * restore this state. We don't get into PC8+ if we're not in RC6, so we don't
 * need to take care of the registers kept by RC6. Notice that this happens even
 * if we don't put the device in PCI D3 state (which is what currently happens
 * because of the runtime PM support).
 *
 * For more, read "Display Sequences for Package C8" on the hardware
 * documentation.
 */
void hsw_enable_pc8(struct drm_i915_private *dev_priv)
{
	struct drm_device *dev = dev_priv->dev;
	uint32_t val;

	DRM_DEBUG_KMS("Enabling package C8+\n");

	if (HAS_PCH_LPT_LP(dev)) {
		val = I915_READ(SOUTH_DSPCLK_GATE_D);
		val &= ~PCH_LP_PARTITION_LEVEL_DISABLE;
		I915_WRITE(SOUTH_DSPCLK_GATE_D, val);
	}

	lpt_disable_clkout_dp(dev);
	hsw_disable_lcpll(dev_priv, true, true);
}

void hsw_disable_pc8(struct drm_i915_private *dev_priv)
{
	struct drm_device *dev = dev_priv->dev;
	uint32_t val;

	DRM_DEBUG_KMS("Disabling package C8+\n");

	hsw_restore_lcpll(dev_priv);
	lpt_init_pch_refclk(dev);

	if (HAS_PCH_LPT_LP(dev)) {
		val = I915_READ(SOUTH_DSPCLK_GATE_D);
		val |= PCH_LP_PARTITION_LEVEL_DISABLE;
		I915_WRITE(SOUTH_DSPCLK_GATE_D, val);
	}

	intel_prepare_ddi(dev);
}

static void broxton_modeset_commit_cdclk(struct drm_atomic_state *old_state)
{
	struct drm_device *dev = old_state->dev;
	unsigned int req_cdclk = to_intel_atomic_state(old_state)->cdclk;

	broxton_set_cdclk(dev, req_cdclk);
}

/* compute the max rate for new configuration */
static int ilk_max_pixel_rate(struct drm_atomic_state *state)
{
	struct intel_crtc *intel_crtc;
	struct intel_crtc_state *crtc_state;
	int max_pixel_rate = 0;

	for_each_intel_crtc(state->dev, intel_crtc) {
		int pixel_rate;

		crtc_state = intel_atomic_get_crtc_state(state, intel_crtc);
		if (IS_ERR(crtc_state))
			return PTR_ERR(crtc_state);

		if (!crtc_state->base.enable)
			continue;

		pixel_rate = ilk_pipe_pixel_rate(crtc_state);

		/* pixel rate mustn't exceed 95% of cdclk with IPS on BDW */
		if (IS_BROADWELL(state->dev) && crtc_state->ips_enabled)
			pixel_rate = DIV_ROUND_UP(pixel_rate * 100, 95);

		max_pixel_rate = max(max_pixel_rate, pixel_rate);
	}

	return max_pixel_rate;
}

static void broadwell_set_cdclk(struct drm_device *dev, int cdclk)
{
	struct drm_i915_private *dev_priv = dev->dev_private;
	uint32_t val, data;
	int ret;

	if (WARN((I915_READ(LCPLL_CTL) &
		  (LCPLL_PLL_DISABLE | LCPLL_PLL_LOCK |
		   LCPLL_CD_CLOCK_DISABLE | LCPLL_ROOT_CD_CLOCK_DISABLE |
		   LCPLL_CD2X_CLOCK_DISABLE | LCPLL_POWER_DOWN_ALLOW |
		   LCPLL_CD_SOURCE_FCLK)) != LCPLL_PLL_LOCK,
		 "trying to change cdclk frequency with cdclk not enabled\n"))
		return;

	mutex_lock(&dev_priv->rps.hw_lock);
	ret = sandybridge_pcode_write(dev_priv,
				      BDW_PCODE_DISPLAY_FREQ_CHANGE_REQ, 0x0);
	mutex_unlock(&dev_priv->rps.hw_lock);
	if (ret) {
		DRM_ERROR("failed to inform pcode about cdclk change\n");
		return;
	}

	val = I915_READ(LCPLL_CTL);
	val |= LCPLL_CD_SOURCE_FCLK;
	I915_WRITE(LCPLL_CTL, val);

	if (wait_for_atomic_us(I915_READ(LCPLL_CTL) &
			       LCPLL_CD_SOURCE_FCLK_DONE, 1))
		DRM_ERROR("Switching to FCLK failed\n");

	val = I915_READ(LCPLL_CTL);
	val &= ~LCPLL_CLK_FREQ_MASK;

	switch (cdclk) {
	case 450000:
		val |= LCPLL_CLK_FREQ_450;
		data = 0;
		break;
	case 540000:
		val |= LCPLL_CLK_FREQ_54O_BDW;
		data = 1;
		break;
	case 337500:
		val |= LCPLL_CLK_FREQ_337_5_BDW;
		data = 2;
		break;
	case 675000:
		val |= LCPLL_CLK_FREQ_675_BDW;
		data = 3;
		break;
	default:
		WARN(1, "invalid cdclk frequency\n");
		return;
	}

	I915_WRITE(LCPLL_CTL, val);

	val = I915_READ(LCPLL_CTL);
	val &= ~LCPLL_CD_SOURCE_FCLK;
	I915_WRITE(LCPLL_CTL, val);

	if (wait_for_atomic_us((I915_READ(LCPLL_CTL) &
				LCPLL_CD_SOURCE_FCLK_DONE) == 0, 1))
		DRM_ERROR("Switching back to LCPLL failed\n");

	mutex_lock(&dev_priv->rps.hw_lock);
	sandybridge_pcode_write(dev_priv, HSW_PCODE_DE_WRITE_FREQ_REQ, data);
	mutex_unlock(&dev_priv->rps.hw_lock);

	intel_update_cdclk(dev);

	WARN(cdclk != dev_priv->cdclk_freq,
	     "cdclk requested %d kHz but got %d kHz\n",
	     cdclk, dev_priv->cdclk_freq);
}

static int broadwell_modeset_calc_cdclk(struct drm_atomic_state *state)
{
	struct drm_i915_private *dev_priv = to_i915(state->dev);
	int max_pixclk = ilk_max_pixel_rate(state);
	int cdclk;

	/*
	 * FIXME should also account for plane ratio
	 * once 64bpp pixel formats are supported.
	 */
	if (max_pixclk > 540000)
		cdclk = 675000;
	else if (max_pixclk > 450000)
		cdclk = 540000;
	else if (max_pixclk > 337500)
		cdclk = 450000;
	else
		cdclk = 337500;

	if (cdclk > dev_priv->max_cdclk_freq) {
		DRM_DEBUG_KMS("requested cdclk (%d kHz) exceeds max (%d kHz)\n",
			      cdclk, dev_priv->max_cdclk_freq);
		return -EINVAL;
	}

	to_intel_atomic_state(state)->cdclk = cdclk;

	return 0;
}

static void broadwell_modeset_commit_cdclk(struct drm_atomic_state *old_state)
{
	struct drm_device *dev = old_state->dev;
	unsigned int req_cdclk = to_intel_atomic_state(old_state)->cdclk;

	broadwell_set_cdclk(dev, req_cdclk);
}

static int haswell_crtc_compute_clock(struct intel_crtc *crtc,
				      struct intel_crtc_state *crtc_state)
{
	if (!intel_ddi_pll_select(crtc, crtc_state))
		return -EINVAL;

	crtc->lowfreq_avail = false;

	return 0;
}

static void bxt_get_ddi_pll(struct drm_i915_private *dev_priv,
				enum port port,
				struct intel_crtc_state *pipe_config)
{
	switch (port) {
	case PORT_A:
		pipe_config->ddi_pll_sel = SKL_DPLL0;
		pipe_config->shared_dpll = DPLL_ID_SKL_DPLL1;
		break;
	case PORT_B:
		pipe_config->ddi_pll_sel = SKL_DPLL1;
		pipe_config->shared_dpll = DPLL_ID_SKL_DPLL2;
		break;
	case PORT_C:
		pipe_config->ddi_pll_sel = SKL_DPLL2;
		pipe_config->shared_dpll = DPLL_ID_SKL_DPLL3;
		break;
	default:
		DRM_ERROR("Incorrect port type\n");
	}
}

static void skylake_get_ddi_pll(struct drm_i915_private *dev_priv,
				enum port port,
				struct intel_crtc_state *pipe_config)
{
	u32 temp, dpll_ctl1;

	temp = I915_READ(DPLL_CTRL2) & DPLL_CTRL2_DDI_CLK_SEL_MASK(port);
	pipe_config->ddi_pll_sel = temp >> (port * 3 + 1);

	switch (pipe_config->ddi_pll_sel) {
	case SKL_DPLL0:
		/*
		 * On SKL the eDP DPLL (DPLL0 as we don't use SSC) is not part
		 * of the shared DPLL framework and thus needs to be read out
		 * separately
		 */
		dpll_ctl1 = I915_READ(DPLL_CTRL1);
		pipe_config->dpll_hw_state.ctrl1 = dpll_ctl1 & 0x3f;
		break;
	case SKL_DPLL1:
		pipe_config->shared_dpll = DPLL_ID_SKL_DPLL1;
		break;
	case SKL_DPLL2:
		pipe_config->shared_dpll = DPLL_ID_SKL_DPLL2;
		break;
	case SKL_DPLL3:
		pipe_config->shared_dpll = DPLL_ID_SKL_DPLL3;
		break;
	}
}

static void haswell_get_ddi_pll(struct drm_i915_private *dev_priv,
				enum port port,
				struct intel_crtc_state *pipe_config)
{
	pipe_config->ddi_pll_sel = I915_READ(PORT_CLK_SEL(port));

	switch (pipe_config->ddi_pll_sel) {
	case PORT_CLK_SEL_WRPLL1:
		pipe_config->shared_dpll = DPLL_ID_WRPLL1;
		break;
	case PORT_CLK_SEL_WRPLL2:
		pipe_config->shared_dpll = DPLL_ID_WRPLL2;
		break;
	case PORT_CLK_SEL_SPLL:
		pipe_config->shared_dpll = DPLL_ID_SPLL;
		break;
	}
}

static void haswell_get_ddi_port_state(struct intel_crtc *crtc,
				       struct intel_crtc_state *pipe_config)
{
	struct drm_device *dev = crtc->base.dev;
	struct drm_i915_private *dev_priv = dev->dev_private;
	struct intel_shared_dpll *pll;
	enum port port;
	uint32_t tmp;

	tmp = I915_READ(TRANS_DDI_FUNC_CTL(pipe_config->cpu_transcoder));

	port = (tmp & TRANS_DDI_PORT_MASK) >> TRANS_DDI_PORT_SHIFT;

	if (IS_SKYLAKE(dev) || IS_KABYLAKE(dev))
		skylake_get_ddi_pll(dev_priv, port, pipe_config);
	else if (IS_BROXTON(dev))
		bxt_get_ddi_pll(dev_priv, port, pipe_config);
	else
		haswell_get_ddi_pll(dev_priv, port, pipe_config);

	if (pipe_config->shared_dpll >= 0) {
		pll = &dev_priv->shared_dplls[pipe_config->shared_dpll];

		WARN_ON(!pll->get_hw_state(dev_priv, pll,
					   &pipe_config->dpll_hw_state));
	}

	/*
	 * Haswell has only FDI/PCH transcoder A. It is which is connected to
	 * DDI E. So just check whether this pipe is wired to DDI E and whether
	 * the PCH transcoder is on.
	 */
	if (INTEL_INFO(dev)->gen < 9 &&
	    (port == PORT_E) && I915_READ(LPT_TRANSCONF) & TRANS_ENABLE) {
		pipe_config->has_pch_encoder = true;

		tmp = I915_READ(FDI_RX_CTL(PIPE_A));
		pipe_config->fdi_lanes = ((FDI_DP_PORT_WIDTH_MASK & tmp) >>
					  FDI_DP_PORT_WIDTH_SHIFT) + 1;

		ironlake_get_fdi_m_n_config(crtc, pipe_config);
	}
}

static bool haswell_get_pipe_config(struct intel_crtc *crtc,
				    struct intel_crtc_state *pipe_config)
{
	struct drm_device *dev = crtc->base.dev;
	struct drm_i915_private *dev_priv = dev->dev_private;
	enum intel_display_power_domain power_domain;
	unsigned long power_domain_mask;
	uint32_t tmp;
	bool ret;

	power_domain = POWER_DOMAIN_PIPE(crtc->pipe);
	if (!intel_display_power_get_if_enabled(dev_priv, power_domain))
		return false;
	power_domain_mask = BIT(power_domain);

	ret = false;

	pipe_config->cpu_transcoder = (enum transcoder) crtc->pipe;
	pipe_config->shared_dpll = DPLL_ID_PRIVATE;

	tmp = I915_READ(TRANS_DDI_FUNC_CTL(TRANSCODER_EDP));
	if (tmp & TRANS_DDI_FUNC_ENABLE) {
		enum pipe trans_edp_pipe;
		switch (tmp & TRANS_DDI_EDP_INPUT_MASK) {
		default:
			WARN(1, "unknown pipe linked to edp transcoder\n");
		case TRANS_DDI_EDP_INPUT_A_ONOFF:
		case TRANS_DDI_EDP_INPUT_A_ON:
			trans_edp_pipe = PIPE_A;
			break;
		case TRANS_DDI_EDP_INPUT_B_ONOFF:
			trans_edp_pipe = PIPE_B;
			break;
		case TRANS_DDI_EDP_INPUT_C_ONOFF:
			trans_edp_pipe = PIPE_C;
			break;
		}

		if (trans_edp_pipe == crtc->pipe)
			pipe_config->cpu_transcoder = TRANSCODER_EDP;
	}

	power_domain = POWER_DOMAIN_TRANSCODER(pipe_config->cpu_transcoder);
	if (!intel_display_power_get_if_enabled(dev_priv, power_domain))
		goto out;
	power_domain_mask |= BIT(power_domain);

	tmp = I915_READ(PIPECONF(pipe_config->cpu_transcoder));
	if (!(tmp & PIPECONF_ENABLE))
		goto out;

	haswell_get_ddi_port_state(crtc, pipe_config);

	intel_get_pipe_timings(crtc, pipe_config);

	if (INTEL_INFO(dev)->gen >= 9) {
		skl_init_scalers(dev, crtc, pipe_config);
	}

	if (INTEL_INFO(dev)->gen >= 9) {
		pipe_config->scaler_state.scaler_id = -1;
		pipe_config->scaler_state.scaler_users &= ~(1 << SKL_CRTC_INDEX);
	}

	power_domain = POWER_DOMAIN_PIPE_PANEL_FITTER(crtc->pipe);
	if (intel_display_power_get_if_enabled(dev_priv, power_domain)) {
		power_domain_mask |= BIT(power_domain);
		if (INTEL_INFO(dev)->gen >= 9)
			skylake_get_pfit_config(crtc, pipe_config);
		else
			ironlake_get_pfit_config(crtc, pipe_config);
	}

	if (IS_HASWELL(dev))
		pipe_config->ips_enabled = hsw_crtc_supports_ips(crtc) &&
			(I915_READ(IPS_CTL) & IPS_ENABLE);

	if (pipe_config->cpu_transcoder != TRANSCODER_EDP) {
		pipe_config->pixel_multiplier =
			I915_READ(PIPE_MULT(pipe_config->cpu_transcoder)) + 1;
	} else {
		pipe_config->pixel_multiplier = 1;
	}

	ret = true;

out:
	for_each_power_domain(power_domain, power_domain_mask)
		intel_display_power_put(dev_priv, power_domain);

	return ret;
}

static void i845_update_cursor(struct drm_crtc *crtc, u32 base, bool on)
{
	struct drm_device *dev = crtc->dev;
	struct drm_i915_private *dev_priv = dev->dev_private;
	struct intel_crtc *intel_crtc = to_intel_crtc(crtc);
	uint32_t cntl = 0, size = 0;

	if (on) {
		unsigned int width = intel_crtc->base.cursor->state->crtc_w;
		unsigned int height = intel_crtc->base.cursor->state->crtc_h;
		unsigned int stride = roundup_pow_of_two(width) * 4;

		switch (stride) {
		default:
			WARN_ONCE(1, "Invalid cursor width/stride, width=%u, stride=%u\n",
				  width, stride);
			stride = 256;
			/* fallthrough */
		case 256:
		case 512:
		case 1024:
		case 2048:
			break;
		}

		cntl |= CURSOR_ENABLE |
			CURSOR_GAMMA_ENABLE |
			CURSOR_FORMAT_ARGB |
			CURSOR_STRIDE(stride);

		size = (height << 12) | width;
	}

	if (intel_crtc->cursor_cntl != 0 &&
	    (intel_crtc->cursor_base != base ||
	     intel_crtc->cursor_size != size ||
	     intel_crtc->cursor_cntl != cntl)) {
		/* On these chipsets we can only modify the base/size/stride
		 * whilst the cursor is disabled.
		 */
		I915_WRITE(CURCNTR(PIPE_A), 0);
		POSTING_READ(CURCNTR(PIPE_A));
		intel_crtc->cursor_cntl = 0;
	}

	if (intel_crtc->cursor_base != base) {
		I915_WRITE(CURBASE(PIPE_A), base);
		intel_crtc->cursor_base = base;
	}

	if (intel_crtc->cursor_size != size) {
		I915_WRITE(CURSIZE, size);
		intel_crtc->cursor_size = size;
	}

	if (intel_crtc->cursor_cntl != cntl) {
		I915_WRITE(CURCNTR(PIPE_A), cntl);
		POSTING_READ(CURCNTR(PIPE_A));
		intel_crtc->cursor_cntl = cntl;
	}
}

static void i9xx_update_cursor(struct drm_crtc *crtc, u32 base, bool on)
{
	struct drm_device *dev = crtc->dev;
	struct drm_i915_private *dev_priv = dev->dev_private;
	struct intel_crtc *intel_crtc = to_intel_crtc(crtc);
	int pipe = intel_crtc->pipe;
	uint32_t cntl = 0;

	if (on) {
		cntl = MCURSOR_GAMMA_ENABLE;
		switch (intel_crtc->base.cursor->state->crtc_w) {
			case 64:
				cntl |= CURSOR_MODE_64_ARGB_AX;
				break;
			case 128:
				cntl |= CURSOR_MODE_128_ARGB_AX;
				break;
			case 256:
				cntl |= CURSOR_MODE_256_ARGB_AX;
				break;
			default:
				MISSING_CASE(intel_crtc->base.cursor->state->crtc_w);
				return;
		}
		cntl |= pipe << 28; /* Connect to correct pipe */

		if (HAS_DDI(dev))
			cntl |= CURSOR_PIPE_CSC_ENABLE;
	}

	if (crtc->cursor->state->rotation == BIT(DRM_ROTATE_180))
		cntl |= CURSOR_ROTATE_180;

	if (intel_crtc->cursor_cntl != cntl) {
		I915_WRITE(CURCNTR(pipe), cntl);
		POSTING_READ(CURCNTR(pipe));
		intel_crtc->cursor_cntl = cntl;
	}

	/* and commit changes on next vblank */
	I915_WRITE(CURBASE(pipe), base);
	POSTING_READ(CURBASE(pipe));

	intel_crtc->cursor_base = base;
}

/* If no-part of the cursor is visible on the framebuffer, then the GPU may hang... */
static void intel_crtc_update_cursor(struct drm_crtc *crtc,
				     bool on)
{
	struct drm_device *dev = crtc->dev;
	struct drm_i915_private *dev_priv = dev->dev_private;
	struct intel_crtc *intel_crtc = to_intel_crtc(crtc);
	int pipe = intel_crtc->pipe;
	struct drm_plane_state *cursor_state = crtc->cursor->state;
	int x = cursor_state->crtc_x;
	int y = cursor_state->crtc_y;
	u32 base = 0, pos = 0;

	base = intel_crtc->cursor_addr;

	if (x >= intel_crtc->config->pipe_src_w)
		on = false;

	if (y >= intel_crtc->config->pipe_src_h)
		on = false;

	if (x < 0) {
		if (x + cursor_state->crtc_w <= 0)
			on = false;

		pos |= CURSOR_POS_SIGN << CURSOR_X_SHIFT;
		x = -x;
	}
	pos |= x << CURSOR_X_SHIFT;

	if (y < 0) {
		if (y + cursor_state->crtc_h <= 0)
			on = false;

		pos |= CURSOR_POS_SIGN << CURSOR_Y_SHIFT;
		y = -y;
	}
	pos |= y << CURSOR_Y_SHIFT;

	I915_WRITE(CURPOS(pipe), pos);

	/* ILK+ do this automagically */
	if (HAS_GMCH_DISPLAY(dev) &&
	    crtc->cursor->state->rotation == BIT(DRM_ROTATE_180)) {
		base += (cursor_state->crtc_h *
			 cursor_state->crtc_w - 1) * 4;
	}

	if (IS_845G(dev) || IS_I865G(dev))
		i845_update_cursor(crtc, base, on);
	else
		i9xx_update_cursor(crtc, base, on);
}

static bool cursor_size_ok(struct drm_device *dev,
			   uint32_t width, uint32_t height)
{
	if (width == 0 || height == 0)
		return false;

	/*
	 * 845g/865g are special in that they are only limited by
	 * the width of their cursors, the height is arbitrary up to
	 * the precision of the register. Everything else requires
	 * square cursors, limited to a few power-of-two sizes.
	 */
	if (IS_845G(dev) || IS_I865G(dev)) {
		if ((width & 63) != 0)
			return false;

		if (width > (IS_845G(dev) ? 64 : 512))
			return false;

		if (height > 1023)
			return false;
	} else {
		switch (width | height) {
		case 256:
		case 128:
			if (IS_GEN2(dev))
				return false;
		case 64:
			break;
		default:
			return false;
		}
	}

	return true;
}

static void intel_crtc_gamma_set(struct drm_crtc *crtc, u16 *red, u16 *green,
				 u16 *blue, uint32_t start, uint32_t size)
{
	int end = (start + size > 256) ? 256 : start + size, i;
	struct intel_crtc *intel_crtc = to_intel_crtc(crtc);

	for (i = start; i < end; i++) {
		intel_crtc->lut_r[i] = red[i] >> 8;
		intel_crtc->lut_g[i] = green[i] >> 8;
		intel_crtc->lut_b[i] = blue[i] >> 8;
	}

	intel_crtc_load_lut(crtc);
}

/* VESA 640x480x72Hz mode to set on the pipe */
static struct drm_display_mode load_detect_mode = {
	DRM_MODE("640x480", DRM_MODE_TYPE_DEFAULT, 31500, 640, 664,
		 704, 832, 0, 480, 489, 491, 520, 0, DRM_MODE_FLAG_NHSYNC | DRM_MODE_FLAG_NVSYNC),
};

struct drm_framebuffer *
__intel_framebuffer_create(struct drm_device *dev,
			   struct drm_mode_fb_cmd2 *mode_cmd,
			   struct drm_i915_gem_object *obj)
{
	struct intel_framebuffer *intel_fb;
	int ret;

	intel_fb = kzalloc(sizeof(*intel_fb), GFP_KERNEL);
	if (!intel_fb)
		return ERR_PTR(-ENOMEM);

	ret = intel_framebuffer_init(dev, intel_fb, mode_cmd, obj);
	if (ret)
		goto err;

	return &intel_fb->base;

err:
	kfree(intel_fb);
	return ERR_PTR(ret);
}

static struct drm_framebuffer *
intel_framebuffer_create(struct drm_device *dev,
			 struct drm_mode_fb_cmd2 *mode_cmd,
			 struct drm_i915_gem_object *obj)
{
	struct drm_framebuffer *fb;
	int ret;

	ret = i915_mutex_lock_interruptible(dev);
	if (ret)
		return ERR_PTR(ret);
	fb = __intel_framebuffer_create(dev, mode_cmd, obj);
	mutex_unlock(&dev->struct_mutex);

	return fb;
}

static u32
intel_framebuffer_pitch_for_width(int width, int bpp)
{
	u32 pitch = DIV_ROUND_UP(width * bpp, 8);
	return ALIGN(pitch, 64);
}

static u32
intel_framebuffer_size_for_mode(struct drm_display_mode *mode, int bpp)
{
	u32 pitch = intel_framebuffer_pitch_for_width(mode->hdisplay, bpp);
	return PAGE_ALIGN(pitch * mode->vdisplay);
}

static struct drm_framebuffer *
intel_framebuffer_create_for_mode(struct drm_device *dev,
				  struct drm_display_mode *mode,
				  int depth, int bpp)
{
	struct drm_framebuffer *fb;
	struct drm_i915_gem_object *obj;
	struct drm_mode_fb_cmd2 mode_cmd = { 0 };

	obj = i915_gem_alloc_object(dev,
				    intel_framebuffer_size_for_mode(mode, bpp));
	if (obj == NULL)
		return ERR_PTR(-ENOMEM);

	mode_cmd.width = mode->hdisplay;
	mode_cmd.height = mode->vdisplay;
	mode_cmd.pitches[0] = intel_framebuffer_pitch_for_width(mode_cmd.width,
								bpp);
	mode_cmd.pixel_format = drm_mode_legacy_fb_format(bpp, depth);

	fb = intel_framebuffer_create(dev, &mode_cmd, obj);
	if (IS_ERR(fb))
		drm_gem_object_unreference_unlocked(&obj->base);

	return fb;
}

static struct drm_framebuffer *
mode_fits_in_fbdev(struct drm_device *dev,
		   struct drm_display_mode *mode)
{
#ifdef CONFIG_DRM_FBDEV_EMULATION
	struct drm_i915_private *dev_priv = dev->dev_private;
	struct drm_i915_gem_object *obj;
	struct drm_framebuffer *fb;

	if (!dev_priv->fbdev)
		return NULL;

	if (!dev_priv->fbdev->fb)
		return NULL;

	obj = dev_priv->fbdev->fb->obj;
	BUG_ON(!obj);

	fb = &dev_priv->fbdev->fb->base;
	if (fb->pitches[0] < intel_framebuffer_pitch_for_width(mode->hdisplay,
							       fb->bits_per_pixel))
		return NULL;

	if (obj->base.size < mode->vdisplay * fb->pitches[0])
		return NULL;

	return fb;
#else
	return NULL;
#endif
}

static int intel_modeset_setup_plane_state(struct drm_atomic_state *state,
					   struct drm_crtc *crtc,
					   struct drm_display_mode *mode,
					   struct drm_framebuffer *fb,
					   int x, int y)
{
	struct drm_plane_state *plane_state;
	int hdisplay, vdisplay;
	int ret;

	plane_state = drm_atomic_get_plane_state(state, crtc->primary);
	if (IS_ERR(plane_state))
		return PTR_ERR(plane_state);

	if (mode)
		drm_crtc_get_hv_timing(mode, &hdisplay, &vdisplay);
	else
		hdisplay = vdisplay = 0;

	ret = drm_atomic_set_crtc_for_plane(plane_state, fb ? crtc : NULL);
	if (ret)
		return ret;
	drm_atomic_set_fb_for_plane(plane_state, fb);
	plane_state->crtc_x = 0;
	plane_state->crtc_y = 0;
	plane_state->crtc_w = hdisplay;
	plane_state->crtc_h = vdisplay;
	plane_state->src_x = x << 16;
	plane_state->src_y = y << 16;
	plane_state->src_w = hdisplay << 16;
	plane_state->src_h = vdisplay << 16;

	return 0;
}

bool intel_get_load_detect_pipe(struct drm_connector *connector,
				struct drm_display_mode *mode,
				struct intel_load_detect_pipe *old,
				struct drm_modeset_acquire_ctx *ctx)
{
	struct intel_crtc *intel_crtc;
	struct intel_encoder *intel_encoder =
		intel_attached_encoder(connector);
	struct drm_crtc *possible_crtc;
	struct drm_encoder *encoder = &intel_encoder->base;
	struct drm_crtc *crtc = NULL;
	struct drm_device *dev = encoder->dev;
	struct drm_framebuffer *fb;
	struct drm_mode_config *config = &dev->mode_config;
	struct drm_atomic_state *state = NULL;
	struct drm_connector_state *connector_state;
	struct intel_crtc_state *crtc_state;
	int ret, i = -1;

	DRM_DEBUG_KMS("[CONNECTOR:%d:%s], [ENCODER:%d:%s]\n",
		      connector->base.id, connector->name,
		      encoder->base.id, encoder->name);

retry:
	ret = drm_modeset_lock(&config->connection_mutex, ctx);
	if (ret)
		goto fail;

	/*
	 * Algorithm gets a little messy:
	 *
	 *   - if the connector already has an assigned crtc, use it (but make
	 *     sure it's on first)
	 *
	 *   - try to find the first unused crtc that can drive this connector,
	 *     and use that if we find one
	 */

	/* See if we already have a CRTC for this connector */
	if (encoder->crtc) {
		crtc = encoder->crtc;

		ret = drm_modeset_lock(&crtc->mutex, ctx);
		if (ret)
			goto fail;
		ret = drm_modeset_lock(&crtc->primary->mutex, ctx);
		if (ret)
			goto fail;

		old->dpms_mode = connector->dpms;
		old->load_detect_temp = false;

		/* Make sure the crtc and connector are running */
		if (connector->dpms != DRM_MODE_DPMS_ON)
			connector->funcs->dpms(connector, DRM_MODE_DPMS_ON);

		return true;
	}

	/* Find an unused one (if possible) */
	for_each_crtc(dev, possible_crtc) {
		i++;
		if (!(encoder->possible_crtcs & (1 << i)))
			continue;
		if (possible_crtc->state->enable)
			continue;

		crtc = possible_crtc;
		break;
	}

	/*
	 * If we didn't find an unused CRTC, don't use any.
	 */
	if (!crtc) {
		DRM_DEBUG_KMS("no pipe available for load-detect\n");
		goto fail;
	}

	ret = drm_modeset_lock(&crtc->mutex, ctx);
	if (ret)
		goto fail;
	ret = drm_modeset_lock(&crtc->primary->mutex, ctx);
	if (ret)
		goto fail;

	intel_crtc = to_intel_crtc(crtc);
	old->dpms_mode = connector->dpms;
	old->load_detect_temp = true;
	old->release_fb = NULL;

	state = drm_atomic_state_alloc(dev);
	if (!state)
		return false;

	state->acquire_ctx = ctx;

	connector_state = drm_atomic_get_connector_state(state, connector);
	if (IS_ERR(connector_state)) {
		ret = PTR_ERR(connector_state);
		goto fail;
	}

	connector_state->crtc = crtc;
	connector_state->best_encoder = &intel_encoder->base;

	crtc_state = intel_atomic_get_crtc_state(state, intel_crtc);
	if (IS_ERR(crtc_state)) {
		ret = PTR_ERR(crtc_state);
		goto fail;
	}

	crtc_state->base.active = crtc_state->base.enable = true;

	if (!mode)
		mode = &load_detect_mode;

	/* We need a framebuffer large enough to accommodate all accesses
	 * that the plane may generate whilst we perform load detection.
	 * We can not rely on the fbcon either being present (we get called
	 * during its initialisation to detect all boot displays, or it may
	 * not even exist) or that it is large enough to satisfy the
	 * requested mode.
	 */
	fb = mode_fits_in_fbdev(dev, mode);
	if (fb == NULL) {
		DRM_DEBUG_KMS("creating tmp fb for load-detection\n");
		fb = intel_framebuffer_create_for_mode(dev, mode, 24, 32);
		old->release_fb = fb;
	} else
		DRM_DEBUG_KMS("reusing fbdev for load-detection framebuffer\n");
	if (IS_ERR(fb)) {
		DRM_DEBUG_KMS("failed to allocate framebuffer for load-detection\n");
		goto fail;
	}

	ret = intel_modeset_setup_plane_state(state, crtc, mode, fb, 0, 0);
	if (ret)
		goto fail;

	drm_mode_copy(&crtc_state->base.mode, mode);

	if (drm_atomic_commit(state)) {
		DRM_DEBUG_KMS("failed to set mode on load-detect pipe\n");
		if (old->release_fb)
			old->release_fb->funcs->destroy(old->release_fb);
		goto fail;
	}
	crtc->primary->crtc = crtc;

	/* let the connector get through one full cycle before testing */
	intel_wait_for_vblank(dev, intel_crtc->pipe);
	return true;

fail:
	drm_atomic_state_free(state);
	state = NULL;

	if (ret == -EDEADLK) {
		drm_modeset_backoff(ctx);
		goto retry;
	}

	return false;
}

void intel_release_load_detect_pipe(struct drm_connector *connector,
				    struct intel_load_detect_pipe *old,
				    struct drm_modeset_acquire_ctx *ctx)
{
	struct drm_device *dev = connector->dev;
	struct intel_encoder *intel_encoder =
		intel_attached_encoder(connector);
	struct drm_encoder *encoder = &intel_encoder->base;
	struct drm_crtc *crtc = encoder->crtc;
	struct intel_crtc *intel_crtc = to_intel_crtc(crtc);
	struct drm_atomic_state *state;
	struct drm_connector_state *connector_state;
	struct intel_crtc_state *crtc_state;
	int ret;

	DRM_DEBUG_KMS("[CONNECTOR:%d:%s], [ENCODER:%d:%s]\n",
		      connector->base.id, connector->name,
		      encoder->base.id, encoder->name);

	if (old->load_detect_temp) {
		state = drm_atomic_state_alloc(dev);
		if (!state)
			goto fail;

		state->acquire_ctx = ctx;

		connector_state = drm_atomic_get_connector_state(state, connector);
		if (IS_ERR(connector_state))
			goto fail;

		crtc_state = intel_atomic_get_crtc_state(state, intel_crtc);
		if (IS_ERR(crtc_state))
			goto fail;

		connector_state->best_encoder = NULL;
		connector_state->crtc = NULL;

		crtc_state->base.enable = crtc_state->base.active = false;

		ret = intel_modeset_setup_plane_state(state, crtc, NULL, NULL,
						      0, 0);
		if (ret)
			goto fail;

		ret = drm_atomic_commit(state);
		if (ret)
			goto fail;

		if (old->release_fb) {
			drm_framebuffer_unregister_private(old->release_fb);
			drm_framebuffer_unreference(old->release_fb);
		}

		return;
	}

	/* Switch crtc and encoder back off if necessary */
	if (old->dpms_mode != DRM_MODE_DPMS_ON)
		connector->funcs->dpms(connector, old->dpms_mode);

	return;
fail:
	DRM_DEBUG_KMS("Couldn't release load detect pipe.\n");
	drm_atomic_state_free(state);
}

static int i9xx_pll_refclk(struct drm_device *dev,
			   const struct intel_crtc_state *pipe_config)
{
	struct drm_i915_private *dev_priv = dev->dev_private;
	u32 dpll = pipe_config->dpll_hw_state.dpll;

	if ((dpll & PLL_REF_INPUT_MASK) == PLLB_REF_INPUT_SPREADSPECTRUMIN)
		return dev_priv->vbt.lvds_ssc_freq;
	else if (HAS_PCH_SPLIT(dev))
		return 120000;
	else if (!IS_GEN2(dev))
		return 96000;
	else
		return 48000;
}

/* Returns the clock of the currently programmed mode of the given pipe. */
static void i9xx_crtc_clock_get(struct intel_crtc *crtc,
				struct intel_crtc_state *pipe_config)
{
	struct drm_device *dev = crtc->base.dev;
	struct drm_i915_private *dev_priv = dev->dev_private;
	int pipe = pipe_config->cpu_transcoder;
	u32 dpll = pipe_config->dpll_hw_state.dpll;
	u32 fp;
	intel_clock_t clock;
	int port_clock;
	int refclk = i9xx_pll_refclk(dev, pipe_config);

	if ((dpll & DISPLAY_RATE_SELECT_FPA1) == 0)
		fp = pipe_config->dpll_hw_state.fp0;
	else
		fp = pipe_config->dpll_hw_state.fp1;

	clock.m1 = (fp & FP_M1_DIV_MASK) >> FP_M1_DIV_SHIFT;
	if (IS_PINEVIEW(dev)) {
		clock.n = ffs((fp & FP_N_PINEVIEW_DIV_MASK) >> FP_N_DIV_SHIFT) - 1;
		clock.m2 = (fp & FP_M2_PINEVIEW_DIV_MASK) >> FP_M2_DIV_SHIFT;
	} else {
		clock.n = (fp & FP_N_DIV_MASK) >> FP_N_DIV_SHIFT;
		clock.m2 = (fp & FP_M2_DIV_MASK) >> FP_M2_DIV_SHIFT;
	}

	if (!IS_GEN2(dev)) {
		if (IS_PINEVIEW(dev))
			clock.p1 = ffs((dpll & DPLL_FPA01_P1_POST_DIV_MASK_PINEVIEW) >>
				DPLL_FPA01_P1_POST_DIV_SHIFT_PINEVIEW);
		else
			clock.p1 = ffs((dpll & DPLL_FPA01_P1_POST_DIV_MASK) >>
			       DPLL_FPA01_P1_POST_DIV_SHIFT);

		switch (dpll & DPLL_MODE_MASK) {
		case DPLLB_MODE_DAC_SERIAL:
			clock.p2 = dpll & DPLL_DAC_SERIAL_P2_CLOCK_DIV_5 ?
				5 : 10;
			break;
		case DPLLB_MODE_LVDS:
			clock.p2 = dpll & DPLLB_LVDS_P2_CLOCK_DIV_7 ?
				7 : 14;
			break;
		default:
			DRM_DEBUG_KMS("Unknown DPLL mode %08x in programmed "
				  "mode\n", (int)(dpll & DPLL_MODE_MASK));
			return;
		}

		if (IS_PINEVIEW(dev))
			port_clock = pnv_calc_dpll_params(refclk, &clock);
		else
			port_clock = i9xx_calc_dpll_params(refclk, &clock);
	} else {
		u32 lvds = IS_I830(dev) ? 0 : I915_READ(LVDS);
		bool is_lvds = (pipe == 1) && (lvds & LVDS_PORT_EN);

		if (is_lvds) {
			clock.p1 = ffs((dpll & DPLL_FPA01_P1_POST_DIV_MASK_I830_LVDS) >>
				       DPLL_FPA01_P1_POST_DIV_SHIFT);

			if (lvds & LVDS_CLKB_POWER_UP)
				clock.p2 = 7;
			else
				clock.p2 = 14;
		} else {
			if (dpll & PLL_P1_DIVIDE_BY_TWO)
				clock.p1 = 2;
			else {
				clock.p1 = ((dpll & DPLL_FPA01_P1_POST_DIV_MASK_I830) >>
					    DPLL_FPA01_P1_POST_DIV_SHIFT) + 2;
			}
			if (dpll & PLL_P2_DIVIDE_BY_4)
				clock.p2 = 4;
			else
				clock.p2 = 2;
		}

		port_clock = i9xx_calc_dpll_params(refclk, &clock);
	}

	/*
	 * This value includes pixel_multiplier. We will use
	 * port_clock to compute adjusted_mode.crtc_clock in the
	 * encoder's get_config() function.
	 */
	pipe_config->port_clock = port_clock;
}

int intel_dotclock_calculate(int link_freq,
			     const struct intel_link_m_n *m_n)
{
	/*
	 * The calculation for the data clock is:
	 * pixel_clock = ((m/n)*(link_clock * nr_lanes))/bpp
	 * But we want to avoid losing precison if possible, so:
	 * pixel_clock = ((m * link_clock * nr_lanes)/(n*bpp))
	 *
	 * and the link clock is simpler:
	 * link_clock = (m * link_clock) / n
	 */

	if (!m_n->link_n)
		return 0;

	return div_u64((u64)m_n->link_m * link_freq, m_n->link_n);
}

static void ironlake_pch_clock_get(struct intel_crtc *crtc,
				   struct intel_crtc_state *pipe_config)
{
	struct drm_device *dev = crtc->base.dev;

	/* read out port_clock from the DPLL */
	i9xx_crtc_clock_get(crtc, pipe_config);

	/*
	 * This value does not include pixel_multiplier.
	 * We will check that port_clock and adjusted_mode.crtc_clock
	 * agree once we know their relationship in the encoder's
	 * get_config() function.
	 */
	pipe_config->base.adjusted_mode.crtc_clock =
		intel_dotclock_calculate(intel_fdi_link_freq(dev) * 10000,
					 &pipe_config->fdi_m_n);
}

/** Returns the currently programmed mode of the given pipe. */
struct drm_display_mode *intel_crtc_mode_get(struct drm_device *dev,
					     struct drm_crtc *crtc)
{
	struct drm_i915_private *dev_priv = dev->dev_private;
	struct intel_crtc *intel_crtc = to_intel_crtc(crtc);
	enum transcoder cpu_transcoder = intel_crtc->config->cpu_transcoder;
	struct drm_display_mode *mode;
	struct intel_crtc_state pipe_config;
	int htot = I915_READ(HTOTAL(cpu_transcoder));
	int hsync = I915_READ(HSYNC(cpu_transcoder));
	int vtot = I915_READ(VTOTAL(cpu_transcoder));
	int vsync = I915_READ(VSYNC(cpu_transcoder));
	enum pipe pipe = intel_crtc->pipe;

	mode = kzalloc(sizeof(*mode), GFP_KERNEL);
	if (!mode)
		return NULL;

	/*
	 * Construct a pipe_config sufficient for getting the clock info
	 * back out of crtc_clock_get.
	 *
	 * Note, if LVDS ever uses a non-1 pixel multiplier, we'll need
	 * to use a real value here instead.
	 */
	pipe_config.cpu_transcoder = (enum transcoder) pipe;
	pipe_config.pixel_multiplier = 1;
	pipe_config.dpll_hw_state.dpll = I915_READ(DPLL(pipe));
	pipe_config.dpll_hw_state.fp0 = I915_READ(FP0(pipe));
	pipe_config.dpll_hw_state.fp1 = I915_READ(FP1(pipe));
	i9xx_crtc_clock_get(intel_crtc, &pipe_config);

	mode->clock = pipe_config.port_clock / pipe_config.pixel_multiplier;
	mode->hdisplay = (htot & 0xffff) + 1;
	mode->htotal = ((htot & 0xffff0000) >> 16) + 1;
	mode->hsync_start = (hsync & 0xffff) + 1;
	mode->hsync_end = ((hsync & 0xffff0000) >> 16) + 1;
	mode->vdisplay = (vtot & 0xffff) + 1;
	mode->vtotal = ((vtot & 0xffff0000) >> 16) + 1;
	mode->vsync_start = (vsync & 0xffff) + 1;
	mode->vsync_end = ((vsync & 0xffff0000) >> 16) + 1;

	drm_mode_set_name(mode);

	return mode;
}

void intel_mark_busy(struct drm_device *dev)
{
	struct drm_i915_private *dev_priv = dev->dev_private;

	if (dev_priv->mm.busy)
		return;

	intel_runtime_pm_get(dev_priv);
	i915_update_gfx_val(dev_priv);
	if (INTEL_INFO(dev)->gen >= 6)
		gen6_rps_busy(dev_priv);
	dev_priv->mm.busy = true;
}

void intel_mark_idle(struct drm_device *dev)
{
	struct drm_i915_private *dev_priv = dev->dev_private;

	if (!dev_priv->mm.busy)
		return;

	dev_priv->mm.busy = false;

	if (INTEL_INFO(dev)->gen >= 6)
		gen6_rps_idle(dev->dev_private);

	intel_runtime_pm_put(dev_priv);
}

static void intel_crtc_destroy(struct drm_crtc *crtc)
{
	struct intel_crtc *intel_crtc = to_intel_crtc(crtc);
	struct drm_device *dev = crtc->dev;
	struct intel_unpin_work *work;

	spin_lock_irq(&dev->event_lock);
	work = intel_crtc->unpin_work;
	intel_crtc->unpin_work = NULL;
	spin_unlock_irq(&dev->event_lock);

	if (work) {
		cancel_work_sync(&work->work);
		kfree(work);
	}

	drm_crtc_cleanup(crtc);

	kfree(intel_crtc);
}

static void intel_unpin_work_fn(struct work_struct *__work)
{
	struct intel_unpin_work *work =
		container_of(__work, struct intel_unpin_work, work);
	struct intel_crtc *crtc = to_intel_crtc(work->crtc);
	struct drm_device *dev = crtc->base.dev;
	struct drm_plane *primary = crtc->base.primary;

	mutex_lock(&dev->struct_mutex);
	intel_unpin_fb_obj(work->old_fb, primary->state);
	drm_gem_object_unreference(&work->pending_flip_obj->base);

	if (work->flip_queued_req)
		i915_gem_request_assign(&work->flip_queued_req, NULL);
	mutex_unlock(&dev->struct_mutex);

	intel_frontbuffer_flip_complete(dev, to_intel_plane(primary)->frontbuffer_bit);
	drm_framebuffer_unreference(work->old_fb);

	BUG_ON(atomic_read(&crtc->unpin_work_count) == 0);
	atomic_dec(&crtc->unpin_work_count);

	kfree(work);
}

static void do_intel_finish_page_flip(struct drm_device *dev,
				      struct drm_crtc *crtc)
{
	struct intel_crtc *intel_crtc = to_intel_crtc(crtc);
	struct intel_unpin_work *work;
	unsigned long flags;

	/* Ignore early vblank irqs */
	if (intel_crtc == NULL)
		return;

	/*
	 * This is called both by irq handlers and the reset code (to complete
	 * lost pageflips) so needs the full irqsave spinlocks.
	 */
	spin_lock_irqsave(&dev->event_lock, flags);
	work = intel_crtc->unpin_work;

	/* Ensure we don't miss a work->pending update ... */
	smp_rmb();

	if (work == NULL || atomic_read(&work->pending) < INTEL_FLIP_COMPLETE) {
		spin_unlock_irqrestore(&dev->event_lock, flags);
		return;
	}

	page_flip_completed(intel_crtc);

	spin_unlock_irqrestore(&dev->event_lock, flags);
}

void intel_finish_page_flip(struct drm_device *dev, int pipe)
{
	struct drm_i915_private *dev_priv = dev->dev_private;
	struct drm_crtc *crtc = dev_priv->pipe_to_crtc_mapping[pipe];

	do_intel_finish_page_flip(dev, crtc);
}

void intel_finish_page_flip_plane(struct drm_device *dev, int plane)
{
	struct drm_i915_private *dev_priv = dev->dev_private;
	struct drm_crtc *crtc = dev_priv->plane_to_crtc_mapping[plane];

	do_intel_finish_page_flip(dev, crtc);
}

/* Is 'a' after or equal to 'b'? */
static bool g4x_flip_count_after_eq(u32 a, u32 b)
{
	return !((a - b) & 0x80000000);
}

static bool page_flip_finished(struct intel_crtc *crtc)
{
	struct drm_device *dev = crtc->base.dev;
	struct drm_i915_private *dev_priv = dev->dev_private;

	if (i915_reset_in_progress(&dev_priv->gpu_error) ||
	    crtc->reset_counter != atomic_read(&dev_priv->gpu_error.reset_counter))
		return true;

	/*
	 * The relevant registers doen't exist on pre-ctg.
	 * As the flip done interrupt doesn't trigger for mmio
	 * flips on gmch platforms, a flip count check isn't
	 * really needed there. But since ctg has the registers,
	 * include it in the check anyway.
	 */
	if (INTEL_INFO(dev)->gen < 5 && !IS_G4X(dev))
		return true;

	/*
	 * A DSPSURFLIVE check isn't enough in case the mmio and CS flips
	 * used the same base address. In that case the mmio flip might
	 * have completed, but the CS hasn't even executed the flip yet.
	 *
	 * A flip count check isn't enough as the CS might have updated
	 * the base address just after start of vblank, but before we
	 * managed to process the interrupt. This means we'd complete the
	 * CS flip too soon.
	 *
	 * Combining both checks should get us a good enough result. It may
	 * still happen that the CS flip has been executed, but has not
	 * yet actually completed. But in case the base address is the same
	 * anyway, we don't really care.
	 */
	return (I915_READ(DSPSURFLIVE(crtc->plane)) & ~0xfff) ==
		crtc->unpin_work->gtt_offset &&
		g4x_flip_count_after_eq(I915_READ(PIPE_FLIPCOUNT_G4X(crtc->pipe)),
				    crtc->unpin_work->flip_count);
}

void intel_prepare_page_flip(struct drm_device *dev, int plane)
{
	struct drm_i915_private *dev_priv = dev->dev_private;
	struct intel_crtc *intel_crtc =
		to_intel_crtc(dev_priv->plane_to_crtc_mapping[plane]);
	unsigned long flags;


	/*
	 * This is called both by irq handlers and the reset code (to complete
	 * lost pageflips) so needs the full irqsave spinlocks.
	 *
	 * NB: An MMIO update of the plane base pointer will also
	 * generate a page-flip completion irq, i.e. every modeset
	 * is also accompanied by a spurious intel_prepare_page_flip().
	 */
	spin_lock_irqsave(&dev->event_lock, flags);
	if (intel_crtc->unpin_work && page_flip_finished(intel_crtc))
		atomic_inc_not_zero(&intel_crtc->unpin_work->pending);
	spin_unlock_irqrestore(&dev->event_lock, flags);
}

static inline void intel_mark_page_flip_active(struct intel_unpin_work *work)
{
	/* Ensure that the work item is consistent when activating it ... */
	smp_wmb();
	atomic_set(&work->pending, INTEL_FLIP_PENDING);
	/* and that it is marked active as soon as the irq could fire. */
	smp_wmb();
}

static int intel_gen2_queue_flip(struct drm_device *dev,
				 struct drm_crtc *crtc,
				 struct drm_framebuffer *fb,
				 struct drm_i915_gem_object *obj,
				 struct drm_i915_gem_request *req,
				 uint32_t flags)
{
	struct intel_engine_cs *ring = req->ring;
	struct intel_crtc *intel_crtc = to_intel_crtc(crtc);
	u32 flip_mask;
	int ret;

	ret = intel_ring_begin(req, 6);
	if (ret)
		return ret;

	/* Can't queue multiple flips, so wait for the previous
	 * one to finish before executing the next.
	 */
	if (intel_crtc->plane)
		flip_mask = MI_WAIT_FOR_PLANE_B_FLIP;
	else
		flip_mask = MI_WAIT_FOR_PLANE_A_FLIP;
	intel_ring_emit(ring, MI_WAIT_FOR_EVENT | flip_mask);
	intel_ring_emit(ring, MI_NOOP);
	intel_ring_emit(ring, MI_DISPLAY_FLIP |
			MI_DISPLAY_FLIP_PLANE(intel_crtc->plane));
	intel_ring_emit(ring, fb->pitches[0]);
	intel_ring_emit(ring, intel_crtc->unpin_work->gtt_offset);
	intel_ring_emit(ring, 0); /* aux display base address, unused */

	intel_mark_page_flip_active(intel_crtc->unpin_work);
	return 0;
}

static int intel_gen3_queue_flip(struct drm_device *dev,
				 struct drm_crtc *crtc,
				 struct drm_framebuffer *fb,
				 struct drm_i915_gem_object *obj,
				 struct drm_i915_gem_request *req,
				 uint32_t flags)
{
	struct intel_engine_cs *ring = req->ring;
	struct intel_crtc *intel_crtc = to_intel_crtc(crtc);
	u32 flip_mask;
	int ret;

	ret = intel_ring_begin(req, 6);
	if (ret)
		return ret;

	if (intel_crtc->plane)
		flip_mask = MI_WAIT_FOR_PLANE_B_FLIP;
	else
		flip_mask = MI_WAIT_FOR_PLANE_A_FLIP;
	intel_ring_emit(ring, MI_WAIT_FOR_EVENT | flip_mask);
	intel_ring_emit(ring, MI_NOOP);
	intel_ring_emit(ring, MI_DISPLAY_FLIP_I915 |
			MI_DISPLAY_FLIP_PLANE(intel_crtc->plane));
	intel_ring_emit(ring, fb->pitches[0]);
	intel_ring_emit(ring, intel_crtc->unpin_work->gtt_offset);
	intel_ring_emit(ring, MI_NOOP);

	intel_mark_page_flip_active(intel_crtc->unpin_work);
	return 0;
}

static int intel_gen4_queue_flip(struct drm_device *dev,
				 struct drm_crtc *crtc,
				 struct drm_framebuffer *fb,
				 struct drm_i915_gem_object *obj,
				 struct drm_i915_gem_request *req,
				 uint32_t flags)
{
	struct intel_engine_cs *ring = req->ring;
	struct drm_i915_private *dev_priv = dev->dev_private;
	struct intel_crtc *intel_crtc = to_intel_crtc(crtc);
	uint32_t pf, pipesrc;
	int ret;

	ret = intel_ring_begin(req, 4);
	if (ret)
		return ret;

	/* i965+ uses the linear or tiled offsets from the
	 * Display Registers (which do not change across a page-flip)
	 * so we need only reprogram the base address.
	 */
	intel_ring_emit(ring, MI_DISPLAY_FLIP |
			MI_DISPLAY_FLIP_PLANE(intel_crtc->plane));
	intel_ring_emit(ring, fb->pitches[0]);
	intel_ring_emit(ring, intel_crtc->unpin_work->gtt_offset |
			obj->tiling_mode);

	/* XXX Enabling the panel-fitter across page-flip is so far
	 * untested on non-native modes, so ignore it for now.
	 * pf = I915_READ(pipe == 0 ? PFA_CTL_1 : PFB_CTL_1) & PF_ENABLE;
	 */
	pf = 0;
	pipesrc = I915_READ(PIPESRC(intel_crtc->pipe)) & 0x0fff0fff;
	intel_ring_emit(ring, pf | pipesrc);

	intel_mark_page_flip_active(intel_crtc->unpin_work);
	return 0;
}

static int intel_gen6_queue_flip(struct drm_device *dev,
				 struct drm_crtc *crtc,
				 struct drm_framebuffer *fb,
				 struct drm_i915_gem_object *obj,
				 struct drm_i915_gem_request *req,
				 uint32_t flags)
{
	struct intel_engine_cs *ring = req->ring;
	struct drm_i915_private *dev_priv = dev->dev_private;
	struct intel_crtc *intel_crtc = to_intel_crtc(crtc);
	uint32_t pf, pipesrc;
	int ret;

	ret = intel_ring_begin(req, 4);
	if (ret)
		return ret;

	intel_ring_emit(ring, MI_DISPLAY_FLIP |
			MI_DISPLAY_FLIP_PLANE(intel_crtc->plane));
	intel_ring_emit(ring, fb->pitches[0] | obj->tiling_mode);
	intel_ring_emit(ring, intel_crtc->unpin_work->gtt_offset);

	/* Contrary to the suggestions in the documentation,
	 * "Enable Panel Fitter" does not seem to be required when page
	 * flipping with a non-native mode, and worse causes a normal
	 * modeset to fail.
	 * pf = I915_READ(PF_CTL(intel_crtc->pipe)) & PF_ENABLE;
	 */
	pf = 0;
	pipesrc = I915_READ(PIPESRC(intel_crtc->pipe)) & 0x0fff0fff;
	intel_ring_emit(ring, pf | pipesrc);

	intel_mark_page_flip_active(intel_crtc->unpin_work);
	return 0;
}

static int intel_gen7_queue_flip(struct drm_device *dev,
				 struct drm_crtc *crtc,
				 struct drm_framebuffer *fb,
				 struct drm_i915_gem_object *obj,
				 struct drm_i915_gem_request *req,
				 uint32_t flags)
{
	struct intel_engine_cs *ring = req->ring;
	struct intel_crtc *intel_crtc = to_intel_crtc(crtc);
	uint32_t plane_bit = 0;
	int len, ret;

	switch (intel_crtc->plane) {
	case PLANE_A:
		plane_bit = MI_DISPLAY_FLIP_IVB_PLANE_A;
		break;
	case PLANE_B:
		plane_bit = MI_DISPLAY_FLIP_IVB_PLANE_B;
		break;
	case PLANE_C:
		plane_bit = MI_DISPLAY_FLIP_IVB_PLANE_C;
		break;
	default:
		WARN_ONCE(1, "unknown plane in flip command\n");
		return -ENODEV;
	}

	len = 4;
	if (ring->id == RCS) {
		len += 6;
		/*
		 * On Gen 8, SRM is now taking an extra dword to accommodate
		 * 48bits addresses, and we need a NOOP for the batch size to
		 * stay even.
		 */
		if (IS_GEN8(dev))
			len += 2;
	}

	/*
	 * BSpec MI_DISPLAY_FLIP for IVB:
	 * "The full packet must be contained within the same cache line."
	 *
	 * Currently the LRI+SRM+MI_DISPLAY_FLIP all fit within the same
	 * cacheline, if we ever start emitting more commands before
	 * the MI_DISPLAY_FLIP we may need to first emit everything else,
	 * then do the cacheline alignment, and finally emit the
	 * MI_DISPLAY_FLIP.
	 */
	ret = intel_ring_cacheline_align(req);
	if (ret)
		return ret;

	ret = intel_ring_begin(req, len);
	if (ret)
		return ret;

	/* Unmask the flip-done completion message. Note that the bspec says that
	 * we should do this for both the BCS and RCS, and that we must not unmask
	 * more than one flip event at any time (or ensure that one flip message
	 * can be sent by waiting for flip-done prior to queueing new flips).
	 * Experimentation says that BCS works despite DERRMR masking all
	 * flip-done completion events and that unmasking all planes at once
	 * for the RCS also doesn't appear to drop events. Setting the DERRMR
	 * to zero does lead to lockups within MI_DISPLAY_FLIP.
	 */
	if (ring->id == RCS) {
		intel_ring_emit(ring, MI_LOAD_REGISTER_IMM(1));
		intel_ring_emit_reg(ring, DERRMR);
		intel_ring_emit(ring, ~(DERRMR_PIPEA_PRI_FLIP_DONE |
					DERRMR_PIPEB_PRI_FLIP_DONE |
					DERRMR_PIPEC_PRI_FLIP_DONE));
		if (IS_GEN8(dev))
			intel_ring_emit(ring, MI_STORE_REGISTER_MEM_GEN8 |
					      MI_SRM_LRM_GLOBAL_GTT);
		else
			intel_ring_emit(ring, MI_STORE_REGISTER_MEM |
					      MI_SRM_LRM_GLOBAL_GTT);
		intel_ring_emit_reg(ring, DERRMR);
		intel_ring_emit(ring, ring->scratch.gtt_offset + 256);
		if (IS_GEN8(dev)) {
			intel_ring_emit(ring, 0);
			intel_ring_emit(ring, MI_NOOP);
		}
	}

	intel_ring_emit(ring, MI_DISPLAY_FLIP_I915 | plane_bit);
	intel_ring_emit(ring, (fb->pitches[0] | obj->tiling_mode));
	intel_ring_emit(ring, intel_crtc->unpin_work->gtt_offset);
	intel_ring_emit(ring, (MI_NOOP));

	intel_mark_page_flip_active(intel_crtc->unpin_work);
	return 0;
}

static bool use_mmio_flip(struct intel_engine_cs *ring,
			  struct drm_i915_gem_object *obj)
{
	/*
	 * This is not being used for older platforms, because
	 * non-availability of flip done interrupt forces us to use
	 * CS flips. Older platforms derive flip done using some clever
	 * tricks involving the flip_pending status bits and vblank irqs.
	 * So using MMIO flips there would disrupt this mechanism.
	 */

	if (ring == NULL)
		return true;

	if (INTEL_INFO(ring->dev)->gen < 5)
		return false;

	if (i915.use_mmio_flip < 0)
		return false;
	else if (i915.use_mmio_flip > 0)
		return true;
	else if (i915.enable_execlists)
		return true;
	else if (obj->base.dma_buf &&
		 !reservation_object_test_signaled_rcu(obj->base.dma_buf->resv,
						       false))
		return true;
	else
		return ring != i915_gem_request_get_ring(obj->last_write_req);
}

static void skl_do_mmio_flip(struct intel_crtc *intel_crtc,
			     unsigned int rotation,
			     struct intel_unpin_work *work)
{
	struct drm_device *dev = intel_crtc->base.dev;
	struct drm_i915_private *dev_priv = dev->dev_private;
	struct drm_framebuffer *fb = intel_crtc->base.primary->fb;
	const enum pipe pipe = intel_crtc->pipe;
	u32 ctl, stride, tile_height;

	ctl = I915_READ(PLANE_CTL(pipe, 0));
	ctl &= ~PLANE_CTL_TILED_MASK;
	switch (fb->modifier[0]) {
	case DRM_FORMAT_MOD_NONE:
		break;
	case I915_FORMAT_MOD_X_TILED:
		ctl |= PLANE_CTL_TILED_X;
		break;
	case I915_FORMAT_MOD_Y_TILED:
		ctl |= PLANE_CTL_TILED_Y;
		break;
	case I915_FORMAT_MOD_Yf_TILED:
		ctl |= PLANE_CTL_TILED_YF;
		break;
	default:
		MISSING_CASE(fb->modifier[0]);
	}

	/*
	 * The stride is either expressed as a multiple of 64 bytes chunks for
	 * linear buffers or in number of tiles for tiled buffers.
	 */
	if (intel_rotation_90_or_270(rotation)) {
		/* stride = Surface height in tiles */
		tile_height = intel_tile_height(dev, fb->pixel_format,
						fb->modifier[0], 0);
		stride = DIV_ROUND_UP(fb->height, tile_height);
	} else {
		stride = fb->pitches[0] /
				intel_fb_stride_alignment(dev, fb->modifier[0],
							  fb->pixel_format);
	}

	/*
	 * Both PLANE_CTL and PLANE_STRIDE are not updated on vblank but on
	 * PLANE_SURF updates, the update is then guaranteed to be atomic.
	 */
	I915_WRITE(PLANE_CTL(pipe, 0), ctl);
	I915_WRITE(PLANE_STRIDE(pipe, 0), stride);

	I915_WRITE(PLANE_SURF(pipe, 0), work->gtt_offset);
	POSTING_READ(PLANE_SURF(pipe, 0));
}

static void ilk_do_mmio_flip(struct intel_crtc *intel_crtc,
			     struct intel_unpin_work *work)
{
	struct drm_device *dev = intel_crtc->base.dev;
	struct drm_i915_private *dev_priv = dev->dev_private;
	struct intel_framebuffer *intel_fb =
		to_intel_framebuffer(intel_crtc->base.primary->fb);
	struct drm_i915_gem_object *obj = intel_fb->obj;
	i915_reg_t reg = DSPCNTR(intel_crtc->plane);
	u32 dspcntr;

	dspcntr = I915_READ(reg);

	if (obj->tiling_mode != I915_TILING_NONE)
		dspcntr |= DISPPLANE_TILED;
	else
		dspcntr &= ~DISPPLANE_TILED;

	I915_WRITE(reg, dspcntr);

	I915_WRITE(DSPSURF(intel_crtc->plane), work->gtt_offset);
	POSTING_READ(DSPSURF(intel_crtc->plane));
}

/*
 * XXX: This is the temporary way to update the plane registers until we get
 * around to using the usual plane update functions for MMIO flips
 */
static void intel_do_mmio_flip(struct intel_mmio_flip *mmio_flip)
{
	struct intel_crtc *crtc = mmio_flip->crtc;
	struct intel_unpin_work *work;

	spin_lock_irq(&crtc->base.dev->event_lock);
	work = crtc->unpin_work;
	spin_unlock_irq(&crtc->base.dev->event_lock);
	if (work == NULL)
		return;

	intel_mark_page_flip_active(work);

	intel_pipe_update_start(crtc);

	if (INTEL_INFO(mmio_flip->i915)->gen >= 9)
		skl_do_mmio_flip(crtc, mmio_flip->rotation, work);
	else
		/* use_mmio_flip() retricts MMIO flips to ilk+ */
		ilk_do_mmio_flip(crtc, work);

	intel_pipe_update_end(crtc);
}

static void intel_mmio_flip_work_func(struct work_struct *work)
{
	struct intel_mmio_flip *mmio_flip =
		container_of(work, struct intel_mmio_flip, work);
	struct intel_framebuffer *intel_fb =
		to_intel_framebuffer(mmio_flip->crtc->base.primary->fb);
	struct drm_i915_gem_object *obj = intel_fb->obj;

	if (mmio_flip->req) {
		WARN_ON(__i915_wait_request(mmio_flip->req,
					    mmio_flip->crtc->reset_counter,
					    false, NULL,
					    &mmio_flip->i915->rps.mmioflips));
		i915_gem_request_unreference__unlocked(mmio_flip->req);
	}

	/* For framebuffer backed by dmabuf, wait for fence */
	if (obj->base.dma_buf)
		WARN_ON(reservation_object_wait_timeout_rcu(obj->base.dma_buf->resv,
							    false, false,
							    MAX_SCHEDULE_TIMEOUT) < 0);

	intel_do_mmio_flip(mmio_flip);
	kfree(mmio_flip);
}

static int intel_queue_mmio_flip(struct drm_device *dev,
				 struct drm_crtc *crtc,
				 struct drm_i915_gem_object *obj)
{
	struct intel_mmio_flip *mmio_flip;

	mmio_flip = kmalloc(sizeof(*mmio_flip), GFP_KERNEL);
	if (mmio_flip == NULL)
		return -ENOMEM;

	mmio_flip->i915 = to_i915(dev);
	mmio_flip->req = i915_gem_request_reference(obj->last_write_req);
	mmio_flip->crtc = to_intel_crtc(crtc);
	mmio_flip->rotation = crtc->primary->state->rotation;

	INIT_WORK(&mmio_flip->work, intel_mmio_flip_work_func);
	schedule_work(&mmio_flip->work);

	return 0;
}

static int intel_default_queue_flip(struct drm_device *dev,
				    struct drm_crtc *crtc,
				    struct drm_framebuffer *fb,
				    struct drm_i915_gem_object *obj,
				    struct drm_i915_gem_request *req,
				    uint32_t flags)
{
	return -ENODEV;
}

static bool __intel_pageflip_stall_check(struct drm_device *dev,
					 struct drm_crtc *crtc)
{
	struct drm_i915_private *dev_priv = dev->dev_private;
	struct intel_crtc *intel_crtc = to_intel_crtc(crtc);
	struct intel_unpin_work *work = intel_crtc->unpin_work;
	u32 addr;

	if (atomic_read(&work->pending) >= INTEL_FLIP_COMPLETE)
		return true;

	if (atomic_read(&work->pending) < INTEL_FLIP_PENDING)
		return false;

	if (!work->enable_stall_check)
		return false;

	if (work->flip_ready_vblank == 0) {
		if (work->flip_queued_req &&
		    !i915_gem_request_completed(work->flip_queued_req, true))
			return false;

		work->flip_ready_vblank = drm_crtc_vblank_count(crtc);
	}

	if (drm_crtc_vblank_count(crtc) - work->flip_ready_vblank < 3)
		return false;

	/* Potential stall - if we see that the flip has happened,
	 * assume a missed interrupt. */
	if (INTEL_INFO(dev)->gen >= 4)
		addr = I915_HI_DISPBASE(I915_READ(DSPSURF(intel_crtc->plane)));
	else
		addr = I915_READ(DSPADDR(intel_crtc->plane));

	/* There is a potential issue here with a false positive after a flip
	 * to the same address. We could address this by checking for a
	 * non-incrementing frame counter.
	 */
	return addr == work->gtt_offset;
}

void intel_check_page_flip(struct drm_device *dev, int pipe)
{
	struct drm_i915_private *dev_priv = dev->dev_private;
	struct drm_crtc *crtc = dev_priv->pipe_to_crtc_mapping[pipe];
	struct intel_crtc *intel_crtc = to_intel_crtc(crtc);
	struct intel_unpin_work *work;

	WARN_ON(!in_interrupt());

	if (crtc == NULL)
		return;

	spin_lock(&dev->event_lock);
	work = intel_crtc->unpin_work;
	if (work != NULL && __intel_pageflip_stall_check(dev, crtc)) {
		WARN_ONCE(1, "Kicking stuck page flip: queued at %d, now %d\n",
			 work->flip_queued_vblank, drm_vblank_count(dev, pipe));
		page_flip_completed(intel_crtc);
		work = NULL;
	}
	if (work != NULL &&
	    drm_vblank_count(dev, pipe) - work->flip_queued_vblank > 1)
		intel_queue_rps_boost_for_request(dev, work->flip_queued_req);
	spin_unlock(&dev->event_lock);
}

static int intel_crtc_page_flip(struct drm_crtc *crtc,
				struct drm_framebuffer *fb,
				struct drm_pending_vblank_event *event,
				uint32_t page_flip_flags)
{
	struct drm_device *dev = crtc->dev;
	struct drm_i915_private *dev_priv = dev->dev_private;
	struct drm_framebuffer *old_fb = crtc->primary->fb;
	struct drm_i915_gem_object *obj = intel_fb_obj(fb);
	struct intel_crtc *intel_crtc = to_intel_crtc(crtc);
	struct drm_plane *primary = crtc->primary;
	enum pipe pipe = intel_crtc->pipe;
	struct intel_unpin_work *work;
	struct intel_engine_cs *ring;
	bool mmio_flip;
	struct drm_i915_gem_request *request = NULL;
	int ret;

	/*
	 * drm_mode_page_flip_ioctl() should already catch this, but double
	 * check to be safe.  In the future we may enable pageflipping from
	 * a disabled primary plane.
	 */
	if (WARN_ON(intel_fb_obj(old_fb) == NULL))
		return -EBUSY;

	/* Can't change pixel format via MI display flips. */
	if (fb->pixel_format != crtc->primary->fb->pixel_format)
		return -EINVAL;

	/*
	 * TILEOFF/LINOFF registers can't be changed via MI display flips.
	 * Note that pitch changes could also affect these register.
	 */
	if (INTEL_INFO(dev)->gen > 3 &&
	    (fb->offsets[0] != crtc->primary->fb->offsets[0] ||
	     fb->pitches[0] != crtc->primary->fb->pitches[0]))
		return -EINVAL;

	if (i915_terminally_wedged(&dev_priv->gpu_error))
		goto out_hang;

	work = kzalloc(sizeof(*work), GFP_KERNEL);
	if (work == NULL)
		return -ENOMEM;

	work->event = event;
	work->crtc = crtc;
	work->old_fb = old_fb;
	INIT_WORK(&work->work, intel_unpin_work_fn);

	ret = drm_crtc_vblank_get(crtc);
	if (ret)
		goto free_work;

	/* We borrow the event spin lock for protecting unpin_work */
	spin_lock_irq(&dev->event_lock);
	if (intel_crtc->unpin_work) {
		/* Before declaring the flip queue wedged, check if
		 * the hardware completed the operation behind our backs.
		 */
		if (__intel_pageflip_stall_check(dev, crtc)) {
			DRM_DEBUG_DRIVER("flip queue: previous flip completed, continuing\n");
			page_flip_completed(intel_crtc);
		} else {
			DRM_DEBUG_DRIVER("flip queue: crtc already busy\n");
			spin_unlock_irq(&dev->event_lock);

			drm_crtc_vblank_put(crtc);
			kfree(work);
			return -EBUSY;
		}
	}
	intel_crtc->unpin_work = work;
	spin_unlock_irq(&dev->event_lock);

	if (atomic_read(&intel_crtc->unpin_work_count) >= 2)
		flush_workqueue(dev_priv->wq);

	/* Reference the objects for the scheduled work. */
	drm_framebuffer_reference(work->old_fb);
	drm_gem_object_reference(&obj->base);

	crtc->primary->fb = fb;
	update_state_fb(crtc->primary);

	work->pending_flip_obj = obj;

	ret = i915_mutex_lock_interruptible(dev);
	if (ret)
		goto cleanup;

	atomic_inc(&intel_crtc->unpin_work_count);
	intel_crtc->reset_counter = atomic_read(&dev_priv->gpu_error.reset_counter);

	if (INTEL_INFO(dev)->gen >= 5 || IS_G4X(dev))
		work->flip_count = I915_READ(PIPE_FLIPCOUNT_G4X(pipe)) + 1;

	if (IS_VALLEYVIEW(dev) || IS_CHERRYVIEW(dev)) {
		ring = &dev_priv->ring[BCS];
		if (obj->tiling_mode != intel_fb_obj(work->old_fb)->tiling_mode)
			/* vlv: DISPLAY_FLIP fails to change tiling */
			ring = NULL;
	} else if (IS_IVYBRIDGE(dev) || IS_HASWELL(dev)) {
		ring = &dev_priv->ring[BCS];
	} else if (INTEL_INFO(dev)->gen >= 7) {
		ring = i915_gem_request_get_ring(obj->last_write_req);
		if (ring == NULL || ring->id != RCS)
			ring = &dev_priv->ring[BCS];
	} else {
		ring = &dev_priv->ring[RCS];
	}

	mmio_flip = use_mmio_flip(ring, obj);

	/* When using CS flips, we want to emit semaphores between rings.
	 * However, when using mmio flips we will create a task to do the
	 * synchronisation, so all we want here is to pin the framebuffer
	 * into the display plane and skip any waits.
	 */
	if (!mmio_flip) {
		ret = i915_gem_object_sync(obj, ring, &request);
		if (ret)
			goto cleanup_pending;
	}

	ret = intel_pin_and_fence_fb_obj(crtc->primary, fb,
					 crtc->primary->state);
	if (ret)
		goto cleanup_pending;

	work->gtt_offset = intel_plane_obj_offset(to_intel_plane(primary),
						  obj, 0);
	work->gtt_offset += intel_crtc->dspaddr_offset;

	if (mmio_flip) {
		ret = intel_queue_mmio_flip(dev, crtc, obj);
		if (ret)
			goto cleanup_unpin;

		i915_gem_request_assign(&work->flip_queued_req,
					obj->last_write_req);
	} else {
		if (!request) {
			ret = i915_gem_request_alloc(ring, ring->default_context, &request);
			if (ret)
				goto cleanup_unpin;
		}

		ret = dev_priv->display.queue_flip(dev, crtc, fb, obj, request,
						   page_flip_flags);
		if (ret)
			goto cleanup_unpin;

		i915_gem_request_assign(&work->flip_queued_req, request);
	}

	if (request)
		i915_add_request_no_flush(request);

	work->flip_queued_vblank = drm_crtc_vblank_count(crtc);
	work->enable_stall_check = true;

	i915_gem_track_fb(intel_fb_obj(work->old_fb), obj,
			  to_intel_plane(primary)->frontbuffer_bit);
	mutex_unlock(&dev->struct_mutex);

	intel_fbc_deactivate(intel_crtc);
	intel_frontbuffer_flip_prepare(dev,
				       to_intel_plane(primary)->frontbuffer_bit);

	trace_i915_flip_request(intel_crtc->plane, obj);

	return 0;

cleanup_unpin:
	intel_unpin_fb_obj(fb, crtc->primary->state);
cleanup_pending:
	if (request)
		i915_gem_request_cancel(request);
	atomic_dec(&intel_crtc->unpin_work_count);
	mutex_unlock(&dev->struct_mutex);
cleanup:
	crtc->primary->fb = old_fb;
	update_state_fb(crtc->primary);

	drm_gem_object_unreference_unlocked(&obj->base);
	drm_framebuffer_unreference(work->old_fb);

	spin_lock_irq(&dev->event_lock);
	intel_crtc->unpin_work = NULL;
	spin_unlock_irq(&dev->event_lock);

	drm_crtc_vblank_put(crtc);
free_work:
	kfree(work);

	if (ret == -EIO) {
		struct drm_atomic_state *state;
		struct drm_plane_state *plane_state;

out_hang:
		state = drm_atomic_state_alloc(dev);
		if (!state)
			return -ENOMEM;
		state->acquire_ctx = drm_modeset_legacy_acquire_ctx(crtc);

retry:
		plane_state = drm_atomic_get_plane_state(state, primary);
		ret = PTR_ERR_OR_ZERO(plane_state);
		if (!ret) {
			drm_atomic_set_fb_for_plane(plane_state, fb);

			ret = drm_atomic_set_crtc_for_plane(plane_state, crtc);
			if (!ret)
				ret = drm_atomic_commit(state);
		}

		if (ret == -EDEADLK) {
			drm_modeset_backoff(state->acquire_ctx);
			drm_atomic_state_clear(state);
			goto retry;
		}

		if (ret)
			drm_atomic_state_free(state);

		if (ret == 0 && event) {
			spin_lock_irq(&dev->event_lock);
			drm_send_vblank_event(dev, pipe, event);
			spin_unlock_irq(&dev->event_lock);
		}
	}
	return ret;
}


/**
 * intel_wm_need_update - Check whether watermarks need updating
 * @plane: drm plane
 * @state: new plane state
 *
 * Check current plane state versus the new one to determine whether
 * watermarks need to be recalculated.
 *
 * Returns true or false.
 */
static bool intel_wm_need_update(struct drm_plane *plane,
				 struct drm_plane_state *state)
{
	struct intel_plane_state *new = to_intel_plane_state(state);
	struct intel_plane_state *cur = to_intel_plane_state(plane->state);

	/* Update watermarks on tiling or size changes. */
	if (new->visible != cur->visible)
		return true;

	if (!cur->base.fb || !new->base.fb)
		return false;

	if (cur->base.fb->modifier[0] != new->base.fb->modifier[0] ||
	    cur->base.rotation != new->base.rotation ||
	    drm_rect_width(&new->src) != drm_rect_width(&cur->src) ||
	    drm_rect_height(&new->src) != drm_rect_height(&cur->src) ||
	    drm_rect_width(&new->dst) != drm_rect_width(&cur->dst) ||
	    drm_rect_height(&new->dst) != drm_rect_height(&cur->dst))
		return true;

	return false;
}

static bool needs_scaling(struct intel_plane_state *state)
{
	int src_w = drm_rect_width(&state->src) >> 16;
	int src_h = drm_rect_height(&state->src) >> 16;
	int dst_w = drm_rect_width(&state->dst);
	int dst_h = drm_rect_height(&state->dst);

	return (src_w != dst_w || src_h != dst_h);
}

int intel_plane_atomic_calc_changes(struct drm_crtc_state *crtc_state,
				    struct drm_plane_state *plane_state)
{
	struct intel_crtc_state *pipe_config = to_intel_crtc_state(crtc_state);
	struct drm_crtc *crtc = crtc_state->crtc;
	struct intel_crtc *intel_crtc = to_intel_crtc(crtc);
	struct drm_plane *plane = plane_state->plane;
	struct drm_device *dev = crtc->dev;
	struct drm_i915_private *dev_priv = dev->dev_private;
	struct intel_plane_state *old_plane_state =
		to_intel_plane_state(plane->state);
	int idx = intel_crtc->base.base.id, ret;
	int i = drm_plane_index(plane);
	bool mode_changed = needs_modeset(crtc_state);
	bool was_crtc_enabled = crtc->state->active;
	bool is_crtc_enabled = crtc_state->active;
	bool turn_off, turn_on, visible, was_visible;
	struct drm_framebuffer *fb = plane_state->fb;

	if (crtc_state && INTEL_INFO(dev)->gen >= 9 &&
	    plane->type != DRM_PLANE_TYPE_CURSOR) {
		ret = skl_update_scaler_plane(
			to_intel_crtc_state(crtc_state),
			to_intel_plane_state(plane_state));
		if (ret)
			return ret;
	}

	was_visible = old_plane_state->visible;
	visible = to_intel_plane_state(plane_state)->visible;

	if (!was_crtc_enabled && WARN_ON(was_visible))
		was_visible = false;

	if (!is_crtc_enabled && WARN_ON(visible))
		visible = false;

	if (!was_visible && !visible)
		return 0;

	turn_off = was_visible && (!visible || mode_changed);
	turn_on = visible && (!was_visible || mode_changed);

	DRM_DEBUG_ATOMIC("[CRTC:%i] has [PLANE:%i] with fb %i\n", idx,
			 plane->base.id, fb ? fb->base.id : -1);

	DRM_DEBUG_ATOMIC("[PLANE:%i] visible %i -> %i, off %i, on %i, ms %i\n",
			 plane->base.id, was_visible, visible,
			 turn_off, turn_on, mode_changed);

	if (turn_on || turn_off) {
		pipe_config->wm_changed = true;

		/* must disable cxsr around plane enable/disable */
		if (plane->type != DRM_PLANE_TYPE_CURSOR) {
			if (is_crtc_enabled)
				intel_crtc->atomic.wait_vblank = true;
			pipe_config->disable_cxsr = true;
		}
	} else if (intel_wm_need_update(plane, plane_state)) {
		pipe_config->wm_changed = true;
	}

	if (visible || was_visible)
		intel_crtc->atomic.fb_bits |=
			to_intel_plane(plane)->frontbuffer_bit;

	switch (plane->type) {
	case DRM_PLANE_TYPE_PRIMARY:
		intel_crtc->atomic.pre_disable_primary = turn_off;
		intel_crtc->atomic.post_enable_primary = turn_on;

		if (turn_off) {
			/*
			 * FIXME: Actually if we will still have any other
			 * plane enabled on the pipe we could let IPS enabled
			 * still, but for now lets consider that when we make
			 * primary invisible by setting DSPCNTR to 0 on
			 * update_primary_plane function IPS needs to be
			 * disable.
			 */
			intel_crtc->atomic.disable_ips = true;

			intel_crtc->atomic.disable_fbc = true;
		}

		/*
		 * FBC does not work on some platforms for rotated
		 * planes, so disable it when rotation is not 0 and
		 * update it when rotation is set back to 0.
		 *
		 * FIXME: This is redundant with the fbc update done in
		 * the primary plane enable function except that that
		 * one is done too late. We eventually need to unify
		 * this.
		 */

		if (visible &&
		    INTEL_INFO(dev)->gen <= 4 && !IS_G4X(dev) &&
		    dev_priv->fbc.crtc == intel_crtc &&
		    plane_state->rotation != BIT(DRM_ROTATE_0))
			intel_crtc->atomic.disable_fbc = true;

		/*
		 * BDW signals flip done immediately if the plane
		 * is disabled, even if the plane enable is already
		 * armed to occur at the next vblank :(
		 */
		if (turn_on && IS_BROADWELL(dev))
			intel_crtc->atomic.wait_vblank = true;

		intel_crtc->atomic.update_fbc |= visible || mode_changed;
		break;
	case DRM_PLANE_TYPE_CURSOR:
		break;
	case DRM_PLANE_TYPE_OVERLAY:
		/*
		 * WaCxSRDisabledForSpriteScaling:ivb
		 *
		 * cstate->update_wm was already set above, so this flag will
		 * take effect when we commit and program watermarks.
		 */
		if (IS_IVYBRIDGE(dev) &&
		    needs_scaling(to_intel_plane_state(plane_state)) &&
		    !needs_scaling(old_plane_state)) {
			to_intel_crtc_state(crtc_state)->disable_lp_wm = true;
		} else if (turn_off && !mode_changed) {
			intel_crtc->atomic.wait_vblank = true;
			intel_crtc->atomic.update_sprite_watermarks |=
				1 << i;
		}

		break;
	}
	return 0;
}

static bool encoders_cloneable(const struct intel_encoder *a,
			       const struct intel_encoder *b)
{
	/* masks could be asymmetric, so check both ways */
	return a == b || (a->cloneable & (1 << b->type) &&
			  b->cloneable & (1 << a->type));
}

static bool check_single_encoder_cloning(struct drm_atomic_state *state,
					 struct intel_crtc *crtc,
					 struct intel_encoder *encoder)
{
	struct intel_encoder *source_encoder;
	struct drm_connector *connector;
	struct drm_connector_state *connector_state;
	int i;

	for_each_connector_in_state(state, connector, connector_state, i) {
		if (connector_state->crtc != &crtc->base)
			continue;

		source_encoder =
			to_intel_encoder(connector_state->best_encoder);
		if (!encoders_cloneable(encoder, source_encoder))
			return false;
	}

	return true;
}

static bool check_encoder_cloning(struct drm_atomic_state *state,
				  struct intel_crtc *crtc)
{
	struct intel_encoder *encoder;
	struct drm_connector *connector;
	struct drm_connector_state *connector_state;
	int i;

	for_each_connector_in_state(state, connector, connector_state, i) {
		if (connector_state->crtc != &crtc->base)
			continue;

		encoder = to_intel_encoder(connector_state->best_encoder);
		if (!check_single_encoder_cloning(state, crtc, encoder))
			return false;
	}

	return true;
}

static int intel_crtc_atomic_check(struct drm_crtc *crtc,
				   struct drm_crtc_state *crtc_state)
{
	struct drm_device *dev = crtc->dev;
	struct drm_i915_private *dev_priv = dev->dev_private;
	struct intel_crtc *intel_crtc = to_intel_crtc(crtc);
	struct intel_crtc_state *pipe_config =
		to_intel_crtc_state(crtc_state);
	struct drm_atomic_state *state = crtc_state->state;
	int ret;
	bool mode_changed = needs_modeset(crtc_state);

	if (mode_changed && !check_encoder_cloning(state, intel_crtc)) {
		DRM_DEBUG_KMS("rejecting invalid cloning configuration\n");
		return -EINVAL;
	}

	if (mode_changed && !crtc_state->active)
		pipe_config->wm_changed = true;

	if (mode_changed && crtc_state->enable &&
	    dev_priv->display.crtc_compute_clock &&
	    !WARN_ON(pipe_config->shared_dpll != DPLL_ID_PRIVATE)) {
		ret = dev_priv->display.crtc_compute_clock(intel_crtc,
							   pipe_config);
		if (ret)
			return ret;
	}

	ret = 0;
	if (dev_priv->display.compute_pipe_wm) {
		ret = dev_priv->display.compute_pipe_wm(intel_crtc, state);
		if (ret)
			return ret;
	}

	if (INTEL_INFO(dev)->gen >= 9) {
		if (mode_changed)
			ret = skl_update_scaler_crtc(pipe_config);

		if (!ret)
			ret = intel_atomic_setup_scalers(dev, intel_crtc,
							 pipe_config);
	}

	return ret;
}

static const struct drm_crtc_helper_funcs intel_helper_funcs = {
	.mode_set_base_atomic = intel_pipe_set_base_atomic,
	.load_lut = intel_crtc_load_lut,
	.atomic_begin = intel_begin_crtc_commit,
	.atomic_flush = intel_finish_crtc_commit,
	.atomic_check = intel_crtc_atomic_check,
};

static void intel_modeset_update_connector_atomic_state(struct drm_device *dev)
{
	struct intel_connector *connector;

	for_each_intel_connector(dev, connector) {
		if (connector->base.encoder) {
			connector->base.state->best_encoder =
				connector->base.encoder;
			connector->base.state->crtc =
				connector->base.encoder->crtc;
		} else {
			connector->base.state->best_encoder = NULL;
			connector->base.state->crtc = NULL;
		}
	}
}

static void
connected_sink_compute_bpp(struct intel_connector *connector,
			   struct intel_crtc_state *pipe_config)
{
	int bpp = pipe_config->pipe_bpp;

	DRM_DEBUG_KMS("[CONNECTOR:%d:%s] checking for sink bpp constrains\n",
		connector->base.base.id,
		connector->base.name);

	/* Don't use an invalid EDID bpc value */
	if (connector->base.display_info.bpc &&
	    connector->base.display_info.bpc * 3 < bpp) {
		DRM_DEBUG_KMS("clamping display bpp (was %d) to EDID reported max of %d\n",
			      bpp, connector->base.display_info.bpc*3);
		pipe_config->pipe_bpp = connector->base.display_info.bpc*3;
	}

	/* Clamp bpp to default limit on screens without EDID 1.4 */
	if (connector->base.display_info.bpc == 0) {
		int type = connector->base.connector_type;
		int clamp_bpp = 24;

		/* Fall back to 18 bpp when DP sink capability is unknown. */
		if (type == DRM_MODE_CONNECTOR_DisplayPort ||
		    type == DRM_MODE_CONNECTOR_eDP)
			clamp_bpp = 18;

		if (bpp > clamp_bpp) {
			DRM_DEBUG_KMS("clamping display bpp (was %d) to default limit of %d\n",
				      bpp, clamp_bpp);
			pipe_config->pipe_bpp = clamp_bpp;
		}
	}
}

static int
compute_baseline_pipe_bpp(struct intel_crtc *crtc,
			  struct intel_crtc_state *pipe_config)
{
	struct drm_device *dev = crtc->base.dev;
	struct drm_atomic_state *state;
	struct drm_connector *connector;
	struct drm_connector_state *connector_state;
	int bpp, i;

	if ((IS_G4X(dev) || IS_VALLEYVIEW(dev) || IS_CHERRYVIEW(dev)))
		bpp = 10*3;
	else if (INTEL_INFO(dev)->gen >= 5)
		bpp = 12*3;
	else
		bpp = 8*3;


	pipe_config->pipe_bpp = bpp;

	state = pipe_config->base.state;

	/* Clamp display bpp to EDID value */
	for_each_connector_in_state(state, connector, connector_state, i) {
		if (connector_state->crtc != &crtc->base)
			continue;

		connected_sink_compute_bpp(to_intel_connector(connector),
					   pipe_config);
	}

	return bpp;
}

static void intel_dump_crtc_timings(const struct drm_display_mode *mode)
{
	DRM_DEBUG_KMS("crtc timings: %d %d %d %d %d %d %d %d %d, "
			"type: 0x%x flags: 0x%x\n",
		mode->crtc_clock,
		mode->crtc_hdisplay, mode->crtc_hsync_start,
		mode->crtc_hsync_end, mode->crtc_htotal,
		mode->crtc_vdisplay, mode->crtc_vsync_start,
		mode->crtc_vsync_end, mode->crtc_vtotal, mode->type, mode->flags);
}

static void intel_dump_pipe_config(struct intel_crtc *crtc,
				   struct intel_crtc_state *pipe_config,
				   const char *context)
{
	struct drm_device *dev = crtc->base.dev;
	struct drm_plane *plane;
	struct intel_plane *intel_plane;
	struct intel_plane_state *state;
	struct drm_framebuffer *fb;

	DRM_DEBUG_KMS("[CRTC:%d]%s config %p for pipe %c\n", crtc->base.base.id,
		      context, pipe_config, pipe_name(crtc->pipe));

	DRM_DEBUG_KMS("cpu_transcoder: %c\n", transcoder_name(pipe_config->cpu_transcoder));
	DRM_DEBUG_KMS("pipe bpp: %i, dithering: %i\n",
		      pipe_config->pipe_bpp, pipe_config->dither);
	DRM_DEBUG_KMS("fdi/pch: %i, lanes: %i, gmch_m: %u, gmch_n: %u, link_m: %u, link_n: %u, tu: %u\n",
		      pipe_config->has_pch_encoder,
		      pipe_config->fdi_lanes,
		      pipe_config->fdi_m_n.gmch_m, pipe_config->fdi_m_n.gmch_n,
		      pipe_config->fdi_m_n.link_m, pipe_config->fdi_m_n.link_n,
		      pipe_config->fdi_m_n.tu);
	DRM_DEBUG_KMS("dp: %i, lanes: %i, gmch_m: %u, gmch_n: %u, link_m: %u, link_n: %u, tu: %u\n",
		      pipe_config->has_dp_encoder,
		      pipe_config->lane_count,
		      pipe_config->dp_m_n.gmch_m, pipe_config->dp_m_n.gmch_n,
		      pipe_config->dp_m_n.link_m, pipe_config->dp_m_n.link_n,
		      pipe_config->dp_m_n.tu);

	DRM_DEBUG_KMS("dp: %i, lanes: %i, gmch_m2: %u, gmch_n2: %u, link_m2: %u, link_n2: %u, tu2: %u\n",
		      pipe_config->has_dp_encoder,
		      pipe_config->lane_count,
		      pipe_config->dp_m2_n2.gmch_m,
		      pipe_config->dp_m2_n2.gmch_n,
		      pipe_config->dp_m2_n2.link_m,
		      pipe_config->dp_m2_n2.link_n,
		      pipe_config->dp_m2_n2.tu);

	DRM_DEBUG_KMS("audio: %i, infoframes: %i\n",
		      pipe_config->has_audio,
		      pipe_config->has_infoframe);

	DRM_DEBUG_KMS("requested mode:\n");
	drm_mode_debug_printmodeline(&pipe_config->base.mode);
	DRM_DEBUG_KMS("adjusted mode:\n");
	drm_mode_debug_printmodeline(&pipe_config->base.adjusted_mode);
	intel_dump_crtc_timings(&pipe_config->base.adjusted_mode);
	DRM_DEBUG_KMS("port clock: %d\n", pipe_config->port_clock);
	DRM_DEBUG_KMS("pipe src size: %dx%d\n",
		      pipe_config->pipe_src_w, pipe_config->pipe_src_h);
	DRM_DEBUG_KMS("num_scalers: %d, scaler_users: 0x%x, scaler_id: %d\n",
		      crtc->num_scalers,
		      pipe_config->scaler_state.scaler_users,
		      pipe_config->scaler_state.scaler_id);
	DRM_DEBUG_KMS("gmch pfit: control: 0x%08x, ratios: 0x%08x, lvds border: 0x%08x\n",
		      pipe_config->gmch_pfit.control,
		      pipe_config->gmch_pfit.pgm_ratios,
		      pipe_config->gmch_pfit.lvds_border_bits);
	DRM_DEBUG_KMS("pch pfit: pos: 0x%08x, size: 0x%08x, %s\n",
		      pipe_config->pch_pfit.pos,
		      pipe_config->pch_pfit.size,
		      pipe_config->pch_pfit.enabled ? "enabled" : "disabled");
	DRM_DEBUG_KMS("ips: %i\n", pipe_config->ips_enabled);
	DRM_DEBUG_KMS("double wide: %i\n", pipe_config->double_wide);

	if (IS_BROXTON(dev)) {
		DRM_DEBUG_KMS("ddi_pll_sel: %u; dpll_hw_state: ebb0: 0x%x, ebb4: 0x%x,"
			      "pll0: 0x%x, pll1: 0x%x, pll2: 0x%x, pll3: 0x%x, "
			      "pll6: 0x%x, pll8: 0x%x, pll9: 0x%x, pll10: 0x%x, pcsdw12: 0x%x\n",
			      pipe_config->ddi_pll_sel,
			      pipe_config->dpll_hw_state.ebb0,
			      pipe_config->dpll_hw_state.ebb4,
			      pipe_config->dpll_hw_state.pll0,
			      pipe_config->dpll_hw_state.pll1,
			      pipe_config->dpll_hw_state.pll2,
			      pipe_config->dpll_hw_state.pll3,
			      pipe_config->dpll_hw_state.pll6,
			      pipe_config->dpll_hw_state.pll8,
			      pipe_config->dpll_hw_state.pll9,
			      pipe_config->dpll_hw_state.pll10,
			      pipe_config->dpll_hw_state.pcsdw12);
	} else if (IS_SKYLAKE(dev) || IS_KABYLAKE(dev)) {
		DRM_DEBUG_KMS("ddi_pll_sel: %u; dpll_hw_state: "
			      "ctrl1: 0x%x, cfgcr1: 0x%x, cfgcr2: 0x%x\n",
			      pipe_config->ddi_pll_sel,
			      pipe_config->dpll_hw_state.ctrl1,
			      pipe_config->dpll_hw_state.cfgcr1,
			      pipe_config->dpll_hw_state.cfgcr2);
	} else if (HAS_DDI(dev)) {
		DRM_DEBUG_KMS("ddi_pll_sel: %u; dpll_hw_state: wrpll: 0x%x spll: 0x%x\n",
			      pipe_config->ddi_pll_sel,
			      pipe_config->dpll_hw_state.wrpll,
			      pipe_config->dpll_hw_state.spll);
	} else {
		DRM_DEBUG_KMS("dpll_hw_state: dpll: 0x%x, dpll_md: 0x%x, "
			      "fp0: 0x%x, fp1: 0x%x\n",
			      pipe_config->dpll_hw_state.dpll,
			      pipe_config->dpll_hw_state.dpll_md,
			      pipe_config->dpll_hw_state.fp0,
			      pipe_config->dpll_hw_state.fp1);
	}

	DRM_DEBUG_KMS("planes on this crtc\n");
	list_for_each_entry(plane, &dev->mode_config.plane_list, head) {
		intel_plane = to_intel_plane(plane);
		if (intel_plane->pipe != crtc->pipe)
			continue;

		state = to_intel_plane_state(plane->state);
		fb = state->base.fb;
		if (!fb) {
			DRM_DEBUG_KMS("%s PLANE:%d plane: %u.%u idx: %d "
				"disabled, scaler_id = %d\n",
				plane->type == DRM_PLANE_TYPE_CURSOR ? "CURSOR" : "STANDARD",
				plane->base.id, intel_plane->pipe,
				(crtc->base.primary == plane) ? 0 : intel_plane->plane + 1,
				drm_plane_index(plane), state->scaler_id);
			continue;
		}

		DRM_DEBUG_KMS("%s PLANE:%d plane: %u.%u idx: %d enabled",
			plane->type == DRM_PLANE_TYPE_CURSOR ? "CURSOR" : "STANDARD",
			plane->base.id, intel_plane->pipe,
			crtc->base.primary == plane ? 0 : intel_plane->plane + 1,
			drm_plane_index(plane));
		DRM_DEBUG_KMS("\tFB:%d, fb = %ux%u format = 0x%x",
			fb->base.id, fb->width, fb->height, fb->pixel_format);
		DRM_DEBUG_KMS("\tscaler:%d src (%u, %u) %ux%u dst (%u, %u) %ux%u\n",
			state->scaler_id,
			state->src.x1 >> 16, state->src.y1 >> 16,
			drm_rect_width(&state->src) >> 16,
			drm_rect_height(&state->src) >> 16,
			state->dst.x1, state->dst.y1,
			drm_rect_width(&state->dst), drm_rect_height(&state->dst));
	}
}

static bool check_digital_port_conflicts(struct drm_atomic_state *state)
{
	struct drm_device *dev = state->dev;
	struct drm_connector *connector;
	unsigned int used_ports = 0;

	/*
	 * Walk the connector list instead of the encoder
	 * list to detect the problem on ddi platforms
	 * where there's just one encoder per digital port.
	 */
	drm_for_each_connector(connector, dev) {
		struct drm_connector_state *connector_state;
		struct intel_encoder *encoder;

		connector_state = drm_atomic_get_existing_connector_state(state, connector);
		if (!connector_state)
			connector_state = connector->state;

		if (!connector_state->best_encoder)
			continue;

		encoder = to_intel_encoder(connector_state->best_encoder);

		WARN_ON(!connector_state->crtc);

		switch (encoder->type) {
			unsigned int port_mask;
		case INTEL_OUTPUT_UNKNOWN:
			if (WARN_ON(!HAS_DDI(dev)))
				break;
		case INTEL_OUTPUT_DISPLAYPORT:
		case INTEL_OUTPUT_HDMI:
		case INTEL_OUTPUT_EDP:
			port_mask = 1 << enc_to_dig_port(&encoder->base)->port;

			/* the same port mustn't appear more than once */
			if (used_ports & port_mask)
				return false;

			used_ports |= port_mask;
		default:
			break;
		}
	}

	return true;
}

static void
clear_intel_crtc_state(struct intel_crtc_state *crtc_state)
{
	struct drm_crtc_state tmp_state;
	struct intel_crtc_scaler_state scaler_state;
	struct intel_dpll_hw_state dpll_hw_state;
	enum intel_dpll_id shared_dpll;
	uint32_t ddi_pll_sel;
	bool force_thru;

	/* FIXME: before the switch to atomic started, a new pipe_config was
	 * kzalloc'd. Code that depends on any field being zero should be
	 * fixed, so that the crtc_state can be safely duplicated. For now,
	 * only fields that are know to not cause problems are preserved. */

	tmp_state = crtc_state->base;
	scaler_state = crtc_state->scaler_state;
	shared_dpll = crtc_state->shared_dpll;
	dpll_hw_state = crtc_state->dpll_hw_state;
	ddi_pll_sel = crtc_state->ddi_pll_sel;
	force_thru = crtc_state->pch_pfit.force_thru;

	memset(crtc_state, 0, sizeof *crtc_state);

	crtc_state->base = tmp_state;
	crtc_state->scaler_state = scaler_state;
	crtc_state->shared_dpll = shared_dpll;
	crtc_state->dpll_hw_state = dpll_hw_state;
	crtc_state->ddi_pll_sel = ddi_pll_sel;
	crtc_state->pch_pfit.force_thru = force_thru;
}

static int
intel_modeset_pipe_config(struct drm_crtc *crtc,
			  struct intel_crtc_state *pipe_config)
{
	struct drm_atomic_state *state = pipe_config->base.state;
	struct intel_encoder *encoder;
	struct drm_connector *connector;
	struct drm_connector_state *connector_state;
	int base_bpp, ret = -EINVAL;
	int i;
	bool retry = true;

	clear_intel_crtc_state(pipe_config);

	pipe_config->cpu_transcoder =
		(enum transcoder) to_intel_crtc(crtc)->pipe;

	/*
	 * Sanitize sync polarity flags based on requested ones. If neither
	 * positive or negative polarity is requested, treat this as meaning
	 * negative polarity.
	 */
	if (!(pipe_config->base.adjusted_mode.flags &
	      (DRM_MODE_FLAG_PHSYNC | DRM_MODE_FLAG_NHSYNC)))
		pipe_config->base.adjusted_mode.flags |= DRM_MODE_FLAG_NHSYNC;

	if (!(pipe_config->base.adjusted_mode.flags &
	      (DRM_MODE_FLAG_PVSYNC | DRM_MODE_FLAG_NVSYNC)))
		pipe_config->base.adjusted_mode.flags |= DRM_MODE_FLAG_NVSYNC;

	base_bpp = compute_baseline_pipe_bpp(to_intel_crtc(crtc),
					     pipe_config);
	if (base_bpp < 0)
		goto fail;

	/*
	 * Determine the real pipe dimensions. Note that stereo modes can
	 * increase the actual pipe size due to the frame doubling and
	 * insertion of additional space for blanks between the frame. This
	 * is stored in the crtc timings. We use the requested mode to do this
	 * computation to clearly distinguish it from the adjusted mode, which
	 * can be changed by the connectors in the below retry loop.
	 */
	drm_crtc_get_hv_timing(&pipe_config->base.mode,
			       &pipe_config->pipe_src_w,
			       &pipe_config->pipe_src_h);

encoder_retry:
	/* Ensure the port clock defaults are reset when retrying. */
	pipe_config->port_clock = 0;
	pipe_config->pixel_multiplier = 1;

	/* Fill in default crtc timings, allow encoders to overwrite them. */
	drm_mode_set_crtcinfo(&pipe_config->base.adjusted_mode,
			      CRTC_STEREO_DOUBLE);

	/* Pass our mode to the connectors and the CRTC to give them a chance to
	 * adjust it according to limitations or connector properties, and also
	 * a chance to reject the mode entirely.
	 */
	for_each_connector_in_state(state, connector, connector_state, i) {
		if (connector_state->crtc != crtc)
			continue;

		encoder = to_intel_encoder(connector_state->best_encoder);

		if (!(encoder->compute_config(encoder, pipe_config))) {
			DRM_DEBUG_KMS("Encoder config failure\n");
			goto fail;
		}
	}

	/* Set default port clock if not overwritten by the encoder. Needs to be
	 * done afterwards in case the encoder adjusts the mode. */
	if (!pipe_config->port_clock)
		pipe_config->port_clock = pipe_config->base.adjusted_mode.crtc_clock
			* pipe_config->pixel_multiplier;

	ret = intel_crtc_compute_config(to_intel_crtc(crtc), pipe_config);
	if (ret < 0) {
		DRM_DEBUG_KMS("CRTC fixup failed\n");
		goto fail;
	}

	if (ret == RETRY) {
		if (WARN(!retry, "loop in pipe configuration computation\n")) {
			ret = -EINVAL;
			goto fail;
		}

		DRM_DEBUG_KMS("CRTC bw constrained, retrying\n");
		retry = false;
		goto encoder_retry;
	}

	/* Dithering seems to not pass-through bits correctly when it should, so
	 * only enable it on 6bpc panels. */
	pipe_config->dither = pipe_config->pipe_bpp == 6*3;
	DRM_DEBUG_KMS("hw max bpp: %i, pipe bpp: %i, dithering: %i\n",
		      base_bpp, pipe_config->pipe_bpp, pipe_config->dither);

fail:
	return ret;
}

static void
intel_modeset_update_crtc_state(struct drm_atomic_state *state)
{
	struct drm_crtc *crtc;
	struct drm_crtc_state *crtc_state;
	int i;

	/* Double check state. */
	for_each_crtc_in_state(state, crtc, crtc_state, i) {
		to_intel_crtc(crtc)->config = to_intel_crtc_state(crtc->state);

		/* Update hwmode for vblank functions */
		if (crtc->state->active)
			crtc->hwmode = crtc->state->adjusted_mode;
		else
			crtc->hwmode.crtc_clock = 0;

		/*
		 * Update legacy state to satisfy fbc code. This can
		 * be removed when fbc uses the atomic state.
		 */
		if (drm_atomic_get_existing_plane_state(state, crtc->primary)) {
			struct drm_plane_state *plane_state = crtc->primary->state;

			crtc->primary->fb = plane_state->fb;
			crtc->x = plane_state->src_x >> 16;
			crtc->y = plane_state->src_y >> 16;
		}
	}
}

static bool intel_fuzzy_clock_check(int clock1, int clock2)
{
	int diff;

	if (clock1 == clock2)
		return true;

	if (!clock1 || !clock2)
		return false;

	diff = abs(clock1 - clock2);

	if (((((diff + clock1 + clock2) * 100)) / (clock1 + clock2)) < 105)
		return true;

	return false;
}

#define for_each_intel_crtc_masked(dev, mask, intel_crtc) \
	list_for_each_entry((intel_crtc), \
			    &(dev)->mode_config.crtc_list, \
			    base.head) \
		for_each_if (mask & (1 <<(intel_crtc)->pipe))

static bool
intel_compare_m_n(unsigned int m, unsigned int n,
		  unsigned int m2, unsigned int n2,
		  bool exact)
{
	if (m == m2 && n == n2)
		return true;

	if (exact || !m || !n || !m2 || !n2)
		return false;

	BUILD_BUG_ON(DATA_LINK_M_N_MASK > INT_MAX);

	if (m > m2) {
		while (m > m2) {
			m2 <<= 1;
			n2 <<= 1;
		}
	} else if (m < m2) {
		while (m < m2) {
			m <<= 1;
			n <<= 1;
		}
	}

	return m == m2 && n == n2;
}

static bool
intel_compare_link_m_n(const struct intel_link_m_n *m_n,
		       struct intel_link_m_n *m2_n2,
		       bool adjust)
{
	if (m_n->tu == m2_n2->tu &&
	    intel_compare_m_n(m_n->gmch_m, m_n->gmch_n,
			      m2_n2->gmch_m, m2_n2->gmch_n, !adjust) &&
	    intel_compare_m_n(m_n->link_m, m_n->link_n,
			      m2_n2->link_m, m2_n2->link_n, !adjust)) {
		if (adjust)
			*m2_n2 = *m_n;

		return true;
	}

	return false;
}

static bool
intel_pipe_config_compare(struct drm_device *dev,
			  struct intel_crtc_state *current_config,
			  struct intel_crtc_state *pipe_config,
			  bool adjust)
{
	bool ret = true;

#define INTEL_ERR_OR_DBG_KMS(fmt, ...) \
	do { \
		if (!adjust) \
			DRM_ERROR(fmt, ##__VA_ARGS__); \
		else \
			DRM_DEBUG_KMS(fmt, ##__VA_ARGS__); \
	} while (0)

#define PIPE_CONF_CHECK_X(name)	\
	if (current_config->name != pipe_config->name) { \
		INTEL_ERR_OR_DBG_KMS("mismatch in " #name " " \
			  "(expected 0x%08x, found 0x%08x)\n", \
			  current_config->name, \
			  pipe_config->name); \
		ret = false; \
	}

#define PIPE_CONF_CHECK_I(name)	\
	if (current_config->name != pipe_config->name) { \
		INTEL_ERR_OR_DBG_KMS("mismatch in " #name " " \
			  "(expected %i, found %i)\n", \
			  current_config->name, \
			  pipe_config->name); \
		ret = false; \
	}

#define PIPE_CONF_CHECK_M_N(name) \
	if (!intel_compare_link_m_n(&current_config->name, \
				    &pipe_config->name,\
				    adjust)) { \
		INTEL_ERR_OR_DBG_KMS("mismatch in " #name " " \
			  "(expected tu %i gmch %i/%i link %i/%i, " \
			  "found tu %i, gmch %i/%i link %i/%i)\n", \
			  current_config->name.tu, \
			  current_config->name.gmch_m, \
			  current_config->name.gmch_n, \
			  current_config->name.link_m, \
			  current_config->name.link_n, \
			  pipe_config->name.tu, \
			  pipe_config->name.gmch_m, \
			  pipe_config->name.gmch_n, \
			  pipe_config->name.link_m, \
			  pipe_config->name.link_n); \
		ret = false; \
	}

#define PIPE_CONF_CHECK_M_N_ALT(name, alt_name) \
	if (!intel_compare_link_m_n(&current_config->name, \
				    &pipe_config->name, adjust) && \
	    !intel_compare_link_m_n(&current_config->alt_name, \
				    &pipe_config->name, adjust)) { \
		INTEL_ERR_OR_DBG_KMS("mismatch in " #name " " \
			  "(expected tu %i gmch %i/%i link %i/%i, " \
			  "or tu %i gmch %i/%i link %i/%i, " \
			  "found tu %i, gmch %i/%i link %i/%i)\n", \
			  current_config->name.tu, \
			  current_config->name.gmch_m, \
			  current_config->name.gmch_n, \
			  current_config->name.link_m, \
			  current_config->name.link_n, \
			  current_config->alt_name.tu, \
			  current_config->alt_name.gmch_m, \
			  current_config->alt_name.gmch_n, \
			  current_config->alt_name.link_m, \
			  current_config->alt_name.link_n, \
			  pipe_config->name.tu, \
			  pipe_config->name.gmch_m, \
			  pipe_config->name.gmch_n, \
			  pipe_config->name.link_m, \
			  pipe_config->name.link_n); \
		ret = false; \
	}

/* This is required for BDW+ where there is only one set of registers for
 * switching between high and low RR.
 * This macro can be used whenever a comparison has to be made between one
 * hw state and multiple sw state variables.
 */
#define PIPE_CONF_CHECK_I_ALT(name, alt_name) \
	if ((current_config->name != pipe_config->name) && \
		(current_config->alt_name != pipe_config->name)) { \
			INTEL_ERR_OR_DBG_KMS("mismatch in " #name " " \
				  "(expected %i or %i, found %i)\n", \
				  current_config->name, \
				  current_config->alt_name, \
				  pipe_config->name); \
			ret = false; \
	}

#define PIPE_CONF_CHECK_FLAGS(name, mask)	\
	if ((current_config->name ^ pipe_config->name) & (mask)) { \
		INTEL_ERR_OR_DBG_KMS("mismatch in " #name "(" #mask ") " \
			  "(expected %i, found %i)\n", \
			  current_config->name & (mask), \
			  pipe_config->name & (mask)); \
		ret = false; \
	}

#define PIPE_CONF_CHECK_CLOCK_FUZZY(name) \
	if (!intel_fuzzy_clock_check(current_config->name, pipe_config->name)) { \
		INTEL_ERR_OR_DBG_KMS("mismatch in " #name " " \
			  "(expected %i, found %i)\n", \
			  current_config->name, \
			  pipe_config->name); \
		ret = false; \
	}

#define PIPE_CONF_QUIRK(quirk)	\
	((current_config->quirks | pipe_config->quirks) & (quirk))

	PIPE_CONF_CHECK_I(cpu_transcoder);

	PIPE_CONF_CHECK_I(has_pch_encoder);
	PIPE_CONF_CHECK_I(fdi_lanes);
	PIPE_CONF_CHECK_M_N(fdi_m_n);

	PIPE_CONF_CHECK_I(has_dp_encoder);
	PIPE_CONF_CHECK_I(lane_count);

	if (INTEL_INFO(dev)->gen < 8) {
		PIPE_CONF_CHECK_M_N(dp_m_n);

		if (current_config->has_drrs)
			PIPE_CONF_CHECK_M_N(dp_m2_n2);
	} else
		PIPE_CONF_CHECK_M_N_ALT(dp_m_n, dp_m2_n2);

	PIPE_CONF_CHECK_I(has_dsi_encoder);

	PIPE_CONF_CHECK_I(base.adjusted_mode.crtc_hdisplay);
	PIPE_CONF_CHECK_I(base.adjusted_mode.crtc_htotal);
	PIPE_CONF_CHECK_I(base.adjusted_mode.crtc_hblank_start);
	PIPE_CONF_CHECK_I(base.adjusted_mode.crtc_hblank_end);
	PIPE_CONF_CHECK_I(base.adjusted_mode.crtc_hsync_start);
	PIPE_CONF_CHECK_I(base.adjusted_mode.crtc_hsync_end);

	PIPE_CONF_CHECK_I(base.adjusted_mode.crtc_vdisplay);
	PIPE_CONF_CHECK_I(base.adjusted_mode.crtc_vtotal);
	PIPE_CONF_CHECK_I(base.adjusted_mode.crtc_vblank_start);
	PIPE_CONF_CHECK_I(base.adjusted_mode.crtc_vblank_end);
	PIPE_CONF_CHECK_I(base.adjusted_mode.crtc_vsync_start);
	PIPE_CONF_CHECK_I(base.adjusted_mode.crtc_vsync_end);

	PIPE_CONF_CHECK_I(pixel_multiplier);
	PIPE_CONF_CHECK_I(has_hdmi_sink);
	if ((INTEL_INFO(dev)->gen < 8 && !IS_HASWELL(dev)) ||
	    IS_VALLEYVIEW(dev) || IS_CHERRYVIEW(dev))
		PIPE_CONF_CHECK_I(limited_color_range);
	PIPE_CONF_CHECK_I(has_infoframe);

	PIPE_CONF_CHECK_I(has_audio);

	PIPE_CONF_CHECK_FLAGS(base.adjusted_mode.flags,
			      DRM_MODE_FLAG_INTERLACE);

	if (!PIPE_CONF_QUIRK(PIPE_CONFIG_QUIRK_MODE_SYNC_FLAGS)) {
		PIPE_CONF_CHECK_FLAGS(base.adjusted_mode.flags,
				      DRM_MODE_FLAG_PHSYNC);
		PIPE_CONF_CHECK_FLAGS(base.adjusted_mode.flags,
				      DRM_MODE_FLAG_NHSYNC);
		PIPE_CONF_CHECK_FLAGS(base.adjusted_mode.flags,
				      DRM_MODE_FLAG_PVSYNC);
		PIPE_CONF_CHECK_FLAGS(base.adjusted_mode.flags,
				      DRM_MODE_FLAG_NVSYNC);
	}

	PIPE_CONF_CHECK_X(gmch_pfit.control);
	/* pfit ratios are autocomputed by the hw on gen4+ */
	if (INTEL_INFO(dev)->gen < 4)
		PIPE_CONF_CHECK_I(gmch_pfit.pgm_ratios);
	PIPE_CONF_CHECK_X(gmch_pfit.lvds_border_bits);

	if (!adjust) {
		PIPE_CONF_CHECK_I(pipe_src_w);
		PIPE_CONF_CHECK_I(pipe_src_h);

		PIPE_CONF_CHECK_I(pch_pfit.enabled);
		if (current_config->pch_pfit.enabled) {
			PIPE_CONF_CHECK_X(pch_pfit.pos);
			PIPE_CONF_CHECK_X(pch_pfit.size);
		}

		PIPE_CONF_CHECK_I(scaler_state.scaler_id);
	}

	/* BDW+ don't expose a synchronous way to read the state */
	if (IS_HASWELL(dev))
		PIPE_CONF_CHECK_I(ips_enabled);

	PIPE_CONF_CHECK_I(double_wide);

	PIPE_CONF_CHECK_X(ddi_pll_sel);

	PIPE_CONF_CHECK_I(shared_dpll);
	PIPE_CONF_CHECK_X(dpll_hw_state.dpll);
	PIPE_CONF_CHECK_X(dpll_hw_state.dpll_md);
	PIPE_CONF_CHECK_X(dpll_hw_state.fp0);
	PIPE_CONF_CHECK_X(dpll_hw_state.fp1);
	PIPE_CONF_CHECK_X(dpll_hw_state.wrpll);
	PIPE_CONF_CHECK_X(dpll_hw_state.spll);
	PIPE_CONF_CHECK_X(dpll_hw_state.ctrl1);
	PIPE_CONF_CHECK_X(dpll_hw_state.cfgcr1);
	PIPE_CONF_CHECK_X(dpll_hw_state.cfgcr2);

	if (IS_G4X(dev) || INTEL_INFO(dev)->gen >= 5)
		PIPE_CONF_CHECK_I(pipe_bpp);

	PIPE_CONF_CHECK_CLOCK_FUZZY(base.adjusted_mode.crtc_clock);
	PIPE_CONF_CHECK_CLOCK_FUZZY(port_clock);

#undef PIPE_CONF_CHECK_X
#undef PIPE_CONF_CHECK_I
#undef PIPE_CONF_CHECK_I_ALT
#undef PIPE_CONF_CHECK_FLAGS
#undef PIPE_CONF_CHECK_CLOCK_FUZZY
#undef PIPE_CONF_QUIRK
#undef INTEL_ERR_OR_DBG_KMS

	return ret;
}

static void check_wm_state(struct drm_device *dev)
{
	struct drm_i915_private *dev_priv = dev->dev_private;
	struct skl_ddb_allocation hw_ddb, *sw_ddb;
	struct intel_crtc *intel_crtc;
	int plane;

	if (INTEL_INFO(dev)->gen < 9)
		return;

	skl_ddb_get_hw_state(dev_priv, &hw_ddb);
	sw_ddb = &dev_priv->wm.skl_hw.ddb;

	for_each_intel_crtc(dev, intel_crtc) {
		struct skl_ddb_entry *hw_entry, *sw_entry;
		const enum pipe pipe = intel_crtc->pipe;

		if (!intel_crtc->active)
			continue;

		/* planes */
		for_each_plane(dev_priv, pipe, plane) {
			hw_entry = &hw_ddb.plane[pipe][plane];
			sw_entry = &sw_ddb->plane[pipe][plane];

			if (skl_ddb_entry_equal(hw_entry, sw_entry))
				continue;

			DRM_ERROR("mismatch in DDB state pipe %c plane %d "
				  "(expected (%u,%u), found (%u,%u))\n",
				  pipe_name(pipe), plane + 1,
				  sw_entry->start, sw_entry->end,
				  hw_entry->start, hw_entry->end);
		}

		/* cursor */
		hw_entry = &hw_ddb.plane[pipe][PLANE_CURSOR];
		sw_entry = &sw_ddb->plane[pipe][PLANE_CURSOR];

		if (skl_ddb_entry_equal(hw_entry, sw_entry))
			continue;

		DRM_ERROR("mismatch in DDB state pipe %c cursor "
			  "(expected (%u,%u), found (%u,%u))\n",
			  pipe_name(pipe),
			  sw_entry->start, sw_entry->end,
			  hw_entry->start, hw_entry->end);
	}
}

static void
check_connector_state(struct drm_device *dev,
		      struct drm_atomic_state *old_state)
{
	struct drm_connector_state *old_conn_state;
	struct drm_connector *connector;
	int i;

	for_each_connector_in_state(old_state, connector, old_conn_state, i) {
		struct drm_encoder *encoder = connector->encoder;
		struct drm_connector_state *state = connector->state;

		/* This also checks the encoder/connector hw state with the
		 * ->get_hw_state callbacks. */
		intel_connector_check_state(to_intel_connector(connector));

		I915_STATE_WARN(state->best_encoder != encoder,
		     "connector's atomic encoder doesn't match legacy encoder\n");
	}
}

static void
check_encoder_state(struct drm_device *dev)
{
	struct intel_encoder *encoder;
	struct intel_connector *connector;

	for_each_intel_encoder(dev, encoder) {
		bool enabled = false;
		enum pipe pipe;

		DRM_DEBUG_KMS("[ENCODER:%d:%s]\n",
			      encoder->base.base.id,
			      encoder->base.name);

		for_each_intel_connector(dev, connector) {
			if (connector->base.state->best_encoder != &encoder->base)
				continue;
			enabled = true;

			I915_STATE_WARN(connector->base.state->crtc !=
					encoder->base.crtc,
			     "connector's crtc doesn't match encoder crtc\n");
		}

		I915_STATE_WARN(!!encoder->base.crtc != enabled,
		     "encoder's enabled state mismatch "
		     "(expected %i, found %i)\n",
		     !!encoder->base.crtc, enabled);

		if (!encoder->base.crtc) {
			bool active;

			active = encoder->get_hw_state(encoder, &pipe);
			I915_STATE_WARN(active,
			     "encoder detached but still enabled on pipe %c.\n",
			     pipe_name(pipe));
		}
	}
}

static void
check_crtc_state(struct drm_device *dev, struct drm_atomic_state *old_state)
{
	struct drm_i915_private *dev_priv = dev->dev_private;
	struct intel_encoder *encoder;
	struct drm_crtc_state *old_crtc_state;
	struct drm_crtc *crtc;
	int i;

	for_each_crtc_in_state(old_state, crtc, old_crtc_state, i) {
		struct intel_crtc *intel_crtc = to_intel_crtc(crtc);
		struct intel_crtc_state *pipe_config, *sw_config;
		bool active;

		if (!needs_modeset(crtc->state) &&
		    !to_intel_crtc_state(crtc->state)->update_pipe)
			continue;

		__drm_atomic_helper_crtc_destroy_state(crtc, old_crtc_state);
		pipe_config = to_intel_crtc_state(old_crtc_state);
		memset(pipe_config, 0, sizeof(*pipe_config));
		pipe_config->base.crtc = crtc;
		pipe_config->base.state = old_state;

		DRM_DEBUG_KMS("[CRTC:%d]\n",
			      crtc->base.id);

		active = dev_priv->display.get_pipe_config(intel_crtc,
							   pipe_config);

		/* hw state is inconsistent with the pipe quirk */
		if ((intel_crtc->pipe == PIPE_A && dev_priv->quirks & QUIRK_PIPEA_FORCE) ||
		    (intel_crtc->pipe == PIPE_B && dev_priv->quirks & QUIRK_PIPEB_FORCE))
			active = crtc->state->active;

		I915_STATE_WARN(crtc->state->active != active,
		     "crtc active state doesn't match with hw state "
		     "(expected %i, found %i)\n", crtc->state->active, active);

		I915_STATE_WARN(intel_crtc->active != crtc->state->active,
		     "transitional active state does not match atomic hw state "
		     "(expected %i, found %i)\n", crtc->state->active, intel_crtc->active);

		for_each_encoder_on_crtc(dev, crtc, encoder) {
			enum pipe pipe;

			active = encoder->get_hw_state(encoder, &pipe);
			I915_STATE_WARN(active != crtc->state->active,
				"[ENCODER:%i] active %i with crtc active %i\n",
				encoder->base.base.id, active, crtc->state->active);

			I915_STATE_WARN(active && intel_crtc->pipe != pipe,
					"Encoder connected to wrong pipe %c\n",
					pipe_name(pipe));

			if (active)
				encoder->get_config(encoder, pipe_config);
		}

		if (!crtc->state->active)
			continue;

		sw_config = to_intel_crtc_state(crtc->state);
		if (!intel_pipe_config_compare(dev, sw_config,
					       pipe_config, false)) {
			I915_STATE_WARN(1, "pipe state doesn't match!\n");
			intel_dump_pipe_config(intel_crtc, pipe_config,
					       "[hw state]");
			intel_dump_pipe_config(intel_crtc, sw_config,
					       "[sw state]");
		}
	}
}

static void
check_shared_dpll_state(struct drm_device *dev)
{
	struct drm_i915_private *dev_priv = dev->dev_private;
	struct intel_crtc *crtc;
	struct intel_dpll_hw_state dpll_hw_state;
	int i;

	for (i = 0; i < dev_priv->num_shared_dpll; i++) {
		struct intel_shared_dpll *pll = &dev_priv->shared_dplls[i];
		int enabled_crtcs = 0, active_crtcs = 0;
		bool active;

		memset(&dpll_hw_state, 0, sizeof(dpll_hw_state));

		DRM_DEBUG_KMS("%s\n", pll->name);

		active = pll->get_hw_state(dev_priv, pll, &dpll_hw_state);

		I915_STATE_WARN(pll->active > hweight32(pll->config.crtc_mask),
		     "more active pll users than references: %i vs %i\n",
		     pll->active, hweight32(pll->config.crtc_mask));
		I915_STATE_WARN(pll->active && !pll->on,
		     "pll in active use but not on in sw tracking\n");
		I915_STATE_WARN(pll->on && !pll->active,
		     "pll in on but not on in use in sw tracking\n");
		I915_STATE_WARN(pll->on != active,
		     "pll on state mismatch (expected %i, found %i)\n",
		     pll->on, active);

		for_each_intel_crtc(dev, crtc) {
			if (crtc->base.state->enable && intel_crtc_to_shared_dpll(crtc) == pll)
				enabled_crtcs++;
			if (crtc->active && intel_crtc_to_shared_dpll(crtc) == pll)
				active_crtcs++;
		}
		I915_STATE_WARN(pll->active != active_crtcs,
		     "pll active crtcs mismatch (expected %i, found %i)\n",
		     pll->active, active_crtcs);
		I915_STATE_WARN(hweight32(pll->config.crtc_mask) != enabled_crtcs,
		     "pll enabled crtcs mismatch (expected %i, found %i)\n",
		     hweight32(pll->config.crtc_mask), enabled_crtcs);

		I915_STATE_WARN(pll->on && memcmp(&pll->config.hw_state, &dpll_hw_state,
				       sizeof(dpll_hw_state)),
		     "pll hw state mismatch\n");
	}
}

static void
intel_modeset_check_state(struct drm_device *dev,
			  struct drm_atomic_state *old_state)
{
	check_wm_state(dev);
	check_connector_state(dev, old_state);
	check_encoder_state(dev);
	check_crtc_state(dev, old_state);
	check_shared_dpll_state(dev);
}

void ironlake_check_encoder_dotclock(const struct intel_crtc_state *pipe_config,
				     int dotclock)
{
	/*
	 * FDI already provided one idea for the dotclock.
	 * Yell if the encoder disagrees.
	 */
	WARN(!intel_fuzzy_clock_check(pipe_config->base.adjusted_mode.crtc_clock, dotclock),
	     "FDI dotclock and encoder dotclock mismatch, fdi: %i, encoder: %i\n",
	     pipe_config->base.adjusted_mode.crtc_clock, dotclock);
}

static void update_scanline_offset(struct intel_crtc *crtc)
{
	struct drm_device *dev = crtc->base.dev;

	/*
	 * The scanline counter increments at the leading edge of hsync.
	 *
	 * On most platforms it starts counting from vtotal-1 on the
	 * first active line. That means the scanline counter value is
	 * always one less than what we would expect. Ie. just after
	 * start of vblank, which also occurs at start of hsync (on the
	 * last active line), the scanline counter will read vblank_start-1.
	 *
	 * On gen2 the scanline counter starts counting from 1 instead
	 * of vtotal-1, so we have to subtract one (or rather add vtotal-1
	 * to keep the value positive), instead of adding one.
	 *
	 * On HSW+ the behaviour of the scanline counter depends on the output
	 * type. For DP ports it behaves like most other platforms, but on HDMI
	 * there's an extra 1 line difference. So we need to add two instead of
	 * one to the value.
	 */
	if (IS_GEN2(dev)) {
		const struct drm_display_mode *adjusted_mode = &crtc->config->base.adjusted_mode;
		int vtotal;

		vtotal = adjusted_mode->crtc_vtotal;
		if (adjusted_mode->flags & DRM_MODE_FLAG_INTERLACE)
			vtotal /= 2;

		crtc->scanline_offset = vtotal - 1;
	} else if (HAS_DDI(dev) &&
		   intel_pipe_has_type(crtc, INTEL_OUTPUT_HDMI)) {
		crtc->scanline_offset = 2;
	} else
		crtc->scanline_offset = 1;
}

static void intel_modeset_clear_plls(struct drm_atomic_state *state)
{
	struct drm_device *dev = state->dev;
	struct drm_i915_private *dev_priv = to_i915(dev);
	struct intel_shared_dpll_config *shared_dpll = NULL;
	struct intel_crtc *intel_crtc;
	struct intel_crtc_state *intel_crtc_state;
	struct drm_crtc *crtc;
	struct drm_crtc_state *crtc_state;
	int i;

	if (!dev_priv->display.crtc_compute_clock)
		return;

	for_each_crtc_in_state(state, crtc, crtc_state, i) {
		int dpll;

		intel_crtc = to_intel_crtc(crtc);
		intel_crtc_state = to_intel_crtc_state(crtc_state);
		dpll = intel_crtc_state->shared_dpll;

		if (!needs_modeset(crtc_state) || dpll == DPLL_ID_PRIVATE)
			continue;

		intel_crtc_state->shared_dpll = DPLL_ID_PRIVATE;

		if (!shared_dpll)
			shared_dpll = intel_atomic_get_shared_dpll_state(state);

		shared_dpll[dpll].crtc_mask &= ~(1 << intel_crtc->pipe);
	}
}

/*
 * This implements the workaround described in the "notes" section of the mode
 * set sequence documentation. When going from no pipes or single pipe to
 * multiple pipes, and planes are enabled after the pipe, we need to wait at
 * least 2 vblanks on the first pipe before enabling planes on the second pipe.
 */
static int haswell_mode_set_planes_workaround(struct drm_atomic_state *state)
{
	struct drm_crtc_state *crtc_state;
	struct intel_crtc *intel_crtc;
	struct drm_crtc *crtc;
	struct intel_crtc_state *first_crtc_state = NULL;
	struct intel_crtc_state *other_crtc_state = NULL;
	enum pipe first_pipe = INVALID_PIPE, enabled_pipe = INVALID_PIPE;
	int i;

	/* look at all crtc's that are going to be enabled in during modeset */
	for_each_crtc_in_state(state, crtc, crtc_state, i) {
		intel_crtc = to_intel_crtc(crtc);

		if (!crtc_state->active || !needs_modeset(crtc_state))
			continue;

		if (first_crtc_state) {
			other_crtc_state = to_intel_crtc_state(crtc_state);
			break;
		} else {
			first_crtc_state = to_intel_crtc_state(crtc_state);
			first_pipe = intel_crtc->pipe;
		}
	}

	/* No workaround needed? */
	if (!first_crtc_state)
		return 0;

	/* w/a possibly needed, check how many crtc's are already enabled. */
	for_each_intel_crtc(state->dev, intel_crtc) {
		struct intel_crtc_state *pipe_config;

		pipe_config = intel_atomic_get_crtc_state(state, intel_crtc);
		if (IS_ERR(pipe_config))
			return PTR_ERR(pipe_config);

		pipe_config->hsw_workaround_pipe = INVALID_PIPE;

		if (!pipe_config->base.active ||
		    needs_modeset(&pipe_config->base))
			continue;

		/* 2 or more enabled crtcs means no need for w/a */
		if (enabled_pipe != INVALID_PIPE)
			return 0;

		enabled_pipe = intel_crtc->pipe;
	}

	if (enabled_pipe != INVALID_PIPE)
		first_crtc_state->hsw_workaround_pipe = enabled_pipe;
	else if (other_crtc_state)
		other_crtc_state->hsw_workaround_pipe = first_pipe;

	return 0;
}

static int intel_modeset_all_pipes(struct drm_atomic_state *state)
{
	struct drm_crtc *crtc;
	struct drm_crtc_state *crtc_state;
	int ret = 0;

	/* add all active pipes to the state */
	for_each_crtc(state->dev, crtc) {
		crtc_state = drm_atomic_get_crtc_state(state, crtc);
		if (IS_ERR(crtc_state))
			return PTR_ERR(crtc_state);

		if (!crtc_state->active || needs_modeset(crtc_state))
			continue;

		crtc_state->mode_changed = true;

		ret = drm_atomic_add_affected_connectors(state, crtc);
		if (ret)
			break;

		ret = drm_atomic_add_affected_planes(state, crtc);
		if (ret)
			break;
	}

	return ret;
}

static int intel_modeset_checks(struct drm_atomic_state *state)
{
	struct drm_device *dev = state->dev;
	struct drm_i915_private *dev_priv = dev->dev_private;
	int ret;

	if (!check_digital_port_conflicts(state)) {
		DRM_DEBUG_KMS("rejecting conflicting digital port configuration\n");
		return -EINVAL;
	}

	/*
	 * See if the config requires any additional preparation, e.g.
	 * to adjust global state with pipes off.  We need to do this
	 * here so we can get the modeset_pipe updated config for the new
	 * mode set on this crtc.  For other crtcs we need to use the
	 * adjusted_mode bits in the crtc directly.
	 */
	if (dev_priv->display.modeset_calc_cdclk) {
		unsigned int cdclk;

		ret = dev_priv->display.modeset_calc_cdclk(state);

		cdclk = to_intel_atomic_state(state)->cdclk;
		if (!ret && cdclk != dev_priv->cdclk_freq)
			ret = intel_modeset_all_pipes(state);

		if (ret < 0)
			return ret;
	} else
		to_intel_atomic_state(state)->cdclk = dev_priv->cdclk_freq;

	intel_modeset_clear_plls(state);

	if (IS_HASWELL(dev))
		return haswell_mode_set_planes_workaround(state);

	return 0;
}

/*
 * Handle calculation of various watermark data at the end of the atomic check
 * phase.  The code here should be run after the per-crtc and per-plane 'check'
 * handlers to ensure that all derived state has been updated.
 */
static void calc_watermark_data(struct drm_atomic_state *state)
{
	struct drm_device *dev = state->dev;
	struct intel_atomic_state *intel_state = to_intel_atomic_state(state);
	struct drm_crtc *crtc;
	struct drm_crtc_state *cstate;
	struct drm_plane *plane;
	struct drm_plane_state *pstate;

	/*
	 * Calculate watermark configuration details now that derived
	 * plane/crtc state is all properly updated.
	 */
	drm_for_each_crtc(crtc, dev) {
		cstate = drm_atomic_get_existing_crtc_state(state, crtc) ?:
			crtc->state;

		if (cstate->active)
			intel_state->wm_config.num_pipes_active++;
	}
	drm_for_each_legacy_plane(plane, dev) {
		pstate = drm_atomic_get_existing_plane_state(state, plane) ?:
			plane->state;

		if (!to_intel_plane_state(pstate)->visible)
			continue;

		intel_state->wm_config.sprites_enabled = true;
		if (pstate->crtc_w != pstate->src_w >> 16 ||
		    pstate->crtc_h != pstate->src_h >> 16)
			intel_state->wm_config.sprites_scaled = true;
	}
}

/**
 * intel_atomic_check - validate state object
 * @dev: drm device
 * @state: state to validate
 */
static int intel_atomic_check(struct drm_device *dev,
			      struct drm_atomic_state *state)
{
	struct intel_atomic_state *intel_state = to_intel_atomic_state(state);
	struct drm_crtc *crtc;
	struct drm_crtc_state *crtc_state;
	int ret, i;
	bool any_ms = false;

	ret = drm_atomic_helper_check_modeset(dev, state);
	if (ret)
		return ret;

	for_each_crtc_in_state(state, crtc, crtc_state, i) {
		struct intel_crtc_state *pipe_config =
			to_intel_crtc_state(crtc_state);

		memset(&to_intel_crtc(crtc)->atomic, 0,
		       sizeof(struct intel_crtc_atomic_commit));

		/* Catch I915_MODE_FLAG_INHERITED */
		if (crtc_state->mode.private_flags != crtc->state->mode.private_flags)
			crtc_state->mode_changed = true;

		if (!crtc_state->enable) {
			if (needs_modeset(crtc_state))
				any_ms = true;
			continue;
		}

		if (!needs_modeset(crtc_state))
			continue;

		/* FIXME: For only active_changed we shouldn't need to do any
		 * state recomputation at all. */

		ret = drm_atomic_add_affected_connectors(state, crtc);
		if (ret)
			return ret;

		ret = intel_modeset_pipe_config(crtc, pipe_config);
		if (ret)
			return ret;

		if (i915.fastboot &&
		    intel_pipe_config_compare(state->dev,
					to_intel_crtc_state(crtc->state),
					pipe_config, true)) {
			crtc_state->mode_changed = false;
			to_intel_crtc_state(crtc_state)->update_pipe = true;
		}

		if (needs_modeset(crtc_state)) {
			any_ms = true;

			ret = drm_atomic_add_affected_planes(state, crtc);
			if (ret)
				return ret;
		}

		intel_dump_pipe_config(to_intel_crtc(crtc), pipe_config,
				       needs_modeset(crtc_state) ?
				       "[modeset]" : "[fastset]");
	}

	if (any_ms) {
		ret = intel_modeset_checks(state);

		if (ret)
			return ret;
	} else
		intel_state->cdclk = to_i915(state->dev)->cdclk_freq;

	ret = drm_atomic_helper_check_planes(state->dev, state);
	if (ret)
		return ret;

	calc_watermark_data(state);

	return 0;
}

static int intel_atomic_prepare_commit(struct drm_device *dev,
				       struct drm_atomic_state *state,
				       bool async)
{
	struct drm_i915_private *dev_priv = dev->dev_private;
	struct drm_plane_state *plane_state;
	struct drm_crtc_state *crtc_state;
	struct drm_plane *plane;
	struct drm_crtc *crtc;
	int i, ret;

	if (async) {
		DRM_DEBUG_KMS("i915 does not yet support async commit\n");
		return -EINVAL;
	}

	for_each_crtc_in_state(state, crtc, crtc_state, i) {
		ret = intel_crtc_wait_for_pending_flips(crtc);
		if (ret)
			return ret;

		if (atomic_read(&to_intel_crtc(crtc)->unpin_work_count) >= 2)
			flush_workqueue(dev_priv->wq);
	}

	ret = mutex_lock_interruptible(&dev->struct_mutex);
	if (ret)
		return ret;

	ret = drm_atomic_helper_prepare_planes(dev, state);
	if (!ret && !async && !i915_reset_in_progress(&dev_priv->gpu_error)) {
		u32 reset_counter;

		reset_counter = atomic_read(&dev_priv->gpu_error.reset_counter);
		mutex_unlock(&dev->struct_mutex);

		for_each_plane_in_state(state, plane, plane_state, i) {
			struct intel_plane_state *intel_plane_state =
				to_intel_plane_state(plane_state);

			if (!intel_plane_state->wait_req)
				continue;

			ret = __i915_wait_request(intel_plane_state->wait_req,
						  reset_counter, true,
						  NULL, NULL);

			/* Swallow -EIO errors to allow updates during hw lockup. */
			if (ret == -EIO)
				ret = 0;

			if (ret)
				break;
		}

		if (!ret)
			return 0;
<<<<<<< HEAD

		mutex_lock(&dev->struct_mutex);
		drm_atomic_helper_cleanup_planes(dev, state);
	}

=======

		mutex_lock(&dev->struct_mutex);
		drm_atomic_helper_cleanup_planes(dev, state);
	}

>>>>>>> f3c87e99
	mutex_unlock(&dev->struct_mutex);
	return ret;
}

/**
 * intel_atomic_commit - commit validated state object
 * @dev: DRM device
 * @state: the top-level driver state object
 * @async: asynchronous commit
 *
 * This function commits a top-level state object that has been validated
 * with drm_atomic_helper_check().
 *
 * FIXME:  Atomic modeset support for i915 is not yet complete.  At the moment
 * we can only handle plane-related operations and do not yet support
 * asynchronous commit.
 *
 * RETURNS
 * Zero for success or -errno.
 */
static int intel_atomic_commit(struct drm_device *dev,
			       struct drm_atomic_state *state,
			       bool async)
{
	struct drm_i915_private *dev_priv = dev->dev_private;
	struct drm_crtc_state *crtc_state;
	struct drm_crtc *crtc;
	int ret = 0;
	int i;
	bool any_ms = false;

	ret = intel_atomic_prepare_commit(dev, state, async);
	if (ret) {
		DRM_DEBUG_ATOMIC("Preparing state failed with %i\n", ret);
		return ret;
	}

	drm_atomic_helper_swap_state(dev, state);
	dev_priv->wm.config = to_intel_atomic_state(state)->wm_config;

	for_each_crtc_in_state(state, crtc, crtc_state, i) {
		struct intel_crtc *intel_crtc = to_intel_crtc(crtc);

		if (!needs_modeset(crtc->state))
			continue;

		any_ms = true;
		intel_pre_plane_update(intel_crtc);

		if (crtc_state->active) {
			intel_crtc_disable_planes(crtc, crtc_state->plane_mask);
			dev_priv->display.crtc_disable(crtc);
			intel_crtc->active = false;
			intel_disable_shared_dpll(intel_crtc);

			/*
			 * Underruns don't always raise
			 * interrupts, so check manually.
			 */
			intel_check_cpu_fifo_underruns(dev_priv);
			intel_check_pch_fifo_underruns(dev_priv);

			if (!crtc->state->active)
				intel_update_watermarks(crtc);
		}
	}

	/* Only after disabling all output pipelines that will be changed can we
	 * update the the output configuration. */
	intel_modeset_update_crtc_state(state);

	if (any_ms) {
		intel_shared_dpll_commit(state);

		drm_atomic_helper_update_legacy_modeset_state(state->dev, state);
		modeset_update_crtc_power_domains(state);
	}

	/* Now enable the clocks, plane, pipe, and connectors that we set up. */
	for_each_crtc_in_state(state, crtc, crtc_state, i) {
		struct intel_crtc *intel_crtc = to_intel_crtc(crtc);
		bool modeset = needs_modeset(crtc->state);
		bool update_pipe = !modeset &&
			to_intel_crtc_state(crtc->state)->update_pipe;
		unsigned long put_domains = 0;

		if (modeset)
			intel_display_power_get(dev_priv, POWER_DOMAIN_MODESET);

		if (modeset && crtc->state->active) {
			update_scanline_offset(to_intel_crtc(crtc));
			dev_priv->display.crtc_enable(crtc);
		}

		if (update_pipe) {
			put_domains = modeset_get_crtc_power_domains(crtc);

			/* make sure intel_modeset_check_state runs */
			any_ms = true;
		}

		if (!modeset)
			intel_pre_plane_update(intel_crtc);

		if (crtc->state->active &&
		    (crtc->state->planes_changed || update_pipe))
			drm_atomic_helper_commit_planes_on_crtc(crtc_state);

		if (put_domains)
			modeset_put_power_domains(dev_priv, put_domains);

		intel_post_plane_update(intel_crtc);

		if (modeset)
			intel_display_power_put(dev_priv, POWER_DOMAIN_MODESET);
	}

	/* FIXME: add subpixel order */

	drm_atomic_helper_wait_for_vblanks(dev, state);

	mutex_lock(&dev->struct_mutex);
	drm_atomic_helper_cleanup_planes(dev, state);
	mutex_unlock(&dev->struct_mutex);

	if (any_ms)
		intel_modeset_check_state(dev, state);

	drm_atomic_state_free(state);

	return 0;
}

void intel_crtc_restore_mode(struct drm_crtc *crtc)
{
	struct drm_device *dev = crtc->dev;
	struct drm_atomic_state *state;
	struct drm_crtc_state *crtc_state;
	int ret;

	state = drm_atomic_state_alloc(dev);
	if (!state) {
		DRM_DEBUG_KMS("[CRTC:%d] crtc restore failed, out of memory",
			      crtc->base.id);
		return;
	}

	state->acquire_ctx = drm_modeset_legacy_acquire_ctx(crtc);

retry:
	crtc_state = drm_atomic_get_crtc_state(state, crtc);
	ret = PTR_ERR_OR_ZERO(crtc_state);
	if (!ret) {
		if (!crtc_state->active)
			goto out;

		crtc_state->mode_changed = true;
		ret = drm_atomic_commit(state);
	}

	if (ret == -EDEADLK) {
		drm_atomic_state_clear(state);
		drm_modeset_backoff(state->acquire_ctx);
		goto retry;
	}

	if (ret)
out:
		drm_atomic_state_free(state);
}

#undef for_each_intel_crtc_masked

static const struct drm_crtc_funcs intel_crtc_funcs = {
	.gamma_set = intel_crtc_gamma_set,
	.set_config = drm_atomic_helper_set_config,
	.destroy = intel_crtc_destroy,
	.page_flip = intel_crtc_page_flip,
	.atomic_duplicate_state = intel_crtc_duplicate_state,
	.atomic_destroy_state = intel_crtc_destroy_state,
};

static bool ibx_pch_dpll_get_hw_state(struct drm_i915_private *dev_priv,
				      struct intel_shared_dpll *pll,
				      struct intel_dpll_hw_state *hw_state)
{
	uint32_t val;

	if (!intel_display_power_get_if_enabled(dev_priv, POWER_DOMAIN_PLLS))
		return false;

	val = I915_READ(PCH_DPLL(pll->id));
	hw_state->dpll = val;
	hw_state->fp0 = I915_READ(PCH_FP0(pll->id));
	hw_state->fp1 = I915_READ(PCH_FP1(pll->id));

	intel_display_power_put(dev_priv, POWER_DOMAIN_PLLS);

	return val & DPLL_VCO_ENABLE;
}

static void ibx_pch_dpll_mode_set(struct drm_i915_private *dev_priv,
				  struct intel_shared_dpll *pll)
{
	I915_WRITE(PCH_FP0(pll->id), pll->config.hw_state.fp0);
	I915_WRITE(PCH_FP1(pll->id), pll->config.hw_state.fp1);
}

static void ibx_pch_dpll_enable(struct drm_i915_private *dev_priv,
				struct intel_shared_dpll *pll)
{
	/* PCH refclock must be enabled first */
	ibx_assert_pch_refclk_enabled(dev_priv);

	I915_WRITE(PCH_DPLL(pll->id), pll->config.hw_state.dpll);

	/* Wait for the clocks to stabilize. */
	POSTING_READ(PCH_DPLL(pll->id));
	udelay(150);

	/* The pixel multiplier can only be updated once the
	 * DPLL is enabled and the clocks are stable.
	 *
	 * So write it again.
	 */
	I915_WRITE(PCH_DPLL(pll->id), pll->config.hw_state.dpll);
	POSTING_READ(PCH_DPLL(pll->id));
	udelay(200);
}

static void ibx_pch_dpll_disable(struct drm_i915_private *dev_priv,
				 struct intel_shared_dpll *pll)
{
	struct drm_device *dev = dev_priv->dev;
	struct intel_crtc *crtc;

	/* Make sure no transcoder isn't still depending on us. */
	for_each_intel_crtc(dev, crtc) {
		if (intel_crtc_to_shared_dpll(crtc) == pll)
			assert_pch_transcoder_disabled(dev_priv, crtc->pipe);
	}

	I915_WRITE(PCH_DPLL(pll->id), 0);
	POSTING_READ(PCH_DPLL(pll->id));
	udelay(200);
}

static char *ibx_pch_dpll_names[] = {
	"PCH DPLL A",
	"PCH DPLL B",
};

static void ibx_pch_dpll_init(struct drm_device *dev)
{
	struct drm_i915_private *dev_priv = dev->dev_private;
	int i;

	dev_priv->num_shared_dpll = 2;

	for (i = 0; i < dev_priv->num_shared_dpll; i++) {
		dev_priv->shared_dplls[i].id = i;
		dev_priv->shared_dplls[i].name = ibx_pch_dpll_names[i];
		dev_priv->shared_dplls[i].mode_set = ibx_pch_dpll_mode_set;
		dev_priv->shared_dplls[i].enable = ibx_pch_dpll_enable;
		dev_priv->shared_dplls[i].disable = ibx_pch_dpll_disable;
		dev_priv->shared_dplls[i].get_hw_state =
			ibx_pch_dpll_get_hw_state;
	}
}

static void intel_shared_dpll_init(struct drm_device *dev)
{
	struct drm_i915_private *dev_priv = dev->dev_private;

	if (HAS_DDI(dev))
		intel_ddi_pll_init(dev);
	else if (HAS_PCH_IBX(dev) || HAS_PCH_CPT(dev))
		ibx_pch_dpll_init(dev);
	else
		dev_priv->num_shared_dpll = 0;

	BUG_ON(dev_priv->num_shared_dpll > I915_NUM_PLLS);
}

/**
 * intel_prepare_plane_fb - Prepare fb for usage on plane
 * @plane: drm plane to prepare for
 * @fb: framebuffer to prepare for presentation
 *
 * Prepares a framebuffer for usage on a display plane.  Generally this
 * involves pinning the underlying object and updating the frontbuffer tracking
 * bits.  Some older platforms need special physical address handling for
 * cursor planes.
 *
 * Must be called with struct_mutex held.
 *
 * Returns 0 on success, negative error code on failure.
 */
int
intel_prepare_plane_fb(struct drm_plane *plane,
		       const struct drm_plane_state *new_state)
{
	struct drm_device *dev = plane->dev;
	struct drm_framebuffer *fb = new_state->fb;
	struct intel_plane *intel_plane = to_intel_plane(plane);
	struct drm_i915_gem_object *obj = intel_fb_obj(fb);
	struct drm_i915_gem_object *old_obj = intel_fb_obj(plane->state->fb);
	int ret = 0;

	if (!obj && !old_obj)
		return 0;

	if (old_obj) {
		struct drm_crtc_state *crtc_state =
			drm_atomic_get_existing_crtc_state(new_state->state, plane->state->crtc);

		/* Big Hammer, we also need to ensure that any pending
		 * MI_WAIT_FOR_EVENT inside a user batch buffer on the
		 * current scanout is retired before unpinning the old
		 * framebuffer. Note that we rely on userspace rendering
		 * into the buffer attached to the pipe they are waiting
		 * on. If not, userspace generates a GPU hang with IPEHR
		 * point to the MI_WAIT_FOR_EVENT.
		 *
		 * This should only fail upon a hung GPU, in which case we
		 * can safely continue.
		 */
		if (needs_modeset(crtc_state))
			ret = i915_gem_object_wait_rendering(old_obj, true);

		/* Swallow -EIO errors to allow updates during hw lockup. */
		if (ret && ret != -EIO)
			return ret;
	}

	/* For framebuffer backed by dmabuf, wait for fence */
	if (obj && obj->base.dma_buf) {
		long lret;

		lret = reservation_object_wait_timeout_rcu(obj->base.dma_buf->resv,
							   false, true,
							   MAX_SCHEDULE_TIMEOUT);
		if (lret == -ERESTARTSYS)
			return lret;
<<<<<<< HEAD

		WARN(lret < 0, "waiting returns %li\n", lret);
	}

=======

		WARN(lret < 0, "waiting returns %li\n", lret);
	}

>>>>>>> f3c87e99
	if (!obj) {
		ret = 0;
	} else if (plane->type == DRM_PLANE_TYPE_CURSOR &&
	    INTEL_INFO(dev)->cursor_needs_physical) {
		int align = IS_I830(dev) ? 16 * 1024 : 256;
		ret = i915_gem_object_attach_phys(obj, align);
		if (ret)
			DRM_DEBUG_KMS("failed to attach phys object\n");
	} else {
		ret = intel_pin_and_fence_fb_obj(plane, fb, new_state);
	}

	if (ret == 0) {
		if (obj) {
			struct intel_plane_state *plane_state =
				to_intel_plane_state(new_state);

			i915_gem_request_assign(&plane_state->wait_req,
						obj->last_write_req);
		}

		i915_gem_track_fb(old_obj, obj, intel_plane->frontbuffer_bit);
	}

	return ret;
}

/**
 * intel_cleanup_plane_fb - Cleans up an fb after plane use
 * @plane: drm plane to clean up for
 * @fb: old framebuffer that was on plane
 *
 * Cleans up a framebuffer that has just been removed from a plane.
 *
 * Must be called with struct_mutex held.
 */
void
intel_cleanup_plane_fb(struct drm_plane *plane,
		       const struct drm_plane_state *old_state)
{
	struct drm_device *dev = plane->dev;
	struct intel_plane *intel_plane = to_intel_plane(plane);
	struct intel_plane_state *old_intel_state;
	struct drm_i915_gem_object *old_obj = intel_fb_obj(old_state->fb);
	struct drm_i915_gem_object *obj = intel_fb_obj(plane->state->fb);

	old_intel_state = to_intel_plane_state(old_state);

	if (!obj && !old_obj)
		return;

	if (old_obj && (plane->type != DRM_PLANE_TYPE_CURSOR ||
	    !INTEL_INFO(dev)->cursor_needs_physical))
		intel_unpin_fb_obj(old_state->fb, old_state);

	/* prepare_fb aborted? */
	if ((old_obj && (old_obj->frontbuffer_bits & intel_plane->frontbuffer_bit)) ||
	    (obj && !(obj->frontbuffer_bits & intel_plane->frontbuffer_bit)))
		i915_gem_track_fb(old_obj, obj, intel_plane->frontbuffer_bit);

	i915_gem_request_assign(&old_intel_state->wait_req, NULL);

}

int
skl_max_scale(struct intel_crtc *intel_crtc, struct intel_crtc_state *crtc_state)
{
	int max_scale;
	struct drm_device *dev;
	struct drm_i915_private *dev_priv;
	int crtc_clock, cdclk;

	if (!intel_crtc || !crtc_state)
		return DRM_PLANE_HELPER_NO_SCALING;

	dev = intel_crtc->base.dev;
	dev_priv = dev->dev_private;
	crtc_clock = crtc_state->base.adjusted_mode.crtc_clock;
	cdclk = to_intel_atomic_state(crtc_state->base.state)->cdclk;

	if (WARN_ON_ONCE(!crtc_clock || cdclk < crtc_clock))
		return DRM_PLANE_HELPER_NO_SCALING;

	/*
	 * skl max scale is lower of:
	 *    close to 3 but not 3, -1 is for that purpose
	 *            or
	 *    cdclk/crtc_clock
	 */
	max_scale = min((1 << 16) * 3 - 1, (1 << 8) * ((cdclk << 8) / crtc_clock));

	return max_scale;
}

static int
intel_check_primary_plane(struct drm_plane *plane,
			  struct intel_crtc_state *crtc_state,
			  struct intel_plane_state *state)
{
	struct drm_crtc *crtc = state->base.crtc;
	struct drm_framebuffer *fb = state->base.fb;
	int min_scale = DRM_PLANE_HELPER_NO_SCALING;
	int max_scale = DRM_PLANE_HELPER_NO_SCALING;
	bool can_position = false;

	if (INTEL_INFO(plane->dev)->gen >= 9) {
		/* use scaler when colorkey is not required */
		if (state->ckey.flags == I915_SET_COLORKEY_NONE) {
			min_scale = 1;
			max_scale = skl_max_scale(to_intel_crtc(crtc), crtc_state);
		}
		can_position = true;
	}

	return drm_plane_helper_check_update(plane, crtc, fb, &state->src,
					     &state->dst, &state->clip,
					     min_scale, max_scale,
					     can_position, true,
					     &state->visible);
}

static void
intel_commit_primary_plane(struct drm_plane *plane,
			   struct intel_plane_state *state)
{
	struct drm_crtc *crtc = state->base.crtc;
	struct drm_framebuffer *fb = state->base.fb;
	struct drm_device *dev = plane->dev;
	struct drm_i915_private *dev_priv = dev->dev_private;

	crtc = crtc ? crtc : plane->crtc;

	dev_priv->display.update_primary_plane(crtc, fb,
					       state->src.x1 >> 16,
					       state->src.y1 >> 16);
}

static void
intel_disable_primary_plane(struct drm_plane *plane,
			    struct drm_crtc *crtc)
{
	struct drm_device *dev = plane->dev;
	struct drm_i915_private *dev_priv = dev->dev_private;

	dev_priv->display.update_primary_plane(crtc, NULL, 0, 0);
}

static void intel_begin_crtc_commit(struct drm_crtc *crtc,
				    struct drm_crtc_state *old_crtc_state)
{
	struct drm_device *dev = crtc->dev;
	struct intel_crtc *intel_crtc = to_intel_crtc(crtc);
	struct intel_crtc_state *old_intel_state =
		to_intel_crtc_state(old_crtc_state);
	bool modeset = needs_modeset(crtc->state);

	/* Perform vblank evasion around commit operation */
	intel_pipe_update_start(intel_crtc);

	if (modeset)
		return;

	if (to_intel_crtc_state(crtc->state)->update_pipe)
		intel_update_pipe_config(intel_crtc, old_intel_state);
	else if (INTEL_INFO(dev)->gen >= 9)
		skl_detach_scalers(intel_crtc);
}

static void intel_finish_crtc_commit(struct drm_crtc *crtc,
				     struct drm_crtc_state *old_crtc_state)
{
	struct intel_crtc *intel_crtc = to_intel_crtc(crtc);

	intel_pipe_update_end(intel_crtc);
}

/**
 * intel_plane_destroy - destroy a plane
 * @plane: plane to destroy
 *
 * Common destruction function for all types of planes (primary, cursor,
 * sprite).
 */
void intel_plane_destroy(struct drm_plane *plane)
{
	struct intel_plane *intel_plane = to_intel_plane(plane);
	drm_plane_cleanup(plane);
	kfree(intel_plane);
}

const struct drm_plane_funcs intel_plane_funcs = {
	.update_plane = drm_atomic_helper_update_plane,
	.disable_plane = drm_atomic_helper_disable_plane,
	.destroy = intel_plane_destroy,
	.set_property = drm_atomic_helper_plane_set_property,
	.atomic_get_property = intel_plane_atomic_get_property,
	.atomic_set_property = intel_plane_atomic_set_property,
	.atomic_duplicate_state = intel_plane_duplicate_state,
	.atomic_destroy_state = intel_plane_destroy_state,

};

static struct drm_plane *intel_primary_plane_create(struct drm_device *dev,
						    int pipe)
{
	struct intel_plane *primary;
	struct intel_plane_state *state;
	const uint32_t *intel_primary_formats;
	unsigned int num_formats;

	primary = kzalloc(sizeof(*primary), GFP_KERNEL);
	if (primary == NULL)
		return NULL;

	state = intel_create_plane_state(&primary->base);
	if (!state) {
		kfree(primary);
		return NULL;
	}
	primary->base.state = &state->base;

	primary->can_scale = false;
	primary->max_downscale = 1;
	if (INTEL_INFO(dev)->gen >= 9) {
		primary->can_scale = true;
		state->scaler_id = -1;
	}
	primary->pipe = pipe;
	primary->plane = pipe;
	primary->frontbuffer_bit = INTEL_FRONTBUFFER_PRIMARY(pipe);
	primary->check_plane = intel_check_primary_plane;
	primary->commit_plane = intel_commit_primary_plane;
	primary->disable_plane = intel_disable_primary_plane;
	if (HAS_FBC(dev) && INTEL_INFO(dev)->gen < 4)
		primary->plane = !pipe;

	if (INTEL_INFO(dev)->gen >= 9) {
		intel_primary_formats = skl_primary_formats;
		num_formats = ARRAY_SIZE(skl_primary_formats);
	} else if (INTEL_INFO(dev)->gen >= 4) {
		intel_primary_formats = i965_primary_formats;
		num_formats = ARRAY_SIZE(i965_primary_formats);
	} else {
		intel_primary_formats = i8xx_primary_formats;
		num_formats = ARRAY_SIZE(i8xx_primary_formats);
	}

	drm_universal_plane_init(dev, &primary->base, 0,
				 &intel_plane_funcs,
				 intel_primary_formats, num_formats,
				 DRM_PLANE_TYPE_PRIMARY, NULL);

	if (INTEL_INFO(dev)->gen >= 4)
		intel_create_rotation_property(dev, primary);

	drm_plane_helper_add(&primary->base, &intel_plane_helper_funcs);

	return &primary->base;
}

void intel_create_rotation_property(struct drm_device *dev, struct intel_plane *plane)
{
	if (!dev->mode_config.rotation_property) {
		unsigned long flags = BIT(DRM_ROTATE_0) |
			BIT(DRM_ROTATE_180);

		if (INTEL_INFO(dev)->gen >= 9)
			flags |= BIT(DRM_ROTATE_90) | BIT(DRM_ROTATE_270);

		dev->mode_config.rotation_property =
			drm_mode_create_rotation_property(dev, flags);
	}
	if (dev->mode_config.rotation_property)
		drm_object_attach_property(&plane->base.base,
				dev->mode_config.rotation_property,
				plane->base.state->rotation);
}

static int
intel_check_cursor_plane(struct drm_plane *plane,
			 struct intel_crtc_state *crtc_state,
			 struct intel_plane_state *state)
{
	struct drm_crtc *crtc = crtc_state->base.crtc;
	struct drm_framebuffer *fb = state->base.fb;
	struct drm_i915_gem_object *obj = intel_fb_obj(fb);
	enum pipe pipe = to_intel_plane(plane)->pipe;
	unsigned stride;
	int ret;

	ret = drm_plane_helper_check_update(plane, crtc, fb, &state->src,
					    &state->dst, &state->clip,
					    DRM_PLANE_HELPER_NO_SCALING,
					    DRM_PLANE_HELPER_NO_SCALING,
					    true, true, &state->visible);
	if (ret)
		return ret;

	/* if we want to turn off the cursor ignore width and height */
	if (!obj)
		return 0;

	/* Check for which cursor types we support */
	if (!cursor_size_ok(plane->dev, state->base.crtc_w, state->base.crtc_h)) {
		DRM_DEBUG("Cursor dimension %dx%d not supported\n",
			  state->base.crtc_w, state->base.crtc_h);
		return -EINVAL;
	}

	stride = roundup_pow_of_two(state->base.crtc_w) * 4;
	if (obj->base.size < stride * state->base.crtc_h) {
		DRM_DEBUG_KMS("buffer is too small\n");
		return -ENOMEM;
	}

	if (fb->modifier[0] != DRM_FORMAT_MOD_NONE) {
		DRM_DEBUG_KMS("cursor cannot be tiled\n");
		return -EINVAL;
	}

	/*
	 * There's something wrong with the cursor on CHV pipe C.
	 * If it straddles the left edge of the screen then
	 * moving it away from the edge or disabling it often
	 * results in a pipe underrun, and often that can lead to
	 * dead pipe (constant underrun reported, and it scans
	 * out just a solid color). To recover from that, the
	 * display power well must be turned off and on again.
	 * Refuse the put the cursor into that compromised position.
	 */
	if (IS_CHERRYVIEW(plane->dev) && pipe == PIPE_C &&
	    state->visible && state->base.crtc_x < 0) {
		DRM_DEBUG_KMS("CHV cursor C not allowed to straddle the left screen edge\n");
		return -EINVAL;
	}

	return 0;
}

static void
intel_disable_cursor_plane(struct drm_plane *plane,
			   struct drm_crtc *crtc)
{
	intel_crtc_update_cursor(crtc, false);
}

static void
intel_commit_cursor_plane(struct drm_plane *plane,
			  struct intel_plane_state *state)
{
	struct drm_crtc *crtc = state->base.crtc;
	struct drm_device *dev = plane->dev;
	struct intel_crtc *intel_crtc;
	struct drm_i915_gem_object *obj = intel_fb_obj(state->base.fb);
	uint32_t addr;

	crtc = crtc ? crtc : plane->crtc;
	intel_crtc = to_intel_crtc(crtc);

	if (!obj)
		addr = 0;
	else if (!INTEL_INFO(dev)->cursor_needs_physical)
		addr = i915_gem_obj_ggtt_offset(obj);
	else
		addr = obj->phys_handle->busaddr;

	intel_crtc->cursor_addr = addr;

	if (crtc->state->active)
		intel_crtc_update_cursor(crtc, state->visible);
}

static struct drm_plane *intel_cursor_plane_create(struct drm_device *dev,
						   int pipe)
{
	struct intel_plane *cursor;
	struct intel_plane_state *state;

	cursor = kzalloc(sizeof(*cursor), GFP_KERNEL);
	if (cursor == NULL)
		return NULL;

	state = intel_create_plane_state(&cursor->base);
	if (!state) {
		kfree(cursor);
		return NULL;
	}
	cursor->base.state = &state->base;

	cursor->can_scale = false;
	cursor->max_downscale = 1;
	cursor->pipe = pipe;
	cursor->plane = pipe;
	cursor->frontbuffer_bit = INTEL_FRONTBUFFER_CURSOR(pipe);
	cursor->check_plane = intel_check_cursor_plane;
	cursor->commit_plane = intel_commit_cursor_plane;
	cursor->disable_plane = intel_disable_cursor_plane;

	drm_universal_plane_init(dev, &cursor->base, 0,
				 &intel_plane_funcs,
				 intel_cursor_formats,
				 ARRAY_SIZE(intel_cursor_formats),
				 DRM_PLANE_TYPE_CURSOR, NULL);

	if (INTEL_INFO(dev)->gen >= 4) {
		if (!dev->mode_config.rotation_property)
			dev->mode_config.rotation_property =
				drm_mode_create_rotation_property(dev,
							BIT(DRM_ROTATE_0) |
							BIT(DRM_ROTATE_180));
		if (dev->mode_config.rotation_property)
			drm_object_attach_property(&cursor->base.base,
				dev->mode_config.rotation_property,
				state->base.rotation);
	}

	if (INTEL_INFO(dev)->gen >=9)
		state->scaler_id = -1;

	drm_plane_helper_add(&cursor->base, &intel_plane_helper_funcs);

	return &cursor->base;
}

static void skl_init_scalers(struct drm_device *dev, struct intel_crtc *intel_crtc,
	struct intel_crtc_state *crtc_state)
{
	int i;
	struct intel_scaler *intel_scaler;
	struct intel_crtc_scaler_state *scaler_state = &crtc_state->scaler_state;

	for (i = 0; i < intel_crtc->num_scalers; i++) {
		intel_scaler = &scaler_state->scalers[i];
		intel_scaler->in_use = 0;
		intel_scaler->mode = PS_SCALER_MODE_DYN;
	}

	scaler_state->scaler_id = -1;
}

static void intel_crtc_init(struct drm_device *dev, int pipe)
{
	struct drm_i915_private *dev_priv = dev->dev_private;
	struct intel_crtc *intel_crtc;
	struct intel_crtc_state *crtc_state = NULL;
	struct drm_plane *primary = NULL;
	struct drm_plane *cursor = NULL;
	int i, ret;

	intel_crtc = kzalloc(sizeof(*intel_crtc), GFP_KERNEL);
	if (intel_crtc == NULL)
		return;

	crtc_state = kzalloc(sizeof(*crtc_state), GFP_KERNEL);
	if (!crtc_state)
		goto fail;
	intel_crtc->config = crtc_state;
	intel_crtc->base.state = &crtc_state->base;
	crtc_state->base.crtc = &intel_crtc->base;

	/* initialize shared scalers */
	if (INTEL_INFO(dev)->gen >= 9) {
		if (pipe == PIPE_C)
			intel_crtc->num_scalers = 1;
		else
			intel_crtc->num_scalers = SKL_NUM_SCALERS;

		skl_init_scalers(dev, intel_crtc, crtc_state);
	}

	primary = intel_primary_plane_create(dev, pipe);
	if (!primary)
		goto fail;

	cursor = intel_cursor_plane_create(dev, pipe);
	if (!cursor)
		goto fail;

	ret = drm_crtc_init_with_planes(dev, &intel_crtc->base, primary,
					cursor, &intel_crtc_funcs, NULL);
	if (ret)
		goto fail;

	drm_mode_crtc_set_gamma_size(&intel_crtc->base, 256);
	for (i = 0; i < 256; i++) {
		intel_crtc->lut_r[i] = i;
		intel_crtc->lut_g[i] = i;
		intel_crtc->lut_b[i] = i;
	}

	/*
	 * On gen2/3 only plane A can do fbc, but the panel fitter and lvds port
	 * is hooked to pipe B. Hence we want plane A feeding pipe B.
	 */
	intel_crtc->pipe = pipe;
	intel_crtc->plane = pipe;
	if (HAS_FBC(dev) && INTEL_INFO(dev)->gen < 4) {
		DRM_DEBUG_KMS("swapping pipes & planes for FBC\n");
		intel_crtc->plane = !pipe;
	}

	intel_crtc->cursor_base = ~0;
	intel_crtc->cursor_cntl = ~0;
	intel_crtc->cursor_size = ~0;

	intel_crtc->wm.cxsr_allowed = true;

	BUG_ON(pipe >= ARRAY_SIZE(dev_priv->plane_to_crtc_mapping) ||
	       dev_priv->plane_to_crtc_mapping[intel_crtc->plane] != NULL);
	dev_priv->plane_to_crtc_mapping[intel_crtc->plane] = &intel_crtc->base;
	dev_priv->pipe_to_crtc_mapping[intel_crtc->pipe] = &intel_crtc->base;

	drm_crtc_helper_add(&intel_crtc->base, &intel_helper_funcs);

	WARN_ON(drm_crtc_index(&intel_crtc->base) != intel_crtc->pipe);
	return;

fail:
	if (primary)
		drm_plane_cleanup(primary);
	if (cursor)
		drm_plane_cleanup(cursor);
	kfree(crtc_state);
	kfree(intel_crtc);
}

enum pipe intel_get_pipe_from_connector(struct intel_connector *connector)
{
	struct drm_encoder *encoder = connector->base.encoder;
	struct drm_device *dev = connector->base.dev;

	WARN_ON(!drm_modeset_is_locked(&dev->mode_config.connection_mutex));

	if (!encoder || WARN_ON(!encoder->crtc))
		return INVALID_PIPE;

	return to_intel_crtc(encoder->crtc)->pipe;
}

int intel_get_pipe_from_crtc_id(struct drm_device *dev, void *data,
				struct drm_file *file)
{
	struct drm_i915_get_pipe_from_crtc_id *pipe_from_crtc_id = data;
	struct drm_crtc *drmmode_crtc;
	struct intel_crtc *crtc;

	drmmode_crtc = drm_crtc_find(dev, pipe_from_crtc_id->crtc_id);

	if (!drmmode_crtc) {
		DRM_ERROR("no such CRTC id\n");
		return -ENOENT;
	}

	crtc = to_intel_crtc(drmmode_crtc);
	pipe_from_crtc_id->pipe = crtc->pipe;

	return 0;
}

static int intel_encoder_clones(struct intel_encoder *encoder)
{
	struct drm_device *dev = encoder->base.dev;
	struct intel_encoder *source_encoder;
	int index_mask = 0;
	int entry = 0;

	for_each_intel_encoder(dev, source_encoder) {
		if (encoders_cloneable(encoder, source_encoder))
			index_mask |= (1 << entry);

		entry++;
	}

	return index_mask;
}

static bool has_edp_a(struct drm_device *dev)
{
	struct drm_i915_private *dev_priv = dev->dev_private;

	if (!IS_MOBILE(dev))
		return false;

	if ((I915_READ(DP_A) & DP_DETECTED) == 0)
		return false;

	if (IS_GEN5(dev) && (I915_READ(FUSE_STRAP) & ILK_eDP_A_DISABLE))
		return false;

	return true;
}

static bool intel_crt_present(struct drm_device *dev)
{
	struct drm_i915_private *dev_priv = dev->dev_private;

	if (INTEL_INFO(dev)->gen >= 9)
		return false;

	if (IS_HSW_ULT(dev) || IS_BDW_ULT(dev))
		return false;

	if (IS_CHERRYVIEW(dev))
		return false;

	if (HAS_PCH_LPT_H(dev) && I915_READ(SFUSE_STRAP) & SFUSE_STRAP_CRT_DISABLED)
		return false;

	/* DDI E can't be used if DDI A requires 4 lanes */
	if (HAS_DDI(dev) && I915_READ(DDI_BUF_CTL(PORT_A)) & DDI_A_4_LANES)
		return false;

	if (!dev_priv->vbt.int_crt_support)
		return false;

	return true;
}

static void intel_setup_outputs(struct drm_device *dev)
{
	struct drm_i915_private *dev_priv = dev->dev_private;
	struct intel_encoder *encoder;
	bool dpd_is_edp = false;

	intel_lvds_init(dev);

	if (intel_crt_present(dev))
		intel_crt_init(dev);

	if (IS_BROXTON(dev)) {
		/*
		 * FIXME: Broxton doesn't support port detection via the
		 * DDI_BUF_CTL_A or SFUSE_STRAP registers, find another way to
		 * detect the ports.
		 */
		intel_ddi_init(dev, PORT_A);
		intel_ddi_init(dev, PORT_B);
		intel_ddi_init(dev, PORT_C);
	} else if (HAS_DDI(dev)) {
		int found;

		/*
		 * Haswell uses DDI functions to detect digital outputs.
		 * On SKL pre-D0 the strap isn't connected, so we assume
		 * it's there.
		 */
		found = I915_READ(DDI_BUF_CTL(PORT_A)) & DDI_INIT_DISPLAY_DETECTED;
		/* WaIgnoreDDIAStrap: skl */
		if (found || IS_SKYLAKE(dev) || IS_KABYLAKE(dev))
			intel_ddi_init(dev, PORT_A);

		/* DDI B, C and D detection is indicated by the SFUSE_STRAP
		 * register */
		found = I915_READ(SFUSE_STRAP);

		if (found & SFUSE_STRAP_DDIB_DETECTED)
			intel_ddi_init(dev, PORT_B);
		if (found & SFUSE_STRAP_DDIC_DETECTED)
			intel_ddi_init(dev, PORT_C);
		if (found & SFUSE_STRAP_DDID_DETECTED)
			intel_ddi_init(dev, PORT_D);
		/*
		 * On SKL we don't have a way to detect DDI-E so we rely on VBT.
		 */
		if ((IS_SKYLAKE(dev) || IS_KABYLAKE(dev)) &&
		    (dev_priv->vbt.ddi_port_info[PORT_E].supports_dp ||
		     dev_priv->vbt.ddi_port_info[PORT_E].supports_dvi ||
		     dev_priv->vbt.ddi_port_info[PORT_E].supports_hdmi))
			intel_ddi_init(dev, PORT_E);

	} else if (HAS_PCH_SPLIT(dev)) {
		int found;
		dpd_is_edp = intel_dp_is_edp(dev, PORT_D);

		if (has_edp_a(dev))
			intel_dp_init(dev, DP_A, PORT_A);

		if (I915_READ(PCH_HDMIB) & SDVO_DETECTED) {
			/* PCH SDVOB multiplex with HDMIB */
			found = intel_sdvo_init(dev, PCH_SDVOB, PORT_B);
			if (!found)
				intel_hdmi_init(dev, PCH_HDMIB, PORT_B);
			if (!found && (I915_READ(PCH_DP_B) & DP_DETECTED))
				intel_dp_init(dev, PCH_DP_B, PORT_B);
		}

		if (I915_READ(PCH_HDMIC) & SDVO_DETECTED)
			intel_hdmi_init(dev, PCH_HDMIC, PORT_C);

		if (!dpd_is_edp && I915_READ(PCH_HDMID) & SDVO_DETECTED)
			intel_hdmi_init(dev, PCH_HDMID, PORT_D);

		if (I915_READ(PCH_DP_C) & DP_DETECTED)
			intel_dp_init(dev, PCH_DP_C, PORT_C);

		if (I915_READ(PCH_DP_D) & DP_DETECTED)
			intel_dp_init(dev, PCH_DP_D, PORT_D);
	} else if (IS_VALLEYVIEW(dev) || IS_CHERRYVIEW(dev)) {
		/*
		 * The DP_DETECTED bit is the latched state of the DDC
		 * SDA pin at boot. However since eDP doesn't require DDC
		 * (no way to plug in a DP->HDMI dongle) the DDC pins for
		 * eDP ports may have been muxed to an alternate function.
		 * Thus we can't rely on the DP_DETECTED bit alone to detect
		 * eDP ports. Consult the VBT as well as DP_DETECTED to
		 * detect eDP ports.
		 */
		if (I915_READ(VLV_HDMIB) & SDVO_DETECTED &&
		    !intel_dp_is_edp(dev, PORT_B))
			intel_hdmi_init(dev, VLV_HDMIB, PORT_B);
		if (I915_READ(VLV_DP_B) & DP_DETECTED ||
		    intel_dp_is_edp(dev, PORT_B))
			intel_dp_init(dev, VLV_DP_B, PORT_B);

		if (I915_READ(VLV_HDMIC) & SDVO_DETECTED &&
		    !intel_dp_is_edp(dev, PORT_C))
			intel_hdmi_init(dev, VLV_HDMIC, PORT_C);
		if (I915_READ(VLV_DP_C) & DP_DETECTED ||
		    intel_dp_is_edp(dev, PORT_C))
			intel_dp_init(dev, VLV_DP_C, PORT_C);

		if (IS_CHERRYVIEW(dev)) {
			/* eDP not supported on port D, so don't check VBT */
			if (I915_READ(CHV_HDMID) & SDVO_DETECTED)
				intel_hdmi_init(dev, CHV_HDMID, PORT_D);
			if (I915_READ(CHV_DP_D) & DP_DETECTED)
				intel_dp_init(dev, CHV_DP_D, PORT_D);
		}

		intel_dsi_init(dev);
	} else if (!IS_GEN2(dev) && !IS_PINEVIEW(dev)) {
		bool found = false;

		if (I915_READ(GEN3_SDVOB) & SDVO_DETECTED) {
			DRM_DEBUG_KMS("probing SDVOB\n");
			found = intel_sdvo_init(dev, GEN3_SDVOB, PORT_B);
			if (!found && IS_G4X(dev)) {
				DRM_DEBUG_KMS("probing HDMI on SDVOB\n");
				intel_hdmi_init(dev, GEN4_HDMIB, PORT_B);
			}

			if (!found && IS_G4X(dev))
				intel_dp_init(dev, DP_B, PORT_B);
		}

		/* Before G4X SDVOC doesn't have its own detect register */

		if (I915_READ(GEN3_SDVOB) & SDVO_DETECTED) {
			DRM_DEBUG_KMS("probing SDVOC\n");
			found = intel_sdvo_init(dev, GEN3_SDVOC, PORT_C);
		}

		if (!found && (I915_READ(GEN3_SDVOC) & SDVO_DETECTED)) {

			if (IS_G4X(dev)) {
				DRM_DEBUG_KMS("probing HDMI on SDVOC\n");
				intel_hdmi_init(dev, GEN4_HDMIC, PORT_C);
			}
			if (IS_G4X(dev))
				intel_dp_init(dev, DP_C, PORT_C);
		}

		if (IS_G4X(dev) &&
		    (I915_READ(DP_D) & DP_DETECTED))
			intel_dp_init(dev, DP_D, PORT_D);
	} else if (IS_GEN2(dev))
		intel_dvo_init(dev);

	if (SUPPORTS_TV(dev))
		intel_tv_init(dev);

	intel_psr_init(dev);

	for_each_intel_encoder(dev, encoder) {
		encoder->base.possible_crtcs = encoder->crtc_mask;
		encoder->base.possible_clones =
			intel_encoder_clones(encoder);
	}

	intel_init_pch_refclk(dev);

	drm_helper_move_panel_connectors_to_head(dev);
}

static void intel_user_framebuffer_destroy(struct drm_framebuffer *fb)
{
	struct drm_device *dev = fb->dev;
	struct intel_framebuffer *intel_fb = to_intel_framebuffer(fb);

	drm_framebuffer_cleanup(fb);
	mutex_lock(&dev->struct_mutex);
	WARN_ON(!intel_fb->obj->framebuffer_references--);
	drm_gem_object_unreference(&intel_fb->obj->base);
	mutex_unlock(&dev->struct_mutex);
	kfree(intel_fb);
}

static int intel_user_framebuffer_create_handle(struct drm_framebuffer *fb,
						struct drm_file *file,
						unsigned int *handle)
{
	struct intel_framebuffer *intel_fb = to_intel_framebuffer(fb);
	struct drm_i915_gem_object *obj = intel_fb->obj;

	if (obj->userptr.mm) {
		DRM_DEBUG("attempting to use a userptr for a framebuffer, denied\n");
		return -EINVAL;
	}

	return drm_gem_handle_create(file, &obj->base, handle);
}

static int intel_user_framebuffer_dirty(struct drm_framebuffer *fb,
					struct drm_file *file,
					unsigned flags, unsigned color,
					struct drm_clip_rect *clips,
					unsigned num_clips)
{
	struct drm_device *dev = fb->dev;
	struct intel_framebuffer *intel_fb = to_intel_framebuffer(fb);
	struct drm_i915_gem_object *obj = intel_fb->obj;

	mutex_lock(&dev->struct_mutex);
	intel_fb_obj_flush(obj, false, ORIGIN_DIRTYFB);
	mutex_unlock(&dev->struct_mutex);

	return 0;
}

static const struct drm_framebuffer_funcs intel_fb_funcs = {
	.destroy = intel_user_framebuffer_destroy,
	.create_handle = intel_user_framebuffer_create_handle,
	.dirty = intel_user_framebuffer_dirty,
};

static
u32 intel_fb_pitch_limit(struct drm_device *dev, uint64_t fb_modifier,
			 uint32_t pixel_format)
{
	u32 gen = INTEL_INFO(dev)->gen;

	if (gen >= 9) {
		/* "The stride in bytes must not exceed the of the size of 8K
		 *  pixels and 32K bytes."
		 */
		 return min(8192*drm_format_plane_cpp(pixel_format, 0), 32768);
	} else if (gen >= 5 && !IS_VALLEYVIEW(dev) && !IS_CHERRYVIEW(dev)) {
		return 32*1024;
	} else if (gen >= 4) {
		if (fb_modifier == I915_FORMAT_MOD_X_TILED)
			return 16*1024;
		else
			return 32*1024;
	} else if (gen >= 3) {
		if (fb_modifier == I915_FORMAT_MOD_X_TILED)
			return 8*1024;
		else
			return 16*1024;
	} else {
		/* XXX DSPC is limited to 4k tiled */
		return 8*1024;
	}
}

static int intel_framebuffer_init(struct drm_device *dev,
				  struct intel_framebuffer *intel_fb,
				  struct drm_mode_fb_cmd2 *mode_cmd,
				  struct drm_i915_gem_object *obj)
{
	unsigned int aligned_height;
	int ret;
	u32 pitch_limit, stride_alignment;

	WARN_ON(!mutex_is_locked(&dev->struct_mutex));

	if (mode_cmd->flags & DRM_MODE_FB_MODIFIERS) {
		/* Enforce that fb modifier and tiling mode match, but only for
		 * X-tiled. This is needed for FBC. */
		if (!!(obj->tiling_mode == I915_TILING_X) !=
		    !!(mode_cmd->modifier[0] == I915_FORMAT_MOD_X_TILED)) {
			DRM_DEBUG("tiling_mode doesn't match fb modifier\n");
			return -EINVAL;
		}
	} else {
		if (obj->tiling_mode == I915_TILING_X)
			mode_cmd->modifier[0] = I915_FORMAT_MOD_X_TILED;
		else if (obj->tiling_mode == I915_TILING_Y) {
			DRM_DEBUG("No Y tiling for legacy addfb\n");
			return -EINVAL;
		}
	}

	/* Passed in modifier sanity checking. */
	switch (mode_cmd->modifier[0]) {
	case I915_FORMAT_MOD_Y_TILED:
	case I915_FORMAT_MOD_Yf_TILED:
		if (INTEL_INFO(dev)->gen < 9) {
			DRM_DEBUG("Unsupported tiling 0x%llx!\n",
				  mode_cmd->modifier[0]);
			return -EINVAL;
		}
	case DRM_FORMAT_MOD_NONE:
	case I915_FORMAT_MOD_X_TILED:
		break;
	default:
		DRM_DEBUG("Unsupported fb modifier 0x%llx!\n",
			  mode_cmd->modifier[0]);
		return -EINVAL;
	}

	stride_alignment = intel_fb_stride_alignment(dev, mode_cmd->modifier[0],
						     mode_cmd->pixel_format);
	if (mode_cmd->pitches[0] & (stride_alignment - 1)) {
		DRM_DEBUG("pitch (%d) must be at least %u byte aligned\n",
			  mode_cmd->pitches[0], stride_alignment);
		return -EINVAL;
	}

	pitch_limit = intel_fb_pitch_limit(dev, mode_cmd->modifier[0],
					   mode_cmd->pixel_format);
	if (mode_cmd->pitches[0] > pitch_limit) {
		DRM_DEBUG("%s pitch (%u) must be at less than %d\n",
			  mode_cmd->modifier[0] != DRM_FORMAT_MOD_NONE ?
			  "tiled" : "linear",
			  mode_cmd->pitches[0], pitch_limit);
		return -EINVAL;
	}

	if (mode_cmd->modifier[0] == I915_FORMAT_MOD_X_TILED &&
	    mode_cmd->pitches[0] != obj->stride) {
		DRM_DEBUG("pitch (%d) must match tiling stride (%d)\n",
			  mode_cmd->pitches[0], obj->stride);
		return -EINVAL;
	}

	/* Reject formats not supported by any plane early. */
	switch (mode_cmd->pixel_format) {
	case DRM_FORMAT_C8:
	case DRM_FORMAT_RGB565:
	case DRM_FORMAT_XRGB8888:
	case DRM_FORMAT_ARGB8888:
		break;
	case DRM_FORMAT_XRGB1555:
		if (INTEL_INFO(dev)->gen > 3) {
			DRM_DEBUG("unsupported pixel format: %s\n",
				  drm_get_format_name(mode_cmd->pixel_format));
			return -EINVAL;
		}
		break;
	case DRM_FORMAT_ABGR8888:
		if (!IS_VALLEYVIEW(dev) && !IS_CHERRYVIEW(dev) &&
		    INTEL_INFO(dev)->gen < 9) {
			DRM_DEBUG("unsupported pixel format: %s\n",
				  drm_get_format_name(mode_cmd->pixel_format));
			return -EINVAL;
		}
		break;
	case DRM_FORMAT_XBGR8888:
	case DRM_FORMAT_XRGB2101010:
	case DRM_FORMAT_XBGR2101010:
		if (INTEL_INFO(dev)->gen < 4) {
			DRM_DEBUG("unsupported pixel format: %s\n",
				  drm_get_format_name(mode_cmd->pixel_format));
			return -EINVAL;
		}
		break;
	case DRM_FORMAT_ABGR2101010:
		if (!IS_VALLEYVIEW(dev) && !IS_CHERRYVIEW(dev)) {
			DRM_DEBUG("unsupported pixel format: %s\n",
				  drm_get_format_name(mode_cmd->pixel_format));
			return -EINVAL;
		}
		break;
	case DRM_FORMAT_YUYV:
	case DRM_FORMAT_UYVY:
	case DRM_FORMAT_YVYU:
	case DRM_FORMAT_VYUY:
		if (INTEL_INFO(dev)->gen < 5) {
			DRM_DEBUG("unsupported pixel format: %s\n",
				  drm_get_format_name(mode_cmd->pixel_format));
			return -EINVAL;
		}
		break;
	default:
		DRM_DEBUG("unsupported pixel format: %s\n",
			  drm_get_format_name(mode_cmd->pixel_format));
		return -EINVAL;
	}

	/* FIXME need to adjust LINOFF/TILEOFF accordingly. */
	if (mode_cmd->offsets[0] != 0)
		return -EINVAL;

	aligned_height = intel_fb_align_height(dev, mode_cmd->height,
					       mode_cmd->pixel_format,
					       mode_cmd->modifier[0]);
	/* FIXME drm helper for size checks (especially planar formats)? */
	if (obj->base.size < aligned_height * mode_cmd->pitches[0])
		return -EINVAL;

	drm_helper_mode_fill_fb_struct(&intel_fb->base, mode_cmd);
	intel_fb->obj = obj;
	intel_fb->obj->framebuffer_references++;

	ret = drm_framebuffer_init(dev, &intel_fb->base, &intel_fb_funcs);
	if (ret) {
		DRM_ERROR("framebuffer init failed %d\n", ret);
		return ret;
	}

	return 0;
}

static struct drm_framebuffer *
intel_user_framebuffer_create(struct drm_device *dev,
			      struct drm_file *filp,
			      const struct drm_mode_fb_cmd2 *user_mode_cmd)
{
	struct drm_framebuffer *fb;
	struct drm_i915_gem_object *obj;
	struct drm_mode_fb_cmd2 mode_cmd = *user_mode_cmd;

	obj = to_intel_bo(drm_gem_object_lookup(dev, filp,
						mode_cmd.handles[0]));
	if (&obj->base == NULL)
		return ERR_PTR(-ENOENT);

	fb = intel_framebuffer_create(dev, &mode_cmd, obj);
	if (IS_ERR(fb))
		drm_gem_object_unreference_unlocked(&obj->base);

	return fb;
}

#ifndef CONFIG_DRM_FBDEV_EMULATION
static inline void intel_fbdev_output_poll_changed(struct drm_device *dev)
{
}
#endif

static const struct drm_mode_config_funcs intel_mode_funcs = {
	.fb_create = intel_user_framebuffer_create,
	.output_poll_changed = intel_fbdev_output_poll_changed,
	.atomic_check = intel_atomic_check,
	.atomic_commit = intel_atomic_commit,
	.atomic_state_alloc = intel_atomic_state_alloc,
	.atomic_state_clear = intel_atomic_state_clear,
};

/* Set up chip specific display functions */
static void intel_init_display(struct drm_device *dev)
{
	struct drm_i915_private *dev_priv = dev->dev_private;

	if (HAS_PCH_SPLIT(dev) || IS_G4X(dev))
		dev_priv->display.find_dpll = g4x_find_best_dpll;
	else if (IS_CHERRYVIEW(dev))
		dev_priv->display.find_dpll = chv_find_best_dpll;
	else if (IS_VALLEYVIEW(dev))
		dev_priv->display.find_dpll = vlv_find_best_dpll;
	else if (IS_PINEVIEW(dev))
		dev_priv->display.find_dpll = pnv_find_best_dpll;
	else
		dev_priv->display.find_dpll = i9xx_find_best_dpll;

	if (INTEL_INFO(dev)->gen >= 9) {
		dev_priv->display.get_pipe_config = haswell_get_pipe_config;
		dev_priv->display.get_initial_plane_config =
			skylake_get_initial_plane_config;
		dev_priv->display.crtc_compute_clock =
			haswell_crtc_compute_clock;
		dev_priv->display.crtc_enable = haswell_crtc_enable;
		dev_priv->display.crtc_disable = haswell_crtc_disable;
		dev_priv->display.update_primary_plane =
			skylake_update_primary_plane;
	} else if (HAS_DDI(dev)) {
		dev_priv->display.get_pipe_config = haswell_get_pipe_config;
		dev_priv->display.get_initial_plane_config =
			ironlake_get_initial_plane_config;
		dev_priv->display.crtc_compute_clock =
			haswell_crtc_compute_clock;
		dev_priv->display.crtc_enable = haswell_crtc_enable;
		dev_priv->display.crtc_disable = haswell_crtc_disable;
		dev_priv->display.update_primary_plane =
			ironlake_update_primary_plane;
	} else if (HAS_PCH_SPLIT(dev)) {
		dev_priv->display.get_pipe_config = ironlake_get_pipe_config;
		dev_priv->display.get_initial_plane_config =
			ironlake_get_initial_plane_config;
		dev_priv->display.crtc_compute_clock =
			ironlake_crtc_compute_clock;
		dev_priv->display.crtc_enable = ironlake_crtc_enable;
		dev_priv->display.crtc_disable = ironlake_crtc_disable;
		dev_priv->display.update_primary_plane =
			ironlake_update_primary_plane;
	} else if (IS_VALLEYVIEW(dev) || IS_CHERRYVIEW(dev)) {
		dev_priv->display.get_pipe_config = i9xx_get_pipe_config;
		dev_priv->display.get_initial_plane_config =
			i9xx_get_initial_plane_config;
		dev_priv->display.crtc_compute_clock = i9xx_crtc_compute_clock;
		dev_priv->display.crtc_enable = valleyview_crtc_enable;
		dev_priv->display.crtc_disable = i9xx_crtc_disable;
		dev_priv->display.update_primary_plane =
			i9xx_update_primary_plane;
	} else {
		dev_priv->display.get_pipe_config = i9xx_get_pipe_config;
		dev_priv->display.get_initial_plane_config =
			i9xx_get_initial_plane_config;
		dev_priv->display.crtc_compute_clock = i9xx_crtc_compute_clock;
		dev_priv->display.crtc_enable = i9xx_crtc_enable;
		dev_priv->display.crtc_disable = i9xx_crtc_disable;
		dev_priv->display.update_primary_plane =
			i9xx_update_primary_plane;
	}

	/* Returns the core display clock speed */
	if (IS_SKYLAKE(dev) || IS_KABYLAKE(dev))
		dev_priv->display.get_display_clock_speed =
			skylake_get_display_clock_speed;
	else if (IS_BROXTON(dev))
		dev_priv->display.get_display_clock_speed =
			broxton_get_display_clock_speed;
	else if (IS_BROADWELL(dev))
		dev_priv->display.get_display_clock_speed =
			broadwell_get_display_clock_speed;
	else if (IS_HASWELL(dev))
		dev_priv->display.get_display_clock_speed =
			haswell_get_display_clock_speed;
	else if (IS_VALLEYVIEW(dev) || IS_CHERRYVIEW(dev))
		dev_priv->display.get_display_clock_speed =
			valleyview_get_display_clock_speed;
	else if (IS_GEN5(dev))
		dev_priv->display.get_display_clock_speed =
			ilk_get_display_clock_speed;
	else if (IS_I945G(dev) || IS_BROADWATER(dev) ||
		 IS_GEN6(dev) || IS_IVYBRIDGE(dev))
		dev_priv->display.get_display_clock_speed =
			i945_get_display_clock_speed;
	else if (IS_GM45(dev))
		dev_priv->display.get_display_clock_speed =
			gm45_get_display_clock_speed;
	else if (IS_CRESTLINE(dev))
		dev_priv->display.get_display_clock_speed =
			i965gm_get_display_clock_speed;
	else if (IS_PINEVIEW(dev))
		dev_priv->display.get_display_clock_speed =
			pnv_get_display_clock_speed;
	else if (IS_G33(dev) || IS_G4X(dev))
		dev_priv->display.get_display_clock_speed =
			g33_get_display_clock_speed;
	else if (IS_I915G(dev))
		dev_priv->display.get_display_clock_speed =
			i915_get_display_clock_speed;
	else if (IS_I945GM(dev) || IS_845G(dev))
		dev_priv->display.get_display_clock_speed =
			i9xx_misc_get_display_clock_speed;
	else if (IS_I915GM(dev))
		dev_priv->display.get_display_clock_speed =
			i915gm_get_display_clock_speed;
	else if (IS_I865G(dev))
		dev_priv->display.get_display_clock_speed =
			i865_get_display_clock_speed;
	else if (IS_I85X(dev))
		dev_priv->display.get_display_clock_speed =
			i85x_get_display_clock_speed;
	else { /* 830 */
		WARN(!IS_I830(dev), "Unknown platform. Assuming 133 MHz CDCLK\n");
		dev_priv->display.get_display_clock_speed =
			i830_get_display_clock_speed;
	}

	if (IS_GEN5(dev)) {
		dev_priv->display.fdi_link_train = ironlake_fdi_link_train;
	} else if (IS_GEN6(dev)) {
		dev_priv->display.fdi_link_train = gen6_fdi_link_train;
	} else if (IS_IVYBRIDGE(dev)) {
		/* FIXME: detect B0+ stepping and use auto training */
		dev_priv->display.fdi_link_train = ivb_manual_fdi_link_train;
	} else if (IS_HASWELL(dev) || IS_BROADWELL(dev)) {
		dev_priv->display.fdi_link_train = hsw_fdi_link_train;
		if (IS_BROADWELL(dev)) {
			dev_priv->display.modeset_commit_cdclk =
				broadwell_modeset_commit_cdclk;
			dev_priv->display.modeset_calc_cdclk =
				broadwell_modeset_calc_cdclk;
		}
	} else if (IS_VALLEYVIEW(dev) || IS_CHERRYVIEW(dev)) {
		dev_priv->display.modeset_commit_cdclk =
			valleyview_modeset_commit_cdclk;
		dev_priv->display.modeset_calc_cdclk =
			valleyview_modeset_calc_cdclk;
	} else if (IS_BROXTON(dev)) {
		dev_priv->display.modeset_commit_cdclk =
			broxton_modeset_commit_cdclk;
		dev_priv->display.modeset_calc_cdclk =
			broxton_modeset_calc_cdclk;
	}

	switch (INTEL_INFO(dev)->gen) {
	case 2:
		dev_priv->display.queue_flip = intel_gen2_queue_flip;
		break;

	case 3:
		dev_priv->display.queue_flip = intel_gen3_queue_flip;
		break;

	case 4:
	case 5:
		dev_priv->display.queue_flip = intel_gen4_queue_flip;
		break;

	case 6:
		dev_priv->display.queue_flip = intel_gen6_queue_flip;
		break;
	case 7:
	case 8: /* FIXME(BDW): Check that the gen8 RCS flip works. */
		dev_priv->display.queue_flip = intel_gen7_queue_flip;
		break;
	case 9:
		/* Drop through - unsupported since execlist only. */
	default:
		/* Default just returns -ENODEV to indicate unsupported */
		dev_priv->display.queue_flip = intel_default_queue_flip;
	}

	mutex_init(&dev_priv->pps_mutex);
}

/*
 * Some BIOSes insist on assuming the GPU's pipe A is enabled at suspend,
 * resume, or other times.  This quirk makes sure that's the case for
 * affected systems.
 */
static void quirk_pipea_force(struct drm_device *dev)
{
	struct drm_i915_private *dev_priv = dev->dev_private;

	dev_priv->quirks |= QUIRK_PIPEA_FORCE;
	DRM_INFO("applying pipe a force quirk\n");
}

static void quirk_pipeb_force(struct drm_device *dev)
{
	struct drm_i915_private *dev_priv = dev->dev_private;

	dev_priv->quirks |= QUIRK_PIPEB_FORCE;
	DRM_INFO("applying pipe b force quirk\n");
}

/*
 * Some machines (Lenovo U160) do not work with SSC on LVDS for some reason
 */
static void quirk_ssc_force_disable(struct drm_device *dev)
{
	struct drm_i915_private *dev_priv = dev->dev_private;
	dev_priv->quirks |= QUIRK_LVDS_SSC_DISABLE;
	DRM_INFO("applying lvds SSC disable quirk\n");
}

/*
 * A machine (e.g. Acer Aspire 5734Z) may need to invert the panel backlight
 * brightness value
 */
static void quirk_invert_brightness(struct drm_device *dev)
{
	struct drm_i915_private *dev_priv = dev->dev_private;
	dev_priv->quirks |= QUIRK_INVERT_BRIGHTNESS;
	DRM_INFO("applying inverted panel brightness quirk\n");
}

/* Some VBT's incorrectly indicate no backlight is present */
static void quirk_backlight_present(struct drm_device *dev)
{
	struct drm_i915_private *dev_priv = dev->dev_private;
	dev_priv->quirks |= QUIRK_BACKLIGHT_PRESENT;
	DRM_INFO("applying backlight present quirk\n");
}

struct intel_quirk {
	int device;
	int subsystem_vendor;
	int subsystem_device;
	void (*hook)(struct drm_device *dev);
};

/* For systems that don't have a meaningful PCI subdevice/subvendor ID */
struct intel_dmi_quirk {
	void (*hook)(struct drm_device *dev);
	const struct dmi_system_id (*dmi_id_list)[];
};

static int intel_dmi_reverse_brightness(const struct dmi_system_id *id)
{
	DRM_INFO("Backlight polarity reversed on %s\n", id->ident);
	return 1;
}

static const struct intel_dmi_quirk intel_dmi_quirks[] = {
	{
		.dmi_id_list = &(const struct dmi_system_id[]) {
			{
				.callback = intel_dmi_reverse_brightness,
				.ident = "NCR Corporation",
				.matches = {DMI_MATCH(DMI_SYS_VENDOR, "NCR Corporation"),
					    DMI_MATCH(DMI_PRODUCT_NAME, ""),
				},
			},
			{ }  /* terminating entry */
		},
		.hook = quirk_invert_brightness,
	},
};

static struct intel_quirk intel_quirks[] = {
	/* Toshiba Protege R-205, S-209 needs pipe A force quirk */
	{ 0x2592, 0x1179, 0x0001, quirk_pipea_force },

	/* ThinkPad T60 needs pipe A force quirk (bug #16494) */
	{ 0x2782, 0x17aa, 0x201a, quirk_pipea_force },

	/* 830 needs to leave pipe A & dpll A up */
	{ 0x3577, PCI_ANY_ID, PCI_ANY_ID, quirk_pipea_force },

	/* 830 needs to leave pipe B & dpll B up */
	{ 0x3577, PCI_ANY_ID, PCI_ANY_ID, quirk_pipeb_force },

	/* Lenovo U160 cannot use SSC on LVDS */
	{ 0x0046, 0x17aa, 0x3920, quirk_ssc_force_disable },

	/* Sony Vaio Y cannot use SSC on LVDS */
	{ 0x0046, 0x104d, 0x9076, quirk_ssc_force_disable },

	/* Acer Aspire 5734Z must invert backlight brightness */
	{ 0x2a42, 0x1025, 0x0459, quirk_invert_brightness },

	/* Acer/eMachines G725 */
	{ 0x2a42, 0x1025, 0x0210, quirk_invert_brightness },

	/* Acer/eMachines e725 */
	{ 0x2a42, 0x1025, 0x0212, quirk_invert_brightness },

	/* Acer/Packard Bell NCL20 */
	{ 0x2a42, 0x1025, 0x034b, quirk_invert_brightness },

	/* Acer Aspire 4736Z */
	{ 0x2a42, 0x1025, 0x0260, quirk_invert_brightness },

	/* Acer Aspire 5336 */
	{ 0x2a42, 0x1025, 0x048a, quirk_invert_brightness },

	/* Acer C720 and C720P Chromebooks (Celeron 2955U) have backlights */
	{ 0x0a06, 0x1025, 0x0a11, quirk_backlight_present },

	/* Acer C720 Chromebook (Core i3 4005U) */
	{ 0x0a16, 0x1025, 0x0a11, quirk_backlight_present },

	/* Apple Macbook 2,1 (Core 2 T7400) */
	{ 0x27a2, 0x8086, 0x7270, quirk_backlight_present },

	/* Apple Macbook 4,1 */
	{ 0x2a02, 0x106b, 0x00a1, quirk_backlight_present },

	/* Toshiba CB35 Chromebook (Celeron 2955U) */
	{ 0x0a06, 0x1179, 0x0a88, quirk_backlight_present },

	/* HP Chromebook 14 (Celeron 2955U) */
	{ 0x0a06, 0x103c, 0x21ed, quirk_backlight_present },

	/* Dell Chromebook 11 */
	{ 0x0a06, 0x1028, 0x0a35, quirk_backlight_present },

	/* Dell Chromebook 11 (2015 version) */
	{ 0x0a16, 0x1028, 0x0a35, quirk_backlight_present },
};

static void intel_init_quirks(struct drm_device *dev)
{
	struct pci_dev *d = dev->pdev;
	int i;

	for (i = 0; i < ARRAY_SIZE(intel_quirks); i++) {
		struct intel_quirk *q = &intel_quirks[i];

		if (d->device == q->device &&
		    (d->subsystem_vendor == q->subsystem_vendor ||
		     q->subsystem_vendor == PCI_ANY_ID) &&
		    (d->subsystem_device == q->subsystem_device ||
		     q->subsystem_device == PCI_ANY_ID))
			q->hook(dev);
	}
	for (i = 0; i < ARRAY_SIZE(intel_dmi_quirks); i++) {
		if (dmi_check_system(*intel_dmi_quirks[i].dmi_id_list) != 0)
			intel_dmi_quirks[i].hook(dev);
	}
}

/* Disable the VGA plane that we never use */
static void i915_disable_vga(struct drm_device *dev)
{
	struct drm_i915_private *dev_priv = dev->dev_private;
	u8 sr1;
	i915_reg_t vga_reg = i915_vgacntrl_reg(dev);

	/* WaEnableVGAAccessThroughIOPort:ctg,elk,ilk,snb,ivb,vlv,hsw */
	vga_get_uninterruptible(dev->pdev, VGA_RSRC_LEGACY_IO);
	outb(SR01, VGA_SR_INDEX);
	sr1 = inb(VGA_SR_DATA);
	outb(sr1 | 1<<5, VGA_SR_DATA);
	vga_put(dev->pdev, VGA_RSRC_LEGACY_IO);
	udelay(300);

	I915_WRITE(vga_reg, VGA_DISP_DISABLE);
	POSTING_READ(vga_reg);
}

void intel_modeset_init_hw(struct drm_device *dev)
{
	intel_update_cdclk(dev);
	intel_prepare_ddi(dev);
	intel_init_clock_gating(dev);
	intel_enable_gt_powersave(dev);
}

void intel_modeset_init(struct drm_device *dev)
{
	struct drm_i915_private *dev_priv = dev->dev_private;
	int sprite, ret;
	enum pipe pipe;
	struct intel_crtc *crtc;

	drm_mode_config_init(dev);

	dev->mode_config.min_width = 0;
	dev->mode_config.min_height = 0;

	dev->mode_config.preferred_depth = 24;
	dev->mode_config.prefer_shadow = 1;

	dev->mode_config.allow_fb_modifiers = true;

	dev->mode_config.funcs = &intel_mode_funcs;

	intel_init_quirks(dev);

	intel_init_pm(dev);

	if (INTEL_INFO(dev)->num_pipes == 0)
		return;

	/*
	 * There may be no VBT; and if the BIOS enabled SSC we can
	 * just keep using it to avoid unnecessary flicker.  Whereas if the
	 * BIOS isn't using it, don't assume it will work even if the VBT
	 * indicates as much.
	 */
	if (HAS_PCH_IBX(dev) || HAS_PCH_CPT(dev)) {
		bool bios_lvds_use_ssc = !!(I915_READ(PCH_DREF_CONTROL) &
					    DREF_SSC1_ENABLE);

		if (dev_priv->vbt.lvds_use_ssc != bios_lvds_use_ssc) {
			DRM_DEBUG_KMS("SSC %sabled by BIOS, overriding VBT which says %sabled\n",
				     bios_lvds_use_ssc ? "en" : "dis",
				     dev_priv->vbt.lvds_use_ssc ? "en" : "dis");
			dev_priv->vbt.lvds_use_ssc = bios_lvds_use_ssc;
		}
	}

	intel_init_display(dev);
	intel_init_audio(dev);

	if (IS_GEN2(dev)) {
		dev->mode_config.max_width = 2048;
		dev->mode_config.max_height = 2048;
	} else if (IS_GEN3(dev)) {
		dev->mode_config.max_width = 4096;
		dev->mode_config.max_height = 4096;
	} else {
		dev->mode_config.max_width = 8192;
		dev->mode_config.max_height = 8192;
	}

	if (IS_845G(dev) || IS_I865G(dev)) {
		dev->mode_config.cursor_width = IS_845G(dev) ? 64 : 512;
		dev->mode_config.cursor_height = 1023;
	} else if (IS_GEN2(dev)) {
		dev->mode_config.cursor_width = GEN2_CURSOR_WIDTH;
		dev->mode_config.cursor_height = GEN2_CURSOR_HEIGHT;
	} else {
		dev->mode_config.cursor_width = MAX_CURSOR_WIDTH;
		dev->mode_config.cursor_height = MAX_CURSOR_HEIGHT;
	}

	dev->mode_config.fb_base = dev_priv->gtt.mappable_base;

	DRM_DEBUG_KMS("%d display pipe%s available.\n",
		      INTEL_INFO(dev)->num_pipes,
		      INTEL_INFO(dev)->num_pipes > 1 ? "s" : "");

	for_each_pipe(dev_priv, pipe) {
		intel_crtc_init(dev, pipe);
		for_each_sprite(dev_priv, pipe, sprite) {
			ret = intel_plane_init(dev, pipe, sprite);
			if (ret)
				DRM_DEBUG_KMS("pipe %c sprite %c init failed: %d\n",
					      pipe_name(pipe), sprite_name(pipe, sprite), ret);
		}
	}

	intel_update_czclk(dev_priv);
	intel_update_cdclk(dev);

	intel_shared_dpll_init(dev);

	/* Just disable it once at startup */
	i915_disable_vga(dev);
	intel_setup_outputs(dev);

	drm_modeset_lock_all(dev);
	intel_modeset_setup_hw_state(dev);
	drm_modeset_unlock_all(dev);

	for_each_intel_crtc(dev, crtc) {
		struct intel_initial_plane_config plane_config = {};

		if (!crtc->active)
			continue;

		/*
		 * Note that reserving the BIOS fb up front prevents us
		 * from stuffing other stolen allocations like the ring
		 * on top.  This prevents some ugliness at boot time, and
		 * can even allow for smooth boot transitions if the BIOS
		 * fb is large enough for the active pipe configuration.
		 */
		dev_priv->display.get_initial_plane_config(crtc,
							   &plane_config);

		/*
		 * If the fb is shared between multiple heads, we'll
		 * just get the first one.
		 */
		intel_find_initial_plane_obj(crtc, &plane_config);
	}
}

static void intel_enable_pipe_a(struct drm_device *dev)
{
	struct intel_connector *connector;
	struct drm_connector *crt = NULL;
	struct intel_load_detect_pipe load_detect_temp;
	struct drm_modeset_acquire_ctx *ctx = dev->mode_config.acquire_ctx;

	/* We can't just switch on the pipe A, we need to set things up with a
	 * proper mode and output configuration. As a gross hack, enable pipe A
	 * by enabling the load detect pipe once. */
	for_each_intel_connector(dev, connector) {
		if (connector->encoder->type == INTEL_OUTPUT_ANALOG) {
			crt = &connector->base;
			break;
		}
	}

	if (!crt)
		return;

	if (intel_get_load_detect_pipe(crt, NULL, &load_detect_temp, ctx))
		intel_release_load_detect_pipe(crt, &load_detect_temp, ctx);
}

static bool
intel_check_plane_mapping(struct intel_crtc *crtc)
{
	struct drm_device *dev = crtc->base.dev;
	struct drm_i915_private *dev_priv = dev->dev_private;
	u32 val;

	if (INTEL_INFO(dev)->num_pipes == 1)
		return true;

	val = I915_READ(DSPCNTR(!crtc->plane));

	if ((val & DISPLAY_PLANE_ENABLE) &&
	    (!!(val & DISPPLANE_SEL_PIPE_MASK) == crtc->pipe))
		return false;

	return true;
}

static bool intel_crtc_has_encoders(struct intel_crtc *crtc)
{
	struct drm_device *dev = crtc->base.dev;
	struct intel_encoder *encoder;

	for_each_encoder_on_crtc(dev, &crtc->base, encoder)
		return true;

	return false;
}

static void intel_sanitize_crtc(struct intel_crtc *crtc)
{
	struct drm_device *dev = crtc->base.dev;
	struct drm_i915_private *dev_priv = dev->dev_private;
	i915_reg_t reg = PIPECONF(crtc->config->cpu_transcoder);

	/* Clear any frame start delays used for debugging left by the BIOS */
	I915_WRITE(reg, I915_READ(reg) & ~PIPECONF_FRAME_START_DELAY_MASK);

	/* restore vblank interrupts to correct state */
	drm_crtc_vblank_reset(&crtc->base);
	if (crtc->active) {
		struct intel_plane *plane;

		drm_crtc_vblank_on(&crtc->base);

		/* Disable everything but the primary plane */
		for_each_intel_plane_on_crtc(dev, crtc, plane) {
			if (plane->base.type == DRM_PLANE_TYPE_PRIMARY)
				continue;

			plane->disable_plane(&plane->base, &crtc->base);
		}
	}

	/* We need to sanitize the plane -> pipe mapping first because this will
	 * disable the crtc (and hence change the state) if it is wrong. Note
	 * that gen4+ has a fixed plane -> pipe mapping.  */
	if (INTEL_INFO(dev)->gen < 4 && !intel_check_plane_mapping(crtc)) {
		bool plane;

		DRM_DEBUG_KMS("[CRTC:%d] wrong plane connection detected!\n",
			      crtc->base.base.id);

		/* Pipe has the wrong plane attached and the plane is active.
		 * Temporarily change the plane mapping and disable everything
		 * ...  */
		plane = crtc->plane;
		to_intel_plane_state(crtc->base.primary->state)->visible = true;
		crtc->plane = !plane;
		intel_crtc_disable_noatomic(&crtc->base);
		crtc->plane = plane;
	}

	if (dev_priv->quirks & QUIRK_PIPEA_FORCE &&
	    crtc->pipe == PIPE_A && !crtc->active) {
		/* BIOS forgot to enable pipe A, this mostly happens after
		 * resume. Force-enable the pipe to fix this, the update_dpms
		 * call below we restore the pipe to the right state, but leave
		 * the required bits on. */
		intel_enable_pipe_a(dev);
	}

	/* Adjust the state of the output pipe according to whether we
	 * have active connectors/encoders. */
	if (!intel_crtc_has_encoders(crtc))
		intel_crtc_disable_noatomic(&crtc->base);

	if (crtc->active != crtc->base.state->active) {
		struct intel_encoder *encoder;

		/* This can happen either due to bugs in the get_hw_state
		 * functions or because of calls to intel_crtc_disable_noatomic,
		 * or because the pipe is force-enabled due to the
		 * pipe A quirk. */
		DRM_DEBUG_KMS("[CRTC:%d] hw state adjusted, was %s, now %s\n",
			      crtc->base.base.id,
			      crtc->base.state->enable ? "enabled" : "disabled",
			      crtc->active ? "enabled" : "disabled");

		WARN_ON(drm_atomic_set_mode_for_crtc(crtc->base.state, NULL) < 0);
		crtc->base.state->active = crtc->active;
		crtc->base.enabled = crtc->active;
		crtc->base.state->connector_mask = 0;

		/* Because we only establish the connector -> encoder ->
		 * crtc links if something is active, this means the
		 * crtc is now deactivated. Break the links. connector
		 * -> encoder links are only establish when things are
		 *  actually up, hence no need to break them. */
		WARN_ON(crtc->active);

		for_each_encoder_on_crtc(dev, &crtc->base, encoder)
			encoder->base.crtc = NULL;
	}

	if (crtc->active || HAS_GMCH_DISPLAY(dev)) {
		/*
		 * We start out with underrun reporting disabled to avoid races.
		 * For correct bookkeeping mark this on active crtcs.
		 *
		 * Also on gmch platforms we dont have any hardware bits to
		 * disable the underrun reporting. Which means we need to start
		 * out with underrun reporting disabled also on inactive pipes,
		 * since otherwise we'll complain about the garbage we read when
		 * e.g. coming up after runtime pm.
		 *
		 * No protection against concurrent access is required - at
		 * worst a fifo underrun happens which also sets this to false.
		 */
		crtc->cpu_fifo_underrun_disabled = true;
		crtc->pch_fifo_underrun_disabled = true;
	}
}

static void intel_sanitize_encoder(struct intel_encoder *encoder)
{
	struct intel_connector *connector;
	struct drm_device *dev = encoder->base.dev;
	bool active = false;

	/* We need to check both for a crtc link (meaning that the
	 * encoder is active and trying to read from a pipe) and the
	 * pipe itself being active. */
	bool has_active_crtc = encoder->base.crtc &&
		to_intel_crtc(encoder->base.crtc)->active;

	for_each_intel_connector(dev, connector) {
		if (connector->base.encoder != &encoder->base)
			continue;

		active = true;
		break;
	}

	if (active && !has_active_crtc) {
		DRM_DEBUG_KMS("[ENCODER:%d:%s] has active connectors but no active pipe!\n",
			      encoder->base.base.id,
			      encoder->base.name);

		/* Connector is active, but has no active pipe. This is
		 * fallout from our resume register restoring. Disable
		 * the encoder manually again. */
		if (encoder->base.crtc) {
			DRM_DEBUG_KMS("[ENCODER:%d:%s] manually disabled\n",
				      encoder->base.base.id,
				      encoder->base.name);
			encoder->disable(encoder);
			if (encoder->post_disable)
				encoder->post_disable(encoder);
		}
		encoder->base.crtc = NULL;

		/* Inconsistent output/port/pipe state happens presumably due to
		 * a bug in one of the get_hw_state functions. Or someplace else
		 * in our code, like the register restore mess on resume. Clamp
		 * things to off as a safer default. */
		for_each_intel_connector(dev, connector) {
			if (connector->encoder != encoder)
				continue;
			connector->base.dpms = DRM_MODE_DPMS_OFF;
			connector->base.encoder = NULL;
		}
	}
	/* Enabled encoders without active connectors will be fixed in
	 * the crtc fixup. */
}

void i915_redisable_vga_power_on(struct drm_device *dev)
{
	struct drm_i915_private *dev_priv = dev->dev_private;
	i915_reg_t vga_reg = i915_vgacntrl_reg(dev);

	if (!(I915_READ(vga_reg) & VGA_DISP_DISABLE)) {
		DRM_DEBUG_KMS("Something enabled VGA plane, disabling it\n");
		i915_disable_vga(dev);
	}
}

void i915_redisable_vga(struct drm_device *dev)
{
	struct drm_i915_private *dev_priv = dev->dev_private;

	/* This function can be called both from intel_modeset_setup_hw_state or
	 * at a very early point in our resume sequence, where the power well
	 * structures are not yet restored. Since this function is at a very
	 * paranoid "someone might have enabled VGA while we were not looking"
	 * level, just check if the power well is enabled instead of trying to
	 * follow the "don't touch the power well if we don't need it" policy
	 * the rest of the driver uses. */
	if (!intel_display_power_get_if_enabled(dev_priv, POWER_DOMAIN_VGA))
		return;

	i915_redisable_vga_power_on(dev);

	intel_display_power_put(dev_priv, POWER_DOMAIN_VGA);
}

static bool primary_get_hw_state(struct intel_plane *plane)
{
	struct drm_i915_private *dev_priv = to_i915(plane->base.dev);

	return I915_READ(DSPCNTR(plane->plane)) & DISPLAY_PLANE_ENABLE;
}

/* FIXME read out full plane state for all planes */
static void readout_plane_state(struct intel_crtc *crtc)
{
	struct drm_plane *primary = crtc->base.primary;
	struct intel_plane_state *plane_state =
		to_intel_plane_state(primary->state);

	plane_state->visible = crtc->active &&
		primary_get_hw_state(to_intel_plane(primary));

	if (plane_state->visible)
		crtc->base.state->plane_mask |= 1 << drm_plane_index(primary);
}

static void intel_modeset_readout_hw_state(struct drm_device *dev)
{
	struct drm_i915_private *dev_priv = dev->dev_private;
	enum pipe pipe;
	struct intel_crtc *crtc;
	struct intel_encoder *encoder;
	struct intel_connector *connector;
	int i;

	for_each_intel_crtc(dev, crtc) {
		__drm_atomic_helper_crtc_destroy_state(&crtc->base, crtc->base.state);
		memset(crtc->config, 0, sizeof(*crtc->config));
		crtc->config->base.crtc = &crtc->base;

		crtc->active = dev_priv->display.get_pipe_config(crtc,
								 crtc->config);

		crtc->base.state->active = crtc->active;
		crtc->base.enabled = crtc->active;

		readout_plane_state(crtc);

		DRM_DEBUG_KMS("[CRTC:%d] hw state readout: %s\n",
			      crtc->base.base.id,
			      crtc->active ? "enabled" : "disabled");
	}

	for (i = 0; i < dev_priv->num_shared_dpll; i++) {
		struct intel_shared_dpll *pll = &dev_priv->shared_dplls[i];

		pll->on = pll->get_hw_state(dev_priv, pll,
					    &pll->config.hw_state);
		pll->active = 0;
		pll->config.crtc_mask = 0;
		for_each_intel_crtc(dev, crtc) {
			if (crtc->active && intel_crtc_to_shared_dpll(crtc) == pll) {
				pll->active++;
				pll->config.crtc_mask |= 1 << crtc->pipe;
			}
		}

		DRM_DEBUG_KMS("%s hw state readout: crtc_mask 0x%08x, on %i\n",
			      pll->name, pll->config.crtc_mask, pll->on);

		if (pll->config.crtc_mask)
			intel_display_power_get(dev_priv, POWER_DOMAIN_PLLS);
	}

	for_each_intel_encoder(dev, encoder) {
		pipe = 0;

		if (encoder->get_hw_state(encoder, &pipe)) {
			crtc = to_intel_crtc(dev_priv->pipe_to_crtc_mapping[pipe]);
			encoder->base.crtc = &crtc->base;
			encoder->get_config(encoder, crtc->config);
		} else {
			encoder->base.crtc = NULL;
		}

		DRM_DEBUG_KMS("[ENCODER:%d:%s] hw state readout: %s, pipe %c\n",
			      encoder->base.base.id,
			      encoder->base.name,
			      encoder->base.crtc ? "enabled" : "disabled",
			      pipe_name(pipe));
	}

	for_each_intel_connector(dev, connector) {
		if (connector->get_hw_state(connector)) {
			connector->base.dpms = DRM_MODE_DPMS_ON;

			encoder = connector->encoder;
			connector->base.encoder = &encoder->base;

			if (encoder->base.crtc &&
			    encoder->base.crtc->state->active) {
				/*
				 * This has to be done during hardware readout
				 * because anything calling .crtc_disable may
				 * rely on the connector_mask being accurate.
				 */
				encoder->base.crtc->state->connector_mask |=
					1 << drm_connector_index(&connector->base);
			}

		} else {
			connector->base.dpms = DRM_MODE_DPMS_OFF;
			connector->base.encoder = NULL;
		}
		DRM_DEBUG_KMS("[CONNECTOR:%d:%s] hw state readout: %s\n",
			      connector->base.base.id,
			      connector->base.name,
			      connector->base.encoder ? "enabled" : "disabled");
	}

	for_each_intel_crtc(dev, crtc) {
		crtc->base.hwmode = crtc->config->base.adjusted_mode;

		memset(&crtc->base.mode, 0, sizeof(crtc->base.mode));
		if (crtc->base.state->active) {
			intel_mode_from_pipe_config(&crtc->base.mode, crtc->config);
			intel_mode_from_pipe_config(&crtc->base.state->adjusted_mode, crtc->config);
			WARN_ON(drm_atomic_set_mode_for_crtc(crtc->base.state, &crtc->base.mode));

			/*
			 * The initial mode needs to be set in order to keep
			 * the atomic core happy. It wants a valid mode if the
			 * crtc's enabled, so we do the above call.
			 *
			 * At this point some state updated by the connectors
			 * in their ->detect() callback has not run yet, so
			 * no recalculation can be done yet.
			 *
			 * Even if we could do a recalculation and modeset
			 * right now it would cause a double modeset if
			 * fbdev or userspace chooses a different initial mode.
			 *
			 * If that happens, someone indicated they wanted a
			 * mode change, which means it's safe to do a full
			 * recalculation.
			 */
			crtc->base.state->mode.private_flags = I915_MODE_FLAG_INHERITED;

			drm_calc_timestamping_constants(&crtc->base, &crtc->base.hwmode);
			update_scanline_offset(crtc);
		}
	}
}

/* Scan out the current hw modeset state,
 * and sanitizes it to the current state
 */
static void
intel_modeset_setup_hw_state(struct drm_device *dev)
{
	struct drm_i915_private *dev_priv = dev->dev_private;
	enum pipe pipe;
	struct intel_crtc *crtc;
	struct intel_encoder *encoder;
	int i;

	intel_modeset_readout_hw_state(dev);

	/* HW state is read out, now we need to sanitize this mess. */
	for_each_intel_encoder(dev, encoder) {
		intel_sanitize_encoder(encoder);
	}

	for_each_pipe(dev_priv, pipe) {
		crtc = to_intel_crtc(dev_priv->pipe_to_crtc_mapping[pipe]);
		intel_sanitize_crtc(crtc);
		intel_dump_pipe_config(crtc, crtc->config,
				       "[setup_hw_state]");
	}

	intel_modeset_update_connector_atomic_state(dev);

	for (i = 0; i < dev_priv->num_shared_dpll; i++) {
		struct intel_shared_dpll *pll = &dev_priv->shared_dplls[i];

		if (!pll->on || pll->active)
			continue;

		DRM_DEBUG_KMS("%s enabled but not in use, disabling\n", pll->name);

		pll->disable(dev_priv, pll);
		pll->on = false;
	}

	if (IS_VALLEYVIEW(dev) || IS_CHERRYVIEW(dev))
		vlv_wm_get_hw_state(dev);
	else if (IS_GEN9(dev))
		skl_wm_get_hw_state(dev);
	else if (HAS_PCH_SPLIT(dev))
		ilk_wm_get_hw_state(dev);

	for_each_intel_crtc(dev, crtc) {
		unsigned long put_domains;

		put_domains = modeset_get_crtc_power_domains(&crtc->base);
		if (WARN_ON(put_domains))
			modeset_put_power_domains(dev_priv, put_domains);
	}
	intel_display_set_init_power(dev_priv, false);
}

void intel_display_resume(struct drm_device *dev)
{
	struct drm_atomic_state *state = drm_atomic_state_alloc(dev);
	struct intel_connector *conn;
	struct intel_plane *plane;
	struct drm_crtc *crtc;
	int ret;

	if (!state)
		return;

	state->acquire_ctx = dev->mode_config.acquire_ctx;

	/* preserve complete old state, including dpll */
	intel_atomic_get_shared_dpll_state(state);

	for_each_crtc(dev, crtc) {
		struct drm_crtc_state *crtc_state =
			drm_atomic_get_crtc_state(state, crtc);

		ret = PTR_ERR_OR_ZERO(crtc_state);
		if (ret)
			goto err;

		/* force a restore */
		crtc_state->mode_changed = true;
	}

	for_each_intel_plane(dev, plane) {
		ret = PTR_ERR_OR_ZERO(drm_atomic_get_plane_state(state, &plane->base));
		if (ret)
			goto err;
	}

	for_each_intel_connector(dev, conn) {
		ret = PTR_ERR_OR_ZERO(drm_atomic_get_connector_state(state, &conn->base));
		if (ret)
			goto err;
	}

	intel_modeset_setup_hw_state(dev);

	i915_redisable_vga(dev);
	ret = drm_atomic_commit(state);
	if (!ret)
		return;

err:
	DRM_ERROR("Restoring old state failed with %i\n", ret);
	drm_atomic_state_free(state);
}

void intel_modeset_gem_init(struct drm_device *dev)
{
	struct drm_crtc *c;
	struct drm_i915_gem_object *obj;
	int ret;

	mutex_lock(&dev->struct_mutex);
	intel_init_gt_powersave(dev);
	mutex_unlock(&dev->struct_mutex);

	intel_modeset_init_hw(dev);

	intel_setup_overlay(dev);

	/*
	 * Make sure any fbs we allocated at startup are properly
	 * pinned & fenced.  When we do the allocation it's too early
	 * for this.
	 */
	for_each_crtc(dev, c) {
		obj = intel_fb_obj(c->primary->fb);
		if (obj == NULL)
			continue;

		mutex_lock(&dev->struct_mutex);
		ret = intel_pin_and_fence_fb_obj(c->primary,
						 c->primary->fb,
						 c->primary->state);
		mutex_unlock(&dev->struct_mutex);
		if (ret) {
			DRM_ERROR("failed to pin boot fb on pipe %d\n",
				  to_intel_crtc(c)->pipe);
			drm_framebuffer_unreference(c->primary->fb);
			c->primary->fb = NULL;
			c->primary->crtc = c->primary->state->crtc = NULL;
			update_state_fb(c->primary);
			c->state->plane_mask &= ~(1 << drm_plane_index(c->primary));
		}
	}

	intel_backlight_register(dev);
}

void intel_connector_unregister(struct intel_connector *intel_connector)
{
	struct drm_connector *connector = &intel_connector->base;

	intel_panel_destroy_backlight(connector);
	drm_connector_unregister(connector);
}

void intel_modeset_cleanup(struct drm_device *dev)
{
	struct drm_i915_private *dev_priv = dev->dev_private;
	struct intel_connector *connector;

	intel_disable_gt_powersave(dev);

	intel_backlight_unregister(dev);

	/*
	 * Interrupts and polling as the first thing to avoid creating havoc.
	 * Too much stuff here (turning of connectors, ...) would
	 * experience fancy races otherwise.
	 */
	intel_irq_uninstall(dev_priv);

	/*
	 * Due to the hpd irq storm handling the hotplug work can re-arm the
	 * poll handlers. Hence disable polling after hpd handling is shut down.
	 */
	drm_kms_helper_poll_fini(dev);

	intel_unregister_dsm_handler();

	intel_fbc_disable(dev_priv);

	/* flush any delayed tasks or pending work */
	flush_scheduled_work();

	/* destroy the backlight and sysfs files before encoders/connectors */
	for_each_intel_connector(dev, connector)
		connector->unregister(connector);

	drm_mode_config_cleanup(dev);

	intel_cleanup_overlay(dev);

	mutex_lock(&dev->struct_mutex);
	intel_cleanup_gt_powersave(dev);
	mutex_unlock(&dev->struct_mutex);

	intel_teardown_gmbus(dev);
}

/*
 * Return which encoder is currently attached for connector.
 */
struct drm_encoder *intel_best_encoder(struct drm_connector *connector)
{
	return &intel_attached_encoder(connector)->base;
}

void intel_connector_attach_encoder(struct intel_connector *connector,
				    struct intel_encoder *encoder)
{
	connector->encoder = encoder;
	drm_mode_connector_attach_encoder(&connector->base,
					  &encoder->base);
}

/*
 * set vga decode state - true == enable VGA decode
 */
int intel_modeset_vga_set_state(struct drm_device *dev, bool state)
{
	struct drm_i915_private *dev_priv = dev->dev_private;
	unsigned reg = INTEL_INFO(dev)->gen >= 6 ? SNB_GMCH_CTRL : INTEL_GMCH_CTRL;
	u16 gmch_ctrl;

	if (pci_read_config_word(dev_priv->bridge_dev, reg, &gmch_ctrl)) {
		DRM_ERROR("failed to read control word\n");
		return -EIO;
	}

	if (!!(gmch_ctrl & INTEL_GMCH_VGA_DISABLE) == !state)
		return 0;

	if (state)
		gmch_ctrl &= ~INTEL_GMCH_VGA_DISABLE;
	else
		gmch_ctrl |= INTEL_GMCH_VGA_DISABLE;

	if (pci_write_config_word(dev_priv->bridge_dev, reg, gmch_ctrl)) {
		DRM_ERROR("failed to write control word\n");
		return -EIO;
	}

	return 0;
}

struct intel_display_error_state {

	u32 power_well_driver;

	int num_transcoders;

	struct intel_cursor_error_state {
		u32 control;
		u32 position;
		u32 base;
		u32 size;
	} cursor[I915_MAX_PIPES];

	struct intel_pipe_error_state {
		bool power_domain_on;
		u32 source;
		u32 stat;
	} pipe[I915_MAX_PIPES];

	struct intel_plane_error_state {
		u32 control;
		u32 stride;
		u32 size;
		u32 pos;
		u32 addr;
		u32 surface;
		u32 tile_offset;
	} plane[I915_MAX_PIPES];

	struct intel_transcoder_error_state {
		bool power_domain_on;
		enum transcoder cpu_transcoder;

		u32 conf;

		u32 htotal;
		u32 hblank;
		u32 hsync;
		u32 vtotal;
		u32 vblank;
		u32 vsync;
	} transcoder[4];
};

struct intel_display_error_state *
intel_display_capture_error_state(struct drm_device *dev)
{
	struct drm_i915_private *dev_priv = dev->dev_private;
	struct intel_display_error_state *error;
	int transcoders[] = {
		TRANSCODER_A,
		TRANSCODER_B,
		TRANSCODER_C,
		TRANSCODER_EDP,
	};
	int i;

	if (INTEL_INFO(dev)->num_pipes == 0)
		return NULL;

	error = kzalloc(sizeof(*error), GFP_ATOMIC);
	if (error == NULL)
		return NULL;

	if (IS_HASWELL(dev) || IS_BROADWELL(dev))
		error->power_well_driver = I915_READ(HSW_PWR_WELL_DRIVER);

	for_each_pipe(dev_priv, i) {
		error->pipe[i].power_domain_on =
			__intel_display_power_is_enabled(dev_priv,
							 POWER_DOMAIN_PIPE(i));
		if (!error->pipe[i].power_domain_on)
			continue;

		error->cursor[i].control = I915_READ(CURCNTR(i));
		error->cursor[i].position = I915_READ(CURPOS(i));
		error->cursor[i].base = I915_READ(CURBASE(i));

		error->plane[i].control = I915_READ(DSPCNTR(i));
		error->plane[i].stride = I915_READ(DSPSTRIDE(i));
		if (INTEL_INFO(dev)->gen <= 3) {
			error->plane[i].size = I915_READ(DSPSIZE(i));
			error->plane[i].pos = I915_READ(DSPPOS(i));
		}
		if (INTEL_INFO(dev)->gen <= 7 && !IS_HASWELL(dev))
			error->plane[i].addr = I915_READ(DSPADDR(i));
		if (INTEL_INFO(dev)->gen >= 4) {
			error->plane[i].surface = I915_READ(DSPSURF(i));
			error->plane[i].tile_offset = I915_READ(DSPTILEOFF(i));
		}

		error->pipe[i].source = I915_READ(PIPESRC(i));

		if (HAS_GMCH_DISPLAY(dev))
			error->pipe[i].stat = I915_READ(PIPESTAT(i));
	}

	error->num_transcoders = INTEL_INFO(dev)->num_pipes;
	if (HAS_DDI(dev_priv->dev))
		error->num_transcoders++; /* Account for eDP. */

	for (i = 0; i < error->num_transcoders; i++) {
		enum transcoder cpu_transcoder = transcoders[i];

		error->transcoder[i].power_domain_on =
			__intel_display_power_is_enabled(dev_priv,
				POWER_DOMAIN_TRANSCODER(cpu_transcoder));
		if (!error->transcoder[i].power_domain_on)
			continue;

		error->transcoder[i].cpu_transcoder = cpu_transcoder;

		error->transcoder[i].conf = I915_READ(PIPECONF(cpu_transcoder));
		error->transcoder[i].htotal = I915_READ(HTOTAL(cpu_transcoder));
		error->transcoder[i].hblank = I915_READ(HBLANK(cpu_transcoder));
		error->transcoder[i].hsync = I915_READ(HSYNC(cpu_transcoder));
		error->transcoder[i].vtotal = I915_READ(VTOTAL(cpu_transcoder));
		error->transcoder[i].vblank = I915_READ(VBLANK(cpu_transcoder));
		error->transcoder[i].vsync = I915_READ(VSYNC(cpu_transcoder));
	}

	return error;
}

#define err_printf(e, ...) i915_error_printf(e, __VA_ARGS__)

void
intel_display_print_error_state(struct drm_i915_error_state_buf *m,
				struct drm_device *dev,
				struct intel_display_error_state *error)
{
	struct drm_i915_private *dev_priv = dev->dev_private;
	int i;

	if (!error)
		return;

	err_printf(m, "Num Pipes: %d\n", INTEL_INFO(dev)->num_pipes);
	if (IS_HASWELL(dev) || IS_BROADWELL(dev))
		err_printf(m, "PWR_WELL_CTL2: %08x\n",
			   error->power_well_driver);
	for_each_pipe(dev_priv, i) {
		err_printf(m, "Pipe [%d]:\n", i);
		err_printf(m, "  Power: %s\n",
			   error->pipe[i].power_domain_on ? "on" : "off");
		err_printf(m, "  SRC: %08x\n", error->pipe[i].source);
		err_printf(m, "  STAT: %08x\n", error->pipe[i].stat);

		err_printf(m, "Plane [%d]:\n", i);
		err_printf(m, "  CNTR: %08x\n", error->plane[i].control);
		err_printf(m, "  STRIDE: %08x\n", error->plane[i].stride);
		if (INTEL_INFO(dev)->gen <= 3) {
			err_printf(m, "  SIZE: %08x\n", error->plane[i].size);
			err_printf(m, "  POS: %08x\n", error->plane[i].pos);
		}
		if (INTEL_INFO(dev)->gen <= 7 && !IS_HASWELL(dev))
			err_printf(m, "  ADDR: %08x\n", error->plane[i].addr);
		if (INTEL_INFO(dev)->gen >= 4) {
			err_printf(m, "  SURF: %08x\n", error->plane[i].surface);
			err_printf(m, "  TILEOFF: %08x\n", error->plane[i].tile_offset);
		}

		err_printf(m, "Cursor [%d]:\n", i);
		err_printf(m, "  CNTR: %08x\n", error->cursor[i].control);
		err_printf(m, "  POS: %08x\n", error->cursor[i].position);
		err_printf(m, "  BASE: %08x\n", error->cursor[i].base);
	}

	for (i = 0; i < error->num_transcoders; i++) {
		err_printf(m, "CPU transcoder: %c\n",
			   transcoder_name(error->transcoder[i].cpu_transcoder));
		err_printf(m, "  Power: %s\n",
			   error->transcoder[i].power_domain_on ? "on" : "off");
		err_printf(m, "  CONF: %08x\n", error->transcoder[i].conf);
		err_printf(m, "  HTOTAL: %08x\n", error->transcoder[i].htotal);
		err_printf(m, "  HBLANK: %08x\n", error->transcoder[i].hblank);
		err_printf(m, "  HSYNC: %08x\n", error->transcoder[i].hsync);
		err_printf(m, "  VTOTAL: %08x\n", error->transcoder[i].vtotal);
		err_printf(m, "  VBLANK: %08x\n", error->transcoder[i].vblank);
		err_printf(m, "  VSYNC: %08x\n", error->transcoder[i].vsync);
	}
}

void intel_modeset_preclose(struct drm_device *dev, struct drm_file *file)
{
	struct intel_crtc *crtc;

	for_each_intel_crtc(dev, crtc) {
		struct intel_unpin_work *work;

		spin_lock_irq(&dev->event_lock);

		work = crtc->unpin_work;

		if (work && work->event &&
		    work->event->base.file_priv == file) {
			kfree(work->event);
			work->event = NULL;
		}

		spin_unlock_irq(&dev->event_lock);
	}
}<|MERGE_RESOLUTION|>--- conflicted
+++ resolved
@@ -13469,19 +13469,11 @@
 
 		if (!ret)
 			return 0;
-<<<<<<< HEAD
 
 		mutex_lock(&dev->struct_mutex);
 		drm_atomic_helper_cleanup_planes(dev, state);
 	}
 
-=======
-
-		mutex_lock(&dev->struct_mutex);
-		drm_atomic_helper_cleanup_planes(dev, state);
-	}
-
->>>>>>> f3c87e99
 	mutex_unlock(&dev->struct_mutex);
 	return ret;
 }
@@ -13826,17 +13818,10 @@
 							   MAX_SCHEDULE_TIMEOUT);
 		if (lret == -ERESTARTSYS)
 			return lret;
-<<<<<<< HEAD
 
 		WARN(lret < 0, "waiting returns %li\n", lret);
 	}
 
-=======
-
-		WARN(lret < 0, "waiting returns %li\n", lret);
-	}
-
->>>>>>> f3c87e99
 	if (!obj) {
 		ret = 0;
 	} else if (plane->type == DRM_PLANE_TYPE_CURSOR &&
