--- conflicted
+++ resolved
@@ -14078,13 +14078,7 @@
 
 	intel_crtc->cursor_addr = addr;
 
-<<<<<<< HEAD
-	if (crtc->state->active)
-		intel_crtc_update_cursor(crtc, state->visible);
-=======
-update:
 	intel_crtc_update_cursor(crtc, state->visible);
->>>>>>> 0239c759
 }
 
 static struct drm_plane *intel_cursor_plane_create(struct drm_device *dev,
