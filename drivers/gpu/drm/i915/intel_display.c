/*
 * Copyright © 2006-2007 Intel Corporation
 *
 * Permission is hereby granted, free of charge, to any person obtaining a
 * copy of this software and associated documentation files (the "Software"),
 * to deal in the Software without restriction, including without limitation
 * the rights to use, copy, modify, merge, publish, distribute, sublicense,
 * and/or sell copies of the Software, and to permit persons to whom the
 * Software is furnished to do so, subject to the following conditions:
 *
 * The above copyright notice and this permission notice (including the next
 * paragraph) shall be included in all copies or substantial portions of the
 * Software.
 *
 * THE SOFTWARE IS PROVIDED "AS IS", WITHOUT WARRANTY OF ANY KIND, EXPRESS OR
 * IMPLIED, INCLUDING BUT NOT LIMITED TO THE WARRANTIES OF MERCHANTABILITY,
 * FITNESS FOR A PARTICULAR PURPOSE AND NONINFRINGEMENT.  IN NO EVENT SHALL
 * THE AUTHORS OR COPYRIGHT HOLDERS BE LIABLE FOR ANY CLAIM, DAMAGES OR OTHER
 * LIABILITY, WHETHER IN AN ACTION OF CONTRACT, TORT OR OTHERWISE, ARISING
 * FROM, OUT OF OR IN CONNECTION WITH THE SOFTWARE OR THE USE OR OTHER
 * DEALINGS IN THE SOFTWARE.
 *
 * Authors:
 *	Eric Anholt <eric@anholt.net>
 */

#include <linux/dmi.h>
#include <linux/module.h>
#include <linux/input.h>
#include <linux/i2c.h>
#include <linux/kernel.h>
#include <linux/slab.h>
#include <linux/vgaarb.h>
#include <drm/drm_edid.h>
#include <drm/drmP.h>
#include "intel_drv.h"
#include <drm/i915_drm.h>
#include "i915_drv.h"
#include "i915_trace.h"
#include <drm/drm_atomic.h>
#include <drm/drm_atomic_helper.h>
#include <drm/drm_dp_helper.h>
#include <drm/drm_crtc_helper.h>
#include <drm/drm_plane_helper.h>
#include <drm/drm_rect.h>
#include <linux/dma_remapping.h>

/* Primary plane formats for gen <= 3 */
static const uint32_t i8xx_primary_formats[] = {
	DRM_FORMAT_C8,
	DRM_FORMAT_RGB565,
	DRM_FORMAT_XRGB1555,
	DRM_FORMAT_XRGB8888,
};

/* Primary plane formats for gen >= 4 */
static const uint32_t i965_primary_formats[] = {
	DRM_FORMAT_C8,
	DRM_FORMAT_RGB565,
	DRM_FORMAT_XRGB8888,
	DRM_FORMAT_XBGR8888,
	DRM_FORMAT_XRGB2101010,
	DRM_FORMAT_XBGR2101010,
};

static const uint32_t skl_primary_formats[] = {
	DRM_FORMAT_C8,
	DRM_FORMAT_RGB565,
	DRM_FORMAT_XRGB8888,
	DRM_FORMAT_XBGR8888,
	DRM_FORMAT_ARGB8888,
	DRM_FORMAT_ABGR8888,
	DRM_FORMAT_XRGB2101010,
	DRM_FORMAT_XBGR2101010,
	DRM_FORMAT_YUYV,
	DRM_FORMAT_YVYU,
	DRM_FORMAT_UYVY,
	DRM_FORMAT_VYUY,
};

/* Cursor formats */
static const uint32_t intel_cursor_formats[] = {
	DRM_FORMAT_ARGB8888,
};

static void intel_crtc_update_cursor(struct drm_crtc *crtc, bool on);

static void i9xx_crtc_clock_get(struct intel_crtc *crtc,
				struct intel_crtc_state *pipe_config);
static void ironlake_pch_clock_get(struct intel_crtc *crtc,
				   struct intel_crtc_state *pipe_config);

static int intel_framebuffer_init(struct drm_device *dev,
				  struct intel_framebuffer *ifb,
				  struct drm_mode_fb_cmd2 *mode_cmd,
				  struct drm_i915_gem_object *obj);
static void i9xx_set_pipeconf(struct intel_crtc *intel_crtc);
static void intel_set_pipe_timings(struct intel_crtc *intel_crtc);
static void intel_cpu_transcoder_set_m_n(struct intel_crtc *crtc,
					 struct intel_link_m_n *m_n,
					 struct intel_link_m_n *m2_n2);
static void ironlake_set_pipeconf(struct drm_crtc *crtc);
static void haswell_set_pipeconf(struct drm_crtc *crtc);
static void intel_set_pipe_csc(struct drm_crtc *crtc);
static void vlv_prepare_pll(struct intel_crtc *crtc,
			    const struct intel_crtc_state *pipe_config);
static void chv_prepare_pll(struct intel_crtc *crtc,
			    const struct intel_crtc_state *pipe_config);
static void intel_begin_crtc_commit(struct drm_crtc *, struct drm_crtc_state *);
static void intel_finish_crtc_commit(struct drm_crtc *, struct drm_crtc_state *);
static void skl_init_scalers(struct drm_device *dev, struct intel_crtc *intel_crtc,
	struct intel_crtc_state *crtc_state);
static int i9xx_get_refclk(const struct intel_crtc_state *crtc_state,
			   int num_connectors);
static void skylake_pfit_enable(struct intel_crtc *crtc);
static void ironlake_pfit_disable(struct intel_crtc *crtc, bool force);
static void ironlake_pfit_enable(struct intel_crtc *crtc);
static void intel_modeset_setup_hw_state(struct drm_device *dev);

typedef struct {
	int	min, max;
} intel_range_t;

typedef struct {
	int	dot_limit;
	int	p2_slow, p2_fast;
} intel_p2_t;

typedef struct intel_limit intel_limit_t;
struct intel_limit {
	intel_range_t   dot, vco, n, m, m1, m2, p, p1;
	intel_p2_t	    p2;
};

/* returns HPLL frequency in kHz */
static int valleyview_get_vco(struct drm_i915_private *dev_priv)
{
	int hpll_freq, vco_freq[] = { 800, 1600, 2000, 2400 };

	/* Obtain SKU information */
	mutex_lock(&dev_priv->sb_lock);
	hpll_freq = vlv_cck_read(dev_priv, CCK_FUSE_REG) &
		CCK_FUSE_HPLL_FREQ_MASK;
	mutex_unlock(&dev_priv->sb_lock);

	return vco_freq[hpll_freq] * 1000;
}

static int vlv_get_cck_clock_hpll(struct drm_i915_private *dev_priv,
				  const char *name, u32 reg)
{
	u32 val;
	int divider;

	if (dev_priv->hpll_freq == 0)
		dev_priv->hpll_freq = valleyview_get_vco(dev_priv);

	mutex_lock(&dev_priv->sb_lock);
	val = vlv_cck_read(dev_priv, reg);
	mutex_unlock(&dev_priv->sb_lock);

	divider = val & CCK_FREQUENCY_VALUES;

	WARN((val & CCK_FREQUENCY_STATUS) !=
	     (divider << CCK_FREQUENCY_STATUS_SHIFT),
	     "%s change in progress\n", name);

	return DIV_ROUND_CLOSEST(dev_priv->hpll_freq << 1, divider + 1);
}

int
intel_pch_rawclk(struct drm_device *dev)
{
	struct drm_i915_private *dev_priv = dev->dev_private;

	WARN_ON(!HAS_PCH_SPLIT(dev));

	return I915_READ(PCH_RAWCLK_FREQ) & RAWCLK_FREQ_MASK;
}

/* hrawclock is 1/4 the FSB frequency */
int intel_hrawclk(struct drm_device *dev)
{
	struct drm_i915_private *dev_priv = dev->dev_private;
	uint32_t clkcfg;

	/* There is no CLKCFG reg in Valleyview. VLV hrawclk is 200 MHz */
	if (IS_VALLEYVIEW(dev))
		return 200;

	clkcfg = I915_READ(CLKCFG);
	switch (clkcfg & CLKCFG_FSB_MASK) {
	case CLKCFG_FSB_400:
		return 100;
	case CLKCFG_FSB_533:
		return 133;
	case CLKCFG_FSB_667:
		return 166;
	case CLKCFG_FSB_800:
		return 200;
	case CLKCFG_FSB_1067:
		return 266;
	case CLKCFG_FSB_1333:
		return 333;
	/* these two are just a guess; one of them might be right */
	case CLKCFG_FSB_1600:
	case CLKCFG_FSB_1600_ALT:
		return 400;
	default:
		return 133;
	}
}

<<<<<<< HEAD
=======
static void intel_update_czclk(struct drm_i915_private *dev_priv)
{
	if (!IS_VALLEYVIEW(dev_priv))
		return;

	dev_priv->czclk_freq = vlv_get_cck_clock_hpll(dev_priv, "czclk",
						      CCK_CZ_CLOCK_CONTROL);

	DRM_DEBUG_DRIVER("CZ clock rate: %d kHz\n", dev_priv->czclk_freq);
}

>>>>>>> 261a27d1
static inline u32 /* units of 100MHz */
intel_fdi_link_freq(struct drm_device *dev)
{
	if (IS_GEN5(dev)) {
		struct drm_i915_private *dev_priv = dev->dev_private;
		return (I915_READ(FDI_PLL_BIOS_0) & FDI_PLL_FB_CLOCK_MASK) + 2;
	} else
		return 27;
}

static const intel_limit_t intel_limits_i8xx_dac = {
	.dot = { .min = 25000, .max = 350000 },
	.vco = { .min = 908000, .max = 1512000 },
	.n = { .min = 2, .max = 16 },
	.m = { .min = 96, .max = 140 },
	.m1 = { .min = 18, .max = 26 },
	.m2 = { .min = 6, .max = 16 },
	.p = { .min = 4, .max = 128 },
	.p1 = { .min = 2, .max = 33 },
	.p2 = { .dot_limit = 165000,
		.p2_slow = 4, .p2_fast = 2 },
};

static const intel_limit_t intel_limits_i8xx_dvo = {
	.dot = { .min = 25000, .max = 350000 },
	.vco = { .min = 908000, .max = 1512000 },
	.n = { .min = 2, .max = 16 },
	.m = { .min = 96, .max = 140 },
	.m1 = { .min = 18, .max = 26 },
	.m2 = { .min = 6, .max = 16 },
	.p = { .min = 4, .max = 128 },
	.p1 = { .min = 2, .max = 33 },
	.p2 = { .dot_limit = 165000,
		.p2_slow = 4, .p2_fast = 4 },
};

static const intel_limit_t intel_limits_i8xx_lvds = {
	.dot = { .min = 25000, .max = 350000 },
	.vco = { .min = 908000, .max = 1512000 },
	.n = { .min = 2, .max = 16 },
	.m = { .min = 96, .max = 140 },
	.m1 = { .min = 18, .max = 26 },
	.m2 = { .min = 6, .max = 16 },
	.p = { .min = 4, .max = 128 },
	.p1 = { .min = 1, .max = 6 },
	.p2 = { .dot_limit = 165000,
		.p2_slow = 14, .p2_fast = 7 },
};

static const intel_limit_t intel_limits_i9xx_sdvo = {
	.dot = { .min = 20000, .max = 400000 },
	.vco = { .min = 1400000, .max = 2800000 },
	.n = { .min = 1, .max = 6 },
	.m = { .min = 70, .max = 120 },
	.m1 = { .min = 8, .max = 18 },
	.m2 = { .min = 3, .max = 7 },
	.p = { .min = 5, .max = 80 },
	.p1 = { .min = 1, .max = 8 },
	.p2 = { .dot_limit = 200000,
		.p2_slow = 10, .p2_fast = 5 },
};

static const intel_limit_t intel_limits_i9xx_lvds = {
	.dot = { .min = 20000, .max = 400000 },
	.vco = { .min = 1400000, .max = 2800000 },
	.n = { .min = 1, .max = 6 },
	.m = { .min = 70, .max = 120 },
	.m1 = { .min = 8, .max = 18 },
	.m2 = { .min = 3, .max = 7 },
	.p = { .min = 7, .max = 98 },
	.p1 = { .min = 1, .max = 8 },
	.p2 = { .dot_limit = 112000,
		.p2_slow = 14, .p2_fast = 7 },
};


static const intel_limit_t intel_limits_g4x_sdvo = {
	.dot = { .min = 25000, .max = 270000 },
	.vco = { .min = 1750000, .max = 3500000},
	.n = { .min = 1, .max = 4 },
	.m = { .min = 104, .max = 138 },
	.m1 = { .min = 17, .max = 23 },
	.m2 = { .min = 5, .max = 11 },
	.p = { .min = 10, .max = 30 },
	.p1 = { .min = 1, .max = 3},
	.p2 = { .dot_limit = 270000,
		.p2_slow = 10,
		.p2_fast = 10
	},
};

static const intel_limit_t intel_limits_g4x_hdmi = {
	.dot = { .min = 22000, .max = 400000 },
	.vco = { .min = 1750000, .max = 3500000},
	.n = { .min = 1, .max = 4 },
	.m = { .min = 104, .max = 138 },
	.m1 = { .min = 16, .max = 23 },
	.m2 = { .min = 5, .max = 11 },
	.p = { .min = 5, .max = 80 },
	.p1 = { .min = 1, .max = 8},
	.p2 = { .dot_limit = 165000,
		.p2_slow = 10, .p2_fast = 5 },
};

static const intel_limit_t intel_limits_g4x_single_channel_lvds = {
	.dot = { .min = 20000, .max = 115000 },
	.vco = { .min = 1750000, .max = 3500000 },
	.n = { .min = 1, .max = 3 },
	.m = { .min = 104, .max = 138 },
	.m1 = { .min = 17, .max = 23 },
	.m2 = { .min = 5, .max = 11 },
	.p = { .min = 28, .max = 112 },
	.p1 = { .min = 2, .max = 8 },
	.p2 = { .dot_limit = 0,
		.p2_slow = 14, .p2_fast = 14
	},
};

static const intel_limit_t intel_limits_g4x_dual_channel_lvds = {
	.dot = { .min = 80000, .max = 224000 },
	.vco = { .min = 1750000, .max = 3500000 },
	.n = { .min = 1, .max = 3 },
	.m = { .min = 104, .max = 138 },
	.m1 = { .min = 17, .max = 23 },
	.m2 = { .min = 5, .max = 11 },
	.p = { .min = 14, .max = 42 },
	.p1 = { .min = 2, .max = 6 },
	.p2 = { .dot_limit = 0,
		.p2_slow = 7, .p2_fast = 7
	},
};

static const intel_limit_t intel_limits_pineview_sdvo = {
	.dot = { .min = 20000, .max = 400000},
	.vco = { .min = 1700000, .max = 3500000 },
	/* Pineview's Ncounter is a ring counter */
	.n = { .min = 3, .max = 6 },
	.m = { .min = 2, .max = 256 },
	/* Pineview only has one combined m divider, which we treat as m2. */
	.m1 = { .min = 0, .max = 0 },
	.m2 = { .min = 0, .max = 254 },
	.p = { .min = 5, .max = 80 },
	.p1 = { .min = 1, .max = 8 },
	.p2 = { .dot_limit = 200000,
		.p2_slow = 10, .p2_fast = 5 },
};

static const intel_limit_t intel_limits_pineview_lvds = {
	.dot = { .min = 20000, .max = 400000 },
	.vco = { .min = 1700000, .max = 3500000 },
	.n = { .min = 3, .max = 6 },
	.m = { .min = 2, .max = 256 },
	.m1 = { .min = 0, .max = 0 },
	.m2 = { .min = 0, .max = 254 },
	.p = { .min = 7, .max = 112 },
	.p1 = { .min = 1, .max = 8 },
	.p2 = { .dot_limit = 112000,
		.p2_slow = 14, .p2_fast = 14 },
};

/* Ironlake / Sandybridge
 *
 * We calculate clock using (register_value + 2) for N/M1/M2, so here
 * the range value for them is (actual_value - 2).
 */
static const intel_limit_t intel_limits_ironlake_dac = {
	.dot = { .min = 25000, .max = 350000 },
	.vco = { .min = 1760000, .max = 3510000 },
	.n = { .min = 1, .max = 5 },
	.m = { .min = 79, .max = 127 },
	.m1 = { .min = 12, .max = 22 },
	.m2 = { .min = 5, .max = 9 },
	.p = { .min = 5, .max = 80 },
	.p1 = { .min = 1, .max = 8 },
	.p2 = { .dot_limit = 225000,
		.p2_slow = 10, .p2_fast = 5 },
};

static const intel_limit_t intel_limits_ironlake_single_lvds = {
	.dot = { .min = 25000, .max = 350000 },
	.vco = { .min = 1760000, .max = 3510000 },
	.n = { .min = 1, .max = 3 },
	.m = { .min = 79, .max = 118 },
	.m1 = { .min = 12, .max = 22 },
	.m2 = { .min = 5, .max = 9 },
	.p = { .min = 28, .max = 112 },
	.p1 = { .min = 2, .max = 8 },
	.p2 = { .dot_limit = 225000,
		.p2_slow = 14, .p2_fast = 14 },
};

static const intel_limit_t intel_limits_ironlake_dual_lvds = {
	.dot = { .min = 25000, .max = 350000 },
	.vco = { .min = 1760000, .max = 3510000 },
	.n = { .min = 1, .max = 3 },
	.m = { .min = 79, .max = 127 },
	.m1 = { .min = 12, .max = 22 },
	.m2 = { .min = 5, .max = 9 },
	.p = { .min = 14, .max = 56 },
	.p1 = { .min = 2, .max = 8 },
	.p2 = { .dot_limit = 225000,
		.p2_slow = 7, .p2_fast = 7 },
};

/* LVDS 100mhz refclk limits. */
static const intel_limit_t intel_limits_ironlake_single_lvds_100m = {
	.dot = { .min = 25000, .max = 350000 },
	.vco = { .min = 1760000, .max = 3510000 },
	.n = { .min = 1, .max = 2 },
	.m = { .min = 79, .max = 126 },
	.m1 = { .min = 12, .max = 22 },
	.m2 = { .min = 5, .max = 9 },
	.p = { .min = 28, .max = 112 },
	.p1 = { .min = 2, .max = 8 },
	.p2 = { .dot_limit = 225000,
		.p2_slow = 14, .p2_fast = 14 },
};

static const intel_limit_t intel_limits_ironlake_dual_lvds_100m = {
	.dot = { .min = 25000, .max = 350000 },
	.vco = { .min = 1760000, .max = 3510000 },
	.n = { .min = 1, .max = 3 },
	.m = { .min = 79, .max = 126 },
	.m1 = { .min = 12, .max = 22 },
	.m2 = { .min = 5, .max = 9 },
	.p = { .min = 14, .max = 42 },
	.p1 = { .min = 2, .max = 6 },
	.p2 = { .dot_limit = 225000,
		.p2_slow = 7, .p2_fast = 7 },
};

static const intel_limit_t intel_limits_vlv = {
	 /*
	  * These are the data rate limits (measured in fast clocks)
	  * since those are the strictest limits we have. The fast
	  * clock and actual rate limits are more relaxed, so checking
	  * them would make no difference.
	  */
	.dot = { .min = 25000 * 5, .max = 270000 * 5 },
	.vco = { .min = 4000000, .max = 6000000 },
	.n = { .min = 1, .max = 7 },
	.m1 = { .min = 2, .max = 3 },
	.m2 = { .min = 11, .max = 156 },
	.p1 = { .min = 2, .max = 3 },
	.p2 = { .p2_slow = 2, .p2_fast = 20 }, /* slow=min, fast=max */
};

static const intel_limit_t intel_limits_chv = {
	/*
	 * These are the data rate limits (measured in fast clocks)
	 * since those are the strictest limits we have.  The fast
	 * clock and actual rate limits are more relaxed, so checking
	 * them would make no difference.
	 */
	.dot = { .min = 25000 * 5, .max = 540000 * 5},
	.vco = { .min = 4800000, .max = 6480000 },
	.n = { .min = 1, .max = 1 },
	.m1 = { .min = 2, .max = 2 },
	.m2 = { .min = 24 << 22, .max = 175 << 22 },
	.p1 = { .min = 2, .max = 4 },
	.p2 = {	.p2_slow = 1, .p2_fast = 14 },
};

static const intel_limit_t intel_limits_bxt = {
	/* FIXME: find real dot limits */
	.dot = { .min = 0, .max = INT_MAX },
	.vco = { .min = 4800000, .max = 6700000 },
	.n = { .min = 1, .max = 1 },
	.m1 = { .min = 2, .max = 2 },
	/* FIXME: find real m2 limits */
	.m2 = { .min = 2 << 22, .max = 255 << 22 },
	.p1 = { .min = 2, .max = 4 },
	.p2 = { .p2_slow = 1, .p2_fast = 20 },
};

static bool
needs_modeset(struct drm_crtc_state *state)
{
	return drm_atomic_crtc_needs_modeset(state);
}

/**
 * Returns whether any output on the specified pipe is of the specified type
 */
bool intel_pipe_has_type(struct intel_crtc *crtc, enum intel_output_type type)
{
	struct drm_device *dev = crtc->base.dev;
	struct intel_encoder *encoder;

	for_each_encoder_on_crtc(dev, &crtc->base, encoder)
		if (encoder->type == type)
			return true;

	return false;
}

/**
 * Returns whether any output on the specified pipe will have the specified
 * type after a staged modeset is complete, i.e., the same as
 * intel_pipe_has_type() but looking at encoder->new_crtc instead of
 * encoder->crtc.
 */
static bool intel_pipe_will_have_type(const struct intel_crtc_state *crtc_state,
				      int type)
{
	struct drm_atomic_state *state = crtc_state->base.state;
	struct drm_connector *connector;
	struct drm_connector_state *connector_state;
	struct intel_encoder *encoder;
	int i, num_connectors = 0;

	for_each_connector_in_state(state, connector, connector_state, i) {
		if (connector_state->crtc != crtc_state->base.crtc)
			continue;

		num_connectors++;

		encoder = to_intel_encoder(connector_state->best_encoder);
		if (encoder->type == type)
			return true;
	}

	WARN_ON(num_connectors == 0);

	return false;
}

static const intel_limit_t *
intel_ironlake_limit(struct intel_crtc_state *crtc_state, int refclk)
{
	struct drm_device *dev = crtc_state->base.crtc->dev;
	const intel_limit_t *limit;

	if (intel_pipe_will_have_type(crtc_state, INTEL_OUTPUT_LVDS)) {
		if (intel_is_dual_link_lvds(dev)) {
			if (refclk == 100000)
				limit = &intel_limits_ironlake_dual_lvds_100m;
			else
				limit = &intel_limits_ironlake_dual_lvds;
		} else {
			if (refclk == 100000)
				limit = &intel_limits_ironlake_single_lvds_100m;
			else
				limit = &intel_limits_ironlake_single_lvds;
		}
	} else
		limit = &intel_limits_ironlake_dac;

	return limit;
}

static const intel_limit_t *
intel_g4x_limit(struct intel_crtc_state *crtc_state)
{
	struct drm_device *dev = crtc_state->base.crtc->dev;
	const intel_limit_t *limit;

	if (intel_pipe_will_have_type(crtc_state, INTEL_OUTPUT_LVDS)) {
		if (intel_is_dual_link_lvds(dev))
			limit = &intel_limits_g4x_dual_channel_lvds;
		else
			limit = &intel_limits_g4x_single_channel_lvds;
	} else if (intel_pipe_will_have_type(crtc_state, INTEL_OUTPUT_HDMI) ||
		   intel_pipe_will_have_type(crtc_state, INTEL_OUTPUT_ANALOG)) {
		limit = &intel_limits_g4x_hdmi;
	} else if (intel_pipe_will_have_type(crtc_state, INTEL_OUTPUT_SDVO)) {
		limit = &intel_limits_g4x_sdvo;
	} else /* The option is for other outputs */
		limit = &intel_limits_i9xx_sdvo;

	return limit;
}

static const intel_limit_t *
intel_limit(struct intel_crtc_state *crtc_state, int refclk)
{
	struct drm_device *dev = crtc_state->base.crtc->dev;
	const intel_limit_t *limit;

	if (IS_BROXTON(dev))
		limit = &intel_limits_bxt;
	else if (HAS_PCH_SPLIT(dev))
		limit = intel_ironlake_limit(crtc_state, refclk);
	else if (IS_G4X(dev)) {
		limit = intel_g4x_limit(crtc_state);
	} else if (IS_PINEVIEW(dev)) {
		if (intel_pipe_will_have_type(crtc_state, INTEL_OUTPUT_LVDS))
			limit = &intel_limits_pineview_lvds;
		else
			limit = &intel_limits_pineview_sdvo;
	} else if (IS_CHERRYVIEW(dev)) {
		limit = &intel_limits_chv;
	} else if (IS_VALLEYVIEW(dev)) {
		limit = &intel_limits_vlv;
	} else if (!IS_GEN2(dev)) {
		if (intel_pipe_will_have_type(crtc_state, INTEL_OUTPUT_LVDS))
			limit = &intel_limits_i9xx_lvds;
		else
			limit = &intel_limits_i9xx_sdvo;
	} else {
		if (intel_pipe_will_have_type(crtc_state, INTEL_OUTPUT_LVDS))
			limit = &intel_limits_i8xx_lvds;
		else if (intel_pipe_will_have_type(crtc_state, INTEL_OUTPUT_DVO))
			limit = &intel_limits_i8xx_dvo;
		else
			limit = &intel_limits_i8xx_dac;
	}
	return limit;
}

/*
 * Platform specific helpers to calculate the port PLL loopback- (clock.m),
 * and post-divider (clock.p) values, pre- (clock.vco) and post-divided fast
 * (clock.dot) clock rates. This fast dot clock is fed to the port's IO logic.
 * The helpers' return value is the rate of the clock that is fed to the
 * display engine's pipe which can be the above fast dot clock rate or a
 * divided-down version of it.
 */
/* m1 is reserved as 0 in Pineview, n is a ring counter */
static int pnv_calc_dpll_params(int refclk, intel_clock_t *clock)
{
	clock->m = clock->m2 + 2;
	clock->p = clock->p1 * clock->p2;
	if (WARN_ON(clock->n == 0 || clock->p == 0))
		return 0;
	clock->vco = DIV_ROUND_CLOSEST(refclk * clock->m, clock->n);
	clock->dot = DIV_ROUND_CLOSEST(clock->vco, clock->p);

	return clock->dot;
}

static uint32_t i9xx_dpll_compute_m(struct dpll *dpll)
{
	return 5 * (dpll->m1 + 2) + (dpll->m2 + 2);
}

static int i9xx_calc_dpll_params(int refclk, intel_clock_t *clock)
{
	clock->m = i9xx_dpll_compute_m(clock);
	clock->p = clock->p1 * clock->p2;
	if (WARN_ON(clock->n + 2 == 0 || clock->p == 0))
		return 0;
	clock->vco = DIV_ROUND_CLOSEST(refclk * clock->m, clock->n + 2);
	clock->dot = DIV_ROUND_CLOSEST(clock->vco, clock->p);

	return clock->dot;
}

static int vlv_calc_dpll_params(int refclk, intel_clock_t *clock)
{
	clock->m = clock->m1 * clock->m2;
	clock->p = clock->p1 * clock->p2;
	if (WARN_ON(clock->n == 0 || clock->p == 0))
		return 0;
	clock->vco = DIV_ROUND_CLOSEST(refclk * clock->m, clock->n);
	clock->dot = DIV_ROUND_CLOSEST(clock->vco, clock->p);

	return clock->dot / 5;
}

int chv_calc_dpll_params(int refclk, intel_clock_t *clock)
{
	clock->m = clock->m1 * clock->m2;
	clock->p = clock->p1 * clock->p2;
	if (WARN_ON(clock->n == 0 || clock->p == 0))
		return 0;
	clock->vco = DIV_ROUND_CLOSEST_ULL((uint64_t)refclk * clock->m,
			clock->n << 22);
	clock->dot = DIV_ROUND_CLOSEST(clock->vco, clock->p);

	return clock->dot / 5;
}

#define INTELPllInvalid(s)   do { /* DRM_DEBUG(s); */ return false; } while (0)
/**
 * Returns whether the given set of divisors are valid for a given refclk with
 * the given connectors.
 */

static bool intel_PLL_is_valid(struct drm_device *dev,
			       const intel_limit_t *limit,
			       const intel_clock_t *clock)
{
	if (clock->n   < limit->n.min   || limit->n.max   < clock->n)
		INTELPllInvalid("n out of range\n");
	if (clock->p1  < limit->p1.min  || limit->p1.max  < clock->p1)
		INTELPllInvalid("p1 out of range\n");
	if (clock->m2  < limit->m2.min  || limit->m2.max  < clock->m2)
		INTELPllInvalid("m2 out of range\n");
	if (clock->m1  < limit->m1.min  || limit->m1.max  < clock->m1)
		INTELPllInvalid("m1 out of range\n");

	if (!IS_PINEVIEW(dev) && !IS_VALLEYVIEW(dev) && !IS_BROXTON(dev))
		if (clock->m1 <= clock->m2)
			INTELPllInvalid("m1 <= m2\n");

	if (!IS_VALLEYVIEW(dev) && !IS_BROXTON(dev)) {
		if (clock->p < limit->p.min || limit->p.max < clock->p)
			INTELPllInvalid("p out of range\n");
		if (clock->m < limit->m.min || limit->m.max < clock->m)
			INTELPllInvalid("m out of range\n");
	}

	if (clock->vco < limit->vco.min || limit->vco.max < clock->vco)
		INTELPllInvalid("vco out of range\n");
	/* XXX: We may need to be checking "Dot clock" depending on the multiplier,
	 * connector, etc., rather than just a single range.
	 */
	if (clock->dot < limit->dot.min || limit->dot.max < clock->dot)
		INTELPllInvalid("dot out of range\n");

	return true;
}

static int
i9xx_select_p2_div(const intel_limit_t *limit,
		   const struct intel_crtc_state *crtc_state,
		   int target)
{
	struct drm_device *dev = crtc_state->base.crtc->dev;

	if (intel_pipe_will_have_type(crtc_state, INTEL_OUTPUT_LVDS)) {
		/*
		 * For LVDS just rely on its current settings for dual-channel.
		 * We haven't figured out how to reliably set up different
		 * single/dual channel state, if we even can.
		 */
		if (intel_is_dual_link_lvds(dev))
			return limit->p2.p2_fast;
		else
			return limit->p2.p2_slow;
	} else {
		if (target < limit->p2.dot_limit)
			return limit->p2.p2_slow;
		else
			return limit->p2.p2_fast;
	}
}

static bool
i9xx_find_best_dpll(const intel_limit_t *limit,
		    struct intel_crtc_state *crtc_state,
		    int target, int refclk, intel_clock_t *match_clock,
		    intel_clock_t *best_clock)
{
	struct drm_device *dev = crtc_state->base.crtc->dev;
	intel_clock_t clock;
	int err = target;

	memset(best_clock, 0, sizeof(*best_clock));

	clock.p2 = i9xx_select_p2_div(limit, crtc_state, target);

	for (clock.m1 = limit->m1.min; clock.m1 <= limit->m1.max;
	     clock.m1++) {
		for (clock.m2 = limit->m2.min;
		     clock.m2 <= limit->m2.max; clock.m2++) {
			if (clock.m2 >= clock.m1)
				break;
			for (clock.n = limit->n.min;
			     clock.n <= limit->n.max; clock.n++) {
				for (clock.p1 = limit->p1.min;
					clock.p1 <= limit->p1.max; clock.p1++) {
					int this_err;

					i9xx_calc_dpll_params(refclk, &clock);
					if (!intel_PLL_is_valid(dev, limit,
								&clock))
						continue;
					if (match_clock &&
					    clock.p != match_clock->p)
						continue;

					this_err = abs(clock.dot - target);
					if (this_err < err) {
						*best_clock = clock;
						err = this_err;
					}
				}
			}
		}
	}

	return (err != target);
}

static bool
pnv_find_best_dpll(const intel_limit_t *limit,
		   struct intel_crtc_state *crtc_state,
		   int target, int refclk, intel_clock_t *match_clock,
		   intel_clock_t *best_clock)
{
	struct drm_device *dev = crtc_state->base.crtc->dev;
	intel_clock_t clock;
	int err = target;

	memset(best_clock, 0, sizeof(*best_clock));

	clock.p2 = i9xx_select_p2_div(limit, crtc_state, target);

	for (clock.m1 = limit->m1.min; clock.m1 <= limit->m1.max;
	     clock.m1++) {
		for (clock.m2 = limit->m2.min;
		     clock.m2 <= limit->m2.max; clock.m2++) {
			for (clock.n = limit->n.min;
			     clock.n <= limit->n.max; clock.n++) {
				for (clock.p1 = limit->p1.min;
					clock.p1 <= limit->p1.max; clock.p1++) {
					int this_err;

					pnv_calc_dpll_params(refclk, &clock);
					if (!intel_PLL_is_valid(dev, limit,
								&clock))
						continue;
					if (match_clock &&
					    clock.p != match_clock->p)
						continue;

					this_err = abs(clock.dot - target);
					if (this_err < err) {
						*best_clock = clock;
						err = this_err;
					}
				}
			}
		}
	}

	return (err != target);
}

static bool
g4x_find_best_dpll(const intel_limit_t *limit,
		   struct intel_crtc_state *crtc_state,
		   int target, int refclk, intel_clock_t *match_clock,
		   intel_clock_t *best_clock)
{
	struct drm_device *dev = crtc_state->base.crtc->dev;
	intel_clock_t clock;
	int max_n;
	bool found = false;
	/* approximately equals target * 0.00585 */
	int err_most = (target >> 8) + (target >> 9);

	memset(best_clock, 0, sizeof(*best_clock));

	clock.p2 = i9xx_select_p2_div(limit, crtc_state, target);

	max_n = limit->n.max;
	/* based on hardware requirement, prefer smaller n to precision */
	for (clock.n = limit->n.min; clock.n <= max_n; clock.n++) {
		/* based on hardware requirement, prefere larger m1,m2 */
		for (clock.m1 = limit->m1.max;
		     clock.m1 >= limit->m1.min; clock.m1--) {
			for (clock.m2 = limit->m2.max;
			     clock.m2 >= limit->m2.min; clock.m2--) {
				for (clock.p1 = limit->p1.max;
				     clock.p1 >= limit->p1.min; clock.p1--) {
					int this_err;

					i9xx_calc_dpll_params(refclk, &clock);
					if (!intel_PLL_is_valid(dev, limit,
								&clock))
						continue;

					this_err = abs(clock.dot - target);
					if (this_err < err_most) {
						*best_clock = clock;
						err_most = this_err;
						max_n = clock.n;
						found = true;
					}
				}
			}
		}
	}
	return found;
}

/*
 * Check if the calculated PLL configuration is more optimal compared to the
 * best configuration and error found so far. Return the calculated error.
 */
static bool vlv_PLL_is_optimal(struct drm_device *dev, int target_freq,
			       const intel_clock_t *calculated_clock,
			       const intel_clock_t *best_clock,
			       unsigned int best_error_ppm,
			       unsigned int *error_ppm)
{
	/*
	 * For CHV ignore the error and consider only the P value.
	 * Prefer a bigger P value based on HW requirements.
	 */
	if (IS_CHERRYVIEW(dev)) {
		*error_ppm = 0;

		return calculated_clock->p > best_clock->p;
	}

	if (WARN_ON_ONCE(!target_freq))
		return false;

	*error_ppm = div_u64(1000000ULL *
				abs(target_freq - calculated_clock->dot),
			     target_freq);
	/*
	 * Prefer a better P value over a better (smaller) error if the error
	 * is small. Ensure this preference for future configurations too by
	 * setting the error to 0.
	 */
	if (*error_ppm < 100 && calculated_clock->p > best_clock->p) {
		*error_ppm = 0;

		return true;
	}

	return *error_ppm + 10 < best_error_ppm;
}

static bool
vlv_find_best_dpll(const intel_limit_t *limit,
		   struct intel_crtc_state *crtc_state,
		   int target, int refclk, intel_clock_t *match_clock,
		   intel_clock_t *best_clock)
{
	struct intel_crtc *crtc = to_intel_crtc(crtc_state->base.crtc);
	struct drm_device *dev = crtc->base.dev;
	intel_clock_t clock;
	unsigned int bestppm = 1000000;
	/* min update 19.2 MHz */
	int max_n = min(limit->n.max, refclk / 19200);
	bool found = false;

	target *= 5; /* fast clock */

	memset(best_clock, 0, sizeof(*best_clock));

	/* based on hardware requirement, prefer smaller n to precision */
	for (clock.n = limit->n.min; clock.n <= max_n; clock.n++) {
		for (clock.p1 = limit->p1.max; clock.p1 >= limit->p1.min; clock.p1--) {
			for (clock.p2 = limit->p2.p2_fast; clock.p2 >= limit->p2.p2_slow;
			     clock.p2 -= clock.p2 > 10 ? 2 : 1) {
				clock.p = clock.p1 * clock.p2;
				/* based on hardware requirement, prefer bigger m1,m2 values */
				for (clock.m1 = limit->m1.min; clock.m1 <= limit->m1.max; clock.m1++) {
					unsigned int ppm;

					clock.m2 = DIV_ROUND_CLOSEST(target * clock.p * clock.n,
								     refclk * clock.m1);

					vlv_calc_dpll_params(refclk, &clock);

					if (!intel_PLL_is_valid(dev, limit,
								&clock))
						continue;

					if (!vlv_PLL_is_optimal(dev, target,
								&clock,
								best_clock,
								bestppm, &ppm))
						continue;

					*best_clock = clock;
					bestppm = ppm;
					found = true;
				}
			}
		}
	}

	return found;
}

static bool
chv_find_best_dpll(const intel_limit_t *limit,
		   struct intel_crtc_state *crtc_state,
		   int target, int refclk, intel_clock_t *match_clock,
		   intel_clock_t *best_clock)
{
	struct intel_crtc *crtc = to_intel_crtc(crtc_state->base.crtc);
	struct drm_device *dev = crtc->base.dev;
	unsigned int best_error_ppm;
	intel_clock_t clock;
	uint64_t m2;
	int found = false;

	memset(best_clock, 0, sizeof(*best_clock));
	best_error_ppm = 1000000;

	/*
	 * Based on hardware doc, the n always set to 1, and m1 always
	 * set to 2.  If requires to support 200Mhz refclk, we need to
	 * revisit this because n may not 1 anymore.
	 */
	clock.n = 1, clock.m1 = 2;
	target *= 5;	/* fast clock */

	for (clock.p1 = limit->p1.max; clock.p1 >= limit->p1.min; clock.p1--) {
		for (clock.p2 = limit->p2.p2_fast;
				clock.p2 >= limit->p2.p2_slow;
				clock.p2 -= clock.p2 > 10 ? 2 : 1) {
			unsigned int error_ppm;

			clock.p = clock.p1 * clock.p2;

			m2 = DIV_ROUND_CLOSEST_ULL(((uint64_t)target * clock.p *
					clock.n) << 22, refclk * clock.m1);

			if (m2 > INT_MAX/clock.m1)
				continue;

			clock.m2 = m2;

			chv_calc_dpll_params(refclk, &clock);

			if (!intel_PLL_is_valid(dev, limit, &clock))
				continue;

			if (!vlv_PLL_is_optimal(dev, target, &clock, best_clock,
						best_error_ppm, &error_ppm))
				continue;

			*best_clock = clock;
			best_error_ppm = error_ppm;
			found = true;
		}
	}

	return found;
}

bool bxt_find_best_dpll(struct intel_crtc_state *crtc_state, int target_clock,
			intel_clock_t *best_clock)
{
	int refclk = i9xx_get_refclk(crtc_state, 0);

	return chv_find_best_dpll(intel_limit(crtc_state, refclk), crtc_state,
				  target_clock, refclk, NULL, best_clock);
}

bool intel_crtc_active(struct drm_crtc *crtc)
{
	struct intel_crtc *intel_crtc = to_intel_crtc(crtc);

	/* Be paranoid as we can arrive here with only partial
	 * state retrieved from the hardware during setup.
	 *
	 * We can ditch the adjusted_mode.crtc_clock check as soon
	 * as Haswell has gained clock readout/fastboot support.
	 *
	 * We can ditch the crtc->primary->fb check as soon as we can
	 * properly reconstruct framebuffers.
	 *
	 * FIXME: The intel_crtc->active here should be switched to
	 * crtc->state->active once we have proper CRTC states wired up
	 * for atomic.
	 */
	return intel_crtc->active && crtc->primary->state->fb &&
		intel_crtc->config->base.adjusted_mode.crtc_clock;
}

enum transcoder intel_pipe_to_cpu_transcoder(struct drm_i915_private *dev_priv,
					     enum pipe pipe)
{
	struct drm_crtc *crtc = dev_priv->pipe_to_crtc_mapping[pipe];
	struct intel_crtc *intel_crtc = to_intel_crtc(crtc);

	return intel_crtc->config->cpu_transcoder;
}

static bool pipe_dsl_stopped(struct drm_device *dev, enum pipe pipe)
{
	struct drm_i915_private *dev_priv = dev->dev_private;
	u32 reg = PIPEDSL(pipe);
	u32 line1, line2;
	u32 line_mask;

	if (IS_GEN2(dev))
		line_mask = DSL_LINEMASK_GEN2;
	else
		line_mask = DSL_LINEMASK_GEN3;

	line1 = I915_READ(reg) & line_mask;
	msleep(5);
	line2 = I915_READ(reg) & line_mask;

	return line1 == line2;
}

/*
 * intel_wait_for_pipe_off - wait for pipe to turn off
 * @crtc: crtc whose pipe to wait for
 *
 * After disabling a pipe, we can't wait for vblank in the usual way,
 * spinning on the vblank interrupt status bit, since we won't actually
 * see an interrupt when the pipe is disabled.
 *
 * On Gen4 and above:
 *   wait for the pipe register state bit to turn off
 *
 * Otherwise:
 *   wait for the display line value to settle (it usually
 *   ends up stopping at the start of the next frame).
 *
 */
static void intel_wait_for_pipe_off(struct intel_crtc *crtc)
{
	struct drm_device *dev = crtc->base.dev;
	struct drm_i915_private *dev_priv = dev->dev_private;
	enum transcoder cpu_transcoder = crtc->config->cpu_transcoder;
	enum pipe pipe = crtc->pipe;

	if (INTEL_INFO(dev)->gen >= 4) {
		int reg = PIPECONF(cpu_transcoder);

		/* Wait for the Pipe State to go off */
		if (wait_for((I915_READ(reg) & I965_PIPECONF_ACTIVE) == 0,
			     100))
			WARN(1, "pipe_off wait timed out\n");
	} else {
		/* Wait for the display line to settle */
		if (wait_for(pipe_dsl_stopped(dev, pipe), 100))
			WARN(1, "pipe_off wait timed out\n");
	}
}

static const char *state_string(bool enabled)
{
	return enabled ? "on" : "off";
}

/* Only for pre-ILK configs */
void assert_pll(struct drm_i915_private *dev_priv,
		enum pipe pipe, bool state)
{
	int reg;
	u32 val;
	bool cur_state;

	reg = DPLL(pipe);
	val = I915_READ(reg);
	cur_state = !!(val & DPLL_VCO_ENABLE);
	I915_STATE_WARN(cur_state != state,
	     "PLL state assertion failure (expected %s, current %s)\n",
	     state_string(state), state_string(cur_state));
}

/* XXX: the dsi pll is shared between MIPI DSI ports */
static void assert_dsi_pll(struct drm_i915_private *dev_priv, bool state)
{
	u32 val;
	bool cur_state;

	mutex_lock(&dev_priv->sb_lock);
	val = vlv_cck_read(dev_priv, CCK_REG_DSI_PLL_CONTROL);
	mutex_unlock(&dev_priv->sb_lock);

	cur_state = val & DSI_PLL_VCO_EN;
	I915_STATE_WARN(cur_state != state,
	     "DSI PLL state assertion failure (expected %s, current %s)\n",
	     state_string(state), state_string(cur_state));
}
#define assert_dsi_pll_enabled(d) assert_dsi_pll(d, true)
#define assert_dsi_pll_disabled(d) assert_dsi_pll(d, false)

struct intel_shared_dpll *
intel_crtc_to_shared_dpll(struct intel_crtc *crtc)
{
	struct drm_i915_private *dev_priv = crtc->base.dev->dev_private;

	if (crtc->config->shared_dpll < 0)
		return NULL;

	return &dev_priv->shared_dplls[crtc->config->shared_dpll];
}

/* For ILK+ */
void assert_shared_dpll(struct drm_i915_private *dev_priv,
			struct intel_shared_dpll *pll,
			bool state)
{
	bool cur_state;
	struct intel_dpll_hw_state hw_state;

	if (WARN (!pll,
		  "asserting DPLL %s with no DPLL\n", state_string(state)))
		return;

	cur_state = pll->get_hw_state(dev_priv, pll, &hw_state);
	I915_STATE_WARN(cur_state != state,
	     "%s assertion failure (expected %s, current %s)\n",
	     pll->name, state_string(state), state_string(cur_state));
}

static void assert_fdi_tx(struct drm_i915_private *dev_priv,
			  enum pipe pipe, bool state)
{
	int reg;
	u32 val;
	bool cur_state;
	enum transcoder cpu_transcoder = intel_pipe_to_cpu_transcoder(dev_priv,
								      pipe);

	if (HAS_DDI(dev_priv->dev)) {
		/* DDI does not have a specific FDI_TX register */
		reg = TRANS_DDI_FUNC_CTL(cpu_transcoder);
		val = I915_READ(reg);
		cur_state = !!(val & TRANS_DDI_FUNC_ENABLE);
	} else {
		reg = FDI_TX_CTL(pipe);
		val = I915_READ(reg);
		cur_state = !!(val & FDI_TX_ENABLE);
	}
	I915_STATE_WARN(cur_state != state,
	     "FDI TX state assertion failure (expected %s, current %s)\n",
	     state_string(state), state_string(cur_state));
}
#define assert_fdi_tx_enabled(d, p) assert_fdi_tx(d, p, true)
#define assert_fdi_tx_disabled(d, p) assert_fdi_tx(d, p, false)

static void assert_fdi_rx(struct drm_i915_private *dev_priv,
			  enum pipe pipe, bool state)
{
	int reg;
	u32 val;
	bool cur_state;

	reg = FDI_RX_CTL(pipe);
	val = I915_READ(reg);
	cur_state = !!(val & FDI_RX_ENABLE);
	I915_STATE_WARN(cur_state != state,
	     "FDI RX state assertion failure (expected %s, current %s)\n",
	     state_string(state), state_string(cur_state));
}
#define assert_fdi_rx_enabled(d, p) assert_fdi_rx(d, p, true)
#define assert_fdi_rx_disabled(d, p) assert_fdi_rx(d, p, false)

static void assert_fdi_tx_pll_enabled(struct drm_i915_private *dev_priv,
				      enum pipe pipe)
{
	int reg;
	u32 val;

	/* ILK FDI PLL is always enabled */
	if (INTEL_INFO(dev_priv->dev)->gen == 5)
		return;

	/* On Haswell, DDI ports are responsible for the FDI PLL setup */
	if (HAS_DDI(dev_priv->dev))
		return;

	reg = FDI_TX_CTL(pipe);
	val = I915_READ(reg);
	I915_STATE_WARN(!(val & FDI_TX_PLL_ENABLE), "FDI TX PLL assertion failure, should be active but is disabled\n");
}

void assert_fdi_rx_pll(struct drm_i915_private *dev_priv,
		       enum pipe pipe, bool state)
{
	int reg;
	u32 val;
	bool cur_state;

	reg = FDI_RX_CTL(pipe);
	val = I915_READ(reg);
	cur_state = !!(val & FDI_RX_PLL_ENABLE);
	I915_STATE_WARN(cur_state != state,
	     "FDI RX PLL assertion failure (expected %s, current %s)\n",
	     state_string(state), state_string(cur_state));
}

void assert_panel_unlocked(struct drm_i915_private *dev_priv,
			   enum pipe pipe)
{
	struct drm_device *dev = dev_priv->dev;
	int pp_reg;
	u32 val;
	enum pipe panel_pipe = PIPE_A;
	bool locked = true;

	if (WARN_ON(HAS_DDI(dev)))
		return;

	if (HAS_PCH_SPLIT(dev)) {
		u32 port_sel;

		pp_reg = PCH_PP_CONTROL;
		port_sel = I915_READ(PCH_PP_ON_DELAYS) & PANEL_PORT_SELECT_MASK;

		if (port_sel == PANEL_PORT_SELECT_LVDS &&
		    I915_READ(PCH_LVDS) & LVDS_PIPEB_SELECT)
			panel_pipe = PIPE_B;
		/* XXX: else fix for eDP */
	} else if (IS_VALLEYVIEW(dev)) {
		/* presumably write lock depends on pipe, not port select */
		pp_reg = VLV_PIPE_PP_CONTROL(pipe);
		panel_pipe = pipe;
	} else {
		pp_reg = PP_CONTROL;
		if (I915_READ(LVDS) & LVDS_PIPEB_SELECT)
			panel_pipe = PIPE_B;
	}

	val = I915_READ(pp_reg);
	if (!(val & PANEL_POWER_ON) ||
	    ((val & PANEL_UNLOCK_MASK) == PANEL_UNLOCK_REGS))
		locked = false;

	I915_STATE_WARN(panel_pipe == pipe && locked,
	     "panel assertion failure, pipe %c regs locked\n",
	     pipe_name(pipe));
}

static void assert_cursor(struct drm_i915_private *dev_priv,
			  enum pipe pipe, bool state)
{
	struct drm_device *dev = dev_priv->dev;
	bool cur_state;

	if (IS_845G(dev) || IS_I865G(dev))
		cur_state = I915_READ(CURCNTR(PIPE_A)) & CURSOR_ENABLE;
	else
		cur_state = I915_READ(CURCNTR(pipe)) & CURSOR_MODE;

	I915_STATE_WARN(cur_state != state,
	     "cursor on pipe %c assertion failure (expected %s, current %s)\n",
	     pipe_name(pipe), state_string(state), state_string(cur_state));
}
#define assert_cursor_enabled(d, p) assert_cursor(d, p, true)
#define assert_cursor_disabled(d, p) assert_cursor(d, p, false)

void assert_pipe(struct drm_i915_private *dev_priv,
		 enum pipe pipe, bool state)
{
	int reg;
	u32 val;
	bool cur_state;
	enum transcoder cpu_transcoder = intel_pipe_to_cpu_transcoder(dev_priv,
								      pipe);

	/* if we need the pipe quirk it must be always on */
	if ((pipe == PIPE_A && dev_priv->quirks & QUIRK_PIPEA_FORCE) ||
	    (pipe == PIPE_B && dev_priv->quirks & QUIRK_PIPEB_FORCE))
		state = true;

	if (!intel_display_power_is_enabled(dev_priv,
				POWER_DOMAIN_TRANSCODER(cpu_transcoder))) {
		cur_state = false;
	} else {
		reg = PIPECONF(cpu_transcoder);
		val = I915_READ(reg);
		cur_state = !!(val & PIPECONF_ENABLE);
	}

	I915_STATE_WARN(cur_state != state,
	     "pipe %c assertion failure (expected %s, current %s)\n",
	     pipe_name(pipe), state_string(state), state_string(cur_state));
}

static void assert_plane(struct drm_i915_private *dev_priv,
			 enum plane plane, bool state)
{
	int reg;
	u32 val;
	bool cur_state;

	reg = DSPCNTR(plane);
	val = I915_READ(reg);
	cur_state = !!(val & DISPLAY_PLANE_ENABLE);
	I915_STATE_WARN(cur_state != state,
	     "plane %c assertion failure (expected %s, current %s)\n",
	     plane_name(plane), state_string(state), state_string(cur_state));
}

#define assert_plane_enabled(d, p) assert_plane(d, p, true)
#define assert_plane_disabled(d, p) assert_plane(d, p, false)

static void assert_planes_disabled(struct drm_i915_private *dev_priv,
				   enum pipe pipe)
{
	struct drm_device *dev = dev_priv->dev;
	int reg, i;
	u32 val;
	int cur_pipe;

	/* Primary planes are fixed to pipes on gen4+ */
	if (INTEL_INFO(dev)->gen >= 4) {
		reg = DSPCNTR(pipe);
		val = I915_READ(reg);
		I915_STATE_WARN(val & DISPLAY_PLANE_ENABLE,
		     "plane %c assertion failure, should be disabled but not\n",
		     plane_name(pipe));
		return;
	}

	/* Need to check both planes against the pipe */
	for_each_pipe(dev_priv, i) {
		reg = DSPCNTR(i);
		val = I915_READ(reg);
		cur_pipe = (val & DISPPLANE_SEL_PIPE_MASK) >>
			DISPPLANE_SEL_PIPE_SHIFT;
		I915_STATE_WARN((val & DISPLAY_PLANE_ENABLE) && pipe == cur_pipe,
		     "plane %c assertion failure, should be off on pipe %c but is still active\n",
		     plane_name(i), pipe_name(pipe));
	}
}

static void assert_sprites_disabled(struct drm_i915_private *dev_priv,
				    enum pipe pipe)
{
	struct drm_device *dev = dev_priv->dev;
	int reg, sprite;
	u32 val;

	if (INTEL_INFO(dev)->gen >= 9) {
		for_each_sprite(dev_priv, pipe, sprite) {
			val = I915_READ(PLANE_CTL(pipe, sprite));
			I915_STATE_WARN(val & PLANE_CTL_ENABLE,
			     "plane %d assertion failure, should be off on pipe %c but is still active\n",
			     sprite, pipe_name(pipe));
		}
	} else if (IS_VALLEYVIEW(dev)) {
		for_each_sprite(dev_priv, pipe, sprite) {
			reg = SPCNTR(pipe, sprite);
			val = I915_READ(reg);
			I915_STATE_WARN(val & SP_ENABLE,
			     "sprite %c assertion failure, should be off on pipe %c but is still active\n",
			     sprite_name(pipe, sprite), pipe_name(pipe));
		}
	} else if (INTEL_INFO(dev)->gen >= 7) {
		reg = SPRCTL(pipe);
		val = I915_READ(reg);
		I915_STATE_WARN(val & SPRITE_ENABLE,
		     "sprite %c assertion failure, should be off on pipe %c but is still active\n",
		     plane_name(pipe), pipe_name(pipe));
	} else if (INTEL_INFO(dev)->gen >= 5) {
		reg = DVSCNTR(pipe);
		val = I915_READ(reg);
		I915_STATE_WARN(val & DVS_ENABLE,
		     "sprite %c assertion failure, should be off on pipe %c but is still active\n",
		     plane_name(pipe), pipe_name(pipe));
	}
}

static void assert_vblank_disabled(struct drm_crtc *crtc)
{
	if (I915_STATE_WARN_ON(drm_crtc_vblank_get(crtc) == 0))
		drm_crtc_vblank_put(crtc);
}

static void ibx_assert_pch_refclk_enabled(struct drm_i915_private *dev_priv)
{
	u32 val;
	bool enabled;

	I915_STATE_WARN_ON(!(HAS_PCH_IBX(dev_priv->dev) || HAS_PCH_CPT(dev_priv->dev)));

	val = I915_READ(PCH_DREF_CONTROL);
	enabled = !!(val & (DREF_SSC_SOURCE_MASK | DREF_NONSPREAD_SOURCE_MASK |
			    DREF_SUPERSPREAD_SOURCE_MASK));
	I915_STATE_WARN(!enabled, "PCH refclk assertion failure, should be active but is disabled\n");
}

static void assert_pch_transcoder_disabled(struct drm_i915_private *dev_priv,
					   enum pipe pipe)
{
	int reg;
	u32 val;
	bool enabled;

	reg = PCH_TRANSCONF(pipe);
	val = I915_READ(reg);
	enabled = !!(val & TRANS_ENABLE);
	I915_STATE_WARN(enabled,
	     "transcoder assertion failed, should be off on pipe %c but is still active\n",
	     pipe_name(pipe));
}

static bool dp_pipe_enabled(struct drm_i915_private *dev_priv,
			    enum pipe pipe, u32 port_sel, u32 val)
{
	if ((val & DP_PORT_EN) == 0)
		return false;

	if (HAS_PCH_CPT(dev_priv->dev)) {
		u32	trans_dp_ctl_reg = TRANS_DP_CTL(pipe);
		u32	trans_dp_ctl = I915_READ(trans_dp_ctl_reg);
		if ((trans_dp_ctl & TRANS_DP_PORT_SEL_MASK) != port_sel)
			return false;
	} else if (IS_CHERRYVIEW(dev_priv->dev)) {
		if ((val & DP_PIPE_MASK_CHV) != DP_PIPE_SELECT_CHV(pipe))
			return false;
	} else {
		if ((val & DP_PIPE_MASK) != (pipe << 30))
			return false;
	}
	return true;
}

static bool hdmi_pipe_enabled(struct drm_i915_private *dev_priv,
			      enum pipe pipe, u32 val)
{
	if ((val & SDVO_ENABLE) == 0)
		return false;

	if (HAS_PCH_CPT(dev_priv->dev)) {
		if ((val & SDVO_PIPE_SEL_MASK_CPT) != SDVO_PIPE_SEL_CPT(pipe))
			return false;
	} else if (IS_CHERRYVIEW(dev_priv->dev)) {
		if ((val & SDVO_PIPE_SEL_MASK_CHV) != SDVO_PIPE_SEL_CHV(pipe))
			return false;
	} else {
		if ((val & SDVO_PIPE_SEL_MASK) != SDVO_PIPE_SEL(pipe))
			return false;
	}
	return true;
}

static bool lvds_pipe_enabled(struct drm_i915_private *dev_priv,
			      enum pipe pipe, u32 val)
{
	if ((val & LVDS_PORT_EN) == 0)
		return false;

	if (HAS_PCH_CPT(dev_priv->dev)) {
		if ((val & PORT_TRANS_SEL_MASK) != PORT_TRANS_SEL_CPT(pipe))
			return false;
	} else {
		if ((val & LVDS_PIPE_MASK) != LVDS_PIPE(pipe))
			return false;
	}
	return true;
}

static bool adpa_pipe_enabled(struct drm_i915_private *dev_priv,
			      enum pipe pipe, u32 val)
{
	if ((val & ADPA_DAC_ENABLE) == 0)
		return false;
	if (HAS_PCH_CPT(dev_priv->dev)) {
		if ((val & PORT_TRANS_SEL_MASK) != PORT_TRANS_SEL_CPT(pipe))
			return false;
	} else {
		if ((val & ADPA_PIPE_SELECT_MASK) != ADPA_PIPE_SELECT(pipe))
			return false;
	}
	return true;
}

static void assert_pch_dp_disabled(struct drm_i915_private *dev_priv,
				   enum pipe pipe, int reg, u32 port_sel)
{
	u32 val = I915_READ(reg);
	I915_STATE_WARN(dp_pipe_enabled(dev_priv, pipe, port_sel, val),
	     "PCH DP (0x%08x) enabled on transcoder %c, should be disabled\n",
	     reg, pipe_name(pipe));

	I915_STATE_WARN(HAS_PCH_IBX(dev_priv->dev) && (val & DP_PORT_EN) == 0
	     && (val & DP_PIPEB_SELECT),
	     "IBX PCH dp port still using transcoder B\n");
}

static void assert_pch_hdmi_disabled(struct drm_i915_private *dev_priv,
				     enum pipe pipe, int reg)
{
	u32 val = I915_READ(reg);
	I915_STATE_WARN(hdmi_pipe_enabled(dev_priv, pipe, val),
	     "PCH HDMI (0x%08x) enabled on transcoder %c, should be disabled\n",
	     reg, pipe_name(pipe));

	I915_STATE_WARN(HAS_PCH_IBX(dev_priv->dev) && (val & SDVO_ENABLE) == 0
	     && (val & SDVO_PIPE_B_SELECT),
	     "IBX PCH hdmi port still using transcoder B\n");
}

static void assert_pch_ports_disabled(struct drm_i915_private *dev_priv,
				      enum pipe pipe)
{
	int reg;
	u32 val;

	assert_pch_dp_disabled(dev_priv, pipe, PCH_DP_B, TRANS_DP_PORT_SEL_B);
	assert_pch_dp_disabled(dev_priv, pipe, PCH_DP_C, TRANS_DP_PORT_SEL_C);
	assert_pch_dp_disabled(dev_priv, pipe, PCH_DP_D, TRANS_DP_PORT_SEL_D);

	reg = PCH_ADPA;
	val = I915_READ(reg);
	I915_STATE_WARN(adpa_pipe_enabled(dev_priv, pipe, val),
	     "PCH VGA enabled on transcoder %c, should be disabled\n",
	     pipe_name(pipe));

	reg = PCH_LVDS;
	val = I915_READ(reg);
	I915_STATE_WARN(lvds_pipe_enabled(dev_priv, pipe, val),
	     "PCH LVDS enabled on transcoder %c, should be disabled\n",
	     pipe_name(pipe));

	assert_pch_hdmi_disabled(dev_priv, pipe, PCH_HDMIB);
	assert_pch_hdmi_disabled(dev_priv, pipe, PCH_HDMIC);
	assert_pch_hdmi_disabled(dev_priv, pipe, PCH_HDMID);
}

static void vlv_enable_pll(struct intel_crtc *crtc,
			   const struct intel_crtc_state *pipe_config)
{
	struct drm_device *dev = crtc->base.dev;
	struct drm_i915_private *dev_priv = dev->dev_private;
	int reg = DPLL(crtc->pipe);
	u32 dpll = pipe_config->dpll_hw_state.dpll;

	assert_pipe_disabled(dev_priv, crtc->pipe);

	/* No really, not for ILK+ */
	BUG_ON(!IS_VALLEYVIEW(dev_priv->dev));

	/* PLL is protected by panel, make sure we can write it */
	if (IS_MOBILE(dev_priv->dev))
		assert_panel_unlocked(dev_priv, crtc->pipe);

	I915_WRITE(reg, dpll);
	POSTING_READ(reg);
	udelay(150);

	if (wait_for(((I915_READ(reg) & DPLL_LOCK_VLV) == DPLL_LOCK_VLV), 1))
		DRM_ERROR("DPLL %d failed to lock\n", crtc->pipe);

	I915_WRITE(DPLL_MD(crtc->pipe), pipe_config->dpll_hw_state.dpll_md);
	POSTING_READ(DPLL_MD(crtc->pipe));

	/* We do this three times for luck */
	I915_WRITE(reg, dpll);
	POSTING_READ(reg);
	udelay(150); /* wait for warmup */
	I915_WRITE(reg, dpll);
	POSTING_READ(reg);
	udelay(150); /* wait for warmup */
	I915_WRITE(reg, dpll);
	POSTING_READ(reg);
	udelay(150); /* wait for warmup */
}

static void chv_enable_pll(struct intel_crtc *crtc,
			   const struct intel_crtc_state *pipe_config)
{
	struct drm_device *dev = crtc->base.dev;
	struct drm_i915_private *dev_priv = dev->dev_private;
	int pipe = crtc->pipe;
	enum dpio_channel port = vlv_pipe_to_channel(pipe);
	u32 tmp;

	assert_pipe_disabled(dev_priv, crtc->pipe);

	BUG_ON(!IS_CHERRYVIEW(dev_priv->dev));

	mutex_lock(&dev_priv->sb_lock);

	/* Enable back the 10bit clock to display controller */
	tmp = vlv_dpio_read(dev_priv, pipe, CHV_CMN_DW14(port));
	tmp |= DPIO_DCLKP_EN;
	vlv_dpio_write(dev_priv, pipe, CHV_CMN_DW14(port), tmp);

	mutex_unlock(&dev_priv->sb_lock);

	/*
	 * Need to wait > 100ns between dclkp clock enable bit and PLL enable.
	 */
	udelay(1);

	/* Enable PLL */
	I915_WRITE(DPLL(pipe), pipe_config->dpll_hw_state.dpll);

	/* Check PLL is locked */
	if (wait_for(((I915_READ(DPLL(pipe)) & DPLL_LOCK_VLV) == DPLL_LOCK_VLV), 1))
		DRM_ERROR("PLL %d failed to lock\n", pipe);

	/* not sure when this should be written */
	I915_WRITE(DPLL_MD(pipe), pipe_config->dpll_hw_state.dpll_md);
	POSTING_READ(DPLL_MD(pipe));
}

static int intel_num_dvo_pipes(struct drm_device *dev)
{
	struct intel_crtc *crtc;
	int count = 0;

	for_each_intel_crtc(dev, crtc)
		count += crtc->base.state->active &&
			intel_pipe_has_type(crtc, INTEL_OUTPUT_DVO);

	return count;
}

static void i9xx_enable_pll(struct intel_crtc *crtc)
{
	struct drm_device *dev = crtc->base.dev;
	struct drm_i915_private *dev_priv = dev->dev_private;
	int reg = DPLL(crtc->pipe);
	u32 dpll = crtc->config->dpll_hw_state.dpll;

	assert_pipe_disabled(dev_priv, crtc->pipe);

	/* No really, not for ILK+ */
	BUG_ON(INTEL_INFO(dev)->gen >= 5);

	/* PLL is protected by panel, make sure we can write it */
	if (IS_MOBILE(dev) && !IS_I830(dev))
		assert_panel_unlocked(dev_priv, crtc->pipe);

	/* Enable DVO 2x clock on both PLLs if necessary */
	if (IS_I830(dev) && intel_num_dvo_pipes(dev) > 0) {
		/*
		 * It appears to be important that we don't enable this
		 * for the current pipe before otherwise configuring the
		 * PLL. No idea how this should be handled if multiple
		 * DVO outputs are enabled simultaneosly.
		 */
		dpll |= DPLL_DVO_2X_MODE;
		I915_WRITE(DPLL(!crtc->pipe),
			   I915_READ(DPLL(!crtc->pipe)) | DPLL_DVO_2X_MODE);
	}

	/* Wait for the clocks to stabilize. */
	POSTING_READ(reg);
	udelay(150);

	if (INTEL_INFO(dev)->gen >= 4) {
		I915_WRITE(DPLL_MD(crtc->pipe),
			   crtc->config->dpll_hw_state.dpll_md);
	} else {
		/* The pixel multiplier can only be updated once the
		 * DPLL is enabled and the clocks are stable.
		 *
		 * So write it again.
		 */
		I915_WRITE(reg, dpll);
	}

	/* We do this three times for luck */
	I915_WRITE(reg, dpll);
	POSTING_READ(reg);
	udelay(150); /* wait for warmup */
	I915_WRITE(reg, dpll);
	POSTING_READ(reg);
	udelay(150); /* wait for warmup */
	I915_WRITE(reg, dpll);
	POSTING_READ(reg);
	udelay(150); /* wait for warmup */
}

/**
 * i9xx_disable_pll - disable a PLL
 * @dev_priv: i915 private structure
 * @pipe: pipe PLL to disable
 *
 * Disable the PLL for @pipe, making sure the pipe is off first.
 *
 * Note!  This is for pre-ILK only.
 */
static void i9xx_disable_pll(struct intel_crtc *crtc)
{
	struct drm_device *dev = crtc->base.dev;
	struct drm_i915_private *dev_priv = dev->dev_private;
	enum pipe pipe = crtc->pipe;

	/* Disable DVO 2x clock on both PLLs if necessary */
	if (IS_I830(dev) &&
	    intel_pipe_has_type(crtc, INTEL_OUTPUT_DVO) &&
	    !intel_num_dvo_pipes(dev)) {
		I915_WRITE(DPLL(PIPE_B),
			   I915_READ(DPLL(PIPE_B)) & ~DPLL_DVO_2X_MODE);
		I915_WRITE(DPLL(PIPE_A),
			   I915_READ(DPLL(PIPE_A)) & ~DPLL_DVO_2X_MODE);
	}

	/* Don't disable pipe or pipe PLLs if needed */
	if ((pipe == PIPE_A && dev_priv->quirks & QUIRK_PIPEA_FORCE) ||
	    (pipe == PIPE_B && dev_priv->quirks & QUIRK_PIPEB_FORCE))
		return;

	/* Make sure the pipe isn't still relying on us */
	assert_pipe_disabled(dev_priv, pipe);

	I915_WRITE(DPLL(pipe), DPLL_VGA_MODE_DIS);
	POSTING_READ(DPLL(pipe));
}

static void vlv_disable_pll(struct drm_i915_private *dev_priv, enum pipe pipe)
{
	u32 val;

	/* Make sure the pipe isn't still relying on us */
	assert_pipe_disabled(dev_priv, pipe);

	/*
	 * Leave integrated clock source and reference clock enabled for pipe B.
	 * The latter is needed for VGA hotplug / manual detection.
	 */
	val = DPLL_VGA_MODE_DIS;
	if (pipe == PIPE_B)
		val = DPLL_INTEGRATED_CRI_CLK_VLV | DPLL_REF_CLK_ENABLE_VLV;
	I915_WRITE(DPLL(pipe), val);
	POSTING_READ(DPLL(pipe));

}

static void chv_disable_pll(struct drm_i915_private *dev_priv, enum pipe pipe)
{
	enum dpio_channel port = vlv_pipe_to_channel(pipe);
	u32 val;

	/* Make sure the pipe isn't still relying on us */
	assert_pipe_disabled(dev_priv, pipe);

	/* Set PLL en = 0 */
	val = DPLL_SSC_REF_CLK_CHV |
		DPLL_REF_CLK_ENABLE_VLV | DPLL_VGA_MODE_DIS;
	if (pipe != PIPE_A)
		val |= DPLL_INTEGRATED_CRI_CLK_VLV;
	I915_WRITE(DPLL(pipe), val);
	POSTING_READ(DPLL(pipe));

	mutex_lock(&dev_priv->sb_lock);

	/* Disable 10bit clock to display controller */
	val = vlv_dpio_read(dev_priv, pipe, CHV_CMN_DW14(port));
	val &= ~DPIO_DCLKP_EN;
	vlv_dpio_write(dev_priv, pipe, CHV_CMN_DW14(port), val);

	mutex_unlock(&dev_priv->sb_lock);
}

void vlv_wait_port_ready(struct drm_i915_private *dev_priv,
			 struct intel_digital_port *dport,
			 unsigned int expected_mask)
{
	u32 port_mask;
	int dpll_reg;

	switch (dport->port) {
	case PORT_B:
		port_mask = DPLL_PORTB_READY_MASK;
		dpll_reg = DPLL(0);
		break;
	case PORT_C:
		port_mask = DPLL_PORTC_READY_MASK;
		dpll_reg = DPLL(0);
		expected_mask <<= 4;
		break;
	case PORT_D:
		port_mask = DPLL_PORTD_READY_MASK;
		dpll_reg = DPIO_PHY_STATUS;
		break;
	default:
		BUG();
	}

	if (wait_for((I915_READ(dpll_reg) & port_mask) == expected_mask, 1000))
		WARN(1, "timed out waiting for port %c ready: got 0x%x, expected 0x%x\n",
		     port_name(dport->port), I915_READ(dpll_reg) & port_mask, expected_mask);
}

static void intel_prepare_shared_dpll(struct intel_crtc *crtc)
{
	struct drm_device *dev = crtc->base.dev;
	struct drm_i915_private *dev_priv = dev->dev_private;
	struct intel_shared_dpll *pll = intel_crtc_to_shared_dpll(crtc);

	if (WARN_ON(pll == NULL))
		return;

	WARN_ON(!pll->config.crtc_mask);
	if (pll->active == 0) {
		DRM_DEBUG_DRIVER("setting up %s\n", pll->name);
		WARN_ON(pll->on);
		assert_shared_dpll_disabled(dev_priv, pll);

		pll->mode_set(dev_priv, pll);
	}
}

/**
 * intel_enable_shared_dpll - enable PCH PLL
 * @dev_priv: i915 private structure
 * @pipe: pipe PLL to enable
 *
 * The PCH PLL needs to be enabled before the PCH transcoder, since it
 * drives the transcoder clock.
 */
static void intel_enable_shared_dpll(struct intel_crtc *crtc)
{
	struct drm_device *dev = crtc->base.dev;
	struct drm_i915_private *dev_priv = dev->dev_private;
	struct intel_shared_dpll *pll = intel_crtc_to_shared_dpll(crtc);

	if (WARN_ON(pll == NULL))
		return;

	if (WARN_ON(pll->config.crtc_mask == 0))
		return;

	DRM_DEBUG_KMS("enable %s (active %d, on? %d) for crtc %d\n",
		      pll->name, pll->active, pll->on,
		      crtc->base.base.id);

	if (pll->active++) {
		WARN_ON(!pll->on);
		assert_shared_dpll_enabled(dev_priv, pll);
		return;
	}
	WARN_ON(pll->on);

	intel_display_power_get(dev_priv, POWER_DOMAIN_PLLS);

	DRM_DEBUG_KMS("enabling %s\n", pll->name);
	pll->enable(dev_priv, pll);
	pll->on = true;
}

static void intel_disable_shared_dpll(struct intel_crtc *crtc)
{
	struct drm_device *dev = crtc->base.dev;
	struct drm_i915_private *dev_priv = dev->dev_private;
	struct intel_shared_dpll *pll = intel_crtc_to_shared_dpll(crtc);

	/* PCH only available on ILK+ */
	if (INTEL_INFO(dev)->gen < 5)
		return;

	if (pll == NULL)
		return;

	if (WARN_ON(!(pll->config.crtc_mask & (1 << drm_crtc_index(&crtc->base)))))
		return;

	DRM_DEBUG_KMS("disable %s (active %d, on? %d) for crtc %d\n",
		      pll->name, pll->active, pll->on,
		      crtc->base.base.id);

	if (WARN_ON(pll->active == 0)) {
		assert_shared_dpll_disabled(dev_priv, pll);
		return;
	}

	assert_shared_dpll_enabled(dev_priv, pll);
	WARN_ON(!pll->on);
	if (--pll->active)
		return;

	DRM_DEBUG_KMS("disabling %s\n", pll->name);
	pll->disable(dev_priv, pll);
	pll->on = false;

	intel_display_power_put(dev_priv, POWER_DOMAIN_PLLS);
}

static void ironlake_enable_pch_transcoder(struct drm_i915_private *dev_priv,
					   enum pipe pipe)
{
	struct drm_device *dev = dev_priv->dev;
	struct drm_crtc *crtc = dev_priv->pipe_to_crtc_mapping[pipe];
	struct intel_crtc *intel_crtc = to_intel_crtc(crtc);
	uint32_t reg, val, pipeconf_val;

	/* PCH only available on ILK+ */
	BUG_ON(!HAS_PCH_SPLIT(dev));

	/* Make sure PCH DPLL is enabled */
	assert_shared_dpll_enabled(dev_priv,
				   intel_crtc_to_shared_dpll(intel_crtc));

	/* FDI must be feeding us bits for PCH ports */
	assert_fdi_tx_enabled(dev_priv, pipe);
	assert_fdi_rx_enabled(dev_priv, pipe);

	if (HAS_PCH_CPT(dev)) {
		/* Workaround: Set the timing override bit before enabling the
		 * pch transcoder. */
		reg = TRANS_CHICKEN2(pipe);
		val = I915_READ(reg);
		val |= TRANS_CHICKEN2_TIMING_OVERRIDE;
		I915_WRITE(reg, val);
	}

	reg = PCH_TRANSCONF(pipe);
	val = I915_READ(reg);
	pipeconf_val = I915_READ(PIPECONF(pipe));

	if (HAS_PCH_IBX(dev_priv->dev)) {
		/*
		 * Make the BPC in transcoder be consistent with
		 * that in pipeconf reg. For HDMI we must use 8bpc
		 * here for both 8bpc and 12bpc.
		 */
		val &= ~PIPECONF_BPC_MASK;
		if (intel_pipe_has_type(intel_crtc, INTEL_OUTPUT_HDMI))
			val |= PIPECONF_8BPC;
		else
			val |= pipeconf_val & PIPECONF_BPC_MASK;
	}

	val &= ~TRANS_INTERLACE_MASK;
	if ((pipeconf_val & PIPECONF_INTERLACE_MASK) == PIPECONF_INTERLACED_ILK)
		if (HAS_PCH_IBX(dev_priv->dev) &&
		    intel_pipe_has_type(intel_crtc, INTEL_OUTPUT_SDVO))
			val |= TRANS_LEGACY_INTERLACED_ILK;
		else
			val |= TRANS_INTERLACED;
	else
		val |= TRANS_PROGRESSIVE;

	I915_WRITE(reg, val | TRANS_ENABLE);
	if (wait_for(I915_READ(reg) & TRANS_STATE_ENABLE, 100))
		DRM_ERROR("failed to enable transcoder %c\n", pipe_name(pipe));
}

static void lpt_enable_pch_transcoder(struct drm_i915_private *dev_priv,
				      enum transcoder cpu_transcoder)
{
	u32 val, pipeconf_val;

	/* PCH only available on ILK+ */
	BUG_ON(!HAS_PCH_SPLIT(dev_priv->dev));

	/* FDI must be feeding us bits for PCH ports */
	assert_fdi_tx_enabled(dev_priv, (enum pipe) cpu_transcoder);
	assert_fdi_rx_enabled(dev_priv, TRANSCODER_A);

	/* Workaround: set timing override bit. */
	val = I915_READ(TRANS_CHICKEN2(PIPE_A));
	val |= TRANS_CHICKEN2_TIMING_OVERRIDE;
	I915_WRITE(TRANS_CHICKEN2(PIPE_A), val);

	val = TRANS_ENABLE;
	pipeconf_val = I915_READ(PIPECONF(cpu_transcoder));

	if ((pipeconf_val & PIPECONF_INTERLACE_MASK_HSW) ==
	    PIPECONF_INTERLACED_ILK)
		val |= TRANS_INTERLACED;
	else
		val |= TRANS_PROGRESSIVE;

	I915_WRITE(LPT_TRANSCONF, val);
	if (wait_for(I915_READ(LPT_TRANSCONF) & TRANS_STATE_ENABLE, 100))
		DRM_ERROR("Failed to enable PCH transcoder\n");
}

static void ironlake_disable_pch_transcoder(struct drm_i915_private *dev_priv,
					    enum pipe pipe)
{
	struct drm_device *dev = dev_priv->dev;
	uint32_t reg, val;

	/* FDI relies on the transcoder */
	assert_fdi_tx_disabled(dev_priv, pipe);
	assert_fdi_rx_disabled(dev_priv, pipe);

	/* Ports must be off as well */
	assert_pch_ports_disabled(dev_priv, pipe);

	reg = PCH_TRANSCONF(pipe);
	val = I915_READ(reg);
	val &= ~TRANS_ENABLE;
	I915_WRITE(reg, val);
	/* wait for PCH transcoder off, transcoder state */
	if (wait_for((I915_READ(reg) & TRANS_STATE_ENABLE) == 0, 50))
		DRM_ERROR("failed to disable transcoder %c\n", pipe_name(pipe));

	if (!HAS_PCH_IBX(dev)) {
		/* Workaround: Clear the timing override chicken bit again. */
		reg = TRANS_CHICKEN2(pipe);
		val = I915_READ(reg);
		val &= ~TRANS_CHICKEN2_TIMING_OVERRIDE;
		I915_WRITE(reg, val);
	}
}

static void lpt_disable_pch_transcoder(struct drm_i915_private *dev_priv)
{
	u32 val;

	val = I915_READ(LPT_TRANSCONF);
	val &= ~TRANS_ENABLE;
	I915_WRITE(LPT_TRANSCONF, val);
	/* wait for PCH transcoder off, transcoder state */
	if (wait_for((I915_READ(LPT_TRANSCONF) & TRANS_STATE_ENABLE) == 0, 50))
		DRM_ERROR("Failed to disable PCH transcoder\n");

	/* Workaround: clear timing override bit. */
	val = I915_READ(TRANS_CHICKEN2(PIPE_A));
	val &= ~TRANS_CHICKEN2_TIMING_OVERRIDE;
	I915_WRITE(TRANS_CHICKEN2(PIPE_A), val);
}

/**
 * intel_enable_pipe - enable a pipe, asserting requirements
 * @crtc: crtc responsible for the pipe
 *
 * Enable @crtc's pipe, making sure that various hardware specific requirements
 * are met, if applicable, e.g. PLL enabled, LVDS pairs enabled, etc.
 */
static void intel_enable_pipe(struct intel_crtc *crtc)
{
	struct drm_device *dev = crtc->base.dev;
	struct drm_i915_private *dev_priv = dev->dev_private;
	enum pipe pipe = crtc->pipe;
	enum transcoder cpu_transcoder = intel_pipe_to_cpu_transcoder(dev_priv,
								      pipe);
	enum pipe pch_transcoder;
	int reg;
	u32 val;

	DRM_DEBUG_KMS("enabling pipe %c\n", pipe_name(pipe));

	assert_planes_disabled(dev_priv, pipe);
	assert_cursor_disabled(dev_priv, pipe);
	assert_sprites_disabled(dev_priv, pipe);

	if (HAS_PCH_LPT(dev_priv->dev))
		pch_transcoder = TRANSCODER_A;
	else
		pch_transcoder = pipe;

	/*
	 * A pipe without a PLL won't actually be able to drive bits from
	 * a plane.  On ILK+ the pipe PLLs are integrated, so we don't
	 * need the check.
	 */
	if (HAS_GMCH_DISPLAY(dev_priv->dev))
		if (intel_pipe_has_type(crtc, INTEL_OUTPUT_DSI))
			assert_dsi_pll_enabled(dev_priv);
		else
			assert_pll_enabled(dev_priv, pipe);
	else {
		if (crtc->config->has_pch_encoder) {
			/* if driving the PCH, we need FDI enabled */
			assert_fdi_rx_pll_enabled(dev_priv, pch_transcoder);
			assert_fdi_tx_pll_enabled(dev_priv,
						  (enum pipe) cpu_transcoder);
		}
		/* FIXME: assert CPU port conditions for SNB+ */
	}

	reg = PIPECONF(cpu_transcoder);
	val = I915_READ(reg);
	if (val & PIPECONF_ENABLE) {
		WARN_ON(!((pipe == PIPE_A && dev_priv->quirks & QUIRK_PIPEA_FORCE) ||
			  (pipe == PIPE_B && dev_priv->quirks & QUIRK_PIPEB_FORCE)));
		return;
	}

	I915_WRITE(reg, val | PIPECONF_ENABLE);
	POSTING_READ(reg);
}

/**
 * intel_disable_pipe - disable a pipe, asserting requirements
 * @crtc: crtc whose pipes is to be disabled
 *
 * Disable the pipe of @crtc, making sure that various hardware
 * specific requirements are met, if applicable, e.g. plane
 * disabled, panel fitter off, etc.
 *
 * Will wait until the pipe has shut down before returning.
 */
static void intel_disable_pipe(struct intel_crtc *crtc)
{
	struct drm_i915_private *dev_priv = crtc->base.dev->dev_private;
	enum transcoder cpu_transcoder = crtc->config->cpu_transcoder;
	enum pipe pipe = crtc->pipe;
	int reg;
	u32 val;

	DRM_DEBUG_KMS("disabling pipe %c\n", pipe_name(pipe));

	/*
	 * Make sure planes won't keep trying to pump pixels to us,
	 * or we might hang the display.
	 */
	assert_planes_disabled(dev_priv, pipe);
	assert_cursor_disabled(dev_priv, pipe);
	assert_sprites_disabled(dev_priv, pipe);

	reg = PIPECONF(cpu_transcoder);
	val = I915_READ(reg);
	if ((val & PIPECONF_ENABLE) == 0)
		return;

	/*
	 * Double wide has implications for planes
	 * so best keep it disabled when not needed.
	 */
	if (crtc->config->double_wide)
		val &= ~PIPECONF_DOUBLE_WIDE;

	/* Don't disable pipe or pipe PLLs if needed */
	if (!(pipe == PIPE_A && dev_priv->quirks & QUIRK_PIPEA_FORCE) &&
	    !(pipe == PIPE_B && dev_priv->quirks & QUIRK_PIPEB_FORCE))
		val &= ~PIPECONF_ENABLE;

	I915_WRITE(reg, val);
	if ((val & PIPECONF_ENABLE) == 0)
		intel_wait_for_pipe_off(crtc);
}

static bool need_vtd_wa(struct drm_device *dev)
{
#ifdef CONFIG_INTEL_IOMMU
	if (INTEL_INFO(dev)->gen >= 6 && intel_iommu_gfx_mapped)
		return true;
#endif
	return false;
}

unsigned int
intel_tile_height(struct drm_device *dev, uint32_t pixel_format,
		  uint64_t fb_format_modifier, unsigned int plane)
{
	unsigned int tile_height;
	uint32_t pixel_bytes;

	switch (fb_format_modifier) {
	case DRM_FORMAT_MOD_NONE:
		tile_height = 1;
		break;
	case I915_FORMAT_MOD_X_TILED:
		tile_height = IS_GEN2(dev) ? 16 : 8;
		break;
	case I915_FORMAT_MOD_Y_TILED:
		tile_height = 32;
		break;
	case I915_FORMAT_MOD_Yf_TILED:
		pixel_bytes = drm_format_plane_cpp(pixel_format, plane);
		switch (pixel_bytes) {
		default:
		case 1:
			tile_height = 64;
			break;
		case 2:
		case 4:
			tile_height = 32;
			break;
		case 8:
			tile_height = 16;
			break;
		case 16:
			WARN_ONCE(1,
				  "128-bit pixels are not supported for display!");
			tile_height = 16;
			break;
		}
		break;
	default:
		MISSING_CASE(fb_format_modifier);
		tile_height = 1;
		break;
	}

	return tile_height;
}

unsigned int
intel_fb_align_height(struct drm_device *dev, unsigned int height,
		      uint32_t pixel_format, uint64_t fb_format_modifier)
{
	return ALIGN(height, intel_tile_height(dev, pixel_format,
					       fb_format_modifier, 0));
}

static int
intel_fill_fb_ggtt_view(struct i915_ggtt_view *view, struct drm_framebuffer *fb,
			const struct drm_plane_state *plane_state)
{
	struct intel_rotation_info *info = &view->rotation_info;
	unsigned int tile_height, tile_pitch;

	*view = i915_ggtt_view_normal;

	if (!plane_state)
		return 0;

	if (!intel_rotation_90_or_270(plane_state->rotation))
		return 0;

	*view = i915_ggtt_view_rotated;

	info->height = fb->height;
	info->pixel_format = fb->pixel_format;
	info->pitch = fb->pitches[0];
	info->uv_offset = fb->offsets[1];
	info->fb_modifier = fb->modifier[0];

	tile_height = intel_tile_height(fb->dev, fb->pixel_format,
					fb->modifier[0], 0);
	tile_pitch = PAGE_SIZE / tile_height;
	info->width_pages = DIV_ROUND_UP(fb->pitches[0], tile_pitch);
	info->height_pages = DIV_ROUND_UP(fb->height, tile_height);
	info->size = info->width_pages * info->height_pages * PAGE_SIZE;

	if (info->pixel_format == DRM_FORMAT_NV12) {
		tile_height = intel_tile_height(fb->dev, fb->pixel_format,
						fb->modifier[0], 1);
		tile_pitch = PAGE_SIZE / tile_height;
		info->width_pages_uv = DIV_ROUND_UP(fb->pitches[0], tile_pitch);
		info->height_pages_uv = DIV_ROUND_UP(fb->height / 2,
						     tile_height);
		info->size_uv = info->width_pages_uv * info->height_pages_uv *
				PAGE_SIZE;
	}

	return 0;
}

static unsigned int intel_linear_alignment(struct drm_i915_private *dev_priv)
{
	if (INTEL_INFO(dev_priv)->gen >= 9)
		return 256 * 1024;
	else if (IS_BROADWATER(dev_priv) || IS_CRESTLINE(dev_priv) ||
		 IS_VALLEYVIEW(dev_priv))
		return 128 * 1024;
	else if (INTEL_INFO(dev_priv)->gen >= 4)
		return 4 * 1024;
	else
		return 0;
}

int
intel_pin_and_fence_fb_obj(struct drm_plane *plane,
			   struct drm_framebuffer *fb,
			   const struct drm_plane_state *plane_state,
			   struct intel_engine_cs *pipelined,
			   struct drm_i915_gem_request **pipelined_request)
{
	struct drm_device *dev = fb->dev;
	struct drm_i915_private *dev_priv = dev->dev_private;
	struct drm_i915_gem_object *obj = intel_fb_obj(fb);
	struct i915_ggtt_view view;
	u32 alignment;
	int ret;

	WARN_ON(!mutex_is_locked(&dev->struct_mutex));

	switch (fb->modifier[0]) {
	case DRM_FORMAT_MOD_NONE:
		alignment = intel_linear_alignment(dev_priv);
		break;
	case I915_FORMAT_MOD_X_TILED:
		if (INTEL_INFO(dev)->gen >= 9)
			alignment = 256 * 1024;
		else {
			/* pin() will align the object as required by fence */
			alignment = 0;
		}
		break;
	case I915_FORMAT_MOD_Y_TILED:
	case I915_FORMAT_MOD_Yf_TILED:
		if (WARN_ONCE(INTEL_INFO(dev)->gen < 9,
			  "Y tiling bo slipped through, driver bug!\n"))
			return -EINVAL;
		alignment = 1 * 1024 * 1024;
		break;
	default:
		MISSING_CASE(fb->modifier[0]);
		return -EINVAL;
	}

	ret = intel_fill_fb_ggtt_view(&view, fb, plane_state);
	if (ret)
		return ret;

	/* Note that the w/a also requires 64 PTE of padding following the
	 * bo. We currently fill all unused PTE with the shadow page and so
	 * we should always have valid PTE following the scanout preventing
	 * the VT-d warning.
	 */
	if (need_vtd_wa(dev) && alignment < 256 * 1024)
		alignment = 256 * 1024;

	/*
	 * Global gtt pte registers are special registers which actually forward
	 * writes to a chunk of system memory. Which means that there is no risk
	 * that the register values disappear as soon as we call
	 * intel_runtime_pm_put(), so it is correct to wrap only the
	 * pin/unpin/fence and not more.
	 */
	intel_runtime_pm_get(dev_priv);

	dev_priv->mm.interruptible = false;
	ret = i915_gem_object_pin_to_display_plane(obj, alignment, pipelined,
						   pipelined_request, &view);
	if (ret)
		goto err_interruptible;

	/* Install a fence for tiled scan-out. Pre-i965 always needs a
	 * fence, whereas 965+ only requires a fence if using
	 * framebuffer compression.  For simplicity, we always install
	 * a fence as the cost is not that onerous.
	 */
	ret = i915_gem_object_get_fence(obj);
	if (ret == -EDEADLK) {
		/*
		 * -EDEADLK means there are no free fences
		 * no pending flips.
		 *
		 * This is propagated to atomic, but it uses
		 * -EDEADLK to force a locking recovery, so
		 * change the returned error to -EBUSY.
		 */
		ret = -EBUSY;
		goto err_unpin;
	} else if (ret)
		goto err_unpin;

	i915_gem_object_pin_fence(obj);

	dev_priv->mm.interruptible = true;
	intel_runtime_pm_put(dev_priv);
	return 0;

err_unpin:
	i915_gem_object_unpin_from_display_plane(obj, &view);
err_interruptible:
	dev_priv->mm.interruptible = true;
	intel_runtime_pm_put(dev_priv);
	return ret;
}

static void intel_unpin_fb_obj(struct drm_framebuffer *fb,
			       const struct drm_plane_state *plane_state)
{
	struct drm_i915_gem_object *obj = intel_fb_obj(fb);
	struct i915_ggtt_view view;
	int ret;

	WARN_ON(!mutex_is_locked(&obj->base.dev->struct_mutex));

	ret = intel_fill_fb_ggtt_view(&view, fb, plane_state);
	WARN_ONCE(ret, "Couldn't get view from plane state!");

	i915_gem_object_unpin_fence(obj);
	i915_gem_object_unpin_from_display_plane(obj, &view);
}

/* Computes the linear offset to the base tile and adjusts x, y. bytes per pixel
 * is assumed to be a power-of-two. */
unsigned long intel_gen4_compute_page_offset(struct drm_i915_private *dev_priv,
					     int *x, int *y,
					     unsigned int tiling_mode,
					     unsigned int cpp,
					     unsigned int pitch)
{
	if (tiling_mode != I915_TILING_NONE) {
		unsigned int tile_rows, tiles;

		tile_rows = *y / 8;
		*y %= 8;

		tiles = *x / (512/cpp);
		*x %= 512/cpp;

		return tile_rows * pitch * 8 + tiles * 4096;
	} else {
		unsigned int alignment = intel_linear_alignment(dev_priv) - 1;
		unsigned int offset;

		offset = *y * pitch + *x * cpp;
		*y = (offset & alignment) / pitch;
		*x = ((offset & alignment) - *y * pitch) / cpp;
		return offset & ~alignment;
	}
}

static int i9xx_format_to_fourcc(int format)
{
	switch (format) {
	case DISPPLANE_8BPP:
		return DRM_FORMAT_C8;
	case DISPPLANE_BGRX555:
		return DRM_FORMAT_XRGB1555;
	case DISPPLANE_BGRX565:
		return DRM_FORMAT_RGB565;
	default:
	case DISPPLANE_BGRX888:
		return DRM_FORMAT_XRGB8888;
	case DISPPLANE_RGBX888:
		return DRM_FORMAT_XBGR8888;
	case DISPPLANE_BGRX101010:
		return DRM_FORMAT_XRGB2101010;
	case DISPPLANE_RGBX101010:
		return DRM_FORMAT_XBGR2101010;
	}
}

static int skl_format_to_fourcc(int format, bool rgb_order, bool alpha)
{
	switch (format) {
	case PLANE_CTL_FORMAT_RGB_565:
		return DRM_FORMAT_RGB565;
	default:
	case PLANE_CTL_FORMAT_XRGB_8888:
		if (rgb_order) {
			if (alpha)
				return DRM_FORMAT_ABGR8888;
			else
				return DRM_FORMAT_XBGR8888;
		} else {
			if (alpha)
				return DRM_FORMAT_ARGB8888;
			else
				return DRM_FORMAT_XRGB8888;
		}
	case PLANE_CTL_FORMAT_XRGB_2101010:
		if (rgb_order)
			return DRM_FORMAT_XBGR2101010;
		else
			return DRM_FORMAT_XRGB2101010;
	}
}

static bool
intel_alloc_initial_plane_obj(struct intel_crtc *crtc,
			      struct intel_initial_plane_config *plane_config)
{
	struct drm_device *dev = crtc->base.dev;
	struct drm_i915_private *dev_priv = to_i915(dev);
	struct drm_i915_gem_object *obj = NULL;
	struct drm_mode_fb_cmd2 mode_cmd = { 0 };
	struct drm_framebuffer *fb = &plane_config->fb->base;
	u32 base_aligned = round_down(plane_config->base, PAGE_SIZE);
	u32 size_aligned = round_up(plane_config->base + plane_config->size,
				    PAGE_SIZE);

	size_aligned -= base_aligned;

	if (plane_config->size == 0)
		return false;

	/* If the FB is too big, just don't use it since fbdev is not very
	 * important and we should probably use that space with FBC or other
	 * features. */
	if (size_aligned * 2 > dev_priv->gtt.stolen_usable_size)
		return false;

	obj = i915_gem_object_create_stolen_for_preallocated(dev,
							     base_aligned,
							     base_aligned,
							     size_aligned);
	if (!obj)
		return false;

	obj->tiling_mode = plane_config->tiling;
	if (obj->tiling_mode == I915_TILING_X)
		obj->stride = fb->pitches[0];

	mode_cmd.pixel_format = fb->pixel_format;
	mode_cmd.width = fb->width;
	mode_cmd.height = fb->height;
	mode_cmd.pitches[0] = fb->pitches[0];
	mode_cmd.modifier[0] = fb->modifier[0];
	mode_cmd.flags = DRM_MODE_FB_MODIFIERS;

	mutex_lock(&dev->struct_mutex);
	if (intel_framebuffer_init(dev, to_intel_framebuffer(fb),
				   &mode_cmd, obj)) {
		DRM_DEBUG_KMS("intel fb init failed\n");
		goto out_unref_obj;
	}
	mutex_unlock(&dev->struct_mutex);

	DRM_DEBUG_KMS("initial plane fb obj %p\n", obj);
	return true;

out_unref_obj:
	drm_gem_object_unreference(&obj->base);
	mutex_unlock(&dev->struct_mutex);
	return false;
}

/* Update plane->state->fb to match plane->fb after driver-internal updates */
static void
update_state_fb(struct drm_plane *plane)
{
	if (plane->fb == plane->state->fb)
		return;

	if (plane->state->fb)
		drm_framebuffer_unreference(plane->state->fb);
	plane->state->fb = plane->fb;
	if (plane->state->fb)
		drm_framebuffer_reference(plane->state->fb);
}

static void
intel_find_initial_plane_obj(struct intel_crtc *intel_crtc,
			     struct intel_initial_plane_config *plane_config)
{
	struct drm_device *dev = intel_crtc->base.dev;
	struct drm_i915_private *dev_priv = dev->dev_private;
	struct drm_crtc *c;
	struct intel_crtc *i;
	struct drm_i915_gem_object *obj;
	struct drm_plane *primary = intel_crtc->base.primary;
	struct drm_plane_state *plane_state = primary->state;
	struct drm_framebuffer *fb;

	if (!plane_config->fb)
		return;

	if (intel_alloc_initial_plane_obj(intel_crtc, plane_config)) {
		fb = &plane_config->fb->base;
		goto valid_fb;
	}

	kfree(plane_config->fb);

	/*
	 * Failed to alloc the obj, check to see if we should share
	 * an fb with another CRTC instead
	 */
	for_each_crtc(dev, c) {
		i = to_intel_crtc(c);

		if (c == &intel_crtc->base)
			continue;

		if (!i->active)
			continue;

		fb = c->primary->fb;
		if (!fb)
			continue;

		obj = intel_fb_obj(fb);
		if (i915_gem_obj_ggtt_offset(obj) == plane_config->base) {
			drm_framebuffer_reference(fb);
			goto valid_fb;
		}
	}

	return;

valid_fb:
	plane_state->src_x = plane_state->src_y = 0;
	plane_state->src_w = fb->width << 16;
	plane_state->src_h = fb->height << 16;

	plane_state->crtc_x = plane_state->src_y = 0;
	plane_state->crtc_w = fb->width;
	plane_state->crtc_h = fb->height;

	obj = intel_fb_obj(fb);
	if (obj->tiling_mode != I915_TILING_NONE)
		dev_priv->preserve_bios_swizzle = true;

	drm_framebuffer_reference(fb);
	primary->fb = primary->state->fb = fb;
	primary->crtc = primary->state->crtc = &intel_crtc->base;
	intel_crtc->base.state->plane_mask |= (1 << drm_plane_index(primary));
	obj->frontbuffer_bits |= to_intel_plane(primary)->frontbuffer_bit;
}

static void i9xx_update_primary_plane(struct drm_crtc *crtc,
				      struct drm_framebuffer *fb,
				      int x, int y)
{
	struct drm_device *dev = crtc->dev;
	struct drm_i915_private *dev_priv = dev->dev_private;
	struct intel_crtc *intel_crtc = to_intel_crtc(crtc);
	struct drm_plane *primary = crtc->primary;
	bool visible = to_intel_plane_state(primary->state)->visible;
	struct drm_i915_gem_object *obj;
	int plane = intel_crtc->plane;
	unsigned long linear_offset;
	u32 dspcntr;
	u32 reg = DSPCNTR(plane);
	int pixel_size;

	if (!visible || !fb) {
		I915_WRITE(reg, 0);
		if (INTEL_INFO(dev)->gen >= 4)
			I915_WRITE(DSPSURF(plane), 0);
		else
			I915_WRITE(DSPADDR(plane), 0);
		POSTING_READ(reg);
		return;
	}

	obj = intel_fb_obj(fb);
	if (WARN_ON(obj == NULL))
		return;

	pixel_size = drm_format_plane_cpp(fb->pixel_format, 0);

	dspcntr = DISPPLANE_GAMMA_ENABLE;

	dspcntr |= DISPLAY_PLANE_ENABLE;

	if (INTEL_INFO(dev)->gen < 4) {
		if (intel_crtc->pipe == PIPE_B)
			dspcntr |= DISPPLANE_SEL_PIPE_B;

		/* pipesrc and dspsize control the size that is scaled from,
		 * which should always be the user's requested size.
		 */
		I915_WRITE(DSPSIZE(plane),
			   ((intel_crtc->config->pipe_src_h - 1) << 16) |
			   (intel_crtc->config->pipe_src_w - 1));
		I915_WRITE(DSPPOS(plane), 0);
	} else if (IS_CHERRYVIEW(dev) && plane == PLANE_B) {
		I915_WRITE(PRIMSIZE(plane),
			   ((intel_crtc->config->pipe_src_h - 1) << 16) |
			   (intel_crtc->config->pipe_src_w - 1));
		I915_WRITE(PRIMPOS(plane), 0);
		I915_WRITE(PRIMCNSTALPHA(plane), 0);
	}

	switch (fb->pixel_format) {
	case DRM_FORMAT_C8:
		dspcntr |= DISPPLANE_8BPP;
		break;
	case DRM_FORMAT_XRGB1555:
		dspcntr |= DISPPLANE_BGRX555;
		break;
	case DRM_FORMAT_RGB565:
		dspcntr |= DISPPLANE_BGRX565;
		break;
	case DRM_FORMAT_XRGB8888:
		dspcntr |= DISPPLANE_BGRX888;
		break;
	case DRM_FORMAT_XBGR8888:
		dspcntr |= DISPPLANE_RGBX888;
		break;
	case DRM_FORMAT_XRGB2101010:
		dspcntr |= DISPPLANE_BGRX101010;
		break;
	case DRM_FORMAT_XBGR2101010:
		dspcntr |= DISPPLANE_RGBX101010;
		break;
	default:
		BUG();
	}

	if (INTEL_INFO(dev)->gen >= 4 &&
	    obj->tiling_mode != I915_TILING_NONE)
		dspcntr |= DISPPLANE_TILED;

	if (IS_G4X(dev))
		dspcntr |= DISPPLANE_TRICKLE_FEED_DISABLE;

	linear_offset = y * fb->pitches[0] + x * pixel_size;

	if (INTEL_INFO(dev)->gen >= 4) {
		intel_crtc->dspaddr_offset =
			intel_gen4_compute_page_offset(dev_priv,
						       &x, &y, obj->tiling_mode,
						       pixel_size,
						       fb->pitches[0]);
		linear_offset -= intel_crtc->dspaddr_offset;
	} else {
		intel_crtc->dspaddr_offset = linear_offset;
	}

	if (crtc->primary->state->rotation == BIT(DRM_ROTATE_180)) {
		dspcntr |= DISPPLANE_ROTATE_180;

		x += (intel_crtc->config->pipe_src_w - 1);
		y += (intel_crtc->config->pipe_src_h - 1);

		/* Finding the last pixel of the last line of the display
		data and adding to linear_offset*/
		linear_offset +=
			(intel_crtc->config->pipe_src_h - 1) * fb->pitches[0] +
			(intel_crtc->config->pipe_src_w - 1) * pixel_size;
	}

	intel_crtc->adjusted_x = x;
	intel_crtc->adjusted_y = y;

	I915_WRITE(reg, dspcntr);

	I915_WRITE(DSPSTRIDE(plane), fb->pitches[0]);
	if (INTEL_INFO(dev)->gen >= 4) {
		I915_WRITE(DSPSURF(plane),
			   i915_gem_obj_ggtt_offset(obj) + intel_crtc->dspaddr_offset);
		I915_WRITE(DSPTILEOFF(plane), (y << 16) | x);
		I915_WRITE(DSPLINOFF(plane), linear_offset);
	} else
		I915_WRITE(DSPADDR(plane), i915_gem_obj_ggtt_offset(obj) + linear_offset);
	POSTING_READ(reg);
}

static void ironlake_update_primary_plane(struct drm_crtc *crtc,
					  struct drm_framebuffer *fb,
					  int x, int y)
{
	struct drm_device *dev = crtc->dev;
	struct drm_i915_private *dev_priv = dev->dev_private;
	struct intel_crtc *intel_crtc = to_intel_crtc(crtc);
	struct drm_plane *primary = crtc->primary;
	bool visible = to_intel_plane_state(primary->state)->visible;
	struct drm_i915_gem_object *obj;
	int plane = intel_crtc->plane;
	unsigned long linear_offset;
	u32 dspcntr;
	u32 reg = DSPCNTR(plane);
	int pixel_size;

	if (!visible || !fb) {
		I915_WRITE(reg, 0);
		I915_WRITE(DSPSURF(plane), 0);
		POSTING_READ(reg);
		return;
	}

	obj = intel_fb_obj(fb);
	if (WARN_ON(obj == NULL))
		return;

	pixel_size = drm_format_plane_cpp(fb->pixel_format, 0);

	dspcntr = DISPPLANE_GAMMA_ENABLE;

	dspcntr |= DISPLAY_PLANE_ENABLE;

	if (IS_HASWELL(dev) || IS_BROADWELL(dev))
		dspcntr |= DISPPLANE_PIPE_CSC_ENABLE;

	switch (fb->pixel_format) {
	case DRM_FORMAT_C8:
		dspcntr |= DISPPLANE_8BPP;
		break;
	case DRM_FORMAT_RGB565:
		dspcntr |= DISPPLANE_BGRX565;
		break;
	case DRM_FORMAT_XRGB8888:
		dspcntr |= DISPPLANE_BGRX888;
		break;
	case DRM_FORMAT_XBGR8888:
		dspcntr |= DISPPLANE_RGBX888;
		break;
	case DRM_FORMAT_XRGB2101010:
		dspcntr |= DISPPLANE_BGRX101010;
		break;
	case DRM_FORMAT_XBGR2101010:
		dspcntr |= DISPPLANE_RGBX101010;
		break;
	default:
		BUG();
	}

	if (obj->tiling_mode != I915_TILING_NONE)
		dspcntr |= DISPPLANE_TILED;

	if (!IS_HASWELL(dev) && !IS_BROADWELL(dev))
		dspcntr |= DISPPLANE_TRICKLE_FEED_DISABLE;

	linear_offset = y * fb->pitches[0] + x * pixel_size;
	intel_crtc->dspaddr_offset =
		intel_gen4_compute_page_offset(dev_priv,
					       &x, &y, obj->tiling_mode,
					       pixel_size,
					       fb->pitches[0]);
	linear_offset -= intel_crtc->dspaddr_offset;
	if (crtc->primary->state->rotation == BIT(DRM_ROTATE_180)) {
		dspcntr |= DISPPLANE_ROTATE_180;

		if (!IS_HASWELL(dev) && !IS_BROADWELL(dev)) {
			x += (intel_crtc->config->pipe_src_w - 1);
			y += (intel_crtc->config->pipe_src_h - 1);

			/* Finding the last pixel of the last line of the display
			data and adding to linear_offset*/
			linear_offset +=
				(intel_crtc->config->pipe_src_h - 1) * fb->pitches[0] +
				(intel_crtc->config->pipe_src_w - 1) * pixel_size;
		}
	}

	intel_crtc->adjusted_x = x;
	intel_crtc->adjusted_y = y;

	I915_WRITE(reg, dspcntr);

	I915_WRITE(DSPSTRIDE(plane), fb->pitches[0]);
	I915_WRITE(DSPSURF(plane),
		   i915_gem_obj_ggtt_offset(obj) + intel_crtc->dspaddr_offset);
	if (IS_HASWELL(dev) || IS_BROADWELL(dev)) {
		I915_WRITE(DSPOFFSET(plane), (y << 16) | x);
	} else {
		I915_WRITE(DSPTILEOFF(plane), (y << 16) | x);
		I915_WRITE(DSPLINOFF(plane), linear_offset);
	}
	POSTING_READ(reg);
}

u32 intel_fb_stride_alignment(struct drm_device *dev, uint64_t fb_modifier,
			      uint32_t pixel_format)
{
	u32 bits_per_pixel = drm_format_plane_cpp(pixel_format, 0) * 8;

	/*
	 * The stride is either expressed as a multiple of 64 bytes
	 * chunks for linear buffers or in number of tiles for tiled
	 * buffers.
	 */
	switch (fb_modifier) {
	case DRM_FORMAT_MOD_NONE:
		return 64;
	case I915_FORMAT_MOD_X_TILED:
		if (INTEL_INFO(dev)->gen == 2)
			return 128;
		return 512;
	case I915_FORMAT_MOD_Y_TILED:
		/* No need to check for old gens and Y tiling since this is
		 * about the display engine and those will be blocked before
		 * we get here.
		 */
		return 128;
	case I915_FORMAT_MOD_Yf_TILED:
		if (bits_per_pixel == 8)
			return 64;
		else
			return 128;
	default:
		MISSING_CASE(fb_modifier);
		return 64;
	}
}

unsigned long intel_plane_obj_offset(struct intel_plane *intel_plane,
				     struct drm_i915_gem_object *obj,
				     unsigned int plane)
{
	const struct i915_ggtt_view *view = &i915_ggtt_view_normal;
	struct i915_vma *vma;
	unsigned char *offset;

	if (intel_rotation_90_or_270(intel_plane->base.state->rotation))
		view = &i915_ggtt_view_rotated;

	vma = i915_gem_obj_to_ggtt_view(obj, view);
	if (WARN(!vma, "ggtt vma for display object not found! (view=%u)\n",
		view->type))
		return -1;

	offset = (unsigned char *)vma->node.start;

	if (plane == 1) {
		offset += vma->ggtt_view.rotation_info.uv_start_page *
			  PAGE_SIZE;
	}

	return (unsigned long)offset;
}

static void skl_detach_scaler(struct intel_crtc *intel_crtc, int id)
{
	struct drm_device *dev = intel_crtc->base.dev;
	struct drm_i915_private *dev_priv = dev->dev_private;

	I915_WRITE(SKL_PS_CTRL(intel_crtc->pipe, id), 0);
	I915_WRITE(SKL_PS_WIN_POS(intel_crtc->pipe, id), 0);
	I915_WRITE(SKL_PS_WIN_SZ(intel_crtc->pipe, id), 0);
}

/*
 * This function detaches (aka. unbinds) unused scalers in hardware
 */
static void skl_detach_scalers(struct intel_crtc *intel_crtc)
{
	struct intel_crtc_scaler_state *scaler_state;
	int i;

	scaler_state = &intel_crtc->config->scaler_state;

	/* loop through and disable scalers that aren't in use */
	for (i = 0; i < intel_crtc->num_scalers; i++) {
		if (!scaler_state->scalers[i].in_use)
			skl_detach_scaler(intel_crtc, i);
	}
}

u32 skl_plane_ctl_format(uint32_t pixel_format)
{
	switch (pixel_format) {
	case DRM_FORMAT_C8:
		return PLANE_CTL_FORMAT_INDEXED;
	case DRM_FORMAT_RGB565:
		return PLANE_CTL_FORMAT_RGB_565;
	case DRM_FORMAT_XBGR8888:
		return PLANE_CTL_FORMAT_XRGB_8888 | PLANE_CTL_ORDER_RGBX;
	case DRM_FORMAT_XRGB8888:
		return PLANE_CTL_FORMAT_XRGB_8888;
	/*
	 * XXX: For ARBG/ABGR formats we default to expecting scanout buffers
	 * to be already pre-multiplied. We need to add a knob (or a different
	 * DRM_FORMAT) for user-space to configure that.
	 */
	case DRM_FORMAT_ABGR8888:
		return PLANE_CTL_FORMAT_XRGB_8888 | PLANE_CTL_ORDER_RGBX |
			PLANE_CTL_ALPHA_SW_PREMULTIPLY;
	case DRM_FORMAT_ARGB8888:
		return PLANE_CTL_FORMAT_XRGB_8888 |
			PLANE_CTL_ALPHA_SW_PREMULTIPLY;
	case DRM_FORMAT_XRGB2101010:
		return PLANE_CTL_FORMAT_XRGB_2101010;
	case DRM_FORMAT_XBGR2101010:
		return PLANE_CTL_ORDER_RGBX | PLANE_CTL_FORMAT_XRGB_2101010;
	case DRM_FORMAT_YUYV:
		return PLANE_CTL_FORMAT_YUV422 | PLANE_CTL_YUV422_YUYV;
	case DRM_FORMAT_YVYU:
		return PLANE_CTL_FORMAT_YUV422 | PLANE_CTL_YUV422_YVYU;
	case DRM_FORMAT_UYVY:
		return PLANE_CTL_FORMAT_YUV422 | PLANE_CTL_YUV422_UYVY;
	case DRM_FORMAT_VYUY:
		return PLANE_CTL_FORMAT_YUV422 | PLANE_CTL_YUV422_VYUY;
	default:
		MISSING_CASE(pixel_format);
	}

	return 0;
}

u32 skl_plane_ctl_tiling(uint64_t fb_modifier)
{
	switch (fb_modifier) {
	case DRM_FORMAT_MOD_NONE:
		break;
	case I915_FORMAT_MOD_X_TILED:
		return PLANE_CTL_TILED_X;
	case I915_FORMAT_MOD_Y_TILED:
		return PLANE_CTL_TILED_Y;
	case I915_FORMAT_MOD_Yf_TILED:
		return PLANE_CTL_TILED_YF;
	default:
		MISSING_CASE(fb_modifier);
	}

	return 0;
}

u32 skl_plane_ctl_rotation(unsigned int rotation)
{
	switch (rotation) {
	case BIT(DRM_ROTATE_0):
		break;
	/*
	 * DRM_ROTATE_ is counter clockwise to stay compatible with Xrandr
	 * while i915 HW rotation is clockwise, thats why this swapping.
	 */
	case BIT(DRM_ROTATE_90):
		return PLANE_CTL_ROTATE_270;
	case BIT(DRM_ROTATE_180):
		return PLANE_CTL_ROTATE_180;
	case BIT(DRM_ROTATE_270):
		return PLANE_CTL_ROTATE_90;
	default:
		MISSING_CASE(rotation);
	}

	return 0;
}

static void skylake_update_primary_plane(struct drm_crtc *crtc,
					 struct drm_framebuffer *fb,
					 int x, int y)
{
	struct drm_device *dev = crtc->dev;
	struct drm_i915_private *dev_priv = dev->dev_private;
	struct intel_crtc *intel_crtc = to_intel_crtc(crtc);
	struct drm_plane *plane = crtc->primary;
	bool visible = to_intel_plane_state(plane->state)->visible;
	struct drm_i915_gem_object *obj;
	int pipe = intel_crtc->pipe;
	u32 plane_ctl, stride_div, stride;
	u32 tile_height, plane_offset, plane_size;
	unsigned int rotation;
	int x_offset, y_offset;
	unsigned long surf_addr;
	struct intel_crtc_state *crtc_state = intel_crtc->config;
	struct intel_plane_state *plane_state;
	int src_x = 0, src_y = 0, src_w = 0, src_h = 0;
	int dst_x = 0, dst_y = 0, dst_w = 0, dst_h = 0;
	int scaler_id = -1;

	plane_state = to_intel_plane_state(plane->state);

	if (!visible || !fb) {
		I915_WRITE(PLANE_CTL(pipe, 0), 0);
		I915_WRITE(PLANE_SURF(pipe, 0), 0);
		POSTING_READ(PLANE_CTL(pipe, 0));
		return;
	}

	plane_ctl = PLANE_CTL_ENABLE |
		    PLANE_CTL_PIPE_GAMMA_ENABLE |
		    PLANE_CTL_PIPE_CSC_ENABLE;

	plane_ctl |= skl_plane_ctl_format(fb->pixel_format);
	plane_ctl |= skl_plane_ctl_tiling(fb->modifier[0]);
	plane_ctl |= PLANE_CTL_PLANE_GAMMA_DISABLE;

	rotation = plane->state->rotation;
	plane_ctl |= skl_plane_ctl_rotation(rotation);

	obj = intel_fb_obj(fb);
	stride_div = intel_fb_stride_alignment(dev, fb->modifier[0],
					       fb->pixel_format);
	surf_addr = intel_plane_obj_offset(to_intel_plane(plane), obj, 0);

	WARN_ON(drm_rect_width(&plane_state->src) == 0);

	scaler_id = plane_state->scaler_id;
	src_x = plane_state->src.x1 >> 16;
	src_y = plane_state->src.y1 >> 16;
	src_w = drm_rect_width(&plane_state->src) >> 16;
	src_h = drm_rect_height(&plane_state->src) >> 16;
	dst_x = plane_state->dst.x1;
	dst_y = plane_state->dst.y1;
	dst_w = drm_rect_width(&plane_state->dst);
	dst_h = drm_rect_height(&plane_state->dst);

	WARN_ON(x != src_x || y != src_y);

	if (intel_rotation_90_or_270(rotation)) {
		/* stride = Surface height in tiles */
		tile_height = intel_tile_height(dev, fb->pixel_format,
						fb->modifier[0], 0);
		stride = DIV_ROUND_UP(fb->height, tile_height);
		x_offset = stride * tile_height - y - src_h;
		y_offset = x;
		plane_size = (src_w - 1) << 16 | (src_h - 1);
	} else {
		stride = fb->pitches[0] / stride_div;
		x_offset = x;
		y_offset = y;
		plane_size = (src_h - 1) << 16 | (src_w - 1);
	}
	plane_offset = y_offset << 16 | x_offset;

	intel_crtc->adjusted_x = x_offset;
	intel_crtc->adjusted_y = y_offset;

	I915_WRITE(PLANE_CTL(pipe, 0), plane_ctl);
	I915_WRITE(PLANE_OFFSET(pipe, 0), plane_offset);
	I915_WRITE(PLANE_SIZE(pipe, 0), plane_size);
	I915_WRITE(PLANE_STRIDE(pipe, 0), stride);

	if (scaler_id >= 0) {
		uint32_t ps_ctrl = 0;

		WARN_ON(!dst_w || !dst_h);
		ps_ctrl = PS_SCALER_EN | PS_PLANE_SEL(0) |
			crtc_state->scaler_state.scalers[scaler_id].mode;
		I915_WRITE(SKL_PS_CTRL(pipe, scaler_id), ps_ctrl);
		I915_WRITE(SKL_PS_PWR_GATE(pipe, scaler_id), 0);
		I915_WRITE(SKL_PS_WIN_POS(pipe, scaler_id), (dst_x << 16) | dst_y);
		I915_WRITE(SKL_PS_WIN_SZ(pipe, scaler_id), (dst_w << 16) | dst_h);
		I915_WRITE(PLANE_POS(pipe, 0), 0);
	} else {
		I915_WRITE(PLANE_POS(pipe, 0), (dst_y << 16) | dst_x);
	}

	I915_WRITE(PLANE_SURF(pipe, 0), surf_addr);

	POSTING_READ(PLANE_SURF(pipe, 0));
}

/* Assume fb object is pinned & idle & fenced and just update base pointers */
static int
intel_pipe_set_base_atomic(struct drm_crtc *crtc, struct drm_framebuffer *fb,
			   int x, int y, enum mode_set_atomic state)
{
	struct drm_device *dev = crtc->dev;
	struct drm_i915_private *dev_priv = dev->dev_private;

	if (dev_priv->fbc.disable_fbc)
		dev_priv->fbc.disable_fbc(dev_priv);

	dev_priv->display.update_primary_plane(crtc, fb, x, y);

	return 0;
}

static void intel_complete_page_flips(struct drm_device *dev)
{
	struct drm_crtc *crtc;

	for_each_crtc(dev, crtc) {
		struct intel_crtc *intel_crtc = to_intel_crtc(crtc);
		enum plane plane = intel_crtc->plane;

		intel_prepare_page_flip(dev, plane);
		intel_finish_page_flip_plane(dev, plane);
	}
}

static void intel_update_primary_planes(struct drm_device *dev)
{
	struct drm_crtc *crtc;

	for_each_crtc(dev, crtc) {
		struct intel_plane *plane = to_intel_plane(crtc->primary);
		struct intel_plane_state *plane_state;

		drm_modeset_lock_crtc(crtc, &plane->base);

		plane_state = to_intel_plane_state(plane->base.state);

		if (plane_state->base.fb)
			plane->commit_plane(&plane->base, plane_state);

		drm_modeset_unlock_crtc(crtc);
	}
}

void intel_prepare_reset(struct drm_device *dev)
{
	/* no reset support for gen2 */
	if (IS_GEN2(dev))
		return;

	/* reset doesn't touch the display */
	if (INTEL_INFO(dev)->gen >= 5 || IS_G4X(dev))
		return;

	drm_modeset_lock_all(dev);
	/*
	 * Disabling the crtcs gracefully seems nicer. Also the
	 * g33 docs say we should at least disable all the planes.
	 */
	intel_display_suspend(dev);
}

void intel_finish_reset(struct drm_device *dev)
{
	struct drm_i915_private *dev_priv = to_i915(dev);

	/*
	 * Flips in the rings will be nuked by the reset,
	 * so complete all pending flips so that user space
	 * will get its events and not get stuck.
	 */
	intel_complete_page_flips(dev);

	/* no reset support for gen2 */
	if (IS_GEN2(dev))
		return;

	/* reset doesn't touch the display */
	if (INTEL_INFO(dev)->gen >= 5 || IS_G4X(dev)) {
		/*
		 * Flips in the rings have been nuked by the reset,
		 * so update the base address of all primary
		 * planes to the the last fb to make sure we're
		 * showing the correct fb after a reset.
		 *
		 * FIXME: Atomic will make this obsolete since we won't schedule
		 * CS-based flips (which might get lost in gpu resets) any more.
		 */
		intel_update_primary_planes(dev);
		return;
	}

	/*
	 * The display has been reset as well,
	 * so need a full re-initialization.
	 */
	intel_runtime_pm_disable_interrupts(dev_priv);
	intel_runtime_pm_enable_interrupts(dev_priv);

	intel_modeset_init_hw(dev);

	spin_lock_irq(&dev_priv->irq_lock);
	if (dev_priv->display.hpd_irq_setup)
		dev_priv->display.hpd_irq_setup(dev);
	spin_unlock_irq(&dev_priv->irq_lock);

	intel_display_resume(dev);

	intel_hpd_init(dev_priv);

	drm_modeset_unlock_all(dev);
}

static void
intel_finish_fb(struct drm_framebuffer *old_fb)
{
	struct drm_i915_gem_object *obj = intel_fb_obj(old_fb);
	struct drm_i915_private *dev_priv = to_i915(obj->base.dev);
	bool was_interruptible = dev_priv->mm.interruptible;
	int ret;

	/* Big Hammer, we also need to ensure that any pending
	 * MI_WAIT_FOR_EVENT inside a user batch buffer on the
	 * current scanout is retired before unpinning the old
	 * framebuffer. Note that we rely on userspace rendering
	 * into the buffer attached to the pipe they are waiting
	 * on. If not, userspace generates a GPU hang with IPEHR
	 * point to the MI_WAIT_FOR_EVENT.
	 *
	 * This should only fail upon a hung GPU, in which case we
	 * can safely continue.
	 */
	dev_priv->mm.interruptible = false;
	ret = i915_gem_object_wait_rendering(obj, true);
	dev_priv->mm.interruptible = was_interruptible;

	WARN_ON(ret);
}

static bool intel_crtc_has_pending_flip(struct drm_crtc *crtc)
{
	struct drm_device *dev = crtc->dev;
	struct drm_i915_private *dev_priv = dev->dev_private;
	struct intel_crtc *intel_crtc = to_intel_crtc(crtc);
	bool pending;

	if (i915_reset_in_progress(&dev_priv->gpu_error) ||
	    intel_crtc->reset_counter != atomic_read(&dev_priv->gpu_error.reset_counter))
		return false;

	spin_lock_irq(&dev->event_lock);
	pending = to_intel_crtc(crtc)->unpin_work != NULL;
	spin_unlock_irq(&dev->event_lock);

	return pending;
}

static void intel_update_pipe_config(struct intel_crtc *crtc,
				     struct intel_crtc_state *old_crtc_state)
{
	struct drm_device *dev = crtc->base.dev;
	struct drm_i915_private *dev_priv = dev->dev_private;
	struct intel_crtc_state *pipe_config =
		to_intel_crtc_state(crtc->base.state);

	/* drm_atomic_helper_update_legacy_modeset_state might not be called. */
	crtc->base.mode = crtc->base.state->mode;

	DRM_DEBUG_KMS("Updating pipe size %ix%i -> %ix%i\n",
		      old_crtc_state->pipe_src_w, old_crtc_state->pipe_src_h,
		      pipe_config->pipe_src_w, pipe_config->pipe_src_h);

	if (HAS_DDI(dev))
		intel_set_pipe_csc(&crtc->base);

	/*
	 * Update pipe size and adjust fitter if needed: the reason for this is
	 * that in compute_mode_changes we check the native mode (not the pfit
	 * mode) to see if we can flip rather than do a full mode set. In the
	 * fastboot case, we'll flip, but if we don't update the pipesrc and
	 * pfit state, we'll end up with a big fb scanned out into the wrong
	 * sized surface.
	 */

	I915_WRITE(PIPESRC(crtc->pipe),
		   ((pipe_config->pipe_src_w - 1) << 16) |
		   (pipe_config->pipe_src_h - 1));

	/* on skylake this is done by detaching scalers */
	if (INTEL_INFO(dev)->gen >= 9) {
		skl_detach_scalers(crtc);

		if (pipe_config->pch_pfit.enabled)
			skylake_pfit_enable(crtc);
	} else if (HAS_PCH_SPLIT(dev)) {
		if (pipe_config->pch_pfit.enabled)
			ironlake_pfit_enable(crtc);
		else if (old_crtc_state->pch_pfit.enabled)
			ironlake_pfit_disable(crtc, true);
	}
}

static void intel_fdi_normal_train(struct drm_crtc *crtc)
{
	struct drm_device *dev = crtc->dev;
	struct drm_i915_private *dev_priv = dev->dev_private;
	struct intel_crtc *intel_crtc = to_intel_crtc(crtc);
	int pipe = intel_crtc->pipe;
	u32 reg, temp;

	/* enable normal train */
	reg = FDI_TX_CTL(pipe);
	temp = I915_READ(reg);
	if (IS_IVYBRIDGE(dev)) {
		temp &= ~FDI_LINK_TRAIN_NONE_IVB;
		temp |= FDI_LINK_TRAIN_NONE_IVB | FDI_TX_ENHANCE_FRAME_ENABLE;
	} else {
		temp &= ~FDI_LINK_TRAIN_NONE;
		temp |= FDI_LINK_TRAIN_NONE | FDI_TX_ENHANCE_FRAME_ENABLE;
	}
	I915_WRITE(reg, temp);

	reg = FDI_RX_CTL(pipe);
	temp = I915_READ(reg);
	if (HAS_PCH_CPT(dev)) {
		temp &= ~FDI_LINK_TRAIN_PATTERN_MASK_CPT;
		temp |= FDI_LINK_TRAIN_NORMAL_CPT;
	} else {
		temp &= ~FDI_LINK_TRAIN_NONE;
		temp |= FDI_LINK_TRAIN_NONE;
	}
	I915_WRITE(reg, temp | FDI_RX_ENHANCE_FRAME_ENABLE);

	/* wait one idle pattern time */
	POSTING_READ(reg);
	udelay(1000);

	/* IVB wants error correction enabled */
	if (IS_IVYBRIDGE(dev))
		I915_WRITE(reg, I915_READ(reg) | FDI_FS_ERRC_ENABLE |
			   FDI_FE_ERRC_ENABLE);
}

/* The FDI link training functions for ILK/Ibexpeak. */
static void ironlake_fdi_link_train(struct drm_crtc *crtc)
{
	struct drm_device *dev = crtc->dev;
	struct drm_i915_private *dev_priv = dev->dev_private;
	struct intel_crtc *intel_crtc = to_intel_crtc(crtc);
	int pipe = intel_crtc->pipe;
	u32 reg, temp, tries;

	/* FDI needs bits from pipe first */
	assert_pipe_enabled(dev_priv, pipe);

	/* Train 1: umask FDI RX Interrupt symbol_lock and bit_lock bit
	   for train result */
	reg = FDI_RX_IMR(pipe);
	temp = I915_READ(reg);
	temp &= ~FDI_RX_SYMBOL_LOCK;
	temp &= ~FDI_RX_BIT_LOCK;
	I915_WRITE(reg, temp);
	I915_READ(reg);
	udelay(150);

	/* enable CPU FDI TX and PCH FDI RX */
	reg = FDI_TX_CTL(pipe);
	temp = I915_READ(reg);
	temp &= ~FDI_DP_PORT_WIDTH_MASK;
	temp |= FDI_DP_PORT_WIDTH(intel_crtc->config->fdi_lanes);
	temp &= ~FDI_LINK_TRAIN_NONE;
	temp |= FDI_LINK_TRAIN_PATTERN_1;
	I915_WRITE(reg, temp | FDI_TX_ENABLE);

	reg = FDI_RX_CTL(pipe);
	temp = I915_READ(reg);
	temp &= ~FDI_LINK_TRAIN_NONE;
	temp |= FDI_LINK_TRAIN_PATTERN_1;
	I915_WRITE(reg, temp | FDI_RX_ENABLE);

	POSTING_READ(reg);
	udelay(150);

	/* Ironlake workaround, enable clock pointer after FDI enable*/
	I915_WRITE(FDI_RX_CHICKEN(pipe), FDI_RX_PHASE_SYNC_POINTER_OVR);
	I915_WRITE(FDI_RX_CHICKEN(pipe), FDI_RX_PHASE_SYNC_POINTER_OVR |
		   FDI_RX_PHASE_SYNC_POINTER_EN);

	reg = FDI_RX_IIR(pipe);
	for (tries = 0; tries < 5; tries++) {
		temp = I915_READ(reg);
		DRM_DEBUG_KMS("FDI_RX_IIR 0x%x\n", temp);

		if ((temp & FDI_RX_BIT_LOCK)) {
			DRM_DEBUG_KMS("FDI train 1 done.\n");
			I915_WRITE(reg, temp | FDI_RX_BIT_LOCK);
			break;
		}
	}
	if (tries == 5)
		DRM_ERROR("FDI train 1 fail!\n");

	/* Train 2 */
	reg = FDI_TX_CTL(pipe);
	temp = I915_READ(reg);
	temp &= ~FDI_LINK_TRAIN_NONE;
	temp |= FDI_LINK_TRAIN_PATTERN_2;
	I915_WRITE(reg, temp);

	reg = FDI_RX_CTL(pipe);
	temp = I915_READ(reg);
	temp &= ~FDI_LINK_TRAIN_NONE;
	temp |= FDI_LINK_TRAIN_PATTERN_2;
	I915_WRITE(reg, temp);

	POSTING_READ(reg);
	udelay(150);

	reg = FDI_RX_IIR(pipe);
	for (tries = 0; tries < 5; tries++) {
		temp = I915_READ(reg);
		DRM_DEBUG_KMS("FDI_RX_IIR 0x%x\n", temp);

		if (temp & FDI_RX_SYMBOL_LOCK) {
			I915_WRITE(reg, temp | FDI_RX_SYMBOL_LOCK);
			DRM_DEBUG_KMS("FDI train 2 done.\n");
			break;
		}
	}
	if (tries == 5)
		DRM_ERROR("FDI train 2 fail!\n");

	DRM_DEBUG_KMS("FDI train done\n");

}

static const int snb_b_fdi_train_param[] = {
	FDI_LINK_TRAIN_400MV_0DB_SNB_B,
	FDI_LINK_TRAIN_400MV_6DB_SNB_B,
	FDI_LINK_TRAIN_600MV_3_5DB_SNB_B,
	FDI_LINK_TRAIN_800MV_0DB_SNB_B,
};

/* The FDI link training functions for SNB/Cougarpoint. */
static void gen6_fdi_link_train(struct drm_crtc *crtc)
{
	struct drm_device *dev = crtc->dev;
	struct drm_i915_private *dev_priv = dev->dev_private;
	struct intel_crtc *intel_crtc = to_intel_crtc(crtc);
	int pipe = intel_crtc->pipe;
	u32 reg, temp, i, retry;

	/* Train 1: umask FDI RX Interrupt symbol_lock and bit_lock bit
	   for train result */
	reg = FDI_RX_IMR(pipe);
	temp = I915_READ(reg);
	temp &= ~FDI_RX_SYMBOL_LOCK;
	temp &= ~FDI_RX_BIT_LOCK;
	I915_WRITE(reg, temp);

	POSTING_READ(reg);
	udelay(150);

	/* enable CPU FDI TX and PCH FDI RX */
	reg = FDI_TX_CTL(pipe);
	temp = I915_READ(reg);
	temp &= ~FDI_DP_PORT_WIDTH_MASK;
	temp |= FDI_DP_PORT_WIDTH(intel_crtc->config->fdi_lanes);
	temp &= ~FDI_LINK_TRAIN_NONE;
	temp |= FDI_LINK_TRAIN_PATTERN_1;
	temp &= ~FDI_LINK_TRAIN_VOL_EMP_MASK;
	/* SNB-B */
	temp |= FDI_LINK_TRAIN_400MV_0DB_SNB_B;
	I915_WRITE(reg, temp | FDI_TX_ENABLE);

	I915_WRITE(FDI_RX_MISC(pipe),
		   FDI_RX_TP1_TO_TP2_48 | FDI_RX_FDI_DELAY_90);

	reg = FDI_RX_CTL(pipe);
	temp = I915_READ(reg);
	if (HAS_PCH_CPT(dev)) {
		temp &= ~FDI_LINK_TRAIN_PATTERN_MASK_CPT;
		temp |= FDI_LINK_TRAIN_PATTERN_1_CPT;
	} else {
		temp &= ~FDI_LINK_TRAIN_NONE;
		temp |= FDI_LINK_TRAIN_PATTERN_1;
	}
	I915_WRITE(reg, temp | FDI_RX_ENABLE);

	POSTING_READ(reg);
	udelay(150);

	for (i = 0; i < 4; i++) {
		reg = FDI_TX_CTL(pipe);
		temp = I915_READ(reg);
		temp &= ~FDI_LINK_TRAIN_VOL_EMP_MASK;
		temp |= snb_b_fdi_train_param[i];
		I915_WRITE(reg, temp);

		POSTING_READ(reg);
		udelay(500);

		for (retry = 0; retry < 5; retry++) {
			reg = FDI_RX_IIR(pipe);
			temp = I915_READ(reg);
			DRM_DEBUG_KMS("FDI_RX_IIR 0x%x\n", temp);
			if (temp & FDI_RX_BIT_LOCK) {
				I915_WRITE(reg, temp | FDI_RX_BIT_LOCK);
				DRM_DEBUG_KMS("FDI train 1 done.\n");
				break;
			}
			udelay(50);
		}
		if (retry < 5)
			break;
	}
	if (i == 4)
		DRM_ERROR("FDI train 1 fail!\n");

	/* Train 2 */
	reg = FDI_TX_CTL(pipe);
	temp = I915_READ(reg);
	temp &= ~FDI_LINK_TRAIN_NONE;
	temp |= FDI_LINK_TRAIN_PATTERN_2;
	if (IS_GEN6(dev)) {
		temp &= ~FDI_LINK_TRAIN_VOL_EMP_MASK;
		/* SNB-B */
		temp |= FDI_LINK_TRAIN_400MV_0DB_SNB_B;
	}
	I915_WRITE(reg, temp);

	reg = FDI_RX_CTL(pipe);
	temp = I915_READ(reg);
	if (HAS_PCH_CPT(dev)) {
		temp &= ~FDI_LINK_TRAIN_PATTERN_MASK_CPT;
		temp |= FDI_LINK_TRAIN_PATTERN_2_CPT;
	} else {
		temp &= ~FDI_LINK_TRAIN_NONE;
		temp |= FDI_LINK_TRAIN_PATTERN_2;
	}
	I915_WRITE(reg, temp);

	POSTING_READ(reg);
	udelay(150);

	for (i = 0; i < 4; i++) {
		reg = FDI_TX_CTL(pipe);
		temp = I915_READ(reg);
		temp &= ~FDI_LINK_TRAIN_VOL_EMP_MASK;
		temp |= snb_b_fdi_train_param[i];
		I915_WRITE(reg, temp);

		POSTING_READ(reg);
		udelay(500);

		for (retry = 0; retry < 5; retry++) {
			reg = FDI_RX_IIR(pipe);
			temp = I915_READ(reg);
			DRM_DEBUG_KMS("FDI_RX_IIR 0x%x\n", temp);
			if (temp & FDI_RX_SYMBOL_LOCK) {
				I915_WRITE(reg, temp | FDI_RX_SYMBOL_LOCK);
				DRM_DEBUG_KMS("FDI train 2 done.\n");
				break;
			}
			udelay(50);
		}
		if (retry < 5)
			break;
	}
	if (i == 4)
		DRM_ERROR("FDI train 2 fail!\n");

	DRM_DEBUG_KMS("FDI train done.\n");
}

/* Manual link training for Ivy Bridge A0 parts */
static void ivb_manual_fdi_link_train(struct drm_crtc *crtc)
{
	struct drm_device *dev = crtc->dev;
	struct drm_i915_private *dev_priv = dev->dev_private;
	struct intel_crtc *intel_crtc = to_intel_crtc(crtc);
	int pipe = intel_crtc->pipe;
	u32 reg, temp, i, j;

	/* Train 1: umask FDI RX Interrupt symbol_lock and bit_lock bit
	   for train result */
	reg = FDI_RX_IMR(pipe);
	temp = I915_READ(reg);
	temp &= ~FDI_RX_SYMBOL_LOCK;
	temp &= ~FDI_RX_BIT_LOCK;
	I915_WRITE(reg, temp);

	POSTING_READ(reg);
	udelay(150);

	DRM_DEBUG_KMS("FDI_RX_IIR before link train 0x%x\n",
		      I915_READ(FDI_RX_IIR(pipe)));

	/* Try each vswing and preemphasis setting twice before moving on */
	for (j = 0; j < ARRAY_SIZE(snb_b_fdi_train_param) * 2; j++) {
		/* disable first in case we need to retry */
		reg = FDI_TX_CTL(pipe);
		temp = I915_READ(reg);
		temp &= ~(FDI_LINK_TRAIN_AUTO | FDI_LINK_TRAIN_NONE_IVB);
		temp &= ~FDI_TX_ENABLE;
		I915_WRITE(reg, temp);

		reg = FDI_RX_CTL(pipe);
		temp = I915_READ(reg);
		temp &= ~FDI_LINK_TRAIN_AUTO;
		temp &= ~FDI_LINK_TRAIN_PATTERN_MASK_CPT;
		temp &= ~FDI_RX_ENABLE;
		I915_WRITE(reg, temp);

		/* enable CPU FDI TX and PCH FDI RX */
		reg = FDI_TX_CTL(pipe);
		temp = I915_READ(reg);
		temp &= ~FDI_DP_PORT_WIDTH_MASK;
		temp |= FDI_DP_PORT_WIDTH(intel_crtc->config->fdi_lanes);
		temp |= FDI_LINK_TRAIN_PATTERN_1_IVB;
		temp &= ~FDI_LINK_TRAIN_VOL_EMP_MASK;
		temp |= snb_b_fdi_train_param[j/2];
		temp |= FDI_COMPOSITE_SYNC;
		I915_WRITE(reg, temp | FDI_TX_ENABLE);

		I915_WRITE(FDI_RX_MISC(pipe),
			   FDI_RX_TP1_TO_TP2_48 | FDI_RX_FDI_DELAY_90);

		reg = FDI_RX_CTL(pipe);
		temp = I915_READ(reg);
		temp |= FDI_LINK_TRAIN_PATTERN_1_CPT;
		temp |= FDI_COMPOSITE_SYNC;
		I915_WRITE(reg, temp | FDI_RX_ENABLE);

		POSTING_READ(reg);
		udelay(1); /* should be 0.5us */

		for (i = 0; i < 4; i++) {
			reg = FDI_RX_IIR(pipe);
			temp = I915_READ(reg);
			DRM_DEBUG_KMS("FDI_RX_IIR 0x%x\n", temp);

			if (temp & FDI_RX_BIT_LOCK ||
			    (I915_READ(reg) & FDI_RX_BIT_LOCK)) {
				I915_WRITE(reg, temp | FDI_RX_BIT_LOCK);
				DRM_DEBUG_KMS("FDI train 1 done, level %i.\n",
					      i);
				break;
			}
			udelay(1); /* should be 0.5us */
		}
		if (i == 4) {
			DRM_DEBUG_KMS("FDI train 1 fail on vswing %d\n", j / 2);
			continue;
		}

		/* Train 2 */
		reg = FDI_TX_CTL(pipe);
		temp = I915_READ(reg);
		temp &= ~FDI_LINK_TRAIN_NONE_IVB;
		temp |= FDI_LINK_TRAIN_PATTERN_2_IVB;
		I915_WRITE(reg, temp);

		reg = FDI_RX_CTL(pipe);
		temp = I915_READ(reg);
		temp &= ~FDI_LINK_TRAIN_PATTERN_MASK_CPT;
		temp |= FDI_LINK_TRAIN_PATTERN_2_CPT;
		I915_WRITE(reg, temp);

		POSTING_READ(reg);
		udelay(2); /* should be 1.5us */

		for (i = 0; i < 4; i++) {
			reg = FDI_RX_IIR(pipe);
			temp = I915_READ(reg);
			DRM_DEBUG_KMS("FDI_RX_IIR 0x%x\n", temp);

			if (temp & FDI_RX_SYMBOL_LOCK ||
			    (I915_READ(reg) & FDI_RX_SYMBOL_LOCK)) {
				I915_WRITE(reg, temp | FDI_RX_SYMBOL_LOCK);
				DRM_DEBUG_KMS("FDI train 2 done, level %i.\n",
					      i);
				goto train_done;
			}
			udelay(2); /* should be 1.5us */
		}
		if (i == 4)
			DRM_DEBUG_KMS("FDI train 2 fail on vswing %d\n", j / 2);
	}

train_done:
	DRM_DEBUG_KMS("FDI train done.\n");
}

static void ironlake_fdi_pll_enable(struct intel_crtc *intel_crtc)
{
	struct drm_device *dev = intel_crtc->base.dev;
	struct drm_i915_private *dev_priv = dev->dev_private;
	int pipe = intel_crtc->pipe;
	u32 reg, temp;


	/* enable PCH FDI RX PLL, wait warmup plus DMI latency */
	reg = FDI_RX_CTL(pipe);
	temp = I915_READ(reg);
	temp &= ~(FDI_DP_PORT_WIDTH_MASK | (0x7 << 16));
	temp |= FDI_DP_PORT_WIDTH(intel_crtc->config->fdi_lanes);
	temp |= (I915_READ(PIPECONF(pipe)) & PIPECONF_BPC_MASK) << 11;
	I915_WRITE(reg, temp | FDI_RX_PLL_ENABLE);

	POSTING_READ(reg);
	udelay(200);

	/* Switch from Rawclk to PCDclk */
	temp = I915_READ(reg);
	I915_WRITE(reg, temp | FDI_PCDCLK);

	POSTING_READ(reg);
	udelay(200);

	/* Enable CPU FDI TX PLL, always on for Ironlake */
	reg = FDI_TX_CTL(pipe);
	temp = I915_READ(reg);
	if ((temp & FDI_TX_PLL_ENABLE) == 0) {
		I915_WRITE(reg, temp | FDI_TX_PLL_ENABLE);

		POSTING_READ(reg);
		udelay(100);
	}
}

static void ironlake_fdi_pll_disable(struct intel_crtc *intel_crtc)
{
	struct drm_device *dev = intel_crtc->base.dev;
	struct drm_i915_private *dev_priv = dev->dev_private;
	int pipe = intel_crtc->pipe;
	u32 reg, temp;

	/* Switch from PCDclk to Rawclk */
	reg = FDI_RX_CTL(pipe);
	temp = I915_READ(reg);
	I915_WRITE(reg, temp & ~FDI_PCDCLK);

	/* Disable CPU FDI TX PLL */
	reg = FDI_TX_CTL(pipe);
	temp = I915_READ(reg);
	I915_WRITE(reg, temp & ~FDI_TX_PLL_ENABLE);

	POSTING_READ(reg);
	udelay(100);

	reg = FDI_RX_CTL(pipe);
	temp = I915_READ(reg);
	I915_WRITE(reg, temp & ~FDI_RX_PLL_ENABLE);

	/* Wait for the clocks to turn off. */
	POSTING_READ(reg);
	udelay(100);
}

static void ironlake_fdi_disable(struct drm_crtc *crtc)
{
	struct drm_device *dev = crtc->dev;
	struct drm_i915_private *dev_priv = dev->dev_private;
	struct intel_crtc *intel_crtc = to_intel_crtc(crtc);
	int pipe = intel_crtc->pipe;
	u32 reg, temp;

	/* disable CPU FDI tx and PCH FDI rx */
	reg = FDI_TX_CTL(pipe);
	temp = I915_READ(reg);
	I915_WRITE(reg, temp & ~FDI_TX_ENABLE);
	POSTING_READ(reg);

	reg = FDI_RX_CTL(pipe);
	temp = I915_READ(reg);
	temp &= ~(0x7 << 16);
	temp |= (I915_READ(PIPECONF(pipe)) & PIPECONF_BPC_MASK) << 11;
	I915_WRITE(reg, temp & ~FDI_RX_ENABLE);

	POSTING_READ(reg);
	udelay(100);

	/* Ironlake workaround, disable clock pointer after downing FDI */
	if (HAS_PCH_IBX(dev))
		I915_WRITE(FDI_RX_CHICKEN(pipe), FDI_RX_PHASE_SYNC_POINTER_OVR);

	/* still set train pattern 1 */
	reg = FDI_TX_CTL(pipe);
	temp = I915_READ(reg);
	temp &= ~FDI_LINK_TRAIN_NONE;
	temp |= FDI_LINK_TRAIN_PATTERN_1;
	I915_WRITE(reg, temp);

	reg = FDI_RX_CTL(pipe);
	temp = I915_READ(reg);
	if (HAS_PCH_CPT(dev)) {
		temp &= ~FDI_LINK_TRAIN_PATTERN_MASK_CPT;
		temp |= FDI_LINK_TRAIN_PATTERN_1_CPT;
	} else {
		temp &= ~FDI_LINK_TRAIN_NONE;
		temp |= FDI_LINK_TRAIN_PATTERN_1;
	}
	/* BPC in FDI rx is consistent with that in PIPECONF */
	temp &= ~(0x07 << 16);
	temp |= (I915_READ(PIPECONF(pipe)) & PIPECONF_BPC_MASK) << 11;
	I915_WRITE(reg, temp);

	POSTING_READ(reg);
	udelay(100);
}

bool intel_has_pending_fb_unpin(struct drm_device *dev)
{
	struct intel_crtc *crtc;

	/* Note that we don't need to be called with mode_config.lock here
	 * as our list of CRTC objects is static for the lifetime of the
	 * device and so cannot disappear as we iterate. Similarly, we can
	 * happily treat the predicates as racy, atomic checks as userspace
	 * cannot claim and pin a new fb without at least acquring the
	 * struct_mutex and so serialising with us.
	 */
	for_each_intel_crtc(dev, crtc) {
		if (atomic_read(&crtc->unpin_work_count) == 0)
			continue;

		if (crtc->unpin_work)
			intel_wait_for_vblank(dev, crtc->pipe);

		return true;
	}

	return false;
}

static void page_flip_completed(struct intel_crtc *intel_crtc)
{
	struct drm_i915_private *dev_priv = to_i915(intel_crtc->base.dev);
	struct intel_unpin_work *work = intel_crtc->unpin_work;

	/* ensure that the unpin work is consistent wrt ->pending. */
	smp_rmb();
	intel_crtc->unpin_work = NULL;

	if (work->event)
		drm_send_vblank_event(intel_crtc->base.dev,
				      intel_crtc->pipe,
				      work->event);

	drm_crtc_vblank_put(&intel_crtc->base);

	wake_up_all(&dev_priv->pending_flip_queue);
	queue_work(dev_priv->wq, &work->work);

	trace_i915_flip_complete(intel_crtc->plane,
				 work->pending_flip_obj);
}

void intel_crtc_wait_for_pending_flips(struct drm_crtc *crtc)
{
	struct drm_device *dev = crtc->dev;
	struct drm_i915_private *dev_priv = dev->dev_private;

	WARN_ON(waitqueue_active(&dev_priv->pending_flip_queue));
	if (WARN_ON(wait_event_timeout(dev_priv->pending_flip_queue,
				       !intel_crtc_has_pending_flip(crtc),
				       60*HZ) == 0)) {
		struct intel_crtc *intel_crtc = to_intel_crtc(crtc);

		spin_lock_irq(&dev->event_lock);
		if (intel_crtc->unpin_work) {
			WARN_ONCE(1, "Removing stuck page flip\n");
			page_flip_completed(intel_crtc);
		}
		spin_unlock_irq(&dev->event_lock);
	}

	if (crtc->primary->fb) {
		mutex_lock(&dev->struct_mutex);
		intel_finish_fb(crtc->primary->fb);
		mutex_unlock(&dev->struct_mutex);
	}
}

/* Program iCLKIP clock to the desired frequency */
static void lpt_program_iclkip(struct drm_crtc *crtc)
{
	struct drm_device *dev = crtc->dev;
	struct drm_i915_private *dev_priv = dev->dev_private;
	int clock = to_intel_crtc(crtc)->config->base.adjusted_mode.crtc_clock;
	u32 divsel, phaseinc, auxdiv, phasedir = 0;
	u32 temp;

	mutex_lock(&dev_priv->sb_lock);

	/* It is necessary to ungate the pixclk gate prior to programming
	 * the divisors, and gate it back when it is done.
	 */
	I915_WRITE(PIXCLK_GATE, PIXCLK_GATE_GATE);

	/* Disable SSCCTL */
	intel_sbi_write(dev_priv, SBI_SSCCTL6,
			intel_sbi_read(dev_priv, SBI_SSCCTL6, SBI_ICLK) |
				SBI_SSCCTL_DISABLE,
			SBI_ICLK);

	/* 20MHz is a corner case which is out of range for the 7-bit divisor */
	if (clock == 20000) {
		auxdiv = 1;
		divsel = 0x41;
		phaseinc = 0x20;
	} else {
		/* The iCLK virtual clock root frequency is in MHz,
		 * but the adjusted_mode->crtc_clock in in KHz. To get the
		 * divisors, it is necessary to divide one by another, so we
		 * convert the virtual clock precision to KHz here for higher
		 * precision.
		 */
		u32 iclk_virtual_root_freq = 172800 * 1000;
		u32 iclk_pi_range = 64;
		u32 desired_divisor, msb_divisor_value, pi_value;

		desired_divisor = (iclk_virtual_root_freq / clock);
		msb_divisor_value = desired_divisor / iclk_pi_range;
		pi_value = desired_divisor % iclk_pi_range;

		auxdiv = 0;
		divsel = msb_divisor_value - 2;
		phaseinc = pi_value;
	}

	/* This should not happen with any sane values */
	WARN_ON(SBI_SSCDIVINTPHASE_DIVSEL(divsel) &
		~SBI_SSCDIVINTPHASE_DIVSEL_MASK);
	WARN_ON(SBI_SSCDIVINTPHASE_DIR(phasedir) &
		~SBI_SSCDIVINTPHASE_INCVAL_MASK);

	DRM_DEBUG_KMS("iCLKIP clock: found settings for %dKHz refresh rate: auxdiv=%x, divsel=%x, phasedir=%x, phaseinc=%x\n",
			clock,
			auxdiv,
			divsel,
			phasedir,
			phaseinc);

	/* Program SSCDIVINTPHASE6 */
	temp = intel_sbi_read(dev_priv, SBI_SSCDIVINTPHASE6, SBI_ICLK);
	temp &= ~SBI_SSCDIVINTPHASE_DIVSEL_MASK;
	temp |= SBI_SSCDIVINTPHASE_DIVSEL(divsel);
	temp &= ~SBI_SSCDIVINTPHASE_INCVAL_MASK;
	temp |= SBI_SSCDIVINTPHASE_INCVAL(phaseinc);
	temp |= SBI_SSCDIVINTPHASE_DIR(phasedir);
	temp |= SBI_SSCDIVINTPHASE_PROPAGATE;
	intel_sbi_write(dev_priv, SBI_SSCDIVINTPHASE6, temp, SBI_ICLK);

	/* Program SSCAUXDIV */
	temp = intel_sbi_read(dev_priv, SBI_SSCAUXDIV6, SBI_ICLK);
	temp &= ~SBI_SSCAUXDIV_FINALDIV2SEL(1);
	temp |= SBI_SSCAUXDIV_FINALDIV2SEL(auxdiv);
	intel_sbi_write(dev_priv, SBI_SSCAUXDIV6, temp, SBI_ICLK);

	/* Enable modulator and associated divider */
	temp = intel_sbi_read(dev_priv, SBI_SSCCTL6, SBI_ICLK);
	temp &= ~SBI_SSCCTL_DISABLE;
	intel_sbi_write(dev_priv, SBI_SSCCTL6, temp, SBI_ICLK);

	/* Wait for initialization time */
	udelay(24);

	I915_WRITE(PIXCLK_GATE, PIXCLK_GATE_UNGATE);

	mutex_unlock(&dev_priv->sb_lock);
}

static void ironlake_pch_transcoder_set_timings(struct intel_crtc *crtc,
						enum pipe pch_transcoder)
{
	struct drm_device *dev = crtc->base.dev;
	struct drm_i915_private *dev_priv = dev->dev_private;
	enum transcoder cpu_transcoder = crtc->config->cpu_transcoder;

	I915_WRITE(PCH_TRANS_HTOTAL(pch_transcoder),
		   I915_READ(HTOTAL(cpu_transcoder)));
	I915_WRITE(PCH_TRANS_HBLANK(pch_transcoder),
		   I915_READ(HBLANK(cpu_transcoder)));
	I915_WRITE(PCH_TRANS_HSYNC(pch_transcoder),
		   I915_READ(HSYNC(cpu_transcoder)));

	I915_WRITE(PCH_TRANS_VTOTAL(pch_transcoder),
		   I915_READ(VTOTAL(cpu_transcoder)));
	I915_WRITE(PCH_TRANS_VBLANK(pch_transcoder),
		   I915_READ(VBLANK(cpu_transcoder)));
	I915_WRITE(PCH_TRANS_VSYNC(pch_transcoder),
		   I915_READ(VSYNC(cpu_transcoder)));
	I915_WRITE(PCH_TRANS_VSYNCSHIFT(pch_transcoder),
		   I915_READ(VSYNCSHIFT(cpu_transcoder)));
}

static void cpt_set_fdi_bc_bifurcation(struct drm_device *dev, bool enable)
{
	struct drm_i915_private *dev_priv = dev->dev_private;
	uint32_t temp;

	temp = I915_READ(SOUTH_CHICKEN1);
	if (!!(temp & FDI_BC_BIFURCATION_SELECT) == enable)
		return;

	WARN_ON(I915_READ(FDI_RX_CTL(PIPE_B)) & FDI_RX_ENABLE);
	WARN_ON(I915_READ(FDI_RX_CTL(PIPE_C)) & FDI_RX_ENABLE);

	temp &= ~FDI_BC_BIFURCATION_SELECT;
	if (enable)
		temp |= FDI_BC_BIFURCATION_SELECT;

	DRM_DEBUG_KMS("%sabling fdi C rx\n", enable ? "en" : "dis");
	I915_WRITE(SOUTH_CHICKEN1, temp);
	POSTING_READ(SOUTH_CHICKEN1);
}

static void ivybridge_update_fdi_bc_bifurcation(struct intel_crtc *intel_crtc)
{
	struct drm_device *dev = intel_crtc->base.dev;

	switch (intel_crtc->pipe) {
	case PIPE_A:
		break;
	case PIPE_B:
		if (intel_crtc->config->fdi_lanes > 2)
			cpt_set_fdi_bc_bifurcation(dev, false);
		else
			cpt_set_fdi_bc_bifurcation(dev, true);

		break;
	case PIPE_C:
		cpt_set_fdi_bc_bifurcation(dev, true);

		break;
	default:
		BUG();
	}
}

/*
 * Enable PCH resources required for PCH ports:
 *   - PCH PLLs
 *   - FDI training & RX/TX
 *   - update transcoder timings
 *   - DP transcoding bits
 *   - transcoder
 */
static void ironlake_pch_enable(struct drm_crtc *crtc)
{
	struct drm_device *dev = crtc->dev;
	struct drm_i915_private *dev_priv = dev->dev_private;
	struct intel_crtc *intel_crtc = to_intel_crtc(crtc);
	int pipe = intel_crtc->pipe;
	u32 reg, temp;

	assert_pch_transcoder_disabled(dev_priv, pipe);

	if (IS_IVYBRIDGE(dev))
		ivybridge_update_fdi_bc_bifurcation(intel_crtc);

	/* Write the TU size bits before fdi link training, so that error
	 * detection works. */
	I915_WRITE(FDI_RX_TUSIZE1(pipe),
		   I915_READ(PIPE_DATA_M1(pipe)) & TU_SIZE_MASK);

	/* For PCH output, training FDI link */
	dev_priv->display.fdi_link_train(crtc);

	/* We need to program the right clock selection before writing the pixel
	 * mutliplier into the DPLL. */
	if (HAS_PCH_CPT(dev)) {
		u32 sel;

		temp = I915_READ(PCH_DPLL_SEL);
		temp |= TRANS_DPLL_ENABLE(pipe);
		sel = TRANS_DPLLB_SEL(pipe);
		if (intel_crtc->config->shared_dpll == DPLL_ID_PCH_PLL_B)
			temp |= sel;
		else
			temp &= ~sel;
		I915_WRITE(PCH_DPLL_SEL, temp);
	}

	/* XXX: pch pll's can be enabled any time before we enable the PCH
	 * transcoder, and we actually should do this to not upset any PCH
	 * transcoder that already use the clock when we share it.
	 *
	 * Note that enable_shared_dpll tries to do the right thing, but
	 * get_shared_dpll unconditionally resets the pll - we need that to have
	 * the right LVDS enable sequence. */
	intel_enable_shared_dpll(intel_crtc);

	/* set transcoder timing, panel must allow it */
	assert_panel_unlocked(dev_priv, pipe);
	ironlake_pch_transcoder_set_timings(intel_crtc, pipe);

	intel_fdi_normal_train(crtc);

	/* For PCH DP, enable TRANS_DP_CTL */
	if (HAS_PCH_CPT(dev) && intel_crtc->config->has_dp_encoder) {
		u32 bpc = (I915_READ(PIPECONF(pipe)) & PIPECONF_BPC_MASK) >> 5;
		reg = TRANS_DP_CTL(pipe);
		temp = I915_READ(reg);
		temp &= ~(TRANS_DP_PORT_SEL_MASK |
			  TRANS_DP_SYNC_MASK |
			  TRANS_DP_BPC_MASK);
		temp |= TRANS_DP_OUTPUT_ENABLE;
		temp |= bpc << 9; /* same format but at 11:9 */

		if (crtc->mode.flags & DRM_MODE_FLAG_PHSYNC)
			temp |= TRANS_DP_HSYNC_ACTIVE_HIGH;
		if (crtc->mode.flags & DRM_MODE_FLAG_PVSYNC)
			temp |= TRANS_DP_VSYNC_ACTIVE_HIGH;

		switch (intel_trans_dp_port_sel(crtc)) {
		case PCH_DP_B:
			temp |= TRANS_DP_PORT_SEL_B;
			break;
		case PCH_DP_C:
			temp |= TRANS_DP_PORT_SEL_C;
			break;
		case PCH_DP_D:
			temp |= TRANS_DP_PORT_SEL_D;
			break;
		default:
			BUG();
		}

		I915_WRITE(reg, temp);
	}

	ironlake_enable_pch_transcoder(dev_priv, pipe);
}

static void lpt_pch_enable(struct drm_crtc *crtc)
{
	struct drm_device *dev = crtc->dev;
	struct drm_i915_private *dev_priv = dev->dev_private;
	struct intel_crtc *intel_crtc = to_intel_crtc(crtc);
	enum transcoder cpu_transcoder = intel_crtc->config->cpu_transcoder;

	assert_pch_transcoder_disabled(dev_priv, TRANSCODER_A);

	lpt_program_iclkip(crtc);

	/* Set transcoder timing. */
	ironlake_pch_transcoder_set_timings(intel_crtc, PIPE_A);

	lpt_enable_pch_transcoder(dev_priv, cpu_transcoder);
}

struct intel_shared_dpll *intel_get_shared_dpll(struct intel_crtc *crtc,
						struct intel_crtc_state *crtc_state)
{
	struct drm_i915_private *dev_priv = crtc->base.dev->dev_private;
	struct intel_shared_dpll *pll;
	struct intel_shared_dpll_config *shared_dpll;
	enum intel_dpll_id i;

	shared_dpll = intel_atomic_get_shared_dpll_state(crtc_state->base.state);

	if (HAS_PCH_IBX(dev_priv->dev)) {
		/* Ironlake PCH has a fixed PLL->PCH pipe mapping. */
		i = (enum intel_dpll_id) crtc->pipe;
		pll = &dev_priv->shared_dplls[i];

		DRM_DEBUG_KMS("CRTC:%d using pre-allocated %s\n",
			      crtc->base.base.id, pll->name);

		WARN_ON(shared_dpll[i].crtc_mask);

		goto found;
	}

	if (IS_BROXTON(dev_priv->dev)) {
		/* PLL is attached to port in bxt */
		struct intel_encoder *encoder;
		struct intel_digital_port *intel_dig_port;

		encoder = intel_ddi_get_crtc_new_encoder(crtc_state);
		if (WARN_ON(!encoder))
			return NULL;

		intel_dig_port = enc_to_dig_port(&encoder->base);
		/* 1:1 mapping between ports and PLLs */
		i = (enum intel_dpll_id)intel_dig_port->port;
		pll = &dev_priv->shared_dplls[i];
		DRM_DEBUG_KMS("CRTC:%d using pre-allocated %s\n",
			crtc->base.base.id, pll->name);
		WARN_ON(shared_dpll[i].crtc_mask);

		goto found;
	}

	for (i = 0; i < dev_priv->num_shared_dpll; i++) {
		pll = &dev_priv->shared_dplls[i];

		/* Only want to check enabled timings first */
		if (shared_dpll[i].crtc_mask == 0)
			continue;

		if (memcmp(&crtc_state->dpll_hw_state,
			   &shared_dpll[i].hw_state,
			   sizeof(crtc_state->dpll_hw_state)) == 0) {
			DRM_DEBUG_KMS("CRTC:%d sharing existing %s (crtc mask 0x%08x, ative %d)\n",
				      crtc->base.base.id, pll->name,
				      shared_dpll[i].crtc_mask,
				      pll->active);
			goto found;
		}
	}

	/* Ok no matching timings, maybe there's a free one? */
	for (i = 0; i < dev_priv->num_shared_dpll; i++) {
		pll = &dev_priv->shared_dplls[i];
		if (shared_dpll[i].crtc_mask == 0) {
			DRM_DEBUG_KMS("CRTC:%d allocated %s\n",
				      crtc->base.base.id, pll->name);
			goto found;
		}
	}

	return NULL;

found:
	if (shared_dpll[i].crtc_mask == 0)
		shared_dpll[i].hw_state =
			crtc_state->dpll_hw_state;

	crtc_state->shared_dpll = i;
	DRM_DEBUG_DRIVER("using %s for pipe %c\n", pll->name,
			 pipe_name(crtc->pipe));

	shared_dpll[i].crtc_mask |= 1 << crtc->pipe;

	return pll;
}

static void intel_shared_dpll_commit(struct drm_atomic_state *state)
{
	struct drm_i915_private *dev_priv = to_i915(state->dev);
	struct intel_shared_dpll_config *shared_dpll;
	struct intel_shared_dpll *pll;
	enum intel_dpll_id i;

	if (!to_intel_atomic_state(state)->dpll_set)
		return;

	shared_dpll = to_intel_atomic_state(state)->shared_dpll;
	for (i = 0; i < dev_priv->num_shared_dpll; i++) {
		pll = &dev_priv->shared_dplls[i];
		pll->config = shared_dpll[i];
	}
}

static void cpt_verify_modeset(struct drm_device *dev, int pipe)
{
	struct drm_i915_private *dev_priv = dev->dev_private;
	int dslreg = PIPEDSL(pipe);
	u32 temp;

	temp = I915_READ(dslreg);
	udelay(500);
	if (wait_for(I915_READ(dslreg) != temp, 5)) {
		if (wait_for(I915_READ(dslreg) != temp, 5))
			DRM_ERROR("mode set failed: pipe %c stuck\n", pipe_name(pipe));
	}
}

static int
skl_update_scaler(struct intel_crtc_state *crtc_state, bool force_detach,
		  unsigned scaler_user, int *scaler_id, unsigned int rotation,
		  int src_w, int src_h, int dst_w, int dst_h)
{
	struct intel_crtc_scaler_state *scaler_state =
		&crtc_state->scaler_state;
	struct intel_crtc *intel_crtc =
		to_intel_crtc(crtc_state->base.crtc);
	int need_scaling;

	need_scaling = intel_rotation_90_or_270(rotation) ?
		(src_h != dst_w || src_w != dst_h):
		(src_w != dst_w || src_h != dst_h);

	/*
	 * if plane is being disabled or scaler is no more required or force detach
	 *  - free scaler binded to this plane/crtc
	 *  - in order to do this, update crtc->scaler_usage
	 *
	 * Here scaler state in crtc_state is set free so that
	 * scaler can be assigned to other user. Actual register
	 * update to free the scaler is done in plane/panel-fit programming.
	 * For this purpose crtc/plane_state->scaler_id isn't reset here.
	 */
	if (force_detach || !need_scaling) {
		if (*scaler_id >= 0) {
			scaler_state->scaler_users &= ~(1 << scaler_user);
			scaler_state->scalers[*scaler_id].in_use = 0;

			DRM_DEBUG_KMS("scaler_user index %u.%u: "
				"Staged freeing scaler id %d scaler_users = 0x%x\n",
				intel_crtc->pipe, scaler_user, *scaler_id,
				scaler_state->scaler_users);
			*scaler_id = -1;
		}
		return 0;
	}

	/* range checks */
	if (src_w < SKL_MIN_SRC_W || src_h < SKL_MIN_SRC_H ||
		dst_w < SKL_MIN_DST_W || dst_h < SKL_MIN_DST_H ||

		src_w > SKL_MAX_SRC_W || src_h > SKL_MAX_SRC_H ||
		dst_w > SKL_MAX_DST_W || dst_h > SKL_MAX_DST_H) {
		DRM_DEBUG_KMS("scaler_user index %u.%u: src %ux%u dst %ux%u "
			"size is out of scaler range\n",
			intel_crtc->pipe, scaler_user, src_w, src_h, dst_w, dst_h);
		return -EINVAL;
	}

	/* mark this plane as a scaler user in crtc_state */
	scaler_state->scaler_users |= (1 << scaler_user);
	DRM_DEBUG_KMS("scaler_user index %u.%u: "
		"staged scaling request for %ux%u->%ux%u scaler_users = 0x%x\n",
		intel_crtc->pipe, scaler_user, src_w, src_h, dst_w, dst_h,
		scaler_state->scaler_users);

	return 0;
}

/**
 * skl_update_scaler_crtc - Stages update to scaler state for a given crtc.
 *
 * @state: crtc's scaler state
 *
 * Return
 *     0 - scaler_usage updated successfully
 *    error - requested scaling cannot be supported or other error condition
 */
int skl_update_scaler_crtc(struct intel_crtc_state *state)
{
	struct intel_crtc *intel_crtc = to_intel_crtc(state->base.crtc);
	const struct drm_display_mode *adjusted_mode = &state->base.adjusted_mode;

	DRM_DEBUG_KMS("Updating scaler for [CRTC:%i] scaler_user index %u.%u\n",
		      intel_crtc->base.base.id, intel_crtc->pipe, SKL_CRTC_INDEX);

	return skl_update_scaler(state, !state->base.active, SKL_CRTC_INDEX,
		&state->scaler_state.scaler_id, DRM_ROTATE_0,
		state->pipe_src_w, state->pipe_src_h,
		adjusted_mode->crtc_hdisplay, adjusted_mode->crtc_vdisplay);
}

/**
 * skl_update_scaler_plane - Stages update to scaler state for a given plane.
 *
 * @state: crtc's scaler state
 * @plane_state: atomic plane state to update
 *
 * Return
 *     0 - scaler_usage updated successfully
 *    error - requested scaling cannot be supported or other error condition
 */
static int skl_update_scaler_plane(struct intel_crtc_state *crtc_state,
				   struct intel_plane_state *plane_state)
{

	struct intel_crtc *intel_crtc = to_intel_crtc(crtc_state->base.crtc);
	struct intel_plane *intel_plane =
		to_intel_plane(plane_state->base.plane);
	struct drm_framebuffer *fb = plane_state->base.fb;
	int ret;

	bool force_detach = !fb || !plane_state->visible;

	DRM_DEBUG_KMS("Updating scaler for [PLANE:%d] scaler_user index %u.%u\n",
		      intel_plane->base.base.id, intel_crtc->pipe,
		      drm_plane_index(&intel_plane->base));

	ret = skl_update_scaler(crtc_state, force_detach,
				drm_plane_index(&intel_plane->base),
				&plane_state->scaler_id,
				plane_state->base.rotation,
				drm_rect_width(&plane_state->src) >> 16,
				drm_rect_height(&plane_state->src) >> 16,
				drm_rect_width(&plane_state->dst),
				drm_rect_height(&plane_state->dst));

	if (ret || plane_state->scaler_id < 0)
		return ret;

	/* check colorkey */
	if (plane_state->ckey.flags != I915_SET_COLORKEY_NONE) {
		DRM_DEBUG_KMS("[PLANE:%d] scaling with color key not allowed",
			      intel_plane->base.base.id);
		return -EINVAL;
	}

	/* Check src format */
	switch (fb->pixel_format) {
	case DRM_FORMAT_RGB565:
	case DRM_FORMAT_XBGR8888:
	case DRM_FORMAT_XRGB8888:
	case DRM_FORMAT_ABGR8888:
	case DRM_FORMAT_ARGB8888:
	case DRM_FORMAT_XRGB2101010:
	case DRM_FORMAT_XBGR2101010:
	case DRM_FORMAT_YUYV:
	case DRM_FORMAT_YVYU:
	case DRM_FORMAT_UYVY:
	case DRM_FORMAT_VYUY:
		break;
	default:
		DRM_DEBUG_KMS("[PLANE:%d] FB:%d unsupported scaling format 0x%x\n",
			intel_plane->base.base.id, fb->base.id, fb->pixel_format);
		return -EINVAL;
	}

	return 0;
}

static void skylake_scaler_disable(struct intel_crtc *crtc)
{
	int i;

	for (i = 0; i < crtc->num_scalers; i++)
		skl_detach_scaler(crtc, i);
}

static void skylake_pfit_enable(struct intel_crtc *crtc)
{
	struct drm_device *dev = crtc->base.dev;
	struct drm_i915_private *dev_priv = dev->dev_private;
	int pipe = crtc->pipe;
	struct intel_crtc_scaler_state *scaler_state =
		&crtc->config->scaler_state;

	DRM_DEBUG_KMS("for crtc_state = %p\n", crtc->config);

	if (crtc->config->pch_pfit.enabled) {
		int id;

		if (WARN_ON(crtc->config->scaler_state.scaler_id < 0)) {
			DRM_ERROR("Requesting pfit without getting a scaler first\n");
			return;
		}

		id = scaler_state->scaler_id;
		I915_WRITE(SKL_PS_CTRL(pipe, id), PS_SCALER_EN |
			PS_FILTER_MEDIUM | scaler_state->scalers[id].mode);
		I915_WRITE(SKL_PS_WIN_POS(pipe, id), crtc->config->pch_pfit.pos);
		I915_WRITE(SKL_PS_WIN_SZ(pipe, id), crtc->config->pch_pfit.size);

		DRM_DEBUG_KMS("for crtc_state = %p scaler_id = %d\n", crtc->config, id);
	}
}

static void ironlake_pfit_enable(struct intel_crtc *crtc)
{
	struct drm_device *dev = crtc->base.dev;
	struct drm_i915_private *dev_priv = dev->dev_private;
	int pipe = crtc->pipe;

	if (crtc->config->pch_pfit.enabled) {
		/* Force use of hard-coded filter coefficients
		 * as some pre-programmed values are broken,
		 * e.g. x201.
		 */
		if (IS_IVYBRIDGE(dev) || IS_HASWELL(dev))
			I915_WRITE(PF_CTL(pipe), PF_ENABLE | PF_FILTER_MED_3x3 |
						 PF_PIPE_SEL_IVB(pipe));
		else
			I915_WRITE(PF_CTL(pipe), PF_ENABLE | PF_FILTER_MED_3x3);
		I915_WRITE(PF_WIN_POS(pipe), crtc->config->pch_pfit.pos);
		I915_WRITE(PF_WIN_SZ(pipe), crtc->config->pch_pfit.size);
	}
}

void hsw_enable_ips(struct intel_crtc *crtc)
{
	struct drm_device *dev = crtc->base.dev;
	struct drm_i915_private *dev_priv = dev->dev_private;

	if (!crtc->config->ips_enabled)
		return;

	/* We can only enable IPS after we enable a plane and wait for a vblank */
	intel_wait_for_vblank(dev, crtc->pipe);

	assert_plane_enabled(dev_priv, crtc->plane);
	if (IS_BROADWELL(dev)) {
		mutex_lock(&dev_priv->rps.hw_lock);
		WARN_ON(sandybridge_pcode_write(dev_priv, DISPLAY_IPS_CONTROL, 0xc0000000));
		mutex_unlock(&dev_priv->rps.hw_lock);
		/* Quoting Art Runyan: "its not safe to expect any particular
		 * value in IPS_CTL bit 31 after enabling IPS through the
		 * mailbox." Moreover, the mailbox may return a bogus state,
		 * so we need to just enable it and continue on.
		 */
	} else {
		I915_WRITE(IPS_CTL, IPS_ENABLE);
		/* The bit only becomes 1 in the next vblank, so this wait here
		 * is essentially intel_wait_for_vblank. If we don't have this
		 * and don't wait for vblanks until the end of crtc_enable, then
		 * the HW state readout code will complain that the expected
		 * IPS_CTL value is not the one we read. */
		if (wait_for(I915_READ_NOTRACE(IPS_CTL) & IPS_ENABLE, 50))
			DRM_ERROR("Timed out waiting for IPS enable\n");
	}
}

void hsw_disable_ips(struct intel_crtc *crtc)
{
	struct drm_device *dev = crtc->base.dev;
	struct drm_i915_private *dev_priv = dev->dev_private;

	if (!crtc->config->ips_enabled)
		return;

	assert_plane_enabled(dev_priv, crtc->plane);
	if (IS_BROADWELL(dev)) {
		mutex_lock(&dev_priv->rps.hw_lock);
		WARN_ON(sandybridge_pcode_write(dev_priv, DISPLAY_IPS_CONTROL, 0));
		mutex_unlock(&dev_priv->rps.hw_lock);
		/* wait for pcode to finish disabling IPS, which may take up to 42ms */
		if (wait_for((I915_READ(IPS_CTL) & IPS_ENABLE) == 0, 42))
			DRM_ERROR("Timed out waiting for IPS disable\n");
	} else {
		I915_WRITE(IPS_CTL, 0);
		POSTING_READ(IPS_CTL);
	}

	/* We need to wait for a vblank before we can disable the plane. */
	intel_wait_for_vblank(dev, crtc->pipe);
}

/** Loads the palette/gamma unit for the CRTC with the prepared values */
static void intel_crtc_load_lut(struct drm_crtc *crtc)
{
	struct drm_device *dev = crtc->dev;
	struct drm_i915_private *dev_priv = dev->dev_private;
	struct intel_crtc *intel_crtc = to_intel_crtc(crtc);
	enum pipe pipe = intel_crtc->pipe;
	int i;
	bool reenable_ips = false;

	/* The clocks have to be on to load the palette. */
	if (!crtc->state->active)
		return;

	if (HAS_GMCH_DISPLAY(dev_priv->dev)) {
		if (intel_pipe_has_type(intel_crtc, INTEL_OUTPUT_DSI))
			assert_dsi_pll_enabled(dev_priv);
		else
			assert_pll_enabled(dev_priv, pipe);
	}

	/* Workaround : Do not read or write the pipe palette/gamma data while
	 * GAMMA_MODE is configured for split gamma and IPS_CTL has IPS enabled.
	 */
	if (IS_HASWELL(dev) && intel_crtc->config->ips_enabled &&
	    ((I915_READ(GAMMA_MODE(pipe)) & GAMMA_MODE_MODE_MASK) ==
	     GAMMA_MODE_MODE_SPLIT)) {
		hsw_disable_ips(intel_crtc);
		reenable_ips = true;
	}

	for (i = 0; i < 256; i++) {
		u32 palreg;

		if (HAS_GMCH_DISPLAY(dev))
			palreg = PALETTE(pipe, i);
		else
			palreg = LGC_PALETTE(pipe, i);

		I915_WRITE(palreg,
			   (intel_crtc->lut_r[i] << 16) |
			   (intel_crtc->lut_g[i] << 8) |
			   intel_crtc->lut_b[i]);
	}

	if (reenable_ips)
		hsw_enable_ips(intel_crtc);
}

static void intel_crtc_dpms_overlay_disable(struct intel_crtc *intel_crtc)
{
	if (intel_crtc->overlay) {
		struct drm_device *dev = intel_crtc->base.dev;
		struct drm_i915_private *dev_priv = dev->dev_private;

		mutex_lock(&dev->struct_mutex);
		dev_priv->mm.interruptible = false;
		(void) intel_overlay_switch_off(intel_crtc->overlay);
		dev_priv->mm.interruptible = true;
		mutex_unlock(&dev->struct_mutex);
	}

	/* Let userspace switch the overlay on again. In most cases userspace
	 * has to recompute where to put it anyway.
	 */
}

/**
 * intel_post_enable_primary - Perform operations after enabling primary plane
 * @crtc: the CRTC whose primary plane was just enabled
 *
 * Performs potentially sleeping operations that must be done after the primary
 * plane is enabled, such as updating FBC and IPS.  Note that this may be
 * called due to an explicit primary plane update, or due to an implicit
 * re-enable that is caused when a sprite plane is updated to no longer
 * completely hide the primary plane.
 */
static void
intel_post_enable_primary(struct drm_crtc *crtc)
{
	struct drm_device *dev = crtc->dev;
	struct drm_i915_private *dev_priv = dev->dev_private;
	struct intel_crtc *intel_crtc = to_intel_crtc(crtc);
	int pipe = intel_crtc->pipe;

	/*
	 * BDW signals flip done immediately if the plane
	 * is disabled, even if the plane enable is already
	 * armed to occur at the next vblank :(
	 */
	if (IS_BROADWELL(dev))
		intel_wait_for_vblank(dev, pipe);

	/*
	 * FIXME IPS should be fine as long as one plane is
	 * enabled, but in practice it seems to have problems
	 * when going from primary only to sprite only and vice
	 * versa.
	 */
	hsw_enable_ips(intel_crtc);

	/*
	 * Gen2 reports pipe underruns whenever all planes are disabled.
	 * So don't enable underrun reporting before at least some planes
	 * are enabled.
	 * FIXME: Need to fix the logic to work when we turn off all planes
	 * but leave the pipe running.
	 */
	if (IS_GEN2(dev))
		intel_set_cpu_fifo_underrun_reporting(dev_priv, pipe, true);

	/* Underruns don't raise interrupts, so check manually. */
	if (HAS_GMCH_DISPLAY(dev))
		i9xx_check_fifo_underruns(dev_priv);
}

/**
 * intel_pre_disable_primary - Perform operations before disabling primary plane
 * @crtc: the CRTC whose primary plane is to be disabled
 *
 * Performs potentially sleeping operations that must be done before the
 * primary plane is disabled, such as updating FBC and IPS.  Note that this may
 * be called due to an explicit primary plane update, or due to an implicit
 * disable that is caused when a sprite plane completely hides the primary
 * plane.
 */
static void
intel_pre_disable_primary(struct drm_crtc *crtc)
{
	struct drm_device *dev = crtc->dev;
	struct drm_i915_private *dev_priv = dev->dev_private;
	struct intel_crtc *intel_crtc = to_intel_crtc(crtc);
	int pipe = intel_crtc->pipe;

	/*
	 * Gen2 reports pipe underruns whenever all planes are disabled.
	 * So diasble underrun reporting before all the planes get disabled.
	 * FIXME: Need to fix the logic to work when we turn off all planes
	 * but leave the pipe running.
	 */
	if (IS_GEN2(dev))
		intel_set_cpu_fifo_underrun_reporting(dev_priv, pipe, false);

	/*
	 * Vblank time updates from the shadow to live plane control register
	 * are blocked if the memory self-refresh mode is active at that
	 * moment. So to make sure the plane gets truly disabled, disable
	 * first the self-refresh mode. The self-refresh enable bit in turn
	 * will be checked/applied by the HW only at the next frame start
	 * event which is after the vblank start event, so we need to have a
	 * wait-for-vblank between disabling the plane and the pipe.
	 */
	if (HAS_GMCH_DISPLAY(dev)) {
		intel_set_memory_cxsr(dev_priv, false);
		dev_priv->wm.vlv.cxsr = false;
		intel_wait_for_vblank(dev, pipe);
	}

	/*
	 * FIXME IPS should be fine as long as one plane is
	 * enabled, but in practice it seems to have problems
	 * when going from primary only to sprite only and vice
	 * versa.
	 */
	hsw_disable_ips(intel_crtc);
}

static void intel_post_plane_update(struct intel_crtc *crtc)
{
	struct intel_crtc_atomic_commit *atomic = &crtc->atomic;
	struct drm_device *dev = crtc->base.dev;
	struct drm_i915_private *dev_priv = dev->dev_private;

	if (atomic->wait_vblank)
		intel_wait_for_vblank(dev, crtc->pipe);

	intel_frontbuffer_flip(dev, atomic->fb_bits);

	if (atomic->disable_cxsr)
		crtc->wm.cxsr_allowed = true;

	if (crtc->atomic.update_wm_post)
		intel_update_watermarks(&crtc->base);

	if (atomic->update_fbc)
		intel_fbc_update(dev_priv);

	if (atomic->post_enable_primary)
		intel_post_enable_primary(&crtc->base);

	memset(atomic, 0, sizeof(*atomic));
}

static void intel_pre_plane_update(struct intel_crtc *crtc)
{
	struct drm_device *dev = crtc->base.dev;
	struct drm_i915_private *dev_priv = dev->dev_private;
	struct intel_crtc_atomic_commit *atomic = &crtc->atomic;
	struct drm_plane *p;

	/* Track fb's for any planes being disabled */
	drm_for_each_plane_mask(p, dev, atomic->disabled_planes) {
		struct intel_plane *plane = to_intel_plane(p);

		mutex_lock(&dev->struct_mutex);
		i915_gem_track_fb(intel_fb_obj(plane->base.fb), NULL,
				  plane->frontbuffer_bit);
		mutex_unlock(&dev->struct_mutex);
	}

	if (atomic->wait_for_flips)
		intel_crtc_wait_for_pending_flips(&crtc->base);

	if (atomic->disable_fbc)
		intel_fbc_disable_crtc(crtc);

	if (crtc->atomic.disable_ips)
		hsw_disable_ips(crtc);

	if (atomic->pre_disable_primary)
		intel_pre_disable_primary(&crtc->base);

	if (atomic->disable_cxsr) {
		crtc->wm.cxsr_allowed = false;
		intel_set_memory_cxsr(dev_priv, false);
	}
}

static void intel_crtc_disable_planes(struct drm_crtc *crtc, unsigned plane_mask)
{
	struct drm_device *dev = crtc->dev;
	struct intel_crtc *intel_crtc = to_intel_crtc(crtc);
	struct drm_plane *p;
	int pipe = intel_crtc->pipe;

	intel_crtc_dpms_overlay_disable(intel_crtc);

	drm_for_each_plane_mask(p, dev, plane_mask)
		to_intel_plane(p)->disable_plane(p, crtc);

	/*
	 * FIXME: Once we grow proper nuclear flip support out of this we need
	 * to compute the mask of flip planes precisely. For the time being
	 * consider this a flip to a NULL plane.
	 */
	intel_frontbuffer_flip(dev, INTEL_FRONTBUFFER_ALL_MASK(pipe));
}

static void ironlake_crtc_enable(struct drm_crtc *crtc)
{
	struct drm_device *dev = crtc->dev;
	struct drm_i915_private *dev_priv = dev->dev_private;
	struct intel_crtc *intel_crtc = to_intel_crtc(crtc);
	struct intel_encoder *encoder;
	int pipe = intel_crtc->pipe;

	if (WARN_ON(intel_crtc->active))
		return;

	if (intel_crtc->config->has_pch_encoder)
		intel_prepare_shared_dpll(intel_crtc);

	if (intel_crtc->config->has_dp_encoder)
		intel_dp_set_m_n(intel_crtc, M1_N1);

	intel_set_pipe_timings(intel_crtc);

	if (intel_crtc->config->has_pch_encoder) {
		intel_cpu_transcoder_set_m_n(intel_crtc,
				     &intel_crtc->config->fdi_m_n, NULL);
	}

	ironlake_set_pipeconf(crtc);

	intel_crtc->active = true;

	intel_set_cpu_fifo_underrun_reporting(dev_priv, pipe, true);
	intel_set_pch_fifo_underrun_reporting(dev_priv, pipe, true);

	for_each_encoder_on_crtc(dev, crtc, encoder)
		if (encoder->pre_enable)
			encoder->pre_enable(encoder);

	if (intel_crtc->config->has_pch_encoder) {
		/* Note: FDI PLL enabling _must_ be done before we enable the
		 * cpu pipes, hence this is separate from all the other fdi/pch
		 * enabling. */
		ironlake_fdi_pll_enable(intel_crtc);
	} else {
		assert_fdi_tx_disabled(dev_priv, pipe);
		assert_fdi_rx_disabled(dev_priv, pipe);
	}

	ironlake_pfit_enable(intel_crtc);

	/*
	 * On ILK+ LUT must be loaded before the pipe is running but with
	 * clocks enabled
	 */
	intel_crtc_load_lut(crtc);

	intel_update_watermarks(crtc);
	intel_enable_pipe(intel_crtc);

	if (intel_crtc->config->has_pch_encoder)
		ironlake_pch_enable(crtc);

	assert_vblank_disabled(crtc);
	drm_crtc_vblank_on(crtc);

	for_each_encoder_on_crtc(dev, crtc, encoder)
		encoder->enable(encoder);

	if (HAS_PCH_CPT(dev))
		cpt_verify_modeset(dev, intel_crtc->pipe);
}

/* IPS only exists on ULT machines and is tied to pipe A. */
static bool hsw_crtc_supports_ips(struct intel_crtc *crtc)
{
	return HAS_IPS(crtc->base.dev) && crtc->pipe == PIPE_A;
}

static void haswell_crtc_enable(struct drm_crtc *crtc)
{
	struct drm_device *dev = crtc->dev;
	struct drm_i915_private *dev_priv = dev->dev_private;
	struct intel_crtc *intel_crtc = to_intel_crtc(crtc);
	struct intel_encoder *encoder;
	int pipe = intel_crtc->pipe, hsw_workaround_pipe;
	struct intel_crtc_state *pipe_config =
		to_intel_crtc_state(crtc->state);
	bool is_dsi = intel_pipe_has_type(intel_crtc, INTEL_OUTPUT_DSI);

	if (WARN_ON(intel_crtc->active))
		return;

	if (intel_crtc_to_shared_dpll(intel_crtc))
		intel_enable_shared_dpll(intel_crtc);

	if (intel_crtc->config->has_dp_encoder)
		intel_dp_set_m_n(intel_crtc, M1_N1);

	intel_set_pipe_timings(intel_crtc);

	if (intel_crtc->config->cpu_transcoder != TRANSCODER_EDP) {
		I915_WRITE(PIPE_MULT(intel_crtc->config->cpu_transcoder),
			   intel_crtc->config->pixel_multiplier - 1);
	}

	if (intel_crtc->config->has_pch_encoder) {
		intel_cpu_transcoder_set_m_n(intel_crtc,
				     &intel_crtc->config->fdi_m_n, NULL);
	}

	haswell_set_pipeconf(crtc);

	intel_set_pipe_csc(crtc);

	intel_crtc->active = true;

	intel_set_cpu_fifo_underrun_reporting(dev_priv, pipe, true);
	for_each_encoder_on_crtc(dev, crtc, encoder) {
		if (encoder->pre_pll_enable)
			encoder->pre_pll_enable(encoder);
		if (encoder->pre_enable)
			encoder->pre_enable(encoder);
	}

	if (intel_crtc->config->has_pch_encoder) {
		intel_set_pch_fifo_underrun_reporting(dev_priv, TRANSCODER_A,
						      true);
		dev_priv->display.fdi_link_train(crtc);
	}

	if (!is_dsi)
		intel_ddi_enable_pipe_clock(intel_crtc);

	if (INTEL_INFO(dev)->gen >= 9)
		skylake_pfit_enable(intel_crtc);
	else
		ironlake_pfit_enable(intel_crtc);

	/*
	 * On ILK+ LUT must be loaded before the pipe is running but with
	 * clocks enabled
	 */
	intel_crtc_load_lut(crtc);

	intel_ddi_set_pipe_settings(crtc);
	if (!is_dsi)
		intel_ddi_enable_transcoder_func(crtc);

	intel_update_watermarks(crtc);
	intel_enable_pipe(intel_crtc);

	if (intel_crtc->config->has_pch_encoder)
		lpt_pch_enable(crtc);

	if (intel_crtc->config->dp_encoder_is_mst && !is_dsi)
		intel_ddi_set_vc_payload_alloc(crtc, true);

	assert_vblank_disabled(crtc);
	drm_crtc_vblank_on(crtc);

	for_each_encoder_on_crtc(dev, crtc, encoder) {
		encoder->enable(encoder);
		intel_opregion_notify_encoder(encoder, true);
	}

	/* If we change the relative order between pipe/planes enabling, we need
	 * to change the workaround. */
	hsw_workaround_pipe = pipe_config->hsw_workaround_pipe;
	if (IS_HASWELL(dev) && hsw_workaround_pipe != INVALID_PIPE) {
		intel_wait_for_vblank(dev, hsw_workaround_pipe);
		intel_wait_for_vblank(dev, hsw_workaround_pipe);
	}
}

static void ironlake_pfit_disable(struct intel_crtc *crtc, bool force)
{
	struct drm_device *dev = crtc->base.dev;
	struct drm_i915_private *dev_priv = dev->dev_private;
	int pipe = crtc->pipe;

	/* To avoid upsetting the power well on haswell only disable the pfit if
	 * it's in use. The hw state code will make sure we get this right. */
	if (force || crtc->config->pch_pfit.enabled) {
		I915_WRITE(PF_CTL(pipe), 0);
		I915_WRITE(PF_WIN_POS(pipe), 0);
		I915_WRITE(PF_WIN_SZ(pipe), 0);
	}
}

static void ironlake_crtc_disable(struct drm_crtc *crtc)
{
	struct drm_device *dev = crtc->dev;
	struct drm_i915_private *dev_priv = dev->dev_private;
	struct intel_crtc *intel_crtc = to_intel_crtc(crtc);
	struct intel_encoder *encoder;
	int pipe = intel_crtc->pipe;
	u32 reg, temp;

	for_each_encoder_on_crtc(dev, crtc, encoder)
		encoder->disable(encoder);

	drm_crtc_vblank_off(crtc);
	assert_vblank_disabled(crtc);

	if (intel_crtc->config->has_pch_encoder)
		intel_set_pch_fifo_underrun_reporting(dev_priv, pipe, false);

	intel_disable_pipe(intel_crtc);

	ironlake_pfit_disable(intel_crtc, false);

	if (intel_crtc->config->has_pch_encoder)
		ironlake_fdi_disable(crtc);

	for_each_encoder_on_crtc(dev, crtc, encoder)
		if (encoder->post_disable)
			encoder->post_disable(encoder);

	if (intel_crtc->config->has_pch_encoder) {
		ironlake_disable_pch_transcoder(dev_priv, pipe);

		if (HAS_PCH_CPT(dev)) {
			/* disable TRANS_DP_CTL */
			reg = TRANS_DP_CTL(pipe);
			temp = I915_READ(reg);
			temp &= ~(TRANS_DP_OUTPUT_ENABLE |
				  TRANS_DP_PORT_SEL_MASK);
			temp |= TRANS_DP_PORT_SEL_NONE;
			I915_WRITE(reg, temp);

			/* disable DPLL_SEL */
			temp = I915_READ(PCH_DPLL_SEL);
			temp &= ~(TRANS_DPLL_ENABLE(pipe) | TRANS_DPLLB_SEL(pipe));
			I915_WRITE(PCH_DPLL_SEL, temp);
		}

		ironlake_fdi_pll_disable(intel_crtc);
	}
}

static void haswell_crtc_disable(struct drm_crtc *crtc)
{
	struct drm_device *dev = crtc->dev;
	struct drm_i915_private *dev_priv = dev->dev_private;
	struct intel_crtc *intel_crtc = to_intel_crtc(crtc);
	struct intel_encoder *encoder;
	enum transcoder cpu_transcoder = intel_crtc->config->cpu_transcoder;
	bool is_dsi = intel_pipe_has_type(intel_crtc, INTEL_OUTPUT_DSI);

	for_each_encoder_on_crtc(dev, crtc, encoder) {
		intel_opregion_notify_encoder(encoder, false);
		encoder->disable(encoder);
	}

	drm_crtc_vblank_off(crtc);
	assert_vblank_disabled(crtc);

	if (intel_crtc->config->has_pch_encoder)
		intel_set_pch_fifo_underrun_reporting(dev_priv, TRANSCODER_A,
						      false);
	intel_disable_pipe(intel_crtc);

	if (intel_crtc->config->dp_encoder_is_mst)
		intel_ddi_set_vc_payload_alloc(crtc, false);

	if (!is_dsi)
		intel_ddi_disable_transcoder_func(dev_priv, cpu_transcoder);

	if (INTEL_INFO(dev)->gen >= 9)
		skylake_scaler_disable(intel_crtc);
	else
<<<<<<< HEAD
		ironlake_pfit_disable(intel_crtc);
=======
		ironlake_pfit_disable(intel_crtc, false);
>>>>>>> 261a27d1

	if (!is_dsi)
		intel_ddi_disable_pipe_clock(intel_crtc);

	if (intel_crtc->config->has_pch_encoder) {
		lpt_disable_pch_transcoder(dev_priv);
		intel_ddi_fdi_disable(crtc);
	}

	for_each_encoder_on_crtc(dev, crtc, encoder)
		if (encoder->post_disable)
			encoder->post_disable(encoder);
}

static void i9xx_pfit_enable(struct intel_crtc *crtc)
{
	struct drm_device *dev = crtc->base.dev;
	struct drm_i915_private *dev_priv = dev->dev_private;
	struct intel_crtc_state *pipe_config = crtc->config;

	if (!pipe_config->gmch_pfit.control)
		return;

	/*
	 * The panel fitter should only be adjusted whilst the pipe is disabled,
	 * according to register description and PRM.
	 */
	WARN_ON(I915_READ(PFIT_CONTROL) & PFIT_ENABLE);
	assert_pipe_disabled(dev_priv, crtc->pipe);

	I915_WRITE(PFIT_PGM_RATIOS, pipe_config->gmch_pfit.pgm_ratios);
	I915_WRITE(PFIT_CONTROL, pipe_config->gmch_pfit.control);

	/* Border color in case we don't scale up to the full screen. Black by
	 * default, change to something else for debugging. */
	I915_WRITE(BCLRPAT(crtc->pipe), 0);
}

static enum intel_display_power_domain port_to_power_domain(enum port port)
{
	switch (port) {
	case PORT_A:
		return POWER_DOMAIN_PORT_DDI_A_4_LANES;
	case PORT_B:
		return POWER_DOMAIN_PORT_DDI_B_4_LANES;
	case PORT_C:
		return POWER_DOMAIN_PORT_DDI_C_4_LANES;
	case PORT_D:
		return POWER_DOMAIN_PORT_DDI_D_4_LANES;
	case PORT_E:
		return POWER_DOMAIN_PORT_DDI_E_2_LANES;
	default:
		WARN_ON_ONCE(1);
		return POWER_DOMAIN_PORT_OTHER;
	}
}

#define for_each_power_domain(domain, mask)				\
	for ((domain) = 0; (domain) < POWER_DOMAIN_NUM; (domain)++)	\
		if ((1 << (domain)) & (mask))

enum intel_display_power_domain
intel_display_port_power_domain(struct intel_encoder *intel_encoder)
{
	struct drm_device *dev = intel_encoder->base.dev;
	struct intel_digital_port *intel_dig_port;

	switch (intel_encoder->type) {
	case INTEL_OUTPUT_UNKNOWN:
		/* Only DDI platforms should ever use this output type */
		WARN_ON_ONCE(!HAS_DDI(dev));
	case INTEL_OUTPUT_DISPLAYPORT:
	case INTEL_OUTPUT_HDMI:
	case INTEL_OUTPUT_EDP:
		intel_dig_port = enc_to_dig_port(&intel_encoder->base);
		return port_to_power_domain(intel_dig_port->port);
	case INTEL_OUTPUT_DP_MST:
		intel_dig_port = enc_to_mst(&intel_encoder->base)->primary;
		return port_to_power_domain(intel_dig_port->port);
	case INTEL_OUTPUT_ANALOG:
		return POWER_DOMAIN_PORT_CRT;
	case INTEL_OUTPUT_DSI:
		return POWER_DOMAIN_PORT_DSI;
	default:
		return POWER_DOMAIN_PORT_OTHER;
	}
}

static unsigned long get_crtc_power_domains(struct drm_crtc *crtc)
{
	struct drm_device *dev = crtc->dev;
	struct intel_encoder *intel_encoder;
	struct intel_crtc *intel_crtc = to_intel_crtc(crtc);
	enum pipe pipe = intel_crtc->pipe;
	unsigned long mask;
	enum transcoder transcoder;

	if (!crtc->state->active)
		return 0;

	transcoder = intel_pipe_to_cpu_transcoder(dev->dev_private, pipe);

	mask = BIT(POWER_DOMAIN_PIPE(pipe));
	mask |= BIT(POWER_DOMAIN_TRANSCODER(transcoder));
	if (intel_crtc->config->pch_pfit.enabled ||
	    intel_crtc->config->pch_pfit.force_thru)
		mask |= BIT(POWER_DOMAIN_PIPE_PANEL_FITTER(pipe));

	for_each_encoder_on_crtc(dev, crtc, intel_encoder)
		mask |= BIT(intel_display_port_power_domain(intel_encoder));

	return mask;
}

static unsigned long modeset_get_crtc_power_domains(struct drm_crtc *crtc)
{
	struct drm_i915_private *dev_priv = crtc->dev->dev_private;
	struct intel_crtc *intel_crtc = to_intel_crtc(crtc);
	enum intel_display_power_domain domain;
	unsigned long domains, new_domains, old_domains;

	old_domains = intel_crtc->enabled_power_domains;
	intel_crtc->enabled_power_domains = new_domains = get_crtc_power_domains(crtc);

	domains = new_domains & ~old_domains;

	for_each_power_domain(domain, domains)
		intel_display_power_get(dev_priv, domain);

	return old_domains & ~new_domains;
}

static void modeset_put_power_domains(struct drm_i915_private *dev_priv,
				      unsigned long domains)
{
	enum intel_display_power_domain domain;

	for_each_power_domain(domain, domains)
		intel_display_power_put(dev_priv, domain);
}

static void modeset_update_crtc_power_domains(struct drm_atomic_state *state)
{
	struct drm_device *dev = state->dev;
	struct drm_i915_private *dev_priv = dev->dev_private;
	unsigned long put_domains[I915_MAX_PIPES] = {};
	struct drm_crtc_state *crtc_state;
	struct drm_crtc *crtc;
	int i;

	for_each_crtc_in_state(state, crtc, crtc_state, i) {
		if (needs_modeset(crtc->state))
			put_domains[to_intel_crtc(crtc)->pipe] =
				modeset_get_crtc_power_domains(crtc);
	}

	if (dev_priv->display.modeset_commit_cdclk) {
		unsigned int cdclk = to_intel_atomic_state(state)->cdclk;

		if (cdclk != dev_priv->cdclk_freq &&
		    !WARN_ON(!state->allow_modeset))
			dev_priv->display.modeset_commit_cdclk(state);
	}

	for (i = 0; i < I915_MAX_PIPES; i++)
		if (put_domains[i])
			modeset_put_power_domains(dev_priv, put_domains[i]);
}

static int intel_compute_max_dotclk(struct drm_i915_private *dev_priv)
{
	int max_cdclk_freq = dev_priv->max_cdclk_freq;

	if (INTEL_INFO(dev_priv)->gen >= 9 ||
	    IS_HASWELL(dev_priv) || IS_BROADWELL(dev_priv))
		return max_cdclk_freq;
	else if (IS_CHERRYVIEW(dev_priv))
		return max_cdclk_freq*95/100;
	else if (INTEL_INFO(dev_priv)->gen < 4)
		return 2*max_cdclk_freq*90/100;
	else
		return max_cdclk_freq*90/100;
}

static void intel_update_max_cdclk(struct drm_device *dev)
{
	struct drm_i915_private *dev_priv = dev->dev_private;

	if (IS_SKYLAKE(dev)) {
		u32 limit = I915_READ(SKL_DFSM) & SKL_DFSM_CDCLK_LIMIT_MASK;

		if (limit == SKL_DFSM_CDCLK_LIMIT_675)
			dev_priv->max_cdclk_freq = 675000;
		else if (limit == SKL_DFSM_CDCLK_LIMIT_540)
			dev_priv->max_cdclk_freq = 540000;
		else if (limit == SKL_DFSM_CDCLK_LIMIT_450)
			dev_priv->max_cdclk_freq = 450000;
		else
			dev_priv->max_cdclk_freq = 337500;
	} else if (IS_BROADWELL(dev))  {
		/*
		 * FIXME with extra cooling we can allow
		 * 540 MHz for ULX and 675 Mhz for ULT.
		 * How can we know if extra cooling is
		 * available? PCI ID, VTB, something else?
		 */
		if (I915_READ(FUSE_STRAP) & HSW_CDCLK_LIMIT)
			dev_priv->max_cdclk_freq = 450000;
		else if (IS_BDW_ULX(dev))
			dev_priv->max_cdclk_freq = 450000;
		else if (IS_BDW_ULT(dev))
			dev_priv->max_cdclk_freq = 540000;
		else
			dev_priv->max_cdclk_freq = 675000;
	} else if (IS_CHERRYVIEW(dev)) {
		dev_priv->max_cdclk_freq = 320000;
	} else if (IS_VALLEYVIEW(dev)) {
		dev_priv->max_cdclk_freq = 400000;
	} else {
		/* otherwise assume cdclk is fixed */
		dev_priv->max_cdclk_freq = dev_priv->cdclk_freq;
	}

	dev_priv->max_dotclk_freq = intel_compute_max_dotclk(dev_priv);

	DRM_DEBUG_DRIVER("Max CD clock rate: %d kHz\n",
			 dev_priv->max_cdclk_freq);

	DRM_DEBUG_DRIVER("Max dotclock rate: %d kHz\n",
			 dev_priv->max_dotclk_freq);
}

static void intel_update_cdclk(struct drm_device *dev)
{
	struct drm_i915_private *dev_priv = dev->dev_private;

	dev_priv->cdclk_freq = dev_priv->display.get_display_clock_speed(dev);
	DRM_DEBUG_DRIVER("Current CD clock rate: %d kHz\n",
			 dev_priv->cdclk_freq);

	/*
	 * Program the gmbus_freq based on the cdclk frequency.
	 * BSpec erroneously claims we should aim for 4MHz, but
	 * in fact 1MHz is the correct frequency.
	 */
	if (IS_VALLEYVIEW(dev)) {
		/*
		 * Program the gmbus_freq based on the cdclk frequency.
		 * BSpec erroneously claims we should aim for 4MHz, but
		 * in fact 1MHz is the correct frequency.
		 */
		I915_WRITE(GMBUSFREQ_VLV, DIV_ROUND_UP(dev_priv->cdclk_freq, 1000));
	}

	if (dev_priv->max_cdclk_freq == 0)
		intel_update_max_cdclk(dev);
}

static void broxton_set_cdclk(struct drm_device *dev, int frequency)
{
	struct drm_i915_private *dev_priv = dev->dev_private;
	uint32_t divider;
	uint32_t ratio;
	uint32_t current_freq;
	int ret;

	/* frequency = 19.2MHz * ratio / 2 / div{1,1.5,2,4} */
	switch (frequency) {
	case 144000:
		divider = BXT_CDCLK_CD2X_DIV_SEL_4;
		ratio = BXT_DE_PLL_RATIO(60);
		break;
	case 288000:
		divider = BXT_CDCLK_CD2X_DIV_SEL_2;
		ratio = BXT_DE_PLL_RATIO(60);
		break;
	case 384000:
		divider = BXT_CDCLK_CD2X_DIV_SEL_1_5;
		ratio = BXT_DE_PLL_RATIO(60);
		break;
	case 576000:
		divider = BXT_CDCLK_CD2X_DIV_SEL_1;
		ratio = BXT_DE_PLL_RATIO(60);
		break;
	case 624000:
		divider = BXT_CDCLK_CD2X_DIV_SEL_1;
		ratio = BXT_DE_PLL_RATIO(65);
		break;
	case 19200:
		/*
		 * Bypass frequency with DE PLL disabled. Init ratio, divider
		 * to suppress GCC warning.
		 */
		ratio = 0;
		divider = 0;
		break;
	default:
		DRM_ERROR("unsupported CDCLK freq %d", frequency);

		return;
	}

	mutex_lock(&dev_priv->rps.hw_lock);
	/* Inform power controller of upcoming frequency change */
	ret = sandybridge_pcode_write(dev_priv, HSW_PCODE_DE_WRITE_FREQ_REQ,
				      0x80000000);
	mutex_unlock(&dev_priv->rps.hw_lock);

	if (ret) {
		DRM_ERROR("PCode CDCLK freq change notify failed (err %d, freq %d)\n",
			  ret, frequency);
		return;
	}

	current_freq = I915_READ(CDCLK_CTL) & CDCLK_FREQ_DECIMAL_MASK;
	/* convert from .1 fixpoint MHz with -1MHz offset to kHz */
	current_freq = current_freq * 500 + 1000;

	/*
	 * DE PLL has to be disabled when
	 * - setting to 19.2MHz (bypass, PLL isn't used)
	 * - before setting to 624MHz (PLL needs toggling)
	 * - before setting to any frequency from 624MHz (PLL needs toggling)
	 */
	if (frequency == 19200 || frequency == 624000 ||
	    current_freq == 624000) {
		I915_WRITE(BXT_DE_PLL_ENABLE, ~BXT_DE_PLL_PLL_ENABLE);
		/* Timeout 200us */
		if (wait_for(!(I915_READ(BXT_DE_PLL_ENABLE) & BXT_DE_PLL_LOCK),
			     1))
			DRM_ERROR("timout waiting for DE PLL unlock\n");
	}

	if (frequency != 19200) {
		uint32_t val;

		val = I915_READ(BXT_DE_PLL_CTL);
		val &= ~BXT_DE_PLL_RATIO_MASK;
		val |= ratio;
		I915_WRITE(BXT_DE_PLL_CTL, val);

		I915_WRITE(BXT_DE_PLL_ENABLE, BXT_DE_PLL_PLL_ENABLE);
		/* Timeout 200us */
		if (wait_for(I915_READ(BXT_DE_PLL_ENABLE) & BXT_DE_PLL_LOCK, 1))
			DRM_ERROR("timeout waiting for DE PLL lock\n");

		val = I915_READ(CDCLK_CTL);
		val &= ~BXT_CDCLK_CD2X_DIV_SEL_MASK;
		val |= divider;
		/*
		 * Disable SSA Precharge when CD clock frequency < 500 MHz,
		 * enable otherwise.
		 */
		val &= ~BXT_CDCLK_SSA_PRECHARGE_ENABLE;
		if (frequency >= 500000)
			val |= BXT_CDCLK_SSA_PRECHARGE_ENABLE;

		val &= ~CDCLK_FREQ_DECIMAL_MASK;
		/* convert from kHz to .1 fixpoint MHz with -1MHz offset */
		val |= (frequency - 1000) / 500;
		I915_WRITE(CDCLK_CTL, val);
	}

	mutex_lock(&dev_priv->rps.hw_lock);
	ret = sandybridge_pcode_write(dev_priv, HSW_PCODE_DE_WRITE_FREQ_REQ,
				      DIV_ROUND_UP(frequency, 25000));
	mutex_unlock(&dev_priv->rps.hw_lock);

	if (ret) {
		DRM_ERROR("PCode CDCLK freq set failed, (err %d, freq %d)\n",
			  ret, frequency);
		return;
	}

	intel_update_cdclk(dev);
}

void broxton_init_cdclk(struct drm_device *dev)
{
	struct drm_i915_private *dev_priv = dev->dev_private;
	uint32_t val;

	/*
	 * NDE_RSTWRN_OPT RST PCH Handshake En must always be 0b on BXT
	 * or else the reset will hang because there is no PCH to respond.
	 * Move the handshake programming to initialization sequence.
	 * Previously was left up to BIOS.
	 */
	val = I915_READ(HSW_NDE_RSTWRN_OPT);
	val &= ~RESET_PCH_HANDSHAKE_ENABLE;
	I915_WRITE(HSW_NDE_RSTWRN_OPT, val);

	/* Enable PG1 for cdclk */
	intel_display_power_get(dev_priv, POWER_DOMAIN_PLLS);

	/* check if cd clock is enabled */
	if (I915_READ(BXT_DE_PLL_ENABLE) & BXT_DE_PLL_PLL_ENABLE) {
		DRM_DEBUG_KMS("Display already initialized\n");
		return;
	}

	/*
	 * FIXME:
	 * - The initial CDCLK needs to be read from VBT.
	 *   Need to make this change after VBT has changes for BXT.
	 * - check if setting the max (or any) cdclk freq is really necessary
	 *   here, it belongs to modeset time
	 */
	broxton_set_cdclk(dev, 624000);

	I915_WRITE(DBUF_CTL, I915_READ(DBUF_CTL) | DBUF_POWER_REQUEST);
	POSTING_READ(DBUF_CTL);

	udelay(10);

	if (!(I915_READ(DBUF_CTL) & DBUF_POWER_STATE))
		DRM_ERROR("DBuf power enable timeout!\n");
}

void broxton_uninit_cdclk(struct drm_device *dev)
{
	struct drm_i915_private *dev_priv = dev->dev_private;

	I915_WRITE(DBUF_CTL, I915_READ(DBUF_CTL) & ~DBUF_POWER_REQUEST);
	POSTING_READ(DBUF_CTL);

	udelay(10);

	if (I915_READ(DBUF_CTL) & DBUF_POWER_STATE)
		DRM_ERROR("DBuf power disable timeout!\n");

	/* Set minimum (bypass) frequency, in effect turning off the DE PLL */
	broxton_set_cdclk(dev, 19200);

	intel_display_power_put(dev_priv, POWER_DOMAIN_PLLS);
}

static const struct skl_cdclk_entry {
	unsigned int freq;
	unsigned int vco;
} skl_cdclk_frequencies[] = {
	{ .freq = 308570, .vco = 8640 },
	{ .freq = 337500, .vco = 8100 },
	{ .freq = 432000, .vco = 8640 },
	{ .freq = 450000, .vco = 8100 },
	{ .freq = 540000, .vco = 8100 },
	{ .freq = 617140, .vco = 8640 },
	{ .freq = 675000, .vco = 8100 },
};

static unsigned int skl_cdclk_decimal(unsigned int freq)
{
	return (freq - 1000) / 500;
}

static unsigned int skl_cdclk_get_vco(unsigned int freq)
{
	unsigned int i;

	for (i = 0; i < ARRAY_SIZE(skl_cdclk_frequencies); i++) {
		const struct skl_cdclk_entry *e = &skl_cdclk_frequencies[i];

		if (e->freq == freq)
			return e->vco;
	}

	return 8100;
}

static void
skl_dpll0_enable(struct drm_i915_private *dev_priv, unsigned int required_vco)
{
	unsigned int min_freq;
	u32 val;

	/* select the minimum CDCLK before enabling DPLL 0 */
	val = I915_READ(CDCLK_CTL);
	val &= ~CDCLK_FREQ_SEL_MASK | ~CDCLK_FREQ_DECIMAL_MASK;
	val |= CDCLK_FREQ_337_308;

	if (required_vco == 8640)
		min_freq = 308570;
	else
		min_freq = 337500;

	val = CDCLK_FREQ_337_308 | skl_cdclk_decimal(min_freq);

	I915_WRITE(CDCLK_CTL, val);
	POSTING_READ(CDCLK_CTL);

	/*
	 * We always enable DPLL0 with the lowest link rate possible, but still
	 * taking into account the VCO required to operate the eDP panel at the
	 * desired frequency. The usual DP link rates operate with a VCO of
	 * 8100 while the eDP 1.4 alternate link rates need a VCO of 8640.
	 * The modeset code is responsible for the selection of the exact link
	 * rate later on, with the constraint of choosing a frequency that
	 * works with required_vco.
	 */
	val = I915_READ(DPLL_CTRL1);

	val &= ~(DPLL_CTRL1_HDMI_MODE(SKL_DPLL0) | DPLL_CTRL1_SSC(SKL_DPLL0) |
		 DPLL_CTRL1_LINK_RATE_MASK(SKL_DPLL0));
	val |= DPLL_CTRL1_OVERRIDE(SKL_DPLL0);
	if (required_vco == 8640)
		val |= DPLL_CTRL1_LINK_RATE(DPLL_CTRL1_LINK_RATE_1080,
					    SKL_DPLL0);
	else
		val |= DPLL_CTRL1_LINK_RATE(DPLL_CTRL1_LINK_RATE_810,
					    SKL_DPLL0);

	I915_WRITE(DPLL_CTRL1, val);
	POSTING_READ(DPLL_CTRL1);

	I915_WRITE(LCPLL1_CTL, I915_READ(LCPLL1_CTL) | LCPLL_PLL_ENABLE);

	if (wait_for(I915_READ(LCPLL1_CTL) & LCPLL_PLL_LOCK, 5))
		DRM_ERROR("DPLL0 not locked\n");
}

static bool skl_cdclk_pcu_ready(struct drm_i915_private *dev_priv)
{
	int ret;
	u32 val;

	/* inform PCU we want to change CDCLK */
	val = SKL_CDCLK_PREPARE_FOR_CHANGE;
	mutex_lock(&dev_priv->rps.hw_lock);
	ret = sandybridge_pcode_read(dev_priv, SKL_PCODE_CDCLK_CONTROL, &val);
	mutex_unlock(&dev_priv->rps.hw_lock);

	return ret == 0 && (val & SKL_CDCLK_READY_FOR_CHANGE);
}

static bool skl_cdclk_wait_for_pcu_ready(struct drm_i915_private *dev_priv)
{
	unsigned int i;

	for (i = 0; i < 15; i++) {
		if (skl_cdclk_pcu_ready(dev_priv))
			return true;
		udelay(10);
	}

	return false;
}

static void skl_set_cdclk(struct drm_i915_private *dev_priv, unsigned int freq)
{
	struct drm_device *dev = dev_priv->dev;
	u32 freq_select, pcu_ack;

	DRM_DEBUG_DRIVER("Changing CDCLK to %dKHz\n", freq);

	if (!skl_cdclk_wait_for_pcu_ready(dev_priv)) {
		DRM_ERROR("failed to inform PCU about cdclk change\n");
		return;
	}

	/* set CDCLK_CTL */
	switch(freq) {
	case 450000:
	case 432000:
		freq_select = CDCLK_FREQ_450_432;
		pcu_ack = 1;
		break;
	case 540000:
		freq_select = CDCLK_FREQ_540;
		pcu_ack = 2;
		break;
	case 308570:
	case 337500:
	default:
		freq_select = CDCLK_FREQ_337_308;
		pcu_ack = 0;
		break;
	case 617140:
	case 675000:
		freq_select = CDCLK_FREQ_675_617;
		pcu_ack = 3;
		break;
	}

	I915_WRITE(CDCLK_CTL, freq_select | skl_cdclk_decimal(freq));
	POSTING_READ(CDCLK_CTL);

	/* inform PCU of the change */
	mutex_lock(&dev_priv->rps.hw_lock);
	sandybridge_pcode_write(dev_priv, SKL_PCODE_CDCLK_CONTROL, pcu_ack);
	mutex_unlock(&dev_priv->rps.hw_lock);

	intel_update_cdclk(dev);
}

void skl_uninit_cdclk(struct drm_i915_private *dev_priv)
{
	/* disable DBUF power */
	I915_WRITE(DBUF_CTL, I915_READ(DBUF_CTL) & ~DBUF_POWER_REQUEST);
	POSTING_READ(DBUF_CTL);

	udelay(10);

	if (I915_READ(DBUF_CTL) & DBUF_POWER_STATE)
		DRM_ERROR("DBuf power disable timeout\n");

	/*
	 * DMC assumes ownership of LCPLL and will get confused if we touch it.
	 */
	if (dev_priv->csr.dmc_payload) {
		/* disable DPLL0 */
		I915_WRITE(LCPLL1_CTL, I915_READ(LCPLL1_CTL) &
					~LCPLL_PLL_ENABLE);
		if (wait_for(!(I915_READ(LCPLL1_CTL) & LCPLL_PLL_LOCK), 1))
			DRM_ERROR("Couldn't disable DPLL0\n");
	}

	intel_display_power_put(dev_priv, POWER_DOMAIN_PLLS);
}

void skl_init_cdclk(struct drm_i915_private *dev_priv)
{
	u32 val;
	unsigned int required_vco;

	/* enable PCH reset handshake */
	val = I915_READ(HSW_NDE_RSTWRN_OPT);
	I915_WRITE(HSW_NDE_RSTWRN_OPT, val | RESET_PCH_HANDSHAKE_ENABLE);

	/* enable PG1 and Misc I/O */
	intel_display_power_get(dev_priv, POWER_DOMAIN_PLLS);

	/* DPLL0 not enabled (happens on early BIOS versions) */
	if (!(I915_READ(LCPLL1_CTL) & LCPLL_PLL_ENABLE)) {
		/* enable DPLL0 */
		required_vco = skl_cdclk_get_vco(dev_priv->skl_boot_cdclk);
		skl_dpll0_enable(dev_priv, required_vco);
	}

	/* set CDCLK to the frequency the BIOS chose */
	skl_set_cdclk(dev_priv, dev_priv->skl_boot_cdclk);

	/* enable DBUF power */
	I915_WRITE(DBUF_CTL, I915_READ(DBUF_CTL) | DBUF_POWER_REQUEST);
	POSTING_READ(DBUF_CTL);

	udelay(10);

	if (!(I915_READ(DBUF_CTL) & DBUF_POWER_STATE))
		DRM_ERROR("DBuf power enable timeout\n");
}

/* Adjust CDclk dividers to allow high res or save power if possible */
static void valleyview_set_cdclk(struct drm_device *dev, int cdclk)
{
	struct drm_i915_private *dev_priv = dev->dev_private;
	u32 val, cmd;

	WARN_ON(dev_priv->display.get_display_clock_speed(dev)
					!= dev_priv->cdclk_freq);

	if (cdclk >= 320000) /* jump to highest voltage for 400MHz too */
		cmd = 2;
	else if (cdclk == 266667)
		cmd = 1;
	else
		cmd = 0;

	mutex_lock(&dev_priv->rps.hw_lock);
	val = vlv_punit_read(dev_priv, PUNIT_REG_DSPFREQ);
	val &= ~DSPFREQGUAR_MASK;
	val |= (cmd << DSPFREQGUAR_SHIFT);
	vlv_punit_write(dev_priv, PUNIT_REG_DSPFREQ, val);
	if (wait_for((vlv_punit_read(dev_priv, PUNIT_REG_DSPFREQ) &
		      DSPFREQSTAT_MASK) == (cmd << DSPFREQSTAT_SHIFT),
		     50)) {
		DRM_ERROR("timed out waiting for CDclk change\n");
	}
	mutex_unlock(&dev_priv->rps.hw_lock);

	mutex_lock(&dev_priv->sb_lock);

	if (cdclk == 400000) {
		u32 divider;

		divider = DIV_ROUND_CLOSEST(dev_priv->hpll_freq << 1, cdclk) - 1;

		/* adjust cdclk divider */
		val = vlv_cck_read(dev_priv, CCK_DISPLAY_CLOCK_CONTROL);
		val &= ~CCK_FREQUENCY_VALUES;
		val |= divider;
		vlv_cck_write(dev_priv, CCK_DISPLAY_CLOCK_CONTROL, val);

		if (wait_for((vlv_cck_read(dev_priv, CCK_DISPLAY_CLOCK_CONTROL) &
			      CCK_FREQUENCY_STATUS) == (divider << CCK_FREQUENCY_STATUS_SHIFT),
			     50))
			DRM_ERROR("timed out waiting for CDclk change\n");
	}

	/* adjust self-refresh exit latency value */
	val = vlv_bunit_read(dev_priv, BUNIT_REG_BISOC);
	val &= ~0x7f;

	/*
	 * For high bandwidth configs, we set a higher latency in the bunit
	 * so that the core display fetch happens in time to avoid underruns.
	 */
	if (cdclk == 400000)
		val |= 4500 / 250; /* 4.5 usec */
	else
		val |= 3000 / 250; /* 3.0 usec */
	vlv_bunit_write(dev_priv, BUNIT_REG_BISOC, val);

	mutex_unlock(&dev_priv->sb_lock);

	intel_update_cdclk(dev);
}

static void cherryview_set_cdclk(struct drm_device *dev, int cdclk)
{
	struct drm_i915_private *dev_priv = dev->dev_private;
	u32 val, cmd;

	WARN_ON(dev_priv->display.get_display_clock_speed(dev)
						!= dev_priv->cdclk_freq);

	switch (cdclk) {
	case 333333:
	case 320000:
	case 266667:
	case 200000:
		break;
	default:
		MISSING_CASE(cdclk);
		return;
	}

	/*
	 * Specs are full of misinformation, but testing on actual
	 * hardware has shown that we just need to write the desired
	 * CCK divider into the Punit register.
	 */
	cmd = DIV_ROUND_CLOSEST(dev_priv->hpll_freq << 1, cdclk) - 1;

	mutex_lock(&dev_priv->rps.hw_lock);
	val = vlv_punit_read(dev_priv, PUNIT_REG_DSPFREQ);
	val &= ~DSPFREQGUAR_MASK_CHV;
	val |= (cmd << DSPFREQGUAR_SHIFT_CHV);
	vlv_punit_write(dev_priv, PUNIT_REG_DSPFREQ, val);
	if (wait_for((vlv_punit_read(dev_priv, PUNIT_REG_DSPFREQ) &
		      DSPFREQSTAT_MASK_CHV) == (cmd << DSPFREQSTAT_SHIFT_CHV),
		     50)) {
		DRM_ERROR("timed out waiting for CDclk change\n");
	}
	mutex_unlock(&dev_priv->rps.hw_lock);

	intel_update_cdclk(dev);
}

static int valleyview_calc_cdclk(struct drm_i915_private *dev_priv,
				 int max_pixclk)
{
	int freq_320 = (dev_priv->hpll_freq <<  1) % 320000 != 0 ? 333333 : 320000;
	int limit = IS_CHERRYVIEW(dev_priv) ? 95 : 90;

	/*
	 * Really only a few cases to deal with, as only 4 CDclks are supported:
	 *   200MHz
	 *   267MHz
	 *   320/333MHz (depends on HPLL freq)
	 *   400MHz (VLV only)
	 * So we check to see whether we're above 90% (VLV) or 95% (CHV)
	 * of the lower bin and adjust if needed.
	 *
	 * We seem to get an unstable or solid color picture at 200MHz.
	 * Not sure what's wrong. For now use 200MHz only when all pipes
	 * are off.
	 */
	if (!IS_CHERRYVIEW(dev_priv) &&
	    max_pixclk > freq_320*limit/100)
		return 400000;
	else if (max_pixclk > 266667*limit/100)
		return freq_320;
	else if (max_pixclk > 0)
		return 266667;
	else
		return 200000;
}

static int broxton_calc_cdclk(struct drm_i915_private *dev_priv,
			      int max_pixclk)
{
	/*
	 * FIXME:
	 * - remove the guardband, it's not needed on BXT
	 * - set 19.2MHz bypass frequency if there are no active pipes
	 */
	if (max_pixclk > 576000*9/10)
		return 624000;
	else if (max_pixclk > 384000*9/10)
		return 576000;
	else if (max_pixclk > 288000*9/10)
		return 384000;
	else if (max_pixclk > 144000*9/10)
		return 288000;
	else
		return 144000;
}

/* Compute the max pixel clock for new configuration. Uses atomic state if
 * that's non-NULL, look at current state otherwise. */
static int intel_mode_max_pixclk(struct drm_device *dev,
				 struct drm_atomic_state *state)
{
	struct intel_crtc *intel_crtc;
	struct intel_crtc_state *crtc_state;
	int max_pixclk = 0;

	for_each_intel_crtc(dev, intel_crtc) {
		crtc_state = intel_atomic_get_crtc_state(state, intel_crtc);
		if (IS_ERR(crtc_state))
			return PTR_ERR(crtc_state);

		if (!crtc_state->base.enable)
			continue;

		max_pixclk = max(max_pixclk,
				 crtc_state->base.adjusted_mode.crtc_clock);
	}

	return max_pixclk;
}

static int valleyview_modeset_calc_cdclk(struct drm_atomic_state *state)
{
	struct drm_device *dev = state->dev;
	struct drm_i915_private *dev_priv = dev->dev_private;
	int max_pixclk = intel_mode_max_pixclk(dev, state);

	if (max_pixclk < 0)
		return max_pixclk;

	to_intel_atomic_state(state)->cdclk =
		valleyview_calc_cdclk(dev_priv, max_pixclk);

	return 0;
}

static int broxton_modeset_calc_cdclk(struct drm_atomic_state *state)
{
	struct drm_device *dev = state->dev;
	struct drm_i915_private *dev_priv = dev->dev_private;
	int max_pixclk = intel_mode_max_pixclk(dev, state);

	if (max_pixclk < 0)
		return max_pixclk;

	to_intel_atomic_state(state)->cdclk =
		broxton_calc_cdclk(dev_priv, max_pixclk);

	return 0;
}

static void vlv_program_pfi_credits(struct drm_i915_private *dev_priv)
{
	unsigned int credits, default_credits;

	if (IS_CHERRYVIEW(dev_priv))
		default_credits = PFI_CREDIT(12);
	else
		default_credits = PFI_CREDIT(8);

	if (dev_priv->cdclk_freq >= dev_priv->czclk_freq) {
		/* CHV suggested value is 31 or 63 */
		if (IS_CHERRYVIEW(dev_priv))
			credits = PFI_CREDIT_63;
		else
			credits = PFI_CREDIT(15);
	} else {
		credits = default_credits;
	}

	/*
	 * WA - write default credits before re-programming
	 * FIXME: should we also set the resend bit here?
	 */
	I915_WRITE(GCI_CONTROL, VGA_FAST_MODE_DISABLE |
		   default_credits);

	I915_WRITE(GCI_CONTROL, VGA_FAST_MODE_DISABLE |
		   credits | PFI_CREDIT_RESEND);

	/*
	 * FIXME is this guaranteed to clear
	 * immediately or should we poll for it?
	 */
	WARN_ON(I915_READ(GCI_CONTROL) & PFI_CREDIT_RESEND);
}

static void valleyview_modeset_commit_cdclk(struct drm_atomic_state *old_state)
{
	struct drm_device *dev = old_state->dev;
	unsigned int req_cdclk = to_intel_atomic_state(old_state)->cdclk;
	struct drm_i915_private *dev_priv = dev->dev_private;

	/*
	 * FIXME: We can end up here with all power domains off, yet
	 * with a CDCLK frequency other than the minimum. To account
	 * for this take the PIPE-A power domain, which covers the HW
	 * blocks needed for the following programming. This can be
	 * removed once it's guaranteed that we get here either with
	 * the minimum CDCLK set, or the required power domains
	 * enabled.
	 */
	intel_display_power_get(dev_priv, POWER_DOMAIN_PIPE_A);

	if (IS_CHERRYVIEW(dev))
		cherryview_set_cdclk(dev, req_cdclk);
	else
		valleyview_set_cdclk(dev, req_cdclk);

	vlv_program_pfi_credits(dev_priv);

	intel_display_power_put(dev_priv, POWER_DOMAIN_PIPE_A);
}

static void valleyview_crtc_enable(struct drm_crtc *crtc)
{
	struct drm_device *dev = crtc->dev;
	struct drm_i915_private *dev_priv = to_i915(dev);
	struct intel_crtc *intel_crtc = to_intel_crtc(crtc);
	struct intel_encoder *encoder;
	int pipe = intel_crtc->pipe;
	bool is_dsi;

	if (WARN_ON(intel_crtc->active))
		return;

	is_dsi = intel_pipe_has_type(intel_crtc, INTEL_OUTPUT_DSI);

	if (intel_crtc->config->has_dp_encoder)
		intel_dp_set_m_n(intel_crtc, M1_N1);

	intel_set_pipe_timings(intel_crtc);

	if (IS_CHERRYVIEW(dev) && pipe == PIPE_B) {
		struct drm_i915_private *dev_priv = dev->dev_private;

		I915_WRITE(CHV_BLEND(pipe), CHV_BLEND_LEGACY);
		I915_WRITE(CHV_CANVAS(pipe), 0);
	}

	i9xx_set_pipeconf(intel_crtc);

	intel_crtc->active = true;

	intel_set_cpu_fifo_underrun_reporting(dev_priv, pipe, true);

	for_each_encoder_on_crtc(dev, crtc, encoder)
		if (encoder->pre_pll_enable)
			encoder->pre_pll_enable(encoder);

	if (!is_dsi) {
		if (IS_CHERRYVIEW(dev)) {
			chv_prepare_pll(intel_crtc, intel_crtc->config);
			chv_enable_pll(intel_crtc, intel_crtc->config);
		} else {
			vlv_prepare_pll(intel_crtc, intel_crtc->config);
			vlv_enable_pll(intel_crtc, intel_crtc->config);
		}
	}

	for_each_encoder_on_crtc(dev, crtc, encoder)
		if (encoder->pre_enable)
			encoder->pre_enable(encoder);

	i9xx_pfit_enable(intel_crtc);

	intel_crtc_load_lut(crtc);

	intel_enable_pipe(intel_crtc);

	assert_vblank_disabled(crtc);
	drm_crtc_vblank_on(crtc);

	for_each_encoder_on_crtc(dev, crtc, encoder)
		encoder->enable(encoder);
}

static void i9xx_set_pll_dividers(struct intel_crtc *crtc)
{
	struct drm_device *dev = crtc->base.dev;
	struct drm_i915_private *dev_priv = dev->dev_private;

	I915_WRITE(FP0(crtc->pipe), crtc->config->dpll_hw_state.fp0);
	I915_WRITE(FP1(crtc->pipe), crtc->config->dpll_hw_state.fp1);
}

static void i9xx_crtc_enable(struct drm_crtc *crtc)
{
	struct drm_device *dev = crtc->dev;
	struct drm_i915_private *dev_priv = to_i915(dev);
	struct intel_crtc *intel_crtc = to_intel_crtc(crtc);
	struct intel_encoder *encoder;
	int pipe = intel_crtc->pipe;

	if (WARN_ON(intel_crtc->active))
		return;

	i9xx_set_pll_dividers(intel_crtc);

	if (intel_crtc->config->has_dp_encoder)
		intel_dp_set_m_n(intel_crtc, M1_N1);

	intel_set_pipe_timings(intel_crtc);

	i9xx_set_pipeconf(intel_crtc);

	intel_crtc->active = true;

	if (!IS_GEN2(dev))
		intel_set_cpu_fifo_underrun_reporting(dev_priv, pipe, true);

	for_each_encoder_on_crtc(dev, crtc, encoder)
		if (encoder->pre_enable)
			encoder->pre_enable(encoder);

	i9xx_enable_pll(intel_crtc);

	i9xx_pfit_enable(intel_crtc);

	intel_crtc_load_lut(crtc);

	intel_update_watermarks(crtc);
	intel_enable_pipe(intel_crtc);

	assert_vblank_disabled(crtc);
	drm_crtc_vblank_on(crtc);

	for_each_encoder_on_crtc(dev, crtc, encoder)
		encoder->enable(encoder);
}

static void i9xx_pfit_disable(struct intel_crtc *crtc)
{
	struct drm_device *dev = crtc->base.dev;
	struct drm_i915_private *dev_priv = dev->dev_private;

	if (!crtc->config->gmch_pfit.control)
		return;

	assert_pipe_disabled(dev_priv, crtc->pipe);

	DRM_DEBUG_DRIVER("disabling pfit, current: 0x%08x\n",
			 I915_READ(PFIT_CONTROL));
	I915_WRITE(PFIT_CONTROL, 0);
}

static void i9xx_crtc_disable(struct drm_crtc *crtc)
{
	struct drm_device *dev = crtc->dev;
	struct drm_i915_private *dev_priv = dev->dev_private;
	struct intel_crtc *intel_crtc = to_intel_crtc(crtc);
	struct intel_encoder *encoder;
	int pipe = intel_crtc->pipe;

	/*
	 * On gen2 planes are double buffered but the pipe isn't, so we must
	 * wait for planes to fully turn off before disabling the pipe.
	 * We also need to wait on all gmch platforms because of the
	 * self-refresh mode constraint explained above.
	 */
	intel_wait_for_vblank(dev, pipe);

	for_each_encoder_on_crtc(dev, crtc, encoder)
		encoder->disable(encoder);

	drm_crtc_vblank_off(crtc);
	assert_vblank_disabled(crtc);

	intel_disable_pipe(intel_crtc);

	i9xx_pfit_disable(intel_crtc);

	for_each_encoder_on_crtc(dev, crtc, encoder)
		if (encoder->post_disable)
			encoder->post_disable(encoder);

	if (!intel_pipe_has_type(intel_crtc, INTEL_OUTPUT_DSI)) {
		if (IS_CHERRYVIEW(dev))
			chv_disable_pll(dev_priv, pipe);
		else if (IS_VALLEYVIEW(dev))
			vlv_disable_pll(dev_priv, pipe);
		else
			i9xx_disable_pll(intel_crtc);
	}

	for_each_encoder_on_crtc(dev, crtc, encoder)
		if (encoder->post_pll_disable)
			encoder->post_pll_disable(encoder);

	if (!IS_GEN2(dev))
		intel_set_cpu_fifo_underrun_reporting(dev_priv, pipe, false);
}

static void intel_crtc_disable_noatomic(struct drm_crtc *crtc)
{
	struct intel_crtc *intel_crtc = to_intel_crtc(crtc);
	struct drm_i915_private *dev_priv = to_i915(crtc->dev);
	enum intel_display_power_domain domain;
	unsigned long domains;

	if (!intel_crtc->active)
		return;

	if (to_intel_plane_state(crtc->primary->state)->visible) {
		intel_crtc_wait_for_pending_flips(crtc);
		intel_pre_disable_primary(crtc);
	}

	intel_crtc_disable_planes(crtc, crtc->state->plane_mask);
	dev_priv->display.crtc_disable(crtc);
	intel_crtc->active = false;
	intel_update_watermarks(crtc);
	intel_disable_shared_dpll(intel_crtc);

	domains = intel_crtc->enabled_power_domains;
	for_each_power_domain(domain, domains)
		intel_display_power_put(dev_priv, domain);
	intel_crtc->enabled_power_domains = 0;
}

/*
 * turn all crtc's off, but do not adjust state
 * This has to be paired with a call to intel_modeset_setup_hw_state.
 */
int intel_display_suspend(struct drm_device *dev)
{
	struct drm_mode_config *config = &dev->mode_config;
	struct drm_modeset_acquire_ctx *ctx = config->acquire_ctx;
	struct drm_atomic_state *state;
	struct drm_crtc *crtc;
	unsigned crtc_mask = 0;
	int ret = 0;

	if (WARN_ON(!ctx))
		return 0;

	lockdep_assert_held(&ctx->ww_ctx);
	state = drm_atomic_state_alloc(dev);
	if (WARN_ON(!state))
		return -ENOMEM;

	state->acquire_ctx = ctx;
	state->allow_modeset = true;

	for_each_crtc(dev, crtc) {
		struct drm_crtc_state *crtc_state =
			drm_atomic_get_crtc_state(state, crtc);

		ret = PTR_ERR_OR_ZERO(crtc_state);
		if (ret)
			goto free;

		if (!crtc_state->active)
			continue;

		crtc_state->active = false;
		crtc_mask |= 1 << drm_crtc_index(crtc);
	}

	if (crtc_mask) {
		ret = drm_atomic_commit(state);

		if (!ret) {
			for_each_crtc(dev, crtc)
				if (crtc_mask & (1 << drm_crtc_index(crtc)))
					crtc->state->active = true;

			return ret;
		}
	}

free:
	if (ret)
		DRM_ERROR("Suspending crtc's failed with %i\n", ret);
	drm_atomic_state_free(state);
	return ret;
}

void intel_encoder_destroy(struct drm_encoder *encoder)
{
	struct intel_encoder *intel_encoder = to_intel_encoder(encoder);

	drm_encoder_cleanup(encoder);
	kfree(intel_encoder);
}

/* Cross check the actual hw state with our own modeset state tracking (and it's
 * internal consistency). */
static void intel_connector_check_state(struct intel_connector *connector)
{
	struct drm_crtc *crtc = connector->base.state->crtc;

	DRM_DEBUG_KMS("[CONNECTOR:%d:%s]\n",
		      connector->base.base.id,
		      connector->base.name);

	if (connector->get_hw_state(connector)) {
		struct intel_encoder *encoder = connector->encoder;
		struct drm_connector_state *conn_state = connector->base.state;

		I915_STATE_WARN(!crtc,
			 "connector enabled without attached crtc\n");

		if (!crtc)
			return;

		I915_STATE_WARN(!crtc->state->active,
		      "connector is active, but attached crtc isn't\n");

		if (!encoder || encoder->type == INTEL_OUTPUT_DP_MST)
			return;

		I915_STATE_WARN(conn_state->best_encoder != &encoder->base,
			"atomic encoder doesn't match attached encoder\n");

		I915_STATE_WARN(conn_state->crtc != encoder->base.crtc,
			"attached encoder crtc differs from connector crtc\n");
	} else {
		I915_STATE_WARN(crtc && crtc->state->active,
			"attached crtc is active, but connector isn't\n");
		I915_STATE_WARN(!crtc && connector->base.state->best_encoder,
			"best encoder set without crtc!\n");
	}
}

int intel_connector_init(struct intel_connector *connector)
{
	struct drm_connector_state *connector_state;

	connector_state = kzalloc(sizeof *connector_state, GFP_KERNEL);
	if (!connector_state)
		return -ENOMEM;

	connector->base.state = connector_state;
	return 0;
}

struct intel_connector *intel_connector_alloc(void)
{
	struct intel_connector *connector;

	connector = kzalloc(sizeof *connector, GFP_KERNEL);
	if (!connector)
		return NULL;

	if (intel_connector_init(connector) < 0) {
		kfree(connector);
		return NULL;
	}

	return connector;
}

/* Simple connector->get_hw_state implementation for encoders that support only
 * one connector and no cloning and hence the encoder state determines the state
 * of the connector. */
bool intel_connector_get_hw_state(struct intel_connector *connector)
{
	enum pipe pipe = 0;
	struct intel_encoder *encoder = connector->encoder;

	return encoder->get_hw_state(encoder, &pipe);
}

static int pipe_required_fdi_lanes(struct intel_crtc_state *crtc_state)
{
	if (crtc_state->base.enable && crtc_state->has_pch_encoder)
		return crtc_state->fdi_lanes;

	return 0;
}

static int ironlake_check_fdi_lanes(struct drm_device *dev, enum pipe pipe,
				     struct intel_crtc_state *pipe_config)
{
	struct drm_atomic_state *state = pipe_config->base.state;
	struct intel_crtc *other_crtc;
	struct intel_crtc_state *other_crtc_state;

	DRM_DEBUG_KMS("checking fdi config on pipe %c, lanes %i\n",
		      pipe_name(pipe), pipe_config->fdi_lanes);
	if (pipe_config->fdi_lanes > 4) {
		DRM_DEBUG_KMS("invalid fdi lane config on pipe %c: %i lanes\n",
			      pipe_name(pipe), pipe_config->fdi_lanes);
		return -EINVAL;
	}

	if (IS_HASWELL(dev) || IS_BROADWELL(dev)) {
		if (pipe_config->fdi_lanes > 2) {
			DRM_DEBUG_KMS("only 2 lanes on haswell, required: %i lanes\n",
				      pipe_config->fdi_lanes);
			return -EINVAL;
		} else {
			return 0;
		}
	}

	if (INTEL_INFO(dev)->num_pipes == 2)
		return 0;

	/* Ivybridge 3 pipe is really complicated */
	switch (pipe) {
	case PIPE_A:
		return 0;
	case PIPE_B:
		if (pipe_config->fdi_lanes <= 2)
			return 0;

		other_crtc = to_intel_crtc(intel_get_crtc_for_pipe(dev, PIPE_C));
		other_crtc_state =
			intel_atomic_get_crtc_state(state, other_crtc);
		if (IS_ERR(other_crtc_state))
			return PTR_ERR(other_crtc_state);

		if (pipe_required_fdi_lanes(other_crtc_state) > 0) {
			DRM_DEBUG_KMS("invalid shared fdi lane config on pipe %c: %i lanes\n",
				      pipe_name(pipe), pipe_config->fdi_lanes);
			return -EINVAL;
		}
		return 0;
	case PIPE_C:
		if (pipe_config->fdi_lanes > 2) {
			DRM_DEBUG_KMS("only 2 lanes on pipe %c: required %i lanes\n",
				      pipe_name(pipe), pipe_config->fdi_lanes);
			return -EINVAL;
		}

		other_crtc = to_intel_crtc(intel_get_crtc_for_pipe(dev, PIPE_B));
		other_crtc_state =
			intel_atomic_get_crtc_state(state, other_crtc);
		if (IS_ERR(other_crtc_state))
			return PTR_ERR(other_crtc_state);

		if (pipe_required_fdi_lanes(other_crtc_state) > 2) {
			DRM_DEBUG_KMS("fdi link B uses too many lanes to enable link C\n");
			return -EINVAL;
		}
		return 0;
	default:
		BUG();
	}
}

#define RETRY 1
static int ironlake_fdi_compute_config(struct intel_crtc *intel_crtc,
				       struct intel_crtc_state *pipe_config)
{
	struct drm_device *dev = intel_crtc->base.dev;
	const struct drm_display_mode *adjusted_mode = &pipe_config->base.adjusted_mode;
	int lane, link_bw, fdi_dotclock, ret;
	bool needs_recompute = false;

retry:
	/* FDI is a binary signal running at ~2.7GHz, encoding
	 * each output octet as 10 bits. The actual frequency
	 * is stored as a divider into a 100MHz clock, and the
	 * mode pixel clock is stored in units of 1KHz.
	 * Hence the bw of each lane in terms of the mode signal
	 * is:
	 */
	link_bw = intel_fdi_link_freq(dev) * MHz(100)/KHz(1)/10;

	fdi_dotclock = adjusted_mode->crtc_clock;

	lane = ironlake_get_lanes_required(fdi_dotclock, link_bw,
					   pipe_config->pipe_bpp);

	pipe_config->fdi_lanes = lane;

	intel_link_compute_m_n(pipe_config->pipe_bpp, lane, fdi_dotclock,
			       link_bw, &pipe_config->fdi_m_n);

	ret = ironlake_check_fdi_lanes(intel_crtc->base.dev,
				       intel_crtc->pipe, pipe_config);
	if (ret == -EINVAL && pipe_config->pipe_bpp > 6*3) {
		pipe_config->pipe_bpp -= 2*3;
		DRM_DEBUG_KMS("fdi link bw constraint, reducing pipe bpp to %i\n",
			      pipe_config->pipe_bpp);
		needs_recompute = true;
		pipe_config->bw_constrained = true;

		goto retry;
	}

	if (needs_recompute)
		return RETRY;

	return ret;
}

static bool pipe_config_supports_ips(struct drm_i915_private *dev_priv,
				     struct intel_crtc_state *pipe_config)
{
	if (pipe_config->pipe_bpp > 24)
		return false;

	/* HSW can handle pixel rate up to cdclk? */
	if (IS_HASWELL(dev_priv->dev))
		return true;

	/*
	 * We compare against max which means we must take
	 * the increased cdclk requirement into account when
	 * calculating the new cdclk.
	 *
	 * Should measure whether using a lower cdclk w/o IPS
	 */
	return ilk_pipe_pixel_rate(pipe_config) <=
		dev_priv->max_cdclk_freq * 95 / 100;
}

static void hsw_compute_ips_config(struct intel_crtc *crtc,
				   struct intel_crtc_state *pipe_config)
{
	struct drm_device *dev = crtc->base.dev;
	struct drm_i915_private *dev_priv = dev->dev_private;

	pipe_config->ips_enabled = i915.enable_ips &&
		hsw_crtc_supports_ips(crtc) &&
		pipe_config_supports_ips(dev_priv, pipe_config);
}

static int intel_crtc_compute_config(struct intel_crtc *crtc,
				     struct intel_crtc_state *pipe_config)
{
	struct drm_device *dev = crtc->base.dev;
	struct drm_i915_private *dev_priv = dev->dev_private;
	const struct drm_display_mode *adjusted_mode = &pipe_config->base.adjusted_mode;

	/* FIXME should check pixel clock limits on all platforms */
	if (INTEL_INFO(dev)->gen < 4) {
		int clock_limit = dev_priv->max_cdclk_freq;

		/*
		 * Enable pixel doubling when the dot clock
		 * is > 90% of the (display) core speed.
		 *
		 * GDG double wide on either pipe,
		 * otherwise pipe A only.
		 */
		if ((crtc->pipe == PIPE_A || IS_I915G(dev)) &&
		    adjusted_mode->crtc_clock > clock_limit * 9 / 10) {
			clock_limit *= 2;
			pipe_config->double_wide = true;
		}

		if (adjusted_mode->crtc_clock > clock_limit * 9 / 10)
			return -EINVAL;
	}

	/*
	 * Pipe horizontal size must be even in:
	 * - DVO ganged mode
	 * - LVDS dual channel mode
	 * - Double wide pipe
	 */
	if ((intel_pipe_will_have_type(pipe_config, INTEL_OUTPUT_LVDS) &&
	     intel_is_dual_link_lvds(dev)) || pipe_config->double_wide)
		pipe_config->pipe_src_w &= ~1;

	/* Cantiga+ cannot handle modes with a hsync front porch of 0.
	 * WaPruneModeWithIncorrectHsyncOffset:ctg,elk,ilk,snb,ivb,vlv,hsw.
	 */
	if ((INTEL_INFO(dev)->gen > 4 || IS_G4X(dev)) &&
		adjusted_mode->crtc_hsync_start == adjusted_mode->crtc_hdisplay)
		return -EINVAL;

	if (HAS_IPS(dev))
		hsw_compute_ips_config(crtc, pipe_config);

	if (pipe_config->has_pch_encoder)
		return ironlake_fdi_compute_config(crtc, pipe_config);

	return 0;
}

static int skylake_get_display_clock_speed(struct drm_device *dev)
{
	struct drm_i915_private *dev_priv = to_i915(dev);
	uint32_t lcpll1 = I915_READ(LCPLL1_CTL);
	uint32_t cdctl = I915_READ(CDCLK_CTL);
	uint32_t linkrate;

	if (!(lcpll1 & LCPLL_PLL_ENABLE))
		return 24000; /* 24MHz is the cd freq with NSSC ref */

	if ((cdctl & CDCLK_FREQ_SEL_MASK) == CDCLK_FREQ_540)
		return 540000;

	linkrate = (I915_READ(DPLL_CTRL1) &
		    DPLL_CTRL1_LINK_RATE_MASK(SKL_DPLL0)) >> 1;

	if (linkrate == DPLL_CTRL1_LINK_RATE_2160 ||
	    linkrate == DPLL_CTRL1_LINK_RATE_1080) {
		/* vco 8640 */
		switch (cdctl & CDCLK_FREQ_SEL_MASK) {
		case CDCLK_FREQ_450_432:
			return 432000;
		case CDCLK_FREQ_337_308:
			return 308570;
		case CDCLK_FREQ_675_617:
			return 617140;
		default:
			WARN(1, "Unknown cd freq selection\n");
		}
	} else {
		/* vco 8100 */
		switch (cdctl & CDCLK_FREQ_SEL_MASK) {
		case CDCLK_FREQ_450_432:
			return 450000;
		case CDCLK_FREQ_337_308:
			return 337500;
		case CDCLK_FREQ_675_617:
			return 675000;
		default:
			WARN(1, "Unknown cd freq selection\n");
		}
	}

	/* error case, do as if DPLL0 isn't enabled */
	return 24000;
}

static int broxton_get_display_clock_speed(struct drm_device *dev)
{
	struct drm_i915_private *dev_priv = to_i915(dev);
	uint32_t cdctl = I915_READ(CDCLK_CTL);
	uint32_t pll_ratio = I915_READ(BXT_DE_PLL_CTL) & BXT_DE_PLL_RATIO_MASK;
	uint32_t pll_enab = I915_READ(BXT_DE_PLL_ENABLE);
	int cdclk;

	if (!(pll_enab & BXT_DE_PLL_PLL_ENABLE))
		return 19200;

	cdclk = 19200 * pll_ratio / 2;

	switch (cdctl & BXT_CDCLK_CD2X_DIV_SEL_MASK) {
	case BXT_CDCLK_CD2X_DIV_SEL_1:
		return cdclk;  /* 576MHz or 624MHz */
	case BXT_CDCLK_CD2X_DIV_SEL_1_5:
		return cdclk * 2 / 3; /* 384MHz */
	case BXT_CDCLK_CD2X_DIV_SEL_2:
		return cdclk / 2; /* 288MHz */
	case BXT_CDCLK_CD2X_DIV_SEL_4:
		return cdclk / 4; /* 144MHz */
	}

	/* error case, do as if DE PLL isn't enabled */
	return 19200;
}

static int broadwell_get_display_clock_speed(struct drm_device *dev)
{
	struct drm_i915_private *dev_priv = dev->dev_private;
	uint32_t lcpll = I915_READ(LCPLL_CTL);
	uint32_t freq = lcpll & LCPLL_CLK_FREQ_MASK;

	if (lcpll & LCPLL_CD_SOURCE_FCLK)
		return 800000;
	else if (I915_READ(FUSE_STRAP) & HSW_CDCLK_LIMIT)
		return 450000;
	else if (freq == LCPLL_CLK_FREQ_450)
		return 450000;
	else if (freq == LCPLL_CLK_FREQ_54O_BDW)
		return 540000;
	else if (freq == LCPLL_CLK_FREQ_337_5_BDW)
		return 337500;
	else
		return 675000;
}

static int haswell_get_display_clock_speed(struct drm_device *dev)
{
	struct drm_i915_private *dev_priv = dev->dev_private;
	uint32_t lcpll = I915_READ(LCPLL_CTL);
	uint32_t freq = lcpll & LCPLL_CLK_FREQ_MASK;

	if (lcpll & LCPLL_CD_SOURCE_FCLK)
		return 800000;
	else if (I915_READ(FUSE_STRAP) & HSW_CDCLK_LIMIT)
		return 450000;
	else if (freq == LCPLL_CLK_FREQ_450)
		return 450000;
	else if (IS_HSW_ULT(dev))
		return 337500;
	else
		return 540000;
}

static int valleyview_get_display_clock_speed(struct drm_device *dev)
{
	return vlv_get_cck_clock_hpll(to_i915(dev), "cdclk",
				      CCK_DISPLAY_CLOCK_CONTROL);
}

static int ilk_get_display_clock_speed(struct drm_device *dev)
{
	return 450000;
}

static int i945_get_display_clock_speed(struct drm_device *dev)
{
	return 400000;
}

static int i915_get_display_clock_speed(struct drm_device *dev)
{
	return 333333;
}

static int i9xx_misc_get_display_clock_speed(struct drm_device *dev)
{
	return 200000;
}

static int pnv_get_display_clock_speed(struct drm_device *dev)
{
	u16 gcfgc = 0;

	pci_read_config_word(dev->pdev, GCFGC, &gcfgc);

	switch (gcfgc & GC_DISPLAY_CLOCK_MASK) {
	case GC_DISPLAY_CLOCK_267_MHZ_PNV:
		return 266667;
	case GC_DISPLAY_CLOCK_333_MHZ_PNV:
		return 333333;
	case GC_DISPLAY_CLOCK_444_MHZ_PNV:
		return 444444;
	case GC_DISPLAY_CLOCK_200_MHZ_PNV:
		return 200000;
	default:
		DRM_ERROR("Unknown pnv display core clock 0x%04x\n", gcfgc);
	case GC_DISPLAY_CLOCK_133_MHZ_PNV:
		return 133333;
	case GC_DISPLAY_CLOCK_167_MHZ_PNV:
		return 166667;
	}
}

static int i915gm_get_display_clock_speed(struct drm_device *dev)
{
	u16 gcfgc = 0;

	pci_read_config_word(dev->pdev, GCFGC, &gcfgc);

	if (gcfgc & GC_LOW_FREQUENCY_ENABLE)
		return 133333;
	else {
		switch (gcfgc & GC_DISPLAY_CLOCK_MASK) {
		case GC_DISPLAY_CLOCK_333_MHZ:
			return 333333;
		default:
		case GC_DISPLAY_CLOCK_190_200_MHZ:
			return 190000;
		}
	}
}

static int i865_get_display_clock_speed(struct drm_device *dev)
{
	return 266667;
}

static int i85x_get_display_clock_speed(struct drm_device *dev)
{
	u16 hpllcc = 0;

	/*
	 * 852GM/852GMV only supports 133 MHz and the HPLLCC
	 * encoding is different :(
	 * FIXME is this the right way to detect 852GM/852GMV?
	 */
	if (dev->pdev->revision == 0x1)
		return 133333;

	pci_bus_read_config_word(dev->pdev->bus,
				 PCI_DEVFN(0, 3), HPLLCC, &hpllcc);

	/* Assume that the hardware is in the high speed state.  This
	 * should be the default.
	 */
	switch (hpllcc & GC_CLOCK_CONTROL_MASK) {
	case GC_CLOCK_133_200:
	case GC_CLOCK_133_200_2:
	case GC_CLOCK_100_200:
		return 200000;
	case GC_CLOCK_166_250:
		return 250000;
	case GC_CLOCK_100_133:
		return 133333;
	case GC_CLOCK_133_266:
	case GC_CLOCK_133_266_2:
	case GC_CLOCK_166_266:
		return 266667;
	}

	/* Shouldn't happen */
	return 0;
}

static int i830_get_display_clock_speed(struct drm_device *dev)
{
	return 133333;
}

static unsigned int intel_hpll_vco(struct drm_device *dev)
{
	struct drm_i915_private *dev_priv = dev->dev_private;
	static const unsigned int blb_vco[8] = {
		[0] = 3200000,
		[1] = 4000000,
		[2] = 5333333,
		[3] = 4800000,
		[4] = 6400000,
	};
	static const unsigned int pnv_vco[8] = {
		[0] = 3200000,
		[1] = 4000000,
		[2] = 5333333,
		[3] = 4800000,
		[4] = 2666667,
	};
	static const unsigned int cl_vco[8] = {
		[0] = 3200000,
		[1] = 4000000,
		[2] = 5333333,
		[3] = 6400000,
		[4] = 3333333,
		[5] = 3566667,
		[6] = 4266667,
	};
	static const unsigned int elk_vco[8] = {
		[0] = 3200000,
		[1] = 4000000,
		[2] = 5333333,
		[3] = 4800000,
	};
	static const unsigned int ctg_vco[8] = {
		[0] = 3200000,
		[1] = 4000000,
		[2] = 5333333,
		[3] = 6400000,
		[4] = 2666667,
		[5] = 4266667,
	};
	const unsigned int *vco_table;
	unsigned int vco;
	uint8_t tmp = 0;

	/* FIXME other chipsets? */
	if (IS_GM45(dev))
		vco_table = ctg_vco;
	else if (IS_G4X(dev))
		vco_table = elk_vco;
	else if (IS_CRESTLINE(dev))
		vco_table = cl_vco;
	else if (IS_PINEVIEW(dev))
		vco_table = pnv_vco;
	else if (IS_G33(dev))
		vco_table = blb_vco;
	else
		return 0;

	tmp = I915_READ(IS_MOBILE(dev) ? HPLLVCO_MOBILE : HPLLVCO);

	vco = vco_table[tmp & 0x7];
	if (vco == 0)
		DRM_ERROR("Bad HPLL VCO (HPLLVCO=0x%02x)\n", tmp);
	else
		DRM_DEBUG_KMS("HPLL VCO %u kHz\n", vco);

	return vco;
}

static int gm45_get_display_clock_speed(struct drm_device *dev)
{
	unsigned int cdclk_sel, vco = intel_hpll_vco(dev);
	uint16_t tmp = 0;

	pci_read_config_word(dev->pdev, GCFGC, &tmp);

	cdclk_sel = (tmp >> 12) & 0x1;

	switch (vco) {
	case 2666667:
	case 4000000:
	case 5333333:
		return cdclk_sel ? 333333 : 222222;
	case 3200000:
		return cdclk_sel ? 320000 : 228571;
	default:
		DRM_ERROR("Unable to determine CDCLK. HPLL VCO=%u, CFGC=0x%04x\n", vco, tmp);
		return 222222;
	}
}

static int i965gm_get_display_clock_speed(struct drm_device *dev)
{
	static const uint8_t div_3200[] = { 16, 10,  8 };
	static const uint8_t div_4000[] = { 20, 12, 10 };
	static const uint8_t div_5333[] = { 24, 16, 14 };
	const uint8_t *div_table;
	unsigned int cdclk_sel, vco = intel_hpll_vco(dev);
	uint16_t tmp = 0;

	pci_read_config_word(dev->pdev, GCFGC, &tmp);

	cdclk_sel = ((tmp >> 8) & 0x1f) - 1;

	if (cdclk_sel >= ARRAY_SIZE(div_3200))
		goto fail;

	switch (vco) {
	case 3200000:
		div_table = div_3200;
		break;
	case 4000000:
		div_table = div_4000;
		break;
	case 5333333:
		div_table = div_5333;
		break;
	default:
		goto fail;
	}

	return DIV_ROUND_CLOSEST(vco, div_table[cdclk_sel]);

fail:
	DRM_ERROR("Unable to determine CDCLK. HPLL VCO=%u kHz, CFGC=0x%04x\n", vco, tmp);
	return 200000;
}

static int g33_get_display_clock_speed(struct drm_device *dev)
{
	static const uint8_t div_3200[] = { 12, 10,  8,  7, 5, 16 };
	static const uint8_t div_4000[] = { 14, 12, 10,  8, 6, 20 };
	static const uint8_t div_4800[] = { 20, 14, 12, 10, 8, 24 };
	static const uint8_t div_5333[] = { 20, 16, 12, 12, 8, 28 };
	const uint8_t *div_table;
	unsigned int cdclk_sel, vco = intel_hpll_vco(dev);
	uint16_t tmp = 0;

	pci_read_config_word(dev->pdev, GCFGC, &tmp);

	cdclk_sel = (tmp >> 4) & 0x7;

	if (cdclk_sel >= ARRAY_SIZE(div_3200))
		goto fail;

	switch (vco) {
	case 3200000:
		div_table = div_3200;
		break;
	case 4000000:
		div_table = div_4000;
		break;
	case 4800000:
		div_table = div_4800;
		break;
	case 5333333:
		div_table = div_5333;
		break;
	default:
		goto fail;
	}

	return DIV_ROUND_CLOSEST(vco, div_table[cdclk_sel]);

fail:
	DRM_ERROR("Unable to determine CDCLK. HPLL VCO=%u kHz, CFGC=0x%08x\n", vco, tmp);
	return 190476;
}

static void
intel_reduce_m_n_ratio(uint32_t *num, uint32_t *den)
{
	while (*num > DATA_LINK_M_N_MASK ||
	       *den > DATA_LINK_M_N_MASK) {
		*num >>= 1;
		*den >>= 1;
	}
}

static void compute_m_n(unsigned int m, unsigned int n,
			uint32_t *ret_m, uint32_t *ret_n)
{
	*ret_n = min_t(unsigned int, roundup_pow_of_two(n), DATA_LINK_N_MAX);
	*ret_m = div_u64((uint64_t) m * *ret_n, n);
	intel_reduce_m_n_ratio(ret_m, ret_n);
}

void
intel_link_compute_m_n(int bits_per_pixel, int nlanes,
		       int pixel_clock, int link_clock,
		       struct intel_link_m_n *m_n)
{
	m_n->tu = 64;

	compute_m_n(bits_per_pixel * pixel_clock,
		    link_clock * nlanes * 8,
		    &m_n->gmch_m, &m_n->gmch_n);

	compute_m_n(pixel_clock, link_clock,
		    &m_n->link_m, &m_n->link_n);
}

static inline bool intel_panel_use_ssc(struct drm_i915_private *dev_priv)
{
	if (i915.panel_use_ssc >= 0)
		return i915.panel_use_ssc != 0;
	return dev_priv->vbt.lvds_use_ssc
		&& !(dev_priv->quirks & QUIRK_LVDS_SSC_DISABLE);
}

static int i9xx_get_refclk(const struct intel_crtc_state *crtc_state,
			   int num_connectors)
{
	struct drm_device *dev = crtc_state->base.crtc->dev;
	struct drm_i915_private *dev_priv = dev->dev_private;
	int refclk;

	WARN_ON(!crtc_state->base.state);

	if (IS_VALLEYVIEW(dev) || IS_BROXTON(dev)) {
		refclk = 100000;
	} else if (intel_pipe_will_have_type(crtc_state, INTEL_OUTPUT_LVDS) &&
	    intel_panel_use_ssc(dev_priv) && num_connectors < 2) {
		refclk = dev_priv->vbt.lvds_ssc_freq;
		DRM_DEBUG_KMS("using SSC reference clock of %d kHz\n", refclk);
	} else if (!IS_GEN2(dev)) {
		refclk = 96000;
	} else {
		refclk = 48000;
	}

	return refclk;
}

static uint32_t pnv_dpll_compute_fp(struct dpll *dpll)
{
	return (1 << dpll->n) << 16 | dpll->m2;
}

static uint32_t i9xx_dpll_compute_fp(struct dpll *dpll)
{
	return dpll->n << 16 | dpll->m1 << 8 | dpll->m2;
}

static void i9xx_update_pll_dividers(struct intel_crtc *crtc,
				     struct intel_crtc_state *crtc_state,
				     intel_clock_t *reduced_clock)
{
	struct drm_device *dev = crtc->base.dev;
	u32 fp, fp2 = 0;

	if (IS_PINEVIEW(dev)) {
		fp = pnv_dpll_compute_fp(&crtc_state->dpll);
		if (reduced_clock)
			fp2 = pnv_dpll_compute_fp(reduced_clock);
	} else {
		fp = i9xx_dpll_compute_fp(&crtc_state->dpll);
		if (reduced_clock)
			fp2 = i9xx_dpll_compute_fp(reduced_clock);
	}

	crtc_state->dpll_hw_state.fp0 = fp;

	crtc->lowfreq_avail = false;
	if (intel_pipe_will_have_type(crtc_state, INTEL_OUTPUT_LVDS) &&
	    reduced_clock) {
		crtc_state->dpll_hw_state.fp1 = fp2;
		crtc->lowfreq_avail = true;
	} else {
		crtc_state->dpll_hw_state.fp1 = fp;
	}
}

static void vlv_pllb_recal_opamp(struct drm_i915_private *dev_priv, enum pipe
		pipe)
{
	u32 reg_val;

	/*
	 * PLLB opamp always calibrates to max value of 0x3f, force enable it
	 * and set it to a reasonable value instead.
	 */
	reg_val = vlv_dpio_read(dev_priv, pipe, VLV_PLL_DW9(1));
	reg_val &= 0xffffff00;
	reg_val |= 0x00000030;
	vlv_dpio_write(dev_priv, pipe, VLV_PLL_DW9(1), reg_val);

	reg_val = vlv_dpio_read(dev_priv, pipe, VLV_REF_DW13);
	reg_val &= 0x8cffffff;
	reg_val = 0x8c000000;
	vlv_dpio_write(dev_priv, pipe, VLV_REF_DW13, reg_val);

	reg_val = vlv_dpio_read(dev_priv, pipe, VLV_PLL_DW9(1));
	reg_val &= 0xffffff00;
	vlv_dpio_write(dev_priv, pipe, VLV_PLL_DW9(1), reg_val);

	reg_val = vlv_dpio_read(dev_priv, pipe, VLV_REF_DW13);
	reg_val &= 0x00ffffff;
	reg_val |= 0xb0000000;
	vlv_dpio_write(dev_priv, pipe, VLV_REF_DW13, reg_val);
}

static void intel_pch_transcoder_set_m_n(struct intel_crtc *crtc,
					 struct intel_link_m_n *m_n)
{
	struct drm_device *dev = crtc->base.dev;
	struct drm_i915_private *dev_priv = dev->dev_private;
	int pipe = crtc->pipe;

	I915_WRITE(PCH_TRANS_DATA_M1(pipe), TU_SIZE(m_n->tu) | m_n->gmch_m);
	I915_WRITE(PCH_TRANS_DATA_N1(pipe), m_n->gmch_n);
	I915_WRITE(PCH_TRANS_LINK_M1(pipe), m_n->link_m);
	I915_WRITE(PCH_TRANS_LINK_N1(pipe), m_n->link_n);
}

static void intel_cpu_transcoder_set_m_n(struct intel_crtc *crtc,
					 struct intel_link_m_n *m_n,
					 struct intel_link_m_n *m2_n2)
{
	struct drm_device *dev = crtc->base.dev;
	struct drm_i915_private *dev_priv = dev->dev_private;
	int pipe = crtc->pipe;
	enum transcoder transcoder = crtc->config->cpu_transcoder;

	if (INTEL_INFO(dev)->gen >= 5) {
		I915_WRITE(PIPE_DATA_M1(transcoder), TU_SIZE(m_n->tu) | m_n->gmch_m);
		I915_WRITE(PIPE_DATA_N1(transcoder), m_n->gmch_n);
		I915_WRITE(PIPE_LINK_M1(transcoder), m_n->link_m);
		I915_WRITE(PIPE_LINK_N1(transcoder), m_n->link_n);
		/* M2_N2 registers to be set only for gen < 8 (M2_N2 available
		 * for gen < 8) and if DRRS is supported (to make sure the
		 * registers are not unnecessarily accessed).
		 */
		if (m2_n2 && (IS_CHERRYVIEW(dev) || INTEL_INFO(dev)->gen < 8) &&
			crtc->config->has_drrs) {
			I915_WRITE(PIPE_DATA_M2(transcoder),
					TU_SIZE(m2_n2->tu) | m2_n2->gmch_m);
			I915_WRITE(PIPE_DATA_N2(transcoder), m2_n2->gmch_n);
			I915_WRITE(PIPE_LINK_M2(transcoder), m2_n2->link_m);
			I915_WRITE(PIPE_LINK_N2(transcoder), m2_n2->link_n);
		}
	} else {
		I915_WRITE(PIPE_DATA_M_G4X(pipe), TU_SIZE(m_n->tu) | m_n->gmch_m);
		I915_WRITE(PIPE_DATA_N_G4X(pipe), m_n->gmch_n);
		I915_WRITE(PIPE_LINK_M_G4X(pipe), m_n->link_m);
		I915_WRITE(PIPE_LINK_N_G4X(pipe), m_n->link_n);
	}
}

void intel_dp_set_m_n(struct intel_crtc *crtc, enum link_m_n_set m_n)
{
	struct intel_link_m_n *dp_m_n, *dp_m2_n2 = NULL;

	if (m_n == M1_N1) {
		dp_m_n = &crtc->config->dp_m_n;
		dp_m2_n2 = &crtc->config->dp_m2_n2;
	} else if (m_n == M2_N2) {

		/*
		 * M2_N2 registers are not supported. Hence m2_n2 divider value
		 * needs to be programmed into M1_N1.
		 */
		dp_m_n = &crtc->config->dp_m2_n2;
	} else {
		DRM_ERROR("Unsupported divider value\n");
		return;
	}

	if (crtc->config->has_pch_encoder)
		intel_pch_transcoder_set_m_n(crtc, &crtc->config->dp_m_n);
	else
		intel_cpu_transcoder_set_m_n(crtc, dp_m_n, dp_m2_n2);
}

static void vlv_compute_dpll(struct intel_crtc *crtc,
			     struct intel_crtc_state *pipe_config)
{
	u32 dpll, dpll_md;

	/*
	 * Enable DPIO clock input. We should never disable the reference
	 * clock for pipe B, since VGA hotplug / manual detection depends
	 * on it.
	 */
	dpll = DPLL_EXT_BUFFER_ENABLE_VLV | DPLL_REF_CLK_ENABLE_VLV |
		DPLL_VGA_MODE_DIS | DPLL_INTEGRATED_REF_CLK_VLV;
	/* We should never disable this, set it here for state tracking */
	if (crtc->pipe == PIPE_B)
		dpll |= DPLL_INTEGRATED_CRI_CLK_VLV;
	dpll |= DPLL_VCO_ENABLE;
	pipe_config->dpll_hw_state.dpll = dpll;

	dpll_md = (pipe_config->pixel_multiplier - 1)
		<< DPLL_MD_UDI_MULTIPLIER_SHIFT;
	pipe_config->dpll_hw_state.dpll_md = dpll_md;
}

static void vlv_prepare_pll(struct intel_crtc *crtc,
			    const struct intel_crtc_state *pipe_config)
{
	struct drm_device *dev = crtc->base.dev;
	struct drm_i915_private *dev_priv = dev->dev_private;
	int pipe = crtc->pipe;
	u32 mdiv;
	u32 bestn, bestm1, bestm2, bestp1, bestp2;
	u32 coreclk, reg_val;

	mutex_lock(&dev_priv->sb_lock);

	bestn = pipe_config->dpll.n;
	bestm1 = pipe_config->dpll.m1;
	bestm2 = pipe_config->dpll.m2;
	bestp1 = pipe_config->dpll.p1;
	bestp2 = pipe_config->dpll.p2;

	/* See eDP HDMI DPIO driver vbios notes doc */

	/* PLL B needs special handling */
	if (pipe == PIPE_B)
		vlv_pllb_recal_opamp(dev_priv, pipe);

	/* Set up Tx target for periodic Rcomp update */
	vlv_dpio_write(dev_priv, pipe, VLV_PLL_DW9_BCAST, 0x0100000f);

	/* Disable target IRef on PLL */
	reg_val = vlv_dpio_read(dev_priv, pipe, VLV_PLL_DW8(pipe));
	reg_val &= 0x00ffffff;
	vlv_dpio_write(dev_priv, pipe, VLV_PLL_DW8(pipe), reg_val);

	/* Disable fast lock */
	vlv_dpio_write(dev_priv, pipe, VLV_CMN_DW0, 0x610);

	/* Set idtafcrecal before PLL is enabled */
	mdiv = ((bestm1 << DPIO_M1DIV_SHIFT) | (bestm2 & DPIO_M2DIV_MASK));
	mdiv |= ((bestp1 << DPIO_P1_SHIFT) | (bestp2 << DPIO_P2_SHIFT));
	mdiv |= ((bestn << DPIO_N_SHIFT));
	mdiv |= (1 << DPIO_K_SHIFT);

	/*
	 * Post divider depends on pixel clock rate, DAC vs digital (and LVDS,
	 * but we don't support that).
	 * Note: don't use the DAC post divider as it seems unstable.
	 */
	mdiv |= (DPIO_POST_DIV_HDMIDP << DPIO_POST_DIV_SHIFT);
	vlv_dpio_write(dev_priv, pipe, VLV_PLL_DW3(pipe), mdiv);

	mdiv |= DPIO_ENABLE_CALIBRATION;
	vlv_dpio_write(dev_priv, pipe, VLV_PLL_DW3(pipe), mdiv);

	/* Set HBR and RBR LPF coefficients */
	if (pipe_config->port_clock == 162000 ||
	    intel_pipe_has_type(crtc, INTEL_OUTPUT_ANALOG) ||
	    intel_pipe_has_type(crtc, INTEL_OUTPUT_HDMI))
		vlv_dpio_write(dev_priv, pipe, VLV_PLL_DW10(pipe),
				 0x009f0003);
	else
		vlv_dpio_write(dev_priv, pipe, VLV_PLL_DW10(pipe),
				 0x00d0000f);

	if (pipe_config->has_dp_encoder) {
		/* Use SSC source */
		if (pipe == PIPE_A)
			vlv_dpio_write(dev_priv, pipe, VLV_PLL_DW5(pipe),
					 0x0df40000);
		else
			vlv_dpio_write(dev_priv, pipe, VLV_PLL_DW5(pipe),
					 0x0df70000);
	} else { /* HDMI or VGA */
		/* Use bend source */
		if (pipe == PIPE_A)
			vlv_dpio_write(dev_priv, pipe, VLV_PLL_DW5(pipe),
					 0x0df70000);
		else
			vlv_dpio_write(dev_priv, pipe, VLV_PLL_DW5(pipe),
					 0x0df40000);
	}

	coreclk = vlv_dpio_read(dev_priv, pipe, VLV_PLL_DW7(pipe));
	coreclk = (coreclk & 0x0000ff00) | 0x01c00000;
	if (intel_pipe_has_type(crtc, INTEL_OUTPUT_DISPLAYPORT) ||
	    intel_pipe_has_type(crtc, INTEL_OUTPUT_EDP))
		coreclk |= 0x01000000;
	vlv_dpio_write(dev_priv, pipe, VLV_PLL_DW7(pipe), coreclk);

	vlv_dpio_write(dev_priv, pipe, VLV_PLL_DW11(pipe), 0x87871000);
	mutex_unlock(&dev_priv->sb_lock);
}

static void chv_compute_dpll(struct intel_crtc *crtc,
			     struct intel_crtc_state *pipe_config)
{
	pipe_config->dpll_hw_state.dpll = DPLL_SSC_REF_CLK_CHV |
		DPLL_REF_CLK_ENABLE_VLV | DPLL_VGA_MODE_DIS |
		DPLL_VCO_ENABLE;
	if (crtc->pipe != PIPE_A)
		pipe_config->dpll_hw_state.dpll |= DPLL_INTEGRATED_CRI_CLK_VLV;

	pipe_config->dpll_hw_state.dpll_md =
		(pipe_config->pixel_multiplier - 1) << DPLL_MD_UDI_MULTIPLIER_SHIFT;
}

static void chv_prepare_pll(struct intel_crtc *crtc,
			    const struct intel_crtc_state *pipe_config)
{
	struct drm_device *dev = crtc->base.dev;
	struct drm_i915_private *dev_priv = dev->dev_private;
	int pipe = crtc->pipe;
	int dpll_reg = DPLL(crtc->pipe);
	enum dpio_channel port = vlv_pipe_to_channel(pipe);
	u32 loopfilter, tribuf_calcntr;
	u32 bestn, bestm1, bestm2, bestp1, bestp2, bestm2_frac;
	u32 dpio_val;
	int vco;

	bestn = pipe_config->dpll.n;
	bestm2_frac = pipe_config->dpll.m2 & 0x3fffff;
	bestm1 = pipe_config->dpll.m1;
	bestm2 = pipe_config->dpll.m2 >> 22;
	bestp1 = pipe_config->dpll.p1;
	bestp2 = pipe_config->dpll.p2;
	vco = pipe_config->dpll.vco;
	dpio_val = 0;
	loopfilter = 0;

	/*
	 * Enable Refclk and SSC
	 */
	I915_WRITE(dpll_reg,
		   pipe_config->dpll_hw_state.dpll & ~DPLL_VCO_ENABLE);

	mutex_lock(&dev_priv->sb_lock);

	/* p1 and p2 divider */
	vlv_dpio_write(dev_priv, pipe, CHV_CMN_DW13(port),
			5 << DPIO_CHV_S1_DIV_SHIFT |
			bestp1 << DPIO_CHV_P1_DIV_SHIFT |
			bestp2 << DPIO_CHV_P2_DIV_SHIFT |
			1 << DPIO_CHV_K_DIV_SHIFT);

	/* Feedback post-divider - m2 */
	vlv_dpio_write(dev_priv, pipe, CHV_PLL_DW0(port), bestm2);

	/* Feedback refclk divider - n and m1 */
	vlv_dpio_write(dev_priv, pipe, CHV_PLL_DW1(port),
			DPIO_CHV_M1_DIV_BY_2 |
			1 << DPIO_CHV_N_DIV_SHIFT);

	/* M2 fraction division */
	vlv_dpio_write(dev_priv, pipe, CHV_PLL_DW2(port), bestm2_frac);

	/* M2 fraction division enable */
	dpio_val = vlv_dpio_read(dev_priv, pipe, CHV_PLL_DW3(port));
	dpio_val &= ~(DPIO_CHV_FEEDFWD_GAIN_MASK | DPIO_CHV_FRAC_DIV_EN);
	dpio_val |= (2 << DPIO_CHV_FEEDFWD_GAIN_SHIFT);
	if (bestm2_frac)
		dpio_val |= DPIO_CHV_FRAC_DIV_EN;
	vlv_dpio_write(dev_priv, pipe, CHV_PLL_DW3(port), dpio_val);

	/* Program digital lock detect threshold */
	dpio_val = vlv_dpio_read(dev_priv, pipe, CHV_PLL_DW9(port));
	dpio_val &= ~(DPIO_CHV_INT_LOCK_THRESHOLD_MASK |
					DPIO_CHV_INT_LOCK_THRESHOLD_SEL_COARSE);
	dpio_val |= (0x5 << DPIO_CHV_INT_LOCK_THRESHOLD_SHIFT);
	if (!bestm2_frac)
		dpio_val |= DPIO_CHV_INT_LOCK_THRESHOLD_SEL_COARSE;
	vlv_dpio_write(dev_priv, pipe, CHV_PLL_DW9(port), dpio_val);

	/* Loop filter */
	if (vco == 5400000) {
		loopfilter |= (0x3 << DPIO_CHV_PROP_COEFF_SHIFT);
		loopfilter |= (0x8 << DPIO_CHV_INT_COEFF_SHIFT);
		loopfilter |= (0x1 << DPIO_CHV_GAIN_CTRL_SHIFT);
		tribuf_calcntr = 0x9;
	} else if (vco <= 6200000) {
		loopfilter |= (0x5 << DPIO_CHV_PROP_COEFF_SHIFT);
		loopfilter |= (0xB << DPIO_CHV_INT_COEFF_SHIFT);
		loopfilter |= (0x3 << DPIO_CHV_GAIN_CTRL_SHIFT);
		tribuf_calcntr = 0x9;
	} else if (vco <= 6480000) {
		loopfilter |= (0x4 << DPIO_CHV_PROP_COEFF_SHIFT);
		loopfilter |= (0x9 << DPIO_CHV_INT_COEFF_SHIFT);
		loopfilter |= (0x3 << DPIO_CHV_GAIN_CTRL_SHIFT);
		tribuf_calcntr = 0x8;
	} else {
		/* Not supported. Apply the same limits as in the max case */
		loopfilter |= (0x4 << DPIO_CHV_PROP_COEFF_SHIFT);
		loopfilter |= (0x9 << DPIO_CHV_INT_COEFF_SHIFT);
		loopfilter |= (0x3 << DPIO_CHV_GAIN_CTRL_SHIFT);
		tribuf_calcntr = 0;
	}
	vlv_dpio_write(dev_priv, pipe, CHV_PLL_DW6(port), loopfilter);

	dpio_val = vlv_dpio_read(dev_priv, pipe, CHV_PLL_DW8(port));
	dpio_val &= ~DPIO_CHV_TDC_TARGET_CNT_MASK;
	dpio_val |= (tribuf_calcntr << DPIO_CHV_TDC_TARGET_CNT_SHIFT);
	vlv_dpio_write(dev_priv, pipe, CHV_PLL_DW8(port), dpio_val);

	/* AFC Recal */
	vlv_dpio_write(dev_priv, pipe, CHV_CMN_DW14(port),
			vlv_dpio_read(dev_priv, pipe, CHV_CMN_DW14(port)) |
			DPIO_AFC_RECAL);

	mutex_unlock(&dev_priv->sb_lock);
}

/**
 * vlv_force_pll_on - forcibly enable just the PLL
 * @dev_priv: i915 private structure
 * @pipe: pipe PLL to enable
 * @dpll: PLL configuration
 *
 * Enable the PLL for @pipe using the supplied @dpll config. To be used
 * in cases where we need the PLL enabled even when @pipe is not going to
 * be enabled.
 */
void vlv_force_pll_on(struct drm_device *dev, enum pipe pipe,
		      const struct dpll *dpll)
{
	struct intel_crtc *crtc =
		to_intel_crtc(intel_get_crtc_for_pipe(dev, pipe));
	struct intel_crtc_state pipe_config = {
		.base.crtc = &crtc->base,
		.pixel_multiplier = 1,
		.dpll = *dpll,
	};

	if (IS_CHERRYVIEW(dev)) {
		chv_compute_dpll(crtc, &pipe_config);
		chv_prepare_pll(crtc, &pipe_config);
		chv_enable_pll(crtc, &pipe_config);
	} else {
		vlv_compute_dpll(crtc, &pipe_config);
		vlv_prepare_pll(crtc, &pipe_config);
		vlv_enable_pll(crtc, &pipe_config);
	}
}

/**
 * vlv_force_pll_off - forcibly disable just the PLL
 * @dev_priv: i915 private structure
 * @pipe: pipe PLL to disable
 *
 * Disable the PLL for @pipe. To be used in cases where we need
 * the PLL enabled even when @pipe is not going to be enabled.
 */
void vlv_force_pll_off(struct drm_device *dev, enum pipe pipe)
{
	if (IS_CHERRYVIEW(dev))
		chv_disable_pll(to_i915(dev), pipe);
	else
		vlv_disable_pll(to_i915(dev), pipe);
}

static void i9xx_compute_dpll(struct intel_crtc *crtc,
			      struct intel_crtc_state *crtc_state,
			      intel_clock_t *reduced_clock,
			      int num_connectors)
{
	struct drm_device *dev = crtc->base.dev;
	struct drm_i915_private *dev_priv = dev->dev_private;
	u32 dpll;
	bool is_sdvo;
	struct dpll *clock = &crtc_state->dpll;

	i9xx_update_pll_dividers(crtc, crtc_state, reduced_clock);

	is_sdvo = intel_pipe_will_have_type(crtc_state, INTEL_OUTPUT_SDVO) ||
		intel_pipe_will_have_type(crtc_state, INTEL_OUTPUT_HDMI);

	dpll = DPLL_VGA_MODE_DIS;

	if (intel_pipe_will_have_type(crtc_state, INTEL_OUTPUT_LVDS))
		dpll |= DPLLB_MODE_LVDS;
	else
		dpll |= DPLLB_MODE_DAC_SERIAL;

	if (IS_I945G(dev) || IS_I945GM(dev) || IS_G33(dev)) {
		dpll |= (crtc_state->pixel_multiplier - 1)
			<< SDVO_MULTIPLIER_SHIFT_HIRES;
	}

	if (is_sdvo)
		dpll |= DPLL_SDVO_HIGH_SPEED;

	if (crtc_state->has_dp_encoder)
		dpll |= DPLL_SDVO_HIGH_SPEED;

	/* compute bitmask from p1 value */
	if (IS_PINEVIEW(dev))
		dpll |= (1 << (clock->p1 - 1)) << DPLL_FPA01_P1_POST_DIV_SHIFT_PINEVIEW;
	else {
		dpll |= (1 << (clock->p1 - 1)) << DPLL_FPA01_P1_POST_DIV_SHIFT;
		if (IS_G4X(dev) && reduced_clock)
			dpll |= (1 << (reduced_clock->p1 - 1)) << DPLL_FPA1_P1_POST_DIV_SHIFT;
	}
	switch (clock->p2) {
	case 5:
		dpll |= DPLL_DAC_SERIAL_P2_CLOCK_DIV_5;
		break;
	case 7:
		dpll |= DPLLB_LVDS_P2_CLOCK_DIV_7;
		break;
	case 10:
		dpll |= DPLL_DAC_SERIAL_P2_CLOCK_DIV_10;
		break;
	case 14:
		dpll |= DPLLB_LVDS_P2_CLOCK_DIV_14;
		break;
	}
	if (INTEL_INFO(dev)->gen >= 4)
		dpll |= (6 << PLL_LOAD_PULSE_PHASE_SHIFT);

	if (crtc_state->sdvo_tv_clock)
		dpll |= PLL_REF_INPUT_TVCLKINBC;
	else if (intel_pipe_will_have_type(crtc_state, INTEL_OUTPUT_LVDS) &&
		 intel_panel_use_ssc(dev_priv) && num_connectors < 2)
		dpll |= PLLB_REF_INPUT_SPREADSPECTRUMIN;
	else
		dpll |= PLL_REF_INPUT_DREFCLK;

	dpll |= DPLL_VCO_ENABLE;
	crtc_state->dpll_hw_state.dpll = dpll;

	if (INTEL_INFO(dev)->gen >= 4) {
		u32 dpll_md = (crtc_state->pixel_multiplier - 1)
			<< DPLL_MD_UDI_MULTIPLIER_SHIFT;
		crtc_state->dpll_hw_state.dpll_md = dpll_md;
	}
}

static void i8xx_compute_dpll(struct intel_crtc *crtc,
			      struct intel_crtc_state *crtc_state,
			      intel_clock_t *reduced_clock,
			      int num_connectors)
{
	struct drm_device *dev = crtc->base.dev;
	struct drm_i915_private *dev_priv = dev->dev_private;
	u32 dpll;
	struct dpll *clock = &crtc_state->dpll;

	i9xx_update_pll_dividers(crtc, crtc_state, reduced_clock);

	dpll = DPLL_VGA_MODE_DIS;

	if (intel_pipe_will_have_type(crtc_state, INTEL_OUTPUT_LVDS)) {
		dpll |= (1 << (clock->p1 - 1)) << DPLL_FPA01_P1_POST_DIV_SHIFT;
	} else {
		if (clock->p1 == 2)
			dpll |= PLL_P1_DIVIDE_BY_TWO;
		else
			dpll |= (clock->p1 - 2) << DPLL_FPA01_P1_POST_DIV_SHIFT;
		if (clock->p2 == 4)
			dpll |= PLL_P2_DIVIDE_BY_4;
	}

	if (!IS_I830(dev) && intel_pipe_will_have_type(crtc_state, INTEL_OUTPUT_DVO))
		dpll |= DPLL_DVO_2X_MODE;

	if (intel_pipe_will_have_type(crtc_state, INTEL_OUTPUT_LVDS) &&
		 intel_panel_use_ssc(dev_priv) && num_connectors < 2)
		dpll |= PLLB_REF_INPUT_SPREADSPECTRUMIN;
	else
		dpll |= PLL_REF_INPUT_DREFCLK;

	dpll |= DPLL_VCO_ENABLE;
	crtc_state->dpll_hw_state.dpll = dpll;
}

static void intel_set_pipe_timings(struct intel_crtc *intel_crtc)
{
	struct drm_device *dev = intel_crtc->base.dev;
	struct drm_i915_private *dev_priv = dev->dev_private;
	enum pipe pipe = intel_crtc->pipe;
	enum transcoder cpu_transcoder = intel_crtc->config->cpu_transcoder;
	const struct drm_display_mode *adjusted_mode = &intel_crtc->config->base.adjusted_mode;
	uint32_t crtc_vtotal, crtc_vblank_end;
	int vsyncshift = 0;

	/* We need to be careful not to changed the adjusted mode, for otherwise
	 * the hw state checker will get angry at the mismatch. */
	crtc_vtotal = adjusted_mode->crtc_vtotal;
	crtc_vblank_end = adjusted_mode->crtc_vblank_end;

	if (adjusted_mode->flags & DRM_MODE_FLAG_INTERLACE) {
		/* the chip adds 2 halflines automatically */
		crtc_vtotal -= 1;
		crtc_vblank_end -= 1;

		if (intel_pipe_has_type(intel_crtc, INTEL_OUTPUT_SDVO))
			vsyncshift = (adjusted_mode->crtc_htotal - 1) / 2;
		else
			vsyncshift = adjusted_mode->crtc_hsync_start -
				adjusted_mode->crtc_htotal / 2;
		if (vsyncshift < 0)
			vsyncshift += adjusted_mode->crtc_htotal;
	}

	if (INTEL_INFO(dev)->gen > 3)
		I915_WRITE(VSYNCSHIFT(cpu_transcoder), vsyncshift);

	I915_WRITE(HTOTAL(cpu_transcoder),
		   (adjusted_mode->crtc_hdisplay - 1) |
		   ((adjusted_mode->crtc_htotal - 1) << 16));
	I915_WRITE(HBLANK(cpu_transcoder),
		   (adjusted_mode->crtc_hblank_start - 1) |
		   ((adjusted_mode->crtc_hblank_end - 1) << 16));
	I915_WRITE(HSYNC(cpu_transcoder),
		   (adjusted_mode->crtc_hsync_start - 1) |
		   ((adjusted_mode->crtc_hsync_end - 1) << 16));

	I915_WRITE(VTOTAL(cpu_transcoder),
		   (adjusted_mode->crtc_vdisplay - 1) |
		   ((crtc_vtotal - 1) << 16));
	I915_WRITE(VBLANK(cpu_transcoder),
		   (adjusted_mode->crtc_vblank_start - 1) |
		   ((crtc_vblank_end - 1) << 16));
	I915_WRITE(VSYNC(cpu_transcoder),
		   (adjusted_mode->crtc_vsync_start - 1) |
		   ((adjusted_mode->crtc_vsync_end - 1) << 16));

	/* Workaround: when the EDP input selection is B, the VTOTAL_B must be
	 * programmed with the VTOTAL_EDP value. Same for VTOTAL_C. This is
	 * documented on the DDI_FUNC_CTL register description, EDP Input Select
	 * bits. */
	if (IS_HASWELL(dev) && cpu_transcoder == TRANSCODER_EDP &&
	    (pipe == PIPE_B || pipe == PIPE_C))
		I915_WRITE(VTOTAL(pipe), I915_READ(VTOTAL(cpu_transcoder)));

	/* pipesrc controls the size that is scaled from, which should
	 * always be the user's requested size.
	 */
	I915_WRITE(PIPESRC(pipe),
		   ((intel_crtc->config->pipe_src_w - 1) << 16) |
		   (intel_crtc->config->pipe_src_h - 1));
}

static void intel_get_pipe_timings(struct intel_crtc *crtc,
				   struct intel_crtc_state *pipe_config)
{
	struct drm_device *dev = crtc->base.dev;
	struct drm_i915_private *dev_priv = dev->dev_private;
	enum transcoder cpu_transcoder = pipe_config->cpu_transcoder;
	uint32_t tmp;

	tmp = I915_READ(HTOTAL(cpu_transcoder));
	pipe_config->base.adjusted_mode.crtc_hdisplay = (tmp & 0xffff) + 1;
	pipe_config->base.adjusted_mode.crtc_htotal = ((tmp >> 16) & 0xffff) + 1;
	tmp = I915_READ(HBLANK(cpu_transcoder));
	pipe_config->base.adjusted_mode.crtc_hblank_start = (tmp & 0xffff) + 1;
	pipe_config->base.adjusted_mode.crtc_hblank_end = ((tmp >> 16) & 0xffff) + 1;
	tmp = I915_READ(HSYNC(cpu_transcoder));
	pipe_config->base.adjusted_mode.crtc_hsync_start = (tmp & 0xffff) + 1;
	pipe_config->base.adjusted_mode.crtc_hsync_end = ((tmp >> 16) & 0xffff) + 1;

	tmp = I915_READ(VTOTAL(cpu_transcoder));
	pipe_config->base.adjusted_mode.crtc_vdisplay = (tmp & 0xffff) + 1;
	pipe_config->base.adjusted_mode.crtc_vtotal = ((tmp >> 16) & 0xffff) + 1;
	tmp = I915_READ(VBLANK(cpu_transcoder));
	pipe_config->base.adjusted_mode.crtc_vblank_start = (tmp & 0xffff) + 1;
	pipe_config->base.adjusted_mode.crtc_vblank_end = ((tmp >> 16) & 0xffff) + 1;
	tmp = I915_READ(VSYNC(cpu_transcoder));
	pipe_config->base.adjusted_mode.crtc_vsync_start = (tmp & 0xffff) + 1;
	pipe_config->base.adjusted_mode.crtc_vsync_end = ((tmp >> 16) & 0xffff) + 1;

	if (I915_READ(PIPECONF(cpu_transcoder)) & PIPECONF_INTERLACE_MASK) {
		pipe_config->base.adjusted_mode.flags |= DRM_MODE_FLAG_INTERLACE;
		pipe_config->base.adjusted_mode.crtc_vtotal += 1;
		pipe_config->base.adjusted_mode.crtc_vblank_end += 1;
	}

	tmp = I915_READ(PIPESRC(crtc->pipe));
	pipe_config->pipe_src_h = (tmp & 0xffff) + 1;
	pipe_config->pipe_src_w = ((tmp >> 16) & 0xffff) + 1;

	pipe_config->base.mode.vdisplay = pipe_config->pipe_src_h;
	pipe_config->base.mode.hdisplay = pipe_config->pipe_src_w;
}

void intel_mode_from_pipe_config(struct drm_display_mode *mode,
				 struct intel_crtc_state *pipe_config)
{
	mode->hdisplay = pipe_config->base.adjusted_mode.crtc_hdisplay;
	mode->htotal = pipe_config->base.adjusted_mode.crtc_htotal;
	mode->hsync_start = pipe_config->base.adjusted_mode.crtc_hsync_start;
	mode->hsync_end = pipe_config->base.adjusted_mode.crtc_hsync_end;

	mode->vdisplay = pipe_config->base.adjusted_mode.crtc_vdisplay;
	mode->vtotal = pipe_config->base.adjusted_mode.crtc_vtotal;
	mode->vsync_start = pipe_config->base.adjusted_mode.crtc_vsync_start;
	mode->vsync_end = pipe_config->base.adjusted_mode.crtc_vsync_end;

	mode->flags = pipe_config->base.adjusted_mode.flags;
	mode->type = DRM_MODE_TYPE_DRIVER;

	mode->clock = pipe_config->base.adjusted_mode.crtc_clock;
	mode->flags |= pipe_config->base.adjusted_mode.flags;

	mode->hsync = drm_mode_hsync(mode);
	mode->vrefresh = drm_mode_vrefresh(mode);
	drm_mode_set_name(mode);
}

static void i9xx_set_pipeconf(struct intel_crtc *intel_crtc)
{
	struct drm_device *dev = intel_crtc->base.dev;
	struct drm_i915_private *dev_priv = dev->dev_private;
	uint32_t pipeconf;

	pipeconf = 0;

	if ((intel_crtc->pipe == PIPE_A && dev_priv->quirks & QUIRK_PIPEA_FORCE) ||
	    (intel_crtc->pipe == PIPE_B && dev_priv->quirks & QUIRK_PIPEB_FORCE))
		pipeconf |= I915_READ(PIPECONF(intel_crtc->pipe)) & PIPECONF_ENABLE;

	if (intel_crtc->config->double_wide)
		pipeconf |= PIPECONF_DOUBLE_WIDE;

	/* only g4x and later have fancy bpc/dither controls */
	if (IS_G4X(dev) || IS_VALLEYVIEW(dev)) {
		/* Bspec claims that we can't use dithering for 30bpp pipes. */
		if (intel_crtc->config->dither && intel_crtc->config->pipe_bpp != 30)
			pipeconf |= PIPECONF_DITHER_EN |
				    PIPECONF_DITHER_TYPE_SP;

		switch (intel_crtc->config->pipe_bpp) {
		case 18:
			pipeconf |= PIPECONF_6BPC;
			break;
		case 24:
			pipeconf |= PIPECONF_8BPC;
			break;
		case 30:
			pipeconf |= PIPECONF_10BPC;
			break;
		default:
			/* Case prevented by intel_choose_pipe_bpp_dither. */
			BUG();
		}
	}

	if (HAS_PIPE_CXSR(dev)) {
		if (intel_crtc->lowfreq_avail) {
			DRM_DEBUG_KMS("enabling CxSR downclocking\n");
			pipeconf |= PIPECONF_CXSR_DOWNCLOCK;
		} else {
			DRM_DEBUG_KMS("disabling CxSR downclocking\n");
		}
	}

	if (intel_crtc->config->base.adjusted_mode.flags & DRM_MODE_FLAG_INTERLACE) {
		if (INTEL_INFO(dev)->gen < 4 ||
		    intel_pipe_has_type(intel_crtc, INTEL_OUTPUT_SDVO))
			pipeconf |= PIPECONF_INTERLACE_W_FIELD_INDICATION;
		else
			pipeconf |= PIPECONF_INTERLACE_W_SYNC_SHIFT;
	} else
		pipeconf |= PIPECONF_PROGRESSIVE;

	if (IS_VALLEYVIEW(dev) && intel_crtc->config->limited_color_range)
		pipeconf |= PIPECONF_COLOR_RANGE_SELECT;

	I915_WRITE(PIPECONF(intel_crtc->pipe), pipeconf);
	POSTING_READ(PIPECONF(intel_crtc->pipe));
}

static int i9xx_crtc_compute_clock(struct intel_crtc *crtc,
				   struct intel_crtc_state *crtc_state)
{
	struct drm_device *dev = crtc->base.dev;
	struct drm_i915_private *dev_priv = dev->dev_private;
	int refclk, num_connectors = 0;
	intel_clock_t clock;
	bool ok;
	bool is_dsi = false;
	struct intel_encoder *encoder;
	const intel_limit_t *limit;
	struct drm_atomic_state *state = crtc_state->base.state;
	struct drm_connector *connector;
	struct drm_connector_state *connector_state;
	int i;

	memset(&crtc_state->dpll_hw_state, 0,
	       sizeof(crtc_state->dpll_hw_state));

	for_each_connector_in_state(state, connector, connector_state, i) {
		if (connector_state->crtc != &crtc->base)
			continue;

		encoder = to_intel_encoder(connector_state->best_encoder);

		switch (encoder->type) {
		case INTEL_OUTPUT_DSI:
			is_dsi = true;
			break;
		default:
			break;
		}

		num_connectors++;
	}

	if (is_dsi)
		return 0;

	if (!crtc_state->clock_set) {
		refclk = i9xx_get_refclk(crtc_state, num_connectors);

		/*
		 * Returns a set of divisors for the desired target clock with
		 * the given refclk, or FALSE.  The returned values represent
		 * the clock equation: reflck * (5 * (m1 + 2) + (m2 + 2)) / (n +
		 * 2) / p1 / p2.
		 */
		limit = intel_limit(crtc_state, refclk);
		ok = dev_priv->display.find_dpll(limit, crtc_state,
						 crtc_state->port_clock,
						 refclk, NULL, &clock);
		if (!ok) {
			DRM_ERROR("Couldn't find PLL settings for mode!\n");
			return -EINVAL;
		}

		/* Compat-code for transition, will disappear. */
		crtc_state->dpll.n = clock.n;
		crtc_state->dpll.m1 = clock.m1;
		crtc_state->dpll.m2 = clock.m2;
		crtc_state->dpll.p1 = clock.p1;
		crtc_state->dpll.p2 = clock.p2;
	}

	if (IS_GEN2(dev)) {
		i8xx_compute_dpll(crtc, crtc_state, NULL,
				  num_connectors);
	} else if (IS_CHERRYVIEW(dev)) {
		chv_compute_dpll(crtc, crtc_state);
	} else if (IS_VALLEYVIEW(dev)) {
		vlv_compute_dpll(crtc, crtc_state);
	} else {
		i9xx_compute_dpll(crtc, crtc_state, NULL,
				  num_connectors);
	}

	return 0;
}

static void i9xx_get_pfit_config(struct intel_crtc *crtc,
				 struct intel_crtc_state *pipe_config)
{
	struct drm_device *dev = crtc->base.dev;
	struct drm_i915_private *dev_priv = dev->dev_private;
	uint32_t tmp;

	if (INTEL_INFO(dev)->gen <= 3 && (IS_I830(dev) || !IS_MOBILE(dev)))
		return;

	tmp = I915_READ(PFIT_CONTROL);
	if (!(tmp & PFIT_ENABLE))
		return;

	/* Check whether the pfit is attached to our pipe. */
	if (INTEL_INFO(dev)->gen < 4) {
		if (crtc->pipe != PIPE_B)
			return;
	} else {
		if ((tmp & PFIT_PIPE_MASK) != (crtc->pipe << PFIT_PIPE_SHIFT))
			return;
	}

	pipe_config->gmch_pfit.control = tmp;
	pipe_config->gmch_pfit.pgm_ratios = I915_READ(PFIT_PGM_RATIOS);
	if (INTEL_INFO(dev)->gen < 5)
		pipe_config->gmch_pfit.lvds_border_bits =
			I915_READ(LVDS) & LVDS_BORDER_ENABLE;
}

static void vlv_crtc_clock_get(struct intel_crtc *crtc,
			       struct intel_crtc_state *pipe_config)
{
	struct drm_device *dev = crtc->base.dev;
	struct drm_i915_private *dev_priv = dev->dev_private;
	int pipe = pipe_config->cpu_transcoder;
	intel_clock_t clock;
	u32 mdiv;
	int refclk = 100000;

	/* In case of MIPI DPLL will not even be used */
	if (!(pipe_config->dpll_hw_state.dpll & DPLL_VCO_ENABLE))
		return;

	mutex_lock(&dev_priv->sb_lock);
	mdiv = vlv_dpio_read(dev_priv, pipe, VLV_PLL_DW3(pipe));
	mutex_unlock(&dev_priv->sb_lock);

	clock.m1 = (mdiv >> DPIO_M1DIV_SHIFT) & 7;
	clock.m2 = mdiv & DPIO_M2DIV_MASK;
	clock.n = (mdiv >> DPIO_N_SHIFT) & 0xf;
	clock.p1 = (mdiv >> DPIO_P1_SHIFT) & 7;
	clock.p2 = (mdiv >> DPIO_P2_SHIFT) & 0x1f;

	pipe_config->port_clock = vlv_calc_dpll_params(refclk, &clock);
}

static void
i9xx_get_initial_plane_config(struct intel_crtc *crtc,
			      struct intel_initial_plane_config *plane_config)
{
	struct drm_device *dev = crtc->base.dev;
	struct drm_i915_private *dev_priv = dev->dev_private;
	u32 val, base, offset;
	int pipe = crtc->pipe, plane = crtc->plane;
	int fourcc, pixel_format;
	unsigned int aligned_height;
	struct drm_framebuffer *fb;
	struct intel_framebuffer *intel_fb;

	val = I915_READ(DSPCNTR(plane));
	if (!(val & DISPLAY_PLANE_ENABLE))
		return;

	intel_fb = kzalloc(sizeof(*intel_fb), GFP_KERNEL);
	if (!intel_fb) {
		DRM_DEBUG_KMS("failed to alloc fb\n");
		return;
	}

	fb = &intel_fb->base;

	if (INTEL_INFO(dev)->gen >= 4) {
		if (val & DISPPLANE_TILED) {
			plane_config->tiling = I915_TILING_X;
			fb->modifier[0] = I915_FORMAT_MOD_X_TILED;
		}
	}

	pixel_format = val & DISPPLANE_PIXFORMAT_MASK;
	fourcc = i9xx_format_to_fourcc(pixel_format);
	fb->pixel_format = fourcc;
	fb->bits_per_pixel = drm_format_plane_cpp(fourcc, 0) * 8;

	if (INTEL_INFO(dev)->gen >= 4) {
		if (plane_config->tiling)
			offset = I915_READ(DSPTILEOFF(plane));
		else
			offset = I915_READ(DSPLINOFF(plane));
		base = I915_READ(DSPSURF(plane)) & 0xfffff000;
	} else {
		base = I915_READ(DSPADDR(plane));
	}
	plane_config->base = base;

	val = I915_READ(PIPESRC(pipe));
	fb->width = ((val >> 16) & 0xfff) + 1;
	fb->height = ((val >> 0) & 0xfff) + 1;

	val = I915_READ(DSPSTRIDE(pipe));
	fb->pitches[0] = val & 0xffffffc0;

	aligned_height = intel_fb_align_height(dev, fb->height,
					       fb->pixel_format,
					       fb->modifier[0]);

	plane_config->size = fb->pitches[0] * aligned_height;

	DRM_DEBUG_KMS("pipe/plane %c/%d with fb: size=%dx%d@%d, offset=%x, pitch %d, size 0x%x\n",
		      pipe_name(pipe), plane, fb->width, fb->height,
		      fb->bits_per_pixel, base, fb->pitches[0],
		      plane_config->size);

	plane_config->fb = intel_fb;
}

static void chv_crtc_clock_get(struct intel_crtc *crtc,
			       struct intel_crtc_state *pipe_config)
{
	struct drm_device *dev = crtc->base.dev;
	struct drm_i915_private *dev_priv = dev->dev_private;
	int pipe = pipe_config->cpu_transcoder;
	enum dpio_channel port = vlv_pipe_to_channel(pipe);
	intel_clock_t clock;
	u32 cmn_dw13, pll_dw0, pll_dw1, pll_dw2, pll_dw3;
	int refclk = 100000;

	mutex_lock(&dev_priv->sb_lock);
	cmn_dw13 = vlv_dpio_read(dev_priv, pipe, CHV_CMN_DW13(port));
	pll_dw0 = vlv_dpio_read(dev_priv, pipe, CHV_PLL_DW0(port));
	pll_dw1 = vlv_dpio_read(dev_priv, pipe, CHV_PLL_DW1(port));
	pll_dw2 = vlv_dpio_read(dev_priv, pipe, CHV_PLL_DW2(port));
	pll_dw3 = vlv_dpio_read(dev_priv, pipe, CHV_PLL_DW3(port));
	mutex_unlock(&dev_priv->sb_lock);

	clock.m1 = (pll_dw1 & 0x7) == DPIO_CHV_M1_DIV_BY_2 ? 2 : 0;
	clock.m2 = (pll_dw0 & 0xff) << 22;
	if (pll_dw3 & DPIO_CHV_FRAC_DIV_EN)
		clock.m2 |= pll_dw2 & 0x3fffff;
	clock.n = (pll_dw1 >> DPIO_CHV_N_DIV_SHIFT) & 0xf;
	clock.p1 = (cmn_dw13 >> DPIO_CHV_P1_DIV_SHIFT) & 0x7;
	clock.p2 = (cmn_dw13 >> DPIO_CHV_P2_DIV_SHIFT) & 0x1f;

	pipe_config->port_clock = chv_calc_dpll_params(refclk, &clock);
}

static bool i9xx_get_pipe_config(struct intel_crtc *crtc,
				 struct intel_crtc_state *pipe_config)
{
	struct drm_device *dev = crtc->base.dev;
	struct drm_i915_private *dev_priv = dev->dev_private;
	uint32_t tmp;

	if (!intel_display_power_is_enabled(dev_priv,
					    POWER_DOMAIN_PIPE(crtc->pipe)))
		return false;

	pipe_config->cpu_transcoder = (enum transcoder) crtc->pipe;
	pipe_config->shared_dpll = DPLL_ID_PRIVATE;

	tmp = I915_READ(PIPECONF(crtc->pipe));
	if (!(tmp & PIPECONF_ENABLE))
		return false;

	if (IS_G4X(dev) || IS_VALLEYVIEW(dev)) {
		switch (tmp & PIPECONF_BPC_MASK) {
		case PIPECONF_6BPC:
			pipe_config->pipe_bpp = 18;
			break;
		case PIPECONF_8BPC:
			pipe_config->pipe_bpp = 24;
			break;
		case PIPECONF_10BPC:
			pipe_config->pipe_bpp = 30;
			break;
		default:
			break;
		}
	}

	if (IS_VALLEYVIEW(dev) && (tmp & PIPECONF_COLOR_RANGE_SELECT))
		pipe_config->limited_color_range = true;

	if (INTEL_INFO(dev)->gen < 4)
		pipe_config->double_wide = tmp & PIPECONF_DOUBLE_WIDE;

	intel_get_pipe_timings(crtc, pipe_config);

	i9xx_get_pfit_config(crtc, pipe_config);

	if (INTEL_INFO(dev)->gen >= 4) {
		tmp = I915_READ(DPLL_MD(crtc->pipe));
		pipe_config->pixel_multiplier =
			((tmp & DPLL_MD_UDI_MULTIPLIER_MASK)
			 >> DPLL_MD_UDI_MULTIPLIER_SHIFT) + 1;
		pipe_config->dpll_hw_state.dpll_md = tmp;
	} else if (IS_I945G(dev) || IS_I945GM(dev) || IS_G33(dev)) {
		tmp = I915_READ(DPLL(crtc->pipe));
		pipe_config->pixel_multiplier =
			((tmp & SDVO_MULTIPLIER_MASK)
			 >> SDVO_MULTIPLIER_SHIFT_HIRES) + 1;
	} else {
		/* Note that on i915G/GM the pixel multiplier is in the sdvo
		 * port and will be fixed up in the encoder->get_config
		 * function. */
		pipe_config->pixel_multiplier = 1;
	}
	pipe_config->dpll_hw_state.dpll = I915_READ(DPLL(crtc->pipe));
	if (!IS_VALLEYVIEW(dev)) {
		/*
		 * DPLL_DVO_2X_MODE must be enabled for both DPLLs
		 * on 830. Filter it out here so that we don't
		 * report errors due to that.
		 */
		if (IS_I830(dev))
			pipe_config->dpll_hw_state.dpll &= ~DPLL_DVO_2X_MODE;

		pipe_config->dpll_hw_state.fp0 = I915_READ(FP0(crtc->pipe));
		pipe_config->dpll_hw_state.fp1 = I915_READ(FP1(crtc->pipe));
	} else {
		/* Mask out read-only status bits. */
		pipe_config->dpll_hw_state.dpll &= ~(DPLL_LOCK_VLV |
						     DPLL_PORTC_READY_MASK |
						     DPLL_PORTB_READY_MASK);
	}

	if (IS_CHERRYVIEW(dev))
		chv_crtc_clock_get(crtc, pipe_config);
	else if (IS_VALLEYVIEW(dev))
		vlv_crtc_clock_get(crtc, pipe_config);
	else
		i9xx_crtc_clock_get(crtc, pipe_config);

	/*
	 * Normally the dotclock is filled in by the encoder .get_config()
	 * but in case the pipe is enabled w/o any ports we need a sane
	 * default.
	 */
	pipe_config->base.adjusted_mode.crtc_clock =
		pipe_config->port_clock / pipe_config->pixel_multiplier;

	return true;
}

static void ironlake_init_pch_refclk(struct drm_device *dev)
{
	struct drm_i915_private *dev_priv = dev->dev_private;
	struct intel_encoder *encoder;
	u32 val, final;
	bool has_lvds = false;
	bool has_cpu_edp = false;
	bool has_panel = false;
	bool has_ck505 = false;
	bool can_ssc = false;

	/* We need to take the global config into account */
	for_each_intel_encoder(dev, encoder) {
		switch (encoder->type) {
		case INTEL_OUTPUT_LVDS:
			has_panel = true;
			has_lvds = true;
			break;
		case INTEL_OUTPUT_EDP:
			has_panel = true;
			if (enc_to_dig_port(&encoder->base)->port == PORT_A)
				has_cpu_edp = true;
			break;
		default:
			break;
		}
	}

	if (HAS_PCH_IBX(dev)) {
		has_ck505 = dev_priv->vbt.display_clock_mode;
		can_ssc = has_ck505;
	} else {
		has_ck505 = false;
		can_ssc = true;
	}

	DRM_DEBUG_KMS("has_panel %d has_lvds %d has_ck505 %d\n",
		      has_panel, has_lvds, has_ck505);

	/* Ironlake: try to setup display ref clock before DPLL
	 * enabling. This is only under driver's control after
	 * PCH B stepping, previous chipset stepping should be
	 * ignoring this setting.
	 */
	val = I915_READ(PCH_DREF_CONTROL);

	/* As we must carefully and slowly disable/enable each source in turn,
	 * compute the final state we want first and check if we need to
	 * make any changes at all.
	 */
	final = val;
	final &= ~DREF_NONSPREAD_SOURCE_MASK;
	if (has_ck505)
		final |= DREF_NONSPREAD_CK505_ENABLE;
	else
		final |= DREF_NONSPREAD_SOURCE_ENABLE;

	final &= ~DREF_SSC_SOURCE_MASK;
	final &= ~DREF_CPU_SOURCE_OUTPUT_MASK;
	final &= ~DREF_SSC1_ENABLE;

	if (has_panel) {
		final |= DREF_SSC_SOURCE_ENABLE;

		if (intel_panel_use_ssc(dev_priv) && can_ssc)
			final |= DREF_SSC1_ENABLE;

		if (has_cpu_edp) {
			if (intel_panel_use_ssc(dev_priv) && can_ssc)
				final |= DREF_CPU_SOURCE_OUTPUT_DOWNSPREAD;
			else
				final |= DREF_CPU_SOURCE_OUTPUT_NONSPREAD;
		} else
			final |= DREF_CPU_SOURCE_OUTPUT_DISABLE;
	} else {
		final |= DREF_SSC_SOURCE_DISABLE;
		final |= DREF_CPU_SOURCE_OUTPUT_DISABLE;
	}

	if (final == val)
		return;

	/* Always enable nonspread source */
	val &= ~DREF_NONSPREAD_SOURCE_MASK;

	if (has_ck505)
		val |= DREF_NONSPREAD_CK505_ENABLE;
	else
		val |= DREF_NONSPREAD_SOURCE_ENABLE;

	if (has_panel) {
		val &= ~DREF_SSC_SOURCE_MASK;
		val |= DREF_SSC_SOURCE_ENABLE;

		/* SSC must be turned on before enabling the CPU output  */
		if (intel_panel_use_ssc(dev_priv) && can_ssc) {
			DRM_DEBUG_KMS("Using SSC on panel\n");
			val |= DREF_SSC1_ENABLE;
		} else
			val &= ~DREF_SSC1_ENABLE;

		/* Get SSC going before enabling the outputs */
		I915_WRITE(PCH_DREF_CONTROL, val);
		POSTING_READ(PCH_DREF_CONTROL);
		udelay(200);

		val &= ~DREF_CPU_SOURCE_OUTPUT_MASK;

		/* Enable CPU source on CPU attached eDP */
		if (has_cpu_edp) {
			if (intel_panel_use_ssc(dev_priv) && can_ssc) {
				DRM_DEBUG_KMS("Using SSC on eDP\n");
				val |= DREF_CPU_SOURCE_OUTPUT_DOWNSPREAD;
			} else
				val |= DREF_CPU_SOURCE_OUTPUT_NONSPREAD;
		} else
			val |= DREF_CPU_SOURCE_OUTPUT_DISABLE;

		I915_WRITE(PCH_DREF_CONTROL, val);
		POSTING_READ(PCH_DREF_CONTROL);
		udelay(200);
	} else {
		DRM_DEBUG_KMS("Disabling SSC entirely\n");

		val &= ~DREF_CPU_SOURCE_OUTPUT_MASK;

		/* Turn off CPU output */
		val |= DREF_CPU_SOURCE_OUTPUT_DISABLE;

		I915_WRITE(PCH_DREF_CONTROL, val);
		POSTING_READ(PCH_DREF_CONTROL);
		udelay(200);

		/* Turn off the SSC source */
		val &= ~DREF_SSC_SOURCE_MASK;
		val |= DREF_SSC_SOURCE_DISABLE;

		/* Turn off SSC1 */
		val &= ~DREF_SSC1_ENABLE;

		I915_WRITE(PCH_DREF_CONTROL, val);
		POSTING_READ(PCH_DREF_CONTROL);
		udelay(200);
	}

	BUG_ON(val != final);
}

static void lpt_reset_fdi_mphy(struct drm_i915_private *dev_priv)
{
	uint32_t tmp;

	tmp = I915_READ(SOUTH_CHICKEN2);
	tmp |= FDI_MPHY_IOSFSB_RESET_CTL;
	I915_WRITE(SOUTH_CHICKEN2, tmp);

	if (wait_for_atomic_us(I915_READ(SOUTH_CHICKEN2) &
			       FDI_MPHY_IOSFSB_RESET_STATUS, 100))
		DRM_ERROR("FDI mPHY reset assert timeout\n");

	tmp = I915_READ(SOUTH_CHICKEN2);
	tmp &= ~FDI_MPHY_IOSFSB_RESET_CTL;
	I915_WRITE(SOUTH_CHICKEN2, tmp);

	if (wait_for_atomic_us((I915_READ(SOUTH_CHICKEN2) &
				FDI_MPHY_IOSFSB_RESET_STATUS) == 0, 100))
		DRM_ERROR("FDI mPHY reset de-assert timeout\n");
}

/* WaMPhyProgramming:hsw */
static void lpt_program_fdi_mphy(struct drm_i915_private *dev_priv)
{
	uint32_t tmp;

	tmp = intel_sbi_read(dev_priv, 0x8008, SBI_MPHY);
	tmp &= ~(0xFF << 24);
	tmp |= (0x12 << 24);
	intel_sbi_write(dev_priv, 0x8008, tmp, SBI_MPHY);

	tmp = intel_sbi_read(dev_priv, 0x2008, SBI_MPHY);
	tmp |= (1 << 11);
	intel_sbi_write(dev_priv, 0x2008, tmp, SBI_MPHY);

	tmp = intel_sbi_read(dev_priv, 0x2108, SBI_MPHY);
	tmp |= (1 << 11);
	intel_sbi_write(dev_priv, 0x2108, tmp, SBI_MPHY);

	tmp = intel_sbi_read(dev_priv, 0x206C, SBI_MPHY);
	tmp |= (1 << 24) | (1 << 21) | (1 << 18);
	intel_sbi_write(dev_priv, 0x206C, tmp, SBI_MPHY);

	tmp = intel_sbi_read(dev_priv, 0x216C, SBI_MPHY);
	tmp |= (1 << 24) | (1 << 21) | (1 << 18);
	intel_sbi_write(dev_priv, 0x216C, tmp, SBI_MPHY);

	tmp = intel_sbi_read(dev_priv, 0x2080, SBI_MPHY);
	tmp &= ~(7 << 13);
	tmp |= (5 << 13);
	intel_sbi_write(dev_priv, 0x2080, tmp, SBI_MPHY);

	tmp = intel_sbi_read(dev_priv, 0x2180, SBI_MPHY);
	tmp &= ~(7 << 13);
	tmp |= (5 << 13);
	intel_sbi_write(dev_priv, 0x2180, tmp, SBI_MPHY);

	tmp = intel_sbi_read(dev_priv, 0x208C, SBI_MPHY);
	tmp &= ~0xFF;
	tmp |= 0x1C;
	intel_sbi_write(dev_priv, 0x208C, tmp, SBI_MPHY);

	tmp = intel_sbi_read(dev_priv, 0x218C, SBI_MPHY);
	tmp &= ~0xFF;
	tmp |= 0x1C;
	intel_sbi_write(dev_priv, 0x218C, tmp, SBI_MPHY);

	tmp = intel_sbi_read(dev_priv, 0x2098, SBI_MPHY);
	tmp &= ~(0xFF << 16);
	tmp |= (0x1C << 16);
	intel_sbi_write(dev_priv, 0x2098, tmp, SBI_MPHY);

	tmp = intel_sbi_read(dev_priv, 0x2198, SBI_MPHY);
	tmp &= ~(0xFF << 16);
	tmp |= (0x1C << 16);
	intel_sbi_write(dev_priv, 0x2198, tmp, SBI_MPHY);

	tmp = intel_sbi_read(dev_priv, 0x20C4, SBI_MPHY);
	tmp |= (1 << 27);
	intel_sbi_write(dev_priv, 0x20C4, tmp, SBI_MPHY);

	tmp = intel_sbi_read(dev_priv, 0x21C4, SBI_MPHY);
	tmp |= (1 << 27);
	intel_sbi_write(dev_priv, 0x21C4, tmp, SBI_MPHY);

	tmp = intel_sbi_read(dev_priv, 0x20EC, SBI_MPHY);
	tmp &= ~(0xF << 28);
	tmp |= (4 << 28);
	intel_sbi_write(dev_priv, 0x20EC, tmp, SBI_MPHY);

	tmp = intel_sbi_read(dev_priv, 0x21EC, SBI_MPHY);
	tmp &= ~(0xF << 28);
	tmp |= (4 << 28);
	intel_sbi_write(dev_priv, 0x21EC, tmp, SBI_MPHY);
}

/* Implements 3 different sequences from BSpec chapter "Display iCLK
 * Programming" based on the parameters passed:
 * - Sequence to enable CLKOUT_DP
 * - Sequence to enable CLKOUT_DP without spread
 * - Sequence to enable CLKOUT_DP for FDI usage and configure PCH FDI I/O
 */
static void lpt_enable_clkout_dp(struct drm_device *dev, bool with_spread,
				 bool with_fdi)
{
	struct drm_i915_private *dev_priv = dev->dev_private;
	uint32_t reg, tmp;

	if (WARN(with_fdi && !with_spread, "FDI requires downspread\n"))
		with_spread = true;
	if (WARN(HAS_PCH_LPT_LP(dev) && with_fdi, "LP PCH doesn't have FDI\n"))
		with_fdi = false;

	mutex_lock(&dev_priv->sb_lock);

	tmp = intel_sbi_read(dev_priv, SBI_SSCCTL, SBI_ICLK);
	tmp &= ~SBI_SSCCTL_DISABLE;
	tmp |= SBI_SSCCTL_PATHALT;
	intel_sbi_write(dev_priv, SBI_SSCCTL, tmp, SBI_ICLK);

	udelay(24);

	if (with_spread) {
		tmp = intel_sbi_read(dev_priv, SBI_SSCCTL, SBI_ICLK);
		tmp &= ~SBI_SSCCTL_PATHALT;
		intel_sbi_write(dev_priv, SBI_SSCCTL, tmp, SBI_ICLK);

		if (with_fdi) {
			lpt_reset_fdi_mphy(dev_priv);
			lpt_program_fdi_mphy(dev_priv);
		}
	}

	reg = HAS_PCH_LPT_LP(dev) ? SBI_GEN0 : SBI_DBUFF0;
	tmp = intel_sbi_read(dev_priv, reg, SBI_ICLK);
	tmp |= SBI_GEN0_CFG_BUFFENABLE_DISABLE;
	intel_sbi_write(dev_priv, reg, tmp, SBI_ICLK);

	mutex_unlock(&dev_priv->sb_lock);
}

/* Sequence to disable CLKOUT_DP */
static void lpt_disable_clkout_dp(struct drm_device *dev)
{
	struct drm_i915_private *dev_priv = dev->dev_private;
	uint32_t reg, tmp;

	mutex_lock(&dev_priv->sb_lock);

	reg = HAS_PCH_LPT_LP(dev) ? SBI_GEN0 : SBI_DBUFF0;
	tmp = intel_sbi_read(dev_priv, reg, SBI_ICLK);
	tmp &= ~SBI_GEN0_CFG_BUFFENABLE_DISABLE;
	intel_sbi_write(dev_priv, reg, tmp, SBI_ICLK);

	tmp = intel_sbi_read(dev_priv, SBI_SSCCTL, SBI_ICLK);
	if (!(tmp & SBI_SSCCTL_DISABLE)) {
		if (!(tmp & SBI_SSCCTL_PATHALT)) {
			tmp |= SBI_SSCCTL_PATHALT;
			intel_sbi_write(dev_priv, SBI_SSCCTL, tmp, SBI_ICLK);
			udelay(32);
		}
		tmp |= SBI_SSCCTL_DISABLE;
		intel_sbi_write(dev_priv, SBI_SSCCTL, tmp, SBI_ICLK);
	}

	mutex_unlock(&dev_priv->sb_lock);
}

static void lpt_init_pch_refclk(struct drm_device *dev)
{
	struct intel_encoder *encoder;
	bool has_vga = false;

	for_each_intel_encoder(dev, encoder) {
		switch (encoder->type) {
		case INTEL_OUTPUT_ANALOG:
			has_vga = true;
			break;
		default:
			break;
		}
	}

	if (has_vga)
		lpt_enable_clkout_dp(dev, true, true);
	else
		lpt_disable_clkout_dp(dev);
}

/*
 * Initialize reference clocks when the driver loads
 */
void intel_init_pch_refclk(struct drm_device *dev)
{
	if (HAS_PCH_IBX(dev) || HAS_PCH_CPT(dev))
		ironlake_init_pch_refclk(dev);
	else if (HAS_PCH_LPT(dev))
		lpt_init_pch_refclk(dev);
}

static int ironlake_get_refclk(struct intel_crtc_state *crtc_state)
{
	struct drm_device *dev = crtc_state->base.crtc->dev;
	struct drm_i915_private *dev_priv = dev->dev_private;
	struct drm_atomic_state *state = crtc_state->base.state;
	struct drm_connector *connector;
	struct drm_connector_state *connector_state;
	struct intel_encoder *encoder;
	int num_connectors = 0, i;
	bool is_lvds = false;

	for_each_connector_in_state(state, connector, connector_state, i) {
		if (connector_state->crtc != crtc_state->base.crtc)
			continue;

		encoder = to_intel_encoder(connector_state->best_encoder);

		switch (encoder->type) {
		case INTEL_OUTPUT_LVDS:
			is_lvds = true;
			break;
		default:
			break;
		}
		num_connectors++;
	}

	if (is_lvds && intel_panel_use_ssc(dev_priv) && num_connectors < 2) {
		DRM_DEBUG_KMS("using SSC reference clock of %d kHz\n",
			      dev_priv->vbt.lvds_ssc_freq);
		return dev_priv->vbt.lvds_ssc_freq;
	}

	return 120000;
}

static void ironlake_set_pipeconf(struct drm_crtc *crtc)
{
	struct drm_i915_private *dev_priv = crtc->dev->dev_private;
	struct intel_crtc *intel_crtc = to_intel_crtc(crtc);
	int pipe = intel_crtc->pipe;
	uint32_t val;

	val = 0;

	switch (intel_crtc->config->pipe_bpp) {
	case 18:
		val |= PIPECONF_6BPC;
		break;
	case 24:
		val |= PIPECONF_8BPC;
		break;
	case 30:
		val |= PIPECONF_10BPC;
		break;
	case 36:
		val |= PIPECONF_12BPC;
		break;
	default:
		/* Case prevented by intel_choose_pipe_bpp_dither. */
		BUG();
	}

	if (intel_crtc->config->dither)
		val |= (PIPECONF_DITHER_EN | PIPECONF_DITHER_TYPE_SP);

	if (intel_crtc->config->base.adjusted_mode.flags & DRM_MODE_FLAG_INTERLACE)
		val |= PIPECONF_INTERLACED_ILK;
	else
		val |= PIPECONF_PROGRESSIVE;

	if (intel_crtc->config->limited_color_range)
		val |= PIPECONF_COLOR_RANGE_SELECT;

	I915_WRITE(PIPECONF(pipe), val);
	POSTING_READ(PIPECONF(pipe));
}

/*
 * Set up the pipe CSC unit.
 *
 * Currently only full range RGB to limited range RGB conversion
 * is supported, but eventually this should handle various
 * RGB<->YCbCr scenarios as well.
 */
static void intel_set_pipe_csc(struct drm_crtc *crtc)
{
	struct drm_device *dev = crtc->dev;
	struct drm_i915_private *dev_priv = dev->dev_private;
	struct intel_crtc *intel_crtc = to_intel_crtc(crtc);
	int pipe = intel_crtc->pipe;
	uint16_t coeff = 0x7800; /* 1.0 */

	/*
	 * TODO: Check what kind of values actually come out of the pipe
	 * with these coeff/postoff values and adjust to get the best
	 * accuracy. Perhaps we even need to take the bpc value into
	 * consideration.
	 */

	if (intel_crtc->config->limited_color_range)
		coeff = ((235 - 16) * (1 << 12) / 255) & 0xff8; /* 0.xxx... */

	/*
	 * GY/GU and RY/RU should be the other way around according
	 * to BSpec, but reality doesn't agree. Just set them up in
	 * a way that results in the correct picture.
	 */
	I915_WRITE(PIPE_CSC_COEFF_RY_GY(pipe), coeff << 16);
	I915_WRITE(PIPE_CSC_COEFF_BY(pipe), 0);

	I915_WRITE(PIPE_CSC_COEFF_RU_GU(pipe), coeff);
	I915_WRITE(PIPE_CSC_COEFF_BU(pipe), 0);

	I915_WRITE(PIPE_CSC_COEFF_RV_GV(pipe), 0);
	I915_WRITE(PIPE_CSC_COEFF_BV(pipe), coeff << 16);

	I915_WRITE(PIPE_CSC_PREOFF_HI(pipe), 0);
	I915_WRITE(PIPE_CSC_PREOFF_ME(pipe), 0);
	I915_WRITE(PIPE_CSC_PREOFF_LO(pipe), 0);

	if (INTEL_INFO(dev)->gen > 6) {
		uint16_t postoff = 0;

		if (intel_crtc->config->limited_color_range)
			postoff = (16 * (1 << 12) / 255) & 0x1fff;

		I915_WRITE(PIPE_CSC_POSTOFF_HI(pipe), postoff);
		I915_WRITE(PIPE_CSC_POSTOFF_ME(pipe), postoff);
		I915_WRITE(PIPE_CSC_POSTOFF_LO(pipe), postoff);

		I915_WRITE(PIPE_CSC_MODE(pipe), 0);
	} else {
		uint32_t mode = CSC_MODE_YUV_TO_RGB;

		if (intel_crtc->config->limited_color_range)
			mode |= CSC_BLACK_SCREEN_OFFSET;

		I915_WRITE(PIPE_CSC_MODE(pipe), mode);
	}
}

static void haswell_set_pipeconf(struct drm_crtc *crtc)
{
	struct drm_device *dev = crtc->dev;
	struct drm_i915_private *dev_priv = dev->dev_private;
	struct intel_crtc *intel_crtc = to_intel_crtc(crtc);
	enum pipe pipe = intel_crtc->pipe;
	enum transcoder cpu_transcoder = intel_crtc->config->cpu_transcoder;
	uint32_t val;

	val = 0;

	if (IS_HASWELL(dev) && intel_crtc->config->dither)
		val |= (PIPECONF_DITHER_EN | PIPECONF_DITHER_TYPE_SP);

	if (intel_crtc->config->base.adjusted_mode.flags & DRM_MODE_FLAG_INTERLACE)
		val |= PIPECONF_INTERLACED_ILK;
	else
		val |= PIPECONF_PROGRESSIVE;

	I915_WRITE(PIPECONF(cpu_transcoder), val);
	POSTING_READ(PIPECONF(cpu_transcoder));

	I915_WRITE(GAMMA_MODE(intel_crtc->pipe), GAMMA_MODE_MODE_8BIT);
	POSTING_READ(GAMMA_MODE(intel_crtc->pipe));

	if (IS_BROADWELL(dev) || INTEL_INFO(dev)->gen >= 9) {
		val = 0;

		switch (intel_crtc->config->pipe_bpp) {
		case 18:
			val |= PIPEMISC_DITHER_6_BPC;
			break;
		case 24:
			val |= PIPEMISC_DITHER_8_BPC;
			break;
		case 30:
			val |= PIPEMISC_DITHER_10_BPC;
			break;
		case 36:
			val |= PIPEMISC_DITHER_12_BPC;
			break;
		default:
			/* Case prevented by pipe_config_set_bpp. */
			BUG();
		}

		if (intel_crtc->config->dither)
			val |= PIPEMISC_DITHER_ENABLE | PIPEMISC_DITHER_TYPE_SP;

		I915_WRITE(PIPEMISC(pipe), val);
	}
}

static bool ironlake_compute_clocks(struct drm_crtc *crtc,
				    struct intel_crtc_state *crtc_state,
				    intel_clock_t *clock,
				    bool *has_reduced_clock,
				    intel_clock_t *reduced_clock)
{
	struct drm_device *dev = crtc->dev;
	struct drm_i915_private *dev_priv = dev->dev_private;
	int refclk;
	const intel_limit_t *limit;
	bool ret;

	refclk = ironlake_get_refclk(crtc_state);

	/*
	 * Returns a set of divisors for the desired target clock with the given
	 * refclk, or FALSE.  The returned values represent the clock equation:
	 * reflck * (5 * (m1 + 2) + (m2 + 2)) / (n + 2) / p1 / p2.
	 */
	limit = intel_limit(crtc_state, refclk);
	ret = dev_priv->display.find_dpll(limit, crtc_state,
					  crtc_state->port_clock,
					  refclk, NULL, clock);
	if (!ret)
		return false;

	return true;
}

int ironlake_get_lanes_required(int target_clock, int link_bw, int bpp)
{
	/*
	 * Account for spread spectrum to avoid
	 * oversubscribing the link. Max center spread
	 * is 2.5%; use 5% for safety's sake.
	 */
	u32 bps = target_clock * bpp * 21 / 20;
	return DIV_ROUND_UP(bps, link_bw * 8);
}

static bool ironlake_needs_fb_cb_tune(struct dpll *dpll, int factor)
{
	return i9xx_dpll_compute_m(dpll) < factor * dpll->n;
}

static uint32_t ironlake_compute_dpll(struct intel_crtc *intel_crtc,
				      struct intel_crtc_state *crtc_state,
				      u32 *fp,
				      intel_clock_t *reduced_clock, u32 *fp2)
{
	struct drm_crtc *crtc = &intel_crtc->base;
	struct drm_device *dev = crtc->dev;
	struct drm_i915_private *dev_priv = dev->dev_private;
	struct drm_atomic_state *state = crtc_state->base.state;
	struct drm_connector *connector;
	struct drm_connector_state *connector_state;
	struct intel_encoder *encoder;
	uint32_t dpll;
	int factor, num_connectors = 0, i;
	bool is_lvds = false, is_sdvo = false;

	for_each_connector_in_state(state, connector, connector_state, i) {
		if (connector_state->crtc != crtc_state->base.crtc)
			continue;

		encoder = to_intel_encoder(connector_state->best_encoder);

		switch (encoder->type) {
		case INTEL_OUTPUT_LVDS:
			is_lvds = true;
			break;
		case INTEL_OUTPUT_SDVO:
		case INTEL_OUTPUT_HDMI:
			is_sdvo = true;
			break;
		default:
			break;
		}

		num_connectors++;
	}

	/* Enable autotuning of the PLL clock (if permissible) */
	factor = 21;
	if (is_lvds) {
		if ((intel_panel_use_ssc(dev_priv) &&
		     dev_priv->vbt.lvds_ssc_freq == 100000) ||
		    (HAS_PCH_IBX(dev) && intel_is_dual_link_lvds(dev)))
			factor = 25;
	} else if (crtc_state->sdvo_tv_clock)
		factor = 20;

	if (ironlake_needs_fb_cb_tune(&crtc_state->dpll, factor))
		*fp |= FP_CB_TUNE;

	if (fp2 && (reduced_clock->m < factor * reduced_clock->n))
		*fp2 |= FP_CB_TUNE;

	dpll = 0;

	if (is_lvds)
		dpll |= DPLLB_MODE_LVDS;
	else
		dpll |= DPLLB_MODE_DAC_SERIAL;

	dpll |= (crtc_state->pixel_multiplier - 1)
		<< PLL_REF_SDVO_HDMI_MULTIPLIER_SHIFT;

	if (is_sdvo)
		dpll |= DPLL_SDVO_HIGH_SPEED;
	if (crtc_state->has_dp_encoder)
		dpll |= DPLL_SDVO_HIGH_SPEED;

	/* compute bitmask from p1 value */
	dpll |= (1 << (crtc_state->dpll.p1 - 1)) << DPLL_FPA01_P1_POST_DIV_SHIFT;
	/* also FPA1 */
	dpll |= (1 << (crtc_state->dpll.p1 - 1)) << DPLL_FPA1_P1_POST_DIV_SHIFT;

	switch (crtc_state->dpll.p2) {
	case 5:
		dpll |= DPLL_DAC_SERIAL_P2_CLOCK_DIV_5;
		break;
	case 7:
		dpll |= DPLLB_LVDS_P2_CLOCK_DIV_7;
		break;
	case 10:
		dpll |= DPLL_DAC_SERIAL_P2_CLOCK_DIV_10;
		break;
	case 14:
		dpll |= DPLLB_LVDS_P2_CLOCK_DIV_14;
		break;
	}

	if (is_lvds && intel_panel_use_ssc(dev_priv) && num_connectors < 2)
		dpll |= PLLB_REF_INPUT_SPREADSPECTRUMIN;
	else
		dpll |= PLL_REF_INPUT_DREFCLK;

	return dpll | DPLL_VCO_ENABLE;
}

static int ironlake_crtc_compute_clock(struct intel_crtc *crtc,
				       struct intel_crtc_state *crtc_state)
{
	struct drm_device *dev = crtc->base.dev;
	intel_clock_t clock, reduced_clock;
	u32 dpll = 0, fp = 0, fp2 = 0;
	bool ok, has_reduced_clock = false;
	bool is_lvds = false;
	struct intel_shared_dpll *pll;

	memset(&crtc_state->dpll_hw_state, 0,
	       sizeof(crtc_state->dpll_hw_state));

	is_lvds = intel_pipe_has_type(crtc, INTEL_OUTPUT_LVDS);

	WARN(!(HAS_PCH_IBX(dev) || HAS_PCH_CPT(dev)),
	     "Unexpected PCH type %d\n", INTEL_PCH_TYPE(dev));

	ok = ironlake_compute_clocks(&crtc->base, crtc_state, &clock,
				     &has_reduced_clock, &reduced_clock);
	if (!ok && !crtc_state->clock_set) {
		DRM_ERROR("Couldn't find PLL settings for mode!\n");
		return -EINVAL;
	}
	/* Compat-code for transition, will disappear. */
	if (!crtc_state->clock_set) {
		crtc_state->dpll.n = clock.n;
		crtc_state->dpll.m1 = clock.m1;
		crtc_state->dpll.m2 = clock.m2;
		crtc_state->dpll.p1 = clock.p1;
		crtc_state->dpll.p2 = clock.p2;
	}

	/* CPU eDP is the only output that doesn't need a PCH PLL of its own. */
	if (crtc_state->has_pch_encoder) {
		fp = i9xx_dpll_compute_fp(&crtc_state->dpll);
		if (has_reduced_clock)
			fp2 = i9xx_dpll_compute_fp(&reduced_clock);

		dpll = ironlake_compute_dpll(crtc, crtc_state,
					     &fp, &reduced_clock,
					     has_reduced_clock ? &fp2 : NULL);

		crtc_state->dpll_hw_state.dpll = dpll;
		crtc_state->dpll_hw_state.fp0 = fp;
		if (has_reduced_clock)
			crtc_state->dpll_hw_state.fp1 = fp2;
		else
			crtc_state->dpll_hw_state.fp1 = fp;

		pll = intel_get_shared_dpll(crtc, crtc_state);
		if (pll == NULL) {
			DRM_DEBUG_DRIVER("failed to find PLL for pipe %c\n",
					 pipe_name(crtc->pipe));
			return -EINVAL;
		}
	}

	if (is_lvds && has_reduced_clock)
		crtc->lowfreq_avail = true;
	else
		crtc->lowfreq_avail = false;

	return 0;
}

static void intel_pch_transcoder_get_m_n(struct intel_crtc *crtc,
					 struct intel_link_m_n *m_n)
{
	struct drm_device *dev = crtc->base.dev;
	struct drm_i915_private *dev_priv = dev->dev_private;
	enum pipe pipe = crtc->pipe;

	m_n->link_m = I915_READ(PCH_TRANS_LINK_M1(pipe));
	m_n->link_n = I915_READ(PCH_TRANS_LINK_N1(pipe));
	m_n->gmch_m = I915_READ(PCH_TRANS_DATA_M1(pipe))
		& ~TU_SIZE_MASK;
	m_n->gmch_n = I915_READ(PCH_TRANS_DATA_N1(pipe));
	m_n->tu = ((I915_READ(PCH_TRANS_DATA_M1(pipe))
		    & TU_SIZE_MASK) >> TU_SIZE_SHIFT) + 1;
}

static void intel_cpu_transcoder_get_m_n(struct intel_crtc *crtc,
					 enum transcoder transcoder,
					 struct intel_link_m_n *m_n,
					 struct intel_link_m_n *m2_n2)
{
	struct drm_device *dev = crtc->base.dev;
	struct drm_i915_private *dev_priv = dev->dev_private;
	enum pipe pipe = crtc->pipe;

	if (INTEL_INFO(dev)->gen >= 5) {
		m_n->link_m = I915_READ(PIPE_LINK_M1(transcoder));
		m_n->link_n = I915_READ(PIPE_LINK_N1(transcoder));
		m_n->gmch_m = I915_READ(PIPE_DATA_M1(transcoder))
			& ~TU_SIZE_MASK;
		m_n->gmch_n = I915_READ(PIPE_DATA_N1(transcoder));
		m_n->tu = ((I915_READ(PIPE_DATA_M1(transcoder))
			    & TU_SIZE_MASK) >> TU_SIZE_SHIFT) + 1;
		/* Read M2_N2 registers only for gen < 8 (M2_N2 available for
		 * gen < 8) and if DRRS is supported (to make sure the
		 * registers are not unnecessarily read).
		 */
		if (m2_n2 && INTEL_INFO(dev)->gen < 8 &&
			crtc->config->has_drrs) {
			m2_n2->link_m = I915_READ(PIPE_LINK_M2(transcoder));
			m2_n2->link_n =	I915_READ(PIPE_LINK_N2(transcoder));
			m2_n2->gmch_m =	I915_READ(PIPE_DATA_M2(transcoder))
					& ~TU_SIZE_MASK;
			m2_n2->gmch_n =	I915_READ(PIPE_DATA_N2(transcoder));
			m2_n2->tu = ((I915_READ(PIPE_DATA_M2(transcoder))
					& TU_SIZE_MASK) >> TU_SIZE_SHIFT) + 1;
		}
	} else {
		m_n->link_m = I915_READ(PIPE_LINK_M_G4X(pipe));
		m_n->link_n = I915_READ(PIPE_LINK_N_G4X(pipe));
		m_n->gmch_m = I915_READ(PIPE_DATA_M_G4X(pipe))
			& ~TU_SIZE_MASK;
		m_n->gmch_n = I915_READ(PIPE_DATA_N_G4X(pipe));
		m_n->tu = ((I915_READ(PIPE_DATA_M_G4X(pipe))
			    & TU_SIZE_MASK) >> TU_SIZE_SHIFT) + 1;
	}
}

void intel_dp_get_m_n(struct intel_crtc *crtc,
		      struct intel_crtc_state *pipe_config)
{
	if (pipe_config->has_pch_encoder)
		intel_pch_transcoder_get_m_n(crtc, &pipe_config->dp_m_n);
	else
		intel_cpu_transcoder_get_m_n(crtc, pipe_config->cpu_transcoder,
					     &pipe_config->dp_m_n,
					     &pipe_config->dp_m2_n2);
}

static void ironlake_get_fdi_m_n_config(struct intel_crtc *crtc,
					struct intel_crtc_state *pipe_config)
{
	intel_cpu_transcoder_get_m_n(crtc, pipe_config->cpu_transcoder,
				     &pipe_config->fdi_m_n, NULL);
}

static void skylake_get_pfit_config(struct intel_crtc *crtc,
				    struct intel_crtc_state *pipe_config)
{
	struct drm_device *dev = crtc->base.dev;
	struct drm_i915_private *dev_priv = dev->dev_private;
	struct intel_crtc_scaler_state *scaler_state = &pipe_config->scaler_state;
	uint32_t ps_ctrl = 0;
	int id = -1;
	int i;

	/* find scaler attached to this pipe */
	for (i = 0; i < crtc->num_scalers; i++) {
		ps_ctrl = I915_READ(SKL_PS_CTRL(crtc->pipe, i));
		if (ps_ctrl & PS_SCALER_EN && !(ps_ctrl & PS_PLANE_SEL_MASK)) {
			id = i;
			pipe_config->pch_pfit.enabled = true;
			pipe_config->pch_pfit.pos = I915_READ(SKL_PS_WIN_POS(crtc->pipe, i));
			pipe_config->pch_pfit.size = I915_READ(SKL_PS_WIN_SZ(crtc->pipe, i));
			break;
		}
	}

	scaler_state->scaler_id = id;
	if (id >= 0) {
		scaler_state->scaler_users |= (1 << SKL_CRTC_INDEX);
	} else {
		scaler_state->scaler_users &= ~(1 << SKL_CRTC_INDEX);
	}
}

static void
skylake_get_initial_plane_config(struct intel_crtc *crtc,
				 struct intel_initial_plane_config *plane_config)
{
	struct drm_device *dev = crtc->base.dev;
	struct drm_i915_private *dev_priv = dev->dev_private;
	u32 val, base, offset, stride_mult, tiling;
	int pipe = crtc->pipe;
	int fourcc, pixel_format;
	unsigned int aligned_height;
	struct drm_framebuffer *fb;
	struct intel_framebuffer *intel_fb;

	intel_fb = kzalloc(sizeof(*intel_fb), GFP_KERNEL);
	if (!intel_fb) {
		DRM_DEBUG_KMS("failed to alloc fb\n");
		return;
	}

	fb = &intel_fb->base;

	val = I915_READ(PLANE_CTL(pipe, 0));
	if (!(val & PLANE_CTL_ENABLE))
		goto error;

	pixel_format = val & PLANE_CTL_FORMAT_MASK;
	fourcc = skl_format_to_fourcc(pixel_format,
				      val & PLANE_CTL_ORDER_RGBX,
				      val & PLANE_CTL_ALPHA_MASK);
	fb->pixel_format = fourcc;
	fb->bits_per_pixel = drm_format_plane_cpp(fourcc, 0) * 8;

	tiling = val & PLANE_CTL_TILED_MASK;
	switch (tiling) {
	case PLANE_CTL_TILED_LINEAR:
		fb->modifier[0] = DRM_FORMAT_MOD_NONE;
		break;
	case PLANE_CTL_TILED_X:
		plane_config->tiling = I915_TILING_X;
		fb->modifier[0] = I915_FORMAT_MOD_X_TILED;
		break;
	case PLANE_CTL_TILED_Y:
		fb->modifier[0] = I915_FORMAT_MOD_Y_TILED;
		break;
	case PLANE_CTL_TILED_YF:
		fb->modifier[0] = I915_FORMAT_MOD_Yf_TILED;
		break;
	default:
		MISSING_CASE(tiling);
		goto error;
	}

	base = I915_READ(PLANE_SURF(pipe, 0)) & 0xfffff000;
	plane_config->base = base;

	offset = I915_READ(PLANE_OFFSET(pipe, 0));

	val = I915_READ(PLANE_SIZE(pipe, 0));
	fb->height = ((val >> 16) & 0xfff) + 1;
	fb->width = ((val >> 0) & 0x1fff) + 1;

	val = I915_READ(PLANE_STRIDE(pipe, 0));
	stride_mult = intel_fb_stride_alignment(dev, fb->modifier[0],
						fb->pixel_format);
	fb->pitches[0] = (val & 0x3ff) * stride_mult;

	aligned_height = intel_fb_align_height(dev, fb->height,
					       fb->pixel_format,
					       fb->modifier[0]);

	plane_config->size = fb->pitches[0] * aligned_height;

	DRM_DEBUG_KMS("pipe %c with fb: size=%dx%d@%d, offset=%x, pitch %d, size 0x%x\n",
		      pipe_name(pipe), fb->width, fb->height,
		      fb->bits_per_pixel, base, fb->pitches[0],
		      plane_config->size);

	plane_config->fb = intel_fb;
	return;

error:
	kfree(fb);
}

static void ironlake_get_pfit_config(struct intel_crtc *crtc,
				     struct intel_crtc_state *pipe_config)
{
	struct drm_device *dev = crtc->base.dev;
	struct drm_i915_private *dev_priv = dev->dev_private;
	uint32_t tmp;

	tmp = I915_READ(PF_CTL(crtc->pipe));

	if (tmp & PF_ENABLE) {
		pipe_config->pch_pfit.enabled = true;
		pipe_config->pch_pfit.pos = I915_READ(PF_WIN_POS(crtc->pipe));
		pipe_config->pch_pfit.size = I915_READ(PF_WIN_SZ(crtc->pipe));

		/* We currently do not free assignements of panel fitters on
		 * ivb/hsw (since we don't use the higher upscaling modes which
		 * differentiates them) so just WARN about this case for now. */
		if (IS_GEN7(dev)) {
			WARN_ON((tmp & PF_PIPE_SEL_MASK_IVB) !=
				PF_PIPE_SEL_IVB(crtc->pipe));
		}
	}
}

static void
ironlake_get_initial_plane_config(struct intel_crtc *crtc,
				  struct intel_initial_plane_config *plane_config)
{
	struct drm_device *dev = crtc->base.dev;
	struct drm_i915_private *dev_priv = dev->dev_private;
	u32 val, base, offset;
	int pipe = crtc->pipe;
	int fourcc, pixel_format;
	unsigned int aligned_height;
	struct drm_framebuffer *fb;
	struct intel_framebuffer *intel_fb;

	val = I915_READ(DSPCNTR(pipe));
	if (!(val & DISPLAY_PLANE_ENABLE))
		return;

	intel_fb = kzalloc(sizeof(*intel_fb), GFP_KERNEL);
	if (!intel_fb) {
		DRM_DEBUG_KMS("failed to alloc fb\n");
		return;
	}

	fb = &intel_fb->base;

	if (INTEL_INFO(dev)->gen >= 4) {
		if (val & DISPPLANE_TILED) {
			plane_config->tiling = I915_TILING_X;
			fb->modifier[0] = I915_FORMAT_MOD_X_TILED;
		}
	}

	pixel_format = val & DISPPLANE_PIXFORMAT_MASK;
	fourcc = i9xx_format_to_fourcc(pixel_format);
	fb->pixel_format = fourcc;
	fb->bits_per_pixel = drm_format_plane_cpp(fourcc, 0) * 8;

	base = I915_READ(DSPSURF(pipe)) & 0xfffff000;
	if (IS_HASWELL(dev) || IS_BROADWELL(dev)) {
		offset = I915_READ(DSPOFFSET(pipe));
	} else {
		if (plane_config->tiling)
			offset = I915_READ(DSPTILEOFF(pipe));
		else
			offset = I915_READ(DSPLINOFF(pipe));
	}
	plane_config->base = base;

	val = I915_READ(PIPESRC(pipe));
	fb->width = ((val >> 16) & 0xfff) + 1;
	fb->height = ((val >> 0) & 0xfff) + 1;

	val = I915_READ(DSPSTRIDE(pipe));
	fb->pitches[0] = val & 0xffffffc0;

	aligned_height = intel_fb_align_height(dev, fb->height,
					       fb->pixel_format,
					       fb->modifier[0]);

	plane_config->size = fb->pitches[0] * aligned_height;

	DRM_DEBUG_KMS("pipe %c with fb: size=%dx%d@%d, offset=%x, pitch %d, size 0x%x\n",
		      pipe_name(pipe), fb->width, fb->height,
		      fb->bits_per_pixel, base, fb->pitches[0],
		      plane_config->size);

	plane_config->fb = intel_fb;
}

static bool ironlake_get_pipe_config(struct intel_crtc *crtc,
				     struct intel_crtc_state *pipe_config)
{
	struct drm_device *dev = crtc->base.dev;
	struct drm_i915_private *dev_priv = dev->dev_private;
	uint32_t tmp;

	if (!intel_display_power_is_enabled(dev_priv,
					    POWER_DOMAIN_PIPE(crtc->pipe)))
		return false;

	pipe_config->cpu_transcoder = (enum transcoder) crtc->pipe;
	pipe_config->shared_dpll = DPLL_ID_PRIVATE;

	tmp = I915_READ(PIPECONF(crtc->pipe));
	if (!(tmp & PIPECONF_ENABLE))
		return false;

	switch (tmp & PIPECONF_BPC_MASK) {
	case PIPECONF_6BPC:
		pipe_config->pipe_bpp = 18;
		break;
	case PIPECONF_8BPC:
		pipe_config->pipe_bpp = 24;
		break;
	case PIPECONF_10BPC:
		pipe_config->pipe_bpp = 30;
		break;
	case PIPECONF_12BPC:
		pipe_config->pipe_bpp = 36;
		break;
	default:
		break;
	}

	if (tmp & PIPECONF_COLOR_RANGE_SELECT)
		pipe_config->limited_color_range = true;

	if (I915_READ(PCH_TRANSCONF(crtc->pipe)) & TRANS_ENABLE) {
		struct intel_shared_dpll *pll;

		pipe_config->has_pch_encoder = true;

		tmp = I915_READ(FDI_RX_CTL(crtc->pipe));
		pipe_config->fdi_lanes = ((FDI_DP_PORT_WIDTH_MASK & tmp) >>
					  FDI_DP_PORT_WIDTH_SHIFT) + 1;

		ironlake_get_fdi_m_n_config(crtc, pipe_config);

		if (HAS_PCH_IBX(dev_priv->dev)) {
			pipe_config->shared_dpll =
				(enum intel_dpll_id) crtc->pipe;
		} else {
			tmp = I915_READ(PCH_DPLL_SEL);
			if (tmp & TRANS_DPLLB_SEL(crtc->pipe))
				pipe_config->shared_dpll = DPLL_ID_PCH_PLL_B;
			else
				pipe_config->shared_dpll = DPLL_ID_PCH_PLL_A;
		}

		pll = &dev_priv->shared_dplls[pipe_config->shared_dpll];

		WARN_ON(!pll->get_hw_state(dev_priv, pll,
					   &pipe_config->dpll_hw_state));

		tmp = pipe_config->dpll_hw_state.dpll;
		pipe_config->pixel_multiplier =
			((tmp & PLL_REF_SDVO_HDMI_MULTIPLIER_MASK)
			 >> PLL_REF_SDVO_HDMI_MULTIPLIER_SHIFT) + 1;

		ironlake_pch_clock_get(crtc, pipe_config);
	} else {
		pipe_config->pixel_multiplier = 1;
	}

	intel_get_pipe_timings(crtc, pipe_config);

	ironlake_get_pfit_config(crtc, pipe_config);

	return true;
}

static void assert_can_disable_lcpll(struct drm_i915_private *dev_priv)
{
	struct drm_device *dev = dev_priv->dev;
	struct intel_crtc *crtc;

	for_each_intel_crtc(dev, crtc)
		I915_STATE_WARN(crtc->active, "CRTC for pipe %c enabled\n",
		     pipe_name(crtc->pipe));

	I915_STATE_WARN(I915_READ(HSW_PWR_WELL_DRIVER), "Power well on\n");
	I915_STATE_WARN(I915_READ(SPLL_CTL) & SPLL_PLL_ENABLE, "SPLL enabled\n");
	I915_STATE_WARN(I915_READ(WRPLL_CTL1) & WRPLL_PLL_ENABLE, "WRPLL1 enabled\n");
	I915_STATE_WARN(I915_READ(WRPLL_CTL2) & WRPLL_PLL_ENABLE, "WRPLL2 enabled\n");
	I915_STATE_WARN(I915_READ(PCH_PP_STATUS) & PP_ON, "Panel power on\n");
	I915_STATE_WARN(I915_READ(BLC_PWM_CPU_CTL2) & BLM_PWM_ENABLE,
	     "CPU PWM1 enabled\n");
	if (IS_HASWELL(dev))
		I915_STATE_WARN(I915_READ(HSW_BLC_PWM2_CTL) & BLM_PWM_ENABLE,
		     "CPU PWM2 enabled\n");
	I915_STATE_WARN(I915_READ(BLC_PWM_PCH_CTL1) & BLM_PCH_PWM_ENABLE,
	     "PCH PWM1 enabled\n");
	I915_STATE_WARN(I915_READ(UTIL_PIN_CTL) & UTIL_PIN_ENABLE,
	     "Utility pin enabled\n");
	I915_STATE_WARN(I915_READ(PCH_GTC_CTL) & PCH_GTC_ENABLE, "PCH GTC enabled\n");

	/*
	 * In theory we can still leave IRQs enabled, as long as only the HPD
	 * interrupts remain enabled. We used to check for that, but since it's
	 * gen-specific and since we only disable LCPLL after we fully disable
	 * the interrupts, the check below should be enough.
	 */
	I915_STATE_WARN(intel_irqs_enabled(dev_priv), "IRQs enabled\n");
}

static uint32_t hsw_read_dcomp(struct drm_i915_private *dev_priv)
{
	struct drm_device *dev = dev_priv->dev;

	if (IS_HASWELL(dev))
		return I915_READ(D_COMP_HSW);
	else
		return I915_READ(D_COMP_BDW);
}

static void hsw_write_dcomp(struct drm_i915_private *dev_priv, uint32_t val)
{
	struct drm_device *dev = dev_priv->dev;

	if (IS_HASWELL(dev)) {
		mutex_lock(&dev_priv->rps.hw_lock);
		if (sandybridge_pcode_write(dev_priv, GEN6_PCODE_WRITE_D_COMP,
					    val))
			DRM_ERROR("Failed to write to D_COMP\n");
		mutex_unlock(&dev_priv->rps.hw_lock);
	} else {
		I915_WRITE(D_COMP_BDW, val);
		POSTING_READ(D_COMP_BDW);
	}
}

/*
 * This function implements pieces of two sequences from BSpec:
 * - Sequence for display software to disable LCPLL
 * - Sequence for display software to allow package C8+
 * The steps implemented here are just the steps that actually touch the LCPLL
 * register. Callers should take care of disabling all the display engine
 * functions, doing the mode unset, fixing interrupts, etc.
 */
static void hsw_disable_lcpll(struct drm_i915_private *dev_priv,
			      bool switch_to_fclk, bool allow_power_down)
{
	uint32_t val;

	assert_can_disable_lcpll(dev_priv);

	val = I915_READ(LCPLL_CTL);

	if (switch_to_fclk) {
		val |= LCPLL_CD_SOURCE_FCLK;
		I915_WRITE(LCPLL_CTL, val);

		if (wait_for_atomic_us(I915_READ(LCPLL_CTL) &
				       LCPLL_CD_SOURCE_FCLK_DONE, 1))
			DRM_ERROR("Switching to FCLK failed\n");

		val = I915_READ(LCPLL_CTL);
	}

	val |= LCPLL_PLL_DISABLE;
	I915_WRITE(LCPLL_CTL, val);
	POSTING_READ(LCPLL_CTL);

	if (wait_for((I915_READ(LCPLL_CTL) & LCPLL_PLL_LOCK) == 0, 1))
		DRM_ERROR("LCPLL still locked\n");

	val = hsw_read_dcomp(dev_priv);
	val |= D_COMP_COMP_DISABLE;
	hsw_write_dcomp(dev_priv, val);
	ndelay(100);

	if (wait_for((hsw_read_dcomp(dev_priv) & D_COMP_RCOMP_IN_PROGRESS) == 0,
		     1))
		DRM_ERROR("D_COMP RCOMP still in progress\n");

	if (allow_power_down) {
		val = I915_READ(LCPLL_CTL);
		val |= LCPLL_POWER_DOWN_ALLOW;
		I915_WRITE(LCPLL_CTL, val);
		POSTING_READ(LCPLL_CTL);
	}
}

/*
 * Fully restores LCPLL, disallowing power down and switching back to LCPLL
 * source.
 */
static void hsw_restore_lcpll(struct drm_i915_private *dev_priv)
{
	uint32_t val;

	val = I915_READ(LCPLL_CTL);

	if ((val & (LCPLL_PLL_LOCK | LCPLL_PLL_DISABLE | LCPLL_CD_SOURCE_FCLK |
		    LCPLL_POWER_DOWN_ALLOW)) == LCPLL_PLL_LOCK)
		return;

	/*
	 * Make sure we're not on PC8 state before disabling PC8, otherwise
	 * we'll hang the machine. To prevent PC8 state, just enable force_wake.
	 */
	intel_uncore_forcewake_get(dev_priv, FORCEWAKE_ALL);

	if (val & LCPLL_POWER_DOWN_ALLOW) {
		val &= ~LCPLL_POWER_DOWN_ALLOW;
		I915_WRITE(LCPLL_CTL, val);
		POSTING_READ(LCPLL_CTL);
	}

	val = hsw_read_dcomp(dev_priv);
	val |= D_COMP_COMP_FORCE;
	val &= ~D_COMP_COMP_DISABLE;
	hsw_write_dcomp(dev_priv, val);

	val = I915_READ(LCPLL_CTL);
	val &= ~LCPLL_PLL_DISABLE;
	I915_WRITE(LCPLL_CTL, val);

	if (wait_for(I915_READ(LCPLL_CTL) & LCPLL_PLL_LOCK, 5))
		DRM_ERROR("LCPLL not locked yet\n");

	if (val & LCPLL_CD_SOURCE_FCLK) {
		val = I915_READ(LCPLL_CTL);
		val &= ~LCPLL_CD_SOURCE_FCLK;
		I915_WRITE(LCPLL_CTL, val);

		if (wait_for_atomic_us((I915_READ(LCPLL_CTL) &
					LCPLL_CD_SOURCE_FCLK_DONE) == 0, 1))
			DRM_ERROR("Switching back to LCPLL failed\n");
	}

	intel_uncore_forcewake_put(dev_priv, FORCEWAKE_ALL);
	intel_update_cdclk(dev_priv->dev);
}

/*
 * Package states C8 and deeper are really deep PC states that can only be
 * reached when all the devices on the system allow it, so even if the graphics
 * device allows PC8+, it doesn't mean the system will actually get to these
 * states. Our driver only allows PC8+ when going into runtime PM.
 *
 * The requirements for PC8+ are that all the outputs are disabled, the power
 * well is disabled and most interrupts are disabled, and these are also
 * requirements for runtime PM. When these conditions are met, we manually do
 * the other conditions: disable the interrupts, clocks and switch LCPLL refclk
 * to Fclk. If we're in PC8+ and we get an non-hotplug interrupt, we can hard
 * hang the machine.
 *
 * When we really reach PC8 or deeper states (not just when we allow it) we lose
 * the state of some registers, so when we come back from PC8+ we need to
 * restore this state. We don't get into PC8+ if we're not in RC6, so we don't
 * need to take care of the registers kept by RC6. Notice that this happens even
 * if we don't put the device in PCI D3 state (which is what currently happens
 * because of the runtime PM support).
 *
 * For more, read "Display Sequences for Package C8" on the hardware
 * documentation.
 */
void hsw_enable_pc8(struct drm_i915_private *dev_priv)
{
	struct drm_device *dev = dev_priv->dev;
	uint32_t val;

	DRM_DEBUG_KMS("Enabling package C8+\n");

	if (HAS_PCH_LPT_LP(dev)) {
		val = I915_READ(SOUTH_DSPCLK_GATE_D);
		val &= ~PCH_LP_PARTITION_LEVEL_DISABLE;
		I915_WRITE(SOUTH_DSPCLK_GATE_D, val);
	}

	lpt_disable_clkout_dp(dev);
	hsw_disable_lcpll(dev_priv, true, true);
}

void hsw_disable_pc8(struct drm_i915_private *dev_priv)
{
	struct drm_device *dev = dev_priv->dev;
	uint32_t val;

	DRM_DEBUG_KMS("Disabling package C8+\n");

	hsw_restore_lcpll(dev_priv);
	lpt_init_pch_refclk(dev);

	if (HAS_PCH_LPT_LP(dev)) {
		val = I915_READ(SOUTH_DSPCLK_GATE_D);
		val |= PCH_LP_PARTITION_LEVEL_DISABLE;
		I915_WRITE(SOUTH_DSPCLK_GATE_D, val);
	}

	intel_prepare_ddi(dev);
}

static void broxton_modeset_commit_cdclk(struct drm_atomic_state *old_state)
{
	struct drm_device *dev = old_state->dev;
	unsigned int req_cdclk = to_intel_atomic_state(old_state)->cdclk;

	broxton_set_cdclk(dev, req_cdclk);
}

/* compute the max rate for new configuration */
static int ilk_max_pixel_rate(struct drm_atomic_state *state)
{
	struct intel_crtc *intel_crtc;
	struct intel_crtc_state *crtc_state;
	int max_pixel_rate = 0;

	for_each_intel_crtc(state->dev, intel_crtc) {
		int pixel_rate;

		crtc_state = intel_atomic_get_crtc_state(state, intel_crtc);
		if (IS_ERR(crtc_state))
			return PTR_ERR(crtc_state);

		if (!crtc_state->base.enable)
			continue;

		pixel_rate = ilk_pipe_pixel_rate(crtc_state);

		/* pixel rate mustn't exceed 95% of cdclk with IPS on BDW */
		if (IS_BROADWELL(state->dev) && crtc_state->ips_enabled)
			pixel_rate = DIV_ROUND_UP(pixel_rate * 100, 95);

		max_pixel_rate = max(max_pixel_rate, pixel_rate);
	}

	return max_pixel_rate;
}

static void broadwell_set_cdclk(struct drm_device *dev, int cdclk)
{
	struct drm_i915_private *dev_priv = dev->dev_private;
	uint32_t val, data;
	int ret;

	if (WARN((I915_READ(LCPLL_CTL) &
		  (LCPLL_PLL_DISABLE | LCPLL_PLL_LOCK |
		   LCPLL_CD_CLOCK_DISABLE | LCPLL_ROOT_CD_CLOCK_DISABLE |
		   LCPLL_CD2X_CLOCK_DISABLE | LCPLL_POWER_DOWN_ALLOW |
		   LCPLL_CD_SOURCE_FCLK)) != LCPLL_PLL_LOCK,
		 "trying to change cdclk frequency with cdclk not enabled\n"))
		return;

	mutex_lock(&dev_priv->rps.hw_lock);
	ret = sandybridge_pcode_write(dev_priv,
				      BDW_PCODE_DISPLAY_FREQ_CHANGE_REQ, 0x0);
	mutex_unlock(&dev_priv->rps.hw_lock);
	if (ret) {
		DRM_ERROR("failed to inform pcode about cdclk change\n");
		return;
	}

	val = I915_READ(LCPLL_CTL);
	val |= LCPLL_CD_SOURCE_FCLK;
	I915_WRITE(LCPLL_CTL, val);

	if (wait_for_atomic_us(I915_READ(LCPLL_CTL) &
			       LCPLL_CD_SOURCE_FCLK_DONE, 1))
		DRM_ERROR("Switching to FCLK failed\n");

	val = I915_READ(LCPLL_CTL);
	val &= ~LCPLL_CLK_FREQ_MASK;

	switch (cdclk) {
	case 450000:
		val |= LCPLL_CLK_FREQ_450;
		data = 0;
		break;
	case 540000:
		val |= LCPLL_CLK_FREQ_54O_BDW;
		data = 1;
		break;
	case 337500:
		val |= LCPLL_CLK_FREQ_337_5_BDW;
		data = 2;
		break;
	case 675000:
		val |= LCPLL_CLK_FREQ_675_BDW;
		data = 3;
		break;
	default:
		WARN(1, "invalid cdclk frequency\n");
		return;
	}

	I915_WRITE(LCPLL_CTL, val);

	val = I915_READ(LCPLL_CTL);
	val &= ~LCPLL_CD_SOURCE_FCLK;
	I915_WRITE(LCPLL_CTL, val);

	if (wait_for_atomic_us((I915_READ(LCPLL_CTL) &
				LCPLL_CD_SOURCE_FCLK_DONE) == 0, 1))
		DRM_ERROR("Switching back to LCPLL failed\n");

	mutex_lock(&dev_priv->rps.hw_lock);
	sandybridge_pcode_write(dev_priv, HSW_PCODE_DE_WRITE_FREQ_REQ, data);
	mutex_unlock(&dev_priv->rps.hw_lock);

	intel_update_cdclk(dev);

	WARN(cdclk != dev_priv->cdclk_freq,
	     "cdclk requested %d kHz but got %d kHz\n",
	     cdclk, dev_priv->cdclk_freq);
}

static int broadwell_modeset_calc_cdclk(struct drm_atomic_state *state)
{
	struct drm_i915_private *dev_priv = to_i915(state->dev);
	int max_pixclk = ilk_max_pixel_rate(state);
	int cdclk;

	/*
	 * FIXME should also account for plane ratio
	 * once 64bpp pixel formats are supported.
	 */
	if (max_pixclk > 540000)
		cdclk = 675000;
	else if (max_pixclk > 450000)
		cdclk = 540000;
	else if (max_pixclk > 337500)
		cdclk = 450000;
	else
		cdclk = 337500;

	/*
	 * FIXME move the cdclk caclulation to
	 * compute_config() so we can fail gracegully.
	 */
	if (cdclk > dev_priv->max_cdclk_freq) {
		DRM_ERROR("requested cdclk (%d kHz) exceeds max (%d kHz)\n",
			  cdclk, dev_priv->max_cdclk_freq);
		cdclk = dev_priv->max_cdclk_freq;
	}

	to_intel_atomic_state(state)->cdclk = cdclk;

	return 0;
}

static void broadwell_modeset_commit_cdclk(struct drm_atomic_state *old_state)
{
	struct drm_device *dev = old_state->dev;
	unsigned int req_cdclk = to_intel_atomic_state(old_state)->cdclk;

	broadwell_set_cdclk(dev, req_cdclk);
}

static int haswell_crtc_compute_clock(struct intel_crtc *crtc,
				      struct intel_crtc_state *crtc_state)
{
	if (!intel_ddi_pll_select(crtc, crtc_state))
		return -EINVAL;

	crtc->lowfreq_avail = false;

	return 0;
}

static void bxt_get_ddi_pll(struct drm_i915_private *dev_priv,
				enum port port,
				struct intel_crtc_state *pipe_config)
{
	switch (port) {
	case PORT_A:
		pipe_config->ddi_pll_sel = SKL_DPLL0;
		pipe_config->shared_dpll = DPLL_ID_SKL_DPLL1;
		break;
	case PORT_B:
		pipe_config->ddi_pll_sel = SKL_DPLL1;
		pipe_config->shared_dpll = DPLL_ID_SKL_DPLL2;
		break;
	case PORT_C:
		pipe_config->ddi_pll_sel = SKL_DPLL2;
		pipe_config->shared_dpll = DPLL_ID_SKL_DPLL3;
		break;
	default:
		DRM_ERROR("Incorrect port type\n");
	}
}

static void skylake_get_ddi_pll(struct drm_i915_private *dev_priv,
				enum port port,
				struct intel_crtc_state *pipe_config)
{
	u32 temp, dpll_ctl1;

	temp = I915_READ(DPLL_CTRL2) & DPLL_CTRL2_DDI_CLK_SEL_MASK(port);
	pipe_config->ddi_pll_sel = temp >> (port * 3 + 1);

	switch (pipe_config->ddi_pll_sel) {
	case SKL_DPLL0:
		/*
		 * On SKL the eDP DPLL (DPLL0 as we don't use SSC) is not part
		 * of the shared DPLL framework and thus needs to be read out
		 * separately
		 */
		dpll_ctl1 = I915_READ(DPLL_CTRL1);
		pipe_config->dpll_hw_state.ctrl1 = dpll_ctl1 & 0x3f;
		break;
	case SKL_DPLL1:
		pipe_config->shared_dpll = DPLL_ID_SKL_DPLL1;
		break;
	case SKL_DPLL2:
		pipe_config->shared_dpll = DPLL_ID_SKL_DPLL2;
		break;
	case SKL_DPLL3:
		pipe_config->shared_dpll = DPLL_ID_SKL_DPLL3;
		break;
	}
}

static void haswell_get_ddi_pll(struct drm_i915_private *dev_priv,
				enum port port,
				struct intel_crtc_state *pipe_config)
{
	pipe_config->ddi_pll_sel = I915_READ(PORT_CLK_SEL(port));

	switch (pipe_config->ddi_pll_sel) {
	case PORT_CLK_SEL_WRPLL1:
		pipe_config->shared_dpll = DPLL_ID_WRPLL1;
		break;
	case PORT_CLK_SEL_WRPLL2:
		pipe_config->shared_dpll = DPLL_ID_WRPLL2;
		break;
	}
}

static void haswell_get_ddi_port_state(struct intel_crtc *crtc,
				       struct intel_crtc_state *pipe_config)
{
	struct drm_device *dev = crtc->base.dev;
	struct drm_i915_private *dev_priv = dev->dev_private;
	struct intel_shared_dpll *pll;
	enum port port;
	uint32_t tmp;

	tmp = I915_READ(TRANS_DDI_FUNC_CTL(pipe_config->cpu_transcoder));

	port = (tmp & TRANS_DDI_PORT_MASK) >> TRANS_DDI_PORT_SHIFT;

	if (IS_SKYLAKE(dev))
		skylake_get_ddi_pll(dev_priv, port, pipe_config);
	else if (IS_BROXTON(dev))
		bxt_get_ddi_pll(dev_priv, port, pipe_config);
	else
		haswell_get_ddi_pll(dev_priv, port, pipe_config);

	if (pipe_config->shared_dpll >= 0) {
		pll = &dev_priv->shared_dplls[pipe_config->shared_dpll];

		WARN_ON(!pll->get_hw_state(dev_priv, pll,
					   &pipe_config->dpll_hw_state));
	}

	/*
	 * Haswell has only FDI/PCH transcoder A. It is which is connected to
	 * DDI E. So just check whether this pipe is wired to DDI E and whether
	 * the PCH transcoder is on.
	 */
	if (INTEL_INFO(dev)->gen < 9 &&
	    (port == PORT_E) && I915_READ(LPT_TRANSCONF) & TRANS_ENABLE) {
		pipe_config->has_pch_encoder = true;

		tmp = I915_READ(FDI_RX_CTL(PIPE_A));
		pipe_config->fdi_lanes = ((FDI_DP_PORT_WIDTH_MASK & tmp) >>
					  FDI_DP_PORT_WIDTH_SHIFT) + 1;

		ironlake_get_fdi_m_n_config(crtc, pipe_config);
	}
}

static bool haswell_get_pipe_config(struct intel_crtc *crtc,
				    struct intel_crtc_state *pipe_config)
{
	struct drm_device *dev = crtc->base.dev;
	struct drm_i915_private *dev_priv = dev->dev_private;
	enum intel_display_power_domain pfit_domain;
	uint32_t tmp;

	if (!intel_display_power_is_enabled(dev_priv,
					 POWER_DOMAIN_PIPE(crtc->pipe)))
		return false;

	pipe_config->cpu_transcoder = (enum transcoder) crtc->pipe;
	pipe_config->shared_dpll = DPLL_ID_PRIVATE;

	tmp = I915_READ(TRANS_DDI_FUNC_CTL(TRANSCODER_EDP));
	if (tmp & TRANS_DDI_FUNC_ENABLE) {
		enum pipe trans_edp_pipe;
		switch (tmp & TRANS_DDI_EDP_INPUT_MASK) {
		default:
			WARN(1, "unknown pipe linked to edp transcoder\n");
		case TRANS_DDI_EDP_INPUT_A_ONOFF:
		case TRANS_DDI_EDP_INPUT_A_ON:
			trans_edp_pipe = PIPE_A;
			break;
		case TRANS_DDI_EDP_INPUT_B_ONOFF:
			trans_edp_pipe = PIPE_B;
			break;
		case TRANS_DDI_EDP_INPUT_C_ONOFF:
			trans_edp_pipe = PIPE_C;
			break;
		}

		if (trans_edp_pipe == crtc->pipe)
			pipe_config->cpu_transcoder = TRANSCODER_EDP;
	}

	if (!intel_display_power_is_enabled(dev_priv,
			POWER_DOMAIN_TRANSCODER(pipe_config->cpu_transcoder)))
		return false;

	tmp = I915_READ(PIPECONF(pipe_config->cpu_transcoder));
	if (!(tmp & PIPECONF_ENABLE))
		return false;

	haswell_get_ddi_port_state(crtc, pipe_config);

	intel_get_pipe_timings(crtc, pipe_config);

	if (INTEL_INFO(dev)->gen >= 9) {
		skl_init_scalers(dev, crtc, pipe_config);
	}

	pfit_domain = POWER_DOMAIN_PIPE_PANEL_FITTER(crtc->pipe);

	if (INTEL_INFO(dev)->gen >= 9) {
		pipe_config->scaler_state.scaler_id = -1;
		pipe_config->scaler_state.scaler_users &= ~(1 << SKL_CRTC_INDEX);
	}

	if (intel_display_power_is_enabled(dev_priv, pfit_domain)) {
		if (INTEL_INFO(dev)->gen >= 9)
			skylake_get_pfit_config(crtc, pipe_config);
		else
			ironlake_get_pfit_config(crtc, pipe_config);
	}

	if (IS_HASWELL(dev))
		pipe_config->ips_enabled = hsw_crtc_supports_ips(crtc) &&
			(I915_READ(IPS_CTL) & IPS_ENABLE);

	if (pipe_config->cpu_transcoder != TRANSCODER_EDP) {
		pipe_config->pixel_multiplier =
			I915_READ(PIPE_MULT(pipe_config->cpu_transcoder)) + 1;
	} else {
		pipe_config->pixel_multiplier = 1;
	}

	return true;
}

static void i845_update_cursor(struct drm_crtc *crtc, u32 base)
{
	struct drm_device *dev = crtc->dev;
	struct drm_i915_private *dev_priv = dev->dev_private;
	struct intel_crtc *intel_crtc = to_intel_crtc(crtc);
	uint32_t cntl = 0, size = 0;

	if (base) {
		unsigned int width = intel_crtc->base.cursor->state->crtc_w;
		unsigned int height = intel_crtc->base.cursor->state->crtc_h;
		unsigned int stride = roundup_pow_of_two(width) * 4;

		switch (stride) {
		default:
			WARN_ONCE(1, "Invalid cursor width/stride, width=%u, stride=%u\n",
				  width, stride);
			stride = 256;
			/* fallthrough */
		case 256:
		case 512:
		case 1024:
		case 2048:
			break;
		}

		cntl |= CURSOR_ENABLE |
			CURSOR_GAMMA_ENABLE |
			CURSOR_FORMAT_ARGB |
			CURSOR_STRIDE(stride);

		size = (height << 12) | width;
	}

	if (intel_crtc->cursor_cntl != 0 &&
	    (intel_crtc->cursor_base != base ||
	     intel_crtc->cursor_size != size ||
	     intel_crtc->cursor_cntl != cntl)) {
		/* On these chipsets we can only modify the base/size/stride
		 * whilst the cursor is disabled.
		 */
		I915_WRITE(CURCNTR(PIPE_A), 0);
		POSTING_READ(CURCNTR(PIPE_A));
		intel_crtc->cursor_cntl = 0;
	}

	if (intel_crtc->cursor_base != base) {
		I915_WRITE(CURBASE(PIPE_A), base);
		intel_crtc->cursor_base = base;
	}

	if (intel_crtc->cursor_size != size) {
		I915_WRITE(CURSIZE, size);
		intel_crtc->cursor_size = size;
	}

	if (intel_crtc->cursor_cntl != cntl) {
		I915_WRITE(CURCNTR(PIPE_A), cntl);
		POSTING_READ(CURCNTR(PIPE_A));
		intel_crtc->cursor_cntl = cntl;
	}
}

static void i9xx_update_cursor(struct drm_crtc *crtc, u32 base)
{
	struct drm_device *dev = crtc->dev;
	struct drm_i915_private *dev_priv = dev->dev_private;
	struct intel_crtc *intel_crtc = to_intel_crtc(crtc);
	int pipe = intel_crtc->pipe;
	uint32_t cntl;

	cntl = 0;
	if (base) {
		cntl = MCURSOR_GAMMA_ENABLE;
		switch (intel_crtc->base.cursor->state->crtc_w) {
			case 64:
				cntl |= CURSOR_MODE_64_ARGB_AX;
				break;
			case 128:
				cntl |= CURSOR_MODE_128_ARGB_AX;
				break;
			case 256:
				cntl |= CURSOR_MODE_256_ARGB_AX;
				break;
			default:
				MISSING_CASE(intel_crtc->base.cursor->state->crtc_w);
				return;
		}
		cntl |= pipe << 28; /* Connect to correct pipe */

		if (IS_HASWELL(dev) || IS_BROADWELL(dev))
			cntl |= CURSOR_PIPE_CSC_ENABLE;
	}

	if (crtc->cursor->state->rotation == BIT(DRM_ROTATE_180))
		cntl |= CURSOR_ROTATE_180;

	if (intel_crtc->cursor_cntl != cntl) {
		I915_WRITE(CURCNTR(pipe), cntl);
		POSTING_READ(CURCNTR(pipe));
		intel_crtc->cursor_cntl = cntl;
	}

	/* and commit changes on next vblank */
	I915_WRITE(CURBASE(pipe), base);
	POSTING_READ(CURBASE(pipe));

	intel_crtc->cursor_base = base;
}

/* If no-part of the cursor is visible on the framebuffer, then the GPU may hang... */
static void intel_crtc_update_cursor(struct drm_crtc *crtc,
				     bool on)
{
	struct drm_device *dev = crtc->dev;
	struct drm_i915_private *dev_priv = dev->dev_private;
	struct intel_crtc *intel_crtc = to_intel_crtc(crtc);
	int pipe = intel_crtc->pipe;
	struct drm_plane_state *cursor_state = crtc->cursor->state;
	int x = cursor_state->crtc_x;
	int y = cursor_state->crtc_y;
	u32 base = 0, pos = 0;

	if (on)
		base = intel_crtc->cursor_addr;

	if (x >= intel_crtc->config->pipe_src_w)
		base = 0;

	if (y >= intel_crtc->config->pipe_src_h)
		base = 0;

	if (x < 0) {
		if (x + cursor_state->crtc_w <= 0)
			base = 0;

		pos |= CURSOR_POS_SIGN << CURSOR_X_SHIFT;
		x = -x;
	}
	pos |= x << CURSOR_X_SHIFT;

	if (y < 0) {
		if (y + cursor_state->crtc_h <= 0)
			base = 0;

		pos |= CURSOR_POS_SIGN << CURSOR_Y_SHIFT;
		y = -y;
	}
	pos |= y << CURSOR_Y_SHIFT;

	if (base == 0 && intel_crtc->cursor_base == 0)
		return;

	I915_WRITE(CURPOS(pipe), pos);

	/* ILK+ do this automagically */
	if (HAS_GMCH_DISPLAY(dev) &&
	    crtc->cursor->state->rotation == BIT(DRM_ROTATE_180)) {
		base += (cursor_state->crtc_h *
			 cursor_state->crtc_w - 1) * 4;
	}

	if (IS_845G(dev) || IS_I865G(dev))
		i845_update_cursor(crtc, base);
	else
		i9xx_update_cursor(crtc, base);
}

static bool cursor_size_ok(struct drm_device *dev,
			   uint32_t width, uint32_t height)
{
	if (width == 0 || height == 0)
		return false;

	/*
	 * 845g/865g are special in that they are only limited by
	 * the width of their cursors, the height is arbitrary up to
	 * the precision of the register. Everything else requires
	 * square cursors, limited to a few power-of-two sizes.
	 */
	if (IS_845G(dev) || IS_I865G(dev)) {
		if ((width & 63) != 0)
			return false;

		if (width > (IS_845G(dev) ? 64 : 512))
			return false;

		if (height > 1023)
			return false;
	} else {
		switch (width | height) {
		case 256:
		case 128:
			if (IS_GEN2(dev))
				return false;
		case 64:
			break;
		default:
			return false;
		}
	}

	return true;
}

static void intel_crtc_gamma_set(struct drm_crtc *crtc, u16 *red, u16 *green,
				 u16 *blue, uint32_t start, uint32_t size)
{
	int end = (start + size > 256) ? 256 : start + size, i;
	struct intel_crtc *intel_crtc = to_intel_crtc(crtc);

	for (i = start; i < end; i++) {
		intel_crtc->lut_r[i] = red[i] >> 8;
		intel_crtc->lut_g[i] = green[i] >> 8;
		intel_crtc->lut_b[i] = blue[i] >> 8;
	}

	intel_crtc_load_lut(crtc);
}

/* VESA 640x480x72Hz mode to set on the pipe */
static struct drm_display_mode load_detect_mode = {
	DRM_MODE("640x480", DRM_MODE_TYPE_DEFAULT, 31500, 640, 664,
		 704, 832, 0, 480, 489, 491, 520, 0, DRM_MODE_FLAG_NHSYNC | DRM_MODE_FLAG_NVSYNC),
};

struct drm_framebuffer *
__intel_framebuffer_create(struct drm_device *dev,
			   struct drm_mode_fb_cmd2 *mode_cmd,
			   struct drm_i915_gem_object *obj)
{
	struct intel_framebuffer *intel_fb;
	int ret;

	intel_fb = kzalloc(sizeof(*intel_fb), GFP_KERNEL);
	if (!intel_fb) {
		drm_gem_object_unreference(&obj->base);
		return ERR_PTR(-ENOMEM);
	}

	ret = intel_framebuffer_init(dev, intel_fb, mode_cmd, obj);
	if (ret)
		goto err;

	return &intel_fb->base;
err:
	drm_gem_object_unreference(&obj->base);
	kfree(intel_fb);

	return ERR_PTR(ret);
}

static struct drm_framebuffer *
intel_framebuffer_create(struct drm_device *dev,
			 struct drm_mode_fb_cmd2 *mode_cmd,
			 struct drm_i915_gem_object *obj)
{
	struct drm_framebuffer *fb;
	int ret;

	ret = i915_mutex_lock_interruptible(dev);
	if (ret)
		return ERR_PTR(ret);
	fb = __intel_framebuffer_create(dev, mode_cmd, obj);
	mutex_unlock(&dev->struct_mutex);

	return fb;
}

static u32
intel_framebuffer_pitch_for_width(int width, int bpp)
{
	u32 pitch = DIV_ROUND_UP(width * bpp, 8);
	return ALIGN(pitch, 64);
}

static u32
intel_framebuffer_size_for_mode(struct drm_display_mode *mode, int bpp)
{
	u32 pitch = intel_framebuffer_pitch_for_width(mode->hdisplay, bpp);
	return PAGE_ALIGN(pitch * mode->vdisplay);
}

static struct drm_framebuffer *
intel_framebuffer_create_for_mode(struct drm_device *dev,
				  struct drm_display_mode *mode,
				  int depth, int bpp)
{
	struct drm_i915_gem_object *obj;
	struct drm_mode_fb_cmd2 mode_cmd = { 0 };

	obj = i915_gem_alloc_object(dev,
				    intel_framebuffer_size_for_mode(mode, bpp));
	if (obj == NULL)
		return ERR_PTR(-ENOMEM);

	mode_cmd.width = mode->hdisplay;
	mode_cmd.height = mode->vdisplay;
	mode_cmd.pitches[0] = intel_framebuffer_pitch_for_width(mode_cmd.width,
								bpp);
	mode_cmd.pixel_format = drm_mode_legacy_fb_format(bpp, depth);

	return intel_framebuffer_create(dev, &mode_cmd, obj);
}

static struct drm_framebuffer *
mode_fits_in_fbdev(struct drm_device *dev,
		   struct drm_display_mode *mode)
{
#ifdef CONFIG_DRM_FBDEV_EMULATION
	struct drm_i915_private *dev_priv = dev->dev_private;
	struct drm_i915_gem_object *obj;
	struct drm_framebuffer *fb;

	if (!dev_priv->fbdev)
		return NULL;

	if (!dev_priv->fbdev->fb)
		return NULL;

	obj = dev_priv->fbdev->fb->obj;
	BUG_ON(!obj);

	fb = &dev_priv->fbdev->fb->base;
	if (fb->pitches[0] < intel_framebuffer_pitch_for_width(mode->hdisplay,
							       fb->bits_per_pixel))
		return NULL;

	if (obj->base.size < mode->vdisplay * fb->pitches[0])
		return NULL;

	return fb;
#else
	return NULL;
#endif
}

static int intel_modeset_setup_plane_state(struct drm_atomic_state *state,
					   struct drm_crtc *crtc,
					   struct drm_display_mode *mode,
					   struct drm_framebuffer *fb,
					   int x, int y)
{
	struct drm_plane_state *plane_state;
	int hdisplay, vdisplay;
	int ret;

	plane_state = drm_atomic_get_plane_state(state, crtc->primary);
	if (IS_ERR(plane_state))
		return PTR_ERR(plane_state);

	if (mode)
		drm_crtc_get_hv_timing(mode, &hdisplay, &vdisplay);
	else
		hdisplay = vdisplay = 0;

	ret = drm_atomic_set_crtc_for_plane(plane_state, fb ? crtc : NULL);
	if (ret)
		return ret;
	drm_atomic_set_fb_for_plane(plane_state, fb);
	plane_state->crtc_x = 0;
	plane_state->crtc_y = 0;
	plane_state->crtc_w = hdisplay;
	plane_state->crtc_h = vdisplay;
	plane_state->src_x = x << 16;
	plane_state->src_y = y << 16;
	plane_state->src_w = hdisplay << 16;
	plane_state->src_h = vdisplay << 16;

	return 0;
}

bool intel_get_load_detect_pipe(struct drm_connector *connector,
				struct drm_display_mode *mode,
				struct intel_load_detect_pipe *old,
				struct drm_modeset_acquire_ctx *ctx)
{
	struct intel_crtc *intel_crtc;
	struct intel_encoder *intel_encoder =
		intel_attached_encoder(connector);
	struct drm_crtc *possible_crtc;
	struct drm_encoder *encoder = &intel_encoder->base;
	struct drm_crtc *crtc = NULL;
	struct drm_device *dev = encoder->dev;
	struct drm_framebuffer *fb;
	struct drm_mode_config *config = &dev->mode_config;
	struct drm_atomic_state *state = NULL;
	struct drm_connector_state *connector_state;
	struct intel_crtc_state *crtc_state;
	int ret, i = -1;

	DRM_DEBUG_KMS("[CONNECTOR:%d:%s], [ENCODER:%d:%s]\n",
		      connector->base.id, connector->name,
		      encoder->base.id, encoder->name);

retry:
	ret = drm_modeset_lock(&config->connection_mutex, ctx);
	if (ret)
		goto fail;

	/*
	 * Algorithm gets a little messy:
	 *
	 *   - if the connector already has an assigned crtc, use it (but make
	 *     sure it's on first)
	 *
	 *   - try to find the first unused crtc that can drive this connector,
	 *     and use that if we find one
	 */

	/* See if we already have a CRTC for this connector */
	if (encoder->crtc) {
		crtc = encoder->crtc;

		ret = drm_modeset_lock(&crtc->mutex, ctx);
		if (ret)
			goto fail;
		ret = drm_modeset_lock(&crtc->primary->mutex, ctx);
		if (ret)
			goto fail;

		old->dpms_mode = connector->dpms;
		old->load_detect_temp = false;

		/* Make sure the crtc and connector are running */
		if (connector->dpms != DRM_MODE_DPMS_ON)
			connector->funcs->dpms(connector, DRM_MODE_DPMS_ON);

		return true;
	}

	/* Find an unused one (if possible) */
	for_each_crtc(dev, possible_crtc) {
		i++;
		if (!(encoder->possible_crtcs & (1 << i)))
			continue;
		if (possible_crtc->state->enable)
			continue;

		crtc = possible_crtc;
		break;
	}

	/*
	 * If we didn't find an unused CRTC, don't use any.
	 */
	if (!crtc) {
		DRM_DEBUG_KMS("no pipe available for load-detect\n");
		goto fail;
	}

	ret = drm_modeset_lock(&crtc->mutex, ctx);
	if (ret)
		goto fail;
	ret = drm_modeset_lock(&crtc->primary->mutex, ctx);
	if (ret)
		goto fail;

	intel_crtc = to_intel_crtc(crtc);
	old->dpms_mode = connector->dpms;
	old->load_detect_temp = true;
	old->release_fb = NULL;

	state = drm_atomic_state_alloc(dev);
	if (!state)
		return false;

	state->acquire_ctx = ctx;

	connector_state = drm_atomic_get_connector_state(state, connector);
	if (IS_ERR(connector_state)) {
		ret = PTR_ERR(connector_state);
		goto fail;
	}

	connector_state->crtc = crtc;
	connector_state->best_encoder = &intel_encoder->base;

	crtc_state = intel_atomic_get_crtc_state(state, intel_crtc);
	if (IS_ERR(crtc_state)) {
		ret = PTR_ERR(crtc_state);
		goto fail;
	}

	crtc_state->base.active = crtc_state->base.enable = true;

	if (!mode)
		mode = &load_detect_mode;

	/* We need a framebuffer large enough to accommodate all accesses
	 * that the plane may generate whilst we perform load detection.
	 * We can not rely on the fbcon either being present (we get called
	 * during its initialisation to detect all boot displays, or it may
	 * not even exist) or that it is large enough to satisfy the
	 * requested mode.
	 */
	fb = mode_fits_in_fbdev(dev, mode);
	if (fb == NULL) {
		DRM_DEBUG_KMS("creating tmp fb for load-detection\n");
		fb = intel_framebuffer_create_for_mode(dev, mode, 24, 32);
		old->release_fb = fb;
	} else
		DRM_DEBUG_KMS("reusing fbdev for load-detection framebuffer\n");
	if (IS_ERR(fb)) {
		DRM_DEBUG_KMS("failed to allocate framebuffer for load-detection\n");
		goto fail;
	}

	ret = intel_modeset_setup_plane_state(state, crtc, mode, fb, 0, 0);
	if (ret)
		goto fail;

	drm_mode_copy(&crtc_state->base.mode, mode);

	if (drm_atomic_commit(state)) {
		DRM_DEBUG_KMS("failed to set mode on load-detect pipe\n");
		if (old->release_fb)
			old->release_fb->funcs->destroy(old->release_fb);
		goto fail;
	}
	crtc->primary->crtc = crtc;

	/* let the connector get through one full cycle before testing */
	intel_wait_for_vblank(dev, intel_crtc->pipe);
	return true;

fail:
	drm_atomic_state_free(state);
	state = NULL;

	if (ret == -EDEADLK) {
		drm_modeset_backoff(ctx);
		goto retry;
	}

	return false;
}

void intel_release_load_detect_pipe(struct drm_connector *connector,
				    struct intel_load_detect_pipe *old,
				    struct drm_modeset_acquire_ctx *ctx)
{
	struct drm_device *dev = connector->dev;
	struct intel_encoder *intel_encoder =
		intel_attached_encoder(connector);
	struct drm_encoder *encoder = &intel_encoder->base;
	struct drm_crtc *crtc = encoder->crtc;
	struct intel_crtc *intel_crtc = to_intel_crtc(crtc);
	struct drm_atomic_state *state;
	struct drm_connector_state *connector_state;
	struct intel_crtc_state *crtc_state;
	int ret;

	DRM_DEBUG_KMS("[CONNECTOR:%d:%s], [ENCODER:%d:%s]\n",
		      connector->base.id, connector->name,
		      encoder->base.id, encoder->name);

	if (old->load_detect_temp) {
		state = drm_atomic_state_alloc(dev);
		if (!state)
			goto fail;

		state->acquire_ctx = ctx;

		connector_state = drm_atomic_get_connector_state(state, connector);
		if (IS_ERR(connector_state))
			goto fail;

		crtc_state = intel_atomic_get_crtc_state(state, intel_crtc);
		if (IS_ERR(crtc_state))
			goto fail;

		connector_state->best_encoder = NULL;
		connector_state->crtc = NULL;

		crtc_state->base.enable = crtc_state->base.active = false;

		ret = intel_modeset_setup_plane_state(state, crtc, NULL, NULL,
						      0, 0);
		if (ret)
			goto fail;

		ret = drm_atomic_commit(state);
		if (ret)
			goto fail;

		if (old->release_fb) {
			drm_framebuffer_unregister_private(old->release_fb);
			drm_framebuffer_unreference(old->release_fb);
		}

		return;
	}

	/* Switch crtc and encoder back off if necessary */
	if (old->dpms_mode != DRM_MODE_DPMS_ON)
		connector->funcs->dpms(connector, old->dpms_mode);

	return;
fail:
	DRM_DEBUG_KMS("Couldn't release load detect pipe.\n");
	drm_atomic_state_free(state);
}

static int i9xx_pll_refclk(struct drm_device *dev,
			   const struct intel_crtc_state *pipe_config)
{
	struct drm_i915_private *dev_priv = dev->dev_private;
	u32 dpll = pipe_config->dpll_hw_state.dpll;

	if ((dpll & PLL_REF_INPUT_MASK) == PLLB_REF_INPUT_SPREADSPECTRUMIN)
		return dev_priv->vbt.lvds_ssc_freq;
	else if (HAS_PCH_SPLIT(dev))
		return 120000;
	else if (!IS_GEN2(dev))
		return 96000;
	else
		return 48000;
}

/* Returns the clock of the currently programmed mode of the given pipe. */
static void i9xx_crtc_clock_get(struct intel_crtc *crtc,
				struct intel_crtc_state *pipe_config)
{
	struct drm_device *dev = crtc->base.dev;
	struct drm_i915_private *dev_priv = dev->dev_private;
	int pipe = pipe_config->cpu_transcoder;
	u32 dpll = pipe_config->dpll_hw_state.dpll;
	u32 fp;
	intel_clock_t clock;
	int port_clock;
	int refclk = i9xx_pll_refclk(dev, pipe_config);

	if ((dpll & DISPLAY_RATE_SELECT_FPA1) == 0)
		fp = pipe_config->dpll_hw_state.fp0;
	else
		fp = pipe_config->dpll_hw_state.fp1;

	clock.m1 = (fp & FP_M1_DIV_MASK) >> FP_M1_DIV_SHIFT;
	if (IS_PINEVIEW(dev)) {
		clock.n = ffs((fp & FP_N_PINEVIEW_DIV_MASK) >> FP_N_DIV_SHIFT) - 1;
		clock.m2 = (fp & FP_M2_PINEVIEW_DIV_MASK) >> FP_M2_DIV_SHIFT;
	} else {
		clock.n = (fp & FP_N_DIV_MASK) >> FP_N_DIV_SHIFT;
		clock.m2 = (fp & FP_M2_DIV_MASK) >> FP_M2_DIV_SHIFT;
	}

	if (!IS_GEN2(dev)) {
		if (IS_PINEVIEW(dev))
			clock.p1 = ffs((dpll & DPLL_FPA01_P1_POST_DIV_MASK_PINEVIEW) >>
				DPLL_FPA01_P1_POST_DIV_SHIFT_PINEVIEW);
		else
			clock.p1 = ffs((dpll & DPLL_FPA01_P1_POST_DIV_MASK) >>
			       DPLL_FPA01_P1_POST_DIV_SHIFT);

		switch (dpll & DPLL_MODE_MASK) {
		case DPLLB_MODE_DAC_SERIAL:
			clock.p2 = dpll & DPLL_DAC_SERIAL_P2_CLOCK_DIV_5 ?
				5 : 10;
			break;
		case DPLLB_MODE_LVDS:
			clock.p2 = dpll & DPLLB_LVDS_P2_CLOCK_DIV_7 ?
				7 : 14;
			break;
		default:
			DRM_DEBUG_KMS("Unknown DPLL mode %08x in programmed "
				  "mode\n", (int)(dpll & DPLL_MODE_MASK));
			return;
		}

		if (IS_PINEVIEW(dev))
			port_clock = pnv_calc_dpll_params(refclk, &clock);
		else
			port_clock = i9xx_calc_dpll_params(refclk, &clock);
	} else {
		u32 lvds = IS_I830(dev) ? 0 : I915_READ(LVDS);
		bool is_lvds = (pipe == 1) && (lvds & LVDS_PORT_EN);

		if (is_lvds) {
			clock.p1 = ffs((dpll & DPLL_FPA01_P1_POST_DIV_MASK_I830_LVDS) >>
				       DPLL_FPA01_P1_POST_DIV_SHIFT);

			if (lvds & LVDS_CLKB_POWER_UP)
				clock.p2 = 7;
			else
				clock.p2 = 14;
		} else {
			if (dpll & PLL_P1_DIVIDE_BY_TWO)
				clock.p1 = 2;
			else {
				clock.p1 = ((dpll & DPLL_FPA01_P1_POST_DIV_MASK_I830) >>
					    DPLL_FPA01_P1_POST_DIV_SHIFT) + 2;
			}
			if (dpll & PLL_P2_DIVIDE_BY_4)
				clock.p2 = 4;
			else
				clock.p2 = 2;
		}

		port_clock = i9xx_calc_dpll_params(refclk, &clock);
	}

	/*
	 * This value includes pixel_multiplier. We will use
	 * port_clock to compute adjusted_mode.crtc_clock in the
	 * encoder's get_config() function.
	 */
	pipe_config->port_clock = port_clock;
}

int intel_dotclock_calculate(int link_freq,
			     const struct intel_link_m_n *m_n)
{
	/*
	 * The calculation for the data clock is:
	 * pixel_clock = ((m/n)*(link_clock * nr_lanes))/bpp
	 * But we want to avoid losing precison if possible, so:
	 * pixel_clock = ((m * link_clock * nr_lanes)/(n*bpp))
	 *
	 * and the link clock is simpler:
	 * link_clock = (m * link_clock) / n
	 */

	if (!m_n->link_n)
		return 0;

	return div_u64((u64)m_n->link_m * link_freq, m_n->link_n);
}

static void ironlake_pch_clock_get(struct intel_crtc *crtc,
				   struct intel_crtc_state *pipe_config)
{
	struct drm_device *dev = crtc->base.dev;

	/* read out port_clock from the DPLL */
	i9xx_crtc_clock_get(crtc, pipe_config);

	/*
	 * This value does not include pixel_multiplier.
	 * We will check that port_clock and adjusted_mode.crtc_clock
	 * agree once we know their relationship in the encoder's
	 * get_config() function.
	 */
	pipe_config->base.adjusted_mode.crtc_clock =
		intel_dotclock_calculate(intel_fdi_link_freq(dev) * 10000,
					 &pipe_config->fdi_m_n);
}

/** Returns the currently programmed mode of the given pipe. */
struct drm_display_mode *intel_crtc_mode_get(struct drm_device *dev,
					     struct drm_crtc *crtc)
{
	struct drm_i915_private *dev_priv = dev->dev_private;
	struct intel_crtc *intel_crtc = to_intel_crtc(crtc);
	enum transcoder cpu_transcoder = intel_crtc->config->cpu_transcoder;
	struct drm_display_mode *mode;
	struct intel_crtc_state pipe_config;
	int htot = I915_READ(HTOTAL(cpu_transcoder));
	int hsync = I915_READ(HSYNC(cpu_transcoder));
	int vtot = I915_READ(VTOTAL(cpu_transcoder));
	int vsync = I915_READ(VSYNC(cpu_transcoder));
	enum pipe pipe = intel_crtc->pipe;

	mode = kzalloc(sizeof(*mode), GFP_KERNEL);
	if (!mode)
		return NULL;

	/*
	 * Construct a pipe_config sufficient for getting the clock info
	 * back out of crtc_clock_get.
	 *
	 * Note, if LVDS ever uses a non-1 pixel multiplier, we'll need
	 * to use a real value here instead.
	 */
	pipe_config.cpu_transcoder = (enum transcoder) pipe;
	pipe_config.pixel_multiplier = 1;
	pipe_config.dpll_hw_state.dpll = I915_READ(DPLL(pipe));
	pipe_config.dpll_hw_state.fp0 = I915_READ(FP0(pipe));
	pipe_config.dpll_hw_state.fp1 = I915_READ(FP1(pipe));
	i9xx_crtc_clock_get(intel_crtc, &pipe_config);

	mode->clock = pipe_config.port_clock / pipe_config.pixel_multiplier;
	mode->hdisplay = (htot & 0xffff) + 1;
	mode->htotal = ((htot & 0xffff0000) >> 16) + 1;
	mode->hsync_start = (hsync & 0xffff) + 1;
	mode->hsync_end = ((hsync & 0xffff0000) >> 16) + 1;
	mode->vdisplay = (vtot & 0xffff) + 1;
	mode->vtotal = ((vtot & 0xffff0000) >> 16) + 1;
	mode->vsync_start = (vsync & 0xffff) + 1;
	mode->vsync_end = ((vsync & 0xffff0000) >> 16) + 1;

	drm_mode_set_name(mode);

	return mode;
}

void intel_mark_busy(struct drm_device *dev)
{
	struct drm_i915_private *dev_priv = dev->dev_private;

	if (dev_priv->mm.busy)
		return;

	intel_runtime_pm_get(dev_priv);
	i915_update_gfx_val(dev_priv);
	if (INTEL_INFO(dev)->gen >= 6)
		gen6_rps_busy(dev_priv);
	dev_priv->mm.busy = true;
}

void intel_mark_idle(struct drm_device *dev)
{
	struct drm_i915_private *dev_priv = dev->dev_private;

	if (!dev_priv->mm.busy)
		return;

	dev_priv->mm.busy = false;

	if (INTEL_INFO(dev)->gen >= 6)
		gen6_rps_idle(dev->dev_private);

	intel_runtime_pm_put(dev_priv);
}

static void intel_crtc_destroy(struct drm_crtc *crtc)
{
	struct intel_crtc *intel_crtc = to_intel_crtc(crtc);
	struct drm_device *dev = crtc->dev;
	struct intel_unpin_work *work;

	spin_lock_irq(&dev->event_lock);
	work = intel_crtc->unpin_work;
	intel_crtc->unpin_work = NULL;
	spin_unlock_irq(&dev->event_lock);

	if (work) {
		cancel_work_sync(&work->work);
		kfree(work);
	}

	drm_crtc_cleanup(crtc);

	kfree(intel_crtc);
}

static void intel_unpin_work_fn(struct work_struct *__work)
{
	struct intel_unpin_work *work =
		container_of(__work, struct intel_unpin_work, work);
	struct intel_crtc *crtc = to_intel_crtc(work->crtc);
	struct drm_device *dev = crtc->base.dev;
	struct drm_plane *primary = crtc->base.primary;

	mutex_lock(&dev->struct_mutex);
	intel_unpin_fb_obj(work->old_fb, primary->state);
	drm_gem_object_unreference(&work->pending_flip_obj->base);

	if (work->flip_queued_req)
		i915_gem_request_assign(&work->flip_queued_req, NULL);
	mutex_unlock(&dev->struct_mutex);

	intel_frontbuffer_flip_complete(dev, to_intel_plane(primary)->frontbuffer_bit);
	drm_framebuffer_unreference(work->old_fb);

	BUG_ON(atomic_read(&crtc->unpin_work_count) == 0);
	atomic_dec(&crtc->unpin_work_count);

	kfree(work);
}

static void do_intel_finish_page_flip(struct drm_device *dev,
				      struct drm_crtc *crtc)
{
	struct intel_crtc *intel_crtc = to_intel_crtc(crtc);
	struct intel_unpin_work *work;
	unsigned long flags;

	/* Ignore early vblank irqs */
	if (intel_crtc == NULL)
		return;

	/*
	 * This is called both by irq handlers and the reset code (to complete
	 * lost pageflips) so needs the full irqsave spinlocks.
	 */
	spin_lock_irqsave(&dev->event_lock, flags);
	work = intel_crtc->unpin_work;

	/* Ensure we don't miss a work->pending update ... */
	smp_rmb();

	if (work == NULL || atomic_read(&work->pending) < INTEL_FLIP_COMPLETE) {
		spin_unlock_irqrestore(&dev->event_lock, flags);
		return;
	}

	page_flip_completed(intel_crtc);

	spin_unlock_irqrestore(&dev->event_lock, flags);
}

void intel_finish_page_flip(struct drm_device *dev, int pipe)
{
	struct drm_i915_private *dev_priv = dev->dev_private;
	struct drm_crtc *crtc = dev_priv->pipe_to_crtc_mapping[pipe];

	do_intel_finish_page_flip(dev, crtc);
}

void intel_finish_page_flip_plane(struct drm_device *dev, int plane)
{
	struct drm_i915_private *dev_priv = dev->dev_private;
	struct drm_crtc *crtc = dev_priv->plane_to_crtc_mapping[plane];

	do_intel_finish_page_flip(dev, crtc);
}

/* Is 'a' after or equal to 'b'? */
static bool g4x_flip_count_after_eq(u32 a, u32 b)
{
	return !((a - b) & 0x80000000);
}

static bool page_flip_finished(struct intel_crtc *crtc)
{
	struct drm_device *dev = crtc->base.dev;
	struct drm_i915_private *dev_priv = dev->dev_private;

	if (i915_reset_in_progress(&dev_priv->gpu_error) ||
	    crtc->reset_counter != atomic_read(&dev_priv->gpu_error.reset_counter))
		return true;

	/*
	 * The relevant registers doen't exist on pre-ctg.
	 * As the flip done interrupt doesn't trigger for mmio
	 * flips on gmch platforms, a flip count check isn't
	 * really needed there. But since ctg has the registers,
	 * include it in the check anyway.
	 */
	if (INTEL_INFO(dev)->gen < 5 && !IS_G4X(dev))
		return true;

	/*
	 * A DSPSURFLIVE check isn't enough in case the mmio and CS flips
	 * used the same base address. In that case the mmio flip might
	 * have completed, but the CS hasn't even executed the flip yet.
	 *
	 * A flip count check isn't enough as the CS might have updated
	 * the base address just after start of vblank, but before we
	 * managed to process the interrupt. This means we'd complete the
	 * CS flip too soon.
	 *
	 * Combining both checks should get us a good enough result. It may
	 * still happen that the CS flip has been executed, but has not
	 * yet actually completed. But in case the base address is the same
	 * anyway, we don't really care.
	 */
	return (I915_READ(DSPSURFLIVE(crtc->plane)) & ~0xfff) ==
		crtc->unpin_work->gtt_offset &&
		g4x_flip_count_after_eq(I915_READ(PIPE_FLIPCOUNT_GM45(crtc->pipe)),
				    crtc->unpin_work->flip_count);
}

void intel_prepare_page_flip(struct drm_device *dev, int plane)
{
	struct drm_i915_private *dev_priv = dev->dev_private;
	struct intel_crtc *intel_crtc =
		to_intel_crtc(dev_priv->plane_to_crtc_mapping[plane]);
	unsigned long flags;


	/*
	 * This is called both by irq handlers and the reset code (to complete
	 * lost pageflips) so needs the full irqsave spinlocks.
	 *
	 * NB: An MMIO update of the plane base pointer will also
	 * generate a page-flip completion irq, i.e. every modeset
	 * is also accompanied by a spurious intel_prepare_page_flip().
	 */
	spin_lock_irqsave(&dev->event_lock, flags);
	if (intel_crtc->unpin_work && page_flip_finished(intel_crtc))
		atomic_inc_not_zero(&intel_crtc->unpin_work->pending);
	spin_unlock_irqrestore(&dev->event_lock, flags);
}

static inline void intel_mark_page_flip_active(struct intel_crtc *intel_crtc)
{
	/* Ensure that the work item is consistent when activating it ... */
	smp_wmb();
	atomic_set(&intel_crtc->unpin_work->pending, INTEL_FLIP_PENDING);
	/* and that it is marked active as soon as the irq could fire. */
	smp_wmb();
}

static int intel_gen2_queue_flip(struct drm_device *dev,
				 struct drm_crtc *crtc,
				 struct drm_framebuffer *fb,
				 struct drm_i915_gem_object *obj,
				 struct drm_i915_gem_request *req,
				 uint32_t flags)
{
	struct intel_engine_cs *ring = req->ring;
	struct intel_crtc *intel_crtc = to_intel_crtc(crtc);
	u32 flip_mask;
	int ret;

	ret = intel_ring_begin(req, 6);
	if (ret)
		return ret;

	/* Can't queue multiple flips, so wait for the previous
	 * one to finish before executing the next.
	 */
	if (intel_crtc->plane)
		flip_mask = MI_WAIT_FOR_PLANE_B_FLIP;
	else
		flip_mask = MI_WAIT_FOR_PLANE_A_FLIP;
	intel_ring_emit(ring, MI_WAIT_FOR_EVENT | flip_mask);
	intel_ring_emit(ring, MI_NOOP);
	intel_ring_emit(ring, MI_DISPLAY_FLIP |
			MI_DISPLAY_FLIP_PLANE(intel_crtc->plane));
	intel_ring_emit(ring, fb->pitches[0]);
	intel_ring_emit(ring, intel_crtc->unpin_work->gtt_offset);
	intel_ring_emit(ring, 0); /* aux display base address, unused */

	intel_mark_page_flip_active(intel_crtc);
	return 0;
}

static int intel_gen3_queue_flip(struct drm_device *dev,
				 struct drm_crtc *crtc,
				 struct drm_framebuffer *fb,
				 struct drm_i915_gem_object *obj,
				 struct drm_i915_gem_request *req,
				 uint32_t flags)
{
	struct intel_engine_cs *ring = req->ring;
	struct intel_crtc *intel_crtc = to_intel_crtc(crtc);
	u32 flip_mask;
	int ret;

	ret = intel_ring_begin(req, 6);
	if (ret)
		return ret;

	if (intel_crtc->plane)
		flip_mask = MI_WAIT_FOR_PLANE_B_FLIP;
	else
		flip_mask = MI_WAIT_FOR_PLANE_A_FLIP;
	intel_ring_emit(ring, MI_WAIT_FOR_EVENT | flip_mask);
	intel_ring_emit(ring, MI_NOOP);
	intel_ring_emit(ring, MI_DISPLAY_FLIP_I915 |
			MI_DISPLAY_FLIP_PLANE(intel_crtc->plane));
	intel_ring_emit(ring, fb->pitches[0]);
	intel_ring_emit(ring, intel_crtc->unpin_work->gtt_offset);
	intel_ring_emit(ring, MI_NOOP);

	intel_mark_page_flip_active(intel_crtc);
	return 0;
}

static int intel_gen4_queue_flip(struct drm_device *dev,
				 struct drm_crtc *crtc,
				 struct drm_framebuffer *fb,
				 struct drm_i915_gem_object *obj,
				 struct drm_i915_gem_request *req,
				 uint32_t flags)
{
	struct intel_engine_cs *ring = req->ring;
	struct drm_i915_private *dev_priv = dev->dev_private;
	struct intel_crtc *intel_crtc = to_intel_crtc(crtc);
	uint32_t pf, pipesrc;
	int ret;

	ret = intel_ring_begin(req, 4);
	if (ret)
		return ret;

	/* i965+ uses the linear or tiled offsets from the
	 * Display Registers (which do not change across a page-flip)
	 * so we need only reprogram the base address.
	 */
	intel_ring_emit(ring, MI_DISPLAY_FLIP |
			MI_DISPLAY_FLIP_PLANE(intel_crtc->plane));
	intel_ring_emit(ring, fb->pitches[0]);
	intel_ring_emit(ring, intel_crtc->unpin_work->gtt_offset |
			obj->tiling_mode);

	/* XXX Enabling the panel-fitter across page-flip is so far
	 * untested on non-native modes, so ignore it for now.
	 * pf = I915_READ(pipe == 0 ? PFA_CTL_1 : PFB_CTL_1) & PF_ENABLE;
	 */
	pf = 0;
	pipesrc = I915_READ(PIPESRC(intel_crtc->pipe)) & 0x0fff0fff;
	intel_ring_emit(ring, pf | pipesrc);

	intel_mark_page_flip_active(intel_crtc);
	return 0;
}

static int intel_gen6_queue_flip(struct drm_device *dev,
				 struct drm_crtc *crtc,
				 struct drm_framebuffer *fb,
				 struct drm_i915_gem_object *obj,
				 struct drm_i915_gem_request *req,
				 uint32_t flags)
{
	struct intel_engine_cs *ring = req->ring;
	struct drm_i915_private *dev_priv = dev->dev_private;
	struct intel_crtc *intel_crtc = to_intel_crtc(crtc);
	uint32_t pf, pipesrc;
	int ret;

	ret = intel_ring_begin(req, 4);
	if (ret)
		return ret;

	intel_ring_emit(ring, MI_DISPLAY_FLIP |
			MI_DISPLAY_FLIP_PLANE(intel_crtc->plane));
	intel_ring_emit(ring, fb->pitches[0] | obj->tiling_mode);
	intel_ring_emit(ring, intel_crtc->unpin_work->gtt_offset);

	/* Contrary to the suggestions in the documentation,
	 * "Enable Panel Fitter" does not seem to be required when page
	 * flipping with a non-native mode, and worse causes a normal
	 * modeset to fail.
	 * pf = I915_READ(PF_CTL(intel_crtc->pipe)) & PF_ENABLE;
	 */
	pf = 0;
	pipesrc = I915_READ(PIPESRC(intel_crtc->pipe)) & 0x0fff0fff;
	intel_ring_emit(ring, pf | pipesrc);

	intel_mark_page_flip_active(intel_crtc);
	return 0;
}

static int intel_gen7_queue_flip(struct drm_device *dev,
				 struct drm_crtc *crtc,
				 struct drm_framebuffer *fb,
				 struct drm_i915_gem_object *obj,
				 struct drm_i915_gem_request *req,
				 uint32_t flags)
{
	struct intel_engine_cs *ring = req->ring;
	struct intel_crtc *intel_crtc = to_intel_crtc(crtc);
	uint32_t plane_bit = 0;
	int len, ret;

	switch (intel_crtc->plane) {
	case PLANE_A:
		plane_bit = MI_DISPLAY_FLIP_IVB_PLANE_A;
		break;
	case PLANE_B:
		plane_bit = MI_DISPLAY_FLIP_IVB_PLANE_B;
		break;
	case PLANE_C:
		plane_bit = MI_DISPLAY_FLIP_IVB_PLANE_C;
		break;
	default:
		WARN_ONCE(1, "unknown plane in flip command\n");
		return -ENODEV;
	}

	len = 4;
	if (ring->id == RCS) {
		len += 6;
		/*
		 * On Gen 8, SRM is now taking an extra dword to accommodate
		 * 48bits addresses, and we need a NOOP for the batch size to
		 * stay even.
		 */
		if (IS_GEN8(dev))
			len += 2;
	}

	/*
	 * BSpec MI_DISPLAY_FLIP for IVB:
	 * "The full packet must be contained within the same cache line."
	 *
	 * Currently the LRI+SRM+MI_DISPLAY_FLIP all fit within the same
	 * cacheline, if we ever start emitting more commands before
	 * the MI_DISPLAY_FLIP we may need to first emit everything else,
	 * then do the cacheline alignment, and finally emit the
	 * MI_DISPLAY_FLIP.
	 */
	ret = intel_ring_cacheline_align(req);
	if (ret)
		return ret;

	ret = intel_ring_begin(req, len);
	if (ret)
		return ret;

	/* Unmask the flip-done completion message. Note that the bspec says that
	 * we should do this for both the BCS and RCS, and that we must not unmask
	 * more than one flip event at any time (or ensure that one flip message
	 * can be sent by waiting for flip-done prior to queueing new flips).
	 * Experimentation says that BCS works despite DERRMR masking all
	 * flip-done completion events and that unmasking all planes at once
	 * for the RCS also doesn't appear to drop events. Setting the DERRMR
	 * to zero does lead to lockups within MI_DISPLAY_FLIP.
	 */
	if (ring->id == RCS) {
		intel_ring_emit(ring, MI_LOAD_REGISTER_IMM(1));
		intel_ring_emit(ring, DERRMR);
		intel_ring_emit(ring, ~(DERRMR_PIPEA_PRI_FLIP_DONE |
					DERRMR_PIPEB_PRI_FLIP_DONE |
					DERRMR_PIPEC_PRI_FLIP_DONE));
		if (IS_GEN8(dev))
			intel_ring_emit(ring, MI_STORE_REGISTER_MEM_GEN8 |
					      MI_SRM_LRM_GLOBAL_GTT);
		else
			intel_ring_emit(ring, MI_STORE_REGISTER_MEM |
					      MI_SRM_LRM_GLOBAL_GTT);
		intel_ring_emit(ring, DERRMR);
		intel_ring_emit(ring, ring->scratch.gtt_offset + 256);
		if (IS_GEN8(dev)) {
			intel_ring_emit(ring, 0);
			intel_ring_emit(ring, MI_NOOP);
		}
	}

	intel_ring_emit(ring, MI_DISPLAY_FLIP_I915 | plane_bit);
	intel_ring_emit(ring, (fb->pitches[0] | obj->tiling_mode));
	intel_ring_emit(ring, intel_crtc->unpin_work->gtt_offset);
	intel_ring_emit(ring, (MI_NOOP));

	intel_mark_page_flip_active(intel_crtc);
	return 0;
}

static bool use_mmio_flip(struct intel_engine_cs *ring,
			  struct drm_i915_gem_object *obj)
{
	/*
	 * This is not being used for older platforms, because
	 * non-availability of flip done interrupt forces us to use
	 * CS flips. Older platforms derive flip done using some clever
	 * tricks involving the flip_pending status bits and vblank irqs.
	 * So using MMIO flips there would disrupt this mechanism.
	 */

	if (ring == NULL)
		return true;

	if (INTEL_INFO(ring->dev)->gen < 5)
		return false;

	if (i915.use_mmio_flip < 0)
		return false;
	else if (i915.use_mmio_flip > 0)
		return true;
	else if (i915.enable_execlists)
		return true;
	else
		return ring != i915_gem_request_get_ring(obj->last_write_req);
}

static void skl_do_mmio_flip(struct intel_crtc *intel_crtc)
{
	struct drm_device *dev = intel_crtc->base.dev;
	struct drm_i915_private *dev_priv = dev->dev_private;
	struct drm_framebuffer *fb = intel_crtc->base.primary->fb;
	const enum pipe pipe = intel_crtc->pipe;
	u32 ctl, stride;

	ctl = I915_READ(PLANE_CTL(pipe, 0));
	ctl &= ~PLANE_CTL_TILED_MASK;
	switch (fb->modifier[0]) {
	case DRM_FORMAT_MOD_NONE:
		break;
	case I915_FORMAT_MOD_X_TILED:
		ctl |= PLANE_CTL_TILED_X;
		break;
	case I915_FORMAT_MOD_Y_TILED:
		ctl |= PLANE_CTL_TILED_Y;
		break;
	case I915_FORMAT_MOD_Yf_TILED:
		ctl |= PLANE_CTL_TILED_YF;
		break;
	default:
		MISSING_CASE(fb->modifier[0]);
	}

	/*
	 * The stride is either expressed as a multiple of 64 bytes chunks for
	 * linear buffers or in number of tiles for tiled buffers.
	 */
	stride = fb->pitches[0] /
		 intel_fb_stride_alignment(dev, fb->modifier[0],
					   fb->pixel_format);

	/*
	 * Both PLANE_CTL and PLANE_STRIDE are not updated on vblank but on
	 * PLANE_SURF updates, the update is then guaranteed to be atomic.
	 */
	I915_WRITE(PLANE_CTL(pipe, 0), ctl);
	I915_WRITE(PLANE_STRIDE(pipe, 0), stride);

	I915_WRITE(PLANE_SURF(pipe, 0), intel_crtc->unpin_work->gtt_offset);
	POSTING_READ(PLANE_SURF(pipe, 0));
}

static void ilk_do_mmio_flip(struct intel_crtc *intel_crtc)
{
	struct drm_device *dev = intel_crtc->base.dev;
	struct drm_i915_private *dev_priv = dev->dev_private;
	struct intel_framebuffer *intel_fb =
		to_intel_framebuffer(intel_crtc->base.primary->fb);
	struct drm_i915_gem_object *obj = intel_fb->obj;
	u32 dspcntr;
	u32 reg;

	reg = DSPCNTR(intel_crtc->plane);
	dspcntr = I915_READ(reg);

	if (obj->tiling_mode != I915_TILING_NONE)
		dspcntr |= DISPPLANE_TILED;
	else
		dspcntr &= ~DISPPLANE_TILED;

	I915_WRITE(reg, dspcntr);

	I915_WRITE(DSPSURF(intel_crtc->plane),
		   intel_crtc->unpin_work->gtt_offset);
	POSTING_READ(DSPSURF(intel_crtc->plane));

}

/*
 * XXX: This is the temporary way to update the plane registers until we get
 * around to using the usual plane update functions for MMIO flips
 */
static void intel_do_mmio_flip(struct intel_crtc *intel_crtc)
{
	struct drm_device *dev = intel_crtc->base.dev;

	intel_mark_page_flip_active(intel_crtc);

	intel_pipe_update_start(intel_crtc);

	if (INTEL_INFO(dev)->gen >= 9)
		skl_do_mmio_flip(intel_crtc);
	else
		/* use_mmio_flip() retricts MMIO flips to ilk+ */
		ilk_do_mmio_flip(intel_crtc);

	intel_pipe_update_end(intel_crtc);
}

static void intel_mmio_flip_work_func(struct work_struct *work)
{
	struct intel_mmio_flip *mmio_flip =
		container_of(work, struct intel_mmio_flip, work);

	if (mmio_flip->req)
		WARN_ON(__i915_wait_request(mmio_flip->req,
					    mmio_flip->crtc->reset_counter,
					    false, NULL,
					    &mmio_flip->i915->rps.mmioflips));

	intel_do_mmio_flip(mmio_flip->crtc);

	i915_gem_request_unreference__unlocked(mmio_flip->req);
	kfree(mmio_flip);
}

static int intel_queue_mmio_flip(struct drm_device *dev,
				 struct drm_crtc *crtc,
				 struct drm_framebuffer *fb,
				 struct drm_i915_gem_object *obj,
				 struct intel_engine_cs *ring,
				 uint32_t flags)
{
	struct intel_mmio_flip *mmio_flip;

	mmio_flip = kmalloc(sizeof(*mmio_flip), GFP_KERNEL);
	if (mmio_flip == NULL)
		return -ENOMEM;

	mmio_flip->i915 = to_i915(dev);
	mmio_flip->req = i915_gem_request_reference(obj->last_write_req);
	mmio_flip->crtc = to_intel_crtc(crtc);

	INIT_WORK(&mmio_flip->work, intel_mmio_flip_work_func);
	schedule_work(&mmio_flip->work);

	return 0;
}

static int intel_default_queue_flip(struct drm_device *dev,
				    struct drm_crtc *crtc,
				    struct drm_framebuffer *fb,
				    struct drm_i915_gem_object *obj,
				    struct drm_i915_gem_request *req,
				    uint32_t flags)
{
	return -ENODEV;
}

static bool __intel_pageflip_stall_check(struct drm_device *dev,
					 struct drm_crtc *crtc)
{
	struct drm_i915_private *dev_priv = dev->dev_private;
	struct intel_crtc *intel_crtc = to_intel_crtc(crtc);
	struct intel_unpin_work *work = intel_crtc->unpin_work;
	u32 addr;

	if (atomic_read(&work->pending) >= INTEL_FLIP_COMPLETE)
		return true;

	if (atomic_read(&work->pending) < INTEL_FLIP_PENDING)
		return false;

	if (!work->enable_stall_check)
		return false;

	if (work->flip_ready_vblank == 0) {
		if (work->flip_queued_req &&
		    !i915_gem_request_completed(work->flip_queued_req, true))
			return false;

		work->flip_ready_vblank = drm_crtc_vblank_count(crtc);
	}

	if (drm_crtc_vblank_count(crtc) - work->flip_ready_vblank < 3)
		return false;

	/* Potential stall - if we see that the flip has happened,
	 * assume a missed interrupt. */
	if (INTEL_INFO(dev)->gen >= 4)
		addr = I915_HI_DISPBASE(I915_READ(DSPSURF(intel_crtc->plane)));
	else
		addr = I915_READ(DSPADDR(intel_crtc->plane));

	/* There is a potential issue here with a false positive after a flip
	 * to the same address. We could address this by checking for a
	 * non-incrementing frame counter.
	 */
	return addr == work->gtt_offset;
}

void intel_check_page_flip(struct drm_device *dev, int pipe)
{
	struct drm_i915_private *dev_priv = dev->dev_private;
	struct drm_crtc *crtc = dev_priv->pipe_to_crtc_mapping[pipe];
	struct intel_crtc *intel_crtc = to_intel_crtc(crtc);
	struct intel_unpin_work *work;

	WARN_ON(!in_interrupt());

	if (crtc == NULL)
		return;

	spin_lock(&dev->event_lock);
	work = intel_crtc->unpin_work;
	if (work != NULL && __intel_pageflip_stall_check(dev, crtc)) {
		WARN_ONCE(1, "Kicking stuck page flip: queued at %d, now %d\n",
			 work->flip_queued_vblank, drm_vblank_count(dev, pipe));
		page_flip_completed(intel_crtc);
		work = NULL;
	}
	if (work != NULL &&
	    drm_vblank_count(dev, pipe) - work->flip_queued_vblank > 1)
		intel_queue_rps_boost_for_request(dev, work->flip_queued_req);
	spin_unlock(&dev->event_lock);
}

static int intel_crtc_page_flip(struct drm_crtc *crtc,
				struct drm_framebuffer *fb,
				struct drm_pending_vblank_event *event,
				uint32_t page_flip_flags)
{
	struct drm_device *dev = crtc->dev;
	struct drm_i915_private *dev_priv = dev->dev_private;
	struct drm_framebuffer *old_fb = crtc->primary->fb;
	struct drm_i915_gem_object *obj = intel_fb_obj(fb);
	struct intel_crtc *intel_crtc = to_intel_crtc(crtc);
	struct drm_plane *primary = crtc->primary;
	enum pipe pipe = intel_crtc->pipe;
	struct intel_unpin_work *work;
	struct intel_engine_cs *ring;
	bool mmio_flip;
	struct drm_i915_gem_request *request = NULL;
	int ret;

	/*
	 * drm_mode_page_flip_ioctl() should already catch this, but double
	 * check to be safe.  In the future we may enable pageflipping from
	 * a disabled primary plane.
	 */
	if (WARN_ON(intel_fb_obj(old_fb) == NULL))
		return -EBUSY;

	/* Can't change pixel format via MI display flips. */
	if (fb->pixel_format != crtc->primary->fb->pixel_format)
		return -EINVAL;

	/*
	 * TILEOFF/LINOFF registers can't be changed via MI display flips.
	 * Note that pitch changes could also affect these register.
	 */
	if (INTEL_INFO(dev)->gen > 3 &&
	    (fb->offsets[0] != crtc->primary->fb->offsets[0] ||
	     fb->pitches[0] != crtc->primary->fb->pitches[0]))
		return -EINVAL;

	if (i915_terminally_wedged(&dev_priv->gpu_error))
		goto out_hang;

	work = kzalloc(sizeof(*work), GFP_KERNEL);
	if (work == NULL)
		return -ENOMEM;

	work->event = event;
	work->crtc = crtc;
	work->old_fb = old_fb;
	INIT_WORK(&work->work, intel_unpin_work_fn);

	ret = drm_crtc_vblank_get(crtc);
	if (ret)
		goto free_work;

	/* We borrow the event spin lock for protecting unpin_work */
	spin_lock_irq(&dev->event_lock);
	if (intel_crtc->unpin_work) {
		/* Before declaring the flip queue wedged, check if
		 * the hardware completed the operation behind our backs.
		 */
		if (__intel_pageflip_stall_check(dev, crtc)) {
			DRM_DEBUG_DRIVER("flip queue: previous flip completed, continuing\n");
			page_flip_completed(intel_crtc);
		} else {
			DRM_DEBUG_DRIVER("flip queue: crtc already busy\n");
			spin_unlock_irq(&dev->event_lock);

			drm_crtc_vblank_put(crtc);
			kfree(work);
			return -EBUSY;
		}
	}
	intel_crtc->unpin_work = work;
	spin_unlock_irq(&dev->event_lock);

	if (atomic_read(&intel_crtc->unpin_work_count) >= 2)
		flush_workqueue(dev_priv->wq);

	/* Reference the objects for the scheduled work. */
	drm_framebuffer_reference(work->old_fb);
	drm_gem_object_reference(&obj->base);

	crtc->primary->fb = fb;
	update_state_fb(crtc->primary);

	work->pending_flip_obj = obj;

	ret = i915_mutex_lock_interruptible(dev);
	if (ret)
		goto cleanup;

	atomic_inc(&intel_crtc->unpin_work_count);
	intel_crtc->reset_counter = atomic_read(&dev_priv->gpu_error.reset_counter);

	if (INTEL_INFO(dev)->gen >= 5 || IS_G4X(dev))
		work->flip_count = I915_READ(PIPE_FLIPCOUNT_GM45(pipe)) + 1;

	if (IS_VALLEYVIEW(dev)) {
		ring = &dev_priv->ring[BCS];
		if (obj->tiling_mode != intel_fb_obj(work->old_fb)->tiling_mode)
			/* vlv: DISPLAY_FLIP fails to change tiling */
			ring = NULL;
	} else if (IS_IVYBRIDGE(dev) || IS_HASWELL(dev)) {
		ring = &dev_priv->ring[BCS];
	} else if (INTEL_INFO(dev)->gen >= 7) {
		ring = i915_gem_request_get_ring(obj->last_write_req);
		if (ring == NULL || ring->id != RCS)
			ring = &dev_priv->ring[BCS];
	} else {
		ring = &dev_priv->ring[RCS];
	}

	mmio_flip = use_mmio_flip(ring, obj);

	/* When using CS flips, we want to emit semaphores between rings.
	 * However, when using mmio flips we will create a task to do the
	 * synchronisation, so all we want here is to pin the framebuffer
	 * into the display plane and skip any waits.
	 */
	ret = intel_pin_and_fence_fb_obj(crtc->primary, fb,
					 crtc->primary->state,
					 mmio_flip ? i915_gem_request_get_ring(obj->last_write_req) : ring, &request);
	if (ret)
		goto cleanup_pending;

	work->gtt_offset = intel_plane_obj_offset(to_intel_plane(primary),
						  obj, 0);
	work->gtt_offset += intel_crtc->dspaddr_offset;

	if (mmio_flip) {
		ret = intel_queue_mmio_flip(dev, crtc, fb, obj, ring,
					    page_flip_flags);
		if (ret)
			goto cleanup_unpin;

		i915_gem_request_assign(&work->flip_queued_req,
					obj->last_write_req);
	} else {
		if (!request) {
			ret = i915_gem_request_alloc(ring, ring->default_context, &request);
			if (ret)
				goto cleanup_unpin;
		}

		ret = dev_priv->display.queue_flip(dev, crtc, fb, obj, request,
						   page_flip_flags);
		if (ret)
			goto cleanup_unpin;

		i915_gem_request_assign(&work->flip_queued_req, request);
	}

	if (request)
		i915_add_request_no_flush(request);

	work->flip_queued_vblank = drm_crtc_vblank_count(crtc);
	work->enable_stall_check = true;

	i915_gem_track_fb(intel_fb_obj(work->old_fb), obj,
			  to_intel_plane(primary)->frontbuffer_bit);
	mutex_unlock(&dev->struct_mutex);

	intel_fbc_disable_crtc(intel_crtc);
	intel_frontbuffer_flip_prepare(dev,
				       to_intel_plane(primary)->frontbuffer_bit);

	trace_i915_flip_request(intel_crtc->plane, obj);

	return 0;

cleanup_unpin:
	intel_unpin_fb_obj(fb, crtc->primary->state);
cleanup_pending:
	if (request)
		i915_gem_request_cancel(request);
	atomic_dec(&intel_crtc->unpin_work_count);
	mutex_unlock(&dev->struct_mutex);
cleanup:
	crtc->primary->fb = old_fb;
	update_state_fb(crtc->primary);

	drm_gem_object_unreference_unlocked(&obj->base);
	drm_framebuffer_unreference(work->old_fb);

	spin_lock_irq(&dev->event_lock);
	intel_crtc->unpin_work = NULL;
	spin_unlock_irq(&dev->event_lock);

	drm_crtc_vblank_put(crtc);
free_work:
	kfree(work);

	if (ret == -EIO) {
		struct drm_atomic_state *state;
		struct drm_plane_state *plane_state;

out_hang:
		state = drm_atomic_state_alloc(dev);
		if (!state)
			return -ENOMEM;
		state->acquire_ctx = drm_modeset_legacy_acquire_ctx(crtc);

retry:
		plane_state = drm_atomic_get_plane_state(state, primary);
		ret = PTR_ERR_OR_ZERO(plane_state);
		if (!ret) {
			drm_atomic_set_fb_for_plane(plane_state, fb);

			ret = drm_atomic_set_crtc_for_plane(plane_state, crtc);
			if (!ret)
				ret = drm_atomic_commit(state);
		}

		if (ret == -EDEADLK) {
			drm_modeset_backoff(state->acquire_ctx);
			drm_atomic_state_clear(state);
			goto retry;
		}

		if (ret)
			drm_atomic_state_free(state);

		if (ret == 0 && event) {
			spin_lock_irq(&dev->event_lock);
			drm_send_vblank_event(dev, pipe, event);
			spin_unlock_irq(&dev->event_lock);
		}
	}
	return ret;
}


/**
 * intel_wm_need_update - Check whether watermarks need updating
 * @plane: drm plane
 * @state: new plane state
 *
 * Check current plane state versus the new one to determine whether
 * watermarks need to be recalculated.
 *
 * Returns true or false.
 */
static bool intel_wm_need_update(struct drm_plane *plane,
				 struct drm_plane_state *state)
{
	struct intel_plane_state *new = to_intel_plane_state(state);
	struct intel_plane_state *cur = to_intel_plane_state(plane->state);

	/* Update watermarks on tiling or size changes. */
	if (!plane->state->fb || !state->fb ||
	    plane->state->fb->modifier[0] != state->fb->modifier[0] ||
	    plane->state->rotation != state->rotation ||
	    drm_rect_width(&new->src) != drm_rect_width(&cur->src) ||
	    drm_rect_height(&new->src) != drm_rect_height(&cur->src) ||
	    drm_rect_width(&new->dst) != drm_rect_width(&cur->dst) ||
	    drm_rect_height(&new->dst) != drm_rect_height(&cur->dst))
		return true;

	return false;
}

static bool needs_scaling(struct intel_plane_state *state)
{
	int src_w = drm_rect_width(&state->src) >> 16;
	int src_h = drm_rect_height(&state->src) >> 16;
	int dst_w = drm_rect_width(&state->dst);
	int dst_h = drm_rect_height(&state->dst);

	return (src_w != dst_w || src_h != dst_h);
}

int intel_plane_atomic_calc_changes(struct drm_crtc_state *crtc_state,
				    struct drm_plane_state *plane_state)
{
	struct drm_crtc *crtc = crtc_state->crtc;
	struct intel_crtc *intel_crtc = to_intel_crtc(crtc);
	struct drm_plane *plane = plane_state->plane;
	struct drm_device *dev = crtc->dev;
	struct drm_i915_private *dev_priv = dev->dev_private;
	struct intel_plane_state *old_plane_state =
		to_intel_plane_state(plane->state);
	int idx = intel_crtc->base.base.id, ret;
	int i = drm_plane_index(plane);
	bool mode_changed = needs_modeset(crtc_state);
	bool was_crtc_enabled = crtc->state->active;
	bool is_crtc_enabled = crtc_state->active;
	bool turn_off, turn_on, visible, was_visible;
	struct drm_framebuffer *fb = plane_state->fb;

	if (crtc_state && INTEL_INFO(dev)->gen >= 9 &&
	    plane->type != DRM_PLANE_TYPE_CURSOR) {
		ret = skl_update_scaler_plane(
			to_intel_crtc_state(crtc_state),
			to_intel_plane_state(plane_state));
		if (ret)
			return ret;
	}

	/*
	 * Disabling a plane is always okay; we just need to update
	 * fb tracking in a special way since cleanup_fb() won't
	 * get called by the plane helpers.
	 */
	if (old_plane_state->base.fb && !fb)
		intel_crtc->atomic.disabled_planes |= 1 << i;

	was_visible = old_plane_state->visible;
	visible = to_intel_plane_state(plane_state)->visible;

	if (!was_crtc_enabled && WARN_ON(was_visible))
		was_visible = false;

	if (!is_crtc_enabled && WARN_ON(visible))
		visible = false;

	if (!was_visible && !visible)
		return 0;

	turn_off = was_visible && (!visible || mode_changed);
	turn_on = visible && (!was_visible || mode_changed);

	DRM_DEBUG_ATOMIC("[CRTC:%i] has [PLANE:%i] with fb %i\n", idx,
			 plane->base.id, fb ? fb->base.id : -1);

	DRM_DEBUG_ATOMIC("[PLANE:%i] visible %i -> %i, off %i, on %i, ms %i\n",
			 plane->base.id, was_visible, visible,
			 turn_off, turn_on, mode_changed);

	if (turn_on) {
		intel_crtc->atomic.update_wm_pre = true;
		/* must disable cxsr around plane enable/disable */
		if (plane->type != DRM_PLANE_TYPE_CURSOR) {
			intel_crtc->atomic.disable_cxsr = true;
			/* to potentially re-enable cxsr */
			intel_crtc->atomic.wait_vblank = true;
			intel_crtc->atomic.update_wm_post = true;
		}
	} else if (turn_off) {
		intel_crtc->atomic.update_wm_post = true;
		/* must disable cxsr around plane enable/disable */
		if (plane->type != DRM_PLANE_TYPE_CURSOR) {
			if (is_crtc_enabled)
				intel_crtc->atomic.wait_vblank = true;
			intel_crtc->atomic.disable_cxsr = true;
		}
	} else if (intel_wm_need_update(plane, plane_state)) {
		intel_crtc->atomic.update_wm_pre = true;
	}

	if (visible || was_visible)
		intel_crtc->atomic.fb_bits |=
			to_intel_plane(plane)->frontbuffer_bit;

	switch (plane->type) {
	case DRM_PLANE_TYPE_PRIMARY:
		intel_crtc->atomic.wait_for_flips = true;
		intel_crtc->atomic.pre_disable_primary = turn_off;
		intel_crtc->atomic.post_enable_primary = turn_on;

		if (turn_off) {
			/*
			 * FIXME: Actually if we will still have any other
			 * plane enabled on the pipe we could let IPS enabled
			 * still, but for now lets consider that when we make
			 * primary invisible by setting DSPCNTR to 0 on
			 * update_primary_plane function IPS needs to be
			 * disable.
			 */
			intel_crtc->atomic.disable_ips = true;

			intel_crtc->atomic.disable_fbc = true;
		}

		/*
		 * FBC does not work on some platforms for rotated
		 * planes, so disable it when rotation is not 0 and
		 * update it when rotation is set back to 0.
		 *
		 * FIXME: This is redundant with the fbc update done in
		 * the primary plane enable function except that that
		 * one is done too late. We eventually need to unify
		 * this.
		 */

		if (visible &&
		    INTEL_INFO(dev)->gen <= 4 && !IS_G4X(dev) &&
		    dev_priv->fbc.crtc == intel_crtc &&
		    plane_state->rotation != BIT(DRM_ROTATE_0))
			intel_crtc->atomic.disable_fbc = true;

		/*
		 * BDW signals flip done immediately if the plane
		 * is disabled, even if the plane enable is already
		 * armed to occur at the next vblank :(
		 */
		if (turn_on && IS_BROADWELL(dev))
			intel_crtc->atomic.wait_vblank = true;

		intel_crtc->atomic.update_fbc |= visible || mode_changed;
		break;
	case DRM_PLANE_TYPE_CURSOR:
		break;
	case DRM_PLANE_TYPE_OVERLAY:
		/*
		 * WaCxSRDisabledForSpriteScaling:ivb
		 *
		 * cstate->update_wm was already set above, so this flag will
		 * take effect when we commit and program watermarks.
		 */
		if (IS_IVYBRIDGE(dev) &&
		    needs_scaling(to_intel_plane_state(plane_state)) &&
		    !needs_scaling(old_plane_state)) {
			to_intel_crtc_state(crtc_state)->disable_lp_wm = true;
		} else if (turn_off && !mode_changed) {
			intel_crtc->atomic.wait_vblank = true;
			intel_crtc->atomic.update_sprite_watermarks |=
				1 << i;
		}

		break;
	}
	return 0;
}

static bool encoders_cloneable(const struct intel_encoder *a,
			       const struct intel_encoder *b)
{
	/* masks could be asymmetric, so check both ways */
	return a == b || (a->cloneable & (1 << b->type) &&
			  b->cloneable & (1 << a->type));
}

static bool check_single_encoder_cloning(struct drm_atomic_state *state,
					 struct intel_crtc *crtc,
					 struct intel_encoder *encoder)
{
	struct intel_encoder *source_encoder;
	struct drm_connector *connector;
	struct drm_connector_state *connector_state;
	int i;

	for_each_connector_in_state(state, connector, connector_state, i) {
		if (connector_state->crtc != &crtc->base)
			continue;

		source_encoder =
			to_intel_encoder(connector_state->best_encoder);
		if (!encoders_cloneable(encoder, source_encoder))
			return false;
	}

	return true;
}

static bool check_encoder_cloning(struct drm_atomic_state *state,
				  struct intel_crtc *crtc)
{
	struct intel_encoder *encoder;
	struct drm_connector *connector;
	struct drm_connector_state *connector_state;
	int i;

	for_each_connector_in_state(state, connector, connector_state, i) {
		if (connector_state->crtc != &crtc->base)
			continue;

		encoder = to_intel_encoder(connector_state->best_encoder);
		if (!check_single_encoder_cloning(state, crtc, encoder))
			return false;
	}

	return true;
}

static int intel_crtc_atomic_check(struct drm_crtc *crtc,
				   struct drm_crtc_state *crtc_state)
{
	struct drm_device *dev = crtc->dev;
	struct drm_i915_private *dev_priv = dev->dev_private;
	struct intel_crtc *intel_crtc = to_intel_crtc(crtc);
	struct intel_crtc_state *pipe_config =
		to_intel_crtc_state(crtc_state);
	struct drm_atomic_state *state = crtc_state->state;
	int ret;
	bool mode_changed = needs_modeset(crtc_state);

	if (mode_changed && !check_encoder_cloning(state, intel_crtc)) {
		DRM_DEBUG_KMS("rejecting invalid cloning configuration\n");
		return -EINVAL;
	}

	if (mode_changed && !crtc_state->active)
		intel_crtc->atomic.update_wm_post = true;

	if (mode_changed && crtc_state->enable &&
	    dev_priv->display.crtc_compute_clock &&
	    !WARN_ON(pipe_config->shared_dpll != DPLL_ID_PRIVATE)) {
		ret = dev_priv->display.crtc_compute_clock(intel_crtc,
							   pipe_config);
		if (ret)
			return ret;
	}

	ret = 0;
	if (INTEL_INFO(dev)->gen >= 9) {
		if (mode_changed)
			ret = skl_update_scaler_crtc(pipe_config);

		if (!ret)
			ret = intel_atomic_setup_scalers(dev, intel_crtc,
							 pipe_config);
	}

	return ret;
}

static const struct drm_crtc_helper_funcs intel_helper_funcs = {
	.mode_set_base_atomic = intel_pipe_set_base_atomic,
	.load_lut = intel_crtc_load_lut,
	.atomic_begin = intel_begin_crtc_commit,
	.atomic_flush = intel_finish_crtc_commit,
	.atomic_check = intel_crtc_atomic_check,
};

static void intel_modeset_update_connector_atomic_state(struct drm_device *dev)
{
	struct intel_connector *connector;

	for_each_intel_connector(dev, connector) {
		if (connector->base.encoder) {
			connector->base.state->best_encoder =
				connector->base.encoder;
			connector->base.state->crtc =
				connector->base.encoder->crtc;
		} else {
			connector->base.state->best_encoder = NULL;
			connector->base.state->crtc = NULL;
		}
	}
}

static void
connected_sink_compute_bpp(struct intel_connector *connector,
			   struct intel_crtc_state *pipe_config)
{
	int bpp = pipe_config->pipe_bpp;

	DRM_DEBUG_KMS("[CONNECTOR:%d:%s] checking for sink bpp constrains\n",
		connector->base.base.id,
		connector->base.name);

	/* Don't use an invalid EDID bpc value */
	if (connector->base.display_info.bpc &&
	    connector->base.display_info.bpc * 3 < bpp) {
		DRM_DEBUG_KMS("clamping display bpp (was %d) to EDID reported max of %d\n",
			      bpp, connector->base.display_info.bpc*3);
		pipe_config->pipe_bpp = connector->base.display_info.bpc*3;
	}

	/* Clamp bpp to 8 on screens without EDID 1.4 */
	if (connector->base.display_info.bpc == 0 && bpp > 24) {
		DRM_DEBUG_KMS("clamping display bpp (was %d) to default limit of 24\n",
			      bpp);
		pipe_config->pipe_bpp = 24;
	}
}

static int
compute_baseline_pipe_bpp(struct intel_crtc *crtc,
			  struct intel_crtc_state *pipe_config)
{
	struct drm_device *dev = crtc->base.dev;
	struct drm_atomic_state *state;
	struct drm_connector *connector;
	struct drm_connector_state *connector_state;
	int bpp, i;

	if ((IS_G4X(dev) || IS_VALLEYVIEW(dev)))
		bpp = 10*3;
	else if (INTEL_INFO(dev)->gen >= 5)
		bpp = 12*3;
	else
		bpp = 8*3;


	pipe_config->pipe_bpp = bpp;

	state = pipe_config->base.state;

	/* Clamp display bpp to EDID value */
	for_each_connector_in_state(state, connector, connector_state, i) {
		if (connector_state->crtc != &crtc->base)
			continue;

		connected_sink_compute_bpp(to_intel_connector(connector),
					   pipe_config);
	}

	return bpp;
}

static void intel_dump_crtc_timings(const struct drm_display_mode *mode)
{
	DRM_DEBUG_KMS("crtc timings: %d %d %d %d %d %d %d %d %d, "
			"type: 0x%x flags: 0x%x\n",
		mode->crtc_clock,
		mode->crtc_hdisplay, mode->crtc_hsync_start,
		mode->crtc_hsync_end, mode->crtc_htotal,
		mode->crtc_vdisplay, mode->crtc_vsync_start,
		mode->crtc_vsync_end, mode->crtc_vtotal, mode->type, mode->flags);
}

static void intel_dump_pipe_config(struct intel_crtc *crtc,
				   struct intel_crtc_state *pipe_config,
				   const char *context)
{
	struct drm_device *dev = crtc->base.dev;
	struct drm_plane *plane;
	struct intel_plane *intel_plane;
	struct intel_plane_state *state;
	struct drm_framebuffer *fb;

	DRM_DEBUG_KMS("[CRTC:%d]%s config %p for pipe %c\n", crtc->base.base.id,
		      context, pipe_config, pipe_name(crtc->pipe));

	DRM_DEBUG_KMS("cpu_transcoder: %c\n", transcoder_name(pipe_config->cpu_transcoder));
	DRM_DEBUG_KMS("pipe bpp: %i, dithering: %i\n",
		      pipe_config->pipe_bpp, pipe_config->dither);
	DRM_DEBUG_KMS("fdi/pch: %i, lanes: %i, gmch_m: %u, gmch_n: %u, link_m: %u, link_n: %u, tu: %u\n",
		      pipe_config->has_pch_encoder,
		      pipe_config->fdi_lanes,
		      pipe_config->fdi_m_n.gmch_m, pipe_config->fdi_m_n.gmch_n,
		      pipe_config->fdi_m_n.link_m, pipe_config->fdi_m_n.link_n,
		      pipe_config->fdi_m_n.tu);
	DRM_DEBUG_KMS("dp: %i, lanes: %i, gmch_m: %u, gmch_n: %u, link_m: %u, link_n: %u, tu: %u\n",
		      pipe_config->has_dp_encoder,
		      pipe_config->lane_count,
		      pipe_config->dp_m_n.gmch_m, pipe_config->dp_m_n.gmch_n,
		      pipe_config->dp_m_n.link_m, pipe_config->dp_m_n.link_n,
		      pipe_config->dp_m_n.tu);

	DRM_DEBUG_KMS("dp: %i, lanes: %i, gmch_m2: %u, gmch_n2: %u, link_m2: %u, link_n2: %u, tu2: %u\n",
		      pipe_config->has_dp_encoder,
		      pipe_config->lane_count,
		      pipe_config->dp_m2_n2.gmch_m,
		      pipe_config->dp_m2_n2.gmch_n,
		      pipe_config->dp_m2_n2.link_m,
		      pipe_config->dp_m2_n2.link_n,
		      pipe_config->dp_m2_n2.tu);

	DRM_DEBUG_KMS("audio: %i, infoframes: %i\n",
		      pipe_config->has_audio,
		      pipe_config->has_infoframe);

	DRM_DEBUG_KMS("requested mode:\n");
	drm_mode_debug_printmodeline(&pipe_config->base.mode);
	DRM_DEBUG_KMS("adjusted mode:\n");
	drm_mode_debug_printmodeline(&pipe_config->base.adjusted_mode);
	intel_dump_crtc_timings(&pipe_config->base.adjusted_mode);
	DRM_DEBUG_KMS("port clock: %d\n", pipe_config->port_clock);
	DRM_DEBUG_KMS("pipe src size: %dx%d\n",
		      pipe_config->pipe_src_w, pipe_config->pipe_src_h);
	DRM_DEBUG_KMS("num_scalers: %d, scaler_users: 0x%x, scaler_id: %d\n",
		      crtc->num_scalers,
		      pipe_config->scaler_state.scaler_users,
		      pipe_config->scaler_state.scaler_id);
	DRM_DEBUG_KMS("gmch pfit: control: 0x%08x, ratios: 0x%08x, lvds border: 0x%08x\n",
		      pipe_config->gmch_pfit.control,
		      pipe_config->gmch_pfit.pgm_ratios,
		      pipe_config->gmch_pfit.lvds_border_bits);
	DRM_DEBUG_KMS("pch pfit: pos: 0x%08x, size: 0x%08x, %s\n",
		      pipe_config->pch_pfit.pos,
		      pipe_config->pch_pfit.size,
		      pipe_config->pch_pfit.enabled ? "enabled" : "disabled");
	DRM_DEBUG_KMS("ips: %i\n", pipe_config->ips_enabled);
	DRM_DEBUG_KMS("double wide: %i\n", pipe_config->double_wide);

	if (IS_BROXTON(dev)) {
		DRM_DEBUG_KMS("ddi_pll_sel: %u; dpll_hw_state: ebb0: 0x%x, ebb4: 0x%x,"
			      "pll0: 0x%x, pll1: 0x%x, pll2: 0x%x, pll3: 0x%x, "
			      "pll6: 0x%x, pll8: 0x%x, pll9: 0x%x, pll10: 0x%x, pcsdw12: 0x%x\n",
			      pipe_config->ddi_pll_sel,
			      pipe_config->dpll_hw_state.ebb0,
			      pipe_config->dpll_hw_state.ebb4,
			      pipe_config->dpll_hw_state.pll0,
			      pipe_config->dpll_hw_state.pll1,
			      pipe_config->dpll_hw_state.pll2,
			      pipe_config->dpll_hw_state.pll3,
			      pipe_config->dpll_hw_state.pll6,
			      pipe_config->dpll_hw_state.pll8,
			      pipe_config->dpll_hw_state.pll9,
			      pipe_config->dpll_hw_state.pll10,
			      pipe_config->dpll_hw_state.pcsdw12);
	} else if (IS_SKYLAKE(dev)) {
		DRM_DEBUG_KMS("ddi_pll_sel: %u; dpll_hw_state: "
			      "ctrl1: 0x%x, cfgcr1: 0x%x, cfgcr2: 0x%x\n",
			      pipe_config->ddi_pll_sel,
			      pipe_config->dpll_hw_state.ctrl1,
			      pipe_config->dpll_hw_state.cfgcr1,
			      pipe_config->dpll_hw_state.cfgcr2);
	} else if (HAS_DDI(dev)) {
		DRM_DEBUG_KMS("ddi_pll_sel: %u; dpll_hw_state: wrpll: 0x%x\n",
			      pipe_config->ddi_pll_sel,
			      pipe_config->dpll_hw_state.wrpll);
	} else {
		DRM_DEBUG_KMS("dpll_hw_state: dpll: 0x%x, dpll_md: 0x%x, "
			      "fp0: 0x%x, fp1: 0x%x\n",
			      pipe_config->dpll_hw_state.dpll,
			      pipe_config->dpll_hw_state.dpll_md,
			      pipe_config->dpll_hw_state.fp0,
			      pipe_config->dpll_hw_state.fp1);
	}

	DRM_DEBUG_KMS("planes on this crtc\n");
	list_for_each_entry(plane, &dev->mode_config.plane_list, head) {
		intel_plane = to_intel_plane(plane);
		if (intel_plane->pipe != crtc->pipe)
			continue;

		state = to_intel_plane_state(plane->state);
		fb = state->base.fb;
		if (!fb) {
			DRM_DEBUG_KMS("%s PLANE:%d plane: %u.%u idx: %d "
				"disabled, scaler_id = %d\n",
				plane->type == DRM_PLANE_TYPE_CURSOR ? "CURSOR" : "STANDARD",
				plane->base.id, intel_plane->pipe,
				(crtc->base.primary == plane) ? 0 : intel_plane->plane + 1,
				drm_plane_index(plane), state->scaler_id);
			continue;
		}

		DRM_DEBUG_KMS("%s PLANE:%d plane: %u.%u idx: %d enabled",
			plane->type == DRM_PLANE_TYPE_CURSOR ? "CURSOR" : "STANDARD",
			plane->base.id, intel_plane->pipe,
			crtc->base.primary == plane ? 0 : intel_plane->plane + 1,
			drm_plane_index(plane));
		DRM_DEBUG_KMS("\tFB:%d, fb = %ux%u format = 0x%x",
			fb->base.id, fb->width, fb->height, fb->pixel_format);
		DRM_DEBUG_KMS("\tscaler:%d src (%u, %u) %ux%u dst (%u, %u) %ux%u\n",
			state->scaler_id,
			state->src.x1 >> 16, state->src.y1 >> 16,
			drm_rect_width(&state->src) >> 16,
			drm_rect_height(&state->src) >> 16,
			state->dst.x1, state->dst.y1,
			drm_rect_width(&state->dst), drm_rect_height(&state->dst));
	}
}

static bool check_digital_port_conflicts(struct drm_atomic_state *state)
{
	struct drm_device *dev = state->dev;
	struct intel_encoder *encoder;
	struct drm_connector *connector;
	struct drm_connector_state *connector_state;
	unsigned int used_ports = 0;
	int i;

	/*
	 * Walk the connector list instead of the encoder
	 * list to detect the problem on ddi platforms
	 * where there's just one encoder per digital port.
	 */
	for_each_connector_in_state(state, connector, connector_state, i) {
		if (!connector_state->best_encoder)
			continue;

		encoder = to_intel_encoder(connector_state->best_encoder);

		WARN_ON(!connector_state->crtc);

		switch (encoder->type) {
			unsigned int port_mask;
		case INTEL_OUTPUT_UNKNOWN:
			if (WARN_ON(!HAS_DDI(dev)))
				break;
		case INTEL_OUTPUT_DISPLAYPORT:
		case INTEL_OUTPUT_HDMI:
		case INTEL_OUTPUT_EDP:
			port_mask = 1 << enc_to_dig_port(&encoder->base)->port;

			/* the same port mustn't appear more than once */
			if (used_ports & port_mask)
				return false;

			used_ports |= port_mask;
		default:
			break;
		}
	}

	return true;
}

static void
clear_intel_crtc_state(struct intel_crtc_state *crtc_state)
{
	struct drm_crtc_state tmp_state;
	struct intel_crtc_scaler_state scaler_state;
	struct intel_dpll_hw_state dpll_hw_state;
	enum intel_dpll_id shared_dpll;
	uint32_t ddi_pll_sel;
	bool force_thru;

	/* FIXME: before the switch to atomic started, a new pipe_config was
	 * kzalloc'd. Code that depends on any field being zero should be
	 * fixed, so that the crtc_state can be safely duplicated. For now,
	 * only fields that are know to not cause problems are preserved. */

	tmp_state = crtc_state->base;
	scaler_state = crtc_state->scaler_state;
	shared_dpll = crtc_state->shared_dpll;
	dpll_hw_state = crtc_state->dpll_hw_state;
	ddi_pll_sel = crtc_state->ddi_pll_sel;
	force_thru = crtc_state->pch_pfit.force_thru;

	memset(crtc_state, 0, sizeof *crtc_state);

	crtc_state->base = tmp_state;
	crtc_state->scaler_state = scaler_state;
	crtc_state->shared_dpll = shared_dpll;
	crtc_state->dpll_hw_state = dpll_hw_state;
	crtc_state->ddi_pll_sel = ddi_pll_sel;
	crtc_state->pch_pfit.force_thru = force_thru;
}

static int
intel_modeset_pipe_config(struct drm_crtc *crtc,
			  struct intel_crtc_state *pipe_config)
{
	struct drm_atomic_state *state = pipe_config->base.state;
	struct intel_encoder *encoder;
	struct drm_connector *connector;
	struct drm_connector_state *connector_state;
	int base_bpp, ret = -EINVAL;
	int i;
	bool retry = true;

	clear_intel_crtc_state(pipe_config);

	pipe_config->cpu_transcoder =
		(enum transcoder) to_intel_crtc(crtc)->pipe;

	/*
	 * Sanitize sync polarity flags based on requested ones. If neither
	 * positive or negative polarity is requested, treat this as meaning
	 * negative polarity.
	 */
	if (!(pipe_config->base.adjusted_mode.flags &
	      (DRM_MODE_FLAG_PHSYNC | DRM_MODE_FLAG_NHSYNC)))
		pipe_config->base.adjusted_mode.flags |= DRM_MODE_FLAG_NHSYNC;

	if (!(pipe_config->base.adjusted_mode.flags &
	      (DRM_MODE_FLAG_PVSYNC | DRM_MODE_FLAG_NVSYNC)))
		pipe_config->base.adjusted_mode.flags |= DRM_MODE_FLAG_NVSYNC;

	base_bpp = compute_baseline_pipe_bpp(to_intel_crtc(crtc),
					     pipe_config);
	if (base_bpp < 0)
		goto fail;

	/*
	 * Determine the real pipe dimensions. Note that stereo modes can
	 * increase the actual pipe size due to the frame doubling and
	 * insertion of additional space for blanks between the frame. This
	 * is stored in the crtc timings. We use the requested mode to do this
	 * computation to clearly distinguish it from the adjusted mode, which
	 * can be changed by the connectors in the below retry loop.
	 */
	drm_crtc_get_hv_timing(&pipe_config->base.mode,
			       &pipe_config->pipe_src_w,
			       &pipe_config->pipe_src_h);

encoder_retry:
	/* Ensure the port clock defaults are reset when retrying. */
	pipe_config->port_clock = 0;
	pipe_config->pixel_multiplier = 1;

	/* Fill in default crtc timings, allow encoders to overwrite them. */
	drm_mode_set_crtcinfo(&pipe_config->base.adjusted_mode,
			      CRTC_STEREO_DOUBLE);

	/* Pass our mode to the connectors and the CRTC to give them a chance to
	 * adjust it according to limitations or connector properties, and also
	 * a chance to reject the mode entirely.
	 */
	for_each_connector_in_state(state, connector, connector_state, i) {
		if (connector_state->crtc != crtc)
			continue;

		encoder = to_intel_encoder(connector_state->best_encoder);

		if (!(encoder->compute_config(encoder, pipe_config))) {
			DRM_DEBUG_KMS("Encoder config failure\n");
			goto fail;
		}
	}

	/* Set default port clock if not overwritten by the encoder. Needs to be
	 * done afterwards in case the encoder adjusts the mode. */
	if (!pipe_config->port_clock)
		pipe_config->port_clock = pipe_config->base.adjusted_mode.crtc_clock
			* pipe_config->pixel_multiplier;

	ret = intel_crtc_compute_config(to_intel_crtc(crtc), pipe_config);
	if (ret < 0) {
		DRM_DEBUG_KMS("CRTC fixup failed\n");
		goto fail;
	}

	if (ret == RETRY) {
		if (WARN(!retry, "loop in pipe configuration computation\n")) {
			ret = -EINVAL;
			goto fail;
		}

		DRM_DEBUG_KMS("CRTC bw constrained, retrying\n");
		retry = false;
		goto encoder_retry;
	}

	/* Dithering seems to not pass-through bits correctly when it should, so
	 * only enable it on 6bpc panels. */
	pipe_config->dither = pipe_config->pipe_bpp == 6*3;
	DRM_DEBUG_KMS("hw max bpp: %i, pipe bpp: %i, dithering: %i\n",
		      base_bpp, pipe_config->pipe_bpp, pipe_config->dither);

fail:
	return ret;
}

static void
intel_modeset_update_crtc_state(struct drm_atomic_state *state)
{
	struct drm_crtc *crtc;
	struct drm_crtc_state *crtc_state;
	int i;

	/* Double check state. */
	for_each_crtc_in_state(state, crtc, crtc_state, i) {
		to_intel_crtc(crtc)->config = to_intel_crtc_state(crtc->state);

		/* Update hwmode for vblank functions */
		if (crtc->state->active)
			crtc->hwmode = crtc->state->adjusted_mode;
		else
			crtc->hwmode.crtc_clock = 0;
	}
}

static bool intel_fuzzy_clock_check(int clock1, int clock2)
{
	int diff;

	if (clock1 == clock2)
		return true;

	if (!clock1 || !clock2)
		return false;

	diff = abs(clock1 - clock2);

	if (((((diff + clock1 + clock2) * 100)) / (clock1 + clock2)) < 105)
		return true;

	return false;
}

#define for_each_intel_crtc_masked(dev, mask, intel_crtc) \
	list_for_each_entry((intel_crtc), \
			    &(dev)->mode_config.crtc_list, \
			    base.head) \
		if (mask & (1 <<(intel_crtc)->pipe))

static bool
intel_compare_m_n(unsigned int m, unsigned int n,
		  unsigned int m2, unsigned int n2,
		  bool exact)
{
	if (m == m2 && n == n2)
		return true;

	if (exact || !m || !n || !m2 || !n2)
		return false;

	BUILD_BUG_ON(DATA_LINK_M_N_MASK > INT_MAX);

	if (m > m2) {
		while (m > m2) {
			m2 <<= 1;
			n2 <<= 1;
		}
	} else if (m < m2) {
		while (m < m2) {
			m <<= 1;
			n <<= 1;
		}
	}

	return m == m2 && n == n2;
}

static bool
intel_compare_link_m_n(const struct intel_link_m_n *m_n,
		       struct intel_link_m_n *m2_n2,
		       bool adjust)
{
	if (m_n->tu == m2_n2->tu &&
	    intel_compare_m_n(m_n->gmch_m, m_n->gmch_n,
			      m2_n2->gmch_m, m2_n2->gmch_n, !adjust) &&
	    intel_compare_m_n(m_n->link_m, m_n->link_n,
			      m2_n2->link_m, m2_n2->link_n, !adjust)) {
		if (adjust)
			*m2_n2 = *m_n;

		return true;
	}

	return false;
}

static bool
intel_pipe_config_compare(struct drm_device *dev,
			  struct intel_crtc_state *current_config,
			  struct intel_crtc_state *pipe_config,
			  bool adjust)
{
	bool ret = true;

#define INTEL_ERR_OR_DBG_KMS(fmt, ...) \
	do { \
		if (!adjust) \
			DRM_ERROR(fmt, ##__VA_ARGS__); \
		else \
			DRM_DEBUG_KMS(fmt, ##__VA_ARGS__); \
	} while (0)

#define PIPE_CONF_CHECK_X(name)	\
	if (current_config->name != pipe_config->name) { \
		INTEL_ERR_OR_DBG_KMS("mismatch in " #name " " \
			  "(expected 0x%08x, found 0x%08x)\n", \
			  current_config->name, \
			  pipe_config->name); \
		ret = false; \
	}

#define PIPE_CONF_CHECK_I(name)	\
	if (current_config->name != pipe_config->name) { \
		INTEL_ERR_OR_DBG_KMS("mismatch in " #name " " \
			  "(expected %i, found %i)\n", \
			  current_config->name, \
			  pipe_config->name); \
		ret = false; \
	}

#define PIPE_CONF_CHECK_M_N(name) \
	if (!intel_compare_link_m_n(&current_config->name, \
				    &pipe_config->name,\
				    adjust)) { \
		INTEL_ERR_OR_DBG_KMS("mismatch in " #name " " \
			  "(expected tu %i gmch %i/%i link %i/%i, " \
			  "found tu %i, gmch %i/%i link %i/%i)\n", \
			  current_config->name.tu, \
			  current_config->name.gmch_m, \
			  current_config->name.gmch_n, \
			  current_config->name.link_m, \
			  current_config->name.link_n, \
			  pipe_config->name.tu, \
			  pipe_config->name.gmch_m, \
			  pipe_config->name.gmch_n, \
			  pipe_config->name.link_m, \
			  pipe_config->name.link_n); \
		ret = false; \
	}

#define PIPE_CONF_CHECK_M_N_ALT(name, alt_name) \
	if (!intel_compare_link_m_n(&current_config->name, \
				    &pipe_config->name, adjust) && \
	    !intel_compare_link_m_n(&current_config->alt_name, \
				    &pipe_config->name, adjust)) { \
		INTEL_ERR_OR_DBG_KMS("mismatch in " #name " " \
			  "(expected tu %i gmch %i/%i link %i/%i, " \
			  "or tu %i gmch %i/%i link %i/%i, " \
			  "found tu %i, gmch %i/%i link %i/%i)\n", \
			  current_config->name.tu, \
			  current_config->name.gmch_m, \
			  current_config->name.gmch_n, \
			  current_config->name.link_m, \
			  current_config->name.link_n, \
			  current_config->alt_name.tu, \
			  current_config->alt_name.gmch_m, \
			  current_config->alt_name.gmch_n, \
			  current_config->alt_name.link_m, \
			  current_config->alt_name.link_n, \
			  pipe_config->name.tu, \
			  pipe_config->name.gmch_m, \
			  pipe_config->name.gmch_n, \
			  pipe_config->name.link_m, \
			  pipe_config->name.link_n); \
		ret = false; \
	}

/* This is required for BDW+ where there is only one set of registers for
 * switching between high and low RR.
 * This macro can be used whenever a comparison has to be made between one
 * hw state and multiple sw state variables.
 */
#define PIPE_CONF_CHECK_I_ALT(name, alt_name) \
	if ((current_config->name != pipe_config->name) && \
		(current_config->alt_name != pipe_config->name)) { \
			INTEL_ERR_OR_DBG_KMS("mismatch in " #name " " \
				  "(expected %i or %i, found %i)\n", \
				  current_config->name, \
				  current_config->alt_name, \
				  pipe_config->name); \
			ret = false; \
	}

#define PIPE_CONF_CHECK_FLAGS(name, mask)	\
	if ((current_config->name ^ pipe_config->name) & (mask)) { \
		INTEL_ERR_OR_DBG_KMS("mismatch in " #name "(" #mask ") " \
			  "(expected %i, found %i)\n", \
			  current_config->name & (mask), \
			  pipe_config->name & (mask)); \
		ret = false; \
	}

#define PIPE_CONF_CHECK_CLOCK_FUZZY(name) \
	if (!intel_fuzzy_clock_check(current_config->name, pipe_config->name)) { \
		INTEL_ERR_OR_DBG_KMS("mismatch in " #name " " \
			  "(expected %i, found %i)\n", \
			  current_config->name, \
			  pipe_config->name); \
		ret = false; \
	}

#define PIPE_CONF_QUIRK(quirk)	\
	((current_config->quirks | pipe_config->quirks) & (quirk))

	PIPE_CONF_CHECK_I(cpu_transcoder);

	PIPE_CONF_CHECK_I(has_pch_encoder);
	PIPE_CONF_CHECK_I(fdi_lanes);
	PIPE_CONF_CHECK_M_N(fdi_m_n);

	PIPE_CONF_CHECK_I(has_dp_encoder);
	PIPE_CONF_CHECK_I(lane_count);

	if (INTEL_INFO(dev)->gen < 8) {
		PIPE_CONF_CHECK_M_N(dp_m_n);

		PIPE_CONF_CHECK_I(has_drrs);
		if (current_config->has_drrs)
			PIPE_CONF_CHECK_M_N(dp_m2_n2);
	} else
		PIPE_CONF_CHECK_M_N_ALT(dp_m_n, dp_m2_n2);

	PIPE_CONF_CHECK_I(base.adjusted_mode.crtc_hdisplay);
	PIPE_CONF_CHECK_I(base.adjusted_mode.crtc_htotal);
	PIPE_CONF_CHECK_I(base.adjusted_mode.crtc_hblank_start);
	PIPE_CONF_CHECK_I(base.adjusted_mode.crtc_hblank_end);
	PIPE_CONF_CHECK_I(base.adjusted_mode.crtc_hsync_start);
	PIPE_CONF_CHECK_I(base.adjusted_mode.crtc_hsync_end);

	PIPE_CONF_CHECK_I(base.adjusted_mode.crtc_vdisplay);
	PIPE_CONF_CHECK_I(base.adjusted_mode.crtc_vtotal);
	PIPE_CONF_CHECK_I(base.adjusted_mode.crtc_vblank_start);
	PIPE_CONF_CHECK_I(base.adjusted_mode.crtc_vblank_end);
	PIPE_CONF_CHECK_I(base.adjusted_mode.crtc_vsync_start);
	PIPE_CONF_CHECK_I(base.adjusted_mode.crtc_vsync_end);

	PIPE_CONF_CHECK_I(pixel_multiplier);
	PIPE_CONF_CHECK_I(has_hdmi_sink);
	if ((INTEL_INFO(dev)->gen < 8 && !IS_HASWELL(dev)) ||
	    IS_VALLEYVIEW(dev))
		PIPE_CONF_CHECK_I(limited_color_range);
	PIPE_CONF_CHECK_I(has_infoframe);

	PIPE_CONF_CHECK_I(has_audio);

	PIPE_CONF_CHECK_FLAGS(base.adjusted_mode.flags,
			      DRM_MODE_FLAG_INTERLACE);

	if (!PIPE_CONF_QUIRK(PIPE_CONFIG_QUIRK_MODE_SYNC_FLAGS)) {
		PIPE_CONF_CHECK_FLAGS(base.adjusted_mode.flags,
				      DRM_MODE_FLAG_PHSYNC);
		PIPE_CONF_CHECK_FLAGS(base.adjusted_mode.flags,
				      DRM_MODE_FLAG_NHSYNC);
		PIPE_CONF_CHECK_FLAGS(base.adjusted_mode.flags,
				      DRM_MODE_FLAG_PVSYNC);
		PIPE_CONF_CHECK_FLAGS(base.adjusted_mode.flags,
				      DRM_MODE_FLAG_NVSYNC);
	}

<<<<<<< HEAD
	PIPE_CONF_CHECK_I(pipe_src_w);
	PIPE_CONF_CHECK_I(pipe_src_h);

=======
>>>>>>> 261a27d1
	PIPE_CONF_CHECK_X(gmch_pfit.control);
	/* pfit ratios are autocomputed by the hw on gen4+ */
	if (INTEL_INFO(dev)->gen < 4)
		PIPE_CONF_CHECK_I(gmch_pfit.pgm_ratios);
	PIPE_CONF_CHECK_X(gmch_pfit.lvds_border_bits);

<<<<<<< HEAD
	PIPE_CONF_CHECK_I(pch_pfit.enabled);
	if (current_config->pch_pfit.enabled) {
		PIPE_CONF_CHECK_X(pch_pfit.pos);
		PIPE_CONF_CHECK_X(pch_pfit.size);
	}
=======
	if (!adjust) {
		PIPE_CONF_CHECK_I(pipe_src_w);
		PIPE_CONF_CHECK_I(pipe_src_h);
>>>>>>> 261a27d1

		PIPE_CONF_CHECK_I(pch_pfit.enabled);
		if (current_config->pch_pfit.enabled) {
			PIPE_CONF_CHECK_X(pch_pfit.pos);
			PIPE_CONF_CHECK_X(pch_pfit.size);
		}

		PIPE_CONF_CHECK_I(scaler_state.scaler_id);
	}

	/* BDW+ don't expose a synchronous way to read the state */
	if (IS_HASWELL(dev))
		PIPE_CONF_CHECK_I(ips_enabled);

	PIPE_CONF_CHECK_I(double_wide);

	PIPE_CONF_CHECK_X(ddi_pll_sel);

	PIPE_CONF_CHECK_I(shared_dpll);
	PIPE_CONF_CHECK_X(dpll_hw_state.dpll);
	PIPE_CONF_CHECK_X(dpll_hw_state.dpll_md);
	PIPE_CONF_CHECK_X(dpll_hw_state.fp0);
	PIPE_CONF_CHECK_X(dpll_hw_state.fp1);
	PIPE_CONF_CHECK_X(dpll_hw_state.wrpll);
	PIPE_CONF_CHECK_X(dpll_hw_state.ctrl1);
	PIPE_CONF_CHECK_X(dpll_hw_state.cfgcr1);
	PIPE_CONF_CHECK_X(dpll_hw_state.cfgcr2);

	if (IS_G4X(dev) || INTEL_INFO(dev)->gen >= 5)
		PIPE_CONF_CHECK_I(pipe_bpp);

	PIPE_CONF_CHECK_CLOCK_FUZZY(base.adjusted_mode.crtc_clock);
	PIPE_CONF_CHECK_CLOCK_FUZZY(port_clock);

#undef PIPE_CONF_CHECK_X
#undef PIPE_CONF_CHECK_I
#undef PIPE_CONF_CHECK_I_ALT
#undef PIPE_CONF_CHECK_FLAGS
#undef PIPE_CONF_CHECK_CLOCK_FUZZY
#undef PIPE_CONF_QUIRK
#undef INTEL_ERR_OR_DBG_KMS

	return ret;
}

static void check_wm_state(struct drm_device *dev)
{
	struct drm_i915_private *dev_priv = dev->dev_private;
	struct skl_ddb_allocation hw_ddb, *sw_ddb;
	struct intel_crtc *intel_crtc;
	int plane;

	if (INTEL_INFO(dev)->gen < 9)
		return;

	skl_ddb_get_hw_state(dev_priv, &hw_ddb);
	sw_ddb = &dev_priv->wm.skl_hw.ddb;

	for_each_intel_crtc(dev, intel_crtc) {
		struct skl_ddb_entry *hw_entry, *sw_entry;
		const enum pipe pipe = intel_crtc->pipe;

		if (!intel_crtc->active)
			continue;

		/* planes */
		for_each_plane(dev_priv, pipe, plane) {
			hw_entry = &hw_ddb.plane[pipe][plane];
			sw_entry = &sw_ddb->plane[pipe][plane];

			if (skl_ddb_entry_equal(hw_entry, sw_entry))
				continue;

			DRM_ERROR("mismatch in DDB state pipe %c plane %d "
				  "(expected (%u,%u), found (%u,%u))\n",
				  pipe_name(pipe), plane + 1,
				  sw_entry->start, sw_entry->end,
				  hw_entry->start, hw_entry->end);
		}

		/* cursor */
		hw_entry = &hw_ddb.plane[pipe][PLANE_CURSOR];
		sw_entry = &sw_ddb->plane[pipe][PLANE_CURSOR];

		if (skl_ddb_entry_equal(hw_entry, sw_entry))
			continue;

		DRM_ERROR("mismatch in DDB state pipe %c cursor "
			  "(expected (%u,%u), found (%u,%u))\n",
			  pipe_name(pipe),
			  sw_entry->start, sw_entry->end,
			  hw_entry->start, hw_entry->end);
	}
}

static void
check_connector_state(struct drm_device *dev,
		      struct drm_atomic_state *old_state)
{
	struct drm_connector_state *old_conn_state;
	struct drm_connector *connector;
	int i;

	for_each_connector_in_state(old_state, connector, old_conn_state, i) {
		struct drm_encoder *encoder = connector->encoder;
		struct drm_connector_state *state = connector->state;

		/* This also checks the encoder/connector hw state with the
		 * ->get_hw_state callbacks. */
		intel_connector_check_state(to_intel_connector(connector));

		I915_STATE_WARN(state->best_encoder != encoder,
		     "connector's atomic encoder doesn't match legacy encoder\n");
	}
}

static void
check_encoder_state(struct drm_device *dev)
{
	struct intel_encoder *encoder;
	struct intel_connector *connector;

	for_each_intel_encoder(dev, encoder) {
		bool enabled = false;
		enum pipe pipe;

		DRM_DEBUG_KMS("[ENCODER:%d:%s]\n",
			      encoder->base.base.id,
			      encoder->base.name);

		for_each_intel_connector(dev, connector) {
			if (connector->base.state->best_encoder != &encoder->base)
				continue;
			enabled = true;

			I915_STATE_WARN(connector->base.state->crtc !=
					encoder->base.crtc,
			     "connector's crtc doesn't match encoder crtc\n");
		}

		I915_STATE_WARN(!!encoder->base.crtc != enabled,
		     "encoder's enabled state mismatch "
		     "(expected %i, found %i)\n",
		     !!encoder->base.crtc, enabled);

		if (!encoder->base.crtc) {
			bool active;

			active = encoder->get_hw_state(encoder, &pipe);
			I915_STATE_WARN(active,
			     "encoder detached but still enabled on pipe %c.\n",
			     pipe_name(pipe));
		}
	}
}

static void
check_crtc_state(struct drm_device *dev, struct drm_atomic_state *old_state)
{
	struct drm_i915_private *dev_priv = dev->dev_private;
	struct intel_encoder *encoder;
	struct drm_crtc_state *old_crtc_state;
	struct drm_crtc *crtc;
	int i;

	for_each_crtc_in_state(old_state, crtc, old_crtc_state, i) {
		struct intel_crtc *intel_crtc = to_intel_crtc(crtc);
		struct intel_crtc_state *pipe_config, *sw_config;
		bool active;

		if (!needs_modeset(crtc->state) &&
		    !to_intel_crtc_state(crtc->state)->update_pipe)
			continue;

		__drm_atomic_helper_crtc_destroy_state(crtc, old_crtc_state);
		pipe_config = to_intel_crtc_state(old_crtc_state);
		memset(pipe_config, 0, sizeof(*pipe_config));
		pipe_config->base.crtc = crtc;
		pipe_config->base.state = old_state;

		DRM_DEBUG_KMS("[CRTC:%d]\n",
			      crtc->base.id);

		active = dev_priv->display.get_pipe_config(intel_crtc,
							   pipe_config);

		/* hw state is inconsistent with the pipe quirk */
		if ((intel_crtc->pipe == PIPE_A && dev_priv->quirks & QUIRK_PIPEA_FORCE) ||
		    (intel_crtc->pipe == PIPE_B && dev_priv->quirks & QUIRK_PIPEB_FORCE))
			active = crtc->state->active;

		I915_STATE_WARN(crtc->state->active != active,
		     "crtc active state doesn't match with hw state "
		     "(expected %i, found %i)\n", crtc->state->active, active);

		I915_STATE_WARN(intel_crtc->active != crtc->state->active,
		     "transitional active state does not match atomic hw state "
		     "(expected %i, found %i)\n", crtc->state->active, intel_crtc->active);

		for_each_encoder_on_crtc(dev, crtc, encoder) {
			enum pipe pipe;

			active = encoder->get_hw_state(encoder, &pipe);
			I915_STATE_WARN(active != crtc->state->active,
				"[ENCODER:%i] active %i with crtc active %i\n",
				encoder->base.base.id, active, crtc->state->active);

			I915_STATE_WARN(active && intel_crtc->pipe != pipe,
					"Encoder connected to wrong pipe %c\n",
					pipe_name(pipe));

			if (active)
				encoder->get_config(encoder, pipe_config);
		}

		if (!crtc->state->active)
			continue;

		sw_config = to_intel_crtc_state(crtc->state);
		if (!intel_pipe_config_compare(dev, sw_config,
					       pipe_config, false)) {
			I915_STATE_WARN(1, "pipe state doesn't match!\n");
			intel_dump_pipe_config(intel_crtc, pipe_config,
					       "[hw state]");
			intel_dump_pipe_config(intel_crtc, sw_config,
					       "[sw state]");
		}
	}
}

static void
check_shared_dpll_state(struct drm_device *dev)
{
	struct drm_i915_private *dev_priv = dev->dev_private;
	struct intel_crtc *crtc;
	struct intel_dpll_hw_state dpll_hw_state;
	int i;

	for (i = 0; i < dev_priv->num_shared_dpll; i++) {
		struct intel_shared_dpll *pll = &dev_priv->shared_dplls[i];
		int enabled_crtcs = 0, active_crtcs = 0;
		bool active;

		memset(&dpll_hw_state, 0, sizeof(dpll_hw_state));

		DRM_DEBUG_KMS("%s\n", pll->name);

		active = pll->get_hw_state(dev_priv, pll, &dpll_hw_state);

		I915_STATE_WARN(pll->active > hweight32(pll->config.crtc_mask),
		     "more active pll users than references: %i vs %i\n",
		     pll->active, hweight32(pll->config.crtc_mask));
		I915_STATE_WARN(pll->active && !pll->on,
		     "pll in active use but not on in sw tracking\n");
		I915_STATE_WARN(pll->on && !pll->active,
		     "pll in on but not on in use in sw tracking\n");
		I915_STATE_WARN(pll->on != active,
		     "pll on state mismatch (expected %i, found %i)\n",
		     pll->on, active);

		for_each_intel_crtc(dev, crtc) {
			if (crtc->base.state->enable && intel_crtc_to_shared_dpll(crtc) == pll)
				enabled_crtcs++;
			if (crtc->active && intel_crtc_to_shared_dpll(crtc) == pll)
				active_crtcs++;
		}
		I915_STATE_WARN(pll->active != active_crtcs,
		     "pll active crtcs mismatch (expected %i, found %i)\n",
		     pll->active, active_crtcs);
		I915_STATE_WARN(hweight32(pll->config.crtc_mask) != enabled_crtcs,
		     "pll enabled crtcs mismatch (expected %i, found %i)\n",
		     hweight32(pll->config.crtc_mask), enabled_crtcs);

		I915_STATE_WARN(pll->on && memcmp(&pll->config.hw_state, &dpll_hw_state,
				       sizeof(dpll_hw_state)),
		     "pll hw state mismatch\n");
	}
}

static void
intel_modeset_check_state(struct drm_device *dev,
			  struct drm_atomic_state *old_state)
{
	check_wm_state(dev);
	check_connector_state(dev, old_state);
	check_encoder_state(dev);
	check_crtc_state(dev, old_state);
	check_shared_dpll_state(dev);
}

void ironlake_check_encoder_dotclock(const struct intel_crtc_state *pipe_config,
				     int dotclock)
{
	/*
	 * FDI already provided one idea for the dotclock.
	 * Yell if the encoder disagrees.
	 */
	WARN(!intel_fuzzy_clock_check(pipe_config->base.adjusted_mode.crtc_clock, dotclock),
	     "FDI dotclock and encoder dotclock mismatch, fdi: %i, encoder: %i\n",
	     pipe_config->base.adjusted_mode.crtc_clock, dotclock);
}

static void update_scanline_offset(struct intel_crtc *crtc)
{
	struct drm_device *dev = crtc->base.dev;

	/*
	 * The scanline counter increments at the leading edge of hsync.
	 *
	 * On most platforms it starts counting from vtotal-1 on the
	 * first active line. That means the scanline counter value is
	 * always one less than what we would expect. Ie. just after
	 * start of vblank, which also occurs at start of hsync (on the
	 * last active line), the scanline counter will read vblank_start-1.
	 *
	 * On gen2 the scanline counter starts counting from 1 instead
	 * of vtotal-1, so we have to subtract one (or rather add vtotal-1
	 * to keep the value positive), instead of adding one.
	 *
	 * On HSW+ the behaviour of the scanline counter depends on the output
	 * type. For DP ports it behaves like most other platforms, but on HDMI
	 * there's an extra 1 line difference. So we need to add two instead of
	 * one to the value.
	 */
	if (IS_GEN2(dev)) {
		const struct drm_display_mode *adjusted_mode = &crtc->config->base.adjusted_mode;
		int vtotal;

		vtotal = adjusted_mode->crtc_vtotal;
		if (adjusted_mode->flags & DRM_MODE_FLAG_INTERLACE)
			vtotal /= 2;

		crtc->scanline_offset = vtotal - 1;
	} else if (HAS_DDI(dev) &&
		   intel_pipe_has_type(crtc, INTEL_OUTPUT_HDMI)) {
		crtc->scanline_offset = 2;
	} else
		crtc->scanline_offset = 1;
}

static void intel_modeset_clear_plls(struct drm_atomic_state *state)
{
	struct drm_device *dev = state->dev;
	struct drm_i915_private *dev_priv = to_i915(dev);
	struct intel_shared_dpll_config *shared_dpll = NULL;
	struct intel_crtc *intel_crtc;
	struct intel_crtc_state *intel_crtc_state;
	struct drm_crtc *crtc;
	struct drm_crtc_state *crtc_state;
	int i;

	if (!dev_priv->display.crtc_compute_clock)
		return;

	for_each_crtc_in_state(state, crtc, crtc_state, i) {
		int dpll;

		intel_crtc = to_intel_crtc(crtc);
		intel_crtc_state = to_intel_crtc_state(crtc_state);
		dpll = intel_crtc_state->shared_dpll;

		if (!needs_modeset(crtc_state) || dpll == DPLL_ID_PRIVATE)
			continue;

		intel_crtc_state->shared_dpll = DPLL_ID_PRIVATE;

		if (!shared_dpll)
			shared_dpll = intel_atomic_get_shared_dpll_state(state);

		shared_dpll[dpll].crtc_mask &= ~(1 << intel_crtc->pipe);
	}
}

/*
 * This implements the workaround described in the "notes" section of the mode
 * set sequence documentation. When going from no pipes or single pipe to
 * multiple pipes, and planes are enabled after the pipe, we need to wait at
 * least 2 vblanks on the first pipe before enabling planes on the second pipe.
 */
static int haswell_mode_set_planes_workaround(struct drm_atomic_state *state)
{
	struct drm_crtc_state *crtc_state;
	struct intel_crtc *intel_crtc;
	struct drm_crtc *crtc;
	struct intel_crtc_state *first_crtc_state = NULL;
	struct intel_crtc_state *other_crtc_state = NULL;
	enum pipe first_pipe = INVALID_PIPE, enabled_pipe = INVALID_PIPE;
	int i;

	/* look at all crtc's that are going to be enabled in during modeset */
	for_each_crtc_in_state(state, crtc, crtc_state, i) {
		intel_crtc = to_intel_crtc(crtc);

		if (!crtc_state->active || !needs_modeset(crtc_state))
			continue;

		if (first_crtc_state) {
			other_crtc_state = to_intel_crtc_state(crtc_state);
			break;
		} else {
			first_crtc_state = to_intel_crtc_state(crtc_state);
			first_pipe = intel_crtc->pipe;
		}
	}

	/* No workaround needed? */
	if (!first_crtc_state)
		return 0;

	/* w/a possibly needed, check how many crtc's are already enabled. */
	for_each_intel_crtc(state->dev, intel_crtc) {
		struct intel_crtc_state *pipe_config;

		pipe_config = intel_atomic_get_crtc_state(state, intel_crtc);
		if (IS_ERR(pipe_config))
			return PTR_ERR(pipe_config);

		pipe_config->hsw_workaround_pipe = INVALID_PIPE;

		if (!pipe_config->base.active ||
		    needs_modeset(&pipe_config->base))
			continue;

		/* 2 or more enabled crtcs means no need for w/a */
		if (enabled_pipe != INVALID_PIPE)
			return 0;

		enabled_pipe = intel_crtc->pipe;
	}

	if (enabled_pipe != INVALID_PIPE)
		first_crtc_state->hsw_workaround_pipe = enabled_pipe;
	else if (other_crtc_state)
		other_crtc_state->hsw_workaround_pipe = first_pipe;

	return 0;
}

static int intel_modeset_all_pipes(struct drm_atomic_state *state)
{
	struct drm_crtc *crtc;
	struct drm_crtc_state *crtc_state;
	int ret = 0;

	/* add all active pipes to the state */
	for_each_crtc(state->dev, crtc) {
		crtc_state = drm_atomic_get_crtc_state(state, crtc);
		if (IS_ERR(crtc_state))
			return PTR_ERR(crtc_state);

		if (!crtc_state->active || needs_modeset(crtc_state))
			continue;

		crtc_state->mode_changed = true;

		ret = drm_atomic_add_affected_connectors(state, crtc);
		if (ret)
			break;

		ret = drm_atomic_add_affected_planes(state, crtc);
		if (ret)
			break;
	}

	return ret;
}

static int intel_modeset_checks(struct drm_atomic_state *state)
{
	struct drm_device *dev = state->dev;
	struct drm_i915_private *dev_priv = dev->dev_private;
	int ret;

	if (!check_digital_port_conflicts(state)) {
		DRM_DEBUG_KMS("rejecting conflicting digital port configuration\n");
		return -EINVAL;
	}

	/*
	 * See if the config requires any additional preparation, e.g.
	 * to adjust global state with pipes off.  We need to do this
	 * here so we can get the modeset_pipe updated config for the new
	 * mode set on this crtc.  For other crtcs we need to use the
	 * adjusted_mode bits in the crtc directly.
	 */
	if (dev_priv->display.modeset_calc_cdclk) {
		unsigned int cdclk;

		ret = dev_priv->display.modeset_calc_cdclk(state);

		cdclk = to_intel_atomic_state(state)->cdclk;
		if (!ret && cdclk != dev_priv->cdclk_freq)
			ret = intel_modeset_all_pipes(state);

		if (ret < 0)
			return ret;
	} else
		to_intel_atomic_state(state)->cdclk = dev_priv->cdclk_freq;

	intel_modeset_clear_plls(state);

	if (IS_HASWELL(dev))
		return haswell_mode_set_planes_workaround(state);

	return 0;
}

/**
 * intel_atomic_check - validate state object
 * @dev: drm device
 * @state: state to validate
 */
static int intel_atomic_check(struct drm_device *dev,
			      struct drm_atomic_state *state)
{
	struct drm_crtc *crtc;
	struct drm_crtc_state *crtc_state;
	int ret, i;
	bool any_ms = false;

	ret = drm_atomic_helper_check_modeset(dev, state);
	if (ret)
		return ret;

	for_each_crtc_in_state(state, crtc, crtc_state, i) {
		struct intel_crtc_state *pipe_config =
			to_intel_crtc_state(crtc_state);

		/* Catch I915_MODE_FLAG_INHERITED */
		if (crtc_state->mode.private_flags != crtc->state->mode.private_flags)
			crtc_state->mode_changed = true;

		if (!crtc_state->enable) {
			if (needs_modeset(crtc_state))
				any_ms = true;
			continue;
		}

		if (!needs_modeset(crtc_state))
			continue;

		/* FIXME: For only active_changed we shouldn't need to do any
		 * state recomputation at all. */

		ret = drm_atomic_add_affected_connectors(state, crtc);
		if (ret)
			return ret;

		ret = intel_modeset_pipe_config(crtc, pipe_config);
		if (ret)
			return ret;

		if (intel_pipe_config_compare(state->dev,
					to_intel_crtc_state(crtc->state),
					pipe_config, true)) {
			crtc_state->mode_changed = false;
			to_intel_crtc_state(crtc_state)->update_pipe = true;
		}

		if (needs_modeset(crtc_state)) {
			any_ms = true;

			ret = drm_atomic_add_affected_planes(state, crtc);
			if (ret)
				return ret;
		}

		intel_dump_pipe_config(to_intel_crtc(crtc), pipe_config,
				       needs_modeset(crtc_state) ?
				       "[modeset]" : "[fastset]");
	}

	if (any_ms) {
		ret = intel_modeset_checks(state);

		if (ret)
			return ret;
	} else
		to_intel_atomic_state(state)->cdclk =
			to_i915(state->dev)->cdclk_freq;

	return drm_atomic_helper_check_planes(state->dev, state);
}

/**
 * intel_atomic_commit - commit validated state object
 * @dev: DRM device
 * @state: the top-level driver state object
 * @async: asynchronous commit
 *
 * This function commits a top-level state object that has been validated
 * with drm_atomic_helper_check().
 *
 * FIXME:  Atomic modeset support for i915 is not yet complete.  At the moment
 * we can only handle plane-related operations and do not yet support
 * asynchronous commit.
 *
 * RETURNS
 * Zero for success or -errno.
 */
static int intel_atomic_commit(struct drm_device *dev,
			       struct drm_atomic_state *state,
			       bool async)
{
	struct drm_i915_private *dev_priv = dev->dev_private;
	struct drm_crtc *crtc;
	struct drm_crtc_state *crtc_state;
	int ret = 0;
	int i;
	bool any_ms = false;

	if (async) {
		DRM_DEBUG_KMS("i915 does not yet support async commit\n");
		return -EINVAL;
	}

	ret = drm_atomic_helper_prepare_planes(dev, state);
	if (ret)
		return ret;

	drm_atomic_helper_swap_state(dev, state);

	for_each_crtc_in_state(state, crtc, crtc_state, i) {
		struct intel_crtc *intel_crtc = to_intel_crtc(crtc);

		if (!needs_modeset(crtc->state))
			continue;

		any_ms = true;
		intel_pre_plane_update(intel_crtc);

		if (crtc_state->active) {
			intel_crtc_disable_planes(crtc, crtc_state->plane_mask);
			dev_priv->display.crtc_disable(crtc);
			intel_crtc->active = false;
			intel_disable_shared_dpll(intel_crtc);
		}
	}

	/* Only after disabling all output pipelines that will be changed can we
	 * update the the output configuration. */
	intel_modeset_update_crtc_state(state);

	if (any_ms) {
		intel_shared_dpll_commit(state);

		drm_atomic_helper_update_legacy_modeset_state(state->dev, state);
		modeset_update_crtc_power_domains(state);
	}

	/* Now enable the clocks, plane, pipe, and connectors that we set up. */
	for_each_crtc_in_state(state, crtc, crtc_state, i) {
		struct intel_crtc *intel_crtc = to_intel_crtc(crtc);
		bool modeset = needs_modeset(crtc->state);
		bool update_pipe = !modeset &&
			to_intel_crtc_state(crtc->state)->update_pipe;
		unsigned long put_domains = 0;

		if (modeset && crtc->state->active) {
			update_scanline_offset(to_intel_crtc(crtc));
			dev_priv->display.crtc_enable(crtc);
		}

		if (update_pipe) {
			put_domains = modeset_get_crtc_power_domains(crtc);

			/* make sure intel_modeset_check_state runs */
			any_ms = true;
		}

		if (!modeset)
			intel_pre_plane_update(intel_crtc);

		drm_atomic_helper_commit_planes_on_crtc(crtc_state);

		if (put_domains)
			modeset_put_power_domains(dev_priv, put_domains);

		intel_post_plane_update(intel_crtc);
	}

	/* FIXME: add subpixel order */

	drm_atomic_helper_wait_for_vblanks(dev, state);
	drm_atomic_helper_cleanup_planes(dev, state);

	if (any_ms)
		intel_modeset_check_state(dev, state);

	drm_atomic_state_free(state);

	return 0;
}

void intel_crtc_restore_mode(struct drm_crtc *crtc)
{
	struct drm_device *dev = crtc->dev;
	struct drm_atomic_state *state;
	struct drm_crtc_state *crtc_state;
	int ret;

	state = drm_atomic_state_alloc(dev);
	if (!state) {
		DRM_DEBUG_KMS("[CRTC:%d] crtc restore failed, out of memory",
			      crtc->base.id);
		return;
	}

	state->acquire_ctx = drm_modeset_legacy_acquire_ctx(crtc);

retry:
	crtc_state = drm_atomic_get_crtc_state(state, crtc);
	ret = PTR_ERR_OR_ZERO(crtc_state);
	if (!ret) {
		if (!crtc_state->active)
			goto out;

		crtc_state->mode_changed = true;
		ret = drm_atomic_commit(state);
	}

	if (ret == -EDEADLK) {
		drm_atomic_state_clear(state);
		drm_modeset_backoff(state->acquire_ctx);
		goto retry;
	}

	if (ret)
out:
		drm_atomic_state_free(state);
}

#undef for_each_intel_crtc_masked

static const struct drm_crtc_funcs intel_crtc_funcs = {
	.gamma_set = intel_crtc_gamma_set,
	.set_config = drm_atomic_helper_set_config,
	.destroy = intel_crtc_destroy,
	.page_flip = intel_crtc_page_flip,
	.atomic_duplicate_state = intel_crtc_duplicate_state,
	.atomic_destroy_state = intel_crtc_destroy_state,
};

static bool ibx_pch_dpll_get_hw_state(struct drm_i915_private *dev_priv,
				      struct intel_shared_dpll *pll,
				      struct intel_dpll_hw_state *hw_state)
{
	uint32_t val;

	if (!intel_display_power_is_enabled(dev_priv, POWER_DOMAIN_PLLS))
		return false;

	val = I915_READ(PCH_DPLL(pll->id));
	hw_state->dpll = val;
	hw_state->fp0 = I915_READ(PCH_FP0(pll->id));
	hw_state->fp1 = I915_READ(PCH_FP1(pll->id));

	return val & DPLL_VCO_ENABLE;
}

static void ibx_pch_dpll_mode_set(struct drm_i915_private *dev_priv,
				  struct intel_shared_dpll *pll)
{
	I915_WRITE(PCH_FP0(pll->id), pll->config.hw_state.fp0);
	I915_WRITE(PCH_FP1(pll->id), pll->config.hw_state.fp1);
}

static void ibx_pch_dpll_enable(struct drm_i915_private *dev_priv,
				struct intel_shared_dpll *pll)
{
	/* PCH refclock must be enabled first */
	ibx_assert_pch_refclk_enabled(dev_priv);

	I915_WRITE(PCH_DPLL(pll->id), pll->config.hw_state.dpll);

	/* Wait for the clocks to stabilize. */
	POSTING_READ(PCH_DPLL(pll->id));
	udelay(150);

	/* The pixel multiplier can only be updated once the
	 * DPLL is enabled and the clocks are stable.
	 *
	 * So write it again.
	 */
	I915_WRITE(PCH_DPLL(pll->id), pll->config.hw_state.dpll);
	POSTING_READ(PCH_DPLL(pll->id));
	udelay(200);
}

static void ibx_pch_dpll_disable(struct drm_i915_private *dev_priv,
				 struct intel_shared_dpll *pll)
{
	struct drm_device *dev = dev_priv->dev;
	struct intel_crtc *crtc;

	/* Make sure no transcoder isn't still depending on us. */
	for_each_intel_crtc(dev, crtc) {
		if (intel_crtc_to_shared_dpll(crtc) == pll)
			assert_pch_transcoder_disabled(dev_priv, crtc->pipe);
	}

	I915_WRITE(PCH_DPLL(pll->id), 0);
	POSTING_READ(PCH_DPLL(pll->id));
	udelay(200);
}

static char *ibx_pch_dpll_names[] = {
	"PCH DPLL A",
	"PCH DPLL B",
};

static void ibx_pch_dpll_init(struct drm_device *dev)
{
	struct drm_i915_private *dev_priv = dev->dev_private;
	int i;

	dev_priv->num_shared_dpll = 2;

	for (i = 0; i < dev_priv->num_shared_dpll; i++) {
		dev_priv->shared_dplls[i].id = i;
		dev_priv->shared_dplls[i].name = ibx_pch_dpll_names[i];
		dev_priv->shared_dplls[i].mode_set = ibx_pch_dpll_mode_set;
		dev_priv->shared_dplls[i].enable = ibx_pch_dpll_enable;
		dev_priv->shared_dplls[i].disable = ibx_pch_dpll_disable;
		dev_priv->shared_dplls[i].get_hw_state =
			ibx_pch_dpll_get_hw_state;
	}
}

static void intel_shared_dpll_init(struct drm_device *dev)
{
	struct drm_i915_private *dev_priv = dev->dev_private;

	if (HAS_DDI(dev))
		intel_ddi_pll_init(dev);
	else if (HAS_PCH_IBX(dev) || HAS_PCH_CPT(dev))
		ibx_pch_dpll_init(dev);
	else
		dev_priv->num_shared_dpll = 0;

	BUG_ON(dev_priv->num_shared_dpll > I915_NUM_PLLS);
}

/**
 * intel_prepare_plane_fb - Prepare fb for usage on plane
 * @plane: drm plane to prepare for
 * @fb: framebuffer to prepare for presentation
 *
 * Prepares a framebuffer for usage on a display plane.  Generally this
 * involves pinning the underlying object and updating the frontbuffer tracking
 * bits.  Some older platforms need special physical address handling for
 * cursor planes.
 *
 * Returns 0 on success, negative error code on failure.
 */
int
intel_prepare_plane_fb(struct drm_plane *plane,
		       const struct drm_plane_state *new_state)
{
	struct drm_device *dev = plane->dev;
	struct drm_framebuffer *fb = new_state->fb;
	struct intel_plane *intel_plane = to_intel_plane(plane);
	struct drm_i915_gem_object *obj = intel_fb_obj(fb);
	struct drm_i915_gem_object *old_obj = intel_fb_obj(plane->fb);
	int ret = 0;

	if (!obj)
		return 0;

	mutex_lock(&dev->struct_mutex);

	if (plane->type == DRM_PLANE_TYPE_CURSOR &&
	    INTEL_INFO(dev)->cursor_needs_physical) {
		int align = IS_I830(dev) ? 16 * 1024 : 256;
		ret = i915_gem_object_attach_phys(obj, align);
		if (ret)
			DRM_DEBUG_KMS("failed to attach phys object\n");
	} else {
		ret = intel_pin_and_fence_fb_obj(plane, fb, new_state, NULL, NULL);
	}

	if (ret == 0)
		i915_gem_track_fb(old_obj, obj, intel_plane->frontbuffer_bit);

	mutex_unlock(&dev->struct_mutex);

	return ret;
}

/**
 * intel_cleanup_plane_fb - Cleans up an fb after plane use
 * @plane: drm plane to clean up for
 * @fb: old framebuffer that was on plane
 *
 * Cleans up a framebuffer that has just been removed from a plane.
 */
void
intel_cleanup_plane_fb(struct drm_plane *plane,
		       const struct drm_plane_state *old_state)
{
	struct drm_device *dev = plane->dev;
	struct drm_i915_gem_object *obj = intel_fb_obj(old_state->fb);

	if (!obj)
		return;

	if (plane->type != DRM_PLANE_TYPE_CURSOR ||
	    !INTEL_INFO(dev)->cursor_needs_physical) {
		mutex_lock(&dev->struct_mutex);
		intel_unpin_fb_obj(old_state->fb, old_state);
		mutex_unlock(&dev->struct_mutex);
	}
}

int
skl_max_scale(struct intel_crtc *intel_crtc, struct intel_crtc_state *crtc_state)
{
	int max_scale;
	struct drm_device *dev;
	struct drm_i915_private *dev_priv;
	int crtc_clock, cdclk;

	if (!intel_crtc || !crtc_state)
		return DRM_PLANE_HELPER_NO_SCALING;

	dev = intel_crtc->base.dev;
	dev_priv = dev->dev_private;
	crtc_clock = crtc_state->base.adjusted_mode.crtc_clock;
	cdclk = to_intel_atomic_state(crtc_state->base.state)->cdclk;

	if (!crtc_clock || !cdclk)
		return DRM_PLANE_HELPER_NO_SCALING;

	/*
	 * skl max scale is lower of:
	 *    close to 3 but not 3, -1 is for that purpose
	 *            or
	 *    cdclk/crtc_clock
	 */
	max_scale = min((1 << 16) * 3 - 1, (1 << 8) * ((cdclk << 8) / crtc_clock));

	return max_scale;
}

static int
intel_check_primary_plane(struct drm_plane *plane,
			  struct intel_crtc_state *crtc_state,
			  struct intel_plane_state *state)
{
	struct drm_crtc *crtc = state->base.crtc;
	struct drm_framebuffer *fb = state->base.fb;
	int min_scale = DRM_PLANE_HELPER_NO_SCALING;
	int max_scale = DRM_PLANE_HELPER_NO_SCALING;
	bool can_position = false;

	/* use scaler when colorkey is not required */
	if (INTEL_INFO(plane->dev)->gen >= 9 &&
	    state->ckey.flags == I915_SET_COLORKEY_NONE) {
		min_scale = 1;
		max_scale = skl_max_scale(to_intel_crtc(crtc), crtc_state);
		can_position = true;
	}

	return drm_plane_helper_check_update(plane, crtc, fb, &state->src,
					     &state->dst, &state->clip,
					     min_scale, max_scale,
					     can_position, true,
					     &state->visible);
}

static void
intel_commit_primary_plane(struct drm_plane *plane,
			   struct intel_plane_state *state)
{
	struct drm_crtc *crtc = state->base.crtc;
	struct drm_framebuffer *fb = state->base.fb;
	struct drm_device *dev = plane->dev;
	struct drm_i915_private *dev_priv = dev->dev_private;
	struct intel_crtc *intel_crtc;
	struct drm_rect *src = &state->src;

	crtc = crtc ? crtc : plane->crtc;
	intel_crtc = to_intel_crtc(crtc);

	plane->fb = fb;
	crtc->x = src->x1 >> 16;
	crtc->y = src->y1 >> 16;

	if (!crtc->state->active)
		return;

<<<<<<< HEAD
	if (state->visible)
		/* FIXME: kill this fastboot hack */
		intel_update_pipe_size(intel_crtc);

=======
>>>>>>> 261a27d1
	dev_priv->display.update_primary_plane(crtc, fb,
					       state->src.x1 >> 16,
					       state->src.y1 >> 16);
}

static void
intel_disable_primary_plane(struct drm_plane *plane,
			    struct drm_crtc *crtc)
{
	struct drm_device *dev = plane->dev;
	struct drm_i915_private *dev_priv = dev->dev_private;

	dev_priv->display.update_primary_plane(crtc, NULL, 0, 0);
}

static void intel_begin_crtc_commit(struct drm_crtc *crtc,
				    struct drm_crtc_state *old_crtc_state)
{
	struct drm_device *dev = crtc->dev;
	struct intel_crtc *intel_crtc = to_intel_crtc(crtc);
	struct intel_crtc_state *old_intel_state =
		to_intel_crtc_state(old_crtc_state);
	bool modeset = needs_modeset(crtc->state);

	if (intel_crtc->atomic.update_wm_pre)
		intel_update_watermarks(crtc);

	/* Perform vblank evasion around commit operation */
	if (crtc->state->active)
		intel_pipe_update_start(intel_crtc);
<<<<<<< HEAD
=======

	if (modeset)
		return;
>>>>>>> 261a27d1

	if (to_intel_crtc_state(crtc->state)->update_pipe)
		intel_update_pipe_config(intel_crtc, old_intel_state);
	else if (INTEL_INFO(dev)->gen >= 9)
		skl_detach_scalers(intel_crtc);
}

static void intel_finish_crtc_commit(struct drm_crtc *crtc,
				     struct drm_crtc_state *old_crtc_state)
{
	struct intel_crtc *intel_crtc = to_intel_crtc(crtc);

	if (crtc->state->active)
		intel_pipe_update_end(intel_crtc);
}

/**
 * intel_plane_destroy - destroy a plane
 * @plane: plane to destroy
 *
 * Common destruction function for all types of planes (primary, cursor,
 * sprite).
 */
void intel_plane_destroy(struct drm_plane *plane)
{
	struct intel_plane *intel_plane = to_intel_plane(plane);
	drm_plane_cleanup(plane);
	kfree(intel_plane);
}

const struct drm_plane_funcs intel_plane_funcs = {
	.update_plane = drm_atomic_helper_update_plane,
	.disable_plane = drm_atomic_helper_disable_plane,
	.destroy = intel_plane_destroy,
	.set_property = drm_atomic_helper_plane_set_property,
	.atomic_get_property = intel_plane_atomic_get_property,
	.atomic_set_property = intel_plane_atomic_set_property,
	.atomic_duplicate_state = intel_plane_duplicate_state,
	.atomic_destroy_state = intel_plane_destroy_state,

};

static struct drm_plane *intel_primary_plane_create(struct drm_device *dev,
						    int pipe)
{
	struct intel_plane *primary;
	struct intel_plane_state *state;
	const uint32_t *intel_primary_formats;
	unsigned int num_formats;

	primary = kzalloc(sizeof(*primary), GFP_KERNEL);
	if (primary == NULL)
		return NULL;

	state = intel_create_plane_state(&primary->base);
	if (!state) {
		kfree(primary);
		return NULL;
	}
	primary->base.state = &state->base;

	primary->can_scale = false;
	primary->max_downscale = 1;
	if (INTEL_INFO(dev)->gen >= 9) {
		primary->can_scale = true;
		state->scaler_id = -1;
	}
	primary->pipe = pipe;
	primary->plane = pipe;
	primary->frontbuffer_bit = INTEL_FRONTBUFFER_PRIMARY(pipe);
	primary->check_plane = intel_check_primary_plane;
	primary->commit_plane = intel_commit_primary_plane;
	primary->disable_plane = intel_disable_primary_plane;
	if (HAS_FBC(dev) && INTEL_INFO(dev)->gen < 4)
		primary->plane = !pipe;

	if (INTEL_INFO(dev)->gen >= 9) {
		intel_primary_formats = skl_primary_formats;
		num_formats = ARRAY_SIZE(skl_primary_formats);
	} else if (INTEL_INFO(dev)->gen >= 4) {
		intel_primary_formats = i965_primary_formats;
		num_formats = ARRAY_SIZE(i965_primary_formats);
	} else {
		intel_primary_formats = i8xx_primary_formats;
		num_formats = ARRAY_SIZE(i8xx_primary_formats);
	}

	drm_universal_plane_init(dev, &primary->base, 0,
				 &intel_plane_funcs,
				 intel_primary_formats, num_formats,
				 DRM_PLANE_TYPE_PRIMARY);

	if (INTEL_INFO(dev)->gen >= 4)
		intel_create_rotation_property(dev, primary);

	drm_plane_helper_add(&primary->base, &intel_plane_helper_funcs);

	return &primary->base;
}

void intel_create_rotation_property(struct drm_device *dev, struct intel_plane *plane)
{
	if (!dev->mode_config.rotation_property) {
		unsigned long flags = BIT(DRM_ROTATE_0) |
			BIT(DRM_ROTATE_180);

		if (INTEL_INFO(dev)->gen >= 9)
			flags |= BIT(DRM_ROTATE_90) | BIT(DRM_ROTATE_270);

		dev->mode_config.rotation_property =
			drm_mode_create_rotation_property(dev, flags);
	}
	if (dev->mode_config.rotation_property)
		drm_object_attach_property(&plane->base.base,
				dev->mode_config.rotation_property,
				plane->base.state->rotation);
}

static int
intel_check_cursor_plane(struct drm_plane *plane,
			 struct intel_crtc_state *crtc_state,
			 struct intel_plane_state *state)
{
	struct drm_crtc *crtc = crtc_state->base.crtc;
	struct drm_framebuffer *fb = state->base.fb;
	struct drm_i915_gem_object *obj = intel_fb_obj(fb);
	unsigned stride;
	int ret;

	ret = drm_plane_helper_check_update(plane, crtc, fb, &state->src,
					    &state->dst, &state->clip,
					    DRM_PLANE_HELPER_NO_SCALING,
					    DRM_PLANE_HELPER_NO_SCALING,
					    true, true, &state->visible);
	if (ret)
		return ret;

	/* if we want to turn off the cursor ignore width and height */
	if (!obj)
		return 0;

	/* Check for which cursor types we support */
	if (!cursor_size_ok(plane->dev, state->base.crtc_w, state->base.crtc_h)) {
		DRM_DEBUG("Cursor dimension %dx%d not supported\n",
			  state->base.crtc_w, state->base.crtc_h);
		return -EINVAL;
	}

	stride = roundup_pow_of_two(state->base.crtc_w) * 4;
	if (obj->base.size < stride * state->base.crtc_h) {
		DRM_DEBUG_KMS("buffer is too small\n");
		return -ENOMEM;
	}

	if (fb->modifier[0] != DRM_FORMAT_MOD_NONE) {
		DRM_DEBUG_KMS("cursor cannot be tiled\n");
		return -EINVAL;
	}

	return 0;
}

static void
intel_disable_cursor_plane(struct drm_plane *plane,
			   struct drm_crtc *crtc)
{
	intel_crtc_update_cursor(crtc, false);
}

static void
intel_commit_cursor_plane(struct drm_plane *plane,
			  struct intel_plane_state *state)
{
	struct drm_crtc *crtc = state->base.crtc;
	struct drm_device *dev = plane->dev;
	struct intel_crtc *intel_crtc;
	struct drm_i915_gem_object *obj = intel_fb_obj(state->base.fb);
	uint32_t addr;

	crtc = crtc ? crtc : plane->crtc;
	intel_crtc = to_intel_crtc(crtc);

	if (intel_crtc->cursor_bo == obj)
		goto update;

	if (!obj)
		addr = 0;
	else if (!INTEL_INFO(dev)->cursor_needs_physical)
		addr = i915_gem_obj_ggtt_offset(obj);
	else
		addr = obj->phys_handle->busaddr;

	intel_crtc->cursor_addr = addr;
	intel_crtc->cursor_bo = obj;

update:
	if (crtc->state->active)
		intel_crtc_update_cursor(crtc, state->visible);
}

static struct drm_plane *intel_cursor_plane_create(struct drm_device *dev,
						   int pipe)
{
	struct intel_plane *cursor;
	struct intel_plane_state *state;

	cursor = kzalloc(sizeof(*cursor), GFP_KERNEL);
	if (cursor == NULL)
		return NULL;

	state = intel_create_plane_state(&cursor->base);
	if (!state) {
		kfree(cursor);
		return NULL;
	}
	cursor->base.state = &state->base;

	cursor->can_scale = false;
	cursor->max_downscale = 1;
	cursor->pipe = pipe;
	cursor->plane = pipe;
	cursor->frontbuffer_bit = INTEL_FRONTBUFFER_CURSOR(pipe);
	cursor->check_plane = intel_check_cursor_plane;
	cursor->commit_plane = intel_commit_cursor_plane;
	cursor->disable_plane = intel_disable_cursor_plane;

	drm_universal_plane_init(dev, &cursor->base, 0,
				 &intel_plane_funcs,
				 intel_cursor_formats,
				 ARRAY_SIZE(intel_cursor_formats),
				 DRM_PLANE_TYPE_CURSOR);

	if (INTEL_INFO(dev)->gen >= 4) {
		if (!dev->mode_config.rotation_property)
			dev->mode_config.rotation_property =
				drm_mode_create_rotation_property(dev,
							BIT(DRM_ROTATE_0) |
							BIT(DRM_ROTATE_180));
		if (dev->mode_config.rotation_property)
			drm_object_attach_property(&cursor->base.base,
				dev->mode_config.rotation_property,
				state->base.rotation);
	}

	if (INTEL_INFO(dev)->gen >=9)
		state->scaler_id = -1;

	drm_plane_helper_add(&cursor->base, &intel_plane_helper_funcs);

	return &cursor->base;
}

static void skl_init_scalers(struct drm_device *dev, struct intel_crtc *intel_crtc,
	struct intel_crtc_state *crtc_state)
{
	int i;
	struct intel_scaler *intel_scaler;
	struct intel_crtc_scaler_state *scaler_state = &crtc_state->scaler_state;

	for (i = 0; i < intel_crtc->num_scalers; i++) {
		intel_scaler = &scaler_state->scalers[i];
		intel_scaler->in_use = 0;
		intel_scaler->mode = PS_SCALER_MODE_DYN;
	}

	scaler_state->scaler_id = -1;
}

static void intel_crtc_init(struct drm_device *dev, int pipe)
{
	struct drm_i915_private *dev_priv = dev->dev_private;
	struct intel_crtc *intel_crtc;
	struct intel_crtc_state *crtc_state = NULL;
	struct drm_plane *primary = NULL;
	struct drm_plane *cursor = NULL;
	int i, ret;

	intel_crtc = kzalloc(sizeof(*intel_crtc), GFP_KERNEL);
	if (intel_crtc == NULL)
		return;

	crtc_state = kzalloc(sizeof(*crtc_state), GFP_KERNEL);
	if (!crtc_state)
		goto fail;
	intel_crtc->config = crtc_state;
	intel_crtc->base.state = &crtc_state->base;
	crtc_state->base.crtc = &intel_crtc->base;

	/* initialize shared scalers */
	if (INTEL_INFO(dev)->gen >= 9) {
		if (pipe == PIPE_C)
			intel_crtc->num_scalers = 1;
		else
			intel_crtc->num_scalers = SKL_NUM_SCALERS;

		skl_init_scalers(dev, intel_crtc, crtc_state);
	}

	primary = intel_primary_plane_create(dev, pipe);
	if (!primary)
		goto fail;

	cursor = intel_cursor_plane_create(dev, pipe);
	if (!cursor)
		goto fail;

	ret = drm_crtc_init_with_planes(dev, &intel_crtc->base, primary,
					cursor, &intel_crtc_funcs);
	if (ret)
		goto fail;

	drm_mode_crtc_set_gamma_size(&intel_crtc->base, 256);
	for (i = 0; i < 256; i++) {
		intel_crtc->lut_r[i] = i;
		intel_crtc->lut_g[i] = i;
		intel_crtc->lut_b[i] = i;
	}

	/*
	 * On gen2/3 only plane A can do fbc, but the panel fitter and lvds port
	 * is hooked to pipe B. Hence we want plane A feeding pipe B.
	 */
	intel_crtc->pipe = pipe;
	intel_crtc->plane = pipe;
	if (HAS_FBC(dev) && INTEL_INFO(dev)->gen < 4) {
		DRM_DEBUG_KMS("swapping pipes & planes for FBC\n");
		intel_crtc->plane = !pipe;
	}

	intel_crtc->cursor_base = ~0;
	intel_crtc->cursor_cntl = ~0;
	intel_crtc->cursor_size = ~0;

	intel_crtc->wm.cxsr_allowed = true;

	BUG_ON(pipe >= ARRAY_SIZE(dev_priv->plane_to_crtc_mapping) ||
	       dev_priv->plane_to_crtc_mapping[intel_crtc->plane] != NULL);
	dev_priv->plane_to_crtc_mapping[intel_crtc->plane] = &intel_crtc->base;
	dev_priv->pipe_to_crtc_mapping[intel_crtc->pipe] = &intel_crtc->base;

	drm_crtc_helper_add(&intel_crtc->base, &intel_helper_funcs);

	WARN_ON(drm_crtc_index(&intel_crtc->base) != intel_crtc->pipe);
	return;

fail:
	if (primary)
		drm_plane_cleanup(primary);
	if (cursor)
		drm_plane_cleanup(cursor);
	kfree(crtc_state);
	kfree(intel_crtc);
}

enum pipe intel_get_pipe_from_connector(struct intel_connector *connector)
{
	struct drm_encoder *encoder = connector->base.encoder;
	struct drm_device *dev = connector->base.dev;

	WARN_ON(!drm_modeset_is_locked(&dev->mode_config.connection_mutex));

	if (!encoder || WARN_ON(!encoder->crtc))
		return INVALID_PIPE;

	return to_intel_crtc(encoder->crtc)->pipe;
}

int intel_get_pipe_from_crtc_id(struct drm_device *dev, void *data,
				struct drm_file *file)
{
	struct drm_i915_get_pipe_from_crtc_id *pipe_from_crtc_id = data;
	struct drm_crtc *drmmode_crtc;
	struct intel_crtc *crtc;

	drmmode_crtc = drm_crtc_find(dev, pipe_from_crtc_id->crtc_id);

	if (!drmmode_crtc) {
		DRM_ERROR("no such CRTC id\n");
		return -ENOENT;
	}

	crtc = to_intel_crtc(drmmode_crtc);
	pipe_from_crtc_id->pipe = crtc->pipe;

	return 0;
}

static int intel_encoder_clones(struct intel_encoder *encoder)
{
	struct drm_device *dev = encoder->base.dev;
	struct intel_encoder *source_encoder;
	int index_mask = 0;
	int entry = 0;

	for_each_intel_encoder(dev, source_encoder) {
		if (encoders_cloneable(encoder, source_encoder))
			index_mask |= (1 << entry);

		entry++;
	}

	return index_mask;
}

static bool has_edp_a(struct drm_device *dev)
{
	struct drm_i915_private *dev_priv = dev->dev_private;

	if (!IS_MOBILE(dev))
		return false;

	if ((I915_READ(DP_A) & DP_DETECTED) == 0)
		return false;

	if (IS_GEN5(dev) && (I915_READ(FUSE_STRAP) & ILK_eDP_A_DISABLE))
		return false;

	return true;
}

static bool intel_crt_present(struct drm_device *dev)
{
	struct drm_i915_private *dev_priv = dev->dev_private;

	if (INTEL_INFO(dev)->gen >= 9)
		return false;

	if (IS_HSW_ULT(dev) || IS_BDW_ULT(dev))
		return false;

	if (IS_CHERRYVIEW(dev))
		return false;

	if (IS_VALLEYVIEW(dev) && !dev_priv->vbt.int_crt_support)
		return false;

	return true;
}

static void intel_setup_outputs(struct drm_device *dev)
{
	struct drm_i915_private *dev_priv = dev->dev_private;
	struct intel_encoder *encoder;
	bool dpd_is_edp = false;

	intel_lvds_init(dev);

	if (intel_crt_present(dev))
		intel_crt_init(dev);

	if (IS_BROXTON(dev)) {
		/*
		 * FIXME: Broxton doesn't support port detection via the
		 * DDI_BUF_CTL_A or SFUSE_STRAP registers, find another way to
		 * detect the ports.
		 */
		intel_ddi_init(dev, PORT_A);
		intel_ddi_init(dev, PORT_B);
		intel_ddi_init(dev, PORT_C);
	} else if (HAS_DDI(dev)) {
		int found;

		/*
		 * Haswell uses DDI functions to detect digital outputs.
		 * On SKL pre-D0 the strap isn't connected, so we assume
		 * it's there.
		 */
		found = I915_READ(DDI_BUF_CTL(PORT_A)) & DDI_INIT_DISPLAY_DETECTED;
		/* WaIgnoreDDIAStrap: skl */
		if (found || IS_SKYLAKE(dev))
			intel_ddi_init(dev, PORT_A);

		/* DDI B, C and D detection is indicated by the SFUSE_STRAP
		 * register */
		found = I915_READ(SFUSE_STRAP);

		if (found & SFUSE_STRAP_DDIB_DETECTED)
			intel_ddi_init(dev, PORT_B);
		if (found & SFUSE_STRAP_DDIC_DETECTED)
			intel_ddi_init(dev, PORT_C);
		if (found & SFUSE_STRAP_DDID_DETECTED)
			intel_ddi_init(dev, PORT_D);
		/*
		 * On SKL we don't have a way to detect DDI-E so we rely on VBT.
		 */
		if (IS_SKYLAKE(dev) &&
		    (dev_priv->vbt.ddi_port_info[PORT_E].supports_dp ||
		     dev_priv->vbt.ddi_port_info[PORT_E].supports_dvi ||
		     dev_priv->vbt.ddi_port_info[PORT_E].supports_hdmi))
			intel_ddi_init(dev, PORT_E);

	} else if (HAS_PCH_SPLIT(dev)) {
		int found;
		dpd_is_edp = intel_dp_is_edp(dev, PORT_D);

		if (has_edp_a(dev))
			intel_dp_init(dev, DP_A, PORT_A);

		if (I915_READ(PCH_HDMIB) & SDVO_DETECTED) {
			/* PCH SDVOB multiplex with HDMIB */
			found = intel_sdvo_init(dev, PCH_SDVOB, true);
			if (!found)
				intel_hdmi_init(dev, PCH_HDMIB, PORT_B);
			if (!found && (I915_READ(PCH_DP_B) & DP_DETECTED))
				intel_dp_init(dev, PCH_DP_B, PORT_B);
		}

		if (I915_READ(PCH_HDMIC) & SDVO_DETECTED)
			intel_hdmi_init(dev, PCH_HDMIC, PORT_C);

		if (!dpd_is_edp && I915_READ(PCH_HDMID) & SDVO_DETECTED)
			intel_hdmi_init(dev, PCH_HDMID, PORT_D);

		if (I915_READ(PCH_DP_C) & DP_DETECTED)
			intel_dp_init(dev, PCH_DP_C, PORT_C);

		if (I915_READ(PCH_DP_D) & DP_DETECTED)
			intel_dp_init(dev, PCH_DP_D, PORT_D);
	} else if (IS_VALLEYVIEW(dev)) {
		/*
		 * The DP_DETECTED bit is the latched state of the DDC
		 * SDA pin at boot. However since eDP doesn't require DDC
		 * (no way to plug in a DP->HDMI dongle) the DDC pins for
		 * eDP ports may have been muxed to an alternate function.
		 * Thus we can't rely on the DP_DETECTED bit alone to detect
		 * eDP ports. Consult the VBT as well as DP_DETECTED to
		 * detect eDP ports.
		 */
		if (I915_READ(VLV_HDMIB) & SDVO_DETECTED &&
		    !intel_dp_is_edp(dev, PORT_B))
			intel_hdmi_init(dev, VLV_HDMIB, PORT_B);
		if (I915_READ(VLV_DP_B) & DP_DETECTED ||
		    intel_dp_is_edp(dev, PORT_B))
			intel_dp_init(dev, VLV_DP_B, PORT_B);

		if (I915_READ(VLV_HDMIC) & SDVO_DETECTED &&
		    !intel_dp_is_edp(dev, PORT_C))
			intel_hdmi_init(dev, VLV_HDMIC, PORT_C);
		if (I915_READ(VLV_DP_C) & DP_DETECTED ||
		    intel_dp_is_edp(dev, PORT_C))
			intel_dp_init(dev, VLV_DP_C, PORT_C);

		if (IS_CHERRYVIEW(dev)) {
			/* eDP not supported on port D, so don't check VBT */
			if (I915_READ(CHV_HDMID) & SDVO_DETECTED)
				intel_hdmi_init(dev, CHV_HDMID, PORT_D);
			if (I915_READ(CHV_DP_D) & DP_DETECTED)
				intel_dp_init(dev, CHV_DP_D, PORT_D);
		}

		intel_dsi_init(dev);
	} else if (!IS_GEN2(dev) && !IS_PINEVIEW(dev)) {
		bool found = false;

		if (I915_READ(GEN3_SDVOB) & SDVO_DETECTED) {
			DRM_DEBUG_KMS("probing SDVOB\n");
			found = intel_sdvo_init(dev, GEN3_SDVOB, true);
			if (!found && IS_G4X(dev)) {
				DRM_DEBUG_KMS("probing HDMI on SDVOB\n");
				intel_hdmi_init(dev, GEN4_HDMIB, PORT_B);
			}

			if (!found && IS_G4X(dev))
				intel_dp_init(dev, DP_B, PORT_B);
		}

		/* Before G4X SDVOC doesn't have its own detect register */

		if (I915_READ(GEN3_SDVOB) & SDVO_DETECTED) {
			DRM_DEBUG_KMS("probing SDVOC\n");
			found = intel_sdvo_init(dev, GEN3_SDVOC, false);
		}

		if (!found && (I915_READ(GEN3_SDVOC) & SDVO_DETECTED)) {

			if (IS_G4X(dev)) {
				DRM_DEBUG_KMS("probing HDMI on SDVOC\n");
				intel_hdmi_init(dev, GEN4_HDMIC, PORT_C);
			}
			if (IS_G4X(dev))
				intel_dp_init(dev, DP_C, PORT_C);
		}

		if (IS_G4X(dev) &&
		    (I915_READ(DP_D) & DP_DETECTED))
			intel_dp_init(dev, DP_D, PORT_D);
	} else if (IS_GEN2(dev))
		intel_dvo_init(dev);

	if (SUPPORTS_TV(dev))
		intel_tv_init(dev);

	intel_psr_init(dev);

	for_each_intel_encoder(dev, encoder) {
		encoder->base.possible_crtcs = encoder->crtc_mask;
		encoder->base.possible_clones =
			intel_encoder_clones(encoder);
	}

	intel_init_pch_refclk(dev);

	drm_helper_move_panel_connectors_to_head(dev);
}

static void intel_user_framebuffer_destroy(struct drm_framebuffer *fb)
{
	struct drm_device *dev = fb->dev;
	struct intel_framebuffer *intel_fb = to_intel_framebuffer(fb);

	drm_framebuffer_cleanup(fb);
	mutex_lock(&dev->struct_mutex);
	WARN_ON(!intel_fb->obj->framebuffer_references--);
	drm_gem_object_unreference(&intel_fb->obj->base);
	mutex_unlock(&dev->struct_mutex);
	kfree(intel_fb);
}

static int intel_user_framebuffer_create_handle(struct drm_framebuffer *fb,
						struct drm_file *file,
						unsigned int *handle)
{
	struct intel_framebuffer *intel_fb = to_intel_framebuffer(fb);
	struct drm_i915_gem_object *obj = intel_fb->obj;

	return drm_gem_handle_create(file, &obj->base, handle);
}

static int intel_user_framebuffer_dirty(struct drm_framebuffer *fb,
					struct drm_file *file,
					unsigned flags, unsigned color,
					struct drm_clip_rect *clips,
					unsigned num_clips)
{
	struct drm_device *dev = fb->dev;
	struct intel_framebuffer *intel_fb = to_intel_framebuffer(fb);
	struct drm_i915_gem_object *obj = intel_fb->obj;

	mutex_lock(&dev->struct_mutex);
	intel_fb_obj_flush(obj, false, ORIGIN_DIRTYFB);
	mutex_unlock(&dev->struct_mutex);

	return 0;
}

static const struct drm_framebuffer_funcs intel_fb_funcs = {
	.destroy = intel_user_framebuffer_destroy,
	.create_handle = intel_user_framebuffer_create_handle,
	.dirty = intel_user_framebuffer_dirty,
};

static
u32 intel_fb_pitch_limit(struct drm_device *dev, uint64_t fb_modifier,
			 uint32_t pixel_format)
{
	u32 gen = INTEL_INFO(dev)->gen;

	if (gen >= 9) {
		/* "The stride in bytes must not exceed the of the size of 8K
		 *  pixels and 32K bytes."
		 */
		 return min(8192*drm_format_plane_cpp(pixel_format, 0), 32768);
	} else if (gen >= 5 && !IS_VALLEYVIEW(dev)) {
		return 32*1024;
	} else if (gen >= 4) {
		if (fb_modifier == I915_FORMAT_MOD_X_TILED)
			return 16*1024;
		else
			return 32*1024;
	} else if (gen >= 3) {
		if (fb_modifier == I915_FORMAT_MOD_X_TILED)
			return 8*1024;
		else
			return 16*1024;
	} else {
		/* XXX DSPC is limited to 4k tiled */
		return 8*1024;
	}
}

static int intel_framebuffer_init(struct drm_device *dev,
				  struct intel_framebuffer *intel_fb,
				  struct drm_mode_fb_cmd2 *mode_cmd,
				  struct drm_i915_gem_object *obj)
{
	unsigned int aligned_height;
	int ret;
	u32 pitch_limit, stride_alignment;

	WARN_ON(!mutex_is_locked(&dev->struct_mutex));

	if (mode_cmd->flags & DRM_MODE_FB_MODIFIERS) {
		/* Enforce that fb modifier and tiling mode match, but only for
		 * X-tiled. This is needed for FBC. */
		if (!!(obj->tiling_mode == I915_TILING_X) !=
		    !!(mode_cmd->modifier[0] == I915_FORMAT_MOD_X_TILED)) {
			DRM_DEBUG("tiling_mode doesn't match fb modifier\n");
			return -EINVAL;
		}
	} else {
		if (obj->tiling_mode == I915_TILING_X)
			mode_cmd->modifier[0] = I915_FORMAT_MOD_X_TILED;
		else if (obj->tiling_mode == I915_TILING_Y) {
			DRM_DEBUG("No Y tiling for legacy addfb\n");
			return -EINVAL;
		}
	}

	/* Passed in modifier sanity checking. */
	switch (mode_cmd->modifier[0]) {
	case I915_FORMAT_MOD_Y_TILED:
	case I915_FORMAT_MOD_Yf_TILED:
		if (INTEL_INFO(dev)->gen < 9) {
			DRM_DEBUG("Unsupported tiling 0x%llx!\n",
				  mode_cmd->modifier[0]);
			return -EINVAL;
		}
	case DRM_FORMAT_MOD_NONE:
	case I915_FORMAT_MOD_X_TILED:
		break;
	default:
		DRM_DEBUG("Unsupported fb modifier 0x%llx!\n",
			  mode_cmd->modifier[0]);
		return -EINVAL;
	}

	stride_alignment = intel_fb_stride_alignment(dev, mode_cmd->modifier[0],
						     mode_cmd->pixel_format);
	if (mode_cmd->pitches[0] & (stride_alignment - 1)) {
		DRM_DEBUG("pitch (%d) must be at least %u byte aligned\n",
			  mode_cmd->pitches[0], stride_alignment);
		return -EINVAL;
	}

	pitch_limit = intel_fb_pitch_limit(dev, mode_cmd->modifier[0],
					   mode_cmd->pixel_format);
	if (mode_cmd->pitches[0] > pitch_limit) {
		DRM_DEBUG("%s pitch (%u) must be at less than %d\n",
			  mode_cmd->modifier[0] != DRM_FORMAT_MOD_NONE ?
			  "tiled" : "linear",
			  mode_cmd->pitches[0], pitch_limit);
		return -EINVAL;
	}

	if (mode_cmd->modifier[0] == I915_FORMAT_MOD_X_TILED &&
	    mode_cmd->pitches[0] != obj->stride) {
		DRM_DEBUG("pitch (%d) must match tiling stride (%d)\n",
			  mode_cmd->pitches[0], obj->stride);
		return -EINVAL;
	}

	/* Reject formats not supported by any plane early. */
	switch (mode_cmd->pixel_format) {
	case DRM_FORMAT_C8:
	case DRM_FORMAT_RGB565:
	case DRM_FORMAT_XRGB8888:
	case DRM_FORMAT_ARGB8888:
		break;
	case DRM_FORMAT_XRGB1555:
		if (INTEL_INFO(dev)->gen > 3) {
			DRM_DEBUG("unsupported pixel format: %s\n",
				  drm_get_format_name(mode_cmd->pixel_format));
			return -EINVAL;
		}
		break;
	case DRM_FORMAT_ABGR8888:
		if (!IS_VALLEYVIEW(dev) && INTEL_INFO(dev)->gen < 9) {
			DRM_DEBUG("unsupported pixel format: %s\n",
				  drm_get_format_name(mode_cmd->pixel_format));
			return -EINVAL;
		}
		break;
	case DRM_FORMAT_XBGR8888:
	case DRM_FORMAT_XRGB2101010:
	case DRM_FORMAT_XBGR2101010:
		if (INTEL_INFO(dev)->gen < 4) {
			DRM_DEBUG("unsupported pixel format: %s\n",
				  drm_get_format_name(mode_cmd->pixel_format));
			return -EINVAL;
		}
		break;
	case DRM_FORMAT_ABGR2101010:
		if (!IS_VALLEYVIEW(dev)) {
			DRM_DEBUG("unsupported pixel format: %s\n",
				  drm_get_format_name(mode_cmd->pixel_format));
			return -EINVAL;
		}
		break;
	case DRM_FORMAT_YUYV:
	case DRM_FORMAT_UYVY:
	case DRM_FORMAT_YVYU:
	case DRM_FORMAT_VYUY:
		if (INTEL_INFO(dev)->gen < 5) {
			DRM_DEBUG("unsupported pixel format: %s\n",
				  drm_get_format_name(mode_cmd->pixel_format));
			return -EINVAL;
		}
		break;
	default:
		DRM_DEBUG("unsupported pixel format: %s\n",
			  drm_get_format_name(mode_cmd->pixel_format));
		return -EINVAL;
	}

	/* FIXME need to adjust LINOFF/TILEOFF accordingly. */
	if (mode_cmd->offsets[0] != 0)
		return -EINVAL;

	aligned_height = intel_fb_align_height(dev, mode_cmd->height,
					       mode_cmd->pixel_format,
					       mode_cmd->modifier[0]);
	/* FIXME drm helper for size checks (especially planar formats)? */
	if (obj->base.size < aligned_height * mode_cmd->pitches[0])
		return -EINVAL;

	drm_helper_mode_fill_fb_struct(&intel_fb->base, mode_cmd);
	intel_fb->obj = obj;
	intel_fb->obj->framebuffer_references++;

	ret = drm_framebuffer_init(dev, &intel_fb->base, &intel_fb_funcs);
	if (ret) {
		DRM_ERROR("framebuffer init failed %d\n", ret);
		return ret;
	}

	return 0;
}

static struct drm_framebuffer *
intel_user_framebuffer_create(struct drm_device *dev,
			      struct drm_file *filp,
			      struct drm_mode_fb_cmd2 *mode_cmd)
{
	struct drm_i915_gem_object *obj;

	obj = to_intel_bo(drm_gem_object_lookup(dev, filp,
						mode_cmd->handles[0]));
	if (&obj->base == NULL)
		return ERR_PTR(-ENOENT);

	return intel_framebuffer_create(dev, mode_cmd, obj);
}

#ifndef CONFIG_DRM_FBDEV_EMULATION
static inline void intel_fbdev_output_poll_changed(struct drm_device *dev)
{
}
#endif

static const struct drm_mode_config_funcs intel_mode_funcs = {
	.fb_create = intel_user_framebuffer_create,
	.output_poll_changed = intel_fbdev_output_poll_changed,
	.atomic_check = intel_atomic_check,
	.atomic_commit = intel_atomic_commit,
	.atomic_state_alloc = intel_atomic_state_alloc,
	.atomic_state_clear = intel_atomic_state_clear,
};

/* Set up chip specific display functions */
static void intel_init_display(struct drm_device *dev)
{
	struct drm_i915_private *dev_priv = dev->dev_private;

	if (HAS_PCH_SPLIT(dev) || IS_G4X(dev))
		dev_priv->display.find_dpll = g4x_find_best_dpll;
	else if (IS_CHERRYVIEW(dev))
		dev_priv->display.find_dpll = chv_find_best_dpll;
	else if (IS_VALLEYVIEW(dev))
		dev_priv->display.find_dpll = vlv_find_best_dpll;
	else if (IS_PINEVIEW(dev))
		dev_priv->display.find_dpll = pnv_find_best_dpll;
	else
		dev_priv->display.find_dpll = i9xx_find_best_dpll;

	if (INTEL_INFO(dev)->gen >= 9) {
		dev_priv->display.get_pipe_config = haswell_get_pipe_config;
		dev_priv->display.get_initial_plane_config =
			skylake_get_initial_plane_config;
		dev_priv->display.crtc_compute_clock =
			haswell_crtc_compute_clock;
		dev_priv->display.crtc_enable = haswell_crtc_enable;
		dev_priv->display.crtc_disable = haswell_crtc_disable;
		dev_priv->display.update_primary_plane =
			skylake_update_primary_plane;
	} else if (HAS_DDI(dev)) {
		dev_priv->display.get_pipe_config = haswell_get_pipe_config;
		dev_priv->display.get_initial_plane_config =
			ironlake_get_initial_plane_config;
		dev_priv->display.crtc_compute_clock =
			haswell_crtc_compute_clock;
		dev_priv->display.crtc_enable = haswell_crtc_enable;
		dev_priv->display.crtc_disable = haswell_crtc_disable;
		dev_priv->display.update_primary_plane =
			ironlake_update_primary_plane;
	} else if (HAS_PCH_SPLIT(dev)) {
		dev_priv->display.get_pipe_config = ironlake_get_pipe_config;
		dev_priv->display.get_initial_plane_config =
			ironlake_get_initial_plane_config;
		dev_priv->display.crtc_compute_clock =
			ironlake_crtc_compute_clock;
		dev_priv->display.crtc_enable = ironlake_crtc_enable;
		dev_priv->display.crtc_disable = ironlake_crtc_disable;
		dev_priv->display.update_primary_plane =
			ironlake_update_primary_plane;
	} else if (IS_VALLEYVIEW(dev)) {
		dev_priv->display.get_pipe_config = i9xx_get_pipe_config;
		dev_priv->display.get_initial_plane_config =
			i9xx_get_initial_plane_config;
		dev_priv->display.crtc_compute_clock = i9xx_crtc_compute_clock;
		dev_priv->display.crtc_enable = valleyview_crtc_enable;
		dev_priv->display.crtc_disable = i9xx_crtc_disable;
		dev_priv->display.update_primary_plane =
			i9xx_update_primary_plane;
	} else {
		dev_priv->display.get_pipe_config = i9xx_get_pipe_config;
		dev_priv->display.get_initial_plane_config =
			i9xx_get_initial_plane_config;
		dev_priv->display.crtc_compute_clock = i9xx_crtc_compute_clock;
		dev_priv->display.crtc_enable = i9xx_crtc_enable;
		dev_priv->display.crtc_disable = i9xx_crtc_disable;
		dev_priv->display.update_primary_plane =
			i9xx_update_primary_plane;
	}

	/* Returns the core display clock speed */
	if (IS_SKYLAKE(dev))
		dev_priv->display.get_display_clock_speed =
			skylake_get_display_clock_speed;
	else if (IS_BROXTON(dev))
		dev_priv->display.get_display_clock_speed =
			broxton_get_display_clock_speed;
	else if (IS_BROADWELL(dev))
		dev_priv->display.get_display_clock_speed =
			broadwell_get_display_clock_speed;
	else if (IS_HASWELL(dev))
		dev_priv->display.get_display_clock_speed =
			haswell_get_display_clock_speed;
	else if (IS_VALLEYVIEW(dev))
		dev_priv->display.get_display_clock_speed =
			valleyview_get_display_clock_speed;
	else if (IS_GEN5(dev))
		dev_priv->display.get_display_clock_speed =
			ilk_get_display_clock_speed;
	else if (IS_I945G(dev) || IS_BROADWATER(dev) ||
		 IS_GEN6(dev) || IS_IVYBRIDGE(dev))
		dev_priv->display.get_display_clock_speed =
			i945_get_display_clock_speed;
	else if (IS_GM45(dev))
		dev_priv->display.get_display_clock_speed =
			gm45_get_display_clock_speed;
	else if (IS_CRESTLINE(dev))
		dev_priv->display.get_display_clock_speed =
			i965gm_get_display_clock_speed;
	else if (IS_PINEVIEW(dev))
		dev_priv->display.get_display_clock_speed =
			pnv_get_display_clock_speed;
	else if (IS_G33(dev) || IS_G4X(dev))
		dev_priv->display.get_display_clock_speed =
			g33_get_display_clock_speed;
	else if (IS_I915G(dev))
		dev_priv->display.get_display_clock_speed =
			i915_get_display_clock_speed;
	else if (IS_I945GM(dev) || IS_845G(dev))
		dev_priv->display.get_display_clock_speed =
			i9xx_misc_get_display_clock_speed;
	else if (IS_PINEVIEW(dev))
		dev_priv->display.get_display_clock_speed =
			pnv_get_display_clock_speed;
	else if (IS_I915GM(dev))
		dev_priv->display.get_display_clock_speed =
			i915gm_get_display_clock_speed;
	else if (IS_I865G(dev))
		dev_priv->display.get_display_clock_speed =
			i865_get_display_clock_speed;
	else if (IS_I85X(dev))
		dev_priv->display.get_display_clock_speed =
			i85x_get_display_clock_speed;
	else { /* 830 */
		WARN(!IS_I830(dev), "Unknown platform. Assuming 133 MHz CDCLK\n");
		dev_priv->display.get_display_clock_speed =
			i830_get_display_clock_speed;
	}

	if (IS_GEN5(dev)) {
		dev_priv->display.fdi_link_train = ironlake_fdi_link_train;
	} else if (IS_GEN6(dev)) {
		dev_priv->display.fdi_link_train = gen6_fdi_link_train;
	} else if (IS_IVYBRIDGE(dev)) {
		/* FIXME: detect B0+ stepping and use auto training */
		dev_priv->display.fdi_link_train = ivb_manual_fdi_link_train;
	} else if (IS_HASWELL(dev) || IS_BROADWELL(dev)) {
		dev_priv->display.fdi_link_train = hsw_fdi_link_train;
		if (IS_BROADWELL(dev)) {
			dev_priv->display.modeset_commit_cdclk =
				broadwell_modeset_commit_cdclk;
			dev_priv->display.modeset_calc_cdclk =
				broadwell_modeset_calc_cdclk;
		}
	} else if (IS_VALLEYVIEW(dev)) {
		dev_priv->display.modeset_commit_cdclk =
			valleyview_modeset_commit_cdclk;
		dev_priv->display.modeset_calc_cdclk =
			valleyview_modeset_calc_cdclk;
	} else if (IS_BROXTON(dev)) {
		dev_priv->display.modeset_commit_cdclk =
			broxton_modeset_commit_cdclk;
		dev_priv->display.modeset_calc_cdclk =
			broxton_modeset_calc_cdclk;
	}

	switch (INTEL_INFO(dev)->gen) {
	case 2:
		dev_priv->display.queue_flip = intel_gen2_queue_flip;
		break;

	case 3:
		dev_priv->display.queue_flip = intel_gen3_queue_flip;
		break;

	case 4:
	case 5:
		dev_priv->display.queue_flip = intel_gen4_queue_flip;
		break;

	case 6:
		dev_priv->display.queue_flip = intel_gen6_queue_flip;
		break;
	case 7:
	case 8: /* FIXME(BDW): Check that the gen8 RCS flip works. */
		dev_priv->display.queue_flip = intel_gen7_queue_flip;
		break;
	case 9:
		/* Drop through - unsupported since execlist only. */
	default:
		/* Default just returns -ENODEV to indicate unsupported */
		dev_priv->display.queue_flip = intel_default_queue_flip;
	}

	mutex_init(&dev_priv->pps_mutex);
}

/*
 * Some BIOSes insist on assuming the GPU's pipe A is enabled at suspend,
 * resume, or other times.  This quirk makes sure that's the case for
 * affected systems.
 */
static void quirk_pipea_force(struct drm_device *dev)
{
	struct drm_i915_private *dev_priv = dev->dev_private;

	dev_priv->quirks |= QUIRK_PIPEA_FORCE;
	DRM_INFO("applying pipe a force quirk\n");
}

static void quirk_pipeb_force(struct drm_device *dev)
{
	struct drm_i915_private *dev_priv = dev->dev_private;

	dev_priv->quirks |= QUIRK_PIPEB_FORCE;
	DRM_INFO("applying pipe b force quirk\n");
}

/*
 * Some machines (Lenovo U160) do not work with SSC on LVDS for some reason
 */
static void quirk_ssc_force_disable(struct drm_device *dev)
{
	struct drm_i915_private *dev_priv = dev->dev_private;
	dev_priv->quirks |= QUIRK_LVDS_SSC_DISABLE;
	DRM_INFO("applying lvds SSC disable quirk\n");
}

/*
 * A machine (e.g. Acer Aspire 5734Z) may need to invert the panel backlight
 * brightness value
 */
static void quirk_invert_brightness(struct drm_device *dev)
{
	struct drm_i915_private *dev_priv = dev->dev_private;
	dev_priv->quirks |= QUIRK_INVERT_BRIGHTNESS;
	DRM_INFO("applying inverted panel brightness quirk\n");
}

/* Some VBT's incorrectly indicate no backlight is present */
static void quirk_backlight_present(struct drm_device *dev)
{
	struct drm_i915_private *dev_priv = dev->dev_private;
	dev_priv->quirks |= QUIRK_BACKLIGHT_PRESENT;
	DRM_INFO("applying backlight present quirk\n");
}

struct intel_quirk {
	int device;
	int subsystem_vendor;
	int subsystem_device;
	void (*hook)(struct drm_device *dev);
};

/* For systems that don't have a meaningful PCI subdevice/subvendor ID */
struct intel_dmi_quirk {
	void (*hook)(struct drm_device *dev);
	const struct dmi_system_id (*dmi_id_list)[];
};

static int intel_dmi_reverse_brightness(const struct dmi_system_id *id)
{
	DRM_INFO("Backlight polarity reversed on %s\n", id->ident);
	return 1;
}

static const struct intel_dmi_quirk intel_dmi_quirks[] = {
	{
		.dmi_id_list = &(const struct dmi_system_id[]) {
			{
				.callback = intel_dmi_reverse_brightness,
				.ident = "NCR Corporation",
				.matches = {DMI_MATCH(DMI_SYS_VENDOR, "NCR Corporation"),
					    DMI_MATCH(DMI_PRODUCT_NAME, ""),
				},
			},
			{ }  /* terminating entry */
		},
		.hook = quirk_invert_brightness,
	},
};

static struct intel_quirk intel_quirks[] = {
	/* Toshiba Protege R-205, S-209 needs pipe A force quirk */
	{ 0x2592, 0x1179, 0x0001, quirk_pipea_force },

	/* ThinkPad T60 needs pipe A force quirk (bug #16494) */
	{ 0x2782, 0x17aa, 0x201a, quirk_pipea_force },

	/* 830 needs to leave pipe A & dpll A up */
	{ 0x3577, PCI_ANY_ID, PCI_ANY_ID, quirk_pipea_force },

	/* 830 needs to leave pipe B & dpll B up */
	{ 0x3577, PCI_ANY_ID, PCI_ANY_ID, quirk_pipeb_force },

	/* Lenovo U160 cannot use SSC on LVDS */
	{ 0x0046, 0x17aa, 0x3920, quirk_ssc_force_disable },

	/* Sony Vaio Y cannot use SSC on LVDS */
	{ 0x0046, 0x104d, 0x9076, quirk_ssc_force_disable },

	/* Acer Aspire 5734Z must invert backlight brightness */
	{ 0x2a42, 0x1025, 0x0459, quirk_invert_brightness },

	/* Acer/eMachines G725 */
	{ 0x2a42, 0x1025, 0x0210, quirk_invert_brightness },

	/* Acer/eMachines e725 */
	{ 0x2a42, 0x1025, 0x0212, quirk_invert_brightness },

	/* Acer/Packard Bell NCL20 */
	{ 0x2a42, 0x1025, 0x034b, quirk_invert_brightness },

	/* Acer Aspire 4736Z */
	{ 0x2a42, 0x1025, 0x0260, quirk_invert_brightness },

	/* Acer Aspire 5336 */
	{ 0x2a42, 0x1025, 0x048a, quirk_invert_brightness },

	/* Acer C720 and C720P Chromebooks (Celeron 2955U) have backlights */
	{ 0x0a06, 0x1025, 0x0a11, quirk_backlight_present },

	/* Acer C720 Chromebook (Core i3 4005U) */
	{ 0x0a16, 0x1025, 0x0a11, quirk_backlight_present },

	/* Apple Macbook 2,1 (Core 2 T7400) */
	{ 0x27a2, 0x8086, 0x7270, quirk_backlight_present },

	/* Toshiba CB35 Chromebook (Celeron 2955U) */
	{ 0x0a06, 0x1179, 0x0a88, quirk_backlight_present },

	/* HP Chromebook 14 (Celeron 2955U) */
	{ 0x0a06, 0x103c, 0x21ed, quirk_backlight_present },

	/* Dell Chromebook 11 */
	{ 0x0a06, 0x1028, 0x0a35, quirk_backlight_present },
};

static void intel_init_quirks(struct drm_device *dev)
{
	struct pci_dev *d = dev->pdev;
	int i;

	for (i = 0; i < ARRAY_SIZE(intel_quirks); i++) {
		struct intel_quirk *q = &intel_quirks[i];

		if (d->device == q->device &&
		    (d->subsystem_vendor == q->subsystem_vendor ||
		     q->subsystem_vendor == PCI_ANY_ID) &&
		    (d->subsystem_device == q->subsystem_device ||
		     q->subsystem_device == PCI_ANY_ID))
			q->hook(dev);
	}
	for (i = 0; i < ARRAY_SIZE(intel_dmi_quirks); i++) {
		if (dmi_check_system(*intel_dmi_quirks[i].dmi_id_list) != 0)
			intel_dmi_quirks[i].hook(dev);
	}
}

/* Disable the VGA plane that we never use */
static void i915_disable_vga(struct drm_device *dev)
{
	struct drm_i915_private *dev_priv = dev->dev_private;
	u8 sr1;
	u32 vga_reg = i915_vgacntrl_reg(dev);

	/* WaEnableVGAAccessThroughIOPort:ctg,elk,ilk,snb,ivb,vlv,hsw */
	vga_get_uninterruptible(dev->pdev, VGA_RSRC_LEGACY_IO);
	outb(SR01, VGA_SR_INDEX);
	sr1 = inb(VGA_SR_DATA);
	outb(sr1 | 1<<5, VGA_SR_DATA);
	vga_put(dev->pdev, VGA_RSRC_LEGACY_IO);
	udelay(300);

	I915_WRITE(vga_reg, VGA_DISP_DISABLE);
	POSTING_READ(vga_reg);
}

void intel_modeset_init_hw(struct drm_device *dev)
{
	intel_update_cdclk(dev);
	intel_prepare_ddi(dev);
	intel_init_clock_gating(dev);
	intel_enable_gt_powersave(dev);
}

void intel_modeset_init(struct drm_device *dev)
{
	struct drm_i915_private *dev_priv = dev->dev_private;
	int sprite, ret;
	enum pipe pipe;
	struct intel_crtc *crtc;

	drm_mode_config_init(dev);

	dev->mode_config.min_width = 0;
	dev->mode_config.min_height = 0;

	dev->mode_config.preferred_depth = 24;
	dev->mode_config.prefer_shadow = 1;

	dev->mode_config.allow_fb_modifiers = true;

	dev->mode_config.funcs = &intel_mode_funcs;

	intel_init_quirks(dev);

	intel_init_pm(dev);

	if (INTEL_INFO(dev)->num_pipes == 0)
		return;

	/*
	 * There may be no VBT; and if the BIOS enabled SSC we can
	 * just keep using it to avoid unnecessary flicker.  Whereas if the
	 * BIOS isn't using it, don't assume it will work even if the VBT
	 * indicates as much.
	 */
	if (HAS_PCH_IBX(dev) || HAS_PCH_CPT(dev)) {
		bool bios_lvds_use_ssc = !!(I915_READ(PCH_DREF_CONTROL) &
					    DREF_SSC1_ENABLE);

		if (dev_priv->vbt.lvds_use_ssc != bios_lvds_use_ssc) {
			DRM_DEBUG_KMS("SSC %sabled by BIOS, overriding VBT which says %sabled\n",
				     bios_lvds_use_ssc ? "en" : "dis",
				     dev_priv->vbt.lvds_use_ssc ? "en" : "dis");
			dev_priv->vbt.lvds_use_ssc = bios_lvds_use_ssc;
		}
	}

	intel_init_display(dev);
	intel_init_audio(dev);

	if (IS_GEN2(dev)) {
		dev->mode_config.max_width = 2048;
		dev->mode_config.max_height = 2048;
	} else if (IS_GEN3(dev)) {
		dev->mode_config.max_width = 4096;
		dev->mode_config.max_height = 4096;
	} else {
		dev->mode_config.max_width = 8192;
		dev->mode_config.max_height = 8192;
	}

	if (IS_845G(dev) || IS_I865G(dev)) {
		dev->mode_config.cursor_width = IS_845G(dev) ? 64 : 512;
		dev->mode_config.cursor_height = 1023;
	} else if (IS_GEN2(dev)) {
		dev->mode_config.cursor_width = GEN2_CURSOR_WIDTH;
		dev->mode_config.cursor_height = GEN2_CURSOR_HEIGHT;
	} else {
		dev->mode_config.cursor_width = MAX_CURSOR_WIDTH;
		dev->mode_config.cursor_height = MAX_CURSOR_HEIGHT;
	}

	dev->mode_config.fb_base = dev_priv->gtt.mappable_base;

	DRM_DEBUG_KMS("%d display pipe%s available.\n",
		      INTEL_INFO(dev)->num_pipes,
		      INTEL_INFO(dev)->num_pipes > 1 ? "s" : "");

	for_each_pipe(dev_priv, pipe) {
		intel_crtc_init(dev, pipe);
		for_each_sprite(dev_priv, pipe, sprite) {
			ret = intel_plane_init(dev, pipe, sprite);
			if (ret)
				DRM_DEBUG_KMS("pipe %c sprite %c init failed: %d\n",
					      pipe_name(pipe), sprite_name(pipe, sprite), ret);
		}
	}

<<<<<<< HEAD
=======
	intel_update_czclk(dev_priv);
	intel_update_cdclk(dev);

>>>>>>> 261a27d1
	intel_shared_dpll_init(dev);

	/* Just disable it once at startup */
	i915_disable_vga(dev);
	intel_setup_outputs(dev);

	/* Just in case the BIOS is doing something questionable. */
	intel_fbc_disable(dev_priv);

	drm_modeset_lock_all(dev);
	intel_modeset_setup_hw_state(dev);
	drm_modeset_unlock_all(dev);

	for_each_intel_crtc(dev, crtc) {
		struct intel_initial_plane_config plane_config = {};

		if (!crtc->active)
			continue;

		/*
		 * Note that reserving the BIOS fb up front prevents us
		 * from stuffing other stolen allocations like the ring
		 * on top.  This prevents some ugliness at boot time, and
		 * can even allow for smooth boot transitions if the BIOS
		 * fb is large enough for the active pipe configuration.
		 */
		dev_priv->display.get_initial_plane_config(crtc,
							   &plane_config);

		/*
		 * If the fb is shared between multiple heads, we'll
		 * just get the first one.
		 */
		intel_find_initial_plane_obj(crtc, &plane_config);
	}
}

static void intel_enable_pipe_a(struct drm_device *dev)
{
	struct intel_connector *connector;
	struct drm_connector *crt = NULL;
	struct intel_load_detect_pipe load_detect_temp;
	struct drm_modeset_acquire_ctx *ctx = dev->mode_config.acquire_ctx;

	/* We can't just switch on the pipe A, we need to set things up with a
	 * proper mode and output configuration. As a gross hack, enable pipe A
	 * by enabling the load detect pipe once. */
	for_each_intel_connector(dev, connector) {
		if (connector->encoder->type == INTEL_OUTPUT_ANALOG) {
			crt = &connector->base;
			break;
		}
	}

	if (!crt)
		return;

	if (intel_get_load_detect_pipe(crt, NULL, &load_detect_temp, ctx))
		intel_release_load_detect_pipe(crt, &load_detect_temp, ctx);
}

static bool
intel_check_plane_mapping(struct intel_crtc *crtc)
{
	struct drm_device *dev = crtc->base.dev;
	struct drm_i915_private *dev_priv = dev->dev_private;
	u32 reg, val;

	if (INTEL_INFO(dev)->num_pipes == 1)
		return true;

	reg = DSPCNTR(!crtc->plane);
	val = I915_READ(reg);

	if ((val & DISPLAY_PLANE_ENABLE) &&
	    (!!(val & DISPPLANE_SEL_PIPE_MASK) == crtc->pipe))
		return false;

	return true;
}

static bool intel_crtc_has_encoders(struct intel_crtc *crtc)
{
	struct drm_device *dev = crtc->base.dev;
	struct intel_encoder *encoder;

	for_each_encoder_on_crtc(dev, &crtc->base, encoder)
		return true;

	return false;
}

static void intel_sanitize_crtc(struct intel_crtc *crtc)
{
	struct drm_device *dev = crtc->base.dev;
	struct drm_i915_private *dev_priv = dev->dev_private;
	u32 reg;

	/* Clear any frame start delays used for debugging left by the BIOS */
	reg = PIPECONF(crtc->config->cpu_transcoder);
	I915_WRITE(reg, I915_READ(reg) & ~PIPECONF_FRAME_START_DELAY_MASK);

	/* restore vblank interrupts to correct state */
	drm_crtc_vblank_reset(&crtc->base);
	if (crtc->active) {
		struct intel_plane *plane;

		drm_crtc_vblank_on(&crtc->base);

		/* Disable everything but the primary plane */
		for_each_intel_plane_on_crtc(dev, crtc, plane) {
			if (plane->base.type == DRM_PLANE_TYPE_PRIMARY)
				continue;

			plane->disable_plane(&plane->base, &crtc->base);
		}
	}

	/* We need to sanitize the plane -> pipe mapping first because this will
	 * disable the crtc (and hence change the state) if it is wrong. Note
	 * that gen4+ has a fixed plane -> pipe mapping.  */
	if (INTEL_INFO(dev)->gen < 4 && !intel_check_plane_mapping(crtc)) {
		bool plane;

		DRM_DEBUG_KMS("[CRTC:%d] wrong plane connection detected!\n",
			      crtc->base.base.id);

		/* Pipe has the wrong plane attached and the plane is active.
		 * Temporarily change the plane mapping and disable everything
		 * ...  */
		plane = crtc->plane;
		to_intel_plane_state(crtc->base.primary->state)->visible = true;
		crtc->plane = !plane;
		intel_crtc_disable_noatomic(&crtc->base);
		crtc->plane = plane;
	}

	if (dev_priv->quirks & QUIRK_PIPEA_FORCE &&
	    crtc->pipe == PIPE_A && !crtc->active) {
		/* BIOS forgot to enable pipe A, this mostly happens after
		 * resume. Force-enable the pipe to fix this, the update_dpms
		 * call below we restore the pipe to the right state, but leave
		 * the required bits on. */
		intel_enable_pipe_a(dev);
	}

	/* Adjust the state of the output pipe according to whether we
	 * have active connectors/encoders. */
	if (!intel_crtc_has_encoders(crtc))
		intel_crtc_disable_noatomic(&crtc->base);

	if (crtc->active != crtc->base.state->active) {
		struct intel_encoder *encoder;

		/* This can happen either due to bugs in the get_hw_state
		 * functions or because of calls to intel_crtc_disable_noatomic,
		 * or because the pipe is force-enabled due to the
		 * pipe A quirk. */
		DRM_DEBUG_KMS("[CRTC:%d] hw state adjusted, was %s, now %s\n",
			      crtc->base.base.id,
			      crtc->base.state->enable ? "enabled" : "disabled",
			      crtc->active ? "enabled" : "disabled");

		WARN_ON(drm_atomic_set_mode_for_crtc(crtc->base.state, NULL) < 0);
		crtc->base.state->active = crtc->active;
		crtc->base.enabled = crtc->active;

		/* Because we only establish the connector -> encoder ->
		 * crtc links if something is active, this means the
		 * crtc is now deactivated. Break the links. connector
		 * -> encoder links are only establish when things are
		 *  actually up, hence no need to break them. */
		WARN_ON(crtc->active);

		for_each_encoder_on_crtc(dev, &crtc->base, encoder)
			encoder->base.crtc = NULL;
	}

	if (crtc->active || HAS_GMCH_DISPLAY(dev)) {
		/*
		 * We start out with underrun reporting disabled to avoid races.
		 * For correct bookkeeping mark this on active crtcs.
		 *
		 * Also on gmch platforms we dont have any hardware bits to
		 * disable the underrun reporting. Which means we need to start
		 * out with underrun reporting disabled also on inactive pipes,
		 * since otherwise we'll complain about the garbage we read when
		 * e.g. coming up after runtime pm.
		 *
		 * No protection against concurrent access is required - at
		 * worst a fifo underrun happens which also sets this to false.
		 */
		crtc->cpu_fifo_underrun_disabled = true;
		crtc->pch_fifo_underrun_disabled = true;
	}
}

static void intel_sanitize_encoder(struct intel_encoder *encoder)
{
	struct intel_connector *connector;
	struct drm_device *dev = encoder->base.dev;
	bool active = false;

	/* We need to check both for a crtc link (meaning that the
	 * encoder is active and trying to read from a pipe) and the
	 * pipe itself being active. */
	bool has_active_crtc = encoder->base.crtc &&
		to_intel_crtc(encoder->base.crtc)->active;

	for_each_intel_connector(dev, connector) {
		if (connector->base.encoder != &encoder->base)
			continue;

		active = true;
		break;
	}

	if (active && !has_active_crtc) {
		DRM_DEBUG_KMS("[ENCODER:%d:%s] has active connectors but no active pipe!\n",
			      encoder->base.base.id,
			      encoder->base.name);

		/* Connector is active, but has no active pipe. This is
		 * fallout from our resume register restoring. Disable
		 * the encoder manually again. */
		if (encoder->base.crtc) {
			DRM_DEBUG_KMS("[ENCODER:%d:%s] manually disabled\n",
				      encoder->base.base.id,
				      encoder->base.name);
			encoder->disable(encoder);
			if (encoder->post_disable)
				encoder->post_disable(encoder);
		}
		encoder->base.crtc = NULL;

		/* Inconsistent output/port/pipe state happens presumably due to
		 * a bug in one of the get_hw_state functions. Or someplace else
		 * in our code, like the register restore mess on resume. Clamp
		 * things to off as a safer default. */
		for_each_intel_connector(dev, connector) {
			if (connector->encoder != encoder)
				continue;
			connector->base.dpms = DRM_MODE_DPMS_OFF;
			connector->base.encoder = NULL;
		}
	}
	/* Enabled encoders without active connectors will be fixed in
	 * the crtc fixup. */
}

void i915_redisable_vga_power_on(struct drm_device *dev)
{
	struct drm_i915_private *dev_priv = dev->dev_private;
	u32 vga_reg = i915_vgacntrl_reg(dev);

	if (!(I915_READ(vga_reg) & VGA_DISP_DISABLE)) {
		DRM_DEBUG_KMS("Something enabled VGA plane, disabling it\n");
		i915_disable_vga(dev);
	}
}

void i915_redisable_vga(struct drm_device *dev)
{
	struct drm_i915_private *dev_priv = dev->dev_private;

	/* This function can be called both from intel_modeset_setup_hw_state or
	 * at a very early point in our resume sequence, where the power well
	 * structures are not yet restored. Since this function is at a very
	 * paranoid "someone might have enabled VGA while we were not looking"
	 * level, just check if the power well is enabled instead of trying to
	 * follow the "don't touch the power well if we don't need it" policy
	 * the rest of the driver uses. */
	if (!intel_display_power_is_enabled(dev_priv, POWER_DOMAIN_VGA))
		return;

	i915_redisable_vga_power_on(dev);
}

static bool primary_get_hw_state(struct intel_plane *plane)
{
	struct drm_i915_private *dev_priv = to_i915(plane->base.dev);

	return I915_READ(DSPCNTR(plane->plane)) & DISPLAY_PLANE_ENABLE;
}

/* FIXME read out full plane state for all planes */
static void readout_plane_state(struct intel_crtc *crtc)
{
	struct drm_plane *primary = crtc->base.primary;
	struct intel_plane_state *plane_state =
		to_intel_plane_state(primary->state);

	plane_state->visible =
		primary_get_hw_state(to_intel_plane(primary));

	if (plane_state->visible)
		crtc->base.state->plane_mask |= 1 << drm_plane_index(primary);
}

static void intel_modeset_readout_hw_state(struct drm_device *dev)
{
	struct drm_i915_private *dev_priv = dev->dev_private;
	enum pipe pipe;
	struct intel_crtc *crtc;
	struct intel_encoder *encoder;
	struct intel_connector *connector;
	int i;

	for_each_intel_crtc(dev, crtc) {
		__drm_atomic_helper_crtc_destroy_state(&crtc->base, crtc->base.state);
		memset(crtc->config, 0, sizeof(*crtc->config));
		crtc->config->base.crtc = &crtc->base;

		crtc->active = dev_priv->display.get_pipe_config(crtc,
								 crtc->config);

		crtc->base.state->active = crtc->active;
		crtc->base.enabled = crtc->active;

		readout_plane_state(crtc);

		DRM_DEBUG_KMS("[CRTC:%d] hw state readout: %s\n",
			      crtc->base.base.id,
			      crtc->active ? "enabled" : "disabled");
	}

	for (i = 0; i < dev_priv->num_shared_dpll; i++) {
		struct intel_shared_dpll *pll = &dev_priv->shared_dplls[i];

		pll->on = pll->get_hw_state(dev_priv, pll,
					    &pll->config.hw_state);
		pll->active = 0;
		pll->config.crtc_mask = 0;
		for_each_intel_crtc(dev, crtc) {
			if (crtc->active && intel_crtc_to_shared_dpll(crtc) == pll) {
				pll->active++;
				pll->config.crtc_mask |= 1 << crtc->pipe;
			}
		}

		DRM_DEBUG_KMS("%s hw state readout: crtc_mask 0x%08x, on %i\n",
			      pll->name, pll->config.crtc_mask, pll->on);

		if (pll->config.crtc_mask)
			intel_display_power_get(dev_priv, POWER_DOMAIN_PLLS);
	}

	for_each_intel_encoder(dev, encoder) {
		pipe = 0;

		if (encoder->get_hw_state(encoder, &pipe)) {
			crtc = to_intel_crtc(dev_priv->pipe_to_crtc_mapping[pipe]);
			encoder->base.crtc = &crtc->base;
			encoder->get_config(encoder, crtc->config);
		} else {
			encoder->base.crtc = NULL;
		}

		DRM_DEBUG_KMS("[ENCODER:%d:%s] hw state readout: %s, pipe %c\n",
			      encoder->base.base.id,
			      encoder->base.name,
			      encoder->base.crtc ? "enabled" : "disabled",
			      pipe_name(pipe));
	}

	for_each_intel_connector(dev, connector) {
		if (connector->get_hw_state(connector)) {
			connector->base.dpms = DRM_MODE_DPMS_ON;
			connector->base.encoder = &connector->encoder->base;
		} else {
			connector->base.dpms = DRM_MODE_DPMS_OFF;
			connector->base.encoder = NULL;
		}
		DRM_DEBUG_KMS("[CONNECTOR:%d:%s] hw state readout: %s\n",
			      connector->base.base.id,
			      connector->base.name,
			      connector->base.encoder ? "enabled" : "disabled");
	}

	for_each_intel_crtc(dev, crtc) {
		crtc->base.hwmode = crtc->config->base.adjusted_mode;

		memset(&crtc->base.mode, 0, sizeof(crtc->base.mode));
		if (crtc->base.state->active) {
			intel_mode_from_pipe_config(&crtc->base.mode, crtc->config);
			intel_mode_from_pipe_config(&crtc->base.state->adjusted_mode, crtc->config);
			WARN_ON(drm_atomic_set_mode_for_crtc(crtc->base.state, &crtc->base.mode));

			/*
			 * The initial mode needs to be set in order to keep
			 * the atomic core happy. It wants a valid mode if the
			 * crtc's enabled, so we do the above call.
			 *
			 * At this point some state updated by the connectors
			 * in their ->detect() callback has not run yet, so
			 * no recalculation can be done yet.
			 *
			 * Even if we could do a recalculation and modeset
			 * right now it would cause a double modeset if
			 * fbdev or userspace chooses a different initial mode.
			 *
			 * If that happens, someone indicated they wanted a
			 * mode change, which means it's safe to do a full
			 * recalculation.
			 */
			crtc->base.state->mode.private_flags = I915_MODE_FLAG_INHERITED;

			drm_calc_timestamping_constants(&crtc->base, &crtc->base.hwmode);
			update_scanline_offset(crtc);
		}
	}
}

/* Scan out the current hw modeset state,
 * and sanitizes it to the current state
 */
static void
intel_modeset_setup_hw_state(struct drm_device *dev)
{
	struct drm_i915_private *dev_priv = dev->dev_private;
	enum pipe pipe;
	struct intel_crtc *crtc;
	struct intel_encoder *encoder;
	int i;

	intel_modeset_readout_hw_state(dev);

	/* HW state is read out, now we need to sanitize this mess. */
	for_each_intel_encoder(dev, encoder) {
		intel_sanitize_encoder(encoder);
	}

	for_each_pipe(dev_priv, pipe) {
		crtc = to_intel_crtc(dev_priv->pipe_to_crtc_mapping[pipe]);
		intel_sanitize_crtc(crtc);
		intel_dump_pipe_config(crtc, crtc->config,
				       "[setup_hw_state]");
	}

	intel_modeset_update_connector_atomic_state(dev);

	for (i = 0; i < dev_priv->num_shared_dpll; i++) {
		struct intel_shared_dpll *pll = &dev_priv->shared_dplls[i];

		if (!pll->on || pll->active)
			continue;

		DRM_DEBUG_KMS("%s enabled but not in use, disabling\n", pll->name);

		pll->disable(dev_priv, pll);
		pll->on = false;
	}

	if (IS_VALLEYVIEW(dev))
		vlv_wm_get_hw_state(dev);
	else if (IS_GEN9(dev))
		skl_wm_get_hw_state(dev);
	else if (HAS_PCH_SPLIT(dev))
		ilk_wm_get_hw_state(dev);

	for_each_intel_crtc(dev, crtc) {
		unsigned long put_domains;

		put_domains = modeset_get_crtc_power_domains(&crtc->base);
		if (WARN_ON(put_domains))
			modeset_put_power_domains(dev_priv, put_domains);
	}
	intel_display_set_init_power(dev_priv, false);
}

void intel_display_resume(struct drm_device *dev)
{
	struct drm_atomic_state *state = drm_atomic_state_alloc(dev);
	struct intel_connector *conn;
	struct intel_plane *plane;
	struct drm_crtc *crtc;
	int ret;

	if (!state)
		return;

	state->acquire_ctx = dev->mode_config.acquire_ctx;

	/* preserve complete old state, including dpll */
	intel_atomic_get_shared_dpll_state(state);

	for_each_crtc(dev, crtc) {
		struct drm_crtc_state *crtc_state =
			drm_atomic_get_crtc_state(state, crtc);

		ret = PTR_ERR_OR_ZERO(crtc_state);
		if (ret)
			goto err;

		/* force a restore */
		crtc_state->mode_changed = true;
	}

	for_each_intel_plane(dev, plane) {
		ret = PTR_ERR_OR_ZERO(drm_atomic_get_plane_state(state, &plane->base));
		if (ret)
			goto err;
	}

	for_each_intel_connector(dev, conn) {
		ret = PTR_ERR_OR_ZERO(drm_atomic_get_connector_state(state, &conn->base));
		if (ret)
			goto err;
	}

	intel_modeset_setup_hw_state(dev);

	i915_redisable_vga(dev);
	ret = drm_atomic_commit(state);
	if (!ret)
		return;

err:
	DRM_ERROR("Restoring old state failed with %i\n", ret);
	drm_atomic_state_free(state);
}

void intel_modeset_gem_init(struct drm_device *dev)
{
	struct drm_crtc *c;
	struct drm_i915_gem_object *obj;
	int ret;

	mutex_lock(&dev->struct_mutex);
	intel_init_gt_powersave(dev);
	mutex_unlock(&dev->struct_mutex);

	intel_modeset_init_hw(dev);

	intel_setup_overlay(dev);

	/*
	 * Make sure any fbs we allocated at startup are properly
	 * pinned & fenced.  When we do the allocation it's too early
	 * for this.
	 */
	for_each_crtc(dev, c) {
		obj = intel_fb_obj(c->primary->fb);
		if (obj == NULL)
			continue;

		mutex_lock(&dev->struct_mutex);
		ret = intel_pin_and_fence_fb_obj(c->primary,
						 c->primary->fb,
						 c->primary->state,
						 NULL, NULL);
		mutex_unlock(&dev->struct_mutex);
		if (ret) {
			DRM_ERROR("failed to pin boot fb on pipe %d\n",
				  to_intel_crtc(c)->pipe);
			drm_framebuffer_unreference(c->primary->fb);
			c->primary->fb = NULL;
			c->primary->crtc = c->primary->state->crtc = NULL;
			update_state_fb(c->primary);
			c->state->plane_mask &= ~(1 << drm_plane_index(c->primary));
		}
	}

	intel_backlight_register(dev);
}

void intel_connector_unregister(struct intel_connector *intel_connector)
{
	struct drm_connector *connector = &intel_connector->base;

	intel_panel_destroy_backlight(connector);
	drm_connector_unregister(connector);
}

void intel_modeset_cleanup(struct drm_device *dev)
{
	struct drm_i915_private *dev_priv = dev->dev_private;
	struct drm_connector *connector;

	intel_disable_gt_powersave(dev);

	intel_backlight_unregister(dev);

	/*
	 * Interrupts and polling as the first thing to avoid creating havoc.
	 * Too much stuff here (turning of connectors, ...) would
	 * experience fancy races otherwise.
	 */
	intel_irq_uninstall(dev_priv);

	/*
	 * Due to the hpd irq storm handling the hotplug work can re-arm the
	 * poll handlers. Hence disable polling after hpd handling is shut down.
	 */
	drm_kms_helper_poll_fini(dev);

	intel_unregister_dsm_handler();

	intel_fbc_disable(dev_priv);

	/* flush any delayed tasks or pending work */
	flush_scheduled_work();

	/* destroy the backlight and sysfs files before encoders/connectors */
	list_for_each_entry(connector, &dev->mode_config.connector_list, head) {
		struct intel_connector *intel_connector;

		intel_connector = to_intel_connector(connector);
		intel_connector->unregister(intel_connector);
	}

	drm_mode_config_cleanup(dev);

	intel_cleanup_overlay(dev);

	mutex_lock(&dev->struct_mutex);
	intel_cleanup_gt_powersave(dev);
	mutex_unlock(&dev->struct_mutex);
}

/*
 * Return which encoder is currently attached for connector.
 */
struct drm_encoder *intel_best_encoder(struct drm_connector *connector)
{
	return &intel_attached_encoder(connector)->base;
}

void intel_connector_attach_encoder(struct intel_connector *connector,
				    struct intel_encoder *encoder)
{
	connector->encoder = encoder;
	drm_mode_connector_attach_encoder(&connector->base,
					  &encoder->base);
}

/*
 * set vga decode state - true == enable VGA decode
 */
int intel_modeset_vga_set_state(struct drm_device *dev, bool state)
{
	struct drm_i915_private *dev_priv = dev->dev_private;
	unsigned reg = INTEL_INFO(dev)->gen >= 6 ? SNB_GMCH_CTRL : INTEL_GMCH_CTRL;
	u16 gmch_ctrl;

	if (pci_read_config_word(dev_priv->bridge_dev, reg, &gmch_ctrl)) {
		DRM_ERROR("failed to read control word\n");
		return -EIO;
	}

	if (!!(gmch_ctrl & INTEL_GMCH_VGA_DISABLE) == !state)
		return 0;

	if (state)
		gmch_ctrl &= ~INTEL_GMCH_VGA_DISABLE;
	else
		gmch_ctrl |= INTEL_GMCH_VGA_DISABLE;

	if (pci_write_config_word(dev_priv->bridge_dev, reg, gmch_ctrl)) {
		DRM_ERROR("failed to write control word\n");
		return -EIO;
	}

	return 0;
}

struct intel_display_error_state {

	u32 power_well_driver;

	int num_transcoders;

	struct intel_cursor_error_state {
		u32 control;
		u32 position;
		u32 base;
		u32 size;
	} cursor[I915_MAX_PIPES];

	struct intel_pipe_error_state {
		bool power_domain_on;
		u32 source;
		u32 stat;
	} pipe[I915_MAX_PIPES];

	struct intel_plane_error_state {
		u32 control;
		u32 stride;
		u32 size;
		u32 pos;
		u32 addr;
		u32 surface;
		u32 tile_offset;
	} plane[I915_MAX_PIPES];

	struct intel_transcoder_error_state {
		bool power_domain_on;
		enum transcoder cpu_transcoder;

		u32 conf;

		u32 htotal;
		u32 hblank;
		u32 hsync;
		u32 vtotal;
		u32 vblank;
		u32 vsync;
	} transcoder[4];
};

struct intel_display_error_state *
intel_display_capture_error_state(struct drm_device *dev)
{
	struct drm_i915_private *dev_priv = dev->dev_private;
	struct intel_display_error_state *error;
	int transcoders[] = {
		TRANSCODER_A,
		TRANSCODER_B,
		TRANSCODER_C,
		TRANSCODER_EDP,
	};
	int i;

	if (INTEL_INFO(dev)->num_pipes == 0)
		return NULL;

	error = kzalloc(sizeof(*error), GFP_ATOMIC);
	if (error == NULL)
		return NULL;

	if (IS_HASWELL(dev) || IS_BROADWELL(dev))
		error->power_well_driver = I915_READ(HSW_PWR_WELL_DRIVER);

	for_each_pipe(dev_priv, i) {
		error->pipe[i].power_domain_on =
			__intel_display_power_is_enabled(dev_priv,
							 POWER_DOMAIN_PIPE(i));
		if (!error->pipe[i].power_domain_on)
			continue;

		error->cursor[i].control = I915_READ(CURCNTR(i));
		error->cursor[i].position = I915_READ(CURPOS(i));
		error->cursor[i].base = I915_READ(CURBASE(i));

		error->plane[i].control = I915_READ(DSPCNTR(i));
		error->plane[i].stride = I915_READ(DSPSTRIDE(i));
		if (INTEL_INFO(dev)->gen <= 3) {
			error->plane[i].size = I915_READ(DSPSIZE(i));
			error->plane[i].pos = I915_READ(DSPPOS(i));
		}
		if (INTEL_INFO(dev)->gen <= 7 && !IS_HASWELL(dev))
			error->plane[i].addr = I915_READ(DSPADDR(i));
		if (INTEL_INFO(dev)->gen >= 4) {
			error->plane[i].surface = I915_READ(DSPSURF(i));
			error->plane[i].tile_offset = I915_READ(DSPTILEOFF(i));
		}

		error->pipe[i].source = I915_READ(PIPESRC(i));

		if (HAS_GMCH_DISPLAY(dev))
			error->pipe[i].stat = I915_READ(PIPESTAT(i));
	}

	error->num_transcoders = INTEL_INFO(dev)->num_pipes;
	if (HAS_DDI(dev_priv->dev))
		error->num_transcoders++; /* Account for eDP. */

	for (i = 0; i < error->num_transcoders; i++) {
		enum transcoder cpu_transcoder = transcoders[i];

		error->transcoder[i].power_domain_on =
			__intel_display_power_is_enabled(dev_priv,
				POWER_DOMAIN_TRANSCODER(cpu_transcoder));
		if (!error->transcoder[i].power_domain_on)
			continue;

		error->transcoder[i].cpu_transcoder = cpu_transcoder;

		error->transcoder[i].conf = I915_READ(PIPECONF(cpu_transcoder));
		error->transcoder[i].htotal = I915_READ(HTOTAL(cpu_transcoder));
		error->transcoder[i].hblank = I915_READ(HBLANK(cpu_transcoder));
		error->transcoder[i].hsync = I915_READ(HSYNC(cpu_transcoder));
		error->transcoder[i].vtotal = I915_READ(VTOTAL(cpu_transcoder));
		error->transcoder[i].vblank = I915_READ(VBLANK(cpu_transcoder));
		error->transcoder[i].vsync = I915_READ(VSYNC(cpu_transcoder));
	}

	return error;
}

#define err_printf(e, ...) i915_error_printf(e, __VA_ARGS__)

void
intel_display_print_error_state(struct drm_i915_error_state_buf *m,
				struct drm_device *dev,
				struct intel_display_error_state *error)
{
	struct drm_i915_private *dev_priv = dev->dev_private;
	int i;

	if (!error)
		return;

	err_printf(m, "Num Pipes: %d\n", INTEL_INFO(dev)->num_pipes);
	if (IS_HASWELL(dev) || IS_BROADWELL(dev))
		err_printf(m, "PWR_WELL_CTL2: %08x\n",
			   error->power_well_driver);
	for_each_pipe(dev_priv, i) {
		err_printf(m, "Pipe [%d]:\n", i);
		err_printf(m, "  Power: %s\n",
			   error->pipe[i].power_domain_on ? "on" : "off");
		err_printf(m, "  SRC: %08x\n", error->pipe[i].source);
		err_printf(m, "  STAT: %08x\n", error->pipe[i].stat);

		err_printf(m, "Plane [%d]:\n", i);
		err_printf(m, "  CNTR: %08x\n", error->plane[i].control);
		err_printf(m, "  STRIDE: %08x\n", error->plane[i].stride);
		if (INTEL_INFO(dev)->gen <= 3) {
			err_printf(m, "  SIZE: %08x\n", error->plane[i].size);
			err_printf(m, "  POS: %08x\n", error->plane[i].pos);
		}
		if (INTEL_INFO(dev)->gen <= 7 && !IS_HASWELL(dev))
			err_printf(m, "  ADDR: %08x\n", error->plane[i].addr);
		if (INTEL_INFO(dev)->gen >= 4) {
			err_printf(m, "  SURF: %08x\n", error->plane[i].surface);
			err_printf(m, "  TILEOFF: %08x\n", error->plane[i].tile_offset);
		}

		err_printf(m, "Cursor [%d]:\n", i);
		err_printf(m, "  CNTR: %08x\n", error->cursor[i].control);
		err_printf(m, "  POS: %08x\n", error->cursor[i].position);
		err_printf(m, "  BASE: %08x\n", error->cursor[i].base);
	}

	for (i = 0; i < error->num_transcoders; i++) {
		err_printf(m, "CPU transcoder: %c\n",
			   transcoder_name(error->transcoder[i].cpu_transcoder));
		err_printf(m, "  Power: %s\n",
			   error->transcoder[i].power_domain_on ? "on" : "off");
		err_printf(m, "  CONF: %08x\n", error->transcoder[i].conf);
		err_printf(m, "  HTOTAL: %08x\n", error->transcoder[i].htotal);
		err_printf(m, "  HBLANK: %08x\n", error->transcoder[i].hblank);
		err_printf(m, "  HSYNC: %08x\n", error->transcoder[i].hsync);
		err_printf(m, "  VTOTAL: %08x\n", error->transcoder[i].vtotal);
		err_printf(m, "  VBLANK: %08x\n", error->transcoder[i].vblank);
		err_printf(m, "  VSYNC: %08x\n", error->transcoder[i].vsync);
	}
}

void intel_modeset_preclose(struct drm_device *dev, struct drm_file *file)
{
	struct intel_crtc *crtc;

	for_each_intel_crtc(dev, crtc) {
		struct intel_unpin_work *work;

		spin_lock_irq(&dev->event_lock);

		work = crtc->unpin_work;

		if (work && work->event &&
		    work->event->base.file_priv == file) {
			kfree(work->event);
			work->event = NULL;
		}

		spin_unlock_irq(&dev->event_lock);
	}
}<|MERGE_RESOLUTION|>--- conflicted
+++ resolved
@@ -211,8 +211,6 @@
 	}
 }
 
-<<<<<<< HEAD
-=======
 static void intel_update_czclk(struct drm_i915_private *dev_priv)
 {
 	if (!IS_VALLEYVIEW(dev_priv))
@@ -224,7 +222,6 @@
 	DRM_DEBUG_DRIVER("CZ clock rate: %d kHz\n", dev_priv->czclk_freq);
 }
 
->>>>>>> 261a27d1
 static inline u32 /* units of 100MHz */
 intel_fdi_link_freq(struct drm_device *dev)
 {
@@ -5151,11 +5148,7 @@
 	if (INTEL_INFO(dev)->gen >= 9)
 		skylake_scaler_disable(intel_crtc);
 	else
-<<<<<<< HEAD
-		ironlake_pfit_disable(intel_crtc);
-=======
 		ironlake_pfit_disable(intel_crtc, false);
->>>>>>> 261a27d1
 
 	if (!is_dsi)
 		intel_ddi_disable_pipe_clock(intel_crtc);
@@ -12532,29 +12525,15 @@
 				      DRM_MODE_FLAG_NVSYNC);
 	}
 
-<<<<<<< HEAD
-	PIPE_CONF_CHECK_I(pipe_src_w);
-	PIPE_CONF_CHECK_I(pipe_src_h);
-
-=======
->>>>>>> 261a27d1
 	PIPE_CONF_CHECK_X(gmch_pfit.control);
 	/* pfit ratios are autocomputed by the hw on gen4+ */
 	if (INTEL_INFO(dev)->gen < 4)
 		PIPE_CONF_CHECK_I(gmch_pfit.pgm_ratios);
 	PIPE_CONF_CHECK_X(gmch_pfit.lvds_border_bits);
 
-<<<<<<< HEAD
-	PIPE_CONF_CHECK_I(pch_pfit.enabled);
-	if (current_config->pch_pfit.enabled) {
-		PIPE_CONF_CHECK_X(pch_pfit.pos);
-		PIPE_CONF_CHECK_X(pch_pfit.size);
-	}
-=======
 	if (!adjust) {
 		PIPE_CONF_CHECK_I(pipe_src_w);
 		PIPE_CONF_CHECK_I(pipe_src_h);
->>>>>>> 261a27d1
 
 		PIPE_CONF_CHECK_I(pch_pfit.enabled);
 		if (current_config->pch_pfit.enabled) {
@@ -13546,13 +13525,6 @@
 	if (!crtc->state->active)
 		return;
 
-<<<<<<< HEAD
-	if (state->visible)
-		/* FIXME: kill this fastboot hack */
-		intel_update_pipe_size(intel_crtc);
-
-=======
->>>>>>> 261a27d1
 	dev_priv->display.update_primary_plane(crtc, fb,
 					       state->src.x1 >> 16,
 					       state->src.y1 >> 16);
@@ -13583,12 +13555,9 @@
 	/* Perform vblank evasion around commit operation */
 	if (crtc->state->active)
 		intel_pipe_update_start(intel_crtc);
-<<<<<<< HEAD
-=======
 
 	if (modeset)
 		return;
->>>>>>> 261a27d1
 
 	if (to_intel_crtc_state(crtc->state)->update_pipe)
 		intel_update_pipe_config(intel_crtc, old_intel_state);
@@ -14904,12 +14873,9 @@
 		}
 	}
 
-<<<<<<< HEAD
-=======
 	intel_update_czclk(dev_priv);
 	intel_update_cdclk(dev);
 
->>>>>>> 261a27d1
 	intel_shared_dpll_init(dev);
 
 	/* Just disable it once at startup */
