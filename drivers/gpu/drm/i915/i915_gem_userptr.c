/*
 * Copyright © 2012-2014 Intel Corporation
 *
 * Permission is hereby granted, free of charge, to any person obtaining a
 * copy of this software and associated documentation files (the "Software"),
 * to deal in the Software without restriction, including without limitation
 * the rights to use, copy, modify, merge, publish, distribute, sublicense,
 * and/or sell copies of the Software, and to permit persons to whom the
 * Software is furnished to do so, subject to the following conditions:
 *
 * The above copyright notice and this permission notice (including the next
 * paragraph) shall be included in all copies or substantial portions of the
 * Software.
 *
 * THE SOFTWARE IS PROVIDED "AS IS", WITHOUT WARRANTY OF ANY KIND, EXPRESS OR
 * IMPLIED, INCLUDING BUT NOT LIMITED TO THE WARRANTIES OF MERCHANTABILITY,
 * FITNESS FOR A PARTICULAR PURPOSE AND NONINFRINGEMENT.  IN NO EVENT SHALL
 * THE AUTHORS OR COPYRIGHT HOLDERS BE LIABLE FOR ANY CLAIM, DAMAGES OR OTHER
 * LIABILITY, WHETHER IN AN ACTION OF CONTRACT, TORT OR OTHERWISE, ARISING
 * FROM, OUT OF OR IN CONNECTION WITH THE SOFTWARE OR THE USE OR OTHER DEALINGS
 * IN THE SOFTWARE.
 *
 */

#include <drm/drmP.h>
#include <drm/i915_drm.h>
#include "i915_drv.h"
#include "i915_trace.h"
#include "intel_drv.h"
#include <linux/mmu_context.h>
#include <linux/mmu_notifier.h>
#include <linux/mempolicy.h>
#include <linux/swap.h>

struct i915_mm_struct {
	struct mm_struct *mm;
	struct drm_device *dev;
	struct i915_mmu_notifier *mn;
	struct hlist_node node;
	struct kref kref;
	struct work_struct work;
};

#if defined(CONFIG_MMU_NOTIFIER)
#include <linux/interval_tree.h>

struct i915_mmu_notifier {
	spinlock_t lock;
	struct hlist_node node;
	struct mmu_notifier mn;
	struct rb_root objects;
};

struct i915_mmu_object {
	struct i915_mmu_notifier *mn;
	struct drm_i915_gem_object *obj;
	struct interval_tree_node it;
	struct list_head link;
	struct work_struct work;
	bool attached;
};

static void cancel_userptr(struct work_struct *work)
{
	struct i915_mmu_object *mo = container_of(work, typeof(*mo), work);
	struct drm_i915_gem_object *obj = mo->obj;
	struct drm_device *dev = obj->base.dev;

	mutex_lock(&dev->struct_mutex);
	/* Cancel any active worker and force us to re-evaluate gup */
	obj->userptr.work = NULL;

	if (obj->pages != NULL) {
		struct drm_i915_private *dev_priv = to_i915(dev);
		struct i915_vma *vma, *tmp;
		bool was_interruptible;

		was_interruptible = dev_priv->mm.interruptible;
		dev_priv->mm.interruptible = false;

		list_for_each_entry_safe(vma, tmp, &obj->vma_list, obj_link) {
			int ret = i915_vma_unbind(vma);
			WARN_ON(ret && ret != -EIO);
		}
		WARN_ON(i915_gem_object_put_pages(obj));

		dev_priv->mm.interruptible = was_interruptible;
	}

	drm_gem_object_unreference(&obj->base);
	mutex_unlock(&dev->struct_mutex);
}

static void add_object(struct i915_mmu_object *mo)
{
	if (mo->attached)
		return;

	interval_tree_insert(&mo->it, &mo->mn->objects);
	mo->attached = true;
}

static void del_object(struct i915_mmu_object *mo)
{
	if (!mo->attached)
		return;

	interval_tree_remove(&mo->it, &mo->mn->objects);
	mo->attached = false;
}

static void i915_gem_userptr_mn_invalidate_range_start(struct mmu_notifier *_mn,
						       struct mm_struct *mm,
						       unsigned long start,
						       unsigned long end)
{
	struct i915_mmu_notifier *mn =
		container_of(_mn, struct i915_mmu_notifier, mn);
	struct i915_mmu_object *mo;
	struct interval_tree_node *it;
	LIST_HEAD(cancelled);

	if (RB_EMPTY_ROOT(&mn->objects))
		return;

	/* interval ranges are inclusive, but invalidate range is exclusive */
	end--;

	spin_lock(&mn->lock);
	it = interval_tree_iter_first(&mn->objects, start, end);
	while (it) {
		/* The mmu_object is released late when destroying the
		 * GEM object so it is entirely possible to gain a
		 * reference on an object in the process of being freed
		 * since our serialisation is via the spinlock and not
		 * the struct_mutex - and consequently use it after it
		 * is freed and then double free it. To prevent that
		 * use-after-free we only acquire a reference on the
		 * object if it is not in the process of being destroyed.
		 */
		mo = container_of(it, struct i915_mmu_object, it);
		if (kref_get_unless_zero(&mo->obj->base.refcount))
			schedule_work(&mo->work);

		list_add(&mo->link, &cancelled);
		it = interval_tree_iter_next(it, start, end);
	}
	list_for_each_entry(mo, &cancelled, link)
		del_object(mo);
	spin_unlock(&mn->lock);
}

static const struct mmu_notifier_ops i915_gem_userptr_notifier = {
	.invalidate_range_start = i915_gem_userptr_mn_invalidate_range_start,
};

static struct i915_mmu_notifier *
i915_mmu_notifier_create(struct mm_struct *mm)
{
	struct i915_mmu_notifier *mn;
	int ret;

	mn = kmalloc(sizeof(*mn), GFP_KERNEL);
	if (mn == NULL)
		return ERR_PTR(-ENOMEM);

	spin_lock_init(&mn->lock);
	mn->mn.ops = &i915_gem_userptr_notifier;
	mn->objects = RB_ROOT;

	 /* Protected by mmap_sem (write-lock) */
	ret = __mmu_notifier_register(&mn->mn, mm);
	if (ret) {
		kfree(mn);
		return ERR_PTR(ret);
	}

	return mn;
}

static void
i915_gem_userptr_release__mmu_notifier(struct drm_i915_gem_object *obj)
{
	struct i915_mmu_object *mo;

	mo = obj->userptr.mmu_object;
	if (mo == NULL)
		return;

	spin_lock(&mo->mn->lock);
	del_object(mo);
	spin_unlock(&mo->mn->lock);
	kfree(mo);

	obj->userptr.mmu_object = NULL;
}

static struct i915_mmu_notifier *
i915_mmu_notifier_find(struct i915_mm_struct *mm)
{
	struct i915_mmu_notifier *mn = mm->mn;

	mn = mm->mn;
	if (mn)
		return mn;

	down_write(&mm->mm->mmap_sem);
	mutex_lock(&to_i915(mm->dev)->mm_lock);
	if ((mn = mm->mn) == NULL) {
		mn = i915_mmu_notifier_create(mm->mm);
		if (!IS_ERR(mn))
			mm->mn = mn;
	}
	mutex_unlock(&to_i915(mm->dev)->mm_lock);
	up_write(&mm->mm->mmap_sem);

	return mn;
}

static int
i915_gem_userptr_init__mmu_notifier(struct drm_i915_gem_object *obj,
				    unsigned flags)
{
	struct i915_mmu_notifier *mn;
	struct i915_mmu_object *mo;

	if (flags & I915_USERPTR_UNSYNCHRONIZED)
		return capable(CAP_SYS_ADMIN) ? 0 : -EPERM;

	if (WARN_ON(obj->userptr.mm == NULL))
		return -EINVAL;

	mn = i915_mmu_notifier_find(obj->userptr.mm);
	if (IS_ERR(mn))
		return PTR_ERR(mn);

	mo = kzalloc(sizeof(*mo), GFP_KERNEL);
	if (mo == NULL)
		return -ENOMEM;

	mo->mn = mn;
	mo->obj = obj;
	mo->it.start = obj->userptr.ptr;
	mo->it.last = obj->userptr.ptr + obj->base.size - 1;
	INIT_WORK(&mo->work, cancel_userptr);

	obj->userptr.mmu_object = mo;
	return 0;
}

static void
i915_mmu_notifier_free(struct i915_mmu_notifier *mn,
		       struct mm_struct *mm)
{
	if (mn == NULL)
		return;

	mmu_notifier_unregister(&mn->mn, mm);
	kfree(mn);
}

#else

static void
i915_gem_userptr_release__mmu_notifier(struct drm_i915_gem_object *obj)
{
}

static int
i915_gem_userptr_init__mmu_notifier(struct drm_i915_gem_object *obj,
				    unsigned flags)
{
	if ((flags & I915_USERPTR_UNSYNCHRONIZED) == 0)
		return -ENODEV;

	if (!capable(CAP_SYS_ADMIN))
		return -EPERM;

	return 0;
}

static void
i915_mmu_notifier_free(struct i915_mmu_notifier *mn,
		       struct mm_struct *mm)
{
}

#endif

static struct i915_mm_struct *
__i915_mm_struct_find(struct drm_i915_private *dev_priv, struct mm_struct *real)
{
	struct i915_mm_struct *mm;

	/* Protected by dev_priv->mm_lock */
	hash_for_each_possible(dev_priv->mm_structs, mm, node, (unsigned long)real)
		if (mm->mm == real)
			return mm;

	return NULL;
}

static int
i915_gem_userptr_init__mm_struct(struct drm_i915_gem_object *obj)
{
	struct drm_i915_private *dev_priv = to_i915(obj->base.dev);
	struct i915_mm_struct *mm;
	int ret = 0;

	/* During release of the GEM object we hold the struct_mutex. This
	 * precludes us from calling mmput() at that time as that may be
	 * the last reference and so call exit_mmap(). exit_mmap() will
	 * attempt to reap the vma, and if we were holding a GTT mmap
	 * would then call drm_gem_vm_close() and attempt to reacquire
	 * the struct mutex. So in order to avoid that recursion, we have
	 * to defer releasing the mm reference until after we drop the
	 * struct_mutex, i.e. we need to schedule a worker to do the clean
	 * up.
	 */
	mutex_lock(&dev_priv->mm_lock);
	mm = __i915_mm_struct_find(dev_priv, current->mm);
	if (mm == NULL) {
		mm = kmalloc(sizeof(*mm), GFP_KERNEL);
		if (mm == NULL) {
			ret = -ENOMEM;
			goto out;
		}

		kref_init(&mm->kref);
		mm->dev = obj->base.dev;

		mm->mm = current->mm;
		atomic_inc(&current->mm->mm_count);

		mm->mn = NULL;

		/* Protected by dev_priv->mm_lock */
		hash_add(dev_priv->mm_structs,
			 &mm->node, (unsigned long)mm->mm);
	} else
		kref_get(&mm->kref);

	obj->userptr.mm = mm;
out:
	mutex_unlock(&dev_priv->mm_lock);
	return ret;
}

static void
__i915_mm_struct_free__worker(struct work_struct *work)
{
	struct i915_mm_struct *mm = container_of(work, typeof(*mm), work);
	i915_mmu_notifier_free(mm->mn, mm->mm);
	mmdrop(mm->mm);
	kfree(mm);
}

static void
__i915_mm_struct_free(struct kref *kref)
{
	struct i915_mm_struct *mm = container_of(kref, typeof(*mm), kref);

	/* Protected by dev_priv->mm_lock */
	hash_del(&mm->node);
	mutex_unlock(&to_i915(mm->dev)->mm_lock);

	INIT_WORK(&mm->work, __i915_mm_struct_free__worker);
	schedule_work(&mm->work);
}

static void
i915_gem_userptr_release__mm_struct(struct drm_i915_gem_object *obj)
{
	if (obj->userptr.mm == NULL)
		return;

	kref_put_mutex(&obj->userptr.mm->kref,
		       __i915_mm_struct_free,
		       &to_i915(obj->base.dev)->mm_lock);
	obj->userptr.mm = NULL;
}

struct get_pages_work {
	struct work_struct work;
	struct drm_i915_gem_object *obj;
	struct task_struct *task;
};

#if IS_ENABLED(CONFIG_SWIOTLB)
#define swiotlb_active() swiotlb_nr_tbl()
#else
#define swiotlb_active() 0
#endif

static int
st_set_pages(struct sg_table **st, struct page **pvec, int num_pages)
{
	struct scatterlist *sg;
	int ret, n;

	*st = kmalloc(sizeof(**st), GFP_KERNEL);
	if (*st == NULL)
		return -ENOMEM;

	if (swiotlb_active()) {
		ret = sg_alloc_table(*st, num_pages, GFP_KERNEL);
		if (ret)
			goto err;

		for_each_sg((*st)->sgl, sg, num_pages, n)
			sg_set_page(sg, pvec[n], PAGE_SIZE, 0);
	} else {
		ret = sg_alloc_table_from_pages(*st, pvec, num_pages,
						0, num_pages << PAGE_SHIFT,
						GFP_KERNEL);
		if (ret)
			goto err;
	}

	return 0;

err:
	kfree(*st);
	*st = NULL;
	return ret;
}

static int
__i915_gem_userptr_set_pages(struct drm_i915_gem_object *obj,
			     struct page **pvec, int num_pages)
{
	int ret;

	ret = st_set_pages(&obj->pages, pvec, num_pages);
	if (ret)
		return ret;

	ret = i915_gem_gtt_prepare_object(obj);
	if (ret) {
		sg_free_table(obj->pages);
		kfree(obj->pages);
		obj->pages = NULL;
	}

	return ret;
}

static int
__i915_gem_userptr_set_active(struct drm_i915_gem_object *obj,
			      bool value)
{
	int ret = 0;

	/* During mm_invalidate_range we need to cancel any userptr that
	 * overlaps the range being invalidated. Doing so requires the
	 * struct_mutex, and that risks recursion. In order to cause
	 * recursion, the user must alias the userptr address space with
	 * a GTT mmapping (possible with a MAP_FIXED) - then when we have
	 * to invalidate that mmaping, mm_invalidate_range is called with
	 * the userptr address *and* the struct_mutex held.  To prevent that
	 * we set a flag under the i915_mmu_notifier spinlock to indicate
	 * whether this object is valid.
	 */
#if defined(CONFIG_MMU_NOTIFIER)
	if (obj->userptr.mmu_object == NULL)
		return 0;

	spin_lock(&obj->userptr.mmu_object->mn->lock);
	/* In order to serialise get_pages with an outstanding
	 * cancel_userptr, we must drop the struct_mutex and try again.
	 */
	if (!value)
		del_object(obj->userptr.mmu_object);
	else if (!work_pending(&obj->userptr.mmu_object->work))
		add_object(obj->userptr.mmu_object);
	else
		ret = -EAGAIN;
	spin_unlock(&obj->userptr.mmu_object->mn->lock);
#endif

	return ret;
}

static void
__i915_gem_userptr_get_pages_worker(struct work_struct *_work)
{
	struct get_pages_work *work = container_of(_work, typeof(*work), work);
	struct drm_i915_gem_object *obj = work->obj;
	struct drm_device *dev = obj->base.dev;
	const int npages = obj->base.size >> PAGE_SHIFT;
	struct page **pvec;
	int pinned, ret;

	ret = -ENOMEM;
	pinned = 0;

	pvec = kmalloc(npages*sizeof(struct page *),
		       GFP_TEMPORARY | __GFP_NOWARN | __GFP_NORETRY);
	if (pvec == NULL)
		pvec = drm_malloc_ab(npages, sizeof(struct page *));
	if (pvec != NULL) {
		struct mm_struct *mm = obj->userptr.mm->mm;

<<<<<<< HEAD
		down_read(&mm->mmap_sem);
		while (pinned < npages) {
			ret = get_user_pages_remote(work->task, mm,
					obj->userptr.ptr + pinned * PAGE_SIZE,
					npages - pinned,
					!obj->userptr.read_only, 0,
					pvec + pinned, NULL);
			if (ret < 0)
				break;

			pinned += ret;
=======
		ret = -EFAULT;
		if (atomic_inc_not_zero(&mm->mm_users)) {
			down_read(&mm->mmap_sem);
			while (pinned < npages) {
				ret = get_user_pages_remote
					(work->task, mm,
					 obj->userptr.ptr + pinned * PAGE_SIZE,
					 npages - pinned,
					 !obj->userptr.read_only, 0,
					 pvec + pinned, NULL);
				if (ret < 0)
					break;

				pinned += ret;
			}
			up_read(&mm->mmap_sem);
			mmput(mm);
>>>>>>> ed596a4a
		}
	}

	mutex_lock(&dev->struct_mutex);
	if (obj->userptr.work == &work->work) {
		if (pinned == npages) {
			ret = __i915_gem_userptr_set_pages(obj, pvec, npages);
			if (ret == 0) {
				list_add_tail(&obj->global_list,
					      &to_i915(dev)->mm.unbound_list);
				obj->get_page.sg = obj->pages->sgl;
				obj->get_page.last = 0;
				pinned = 0;
			}
		}
		obj->userptr.work = ERR_PTR(ret);
		if (ret)
			__i915_gem_userptr_set_active(obj, false);
	}

	obj->userptr.workers--;
	drm_gem_object_unreference(&obj->base);
	mutex_unlock(&dev->struct_mutex);

	release_pages(pvec, pinned, 0);
	drm_free_large(pvec);

	put_task_struct(work->task);
	kfree(work);
}

static int
__i915_gem_userptr_get_pages_schedule(struct drm_i915_gem_object *obj,
				      bool *active)
{
	struct get_pages_work *work;

	/* Spawn a worker so that we can acquire the
	 * user pages without holding our mutex. Access
	 * to the user pages requires mmap_sem, and we have
	 * a strict lock ordering of mmap_sem, struct_mutex -
	 * we already hold struct_mutex here and so cannot
	 * call gup without encountering a lock inversion.
	 *
	 * Userspace will keep on repeating the operation
	 * (thanks to EAGAIN) until either we hit the fast
	 * path or the worker completes. If the worker is
	 * cancelled or superseded, the task is still run
	 * but the results ignored. (This leads to
	 * complications that we may have a stray object
	 * refcount that we need to be wary of when
	 * checking for existing objects during creation.)
	 * If the worker encounters an error, it reports
	 * that error back to this function through
	 * obj->userptr.work = ERR_PTR.
	 */
	if (obj->userptr.workers >= I915_GEM_USERPTR_MAX_WORKERS)
		return -EAGAIN;

	work = kmalloc(sizeof(*work), GFP_KERNEL);
	if (work == NULL)
		return -ENOMEM;

	obj->userptr.work = &work->work;
	obj->userptr.workers++;

	work->obj = obj;
	drm_gem_object_reference(&obj->base);

	work->task = current;
	get_task_struct(work->task);

	INIT_WORK(&work->work, __i915_gem_userptr_get_pages_worker);
	schedule_work(&work->work);

	*active = true;
	return -EAGAIN;
}

static int
i915_gem_userptr_get_pages(struct drm_i915_gem_object *obj)
{
	const int num_pages = obj->base.size >> PAGE_SHIFT;
	struct page **pvec;
	int pinned, ret;
	bool active;

	/* If userspace should engineer that these pages are replaced in
	 * the vma between us binding this page into the GTT and completion
	 * of rendering... Their loss. If they change the mapping of their
	 * pages they need to create a new bo to point to the new vma.
	 *
	 * However, that still leaves open the possibility of the vma
	 * being copied upon fork. Which falls under the same userspace
	 * synchronisation issue as a regular bo, except that this time
	 * the process may not be expecting that a particular piece of
	 * memory is tied to the GPU.
	 *
	 * Fortunately, we can hook into the mmu_notifier in order to
	 * discard the page references prior to anything nasty happening
	 * to the vma (discard or cloning) which should prevent the more
	 * egregious cases from causing harm.
	 */
	if (IS_ERR(obj->userptr.work)) {
		/* active flag will have been dropped already by the worker */
		ret = PTR_ERR(obj->userptr.work);
		obj->userptr.work = NULL;
		return ret;
	}
	if (obj->userptr.work)
		/* active flag should still be held for the pending work */
		return -EAGAIN;

	/* Let the mmu-notifier know that we have begun and need cancellation */
	ret = __i915_gem_userptr_set_active(obj, true);
	if (ret)
		return ret;

	pvec = NULL;
	pinned = 0;
	if (obj->userptr.mm->mm == current->mm) {
		pvec = kmalloc(num_pages*sizeof(struct page *),
			       GFP_TEMPORARY | __GFP_NOWARN | __GFP_NORETRY);
		if (pvec == NULL) {
			pvec = drm_malloc_ab(num_pages, sizeof(struct page *));
			if (pvec == NULL) {
				__i915_gem_userptr_set_active(obj, false);
				return -ENOMEM;
			}
		}

		pinned = __get_user_pages_fast(obj->userptr.ptr, num_pages,
					       !obj->userptr.read_only, pvec);
	}

	active = false;
	if (pinned < 0)
		ret = pinned, pinned = 0;
	else if (pinned < num_pages)
		ret = __i915_gem_userptr_get_pages_schedule(obj, &active);
	else
		ret = __i915_gem_userptr_set_pages(obj, pvec, num_pages);
	if (ret) {
		__i915_gem_userptr_set_active(obj, active);
		release_pages(pvec, pinned, 0);
	}
	drm_free_large(pvec);
	return ret;
}

static void
i915_gem_userptr_put_pages(struct drm_i915_gem_object *obj)
{
	struct sg_page_iter sg_iter;

	BUG_ON(obj->userptr.work != NULL);
	__i915_gem_userptr_set_active(obj, false);

	if (obj->madv != I915_MADV_WILLNEED)
		obj->dirty = 0;

	i915_gem_gtt_finish_object(obj);

	for_each_sg_page(obj->pages->sgl, &sg_iter, obj->pages->nents, 0) {
		struct page *page = sg_page_iter_page(&sg_iter);

		if (obj->dirty)
			set_page_dirty(page);

		mark_page_accessed(page);
		put_page(page);
	}
	obj->dirty = 0;

	sg_free_table(obj->pages);
	kfree(obj->pages);
}

static void
i915_gem_userptr_release(struct drm_i915_gem_object *obj)
{
	i915_gem_userptr_release__mmu_notifier(obj);
	i915_gem_userptr_release__mm_struct(obj);
}

static int
i915_gem_userptr_dmabuf_export(struct drm_i915_gem_object *obj)
{
	if (obj->userptr.mmu_object)
		return 0;

	return i915_gem_userptr_init__mmu_notifier(obj, 0);
}

static const struct drm_i915_gem_object_ops i915_gem_userptr_ops = {
	.flags = I915_GEM_OBJECT_HAS_STRUCT_PAGE,
	.get_pages = i915_gem_userptr_get_pages,
	.put_pages = i915_gem_userptr_put_pages,
	.dmabuf_export = i915_gem_userptr_dmabuf_export,
	.release = i915_gem_userptr_release,
};

/**
 * Creates a new mm object that wraps some normal memory from the process
 * context - user memory.
 *
 * We impose several restrictions upon the memory being mapped
 * into the GPU.
 * 1. It must be page aligned (both start/end addresses, i.e ptr and size).
 * 2. It must be normal system memory, not a pointer into another map of IO
 *    space (e.g. it must not be a GTT mmapping of another object).
 * 3. We only allow a bo as large as we could in theory map into the GTT,
 *    that is we limit the size to the total size of the GTT.
 * 4. The bo is marked as being snoopable. The backing pages are left
 *    accessible directly by the CPU, but reads and writes by the GPU may
 *    incur the cost of a snoop (unless you have an LLC architecture).
 *
 * Synchronisation between multiple users and the GPU is left to userspace
 * through the normal set-domain-ioctl. The kernel will enforce that the
 * GPU relinquishes the VMA before it is returned back to the system
 * i.e. upon free(), munmap() or process termination. However, the userspace
 * malloc() library may not immediately relinquish the VMA after free() and
 * instead reuse it whilst the GPU is still reading and writing to the VMA.
 * Caveat emptor.
 *
 * Also note, that the object created here is not currently a "first class"
 * object, in that several ioctls are banned. These are the CPU access
 * ioctls: mmap(), pwrite and pread. In practice, you are expected to use
 * direct access via your pointer rather than use those ioctls. Another
 * restriction is that we do not allow userptr surfaces to be pinned to the
 * hardware and so we reject any attempt to create a framebuffer out of a
 * userptr.
 *
 * If you think this is a good interface to use to pass GPU memory between
 * drivers, please use dma-buf instead. In fact, wherever possible use
 * dma-buf instead.
 */
int
i915_gem_userptr_ioctl(struct drm_device *dev, void *data, struct drm_file *file)
{
	struct drm_i915_gem_userptr *args = data;
	struct drm_i915_gem_object *obj;
	int ret;
	u32 handle;

	if (args->flags & ~(I915_USERPTR_READ_ONLY |
			    I915_USERPTR_UNSYNCHRONIZED))
		return -EINVAL;

	if (offset_in_page(args->user_ptr | args->user_size))
		return -EINVAL;

	if (!access_ok(args->flags & I915_USERPTR_READ_ONLY ? VERIFY_READ : VERIFY_WRITE,
		       (char __user *)(unsigned long)args->user_ptr, args->user_size))
		return -EFAULT;

	if (args->flags & I915_USERPTR_READ_ONLY) {
		/* On almost all of the current hw, we cannot tell the GPU that a
		 * page is readonly, so this is just a placeholder in the uAPI.
		 */
		return -ENODEV;
	}

	obj = i915_gem_object_alloc(dev);
	if (obj == NULL)
		return -ENOMEM;

	drm_gem_private_object_init(dev, &obj->base, args->user_size);
	i915_gem_object_init(obj, &i915_gem_userptr_ops);
	obj->cache_level = I915_CACHE_LLC;
	obj->base.write_domain = I915_GEM_DOMAIN_CPU;
	obj->base.read_domains = I915_GEM_DOMAIN_CPU;

	obj->userptr.ptr = args->user_ptr;
	obj->userptr.read_only = !!(args->flags & I915_USERPTR_READ_ONLY);

	/* And keep a pointer to the current->mm for resolving the user pages
	 * at binding. This means that we need to hook into the mmu_notifier
	 * in order to detect if the mmu is destroyed.
	 */
	ret = i915_gem_userptr_init__mm_struct(obj);
	if (ret == 0)
		ret = i915_gem_userptr_init__mmu_notifier(obj, args->flags);
	if (ret == 0)
		ret = drm_gem_handle_create(file, &obj->base, &handle);

	/* drop reference from allocate - handle holds it now */
	drm_gem_object_unreference_unlocked(&obj->base);
	if (ret)
		return ret;

	args->handle = handle;
	return 0;
}

int
i915_gem_init_userptr(struct drm_device *dev)
{
	struct drm_i915_private *dev_priv = to_i915(dev);
	mutex_init(&dev_priv->mm_lock);
	hash_init(dev_priv->mm_structs);
	return 0;
}<|MERGE_RESOLUTION|>--- conflicted
+++ resolved
@@ -501,19 +501,6 @@
 	if (pvec != NULL) {
 		struct mm_struct *mm = obj->userptr.mm->mm;
 
-<<<<<<< HEAD
-		down_read(&mm->mmap_sem);
-		while (pinned < npages) {
-			ret = get_user_pages_remote(work->task, mm,
-					obj->userptr.ptr + pinned * PAGE_SIZE,
-					npages - pinned,
-					!obj->userptr.read_only, 0,
-					pvec + pinned, NULL);
-			if (ret < 0)
-				break;
-
-			pinned += ret;
-=======
 		ret = -EFAULT;
 		if (atomic_inc_not_zero(&mm->mm_users)) {
 			down_read(&mm->mmap_sem);
@@ -531,7 +518,6 @@
 			}
 			up_read(&mm->mmap_sem);
 			mmput(mm);
->>>>>>> ed596a4a
 		}
 	}
 
