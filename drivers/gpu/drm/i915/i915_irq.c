--- conflicted
+++ resolved
@@ -1000,10 +1000,7 @@
 		return;
 
 	trace_i915_gem_request_notify(engine);
-<<<<<<< HEAD
-=======
 	engine->user_interrupts++;
->>>>>>> be19b10d
 
 	wake_up_all(&engine->irq_queue);
 }
@@ -1324,11 +1321,7 @@
 	if (iir & (GT_RENDER_USER_INTERRUPT << test_shift))
 		notify_ring(engine);
 	if (iir & (GT_CONTEXT_SWITCH_INTERRUPT << test_shift))
-<<<<<<< HEAD
-		intel_lrc_irq_handler(engine);
-=======
 		tasklet_schedule(&engine->irq_tasklet);
->>>>>>> be19b10d
 }
 
 static irqreturn_t gen8_gt_irq_ack(struct drm_i915_private *dev_priv,
@@ -1342,15 +1335,6 @@
 		if (gt_iir[0]) {
 			I915_WRITE_FW(GEN8_GT_IIR(0), gt_iir[0]);
 			ret = IRQ_HANDLED;
-<<<<<<< HEAD
-
-			gen8_cs_irq_handler(&dev_priv->engine[RCS],
-					    iir, GEN8_RCS_IRQ_SHIFT);
-
-			gen8_cs_irq_handler(&dev_priv->engine[BCS],
-					    iir, GEN8_BCS_IRQ_SHIFT);
-=======
->>>>>>> be19b10d
 		} else
 			DRM_ERROR("The master control interrupt lied (GT0)!\n");
 	}
@@ -1360,15 +1344,6 @@
 		if (gt_iir[1]) {
 			I915_WRITE_FW(GEN8_GT_IIR(1), gt_iir[1]);
 			ret = IRQ_HANDLED;
-<<<<<<< HEAD
-
-			gen8_cs_irq_handler(&dev_priv->engine[VCS],
-					    iir, GEN8_VCS1_IRQ_SHIFT);
-
-			gen8_cs_irq_handler(&dev_priv->engine[VCS2],
-					    iir, GEN8_VCS2_IRQ_SHIFT);
-=======
->>>>>>> be19b10d
 		} else
 			DRM_ERROR("The master control interrupt lied (GT1)!\n");
 	}
@@ -1378,12 +1353,6 @@
 		if (gt_iir[3]) {
 			I915_WRITE_FW(GEN8_GT_IIR(3), gt_iir[3]);
 			ret = IRQ_HANDLED;
-<<<<<<< HEAD
-
-			gen8_cs_irq_handler(&dev_priv->engine[VECS],
-					    iir, GEN8_VECS_IRQ_SHIFT);
-=======
->>>>>>> be19b10d
 		} else
 			DRM_ERROR("The master control interrupt lied (GT3)!\n");
 	}
@@ -1904,15 +1873,12 @@
 	disable_rpm_wakeref_asserts(dev_priv);
 
 	do {
-<<<<<<< HEAD
-=======
 		u32 master_ctl, iir;
 		u32 gt_iir[4] = {};
 		u32 pipe_stats[I915_MAX_PIPES] = {};
 		u32 hotplug_status = 0;
 		u32 ier = 0;
 
->>>>>>> be19b10d
 		master_ctl = I915_READ(GEN8_MASTER_IRQ) & ~GEN8_MASTER_IRQ_CONTROL;
 		iir = I915_READ(VLV_IIR);
 
@@ -1957,8 +1923,6 @@
 		I915_WRITE(VLV_IER, ier);
 		I915_WRITE(GEN8_MASTER_IRQ, GEN8_MASTER_IRQ_CONTROL);
 		POSTING_READ(GEN8_MASTER_IRQ);
-<<<<<<< HEAD
-=======
 
 		gen8_gt_irq_handler(dev_priv, gt_iir);
 
@@ -1966,7 +1930,6 @@
 			i9xx_hpd_irq_handler(dev, hotplug_status);
 
 		valleyview_pipestat_irq_handler(dev, pipe_stats);
->>>>>>> be19b10d
 	} while (0);
 
 	enable_rpm_wakeref_asserts(dev_priv);
@@ -2901,13 +2864,8 @@
 static bool
 ring_idle(struct intel_engine_cs *engine, u32 seqno)
 {
-<<<<<<< HEAD
-	return (list_empty(&engine->request_list) ||
-		i915_seqno_passed(seqno, engine->last_submitted_seqno));
-=======
 	return i915_seqno_passed(seqno,
 				 READ_ONCE(engine->last_submitted_seqno));
->>>>>>> be19b10d
 }
 
 static bool
@@ -2929,11 +2887,7 @@
 	struct drm_i915_private *dev_priv = engine->dev->dev_private;
 	struct intel_engine_cs *signaller;
 
-<<<<<<< HEAD
-	if (INTEL_INFO(dev_priv->dev)->gen >= 8) {
-=======
 	if (INTEL_INFO(dev_priv)->gen >= 8) {
->>>>>>> be19b10d
 		for_each_engine(signaller, dev_priv) {
 			if (engine == signaller)
 				continue;
@@ -3224,10 +3178,6 @@
 
 		semaphore_clear_deadlocks(dev_priv);
 
-<<<<<<< HEAD
-		seqno = engine->get_seqno(engine, false);
-		acthd = intel_ring_get_active_head(engine);
-=======
 		/* We don't strictly need an irq-barrier here, as we are not
 		 * serving an interrupt request, be paranoid in case the
 		 * barrier has side-effects (such as preventing a broken
@@ -3243,30 +3193,13 @@
 
 		/* Reset stuck interrupts between batch advances */
 		user_interrupts = 0;
->>>>>>> be19b10d
 
 		if (engine->hangcheck.seqno == seqno) {
 			if (ring_idle(engine, seqno)) {
 				engine->hangcheck.action = HANGCHECK_IDLE;
-<<<<<<< HEAD
-
-				if (waitqueue_active(&engine->irq_queue)) {
-					/* Issue a wake-up to catch stuck h/w. */
-					if (!test_and_set_bit(engine->id, &dev_priv->gpu_error.missed_irq_rings)) {
-						if (!(dev_priv->gpu_error.test_irq_rings & intel_engine_flag(engine)))
-							DRM_ERROR("Hangcheck timer elapsed... %s idle\n",
-								  engine->name);
-						else
-							DRM_INFO("Fake missed irq on %s\n",
-								 engine->name);
-						wake_up_all(&engine->irq_queue);
-					}
-					/* Safeguard against driver failure */
-=======
 				if (waitqueue_active(&engine->irq_queue)) {
 					/* Safeguard against driver failure */
 					user_interrupts = kick_waiters(engine);
->>>>>>> be19b10d
 					engine->hangcheck.score += BUSY;
 				} else
 					busy = false;
@@ -3317,11 +3250,7 @@
 				engine->hangcheck.score = 0;
 
 			/* Clear head and subunit states on seqno movement */
-<<<<<<< HEAD
-			engine->hangcheck.acthd = 0;
-=======
 			acthd = 0;
->>>>>>> be19b10d
 
 			memset(engine->hangcheck.instdone, 0,
 			       sizeof(engine->hangcheck.instdone));
@@ -3329,10 +3258,7 @@
 
 		engine->hangcheck.seqno = seqno;
 		engine->hangcheck.acthd = acthd;
-<<<<<<< HEAD
-=======
 		engine->hangcheck.user_interrupts = user_interrupts;
->>>>>>> be19b10d
 		busy_count += busy;
 	}
 
