--- conflicted
+++ resolved
@@ -490,27 +490,9 @@
 	struct drm_device *dev = connector->dev;
 
 	intel_connector->unregister(intel_connector);
-<<<<<<< HEAD
 
 	/* need to nuke the connector */
 	drm_modeset_lock_all(dev);
-	if (connector->state->crtc) {
-		struct drm_mode_set set;
-		int ret;
-
-		memset(&set, 0, sizeof(set));
-		set.crtc = connector->state->crtc,
-
-		ret = drm_atomic_helper_set_config(&set);
-
-		WARN(ret, "Disabling mst crtc failed with %i\n", ret);
-	}
-
-=======
-
-	/* need to nuke the connector */
-	drm_modeset_lock_all(dev);
->>>>>>> ba391646
 	intel_connector_remove_from_fbdev(intel_connector);
 	intel_connector->mst_port = NULL;
 	drm_modeset_unlock_all(dev);
