--- conflicted
+++ resolved
@@ -288,12 +288,8 @@
 #define BDW_FEATURES \
 	HSW_FEATURES, \
 	BDW_COLORS, \
-<<<<<<< HEAD
-	.has_logical_ring_contexts = 1
-=======
 	.has_logical_ring_contexts = 1, \
 	.has_64bit_reloc = 1
->>>>>>> 0d5320fc
 
 static const struct intel_device_info intel_broadwell_info = {
 	BDW_FEATURES,
@@ -313,10 +309,7 @@
 	.has_hotplug = 1,
 	.ring_mask = RENDER_RING | BSD_RING | BLT_RING | VEBOX_RING,
 	.is_cherryview = 1,
-<<<<<<< HEAD
-=======
 	.has_64bit_reloc = 1,
->>>>>>> 0d5320fc
 	.has_psr = 1,
 	.has_runtime_pm = 1,
 	.has_resource_streamer = 1,
@@ -370,10 +363,7 @@
 	.has_hw_contexts = 1,
 	.has_logical_ring_contexts = 1,
 	.has_guc = 1,
-<<<<<<< HEAD
-=======
 	.has_decoupled_mmio = 1,
->>>>>>> 0d5320fc
 	.ddb_size = 512,
 	GEN_DEFAULT_PIPEOFFSETS,
 	IVB_CURSOR_OFFSETS,
