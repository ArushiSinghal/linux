--- conflicted
+++ resolved
@@ -37,10 +37,7 @@
 #define   GS_UKERNEL_READY		  (0xF0 << GS_UKERNEL_SHIFT)
 #define   GS_MIA_SHIFT			16
 #define   GS_MIA_MASK			  (0x07 << GS_MIA_SHIFT)
-<<<<<<< HEAD
-=======
 #define   GS_MIA_CORE_STATE		  (1 << GS_MIA_SHIFT)
->>>>>>> 261a27d1
 
 #define SOFT_SCRATCH(n)			(0xc180 + ((n) * 4))
 
@@ -57,10 +54,7 @@
 #define   START_DMA			  (1<<0)
 #define DMA_GUC_WOPCM_OFFSET		0xc340
 #define   GUC_WOPCM_OFFSET_VALUE	  0x80000	/* 512KB */
-<<<<<<< HEAD
-=======
 #define GUC_MAX_IDLE_COUNT		0xC3E4
->>>>>>> 261a27d1
 
 #define GUC_WOPCM_SIZE			0xc050
 #define   GUC_WOPCM_SIZE_VALUE  	  (0x80 << 12)	/* 512KB */
