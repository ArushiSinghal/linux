--- conflicted
+++ resolved
@@ -30,16 +30,7 @@
 #include "i915_drv.h"
 #include "intel_dsi.h"
 
-<<<<<<< HEAD
-struct dsi_mnp {
-	u32 dsi_pll_ctrl;
-	u32 dsi_pll_div;
-};
-
-static const u32 lfsr_converts[] = {
-=======
 static const u16 lfsr_converts[] = {
->>>>>>> 5f304c87
 	426, 469, 234, 373, 442, 221, 110, 311, 411,		/* 62 - 70 */
 	461, 486, 243, 377, 188, 350, 175, 343, 427, 213,	/* 71 - 80 */
 	106, 53, 282, 397, 454, 227, 113, 56, 284, 142,		/* 81 - 90 */
@@ -418,7 +409,6 @@
 	 */
 	rx_div_lower = rx_div & RX_DIVIDER_BIT_1_2;
 	rx_div_upper = (rx_div & RX_DIVIDER_BIT_3_4) >> 2;
-<<<<<<< HEAD
 
 	/* As per bpsec program the 8/3X clock divider to the below value */
 	if (dev_priv->vbt.dsi.config->is_cmd_mode)
@@ -426,15 +416,6 @@
 	else
 		mipi_8by3_divider = 0x3;
 
-=======
-
-	/* As per bpsec program the 8/3X clock divider to the below value */
-	if (dev_priv->vbt.dsi.config->is_cmd_mode)
-		mipi_8by3_divider = 0x2;
-	else
-		mipi_8by3_divider = 0x3;
-
->>>>>>> 5f304c87
 	tmp |= BXT_MIPI_8X_BY3_DIVIDER(port, mipi_8by3_divider);
 	tmp |= BXT_MIPI_TX_ESCLK_DIVIDER(port, tx_div);
 	tmp |= BXT_MIPI_RX_ESCLK_LOWER_DIVIDER(port, rx_div_lower);
@@ -523,9 +504,6 @@
 	return false;
 }
 
-<<<<<<< HEAD
-void intel_enable_dsi_pll(struct intel_encoder *encoder)
-=======
 int intel_compute_dsi_pll(struct intel_encoder *encoder,
 			  struct intel_crtc_state *config)
 {
@@ -541,7 +519,6 @@
 
 void intel_enable_dsi_pll(struct intel_encoder *encoder,
 			  const struct intel_crtc_state *config)
->>>>>>> 5f304c87
 {
 	struct drm_device *dev = encoder->base.dev;
 
