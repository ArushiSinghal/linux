--- conflicted
+++ resolved
@@ -412,11 +412,6 @@
 	 */
 	gfx_addr = i915_ggtt_offset(client->vma);
 	desc.db_trigger_phy = sg_dma_address(client->vma->pages->sgl) +
-<<<<<<< HEAD
-				client->doorbell_offset;
-	desc.db_trigger_cpu = (uintptr_t)client->client_base +
-=======
->>>>>>> 405182c2
 				client->doorbell_offset;
 	desc.db_trigger_cpu =
 		(uintptr_t)client->vaddr + client->doorbell_offset;
@@ -470,11 +465,7 @@
 {
 	const size_t wqi_size = sizeof(struct guc_wq_item);
 	struct i915_guc_client *gc = request->i915->guc.execbuf_client;
-<<<<<<< HEAD
-	struct guc_process_desc *desc = gc->client_base + gc->proc_desc_offset;
-=======
 	struct guc_process_desc *desc = gc->vaddr + gc->proc_desc_offset;
->>>>>>> 405182c2
 	u32 freespace;
 	int ret;
 
@@ -547,14 +538,7 @@
 	gc->wq_rsvd -= wqi_size;
 
 	/* WQ starts from the page after doorbell / process_desc */
-<<<<<<< HEAD
-	wq_page = (wq_off + GUC_DB_SIZE) >> PAGE_SHIFT;
-	wq_off &= PAGE_SIZE - 1;
-	base = kmap_atomic(i915_gem_object_get_page(gc->vma->obj, wq_page));
-	wqi = (struct guc_wq_item *)((char *)base + wq_off);
-=======
 	wqi = gc->vaddr + wq_off + GUC_DB_SIZE;
->>>>>>> 405182c2
 
 	/* Now fill in the 4-word work queue item */
 	wqi->header = WQ_TYPE_INORDER |
@@ -566,13 +550,7 @@
 	wqi->context_desc = (u32)intel_lr_context_descriptor(rq->ctx, engine);
 
 	wqi->ring_tail = tail << WQ_RING_TAIL_SHIFT;
-<<<<<<< HEAD
-	wqi->fence_id = rq->fence.seqno;
-
-	kunmap_atomic(base);
-=======
 	wqi->fence_id = rq->global_seqno;
->>>>>>> 405182c2
 }
 
 static int guc_ring_doorbell(struct i915_guc_client *gc)
@@ -657,10 +635,6 @@
 	struct i915_guc_client *client = guc->execbuf_client;
 	int b_ret;
 
-<<<<<<< HEAD
-	spin_lock(&client->wq_lock);
-	guc_wq_item_append(client, rq);
-=======
 	/* We keep the previous context alive until we retire the following
 	 * request. This ensures that any the context object is still pinned
 	 * for any residual writes the HW makes into it on the context switch
@@ -679,7 +653,6 @@
 	if (i915_vma_is_map_and_fenceable(rq->ring->vma))
 		POSTING_READ_FW(GUC_STATUS);
 
->>>>>>> 405182c2
 	b_ret = guc_ring_doorbell(client);
 
 	client->submissions[engine_id] += 1;
@@ -688,11 +661,7 @@
 		client->b_fail += 1;
 
 	guc->submissions[engine_id] += 1;
-<<<<<<< HEAD
-	guc->last_seqno[engine_id] = rq->fence.seqno;
-=======
 	guc->last_seqno[engine_id] = rq->global_seqno;
->>>>>>> 405182c2
 	spin_unlock(&client->wq_lock);
 }
 
@@ -857,10 +826,7 @@
 	struct i915_guc_client *client;
 	struct intel_guc *guc = &dev_priv->guc;
 	struct i915_vma *vma;
-<<<<<<< HEAD
-=======
 	void *vaddr;
->>>>>>> 405182c2
 	uint16_t db_id;
 
 	client = kzalloc(sizeof(*client), GFP_KERNEL);
@@ -887,16 +853,12 @@
 
 	/* We'll keep just the first (doorbell/proc) page permanently kmap'd. */
 	client->vma = vma;
-<<<<<<< HEAD
-	client->client_base = kmap(i915_vma_first_page(vma));
-=======
 
 	vaddr = i915_gem_object_pin_map(vma->obj, I915_MAP_WB);
 	if (IS_ERR(vaddr))
 		goto err;
 
 	client->vaddr = vaddr;
->>>>>>> 405182c2
 
 	spin_lock_init(&client->wq_lock);
 	client->wq_offset = GUC_DB_SIZE;
@@ -936,13 +898,6 @@
 	return NULL;
 }
 
-<<<<<<< HEAD
-static void guc_log_create(struct intel_guc *guc)
-{
-	struct i915_vma *vma;
-	unsigned long offset;
-	uint32_t size, flags;
-=======
 /*
  * Sub buffer switch callback. Called whenever relay has to switch to a new
  * sub buffer, relay stays on the same sub buffer if 0 is returned.
@@ -1028,7 +983,6 @@
 
 	/* Keep the size of sub buffers same as shared log buffer */
 	subbuf_size = guc->log.vma->obj->base.size;
->>>>>>> 405182c2
 
 	/* Store up to 8 snapshots, which is large enough to buffer sufficient
 	 * boot time logs and provides enough leeway to User, in terms of
@@ -1358,10 +1312,6 @@
 		GUC_LOG_ISR_PAGES + 1 +
 		GUC_LOG_CRASH_PAGES + 1) << PAGE_SHIFT;
 
-<<<<<<< HEAD
-	vma = guc->log_vma;
-	if (!vma) {
-=======
 	vma = guc->log.vma;
 	if (!vma) {
 		/* We require SSE 4.1 for fast reads from the GuC log buffer and
@@ -1374,7 +1324,6 @@
 			return;
 		}
 
->>>>>>> 405182c2
 		vma = guc_allocate_vma(guc, size);
 		if (IS_ERR(vma)) {
 			/* logging will be off */
@@ -1382,9 +1331,6 @@
 			return;
 		}
 
-<<<<<<< HEAD
-		guc->log_vma = vma;
-=======
 		guc->log.vma = vma;
 
 		if (guc_log_create_extras(guc)) {
@@ -1393,7 +1339,6 @@
 			i915.guc_log_level = -1;
 			return;
 		}
->>>>>>> 405182c2
 	}
 
 	/* each allocated unit is a page */
@@ -1403,11 +1348,6 @@
 		(GUC_LOG_CRASH_PAGES << GUC_LOG_CRASH_SHIFT);
 
 	offset = i915_ggtt_offset(vma) >> PAGE_SHIFT; /* in pages */
-<<<<<<< HEAD
-	guc->log_flags = (offset << GUC_LOG_BUF_ADDR_SHIFT) | flags;
-}
-
-=======
 	guc->log.flags = (offset << GUC_LOG_BUF_ADDR_SHIFT) | flags;
 }
 
@@ -1441,7 +1381,6 @@
 	return ret;
 }
 
->>>>>>> 405182c2
 static void guc_policies_init(struct guc_policies *policies)
 {
 	struct guc_policy *policy;
@@ -1500,11 +1439,7 @@
 	 * so its address won't change after we've told the GuC where
 	 * to find it.
 	 */
-<<<<<<< HEAD
-	engine = &dev_priv->engine[RCS];
-=======
 	engine = dev_priv->engine[RCS];
->>>>>>> 405182c2
 	ads->golden_context_lrca = engine->status_page.ggtt_offset;
 
 	for_each_engine(engine, dev_priv, id)
@@ -1565,10 +1500,7 @@
 
 	guc->ctx_pool_vma = vma;
 	ida_init(&guc->ctx_ids);
-<<<<<<< HEAD
-=======
 	mutex_init(&guc->action_lock);
->>>>>>> 405182c2
 	guc_log_create(guc);
 	guc_addon_create(guc);
 
@@ -1581,11 +1513,7 @@
 	struct drm_i915_gem_request *request;
 	struct i915_guc_client *client;
 	struct intel_engine_cs *engine;
-<<<<<<< HEAD
-	struct drm_i915_gem_request *request;
-=======
 	enum intel_engine_id id;
->>>>>>> 405182c2
 
 	/* client for execbuf submission */
 	client = guc_client_alloc(dev_priv,
@@ -1602,13 +1530,6 @@
 	guc_init_doorbell_hw(guc);
 
 	/* Take over from manual control of ELSP (execlists) */
-<<<<<<< HEAD
-	for_each_engine(engine, dev_priv) {
-		engine->submit_request = i915_guc_submit;
-
-		/* Replay the current set of previously submitted requests */
-		list_for_each_entry(request, &engine->request_list, link) {
-=======
 	for_each_engine(engine, dev_priv, id) {
 		engine->submit_request = i915_guc_submit;
 		engine->schedule = NULL;
@@ -1616,7 +1537,6 @@
 		/* Replay the current set of previously submitted requests */
 		list_for_each_entry(request,
 				    &engine->timeline->requests, link) {
->>>>>>> 405182c2
 			client->wq_rsvd += sizeof(struct guc_wq_item);
 			if (i915_sw_fence_done(&request->submit))
 				i915_guc_submit(request);
@@ -1645,11 +1565,7 @@
 	struct intel_guc *guc = &dev_priv->guc;
 
 	i915_vma_unpin_and_release(&guc->ads_vma);
-<<<<<<< HEAD
-	i915_vma_unpin_and_release(&guc->log_vma);
-=======
 	i915_vma_unpin_and_release(&guc->log.vma);
->>>>>>> 405182c2
 
 	if (guc->ctx_pool_vma)
 		ida_destroy(&guc->ctx_ids);
