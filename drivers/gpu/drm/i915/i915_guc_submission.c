--- conflicted
+++ resolved
@@ -365,10 +365,7 @@
 	struct guc_context_desc desc;
 	struct sg_table *sg;
 	enum intel_engine_id id;
-<<<<<<< HEAD
-=======
 	u32 gfx_addr;
->>>>>>> 00983519
 
 	memset(&desc, 0, sizeof(desc));
 
@@ -403,10 +400,7 @@
 				(engine->guc_id << GUC_ELC_ENGINE_OFFSET);
 
 		obj = ctx->engine[id].ringbuf->obj;
-<<<<<<< HEAD
-=======
 		gfx_addr = i915_gem_obj_ggtt_offset(obj);
->>>>>>> 00983519
 
 		lrc->ring_begin = gfx_addr;
 		lrc->ring_end = gfx_addr + obj->base.size - 1;
