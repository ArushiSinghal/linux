/*
 * Copyright © 2006 Intel Corporation
 *
 * Permission is hereby granted, free of charge, to any person obtaining a
 * copy of this software and associated documentation files (the "Software"),
 * to deal in the Software without restriction, including without limitation
 * the rights to use, copy, modify, merge, publish, distribute, sublicense,
 * and/or sell copies of the Software, and to permit persons to whom the
 * Software is furnished to do so, subject to the following conditions:
 *
 * The above copyright notice and this permission notice (including the next
 * paragraph) shall be included in all copies or substantial portions of the
 * Software.
 *
 * THE SOFTWARE IS PROVIDED "AS IS", WITHOUT WARRANTY OF ANY KIND, EXPRESS OR
 * IMPLIED, INCLUDING BUT NOT LIMITED TO THE WARRANTIES OF MERCHANTABILITY,
 * FITNESS FOR A PARTICULAR PURPOSE AND NONINFRINGEMENT.  IN NO EVENT SHALL
 * THE AUTHORS OR COPYRIGHT HOLDERS BE LIABLE FOR ANY CLAIM, DAMAGES OR OTHER
 * LIABILITY, WHETHER IN AN ACTION OF CONTRACT, TORT OR OTHERWISE, ARISING FROM,
 * OUT OF OR IN CONNECTION WITH THE SOFTWARE OR THE USE OR OTHER DEALINGS IN THE
 * SOFTWARE.
 *
 * Authors:
 *    Eric Anholt <eric@anholt.net>
 *
 */

#include <drm/drm_dp_helper.h>
#include <drm/drmP.h>
#include <drm/i915_drm.h>
#include "i915_drv.h"

#define _INTEL_BIOS_PRIVATE
#include "intel_vbt_defs.h"

/**
 * DOC: Video BIOS Table (VBT)
 *
 * The Video BIOS Table, or VBT, provides platform and board specific
 * configuration information to the driver that is not discoverable or available
 * through other means. The configuration is mostly related to display
 * hardware. The VBT is available via the ACPI OpRegion or, on older systems, in
 * the PCI ROM.
 *
 * The VBT consists of a VBT Header (defined as &struct vbt_header), a BDB
 * Header (&struct bdb_header), and a number of BIOS Data Blocks (BDB) that
 * contain the actual configuration information. The VBT Header, and thus the
 * VBT, begins with "$VBT" signature. The VBT Header contains the offset of the
 * BDB Header. The data blocks are concatenated after the BDB Header. The data
 * blocks have a 1-byte Block ID, 2-byte Block Size, and Block Size bytes of
 * data. (Block 53, the MIPI Sequence Block is an exception.)
 *
 * The driver parses the VBT during load. The relevant information is stored in
 * driver private data for ease of use, and the actual VBT is not read after
 * that.
 */

#define	SLAVE_ADDR1	0x70
#define	SLAVE_ADDR2	0x72

/* Get BDB block size given a pointer to Block ID. */
static u32 _get_blocksize(const u8 *block_base)
{
	/* The MIPI Sequence Block v3+ has a separate size field. */
	if (*block_base == BDB_MIPI_SEQUENCE && *(block_base + 3) >= 3)
		return *((const u32 *)(block_base + 4));
	else
		return *((const u16 *)(block_base + 1));
}

/* Get BDB block size give a pointer to data after Block ID and Block Size. */
static u32 get_blocksize(const void *block_data)
{
	return _get_blocksize(block_data - 3);
}

static const void *
find_section(const void *_bdb, int section_id)
{
	const struct bdb_header *bdb = _bdb;
	const u8 *base = _bdb;
	int index = 0;
	u32 total, current_size;
	u8 current_id;

	/* skip to first section */
	index += bdb->header_size;
	total = bdb->bdb_size;

	/* walk the sections looking for section_id */
	while (index + 3 < total) {
		current_id = *(base + index);
		current_size = _get_blocksize(base + index);
		index += 3;

		if (index + current_size > total)
			return NULL;

		if (current_id == section_id)
			return base + index;

		index += current_size;
	}

	return NULL;
}

static void
fill_detail_timing_data(struct drm_display_mode *panel_fixed_mode,
			const struct lvds_dvo_timing *dvo_timing)
{
	panel_fixed_mode->hdisplay = (dvo_timing->hactive_hi << 8) |
		dvo_timing->hactive_lo;
	panel_fixed_mode->hsync_start = panel_fixed_mode->hdisplay +
		((dvo_timing->hsync_off_hi << 8) | dvo_timing->hsync_off_lo);
	panel_fixed_mode->hsync_end = panel_fixed_mode->hsync_start +
		dvo_timing->hsync_pulse_width;
	panel_fixed_mode->htotal = panel_fixed_mode->hdisplay +
		((dvo_timing->hblank_hi << 8) | dvo_timing->hblank_lo);

	panel_fixed_mode->vdisplay = (dvo_timing->vactive_hi << 8) |
		dvo_timing->vactive_lo;
	panel_fixed_mode->vsync_start = panel_fixed_mode->vdisplay +
		dvo_timing->vsync_off;
	panel_fixed_mode->vsync_end = panel_fixed_mode->vsync_start +
		dvo_timing->vsync_pulse_width;
	panel_fixed_mode->vtotal = panel_fixed_mode->vdisplay +
		((dvo_timing->vblank_hi << 8) | dvo_timing->vblank_lo);
	panel_fixed_mode->clock = dvo_timing->clock * 10;
	panel_fixed_mode->type = DRM_MODE_TYPE_PREFERRED;

	if (dvo_timing->hsync_positive)
		panel_fixed_mode->flags |= DRM_MODE_FLAG_PHSYNC;
	else
		panel_fixed_mode->flags |= DRM_MODE_FLAG_NHSYNC;

	if (dvo_timing->vsync_positive)
		panel_fixed_mode->flags |= DRM_MODE_FLAG_PVSYNC;
	else
		panel_fixed_mode->flags |= DRM_MODE_FLAG_NVSYNC;

	/* Some VBTs have bogus h/vtotal values */
	if (panel_fixed_mode->hsync_end > panel_fixed_mode->htotal)
		panel_fixed_mode->htotal = panel_fixed_mode->hsync_end + 1;
	if (panel_fixed_mode->vsync_end > panel_fixed_mode->vtotal)
		panel_fixed_mode->vtotal = panel_fixed_mode->vsync_end + 1;

	drm_mode_set_name(panel_fixed_mode);
}

static const struct lvds_dvo_timing *
get_lvds_dvo_timing(const struct bdb_lvds_lfp_data *lvds_lfp_data,
		    const struct bdb_lvds_lfp_data_ptrs *lvds_lfp_data_ptrs,
		    int index)
{
	/*
	 * the size of fp_timing varies on the different platform.
	 * So calculate the DVO timing relative offset in LVDS data
	 * entry to get the DVO timing entry
	 */

	int lfp_data_size =
		lvds_lfp_data_ptrs->ptr[1].dvo_timing_offset -
		lvds_lfp_data_ptrs->ptr[0].dvo_timing_offset;
	int dvo_timing_offset =
		lvds_lfp_data_ptrs->ptr[0].dvo_timing_offset -
		lvds_lfp_data_ptrs->ptr[0].fp_timing_offset;
	char *entry = (char *)lvds_lfp_data->data + lfp_data_size * index;

	return (struct lvds_dvo_timing *)(entry + dvo_timing_offset);
}

/* get lvds_fp_timing entry
 * this function may return NULL if the corresponding entry is invalid
 */
static const struct lvds_fp_timing *
get_lvds_fp_timing(const struct bdb_header *bdb,
		   const struct bdb_lvds_lfp_data *data,
		   const struct bdb_lvds_lfp_data_ptrs *ptrs,
		   int index)
{
	size_t data_ofs = (const u8 *)data - (const u8 *)bdb;
	u16 data_size = ((const u16 *)data)[-1]; /* stored in header */
	size_t ofs;

	if (index >= ARRAY_SIZE(ptrs->ptr))
		return NULL;
	ofs = ptrs->ptr[index].fp_timing_offset;
	if (ofs < data_ofs ||
	    ofs + sizeof(struct lvds_fp_timing) > data_ofs + data_size)
		return NULL;
	return (const struct lvds_fp_timing *)((const u8 *)bdb + ofs);
}

/* Try to find integrated panel data */
static void
parse_lfp_panel_data(struct drm_i915_private *dev_priv,
		     const struct bdb_header *bdb)
{
	const struct bdb_lvds_options *lvds_options;
	const struct bdb_lvds_lfp_data *lvds_lfp_data;
	const struct bdb_lvds_lfp_data_ptrs *lvds_lfp_data_ptrs;
	const struct lvds_dvo_timing *panel_dvo_timing;
	const struct lvds_fp_timing *fp_timing;
	struct drm_display_mode *panel_fixed_mode;
	int panel_type;
	int drrs_mode;
	int ret;

	lvds_options = find_section(bdb, BDB_LVDS_OPTIONS);
	if (!lvds_options)
		return;

	dev_priv->vbt.lvds_dither = lvds_options->pixel_dither;

	ret = intel_opregion_get_panel_type(dev_priv->dev);
	if (ret >= 0) {
		WARN_ON(ret > 0xf);
		panel_type = ret;
		DRM_DEBUG_KMS("Panel type: %d (OpRegion)\n", panel_type);
	} else {
		if (lvds_options->panel_type > 0xf) {
			DRM_DEBUG_KMS("Invalid VBT panel type 0x%x\n",
				      lvds_options->panel_type);
			return;
		}
		panel_type = lvds_options->panel_type;
		DRM_DEBUG_KMS("Panel type: %d (VBT)\n", panel_type);
	}

	dev_priv->vbt.panel_type = panel_type;

	drrs_mode = (lvds_options->dps_panel_type_bits
				>> (panel_type * 2)) & MODE_MASK;
	/*
	 * VBT has static DRRS = 0 and seamless DRRS = 2.
	 * The below piece of code is required to adjust vbt.drrs_type
	 * to match the enum drrs_support_type.
	 */
	switch (drrs_mode) {
	case 0:
		dev_priv->vbt.drrs_type = STATIC_DRRS_SUPPORT;
		DRM_DEBUG_KMS("DRRS supported mode is static\n");
		break;
	case 2:
		dev_priv->vbt.drrs_type = SEAMLESS_DRRS_SUPPORT;
		DRM_DEBUG_KMS("DRRS supported mode is seamless\n");
		break;
	default:
		dev_priv->vbt.drrs_type = DRRS_NOT_SUPPORTED;
		DRM_DEBUG_KMS("DRRS not supported (VBT input)\n");
		break;
	}

	lvds_lfp_data = find_section(bdb, BDB_LVDS_LFP_DATA);
	if (!lvds_lfp_data)
		return;

	lvds_lfp_data_ptrs = find_section(bdb, BDB_LVDS_LFP_DATA_PTRS);
	if (!lvds_lfp_data_ptrs)
		return;

	dev_priv->vbt.lvds_vbt = 1;

	panel_dvo_timing = get_lvds_dvo_timing(lvds_lfp_data,
					       lvds_lfp_data_ptrs,
					       panel_type);

	panel_fixed_mode = kzalloc(sizeof(*panel_fixed_mode), GFP_KERNEL);
	if (!panel_fixed_mode)
		return;

	fill_detail_timing_data(panel_fixed_mode, panel_dvo_timing);

	dev_priv->vbt.lfp_lvds_vbt_mode = panel_fixed_mode;

	DRM_DEBUG_KMS("Found panel mode in BIOS VBT tables:\n");
	drm_mode_debug_printmodeline(panel_fixed_mode);

	fp_timing = get_lvds_fp_timing(bdb, lvds_lfp_data,
				       lvds_lfp_data_ptrs,
				       panel_type);
	if (fp_timing) {
		/* check the resolution, just to be sure */
		if (fp_timing->x_res == panel_fixed_mode->hdisplay &&
		    fp_timing->y_res == panel_fixed_mode->vdisplay) {
			dev_priv->vbt.bios_lvds_val = fp_timing->lvds_reg_val;
			DRM_DEBUG_KMS("VBT initial LVDS value %x\n",
				      dev_priv->vbt.bios_lvds_val);
		}
	}
}

static void
parse_lfp_backlight(struct drm_i915_private *dev_priv,
		    const struct bdb_header *bdb)
{
	const struct bdb_lfp_backlight_data *backlight_data;
	const struct bdb_lfp_backlight_data_entry *entry;
	int panel_type = dev_priv->vbt.panel_type;

	backlight_data = find_section(bdb, BDB_LVDS_BACKLIGHT);
	if (!backlight_data)
		return;

	if (backlight_data->entry_size != sizeof(backlight_data->data[0])) {
		DRM_DEBUG_KMS("Unsupported backlight data entry size %u\n",
			      backlight_data->entry_size);
		return;
	}

	entry = &backlight_data->data[panel_type];

	dev_priv->vbt.backlight.present = entry->type == BDB_BACKLIGHT_TYPE_PWM;
	if (!dev_priv->vbt.backlight.present) {
		DRM_DEBUG_KMS("PWM backlight not present in VBT (type %u)\n",
			      entry->type);
		return;
	}

	dev_priv->vbt.backlight.pwm_freq_hz = entry->pwm_freq_hz;
	dev_priv->vbt.backlight.active_low_pwm = entry->active_low_pwm;
	dev_priv->vbt.backlight.min_brightness = entry->min_brightness;
	DRM_DEBUG_KMS("VBT backlight PWM modulation frequency %u Hz, "
		      "active %s, min brightness %u, level %u\n",
		      dev_priv->vbt.backlight.pwm_freq_hz,
		      dev_priv->vbt.backlight.active_low_pwm ? "low" : "high",
		      dev_priv->vbt.backlight.min_brightness,
		      backlight_data->level[panel_type]);
}

/* Try to find sdvo panel data */
static void
parse_sdvo_panel_data(struct drm_i915_private *dev_priv,
		      const struct bdb_header *bdb)
{
	const struct lvds_dvo_timing *dvo_timing;
	struct drm_display_mode *panel_fixed_mode;
	int index;

	index = i915.vbt_sdvo_panel_type;
	if (index == -2) {
		DRM_DEBUG_KMS("Ignore SDVO panel mode from BIOS VBT tables.\n");
		return;
	}

	if (index == -1) {
		const struct bdb_sdvo_lvds_options *sdvo_lvds_options;

		sdvo_lvds_options = find_section(bdb, BDB_SDVO_LVDS_OPTIONS);
		if (!sdvo_lvds_options)
			return;

		index = sdvo_lvds_options->panel_type;
	}

	dvo_timing = find_section(bdb, BDB_SDVO_PANEL_DTDS);
	if (!dvo_timing)
		return;

	panel_fixed_mode = kzalloc(sizeof(*panel_fixed_mode), GFP_KERNEL);
	if (!panel_fixed_mode)
		return;

	fill_detail_timing_data(panel_fixed_mode, dvo_timing + index);

	dev_priv->vbt.sdvo_lvds_vbt_mode = panel_fixed_mode;

	DRM_DEBUG_KMS("Found SDVO panel mode in BIOS VBT tables:\n");
	drm_mode_debug_printmodeline(panel_fixed_mode);
}

static int intel_bios_ssc_frequency(struct drm_i915_private *dev_priv,
				    bool alternate)
{
	switch (INTEL_INFO(dev_priv)->gen) {
	case 2:
		return alternate ? 66667 : 48000;
	case 3:
	case 4:
		return alternate ? 100000 : 96000;
	default:
		return alternate ? 100000 : 120000;
	}
}

static void
parse_general_features(struct drm_i915_private *dev_priv,
		       const struct bdb_header *bdb)
{
	const struct bdb_general_features *general;

	general = find_section(bdb, BDB_GENERAL_FEATURES);
	if (!general)
		return;

	dev_priv->vbt.int_tv_support = general->int_tv_support;
	/* int_crt_support can't be trusted on earlier platforms */
	if (bdb->version >= 155 &&
	    (HAS_DDI(dev_priv) || IS_VALLEYVIEW(dev_priv)))
		dev_priv->vbt.int_crt_support = general->int_crt_support;
	dev_priv->vbt.lvds_use_ssc = general->enable_ssc;
	dev_priv->vbt.lvds_ssc_freq =
		intel_bios_ssc_frequency(dev_priv, general->ssc_freq);
	dev_priv->vbt.display_clock_mode = general->display_clock_mode;
	dev_priv->vbt.fdi_rx_polarity_inverted = general->fdi_rx_polarity_inverted;
	DRM_DEBUG_KMS("BDB_GENERAL_FEATURES int_tv_support %d int_crt_support %d lvds_use_ssc %d lvds_ssc_freq %d display_clock_mode %d fdi_rx_polarity_inverted %d\n",
		      dev_priv->vbt.int_tv_support,
		      dev_priv->vbt.int_crt_support,
		      dev_priv->vbt.lvds_use_ssc,
		      dev_priv->vbt.lvds_ssc_freq,
		      dev_priv->vbt.display_clock_mode,
		      dev_priv->vbt.fdi_rx_polarity_inverted);
}

static void
parse_general_definitions(struct drm_i915_private *dev_priv,
			  const struct bdb_header *bdb)
{
	const struct bdb_general_definitions *general;

	general = find_section(bdb, BDB_GENERAL_DEFINITIONS);
	if (general) {
		u16 block_size = get_blocksize(general);
		if (block_size >= sizeof(*general)) {
			int bus_pin = general->crt_ddc_gmbus_pin;
			DRM_DEBUG_KMS("crt_ddc_bus_pin: %d\n", bus_pin);
			if (intel_gmbus_is_valid_pin(dev_priv, bus_pin))
				dev_priv->vbt.crt_ddc_pin = bus_pin;
		} else {
			DRM_DEBUG_KMS("BDB_GD too small (%d). Invalid.\n",
				      block_size);
		}
	}
}

static const union child_device_config *
child_device_ptr(const struct bdb_general_definitions *p_defs, int i)
{
	return (const void *) &p_defs->devices[i * p_defs->child_dev_size];
}

static void
parse_sdvo_device_mapping(struct drm_i915_private *dev_priv,
			  const struct bdb_header *bdb)
{
	struct sdvo_device_mapping *p_mapping;
	const struct bdb_general_definitions *p_defs;
	const struct old_child_dev_config *child; /* legacy */
	int i, child_device_num, count;
	u16	block_size;

	p_defs = find_section(bdb, BDB_GENERAL_DEFINITIONS);
	if (!p_defs) {
		DRM_DEBUG_KMS("No general definition block is found, unable to construct sdvo mapping.\n");
		return;
	}

	/*
	 * Only parse SDVO mappings when the general definitions block child
	 * device size matches that of the *legacy* child device config
	 * struct. Thus, SDVO mapping will be skipped for newer VBT.
	 */
	if (p_defs->child_dev_size != sizeof(*child)) {
		DRM_DEBUG_KMS("Unsupported child device size for SDVO mapping.\n");
		return;
	}
	/* get the block size of general definitions */
	block_size = get_blocksize(p_defs);
	/* get the number of child device */
	child_device_num = (block_size - sizeof(*p_defs)) /
		p_defs->child_dev_size;
	count = 0;
	for (i = 0; i < child_device_num; i++) {
		child = &child_device_ptr(p_defs, i)->old;
		if (!child->device_type) {
			/* skip the device block if device type is invalid */
			continue;
		}
		if (child->slave_addr != SLAVE_ADDR1 &&
		    child->slave_addr != SLAVE_ADDR2) {
			/*
			 * If the slave address is neither 0x70 nor 0x72,
			 * it is not a SDVO device. Skip it.
			 */
			continue;
		}
		if (child->dvo_port != DEVICE_PORT_DVOB &&
		    child->dvo_port != DEVICE_PORT_DVOC) {
			/* skip the incorrect SDVO port */
			DRM_DEBUG_KMS("Incorrect SDVO port. Skip it\n");
			continue;
		}
		DRM_DEBUG_KMS("the SDVO device with slave addr %2x is found on"
			      " %s port\n",
			      child->slave_addr,
			      (child->dvo_port == DEVICE_PORT_DVOB) ?
			      "SDVOB" : "SDVOC");
		p_mapping = &dev_priv->vbt.sdvo_mappings[child->dvo_port - 1];
		if (!p_mapping->initialized) {
			p_mapping->dvo_port = child->dvo_port;
			p_mapping->slave_addr = child->slave_addr;
			p_mapping->dvo_wiring = child->dvo_wiring;
			p_mapping->ddc_pin = child->ddc_pin;
			p_mapping->i2c_pin = child->i2c_pin;
			p_mapping->initialized = 1;
			DRM_DEBUG_KMS("SDVO device: dvo=%x, addr=%x, wiring=%d, ddc_pin=%d, i2c_pin=%d\n",
				      p_mapping->dvo_port,
				      p_mapping->slave_addr,
				      p_mapping->dvo_wiring,
				      p_mapping->ddc_pin,
				      p_mapping->i2c_pin);
		} else {
			DRM_DEBUG_KMS("Maybe one SDVO port is shared by "
					 "two SDVO device.\n");
		}
		if (child->slave2_addr) {
			/* Maybe this is a SDVO device with multiple inputs */
			/* And the mapping info is not added */
			DRM_DEBUG_KMS("there exists the slave2_addr. Maybe this"
				" is a SDVO device with multiple inputs.\n");
		}
		count++;
	}

	if (!count) {
		/* No SDVO device info is found */
		DRM_DEBUG_KMS("No SDVO device info is found in VBT\n");
	}
	return;
}

static void
parse_driver_features(struct drm_i915_private *dev_priv,
		      const struct bdb_header *bdb)
{
	const struct bdb_driver_features *driver;

	driver = find_section(bdb, BDB_DRIVER_FEATURES);
	if (!driver)
		return;

	if (driver->lvds_config == BDB_DRIVER_FEATURE_EDP)
		dev_priv->vbt.edp.support = 1;

	DRM_DEBUG_KMS("DRRS State Enabled:%d\n", driver->drrs_enabled);
	/*
	 * If DRRS is not supported, drrs_type has to be set to 0.
	 * This is because, VBT is configured in such a way that
	 * static DRRS is 0 and DRRS not supported is represented by
	 * driver->drrs_enabled=false
	 */
	if (!driver->drrs_enabled)
		dev_priv->vbt.drrs_type = DRRS_NOT_SUPPORTED;
}

static void
parse_edp(struct drm_i915_private *dev_priv, const struct bdb_header *bdb)
{
	const struct bdb_edp *edp;
	const struct edp_power_seq *edp_pps;
	const struct edp_link_params *edp_link_params;
	int panel_type = dev_priv->vbt.panel_type;

	edp = find_section(bdb, BDB_EDP);
	if (!edp) {
		if (dev_priv->vbt.edp.support)
			DRM_DEBUG_KMS("No eDP BDB found but eDP panel supported.\n");
		return;
	}

	switch ((edp->color_depth >> (panel_type * 2)) & 3) {
	case EDP_18BPP:
		dev_priv->vbt.edp.bpp = 18;
		break;
	case EDP_24BPP:
		dev_priv->vbt.edp.bpp = 24;
		break;
	case EDP_30BPP:
		dev_priv->vbt.edp.bpp = 30;
		break;
	}

	/* Get the eDP sequencing and link info */
	edp_pps = &edp->power_seqs[panel_type];
	edp_link_params = &edp->link_params[panel_type];

	dev_priv->vbt.edp.pps = *edp_pps;

	switch (edp_link_params->rate) {
	case EDP_RATE_1_62:
		dev_priv->vbt.edp.rate = DP_LINK_BW_1_62;
		break;
	case EDP_RATE_2_7:
		dev_priv->vbt.edp.rate = DP_LINK_BW_2_7;
		break;
	default:
		DRM_DEBUG_KMS("VBT has unknown eDP link rate value %u\n",
			      edp_link_params->rate);
		break;
	}

	switch (edp_link_params->lanes) {
	case EDP_LANE_1:
		dev_priv->vbt.edp.lanes = 1;
		break;
	case EDP_LANE_2:
		dev_priv->vbt.edp.lanes = 2;
		break;
	case EDP_LANE_4:
		dev_priv->vbt.edp.lanes = 4;
		break;
	default:
		DRM_DEBUG_KMS("VBT has unknown eDP lane count value %u\n",
			      edp_link_params->lanes);
		break;
	}

	switch (edp_link_params->preemphasis) {
	case EDP_PREEMPHASIS_NONE:
		dev_priv->vbt.edp.preemphasis = DP_TRAIN_PRE_EMPH_LEVEL_0;
		break;
	case EDP_PREEMPHASIS_3_5dB:
		dev_priv->vbt.edp.preemphasis = DP_TRAIN_PRE_EMPH_LEVEL_1;
		break;
	case EDP_PREEMPHASIS_6dB:
		dev_priv->vbt.edp.preemphasis = DP_TRAIN_PRE_EMPH_LEVEL_2;
		break;
	case EDP_PREEMPHASIS_9_5dB:
		dev_priv->vbt.edp.preemphasis = DP_TRAIN_PRE_EMPH_LEVEL_3;
		break;
	default:
		DRM_DEBUG_KMS("VBT has unknown eDP pre-emphasis value %u\n",
			      edp_link_params->preemphasis);
		break;
	}

	switch (edp_link_params->vswing) {
	case EDP_VSWING_0_4V:
		dev_priv->vbt.edp.vswing = DP_TRAIN_VOLTAGE_SWING_LEVEL_0;
		break;
	case EDP_VSWING_0_6V:
		dev_priv->vbt.edp.vswing = DP_TRAIN_VOLTAGE_SWING_LEVEL_1;
		break;
	case EDP_VSWING_0_8V:
		dev_priv->vbt.edp.vswing = DP_TRAIN_VOLTAGE_SWING_LEVEL_2;
		break;
	case EDP_VSWING_1_2V:
		dev_priv->vbt.edp.vswing = DP_TRAIN_VOLTAGE_SWING_LEVEL_3;
		break;
	default:
		DRM_DEBUG_KMS("VBT has unknown eDP voltage swing value %u\n",
			      edp_link_params->vswing);
		break;
	}

	if (bdb->version >= 173) {
		uint8_t vswing;

		/* Don't read from VBT if module parameter has valid value*/
		if (i915.edp_vswing) {
			dev_priv->vbt.edp.low_vswing = i915.edp_vswing == 1;
		} else {
			vswing = (edp->edp_vswing_preemph >> (panel_type * 4)) & 0xF;
			dev_priv->vbt.edp.low_vswing = vswing == 0;
		}
	}
}

static void
parse_psr(struct drm_i915_private *dev_priv, const struct bdb_header *bdb)
{
	const struct bdb_psr *psr;
	const struct psr_table *psr_table;
	int panel_type = dev_priv->vbt.panel_type;

	psr = find_section(bdb, BDB_PSR);
	if (!psr) {
		DRM_DEBUG_KMS("No PSR BDB found.\n");
		return;
	}

	psr_table = &psr->psr_table[panel_type];

	dev_priv->vbt.psr.full_link = psr_table->full_link;
	dev_priv->vbt.psr.require_aux_wakeup = psr_table->require_aux_to_wakeup;

	/* Allowed VBT values goes from 0 to 15 */
	dev_priv->vbt.psr.idle_frames = psr_table->idle_frames < 0 ? 0 :
		psr_table->idle_frames > 15 ? 15 : psr_table->idle_frames;

	switch (psr_table->lines_to_wait) {
	case 0:
		dev_priv->vbt.psr.lines_to_wait = PSR_0_LINES_TO_WAIT;
		break;
	case 1:
		dev_priv->vbt.psr.lines_to_wait = PSR_1_LINE_TO_WAIT;
		break;
	case 2:
		dev_priv->vbt.psr.lines_to_wait = PSR_4_LINES_TO_WAIT;
		break;
	case 3:
		dev_priv->vbt.psr.lines_to_wait = PSR_8_LINES_TO_WAIT;
		break;
	default:
		DRM_DEBUG_KMS("VBT has unknown PSR lines to wait %u\n",
			      psr_table->lines_to_wait);
		break;
	}

	dev_priv->vbt.psr.tp1_wakeup_time = psr_table->tp1_wakeup_time;
	dev_priv->vbt.psr.tp2_tp3_wakeup_time = psr_table->tp2_tp3_wakeup_time;
}

static void
parse_mipi_config(struct drm_i915_private *dev_priv,
		  const struct bdb_header *bdb)
{
	const struct bdb_mipi_config *start;
	const struct mipi_config *config;
	const struct mipi_pps_data *pps;
	int panel_type = dev_priv->vbt.panel_type;

	/* parse MIPI blocks only if LFP type is MIPI */
	if (!intel_bios_is_dsi_present(dev_priv, NULL))
		return;

	/* Initialize this to undefined indicating no generic MIPI support */
	dev_priv->vbt.dsi.panel_id = MIPI_DSI_UNDEFINED_PANEL_ID;

	/* Block #40 is already parsed and panel_fixed_mode is
	 * stored in dev_priv->lfp_lvds_vbt_mode
	 * resuse this when needed
	 */

	/* Parse #52 for panel index used from panel_type already
	 * parsed
	 */
	start = find_section(bdb, BDB_MIPI_CONFIG);
	if (!start) {
		DRM_DEBUG_KMS("No MIPI config BDB found");
		return;
	}

	DRM_DEBUG_DRIVER("Found MIPI Config block, panel index = %d\n",
								panel_type);

	/*
	 * get hold of the correct configuration block and pps data as per
	 * the panel_type as index
	 */
	config = &start->config[panel_type];
	pps = &start->pps[panel_type];

	/* store as of now full data. Trim when we realise all is not needed */
	dev_priv->vbt.dsi.config = kmemdup(config, sizeof(struct mipi_config), GFP_KERNEL);
	if (!dev_priv->vbt.dsi.config)
		return;

	dev_priv->vbt.dsi.pps = kmemdup(pps, sizeof(struct mipi_pps_data), GFP_KERNEL);
	if (!dev_priv->vbt.dsi.pps) {
		kfree(dev_priv->vbt.dsi.config);
		return;
	}

	/* We have mandatory mipi config blocks. Initialize as generic panel */
	dev_priv->vbt.dsi.panel_id = MIPI_DSI_GENERIC_PANEL_ID;
}

/* Find the sequence block and size for the given panel. */
static const u8 *
find_panel_sequence_block(const struct bdb_mipi_sequence *sequence,
			  u16 panel_id, u32 *seq_size)
{
	u32 total = get_blocksize(sequence);
	const u8 *data = &sequence->data[0];
	u8 current_id;
	u32 current_size;
	int header_size = sequence->version >= 3 ? 5 : 3;
	int index = 0;
	int i;

	/* skip new block size */
	if (sequence->version >= 3)
		data += 4;

	for (i = 0; i < MAX_MIPI_CONFIGURATIONS && index < total; i++) {
		if (index + header_size > total) {
			DRM_ERROR("Invalid sequence block (header)\n");
			return NULL;
		}

		current_id = *(data + index);
		if (sequence->version >= 3)
			current_size = *((const u32 *)(data + index + 1));
		else
			current_size = *((const u16 *)(data + index + 1));

		index += header_size;

		if (index + current_size > total) {
			DRM_ERROR("Invalid sequence block\n");
			return NULL;
		}

		if (current_id == panel_id) {
			*seq_size = current_size;
			return data + index;
		}

		index += current_size;
	}

	DRM_ERROR("Sequence block detected but no valid configuration\n");

	return NULL;
}

static int goto_next_sequence(const u8 *data, int index, int total)
{
	u16 len;

	/* Skip Sequence Byte. */
	for (index = index + 1; index < total; index += len) {
		u8 operation_byte = *(data + index);
		index++;

		switch (operation_byte) {
		case MIPI_SEQ_ELEM_END:
			return index;
		case MIPI_SEQ_ELEM_SEND_PKT:
			if (index + 4 > total)
				return 0;

			len = *((const u16 *)(data + index + 2)) + 4;
			break;
		case MIPI_SEQ_ELEM_DELAY:
			len = 4;
			break;
		case MIPI_SEQ_ELEM_GPIO:
			len = 2;
			break;
		case MIPI_SEQ_ELEM_I2C:
			if (index + 7 > total)
				return 0;
			len = *(data + index + 6) + 7;
			break;
		default:
			DRM_ERROR("Unknown operation byte\n");
			return 0;
		}
	}

	return 0;
}

static int goto_next_sequence_v3(const u8 *data, int index, int total)
{
	int seq_end;
	u16 len;
	u32 size_of_sequence;

	/*
	 * Could skip sequence based on Size of Sequence alone, but also do some
	 * checking on the structure.
	 */
	if (total < 5) {
		DRM_ERROR("Too small sequence size\n");
		return 0;
	}

	/* Skip Sequence Byte. */
	index++;

	/*
	 * Size of Sequence. Excludes the Sequence Byte and the size itself,
	 * includes MIPI_SEQ_ELEM_END byte, excludes the final MIPI_SEQ_END
	 * byte.
	 */
	size_of_sequence = *((const uint32_t *)(data + index));
	index += 4;

	seq_end = index + size_of_sequence;
	if (seq_end > total) {
		DRM_ERROR("Invalid sequence size\n");
		return 0;
	}

	for (; index < total; index += len) {
		u8 operation_byte = *(data + index);
		index++;

		if (operation_byte == MIPI_SEQ_ELEM_END) {
			if (index != seq_end) {
				DRM_ERROR("Invalid element structure\n");
				return 0;
			}
			return index;
		}

		len = *(data + index);
		index++;

		/*
		 * FIXME: Would be nice to check elements like for v1/v2 in
		 * goto_next_sequence() above.
		 */
		switch (operation_byte) {
		case MIPI_SEQ_ELEM_SEND_PKT:
		case MIPI_SEQ_ELEM_DELAY:
		case MIPI_SEQ_ELEM_GPIO:
		case MIPI_SEQ_ELEM_I2C:
		case MIPI_SEQ_ELEM_SPI:
		case MIPI_SEQ_ELEM_PMIC:
			break;
		default:
			DRM_ERROR("Unknown operation byte %u\n",
				  operation_byte);
			break;
		}
	}

	return 0;
}

static void
parse_mipi_sequence(struct drm_i915_private *dev_priv,
		    const struct bdb_header *bdb)
{
	int panel_type = dev_priv->vbt.panel_type;
	const struct bdb_mipi_sequence *sequence;
	const u8 *seq_data;
	u32 seq_size;
	u8 *data;
	int index = 0;

	/* Only our generic panel driver uses the sequence block. */
	if (dev_priv->vbt.dsi.panel_id != MIPI_DSI_GENERIC_PANEL_ID)
		return;

	sequence = find_section(bdb, BDB_MIPI_SEQUENCE);
	if (!sequence) {
		DRM_DEBUG_KMS("No MIPI Sequence found, parsing complete\n");
		return;
	}

	/* Fail gracefully for forward incompatible sequence block. */
	if (sequence->version >= 4) {
		DRM_ERROR("Unable to parse MIPI Sequence Block v%u\n",
			  sequence->version);
		return;
	}

	DRM_DEBUG_DRIVER("Found MIPI sequence block v%u\n", sequence->version);

	seq_data = find_panel_sequence_block(sequence, panel_type, &seq_size);
	if (!seq_data)
		return;

	data = kmemdup(seq_data, seq_size, GFP_KERNEL);
	if (!data)
		return;

	/* Parse the sequences, store pointers to each sequence. */
	for (;;) {
		u8 seq_id = *(data + index);
		if (seq_id == MIPI_SEQ_END)
			break;

		if (seq_id >= MIPI_SEQ_MAX) {
			DRM_ERROR("Unknown sequence %u\n", seq_id);
			goto err;
		}

		dev_priv->vbt.dsi.sequence[seq_id] = data + index;

		if (sequence->version >= 3)
			index = goto_next_sequence_v3(data, index, seq_size);
		else
			index = goto_next_sequence(data, index, seq_size);
		if (!index) {
			DRM_ERROR("Invalid sequence %u\n", seq_id);
			goto err;
		}
	}

	dev_priv->vbt.dsi.data = data;
	dev_priv->vbt.dsi.size = seq_size;
	dev_priv->vbt.dsi.seq_version = sequence->version;

	DRM_DEBUG_DRIVER("MIPI related VBT parsing complete\n");
	return;

err:
	kfree(data);
	memset(dev_priv->vbt.dsi.sequence, 0, sizeof(dev_priv->vbt.dsi.sequence));
}

static u8 translate_iboost(u8 val)
{
	static const u8 mapping[] = { 1, 3, 7 }; /* See VBT spec */

	if (val >= ARRAY_SIZE(mapping)) {
		DRM_DEBUG_KMS("Unsupported I_boost value found in VBT (%d), display may not work properly\n", val);
		return 0;
	}
	return mapping[val];
}

static void parse_ddi_port(struct drm_i915_private *dev_priv, enum port port,
			   const struct bdb_header *bdb)
{
	union child_device_config *it, *child = NULL;
	struct ddi_vbt_port_info *info = &dev_priv->vbt.ddi_port_info[port];
	uint8_t hdmi_level_shift;
	int i, j;
	bool is_dvi, is_hdmi, is_dp, is_edp, is_crt;
	uint8_t aux_channel, ddc_pin;
	/* Each DDI port can have more than one value on the "DVO Port" field,
	 * so look for all the possible values for each port and abort if more
	 * than one is found. */
	int dvo_ports[][3] = {
		{DVO_PORT_HDMIA, DVO_PORT_DPA, -1},
		{DVO_PORT_HDMIB, DVO_PORT_DPB, -1},
		{DVO_PORT_HDMIC, DVO_PORT_DPC, -1},
		{DVO_PORT_HDMID, DVO_PORT_DPD, -1},
		{DVO_PORT_CRT, DVO_PORT_HDMIE, DVO_PORT_DPE},
	};

	/* Find the child device to use, abort if more than one found. */
	for (i = 0; i < dev_priv->vbt.child_dev_num; i++) {
		it = dev_priv->vbt.child_dev + i;

		for (j = 0; j < 3; j++) {
			if (dvo_ports[port][j] == -1)
				break;

			if (it->common.dvo_port == dvo_ports[port][j]) {
				if (child) {
					DRM_DEBUG_KMS("More than one child device for port %c in VBT.\n",
						      port_name(port));
					return;
				}
				child = it;
			}
		}
	}
	if (!child)
		return;

	aux_channel = child->raw[25];
	ddc_pin = child->common.ddc_pin;

	is_dvi = child->common.device_type & DEVICE_TYPE_TMDS_DVI_SIGNALING;
	is_dp = child->common.device_type & DEVICE_TYPE_DISPLAYPORT_OUTPUT;
	is_crt = child->common.device_type & DEVICE_TYPE_ANALOG_OUTPUT;
	is_hdmi = is_dvi && (child->common.device_type & DEVICE_TYPE_NOT_HDMI_OUTPUT) == 0;
	is_edp = is_dp && (child->common.device_type & DEVICE_TYPE_INTERNAL_CONNECTOR);

	info->supports_dvi = is_dvi;
	info->supports_hdmi = is_hdmi;
	info->supports_dp = is_dp;

	DRM_DEBUG_KMS("Port %c VBT info: DP:%d HDMI:%d DVI:%d EDP:%d CRT:%d\n",
		      port_name(port), is_dp, is_hdmi, is_dvi, is_edp, is_crt);

	if (is_edp && is_dvi)
		DRM_DEBUG_KMS("Internal DP port %c is TMDS compatible\n",
			      port_name(port));
	if (is_crt && port != PORT_E)
		DRM_DEBUG_KMS("Port %c is analog\n", port_name(port));
	if (is_crt && (is_dvi || is_dp))
		DRM_DEBUG_KMS("Analog port %c is also DP or TMDS compatible\n",
			      port_name(port));
	if (is_dvi && (port == PORT_A || port == PORT_E))
		DRM_DEBUG_KMS("Port %c is TMDS compatible\n", port_name(port));
	if (!is_dvi && !is_dp && !is_crt)
		DRM_DEBUG_KMS("Port %c is not DP/TMDS/CRT compatible\n",
			      port_name(port));
	if (is_edp && (port == PORT_B || port == PORT_C || port == PORT_E))
		DRM_DEBUG_KMS("Port %c is internal DP\n", port_name(port));

	if (is_dvi) {
		if (port == PORT_E) {
			info->alternate_ddc_pin = ddc_pin;
			/* if DDIE share ddc pin with other port, then
			 * dvi/hdmi couldn't exist on the shared port.
			 * Otherwise they share the same ddc bin and system
			 * couldn't communicate with them seperately. */
			if (ddc_pin == DDC_PIN_B) {
				dev_priv->vbt.ddi_port_info[PORT_B].supports_dvi = 0;
				dev_priv->vbt.ddi_port_info[PORT_B].supports_hdmi = 0;
			} else if (ddc_pin == DDC_PIN_C) {
				dev_priv->vbt.ddi_port_info[PORT_C].supports_dvi = 0;
				dev_priv->vbt.ddi_port_info[PORT_C].supports_hdmi = 0;
			} else if (ddc_pin == DDC_PIN_D) {
				dev_priv->vbt.ddi_port_info[PORT_D].supports_dvi = 0;
				dev_priv->vbt.ddi_port_info[PORT_D].supports_hdmi = 0;
			}
		} else if (ddc_pin == DDC_PIN_B && port != PORT_B)
			DRM_DEBUG_KMS("Unexpected DDC pin for port B\n");
		else if (ddc_pin == DDC_PIN_C && port != PORT_C)
			DRM_DEBUG_KMS("Unexpected DDC pin for port C\n");
		else if (ddc_pin == DDC_PIN_D && port != PORT_D)
			DRM_DEBUG_KMS("Unexpected DDC pin for port D\n");
	}

	if (is_dp) {
		if (port == PORT_E) {
			info->alternate_aux_channel = aux_channel;
			/* if DDIE share aux channel with other port, then
			 * DP couldn't exist on the shared port. Otherwise
			 * they share the same aux channel and system
			 * couldn't communicate with them seperately. */
			if (aux_channel == DP_AUX_A)
				dev_priv->vbt.ddi_port_info[PORT_A].supports_dp = 0;
			else if (aux_channel == DP_AUX_B)
				dev_priv->vbt.ddi_port_info[PORT_B].supports_dp = 0;
			else if (aux_channel == DP_AUX_C)
				dev_priv->vbt.ddi_port_info[PORT_C].supports_dp = 0;
			else if (aux_channel == DP_AUX_D)
				dev_priv->vbt.ddi_port_info[PORT_D].supports_dp = 0;
		}
		else if (aux_channel == DP_AUX_A && port != PORT_A)
			DRM_DEBUG_KMS("Unexpected AUX channel for port A\n");
		else if (aux_channel == DP_AUX_B && port != PORT_B)
			DRM_DEBUG_KMS("Unexpected AUX channel for port B\n");
		else if (aux_channel == DP_AUX_C && port != PORT_C)
			DRM_DEBUG_KMS("Unexpected AUX channel for port C\n");
		else if (aux_channel == DP_AUX_D && port != PORT_D)
			DRM_DEBUG_KMS("Unexpected AUX channel for port D\n");
	}

	if (bdb->version >= 158) {
		/* The VBT HDMI level shift values match the table we have. */
		hdmi_level_shift = child->raw[7] & 0xF;
		DRM_DEBUG_KMS("VBT HDMI level shift for port %c: %d\n",
			      port_name(port),
			      hdmi_level_shift);
		info->hdmi_level_shift = hdmi_level_shift;
	}

	/* Parse the I_boost config for SKL and above */
	if (bdb->version >= 196 && child->common.iboost) {
		info->dp_boost_level = translate_iboost(child->common.iboost_level & 0xF);
		DRM_DEBUG_KMS("VBT (e)DP boost level for port %c: %d\n",
			      port_name(port), info->dp_boost_level);
		info->hdmi_boost_level = translate_iboost(child->common.iboost_level >> 4);
		DRM_DEBUG_KMS("VBT HDMI boost level for port %c: %d\n",
			      port_name(port), info->hdmi_boost_level);
	}
}

static void parse_ddi_ports(struct drm_i915_private *dev_priv,
			    const struct bdb_header *bdb)
{
	enum port port;

	if (!HAS_DDI(dev_priv))
		return;

	if (!dev_priv->vbt.child_dev_num)
		return;

	if (bdb->version < 155)
		return;

	for (port = PORT_A; port < I915_MAX_PORTS; port++)
		parse_ddi_port(dev_priv, port, bdb);
}

static void
parse_device_mapping(struct drm_i915_private *dev_priv,
		     const struct bdb_header *bdb)
{
	const struct bdb_general_definitions *p_defs;
	const union child_device_config *p_child;
	union child_device_config *child_dev_ptr;
	int i, child_device_num, count;
	u8 expected_size;
	u16 block_size;

	p_defs = find_section(bdb, BDB_GENERAL_DEFINITIONS);
	if (!p_defs) {
		DRM_DEBUG_KMS("No general definition block is found, no devices defined.\n");
		return;
	}
	if (bdb->version < 106) {
		expected_size = 22;
	} else if (bdb->version < 109) {
		expected_size = 27;
	} else if (bdb->version < 195) {
		BUILD_BUG_ON(sizeof(struct old_child_dev_config) != 33);
		expected_size = sizeof(struct old_child_dev_config);
	} else if (bdb->version == 195) {
		expected_size = 37;
	} else if (bdb->version <= 197) {
		expected_size = 38;
	} else {
		expected_size = 38;
		BUILD_BUG_ON(sizeof(*p_child) < 38);
		DRM_DEBUG_DRIVER("Expected child device config size for VBT version %u not known; assuming %u\n",
				 bdb->version, expected_size);
	}

	/* Flag an error for unexpected size, but continue anyway. */
	if (p_defs->child_dev_size != expected_size)
		DRM_ERROR("Unexpected child device config size %u (expected %u for VBT version %u)\n",
			  p_defs->child_dev_size, expected_size, bdb->version);

	/* The legacy sized child device config is the minimum we need. */
	if (p_defs->child_dev_size < sizeof(struct old_child_dev_config)) {
		DRM_DEBUG_KMS("Child device config size %u is too small.\n",
			      p_defs->child_dev_size);
		return;
	}

	/* get the block size of general definitions */
	block_size = get_blocksize(p_defs);
	/* get the number of child device */
	child_device_num = (block_size - sizeof(*p_defs)) /
				p_defs->child_dev_size;
	count = 0;
	/* get the number of child device that is present */
	for (i = 0; i < child_device_num; i++) {
		p_child = child_device_ptr(p_defs, i);
		if (!p_child->common.device_type) {
			/* skip the device block if device type is invalid */
			continue;
		}
		count++;
	}
	if (!count) {
		DRM_DEBUG_KMS("no child dev is parsed from VBT\n");
		return;
	}
	dev_priv->vbt.child_dev = kcalloc(count, sizeof(*p_child), GFP_KERNEL);
	if (!dev_priv->vbt.child_dev) {
		DRM_DEBUG_KMS("No memory space for child device\n");
		return;
	}

	dev_priv->vbt.child_dev_num = count;
	count = 0;
	for (i = 0; i < child_device_num; i++) {
		p_child = child_device_ptr(p_defs, i);
		if (!p_child->common.device_type) {
			/* skip the device block if device type is invalid */
			continue;
		}

		child_dev_ptr = dev_priv->vbt.child_dev + count;
		count++;

		/*
		 * Copy as much as we know (sizeof) and is available
		 * (child_dev_size) of the child device. Accessing the data must
		 * depend on VBT version.
		 */
		memcpy(child_dev_ptr, p_child,
		       min_t(size_t, p_defs->child_dev_size, sizeof(*p_child)));

		/*
		 * copied full block, now init values when they are not
		 * available in current version
		 */
		if (bdb->version < 196) {
			/* Set default values for bits added from v196 */
			child_dev_ptr->common.iboost = 0;
			child_dev_ptr->common.hpd_invert = 0;
		}

		if (bdb->version < 192)
			child_dev_ptr->common.lspcon = 0;
	}
	return;
}

static void
init_vbt_defaults(struct drm_i915_private *dev_priv)
{
	enum port port;

	dev_priv->vbt.crt_ddc_pin = GMBUS_PIN_VGADDC;

	/* Default to having backlight */
	dev_priv->vbt.backlight.present = true;

	/* LFP panel data */
	dev_priv->vbt.lvds_dither = 1;
	dev_priv->vbt.lvds_vbt = 0;

	/* SDVO panel data */
	dev_priv->vbt.sdvo_lvds_vbt_mode = NULL;

	/* general features */
	dev_priv->vbt.int_tv_support = 1;
	dev_priv->vbt.int_crt_support = 1;

	/* Default to using SSC */
	dev_priv->vbt.lvds_use_ssc = 1;
	/*
	 * Core/SandyBridge/IvyBridge use alternative (120MHz) reference
	 * clock for LVDS.
	 */
	dev_priv->vbt.lvds_ssc_freq = intel_bios_ssc_frequency(dev_priv,
			!HAS_PCH_SPLIT(dev_priv));
	DRM_DEBUG_KMS("Set default to SSC at %d kHz\n", dev_priv->vbt.lvds_ssc_freq);

	for (port = PORT_A; port < I915_MAX_PORTS; port++) {
		struct ddi_vbt_port_info *info =
			&dev_priv->vbt.ddi_port_info[port];

		info->hdmi_level_shift = HDMI_LEVEL_SHIFT_UNKNOWN;

		info->supports_dvi = (port != PORT_A && port != PORT_E);
		info->supports_hdmi = info->supports_dvi;
		info->supports_dp = (port != PORT_E);
	}
}

static const struct bdb_header *get_bdb_header(const struct vbt_header *vbt)
{
	const void *_vbt = vbt;

	return _vbt + vbt->bdb_offset;
}

/**
 * intel_bios_is_valid_vbt - does the given buffer contain a valid VBT
 * @buf:	pointer to a buffer to validate
 * @size:	size of the buffer
 *
 * Returns true on valid VBT.
 */
bool intel_bios_is_valid_vbt(const void *buf, size_t size)
{
	const struct vbt_header *vbt = buf;
	const struct bdb_header *bdb;

	if (!vbt)
		return false;

	if (sizeof(struct vbt_header) > size) {
		DRM_DEBUG_DRIVER("VBT header incomplete\n");
		return false;
	}

	if (memcmp(vbt->signature, "$VBT", 4)) {
		DRM_DEBUG_DRIVER("VBT invalid signature\n");
		return false;
	}

	if (vbt->bdb_offset + sizeof(struct bdb_header) > size) {
		DRM_DEBUG_DRIVER("BDB header incomplete\n");
		return false;
	}

	bdb = get_bdb_header(vbt);
	if (vbt->bdb_offset + bdb->bdb_size > size) {
		DRM_DEBUG_DRIVER("BDB incomplete\n");
		return false;
	}

	return vbt;
}

static const struct vbt_header *find_vbt(void __iomem *bios, size_t size)
{
	size_t i;

	/* Scour memory looking for the VBT signature. */
	for (i = 0; i + 4 < size; i++) {
		void *vbt;

		if (ioread32(bios + i) != *((const u32 *) "$VBT"))
			continue;

		/*
		 * This is the one place where we explicitly discard the address
		 * space (__iomem) of the BIOS/VBT.
		 */
		vbt = (void __force *) bios + i;
		if (intel_bios_is_valid_vbt(vbt, size - i))
			return vbt;

		break;
	}

	return NULL;
}

/**
 * intel_bios_init - find VBT and initialize settings from the BIOS
 * @dev_priv: i915 device instance
 *
 * Loads the Video BIOS and checks that the VBT exists.  Sets scratch registers
 * to appropriate values.
 *
 * Returns 0 on success, nonzero on failure.
 */
int
intel_bios_init(struct drm_i915_private *dev_priv)
{
	struct pci_dev *pdev = dev_priv->dev->pdev;
	const struct vbt_header *vbt = dev_priv->opregion.vbt;
	const struct bdb_header *bdb;
	u8 __iomem *bios = NULL;

	if (HAS_PCH_NOP(dev_priv))
		return -ENODEV;

	init_vbt_defaults(dev_priv);

	if (!vbt) {
		size_t size;

		bios = pci_map_rom(pdev, &size);
		if (!bios)
			return -1;

		vbt = find_vbt(bios, size);
		if (!vbt) {
			pci_unmap_rom(pdev, bios);
			return -1;
		}

		DRM_DEBUG_KMS("Found valid VBT in PCI ROM\n");
	}

	bdb = get_bdb_header(vbt);

	DRM_DEBUG_KMS("VBT signature \"%.*s\", BDB version %d\n",
		      (int)sizeof(vbt->signature), vbt->signature, bdb->version);

	/* Grab useful general definitions */
	parse_general_features(dev_priv, bdb);
	parse_general_definitions(dev_priv, bdb);
	parse_lfp_panel_data(dev_priv, bdb);
	parse_lfp_backlight(dev_priv, bdb);
	parse_sdvo_panel_data(dev_priv, bdb);
	parse_sdvo_device_mapping(dev_priv, bdb);
	parse_device_mapping(dev_priv, bdb);
	parse_driver_features(dev_priv, bdb);
	parse_edp(dev_priv, bdb);
	parse_psr(dev_priv, bdb);
	parse_mipi_config(dev_priv, bdb);
	parse_mipi_sequence(dev_priv, bdb);
	parse_ddi_ports(dev_priv, bdb);

	if (bios)
		pci_unmap_rom(pdev, bios);

	return 0;
}

/**
 * intel_bios_is_tv_present - is integrated TV present in VBT
 * @dev_priv:	i915 device instance
 *
 * Return true if TV is present. If no child devices were parsed from VBT,
 * assume TV is present.
 */
bool intel_bios_is_tv_present(struct drm_i915_private *dev_priv)
{
	union child_device_config *p_child;
	int i;

	if (!dev_priv->vbt.int_tv_support)
		return false;

	if (!dev_priv->vbt.child_dev_num)
		return true;

	for (i = 0; i < dev_priv->vbt.child_dev_num; i++) {
		p_child = dev_priv->vbt.child_dev + i;
		/*
		 * If the device type is not TV, continue.
		 */
		switch (p_child->old.device_type) {
		case DEVICE_TYPE_INT_TV:
		case DEVICE_TYPE_TV:
		case DEVICE_TYPE_TV_SVIDEO_COMPOSITE:
			break;
		default:
			continue;
		}
		/* Only when the addin_offset is non-zero, it is regarded
		 * as present.
		 */
		if (p_child->old.addin_offset)
			return true;
	}

	return false;
}

/**
 * intel_bios_is_lvds_present - is LVDS present in VBT
 * @dev_priv:	i915 device instance
 * @i2c_pin:	i2c pin for LVDS if present
 *
 * Return true if LVDS is present. If no child devices were parsed from VBT,
 * assume LVDS is present.
 */
bool intel_bios_is_lvds_present(struct drm_i915_private *dev_priv, u8 *i2c_pin)
{
	int i;

	if (!dev_priv->vbt.child_dev_num)
		return true;

	for (i = 0; i < dev_priv->vbt.child_dev_num; i++) {
		union child_device_config *uchild = dev_priv->vbt.child_dev + i;
		struct old_child_dev_config *child = &uchild->old;

		/* If the device type is not LFP, continue.
		 * We have to check both the new identifiers as well as the
		 * old for compatibility with some BIOSes.
		 */
		if (child->device_type != DEVICE_TYPE_INT_LFP &&
		    child->device_type != DEVICE_TYPE_LFP)
			continue;

		if (intel_gmbus_is_valid_pin(dev_priv, child->i2c_pin))
			*i2c_pin = child->i2c_pin;

		/* However, we cannot trust the BIOS writers to populate
		 * the VBT correctly.  Since LVDS requires additional
		 * information from AIM blocks, a non-zero addin offset is
		 * a good indicator that the LVDS is actually present.
		 */
		if (child->addin_offset)
			return true;

		/* But even then some BIOS writers perform some black magic
		 * and instantiate the device without reference to any
		 * additional data.  Trust that if the VBT was written into
		 * the OpRegion then they have validated the LVDS's existence.
		 */
		if (dev_priv->opregion.vbt)
			return true;
	}

	return false;
}

/**
 * intel_bios_is_port_edp - is the device in given port eDP
 * @dev_priv:	i915 device instance
 * @port:	port to check
 *
 * Return true if the device in %port is eDP.
 */
bool intel_bios_is_port_edp(struct drm_i915_private *dev_priv, enum port port)
{
	union child_device_config *p_child;
	static const short port_mapping[] = {
		[PORT_B] = DVO_PORT_DPB,
		[PORT_C] = DVO_PORT_DPC,
		[PORT_D] = DVO_PORT_DPD,
		[PORT_E] = DVO_PORT_DPE,
	};
	int i;

	if (!dev_priv->vbt.child_dev_num)
		return false;

	for (i = 0; i < dev_priv->vbt.child_dev_num; i++) {
		p_child = dev_priv->vbt.child_dev + i;

		if (p_child->common.dvo_port == port_mapping[port] &&
		    (p_child->common.device_type & DEVICE_TYPE_eDP_BITS) ==
		    (DEVICE_TYPE_eDP & DEVICE_TYPE_eDP_BITS))
			return true;
	}

	return false;
}

/**
 * intel_bios_is_dsi_present - is DSI present in VBT
 * @dev_priv:	i915 device instance
 * @port:	port for DSI if present
 *
 * Return true if DSI is present, and return the port in %port.
 */
bool intel_bios_is_dsi_present(struct drm_i915_private *dev_priv,
			       enum port *port)
{
	union child_device_config *p_child;
	u8 dvo_port;
	int i;

	for (i = 0; i < dev_priv->vbt.child_dev_num; i++) {
		p_child = dev_priv->vbt.child_dev + i;

		if (!(p_child->common.device_type & DEVICE_TYPE_MIPI_OUTPUT))
			continue;

		dvo_port = p_child->common.dvo_port;

		switch (dvo_port) {
		case DVO_PORT_MIPIA:
		case DVO_PORT_MIPIC:
			if (port)
				*port = dvo_port - DVO_PORT_MIPIA;
			return true;
		case DVO_PORT_MIPIB:
		case DVO_PORT_MIPID:
			DRM_DEBUG_KMS("VBT has unsupported DSI port %c\n",
				      port_name(dvo_port - DVO_PORT_MIPIA));
			break;
		}
	}

	return false;
<<<<<<< HEAD
=======
}

/**
 * intel_bios_is_port_hpd_inverted - is HPD inverted for %port
 * @dev_priv:	i915 device instance
 * @port:	port to check
 *
 * Return true if HPD should be inverted for %port.
 */
bool
intel_bios_is_port_hpd_inverted(struct drm_i915_private *dev_priv,
				enum port port)
{
	int i;

	if (WARN_ON_ONCE(!IS_BROXTON(dev_priv)))
		return false;

	for (i = 0; i < dev_priv->vbt.child_dev_num; i++) {
		if (!dev_priv->vbt.child_dev[i].common.hpd_invert)
			continue;

		switch (dev_priv->vbt.child_dev[i].common.dvo_port) {
		case DVO_PORT_DPA:
		case DVO_PORT_HDMIA:
			if (port == PORT_A)
				return true;
			break;
		case DVO_PORT_DPB:
		case DVO_PORT_HDMIB:
			if (port == PORT_B)
				return true;
			break;
		case DVO_PORT_DPC:
		case DVO_PORT_HDMIC:
			if (port == PORT_C)
				return true;
			break;
		default:
			break;
		}
	}

	return false;
>>>>>>> 3d7d0c85
}<|MERGE_RESOLUTION|>--- conflicted
+++ resolved
@@ -1615,8 +1615,6 @@
 	}
 
 	return false;
-<<<<<<< HEAD
-=======
 }
 
 /**
@@ -1661,5 +1659,4 @@
 	}
 
 	return false;
->>>>>>> 3d7d0c85
 }