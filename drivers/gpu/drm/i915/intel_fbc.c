/*
 * Copyright © 2014 Intel Corporation
 *
 * Permission is hereby granted, free of charge, to any person obtaining a
 * copy of this software and associated documentation files (the "Software"),
 * to deal in the Software without restriction, including without limitation
 * the rights to use, copy, modify, merge, publish, distribute, sublicense,
 * and/or sell copies of the Software, and to permit persons to whom the
 * Software is furnished to do so, subject to the following conditions:
 *
 * The above copyright notice and this permission notice (including the next
 * paragraph) shall be included in all copies or substantial portions of the
 * Software.
 *
 * THE SOFTWARE IS PROVIDED "AS IS", WITHOUT WARRANTY OF ANY KIND, EXPRESS OR
 * IMPLIED, INCLUDING BUT NOT LIMITED TO THE WARRANTIES OF MERCHANTABILITY,
 * FITNESS FOR A PARTICULAR PURPOSE AND NONINFRINGEMENT.  IN NO EVENT SHALL
 * THE AUTHORS OR COPYRIGHT HOLDERS BE LIABLE FOR ANY CLAIM, DAMAGES OR OTHER
 * LIABILITY, WHETHER IN AN ACTION OF CONTRACT, TORT OR OTHERWISE, ARISING
 * FROM, OUT OF OR IN CONNECTION WITH THE SOFTWARE OR THE USE OR OTHER
 * DEALINGS IN THE SOFTWARE.
 */

/**
 * DOC: Frame Buffer Compression (FBC)
 *
 * FBC tries to save memory bandwidth (and so power consumption) by
 * compressing the amount of memory used by the display. It is total
 * transparent to user space and completely handled in the kernel.
 *
 * The benefits of FBC are mostly visible with solid backgrounds and
 * variation-less patterns. It comes from keeping the memory footprint small
 * and having fewer memory pages opened and accessed for refreshing the display.
 *
 * i915 is responsible to reserve stolen memory for FBC and configure its
 * offset on proper registers. The hardware takes care of all
 * compress/decompress. However there are many known cases where we have to
 * forcibly disable it to allow proper screen updates.
 */

#include "intel_drv.h"
#include "i915_drv.h"

static inline bool fbc_supported(struct drm_i915_private *dev_priv)
{
	return HAS_FBC(dev_priv);
}

static inline bool fbc_on_pipe_a_only(struct drm_i915_private *dev_priv)
{
	return IS_HASWELL(dev_priv) || INTEL_INFO(dev_priv)->gen >= 8;
}

static inline bool fbc_on_plane_a_only(struct drm_i915_private *dev_priv)
{
	return INTEL_INFO(dev_priv)->gen < 4;
}

static inline bool no_fbc_on_multiple_pipes(struct drm_i915_private *dev_priv)
{
	return INTEL_INFO(dev_priv)->gen <= 3;
}

/*
 * In some platforms where the CRTC's x:0/y:0 coordinates doesn't match the
 * frontbuffer's x:0/y:0 coordinates we lie to the hardware about the plane's
 * origin so the x and y offsets can actually fit the registers. As a
 * consequence, the fence doesn't really start exactly at the display plane
 * address we program because it starts at the real start of the buffer, so we
 * have to take this into consideration here.
 */
static unsigned int get_crtc_fence_y_offset(struct intel_crtc *crtc)
{
	return crtc->base.y - crtc->adjusted_y;
}

/*
 * For SKL+, the plane source size used by the hardware is based on the value we
 * write to the PLANE_SIZE register. For BDW-, the hardware looks at the value
 * we wrote to PIPESRC.
 */
static void intel_fbc_get_plane_source_size(struct intel_fbc_state_cache *cache,
					    int *width, int *height)
{
	int w, h;

	if (intel_rotation_90_or_270(cache->plane.rotation)) {
		w = cache->plane.src_h;
		h = cache->plane.src_w;
	} else {
		w = cache->plane.src_w;
		h = cache->plane.src_h;
	}

	if (width)
		*width = w;
	if (height)
		*height = h;
}

static int intel_fbc_calculate_cfb_size(struct drm_i915_private *dev_priv,
					struct intel_fbc_state_cache *cache)
{
	int lines;

	intel_fbc_get_plane_source_size(cache, NULL, &lines);
	if (INTEL_INFO(dev_priv)->gen >= 7)
		lines = min(lines, 2048);

	/* Hardware needs the full buffer stride, not just the active area. */
	return lines * cache->fb.stride;
}

static void i8xx_fbc_deactivate(struct drm_i915_private *dev_priv)
{
	u32 fbc_ctl;

	/* Disable compression */
	fbc_ctl = I915_READ(FBC_CONTROL);
	if ((fbc_ctl & FBC_CTL_EN) == 0)
		return;

	fbc_ctl &= ~FBC_CTL_EN;
	I915_WRITE(FBC_CONTROL, fbc_ctl);

	/* Wait for compressing bit to clear */
	if (wait_for((I915_READ(FBC_STATUS) & FBC_STAT_COMPRESSING) == 0, 10)) {
		DRM_DEBUG_KMS("FBC idle timed out\n");
		return;
	}
}

static void i8xx_fbc_activate(struct drm_i915_private *dev_priv)
{
	struct intel_fbc_reg_params *params = &dev_priv->fbc.params;
	int cfb_pitch;
	int i;
	u32 fbc_ctl;

	/* Note: fbc.threshold == 1 for i8xx */
	cfb_pitch = params->cfb_size / FBC_LL_SIZE;
	if (params->fb.stride < cfb_pitch)
		cfb_pitch = params->fb.stride;

	/* FBC_CTL wants 32B or 64B units */
	if (IS_GEN2(dev_priv))
		cfb_pitch = (cfb_pitch / 32) - 1;
	else
		cfb_pitch = (cfb_pitch / 64) - 1;

	/* Clear old tags */
	for (i = 0; i < (FBC_LL_SIZE / 32) + 1; i++)
		I915_WRITE(FBC_TAG(i), 0);

	if (IS_GEN4(dev_priv)) {
		u32 fbc_ctl2;

		/* Set it up... */
		fbc_ctl2 = FBC_CTL_FENCE_DBL | FBC_CTL_IDLE_IMM | FBC_CTL_CPU_FENCE;
		fbc_ctl2 |= FBC_CTL_PLANE(params->crtc.plane);
		I915_WRITE(FBC_CONTROL2, fbc_ctl2);
		I915_WRITE(FBC_FENCE_OFF, params->crtc.fence_y_offset);
	}

	/* enable it... */
	fbc_ctl = I915_READ(FBC_CONTROL);
	fbc_ctl &= 0x3fff << FBC_CTL_INTERVAL_SHIFT;
	fbc_ctl |= FBC_CTL_EN | FBC_CTL_PERIODIC;
	if (IS_I945GM(dev_priv))
		fbc_ctl |= FBC_CTL_C3_IDLE; /* 945 needs special SR handling */
	fbc_ctl |= (cfb_pitch & 0xff) << FBC_CTL_STRIDE_SHIFT;
	fbc_ctl |= params->fb.fence_reg;
	I915_WRITE(FBC_CONTROL, fbc_ctl);
}

static bool i8xx_fbc_is_active(struct drm_i915_private *dev_priv)
{
	return I915_READ(FBC_CONTROL) & FBC_CTL_EN;
}

static void g4x_fbc_activate(struct drm_i915_private *dev_priv)
{
	struct intel_fbc_reg_params *params = &dev_priv->fbc.params;
	u32 dpfc_ctl;

	dpfc_ctl = DPFC_CTL_PLANE(params->crtc.plane) | DPFC_SR_EN;
	if (drm_format_plane_cpp(params->fb.pixel_format, 0) == 2)
		dpfc_ctl |= DPFC_CTL_LIMIT_2X;
	else
		dpfc_ctl |= DPFC_CTL_LIMIT_1X;
	dpfc_ctl |= DPFC_CTL_FENCE_EN | params->fb.fence_reg;

	I915_WRITE(DPFC_FENCE_YOFF, params->crtc.fence_y_offset);

	/* enable it... */
	I915_WRITE(DPFC_CONTROL, dpfc_ctl | DPFC_CTL_EN);
}

static void g4x_fbc_deactivate(struct drm_i915_private *dev_priv)
{
	u32 dpfc_ctl;

	/* Disable compression */
	dpfc_ctl = I915_READ(DPFC_CONTROL);
	if (dpfc_ctl & DPFC_CTL_EN) {
		dpfc_ctl &= ~DPFC_CTL_EN;
		I915_WRITE(DPFC_CONTROL, dpfc_ctl);
	}
}

static bool g4x_fbc_is_active(struct drm_i915_private *dev_priv)
{
	return I915_READ(DPFC_CONTROL) & DPFC_CTL_EN;
}

/* This function forces a CFB recompression through the nuke operation. */
static void intel_fbc_recompress(struct drm_i915_private *dev_priv)
{
	I915_WRITE(MSG_FBC_REND_STATE, FBC_REND_NUKE);
	POSTING_READ(MSG_FBC_REND_STATE);
}

static void ilk_fbc_activate(struct drm_i915_private *dev_priv)
{
	struct intel_fbc_reg_params *params = &dev_priv->fbc.params;
	u32 dpfc_ctl;
	int threshold = dev_priv->fbc.threshold;

	dpfc_ctl = DPFC_CTL_PLANE(params->crtc.plane);
	if (drm_format_plane_cpp(params->fb.pixel_format, 0) == 2)
		threshold++;

	switch (threshold) {
	case 4:
	case 3:
		dpfc_ctl |= DPFC_CTL_LIMIT_4X;
		break;
	case 2:
		dpfc_ctl |= DPFC_CTL_LIMIT_2X;
		break;
	case 1:
		dpfc_ctl |= DPFC_CTL_LIMIT_1X;
		break;
	}
	dpfc_ctl |= DPFC_CTL_FENCE_EN;
	if (IS_GEN5(dev_priv))
		dpfc_ctl |= params->fb.fence_reg;

	I915_WRITE(ILK_DPFC_FENCE_YOFF, params->crtc.fence_y_offset);
	I915_WRITE(ILK_FBC_RT_BASE, params->fb.ggtt_offset | ILK_FBC_RT_VALID);
	/* enable it... */
	I915_WRITE(ILK_DPFC_CONTROL, dpfc_ctl | DPFC_CTL_EN);

	if (IS_GEN6(dev_priv)) {
		I915_WRITE(SNB_DPFC_CTL_SA,
			   SNB_CPU_FENCE_ENABLE | params->fb.fence_reg);
		I915_WRITE(DPFC_CPU_FENCE_OFFSET, params->crtc.fence_y_offset);
	}

	intel_fbc_recompress(dev_priv);
}

static void ilk_fbc_deactivate(struct drm_i915_private *dev_priv)
{
	u32 dpfc_ctl;

	/* Disable compression */
	dpfc_ctl = I915_READ(ILK_DPFC_CONTROL);
	if (dpfc_ctl & DPFC_CTL_EN) {
		dpfc_ctl &= ~DPFC_CTL_EN;
		I915_WRITE(ILK_DPFC_CONTROL, dpfc_ctl);
	}
}

static bool ilk_fbc_is_active(struct drm_i915_private *dev_priv)
{
	return I915_READ(ILK_DPFC_CONTROL) & DPFC_CTL_EN;
}

static void gen7_fbc_activate(struct drm_i915_private *dev_priv)
{
	struct intel_fbc_reg_params *params = &dev_priv->fbc.params;
	u32 dpfc_ctl;
	int threshold = dev_priv->fbc.threshold;

	dpfc_ctl = 0;
	if (IS_IVYBRIDGE(dev_priv))
		dpfc_ctl |= IVB_DPFC_CTL_PLANE(params->crtc.plane);

	if (drm_format_plane_cpp(params->fb.pixel_format, 0) == 2)
		threshold++;

	switch (threshold) {
	case 4:
	case 3:
		dpfc_ctl |= DPFC_CTL_LIMIT_4X;
		break;
	case 2:
		dpfc_ctl |= DPFC_CTL_LIMIT_2X;
		break;
	case 1:
		dpfc_ctl |= DPFC_CTL_LIMIT_1X;
		break;
	}

	dpfc_ctl |= IVB_DPFC_CTL_FENCE_EN;

	if (dev_priv->fbc.false_color)
		dpfc_ctl |= FBC_CTL_FALSE_COLOR;

	if (IS_IVYBRIDGE(dev_priv)) {
		/* WaFbcAsynchFlipDisableFbcQueue:ivb */
		I915_WRITE(ILK_DISPLAY_CHICKEN1,
			   I915_READ(ILK_DISPLAY_CHICKEN1) |
			   ILK_FBCQ_DIS);
	} else if (IS_HASWELL(dev_priv) || IS_BROADWELL(dev_priv)) {
		/* WaFbcAsynchFlipDisableFbcQueue:hsw,bdw */
		I915_WRITE(CHICKEN_PIPESL_1(params->crtc.pipe),
			   I915_READ(CHICKEN_PIPESL_1(params->crtc.pipe)) |
			   HSW_FBCQ_DIS);
	}

	I915_WRITE(ILK_DPFC_CONTROL, dpfc_ctl | DPFC_CTL_EN);

	I915_WRITE(SNB_DPFC_CTL_SA,
		   SNB_CPU_FENCE_ENABLE | params->fb.fence_reg);
	I915_WRITE(DPFC_CPU_FENCE_OFFSET, params->crtc.fence_y_offset);

	intel_fbc_recompress(dev_priv);
}

static bool intel_fbc_hw_is_active(struct drm_i915_private *dev_priv)
{
	if (INTEL_INFO(dev_priv)->gen >= 5)
		return ilk_fbc_is_active(dev_priv);
	else if (IS_GM45(dev_priv))
		return g4x_fbc_is_active(dev_priv);
	else
		return i8xx_fbc_is_active(dev_priv);
}

static void intel_fbc_hw_activate(struct drm_i915_private *dev_priv)
{
	struct intel_fbc *fbc = &dev_priv->fbc;

	fbc->active = true;

	if (INTEL_INFO(dev_priv)->gen >= 7)
		gen7_fbc_activate(dev_priv);
	else if (INTEL_INFO(dev_priv)->gen >= 5)
		ilk_fbc_activate(dev_priv);
	else if (IS_GM45(dev_priv))
		g4x_fbc_activate(dev_priv);
	else
		i8xx_fbc_activate(dev_priv);
}

static void intel_fbc_hw_deactivate(struct drm_i915_private *dev_priv)
{
	struct intel_fbc *fbc = &dev_priv->fbc;

	fbc->active = false;

	if (INTEL_INFO(dev_priv)->gen >= 5)
		ilk_fbc_deactivate(dev_priv);
	else if (IS_GM45(dev_priv))
		g4x_fbc_deactivate(dev_priv);
	else
		i8xx_fbc_deactivate(dev_priv);
}

/**
 * intel_fbc_is_active - Is FBC active?
 * @dev_priv: i915 device instance
 *
 * This function is used to verify the current state of FBC.
 *
 * FIXME: This should be tracked in the plane config eventually
 * instead of queried at runtime for most callers.
 */
bool intel_fbc_is_active(struct drm_i915_private *dev_priv)
{
	return dev_priv->fbc.active;
}

static void intel_fbc_work_fn(struct work_struct *__work)
{
	struct drm_i915_private *dev_priv =
		container_of(__work, struct drm_i915_private, fbc.work.work);
	struct intel_fbc *fbc = &dev_priv->fbc;
	struct intel_fbc_work *work = &fbc->work;
	struct intel_crtc *crtc = fbc->crtc;
	struct drm_vblank_crtc *vblank = &dev_priv->dev->vblank[crtc->pipe];

	if (drm_crtc_vblank_get(&crtc->base)) {
		DRM_ERROR("vblank not available for FBC on pipe %c\n",
			  pipe_name(crtc->pipe));

		mutex_lock(&fbc->lock);
		work->scheduled = false;
		mutex_unlock(&fbc->lock);
		return;
	}

retry:
	/* Delay the actual enabling to let pageflipping cease and the
	 * display to settle before starting the compression. Note that
	 * this delay also serves a second purpose: it allows for a
	 * vblank to pass after disabling the FBC before we attempt
	 * to modify the control registers.
	 *
	 * WaFbcWaitForVBlankBeforeEnable:ilk,snb
	 *
	 * It is also worth mentioning that since work->scheduled_vblank can be
	 * updated multiple times by the other threads, hitting the timeout is
	 * not an error condition. We'll just end up hitting the "goto retry"
	 * case below.
	 */
	wait_event_timeout(vblank->queue,
		drm_crtc_vblank_count(&crtc->base) != work->scheduled_vblank,
		msecs_to_jiffies(50));

	mutex_lock(&fbc->lock);

	/* Were we cancelled? */
	if (!work->scheduled)
		goto out;

	/* Were we delayed again while this function was sleeping? */
	if (drm_crtc_vblank_count(&crtc->base) == work->scheduled_vblank) {
		mutex_unlock(&fbc->lock);
		goto retry;
	}

	intel_fbc_hw_activate(dev_priv);

	work->scheduled = false;

out:
	mutex_unlock(&fbc->lock);
	drm_crtc_vblank_put(&crtc->base);
}

static void intel_fbc_schedule_activation(struct intel_crtc *crtc)
{
	struct drm_i915_private *dev_priv = crtc->base.dev->dev_private;
	struct intel_fbc *fbc = &dev_priv->fbc;
	struct intel_fbc_work *work = &fbc->work;

	WARN_ON(!mutex_is_locked(&fbc->lock));

	if (drm_crtc_vblank_get(&crtc->base)) {
		DRM_ERROR("vblank not available for FBC on pipe %c\n",
			  pipe_name(crtc->pipe));
		return;
	}

	/* It is useless to call intel_fbc_cancel_work() or cancel_work() in
	 * this function since we're not releasing fbc.lock, so it won't have an
	 * opportunity to grab it to discover that it was cancelled. So we just
	 * update the expected jiffy count. */
	work->scheduled = true;
	work->scheduled_vblank = drm_crtc_vblank_count(&crtc->base);
	drm_crtc_vblank_put(&crtc->base);

	schedule_work(&work->work);
}

static void intel_fbc_deactivate(struct drm_i915_private *dev_priv)
{
	struct intel_fbc *fbc = &dev_priv->fbc;

	WARN_ON(!mutex_is_locked(&fbc->lock));

	/* Calling cancel_work() here won't help due to the fact that the work
	 * function grabs fbc->lock. Just set scheduled to false so the work
	 * function can know it was cancelled. */
	fbc->work.scheduled = false;

	if (fbc->active)
		intel_fbc_hw_deactivate(dev_priv);
}

static bool multiple_pipes_ok(struct intel_crtc *crtc,
			      struct intel_plane_state *plane_state)
{
	struct drm_i915_private *dev_priv = to_i915(crtc->base.dev);
	struct intel_fbc *fbc = &dev_priv->fbc;
	enum pipe pipe = crtc->pipe;

	/* Don't even bother tracking anything we don't need. */
	if (!no_fbc_on_multiple_pipes(dev_priv))
		return true;

	if (plane_state->visible)
		fbc->visible_pipes_mask |= (1 << pipe);
	else
		fbc->visible_pipes_mask &= ~(1 << pipe);

	return (fbc->visible_pipes_mask & ~(1 << pipe)) != 0;
}

static int find_compression_threshold(struct drm_i915_private *dev_priv,
				      struct drm_mm_node *node,
				      int size,
				      int fb_cpp)
{
	struct i915_ggtt *ggtt = &dev_priv->ggtt;
	int compression_threshold = 1;
	int ret;
	u64 end;

	/* The FBC hardware for BDW/SKL doesn't have access to the stolen
	 * reserved range size, so it always assumes the maximum (8mb) is used.
	 * If we enable FBC using a CFB on that memory range we'll get FIFO
	 * underruns, even if that range is not reserved by the BIOS. */
	if (IS_BROADWELL(dev_priv) ||
	    IS_SKYLAKE(dev_priv) || IS_KABYLAKE(dev_priv))
		end = ggtt->stolen_size - 8 * 1024 * 1024;
	else
		end = ggtt->stolen_usable_size;

	/* HACK: This code depends on what we will do in *_enable_fbc. If that
	 * code changes, this code needs to change as well.
	 *
	 * The enable_fbc code will attempt to use one of our 2 compression
	 * thresholds, therefore, in that case, we only have 1 resort.
	 */

	/* Try to over-allocate to reduce reallocations and fragmentation. */
	ret = i915_gem_stolen_insert_node_in_range(dev_priv, node, size <<= 1,
						   4096, 0, end);
	if (ret == 0)
		return compression_threshold;

again:
	/* HW's ability to limit the CFB is 1:4 */
	if (compression_threshold > 4 ||
	    (fb_cpp == 2 && compression_threshold == 2))
		return 0;

	ret = i915_gem_stolen_insert_node_in_range(dev_priv, node, size >>= 1,
						   4096, 0, end);
	if (ret && INTEL_INFO(dev_priv)->gen <= 4) {
		return 0;
	} else if (ret) {
		compression_threshold <<= 1;
		goto again;
	} else {
		return compression_threshold;
	}
}

static int intel_fbc_alloc_cfb(struct intel_crtc *crtc)
{
	struct drm_i915_private *dev_priv = crtc->base.dev->dev_private;
	struct intel_fbc *fbc = &dev_priv->fbc;
	struct drm_mm_node *uninitialized_var(compressed_llb);
	int size, fb_cpp, ret;

	WARN_ON(drm_mm_node_allocated(&fbc->compressed_fb));

	size = intel_fbc_calculate_cfb_size(dev_priv, &fbc->state_cache);
	fb_cpp = drm_format_plane_cpp(fbc->state_cache.fb.pixel_format, 0);

	ret = find_compression_threshold(dev_priv, &fbc->compressed_fb,
					 size, fb_cpp);
	if (!ret)
		goto err_llb;
	else if (ret > 1) {
		DRM_INFO("Reducing the compressed framebuffer size. This may lead to less power savings than a non-reduced-size. Try to increase stolen memory size if available in BIOS.\n");

	}

	fbc->threshold = ret;

	if (INTEL_INFO(dev_priv)->gen >= 5)
		I915_WRITE(ILK_DPFC_CB_BASE, fbc->compressed_fb.start);
	else if (IS_GM45(dev_priv)) {
		I915_WRITE(DPFC_CB_BASE, fbc->compressed_fb.start);
	} else {
		compressed_llb = kzalloc(sizeof(*compressed_llb), GFP_KERNEL);
		if (!compressed_llb)
			goto err_fb;

		ret = i915_gem_stolen_insert_node(dev_priv, compressed_llb,
						  4096, 4096);
		if (ret)
			goto err_fb;

		fbc->compressed_llb = compressed_llb;

		I915_WRITE(FBC_CFB_BASE,
			   dev_priv->mm.stolen_base + fbc->compressed_fb.start);
		I915_WRITE(FBC_LL_BASE,
			   dev_priv->mm.stolen_base + compressed_llb->start);
	}

	DRM_DEBUG_KMS("reserved %llu bytes of contiguous stolen space for FBC, threshold: %d\n",
		      fbc->compressed_fb.size, fbc->threshold);

	return 0;

err_fb:
	kfree(compressed_llb);
	i915_gem_stolen_remove_node(dev_priv, &fbc->compressed_fb);
err_llb:
	pr_info_once("drm: not enough stolen space for compressed buffer (need %d more bytes), disabling. Hint: you may be able to increase stolen memory size in the BIOS to avoid this.\n", size);
	return -ENOSPC;
}

static void __intel_fbc_cleanup_cfb(struct drm_i915_private *dev_priv)
{
	struct intel_fbc *fbc = &dev_priv->fbc;

	if (drm_mm_node_allocated(&fbc->compressed_fb))
		i915_gem_stolen_remove_node(dev_priv, &fbc->compressed_fb);

	if (fbc->compressed_llb) {
		i915_gem_stolen_remove_node(dev_priv, fbc->compressed_llb);
		kfree(fbc->compressed_llb);
	}
}

void intel_fbc_cleanup_cfb(struct drm_i915_private *dev_priv)
{
	struct intel_fbc *fbc = &dev_priv->fbc;

	if (!fbc_supported(dev_priv))
		return;

	mutex_lock(&fbc->lock);
	__intel_fbc_cleanup_cfb(dev_priv);
	mutex_unlock(&fbc->lock);
}

static bool stride_is_valid(struct drm_i915_private *dev_priv,
			    unsigned int stride)
{
	/* These should have been caught earlier. */
	WARN_ON(stride < 512);
	WARN_ON((stride & (64 - 1)) != 0);

	/* Below are the additional FBC restrictions. */

	if (IS_GEN2(dev_priv) || IS_GEN3(dev_priv))
		return stride == 4096 || stride == 8192;

	if (IS_GEN4(dev_priv) && !IS_G4X(dev_priv) && stride < 2048)
		return false;

	if (stride > 16384)
		return false;

	return true;
}

static bool pixel_format_is_valid(struct drm_i915_private *dev_priv,
				  uint32_t pixel_format)
{
	switch (pixel_format) {
	case DRM_FORMAT_XRGB8888:
	case DRM_FORMAT_XBGR8888:
		return true;
	case DRM_FORMAT_XRGB1555:
	case DRM_FORMAT_RGB565:
		/* 16bpp not supported on gen2 */
		if (IS_GEN2(dev_priv))
			return false;
		/* WaFbcOnly1to1Ratio:ctg */
		if (IS_G4X(dev_priv))
			return false;
		return true;
	default:
		return false;
	}
}

/*
 * For some reason, the hardware tracking starts looking at whatever we
 * programmed as the display plane base address register. It does not look at
 * the X and Y offset registers. That's why we look at the crtc->adjusted{x,y}
 * variables instead of just looking at the pipe/plane size.
 */
static bool intel_fbc_hw_tracking_covers_screen(struct intel_crtc *crtc)
{
	struct drm_i915_private *dev_priv = crtc->base.dev->dev_private;
	struct intel_fbc *fbc = &dev_priv->fbc;
	unsigned int effective_w, effective_h, max_w, max_h;

	if (INTEL_INFO(dev_priv)->gen >= 8 || IS_HASWELL(dev_priv)) {
		max_w = 4096;
		max_h = 4096;
	} else if (IS_G4X(dev_priv) || INTEL_INFO(dev_priv)->gen >= 5) {
		max_w = 4096;
		max_h = 2048;
	} else {
		max_w = 2048;
		max_h = 1536;
	}

	intel_fbc_get_plane_source_size(&fbc->state_cache, &effective_w,
					&effective_h);
	effective_w += crtc->adjusted_x;
	effective_h += crtc->adjusted_y;

	return effective_w <= max_w && effective_h <= max_h;
}

static void intel_fbc_update_state_cache(struct intel_crtc *crtc,
					 struct intel_crtc_state *crtc_state,
					 struct intel_plane_state *plane_state)
{
	struct drm_i915_private *dev_priv = crtc->base.dev->dev_private;
	struct intel_fbc *fbc = &dev_priv->fbc;
	struct intel_fbc_state_cache *cache = &fbc->state_cache;
	struct drm_framebuffer *fb = plane_state->base.fb;
	struct drm_i915_gem_object *obj;

	cache->crtc.mode_flags = crtc_state->base.adjusted_mode.flags;
	if (IS_HASWELL(dev_priv) || IS_BROADWELL(dev_priv))
		cache->crtc.hsw_bdw_pixel_rate =
			ilk_pipe_pixel_rate(crtc_state);

	cache->plane.rotation = plane_state->base.rotation;
	cache->plane.src_w = drm_rect_width(&plane_state->src) >> 16;
	cache->plane.src_h = drm_rect_height(&plane_state->src) >> 16;
	cache->plane.visible = plane_state->visible;

	if (!cache->plane.visible)
		return;

	obj = intel_fb_obj(fb);

	/* FIXME: We lack the proper locking here, so only run this on the
	 * platforms that need. */
	if (IS_GEN(dev_priv, 5, 6))
		cache->fb.ilk_ggtt_offset = i915_gem_obj_ggtt_offset(obj);
	cache->fb.pixel_format = fb->pixel_format;
	cache->fb.stride = fb->pitches[0];
	cache->fb.fence_reg = obj->fence_reg;
	cache->fb.tiling_mode = obj->tiling_mode;
}

static bool intel_fbc_can_activate(struct intel_crtc *crtc)
{
	struct drm_i915_private *dev_priv = crtc->base.dev->dev_private;
	struct intel_fbc *fbc = &dev_priv->fbc;
	struct intel_fbc_state_cache *cache = &fbc->state_cache;

	if (!cache->plane.visible) {
		fbc->no_fbc_reason = "primary plane not visible";
		return false;
	}

	if ((cache->crtc.mode_flags & DRM_MODE_FLAG_INTERLACE) ||
	    (cache->crtc.mode_flags & DRM_MODE_FLAG_DBLSCAN)) {
		fbc->no_fbc_reason = "incompatible mode";
		return false;
	}

	if (!intel_fbc_hw_tracking_covers_screen(crtc)) {
		fbc->no_fbc_reason = "mode too large for compression";
		return false;
	}

	/* The use of a CPU fence is mandatory in order to detect writes
	 * by the CPU to the scanout and trigger updates to the FBC.
	 */
	if (cache->fb.tiling_mode != I915_TILING_X ||
	    cache->fb.fence_reg == I915_FENCE_REG_NONE) {
		fbc->no_fbc_reason = "framebuffer not tiled or fenced";
		return false;
	}
	if (INTEL_INFO(dev_priv)->gen <= 4 && !IS_G4X(dev_priv) &&
	    cache->plane.rotation != BIT(DRM_ROTATE_0)) {
		fbc->no_fbc_reason = "rotation unsupported";
		return false;
	}

	if (!stride_is_valid(dev_priv, cache->fb.stride)) {
		fbc->no_fbc_reason = "framebuffer stride not supported";
		return false;
	}

	if (!pixel_format_is_valid(dev_priv, cache->fb.pixel_format)) {
		fbc->no_fbc_reason = "pixel format is invalid";
		return false;
	}

	/* WaFbcExceedCdClockThreshold:hsw,bdw */
	if ((IS_HASWELL(dev_priv) || IS_BROADWELL(dev_priv)) &&
	    cache->crtc.hsw_bdw_pixel_rate >= dev_priv->cdclk_freq * 95 / 100) {
		fbc->no_fbc_reason = "pixel rate is too big";
		return false;
	}

	/* It is possible for the required CFB size change without a
	 * crtc->disable + crtc->enable since it is possible to change the
	 * stride without triggering a full modeset. Since we try to
	 * over-allocate the CFB, there's a chance we may keep FBC enabled even
	 * if this happens, but if we exceed the current CFB size we'll have to
	 * disable FBC. Notice that it would be possible to disable FBC, wait
	 * for a frame, free the stolen node, then try to reenable FBC in case
	 * we didn't get any invalidate/deactivate calls, but this would require
	 * a lot of tracking just for a specific case. If we conclude it's an
	 * important case, we can implement it later. */
	if (intel_fbc_calculate_cfb_size(dev_priv, &fbc->state_cache) >
	    fbc->compressed_fb.size * fbc->threshold) {
		fbc->no_fbc_reason = "CFB requirements changed";
		return false;
	}

	return true;
}

static bool intel_fbc_can_choose(struct intel_crtc *crtc)
{
	struct drm_i915_private *dev_priv = crtc->base.dev->dev_private;
	struct intel_fbc *fbc = &dev_priv->fbc;
<<<<<<< HEAD
	bool enable_by_default = IS_BROADWELL(dev_priv);
=======
>>>>>>> 61251512

	if (intel_vgpu_active(dev_priv)) {
		fbc->no_fbc_reason = "VGPU is active";
		return false;
	}

	if (!i915.enable_fbc) {
		fbc->no_fbc_reason = "disabled per module param or by default";
		return false;
	}

	if (fbc_on_pipe_a_only(dev_priv) && crtc->pipe != PIPE_A) {
		fbc->no_fbc_reason = "no enabled pipes can have FBC";
		return false;
	}

	if (fbc_on_plane_a_only(dev_priv) && crtc->plane != PLANE_A) {
		fbc->no_fbc_reason = "no enabled planes can have FBC";
		return false;
	}

	return true;
}

static void intel_fbc_get_reg_params(struct intel_crtc *crtc,
				     struct intel_fbc_reg_params *params)
{
	struct drm_i915_private *dev_priv = crtc->base.dev->dev_private;
	struct intel_fbc *fbc = &dev_priv->fbc;
	struct intel_fbc_state_cache *cache = &fbc->state_cache;

	/* Since all our fields are integer types, use memset here so the
	 * comparison function can rely on memcmp because the padding will be
	 * zero. */
	memset(params, 0, sizeof(*params));

	params->crtc.pipe = crtc->pipe;
	params->crtc.plane = crtc->plane;
	params->crtc.fence_y_offset = get_crtc_fence_y_offset(crtc);

	params->fb.pixel_format = cache->fb.pixel_format;
	params->fb.stride = cache->fb.stride;
	params->fb.fence_reg = cache->fb.fence_reg;

	params->cfb_size = intel_fbc_calculate_cfb_size(dev_priv, cache);

	params->fb.ggtt_offset = cache->fb.ilk_ggtt_offset;
}

static bool intel_fbc_reg_params_equal(struct intel_fbc_reg_params *params1,
				       struct intel_fbc_reg_params *params2)
{
	/* We can use this since intel_fbc_get_reg_params() does a memset. */
	return memcmp(params1, params2, sizeof(*params1)) == 0;
}

void intel_fbc_pre_update(struct intel_crtc *crtc,
			  struct intel_crtc_state *crtc_state,
			  struct intel_plane_state *plane_state)
{
	struct drm_i915_private *dev_priv = crtc->base.dev->dev_private;
	struct intel_fbc *fbc = &dev_priv->fbc;

	if (!fbc_supported(dev_priv))
		return;

	mutex_lock(&fbc->lock);

	if (!multiple_pipes_ok(crtc, plane_state)) {
		fbc->no_fbc_reason = "more than one pipe active";
		goto deactivate;
	}

	if (!fbc->enabled || fbc->crtc != crtc)
		goto unlock;

	intel_fbc_update_state_cache(crtc, crtc_state, plane_state);

deactivate:
	intel_fbc_deactivate(dev_priv);
unlock:
	mutex_unlock(&fbc->lock);
}

static void __intel_fbc_post_update(struct intel_crtc *crtc)
{
	struct drm_i915_private *dev_priv = crtc->base.dev->dev_private;
	struct intel_fbc *fbc = &dev_priv->fbc;
	struct intel_fbc_reg_params old_params;

	WARN_ON(!mutex_is_locked(&fbc->lock));

	if (!fbc->enabled || fbc->crtc != crtc)
		return;

	if (!intel_fbc_can_activate(crtc)) {
		WARN_ON(fbc->active);
		return;
	}

	old_params = fbc->params;
	intel_fbc_get_reg_params(crtc, &fbc->params);

	/* If the scanout has not changed, don't modify the FBC settings.
	 * Note that we make the fundamental assumption that the fb->obj
	 * cannot be unpinned (and have its GTT offset and fence revoked)
	 * without first being decoupled from the scanout and FBC disabled.
	 */
	if (fbc->active &&
	    intel_fbc_reg_params_equal(&old_params, &fbc->params))
		return;

	intel_fbc_deactivate(dev_priv);
	intel_fbc_schedule_activation(crtc);
	fbc->no_fbc_reason = "FBC enabled (active or scheduled)";
}

void intel_fbc_post_update(struct intel_crtc *crtc)
{
	struct drm_i915_private *dev_priv = crtc->base.dev->dev_private;
	struct intel_fbc *fbc = &dev_priv->fbc;

	if (!fbc_supported(dev_priv))
		return;

	mutex_lock(&fbc->lock);
	__intel_fbc_post_update(crtc);
	mutex_unlock(&fbc->lock);
}

static unsigned int intel_fbc_get_frontbuffer_bit(struct intel_fbc *fbc)
{
	if (fbc->enabled)
		return to_intel_plane(fbc->crtc->base.primary)->frontbuffer_bit;
	else
		return fbc->possible_framebuffer_bits;
}

void intel_fbc_invalidate(struct drm_i915_private *dev_priv,
			  unsigned int frontbuffer_bits,
			  enum fb_op_origin origin)
{
	struct intel_fbc *fbc = &dev_priv->fbc;

	if (!fbc_supported(dev_priv))
		return;

	if (origin == ORIGIN_GTT || origin == ORIGIN_FLIP)
		return;

	mutex_lock(&fbc->lock);

	fbc->busy_bits |= intel_fbc_get_frontbuffer_bit(fbc) & frontbuffer_bits;

	if (fbc->enabled && fbc->busy_bits)
		intel_fbc_deactivate(dev_priv);

	mutex_unlock(&fbc->lock);
}

void intel_fbc_flush(struct drm_i915_private *dev_priv,
		     unsigned int frontbuffer_bits, enum fb_op_origin origin)
{
	struct intel_fbc *fbc = &dev_priv->fbc;

	if (!fbc_supported(dev_priv))
		return;

	mutex_lock(&fbc->lock);

	fbc->busy_bits &= ~frontbuffer_bits;

	if (origin == ORIGIN_GTT || origin == ORIGIN_FLIP)
		goto out;

	if (!fbc->busy_bits && fbc->enabled &&
	    (frontbuffer_bits & intel_fbc_get_frontbuffer_bit(fbc))) {
		if (fbc->active)
			intel_fbc_recompress(dev_priv);
		else
			__intel_fbc_post_update(fbc->crtc);
	}

out:
	mutex_unlock(&fbc->lock);
}

/**
 * intel_fbc_choose_crtc - select a CRTC to enable FBC on
 * @dev_priv: i915 device instance
 * @state: the atomic state structure
 *
 * This function looks at the proposed state for CRTCs and planes, then chooses
 * which pipe is going to have FBC by setting intel_crtc_state->enable_fbc to
 * true.
 *
 * Later, intel_fbc_enable is going to look for state->enable_fbc and then maybe
 * enable FBC for the chosen CRTC. If it does, it will set dev_priv->fbc.crtc.
 */
void intel_fbc_choose_crtc(struct drm_i915_private *dev_priv,
			   struct drm_atomic_state *state)
{
	struct intel_fbc *fbc = &dev_priv->fbc;
	struct drm_crtc *crtc;
	struct drm_crtc_state *crtc_state;
	struct drm_plane *plane;
	struct drm_plane_state *plane_state;
	bool fbc_crtc_present = false;
	int i, j;

	mutex_lock(&fbc->lock);

	for_each_crtc_in_state(state, crtc, crtc_state, i) {
		if (fbc->crtc == to_intel_crtc(crtc)) {
			fbc_crtc_present = true;
			break;
		}
	}
	/* This atomic commit doesn't involve the CRTC currently tied to FBC. */
	if (!fbc_crtc_present && fbc->crtc != NULL)
		goto out;

	/* Simply choose the first CRTC that is compatible and has a visible
	 * plane. We could go for fancier schemes such as checking the plane
	 * size, but this would just affect the few platforms that don't tie FBC
	 * to pipe or plane A. */
	for_each_plane_in_state(state, plane, plane_state, i) {
		struct intel_plane_state *intel_plane_state =
			to_intel_plane_state(plane_state);

		if (!intel_plane_state->visible)
			continue;

		for_each_crtc_in_state(state, crtc, crtc_state, j) {
			struct intel_crtc_state *intel_crtc_state =
				to_intel_crtc_state(crtc_state);

			if (plane_state->crtc != crtc)
				continue;

			if (!intel_fbc_can_choose(to_intel_crtc(crtc)))
				break;

			intel_crtc_state->enable_fbc = true;
			goto out;
		}
	}

out:
	mutex_unlock(&fbc->lock);
}

/**
 * intel_fbc_enable: tries to enable FBC on the CRTC
 * @crtc: the CRTC
 *
 * This function checks if the given CRTC was chosen for FBC, then enables it if
 * possible. Notice that it doesn't activate FBC. It is valid to call
 * intel_fbc_enable multiple times for the same pipe without an
 * intel_fbc_disable in the middle, as long as it is deactivated.
 */
void intel_fbc_enable(struct intel_crtc *crtc,
		      struct intel_crtc_state *crtc_state,
		      struct intel_plane_state *plane_state)
{
	struct drm_i915_private *dev_priv = crtc->base.dev->dev_private;
	struct intel_fbc *fbc = &dev_priv->fbc;

	if (!fbc_supported(dev_priv))
		return;

	mutex_lock(&fbc->lock);

	if (fbc->enabled) {
		WARN_ON(fbc->crtc == NULL);
		if (fbc->crtc == crtc) {
			WARN_ON(!crtc_state->enable_fbc);
			WARN_ON(fbc->active);
		}
		goto out;
	}

	if (!crtc_state->enable_fbc)
		goto out;

	WARN_ON(fbc->active);
	WARN_ON(fbc->crtc != NULL);

	intel_fbc_update_state_cache(crtc, crtc_state, plane_state);
	if (intel_fbc_alloc_cfb(crtc)) {
		fbc->no_fbc_reason = "not enough stolen memory";
		goto out;
	}

	DRM_DEBUG_KMS("Enabling FBC on pipe %c\n", pipe_name(crtc->pipe));
	fbc->no_fbc_reason = "FBC enabled but not active yet\n";

	fbc->enabled = true;
	fbc->crtc = crtc;
out:
	mutex_unlock(&fbc->lock);
}

/**
 * __intel_fbc_disable - disable FBC
 * @dev_priv: i915 device instance
 *
 * This is the low level function that actually disables FBC. Callers should
 * grab the FBC lock.
 */
static void __intel_fbc_disable(struct drm_i915_private *dev_priv)
{
	struct intel_fbc *fbc = &dev_priv->fbc;
	struct intel_crtc *crtc = fbc->crtc;

	WARN_ON(!mutex_is_locked(&fbc->lock));
	WARN_ON(!fbc->enabled);
	WARN_ON(fbc->active);
	WARN_ON(crtc->active);

	DRM_DEBUG_KMS("Disabling FBC on pipe %c\n", pipe_name(crtc->pipe));

	__intel_fbc_cleanup_cfb(dev_priv);

	fbc->enabled = false;
	fbc->crtc = NULL;
}

/**
 * intel_fbc_disable - disable FBC if it's associated with crtc
 * @crtc: the CRTC
 *
 * This function disables FBC if it's associated with the provided CRTC.
 */
void intel_fbc_disable(struct intel_crtc *crtc)
{
	struct drm_i915_private *dev_priv = crtc->base.dev->dev_private;
	struct intel_fbc *fbc = &dev_priv->fbc;

	if (!fbc_supported(dev_priv))
		return;

	mutex_lock(&fbc->lock);
	if (fbc->crtc == crtc) {
		WARN_ON(!fbc->enabled);
		WARN_ON(fbc->active);
		__intel_fbc_disable(dev_priv);
	}
	mutex_unlock(&fbc->lock);

	cancel_work_sync(&fbc->work.work);
}

/**
 * intel_fbc_global_disable - globally disable FBC
 * @dev_priv: i915 device instance
 *
 * This function disables FBC regardless of which CRTC is associated with it.
 */
void intel_fbc_global_disable(struct drm_i915_private *dev_priv)
{
	struct intel_fbc *fbc = &dev_priv->fbc;

	if (!fbc_supported(dev_priv))
		return;

	mutex_lock(&fbc->lock);
	if (fbc->enabled)
		__intel_fbc_disable(dev_priv);
	mutex_unlock(&fbc->lock);

	cancel_work_sync(&fbc->work.work);
}

/**
 * intel_fbc_init_pipe_state - initialize FBC's CRTC visibility tracking
 * @dev_priv: i915 device instance
 *
 * The FBC code needs to track CRTC visibility since the older platforms can't
 * have FBC enabled while multiple pipes are used. This function does the
 * initial setup at driver load to make sure FBC is matching the real hardware.
 */
void intel_fbc_init_pipe_state(struct drm_i915_private *dev_priv)
{
	struct intel_crtc *crtc;

	/* Don't even bother tracking anything if we don't need. */
	if (!no_fbc_on_multiple_pipes(dev_priv))
		return;

	for_each_intel_crtc(dev_priv->dev, crtc)
		if (intel_crtc_active(&crtc->base) &&
		    to_intel_plane_state(crtc->base.primary->state)->visible)
			dev_priv->fbc.visible_pipes_mask |= (1 << crtc->pipe);
}

/*
 * The DDX driver changes its behavior depending on the value it reads from
 * i915.enable_fbc, so sanitize it by translating the default value into either
 * 0 or 1 in order to allow it to know what's going on.
 *
 * Notice that this is done at driver initialization and we still allow user
 * space to change the value during runtime without sanitizing it again. IGT
 * relies on being able to change i915.enable_fbc at runtime.
 */
static int intel_sanitize_fbc_option(struct drm_i915_private *dev_priv)
{
	if (i915.enable_fbc >= 0)
		return !!i915.enable_fbc;

	if (IS_BROADWELL(dev_priv))
		return 1;

	return 0;
}

/**
 * intel_fbc_init - Initialize FBC
 * @dev_priv: the i915 device
 *
 * This function might be called during PM init process.
 */
void intel_fbc_init(struct drm_i915_private *dev_priv)
{
	struct intel_fbc *fbc = &dev_priv->fbc;
	enum pipe pipe;

	INIT_WORK(&fbc->work.work, intel_fbc_work_fn);
	mutex_init(&fbc->lock);
	fbc->enabled = false;
	fbc->active = false;
	fbc->work.scheduled = false;

	i915.enable_fbc = intel_sanitize_fbc_option(dev_priv);
	DRM_DEBUG_KMS("Sanitized enable_fbc value: %d\n", i915.enable_fbc);

	if (!HAS_FBC(dev_priv)) {
		fbc->no_fbc_reason = "unsupported by this chipset";
		return;
	}

	for_each_pipe(dev_priv, pipe) {
		fbc->possible_framebuffer_bits |=
				INTEL_FRONTBUFFER_PRIMARY(pipe);

		if (fbc_on_pipe_a_only(dev_priv))
			break;
	}

	/* This value was pulled out of someone's hat */
	if (INTEL_INFO(dev_priv)->gen <= 4 && !IS_GM45(dev_priv))
		I915_WRITE(FBC_CONTROL, 500 << FBC_CTL_INTERVAL_SHIFT);

	/* We still don't have any sort of hardware state readout for FBC, so
	 * deactivate it in case the BIOS activated it to make sure software
	 * matches the hardware state. */
	if (intel_fbc_hw_is_active(dev_priv))
		intel_fbc_hw_deactivate(dev_priv);
}<|MERGE_RESOLUTION|>--- conflicted
+++ resolved
@@ -818,10 +818,6 @@
 {
 	struct drm_i915_private *dev_priv = crtc->base.dev->dev_private;
 	struct intel_fbc *fbc = &dev_priv->fbc;
-<<<<<<< HEAD
-	bool enable_by_default = IS_BROADWELL(dev_priv);
-=======
->>>>>>> 61251512
 
 	if (intel_vgpu_active(dev_priv)) {
 		fbc->no_fbc_reason = "VGPU is active";
