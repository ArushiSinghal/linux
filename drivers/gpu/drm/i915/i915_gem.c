--- conflicted
+++ resolved
@@ -3227,17 +3227,11 @@
 
 	BUG_ON(obj->pages == NULL);
 
-<<<<<<< HEAD
-	ret = i915_gem_object_wait_rendering(obj, false);
-	if (ret)
-		return ret;
-=======
 	if (wait) {
 		ret = i915_gem_object_wait_rendering(obj, false);
 		if (ret)
 			return ret;
 	}
->>>>>>> 261a27d1
 
 	if (i915_is_ggtt(vma->vm) &&
 	    vma->ggtt_view.type == I915_GGTT_VIEW_NORMAL) {
@@ -3372,17 +3366,9 @@
 	struct drm_device *dev = obj->base.dev;
 	struct drm_i915_private *dev_priv = dev->dev_private;
 	u32 fence_alignment, unfenced_alignment;
-<<<<<<< HEAD
-	u64 size, fence_size;
-	u64 start =
-		flags & PIN_OFFSET_BIAS ? flags & PIN_OFFSET_MASK : 0;
-	u64 end =
-		flags & PIN_MAPPABLE ? dev_priv->gtt.mappable_end : vm->total;
-=======
 	u32 search_flag, alloc_flag;
 	u64 start, end;
 	u64 size, fence_size;
->>>>>>> 261a27d1
 	struct i915_vma *vma;
 	int ret;
 
@@ -4704,23 +4690,6 @@
 	}
 
 	/* We can't enable contexts until all firmware is loaded */
-<<<<<<< HEAD
-	ret = intel_guc_ucode_load(dev);
-	if (ret) {
-		/*
-		 * If we got an error and GuC submission is enabled, map
-		 * the error to -EIO so the GPU will be declared wedged.
-		 * OTOH, if we didn't intend to use the GuC anyway, just
-		 * discard the error and carry on.
-		 */
-		DRM_ERROR("Failed to initialize GuC, error %d%s\n", ret,
-			i915.enable_guc_submission ? "" : " (ignored)");
-		ret = i915.enable_guc_submission ? -EIO : 0;
-		if (ret)
-			goto out;
-	}
-
-=======
 	if (HAS_GUC_UCODE(dev)) {
 		ret = intel_guc_ucode_load(dev);
 		if (ret) {
@@ -4747,7 +4716,6 @@
 	if (ret)
 		goto out;
 
->>>>>>> 261a27d1
 	/* Now it is safe to go back round and do everything else: */
 	for_each_ring(ring, dev_priv, i) {
 		struct drm_i915_gem_request *req;
