--- conflicted
+++ resolved
@@ -751,10 +751,7 @@
 	uint32_t mmio_count;
 	i915_reg_t mmioaddr[8];
 	uint32_t mmiodata[8];
-<<<<<<< HEAD
-=======
 	uint32_t dc_state;
->>>>>>> f3c87e99
 };
 
 #define DEV_INFO_FOR_EACH_FLAG(func, sep) \
